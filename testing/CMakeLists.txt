#[[
# This Source Code Form is subject to the terms of the Mozilla Public
# License, v. 2.0.  If a copy of the MPL was not distributed with this
# file, You can obtain one at http://mozilla.org/MPL/2.0/.
#
# Copyright 1997 - July 2008 CWI, August 2008 - 2022 MonetDB B.V.
#]]

set(PYTHON "${Python_EXECUTABLE}")
set(VERSION "${MONETDB_VERSION}")

set(QXbindir "${CMAKE_INSTALL_FULL_BINDIR}")
set(QXBUILD "${CMAKE_BINARY_DIR}")
set(QXdatadir "${CMAKE_INSTALL_DATADIR}")
set(QXdatarootdir "${CMAKE_INSTALL_DATAROOTDIR}")
set(QXexec_prefix "${CMAKE_INSTALL_PREFIX}")
set(QXincludedir "${CMAKE_INSTALL_INCLUDEDIR}")
set(QXinfodir "${CMAKE_INSTALL_INFODIR}")
set(QXlibdir "${CMAKE_INSTALL_FULL_LIBDIR}")
set(QXlibexecdir "${CMAKE_INSTALL_LIBEXECDIR}")
if (WIN32)
  string(REPLACE "/" "\\\\" QXlocalstatedir "${CMAKE_INSTALL_FULL_LOCALSTATEDIR}")
else()
  set(QXlocalstatedir "${CMAKE_INSTALL_FULL_LOCALSTATEDIR}")
endif()
set(QXmandir "${CMAKE_INSTALL_MANDIR}")
set(QXprefix "${CMAKE_INSTALL_PREFIX}")
set(QXPYTHON "${Python3_EXECUTABLE}")
if (WIN32)
  string(REPLACE "/" "\\\\" QXPYTHON_LIBDIR "${PYTHON3_LIBDIR}")
else()
  set(QXPYTHON_LIBDIR "${PYTHON3_LIBDIR}")
endif()
set(QXSOURCE "${CMAKE_SOURCE_DIR}")
set(QXsysconfdir "${CMAKE_INSTALL_FULL_SYSCONFDIR}")
set(SOURCE "${CMAKE_SOURCE_DIR}")

if (HAVE_CURL)
  set(HAVE_CURL_FALSE "#")
endif(HAVE_CURL)
if (HAVE_FITS)
  set(HAVE_FITS_FALSE "#")
endif(HAVE_FITS)
if (HAVE_GEOM)
  set(HAVE_GEOM_FALSE "#")
endif(HAVE_GEOM)
if (HAVE_HGE)
  set(HAVE_HGE_FALSE "#")
endif(HAVE_HGE)
if (HAVE_LIBBZ2)
  set(HAVE_LIBBZ2_FALSE "#")
endif(HAVE_LIBBZ2)
if (HAVE_LIBLZ4)
  set(HAVE_LIBLZ4_FALSE "#")
endif(HAVE_LIBLZ4)
if (HAVE_LIBLZMA)
  set(HAVE_LIBLZMA_FALSE "#")
endif(HAVE_LIBLZMA)
if (HAVE_LIBPCRE)
  set(HAVE_LIBPCRE_FALSE "#")
endif(HAVE_LIBPCRE)
if (HAVE_LIBPY3)
  set(HAVE_LIBPY3_FALSE "#")
endif(HAVE_LIBPY3)
if (HAVE_LIBR)
  set(HAVE_LIBR_FALSE "#")
endif(HAVE_LIBR)
if (HAVE_LIBXML)
  set(HAVE_LIBXML_FALSE "#")
endif(HAVE_LIBXML)
if (HAVE_LIBZ)
  set(HAVE_LIBZ_FALSE "#")
endif(HAVE_LIBZ)
if (HAVE_NETCDF)
  set(HAVE_NETCDF_FALSE "#")
endif(HAVE_NETCDF)
if (ODBC_FOUND)
  set(HAVE_ODBC_FALSE "#")
endif(ODBC_FOUND)
if (HAVE_PROJ)
  set(HAVE_PROJ_FALSE "#")
endif(HAVE_PROJ)
if (HAVE_SHP)
  set(HAVE_SHP_FALSE "#")
endif(HAVE_SHP)
if (HAVE_GETENTROPY)
  set(HAVE_GETENTROPY_FALSE "#")
endif(HAVE_GETENTROPY)
if (NOT WIN32)
  set(NOT_WIN32_FALSE "#")
endif()
if(NOT ASSERT)
  set(NOT_ASSERT_FALSE "#")
endif()

configure_file(Mtest.py.in
  ${CMAKE_CURRENT_BINARY_DIR}/Mtest.py
  @ONLY)

configure_file(Mz.py.in
  ${CMAKE_CURRENT_BINARY_DIR}/Mz.py
  @ONLY)

configure_file(Mconvert.py.in
  ${CMAKE_CURRENT_BINARY_DIR}/Mconvert.py
  @ONLY)

configure_file(listexports.py.in
  ${CMAKE_CURRENT_BINARY_DIR}/listexports.py
  @ONLY)

install(FILES
  ${CMAKE_CURRENT_BINARY_DIR}/Mtest.py
  PERMISSIONS ${PROGRAM_PERMISSIONS_DEFAULT}
  DESTINATION ${CMAKE_INSTALL_BINDIR}
  COMPONENT pytesting)

install(FILES
  ${CMAKE_CURRENT_BINARY_DIR}/Mz.py
  ${CMAKE_CURRENT_BINARY_DIR}/Mconvert.py
  PERMISSIONS ${PROGRAM_PERMISSIONS_DEFAULT}
  DESTINATION ${CMAKE_INSTALL_BINDIR}
  COMPONENT pytesting)

if(PYTHON3_LIBDIR)
  install(FILES
    process.py
    __init__.py
    ${CMAKE_CURRENT_BINARY_DIR}/listexports.py
    exportutils.py
    melcheck.py
    sqllogictest.py
    explain.py
    mapicursor.py
    malmapi.py
    helpers.py
    sqltest.py
    utils.py
    DESTINATION ${PYTHON3_LIBDIR}/MonetDBtesting
    COMPONENT pytesting)

  if(BUILD_TESTING_PACKAGE)
<<<<<<< HEAD
    set(pypackagedir "${CMAKE_BINARY_DIR}/pytesting/src/MonetDBtesting")
    make_directory(${pypackagedir})
=======
    set(pypackagedir "${CMAKE_BINARY_DIR}/pytesting/src")
    make_directory("${pypackagedir}/MonetDBtesting")
>>>>>>> 9b358cd5
    install(FILES
      process.py
      __init__.py
      ${CMAKE_CURRENT_BINARY_DIR}/listexports.py
      exportutils.py
      melcheck.py
      sqllogictest.py
      explain.py
      mapicursor.py
      malmapi.py
      helpers.py
      sqltest.py
      utils.py
<<<<<<< HEAD
      DESTINATION ${pypackagedir})

    configure_file(pyproject.toml.in
      ${pypackagedir}
=======
      DESTINATION "${pypackagedir}/MonetDBtesting")

    configure_file(pyproject.toml.in
      "${pypackagedir}/pyproject.toml"
>>>>>>> 9b358cd5
      @ONLY)

  endif()
endif()

if(WIN32)
  configure_file(monetdb_mtest.bat.in
    ${CMAKE_CURRENT_BINARY_DIR}/monetdb_mtest.bat
    @ONLY)

  install(FILES
    Mtest.py.bat
    Mz.py.bat
    DESTINATION ${CMAKE_INSTALL_BINDIR})

  install(FILES
    ${CMAKE_CURRENT_BINARY_DIR}/monetdb_mtest.bat
    PERMISSIONS ${PROGRAM_PERMISSIONS_DEFAULT}
    DESTINATION ${CMAKE_INSTALL_BINDIR})
else()
  configure_file(monetdb_mtest.sh.in
    ${CMAKE_CURRENT_BINARY_DIR}/monetdb_mtest.sh
    @ONLY)

  install(FILES
    ${CMAKE_CURRENT_BINARY_DIR}/monetdb_mtest.sh
    PERMISSIONS ${PROGRAM_PERMISSIONS_DEFAULT}
    DESTINATION ${CMAKE_INSTALL_BINDIR}
    COMPONENT pytesting)

endif()

configure_file(mktest.py
  ${CMAKE_CURRENT_BINARY_DIR}/mktest.py
  COPYONLY)

configure_file(sqllogictest.py
  ${CMAKE_CURRENT_BINARY_DIR}/sqllogictest.py
  COPYONLY)

install(FILES
  ${CMAKE_CURRENT_BINARY_DIR}/mktest.py
  ${CMAKE_CURRENT_BINARY_DIR}/sqllogictest.py
  PERMISSIONS ${PROGRAM_PERMISSIONS_DEFAULT}
  DESTINATION ${CMAKE_INSTALL_BINDIR}
  COMPONENT pytesting)<|MERGE_RESOLUTION|>--- conflicted
+++ resolved
@@ -140,13 +140,8 @@
     COMPONENT pytesting)
 
   if(BUILD_TESTING_PACKAGE)
-<<<<<<< HEAD
-    set(pypackagedir "${CMAKE_BINARY_DIR}/pytesting/src/MonetDBtesting")
-    make_directory(${pypackagedir})
-=======
     set(pypackagedir "${CMAKE_BINARY_DIR}/pytesting/src")
     make_directory("${pypackagedir}/MonetDBtesting")
->>>>>>> 9b358cd5
     install(FILES
       process.py
       __init__.py
@@ -160,17 +155,10 @@
       helpers.py
       sqltest.py
       utils.py
-<<<<<<< HEAD
-      DESTINATION ${pypackagedir})
-
-    configure_file(pyproject.toml.in
-      ${pypackagedir}
-=======
       DESTINATION "${pypackagedir}/MonetDBtesting")
 
     configure_file(pyproject.toml.in
       "${pypackagedir}/pyproject.toml"
->>>>>>> 9b358cd5
       @ONLY)
 
   endif()
