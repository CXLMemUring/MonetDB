--- conflicted
+++ resolved
@@ -3536,7 +3536,6 @@
     nomito = False
     addreqs = False
     all_tests = False
-<<<<<<< HEAD
     testweb = opts.testweb
     CONDITIONALS['RELEASERUN'] = opts.releaserun
     nomito = opts.nomito
@@ -3594,82 +3593,6 @@
     initdb = opts.initdb
     global single_in_memory
     single_in_memory = opts.single_in_memory
-=======
-    if THISFILE == "Mtest.py":
-        testweb = opts.testweb
-        CONDITIONALS['RELEASERUN'] = opts.releaserun
-        nomito = opts.nomito
-        par['IGNORE'] = opts.ignore
-        par['CONTEXT'] = str(opts.context)
-        a = opts.accuracy
-        if testweb or int(MonetDB_VERSION[1])%2 == 0 or opts.alltests or CONDITIONALS['MERCURIAL']:
-            CONDITIONALS['KNOWNFAIL'] = 'execute'
-        if a not in (-1,0,1,2):
-            ErrExit('Accuracy for diff (-A) must be one of: 0=lines, 1=words, 2=chars !')
-        par['ACCURACY'] = a
-        par['TIMEOUT'] = opts.timeout
-        env['GDK_DEBUG'] = str(opts.debug)
-        env['GDK_NR_THREADS'] = str(opts.nr_threads)
-        a = opts.monet_mod_path
-        if a is not None:
-            env['MONETDB_MOD_PATH'] = a
-        a = opts.gdk_dbfarm
-        if a is not None:
-            env['GDK_DBFARM'] = a
-        a = opts.concurrent
-        if a:
-            env['CONCURRENT'] = a
-        a = opts.dbg
-        if a is not None:
-            env['DBG'] = a
-        a = opts.echo_diff
-        if a:
-            env['ECHO_DIFF'] = a
-        a = opts.mserver_set
-        if a is not None:
-            env['MSERVER_SET'] = "--set " + a
-        if a == 'sql_debug=128':
-            CONDITIONALS['NOWAL'] = True
-        else:
-            env['MSERVER_SET'] = ""
-        a = opts.no_clean
-        if a:
-            env['NOCLEAN'] = a
-        a = opts.multifarm
-        if a:
-            env['MULTIFARM'] = 'True'
-        jenkins = opts.jenkins
-        addreqs = opts.addreqs
-        a = opts.global_timeout
-        if a:
-            global_timeout = a
-        a = opts.data_path
-        if a is not None:
-            env['TSTDATAPATH'] = a
-        elif os.getenv('TSTDATAPATH'):
-            env['TSTDATAPATH'] = os.getenv('TSTDATAPATH')
-        global initdb
-        initdb = opts.initdb
-        global single_in_memory
-        single_in_memory = opts.single_in_memory
-    if THISFILE == 'Mapprove.py':
-        a = opts.ext
-        if a is None:
-            par['EXTENSION'] = ['out', 'err']
-        elif a in ('out', 'err'):
-            par['EXTENSION'] = [a]
-        else:
-            ErrXit("Extension (-x) must be one of: 'out', 'err' !")
-        par['FORCE'] = opts.force
-        par['NOPATCH'] = opts.nopatch
-        a = opts.sys
-        if a is None:
-            par['SYSTEM'] = ''
-        else:
-            par['SYSTEM'] = a
-            # -S option implies --nopatch
-            par['NOPATCH'] = True
->>>>>>> 20837179
     for v in VARS:
         a = vars(opts).get(v)
         if a is not None:
@@ -3697,28 +3620,6 @@
         if proc.returncode == 0 and pyout:
             python_version = pyout.strip()
             os.environ['PYTHON' + python_version] = 'python'
-<<<<<<< HEAD
-=======
-    if python_version == '3':
-        py3list = ['python']
-    else:
-        py3list = []
-    for py3 in py3list + ['python3', 'python3.7', 'python3.6', 'python3.5', 'python3.4']:
-        if CheckExec(py3):
-            try:
-                with process.Popen([py3, '-c', 'import pymonetdb'],
-                                   stdout=process.PIPE, stderr=process.PIPE,
-                                   text=True) as proc:
-                    pyout, pyerr = proc.communicate()
-                if proc.returncode == 0:
-                    CONDITIONALS['HAVE_PY3MONETDB'] = True
-                    os.environ['PYTHON3'] = py3
-                    break
-            except OSError:
-                pass
-    else:
-        CONDITIONALS['HAVE_PY3MONETDB'] = False # no pymonetdb for python3
->>>>>>> 20837179
     try:
         import pymonetdb
     except ImportError:
@@ -3876,7 +3777,6 @@
         except:
             CONDITIONALS['BAD_HOSTNAME'] = True
 
-<<<<<<< HEAD
     try:
         with socket.socket(socket.AF_INET6, socket.SOCK_STREAM) as s:
             s.bind(('::1', int(env['MAPIPORT'])))
@@ -3884,49 +3784,6 @@
         CONDITIONALS['HAVE_IPV6'] = False
     else:
         CONDITIONALS['HAVE_IPV6'] = True
-=======
-    if THISFILE == "Mtest.py": # env['MAPIPORT'] not available on Mapprove.py
-        try:
-            with socket.socket(socket.AF_INET6, socket.SOCK_STREAM) as s:
-                s.bind(('::1', int(env['MAPIPORT'])))
-        except socket.error as err:
-            CONDITIONALS['HAVE_IPV6'] = False
-        else:
-            CONDITIONALS['HAVE_IPV6'] = True
-
-    # read '.Mapprove.rc'
-    if THISFILE == 'Mapprove.py':
-        f = os.path.join(TSTTRGBASE, TSTPREF, '.Mapprove.rc')
-        v = ReadMapproveRc(f)
-        SYST = v['SYST']
-        RELEASE = v['RELEASE']
-        SYSTVER = SYST+RELEASE
-        DIST = v['DIST']
-        VERSION = v['VERSION']
-        DISTVER = DIST+VERSION
-        os.environ['SYST'] = SYST
-        os.environ['SYSTVER'] = SYSTVER
-        os.environ['RELEASE'] = RELEASE
-        os.environ['DIST'] = DIST
-        os.environ['DISTVER'] = DISTVER
-        os.environ['VERSION'] = VERSION
-        w = {}
-        for i in 'SYST', 'RELEASE', 'DIST', 'VERSION', 'BITS', 'ARCH', 'INT128', 'SINGLE':
-            w[i] = re.escape(v[i])
-        for i in 'BITS', 'ARCH', 'INT128', 'SINGLE':
-            j = 'TST_'+i
-            env[j] = v[i]
-            os.environ[j] = v[i]
-        for i in 'INT128', 'SINGLE':
-            if v[i]:
-                v[i] = '(.%s)?' % v[i]
-                w[i] = '(\.%s)?' % w[i]
-        sv = '^(.(%s(%s)?|%s(%s)?))?(.(%s|%s))?%s%s$' % (v['SYST'], v['RELEASE'], v['DIST'], v['VERSION'], v['BITS'], v['ARCH'], v['INT128'], v['SINGLE'])
-        sw = '^(\.(%s(%s)?|%s(%s)?))?(\.(%s|%s))?%s%s$' % (w['SYST'], w['RELEASE'], w['DIST'], w['VERSION'], w['BITS'], w['ARCH'], w['INT128'], w['SINGLE'])
-        r = re.compile(sw)
-        if not r.match(par['SYSTEM']):
-            ErrXit("System (-S) must match '"+sv+"' !")
->>>>>>> 20837179
 
     # some relative path's for relocatable HTML output
     RELSRCBASE = os.path.relpath(TSTSRCBASE, TSTTRGBASE)
@@ -4023,14 +3880,13 @@
     global SOCK, HOST
     try:                        # try/finally to clean up sockdir
         # check for executables, set their standard options and export them
-<<<<<<< HEAD
         if SOCK:
             # we cannot put the UNIX socket in the mtest root, because that
             # makes the UNIX socket too long on most platforms, so use
             # /var/tmp/mtest and try not to forget to clean that up
             sockdir = "/var/tmp/mtest-%d" % os.getpid()
             try:
-                os.mkdir(sockdir);
+                os.mkdir(sockdir)
                 SOCK = "--set mapi_usock=%s/.s.monetdb.%s" % \
                         (sockdir, env['MAPIPORT'])
                 HOST = sockdir
@@ -4038,25 +3894,6 @@
             except KeyboardInterrupt:
                 raise
             except:
-=======
-        if THISFILE == "Mtest.py":
-            if SOCK:
-                # we cannot put the UNIX socket in the mtest root, because that
-                # makes the UNIX socket too long on most platforms, so use
-                # /var/tmp/mtest and try not to forget to clean that up
-                sockdir = "/var/tmp/mtest-%d" % os.getpid()
-                try:
-                    os.mkdir(sockdir)
-                    SOCK = "--set mapi_usock=%s/.s.monetdb.%s" % \
-                            (sockdir, env['MAPIPORT'])
-                    HOST = sockdir
-                    os.environ['MAPIHOST'] = HOST
-                except KeyboardInterrupt:
-                    raise
-                except:
-                    SOCK = ""
-            else:
->>>>>>> 20837179
                 SOCK = ""
         else:
             SOCK = ""
@@ -4483,22 +4320,12 @@
 
     finally:
         # cleanup the place where we put our UNIX sockets
-<<<<<<< HEAD
         try:
             shutil.rmtree(sockdir)
         except KeyboardInterrupt:
             raise
         except:
             pass
-=======
-        if THISFILE == "Mtest.py" and SOCK:
-            try:
-                shutil.rmtree(sockdir)
-            except KeyboardInterrupt:
-                raise
-            except:
-                pass
->>>>>>> 20837179
 
 ### main(argv) #
 
