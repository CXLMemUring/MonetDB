--- conflicted
+++ resolved
@@ -330,11 +330,8 @@
     'HAVE_PHP'             : "",
     'HAVE_RUBY'            : "",
     'MERCURIAL'            : "",
-<<<<<<< HEAD
     'RELEASERUN'           : "",
-=======
     'BAD_HOSTNAME'         : "",
->>>>>>> f43f67b2
 }
 
 # a bunch of classes to help with generating (X)HTML files
