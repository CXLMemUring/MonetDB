%define name MonetDB-testing
%define version @VERSION@
%define release 1%{?dist}%{?oid32:.oid32}%{!?oid32:.oid%{bits}}

# groups of related archs
%define all_x86 i386 i586 i686

%ifarch %{all_x86}
%define bits 32
%else
%define bits 64
%endif

# buildsystem is set to 1 when building an rpm from within the build
# directory; it should be set to 0 (or not set) when building a proper
# rpm
%{!?buildsystem: %define buildsystem 0}

Name: %{name}
Version: %{version}
Release: %{release}
Summary: MonetDB - Monet Database Management System
Vendor: MonetDB BV <monet@cwi.nl>

Group: Applications/Databases
License: MPL - http://monetdb.cwi.nl/Legal/MonetDBLicense-1.1.html
URL: http://monetdb.cwi.nl/
Source: http://downloads.sourceforge.net/monetdb/MonetDB-testing-%{version}.tar.gz
BuildRoot: %(mktemp -ud %{_tmppath}/%{name}-%{version}-%{release}-XXXXXX)

Requires: MonetDB >= 1.26
#                    ^^^^
# Maintained via vertoo. Please don't modify by hand!
# Contact MonetDB-developers@lists.sourceforge.net for details and/or assistance.
<<<<<<< HEAD
Requires: MonetDB-python, MonetDB-devel
=======
Requires: MonetDB-python
Requires: MonetDB-devel, MonetDB-client-devel, MonetDB4-server-devel, MonetDB5-server-devel, MonetDB-SQL-devel, MonetDB4-XQuery-devel, MonetDB-geom-devel

>>>>>>> 401483ef
BuildRequires: python

%if !%{?buildsystem}
BuildRequires: MonetDB-devel >= 1.26
#                               ^^^^
# Maintained via vertoo. Please don't modify by hand!
# Contact MonetDB-developers@lists.sourceforge.net for details and/or assistance.
%endif

%{!?python_sitearch: %define python_sitearch %(%{__python} -c "from distutils.sysconfig import get_python_lib; print get_python_lib(1)")}

%description
MonetDB is a database management system that is developed from a
main-memory perspective with use of a fully decomposed storage model,
automatic index management, extensibility of data types and search
accelerators, SQL- and XML- frontends.

This package contains the programs and files needed for testing the
MonetDB packages.  You probably don't need this, unless you are a
developer.

%prep
rm -rf $RPM_BUILD_ROOT

%setup -q -n %{name}-%{version}

%build

%{configure} \
	--enable-strict=no \
	--enable-assert=no \
	--enable-debug=no \
	--enable-optimize=yes \
	--enable-bits=%{bits} \
	%{?oid32:--enable-oid32} \
	%{?comp_cc:CC="%{comp_cc}"} \
	%{?_with_php} %{?_without_php} \
	%{?_with_python} %{?_without_python} \
	%{?_with_perl} %{?_without_perl} \
	%{?_with_java} %{?_without_java}

make

%install
rm -rf $RPM_BUILD_ROOT

make install DESTDIR=$RPM_BUILD_ROOT

# cleanup stuff we don't want to have installed
find $RPM_BUILD_ROOT -name .incs.in -delete -o -name \*.la -delete

%post -p /sbin/ldconfig

%postun -p /sbin/ldconfig

%clean
rm -fr $RPM_BUILD_ROOT

%files
%defattr(-,root,root)
%exclude %{_bindir}/*.pyc
%exclude %{_bindir}/*.pyo
%{_bindir}/monetdb-testing-config
%{_bindir}/Mtest.py
%{_bindir}/Mapprove.py
%{_bindir}/Mdiff
%{_bindir}/Mfilter.py
%{_bindir}/MkillUsers
%{_bindir}/Mlog
%{_bindir}/Mtimeout
%dir %{python_sitearch}/MonetDBtesting
%exclude %{python_sitearch}/MonetDBtesting/*.pyc
%exclude %{python_sitearch}/MonetDBtesting/*.pyo
%{python_sitearch}/MonetDBtesting/__init__.py
%{python_sitearch}/MonetDBtesting/subprocess26.py
%{python_sitearch}/MonetDBtesting/trace.py

%changelog
* Mon Jun 25 2007 Sjoerd Mullender <sjoerd@acm.org> - @VERSION@-1%{?dist}%{?oid32:.oid32}%{!?oid32:.oid%{bits}}
- Built.
<|MERGE_RESOLUTION|>--- conflicted
+++ resolved
@@ -32,13 +32,9 @@
 #                    ^^^^
 # Maintained via vertoo. Please don't modify by hand!
 # Contact MonetDB-developers@lists.sourceforge.net for details and/or assistance.
-<<<<<<< HEAD
-Requires: MonetDB-python, MonetDB-devel
-=======
 Requires: MonetDB-python
 Requires: MonetDB-devel, MonetDB-client-devel, MonetDB4-server-devel, MonetDB5-server-devel, MonetDB-SQL-devel, MonetDB4-XQuery-devel, MonetDB-geom-devel
 
->>>>>>> 401483ef
 BuildRequires: python
 
 %if !%{?buildsystem}
