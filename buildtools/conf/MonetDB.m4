--- conflicted
+++ resolved
@@ -1939,19 +1939,10 @@
   elif test "x$enable_instrument" = xyes; then
     AC_MSG_ERROR([combining --enable-optimize and --enable-instrument is not (yet?) possible.])
   else
-<<<<<<< HEAD
 	origCFLAGS="$CFLAGS"
     dnl  remove "-g" as some compilers don't like "-g -Ox" combinations
-=======
-    dnl  prepare
->>>>>>> 04abe6a0
     CFLAGS=" $CFLAGS "
-    dnl  remove "-g" as some compilers don't like "-g -Ox" combinations
-    CFLAGS="`echo "$CFLAGS" | sed -e 's| -g | |g'`"
-    dnl  remove default "-O2" as we add "-Ox"
-    CFLAGS="`echo "$CFLAGS" | sed -e 's| -O2 | |g'`"
-    dnl  clean-up
-    CFLAGS="`echo "$CFLAGS" | sed -e 's|^ ||' -e 's| $||'`"
+    CFLAGS="`echo "$CFLAGS" | sed -e 's| -g | |g' -e 's|^ ||' -e 's| $||'`"
     JAVACFLAGS=" $JAVACFLAGS "
     JAVACFLAGS="`echo "$JAVACFLAGS" | sed -e 's| -g | |g' -e 's| -g:[[a-z]]* | |g' -e 's|^ ||' -e 's| $||'`"
     dnl  Optimization flags
