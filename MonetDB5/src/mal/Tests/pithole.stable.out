--- conflicted
+++ resolved
@@ -16,11 +16,7 @@
 #challenge the runtime stack protection 
     user.main();
 end main;
-<<<<<<< HEAD
-
-=======
 !MALException:mal.interpreter:Recursive call limit reached.
->>>>>>> f11c1d22
 
 # 14:45:52 >  
 # 14:45:52 >  Done.
