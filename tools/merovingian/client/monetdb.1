--- conflicted
+++ resolved
@@ -83,24 +83,15 @@
 For all commands, database arguments can be glob-like expressions.
 This allows to do wildcard matches.  For details on the syntax, see
 .IR EXPRESSIONS .
-<<<<<<< HEAD
-.IP "create [\-m pattern] [\-p password] database [database ...]"
-Initialises a new database in the MonetDB Database Server.  A database
-created with this command makes it available under its database name,
-but not yet for use by clients, as the database is put into maintenance
-mode.  This allows the database administrator to perform initialisation
-steps before releasing it to users, unless the
-.I \-p
-argument is supplied.  See also
-=======
-.TP
-\fBcreate\fP [\fB\-m\fP \fIpattern\fP] \fIdatabase\fP [\fIdatabase\fP ...]
+.TP
+\fBcreate\fP [\fB\-m\fP \fIpattern\fP]  [\fB\-p\fP \fIpassword\fB] \fIdatabase\fP [\fIdatabase\fP ...]
 Initializes a new database in the MonetDB Database Server.  A database
 created with this command makes it available under its database name,
 but not yet for use by clients, as the database is put into maintenance
 mode.  This allows the database administrator to perform initialization
-steps before releasing it to users.  See also
->>>>>>> ed36d382
+steps before releasing it to users, unless the
+.B \-p
+argument is supplied.  See also
 .BR "monetdb lock" .
 The name of the database must match the expression [A\-Za\-z0\-9\-_]+.
 .TP
@@ -114,33 +105,25 @@
 .IR monetdbd (1).
 The pattern argument is not fully the same as a pattern for connecting
 or discovery.  Each parallel target for the multiplex-funnel is given as
-<<<<<<< HEAD
-.IR username + password @ pattern
-sequence, separated by commas.  Here the pattern is an ordinary pattern
-as would be used for connecting to a database, and can hence also be
-just the name of a database.
-.IP "  \-p password"
-The
-.I \-p
+\fIusername\fP\fB+\fP\fIpassword\fP\fB@\fP\fIpattern\fP
+sequence, separated by commas.  Here the
+.I pattern
+is an ordinary pattern as would be used for connecting to a database,
+and can hence also be just the name of a database.
+.TP
+\fB\-p\fP \fIpassword\fB
+The
+.B \-p
 flag allows to create a database with the given password for the monetdb
 user.  Since this protects the database from being accessed via
 well-known credentials, the created database is not locked after
 creation.  This way, a new database can be created and used right away
 using the password supplied.
-.IP "destroy [\-f] database [database ...]"
-Removes the given database, including all its data and logfiles.  Once
-=======
-\fIusername\fP\fB+\fP\fIpassword\fP\fB@\fP\fIpattern\fP
-sequence, separated by commas.  Here the
-.I pattern
-is an ordinary pattern as would be used for connecting to a database,
-and can hence also be just the name of a database.
 .TP
 \fBdestroy\fP [\fB\-f\fP] \fIdatabase\fP [\fIdatabase\fP ...]
 Removes the given
 .IR database ,
 including all its data and logfiles.  Once
->>>>>>> ed36d382
 destroy has completed, all data is lost.  Be careful when using this
 command.
 .TP
