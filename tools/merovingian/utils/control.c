--- conflicted
+++ resolved
@@ -144,22 +144,17 @@
 			buf = control->rbuf + 2;
 			ver = 9;
 
-<<<<<<< HEAD
-			fdin = block_stream(socket_rstream(sock, "client in"));
-			if (fdin == NULL) {
-				snprintf(sbuf, sizeof(sbuf), "cannot connect: %s", mnstr_peek_error(NULL));
-				return strdup(sbuf);
-			}
-			fdout = block_stream(socket_wstream(sock, "client out"));
-			if (fdout == NULL) {
-				close_stream(fdin);
-				snprintf(sbuf, sizeof(sbuf), "cannot connect: %s", mnstr_peek_error(NULL));
-				return strdup(sbuf);
-			}
-=======
 			control->fdin = block_stream(socket_rstream(control->sock, "client in"));
+			if (control->fdin == NULL) {
+				snprintf(control->sbuf, sizeof(control->sbuf), "cannot connect: %s", mnstr_peek_error(NULL));
+				return strdup(control->sbuf);
+			}
 			control->fdout = block_stream(socket_wstream(control->sock, "client out"));
->>>>>>> c14467ce
+			if (control->fdout == NULL) {
+				close_stream(control->fdin);
+				snprintf(control->sbuf, sizeof(control->sbuf), "cannot connect: %s", mnstr_peek_error(NULL));
+				return strdup(control->sbuf);
+			}
 		} else {
 			if (strstr(control->rbuf + 2, ":BIG:") != NULL ||
 				strstr(control->rbuf + 2, ":LIT:") != NULL)
