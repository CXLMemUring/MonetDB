--- conflicted
+++ resolved
@@ -314,12 +314,8 @@
 {
 	dpair dp = p;
 	pthread_mutex_lock(&dp->fork_lock);
-<<<<<<< HEAD
-	terminateProcess(dp->dbname, dp->pid, dp->type);
-=======
 	if (dp->pid != -1 && terminateProcess(dp->dbname, dp->pid, dp->type))
 		dp->pid = -1;
->>>>>>> 69529a75
 	pthread_mutex_unlock(&dp->fork_lock);
 	return NULL;
 }
