/*
 * The contents of this file are subject to the MonetDB Public License
 * Version 1.1 (the "License"); you may not use this file except in
 * compliance with the License. You may obtain a copy of the License at
 * http://www.monetdb.org/Legal/MonetDBLicense
 *
 * Software distributed under the License is distributed on an "AS IS"
 * basis, WITHOUT WARRANTY OF ANY KIND, either express or implied. See the
 * License for the specific language governing rights and limitations
 * under the License.
 *
 * The Original Code is the MonetDB Database System.
 *
 * The Initial Developer of the Original Code is CWI.
 * Portions created by CWI are Copyright (C) 1997-July 2008 CWI.
 * Copyright August 2008-2011 MonetDB B.V.
 * All Rights Reserved.
 */

#include "monetdb_config.h"

#include <stdio.h>
#include <sys/types.h>
#include <sys/socket.h>
#include <sys/un.h>
#include <netdb.h>
#include <netinet/in.h>
#include <time.h>
#include <string.h>  /* strerror */
#include <unistd.h>  /* select */
#include <signal.h>

#include <errno.h>
#include <pthread.h>

#include <msabaoth.h>
#include <mcrypt.h>
#include <utils/utils.h>
#include <utils/properties.h>
#include <utils/database.h>
#include <utils/control.h>

#include "merovingian.h"
#include "discoveryrunner.h" /* broadcast, remotedb */
#include "forkmserver.h"
#include "controlrunner.h"


static void
leavedb(char *name)
{
	char buf[128];
	snprintf(buf, sizeof(buf),
			"LEAV %s mapi:monetdb://%s:%u/",
			name, _mero_hostname,
			(unsigned int)getConfNum(_mero_props, "port"));
	broadcast(buf);
}

static void
leavedbS(sabdb *stats)
{
	confkeyval *props = getDefaultProps();
	char *shared;
	readProps(props, stats->path);
	shared = getConfVal(props, "shared");
	if (stats->locked != 1 && (shared == NULL || strcmp(shared, "no") != 0))
		leavedb(stats->dbname);
	freeConfFile(props);
	free(props);
}

static void
anncdbS(sabdb *stats)
{
	char buf[128];
	confkeyval *props = getDefaultProps();
	char *shared;
	readProps(props, stats->path);
	shared = getConfVal(props, "shared");
	if (stats->locked != 1 && (shared == NULL || strcmp(shared, "no") != 0)) {
		snprintf(buf, sizeof(buf),
				"ANNC %s%s%s mapi:monetdb://%s:%u/ %d",
				stats->dbname,
				shared == NULL ? "" : "/",
				shared == NULL ? "" : shared,
				_mero_hostname,
				(unsigned int)getConfNum(_mero_props, "port"),
				getConfNum(_mero_props, "discoveryttl") + 60);
		broadcast(buf);
	}
	freeConfFile(props);
	free(props);
}

inline static int
recvWithTimeout(int msgsock, char *buf, size_t buflen)
{
	fd_set fds;
	struct timeval tv;
	int retval;

	FD_ZERO(&fds);
	FD_SET(msgsock, &fds);

	/* Wait up to 1 second.  If a client doesn't make this, it's too slow */
	tv.tv_sec = 1;
	tv.tv_usec = 0;
	retval = select(msgsock + 1, &fds, NULL, NULL, &tv);
	if (retval <= 0) {
		/* nothing interesting has happened */
		return(-2);
	}

	return(recv(msgsock, buf, buflen, 0));
}

char
control_authorise(
		const char *host,
		const char *chal,
		const char *algo,
		const char *passwd,
		int sock)
{
	char *pwd;
	char buf[24];
	size_t len;
	
	if (getConfNum(_mero_props, "control") == 0 ||
			getConfVal(_mero_props, "passphrase") == NULL)
	{
		Mfprintf(_mero_ctlout, "%s: remote control disabled\n", host);
		len = snprintf(buf, sizeof(buf), "access denied\n");
		send(sock, buf, len, 0);
		close(sock);
		return 0;
	}

	pwd = mcrypt_hashPassword(algo,
			getConfVal(_mero_props, "passphrase"), chal);
	if (strcmp(pwd, passwd) != 0) {
		Mfprintf(_mero_ctlout, "%s: permission denied "
				"(bad passphrase)\n", host);
		len = snprintf(buf, sizeof(buf), "access denied\n");
		send(sock, buf, len, 0);
		close(sock);
		return 0;
	}

	len = snprintf(buf, sizeof(buf), "OK\n");
	send(sock, buf, len, 0);

	return 1;
}

static void ctl_handle_client(int msgsock, const char *origin) {
	/* TODO: this function may actually stall the entire client
	 * handler, so we should probably at some point implement a take
	 * over of the socket such that a separate (controlrunner) thread is
	 * going to handle the traffic and negotiations, instead of the
	 * client thread that just goes inside this program here. */
	char buf[256];
	char buf2[8096];
	char *p, *q;
	sabdb *stats;
	int pos = 0;
	size_t len;
	err e;

	while (_mero_keep_listening) {
		if (pos == 0) {
			if ((pos = recvWithTimeout(msgsock, buf, sizeof(buf))) == 0) {
				/* EOF */
				break;
			} else if (pos == -1) {
				/* we got interrupted ... so what? */
				if (errno == EINTR) {
					pos = 0;
					continue;
				}
				/* hmmm error ... give up */
				Mfprintf(_mero_ctlerr, "%s: error reading from control "
						"channel: %s\n", origin, strerror(errno));
				break;
			} else if (pos == -2) {
				Mfprintf(_mero_ctlerr, "%s: time-out reading from "
						"control channel, disconnecting client\n", origin);
				close(msgsock);
				break;
			} else {
				buf[pos] = '\0';
				pos = 0;
			}
		}
		q = buf + pos;
		p = strchr(q, '\n');
		if (p == NULL) {
			/* skip, must be garbage */
			Mfprintf(_mero_ctlerr, "%s: skipping garbage on control "
					"channel: %s\n", origin, buf);
			pos = 0;
			continue;
		}
		*p++ = '\0';
		if (*p == '\0') {
			pos = 0;
		} else {
			pos = p - buf;
		}

		/* format is simple: database<space>command */
		if ((p = strchr(q, ' ')) == NULL) {
			Mfprintf(_mero_ctlerr, "%s: malformed control signal: %s\n",
					origin, q);
		} else {
			*p++ = '\0';
			if (strcmp(p, "ping") == 0) {
				len = snprintf(buf2, sizeof(buf2), "OK\n");
				send(msgsock, buf2, len, 0);
			} else if (strcmp(p, "start") == 0) {
				err e;
				if ((e = msab_getStatus(&stats, q)) != NULL) {
					len = snprintf(buf2, sizeof(buf2),
							"internal error, please review the logs\n");
					send(msgsock, buf2, len, 0);
					Mfprintf(_mero_ctlerr, "%s: start: msab_getStatus: "
							"%s\n", origin, e);
					freeErr(e);
					continue;
				} else {
					if (stats == NULL) {
						Mfprintf(_mero_ctlerr, "%s: received start signal "
								"for database not under merovingian "
								"control: %s\n", origin, q);
						len = snprintf(buf2, sizeof(buf2),
								"no such database: %s\n", q);
						send(msgsock, buf2, len, 0);
						continue;
					}

					if (stats->state == SABdbRunning) {
						Mfprintf(_mero_ctlerr, "%s: received start signal "
								"for already running database: %s\n",
								origin, q);
						len = snprintf(buf2, sizeof(buf2),
								"database is already running: %s\n", q);
						send(msgsock, buf2, len, 0);
						msab_freeStatus(&stats);
						continue;
					}

					msab_freeStatus(&stats);
				}
				if ((e = forkMserver(q, &stats, 1)) != NO_ERR) {
					Mfprintf(_mero_ctlerr, "%s: failed to fork mserver: "
							"%s\n", origin, getErrMsg(e));
					len = snprintf(buf2, sizeof(buf2),
							"starting '%s' failed: %s\n",
							q, getErrMsg(e));
					send(msgsock, buf2, len, 0);
					freeErr(e);
					stats = NULL;
				} else {
					len = snprintf(buf2, sizeof(buf2), "OK\n");
					send(msgsock, buf2, len, 0);
					Mfprintf(_mero_ctlout, "%s: started database '%s'\n",
							origin, q);
				}

				if (stats != NULL)
					msab_freeStatus(&stats);
			} else if (strcmp(p, "stop") == 0 ||
					strcmp(p, "kill") == 0)
			{
				dpair dp;
				/* we need to find the right dpair, that is we
				 * sort of assume the control signal is right */
				pthread_mutex_lock(&_mero_topdp_lock);
				dp = _mero_topdp->next; /* don't need the console/log */
				while (dp != NULL) {
					if (strcmp(dp->dbname, q) == 0) {
						if (strcmp(p, "stop") == 0) {
							terminateProcess(dp);
							Mfprintf(_mero_ctlout, "%s: stopped "
									"database '%s'\n", origin, q);
						} else {
							kill(dp->pid, SIGKILL);
							Mfprintf(_mero_ctlout, "%s: killed "
									"database '%s'\n", origin, q);
						}
						len = snprintf(buf2, sizeof(buf2), "OK\n");
						send(msgsock, buf2, len, 0);
						break;
					}
					dp = dp->next;
				}
				if (dp == NULL) {
					Mfprintf(_mero_ctlerr, "%s: received stop signal for "
							"non running database: %s\n", origin, q);
					len = snprintf(buf2, sizeof(buf2),
							"database is not running: %s\n", q);
					send(msgsock, buf2, len, 0);
				}
				pthread_mutex_unlock(&_mero_topdp_lock);
			} else if (strcmp(p, "create") == 0) {
				err e = db_create(q);
				if (e != NO_ERR) {
					Mfprintf(_mero_ctlerr, "%s: failed to create "
							"database '%s': %s\n", origin, q, getErrMsg(e));
					len = snprintf(buf2, sizeof(buf2),
							"%s\n", getErrMsg(e));
					send(msgsock, buf2, len, 0);
					free(e);
				} else {
					Mfprintf(_mero_ctlout, "%s: created database '%s'\n",
							origin, q);
					len = snprintf(buf2, sizeof(buf2), "OK\n");
					send(msgsock, buf2, len, 0);
				}
			} else if (strcmp(p, "destroy") == 0) {
				err e = db_destroy(q);
				if (e != NO_ERR) {
					Mfprintf(_mero_ctlerr, "%s: failed to destroy "
							"database '%s': %s\n", origin, q, getErrMsg(e));
					len = snprintf(buf2, sizeof(buf2),
							"%s\n", getErrMsg(e));
					send(msgsock, buf2, len, 0);
					free(e);
				} else {
					/* we can leave without tag, will remove all,
					 * generates an "leave request for unknown
					 * database" if not shared (e.g. when under
					 * maintenance) */
					leavedb(q);
					Mfprintf(_mero_ctlout, "%s: destroyed database '%s'\n",
							origin, q);
					len = snprintf(buf2, sizeof(buf2), "OK\n");
					send(msgsock, buf2, len, 0);
				}
			} else if (strcmp(p, "lock") == 0) {
				char *e = db_lock(q);
				if (e != NULL) {
					Mfprintf(_mero_ctlerr, "%s: failed to lock "
							"database '%s': %s\n", origin, q, getErrMsg(e));
					len = snprintf(buf2, sizeof(buf2),
							"%s\n", getErrMsg(e));
					send(msgsock, buf2, len, 0);
					free(e);
				} else {
					/* we go under maintenance, unshare it, take
					 * spam if database happened to be unshared "for
					 * love" */
					leavedb(q);
					Mfprintf(_mero_ctlout, "%s: locked database '%s'\n",
							origin, q);
					len = snprintf(buf2, sizeof(buf2), "OK\n");
					send(msgsock, buf2, len, 0);
				}
			} else if (strcmp(p, "release") == 0) {
				char *e = db_release(q);
				if (e != NULL) {
					Mfprintf(_mero_ctlerr, "%s: failed to release "
							"database '%s': %s\n", origin, q, getErrMsg(e));
					len = snprintf(buf2, sizeof(buf2),
							"%s\n", getErrMsg(e));
					send(msgsock, buf2, len, 0);
					free(e);
				} else {
					/* announce database, but need to do it the
					 * right way so we don't accidentially announce
					 * an unshared database */
					if ((e = msab_getStatus(&stats, q)) != NULL) {
						len = snprintf(buf2, sizeof(buf2),
								"internal error, please review the logs\n");
						send(msgsock, buf2, len, 0);
						Mfprintf(_mero_ctlerr, "%s: release: "
								"msab_getStatus: %s\n", origin, e);
						freeErr(e);
						/* we need to OK regardless, as releasing
						 * succeed */
					} else {
						anncdbS(stats);
						msab_freeStatus(&stats);
					}
					Mfprintf(_mero_ctlout, "%s: released database '%s'\n",
							origin, q);
					len = snprintf(buf2, sizeof(buf2), "OK\n");
					send(msgsock, buf2, len, 0);
				}
			} else if (strncmp(p, "name=", strlen("name=")) == 0) {
				char *e;

				p += strlen("name=");
				e = db_rename(q, p);
				if (e != NULL) {
					Mfprintf(_mero_ctlerr, "%s: %s\n", origin, e);
					len = snprintf(buf2, sizeof(buf2), "%s\n", e);
					send(msgsock, buf2, len, 0);
					free(e);
				} else {
					if ((e = msab_getStatus(&stats, p)) != NULL) {
						Mfprintf(_mero_ctlerr, "%s: name: msab_getStatus:"
								" %s\n", origin, e);
						freeErr(e);
						/* should not fail, since the rename was
						 * already successful */
					} else {
						leavedb(q); /* could be spam, but shouldn't harm */
						anncdbS(stats);
						msab_freeStatus(&stats);
					}
					Mfprintf(_mero_ctlout, "%s: renamed database '%s' "
							"to '%s'\n", origin, q, p);
					len = snprintf(buf2, sizeof(buf2), "OK\n");
					send(msgsock, buf2, len, 0);
				}
			} else if (strchr(p, '=') != NULL) {
				char *val;
				char doshare = 0;

				if ((e = msab_getStatus(&stats, q)) != NULL) {
					len = snprintf(buf2, sizeof(buf2),
							"internal error, please review the logs\n");
					send(msgsock, buf2, len, 0);
					Mfprintf(_mero_ctlerr, "%s: set: msab_getStatus: "
							"%s\n", origin, e);
					freeErr(e);
					continue;
				}
				if (stats == NULL) {
					Mfprintf(_mero_ctlerr, "%s: received property signal "
							"for unknown database: %s\n", origin, q);
					len = snprintf(buf2, sizeof(buf2),
							"unknown database: %s\n", q);
					send(msgsock, buf2, len, 0);
					continue;
				}

				val = strchr(p, '=');
				*val++ = '\0';
				if (*val == '\0')
					val = NULL;

				if ((doshare = !strcmp(p, "shared"))) {
					confkeyval *kv;

					/* bail out if we don't do discovery at all */
					kv = findConfKey(_mero_props, "discovery");
					if (kv->ival == 0) {
						/* can't do much */
						len = snprintf(buf2, sizeof(buf2),
								"discovery service is globally disabled, "
								"enable it first\n");
						send(msgsock, buf2, len, 0);
						Mfprintf(_mero_ctlerr, "%s: set: cannot perform "
								"client share request: discovery service "
								"is globally disabled\n", origin);
						continue;
					}

					/* we're going to change the way it is shared,
					 * so remove it now in its old form */
					leavedbS(stats);
				} else if (stats->state == SABdbRunning) {
					Mfprintf(_mero_ctlerr, "%s: cannot set property '%s' "
							"on running database\n", origin, p);
					len = snprintf(buf2, sizeof(buf2),
							"cannot set property '%s' on running "
							"database\n", p);
					send(msgsock, buf2, len, 0);
					msab_freeStatus(&stats);
					continue;
				}

				if ((e = setProp(stats->path, p, val)) != NULL) {
					if (doshare)
						/* reannounce again, there was an error */
						anncdbS(stats);
					Mfprintf(_mero_ctlerr, "%s: setting property failed: "
							"%s\n", origin, e);
					len = snprintf(buf2, sizeof(buf2),
							"%s\n", e);
					send(msgsock, buf2, len, 0);
					free(e);
					msab_freeStatus(&stats);
					continue;
				} else if (doshare) {
					/* announce in new personality */
					anncdbS(stats);
				}

<<<<<<< HEAD
				msab_freeStatus(&stats);
=======
	/* comands below this point are multi line and hence you can't
	 * combine them, so they disconnect the client afterwards */
				} else if (strcmp(p, "version") == 0) {
					len = snprintf(buf2, sizeof(buf2), "OK\n");
					send(msgsock, buf2, len, 0);
					len = snprintf(buf2, sizeof(buf2), "%s (%s)\n",
							MERO_VERSION, MONETDB_RELEASE);
					send(msgsock, buf2, len, 0);
					break;
				} else if (strcmp(p, "get") == 0) {
					confkeyval *props = getDefaultProps();
					char *pbuf;
>>>>>>> 732b9d1b

				if (val != NULL) {
					Mfprintf(_mero_ctlout, "%s: set property '%s' for "
							"database '%s' to '%s'\n", origin, p, q, val);
				} else {
					Mfprintf(_mero_ctlout, "%s: inherited property '%s' "
							"for database '%s'\n", origin, p, q);
				}
				len = snprintf(buf2, sizeof(buf2), "OK\n");
				send(msgsock, buf2, len, 0);

				/* comands below this point are multi line and hence you can't
				 * combine them, so they disconnect the client afterwards */
			} else if (strcmp(p, "get") == 0) {
				confkeyval *props = getDefaultProps();
				char *pbuf;

				if (strcmp(q, "#defaults") == 0) {
					/* send defaults to client */
					len = snprintf(buf2, sizeof(buf2), "OK\n");
					send(msgsock, buf2, len, 0);
					writePropsBuf(_mero_db_props, &pbuf);
					send(msgsock, pbuf, strlen(pbuf), 0);
					free(props);

					Mfprintf(_mero_ctlout, "%s: served default property "
							"list\n", origin);
					break;
				}

				if ((e = msab_getStatus(&stats, q)) != NULL) {
					len = snprintf(buf2, sizeof(buf2),
							"internal error, please review the logs\n");
					send(msgsock, buf2, len, 0);
					Mfprintf(_mero_ctlerr, "%s: get: msab_getStatus: "
							"%s\n", origin, e);
					freeErr(e);
					break;
				}
				if (stats == NULL) {
					Mfprintf(_mero_ctlerr, "%s: received get signal for "
							"unknown database: %s\n", origin, q);
					len = snprintf(buf2, sizeof(buf2),
							"unknown database: %s\n", q);
					send(msgsock, buf2, len, 0);
					break;
				}

				/* from here we'll always succeed, even if we don't
				 * send anything */
				len = snprintf(buf2, sizeof(buf2), "OK\n");
				send(msgsock, buf2, len, 0);

				readProps(props, stats->path);
				writePropsBuf(props, &pbuf);
				send(msgsock, pbuf, strlen(pbuf), 0);
				freeConfFile(props);
				free(props);
				msab_freeStatus(&stats);

				Mfprintf(_mero_ctlout, "%s: served property list for "
						"database '%s'\n", origin, q);
				break;
			} else if (strcmp(p, "status") == 0) {
				sabdb *stats;
				sabdb *topdb;
				char *sdb;

				if (strcmp(q, "#all") == 0)
					/* list all */
					q = NULL;

				/* return a list of sabdb structs for our local
				 * databases */
				if ((e = msab_getStatus(&stats, q)) != NULL) {
					len = snprintf(buf2, sizeof(buf2),
							"internal error, please review the logs\n");
					send(msgsock, buf2, len, 0);
					Mfprintf(_mero_ctlerr, "%s: status: msab_getStatus: "
							"%s\n", origin, e);
					freeErr(e);
					break;
				}

				if (stats == NULL && q != NULL) {
					Mfprintf(_mero_ctlerr, "%s: received status signal for "
							"unknown database: %s\n", origin, q);
					len = snprintf(buf2, sizeof(buf2),
							"unknown database: %s\n", q);
					len = snprintf(buf2, sizeof(buf2), "no such database '%s'\n", q);
					send(msgsock, buf2, len, 0);
					break;
				}

				len = snprintf(buf2, sizeof(buf2), "OK\n");
				send(msgsock, buf2, len, 0);

				for (topdb = stats; stats != NULL; stats = stats->next) {
					/* currently never fails (just crashes) */
					msab_serialise(&sdb, stats);
					len = snprintf(buf2, sizeof(buf2),
							"%s\n", sdb);
					send(msgsock, buf2, len, 0);
					free(sdb);
				}

				if (q == NULL) {
					Mfprintf(_mero_ctlout, "%s: served status list\n",
							origin);
				} else {
					Mfprintf(_mero_ctlout, "%s: returned status for "
							"'%s'\n", origin, q);
				}

				msab_freeStatus(&topdb);
				break;
			} else if (strcmp(q, "anelosimus") == 0 &&
					strcmp(p, "eximius") == 0)
			{
				/* return a list of remote databases from our Aranita */
				remotedb rdb;

				pthread_mutex_lock(&_mero_remotedb_lock);

				/* this never fails */
				len = snprintf(buf2, sizeof(buf2), "OK\n");
				send(msgsock, buf2, len, 0);

				rdb = _mero_remotedbs;
				while (rdb != NULL) {
					len = snprintf(buf2, sizeof(buf2), "%s\t%s\n",
							rdb->fullname,
							rdb->conn);
					send(msgsock, buf2, len, 0);
					rdb = rdb->next;
				}

				pthread_mutex_unlock(&_mero_remotedb_lock);

				Mfprintf(_mero_ctlout, "%s: served neighbour list\n",
						origin);
				break;
			} else {
				Mfprintf(_mero_ctlerr, "%s: unknown control command: %s\n",
						origin, p);
				len = snprintf(buf2, sizeof(buf2),
						"unknown command: %s\n", p);
				send(msgsock, buf2, len, 0);
			}
		}
	}
}

void
control_handleclient(int sock, const char *host)
{
	ctl_handle_client(sock, host);
}

void
controlRunner(void *d)
{
	int usock = *(int *)d;
	int sock = -1;
	int retval;
	fd_set fds;
	struct timeval tv;
	int msgsock;
	char origin[128];

	do {
		FD_ZERO(&fds);
		FD_SET(usock, &fds);

		/* Wait up to 5 seconds. */
		tv.tv_sec = 5;
		tv.tv_usec = 0;
		retval = select(usock + 1, &fds, NULL, NULL, &tv);
		if (retval == 0) {
			/* nothing interesting has happened */
			continue;
		}
		if (retval < 0) {
			if (_mero_keep_listening == 0)
				break;
			continue;
		}

		if (FD_ISSET(usock, &fds)) {
			sock = usock;
		} else {
			continue;
		}

		if ((msgsock = accept(sock, (SOCKPTR) 0, (socklen_t *) 0)) < 0) {
			if (_mero_keep_listening == 0)
				break;
			if (errno != EINTR) {
				Mfprintf(_mero_ctlerr, "error during accept: %s",
						strerror(errno));
			}
			continue;
		}

		snprintf(origin, sizeof(origin), "(local)");

		ctl_handle_client(msgsock, origin);
		close(msgsock);
	} while (_mero_keep_listening);
	shutdown(usock, SHUT_RDWR);
	close(usock);
	Mfprintf(_mero_ctlout, "control channel closed\n");
}

/* vim:set ts=4 sw=4 noexpandtab: */<|MERGE_RESOLUTION|>--- conflicted
+++ resolved
@@ -490,22 +490,7 @@
 					anncdbS(stats);
 				}
 
-<<<<<<< HEAD
 				msab_freeStatus(&stats);
-=======
-	/* comands below this point are multi line and hence you can't
-	 * combine them, so they disconnect the client afterwards */
-				} else if (strcmp(p, "version") == 0) {
-					len = snprintf(buf2, sizeof(buf2), "OK\n");
-					send(msgsock, buf2, len, 0);
-					len = snprintf(buf2, sizeof(buf2), "%s (%s)\n",
-							MERO_VERSION, MONETDB_RELEASE);
-					send(msgsock, buf2, len, 0);
-					break;
-				} else if (strcmp(p, "get") == 0) {
-					confkeyval *props = getDefaultProps();
-					char *pbuf;
->>>>>>> 732b9d1b
 
 				if (val != NULL) {
 					Mfprintf(_mero_ctlout, "%s: set property '%s' for "
@@ -517,8 +502,15 @@
 				len = snprintf(buf2, sizeof(buf2), "OK\n");
 				send(msgsock, buf2, len, 0);
 
-				/* comands below this point are multi line and hence you can't
-				 * combine them, so they disconnect the client afterwards */
+	/* comands below this point are multi line and hence you can't
+	 * combine them, so they disconnect the client afterwards */
+			} else if (strcmp(p, "version") == 0) {
+				len = snprintf(buf2, sizeof(buf2), "OK\n");
+				send(msgsock, buf2, len, 0);
+				len = snprintf(buf2, sizeof(buf2), "%s (%s)\n",
+						MERO_VERSION, MONETDB_RELEASE);
+				send(msgsock, buf2, len, 0);
+				break;
 			} else if (strcmp(p, "get") == 0) {
 				confkeyval *props = getDefaultProps();
 				char *pbuf;
