--- conflicted
+++ resolved
@@ -400,10 +400,7 @@
 
 				// Kill it appropriately
 				if (strcmp(p, "stop") == 0) {
-<<<<<<< HEAD
-=======
 					bool terminated = false;
->>>>>>> 69529a75
 					/* make an attempt to shut down the profiler first. */
 					if ((e = shutdown_profiler(q, &stats)) != NULL) {
 						free(e);
@@ -412,11 +409,6 @@
 					/* then kill it */
 					if (dp)
 						pthread_mutex_lock(&dp->fork_lock);
-<<<<<<< HEAD
-					terminateProcess(q, pid, mtype);
-					if (dp)
-						pthread_mutex_unlock(&dp->fork_lock);
-=======
 					if (pid != -1)
 						terminated = terminateProcess(q, pid, mtype);
 					if (dp) {
@@ -424,7 +416,6 @@
 							dp->pid = -1;
 						pthread_mutex_unlock(&dp->fork_lock);
 					}
->>>>>>> 69529a75
 					Mfprintf(_mero_ctlout, "%s: stopped "
 							"database '%s'\n", origin, q);
 				} else {
@@ -480,53 +471,6 @@
 							snprintf(buf3, sizeof(buf3), "--dbpath=%s/%s",
 									 sadbfarm, q);
 							free(sadbfarm);
-<<<<<<< HEAD
-							setlen = mo_add_option(&set, setlen, opt_cmdline, "gdk_dbpath", buf2);
-							setlen = mo_system_config(&set, setlen);
-							if (BBPaddfarm(buf2, (1U << PERSISTENT) | (1U << TRANSIENT), true) != GDK_SUCCEED) {
-								Mfprintf(_mero_ctlerr, "%s: could not add farm to "
-									"'%s': %d: %s\n", origin, q, errno, strerror(errno));
-								exit(0);
-							}
-							/* the child, pollute scope by loading BBP */
-							if (chdir(q) < 0) {
-								/* Fabian says "Ignore the output.
-								 * The idea is that the stuff below
-								 * will also fail, and therefore emit
-								 * some error, but if that happens,
-								 * the world already is in such a bad
-								 * shape that that most likely isn't
-								 * your biggest problem.
-								 * Hence a (void) probably does.
-								 * If not, a fake if.
-								 * (exit(0) should be fine)."
-								 * (https://www.monetdb.org/pipermail/developers-list/2014-February/004238.html)
-								 */
-								Mfprintf(_mero_ctlerr, "%s: could not chdir to "
-									"'%s': %d: %s\n", origin, q, errno, strerror(errno));
-								exit(0);
-							}
-
-							buf2[0] = '\0';
-							if ((secretf = fopen(".vaultkey", "r")) != NULL) {
-								len = fread(buf2, 1, sizeof(buf2), secretf);
-								buf2[len] = '\0';
-								len = strlen(buf2); /* secret can contain null-bytes */
-								fclose(secretf);
-							}
-							if (GDKinit(set, setlen, 0) != GDK_SUCCEED) {
-								Mfprintf(_mero_ctlerr, "%s: could not "
-										 "initialize database '%s'\n",
-										 origin, q);
-								exit(0);
-							}
-							vaultkey = buf2;
-							if ((err = AUTHunlockVault(vaultkey)) != NULL ||
-								(err = AUTHinitTables(p)) != NULL) {
-								Mfprintf(_mero_ctlerr, "%s: could not setup "
-										"database '%s': %s\n", origin, q, err);
-								freeException(err);
-=======
 							execl(_mero_mserver,
 								  _mero_mserver,
 								  "--set",
@@ -550,7 +494,6 @@
 										q, strerror(errno));
 								send_client("!");
 								continue;
->>>>>>> 69529a75
 							} else {
 								close(pipes[1]);
 								/* wait for the child to finish */
