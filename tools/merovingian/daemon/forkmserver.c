/*
 * This Source Code Form is subject to the terms of the Mozilla Public
 * License, v. 2.0.  If a copy of the MPL was not distributed with this
 * file, You can obtain one at http://mozilla.org/MPL/2.0/.
 *
 * Copyright 1997 - July 2008 CWI, August 2008 - 2022 MonetDB B.V.
 */

#include "monetdb_config.h"
#include <sys/types.h>
#include <sys/un.h>
#include <sys/stat.h>
#include <signal.h>
#include <unistd.h>
#include <string.h> /* char ** */
#include <time.h> /* localtime */

#include "msabaoth.h"
#include "utils/utils.h"
#include "utils/glob.h"
#include "utils/properties.h"
#include "mutils.h"

#include "merovingian.h"
#include "discoveryrunner.h" /* remotedb */
#include "multiplex-funnel.h" /* multiplexInit */
#include "forkmserver.h"

#ifndef S_ISDIR
#define S_ISDIR(mode)	(((mode) & _S_IFMT) == _S_IFDIR)
#endif

/**
 * The terminateProcess function tries to let the given mserver process
 * shut down gracefully within a given time-out.  If that fails, it
 * sends the deadly SIGKILL signal to the mserver process and returns.
 */
bool
terminateProcess(char *dbname, pid_t pid, mtype type)
{
	sabdb *stats;
	char *er;
	int i;
	confkeyval *kv;

	er = msab_getStatus(&stats, dbname);
	if (er != NULL) {
		Mlevelfprintf(ERROR, stderr, "cannot terminate process %lld: %s\n",
				 (long long int)pid, er);
		free(er);
		return false;
	}

	if (stats == NULL) {
		Mlevelfprintf(ERROR, stderr, "strange, process %lld serves database '%s' "
				 "which does not exist\n", (long long int)pid, dbname);
		return false;
	}

	if (pid == -1) {
		/* it's already dead */
		msab_freeStatus(&stats);
		return true;
	}

	if (stats->pid != pid) {
		Mlevelfprintf(ERROR, stderr,
			"strange, trying to kill process %lld to stop database '%s' "
			"which seems to be served by process %lld instead\n",
			(long long int)stats->pid,
			dbname,
			(long long int)pid
		);
		if (stats->pid >= 1 && pid < 1) {
			/* assume the server was started by a previous merovingian */
			pid = stats->pid;
		} else {
			msab_freeStatus(&stats);
			return false;
		}
	}
	assert(stats->pid == pid);

	switch (stats->state) {
	case SABdbRunning:
		/* ok, what we expect */
		break;
	case SABdbCrashed:
		Mlevelfprintf(ERROR, stderr, "cannot shut down database '%s', mserver "
				 "(pid %lld) has crashed\n",
				 dbname, (long long int)pid);
		msab_freeStatus(&stats);
		return false;
	case SABdbInactive:
		Mlevelfprintf(ERROR, stderr, "database '%s' appears to have shut down already\n",
				 dbname);
		msab_freeStatus(&stats);
		return false;
	case SABdbStarting:
		Mlevelfprintf(WARNING, stderr, "database '%s' appears to be starting up\n",
				 dbname);
		/* starting up, so we'll go to the shut down phase */
		break;
	default:
		Mlevelfprintf(ERROR, stderr, "unknown state: %d\n", (int)stats->state);
		msab_freeStatus(&stats);
		return false;
	}

	if (type == MEROFUN) {
		multiplexDestroy(dbname);
		msab_freeStatus(&stats);
		return true;
	} else if (type != MERODB) {
		/* barf */
		Mlevelfprintf(ERROR, stderr, "cannot stop merovingian process role: %s\n",
				 dbname);
		msab_freeStatus(&stats);
		return false;
	}

	/* ok, once we get here, we'll be shutting down the server */
	Mlevelfprintf(WARNING, stdout, "sending process %lld (database '%s') the "
			 "TERM signal\n", (long long int)pid, dbname);
	if (kill(pid, SIGTERM) < 0) {
		/* barf */
<<<<<<< HEAD
		Mlevelfprintf(ERROR, stderr, "cannot send TERM signal to process (database '%s')\n",
				 dbname);
=======
		Mfprintf(stderr, "cannot send TERM signal to process (database '%s'): %s\n",
				 dbname, strerror(errno));
>>>>>>> 49f1f16c
		msab_freeStatus(&stats);
		return false;
	}
	kv = findConfKey(_mero_props, "exittimeout");
	int exittimeout = atoi(kv->val);
	for (i = 0; exittimeout < 0 || i < exittimeout * 2; i++) {
		if (stats != NULL)
			msab_freeStatus(&stats);
		sleep_ms(500);
		er = msab_getStatus(&stats, dbname);
		if (er != NULL) {
			Mlevelfprintf(ERROR, stderr, "unexpected problem: %s\n", er);
			free(er);
			/* don't die, just continue, so we KILL in the end */
		} else if (stats == NULL) {
			Mlevelfprintf(ERROR, stderr, "hmmmm, database '%s' suddenly doesn't exist "
					 "any more\n", dbname);
		} else {
			switch (stats->state) {
			case SABdbRunning:
			case SABdbStarting:
				/* ok, try again */
				break;
			case SABdbCrashed:
				Mlevelfprintf(ERROR, stderr, "database '%s' crashed after SIGTERM\n",
						  dbname);
				msab_freeStatus(&stats);
				return true;
			case SABdbInactive:
				Mlevelfprintf(INFORMATION, stdout, "database '%s' has shut down\n", dbname);
				msab_freeStatus(&stats);
				return true;
			default:
				Mlevelfprintf(ERROR, stderr, "unknown state: %d\n", (int)stats->state);
				break;
			}
		}
	}
	Mlevelfprintf(WARNING, stderr, "timeout of %s seconds expired, sending process %lld"
			 " (database '%s') the KILL signal\n",
			 kv->val, (long long int)pid, dbname);
	kill(pid, SIGKILL);
	msab_freeStatus(&stats);
	return true;
}

/**
 * Fork an mserver and detach.  Before forking off, Sabaoth is consulted
 * to see if forking makes sense, or whether it is necessary at all, or
 * forbidden by restart policy, e.g. when in maintenance.
 */

#define MAX_NR_ARGS 511

err
forkMserver(const char *database, sabdb** stats, bool force)
{
	pid_t pid;
	char *er;
	sabuplog info;
	struct tm *t;
	char tstr[20];
	int pfdo[2];
	int pfde[2];
	dpair dp;
	char vaultkey[512];
	struct stat statbuf;
	char upmin[8];
	char upavg[8];
	char upmax[8];
	confkeyval *ckv, *kv, *list;
	SABdbState state;
	char *sabdbfarm;
	char dbpath[1024];
	char dbextra_path[1024];
	char dbtrace_path[1024];
	char listenaddr[512];
	char muri[512]; /* possibly undersized */
	char usock[512];
	bool mydoproxy;
	char nthreads[32];
	char nclients[32];
	char pipeline[512];
	char memmaxsize[64];
	char vmmaxsize[64];
	char *dbextra = NULL;
	char *dbtrace = NULL;
	char *mserver5_extra = NULL;
	char *mserver5_extra_token = NULL;
	char *argv[MAX_NR_ARGS+1];	/* for the exec arguments */
	char property_other[1024];
	int c = 0;
	int freec = 0;				/* from where to free entries in argv */
	unsigned int mport;

	/* Find or allocate a dpair entry for this database */
	pthread_mutex_lock(&_mero_topdp_lock);
	dp = _mero_topdp->next;
	while (strcmp(dp->dbname, database) != 0) {
		if (dp->next == NULL) {
			dp = dp->next = malloc(sizeof(struct _dpair));
			*dp = (struct _dpair) {
				.dbname = strdup(database),
				.fork_lock = PTHREAD_MUTEX_INITIALIZER,
			};
			break;
		}
		dp = dp->next;
	}
	pthread_mutex_unlock(&_mero_topdp_lock);

	/* Make sure we only start one mserver5 at the same time. */
	pthread_mutex_lock(&dp->fork_lock);

	er = msab_getStatus(stats, database);
	if (er != NULL) {
		pthread_mutex_unlock(&dp->fork_lock);
		err e = newErr("%s", er);
		free(er);
		return(e);
	}

	/* NOTE: remotes also include locals through self announcement */
	if (*stats == NULL) {
		*stats = getRemoteDB(database);
		pthread_mutex_unlock(&dp->fork_lock);

		if (*stats != NULL)
			return(NO_ERR);

		return(newErr("no such database: %s", database));
	}

	/* Since we ask for a specific database, it should be either there
	 * or not there.  Since we checked the latter case above, it should
	 * just be there, and be the right one.  There also shouldn't be
	 * more than one entry in the list, so we assume we have the right
	 * one here. */

	if ((*stats)->state == SABdbRunning) {
		/* return before doing expensive stuff, when this db just seems
		 * to be running */
		pthread_mutex_unlock(&dp->fork_lock);
		return(NO_ERR);
	}

	ckv = getDefaultProps();
	readAllProps(ckv, (*stats)->path);
	kv = findConfKey(ckv, "type");
	if (kv->val == NULL)
		kv = findConfKey(_mero_db_props, "type");

	if ((*stats)->locked) {
		if (!force) {
			Mlevelfprintf(WARNING, stdout, "%s '%s' is under maintenance\n",
					 kv->val, database);
			freeConfFile(ckv);
			free(ckv);
			pthread_mutex_unlock(&dp->fork_lock);
			return(NO_ERR);
		} else {
			Mlevelfprintf(WARNING, stdout, "startup of %s under maintenance "
					 "'%s' forced\n", kv->val, database);
		}
	}

	/* retrieve uplog information to print a short conclusion */
	er = msab_getUplogInfo(&info, *stats);
	if (er != NULL) {
		err e = newErr("could not retrieve uplog information: %s", er);
		free(er);
		msab_freeStatus(stats);
		freeConfFile(ckv);
		free(ckv);
		pthread_mutex_unlock(&dp->fork_lock);
		return(e);
	}

	switch ((*stats)->state) {
	case SABdbRunning:
		freeConfFile(ckv);
		free(ckv);
		pthread_mutex_unlock(&dp->fork_lock);
		return(NO_ERR);
	case SABdbCrashed:
		t = localtime(&info.lastcrash);
		strftime(tstr, sizeof(tstr), "%Y-%m-%d %H:%M:%S", t);
		secondsToString(upmin, info.minuptime, 1);
		secondsToString(upavg, info.avguptime, 1);
		secondsToString(upmax, info.maxuptime, 1);
		Mlevelfprintf(ERROR, stdout, "%s '%s' has crashed after start on %s, "
				 "attempting restart, "
				 "up min/avg/max: %s/%s/%s, "
				 "crash average: %d.00 %.2f %.2f (%d-%d=%d)\n",
				 kv->val, database, tstr,
				 upmin, upavg, upmax,
				 info.crashavg1, info.crashavg10, info.crashavg30,
				 info.startcntr, info.stopcntr, info.crashcntr);
		break;
	case SABdbInactive:
		secondsToString(upmin, info.minuptime, 1);
		secondsToString(upavg, info.avguptime, 1);
		secondsToString(upmax, info.maxuptime, 1);
		Mlevelfprintf(INFORMATION, stdout, "starting %s '%s', "
				 "up min/avg/max: %s/%s/%s, "
				 "crash average: %d.00 %.2f %.2f (%d-%d=%d)\n",
				 kv->val, database,
				 upmin, upavg, upmax,
				 info.crashavg1, info.crashavg10, info.crashavg30,
				 info.startcntr, info.stopcntr, info.crashcntr);
		break;
	default:
		/* this also includes SABdbStarting, which we shouldn't ever
		 * see due to the global starting lock
		 *
		 * if SABdbStarting: a process (presumably mserver5) has locked
		 * the database (i.e. the .gdk_lock file), but the server is not
		 * ready to accept connections (i.e. there is no .started
		 * file) */
		state = (*stats)->state;
		msab_freeStatus(stats);
		freeConfFile(ckv);
		free(ckv);
		pthread_mutex_unlock(&dp->fork_lock);
		if (state == SABdbStarting)
			return(newErr("unexpected state: database is locked but not yet started"));
		else
			return(newErr("unknown or impossible state: %d",
						  (int)state));
	}

	/* create the pipes (filedescriptors) now, such that we and the
	 * child have the same descriptor set */
	if (pipe(pfdo) == -1) {
		int e = errno;
		msab_freeStatus(stats);
		freeConfFile(ckv);
		free(ckv);
		pthread_mutex_unlock(&dp->fork_lock);
		return(newErr("unable to create pipe: %s", strerror(e)));
	}
	if (pipe(pfde) == -1) {
		int e = errno;
		close(pfdo[0]);
		close(pfdo[1]);
		msab_freeStatus(stats);
		freeConfFile(ckv);
		free(ckv);
		pthread_mutex_unlock(&dp->fork_lock);
		return(newErr("unable to create pipe: %s", strerror(e)));
	}

	/* a multiplex-funnel means starting a separate thread */
	if (strcmp(kv->val, "mfunnel") == 0) {
		FILE *f1, *f2;
		/* fill in the rest of the dpair entry */
		pthread_mutex_lock(&_mero_topdp_lock);

		dp->out = pfdo[0];
		dp->err = pfde[0];
		dp->type = MEROFUN;
		dp->pid = getpid();
		dp->flag = 0;

		pthread_mutex_unlock(&_mero_topdp_lock);

		kv = findConfKey(ckv, "mfunnel");
		if (!(f1 = fdopen(pfdo[1], "a"))) {
			msab_freeStatus(stats);
			freeConfFile(ckv);
			free(ckv);
			pthread_mutex_unlock(&dp->fork_lock);
			close(pfdo[1]);
			close(pfde[1]);
			return newErr("Failed to open file descriptor\n");
		}
		if (!(f2 = fdopen(pfde[1], "a"))) {
			fclose(f1);
			close(pfde[1]);
			msab_freeStatus(stats);
			freeConfFile(ckv);
			free(ckv);
			pthread_mutex_unlock(&dp->fork_lock);
			return newErr("Failed to open file descriptor\n");
		}
		if ((er = multiplexInit(database, kv->val, f1, f2)) != NO_ERR) {
			Mlevelfprintf(ERROR, stderr, "failed to create multiplex-funnel: %s\n",
					 getErrMsg(er));
			msab_freeStatus(stats);
			freeConfFile(ckv);
			free(ckv);
			pthread_mutex_unlock(&dp->fork_lock);
			return(er);
		}
		freeConfFile(ckv);
		free(ckv);

		/* refresh stats, now we will have a connection registered */
		msab_freeStatus(stats);
		er = msab_getStatus(stats, database);
		pthread_mutex_unlock(&dp->fork_lock);
		if (er != NULL) {
			/* since the client mserver lives its own life anyway,
			 * it's not really a problem we exit here */
			err e = newErr("%s", er);
			free(er);
			return(e);
		}
		return(NO_ERR);
	}

	/* check if the vaultkey is there, otherwise abort early (value
	 * later on reused when server is started) */
	snprintf(vaultkey, sizeof(vaultkey), "%s/.vaultkey", (*stats)->path);
	if (stat(vaultkey, &statbuf) == -1) {
		msab_freeStatus(stats);
		freeConfFile(ckv);
		free(ckv);
		pthread_mutex_unlock(&dp->fork_lock);
		close(pfdo[0]);
		close(pfdo[1]);
		close(pfde[0]);
		close(pfde[1]);
		return(newErr("cannot start database '%s': no .vaultkey found "
					  "(did you create the database with `monetdb create %s`?)",
					  database, database));
	}

	er = msab_getDBfarm(&sabdbfarm);
	if (er != NULL) {
		msab_freeStatus(stats);
		freeConfFile(ckv);
		free(ckv);
		pthread_mutex_unlock(&dp->fork_lock);
		close(pfdo[0]);
		close(pfdo[1]);
		close(pfde[0]);
		close(pfde[1]);
		return(er);
	}

	mydoproxy = strcmp(getConfVal(_mero_props, "forward"), "proxy") == 0;

	kv = findConfKey(ckv, "dbextra");
	if (kv != NULL && kv->val != NULL) {
		dbextra = kv->val;
	}

	kv = findConfKey(ckv, "dbtrace");
	if (kv != NULL && kv->val != NULL)
		dbtrace = kv->val;

	kv = findConfKey(ckv, "listenaddr");
	if (!mydoproxy && kv->val != NULL) {
		snprintf(listenaddr, sizeof(listenaddr), "--set=mapi_listenaddr=%s", kv->val);
	} else {
		listenaddr[0] = '\0';
	}

	mport = (unsigned int)getConfNum(_mero_props, "port");

	/* ok, now exec that mserver we want */
	snprintf(dbpath, sizeof(dbpath),
			 "--dbpath=%s/%s", sabdbfarm, database);
	free(sabdbfarm);
	snprintf(vaultkey, sizeof(vaultkey),
			 "--set=monet_vault_key=%s/.vaultkey", (*stats)->path);
	snprintf(muri, sizeof(muri),
			 "--set=merovingian_uri=mapi:monetdb://%s:%u/%s",
			 _mero_hostname, mport, database);
	argv[c++] = _mero_mserver;
	argv[c++] = dbpath;
	argv[c++] = muri;
	if (dbextra != NULL) {
		snprintf(dbextra_path, sizeof(dbextra_path),
				 "--dbextra=%s", dbextra);
		argv[c++] = dbextra_path;
	}

	if (dbtrace != NULL) {
		snprintf(dbtrace_path, sizeof(dbtrace_path),
				 "--dbtrace=%s", dbtrace);
		argv[c++] = dbtrace_path;
	}

	if (mydoproxy) {
		/* we "proxy", so we can just solely use UNIX domain sockets
		 * internally.  Before we hit our head, check if we can
		 * actually use a UNIX socket (due to pathlength) */
		if (strlen((*stats)->path) + 11 < sizeof(((struct sockaddr_un *) 0)->sun_path)) {
			argv[c++] = "--set=mapi_listenaddr=none";
			snprintf(usock, sizeof(usock), "--set=mapi_usock=%s/.mapi.sock",
					 (*stats)->path);
			argv[c++] = usock;
		} else {
			/* for logic here, see comment below */
			argv[c++] = "--set=mapi_port=0";
			argv[c++] = "--set=mapi_listenaddr=localhost";
			snprintf(usock, sizeof(usock), "--set=mapi_usock=");
			argv[c++] = usock;
		}
	} else {
		if (listenaddr[0] != '\0') {
			argv[c++] = listenaddr;
		} else {
			argv[c++] = "--set=mapi_listenaddr=localhost";
		}
		argv[c++] = "--set=mapi_port=0";
		/* avoid this mserver binding to the same port as merovingian
		 * but on another interface, (INADDR_ANY ... sigh) causing
		 * endless redirects since 0.0.0.0 is not a valid address to
		 * connect to, and hence the hostname is advertised instead */
		snprintf(usock, sizeof(usock), "--set=mapi_usock=");
		argv[c++] = usock;
	}
	argv[c++] = vaultkey;

	kv = findConfKey(ckv, "nthreads");
	if (kv->val == NULL)
		kv = findConfKey(_mero_db_props, "nthreads");
	if (kv->val != NULL) {
		snprintf(nthreads, sizeof(nthreads), "--set=gdk_nr_threads=%s", kv->val);
		argv[c++] = nthreads;
	}

	kv = findConfKey(ckv, "nclients");
	if (kv->val == NULL)
		kv = findConfKey(_mero_db_props, "nclients");
	if (kv->val != NULL) {
		snprintf(nclients, sizeof(nclients), "--set=max_clients=%s", kv->val);
		argv[c++] = nclients;
	}

	kv = findConfKey(ckv, "optpipe");
	if (kv->val == NULL)
		kv = findConfKey(_mero_db_props, "optpipe");
	if (kv->val != NULL) {
		snprintf(pipeline, sizeof(pipeline), "--set=sql_optimizer=%s", kv->val);
		argv[c++] = pipeline;
	}

	kv = findConfKey(ckv, "memmaxsize");
	if (kv->val != NULL) {
		snprintf(memmaxsize, sizeof(memmaxsize), "--set=gdk_mem_maxsize=%s", kv->val);
		argv[c++] = memmaxsize;
	}

	kv = findConfKey(ckv, "vmmaxsize");
	if (kv->val != NULL) {
		snprintf(vmmaxsize, sizeof(vmmaxsize), "--set=gdk_vm_maxsize=%s", kv->val);
		argv[c++] = vmmaxsize;
	}

	kv = findConfKey(ckv, "embedr");
	if (kv->val != NULL && strcmp(kv->val, "no") != 0) {
		argv[c++] = "--set=embedded_r=true";
	}

	kv = findConfKey(ckv, "embedpy3");
	if (kv->val != NULL && strcmp(kv->val, "no") != 0) {
		argv[c++] = "--set=embedded_py=3";
	}

	kv = findConfKey(ckv, "embedc");
	if (kv->val != NULL && strcmp(kv->val, "no") != 0) {
		argv[c++] = "--set=embedded_c=true";
	}

	kv = findConfKey(ckv, "readonly");
	if (kv->val != NULL && strcmp(kv->val, "no") != 0)
		argv[c++] = "--readonly";

	kv = findConfKey(ckv, "raw_strings");
	if (kv->val != NULL && strcmp(kv->val, "no") != 0) {
		argv[c++] = "--set=raw_strings=true";
	}

	/* get the rest (non-default) mserver props set in the conf file */
	list = ckv;
	freec = c;					/* following entries to be freed */

	kv = findConfKey(ckv, "loadmodules");
	if (kv->val == NULL)
		kv = findConfKey(_mero_db_props, "loadmodules");
	if (kv->val != NULL) {
		size_t modlen;
		for (const char *val = kv->val; *val; val += modlen) {
			modlen = strcspn(val, ", \t");
			if (modlen > 0) {
				char *arg = malloc(modlen + 14);
				snprintf(arg, modlen + 14, "--loadmodule=%.*s", (int) modlen, val);
				argv[c++] = arg;
			}
			modlen += strspn(val + modlen, ", \t");
		}
	}

	while (list->key != NULL) {
		if (list->val != NULL && !defaultProperty(list->key)) {
			if (strcmp(list->key, "gdk_debug") == 0) {
				snprintf(property_other, sizeof(property_other), "-d%s", list->val);
			} else {
				snprintf(property_other, sizeof(property_other), "--set=%s=%s", list->key, list->val);
			}
			argv[c++] = strdup(property_other);
		}
		list++;
	}

	/* Let's get extra mserver5 args from the environment */
	mserver5_extra = getenv("MSERVER5_EXTRA_ARGS");
	if (mserver5_extra != NULL) {
		/* work on copy of the environment value since strtok_r changes it */
		mserver5_extra = strdup(mserver5_extra);
		if (mserver5_extra != NULL) {
			char *sp = NULL;
			mserver5_extra_token = strtok_r(mserver5_extra, " ", &sp);
			while (c < MAX_NR_ARGS && mserver5_extra_token != NULL) {
				argv[c++] = strdup(mserver5_extra_token);
				mserver5_extra_token = strtok_r(NULL, " ", &sp);
			}
			free(mserver5_extra);
		}
	}

	argv[c++] = NULL;

	freeConfFile(ckv);
	free(ckv); /* can make ckv static and reuse it all the time */

	/* make sure we're not inside childhandler() fiddling with our
	 * dpair instance */
	pthread_mutex_lock(&_mero_topdp_lock);

	pid = fork();
	if (pid == 0) {
		/* redirect stdout and stderr to a new pair of fds for
		 * logging help */
		ssize_t write_error;	/* to avoid compiler warning */
		int dup_err;
		close(pfdo[0]);
		dup_err = dup2(pfdo[1], 1);
		if(dup_err == -1)
			perror("dup2");
		close(pfdo[1]);

		close(pfde[0]);
<<<<<<< HEAD
		if (dup_err == -1)
			perror("dup2");
		dup_err = dup2(pfde[1], 2);
		close(pfde[1]);
		if (dup_err == -1)
=======
		dup_err = dup2(pfde[1], 2);
		if(dup_err == -1)
>>>>>>> 49f1f16c
			perror("dup2");
		close(pfde[1]);

		write_error = write(1, "arguments:", 10);
		for (c = 0; argv[c] != NULL; c++) {
			/* very stupid heuristic to make copy/paste easier from
			 * merovingian's log */
			int q = strchr(argv[c], ' ') != NULL;
			write_error |= write(1, " \"", 1 + q);
			write_error |= write(1, argv[c], strlen(argv[c]));
			if (q)
				write_error |= write(1, "\"", 1);
		}
		write_error |= write(1, "\n", 1);
		if (write_error < 0)
			perror("write");

		execv(_mero_mserver, argv);
		/* if the exec returns, it is because of a failure */
		perror("executing failed");
		exit(1);
	} else if (pid > 0) {
		/* parent: fine, let's add the pipes for this child */
		dp->out = pfdo[0];
		close(pfdo[1]);
		dp->err = pfde[0];
		close(pfde[1]);
		dp->type = MERODB;
		dp->pid = pid;
		dp->flag = 0;
		pthread_mutex_unlock(&_mero_topdp_lock);

		while (argv[freec] != NULL) {
			free(argv[freec++]);
		}

		/* wait for the child to finish starting, at some point we
		 * decided that we should wait indefinitely here because if the
		 * mserver needs time to start up, we shouldn't interrupt it,
		 * and if it hangs, we're just doomed, with the drawback that we
		 * completely kill the functionality of monetdbd too */
		do {
			/* give the database a break */
			sleep_ms(500);

			/* stats cannot be NULL, as we don't allow starting non
			 * existing databases, note that we need to run this loop at
			 * least once not to leak */
			msab_freeStatus(stats);
			er = msab_getStatus(stats, database);
			if (er != NULL) {
				/* since the client mserver lives its own life anyway,
				 * it's not really a problem we exit here */
				err e = newErr("%s", er);
				free(er);
				pthread_mutex_unlock(&dp->fork_lock);
				return(e);
			}

			/* in the meanwhile, if the server has stopped (and been
			 * waited for), the pid will have been set to -1, so check
			 * that. */
			pthread_mutex_lock(&_mero_topdp_lock);
			if (dp->pid == -1) {
				pthread_mutex_unlock(&_mero_topdp_lock);
				break;
			}
			pthread_mutex_unlock(&_mero_topdp_lock);
		} while ((*stats)->state != SABdbRunning);

		/* check if the SQL scenario was loaded */
		if (dp->pid != -1 && (*stats)->state == SABdbRunning &&
			(*stats)->conns != NULL &&
			(*stats)->conns->val != NULL &&
			(*stats)->scens != NULL &&
			(*stats)->scens->val != NULL) {
			sablist *scen = (*stats)->scens;
			do {
				if (scen->val != NULL && strcmp(scen->val, "sql") == 0)
					break;
			} while ((scen = scen->next) != NULL);
			if (scen == NULL) {
				/* we don't know what it's doing, but we don't like it
				 * any case, so kill it */
				(void) terminateProcess(dp->dbname, dp->pid, MERODB);
				msab_freeStatus(stats);
				pthread_mutex_unlock(&dp->fork_lock);
				return(newErr("database '%s' did not initialise the sql "
							  "scenario", database));
			}
		} else if (dp->pid != -1) {
			(void) terminateProcess(dp->dbname, dp->pid, MERODB);
			msab_freeStatus(stats);
			pthread_mutex_unlock(&dp->fork_lock);
			return(newErr(
					   "database '%s' started up, but failed to open up "
					   "a communication channel", database));
		}

		/* try to be clear on why starting the database failed */
		if (dp->pid == -1) {
			state = (*stats)->state;

			pthread_mutex_unlock(&dp->fork_lock);

			/* starting failed */
			msab_freeStatus(stats);

			switch ((int)state) {
			case SABdbRunning:
				/* right, it's not there, but it's running */
				return(newErr(
						   "database '%s' has inconsistent state "
						   "(sabaoth administration reports running, "
						   "but process seems gone), "
						   "review monetdbd's "
						   "logfile (%s) for any peculiarities", database,
						   getConfVal(_mero_props, "logfile")));
			case SABdbCrashed:
				return(newErr(
						   "database '%s' has crashed after starting, "
						   "manual intervention needed, "
						   "check monetdbd's logfile (%s) for details",
						   database, getConfVal(_mero_props, "logfile")));
			case SABdbInactive:
				return(newErr(
						   "database '%s' appears to shut "
						   "itself down after starting, "
						   "check monetdbd's logfile (%s) for possible "
						   "hints", database,
						   getConfVal(_mero_props, "logfile")));
			case SABdbStarting:
				return(newErr(
						   "database '%s' has inconsistent state "
						   "(sabaoth administration reports starting up, "
						   "but process seems gone), "
						   "review monetdbd's "
						   "logfile (%s) for any peculiarities", database,
						   getConfVal(_mero_props, "logfile")));
			default:
				return(newErr("unknown state: %d", (int)state));
			}
		}

		pthread_mutex_unlock(&dp->fork_lock);

		if ((*stats)->locked) {
			Mlevelfprintf(INFORMATION, stdout, "database '%s' has been put into maintenance "
					 "mode during startup\n", database);
		}

		return(NO_ERR);
	}
	/* pid < 0: fork failed */
	int e = errno;

	/* forking failed somehow, cleanup the pipes */
	close(pfdo[0]);
	close(pfdo[1]);
	close(pfde[0]);
	close(pfde[1]);
	msab_freeStatus(stats);
	pthread_mutex_unlock(&dp->fork_lock);
	pthread_mutex_unlock(&_mero_topdp_lock);
	return(newErr("%s", strerror(e)));
}<|MERGE_RESOLUTION|>--- conflicted
+++ resolved
@@ -124,13 +124,8 @@
 			 "TERM signal\n", (long long int)pid, dbname);
 	if (kill(pid, SIGTERM) < 0) {
 		/* barf */
-<<<<<<< HEAD
-		Mlevelfprintf(ERROR, stderr, "cannot send TERM signal to process (database '%s')\n",
-				 dbname);
-=======
-		Mfprintf(stderr, "cannot send TERM signal to process (database '%s'): %s\n",
+		Mlevelfprintf(ERROR, stderr, "cannot send TERM signal to process (database '%s'): %s\n",
 				 dbname, strerror(errno));
->>>>>>> 49f1f16c
 		msab_freeStatus(&stats);
 		return false;
 	}
@@ -673,21 +668,13 @@
 		int dup_err;
 		close(pfdo[0]);
 		dup_err = dup2(pfdo[1], 1);
-		if(dup_err == -1)
+		if (dup_err == -1)
 			perror("dup2");
 		close(pfdo[1]);
 
 		close(pfde[0]);
-<<<<<<< HEAD
+		dup_err = dup2(pfde[1], 2);
 		if (dup_err == -1)
-			perror("dup2");
-		dup_err = dup2(pfde[1], 2);
-		close(pfde[1]);
-		if (dup_err == -1)
-=======
-		dup_err = dup2(pfde[1], 2);
-		if(dup_err == -1)
->>>>>>> 49f1f16c
 			perror("dup2");
 		close(pfde[1]);
 
