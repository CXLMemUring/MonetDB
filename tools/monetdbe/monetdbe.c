--- conflicted
+++ resolved
@@ -1124,13 +1124,8 @@
 					timestamp t = *(timestamp*) nil;
 					if(!timestamp_is_null(ts[j]))
 						t = timestamp_from_data(&ts[j]);
-<<<<<<< HEAD
-					
+
 					if (store_funcs.append_col(m->session->tr, c, pos, &t, mtype) != 0) {
-=======
-
-					if (store_funcs.append_col(m->session->tr, c, &t, mtype) != 0) {
->>>>>>> e89ca464
 						mdbe->msg = createException(SQL, "monetdbe.monetdbe_append", "Cannot append values");
 						goto cleanup;
 					}
