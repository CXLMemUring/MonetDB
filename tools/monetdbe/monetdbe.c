--- conflicted
+++ resolved
@@ -901,13 +901,8 @@
 				w = BATatoms[mtype].size;
 				size_t pos = store_funcs.claim_tab(m->session->tr, t, cnt);
 				for (size_t j=0; j<cnt; j++, v+=w){
-<<<<<<< HEAD
 					if (store_funcs.append_col(m->session->tr, c, pos, v, mtype) != 0) {
-						msg = createException(SQL, "embedded.monetdb_append", "Cannot append values");
-=======
-					if (store_funcs.append_col(m->session->tr, c, v, mtype) != 0) {
 						msg = createException(SQL, "monetdbe.monetdbe_append", "Cannot append values");
->>>>>>> e505508e
 						goto cleanup;
 					}
 				}
@@ -919,13 +914,8 @@
 					char *s = d[j];
 					if (!s)
 						s = (char*)str_nil;
-<<<<<<< HEAD
 					if (store_funcs.append_col(m->session->tr, c, pos, s, mtype) != 0) {
-						msg = createException(SQL, "embedded.monetdb_append", "Cannot append values");
-=======
-					if (store_funcs.append_col(m->session->tr, c, s, mtype) != 0) {
 						msg = createException(SQL, "monetdbe.monetdbe_append", "Cannot append values");
->>>>>>> e505508e
 						goto cleanup;
 					}
 				}
