--- conflicted
+++ resolved
@@ -243,13 +243,8 @@
 	opt *set = NULL;
 	int i, grpdebug = 0, debug = 0, setlen = 0, listing = 0;
 	str err = MAL_SUCCEED;
-<<<<<<< HEAD
-	char prmodpath[1024];
+	char prmodpath[FILENAME_MAX];
 	const char *modpath = NULL;
-=======
-	char prmodpath[FILENAME_MAX];
-	char *modpath = NULL;
->>>>>>> 13d4f0a5
 	char *binpath = NULL;
 	str *monet_script;
 	char *dbpath = NULL;
