/*
 * This Source Code Form is subject to the terms of the Mozilla Public
 * License, v. 2.0.  If a copy of the MPL was not distributed with this
 * file, You can obtain one at http://mozilla.org/MPL/2.0/.
 *
 * Copyright 1997 - July 2008 CWI, August 2008 - 2019 MonetDB B.V.
 */

#include "monetdb_config.h"
#include <string.h> /* strerror */
#include <locale.h>
#include "monet_options.h"
#include "mal.h"
#include "mal_session.h"
#include "mal_import.h"
#include "mal_client.h"
#include "mal_function.h"
#include "monet_version.h"
#include "mal_authorize.h"
#include "msabaoth.h"
#include "mutils.h"

#ifdef HAVE_LIBGEN_H
#include <libgen.h>
#endif

#ifndef HAVE_GETOPT_LONG
#  include "monet_getopt.h"
#else
# ifdef HAVE_GETOPT_H
#  include "getopt.h"
# endif
#endif

#ifdef _MSC_VER
#include <Psapi.h>      /* for GetModuleFileName */
#include <crtdbg.h>	/* for _CRT_ERROR, _CRT_ASSERT */
#endif

#ifdef _CRTDBG_MAP_ALLOC
/* Windows only:
   our definition of new and delete clashes with the one if
   _CRTDBG_MAP_ALLOC is defined.
 */
#undef _CRTDBG_MAP_ALLOC
#endif

#if defined(_MSC_VER) && _MSC_VER >= 1400
#define getcwd _getcwd
#endif

#ifdef HAVE_CONSOLE
static bool monet_daemon;
#endif

/* NEEDED? */
#if defined(_MSC_VER) && defined(__cplusplus)
#include <eh.h>
void
mserver_abort()
{
	fprintf(stderr, "\n! mserver_abort() was called by terminate(). !\n");
	fflush(stderr);
	exit(0);
}
#endif

#ifdef _MSC_VER
static void
mserver_invalid_parameter_handler(
	const wchar_t *expression,
	const wchar_t *function,
	const wchar_t *file,
	unsigned int line,
	uintptr_t reserved)
{
	(void) expression;
	(void) function;
	(void) file;
	(void) line;
	(void) reserved;
	/* the essential bit of this function is that it returns:
	 * we don't want the server to quit when a function is called
	 * with an invalid parameter */
}
#endif

__declspec(noreturn) static void usage(char *prog, int xit)
	__attribute__((__noreturn__));

static void
usage(char *prog, int xit)
{
	fprintf(stderr, "Usage: %s [options] [scripts]\n", prog);
	fprintf(stderr, "    --dbpath=<directory>      Specify database location\n");
	fprintf(stderr, "    --dbextra=<directory>     Directory for transient BATs\n");
	fprintf(stderr, "    --config=<config_file>    Use config_file to read options from\n");
	fprintf(stderr, "    --daemon=yes|no           Do not read commands from standard input [no]\n");
	fprintf(stderr, "    --single-user             Allow only one user at a time\n");
	fprintf(stderr, "    --readonly                Safeguard database\n");
	fprintf(stderr, "    --set <option>=<value>    Set configuration option\n");
	fprintf(stderr, "    --help                    Print this list of options\n");
	fprintf(stderr, "    --version                 Print version and compile time info\n");

	fprintf(stderr, "The debug, testing & trace options:\n");
	fprintf(stderr, "     --threads\n");
	fprintf(stderr, "     --memory\n");
	fprintf(stderr, "     --io\n");
	fprintf(stderr, "     --heaps\n");
	fprintf(stderr, "     --properties\n");
	fprintf(stderr, "     --transactions\n");
	fprintf(stderr, "     --modules\n");
	fprintf(stderr, "     --algorithms\n");
	fprintf(stderr, "     --performance\n");
	fprintf(stderr, "     --optimizers\n");
	fprintf(stderr, "     --trace\n");
	fprintf(stderr, "     --forcemito\n");
	fprintf(stderr, "     --debug=<bitmask>\n");

	exit(xit);
}

/*
 * Collect some global system properties to relate performance results later
 */
static void
monet_hello(void)
{
	dbl sz_mem_h;
	char  *qc = " kMGTPE";
	int qi = 0;

	monet_memory = MT_npages() * MT_pagesize();
	sz_mem_h = (dbl) monet_memory;
	while (sz_mem_h >= 1000.0 && qi < 6) {
		sz_mem_h /= 1024.0;
		qi++;
	}

	printf("# MonetDB 5 server v%s", GDKversion());
	{
		const char *rev = mercurial_revision();
		/* coverity[pointless_string_compare] */
		if (strcmp(MONETDB_RELEASE, "unreleased") != 0)
			printf(" (%s)", MONETDB_RELEASE);
		else if (strcmp(rev, "Unknown") != 0)
			printf(" (hg id: %s)", rev);
	}
	/* coverity[pointless_string_compare] */
	if (strcmp(MONETDB_RELEASE, "unreleased") == 0)
		printf("\n# This is an unreleased version");
	printf("\n# Serving database '%s', using %d thread%s\n",
			GDKgetenv("gdk_dbname"),
			GDKnr_threads, (GDKnr_threads != 1) ? "s" : "");
	printf("# Compiled for %s/%zubit%s\n",
			HOST, sizeof(ptr) * 8,
#ifdef HAVE_HGE
			" with 128bit integers"
#else
			""
#endif
			);
	printf("# Found %.3f %ciB available main-memory.\n",
			sz_mem_h, qc[qi]);
#ifdef MONET_GLOBAL_DEBUG
	printf("# Database path:%s\n", GDKgetenv("gdk_dbpath"));
	printf("# Module path:%s\n", GDKgetenv("monet_mod_path"));
#endif
	printf("# Copyright (c) 1993 - July 2008 CWI.\n");
	printf("# Copyright (c) August 2008 - 2019 MonetDB B.V., all rights reserved\n");
	printf("# Visit https://www.monetdb.org/ for further information\n");

	// The properties shipped through the performance profiler
	(void) snprintf(monet_characteristics, sizeof(monet_characteristics),
			"{\n"
			"\"version\":\"%s\",\n"
			"\"release\":\"%s\",\n"
			"\"host\":\"%s\",\n"
			"\"threads\":\"%d\",\n"
			"\"memory\":\"%.3f %cB\",\n"
			"\"oid\":\"%zu\",\n"
			"\"packages\":["
#ifdef HAVE_HGE
			"\"huge\""
#endif
			"]\n}",
			GDKversion(), MONETDB_RELEASE, HOST, GDKnr_threads,
			sz_mem_h, qc[qi], sizeof(oid) * 8);
}

static str
absolute_path(str s)
{
	if (!MT_path_absolute(s)) {
		str ret = (str) GDKmalloc(strlen(s) + strlen(monet_cwd) + 2);

		if (ret)
			sprintf(ret, "%s%c%s", monet_cwd, DIR_SEP, s);
		return ret;
	}
	return GDKstrdup(s);
}

#define BSIZE 8192

static int
monet_init(opt *set, int setlen)
{
	/* determine Monet's kernel settings */
	if (GDKinit(set, setlen) != GDK_SUCCEED)
		return 0;

#ifdef HAVE_CONSOLE
	monet_daemon = false;
	if (GDKgetenv_isyes("monet_daemon")) {
		monet_daemon = true;
#ifdef HAVE_SETSID
		setsid();
#endif
	}
#endif
	monet_hello();
	return 1;
}

static void emergencyBreakpoint(void)
{
	/* just a handle to break after system initialization for GDB */
}

static void
handler(int sig)
{
	(void) sig;
	mal_exit(-1);
}

int
main(int argc, char **av)
{
	char *prog = *av;
	opt *set = NULL;
	int i, grpdebug = 0, debug = 0, setlen = 0, listing = 0;
	str err = MAL_SUCCEED;
	char prmodpath[1024];
	const char *modpath = NULL;
	char *binpath = NULL;
	str *monet_script;
	char *dbpath = NULL;
	char *dbextra = NULL;
	static struct option long_options[] = {
		{ "config", 1, 0, 'c' },
		{ "dbpath", 1, 0, 0 },
		{ "dbextra", 1, 0, 0 },
		{ "daemon", 1, 0, 0 },
		{ "debug", 2, 0, 'd' },
		{ "help", 0, 0, '?' },
		{ "version", 0, 0, 0 },
		{ "readonly", 0, 0, 'r' },
		{ "single-user", 0, 0, 0 },
		{ "set", 1, 0, 's' },
		{ "threads", 0, 0, 0 },
		{ "memory", 0, 0, 0 },
		{ "properties", 0, 0, 0 },
		{ "io", 0, 0, 0 },
		{ "transactions", 0, 0, 0 },
		{ "trace", 2, 0, 't' },
		{ "modules", 0, 0, 0 },
		{ "algorithms", 0, 0, 0 },
		{ "optimizers", 0, 0, 0 },
		{ "performance", 0, 0, 0 },
		{ "forcemito", 0, 0, 0 },
		{ "heaps", 0, 0, 0 },
		{ 0, 0, 0, 0 }
	};

#if defined(_MSC_VER) && defined(__cplusplus)
	set_terminate(mserver_abort);
#endif
#ifdef _MSC_VER
	_CrtSetReportMode(_CRT_ERROR, 0);
	_CrtSetReportMode(_CRT_ASSERT, 0);
	_set_invalid_parameter_handler(mserver_invalid_parameter_handler);
#ifdef _TWO_DIGIT_EXPONENT
	_set_output_format(_TWO_DIGIT_EXPONENT);
#endif
#endif
	if (setlocale(LC_CTYPE, "") == NULL) {
		fprintf(stderr, "cannot set locale\n");
		exit(1);
	}

	if (getcwd(monet_cwd, FILENAME_MAX - 1) == NULL) {
		perror("pwd");
		fprintf(stderr,"monet_init: could not determine current directory\n");
		exit(-1);
	}

	/* retrieve binpath early (before monet_init) because some
	 * implementations require the working directory when the binary was
	 * called */
	binpath = get_bin_path();

	if (!(setlen = mo_builtin_settings(&set)))
		usage(prog, -1);

	for (;;) {
		int option_index = 0;

		int c = getopt_long(argc, av, "c:d::rs:t::?",
				long_options, &option_index);

		if (c == -1)
			break;

		switch (c) {
		case 0:
			if (strcmp(long_options[option_index].name, "dbpath") == 0) {
				size_t optarglen = strlen(optarg);
				/* remove trailing directory separator */
				while (optarglen > 0 &&
				       (optarg[optarglen - 1] == '/' ||
					optarg[optarglen - 1] == '\\'))
					optarg[--optarglen] = '\0';
				dbpath = absolute_path(optarg);
				if( dbpath == NULL)
					fprintf(stderr, "#error: can not allocate memory for dbpath\n");
				else
					setlen = mo_add_option(&set, setlen, opt_cmdline, "gdk_dbpath", dbpath);
				break;
			}
			if (strcmp(long_options[option_index].name, "dbextra") == 0) {
				if (dbextra)
					fprintf(stderr, "#warning: ignoring multiple --dbextra arguments\n");
				else
					dbextra = optarg;
				break;
			}
#ifdef HAVE_CONSOLE
			if (strcmp(long_options[option_index].name, "daemon") == 0) {
				setlen = mo_add_option(&set, setlen, opt_cmdline, "monet_daemon", optarg);
				break;
			}
#endif
			if (strcmp(long_options[option_index].name, "single-user") == 0) {
				setlen = mo_add_option(&set, setlen, opt_cmdline, "gdk_single_user", "yes");
				break;
			}
			if (strcmp(long_options[option_index].name, "version") == 0) {
				monet_version();
				exit(0);
			}
			/* debugging options */
			if (strcmp(long_options[option_index].name, "properties") == 0) {
				grpdebug |= GRPproperties;
				break;
			}
			if (strcmp(long_options[option_index].name, "algorithms") == 0) {
				grpdebug |= GRPalgorithms;
				break;
			}
			if (strcmp(long_options[option_index].name, "optimizers") == 0) {
				grpdebug |= GRPoptimizers;
				break;
			}
			if (strcmp(long_options[option_index].name, "forcemito") == 0) {
				grpdebug |= GRPforcemito;
				break;
			}
			if (strcmp(long_options[option_index].name, "performance") == 0) {
				grpdebug |= GRPperformance;
				break;
			}
			if (strcmp(long_options[option_index].name, "io") == 0) {
				grpdebug |= GRPio;
				break;
			}
			if (strcmp(long_options[option_index].name, "memory") == 0) {
				grpdebug |= GRPmemory;
				break;
			}
			if (strcmp(long_options[option_index].name, "modules") == 0) {
				grpdebug |= GRPmodules;
				break;
			}
			if (strcmp(long_options[option_index].name, "transactions") == 0) {
				grpdebug |= GRPtransactions;
				break;
			}
			if (strcmp(long_options[option_index].name, "threads") == 0) {
				grpdebug |= GRPthreads;
				break;
			}
			if (strcmp(long_options[option_index].name, "trace") == 0) {
				mal_trace = 1;
				break;
			}
			if (strcmp(long_options[option_index].name, "heaps") == 0) {
				grpdebug |= GRPheaps;
				break;
			}
			usage(prog, -1);
			/* not reached */
		case 'c':
			/* coverity[var_deref_model] */
			setlen = mo_add_option(&set, setlen, opt_cmdline, "config", optarg);
			break;
		case 'd':
			if (optarg) {
				char *endarg;
				debug |= strtol(optarg, &endarg, 10);
				if (*endarg != '\0') {
					fprintf(stderr, "ERROR: wrong format for --debug=%s\n",
							optarg);
					usage(prog, -1);
				}
			} else {
				debug |= 1;
			}
			break;
		case 'r':
			setlen = mo_add_option(&set, setlen, opt_cmdline, "gdk_readonly", "yes");
			break;
		case 's': {
			/* should add option to a list */
			/* coverity[var_deref_model] */
			char *tmp = strchr(optarg, '=');

			if (tmp) {
				*tmp = '\0';
				setlen = mo_add_option(&set, setlen, opt_cmdline, optarg, tmp + 1);
			} else
				fprintf(stderr, "ERROR: wrong format %s\n", optarg);
			}
			break;
		case 't':
			mal_trace = 1;
			break;
		case '?':
			/* a bit of a hack: look at the option that the
			   current `c' is based on and see if we recognize
			   it: if -? or --help, exit with 0, else with -1 */
			usage(prog, strcmp(av[optind - 1], "-?") == 0 || strcmp(av[optind - 1], "--help") == 0 ? 0 : -1);
		default:
			fprintf(stderr, "ERROR: getopt returned character "
				"code '%c' 0%o\n", c, (uint8_t) c);
			usage(prog, -1);
		}
	}

	if (!(setlen = mo_system_config(&set, setlen)))
		usage(prog, -1);

	if (debug || grpdebug) {
		char buf[16];
		char wasdebug = debug != 0;

		debug |= grpdebug;  /* add the algorithm tracers */
		snprintf(buf, sizeof(buf) - 1, "%d", debug);
		setlen = mo_add_option(&set, setlen, opt_cmdline, "gdk_debug", buf);
		if (wasdebug)
			mo_print_options(set, setlen);
	}

	monet_script = (str *) malloc(sizeof(str) * (argc + 1));
	if (monet_script == NULL) {
		fprintf(stderr, "!ERROR: cannot allocate memory for script \n");
		exit(1);
	}
	i = 0;
	while (optind < argc) {
		monet_script[i] = absolute_path(av[optind]);
		if (monet_script[i] == NULL) {
			fprintf(stderr, "!ERROR: cannot allocate memory for script \n");
			exit(1);
		}
		i++;
		optind++;
	}
	monet_script[i] = NULL;
	if (!dbpath) {
		dbpath = absolute_path(mo_find_option(set, setlen, "gdk_dbpath"));
		if (dbpath == NULL || GDKcreatedir(dbpath) != GDK_SUCCEED) {
			fprintf(stderr, "!ERROR: cannot allocate memory for database directory \n");
			exit(1);
		}
	}
<<<<<<< HEAD
	BBPaddfarm(dbpath, 1 << PERSISTENT);
	BBPaddfarm(dbextra ? dbextra : dbpath, 1 << TRANSIENT);
=======
	if (GDKcreatedir(dbpath) != GDK_SUCCEED) {
		fprintf(stderr, "!ERROR: cannot create directory for %s\n", dbpath);
		exit(1);
	}
	if (BBPaddfarm(dbpath, 1 << PERSISTENT) != GDK_SUCCEED ||
	    BBPaddfarm(dbextra ? dbextra : dbpath, 1 << TRANSIENT) != GDK_SUCCEED) {
		fprintf(stderr, "!ERROR: cannot add farm\n");
		exit(1);
	}
>>>>>>> 6156b54a
	GDKfree(dbpath);
	if (monet_init(set, setlen) == 0) {
		mo_free_options(set, setlen);
		if (GDKerrbuf && *GDKerrbuf)
			fprintf(stderr, "%s\n", GDKerrbuf);
		exit(1);
	}
	mo_free_options(set, setlen);

	if (GDKsetenv("monet_version", GDKversion()) != GDK_SUCCEED ||
	    GDKsetenv("monet_release", MONETDB_RELEASE) != GDK_SUCCEED) {
		fprintf(stderr, "!ERROR: GDKsetenv failed\n");
		exit(1);
	}

	if ((modpath = GDKgetenv("monet_mod_path")) == NULL) {
		/* start probing based on some heuristics given the binary
		 * location:
		 * bin/mserver5 -> ../
		 * libX/monetdb5/lib/
		 * probe libX = lib, lib32, lib64, lib/64 */
		size_t pref;
		/* "remove" common prefix of configured BIN and LIB
		 * directories from LIBDIR */
		for (pref = 0; LIBDIR[pref] != 0 && BINDIR[pref] == LIBDIR[pref]; pref++)
			;
		const char *libdirs[] = {
			&LIBDIR[pref],
			"lib",
			"lib64",
			"lib/64",
			"lib32",
			NULL,
		};
		struct stat sb;
		if (binpath != NULL) {
			char *p = strrchr(binpath, DIR_SEP);
			if (p != NULL)
				*p = '\0';
			p = strrchr(binpath, DIR_SEP);
			if (p != NULL) {
				*p = '\0';
				for (i = 0; libdirs[i] != NULL; i++) {
					snprintf(prmodpath, sizeof(prmodpath), "%s%c%s%cmonetdb5",
							binpath, DIR_SEP, libdirs[i], DIR_SEP);
					if (stat(prmodpath, &sb) == 0) {
						modpath = prmodpath;
						break;
					}
				}
			} else {
				printf("#warning: unusable binary location, "
					   "please use --set monet_mod_path=/path/to/... to "
					   "allow finding modules\n");
				fflush(NULL);
			}
		} else {
			printf("#warning: unable to determine binary location, "
				   "please use --set monet_mod_path=/path/to/... to "
				   "allow finding modules\n");
			fflush(NULL);
		}
		if (modpath != NULL &&
		    GDKsetenv("monet_mod_path", modpath) != GDK_SUCCEED) {
			fprintf(stderr, "!ERROR: GDKsetenv failed\n");
			exit(1);
		}
	}

	/* configure sabaoth to use the right dbpath and active database */
	msab_dbpathinit(GDKgetenv("gdk_dbpath"));
	/* wipe out all cruft, if left over */
	if ((err = msab_wildRetreat()) != NULL) {
		/* just swallow the error */
		free(err);
	}
	/* From this point, the server should exit cleanly.  Discussion:
	 * even earlier?  Sabaoth here registers the server is starting up. */
	if ((err = msab_registerStarting()) != NULL) {
		/* throw the error at the user, but don't die */
		fprintf(stderr, "!%s\n", err);
		free(err);
	}

#ifdef HAVE_SIGACTION
	{
		struct sigaction sa;

		(void) sigemptyset(&sa.sa_mask);
		sa.sa_flags = 0;
		sa.sa_handler = handler;
		if (sigaction(SIGINT, &sa, NULL) == -1 ||
		    sigaction(SIGQUIT, &sa, NULL) == -1 ||
		    sigaction(SIGTERM, &sa, NULL) == -1) {
			fprintf(stderr, "!unable to create signal handlers\n");
		}
	}
#else
	if(signal(SIGINT, handler) == SIG_ERR)
		fprintf(stderr, "!unable to create signal handlers\n");
#ifdef SIGQUIT
	if(signal(SIGQUIT, handler) == SIG_ERR)
		fprintf(stderr, "!unable to create signal handlers\n");
#endif
	if(signal(SIGTERM, handler) == SIG_ERR)
		fprintf(stderr, "!unable to create signal handlers\n");
#endif

	{
		str lang = "mal";
		/* we inited mal before, so publish its existence */
		if ((err = msab_marchScenario(lang)) != NULL) {
			/* throw the error at the user, but don't die */
			fprintf(stderr, "!%s\n", err);
			free(err);
		}
	}

	{
		/* unlock the vault, first see if we can find the file which
		 * holds the secret */
		char secret[1024];
		char *secretp = secret;
		FILE *secretf;
		size_t len;

		if (GDKgetenv("monet_vault_key") == NULL) {
			/* use a default (hard coded, non safe) key */
			snprintf(secret, sizeof(secret), "%s", "Xas632jsi2whjds8");
		} else {
			if ((secretf = fopen(GDKgetenv("monet_vault_key"), "r")) == NULL) {
				fprintf(stderr,
					"unable to open vault_key_file %s: %s\n",
					GDKgetenv("monet_vault_key"), strerror(errno));
				/* don't show this as a crash */
				msab_registerStop();
				exit(1);
			}
			len = fread(secret, 1, sizeof(secret), secretf);
			secret[len] = '\0';
			len = strlen(secret); /* secret can contain null-bytes */
			if (len == 0) {
				fprintf(stderr, "vault key has zero-length!\n");
				/* don't show this as a crash */
				msab_registerStop();
				exit(1);
			} else if (len < 5) {
				fprintf(stderr, "#warning: your vault key is too short "
								"(%zu), enlarge your vault key!\n", len);
			}
			fclose(secretf);
		}
		if ((err = AUTHunlockVault(secretp)) != MAL_SUCCEED) {
			/* don't show this as a crash */
			msab_registerStop();
			fprintf(stderr, "%s\n", err);
			freeException(err);
			exit(1);
		}
	}
	/* make sure the authorisation BATs are loaded */
	if ((err = AUTHinitTables(NULL)) != MAL_SUCCEED) {
		/* don't show this as a crash */
		msab_registerStop();
		fprintf(stderr, "%s\n", err);
		freeException(err);
		exit(1);
	}
	if (mal_init()) {
		/* don't show this as a crash */
		msab_registerStop();
		return 0;
	}

	if((err = MSinitClientPrg(mal_clients, "user", "main")) != MAL_SUCCEED) {
		msab_registerStop();
		fprintf(stderr, "%s\n", err);
		freeException(err);
		exit(1);
	}

	emergencyBreakpoint();
	for (i = 0; monet_script[i]; i++) {
		str msg = evalFile(monet_script[i], listing);
		/* check for internal exception message to terminate */
		if (msg) {
			if (strcmp(msg, "MALException:client.quit:Server stopped.") == 0)
				mal_exit(0);
			fprintf(stderr, "#%s: %s\n", monet_script[i], msg);
			freeException(msg);
		}
		GDKfree(monet_script[i]);
		monet_script[i] = 0;
	}

	if ((err = msab_registerStarted()) != NULL) {
		/* throw the error at the user, but don't die */
		fprintf(stderr, "!%s\n", err);
		free(err);
	}

	free(monet_script);
#ifdef HAVE_CONSOLE
	if (!monet_daemon) {
		MSserveClient(mal_clients);
	} else
#endif
	while (1)
		MT_sleep_ms(5000);

	/* mal_exit calls exit, so statements after this call will
	 * never get reached */
	mal_exit(0);

	return 0;
}<|MERGE_RESOLUTION|>--- conflicted
+++ resolved
@@ -485,20 +485,15 @@
 			exit(1);
 		}
 	}
-<<<<<<< HEAD
-	BBPaddfarm(dbpath, 1 << PERSISTENT);
-	BBPaddfarm(dbextra ? dbextra : dbpath, 1 << TRANSIENT);
-=======
-	if (GDKcreatedir(dbpath) != GDK_SUCCEED) {
-		fprintf(stderr, "!ERROR: cannot create directory for %s\n", dbpath);
-		exit(1);
-	}
 	if (BBPaddfarm(dbpath, 1 << PERSISTENT) != GDK_SUCCEED ||
 	    BBPaddfarm(dbextra ? dbextra : dbpath, 1 << TRANSIENT) != GDK_SUCCEED) {
 		fprintf(stderr, "!ERROR: cannot add farm\n");
 		exit(1);
 	}
->>>>>>> 6156b54a
+	if (GDKcreatedir(dbpath) != GDK_SUCCEED) {
+		fprintf(stderr, "!ERROR: cannot create directory for %s\n", dbpath);
+		exit(1);
+	}
 	GDKfree(dbpath);
 	if (monet_init(set, setlen) == 0) {
 		mo_free_options(set, setlen);
