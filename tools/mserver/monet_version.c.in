--- conflicted
+++ resolved
@@ -85,17 +85,11 @@
 	 * run-time trickery since we can't do it with the
 	 * preprocessor */
 	print_libversion("libpcre",
-<<<<<<< HEAD
-					 pcre_version(),
-					 XSTRING(PCRE_MAJOR.PCRE_MINOR) XSTRING("" PCRE_PRERELEASE)
-					 " " XSTRING(PCRE_DATE));
-=======
 			 pcre_version(),
 			 XSTRING(Z PCRE_PRERELEASE)[1] == 0
 			 ? XSTRING(PCRE_MAJOR.PCRE_MINOR PCRE_DATE)
 			 : XSTRING(PCRE_MAJOR.PCRE_MINOR)
 			   XSTRING(PCRE_PRERELEASE PCRE_DATE));
->>>>>>> 5f26b70c
 #endif
 #ifdef HAVE_OPENSSL
 	print_libversion("openssl",
