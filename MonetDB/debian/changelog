--- conflicted
+++ resolved
@@ -63,12 +63,3 @@
     dynamically sized.
 
  -- Sjoerd Mullender <sjoerd@cwi.nl>  Wed, 6 Jan 2010 15:14:34 +0100
-<<<<<<< HEAD
-
-monetdb (1.37.0-1) unstable; urgency=low
-
-  * Release version.
-
- -- Sjoerd Mullender <sjoerd@acm.org>  Tue, 17 Feb 2009 10:20:48 +0100
-=======
->>>>>>> 121d54fc
