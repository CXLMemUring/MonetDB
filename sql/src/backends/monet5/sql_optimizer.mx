@/
The contents of this file are subject to the MonetDB Public License
Version 1.1 (the "License"); you may not use this file except in
compliance with the License. You may obtain a copy of the License at
http://monetdb.cwi.nl/Legal/MonetDBLicense-1.1.html

Software distributed under the License is distributed on an "AS IS"
basis, WITHOUT WARRANTY OF ANY KIND, either express or implied. See the
License for the specific language governing rights and limitations
under the License.

The Original Code is the MonetDB Database System.

The Initial Developer of the Original Code is CWI.
Portions created by CWI are Copyright (C) 1997-July 2008 CWI.
Copyright August 2008-2010 MonetDB B.V.
All Rights Reserved.
@

@f sql_optimizer
@t SQL catalog management
@a N. Nes, M.L. Kersten
@+ SQL scenario
The SQL scenario implementation is a derivative of the MAL session scenario.

It is also the first version that uses state records attached to
the client record. They are initialized as part of the initialization 
phase of the scenario.

@{
August 18, 2007 the following coverage list was extracted from the SQL test set

The SQL compiler uses only a small subset of the MAL language
using the default optimizer sequence.
This reference list is illustrative for optimizer developers .

   2429 sql.bind                         17 algebra.select
   1734 algebra.join                     14 sql.append_idxbat
   1337 bat.reverse                      14 algebra.selectNotNil
    966 sql.rsColumn                     13 str.toLower
    964 constraints.emptySet             12 mmath.cos
    816 algebra.markT                    12 batcalc.hash
    688 bat.append                       12 batcalc.*
    517 algebra.joinPath                 12 algebra.markH
    506 algebra.project                  10 sql.bbp
    495 algebra.uselect                   9 sql.bind_idxbat
    408 bat.mirror                        9 aggr.sum
    366 bat.setWriteMode                  8 sql.setVariable
    343 sql.resultSet                     8 batcalc.length
    343 sql.exportResult                  7 sql.getVariable
    225 group.new                         7 batcalc.isnil
    214 algebra.semijoin                  7 batcalc.int
    158 group.derive                      7 algebra.thetajoin
    158 aggr.count                        7 algebra.find
    143 algebra.kdifference               6 sql.next_value
    113 sql.columnBind                    6 sql.exportOperation
    111 bat.new                           6 mmath.sin
    106 sql.assert                        6 calc.or
    104 bat.hasMoreElements               6 calc.lng
    104 calc.ifthenelse                   6 calc.abs
     98 aggr.count_no_nil                 6 calc.>
     85 calc.int                          6 batcalc.-
     85 algebra.kunion                    5 sql.importTable
     82 mkey.bulk_rotate_xor_hash         5 mtime.current_timestamp
     80 sql.bind_dbat                   
     67 sql.exportValue                   5 batcalc.bte
     64 bat.insert                        5 algebra.slice
     56 calc.sht                          5 aggr.avg
     52 exit MALException:str             4 str.stringlength
     52 exit                              4 sql.clear_table
     52 catch MALException:str            4 io.stdin
     52 bat.newIterator                   4 calc.dbl
     51 sql.append                        4 batcalc./
     51 algebra.sortTail                  4 aggr.max
     50 sql.affectedRows                  3 str.trim
     50 group.refine                      3 sql.zero_or_one
     48 batcalc.==                        3 mtime.current_date
     45 calc.!=                           3 calc.second_interval
     40 pcre.like                         3 bat.inplace
     37 calc.str                          3 batcalc.<
     34 calc.*                            3 algebra.groupby
     34 batcalc.str                       3 aggr.min
     33 nil:dbl                           2 str.like
     30 algebra.reuse                     2 sql.sql_environment
     28 str.stringleft                    2 sql.not_unique
     23 sql.dump_opt_stats                2 sql.dump_cache
     23 calc.isnil                        2 nil:lng
     23 calc.-                            2 mtime.hours
     21 calc./                            2 mtime.diff
     20 calc.==                           2 mmath.sqrt
     17 calc.+                            2 mmath.rand
     17 batcalc.+                         2 mmath.atan
      2 mmath.acos                        1 mapi.disconnect
      2 calc.not                          1 mmath.floor
      2 calc.date                         1 group.refine_reverse
      2 batcalc.not                       1 calc.month_interval
      2 batcalc.!=                        1 calc.min
      2 batcalc.<=                        1 calc.length
      2 aggr.rank_grp                     1 calc.flt
      2 aggr.exist                        1 calc.daytime
      1 str.substring                     1 calc.bte
      1 streams.openRead                  1 calc.and
      1 streams.close                     1 calc.<
      1 sql.round                         1 bstream.destroy
      1 sql.restart                       1 bstream.create
      1 sql.dec_round                     1 batcalc.sht
      1 pqueue.topn_max                   1 batcalc.>
      1 mtime.minutes                     1 algebra.kunique
      1 mtime.date_add_sec_interval

Organized by module:
   4657 algebra
   4652 sql
   3232 bat
    964 constraints
    434 group
    409 calc
    281 aggr
    171 batcalc
     82 mkey
     51 str
     40 pcre
     27 mmath
     14 mtime
      4 io
      2 streams
      2 bstream
      1 pqueue
      1 mserver
@}
@h
#ifndef _SQL_OPTIMIZER_H_
#define _SQL_OPTIMIZER_H_
#include "sql.h"

//#define _SQL_OPTIMIZER_DEBUG 

sql5_export void addQueryToCache(Client c);
sql5_export str SQLoptimizer(Client c);
sql5_export void SQLsetAccessMode(Client c);
sql5_export str SQLvalidatePipeline(void);
sql5_export str setOptimizers(str optimizer);

sql5_export str optimizerpipe;		/* the active pipeline */
#endif /* _SQL_OPTIMIZER_H_ */

@-
The queries are stored in the user cache after they have been
type checked and optimized.
The Factory optimizer encapsulates the query with a re-entrance
structure. However, this structure is only effective if
quite some (expensive) instructions can be safed.
The current heuristic is geared at avoiding trivial
factory structures.
@-
@c
#include "sql_config.h"
#include "mal_builder.h"
#include "mal_debugger.h"
#include "opt_prelude.h"
#include "sql_mvc.h"
#include "sql_optimizer.h"
#include "sql_scenario.h"
#include "sql_gencode.h"
#include "bpm/bpm_storage.h"
#include "replication.h"

#define TOSMALL 10

str 
FXoptimizer(Client cntxt, MalBlkPtr mb, MalStkPtr stk, InstrPtr pci)
{
	InstrPtr *ns, p;
	int v;
	int i, k, newssize;
	lng clk = GDKusec();

#ifdef _SQL_OPTIMIZER_DEBUG
	mnstr_printf(GDKout, "First call to FXoptimizer\n");
	printFunction(GDKout, mb, 0, LIST_MAL_ALL);
#endif
	(void) cntxt;
	(void)stk;
	if( mb->errors) {
		/* remove the FXoptimizer request */
		if (pci)
			removeInstruction(mb, pci);
		return MAL_SUCCEED;
	}
	if( !factoryHasFreeSpace())
		return MAL_SUCCEED;

@-
The factory code is also used for small blocks when there
is a bind operation.
@c
	if (mb->stop <= TOSMALL){
		for(i=0; i< mb->stop; i++){
			p= getInstrPtr(mb,0);
			if (getFunctionId(p)== bindRef && 
				getModuleId(p)== sqlRef)  break;
		}
		if(i == mb->stop)
			return MAL_SUCCEED;
	}
@-
The first step is to collect all the sql bind operations and
to extract some compiler relevant properties from the catalogue.
Double bind operations should also be eliminated.
@c
	newssize = mb->ssize * 2;
	ns = (InstrPtr *) GDKmalloc(sizeof(InstrPtr) * newssize);
	k = 1;
	ns[0] = getInstrPtr(mb, 0);	/* its signature */
	ns[0]->token = FACTORYsymbol;
 	setVarType(mb, getArg(ns[0],0), TYPE_bit);
	setVarUDFtype(mb,getArg(ns[0],0));
	for (i = 0; i < mb->stop; i++) {
		p = getInstrPtr(mb, i);
		if ( (getFunctionId(p) == bindRef || 
			  getFunctionId(p) == bindidxRef ||
			  getFunctionId(p) == binddbatRef ) && 
			getModuleId(p) == sqlRef) {
			ns[k++] = p;
		}
	}
@-
The prelude code has been generated, now we can inject the remaining
instructions, producing a syntactic correct MAL program again.
@c
	p = newInstruction(mb, ASSIGNsymbol);
	v = newTmpVariable(mb, TYPE_bit);
	p->barrier = BARRIERsymbol;
	p->argv[0] = v;
	pushBit(mb,p,TRUE);
	ns[k++] = p;

	for (i = 1; i < mb->stop - 1; i++) {
		p = getInstrPtr(mb, i);
		if ( !(getModuleId(p) == sqlRef &&
		     (getFunctionId(p) == bindRef || 
		      getFunctionId(p) == binddbatRef ||
		      getFunctionId(p) == bindidxRef)) ){
		} 
			ns[k++] = p;
	}
@-
Finalize the factory loop
@c
	p = newInstruction(mb,ASSIGNsymbol);
	p->barrier = YIELDsymbol;
	p->argv[0] = v;
	ns[k++] = p;
	p = newInstruction(mb,ASSIGNsymbol);
	p->barrier = REDOsymbol;
	p->argv[0] = v;
	ns[k++] = p;
	p = newInstruction(mb,ASSIGNsymbol);
	p->barrier = EXITsymbol;
	p->argv[0] = v;
	ns[k++] = p;
	ns[k++] = getInstrPtr(mb, i);

	mb->stop = k;
	mb->ssize = newssize;
	GDKfree(mb->stmt);
	mb->stmt = ns;

	optimizerCheck(cntxt,mb,"sql.factorize",1,GDKusec()-clk, OPT_CHECK_ALL);
@-
At this stage we can once call upon the optimizers to do their work.
Static known information is known and stored in constant variables,
which can be used by the rewrite rules.
This all works under the assumption that the SQL layer properly invalidates
the cache when the underlying table is changed.
@c
#ifdef _SQL_OPTIMIZER_DEBUG
	printFunction(GDKout, mb, 0, LIST_MAL_STMT);
#endif
	return MAL_SUCCEED;
}
@-
Cost-based optimization and semantic evaluations require statistics to work with.
They should come from the SQL catalog or the BATs themselves.
The properties passed at this point are the number of rows. 
A better way is to mark all BATs used as a constant, because that permits
access to all properties. However, this creates unnecessary locking during stack
initialization. Therfore, we store the BAT id as a property for the optimizer
to work with. It can pick up the BAT if needed.

Care should be taken in marking the delta bats as empty, because their
purpose is to fill them during the query. Therefore, we keep track
of all bound tables and mark them not-empty when a direct update
takes place using append().

The bind operations are also moved into the front to ensure
binding errors and assertions to be tested quickly.

We also reduce the number of bind operations by keeping track
of those seen already.  This can not be handled by the
common term optimizer, because the first bind has a side-effect.
@c

static void
SQLgetStatistics(Client cntxt, mvc *m, MalBlkPtr mb)
{
	InstrPtr *old = NULL;
	int oldtop, i, actions = 0, size = 0, j = 0;
	lng clk = GDKusec();

	old = mb->stmt;
	oldtop= mb->stop;
	size = (mb->stop *1.2 < mb->ssize)? mb->ssize: (int) (mb->stop *1.2);
	mb->stmt = (InstrPtr *) GDKzalloc(size  * sizeof(InstrPtr));
	mb->ssize = size ;
	mb->stop = 0;

	for(i=0; i<oldtop; i++){
		InstrPtr p = old[i];
		char *f = getFunctionId(p);

		if( getModuleId(p) == sqlRef && 
		    (f == bindRef || f == bindidxRef || f == binddbatRef ) ){
			ValRecord vr;
			InstrPtr q;
			char *sname = getVarConstant(mb, getArg(p,2)).val.sval;
			char *tname = getVarConstant(mb, getArg(p,3)).val.sval;
			char *cname = NULL;
			int not_null = 0;
			wrd rows = 1; /* default to cope with delta bats */
			int mode = 0;
			int part = 0;
			int k = getArg(p,0);
			sql_bpm *bpm = NULL;
			sql_schema *s = mvc_bind_schema(m, sname);
			mvc *m = NULL;
#ifndef NDEBUG
			str msg = getContext(cntxt,mb, &m, NULL);
#endif
			BAT *b;

			assert(msg == MAL_SUCCEED);

			if (!s || strcmp(s->base.name, dt_schema) == 0) {
				pushInstruction(mb,p);
				continue;
			}
			if (f == binddbatRef) {
				mode = getVarConstant(mb, getArg(p,4)).val.ival;
			} else {
				cname = getVarConstant(mb, getArg(p,4)).val.sval;
				mode = getVarConstant(mb, getArg(p,5)).val.ival;
			}


			if (s && f == bindidxRef && cname) {
				size_t cnt;
				sql_idx *i = mvc_bind_idx(m, s, cname);

				if (active_store_type == store_bpm && i->data) {
					bpm = i->data;
					part = bpm->nr;
				}
				cnt = store_funcs.count_idx(i);
				assert(cnt <= (size_t) GDK_oid_max);
<<<<<<< HEAD
				b = store_funcs.bind_idx(m->session->tr,i,0);
				if ( b ) {
					varSetProp(mb, k, bidProp, op_eq, VALset(&vr, TYPE_int, &b->batCacheid));
					cnt = BATcount(b);
					BBPreleaseref(b->batCacheid);
				}
				rows = (oid) cnt;
=======
				rows = (wrd) cnt;
>>>>>>> 4df9fb1b
			} else if (s && f == bindRef && cname) {
				size_t cnt;
				sql_table *t = mvc_bind_table(m, s, tname);
				sql_column *c = mvc_bind_column(m, t, cname);

				if (c) {
					not_null = !c->null;

					if (active_store_type == store_bpm && c->data) {
						bpm = c->data;
						part = bpm->nr;
					}
					cnt = store_funcs.count_col(c);
					assert(cnt <= (size_t) GDK_oid_max);
<<<<<<< HEAD
					b = store_funcs.bind_col(m->session->tr,c,0);
					if ( b ){
						varSetProp(mb, k, bidProp, op_eq, VALset(&vr, TYPE_int, &b->batCacheid));
						cnt = BATcount(b);
						BBPreleaseref(b->batCacheid);
					}
					rows = (oid) cnt;
=======
					rows = (wrd) cnt;
>>>>>>> 4df9fb1b
				}
			}	
			if (rows > 1 && mode != RD_INS)
				varSetProp(mb, k, rowsProp, op_eq, VALset(&vr, TYPE_wrd, &rows));
			if (not_null)
				varSetProp(mb, k, notnilProp, op_eq, NULL);
			if (0 && active_store_type == store_bpm && part && 
			    f != binddbatRef) {
				q = newInstruction(mb, ASSIGNsymbol);
				setModuleId(q, constraintsRef);
				setFunctionId(q, putName("parts", 5));
		        	setDestVar(q, newTmpVariable(mb, TYPE_void));
				for(j=p->retc; j<p->argc; j++) 
					q = pushArgument(mb, q, getArg(p,j));
				pushInt(mb, q, part);
				pushInstruction(mb,q);
			}
			if (part <= 1) {
				int lowprop = hlbProp, highprop = hubProp;
				/* rows == cnt has been checked above to be <= GDK_oid_max */
				oid low = 0, high = low + (oid)rows;
				pushInstruction(mb, p);

				if (mode == RD_INS) {
					if (f != binddbatRef)
						low = high;
					high += BPM_SPLIT;
				}
				if (f == binddbatRef) {
					lowprop = tlbProp;
					highprop = tubProp;
				}
				varSetProp(mb, getArg(p,0), lowprop, op_gte, VALset(&vr, TYPE_oid, &low));
				varSetProp(mb, getArg(p,0), highprop, op_lt, VALset(&vr, TYPE_oid, &high));
			} else {
				int i, v = getArg(p,0);
				int tpe = getVarType(mb, v);
				int top = mb->stop;
				oid low = 0, high = 0;

				for(i=0; i<part; i++){
					high += BPM_SPLIT;
					q = newInstruction(mb, ASSIGNsymbol);
					setModuleId(q, matRef);
					setFunctionId(q, f);
					getArg(q,0) = newTmpVariable(mb, tpe);
					for(j=p->retc; j<p->argc; j++) 
						q = pushArgument(mb, q, getArg(p,j));
					q = pushInt(mb, q, i);
					pushInstruction(mb,q);

					varSetProp(mb, getArg(q,0), hlbProp, op_gte, VALset(&vr, TYPE_oid, &low));
					varSetProp(mb, getArg(q,0), hubProp, op_lt, VALset(&vr, TYPE_oid, &high));

					low = high;
				}
				q = newInstruction(mb, ASSIGNsymbol);
				setModuleId(q,matRef);
				setFunctionId(q,newRef);
				getArg(q,0)= v;
				for(; top<mb->stop; top++) 
					q= pushArgument(mb, q, getArg(getInstrPtr(mb,top), 0));
				pushInstruction(mb,q);
			}
	
			if (not_null || part>1)
				actions++;
		} else {
			pushInstruction(mb,p);
		}
	}
	GDKfree(old);
	optimizerCheck(cntxt,mb,"optimizer.SQLgetstatistics",actions,GDKusec()-clk,0);
}
@-
Optimizers steps are identified by a list of identifiers and given
a pipeline name. The default pipeline in the distribution has been
tested extensively and should provide overall good performance.
Additional pipelines are defined in the monetdb.conf file.
The optimizers can be turned on/off, leaving a minimal plan active.

A few optimizations are always needed. First, the multiplex
code should be turned into a proper MAL blocks before
other optimizations take place.
And before we actually execute the program, we should
expand the macros (unless this has already been taken
care of.

The first error in the optimizer string is shown.
@c
str minimalPipe= "minimal_pipe";

static str optimizers[256];		/* the broken down optimizer pipeline */
str optimizerpipe;		/* the active pipeline */
static str previouspipe = 0;	/* fall back position */
	
str
SQLvalidatePipeline(void){
	int mitosis= FALSE, deadcode= FALSE, mergetable= FALSE, replication= FALSE, multiplex=FALSE, garbage=FALSE;
	int i;

	mal_set_lock(sql_contextLock,"SQL optimizer");
	if (optimizers[0] &&  strcmp(optimizers[0],"inline") ) {
		mal_unset_lock(sql_contextLock,"SQL optimizer");
		throw(SQL,"optimizer"," 'inline' should be the first\n");
	}
	
	/* deadcode should be used */
	for ( i=0; optimizers[i]; i++)
		if (strcmp(optimizers[i],"deadcode") == 0)
			deadcode= TRUE;
		else
		if (strcmp(optimizers[i],"mitosis") == 0)
			mitosis= TRUE;
		else
		if (strcmp(optimizers[i],"mergetable") == 0)
			mergetable= TRUE;
		else
		if (strcmp(optimizers[i],"replication") == 0)
			replication= TRUE;
		else
		if (strcmp(optimizers[i],"multiplex") == 0)
			multiplex= TRUE;
		else
		if (strcmp(optimizers[i],"garbageCollector") == 0 && optimizers[i+1] == 0)
			garbage= TRUE;

#ifdef WIN32
		else
		if (strcmp(optimizers[i],"octopus") == 0){
			mal_unset_lock(sql_contextLock,"SQL optimizer");
			throw(SQL,"optimizer"," 'octopus' needs Linux\n");
		}
#endif
	if (optimizers[0] && mitosis == TRUE && mergetable == FALSE) {
		mal_unset_lock(sql_contextLock,"SQL optimizer");
		throw(SQL,"optimizer"," 'mitosis' needs 'mergetable'\n");
	}

	if (optimizers[0] && multiplex == 0){
		mal_unset_lock(sql_contextLock,"SQL optimizer");
		throw(SQL,"optimizer"," 'multiplex' should be used\n");
	}
	if (optimizers[0] && deadcode == FALSE ){
		mal_unset_lock(sql_contextLock,"SQL optimizer");
		throw(SQL,"optimizer"," 'deadcode' should be used at least once\n");
	}
	if (optimizers[0] && garbage == FALSE ){
		mal_unset_lock(sql_contextLock,"SQL optimizer");
		throw(SQL,"optimizer"," 'garbageCollector' should be used as the last one\n");
	}
@-
For replicated databases we need to ensure that the corresponding optimizer
is enabled.
@c
	if ( MASTERroleEnabled() && replication == FALSE){
		mal_unset_lock(sql_contextLock,"SQL optimizer");
		throw(SQL,"optimizer"," 'replication' should be part of the pipeline\n");
	}

	mal_unset_lock(sql_contextLock,"SQL optimizer");
	return MAL_SUCCEED;
}

@-
The prevalent optimizer pipeline is a global variable. All clients
are affected. Clients can overrule the pipe-line setting temporarily,
re-setting it to the previous one. Note, however, that no concurrency
control is implemented to isolate the clients in playing with the
optimizers.
@c
str
setOptimizers(str optimizer)
{
	int top=0;
	char *base, *nxt, *nme, *pipe="notdefined";
	
	/* do nothing if the pipe line is already set */
	if ( optimizerpipe && optimizer && strcmp(optimizerpipe,optimizer) == 0 )
		return optimizerpipe;

	/* catch  minimal pipes */
	if (optimizer == NULL || *optimizer == 0 ) {
		pipe = GDKgetenv(minimalPipe);
		if ( pipe )
			optimizer = pipe;
	} else
	/* optimizers can be temporarily turned on/off */
	if(strcmp(optimizer,"off")==0){
		if( previouspipe )
			return optimizerpipe;
		previouspipe = optimizerpipe;
		pipe = GDKgetenv(minimalPipe);
		if ( pipe )
			optimizer = pipe;
	} else
	if (strcmp(optimizer,"on")==0){
		if (previouspipe == NULL)
			return optimizerpipe;
		optimizer= previouspipe;
		previouspipe = 0;
	} else {
		/* the optimizer may be an environment alias */
		pipe = GDKgetenv(optimizer);
		if ( pipe )
			optimizer = pipe;
	}

	optimizerpipe= optimizer;
	base = optimizer = GDKstrdup(optimizer);

	/* An optimizer pipe is a comma separated list of names */
	while (optimizer && *optimizer ) {
		nxt = strchr(optimizer,',');
		if (nxt){
			*nxt = 0;
			nxt++;
		}
		if ((nme = putName(optimizer,strlen(optimizer))) == 0)
			showException(SQL,"optimizer"," '%s' pipeline does not exist\n",optimizer);
		else if (top<256)
			optimizers[top++] = nme;
		else
			break;
		optimizer = nxt;
	} 
	GDKfree(base);
	if (top == 256){
		showException(SQL,"optimizer","Too many optimizer steps, use default pipe instead\n");
		setOptimizers("default_pipe");
		return "default_pipe";
	} 
	optimizers[top] = 0;
	if (top <= 1  && pipe == NULL){
		showException(SQL,"optimizer","Optimizer '%s' pipeline does not exist, use default pipe instead\n", optimizerpipe?optimizerpipe:"undefined");
		setOptimizers("default_pipe");
		return "default_pipe";
	}
	return optimizerpipe;
}

static void
addOptimizers(Client c,MalBlkPtr mb)
{
	int i;

	/* add the optimizers to the query plan */
	for (i = 0; optimizers[i]; i++) {
		InstrPtr p = newFcnCall(mb, "optimizer", optimizers[i]);
		typeChecker(c->nspace, mb, p, TRUE);
	}
}

void
addQueryToCache(Client c)
{
	backend *be = ((backend *) c->state[MAL_SCENARIO_PARSER]);
	str optimizer;
	MalBlkPtr mb;
	ValRecord src;
	mvc *m;

	insertSymbol(c->nspace, c->curprg);
	trimMalBlk(c->curprg->def);
	c->blkmode = 0;
	mb = c->curprg->def;
	chkProgram(c->nspace, mb);
	m = ((mvc *) c->state[MAL_SCENARIO_OPTIMIZE]);
#ifdef _SQL_OPTIMIZER_DEBUG
	mnstr_printf(GDKout, "ADD QUERY TO CACHE\n");
	printFunction(GDKout,mb,0,LIST_MAL_ALL);
#endif
@-
An error in the compilation should be reported to the user.
And if the debugging option is set, the debugger is called
to allow inspection.
@c
	if (mb->errors) {
		mvc *m;
		m = ((mvc *) c->state[MAL_SCENARIO_OPTIMIZE]);
		showErrors(c);

		if (c->listing)
			printFunction(c->fdout, mb,0, c->listing);
		if ( m->debug )
			runMALDebugger(c,c->curprg);
		return;
	}
	optimizer = stack_get_string(be->mvc, "optimizer");
	stack_set_var(be->mvc, "optimizer", VALset(&src, TYPE_str, GDKstrdup(setOptimizers(optimizer))));
	addOptimizers(c,mb);
	SQLgetStatistics(c,(mvc *) c->state[MAL_SCENARIO_OPTIMIZE],mb);
	if ( m->emod & mod_debug )
		addtoMalBlkHistory(mb,"getStatistics");
	optimizeMALBlock(c,mb);

	/* time to execute the optimizers */
	if( c->debug)
		optimizerCheck(c,mb,"sql.baseline",-1,0, OPT_CHECK_ALL);
#ifdef _SQL_OPTIMIZER_DEBUG
	mnstr_printf(GDKout, "ADD optimized QUERY TO CACHE\n");
	printFunction(GDKout,mb,0,LIST_MAL_ALL);
#endif
}

@-
The default SQL optimizer performs a limited set of operations
that are known to be (reasonably) stable and effective.
Finegrained control over the optimizer steps is available thru
setting the corresponding SQL variable.

This version simply runs through the MAL script and re-orders the instructions
into catalog operations, query graph, and result preparation.
This distinction is used to turn the function into a factory, which would
enable re-entry when used as a cache-optimized query.
The second optimization is move access mode changes on the base tables
to the front of the plan.


@c
str
SQLoptimizer(Client c)
{
	(void) c;
#ifdef _SQL_OPTIMIZER_DEBUG
	mnstr_printf(GDKout, "SQLoptimizer\n");
	printFunction(c->fdout, c->curprg->def,0, LIST_MAL_STMT);
	mnstr_printf(GDKout, "done\n");
#endif
	return MAL_SUCCEED;
}
@}<|MERGE_RESOLUTION|>--- conflicted
+++ resolved
@@ -363,17 +363,13 @@
 				}
 				cnt = store_funcs.count_idx(i);
 				assert(cnt <= (size_t) GDK_oid_max);
-<<<<<<< HEAD
 				b = store_funcs.bind_idx(m->session->tr,i,0);
 				if ( b ) {
 					varSetProp(mb, k, bidProp, op_eq, VALset(&vr, TYPE_int, &b->batCacheid));
 					cnt = BATcount(b);
 					BBPreleaseref(b->batCacheid);
 				}
-				rows = (oid) cnt;
-=======
 				rows = (wrd) cnt;
->>>>>>> 4df9fb1b
 			} else if (s && f == bindRef && cname) {
 				size_t cnt;
 				sql_table *t = mvc_bind_table(m, s, tname);
@@ -388,17 +384,13 @@
 					}
 					cnt = store_funcs.count_col(c);
 					assert(cnt <= (size_t) GDK_oid_max);
-<<<<<<< HEAD
 					b = store_funcs.bind_col(m->session->tr,c,0);
 					if ( b ){
 						varSetProp(mb, k, bidProp, op_eq, VALset(&vr, TYPE_int, &b->batCacheid));
 						cnt = BATcount(b);
 						BBPreleaseref(b->batCacheid);
 					}
-					rows = (oid) cnt;
-=======
 					rows = (wrd) cnt;
->>>>>>> 4df9fb1b
 				}
 			}	
 			if (rows > 1 && mode != RD_INS)
