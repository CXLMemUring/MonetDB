--- conflicted
+++ resolved
@@ -29,21 +29,12 @@
 % .plan # table_name
 % rel # name
 % clob # type
-<<<<<<< HEAD
-% 96 # length
-insert(
-| table(sys.cm_tmp) [ cm_tmp.i, cm_tmp.%TID% NOT NULL ]
-| union (
-| | table copyfrom('sys', 'cm_tmp', '|', '\n', 'NULL', 'null', 'file1', -1, 0, 0),  [ cm_tmp.i ],
-| | table copyfrom('sys', 'cm_tmp', '|', '\n', 'NULL', 'null', 'file2', -1, 0, 0),  [ cm_tmp.i ]
-=======
 % 94 # length
 insert(
 | table(sys.cm_tmp) [ cm_tmp.i, cm_tmp.%TID% NOT NULL ]
 | union (
 | | table copyfrom('sys', 'cm_tmp', '|', '\n', 'NULL', 'null', '/file1', -1, 0),  [ cm_tmp.i ],
 | | table copyfrom('sys', 'cm_tmp', '|', '\n', 'NULL', 'null', '/file2', -1, 0),  [ cm_tmp.i ]
->>>>>>> 3fe52546
 | )
 )
 
