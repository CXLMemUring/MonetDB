--- conflicted
+++ resolved
@@ -33,19 +33,11 @@
 |     X_6:bat[:oid,:oid]  := sql.tid(X_2,"sys","_tables");       |
 |     X_59 := algebra.subselect(X_9,X_6,2:sht,2:sht,true,true,true);              |
 |     (X_12,r1_12) := sql.bind(X_2,"sys","_tables","type",2);    |
-<<<<<<< HEAD
 |     X_60 := algebra.subselect(r1_12,nil:bat[:oid,:oid],2:sht,2:sht,true,true,true); |
 |     X_15 := sql.bind(X_2,"sys","_tables","type",1);            |
 |     X_62 := algebra.subselect(X_15,X_6,2:sht,2:sht,true,true,true);                 |
 |     X_17 := sql.subdelta(X_59,X_6,X_12,X_60,X_62);                                  |
 |     X_18 := sql.bind(X_2,"sys","_tables","name",0);                  |
-=======
-|     X_60 := algebra.subselect(r1_12,2:sht,2:sht,true,true,true);                |
-|     X_15:bat[:oid,:sht]  := sql.bind(X_2,"sys","_tables","type",1);             |
-|     X_61 := algebra.subselect(X_15,X_6,2:sht,2:sht,true,true,true);             |
-|     X_17 := sql.subdelta(X_59,X_6,X_12,X_60,X_61);                              |
-|     X_18:bat[:oid,:str]  := sql.bind(X_2,"sys","_tables","name",0);             |
->>>>>>> 8d4c7fd5
 |     (X_20,r1_25) := sql.bind(X_2,"sys","_tables","name",2);          |
 |     X_22:bat[:oid,:str]  := sql.bind(X_2,"sys","_tables","name",1);             |
 |     X_23 := sql.projectdelta(X_17,X_18,X_20,r1_25,X_22);             |
