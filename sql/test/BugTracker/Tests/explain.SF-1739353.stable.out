stdout of test 'explain.SF-1739353` in directory 'sql/test/BugTracker` itself:


# 15:15:36 >  
# 15:15:36 >   mserver5 "--config=/ufs/manegold/_/scratch0/Monet/Testing/Candidate/prefix.--enable-strict_--disable-optimize_--enable-debug_--enable-assert/etc/monetdb5.conf" --debug=10 --set gdk_nr_threads=0 --set "monet_mod_path=/ufs/manegold/_/scratch0/Monet/Testing/Candidate/prefix.--enable-strict_--disable-optimize_--enable-debug_--enable-assert/lib64/MonetDB5:/ufs/manegold/_/scratch0/Monet/Testing/Candidate/prefix.--enable-strict_--disable-optimize_--enable-debug_--enable-assert/lib64/MonetDB5/lib:/ufs/manegold/_/scratch0/Monet/Testing/Candidate/prefix.--enable-strict_--disable-optimize_--enable-debug_--enable-assert/lib64/MonetDB5/bin" --set "gdk_dbfarm=/ufs/manegold/_/scratch0/Monet/Testing/Candidate/prefix.--enable-strict_--disable-optimize_--enable-debug_--enable-assert/var/MonetDB5/dbfarm"  --set mapi_open=true --set xrpc_open=true --set mapi_port=33159 --set xrpc_port=45591 --set monet_prompt= --trace  "--dbname=mTests_src_test_BugTracker" --set mal_listing=0 "--dbinit= include sql;" ; echo ; echo Over..
# 15:15:36 >  

# MonetDB server v5.16.0, based on kernel v1.34.0
# Serving database 'mTests_src_test_BugTracker', using 4 threads
# Compiled for x86_64-unknown-linux-gnu/64bit with 64bit OIDs dynamically linked
# Detected 7.753 GiB (8324386816 bytes) main-memory.
# Copyright (c) 1993-July 2008 CWI.
# Copyright (c) August 2008-2009 MonetDB B.V., all rights reserved
# Visit http://monetdb.cwi.nl/ for further information
# Listening for connection requests on mapi:monetdb://rig.ins.cwi.nl:33159/
# MonetDB/SQL module v2.34.0 loaded

Ready.
#function user.main():void;
#    clients.quit();
#end main;


Operation successful

+------------------------------------------------------------------------------------------------------+
| mal    |
+======================================================================================================+
| function user.s4_1():void;                                                                           |
|     X_52:void := querylog.define("explain select \"name\" from \"tables\"\n;","sequential_pipe",24); |
|     X_36 := bat.new(nil:str);                                                                        |
|     X_43 := bat.append(X_36,".tables");                                                              |
|     X_38 := bat.new(nil:str);                                                                        |
|     X_45 := bat.append(X_38,"name");                                                                 |
|     X_39 := bat.new(nil:str);                                                                        |
|     X_46 := bat.append(X_39,"varchar");                                                              |
|     X_40 := bat.new(nil:int);                                                                        |
|     X_48 := bat.append(X_40,1024);                                                                   |
|     X_42 := bat.new(nil:int);                                                                        |
|     X_50 := bat.append(X_42,0);                                                                      |
|     X_1:bat[:str] := bat.new(nil:str);                                                               |
|     X_0 := sql.mvc();                                                                                |
|     X_6:bat[:sht] := sql.bind(X_0,"sys","_tables","type",0);                                         |
<<<<<<< HEAD
|     X_3:bat[:oid] := sql.tid(X_0,"sys","_tables");                                                   |
|     X_18 := algebra.subselect(X_6,X_3,2,2,true,true,true);                                           |
|     X_21:bat[:str] := sql.bind(X_0,"sys","_tables","name",0);                                        |
|     X_28 := algebra.projection(X_18,X_21);                                                           |
|     X_29 := bat.append(X_1,X_28,true);                                                               |
|     X_33 := bat.new(nil:str);                                                                        |
=======
|     C_3:bat[:oid] := sql.tid(X_0,"sys","_tables");                                                   |
|     C_63 := algebra.subselect(X_6,C_3,2,2,true,true,true);                                           |
|     (C_9,r1_10) := sql.bind(X_0,"sys","_tables","type",2);                                           |
|     C_64 := algebra.subselect(r1_10,nil:bat[:oid],2,2,true,true,true);                               |
|     X_12:bat[:sht] := sql.bind(X_0,"sys","_tables","type",1);                                        |
|     C_66 := algebra.subselect(X_12,C_3,2,2,true,true,true);                                          |
|     C_18 := sql.subdelta(C_63,C_3,C_9,C_64,C_66);                                                    |
|     X_21:bat[:str] := sql.bind(X_0,"sys","_tables","name",0);                                        |
|     (C_23,r1_24) := sql.bind(X_0,"sys","_tables","name",2);                                          |
|     X_25:bat[:str] := sql.bind(X_0,"sys","_tables","name",1);                                        |
|     X_28 := sql.projectdelta(C_18,X_21,C_23,r1_24,X_25);                                             |
|     X_29 := bat.append(X_1,X_28,true);                                                               |
|     C_30:bat[:oid] := sql.tid(X_0,"tmp","_tables");                                                  |
|     X_32:bat[:str] := sql.bind(X_0,"tmp","_tables","name",0);                                        |
|     X_33 := algebra.projection(C_30,X_32);                                                           |
>>>>>>> a81b6a76
|     X_34 := bat.append(X_29,X_33,true);                                                              |
|     sql.resultSet(X_43,X_45,X_46,X_48,X_50,X_34);                                                    |
| end user.s4_1;                                                                                       |
| #inline               actions= 0 time=1 usec                                                         |
| #remap                actions= 0 time=3 usec                                                         |
| #costmodel            actions= 1 time=1 usec                                                         |
| #coercion             actions= 1 time=6 usec                                                         |
<<<<<<< HEAD
| #evaluate             actions= 0 time=3 usec                                                         |
| #emptybind            actions= 1 time=21 usec                                                        |
| #aliases              actions= 4 time=7 usec                                                         |
| #mergetable           actions= 0 time=29 usec                                                        |
| #deadcode             actions= 8 time=8 usec                                                         |
| #aliases              actions= 0 time=5 usec                                                         |
| #constants            actions= 5 time=7 usec                                                         |
| #commonTerms          actions= 0 time=17 usec                                                        |
| #projectionpath       actions= 0 time=5 usec                                                         |
| #reorder              actions= 1 time=22 usec                                                        |
| #deadcode             actions= 0 time=5 usec                                                         |
| #reduce               actions=44 time=8 usec                                                         |
| #matpack              actions= 0 time=3 usec                                                         |
=======
| #evaluate             actions= 0 time=4 usec                                                         |
| #aliases              actions= 0 time=6 usec                                                         |
| #pushselect           actions= 4 time=31 usec                                                        |
| #mergetable           actions= 0 time=41 usec                                                        |
| #deadcode             actions= 4 time=8 usec                                                         |
| #aliases              actions= 0 time=6 usec                                                         |
| #constants            actions= 3 time=7 usec                                                         |
| #commonTerms          actions= 0 time=7 usec                                                         |
| #projectionpath       actions= 0 time=5 usec                                                         |
| #reorder              actions= 1 time=25 usec                                                        |
| #deadcode             actions= 0 time=6 usec                                                         |
| #reduce               actions=26 time=8 usec                                                         |
| #matpack              actions= 0 time=2 usec                                                         |
>>>>>>> a81b6a76
| #multiplex            actions= 0 time=3 usec                                                         |
| #profiler             actions= 1 time=3 usec                                                         |
| #candidates           actions= 1 time=1 usec                                                         |
<<<<<<< HEAD
| #garbagecollector     actions= 1 time=14 usec                                                        |
| #total                actions= 1 time=283 usec                                                       |
=======
| #garbagecollector     actions= 1 time=18 usec                                                        |
| #total                actions= 1 time=282 usec                                                       |
>>>>>>> a81b6a76
+------------------------------------------------------------------------------------------------------+
46 rows


# 15:15:37 >  
# 15:15:37 >  Done.
# 15:15:37 >  
<|MERGE_RESOLUTION|>--- conflicted
+++ resolved
@@ -41,76 +41,37 @@
 |     X_1:bat[:str] := bat.new(nil:str);                                                               |
 |     X_0 := sql.mvc();                                                                                |
 |     X_6:bat[:sht] := sql.bind(X_0,"sys","_tables","type",0);                                         |
-<<<<<<< HEAD
-|     X_3:bat[:oid] := sql.tid(X_0,"sys","_tables");                                                   |
-|     X_18 := algebra.subselect(X_6,X_3,2,2,true,true,true);                                           |
+|     C_3:bat[:oid] := sql.tid(X_0,"sys","_tables");                                                   |
+|     C_18 := algebra.subselect(X_6,C_3,2,2,true,true,true);                                           |
 |     X_21:bat[:str] := sql.bind(X_0,"sys","_tables","name",0);                                        |
-|     X_28 := algebra.projection(X_18,X_21);                                                           |
+|     X_28 := algebra.projection(C_18,X_21);                                                           |
 |     X_29 := bat.append(X_1,X_28,true);                                                               |
 |     X_33 := bat.new(nil:str);                                                                        |
-=======
-|     C_3:bat[:oid] := sql.tid(X_0,"sys","_tables");                                                   |
-|     C_63 := algebra.subselect(X_6,C_3,2,2,true,true,true);                                           |
-|     (C_9,r1_10) := sql.bind(X_0,"sys","_tables","type",2);                                           |
-|     C_64 := algebra.subselect(r1_10,nil:bat[:oid],2,2,true,true,true);                               |
-|     X_12:bat[:sht] := sql.bind(X_0,"sys","_tables","type",1);                                        |
-|     C_66 := algebra.subselect(X_12,C_3,2,2,true,true,true);                                          |
-|     C_18 := sql.subdelta(C_63,C_3,C_9,C_64,C_66);                                                    |
-|     X_21:bat[:str] := sql.bind(X_0,"sys","_tables","name",0);                                        |
-|     (C_23,r1_24) := sql.bind(X_0,"sys","_tables","name",2);                                          |
-|     X_25:bat[:str] := sql.bind(X_0,"sys","_tables","name",1);                                        |
-|     X_28 := sql.projectdelta(C_18,X_21,C_23,r1_24,X_25);                                             |
-|     X_29 := bat.append(X_1,X_28,true);                                                               |
-|     C_30:bat[:oid] := sql.tid(X_0,"tmp","_tables");                                                  |
-|     X_32:bat[:str] := sql.bind(X_0,"tmp","_tables","name",0);                                        |
-|     X_33 := algebra.projection(C_30,X_32);                                                           |
->>>>>>> a81b6a76
 |     X_34 := bat.append(X_29,X_33,true);                                                              |
 |     sql.resultSet(X_43,X_45,X_46,X_48,X_50,X_34);                                                    |
 | end user.s4_1;                                                                                       |
-| #inline               actions= 0 time=1 usec                                                         |
-| #remap                actions= 0 time=3 usec                                                         |
-| #costmodel            actions= 1 time=1 usec                                                         |
+| #inline               actions= 0 time=0 usec                                                         |
+| #remap                actions= 0 time=2 usec                                                         |
+| #costmodel            actions= 1 time=2 usec                                                         |
 | #coercion             actions= 1 time=6 usec                                                         |
-<<<<<<< HEAD
-| #evaluate             actions= 0 time=3 usec                                                         |
-| #emptybind            actions= 1 time=21 usec                                                        |
+| #evaluate             actions= 0 time=4 usec                                                         |
+| #emptybind            actions= 1 time=20 usec                                                        |
 | #aliases              actions= 4 time=7 usec                                                         |
-| #mergetable           actions= 0 time=29 usec                                                        |
-| #deadcode             actions= 8 time=8 usec                                                         |
+| #mergetable           actions= 0 time=28 usec                                                        |
+| #deadcode             actions= 8 time=7 usec                                                         |
 | #aliases              actions= 0 time=5 usec                                                         |
-| #constants            actions= 5 time=7 usec                                                         |
-| #commonTerms          actions= 0 time=17 usec                                                        |
-| #projectionpath       actions= 0 time=5 usec                                                         |
-| #reorder              actions= 1 time=22 usec                                                        |
-| #deadcode             actions= 0 time=5 usec                                                         |
+| #constants            actions= 5 time=8 usec                                                         |
+| #commonTerms          actions= 0 time=6 usec                                                         |
+| #projectionpath       actions= 0 time=4 usec                                                         |
+| #reorder              actions= 1 time=21 usec                                                        |
+| #deadcode             actions= 0 time=6 usec                                                         |
 | #reduce               actions=44 time=8 usec                                                         |
-| #matpack              actions= 0 time=3 usec                                                         |
-=======
-| #evaluate             actions= 0 time=4 usec                                                         |
-| #aliases              actions= 0 time=6 usec                                                         |
-| #pushselect           actions= 4 time=31 usec                                                        |
-| #mergetable           actions= 0 time=41 usec                                                        |
-| #deadcode             actions= 4 time=8 usec                                                         |
-| #aliases              actions= 0 time=6 usec                                                         |
-| #constants            actions= 3 time=7 usec                                                         |
-| #commonTerms          actions= 0 time=7 usec                                                         |
-| #projectionpath       actions= 0 time=5 usec                                                         |
-| #reorder              actions= 1 time=25 usec                                                        |
-| #deadcode             actions= 0 time=6 usec                                                         |
-| #reduce               actions=26 time=8 usec                                                         |
 | #matpack              actions= 0 time=2 usec                                                         |
->>>>>>> a81b6a76
 | #multiplex            actions= 0 time=3 usec                                                         |
-| #profiler             actions= 1 time=3 usec                                                         |
+| #profiler             actions= 1 time=2 usec                                                         |
 | #candidates           actions= 1 time=1 usec                                                         |
-<<<<<<< HEAD
 | #garbagecollector     actions= 1 time=14 usec                                                        |
-| #total                actions= 1 time=283 usec                                                       |
-=======
-| #garbagecollector     actions= 1 time=18 usec                                                        |
-| #total                actions= 1 time=282 usec                                                       |
->>>>>>> a81b6a76
+| #total                actions= 1 time=257 usec                                                       |
 +------------------------------------------------------------------------------------------------------+
 46 rows
 
