stdout of test 'jdbc_no_debug.SF-1739356` in directory 'sql/test/BugTracker` itself:


# 13:44:44 >  
# 13:44:44 >   mserver5 "--config=/ufs/niels/scratch/rc/Linux-x86_64/etc/monetdb5.conf" --debug=10 --set gdk_nr_threads=0 --set "monet_mod_path=/ufs/niels/scratch/rc/Linux-x86_64/lib/MonetDB5:/ufs/niels/scratch/rc/Linux-x86_64/lib/MonetDB5/lib:/ufs/niels/scratch/rc/Linux-x86_64/lib/MonetDB5/bin" --set "gdk_dbfarm=/ufs/niels/scratch/rc/Linux-x86_64/var/MonetDB5/dbfarm"    --set mapi_open=true --set xrpc_open=true --set mapi_port=36629 --set xrpc_port=45999 --set monet_prompt= --trace  "--dbname=mTests_src_test_BugTracker" --set mal_listing=0 "--dbinit= include sql;" ; echo ; echo Over..
# 13:44:44 >  

# MonetDB server v5.12.0, based on kernel v1.30.0
# Serving database 'mTests_src_test_BugTracker', using 4 threads
# Compiled for x86_64-unknown-linux-gnu/64bit with 64bit OIDs dynamically linked
# Copyright (c) 1993-July 2008 CWI.
# Copyright (c) August 2008-2009 MonetDB B.V., all rights reserved
# Visit http://monetdb.cwi.nl/ for further information
# Listening for connection requests on mapi:monetdb://alf.ins.cwi.nl:36629/
# MonetDB/SQL module v2.30.0 loaded

Ready.




+--------------------------------------------------------------------+
| rel                                                                                                                                                                                                                                                                       |
+====================================================================+
| project (                                                                                                                                                                                                                                                                 |
| | group by (                                                                                                                                                                                                                                                              |
| | | union (                                                                                                      |
| | | | group by (                                                                                                 |
| | | | | project (                                                                                                                                                                                                                                                         |
| | | | | | select (                                                                                                                                                                                                                                                        |
| | | | | | | table(sys._tables) [ _tables.id, _tables.type ] COUNT  |
| | | | | | ) [ _tables.type != smallint "2" ]                       |
| | | | | ) [ _tables.id as tables.id ]                              |
| | | | ) [  ] [ sys.count() NOT NULL as L7.L7 ],                    |
| | | | group by (                                                                                                 |
| | | | | project (                                                                                                                                                                                                                                                         |
| | | | | | table(tmp._tables) [ _tables.id ] COUNT                  |
| | | | | ) [ _tables.id as tables.id ]                              |
| | | | ) [  ] [ sys.count() NOT NULL as L7.L7 ]                     |
| | | ) [ L7.L7 ]                                                    |
| | ) [  ] [ sys.sum no nil (L7.L7) as L7.L7 ]                       |
| ) [ L7 NOT NULL as L10.L7 ]                                        |
+--------------------------------------------------------------------+
18 rows

Operation successful

+--------------------------------------------------------------------------------------------------+
| mal                                                                 |
+==================================================================================================+
<<<<<<< HEAD
| function user.s4_1():void;                                                                       |
|     X_46:void := querylog.define("explain select count(*) from tables\n;","sequential_pipe",27); |
|     X_1:bat[:lng] := bat.new(nil:lng);                                                           |
|     X_0 := sql.mvc();                                                                            |
|     X_6:bat[:sht] := sql.bind(X_0,"sys","_tables","type",0);                                     |
|     C_3:bat[:oid] := sql.tid(X_0,"sys","_tables");                                               |
|     C_57 := algebra.subselect(X_6,C_3,2,2,true,true,true);                                       |
|     (C_9:bat[:oid],r1_10:bat[:sht]) := sql.bind(X_0,"sys","_tables","type",2);                   |
|     C_58 := algebra.subselect(r1_10,nil:bat[:oid],2,2,true,true,true);                           |
|     X_12:bat[:sht] := sql.bind(X_0,"sys","_tables","type",1);                                    |
|     C_60 := algebra.subselect(X_12,C_3,2,2,true,true,true);                                      |
|     C_18 := sql.subdelta(C_57,C_3,C_9,C_58,C_60);                                                |
|     X_21:bat[:int] := sql.bind(X_0,"sys","_tables","id",0);                                      |
|     (C_23:bat[:oid],r1_24:bat[:int]) := sql.bind(X_0,"sys","_tables","id",2);                    |
|     X_25:bat[:int] := sql.bind(X_0,"sys","_tables","id",1);                                      |
|     X_28 := sql.projectdelta(C_18,X_21,C_23,r1_24,X_25);                                         |
|     X_29 := aggr.count(X_28);                                                                    |
|     X_30 := sql.single(X_29);                                                                    |
|     X_31 := bat.append(X_1,X_30,true);                                                           |
|     C_32:bat[:oid] := sql.tid(X_0,"tmp","_tables");                                              |
|     X_34:bat[:int] := sql.bind(X_0,"tmp","_tables","id",0);                                      |
|     X_35 := algebra.projection(C_32,X_34);                                                       |
|     X_36 := aggr.count(X_35);                                                                    |
|     X_37 := bat.append(X_31,X_36,true);                                                          |
|     X_38:lng := aggr.sum(X_37);                                                                  |
|     sql.resultSet(".L3","L3","bigint",64,0,7,X_38);                                              |
| end user.s4_1;                                                                                   |
| #inline               actions= 0 time=1 usec                                                     |
| #remap                actions= 0 time=3 usec                                                     |
| #costmodel            actions= 1 time=2 usec                                                     |
| #coercion             actions= 1 time=7 usec                                                     |
| #evaluate             actions= 0 time=3 usec                                                     |
| #emptybind            actions= 0 time=7 usec                                                     |
| #pushselect           actions= 4 time=36 usec                                                    |
| #aliases              actions= 2 time=9 usec                                                     |
| #mergetable           actions= 0 time=34 usec                                                    |
| #deadcode             actions= 2 time=7 usec                                                     |
| #aliases              actions= 0 time=5 usec                                                     |
| #constants            actions= 2 time=7 usec                                                     |
| #commonTerms          actions= 0 time=6 usec                                                     |
| #projectionpath       actions= 0 time=4 usec                                                     |
| #reorder              actions= 1 time=25 usec                                                    |
| #deadcode             actions= 0 time=6 usec                                                     |
| #reduce               actions=26 time=9 usec                                                     |
| #matpack              actions= 0 time=4 usec                                                     |
| #multiplex            actions= 0 time=2 usec                                                     |
| #profiler             actions= 1 time=5 usec                                                     |
| #candidates           actions= 1 time=1 usec                                                     |
| #garbagecollector     actions= 1 time=17 usec                                                    |
| #total                actions= 1 time=295 usec                                                   |
=======
| function user.s2_1():void;                                                                       |
|     X_41:void := querylog.define("explain select count(*) from tables\n;","sequential_pipe",27); |
|     X_2:bat[:wrd] := bat.new(nil:oid,nil:wrd);                                                   |
|     X_1 := sql.mvc();                                                                            |
|     X_8:bat[:sht] := sql.bind(X_1,"sys","_tables","type",0);                                     |
|     C_5:bat[:oid] := sql.tid(X_1,"sys","_tables");                                               |
|     C_50 := algebra.subselect(X_8,C_5,2,2,true,true,true);                                       |
|     (C_11,r1_11) := sql.bind(X_1,"sys","_tables","type",2);                                      |
|     C_51 := algebra.subselect(r1_11,nil:bat[:oid],2,2,true,true,true);                           |
|     X_14:bat[:sht] := sql.bind(X_1,"sys","_tables","type",1);                                    |
|     C_53 := algebra.subselect(X_14,C_5,2,2,true,true,true);                                      |
|     C_17 := sql.subdelta(C_50,C_5,C_11,C_51,C_53);                                               |
|     X_19:bat[:int] := sql.bind(X_1,"sys","_tables","id",0);                                      |
|     (C_21,r1_25) := sql.bind(X_1,"sys","_tables","id",2);                                        |
|     X_23:bat[:int] := sql.bind(X_1,"sys","_tables","id",1);                                      |
|     X_24 := sql.projectdelta(C_17,X_19,C_21,r1_25,X_23);                                         |
|     X_25 := aggr.count(X_24);                                                                    |
|     X_26 := sql.single(X_25);                                                                    |
|     X_27 := bat.append(X_2,X_26,true);                                                           |
|     C_28:bat[:oid] := sql.tid(X_1,"tmp","_tables");                                              |
|     X_30:bat[:int] := sql.bind(X_1,"tmp","_tables","id",0);                                      |
|     X_31 := algebra.projection(C_28,X_30);                                                    |
|     X_32 := aggr.count(X_31);                                                                    |
|     X_33 := bat.append(X_27,X_32,true);                                                          |
|     X_34:wrd := aggr.sum(X_33);                                                                  |
|     sql.resultSet(".L10","L7","wrd",64,0,7,X_34);                                                |
| end user.s2_1;                                                                                   |
>>>>>>> 9c458830
+--------------------------------------------------------------------------------------------------+
50 rows

# 19:39:11 >  
# 19:39:11 >  "Done."
# 19:39:11 >  
<|MERGE_RESOLUTION|>--- conflicted
+++ resolved
@@ -41,14 +41,12 @@
 | | ) [  ] [ sys.sum no nil (L7.L7) as L7.L7 ]                       |
 | ) [ L7 NOT NULL as L10.L7 ]                                        |
 +--------------------------------------------------------------------+
-18 rows
-
+18 tuples (1 ms)
 Operation successful
 
 +--------------------------------------------------------------------------------------------------+
 | mal                                                                 |
 +==================================================================================================+
-<<<<<<< HEAD
 | function user.s4_1():void;                                                                       |
 |     X_46:void := querylog.define("explain select count(*) from tables\n;","sequential_pipe",27); |
 |     X_1:bat[:lng] := bat.new(nil:lng);                                                           |
@@ -74,62 +72,33 @@
 |     X_36 := aggr.count(X_35);                                                                    |
 |     X_37 := bat.append(X_31,X_36,true);                                                          |
 |     X_38:lng := aggr.sum(X_37);                                                                  |
-|     sql.resultSet(".L3","L3","bigint",64,0,7,X_38);                                              |
+|     sql.resultSet(".L10","L7","bigint",64,0,7,X_38);                                             |
 | end user.s4_1;                                                                                   |
-| #inline               actions= 0 time=1 usec                                                     |
-| #remap                actions= 0 time=3 usec                                                     |
-| #costmodel            actions= 1 time=2 usec                                                     |
-| #coercion             actions= 1 time=7 usec                                                     |
-| #evaluate             actions= 0 time=3 usec                                                     |
-| #emptybind            actions= 0 time=7 usec                                                     |
-| #pushselect           actions= 4 time=36 usec                                                    |
-| #aliases              actions= 2 time=9 usec                                                     |
-| #mergetable           actions= 0 time=34 usec                                                    |
-| #deadcode             actions= 2 time=7 usec                                                     |
-| #aliases              actions= 0 time=5 usec                                                     |
-| #constants            actions= 2 time=7 usec                                                     |
-| #commonTerms          actions= 0 time=6 usec                                                     |
-| #projectionpath       actions= 0 time=4 usec                                                     |
-| #reorder              actions= 1 time=25 usec                                                    |
-| #deadcode             actions= 0 time=6 usec                                                     |
-| #reduce               actions=26 time=9 usec                                                     |
-| #matpack              actions= 0 time=4 usec                                                     |
-| #multiplex            actions= 0 time=2 usec                                                     |
-| #profiler             actions= 1 time=5 usec                                                     |
-| #candidates           actions= 1 time=1 usec                                                     |
-| #garbagecollector     actions= 1 time=17 usec                                                    |
-| #total                actions= 1 time=295 usec                                                   |
-=======
-| function user.s2_1():void;                                                                       |
-|     X_41:void := querylog.define("explain select count(*) from tables\n;","sequential_pipe",27); |
-|     X_2:bat[:wrd] := bat.new(nil:oid,nil:wrd);                                                   |
-|     X_1 := sql.mvc();                                                                            |
-|     X_8:bat[:sht] := sql.bind(X_1,"sys","_tables","type",0);                                     |
-|     C_5:bat[:oid] := sql.tid(X_1,"sys","_tables");                                               |
-|     C_50 := algebra.subselect(X_8,C_5,2,2,true,true,true);                                       |
-|     (C_11,r1_11) := sql.bind(X_1,"sys","_tables","type",2);                                      |
-|     C_51 := algebra.subselect(r1_11,nil:bat[:oid],2,2,true,true,true);                           |
-|     X_14:bat[:sht] := sql.bind(X_1,"sys","_tables","type",1);                                    |
-|     C_53 := algebra.subselect(X_14,C_5,2,2,true,true,true);                                      |
-|     C_17 := sql.subdelta(C_50,C_5,C_11,C_51,C_53);                                               |
-|     X_19:bat[:int] := sql.bind(X_1,"sys","_tables","id",0);                                      |
-|     (C_21,r1_25) := sql.bind(X_1,"sys","_tables","id",2);                                        |
-|     X_23:bat[:int] := sql.bind(X_1,"sys","_tables","id",1);                                      |
-|     X_24 := sql.projectdelta(C_17,X_19,C_21,r1_25,X_23);                                         |
-|     X_25 := aggr.count(X_24);                                                                    |
-|     X_26 := sql.single(X_25);                                                                    |
-|     X_27 := bat.append(X_2,X_26,true);                                                           |
-|     C_28:bat[:oid] := sql.tid(X_1,"tmp","_tables");                                              |
-|     X_30:bat[:int] := sql.bind(X_1,"tmp","_tables","id",0);                                      |
-|     X_31 := algebra.projection(C_28,X_30);                                                    |
-|     X_32 := aggr.count(X_31);                                                                    |
-|     X_33 := bat.append(X_27,X_32,true);                                                          |
-|     X_34:wrd := aggr.sum(X_33);                                                                  |
-|     sql.resultSet(".L10","L7","wrd",64,0,7,X_34);                                                |
-| end user.s2_1;                                                                                   |
->>>>>>> 9c458830
+| #inline               actions= 0 time=2 usec                                                     |
+| #remap                actions= 0 time=5 usec                                                     |
+| #costmodel            actions= 1 time=4 usec                                                     |
+| #coercion             actions= 1 time=13 usec                                                    |
+| #evaluate             actions= 0 time=6 usec                                                     |
+| #emptybind            actions= 0 time=13 usec                                                    |
+| #pushselect           actions= 4 time=56 usec                                                    |
+| #aliases              actions= 2 time=17 usec                                                    |
+| #mergetable           actions= 0 time=62 usec                                                    |
+| #deadcode             actions= 2 time=13 usec                                                    |
+| #aliases              actions= 0 time=10 usec                                                    |
+| #constants            actions= 2 time=13 usec                                                    |
+| #commonTerms          actions= 0 time=11 usec                                                    |
+| #projectionpath       actions= 0 time=6 usec                                                     |
+| #reorder              actions= 1 time=47 usec                                                    |
+| #deadcode             actions= 0 time=11 usec                                                    |
+| #reduce               actions=26 time=18 usec                                                    |
+| #matpack              actions= 0 time=5 usec                                                     |
+| #multiplex            actions= 0 time=5 usec                                                     |
+| #profiler             actions= 1 time=8 usec                                                     |
+| #candidates           actions= 1 time=2 usec                                                     |
+| #garbagecollector     actions= 1 time=31 usec                                                    |
+| #total                actions= 1 time=560 usec                                                   |
 +--------------------------------------------------------------------------------------------------+
-50 rows
+50 tuples (1 ms)
 
 # 19:39:11 >  
 # 19:39:11 >  "Done."
