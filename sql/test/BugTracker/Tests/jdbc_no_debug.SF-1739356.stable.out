stdout of test 'jdbc_no_debug.SF-1739356` in directory 'sql/test/BugTracker` itself:


# 15:14:32 >  
# 15:14:32 >  "mserver5" "--debug=10" "--set" "gdk_nr_threads=0" "--set" "mapi_open=true" "--set" "mapi_port=34637" "--set" "mapi_usock=/var/tmp/mtest-10846/.s.monetdb.34637" "--set" "monet_prompt=" "--forcemito" "--dbpath=/ufs/sjoerd/@Monet-virgin/var/MonetDB/mTests_sql_test_BugTracker"
# 15:14:32 >  

# MonetDB 5 server v11.28.0 (hg id: 623015a562d3)
# This is an unreleased version
# Serving database 'mTests_sql_test_BugTracker', using 8 threads
# Compiled for x86_64-unknown-linux-gnu/64bit with 128bit integers
# Found 62.701 GiB available main-memory.
# Copyright (c) 1993-July 2008 CWI.
# Copyright (c) August 2008-2017 MonetDB B.V., all rights reserved
# Visit https://www.monetdb.org/ for further information
# Listening for connection requests on mapi:monetdb://methuselah.da.cwi.nl:34637/
# Listening for UNIX domain connection requests on mapi:monetdb:///var/tmp/mtest-10846/.s.monetdb.34637
# MonetDB/GIS module loaded
# MonetDB/SQL module loaded


# 15:14:32 >  
# 15:14:32 >  "./jdbc_no_debug.SF-1739356.SQL.sh" "jdbc_no_debug.SF-1739356"
# 15:14:32 >  


# 15:14:32 >  
# 15:14:32 >  Mtimeout -timeout 60  java nl.cwi.monetdb.client.JdbcClient -h methuselah -p 34637 -d mTests_sql_test_BugTracker -f "../../../../../../../../scratch1/sjoerd/src/MonetDB/virgin/sql/test/BugTracker/Tests/jdbc_no_debug.SF-1739356-data.sql"
# 15:14:32 >  

+----------------------------------------------------------------------------+
| rel                                                                        |
+============================================================================+
| project (                                                                  |
| | group by (                                                               |
| | | union (                                                                |
| | | | group by (                                                           |
| | | | | project (                                                          |
| | | | | | select (                                                         |
| | | | | | | table(sys._tables) [ "_tables"."id", "_tables"."type" ] COUNT  |
| | | | | | ) [ "_tables"."type" != smallint "2" ]                           |
| | | | | ) [ "_tables"."id" as "tables"."id" ]                              |
| | | | ) [  ] [ sys.count() NOT NULL as "%10"."%10" ],                      |
| | | | group by (                                                           |
| | | | | project (                                                          |
| | | | | | table(tmp._tables) [ "_tables"."id" ] COUNT                      |
| | | | | ) [ "_tables"."id" as "tables"."id" ]                              |
| | | | ) [  ] [ sys.count() NOT NULL as "%10"."%10" ]                       |
| | | ) [ "%10"."%10" ]                                                      |
| | ) [  ] [ sys.sum no nil ("%10"."%10") as "%10"."%10" ]                   |
| ) [ "%10"."%10" NOT NULL ]                                                 |
+----------------------------------------------------------------------------+
18 rows
Operation successful
+---------------------------------------------------------------------------------------------------------------+
| mal                                                                                                   |
+===============================================================================================================+
| function user.s4_0():void;                                                                                         |
|     X_1:void := querylog.define("explain select count(*) from tables\n;":str, "sequential_pipe":str, 30:int); |
|     X_38:bat[:lng] := bat.new(nil:lng);                                                                       |
|     X_4:int := sql.mvc();                                                                                              |
|     X_19:bat[:sht] := sql.bind(X_4:int, "sys":str, "_tables":str, "type":str, 0:int);                         |
|     C_5:bat[:oid] := sql.tid(X_4:int, "sys":str, "_tables":str);                                                   |
<<<<<<< HEAD
|     C_87:bat[:oid] := algebra.thetaselect(X_19:bat[:sht], C_5:bat[:oid], 2:sht, "!=":str);                    |
|     (X_21:bat[:oid], X_22:bat[:sht]) := sql.bind(X_4:int, "sys":str, "_tables":str, "type":str, 2:int);       |
|     C_88:bat[:oid] := algebra.thetaselect(X_22:bat[:sht], nil:bat[:oid], 2:sht, "!=":str);                    |
|     C_26:bat[:oid] := sql.subdelta(C_87:bat[:oid], C_5:bat[:oid], X_21:bat[:oid], C_88:bat[:oid]);            |
|     X_30:lng := aggr.count(C_26:bat[:oid]);                                                                   |
|     X_37:bat[:lng] := sql.single(X_30:lng);                                                                   |
|     C_31:bat[:oid] := sql.tid(X_4:int, "tmp":str, "_tables":str);                                             |
|     X_36:lng := aggr.count(C_31:bat[:oid]);                                                                   |
|     X_40:bat[:lng] := bat.append(X_38:bat[:lng], X_37:bat[:lng], true:bit);                                   |
|     X_42:bat[:lng] := bat.append(X_40:bat[:lng], X_36:lng, true:bit);                                         |
|     X_43:lng := aggr.sum(X_42:bat[:lng]);                                                                     |
|     sql.resultSet(".%6":str, "%6":str, "bigint":str, 64:int, 0:int, 7:int, X_43:lng);                         |
| end user.s4_0;                                                                                                     |
| #inline               actions= 0 time=1 usec                                                                  |
| #remap                actions= 0 time=1 usec                                                                       |
| #costmodel            actions= 1 time=1 usec                                                                  |
| #coercion             actions= 1 time=5 usec                                                                       |
| #aliases              actions= 1 time=6 usec                                                                  |
| #evaluate             actions= 0 time=5 usec                                                                  |
| #emptybind            actions= 0 time=0 usec                                                                  |
| #pushselect           actions= 2 time=17 usec                                                                 |
| #aliases              actions= 0 time=0 usec                                                                       |
| #mergetable           actions= 0 time=28 usec                                                                 |
| #deadcode             actions=12 time=8 usec                                                                  |
| #aliases              actions= 0 time=0 usec                                                                       |
| #constants            actions= 1 time=6 usec                                                                  |
| #commonTerms          actions= 0 time=5 usec                                                                  |
| #projectionpath       actions= 0 time=2 usec                                                                           |
| #deadcode             actions= 0 time=5 usec                                                                  |
| #reorder              actions= 1 time=18 usec                                                                 |
| #matpack              actions= 0 time=0 usec                                                                       |
| #multiplex            actions= 0 time=1 usec                                                                  |
| #profiler             actions= 1 time=1 usec                                                                  |
| #candidates           actions= 1 time=1 usec                                                                       |
| #deadcode             actions= 0 time=5 usec                                                                       |
| #postfix              actions= 0 time=4 usec                                                                  |
| #wlc                  actions= 0 time=1 usec                                                                  |
| #garbagecollector     actions= 1 time=23 usec                                                                      |
| #total                actions=27 time=209 usec                                                                |
+---------------------------------------------------------------------------------------------------------------+
45 rows
=======
|     C_91:bat[:oid] := algebra.thetaselect(X_22:bat[:sht], C_5:bat[:oid], 2:sht, "!=":str);                         |
|     (X_25:bat[:oid], X_26:bat[:sht]) := sql.bind(X_4:int, "sys":str, "_tables":str, "type":str, 2:int);       |
|     C_92:bat[:oid] := algebra.thetaselect(X_26:bat[:sht], nil:bat[:oid], 2:sht, "!=":str);                         |
|     X_24:bat[:sht] := sql.bind(X_4:int, "sys":str, "_tables":str, "type":str, 1:int);                         |
|     C_94:bat[:oid] := algebra.thetaselect(X_24:bat[:sht], C_5:bat[:oid], 2:sht, "!=":str);                         |
|     C_30:bat[:oid] := sql.subdelta(C_91:bat[:oid], C_5:bat[:oid], X_25:bat[:oid], C_92:bat[:oid], C_94:bat[:oid]); |
|     X_34:lng := aggr.count(C_30:bat[:oid]);                                                                   |
|     X_41:bat[:lng] := sql.single(X_34:lng);                                                                   |
|     C_35:bat[:oid] := sql.tid(X_4:int, "tmp":str, "_tables":str);                                             |
|     X_40:lng := aggr.count(C_35:bat[:oid]);                                                                   |
|     X_44:bat[:lng] := bat.append(X_42:bat[:lng], X_41:bat[:lng], true:bit);                                   |
|     X_46:bat[:lng] := bat.append(X_44:bat[:lng], X_40:lng, true:bit);                                         |
|     X_47:lng := aggr.sum(X_46:bat[:lng]);                                                                     |
|     sql.resultSet(".%10":str, "%10":str, "bigint":str, 64:int, 0:int, 7:int, X_47:lng);                            |
| end user.s4_0;                                                                                                     |
| #inline               actions= 0 time=1 usec                                                                       |
| #remap                actions= 0 time=1 usec                                                                       |
| #costmodel            actions= 1 time=2 usec                                                                       |
| #coercion             actions= 1 time=6 usec                                                                       |
| #aliases              actions= 1 time=7 usec                                                                       |
| #evaluate             actions= 0 time=7 usec                                                                       |
| #emptybind            actions= 0 time=1 usec                                                                       |
| #pushselect           actions= 2 time=25 usec                                                                      |
| #aliases              actions= 0 time=0 usec                                                                       |
| #mergetable           actions= 0 time=40 usec                                                                      |
| #deadcode             actions=14 time=16 usec                                                                      |
| #aliases              actions= 0 time=1 usec                                                                       |
| #constants            actions= 1 time=8 usec                                                                       |
| #commonTerms          actions= 0 time=7 usec                                                                       |
| #projectionpath       actions= 0 time=3 usec                                                                       |
| #deadcode             actions= 0 time=8 usec                                                                       |
| #reorder              actions= 1 time=23 usec                                                                      |
| #matpack              actions= 0 time=0 usec                                                                       |
| #multiplex            actions= 0 time=1 usec                                                                       |
| #profiler             actions= 1 time=1 usec                                                                       |
| #candidates           actions= 1 time=1 usec                                                                       |
| #deadcode             actions= 0 time=7 usec                                                                       |
| #postfix              actions= 0 time=6 usec                                                                       |
| #wlc                  actions= 0 time=0 usec                                                                       |
| #garbagecollector     actions= 1 time=40 usec                                                                      |
| #total                actions=27 time=306 usec                                                                     |
+--------------------------------------------------------------------------------------------------------------------+
47 rows
>>>>>>> d489da86

# 14:58:56 >  
# 14:58:56 >  "Done."
# 14:58:56 >  
<|MERGE_RESOLUTION|>--- conflicted
+++ resolved
@@ -61,7 +61,6 @@
 |     X_4:int := sql.mvc();                                                                                              |
 |     X_19:bat[:sht] := sql.bind(X_4:int, "sys":str, "_tables":str, "type":str, 0:int);                         |
 |     C_5:bat[:oid] := sql.tid(X_4:int, "sys":str, "_tables":str);                                                   |
-<<<<<<< HEAD
 |     C_87:bat[:oid] := algebra.thetaselect(X_19:bat[:sht], C_5:bat[:oid], 2:sht, "!=":str);                    |
 |     (X_21:bat[:oid], X_22:bat[:sht]) := sql.bind(X_4:int, "sys":str, "_tables":str, "type":str, 2:int);       |
 |     C_88:bat[:oid] := algebra.thetaselect(X_22:bat[:sht], nil:bat[:oid], 2:sht, "!=":str);                    |
@@ -76,50 +75,6 @@
 |     sql.resultSet(".%6":str, "%6":str, "bigint":str, 64:int, 0:int, 7:int, X_43:lng);                         |
 | end user.s4_0;                                                                                                     |
 | #inline               actions= 0 time=1 usec                                                                  |
-| #remap                actions= 0 time=1 usec                                                                       |
-| #costmodel            actions= 1 time=1 usec                                                                  |
-| #coercion             actions= 1 time=5 usec                                                                       |
-| #aliases              actions= 1 time=6 usec                                                                  |
-| #evaluate             actions= 0 time=5 usec                                                                  |
-| #emptybind            actions= 0 time=0 usec                                                                  |
-| #pushselect           actions= 2 time=17 usec                                                                 |
-| #aliases              actions= 0 time=0 usec                                                                       |
-| #mergetable           actions= 0 time=28 usec                                                                 |
-| #deadcode             actions=12 time=8 usec                                                                  |
-| #aliases              actions= 0 time=0 usec                                                                       |
-| #constants            actions= 1 time=6 usec                                                                  |
-| #commonTerms          actions= 0 time=5 usec                                                                  |
-| #projectionpath       actions= 0 time=2 usec                                                                           |
-| #deadcode             actions= 0 time=5 usec                                                                  |
-| #reorder              actions= 1 time=18 usec                                                                 |
-| #matpack              actions= 0 time=0 usec                                                                       |
-| #multiplex            actions= 0 time=1 usec                                                                  |
-| #profiler             actions= 1 time=1 usec                                                                  |
-| #candidates           actions= 1 time=1 usec                                                                       |
-| #deadcode             actions= 0 time=5 usec                                                                       |
-| #postfix              actions= 0 time=4 usec                                                                  |
-| #wlc                  actions= 0 time=1 usec                                                                  |
-| #garbagecollector     actions= 1 time=23 usec                                                                      |
-| #total                actions=27 time=209 usec                                                                |
-+---------------------------------------------------------------------------------------------------------------+
-45 rows
-=======
-|     C_91:bat[:oid] := algebra.thetaselect(X_22:bat[:sht], C_5:bat[:oid], 2:sht, "!=":str);                         |
-|     (X_25:bat[:oid], X_26:bat[:sht]) := sql.bind(X_4:int, "sys":str, "_tables":str, "type":str, 2:int);       |
-|     C_92:bat[:oid] := algebra.thetaselect(X_26:bat[:sht], nil:bat[:oid], 2:sht, "!=":str);                         |
-|     X_24:bat[:sht] := sql.bind(X_4:int, "sys":str, "_tables":str, "type":str, 1:int);                         |
-|     C_94:bat[:oid] := algebra.thetaselect(X_24:bat[:sht], C_5:bat[:oid], 2:sht, "!=":str);                         |
-|     C_30:bat[:oid] := sql.subdelta(C_91:bat[:oid], C_5:bat[:oid], X_25:bat[:oid], C_92:bat[:oid], C_94:bat[:oid]); |
-|     X_34:lng := aggr.count(C_30:bat[:oid]);                                                                   |
-|     X_41:bat[:lng] := sql.single(X_34:lng);                                                                   |
-|     C_35:bat[:oid] := sql.tid(X_4:int, "tmp":str, "_tables":str);                                             |
-|     X_40:lng := aggr.count(C_35:bat[:oid]);                                                                   |
-|     X_44:bat[:lng] := bat.append(X_42:bat[:lng], X_41:bat[:lng], true:bit);                                   |
-|     X_46:bat[:lng] := bat.append(X_44:bat[:lng], X_40:lng, true:bit);                                         |
-|     X_47:lng := aggr.sum(X_46:bat[:lng]);                                                                     |
-|     sql.resultSet(".%10":str, "%10":str, "bigint":str, 64:int, 0:int, 7:int, X_47:lng);                            |
-| end user.s4_0;                                                                                                     |
-| #inline               actions= 0 time=1 usec                                                                       |
 | #remap                actions= 0 time=1 usec                                                                       |
 | #costmodel            actions= 1 time=2 usec                                                                       |
 | #coercion             actions= 1 time=6 usec                                                                       |
@@ -147,8 +102,7 @@
 | #total                actions=27 time=306 usec                                                                     |
 +--------------------------------------------------------------------------------------------------------------------+
 47 rows
->>>>>>> d489da86
 
-# 14:58:56 >  
-# 14:58:56 >  "Done."
-# 14:58:56 >  
+# 12:56:37 >  
+# 12:56:37 >  "Done."
+# 12:56:37 >  
