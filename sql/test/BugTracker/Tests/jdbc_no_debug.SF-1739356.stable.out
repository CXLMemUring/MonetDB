--- conflicted
+++ resolved
@@ -54,80 +54,54 @@
 Operation successful
 +---------------------------------------------------------------------------------------------------------------+
 | mal                                                                                                   |
-<<<<<<< HEAD
 +===============================================================================================================+
-| function user.s4_0():void;                                                                                         |
-|     X_1:void := querylog.define("explain select count(*) from tables\n;":str, "sequential_pipe":str, 30:int); |
+| function user.main():void;                                                                                         |
+|     X_1:void := querylog.define("explain select count(*) from tables\n;":str, "sequential_pipe":str, 29:int); |
 |     X_38:bat[:lng] := bat.new(nil:lng);                                                                       |
-=======
-+====================================================================================================================+
-| function user.main():void;                                                                                         |
-|     X_1:void := querylog.define("explain select count(*) from tables\n;":str, "sequential_pipe":str, 32:int);      |
-|     X_42:bat[:lng] := bat.new(nil:lng);                                                                       |
->>>>>>> 28ebc6b5
 |     X_4:int := sql.mvc();                                                                                              |
 |     X_19:bat[:sht] := sql.bind(X_4:int, "sys":str, "_tables":str, "type":str, 0:int);                         |
 |     C_5:bat[:oid] := sql.tid(X_4:int, "sys":str, "_tables":str);                                                   |
-<<<<<<< HEAD
 |     C_87:bat[:oid] := algebra.thetaselect(X_19:bat[:sht], C_5:bat[:oid], 2:sht, "!=":str);                    |
 |     (X_21:bat[:oid], X_22:bat[:sht]) := sql.bind(X_4:int, "sys":str, "_tables":str, "type":str, 2:int);       |
 |     C_88:bat[:oid] := algebra.thetaselect(X_22:bat[:sht], nil:bat[:oid], 2:sht, "!=":str);                    |
-|     C_26:bat[:oid] := sql.subdelta(C_87:bat[:oid], C_5:bat[:oid], X_21:bat[:oid], C_88:bat[:oid]);            |
-|     X_30:lng := aggr.count(C_26:bat[:oid]);                                                                   |
-|     X_37:bat[:lng] := sql.single(X_30:lng);                                                                   |
+|     C_26:bat[:cnd] := sql.subdelta(C_87:bat[:oid], C_5:bat[:oid], X_21:bat[:oid], C_88:bat[:oid]);            |
+|     X_30:lng := aggr.count(C_26:bat[:cnd]);                                                                   |
+|     X_37:bat[:lng] := bat.single(X_30:lng);                                                                   |
 |     C_31:bat[:oid] := sql.tid(X_4:int, "tmp":str, "_tables":str);                                             |
 |     X_36:lng := aggr.count(C_31:bat[:oid]);                                                                   |
 |     X_40:bat[:lng] := bat.append(X_38:bat[:lng], X_37:bat[:lng], true:bit);                                   |
 |     X_42:bat[:lng] := bat.append(X_40:bat[:lng], X_36:lng, true:bit);                                         |
 |     X_43:lng := aggr.sum(X_42:bat[:lng]);                                                                     |
-|     sql.resultSet(".%6":str, "%6":str, "bigint":str, 64:int, 0:int, 7:int, X_43:lng);                         |
-| end user.s4_0;                                                                                                     |
+|     sql.resultSet(".%10":str, "%10":str, "bigint":str, 64:int, 0:int, 7:int, X_43:lng);                       |
+| end user.main;                                                                                                     |
 | #inline               actions= 0 time=1 usec                                                                  |
-=======
-|     C_91:bat[:oid] := algebra.thetaselect(X_22:bat[:sht], C_5:bat[:oid], 2:sht, "!=":str);                         |
-|     (X_25:bat[:oid], X_26:bat[:sht]) := sql.bind(X_4:int, "sys":str, "_tables":str, "type":str, 2:int);       |
-|     C_92:bat[:oid] := algebra.thetaselect(X_26:bat[:sht], nil:bat[:oid], 2:sht, "!=":str);                         |
-|     X_24:bat[:sht] := sql.bind(X_4:int, "sys":str, "_tables":str, "type":str, 1:int);                         |
-|     C_94:bat[:oid] := algebra.thetaselect(X_24:bat[:sht], C_5:bat[:oid], 2:sht, "!=":str);                         |
-|     C_30:bat[:oid] := sql.subdelta(C_91:bat[:oid], C_5:bat[:oid], X_25:bat[:oid], C_92:bat[:oid], C_94:bat[:oid]); |
-|     X_34:lng := aggr.count(C_30:bat[:oid]);                                                                   |
-|     X_41:bat[:lng] := bat.single(X_34:lng);                                                                        |
-|     C_35:bat[:oid] := sql.tid(X_4:int, "tmp":str, "_tables":str);                                             |
-|     X_40:lng := aggr.count(C_35:bat[:oid]);                                                                   |
-|     X_44:bat[:lng] := bat.append(X_42:bat[:lng], X_41:bat[:lng], true:bit);                                   |
-|     X_46:bat[:lng] := bat.append(X_44:bat[:lng], X_40:lng, true:bit);                                         |
-|     X_47:lng := aggr.sum(X_46:bat[:lng]);                                                                     |
-|     sql.resultSet(".%10":str, "%10":str, "bigint":str, 64:int, 0:int, 7:int, X_47:lng);                            |
-| end user.main;                                                                                                     |
-| #inline               actions= 0 time=0 usec                                                                       |
->>>>>>> 28ebc6b5
-| #remap                actions= 0 time=1 usec                                                                       |
+| #remap                actions= 0 time=2 usec                                                                  |
 | #costmodel            actions= 1 time=1 usec                                                                       |
 | #coercion             actions= 0 time=1 usec                                                                       |
-| #aliases              actions= 1 time=4 usec                                                                       |
-| #evaluate             actions= 0 time=4 usec                                                                       |
-| #emptybind            actions= 0 time=1 usec                                                                       |
-| #pushselect           actions= 2 time=16 usec                                                                      |
+| #aliases              actions= 1 time=6 usec                                                                  |
+| #evaluate             actions= 0 time=6 usec                                                                  |
+| #emptybind            actions= 0 time=0 usec                                                                  |
+| #pushselect           actions= 2 time=21 usec                                                                 |
 | #aliases              actions= 0 time=0 usec                                                                       |
-| #mergetable           actions= 0 time=27 usec                                                                      |
-| #deadcode             actions=14 time=7 usec                                                                       |
-| #aliases              actions= 0 time=1 usec                                                                       |
-| #constants            actions= 1 time=3 usec                                                                       |
-| #commonTerms          actions= 0 time=4 usec                                                                       |
+| #mergetable           actions= 0 time=29 usec                                                                 |
+| #deadcode             actions=12 time=10 usec                                                                 |
+| #aliases              actions= 0 time=0 usec                                                                  |
+| #constants            actions= 1 time=6 usec                                                                  |
+| #commonTerms          actions= 0 time=5 usec                                                                  |
 | #projectionpath       actions= 0 time=2 usec                                                                       |
-| #deadcode             actions= 0 time=4 usec                                                                       |
-| #reorder              actions= 1 time=12 usec                                                                      |
-| #matpack              actions= 0 time=0 usec                                                                       |
+| #deadcode             actions= 0 time=5 usec                                                                  |
+| #reorder              actions= 1 time=17 usec                                                                 |
+| #matpack              actions= 0 time=1 usec                                                                  |
 | #multiplex            actions= 0 time=1 usec                                                                       |
 | #profiler             actions= 1 time=1 usec                                                                       |
-| #candidates           actions= 1 time=0 usec                                                                       |
-| #deadcode             actions= 0 time=4 usec                                                                       |
-| #postfix              actions= 0 time=3 usec                                                                       |
+| #candidates           actions= 1 time=1 usec                                                                  |
+| #deadcode             actions= 0 time=6 usec                                                                  |
+| #postfix              actions= 0 time=4 usec                                                                  |
 | #wlc                  actions= 0 time=0 usec                                                                       |
-| #garbagecollector     actions= 1 time=23 usec                                                                      |
-| #total                actions=27 time=175 usec                                                                     |
-+--------------------------------------------------------------------------------------------------------------------+
-47 rows
+| #garbagecollector     actions= 1 time=32 usec                                                                 |
+| #total                actions=27 time=230 usec                                                                |
++---------------------------------------------------------------------------------------------------------------+
+45 rows
 
 # 12:56:37 >  
 # 12:56:37 >  "Done."
