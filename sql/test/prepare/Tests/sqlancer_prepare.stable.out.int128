#START TRANSACTION;
#CREATE TABLE "t1" ("c0" DECIMAL(18,3),"c1" BINARY LARGE OBJECT NOT NULL,"c2" DECIMAL(18,3),CONSTRAINT "t1_c1_unique" UNIQUE ("c1"));
#ROLLBACK;
#START TRANSACTION;
#CREATE TABLE "t0" ("c0" BOOLEAN NOT NULL);
#CREATE TABLE "t1" ("c0" DECIMAL(18,3));
#CREATE TABLE "t2" ("c0" DECIMAL(18,3),"c2" DATE);
#PREPARE (SELECT DISTINCT t0.c0, INTERVAL '1734780053' SECOND FROM t0, t1) UNION ALL (SELECT ?, ? FROM t2);
#PREPARE (SELECT DISTINCT t0.c0, INTERVAL '1734780053' SECOND FROM t0, t1) UNION ALL (SELECT ?, ? FROM t2);
% .prepare,	.prepare,	.prepare,	.prepare,	.prepare,	.prepare # table_name
% type,	digits,	scale,	schema,	table,	column # name
% varchar,	int,	int,	varchar,	varchar,	varchar # type
% 12,	2,	1,	0,	2,	2 # length
[ "boolean",	1,	0,	"",	"%7",	"c0"	]
[ "sec_interval",	13,	0,	"",	"%7",	"%1"	]
[ "boolean",	1,	0,	NULL,	NULL,	NULL	]
[ "sec_interval",	13,	0,	NULL,	NULL,	NULL	]
#ROLLBACK;
#START TRANSACTION;
#CREATE TABLE "t0" ("c0" DATE,"c2" INTEGER);
#CREATE TABLE "t1" ("c1" TIMESTAMP,"c2" INTEGER);
#CREATE TABLE "t2" ("c0" DATE,"c1" TIMESTAMP,"c2" INTEGER);
#PREPARE (SELECT ?, t1.c2 FROM t1, t0 WHERE (SELECT DISTINCT (t1.c2) BETWEEN ASYMMETRIC (?) AND (t1.c2) FROM t1 CROSS JOIN 
#((SELECT DISTINCT 6.9089063E7, TRUE FROM t2 WHERE TRUE) EXCEPT (SELECT ALL 0.4, FALSE FROM t2, t1 INNER JOIN t0 ON FALSE)) AS sub0 WHERE FALSE)) INTERSECT DISTINCT (SELECT DISTINCT 0.2, ? FROM t0, t2 WHERE ?);
#PREPARE (SELECT ?, t1.c2 FROM t1, t0 WHERE (SELECT DISTINCT (t1.c2) BETWEEN ASYMMETRIC (?) AND (t1.c2) FROM t1 CROSS JOIN 
#((SELECT DISTINCT 6.9089063E7, TRUE FROM t2 WHERE TRUE) EXCEPT (SELECT ALL 0.4, FALSE FROM t2, t1 INNER JOIN t0 ON FALSE)) AS sub0 WHERE FALSE)) INTERSECT DISTINCT (SELECT DISTINCT 0.2, ? FROM t0, t2 WHERE ?);
% .prepare,	.prepare,	.prepare,	.prepare,	.prepare,	.prepare # table_name
% type,	digits,	scale,	schema,	table,	column # name
% varchar,	int,	int,	varchar,	varchar,	varchar # type
% 7,	2,	1,	0,	3,	3 # length
<<<<<<< HEAD
[ "decimal",	2,	1,	"",	"%20",	"%12"	]
[ "int",	32,	0,	"",	"%20",	"c2"	]
=======
[ "decimal",	2,	1,	"",	"%22",	"%13"	]
[ "int",	31,	0,	"",	"%22",	"c2"	]
>>>>>>> e001eccf
[ "decimal",	2,	1,	NULL,	NULL,	NULL	]
[ "int",	31,	0,	NULL,	NULL,	NULL	]
[ "int",	31,	0,	NULL,	NULL,	NULL	]
[ "boolean",	1,	0,	NULL,	NULL,	NULL	]
#ROLLBACK;
#PREPARE SELECT 1 WHERE greatest(true, ?);
#PREPARE SELECT 1 WHERE greatest(true, ?);
% .prepare,	.prepare,	.prepare,	.prepare,	.prepare,	.prepare # table_name
% type,	digits,	scale,	schema,	table,	column # name
% varchar,	int,	int,	varchar,	varchar,	varchar # type
% 7,	1,	1,	0,	2,	2 # length
[ "tinyint",	1,	0,	"",	"%2",	"%2"	]
[ "boolean",	1,	0,	NULL,	NULL,	NULL	]
% .prepare,	.prepare,	.prepare,	.prepare,	.prepare,	.prepare # table_name
% type,	digits,	scale,	schema,	table,	column # name
% varchar,	int,	int,	varchar,	varchar,	varchar # type
% 7,	2,	1,	0,	2,	2 # length
[ "hugeint",	66,	0,	"",	"%3",	"%3"	]
% .prepare,	.prepare,	.prepare,	.prepare,	.prepare,	.prepare # table_name
% type,	digits,	scale,	schema,	table,	column # name
% varchar,	int,	int,	varchar,	varchar,	varchar # type
% 7,	2,	1,	0,	2,	2 # length
[ "hugeint",	66,	0,	"",	"%3",	"%3"	]
[ "bigint",	63,	0,	NULL,	NULL,	NULL	]
#PREPARE SELECT round(-'b', ?);
#PREPARE SELECT round(-'b', ?);
% .prepare,	.prepare,	.prepare,	.prepare,	.prepare,	.prepare # table_name
% type,	digits,	scale,	schema,	table,	column # name
% varchar,	int,	int,	varchar,	varchar,	varchar # type
% 7,	2,	1,	0,	2,	2 # length
[ "double",	53,	0,	"",	"%2",	"%2"	]
[ "tinyint",	7,	0,	NULL,	NULL,	NULL	]
#PREPARE SELECT sql_max(+ (0.29353363282850464), round(- (sql_min('-Infinity', ?)), ?)) LIMIT 8535194086169274474;
#PREPARE SELECT sql_max(+ (0.29353363282850464), round(- (sql_min('-Infinity', ?)), ?)) LIMIT 8535194086169274474;
% .prepare,	.prepare,	.prepare,	.prepare,	.prepare,	.prepare # table_name
% type,	digits,	scale,	schema,	table,	column # name
% varchar,	int,	int,	varchar,	varchar,	varchar # type
% 7,	2,	1,	0,	2,	2 # length
[ "double",	53,	0,	"",	"%2",	"%2"	]
[ "varchar",	9,	0,	NULL,	NULL,	NULL	]
[ "tinyint",	7,	0,	NULL,	NULL,	NULL	]
% .prepare,	.prepare,	.prepare,	.prepare,	.prepare,	.prepare # table_name
% type,	digits,	scale,	schema,	table,	column # name
% varchar,	int,	int,	varchar,	varchar,	varchar # type
<<<<<<< HEAD
% 6,	2,	1,	0,	3,	2 # length
[ "bigint",	64,	0,	"",	"%11",	"%4"	]
[ "char",	0,	0,	NULL,	NULL,	NULL	]
[ "bigint",	64,	0,	NULL,	NULL,	NULL	]
=======
% 7,	2,	1,	0,	3,	2 # length
[ "bigint",	63,	0,	"",	"%12",	"%4"	]
[ "varchar",	0,	0,	NULL,	NULL,	NULL	]
[ "bigint",	63,	0,	NULL,	NULL,	NULL	]
>>>>>>> e001eccf
#PREPARE VALUES (CASE WHEN true THEN 5 BETWEEN 4 AND 2 END);
#PREPARE VALUES (CASE WHEN true THEN 5 BETWEEN 4 AND 2 END);
% .prepare,	.prepare,	.prepare,	.prepare,	.prepare,	.prepare # table_name
% type,	digits,	scale,	schema,	table,	column # name
% varchar,	int,	int,	varchar,	varchar,	varchar # type
% 7,	1,	1,	0,	2,	2 # length
[ "boolean",	1,	0,	"",	"%1",	"%1"	]
#START TRANSACTION;
#create view v10(vc0) as (select l0v0.vc0 from (values (1, 2)) as l0v0(vc0, vc1));
#prepare select case when true then false when ? then not exists (select ?, ?, 6) end from v10 as l0v10;
#prepare select case when true then false when ? then not exists (select ?, ?, 6) end from v10 as l0v10;
% .prepare,	.prepare,	.prepare,	.prepare,	.prepare,	.prepare # table_name
% type,	digits,	scale,	schema,	table,	column # name
% varchar,	int,	int,	varchar,	varchar,	varchar # type
% 7,	1,	1,	0,	3,	3 # length
[ "boolean",	1,	0,	"",	"%11",	"%11"	]
[ "boolean",	1,	0,	NULL,	NULL,	NULL	]
[ "boolean",	1,	0,	NULL,	NULL,	NULL	]
[ "boolean",	1,	0,	NULL,	NULL,	NULL	]
#ROLLBACK;
#prepare values (0.34, (values ((select ? from (select 1) as t1(x))))), (3, 2);
#prepare values (0.34, (values ((select ? from (select 1) as t1(x))))), (3, 2);
% .prepare,	.prepare,	.prepare,	.prepare,	.prepare,	.prepare # table_name
% type,	digits,	scale,	schema,	table,	column # name
% varchar,	int,	int,	varchar,	varchar,	varchar # type
% 7,	1,	1,	0,	2,	2 # length
[ "decimal",	3,	2,	"",	"%1",	"%1"	]
[ "tinyint",	2,	0,	"",	"%2",	"%2"	]
[ "tinyint",	2,	0,	NULL,	NULL,	NULL	]
#START TRANSACTION;
#CREATE FUNCTION myintudf(a INT) RETURNS INT RETURN a + 1;
#PREPARE SELECT myintudf(?);
#PREPARE SELECT myintudf(?);
% .prepare,	.prepare,	.prepare,	.prepare,	.prepare,	.prepare # table_name
% type,	digits,	scale,	schema,	table,	column # name
% varchar,	int,	int,	varchar,	varchar,	varchar # type
% 3,	2,	1,	0,	2,	2 # length
[ "int",	31,	0,	"",	"%2",	"%2"	]
[ "int",	31,	0,	NULL,	NULL,	NULL	]
#EXEC  0(1);
% .%2 # table_name
% %2 # name
% int # type
% 1 # length
[ 2	]
#ROLLBACK;
#PREPARE SELECT "quarter"(date '2021-01-02') IN ("second"(TIME '01:00:00'), (select ? where true));
% .prepare,	.prepare,	.prepare,	.prepare,	.prepare,	.prepare # table_name
% type,	digits,	scale,	schema,	table,	column # name
% varchar,	int,	int,	varchar,	varchar,	varchar # type
% 7,	1,	1,	0,	3,	3 # length
[ "boolean",	1,	0,	"",	"%10",	"%10"	]
[ "decimal",	9,	6,	NULL,	NULL,	NULL	]
#PREPARE SELECT "quarter"(date '2021-01-02') IN ("second"(TIME '01:00:00'), (select ? where true));
% .prepare,	.prepare,	.prepare,	.prepare,	.prepare,	.prepare # table_name
% type,	digits,	scale,	schema,	table,	column # name
% varchar,	int,	int,	varchar,	varchar,	varchar # type
% 7,	1,	1,	0,	3,	3 # length
[ "boolean",	1,	0,	"",	"%10",	"%10"	]
[ "decimal",	9,	6,	NULL,	NULL,	NULL	]
% .prepare,	.prepare,	.prepare,	.prepare,	.prepare,	.prepare # table_name
% type,	digits,	scale,	schema,	table,	column # name
% varchar,	int,	int,	varchar,	varchar,	varchar # type
% 3,	2,	1,	0,	1,	1 # length
[ "int",	31,	0,	"",	"x",	"a"	]
[ "int",	31,	0,	NULL,	NULL,	NULL	]
% .x # table_name
% a # name
% int # type
% 1 # length
[ 1	]
% .prepare,	.prepare,	.prepare,	.prepare,	.prepare,	.prepare # table_name
% type,	digits,	scale,	schema,	table,	column # name
% varchar,	int,	int,	varchar,	varchar,	varchar # type
<<<<<<< HEAD
% 4,	1,	1,	0,	3,	3 # length
[ "json",	0,	0,	"",	"%14",	"%14"	]
[ "clob",	0,	0,	NULL,	NULL,	NULL	]
% .prepare,	.prepare,	.prepare,	.prepare,	.prepare,	.prepare # table_name
% type,	digits,	scale,	schema,	table,	column # name
% varchar,	int,	int,	varchar,	varchar,	varchar # type
% 4,	1,	1,	0,	3,	3 # length
[ "json",	0,	0,	"",	"%14",	"%14"	]
[ "clob",	0,	0,	NULL,	NULL,	NULL	]
=======
% 7,	3,	1,	0,	3,	3 # length
[ "json",	0,	0,	"",	"%15",	"%15"	]
[ "hugeint",	127,	0,	NULL,	NULL,	NULL	]
% .prepare,	.prepare,	.prepare,	.prepare,	.prepare,	.prepare # table_name
% type,	digits,	scale,	schema,	table,	column # name
% varchar,	int,	int,	varchar,	varchar,	varchar # type
% 7,	3,	1,	0,	3,	3 # length
[ "json",	0,	0,	"",	"%15",	"%15"	]
[ "hugeint",	127,	0,	NULL,	NULL,	NULL	]
>>>>>>> e001eccf
% .prepare,	.prepare,	.prepare,	.prepare,	.prepare,	.prepare # table_name
% type,	digits,	scale,	schema,	table,	column # name
% varchar,	int,	int,	varchar,	varchar,	varchar # type
% 7,	1,	1,	0,	3,	3 # length
<<<<<<< HEAD
[ "char",	1,	0,	"",	"%20",	"%13"	]
[ "char",	1,	0,	NULL,	NULL,	NULL	]
[ "boolean",	1,	0,	NULL,	NULL,	NULL	]
% .%20 # table_name
% %13 # name
% char # type
=======
[ "varchar",	1,	0,	"",	"%22",	"%14"	]
[ "varchar",	1,	0,	NULL,	NULL,	NULL	]
[ "boolean",	1,	0,	NULL,	NULL,	NULL	]
% .%22 # table_name
% %14 # name
% varchar # type
>>>>>>> e001eccf
% 1 # length
[ "b"	]
[ 9999	]
% .prepare,	.prepare,	.prepare,	.prepare,	.prepare,	.prepare # table_name
% type,	digits,	scale,	schema,	table,	column # name
% varchar,	int,	int,	varchar,	varchar,	varchar # type
% 6,	2,	1,	0,	2,	2 # length
[ "bigint",	63,	0,	"",	"%2",	"%2"	]
% .%2 # table_name
% %2 # name
% bigint # type
% 2 # length
[ 20	]<|MERGE_RESOLUTION|>--- conflicted
+++ resolved
@@ -10,9 +10,9 @@
 % .prepare,	.prepare,	.prepare,	.prepare,	.prepare,	.prepare # table_name
 % type,	digits,	scale,	schema,	table,	column # name
 % varchar,	int,	int,	varchar,	varchar,	varchar # type
-% 12,	2,	1,	0,	2,	2 # length
-[ "boolean",	1,	0,	"",	"%7",	"c0"	]
-[ "sec_interval",	13,	0,	"",	"%7",	"%1"	]
+% 12,	2,	1,	0,	3,	2 # length
+[ "boolean",	1,	0,	"",	"%10",	"c0"	]
+[ "sec_interval",	13,	0,	"",	"%10",	"%1"	]
 [ "boolean",	1,	0,	NULL,	NULL,	NULL	]
 [ "sec_interval",	13,	0,	NULL,	NULL,	NULL	]
 #ROLLBACK;
@@ -28,13 +28,8 @@
 % type,	digits,	scale,	schema,	table,	column # name
 % varchar,	int,	int,	varchar,	varchar,	varchar # type
 % 7,	2,	1,	0,	3,	3 # length
-<<<<<<< HEAD
-[ "decimal",	2,	1,	"",	"%20",	"%12"	]
-[ "int",	32,	0,	"",	"%20",	"c2"	]
-=======
 [ "decimal",	2,	1,	"",	"%22",	"%13"	]
 [ "int",	31,	0,	"",	"%22",	"c2"	]
->>>>>>> e001eccf
 [ "decimal",	2,	1,	NULL,	NULL,	NULL	]
 [ "int",	31,	0,	NULL,	NULL,	NULL	]
 [ "int",	31,	0,	NULL,	NULL,	NULL	]
@@ -79,17 +74,10 @@
 % .prepare,	.prepare,	.prepare,	.prepare,	.prepare,	.prepare # table_name
 % type,	digits,	scale,	schema,	table,	column # name
 % varchar,	int,	int,	varchar,	varchar,	varchar # type
-<<<<<<< HEAD
-% 6,	2,	1,	0,	3,	2 # length
-[ "bigint",	64,	0,	"",	"%11",	"%4"	]
-[ "char",	0,	0,	NULL,	NULL,	NULL	]
-[ "bigint",	64,	0,	NULL,	NULL,	NULL	]
-=======
 % 7,	2,	1,	0,	3,	2 # length
 [ "bigint",	63,	0,	"",	"%12",	"%4"	]
 [ "varchar",	0,	0,	NULL,	NULL,	NULL	]
 [ "bigint",	63,	0,	NULL,	NULL,	NULL	]
->>>>>>> e001eccf
 #PREPARE VALUES (CASE WHEN true THEN 5 BETWEEN 4 AND 2 END);
 #PREPARE VALUES (CASE WHEN true THEN 5 BETWEEN 4 AND 2 END);
 % .prepare,	.prepare,	.prepare,	.prepare,	.prepare,	.prepare # table_name
@@ -164,17 +152,6 @@
 % .prepare,	.prepare,	.prepare,	.prepare,	.prepare,	.prepare # table_name
 % type,	digits,	scale,	schema,	table,	column # name
 % varchar,	int,	int,	varchar,	varchar,	varchar # type
-<<<<<<< HEAD
-% 4,	1,	1,	0,	3,	3 # length
-[ "json",	0,	0,	"",	"%14",	"%14"	]
-[ "clob",	0,	0,	NULL,	NULL,	NULL	]
-% .prepare,	.prepare,	.prepare,	.prepare,	.prepare,	.prepare # table_name
-% type,	digits,	scale,	schema,	table,	column # name
-% varchar,	int,	int,	varchar,	varchar,	varchar # type
-% 4,	1,	1,	0,	3,	3 # length
-[ "json",	0,	0,	"",	"%14",	"%14"	]
-[ "clob",	0,	0,	NULL,	NULL,	NULL	]
-=======
 % 7,	3,	1,	0,	3,	3 # length
 [ "json",	0,	0,	"",	"%15",	"%15"	]
 [ "hugeint",	127,	0,	NULL,	NULL,	NULL	]
@@ -184,26 +161,16 @@
 % 7,	3,	1,	0,	3,	3 # length
 [ "json",	0,	0,	"",	"%15",	"%15"	]
 [ "hugeint",	127,	0,	NULL,	NULL,	NULL	]
->>>>>>> e001eccf
 % .prepare,	.prepare,	.prepare,	.prepare,	.prepare,	.prepare # table_name
 % type,	digits,	scale,	schema,	table,	column # name
 % varchar,	int,	int,	varchar,	varchar,	varchar # type
 % 7,	1,	1,	0,	3,	3 # length
-<<<<<<< HEAD
-[ "char",	1,	0,	"",	"%20",	"%13"	]
-[ "char",	1,	0,	NULL,	NULL,	NULL	]
-[ "boolean",	1,	0,	NULL,	NULL,	NULL	]
-% .%20 # table_name
-% %13 # name
-% char # type
-=======
 [ "varchar",	1,	0,	"",	"%22",	"%14"	]
 [ "varchar",	1,	0,	NULL,	NULL,	NULL	]
 [ "boolean",	1,	0,	NULL,	NULL,	NULL	]
 % .%22 # table_name
 % %14 # name
 % varchar # type
->>>>>>> e001eccf
 % 1 # length
 [ "b"	]
 [ 9999	]
