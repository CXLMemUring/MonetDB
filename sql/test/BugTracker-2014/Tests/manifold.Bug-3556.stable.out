--- conflicted
+++ resolved
@@ -63,7 +63,7 @@
 % clob # type
 % 193 # length
 function user.s4_1():void;
-    X_51:void := querylog.define("explain select replace(a1,a2,a3), id\nfrom (\n select name as a1, \\'a\\' as a2, \\'A\\' as a3, id as id \n from sys.functions\n) as x;","sequential_pipe",26);
+    X_51:void := querylog.define("explain select replace(a1,a2,a3), id\nfrom (\n select name as a1, \\'a\\' as a2, \\'A\\' as a3, id as id \n from sys.functions\n) as x;","sequential_pipe",32);
     X_27 := bat.new(nil:str);
     X_34 := bat.append(X_27,"sys.L1");
     X_43 := bat.append(X_34,"sys.x");
@@ -82,23 +82,16 @@
     X_0 := sql.mvc();
     C_1:bat[:oid] := sql.tid(X_0,"sys","functions");
     X_4:bat[:str] := sql.bind(X_0,"sys","functions","name",0);
-<<<<<<< HEAD
-    X_13 := algebra.projection(C_1,X_4);
-    X_16:bat[:str] := mal.manifold("str","replace",X_13,"a","A");
-    X_19:bat[:int] := sql.bind(X_0,"sys","functions","id",0);
-    X_25 := algebra.projection(C_1,X_19);
-=======
     (C_7:bat[:oid],r1_10:bat[:str]) := sql.bind(X_0,"sys","functions","name",2);
     X_10:bat[:str] := sql.bind(X_0,"sys","functions","name",1);
     X_12 := sql.delta(X_4,C_7,r1_10,X_10);
     X_13 := algebra.projection(C_1,X_12);
-    X_16:bat[:str] := mal.manifold("str","replace",X_13,A0,A1);
+    X_16:bat[:str] := mal.manifold("str","replace",X_13,"a","A");
     X_19:bat[:int] := sql.bind(X_0,"sys","functions","id",0);
     (C_21:bat[:oid],r1_24:bat[:int]) := sql.bind(X_0,"sys","functions","id",2);
     X_23:bat[:int] := sql.bind(X_0,"sys","functions","id",1);
     X_24 := sql.delta(X_19,C_21,r1_24,X_23);
     X_25 := algebra.projection(C_1,X_24);
->>>>>>> 04f24be5
     sql.resultSet(X_43,X_45,X_46,X_48,X_50,X_16,X_25);
 end user.s4_1;
 #inline               actions= 0 time=3 usec 
@@ -136,7 +129,7 @@
 % clob # type
 % 197 # length
 function user.s6_1():void;
-    X_59:void := querylog.define("explain select replace(a1,a2,a3), id\nfrom (\n select name as a1, \\'a\\' as a2, \\'A\\' as a3, id + 1 as id \n from sys.functions\n) as x;","sequential_pipe",30);
+    X_59:void := querylog.define("explain select replace(a1,a2,a3), id\nfrom (\n select name as a1, \\'a\\' as a2, \\'A\\' as a3, id + 1 as id \n from sys.functions\n) as x;","sequential_pipe",36);
     X_34 := bat.new(nil:str);
     X_41 := bat.append(X_34,"sys.L1");
     X_50 := bat.append(X_41,"sys.x");
@@ -155,13 +148,6 @@
     X_0 := sql.mvc();
     C_1:bat[:oid] := sql.tid(X_0,"sys","functions");
     X_4:bat[:str] := sql.bind(X_0,"sys","functions","name",0);
-<<<<<<< HEAD
-    X_13 := algebra.projection(C_1,X_4);
-    X_14:bat[:int] := sql.bind(X_0,"sys","functions","id",0);
-    X_20 := algebra.projection(C_1,X_14);
-    X_22 := algebra.project(X_20,"a");
-    X_24 := algebra.project(X_20,"A");
-=======
     (C_7:bat[:oid],r1_11:bat[:str]) := sql.bind(X_0,"sys","functions","name",2);
     X_10:bat[:str] := sql.bind(X_0,"sys","functions","name",1);
     X_12 := sql.delta(X_4,C_7,r1_11,X_10);
@@ -171,9 +157,8 @@
     X_18:bat[:int] := sql.bind(X_0,"sys","functions","id",1);
     X_19 := sql.delta(X_14,C_16,r1_20,X_18);
     X_20 := algebra.projection(C_1,X_19);
-    X_22 := algebra.project(X_20,A0);
-    X_24 := algebra.project(X_20,A1);
->>>>>>> 04f24be5
+    X_22 := algebra.project(X_20,"a");
+    X_24 := algebra.project(X_20,"A");
     X_25:bat[:str] := mal.manifold("str","replace",X_13,X_22,X_24);
     X_28 := batcalc.lng(X_20);
     X_30:bat[:lng] := batcalc.+(X_28,1);
@@ -214,7 +199,7 @@
 % clob # type
 % 198 # length
 function user.s8_1():void;
-    X_57:void := querylog.define("explain select replace(a1,a2,a3), id\nfrom (\n select name as a1, \\'a\\' as a2, \\'A\\' as a3, abs(id) as id \n from sys.functions\n) as x;","sequential_pipe",29);
+    X_57:void := querylog.define("explain select replace(a1,a2,a3), id\nfrom (\n select name as a1, \\'a\\' as a2, \\'A\\' as a3, abs(id) as id \n from sys.functions\n) as x;","sequential_pipe",35);
     X_32 := bat.new(nil:str);
     X_39 := bat.append(X_32,"sys.L1");
     X_48 := bat.append(X_39,"sys.x");
@@ -233,13 +218,6 @@
     X_0 := sql.mvc();
     C_1:bat[:oid] := sql.tid(X_0,"sys","functions");
     X_4:bat[:str] := sql.bind(X_0,"sys","functions","name",0);
-<<<<<<< HEAD
-    X_13 := algebra.projection(C_1,X_4);
-    X_14:bat[:int] := sql.bind(X_0,"sys","functions","id",0);
-    X_20 := algebra.projection(C_1,X_14);
-    X_22 := algebra.project(X_20,"a");
-    X_24 := algebra.project(X_20,"A");
-=======
     (C_7:bat[:oid],r1_10:bat[:str]) := sql.bind(X_0,"sys","functions","name",2);
     X_10:bat[:str] := sql.bind(X_0,"sys","functions","name",1);
     X_12 := sql.delta(X_4,C_7,r1_10,X_10);
@@ -249,9 +227,8 @@
     X_18:bat[:int] := sql.bind(X_0,"sys","functions","id",1);
     X_19 := sql.delta(X_14,C_16,r1_19,X_18);
     X_20 := algebra.projection(C_1,X_19);
-    X_22 := algebra.project(X_20,A0);
-    X_24 := algebra.project(X_20,A1);
->>>>>>> 04f24be5
+    X_22 := algebra.project(X_20,"a");
+    X_24 := algebra.project(X_20,"A");
     X_25:bat[:str] := mal.manifold("str","replace",X_13,X_22,X_24);
     X_28:bat[:int] := batcalc.abs(X_20);
     sql.resultSet(X_48,X_50,X_52,X_54,X_56,X_25,X_28);
