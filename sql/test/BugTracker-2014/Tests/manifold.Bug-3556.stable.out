stdout of test 'manifold.Bug-3556` in directory 'sql/test/BugTracker-2014` itself:


# 14:13:38 >  
# 14:13:38 >  "mserver5" "--debug=10" "--set" "gdk_nr_threads=0" "--set" "mapi_open=true" "--set" "mapi_port=38920" "--set" "mapi_usock=/var/tmp/mtest-29507/.s.monetdb.38920" "--set" "monet_prompt=" "--forcemito" "--set" "mal_listing=2" "--dbpath=/export/scratch1/mk/Oct2014//Linux/var/MonetDB/mTests_sql_test_BugTracker-2014" "--set" "mal_listing=0" "--set" "embedded_r=yes"
# 14:13:38 >  

# MonetDB 5 server v11.19.0
# This is an unreleased version
# Serving database 'mTests_sql_test_BugTracker-2014', using 8 threads
# Compiled for x86_64-unknown-linux-gnu/64bit with 64bit OIDs dynamically linked
# Found 15.590 GiB available main-memory.
# Copyright (c) 1993-July 2008 CWI.
# Copyright (c) August 2008-2015 MonetDB B.V., all rights reserved
# Visit http://www.monetdb.org/ for further information
# Listening for connection requests on mapi:monetdb://vienna.ins.cwi.nl:38920/
# Listening for UNIX domain connection requests on mapi:monetdb:///var/tmp/mtest-29507/.s.monetdb.38920
# MonetDB/GIS module loaded
# MonetDB/SQL module loaded
# MonetDB/R   module loaded

Ready.
# SQL catalog created, loading sql scripts once
# loading sql script: 09_like.sql
# loading sql script: 10_math.sql
# loading sql script: 11_times.sql
# loading sql script: 12_url.sql
# loading sql script: 13_date.sql
# loading sql script: 14_inet.sql
# loading sql script: 15_querylog.sql
# loading sql script: 16_tracelog.sql
# loading sql script: 19_cluster.sql
# loading sql script: 20_vacuum.sql
# loading sql script: 21_dependency_functions.sql
# loading sql script: 22_clients.sql
# loading sql script: 23_skyserver.sql
# loading sql script: 24_zorder.sql
# loading sql script: 25_debug.sql
# loading sql script: 26_sysmon.sql
# loading sql script: 39_analytics.sql
# loading sql script: 40_geom.sql
# loading sql script: 40_json.sql
# loading sql script: 41_md5sum.sql
# loading sql script: 45_uuid.sql
# loading sql script: 46_gsl.sql
# loading sql script: 75_storagemodel.sql
# loading sql script: 80_statistics.sql
# loading sql script: 80_udf.sql
# loading sql script: 90_generator.sql
# loading sql script: 99_system.sql

# 14:13:38 >  
# 14:13:38 >  "mclient" "-lsql" "-ftest" "-Eutf-8" "-i" "-e" "--host=/var/tmp/mtest-29507" "--port=38920"
# 14:13:38 >  

#explain select replace(a1,a2,a3), id
#from (
#  select name as a1, 'a' as a2, 'A' as a3, id as id 
#  from sys.functions
#) as x;
% .explain # table_name
% mal # name
% clob # type
% 198 # length
function user.s4_1():void;
<<<<<<< HEAD
    X_3:void := querylog.define("explain select replace(a1,a2,a3), id\nfrom (\n select name as a1, \\'a\\' as a2, \\'A\\' as a3, id as id \n from sys.functions\n) as x;", "sequential_pipe", 34:int);
    X_33 := bat.new(nil:str);
    X_40 := bat.append(X_33, "sys.L12");
    X_49 := bat.append(X_40, "sys.x");
    X_35 := bat.new(nil:str);
    X_42 := bat.append(X_35, "L12");
    X_51 := bat.append(X_42, "id");
    X_36 := bat.new(nil:str);
    X_44 := bat.append(X_36, "varchar");
    X_53 := bat.append(X_44, "int");
    X_37 := bat.new(nil:int);
    X_46 := bat.append(X_37, 0:int);
    X_55 := bat.append(X_46, 32:int);
    X_39 := bat.new(nil:int);
    X_48 := bat.append(X_39, 0:int);
    X_57 := bat.append(X_48, 0:int);
    X_6 := sql.mvc();
    C_7:bat[:oid] := sql.tid(X_6, "sys", "functions");
    X_20:bat[:str] := sql.bind(X_6, "sys", "functions", "name", 0:int);
    (C_23:bat[:oid], X_24:bat[:str]) := sql.bind(X_6, "sys", "functions", "name", 2:int);
    X_22:bat[:str] := sql.bind(X_6, "sys", "functions", "name", 1:int);
    X_25 := sql.delta(X_20, C_23, X_24, X_22);
    X_26 := algebra.projection(C_7, X_25);
    X_29:bat[:str] := mal.manifold("str", "replace", X_26, "a", "A");
    X_10:bat[:int] := sql.bind(X_6, "sys", "functions", "id", 0:int);
    (C_15:bat[:oid], X_16:bat[:int]) := sql.bind(X_6, "sys", "functions", "id", 2:int);
    X_13:bat[:int] := sql.bind(X_6, "sys", "functions", "id", 1:int);
    X_18 := sql.delta(X_10, C_15, X_16, X_13);
    X_19 := algebra.projection(C_7, X_18);
    sql.resultSet(X_49, X_51, X_53, X_55, X_57, X_29, X_19);
=======
    X_0:void := querylog.define("explain select replace(a1,a2,a3), id\nfrom (\n select name as a1, \\'a\\' as a2, \\'A\\' as a3, id as id \n from sys.functions\n) as x;","sequential_pipe",20:int);
    X_30 := bat.new(nil:str);
    X_36 := bat.new(nil:int);
    X_34 := bat.new(nil:int);
    X_33 := bat.new(nil:str);
    X_32 := bat.new(nil:str);
    X_3 := sql.mvc();
    C_4:bat[:oid] := sql.tid(X_3,"sys","functions");
    X_22:bat[:int] := sql.bind(X_3,"sys","functions","id",0:int);
    (C_24:bat[:oid],r1_27:bat[:int]) := sql.bind(X_3,"sys","functions","id",2:int);
    X_26:bat[:int] := sql.bind(X_3,"sys","functions","id",1:int);
    X_27 := sql.delta(X_22,C_24,r1_27,X_26);
    X_28 := algebra.projection(C_4,X_27);
    X_7:bat[:str] := sql.bind(X_3,"sys","functions","name",0:int);
    (C_10:bat[:oid],r1_13:bat[:str]) := sql.bind(X_3,"sys","functions","name",2:int);
    X_13:bat[:str] := sql.bind(X_3,"sys","functions","name",1:int);
    X_15 := sql.delta(X_7,C_10,r1_13,X_13);
    X_16 := algebra.projection(C_4,X_15);
    X_19:bat[:str] := mal.manifold("str","replace",X_16,"a","A");
    X_37 := bat.append(X_30,"sys.L12");
    X_39 := bat.append(X_32,"L12");
    X_41 := bat.append(X_33,"varchar");
    X_43 := bat.append(X_34,0:int);
    X_45 := bat.append(X_36,0:int);
    X_46 := bat.append(X_37,"sys.x");
    X_48 := bat.append(X_39,"id");
    X_49 := bat.append(X_41,"int");
    X_51 := bat.append(X_43,32:int);
    X_53 := bat.append(X_45,0:int);
    sql.resultSet(X_46,X_48,X_49,X_51,X_53,X_19,X_28);
>>>>>>> c6a08bc2
end user.s4_1;
#inline               actions= 0 time=3 usec 
#candidates           actions= 1 time=21 usec 
#remap                actions= 0 time=7 usec 
#costModel            actions= 1 time=19 usec 
#coercions            actions= 0 time=3 usec 
#evaluate             actions= 2 time=35 usec 
#emptybind            actions= 0 time=4 usec 
#pushselect           actions= 0 time=5 usec 
#aliases              actions= 4 time=28 usec 
#mergetable           actions= 0 time=27 usec 
#deadcode             actions= 4 time=19 usec 
#aliases              actions= 0 time=5 usec 
#constants            actions= 3 time=22 usec 
#commonTerms          actions= 0 time=19 usec 
#projectionpath       actions= 0 time=5 usec 
#reorder              actions= 1 time=33 usec 
#deadcode             actions= 0 time=6 usec 
#reduce               actions=33 time=35 usec 
#matpack              actions= 0 time=4 usec 
#querylog             actions= 0 time=0 usec 
#multiplex            actions= 1 time=20 usec 
#generator            actions= 0 time=2 usec 
#profiler             actions= 1 time=13 usec 
#garbageCollector     actions= 1 time=18 usec 
#total                actions= 1 time=415 usec 
#explain select replace(a1,a2,a3), id
#from (
#  select name as a1, 'a' as a2, 'A' as a3, id + 1 as id 
#  from sys.functions
#) as x;
% .explain # table_name
% mal # name
% clob # type
% 202 # length
function user.s6_1():void;
<<<<<<< HEAD
    X_4:void := querylog.define("explain select replace(a1,a2,a3), id\nfrom (\n select name as a1, \\'a\\' as a2, \\'A\\' as a3, id + 1 as id \n from sys.functions\n) as x;", "sequential_pipe", 39:int);
    X_41 := bat.new(nil:str);
    X_48 := bat.append(X_41, "sys.L12");
    X_57 := bat.append(X_48, "sys.x");
    X_43 := bat.new(nil:str);
    X_50 := bat.append(X_43, "L12");
    X_59 := bat.append(X_50, "id");
    X_44 := bat.new(nil:str);
    X_52 := bat.append(X_44, "varchar");
    X_61 := bat.append(X_52, "bigint");
    X_45 := bat.new(nil:int);
    X_54 := bat.append(X_45, 0:int);
    X_63 := bat.append(X_54, 64:int);
    X_47 := bat.new(nil:int);
    X_56 := bat.append(X_47, 0:int);
    X_65 := bat.append(X_56, 0:int);
    X_7 := sql.mvc();
    C_8:bat[:oid] := sql.tid(X_7, "sys", "functions");
    X_21:bat[:str] := sql.bind(X_7, "sys", "functions", "name", 0:int);
    (C_24:bat[:oid], X_25:bat[:str]) := sql.bind(X_7, "sys", "functions", "name", 2:int);
    X_23:bat[:str] := sql.bind(X_7, "sys", "functions", "name", 1:int);
    X_26 := sql.delta(X_21, C_24, X_25, X_23);
    X_27 := algebra.projection(C_8, X_26);
    X_11:bat[:int] := sql.bind(X_7, "sys", "functions", "id", 0:int);
    (C_16:bat[:oid], X_17:bat[:int]) := sql.bind(X_7, "sys", "functions", "id", 2:int);
    X_14:bat[:int] := sql.bind(X_7, "sys", "functions", "id", 1:int);
    X_19 := sql.delta(X_11, C_16, X_17, X_14);
    X_20 := algebra.projection(C_8, X_19);
    X_29 := algebra.project(X_20, "a");
    X_31 := algebra.project(X_20, "A");
    X_37:bat[:str] := mal.manifold("str", "replace", X_27, X_29, X_31);
    X_32 := batcalc.lng(X_20);
    X_34:bat[:lng] := batcalc.+(X_32, 1:lng);
    sql.resultSet(X_57, X_59, X_61, X_63, X_65, X_37, X_34);
=======
    X_0:void := querylog.define("explain select replace(a1,a2,a3), id\nfrom (\n select name as a1, \\'a\\' as a2, \\'A\\' as a3, id + 1 as id \n from sys.functions\n) as x;","sequential_pipe",24:int);
    X_37 := bat.new(nil:str);
    X_43 := bat.new(nil:int);
    X_41 := bat.new(nil:int);
    X_40 := bat.new(nil:str);
    X_39 := bat.new(nil:str);
    X_3 := sql.mvc();
    C_4:bat[:oid] := sql.tid(X_3,"sys","functions");
    X_17:bat[:int] := sql.bind(X_3,"sys","functions","id",0:int);
    (C_19:bat[:oid],r1_23:bat[:int]) := sql.bind(X_3,"sys","functions","id",2:int);
    X_21:bat[:int] := sql.bind(X_3,"sys","functions","id",1:int);
    X_22 := sql.delta(X_17,C_19,r1_23,X_21);
    X_23 := algebra.projection(C_4,X_22);
    X_31 := batcalc.lng(X_23);
    X_33:bat[:lng] := batcalc.+(X_31,1:lng);
    X_7:bat[:str] := sql.bind(X_3,"sys","functions","name",0:int);
    (C_10:bat[:oid],r1_14:bat[:str]) := sql.bind(X_3,"sys","functions","name",2:int);
    X_13:bat[:str] := sql.bind(X_3,"sys","functions","name",1:int);
    X_15 := sql.delta(X_7,C_10,r1_14,X_13);
    X_16 := algebra.projection(C_4,X_15);
    X_25 := algebra.project(X_23,"a");
    X_27 := algebra.project(X_23,"A");
    X_28:bat[:str] := mal.manifold("str","replace",X_16,X_25,X_27);
    X_44 := bat.append(X_37,"sys.L12");
    X_46 := bat.append(X_39,"L12");
    X_48 := bat.append(X_40,"varchar");
    X_50 := bat.append(X_41,0:int);
    X_52 := bat.append(X_43,0:int);
    X_53 := bat.append(X_44,"sys.x");
    X_55 := bat.append(X_46,"id");
    X_57 := bat.append(X_48,"bigint");
    X_59 := bat.append(X_50,64:int);
    X_61 := bat.append(X_52,0:int);
    sql.resultSet(X_53,X_55,X_57,X_59,X_61,X_28,X_33);
>>>>>>> c6a08bc2
end user.s6_1;
#inline               actions= 0 time=3 usec 
#candidates           actions= 1 time=23 usec 
#remap                actions= 1 time=78 usec 
#costModel            actions= 1 time=26 usec 
#coercions            actions= 0 time=2 usec 
#evaluate             actions= 3 time=46 usec 
#emptybind            actions= 0 time=4 usec 
#pushselect           actions= 0 time=4 usec 
#aliases              actions= 5 time=30 usec 
#mergetable           actions= 0 time=35 usec 
#deadcode             actions= 4 time=27 usec 
#aliases              actions= 0 time=6 usec 
#constants            actions= 5 time=31 usec 
#commonTerms          actions= 0 time=12 usec 
#projectionpath       actions= 0 time=5 usec 
#reorder              actions= 1 time=42 usec 
#deadcode             actions= 0 time=6 usec 
#reduce               actions=38 time=44 usec 
#matpack              actions= 0 time=4 usec 
#querylog             actions= 0 time=1 usec 
#multiplex            actions= 1 time=28 usec 
#generator            actions= 0 time=2 usec 
#profiler             actions= 1 time=21 usec 
#garbageCollector     actions= 1 time=27 usec 
#total                actions= 1 time=572 usec 
#explain select replace(a1,a2,a3), id
#from (
#  select name as a1, 'a' as a2, 'A' as a3, abs(id) as id 
#  from sys.functions
#) as x;
% .explain # table_name
% mal # name
% clob # type
% 203 # length
function user.s8_1():void;
<<<<<<< HEAD
    X_3:void := querylog.define("explain select replace(a1,a2,a3), id\nfrom (\n select name as a1, \\'a\\' as a2, \\'A\\' as a3, abs(id) as id \n from sys.functions\n) as x;", "sequential_pipe", 37:int);
    X_38 := bat.new(nil:str);
    X_45 := bat.append(X_38, "sys.L12");
    X_54 := bat.append(X_45, "sys.x");
    X_40 := bat.new(nil:str);
    X_47 := bat.append(X_40, "L12");
    X_56 := bat.append(X_47, "id");
    X_41 := bat.new(nil:str);
    X_49 := bat.append(X_41, "varchar");
    X_58 := bat.append(X_49, "int");
    X_42 := bat.new(nil:int);
    X_51 := bat.append(X_42, 0:int);
    X_60 := bat.append(X_51, 32:int);
    X_44 := bat.new(nil:int);
    X_53 := bat.append(X_44, 0:int);
    X_62 := bat.append(X_53, 0:int);
    X_6 := sql.mvc();
    C_7:bat[:oid] := sql.tid(X_6, "sys", "functions");
    X_20:bat[:str] := sql.bind(X_6, "sys", "functions", "name", 0:int);
    (C_23:bat[:oid], X_24:bat[:str]) := sql.bind(X_6, "sys", "functions", "name", 2:int);
    X_22:bat[:str] := sql.bind(X_6, "sys", "functions", "name", 1:int);
    X_25 := sql.delta(X_20, C_23, X_24, X_22);
    X_26 := algebra.projection(C_7, X_25);
    X_10:bat[:int] := sql.bind(X_6, "sys", "functions", "id", 0:int);
    (C_15:bat[:oid], X_16:bat[:int]) := sql.bind(X_6, "sys", "functions", "id", 2:int);
    X_13:bat[:int] := sql.bind(X_6, "sys", "functions", "id", 1:int);
    X_18 := sql.delta(X_10, C_15, X_16, X_13);
    X_19 := algebra.projection(C_7, X_18);
    X_28 := algebra.project(X_19, "a");
    X_30 := algebra.project(X_19, "A");
    X_34:bat[:str] := mal.manifold("str", "replace", X_26, X_28, X_30);
    X_31:bat[:int] := batcalc.abs(X_19);
    sql.resultSet(X_54, X_56, X_58, X_60, X_62, X_34, X_31);
=======
    X_0:void := querylog.define("explain select replace(a1,a2,a3), id\nfrom (\n select name as a1, \\'a\\' as a2, \\'A\\' as a3, abs(id) as id \n from sys.functions\n) as x;","sequential_pipe",23:int);
    X_35 := bat.new(nil:str);
    X_41 := bat.new(nil:int);
    X_39 := bat.new(nil:int);
    X_38 := bat.new(nil:str);
    X_37 := bat.new(nil:str);
    X_3 := sql.mvc();
    C_4:bat[:oid] := sql.tid(X_3,"sys","functions");
    X_17:bat[:int] := sql.bind(X_3,"sys","functions","id",0:int);
    (C_19:bat[:oid],r1_22:bat[:int]) := sql.bind(X_3,"sys","functions","id",2:int);
    X_21:bat[:int] := sql.bind(X_3,"sys","functions","id",1:int);
    X_22 := sql.delta(X_17,C_19,r1_22,X_21);
    X_23 := algebra.projection(C_4,X_22);
    X_31:bat[:int] := batcalc.abs(X_23);
    X_7:bat[:str] := sql.bind(X_3,"sys","functions","name",0:int);
    (C_10:bat[:oid],r1_13:bat[:str]) := sql.bind(X_3,"sys","functions","name",2:int);
    X_13:bat[:str] := sql.bind(X_3,"sys","functions","name",1:int);
    X_15 := sql.delta(X_7,C_10,r1_13,X_13);
    X_16 := algebra.projection(C_4,X_15);
    X_25 := algebra.project(X_23,"a");
    X_27 := algebra.project(X_23,"A");
    X_28:bat[:str] := mal.manifold("str","replace",X_16,X_25,X_27);
    X_42 := bat.append(X_35,"sys.L12");
    X_44 := bat.append(X_37,"L12");
    X_46 := bat.append(X_38,"varchar");
    X_48 := bat.append(X_39,0:int);
    X_50 := bat.append(X_41,0:int);
    X_51 := bat.append(X_42,"sys.x");
    X_53 := bat.append(X_44,"id");
    X_55 := bat.append(X_46,"int");
    X_57 := bat.append(X_48,32:int);
    X_59 := bat.append(X_50,0:int);
    sql.resultSet(X_51,X_53,X_55,X_57,X_59,X_28,X_31);
>>>>>>> c6a08bc2
end user.s8_1;
#inline               actions= 0 time=3 usec 
#candidates           actions= 1 time=20 usec 
#remap                actions= 1 time=40 usec 
#costModel            actions= 1 time=18 usec 
#coercions            actions= 0 time=3 usec 
#evaluate             actions= 2 time=36 usec 
#emptybind            actions= 0 time=5 usec 
#pushselect           actions= 0 time=5 usec 
#aliases              actions= 4 time=22 usec 
#mergetable           actions= 0 time=27 usec 
#deadcode             actions= 4 time=20 usec 
#aliases              actions= 0 time=5 usec 
#constants            actions= 4 time=24 usec 
#commonTerms          actions= 0 time=12 usec 
#projectionpath       actions= 0 time=5 usec 
#reorder              actions= 1 time=33 usec 
#deadcode             actions= 0 time=6 usec 
#reduce               actions=36 time=35 usec 
#matpack              actions= 0 time=4 usec 
#querylog             actions= 0 time=1 usec 
#multiplex            actions= 1 time=21 usec 
#generator            actions= 0 time=2 usec 
#profiler             actions= 1 time=14 usec 
#garbageCollector     actions= 1 time=21 usec 
#total                actions= 1 time=443 usec 

# 14:13:39 >  
# 14:13:39 >  "Done."
# 14:13:39 >  
<|MERGE_RESOLUTION|>--- conflicted
+++ resolved
@@ -63,23 +63,12 @@
 % clob # type
 % 198 # length
 function user.s4_1():void;
-<<<<<<< HEAD
     X_3:void := querylog.define("explain select replace(a1,a2,a3), id\nfrom (\n select name as a1, \\'a\\' as a2, \\'A\\' as a3, id as id \n from sys.functions\n) as x;", "sequential_pipe", 34:int);
     X_33 := bat.new(nil:str);
-    X_40 := bat.append(X_33, "sys.L12");
-    X_49 := bat.append(X_40, "sys.x");
+    X_39 := bat.new(nil:int);
+    X_37 := bat.new(nil:int);
+    X_36 := bat.new(nil:str);
     X_35 := bat.new(nil:str);
-    X_42 := bat.append(X_35, "L12");
-    X_51 := bat.append(X_42, "id");
-    X_36 := bat.new(nil:str);
-    X_44 := bat.append(X_36, "varchar");
-    X_53 := bat.append(X_44, "int");
-    X_37 := bat.new(nil:int);
-    X_46 := bat.append(X_37, 0:int);
-    X_55 := bat.append(X_46, 32:int);
-    X_39 := bat.new(nil:int);
-    X_48 := bat.append(X_39, 0:int);
-    X_57 := bat.append(X_48, 0:int);
     X_6 := sql.mvc();
     C_7:bat[:oid] := sql.tid(X_6, "sys", "functions");
     X_20:bat[:str] := sql.bind(X_6, "sys", "functions", "name", 0:int);
@@ -93,39 +82,17 @@
     X_13:bat[:int] := sql.bind(X_6, "sys", "functions", "id", 1:int);
     X_18 := sql.delta(X_10, C_15, X_16, X_13);
     X_19 := algebra.projection(C_7, X_18);
+    X_40 := bat.append(X_33, "sys.L12");
+    X_42 := bat.append(X_35, "L12");
+    X_44 := bat.append(X_36, "varchar");
+    X_46 := bat.append(X_37, 0:int);
+    X_48 := bat.append(X_39, 0:int);
+    X_49 := bat.append(X_40, "sys.x");
+    X_51 := bat.append(X_42, "id");
+    X_53 := bat.append(X_44, "int");
+    X_55 := bat.append(X_46, 32:int);
+    X_57 := bat.append(X_48, 0:int);
     sql.resultSet(X_49, X_51, X_53, X_55, X_57, X_29, X_19);
-=======
-    X_0:void := querylog.define("explain select replace(a1,a2,a3), id\nfrom (\n select name as a1, \\'a\\' as a2, \\'A\\' as a3, id as id \n from sys.functions\n) as x;","sequential_pipe",20:int);
-    X_30 := bat.new(nil:str);
-    X_36 := bat.new(nil:int);
-    X_34 := bat.new(nil:int);
-    X_33 := bat.new(nil:str);
-    X_32 := bat.new(nil:str);
-    X_3 := sql.mvc();
-    C_4:bat[:oid] := sql.tid(X_3,"sys","functions");
-    X_22:bat[:int] := sql.bind(X_3,"sys","functions","id",0:int);
-    (C_24:bat[:oid],r1_27:bat[:int]) := sql.bind(X_3,"sys","functions","id",2:int);
-    X_26:bat[:int] := sql.bind(X_3,"sys","functions","id",1:int);
-    X_27 := sql.delta(X_22,C_24,r1_27,X_26);
-    X_28 := algebra.projection(C_4,X_27);
-    X_7:bat[:str] := sql.bind(X_3,"sys","functions","name",0:int);
-    (C_10:bat[:oid],r1_13:bat[:str]) := sql.bind(X_3,"sys","functions","name",2:int);
-    X_13:bat[:str] := sql.bind(X_3,"sys","functions","name",1:int);
-    X_15 := sql.delta(X_7,C_10,r1_13,X_13);
-    X_16 := algebra.projection(C_4,X_15);
-    X_19:bat[:str] := mal.manifold("str","replace",X_16,"a","A");
-    X_37 := bat.append(X_30,"sys.L12");
-    X_39 := bat.append(X_32,"L12");
-    X_41 := bat.append(X_33,"varchar");
-    X_43 := bat.append(X_34,0:int);
-    X_45 := bat.append(X_36,0:int);
-    X_46 := bat.append(X_37,"sys.x");
-    X_48 := bat.append(X_39,"id");
-    X_49 := bat.append(X_41,"int");
-    X_51 := bat.append(X_43,32:int);
-    X_53 := bat.append(X_45,0:int);
-    sql.resultSet(X_46,X_48,X_49,X_51,X_53,X_19,X_28);
->>>>>>> c6a08bc2
 end user.s4_1;
 #inline               actions= 0 time=3 usec 
 #candidates           actions= 1 time=21 usec 
@@ -162,23 +129,12 @@
 % clob # type
 % 202 # length
 function user.s6_1():void;
-<<<<<<< HEAD
     X_4:void := querylog.define("explain select replace(a1,a2,a3), id\nfrom (\n select name as a1, \\'a\\' as a2, \\'A\\' as a3, id + 1 as id \n from sys.functions\n) as x;", "sequential_pipe", 39:int);
     X_41 := bat.new(nil:str);
-    X_48 := bat.append(X_41, "sys.L12");
-    X_57 := bat.append(X_48, "sys.x");
+    X_47 := bat.new(nil:int);
+    X_45 := bat.new(nil:int);
+    X_44 := bat.new(nil:str);
     X_43 := bat.new(nil:str);
-    X_50 := bat.append(X_43, "L12");
-    X_59 := bat.append(X_50, "id");
-    X_44 := bat.new(nil:str);
-    X_52 := bat.append(X_44, "varchar");
-    X_61 := bat.append(X_52, "bigint");
-    X_45 := bat.new(nil:int);
-    X_54 := bat.append(X_45, 0:int);
-    X_63 := bat.append(X_54, 64:int);
-    X_47 := bat.new(nil:int);
-    X_56 := bat.append(X_47, 0:int);
-    X_65 := bat.append(X_56, 0:int);
     X_7 := sql.mvc();
     C_8:bat[:oid] := sql.tid(X_7, "sys", "functions");
     X_21:bat[:str] := sql.bind(X_7, "sys", "functions", "name", 0:int);
@@ -196,43 +152,17 @@
     X_37:bat[:str] := mal.manifold("str", "replace", X_27, X_29, X_31);
     X_32 := batcalc.lng(X_20);
     X_34:bat[:lng] := batcalc.+(X_32, 1:lng);
+    X_48 := bat.append(X_41, "sys.L12");
+    X_50 := bat.append(X_43, "L12");
+    X_52 := bat.append(X_44, "varchar");
+    X_54 := bat.append(X_45, 0:int);
+    X_56 := bat.append(X_47, 0:int);
+    X_57 := bat.append(X_48, "sys.x");
+    X_59 := bat.append(X_50, "id");
+    X_61 := bat.append(X_52, "bigint");
+    X_63 := bat.append(X_54, 64:int);
+    X_65 := bat.append(X_56, 0:int);
     sql.resultSet(X_57, X_59, X_61, X_63, X_65, X_37, X_34);
-=======
-    X_0:void := querylog.define("explain select replace(a1,a2,a3), id\nfrom (\n select name as a1, \\'a\\' as a2, \\'A\\' as a3, id + 1 as id \n from sys.functions\n) as x;","sequential_pipe",24:int);
-    X_37 := bat.new(nil:str);
-    X_43 := bat.new(nil:int);
-    X_41 := bat.new(nil:int);
-    X_40 := bat.new(nil:str);
-    X_39 := bat.new(nil:str);
-    X_3 := sql.mvc();
-    C_4:bat[:oid] := sql.tid(X_3,"sys","functions");
-    X_17:bat[:int] := sql.bind(X_3,"sys","functions","id",0:int);
-    (C_19:bat[:oid],r1_23:bat[:int]) := sql.bind(X_3,"sys","functions","id",2:int);
-    X_21:bat[:int] := sql.bind(X_3,"sys","functions","id",1:int);
-    X_22 := sql.delta(X_17,C_19,r1_23,X_21);
-    X_23 := algebra.projection(C_4,X_22);
-    X_31 := batcalc.lng(X_23);
-    X_33:bat[:lng] := batcalc.+(X_31,1:lng);
-    X_7:bat[:str] := sql.bind(X_3,"sys","functions","name",0:int);
-    (C_10:bat[:oid],r1_14:bat[:str]) := sql.bind(X_3,"sys","functions","name",2:int);
-    X_13:bat[:str] := sql.bind(X_3,"sys","functions","name",1:int);
-    X_15 := sql.delta(X_7,C_10,r1_14,X_13);
-    X_16 := algebra.projection(C_4,X_15);
-    X_25 := algebra.project(X_23,"a");
-    X_27 := algebra.project(X_23,"A");
-    X_28:bat[:str] := mal.manifold("str","replace",X_16,X_25,X_27);
-    X_44 := bat.append(X_37,"sys.L12");
-    X_46 := bat.append(X_39,"L12");
-    X_48 := bat.append(X_40,"varchar");
-    X_50 := bat.append(X_41,0:int);
-    X_52 := bat.append(X_43,0:int);
-    X_53 := bat.append(X_44,"sys.x");
-    X_55 := bat.append(X_46,"id");
-    X_57 := bat.append(X_48,"bigint");
-    X_59 := bat.append(X_50,64:int);
-    X_61 := bat.append(X_52,0:int);
-    sql.resultSet(X_53,X_55,X_57,X_59,X_61,X_28,X_33);
->>>>>>> c6a08bc2
 end user.s6_1;
 #inline               actions= 0 time=3 usec 
 #candidates           actions= 1 time=23 usec 
@@ -269,23 +199,12 @@
 % clob # type
 % 203 # length
 function user.s8_1():void;
-<<<<<<< HEAD
     X_3:void := querylog.define("explain select replace(a1,a2,a3), id\nfrom (\n select name as a1, \\'a\\' as a2, \\'A\\' as a3, abs(id) as id \n from sys.functions\n) as x;", "sequential_pipe", 37:int);
     X_38 := bat.new(nil:str);
-    X_45 := bat.append(X_38, "sys.L12");
-    X_54 := bat.append(X_45, "sys.x");
+    X_44 := bat.new(nil:int);
+    X_42 := bat.new(nil:int);
+    X_41 := bat.new(nil:str);
     X_40 := bat.new(nil:str);
-    X_47 := bat.append(X_40, "L12");
-    X_56 := bat.append(X_47, "id");
-    X_41 := bat.new(nil:str);
-    X_49 := bat.append(X_41, "varchar");
-    X_58 := bat.append(X_49, "int");
-    X_42 := bat.new(nil:int);
-    X_51 := bat.append(X_42, 0:int);
-    X_60 := bat.append(X_51, 32:int);
-    X_44 := bat.new(nil:int);
-    X_53 := bat.append(X_44, 0:int);
-    X_62 := bat.append(X_53, 0:int);
     X_6 := sql.mvc();
     C_7:bat[:oid] := sql.tid(X_6, "sys", "functions");
     X_20:bat[:str] := sql.bind(X_6, "sys", "functions", "name", 0:int);
@@ -302,42 +221,17 @@
     X_30 := algebra.project(X_19, "A");
     X_34:bat[:str] := mal.manifold("str", "replace", X_26, X_28, X_30);
     X_31:bat[:int] := batcalc.abs(X_19);
+    X_45 := bat.append(X_38, "sys.L12");
+    X_47 := bat.append(X_40, "L12");
+    X_49 := bat.append(X_41, "varchar");
+    X_51 := bat.append(X_42, 0:int);
+    X_53 := bat.append(X_44, 0:int);
+    X_54 := bat.append(X_45, "sys.x");
+    X_56 := bat.append(X_47, "id");
+    X_58 := bat.append(X_49, "int");
+    X_60 := bat.append(X_51, 32:int);
+    X_62 := bat.append(X_53, 0:int);
     sql.resultSet(X_54, X_56, X_58, X_60, X_62, X_34, X_31);
-=======
-    X_0:void := querylog.define("explain select replace(a1,a2,a3), id\nfrom (\n select name as a1, \\'a\\' as a2, \\'A\\' as a3, abs(id) as id \n from sys.functions\n) as x;","sequential_pipe",23:int);
-    X_35 := bat.new(nil:str);
-    X_41 := bat.new(nil:int);
-    X_39 := bat.new(nil:int);
-    X_38 := bat.new(nil:str);
-    X_37 := bat.new(nil:str);
-    X_3 := sql.mvc();
-    C_4:bat[:oid] := sql.tid(X_3,"sys","functions");
-    X_17:bat[:int] := sql.bind(X_3,"sys","functions","id",0:int);
-    (C_19:bat[:oid],r1_22:bat[:int]) := sql.bind(X_3,"sys","functions","id",2:int);
-    X_21:bat[:int] := sql.bind(X_3,"sys","functions","id",1:int);
-    X_22 := sql.delta(X_17,C_19,r1_22,X_21);
-    X_23 := algebra.projection(C_4,X_22);
-    X_31:bat[:int] := batcalc.abs(X_23);
-    X_7:bat[:str] := sql.bind(X_3,"sys","functions","name",0:int);
-    (C_10:bat[:oid],r1_13:bat[:str]) := sql.bind(X_3,"sys","functions","name",2:int);
-    X_13:bat[:str] := sql.bind(X_3,"sys","functions","name",1:int);
-    X_15 := sql.delta(X_7,C_10,r1_13,X_13);
-    X_16 := algebra.projection(C_4,X_15);
-    X_25 := algebra.project(X_23,"a");
-    X_27 := algebra.project(X_23,"A");
-    X_28:bat[:str] := mal.manifold("str","replace",X_16,X_25,X_27);
-    X_42 := bat.append(X_35,"sys.L12");
-    X_44 := bat.append(X_37,"L12");
-    X_46 := bat.append(X_38,"varchar");
-    X_48 := bat.append(X_39,0:int);
-    X_50 := bat.append(X_41,0:int);
-    X_51 := bat.append(X_42,"sys.x");
-    X_53 := bat.append(X_44,"id");
-    X_55 := bat.append(X_46,"int");
-    X_57 := bat.append(X_48,32:int);
-    X_59 := bat.append(X_50,0:int);
-    sql.resultSet(X_51,X_53,X_55,X_57,X_59,X_28,X_31);
->>>>>>> c6a08bc2
 end user.s8_1;
 #inline               actions= 0 time=3 usec 
 #candidates           actions= 1 time=20 usec 
