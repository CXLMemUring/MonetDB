--- conflicted
+++ resolved
@@ -71,66 +71,36 @@
 [ 5508,	2013-02-01,	"C1",	3e+06,	3e+06,	4,	NULL	]
 [ 5508,	2013-02-01,	"C2",	2e+06,	2e+06,	2,	NULL	]
 #select toplevelorderid, count(*), sum(numberoffills) from t2 group by toplevelorderid;
-<<<<<<< HEAD
-% sys.t2,	sys.L1,	sys.L2 # table_name
-% toplevelorderid,	L1,	L2 # name
-% bigint,	bigint,	hugeint # type
-=======
 % sys.t2,	sys.L2,	sys.L4 # table_name
 % toplevelorderid,	L1,	L3 # name
-% bigint,	wrd,	hugeint # type
->>>>>>> 9c458830
+% bigint,	bigint,	hugeint # type
 % 4,	1,	1 # length
 [ 5508,	2,	6	]
 #select toplevelorderid, count(*), sum(numberoffills) from t2 where
 #toplevelorderid = 5508 group by toplevelorderid;
-<<<<<<< HEAD
-% sys.t2,	sys.L1,	sys.L2 # table_name
-% toplevelorderid,	L1,	L2 # name
-% bigint,	bigint,	hugeint # type
-% 4,	1,	1 # length
-[ 5508,	2,	6	]
-#select toplevelorderid, count(*), sum(numberoffills) from t2 group by toplevelorderid;
-% sys.t2,	sys.L1,	sys.L2 # table_name
-% toplevelorderid,	L1,	L2 # name
-% bigint,	bigint,	hugeint # type
-=======
 % sys.t2,	sys.L2,	sys.L4 # table_name
 % toplevelorderid,	L1,	L3 # name
-% bigint,	wrd,	hugeint # type
+% bigint,	bigint,	hugeint # type
 % 4,	1,	1 # length
 [ 5508,	2,	6	]
 #select toplevelorderid, count(*), sum(numberoffills) from t2 group by toplevelorderid;
 % sys.t2,	sys.L2,	sys.L4 # table_name
 % toplevelorderid,	L1,	L3 # name
-% bigint,	wrd,	hugeint # type
->>>>>>> 9c458830
+% bigint,	bigint,	hugeint # type
 % 4,	1,	1 # length
 [ 5508,	2,	6	]
 #select toplevelorderid, count(*), sum(numberoffills) from t2 where
 #toplevelorderid = 5508 group by toplevelorderid;
-<<<<<<< HEAD
-% sys.t2,	sys.L1,	sys.L2 # table_name
-% toplevelorderid,	L1,	L2 # name
-% bigint,	bigint,	hugeint # type
-=======
 % sys.t2,	sys.L2,	sys.L4 # table_name
 % toplevelorderid,	L1,	L3 # name
-% bigint,	wrd,	hugeint # type
->>>>>>> 9c458830
+% bigint,	bigint,	hugeint # type
 % 4,	1,	1 # length
 [ 5508,	2,	6	]
 #select toplevelorderid, count(*), sum(numberoffills) from
 #orderconnectormetrics where toplevelorderid = 5508 group by toplevelorderid;
-<<<<<<< HEAD
-% sys.orderconnectormetrics,	sys.L1,	sys.L2 # table_name
-% toplevelorderid,	L1,	L2 # name
-% bigint,	bigint,	hugeint # type
-=======
 % sys.orderconnectormetrics,	sys.L2,	sys.L4 # table_name
 % toplevelorderid,	L1,	L3 # name
-% bigint,	wrd,	hugeint # type
->>>>>>> 9c458830
+% bigint,	bigint,	hugeint # type
 % 4,	1,	1 # length
 [ 5508,	2,	6	]
 #delete from t2;
@@ -143,15 +113,9 @@
 [ 1	]
 #select toplevelorderid, count(*), sum(numberoffills) from t2 where
 #toplevelorderid = 5508 group by toplevelorderid;
-<<<<<<< HEAD
-% sys.t2,	sys.L1,	sys.L2 # table_name
-% toplevelorderid,	L1,	L2 # name
-% bigint,	bigint,	hugeint # type
-=======
 % sys.t2,	sys.L2,	sys.L4 # table_name
 % toplevelorderid,	L1,	L3 # name
-% bigint,	wrd,	hugeint # type
->>>>>>> 9c458830
+% bigint,	bigint,	hugeint # type
 % 4,	1,	2 # length
 [ 5508,	4,	12	]
 #drop table t2;
