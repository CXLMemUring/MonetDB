stdout of test 'decimal_vs_integer.Bug-3941` in directory 'sql/test/BugTracker-2016` itself:


# 15:01:29 >  
# 15:01:29 >  "mserver5" "--debug=10" "--set" "gdk_nr_threads=0" "--set" "mapi_open=true" "--set" "mapi_port=37542" "--set" "mapi_usock=/var/tmp/mtest-23330/.s.monetdb.37542" "--set" "monet_prompt=" "--forcemito" "--set" "mal_listing=2" "--dbpath=/home/niels/scratch/rc-monetdb/Linux-x86_64/var/MonetDB/mTests_sql_test_BugTracker-2016" "--set" "mal_listing=0" "--set" "embedded_r=yes"
# 15:01:29 >  

# MonetDB 5 server v11.21.12
# This is an unreleased version
# Serving database 'mTests_sql_test_BugTracker-2016', using 4 threads
# Compiled for x86_64-unknown-linux-gnu/64bit with 64bit OIDs and 128bit integers dynamically linked
# Found 7.332 GiB available main-memory.
# Copyright (c) 1993-July 2008 CWI.
# Copyright (c) August 2008-2015 MonetDB B.V., all rights reserved
# Visit http://www.monetdb.org/ for further information
# Listening for connection requests on mapi:monetdb://localhost.nes.nl:37542/
# Listening for UNIX domain connection requests on mapi:monetdb:///var/tmp/mtest-23330/.s.monetdb.37542
# MonetDB/GIS module loaded
# Start processing logs sql/sql_logs version 52200
# Start reading the write-ahead log 'sql_logs/sql/log.11'
# Finished reading the write-ahead log 'sql_logs/sql/log.11'
# Finished processing logs sql/sql_logs
# MonetDB/SQL module loaded
# MonetDB/R   module loaded

Ready.

# 15:01:30 >  
# 15:01:30 >  "mclient" "-lsql" "-ftest" "-Eutf-8" "-i" "-e" "--host=/var/tmp/mtest-23330" "--port=37542"
# 15:01:30 >  

#start transaction;
#create table tmp(i decimal(8));
#explain select count(*) from tmp where i = 20160222;
% .explain # table_name
% mal # name
% clob # type
% 112 # length
function user.s4_1():void;
<<<<<<< HEAD
    X_2:void := querylog.define("explain select count(*) from tmp where i = 20160222;", "default_pipe", 12:int);
    X_12 := bat.new(nil:int);
    C_14 := algebra.select(X_12, 20160222:int, 20160222:int, true, false, false);
    X_18 := algebra.projection(C_14, X_12);
    X_19 := aggr.count(X_18);
    sql.resultSet("sys.L4", "L3", "bigint", 64:int, 0:int, 7:int, X_19);
=======
    X_0:void := querylog.define("explain select count(*) from tmp where i = 20160222;","default_pipe",6:int);
    X_10 := bat.new(nil:int);
    C_12 := algebra.subselect(X_10,20160222:int,20160222:int,true,true,false);
    X_16 := algebra.projection(C_12,X_10);
    X_17 := aggr.count(X_16);
    sql.resultSet("sys.L4","L3","bigint",64:int,0:int,7:int,X_17);
>>>>>>> 553153bf
end user.s4_1;
# optimizer.mitosis()
# optimizer.dataflow()
#explain select count(*) from tmp where i = '20160222';
% .explain # table_name
% mal # name
% clob # type
% 118 # length
function user.s6_1():void;
<<<<<<< HEAD
    X_2:void := querylog.define("explain select count(*) from tmp where i = \\'20160222\\';", "default_pipe", 13:int);
    X_12 := bat.new(nil:int);
    C_16 := algebra.select(X_12, 20160222:int, 20160222:int, true, false, false);
    X_20 := algebra.projection(C_16, X_12);
    X_21 := aggr.count(X_20);
    sql.resultSet("sys.L4", "L3", "bigint", 64:int, 0:int, 7:int, X_21);
=======
    X_0:void := querylog.define("explain select count(*) from tmp where i = \\'20160222\\';","default_pipe",6:int);
    X_10 := bat.new(nil:int);
    C_14 := algebra.subselect(X_10,20160222:int,20160222:int,true,true,false);
    X_18 := algebra.projection(C_14,X_10);
    X_19 := aggr.count(X_18);
    sql.resultSet("sys.L4","L3","bigint",64:int,0:int,7:int,X_19);
>>>>>>> 553153bf
end user.s6_1;
# optimizer.mitosis()
# optimizer.dataflow()
#explain select count(*) from tmp where i = 201602221;
% .explain # table_name
% mal # name
% clob # type
% 113 # length
function user.s8_1():void;
<<<<<<< HEAD
    X_2:void := querylog.define("explain select count(*) from tmp where i = 201602221;", "default_pipe", 13:int);
    X_12 := bat.new(nil:int);
    X_13:bat[:int] := batcalc.int(0:int, X_12, 9:int, 0:int);
    C_18 := algebra.select(X_13, 201602221:int, 201602221:int, true, false, false);
    X_22 := algebra.projection(C_18, X_12);
    X_23 := aggr.count(X_22);
    sql.resultSet("sys.L4", "L3", "bigint", 64:int, 0:int, 7:int, X_23);
=======
    X_0:void := querylog.define("explain select count(*) from tmp where i = 201602221;","default_pipe",7:int);
    X_10 := bat.new(nil:int);
    X_11:bat[:int] := batcalc.int(0:int,X_10,9:int,0:int);
    C_16 := algebra.subselect(X_11,201602221:int,201602221:int,true,true,false);
    X_20 := algebra.projection(C_16,X_10);
    X_21 := aggr.count(X_20);
    sql.resultSet("sys.L4","L3","bigint",64:int,0:int,7:int,X_21);
>>>>>>> 553153bf
end user.s8_1;
# optimizer.mitosis()
# optimizer.dataflow()

# 15:01:30 >  
# 15:01:30 >  "Done."
# 15:01:30 >  
<|MERGE_RESOLUTION|>--- conflicted
+++ resolved
@@ -37,21 +37,12 @@
 % clob # type
 % 112 # length
 function user.s4_1():void;
-<<<<<<< HEAD
     X_2:void := querylog.define("explain select count(*) from tmp where i = 20160222;", "default_pipe", 12:int);
     X_12 := bat.new(nil:int);
-    C_14 := algebra.select(X_12, 20160222:int, 20160222:int, true, false, false);
+    C_14 := algebra.select(X_12, 20160222:int, 20160222:int, true, true, false);
     X_18 := algebra.projection(C_14, X_12);
     X_19 := aggr.count(X_18);
     sql.resultSet("sys.L4", "L3", "bigint", 64:int, 0:int, 7:int, X_19);
-=======
-    X_0:void := querylog.define("explain select count(*) from tmp where i = 20160222;","default_pipe",6:int);
-    X_10 := bat.new(nil:int);
-    C_12 := algebra.subselect(X_10,20160222:int,20160222:int,true,true,false);
-    X_16 := algebra.projection(C_12,X_10);
-    X_17 := aggr.count(X_16);
-    sql.resultSet("sys.L4","L3","bigint",64:int,0:int,7:int,X_17);
->>>>>>> 553153bf
 end user.s4_1;
 # optimizer.mitosis()
 # optimizer.dataflow()
@@ -61,21 +52,12 @@
 % clob # type
 % 118 # length
 function user.s6_1():void;
-<<<<<<< HEAD
     X_2:void := querylog.define("explain select count(*) from tmp where i = \\'20160222\\';", "default_pipe", 13:int);
     X_12 := bat.new(nil:int);
-    C_16 := algebra.select(X_12, 20160222:int, 20160222:int, true, false, false);
+    C_16 := algebra.select(X_12, 20160222:int, 20160222:int, true, true, false);
     X_20 := algebra.projection(C_16, X_12);
     X_21 := aggr.count(X_20);
     sql.resultSet("sys.L4", "L3", "bigint", 64:int, 0:int, 7:int, X_21);
-=======
-    X_0:void := querylog.define("explain select count(*) from tmp where i = \\'20160222\\';","default_pipe",6:int);
-    X_10 := bat.new(nil:int);
-    C_14 := algebra.subselect(X_10,20160222:int,20160222:int,true,true,false);
-    X_18 := algebra.projection(C_14,X_10);
-    X_19 := aggr.count(X_18);
-    sql.resultSet("sys.L4","L3","bigint",64:int,0:int,7:int,X_19);
->>>>>>> 553153bf
 end user.s6_1;
 # optimizer.mitosis()
 # optimizer.dataflow()
@@ -85,23 +67,13 @@
 % clob # type
 % 113 # length
 function user.s8_1():void;
-<<<<<<< HEAD
     X_2:void := querylog.define("explain select count(*) from tmp where i = 201602221;", "default_pipe", 13:int);
     X_12 := bat.new(nil:int);
     X_13:bat[:int] := batcalc.int(0:int, X_12, 9:int, 0:int);
-    C_18 := algebra.select(X_13, 201602221:int, 201602221:int, true, false, false);
+    C_18 := algebra.select(X_13, 201602221:int, 201602221:int, true, true, false);
     X_22 := algebra.projection(C_18, X_12);
     X_23 := aggr.count(X_22);
     sql.resultSet("sys.L4", "L3", "bigint", 64:int, 0:int, 7:int, X_23);
-=======
-    X_0:void := querylog.define("explain select count(*) from tmp where i = 201602221;","default_pipe",7:int);
-    X_10 := bat.new(nil:int);
-    X_11:bat[:int] := batcalc.int(0:int,X_10,9:int,0:int);
-    C_16 := algebra.subselect(X_11,201602221:int,201602221:int,true,true,false);
-    X_20 := algebra.projection(C_16,X_10);
-    X_21 := aggr.count(X_20);
-    sql.resultSet("sys.L4","L3","bigint",64:int,0:int,7:int,X_21);
->>>>>>> 553153bf
 end user.s8_1;
 # optimizer.mitosis()
 # optimizer.dataflow()
