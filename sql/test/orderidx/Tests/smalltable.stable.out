stdout of test 'smalltable` in directory 'sql/test/orderidx` itself:


# 11:38:22 >  
# 11:38:22 >  "mserver5" "--debug=10" "--set" "gdk_nr_threads=0" "--set" "mapi_open=true" "--set" "mapi_port=33382" "--set" "mapi_usock=/var/tmp/mtest-25471/.s.monetdb.33382" "--set" "monet_prompt=" "--forcemito" "--set" "mal_listing=2" "--dbpath=/ufs/sjoerd/Monet-mosaic/var/MonetDB/mTests_sql_test_orderidx" "--set" "mal_listing=0" "--set" "embedded_r=yes"
# 11:38:22 >  

# MonetDB 5 server v11.22.0 (hg id: 9e2e28139f1b+)
# This is an unreleased version
# Serving database 'mTests_sql_test_orderidx', using 8 threads
# Compiled for x86_64-unknown-linux-gnu/64bit with 64bit OIDs and 128bit integers dynamically linked
# Found 15.590 GiB available main-memory.
# Copyright (c) 1993-July 2008 CWI.
# Copyright (c) August 2008-2015 MonetDB B.V., all rights reserved
# Visit http://www.monetdb.org/ for further information
# Listening for connection requests on mapi:monetdb://madrid.ins.cwi.nl:33382/
# Listening for UNIX domain connection requests on mapi:monetdb:///var/tmp/mtest-25471/.s.monetdb.33382
# MonetDB/GIS module loaded
# Start processing logs sql/sql_logs version 52200
# Start reading the write-ahead log 'sql_logs/sql/log.3'
# Finished reading the write-ahead log 'sql_logs/sql/log.3'
# Finished processing logs sql/sql_logs
# MonetDB/SQL module loaded
# MonetDB/R   module loaded


# 11:38:23 >  
# 11:38:23 >  "mclient" "-lsql" "-ftest" "-Eutf-8" "-i" "-e" "--host=/var/tmp/mtest-25471" "--port=33382"
# 11:38:23 >  

#CREATE TABLE xtmp2(i integer);
#SELECT schema, table, column, type, mode, count, hashes, phash, imprints, sorted, orderidx > 0 as orderidx FROM storage(current_schema, 'xtmp2');
% .%3,	.%3,	.%3,	.%3,	.%3,	.%3,	.%3,	.%3,	.%3,	.%3,	.%3 # table_name
% schema,	table,	column,	type,	mode,	count,	hashes,	phash,	imprints,	sorted,	orderidx # name
% varchar,	varchar,	varchar,	varchar,	varchar,	bigint,	bigint,	boolean,	bigint,	boolean,	boolean # type
<<<<<<< HEAD
% 3,	5,	1,	3,	8,	1,	1,	5,	1,	5,	1 # length
=======
% 3,	5,	1,	3,	8,	1,	1,	5,	1,	5,	5 # length
>>>>>>> 5669dad8
[ "sys",	"xtmp2",	"i",	"int",	"writable",	0,	0,	false,	0,	true,	false	]
#ALTER TABLE xtmp2 SET read only;
#CREATE ORDERED INDEX sys_xtmp2_i_oidx ON xtmp2(i);
#SELECT schema, table, column, type, mode, count, hashes, phash, imprints, sorted, orderidx > 0 as orderidx FROM storage(current_schema, 'xtmp2');
% .%3,	.%3,	.%3,	.%3,	.%3,	.%3,	.%3,	.%3,	.%3,	.%3,	.%3 # table_name
% schema,	table,	column,	type,	mode,	count,	hashes,	phash,	imprints,	sorted,	orderidx # name
% varchar,	varchar,	varchar,	varchar,	varchar,	bigint,	bigint,	boolean,	bigint,	boolean,	boolean # type
<<<<<<< HEAD
% 3,	5,	1,	3,	8,	1,	1,	5,	1,	5,	1 # length
=======
% 3,	5,	1,	3,	8,	1,	1,	5,	1,	5,	5 # length
>>>>>>> 5669dad8
[ "sys",	"xtmp2",	"i",	"int",	"readonly",	0,	0,	false,	0,	true,	false	]
#select * from xtmp2 where i>=0 and i <8;
% sys.xtmp2 # table_name
% i # name
% int # type
% 1 # length
#create table xtmp3( i integer);
#insert into xtmp3 values(3);
[ 1	]
#SELECT schema, table, column, type, mode, count, hashes, phash, imprints, sorted, orderidx > 0 as orderidx FROM storage(current_schema, 'xtmp3');
% .%3,	.%3,	.%3,	.%3,	.%3,	.%3,	.%3,	.%3,	.%3,	.%3,	.%3 # table_name
% schema,	table,	column,	type,	mode,	count,	hashes,	phash,	imprints,	sorted,	orderidx # name
% varchar,	varchar,	varchar,	varchar,	varchar,	bigint,	bigint,	boolean,	bigint,	boolean,	boolean # type
<<<<<<< HEAD
% 3,	5,	1,	3,	8,	1,	1,	5,	1,	5,	1 # length
=======
% 3,	5,	1,	3,	8,	1,	1,	5,	1,	5,	5 # length
>>>>>>> 5669dad8
[ "sys",	"xtmp3",	"i",	"int",	"writable",	1,	0,	false,	0,	true,	false	]
#ALTER TABLE xtmp3 SET read only;
#CREATE ORDERED INDEX sys_xtmp3_i_oidx ON xtmp3(i);
#SELECT schema, table, column, type, mode, count, hashes, phash, imprints, sorted, orderidx > 0 as orderidx from storage(current_schema, 'xtmp3');
% .%3,	.%3,	.%3,	.%3,	.%3,	.%3,	.%3,	.%3,	.%3,	.%3,	.%3 # table_name
% schema,	table,	column,	type,	mode,	count,	hashes,	phash,	imprints,	sorted,	orderidx # name
% varchar,	varchar,	varchar,	varchar,	varchar,	bigint,	bigint,	boolean,	bigint,	boolean,	boolean # type
<<<<<<< HEAD
% 3,	5,	1,	3,	8,	1,	1,	5,	1,	5,	1 # length
=======
% 3,	5,	1,	3,	8,	1,	1,	5,	1,	5,	5 # length
>>>>>>> 5669dad8
[ "sys",	"xtmp3",	"i",	"int",	"readonly",	1,	0,	false,	0,	true,	false	]
#select * from xtmp3 where i>=0 and i <8;
% sys.xtmp3 # table_name
% i # name
% int # type
% 1 # length
[ 3	]
#CREATE TABLE xtmp4(i integer);
#INSERT INTO xtmp4 VALUES (3),(0),(2);
[ 3	]
#SELECT schema, table, column, type, mode, count, hashes, phash, imprints, sorted, orderidx > 0 as orderidx FROM storage(current_schema, 'xtmp4');
% .%3,	.%3,	.%3,	.%3,	.%3,	.%3,	.%3,	.%3,	.%3,	.%3,	.%3 # table_name
% schema,	table,	column,	type,	mode,	count,	hashes,	phash,	imprints,	sorted,	orderidx # name
% varchar,	varchar,	varchar,	varchar,	varchar,	bigint,	bigint,	boolean,	bigint,	boolean,	boolean # type
<<<<<<< HEAD
% 3,	5,	1,	3,	8,	1,	1,	5,	1,	5,	1 # length
=======
% 3,	5,	1,	3,	8,	1,	1,	5,	1,	5,	5 # length
>>>>>>> 5669dad8
[ "sys",	"xtmp4",	"i",	"int",	"writable",	3,	0,	false,	0,	false,	false	]
#ALTER TABLE xtmp4 SET read only;
#CREATE ORDERED INDEX sys_xtmp4_i_oidx ON xtmp4(i);
#SELECT schema, table, column, type, mode, count, hashes, phash, imprints, sorted, orderidx > 0 as orderidx from storage(current_schema, 'xtmp4');
% .%3,	.%3,	.%3,	.%3,	.%3,	.%3,	.%3,	.%3,	.%3,	.%3,	.%3 # table_name
% schema,	table,	column,	type,	mode,	count,	hashes,	phash,	imprints,	sorted,	orderidx # name
% varchar,	varchar,	varchar,	varchar,	varchar,	bigint,	bigint,	boolean,	bigint,	boolean,	boolean # type
<<<<<<< HEAD
% 3,	5,	1,	3,	8,	1,	1,	5,	1,	5,	2 # length
=======
% 3,	5,	1,	3,	8,	1,	1,	5,	1,	5,	5 # length
>>>>>>> 5669dad8
[ "sys",	"xtmp4",	"i",	"int",	"readonly",	3,	0,	false,	0,	false,	true	]
#SELECT * FROM xtmp4 WHERE i>=0 AND i<8;
% sys.xtmp4 # table_name
% i # name
% int # type
% 1 # length
[ 3	]
[ 0	]
[ 2	]
#DROP INDEX sys_xtmp2_i_oidx;
#DROP INDEX sys_xtmp3_i_oidx;
#DROP INDEX sys_xtmp4_i_oidx;
#DROP TABLE xtmp2;
#DROP TABLE xtmp3;
#DROP TABLE xtmp4;

# 11:38:23 >  
# 11:38:23 >  "Done."
# 11:38:23 >  
<|MERGE_RESOLUTION|>--- conflicted
+++ resolved
@@ -33,11 +33,7 @@
 % .%3,	.%3,	.%3,	.%3,	.%3,	.%3,	.%3,	.%3,	.%3,	.%3,	.%3 # table_name
 % schema,	table,	column,	type,	mode,	count,	hashes,	phash,	imprints,	sorted,	orderidx # name
 % varchar,	varchar,	varchar,	varchar,	varchar,	bigint,	bigint,	boolean,	bigint,	boolean,	boolean # type
-<<<<<<< HEAD
-% 3,	5,	1,	3,	8,	1,	1,	5,	1,	5,	1 # length
-=======
 % 3,	5,	1,	3,	8,	1,	1,	5,	1,	5,	5 # length
->>>>>>> 5669dad8
 [ "sys",	"xtmp2",	"i",	"int",	"writable",	0,	0,	false,	0,	true,	false	]
 #ALTER TABLE xtmp2 SET read only;
 #CREATE ORDERED INDEX sys_xtmp2_i_oidx ON xtmp2(i);
@@ -45,11 +41,7 @@
 % .%3,	.%3,	.%3,	.%3,	.%3,	.%3,	.%3,	.%3,	.%3,	.%3,	.%3 # table_name
 % schema,	table,	column,	type,	mode,	count,	hashes,	phash,	imprints,	sorted,	orderidx # name
 % varchar,	varchar,	varchar,	varchar,	varchar,	bigint,	bigint,	boolean,	bigint,	boolean,	boolean # type
-<<<<<<< HEAD
-% 3,	5,	1,	3,	8,	1,	1,	5,	1,	5,	1 # length
-=======
 % 3,	5,	1,	3,	8,	1,	1,	5,	1,	5,	5 # length
->>>>>>> 5669dad8
 [ "sys",	"xtmp2",	"i",	"int",	"readonly",	0,	0,	false,	0,	true,	false	]
 #select * from xtmp2 where i>=0 and i <8;
 % sys.xtmp2 # table_name
@@ -63,11 +55,7 @@
 % .%3,	.%3,	.%3,	.%3,	.%3,	.%3,	.%3,	.%3,	.%3,	.%3,	.%3 # table_name
 % schema,	table,	column,	type,	mode,	count,	hashes,	phash,	imprints,	sorted,	orderidx # name
 % varchar,	varchar,	varchar,	varchar,	varchar,	bigint,	bigint,	boolean,	bigint,	boolean,	boolean # type
-<<<<<<< HEAD
-% 3,	5,	1,	3,	8,	1,	1,	5,	1,	5,	1 # length
-=======
 % 3,	5,	1,	3,	8,	1,	1,	5,	1,	5,	5 # length
->>>>>>> 5669dad8
 [ "sys",	"xtmp3",	"i",	"int",	"writable",	1,	0,	false,	0,	true,	false	]
 #ALTER TABLE xtmp3 SET read only;
 #CREATE ORDERED INDEX sys_xtmp3_i_oidx ON xtmp3(i);
@@ -75,11 +63,7 @@
 % .%3,	.%3,	.%3,	.%3,	.%3,	.%3,	.%3,	.%3,	.%3,	.%3,	.%3 # table_name
 % schema,	table,	column,	type,	mode,	count,	hashes,	phash,	imprints,	sorted,	orderidx # name
 % varchar,	varchar,	varchar,	varchar,	varchar,	bigint,	bigint,	boolean,	bigint,	boolean,	boolean # type
-<<<<<<< HEAD
-% 3,	5,	1,	3,	8,	1,	1,	5,	1,	5,	1 # length
-=======
 % 3,	5,	1,	3,	8,	1,	1,	5,	1,	5,	5 # length
->>>>>>> 5669dad8
 [ "sys",	"xtmp3",	"i",	"int",	"readonly",	1,	0,	false,	0,	true,	false	]
 #select * from xtmp3 where i>=0 and i <8;
 % sys.xtmp3 # table_name
@@ -94,11 +78,7 @@
 % .%3,	.%3,	.%3,	.%3,	.%3,	.%3,	.%3,	.%3,	.%3,	.%3,	.%3 # table_name
 % schema,	table,	column,	type,	mode,	count,	hashes,	phash,	imprints,	sorted,	orderidx # name
 % varchar,	varchar,	varchar,	varchar,	varchar,	bigint,	bigint,	boolean,	bigint,	boolean,	boolean # type
-<<<<<<< HEAD
-% 3,	5,	1,	3,	8,	1,	1,	5,	1,	5,	1 # length
-=======
 % 3,	5,	1,	3,	8,	1,	1,	5,	1,	5,	5 # length
->>>>>>> 5669dad8
 [ "sys",	"xtmp4",	"i",	"int",	"writable",	3,	0,	false,	0,	false,	false	]
 #ALTER TABLE xtmp4 SET read only;
 #CREATE ORDERED INDEX sys_xtmp4_i_oidx ON xtmp4(i);
@@ -106,11 +86,7 @@
 % .%3,	.%3,	.%3,	.%3,	.%3,	.%3,	.%3,	.%3,	.%3,	.%3,	.%3 # table_name
 % schema,	table,	column,	type,	mode,	count,	hashes,	phash,	imprints,	sorted,	orderidx # name
 % varchar,	varchar,	varchar,	varchar,	varchar,	bigint,	bigint,	boolean,	bigint,	boolean,	boolean # type
-<<<<<<< HEAD
-% 3,	5,	1,	3,	8,	1,	1,	5,	1,	5,	2 # length
-=======
 % 3,	5,	1,	3,	8,	1,	1,	5,	1,	5,	5 # length
->>>>>>> 5669dad8
 [ "sys",	"xtmp4",	"i",	"int",	"readonly",	3,	0,	false,	0,	false,	true	]
 #SELECT * FROM xtmp4 WHERE i>=0 AND i<8;
 % sys.xtmp4 # table_name
