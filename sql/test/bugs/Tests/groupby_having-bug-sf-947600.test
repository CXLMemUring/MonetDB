--- conflicted
+++ resolved
@@ -16,9 +16,6 @@
 HAVING COUNT(*) >= 1
 ORDER BY a.name, b.name
 ----
-<<<<<<< HEAD
-81 values hashing to 7e14c830ba404a3f20dcbfa3bea01e26
-=======
 args
 columns
 6
@@ -87,7 +84,7 @@
 2
 objects
 objects
-3
+4
 sequences
 columns
 2
@@ -100,7 +97,6 @@
 sequences
 objects
 4
->>>>>>> 6a8a6b34
 
 statement error
 select name from tables where "type" = 10 and "system" = true
