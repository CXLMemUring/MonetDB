--- conflicted
+++ resolved
@@ -47,11 +47,7 @@
 % 192 # length
 function user.s2_1():void;
     X_49:void := querylog.define("explain\nselect t1.subject as id1, t2.subject as id2\nfrom  treeitems t1, treeitems t2\nwhere t2.pre between t1.pre and t1.pre + t1.size;","default_pipe",39);
-<<<<<<< HEAD
-barrier X_65 := language.dataflow();
-=======
-barrier X_62 := language.dataflow();
->>>>>>> b98fc5c9
+barrier X_63 := language.dataflow();
     X_26 := bat.new(nil:oid,nil:str);
     X_34 := bat.append(X_26,"sys.L");
     X_43 := bat.append(X_34,"sys.L");
@@ -85,11 +81,7 @@
     language.pass(X_9);
     language.pass(C_2);
     language.pass(X_22);
-<<<<<<< HEAD
-exit X_65;
-=======
-exit X_62;
->>>>>>> b98fc5c9
+exit X_63;
     sql.resultSet(X_43,X_44,X_46,X_47,X_48,X_23,X_24);
 end user.s2_1;
 #ROLLBACK;
