stderr of test 'psm_functions_and_accessrights.Bug-3300` in directory 'sql/test/BugTracker-2013` itself:


# 18:51:03 >  
# 18:51:03 >  "mserver5" "--debug=10" "--set" "gdk_nr_threads=0" "--set" "mapi_open=true" "--set" "mapi_port=37031" "--set" "mapi_usock=/var/tmp/mtest-6005/.s.monetdb.37031" "--set" "monet_prompt=" "--forcemito" "--set" "mal_listing=2" "--dbpath=/home/niels/scratch/rc-clean/Linux-x86_64/var/MonetDB/mTests_sql_test_BugTracker-2013" "--set" "mal_listing=0"
# 18:51:03 >  

<<<<<<< HEAD
# builtin opt 	gdk_dbpath = /home/niels/scratch/rc-clean/Linux-x86_64/var/monetdb5/dbfarm/demo
# builtin opt 	gdk_debug = 0
# builtin opt 	gdk_vmtrim = yes
# builtin opt 	monet_prompt = >
# builtin opt 	monet_daemon = no
# builtin opt 	mapi_port = 50000
# builtin opt 	mapi_open = false
# builtin opt 	mapi_autosense = false
# builtin opt 	sql_optimizer = default_pipe
# builtin opt 	sql_debug = 0
# cmdline opt 	gdk_nr_threads = 0
# cmdline opt 	mapi_open = true
# cmdline opt 	mapi_port = 37031
# cmdline opt 	mapi_usock = /var/tmp/mtest-6005/.s.monetdb.37031
# cmdline opt 	monet_prompt = 
# cmdline opt 	mal_listing = 2
# cmdline opt 	gdk_dbpath = /home/niels/scratch/rc-clean/Linux-x86_64/var/MonetDB/mTests_sql_test_BugTracker-2013
# cmdline opt 	mal_listing = 0

# 18:51:03 >  
# 18:51:03 >  "/usr/bin/python2" "psm_functions_and_accessrights.Bug-3300.SQL.py" "psm_functions_and_accessrights.Bug-3300"
# 18:51:03 >  


# 18:51:03 >  
# 18:51:03 >  Mtimeout -timeout 60 mclient -lsql -ftest -Eutf-8 -e --host=/var/tmp/mtest-6005 --port=37031 --database=mTests_sql_test_BugTracker-2013 ../../../../../../../data/rc/clean/sql/test/BugTracker-2013/Tests/../PSMcreate_user.sql
# 18:51:03 >  


# 18:51:04 >  
# 18:51:04 >  Mtimeout -timeout 60 mclient -lsql -ftest -Eutf-8 -e --host=/var/tmp/mtest-6005 --port=37031 --database=mTests_sql_test_BugTracker-2013 ../../../../../../../data/rc/clean/sql/test/BugTracker-2013/Tests/../PSMexplain_function.sql
# 18:51:04 >  

MAPI  = (psm) /var/tmp/mtest-32127/.s.monetdb.34402
QUERY = explain select * from storagemodel();
ERROR = !SELECT: no such table returning function 'storagemodel'()
CODE  = 42000
MAPI  = (psm) /var/tmp/mtest-30274/.s.monetdb.37685
QUERY = select * from storagemodel();
ERROR = !SELECT: no such table returning function 'storagemodel'()
CODE  = 42000
MAPI  = (psm) /var/tmp/mtest-30274/.s.monetdb.37685
QUERY = select * from storagemodel();
ERROR = !SELECT: no such table returning function 'storagemodel'()
CODE  = 42000

# 18:51:04 >  
# 18:51:04 >  Mtimeout -timeout 60 mclient -lsql -ftest -Eutf-8 -e --host=/var/tmp/mtest-6005 --port=37031 --database=mTests_sql_test_BugTracker-2013 ../../../../../../../data/rc/clean/sql/test/BugTracker-2013/Tests/../PSMdrop_user.sql
# 18:51:04 >  
=======
>>>>>>> 36b678c6


# 09:39:51 >  
# 09:39:51 >  "Done."
# 09:39:51 >  
<|MERGE_RESOLUTION|>--- conflicted
+++ resolved
@@ -5,58 +5,6 @@
 # 18:51:03 >  "mserver5" "--debug=10" "--set" "gdk_nr_threads=0" "--set" "mapi_open=true" "--set" "mapi_port=37031" "--set" "mapi_usock=/var/tmp/mtest-6005/.s.monetdb.37031" "--set" "monet_prompt=" "--forcemito" "--set" "mal_listing=2" "--dbpath=/home/niels/scratch/rc-clean/Linux-x86_64/var/MonetDB/mTests_sql_test_BugTracker-2013" "--set" "mal_listing=0"
 # 18:51:03 >  
 
-<<<<<<< HEAD
-# builtin opt 	gdk_dbpath = /home/niels/scratch/rc-clean/Linux-x86_64/var/monetdb5/dbfarm/demo
-# builtin opt 	gdk_debug = 0
-# builtin opt 	gdk_vmtrim = yes
-# builtin opt 	monet_prompt = >
-# builtin opt 	monet_daemon = no
-# builtin opt 	mapi_port = 50000
-# builtin opt 	mapi_open = false
-# builtin opt 	mapi_autosense = false
-# builtin opt 	sql_optimizer = default_pipe
-# builtin opt 	sql_debug = 0
-# cmdline opt 	gdk_nr_threads = 0
-# cmdline opt 	mapi_open = true
-# cmdline opt 	mapi_port = 37031
-# cmdline opt 	mapi_usock = /var/tmp/mtest-6005/.s.monetdb.37031
-# cmdline opt 	monet_prompt = 
-# cmdline opt 	mal_listing = 2
-# cmdline opt 	gdk_dbpath = /home/niels/scratch/rc-clean/Linux-x86_64/var/MonetDB/mTests_sql_test_BugTracker-2013
-# cmdline opt 	mal_listing = 0
-
-# 18:51:03 >  
-# 18:51:03 >  "/usr/bin/python2" "psm_functions_and_accessrights.Bug-3300.SQL.py" "psm_functions_and_accessrights.Bug-3300"
-# 18:51:03 >  
-
-
-# 18:51:03 >  
-# 18:51:03 >  Mtimeout -timeout 60 mclient -lsql -ftest -Eutf-8 -e --host=/var/tmp/mtest-6005 --port=37031 --database=mTests_sql_test_BugTracker-2013 ../../../../../../../data/rc/clean/sql/test/BugTracker-2013/Tests/../PSMcreate_user.sql
-# 18:51:03 >  
-
-
-# 18:51:04 >  
-# 18:51:04 >  Mtimeout -timeout 60 mclient -lsql -ftest -Eutf-8 -e --host=/var/tmp/mtest-6005 --port=37031 --database=mTests_sql_test_BugTracker-2013 ../../../../../../../data/rc/clean/sql/test/BugTracker-2013/Tests/../PSMexplain_function.sql
-# 18:51:04 >  
-
-MAPI  = (psm) /var/tmp/mtest-32127/.s.monetdb.34402
-QUERY = explain select * from storagemodel();
-ERROR = !SELECT: no such table returning function 'storagemodel'()
-CODE  = 42000
-MAPI  = (psm) /var/tmp/mtest-30274/.s.monetdb.37685
-QUERY = select * from storagemodel();
-ERROR = !SELECT: no such table returning function 'storagemodel'()
-CODE  = 42000
-MAPI  = (psm) /var/tmp/mtest-30274/.s.monetdb.37685
-QUERY = select * from storagemodel();
-ERROR = !SELECT: no such table returning function 'storagemodel'()
-CODE  = 42000
-
-# 18:51:04 >  
-# 18:51:04 >  Mtimeout -timeout 60 mclient -lsql -ftest -Eutf-8 -e --host=/var/tmp/mtest-6005 --port=37031 --database=mTests_sql_test_BugTracker-2013 ../../../../../../../data/rc/clean/sql/test/BugTracker-2013/Tests/../PSMdrop_user.sql
-# 18:51:04 >  
-=======
->>>>>>> 36b678c6
 
 
 # 09:39:51 >  
