stdout of test 'swapped_likejoin.Bug-3375` in directory 'sql/test/BugTracker-2013` itself:


# 10:06:32 >  
# 10:06:32 >  "mserver5" "--debug=10" "--set" "gdk_nr_threads=0" "--set" "mapi_open=true" "--set" "mapi_port=34205" "--set" "mapi_usock=/var/tmp/mtest-22741/.s.monetdb.34205" "--set" "monet_prompt=" "--forcemito" "--set" "mal_listing=2" "--dbpath=/home/niels/scratch/rc-clean/Linux-x86_64/var/MonetDB/mTests_sql_test_BugTracker-2013" "--set" "mal_listing=0"
# 10:06:32 >  

# MonetDB 5 server v11.15.12
# This is an unreleased version
# Serving database 'mTests_sql_test_BugTracker-2013', using 4 threads
# Compiled for x86_64-unknown-linux-gnu/64bit with 64bit OIDs dynamically linked
# Found 3.775 GiB available main-memory.
# Copyright (c) 1993-July 2008 CWI.
# Copyright (c) August 2008-2015 MonetDB B.V., all rights reserved
# Visit http://www.monetdb.org/ for further information
# Listening for connection requests on mapi:monetdb://niels.nesco.mine.nu:34205/
# Listening for UNIX domain connection requests on mapi:monetdb:///var/tmp/mtest-22741/.s.monetdb.34205
# MonetDB/GIS module loaded
# MonetDB/JAQL module loaded
# MonetDB/SQL module loaded

Ready.

# 10:06:32 >  
# 10:06:32 >  "mclient" "-lsql" "-ftest" "-Eutf-8" "-i" "-e" "--host=/var/tmp/mtest-22741" "--port=34205"
# 10:06:32 >  

#CREATE TABLE "sys"."tbls" (
#	"id"            INTEGER,
#	"name"          VARCHAR(1024),
#	"schema_id"     INTEGER,
#	"query"         VARCHAR(2048),
#	"type"          SMALLINT,
#	"system"        BOOLEAN,
#	"commit_action" SMALLINT,
#	"access"        SMALLINT
#);
#COPY 49 RECORDS INTO "sys"."tbls" FROM stdin USING DELIMITERS '\t','\n','"';
#2001	schemas	2000		0	true	0	0
#2007	types	2000		0	true	0	0
#2016	functions	2000		0	true	0	0
#2027	args	2000		0	true	0	0
#2036	sequences	2000		0	true	0	0
#2046	dependencies	2000		0	true	0	0
#2050	connections	2000		0	true	0	0
#2059	_tables	2000		0	true	0	0
#2068	_columns	2000		0	true	0	0
#2079	keys	2000		0	true	0	0
#2086	idxs	2000		0	true	0	0
#2091	triggers	2000		0	true	0	0
#2102	objects	2000		0	true	0	0
#2107	_tables	2106		0	true	2	0
#2116	_columns	2106		0	true	2	0
[ 49	]
#create table x (s string);
#insert into x values('%able%');
[ 1	]
<<<<<<< HEAD
#select name, schema_id, query, type, system, commit_action, access, s from sys._tables, x where name like s;
% sys._tables,	sys._tables,	sys._tables,	sys._tables,	sys._tables,	sys._tables,	sys._tables,	sys.x # table_name
% name,	schema_id,	query,	type,	system,	commit_action,	access,	s # name
% varchar,	int,	varchar,	smallint,	boolean,	smallint,	smallint,	clob # type
% 17,	4,	597,	1,	5,	1,	1,	6 # length
[ "_tables",	2000,	NULL,	0,	true,	0,	0,	"%able%"	]
[ "_tables",	2106,	NULL,	0,	true,	2,	0,	"%able%"	]
[ "tables",	2000,	"SELECT \"id\", \"name\", \"schema_id\", \"query\", CAST(CASE WHEN \"system\" THEN \"type\" + 10 /* system table/view */ ELSE (CASE WHEN \"commit_action\" = 0 THEN \"type\" /* table/view */ ELSE \"type\" + 20 /* global temp table */ END) END AS SMALLINT) AS \"type\", \"system\", \"commit_action\", \"access\", CASE WHEN (NOT \"system\" AND \"commit_action\" > 0) THEN 1 ELSE 0 END AS \"temporary\" FROM \"sys\".\"_tables\" WHERE \"type\" <> 2 UNION ALL SELECT \"id\", \"name\", \"schema_id\", \"query\", CAST(\"type\" + 30 /* local temp table */ AS SMALLINT) AS \"type\", \"system\", \"commit_action\", \"access\", 1 AS \"temporary\" FROM \"tmp\".\"_tables\";",	1,	true,	0,	0,	"%able%"	]
[ "table_types",	2000,	NULL,	0,	true,	0,	0,	"%able%"	]
=======
#select name, schema_id, query, type, system, commit_action, access, s from tbls, x where name like s;
% sys.tbls,	sys.tbls,	sys.tbls,	sys.tbls,	sys.tbls,	sys.tbls,	sys.tbls,	sys.x # table_name
% name,	schema_id,	query,	type,	system,	commit_action,	access,	s # name
% varchar,	int,	varchar,	smallint,	boolean,	smallint,	smallint,	clob # type
% 17,	4,	522,	1,	5,	1,	1,	6 # length
[ "_tables",	2000,	"",	0,	true,	0,	0,	"%able%"	]
[ "_tables",	2106,	"",	0,	true,	2,	0,	"%able%"	]
[ "tables",	2000,	"SELECT * FROM (SELECT p.*, 0 AS \"temporary\", CAST(CASE WHEN system THEN type + 10 /* system table/view */ ELSE (CASE WHEN commit_action = 0 THEN type /* table/view */ ELSE type + 20 /* global temp table */ END) END AS SMALLINT) AS table_type FROM \"sys\".\"_tables\" AS p UNION ALL SELECT t.*, 1 AS \"temporary\", CAST(type + 30 /* local temp table */ AS SMALLINT) AS table_type FROM \"tmp\".\"_tables\" AS t) AS tables where tables.type <> 2;",	1,	true,	0,	0,	"%able%"	]
[ "table_types",	2000,	"",	0,	true,	0,	0,	"%able%"	]
>>>>>>> a1b8d26e
[ "tablestoragemodel",	2000,	"-- A summary of the table storage requirement is is available as a table view.\n-- The auxiliary column denotes the maximum space if all non-sorted columns\n-- would be augmented with a hash (rare situation)\ncreate view sys.tablestoragemodel\nas select \"schema\",\"table\",max(count) as \"count\",\n\tsum(columnsize) as columnsize,\n\tsum(heapsize) as heapsize,\n\tsum(hashes) as hashes,\n\tsum(imprints) as imprints,\n\tsum(case when sorted = false then 8 * count else 0 end) as auxiliary\nfrom sys.storagemodel() group by \"schema\",\"table\";",	1,	true,	0,	0,	"%able%"	]
#drop table x;

# 10:06:32 >  
# 10:06:32 >  "Done."
# 10:06:32 >  
<|MERGE_RESOLUTION|>--- conflicted
+++ resolved
@@ -55,17 +55,6 @@
 #create table x (s string);
 #insert into x values('%able%');
 [ 1	]
-<<<<<<< HEAD
-#select name, schema_id, query, type, system, commit_action, access, s from sys._tables, x where name like s;
-% sys._tables,	sys._tables,	sys._tables,	sys._tables,	sys._tables,	sys._tables,	sys._tables,	sys.x # table_name
-% name,	schema_id,	query,	type,	system,	commit_action,	access,	s # name
-% varchar,	int,	varchar,	smallint,	boolean,	smallint,	smallint,	clob # type
-% 17,	4,	597,	1,	5,	1,	1,	6 # length
-[ "_tables",	2000,	NULL,	0,	true,	0,	0,	"%able%"	]
-[ "_tables",	2106,	NULL,	0,	true,	2,	0,	"%able%"	]
-[ "tables",	2000,	"SELECT \"id\", \"name\", \"schema_id\", \"query\", CAST(CASE WHEN \"system\" THEN \"type\" + 10 /* system table/view */ ELSE (CASE WHEN \"commit_action\" = 0 THEN \"type\" /* table/view */ ELSE \"type\" + 20 /* global temp table */ END) END AS SMALLINT) AS \"type\", \"system\", \"commit_action\", \"access\", CASE WHEN (NOT \"system\" AND \"commit_action\" > 0) THEN 1 ELSE 0 END AS \"temporary\" FROM \"sys\".\"_tables\" WHERE \"type\" <> 2 UNION ALL SELECT \"id\", \"name\", \"schema_id\", \"query\", CAST(\"type\" + 30 /* local temp table */ AS SMALLINT) AS \"type\", \"system\", \"commit_action\", \"access\", 1 AS \"temporary\" FROM \"tmp\".\"_tables\";",	1,	true,	0,	0,	"%able%"	]
-[ "table_types",	2000,	NULL,	0,	true,	0,	0,	"%able%"	]
-=======
 #select name, schema_id, query, type, system, commit_action, access, s from tbls, x where name like s;
 % sys.tbls,	sys.tbls,	sys.tbls,	sys.tbls,	sys.tbls,	sys.tbls,	sys.tbls,	sys.x # table_name
 % name,	schema_id,	query,	type,	system,	commit_action,	access,	s # name
@@ -75,7 +64,6 @@
 [ "_tables",	2106,	"",	0,	true,	2,	0,	"%able%"	]
 [ "tables",	2000,	"SELECT * FROM (SELECT p.*, 0 AS \"temporary\", CAST(CASE WHEN system THEN type + 10 /* system table/view */ ELSE (CASE WHEN commit_action = 0 THEN type /* table/view */ ELSE type + 20 /* global temp table */ END) END AS SMALLINT) AS table_type FROM \"sys\".\"_tables\" AS p UNION ALL SELECT t.*, 1 AS \"temporary\", CAST(type + 30 /* local temp table */ AS SMALLINT) AS table_type FROM \"tmp\".\"_tables\" AS t) AS tables where tables.type <> 2;",	1,	true,	0,	0,	"%able%"	]
 [ "table_types",	2000,	"",	0,	true,	0,	0,	"%able%"	]
->>>>>>> a1b8d26e
 [ "tablestoragemodel",	2000,	"-- A summary of the table storage requirement is is available as a table view.\n-- The auxiliary column denotes the maximum space if all non-sorted columns\n-- would be augmented with a hash (rare situation)\ncreate view sys.tablestoragemodel\nas select \"schema\",\"table\",max(count) as \"count\",\n\tsum(columnsize) as columnsize,\n\tsum(heapsize) as heapsize,\n\tsum(hashes) as hashes,\n\tsum(imprints) as imprints,\n\tsum(case when sorted = false then 8 * count else 0 end) as auxiliary\nfrom sys.storagemodel() group by \"schema\",\"table\";",	1,	true,	0,	0,	"%able%"	]
 #drop table x;
 
