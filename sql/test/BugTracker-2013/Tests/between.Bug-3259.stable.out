--- conflicted
+++ resolved
@@ -46,13 +46,7 @@
 % clob # type
 % 173 # length
 function user.s0_1():void;
-<<<<<<< HEAD
-barrier X_51 := language.dataflow();
-=======
-    X_22 := nil:bat[:oid,:int];
-    X_24 := nil:bat[:oid,:int];
-barrier X_43 := language.dataflow();
->>>>>>> 6f9c4aec
+barrier X_50 := language.dataflow();
     X_1 := sql.mvc();
     X_2:bat[:oid,:oid]  := sql.tid(X_1,"sys","treeitems");
     X_5 := sql.bind(X_1,"sys","treeitems","pre",0);
@@ -69,11 +63,7 @@
     language.pass(X_8);
     language.pass(X_2);
     language.pass(X_21);
-<<<<<<< HEAD
-exit X_51;
-=======
-exit X_43;
->>>>>>> 6f9c4aec
+exit X_50;
     X_26 := sql.resultSet(2,1,X_22);
     sql.rsColumn(X_26,"sys.L","id1","int",32,0,X_22);
     sql.rsColumn(X_26,"sys.L","id2","int",32,0,X_24);
