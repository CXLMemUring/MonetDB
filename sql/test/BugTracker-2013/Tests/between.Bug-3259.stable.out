--- conflicted
+++ resolved
@@ -44,17 +44,9 @@
 % .explain # table_name
 % mal # name
 % clob # type
-<<<<<<< HEAD
 % 173 # length
 function user.s2_1():void;
-barrier X_58 := language.dataflow();
-=======
-% 58 # length
-function user.s0_1():void;
-    X_19 := nil:bat[:oid,:int];
-    X_20 := nil:bat[:oid,:int];
-barrier X_39 := language.dataflow();
->>>>>>> 7fc357b9
+barrier X_46 := language.dataflow();
     X_1 := sql.mvc();
     X_2:bat[:oid,:oid]  := sql.tid(X_1,"sys","treeitems");
     X_5 := sql.bind(X_1,"sys","treeitems","pre",0);
@@ -69,26 +61,16 @@
     X_20 := algebra.leftfetchjoin(X_13,X_18);
     language.pass(X_8);
     language.pass(X_8);
-<<<<<<< HEAD
-exit X_58;
-    X_29 := sql.resultSet(2,1,X_27);
-    sql.rsColumn(X_29,"sys.L","id1","int",32,0,X_27);
-    sql.rsColumn(X_29,"sys.L","id2","int",32,0,X_28);
-    X_40 := io.stdout();
-    sql.exportResult(X_40,X_29);
-end s2_1;
-# querylog.define("explain\nselect t1.subject as id1, t2.subject as id2\nfrom  treeitems t1, treeitems t2\nwhere t2.pre between t1.pre and t1.pre + t1.size;","default_pipe")
-=======
     language.pass(X_2);
     language.pass(X_18);
-exit X_39;
+exit X_46;
     X_21 := sql.resultSet(2,1,X_19);
     sql.rsColumn(X_21,"sys.L","id1","int",32,0,X_19);
     sql.rsColumn(X_21,"sys.L","id2","int",32,0,X_20);
     X_31 := io.stdout();
     sql.exportResult(X_31,X_21);
-end s0_1;
->>>>>>> 7fc357b9
+end s2_1;
+# querylog.define("explain\nselect t1.subject as id1, t2.subject as id2\nfrom  treeitems t1, treeitems t2\nwhere t2.pre between t1.pre and t1.pre + t1.size;","default_pipe")
 #ROLLBACK;
 
 # 20:18:31 >  
