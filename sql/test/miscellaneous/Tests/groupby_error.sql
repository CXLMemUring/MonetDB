CREATE SCHEMA "kagami_dump";
CREATE TABLE "kagami_dump"."test_task" ("sys_id" CHAR(32) DEFAULT '', "number" VARCHAR(40), "parent" VARCHAR(32));
INSERT INTO "kagami_dump".test_task(sys_id, number, parent) VALUES ('aaa', 'T0001', null),('bbb','T0002','aaa');

SELECT parent."sys_id" FROM "kagami_dump"."test_task" parent INNER JOIN "kagami_dump"."test_task" child ON child."parent" = parent."sys_id" GROUP BY parent."sys_id" HAVING count(child."sys_id") >= 1 ORDER BY parent."number"; --error, parent."number" requires an aggregate function

DROP SCHEMA "kagami_dump" CASCADE;

<<<<<<< HEAD

CREATE TABLE tab0(col0 INTEGER, col1 INTEGER, col2 INTEGER);
INSERT INTO tab0 VALUES(97,1,99), (15,81,47), (87,21,10);
=======
CREATE TABLE tab0(col0 INTEGER, col1 INTEGER, col2 INTEGER);
INSERT INTO tab0 VALUES(97,1,99), (15,81,47), (87,21,10);
CREATE TABLE tab1(col0 INTEGER, col1 INTEGER, col2 INTEGER);
INSERT INTO tab1 VALUES (51,14,96), (85,5,59), (91,47,68);
>>>>>>> c99698ee

SELECT CAST(+ col1 * - col1 AS BIGINT) AS col2 FROM tab0 GROUP BY col2, col0, col1 HAVING + - col0 / - AVG ( ALL + col2 ) - - - AVG ( DISTINCT + col0 ) + col0 IS NULL;
SELECT DISTINCT + 40 / + + col0 AS col2 FROM tab0 GROUP BY col0, col0, col2 HAVING NOT ( NOT + - 80 BETWEEN NULL AND + - 73 ) OR NOT ( + col0 >= - COUNT ( * ) + - COUNT ( DISTINCT - col0 ) );
SELECT ALL * FROM tab0 AS cor0 WHERE col2 NOT IN ( 22, 18, CAST ( NULL AS INTEGER ) + - 77 );

<<<<<<< HEAD
prepare select col0 from tab0 where (?) in (select col0 from tab0);
prepare select col0 from tab0 where (?,?) in (select col0,col1 from tab0);
prepare select col0 from tab0 where (col1,col1) in (select col0,? from tab0);
prepare select col0 from tab0 where (col1,col1) in (select ?,? from tab0);
prepare select col0 from tab0 where (col0) in (?);
prepare select col0 from tab0 where (col0) in (?,?);

prepare select ? < ANY (select max(col0) from tab0) from tab0 t1;
prepare select col0 = ALL (select ? from tab0) from tab0 t1;

prepare select 1 from tab0 where 1 between ? and ?;
prepare select 1 from tab0 where ? between 1 and ?;
prepare select 1 from tab0 where ? between ? and 1;

prepare select EXISTS (SELECT ? FROM tab0) from tab0;
prepare select EXISTS (SELECT ?,? FROM tab0) from tab0;

prepare select col0 from tab0 where (?) in (?); --error
prepare select ? = ALL (select ? from tab0) from tab0 t1; --error
prepare select 1 from tab0 where ? between ? and ?; --error

prepare select case when col0 = 0 then ? else 1 end from tab0;
prepare select case when col0 = 0 then 1 else ? end from tab0;
prepare select case when col0 = 0 then ? else ? end from tab0; --error

prepare select case when col0 = 0 then ? when col0 = 1 then ? else 1 end from tab0;
prepare select case when col0 = 0 then ? when col0 = 1 then ? else ? end from tab0; --error

prepare select ? is null from tab0; --error
prepare select max(?); --error
prepare select max(?) over (); --error

CREATE TABLE tab1(col0 INTEGER, col1 STRING);
prepare select 1 from tab1 where (col0,col1) in (select ?,? from tab1);
=======
SELECT * FROM tab0 AS cor0 WHERE NOT - 39 <> 11; --empty
SELECT DISTINCT * FROM tab0 WHERE NOT - - 12 <> + + 96; --empty
SELECT * FROM tab0 AS cor0 WHERE - 52 = + 32; --empty
SELECT ALL * FROM tab0 WHERE 68 = - + 83; --empty

SELECT 11 FROM tab1 AS cor0 LEFT JOIN tab0 ON 80 = 70;
	-- 11
	-- 11
	-- 11
>>>>>>> c99698ee

drop table tab0;
drop table tab1;<|MERGE_RESOLUTION|>--- conflicted
+++ resolved
@@ -6,22 +6,25 @@
 
 DROP SCHEMA "kagami_dump" CASCADE;
 
-<<<<<<< HEAD
-
-CREATE TABLE tab0(col0 INTEGER, col1 INTEGER, col2 INTEGER);
-INSERT INTO tab0 VALUES(97,1,99), (15,81,47), (87,21,10);
-=======
 CREATE TABLE tab0(col0 INTEGER, col1 INTEGER, col2 INTEGER);
 INSERT INTO tab0 VALUES(97,1,99), (15,81,47), (87,21,10);
 CREATE TABLE tab1(col0 INTEGER, col1 INTEGER, col2 INTEGER);
 INSERT INTO tab1 VALUES (51,14,96), (85,5,59), (91,47,68);
->>>>>>> c99698ee
 
 SELECT CAST(+ col1 * - col1 AS BIGINT) AS col2 FROM tab0 GROUP BY col2, col0, col1 HAVING + - col0 / - AVG ( ALL + col2 ) - - - AVG ( DISTINCT + col0 ) + col0 IS NULL;
 SELECT DISTINCT + 40 / + + col0 AS col2 FROM tab0 GROUP BY col0, col0, col2 HAVING NOT ( NOT + - 80 BETWEEN NULL AND + - 73 ) OR NOT ( + col0 >= - COUNT ( * ) + - COUNT ( DISTINCT - col0 ) );
 SELECT ALL * FROM tab0 AS cor0 WHERE col2 NOT IN ( 22, 18, CAST ( NULL AS INTEGER ) + - 77 );
 
-<<<<<<< HEAD
+SELECT * FROM tab0 AS cor0 WHERE NOT - 39 <> 11; --empty
+SELECT DISTINCT * FROM tab0 WHERE NOT - - 12 <> + + 96; --empty
+SELECT * FROM tab0 AS cor0 WHERE - 52 = + 32; --empty
+SELECT ALL * FROM tab0 WHERE 68 = - + 83; --empty
+
+SELECT 11 FROM tab1 AS cor0 LEFT JOIN tab0 ON 80 = 70;
+	-- 11
+	-- 11
+	-- 11
+
 prepare select col0 from tab0 where (?) in (select col0 from tab0);
 prepare select col0 from tab0 where (?,?) in (select col0,col1 from tab0);
 prepare select col0 from tab0 where (col1,col1) in (select col0,? from tab0);
@@ -54,19 +57,9 @@
 prepare select max(?); --error
 prepare select max(?) over (); --error
 
+drop table tab1;
 CREATE TABLE tab1(col0 INTEGER, col1 STRING);
 prepare select 1 from tab1 where (col0,col1) in (select ?,? from tab1);
-=======
-SELECT * FROM tab0 AS cor0 WHERE NOT - 39 <> 11; --empty
-SELECT DISTINCT * FROM tab0 WHERE NOT - - 12 <> + + 96; --empty
-SELECT * FROM tab0 AS cor0 WHERE - 52 = + 32; --empty
-SELECT ALL * FROM tab0 WHERE 68 = - + 83; --empty
-
-SELECT 11 FROM tab1 AS cor0 LEFT JOIN tab0 ON 80 = 70;
-	-- 11
-	-- 11
-	-- 11
->>>>>>> c99698ee
 
 drop table tab0;
 drop table tab1;