--- conflicted
+++ resolved
@@ -237,11 +237,6 @@
 1
 bat.pack
 5
-<<<<<<< HEAD
-=======
-batcalc.lng
-1
->>>>>>> 5ad4efbf
 querylog.define
 1
 sql.bind
