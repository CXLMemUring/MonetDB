--- conflicted
+++ resolved
@@ -896,7 +896,48 @@
 statement ok
 drop function dosomething
 
-<<<<<<< HEAD
+statement ok
+create global temp table x(x int, y int)
+
+statement ok
+CREATE INDEX ups ON tmp.x (x)
+
+statement ok
+drop table x
+
+statement ok
+create global temp table x(x int, y int)
+
+statement ok
+CREATE INDEX ups ON tmp.x (x)
+
+statement ok
+drop index tmp.ups
+
+statement ok
+drop table x
+
+statement ok
+create local temp table x(x int, y int)
+
+statement ok
+CREATE INDEX ups ON tmp.x (x)
+
+statement ok
+drop table x
+
+statement ok
+create local temp table x(x int, y int)
+
+statement ok
+CREATE INDEX ups ON tmp.x (x)
+
+statement ok
+drop index tmp.ups
+
+statement ok
+drop table x
+
 # some private functions related errors
 statement error 42000!SELECT: no such binary operator 'scale_up'(decimal,tinyint)
 select scale_up(12.1, 10)
@@ -911,47 +952,4 @@
 create or replace function scale_down(x decimal(8,2), y int) returns decimal(8,2) return 1
 
 statement error 42000!DROP FUNCTION: no such function 'any' (boolean, boolean, boolean)
-drop function "any"(boolean, boolean, boolean)
-=======
-statement ok
-create global temp table x(x int, y int)
-
-statement ok
-CREATE INDEX ups ON tmp.x (x)
-
-statement ok
-drop table x
-
-statement ok
-create global temp table x(x int, y int)
-
-statement ok
-CREATE INDEX ups ON tmp.x (x)
-
-statement ok
-drop index tmp.ups
-
-statement ok
-drop table x
-
-statement ok
-create local temp table x(x int, y int)
-
-statement ok
-CREATE INDEX ups ON tmp.x (x)
-
-statement ok
-drop table x
-
-statement ok
-create local temp table x(x int, y int)
-
-statement ok
-CREATE INDEX ups ON tmp.x (x)
-
-statement ok
-drop index tmp.ups
-
-statement ok
-drop table x
->>>>>>> e19ffded
+drop function "any"(boolean, boolean, boolean)