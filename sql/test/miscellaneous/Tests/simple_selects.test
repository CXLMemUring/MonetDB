--- conflicted
+++ resolved
@@ -1006,7 +1006,18 @@
 statement ok
 drop table x
 
-<<<<<<< HEAD
+statement ok
+START TRANSACTION
+
+statement ok
+create temp table foo (i int primary key) on commit preserve rows
+
+statement error 42000!CONSTRAINT FOREIGN KEY: cannot create foreign key between temporary and non temporary tables
+create table bar (i int, FOREIGN KEY (i) REFERENCES foo(i))
+
+statement ok
+ROLLBACK
+
 # some private functions related errors
 statement error 42000!SELECT: no such binary operator 'scale_up'(decimal,tinyint)
 select scale_up(12.1, 10)
@@ -1021,17 +1032,4 @@
 create or replace function scale_down(x decimal(8,2), y int) returns decimal(8,2) return 1
 
 statement error 42000!DROP FUNCTION: no such function 'any' (boolean, boolean, boolean)
-drop function "any"(boolean, boolean, boolean)
-=======
-statement ok
-START TRANSACTION
-
-statement ok
-create temp table foo (i int primary key) on commit preserve rows
-
-statement error 42000!CONSTRAINT FOREIGN KEY: cannot create foreign key between temporary and non temporary tables
-create table bar (i int, FOREIGN KEY (i) REFERENCES foo(i))
-
-statement ok
-ROLLBACK
->>>>>>> 8edb3c98
+drop function "any"(boolean, boolean, boolean)