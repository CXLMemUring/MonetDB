stderr of test 'select_groupby` in directory 'sql/test/miscellaneous` itself:


# 13:54:02 >  
# 13:54:02 >  "mserver5" "--debug=10" "--set" "gdk_nr_threads=0" "--set" "mapi_open=true" "--set" "mapi_port=35668" "--set" "mapi_usock=/var/tmp/mtest-18773/.s.monetdb.35668" "--set" "monet_prompt=" "--forcemito" "--dbpath=/home/ferreira/repositories/MonetDB-Apr2019/BUILD/var/MonetDB/mTests_sql_test_miscellaneous" "--set" "embedded_c=true"
# 13:54:02 >  

# builtin opt 	gdk_dbpath = /home/ferreira/repositories/MonetDB-Apr2019/BUILD/var/monetdb5/dbfarm/demo
# builtin opt 	monet_prompt = >
# builtin opt 	monet_daemon = no
# builtin opt 	mapi_port = 50000
# builtin opt 	mapi_open = false
# builtin opt 	mapi_autosense = false
# builtin opt 	sql_optimizer = default_pipe
# builtin opt 	sql_debug = 0
# cmdline opt 	gdk_nr_threads = 0
# cmdline opt 	mapi_open = true
# cmdline opt 	mapi_port = 35668
# cmdline opt 	mapi_usock = /var/tmp/mtest-18773/.s.monetdb.35668
# cmdline opt 	monet_prompt = 
# cmdline opt 	gdk_dbpath = /home/ferreira/repositories/MonetDB-Apr2019/BUILD/var/MonetDB/mTests_sql_test_miscellaneous
# cmdline opt 	embedded_c = true
#main thread:!ERROR:MALException:client.quit:Server stopped

# 13:54:02 >  
# 13:54:02 >  "mclient" "-lsql" "-ftest" "-tnone" "-Eutf-8" "-i" "-e" "--host=/var/tmp/mtest-18773" "--port=35668"
# 13:54:02 >  

MAPI  = (monetdb) /var/tmp/mtest-155076/.s.monetdb.39205
QUERY = create function "sys"."dummy"("col1" blob, "col2" blob, "col3" integer) returns boolean external name "unknown"."idontexist"; --error, MAL implementation of sys.dummy doesn't exist.
ERROR = !CREATE FUNCTION: external name unknown.idontexist not bound (sys.dummy)
CODE  = 3F000
MAPI  = (monetdb) /var/tmp/mtest-155076/.s.monetdb.39205
QUERY = SELECT "sys"."dummy"("fortieth-second", blob '', '0') AS "alias1", "fortieth-third" FROM "myschema"."mytable"; --error, function doesn't exist
ERROR = !SELECT: no such operator 'dummy'
CODE  = 42000
MAPI  = (monetdb) /var/tmp/mtest-328803/.s.monetdb.34130
QUERY = SELECT "'col26'" FROM "myschema"."mytable2" WHERE 
        ( ( ("'col19'"='Some information of my hobby')) AND 
        ( ("'col9'"='' AND "'col3'"='ABCDE' AND (EXTRACT(YEAR FROM "'col1'")*100 + EXTRACT(MONTH FROM "'col1'"))/100.0='2011.040' 
        AND "'col14'"='A description of something' AND "'col8'"='2015-08-07')) AND  ( ("'col34'"='home to')) AND  ( ("'col36'"='2013'))) GROUP BY "'col26'"
        LIMIT 1001 OFFSET 0; --error, from the condition "'col9'"='', it fails to covert '' to date
<<<<<<< HEAD
ERROR = !Conversion of string '' failed
CODE  = 42000
MAPI  = (monetdb) /var/tmp/mtest-3187108/.s.monetdb.30091
QUERY = exec  4 (); --error, from the condition "'col9'"='', it fails to covert '' to date
ERROR = !Conversion of string '' failed
CODE  = 42000
=======
ERROR = !Date '' has incorrect format
CODE  = 22007
MAPI  = (monetdb) /var/tmp/mtest-322878/.s.monetdb.35404
QUERY = exec 31 (); --error, from the condition "'col9'"='', it fails to covert '' to date
ERROR = !Date '' has incorrect format
CODE  = 22007
>>>>>>> 931a7545

# 13:54:02 >  
# 13:54:02 >  "Done."
# 13:54:02 >  
<|MERGE_RESOLUTION|>--- conflicted
+++ resolved
@@ -40,21 +40,12 @@
         ( ("'col9'"='' AND "'col3'"='ABCDE' AND (EXTRACT(YEAR FROM "'col1'")*100 + EXTRACT(MONTH FROM "'col1'"))/100.0='2011.040' 
         AND "'col14'"='A description of something' AND "'col8'"='2015-08-07')) AND  ( ("'col34'"='home to')) AND  ( ("'col36'"='2013'))) GROUP BY "'col26'"
         LIMIT 1001 OFFSET 0; --error, from the condition "'col9'"='', it fails to covert '' to date
-<<<<<<< HEAD
-ERROR = !Conversion of string '' failed
-CODE  = 42000
-MAPI  = (monetdb) /var/tmp/mtest-3187108/.s.monetdb.30091
-QUERY = exec  4 (); --error, from the condition "'col9'"='', it fails to covert '' to date
-ERROR = !Conversion of string '' failed
-CODE  = 42000
-=======
 ERROR = !Date '' has incorrect format
 CODE  = 22007
-MAPI  = (monetdb) /var/tmp/mtest-322878/.s.monetdb.35404
-QUERY = exec 31 (); --error, from the condition "'col9'"='', it fails to covert '' to date
+MAPI  = (monetdb) /var/tmp/mtest-399914/.s.monetdb.30869
+QUERY = exec  4 (); --error, from the condition "'col9'"='', it fails to covert '' to date
 ERROR = !Date '' has incorrect format
 CODE  = 22007
->>>>>>> 931a7545
 
 # 13:54:02 >  
 # 13:54:02 >  "Done."
