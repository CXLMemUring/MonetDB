select 1 where false;
select 1 where true;
select (select 1 where false);
select (select 1 where true);
select (select (select 1 where true) where false);
select (select (select 1 where false) where true);
select (select (select 1 where true) where true);
select (select (select 1 where false) where false);

select count(*) having -1 > 0;
select cast(sum(42) as bigint) group by 1;
select cast(sum(42) as bigint) limit 2;
select cast(sum(42) as bigint) having 42>80;

select 1 having false;
select 1 having true;
select -NULL;

create table x (x interval second, y interval month);
insert into x values (interval '1' second, interval '1' month);
select cast(x as date) from x; --error, cannot cast
select cast(x as time) from x;
select cast(x as timestamp) from x; --error, cannot cast
select cast(x as real) from x; --error, cannot cast
select cast(x as double) from x; --error, cannot cast
select cast(x as decimal) from x; --error, cannot cast
select cast(y as date) from x; --error, cannot cast
select cast(y as time) from x; --We throw error, but PostgreSQL doesn't
select cast(y as timestamp) from x; --error, cannot cast
select cast(y as real) from x; --error, cannot cast
select cast(y as double) from x; --error, cannot cast
select cast(y as decimal) from x; --error, cannot cast

insert into x values (null, null);
select cast(x as date) from x; --error, cannot cast
select cast(x as time) from x;
select cast(x as timestamp) from x; --error, cannot cast
select cast(x as real) from x; --error, cannot cast
select cast(x as double) from x; --error, cannot cast
select cast(x as decimal) from x; --error, cannot cast
select cast(y as date) from x; --error, cannot cast
select cast(y as time) from x; --We throw error, but PostgreSQL doesn't
select cast(y as timestamp) from x; --error, cannot cast
select cast(y as real) from x; --error, cannot cast
select cast(y as double) from x; --error, cannot cast
select cast(y as decimal) from x; --error, cannot cast
drop table x;

create table x (x time, y date, z timestamp, w real, a double, b decimal);
insert into x values (null, null, null, null, null, null);
select cast(x as interval second) from x; --We throw error, but PostgreSQL doesn't
select cast(x as interval month) from x; --We throw error, but PostgreSQL doesn't
select cast(y as interval second) from x; --error, cannot cast
select cast(y as interval month) from x; --error, cannot cast
select cast(z as interval second) from x; --error, cannot cast
select cast(z as interval month) from x; --error, cannot cast
select cast(w as interval second) from x; --error, cannot cast
select cast(w as interval month) from x; --error, cannot cast
select cast(a as interval second) from x; --error, cannot cast
select cast(a as interval month) from x; --error, cannot cast
select cast(b as interval second) from x; --error, cannot cast
select cast(b as interval month) from x; --error, cannot cast
drop table x;

select difference('foobar', 'oobar'), difference(NULL, 'oobar'), difference('foobar', NULL), difference(NULL, NULL),
       editdistance('foobar', 'oobar'), editdistance(NULL, 'oobar'), editdistance('foobar', NULL), editdistance(NULL, NULL), 
       editdistance2('foobar', 'oobar'), editdistance2(NULL, 'oobar'), editdistance2('foobar', NULL), editdistance2(NULL, NULL),
       similarity('foobar', 'oobar'), similarity(NULL, 'oobar'), similarity('foobar', NULL), similarity(NULL, NULL),
       levenshtein('foobar', 'oobar'), levenshtein(NULL, 'oobar'), levenshtein('foobar', NULL), levenshtein(NULL, NULL);
select avg(10), avg(NULL),
       patindex('o', 'foo'), patindex(NULL, 'foo'), patindex('o', NULL), patindex('o', NULL), patindex(NULL, NULL),
       "hash"(null);

select "idontexist"."idontexist"(); --error, it doesn't exist
select "idontexist"."idontexist"(1); --error, it doesn't exist
select "idontexist"."idontexist"(1,2); --error, it doesn't exist
select "idontexist"."idontexist"(1,2,3); --error, it doesn't exist
select "idontexist".SUM(1); --error, it doesn't exist
select * from "idontexist"."idontexist"(); --error, it doesn't exist
select * from "idontexist"."idontexist"(1); --error, it doesn't exist
call "idontexist"."idontexist"(); --error, it doesn't exist
call "idontexist"."idontexist"(1); --error, it doesn't exist
select "idontexist"."idontexist"(1) over (); --error, it doesn't exist

select cast(true as interval second); --error, not possible
select cast(true as interval month); --error, not possible
select cast(cast(1 as interval second) as boolean); --error, not possible
select cast(cast(1 as interval month) as boolean); --error, not possible

select cast(null as blob) > cast(null as blob);
	-- NULL

select substring('abc' from 1 for null);
select substring('abc' from null for 2);
select substring('abc' from null for null);

CREATE FUNCTION count(input INT) RETURNS INT BEGIN RETURN SELECT 1; END; --error, ambiguous, there's an aggregate named count with the same parameters
CREATE AGGREGATE sin(input REAL) RETURNS REAL EXTERNAL NAME "mmath"."sin"; --error, ambiguous, there's a function named sin with the same parameters

select length(myblob), octet_length(myblob), length(mystr), octet_length(mystr) 
from (values (cast(null as blob), cast(null as char(32)))) as my(myblob, mystr);
select md5(null);

select 'a' like null, null like 'a', null like null, 'a' ilike null, null ilike 'a', null ilike null,
       'a' not like null, null not like 'a', null not like null, 'a' not ilike null, null not ilike 'a', null not ilike null; --all NULL

create table x (x varchar(32));
insert into x values (null), ('a');

select x like null, null like x, null like null, x ilike null, null ilike x, null ilike null,
       x not like null, null not like x, null not like null, x not ilike null, null not ilike x, null not ilike null from x;
	-- all NULL

select x like null from x;
	-- NULL
	-- NULL

select x like x, x ilike x, x not like x, x not ilike x from x;
	-- NULL NULL NULL NULL
	-- True True False False

select x1.x from x x1 inner join x x2 on x1.x not like x2.x; --empty

select i from (values (1),(2),(3),(NULL)) as integers(i) where not cast(i as varchar(32)) like null; --empty

drop table x;

create table x (x int null not null); --error, multiple null constraints
create table x (a int default '1' GENERATED ALWAYS AS IDENTITY); --error, multiple default values

create table myvar (m bigint);
INSERT INTO myvar VALUES ((SELECT COUNT(*) FROM sequences));
create table x (a int GENERATED ALWAYS AS IDENTITY);
alter table x alter a set default 1; --ok, remove sequence
SELECT CAST(COUNT(*) - (SELECT m FROM myvar) AS BIGINT) FROM sequences; --the total count, cannot change
drop table myvar;
drop table x;

create table myvar (m bigint);
INSERT INTO myvar VALUES ((SELECT COUNT(*) FROM sequences));
create table x (a int GENERATED ALWAYS AS IDENTITY);
alter table x alter a drop default; --ok, remove sequence
SELECT CAST(COUNT(*) - (SELECT m FROM myvar) AS BIGINT) FROM sequences; --the total count, cannot change
drop table myvar;
drop table x;

create function myudf() returns int
begin
declare myvar int;
SELECT 1, 2 INTO myvar; --error, number of variables don't match
return 1;
end;

create table x (a int);
create table x (c int); --error table x already declared
drop table if exists x;

create table myx (a boolean);
create table myy (a interval second);
select * from myx natural full outer join myy; --error, types boolean(1,0) and sec_interval(13,0) are not equal
drop table myx;
drop table myy;

create view iambad as select * from _tables sample 10; --error, sample inside views not supported

set "current_timezone" = null; --error, default global variables cannot be null
set "current_timezone" = interval '111111111' second; --error, value too big
set "current_timezone" = 11111111111111; --can't do it
set "current_schema" = null; --error, default global variables cannot be null

select greatest(null, null);
select sql_min(null, null);

start transaction;
create table tab1(col1 blob default blob '1122');
insert into tab1 values('2233');
select length(col1) from tab1;
insert into tab1 values(null), (null), ('11'), ('2233');
select length(col1) from tab1;
insert into tab1 values(default);
select col1 from tab1;
rollback;

select 'a' like 'a' escape 'a'; --error, like sequence ending with escape character 

select cast(x as interval second) from (values ('1'), (NULL), ('100'), (NULL)) as x(x);
select cast(x as interval month) from (values ('1'), (NULL), ('100'), (NULL)) as x(x);

select cast(92233720368547750 as interval month); --error value to large for a month interval
select cast(92233720368547750 as interval second); --error, overflow in conversion for interval second

start transaction;
CREATE VIEW myv AS
SELECT t.schema_id AS table_schema_id, t.id AS table_id, t.name AS table_name, fk.name AS fk_name
  FROM sys.tables AS t, sys.keys AS k, sys.keys AS fk
 WHERE fk.rkey = k.id and k.table_id = t.id
 ORDER BY t.schema_id, t.name, fk.name;
select * from myv limit 1;
rollback;

select * from (select 1 as c0, 2 as c0) as sub;
	-- 1 2

select cast(interval '3' second as clob);
<<<<<<< HEAD
	-- 3.000
=======
	-- 3.000

select cast(13121 as varchar(2147483647)) || cast(231231 as varchar(2147483647)); --error, too big

select date_to_str(date '2010-01-10','%y/%m/%d');

select date_to_str(a,'%y/%m/%d') from (values (date '2012-02-11'), (date '2012-02-12'),(date '2012-02-13')) as a(a);
>>>>>>> 69529a75
<|MERGE_RESOLUTION|>--- conflicted
+++ resolved
@@ -202,14 +202,10 @@
 	-- 1 2
 
 select cast(interval '3' second as clob);
-<<<<<<< HEAD
 	-- 3.000
-=======
-	-- 3.000
 
 select cast(13121 as varchar(2147483647)) || cast(231231 as varchar(2147483647)); --error, too big
 
 select date_to_str(date '2010-01-10','%y/%m/%d');
 
-select date_to_str(a,'%y/%m/%d') from (values (date '2012-02-11'), (date '2012-02-12'),(date '2012-02-13')) as a(a);
->>>>>>> 69529a75
+select date_to_str(a,'%y/%m/%d') from (values (date '2012-02-11'), (date '2012-02-12'),(date '2012-02-13')) as a(a);