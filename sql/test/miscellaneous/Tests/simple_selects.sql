--- conflicted
+++ resolved
@@ -183,11 +183,7 @@
 select cast(x as interval second) from (values ('1'), (NULL), ('100'), (NULL)) as x(x);
 select cast(x as interval month) from (values ('1'), (NULL), ('100'), (NULL)) as x(x);
 
-<<<<<<< HEAD
 select cast(92233720368547750 as interval month); --error value to large for a month interval
-select cast(92233720368547750 as interval second); --error, overflow in conversion for interval second
-=======
-select cast(92233720368547750 as interval month); --error value too large for a month interval
 select cast(92233720368547750 as interval second); --error, overflow in conversion for interval second
 
 start transaction;
@@ -197,5 +193,4 @@
  WHERE fk.rkey = k.id and k.table_id = t.id
  ORDER BY t.schema_id, t.name, fk.name;
 select * from myv limit 1;
-rollback;
->>>>>>> d5c78377
+rollback;