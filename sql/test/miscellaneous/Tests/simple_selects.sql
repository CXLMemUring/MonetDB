select 1 where false;
select 1 where true;
select (select 1 where false);
select (select 1 where true);
select (select (select 1 where true) where false);
select (select (select 1 where false) where true);
select (select (select 1 where true) where true);
select (select (select 1 where false) where false);

select count(*) having -1 > 0;
select cast(sum(42) as bigint) group by 1;
select cast(sum(42) as bigint) limit 2;
select cast(sum(42) as bigint) having 42>80;

select 1 having false;
select 1 having true;
select -NULL;

create table x (x interval second, y interval month);
insert into x values (interval '1' second, interval '1' month);
select cast(x as date) from x; --error, cannot cast
select cast(x as time) from x;
select cast(x as timestamp) from x; --error, cannot cast
select cast(x as real) from x; --error, cannot cast
select cast(x as double) from x; --error, cannot cast
select cast(x as decimal) from x; --error, cannot cast
select cast(y as date) from x; --error, cannot cast
select cast(y as time) from x; --We throw error, but PostgreSQL doesn't
select cast(y as timestamp) from x; --error, cannot cast
select cast(y as real) from x; --error, cannot cast
select cast(y as double) from x; --error, cannot cast
select cast(y as decimal) from x; --error, cannot cast

insert into x values (null, null);
select cast(x as date) from x; --error, cannot cast
select cast(x as time) from x;
select cast(x as timestamp) from x; --error, cannot cast
select cast(x as real) from x; --error, cannot cast
select cast(x as double) from x; --error, cannot cast
select cast(x as decimal) from x; --error, cannot cast
select cast(y as date) from x; --error, cannot cast
select cast(y as time) from x; --We throw error, but PostgreSQL doesn't
select cast(y as timestamp) from x; --error, cannot cast
select cast(y as real) from x; --error, cannot cast
select cast(y as double) from x; --error, cannot cast
select cast(y as decimal) from x; --error, cannot cast
drop table x;

create table x (x time, y date, z timestamp, w real, a double, b decimal);
insert into x values (null, null, null, null, null, null);
select cast(x as interval second) from x; --We throw error, but PostgreSQL doesn't
select cast(x as interval month) from x; --We throw error, but PostgreSQL doesn't
select cast(y as interval second) from x; --error, cannot cast
select cast(y as interval month) from x; --error, cannot cast
select cast(z as interval second) from x; --error, cannot cast
select cast(z as interval month) from x; --error, cannot cast
select cast(w as interval second) from x; --error, cannot cast
select cast(w as interval month) from x; --error, cannot cast
select cast(a as interval second) from x; --error, cannot cast
select cast(a as interval month) from x; --error, cannot cast
select cast(b as interval second) from x; --error, cannot cast
select cast(b as interval month) from x; --error, cannot cast
drop table x;

select difference('foobar', 'oobar'), difference(NULL, 'oobar'), difference('foobar', NULL), difference(NULL, NULL),
       editdistance('foobar', 'oobar'), editdistance(NULL, 'oobar'), editdistance('foobar', NULL), editdistance(NULL, NULL), 
       editdistance2('foobar', 'oobar'), editdistance2(NULL, 'oobar'), editdistance2('foobar', NULL), editdistance2(NULL, NULL),
       similarity('foobar', 'oobar'), similarity(NULL, 'oobar'), similarity('foobar', NULL), similarity(NULL, NULL),
       levenshtein('foobar', 'oobar'), levenshtein(NULL, 'oobar'), levenshtein('foobar', NULL), levenshtein(NULL, NULL);
select avg(10), avg(NULL),
       patindex('o', 'foo'), patindex(NULL, 'foo'), patindex('o', NULL), patindex('o', NULL), patindex(NULL, NULL),
       "hash"(null);

select "idontexist"."idontexist"(); --error, it doesn't exist
select "idontexist"."idontexist"(1); --error, it doesn't exist
select "idontexist"."idontexist"(1,2); --error, it doesn't exist
select "idontexist"."idontexist"(1,2,3); --error, it doesn't exist
select "idontexist".SUM(1); --error, it doesn't exist
select * from "idontexist"."idontexist"(); --error, it doesn't exist
select * from "idontexist"."idontexist"(1); --error, it doesn't exist
call "idontexist"."idontexist"(); --error, it doesn't exist
call "idontexist"."idontexist"(1); --error, it doesn't exist
select "idontexist"."idontexist"(1) over (); --error, it doesn't exist

select cast(true as interval second); --error, not possible
select cast(true as interval month); --error, not possible
select cast(cast(1 as interval second) as boolean); --error, not possible
select cast(cast(1 as interval month) as boolean); --error, not possible

select cast(null as blob) > cast(null as blob);
	-- NULL

select substring('abc' from 1 for null);
select substring('abc' from null for 2);
select substring('abc' from null for null);

CREATE FUNCTION count(input INT) RETURNS INT BEGIN RETURN SELECT 1; END; --error, ambiguous, there's an aggregate named count with the same parameters
CREATE AGGREGATE sin(input REAL) RETURNS REAL EXTERNAL NAME "mmath"."sin"; --error, ambiguous, there's a function named sin with the same parameters

select length(myblob), octet_length(myblob), length(mystr), octet_length(mystr) 
from (values (cast(null as blob), cast(null as char(32)))) as my(myblob, mystr);
select md5(null);

select 'a' like null, null like 'a', null like null, 'a' ilike null, null ilike 'a', null ilike null,
       'a' not like null, null not like 'a', null not like null, 'a' not ilike null, null not ilike 'a', null not ilike null; --all NULL

create table x (x varchar(32));
insert into x values (null), ('a');

select x like null, null like x, null like null, x ilike null, null ilike x, null ilike null,
       x not like null, null not like x, null not like null, x not ilike null, null not ilike x, null not ilike null from x;
	-- all NULL

select x like null from x;
	-- NULL
	-- NULL

select x like x, x ilike x, x not like x, x not ilike x from x;
	-- NULL NULL NULL NULL
	-- True True False False

select x1.x from x x1 inner join x x2 on x1.x not like x2.x; --empty

select i from (values (1),(2),(3),(NULL)) as integers(i) where not cast(i as varchar(32)) like null; --empty

drop table x;

create table x (x int null not null); --error, multiple null constraints
create table x (a int default '1' GENERATED ALWAYS AS IDENTITY); --error, multiple default values

create table myvar (m bigint);
INSERT INTO myvar VALUES ((SELECT COUNT(*) FROM sequences));
create table x (a int GENERATED ALWAYS AS IDENTITY);
alter table x alter a set default 1; --ok, remove sequence
SELECT CAST(COUNT(*) - (SELECT m FROM myvar) AS BIGINT) FROM sequences; --the total count, cannot change
drop table myvar;
drop table x;

create table myvar (m bigint);
INSERT INTO myvar VALUES ((SELECT COUNT(*) FROM sequences));
create table x (a int GENERATED ALWAYS AS IDENTITY);
alter table x alter a drop default; --ok, remove sequence
SELECT CAST(COUNT(*) - (SELECT m FROM myvar) AS BIGINT) FROM sequences; --the total count, cannot change
drop table myvar;
drop table x;

create function myudf() returns int
begin
declare myvar int;
SELECT 1, 2 INTO myvar; --error, number of variables don't match
return 1;
end;

create table x (a int);
create table x (c int); --error table x already declared
drop table if exists x;

create table myx (a boolean);
create table myy (a interval second);
select * from myx natural full outer join myy; --error, types boolean(1,0) and sec_interval(13,0) are not equal
drop table myx;
drop table myy;

create view iambad as select * from _tables sample 10; --error, sample inside views not supported

set "current_timezone" = null; --error, default global variables cannot be null
set "current_timezone" = interval '111111111' second; --error, value too big
set "current_timezone" = 11111111111111; --can't do it
set "current_schema" = null; --error, default global variables cannot be null

select greatest(null, null);
select sql_min(null, null);

start transaction;
create table tab1(col1 blob default blob '1122');
insert into tab1 values('2233');
select length(col1) from tab1;
insert into tab1 values(null), (null), ('11'), ('2233');
select length(col1) from tab1;
insert into tab1 values(default);
select col1 from tab1;
rollback;

select 'a' like 'a' escape 'a'; --error, like sequence ending with escape character 

select cast(x as interval second) from (values ('1'), (NULL), ('100'), (NULL)) as x(x);
select cast(x as interval month) from (values ('1'), (NULL), ('100'), (NULL)) as x(x);

select cast(92233720368547750 as interval month); --error value to large for a month interval
select cast(92233720368547750 as interval second); --error, overflow in conversion for interval second

start transaction;
CREATE VIEW myv AS
SELECT t.schema_id AS table_schema_id, t.id AS table_id, t.name AS table_name, fk.name AS fk_name
  FROM sys.tables AS t, sys.keys AS k, sys.keys AS fk
 WHERE fk.rkey = k.id and k.table_id = t.id
 ORDER BY t.schema_id, t.name, fk.name;
select * from myv limit 1;
rollback;

select * from (select 1 as c0, 2 as c0) as sub;
	-- 1 2

select cast(interval '3' second as clob);
	-- 3.000

select cast(13121 as varchar(2147483647)) || cast(231231 as varchar(2147483647)); --error, too big

<<<<<<< HEAD
select date_to_str(date '2010-01-10','%y/%m/%d');

select date_to_str(a,'%y/%m/%d') from (values (date '2012-02-11'), (date '2012-02-12'),(date '2012-02-13')) as a(a);
=======
select date_to_str(a,'%y/%m/%d') from (values (date '2012-02-11'), (date '2012-02-12'),(date '2012-02-13')) as a(a);

select x as z, 2 from (select 1) as x(x) order by z, z;
	-- 1 2

select x as z, 2 from (select 1) as x(x) group by z, z;
	-- 1 2

plan select x as z, 2 from (select 1) as x(x) group by z, z;

select x as z, y as z from (select 1, 2) as x(x,y) group by z;
	-- error 'z' identifier is ambiguous

select x as z, y as z from (select 1, 2) as x(x,y) order by z;
	-- error 'z' identifier is ambiguous
>>>>>>> 1d27456d
<|MERGE_RESOLUTION|>--- conflicted
+++ resolved
@@ -206,11 +206,8 @@
 
 select cast(13121 as varchar(2147483647)) || cast(231231 as varchar(2147483647)); --error, too big
 
-<<<<<<< HEAD
 select date_to_str(date '2010-01-10','%y/%m/%d');
 
-select date_to_str(a,'%y/%m/%d') from (values (date '2012-02-11'), (date '2012-02-12'),(date '2012-02-13')) as a(a);
-=======
 select date_to_str(a,'%y/%m/%d') from (values (date '2012-02-11'), (date '2012-02-12'),(date '2012-02-13')) as a(a);
 
 select x as z, 2 from (select 1) as x(x) order by z, z;
@@ -225,5 +222,4 @@
 	-- error 'z' identifier is ambiguous
 
 select x as z, y as z from (select 1, 2) as x(x,y) order by z;
-	-- error 'z' identifier is ambiguous
->>>>>>> 1d27456d
+	-- error 'z' identifier is ambiguous