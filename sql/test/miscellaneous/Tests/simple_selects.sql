--- conflicted
+++ resolved
@@ -163,7 +163,6 @@
 select greatest(null, null);
 select sql_min(null, null);
 
-<<<<<<< HEAD
 start transaction;
 create table tab1(col1 blob);
 insert into tab1 values('2233');
@@ -171,6 +170,5 @@
 insert into tab1 values(null), (null), ('11'), ('2233');
 select length(col1) from tab1;
 rollback;
-=======
-select 'a' like 'a' escape 'a'; --error, like sequence ending with escape character 
->>>>>>> d4593e54
+
+select 'a' like 'a' escape 'a'; --error, like sequence ending with escape character 