stdout of test 'simple_plans` in directory 'sql/test/miscellaneous` itself:


# 21:22:10 >  
# 21:22:10 >  "mclient" "-lsql" "-ftest" "-tnone" "-Eutf-8" "-i" "-e" "--host=/var/tmp/mtest-857522" "--port=34649"
# 21:22:10 >  

#start transaction;
#create table myy (col1 int, col2 int);
#insert into myy values (1, 1), (2, 0), (3,3), (4,2);
[ 4	]
#select distinct col1 + col2 from myy order by col1 + col2;
% sys.%2 # table_name
% %2 # name
% bigint # type
% 1 # length
[ 2	]
[ 6	]
#plan select distinct col1 + col2 from myy order by col1 + col2;
% .plan # table_name
% rel # name
% clob # type
% 110 # length
project (
| group by (
| | project (
| | | table(sys.myy) [ "myy"."col1", "myy"."col2" ] COUNT 
| | ) [ sys.sql_add(bigint["myy"."col1"] as "myy"."col1", bigint["myy"."col2"] as "myy"."col2") as "%2"."%2" ]
| ) [ "%2"."%2" ] [ "%2"."%2" ]
) [ "%2"."%2" ] [ "%2"."%2" ASC ]
#create table myx (x uuid, y uuid);
#plan select * from myx where x in ('1aea00e5db6e0810b554fde31d961965') or y = '1aea00e5db6e0810b554fde31d961965';
% .plan # table_name
% rel # name
% clob # type
% 138 # length
project (
| select (
| | table(sys.myx) [ "myx"."x", "myx"."y" ] COUNT 
| ) [ ("myx"."x" = uuid[char(32) "1aea00e5db6e0810b554fde31d961965"]) or ("myx"."y" = uuid[char(32) "1aea00e5db6e0810b554fde31d961965"]) ]
) [ "myx"."x", "myx"."y" ]
#plan select * from myx where x in ('1aea00e5db6e0810b554fde31d961965') or y is null;
% .plan # table_name
% rel # name
% clob # type
% 102 # length
project (
| select (
| | table(sys.myx) [ "myx"."x", "myx"."y" ] COUNT 
| ) [ ("myx"."x" = uuid[char(32) "1aea00e5db6e0810b554fde31d961965"]) or ("myx"."y" * = uuid "NULL") ]
) [ "myx"."x", "myx"."y" ]
#plan select * from myx where x in ('1aea00e5db6e0810b554fde31d961965', '1aea00e5db6e0810b554fde31d961966') or y = '1aea00e5db6e0810b554fde31d961967';
% .plan # table_name
% rel # name
% clob # type
% 192 # length
project (
| select (
| | table(sys.myx) [ "myx"."x", "myx"."y" ] COUNT 
| ) [ ("myx"."x" in (uuid[char(32) "1aea00e5db6e0810b554fde31d961965"], uuid[char(32) "1aea00e5db6e0810b554fde31d961966"])) or ("myx"."y" = uuid[char(32) "1aea00e5db6e0810b554fde31d961967"]) ]
) [ "myx"."x", "myx"."y" ]
#insert into myx values ('1aea00e5db6e0810b554fde31d961965', '1aea00e5db6e0810b554fde31d961967');
[ 1	]
#select * from myx where x in ('1aea00e5db6e0810b554fde31d961966') or y is not null;
% sys.myx,	sys.myx # table_name
% x,	y # name
% uuid,	uuid # type
% 36,	36 # length
[ 1aea00e5-db6e-0810-b554-fde31d961965,	1aea00e5-db6e-0810-b554-fde31d961967	]
#select * from myx where x in ('1aea00e5db6e0810b554fde31d961966') or y is null;
% sys.myx,	sys.myx # table_name
% x,	y # name
% uuid,	uuid # type
% 36,	36 # length
#CREATE TABLE tab0(col0 INTEGER, col1 INTEGER, col2 INTEGER);
#INSERT INTO tab0 VALUES (97,1,99), (15,81,47),(87,21,10);
[ 3	]
#plan select 1 from tab0 where col1 = 1 or col1 = 81;
% .plan # table_name
% rel # name
% clob # type
% 44 # length
project (
| select (
| | table(sys.tab0) [ "tab0"."col1" ] COUNT 
| ) [ "tab0"."col1" in (int "1", int "81") ]
) [ tinyint "1" ]
#plan select 1 from tab0 where col1 = 1 or col1 = 81 or col1 = 100;
% .plan # table_name
% rel # name
% clob # type
% 55 # length
project (
| select (
| | table(sys.tab0) [ "tab0"."col1" ] COUNT 
| ) [ "tab0"."col1" in (int "1", int "81", int "100") ]
) [ tinyint "1" ]
#plan select 1 from tab0 where (col1 = 1 or col1 = 81) or (col2 < 0); 
% .plan # table_name
% rel # name
% clob # type
% 75 # length
project (
| select (
| | table(sys.tab0) [ "tab0"."col1", "tab0"."col2" ] COUNT 
| ) [ ("tab0"."col1" in (int "1", int "81")) or ("tab0"."col2" < int "0") ]
) [ tinyint "1" ]
#plan select 1 from tab0 where ((col1 = 1 or col1 = 81) or col1 = 100) or (col2 > 10);
% .plan # table_name
% rel # name
% clob # type
% 87 # length
project (
| select (
| | table(sys.tab0) [ "tab0"."col1", "tab0"."col2" ] COUNT 
| ) [ ("tab0"."col1" in (int "1", int "81", int "100")) or ("tab0"."col2" > int "10") ]
) [ tinyint "1" ]
#plan select 1 from tab0 where ((col1 = 1 or col1 = 81) or col2 = 100) or (col1 = 100); --the rightmost comparison to col1 cannot be merged to the other 2
% .plan # table_name
% rel # name
% clob # type
% 110 # length
project (
| select (
| | table(sys.tab0) [ "tab0"."col1", "tab0"."col2" ] COUNT 
| ) [ (("tab0"."col1" in (int "1", int "81")) or ("tab0"."col2" = int "100")) or ("tab0"."col1" = int "100") ]
) [ tinyint "1" ]
#plan select 1 from tab0 where col1 <> 1 and col1 <> 81;
% .plan # table_name
% rel # name
% clob # type
% 47 # length
project (
| select (
| | table(sys.tab0) [ "tab0"."col1" ] COUNT 
| ) [ "tab0"."col1" notin (int "1", int "81") ]
) [ tinyint "1" ]
#plan select 1 from tab0 where col1 <> 1 and col1 <> 81 and (col2 < 0); 
% .plan # table_name
% rel # name
% clob # type
% 72 # length
project (
| select (
| | table(sys.tab0) [ "tab0"."col1", "tab0"."col2" ] COUNT 
| ) [ "tab0"."col2" < int "0", "tab0"."col1" notin (int "1", int "81") ]
) [ tinyint "1" ]
#plan select 1 from tab0 where (col1 <> 1 and col1 <> 81) or (col2 < 0); 
% .plan # table_name
% rel # name
% clob # type
% 78 # length
project (
| select (
| | table(sys.tab0) [ "tab0"."col1", "tab0"."col2" ] COUNT 
| ) [ ("tab0"."col1" notin (int "1", int "81")) or ("tab0"."col2" < int "0") ]
) [ tinyint "1" ]
#plan select 1 from tab0 where ((col1 <> 1 and col1 <> 81) and col1 <> 100) or (col2 > 10);
% .plan # table_name
% rel # name
% clob # type
% 90 # length
project (
| select (
| | table(sys.tab0) [ "tab0"."col1", "tab0"."col2" ] COUNT 
| ) [ ("tab0"."col1" notin (int "1", int "81", int "100")) or ("tab0"."col2" > int "10") ]
) [ tinyint "1" ]
#plan select 1 from tab0 where ((col1 <> 1 and col1 <> 81) or col2 = 100) and (col1 <> 100); --the rightmost comparison to col1 cannot be merged to the other 2
% .plan # table_name
% rel # name
% clob # type
% 108 # length
project (
| select (
| | table(sys.tab0) [ "tab0"."col1", "tab0"."col2" ] COUNT 
| ) [ "tab0"."col1" != int "100", ("tab0"."col1" notin (int "1", int "81")) or ("tab0"."col2" = int "100") ]
) [ tinyint "1" ]
#CREATE TABLE tbl_ProductSales (ColID int, Product_Category  varchar(64), Product_Name  varchar(64), TotalSales int); 
#INSERT INTO tbl_ProductSales VALUES (1,'Game','Mobo Game',200),(2,'Game','PKO Game',400),(3,'Fashion','Shirt',500),(4,'Fashion','Shorts',100);
[ 4	]
#CREATE TABLE another_T (col1 INT, col2 INT, col3 INT, col4 INT, col5 INT, col6 INT, col7 INT, col8 INT);
#INSERT INTO another_T VALUES (1,2,3,4,5,6,7,8), (11,22,33,44,55,66,77,88), (111,222,333,444,555,666,777,888), (1111,2222,3333,4444,5555,6666,7777,8888);
[ 4	]
#EXPLAIN SELECT 1 FROM another_t t1 INNER JOIN another_t t2 ON t1.col1 BETWEEN t2.col1 AND t2.col1;
% .explain # table_name
% mal # name
% clob # type
% 166 # length
function user.main():void;
    X_1:void := querylog.define("explain select 1 from another_t t1 inner join another_t t2 on t1.col1 between t2.col1 and t2.col1;":str, "default_pipe":str, 22:int);
    X_32:bat[:str] := bat.pack(".%5":str);
    X_33:bat[:str] := bat.pack("%5":str);
    X_34:bat[:str] := bat.pack("tinyint":str);
    X_35:bat[:int] := bat.pack(1:int);
    X_36:bat[:int] := bat.pack(0:int);
    X_4:int := sql.mvc();
    C_5:bat[:oid] := sql.tid(X_4:int, "sys":str, "another_t":str);
    X_11:bat[:int] := sql.bind(X_4:int, "sys":str, "another_t":str, "col1":str, 0:int);
    X_15:bat[:int] := algebra.projection(C_5:bat[:oid], X_11:bat[:int]);
    X_17:bat[:oid] := algebra.rangejoin(X_15:bat[:int], X_15:bat[:int], X_15:bat[:int], nil:BAT, nil:BAT, true:bit, true:bit, false:bit, false:bit, nil:lng);
    X_26:bat[:int] := algebra.projection(X_17:bat[:oid], X_15:bat[:int]);
    X_30:bat[:bte] := algebra.project(X_26:bat[:int], 1:bte);
    sql.resultSet(X_32:bat[:str], X_33:bat[:str], X_34:bat[:str], X_35:bat[:int], X_36:bat[:int], X_30:bat[:bte]);
end user.main;
#inline               actions= 0 time=1 usec 
#remap                actions= 0 time=2 usec 
#costmodel            actions= 1 time=2 usec 
#coercion             actions= 0 time=3 usec 
#aliases              actions= 1 time=8 usec 
#evaluate             actions= 0 time=9 usec 
#emptybind            actions= 0 time=0 usec 
#pushselect           actions= 0 time=11 usec 
#aliases              actions= 0 time=1 usec 
#mitosis              actions=4 time=28 usec 
#mergetable           actions= 5 time=65 usec 
#deadcode             actions= 9 time=15 usec 
#aliases              actions= 0 time=0 usec 
#constants            actions= 5 time=7 usec 
#commonTerms          actions= 0 time=12 usec 
#projectionpath       actions= 0 time=6 usec 
#deadcode             actions= 0 time=10 usec 
#reorder              actions= 1 time=31 usec 
#matpack              actions= 1 time=11 usec 
#dataflow             actions= 1 time=28 usec 
#multiplex            actions= 0 time=2 usec 
#profiler             actions= 1 time=2 usec 
#candidates           actions= 1 time=2 usec 
#deadcode             actions= 0 time=12 usec 
#postfix              actions= 0 time=9 usec 
#wlc                  actions= 0 time=0 usec 
#garbagecollector     actions= 1 time=46 usec 
#total                actions=29 time=407 usec 
#EXPLAIN SELECT 1 FROM another_t t1 INNER JOIN another_t t2 ON t1.col1 BETWEEN t2.col1 - 1 AND t2.col1 + 1;
% .explain # table_name
% mal # name
% clob # type
% 174 # length
<<<<<<< HEAD
function user.main():void;
    X_1:void := querylog.define("explain select 1 from another_t t1 inner join another_t t2 on t1.col1 between t2.col1 - 1 and t2.col1 + 1;":str, "default_pipe":str, 32:int);
    X_46:bat[:str] := bat.pack(".%14":str);
    X_47:bat[:str] := bat.pack("%14":str);
    X_48:bat[:str] := bat.pack("tinyint":str);
    X_49:bat[:int] := bat.pack(1:int);
    X_50:bat[:int] := bat.pack(0:int);
    X_4:int := sql.mvc();
    C_5:bat[:oid] := sql.tid(X_4:int, "sys":str, "another_t":str);
    X_11:bat[:int] := sql.bind(X_4:int, "sys":str, "another_t":str, "col1":str, 0:int);
    X_12:bat[:int] := algebra.projection(C_5:bat[:oid], X_11:bat[:int]);
    X_13:bat[:lng] := batcalc.lng(X_12:bat[:int]);
    X_21:bat[:lng] := batcalc.-(X_13:bat[:lng], 1:lng, nil:BAT);
    X_26:bat[:lng] := batcalc.+(X_13:bat[:lng], 1:lng, nil:BAT);
    X_28:bat[:oid] := algebra.rangejoin(X_13:bat[:lng], X_21:bat[:lng], X_26:bat[:lng], nil:BAT, nil:BAT, true:bit, true:bit, false:bit, false:bit, nil:lng);
    X_37:bat[:int] := algebra.projection(X_28:bat[:oid], X_12:bat[:int]);
    X_44:bat[:bte] := algebra.project(X_37:bat[:int], 1:bte);
    sql.resultSet(X_46:bat[:str], X_47:bat[:str], X_48:bat[:str], X_49:bat[:int], X_50:bat[:int], X_44:bat[:bte]);
end user.main;
#inline               actions= 0 time=12 usec 
#remap                actions= 2 time=134 usec 
=======
function user.s26_0():void;
    X_4:void := querylog.define("explain select 1 from another_t t1 inner join another_t t2 on t1.col1 between t2.col1 - 1 and t2.col1 + 1;":str, "default_pipe":str, 34:int);
    X_48:bat[:str] := bat.pack(".%15":str);
    X_49:bat[:str] := bat.pack("%15":str);
    X_50:bat[:str] := bat.pack("tinyint":str);
    X_51:bat[:int] := bat.pack(1:int);
    X_52:bat[:int] := bat.pack(0:int);
    X_7:int := sql.mvc();
    C_8:bat[:oid] := sql.tid(X_7:int, "sys":str, "another_t":str);
    X_14:bat[:int] := sql.bind(X_7:int, "sys":str, "another_t":str, "col1":str, 0:int);
    X_18:bat[:int] := algebra.projection(C_8:bat[:oid], X_14:bat[:int]);
    X_19:bat[:lng] := batcalc.lng(X_18:bat[:int]);
    X_22:bat[:lng] := batcalc.-(X_19:bat[:lng], 1:lng, nil:BAT);
    X_28:bat[:lng] := batcalc.+(X_19:bat[:lng], 1:lng, nil:BAT);
    X_32:bat[:oid] := algebra.rangejoin(X_19:bat[:lng], X_22:bat[:lng], X_28:bat[:lng], nil:BAT, nil:BAT, true:bit, true:bit, false:bit, false:bit, nil:lng);
    X_41:bat[:int] := algebra.projection(X_32:bat[:oid], X_18:bat[:int]);
    X_46:bat[:bte] := algebra.project(X_41:bat[:int], 1:bte);
    sql.resultSet(X_48:bat[:str], X_49:bat[:str], X_50:bat[:str], X_51:bat[:int], X_52:bat[:int], X_46:bat[:bte]);
end user.s26_0;
#inline               actions= 0 time=3 usec 
#remap                actions= 2 time=223 usec 
>>>>>>> 69f726a6
#costmodel            actions= 1 time=4 usec 
#coercion             actions= 0 time=3 usec 
#aliases              actions= 3 time=8 usec 
#evaluate             actions= 2 time=38 usec 
#emptybind            actions= 0 time=1 usec 
#pushselect           actions= 0 time=18 usec 
#aliases              actions= 2 time=7 usec 
#mitosis              actions=1 time=8 usec 
#mergetable           actions= 0 time=259 usec 
#deadcode             actions= 6 time=18 usec 
#aliases              actions= 0 time=1 usec 
#constants            actions=11 time=9 usec 
#commonTerms          actions= 1 time=18 usec 
#projectionpath       actions= 0 time=6 usec 
#deadcode             actions= 1 time=11 usec 
#reorder              actions= 1 time=36 usec 
#matpack              actions= 1 time=12 usec 
#dataflow             actions= 1 time=31 usec 
#multiplex            actions= 0 time=2 usec 
#profiler             actions= 1 time=2 usec 
#candidates           actions= 1 time=2 usec 
#deadcode             actions= 0 time=13 usec 
#postfix              actions= 0 time=10 usec 
#wlc                  actions= 0 time=0 usec 
#garbagecollector     actions= 1 time=77 usec 
#total                actions=29 time=620 usec 
#EXPLAIN SELECT 1 FROM another_t t1 INNER JOIN another_t t2 ON t1.col1 BETWEEN t2.col1 AND 2;
% .explain # table_name
% mal # name
% clob # type
% 160 # length
function user.main():void;
    X_1:void := querylog.define("explain select 1 from another_t t1 inner join another_t t2 on t1.col1 between t2.col1 and 2;":str, "default_pipe":str, 24:int);
    X_35:bat[:str] := bat.pack(".%5":str);
    X_36:bat[:str] := bat.pack("%5":str);
    X_37:bat[:str] := bat.pack("tinyint":str);
    X_38:bat[:int] := bat.pack(1:int);
    X_39:bat[:int] := bat.pack(0:int);
    X_4:int := sql.mvc();
    C_5:bat[:oid] := sql.tid(X_4:int, "sys":str, "another_t":str);
    X_11:bat[:int] := sql.bind(X_4:int, "sys":str, "another_t":str, "col1":str, 0:int);
    X_15:bat[:int] := algebra.projection(C_5:bat[:oid], X_11:bat[:int]);
    X_19:bat[:int] := algebra.project(X_15:bat[:int], 2:int);
    X_20:bat[:oid] := algebra.rangejoin(X_15:bat[:int], X_15:bat[:int], X_19:bat[:int], nil:BAT, nil:BAT, true:bit, true:bit, false:bit, false:bit, nil:lng);
    X_29:bat[:int] := algebra.projection(X_20:bat[:oid], X_15:bat[:int]);
    X_33:bat[:bte] := algebra.project(X_29:bat[:int], 1:bte);
    sql.resultSet(X_35:bat[:str], X_36:bat[:str], X_37:bat[:str], X_38:bat[:int], X_39:bat[:int], X_33:bat[:bte]);
end user.main;
#inline               actions= 0 time=1 usec 
#remap                actions= 0 time=2 usec 
#costmodel            actions= 1 time=1 usec 
#coercion             actions= 0 time=2 usec 
#aliases              actions= 2 time=6 usec 
#evaluate             actions= 1 time=16 usec 
#emptybind            actions= 0 time=0 usec 
#pushselect           actions= 0 time=12 usec 
#aliases              actions= 1 time=5 usec 
#mitosis              actions=4 time=39 usec 
#mergetable           actions= 5 time=78 usec 
#deadcode             actions= 9 time=19 usec 
#aliases              actions= 0 time=0 usec 
#constants            actions= 6 time=8 usec 
#commonTerms          actions= 0 time=13 usec 
#projectionpath       actions= 0 time=6 usec 
#deadcode             actions= 0 time=11 usec 
#reorder              actions= 1 time=32 usec 
#matpack              actions= 1 time=10 usec 
#dataflow             actions= 1 time=47 usec 
#multiplex            actions= 0 time=2 usec 
#profiler             actions= 1 time=2 usec 
#candidates           actions= 1 time=2 usec 
#deadcode             actions= 0 time=12 usec 
#postfix              actions= 0 time=8 usec 
#wlc                  actions= 0 time=0 usec 
#garbagecollector     actions= 1 time=49 usec 
#total                actions=29 time=470 usec 
#EXPLAIN SELECT 1 FROM tbl_productsales t1 INNER JOIN tbl_productsales t2 ON t1.product_category LIKE t2.product_category;
% .explain # table_name
% mal # name
% clob # type
% 189 # length
function user.main():void;
    X_1:void := querylog.define("explain select 1 from tbl_productsales t1 inner join tbl_productsales t2 on t1.product_category like t2.product_category;":str, "default_pipe":str, 23:int);
    X_32:bat[:str] := bat.pack(".%5":str);
    X_33:bat[:str] := bat.pack("%5":str);
    X_34:bat[:str] := bat.pack("tinyint":str);
    X_35:bat[:int] := bat.pack(1:int);
    X_36:bat[:int] := bat.pack(0:int);
    X_4:int := sql.mvc();
    C_5:bat[:oid] := sql.tid(X_4:int, "sys":str, "tbl_productsales":str);
    X_11:bat[:str] := sql.bind(X_4:int, "sys":str, "tbl_productsales":str, "product_category":str, 0:int);
    X_15:bat[:str] := algebra.projection(C_5:bat[:oid], X_11:bat[:str]);
    X_19:bat[:oid] := algebra.likejoin(X_15:bat[:str], X_15:bat[:str], "":str, nil:BAT, nil:BAT, true:bit, nil:lng, false:bit);
    X_26:bat[:str] := algebra.projection(X_19:bat[:oid], X_15:bat[:str]);
    X_30:bat[:bte] := algebra.project(X_26:bat[:str], 1:bte);
    sql.resultSet(X_32:bat[:str], X_33:bat[:str], X_34:bat[:str], X_35:bat[:int], X_36:bat[:int], X_30:bat[:bte]);
end user.main;
#inline               actions= 0 time=2 usec 
#remap                actions= 0 time=3 usec 
#costmodel            actions= 1 time=6 usec 
#coercion             actions= 1 time=6 usec 
#aliases              actions= 2 time=7 usec 
#evaluate             actions= 0 time=8 usec 
#emptybind            actions= 0 time=0 usec 
#pushselect           actions= 0 time=16 usec 
#aliases              actions= 0 time=0 usec 
#mitosis              actions=4 time=41 usec 
#mergetable           actions= 1 time=64 usec 
#deadcode             actions= 6 time=18 usec 
#aliases              actions= 0 time=1 usec 
#constants            actions= 3 time=8 usec 
#commonTerms          actions= 0 time=13 usec 
#projectionpath       actions= 0 time=4 usec 
#deadcode             actions= 0 time=12 usec 
#reorder              actions= 1 time=49 usec 
#matpack              actions= 1 time=13 usec 
#dataflow             actions= 1 time=31 usec 
#multiplex            actions= 0 time=3 usec 
#profiler             actions= 1 time=2 usec 
#candidates           actions= 1 time=2 usec 
#deadcode             actions= 0 time=9 usec 
#postfix              actions= 0 time=6 usec 
#wlc                  actions= 0 time=1 usec 
#garbagecollector     actions= 1 time=45 usec 
#total                actions=29 time=478 usec 
#EXPLAIN SELECT 1 FROM another_t t1 INNER JOIN another_t t2 ON t1.col1 > t2.col1;
% .explain # table_name
% mal # name
% clob # type
% 148 # length
function user.main():void;
    X_1:void := querylog.define("explain select 1 from another_t t1 inner join another_t t2 on t1.col1 > t2.col1;":str, "default_pipe":str, 22:int);
    X_30:bat[:str] := bat.pack(".%5":str);
    X_31:bat[:str] := bat.pack("%5":str);
    X_32:bat[:str] := bat.pack("tinyint":str);
    X_33:bat[:int] := bat.pack(1:int);
    X_34:bat[:int] := bat.pack(0:int);
    X_4:int := sql.mvc();
    C_5:bat[:oid] := sql.tid(X_4:int, "sys":str, "another_t":str);
    X_11:bat[:int] := sql.bind(X_4:int, "sys":str, "another_t":str, "col1":str, 0:int);
    X_15:bat[:int] := algebra.projection(C_5:bat[:oid], X_11:bat[:int]);
    X_17:bat[:oid] := algebra.thetajoin(X_15:bat[:int], X_15:bat[:int], nil:BAT, nil:BAT, 1:int, true:bit, nil:lng);
    X_24:bat[:int] := algebra.projection(X_17:bat[:oid], X_15:bat[:int]);
    X_28:bat[:bte] := algebra.project(X_24:bat[:int], 1:bte);
    sql.resultSet(X_30:bat[:str], X_31:bat[:str], X_32:bat[:str], X_33:bat[:int], X_34:bat[:int], X_28:bat[:bte]);
end user.main;
#inline               actions= 0 time=1 usec 
#remap                actions= 0 time=2 usec 
#costmodel            actions= 1 time=3 usec 
#coercion             actions= 0 time=2 usec 
#aliases              actions= 1 time=6 usec 
#evaluate             actions= 0 time=6 usec 
#emptybind            actions= 0 time=1 usec 
#pushselect           actions= 0 time=13 usec 
#aliases              actions= 0 time=0 usec 
#mitosis              actions=4 time=36 usec 
#mergetable           actions= 5 time=95 usec 
#deadcode             actions= 9 time=16 usec 
#aliases              actions= 0 time=1 usec 
#constants            actions= 3 time=7 usec 
#commonTerms          actions= 0 time=13 usec 
#projectionpath       actions= 0 time=6 usec 
#deadcode             actions= 0 time=10 usec 
#reorder              actions= 1 time=36 usec 
#matpack              actions= 1 time=36 usec 
#dataflow             actions= 1 time=32 usec 
#multiplex            actions= 0 time=3 usec 
#profiler             actions= 1 time=3 usec 
#candidates           actions= 1 time=3 usec 
#deadcode             actions= 0 time=14 usec 
#postfix              actions= 0 time=8 usec 
#wlc                  actions= 0 time=1 usec 
#garbagecollector     actions= 1 time=27 usec 
#total                actions=29 time=331 usec 
#PLAN SELECT 1 FROM another_t WHERE (col1 >= 1 AND col1 <= 2) OR col2 IS NULL;
% .plan # table_name
% rel # name
% clob # type
% 98 # length
project (
| select (
| | table(sys.another_t) [ "another_t"."col1", "another_t"."col2" ] COUNT 
| ) [ (int "1" <= "another_t"."col1" <= int "2" BETWEEN ) or ("another_t"."col2" * = int "NULL") ]
) [ tinyint "1" ]
#PLAN SELECT (col1 >= 1 AND col1 <= 2) OR col2 IS NULL FROM another_t;
% .plan # table_name
% rel # name
% clob # type
% 187 # length
project (
| table(sys.another_t) [ "another_t"."col1", "another_t"."col2" ] COUNT 
) [ sys.or(sys.between("another_t"."col1", int "1", int "2", boolean "false", boolean "true", boolean "true", boolean "false", boolean "false"), sys.isnull("another_t"."col2") NOT NULL) ]
#rollback;

# 11:57:38 >  
# 11:57:38 >  "Done."
# 11:57:38 >  
<|MERGE_RESOLUTION|>--- conflicted
+++ resolved
@@ -235,51 +235,27 @@
 % mal # name
 % clob # type
 % 174 # length
-<<<<<<< HEAD
 function user.main():void;
-    X_1:void := querylog.define("explain select 1 from another_t t1 inner join another_t t2 on t1.col1 between t2.col1 - 1 and t2.col1 + 1;":str, "default_pipe":str, 32:int);
-    X_46:bat[:str] := bat.pack(".%14":str);
-    X_47:bat[:str] := bat.pack("%14":str);
-    X_48:bat[:str] := bat.pack("tinyint":str);
-    X_49:bat[:int] := bat.pack(1:int);
-    X_50:bat[:int] := bat.pack(0:int);
+    X_1:void := querylog.define("explain select 1 from another_t t1 inner join another_t t2 on t1.col1 between t2.col1 - 1 and t2.col1 + 1;":str, "default_pipe":str, 31:int);
+    X_45:bat[:str] := bat.pack(".%15":str);
+    X_46:bat[:str] := bat.pack("%15":str);
+    X_47:bat[:str] := bat.pack("tinyint":str);
+    X_48:bat[:int] := bat.pack(1:int);
+    X_49:bat[:int] := bat.pack(0:int);
     X_4:int := sql.mvc();
     C_5:bat[:oid] := sql.tid(X_4:int, "sys":str, "another_t":str);
     X_11:bat[:int] := sql.bind(X_4:int, "sys":str, "another_t":str, "col1":str, 0:int);
-    X_12:bat[:int] := algebra.projection(C_5:bat[:oid], X_11:bat[:int]);
-    X_13:bat[:lng] := batcalc.lng(X_12:bat[:int]);
-    X_21:bat[:lng] := batcalc.-(X_13:bat[:lng], 1:lng, nil:BAT);
-    X_26:bat[:lng] := batcalc.+(X_13:bat[:lng], 1:lng, nil:BAT);
-    X_28:bat[:oid] := algebra.rangejoin(X_13:bat[:lng], X_21:bat[:lng], X_26:bat[:lng], nil:BAT, nil:BAT, true:bit, true:bit, false:bit, false:bit, nil:lng);
-    X_37:bat[:int] := algebra.projection(X_28:bat[:oid], X_12:bat[:int]);
-    X_44:bat[:bte] := algebra.project(X_37:bat[:int], 1:bte);
-    sql.resultSet(X_46:bat[:str], X_47:bat[:str], X_48:bat[:str], X_49:bat[:int], X_50:bat[:int], X_44:bat[:bte]);
+    X_15:bat[:int] := algebra.projection(C_5:bat[:oid], X_11:bat[:int]);
+    X_16:bat[:lng] := batcalc.lng(X_15:bat[:int]);
+    X_19:bat[:lng] := batcalc.-(X_16:bat[:lng], 1:lng, nil:BAT);
+    X_24:bat[:lng] := batcalc.+(X_16:bat[:lng], 1:lng, nil:BAT);
+    X_28:bat[:oid] := algebra.rangejoin(X_16:bat[:lng], X_19:bat[:lng], X_24:bat[:lng], nil:BAT, nil:BAT, true:bit, true:bit, false:bit, false:bit, nil:lng);
+    X_37:bat[:int] := algebra.projection(X_28:bat[:oid], X_15:bat[:int]);
+    X_43:bat[:bte] := algebra.project(X_37:bat[:int], 1:bte);
+    sql.resultSet(X_45:bat[:str], X_46:bat[:str], X_47:bat[:str], X_48:bat[:int], X_49:bat[:int], X_43:bat[:bte]);
 end user.main;
 #inline               actions= 0 time=12 usec 
 #remap                actions= 2 time=134 usec 
-=======
-function user.s26_0():void;
-    X_4:void := querylog.define("explain select 1 from another_t t1 inner join another_t t2 on t1.col1 between t2.col1 - 1 and t2.col1 + 1;":str, "default_pipe":str, 34:int);
-    X_48:bat[:str] := bat.pack(".%15":str);
-    X_49:bat[:str] := bat.pack("%15":str);
-    X_50:bat[:str] := bat.pack("tinyint":str);
-    X_51:bat[:int] := bat.pack(1:int);
-    X_52:bat[:int] := bat.pack(0:int);
-    X_7:int := sql.mvc();
-    C_8:bat[:oid] := sql.tid(X_7:int, "sys":str, "another_t":str);
-    X_14:bat[:int] := sql.bind(X_7:int, "sys":str, "another_t":str, "col1":str, 0:int);
-    X_18:bat[:int] := algebra.projection(C_8:bat[:oid], X_14:bat[:int]);
-    X_19:bat[:lng] := batcalc.lng(X_18:bat[:int]);
-    X_22:bat[:lng] := batcalc.-(X_19:bat[:lng], 1:lng, nil:BAT);
-    X_28:bat[:lng] := batcalc.+(X_19:bat[:lng], 1:lng, nil:BAT);
-    X_32:bat[:oid] := algebra.rangejoin(X_19:bat[:lng], X_22:bat[:lng], X_28:bat[:lng], nil:BAT, nil:BAT, true:bit, true:bit, false:bit, false:bit, nil:lng);
-    X_41:bat[:int] := algebra.projection(X_32:bat[:oid], X_18:bat[:int]);
-    X_46:bat[:bte] := algebra.project(X_41:bat[:int], 1:bte);
-    sql.resultSet(X_48:bat[:str], X_49:bat[:str], X_50:bat[:str], X_51:bat[:int], X_52:bat[:int], X_46:bat[:bte]);
-end user.s26_0;
-#inline               actions= 0 time=3 usec 
-#remap                actions= 2 time=223 usec 
->>>>>>> 69f726a6
 #costmodel            actions= 1 time=4 usec 
 #coercion             actions= 0 time=3 usec 
 #aliases              actions= 3 time=8 usec 
