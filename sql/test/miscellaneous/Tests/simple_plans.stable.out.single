--- conflicted
+++ resolved
@@ -186,17 +186,10 @@
 % mal # name
 % clob # type
 % 166 # length
-<<<<<<< HEAD
 function user.main():void;
     X_1:void := querylog.define("explain select 1 from another_t t1 inner join another_t t2 on t1.col1 between t2.col1 and t2.col1;":str, "default_pipe":str, 22:int);
-    X_32:bat[:str] := bat.pack(".%5":str);
-    X_33:bat[:str] := bat.pack("%5":str);
-=======
-function user.s24_0():void;
-    X_2:void := querylog.define("explain select 1 from another_t t1 inner join another_t t2 on t1.col1 between t2.col1 and t2.col1;":str, "default_pipe":str, 23:int);
     X_32:bat[:str] := bat.pack(".%3":str);
     X_33:bat[:str] := bat.pack("%3":str);
->>>>>>> fbe57aac
     X_34:bat[:str] := bat.pack("tinyint":str);
     X_35:bat[:int] := bat.pack(1:int);
     X_36:bat[:int] := bat.pack(0:int);
@@ -242,11 +235,10 @@
 % mal # name
 % clob # type
 % 174 # length
-<<<<<<< HEAD
 function user.main():void;
     X_1:void := querylog.define("explain select 1 from another_t t1 inner join another_t t2 on t1.col1 between t2.col1 - 1 and t2.col1 + 1;":str, "default_pipe":str, 31:int);
-    X_45:bat[:str] := bat.pack(".%13":str);
-    X_46:bat[:str] := bat.pack("%13":str);
+    X_45:bat[:str] := bat.pack(".%11":str);
+    X_46:bat[:str] := bat.pack("%11":str);
     X_47:bat[:str] := bat.pack("tinyint":str);
     X_48:bat[:int] := bat.pack(1:int);
     X_49:bat[:int] := bat.pack(0:int);
@@ -264,29 +256,6 @@
 end user.main;
 #inline               actions= 0 time=12 usec 
 #remap                actions= 2 time=134 usec 
-=======
-function user.s26_0():void;
-    X_4:void := querylog.define("explain select 1 from another_t t1 inner join another_t t2 on t1.col1 between t2.col1 - 1 and t2.col1 + 1;":str, "default_pipe":str, 34:int);
-    X_48:bat[:str] := bat.pack(".%11":str);
-    X_49:bat[:str] := bat.pack("%11":str);
-    X_50:bat[:str] := bat.pack("tinyint":str);
-    X_51:bat[:int] := bat.pack(1:int);
-    X_52:bat[:int] := bat.pack(0:int);
-    X_7:int := sql.mvc();
-    C_8:bat[:oid] := sql.tid(X_7:int, "sys":str, "another_t":str);
-    X_14:bat[:int] := sql.bind(X_7:int, "sys":str, "another_t":str, "col1":str, 0:int);
-    X_18:bat[:int] := algebra.projection(C_8:bat[:oid], X_14:bat[:int]);
-    X_19:bat[:lng] := batcalc.lng(X_18:bat[:int]);
-    X_22:bat[:lng] := batcalc.-(X_19:bat[:lng], 1:lng, nil:BAT);
-    X_28:bat[:lng] := batcalc.+(X_19:bat[:lng], 1:lng, nil:BAT);
-    X_32:bat[:oid] := algebra.rangejoin(X_19:bat[:lng], X_22:bat[:lng], X_28:bat[:lng], nil:BAT, nil:BAT, true:bit, true:bit, false:bit, false:bit, nil:lng);
-    X_41:bat[:int] := algebra.projection(X_32:bat[:oid], X_18:bat[:int]);
-    X_46:bat[:bte] := algebra.project(X_41:bat[:int], 1:bte);
-    sql.resultSet(X_48:bat[:str], X_49:bat[:str], X_50:bat[:str], X_51:bat[:int], X_52:bat[:int], X_46:bat[:bte]);
-end user.s26_0;
-#inline               actions= 0 time=3 usec 
-#remap                actions= 2 time=223 usec 
->>>>>>> fbe57aac
 #costmodel            actions= 1 time=4 usec 
 #coercion             actions= 0 time=3 usec 
 #aliases              actions= 3 time=8 usec 
@@ -318,11 +287,10 @@
 % mal # name
 % clob # type
 % 160 # length
-<<<<<<< HEAD
 function user.main():void;
     X_1:void := querylog.define("explain select 1 from another_t t1 inner join another_t t2 on t1.col1 between t2.col1 and 2;":str, "default_pipe":str, 24:int);
-    X_35:bat[:str] := bat.pack(".%5":str);
-    X_36:bat[:str] := bat.pack("%5":str);
+    X_35:bat[:str] := bat.pack(".%3":str);
+    X_36:bat[:str] := bat.pack("%3":str);
     X_37:bat[:str] := bat.pack("tinyint":str);
     X_38:bat[:int] := bat.pack(1:int);
     X_39:bat[:int] := bat.pack(0:int);
@@ -336,25 +304,6 @@
     X_33:bat[:bte] := algebra.project(X_29:bat[:int], 1:bte);
     sql.resultSet(X_35:bat[:str], X_36:bat[:str], X_37:bat[:str], X_38:bat[:int], X_39:bat[:int], X_33:bat[:bte]);
 end user.main;
-=======
-function user.s28_0():void;
-    X_3:void := querylog.define("explain select 1 from another_t t1 inner join another_t t2 on t1.col1 between t2.col1 and 2;":str, "default_pipe":str, 26:int);
-    X_36:bat[:str] := bat.pack(".%3":str);
-    X_37:bat[:str] := bat.pack("%3":str);
-    X_38:bat[:str] := bat.pack("tinyint":str);
-    X_39:bat[:int] := bat.pack(1:int);
-    X_40:bat[:int] := bat.pack(0:int);
-    X_6:int := sql.mvc();
-    C_7:bat[:oid] := sql.tid(X_6:int, "sys":str, "another_t":str);
-    X_13:bat[:int] := sql.bind(X_6:int, "sys":str, "another_t":str, "col1":str, 0:int);
-    X_17:bat[:int] := algebra.projection(C_7:bat[:oid], X_13:bat[:int]);
-    X_21:bat[:int] := algebra.project(X_17:bat[:int], 2:int);
-    X_22:bat[:oid] := algebra.rangejoin(X_17:bat[:int], X_17:bat[:int], X_21:bat[:int], nil:BAT, nil:BAT, true:bit, true:bit, false:bit, false:bit, nil:lng);
-    X_31:bat[:int] := algebra.projection(X_22:bat[:oid], X_17:bat[:int]);
-    X_34:bat[:bte] := algebra.project(X_31:bat[:int], 1:bte);
-    sql.resultSet(X_36:bat[:str], X_37:bat[:str], X_38:bat[:str], X_39:bat[:int], X_40:bat[:int], X_34:bat[:bte]);
-end user.s28_0;
->>>>>>> fbe57aac
 #inline               actions= 0 time=1 usec 
 #remap                actions= 0 time=2 usec 
 #costmodel            actions= 1 time=1 usec 
@@ -388,17 +337,10 @@
 % mal # name
 % clob # type
 % 189 # length
-<<<<<<< HEAD
 function user.main():void;
     X_1:void := querylog.define("explain select 1 from tbl_productsales t1 inner join tbl_productsales t2 on t1.product_category like t2.product_category;":str, "default_pipe":str, 23:int);
-    X_32:bat[:str] := bat.pack(".%5":str);
-    X_33:bat[:str] := bat.pack("%5":str);
-=======
-function user.s30_0():void;
-    X_2:void := querylog.define("explain select 1 from tbl_productsales t1 inner join tbl_productsales t2 on t1.product_category like t2.product_category;":str, "default_pipe":str, 24:int);
     X_32:bat[:str] := bat.pack(".%3":str);
     X_33:bat[:str] := bat.pack("%3":str);
->>>>>>> fbe57aac
     X_34:bat[:str] := bat.pack("tinyint":str);
     X_35:bat[:int] := bat.pack(1:int);
     X_36:bat[:int] := bat.pack(0:int);
@@ -444,17 +386,10 @@
 % mal # name
 % clob # type
 % 148 # length
-<<<<<<< HEAD
 function user.main():void;
     X_1:void := querylog.define("explain select 1 from another_t t1 inner join another_t t2 on t1.col1 > t2.col1;":str, "default_pipe":str, 22:int);
-    X_30:bat[:str] := bat.pack(".%5":str);
-    X_31:bat[:str] := bat.pack("%5":str);
-=======
-function user.s32_0():void;
-    X_2:void := querylog.define("explain select 1 from another_t t1 inner join another_t t2 on t1.col1 > t2.col1;":str, "default_pipe":str, 23:int);
     X_30:bat[:str] := bat.pack(".%3":str);
     X_31:bat[:str] := bat.pack("%3":str);
->>>>>>> fbe57aac
     X_32:bat[:str] := bat.pack("tinyint":str);
     X_33:bat[:int] := bat.pack(1:int);
     X_34:bat[:int] := bat.pack(0:int);
