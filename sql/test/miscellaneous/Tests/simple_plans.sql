start transaction;

create table myy (col1 int, col2 int);
insert into myy values (1, 1), (2, 0), (3,3), (4,2);
select distinct col1 + col2 from myy order by col1 + col2;
plan select distinct col1 + col2 from myy order by col1 + col2;

create table myx (x uuid, y uuid);
plan select * from myx where x in ('1aea00e5db6e0810b554fde31d961965') or y = '1aea00e5db6e0810b554fde31d961965';
plan select * from myx where x in ('1aea00e5db6e0810b554fde31d961965') or y is null;

plan select * from myx where x in ('1aea00e5db6e0810b554fde31d961965', '1aea00e5db6e0810b554fde31d961966') or y = '1aea00e5db6e0810b554fde31d961967';

insert into myx values ('1aea00e5db6e0810b554fde31d961965', '1aea00e5db6e0810b554fde31d961967');
select * from myx where x in ('1aea00e5db6e0810b554fde31d961966') or y is not null;
select * from myx where x in ('1aea00e5db6e0810b554fde31d961966') or y is null;

<<<<<<< HEAD
CREATE TABLE tab0(col0 INTEGER, col1 INTEGER, col2 INTEGER);
INSERT INTO tab0 VALUES (97,1,99), (15,81,47),(87,21,10);

/* x = 1 or x = 2 => x in (1, 2)*/

plan select 1 from tab0 where col1 = 1 or col1 = 81;

plan select 1 from tab0 where col1 = 1 or col1 = 81 or col1 = 100;

plan select 1 from tab0 where (col1 = 1 or col1 = 81) or (col2 < 0); 

plan select 1 from tab0 where ((col1 = 1 or col1 = 81) or col1 = 100) or (col2 > 10);

plan select 1 from tab0 where ((col1 = 1 or col1 = 81) or col2 = 100) or (col1 = 100); --the rightmost comparison to col1 cannot be merged to the other 2

/* x <> 1 and x <> 2 => x not in (1, 2)*/

plan select 1 from tab0 where col1 <> 1 and col1 <> 81;

plan select 1 from tab0 where col1 <> 1 and col1 <> 81 and (col2 < 0); 

plan select 1 from tab0 where (col1 <> 1 and col1 <> 81) or (col2 < 0); 

plan select 1 from tab0 where ((col1 <> 1 and col1 <> 81) and col1 <> 100) or (col2 > 10);

plan select 1 from tab0 where ((col1 <> 1 and col1 <> 81) or col2 = 100) and (col1 <> 100); --the rightmost comparison to col1 cannot be merged to the other 2

=======
CREATE TABLE tbl_ProductSales (ColID int, Product_Category  varchar(64), Product_Name  varchar(64), TotalSales int); 
INSERT INTO tbl_ProductSales VALUES (1,'Game','Mobo Game',200),(2,'Game','PKO Game',400),(3,'Fashion','Shirt',500),(4,'Fashion','Shorts',100);
CREATE TABLE another_T (col1 INT, col2 INT, col3 INT, col4 INT, col5 INT, col6 INT, col7 INT, col8 INT);
INSERT INTO another_T VALUES (1,2,3,4,5,6,7,8), (11,22,33,44,55,66,77,88), (111,222,333,444,555,666,777,888), (1111,2222,3333,4444,5555,6666,7777,8888);

-- make sure the following explains don't show crossproducts!
EXPLAIN SELECT 1 FROM another_t t1 INNER JOIN another_t t2 ON t1.col1 BETWEEN t2.col1 AND t2.col1;
EXPLAIN SELECT 1 FROM another_t t1 INNER JOIN another_t t2 ON t1.col1 BETWEEN t2.col1 - 1 AND t2.col1 + 1;
EXPLAIN SELECT 1 FROM another_t t1 INNER JOIN another_t t2 ON t1.col1 BETWEEN t2.col1 AND 2;
EXPLAIN SELECT 1 FROM tbl_productsales t1 INNER JOIN tbl_productsales t2 ON t1.product_category LIKE t2.product_category;

EXPLAIN SELECT 1 FROM another_t t1 INNER JOIN another_t t2 ON t1.col1 > t2.col1;
>>>>>>> a507ff5a
rollback;<|MERGE_RESOLUTION|>--- conflicted
+++ resolved
@@ -15,7 +15,6 @@
 select * from myx where x in ('1aea00e5db6e0810b554fde31d961966') or y is not null;
 select * from myx where x in ('1aea00e5db6e0810b554fde31d961966') or y is null;
 
-<<<<<<< HEAD
 CREATE TABLE tab0(col0 INTEGER, col1 INTEGER, col2 INTEGER);
 INSERT INTO tab0 VALUES (97,1,99), (15,81,47),(87,21,10);
 
@@ -43,7 +42,6 @@
 
 plan select 1 from tab0 where ((col1 <> 1 and col1 <> 81) or col2 = 100) and (col1 <> 100); --the rightmost comparison to col1 cannot be merged to the other 2
 
-=======
 CREATE TABLE tbl_ProductSales (ColID int, Product_Category  varchar(64), Product_Name  varchar(64), TotalSales int); 
 INSERT INTO tbl_ProductSales VALUES (1,'Game','Mobo Game',200),(2,'Game','PKO Game',400),(3,'Fashion','Shirt',500),(4,'Fashion','Shorts',100);
 CREATE TABLE another_T (col1 INT, col2 INT, col3 INT, col4 INT, col5 INT, col6 INT, col7 INT, col8 INT);
@@ -56,5 +54,4 @@
 EXPLAIN SELECT 1 FROM tbl_productsales t1 INNER JOIN tbl_productsales t2 ON t1.product_category LIKE t2.product_category;
 
 EXPLAIN SELECT 1 FROM another_t t1 INNER JOIN another_t t2 ON t1.col1 > t2.col1;
->>>>>>> a507ff5a
 rollback;