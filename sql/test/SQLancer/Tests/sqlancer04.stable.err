stderr of test 'sqlancer04` in directory 'sql/test/SQLancer` itself:


# 09:44:50 >  
# 09:44:50 >  "mclient" "-lsql" "-ftest" "-tnone" "-Eutf-8" "-i" "-e" "--host=/var/tmp/mtest-36890" "--port=30177"
# 09:44:50 >  

<<<<<<< HEAD
MAPI  = (monetdb) /var/tmp/mtest-394778/.s.monetdb.37947
QUERY = SELECT covar_samp(1, - (COALESCE(1, 2)||5)); --error on default, covar_samp between integer and string not possible
ERROR = !types sec_interval(0,0) and tinyint(8,0) are not equal
CODE  = 42000
MAPI  = (monetdb) /var/tmp/mtest-394778/.s.monetdb.37947
=======
MAPI  = (monetdb) /var/tmp/mtest-456805/.s.monetdb.38274
>>>>>>> 69529a75
QUERY = select case covar_samp(all - (coalesce (cast(-5 as int), coalesce (((cast(0.4 as int))-(coalesce (5, 5))), + 
        (case -3 when 0.5 then 5 else 3 end)))), - (- (((coalesce (cast(0.2 as int), 
        coalesce (5, 3, -747176383), ((6)%(3)), ((-2)<<(3))))||(-5))))) when case t0.c0 when 
        case coalesce (coalesce (0.2, 0.3, 0.7), 0.5, 
        cast(t0.c2 as decimal)) when cast(interval '-4' month as interval second) then cast(case 0.3 when t0.c1 then 0.6 
        when interval '-3' month then 0.3 end as interval second) end then coalesce (abs(0.6), 
ERROR = !types sec_interval(0,0) and tinyint(8,0) are not equal
CODE  = 42000
MAPI  = (monetdb) /var/tmp/mtest-394778/.s.monetdb.37947
QUERY = SELECT CASE '5'^3 WHEN COUNT(TRUE) THEN 1 END FROM t0 GROUP BY 2 IN ((CAST(INTERVAL '-2' SECOND AS INT))%2); --error on default: types sec_interval(13,0) and int(32,0) are not equal
ERROR = !types sec_interval(13,0) and int(32,0) are not equal
CODE  = 42000
MAPI  = (monetdb) /var/tmp/mtest-394778/.s.monetdb.37947
QUERY = SELECT CASE '5'^3 WHEN COUNT(TRUE) THEN 1 END FROM t0 GROUP BY 2 IN ((CAST(INTERVAL '-2' SECOND AS INT))%2); --error on default: types sec_interval(13,0) and int(32,0) are not equal
ERROR = !types sec_interval(13,0) and int(32,0) are not equal
CODE  = 42000
MAPI  = (monetdb) /var/tmp/mtest-32314/.s.monetdb.31414
QUERY = CREATE TABLE t1(c0 CHAR(222), FOREIGN KEY (c0) REFERENCES t0(c0) MATCH FULL, PRIMARY KEY(c0)); --error, foreign key from char to time not allowed
ERROR = !CONSTRAINT FOREIGN KEY: the type of the FOREIGN KEY column 'c0' char(222) is not compatible with the referenced UNIQUE KEY column type time(1)
CODE  = 42000
MAPI  = (monetdb) /var/tmp/mtest-32314/.s.monetdb.31414
QUERY = CREATE TABLE t1(c0 int, FOREIGN KEY (c0) REFERENCES t0(c0) MATCH FULL, PRIMARY KEY(c0)); --error, foreign key from int to time not allowed
ERROR = !CONSTRAINT FOREIGN KEY: the type of the FOREIGN KEY column 'c0' int is not compatible with the referenced UNIQUE KEY column type time(1)
CODE  = 42000
MAPI  = (monetdb) /var/tmp/mtest-42538/.s.monetdb.31166
QUERY = CREATE TABLE t1(c2 BLOB, FOREIGN KEY (c2) REFERENCES t0(c0) MATCH FULL, PRIMARY KEY(c2)); --error, foreign key from blob to interval second not allowed
ERROR = !CONSTRAINT FOREIGN KEY: the type of the FOREIGN KEY column 'c2' blob is not compatible with the referenced UNIQUE KEY column type sec_interval(13)
CODE  = 42000
MAPI  = (monetdb) /var/tmp/mtest-42538/.s.monetdb.31166
QUERY = CREATE TABLE t1(c2 TIME, FOREIGN KEY (c2) REFERENCES t0(c0) MATCH FULL, PRIMARY KEY(c2)); --error, foreign key from time to interval second not allowed
ERROR = !CONSTRAINT FOREIGN KEY: the type of the FOREIGN KEY column 'c2' time(1) is not compatible with the referenced UNIQUE KEY column type sec_interval(13)
CODE  = 42000
MAPI  = (monetdb) /var/tmp/mtest-434574/.s.monetdb.34597
QUERY = select 1 from t0 natural join (select 4 from t0) as sub0; --error, no columns of tables 't0' and 'sub0' match
ERROR = !JOIN: no columns of tables 't0' and 'sub0' match
CODE  = 42000
MAPI  = (monetdb) /var/tmp/mtest-633982/.s.monetdb.32164
QUERY = with sub0 as (select 4 from t0) select 1 from t0 natural join sub0; --error, no columns of tables 't0' and 'sub0' match
ERROR = !JOIN: no columns of tables 't0' and 'sub0' match
CODE  = 42000
MAPI  = (monetdb) /var/tmp/mtest-708102/.s.monetdb.30216
QUERY = select max(coalesce(interval '5' month, interval '2' month)) from t1 order by t1.c1 desc nulls last; --error, cannot use non GROUP BY column 't1.c1' in query results without an aggregate function
ERROR = !SELECT: no such column 't1.c1'
CODE  = 42S22
MAPI  = (monetdb) /var/tmp/mtest-13844/.s.monetdb.32436
QUERY = select sum(coalesce(coalesce(interval '5' month, interval '3' month), interval '2' month, coalesce(abs(interval '5' month), interval '2' month, 
        case timestamp '1970-01-15 22:17:17' when timestamp '1970-01-03 22:17:36' then interval '5' month else interval '5' month end, interval '3' month), interval '3' month)) from t1 order by t1.c1 desc nulls last;
ERROR = !SELECT: no such column 't1.c1'
CODE  = 42S22
MAPI  = (monetdb) /var/tmp/mtest-13844/.s.monetdb.32436
QUERY = select coalesce(-1129107763, '1415606329') from (values(1),(2)) as t0(c0);
ERROR = !value too long for type (var)char(10)
CODE  = 22001

# 09:44:50 >  
# 09:44:50 >  "Done."
# 09:44:50 >  
<|MERGE_RESOLUTION|>--- conflicted
+++ resolved
@@ -5,26 +5,14 @@
 # 09:44:50 >  "mclient" "-lsql" "-ftest" "-tnone" "-Eutf-8" "-i" "-e" "--host=/var/tmp/mtest-36890" "--port=30177"
 # 09:44:50 >  
 
-<<<<<<< HEAD
-MAPI  = (monetdb) /var/tmp/mtest-394778/.s.monetdb.37947
-QUERY = SELECT covar_samp(1, - (COALESCE(1, 2)||5)); --error on default, covar_samp between integer and string not possible
-ERROR = !types sec_interval(0,0) and tinyint(8,0) are not equal
-CODE  = 42000
-MAPI  = (monetdb) /var/tmp/mtest-394778/.s.monetdb.37947
-=======
 MAPI  = (monetdb) /var/tmp/mtest-456805/.s.monetdb.38274
->>>>>>> 69529a75
 QUERY = select case covar_samp(all - (coalesce (cast(-5 as int), coalesce (((cast(0.4 as int))-(coalesce (5, 5))), + 
         (case -3 when 0.5 then 5 else 3 end)))), - (- (((coalesce (cast(0.2 as int), 
         coalesce (5, 3, -747176383), ((6)%(3)), ((-2)<<(3))))||(-5))))) when case t0.c0 when 
         case coalesce (coalesce (0.2, 0.3, 0.7), 0.5, 
         cast(t0.c2 as decimal)) when cast(interval '-4' month as interval second) then cast(case 0.3 when t0.c1 then 0.6 
         when interval '-3' month then 0.3 end as interval second) end then coalesce (abs(0.6), 
-ERROR = !types sec_interval(0,0) and tinyint(8,0) are not equal
-CODE  = 42000
-MAPI  = (monetdb) /var/tmp/mtest-394778/.s.monetdb.37947
-QUERY = SELECT CASE '5'^3 WHEN COUNT(TRUE) THEN 1 END FROM t0 GROUP BY 2 IN ((CAST(INTERVAL '-2' SECOND AS INT))%2); --error on default: types sec_interval(13,0) and int(32,0) are not equal
-ERROR = !types sec_interval(13,0) and int(32,0) are not equal
+ERROR = !SELECT: cannot use non GROUP BY column 't0.c0' in query results without an aggregate function
 CODE  = 42000
 MAPI  = (monetdb) /var/tmp/mtest-394778/.s.monetdb.37947
 QUERY = SELECT CASE '5'^3 WHEN COUNT(TRUE) THEN 1 END FROM t0 GROUP BY 2 IN ((CAST(INTERVAL '-2' SECOND AS INT))%2); --error on default: types sec_interval(13,0) and int(32,0) are not equal
