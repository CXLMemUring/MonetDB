--- conflicted
+++ resolved
@@ -1,5 +1,4 @@
 import os
-from decimal import Decimal
 
 from MonetDBtesting.sqltest import SQLTestCase
 
@@ -20,17 +19,6 @@
     COMMIT;""" % (port, db)).assertSucceeded()
 
     # Issues related to scale propagation in the sql layer
-<<<<<<< HEAD
-    cli.execute("SELECT CAST(2 AS DECIMAL) & CAST(3 AS DOUBLE) FROM t1 where t1.c0 = 1;") \
-        .assertSucceeded().assertDataResultMatch([(Decimal('0.002'),)])
-    cli.execute("SELECT CAST(2 AS DECIMAL) & CAST(3 AS DOUBLE) FROM rt1 where rt1.c0 = 1;") \
-        .assertSucceeded().assertDataResultMatch([(Decimal('0.002'),)])
-=======
-    cli.execute("SELECT scale_down(146.0, 1) FROM t1 where t1.c0 = 1;") \
-        .assertSucceeded().assertDataResultMatch([(Decimal('14.6'),)])
-    cli.execute("SELECT scale_down(146.0, 1) FROM rt1 where rt1.c0 = 1;") \
-        .assertSucceeded().assertDataResultMatch([(Decimal('14.6'),)])
->>>>>>> 8e491040
     cli.execute("SELECT greatest(\"lower\"('D4Idf '), 'x x') FROM t1 where t1.c0 = 1;") \
         .assertSucceeded().assertDataResultMatch([("x x",)])
     cli.execute("SELECT greatest(\"lower\"('D4Idf '), 'x x') FROM rt1 where rt1.c0 = 1;") \
