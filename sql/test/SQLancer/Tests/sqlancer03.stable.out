--- conflicted
+++ resolved
@@ -55,13 +55,8 @@
 [ NULL	]
 #SELECT ALL length(upper(MIN(ALL CAST(((trim(CAST(r'' AS STRING(659)), CAST(r'o3%+i]抔DCöf▟nßOpNbybಜ7' AS STRING)))||(sql_min(sql_max(NULL, r''), splitpart(r'x', r',7+.', t0.c1)))) AS STRING(151))))), 0.4179268710155164 
 #FROM v0 LEFT OUTER JOIN t0 ON NOT (t0.c0) WHERE t0.c0 GROUP BY 0.3584962, CAST(t0.c1 AS STRING(601)), t0.c1;
-<<<<<<< HEAD
-% .%30,	.%31 # table_name
-% %30,	%31 # name
-=======
 % .%26,	.%27 # table_name
 % %26,	%27 # name
->>>>>>> e2dfe19c
 % int,	decimal # type
 % 1,	19 # length
 #ROLLBACK;
