--- conflicted
+++ resolved
@@ -76,23 +76,13 @@
 | | | | ) [ tinyint(2) "2" as "v0"."vc0" ],
 | | | | project (
 | | | | | select (
-<<<<<<< HEAD
-| | | | | |  [ boolean "true" ]
-| | | | | ) [ (tinyint "4") ! <= (tinyint "1") ! <= (tinyint "4"), (tinyint "3") <= (tinyint "4") <= (tinyint "5") ]
-| | | | ) [ tinyint "4" as "v0"."vc0" ]
-| | | ) [ "v0"."vc0" NOT NULL UNIQUE ]
-| | ) [ "sys"."sql_max"(tinyint "1", tinyint "1") NOT NULL as "v20"."vc0" ]
-| ) [ (tinyint "7") > ("v20"."vc0" NOT NULL) ]
-) [ tinyint "1" ]
-=======
 | | | | | |  [ boolean(1) "true" ]
 | | | | | ) [ (tinyint(3) "4") ! <= (tinyint(1) "1") ! <= (tinyint(3) "4"), (tinyint(2) "3") <= (tinyint(3) "4") <= (tinyint(3) "5") ]
 | | | | ) [ tinyint(3) "4" as "v0"."vc0" ]
-| | | ) [ "v0"."vc0" NOT NULL ]
+| | | ) [ "v0"."vc0" NOT NULL UNIQUE ]
 | | ) [ "sys"."sql_max"(tinyint(1) "1", tinyint(1) "1") NOT NULL as "v20"."vc0" ]
 | ) [ (tinyint(3) "7") > ("v20"."vc0" NOT NULL) ]
 ) [ tinyint(1) "1" ]
->>>>>>> 844d56a7
 
 statement ok
 ROLLBACK
