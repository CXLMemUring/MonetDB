statement ok
START TRANSACTION

statement ok
CREATE TABLE "t1" ("c0" INTEGER)

statement ok rowcount 31
INSERT INTO "t1" VALUES (8), (8), (-173909322), (4), (7), (-8), (11), (2112833619), (583284612), (581585171), (1), (6), (7), (0), (2), (1), (1041993071),
(NULL), (0), (-1498894491), (-47709878), (4), (6), (-526272879), (-1468874541), (4), (3), (-756533326), (7), (0), (-73089569)

statement ok
CREATE TABLE "t2" ("c0" INTEGER)

statement ok rowcount 53
INSERT INTO "t2" VALUES (2), (1), (6), (1), (-888425077), (2), (5), (-1), (554424471), (2), (-2097744654), (30), (0), (1), (2), (9), (NULL), (NULL),
(0), (1), (0), (1457967621), (-2007218942), (2), (-32), (6), (1379912927), (0), (9), (0), (-1149644916), (-1471582802), (0), (NULL), (7), (2003447142),
(NULL), (1041993071), (NULL), (-888425077), (2086619558), (-1), (6), (337689526), (NULL), (7), (7), (-109524918), (4), (10), (742198232), (0), (0)

query I rowsort
SELECT t2.c0 FROM t2 JOIN (SELECT DISTINCT TIME '01:00:00', greatest(t1.c0, 0.3)%asin(0.7) FROM t1) AS sub0(c0,c1) ON sub0.c1 <= t2.c0 WHERE '' NOT ILIKE 'x'
----
377 values hashing to 3fcc20c12d29f4847a2af7e1c9e3c51b

query I rowsort
SELECT '' NOT ILIKE 'x' FROM t2 JOIN (SELECT DISTINCT TIME '01:00:00', greatest(t1.c0, 0.3)%asin(0.7) FROM t1) AS sub0(c0,c1) ON sub0.c1 <= t2.c0
----
377 values hashing to ef89b4852ebacfce3c2e98d7838b9254

statement ok
ROLLBACK

statement ok
START TRANSACTION

statement ok
create or replace view v18(vc0) as (select sql_max(1, 1) from ((select 2) intersect all (select 4)) v0(vc0) where 1 not between v0.vc0 and 3*v0.vc0)

query I rowsort
SELECT v18.vc0 FROM v18 WHERE -7 NOT BETWEEN 0.4 AND v18.vc0
----

query I rowsort
SELECT -7 NOT BETWEEN 0.4 AND v18.vc0 FROM v18
----

statement ok
create or replace view v19(vc0) as (select vc0 from ((select 2) intersect all (select 4)) v0(vc0) where 1 not between v0.vc0 and 3*v0.vc0)

query I rowsort
SELECT v19.vc0 FROM v19 WHERE -7 NOT BETWEEN 0.4 AND v19.vc0
----

query I rowsort
SELECT -7 NOT BETWEEN 0.4 AND v19.vc0 FROM v19
----

statement ok
create or replace view v20(vc0,vc1) as (select sql_max(1, 1), vc0 from ((select 2) intersect all (select 4)) v0(vc0) where 1 not between v0.vc0 and v0.vc0)

query I rowsort
SELECT v20.vc0 FROM v20 WHERE 7 > v20.vc0 and v20.vc1 between 3 and 5
----

# '7 > v20.vc0' doesn't get pushed, while 'v20.vc1 between 3 and 5' does
query T nosort
plan SELECT 1 FROM v20 WHERE 7 > v20.vc0 and v20.vc1 between 3 and 5
----
project (
| select (
| | project (
| | | intersect (
| | | | project (
| | | | | select (
| | | | | |  [ boolean(1) "true" ]
| | | | | ) [ (tinyint(2) "2") ! <= (tinyint(2) "1") ! <= (tinyint(2) "2"), (tinyint(3) "3") <= (tinyint(2) "2") <= (tinyint(2) "5") ]
| | | | ) [ tinyint(2) "2" as "v0"."vc0" ],
| | | | project (
| | | | | select (
| | | | | |  [ boolean(1) "true" ]
| | | | | ) [ (tinyint(3) "4") ! <= (tinyint(2) "1") ! <= (tinyint(3) "4"), (tinyint(3) "3") <= (tinyint(3) "4") <= (tinyint(2) "5") ]
| | | | ) [ tinyint(3) "4" as "v0"."vc0" ]
| | | ) [ "v0"."vc0" NOT NULL ]
| | ) [ "sys"."sql_max"(tinyint(1) "1", tinyint(1) "1") NOT NULL as "v20"."vc0" ]
| ) [ (tinyint(3) "7") > ("v20"."vc0" NOT NULL) ]
) [ tinyint(1) "1" ]

statement ok
ROLLBACK

statement ok
START TRANSACTION

statement ok
CREATE TABLE "t2" ("c0" BINARY LARGE OBJECT,"c1" DECIMAL(18,3))

statement ok rowcount 3
INSERT INTO "t2" VALUES (BINARY LARGE OBJECT 'D4A0', 1.000),(NULL, 1.000),(BINARY LARGE OBJECT '', 1.000)

statement ok
create view v0(vc0) as (values (interval '0' month)) with check option

statement ok rowcount 3
UPDATE t2 SET c1 = 1 FROM v0 WHERE NOT ((NULLIF("netmask"('243.197.122.2'), "hostmask"('186.223.199.22'))) IS NULL)

statement ok
ROLLBACK

statement ok
CREATE TABLE "t1" ("c0" BINARY LARGE OBJECT,"c1" INTERVAL SECOND,"c2" CHARACTER LARGE OBJECT)

statement ok rowcount 8
COPY 8 RECORDS INTO "t1" FROM stdin USING DELIMITERS E'\t',E'\n','"'
<COPY_INTO_DATA>
10	532548976.000	"3#*"
NULL	NULL	"3)y_쁩4"
NULL	1856447053.000	NULL
NULL	479496423.000	NULL
NULL	1330303297.000	NULL
NULL	98123216.000	NULL
NULL	1010163365.000	NULL
5BCD	6.000	NULL

statement ok
START TRANSACTION

statement ok
CREATE TABLE "t2" ("c0" INTEGER,"c2" INET,CONSTRAINT "t2_c0_pkey" PRIMARY KEY ("c0"))

statement ok rowcount 7
COPY 7 RECORDS INTO "t2" FROM stdin USING DELIMITERS E'\t',E'\n','"'
<COPY_INTO_DATA>
-993571553	159.130.67.123
1321672995	NULL
0	247.170.21.12/1
1612467504	219.100.91.237
40	9.223.250.28
1070403840	133.137.205.71
861414840	NULL

statement ok
create view v4(vc0) as (values ("insert"('2', ((5)|(1571515754)), nullif(68, 0.681765350302749428834658829146064817905426025390625), ' ') not ilike
nullif(case (select interval '1807439388' month from t1 as tt1l4n0, t2 as tt2l4n1) when sql_sub(interval '16' month, interval '169164132' month) then
(select '0.9840143051690606' from t1 as tt1l4n0 where false) when sql_sub(interval '2140361559' month, interval '1731030991' month) then least('yh', '')
when sql_add(interval '323468641' month, interval '484732283' month) then cast(interval '340353783' second as string(241)) when sql_min(null, interval '351381849' month)
then "right"('0.6603113972580116', 1409573249) when abs(interval '41293241' month) then cast(1654332323 as string(452)) else nullif('', 'i') end, 'EI')))

statement error GDK reported error: BATsubcross: more than one match
UPDATE t1 SET c2 = 1 FROM v4 WHERE ((((((((INTERVAL '1' MONTH NOT IN ((SELECT INTERVAL '3' MONTH FROM v4)))AND(sys.md5(t1.c2) <> ANY(SELECT '1'))))
AND (CASE WHEN ('1810575798') BETWEEN '1' AND ((SELECT '' WHERE TRUE)) THEN false ELSE true END))))))

statement ok
ROLLBACK

query I rowsort
SELECT 1 FROM t1 WHERE 2 IN (3, (SELECT 4 FROM (select 1) as v0(c0))) AND '8' <> ANY(SELECT '1') AND ('2' > (SELECT '' WHERE TRUE)) IS NULL
----

statement ok
DROP TABLE t1

query T nosort
SELECT json."text"(JSON '""', '344567')
----
(empty)

query T nosort
select json.text(json '[1,2,3,4]', null)
----
NULL

query T nosort
select json.text(null, '23131')
----
NULL

query I nosort
select json.isvalid(json.tojsonarray(x)) from (values ('a"'),('"b'),('c"')) x(x)
----
1

statement ok
START TRANSACTION

statement ok
CREATE TABLE "t1" ("c0" TIME)

statement ok
COPY 15 RECORDS INTO "t1" FROM stdin USING DELIMITERS E'\t',E'\n','"'
<COPY_INTO_DATA>
01:00:00
01:00:00
23:00:02
01:00:00
01:00:00
01:00:00
01:00:00
23:00:00
01:00:00
01:00:00
01:00:00
01:00:00
01:00:00
01:00:00
00:00:00

statement ok
CREATE TABLE "t2" ("c1" TIME)

statement ok
COPY 140 RECORDS INTO "t2" FROM stdin USING DELIMITERS E'\t',E'\n','"'
<COPY_INTO_DATA>
00:59:53
01:00:00
01:00:00
01:00:00
NULL
01:00:04
01:00:04
01:00:00
01:00:00
01:00:00
01:00:00
01:00:00
01:00:00
01:00:00
01:00:00
01:00:00
01:00:00
01:00:00
01:00:00
01:00:00
00:59:55
01:00:00
01:00:00
01:00:00
01:00:00
01:00:00
01:00:00
01:00:00
01:00:00
01:00:00
01:00:00
01:00:00
01:00:00
01:00:00
01:00:00
01:00:00
01:00:00
01:00:00
01:00:00
01:00:00
01:00:08
01:00:00
01:00:00
01:00:00
01:00:00
01:00:00
00:59:56
01:00:00
01:00:00
01:00:00
NULL
01:00:00
01:00:00
02:00:00
01:00:00
01:00:00
01:00:00
01:00:01
NULL
01:00:00
01:00:00
01:00:00
01:00:00
01:00:00
01:00:00
01:00:00
01:00:00
01:00:00
01:00:00
01:00:00
01:00:00
01:00:00
01:00:00
01:00:09
01:00:00
01:00:00
01:00:00
01:00:00
01:00:00
01:00:00
01:00:00
01:00:00
01:00:00
23:00:02
01:00:00
01:00:00
01:00:00
01:00:00
01:00:00
01:00:00
01:00:00
01:00:00
01:00:00
01:00:00
01:00:00
01:00:00
01:00:00
01:00:00
01:00:00
01:00:00
01:00:00
01:00:00
01:00:00
01:00:00
01:00:00
01:00:00
03:00:00
01:00:00
01:00:00
01:00:00
01:00:00
01:00:00
01:00:00
01:00:00
01:00:00
01:00:00
01:00:00
01:00:00
01:00:00
01:00:00
01:00:00
01:00:00
01:00:00
01:00:00
01:00:00
01:00:00
01:00:00
01:00:00
01:00:00
01:00:00
01:00:00
01:00:00
23:00:00
01:00:00
01:00:00
01:00:00
01:00:00
01:00:00
01:00:00
01:00:00

query T rowsort
SELECT json.tojsonarray('<') FROM t1, t2 GROUP BY t1.c0
----
[ "<", "<", "<", "<", "<", "<", "<", "<", "<", "<", "<", "<", "<", "<", "<", "<", "<", "<", "<", "<", "<", "<", "<", "<", "<", "<", "<", "<", "<", "<", "<", "<", "<", "<", "<", "<", "<", "<", "<", "<", "<", "<", "<", "<", "<", "<", "<", "<", "<", "<", "<", "<", "<", "<", "<", "<", "<", "<", "<", "<", "<", "<", "<", "<", "<", "<", "<", "<", "<", "<", "<", "<", "<", "<", "<", "<", "<", "<", "<", "<", "<", "<", "<", "<", "<", "<", "<", "<", "<", "<", "<", "<", "<", "<", "<", "<", "<", "<", "<", "<", "<", "<", "<", "<", "<", "<", "<", "<", "<", "<", "<", "<", "<", "<", "<", "<", "<", "<", "<", "<", "<", "<", "<", "<", "<", "<", "<", "<", "<", "<", "<", "<", "<", "<", "<", "<", "<", "<", "<", "<" ]
[ "<", "<", "<", "<", "<", "<", "<", "<", "<", "<", "<", "<", "<", "<", "<", "<", "<", "<", "<", "<", "<", "<", "<", "<", "<", "<", "<", "<", "<", "<", "<", "<", "<", "<", "<", "<", "<", "<", "<", "<", "<", "<", "<", "<", "<", "<", "<", "<", "<", "<", "<", "<", "<", "<", "<", "<", "<", "<", "<", "<", "<", "<", "<", "<", "<", "<", "<", "<", "<", "<", "<", "<", "<", "<", "<", "<", "<", "<", "<", "<", "<", "<", "<", "<", "<", "<", "<", "<", "<", "<", "<", "<", "<", "<", "<", "<", "<", "<", "<", "<", "<", "<", "<", "<", "<", "<", "<", "<", "<", "<", "<", "<", "<", "<", "<", "<", "<", "<", "<", "<", "<", "<", "<", "<", "<", "<", "<", "<", "<", "<", "<", "<", "<", "<", "<", "<", "<", "<", "<", "<" ]
[ "<", "<", "<", "<", "<", "<", "<", "<", "<", "<", "<", "<", "<", "<", "<", "<", "<", "<", "<", "<", "<", "<", "<", "<", "<", "<", "<", "<", "<", "<", "<", "<", "<", "<", "<", "<", "<", "<", "<", "<", "<", "<", "<", "<", "<", "<", "<", "<", "<", "<", "<", "<", "<", "<", "<", "<", "<", "<", "<", "<", "<", "<", "<", "<", "<", "<", "<", "<", "<", "<", "<", "<", "<", "<", "<", "<", "<", "<", "<", "<", "<", "<", "<", "<", "<", "<", "<", "<", "<", "<", "<", "<", "<", "<", "<", "<", "<", "<", "<", "<", "<", "<", "<", "<", "<", "<", "<", "<", "<", "<", "<", "<", "<", "<", "<", "<", "<", "<", "<", "<", "<", "<", "<", "<", "<", "<", "<", "<", "<", "<", "<", "<", "<", "<", "<", "<", "<", "<", "<", "<" ]
[ "<", "<", "<", "<", "<", "<", "<", "<", "<", "<", "<", "<", "<", "<", "<", "<", "<", "<", "<", "<", "<", "<", "<", "<", "<", "<", "<", "<", "<", "<", "<", "<", "<", "<", "<", "<", "<", "<", "<", "<", "<", "<", "<", "<", "<", "<", "<", "<", "<", "<", "<", "<", "<", "<", "<", "<", "<", "<", "<", "<", "<", "<", "<", "<", "<", "<", "<", "<", "<", "<", "<", "<", "<", "<", "<", "<", "<", "<", "<", "<", "<", "<", "<", "<", "<", "<", "<", "<", "<", "<", "<", "<", "<", "<", "<", "<", "<", "<", "<", "<", "<", "<", "<", "<", "<", "<", "<", "<", "<", "<", "<", "<", "<", "<", "<", "<", "<", "<", "<", "<", "<", "<", "<", "<", "<", "<", "<", "<", "<", "<", "<", "<", "<", "<", "<", "<", "<", "<", "<", "<", "<", "<", "<", "<", "<", "<", "<", "<", "<", "<", "<", "<", "<", "<", "<", "<", "<", "<", "<", "<", "<", "<", "<", "<", "<", "<", "<", "<", "<", "<", "<", "<", "<", "<", "<", "<", "<", "<", "<", "<", "<", "<", "<", "<", "<", "<", "<", "<", "<", "<", "<", "<", "<", "<", "<", "<", "<", "<", "<", "<", "<", "<", "<", "<", "<", "<", "<", "<", "<", "<", "<", "<", "<", "<", "<", "<", "<", "<", "<", "<", "<", "<", "<", "<", "<", "<", "<", "<", "<", "<", "<", "<", "<", "<", "<", "<", "<", "<", "<", "<", "<", "<", "<", "<", "<", "<", "<", "<", "<", "<", "<", "<", "<", "<", "<", "<", "<", "<", "<", "<", "<", "<", "<", "<", "<", "<", "<", "<", "<", "<", "<", "<", "<", "<", "<", "<", "<", "<", "<", "<", "<", "<", "<", "<", "<", "<", "<", "<", "<", "<", "<", "<", "<", "<", "<", "<", "<", "<", "<", "<", "<", "<", "<", "<", "<", "<", "<", "<", "<", "<", "<", "<", "<", "<", "<", "<", "<", "<", "<", "<", "<", "<", "<", "<", "<", "<", "<", "<", "<", "<", "<", "<", "<", "<", "<", "<", "<", "<", "<", "<", "<", "<", "<", "<", "<", "<", "<", "<", "<", "<", "<", "<", "<", "<", "<", "<", "<", "<", "<", "<", "<", "<", "<", "<", "<", "<", "<", "<", "<", "<", "<", "<", "<", "<", "<", "<", "<", "<", "<", "<", "<", "<", "<", "<", "<", "<", "<", "<", "<", "<", "<", "<", "<", "<", "<", "<", "<", "<", "<", "<", "<", "<", "<", "<", "<", "<", "<", "<", "<", "<", "<", "<", "<", "<", "<", "<", "<", "<", "<", "<", "<", "<", "<", "<", "<", "<", "<", "<", "<", "<", "<", "<", "<", "<", "<", "<", "<", "<", "<", "<", "<", "<", "<", "<", "<", "<", "<", "<", "<", "<", "<", "<", "<", "<", "<", "<", "<", "<", "<", "<", "<", "<", "<", "<", "<", "<", "<", "<", "<", "<", "<", "<", "<", "<", "<", "<", "<", "<", "<", "<", "<", "<", "<", "<", "<", "<", "<", "<", "<", "<", "<", "<", "<", "<", "<", "<", "<", "<", "<", "<", "<", "<", "<", "<", "<", "<", "<", "<", "<", "<", "<", "<", "<", "<", "<", "<", "<", "<", "<", "<", "<", "<", "<", "<", "<", "<", "<", "<", "<", "<", "<", "<", "<", "<", "<", "<", "<", "<", "<", "<", "<", "<", "<", "<", "<", "<", "<", "<", "<", "<", "<", "<", "<", "<", "<", "<", "<", "<", "<", "<", "<", "<", "<", "<", "<", "<", "<", "<", "<", "<", "<", "<", "<", "<", "<", "<", "<", "<", "<", "<", "<", "<", "<", "<", "<", "<", "<", "<", "<", "<", "<", "<", "<", "<", "<", "<", "<", "<", "<", "<", "<", "<", "<", "<", "<", "<", "<", "<", "<", "<", "<", "<", "<", "<", "<", "<", "<", "<", "<", "<", "<", "<", "<", "<", "<", "<", "<", "<", "<", "<", "<", "<", "<", "<", "<", "<", "<", "<", "<", "<", "<", "<", "<", "<", "<", "<", "<", "<", "<", "<", "<", "<", "<", "<", "<", "<", "<", "<", "<", "<", "<", "<", "<", "<", "<", "<", "<", "<", "<", "<", "<", "<", "<", "<", "<", "<", "<", "<", "<", "<", "<", "<", "<", "<", "<", "<", "<", "<", "<", "<", "<", "<", "<", "<", "<", "<", "<", "<", "<", "<", "<", "<", "<", "<", "<", "<", "<", "<", "<", "<", "<", "<", "<", "<", "<", "<", "<", "<", "<", "<", "<", "<", "<", "<", "<", "<", "<", "<", "<", "<", "<", "<", "<", "<", "<", "<", "<", "<", "<", "<", "<", "<", "<", "<", "<", "<", "<", "<", "<", "<", "<", "<", "<", "<", "<", "<", "<", "<", "<", "<", "<", "<", "<", "<", "<", "<", "<", "<", "<", "<", "<", "<", "<", "<", "<", "<", "<", "<", "<", "<", "<", "<", "<", "<", "<", "<", "<", "<", "<", "<", "<", "<", "<", "<", "<", "<", "<", "<", "<", "<", "<", "<", "<", "<", "<", "<", "<", "<", "<", "<", "<", "<", "<", "<", "<", "<", "<", "<", "<", "<", "<", "<", "<", "<", "<", "<", "<", "<", "<", "<", "<", "<", "<", "<", "<", "<", "<", "<", "<", "<", "<", "<", "<", "<", "<", "<", "<", "<", "<", "<", "<", "<", "<", "<", "<", "<", "<", "<", "<", "<", "<", "<", "<", "<", "<", "<", "<", "<", "<", "<", "<", "<", "<", "<", "<", "<", "<", "<", "<", "<", "<", "<", "<", "<", "<", "<", "<", "<", "<", "<", "<", "<", "<", "<", "<", "<", "<", "<", "<", "<", "<", "<", "<", "<", "<", "<", "<", "<", "<", "<", "<", "<", "<", "<", "<", "<", "<", "<", "<", "<", "<", "<", "<", "<", "<", "<", "<", "<", "<", "<", "<", "<", "<", "<", "<", "<", "<", "<", "<", "<", "<", "<", "<", "<", "<", "<", "<", "<", "<", "<", "<", "<", "<", "<", "<", "<", "<", "<", "<", "<", "<", "<", "<", "<", "<", "<", "<", "<", "<", "<", "<", "<", "<", "<", "<", "<", "<", "<", "<", "<", "<", "<", "<", "<", "<", "<", "<", "<", "<", "<", "<", "<", "<", "<", "<", "<", "<", "<", "<", "<", "<", "<", "<", "<", "<", "<", "<", "<", "<", "<", "<", "<", "<", "<", "<", "<", "<", "<", "<", "<", "<", "<", "<", "<", "<", "<", "<", "<", "<", "<", "<", "<", "<", "<", "<", "<", "<", "<", "<", "<", "<", "<", "<", "<", "<", "<", "<", "<", "<", "<", "<", "<", "<", "<", "<", "<", "<", "<", "<", "<", "<", "<", "<", "<", "<", "<", "<", "<", "<", "<", "<", "<", "<", "<", "<", "<", "<", "<", "<", "<", "<", "<", "<", "<", "<", "<", "<", "<", "<", "<", "<", "<", "<", "<", "<", "<", "<", "<", "<", "<", "<", "<", "<", "<", "<", "<", "<", "<", "<", "<", "<", "<", "<", "<", "<", "<", "<", "<", "<", "<", "<", "<", "<", "<", "<", "<", "<", "<", "<", "<", "<", "<", "<", "<", "<", "<", "<", "<", "<", "<", "<", "<", "<", "<", "<", "<", "<", "<", "<", "<", "<", "<", "<", "<", "<", "<", "<", "<", "<", "<", "<", "<", "<", "<", "<", "<", "<", "<", "<", "<", "<", "<", "<", "<", "<", "<", "<", "<", "<", "<", "<", "<", "<", "<", "<", "<", "<", "<", "<", "<", "<", "<", "<", "<", "<", "<", "<", "<", "<", "<", "<", "<", "<", "<", "<", "<", "<", "<", "<", "<", "<", "<", "<", "<", "<", "<", "<", "<", "<", "<", "<", "<", "<", "<", "<", "<", "<", "<", "<", "<", "<", "<", "<", "<", "<", "<", "<", "<", "<", "<", "<", "<", "<", "<", "<", "<", "<", "<", "<", "<", "<", "<", "<", "<", "<", "<", "<", "<", "<", "<", "<", "<", "<", "<", "<", "<", "<", "<", "<", "<", "<", "<", "<", "<", "<", "<", "<", "<", "<", "<", "<", "<", "<", "<", "<", "<", "<", "<", "<", "<", "<", "<", "<", "<", "<", "<", "<", "<", "<", "<", "<", "<", "<", "<", "<", "<", "<", "<", "<", "<", "<", "<", "<", "<", "<", "<", "<", "<", "<", "<", "<", "<", "<", "<", "<", "<", "<", "<", "<", "<", "<", "<", "<", "<", "<", "<", "<", "<", "<", "<", "<", "<", "<", "<", "<", "<", "<", "<", "<", "<", "<", "<", "<", "<", "<", "<", "<", "<", "<", "<", "<", "<", "<", "<", "<", "<", "<", "<", "<", "<", "<", "<", "<", "<", "<", "<", "<", "<", "<", "<", "<", "<", "<", "<", "<", "<", "<", "<", "<", "<", "<", "<", "<", "<", "<", "<", "<", "<", "<", "<", "<", "<", "<", "<", "<", "<", "<", "<", "<", "<", "<", "<", "<", "<", "<", "<", "<", "<", "<", "<", "<", "<", "<", "<", "<", "<", "<", "<", "<", "<", "<", "<", "<", "<", "<", "<", "<", "<", "<", "<", "<", "<", "<", "<", "<", "<", "<", "<", "<", "<", "<", "<", "<", "<", "<", "<", "<", "<", "<", "<", "<", "<", "<", "<", "<", "<", "<", "<", "<", "<", "<", "<", "<", "<", "<", "<", "<", "<", "<", "<", "<", "<", "<", "<", "<", "<", "<", "<", "<", "<", "<", "<", "<", "<", "<", "<", "<", "<", "<", "<", "<", "<", "<", "<", "<", "<", "<", "<", "<", "<", "<", "<", "<", "<", "<", "<", "<", "<", "<", "<", "<", "<", "<", "<", "<", "<", "<", "<", "<", "<", "<", "<", "<", "<", "<", "<", "<", "<", "<", "<", "<", "<", "<", "<", "<", "<", "<", "<", "<", "<", "<", "<", "<", "<", "<", "<", "<", "<", "<", "<", "<", "<", "<", "<", "<", "<", "<", "<", "<", "<", "<", "<", "<", "<", "<", "<", "<", "<", "<", "<", "<", "<", "<", "<", "<", "<", "<", "<", "<", "<", "<", "<", "<", "<", "<", "<", "<", "<", "<", "<", "<", "<", "<", "<", "<", "<", "<", "<", "<", "<", "<", "<", "<", "<", "<", "<", "<", "<", "<", "<", "<", "<", "<", "<", "<", "<", "<", "<", "<", "<", "<", "<", "<", "<", "<", "<", "<", "<", "<", "<", "<", "<", "<", "<", "<", "<", "<", "<", "<", "<", "<", "<", "<", "<", "<", "<", "<", "<", "<", "<", "<", "<", "<", "<", "<", "<", "<", "<", "<", "<", "<", "<", "<", "<", "<", "<", "<", "<", "<", "<" ]

statement ok
create or replace view v30(vc0) as (select cast(null as clob))

query I nosort
select json."isvalid"(CAST(v30.vc0 AS JSON)) FROM v30
----
1

statement ok
ROLLBACK

statement ok
START TRANSACTION

statement ok
CREATE TABLE "t0" ("c0" DECIMAL(18,3))

statement ok
COPY 10 RECORDS INTO "t0" FROM stdin USING DELIMITERS E'\t',E'\n','"'
<COPY_INTO_DATA>
0.609
0.000
0.706
0.159
0.374
0.484
0.368
3.000
0.990
0.785

statement ok
CREATE TABLE "t2" ("c0" DECIMAL(18,3))

statement ok
COPY 10 RECORDS INTO "t2" FROM stdin USING DELIMITERS E'\t',E'\n','"'
<COPY_INTO_DATA>
0.744
0.392
0.870
0.120
0.452
1241972446.000
0.801
NULL
NULL
0.071

statement ok
ALTER TABLE t0 ADD COLUMN c2 UUID

statement error GDK reported error: BATsubcross: more than one match
UPDATE t2 SET c0 = 1 FROM t0 WHERE (least(TRUE, FALSE) AND 0.63 = t2.c0) OR (0.23 <= 0.1)

statement ok
ROLLBACK

statement ok
CREATE TABLE t1(c0 boolean)

statement ok
SET "optimizer"='default_fast'

statement ok rowcount 0
DELETE FROM t1

statement ok
SET "optimizer"='default_pipe'

statement ok
DROP TABLE t1

statement ok
SET "optimizer"='default_pipe'

statement ok
START TRANSACTION

statement ok
CREATE TABLE t1(c1 int, c2 FLOAT)

statement ok rowcount 0
UPDATE t1 SET c1 = 1 FROM (SELECT t1.c2 FROM t1) v1(vc0) WHERE ((SELECT NULL WHERE FALSE)) IN (levenshtein('', '', t1.c1, t1.c1, t1.c1), 4)

statement ok
ROLLBACK

statement ok
START TRANSACTION

statement ok
create table tx(c0 VARCHAR(32), c1 BOOLEAN)

statement ok
create table ty(c0 BOOLEAN)

statement ok rowcount 2
insert into tx values ('a', true), ('b', false)

statement ok rowcount 2
insert into ty values (true), (false)

query I nosort
SELECT 1 FROM tx, ty WHERE CASE tx.c0 = ANY(SELECT 'c') WHEN (SELECT ty.c0 WHERE tx.c1) THEN true END
----
1

query I nosort
SELECT 1 FROM tx, ty WHERE CASE tx.c0 = ANY(SELECT 'c') WHEN (SELECT ty.c0 WHERE true) THEN true END
----
1
1

statement ok
ROLLBACK

statement ok
CREATE TABLE t2(c0 INTERVAL DAY)

statement ok rowcount 1
INSERT INTO t2(c0) VALUES(INTERVAL '3' DAY)

statement ok rowcount 1
DELETE FROM t2 WHERE TRUE

statement error types tinyint(1,0) and day_interval(4,0) are not equal
INSERT INTO t2(c0) VALUES(1)

statement ok rowcount 2
INSERT INTO t2(c0) VALUES(INTERVAL '2' DAY), (INTERVAL '1' DAY)

query T rowsort
SELECT c0 FROM t2
----
1
2

statement ok
DROP TABLE t2

query T nosort
VALUES (CASE WHEN 5 = ANY(SELECT -1) THEN 2 END)
----
NULL

query I nosort
SELECT 1 FROM (SELECT 1, TRUE) vx(vc0, vc2) INNER JOIN (SELECT 1) AS sub0(c0)
ON vx.vc0 <= ALL(SELECT 1) OR vx.vc2 WHERE 0.5 < ALL(SELECT 0.6 WHERE vx.vc2)
----
1

statement ok
CREATE GLOBAL TEMPORARY TABLE t3(c0 bigserial) ON COMMIT PRESERVE ROWS

statement ok rowcount 1
INSERT INTO t3

query I nosort
SELECT c0 FROM t3
----
1

statement ok rowcount 1
TRUNCATE tmp.t3 RESTART IDENTITY

query I nosort
SELECT c0 FROM t3
----

statement ok rowcount 1
INSERT INTO t3

query I nosort
SELECT c0 FROM t3
----
1

statement ok
DROP TABLE t3

statement ok
START TRANSACTION

statement ok
CREATE TABLE rt0 ("c0" INET, "c1" TINYINT)

statement ok
CREATE TABLE tz(c1 BLOB)

statement ok
create or replace view va(vc0) as ((select 4 from tz) union all (select 2 from rt0))

statement ok
create or replace view vb(vc0) as (select (select 4 from rt0) from rt0)

statement ok
create or replace view vx(vc0) as (select 9 = vb.vc0 from vb, rt0, va order by rt0.c0)

statement ok rowcount 1
INSERT INTO tz(c1) VALUES(CASE WHEN EXISTS (SELECT DISTINCT 3, vc0 FROM vx WHERE vc0) THEN BLOB 'AD' END)

statement ok
ROLLBACK

statement ok
START TRANSACTION

statement ok
CREATE TABLE t2 (c0 VARCHAR(217))

query I nosort
SELECT 1 FROM t2 WHERE (SELECT tx.c0 = ANY(SELECT 'a' FROM t2) FROM t2 AS tx)
----

statement ok
ROLLBACK

statement ok
START TRANSACTION

statement ok
CREATE TABLE "rt0" ("c0" REAL,"c1" DECIMAL(18,3))

statement ok
create view vx(vc0, vc1) as (values (inet '229.210.31.233', 1), (greatest((select inet '187.205.97.37/28'), (select inet '136.216.53.173/0')), 1))

statement ok
create view vy(vc0, vc1) as (select distinct 208, 49 from sys.vx as tv5l0n1)

query I nosort
SELECT 1 FROM vy, vx GROUP BY COALESCE('b', (SELECT 'c' FROM rt0)) HAVING max(1 IN ((SELECT 2 FROM rt0), 3))
----

statement ok
ROLLBACK

statement ok
START TRANSACTION

statement ok
create or replace view vx(vc0, vc1) as (values (blob 'aa', 2), (case 4 when 2 then (values (blob 'dd')) end, 0.5))

statement ok
create or replace view vy(vc0) as (select vz.vc0 <> all(select blob '' from (select 2) vw(x)) from vx as vz)

query I nosort
(SELECT 1 FROM vx) INTERSECT ALL (SELECT least(2, 3) FROM vx, vy)
----

statement ok
ROLLBACK

statement ok
START TRANSACTION

statement ok
CREATE TABLE tz (c0 INT)

statement ok
create or replace view vy(vc0) as (values (1))

statement ok
create or replace view vx(vc0, vc1) as (select 2, 3 from vy)

query I nosort
SELECT 1 FROM tz, vx WHERE (vx.vc1 + tz.c0) <> ALL(VALUES (4)) AND vx.vc0 <> ALL(VALUES (5))
----

statement ok
<<<<<<< HEAD
=======
ROLLBACK

statement ok
START TRANSACTION

statement ok
CREATE TABLE rt0 (c0 INT)

statement ok
create or replace view vx(vc0) as (select 'a')

statement ok
create or replace view vy(vc0) as (select 2)

# make sure self-references are eliminated by rel_dce
query T nosort
PLAN SELECT 1 FROM rt0 CROSS JOIN (SELECT CASE sub0.c2 WHEN 4 THEN 'c' END,
least(3, sub0.c1) FROM vx JOIN (SELECT 4, vy.vc0 FROM vy) AS sub0(c1,c2) ON TRUE) AS sub0(c0,c2)
----
project (
| crossproduct (
| | table("sys"."rt0") [ "rt0"."%TID%" NOT NULL UNIQUE ],
| | project (
| | | crossproduct (
| | | |  [ boolean(1) "true" as "%1"."%1" ],
| | | |  [ boolean(1) "true" as "%2"."%2" ]
| | | ) [  ]
| | ) [ "sys"."casewhen"(tinyint(2) "2", tinyint(3) "4", char(1) "c", char(1) NULL) as "sub0"."c0" ]
| ) [  ]
) [ tinyint(1) "1" ]

query I nosort
SELECT 1 FROM rt0 CROSS JOIN (SELECT CASE sub0.c2 WHEN 4 THEN 'c' END,
least(3, sub0.c1) FROM vx JOIN (SELECT 4, vy.vc0 FROM vy) AS sub0(c1,c2) ON TRUE) AS sub0(c0,c2)
----

statement ok
>>>>>>> a1b7d368
ROLLBACK<|MERGE_RESOLUTION|>--- conflicted
+++ resolved
@@ -627,8 +627,6 @@
 ----
 
 statement ok
-<<<<<<< HEAD
-=======
 ROLLBACK
 
 statement ok
@@ -666,5 +664,4 @@
 ----
 
 statement ok
->>>>>>> a1b7d368
 ROLLBACK