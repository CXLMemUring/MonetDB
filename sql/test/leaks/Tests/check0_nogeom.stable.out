--- conflicted
+++ resolved
@@ -53,41 +53,19 @@
 [ "oid",	"int",	1	]
 [ "oid",	"int",	1	]
 [ "oid",	"int",	2	]
-<<<<<<< HEAD
-[ "oid",	"int",	8	]
-[ "oid",	"int",	8	]
 [ "oid",	"int",	135	]
-[ "oid",	"int",	1189	]
-[ "oid",	"int",	3234	]
-[ "oid",	"int",	3234	]
-[ "oid",	"int",	3234	]
-[ "oid",	"int",	3234	]
-[ "oid",	"int",	3234	]
-=======
-[ "oid",	"int",	155	]
->>>>>>> 9bd96441
 [ "oid",	"lng",	1	]
 [ "oid",	"lng",	2	]
 [ "oid",	"str",	1	]
 [ "oid",	"str",	1	]
 [ "oid",	"str",	1	]
-<<<<<<< HEAD
 [ "oid",	"str",	135	]
-[ "oid",	"str",	3234	]
-[ "oid",	"str",	3234	]
-=======
-[ "oid",	"str",	155	]
->>>>>>> 9bd96441
 #select 'transient', count(*) from bbp() as bbp where kind like 'tran%';
 % .L1,	.L2 # table_name
 % L1,	L2 # name
 % char,	wrd # type
 % 9,	3 # length
-<<<<<<< HEAD
-[ "transient",	355	]
-=======
-[ "transient",	511	]
->>>>>>> 9bd96441
+[ "transient",	365	]
 #select 'persistent', count(*) from bbp() as bbp where kind like 'pers%';
 % .L1,	.L2 # table_name
 % L1,	L2 # name
