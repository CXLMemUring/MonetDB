stdout of test 'temp3` in directory 'sql/test/leaks` itself:


# 22:02:53 >  
# 22:02:53 >   mserver5 "--config=/ufs/niels/scratch/rc/Linux-x86_64/etc/monetdb5.conf" --debug=10 --set gdk_nr_threads=0 --set "monet_mod_path=/ufs/niels/scratch/rc/Linux-x86_64/lib/MonetDB5:/ufs/niels/scratch/rc/Linux-x86_64/lib/MonetDB5/lib:/ufs/niels/scratch/rc/Linux-x86_64/lib/MonetDB5/bin" --set "gdk_dbfarm=/ufs/niels/scratch/rc/Linux-x86_64/var/MonetDB5/dbfarm" --set "sql_logdir=/ufs/niels/scratch/rc/Linux-x86_64/var/MonetDB5/sql_logs"  --set mapi_open=true --set xrpc_open=true --set mapi_port=35803 --set xrpc_port=46681 --set monet_prompt= --trace  "--dbname=mTests_src_test_leaks" --set mal_listing=0 "--dbinit= include sql;" ; echo ; echo Over..
# 22:02:53 >  

# MonetDB server v5.8.0, based on kernel v1.26.0
# Serving database 'mTests_src_test_leaks', using 4 threads
# Compiled for x86_64-unknown-linux-gnu/64bit with 64bit OIDs dynamically linked
# Copyright (c) 1993-July 2008 CWI.
# Copyright (c) August 2008- MonetDB B.V., all rights reserved
# Visit http://monetdb.cwi.nl/ for further information
# Listening for connection requests on mapi:monetdb://alf.ins.cwi.nl:35803/
# MonetDB/SQL module v2.26.0 loaded

Ready.
#function user.main():void;
#    clients.quit();
#end main;


# 22:02:53 >  
# 22:02:53 >  mclient -lsql -umonetdb -Pmonetdb --host=alf --port=35803 
# 22:02:53 >  

# 12:07:33 >  
# 12:07:33 >  "mclient" "-lsql" "-ftest" "-Eutf-8" "-i" "-e" "--host=/var/tmp/mtest-23209" "--port=33225"
# 12:07:33 >  

#set optimizer='minimal_pipe';
#create table x  ( i int, j int );
#select 'transient', count(*) from bbp() as bbp where kind like 'tran%';
% .L1,	.L2 # table_name
% L1,	L2 # name
% char,	wrd # type
% 9,	3 # length
<<<<<<< HEAD
[ "transient",	183	]
=======
[ "transient",	176	]
>>>>>>> 13cc48c6
#select 'persistent', count(*) from bbp() as bbp where kind like 'pers%';
% .L1,	.L2 # table_name
% L1,	L2 # name
% char,	wrd # type
% 10,	3 # length
[ "persistent",	157	]

# 22:02:53 >  
# 22:02:53 >  Done.
# 22:02:53 >  
<|MERGE_RESOLUTION|>--- conflicted
+++ resolved
@@ -35,11 +35,11 @@
 % L1,	L2 # name
 % char,	wrd # type
 % 9,	3 # length
-<<<<<<< HEAD
+!<<<<<<< /net/rome.ins.cwi.nl/export/scratch2/manegold/.rig./scratch0/Monet/HG/Feb128/source/int128/sql/test/leaks/Tests/temp3.stable.out
 [ "transient",	183	]
-=======
+!=======
 [ "transient",	176	]
->>>>>>> 13cc48c6
+!>>>>>>> /tmp/temp3.stable.out~other.4GCAkB
 #select 'persistent', count(*) from bbp() as bbp where kind like 'pers%';
 % .L1,	.L2 # table_name
 % L1,	L2 # name
