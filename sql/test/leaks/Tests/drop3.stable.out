stdout of test 'drop3` in directory 'sql/test/leaks` itself:


# 22:02:53 >  
# 22:02:53 >   mserver5 "--config=/ufs/niels/scratch/rc/Linux-x86_64/etc/monetdb5.conf" --debug=10 --set gdk_nr_threads=0 --set "monet_mod_path=/ufs/niels/scratch/rc/Linux-x86_64/lib/MonetDB5:/ufs/niels/scratch/rc/Linux-x86_64/lib/MonetDB5/lib:/ufs/niels/scratch/rc/Linux-x86_64/lib/MonetDB5/bin" --set "gdk_dbfarm=/ufs/niels/scratch/rc/Linux-x86_64/var/MonetDB5/dbfarm" --set "sql_logdir=/ufs/niels/scratch/rc/Linux-x86_64/var/MonetDB5/sql_logs"  --set mapi_open=true --set xrpc_open=true --set mapi_port=35803 --set xrpc_port=46681 --set monet_prompt= --trace  "--dbname=mTests_src_test_leaks" --set mal_listing=0 "--dbinit= include sql;" ; echo ; echo Over..
# 22:02:53 >  

# MonetDB server v5.8.0, based on kernel v1.26.0
# Serving database 'mTests_src_test_leaks', using 4 threads
# Compiled for x86_64-unknown-linux-gnu/64bit with 64bit OIDs dynamically linked
# Copyright (c) 1993-July 2008 CWI.
# Copyright (c) August 2008- MonetDB B.V., all rights reserved
# Visit http://monetdb.cwi.nl/ for further information
# Listening for connection requests on mapi:monetdb://alf.ins.cwi.nl:35803/
# MonetDB/SQL module v2.26.0 loaded

Ready.
#function user.main():void;
#    clients.quit();
#end main;


# 22:02:53 >  
# 22:02:53 >  mclient -lsql -umonetdb -Pmonetdb --host=alf --port=35803 
# 22:02:53 >  

# 12:07:34 >  
# 12:07:34 >  "mclient" "-lsql" "-ftest" "-Eutf-8" "-i" "-e" "--host=/var/tmp/mtest-23209" "--port=33225"
# 12:07:34 >  

#set optimizer='minimal_pipe';
#drop table x;
#select 'transient', count(*) from bbp() as bbp where kind like 'tran%';
% .L1,	.L2 # table_name
% L1,	L2 # name
% char,	wrd # type
% 9,	3 # length
<<<<<<< HEAD
[ "transient",	178	]
=======
[ "transient",	171	]
>>>>>>> 13cc48c6
#select 'persistent', count(*) from bbp() as bbp where kind like 'pers%';
% .L1,	.L2 # table_name
% L1,	L2 # name
% char,	wrd # type
% 10,	3 # length
[ "persistent",	160	]

# 22:02:53 >  
# 22:02:53 >  Done.
# 22:02:53 >  
<|MERGE_RESOLUTION|>--- conflicted
+++ resolved
@@ -35,11 +35,11 @@
 % L1,	L2 # name
 % char,	wrd # type
 % 9,	3 # length
-<<<<<<< HEAD
+!<<<<<<< /net/rome.ins.cwi.nl/export/scratch2/manegold/.rig./scratch0/Monet/HG/Feb128/source/int128/sql/test/leaks/Tests/drop3.stable.out
 [ "transient",	178	]
-=======
+!=======
 [ "transient",	171	]
->>>>>>> 13cc48c6
+!>>>>>>> /tmp/drop3.stable.out~other.x9WNjJ
 #select 'persistent', count(*) from bbp() as bbp where kind like 'pers%';
 % .L1,	.L2 # table_name
 % L1,	L2 # name
