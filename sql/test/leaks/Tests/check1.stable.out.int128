--- conflicted
+++ resolved
@@ -43,17 +43,10 @@
 [ "bit",	5	]
 [ "bit",	60	]
 [ "bit",	385	]
-<<<<<<< HEAD
 [ "bit",	1736	]
 [ "bit",	1736	]
 [ "bit",	1736	]
-[ "bte",	4874	]
-=======
-[ "bit",	1719	]
-[ "bit",	1719	]
-[ "bit",	1719	]
-[ "bte",	4856	]
->>>>>>> 14e4e50f
+[ "bte",	4875	]
 [ "int",	0	]
 [ "int",	0	]
 [ "int",	0	]
@@ -130,19 +123,11 @@
 [ "int",	1736	]
 [ "int",	3911	]
 [ "int",	3911	]
-<<<<<<< HEAD
-[ "int",	4874	]
-[ "int",	4874	]
-[ "int",	4874	]
-[ "int",	4874	]
-[ "int",	4874	]
-=======
-[ "int",	4856	]
-[ "int",	4856	]
-[ "int",	4856	]
-[ "int",	4856	]
-[ "int",	4856	]
->>>>>>> 14e4e50f
+[ "int",	4875	]
+[ "int",	4875	]
+[ "int",	4875	]
+[ "int",	4875	]
+[ "int",	4875	]
 [ "lng",	0	]
 [ "lng",	0	]
 [ "lng",	0	]
@@ -322,13 +307,8 @@
 [ "str",	3911	]
 [ "str",	3911	]
 [ "str",	3911	]
-<<<<<<< HEAD
-[ "str",	4874	]
-[ "str",	4874	]
-=======
-[ "str",	4856	]
-[ "str",	4856	]
->>>>>>> 14e4e50f
+[ "str",	4875	]
+[ "str",	4875	]
 [ "timestamp",	0	]
 [ "timestamp",	0	]
 #select 'transient', count(*) from bbp() as bbp where kind like 'tran%';
@@ -336,7 +316,7 @@
 % L2,	L5 # name
 % char,	bigint # type
 % 9,	3 # length
-[ "transient",	161	]
+[ "transient",	165	]
 #select 'persistent', count(*) from bbp() as bbp where kind like 'pers%';
 % .L2,	.L6 # table_name
 % L2,	L5 # name
