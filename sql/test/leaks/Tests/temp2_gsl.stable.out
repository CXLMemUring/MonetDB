stdout of test 'temp2_gsl` in directory 'sql/test/leaks` itself:


# 16:21:17 >  
# 16:21:17 >  "mserver5" "--debug=10" "--set" "gdk_nr_threads=0" "--set" "mapi_open=true" "--set" "mapi_port=30577" "--set" "mapi_usock=/var/tmp/mtest-27819/.s.monetdb.30577" "--set" "monet_prompt=" "--forcemito" "--set" "mal_listing=2" "--dbpath=/ufs/sjoerd/Monet-candidate/var/MonetDB/mTests_sql_test_leaks" "--set" "mal_listing=0"
# 16:21:17 >  

# MonetDB 5 server v11.17.0 (hg id: d91089635868)
# This is an unreleased version
# Serving database 'mTests_sql_test_leaks', using 8 threads
# Compiled for x86_64-unknown-linux-gnu/64bit with 64bit OIDs dynamically linked
# Found 15.591 GiB available main-memory.
# Copyright (c) 1993-July 2008 CWI.
# Copyright (c) August 2008-2014 MonetDB B.V., all rights reserved
# Visit http://www.monetdb.org/ for further information
# Listening for connection requests on mapi:monetdb://madrid.ins.cwi.nl:30577/
# Listening for UNIX domain connection requests on mapi:monetdb:///var/tmp/mtest-27819/.s.monetdb.30577
# MonetDB/GIS module loaded
# MonetDB/JAQL module loaded
# MonetDB/SQL module loaded

Ready.

# 16:21:17 >  
# 16:21:17 >  "mclient" "-lsql" "-ftest" "-Eutf-8" "-i" "-e" "--host=/var/tmp/mtest-27819" "--port=30577"
# 16:21:17 >  

#set optimizer='minimal_pipe';
#create table x  ( i int, j int );
#drop table x;
#select 'transient', count(*) from bbp() as bbp where kind like 'tran%';
% .L1,	.L2 # table_name
% L1,	L2 # name
% char,	wrd # type
% 9,	3 # length
<<<<<<< HEAD
[ "transient",	176	]
=======
[ "transient",	171	]
>>>>>>> 25fdb319
#select 'persistent', count(*) from bbp() as bbp where kind like 'pers%';
% .L1,	.L2 # table_name
% L1,	L2 # name
% char,	wrd # type
% 10,	3 # length
[ "persistent",	158	]

# 16:21:17 >  
# 16:21:17 >  "Done."
# 16:21:17 >  
<|MERGE_RESOLUTION|>--- conflicted
+++ resolved
@@ -33,17 +33,13 @@
 % L1,	L2 # name
 % char,	wrd # type
 % 9,	3 # length
-<<<<<<< HEAD
-[ "transient",	176	]
-=======
-[ "transient",	171	]
->>>>>>> 25fdb319
+[ "transient",	175	]
 #select 'persistent', count(*) from bbp() as bbp where kind like 'pers%';
 % .L1,	.L2 # table_name
 % L1,	L2 # name
 % char,	wrd # type
 % 10,	3 # length
-[ "persistent",	158	]
+[ "persistent",	161	]
 
 # 16:21:17 >  
 # 16:21:17 >  "Done."
