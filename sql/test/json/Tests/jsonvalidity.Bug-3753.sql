SELECT json.isvalid('[0,1]');
SELECT json.isvalid('[0,,1]');

SELECT json.isValid(null); 		-- false
SELECT json.isValid(''); 		-- false
SELECT json.isValid('null'); 		-- false 
SELECT json.isValid('"'); 		-- false
SELECT json.isValid('""'); 		-- false
SELECT json.isValid('"""'); 		-- false
SELECT json.isValid(E'"\\""'); 		-- false
SELECT json.isValid('""""'); 		-- false
SELECT json.isValid(E'"\\"\\""');	-- false

SELECT json.isValid('[]'); 		-- true
SELECT json.isValid('[null]'); 		-- true
SELECT json.isValid('[""]'); 		-- true
SELECT json.isValid('["""]'); 		-- false
SELECT json.isValid(E'["\\""]');	-- true
SELECT json.isValid('[""""]'); 		-- false
SELECT json.isValid(E'["\\"\\""]'); 	-- true

SELECT json.isValid('{}'); 		-- true
SELECT json.isValid('{"test":null}'); 	-- true
SELECT json.isValid('{"test":""}'); 	-- true
SELECT json.isValid('{"test":"""}'); 	-- false
SELECT json.isValid(E'{"test":"\\""}');	-- true
SELECT json.isValid('{"test":""""}'); 	-- false
SELECT json.isValid(E'{"test":"\\"\\""}'); -- true

SELECT json.isValid(R'"\u003c\""');	-- true

SELECT json.isValid(R'01');             -- false
SELECT json.isValid(R'[01]');           -- false

SELECT json.isValid(r'0.001');          -- true
SELECT json.isValid(r'-0.001');         -- true

SELECT json.isValid(r'0.001e12');        -- true
SELECT json.isValid(r'-0.001e-12');      -- true
<<<<<<< HEAD
SELECT json.isValid(r'1290345');         -- true
=======

SELECT json.isValid(r'{"foo": 90}');     -- true
SELECT json.isValid(r'{"foo": 9}');      -- true
>>>>>>> 4c85b891
<|MERGE_RESOLUTION|>--- conflicted
+++ resolved
@@ -37,10 +37,8 @@
 
 SELECT json.isValid(r'0.001e12');        -- true
 SELECT json.isValid(r'-0.001e-12');      -- true
-<<<<<<< HEAD
+
 SELECT json.isValid(r'1290345');         -- true
-=======
 
 SELECT json.isValid(r'{"foo": 90}');     -- true
-SELECT json.isValid(r'{"foo": 9}');      -- true
->>>>>>> 4c85b891
+SELECT json.isValid(r'{"foo": 9}');      -- true