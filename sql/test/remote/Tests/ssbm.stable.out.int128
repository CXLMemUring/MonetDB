--- conflicted
+++ resolved
@@ -12,15 +12,9 @@
 356
 # Running Q 01
 
-<<<<<<< HEAD
-# 10:41:04 >  
-# 10:41:04 >  Mtimeout -timeout 60 mclient -lsql -ftest -Eutf-8 -i -e --port=43953 --database=master --host=localhost < "/net/madrid/export/scratch1/sjoerd/src/MonetDB/virgin-candidate/sql/benchmarks/ssbm/Tests/01.sql"
-# 10:41:04 >  
-=======
 # 21:57:34 >  
 # 21:57:34 >  Mtimeout -timeout 60 mclient -lsql -ftest -Eutf-8 -i -e --port=39831 --database=master --host=localhost < "/home/niels/data/rc/clean/sql/benchmarks/ssbm/Tests/01.sql"
 # 21:57:34 >  
->>>>>>> 90a7c680
 
 #select sum(lo_extendedprice*lo_discount) as revenue
 #	from lineorder, dwdate
@@ -34,15 +28,9 @@
 % 10 # length
 [ 4199635969	]
 
-<<<<<<< HEAD
-# 10:41:04 >  
-# 10:41:04 >  Mtimeout -timeout 60 mclient -lsql -ftest -Eutf-8 -i -e --port=43953 --database=master --host=localhost < "/net/madrid/export/scratch1/sjoerd/src/MonetDB/virgin-candidate/sql/benchmarks/ssbm/Tests/02.sql"
-# 10:41:04 >  
-=======
 # 21:57:34 >  
 # 21:57:34 >  Mtimeout -timeout 60 mclient -lsql -ftest -Eutf-8 -i -e --port=39831 --database=master --host=localhost < "/home/niels/data/rc/clean/sql/benchmarks/ssbm/Tests/02.sql"
 # 21:57:34 >  
->>>>>>> 90a7c680
 
 #select sum(lo_extendedprice*lo_discount) as revenue
 #	from lineorder, dwdate
@@ -56,15 +44,9 @@
 % 9 # length
 [ 927530712	]
 
-<<<<<<< HEAD
-# 10:41:04 >  
-# 10:41:04 >  Mtimeout -timeout 60 mclient -lsql -ftest -Eutf-8 -i -e --port=43953 --database=master --host=localhost < "/net/madrid/export/scratch1/sjoerd/src/MonetDB/virgin-candidate/sql/benchmarks/ssbm/Tests/03.sql"
-# 10:41:04 >  
-=======
 # 21:57:34 >  
 # 21:57:34 >  Mtimeout -timeout 60 mclient -lsql -ftest -Eutf-8 -i -e --port=39831 --database=master --host=localhost < "/home/niels/data/rc/clean/sql/benchmarks/ssbm/Tests/03.sql"
 # 21:57:34 >  
->>>>>>> 90a7c680
 
 #select sum(lo_extendedprice*lo_discount) as revenue
 #	from lineorder, dwdate
@@ -78,15 +60,9 @@
 % 9 # length
 [ 213477639	]
 
-<<<<<<< HEAD
-# 10:41:04 >  
-# 10:41:04 >  Mtimeout -timeout 60 mclient -lsql -ftest -Eutf-8 -i -e --port=43953 --database=master --host=localhost < "/net/madrid/export/scratch1/sjoerd/src/MonetDB/virgin-candidate/sql/benchmarks/ssbm/Tests/04.sql"
-# 10:41:04 >  
-=======
 # 21:57:34 >  
 # 21:57:34 >  Mtimeout -timeout 60 mclient -lsql -ftest -Eutf-8 -i -e --port=39831 --database=master --host=localhost < "/home/niels/data/rc/clean/sql/benchmarks/ssbm/Tests/04.sql"
 # 21:57:34 >  
->>>>>>> 90a7c680
 
 #select sum(lo_revenue), d_year, p_brand1
 #	from lineorder, dwdate, part, supplier
@@ -257,15 +233,9 @@
 [ 2768015,	1998,	"MFGR#128"	]
 [ 11569138,	1998,	"MFGR#129"	]
 
-<<<<<<< HEAD
-# 10:41:04 >  
-# 10:41:04 >  Mtimeout -timeout 60 mclient -lsql -ftest -Eutf-8 -i -e --port=43953 --database=master --host=localhost < "/net/madrid/export/scratch1/sjoerd/src/MonetDB/virgin-candidate/sql/benchmarks/ssbm/Tests/05.sql"
-# 10:41:04 >  
-=======
 # 21:57:35 >  
 # 21:57:35 >  Mtimeout -timeout 60 mclient -lsql -ftest -Eutf-8 -i -e --port=39831 --database=master --host=localhost < "/home/niels/data/rc/clean/sql/benchmarks/ssbm/Tests/05.sql"
 # 21:57:35 >  
->>>>>>> 90a7c680
 
 #select sum(lo_revenue), d_year, p_brand1
 #	from lineorder, dwdate, part, supplier
@@ -328,15 +298,9 @@
 [ 5931644,	1998,	"MFGR#2226"	]
 [ 18442636,	1998,	"MFGR#2227"	]
 
-<<<<<<< HEAD
-# 10:41:04 >  
-# 10:41:04 >  Mtimeout -timeout 60 mclient -lsql -ftest -Eutf-8 -i -e --port=43953 --database=master --host=localhost < "/net/madrid/export/scratch1/sjoerd/src/MonetDB/virgin-candidate/sql/benchmarks/ssbm/Tests/06.sql"
-# 10:41:04 >  
-=======
 # 21:57:35 >  
 # 21:57:35 >  Mtimeout -timeout 60 mclient -lsql -ftest -Eutf-8 -i -e --port=39831 --database=master --host=localhost < "/home/niels/data/rc/clean/sql/benchmarks/ssbm/Tests/06.sql"
 # 21:57:35 >  
->>>>>>> 90a7c680
 
 #select sum(lo_revenue), d_year, p_brand1
 #	from lineorder, dwdate, part, supplier
