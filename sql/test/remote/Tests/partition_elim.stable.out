--- conflicted
+++ resolved
@@ -136,24 +136,8 @@
 % clob # type
 % 117 # length
 function user.main():void;
-<<<<<<< HEAD
     X_5:void := querylog.define("explain select x,y from test where x between 4.0 and 6.0;", "default_pipe", 49:int);
 barrier X_149 := language.dataflow();
-    X_48 := bat.new(nil:str);
-    X_55 := bat.append(X_48, ".test");
-    X_65 := bat.append(X_55, ".test");
-    X_50 := bat.new(nil:str);
-    X_57 := bat.append(X_50, "x");
-    X_66 := bat.append(X_57, "y");
-    X_51 := bat.new(nil:str);
-    X_59 := bat.append(X_51, "double");
-    X_68 := bat.append(X_59, "double");
-    X_52 := bat.new(nil:int);
-    X_61 := bat.append(X_52, 53:int);
-    X_69 := bat.append(X_61, 53:int);
-    X_54 := bat.new(nil:int);
-    X_63 := bat.append(X_54, 0:int);
-    X_70 := bat.append(X_63, 0:int);
     X_40:bat[:dbl] := bat.new(nil:dbl);
     X_8 := sql.mvc();
     X_119:bat[:dbl] := sql.bind(X_8, "sys", "test2", "x", 0:int, 0:int, 2:int);
@@ -166,90 +150,50 @@
     X_127 := algebra.projection(C_125, X_120);
     X_138 := mat.packIncrement(X_126, 2:int);
     X_25 := mat.packIncrement(X_138, X_127);
-    X_42 := bat.append(X_40, X_25, true);
     X_30:bat[:dbl] := sql.bind(X_8, "sys", "test3", "x", 0:int);
     C_28:bat[:oid] := sql.tid(X_8, "sys", "test3");
     C_36 := algebra.select(X_30, C_28, 4:dbl, 6:dbl, true, true, false);
+    X_32:bat[:dbl] := sql.bind(X_8, "sys", "test3", "y", 0:int);
+    X_38 := algebra.projection(C_36, X_32);
     X_37 := algebra.projection(C_36, X_30);
-    X_43 := bat.append(X_42, X_37, true);
-    X_44:bat[:dbl] := bat.new(nil:dbl);
+    X_122:bat[:dbl] := sql.bind(X_8, "sys", "test2", "y", 0:int, 1:int, 2:int);
+    X_129 := algebra.projection(C_125, X_122);
     X_121:bat[:dbl] := sql.bind(X_8, "sys", "test2", "y", 0:int, 0:int, 2:int);
     X_128 := algebra.projection(C_124, X_121);
-    X_122:bat[:dbl] := sql.bind(X_8, "sys", "test2", "y", 0:int, 1:int, 2:int);
-    X_129 := algebra.projection(C_125, X_122);
+    language.pass(X_119);
+    language.pass(X_120);
+    language.pass(C_36);
+    language.pass(X_30);
+    language.pass(C_125);
+    language.pass(C_124);
+exit X_149;
+    X_42 := bat.append(X_40, X_25, true);
+    X_43 := bat.append(X_42, X_37, true);
+barrier X_152 := language.dataflow();
+    X_44:bat[:dbl] := bat.new(nil:dbl);
     X_140 := mat.packIncrement(X_128, 2:int);
     X_26 := mat.packIncrement(X_140, X_129);
+exit X_152;
     X_45 := bat.append(X_44, X_26, true);
-    X_32:bat[:dbl] := sql.bind(X_8, "sys", "test3", "y", 0:int);
-    X_38 := algebra.projection(C_36, X_32);
     X_46 := bat.append(X_45, X_38, true);
-    language.pass(X_119);
-    language.pass(X_120);
-    language.pass(X_30);
-    language.pass(C_124);
-    language.pass(C_125);
-    language.pass(C_36);
-exit X_149;
+barrier X_155 := language.dataflow();
+    X_48 := bat.new(nil:str);
+    X_54 := bat.new(nil:int);
+    X_52 := bat.new(nil:int);
+    X_51 := bat.new(nil:str);
+    X_50 := bat.new(nil:str);
+exit X_155;
+    X_55 := bat.append(X_48, ".test");
+    X_57 := bat.append(X_50, "x");
+    X_59 := bat.append(X_51, "double");
+    X_61 := bat.append(X_52, 53:int);
+    X_63 := bat.append(X_54, 0:int);
+    X_65 := bat.append(X_55, ".test");
+    X_66 := bat.append(X_57, "y");
+    X_68 := bat.append(X_59, "double");
+    X_69 := bat.append(X_61, 53:int);
+    X_70 := bat.append(X_63, 0:int);
     sql.resultSet(X_65, X_66, X_68, X_69, X_70, X_43, X_46);
-=======
-    X_1143:void := querylog.define("explain select x,y from test where x between 4.0 and 6.0;","default_pipe",18:int);
-barrier X_1253 := language.dataflow();
-    X_1147:bat[:dbl] := bat.new(nil:dbl);
-    X_1146 := sql.mvc();
-    X_1226:bat[:dbl] := sql.bind(X_1146,"sys","test2","x",0:int,0:int,2:int);
-    C_1223:bat[:oid] := sql.tid(X_1146,"sys","test2",0:int,2:int);
-    C_1231 := algebra.subselect(X_1226,C_1223,4:dbl,6:dbl,true,true,false);
-    X_1233 := algebra.projection(C_1231,X_1226);
-    X_1227:bat[:dbl] := sql.bind(X_1146,"sys","test2","x",0:int,1:int,2:int);
-    C_1225:bat[:oid] := sql.tid(X_1146,"sys","test2",1:int,2:int);
-    C_1232 := algebra.subselect(X_1227,C_1225,4:dbl,6:dbl,true,true,false);
-    X_1234 := algebra.projection(C_1232,X_1227);
-    X_1246 := mat.packIncrement(X_1233,2:int);
-    X_1162 := mat.packIncrement(X_1246,X_1234);
-    language.pass(X_1226);
-    language.pass(X_1227);
-exit X_1253;
-    X_1163 := bat.append(X_1147,X_1162,true);
-barrier X_1257 := language.dataflow();
-    X_1166:bat[:dbl] := sql.bind(X_1146,"sys","test3","x",0:int);
-    C_1164:bat[:oid] := sql.tid(X_1146,"sys","test3");
-    C_1170 := algebra.subselect(X_1166,C_1164,4:dbl,6:dbl,true,true,false);
-    X_1171 := algebra.projection(C_1170,X_1166);
-    language.pass(X_1166);
-exit X_1257;
-    X_1172 := bat.append(X_1163,X_1171,true);
-barrier X_1260 := language.dataflow();
-    X_1173:bat[:dbl] := bat.new(nil:dbl);
-    X_1228:bat[:dbl] := sql.bind(X_1146,"sys","test2","y",0:int,0:int,2:int);
-    X_1235 := algebra.projection(C_1231,X_1228);
-    X_1229:bat[:dbl] := sql.bind(X_1146,"sys","test2","y",0:int,1:int,2:int);
-    X_1236 := algebra.projection(C_1232,X_1229);
-    X_1248 := mat.packIncrement(X_1235,2:int);
-    X_1177 := mat.packIncrement(X_1248,X_1236);
-exit X_1260;
-    X_1178 := bat.append(X_1173,X_1177,true);
-    X_1179:bat[:dbl] := sql.bind(X_1146,"sys","test3","y",0:int);
-    X_1181 := algebra.projection(C_1170,X_1179);
-    X_1182 := bat.append(X_1178,X_1181,true);
-barrier X_1263 := language.dataflow();
-    X_1184 := bat.new(nil:str);
-    X_1190 := bat.new(nil:int);
-    X_1188 := bat.new(nil:int);
-    X_1187 := bat.new(nil:str);
-    X_1186 := bat.new(nil:str);
-exit X_1263;
-    X_1191 := bat.append(X_1184,".test");
-    X_1193 := bat.append(X_1186,"x");
-    X_1195 := bat.append(X_1187,"double");
-    X_1197 := bat.append(X_1188,53:int);
-    X_1199 := bat.append(X_1190,0:int);
-    X_1201 := bat.append(X_1191,".test");
-    X_1202 := bat.append(X_1193,"y");
-    X_1203 := bat.append(X_1195,"double");
-    X_1204 := bat.append(X_1197,53:int);
-    X_1205 := bat.append(X_1199,0:int);
-    sql.resultSet(X_1201,X_1202,X_1203,X_1204,X_1205,X_1172,X_1182);
->>>>>>> c6a08bc2
 end user.main;
 #inline               actions= 0 time=3 usec 
 #remap                actions= 0 time=8 usec 
@@ -281,24 +225,8 @@
 % clob # type
 % 121 # length
 function user.main():void;
-<<<<<<< HEAD
     X_8:void := querylog.define("explain select x,y from test where x between (7-3) and (7-1);", "default_pipe", 63:int);
 barrier X_169 := language.dataflow();
-    X_63 := bat.new(nil:str);
-    X_70 := bat.append(X_63, ".test");
-    X_80 := bat.append(X_70, ".test");
-    X_65 := bat.new(nil:str);
-    X_72 := bat.append(X_65, "x");
-    X_81 := bat.append(X_72, "y");
-    X_66 := bat.new(nil:str);
-    X_74 := bat.append(X_66, "double");
-    X_83 := bat.append(X_74, "double");
-    X_67 := bat.new(nil:int);
-    X_76 := bat.append(X_67, 53:int);
-    X_84 := bat.append(X_76, 53:int);
-    X_69 := bat.new(nil:int);
-    X_78 := bat.append(X_69, 0:int);
-    X_85 := bat.append(X_78, 0:int);
     X_55:bat[:dbl] := bat.new(nil:dbl);
     X_11 := sql.mvc();
     X_139:bat[:dbl] := sql.bind(X_11, "sys", "test2", "x", 0:int, 0:int, 2:int);
@@ -311,90 +239,50 @@
     X_147 := algebra.projection(C_145, X_140);
     X_158 := mat.packIncrement(X_146, 2:int);
     X_34 := mat.packIncrement(X_158, X_147);
-    X_57 := bat.append(X_55, X_34, true);
     X_39:bat[:dbl] := sql.bind(X_11, "sys", "test3", "x", 0:int);
     C_37:bat[:oid] := sql.tid(X_11, "sys", "test3");
     C_51 := algebra.select(X_39, C_37, 4:dbl, 6:dbl, true, true, false);
+    X_41:bat[:dbl] := sql.bind(X_11, "sys", "test3", "y", 0:int);
+    X_53 := algebra.projection(C_51, X_41);
     X_52 := algebra.projection(C_51, X_39);
-    X_58 := bat.append(X_57, X_52, true);
-    X_59:bat[:dbl] := bat.new(nil:dbl);
+    X_142:bat[:dbl] := sql.bind(X_11, "sys", "test2", "y", 0:int, 1:int, 2:int);
+    X_149 := algebra.projection(C_145, X_142);
     X_141:bat[:dbl] := sql.bind(X_11, "sys", "test2", "y", 0:int, 0:int, 2:int);
     X_148 := algebra.projection(C_144, X_141);
-    X_142:bat[:dbl] := sql.bind(X_11, "sys", "test2", "y", 0:int, 1:int, 2:int);
-    X_149 := algebra.projection(C_145, X_142);
+    language.pass(X_139);
+    language.pass(X_140);
+    language.pass(C_51);
+    language.pass(X_39);
+    language.pass(C_145);
+    language.pass(C_144);
+exit X_169;
+    X_57 := bat.append(X_55, X_34, true);
+    X_58 := bat.append(X_57, X_52, true);
+barrier X_172 := language.dataflow();
+    X_59:bat[:dbl] := bat.new(nil:dbl);
     X_160 := mat.packIncrement(X_148, 2:int);
     X_35 := mat.packIncrement(X_160, X_149);
+exit X_172;
     X_60 := bat.append(X_59, X_35, true);
-    X_41:bat[:dbl] := sql.bind(X_11, "sys", "test3", "y", 0:int);
-    X_53 := algebra.projection(C_51, X_41);
     X_61 := bat.append(X_60, X_53, true);
-    language.pass(X_139);
-    language.pass(X_140);
-    language.pass(X_39);
-    language.pass(C_144);
-    language.pass(C_145);
-    language.pass(C_51);
-exit X_169;
+barrier X_175 := language.dataflow();
+    X_63 := bat.new(nil:str);
+    X_69 := bat.new(nil:int);
+    X_67 := bat.new(nil:int);
+    X_66 := bat.new(nil:str);
+    X_65 := bat.new(nil:str);
+exit X_175;
+    X_70 := bat.append(X_63, ".test");
+    X_72 := bat.append(X_65, "x");
+    X_74 := bat.append(X_66, "double");
+    X_76 := bat.append(X_67, 53:int);
+    X_78 := bat.append(X_69, 0:int);
+    X_80 := bat.append(X_70, ".test");
+    X_81 := bat.append(X_72, "y");
+    X_83 := bat.append(X_74, "double");
+    X_84 := bat.append(X_76, 53:int);
+    X_85 := bat.append(X_78, 0:int);
     sql.resultSet(X_80, X_81, X_83, X_84, X_85, X_58, X_61);
-=======
-    X_1280:void := querylog.define("explain select x,y from test where x between (7-3) and (7-1);","default_pipe",18:int);
-barrier X_1408 := language.dataflow();
-    X_1284:bat[:dbl] := bat.new(nil:dbl);
-    X_1283 := sql.mvc();
-    X_1381:bat[:dbl] := sql.bind(X_1283,"sys","test2","x",0:int,0:int,2:int);
-    C_1378:bat[:oid] := sql.tid(X_1283,"sys","test2",0:int,2:int);
-    C_1386 := algebra.subselect(X_1381,C_1378,4:dbl,6:dbl,true,true,false);
-    X_1388 := algebra.projection(C_1386,X_1381);
-    X_1382:bat[:dbl] := sql.bind(X_1283,"sys","test2","x",0:int,1:int,2:int);
-    C_1380:bat[:oid] := sql.tid(X_1283,"sys","test2",1:int,2:int);
-    C_1387 := algebra.subselect(X_1382,C_1380,4:dbl,6:dbl,true,true,false);
-    X_1389 := algebra.projection(C_1387,X_1382);
-    X_1401 := mat.packIncrement(X_1388,2:int);
-    X_1305 := mat.packIncrement(X_1401,X_1389);
-    language.pass(X_1381);
-    language.pass(X_1382);
-exit X_1408;
-    X_1306 := bat.append(X_1284,X_1305,true);
-barrier X_1412 := language.dataflow();
-    X_1309:bat[:dbl] := sql.bind(X_1283,"sys","test3","x",0:int);
-    C_1307:bat[:oid] := sql.tid(X_1283,"sys","test3");
-    C_1319 := algebra.subselect(X_1309,C_1307,4:dbl,6:dbl,true,true,false);
-    X_1320 := algebra.projection(C_1319,X_1309);
-    language.pass(X_1309);
-exit X_1412;
-    X_1321 := bat.append(X_1306,X_1320,true);
-barrier X_1415 := language.dataflow();
-    X_1322:bat[:dbl] := bat.new(nil:dbl);
-    X_1383:bat[:dbl] := sql.bind(X_1283,"sys","test2","y",0:int,0:int,2:int);
-    X_1390 := algebra.projection(C_1386,X_1383);
-    X_1384:bat[:dbl] := sql.bind(X_1283,"sys","test2","y",0:int,1:int,2:int);
-    X_1391 := algebra.projection(C_1387,X_1384);
-    X_1403 := mat.packIncrement(X_1390,2:int);
-    X_1327 := mat.packIncrement(X_1403,X_1391);
-exit X_1415;
-    X_1328 := bat.append(X_1322,X_1327,true);
-    X_1329:bat[:dbl] := sql.bind(X_1283,"sys","test3","y",0:int);
-    X_1331 := algebra.projection(C_1319,X_1329);
-    X_1332 := bat.append(X_1328,X_1331,true);
-barrier X_1418 := language.dataflow();
-    X_1334 := bat.new(nil:str);
-    X_1340 := bat.new(nil:int);
-    X_1338 := bat.new(nil:int);
-    X_1337 := bat.new(nil:str);
-    X_1336 := bat.new(nil:str);
-exit X_1418;
-    X_1341 := bat.append(X_1334,".test");
-    X_1343 := bat.append(X_1336,"x");
-    X_1345 := bat.append(X_1337,"double");
-    X_1347 := bat.append(X_1338,53:int);
-    X_1349 := bat.append(X_1340,0:int);
-    X_1351 := bat.append(X_1341,".test");
-    X_1352 := bat.append(X_1343,"y");
-    X_1353 := bat.append(X_1345,"double");
-    X_1354 := bat.append(X_1347,53:int);
-    X_1355 := bat.append(X_1349,0:int);
-    sql.resultSet(X_1351,X_1352,X_1353,X_1354,X_1355,X_1321,X_1332);
->>>>>>> c6a08bc2
 end user.main;
 #inline               actions= 0 time=3 usec 
 #remap                actions= 0 time=9 usec 
@@ -426,99 +314,52 @@
 % clob # type
 % 143 # length
 function user.main():void;
-<<<<<<< HEAD
     X_9:void := querylog.define("explain select x,y from test where x between 4.0 and 6.0 and y between 0.0 and 2.0;", "default_pipe", 37:int);
 barrier X_137 := language.dataflow();
     X_36 := bat.new(nil:str);
-    X_43 := bat.append(X_36, "sys.test");
-    X_52 := bat.append(X_43, "sys.test");
+    X_42 := bat.new(nil:int);
+    X_40 := bat.new(nil:int);
+    X_39 := bat.new(nil:str);
     X_38 := bat.new(nil:str);
-    X_45 := bat.append(X_38, "x");
-    X_53 := bat.append(X_45, "y");
-    X_39 := bat.new(nil:str);
-    X_46 := bat.append(X_39, "double");
-    X_55 := bat.append(X_46, "double");
-    X_40 := bat.new(nil:int);
-    X_48 := bat.append(X_40, 53:int);
-    X_56 := bat.append(X_48, 53:int);
-    X_42 := bat.new(nil:int);
-    X_50 := bat.append(X_42, 0:int);
-    X_57 := bat.append(X_50, 0:int);
     X_12 := sql.mvc();
+    X_108:bat[:dbl] := sql.bind(X_12, "sys", "test3", "y", 0:int, 1:int, 2:int);
+    X_106:bat[:dbl] := sql.bind(X_12, "sys", "test3", "x", 0:int, 1:int, 2:int);
+    C_104:bat[:oid] := sql.tid(X_12, "sys", "test3", 1:int, 2:int);
+    C_111 := algebra.select(X_106, C_104, 4:dbl, 6:dbl, true, true, false);
+    C_113 := algebra.select(X_108, C_111, 0:dbl, 2:dbl, true, true, false);
+    X_117 := algebra.projection(C_113, X_108);
     X_107:bat[:dbl] := sql.bind(X_12, "sys", "test3", "y", 0:int, 0:int, 2:int);
     X_105:bat[:dbl] := sql.bind(X_12, "sys", "test3", "x", 0:int, 0:int, 2:int);
     C_102:bat[:oid] := sql.tid(X_12, "sys", "test3", 0:int, 2:int);
     C_110 := algebra.select(X_105, C_102, 4:dbl, 6:dbl, true, true, false);
     C_112 := algebra.select(X_107, C_110, 0:dbl, 2:dbl, true, true, false);
+    X_116 := algebra.projection(C_112, X_107);
+    X_115 := algebra.projection(C_113, X_106);
     X_114 := algebra.projection(C_112, X_105);
-    X_108:bat[:dbl] := sql.bind(X_12, "sys", "test3", "y", 0:int, 1:int, 2:int);
-    X_106:bat[:dbl] := sql.bind(X_12, "sys", "test3", "x", 0:int, 1:int, 2:int);
-    C_104:bat[:oid] := sql.tid(X_12, "sys", "test3", 1:int, 2:int);
-    C_111 := algebra.select(X_106, C_104, 4:dbl, 6:dbl, true, true, false);
-    C_113 := algebra.select(X_108, C_111, 0:dbl, 2:dbl, true, true, false);
-    X_115 := algebra.projection(C_113, X_106);
+    language.pass(X_108);
+    language.pass(X_107);
+    language.pass(C_113);
+    language.pass(X_106);
+    language.pass(C_112);
+    language.pass(X_105);
+exit X_137;
+    X_43 := bat.append(X_36, "sys.test");
+    X_45 := bat.append(X_38, "x");
+    X_46 := bat.append(X_39, "double");
+    X_48 := bat.append(X_40, 53:int);
+    X_50 := bat.append(X_42, 0:int);
+    X_52 := bat.append(X_43, "sys.test");
+    X_53 := bat.append(X_45, "y");
+    X_55 := bat.append(X_46, "double");
+    X_56 := bat.append(X_48, 53:int);
+    X_57 := bat.append(X_50, 0:int);
+barrier X_140 := language.dataflow();
     X_126 := mat.packIncrement(X_114, 2:int);
     X_32 := mat.packIncrement(X_126, X_115);
-    X_116 := algebra.projection(C_112, X_107);
-    X_117 := algebra.projection(C_113, X_108);
     X_128 := mat.packIncrement(X_116, 2:int);
     X_33 := mat.packIncrement(X_128, X_117);
-    language.pass(X_105);
-    language.pass(X_106);
-    language.pass(C_112);
-    language.pass(X_107);
-    language.pass(C_113);
-    language.pass(X_108);
-exit X_137;
+exit X_140;
     sql.resultSet(X_52, X_53, X_55, X_56, X_57, X_32, X_33);
-=======
-    X_1436:void := querylog.define("explain select x,y from test where x between 4.0 and 6.0 and y between 0.0 and 2.0;","default_pipe",30:int);
-barrier X_1537 := language.dataflow();
-    X_1462 := bat.new(nil:str);
-    X_1468 := bat.new(nil:int);
-    X_1466 := bat.new(nil:int);
-    X_1465 := bat.new(nil:str);
-    X_1464 := bat.new(nil:str);
-    X_1439 := sql.mvc();
-    X_1505:bat[:dbl] := sql.bind(X_1439,"sys","test3","y",0:int,1:int,2:int);
-    X_1507:bat[:dbl] := sql.bind(X_1439,"sys","test3","x",0:int,1:int,2:int);
-    C_1503:bat[:oid] := sql.tid(X_1439,"sys","test3",1:int,2:int);
-    C_1510 := algebra.subselect(X_1507,C_1503,4:dbl,6:dbl,true,true,false);
-    C_1512 := algebra.subselect(X_1505,C_1510,0:dbl,2:dbl,true,true,false);
-    X_1516 := algebra.projection(C_1512,X_1505);
-    X_1504:bat[:dbl] := sql.bind(X_1439,"sys","test3","y",0:int,0:int,2:int);
-    X_1506:bat[:dbl] := sql.bind(X_1439,"sys","test3","x",0:int,0:int,2:int);
-    C_1501:bat[:oid] := sql.tid(X_1439,"sys","test3",0:int,2:int);
-    C_1509 := algebra.subselect(X_1506,C_1501,4:dbl,6:dbl,true,true,false);
-    C_1511 := algebra.subselect(X_1504,C_1509,0:dbl,2:dbl,true,true,false);
-    X_1515 := algebra.projection(C_1511,X_1504);
-    X_1514 := algebra.projection(C_1512,X_1507);
-    X_1513 := algebra.projection(C_1511,X_1506);
-    language.pass(X_1505);
-    language.pass(X_1504);
-    language.pass(C_1512);
-    language.pass(X_1507);
-    language.pass(C_1511);
-    language.pass(X_1506);
-exit X_1537;
-    X_1469 := bat.append(X_1462,"sys.test");
-    X_1471 := bat.append(X_1464,"x");
-    X_1472 := bat.append(X_1465,"double");
-    X_1474 := bat.append(X_1466,53:int);
-    X_1476 := bat.append(X_1468,0:int);
-    X_1477 := bat.append(X_1469,"sys.test");
-    X_1478 := bat.append(X_1471,"y");
-    X_1480 := bat.append(X_1472,"double");
-    X_1481 := bat.append(X_1474,53:int);
-    X_1482 := bat.append(X_1476,0:int);
-barrier X_1540 := language.dataflow();
-    X_1526 := mat.packIncrement(X_1513,2:int);
-    X_1459 := mat.packIncrement(X_1526,X_1514);
-    X_1528 := mat.packIncrement(X_1515,2:int);
-    X_1460 := mat.packIncrement(X_1528,X_1516);
-exit X_1540;
-    sql.resultSet(X_1477,X_1478,X_1480,X_1481,X_1482,X_1459,X_1460);
->>>>>>> c6a08bc2
 end user.main;
 #inline               actions= 0 time=2 usec 
 #remap                actions= 0 time=8 usec 
@@ -550,99 +391,52 @@
 % clob # type
 % 156 # length
 function user.main():void;
-<<<<<<< HEAD
     X_12:void := querylog.define("explain select x,y from test where x between 4.0 and 6.0 and y between (1.0-1.0) and (4.0-2.0);", "default_pipe", 45:int);
 barrier X_152 := language.dataflow();
     X_46 := bat.new(nil:str);
-    X_53 := bat.append(X_46, "sys.test");
-    X_63 := bat.append(X_53, "sys.test");
+    X_52 := bat.new(nil:int);
+    X_50 := bat.new(nil:int);
+    X_49 := bat.new(nil:str);
     X_48 := bat.new(nil:str);
-    X_55 := bat.append(X_48, "x");
-    X_64 := bat.append(X_55, "y");
-    X_49 := bat.new(nil:str);
-    X_57 := bat.append(X_49, "double");
-    X_66 := bat.append(X_57, "double");
-    X_50 := bat.new(nil:int);
-    X_59 := bat.append(X_50, 53:int);
-    X_67 := bat.append(X_59, 53:int);
-    X_52 := bat.new(nil:int);
-    X_61 := bat.append(X_52, 0:int);
-    X_68 := bat.append(X_61, 0:int);
     X_15 := sql.mvc();
+    X_123:bat[:dbl] := sql.bind(X_15, "sys", "test3", "y", 0:int, 1:int, 2:int);
+    X_121:bat[:dbl] := sql.bind(X_15, "sys", "test3", "x", 0:int, 1:int, 2:int);
+    C_119:bat[:oid] := sql.tid(X_15, "sys", "test3", 1:int, 2:int);
+    C_126 := algebra.select(X_121, C_119, 4:dbl, 6:dbl, true, true, false);
+    C_128 := algebra.select(X_123, C_126, 0:dbl, 2:dbl, true, true, false);
+    X_132 := algebra.projection(C_128, X_123);
     X_122:bat[:dbl] := sql.bind(X_15, "sys", "test3", "y", 0:int, 0:int, 2:int);
     X_120:bat[:dbl] := sql.bind(X_15, "sys", "test3", "x", 0:int, 0:int, 2:int);
     C_117:bat[:oid] := sql.tid(X_15, "sys", "test3", 0:int, 2:int);
     C_125 := algebra.select(X_120, C_117, 4:dbl, 6:dbl, true, true, false);
     C_127 := algebra.select(X_122, C_125, 0:dbl, 2:dbl, true, true, false);
+    X_131 := algebra.projection(C_127, X_122);
+    X_130 := algebra.projection(C_128, X_121);
     X_129 := algebra.projection(C_127, X_120);
-    X_123:bat[:dbl] := sql.bind(X_15, "sys", "test3", "y", 0:int, 1:int, 2:int);
-    X_121:bat[:dbl] := sql.bind(X_15, "sys", "test3", "x", 0:int, 1:int, 2:int);
-    C_119:bat[:oid] := sql.tid(X_15, "sys", "test3", 1:int, 2:int);
-    C_126 := algebra.select(X_121, C_119, 4:dbl, 6:dbl, true, true, false);
-    C_128 := algebra.select(X_123, C_126, 0:dbl, 2:dbl, true, true, false);
-    X_130 := algebra.projection(C_128, X_121);
+    language.pass(X_123);
+    language.pass(X_122);
+    language.pass(C_128);
+    language.pass(X_121);
+    language.pass(C_127);
+    language.pass(X_120);
+exit X_152;
+    X_53 := bat.append(X_46, "sys.test");
+    X_55 := bat.append(X_48, "x");
+    X_57 := bat.append(X_49, "double");
+    X_59 := bat.append(X_50, 53:int);
+    X_61 := bat.append(X_52, 0:int);
+    X_63 := bat.append(X_53, "sys.test");
+    X_64 := bat.append(X_55, "y");
+    X_66 := bat.append(X_57, "double");
+    X_67 := bat.append(X_59, 53:int);
+    X_68 := bat.append(X_61, 0:int);
+barrier X_155 := language.dataflow();
     X_141 := mat.packIncrement(X_129, 2:int);
     X_42 := mat.packIncrement(X_141, X_130);
-    X_131 := algebra.projection(C_127, X_122);
-    X_132 := algebra.projection(C_128, X_123);
     X_143 := mat.packIncrement(X_131, 2:int);
     X_43 := mat.packIncrement(X_143, X_132);
-    language.pass(X_120);
-    language.pass(X_121);
-    language.pass(C_127);
-    language.pass(X_122);
-    language.pass(C_128);
-    language.pass(X_123);
-exit X_152;
+exit X_155;
     sql.resultSet(X_63, X_64, X_66, X_67, X_68, X_42, X_43);
-=======
-    X_1561:void := querylog.define("explain select x,y from test where x between 4.0 and 6.0 and y between (1.0-1.0) and (4.0-2.0);","default_pipe",30:int);
-barrier X_1673 := language.dataflow();
-    X_1594 := bat.new(nil:str);
-    X_1600 := bat.new(nil:int);
-    X_1598 := bat.new(nil:int);
-    X_1597 := bat.new(nil:str);
-    X_1596 := bat.new(nil:str);
-    X_1564 := sql.mvc();
-    X_1641:bat[:dbl] := sql.bind(X_1564,"sys","test3","y",0:int,1:int,2:int);
-    X_1643:bat[:dbl] := sql.bind(X_1564,"sys","test3","x",0:int,1:int,2:int);
-    C_1639:bat[:oid] := sql.tid(X_1564,"sys","test3",1:int,2:int);
-    C_1646 := algebra.subselect(X_1643,C_1639,4:dbl,6:dbl,true,true,false);
-    C_1648 := algebra.subselect(X_1641,C_1646,0:dbl,2:dbl,true,true,false);
-    X_1652 := algebra.projection(C_1648,X_1641);
-    X_1640:bat[:dbl] := sql.bind(X_1564,"sys","test3","y",0:int,0:int,2:int);
-    X_1642:bat[:dbl] := sql.bind(X_1564,"sys","test3","x",0:int,0:int,2:int);
-    C_1637:bat[:oid] := sql.tid(X_1564,"sys","test3",0:int,2:int);
-    C_1645 := algebra.subselect(X_1642,C_1637,4:dbl,6:dbl,true,true,false);
-    C_1647 := algebra.subselect(X_1640,C_1645,0:dbl,2:dbl,true,true,false);
-    X_1651 := algebra.projection(C_1647,X_1640);
-    X_1650 := algebra.projection(C_1648,X_1643);
-    X_1649 := algebra.projection(C_1647,X_1642);
-    language.pass(X_1641);
-    language.pass(X_1640);
-    language.pass(C_1648);
-    language.pass(X_1643);
-    language.pass(C_1647);
-    language.pass(X_1642);
-exit X_1673;
-    X_1601 := bat.append(X_1594,"sys.test");
-    X_1603 := bat.append(X_1596,"x");
-    X_1604 := bat.append(X_1597,"double");
-    X_1606 := bat.append(X_1598,53:int);
-    X_1608 := bat.append(X_1600,0:int);
-    X_1610 := bat.append(X_1601,"sys.test");
-    X_1611 := bat.append(X_1603,"y");
-    X_1613 := bat.append(X_1604,"double");
-    X_1614 := bat.append(X_1606,53:int);
-    X_1615 := bat.append(X_1608,0:int);
-barrier X_1676 := language.dataflow();
-    X_1662 := mat.packIncrement(X_1649,2:int);
-    X_1591 := mat.packIncrement(X_1662,X_1650);
-    X_1664 := mat.packIncrement(X_1651,2:int);
-    X_1592 := mat.packIncrement(X_1664,X_1652);
-exit X_1676;
-    sql.resultSet(X_1610,X_1611,X_1613,X_1614,X_1615,X_1591,X_1592);
->>>>>>> c6a08bc2
 end user.main;
 #inline               actions= 0 time=2 usec 
 #remap                actions= 0 time=8 usec 
@@ -674,99 +468,52 @@
 % clob # type
 % 160 # length
 function user.main():void;
-<<<<<<< HEAD
     X_15:void := querylog.define("explain select x,y from test where x between (7-3) and (7-1) and y between (1.0-1.0) and (4.0-2.0);", "default_pipe", 53:int);
 barrier X_165 := language.dataflow();
     X_55 := bat.new(nil:str);
-    X_62 := bat.append(X_55, "sys.test");
-    X_72 := bat.append(X_62, "sys.test");
+    X_61 := bat.new(nil:int);
+    X_59 := bat.new(nil:int);
+    X_58 := bat.new(nil:str);
     X_57 := bat.new(nil:str);
-    X_64 := bat.append(X_57, "x");
-    X_73 := bat.append(X_64, "y");
-    X_58 := bat.new(nil:str);
-    X_66 := bat.append(X_58, "double");
-    X_75 := bat.append(X_66, "double");
-    X_59 := bat.new(nil:int);
-    X_68 := bat.append(X_59, 53:int);
-    X_76 := bat.append(X_68, 53:int);
-    X_61 := bat.new(nil:int);
-    X_70 := bat.append(X_61, 0:int);
-    X_77 := bat.append(X_70, 0:int);
     X_18 := sql.mvc();
+    X_136:bat[:dbl] := sql.bind(X_18, "sys", "test3", "y", 0:int, 1:int, 2:int);
+    X_134:bat[:dbl] := sql.bind(X_18, "sys", "test3", "x", 0:int, 1:int, 2:int);
+    C_132:bat[:oid] := sql.tid(X_18, "sys", "test3", 1:int, 2:int);
+    C_139 := algebra.select(X_134, C_132, 4:dbl, 6:dbl, true, true, false);
+    C_141 := algebra.select(X_136, C_139, 0:dbl, 2:dbl, true, true, false);
+    X_145 := algebra.projection(C_141, X_136);
     X_135:bat[:dbl] := sql.bind(X_18, "sys", "test3", "y", 0:int, 0:int, 2:int);
     X_133:bat[:dbl] := sql.bind(X_18, "sys", "test3", "x", 0:int, 0:int, 2:int);
     C_130:bat[:oid] := sql.tid(X_18, "sys", "test3", 0:int, 2:int);
     C_138 := algebra.select(X_133, C_130, 4:dbl, 6:dbl, true, true, false);
     C_140 := algebra.select(X_135, C_138, 0:dbl, 2:dbl, true, true, false);
+    X_144 := algebra.projection(C_140, X_135);
+    X_143 := algebra.projection(C_141, X_134);
     X_142 := algebra.projection(C_140, X_133);
-    X_136:bat[:dbl] := sql.bind(X_18, "sys", "test3", "y", 0:int, 1:int, 2:int);
-    X_134:bat[:dbl] := sql.bind(X_18, "sys", "test3", "x", 0:int, 1:int, 2:int);
-    C_132:bat[:oid] := sql.tid(X_18, "sys", "test3", 1:int, 2:int);
-    C_139 := algebra.select(X_134, C_132, 4:dbl, 6:dbl, true, true, false);
-    C_141 := algebra.select(X_136, C_139, 0:dbl, 2:dbl, true, true, false);
-    X_143 := algebra.projection(C_141, X_134);
+    language.pass(X_136);
+    language.pass(X_135);
+    language.pass(C_141);
+    language.pass(X_134);
+    language.pass(C_140);
+    language.pass(X_133);
+exit X_165;
+    X_62 := bat.append(X_55, "sys.test");
+    X_64 := bat.append(X_57, "x");
+    X_66 := bat.append(X_58, "double");
+    X_68 := bat.append(X_59, 53:int);
+    X_70 := bat.append(X_61, 0:int);
+    X_72 := bat.append(X_62, "sys.test");
+    X_73 := bat.append(X_64, "y");
+    X_75 := bat.append(X_66, "double");
+    X_76 := bat.append(X_68, 53:int);
+    X_77 := bat.append(X_70, 0:int);
+barrier X_168 := language.dataflow();
     X_154 := mat.packIncrement(X_142, 2:int);
     X_51 := mat.packIncrement(X_154, X_143);
-    X_144 := algebra.projection(C_140, X_135);
-    X_145 := algebra.projection(C_141, X_136);
     X_156 := mat.packIncrement(X_144, 2:int);
     X_52 := mat.packIncrement(X_156, X_145);
-    language.pass(X_133);
-    language.pass(X_134);
-    language.pass(C_140);
-    language.pass(X_135);
-    language.pass(C_141);
-    language.pass(X_136);
-exit X_165;
+exit X_168;
     sql.resultSet(X_72, X_73, X_75, X_76, X_77, X_51, X_52);
-=======
-    X_1700:void := querylog.define("explain select x,y from test where x between (7-3) and (7-1) and y between (1.0-1.0) and (4.0-2.0);","default_pipe",30:int);
-barrier X_1823 := language.dataflow();
-    X_1739 := bat.new(nil:str);
-    X_1745 := bat.new(nil:int);
-    X_1743 := bat.new(nil:int);
-    X_1742 := bat.new(nil:str);
-    X_1741 := bat.new(nil:str);
-    X_1703 := sql.mvc();
-    X_1791:bat[:dbl] := sql.bind(X_1703,"sys","test3","y",0:int,1:int,2:int);
-    X_1793:bat[:dbl] := sql.bind(X_1703,"sys","test3","x",0:int,1:int,2:int);
-    C_1789:bat[:oid] := sql.tid(X_1703,"sys","test3",1:int,2:int);
-    C_1796 := algebra.subselect(X_1793,C_1789,4:dbl,6:dbl,true,true,false);
-    C_1798 := algebra.subselect(X_1791,C_1796,0:dbl,2:dbl,true,true,false);
-    X_1802 := algebra.projection(C_1798,X_1791);
-    X_1790:bat[:dbl] := sql.bind(X_1703,"sys","test3","y",0:int,0:int,2:int);
-    X_1792:bat[:dbl] := sql.bind(X_1703,"sys","test3","x",0:int,0:int,2:int);
-    C_1787:bat[:oid] := sql.tid(X_1703,"sys","test3",0:int,2:int);
-    C_1795 := algebra.subselect(X_1792,C_1787,4:dbl,6:dbl,true,true,false);
-    C_1797 := algebra.subselect(X_1790,C_1795,0:dbl,2:dbl,true,true,false);
-    X_1801 := algebra.projection(C_1797,X_1790);
-    X_1800 := algebra.projection(C_1798,X_1793);
-    X_1799 := algebra.projection(C_1797,X_1792);
-    language.pass(X_1791);
-    language.pass(X_1790);
-    language.pass(C_1798);
-    language.pass(X_1793);
-    language.pass(C_1797);
-    language.pass(X_1792);
-exit X_1823;
-    X_1746 := bat.append(X_1739,"sys.test");
-    X_1748 := bat.append(X_1741,"x");
-    X_1749 := bat.append(X_1742,"double");
-    X_1751 := bat.append(X_1743,53:int);
-    X_1753 := bat.append(X_1745,0:int);
-    X_1755 := bat.append(X_1746,"sys.test");
-    X_1756 := bat.append(X_1748,"y");
-    X_1758 := bat.append(X_1749,"double");
-    X_1759 := bat.append(X_1751,53:int);
-    X_1760 := bat.append(X_1753,0:int);
-barrier X_1826 := language.dataflow();
-    X_1812 := mat.packIncrement(X_1799,2:int);
-    X_1736 := mat.packIncrement(X_1812,X_1800);
-    X_1814 := mat.packIncrement(X_1801,2:int);
-    X_1737 := mat.packIncrement(X_1814,X_1802);
-exit X_1826;
-    sql.resultSet(X_1755,X_1756,X_1758,X_1759,X_1760,X_1736,X_1737);
->>>>>>> c6a08bc2
 end user.main;
 #inline               actions= 0 time=2 usec 
 #remap                actions= 0 time=8 usec 
