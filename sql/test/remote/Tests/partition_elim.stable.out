--- conflicted
+++ resolved
@@ -134,110 +134,50 @@
 % clob # type
 % 130 # length
 function user.main():void;
-<<<<<<< HEAD
-    X_5:void := querylog.define("explain select x,y from test where x between 4.0 and 6.0;":str, "default_pipe":str, 43:int);
-barrier X_141:bit := language.dataflow();
-    X_45:bat[:dbl] := bat.new(nil:dbl);
-    X_8:int := sql.mvc();
-    X_115:bat[:dbl] := sql.bind(X_8:int, "sys":str, "test2":str, "x":str, 0:int, 0:int, 2:int);
-    X_120:bat[:bit] := batcalc.between(X_115:bat[:dbl], 4:dbl, 6:dbl, false:bit, true:bit, true:bit, false:bit, false:bit);
-    C_112:bat[:oid] := sql.tid(X_8:int, "sys":str, "test2":str, 0:int, 2:int);
-    C_122:bat[:oid] := algebra.select(X_120:bat[:bit], C_112:bat[:oid], true:bit, true:bit, true:bit, true:bit, false:bit);
-    X_124:bat[:dbl] := algebra.projection(C_122:bat[:oid], X_115:bat[:dbl]);
-    X_116:bat[:dbl] := sql.bind(X_8:int, "sys":str, "test2":str, "x":str, 0:int, 1:int, 2:int);
-    X_121:bat[:bit] := batcalc.between(X_116:bat[:dbl], 4:dbl, 6:dbl, false:bit, true:bit, true:bit, false:bit, false:bit);
-    C_114:bat[:oid] := sql.tid(X_8:int, "sys":str, "test2":str, 1:int, 2:int);
-    C_123:bat[:oid] := algebra.select(X_121:bat[:bit], C_114:bat[:oid], true:bit, true:bit, true:bit, true:bit, false:bit);
-    X_125:bat[:dbl] := algebra.projection(C_123:bat[:oid], X_116:bat[:dbl]);
-    X_136:bat[:dbl] := mat.packIncrement(X_124:bat[:dbl], 2:int);
-    X_29:bat[:dbl] := mat.packIncrement(X_136:bat[:dbl], X_125:bat[:dbl]);
-    X_33:bat[:dbl] := sql.bind(X_8:int, "sys":str, "test3":str, "x":str, 0:int);
-    X_41:bat[:bit] := batcalc.between(X_33:bat[:dbl], 4:dbl, 6:dbl, false:bit, true:bit, true:bit, false:bit, false:bit);
-    C_31:bat[:oid] := sql.tid(X_8:int, "sys":str, "test3":str);
-    C_42:bat[:oid] := algebra.select(X_41:bat[:bit], C_31:bat[:oid], true:bit, true:bit, true:bit, true:bit, false:bit);
-    X_35:bat[:dbl] := sql.bind(X_8:int, "sys":str, "test3":str, "y":str, 0:int);
-    X_44:bat[:dbl] := algebra.projection(C_42:bat[:oid], X_35:bat[:dbl]);
-    X_43:bat[:dbl] := algebra.projection(C_42:bat[:oid], X_33:bat[:dbl]);
-    X_118:bat[:dbl] := sql.bind(X_8:int, "sys":str, "test2":str, "y":str, 0:int, 1:int, 2:int);
-    X_127:bat[:dbl] := algebra.projection(C_123:bat[:oid], X_118:bat[:dbl]);
-    X_117:bat[:dbl] := sql.bind(X_8:int, "sys":str, "test2":str, "y":str, 0:int, 0:int, 2:int);
-    X_126:bat[:dbl] := algebra.projection(C_122:bat[:oid], X_117:bat[:dbl]);
-    X_47:bat[:dbl] := bat.append(X_45:bat[:dbl], X_29:bat[:dbl], true:bit);
-    X_48:bat[:dbl] := bat.append(X_47:bat[:dbl], X_43:bat[:dbl], true:bit);
-    X_49:bat[:dbl] := bat.new(nil:dbl);
-    X_138:bat[:dbl] := mat.packIncrement(X_126:bat[:dbl], 2:int);
-    X_30:bat[:dbl] := mat.packIncrement(X_138:bat[:dbl], X_127:bat[:dbl]);
-    X_50:bat[:dbl] := bat.append(X_49:bat[:dbl], X_30:bat[:dbl], true:bit);
-    X_51:bat[:dbl] := bat.append(X_50:bat[:dbl], X_44:bat[:dbl], true:bit);
-    X_53:bat[:str] := bat.pack(".test":str, ".test":str);
-    X_54:bat[:str] := bat.pack("x":str, "y":str);
-    X_55:bat[:str] := bat.pack("double":str, "double":str);
-    X_56:bat[:int] := bat.pack(53:int, 53:int);
-    X_57:bat[:int] := bat.pack(0:int, 0:int);
-    language.pass(X_115:bat[:dbl]);
-    language.pass(X_116:bat[:dbl]);
-    language.pass(C_42:bat[:oid]);
-    language.pass(X_33:bat[:dbl]);
-    language.pass(C_123:bat[:oid]);
-    language.pass(C_122:bat[:oid]);
-exit X_141:bit;
-    sql.resultSet(X_53:bat[:str], X_54:bat[:str], X_55:bat[:str], X_56:bat[:int], X_57:bat[:int], X_48:bat[:dbl], X_51:bat[:dbl]);
-=======
-    X_5:void := querylog.define("explain select x,y from test where x between 4.0 and 6.0;":str, "default_pipe":str, 51:int);
-barrier X_149:bit := language.dataflow();
+    X_5:void := querylog.define("explain select x,y from test where x between 4.0 and 6.0;":str, "default_pipe":str, 41:int);
+barrier X_137:bit := language.dataflow();
     X_43:bat[:dbl] := bat.new(nil:dbl);
     X_8:int := sql.mvc();
-    X_125:bat[:dbl] := sql.bind(X_8:int, "sys":str, "test2":str, "x":str, 0:int, 0:int, 2:int);
-    C_122:bat[:oid] := sql.tid(X_8:int, "sys":str, "test2":str, 0:int, 2:int);
-    C_130:bat[:oid] := algebra.select(X_125:bat[:dbl], C_122:bat[:oid], 4:dbl, 6:dbl, true:bit, true:bit, false:bit, true:bit);
-    X_132:bat[:dbl] := algebra.projection(C_130:bat[:oid], X_125:bat[:dbl]);
-    X_126:bat[:dbl] := sql.bind(X_8:int, "sys":str, "test2":str, "x":str, 0:int, 1:int, 2:int);
-    C_124:bat[:oid] := sql.tid(X_8:int, "sys":str, "test2":str, 1:int, 2:int);
-    C_131:bat[:oid] := algebra.select(X_126:bat[:dbl], C_124:bat[:oid], 4:dbl, 6:dbl, true:bit, true:bit, false:bit, true:bit);
-    X_133:bat[:dbl] := algebra.projection(C_131:bat[:oid], X_126:bat[:dbl]);
-    X_144:bat[:dbl] := mat.packIncrement(X_132:bat[:dbl], 2:int);
-    X_28:bat[:dbl] := mat.packIncrement(X_144:bat[:dbl], X_133:bat[:dbl]);
+    X_113:bat[:dbl] := sql.bind(X_8:int, "sys":str, "test2":str, "x":str, 0:int, 0:int, 2:int);
+    C_110:bat[:oid] := sql.tid(X_8:int, "sys":str, "test2":str, 0:int, 2:int);
+    C_118:bat[:oid] := algebra.select(X_113:bat[:dbl], C_110:bat[:oid], 4:dbl, 6:dbl, true:bit, true:bit, false:bit, true:bit);
+    X_120:bat[:dbl] := algebra.projection(C_118:bat[:oid], X_113:bat[:dbl]);
+    X_114:bat[:dbl] := sql.bind(X_8:int, "sys":str, "test2":str, "x":str, 0:int, 1:int, 2:int);
+    C_112:bat[:oid] := sql.tid(X_8:int, "sys":str, "test2":str, 1:int, 2:int);
+    C_119:bat[:oid] := algebra.select(X_114:bat[:dbl], C_112:bat[:oid], 4:dbl, 6:dbl, true:bit, true:bit, false:bit, true:bit);
+    X_121:bat[:dbl] := algebra.projection(C_119:bat[:oid], X_114:bat[:dbl]);
+    X_132:bat[:dbl] := mat.packIncrement(X_120:bat[:dbl], 2:int);
+    X_28:bat[:dbl] := mat.packIncrement(X_132:bat[:dbl], X_121:bat[:dbl]);
     X_32:bat[:dbl] := sql.bind(X_8:int, "sys":str, "test3":str, "x":str, 0:int);
     C_30:bat[:oid] := sql.tid(X_8:int, "sys":str, "test3":str);
     C_40:bat[:oid] := algebra.select(X_32:bat[:dbl], C_30:bat[:oid], 4:dbl, 6:dbl, true:bit, true:bit, false:bit, true:bit);
     X_34:bat[:dbl] := sql.bind(X_8:int, "sys":str, "test3":str, "y":str, 0:int);
     X_42:bat[:dbl] := algebra.projection(C_40:bat[:oid], X_34:bat[:dbl]);
     X_41:bat[:dbl] := algebra.projection(C_40:bat[:oid], X_32:bat[:dbl]);
-    X_128:bat[:dbl] := sql.bind(X_8:int, "sys":str, "test2":str, "y":str, 0:int, 1:int, 2:int);
-    X_135:bat[:dbl] := algebra.projection(C_131:bat[:oid], X_128:bat[:dbl]);
-    X_127:bat[:dbl] := sql.bind(X_8:int, "sys":str, "test2":str, "y":str, 0:int, 0:int, 2:int);
-    X_134:bat[:dbl] := algebra.projection(C_130:bat[:oid], X_127:bat[:dbl]);
+    X_116:bat[:dbl] := sql.bind(X_8:int, "sys":str, "test2":str, "y":str, 0:int, 1:int, 2:int);
+    X_123:bat[:dbl] := algebra.projection(C_119:bat[:oid], X_116:bat[:dbl]);
+    X_115:bat[:dbl] := sql.bind(X_8:int, "sys":str, "test2":str, "y":str, 0:int, 0:int, 2:int);
+    X_122:bat[:dbl] := algebra.projection(C_118:bat[:oid], X_115:bat[:dbl]);
     X_45:bat[:dbl] := bat.append(X_43:bat[:dbl], X_28:bat[:dbl], true:bit);
     X_46:bat[:dbl] := bat.append(X_45:bat[:dbl], X_41:bat[:dbl], true:bit);
     X_47:bat[:dbl] := bat.new(nil:dbl);
-    X_146:bat[:dbl] := mat.packIncrement(X_134:bat[:dbl], 2:int);
-    X_29:bat[:dbl] := mat.packIncrement(X_146:bat[:dbl], X_135:bat[:dbl]);
+    X_134:bat[:dbl] := mat.packIncrement(X_122:bat[:dbl], 2:int);
+    X_29:bat[:dbl] := mat.packIncrement(X_134:bat[:dbl], X_123:bat[:dbl]);
     X_48:bat[:dbl] := bat.append(X_47:bat[:dbl], X_29:bat[:dbl], true:bit);
     X_49:bat[:dbl] := bat.append(X_48:bat[:dbl], X_42:bat[:dbl], true:bit);
-    X_51:bat[:str] := bat.new(nil:str);
-    X_57:bat[:int] := bat.new(nil:int);
-    X_55:bat[:int] := bat.new(nil:int);
-    X_54:bat[:str] := bat.new(nil:str);
-    X_53:bat[:str] := bat.new(nil:str);
-    X_58:bat[:str] := bat.append(X_51:bat[:str], ".test":str);
-    X_60:bat[:str] := bat.append(X_53:bat[:str], "x":str);
-    X_62:bat[:str] := bat.append(X_54:bat[:str], "double":str);
-    X_64:bat[:int] := bat.append(X_55:bat[:int], 53:int);
-    X_66:bat[:int] := bat.append(X_57:bat[:int], 0:int);
-    X_68:bat[:str] := bat.append(X_58:bat[:str], ".test":str);
-    X_69:bat[:str] := bat.append(X_60:bat[:str], "y":str);
-    X_71:bat[:str] := bat.append(X_62:bat[:str], "double":str);
-    X_72:bat[:int] := bat.append(X_64:bat[:int], 53:int);
-    X_73:bat[:int] := bat.append(X_66:bat[:int], 0:int);
-    language.pass(X_125:bat[:dbl]);
-    language.pass(X_126:bat[:dbl]);
+    X_51:bat[:str] := bat.pack(".test":str, ".test":str);
+    X_52:bat[:str] := bat.pack("x":str, "y":str);
+    X_53:bat[:str] := bat.pack("double":str, "double":str);
+    X_54:bat[:int] := bat.pack(53:int, 53:int);
+    X_55:bat[:int] := bat.pack(0:int, 0:int);
+    language.pass(X_113:bat[:dbl]);
+    language.pass(X_114:bat[:dbl]);
     language.pass(C_40:bat[:oid]);
     language.pass(X_32:bat[:dbl]);
-    language.pass(C_131:bat[:oid]);
-    language.pass(C_130:bat[:oid]);
-exit X_149:bit;
-    sql.resultSet(X_68:bat[:str], X_69:bat[:str], X_71:bat[:str], X_72:bat[:int], X_73:bat[:int], X_46:bat[:dbl], X_49:bat[:dbl]);
->>>>>>> 25c02180
+    language.pass(C_119:bat[:oid]);
+    language.pass(C_118:bat[:oid]);
+exit X_137:bit;
+    sql.resultSet(X_51:bat[:str], X_52:bat[:str], X_53:bat[:str], X_54:bat[:int], X_55:bat[:int], X_46:bat[:dbl], X_49:bat[:dbl]);
 end user.main;
 #inline               actions= 0 time=1 usec 
 #remap                actions= 0 time=2 usec 
@@ -271,110 +211,50 @@
 % clob # type
 % 130 # length
 function user.main():void;
-<<<<<<< HEAD
-    X_8:void := querylog.define("explain select x,y from test where x between (7-3) and (7-1);":str, "default_pipe":str, 53:int);
-barrier X_152:bit := language.dataflow();
-    X_55:bat[:dbl] := bat.new(nil:dbl);
-    X_11:int := sql.mvc();
-    X_126:bat[:dbl] := sql.bind(X_11:int, "sys":str, "test2":str, "x":str, 0:int, 0:int, 2:int);
-    X_131:bat[:bit] := batcalc.between(X_126:bat[:dbl], 4:dbl, 6:dbl, false:bit, true:bit, true:bit, false:bit, false:bit);
-    C_123:bat[:oid] := sql.tid(X_11:int, "sys":str, "test2":str, 0:int, 2:int);
-    C_133:bat[:oid] := algebra.select(X_131:bat[:bit], C_123:bat[:oid], true:bit, true:bit, true:bit, true:bit, false:bit);
-    X_135:bat[:dbl] := algebra.projection(C_133:bat[:oid], X_126:bat[:dbl]);
-    X_127:bat[:dbl] := sql.bind(X_11:int, "sys":str, "test2":str, "x":str, 0:int, 1:int, 2:int);
-    X_132:bat[:bit] := batcalc.between(X_127:bat[:dbl], 4:dbl, 6:dbl, false:bit, true:bit, true:bit, false:bit, false:bit);
-    C_125:bat[:oid] := sql.tid(X_11:int, "sys":str, "test2":str, 1:int, 2:int);
-    C_134:bat[:oid] := algebra.select(X_132:bat[:bit], C_125:bat[:oid], true:bit, true:bit, true:bit, true:bit, false:bit);
-    X_136:bat[:dbl] := algebra.projection(C_134:bat[:oid], X_127:bat[:dbl]);
-    X_147:bat[:dbl] := mat.packIncrement(X_135:bat[:dbl], 2:int);
-    X_35:bat[:dbl] := mat.packIncrement(X_147:bat[:dbl], X_136:bat[:dbl]);
-    X_39:bat[:dbl] := sql.bind(X_11:int, "sys":str, "test3":str, "x":str, 0:int);
-    X_51:bat[:bit] := batcalc.between(X_39:bat[:dbl], 4:dbl, 6:dbl, false:bit, true:bit, true:bit, false:bit, false:bit);
-    C_37:bat[:oid] := sql.tid(X_11:int, "sys":str, "test3":str);
-    C_52:bat[:oid] := algebra.select(X_51:bat[:bit], C_37:bat[:oid], true:bit, true:bit, true:bit, true:bit, false:bit);
-    X_41:bat[:dbl] := sql.bind(X_11:int, "sys":str, "test3":str, "y":str, 0:int);
-    X_54:bat[:dbl] := algebra.projection(C_52:bat[:oid], X_41:bat[:dbl]);
-    X_53:bat[:dbl] := algebra.projection(C_52:bat[:oid], X_39:bat[:dbl]);
-    X_129:bat[:dbl] := sql.bind(X_11:int, "sys":str, "test2":str, "y":str, 0:int, 1:int, 2:int);
-    X_138:bat[:dbl] := algebra.projection(C_134:bat[:oid], X_129:bat[:dbl]);
-    X_128:bat[:dbl] := sql.bind(X_11:int, "sys":str, "test2":str, "y":str, 0:int, 0:int, 2:int);
-    X_137:bat[:dbl] := algebra.projection(C_133:bat[:oid], X_128:bat[:dbl]);
-    X_57:bat[:dbl] := bat.append(X_55:bat[:dbl], X_35:bat[:dbl], true:bit);
-    X_58:bat[:dbl] := bat.append(X_57:bat[:dbl], X_53:bat[:dbl], true:bit);
-    X_59:bat[:dbl] := bat.new(nil:dbl);
-    X_149:bat[:dbl] := mat.packIncrement(X_137:bat[:dbl], 2:int);
-    X_36:bat[:dbl] := mat.packIncrement(X_149:bat[:dbl], X_138:bat[:dbl]);
-    X_60:bat[:dbl] := bat.append(X_59:bat[:dbl], X_36:bat[:dbl], true:bit);
-    X_61:bat[:dbl] := bat.append(X_60:bat[:dbl], X_54:bat[:dbl], true:bit);
-    X_63:bat[:str] := bat.pack(".test":str, ".test":str);
-    X_64:bat[:str] := bat.pack("x":str, "y":str);
-    X_65:bat[:str] := bat.pack("double":str, "double":str);
-    X_66:bat[:int] := bat.pack(53:int, 53:int);
-    X_67:bat[:int] := bat.pack(0:int, 0:int);
-    language.pass(X_126:bat[:dbl]);
-    language.pass(X_127:bat[:dbl]);
-    language.pass(C_52:bat[:oid]);
-    language.pass(X_39:bat[:dbl]);
-    language.pass(C_134:bat[:oid]);
-    language.pass(C_133:bat[:oid]);
-exit X_152:bit;
-    sql.resultSet(X_63:bat[:str], X_64:bat[:str], X_65:bat[:str], X_66:bat[:int], X_67:bat[:int], X_58:bat[:dbl], X_61:bat[:dbl]);
-=======
-    X_8:void := querylog.define("explain select x,y from test where x between (7-3) and (7-1);":str, "default_pipe":str, 61:int);
-barrier X_161:bit := language.dataflow();
+    X_8:void := querylog.define("explain select x,y from test where x between (7-3) and (7-1);":str, "default_pipe":str, 51:int);
+barrier X_149:bit := language.dataflow();
     X_53:bat[:dbl] := bat.new(nil:dbl);
     X_11:int := sql.mvc();
-    X_137:bat[:dbl] := sql.bind(X_11:int, "sys":str, "test2":str, "x":str, 0:int, 0:int, 2:int);
-    C_134:bat[:oid] := sql.tid(X_11:int, "sys":str, "test2":str, 0:int, 2:int);
-    C_142:bat[:oid] := algebra.select(X_137:bat[:dbl], C_134:bat[:oid], 4:dbl, 6:dbl, true:bit, true:bit, false:bit, true:bit);
-    X_144:bat[:dbl] := algebra.projection(C_142:bat[:oid], X_137:bat[:dbl]);
-    X_138:bat[:dbl] := sql.bind(X_11:int, "sys":str, "test2":str, "x":str, 0:int, 1:int, 2:int);
-    C_136:bat[:oid] := sql.tid(X_11:int, "sys":str, "test2":str, 1:int, 2:int);
-    C_143:bat[:oid] := algebra.select(X_138:bat[:dbl], C_136:bat[:oid], 4:dbl, 6:dbl, true:bit, true:bit, false:bit, true:bit);
-    X_145:bat[:dbl] := algebra.projection(C_143:bat[:oid], X_138:bat[:dbl]);
-    X_156:bat[:dbl] := mat.packIncrement(X_144:bat[:dbl], 2:int);
-    X_34:bat[:dbl] := mat.packIncrement(X_156:bat[:dbl], X_145:bat[:dbl]);
+    X_125:bat[:dbl] := sql.bind(X_11:int, "sys":str, "test2":str, "x":str, 0:int, 0:int, 2:int);
+    C_122:bat[:oid] := sql.tid(X_11:int, "sys":str, "test2":str, 0:int, 2:int);
+    C_130:bat[:oid] := algebra.select(X_125:bat[:dbl], C_122:bat[:oid], 4:dbl, 6:dbl, true:bit, true:bit, false:bit, true:bit);
+    X_132:bat[:dbl] := algebra.projection(C_130:bat[:oid], X_125:bat[:dbl]);
+    X_126:bat[:dbl] := sql.bind(X_11:int, "sys":str, "test2":str, "x":str, 0:int, 1:int, 2:int);
+    C_124:bat[:oid] := sql.tid(X_11:int, "sys":str, "test2":str, 1:int, 2:int);
+    C_131:bat[:oid] := algebra.select(X_126:bat[:dbl], C_124:bat[:oid], 4:dbl, 6:dbl, true:bit, true:bit, false:bit, true:bit);
+    X_133:bat[:dbl] := algebra.projection(C_131:bat[:oid], X_126:bat[:dbl]);
+    X_144:bat[:dbl] := mat.packIncrement(X_132:bat[:dbl], 2:int);
+    X_34:bat[:dbl] := mat.packIncrement(X_144:bat[:dbl], X_133:bat[:dbl]);
     X_38:bat[:dbl] := sql.bind(X_11:int, "sys":str, "test3":str, "x":str, 0:int);
     C_36:bat[:oid] := sql.tid(X_11:int, "sys":str, "test3":str);
     C_50:bat[:oid] := algebra.select(X_38:bat[:dbl], C_36:bat[:oid], 4:dbl, 6:dbl, true:bit, true:bit, false:bit, true:bit);
     X_40:bat[:dbl] := sql.bind(X_11:int, "sys":str, "test3":str, "y":str, 0:int);
     X_52:bat[:dbl] := algebra.projection(C_50:bat[:oid], X_40:bat[:dbl]);
     X_51:bat[:dbl] := algebra.projection(C_50:bat[:oid], X_38:bat[:dbl]);
-    X_140:bat[:dbl] := sql.bind(X_11:int, "sys":str, "test2":str, "y":str, 0:int, 1:int, 2:int);
-    X_147:bat[:dbl] := algebra.projection(C_143:bat[:oid], X_140:bat[:dbl]);
-    X_139:bat[:dbl] := sql.bind(X_11:int, "sys":str, "test2":str, "y":str, 0:int, 0:int, 2:int);
-    X_146:bat[:dbl] := algebra.projection(C_142:bat[:oid], X_139:bat[:dbl]);
+    X_128:bat[:dbl] := sql.bind(X_11:int, "sys":str, "test2":str, "y":str, 0:int, 1:int, 2:int);
+    X_135:bat[:dbl] := algebra.projection(C_131:bat[:oid], X_128:bat[:dbl]);
+    X_127:bat[:dbl] := sql.bind(X_11:int, "sys":str, "test2":str, "y":str, 0:int, 0:int, 2:int);
+    X_134:bat[:dbl] := algebra.projection(C_130:bat[:oid], X_127:bat[:dbl]);
     X_55:bat[:dbl] := bat.append(X_53:bat[:dbl], X_34:bat[:dbl], true:bit);
     X_56:bat[:dbl] := bat.append(X_55:bat[:dbl], X_51:bat[:dbl], true:bit);
     X_57:bat[:dbl] := bat.new(nil:dbl);
-    X_158:bat[:dbl] := mat.packIncrement(X_146:bat[:dbl], 2:int);
-    X_35:bat[:dbl] := mat.packIncrement(X_158:bat[:dbl], X_147:bat[:dbl]);
+    X_146:bat[:dbl] := mat.packIncrement(X_134:bat[:dbl], 2:int);
+    X_35:bat[:dbl] := mat.packIncrement(X_146:bat[:dbl], X_135:bat[:dbl]);
     X_58:bat[:dbl] := bat.append(X_57:bat[:dbl], X_35:bat[:dbl], true:bit);
     X_59:bat[:dbl] := bat.append(X_58:bat[:dbl], X_52:bat[:dbl], true:bit);
-    X_61:bat[:str] := bat.new(nil:str);
-    X_67:bat[:int] := bat.new(nil:int);
-    X_65:bat[:int] := bat.new(nil:int);
-    X_64:bat[:str] := bat.new(nil:str);
-    X_63:bat[:str] := bat.new(nil:str);
-    X_68:bat[:str] := bat.append(X_61:bat[:str], ".test":str);
-    X_70:bat[:str] := bat.append(X_63:bat[:str], "x":str);
-    X_72:bat[:str] := bat.append(X_64:bat[:str], "double":str);
-    X_74:bat[:int] := bat.append(X_65:bat[:int], 53:int);
-    X_76:bat[:int] := bat.append(X_67:bat[:int], 0:int);
-    X_78:bat[:str] := bat.append(X_68:bat[:str], ".test":str);
-    X_79:bat[:str] := bat.append(X_70:bat[:str], "y":str);
-    X_81:bat[:str] := bat.append(X_72:bat[:str], "double":str);
-    X_82:bat[:int] := bat.append(X_74:bat[:int], 53:int);
-    X_83:bat[:int] := bat.append(X_76:bat[:int], 0:int);
-    language.pass(X_137:bat[:dbl]);
-    language.pass(X_138:bat[:dbl]);
+    X_61:bat[:str] := bat.pack(".test":str, ".test":str);
+    X_62:bat[:str] := bat.pack("x":str, "y":str);
+    X_63:bat[:str] := bat.pack("double":str, "double":str);
+    X_64:bat[:int] := bat.pack(53:int, 53:int);
+    X_65:bat[:int] := bat.pack(0:int, 0:int);
+    language.pass(X_125:bat[:dbl]);
+    language.pass(X_126:bat[:dbl]);
     language.pass(C_50:bat[:oid]);
     language.pass(X_38:bat[:dbl]);
-    language.pass(C_143:bat[:oid]);
-    language.pass(C_142:bat[:oid]);
-exit X_161:bit;
-    sql.resultSet(X_78:bat[:str], X_79:bat[:str], X_81:bat[:str], X_82:bat[:int], X_83:bat[:int], X_56:bat[:dbl], X_59:bat[:dbl]);
->>>>>>> 25c02180
+    language.pass(C_131:bat[:oid]);
+    language.pass(C_130:bat[:oid]);
+exit X_149:bit;
+    sql.resultSet(X_61:bat[:str], X_62:bat[:str], X_63:bat[:str], X_64:bat[:int], X_65:bat[:int], X_56:bat[:dbl], X_59:bat[:dbl]);
 end user.main;
 #inline               actions= 0 time=1 usec 
 #remap                actions= 0 time=2 usec 
@@ -409,91 +289,40 @@
 % clob # type
 % 151 # length
 function user.main():void;
-<<<<<<< HEAD
-    X_9:void := querylog.define("explain select x,y from test where x between 4.0 and 6.0 and y between 0.0 and 2.0;":str, "default_pipe":str, 32:int);
-barrier X_132:bit := language.dataflow();
-    X_42:bat[:str] := bat.pack("sys.test":str, "sys.test":str);
-    X_43:bat[:str] := bat.pack("x":str, "y":str);
-    X_44:bat[:str] := bat.pack("double":str, "double":str);
-    X_45:bat[:int] := bat.pack(53:int, 53:int);
-    X_46:bat[:int] := bat.pack(0:int, 0:int);
+    X_9:void := querylog.define("explain select x,y from test where x between 4.0 and 6.0 and y between 0.0 and 2.0;":str, "default_pipe":str, 30:int);
+barrier X_125:bit := language.dataflow();
+    X_40:bat[:str] := bat.pack("sys.test":str, "sys.test":str);
+    X_41:bat[:str] := bat.pack("x":str, "y":str);
+    X_42:bat[:str] := bat.pack("double":str, "double":str);
+    X_43:bat[:int] := bat.pack(53:int, 53:int);
+    X_44:bat[:int] := bat.pack(0:int, 0:int);
     X_12:int := sql.mvc();
-    X_104:bat[:dbl] := sql.bind(X_12:int, "sys":str, "test3":str, "y":str, 0:int, 0:int, 2:int);
-    X_111:bat[:bit] := batcalc.between(X_104:bat[:dbl], 0:dbl, 2:dbl, false:bit, true:bit, true:bit, false:bit, false:bit);
-    X_102:bat[:dbl] := sql.bind(X_12:int, "sys":str, "test3":str, "x":str, 0:int, 0:int, 2:int);
-    X_107:bat[:bit] := batcalc.between(X_102:bat[:dbl], 4:dbl, 6:dbl, false:bit, true:bit, true:bit, false:bit, false:bit);
-    C_99:bat[:oid] := sql.tid(X_12:int, "sys":str, "test3":str, 0:int, 2:int);
-    C_109:bat[:oid] := algebra.select(X_107:bat[:bit], C_99:bat[:oid], true:bit, true:bit, true:bit, true:bit, false:bit);
-    C_113:bat[:oid] := algebra.select(X_111:bat[:bit], C_109:bat[:oid], true:bit, true:bit, true:bit, true:bit, false:bit);
-    X_115:bat[:dbl] := algebra.projection(C_113:bat[:oid], X_102:bat[:dbl]);
-    X_105:bat[:dbl] := sql.bind(X_12:int, "sys":str, "test3":str, "y":str, 0:int, 1:int, 2:int);
-    X_112:bat[:bit] := batcalc.between(X_105:bat[:dbl], 0:dbl, 2:dbl, false:bit, true:bit, true:bit, false:bit, false:bit);
-    X_103:bat[:dbl] := sql.bind(X_12:int, "sys":str, "test3":str, "x":str, 0:int, 1:int, 2:int);
-    X_108:bat[:bit] := batcalc.between(X_103:bat[:dbl], 4:dbl, 6:dbl, false:bit, true:bit, true:bit, false:bit, false:bit);
-    C_101:bat[:oid] := sql.tid(X_12:int, "sys":str, "test3":str, 1:int, 2:int);
-    C_110:bat[:oid] := algebra.select(X_108:bat[:bit], C_101:bat[:oid], true:bit, true:bit, true:bit, true:bit, false:bit);
-    C_114:bat[:oid] := algebra.select(X_112:bat[:bit], C_110:bat[:oid], true:bit, true:bit, true:bit, true:bit, false:bit);
-    X_116:bat[:dbl] := algebra.projection(C_114:bat[:oid], X_103:bat[:dbl]);
-    X_127:bat[:dbl] := mat.packIncrement(X_115:bat[:dbl], 2:int);
-    X_39:bat[:dbl] := mat.packIncrement(X_127:bat[:dbl], X_116:bat[:dbl]);
-    X_117:bat[:dbl] := algebra.projection(C_113:bat[:oid], X_104:bat[:dbl]);
-    X_118:bat[:dbl] := algebra.projection(C_114:bat[:oid], X_105:bat[:dbl]);
-    X_129:bat[:dbl] := mat.packIncrement(X_117:bat[:dbl], 2:int);
-    X_40:bat[:dbl] := mat.packIncrement(X_129:bat[:dbl], X_118:bat[:dbl]);
+    X_101:bat[:dbl] := sql.bind(X_12:int, "sys":str, "test3":str, "y":str, 0:int, 0:int, 2:int);
+    X_99:bat[:dbl] := sql.bind(X_12:int, "sys":str, "test3":str, "x":str, 0:int, 0:int, 2:int);
+    C_96:bat[:oid] := sql.tid(X_12:int, "sys":str, "test3":str, 0:int, 2:int);
+    C_104:bat[:oid] := algebra.select(X_99:bat[:dbl], C_96:bat[:oid], 4:dbl, 6:dbl, true:bit, true:bit, false:bit, true:bit);
+    C_106:bat[:oid] := algebra.select(X_101:bat[:dbl], C_104:bat[:oid], 0:dbl, 2:dbl, true:bit, true:bit, false:bit, true:bit);
+    X_108:bat[:dbl] := algebra.projection(C_106:bat[:oid], X_99:bat[:dbl]);
+    X_102:bat[:dbl] := sql.bind(X_12:int, "sys":str, "test3":str, "y":str, 0:int, 1:int, 2:int);
+    X_100:bat[:dbl] := sql.bind(X_12:int, "sys":str, "test3":str, "x":str, 0:int, 1:int, 2:int);
+    C_98:bat[:oid] := sql.tid(X_12:int, "sys":str, "test3":str, 1:int, 2:int);
+    C_105:bat[:oid] := algebra.select(X_100:bat[:dbl], C_98:bat[:oid], 4:dbl, 6:dbl, true:bit, true:bit, false:bit, true:bit);
+    C_107:bat[:oid] := algebra.select(X_102:bat[:dbl], C_105:bat[:oid], 0:dbl, 2:dbl, true:bit, true:bit, false:bit, true:bit);
+    X_109:bat[:dbl] := algebra.projection(C_107:bat[:oid], X_100:bat[:dbl]);
+    X_120:bat[:dbl] := mat.packIncrement(X_108:bat[:dbl], 2:int);
+    X_37:bat[:dbl] := mat.packIncrement(X_120:bat[:dbl], X_109:bat[:dbl]);
+    X_110:bat[:dbl] := algebra.projection(C_106:bat[:oid], X_101:bat[:dbl]);
+    X_111:bat[:dbl] := algebra.projection(C_107:bat[:oid], X_102:bat[:dbl]);
+    X_122:bat[:dbl] := mat.packIncrement(X_110:bat[:dbl], 2:int);
+    X_38:bat[:dbl] := mat.packIncrement(X_122:bat[:dbl], X_111:bat[:dbl]);
+    language.pass(X_99:bat[:dbl]);
+    language.pass(X_100:bat[:dbl]);
+    language.pass(C_106:bat[:oid]);
+    language.pass(X_101:bat[:dbl]);
+    language.pass(C_107:bat[:oid]);
     language.pass(X_102:bat[:dbl]);
-    language.pass(X_103:bat[:dbl]);
-    language.pass(C_113:bat[:oid]);
-    language.pass(X_104:bat[:dbl]);
-    language.pass(C_114:bat[:oid]);
-    language.pass(X_105:bat[:dbl]);
-exit X_132:bit;
-    sql.resultSet(X_42:bat[:str], X_43:bat[:str], X_44:bat[:str], X_45:bat[:int], X_46:bat[:int], X_39:bat[:dbl], X_40:bat[:dbl]);
-=======
-    X_9:void := querylog.define("explain select x,y from test where x between 4.0 and 6.0 and y between 0.0 and 2.0;":str, "default_pipe":str, 40:int);
-barrier X_139:bit := language.dataflow();
-    X_40:bat[:str] := bat.new(nil:str);
-    X_46:bat[:int] := bat.new(nil:int);
-    X_44:bat[:int] := bat.new(nil:int);
-    X_43:bat[:str] := bat.new(nil:str);
-    X_42:bat[:str] := bat.new(nil:str);
-    X_12:int := sql.mvc();
-    X_116:bat[:dbl] := sql.bind(X_12:int, "sys":str, "test3":str, "y":str, 0:int, 1:int, 2:int);
-    X_114:bat[:dbl] := sql.bind(X_12:int, "sys":str, "test3":str, "x":str, 0:int, 1:int, 2:int);
-    C_112:bat[:oid] := sql.tid(X_12:int, "sys":str, "test3":str, 1:int, 2:int);
-    C_119:bat[:oid] := algebra.select(X_114:bat[:dbl], C_112:bat[:oid], 4:dbl, 6:dbl, true:bit, true:bit, false:bit, true:bit);
-    C_121:bat[:oid] := algebra.select(X_116:bat[:dbl], C_119:bat[:oid], 0:dbl, 2:dbl, true:bit, true:bit, false:bit, true:bit);
-    X_125:bat[:dbl] := algebra.projection(C_121:bat[:oid], X_116:bat[:dbl]);
-    X_115:bat[:dbl] := sql.bind(X_12:int, "sys":str, "test3":str, "y":str, 0:int, 0:int, 2:int);
-    X_113:bat[:dbl] := sql.bind(X_12:int, "sys":str, "test3":str, "x":str, 0:int, 0:int, 2:int);
-    C_110:bat[:oid] := sql.tid(X_12:int, "sys":str, "test3":str, 0:int, 2:int);
-    C_118:bat[:oid] := algebra.select(X_113:bat[:dbl], C_110:bat[:oid], 4:dbl, 6:dbl, true:bit, true:bit, false:bit, true:bit);
-    C_120:bat[:oid] := algebra.select(X_115:bat[:dbl], C_118:bat[:oid], 0:dbl, 2:dbl, true:bit, true:bit, false:bit, true:bit);
-    X_124:bat[:dbl] := algebra.projection(C_120:bat[:oid], X_115:bat[:dbl]);
-    X_123:bat[:dbl] := algebra.projection(C_121:bat[:oid], X_114:bat[:dbl]);
-    X_122:bat[:dbl] := algebra.projection(C_120:bat[:oid], X_113:bat[:dbl]);
-    X_47:bat[:str] := bat.append(X_40:bat[:str], "sys.test":str);
-    X_49:bat[:str] := bat.append(X_42:bat[:str], "x":str);
-    X_51:bat[:str] := bat.append(X_43:bat[:str], "double":str);
-    X_53:bat[:int] := bat.append(X_44:bat[:int], 53:int);
-    X_55:bat[:int] := bat.append(X_46:bat[:int], 0:int);
-    X_57:bat[:str] := bat.append(X_47:bat[:str], "sys.test":str);
-    X_58:bat[:str] := bat.append(X_49:bat[:str], "y":str);
-    X_60:bat[:str] := bat.append(X_51:bat[:str], "double":str);
-    X_61:bat[:int] := bat.append(X_53:bat[:int], 53:int);
-    X_62:bat[:int] := bat.append(X_55:bat[:int], 0:int);
-    X_134:bat[:dbl] := mat.packIncrement(X_122:bat[:dbl], 2:int);
-    X_37:bat[:dbl] := mat.packIncrement(X_134:bat[:dbl], X_123:bat[:dbl]);
-    X_136:bat[:dbl] := mat.packIncrement(X_124:bat[:dbl], 2:int);
-    X_38:bat[:dbl] := mat.packIncrement(X_136:bat[:dbl], X_125:bat[:dbl]);
-    language.pass(X_116:bat[:dbl]);
-    language.pass(X_115:bat[:dbl]);
-    language.pass(C_121:bat[:oid]);
-    language.pass(X_114:bat[:dbl]);
-    language.pass(C_120:bat[:oid]);
-    language.pass(X_113:bat[:dbl]);
-exit X_139:bit;
-    sql.resultSet(X_57:bat[:str], X_58:bat[:str], X_60:bat[:str], X_61:bat[:int], X_62:bat[:int], X_37:bat[:dbl], X_38:bat[:dbl]);
->>>>>>> 25c02180
+exit X_125:bit;
+    sql.resultSet(X_40:bat[:str], X_41:bat[:str], X_42:bat[:str], X_43:bat[:int], X_44:bat[:int], X_37:bat[:dbl], X_38:bat[:dbl]);
 end user.main;
 #inline               actions= 0 time=1 usec 
 #remap                actions= 0 time=1 usec 
@@ -527,91 +356,40 @@
 % clob # type
 % 164 # length
 function user.main():void;
-<<<<<<< HEAD
-    X_11:void := querylog.define("explain select x,y from test where x between 4.0 and 6.0 and y between (1.0-1.0) and (4.0-2.0);":str, "default_pipe":str, 38:int);
-barrier X_141:bit := language.dataflow();
-    X_48:bat[:str] := bat.pack("sys.test":str, "sys.test":str);
-    X_49:bat[:str] := bat.pack("x":str, "y":str);
-    X_50:bat[:str] := bat.pack("double":str, "double":str);
-    X_51:bat[:int] := bat.pack(53:int, 53:int);
-    X_52:bat[:int] := bat.pack(0:int, 0:int);
+    X_11:void := querylog.define("explain select x,y from test where x between 4.0 and 6.0 and y between (1.0-1.0) and (4.0-2.0);":str, "default_pipe":str, 36:int);
+barrier X_135:bit := language.dataflow();
+    X_46:bat[:str] := bat.pack("sys.test":str, "sys.test":str);
+    X_47:bat[:str] := bat.pack("x":str, "y":str);
+    X_48:bat[:str] := bat.pack("double":str, "double":str);
+    X_49:bat[:int] := bat.pack(53:int, 53:int);
+    X_50:bat[:int] := bat.pack(0:int, 0:int);
     X_14:int := sql.mvc();
-    X_113:bat[:dbl] := sql.bind(X_14:int, "sys":str, "test3":str, "y":str, 0:int, 0:int, 2:int);
-    X_120:bat[:bit] := batcalc.between(X_113:bat[:dbl], 0:dbl, 2:dbl, false:bit, true:bit, true:bit, false:bit, false:bit);
-    X_111:bat[:dbl] := sql.bind(X_14:int, "sys":str, "test3":str, "x":str, 0:int, 0:int, 2:int);
-    X_116:bat[:bit] := batcalc.between(X_111:bat[:dbl], 4:dbl, 6:dbl, false:bit, true:bit, true:bit, false:bit, false:bit);
-    C_108:bat[:oid] := sql.tid(X_14:int, "sys":str, "test3":str, 0:int, 2:int);
-    C_118:bat[:oid] := algebra.select(X_116:bat[:bit], C_108:bat[:oid], true:bit, true:bit, true:bit, true:bit, false:bit);
-    C_122:bat[:oid] := algebra.select(X_120:bat[:bit], C_118:bat[:oid], true:bit, true:bit, true:bit, true:bit, false:bit);
-    X_124:bat[:dbl] := algebra.projection(C_122:bat[:oid], X_111:bat[:dbl]);
-    X_114:bat[:dbl] := sql.bind(X_14:int, "sys":str, "test3":str, "y":str, 0:int, 1:int, 2:int);
-    X_121:bat[:bit] := batcalc.between(X_114:bat[:dbl], 0:dbl, 2:dbl, false:bit, true:bit, true:bit, false:bit, false:bit);
-    X_112:bat[:dbl] := sql.bind(X_14:int, "sys":str, "test3":str, "x":str, 0:int, 1:int, 2:int);
-    X_117:bat[:bit] := batcalc.between(X_112:bat[:dbl], 4:dbl, 6:dbl, false:bit, true:bit, true:bit, false:bit, false:bit);
-    C_110:bat[:oid] := sql.tid(X_14:int, "sys":str, "test3":str, 1:int, 2:int);
-    C_119:bat[:oid] := algebra.select(X_117:bat[:bit], C_110:bat[:oid], true:bit, true:bit, true:bit, true:bit, false:bit);
-    C_123:bat[:oid] := algebra.select(X_121:bat[:bit], C_119:bat[:oid], true:bit, true:bit, true:bit, true:bit, false:bit);
-    X_125:bat[:dbl] := algebra.projection(C_123:bat[:oid], X_112:bat[:dbl]);
-    X_136:bat[:dbl] := mat.packIncrement(X_124:bat[:dbl], 2:int);
-    X_45:bat[:dbl] := mat.packIncrement(X_136:bat[:dbl], X_125:bat[:dbl]);
-    X_126:bat[:dbl] := algebra.projection(C_122:bat[:oid], X_113:bat[:dbl]);
-    X_127:bat[:dbl] := algebra.projection(C_123:bat[:oid], X_114:bat[:dbl]);
-    X_138:bat[:dbl] := mat.packIncrement(X_126:bat[:dbl], 2:int);
-    X_46:bat[:dbl] := mat.packIncrement(X_138:bat[:dbl], X_127:bat[:dbl]);
+    X_111:bat[:dbl] := sql.bind(X_14:int, "sys":str, "test3":str, "y":str, 0:int, 0:int, 2:int);
+    X_109:bat[:dbl] := sql.bind(X_14:int, "sys":str, "test3":str, "x":str, 0:int, 0:int, 2:int);
+    C_106:bat[:oid] := sql.tid(X_14:int, "sys":str, "test3":str, 0:int, 2:int);
+    C_114:bat[:oid] := algebra.select(X_109:bat[:dbl], C_106:bat[:oid], 4:dbl, 6:dbl, true:bit, true:bit, false:bit, true:bit);
+    C_116:bat[:oid] := algebra.select(X_111:bat[:dbl], C_114:bat[:oid], 0:dbl, 2:dbl, true:bit, true:bit, false:bit, true:bit);
+    X_118:bat[:dbl] := algebra.projection(C_116:bat[:oid], X_109:bat[:dbl]);
+    X_112:bat[:dbl] := sql.bind(X_14:int, "sys":str, "test3":str, "y":str, 0:int, 1:int, 2:int);
+    X_110:bat[:dbl] := sql.bind(X_14:int, "sys":str, "test3":str, "x":str, 0:int, 1:int, 2:int);
+    C_108:bat[:oid] := sql.tid(X_14:int, "sys":str, "test3":str, 1:int, 2:int);
+    C_115:bat[:oid] := algebra.select(X_110:bat[:dbl], C_108:bat[:oid], 4:dbl, 6:dbl, true:bit, true:bit, false:bit, true:bit);
+    C_117:bat[:oid] := algebra.select(X_112:bat[:dbl], C_115:bat[:oid], 0:dbl, 2:dbl, true:bit, true:bit, false:bit, true:bit);
+    X_119:bat[:dbl] := algebra.projection(C_117:bat[:oid], X_110:bat[:dbl]);
+    X_130:bat[:dbl] := mat.packIncrement(X_118:bat[:dbl], 2:int);
+    X_43:bat[:dbl] := mat.packIncrement(X_130:bat[:dbl], X_119:bat[:dbl]);
+    X_120:bat[:dbl] := algebra.projection(C_116:bat[:oid], X_111:bat[:dbl]);
+    X_121:bat[:dbl] := algebra.projection(C_117:bat[:oid], X_112:bat[:dbl]);
+    X_132:bat[:dbl] := mat.packIncrement(X_120:bat[:dbl], 2:int);
+    X_44:bat[:dbl] := mat.packIncrement(X_132:bat[:dbl], X_121:bat[:dbl]);
+    language.pass(X_109:bat[:dbl]);
+    language.pass(X_110:bat[:dbl]);
+    language.pass(C_116:bat[:oid]);
     language.pass(X_111:bat[:dbl]);
+    language.pass(C_117:bat[:oid]);
     language.pass(X_112:bat[:dbl]);
-    language.pass(C_122:bat[:oid]);
-    language.pass(X_113:bat[:dbl]);
-    language.pass(C_123:bat[:oid]);
-    language.pass(X_114:bat[:dbl]);
-exit X_141:bit;
-    sql.resultSet(X_48:bat[:str], X_49:bat[:str], X_50:bat[:str], X_51:bat[:int], X_52:bat[:int], X_45:bat[:dbl], X_46:bat[:dbl]);
-=======
-    X_11:void := querylog.define("explain select x,y from test where x between 4.0 and 6.0 and y between (1.0-1.0) and (4.0-2.0);":str, "default_pipe":str, 46:int);
-barrier X_147:bit := language.dataflow();
-    X_46:bat[:str] := bat.new(nil:str);
-    X_52:bat[:int] := bat.new(nil:int);
-    X_50:bat[:int] := bat.new(nil:int);
-    X_49:bat[:str] := bat.new(nil:str);
-    X_48:bat[:str] := bat.new(nil:str);
-    X_14:int := sql.mvc();
-    X_124:bat[:dbl] := sql.bind(X_14:int, "sys":str, "test3":str, "y":str, 0:int, 1:int, 2:int);
-    X_122:bat[:dbl] := sql.bind(X_14:int, "sys":str, "test3":str, "x":str, 0:int, 1:int, 2:int);
-    C_120:bat[:oid] := sql.tid(X_14:int, "sys":str, "test3":str, 1:int, 2:int);
-    C_127:bat[:oid] := algebra.select(X_122:bat[:dbl], C_120:bat[:oid], 4:dbl, 6:dbl, true:bit, true:bit, false:bit, true:bit);
-    C_129:bat[:oid] := algebra.select(X_124:bat[:dbl], C_127:bat[:oid], 0:dbl, 2:dbl, true:bit, true:bit, false:bit, true:bit);
-    X_133:bat[:dbl] := algebra.projection(C_129:bat[:oid], X_124:bat[:dbl]);
-    X_123:bat[:dbl] := sql.bind(X_14:int, "sys":str, "test3":str, "y":str, 0:int, 0:int, 2:int);
-    X_121:bat[:dbl] := sql.bind(X_14:int, "sys":str, "test3":str, "x":str, 0:int, 0:int, 2:int);
-    C_118:bat[:oid] := sql.tid(X_14:int, "sys":str, "test3":str, 0:int, 2:int);
-    C_126:bat[:oid] := algebra.select(X_121:bat[:dbl], C_118:bat[:oid], 4:dbl, 6:dbl, true:bit, true:bit, false:bit, true:bit);
-    C_128:bat[:oid] := algebra.select(X_123:bat[:dbl], C_126:bat[:oid], 0:dbl, 2:dbl, true:bit, true:bit, false:bit, true:bit);
-    X_132:bat[:dbl] := algebra.projection(C_128:bat[:oid], X_123:bat[:dbl]);
-    X_131:bat[:dbl] := algebra.projection(C_129:bat[:oid], X_122:bat[:dbl]);
-    X_130:bat[:dbl] := algebra.projection(C_128:bat[:oid], X_121:bat[:dbl]);
-    X_53:bat[:str] := bat.append(X_46:bat[:str], "sys.test":str);
-    X_55:bat[:str] := bat.append(X_48:bat[:str], "x":str);
-    X_57:bat[:str] := bat.append(X_49:bat[:str], "double":str);
-    X_59:bat[:int] := bat.append(X_50:bat[:int], 53:int);
-    X_61:bat[:int] := bat.append(X_52:bat[:int], 0:int);
-    X_63:bat[:str] := bat.append(X_53:bat[:str], "sys.test":str);
-    X_64:bat[:str] := bat.append(X_55:bat[:str], "y":str);
-    X_66:bat[:str] := bat.append(X_57:bat[:str], "double":str);
-    X_67:bat[:int] := bat.append(X_59:bat[:int], 53:int);
-    X_68:bat[:int] := bat.append(X_61:bat[:int], 0:int);
-    X_142:bat[:dbl] := mat.packIncrement(X_130:bat[:dbl], 2:int);
-    X_43:bat[:dbl] := mat.packIncrement(X_142:bat[:dbl], X_131:bat[:dbl]);
-    X_144:bat[:dbl] := mat.packIncrement(X_132:bat[:dbl], 2:int);
-    X_44:bat[:dbl] := mat.packIncrement(X_144:bat[:dbl], X_133:bat[:dbl]);
-    language.pass(X_124:bat[:dbl]);
-    language.pass(X_123:bat[:dbl]);
-    language.pass(C_129:bat[:oid]);
-    language.pass(X_122:bat[:dbl]);
-    language.pass(C_128:bat[:oid]);
-    language.pass(X_121:bat[:dbl]);
-exit X_147:bit;
-    sql.resultSet(X_63:bat[:str], X_64:bat[:str], X_66:bat[:str], X_67:bat[:int], X_68:bat[:int], X_43:bat[:dbl], X_44:bat[:dbl]);
->>>>>>> 25c02180
+exit X_135:bit;
+    sql.resultSet(X_46:bat[:str], X_47:bat[:str], X_48:bat[:str], X_49:bat[:int], X_50:bat[:int], X_43:bat[:dbl], X_44:bat[:dbl]);
 end user.main;
 #inline               actions= 0 time=1 usec 
 #remap                actions= 0 time=4 usec 
@@ -646,91 +424,40 @@
 % clob # type
 % 168 # length
 function user.main():void;
-<<<<<<< HEAD
-    X_15:void := querylog.define("explain select x,y from test where x between (7-3) and (7-1) and y between (1.0-1.0) and (4.0-2.0);":str, "default_pipe":str, 44:int);
-barrier X_151:bit := language.dataflow();
-    X_56:bat[:str] := bat.pack("sys.test":str, "sys.test":str);
-    X_57:bat[:str] := bat.pack("x":str, "y":str);
-    X_58:bat[:str] := bat.pack("double":str, "double":str);
-    X_59:bat[:int] := bat.pack(53:int, 53:int);
-    X_60:bat[:int] := bat.pack(0:int, 0:int);
+    X_15:void := querylog.define("explain select x,y from test where x between (7-3) and (7-1) and y between (1.0-1.0) and (4.0-2.0);":str, "default_pipe":str, 42:int);
+barrier X_145:bit := language.dataflow();
+    X_54:bat[:str] := bat.pack("sys.test":str, "sys.test":str);
+    X_55:bat[:str] := bat.pack("x":str, "y":str);
+    X_56:bat[:str] := bat.pack("double":str, "double":str);
+    X_57:bat[:int] := bat.pack(53:int, 53:int);
+    X_58:bat[:int] := bat.pack(0:int, 0:int);
     X_18:int := sql.mvc();
-    X_123:bat[:dbl] := sql.bind(X_18:int, "sys":str, "test3":str, "y":str, 0:int, 0:int, 2:int);
-    X_130:bat[:bit] := batcalc.between(X_123:bat[:dbl], 0:dbl, 2:dbl, false:bit, true:bit, true:bit, false:bit, false:bit);
-    X_121:bat[:dbl] := sql.bind(X_18:int, "sys":str, "test3":str, "x":str, 0:int, 0:int, 2:int);
-    X_126:bat[:bit] := batcalc.between(X_121:bat[:dbl], 4:dbl, 6:dbl, false:bit, true:bit, true:bit, false:bit, false:bit);
-    C_118:bat[:oid] := sql.tid(X_18:int, "sys":str, "test3":str, 0:int, 2:int);
-    C_128:bat[:oid] := algebra.select(X_126:bat[:bit], C_118:bat[:oid], true:bit, true:bit, true:bit, true:bit, false:bit);
-    C_132:bat[:oid] := algebra.select(X_130:bat[:bit], C_128:bat[:oid], true:bit, true:bit, true:bit, true:bit, false:bit);
-    X_134:bat[:dbl] := algebra.projection(C_132:bat[:oid], X_121:bat[:dbl]);
-    X_124:bat[:dbl] := sql.bind(X_18:int, "sys":str, "test3":str, "y":str, 0:int, 1:int, 2:int);
-    X_131:bat[:bit] := batcalc.between(X_124:bat[:dbl], 0:dbl, 2:dbl, false:bit, true:bit, true:bit, false:bit, false:bit);
-    X_122:bat[:dbl] := sql.bind(X_18:int, "sys":str, "test3":str, "x":str, 0:int, 1:int, 2:int);
-    X_127:bat[:bit] := batcalc.between(X_122:bat[:dbl], 4:dbl, 6:dbl, false:bit, true:bit, true:bit, false:bit, false:bit);
-    C_120:bat[:oid] := sql.tid(X_18:int, "sys":str, "test3":str, 1:int, 2:int);
-    C_129:bat[:oid] := algebra.select(X_127:bat[:bit], C_120:bat[:oid], true:bit, true:bit, true:bit, true:bit, false:bit);
-    C_133:bat[:oid] := algebra.select(X_131:bat[:bit], C_129:bat[:oid], true:bit, true:bit, true:bit, true:bit, false:bit);
-    X_135:bat[:dbl] := algebra.projection(C_133:bat[:oid], X_122:bat[:dbl]);
-    X_146:bat[:dbl] := mat.packIncrement(X_134:bat[:dbl], 2:int);
-    X_53:bat[:dbl] := mat.packIncrement(X_146:bat[:dbl], X_135:bat[:dbl]);
-    X_136:bat[:dbl] := algebra.projection(C_132:bat[:oid], X_123:bat[:dbl]);
-    X_137:bat[:dbl] := algebra.projection(C_133:bat[:oid], X_124:bat[:dbl]);
-    X_148:bat[:dbl] := mat.packIncrement(X_136:bat[:dbl], 2:int);
-    X_54:bat[:dbl] := mat.packIncrement(X_148:bat[:dbl], X_137:bat[:dbl]);
+    X_121:bat[:dbl] := sql.bind(X_18:int, "sys":str, "test3":str, "y":str, 0:int, 0:int, 2:int);
+    X_119:bat[:dbl] := sql.bind(X_18:int, "sys":str, "test3":str, "x":str, 0:int, 0:int, 2:int);
+    C_116:bat[:oid] := sql.tid(X_18:int, "sys":str, "test3":str, 0:int, 2:int);
+    C_124:bat[:oid] := algebra.select(X_119:bat[:dbl], C_116:bat[:oid], 4:dbl, 6:dbl, true:bit, true:bit, false:bit, true:bit);
+    C_126:bat[:oid] := algebra.select(X_121:bat[:dbl], C_124:bat[:oid], 0:dbl, 2:dbl, true:bit, true:bit, false:bit, true:bit);
+    X_128:bat[:dbl] := algebra.projection(C_126:bat[:oid], X_119:bat[:dbl]);
+    X_122:bat[:dbl] := sql.bind(X_18:int, "sys":str, "test3":str, "y":str, 0:int, 1:int, 2:int);
+    X_120:bat[:dbl] := sql.bind(X_18:int, "sys":str, "test3":str, "x":str, 0:int, 1:int, 2:int);
+    C_118:bat[:oid] := sql.tid(X_18:int, "sys":str, "test3":str, 1:int, 2:int);
+    C_125:bat[:oid] := algebra.select(X_120:bat[:dbl], C_118:bat[:oid], 4:dbl, 6:dbl, true:bit, true:bit, false:bit, true:bit);
+    C_127:bat[:oid] := algebra.select(X_122:bat[:dbl], C_125:bat[:oid], 0:dbl, 2:dbl, true:bit, true:bit, false:bit, true:bit);
+    X_129:bat[:dbl] := algebra.projection(C_127:bat[:oid], X_120:bat[:dbl]);
+    X_140:bat[:dbl] := mat.packIncrement(X_128:bat[:dbl], 2:int);
+    X_51:bat[:dbl] := mat.packIncrement(X_140:bat[:dbl], X_129:bat[:dbl]);
+    X_130:bat[:dbl] := algebra.projection(C_126:bat[:oid], X_121:bat[:dbl]);
+    X_131:bat[:dbl] := algebra.projection(C_127:bat[:oid], X_122:bat[:dbl]);
+    X_142:bat[:dbl] := mat.packIncrement(X_130:bat[:dbl], 2:int);
+    X_52:bat[:dbl] := mat.packIncrement(X_142:bat[:dbl], X_131:bat[:dbl]);
+    language.pass(X_119:bat[:dbl]);
+    language.pass(X_120:bat[:dbl]);
+    language.pass(C_126:bat[:oid]);
     language.pass(X_121:bat[:dbl]);
+    language.pass(C_127:bat[:oid]);
     language.pass(X_122:bat[:dbl]);
-    language.pass(C_132:bat[:oid]);
-    language.pass(X_123:bat[:dbl]);
-    language.pass(C_133:bat[:oid]);
-    language.pass(X_124:bat[:dbl]);
-exit X_151:bit;
-    sql.resultSet(X_56:bat[:str], X_57:bat[:str], X_58:bat[:str], X_59:bat[:int], X_60:bat[:int], X_53:bat[:dbl], X_54:bat[:dbl]);
-=======
-    X_15:void := querylog.define("explain select x,y from test where x between (7-3) and (7-1) and y between (1.0-1.0) and (4.0-2.0);":str, "default_pipe":str, 52:int);
-barrier X_157:bit := language.dataflow();
-    X_54:bat[:str] := bat.new(nil:str);
-    X_60:bat[:int] := bat.new(nil:int);
-    X_58:bat[:int] := bat.new(nil:int);
-    X_57:bat[:str] := bat.new(nil:str);
-    X_56:bat[:str] := bat.new(nil:str);
-    X_18:int := sql.mvc();
-    X_134:bat[:dbl] := sql.bind(X_18:int, "sys":str, "test3":str, "y":str, 0:int, 1:int, 2:int);
-    X_132:bat[:dbl] := sql.bind(X_18:int, "sys":str, "test3":str, "x":str, 0:int, 1:int, 2:int);
-    C_130:bat[:oid] := sql.tid(X_18:int, "sys":str, "test3":str, 1:int, 2:int);
-    C_137:bat[:oid] := algebra.select(X_132:bat[:dbl], C_130:bat[:oid], 4:dbl, 6:dbl, true:bit, true:bit, false:bit, true:bit);
-    C_139:bat[:oid] := algebra.select(X_134:bat[:dbl], C_137:bat[:oid], 0:dbl, 2:dbl, true:bit, true:bit, false:bit, true:bit);
-    X_143:bat[:dbl] := algebra.projection(C_139:bat[:oid], X_134:bat[:dbl]);
-    X_133:bat[:dbl] := sql.bind(X_18:int, "sys":str, "test3":str, "y":str, 0:int, 0:int, 2:int);
-    X_131:bat[:dbl] := sql.bind(X_18:int, "sys":str, "test3":str, "x":str, 0:int, 0:int, 2:int);
-    C_128:bat[:oid] := sql.tid(X_18:int, "sys":str, "test3":str, 0:int, 2:int);
-    C_136:bat[:oid] := algebra.select(X_131:bat[:dbl], C_128:bat[:oid], 4:dbl, 6:dbl, true:bit, true:bit, false:bit, true:bit);
-    C_138:bat[:oid] := algebra.select(X_133:bat[:dbl], C_136:bat[:oid], 0:dbl, 2:dbl, true:bit, true:bit, false:bit, true:bit);
-    X_142:bat[:dbl] := algebra.projection(C_138:bat[:oid], X_133:bat[:dbl]);
-    X_141:bat[:dbl] := algebra.projection(C_139:bat[:oid], X_132:bat[:dbl]);
-    X_140:bat[:dbl] := algebra.projection(C_138:bat[:oid], X_131:bat[:dbl]);
-    X_61:bat[:str] := bat.append(X_54:bat[:str], "sys.test":str);
-    X_63:bat[:str] := bat.append(X_56:bat[:str], "x":str);
-    X_65:bat[:str] := bat.append(X_57:bat[:str], "double":str);
-    X_67:bat[:int] := bat.append(X_58:bat[:int], 53:int);
-    X_69:bat[:int] := bat.append(X_60:bat[:int], 0:int);
-    X_71:bat[:str] := bat.append(X_61:bat[:str], "sys.test":str);
-    X_72:bat[:str] := bat.append(X_63:bat[:str], "y":str);
-    X_74:bat[:str] := bat.append(X_65:bat[:str], "double":str);
-    X_75:bat[:int] := bat.append(X_67:bat[:int], 53:int);
-    X_76:bat[:int] := bat.append(X_69:bat[:int], 0:int);
-    X_152:bat[:dbl] := mat.packIncrement(X_140:bat[:dbl], 2:int);
-    X_51:bat[:dbl] := mat.packIncrement(X_152:bat[:dbl], X_141:bat[:dbl]);
-    X_154:bat[:dbl] := mat.packIncrement(X_142:bat[:dbl], 2:int);
-    X_52:bat[:dbl] := mat.packIncrement(X_154:bat[:dbl], X_143:bat[:dbl]);
-    language.pass(X_134:bat[:dbl]);
-    language.pass(X_133:bat[:dbl]);
-    language.pass(C_139:bat[:oid]);
-    language.pass(X_132:bat[:dbl]);
-    language.pass(C_138:bat[:oid]);
-    language.pass(X_131:bat[:dbl]);
-exit X_157:bit;
-    sql.resultSet(X_71:bat[:str], X_72:bat[:str], X_74:bat[:str], X_75:bat[:int], X_76:bat[:int], X_51:bat[:dbl], X_52:bat[:dbl]);
->>>>>>> 25c02180
+exit X_145:bit;
+    sql.resultSet(X_54:bat[:str], X_55:bat[:str], X_56:bat[:str], X_57:bat[:int], X_58:bat[:int], X_51:bat[:dbl], X_52:bat[:dbl]);
 end user.main;
 #inline               actions= 0 time=1 usec 
 #remap                actions= 0 time=3 usec 
