stdout of test 'partition_elim` in directory 'sql/test/remote` itself:


# 18:37:29 >  
# 18:37:29 >  "mserver5" "--debug=10" "--set" "gdk_nr_threads=0" "--set" "mapi_open=true" "--set" "mapi_port=35081" "--set" "mapi_usock=/var/tmp/mtest-17557/.s.monetdb.35081" "--set" "monet_prompt=" "--forcemito" "--set" "mal_listing=2" "--dbpath=/home/niels/scratch/monetdb/Linux-x86_64/var/MonetDB/mTests_sql_test_remote" "--set" "mal_listing=0" "--set" "embedded_r=yes"
# 18:37:29 >  

# MonetDB 5 server v11.20.0
# This is an unreleased version
# Serving database 'mTests_sql_test_remote', using 4 threads
# Compiled for x86_64-unknown-linux-gnu/64bit with 64bit OIDs and 128bit integers dynamically linked
# Found 7.333 GiB available main-memory.
# Copyright (c) 1993-July 2008 CWI.
# Copyright (c) August 2008-2015 MonetDB B.V., all rights reserved
# Visit http://www.monetdb.org/ for further information
# Listening for connection requests on mapi:monetdb://localhost.nes.nl:35081/
# Listening for UNIX domain connection requests on mapi:monetdb:///var/tmp/mtest-17557/.s.monetdb.35081
# MonetDB/GIS module loaded
# MonetDB/SQL module loaded
# MonetDB/R   module loaded

Ready.
# SQL catalog created, loading sql scripts once
# loading sql script: 09_like.sql
# loading sql script: 10_math.sql
# loading sql script: 11_times.sql
# loading sql script: 12_url.sql
# loading sql script: 13_date.sql
# loading sql script: 14_inet.sql
# loading sql script: 15_querylog.sql
# loading sql script: 16_tracelog.sql
# loading sql script: 17_temporal.sql
# loading sql script: 20_vacuum.sql
# loading sql script: 21_dependency_functions.sql
# loading sql script: 22_clients.sql
# loading sql script: 23_skyserver.sql
# loading sql script: 24_zorder.sql
# loading sql script: 25_debug.sql
# loading sql script: 26_sysmon.sql
# loading sql script: 39_analytics.sql
# loading sql script: 39_analytics_hge.sql
# loading sql script: 40_geom.sql
# loading sql script: 40_json.sql
# loading sql script: 40_json_hge.sql
# loading sql script: 41_md5sum.sql
# loading sql script: 45_uuid.sql
# loading sql script: 46_gsl.sql
# loading sql script: 51_sys_schema_extension.sql
# loading sql script: 72_fits.sql
# loading sql script: 74_netcdf.sql
# loading sql script: 75_storagemodel.sql
# loading sql script: 80_statistics.sql
# loading sql script: 80_udf.sql
# loading sql script: 80_udf_hge.sql
# loading sql script: 85_bam.sql
# loading sql script: 90_generator.sql
# loading sql script: 90_generator_hge.sql
# loading sql script: 99_system.sql

# 18:37:29 >  
# 18:37:29 >  "mclient" "-lsql" "-ftest" "-Eutf-8" "-i" "-e" "--host=/var/tmp/mtest-17557" "--port=35081"
# 18:37:29 >  

#create merge table test (x double, y double);
#create table test1 (x double, y double);
#create table test2 (x double, y double);
#create table test3 (x double, y double);
#create table test4 (x double, y double);
#insert into test1 values (1.0, 1.0);
[ 1	]
#insert into test1 values (2.0, 2.0);
[ 1	]
#insert into test2 values (3.0, -1.0);
[ 1	]
#insert into test2 values (4.0, -2.0);
[ 1	]
#insert into test3 values (3.0, 1.0);
[ 1	]
#insert into test3 values (6.0, 2.0);
[ 1	]
#insert into test4 values (7.0, 1.0);
[ 1	]
#insert into test4 values (10.0, 2.0);
[ 1	]
#alter table test1 set read only;
#alter table test2 set read only;
#alter table test3 set read only;
#alter table test4 set read only;
#alter table test add table test1;
#alter table test add table test2;
#alter table test add table test3;
#alter table test add table test4;
#select x from test1 where x between 0 and -1;
% sys.test1 # table_name
% x # name
% double # type
% 24 # length
#select x from test2 where x between 0 and -1;
% sys.test2 # table_name
% x # name
% double # type
% 24 # length
#select x from test3 where x between 0 and -1;
% sys.test3 # table_name
% x # name
% double # type
% 24 # length
#select x from test4 where x between 0 and -1;
% sys.test4 # table_name
% x # name
% double # type
% 24 # length
#select y from test1 where y between 0 and -1;
% sys.test1 # table_name
% y # name
% double # type
% 24 # length
#select y from test2 where y between 0 and -1;
% sys.test2 # table_name
% y # name
% double # type
% 24 # length
#select y from test3 where y between 0 and -1;
% sys.test3 # table_name
% y # name
% double # type
% 24 # length
#select y from test4 where y between 0 and -1;
% sys.test4 # table_name
% y # name
% double # type
% 24 # length
#explain select x,y from test where x between 4.0 and 6.0;
% .explain # table_name
% mal # name
% clob # type
% 130 # length
function user.SQLanalyze():void;
    X_5:void := querylog.define("explain select x,y from test where x between 4.0 and 6.0;":str, "default_pipe":str, 51:int);
barrier X_147:bit := language.dataflow();
    X_43:bat[:dbl] := bat.new(nil:dbl);
    X_8:int := sql.mvc();
    X_123:bat[:dbl] := sql.bind(X_8:int, "sys":str, "test2":str, "x":str, 0:int, 0:int, 2:int);
    C_120:bat[:oid] := sql.tid(X_8:int, "sys":str, "test2":str, 0:int, 2:int);
    C_128:bat[:oid] := algebra.select(X_123:bat[:dbl], C_120:bat[:oid], 4:dbl, 6:dbl, true:bit, true:bit, false:bit);
    X_130:bat[:dbl] := algebra.projection(C_128:bat[:oid], X_123:bat[:dbl]);
    X_124:bat[:dbl] := sql.bind(X_8:int, "sys":str, "test2":str, "x":str, 0:int, 1:int, 2:int);
    C_122:bat[:oid] := sql.tid(X_8:int, "sys":str, "test2":str, 1:int, 2:int);
    C_129:bat[:oid] := algebra.select(X_124:bat[:dbl], C_122:bat[:oid], 4:dbl, 6:dbl, true:bit, true:bit, false:bit);
    X_131:bat[:dbl] := algebra.projection(C_129:bat[:oid], X_124:bat[:dbl]);
    X_142:bat[:dbl] := mat.packIncrement(X_130:bat[:dbl], 2:int);
    X_28:bat[:dbl] := mat.packIncrement(X_142:bat[:dbl], X_131:bat[:dbl]);
    X_32:bat[:dbl] := sql.bind(X_8:int, "sys":str, "test3":str, "x":str, 0:int);
    C_30:bat[:oid] := sql.tid(X_8:int, "sys":str, "test3":str);
    C_40:bat[:oid] := algebra.select(X_32:bat[:dbl], C_30:bat[:oid], 4:dbl, 6:dbl, true:bit, true:bit, false:bit);
    X_34:bat[:dbl] := sql.bind(X_8:int, "sys":str, "test3":str, "y":str, 0:int);
    X_42:bat[:dbl] := algebra.projection(C_40:bat[:oid], X_34:bat[:dbl]);
    X_41:bat[:dbl] := algebra.projection(C_40:bat[:oid], X_32:bat[:dbl]);
    X_126:bat[:dbl] := sql.bind(X_8:int, "sys":str, "test2":str, "y":str, 0:int, 1:int, 2:int);
    X_133:bat[:dbl] := algebra.projection(C_129:bat[:oid], X_126:bat[:dbl]);
    X_125:bat[:dbl] := sql.bind(X_8:int, "sys":str, "test2":str, "y":str, 0:int, 0:int, 2:int);
    X_132:bat[:dbl] := algebra.projection(C_128:bat[:oid], X_125:bat[:dbl]);
    X_45:bat[:dbl] := bat.append(X_43:bat[:dbl], X_28:bat[:dbl], true:bit);
    X_46:bat[:dbl] := bat.append(X_45:bat[:dbl], X_41:bat[:dbl], true:bit);
    X_47:bat[:dbl] := bat.new(nil:dbl);
    X_144:bat[:dbl] := mat.packIncrement(X_132:bat[:dbl], 2:int);
    X_29:bat[:dbl] := mat.packIncrement(X_144:bat[:dbl], X_133:bat[:dbl]);
    X_48:bat[:dbl] := bat.append(X_47:bat[:dbl], X_29:bat[:dbl], true:bit);
    X_49:bat[:dbl] := bat.append(X_48:bat[:dbl], X_42:bat[:dbl], true:bit);
    X_51:bat[:str] := bat.new(nil:str);
    X_57:bat[:int] := bat.new(nil:int);
    X_55:bat[:int] := bat.new(nil:int);
    X_54:bat[:str] := bat.new(nil:str);
    X_53:bat[:str] := bat.new(nil:str);
    X_58:bat[:str] := bat.append(X_51:bat[:str], ".test":str);
    X_60:bat[:str] := bat.append(X_53:bat[:str], "x":str);
    X_62:bat[:str] := bat.append(X_54:bat[:str], "double":str);
    X_64:bat[:int] := bat.append(X_55:bat[:int], 53:int);
    X_66:bat[:int] := bat.append(X_57:bat[:int], 0:int);
    X_68:bat[:str] := bat.append(X_58:bat[:str], ".test":str);
    X_69:bat[:str] := bat.append(X_60:bat[:str], "y":str);
    X_71:bat[:str] := bat.append(X_62:bat[:str], "double":str);
    X_72:bat[:int] := bat.append(X_64:bat[:int], 53:int);
    X_73:bat[:int] := bat.append(X_66:bat[:int], 0:int);
    language.pass(X_123:bat[:dbl]);
    language.pass(X_124:bat[:dbl]);
    language.pass(C_40:bat[:oid]);
    language.pass(X_32:bat[:dbl]);
    language.pass(C_129:bat[:oid]);
    language.pass(C_128:bat[:oid]);
exit X_147:bit;
    sql.resultSet(X_68:bat[:str], X_69:bat[:str], X_71:bat[:str], X_72:bat[:int], X_73:bat[:int], X_46:bat[:dbl], X_49:bat[:dbl]);
end user.SQLanalyze;
#inline               actions= 0 time=4 usec 
#remap                actions= 0 time=7 usec 
#costmodel            actions= 1 time=7 usec 
#coercion             actions= 0 time=7 usec 
#evaluate             actions=10 time=99 usec 
#emptybind            actions= 0 time=1 usec 
#pushselect           actions= 6 time=43 usec 
#aliases              actions=14 time=40 usec 
#mitosis              actions=1 time=93 usec 
#mergetable           actions= 3 time=194 usec 
#deadcode             actions= 4 time=40 usec 
#aliases              actions= 0 time=1 usec 
#constants            actions= 9 time=32 usec 
#commonTerms          actions= 0 time=27 usec 
#projectionpath       actions= 0 time=18 usec 
#deadcode             actions= 0 time=32 usec 
#reorder              actions= 1 time=130 usec 
#matpack              actions= 2 time=23 usec 
#dataflow             actions= 1 time=91 usec 
#multiplex            actions= 0 time=7 usec 
#profiler             actions=1 time=5 usec 
#candidates           actions=1 time=4 usec 
#wlc                  actions= 0 time=1 usec 
#garbagecollector     actions= 1 time=247 usec 
#total                actions=26 time=1497 usec 
#explain select x,y from test where x between (7-3) and (7-1);
% .explain # table_name
% mal # name
% clob # type
<<<<<<< HEAD
% 130 # length
function user.SQLanalyze():void;
    X_8:void := querylog.define("explain select x,y from test where x between (7-3) and (7-1);":str, "default_pipe":str, 69:int);
barrier X_168:bit := language.dataflow();
    X_61:bat[:dbl] := bat.new(nil:dbl);
    X_11:int := sql.mvc();
    X_144:bat[:dbl] := sql.bind(X_11:int, "sys":str, "test2":str, "x":str, 0:int, 0:int, 2:int);
    C_141:bat[:oid] := sql.tid(X_11:int, "sys":str, "test2":str, 0:int, 2:int);
    C_149:bat[:oid] := algebra.select(X_144:bat[:dbl], C_141:bat[:oid], 4:dbl, 6:dbl, true:bit, true:bit, false:bit);
    X_151:bat[:dbl] := algebra.projection(C_149:bat[:oid], X_144:bat[:dbl]);
    X_145:bat[:dbl] := sql.bind(X_11:int, "sys":str, "test2":str, "x":str, 0:int, 1:int, 2:int);
    C_143:bat[:oid] := sql.tid(X_11:int, "sys":str, "test2":str, 1:int, 2:int);
    C_150:bat[:oid] := algebra.select(X_145:bat[:dbl], C_143:bat[:oid], 4:dbl, 6:dbl, true:bit, true:bit, false:bit);
    X_152:bat[:dbl] := algebra.projection(C_150:bat[:oid], X_145:bat[:dbl]);
    X_163:bat[:dbl] := mat.packIncrement(X_151:bat[:dbl], 2:int);
    X_38:bat[:dbl] := mat.packIncrement(X_163:bat[:dbl], X_152:bat[:dbl]);
    X_42:bat[:dbl] := sql.bind(X_11:int, "sys":str, "test3":str, "x":str, 0:int);
    C_40:bat[:oid] := sql.tid(X_11:int, "sys":str, "test3":str);
    C_58:bat[:oid] := algebra.select(X_42:bat[:dbl], C_40:bat[:oid], 4:dbl, 6:dbl, true:bit, true:bit, false:bit);
    X_44:bat[:dbl] := sql.bind(X_11:int, "sys":str, "test3":str, "y":str, 0:int);
    X_60:bat[:dbl] := algebra.projection(C_58:bat[:oid], X_44:bat[:dbl]);
    X_59:bat[:dbl] := algebra.projection(C_58:bat[:oid], X_42:bat[:dbl]);
    X_147:bat[:dbl] := sql.bind(X_11:int, "sys":str, "test2":str, "y":str, 0:int, 1:int, 2:int);
    X_154:bat[:dbl] := algebra.projection(C_150:bat[:oid], X_147:bat[:dbl]);
    X_146:bat[:dbl] := sql.bind(X_11:int, "sys":str, "test2":str, "y":str, 0:int, 0:int, 2:int);
    X_153:bat[:dbl] := algebra.projection(C_149:bat[:oid], X_146:bat[:dbl]);
    X_63:bat[:dbl] := bat.append(X_61:bat[:dbl], X_38:bat[:dbl], true:bit);
    X_64:bat[:dbl] := bat.append(X_63:bat[:dbl], X_59:bat[:dbl], true:bit);
    X_65:bat[:dbl] := bat.new(nil:dbl);
    X_165:bat[:dbl] := mat.packIncrement(X_153:bat[:dbl], 2:int);
    X_39:bat[:dbl] := mat.packIncrement(X_165:bat[:dbl], X_154:bat[:dbl]);
    X_66:bat[:dbl] := bat.append(X_65:bat[:dbl], X_39:bat[:dbl], true:bit);
    X_67:bat[:dbl] := bat.append(X_66:bat[:dbl], X_60:bat[:dbl], true:bit);
    X_69:bat[:str] := bat.new(nil:str);
    X_75:bat[:int] := bat.new(nil:int);
    X_73:bat[:int] := bat.new(nil:int);
    X_72:bat[:str] := bat.new(nil:str);
    X_71:bat[:str] := bat.new(nil:str);
    X_76:bat[:str] := bat.append(X_69:bat[:str], ".test":str);
    X_78:bat[:str] := bat.append(X_71:bat[:str], "x":str);
    X_80:bat[:str] := bat.append(X_72:bat[:str], "double":str);
    X_82:bat[:int] := bat.append(X_73:bat[:int], 53:int);
    X_84:bat[:int] := bat.append(X_75:bat[:int], 0:int);
    X_86:bat[:str] := bat.append(X_76:bat[:str], ".test":str);
    X_87:bat[:str] := bat.append(X_78:bat[:str], "y":str);
    X_89:bat[:str] := bat.append(X_80:bat[:str], "double":str);
    X_90:bat[:int] := bat.append(X_82:bat[:int], 53:int);
    X_91:bat[:int] := bat.append(X_84:bat[:int], 0:int);
    language.pass(X_144:bat[:dbl]);
    language.pass(X_145:bat[:dbl]);
    language.pass(C_58:bat[:oid]);
    language.pass(X_42:bat[:dbl]);
    language.pass(C_150:bat[:oid]);
    language.pass(C_149:bat[:oid]);
exit X_168:bit;
    sql.resultSet(X_86:bat[:str], X_87:bat[:str], X_89:bat[:str], X_90:bat[:int], X_91:bat[:int], X_64:bat[:dbl], X_67:bat[:dbl]);
end user.SQLanalyze;
#inline               actions= 0 time=4 usec 
#remap                actions= 0 time=8 usec 
#costmodel            actions= 1 time=6 usec 
#coercion             actions= 8 time=47 usec 
#evaluate             actions=20 time=154 usec 
#emptybind            actions= 0 time=1 usec 
#pushselect           actions= 6 time=48 usec 
#aliases              actions=24 time=41 usec 
#mitosis              actions=1 time=80 usec 
#mergetable           actions= 3 time=192 usec 
#deadcode             actions= 4 time=43 usec 
#aliases              actions= 0 time=1 usec 
#constants            actions= 9 time=34 usec 
#commonTerms          actions= 0 time=24 usec 
#projectionpath       actions= 0 time=19 usec 
#deadcode             actions= 0 time=33 usec 
#reorder              actions= 1 time=127 usec 
#matpack              actions= 2 time=20 usec 
#dataflow             actions= 1 time=111 usec 
#multiplex            actions= 0 time=7 usec 
#profiler             actions=1 time=6 usec 
#candidates           actions=1 time=4 usec 
#wlc                  actions= 0 time=0 usec 
#garbagecollector     actions= 1 time=242 usec 
#total                actions=26 time=1621 usec 
=======
% 121 # length
function user.main():void;
    X_8:void := querylog.define("explain select x,y from test where x between (7-3) and (7-1);", "default_pipe", 61:int);
barrier X_159 := language.dataflow();
    X_53:bat[:dbl] := bat.new(nil:dbl);
    X_11 := sql.mvc();
    X_135:bat[:dbl] := sql.bind(X_11, "sys", "test2", "x", 0:int, 0:int, 2:int);
    C_132:bat[:oid] := sql.tid(X_11, "sys", "test2", 0:int, 2:int);
    C_140 := algebra.select(X_135, C_132, 4:dbl, 6:dbl, true, true, false);
    X_142 := algebra.projection(C_140, X_135);
    X_136:bat[:dbl] := sql.bind(X_11, "sys", "test2", "x", 0:int, 1:int, 2:int);
    C_134:bat[:oid] := sql.tid(X_11, "sys", "test2", 1:int, 2:int);
    C_141 := algebra.select(X_136, C_134, 4:dbl, 6:dbl, true, true, false);
    X_143 := algebra.projection(C_141, X_136);
    X_154 := mat.packIncrement(X_142, 2:int);
    X_34 := mat.packIncrement(X_154, X_143);
    X_38:bat[:dbl] := sql.bind(X_11, "sys", "test3", "x", 0:int);
    C_36:bat[:oid] := sql.tid(X_11, "sys", "test3");
    C_50 := algebra.select(X_38, C_36, 4:dbl, 6:dbl, true, true, false);
    X_40:bat[:dbl] := sql.bind(X_11, "sys", "test3", "y", 0:int);
    X_52 := algebra.projection(C_50, X_40);
    X_51 := algebra.projection(C_50, X_38);
    X_138:bat[:dbl] := sql.bind(X_11, "sys", "test2", "y", 0:int, 1:int, 2:int);
    X_145 := algebra.projection(C_141, X_138);
    X_137:bat[:dbl] := sql.bind(X_11, "sys", "test2", "y", 0:int, 0:int, 2:int);
    X_144 := algebra.projection(C_140, X_137);
    X_55 := bat.append(X_53, X_34, true);
    X_56 := bat.append(X_55, X_51, true);
    X_57:bat[:dbl] := bat.new(nil:dbl);
    X_156 := mat.packIncrement(X_144, 2:int);
    X_35 := mat.packIncrement(X_156, X_145);
    X_58 := bat.append(X_57, X_35, true);
    X_59 := bat.append(X_58, X_52, true);
    X_61 := bat.new(nil:str);
    X_67 := bat.new(nil:int);
    X_65 := bat.new(nil:int);
    X_64 := bat.new(nil:str);
    X_63 := bat.new(nil:str);
    X_68 := bat.append(X_61, ".test");
    X_70 := bat.append(X_63, "x");
    X_72 := bat.append(X_64, "double");
    X_74 := bat.append(X_65, 53:int);
    X_76 := bat.append(X_67, 0:int);
    X_78 := bat.append(X_68, ".test");
    X_79 := bat.append(X_70, "y");
    X_81 := bat.append(X_72, "double");
    X_82 := bat.append(X_74, 53:int);
    X_83 := bat.append(X_76, 0:int);
    language.pass(X_135);
    language.pass(X_136);
    language.pass(C_50);
    language.pass(X_38);
    language.pass(C_141);
    language.pass(C_140);
exit X_159;
    sql.resultSet(X_78, X_79, X_81, X_82, X_83, X_56, X_59);
end user.main;
#inline               actions= 0 time=3 usec 
#remap                actions= 0 time=9 usec 
#costmodel            actions= 1 time=3 usec 
#coercion             actions= 0 time=4 usec 
#evaluate             actions=20 time=82 usec 
#emptybind            actions= 0 time=19 usec 
#aliases              actions=24 time=19 usec 
#mitosis              actions= 1 time=47 usec 
#mergetable           actions= 3 time=92 usec 
#deadcode             actions= 4 time=15 usec 
#aliases              actions= 0 time=12 usec 
#constants            actions= 9 time=14 usec 
#commonTerms          actions= 0 time=13 usec 
#projectionpath       actions= 0 time=9 usec 
#deadcode             actions= 0 time=13 usec 
#reorder              actions= 1 time=54 usec 
#reduce               actions=64 time=25 usec 
#matpack              actions= 2 time=14 usec 
#dataflow             actions=27 time=46 usec 
#multiplex            actions= 0 time=5 usec 
#profiler             actions= 1 time=7 usec 
#candidates           actions= 1 time=2 usec 
#garbagecollector     actions= 1 time=37 usec 
#total                actions= 1 time=766 usec 
>>>>>>> e5c224e7
#explain select x,y from test where x between 4.0 and 6.0 and y between 0.0 and 2.0;
% .explain # table_name
% mal # name
% clob # type
% 151 # length
function user.SQLanalyze():void;
    X_9:void := querylog.define("explain select x,y from test where x between 4.0 and 6.0 and y between 0.0 and 2.0;":str, "default_pipe":str, 40:int);
barrier X_139:bit := language.dataflow();
    X_40:bat[:str] := bat.new(nil:str);
    X_46:bat[:int] := bat.new(nil:int);
    X_44:bat[:int] := bat.new(nil:int);
    X_43:bat[:str] := bat.new(nil:str);
    X_42:bat[:str] := bat.new(nil:str);
    X_12:int := sql.mvc();
    X_116:bat[:dbl] := sql.bind(X_12:int, "sys":str, "test3":str, "y":str, 0:int, 1:int, 2:int);
    X_114:bat[:dbl] := sql.bind(X_12:int, "sys":str, "test3":str, "x":str, 0:int, 1:int, 2:int);
    C_112:bat[:oid] := sql.tid(X_12:int, "sys":str, "test3":str, 1:int, 2:int);
    C_119:bat[:oid] := algebra.select(X_114:bat[:dbl], C_112:bat[:oid], 4:dbl, 6:dbl, true:bit, true:bit, false:bit);
    C_121:bat[:oid] := algebra.select(X_116:bat[:dbl], C_119:bat[:oid], 0:dbl, 2:dbl, true:bit, true:bit, false:bit);
    X_125:bat[:dbl] := algebra.projection(C_121:bat[:oid], X_116:bat[:dbl]);
    X_115:bat[:dbl] := sql.bind(X_12:int, "sys":str, "test3":str, "y":str, 0:int, 0:int, 2:int);
    X_113:bat[:dbl] := sql.bind(X_12:int, "sys":str, "test3":str, "x":str, 0:int, 0:int, 2:int);
    C_110:bat[:oid] := sql.tid(X_12:int, "sys":str, "test3":str, 0:int, 2:int);
    C_118:bat[:oid] := algebra.select(X_113:bat[:dbl], C_110:bat[:oid], 4:dbl, 6:dbl, true:bit, true:bit, false:bit);
    C_120:bat[:oid] := algebra.select(X_115:bat[:dbl], C_118:bat[:oid], 0:dbl, 2:dbl, true:bit, true:bit, false:bit);
    X_124:bat[:dbl] := algebra.projection(C_120:bat[:oid], X_115:bat[:dbl]);
    X_123:bat[:dbl] := algebra.projection(C_121:bat[:oid], X_114:bat[:dbl]);
    X_122:bat[:dbl] := algebra.projection(C_120:bat[:oid], X_113:bat[:dbl]);
    X_47:bat[:str] := bat.append(X_40:bat[:str], "sys.test":str);
    X_49:bat[:str] := bat.append(X_42:bat[:str], "x":str);
    X_51:bat[:str] := bat.append(X_43:bat[:str], "double":str);
    X_53:bat[:int] := bat.append(X_44:bat[:int], 53:int);
    X_55:bat[:int] := bat.append(X_46:bat[:int], 0:int);
    X_57:bat[:str] := bat.append(X_47:bat[:str], "sys.test":str);
    X_58:bat[:str] := bat.append(X_49:bat[:str], "y":str);
    X_60:bat[:str] := bat.append(X_51:bat[:str], "double":str);
    X_61:bat[:int] := bat.append(X_53:bat[:int], 53:int);
    X_62:bat[:int] := bat.append(X_55:bat[:int], 0:int);
    X_134:bat[:dbl] := mat.packIncrement(X_122:bat[:dbl], 2:int);
    X_37:bat[:dbl] := mat.packIncrement(X_134:bat[:dbl], X_123:bat[:dbl]);
    X_136:bat[:dbl] := mat.packIncrement(X_124:bat[:dbl], 2:int);
    X_38:bat[:dbl] := mat.packIncrement(X_136:bat[:dbl], X_125:bat[:dbl]);
    language.pass(X_116:bat[:dbl]);
    language.pass(X_115:bat[:dbl]);
    language.pass(C_121:bat[:oid]);
    language.pass(X_114:bat[:dbl]);
    language.pass(C_120:bat[:oid]);
    language.pass(X_113:bat[:dbl]);
exit X_139:bit;
    sql.resultSet(X_57:bat[:str], X_58:bat[:str], X_60:bat[:str], X_61:bat[:int], X_62:bat[:int], X_37:bat[:dbl], X_38:bat[:dbl]);
end user.SQLanalyze;
#inline               actions= 0 time=3 usec 
#remap                actions= 0 time=6 usec 
#costmodel            actions= 1 time=5 usec 
#coercion             actions= 0 time=5 usec 
#evaluate             actions=12 time=130 usec 
#emptybind            actions= 0 time=1 usec 
#pushselect           actions= 3 time=33 usec 
#aliases              actions=14 time=30 usec 
#mitosis              actions=1 time=76 usec 
#mergetable           actions= 4 time=174 usec 
#deadcode             actions= 5 time=38 usec 
#aliases              actions= 0 time=1 usec 
#constants            actions=10 time=31 usec 
#commonTerms          actions= 0 time=22 usec 
#projectionpath       actions= 0 time=15 usec 
#deadcode             actions= 0 time=26 usec 
#reorder              actions= 1 time=108 usec 
#matpack              actions= 2 time=22 usec 
#dataflow             actions= 1 time=82 usec 
#multiplex            actions= 0 time=7 usec 
#profiler             actions=1 time=5 usec 
#candidates           actions=1 time=3 usec 
#wlc                  actions= 0 time=0 usec 
#garbagecollector     actions= 1 time=215 usec 
#total                actions=26 time=1344 usec 
#explain select x,y from test where x between 4.0 and 6.0 and y between (1.0-1.0) and (4.0-2.0);
% .explain # table_name
% mal # name
% clob # type
% 164 # length
function user.SQLanalyze():void;
    X_11:void := querylog.define("explain select x,y from test where x between 4.0 and 6.0 and y between (1.0-1.0) and (4.0-2.0);":str, "default_pipe":str, 46:int);
barrier X_147:bit := language.dataflow();
    X_46:bat[:str] := bat.new(nil:str);
    X_52:bat[:int] := bat.new(nil:int);
    X_50:bat[:int] := bat.new(nil:int);
    X_49:bat[:str] := bat.new(nil:str);
    X_48:bat[:str] := bat.new(nil:str);
    X_14:int := sql.mvc();
    X_124:bat[:dbl] := sql.bind(X_14:int, "sys":str, "test3":str, "y":str, 0:int, 1:int, 2:int);
    X_122:bat[:dbl] := sql.bind(X_14:int, "sys":str, "test3":str, "x":str, 0:int, 1:int, 2:int);
    C_120:bat[:oid] := sql.tid(X_14:int, "sys":str, "test3":str, 1:int, 2:int);
    C_127:bat[:oid] := algebra.select(X_122:bat[:dbl], C_120:bat[:oid], 4:dbl, 6:dbl, true:bit, true:bit, false:bit);
    C_129:bat[:oid] := algebra.select(X_124:bat[:dbl], C_127:bat[:oid], 0:dbl, 2:dbl, true:bit, true:bit, false:bit);
    X_133:bat[:dbl] := algebra.projection(C_129:bat[:oid], X_124:bat[:dbl]);
    X_123:bat[:dbl] := sql.bind(X_14:int, "sys":str, "test3":str, "y":str, 0:int, 0:int, 2:int);
    X_121:bat[:dbl] := sql.bind(X_14:int, "sys":str, "test3":str, "x":str, 0:int, 0:int, 2:int);
    C_118:bat[:oid] := sql.tid(X_14:int, "sys":str, "test3":str, 0:int, 2:int);
    C_126:bat[:oid] := algebra.select(X_121:bat[:dbl], C_118:bat[:oid], 4:dbl, 6:dbl, true:bit, true:bit, false:bit);
    C_128:bat[:oid] := algebra.select(X_123:bat[:dbl], C_126:bat[:oid], 0:dbl, 2:dbl, true:bit, true:bit, false:bit);
    X_132:bat[:dbl] := algebra.projection(C_128:bat[:oid], X_123:bat[:dbl]);
    X_131:bat[:dbl] := algebra.projection(C_129:bat[:oid], X_122:bat[:dbl]);
    X_130:bat[:dbl] := algebra.projection(C_128:bat[:oid], X_121:bat[:dbl]);
    X_53:bat[:str] := bat.append(X_46:bat[:str], "sys.test":str);
    X_55:bat[:str] := bat.append(X_48:bat[:str], "x":str);
    X_57:bat[:str] := bat.append(X_49:bat[:str], "double":str);
    X_59:bat[:int] := bat.append(X_50:bat[:int], 53:int);
    X_61:bat[:int] := bat.append(X_52:bat[:int], 0:int);
    X_63:bat[:str] := bat.append(X_53:bat[:str], "sys.test":str);
    X_64:bat[:str] := bat.append(X_55:bat[:str], "y":str);
    X_66:bat[:str] := bat.append(X_57:bat[:str], "double":str);
    X_67:bat[:int] := bat.append(X_59:bat[:int], 53:int);
    X_68:bat[:int] := bat.append(X_61:bat[:int], 0:int);
    X_142:bat[:dbl] := mat.packIncrement(X_130:bat[:dbl], 2:int);
    X_43:bat[:dbl] := mat.packIncrement(X_142:bat[:dbl], X_131:bat[:dbl]);
    X_144:bat[:dbl] := mat.packIncrement(X_132:bat[:dbl], 2:int);
    X_44:bat[:dbl] := mat.packIncrement(X_144:bat[:dbl], X_133:bat[:dbl]);
    language.pass(X_124:bat[:dbl]);
    language.pass(X_123:bat[:dbl]);
    language.pass(C_129:bat[:oid]);
    language.pass(X_122:bat[:dbl]);
    language.pass(C_128:bat[:oid]);
    language.pass(X_121:bat[:dbl]);
exit X_147:bit;
    sql.resultSet(X_63:bat[:str], X_64:bat[:str], X_66:bat[:str], X_67:bat[:int], X_68:bat[:int], X_43:bat[:dbl], X_44:bat[:dbl]);
end user.SQLanalyze;
#inline               actions= 0 time=3 usec 
#remap                actions= 0 time=14 usec 
#costmodel            actions= 1 time=5 usec 
#coercion             actions= 0 time=6 usec 
#evaluate             actions=18 time=124 usec 
#emptybind            actions= 0 time=2 usec 
#pushselect           actions= 3 time=35 usec 
#aliases              actions=20 time=33 usec 
#mitosis              actions=1 time=75 usec 
#mergetable           actions= 4 time=183 usec 
#deadcode             actions= 5 time=38 usec 
#aliases              actions= 0 time=2 usec 
#constants            actions=11 time=33 usec 
#commonTerms          actions= 0 time=22 usec 
#projectionpath       actions= 0 time=15 usec 
#deadcode             actions= 0 time=28 usec 
#reorder              actions= 1 time=108 usec 
#matpack              actions= 2 time=22 usec 
#dataflow             actions= 1 time=81 usec 
#multiplex            actions= 0 time=7 usec 
#profiler             actions=1 time=4 usec 
#candidates           actions=1 time=4 usec 
#wlc                  actions= 0 time=0 usec 
#garbagecollector     actions= 1 time=208 usec 
#total                actions=26 time=1367 usec 
#explain select x,y from test where x between (7-3) and (7-1) and y between (1.0-1.0) and (4.0-2.0);
% .explain # table_name
% mal # name
% clob # type
<<<<<<< HEAD
% 168 # length
function user.SQLanalyze():void;
    X_15:void := querylog.define("explain select x,y from test where x between (7-3) and (7-1) and y between (1.0-1.0) and (4.0-2.0);":str, "default_pipe":str, 56:int);
barrier X_163:bit := language.dataflow();
    X_58:bat[:str] := bat.new(nil:str);
    X_64:bat[:int] := bat.new(nil:int);
    X_62:bat[:int] := bat.new(nil:int);
    X_61:bat[:str] := bat.new(nil:str);
    X_60:bat[:str] := bat.new(nil:str);
    X_18:int := sql.mvc();
    X_140:bat[:dbl] := sql.bind(X_18:int, "sys":str, "test3":str, "y":str, 0:int, 1:int, 2:int);
    X_138:bat[:dbl] := sql.bind(X_18:int, "sys":str, "test3":str, "x":str, 0:int, 1:int, 2:int);
    C_136:bat[:oid] := sql.tid(X_18:int, "sys":str, "test3":str, 1:int, 2:int);
    C_143:bat[:oid] := algebra.select(X_138:bat[:dbl], C_136:bat[:oid], 4:dbl, 6:dbl, true:bit, true:bit, false:bit);
    C_145:bat[:oid] := algebra.select(X_140:bat[:dbl], C_143:bat[:oid], 0:dbl, 2:dbl, true:bit, true:bit, false:bit);
    X_149:bat[:dbl] := algebra.projection(C_145:bat[:oid], X_140:bat[:dbl]);
    X_139:bat[:dbl] := sql.bind(X_18:int, "sys":str, "test3":str, "y":str, 0:int, 0:int, 2:int);
    X_137:bat[:dbl] := sql.bind(X_18:int, "sys":str, "test3":str, "x":str, 0:int, 0:int, 2:int);
    C_134:bat[:oid] := sql.tid(X_18:int, "sys":str, "test3":str, 0:int, 2:int);
    C_142:bat[:oid] := algebra.select(X_137:bat[:dbl], C_134:bat[:oid], 4:dbl, 6:dbl, true:bit, true:bit, false:bit);
    C_144:bat[:oid] := algebra.select(X_139:bat[:dbl], C_142:bat[:oid], 0:dbl, 2:dbl, true:bit, true:bit, false:bit);
    X_148:bat[:dbl] := algebra.projection(C_144:bat[:oid], X_139:bat[:dbl]);
    X_147:bat[:dbl] := algebra.projection(C_145:bat[:oid], X_138:bat[:dbl]);
    X_146:bat[:dbl] := algebra.projection(C_144:bat[:oid], X_137:bat[:dbl]);
    X_65:bat[:str] := bat.append(X_58:bat[:str], "sys.test":str);
    X_67:bat[:str] := bat.append(X_60:bat[:str], "x":str);
    X_69:bat[:str] := bat.append(X_61:bat[:str], "double":str);
    X_71:bat[:int] := bat.append(X_62:bat[:int], 53:int);
    X_73:bat[:int] := bat.append(X_64:bat[:int], 0:int);
    X_75:bat[:str] := bat.append(X_65:bat[:str], "sys.test":str);
    X_76:bat[:str] := bat.append(X_67:bat[:str], "y":str);
    X_78:bat[:str] := bat.append(X_69:bat[:str], "double":str);
    X_79:bat[:int] := bat.append(X_71:bat[:int], 53:int);
    X_80:bat[:int] := bat.append(X_73:bat[:int], 0:int);
    X_158:bat[:dbl] := mat.packIncrement(X_146:bat[:dbl], 2:int);
    X_55:bat[:dbl] := mat.packIncrement(X_158:bat[:dbl], X_147:bat[:dbl]);
    X_160:bat[:dbl] := mat.packIncrement(X_148:bat[:dbl], 2:int);
    X_56:bat[:dbl] := mat.packIncrement(X_160:bat[:dbl], X_149:bat[:dbl]);
    language.pass(X_140:bat[:dbl]);
    language.pass(X_139:bat[:dbl]);
    language.pass(C_145:bat[:oid]);
    language.pass(X_138:bat[:dbl]);
    language.pass(C_144:bat[:oid]);
    language.pass(X_137:bat[:dbl]);
exit X_163:bit;
    sql.resultSet(X_75:bat[:str], X_76:bat[:str], X_78:bat[:str], X_79:bat[:int], X_80:bat[:int], X_55:bat[:dbl], X_56:bat[:dbl]);
end user.SQLanalyze;
#inline               actions= 0 time=3 usec 
#remap                actions= 0 time=10 usec 
#costmodel            actions= 1 time=4 usec 
#coercion             actions= 4 time=21 usec 
#evaluate             actions=24 time=104 usec 
#emptybind            actions= 0 time=1 usec 
#pushselect           actions= 3 time=27 usec 
#aliases              actions=26 time=27 usec 
#mitosis              actions=1 time=51 usec 
#mergetable           actions= 4 time=121 usec 
#deadcode             actions= 5 time=27 usec 
#aliases              actions= 0 time=1 usec 
#constants            actions=13 time=27 usec 
#commonTerms          actions= 0 time=15 usec 
#projectionpath       actions= 0 time=11 usec 
#deadcode             actions= 0 time=19 usec 
#reorder              actions= 1 time=76 usec 
=======
% 160 # length
function user.main():void;
    X_15:void := querylog.define("explain select x,y from test where x between (7-3) and (7-1) and y between (1.0-1.0) and (4.0-2.0);", "default_pipe", 52:int);
barrier X_158 := language.dataflow();
    X_54 := bat.new(nil:str);
    X_60 := bat.new(nil:int);
    X_58 := bat.new(nil:int);
    X_57 := bat.new(nil:str);
    X_56 := bat.new(nil:str);
    X_18 := sql.mvc();
    X_135:bat[:dbl] := sql.bind(X_18, "sys", "test3", "y", 0:int, 1:int, 2:int);
    X_133:bat[:dbl] := sql.bind(X_18, "sys", "test3", "x", 0:int, 1:int, 2:int);
    C_131:bat[:oid] := sql.tid(X_18, "sys", "test3", 1:int, 2:int);
    C_138 := algebra.select(X_133, C_131, 4:dbl, 6:dbl, true, true, false);
    C_140 := algebra.select(X_135, C_138, 0:dbl, 2:dbl, true, true, false);
    X_144 := algebra.projection(C_140, X_135);
    X_134:bat[:dbl] := sql.bind(X_18, "sys", "test3", "y", 0:int, 0:int, 2:int);
    X_132:bat[:dbl] := sql.bind(X_18, "sys", "test3", "x", 0:int, 0:int, 2:int);
    C_129:bat[:oid] := sql.tid(X_18, "sys", "test3", 0:int, 2:int);
    C_137 := algebra.select(X_132, C_129, 4:dbl, 6:dbl, true, true, false);
    C_139 := algebra.select(X_134, C_137, 0:dbl, 2:dbl, true, true, false);
    X_143 := algebra.projection(C_139, X_134);
    X_142 := algebra.projection(C_140, X_133);
    X_141 := algebra.projection(C_139, X_132);
    X_61 := bat.append(X_54, "sys.test");
    X_63 := bat.append(X_56, "x");
    X_65 := bat.append(X_57, "double");
    X_67 := bat.append(X_58, 53:int);
    X_69 := bat.append(X_60, 0:int);
    X_71 := bat.append(X_61, "sys.test");
    X_72 := bat.append(X_63, "y");
    X_74 := bat.append(X_65, "double");
    X_75 := bat.append(X_67, 53:int);
    X_76 := bat.append(X_69, 0:int);
    X_153 := mat.packIncrement(X_141, 2:int);
    X_51 := mat.packIncrement(X_153, X_142);
    X_155 := mat.packIncrement(X_143, 2:int);
    X_52 := mat.packIncrement(X_155, X_144);
    language.pass(X_135);
    language.pass(X_134);
    language.pass(C_140);
    language.pass(X_133);
    language.pass(C_139);
    language.pass(X_132);
exit X_158;
    sql.resultSet(X_71, X_72, X_74, X_75, X_76, X_51, X_52);
end user.main;
#inline               actions= 0 time=2 usec 
#remap                actions= 0 time=8 usec 
#costmodel            actions= 1 time=3 usec 
#coercion             actions= 0 time=3 usec 
#evaluate             actions=24 time=70 usec 
#emptybind            actions= 0 time=17 usec 
#aliases              actions=26 time=17 usec 
#mitosis              actions= 1 time=42 usec 
#mergetable           actions= 4 time=82 usec 
#deadcode             actions= 5 time=14 usec 
#aliases              actions= 0 time=11 usec 
#constants            actions=12 time=32 usec 
#commonTerms          actions= 0 time=12 usec 
#projectionpath       actions= 0 time=7 usec 
#deadcode             actions= 0 time=11 usec 
#reorder              actions= 1 time=46 usec 
#reduce               actions=72 time=26 usec 
>>>>>>> e5c224e7
#matpack              actions= 2 time=14 usec 
#dataflow             actions=27 time=41 usec 
#multiplex            actions= 0 time=5 usec 
#profiler             actions= 1 time=5 usec 
#candidates           actions= 1 time=2 usec 
#garbagecollector     actions= 1 time=33 usec 
#total                actions= 1 time=695 usec 
#drop table test;
#drop table test1;
#drop table test2;
#drop table test3;
#drop table test4;

# 18:37:29 >  
# 18:37:29 >  "Done."
# 18:37:29 >  
<|MERGE_RESOLUTION|>--- conflicted
+++ resolved
@@ -220,63 +220,62 @@
 % .explain # table_name
 % mal # name
 % clob # type
-<<<<<<< HEAD
 % 130 # length
 function user.SQLanalyze():void;
-    X_8:void := querylog.define("explain select x,y from test where x between (7-3) and (7-1);":str, "default_pipe":str, 69:int);
-barrier X_168:bit := language.dataflow();
-    X_61:bat[:dbl] := bat.new(nil:dbl);
+    X_8:void := querylog.define("explain select x,y from test where x between (7-3) and (7-1);":str, "default_pipe":str, 61:int);
+barrier X_160:bit := language.dataflow();
+    X_53:bat[:dbl] := bat.new(nil:dbl);
     X_11:int := sql.mvc();
-    X_144:bat[:dbl] := sql.bind(X_11:int, "sys":str, "test2":str, "x":str, 0:int, 0:int, 2:int);
-    C_141:bat[:oid] := sql.tid(X_11:int, "sys":str, "test2":str, 0:int, 2:int);
-    C_149:bat[:oid] := algebra.select(X_144:bat[:dbl], C_141:bat[:oid], 4:dbl, 6:dbl, true:bit, true:bit, false:bit);
-    X_151:bat[:dbl] := algebra.projection(C_149:bat[:oid], X_144:bat[:dbl]);
-    X_145:bat[:dbl] := sql.bind(X_11:int, "sys":str, "test2":str, "x":str, 0:int, 1:int, 2:int);
-    C_143:bat[:oid] := sql.tid(X_11:int, "sys":str, "test2":str, 1:int, 2:int);
-    C_150:bat[:oid] := algebra.select(X_145:bat[:dbl], C_143:bat[:oid], 4:dbl, 6:dbl, true:bit, true:bit, false:bit);
-    X_152:bat[:dbl] := algebra.projection(C_150:bat[:oid], X_145:bat[:dbl]);
-    X_163:bat[:dbl] := mat.packIncrement(X_151:bat[:dbl], 2:int);
-    X_38:bat[:dbl] := mat.packIncrement(X_163:bat[:dbl], X_152:bat[:dbl]);
-    X_42:bat[:dbl] := sql.bind(X_11:int, "sys":str, "test3":str, "x":str, 0:int);
-    C_40:bat[:oid] := sql.tid(X_11:int, "sys":str, "test3":str);
-    C_58:bat[:oid] := algebra.select(X_42:bat[:dbl], C_40:bat[:oid], 4:dbl, 6:dbl, true:bit, true:bit, false:bit);
-    X_44:bat[:dbl] := sql.bind(X_11:int, "sys":str, "test3":str, "y":str, 0:int);
-    X_60:bat[:dbl] := algebra.projection(C_58:bat[:oid], X_44:bat[:dbl]);
-    X_59:bat[:dbl] := algebra.projection(C_58:bat[:oid], X_42:bat[:dbl]);
-    X_147:bat[:dbl] := sql.bind(X_11:int, "sys":str, "test2":str, "y":str, 0:int, 1:int, 2:int);
-    X_154:bat[:dbl] := algebra.projection(C_150:bat[:oid], X_147:bat[:dbl]);
-    X_146:bat[:dbl] := sql.bind(X_11:int, "sys":str, "test2":str, "y":str, 0:int, 0:int, 2:int);
-    X_153:bat[:dbl] := algebra.projection(C_149:bat[:oid], X_146:bat[:dbl]);
-    X_63:bat[:dbl] := bat.append(X_61:bat[:dbl], X_38:bat[:dbl], true:bit);
-    X_64:bat[:dbl] := bat.append(X_63:bat[:dbl], X_59:bat[:dbl], true:bit);
-    X_65:bat[:dbl] := bat.new(nil:dbl);
-    X_165:bat[:dbl] := mat.packIncrement(X_153:bat[:dbl], 2:int);
-    X_39:bat[:dbl] := mat.packIncrement(X_165:bat[:dbl], X_154:bat[:dbl]);
-    X_66:bat[:dbl] := bat.append(X_65:bat[:dbl], X_39:bat[:dbl], true:bit);
-    X_67:bat[:dbl] := bat.append(X_66:bat[:dbl], X_60:bat[:dbl], true:bit);
-    X_69:bat[:str] := bat.new(nil:str);
-    X_75:bat[:int] := bat.new(nil:int);
-    X_73:bat[:int] := bat.new(nil:int);
-    X_72:bat[:str] := bat.new(nil:str);
-    X_71:bat[:str] := bat.new(nil:str);
-    X_76:bat[:str] := bat.append(X_69:bat[:str], ".test":str);
-    X_78:bat[:str] := bat.append(X_71:bat[:str], "x":str);
-    X_80:bat[:str] := bat.append(X_72:bat[:str], "double":str);
-    X_82:bat[:int] := bat.append(X_73:bat[:int], 53:int);
-    X_84:bat[:int] := bat.append(X_75:bat[:int], 0:int);
-    X_86:bat[:str] := bat.append(X_76:bat[:str], ".test":str);
-    X_87:bat[:str] := bat.append(X_78:bat[:str], "y":str);
-    X_89:bat[:str] := bat.append(X_80:bat[:str], "double":str);
-    X_90:bat[:int] := bat.append(X_82:bat[:int], 53:int);
-    X_91:bat[:int] := bat.append(X_84:bat[:int], 0:int);
-    language.pass(X_144:bat[:dbl]);
-    language.pass(X_145:bat[:dbl]);
-    language.pass(C_58:bat[:oid]);
-    language.pass(X_42:bat[:dbl]);
-    language.pass(C_150:bat[:oid]);
-    language.pass(C_149:bat[:oid]);
-exit X_168:bit;
-    sql.resultSet(X_86:bat[:str], X_87:bat[:str], X_89:bat[:str], X_90:bat[:int], X_91:bat[:int], X_64:bat[:dbl], X_67:bat[:dbl]);
+    X_136:bat[:dbl] := sql.bind(X_11:int, "sys":str, "test2":str, "x":str, 0:int, 0:int, 2:int);
+    C_133:bat[:oid] := sql.tid(X_11:int, "sys":str, "test2":str, 0:int, 2:int);
+    C_141:bat[:oid] := algebra.select(X_136:bat[:dbl], C_133:bat[:oid], 4:dbl, 6:dbl, true:bit, true:bit, false:bit);
+    X_143:bat[:dbl] := algebra.projection(C_141:bat[:oid], X_136:bat[:dbl]);
+    X_137:bat[:dbl] := sql.bind(X_11:int, "sys":str, "test2":str, "x":str, 0:int, 1:int, 2:int);
+    C_135:bat[:oid] := sql.tid(X_11:int, "sys":str, "test2":str, 1:int, 2:int);
+    C_142:bat[:oid] := algebra.select(X_137:bat[:dbl], C_135:bat[:oid], 4:dbl, 6:dbl, true:bit, true:bit, false:bit);
+    X_144:bat[:dbl] := algebra.projection(C_142:bat[:oid], X_137:bat[:dbl]);
+    X_155:bat[:dbl] := mat.packIncrement(X_143:bat[:dbl], 2:int);
+    X_34:bat[:dbl] := mat.packIncrement(X_155:bat[:dbl], X_144:bat[:dbl]);
+    X_38:bat[:dbl] := sql.bind(X_11:int, "sys":str, "test3":str, "x":str, 0:int);
+    C_36:bat[:oid] := sql.tid(X_11:int, "sys":str, "test3":str);
+    C_50:bat[:oid] := algebra.select(X_38:bat[:dbl], C_36:bat[:oid], 4:dbl, 6:dbl, true:bit, true:bit, false:bit);
+    X_40:bat[:dbl] := sql.bind(X_11:int, "sys":str, "test3":str, "y":str, 0:int);
+    X_52:bat[:dbl] := algebra.projection(C_50:bat[:oid], X_40:bat[:dbl]);
+    X_51:bat[:dbl] := algebra.projection(C_50:bat[:oid], X_38:bat[:dbl]);
+    X_139:bat[:dbl] := sql.bind(X_11:int, "sys":str, "test2":str, "y":str, 0:int, 1:int, 2:int);
+    X_146:bat[:dbl] := algebra.projection(C_142:bat[:oid], X_139:bat[:dbl]);
+    X_138:bat[:dbl] := sql.bind(X_11:int, "sys":str, "test2":str, "y":str, 0:int, 0:int, 2:int);
+    X_145:bat[:dbl] := algebra.projection(C_141:bat[:oid], X_138:bat[:dbl]);
+    X_55:bat[:dbl] := bat.append(X_53:bat[:dbl], X_34:bat[:dbl], true:bit);
+    X_56:bat[:dbl] := bat.append(X_55:bat[:dbl], X_51:bat[:dbl], true:bit);
+    X_57:bat[:dbl] := bat.new(nil:dbl);
+    X_157:bat[:dbl] := mat.packIncrement(X_145:bat[:dbl], 2:int);
+    X_35:bat[:dbl] := mat.packIncrement(X_157:bat[:dbl], X_146:bat[:dbl]);
+    X_58:bat[:dbl] := bat.append(X_57:bat[:dbl], X_35:bat[:dbl], true:bit);
+    X_59:bat[:dbl] := bat.append(X_58:bat[:dbl], X_52:bat[:dbl], true:bit);
+    X_61:bat[:str] := bat.new(nil:str);
+    X_67:bat[:int] := bat.new(nil:int);
+    X_65:bat[:int] := bat.new(nil:int);
+    X_64:bat[:str] := bat.new(nil:str);
+    X_63:bat[:str] := bat.new(nil:str);
+    X_68:bat[:str] := bat.append(X_61:bat[:str], ".test":str);
+    X_70:bat[:str] := bat.append(X_63:bat[:str], "x":str);
+    X_72:bat[:str] := bat.append(X_64:bat[:str], "double":str);
+    X_74:bat[:int] := bat.append(X_65:bat[:int], 53:int);
+    X_76:bat[:int] := bat.append(X_67:bat[:int], 0:int);
+    X_78:bat[:str] := bat.append(X_68:bat[:str], ".test":str);
+    X_79:bat[:str] := bat.append(X_70:bat[:str], "y":str);
+    X_81:bat[:str] := bat.append(X_72:bat[:str], "double":str);
+    X_82:bat[:int] := bat.append(X_74:bat[:int], 53:int);
+    X_83:bat[:int] := bat.append(X_76:bat[:int], 0:int);
+    language.pass(X_136:bat[:dbl]);
+    language.pass(X_137:bat[:dbl]);
+    language.pass(C_50:bat[:oid]);
+    language.pass(X_38:bat[:dbl]);
+    language.pass(C_142:bat[:oid]);
+    language.pass(C_141:bat[:oid]);
+exit X_160:bit;
+    sql.resultSet(X_78:bat[:str], X_79:bat[:str], X_81:bat[:str], X_82:bat[:int], X_83:bat[:int], X_56:bat[:dbl], X_59:bat[:dbl]);
 end user.SQLanalyze;
 #inline               actions= 0 time=4 usec 
 #remap                actions= 0 time=8 usec 
@@ -303,89 +302,6 @@
 #wlc                  actions= 0 time=0 usec 
 #garbagecollector     actions= 1 time=242 usec 
 #total                actions=26 time=1621 usec 
-=======
-% 121 # length
-function user.main():void;
-    X_8:void := querylog.define("explain select x,y from test where x between (7-3) and (7-1);", "default_pipe", 61:int);
-barrier X_159 := language.dataflow();
-    X_53:bat[:dbl] := bat.new(nil:dbl);
-    X_11 := sql.mvc();
-    X_135:bat[:dbl] := sql.bind(X_11, "sys", "test2", "x", 0:int, 0:int, 2:int);
-    C_132:bat[:oid] := sql.tid(X_11, "sys", "test2", 0:int, 2:int);
-    C_140 := algebra.select(X_135, C_132, 4:dbl, 6:dbl, true, true, false);
-    X_142 := algebra.projection(C_140, X_135);
-    X_136:bat[:dbl] := sql.bind(X_11, "sys", "test2", "x", 0:int, 1:int, 2:int);
-    C_134:bat[:oid] := sql.tid(X_11, "sys", "test2", 1:int, 2:int);
-    C_141 := algebra.select(X_136, C_134, 4:dbl, 6:dbl, true, true, false);
-    X_143 := algebra.projection(C_141, X_136);
-    X_154 := mat.packIncrement(X_142, 2:int);
-    X_34 := mat.packIncrement(X_154, X_143);
-    X_38:bat[:dbl] := sql.bind(X_11, "sys", "test3", "x", 0:int);
-    C_36:bat[:oid] := sql.tid(X_11, "sys", "test3");
-    C_50 := algebra.select(X_38, C_36, 4:dbl, 6:dbl, true, true, false);
-    X_40:bat[:dbl] := sql.bind(X_11, "sys", "test3", "y", 0:int);
-    X_52 := algebra.projection(C_50, X_40);
-    X_51 := algebra.projection(C_50, X_38);
-    X_138:bat[:dbl] := sql.bind(X_11, "sys", "test2", "y", 0:int, 1:int, 2:int);
-    X_145 := algebra.projection(C_141, X_138);
-    X_137:bat[:dbl] := sql.bind(X_11, "sys", "test2", "y", 0:int, 0:int, 2:int);
-    X_144 := algebra.projection(C_140, X_137);
-    X_55 := bat.append(X_53, X_34, true);
-    X_56 := bat.append(X_55, X_51, true);
-    X_57:bat[:dbl] := bat.new(nil:dbl);
-    X_156 := mat.packIncrement(X_144, 2:int);
-    X_35 := mat.packIncrement(X_156, X_145);
-    X_58 := bat.append(X_57, X_35, true);
-    X_59 := bat.append(X_58, X_52, true);
-    X_61 := bat.new(nil:str);
-    X_67 := bat.new(nil:int);
-    X_65 := bat.new(nil:int);
-    X_64 := bat.new(nil:str);
-    X_63 := bat.new(nil:str);
-    X_68 := bat.append(X_61, ".test");
-    X_70 := bat.append(X_63, "x");
-    X_72 := bat.append(X_64, "double");
-    X_74 := bat.append(X_65, 53:int);
-    X_76 := bat.append(X_67, 0:int);
-    X_78 := bat.append(X_68, ".test");
-    X_79 := bat.append(X_70, "y");
-    X_81 := bat.append(X_72, "double");
-    X_82 := bat.append(X_74, 53:int);
-    X_83 := bat.append(X_76, 0:int);
-    language.pass(X_135);
-    language.pass(X_136);
-    language.pass(C_50);
-    language.pass(X_38);
-    language.pass(C_141);
-    language.pass(C_140);
-exit X_159;
-    sql.resultSet(X_78, X_79, X_81, X_82, X_83, X_56, X_59);
-end user.main;
-#inline               actions= 0 time=3 usec 
-#remap                actions= 0 time=9 usec 
-#costmodel            actions= 1 time=3 usec 
-#coercion             actions= 0 time=4 usec 
-#evaluate             actions=20 time=82 usec 
-#emptybind            actions= 0 time=19 usec 
-#aliases              actions=24 time=19 usec 
-#mitosis              actions= 1 time=47 usec 
-#mergetable           actions= 3 time=92 usec 
-#deadcode             actions= 4 time=15 usec 
-#aliases              actions= 0 time=12 usec 
-#constants            actions= 9 time=14 usec 
-#commonTerms          actions= 0 time=13 usec 
-#projectionpath       actions= 0 time=9 usec 
-#deadcode             actions= 0 time=13 usec 
-#reorder              actions= 1 time=54 usec 
-#reduce               actions=64 time=25 usec 
-#matpack              actions= 2 time=14 usec 
-#dataflow             actions=27 time=46 usec 
-#multiplex            actions= 0 time=5 usec 
-#profiler             actions= 1 time=7 usec 
-#candidates           actions= 1 time=2 usec 
-#garbagecollector     actions= 1 time=37 usec 
-#total                actions= 1 time=766 usec 
->>>>>>> e5c224e7
 #explain select x,y from test where x between 4.0 and 6.0 and y between 0.0 and 2.0;
 % .explain # table_name
 % mal # name
@@ -542,53 +458,52 @@
 % .explain # table_name
 % mal # name
 % clob # type
-<<<<<<< HEAD
 % 168 # length
 function user.SQLanalyze():void;
-    X_15:void := querylog.define("explain select x,y from test where x between (7-3) and (7-1) and y between (1.0-1.0) and (4.0-2.0);":str, "default_pipe":str, 56:int);
-barrier X_163:bit := language.dataflow();
-    X_58:bat[:str] := bat.new(nil:str);
-    X_64:bat[:int] := bat.new(nil:int);
-    X_62:bat[:int] := bat.new(nil:int);
-    X_61:bat[:str] := bat.new(nil:str);
-    X_60:bat[:str] := bat.new(nil:str);
+    X_15:void := querylog.define("explain select x,y from test where x between (7-3) and (7-1) and y between (1.0-1.0) and (4.0-2.0);":str, "default_pipe":str, 52:int);
+barrier X_159:bit := language.dataflow();
+    X_54:bat[:str] := bat.new(nil:str);
+    X_60:bat[:int] := bat.new(nil:int);
+    X_58:bat[:int] := bat.new(nil:int);
+    X_57:bat[:str] := bat.new(nil:str);
+    X_56:bat[:str] := bat.new(nil:str);
     X_18:int := sql.mvc();
-    X_140:bat[:dbl] := sql.bind(X_18:int, "sys":str, "test3":str, "y":str, 0:int, 1:int, 2:int);
-    X_138:bat[:dbl] := sql.bind(X_18:int, "sys":str, "test3":str, "x":str, 0:int, 1:int, 2:int);
-    C_136:bat[:oid] := sql.tid(X_18:int, "sys":str, "test3":str, 1:int, 2:int);
-    C_143:bat[:oid] := algebra.select(X_138:bat[:dbl], C_136:bat[:oid], 4:dbl, 6:dbl, true:bit, true:bit, false:bit);
-    C_145:bat[:oid] := algebra.select(X_140:bat[:dbl], C_143:bat[:oid], 0:dbl, 2:dbl, true:bit, true:bit, false:bit);
-    X_149:bat[:dbl] := algebra.projection(C_145:bat[:oid], X_140:bat[:dbl]);
-    X_139:bat[:dbl] := sql.bind(X_18:int, "sys":str, "test3":str, "y":str, 0:int, 0:int, 2:int);
-    X_137:bat[:dbl] := sql.bind(X_18:int, "sys":str, "test3":str, "x":str, 0:int, 0:int, 2:int);
-    C_134:bat[:oid] := sql.tid(X_18:int, "sys":str, "test3":str, 0:int, 2:int);
-    C_142:bat[:oid] := algebra.select(X_137:bat[:dbl], C_134:bat[:oid], 4:dbl, 6:dbl, true:bit, true:bit, false:bit);
-    C_144:bat[:oid] := algebra.select(X_139:bat[:dbl], C_142:bat[:oid], 0:dbl, 2:dbl, true:bit, true:bit, false:bit);
-    X_148:bat[:dbl] := algebra.projection(C_144:bat[:oid], X_139:bat[:dbl]);
-    X_147:bat[:dbl] := algebra.projection(C_145:bat[:oid], X_138:bat[:dbl]);
-    X_146:bat[:dbl] := algebra.projection(C_144:bat[:oid], X_137:bat[:dbl]);
-    X_65:bat[:str] := bat.append(X_58:bat[:str], "sys.test":str);
-    X_67:bat[:str] := bat.append(X_60:bat[:str], "x":str);
-    X_69:bat[:str] := bat.append(X_61:bat[:str], "double":str);
-    X_71:bat[:int] := bat.append(X_62:bat[:int], 53:int);
-    X_73:bat[:int] := bat.append(X_64:bat[:int], 0:int);
-    X_75:bat[:str] := bat.append(X_65:bat[:str], "sys.test":str);
-    X_76:bat[:str] := bat.append(X_67:bat[:str], "y":str);
-    X_78:bat[:str] := bat.append(X_69:bat[:str], "double":str);
-    X_79:bat[:int] := bat.append(X_71:bat[:int], 53:int);
-    X_80:bat[:int] := bat.append(X_73:bat[:int], 0:int);
-    X_158:bat[:dbl] := mat.packIncrement(X_146:bat[:dbl], 2:int);
-    X_55:bat[:dbl] := mat.packIncrement(X_158:bat[:dbl], X_147:bat[:dbl]);
-    X_160:bat[:dbl] := mat.packIncrement(X_148:bat[:dbl], 2:int);
-    X_56:bat[:dbl] := mat.packIncrement(X_160:bat[:dbl], X_149:bat[:dbl]);
-    language.pass(X_140:bat[:dbl]);
-    language.pass(X_139:bat[:dbl]);
-    language.pass(C_145:bat[:oid]);
-    language.pass(X_138:bat[:dbl]);
-    language.pass(C_144:bat[:oid]);
-    language.pass(X_137:bat[:dbl]);
-exit X_163:bit;
-    sql.resultSet(X_75:bat[:str], X_76:bat[:str], X_78:bat[:str], X_79:bat[:int], X_80:bat[:int], X_55:bat[:dbl], X_56:bat[:dbl]);
+    X_136:bat[:dbl] := sql.bind(X_18:int, "sys":str, "test3":str, "y":str, 0:int, 1:int, 2:int);
+    X_134:bat[:dbl] := sql.bind(X_18:int, "sys":str, "test3":str, "x":str, 0:int, 1:int, 2:int);
+    C_132:bat[:oid] := sql.tid(X_18:int, "sys":str, "test3":str, 1:int, 2:int);
+    C_139:bat[:oid] := algebra.select(X_134:bat[:dbl], C_132:bat[:oid], 4:dbl, 6:dbl, true:bit, true:bit, false:bit);
+    C_141:bat[:oid] := algebra.select(X_136:bat[:dbl], C_139:bat[:oid], 0:dbl, 2:dbl, true:bit, true:bit, false:bit);
+    X_145:bat[:dbl] := algebra.projection(C_141:bat[:oid], X_136:bat[:dbl]);
+    X_135:bat[:dbl] := sql.bind(X_18:int, "sys":str, "test3":str, "y":str, 0:int, 0:int, 2:int);
+    X_133:bat[:dbl] := sql.bind(X_18:int, "sys":str, "test3":str, "x":str, 0:int, 0:int, 2:int);
+    C_130:bat[:oid] := sql.tid(X_18:int, "sys":str, "test3":str, 0:int, 2:int);
+    C_138:bat[:oid] := algebra.select(X_133:bat[:dbl], C_130:bat[:oid], 4:dbl, 6:dbl, true:bit, true:bit, false:bit);
+    C_140:bat[:oid] := algebra.select(X_135:bat[:dbl], C_138:bat[:oid], 0:dbl, 2:dbl, true:bit, true:bit, false:bit);
+    X_144:bat[:dbl] := algebra.projection(C_140:bat[:oid], X_135:bat[:dbl]);
+    X_143:bat[:dbl] := algebra.projection(C_141:bat[:oid], X_134:bat[:dbl]);
+    X_142:bat[:dbl] := algebra.projection(C_140:bat[:oid], X_133:bat[:dbl]);
+    X_61:bat[:str] := bat.append(X_54:bat[:str], "sys.test":str);
+    X_63:bat[:str] := bat.append(X_56:bat[:str], "x":str);
+    X_65:bat[:str] := bat.append(X_57:bat[:str], "double":str);
+    X_67:bat[:int] := bat.append(X_58:bat[:int], 53:int);
+    X_69:bat[:int] := bat.append(X_60:bat[:int], 0:int);
+    X_71:bat[:str] := bat.append(X_61:bat[:str], "sys.test":str);
+    X_72:bat[:str] := bat.append(X_63:bat[:str], "y":str);
+    X_74:bat[:str] := bat.append(X_65:bat[:str], "double":str);
+    X_75:bat[:int] := bat.append(X_67:bat[:int], 53:int);
+    X_76:bat[:int] := bat.append(X_69:bat[:int], 0:int);
+    X_154:bat[:dbl] := mat.packIncrement(X_142:bat[:dbl], 2:int);
+    X_51:bat[:dbl] := mat.packIncrement(X_154:bat[:dbl], X_143:bat[:dbl]);
+    X_156:bat[:dbl] := mat.packIncrement(X_144:bat[:dbl], 2:int);
+    X_52:bat[:dbl] := mat.packIncrement(X_156:bat[:dbl], X_145:bat[:dbl]);
+    language.pass(X_136:bat[:dbl]);
+    language.pass(X_135:bat[:dbl]);
+    language.pass(C_141:bat[:oid]);
+    language.pass(X_134:bat[:dbl]);
+    language.pass(C_140:bat[:oid]);
+    language.pass(X_133:bat[:dbl]);
+exit X_159:bit;
+    sql.resultSet(X_71:bat[:str], X_72:bat[:str], X_74:bat[:str], X_75:bat[:int], X_76:bat[:int], X_51:bat[:dbl], X_52:bat[:dbl]);
 end user.SQLanalyze;
 #inline               actions= 0 time=3 usec 
 #remap                actions= 0 time=10 usec 
@@ -607,72 +522,6 @@
 #projectionpath       actions= 0 time=11 usec 
 #deadcode             actions= 0 time=19 usec 
 #reorder              actions= 1 time=76 usec 
-=======
-% 160 # length
-function user.main():void;
-    X_15:void := querylog.define("explain select x,y from test where x between (7-3) and (7-1) and y between (1.0-1.0) and (4.0-2.0);", "default_pipe", 52:int);
-barrier X_158 := language.dataflow();
-    X_54 := bat.new(nil:str);
-    X_60 := bat.new(nil:int);
-    X_58 := bat.new(nil:int);
-    X_57 := bat.new(nil:str);
-    X_56 := bat.new(nil:str);
-    X_18 := sql.mvc();
-    X_135:bat[:dbl] := sql.bind(X_18, "sys", "test3", "y", 0:int, 1:int, 2:int);
-    X_133:bat[:dbl] := sql.bind(X_18, "sys", "test3", "x", 0:int, 1:int, 2:int);
-    C_131:bat[:oid] := sql.tid(X_18, "sys", "test3", 1:int, 2:int);
-    C_138 := algebra.select(X_133, C_131, 4:dbl, 6:dbl, true, true, false);
-    C_140 := algebra.select(X_135, C_138, 0:dbl, 2:dbl, true, true, false);
-    X_144 := algebra.projection(C_140, X_135);
-    X_134:bat[:dbl] := sql.bind(X_18, "sys", "test3", "y", 0:int, 0:int, 2:int);
-    X_132:bat[:dbl] := sql.bind(X_18, "sys", "test3", "x", 0:int, 0:int, 2:int);
-    C_129:bat[:oid] := sql.tid(X_18, "sys", "test3", 0:int, 2:int);
-    C_137 := algebra.select(X_132, C_129, 4:dbl, 6:dbl, true, true, false);
-    C_139 := algebra.select(X_134, C_137, 0:dbl, 2:dbl, true, true, false);
-    X_143 := algebra.projection(C_139, X_134);
-    X_142 := algebra.projection(C_140, X_133);
-    X_141 := algebra.projection(C_139, X_132);
-    X_61 := bat.append(X_54, "sys.test");
-    X_63 := bat.append(X_56, "x");
-    X_65 := bat.append(X_57, "double");
-    X_67 := bat.append(X_58, 53:int);
-    X_69 := bat.append(X_60, 0:int);
-    X_71 := bat.append(X_61, "sys.test");
-    X_72 := bat.append(X_63, "y");
-    X_74 := bat.append(X_65, "double");
-    X_75 := bat.append(X_67, 53:int);
-    X_76 := bat.append(X_69, 0:int);
-    X_153 := mat.packIncrement(X_141, 2:int);
-    X_51 := mat.packIncrement(X_153, X_142);
-    X_155 := mat.packIncrement(X_143, 2:int);
-    X_52 := mat.packIncrement(X_155, X_144);
-    language.pass(X_135);
-    language.pass(X_134);
-    language.pass(C_140);
-    language.pass(X_133);
-    language.pass(C_139);
-    language.pass(X_132);
-exit X_158;
-    sql.resultSet(X_71, X_72, X_74, X_75, X_76, X_51, X_52);
-end user.main;
-#inline               actions= 0 time=2 usec 
-#remap                actions= 0 time=8 usec 
-#costmodel            actions= 1 time=3 usec 
-#coercion             actions= 0 time=3 usec 
-#evaluate             actions=24 time=70 usec 
-#emptybind            actions= 0 time=17 usec 
-#aliases              actions=26 time=17 usec 
-#mitosis              actions= 1 time=42 usec 
-#mergetable           actions= 4 time=82 usec 
-#deadcode             actions= 5 time=14 usec 
-#aliases              actions= 0 time=11 usec 
-#constants            actions=12 time=32 usec 
-#commonTerms          actions= 0 time=12 usec 
-#projectionpath       actions= 0 time=7 usec 
-#deadcode             actions= 0 time=11 usec 
-#reorder              actions= 1 time=46 usec 
-#reduce               actions=72 time=26 usec 
->>>>>>> e5c224e7
 #matpack              actions= 2 time=14 usec 
 #dataflow             actions=27 time=41 usec 
 #multiplex            actions= 0 time=5 usec 
