--- conflicted
+++ resolved
@@ -136,115 +136,59 @@
 % clob # type
 % 68 # length
 function user.SQLanalyze():void;
-<<<<<<< HEAD
-barrier X_1213 := language.dataflow();
-    X_1141 := bat.new(nil:str);
-    X_1148 := bat.append(X_1141,".test");
-    X_1158 := bat.append(X_1148,".test");
-    X_1143 := bat.new(nil:str);
-    X_1150 := bat.append(X_1143,"x");
-    X_1159 := bat.append(X_1150,"y");
-    X_1144 := bat.new(nil:str);
-    X_1152 := bat.append(X_1144,"double");
-    X_1160 := bat.append(X_1152,"double");
-    X_1145 := bat.new(nil:int);
-    X_1154 := bat.append(X_1145,53);
-    X_1161 := bat.append(X_1154,53);
-    X_1147 := bat.new(nil:int);
-    X_1156 := bat.append(X_1147,0);
-    X_1162 := bat.append(X_1156,0);
-    X_1104:bat[:dbl] := bat.new(nil:dbl);
-    X_1103 := sql.mvc();
-    X_1182:bat[:dbl] := sql.bind(X_1103,"sys","test2","x",0,0,2);
-    C_1179:bat[:oid] := sql.tid(X_1103,"sys","test2",0,2);
-    C_1187 := algebra.subselect(X_1182,C_1179,4,6,true,true,false);
-    X_1189 := algebra.projection(C_1187,X_1182);
-    X_1183:bat[:dbl] := sql.bind(X_1103,"sys","test2","x",0,1,2);
-    C_1181:bat[:oid] := sql.tid(X_1103,"sys","test2",1,2);
-    C_1188 := algebra.subselect(X_1183,C_1181,4,6,true,true,false);
-    X_1190 := algebra.projection(C_1188,X_1183);
-    X_1202 := mat.packIncrement(X_1189,2);
-    X_1119 := mat.packIncrement(X_1202,X_1190);
-    X_1120 := bat.append(X_1104,X_1119,true);
-    X_1123:bat[:dbl] := sql.bind(X_1103,"sys","test3","x",0);
-    C_1121:bat[:oid] := sql.tid(X_1103,"sys","test3");
-    C_1127 := algebra.subselect(X_1123,C_1121,4,6,true,true,false);
-    X_1128 := algebra.projection(C_1127,X_1123);
-    X_1129 := bat.append(X_1120,X_1128,true);
-    X_1130:bat[:dbl] := bat.new(nil:dbl);
-    X_1184:bat[:dbl] := sql.bind(X_1103,"sys","test2","y",0,0,2);
-    X_1191 := algebra.projection(C_1187,X_1184);
-    X_1185:bat[:dbl] := sql.bind(X_1103,"sys","test2","y",0,1,2);
-    X_1192 := algebra.projection(C_1188,X_1185);
-    X_1204 := mat.packIncrement(X_1191,2);
-    X_1134 := mat.packIncrement(X_1204,X_1192);
-    X_1135 := bat.append(X_1130,X_1134,true);
-    X_1136:bat[:dbl] := sql.bind(X_1103,"sys","test3","y",0);
-    X_1138 := algebra.projection(C_1127,X_1136);
-    X_1139 := bat.append(X_1135,X_1138,true);
-    language.pass(X_1182);
-    language.pass(X_1183);
-    language.pass(X_1123);
-    language.pass(C_1187);
-    language.pass(C_1188);
-    language.pass(C_1127);
-exit X_1213;
-    sql.resultSet(X_1158,X_1159,X_1160,X_1161,X_1162,X_1129,X_1139);
-=======
-barrier X_1233 := language.dataflow();
-    X_1162 := bat.new(nil:str);
-    X_1169 := bat.append(X_1162,".test");
-    X_1179 := bat.append(X_1169,".test");
-    X_1164 := bat.new(nil:str);
-    X_1171 := bat.append(X_1164,"x");
-    X_1180 := bat.append(X_1171,"y");
-    X_1165 := bat.new(nil:str);
-    X_1173 := bat.append(X_1165,"double");
-    X_1181 := bat.append(X_1173,"double");
-    X_1166 := bat.new(nil:int);
-    X_1175 := bat.append(X_1166,53);
-    X_1182 := bat.append(X_1175,53);
-    X_1168 := bat.new(nil:int);
-    X_1177 := bat.append(X_1168,0);
-    X_1183 := bat.append(X_1177,0);
-    X_1125:bat[:dbl] := bat.new(nil:dbl);
-    X_1124 := sql.mvc();
-    X_1202:bat[:dbl] := sql.bind(X_1124,"sys","test2","x",0,0,2);
-    C_1199:bat[:oid] := sql.tid(X_1124,"sys","test2",0,2);
-    C_1207 := algebra.subselect(X_1202,C_1199,4,6,true,true,false);
-    X_1209 := algebra.projection(C_1207,X_1202);
-    X_1203:bat[:dbl] := sql.bind(X_1124,"sys","test2","x",0,1,2);
-    C_1201:bat[:oid] := sql.tid(X_1124,"sys","test2",1,2);
-    C_1208 := algebra.subselect(X_1203,C_1201,4,6,true,true,false);
-    X_1210 := algebra.projection(C_1208,X_1203);
-    X_1222 := mat.packIncrement(X_1209,2);
-    X_1140 := mat.packIncrement(X_1222,X_1210);
-    X_1141 := bat.append(X_1125,X_1140,true);
-    X_1144:bat[:dbl] := sql.bind(X_1124,"sys","test3","x",0);
-    C_1142:bat[:oid] := sql.tid(X_1124,"sys","test3");
-    C_1148 := algebra.subselect(X_1144,C_1142,4,6,true,true,false);
-    X_1149 := algebra.projection(C_1148,X_1144);
-    X_1150 := bat.append(X_1141,X_1149,true);
-    X_1151:bat[:dbl] := bat.new(nil:dbl);
-    X_1204:bat[:dbl] := sql.bind(X_1124,"sys","test2","y",0,0,2);
-    X_1211 := algebra.projection(C_1207,X_1204);
-    X_1205:bat[:dbl] := sql.bind(X_1124,"sys","test2","y",0,1,2);
-    X_1212 := algebra.projection(C_1208,X_1205);
-    X_1224 := mat.packIncrement(X_1211,2);
-    X_1155 := mat.packIncrement(X_1224,X_1212);
-    X_1156 := bat.append(X_1151,X_1155,true);
-    X_1157:bat[:dbl] := sql.bind(X_1124,"sys","test3","y",0);
-    X_1159 := algebra.projection(C_1148,X_1157);
-    X_1160 := bat.append(X_1156,X_1159,true);
-    language.pass(X_1202);
-    language.pass(X_1203);
-    language.pass(X_1144);
-    language.pass(C_1207);
-    language.pass(C_1208);
-    language.pass(C_1148);
-exit X_1233;
-    sql.resultSet(X_1179,X_1180,X_1181,X_1182,X_1183,X_1150,X_1160);
->>>>>>> 9457dd35
+barrier X_1253 := language.dataflow();
+    X_1181 := bat.new(nil:str);
+    X_1188 := bat.append(X_1181,".test");
+    X_1198 := bat.append(X_1188,".test");
+    X_1183 := bat.new(nil:str);
+    X_1190 := bat.append(X_1183,"x");
+    X_1199 := bat.append(X_1190,"y");
+    X_1184 := bat.new(nil:str);
+    X_1192 := bat.append(X_1184,"double");
+    X_1200 := bat.append(X_1192,"double");
+    X_1185 := bat.new(nil:int);
+    X_1194 := bat.append(X_1185,53);
+    X_1201 := bat.append(X_1194,53);
+    X_1187 := bat.new(nil:int);
+    X_1196 := bat.append(X_1187,0);
+    X_1202 := bat.append(X_1196,0);
+    X_1144:bat[:dbl] := bat.new(nil:dbl);
+    X_1143 := sql.mvc();
+    X_1222:bat[:dbl] := sql.bind(X_1143,"sys","test2","x",0,0,2);
+    C_1219:bat[:oid] := sql.tid(X_1143,"sys","test2",0,2);
+    C_1227 := algebra.subselect(X_1222,C_1219,4,6,true,true,false);
+    X_1229 := algebra.projection(C_1227,X_1222);
+    X_1223:bat[:dbl] := sql.bind(X_1143,"sys","test2","x",0,1,2);
+    C_1221:bat[:oid] := sql.tid(X_1143,"sys","test2",1,2);
+    C_1228 := algebra.subselect(X_1223,C_1221,4,6,true,true,false);
+    X_1230 := algebra.projection(C_1228,X_1223);
+    X_1242 := mat.packIncrement(X_1229,2);
+    X_1159 := mat.packIncrement(X_1242,X_1230);
+    X_1160 := bat.append(X_1144,X_1159,true);
+    X_1163:bat[:dbl] := sql.bind(X_1143,"sys","test3","x",0);
+    C_1161:bat[:oid] := sql.tid(X_1143,"sys","test3");
+    C_1167 := algebra.subselect(X_1163,C_1161,4,6,true,true,false);
+    X_1168 := algebra.projection(C_1167,X_1163);
+    X_1169 := bat.append(X_1160,X_1168,true);
+    X_1170:bat[:dbl] := bat.new(nil:dbl);
+    X_1224:bat[:dbl] := sql.bind(X_1143,"sys","test2","y",0,0,2);
+    X_1231 := algebra.projection(C_1227,X_1224);
+    X_1225:bat[:dbl] := sql.bind(X_1143,"sys","test2","y",0,1,2);
+    X_1232 := algebra.projection(C_1228,X_1225);
+    X_1244 := mat.packIncrement(X_1231,2);
+    X_1174 := mat.packIncrement(X_1244,X_1232);
+    X_1175 := bat.append(X_1170,X_1174,true);
+    X_1176:bat[:dbl] := sql.bind(X_1143,"sys","test3","y",0);
+    X_1178 := algebra.projection(C_1167,X_1176);
+    X_1179 := bat.append(X_1175,X_1178,true);
+    language.pass(X_1222);
+    language.pass(X_1223);
+    language.pass(X_1163);
+    language.pass(C_1227);
+    language.pass(C_1228);
+    language.pass(C_1167);
+exit X_1253;
+    sql.resultSet(X_1198,X_1199,X_1200,X_1201,X_1202,X_1169,X_1179);
 end user.SQLanalyze;
 #explain select x,y from test where x between (7-3) and (7-1);
 % .explain # table_name
@@ -252,115 +196,59 @@
 % clob # type
 % 75 # length
 function user.SQLanalyze():void;
-<<<<<<< HEAD
-barrier X_1357 := language.dataflow();
-    X_1280 := bat.new(nil:str);
-    X_1287 := bat.append(X_1280,".test");
-    X_1297 := bat.append(X_1287,".test");
-    X_1282 := bat.new(nil:str);
-    X_1289 := bat.append(X_1282,"x");
-    X_1298 := bat.append(X_1289,"y");
-    X_1283 := bat.new(nil:str);
-    X_1291 := bat.append(X_1283,"double");
-    X_1299 := bat.append(X_1291,"double");
-    X_1284 := bat.new(nil:int);
-    X_1293 := bat.append(X_1284,53);
-    X_1300 := bat.append(X_1293,53);
-    X_1286 := bat.new(nil:int);
-    X_1295 := bat.append(X_1286,0);
-    X_1301 := bat.append(X_1295,0);
-    X_1230:bat[:dbl] := bat.new(nil:dbl);
-    X_1229 := sql.mvc();
-    X_1326:bat[:dbl] := sql.bind(X_1229,"sys","test2","x",0,0,2);
-    C_1323:bat[:oid] := sql.tid(X_1229,"sys","test2",0,2);
-    C_1331 := algebra.subselect(X_1326,C_1323,4:dbl,6:dbl,true,true,false);
-    X_1333 := algebra.projection(C_1331,X_1326);
-    X_1327:bat[:dbl] := sql.bind(X_1229,"sys","test2","x",0,1,2);
-    C_1325:bat[:oid] := sql.tid(X_1229,"sys","test2",1,2);
-    C_1332 := algebra.subselect(X_1327,C_1325,4:dbl,6:dbl,true,true,false);
-    X_1334 := algebra.projection(C_1332,X_1327);
-    X_1346 := mat.packIncrement(X_1333,2);
-    X_1251 := mat.packIncrement(X_1346,X_1334);
-    X_1252 := bat.append(X_1230,X_1251,true);
-    X_1255:bat[:dbl] := sql.bind(X_1229,"sys","test3","x",0);
-    C_1253:bat[:oid] := sql.tid(X_1229,"sys","test3");
-    C_1265 := algebra.subselect(X_1255,C_1253,4:dbl,6:dbl,true,true,false);
-    X_1266 := algebra.projection(C_1265,X_1255);
-    X_1267 := bat.append(X_1252,X_1266,true);
-    X_1268:bat[:dbl] := bat.new(nil:dbl);
-    X_1328:bat[:dbl] := sql.bind(X_1229,"sys","test2","y",0,0,2);
-    X_1335 := algebra.projection(C_1331,X_1328);
-    X_1329:bat[:dbl] := sql.bind(X_1229,"sys","test2","y",0,1,2);
-    X_1336 := algebra.projection(C_1332,X_1329);
-    X_1348 := mat.packIncrement(X_1335,2);
-    X_1273 := mat.packIncrement(X_1348,X_1336);
-    X_1274 := bat.append(X_1268,X_1273,true);
-    X_1275:bat[:dbl] := sql.bind(X_1229,"sys","test3","y",0);
-    X_1277 := algebra.projection(C_1265,X_1275);
-    X_1278 := bat.append(X_1274,X_1277,true);
-    language.pass(X_1326);
-    language.pass(X_1327);
-    language.pass(X_1255);
-    language.pass(C_1331);
-    language.pass(C_1332);
-    language.pass(C_1265);
-exit X_1357;
-    sql.resultSet(X_1297,X_1298,X_1299,X_1300,X_1301,X_1267,X_1278);
-=======
-barrier X_1376 := language.dataflow();
-    X_1300 := bat.new(nil:str);
-    X_1307 := bat.append(X_1300,".test");
-    X_1317 := bat.append(X_1307,".test");
-    X_1302 := bat.new(nil:str);
-    X_1309 := bat.append(X_1302,"x");
-    X_1318 := bat.append(X_1309,"y");
-    X_1303 := bat.new(nil:str);
-    X_1311 := bat.append(X_1303,"double");
-    X_1319 := bat.append(X_1311,"double");
-    X_1304 := bat.new(nil:int);
-    X_1313 := bat.append(X_1304,53);
-    X_1320 := bat.append(X_1313,53);
-    X_1306 := bat.new(nil:int);
-    X_1315 := bat.append(X_1306,0);
-    X_1321 := bat.append(X_1315,0);
-    X_1250:bat[:dbl] := bat.new(nil:dbl);
-    X_1249 := sql.mvc();
-    X_1345:bat[:dbl] := sql.bind(X_1249,"sys","test2","x",0,0,2);
-    C_1342:bat[:oid] := sql.tid(X_1249,"sys","test2",0,2);
-    C_1350 := algebra.subselect(X_1345,C_1342,4:dbl,6:dbl,true,true,false);
-    X_1352 := algebra.projection(C_1350,X_1345);
-    X_1346:bat[:dbl] := sql.bind(X_1249,"sys","test2","x",0,1,2);
-    C_1344:bat[:oid] := sql.tid(X_1249,"sys","test2",1,2);
-    C_1351 := algebra.subselect(X_1346,C_1344,4:dbl,6:dbl,true,true,false);
-    X_1353 := algebra.projection(C_1351,X_1346);
-    X_1365 := mat.packIncrement(X_1352,2);
-    X_1271 := mat.packIncrement(X_1365,X_1353);
-    X_1272 := bat.append(X_1250,X_1271,true);
-    X_1275:bat[:dbl] := sql.bind(X_1249,"sys","test3","x",0);
-    C_1273:bat[:oid] := sql.tid(X_1249,"sys","test3");
-    C_1285 := algebra.subselect(X_1275,C_1273,4:dbl,6:dbl,true,true,false);
-    X_1286 := algebra.projection(C_1285,X_1275);
-    X_1287 := bat.append(X_1272,X_1286,true);
-    X_1288:bat[:dbl] := bat.new(nil:dbl);
-    X_1347:bat[:dbl] := sql.bind(X_1249,"sys","test2","y",0,0,2);
-    X_1354 := algebra.projection(C_1350,X_1347);
-    X_1348:bat[:dbl] := sql.bind(X_1249,"sys","test2","y",0,1,2);
-    X_1355 := algebra.projection(C_1351,X_1348);
-    X_1367 := mat.packIncrement(X_1354,2);
-    X_1293 := mat.packIncrement(X_1367,X_1355);
-    X_1294 := bat.append(X_1288,X_1293,true);
-    X_1295:bat[:dbl] := sql.bind(X_1249,"sys","test3","y",0);
-    X_1297 := algebra.projection(C_1285,X_1295);
-    X_1298 := bat.append(X_1294,X_1297,true);
-    language.pass(X_1345);
-    language.pass(X_1346);
-    language.pass(X_1275);
-    language.pass(C_1350);
-    language.pass(C_1351);
-    language.pass(C_1285);
-exit X_1376;
-    sql.resultSet(X_1317,X_1318,X_1319,X_1320,X_1321,X_1287,X_1298);
->>>>>>> 9457dd35
+barrier X_1397 := language.dataflow();
+    X_1320 := bat.new(nil:str);
+    X_1327 := bat.append(X_1320,".test");
+    X_1337 := bat.append(X_1327,".test");
+    X_1322 := bat.new(nil:str);
+    X_1329 := bat.append(X_1322,"x");
+    X_1338 := bat.append(X_1329,"y");
+    X_1323 := bat.new(nil:str);
+    X_1331 := bat.append(X_1323,"double");
+    X_1339 := bat.append(X_1331,"double");
+    X_1324 := bat.new(nil:int);
+    X_1333 := bat.append(X_1324,53);
+    X_1340 := bat.append(X_1333,53);
+    X_1326 := bat.new(nil:int);
+    X_1335 := bat.append(X_1326,0);
+    X_1341 := bat.append(X_1335,0);
+    X_1270:bat[:dbl] := bat.new(nil:dbl);
+    X_1269 := sql.mvc();
+    X_1366:bat[:dbl] := sql.bind(X_1269,"sys","test2","x",0,0,2);
+    C_1363:bat[:oid] := sql.tid(X_1269,"sys","test2",0,2);
+    C_1371 := algebra.subselect(X_1366,C_1363,4:dbl,6:dbl,true,true,false);
+    X_1373 := algebra.projection(C_1371,X_1366);
+    X_1367:bat[:dbl] := sql.bind(X_1269,"sys","test2","x",0,1,2);
+    C_1365:bat[:oid] := sql.tid(X_1269,"sys","test2",1,2);
+    C_1372 := algebra.subselect(X_1367,C_1365,4:dbl,6:dbl,true,true,false);
+    X_1374 := algebra.projection(C_1372,X_1367);
+    X_1386 := mat.packIncrement(X_1373,2);
+    X_1291 := mat.packIncrement(X_1386,X_1374);
+    X_1292 := bat.append(X_1270,X_1291,true);
+    X_1295:bat[:dbl] := sql.bind(X_1269,"sys","test3","x",0);
+    C_1293:bat[:oid] := sql.tid(X_1269,"sys","test3");
+    C_1305 := algebra.subselect(X_1295,C_1293,4:dbl,6:dbl,true,true,false);
+    X_1306 := algebra.projection(C_1305,X_1295);
+    X_1307 := bat.append(X_1292,X_1306,true);
+    X_1308:bat[:dbl] := bat.new(nil:dbl);
+    X_1368:bat[:dbl] := sql.bind(X_1269,"sys","test2","y",0,0,2);
+    X_1375 := algebra.projection(C_1371,X_1368);
+    X_1369:bat[:dbl] := sql.bind(X_1269,"sys","test2","y",0,1,2);
+    X_1376 := algebra.projection(C_1372,X_1369);
+    X_1388 := mat.packIncrement(X_1375,2);
+    X_1313 := mat.packIncrement(X_1388,X_1376);
+    X_1314 := bat.append(X_1308,X_1313,true);
+    X_1315:bat[:dbl] := sql.bind(X_1269,"sys","test3","y",0);
+    X_1317 := algebra.projection(C_1305,X_1315);
+    X_1318 := bat.append(X_1314,X_1317,true);
+    language.pass(X_1366);
+    language.pass(X_1367);
+    language.pass(X_1295);
+    language.pass(C_1371);
+    language.pass(C_1372);
+    language.pass(C_1305);
+exit X_1397;
+    sql.resultSet(X_1337,X_1338,X_1339,X_1340,X_1341,X_1307,X_1318);
 end user.SQLanalyze;
 #explain select x,y from test where x between 4.0 and 6.0 and y between 0.0 and 2.0;
 % .explain # table_name
@@ -368,95 +256,49 @@
 % clob # type
 % 68 # length
 function user.SQLanalyze():void;
-<<<<<<< HEAD
-barrier X_1471 := language.dataflow();
-    X_1397 := bat.new(nil:str);
-    X_1404 := bat.append(X_1397,"sys.test");
-    X_1412 := bat.append(X_1404,"sys.test");
-    X_1399 := bat.new(nil:str);
-    X_1406 := bat.append(X_1399,"x");
-    X_1413 := bat.append(X_1406,"y");
-    X_1400 := bat.new(nil:str);
-    X_1407 := bat.append(X_1400,"double");
-    X_1415 := bat.append(X_1407,"double");
-    X_1401 := bat.new(nil:int);
-    X_1409 := bat.append(X_1401,53);
-    X_1416 := bat.append(X_1409,53);
-    X_1403 := bat.new(nil:int);
-    X_1411 := bat.append(X_1403,0);
-    X_1417 := bat.append(X_1411,0);
-    X_1374 := sql.mvc();
-    X_1438:bat[:dbl] := sql.bind(X_1374,"sys","test3","y",0,0,2);
-    X_1440:bat[:dbl] := sql.bind(X_1374,"sys","test3","x",0,0,2);
-    C_1435:bat[:oid] := sql.tid(X_1374,"sys","test3",0,2);
-    C_1443 := algebra.subselect(X_1440,C_1435,4,6,true,true,false);
-    C_1445 := algebra.subselect(X_1438,C_1443,0,2,true,true,false);
-    X_1447 := algebra.projection(C_1445,X_1440);
-    X_1439:bat[:dbl] := sql.bind(X_1374,"sys","test3","y",0,1,2);
-    X_1441:bat[:dbl] := sql.bind(X_1374,"sys","test3","x",0,1,2);
-    C_1437:bat[:oid] := sql.tid(X_1374,"sys","test3",1,2);
-    C_1444 := algebra.subselect(X_1441,C_1437,4,6,true,true,false);
-    C_1446 := algebra.subselect(X_1439,C_1444,0,2,true,true,false);
-    X_1448 := algebra.projection(C_1446,X_1441);
-    X_1460 := mat.packIncrement(X_1447,2);
-    X_1394 := mat.packIncrement(X_1460,X_1448);
-    X_1449 := algebra.projection(C_1445,X_1438);
-    X_1450 := algebra.projection(C_1446,X_1439);
-    X_1462 := mat.packIncrement(X_1449,2);
-    X_1395 := mat.packIncrement(X_1462,X_1450);
-    language.pass(X_1440);
-    language.pass(X_1441);
-    language.pass(C_1445);
-    language.pass(X_1438);
-    language.pass(C_1446);
-    language.pass(X_1439);
-exit X_1471;
-    sql.resultSet(X_1412,X_1413,X_1415,X_1416,X_1417,X_1394,X_1395);
-=======
-barrier X_1489 := language.dataflow();
-    X_1416 := bat.new(nil:str);
-    X_1423 := bat.append(X_1416,"sys.test");
-    X_1431 := bat.append(X_1423,"sys.test");
-    X_1418 := bat.new(nil:str);
-    X_1425 := bat.append(X_1418,"x");
-    X_1432 := bat.append(X_1425,"y");
-    X_1419 := bat.new(nil:str);
-    X_1426 := bat.append(X_1419,"double");
-    X_1434 := bat.append(X_1426,"double");
-    X_1420 := bat.new(nil:int);
-    X_1428 := bat.append(X_1420,53);
-    X_1435 := bat.append(X_1428,53);
-    X_1422 := bat.new(nil:int);
-    X_1430 := bat.append(X_1422,0);
-    X_1436 := bat.append(X_1430,0);
-    X_1393 := sql.mvc();
-    X_1456:bat[:dbl] := sql.bind(X_1393,"sys","test3","y",0,0,2);
-    X_1458:bat[:dbl] := sql.bind(X_1393,"sys","test3","x",0,0,2);
-    C_1453:bat[:oid] := sql.tid(X_1393,"sys","test3",0,2);
-    C_1461 := algebra.subselect(X_1458,C_1453,4,6,true,true,false);
-    C_1463 := algebra.subselect(X_1456,C_1461,0,2,true,true,false);
-    X_1465 := algebra.projection(C_1463,X_1458);
-    X_1457:bat[:dbl] := sql.bind(X_1393,"sys","test3","y",0,1,2);
-    X_1459:bat[:dbl] := sql.bind(X_1393,"sys","test3","x",0,1,2);
-    C_1455:bat[:oid] := sql.tid(X_1393,"sys","test3",1,2);
-    C_1462 := algebra.subselect(X_1459,C_1455,4,6,true,true,false);
-    C_1464 := algebra.subselect(X_1457,C_1462,0,2,true,true,false);
-    X_1466 := algebra.projection(C_1464,X_1459);
-    X_1478 := mat.packIncrement(X_1465,2);
-    X_1413 := mat.packIncrement(X_1478,X_1466);
-    X_1467 := algebra.projection(C_1463,X_1456);
-    X_1468 := algebra.projection(C_1464,X_1457);
-    X_1480 := mat.packIncrement(X_1467,2);
-    X_1414 := mat.packIncrement(X_1480,X_1468);
-    language.pass(X_1458);
-    language.pass(X_1459);
-    language.pass(C_1463);
-    language.pass(X_1456);
-    language.pass(C_1464);
-    language.pass(X_1457);
-exit X_1489;
-    sql.resultSet(X_1431,X_1432,X_1434,X_1435,X_1436,X_1413,X_1414);
->>>>>>> 9457dd35
+barrier X_1511 := language.dataflow();
+    X_1437 := bat.new(nil:str);
+    X_1444 := bat.append(X_1437,"sys.test");
+    X_1452 := bat.append(X_1444,"sys.test");
+    X_1439 := bat.new(nil:str);
+    X_1446 := bat.append(X_1439,"x");
+    X_1453 := bat.append(X_1446,"y");
+    X_1440 := bat.new(nil:str);
+    X_1447 := bat.append(X_1440,"double");
+    X_1455 := bat.append(X_1447,"double");
+    X_1441 := bat.new(nil:int);
+    X_1449 := bat.append(X_1441,53);
+    X_1456 := bat.append(X_1449,53);
+    X_1443 := bat.new(nil:int);
+    X_1451 := bat.append(X_1443,0);
+    X_1457 := bat.append(X_1451,0);
+    X_1414 := sql.mvc();
+    X_1478:bat[:dbl] := sql.bind(X_1414,"sys","test3","y",0,0,2);
+    X_1480:bat[:dbl] := sql.bind(X_1414,"sys","test3","x",0,0,2);
+    C_1475:bat[:oid] := sql.tid(X_1414,"sys","test3",0,2);
+    C_1483 := algebra.subselect(X_1480,C_1475,4,6,true,true,false);
+    C_1485 := algebra.subselect(X_1478,C_1483,0,2,true,true,false);
+    X_1487 := algebra.projection(C_1485,X_1480);
+    X_1479:bat[:dbl] := sql.bind(X_1414,"sys","test3","y",0,1,2);
+    X_1481:bat[:dbl] := sql.bind(X_1414,"sys","test3","x",0,1,2);
+    C_1477:bat[:oid] := sql.tid(X_1414,"sys","test3",1,2);
+    C_1484 := algebra.subselect(X_1481,C_1477,4,6,true,true,false);
+    C_1486 := algebra.subselect(X_1479,C_1484,0,2,true,true,false);
+    X_1488 := algebra.projection(C_1486,X_1481);
+    X_1500 := mat.packIncrement(X_1487,2);
+    X_1434 := mat.packIncrement(X_1500,X_1488);
+    X_1489 := algebra.projection(C_1485,X_1478);
+    X_1490 := algebra.projection(C_1486,X_1479);
+    X_1502 := mat.packIncrement(X_1489,2);
+    X_1435 := mat.packIncrement(X_1502,X_1490);
+    language.pass(X_1480);
+    language.pass(X_1481);
+    language.pass(C_1485);
+    language.pass(X_1478);
+    language.pass(C_1486);
+    language.pass(X_1479);
+exit X_1511;
+    sql.resultSet(X_1452,X_1453,X_1455,X_1456,X_1457,X_1434,X_1435);
 end user.SQLanalyze;
 #explain select x,y from test where x between 4.0 and 6.0 and y between (1.0-1.0) and (4.0-2.0);
 % .explain # table_name
@@ -464,95 +306,49 @@
 % clob # type
 % 75 # length
 function user.SQLanalyze():void;
-<<<<<<< HEAD
-barrier X_1599 := language.dataflow();
-    X_1521 := bat.new(nil:str);
-    X_1528 := bat.append(X_1521,"sys.test");
-    X_1537 := bat.append(X_1528,"sys.test");
-    X_1523 := bat.new(nil:str);
-    X_1530 := bat.append(X_1523,"x");
-    X_1538 := bat.append(X_1530,"y");
-    X_1524 := bat.new(nil:str);
-    X_1531 := bat.append(X_1524,"double");
-    X_1540 := bat.append(X_1531,"double");
-    X_1525 := bat.new(nil:int);
-    X_1533 := bat.append(X_1525,53);
-    X_1541 := bat.append(X_1533,53);
-    X_1527 := bat.new(nil:int);
-    X_1535 := bat.append(X_1527,0);
-    X_1542 := bat.append(X_1535,0);
-    X_1491 := sql.mvc();
-    X_1566:bat[:dbl] := sql.bind(X_1491,"sys","test3","y",0,0,2);
-    X_1568:bat[:dbl] := sql.bind(X_1491,"sys","test3","x",0,0,2);
-    C_1563:bat[:oid] := sql.tid(X_1491,"sys","test3",0,2);
-    C_1571 := algebra.subselect(X_1568,C_1563,4,6,true,true,false);
-    C_1573 := algebra.subselect(X_1566,C_1571,0:dbl,2:dbl,true,true,false);
-    X_1575 := algebra.projection(C_1573,X_1568);
-    X_1567:bat[:dbl] := sql.bind(X_1491,"sys","test3","y",0,1,2);
-    X_1569:bat[:dbl] := sql.bind(X_1491,"sys","test3","x",0,1,2);
-    C_1565:bat[:oid] := sql.tid(X_1491,"sys","test3",1,2);
-    C_1572 := algebra.subselect(X_1569,C_1565,4,6,true,true,false);
-    C_1574 := algebra.subselect(X_1567,C_1572,0:dbl,2:dbl,true,true,false);
-    X_1576 := algebra.projection(C_1574,X_1569);
-    X_1588 := mat.packIncrement(X_1575,2);
-    X_1518 := mat.packIncrement(X_1588,X_1576);
-    X_1577 := algebra.projection(C_1573,X_1566);
-    X_1578 := algebra.projection(C_1574,X_1567);
-    X_1590 := mat.packIncrement(X_1577,2);
-    X_1519 := mat.packIncrement(X_1590,X_1578);
-    language.pass(X_1568);
-    language.pass(X_1569);
-    language.pass(C_1573);
-    language.pass(X_1566);
-    language.pass(C_1574);
-    language.pass(X_1567);
-exit X_1599;
-    sql.resultSet(X_1537,X_1538,X_1540,X_1541,X_1542,X_1518,X_1519);
-=======
-barrier X_1616 := language.dataflow();
-    X_1539 := bat.new(nil:str);
-    X_1546 := bat.append(X_1539,"sys.test");
-    X_1555 := bat.append(X_1546,"sys.test");
-    X_1541 := bat.new(nil:str);
-    X_1548 := bat.append(X_1541,"x");
-    X_1556 := bat.append(X_1548,"y");
-    X_1542 := bat.new(nil:str);
-    X_1549 := bat.append(X_1542,"double");
-    X_1558 := bat.append(X_1549,"double");
-    X_1543 := bat.new(nil:int);
-    X_1551 := bat.append(X_1543,53);
-    X_1559 := bat.append(X_1551,53);
-    X_1545 := bat.new(nil:int);
-    X_1553 := bat.append(X_1545,0);
-    X_1560 := bat.append(X_1553,0);
-    X_1509 := sql.mvc();
-    X_1583:bat[:dbl] := sql.bind(X_1509,"sys","test3","y",0,0,2);
-    X_1585:bat[:dbl] := sql.bind(X_1509,"sys","test3","x",0,0,2);
-    C_1580:bat[:oid] := sql.tid(X_1509,"sys","test3",0,2);
-    C_1588 := algebra.subselect(X_1585,C_1580,4,6,true,true,false);
-    C_1590 := algebra.subselect(X_1583,C_1588,0:dbl,2:dbl,true,true,false);
-    X_1592 := algebra.projection(C_1590,X_1585);
-    X_1584:bat[:dbl] := sql.bind(X_1509,"sys","test3","y",0,1,2);
-    X_1586:bat[:dbl] := sql.bind(X_1509,"sys","test3","x",0,1,2);
-    C_1582:bat[:oid] := sql.tid(X_1509,"sys","test3",1,2);
-    C_1589 := algebra.subselect(X_1586,C_1582,4,6,true,true,false);
-    C_1591 := algebra.subselect(X_1584,C_1589,0:dbl,2:dbl,true,true,false);
-    X_1593 := algebra.projection(C_1591,X_1586);
-    X_1605 := mat.packIncrement(X_1592,2);
-    X_1536 := mat.packIncrement(X_1605,X_1593);
-    X_1594 := algebra.projection(C_1590,X_1583);
-    X_1595 := algebra.projection(C_1591,X_1584);
-    X_1607 := mat.packIncrement(X_1594,2);
-    X_1537 := mat.packIncrement(X_1607,X_1595);
-    language.pass(X_1585);
-    language.pass(X_1586);
-    language.pass(C_1590);
-    language.pass(X_1583);
-    language.pass(C_1591);
-    language.pass(X_1584);
-exit X_1616;
-    sql.resultSet(X_1555,X_1556,X_1558,X_1559,X_1560,X_1536,X_1537);
->>>>>>> 9457dd35
+barrier X_1639 := language.dataflow();
+    X_1561 := bat.new(nil:str);
+    X_1568 := bat.append(X_1561,"sys.test");
+    X_1577 := bat.append(X_1568,"sys.test");
+    X_1563 := bat.new(nil:str);
+    X_1570 := bat.append(X_1563,"x");
+    X_1578 := bat.append(X_1570,"y");
+    X_1564 := bat.new(nil:str);
+    X_1571 := bat.append(X_1564,"double");
+    X_1580 := bat.append(X_1571,"double");
+    X_1565 := bat.new(nil:int);
+    X_1573 := bat.append(X_1565,53);
+    X_1581 := bat.append(X_1573,53);
+    X_1567 := bat.new(nil:int);
+    X_1575 := bat.append(X_1567,0);
+    X_1582 := bat.append(X_1575,0);
+    X_1531 := sql.mvc();
+    X_1606:bat[:dbl] := sql.bind(X_1531,"sys","test3","y",0,0,2);
+    X_1608:bat[:dbl] := sql.bind(X_1531,"sys","test3","x",0,0,2);
+    C_1603:bat[:oid] := sql.tid(X_1531,"sys","test3",0,2);
+    C_1611 := algebra.subselect(X_1608,C_1603,4,6,true,true,false);
+    C_1613 := algebra.subselect(X_1606,C_1611,0:dbl,2:dbl,true,true,false);
+    X_1615 := algebra.projection(C_1613,X_1608);
+    X_1607:bat[:dbl] := sql.bind(X_1531,"sys","test3","y",0,1,2);
+    X_1609:bat[:dbl] := sql.bind(X_1531,"sys","test3","x",0,1,2);
+    C_1605:bat[:oid] := sql.tid(X_1531,"sys","test3",1,2);
+    C_1612 := algebra.subselect(X_1609,C_1605,4,6,true,true,false);
+    C_1614 := algebra.subselect(X_1607,C_1612,0:dbl,2:dbl,true,true,false);
+    X_1616 := algebra.projection(C_1614,X_1609);
+    X_1628 := mat.packIncrement(X_1615,2);
+    X_1558 := mat.packIncrement(X_1628,X_1616);
+    X_1617 := algebra.projection(C_1613,X_1606);
+    X_1618 := algebra.projection(C_1614,X_1607);
+    X_1630 := mat.packIncrement(X_1617,2);
+    X_1559 := mat.packIncrement(X_1630,X_1618);
+    language.pass(X_1608);
+    language.pass(X_1609);
+    language.pass(C_1613);
+    language.pass(X_1606);
+    language.pass(C_1614);
+    language.pass(X_1607);
+exit X_1639;
+    sql.resultSet(X_1577,X_1578,X_1580,X_1581,X_1582,X_1558,X_1559);
 end user.SQLanalyze;
 #explain select x,y from test where x between (7-3) and (7-1) and y between (1.0-1.0) and (4.0-2.0);
 % .explain # table_name
@@ -560,95 +356,49 @@
 % clob # type
 % 75 # length
 function user.SQLanalyze():void;
-<<<<<<< HEAD
-barrier X_1741 := language.dataflow();
-    X_1658 := bat.new(nil:str);
-    X_1665 := bat.append(X_1658,"sys.test");
-    X_1674 := bat.append(X_1665,"sys.test");
-    X_1660 := bat.new(nil:str);
-    X_1667 := bat.append(X_1660,"x");
-    X_1675 := bat.append(X_1667,"y");
-    X_1661 := bat.new(nil:str);
-    X_1668 := bat.append(X_1661,"double");
-    X_1677 := bat.append(X_1668,"double");
-    X_1662 := bat.new(nil:int);
-    X_1670 := bat.append(X_1662,53);
-    X_1678 := bat.append(X_1670,53);
-    X_1664 := bat.new(nil:int);
-    X_1672 := bat.append(X_1664,0);
-    X_1679 := bat.append(X_1672,0);
-    X_1622 := sql.mvc();
-    X_1708:bat[:dbl] := sql.bind(X_1622,"sys","test3","y",0,0,2);
-    X_1710:bat[:dbl] := sql.bind(X_1622,"sys","test3","x",0,0,2);
-    C_1705:bat[:oid] := sql.tid(X_1622,"sys","test3",0,2);
-    C_1713 := algebra.subselect(X_1710,C_1705,4:dbl,6:dbl,true,true,false);
-    C_1715 := algebra.subselect(X_1708,C_1713,0:dbl,2:dbl,true,true,false);
-    X_1717 := algebra.projection(C_1715,X_1710);
-    X_1709:bat[:dbl] := sql.bind(X_1622,"sys","test3","y",0,1,2);
-    X_1711:bat[:dbl] := sql.bind(X_1622,"sys","test3","x",0,1,2);
-    C_1707:bat[:oid] := sql.tid(X_1622,"sys","test3",1,2);
-    C_1714 := algebra.subselect(X_1711,C_1707,4:dbl,6:dbl,true,true,false);
-    C_1716 := algebra.subselect(X_1709,C_1714,0:dbl,2:dbl,true,true,false);
-    X_1718 := algebra.projection(C_1716,X_1711);
-    X_1730 := mat.packIncrement(X_1717,2);
-    X_1655 := mat.packIncrement(X_1730,X_1718);
-    X_1719 := algebra.projection(C_1715,X_1708);
-    X_1720 := algebra.projection(C_1716,X_1709);
-    X_1732 := mat.packIncrement(X_1719,2);
-    X_1656 := mat.packIncrement(X_1732,X_1720);
-    language.pass(X_1710);
-    language.pass(X_1711);
-    language.pass(C_1715);
-    language.pass(X_1708);
-    language.pass(C_1716);
-    language.pass(X_1709);
-exit X_1741;
-    sql.resultSet(X_1674,X_1675,X_1677,X_1678,X_1679,X_1655,X_1656);
-=======
-barrier X_1757 := language.dataflow();
-    X_1675 := bat.new(nil:str);
-    X_1682 := bat.append(X_1675,"sys.test");
-    X_1691 := bat.append(X_1682,"sys.test");
-    X_1677 := bat.new(nil:str);
-    X_1684 := bat.append(X_1677,"x");
-    X_1692 := bat.append(X_1684,"y");
-    X_1678 := bat.new(nil:str);
-    X_1685 := bat.append(X_1678,"double");
-    X_1694 := bat.append(X_1685,"double");
-    X_1679 := bat.new(nil:int);
-    X_1687 := bat.append(X_1679,53);
-    X_1695 := bat.append(X_1687,53);
-    X_1681 := bat.new(nil:int);
-    X_1689 := bat.append(X_1681,0);
-    X_1696 := bat.append(X_1689,0);
-    X_1639 := sql.mvc();
-    X_1724:bat[:dbl] := sql.bind(X_1639,"sys","test3","y",0,0,2);
-    X_1726:bat[:dbl] := sql.bind(X_1639,"sys","test3","x",0,0,2);
-    C_1721:bat[:oid] := sql.tid(X_1639,"sys","test3",0,2);
-    C_1729 := algebra.subselect(X_1726,C_1721,4:dbl,6:dbl,true,true,false);
-    C_1731 := algebra.subselect(X_1724,C_1729,0:dbl,2:dbl,true,true,false);
-    X_1733 := algebra.projection(C_1731,X_1726);
-    X_1725:bat[:dbl] := sql.bind(X_1639,"sys","test3","y",0,1,2);
-    X_1727:bat[:dbl] := sql.bind(X_1639,"sys","test3","x",0,1,2);
-    C_1723:bat[:oid] := sql.tid(X_1639,"sys","test3",1,2);
-    C_1730 := algebra.subselect(X_1727,C_1723,4:dbl,6:dbl,true,true,false);
-    C_1732 := algebra.subselect(X_1725,C_1730,0:dbl,2:dbl,true,true,false);
-    X_1734 := algebra.projection(C_1732,X_1727);
-    X_1746 := mat.packIncrement(X_1733,2);
-    X_1672 := mat.packIncrement(X_1746,X_1734);
-    X_1735 := algebra.projection(C_1731,X_1724);
-    X_1736 := algebra.projection(C_1732,X_1725);
-    X_1748 := mat.packIncrement(X_1735,2);
-    X_1673 := mat.packIncrement(X_1748,X_1736);
-    language.pass(X_1726);
-    language.pass(X_1727);
-    language.pass(C_1731);
-    language.pass(X_1724);
-    language.pass(C_1732);
-    language.pass(X_1725);
-exit X_1757;
-    sql.resultSet(X_1691,X_1692,X_1694,X_1695,X_1696,X_1672,X_1673);
->>>>>>> 9457dd35
+barrier X_1781 := language.dataflow();
+    X_1698 := bat.new(nil:str);
+    X_1705 := bat.append(X_1698,"sys.test");
+    X_1714 := bat.append(X_1705,"sys.test");
+    X_1700 := bat.new(nil:str);
+    X_1707 := bat.append(X_1700,"x");
+    X_1715 := bat.append(X_1707,"y");
+    X_1701 := bat.new(nil:str);
+    X_1708 := bat.append(X_1701,"double");
+    X_1717 := bat.append(X_1708,"double");
+    X_1702 := bat.new(nil:int);
+    X_1710 := bat.append(X_1702,53);
+    X_1718 := bat.append(X_1710,53);
+    X_1704 := bat.new(nil:int);
+    X_1712 := bat.append(X_1704,0);
+    X_1719 := bat.append(X_1712,0);
+    X_1662 := sql.mvc();
+    X_1748:bat[:dbl] := sql.bind(X_1662,"sys","test3","y",0,0,2);
+    X_1750:bat[:dbl] := sql.bind(X_1662,"sys","test3","x",0,0,2);
+    C_1745:bat[:oid] := sql.tid(X_1662,"sys","test3",0,2);
+    C_1753 := algebra.subselect(X_1750,C_1745,4:dbl,6:dbl,true,true,false);
+    C_1755 := algebra.subselect(X_1748,C_1753,0:dbl,2:dbl,true,true,false);
+    X_1757 := algebra.projection(C_1755,X_1750);
+    X_1749:bat[:dbl] := sql.bind(X_1662,"sys","test3","y",0,1,2);
+    X_1751:bat[:dbl] := sql.bind(X_1662,"sys","test3","x",0,1,2);
+    C_1747:bat[:oid] := sql.tid(X_1662,"sys","test3",1,2);
+    C_1754 := algebra.subselect(X_1751,C_1747,4:dbl,6:dbl,true,true,false);
+    C_1756 := algebra.subselect(X_1749,C_1754,0:dbl,2:dbl,true,true,false);
+    X_1758 := algebra.projection(C_1756,X_1751);
+    X_1770 := mat.packIncrement(X_1757,2);
+    X_1695 := mat.packIncrement(X_1770,X_1758);
+    X_1759 := algebra.projection(C_1755,X_1748);
+    X_1760 := algebra.projection(C_1756,X_1749);
+    X_1772 := mat.packIncrement(X_1759,2);
+    X_1696 := mat.packIncrement(X_1772,X_1760);
+    language.pass(X_1750);
+    language.pass(X_1751);
+    language.pass(C_1755);
+    language.pass(X_1748);
+    language.pass(C_1756);
+    language.pass(X_1749);
+exit X_1781;
+    sql.resultSet(X_1714,X_1715,X_1717,X_1718,X_1719,X_1695,X_1696);
 end user.SQLanalyze;
 #drop table test;
 #drop table test1;
