--- conflicted
+++ resolved
@@ -136,62 +136,7 @@
 % clob # type
 % 61 # length
 function user.SQLanalyze():void;
-<<<<<<< HEAD
-barrier X_89 := language.dataflow();
-    X_29 := bat.new(nil:oid,nil:str);
-    X_36 := bat.append(X_29,".test");
-    X_44 := bat.append(X_36,".test");
-    X_31 := bat.new(nil:oid,nil:str);
-    X_38 := bat.append(X_31,"x");
-    X_45 := bat.append(X_38,"y");
-    X_32 := bat.new(nil:oid,nil:str);
-    X_39 := bat.append(X_32,"double");
-    X_46 := bat.append(X_39,"double");
-    X_33 := bat.new(nil:oid,nil:int);
-    X_41 := bat.append(X_33,53);
-    X_47 := bat.append(X_41,53);
-    X_35 := bat.new(nil:oid,nil:int);
-    X_43 := bat.append(X_35,0);
-    X_48 := bat.append(X_43,0);
-    X_4:bat[:dbl] := bat.new(nil:oid,nil:dbl);
-    X_3 := sql.mvc();
-    X_60:bat[:dbl] := sql.bind(X_3,"sys","test2","x",0,0,2);
-    C_57:bat[:oid] := sql.tid(X_3,"sys","test2",0,2);
-    C_65 := algebra.subselect(X_60,C_57,4,6,true,true,false);
-    X_67 := algebra.projection(C_65,X_60);
-    X_61:bat[:dbl] := sql.bind(X_3,"sys","test2","x",0,1,2);
-    C_59:bat[:oid] := sql.tid(X_3,"sys","test2",1,2);
-    C_66 := algebra.subselect(X_61,C_59,4,6,true,true,false);
-    X_68 := algebra.projection(C_66,X_61);
-    X_80 := mat.packIncrement(X_67,2);
-    X_13 := mat.packIncrement(X_80,X_68);
-    X_14 := bat.append(X_4,X_13,true);
-    X_17:bat[:dbl] := sql.bind(X_3,"sys","test3","x",0);
-    C_15:bat[:oid] := sql.tid(X_3,"sys","test3");
-    C_18 := algebra.subselect(X_17,C_15,4,6,true,true,false);
-    X_19 := algebra.projection(C_18,X_17);
-    X_20 := bat.append(X_14,X_19,true);
-    X_21:bat[:dbl] := bat.new(nil:oid,nil:dbl);
-    X_62:bat[:dbl] := sql.bind(X_3,"sys","test2","y",0,0,2);
-    X_69 := algebra.projection(C_65,X_62);
-    X_63:bat[:dbl] := sql.bind(X_3,"sys","test2","y",0,1,2);
-    X_70 := algebra.projection(C_66,X_63);
-    X_81 := mat.packIncrement(X_69,2);
-    X_23 := mat.packIncrement(X_81,X_70);
-    X_24 := bat.append(X_21,X_23,true);
-    X_25:bat[:dbl] := sql.bind(X_3,"sys","test3","y",0);
-    X_26 := algebra.projection(C_18,X_25);
-    X_27 := bat.append(X_24,X_26,true);
-    language.pass(X_60);
-    language.pass(X_61);
-    language.pass(X_17);
-    language.pass(C_65);
-    language.pass(C_66);
-    language.pass(C_18);
-exit X_89;
-    sql.resultSet(X_44,X_45,X_46,X_47,X_48,X_20,X_27);
-=======
-barrier X_97 := language.dataflow();
+barrier X_88 := language.dataflow();
     X_28 := bat.new(nil:str);
     X_35 := bat.append(X_28,".test");
     X_43 := bat.append(X_35,".test");
@@ -209,16 +154,16 @@
     X_47 := bat.append(X_42,0);
     X_4:bat[:dbl] := bat.new(nil:dbl);
     X_3 := sql.mvc();
-    X_66:bat[:dbl] := sql.bind(X_3,"sys","test2","x",0,0,2);
-    C_63:bat[:oid] := sql.tid(X_3,"sys","test2",0,2);
-    C_71 := algebra.subselect(X_66,C_63,4,6,true,true,false);
-    X_73 := algebra.projection(C_71,X_66);
-    X_67:bat[:dbl] := sql.bind(X_3,"sys","test2","x",0,1,2);
-    C_65:bat[:oid] := sql.tid(X_3,"sys","test2",1,2);
-    C_72 := algebra.subselect(X_67,C_65,4,6,true,true,false);
-    X_74 := algebra.projection(C_72,X_67);
-    X_86 := mat.packIncrement(X_73,2);
-    X_12 := mat.packIncrement(X_86,X_74);
+    X_59:bat[:dbl] := sql.bind(X_3,"sys","test2","x",0,0,2);
+    C_56:bat[:oid] := sql.tid(X_3,"sys","test2",0,2);
+    C_64 := algebra.subselect(X_59,C_56,4,6,true,true,false);
+    X_66 := algebra.projection(C_64,X_59);
+    X_60:bat[:dbl] := sql.bind(X_3,"sys","test2","x",0,1,2);
+    C_58:bat[:oid] := sql.tid(X_3,"sys","test2",1,2);
+    C_65 := algebra.subselect(X_60,C_58,4,6,true,true,false);
+    X_67 := algebra.projection(C_65,X_60);
+    X_79 := mat.packIncrement(X_66,2);
+    X_12 := mat.packIncrement(X_79,X_67);
     X_13 := bat.append(X_4,X_12,true);
     X_16:bat[:dbl] := sql.bind(X_3,"sys","test3","x",0);
     C_14:bat[:oid] := sql.tid(X_3,"sys","test3");
@@ -226,25 +171,24 @@
     X_18 := algebra.projection(C_17,X_16);
     X_19 := bat.append(X_13,X_18,true);
     X_20:bat[:dbl] := bat.new(nil:dbl);
-    X_68:bat[:dbl] := sql.bind(X_3,"sys","test2","y",0,0,2);
-    X_75 := algebra.projection(C_71,X_68);
-    X_69:bat[:dbl] := sql.bind(X_3,"sys","test2","y",0,1,2);
-    X_76 := algebra.projection(C_72,X_69);
-    X_88 := mat.packIncrement(X_75,2);
-    X_22 := mat.packIncrement(X_88,X_76);
+    X_61:bat[:dbl] := sql.bind(X_3,"sys","test2","y",0,0,2);
+    X_68 := algebra.projection(C_64,X_61);
+    X_62:bat[:dbl] := sql.bind(X_3,"sys","test2","y",0,1,2);
+    X_69 := algebra.projection(C_65,X_62);
+    X_80 := mat.packIncrement(X_68,2);
+    X_22 := mat.packIncrement(X_80,X_69);
     X_23 := bat.append(X_20,X_22,true);
     X_24:bat[:dbl] := sql.bind(X_3,"sys","test3","y",0);
     X_25 := algebra.projection(C_17,X_24);
     X_26 := bat.append(X_23,X_25,true);
-    language.pass(X_66);
-    language.pass(X_67);
+    language.pass(X_59);
+    language.pass(X_60);
     language.pass(X_16);
-    language.pass(C_71);
-    language.pass(C_72);
+    language.pass(C_64);
+    language.pass(C_65);
     language.pass(C_17);
-exit X_97;
+exit X_88;
     sql.resultSet(X_43,X_44,X_45,X_46,X_47,X_19,X_26);
->>>>>>> b1b2f895
 end user.SQLanalyze;
 #explain select x,y from test where x between (7-3) and (7-1);
 % .explain # table_name
@@ -252,62 +196,7 @@
 % clob # type
 % 69 # length
 function user.SQLanalyze():void;
-<<<<<<< HEAD
-barrier X_89 := language.dataflow();
-    X_27 := bat.new(nil:oid,nil:str);
-    X_34 := bat.append(X_27,".test");
-    X_42 := bat.append(X_34,".test");
-    X_29 := bat.new(nil:oid,nil:str);
-    X_36 := bat.append(X_29,"x");
-    X_43 := bat.append(X_36,"y");
-    X_30 := bat.new(nil:oid,nil:str);
-    X_37 := bat.append(X_30,"double");
-    X_44 := bat.append(X_37,"double");
-    X_31 := bat.new(nil:oid,nil:int);
-    X_39 := bat.append(X_31,53);
-    X_45 := bat.append(X_39,53);
-    X_33 := bat.new(nil:oid,nil:int);
-    X_41 := bat.append(X_33,0);
-    X_46 := bat.append(X_41,0);
-    X_2:bat[:dbl] := bat.new(nil:oid,nil:dbl);
-    X_1 := sql.mvc();
-    X_60:bat[:dbl] := sql.bind(X_1,"sys","test2","x",0,0,2);
-    C_57:bat[:oid] := sql.tid(X_1,"sys","test2",0,2);
-    C_65 := algebra.subselect(X_60,C_57,4:dbl,6:dbl,true,true,false);
-    X_67 := algebra.projection(C_65,X_60);
-    X_61:bat[:dbl] := sql.bind(X_1,"sys","test2","x",0,1,2);
-    C_59:bat[:oid] := sql.tid(X_1,"sys","test2",1,2);
-    C_66 := algebra.subselect(X_61,C_59,4:dbl,6:dbl,true,true,false);
-    X_68 := algebra.projection(C_66,X_61);
-    X_80 := mat.packIncrement(X_67,2);
-    X_11 := mat.packIncrement(X_80,X_68);
-    X_12 := bat.append(X_2,X_11,true);
-    X_15:bat[:dbl] := sql.bind(X_1,"sys","test3","x",0);
-    C_13:bat[:oid] := sql.tid(X_1,"sys","test3");
-    C_16 := algebra.subselect(X_15,C_13,4:dbl,6:dbl,true,true,false);
-    X_17 := algebra.projection(C_16,X_15);
-    X_18 := bat.append(X_12,X_17,true);
-    X_19:bat[:dbl] := bat.new(nil:oid,nil:dbl);
-    X_62:bat[:dbl] := sql.bind(X_1,"sys","test2","y",0,0,2);
-    X_69 := algebra.projection(C_65,X_62);
-    X_63:bat[:dbl] := sql.bind(X_1,"sys","test2","y",0,1,2);
-    X_70 := algebra.projection(C_66,X_63);
-    X_81 := mat.packIncrement(X_69,2);
-    X_21 := mat.packIncrement(X_81,X_70);
-    X_22 := bat.append(X_19,X_21,true);
-    X_23:bat[:dbl] := sql.bind(X_1,"sys","test3","y",0);
-    X_24 := algebra.projection(C_16,X_23);
-    X_25 := bat.append(X_22,X_24,true);
-    language.pass(X_60);
-    language.pass(X_61);
-    language.pass(X_15);
-    language.pass(C_65);
-    language.pass(C_66);
-    language.pass(C_16);
-exit X_89;
-    sql.resultSet(X_42,X_43,X_44,X_45,X_46,X_18,X_25);
-=======
-barrier X_97 := language.dataflow();
+barrier X_88 := language.dataflow();
     X_26 := bat.new(nil:str);
     X_33 := bat.append(X_26,".test");
     X_41 := bat.append(X_33,".test");
@@ -325,16 +214,16 @@
     X_45 := bat.append(X_40,0);
     X_2:bat[:dbl] := bat.new(nil:dbl);
     X_1 := sql.mvc();
-    X_66:bat[:dbl] := sql.bind(X_1,"sys","test2","x",0,0,2);
-    C_63:bat[:oid] := sql.tid(X_1,"sys","test2",0,2);
-    C_71 := algebra.subselect(X_66,C_63,4:dbl,6:dbl,true,true,false);
-    X_73 := algebra.projection(C_71,X_66);
-    X_67:bat[:dbl] := sql.bind(X_1,"sys","test2","x",0,1,2);
-    C_65:bat[:oid] := sql.tid(X_1,"sys","test2",1,2);
-    C_72 := algebra.subselect(X_67,C_65,4:dbl,6:dbl,true,true,false);
-    X_74 := algebra.projection(C_72,X_67);
-    X_86 := mat.packIncrement(X_73,2);
-    X_10 := mat.packIncrement(X_86,X_74);
+    X_59:bat[:dbl] := sql.bind(X_1,"sys","test2","x",0,0,2);
+    C_56:bat[:oid] := sql.tid(X_1,"sys","test2",0,2);
+    C_64 := algebra.subselect(X_59,C_56,4:dbl,6:dbl,true,true,false);
+    X_66 := algebra.projection(C_64,X_59);
+    X_60:bat[:dbl] := sql.bind(X_1,"sys","test2","x",0,1,2);
+    C_58:bat[:oid] := sql.tid(X_1,"sys","test2",1,2);
+    C_65 := algebra.subselect(X_60,C_58,4:dbl,6:dbl,true,true,false);
+    X_67 := algebra.projection(C_65,X_60);
+    X_79 := mat.packIncrement(X_66,2);
+    X_10 := mat.packIncrement(X_79,X_67);
     X_11 := bat.append(X_2,X_10,true);
     X_14:bat[:dbl] := sql.bind(X_1,"sys","test3","x",0);
     C_12:bat[:oid] := sql.tid(X_1,"sys","test3");
@@ -342,25 +231,24 @@
     X_16 := algebra.projection(C_15,X_14);
     X_17 := bat.append(X_11,X_16,true);
     X_18:bat[:dbl] := bat.new(nil:dbl);
-    X_68:bat[:dbl] := sql.bind(X_1,"sys","test2","y",0,0,2);
-    X_75 := algebra.projection(C_71,X_68);
-    X_69:bat[:dbl] := sql.bind(X_1,"sys","test2","y",0,1,2);
-    X_76 := algebra.projection(C_72,X_69);
-    X_88 := mat.packIncrement(X_75,2);
-    X_20 := mat.packIncrement(X_88,X_76);
+    X_61:bat[:dbl] := sql.bind(X_1,"sys","test2","y",0,0,2);
+    X_68 := algebra.projection(C_64,X_61);
+    X_62:bat[:dbl] := sql.bind(X_1,"sys","test2","y",0,1,2);
+    X_69 := algebra.projection(C_65,X_62);
+    X_80 := mat.packIncrement(X_68,2);
+    X_20 := mat.packIncrement(X_80,X_69);
     X_21 := bat.append(X_18,X_20,true);
     X_22:bat[:dbl] := sql.bind(X_1,"sys","test3","y",0);
     X_23 := algebra.projection(C_15,X_22);
     X_24 := bat.append(X_21,X_23,true);
-    language.pass(X_66);
-    language.pass(X_67);
+    language.pass(X_59);
+    language.pass(X_60);
     language.pass(X_14);
-    language.pass(C_71);
-    language.pass(C_72);
+    language.pass(C_64);
+    language.pass(C_65);
     language.pass(C_15);
-exit X_97;
+exit X_88;
     sql.resultSet(X_41,X_42,X_43,X_44,X_45,X_17,X_24);
->>>>>>> b1b2f895
 end user.SQLanalyze;
 #explain select x,y from test where x between 4.0 and 6.0 and y between 0.0 and 2.0;
 % .explain # table_name
@@ -368,52 +256,7 @@
 % clob # type
 % 61 # length
 function user.SQLanalyze():void;
-<<<<<<< HEAD
-barrier X_79 := language.dataflow();
-    X_16 := bat.new(nil:oid,nil:str);
-    X_24 := bat.append(X_16,"sys.test");
-    X_32 := bat.append(X_24,"sys.test");
-    X_19 := bat.new(nil:oid,nil:str);
-    X_26 := bat.append(X_19,"x");
-    X_33 := bat.append(X_26,"y");
-    X_20 := bat.new(nil:oid,nil:str);
-    X_27 := bat.append(X_20,"double");
-    X_34 := bat.append(X_27,"double");
-    X_21 := bat.new(nil:oid,nil:int);
-    X_29 := bat.append(X_21,53);
-    X_35 := bat.append(X_29,53);
-    X_23 := bat.new(nil:oid,nil:int);
-    X_31 := bat.append(X_23,0);
-    X_36 := bat.append(X_31,0);
-    X_5 := sql.mvc();
-    X_48:bat[:dbl] := sql.bind(X_5,"sys","test3","y",0,0,2);
-    X_50:bat[:dbl] := sql.bind(X_5,"sys","test3","x",0,0,2);
-    C_45:bat[:oid] := sql.tid(X_5,"sys","test3",0,2);
-    C_53 := algebra.subselect(X_50,C_45,4,6,true,true,false);
-    C_55 := algebra.subselect(X_48,C_53,0,2,true,true,false);
-    X_57 := algebra.projection(C_55,X_50);
-    X_49:bat[:dbl] := sql.bind(X_5,"sys","test3","y",0,1,2);
-    X_51:bat[:dbl] := sql.bind(X_5,"sys","test3","x",0,1,2);
-    C_47:bat[:oid] := sql.tid(X_5,"sys","test3",1,2);
-    C_54 := algebra.subselect(X_51,C_47,4,6,true,true,false);
-    C_56 := algebra.subselect(X_49,C_54,0,2,true,true,false);
-    X_58 := algebra.projection(C_56,X_51);
-    X_70 := mat.packIncrement(X_57,2);
-    X_13 := mat.packIncrement(X_70,X_58);
-    X_59 := algebra.projection(C_55,X_48);
-    X_60 := algebra.projection(C_56,X_49);
-    X_71 := mat.packIncrement(X_59,2);
-    X_14 := mat.packIncrement(X_71,X_60);
-    language.pass(X_50);
-    language.pass(X_51);
-    language.pass(C_55);
-    language.pass(X_48);
-    language.pass(C_56);
-    language.pass(X_49);
-exit X_79;
-    sql.resultSet(X_32,X_33,X_34,X_35,X_36,X_13,X_14);
-=======
-barrier X_87 := language.dataflow();
+barrier X_78 := language.dataflow();
     X_16 := bat.new(nil:str);
     X_23 := bat.append(X_16,"sys.test");
     X_31 := bat.append(X_23,"sys.test");
@@ -430,33 +273,32 @@
     X_30 := bat.append(X_22,0);
     X_35 := bat.append(X_30,0);
     X_5 := sql.mvc();
-    X_54:bat[:dbl] := sql.bind(X_5,"sys","test3","y",0,0,2);
-    X_56:bat[:dbl] := sql.bind(X_5,"sys","test3","x",0,0,2);
-    C_51:bat[:oid] := sql.tid(X_5,"sys","test3",0,2);
-    C_59 := algebra.subselect(X_56,C_51,4,6,true,true,false);
-    C_61 := algebra.subselect(X_54,C_59,0,2,true,true,false);
-    X_63 := algebra.projection(C_61,X_56);
-    X_55:bat[:dbl] := sql.bind(X_5,"sys","test3","y",0,1,2);
-    X_57:bat[:dbl] := sql.bind(X_5,"sys","test3","x",0,1,2);
-    C_53:bat[:oid] := sql.tid(X_5,"sys","test3",1,2);
-    C_60 := algebra.subselect(X_57,C_53,4,6,true,true,false);
-    C_62 := algebra.subselect(X_55,C_60,0,2,true,true,false);
-    X_64 := algebra.projection(C_62,X_57);
-    X_76 := mat.packIncrement(X_63,2);
-    X_13 := mat.packIncrement(X_76,X_64);
-    X_65 := algebra.projection(C_61,X_54);
-    X_66 := algebra.projection(C_62,X_55);
-    X_78 := mat.packIncrement(X_65,2);
-    X_14 := mat.packIncrement(X_78,X_66);
-    language.pass(X_56);
-    language.pass(X_57);
-    language.pass(C_61);
-    language.pass(X_54);
-    language.pass(C_62);
-    language.pass(X_55);
-exit X_87;
+    X_47:bat[:dbl] := sql.bind(X_5,"sys","test3","y",0,0,2);
+    X_49:bat[:dbl] := sql.bind(X_5,"sys","test3","x",0,0,2);
+    C_44:bat[:oid] := sql.tid(X_5,"sys","test3",0,2);
+    C_52 := algebra.subselect(X_49,C_44,4,6,true,true,false);
+    C_54 := algebra.subselect(X_47,C_52,0,2,true,true,false);
+    X_56 := algebra.projection(C_54,X_49);
+    X_48:bat[:dbl] := sql.bind(X_5,"sys","test3","y",0,1,2);
+    X_50:bat[:dbl] := sql.bind(X_5,"sys","test3","x",0,1,2);
+    C_46:bat[:oid] := sql.tid(X_5,"sys","test3",1,2);
+    C_53 := algebra.subselect(X_50,C_46,4,6,true,true,false);
+    C_55 := algebra.subselect(X_48,C_53,0,2,true,true,false);
+    X_57 := algebra.projection(C_55,X_50);
+    X_69 := mat.packIncrement(X_56,2);
+    X_13 := mat.packIncrement(X_69,X_57);
+    X_58 := algebra.projection(C_54,X_47);
+    X_59 := algebra.projection(C_55,X_48);
+    X_70 := mat.packIncrement(X_58,2);
+    X_14 := mat.packIncrement(X_70,X_59);
+    language.pass(X_49);
+    language.pass(X_50);
+    language.pass(C_54);
+    language.pass(X_47);
+    language.pass(C_55);
+    language.pass(X_48);
+exit X_78;
     sql.resultSet(X_31,X_32,X_33,X_34,X_35,X_13,X_14);
->>>>>>> b1b2f895
 end user.SQLanalyze;
 #explain select x,y from test where x between 4.0 and 6.0 and y between (1.0-1.0) and (4.0-2.0);
 % .explain # table_name
@@ -464,52 +306,7 @@
 % clob # type
 % 69 # length
 function user.SQLanalyze():void;
-<<<<<<< HEAD
-barrier X_79 := language.dataflow();
-    X_15 := bat.new(nil:oid,nil:str);
-    X_23 := bat.append(X_15,"sys.test");
-    X_31 := bat.append(X_23,"sys.test");
-    X_18 := bat.new(nil:oid,nil:str);
-    X_25 := bat.append(X_18,"x");
-    X_32 := bat.append(X_25,"y");
-    X_19 := bat.new(nil:oid,nil:str);
-    X_26 := bat.append(X_19,"double");
-    X_33 := bat.append(X_26,"double");
-    X_20 := bat.new(nil:oid,nil:int);
-    X_28 := bat.append(X_20,53);
-    X_34 := bat.append(X_28,53);
-    X_22 := bat.new(nil:oid,nil:int);
-    X_30 := bat.append(X_22,0);
-    X_35 := bat.append(X_30,0);
-    X_3 := sql.mvc();
-    X_48:bat[:dbl] := sql.bind(X_3,"sys","test3","y",0,0,2);
-    X_50:bat[:dbl] := sql.bind(X_3,"sys","test3","x",0,0,2);
-    C_46:bat[:oid] := sql.tid(X_3,"sys","test3",0,2);
-    C_53 := algebra.subselect(X_50,C_46,4,6,true,true,false);
-    C_55 := algebra.subselect(X_48,C_53,0:dbl,2:dbl,true,true,false);
-    X_57 := algebra.projection(C_55,X_50);
-    X_49:bat[:dbl] := sql.bind(X_3,"sys","test3","y",0,1,2);
-    X_51:bat[:dbl] := sql.bind(X_3,"sys","test3","x",0,1,2);
-    C_47:bat[:oid] := sql.tid(X_3,"sys","test3",1,2);
-    C_54 := algebra.subselect(X_51,C_47,4,6,true,true,false);
-    C_56 := algebra.subselect(X_49,C_54,0:dbl,2:dbl,true,true,false);
-    X_58 := algebra.projection(C_56,X_51);
-    X_70 := mat.packIncrement(X_57,2);
-    X_12 := mat.packIncrement(X_70,X_58);
-    X_59 := algebra.projection(C_55,X_48);
-    X_60 := algebra.projection(C_56,X_49);
-    X_71 := mat.packIncrement(X_59,2);
-    X_13 := mat.packIncrement(X_71,X_60);
-    language.pass(X_50);
-    language.pass(X_51);
-    language.pass(C_55);
-    language.pass(X_48);
-    language.pass(C_56);
-    language.pass(X_49);
-exit X_79;
-    sql.resultSet(X_31,X_32,X_33,X_34,X_35,X_12,X_13);
-=======
-barrier X_87 := language.dataflow();
+barrier X_78 := language.dataflow();
     X_15 := bat.new(nil:str);
     X_22 := bat.append(X_15,"sys.test");
     X_30 := bat.append(X_22,"sys.test");
@@ -526,33 +323,32 @@
     X_29 := bat.append(X_21,0);
     X_34 := bat.append(X_29,0);
     X_3 := sql.mvc();
-    X_54:bat[:dbl] := sql.bind(X_3,"sys","test3","y",0,0,2);
-    X_56:bat[:dbl] := sql.bind(X_3,"sys","test3","x",0,0,2);
-    C_52:bat[:oid] := sql.tid(X_3,"sys","test3",0,2);
-    C_59 := algebra.subselect(X_56,C_52,4,6,true,true,false);
-    C_61 := algebra.subselect(X_54,C_59,0:dbl,2:dbl,true,true,false);
-    X_63 := algebra.projection(C_61,X_56);
-    X_55:bat[:dbl] := sql.bind(X_3,"sys","test3","y",0,1,2);
-    X_57:bat[:dbl] := sql.bind(X_3,"sys","test3","x",0,1,2);
-    C_53:bat[:oid] := sql.tid(X_3,"sys","test3",1,2);
-    C_60 := algebra.subselect(X_57,C_53,4,6,true,true,false);
-    C_62 := algebra.subselect(X_55,C_60,0:dbl,2:dbl,true,true,false);
-    X_64 := algebra.projection(C_62,X_57);
-    X_76 := mat.packIncrement(X_63,2);
-    X_12 := mat.packIncrement(X_76,X_64);
-    X_65 := algebra.projection(C_61,X_54);
-    X_66 := algebra.projection(C_62,X_55);
-    X_78 := mat.packIncrement(X_65,2);
-    X_13 := mat.packIncrement(X_78,X_66);
-    language.pass(X_56);
-    language.pass(X_57);
-    language.pass(C_61);
-    language.pass(X_54);
-    language.pass(C_62);
-    language.pass(X_55);
-exit X_87;
+    X_47:bat[:dbl] := sql.bind(X_3,"sys","test3","y",0,0,2);
+    X_49:bat[:dbl] := sql.bind(X_3,"sys","test3","x",0,0,2);
+    C_45:bat[:oid] := sql.tid(X_3,"sys","test3",0,2);
+    C_52 := algebra.subselect(X_49,C_45,4,6,true,true,false);
+    C_54 := algebra.subselect(X_47,C_52,0:dbl,2:dbl,true,true,false);
+    X_56 := algebra.projection(C_54,X_49);
+    X_48:bat[:dbl] := sql.bind(X_3,"sys","test3","y",0,1,2);
+    X_50:bat[:dbl] := sql.bind(X_3,"sys","test3","x",0,1,2);
+    C_46:bat[:oid] := sql.tid(X_3,"sys","test3",1,2);
+    C_53 := algebra.subselect(X_50,C_46,4,6,true,true,false);
+    C_55 := algebra.subselect(X_48,C_53,0:dbl,2:dbl,true,true,false);
+    X_57 := algebra.projection(C_55,X_50);
+    X_69 := mat.packIncrement(X_56,2);
+    X_12 := mat.packIncrement(X_69,X_57);
+    X_58 := algebra.projection(C_54,X_47);
+    X_59 := algebra.projection(C_55,X_48);
+    X_70 := mat.packIncrement(X_58,2);
+    X_13 := mat.packIncrement(X_70,X_59);
+    language.pass(X_49);
+    language.pass(X_50);
+    language.pass(C_54);
+    language.pass(X_47);
+    language.pass(C_55);
+    language.pass(X_48);
+exit X_78;
     sql.resultSet(X_30,X_31,X_32,X_33,X_34,X_12,X_13);
->>>>>>> b1b2f895
 end user.SQLanalyze;
 #explain select x,y from test where x between (7-3) and (7-1) and y between (1.0-1.0) and (4.0-2.0);
 % .explain # table_name
@@ -560,52 +356,7 @@
 % clob # type
 % 69 # length
 function user.SQLanalyze():void;
-<<<<<<< HEAD
-barrier X_79 := language.dataflow();
-    X_13 := bat.new(nil:oid,nil:str);
-    X_21 := bat.append(X_13,"sys.test");
-    X_29 := bat.append(X_21,"sys.test");
-    X_16 := bat.new(nil:oid,nil:str);
-    X_23 := bat.append(X_16,"x");
-    X_30 := bat.append(X_23,"y");
-    X_17 := bat.new(nil:oid,nil:str);
-    X_24 := bat.append(X_17,"double");
-    X_31 := bat.append(X_24,"double");
-    X_18 := bat.new(nil:oid,nil:int);
-    X_26 := bat.append(X_18,53);
-    X_32 := bat.append(X_26,53);
-    X_20 := bat.new(nil:oid,nil:int);
-    X_28 := bat.append(X_20,0);
-    X_33 := bat.append(X_28,0);
-    X_1 := sql.mvc();
-    X_48:bat[:dbl] := sql.bind(X_1,"sys","test3","y",0,0,2);
-    X_50:bat[:dbl] := sql.bind(X_1,"sys","test3","x",0,0,2);
-    C_46:bat[:oid] := sql.tid(X_1,"sys","test3",0,2);
-    C_53 := algebra.subselect(X_50,C_46,4:dbl,6:dbl,true,true,false);
-    C_55 := algebra.subselect(X_48,C_53,0:dbl,2:dbl,true,true,false);
-    X_57 := algebra.projection(C_55,X_50);
-    X_49:bat[:dbl] := sql.bind(X_1,"sys","test3","y",0,1,2);
-    X_51:bat[:dbl] := sql.bind(X_1,"sys","test3","x",0,1,2);
-    C_47:bat[:oid] := sql.tid(X_1,"sys","test3",1,2);
-    C_54 := algebra.subselect(X_51,C_47,4:dbl,6:dbl,true,true,false);
-    C_56 := algebra.subselect(X_49,C_54,0:dbl,2:dbl,true,true,false);
-    X_58 := algebra.projection(C_56,X_51);
-    X_70 := mat.packIncrement(X_57,2);
-    X_10 := mat.packIncrement(X_70,X_58);
-    X_59 := algebra.projection(C_55,X_48);
-    X_60 := algebra.projection(C_56,X_49);
-    X_71 := mat.packIncrement(X_59,2);
-    X_11 := mat.packIncrement(X_71,X_60);
-    language.pass(X_50);
-    language.pass(X_51);
-    language.pass(C_55);
-    language.pass(X_48);
-    language.pass(C_56);
-    language.pass(X_49);
-exit X_79;
-    sql.resultSet(X_29,X_30,X_31,X_32,X_33,X_10,X_11);
-=======
-barrier X_87 := language.dataflow();
+barrier X_78 := language.dataflow();
     X_13 := bat.new(nil:str);
     X_20 := bat.append(X_13,"sys.test");
     X_28 := bat.append(X_20,"sys.test");
@@ -622,33 +373,32 @@
     X_27 := bat.append(X_19,0);
     X_32 := bat.append(X_27,0);
     X_1 := sql.mvc();
-    X_54:bat[:dbl] := sql.bind(X_1,"sys","test3","y",0,0,2);
-    X_56:bat[:dbl] := sql.bind(X_1,"sys","test3","x",0,0,2);
-    C_52:bat[:oid] := sql.tid(X_1,"sys","test3",0,2);
-    C_59 := algebra.subselect(X_56,C_52,4:dbl,6:dbl,true,true,false);
-    C_61 := algebra.subselect(X_54,C_59,0:dbl,2:dbl,true,true,false);
-    X_63 := algebra.projection(C_61,X_56);
-    X_55:bat[:dbl] := sql.bind(X_1,"sys","test3","y",0,1,2);
-    X_57:bat[:dbl] := sql.bind(X_1,"sys","test3","x",0,1,2);
-    C_53:bat[:oid] := sql.tid(X_1,"sys","test3",1,2);
-    C_60 := algebra.subselect(X_57,C_53,4:dbl,6:dbl,true,true,false);
-    C_62 := algebra.subselect(X_55,C_60,0:dbl,2:dbl,true,true,false);
-    X_64 := algebra.projection(C_62,X_57);
-    X_76 := mat.packIncrement(X_63,2);
-    X_10 := mat.packIncrement(X_76,X_64);
-    X_65 := algebra.projection(C_61,X_54);
-    X_66 := algebra.projection(C_62,X_55);
-    X_78 := mat.packIncrement(X_65,2);
-    X_11 := mat.packIncrement(X_78,X_66);
-    language.pass(X_56);
-    language.pass(X_57);
-    language.pass(C_61);
-    language.pass(X_54);
-    language.pass(C_62);
-    language.pass(X_55);
-exit X_87;
+    X_47:bat[:dbl] := sql.bind(X_1,"sys","test3","y",0,0,2);
+    X_49:bat[:dbl] := sql.bind(X_1,"sys","test3","x",0,0,2);
+    C_45:bat[:oid] := sql.tid(X_1,"sys","test3",0,2);
+    C_52 := algebra.subselect(X_49,C_45,4:dbl,6:dbl,true,true,false);
+    C_54 := algebra.subselect(X_47,C_52,0:dbl,2:dbl,true,true,false);
+    X_56 := algebra.projection(C_54,X_49);
+    X_48:bat[:dbl] := sql.bind(X_1,"sys","test3","y",0,1,2);
+    X_50:bat[:dbl] := sql.bind(X_1,"sys","test3","x",0,1,2);
+    C_46:bat[:oid] := sql.tid(X_1,"sys","test3",1,2);
+    C_53 := algebra.subselect(X_50,C_46,4:dbl,6:dbl,true,true,false);
+    C_55 := algebra.subselect(X_48,C_53,0:dbl,2:dbl,true,true,false);
+    X_57 := algebra.projection(C_55,X_50);
+    X_69 := mat.packIncrement(X_56,2);
+    X_10 := mat.packIncrement(X_69,X_57);
+    X_58 := algebra.projection(C_54,X_47);
+    X_59 := algebra.projection(C_55,X_48);
+    X_70 := mat.packIncrement(X_58,2);
+    X_11 := mat.packIncrement(X_70,X_59);
+    language.pass(X_49);
+    language.pass(X_50);
+    language.pass(C_54);
+    language.pass(X_47);
+    language.pass(C_55);
+    language.pass(X_48);
+exit X_78;
     sql.resultSet(X_28,X_29,X_30,X_31,X_32,X_10,X_11);
->>>>>>> b1b2f895
 end user.SQLanalyze;
 #drop table test;
 #drop table test1;
