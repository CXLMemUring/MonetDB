<<<<<<< HEAD
-- next query synthesizes the queries for SQL systems table column names which are also reserved words except for
-- 'default', 'null', 'unique' and 'user' as those names need to be avoided as SQL systems table column names at all times.
SELECT 'SELECT DISTINCT '||C.name||' FROM '||S.name||'.'||T.name||' WHERE '||C.name||' IS NOT NULL ORDER BY '||C.name||';' as SQL_query
  FROM sys.columns C join sys.tables T on C.table_id = T.id join sys.schemas S on T.schema_id = S.id
 WHERE lower(C.name) in ('action', 'as', 'authorization', 'column', 'cycle', 'distinct', 'increment', 'maxvalue', 'minvalue', 'plan', 'schema', 'start', 'statement', 'table')
 ORDER BY C.name, S.name, T.name;

SELECT DISTINCT action FROM sys.keys WHERE action IS NOT NULL ORDER BY action;
SELECT DISTINCT action FROM tmp.keys WHERE action IS NOT NULL ORDER BY action;
SELECT DISTINCT as FROM bam.sq WHERE as IS NOT NULL ORDER BY as;
SELECT DISTINCT authorization FROM sys.schemas WHERE authorization IS NOT NULL ORDER BY authorization;
SELECT DISTINCT column FROM sys.storage WHERE column IS NOT NULL ORDER BY column;
SELECT DISTINCT column FROM sys.storagemodel WHERE column IS NOT NULL ORDER BY column;
SELECT DISTINCT column FROM sys.storagemodelinput WHERE column IS NOT NULL ORDER BY column;
SELECT DISTINCT cycle FROM sys.sequences WHERE cycle IS NOT NULL ORDER BY cycle;
SELECT DISTINCT distinct FROM sys.storagemodelinput WHERE distinct IS NOT NULL ORDER BY distinct;
SELECT DISTINCT increment FROM sys.sequences WHERE increment IS NOT NULL ORDER BY increment;
SELECT DISTINCT maxvalue FROM sys.sequences WHERE maxvalue IS NOT NULL ORDER BY maxvalue;
SELECT DISTINCT minvalue FROM sys.sequences WHERE minvalue IS NOT NULL ORDER BY minvalue;
SELECT DISTINCT plan FROM sys.querylog_catalog WHERE plan IS NOT NULL ORDER BY plan;
SELECT DISTINCT plan FROM sys.querylog_history WHERE plan IS NOT NULL ORDER BY plan;
SELECT DISTINCT schema FROM sys.storage WHERE schema IS NOT NULL ORDER BY schema;
SELECT DISTINCT schema FROM sys.storagemodel WHERE schema IS NOT NULL ORDER BY schema;
SELECT DISTINCT schema FROM sys.storagemodelinput WHERE schema IS NOT NULL ORDER BY schema;
SELECT DISTINCT schema FROM sys.tablestoragemodel WHERE schema IS NOT NULL ORDER BY schema;
SELECT DISTINCT start FROM sys.querylog_calls WHERE start IS NOT NULL ORDER BY start;
SELECT DISTINCT start FROM sys.querylog_history WHERE start IS NOT NULL ORDER BY start;
SELECT DISTINCT start FROM sys.sequences WHERE start IS NOT NULL ORDER BY start;
SELECT DISTINCT statement FROM sys.triggers WHERE statement IS NOT NULL ORDER BY statement;
SELECT DISTINCT statement FROM tmp.triggers WHERE statement IS NOT NULL ORDER BY statement;
SELECT DISTINCT table FROM sys.storage WHERE table IS NOT NULL ORDER BY table;
SELECT DISTINCT table FROM sys.storagemodel WHERE table IS NOT NULL ORDER BY table;
SELECT DISTINCT table FROM sys.storagemodelinput WHERE table IS NOT NULL ORDER BY table;
SELECT DISTINCT table FROM sys.tablestoragemodel WHERE table IS NOT NULL ORDER BY table;
=======
create table keywords (
	"action" integer,
	"default" integer,
	"schema" integer,
	"start" integer,
	"statement" integer,
	"user" integer
);
insert into keywords values (1, 2, 3, 4, 5, 6);

SELECT tbl.action FROM sys.keywords tbl;
SELECT tbl.default FROM sys.keywords tbl;
SELECT tbl.schema FROM sys.keywords tbl;
SELECT tbl.start FROM sys.keywords tbl;
SELECT tbl.statement FROM sys.keywords tbl;
SELECT tbl.user FROM sys.keywords tbl;

SELECT action FROM sys.keywords;
SELECT default FROM sys.keywords;
SELECT schema FROM sys.keywords;
SELECT start FROM sys.keywords;
SELECT statement FROM sys.keywords;

drop table keywords;
>>>>>>> 01cc9894
<|MERGE_RESOLUTION|>--- conflicted
+++ resolved
@@ -1,61 +1,36 @@
-<<<<<<< HEAD
--- next query synthesizes the queries for SQL systems table column names which are also reserved words except for
--- 'default', 'null', 'unique' and 'user' as those names need to be avoided as SQL systems table column names at all times.
-SELECT 'SELECT DISTINCT '||C.name||' FROM '||S.name||'.'||T.name||' WHERE '||C.name||' IS NOT NULL ORDER BY '||C.name||';' as SQL_query
-  FROM sys.columns C join sys.tables T on C.table_id = T.id join sys.schemas S on T.schema_id = S.id
- WHERE lower(C.name) in ('action', 'as', 'authorization', 'column', 'cycle', 'distinct', 'increment', 'maxvalue', 'minvalue', 'plan', 'schema', 'start', 'statement', 'table')
- ORDER BY C.name, S.name, T.name;
-
-SELECT DISTINCT action FROM sys.keys WHERE action IS NOT NULL ORDER BY action;
-SELECT DISTINCT action FROM tmp.keys WHERE action IS NOT NULL ORDER BY action;
-SELECT DISTINCT as FROM bam.sq WHERE as IS NOT NULL ORDER BY as;
-SELECT DISTINCT authorization FROM sys.schemas WHERE authorization IS NOT NULL ORDER BY authorization;
-SELECT DISTINCT column FROM sys.storage WHERE column IS NOT NULL ORDER BY column;
-SELECT DISTINCT column FROM sys.storagemodel WHERE column IS NOT NULL ORDER BY column;
-SELECT DISTINCT column FROM sys.storagemodelinput WHERE column IS NOT NULL ORDER BY column;
-SELECT DISTINCT cycle FROM sys.sequences WHERE cycle IS NOT NULL ORDER BY cycle;
-SELECT DISTINCT distinct FROM sys.storagemodelinput WHERE distinct IS NOT NULL ORDER BY distinct;
-SELECT DISTINCT increment FROM sys.sequences WHERE increment IS NOT NULL ORDER BY increment;
-SELECT DISTINCT maxvalue FROM sys.sequences WHERE maxvalue IS NOT NULL ORDER BY maxvalue;
-SELECT DISTINCT minvalue FROM sys.sequences WHERE minvalue IS NOT NULL ORDER BY minvalue;
-SELECT DISTINCT plan FROM sys.querylog_catalog WHERE plan IS NOT NULL ORDER BY plan;
-SELECT DISTINCT plan FROM sys.querylog_history WHERE plan IS NOT NULL ORDER BY plan;
-SELECT DISTINCT schema FROM sys.storage WHERE schema IS NOT NULL ORDER BY schema;
-SELECT DISTINCT schema FROM sys.storagemodel WHERE schema IS NOT NULL ORDER BY schema;
-SELECT DISTINCT schema FROM sys.storagemodelinput WHERE schema IS NOT NULL ORDER BY schema;
-SELECT DISTINCT schema FROM sys.tablestoragemodel WHERE schema IS NOT NULL ORDER BY schema;
-SELECT DISTINCT start FROM sys.querylog_calls WHERE start IS NOT NULL ORDER BY start;
-SELECT DISTINCT start FROM sys.querylog_history WHERE start IS NOT NULL ORDER BY start;
-SELECT DISTINCT start FROM sys.sequences WHERE start IS NOT NULL ORDER BY start;
-SELECT DISTINCT statement FROM sys.triggers WHERE statement IS NOT NULL ORDER BY statement;
-SELECT DISTINCT statement FROM tmp.triggers WHERE statement IS NOT NULL ORDER BY statement;
-SELECT DISTINCT table FROM sys.storage WHERE table IS NOT NULL ORDER BY table;
-SELECT DISTINCT table FROM sys.storagemodel WHERE table IS NOT NULL ORDER BY table;
-SELECT DISTINCT table FROM sys.storagemodelinput WHERE table IS NOT NULL ORDER BY table;
-SELECT DISTINCT table FROM sys.tablestoragemodel WHERE table IS NOT NULL ORDER BY table;
-=======
 create table keywords (
 	"action" integer,
-	"default" integer,
+	"as" integer,
+	"authorization" integer,
+	"column" integer,
+	"cycle" integer,
+	"distinct" integer,
+	"increment" integer,
+	"maxvalue" integer,
+	"minvalue" integer,
+	"plan" integer,
 	"schema" integer,
 	"start" integer,
 	"statement" integer,
-	"user" integer
+	"table" integer
 );
-insert into keywords values (1, 2, 3, 4, 5, 6);
+insert into keywords values (1, 2, 3, 4, 5, 6, 7, 8, 9, 10, 11, 12, 13, 14);
 
-SELECT tbl.action FROM sys.keywords tbl;
-SELECT tbl.default FROM sys.keywords tbl;
-SELECT tbl.schema FROM sys.keywords tbl;
-SELECT tbl.start FROM sys.keywords tbl;
-SELECT tbl.statement FROM sys.keywords tbl;
-SELECT tbl.user FROM sys.keywords tbl;
-
-SELECT action FROM sys.keywords;
-SELECT default FROM sys.keywords;
-SELECT schema FROM sys.keywords;
-SELECT start FROM sys.keywords;
-SELECT statement FROM sys.keywords;
+select distinct action from sys.keywords;
+select distinct as from sys.keywords;
+select distinct authorization from sys.keywords;
+select distinct column from sys.keywords;
+select distinct cycle from sys.keywords;
+select distinct distinct from sys.keywords;
+select distinct increment from sys.keywords;
+select distinct maxvalue from sys.keywords;
+select distinct minvalue from sys.keywords;
+select distinct plan from sys.keywords;
+select distinct schema from sys.keywords;
+select distinct start from sys.keywords;
+select distinct statement from sys.keywords;
+select distinct table from sys.keywords;
 
 drop table keywords;
->>>>>>> 01cc9894
+
+
