stdout of test 'schemadiff.Bug-3778` in directory 'sql/test/BugTracker-2015` itself:


# 15:29:05 >  
# 15:29:05 >  "mserver5" "--debug=10" "--set" "gdk_nr_threads=0" "--set" "mapi_open=true" "--set" "mapi_port=33909" "--set" "mapi_usock=/var/tmp/mtest-7442/.s.monetdb.33909" "--set" "monet_prompt=" "--forcemito" "--set" "mal_listing=2" "--dbpath=/ufs/manegold/_/Monet/HG/default/prefix/_/var/MonetDB/mTests_sql_test_BugTracker-2015" "--set" "mal_listing=0" "--set" "embedded_r=yes"
# 15:29:05 >  

# MonetDB 5 server v11.22.0
# This is an unreleased version
# Serving database 'mTests_sql_test_BugTracker-2015', using 8 threads
# Compiled for x86_64-unknown-linux-gnu/64bit with 64bit OIDs and 128bit integers dynamically linked
# Found 15.590 GiB available main-memory.
# Copyright (c) 1993-July 2008 CWI.
# Copyright (c) August 2008-2015 MonetDB B.V., all rights reserved
# Visit http://www.monetdb.org/ for further information
# Listening for connection requests on mapi:monetdb://rome.ins.cwi.nl:33909/
# Listening for UNIX domain connection requests on mapi:monetdb:///var/tmp/mtest-7442/.s.monetdb.33909
# MonetDB/GIS module loaded
# Start processing logs sql/sql_logs version 52200
# Finished processing logs sql/sql_logs
# MonetDB/SQL module loaded
# MonetDB/R   module loaded

Ready.

# 11:19:25 >  
# 11:19:25 >  "/usr/bin/python2" "schemadiff.Bug-3778.SQL.py" "schemadiff.Bug-3778"
# 11:19:25 >  

<<<<<<< HEAD
(mapi:monetdb://monetdb@localhost/worker_0) 'user.l4' undefined in:     rmt8_X_2_bat_int:bat[:int] := user.l4();
=======
(mapi:monetdb://monetdb@localhost/worker_0) 'user.l1' undefined in:     rmt5_X_2_bat_int:bat[:int] := user.l1();
>>>>>>> 0582576e


# 11:19:26 >  
# 11:19:26 >  "Done."
# 11:19:26 >  
<|MERGE_RESOLUTION|>--- conflicted
+++ resolved
@@ -27,11 +27,7 @@
 # 11:19:25 >  "/usr/bin/python2" "schemadiff.Bug-3778.SQL.py" "schemadiff.Bug-3778"
 # 11:19:25 >  
 
-<<<<<<< HEAD
-(mapi:monetdb://monetdb@localhost/worker_0) 'user.l4' undefined in:     rmt8_X_2_bat_int:bat[:int] := user.l4();
-=======
 (mapi:monetdb://monetdb@localhost/worker_0) 'user.l1' undefined in:     rmt5_X_2_bat_int:bat[:int] := user.l1();
->>>>>>> 0582576e
 
 
 # 11:19:26 >  
