--- conflicted
+++ resolved
@@ -55,21 +55,12 @@
     X_26 := bat.new(nil:oid,nil:int);
     X_34 := bat.append(X_26,0);
     X_2 := sql.mvc();
-<<<<<<< HEAD
-    X_6:bat[:oid,:int] := sql.bind(X_2,"sys","test","value",0);
-    C_3:bat[:oid,:oid] := sql.tid(X_2,"sys","test");
-    C_46 := algebra.subselect(X_6,C_3,A0,A0,true,false,false);
-    (C_9,r1_9) := sql.bind(X_2,"sys","test","value",2);
-    C_47 := algebra.subselect(r1_9,nil:bat[:oid,:oid],A0,A0,true,false,false);
-    X_12:bat[:oid,:int] := sql.bind(X_2,"sys","test","value",1);
-=======
     X_6:bat[:int] := sql.bind(X_2,"sys","test","value",0);
     C_3:bat[:oid] := sql.tid(X_2,"sys","test");
     C_46 := algebra.subselect(X_6,C_3,A0,A0,true,false,false);
     (C_9,r1_9) := sql.bind(X_2,"sys","test","value",2);
     C_47 := algebra.subselect(r1_9,nil:bat[:oid],A0,A0,true,false,false);
     X_12:bat[:int] := sql.bind(X_2,"sys","test","value",1);
->>>>>>> 242cceaf
     C_49 := algebra.subselect(X_12,C_3,A0,A0,true,false,false);
     C_14 := sql.subdelta(C_46,C_3,C_9,C_47,C_49);
     X_17 := sql.projectdelta(C_14,X_6,C_9,r1_9,X_12);
@@ -101,28 +92,6 @@
     X_20 := bat.new(nil:oid,nil:int);
     X_28 := bat.append(X_20,0);
     X_2 := sql.mvc();
-<<<<<<< HEAD
-    X_45:bat[:oid,:int] := sql.bind(X_2,"sys","test","value",0,0,3);
-    X_42:bat[:oid,:oid] := sql.tid(X_2,"sys","test",0,3);
-    X_54 := algebra.thetasubselect(X_45,X_42,A0,">");
-    (X_48:bat[:oid,:oid],X_49:bat[:oid,:int]) := sql.bind(X_2,"sys","test","value",2,0,3);
-    X_57 := algebra.thetasubselect(X_49,nil:bat[:oid,:oid],A0,">");
-    X_60 := sql.subdelta(X_54,X_42,X_48,X_57);
-    X_63 := sql.projectdelta(X_60,X_45,X_48,X_49);
-    X_46:bat[:oid,:int] := sql.bind(X_2,"sys","test","value",0,1,3);
-    X_43:bat[:oid,:oid] := sql.tid(X_2,"sys","test",1,3);
-    X_55 := algebra.thetasubselect(X_46,X_43,A0,">");
-    (X_50:bat[:oid,:oid],X_51:bat[:oid,:int]) := sql.bind(X_2,"sys","test","value",2,1,3);
-    X_58 := algebra.thetasubselect(X_51,nil:bat[:oid,:oid],A0,">");
-    X_61 := sql.subdelta(X_55,X_43,X_50,X_58);
-    X_64 := sql.projectdelta(X_61,X_46,X_50,X_51);
-    X_47:bat[:oid,:int] := sql.bind(X_2,"sys","test","value",0,2,3);
-    X_44:bat[:oid,:oid] := sql.tid(X_2,"sys","test",2,3);
-    X_56 := algebra.thetasubselect(X_47,X_44,A0,">");
-    (X_52:bat[:oid,:oid],X_53:bat[:oid,:int]) := sql.bind(X_2,"sys","test","value",2,2,3);
-    X_59 := algebra.thetasubselect(X_53,nil:bat[:oid,:oid],A0,">");
-    X_8:bat[:oid,:int] := sql.bind(X_2,"sys","test","value",1);
-=======
     X_45:bat[:int] := sql.bind(X_2,"sys","test","value",0,0,3);
     X_42:bat[:oid] := sql.tid(X_2,"sys","test",0,3);
     X_54 := algebra.thetasubselect(X_45,X_42,A0,">");
@@ -143,7 +112,6 @@
     (X_52:bat[:oid],X_53:bat[:int]) := sql.bind(X_2,"sys","test","value",2,2,3);
     X_59 := algebra.thetasubselect(X_53,nil:bat[:oid],A0,">");
     X_8:bat[:int] := sql.bind(X_2,"sys","test","value",1);
->>>>>>> 242cceaf
     C_40 := algebra.thetasubselect(X_8,X_44,A0,">");
     X_62 := sql.subdelta(X_56,X_44,X_52,X_59,C_40);
     X_65 := sql.projectdelta(X_62,X_47,X_52,X_53,X_8);
@@ -158,11 +126,7 @@
     language.pass(X_46);
     language.pass(X_50);
     language.pass(X_51);
-<<<<<<< HEAD
-    language.pass(nil:bat[:oid,:oid]);
-=======
     language.pass(nil:bat[:oid]);
->>>>>>> 242cceaf
     language.pass(X_44);
     language.pass(X_47);
     language.pass(X_52);
@@ -195,28 +159,6 @@
     X_20 := bat.new(nil:oid,nil:int);
     X_28 := bat.append(X_20,0);
     X_2 := sql.mvc();
-<<<<<<< HEAD
-    X_45:bat[:oid,:int] := sql.bind(X_2,"sys","test","value",0,0,3);
-    X_42:bat[:oid,:oid] := sql.tid(X_2,"sys","test",0,3);
-    X_54 := algebra.thetasubselect(X_45,X_42,A0,">=");
-    (X_48:bat[:oid,:oid],X_49:bat[:oid,:int]) := sql.bind(X_2,"sys","test","value",2,0,3);
-    X_57 := algebra.thetasubselect(X_49,nil:bat[:oid,:oid],A0,">=");
-    X_60 := sql.subdelta(X_54,X_42,X_48,X_57);
-    X_63 := sql.projectdelta(X_60,X_45,X_48,X_49);
-    X_46:bat[:oid,:int] := sql.bind(X_2,"sys","test","value",0,1,3);
-    X_43:bat[:oid,:oid] := sql.tid(X_2,"sys","test",1,3);
-    X_55 := algebra.thetasubselect(X_46,X_43,A0,">=");
-    (X_50:bat[:oid,:oid],X_51:bat[:oid,:int]) := sql.bind(X_2,"sys","test","value",2,1,3);
-    X_58 := algebra.thetasubselect(X_51,nil:bat[:oid,:oid],A0,">=");
-    X_61 := sql.subdelta(X_55,X_43,X_50,X_58);
-    X_64 := sql.projectdelta(X_61,X_46,X_50,X_51);
-    X_47:bat[:oid,:int] := sql.bind(X_2,"sys","test","value",0,2,3);
-    X_44:bat[:oid,:oid] := sql.tid(X_2,"sys","test",2,3);
-    X_56 := algebra.thetasubselect(X_47,X_44,A0,">=");
-    (X_52:bat[:oid,:oid],X_53:bat[:oid,:int]) := sql.bind(X_2,"sys","test","value",2,2,3);
-    X_59 := algebra.thetasubselect(X_53,nil:bat[:oid,:oid],A0,">=");
-    X_8:bat[:oid,:int] := sql.bind(X_2,"sys","test","value",1);
-=======
     X_45:bat[:int] := sql.bind(X_2,"sys","test","value",0,0,3);
     X_42:bat[:oid] := sql.tid(X_2,"sys","test",0,3);
     X_54 := algebra.thetasubselect(X_45,X_42,A0,">=");
@@ -237,7 +179,6 @@
     (X_52:bat[:oid],X_53:bat[:int]) := sql.bind(X_2,"sys","test","value",2,2,3);
     X_59 := algebra.thetasubselect(X_53,nil:bat[:oid],A0,">=");
     X_8:bat[:int] := sql.bind(X_2,"sys","test","value",1);
->>>>>>> 242cceaf
     C_40 := algebra.thetasubselect(X_8,X_44,A0,">=");
     X_62 := sql.subdelta(X_56,X_44,X_52,X_59,C_40);
     X_65 := sql.projectdelta(X_62,X_47,X_52,X_53,X_8);
@@ -252,11 +193,7 @@
     language.pass(X_46);
     language.pass(X_50);
     language.pass(X_51);
-<<<<<<< HEAD
-    language.pass(nil:bat[:oid,:oid]);
-=======
     language.pass(nil:bat[:oid]);
->>>>>>> 242cceaf
     language.pass(X_44);
     language.pass(X_47);
     language.pass(X_52);
@@ -292,28 +229,6 @@
     X_20 := bat.new(nil:oid,nil:int);
     X_28 := bat.append(X_20,0);
     X_2 := sql.mvc();
-<<<<<<< HEAD
-    X_45:bat[:oid,:int] := sql.bind(X_2,"sys","test","value",0,0,3);
-    X_42:bat[:oid,:oid] := sql.tid(X_2,"sys","test",0,3);
-    X_54 := algebra.thetasubselect(X_45,X_42,A0,"<");
-    (X_48:bat[:oid,:oid],X_49:bat[:oid,:int]) := sql.bind(X_2,"sys","test","value",2,0,3);
-    X_57 := algebra.thetasubselect(X_49,nil:bat[:oid,:oid],A0,"<");
-    X_60 := sql.subdelta(X_54,X_42,X_48,X_57);
-    X_63 := sql.projectdelta(X_60,X_45,X_48,X_49);
-    X_46:bat[:oid,:int] := sql.bind(X_2,"sys","test","value",0,1,3);
-    X_43:bat[:oid,:oid] := sql.tid(X_2,"sys","test",1,3);
-    X_55 := algebra.thetasubselect(X_46,X_43,A0,"<");
-    (X_50:bat[:oid,:oid],X_51:bat[:oid,:int]) := sql.bind(X_2,"sys","test","value",2,1,3);
-    X_58 := algebra.thetasubselect(X_51,nil:bat[:oid,:oid],A0,"<");
-    X_61 := sql.subdelta(X_55,X_43,X_50,X_58);
-    X_64 := sql.projectdelta(X_61,X_46,X_50,X_51);
-    X_47:bat[:oid,:int] := sql.bind(X_2,"sys","test","value",0,2,3);
-    X_44:bat[:oid,:oid] := sql.tid(X_2,"sys","test",2,3);
-    X_56 := algebra.thetasubselect(X_47,X_44,A0,"<");
-    (X_52:bat[:oid,:oid],X_53:bat[:oid,:int]) := sql.bind(X_2,"sys","test","value",2,2,3);
-    X_59 := algebra.thetasubselect(X_53,nil:bat[:oid,:oid],A0,"<");
-    X_8:bat[:oid,:int] := sql.bind(X_2,"sys","test","value",1);
-=======
     X_45:bat[:int] := sql.bind(X_2,"sys","test","value",0,0,3);
     X_42:bat[:oid] := sql.tid(X_2,"sys","test",0,3);
     X_54 := algebra.thetasubselect(X_45,X_42,A0,"<");
@@ -334,7 +249,6 @@
     (X_52:bat[:oid],X_53:bat[:int]) := sql.bind(X_2,"sys","test","value",2,2,3);
     X_59 := algebra.thetasubselect(X_53,nil:bat[:oid],A0,"<");
     X_8:bat[:int] := sql.bind(X_2,"sys","test","value",1);
->>>>>>> 242cceaf
     C_40 := algebra.thetasubselect(X_8,X_44,A0,"<");
     X_62 := sql.subdelta(X_56,X_44,X_52,X_59,C_40);
     X_65 := sql.projectdelta(X_62,X_47,X_52,X_53,X_8);
@@ -349,11 +263,7 @@
     language.pass(X_46);
     language.pass(X_50);
     language.pass(X_51);
-<<<<<<< HEAD
-    language.pass(nil:bat[:oid,:oid]);
-=======
     language.pass(nil:bat[:oid]);
->>>>>>> 242cceaf
     language.pass(X_44);
     language.pass(X_47);
     language.pass(X_52);
@@ -389,28 +299,6 @@
     X_20 := bat.new(nil:oid,nil:int);
     X_28 := bat.append(X_20,0);
     X_2 := sql.mvc();
-<<<<<<< HEAD
-    X_45:bat[:oid,:int] := sql.bind(X_2,"sys","test","value",0,0,3);
-    X_42:bat[:oid,:oid] := sql.tid(X_2,"sys","test",0,3);
-    X_54 := algebra.thetasubselect(X_45,X_42,A0,"<=");
-    (X_48:bat[:oid,:oid],X_49:bat[:oid,:int]) := sql.bind(X_2,"sys","test","value",2,0,3);
-    X_57 := algebra.thetasubselect(X_49,nil:bat[:oid,:oid],A0,"<=");
-    X_60 := sql.subdelta(X_54,X_42,X_48,X_57);
-    X_63 := sql.projectdelta(X_60,X_45,X_48,X_49);
-    X_46:bat[:oid,:int] := sql.bind(X_2,"sys","test","value",0,1,3);
-    X_43:bat[:oid,:oid] := sql.tid(X_2,"sys","test",1,3);
-    X_55 := algebra.thetasubselect(X_46,X_43,A0,"<=");
-    (X_50:bat[:oid,:oid],X_51:bat[:oid,:int]) := sql.bind(X_2,"sys","test","value",2,1,3);
-    X_58 := algebra.thetasubselect(X_51,nil:bat[:oid,:oid],A0,"<=");
-    X_61 := sql.subdelta(X_55,X_43,X_50,X_58);
-    X_64 := sql.projectdelta(X_61,X_46,X_50,X_51);
-    X_47:bat[:oid,:int] := sql.bind(X_2,"sys","test","value",0,2,3);
-    X_44:bat[:oid,:oid] := sql.tid(X_2,"sys","test",2,3);
-    X_56 := algebra.thetasubselect(X_47,X_44,A0,"<=");
-    (X_52:bat[:oid,:oid],X_53:bat[:oid,:int]) := sql.bind(X_2,"sys","test","value",2,2,3);
-    X_59 := algebra.thetasubselect(X_53,nil:bat[:oid,:oid],A0,"<=");
-    X_8:bat[:oid,:int] := sql.bind(X_2,"sys","test","value",1);
-=======
     X_45:bat[:int] := sql.bind(X_2,"sys","test","value",0,0,3);
     X_42:bat[:oid] := sql.tid(X_2,"sys","test",0,3);
     X_54 := algebra.thetasubselect(X_45,X_42,A0,"<=");
@@ -431,7 +319,6 @@
     (X_52:bat[:oid],X_53:bat[:int]) := sql.bind(X_2,"sys","test","value",2,2,3);
     X_59 := algebra.thetasubselect(X_53,nil:bat[:oid],A0,"<=");
     X_8:bat[:int] := sql.bind(X_2,"sys","test","value",1);
->>>>>>> 242cceaf
     C_40 := algebra.thetasubselect(X_8,X_44,A0,"<=");
     X_62 := sql.subdelta(X_56,X_44,X_52,X_59,C_40);
     X_65 := sql.projectdelta(X_62,X_47,X_52,X_53,X_8);
@@ -446,11 +333,7 @@
     language.pass(X_46);
     language.pass(X_50);
     language.pass(X_51);
-<<<<<<< HEAD
-    language.pass(nil:bat[:oid,:oid]);
-=======
     language.pass(nil:bat[:oid]);
->>>>>>> 242cceaf
     language.pass(X_44);
     language.pass(X_47);
     language.pass(X_52);
@@ -486,28 +369,6 @@
     X_20 := bat.new(nil:oid,nil:int);
     X_28 := bat.append(X_20,0);
     X_2 := sql.mvc();
-<<<<<<< HEAD
-    X_45:bat[:oid,:int] := sql.bind(X_2,"sys","test","value",0,0,3);
-    X_42:bat[:oid,:oid] := sql.tid(X_2,"sys","test",0,3);
-    X_54 := algebra.subselect(X_45,X_42,A0,A0,true,true,true);
-    (X_48:bat[:oid,:oid],X_49:bat[:oid,:int]) := sql.bind(X_2,"sys","test","value",2,0,3);
-    X_57 := algebra.subselect(X_49,nil:bat[:oid,:oid],A0,A0,true,true,true);
-    X_60 := sql.subdelta(X_54,X_42,X_48,X_57);
-    X_63 := sql.projectdelta(X_60,X_45,X_48,X_49);
-    X_46:bat[:oid,:int] := sql.bind(X_2,"sys","test","value",0,1,3);
-    X_43:bat[:oid,:oid] := sql.tid(X_2,"sys","test",1,3);
-    X_55 := algebra.subselect(X_46,X_43,A0,A0,true,true,true);
-    (X_50:bat[:oid,:oid],X_51:bat[:oid,:int]) := sql.bind(X_2,"sys","test","value",2,1,3);
-    X_58 := algebra.subselect(X_51,nil:bat[:oid,:oid],A0,A0,true,true,true);
-    X_61 := sql.subdelta(X_55,X_43,X_50,X_58);
-    X_64 := sql.projectdelta(X_61,X_46,X_50,X_51);
-    X_47:bat[:oid,:int] := sql.bind(X_2,"sys","test","value",0,2,3);
-    X_44:bat[:oid,:oid] := sql.tid(X_2,"sys","test",2,3);
-    X_56 := algebra.subselect(X_47,X_44,A0,A0,true,true,true);
-    (X_52:bat[:oid,:oid],X_53:bat[:oid,:int]) := sql.bind(X_2,"sys","test","value",2,2,3);
-    X_59 := algebra.subselect(X_53,nil:bat[:oid,:oid],A0,A0,true,true,true);
-    X_8:bat[:oid,:int] := sql.bind(X_2,"sys","test","value",1);
-=======
     X_45:bat[:int] := sql.bind(X_2,"sys","test","value",0,0,3);
     X_42:bat[:oid] := sql.tid(X_2,"sys","test",0,3);
     X_54 := algebra.subselect(X_45,X_42,A0,A0,true,true,true);
@@ -528,7 +389,6 @@
     (X_52:bat[:oid],X_53:bat[:int]) := sql.bind(X_2,"sys","test","value",2,2,3);
     X_59 := algebra.subselect(X_53,nil:bat[:oid],A0,A0,true,true,true);
     X_8:bat[:int] := sql.bind(X_2,"sys","test","value",1);
->>>>>>> 242cceaf
     C_40 := algebra.subselect(X_8,X_44,A0,A0,true,true,true);
     X_62 := sql.subdelta(X_56,X_44,X_52,X_59,C_40);
     X_65 := sql.projectdelta(X_62,X_47,X_52,X_53,X_8);
@@ -543,11 +403,7 @@
     language.pass(X_46);
     language.pass(X_50);
     language.pass(X_51);
-<<<<<<< HEAD
-    language.pass(nil:bat[:oid,:oid]);
-=======
     language.pass(nil:bat[:oid]);
->>>>>>> 242cceaf
     language.pass(X_44);
     language.pass(X_47);
     language.pass(X_52);
