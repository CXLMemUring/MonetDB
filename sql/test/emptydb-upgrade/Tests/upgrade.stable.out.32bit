stdout of test 'upgrade` in directory 'sql/test/emptydb-upgrade` itself:


# 16:53:30 >  
# 16:53:30 >  "mserver5" "--debug=10" "--set" "gdk_nr_threads=0" "--set" "mapi_open=true" "--set" "mapi_port=39660" "--set" "mapi_usock=/var/tmp/mtest-30908/.s.monetdb.39660" "--set" "monet_prompt=" "--forcemito" "--set" "mal_listing=2" "--dbpath=/ufs/sjoerd/Monet-stable/var/MonetDB/mTests_sql_test_emptydb-upgrade" "--set" "mal_listing=0" "--set" "embedded_r=yes"
# 16:53:30 >  

# MonetDB 5 server v11.21.16 (hg id: c20b591c1c70+)
# This is an unreleased version
# Serving database 'mTests_sql_test_emptydb-upgrade', using 8 threads
# Compiled for x86_64-unknown-linux-gnu/64bit with 64bit OIDs and 128bit integers dynamically linked
# Found 15.589 GiB available main-memory.
# Copyright (c) 1993-July 2008 CWI.
# Copyright (c) August 2008-2015 MonetDB B.V., all rights reserved
# Visit http://www.monetdb.org/ for further information
# Listening for connection requests on mapi:monetdb://madrid.da.cwi.nl:39660/
# Listening for UNIX domain connection requests on mapi:monetdb:///var/tmp/mtest-30908/.s.monetdb.39660
# MonetDB/GIS module loaded
<<<<<<< HEAD
Running database upgrade commands:
set schema "sys";
drop function sys.dependencies_functions_os_triggers();
CREATE FUNCTION dependencies_functions_on_triggers()
RETURNS TABLE (sch varchar(100), usr varchar(100), dep_type varchar(32))
RETURN TABLE (SELECT f.name, tri.name, 'DEP_TRIGGER' from functions as f, triggers as tri, dependencies as dep where dep.id = f.id AND dep.depend_id =tri.id AND dep.depend_type = 8);
insert into sys.systemfunctions (select id from sys.functions where name in ('dependencies_functions_on_triggers') and schema_id = (select id from sys.schemas where name = 'sys') and id not in (select function_id from sys.systemfunctions));
delete from systemfunctions where function_id not in (select id from functions);
set schema "sys";
commit;

Running database upgrade commands:
set schema "sys";
DROP VIEW sys.dependencies_vw;
DROP VIEW sys.ids;
CREATE VIEW sys.ids (id, name, schema_id, table_id, table_name, obj_type, sys_table) AS
SELECT id, name, cast(null as int) as schema_id, cast(null as int) as table_id, cast(null as varchar(124)) as table_name, 'author' AS obj_type, 'sys.auths' AS sys_table FROM sys.auths UNION ALL
SELECT id, name, cast(null as int) as schema_id, cast(null as int) as table_id, cast(null as varchar(124)) as table_name, 'schema', 'sys.schemas' FROM sys.schemas UNION ALL
SELECT id, name, schema_id, id as table_id, name as table_name, case when type = 1 then 'view' else 'table' end, 'sys._tables' FROM sys._tables UNION ALL
SELECT id, name, schema_id, id as table_id, name as table_name, case when type = 1 then 'view' else 'table' end, 'tmp._tables' FROM tmp._tables UNION ALL
SELECT c.id, c.name, t.schema_id, c.table_id, t.name as table_name, 'column', 'sys._columns' FROM sys._columns c JOIN sys._tables t ON c.table_id = t.id UNION ALL
SELECT c.id, c.name, t.schema_id, c.table_id, t.name as table_name, 'column', 'tmp._columns' FROM tmp._columns c JOIN tmp._tables t ON c.table_id = t.id UNION ALL
SELECT k.id, k.name, t.schema_id, k.table_id, t.name as table_name, 'key', 'sys.keys' FROM sys.keys k JOIN sys._tables t ON k.table_id = t.id UNION ALL
SELECT k.id, k.name, t.schema_id, k.table_id, t.name as table_name, 'key', 'tmp.keys' FROM tmp.keys k JOIN tmp._tables t ON k.table_id = t.id UNION ALL
SELECT i.id, i.name, t.schema_id, i.table_id, t.name as table_name, 'index', 'sys.idxs' FROM sys.idxs i JOIN sys._tables t ON i.table_id = t.id UNION ALL
SELECT i.id, i.name, t.schema_id, i.table_id, t.name as table_name, 'index', 'tmp.idxs' FROM tmp.idxs i JOIN tmp._tables t ON i.table_id = t.id UNION ALL
SELECT g.id, g.name, t.schema_id, g.table_id, t.name as table_name, 'trigger', 'sys.triggers' FROM sys.triggers g JOIN sys._tables t ON g.table_id = t.id UNION ALL
SELECT g.id, g.name, t.schema_id, g.table_id, t.name as table_name, 'trigger', 'tmp.triggers' FROM tmp.triggers g JOIN tmp._tables t ON g.table_id = t.id UNION ALL
SELECT id, name, schema_id, cast(null as int) as table_id, cast(null as varchar(124)) as table_name, case when type = 2 then 'procedure' else 'function' end, 'sys.functions' FROM sys.functions UNION ALL
SELECT a.id, a.name, f.schema_id, cast(null as int) as table_id, cast(null as varchar(124)) as table_name, case when f.type = 2 then 'procedure arg' else 'function arg' end, 'sys.args' FROM sys.args a JOIN sys.functions f ON a.func_id = f.id UNION ALL
SELECT id, name, schema_id, cast(null as int) as table_id, cast(null as varchar(124)) as table_name, 'sequence', 'sys.sequences' FROM sys.sequences UNION ALL
SELECT id, sqlname, schema_id, cast(null as int) as table_id, cast(null as varchar(124)) as table_name, 'type', 'sys.types' FROM sys.types WHERE id > 2000 /* exclude system types to prevent duplicates with auths.id */
 ORDER BY id;
GRANT SELECT ON sys.ids TO PUBLIC;
CREATE VIEW sys.dependencies_vw AS
SELECT d.id, i1.obj_type, i1.name,
       d.depend_id as used_by_id, i2.obj_type as used_by_obj_type, i2.name as used_by_name,
       d.depend_type, dt.dependency_type_name
  FROM sys.dependencies d
  JOIN sys.ids i1 ON d.id = i1.id
  JOIN sys.ids i2 ON d.depend_id = i2.id
  JOIN sys.dependency_types dt ON d.depend_type = dt.dependency_type_id
 ORDER BY id, depend_id;
GRANT SELECT ON sys.dependencies_vw TO PUBLIC;
update sys._tables set system = true where name in ('ids', 'dependencies_vw') and schema_id in (select id from sys.schemas where name = 'sys');
set schema "sys";
commit;

Running database upgrade commands:
set schema sys;
create aggregate sys.group_concat(str string) returns string external name "aggr"."str_group_concat";
grant execute on aggregate sys.group_concat(string) to public;
create aggregate sys.group_concat(str string, sep string) returns string external name "aggr"."str_group_concat";
grant execute on aggregate sys.group_concat(string, string) to public;
insert into sys.systemfunctions (select id from sys.functions where name in ('group_concat') and schema_id = (select id from sys.schemas where name = 'sys') and id not in (select function_id from sys.systemfunctions));
set schema "sys";
commit;

Running database upgrade commands:
set schema sys;
create function sys.remote_table_credentials (tablename string) returns table ("uri" string, "username" string, "hash" string) external name sql.rt_credentials;
insert into sys.systemfunctions (select id from sys.functions where name='remote_table_credentials' and id not in (select function_id from sys.systemfunctions));
set schema "sys";
commit;

Running database upgrade commands:
set schema "sys";
DROP FUNCTION dependencies_schemas_on_users();
DROP FUNCTION dependencies_owners_on_schemas();
DROP FUNCTION dependencies_tables_on_views();
DROP FUNCTION dependencies_tables_on_indexes();
DROP FUNCTION dependencies_tables_on_triggers();
DROP FUNCTION dependencies_tables_on_foreignKeys();
DROP FUNCTION dependencies_tables_on_functions();
DROP FUNCTION dependencies_columns_on_views();
DROP FUNCTION dependencies_columns_on_keys();
DROP FUNCTION dependencies_columns_on_indexes();
DROP FUNCTION dependencies_columns_on_functions();
DROP FUNCTION dependencies_columns_on_triggers();
DROP FUNCTION dependencies_views_on_functions();
DROP FUNCTION dependencies_views_on_triggers();
DROP FUNCTION dependencies_functions_on_functions();
DROP FUNCTION dependencies_functions_on_triggers();
DROP FUNCTION dependencies_keys_on_foreignKeys();
delete from systemfunctions where function_id not in (select id from functions);
set schema "sys";
commit;

# MonetDB/SQL module loaded

Ready.

# 16:02:52 >  
# 16:02:52 >  "mclient" "-lsql" "-ftest" "-tnone" "-Eutf-8" "-i" "-e" "--host=/var/tmp/mtest-5391" "--port=32916"
# 16:02:52 >  
=======
# Start processing logs sql/sql_logs version 52200
# Start reading the write-ahead log 'sql_logs/sql/log.3'
# Finished reading the write-ahead log 'sql_logs/sql/log.3'
# Finished processing logs sql/sql_logs
# MonetDB/SQL module loaded
# MonetDB/R   module loaded

Ready.

# 14:26:56 >  
# 14:26:56 >  "mclient" "-lsql" "-ftest" "-tnone" "-Eutf-8" "-i" "-e" "--host=/var/tmp/mtest-4305" "--port=33896"
# 14:26:56 >  
>>>>>>> 0bf3a560

#select 1;
% .L2 # table_name
% L2 # name
% tinyint # type
% 1 # length
[ 1	]

# 16:53:31 >  
# 16:53:31 >  "Done."
# 16:53:31 >  
<|MERGE_RESOLUTION|>--- conflicted
+++ resolved
@@ -16,55 +16,6 @@
 # Listening for connection requests on mapi:monetdb://madrid.da.cwi.nl:39660/
 # Listening for UNIX domain connection requests on mapi:monetdb:///var/tmp/mtest-30908/.s.monetdb.39660
 # MonetDB/GIS module loaded
-<<<<<<< HEAD
-Running database upgrade commands:
-set schema "sys";
-drop function sys.dependencies_functions_os_triggers();
-CREATE FUNCTION dependencies_functions_on_triggers()
-RETURNS TABLE (sch varchar(100), usr varchar(100), dep_type varchar(32))
-RETURN TABLE (SELECT f.name, tri.name, 'DEP_TRIGGER' from functions as f, triggers as tri, dependencies as dep where dep.id = f.id AND dep.depend_id =tri.id AND dep.depend_type = 8);
-insert into sys.systemfunctions (select id from sys.functions where name in ('dependencies_functions_on_triggers') and schema_id = (select id from sys.schemas where name = 'sys') and id not in (select function_id from sys.systemfunctions));
-delete from systemfunctions where function_id not in (select id from functions);
-set schema "sys";
-commit;
-
-Running database upgrade commands:
-set schema "sys";
-DROP VIEW sys.dependencies_vw;
-DROP VIEW sys.ids;
-CREATE VIEW sys.ids (id, name, schema_id, table_id, table_name, obj_type, sys_table) AS
-SELECT id, name, cast(null as int) as schema_id, cast(null as int) as table_id, cast(null as varchar(124)) as table_name, 'author' AS obj_type, 'sys.auths' AS sys_table FROM sys.auths UNION ALL
-SELECT id, name, cast(null as int) as schema_id, cast(null as int) as table_id, cast(null as varchar(124)) as table_name, 'schema', 'sys.schemas' FROM sys.schemas UNION ALL
-SELECT id, name, schema_id, id as table_id, name as table_name, case when type = 1 then 'view' else 'table' end, 'sys._tables' FROM sys._tables UNION ALL
-SELECT id, name, schema_id, id as table_id, name as table_name, case when type = 1 then 'view' else 'table' end, 'tmp._tables' FROM tmp._tables UNION ALL
-SELECT c.id, c.name, t.schema_id, c.table_id, t.name as table_name, 'column', 'sys._columns' FROM sys._columns c JOIN sys._tables t ON c.table_id = t.id UNION ALL
-SELECT c.id, c.name, t.schema_id, c.table_id, t.name as table_name, 'column', 'tmp._columns' FROM tmp._columns c JOIN tmp._tables t ON c.table_id = t.id UNION ALL
-SELECT k.id, k.name, t.schema_id, k.table_id, t.name as table_name, 'key', 'sys.keys' FROM sys.keys k JOIN sys._tables t ON k.table_id = t.id UNION ALL
-SELECT k.id, k.name, t.schema_id, k.table_id, t.name as table_name, 'key', 'tmp.keys' FROM tmp.keys k JOIN tmp._tables t ON k.table_id = t.id UNION ALL
-SELECT i.id, i.name, t.schema_id, i.table_id, t.name as table_name, 'index', 'sys.idxs' FROM sys.idxs i JOIN sys._tables t ON i.table_id = t.id UNION ALL
-SELECT i.id, i.name, t.schema_id, i.table_id, t.name as table_name, 'index', 'tmp.idxs' FROM tmp.idxs i JOIN tmp._tables t ON i.table_id = t.id UNION ALL
-SELECT g.id, g.name, t.schema_id, g.table_id, t.name as table_name, 'trigger', 'sys.triggers' FROM sys.triggers g JOIN sys._tables t ON g.table_id = t.id UNION ALL
-SELECT g.id, g.name, t.schema_id, g.table_id, t.name as table_name, 'trigger', 'tmp.triggers' FROM tmp.triggers g JOIN tmp._tables t ON g.table_id = t.id UNION ALL
-SELECT id, name, schema_id, cast(null as int) as table_id, cast(null as varchar(124)) as table_name, case when type = 2 then 'procedure' else 'function' end, 'sys.functions' FROM sys.functions UNION ALL
-SELECT a.id, a.name, f.schema_id, cast(null as int) as table_id, cast(null as varchar(124)) as table_name, case when f.type = 2 then 'procedure arg' else 'function arg' end, 'sys.args' FROM sys.args a JOIN sys.functions f ON a.func_id = f.id UNION ALL
-SELECT id, name, schema_id, cast(null as int) as table_id, cast(null as varchar(124)) as table_name, 'sequence', 'sys.sequences' FROM sys.sequences UNION ALL
-SELECT id, sqlname, schema_id, cast(null as int) as table_id, cast(null as varchar(124)) as table_name, 'type', 'sys.types' FROM sys.types WHERE id > 2000 /* exclude system types to prevent duplicates with auths.id */
- ORDER BY id;
-GRANT SELECT ON sys.ids TO PUBLIC;
-CREATE VIEW sys.dependencies_vw AS
-SELECT d.id, i1.obj_type, i1.name,
-       d.depend_id as used_by_id, i2.obj_type as used_by_obj_type, i2.name as used_by_name,
-       d.depend_type, dt.dependency_type_name
-  FROM sys.dependencies d
-  JOIN sys.ids i1 ON d.id = i1.id
-  JOIN sys.ids i2 ON d.depend_id = i2.id
-  JOIN sys.dependency_types dt ON d.depend_type = dt.dependency_type_id
- ORDER BY id, depend_id;
-GRANT SELECT ON sys.dependencies_vw TO PUBLIC;
-update sys._tables set system = true where name in ('ids', 'dependencies_vw') and schema_id in (select id from sys.schemas where name = 'sys');
-set schema "sys";
-commit;
-
 Running database upgrade commands:
 set schema sys;
 create aggregate sys.group_concat(str string) returns string external name "aggr"."str_group_concat";
@@ -112,20 +63,6 @@
 # 16:02:52 >  
 # 16:02:52 >  "mclient" "-lsql" "-ftest" "-tnone" "-Eutf-8" "-i" "-e" "--host=/var/tmp/mtest-5391" "--port=32916"
 # 16:02:52 >  
-=======
-# Start processing logs sql/sql_logs version 52200
-# Start reading the write-ahead log 'sql_logs/sql/log.3'
-# Finished reading the write-ahead log 'sql_logs/sql/log.3'
-# Finished processing logs sql/sql_logs
-# MonetDB/SQL module loaded
-# MonetDB/R   module loaded
-
-Ready.
-
-# 14:26:56 >  
-# 14:26:56 >  "mclient" "-lsql" "-ftest" "-tnone" "-Eutf-8" "-i" "-e" "--host=/var/tmp/mtest-4305" "--port=33896"
-# 14:26:56 >  
->>>>>>> 0bf3a560
 
 #select 1;
 % .L2 # table_name
