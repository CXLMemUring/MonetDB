stdout of test 'upgrade` in directory 'sql/test/emptydb-upgrade` itself:


# 16:53:30 >  
# 16:53:30 >  "mserver5" "--debug=10" "--set" "gdk_nr_threads=0" "--set" "mapi_open=true" "--set" "mapi_port=39660" "--set" "mapi_usock=/var/tmp/mtest-30908/.s.monetdb.39660" "--set" "monet_prompt=" "--forcemito" "--set" "mal_listing=2" "--dbpath=/ufs/sjoerd/Monet-stable/var/MonetDB/mTests_sql_test_emptydb-upgrade" "--set" "mal_listing=0" "--set" "embedded_r=yes"
# 16:53:30 >  

# MonetDB 5 server v11.21.16 (hg id: c20b591c1c70+)
# This is an unreleased version
# Serving database 'mTests_sql_test_emptydb-upgrade', using 8 threads
# Compiled for x86_64-unknown-linux-gnu/64bit with 64bit OIDs and 128bit integers dynamically linked
# Found 15.589 GiB available main-memory.
# Copyright (c) 1993-July 2008 CWI.
# Copyright (c) August 2008-2015 MonetDB B.V., all rights reserved
# Visit http://www.monetdb.org/ for further information
# Listening for connection requests on mapi:monetdb://madrid.da.cwi.nl:39660/
# Listening for UNIX domain connection requests on mapi:monetdb:///var/tmp/mtest-30908/.s.monetdb.39660
# MonetDB/GIS module loaded
<<<<<<< HEAD
Running database upgrade commands:
set schema "sys";
delete from sys.dependencies where id < 2000;
delete from sys.types where id < 2000;
insert into sys.types values (0, 'void', 'any', 0, 0, 0, 0, 2000);
insert into sys.types values (1, 'bat', 'table', 0, 0, 0, 1, 2000);
insert into sys.types values (2, 'ptr', 'ptr', 0, 0, 0, 1, 2000);
insert into sys.types values (3, 'bit', 'boolean', 1, 0, 2, 2, 2000);
insert into sys.types values (4, 'str', 'char', 0, 0, 0, 3, 2000);
insert into sys.types values (5, 'str', 'varchar', 0, 0, 0, 4, 2000);
insert into sys.types values (6, 'str', 'clob', 0, 0, 0, 4, 2000);
insert into sys.types values (7, 'oid', 'oid', 63, 0, 2, 6, 2000);
insert into sys.types values (8, 'bte', 'tinyint', 8, 1, 2, 7, 2000);
insert into sys.types values (9, 'sht', 'smallint', 16, 1, 2, 7, 2000);
insert into sys.types values (10, 'int', 'int', 32, 1, 2, 7, 2000);
insert into sys.types values (11, 'lng', 'bigint', 64, 1, 2, 7, 2000);
insert into sys.types values (12, 'bte', 'decimal', 2, 1, 10, 10, 2000);
insert into sys.types values (13, 'sht', 'decimal', 4, 1, 10, 10, 2000);
insert into sys.types values (14, 'int', 'decimal', 9, 1, 10, 10, 2000);
insert into sys.types values (15, 'lng', 'decimal', 18, 1, 10, 10, 2000);
insert into sys.types values (16, 'flt', 'real', 24, 2, 2, 11, 2000);
insert into sys.types values (17, 'dbl', 'double', 53, 2, 2, 11, 2000);
insert into sys.types values (18, 'int', 'month_interval', 32, 0, 2, 8, 2000);
insert into sys.types values (19, 'lng', 'sec_interval', 13, 1, 10, 9, 2000);
insert into sys.types values (20, 'daytime', 'time', 7, 0, 0, 12, 2000);
insert into sys.types values (21, 'daytime', 'timetz', 7, 1, 0, 12, 2000);
insert into sys.types values (22, 'date', 'date', 0, 0, 0, 13, 2000);
insert into sys.types values (23, 'timestamp', 'timestamp', 7, 0, 0, 14, 2000);
insert into sys.types values (24, 'timestamp', 'timestamptz', 7, 1, 0, 14, 2000);
insert into sys.types values (25, 'blob', 'blob', 0, 0, 0, 5, 2000);
insert into sys.types values (28, 'wkb', 'geometry', 0, 0, 0, 15, 2000);
insert into sys.types values (29, 'wkba', 'geometrya', 0, 0, 0, 16, 2000);
insert into sys.types values (30, 'mbr', 'mbr', 0, 0, 0, 16, 2000);
delete from sys.functions where id < 2000;
delete from sys.args where func_id not in (select id from sys.functions);
insert into sys.functions values (26, 'length', 'nitems', 'blob', 0, 1, false, false, false, 2000, true);
insert into sys.args values (7952, 26, 'res_0', 'int', 32, 0, 0, 0);
insert into sys.args values (7953, 26, 'arg_1', 'blob', 0, 0, 1, 1);
insert into sys.functions values (27, 'octet_length', 'nitems', 'blob', 0, 1, false, false, false, 2000, true);
insert into sys.args values (7954, 27, 'res_0', 'int', 32, 0, 0, 0);
insert into sys.args values (7955, 27, 'arg_1', 'blob', 0, 0, 1, 1);
insert into sys.functions values (31, 'mbr_overlap', 'mbrOverlaps', 'geom', 0, 1, false, false, false, 2000, true);
insert into sys.args values (7956, 31, 'res_0', 'boolean', 1, 0, 0, 0);
insert into sys.args values (7957, 31, 'arg_1', 'geometry', 0, 0, 1, 1);
insert into sys.args values (7958, 31, 'arg_2', 'geometry', 0, 0, 1, 2);
insert into sys.functions values (32, 'mbr_overlap', 'mbrOverlaps', 'geom', 0, 1, false, false, false, 2000, true);
insert into sys.args values (7959, 32, 'res_0', 'boolean', 1, 0, 0, 0);
insert into sys.args values (7960, 32, 'arg_1', 'mbr', 0, 0, 1, 1);
insert into sys.args values (7961, 32, 'arg_2', 'mbr', 0, 0, 1, 2);
insert into sys.functions values (33, 'mbr_above', 'mbrAbove', 'geom', 0, 1, false, false, false, 2000, true);
insert into sys.args values (7962, 33, 'res_0', 'boolean', 1, 0, 0, 0);
insert into sys.args values (7963, 33, 'arg_1', 'geometry', 0, 0, 1, 1);
insert into sys.args values (7964, 33, 'arg_2', 'geometry', 0, 0, 1, 2);
insert into sys.functions values (34, 'mbr_above', 'mbrAbove', 'geom', 0, 1, false, false, false, 2000, true);
insert into sys.args values (7965, 34, 'res_0', 'boolean', 1, 0, 0, 0);
insert into sys.args values (7966, 34, 'arg_1', 'mbr', 0, 0, 1, 1);
insert into sys.args values (7967, 34, 'arg_2', 'mbr', 0, 0, 1, 2);
insert into sys.functions values (35, 'mbr_below', 'mbrBelow', 'geom', 0, 1, false, false, false, 2000, true);
insert into sys.args values (7968, 35, 'res_0', 'boolean', 1, 0, 0, 0);
insert into sys.args values (7969, 35, 'arg_1', 'geometry', 0, 0, 1, 1);
insert into sys.args values (7970, 35, 'arg_2', 'geometry', 0, 0, 1, 2);
insert into sys.functions values (36, 'mbr_below', 'mbrBelow', 'geom', 0, 1, false, false, false, 2000, true);
insert into sys.args values (7971, 36, 'res_0', 'boolean', 1, 0, 0, 0);
insert into sys.args values (7972, 36, 'arg_1', 'mbr', 0, 0, 1, 1);
insert into sys.args values (7973, 36, 'arg_2', 'mbr', 0, 0, 1, 2);
insert into sys.functions values (37, 'mbr_right', 'mbrRight', 'geom', 0, 1, false, false, false, 2000, true);
insert into sys.args values (7974, 37, 'res_0', 'boolean', 1, 0, 0, 0);
insert into sys.args values (7975, 37, 'arg_1', 'geometry', 0, 0, 1, 1);
insert into sys.args values (7976, 37, 'arg_2', 'geometry', 0, 0, 1, 2);
insert into sys.functions values (38, 'mbr_right', 'mbrRight', 'geom', 0, 1, false, false, false, 2000, true);
insert into sys.args values (7977, 38, 'res_0', 'boolean', 1, 0, 0, 0);
insert into sys.args values (7978, 38, 'arg_1', 'mbr', 0, 0, 1, 1);
insert into sys.args values (7979, 38, 'arg_2', 'mbr', 0, 0, 1, 2);
insert into sys.functions values (39, 'mbr_left', 'mbrLeft', 'geom', 0, 1, false, false, false, 2000, true);
insert into sys.args values (7980, 39, 'res_0', 'boolean', 1, 0, 0, 0);
insert into sys.args values (7981, 39, 'arg_1', 'geometry', 0, 0, 1, 1);
insert into sys.args values (7982, 39, 'arg_2', 'geometry', 0, 0, 1, 2);
insert into sys.functions values (40, 'mbr_left', 'mbrLeft', 'geom', 0, 1, false, false, false, 2000, true);
insert into sys.args values (7983, 40, 'res_0', 'boolean', 1, 0, 0, 0);
insert into sys.args values (7984, 40, 'arg_1', 'mbr', 0, 0, 1, 1);
insert into sys.args values (7985, 40, 'arg_2', 'mbr', 0, 0, 1, 2);
insert into sys.functions values (41, 'mbr_overlap_or_above', 'mbrOverlapOrAbove', 'geom', 0, 1, false, false, false, 2000, true);
insert into sys.args values (7986, 41, 'res_0', 'boolean', 1, 0, 0, 0);
insert into sys.args values (7987, 41, 'arg_1', 'geometry', 0, 0, 1, 1);
insert into sys.args values (7988, 41, 'arg_2', 'geometry', 0, 0, 1, 2);
insert into sys.functions values (42, 'mbr_overlap_or_above', 'mbrOverlapOrAbove', 'geom', 0, 1, false, false, false, 2000, true);
insert into sys.args values (7989, 42, 'res_0', 'boolean', 1, 0, 0, 0);
insert into sys.args values (7990, 42, 'arg_1', 'mbr', 0, 0, 1, 1);
insert into sys.args values (7991, 42, 'arg_2', 'mbr', 0, 0, 1, 2);
insert into sys.functions values (43, 'mbr_overlap_or_below', 'mbrOverlapOrBelow', 'geom', 0, 1, false, false, false, 2000, true);
insert into sys.args values (7992, 43, 'res_0', 'boolean', 1, 0, 0, 0);
insert into sys.args values (7993, 43, 'arg_1', 'geometry', 0, 0, 1, 1);
insert into sys.args values (7994, 43, 'arg_2', 'geometry', 0, 0, 1, 2);
insert into sys.functions values (44, 'mbr_overlap_or_below', 'mbrOverlapOrBelow', 'geom', 0, 1, false, false, false, 2000, true);
insert into sys.args values (7995, 44, 'res_0', 'boolean', 1, 0, 0, 0);
insert into sys.args values (7996, 44, 'arg_1', 'mbr', 0, 0, 1, 1);
insert into sys.args values (7997, 44, 'arg_2', 'mbr', 0, 0, 1, 2);
insert into sys.functions values (45, 'mbr_overlap_or_right', 'mbrOverlapOrRight', 'geom', 0, 1, false, false, false, 2000, true);
insert into sys.args values (7998, 45, 'res_0', 'boolean', 1, 0, 0, 0);
insert into sys.args values (7999, 45, 'arg_1', 'geometry', 0, 0, 1, 1);
insert into sys.args values (8000, 45, 'arg_2', 'geometry', 0, 0, 1, 2);
insert into sys.functions values (46, 'mbr_overlap_or_right', 'mbrOverlapOrRight', 'geom', 0, 1, false, false, false, 2000, true);
insert into sys.args values (8001, 46, 'res_0', 'boolean', 1, 0, 0, 0);
insert into sys.args values (8002, 46, 'arg_1', 'mbr', 0, 0, 1, 1);
insert into sys.args values (8003, 46, 'arg_2', 'mbr', 0, 0, 1, 2);
insert into sys.functions values (47, 'mbr_overlap_or_left', 'mbrOverlapOrLeft', 'geom', 0, 1, false, false, false, 2000, true);
insert into sys.args values (8004, 47, 'res_0', 'boolean', 1, 0, 0, 0);
insert into sys.args values (8005, 47, 'arg_1', 'geometry', 0, 0, 1, 1);
insert into sys.args values (8006, 47, 'arg_2', 'geometry', 0, 0, 1, 2);
insert into sys.functions values (48, 'mbr_overlap_or_left', 'mbrOverlapOrLeft', 'geom', 0, 1, false, false, false, 2000, true);
insert into sys.args values (8007, 48, 'res_0', 'boolean', 1, 0, 0, 0);
insert into sys.args values (8008, 48, 'arg_1', 'mbr', 0, 0, 1, 1);
insert into sys.args values (8009, 48, 'arg_2', 'mbr', 0, 0, 1, 2);
insert into sys.functions values (49, 'mbr_contains', 'mbrContains', 'geom', 0, 1, false, false, false, 2000, true);
insert into sys.args values (8010, 49, 'res_0', 'boolean', 1, 0, 0, 0);
insert into sys.args values (8011, 49, 'arg_1', 'geometry', 0, 0, 1, 1);
insert into sys.args values (8012, 49, 'arg_2', 'geometry', 0, 0, 1, 2);
insert into sys.functions values (50, 'mbr_contains', 'mbrContains', 'geom', 0, 1, false, false, false, 2000, true);
insert into sys.args values (8013, 50, 'res_0', 'boolean', 1, 0, 0, 0);
insert into sys.args values (8014, 50, 'arg_1', 'mbr', 0, 0, 1, 1);
insert into sys.args values (8015, 50, 'arg_2', 'mbr', 0, 0, 1, 2);
insert into sys.functions values (51, 'mbr_contained', 'mbrContained', 'geom', 0, 1, false, false, false, 2000, true);
insert into sys.args values (8016, 51, 'res_0', 'boolean', 1, 0, 0, 0);
insert into sys.args values (8017, 51, 'arg_1', 'geometry', 0, 0, 1, 1);
insert into sys.args values (8018, 51, 'arg_2', 'geometry', 0, 0, 1, 2);
insert into sys.functions values (52, 'mbr_contained', 'mbrContained', 'geom', 0, 1, false, false, false, 2000, true);
insert into sys.args values (8019, 52, 'res_0', 'boolean', 1, 0, 0, 0);
insert into sys.args values (8020, 52, 'arg_1', 'mbr', 0, 0, 1, 1);
insert into sys.args values (8021, 52, 'arg_2', 'mbr', 0, 0, 1, 2);
insert into sys.functions values (53, 'mbr_equal', 'mbrEqual', 'geom', 0, 1, false, false, false, 2000, true);
insert into sys.args values (8022, 53, 'res_0', 'boolean', 1, 0, 0, 0);
insert into sys.args values (8023, 53, 'arg_1', 'geometry', 0, 0, 1, 1);
insert into sys.args values (8024, 53, 'arg_2', 'geometry', 0, 0, 1, 2);
insert into sys.functions values (54, 'mbr_equal', 'mbrEqual', 'geom', 0, 1, false, false, false, 2000, true);
insert into sys.args values (8025, 54, 'res_0', 'boolean', 1, 0, 0, 0);
insert into sys.args values (8026, 54, 'arg_1', 'mbr', 0, 0, 1, 1);
insert into sys.args values (8027, 54, 'arg_2', 'mbr', 0, 0, 1, 2);
insert into sys.functions values (55, 'mbr_distance', 'mbrDistance', 'geom', 0, 1, false, false, false, 2000, true);
insert into sys.args values (8028, 55, 'res_0', 'double', 53, 0, 0, 0);
insert into sys.args values (8029, 55, 'arg_1', 'geometry', 0, 0, 1, 1);
insert into sys.args values (8030, 55, 'arg_2', 'geometry', 0, 0, 1, 2);
insert into sys.functions values (56, 'mbr_distance', 'mbrDistance', 'geom', 0, 1, false, false, false, 2000, true);
insert into sys.args values (8031, 56, 'res_0', 'double', 53, 0, 0, 0);
insert into sys.args values (8032, 56, 'arg_1', 'mbr', 0, 0, 1, 1);
insert into sys.args values (8033, 56, 'arg_2', 'mbr', 0, 0, 1, 2);
insert into sys.functions values (57, 'left_shift', 'mbrLeft', 'geom', 0, 1, false, false, false, 2000, true);
insert into sys.args values (8034, 57, 'res_0', 'boolean', 1, 0, 0, 0);
insert into sys.args values (8035, 57, 'arg_1', 'geometry', 0, 0, 1, 1);
insert into sys.args values (8036, 57, 'arg_2', 'geometry', 0, 0, 1, 2);
insert into sys.functions values (58, 'left_shift', 'mbrLeft', 'geom', 0, 1, false, false, false, 2000, true);
insert into sys.args values (8037, 58, 'res_0', 'boolean', 1, 0, 0, 0);
insert into sys.args values (8038, 58, 'arg_1', 'mbr', 0, 0, 1, 1);
insert into sys.args values (8039, 58, 'arg_2', 'mbr', 0, 0, 1, 2);
insert into sys.functions values (59, 'right_shift', 'mbrRight', 'geom', 0, 1, false, false, false, 2000, true);
insert into sys.args values (8040, 59, 'res_0', 'boolean', 1, 0, 0, 0);
insert into sys.args values (8041, 59, 'arg_1', 'geometry', 0, 0, 1, 1);
insert into sys.args values (8042, 59, 'arg_2', 'geometry', 0, 0, 1, 2);
insert into sys.functions values (60, 'right_shift', 'mbrRight', 'geom', 0, 1, false, false, false, 2000, true);
insert into sys.args values (8043, 60, 'res_0', 'boolean', 1, 0, 0, 0);
insert into sys.args values (8044, 60, 'arg_1', 'mbr', 0, 0, 1, 1);
insert into sys.args values (8045, 60, 'arg_2', 'mbr', 0, 0, 1, 2);
insert into sys.functions values (62, 'not_uniques', 'not_uniques', 'sql', 0, 1, false, false, false, 2000, true);
insert into sys.args values (8046, 62, 'res_0', 'oid', 63, 0, 0, 0);
insert into sys.args values (8047, 62, 'arg_1', 'bigint', 64, 0, 1, 1);
insert into sys.functions values (63, 'not_uniques', 'not_uniques', 'sql', 0, 1, false, false, false, 2000, true);
insert into sys.args values (8048, 63, 'res_0', 'oid', 63, 0, 0, 0);
insert into sys.args values (8049, 63, 'arg_1', 'oid', 63, 0, 1, 1);
insert into sys.functions values (64, 'hash', 'hash', 'mkey', 0, 1, false, false, false, 2000, true);
insert into sys.args values (8050, 64, 'res_0', 'bigint', 64, 0, 0, 0);
insert into sys.args values (8051, 64, 'arg_1', 'any', 0, 0, 1, 1);
insert into sys.functions values (65, 'rotate_xor_hash', 'rotate_xor_hash', 'calc', 0, 1, false, false, false, 2000, true);
insert into sys.args values (8052, 65, 'res_0', 'bigint', 64, 0, 0, 0);
insert into sys.args values (8053, 65, 'arg_1', 'bigint', 64, 0, 1, 1);
insert into sys.args values (8054, 65, 'arg_2', 'int', 32, 0, 1, 2);
insert into sys.args values (8055, 65, 'arg_3', 'any', 0, 0, 1, 3);
insert into sys.functions values (66, '=', '=', 'calc', 0, 1, false, false, false, 2000, true);
insert into sys.args values (8056, 66, 'res_0', 'boolean', 1, 0, 0, 0);
insert into sys.args values (8057, 66, 'arg_1', 'any', 0, 0, 1, 1);
insert into sys.args values (8058, 66, 'arg_2', 'any', 0, 0, 1, 2);
insert into sys.functions values (67, '<>', '!=', 'calc', 0, 1, false, false, false, 2000, true);
insert into sys.args values (8059, 67, 'res_0', 'boolean', 1, 0, 0, 0);
insert into sys.args values (8060, 67, 'arg_1', 'any', 0, 0, 1, 1);
insert into sys.args values (8061, 67, 'arg_2', 'any', 0, 0, 1, 2);
insert into sys.functions values (68, 'isnull', 'isnil', 'calc', 0, 1, false, false, false, 2000, true);
insert into sys.args values (8062, 68, 'res_0', 'boolean', 1, 0, 0, 0);
insert into sys.args values (8063, 68, 'arg_1', 'any', 0, 0, 1, 1);
insert into sys.functions values (69, '>', '>', 'calc', 0, 1, false, false, false, 2000, true);
insert into sys.args values (8064, 69, 'res_0', 'boolean', 1, 0, 0, 0);
insert into sys.args values (8065, 69, 'arg_1', 'any', 0, 0, 1, 1);
insert into sys.args values (8066, 69, 'arg_2', 'any', 0, 0, 1, 2);
insert into sys.functions values (70, '>=', '>=', 'calc', 0, 1, false, false, false, 2000, true);
insert into sys.args values (8067, 70, 'res_0', 'boolean', 1, 0, 0, 0);
insert into sys.args values (8068, 70, 'arg_1', 'any', 0, 0, 1, 1);
insert into sys.args values (8069, 70, 'arg_2', 'any', 0, 0, 1, 2);
insert into sys.functions values (71, '<', '<', 'calc', 0, 1, false, false, false, 2000, true);
insert into sys.args values (8070, 71, 'res_0', 'boolean', 1, 0, 0, 0);
insert into sys.args values (8071, 71, 'arg_1', 'any', 0, 0, 1, 1);
insert into sys.args values (8072, 71, 'arg_2', 'any', 0, 0, 1, 2);
insert into sys.functions values (72, '<=', '<=', 'calc', 0, 1, false, false, false, 2000, true);
insert into sys.args values (8073, 72, 'res_0', 'boolean', 1, 0, 0, 0);
insert into sys.args values (8074, 72, 'arg_1', 'any', 0, 0, 1, 1);
insert into sys.args values (8075, 72, 'arg_2', 'any', 0, 0, 1, 2);
insert into sys.functions values (73, 'between', 'between', 'calc', 0, 1, false, false, false, 2000, true);
insert into sys.args values (8076, 73, 'res_0', 'boolean', 1, 0, 0, 0);
insert into sys.args values (8077, 73, 'arg_1', 'any', 0, 0, 1, 1);
insert into sys.args values (8078, 73, 'arg_2', 'any', 0, 0, 1, 2);
insert into sys.args values (8079, 73, 'arg_3', 'any', 0, 0, 1, 3);
insert into sys.args values (8080, 73, 'arg_4', 'boolean', 1, 0, 1, 4);
insert into sys.args values (8081, 73, 'arg_5', 'boolean', 1, 0, 1, 5);
insert into sys.args values (8082, 73, 'arg_6', 'boolean', 1, 0, 1, 6);
insert into sys.args values (8083, 73, 'arg_7', 'boolean', 1, 0, 1, 7);
insert into sys.functions values (77, 'any', 'any', 'sql', 0, 1, false, false, false, 2000, true);
insert into sys.args values (8084, 77, 'res_0', 'boolean', 1, 0, 0, 0);
insert into sys.args values (8085, 77, 'arg_1', 'boolean', 1, 0, 1, 1);
insert into sys.args values (8086, 77, 'arg_2', 'boolean', 1, 0, 1, 2);
insert into sys.args values (8087, 77, 'arg_3', 'boolean', 1, 0, 1, 3);
insert into sys.functions values (78, 'all', 'all', 'sql', 0, 1, false, false, false, 2000, true);
insert into sys.args values (8088, 78, 'res_0', 'boolean', 1, 0, 0, 0);
insert into sys.args values (8089, 78, 'arg_1', 'boolean', 1, 0, 1, 1);
insert into sys.args values (8090, 78, 'arg_2', 'boolean', 1, 0, 1, 2);
insert into sys.args values (8091, 78, 'arg_3', 'boolean', 1, 0, 1, 3);
insert into sys.functions values (83, 'sql_exists', 'exist', 'aggr', 0, 1, false, false, false, 2000, true);
insert into sys.args values (8092, 83, 'res_0', 'boolean', 1, 0, 0, 0);
insert into sys.args values (8093, 83, 'arg_1', 'any', 0, 0, 1, 1);
insert into sys.functions values (84, 'sql_not_exists', 'not_exist', 'aggr', 0, 1, false, false, false, 2000, true);
insert into sys.args values (8094, 84, 'res_0', 'boolean', 1, 0, 0, 0);
insert into sys.args values (8095, 84, 'arg_1', 'any', 0, 0, 1, 1);
insert into sys.functions values (85, 'in', 'in', 'calc', 0, 1, false, false, false, 2000, true);
insert into sys.args values (8096, 85, 'res_0', 'boolean', 1, 0, 0, 0);
insert into sys.args values (8097, 85, 'arg_1', 'any', 0, 0, 1, 1);
insert into sys.args values (8098, 85, 'arg_2', 'any', 0, 0, 1, 2);
insert into sys.functions values (86, 'identity', 'identity', 'calc', 0, 1, false, false, false, 2000, true);
insert into sys.args values (8099, 86, 'res_0', 'oid', 63, 0, 0, 0);
insert into sys.args values (8100, 86, 'arg_1', 'any', 0, 0, 1, 1);
insert into sys.functions values (87, 'rowid', 'identity', 'calc', 0, 1, false, false, false, 2000, true);
insert into sys.args values (8101, 87, 'res_0', 'int', 32, 0, 0, 0);
insert into sys.args values (8102, 87, 'arg_1', 'any', 0, 0, 1, 1);
insert into sys.functions values (88, 'rowid', 'rowid', 'calc', 0, 1, false, false, false, 2000, true);
insert into sys.args values (8103, 88, 'res_0', 'oid', 63, 0, 0, 0);
insert into sys.args values (8104, 88, 'arg_1', 'any', 0, 0, 1, 1);
insert into sys.args values (8105, 88, 'arg_2', 'varchar', 0, 0, 1, 2);
insert into sys.args values (8106, 88, 'arg_3', 'varchar', 0, 0, 1, 3);
insert into sys.functions values (91, 'sql_min', 'min', 'calc', 0, 1, false, false, false, 2000, true);
insert into sys.args values (8107, 91, 'res_0', 'any', 0, 0, 0, 0);
insert into sys.args values (8108, 91, 'arg_1', 'any', 0, 0, 1, 1);
insert into sys.args values (8109, 91, 'arg_2', 'any', 0, 0, 1, 2);
insert into sys.functions values (92, 'sql_max', 'max', 'calc', 0, 1, false, false, false, 2000, true);
insert into sys.args values (8110, 92, 'res_0', 'any', 0, 0, 0, 0);
insert into sys.args values (8111, 92, 'arg_1', 'any', 0, 0, 1, 1);
insert into sys.args values (8112, 92, 'arg_2', 'any', 0, 0, 1, 2);
insert into sys.functions values (93, 'least', 'min_no_nil', 'calc', 0, 1, false, false, false, 2000, true);
insert into sys.args values (8113, 93, 'res_0', 'any', 0, 0, 0, 0);
insert into sys.args values (8114, 93, 'arg_1', 'any', 0, 0, 1, 1);
insert into sys.args values (8115, 93, 'arg_2', 'any', 0, 0, 1, 2);
insert into sys.functions values (94, 'greatest', 'max_no_nil', 'calc', 0, 1, false, false, false, 2000, true);
insert into sys.args values (8116, 94, 'res_0', 'any', 0, 0, 0, 0);
insert into sys.args values (8117, 94, 'arg_1', 'any', 0, 0, 1, 1);
insert into sys.args values (8118, 94, 'arg_2', 'any', 0, 0, 1, 2);
insert into sys.functions values (95, 'ifthenelse', 'ifthenelse', 'calc', 0, 1, false, false, false, 2000, true);
insert into sys.args values (8119, 95, 'res_0', 'any', 0, 0, 0, 0);
insert into sys.args values (8120, 95, 'arg_1', 'boolean', 1, 0, 1, 1);
insert into sys.args values (8121, 95, 'arg_2', 'any', 0, 0, 1, 2);
insert into sys.args values (8122, 95, 'arg_3', 'any', 0, 0, 1, 3);
insert into sys.functions values (112, 'mod', '%', 'calc', 0, 1, false, false, false, 2000, true);
insert into sys.args values (8123, 112, 'res_0', 'oid', 63, 0, 0, 0);
insert into sys.args values (8124, 112, 'arg_1', 'oid', 63, 0, 1, 1);
insert into sys.args values (8125, 112, 'arg_2', 'oid', 63, 0, 1, 2);
insert into sys.functions values (113, 'mod', '%', 'calc', 0, 1, false, false, false, 2000, true);
insert into sys.args values (8126, 113, 'res_0', 'tinyint', 8, 0, 0, 0);
insert into sys.args values (8127, 113, 'arg_1', 'tinyint', 8, 0, 1, 1);
insert into sys.args values (8128, 113, 'arg_2', 'tinyint', 8, 0, 1, 2);
insert into sys.functions values (114, 'mod', '%', 'calc', 0, 1, false, false, false, 2000, true);
insert into sys.args values (8129, 114, 'res_0', 'smallint', 16, 0, 0, 0);
insert into sys.args values (8130, 114, 'arg_1', 'smallint', 16, 0, 1, 1);
insert into sys.args values (8131, 114, 'arg_2', 'smallint', 16, 0, 1, 2);
insert into sys.functions values (115, 'mod', '%', 'calc', 0, 1, false, false, false, 2000, true);
insert into sys.args values (8132, 115, 'res_0', 'int', 32, 0, 0, 0);
insert into sys.args values (8133, 115, 'arg_1', 'int', 32, 0, 1, 1);
insert into sys.args values (8134, 115, 'arg_2', 'int', 32, 0, 1, 2);
insert into sys.functions values (116, 'mod', '%', 'calc', 0, 1, false, false, false, 2000, true);
insert into sys.args values (8135, 116, 'res_0', 'bigint', 64, 0, 0, 0);
insert into sys.args values (8136, 116, 'arg_1', 'bigint', 64, 0, 1, 1);
insert into sys.args values (8137, 116, 'arg_2', 'bigint', 64, 0, 1, 2);
insert into sys.functions values (117, 'mod', '%', 'calc', 0, 1, false, false, false, 2000, true);
insert into sys.args values (8138, 117, 'res_0', 'decimal', 2, 0, 0, 0);
insert into sys.args values (8139, 117, 'arg_1', 'decimal', 2, 0, 1, 1);
insert into sys.args values (8140, 117, 'arg_2', 'decimal', 2, 0, 1, 2);
insert into sys.functions values (118, 'mod', '%', 'calc', 0, 1, false, false, false, 2000, true);
insert into sys.args values (8141, 118, 'res_0', 'decimal', 4, 0, 0, 0);
insert into sys.args values (8142, 118, 'arg_1', 'decimal', 4, 0, 1, 1);
insert into sys.args values (8143, 118, 'arg_2', 'decimal', 4, 0, 1, 2);
insert into sys.functions values (119, 'mod', '%', 'calc', 0, 1, false, false, false, 2000, true);
insert into sys.args values (8144, 119, 'res_0', 'decimal', 9, 0, 0, 0);
insert into sys.args values (8145, 119, 'arg_1', 'decimal', 9, 0, 1, 1);
insert into sys.args values (8146, 119, 'arg_2', 'decimal', 9, 0, 1, 2);
insert into sys.functions values (120, 'mod', '%', 'calc', 0, 1, false, false, false, 2000, true);
insert into sys.args values (8147, 120, 'res_0', 'decimal', 18, 0, 0, 0);
insert into sys.args values (8148, 120, 'arg_1', 'decimal', 18, 0, 1, 1);
insert into sys.args values (8149, 120, 'arg_2', 'decimal', 18, 0, 1, 2);
insert into sys.functions values (121, 'mod', '%', 'calc', 0, 1, false, false, false, 2000, true);
insert into sys.args values (8150, 121, 'res_0', 'real', 24, 0, 0, 0);
insert into sys.args values (8151, 121, 'arg_1', 'real', 24, 0, 1, 1);
insert into sys.args values (8152, 121, 'arg_2', 'real', 24, 0, 1, 2);
insert into sys.functions values (122, 'mod', '%', 'calc', 0, 1, false, false, false, 2000, true);
insert into sys.args values (8153, 122, 'res_0', 'double', 53, 0, 0, 0);
insert into sys.args values (8154, 122, 'arg_1', 'double', 53, 0, 1, 1);
insert into sys.args values (8155, 122, 'arg_2', 'double', 53, 0, 1, 2);
insert into sys.functions values (137, 'diff', 'diff', 'sql', 0, 6, false, false, false, 2000, true);
insert into sys.args values (8156, 137, 'res_0', 'boolean', 1, 0, 0, 0);
insert into sys.args values (8157, 137, 'arg_1', 'any', 0, 0, 1, 1);
insert into sys.functions values (138, 'diff', 'diff', 'sql', 0, 6, false, false, false, 2000, true);
insert into sys.args values (8158, 138, 'res_0', 'boolean', 1, 0, 0, 0);
insert into sys.args values (8159, 138, 'arg_1', 'boolean', 1, 0, 1, 1);
insert into sys.args values (8160, 138, 'arg_2', 'any', 0, 0, 1, 2);
insert into sys.functions values (139, 'window_bound', 'window_bound', 'sql', 0, 6, false, false, false, 2000, true);
insert into sys.args values (8161, 139, 'res_0', 'bigint', 64, 0, 0, 0);
insert into sys.args values (8162, 139, 'arg_1', 'any', 0, 0, 1, 1);
insert into sys.args values (8163, 139, 'arg_2', 'int', 32, 0, 1, 2);
insert into sys.args values (8164, 139, 'arg_3', 'int', 32, 0, 1, 3);
insert into sys.args values (8165, 139, 'arg_4', 'int', 32, 0, 1, 4);
insert into sys.args values (8166, 139, 'arg_5', 'tinyint', 8, 0, 1, 5);
insert into sys.functions values (140, 'window_bound', 'window_bound', 'sql', 0, 6, false, false, false, 2000, true);
insert into sys.args values (8167, 140, 'res_0', 'bigint', 64, 0, 0, 0);
insert into sys.args values (8168, 140, 'arg_1', 'boolean', 1, 0, 1, 1);
insert into sys.args values (8169, 140, 'arg_2', 'any', 0, 0, 1, 2);
insert into sys.args values (8170, 140, 'arg_3', 'int', 32, 0, 1, 3);
insert into sys.args values (8171, 140, 'arg_4', 'int', 32, 0, 1, 4);
insert into sys.args values (8172, 140, 'arg_5', 'int', 32, 0, 1, 5);
insert into sys.args values (8173, 140, 'arg_6', 'tinyint', 8, 0, 1, 6);
insert into sys.functions values (141, 'window_bound', 'window_bound', 'sql', 0, 6, false, false, false, 2000, true);
insert into sys.args values (8174, 141, 'res_0', 'bigint', 64, 0, 0, 0);
insert into sys.args values (8175, 141, 'arg_1', 'any', 0, 0, 1, 1);
insert into sys.args values (8176, 141, 'arg_2', 'int', 32, 0, 1, 2);
insert into sys.args values (8177, 141, 'arg_3', 'int', 32, 0, 1, 3);
insert into sys.args values (8178, 141, 'arg_4', 'int', 32, 0, 1, 4);
insert into sys.args values (8179, 141, 'arg_5', 'smallint', 16, 0, 1, 5);
insert into sys.functions values (142, 'window_bound', 'window_bound', 'sql', 0, 6, false, false, false, 2000, true);
insert into sys.args values (8180, 142, 'res_0', 'bigint', 64, 0, 0, 0);
insert into sys.args values (8181, 142, 'arg_1', 'boolean', 1, 0, 1, 1);
insert into sys.args values (8182, 142, 'arg_2', 'any', 0, 0, 1, 2);
insert into sys.args values (8183, 142, 'arg_3', 'int', 32, 0, 1, 3);
insert into sys.args values (8184, 142, 'arg_4', 'int', 32, 0, 1, 4);
insert into sys.args values (8185, 142, 'arg_5', 'int', 32, 0, 1, 5);
insert into sys.args values (8186, 142, 'arg_6', 'smallint', 16, 0, 1, 6);
insert into sys.functions values (143, 'window_bound', 'window_bound', 'sql', 0, 6, false, false, false, 2000, true);
insert into sys.args values (8187, 143, 'res_0', 'bigint', 64, 0, 0, 0);
insert into sys.args values (8188, 143, 'arg_1', 'any', 0, 0, 1, 1);
insert into sys.args values (8189, 143, 'arg_2', 'int', 32, 0, 1, 2);
insert into sys.args values (8190, 143, 'arg_3', 'int', 32, 0, 1, 3);
insert into sys.args values (8191, 143, 'arg_4', 'int', 32, 0, 1, 4);
insert into sys.args values (8192, 143, 'arg_5', 'int', 32, 0, 1, 5);
insert into sys.functions values (144, 'window_bound', 'window_bound', 'sql', 0, 6, false, false, false, 2000, true);
insert into sys.args values (8193, 144, 'res_0', 'bigint', 64, 0, 0, 0);
insert into sys.args values (8194, 144, 'arg_1', 'boolean', 1, 0, 1, 1);
insert into sys.args values (8195, 144, 'arg_2', 'any', 0, 0, 1, 2);
insert into sys.args values (8196, 144, 'arg_3', 'int', 32, 0, 1, 3);
insert into sys.args values (8197, 144, 'arg_4', 'int', 32, 0, 1, 4);
insert into sys.args values (8198, 144, 'arg_5', 'int', 32, 0, 1, 5);
insert into sys.args values (8199, 144, 'arg_6', 'int', 32, 0, 1, 6);
insert into sys.functions values (145, 'window_bound', 'window_bound', 'sql', 0, 6, false, false, false, 2000, true);
insert into sys.args values (8200, 145, 'res_0', 'bigint', 64, 0, 0, 0);
insert into sys.args values (8201, 145, 'arg_1', 'any', 0, 0, 1, 1);
insert into sys.args values (8202, 145, 'arg_2', 'int', 32, 0, 1, 2);
insert into sys.args values (8203, 145, 'arg_3', 'int', 32, 0, 1, 3);
insert into sys.args values (8204, 145, 'arg_4', 'int', 32, 0, 1, 4);
insert into sys.args values (8205, 145, 'arg_5', 'bigint', 64, 0, 1, 5);
insert into sys.functions values (146, 'window_bound', 'window_bound', 'sql', 0, 6, false, false, false, 2000, true);
insert into sys.args values (8206, 146, 'res_0', 'bigint', 64, 0, 0, 0);
insert into sys.args values (8207, 146, 'arg_1', 'boolean', 1, 0, 1, 1);
insert into sys.args values (8208, 146, 'arg_2', 'any', 0, 0, 1, 2);
insert into sys.args values (8209, 146, 'arg_3', 'int', 32, 0, 1, 3);
insert into sys.args values (8210, 146, 'arg_4', 'int', 32, 0, 1, 4);
insert into sys.args values (8211, 146, 'arg_5', 'int', 32, 0, 1, 5);
insert into sys.args values (8212, 146, 'arg_6', 'bigint', 64, 0, 1, 6);
insert into sys.functions values (147, 'window_bound', 'window_bound', 'sql', 0, 6, false, false, false, 2000, true);
insert into sys.args values (8213, 147, 'res_0', 'bigint', 64, 0, 0, 0);
insert into sys.args values (8214, 147, 'arg_1', 'any', 0, 0, 1, 1);
insert into sys.args values (8215, 147, 'arg_2', 'int', 32, 0, 1, 2);
insert into sys.args values (8216, 147, 'arg_3', 'int', 32, 0, 1, 3);
insert into sys.args values (8217, 147, 'arg_4', 'int', 32, 0, 1, 4);
insert into sys.args values (8218, 147, 'arg_5', 'real', 24, 0, 1, 5);
insert into sys.functions values (148, 'window_bound', 'window_bound', 'sql', 0, 6, false, false, false, 2000, true);
insert into sys.args values (8219, 148, 'res_0', 'bigint', 64, 0, 0, 0);
insert into sys.args values (8220, 148, 'arg_1', 'boolean', 1, 0, 1, 1);
insert into sys.args values (8221, 148, 'arg_2', 'any', 0, 0, 1, 2);
insert into sys.args values (8222, 148, 'arg_3', 'int', 32, 0, 1, 3);
insert into sys.args values (8223, 148, 'arg_4', 'int', 32, 0, 1, 4);
insert into sys.args values (8224, 148, 'arg_5', 'int', 32, 0, 1, 5);
insert into sys.args values (8225, 148, 'arg_6', 'real', 24, 0, 1, 6);
insert into sys.functions values (149, 'window_bound', 'window_bound', 'sql', 0, 6, false, false, false, 2000, true);
insert into sys.args values (8226, 149, 'res_0', 'bigint', 64, 0, 0, 0);
insert into sys.args values (8227, 149, 'arg_1', 'any', 0, 0, 1, 1);
insert into sys.args values (8228, 149, 'arg_2', 'int', 32, 0, 1, 2);
insert into sys.args values (8229, 149, 'arg_3', 'int', 32, 0, 1, 3);
insert into sys.args values (8230, 149, 'arg_4', 'int', 32, 0, 1, 4);
insert into sys.args values (8231, 149, 'arg_5', 'double', 53, 0, 1, 5);
insert into sys.functions values (150, 'window_bound', 'window_bound', 'sql', 0, 6, false, false, false, 2000, true);
insert into sys.args values (8232, 150, 'res_0', 'bigint', 64, 0, 0, 0);
insert into sys.args values (8233, 150, 'arg_1', 'boolean', 1, 0, 1, 1);
insert into sys.args values (8234, 150, 'arg_2', 'any', 0, 0, 1, 2);
insert into sys.args values (8235, 150, 'arg_3', 'int', 32, 0, 1, 3);
insert into sys.args values (8236, 150, 'arg_4', 'int', 32, 0, 1, 4);
insert into sys.args values (8237, 150, 'arg_5', 'int', 32, 0, 1, 5);
insert into sys.args values (8238, 150, 'arg_6', 'double', 53, 0, 1, 6);
insert into sys.functions values (151, 'window_bound', 'window_bound', 'sql', 0, 6, false, false, false, 2000, true);
insert into sys.args values (8239, 151, 'res_0', 'bigint', 64, 0, 0, 0);
insert into sys.args values (8240, 151, 'arg_1', 'any', 0, 0, 1, 1);
insert into sys.args values (8241, 151, 'arg_2', 'int', 32, 0, 1, 2);
insert into sys.args values (8242, 151, 'arg_3', 'int', 32, 0, 1, 3);
insert into sys.args values (8243, 151, 'arg_4', 'int', 32, 0, 1, 4);
insert into sys.args values (8244, 151, 'arg_5', 'decimal', 2, 0, 1, 5);
insert into sys.functions values (152, 'window_bound', 'window_bound', 'sql', 0, 6, false, false, false, 2000, true);
insert into sys.args values (8245, 152, 'res_0', 'bigint', 64, 0, 0, 0);
insert into sys.args values (8246, 152, 'arg_1', 'boolean', 1, 0, 1, 1);
insert into sys.args values (8247, 152, 'arg_2', 'any', 0, 0, 1, 2);
insert into sys.args values (8248, 152, 'arg_3', 'int', 32, 0, 1, 3);
insert into sys.args values (8249, 152, 'arg_4', 'int', 32, 0, 1, 4);
insert into sys.args values (8250, 152, 'arg_5', 'int', 32, 0, 1, 5);
insert into sys.args values (8251, 152, 'arg_6', 'decimal', 2, 0, 1, 6);
insert into sys.functions values (153, 'window_bound', 'window_bound', 'sql', 0, 6, false, false, false, 2000, true);
insert into sys.args values (8252, 153, 'res_0', 'bigint', 64, 0, 0, 0);
insert into sys.args values (8253, 153, 'arg_1', 'any', 0, 0, 1, 1);
insert into sys.args values (8254, 153, 'arg_2', 'int', 32, 0, 1, 2);
insert into sys.args values (8255, 153, 'arg_3', 'int', 32, 0, 1, 3);
insert into sys.args values (8256, 153, 'arg_4', 'int', 32, 0, 1, 4);
insert into sys.args values (8257, 153, 'arg_5', 'decimal', 4, 0, 1, 5);
insert into sys.functions values (154, 'window_bound', 'window_bound', 'sql', 0, 6, false, false, false, 2000, true);
insert into sys.args values (8258, 154, 'res_0', 'bigint', 64, 0, 0, 0);
insert into sys.args values (8259, 154, 'arg_1', 'boolean', 1, 0, 1, 1);
insert into sys.args values (8260, 154, 'arg_2', 'any', 0, 0, 1, 2);
insert into sys.args values (8261, 154, 'arg_3', 'int', 32, 0, 1, 3);
insert into sys.args values (8262, 154, 'arg_4', 'int', 32, 0, 1, 4);
insert into sys.args values (8263, 154, 'arg_5', 'int', 32, 0, 1, 5);
insert into sys.args values (8264, 154, 'arg_6', 'decimal', 4, 0, 1, 6);
insert into sys.functions values (155, 'window_bound', 'window_bound', 'sql', 0, 6, false, false, false, 2000, true);
insert into sys.args values (8265, 155, 'res_0', 'bigint', 64, 0, 0, 0);
insert into sys.args values (8266, 155, 'arg_1', 'any', 0, 0, 1, 1);
insert into sys.args values (8267, 155, 'arg_2', 'int', 32, 0, 1, 2);
insert into sys.args values (8268, 155, 'arg_3', 'int', 32, 0, 1, 3);
insert into sys.args values (8269, 155, 'arg_4', 'int', 32, 0, 1, 4);
insert into sys.args values (8270, 155, 'arg_5', 'decimal', 9, 0, 1, 5);
insert into sys.functions values (156, 'window_bound', 'window_bound', 'sql', 0, 6, false, false, false, 2000, true);
insert into sys.args values (8271, 156, 'res_0', 'bigint', 64, 0, 0, 0);
insert into sys.args values (8272, 156, 'arg_1', 'boolean', 1, 0, 1, 1);
insert into sys.args values (8273, 156, 'arg_2', 'any', 0, 0, 1, 2);
insert into sys.args values (8274, 156, 'arg_3', 'int', 32, 0, 1, 3);
insert into sys.args values (8275, 156, 'arg_4', 'int', 32, 0, 1, 4);
insert into sys.args values (8276, 156, 'arg_5', 'int', 32, 0, 1, 5);
insert into sys.args values (8277, 156, 'arg_6', 'decimal', 9, 0, 1, 6);
insert into sys.functions values (157, 'window_bound', 'window_bound', 'sql', 0, 6, false, false, false, 2000, true);
insert into sys.args values (8278, 157, 'res_0', 'bigint', 64, 0, 0, 0);
insert into sys.args values (8279, 157, 'arg_1', 'any', 0, 0, 1, 1);
insert into sys.args values (8280, 157, 'arg_2', 'int', 32, 0, 1, 2);
insert into sys.args values (8281, 157, 'arg_3', 'int', 32, 0, 1, 3);
insert into sys.args values (8282, 157, 'arg_4', 'int', 32, 0, 1, 4);
insert into sys.args values (8283, 157, 'arg_5', 'decimal', 18, 0, 1, 5);
insert into sys.functions values (158, 'window_bound', 'window_bound', 'sql', 0, 6, false, false, false, 2000, true);
insert into sys.args values (8284, 158, 'res_0', 'bigint', 64, 0, 0, 0);
insert into sys.args values (8285, 158, 'arg_1', 'boolean', 1, 0, 1, 1);
insert into sys.args values (8286, 158, 'arg_2', 'any', 0, 0, 1, 2);
insert into sys.args values (8287, 158, 'arg_3', 'int', 32, 0, 1, 3);
insert into sys.args values (8288, 158, 'arg_4', 'int', 32, 0, 1, 4);
insert into sys.args values (8289, 158, 'arg_5', 'int', 32, 0, 1, 5);
insert into sys.args values (8290, 158, 'arg_6', 'decimal', 18, 0, 1, 6);
insert into sys.functions values (159, 'window_bound', 'window_bound', 'sql', 0, 6, false, false, false, 2000, true);
insert into sys.args values (8291, 159, 'res_0', 'bigint', 64, 0, 0, 0);
insert into sys.args values (8292, 159, 'arg_1', 'any', 0, 0, 1, 1);
insert into sys.args values (8293, 159, 'arg_2', 'int', 32, 0, 1, 2);
insert into sys.args values (8294, 159, 'arg_3', 'int', 32, 0, 1, 3);
insert into sys.args values (8295, 159, 'arg_4', 'int', 32, 0, 1, 4);
insert into sys.args values (8296, 159, 'arg_5', 'month_interval', 32, 0, 1, 5);
insert into sys.functions values (160, 'window_bound', 'window_bound', 'sql', 0, 6, false, false, false, 2000, true);
insert into sys.args values (8297, 160, 'res_0', 'bigint', 64, 0, 0, 0);
insert into sys.args values (8298, 160, 'arg_1', 'boolean', 1, 0, 1, 1);
insert into sys.args values (8299, 160, 'arg_2', 'any', 0, 0, 1, 2);
insert into sys.args values (8300, 160, 'arg_3', 'int', 32, 0, 1, 3);
insert into sys.args values (8301, 160, 'arg_4', 'int', 32, 0, 1, 4);
insert into sys.args values (8302, 160, 'arg_5', 'int', 32, 0, 1, 5);
insert into sys.args values (8303, 160, 'arg_6', 'month_interval', 32, 0, 1, 6);
insert into sys.functions values (161, 'window_bound', 'window_bound', 'sql', 0, 6, false, false, false, 2000, true);
insert into sys.args values (8304, 161, 'res_0', 'bigint', 64, 0, 0, 0);
insert into sys.args values (8305, 161, 'arg_1', 'any', 0, 0, 1, 1);
insert into sys.args values (8306, 161, 'arg_2', 'int', 32, 0, 1, 2);
insert into sys.args values (8307, 161, 'arg_3', 'int', 32, 0, 1, 3);
insert into sys.args values (8308, 161, 'arg_4', 'int', 32, 0, 1, 4);
insert into sys.args values (8309, 161, 'arg_5', 'sec_interval', 13, 0, 1, 5);
insert into sys.functions values (162, 'window_bound', 'window_bound', 'sql', 0, 6, false, false, false, 2000, true);
insert into sys.args values (8310, 162, 'res_0', 'bigint', 64, 0, 0, 0);
insert into sys.args values (8311, 162, 'arg_1', 'boolean', 1, 0, 1, 1);
insert into sys.args values (8312, 162, 'arg_2', 'any', 0, 0, 1, 2);
insert into sys.args values (8313, 162, 'arg_3', 'int', 32, 0, 1, 3);
insert into sys.args values (8314, 162, 'arg_4', 'int', 32, 0, 1, 4);
insert into sys.args values (8315, 162, 'arg_5', 'int', 32, 0, 1, 5);
insert into sys.args values (8316, 162, 'arg_6', 'sec_interval', 13, 0, 1, 6);
insert into sys.functions values (163, 'rank', 'rank', 'sql', 0, 6, false, false, false, 2000, true);
insert into sys.args values (8317, 163, 'res_0', 'int', 32, 0, 0, 0);
insert into sys.args values (8318, 163, 'arg_1', 'any', 0, 0, 1, 1);
insert into sys.args values (8319, 163, 'arg_2', 'boolean', 1, 0, 1, 2);
insert into sys.args values (8320, 163, 'arg_3', 'boolean', 1, 0, 1, 3);
insert into sys.functions values (164, 'dense_rank', 'dense_rank', 'sql', 0, 6, false, false, false, 2000, true);
insert into sys.args values (8321, 164, 'res_0', 'int', 32, 0, 0, 0);
insert into sys.args values (8322, 164, 'arg_1', 'any', 0, 0, 1, 1);
insert into sys.args values (8323, 164, 'arg_2', 'boolean', 1, 0, 1, 2);
insert into sys.args values (8324, 164, 'arg_3', 'boolean', 1, 0, 1, 3);
insert into sys.functions values (165, 'row_number', 'row_number', 'sql', 0, 6, false, false, false, 2000, true);
insert into sys.args values (8325, 165, 'res_0', 'int', 32, 0, 0, 0);
insert into sys.args values (8326, 165, 'arg_1', 'any', 0, 0, 1, 1);
insert into sys.args values (8327, 165, 'arg_2', 'boolean', 1, 0, 1, 2);
insert into sys.args values (8328, 165, 'arg_3', 'boolean', 1, 0, 1, 3);
insert into sys.functions values (166, 'percent_rank', 'percent_rank', 'sql', 0, 6, false, false, false, 2000, true);
insert into sys.args values (8329, 166, 'res_0', 'double', 53, 0, 0, 0);
insert into sys.args values (8330, 166, 'arg_1', 'any', 0, 0, 1, 1);
insert into sys.args values (8331, 166, 'arg_2', 'boolean', 1, 0, 1, 2);
insert into sys.args values (8332, 166, 'arg_3', 'boolean', 1, 0, 1, 3);
insert into sys.functions values (167, 'cume_dist', 'cume_dist', 'sql', 0, 6, false, false, false, 2000, true);
insert into sys.args values (8333, 167, 'res_0', 'double', 53, 0, 0, 0);
insert into sys.args values (8334, 167, 'arg_1', 'any', 0, 0, 1, 1);
insert into sys.args values (8335, 167, 'arg_2', 'boolean', 1, 0, 1, 2);
insert into sys.args values (8336, 167, 'arg_3', 'boolean', 1, 0, 1, 3);
insert into sys.functions values (168, 'ntile', 'ntile', 'sql', 0, 6, false, false, false, 2000, true);
insert into sys.args values (8337, 168, 'res_0', 'tinyint', 8, 0, 0, 0);
insert into sys.args values (8338, 168, 'arg_1', 'any', 0, 0, 1, 1);
insert into sys.args values (8339, 168, 'arg_2', 'tinyint', 8, 0, 1, 2);
insert into sys.args values (8340, 168, 'arg_3', 'boolean', 1, 0, 1, 3);
insert into sys.args values (8341, 168, 'arg_4', 'boolean', 1, 0, 1, 4);
insert into sys.functions values (169, 'ntile', 'ntile', 'sql', 0, 6, false, false, false, 2000, true);
insert into sys.args values (8342, 169, 'res_0', 'smallint', 16, 0, 0, 0);
insert into sys.args values (8343, 169, 'arg_1', 'any', 0, 0, 1, 1);
insert into sys.args values (8344, 169, 'arg_2', 'smallint', 16, 0, 1, 2);
insert into sys.args values (8345, 169, 'arg_3', 'boolean', 1, 0, 1, 3);
insert into sys.args values (8346, 169, 'arg_4', 'boolean', 1, 0, 1, 4);
insert into sys.functions values (170, 'ntile', 'ntile', 'sql', 0, 6, false, false, false, 2000, true);
insert into sys.args values (8347, 170, 'res_0', 'int', 32, 0, 0, 0);
insert into sys.args values (8348, 170, 'arg_1', 'any', 0, 0, 1, 1);
insert into sys.args values (8349, 170, 'arg_2', 'int', 32, 0, 1, 2);
insert into sys.args values (8350, 170, 'arg_3', 'boolean', 1, 0, 1, 3);
insert into sys.args values (8351, 170, 'arg_4', 'boolean', 1, 0, 1, 4);
insert into sys.functions values (171, 'ntile', 'ntile', 'sql', 0, 6, false, false, false, 2000, true);
insert into sys.args values (8352, 171, 'res_0', 'bigint', 64, 0, 0, 0);
insert into sys.args values (8353, 171, 'arg_1', 'any', 0, 0, 1, 1);
insert into sys.args values (8354, 171, 'arg_2', 'bigint', 64, 0, 1, 2);
insert into sys.args values (8355, 171, 'arg_3', 'boolean', 1, 0, 1, 3);
insert into sys.args values (8356, 171, 'arg_4', 'boolean', 1, 0, 1, 4);
insert into sys.functions values (172, 'lag', 'lag', 'sql', 0, 6, false, false, false, 2000, true);
insert into sys.args values (8357, 172, 'res_0', 'any', 0, 0, 0, 0);
insert into sys.args values (8358, 172, 'arg_1', 'any', 0, 0, 1, 1);
insert into sys.args values (8359, 172, 'arg_2', 'boolean', 1, 0, 1, 2);
insert into sys.args values (8360, 172, 'arg_3', 'boolean', 1, 0, 1, 3);
insert into sys.functions values (173, 'lag', 'lag', 'sql', 0, 6, false, false, false, 2000, true);
insert into sys.args values (8361, 173, 'res_0', 'any', 0, 0, 0, 0);
insert into sys.args values (8362, 173, 'arg_1', 'any', 0, 0, 1, 1);
insert into sys.args values (8363, 173, 'arg_2', 'tinyint', 8, 0, 1, 2);
insert into sys.args values (8364, 173, 'arg_3', 'boolean', 1, 0, 1, 3);
insert into sys.args values (8365, 173, 'arg_4', 'boolean', 1, 0, 1, 4);
insert into sys.functions values (174, 'lag', 'lag', 'sql', 0, 6, false, false, false, 2000, true);
insert into sys.args values (8366, 174, 'res_0', 'any', 0, 0, 0, 0);
insert into sys.args values (8367, 174, 'arg_1', 'any', 0, 0, 1, 1);
insert into sys.args values (8368, 174, 'arg_2', 'smallint', 16, 0, 1, 2);
insert into sys.args values (8369, 174, 'arg_3', 'boolean', 1, 0, 1, 3);
insert into sys.args values (8370, 174, 'arg_4', 'boolean', 1, 0, 1, 4);
insert into sys.functions values (175, 'lag', 'lag', 'sql', 0, 6, false, false, false, 2000, true);
insert into sys.args values (8371, 175, 'res_0', 'any', 0, 0, 0, 0);
insert into sys.args values (8372, 175, 'arg_1', 'any', 0, 0, 1, 1);
insert into sys.args values (8373, 175, 'arg_2', 'int', 32, 0, 1, 2);
insert into sys.args values (8374, 175, 'arg_3', 'boolean', 1, 0, 1, 3);
insert into sys.args values (8375, 175, 'arg_4', 'boolean', 1, 0, 1, 4);
insert into sys.functions values (176, 'lag', 'lag', 'sql', 0, 6, false, false, false, 2000, true);
insert into sys.args values (8376, 176, 'res_0', 'any', 0, 0, 0, 0);
insert into sys.args values (8377, 176, 'arg_1', 'any', 0, 0, 1, 1);
insert into sys.args values (8378, 176, 'arg_2', 'bigint', 64, 0, 1, 2);
insert into sys.args values (8379, 176, 'arg_3', 'boolean', 1, 0, 1, 3);
insert into sys.args values (8380, 176, 'arg_4', 'boolean', 1, 0, 1, 4);
insert into sys.functions values (177, 'lag', 'lag', 'sql', 0, 6, false, false, false, 2000, true);
insert into sys.args values (8381, 177, 'res_0', 'any', 0, 0, 0, 0);
insert into sys.args values (8382, 177, 'arg_1', 'any', 0, 0, 1, 1);
insert into sys.args values (8383, 177, 'arg_2', 'tinyint', 8, 0, 1, 2);
insert into sys.args values (8384, 177, 'arg_3', 'any', 0, 0, 1, 3);
insert into sys.args values (8385, 177, 'arg_4', 'boolean', 1, 0, 1, 4);
insert into sys.args values (8386, 177, 'arg_5', 'boolean', 1, 0, 1, 5);
insert into sys.functions values (178, 'lag', 'lag', 'sql', 0, 6, false, false, false, 2000, true);
insert into sys.args values (8387, 178, 'res_0', 'any', 0, 0, 0, 0);
insert into sys.args values (8388, 178, 'arg_1', 'any', 0, 0, 1, 1);
insert into sys.args values (8389, 178, 'arg_2', 'smallint', 16, 0, 1, 2);
insert into sys.args values (8390, 178, 'arg_3', 'any', 0, 0, 1, 3);
insert into sys.args values (8391, 178, 'arg_4', 'boolean', 1, 0, 1, 4);
insert into sys.args values (8392, 178, 'arg_5', 'boolean', 1, 0, 1, 5);
insert into sys.functions values (179, 'lag', 'lag', 'sql', 0, 6, false, false, false, 2000, true);
insert into sys.args values (8393, 179, 'res_0', 'any', 0, 0, 0, 0);
insert into sys.args values (8394, 179, 'arg_1', 'any', 0, 0, 1, 1);
insert into sys.args values (8395, 179, 'arg_2', 'int', 32, 0, 1, 2);
insert into sys.args values (8396, 179, 'arg_3', 'any', 0, 0, 1, 3);
insert into sys.args values (8397, 179, 'arg_4', 'boolean', 1, 0, 1, 4);
insert into sys.args values (8398, 179, 'arg_5', 'boolean', 1, 0, 1, 5);
insert into sys.functions values (180, 'lag', 'lag', 'sql', 0, 6, false, false, false, 2000, true);
insert into sys.args values (8399, 180, 'res_0', 'any', 0, 0, 0, 0);
insert into sys.args values (8400, 180, 'arg_1', 'any', 0, 0, 1, 1);
insert into sys.args values (8401, 180, 'arg_2', 'bigint', 64, 0, 1, 2);
insert into sys.args values (8402, 180, 'arg_3', 'any', 0, 0, 1, 3);
insert into sys.args values (8403, 180, 'arg_4', 'boolean', 1, 0, 1, 4);
insert into sys.args values (8404, 180, 'arg_5', 'boolean', 1, 0, 1, 5);
insert into sys.functions values (181, 'lead', 'lead', 'sql', 0, 6, false, false, false, 2000, true);
insert into sys.args values (8405, 181, 'res_0', 'any', 0, 0, 0, 0);
insert into sys.args values (8406, 181, 'arg_1', 'any', 0, 0, 1, 1);
insert into sys.args values (8407, 181, 'arg_2', 'boolean', 1, 0, 1, 2);
insert into sys.args values (8408, 181, 'arg_3', 'boolean', 1, 0, 1, 3);
insert into sys.functions values (182, 'lead', 'lead', 'sql', 0, 6, false, false, false, 2000, true);
insert into sys.args values (8409, 182, 'res_0', 'any', 0, 0, 0, 0);
insert into sys.args values (8410, 182, 'arg_1', 'any', 0, 0, 1, 1);
insert into sys.args values (8411, 182, 'arg_2', 'tinyint', 8, 0, 1, 2);
insert into sys.args values (8412, 182, 'arg_3', 'boolean', 1, 0, 1, 3);
insert into sys.args values (8413, 182, 'arg_4', 'boolean', 1, 0, 1, 4);
insert into sys.functions values (183, 'lead', 'lead', 'sql', 0, 6, false, false, false, 2000, true);
insert into sys.args values (8414, 183, 'res_0', 'any', 0, 0, 0, 0);
insert into sys.args values (8415, 183, 'arg_1', 'any', 0, 0, 1, 1);
insert into sys.args values (8416, 183, 'arg_2', 'smallint', 16, 0, 1, 2);
insert into sys.args values (8417, 183, 'arg_3', 'boolean', 1, 0, 1, 3);
insert into sys.args values (8418, 183, 'arg_4', 'boolean', 1, 0, 1, 4);
insert into sys.functions values (184, 'lead', 'lead', 'sql', 0, 6, false, false, false, 2000, true);
insert into sys.args values (8419, 184, 'res_0', 'any', 0, 0, 0, 0);
insert into sys.args values (8420, 184, 'arg_1', 'any', 0, 0, 1, 1);
insert into sys.args values (8421, 184, 'arg_2', 'int', 32, 0, 1, 2);
insert into sys.args values (8422, 184, 'arg_3', 'boolean', 1, 0, 1, 3);
insert into sys.args values (8423, 184, 'arg_4', 'boolean', 1, 0, 1, 4);
insert into sys.functions values (185, 'lead', 'lead', 'sql', 0, 6, false, false, false, 2000, true);
insert into sys.args values (8424, 185, 'res_0', 'any', 0, 0, 0, 0);
insert into sys.args values (8425, 185, 'arg_1', 'any', 0, 0, 1, 1);
insert into sys.args values (8426, 185, 'arg_2', 'bigint', 64, 0, 1, 2);
insert into sys.args values (8427, 185, 'arg_3', 'boolean', 1, 0, 1, 3);
insert into sys.args values (8428, 185, 'arg_4', 'boolean', 1, 0, 1, 4);
insert into sys.functions values (186, 'lead', 'lead', 'sql', 0, 6, false, false, false, 2000, true);
insert into sys.args values (8429, 186, 'res_0', 'any', 0, 0, 0, 0);
insert into sys.args values (8430, 186, 'arg_1', 'any', 0, 0, 1, 1);
insert into sys.args values (8431, 186, 'arg_2', 'tinyint', 8, 0, 1, 2);
insert into sys.args values (8432, 186, 'arg_3', 'any', 0, 0, 1, 3);
insert into sys.args values (8433, 186, 'arg_4', 'boolean', 1, 0, 1, 4);
insert into sys.args values (8434, 186, 'arg_5', 'boolean', 1, 0, 1, 5);
insert into sys.functions values (187, 'lead', 'lead', 'sql', 0, 6, false, false, false, 2000, true);
insert into sys.args values (8435, 187, 'res_0', 'any', 0, 0, 0, 0);
insert into sys.args values (8436, 187, 'arg_1', 'any', 0, 0, 1, 1);
insert into sys.args values (8437, 187, 'arg_2', 'smallint', 16, 0, 1, 2);
insert into sys.args values (8438, 187, 'arg_3', 'any', 0, 0, 1, 3);
insert into sys.args values (8439, 187, 'arg_4', 'boolean', 1, 0, 1, 4);
insert into sys.args values (8440, 187, 'arg_5', 'boolean', 1, 0, 1, 5);
insert into sys.functions values (188, 'lead', 'lead', 'sql', 0, 6, false, false, false, 2000, true);
insert into sys.args values (8441, 188, 'res_0', 'any', 0, 0, 0, 0);
insert into sys.args values (8442, 188, 'arg_1', 'any', 0, 0, 1, 1);
insert into sys.args values (8443, 188, 'arg_2', 'int', 32, 0, 1, 2);
insert into sys.args values (8444, 188, 'arg_3', 'any', 0, 0, 1, 3);
insert into sys.args values (8445, 188, 'arg_4', 'boolean', 1, 0, 1, 4);
insert into sys.args values (8446, 188, 'arg_5', 'boolean', 1, 0, 1, 5);
insert into sys.functions values (189, 'lead', 'lead', 'sql', 0, 6, false, false, false, 2000, true);
insert into sys.args values (8447, 189, 'res_0', 'any', 0, 0, 0, 0);
insert into sys.args values (8448, 189, 'arg_1', 'any', 0, 0, 1, 1);
insert into sys.args values (8449, 189, 'arg_2', 'bigint', 64, 0, 1, 2);
insert into sys.args values (8450, 189, 'arg_3', 'any', 0, 0, 1, 3);
insert into sys.args values (8451, 189, 'arg_4', 'boolean', 1, 0, 1, 4);
insert into sys.args values (8452, 189, 'arg_5', 'boolean', 1, 0, 1, 5);
insert into sys.functions values (190, 'first_value', 'first_value', 'sql', 0, 6, false, false, false, 2000, true);
insert into sys.args values (8453, 190, 'res_0', 'any', 0, 0, 0, 0);
insert into sys.args values (8454, 190, 'arg_1', 'any', 0, 0, 1, 1);
insert into sys.functions values (191, 'last_value', 'last_value', 'sql', 0, 6, false, false, false, 2000, true);
insert into sys.args values (8455, 191, 'res_0', 'any', 0, 0, 0, 0);
insert into sys.args values (8456, 191, 'arg_1', 'any', 0, 0, 1, 1);
insert into sys.functions values (192, 'nth_value', 'nth_value', 'sql', 0, 6, false, false, false, 2000, true);
insert into sys.args values (8457, 192, 'res_0', 'any', 0, 0, 0, 0);
insert into sys.args values (8458, 192, 'arg_1', 'any', 0, 0, 1, 1);
insert into sys.args values (8459, 192, 'arg_2', 'tinyint', 8, 0, 1, 2);
insert into sys.functions values (193, 'nth_value', 'nth_value', 'sql', 0, 6, false, false, false, 2000, true);
insert into sys.args values (8460, 193, 'res_0', 'any', 0, 0, 0, 0);
insert into sys.args values (8461, 193, 'arg_1', 'any', 0, 0, 1, 1);
insert into sys.args values (8462, 193, 'arg_2', 'smallint', 16, 0, 1, 2);
insert into sys.functions values (194, 'nth_value', 'nth_value', 'sql', 0, 6, false, false, false, 2000, true);
insert into sys.args values (8463, 194, 'res_0', 'any', 0, 0, 0, 0);
insert into sys.args values (8464, 194, 'arg_1', 'any', 0, 0, 1, 1);
insert into sys.args values (8465, 194, 'arg_2', 'int', 32, 0, 1, 2);
insert into sys.functions values (195, 'nth_value', 'nth_value', 'sql', 0, 6, false, false, false, 2000, true);
insert into sys.args values (8466, 195, 'res_0', 'any', 0, 0, 0, 0);
insert into sys.args values (8467, 195, 'arg_1', 'any', 0, 0, 1, 1);
insert into sys.args values (8468, 195, 'arg_2', 'bigint', 64, 0, 1, 2);
insert into sys.functions values (196, 'count', 'count', 'sql', 0, 6, false, false, false, 2000, true);
insert into sys.args values (8469, 196, 'res_0', 'bigint', 64, 0, 0, 0);
insert into sys.args values (8470, 196, 'arg_1', 'any', 0, 0, 1, 1);
insert into sys.args values (8471, 196, 'arg_2', 'boolean', 1, 0, 1, 2);
insert into sys.functions values (197, 'min', 'min', 'sql', 0, 6, false, false, false, 2000, true);
insert into sys.args values (8472, 197, 'res_0', 'any', 0, 0, 0, 0);
insert into sys.args values (8473, 197, 'arg_1', 'any', 0, 0, 1, 1);
insert into sys.functions values (198, 'max', 'max', 'sql', 0, 6, false, false, false, 2000, true);
insert into sys.args values (8474, 198, 'res_0', 'any', 0, 0, 0, 0);
insert into sys.args values (8475, 198, 'arg_1', 'any', 0, 0, 1, 1);
insert into sys.functions values (199, 'sum', 'sum', 'sql', 0, 6, false, false, false, 2000, true);
insert into sys.args values (8476, 199, 'res_0', 'bigint', 64, 0, 0, 0);
insert into sys.args values (8477, 199, 'arg_1', 'tinyint', 8, 0, 1, 1);
insert into sys.functions values (200, 'sum', 'sum', 'sql', 0, 6, false, false, false, 2000, true);
insert into sys.args values (8478, 200, 'res_0', 'bigint', 64, 0, 0, 0);
insert into sys.args values (8479, 200, 'arg_1', 'smallint', 16, 0, 1, 1);
insert into sys.functions values (201, 'sum', 'sum', 'sql', 0, 6, false, false, false, 2000, true);
insert into sys.args values (8480, 201, 'res_0', 'bigint', 64, 0, 0, 0);
insert into sys.args values (8481, 201, 'arg_1', 'int', 32, 0, 1, 1);
insert into sys.functions values (202, 'sum', 'sum', 'sql', 0, 6, false, false, false, 2000, true);
insert into sys.args values (8482, 202, 'res_0', 'bigint', 64, 0, 0, 0);
insert into sys.args values (8483, 202, 'arg_1', 'bigint', 64, 0, 1, 1);
insert into sys.functions values (203, 'sum', 'sum', 'sql', 0, 6, false, false, false, 2000, true);
insert into sys.args values (8484, 203, 'res_0', 'decimal', 18, 0, 0, 0);
insert into sys.args values (8485, 203, 'arg_1', 'decimal', 2, 0, 1, 1);
insert into sys.functions values (204, 'sum', 'sum', 'sql', 0, 6, false, false, false, 2000, true);
insert into sys.args values (8486, 204, 'res_0', 'decimal', 18, 0, 0, 0);
insert into sys.args values (8487, 204, 'arg_1', 'decimal', 4, 0, 1, 1);
insert into sys.functions values (205, 'sum', 'sum', 'sql', 0, 6, false, false, false, 2000, true);
insert into sys.args values (8488, 205, 'res_0', 'decimal', 18, 0, 0, 0);
insert into sys.args values (8489, 205, 'arg_1', 'decimal', 9, 0, 1, 1);
insert into sys.functions values (206, 'sum', 'sum', 'sql', 0, 6, false, false, false, 2000, true);
insert into sys.args values (8490, 206, 'res_0', 'decimal', 18, 0, 0, 0);
insert into sys.args values (8491, 206, 'arg_1', 'decimal', 18, 0, 1, 1);
insert into sys.functions values (207, 'prod', 'prod', 'sql', 0, 6, false, false, false, 2000, true);
insert into sys.args values (8492, 207, 'res_0', 'bigint', 64, 0, 0, 0);
insert into sys.args values (8493, 207, 'arg_1', 'tinyint', 8, 0, 1, 1);
insert into sys.functions values (208, 'prod', 'prod', 'sql', 0, 6, false, false, false, 2000, true);
insert into sys.args values (8494, 208, 'res_0', 'bigint', 64, 0, 0, 0);
insert into sys.args values (8495, 208, 'arg_1', 'smallint', 16, 0, 1, 1);
insert into sys.functions values (209, 'prod', 'prod', 'sql', 0, 6, false, false, false, 2000, true);
insert into sys.args values (8496, 209, 'res_0', 'bigint', 64, 0, 0, 0);
insert into sys.args values (8497, 209, 'arg_1', 'int', 32, 0, 1, 1);
insert into sys.functions values (210, 'prod', 'prod', 'sql', 0, 6, false, false, false, 2000, true);
insert into sys.args values (8498, 210, 'res_0', 'bigint', 64, 0, 0, 0);
insert into sys.args values (8499, 210, 'arg_1', 'bigint', 64, 0, 1, 1);
insert into sys.functions values (211, 'prod', 'prod', 'sql', 0, 6, false, false, false, 2000, true);
insert into sys.args values (8500, 211, 'res_0', 'decimal', 18, 0, 0, 0);
insert into sys.args values (8501, 211, 'arg_1', 'decimal', 2, 0, 1, 1);
insert into sys.functions values (212, 'prod', 'prod', 'sql', 0, 6, false, false, false, 2000, true);
insert into sys.args values (8502, 212, 'res_0', 'decimal', 18, 0, 0, 0);
insert into sys.args values (8503, 212, 'arg_1', 'decimal', 4, 0, 1, 1);
insert into sys.functions values (213, 'prod', 'prod', 'sql', 0, 6, false, false, false, 2000, true);
insert into sys.args values (8504, 213, 'res_0', 'decimal', 18, 0, 0, 0);
insert into sys.args values (8505, 213, 'arg_1', 'decimal', 9, 0, 1, 1);
insert into sys.functions values (214, 'prod', 'prod', 'sql', 0, 6, false, false, false, 2000, true);
insert into sys.args values (8506, 214, 'res_0', 'decimal', 18, 0, 0, 0);
insert into sys.args values (8507, 214, 'arg_1', 'decimal', 18, 0, 1, 1);
insert into sys.functions values (215, 'sum', 'sum', 'sql', 0, 6, false, false, false, 2000, true);
insert into sys.args values (8508, 215, 'res_0', 'real', 24, 0, 0, 0);
insert into sys.args values (8509, 215, 'arg_1', 'real', 24, 0, 1, 1);
insert into sys.functions values (216, 'prod', 'prod', 'sql', 0, 6, false, false, false, 2000, true);
insert into sys.args values (8510, 216, 'res_0', 'real', 24, 0, 0, 0);
insert into sys.args values (8511, 216, 'arg_1', 'real', 24, 0, 1, 1);
insert into sys.functions values (217, 'sum', 'sum', 'sql', 0, 6, false, false, false, 2000, true);
insert into sys.args values (8512, 217, 'res_0', 'double', 53, 0, 0, 0);
insert into sys.args values (8513, 217, 'arg_1', 'double', 53, 0, 1, 1);
insert into sys.functions values (218, 'prod', 'prod', 'sql', 0, 6, false, false, false, 2000, true);
insert into sys.args values (8514, 218, 'res_0', 'double', 53, 0, 0, 0);
insert into sys.args values (8515, 218, 'arg_1', 'double', 53, 0, 1, 1);
insert into sys.functions values (219, 'sum', 'sum', 'sql', 0, 6, false, false, false, 2000, true);
insert into sys.args values (8516, 219, 'res_0', 'month_interval', 32, 0, 0, 0);
insert into sys.args values (8517, 219, 'arg_1', 'month_interval', 32, 0, 1, 1);
insert into sys.functions values (220, 'sum', 'sum', 'sql', 0, 6, false, false, false, 2000, true);
insert into sys.args values (8518, 220, 'res_0', 'sec_interval', 13, 0, 0, 0);
insert into sys.args values (8519, 220, 'arg_1', 'sec_interval', 13, 0, 1, 1);
insert into sys.functions values (221, 'avg', 'avg', 'sql', 0, 6, false, false, false, 2000, true);
insert into sys.args values (8520, 221, 'res_0', 'double', 53, 0, 0, 0);
insert into sys.args values (8521, 221, 'arg_1', 'double', 53, 0, 1, 1);
insert into sys.functions values (222, 'avg', 'avg', 'sql', 0, 6, false, false, false, 2000, true);
insert into sys.args values (8522, 222, 'res_0', 'double', 53, 0, 0, 0);
insert into sys.args values (8523, 222, 'arg_1', 'tinyint', 8, 0, 1, 1);
insert into sys.functions values (223, 'avg', 'avg', 'sql', 0, 6, false, false, false, 2000, true);
insert into sys.args values (8524, 223, 'res_0', 'double', 53, 0, 0, 0);
insert into sys.args values (8525, 223, 'arg_1', 'smallint', 16, 0, 1, 1);
insert into sys.functions values (224, 'avg', 'avg', 'sql', 0, 6, false, false, false, 2000, true);
insert into sys.args values (8526, 224, 'res_0', 'double', 53, 0, 0, 0);
insert into sys.args values (8527, 224, 'arg_1', 'int', 32, 0, 1, 1);
insert into sys.functions values (225, 'avg', 'avg', 'sql', 0, 6, false, false, false, 2000, true);
insert into sys.args values (8528, 225, 'res_0', 'double', 53, 0, 0, 0);
insert into sys.args values (8529, 225, 'arg_1', 'bigint', 64, 0, 1, 1);
insert into sys.functions values (226, 'avg', 'avg', 'sql', 0, 6, false, false, false, 2000, true);
insert into sys.args values (8530, 226, 'res_0', 'double', 53, 0, 0, 0);
insert into sys.args values (8531, 226, 'arg_1', 'real', 24, 0, 1, 1);
insert into sys.functions values (227, 'and', 'and', 'calc', 0, 1, false, false, false, 2000, true);
insert into sys.args values (8532, 227, 'res_0', 'boolean', 1, 0, 0, 0);
insert into sys.args values (8533, 227, 'arg_1', 'boolean', 1, 0, 1, 1);
insert into sys.args values (8534, 227, 'arg_2', 'boolean', 1, 0, 1, 2);
insert into sys.functions values (228, 'or', 'or', 'calc', 0, 1, false, false, false, 2000, true);
insert into sys.args values (8535, 228, 'res_0', 'boolean', 1, 0, 0, 0);
insert into sys.args values (8536, 228, 'arg_1', 'boolean', 1, 0, 1, 1);
insert into sys.args values (8537, 228, 'arg_2', 'boolean', 1, 0, 1, 2);
insert into sys.functions values (229, 'xor', 'xor', 'calc', 0, 1, false, false, false, 2000, true);
insert into sys.args values (8538, 229, 'res_0', 'boolean', 1, 0, 0, 0);
insert into sys.args values (8539, 229, 'arg_1', 'boolean', 1, 0, 1, 1);
insert into sys.args values (8540, 229, 'arg_2', 'boolean', 1, 0, 1, 2);
insert into sys.functions values (230, 'not', 'not', 'calc', 0, 1, false, false, false, 2000, true);
insert into sys.args values (8541, 230, 'res_0', 'boolean', 1, 0, 0, 0);
insert into sys.args values (8542, 230, 'arg_1', 'boolean', 1, 0, 1, 1);
insert into sys.functions values (231, 'sql_mul', '*', 'calc', 0, 1, false, false, false, 2000, true);
insert into sys.args values (8543, 231, 'res_0', 'smallint', 16, 0, 0, 0);
insert into sys.args values (8544, 231, 'arg_1', 'smallint', 16, 0, 1, 1);
insert into sys.args values (8545, 231, 'arg_2', 'tinyint', 8, 0, 1, 2);
insert into sys.functions values (232, 'sql_mul', '*', 'calc', 0, 1, false, false, false, 2000, true);
insert into sys.args values (8546, 232, 'res_0', 'smallint', 16, 0, 0, 0);
insert into sys.args values (8547, 232, 'arg_1', 'tinyint', 8, 0, 1, 1);
insert into sys.args values (8548, 232, 'arg_2', 'smallint', 16, 0, 1, 2);
insert into sys.functions values (233, 'sql_div', '/', 'calc', 0, 1, false, false, false, 2000, true);
insert into sys.args values (8549, 233, 'res_0', 'smallint', 16, 0, 0, 0);
insert into sys.args values (8550, 233, 'arg_1', 'smallint', 16, 0, 1, 1);
insert into sys.args values (8551, 233, 'arg_2', 'tinyint', 8, 0, 1, 2);
insert into sys.functions values (234, 'sql_mul', '*', 'calc', 0, 1, false, false, false, 2000, true);
insert into sys.args values (8552, 234, 'res_0', 'int', 32, 0, 0, 0);
insert into sys.args values (8553, 234, 'arg_1', 'int', 32, 0, 1, 1);
insert into sys.args values (8554, 234, 'arg_2', 'tinyint', 8, 0, 1, 2);
insert into sys.functions values (235, 'sql_mul', '*', 'calc', 0, 1, false, false, false, 2000, true);
insert into sys.args values (8555, 235, 'res_0', 'int', 32, 0, 0, 0);
insert into sys.args values (8556, 235, 'arg_1', 'tinyint', 8, 0, 1, 1);
insert into sys.args values (8557, 235, 'arg_2', 'int', 32, 0, 1, 2);
insert into sys.functions values (236, 'sql_div', '/', 'calc', 0, 1, false, false, false, 2000, true);
insert into sys.args values (8558, 236, 'res_0', 'int', 32, 0, 0, 0);
insert into sys.args values (8559, 236, 'arg_1', 'int', 32, 0, 1, 1);
insert into sys.args values (8560, 236, 'arg_2', 'tinyint', 8, 0, 1, 2);
insert into sys.functions values (237, 'sql_mul', '*', 'calc', 0, 1, false, false, false, 2000, true);
insert into sys.args values (8561, 237, 'res_0', 'int', 32, 0, 0, 0);
insert into sys.args values (8562, 237, 'arg_1', 'int', 32, 0, 1, 1);
insert into sys.args values (8563, 237, 'arg_2', 'smallint', 16, 0, 1, 2);
insert into sys.functions values (238, 'sql_mul', '*', 'calc', 0, 1, false, false, false, 2000, true);
insert into sys.args values (8564, 238, 'res_0', 'int', 32, 0, 0, 0);
insert into sys.args values (8565, 238, 'arg_1', 'smallint', 16, 0, 1, 1);
insert into sys.args values (8566, 238, 'arg_2', 'int', 32, 0, 1, 2);
insert into sys.functions values (239, 'sql_div', '/', 'calc', 0, 1, false, false, false, 2000, true);
insert into sys.args values (8567, 239, 'res_0', 'int', 32, 0, 0, 0);
insert into sys.args values (8568, 239, 'arg_1', 'int', 32, 0, 1, 1);
insert into sys.args values (8569, 239, 'arg_2', 'smallint', 16, 0, 1, 2);
insert into sys.functions values (240, 'sql_mul', '*', 'calc', 0, 1, false, false, false, 2000, true);
insert into sys.args values (8570, 240, 'res_0', 'bigint', 64, 0, 0, 0);
insert into sys.args values (8571, 240, 'arg_1', 'bigint', 64, 0, 1, 1);
insert into sys.args values (8572, 240, 'arg_2', 'tinyint', 8, 0, 1, 2);
insert into sys.functions values (241, 'sql_mul', '*', 'calc', 0, 1, false, false, false, 2000, true);
insert into sys.args values (8573, 241, 'res_0', 'bigint', 64, 0, 0, 0);
insert into sys.args values (8574, 241, 'arg_1', 'tinyint', 8, 0, 1, 1);
insert into sys.args values (8575, 241, 'arg_2', 'bigint', 64, 0, 1, 2);
insert into sys.functions values (242, 'sql_div', '/', 'calc', 0, 1, false, false, false, 2000, true);
insert into sys.args values (8576, 242, 'res_0', 'bigint', 64, 0, 0, 0);
insert into sys.args values (8577, 242, 'arg_1', 'bigint', 64, 0, 1, 1);
insert into sys.args values (8578, 242, 'arg_2', 'tinyint', 8, 0, 1, 2);
insert into sys.functions values (243, 'sql_mul', '*', 'calc', 0, 1, false, false, false, 2000, true);
insert into sys.args values (8579, 243, 'res_0', 'bigint', 64, 0, 0, 0);
insert into sys.args values (8580, 243, 'arg_1', 'bigint', 64, 0, 1, 1);
insert into sys.args values (8581, 243, 'arg_2', 'smallint', 16, 0, 1, 2);
insert into sys.functions values (244, 'sql_mul', '*', 'calc', 0, 1, false, false, false, 2000, true);
insert into sys.args values (8582, 244, 'res_0', 'bigint', 64, 0, 0, 0);
insert into sys.args values (8583, 244, 'arg_1', 'smallint', 16, 0, 1, 1);
insert into sys.args values (8584, 244, 'arg_2', 'bigint', 64, 0, 1, 2);
insert into sys.functions values (245, 'sql_div', '/', 'calc', 0, 1, false, false, false, 2000, true);
insert into sys.args values (8585, 245, 'res_0', 'bigint', 64, 0, 0, 0);
insert into sys.args values (8586, 245, 'arg_1', 'bigint', 64, 0, 1, 1);
insert into sys.args values (8587, 245, 'arg_2', 'smallint', 16, 0, 1, 2);
insert into sys.functions values (246, 'sql_mul', '*', 'calc', 0, 1, false, false, false, 2000, true);
insert into sys.args values (8588, 246, 'res_0', 'bigint', 64, 0, 0, 0);
insert into sys.args values (8589, 246, 'arg_1', 'bigint', 64, 0, 1, 1);
insert into sys.args values (8590, 246, 'arg_2', 'int', 32, 0, 1, 2);
insert into sys.functions values (247, 'sql_mul', '*', 'calc', 0, 1, false, false, false, 2000, true);
insert into sys.args values (8591, 247, 'res_0', 'bigint', 64, 0, 0, 0);
insert into sys.args values (8592, 247, 'arg_1', 'int', 32, 0, 1, 1);
insert into sys.args values (8593, 247, 'arg_2', 'bigint', 64, 0, 1, 2);
insert into sys.functions values (248, 'sql_div', '/', 'calc', 0, 1, false, false, false, 2000, true);
insert into sys.args values (8594, 248, 'res_0', 'bigint', 64, 0, 0, 0);
insert into sys.args values (8595, 248, 'arg_1', 'bigint', 64, 0, 1, 1);
insert into sys.args values (8596, 248, 'arg_2', 'int', 32, 0, 1, 2);
insert into sys.functions values (249, 'sql_mul', '*', 'calc', 0, 1, false, false, false, 2000, true);
insert into sys.args values (8597, 249, 'res_0', 'decimal', 9, 0, 0, 0);
insert into sys.args values (8598, 249, 'arg_1', 'decimal', 9, 0, 1, 1);
insert into sys.args values (8599, 249, 'arg_2', 'decimal', 4, 0, 1, 2);
insert into sys.functions values (250, 'sql_div', '/', 'calc', 0, 1, false, false, false, 2000, true);
insert into sys.args values (8600, 250, 'res_0', 'decimal', 9, 0, 0, 0);
insert into sys.args values (8601, 250, 'arg_1', 'decimal', 9, 0, 1, 1);
insert into sys.args values (8602, 250, 'arg_2', 'decimal', 4, 0, 1, 2);
insert into sys.functions values (251, 'sql_mul', '*', 'calc', 0, 1, false, false, false, 2000, true);
insert into sys.args values (8603, 251, 'res_0', 'decimal', 18, 0, 0, 0);
insert into sys.args values (8604, 251, 'arg_1', 'decimal', 18, 0, 1, 1);
insert into sys.args values (8605, 251, 'arg_2', 'decimal', 4, 0, 1, 2);
insert into sys.functions values (252, 'sql_div', '/', 'calc', 0, 1, false, false, false, 2000, true);
insert into sys.args values (8606, 252, 'res_0', 'decimal', 18, 0, 0, 0);
insert into sys.args values (8607, 252, 'arg_1', 'decimal', 18, 0, 1, 1);
insert into sys.args values (8608, 252, 'arg_2', 'decimal', 4, 0, 1, 2);
insert into sys.functions values (253, 'sql_mul', '*', 'calc', 0, 1, false, false, false, 2000, true);
insert into sys.args values (8609, 253, 'res_0', 'decimal', 18, 0, 0, 0);
insert into sys.args values (8610, 253, 'arg_1', 'decimal', 18, 0, 1, 1);
insert into sys.args values (8611, 253, 'arg_2', 'decimal', 9, 0, 1, 2);
insert into sys.functions values (254, 'sql_div', '/', 'calc', 0, 1, false, false, false, 2000, true);
insert into sys.args values (8612, 254, 'res_0', 'decimal', 18, 0, 0, 0);
insert into sys.args values (8613, 254, 'arg_1', 'decimal', 18, 0, 1, 1);
insert into sys.args values (8614, 254, 'arg_2', 'decimal', 9, 0, 1, 2);
insert into sys.functions values (255, 'sql_sub', '-', 'calc', 0, 1, false, false, false, 2000, true);
insert into sys.args values (8615, 255, 'res_0', 'oid', 63, 0, 0, 0);
insert into sys.args values (8616, 255, 'arg_1', 'oid', 63, 0, 1, 1);
insert into sys.args values (8617, 255, 'arg_2', 'oid', 63, 0, 1, 2);
insert into sys.functions values (256, 'sql_add', '+', 'calc', 0, 1, false, false, false, 2000, true);
insert into sys.args values (8618, 256, 'res_0', 'oid', 63, 0, 0, 0);
insert into sys.args values (8619, 256, 'arg_1', 'oid', 63, 0, 1, 1);
insert into sys.args values (8620, 256, 'arg_2', 'oid', 63, 0, 1, 2);
insert into sys.functions values (257, 'sql_mul', '*', 'calc', 0, 1, false, false, false, 2000, true);
insert into sys.args values (8621, 257, 'res_0', 'oid', 63, 0, 0, 0);
insert into sys.args values (8622, 257, 'arg_1', 'oid', 63, 0, 1, 1);
insert into sys.args values (8623, 257, 'arg_2', 'oid', 63, 0, 1, 2);
insert into sys.functions values (258, 'sql_div', '/', 'calc', 0, 1, false, false, false, 2000, true);
insert into sys.args values (8624, 258, 'res_0', 'oid', 63, 0, 0, 0);
insert into sys.args values (8625, 258, 'arg_1', 'oid', 63, 0, 1, 1);
insert into sys.args values (8626, 258, 'arg_2', 'oid', 63, 0, 1, 2);
insert into sys.functions values (259, 'bit_and', 'and', 'calc', 0, 1, false, false, false, 2000, true);
insert into sys.args values (8627, 259, 'res_0', 'oid', 63, 0, 0, 0);
insert into sys.args values (8628, 259, 'arg_1', 'oid', 63, 0, 1, 1);
insert into sys.args values (8629, 259, 'arg_2', 'oid', 63, 0, 1, 2);
insert into sys.functions values (260, 'bit_or', 'or', 'calc', 0, 1, false, false, false, 2000, true);
insert into sys.args values (8630, 260, 'res_0', 'oid', 63, 0, 0, 0);
insert into sys.args values (8631, 260, 'arg_1', 'oid', 63, 0, 1, 1);
insert into sys.args values (8632, 260, 'arg_2', 'oid', 63, 0, 1, 2);
insert into sys.functions values (261, 'bit_xor', 'xor', 'calc', 0, 1, false, false, false, 2000, true);
insert into sys.args values (8633, 261, 'res_0', 'oid', 63, 0, 0, 0);
insert into sys.args values (8634, 261, 'arg_1', 'oid', 63, 0, 1, 1);
insert into sys.args values (8635, 261, 'arg_2', 'oid', 63, 0, 1, 2);
insert into sys.functions values (262, 'bit_not', 'not', 'calc', 0, 1, false, false, false, 2000, true);
insert into sys.args values (8636, 262, 'res_0', 'oid', 63, 0, 0, 0);
insert into sys.args values (8637, 262, 'arg_1', 'oid', 63, 0, 1, 1);
insert into sys.functions values (263, 'left_shift', '<<', 'calc', 0, 1, false, false, false, 2000, true);
insert into sys.args values (8638, 263, 'res_0', 'oid', 63, 0, 0, 0);
insert into sys.args values (8639, 263, 'arg_1', 'oid', 63, 0, 1, 1);
insert into sys.args values (8640, 263, 'arg_2', 'int', 32, 0, 1, 2);
insert into sys.functions values (264, 'right_shift', '>>', 'calc', 0, 1, false, false, false, 2000, true);
insert into sys.args values (8641, 264, 'res_0', 'oid', 63, 0, 0, 0);
insert into sys.args values (8642, 264, 'arg_1', 'oid', 63, 0, 1, 1);
insert into sys.args values (8643, 264, 'arg_2', 'int', 32, 0, 1, 2);
insert into sys.functions values (265, 'sql_neg', '-', 'calc', 0, 1, false, false, false, 2000, true);
insert into sys.args values (8644, 265, 'res_0', 'oid', 63, 0, 0, 0);
insert into sys.args values (8645, 265, 'arg_1', 'oid', 63, 0, 1, 1);
insert into sys.functions values (266, 'abs', 'abs', 'calc', 0, 1, false, false, false, 2000, true);
insert into sys.args values (8646, 266, 'res_0', 'oid', 63, 0, 0, 0);
insert into sys.args values (8647, 266, 'arg_1', 'oid', 63, 0, 1, 1);
insert into sys.functions values (267, 'sign', 'sign', 'calc', 0, 1, false, false, false, 2000, true);
insert into sys.args values (8648, 267, 'res_0', 'tinyint', 8, 0, 0, 0);
insert into sys.args values (8649, 267, 'arg_1', 'oid', 63, 0, 1, 1);
insert into sys.functions values (268, 'scale_up', '*', 'calc', 0, 1, false, false, false, 2000, true);
insert into sys.args values (8650, 268, 'res_0', 'oid', 63, 0, 0, 0);
insert into sys.args values (8651, 268, 'arg_1', 'oid', 63, 0, 1, 1);
insert into sys.args values (8652, 268, 'arg_2', 'oid', 63, 0, 1, 2);
insert into sys.functions values (269, 'scale_down', 'dec_round', 'sql', 0, 1, false, false, false, 2000, true);
insert into sys.args values (8653, 269, 'res_0', 'oid', 63, 0, 0, 0);
insert into sys.args values (8654, 269, 'arg_1', 'oid', 63, 0, 1, 1);
insert into sys.args values (8655, 269, 'arg_2', 'oid', 63, 0, 1, 2);
insert into sys.functions values (270, 'sql_sub', '-', 'calc', 0, 1, false, false, false, 2000, true);
insert into sys.args values (8656, 270, 'res_0', 'month_interval', 32, 0, 0, 0);
insert into sys.args values (8657, 270, 'arg_1', 'month_interval', 32, 0, 1, 1);
insert into sys.args values (8658, 270, 'arg_2', 'oid', 63, 0, 1, 2);
insert into sys.functions values (271, 'sql_add', '+', 'calc', 0, 1, false, false, false, 2000, true);
insert into sys.args values (8659, 271, 'res_0', 'month_interval', 32, 0, 0, 0);
insert into sys.args values (8660, 271, 'arg_1', 'month_interval', 32, 0, 1, 1);
insert into sys.args values (8661, 271, 'arg_2', 'oid', 63, 0, 1, 2);
insert into sys.functions values (272, 'sql_mul', '*', 'calc', 0, 1, false, false, false, 2000, true);
insert into sys.args values (8662, 272, 'res_0', 'month_interval', 32, 0, 0, 0);
insert into sys.args values (8663, 272, 'arg_1', 'month_interval', 32, 0, 1, 1);
insert into sys.args values (8664, 272, 'arg_2', 'oid', 63, 0, 1, 2);
insert into sys.functions values (273, 'sql_div', '/', 'calc', 0, 1, false, false, false, 2000, true);
insert into sys.args values (8665, 273, 'res_0', 'month_interval', 32, 0, 0, 0);
insert into sys.args values (8666, 273, 'arg_1', 'month_interval', 32, 0, 1, 1);
insert into sys.args values (8667, 273, 'arg_2', 'oid', 63, 0, 1, 2);
insert into sys.functions values (274, 'sql_sub', '-', 'calc', 0, 1, false, false, false, 2000, true);
insert into sys.args values (8668, 274, 'res_0', 'sec_interval', 13, 0, 0, 0);
insert into sys.args values (8669, 274, 'arg_1', 'sec_interval', 13, 0, 1, 1);
insert into sys.args values (8670, 274, 'arg_2', 'oid', 63, 0, 1, 2);
insert into sys.functions values (275, 'sql_add', '+', 'calc', 0, 1, false, false, false, 2000, true);
insert into sys.args values (8671, 275, 'res_0', 'sec_interval', 13, 0, 0, 0);
insert into sys.args values (8672, 275, 'arg_1', 'sec_interval', 13, 0, 1, 1);
insert into sys.args values (8673, 275, 'arg_2', 'oid', 63, 0, 1, 2);
insert into sys.functions values (276, 'sql_mul', '*', 'calc', 0, 1, false, false, false, 2000, true);
insert into sys.args values (8674, 276, 'res_0', 'sec_interval', 13, 0, 0, 0);
insert into sys.args values (8675, 276, 'arg_1', 'sec_interval', 13, 0, 1, 1);
insert into sys.args values (8676, 276, 'arg_2', 'oid', 63, 0, 1, 2);
insert into sys.functions values (277, 'sql_div', '/', 'calc', 0, 1, false, false, false, 2000, true);
insert into sys.args values (8677, 277, 'res_0', 'sec_interval', 13, 0, 0, 0);
insert into sys.args values (8678, 277, 'arg_1', 'sec_interval', 13, 0, 1, 1);
insert into sys.args values (8679, 277, 'arg_2', 'oid', 63, 0, 1, 2);
insert into sys.functions values (278, 'sql_sub', '-', 'calc', 0, 1, false, false, false, 2000, true);
insert into sys.args values (8680, 278, 'res_0', 'tinyint', 8, 0, 0, 0);
insert into sys.args values (8681, 278, 'arg_1', 'tinyint', 8, 0, 1, 1);
insert into sys.args values (8682, 278, 'arg_2', 'tinyint', 8, 0, 1, 2);
insert into sys.functions values (279, 'sql_add', '+', 'calc', 0, 1, false, false, false, 2000, true);
insert into sys.args values (8683, 279, 'res_0', 'tinyint', 8, 0, 0, 0);
insert into sys.args values (8684, 279, 'arg_1', 'tinyint', 8, 0, 1, 1);
insert into sys.args values (8685, 279, 'arg_2', 'tinyint', 8, 0, 1, 2);
insert into sys.functions values (280, 'sql_mul', '*', 'calc', 0, 1, false, false, false, 2000, true);
insert into sys.args values (8686, 280, 'res_0', 'tinyint', 8, 0, 0, 0);
insert into sys.args values (8687, 280, 'arg_1', 'tinyint', 8, 0, 1, 1);
insert into sys.args values (8688, 280, 'arg_2', 'tinyint', 8, 0, 1, 2);
insert into sys.functions values (281, 'sql_div', '/', 'calc', 0, 1, false, false, false, 2000, true);
insert into sys.args values (8689, 281, 'res_0', 'tinyint', 8, 0, 0, 0);
insert into sys.args values (8690, 281, 'arg_1', 'tinyint', 8, 0, 1, 1);
insert into sys.args values (8691, 281, 'arg_2', 'tinyint', 8, 0, 1, 2);
insert into sys.functions values (282, 'bit_and', 'and', 'calc', 0, 1, false, false, false, 2000, true);
insert into sys.args values (8692, 282, 'res_0', 'tinyint', 8, 0, 0, 0);
insert into sys.args values (8693, 282, 'arg_1', 'tinyint', 8, 0, 1, 1);
insert into sys.args values (8694, 282, 'arg_2', 'tinyint', 8, 0, 1, 2);
insert into sys.functions values (283, 'bit_or', 'or', 'calc', 0, 1, false, false, false, 2000, true);
insert into sys.args values (8695, 283, 'res_0', 'tinyint', 8, 0, 0, 0);
insert into sys.args values (8696, 283, 'arg_1', 'tinyint', 8, 0, 1, 1);
insert into sys.args values (8697, 283, 'arg_2', 'tinyint', 8, 0, 1, 2);
insert into sys.functions values (284, 'bit_xor', 'xor', 'calc', 0, 1, false, false, false, 2000, true);
insert into sys.args values (8698, 284, 'res_0', 'tinyint', 8, 0, 0, 0);
insert into sys.args values (8699, 284, 'arg_1', 'tinyint', 8, 0, 1, 1);
insert into sys.args values (8700, 284, 'arg_2', 'tinyint', 8, 0, 1, 2);
insert into sys.functions values (285, 'bit_not', 'not', 'calc', 0, 1, false, false, false, 2000, true);
insert into sys.args values (8701, 285, 'res_0', 'tinyint', 8, 0, 0, 0);
insert into sys.args values (8702, 285, 'arg_1', 'tinyint', 8, 0, 1, 1);
insert into sys.functions values (286, 'left_shift', '<<', 'calc', 0, 1, false, false, false, 2000, true);
insert into sys.args values (8703, 286, 'res_0', 'tinyint', 8, 0, 0, 0);
insert into sys.args values (8704, 286, 'arg_1', 'tinyint', 8, 0, 1, 1);
insert into sys.args values (8705, 286, 'arg_2', 'int', 32, 0, 1, 2);
insert into sys.functions values (287, 'right_shift', '>>', 'calc', 0, 1, false, false, false, 2000, true);
insert into sys.args values (8706, 287, 'res_0', 'tinyint', 8, 0, 0, 0);
insert into sys.args values (8707, 287, 'arg_1', 'tinyint', 8, 0, 1, 1);
insert into sys.args values (8708, 287, 'arg_2', 'int', 32, 0, 1, 2);
insert into sys.functions values (288, 'sql_neg', '-', 'calc', 0, 1, false, false, false, 2000, true);
insert into sys.args values (8709, 288, 'res_0', 'tinyint', 8, 0, 0, 0);
insert into sys.args values (8710, 288, 'arg_1', 'tinyint', 8, 0, 1, 1);
insert into sys.functions values (289, 'abs', 'abs', 'calc', 0, 1, false, false, false, 2000, true);
insert into sys.args values (8711, 289, 'res_0', 'tinyint', 8, 0, 0, 0);
insert into sys.args values (8712, 289, 'arg_1', 'tinyint', 8, 0, 1, 1);
insert into sys.functions values (290, 'sign', 'sign', 'calc', 0, 1, false, false, false, 2000, true);
insert into sys.args values (8713, 290, 'res_0', 'tinyint', 8, 0, 0, 0);
insert into sys.args values (8714, 290, 'arg_1', 'tinyint', 8, 0, 1, 1);
insert into sys.functions values (291, 'scale_up', '*', 'calc', 0, 1, false, false, false, 2000, true);
insert into sys.args values (8715, 291, 'res_0', 'tinyint', 8, 0, 0, 0);
insert into sys.args values (8716, 291, 'arg_1', 'tinyint', 8, 0, 1, 1);
insert into sys.args values (8717, 291, 'arg_2', 'tinyint', 8, 0, 1, 2);
insert into sys.functions values (292, 'scale_down', 'dec_round', 'sql', 0, 1, false, false, false, 2000, true);
insert into sys.args values (8718, 292, 'res_0', 'tinyint', 8, 0, 0, 0);
insert into sys.args values (8719, 292, 'arg_1', 'tinyint', 8, 0, 1, 1);
insert into sys.args values (8720, 292, 'arg_2', 'tinyint', 8, 0, 1, 2);
insert into sys.functions values (293, 'sql_sub', '-', 'calc', 0, 1, false, false, false, 2000, true);
insert into sys.args values (8721, 293, 'res_0', 'month_interval', 32, 0, 0, 0);
insert into sys.args values (8722, 293, 'arg_1', 'month_interval', 32, 0, 1, 1);
insert into sys.args values (8723, 293, 'arg_2', 'tinyint', 8, 0, 1, 2);
insert into sys.functions values (294, 'sql_add', '+', 'calc', 0, 1, false, false, false, 2000, true);
insert into sys.args values (8724, 294, 'res_0', 'month_interval', 32, 0, 0, 0);
insert into sys.args values (8725, 294, 'arg_1', 'month_interval', 32, 0, 1, 1);
insert into sys.args values (8726, 294, 'arg_2', 'tinyint', 8, 0, 1, 2);
insert into sys.functions values (295, 'sql_mul', '*', 'calc', 0, 1, false, false, false, 2000, true);
insert into sys.args values (8727, 295, 'res_0', 'month_interval', 32, 0, 0, 0);
insert into sys.args values (8728, 295, 'arg_1', 'month_interval', 32, 0, 1, 1);
insert into sys.args values (8729, 295, 'arg_2', 'tinyint', 8, 0, 1, 2);
insert into sys.functions values (296, 'sql_div', '/', 'calc', 0, 1, false, false, false, 2000, true);
insert into sys.args values (8730, 296, 'res_0', 'month_interval', 32, 0, 0, 0);
insert into sys.args values (8731, 296, 'arg_1', 'month_interval', 32, 0, 1, 1);
insert into sys.args values (8732, 296, 'arg_2', 'tinyint', 8, 0, 1, 2);
insert into sys.functions values (297, 'sql_sub', '-', 'calc', 0, 1, false, false, false, 2000, true);
insert into sys.args values (8733, 297, 'res_0', 'sec_interval', 13, 0, 0, 0);
insert into sys.args values (8734, 297, 'arg_1', 'sec_interval', 13, 0, 1, 1);
insert into sys.args values (8735, 297, 'arg_2', 'tinyint', 8, 0, 1, 2);
insert into sys.functions values (298, 'sql_add', '+', 'calc', 0, 1, false, false, false, 2000, true);
insert into sys.args values (8736, 298, 'res_0', 'sec_interval', 13, 0, 0, 0);
insert into sys.args values (8737, 298, 'arg_1', 'sec_interval', 13, 0, 1, 1);
insert into sys.args values (8738, 298, 'arg_2', 'tinyint', 8, 0, 1, 2);
insert into sys.functions values (299, 'sql_mul', '*', 'calc', 0, 1, false, false, false, 2000, true);
insert into sys.args values (8739, 299, 'res_0', 'sec_interval', 13, 0, 0, 0);
insert into sys.args values (8740, 299, 'arg_1', 'sec_interval', 13, 0, 1, 1);
insert into sys.args values (8741, 299, 'arg_2', 'tinyint', 8, 0, 1, 2);
insert into sys.functions values (300, 'sql_div', '/', 'calc', 0, 1, false, false, false, 2000, true);
insert into sys.args values (8742, 300, 'res_0', 'sec_interval', 13, 0, 0, 0);
insert into sys.args values (8743, 300, 'arg_1', 'sec_interval', 13, 0, 1, 1);
insert into sys.args values (8744, 300, 'arg_2', 'tinyint', 8, 0, 1, 2);
insert into sys.functions values (301, 'sql_sub', '-', 'calc', 0, 1, false, false, false, 2000, true);
insert into sys.args values (8745, 301, 'res_0', 'smallint', 16, 0, 0, 0);
insert into sys.args values (8746, 301, 'arg_1', 'smallint', 16, 0, 1, 1);
insert into sys.args values (8747, 301, 'arg_2', 'smallint', 16, 0, 1, 2);
insert into sys.functions values (302, 'sql_add', '+', 'calc', 0, 1, false, false, false, 2000, true);
insert into sys.args values (8748, 302, 'res_0', 'smallint', 16, 0, 0, 0);
insert into sys.args values (8749, 302, 'arg_1', 'smallint', 16, 0, 1, 1);
insert into sys.args values (8750, 302, 'arg_2', 'smallint', 16, 0, 1, 2);
insert into sys.functions values (303, 'sql_mul', '*', 'calc', 0, 1, false, false, false, 2000, true);
insert into sys.args values (8751, 303, 'res_0', 'smallint', 16, 0, 0, 0);
insert into sys.args values (8752, 303, 'arg_1', 'smallint', 16, 0, 1, 1);
insert into sys.args values (8753, 303, 'arg_2', 'smallint', 16, 0, 1, 2);
insert into sys.functions values (304, 'sql_div', '/', 'calc', 0, 1, false, false, false, 2000, true);
insert into sys.args values (8754, 304, 'res_0', 'smallint', 16, 0, 0, 0);
insert into sys.args values (8755, 304, 'arg_1', 'smallint', 16, 0, 1, 1);
insert into sys.args values (8756, 304, 'arg_2', 'smallint', 16, 0, 1, 2);
insert into sys.functions values (305, 'bit_and', 'and', 'calc', 0, 1, false, false, false, 2000, true);
insert into sys.args values (8757, 305, 'res_0', 'smallint', 16, 0, 0, 0);
insert into sys.args values (8758, 305, 'arg_1', 'smallint', 16, 0, 1, 1);
insert into sys.args values (8759, 305, 'arg_2', 'smallint', 16, 0, 1, 2);
insert into sys.functions values (306, 'bit_or', 'or', 'calc', 0, 1, false, false, false, 2000, true);
insert into sys.args values (8760, 306, 'res_0', 'smallint', 16, 0, 0, 0);
insert into sys.args values (8761, 306, 'arg_1', 'smallint', 16, 0, 1, 1);
insert into sys.args values (8762, 306, 'arg_2', 'smallint', 16, 0, 1, 2);
insert into sys.functions values (307, 'bit_xor', 'xor', 'calc', 0, 1, false, false, false, 2000, true);
insert into sys.args values (8763, 307, 'res_0', 'smallint', 16, 0, 0, 0);
insert into sys.args values (8764, 307, 'arg_1', 'smallint', 16, 0, 1, 1);
insert into sys.args values (8765, 307, 'arg_2', 'smallint', 16, 0, 1, 2);
insert into sys.functions values (308, 'bit_not', 'not', 'calc', 0, 1, false, false, false, 2000, true);
insert into sys.args values (8766, 308, 'res_0', 'smallint', 16, 0, 0, 0);
insert into sys.args values (8767, 308, 'arg_1', 'smallint', 16, 0, 1, 1);
insert into sys.functions values (309, 'left_shift', '<<', 'calc', 0, 1, false, false, false, 2000, true);
insert into sys.args values (8768, 309, 'res_0', 'smallint', 16, 0, 0, 0);
insert into sys.args values (8769, 309, 'arg_1', 'smallint', 16, 0, 1, 1);
insert into sys.args values (8770, 309, 'arg_2', 'int', 32, 0, 1, 2);
insert into sys.functions values (310, 'right_shift', '>>', 'calc', 0, 1, false, false, false, 2000, true);
insert into sys.args values (8771, 310, 'res_0', 'smallint', 16, 0, 0, 0);
insert into sys.args values (8772, 310, 'arg_1', 'smallint', 16, 0, 1, 1);
insert into sys.args values (8773, 310, 'arg_2', 'int', 32, 0, 1, 2);
insert into sys.functions values (311, 'sql_neg', '-', 'calc', 0, 1, false, false, false, 2000, true);
insert into sys.args values (8774, 311, 'res_0', 'smallint', 16, 0, 0, 0);
insert into sys.args values (8775, 311, 'arg_1', 'smallint', 16, 0, 1, 1);
insert into sys.functions values (312, 'abs', 'abs', 'calc', 0, 1, false, false, false, 2000, true);
insert into sys.args values (8776, 312, 'res_0', 'smallint', 16, 0, 0, 0);
insert into sys.args values (8777, 312, 'arg_1', 'smallint', 16, 0, 1, 1);
insert into sys.functions values (313, 'sign', 'sign', 'calc', 0, 1, false, false, false, 2000, true);
insert into sys.args values (8778, 313, 'res_0', 'tinyint', 8, 0, 0, 0);
insert into sys.args values (8779, 313, 'arg_1', 'smallint', 16, 0, 1, 1);
insert into sys.functions values (314, 'scale_up', '*', 'calc', 0, 1, false, false, false, 2000, true);
insert into sys.args values (8780, 314, 'res_0', 'smallint', 16, 0, 0, 0);
insert into sys.args values (8781, 314, 'arg_1', 'smallint', 16, 0, 1, 1);
insert into sys.args values (8782, 314, 'arg_2', 'smallint', 16, 0, 1, 2);
insert into sys.functions values (315, 'scale_down', 'dec_round', 'sql', 0, 1, false, false, false, 2000, true);
insert into sys.args values (8783, 315, 'res_0', 'smallint', 16, 0, 0, 0);
insert into sys.args values (8784, 315, 'arg_1', 'smallint', 16, 0, 1, 1);
insert into sys.args values (8785, 315, 'arg_2', 'smallint', 16, 0, 1, 2);
insert into sys.functions values (316, 'sql_sub', '-', 'calc', 0, 1, false, false, false, 2000, true);
insert into sys.args values (8786, 316, 'res_0', 'month_interval', 32, 0, 0, 0);
insert into sys.args values (8787, 316, 'arg_1', 'month_interval', 32, 0, 1, 1);
insert into sys.args values (8788, 316, 'arg_2', 'smallint', 16, 0, 1, 2);
insert into sys.functions values (317, 'sql_add', '+', 'calc', 0, 1, false, false, false, 2000, true);
insert into sys.args values (8789, 317, 'res_0', 'month_interval', 32, 0, 0, 0);
insert into sys.args values (8790, 317, 'arg_1', 'month_interval', 32, 0, 1, 1);
insert into sys.args values (8791, 317, 'arg_2', 'smallint', 16, 0, 1, 2);
insert into sys.functions values (318, 'sql_mul', '*', 'calc', 0, 1, false, false, false, 2000, true);
insert into sys.args values (8792, 318, 'res_0', 'month_interval', 32, 0, 0, 0);
insert into sys.args values (8793, 318, 'arg_1', 'month_interval', 32, 0, 1, 1);
insert into sys.args values (8794, 318, 'arg_2', 'smallint', 16, 0, 1, 2);
insert into sys.functions values (319, 'sql_div', '/', 'calc', 0, 1, false, false, false, 2000, true);
insert into sys.args values (8795, 319, 'res_0', 'month_interval', 32, 0, 0, 0);
insert into sys.args values (8796, 319, 'arg_1', 'month_interval', 32, 0, 1, 1);
insert into sys.args values (8797, 319, 'arg_2', 'smallint', 16, 0, 1, 2);
insert into sys.functions values (320, 'sql_sub', '-', 'calc', 0, 1, false, false, false, 2000, true);
insert into sys.args values (8798, 320, 'res_0', 'sec_interval', 13, 0, 0, 0);
insert into sys.args values (8799, 320, 'arg_1', 'sec_interval', 13, 0, 1, 1);
insert into sys.args values (8800, 320, 'arg_2', 'smallint', 16, 0, 1, 2);
insert into sys.functions values (321, 'sql_add', '+', 'calc', 0, 1, false, false, false, 2000, true);
insert into sys.args values (8801, 321, 'res_0', 'sec_interval', 13, 0, 0, 0);
insert into sys.args values (8802, 321, 'arg_1', 'sec_interval', 13, 0, 1, 1);
insert into sys.args values (8803, 321, 'arg_2', 'smallint', 16, 0, 1, 2);
insert into sys.functions values (322, 'sql_mul', '*', 'calc', 0, 1, false, false, false, 2000, true);
insert into sys.args values (8804, 322, 'res_0', 'sec_interval', 13, 0, 0, 0);
insert into sys.args values (8805, 322, 'arg_1', 'sec_interval', 13, 0, 1, 1);
insert into sys.args values (8806, 322, 'arg_2', 'smallint', 16, 0, 1, 2);
insert into sys.functions values (323, 'sql_div', '/', 'calc', 0, 1, false, false, false, 2000, true);
insert into sys.args values (8807, 323, 'res_0', 'sec_interval', 13, 0, 0, 0);
insert into sys.args values (8808, 323, 'arg_1', 'sec_interval', 13, 0, 1, 1);
insert into sys.args values (8809, 323, 'arg_2', 'smallint', 16, 0, 1, 2);
insert into sys.functions values (324, 'sql_sub', '-', 'calc', 0, 1, false, false, false, 2000, true);
insert into sys.args values (8810, 324, 'res_0', 'int', 32, 0, 0, 0);
insert into sys.args values (8811, 324, 'arg_1', 'int', 32, 0, 1, 1);
insert into sys.args values (8812, 324, 'arg_2', 'int', 32, 0, 1, 2);
insert into sys.functions values (325, 'sql_add', '+', 'calc', 0, 1, false, false, false, 2000, true);
insert into sys.args values (8813, 325, 'res_0', 'int', 32, 0, 0, 0);
insert into sys.args values (8814, 325, 'arg_1', 'int', 32, 0, 1, 1);
insert into sys.args values (8815, 325, 'arg_2', 'int', 32, 0, 1, 2);
insert into sys.functions values (326, 'sql_mul', '*', 'calc', 0, 1, false, false, false, 2000, true);
insert into sys.args values (8816, 326, 'res_0', 'int', 32, 0, 0, 0);
insert into sys.args values (8817, 326, 'arg_1', 'int', 32, 0, 1, 1);
insert into sys.args values (8818, 326, 'arg_2', 'int', 32, 0, 1, 2);
insert into sys.functions values (327, 'sql_div', '/', 'calc', 0, 1, false, false, false, 2000, true);
insert into sys.args values (8819, 327, 'res_0', 'int', 32, 0, 0, 0);
insert into sys.args values (8820, 327, 'arg_1', 'int', 32, 0, 1, 1);
insert into sys.args values (8821, 327, 'arg_2', 'int', 32, 0, 1, 2);
insert into sys.functions values (328, 'bit_and', 'and', 'calc', 0, 1, false, false, false, 2000, true);
insert into sys.args values (8822, 328, 'res_0', 'int', 32, 0, 0, 0);
insert into sys.args values (8823, 328, 'arg_1', 'int', 32, 0, 1, 1);
insert into sys.args values (8824, 328, 'arg_2', 'int', 32, 0, 1, 2);
insert into sys.functions values (329, 'bit_or', 'or', 'calc', 0, 1, false, false, false, 2000, true);
insert into sys.args values (8825, 329, 'res_0', 'int', 32, 0, 0, 0);
insert into sys.args values (8826, 329, 'arg_1', 'int', 32, 0, 1, 1);
insert into sys.args values (8827, 329, 'arg_2', 'int', 32, 0, 1, 2);
insert into sys.functions values (330, 'bit_xor', 'xor', 'calc', 0, 1, false, false, false, 2000, true);
insert into sys.args values (8828, 330, 'res_0', 'int', 32, 0, 0, 0);
insert into sys.args values (8829, 330, 'arg_1', 'int', 32, 0, 1, 1);
insert into sys.args values (8830, 330, 'arg_2', 'int', 32, 0, 1, 2);
insert into sys.functions values (331, 'bit_not', 'not', 'calc', 0, 1, false, false, false, 2000, true);
insert into sys.args values (8831, 331, 'res_0', 'int', 32, 0, 0, 0);
insert into sys.args values (8832, 331, 'arg_1', 'int', 32, 0, 1, 1);
insert into sys.functions values (332, 'left_shift', '<<', 'calc', 0, 1, false, false, false, 2000, true);
insert into sys.args values (8833, 332, 'res_0', 'int', 32, 0, 0, 0);
insert into sys.args values (8834, 332, 'arg_1', 'int', 32, 0, 1, 1);
insert into sys.args values (8835, 332, 'arg_2', 'int', 32, 0, 1, 2);
insert into sys.functions values (333, 'right_shift', '>>', 'calc', 0, 1, false, false, false, 2000, true);
insert into sys.args values (8836, 333, 'res_0', 'int', 32, 0, 0, 0);
insert into sys.args values (8837, 333, 'arg_1', 'int', 32, 0, 1, 1);
insert into sys.args values (8838, 333, 'arg_2', 'int', 32, 0, 1, 2);
insert into sys.functions values (334, 'sql_neg', '-', 'calc', 0, 1, false, false, false, 2000, true);
insert into sys.args values (8839, 334, 'res_0', 'int', 32, 0, 0, 0);
insert into sys.args values (8840, 334, 'arg_1', 'int', 32, 0, 1, 1);
insert into sys.functions values (335, 'abs', 'abs', 'calc', 0, 1, false, false, false, 2000, true);
insert into sys.args values (8841, 335, 'res_0', 'int', 32, 0, 0, 0);
insert into sys.args values (8842, 335, 'arg_1', 'int', 32, 0, 1, 1);
insert into sys.functions values (336, 'sign', 'sign', 'calc', 0, 1, false, false, false, 2000, true);
insert into sys.args values (8843, 336, 'res_0', 'tinyint', 8, 0, 0, 0);
insert into sys.args values (8844, 336, 'arg_1', 'int', 32, 0, 1, 1);
insert into sys.functions values (337, 'scale_up', '*', 'calc', 0, 1, false, false, false, 2000, true);
insert into sys.args values (8845, 337, 'res_0', 'int', 32, 0, 0, 0);
insert into sys.args values (8846, 337, 'arg_1', 'int', 32, 0, 1, 1);
insert into sys.args values (8847, 337, 'arg_2', 'int', 32, 0, 1, 2);
insert into sys.functions values (338, 'scale_down', 'dec_round', 'sql', 0, 1, false, false, false, 2000, true);
insert into sys.args values (8848, 338, 'res_0', 'int', 32, 0, 0, 0);
insert into sys.args values (8849, 338, 'arg_1', 'int', 32, 0, 1, 1);
insert into sys.args values (8850, 338, 'arg_2', 'int', 32, 0, 1, 2);
insert into sys.functions values (339, 'sql_sub', '-', 'calc', 0, 1, false, false, false, 2000, true);
insert into sys.args values (8851, 339, 'res_0', 'month_interval', 32, 0, 0, 0);
insert into sys.args values (8852, 339, 'arg_1', 'month_interval', 32, 0, 1, 1);
insert into sys.args values (8853, 339, 'arg_2', 'int', 32, 0, 1, 2);
insert into sys.functions values (340, 'sql_add', '+', 'calc', 0, 1, false, false, false, 2000, true);
insert into sys.args values (8854, 340, 'res_0', 'month_interval', 32, 0, 0, 0);
insert into sys.args values (8855, 340, 'arg_1', 'month_interval', 32, 0, 1, 1);
insert into sys.args values (8856, 340, 'arg_2', 'int', 32, 0, 1, 2);
insert into sys.functions values (341, 'sql_mul', '*', 'calc', 0, 1, false, false, false, 2000, true);
insert into sys.args values (8857, 341, 'res_0', 'month_interval', 32, 0, 0, 0);
insert into sys.args values (8858, 341, 'arg_1', 'month_interval', 32, 0, 1, 1);
insert into sys.args values (8859, 341, 'arg_2', 'int', 32, 0, 1, 2);
insert into sys.functions values (342, 'sql_div', '/', 'calc', 0, 1, false, false, false, 2000, true);
insert into sys.args values (8860, 342, 'res_0', 'month_interval', 32, 0, 0, 0);
insert into sys.args values (8861, 342, 'arg_1', 'month_interval', 32, 0, 1, 1);
insert into sys.args values (8862, 342, 'arg_2', 'int', 32, 0, 1, 2);
insert into sys.functions values (343, 'sql_sub', '-', 'calc', 0, 1, false, false, false, 2000, true);
insert into sys.args values (8863, 343, 'res_0', 'sec_interval', 13, 0, 0, 0);
insert into sys.args values (8864, 343, 'arg_1', 'sec_interval', 13, 0, 1, 1);
insert into sys.args values (8865, 343, 'arg_2', 'int', 32, 0, 1, 2);
insert into sys.functions values (344, 'sql_add', '+', 'calc', 0, 1, false, false, false, 2000, true);
insert into sys.args values (8866, 344, 'res_0', 'sec_interval', 13, 0, 0, 0);
insert into sys.args values (8867, 344, 'arg_1', 'sec_interval', 13, 0, 1, 1);
insert into sys.args values (8868, 344, 'arg_2', 'int', 32, 0, 1, 2);
insert into sys.functions values (345, 'sql_mul', '*', 'calc', 0, 1, false, false, false, 2000, true);
insert into sys.args values (8869, 345, 'res_0', 'sec_interval', 13, 0, 0, 0);
insert into sys.args values (8870, 345, 'arg_1', 'sec_interval', 13, 0, 1, 1);
insert into sys.args values (8871, 345, 'arg_2', 'int', 32, 0, 1, 2);
insert into sys.functions values (346, 'sql_div', '/', 'calc', 0, 1, false, false, false, 2000, true);
insert into sys.args values (8872, 346, 'res_0', 'sec_interval', 13, 0, 0, 0);
insert into sys.args values (8873, 346, 'arg_1', 'sec_interval', 13, 0, 1, 1);
insert into sys.args values (8874, 346, 'arg_2', 'int', 32, 0, 1, 2);
insert into sys.functions values (347, 'sql_sub', '-', 'calc', 0, 1, false, false, false, 2000, true);
insert into sys.args values (8875, 347, 'res_0', 'bigint', 64, 0, 0, 0);
insert into sys.args values (8876, 347, 'arg_1', 'bigint', 64, 0, 1, 1);
insert into sys.args values (8877, 347, 'arg_2', 'bigint', 64, 0, 1, 2);
insert into sys.functions values (348, 'sql_add', '+', 'calc', 0, 1, false, false, false, 2000, true);
insert into sys.args values (8878, 348, 'res_0', 'bigint', 64, 0, 0, 0);
insert into sys.args values (8879, 348, 'arg_1', 'bigint', 64, 0, 1, 1);
insert into sys.args values (8880, 348, 'arg_2', 'bigint', 64, 0, 1, 2);
insert into sys.functions values (349, 'sql_mul', '*', 'calc', 0, 1, false, false, false, 2000, true);
insert into sys.args values (8881, 349, 'res_0', 'bigint', 64, 0, 0, 0);
insert into sys.args values (8882, 349, 'arg_1', 'bigint', 64, 0, 1, 1);
insert into sys.args values (8883, 349, 'arg_2', 'bigint', 64, 0, 1, 2);
insert into sys.functions values (350, 'sql_div', '/', 'calc', 0, 1, false, false, false, 2000, true);
insert into sys.args values (8884, 350, 'res_0', 'bigint', 64, 0, 0, 0);
insert into sys.args values (8885, 350, 'arg_1', 'bigint', 64, 0, 1, 1);
insert into sys.args values (8886, 350, 'arg_2', 'bigint', 64, 0, 1, 2);
insert into sys.functions values (351, 'bit_and', 'and', 'calc', 0, 1, false, false, false, 2000, true);
insert into sys.args values (8887, 351, 'res_0', 'bigint', 64, 0, 0, 0);
insert into sys.args values (8888, 351, 'arg_1', 'bigint', 64, 0, 1, 1);
insert into sys.args values (8889, 351, 'arg_2', 'bigint', 64, 0, 1, 2);
insert into sys.functions values (352, 'bit_or', 'or', 'calc', 0, 1, false, false, false, 2000, true);
insert into sys.args values (8890, 352, 'res_0', 'bigint', 64, 0, 0, 0);
insert into sys.args values (8891, 352, 'arg_1', 'bigint', 64, 0, 1, 1);
insert into sys.args values (8892, 352, 'arg_2', 'bigint', 64, 0, 1, 2);
insert into sys.functions values (353, 'bit_xor', 'xor', 'calc', 0, 1, false, false, false, 2000, true);
insert into sys.args values (8893, 353, 'res_0', 'bigint', 64, 0, 0, 0);
insert into sys.args values (8894, 353, 'arg_1', 'bigint', 64, 0, 1, 1);
insert into sys.args values (8895, 353, 'arg_2', 'bigint', 64, 0, 1, 2);
insert into sys.functions values (354, 'bit_not', 'not', 'calc', 0, 1, false, false, false, 2000, true);
insert into sys.args values (8896, 354, 'res_0', 'bigint', 64, 0, 0, 0);
insert into sys.args values (8897, 354, 'arg_1', 'bigint', 64, 0, 1, 1);
insert into sys.functions values (355, 'left_shift', '<<', 'calc', 0, 1, false, false, false, 2000, true);
insert into sys.args values (8898, 355, 'res_0', 'bigint', 64, 0, 0, 0);
insert into sys.args values (8899, 355, 'arg_1', 'bigint', 64, 0, 1, 1);
insert into sys.args values (8900, 355, 'arg_2', 'int', 32, 0, 1, 2);
insert into sys.functions values (356, 'right_shift', '>>', 'calc', 0, 1, false, false, false, 2000, true);
insert into sys.args values (8901, 356, 'res_0', 'bigint', 64, 0, 0, 0);
insert into sys.args values (8902, 356, 'arg_1', 'bigint', 64, 0, 1, 1);
insert into sys.args values (8903, 356, 'arg_2', 'int', 32, 0, 1, 2);
insert into sys.functions values (357, 'sql_neg', '-', 'calc', 0, 1, false, false, false, 2000, true);
insert into sys.args values (8904, 357, 'res_0', 'bigint', 64, 0, 0, 0);
insert into sys.args values (8905, 357, 'arg_1', 'bigint', 64, 0, 1, 1);
insert into sys.functions values (358, 'abs', 'abs', 'calc', 0, 1, false, false, false, 2000, true);
insert into sys.args values (8906, 358, 'res_0', 'bigint', 64, 0, 0, 0);
insert into sys.args values (8907, 358, 'arg_1', 'bigint', 64, 0, 1, 1);
insert into sys.functions values (359, 'sign', 'sign', 'calc', 0, 1, false, false, false, 2000, true);
insert into sys.args values (8908, 359, 'res_0', 'tinyint', 8, 0, 0, 0);
insert into sys.args values (8909, 359, 'arg_1', 'bigint', 64, 0, 1, 1);
insert into sys.functions values (360, 'scale_up', '*', 'calc', 0, 1, false, false, false, 2000, true);
insert into sys.args values (8910, 360, 'res_0', 'bigint', 64, 0, 0, 0);
insert into sys.args values (8911, 360, 'arg_1', 'bigint', 64, 0, 1, 1);
insert into sys.args values (8912, 360, 'arg_2', 'bigint', 64, 0, 1, 2);
insert into sys.functions values (361, 'scale_down', 'dec_round', 'sql', 0, 1, false, false, false, 2000, true);
insert into sys.args values (8913, 361, 'res_0', 'bigint', 64, 0, 0, 0);
insert into sys.args values (8914, 361, 'arg_1', 'bigint', 64, 0, 1, 1);
insert into sys.args values (8915, 361, 'arg_2', 'bigint', 64, 0, 1, 2);
insert into sys.functions values (362, 'sql_sub', '-', 'calc', 0, 1, false, false, false, 2000, true);
insert into sys.args values (8916, 362, 'res_0', 'month_interval', 32, 0, 0, 0);
insert into sys.args values (8917, 362, 'arg_1', 'month_interval', 32, 0, 1, 1);
insert into sys.args values (8918, 362, 'arg_2', 'bigint', 64, 0, 1, 2);
insert into sys.functions values (363, 'sql_add', '+', 'calc', 0, 1, false, false, false, 2000, true);
insert into sys.args values (8919, 363, 'res_0', 'month_interval', 32, 0, 0, 0);
insert into sys.args values (8920, 363, 'arg_1', 'month_interval', 32, 0, 1, 1);
insert into sys.args values (8921, 363, 'arg_2', 'bigint', 64, 0, 1, 2);
insert into sys.functions values (364, 'sql_mul', '*', 'calc', 0, 1, false, false, false, 2000, true);
insert into sys.args values (8922, 364, 'res_0', 'month_interval', 32, 0, 0, 0);
insert into sys.args values (8923, 364, 'arg_1', 'month_interval', 32, 0, 1, 1);
insert into sys.args values (8924, 364, 'arg_2', 'bigint', 64, 0, 1, 2);
insert into sys.functions values (365, 'sql_div', '/', 'calc', 0, 1, false, false, false, 2000, true);
insert into sys.args values (8925, 365, 'res_0', 'month_interval', 32, 0, 0, 0);
insert into sys.args values (8926, 365, 'arg_1', 'month_interval', 32, 0, 1, 1);
insert into sys.args values (8927, 365, 'arg_2', 'bigint', 64, 0, 1, 2);
insert into sys.functions values (366, 'sql_sub', '-', 'calc', 0, 1, false, false, false, 2000, true);
insert into sys.args values (8928, 366, 'res_0', 'sec_interval', 13, 0, 0, 0);
insert into sys.args values (8929, 366, 'arg_1', 'sec_interval', 13, 0, 1, 1);
insert into sys.args values (8930, 366, 'arg_2', 'bigint', 64, 0, 1, 2);
insert into sys.functions values (367, 'sql_add', '+', 'calc', 0, 1, false, false, false, 2000, true);
insert into sys.args values (8931, 367, 'res_0', 'sec_interval', 13, 0, 0, 0);
insert into sys.args values (8932, 367, 'arg_1', 'sec_interval', 13, 0, 1, 1);
insert into sys.args values (8933, 367, 'arg_2', 'bigint', 64, 0, 1, 2);
insert into sys.functions values (368, 'sql_mul', '*', 'calc', 0, 1, false, false, false, 2000, true);
insert into sys.args values (8934, 368, 'res_0', 'sec_interval', 13, 0, 0, 0);
insert into sys.args values (8935, 368, 'arg_1', 'sec_interval', 13, 0, 1, 1);
insert into sys.args values (8936, 368, 'arg_2', 'bigint', 64, 0, 1, 2);
insert into sys.functions values (369, 'sql_div', '/', 'calc', 0, 1, false, false, false, 2000, true);
insert into sys.args values (8937, 369, 'res_0', 'sec_interval', 13, 0, 0, 0);
insert into sys.args values (8938, 369, 'arg_1', 'sec_interval', 13, 0, 1, 1);
insert into sys.args values (8939, 369, 'arg_2', 'bigint', 64, 0, 1, 2);
insert into sys.functions values (370, 'sql_sub', '-', 'calc', 0, 1, false, false, false, 2000, true);
insert into sys.args values (8940, 370, 'res_0', 'decimal', 2, 0, 0, 0);
insert into sys.args values (8941, 370, 'arg_1', 'decimal', 2, 0, 1, 1);
insert into sys.args values (8942, 370, 'arg_2', 'decimal', 2, 0, 1, 2);
insert into sys.functions values (371, 'sql_add', '+', 'calc', 0, 1, false, false, false, 2000, true);
insert into sys.args values (8943, 371, 'res_0', 'decimal', 2, 0, 0, 0);
insert into sys.args values (8944, 371, 'arg_1', 'decimal', 2, 0, 1, 1);
insert into sys.args values (8945, 371, 'arg_2', 'decimal', 2, 0, 1, 2);
insert into sys.functions values (372, 'sql_mul', '*', 'calc', 0, 1, false, false, false, 2000, true);
insert into sys.args values (8946, 372, 'res_0', 'decimal', 2, 0, 0, 0);
insert into sys.args values (8947, 372, 'arg_1', 'decimal', 2, 0, 1, 1);
insert into sys.args values (8948, 372, 'arg_2', 'decimal', 2, 0, 1, 2);
insert into sys.functions values (373, 'sql_div', '/', 'calc', 0, 1, false, false, false, 2000, true);
insert into sys.args values (8949, 373, 'res_0', 'decimal', 2, 0, 0, 0);
insert into sys.args values (8950, 373, 'arg_1', 'decimal', 2, 0, 1, 1);
insert into sys.args values (8951, 373, 'arg_2', 'decimal', 2, 0, 1, 2);
insert into sys.functions values (374, 'bit_and', 'and', 'calc', 0, 1, false, false, false, 2000, true);
insert into sys.args values (8952, 374, 'res_0', 'decimal', 2, 0, 0, 0);
insert into sys.args values (8953, 374, 'arg_1', 'decimal', 2, 0, 1, 1);
insert into sys.args values (8954, 374, 'arg_2', 'decimal', 2, 0, 1, 2);
insert into sys.functions values (375, 'bit_or', 'or', 'calc', 0, 1, false, false, false, 2000, true);
insert into sys.args values (8955, 375, 'res_0', 'decimal', 2, 0, 0, 0);
insert into sys.args values (8956, 375, 'arg_1', 'decimal', 2, 0, 1, 1);
insert into sys.args values (8957, 375, 'arg_2', 'decimal', 2, 0, 1, 2);
insert into sys.functions values (376, 'bit_xor', 'xor', 'calc', 0, 1, false, false, false, 2000, true);
insert into sys.args values (8958, 376, 'res_0', 'decimal', 2, 0, 0, 0);
insert into sys.args values (8959, 376, 'arg_1', 'decimal', 2, 0, 1, 1);
insert into sys.args values (8960, 376, 'arg_2', 'decimal', 2, 0, 1, 2);
insert into sys.functions values (377, 'bit_not', 'not', 'calc', 0, 1, false, false, false, 2000, true);
insert into sys.args values (8961, 377, 'res_0', 'decimal', 2, 0, 0, 0);
insert into sys.args values (8962, 377, 'arg_1', 'decimal', 2, 0, 1, 1);
insert into sys.functions values (378, 'left_shift', '<<', 'calc', 0, 1, false, false, false, 2000, true);
insert into sys.args values (8963, 378, 'res_0', 'decimal', 2, 0, 0, 0);
insert into sys.args values (8964, 378, 'arg_1', 'decimal', 2, 0, 1, 1);
insert into sys.args values (8965, 378, 'arg_2', 'int', 32, 0, 1, 2);
insert into sys.functions values (379, 'right_shift', '>>', 'calc', 0, 1, false, false, false, 2000, true);
insert into sys.args values (8966, 379, 'res_0', 'decimal', 2, 0, 0, 0);
insert into sys.args values (8967, 379, 'arg_1', 'decimal', 2, 0, 1, 1);
insert into sys.args values (8968, 379, 'arg_2', 'int', 32, 0, 1, 2);
insert into sys.functions values (380, 'sql_neg', '-', 'calc', 0, 1, false, false, false, 2000, true);
insert into sys.args values (8969, 380, 'res_0', 'decimal', 2, 0, 0, 0);
insert into sys.args values (8970, 380, 'arg_1', 'decimal', 2, 0, 1, 1);
insert into sys.functions values (381, 'abs', 'abs', 'calc', 0, 1, false, false, false, 2000, true);
insert into sys.args values (8971, 381, 'res_0', 'decimal', 2, 0, 0, 0);
insert into sys.args values (8972, 381, 'arg_1', 'decimal', 2, 0, 1, 1);
insert into sys.functions values (382, 'sign', 'sign', 'calc', 0, 1, false, false, false, 2000, true);
insert into sys.args values (8973, 382, 'res_0', 'tinyint', 8, 0, 0, 0);
insert into sys.args values (8974, 382, 'arg_1', 'decimal', 2, 0, 1, 1);
insert into sys.functions values (383, 'scale_up', '*', 'calc', 0, 1, false, false, false, 2000, true);
insert into sys.args values (8975, 383, 'res_0', 'decimal', 2, 0, 0, 0);
insert into sys.args values (8976, 383, 'arg_1', 'decimal', 2, 0, 1, 1);
insert into sys.args values (8977, 383, 'arg_2', 'tinyint', 8, 0, 1, 2);
insert into sys.functions values (384, 'scale_down', 'dec_round', 'sql', 0, 1, false, false, false, 2000, true);
insert into sys.args values (8978, 384, 'res_0', 'decimal', 2, 0, 0, 0);
insert into sys.args values (8979, 384, 'arg_1', 'decimal', 2, 0, 1, 1);
insert into sys.args values (8980, 384, 'arg_2', 'tinyint', 8, 0, 1, 2);
insert into sys.functions values (385, 'sql_sub', '-', 'calc', 0, 1, false, false, false, 2000, true);
insert into sys.args values (8981, 385, 'res_0', 'month_interval', 32, 0, 0, 0);
insert into sys.args values (8982, 385, 'arg_1', 'month_interval', 32, 0, 1, 1);
insert into sys.args values (8983, 385, 'arg_2', 'decimal', 2, 0, 1, 2);
insert into sys.functions values (386, 'sql_add', '+', 'calc', 0, 1, false, false, false, 2000, true);
insert into sys.args values (8984, 386, 'res_0', 'month_interval', 32, 0, 0, 0);
insert into sys.args values (8985, 386, 'arg_1', 'month_interval', 32, 0, 1, 1);
insert into sys.args values (8986, 386, 'arg_2', 'decimal', 2, 0, 1, 2);
insert into sys.functions values (387, 'sql_mul', '*', 'calc', 0, 1, false, false, false, 2000, true);
insert into sys.args values (8987, 387, 'res_0', 'month_interval', 32, 0, 0, 0);
insert into sys.args values (8988, 387, 'arg_1', 'month_interval', 32, 0, 1, 1);
insert into sys.args values (8989, 387, 'arg_2', 'decimal', 2, 0, 1, 2);
insert into sys.functions values (388, 'sql_div', '/', 'calc', 0, 1, false, false, false, 2000, true);
insert into sys.args values (8990, 388, 'res_0', 'month_interval', 32, 0, 0, 0);
insert into sys.args values (8991, 388, 'arg_1', 'month_interval', 32, 0, 1, 1);
insert into sys.args values (8992, 388, 'arg_2', 'decimal', 2, 0, 1, 2);
insert into sys.functions values (389, 'sql_sub', '-', 'calc', 0, 1, false, false, false, 2000, true);
insert into sys.args values (8993, 389, 'res_0', 'sec_interval', 13, 0, 0, 0);
insert into sys.args values (8994, 389, 'arg_1', 'sec_interval', 13, 0, 1, 1);
insert into sys.args values (8995, 389, 'arg_2', 'decimal', 2, 0, 1, 2);
insert into sys.functions values (390, 'sql_add', '+', 'calc', 0, 1, false, false, false, 2000, true);
insert into sys.args values (8996, 390, 'res_0', 'sec_interval', 13, 0, 0, 0);
insert into sys.args values (8997, 390, 'arg_1', 'sec_interval', 13, 0, 1, 1);
insert into sys.args values (8998, 390, 'arg_2', 'decimal', 2, 0, 1, 2);
insert into sys.functions values (391, 'sql_mul', '*', 'calc', 0, 1, false, false, false, 2000, true);
insert into sys.args values (8999, 391, 'res_0', 'sec_interval', 13, 0, 0, 0);
insert into sys.args values (9000, 391, 'arg_1', 'sec_interval', 13, 0, 1, 1);
insert into sys.args values (9001, 391, 'arg_2', 'decimal', 2, 0, 1, 2);
insert into sys.functions values (392, 'sql_div', '/', 'calc', 0, 1, false, false, false, 2000, true);
insert into sys.args values (9002, 392, 'res_0', 'sec_interval', 13, 0, 0, 0);
insert into sys.args values (9003, 392, 'arg_1', 'sec_interval', 13, 0, 1, 1);
insert into sys.args values (9004, 392, 'arg_2', 'decimal', 2, 0, 1, 2);
insert into sys.functions values (393, 'sql_sub', '-', 'calc', 0, 1, false, false, false, 2000, true);
insert into sys.args values (9005, 393, 'res_0', 'decimal', 4, 0, 0, 0);
insert into sys.args values (9006, 393, 'arg_1', 'decimal', 4, 0, 1, 1);
insert into sys.args values (9007, 393, 'arg_2', 'decimal', 4, 0, 1, 2);
insert into sys.functions values (394, 'sql_add', '+', 'calc', 0, 1, false, false, false, 2000, true);
insert into sys.args values (9008, 394, 'res_0', 'decimal', 4, 0, 0, 0);
insert into sys.args values (9009, 394, 'arg_1', 'decimal', 4, 0, 1, 1);
insert into sys.args values (9010, 394, 'arg_2', 'decimal', 4, 0, 1, 2);
insert into sys.functions values (395, 'sql_mul', '*', 'calc', 0, 1, false, false, false, 2000, true);
insert into sys.args values (9011, 395, 'res_0', 'decimal', 4, 0, 0, 0);
insert into sys.args values (9012, 395, 'arg_1', 'decimal', 4, 0, 1, 1);
insert into sys.args values (9013, 395, 'arg_2', 'decimal', 4, 0, 1, 2);
insert into sys.functions values (396, 'sql_div', '/', 'calc', 0, 1, false, false, false, 2000, true);
insert into sys.args values (9014, 396, 'res_0', 'decimal', 4, 0, 0, 0);
insert into sys.args values (9015, 396, 'arg_1', 'decimal', 4, 0, 1, 1);
insert into sys.args values (9016, 396, 'arg_2', 'decimal', 4, 0, 1, 2);
insert into sys.functions values (397, 'bit_and', 'and', 'calc', 0, 1, false, false, false, 2000, true);
insert into sys.args values (9017, 397, 'res_0', 'decimal', 4, 0, 0, 0);
insert into sys.args values (9018, 397, 'arg_1', 'decimal', 4, 0, 1, 1);
insert into sys.args values (9019, 397, 'arg_2', 'decimal', 4, 0, 1, 2);
insert into sys.functions values (398, 'bit_or', 'or', 'calc', 0, 1, false, false, false, 2000, true);
insert into sys.args values (9020, 398, 'res_0', 'decimal', 4, 0, 0, 0);
insert into sys.args values (9021, 398, 'arg_1', 'decimal', 4, 0, 1, 1);
insert into sys.args values (9022, 398, 'arg_2', 'decimal', 4, 0, 1, 2);
insert into sys.functions values (399, 'bit_xor', 'xor', 'calc', 0, 1, false, false, false, 2000, true);
insert into sys.args values (9023, 399, 'res_0', 'decimal', 4, 0, 0, 0);
insert into sys.args values (9024, 399, 'arg_1', 'decimal', 4, 0, 1, 1);
insert into sys.args values (9025, 399, 'arg_2', 'decimal', 4, 0, 1, 2);
insert into sys.functions values (400, 'bit_not', 'not', 'calc', 0, 1, false, false, false, 2000, true);
insert into sys.args values (9026, 400, 'res_0', 'decimal', 4, 0, 0, 0);
insert into sys.args values (9027, 400, 'arg_1', 'decimal', 4, 0, 1, 1);
insert into sys.functions values (401, 'left_shift', '<<', 'calc', 0, 1, false, false, false, 2000, true);
insert into sys.args values (9028, 401, 'res_0', 'decimal', 4, 0, 0, 0);
insert into sys.args values (9029, 401, 'arg_1', 'decimal', 4, 0, 1, 1);
insert into sys.args values (9030, 401, 'arg_2', 'int', 32, 0, 1, 2);
insert into sys.functions values (402, 'right_shift', '>>', 'calc', 0, 1, false, false, false, 2000, true);
insert into sys.args values (9031, 402, 'res_0', 'decimal', 4, 0, 0, 0);
insert into sys.args values (9032, 402, 'arg_1', 'decimal', 4, 0, 1, 1);
insert into sys.args values (9033, 402, 'arg_2', 'int', 32, 0, 1, 2);
insert into sys.functions values (403, 'sql_neg', '-', 'calc', 0, 1, false, false, false, 2000, true);
insert into sys.args values (9034, 403, 'res_0', 'decimal', 4, 0, 0, 0);
insert into sys.args values (9035, 403, 'arg_1', 'decimal', 4, 0, 1, 1);
insert into sys.functions values (404, 'abs', 'abs', 'calc', 0, 1, false, false, false, 2000, true);
insert into sys.args values (9036, 404, 'res_0', 'decimal', 4, 0, 0, 0);
insert into sys.args values (9037, 404, 'arg_1', 'decimal', 4, 0, 1, 1);
insert into sys.functions values (405, 'sign', 'sign', 'calc', 0, 1, false, false, false, 2000, true);
insert into sys.args values (9038, 405, 'res_0', 'tinyint', 8, 0, 0, 0);
insert into sys.args values (9039, 405, 'arg_1', 'decimal', 4, 0, 1, 1);
insert into sys.functions values (406, 'scale_up', '*', 'calc', 0, 1, false, false, false, 2000, true);
insert into sys.args values (9040, 406, 'res_0', 'decimal', 4, 0, 0, 0);
insert into sys.args values (9041, 406, 'arg_1', 'decimal', 4, 0, 1, 1);
insert into sys.args values (9042, 406, 'arg_2', 'smallint', 16, 0, 1, 2);
insert into sys.functions values (407, 'scale_down', 'dec_round', 'sql', 0, 1, false, false, false, 2000, true);
insert into sys.args values (9043, 407, 'res_0', 'decimal', 4, 0, 0, 0);
insert into sys.args values (9044, 407, 'arg_1', 'decimal', 4, 0, 1, 1);
insert into sys.args values (9045, 407, 'arg_2', 'smallint', 16, 0, 1, 2);
insert into sys.functions values (408, 'sql_sub', '-', 'calc', 0, 1, false, false, false, 2000, true);
insert into sys.args values (9046, 408, 'res_0', 'month_interval', 32, 0, 0, 0);
insert into sys.args values (9047, 408, 'arg_1', 'month_interval', 32, 0, 1, 1);
insert into sys.args values (9048, 408, 'arg_2', 'decimal', 4, 0, 1, 2);
insert into sys.functions values (409, 'sql_add', '+', 'calc', 0, 1, false, false, false, 2000, true);
insert into sys.args values (9049, 409, 'res_0', 'month_interval', 32, 0, 0, 0);
insert into sys.args values (9050, 409, 'arg_1', 'month_interval', 32, 0, 1, 1);
insert into sys.args values (9051, 409, 'arg_2', 'decimal', 4, 0, 1, 2);
insert into sys.functions values (410, 'sql_mul', '*', 'calc', 0, 1, false, false, false, 2000, true);
insert into sys.args values (9052, 410, 'res_0', 'month_interval', 32, 0, 0, 0);
insert into sys.args values (9053, 410, 'arg_1', 'month_interval', 32, 0, 1, 1);
insert into sys.args values (9054, 410, 'arg_2', 'decimal', 4, 0, 1, 2);
insert into sys.functions values (411, 'sql_div', '/', 'calc', 0, 1, false, false, false, 2000, true);
insert into sys.args values (9055, 411, 'res_0', 'month_interval', 32, 0, 0, 0);
insert into sys.args values (9056, 411, 'arg_1', 'month_interval', 32, 0, 1, 1);
insert into sys.args values (9057, 411, 'arg_2', 'decimal', 4, 0, 1, 2);
insert into sys.functions values (412, 'sql_sub', '-', 'calc', 0, 1, false, false, false, 2000, true);
insert into sys.args values (9058, 412, 'res_0', 'sec_interval', 13, 0, 0, 0);
insert into sys.args values (9059, 412, 'arg_1', 'sec_interval', 13, 0, 1, 1);
insert into sys.args values (9060, 412, 'arg_2', 'decimal', 4, 0, 1, 2);
insert into sys.functions values (413, 'sql_add', '+', 'calc', 0, 1, false, false, false, 2000, true);
insert into sys.args values (9061, 413, 'res_0', 'sec_interval', 13, 0, 0, 0);
insert into sys.args values (9062, 413, 'arg_1', 'sec_interval', 13, 0, 1, 1);
insert into sys.args values (9063, 413, 'arg_2', 'decimal', 4, 0, 1, 2);
insert into sys.functions values (414, 'sql_mul', '*', 'calc', 0, 1, false, false, false, 2000, true);
insert into sys.args values (9064, 414, 'res_0', 'sec_interval', 13, 0, 0, 0);
insert into sys.args values (9065, 414, 'arg_1', 'sec_interval', 13, 0, 1, 1);
insert into sys.args values (9066, 414, 'arg_2', 'decimal', 4, 0, 1, 2);
insert into sys.functions values (415, 'sql_div', '/', 'calc', 0, 1, false, false, false, 2000, true);
insert into sys.args values (9067, 415, 'res_0', 'sec_interval', 13, 0, 0, 0);
insert into sys.args values (9068, 415, 'arg_1', 'sec_interval', 13, 0, 1, 1);
insert into sys.args values (9069, 415, 'arg_2', 'decimal', 4, 0, 1, 2);
insert into sys.functions values (416, 'sql_sub', '-', 'calc', 0, 1, false, false, false, 2000, true);
insert into sys.args values (9070, 416, 'res_0', 'decimal', 9, 0, 0, 0);
insert into sys.args values (9071, 416, 'arg_1', 'decimal', 9, 0, 1, 1);
insert into sys.args values (9072, 416, 'arg_2', 'decimal', 9, 0, 1, 2);
insert into sys.functions values (417, 'sql_add', '+', 'calc', 0, 1, false, false, false, 2000, true);
insert into sys.args values (9073, 417, 'res_0', 'decimal', 9, 0, 0, 0);
insert into sys.args values (9074, 417, 'arg_1', 'decimal', 9, 0, 1, 1);
insert into sys.args values (9075, 417, 'arg_2', 'decimal', 9, 0, 1, 2);
insert into sys.functions values (418, 'sql_mul', '*', 'calc', 0, 1, false, false, false, 2000, true);
insert into sys.args values (9076, 418, 'res_0', 'decimal', 9, 0, 0, 0);
insert into sys.args values (9077, 418, 'arg_1', 'decimal', 9, 0, 1, 1);
insert into sys.args values (9078, 418, 'arg_2', 'decimal', 9, 0, 1, 2);
insert into sys.functions values (419, 'sql_div', '/', 'calc', 0, 1, false, false, false, 2000, true);
insert into sys.args values (9079, 419, 'res_0', 'decimal', 9, 0, 0, 0);
insert into sys.args values (9080, 419, 'arg_1', 'decimal', 9, 0, 1, 1);
insert into sys.args values (9081, 419, 'arg_2', 'decimal', 9, 0, 1, 2);
insert into sys.functions values (420, 'bit_and', 'and', 'calc', 0, 1, false, false, false, 2000, true);
insert into sys.args values (9082, 420, 'res_0', 'decimal', 9, 0, 0, 0);
insert into sys.args values (9083, 420, 'arg_1', 'decimal', 9, 0, 1, 1);
insert into sys.args values (9084, 420, 'arg_2', 'decimal', 9, 0, 1, 2);
insert into sys.functions values (421, 'bit_or', 'or', 'calc', 0, 1, false, false, false, 2000, true);
insert into sys.args values (9085, 421, 'res_0', 'decimal', 9, 0, 0, 0);
insert into sys.args values (9086, 421, 'arg_1', 'decimal', 9, 0, 1, 1);
insert into sys.args values (9087, 421, 'arg_2', 'decimal', 9, 0, 1, 2);
insert into sys.functions values (422, 'bit_xor', 'xor', 'calc', 0, 1, false, false, false, 2000, true);
insert into sys.args values (9088, 422, 'res_0', 'decimal', 9, 0, 0, 0);
insert into sys.args values (9089, 422, 'arg_1', 'decimal', 9, 0, 1, 1);
insert into sys.args values (9090, 422, 'arg_2', 'decimal', 9, 0, 1, 2);
insert into sys.functions values (423, 'bit_not', 'not', 'calc', 0, 1, false, false, false, 2000, true);
insert into sys.args values (9091, 423, 'res_0', 'decimal', 9, 0, 0, 0);
insert into sys.args values (9092, 423, 'arg_1', 'decimal', 9, 0, 1, 1);
insert into sys.functions values (424, 'left_shift', '<<', 'calc', 0, 1, false, false, false, 2000, true);
insert into sys.args values (9093, 424, 'res_0', 'decimal', 9, 0, 0, 0);
insert into sys.args values (9094, 424, 'arg_1', 'decimal', 9, 0, 1, 1);
insert into sys.args values (9095, 424, 'arg_2', 'int', 32, 0, 1, 2);
insert into sys.functions values (425, 'right_shift', '>>', 'calc', 0, 1, false, false, false, 2000, true);
insert into sys.args values (9096, 425, 'res_0', 'decimal', 9, 0, 0, 0);
insert into sys.args values (9097, 425, 'arg_1', 'decimal', 9, 0, 1, 1);
insert into sys.args values (9098, 425, 'arg_2', 'int', 32, 0, 1, 2);
insert into sys.functions values (426, 'sql_neg', '-', 'calc', 0, 1, false, false, false, 2000, true);
insert into sys.args values (9099, 426, 'res_0', 'decimal', 9, 0, 0, 0);
insert into sys.args values (9100, 426, 'arg_1', 'decimal', 9, 0, 1, 1);
insert into sys.functions values (427, 'abs', 'abs', 'calc', 0, 1, false, false, false, 2000, true);
insert into sys.args values (9101, 427, 'res_0', 'decimal', 9, 0, 0, 0);
insert into sys.args values (9102, 427, 'arg_1', 'decimal', 9, 0, 1, 1);
insert into sys.functions values (428, 'sign', 'sign', 'calc', 0, 1, false, false, false, 2000, true);
insert into sys.args values (9103, 428, 'res_0', 'tinyint', 8, 0, 0, 0);
insert into sys.args values (9104, 428, 'arg_1', 'decimal', 9, 0, 1, 1);
insert into sys.functions values (429, 'scale_up', '*', 'calc', 0, 1, false, false, false, 2000, true);
insert into sys.args values (9105, 429, 'res_0', 'decimal', 9, 0, 0, 0);
insert into sys.args values (9106, 429, 'arg_1', 'decimal', 9, 0, 1, 1);
insert into sys.args values (9107, 429, 'arg_2', 'int', 32, 0, 1, 2);
insert into sys.functions values (430, 'scale_down', 'dec_round', 'sql', 0, 1, false, false, false, 2000, true);
insert into sys.args values (9108, 430, 'res_0', 'decimal', 9, 0, 0, 0);
insert into sys.args values (9109, 430, 'arg_1', 'decimal', 9, 0, 1, 1);
insert into sys.args values (9110, 430, 'arg_2', 'int', 32, 0, 1, 2);
insert into sys.functions values (431, 'sql_sub', '-', 'calc', 0, 1, false, false, false, 2000, true);
insert into sys.args values (9111, 431, 'res_0', 'month_interval', 32, 0, 0, 0);
insert into sys.args values (9112, 431, 'arg_1', 'month_interval', 32, 0, 1, 1);
insert into sys.args values (9113, 431, 'arg_2', 'decimal', 9, 0, 1, 2);
insert into sys.functions values (432, 'sql_add', '+', 'calc', 0, 1, false, false, false, 2000, true);
insert into sys.args values (9114, 432, 'res_0', 'month_interval', 32, 0, 0, 0);
insert into sys.args values (9115, 432, 'arg_1', 'month_interval', 32, 0, 1, 1);
insert into sys.args values (9116, 432, 'arg_2', 'decimal', 9, 0, 1, 2);
insert into sys.functions values (433, 'sql_mul', '*', 'calc', 0, 1, false, false, false, 2000, true);
insert into sys.args values (9117, 433, 'res_0', 'month_interval', 32, 0, 0, 0);
insert into sys.args values (9118, 433, 'arg_1', 'month_interval', 32, 0, 1, 1);
insert into sys.args values (9119, 433, 'arg_2', 'decimal', 9, 0, 1, 2);
insert into sys.functions values (434, 'sql_div', '/', 'calc', 0, 1, false, false, false, 2000, true);
insert into sys.args values (9120, 434, 'res_0', 'month_interval', 32, 0, 0, 0);
insert into sys.args values (9121, 434, 'arg_1', 'month_interval', 32, 0, 1, 1);
insert into sys.args values (9122, 434, 'arg_2', 'decimal', 9, 0, 1, 2);
insert into sys.functions values (435, 'sql_sub', '-', 'calc', 0, 1, false, false, false, 2000, true);
insert into sys.args values (9123, 435, 'res_0', 'sec_interval', 13, 0, 0, 0);
insert into sys.args values (9124, 435, 'arg_1', 'sec_interval', 13, 0, 1, 1);
insert into sys.args values (9125, 435, 'arg_2', 'decimal', 9, 0, 1, 2);
insert into sys.functions values (436, 'sql_add', '+', 'calc', 0, 1, false, false, false, 2000, true);
insert into sys.args values (9126, 436, 'res_0', 'sec_interval', 13, 0, 0, 0);
insert into sys.args values (9127, 436, 'arg_1', 'sec_interval', 13, 0, 1, 1);
insert into sys.args values (9128, 436, 'arg_2', 'decimal', 9, 0, 1, 2);
insert into sys.functions values (437, 'sql_mul', '*', 'calc', 0, 1, false, false, false, 2000, true);
insert into sys.args values (9129, 437, 'res_0', 'sec_interval', 13, 0, 0, 0);
insert into sys.args values (9130, 437, 'arg_1', 'sec_interval', 13, 0, 1, 1);
insert into sys.args values (9131, 437, 'arg_2', 'decimal', 9, 0, 1, 2);
insert into sys.functions values (438, 'sql_div', '/', 'calc', 0, 1, false, false, false, 2000, true);
insert into sys.args values (9132, 438, 'res_0', 'sec_interval', 13, 0, 0, 0);
insert into sys.args values (9133, 438, 'arg_1', 'sec_interval', 13, 0, 1, 1);
insert into sys.args values (9134, 438, 'arg_2', 'decimal', 9, 0, 1, 2);
insert into sys.functions values (439, 'sql_sub', '-', 'calc', 0, 1, false, false, false, 2000, true);
insert into sys.args values (9135, 439, 'res_0', 'decimal', 18, 0, 0, 0);
insert into sys.args values (9136, 439, 'arg_1', 'decimal', 18, 0, 1, 1);
insert into sys.args values (9137, 439, 'arg_2', 'decimal', 18, 0, 1, 2);
insert into sys.functions values (440, 'sql_add', '+', 'calc', 0, 1, false, false, false, 2000, true);
insert into sys.args values (9138, 440, 'res_0', 'decimal', 18, 0, 0, 0);
insert into sys.args values (9139, 440, 'arg_1', 'decimal', 18, 0, 1, 1);
insert into sys.args values (9140, 440, 'arg_2', 'decimal', 18, 0, 1, 2);
insert into sys.functions values (441, 'sql_mul', '*', 'calc', 0, 1, false, false, false, 2000, true);
insert into sys.args values (9141, 441, 'res_0', 'decimal', 18, 0, 0, 0);
insert into sys.args values (9142, 441, 'arg_1', 'decimal', 18, 0, 1, 1);
insert into sys.args values (9143, 441, 'arg_2', 'decimal', 18, 0, 1, 2);
insert into sys.functions values (442, 'sql_div', '/', 'calc', 0, 1, false, false, false, 2000, true);
insert into sys.args values (9144, 442, 'res_0', 'decimal', 18, 0, 0, 0);
insert into sys.args values (9145, 442, 'arg_1', 'decimal', 18, 0, 1, 1);
insert into sys.args values (9146, 442, 'arg_2', 'decimal', 18, 0, 1, 2);
insert into sys.functions values (443, 'bit_and', 'and', 'calc', 0, 1, false, false, false, 2000, true);
insert into sys.args values (9147, 443, 'res_0', 'decimal', 18, 0, 0, 0);
insert into sys.args values (9148, 443, 'arg_1', 'decimal', 18, 0, 1, 1);
insert into sys.args values (9149, 443, 'arg_2', 'decimal', 18, 0, 1, 2);
insert into sys.functions values (444, 'bit_or', 'or', 'calc', 0, 1, false, false, false, 2000, true);
insert into sys.args values (9150, 444, 'res_0', 'decimal', 18, 0, 0, 0);
insert into sys.args values (9151, 444, 'arg_1', 'decimal', 18, 0, 1, 1);
insert into sys.args values (9152, 444, 'arg_2', 'decimal', 18, 0, 1, 2);
insert into sys.functions values (445, 'bit_xor', 'xor', 'calc', 0, 1, false, false, false, 2000, true);
insert into sys.args values (9153, 445, 'res_0', 'decimal', 18, 0, 0, 0);
insert into sys.args values (9154, 445, 'arg_1', 'decimal', 18, 0, 1, 1);
insert into sys.args values (9155, 445, 'arg_2', 'decimal', 18, 0, 1, 2);
insert into sys.functions values (446, 'bit_not', 'not', 'calc', 0, 1, false, false, false, 2000, true);
insert into sys.args values (9156, 446, 'res_0', 'decimal', 18, 0, 0, 0);
insert into sys.args values (9157, 446, 'arg_1', 'decimal', 18, 0, 1, 1);
insert into sys.functions values (447, 'left_shift', '<<', 'calc', 0, 1, false, false, false, 2000, true);
insert into sys.args values (9158, 447, 'res_0', 'decimal', 18, 0, 0, 0);
insert into sys.args values (9159, 447, 'arg_1', 'decimal', 18, 0, 1, 1);
insert into sys.args values (9160, 447, 'arg_2', 'int', 32, 0, 1, 2);
insert into sys.functions values (448, 'right_shift', '>>', 'calc', 0, 1, false, false, false, 2000, true);
insert into sys.args values (9161, 448, 'res_0', 'decimal', 18, 0, 0, 0);
insert into sys.args values (9162, 448, 'arg_1', 'decimal', 18, 0, 1, 1);
insert into sys.args values (9163, 448, 'arg_2', 'int', 32, 0, 1, 2);
insert into sys.functions values (449, 'sql_neg', '-', 'calc', 0, 1, false, false, false, 2000, true);
insert into sys.args values (9164, 449, 'res_0', 'decimal', 18, 0, 0, 0);
insert into sys.args values (9165, 449, 'arg_1', 'decimal', 18, 0, 1, 1);
insert into sys.functions values (450, 'abs', 'abs', 'calc', 0, 1, false, false, false, 2000, true);
insert into sys.args values (9166, 450, 'res_0', 'decimal', 18, 0, 0, 0);
insert into sys.args values (9167, 450, 'arg_1', 'decimal', 18, 0, 1, 1);
insert into sys.functions values (451, 'sign', 'sign', 'calc', 0, 1, false, false, false, 2000, true);
insert into sys.args values (9168, 451, 'res_0', 'tinyint', 8, 0, 0, 0);
insert into sys.args values (9169, 451, 'arg_1', 'decimal', 18, 0, 1, 1);
insert into sys.functions values (452, 'scale_up', '*', 'calc', 0, 1, false, false, false, 2000, true);
insert into sys.args values (9170, 452, 'res_0', 'decimal', 18, 0, 0, 0);
insert into sys.args values (9171, 452, 'arg_1', 'decimal', 18, 0, 1, 1);
insert into sys.args values (9172, 452, 'arg_2', 'bigint', 64, 0, 1, 2);
insert into sys.functions values (453, 'scale_down', 'dec_round', 'sql', 0, 1, false, false, false, 2000, true);
insert into sys.args values (9173, 453, 'res_0', 'decimal', 18, 0, 0, 0);
insert into sys.args values (9174, 453, 'arg_1', 'decimal', 18, 0, 1, 1);
insert into sys.args values (9175, 453, 'arg_2', 'bigint', 64, 0, 1, 2);
insert into sys.functions values (454, 'sql_sub', '-', 'calc', 0, 1, false, false, false, 2000, true);
insert into sys.args values (9176, 454, 'res_0', 'month_interval', 32, 0, 0, 0);
insert into sys.args values (9177, 454, 'arg_1', 'month_interval', 32, 0, 1, 1);
insert into sys.args values (9178, 454, 'arg_2', 'decimal', 18, 0, 1, 2);
insert into sys.functions values (455, 'sql_add', '+', 'calc', 0, 1, false, false, false, 2000, true);
insert into sys.args values (9179, 455, 'res_0', 'month_interval', 32, 0, 0, 0);
insert into sys.args values (9180, 455, 'arg_1', 'month_interval', 32, 0, 1, 1);
insert into sys.args values (9181, 455, 'arg_2', 'decimal', 18, 0, 1, 2);
insert into sys.functions values (456, 'sql_mul', '*', 'calc', 0, 1, false, false, false, 2000, true);
insert into sys.args values (9182, 456, 'res_0', 'month_interval', 32, 0, 0, 0);
insert into sys.args values (9183, 456, 'arg_1', 'month_interval', 32, 0, 1, 1);
insert into sys.args values (9184, 456, 'arg_2', 'decimal', 18, 0, 1, 2);
insert into sys.functions values (457, 'sql_div', '/', 'calc', 0, 1, false, false, false, 2000, true);
insert into sys.args values (9185, 457, 'res_0', 'month_interval', 32, 0, 0, 0);
insert into sys.args values (9186, 457, 'arg_1', 'month_interval', 32, 0, 1, 1);
insert into sys.args values (9187, 457, 'arg_2', 'decimal', 18, 0, 1, 2);
insert into sys.functions values (458, 'sql_sub', '-', 'calc', 0, 1, false, false, false, 2000, true);
insert into sys.args values (9188, 458, 'res_0', 'sec_interval', 13, 0, 0, 0);
insert into sys.args values (9189, 458, 'arg_1', 'sec_interval', 13, 0, 1, 1);
insert into sys.args values (9190, 458, 'arg_2', 'decimal', 18, 0, 1, 2);
insert into sys.functions values (459, 'sql_add', '+', 'calc', 0, 1, false, false, false, 2000, true);
insert into sys.args values (9191, 459, 'res_0', 'sec_interval', 13, 0, 0, 0);
insert into sys.args values (9192, 459, 'arg_1', 'sec_interval', 13, 0, 1, 1);
insert into sys.args values (9193, 459, 'arg_2', 'decimal', 18, 0, 1, 2);
insert into sys.functions values (460, 'sql_mul', '*', 'calc', 0, 1, false, false, false, 2000, true);
insert into sys.args values (9194, 460, 'res_0', 'sec_interval', 13, 0, 0, 0);
insert into sys.args values (9195, 460, 'arg_1', 'sec_interval', 13, 0, 1, 1);
insert into sys.args values (9196, 460, 'arg_2', 'decimal', 18, 0, 1, 2);
insert into sys.functions values (461, 'sql_div', '/', 'calc', 0, 1, false, false, false, 2000, true);
insert into sys.args values (9197, 461, 'res_0', 'sec_interval', 13, 0, 0, 0);
insert into sys.args values (9198, 461, 'arg_1', 'sec_interval', 13, 0, 1, 1);
insert into sys.args values (9199, 461, 'arg_2', 'decimal', 18, 0, 1, 2);
insert into sys.functions values (462, 'sql_sub', '-', 'calc', 0, 1, false, false, false, 2000, true);
insert into sys.args values (9200, 462, 'res_0', 'real', 24, 0, 0, 0);
insert into sys.args values (9201, 462, 'arg_1', 'real', 24, 0, 1, 1);
insert into sys.args values (9202, 462, 'arg_2', 'real', 24, 0, 1, 2);
insert into sys.functions values (463, 'sql_add', '+', 'calc', 0, 1, false, false, false, 2000, true);
insert into sys.args values (9203, 463, 'res_0', 'real', 24, 0, 0, 0);
insert into sys.args values (9204, 463, 'arg_1', 'real', 24, 0, 1, 1);
insert into sys.args values (9205, 463, 'arg_2', 'real', 24, 0, 1, 2);
insert into sys.functions values (464, 'sql_mul', '*', 'calc', 0, 1, false, false, false, 2000, true);
insert into sys.args values (9206, 464, 'res_0', 'real', 24, 0, 0, 0);
insert into sys.args values (9207, 464, 'arg_1', 'real', 24, 0, 1, 1);
insert into sys.args values (9208, 464, 'arg_2', 'real', 24, 0, 1, 2);
insert into sys.functions values (465, 'sql_div', '/', 'calc', 0, 1, false, false, false, 2000, true);
insert into sys.args values (9209, 465, 'res_0', 'real', 24, 0, 0, 0);
insert into sys.args values (9210, 465, 'arg_1', 'real', 24, 0, 1, 1);
insert into sys.args values (9211, 465, 'arg_2', 'real', 24, 0, 1, 2);
insert into sys.functions values (466, 'sql_neg', '-', 'calc', 0, 1, false, false, false, 2000, true);
insert into sys.args values (9212, 466, 'res_0', 'real', 24, 0, 0, 0);
insert into sys.args values (9213, 466, 'arg_1', 'real', 24, 0, 1, 1);
insert into sys.functions values (467, 'abs', 'abs', 'calc', 0, 1, false, false, false, 2000, true);
insert into sys.args values (9214, 467, 'res_0', 'real', 24, 0, 0, 0);
insert into sys.args values (9215, 467, 'arg_1', 'real', 24, 0, 1, 1);
insert into sys.functions values (468, 'sign', 'sign', 'calc', 0, 1, false, false, false, 2000, true);
insert into sys.args values (9216, 468, 'res_0', 'tinyint', 8, 0, 0, 0);
insert into sys.args values (9217, 468, 'arg_1', 'real', 24, 0, 1, 1);
insert into sys.functions values (469, 'scale_up', '*', 'calc', 0, 1, false, false, false, 2000, true);
insert into sys.args values (9218, 469, 'res_0', 'real', 24, 0, 0, 0);
insert into sys.args values (9219, 469, 'arg_1', 'real', 24, 0, 1, 1);
insert into sys.args values (9220, 469, 'arg_2', 'real', 24, 0, 1, 2);
insert into sys.functions values (470, 'scale_down', 'dec_round', 'sql', 0, 1, false, false, false, 2000, true);
insert into sys.args values (9221, 470, 'res_0', 'real', 24, 0, 0, 0);
insert into sys.args values (9222, 470, 'arg_1', 'real', 24, 0, 1, 1);
insert into sys.args values (9223, 470, 'arg_2', 'real', 24, 0, 1, 2);
insert into sys.functions values (471, 'sql_sub', '-', 'calc', 0, 1, false, false, false, 2000, true);
insert into sys.args values (9224, 471, 'res_0', 'month_interval', 32, 0, 0, 0);
insert into sys.args values (9225, 471, 'arg_1', 'month_interval', 32, 0, 1, 1);
insert into sys.args values (9226, 471, 'arg_2', 'real', 24, 0, 1, 2);
insert into sys.functions values (472, 'sql_add', '+', 'calc', 0, 1, false, false, false, 2000, true);
insert into sys.args values (9227, 472, 'res_0', 'month_interval', 32, 0, 0, 0);
insert into sys.args values (9228, 472, 'arg_1', 'month_interval', 32, 0, 1, 1);
insert into sys.args values (9229, 472, 'arg_2', 'real', 24, 0, 1, 2);
insert into sys.functions values (473, 'sql_mul', '*', 'calc', 0, 1, false, false, false, 2000, true);
insert into sys.args values (9230, 473, 'res_0', 'month_interval', 32, 0, 0, 0);
insert into sys.args values (9231, 473, 'arg_1', 'month_interval', 32, 0, 1, 1);
insert into sys.args values (9232, 473, 'arg_2', 'real', 24, 0, 1, 2);
insert into sys.functions values (474, 'sql_div', '/', 'calc', 0, 1, false, false, false, 2000, true);
insert into sys.args values (9233, 474, 'res_0', 'month_interval', 32, 0, 0, 0);
insert into sys.args values (9234, 474, 'arg_1', 'month_interval', 32, 0, 1, 1);
insert into sys.args values (9235, 474, 'arg_2', 'real', 24, 0, 1, 2);
insert into sys.functions values (475, 'sql_sub', '-', 'calc', 0, 1, false, false, false, 2000, true);
insert into sys.args values (9236, 475, 'res_0', 'sec_interval', 13, 0, 0, 0);
insert into sys.args values (9237, 475, 'arg_1', 'sec_interval', 13, 0, 1, 1);
insert into sys.args values (9238, 475, 'arg_2', 'real', 24, 0, 1, 2);
insert into sys.functions values (476, 'sql_add', '+', 'calc', 0, 1, false, false, false, 2000, true);
insert into sys.args values (9239, 476, 'res_0', 'sec_interval', 13, 0, 0, 0);
insert into sys.args values (9240, 476, 'arg_1', 'sec_interval', 13, 0, 1, 1);
insert into sys.args values (9241, 476, 'arg_2', 'real', 24, 0, 1, 2);
insert into sys.functions values (477, 'sql_mul', '*', 'calc', 0, 1, false, false, false, 2000, true);
insert into sys.args values (9242, 477, 'res_0', 'sec_interval', 13, 0, 0, 0);
insert into sys.args values (9243, 477, 'arg_1', 'sec_interval', 13, 0, 1, 1);
insert into sys.args values (9244, 477, 'arg_2', 'real', 24, 0, 1, 2);
insert into sys.functions values (478, 'sql_div', '/', 'calc', 0, 1, false, false, false, 2000, true);
insert into sys.args values (9245, 478, 'res_0', 'sec_interval', 13, 0, 0, 0);
insert into sys.args values (9246, 478, 'arg_1', 'sec_interval', 13, 0, 1, 1);
insert into sys.args values (9247, 478, 'arg_2', 'real', 24, 0, 1, 2);
insert into sys.functions values (479, 'sql_sub', '-', 'calc', 0, 1, false, false, false, 2000, true);
insert into sys.args values (9248, 479, 'res_0', 'double', 53, 0, 0, 0);
insert into sys.args values (9249, 479, 'arg_1', 'double', 53, 0, 1, 1);
insert into sys.args values (9250, 479, 'arg_2', 'double', 53, 0, 1, 2);
insert into sys.functions values (480, 'sql_add', '+', 'calc', 0, 1, false, false, false, 2000, true);
insert into sys.args values (9251, 480, 'res_0', 'double', 53, 0, 0, 0);
insert into sys.args values (9252, 480, 'arg_1', 'double', 53, 0, 1, 1);
insert into sys.args values (9253, 480, 'arg_2', 'double', 53, 0, 1, 2);
insert into sys.functions values (481, 'sql_mul', '*', 'calc', 0, 1, false, false, false, 2000, true);
insert into sys.args values (9254, 481, 'res_0', 'double', 53, 0, 0, 0);
insert into sys.args values (9255, 481, 'arg_1', 'double', 53, 0, 1, 1);
insert into sys.args values (9256, 481, 'arg_2', 'double', 53, 0, 1, 2);
insert into sys.functions values (482, 'sql_div', '/', 'calc', 0, 1, false, false, false, 2000, true);
insert into sys.args values (9257, 482, 'res_0', 'double', 53, 0, 0, 0);
insert into sys.args values (9258, 482, 'arg_1', 'double', 53, 0, 1, 1);
insert into sys.args values (9259, 482, 'arg_2', 'double', 53, 0, 1, 2);
insert into sys.functions values (483, 'sql_neg', '-', 'calc', 0, 1, false, false, false, 2000, true);
insert into sys.args values (9260, 483, 'res_0', 'double', 53, 0, 0, 0);
insert into sys.args values (9261, 483, 'arg_1', 'double', 53, 0, 1, 1);
insert into sys.functions values (484, 'abs', 'abs', 'calc', 0, 1, false, false, false, 2000, true);
insert into sys.args values (9262, 484, 'res_0', 'double', 53, 0, 0, 0);
insert into sys.args values (9263, 484, 'arg_1', 'double', 53, 0, 1, 1);
insert into sys.functions values (485, 'sign', 'sign', 'calc', 0, 1, false, false, false, 2000, true);
insert into sys.args values (9264, 485, 'res_0', 'tinyint', 8, 0, 0, 0);
insert into sys.args values (9265, 485, 'arg_1', 'double', 53, 0, 1, 1);
insert into sys.functions values (486, 'scale_up', '*', 'calc', 0, 1, false, false, false, 2000, true);
insert into sys.args values (9266, 486, 'res_0', 'double', 53, 0, 0, 0);
insert into sys.args values (9267, 486, 'arg_1', 'double', 53, 0, 1, 1);
insert into sys.args values (9268, 486, 'arg_2', 'double', 53, 0, 1, 2);
insert into sys.functions values (487, 'scale_down', 'dec_round', 'sql', 0, 1, false, false, false, 2000, true);
insert into sys.args values (9269, 487, 'res_0', 'double', 53, 0, 0, 0);
insert into sys.args values (9270, 487, 'arg_1', 'double', 53, 0, 1, 1);
insert into sys.args values (9271, 487, 'arg_2', 'double', 53, 0, 1, 2);
insert into sys.functions values (488, 'sql_sub', '-', 'calc', 0, 1, false, false, false, 2000, true);
insert into sys.args values (9272, 488, 'res_0', 'month_interval', 32, 0, 0, 0);
insert into sys.args values (9273, 488, 'arg_1', 'month_interval', 32, 0, 1, 1);
insert into sys.args values (9274, 488, 'arg_2', 'double', 53, 0, 1, 2);
insert into sys.functions values (489, 'sql_add', '+', 'calc', 0, 1, false, false, false, 2000, true);
insert into sys.args values (9275, 489, 'res_0', 'month_interval', 32, 0, 0, 0);
insert into sys.args values (9276, 489, 'arg_1', 'month_interval', 32, 0, 1, 1);
insert into sys.args values (9277, 489, 'arg_2', 'double', 53, 0, 1, 2);
insert into sys.functions values (490, 'sql_mul', '*', 'calc', 0, 1, false, false, false, 2000, true);
insert into sys.args values (9278, 490, 'res_0', 'month_interval', 32, 0, 0, 0);
insert into sys.args values (9279, 490, 'arg_1', 'month_interval', 32, 0, 1, 1);
insert into sys.args values (9280, 490, 'arg_2', 'double', 53, 0, 1, 2);
insert into sys.functions values (491, 'sql_div', '/', 'calc', 0, 1, false, false, false, 2000, true);
insert into sys.args values (9281, 491, 'res_0', 'month_interval', 32, 0, 0, 0);
insert into sys.args values (9282, 491, 'arg_1', 'month_interval', 32, 0, 1, 1);
insert into sys.args values (9283, 491, 'arg_2', 'double', 53, 0, 1, 2);
insert into sys.functions values (492, 'sql_sub', '-', 'calc', 0, 1, false, false, false, 2000, true);
insert into sys.args values (9284, 492, 'res_0', 'sec_interval', 13, 0, 0, 0);
insert into sys.args values (9285, 492, 'arg_1', 'sec_interval', 13, 0, 1, 1);
insert into sys.args values (9286, 492, 'arg_2', 'double', 53, 0, 1, 2);
insert into sys.functions values (493, 'sql_add', '+', 'calc', 0, 1, false, false, false, 2000, true);
insert into sys.args values (9287, 493, 'res_0', 'sec_interval', 13, 0, 0, 0);
insert into sys.args values (9288, 493, 'arg_1', 'sec_interval', 13, 0, 1, 1);
insert into sys.args values (9289, 493, 'arg_2', 'double', 53, 0, 1, 2);
insert into sys.functions values (494, 'sql_mul', '*', 'calc', 0, 1, false, false, false, 2000, true);
insert into sys.args values (9290, 494, 'res_0', 'sec_interval', 13, 0, 0, 0);
insert into sys.args values (9291, 494, 'arg_1', 'sec_interval', 13, 0, 1, 1);
insert into sys.args values (9292, 494, 'arg_2', 'double', 53, 0, 1, 2);
insert into sys.functions values (495, 'sql_div', '/', 'calc', 0, 1, false, false, false, 2000, true);
insert into sys.args values (9293, 495, 'res_0', 'sec_interval', 13, 0, 0, 0);
insert into sys.args values (9294, 495, 'arg_1', 'sec_interval', 13, 0, 1, 1);
insert into sys.args values (9295, 495, 'arg_2', 'double', 53, 0, 1, 2);
insert into sys.functions values (496, 'sql_sub', '-', 'calc', 0, 1, false, false, false, 2000, true);
insert into sys.args values (9296, 496, 'res_0', 'month_interval', 32, 0, 0, 0);
insert into sys.args values (9297, 496, 'arg_1', 'month_interval', 32, 0, 1, 1);
insert into sys.args values (9298, 496, 'arg_2', 'month_interval', 32, 0, 1, 2);
insert into sys.functions values (497, 'sql_add', '+', 'calc', 0, 1, false, false, false, 2000, true);
insert into sys.args values (9299, 497, 'res_0', 'month_interval', 32, 0, 0, 0);
insert into sys.args values (9300, 497, 'arg_1', 'month_interval', 32, 0, 1, 1);
insert into sys.args values (9301, 497, 'arg_2', 'month_interval', 32, 0, 1, 2);
insert into sys.functions values (498, 'sql_mul', '*', 'calc', 0, 1, false, false, false, 2000, true);
insert into sys.args values (9302, 498, 'res_0', 'month_interval', 32, 0, 0, 0);
insert into sys.args values (9303, 498, 'arg_1', 'month_interval', 32, 0, 1, 1);
insert into sys.args values (9304, 498, 'arg_2', 'month_interval', 32, 0, 1, 2);
insert into sys.functions values (499, 'sql_div', '/', 'calc', 0, 1, false, false, false, 2000, true);
insert into sys.args values (9305, 499, 'res_0', 'month_interval', 32, 0, 0, 0);
insert into sys.args values (9306, 499, 'arg_1', 'month_interval', 32, 0, 1, 1);
insert into sys.args values (9307, 499, 'arg_2', 'month_interval', 32, 0, 1, 2);
insert into sys.functions values (500, 'sql_neg', '-', 'calc', 0, 1, false, false, false, 2000, true);
insert into sys.args values (9308, 500, 'res_0', 'month_interval', 32, 0, 0, 0);
insert into sys.args values (9309, 500, 'arg_1', 'month_interval', 32, 0, 1, 1);
insert into sys.functions values (501, 'abs', 'abs', 'calc', 0, 1, false, false, false, 2000, true);
insert into sys.args values (9310, 501, 'res_0', 'month_interval', 32, 0, 0, 0);
insert into sys.args values (9311, 501, 'arg_1', 'month_interval', 32, 0, 1, 1);
insert into sys.functions values (502, 'sign', 'sign', 'calc', 0, 1, false, false, false, 2000, true);
insert into sys.args values (9312, 502, 'res_0', 'tinyint', 8, 0, 0, 0);
insert into sys.args values (9313, 502, 'arg_1', 'month_interval', 32, 0, 1, 1);
insert into sys.functions values (503, 'scale_up', '*', 'calc', 0, 1, false, false, false, 2000, true);
insert into sys.args values (9314, 503, 'res_0', 'month_interval', 32, 0, 0, 0);
insert into sys.args values (9315, 503, 'arg_1', 'month_interval', 32, 0, 1, 1);
insert into sys.args values (9316, 503, 'arg_2', 'int', 32, 0, 1, 2);
insert into sys.functions values (504, 'scale_down', 'dec_round', 'sql', 0, 1, false, false, false, 2000, true);
insert into sys.args values (9317, 504, 'res_0', 'month_interval', 32, 0, 0, 0);
insert into sys.args values (9318, 504, 'arg_1', 'month_interval', 32, 0, 1, 1);
insert into sys.args values (9319, 504, 'arg_2', 'int', 32, 0, 1, 2);
insert into sys.functions values (505, 'sql_sub', '-', 'calc', 0, 1, false, false, false, 2000, true);
insert into sys.args values (9320, 505, 'res_0', 'sec_interval', 13, 0, 0, 0);
insert into sys.args values (9321, 505, 'arg_1', 'sec_interval', 13, 0, 1, 1);
insert into sys.args values (9322, 505, 'arg_2', 'sec_interval', 13, 0, 1, 2);
insert into sys.functions values (506, 'sql_add', '+', 'calc', 0, 1, false, false, false, 2000, true);
insert into sys.args values (9323, 506, 'res_0', 'sec_interval', 13, 0, 0, 0);
insert into sys.args values (9324, 506, 'arg_1', 'sec_interval', 13, 0, 1, 1);
insert into sys.args values (9325, 506, 'arg_2', 'sec_interval', 13, 0, 1, 2);
insert into sys.functions values (507, 'sql_mul', '*', 'calc', 0, 1, false, false, false, 2000, true);
insert into sys.args values (9326, 507, 'res_0', 'sec_interval', 13, 0, 0, 0);
insert into sys.args values (9327, 507, 'arg_1', 'sec_interval', 13, 0, 1, 1);
insert into sys.args values (9328, 507, 'arg_2', 'sec_interval', 13, 0, 1, 2);
insert into sys.functions values (508, 'sql_div', '/', 'calc', 0, 1, false, false, false, 2000, true);
insert into sys.args values (9329, 508, 'res_0', 'sec_interval', 13, 0, 0, 0);
insert into sys.args values (9330, 508, 'arg_1', 'sec_interval', 13, 0, 1, 1);
insert into sys.args values (9331, 508, 'arg_2', 'sec_interval', 13, 0, 1, 2);
insert into sys.functions values (509, 'sql_neg', '-', 'calc', 0, 1, false, false, false, 2000, true);
insert into sys.args values (9332, 509, 'res_0', 'sec_interval', 13, 0, 0, 0);
insert into sys.args values (9333, 509, 'arg_1', 'sec_interval', 13, 0, 1, 1);
insert into sys.functions values (510, 'abs', 'abs', 'calc', 0, 1, false, false, false, 2000, true);
insert into sys.args values (9334, 510, 'res_0', 'sec_interval', 13, 0, 0, 0);
insert into sys.args values (9335, 510, 'arg_1', 'sec_interval', 13, 0, 1, 1);
insert into sys.functions values (511, 'sign', 'sign', 'calc', 0, 1, false, false, false, 2000, true);
insert into sys.args values (9336, 511, 'res_0', 'tinyint', 8, 0, 0, 0);
insert into sys.args values (9337, 511, 'arg_1', 'sec_interval', 13, 0, 1, 1);
insert into sys.functions values (512, 'scale_up', '*', 'calc', 0, 1, false, false, false, 2000, true);
insert into sys.args values (9338, 512, 'res_0', 'sec_interval', 13, 0, 0, 0);
insert into sys.args values (9339, 512, 'arg_1', 'sec_interval', 13, 0, 1, 1);
insert into sys.args values (9340, 512, 'arg_2', 'bigint', 64, 0, 1, 2);
insert into sys.functions values (513, 'scale_down', 'dec_round', 'sql', 0, 1, false, false, false, 2000, true);
insert into sys.args values (9341, 513, 'res_0', 'sec_interval', 13, 0, 0, 0);
insert into sys.args values (9342, 513, 'arg_1', 'sec_interval', 13, 0, 1, 1);
insert into sys.args values (9343, 513, 'arg_2', 'bigint', 64, 0, 1, 2);
insert into sys.functions values (514, 'sql_mul', '*', 'calc', 0, 1, false, false, false, 2000, true);
insert into sys.args values (9344, 514, 'res_0', 'decimal', 4, 0, 0, 0);
insert into sys.args values (9345, 514, 'arg_1', 'decimal', 4, 0, 1, 1);
insert into sys.args values (9346, 514, 'arg_2', 'tinyint', 8, 0, 1, 2);
insert into sys.functions values (515, 'sql_mul', '*', 'calc', 0, 1, false, false, false, 2000, true);
insert into sys.args values (9347, 515, 'res_0', 'decimal', 4, 0, 0, 0);
insert into sys.args values (9348, 515, 'arg_1', 'tinyint', 8, 0, 1, 1);
insert into sys.args values (9349, 515, 'arg_2', 'decimal', 4, 0, 1, 2);
insert into sys.functions values (516, 'sql_mul', '*', 'calc', 0, 1, false, false, false, 2000, true);
insert into sys.args values (9350, 516, 'res_0', 'decimal', 4, 0, 0, 0);
insert into sys.args values (9351, 516, 'arg_1', 'decimal', 4, 0, 1, 1);
insert into sys.args values (9352, 516, 'arg_2', 'decimal', 2, 0, 1, 2);
insert into sys.functions values (517, 'sql_mul', '*', 'calc', 0, 1, false, false, false, 2000, true);
insert into sys.args values (9353, 517, 'res_0', 'decimal', 4, 0, 0, 0);
insert into sys.args values (9354, 517, 'arg_1', 'decimal', 2, 0, 1, 1);
insert into sys.args values (9355, 517, 'arg_2', 'decimal', 4, 0, 1, 2);
insert into sys.functions values (518, 'sql_mul', '*', 'calc', 0, 1, false, false, false, 2000, true);
insert into sys.args values (9356, 518, 'res_0', 'decimal', 9, 0, 0, 0);
insert into sys.args values (9357, 518, 'arg_1', 'decimal', 9, 0, 1, 1);
insert into sys.args values (9358, 518, 'arg_2', 'tinyint', 8, 0, 1, 2);
insert into sys.functions values (519, 'sql_mul', '*', 'calc', 0, 1, false, false, false, 2000, true);
insert into sys.args values (9359, 519, 'res_0', 'decimal', 9, 0, 0, 0);
insert into sys.args values (9360, 519, 'arg_1', 'tinyint', 8, 0, 1, 1);
insert into sys.args values (9361, 519, 'arg_2', 'decimal', 9, 0, 1, 2);
insert into sys.functions values (520, 'sql_mul', '*', 'calc', 0, 1, false, false, false, 2000, true);
insert into sys.args values (9362, 520, 'res_0', 'decimal', 9, 0, 0, 0);
insert into sys.args values (9363, 520, 'arg_1', 'decimal', 9, 0, 1, 1);
insert into sys.args values (9364, 520, 'arg_2', 'smallint', 16, 0, 1, 2);
insert into sys.functions values (521, 'sql_mul', '*', 'calc', 0, 1, false, false, false, 2000, true);
insert into sys.args values (9365, 521, 'res_0', 'decimal', 9, 0, 0, 0);
insert into sys.args values (9366, 521, 'arg_1', 'smallint', 16, 0, 1, 1);
insert into sys.args values (9367, 521, 'arg_2', 'decimal', 9, 0, 1, 2);
insert into sys.functions values (522, 'sql_mul', '*', 'calc', 0, 1, false, false, false, 2000, true);
insert into sys.args values (9368, 522, 'res_0', 'decimal', 9, 0, 0, 0);
insert into sys.args values (9369, 522, 'arg_1', 'decimal', 9, 0, 1, 1);
insert into sys.args values (9370, 522, 'arg_2', 'decimal', 2, 0, 1, 2);
insert into sys.functions values (523, 'sql_mul', '*', 'calc', 0, 1, false, false, false, 2000, true);
insert into sys.args values (9371, 523, 'res_0', 'decimal', 9, 0, 0, 0);
insert into sys.args values (9372, 523, 'arg_1', 'decimal', 2, 0, 1, 1);
insert into sys.args values (9373, 523, 'arg_2', 'decimal', 9, 0, 1, 2);
insert into sys.functions values (524, 'sql_mul', '*', 'calc', 0, 1, false, false, false, 2000, true);
insert into sys.args values (9374, 524, 'res_0', 'decimal', 9, 0, 0, 0);
insert into sys.args values (9375, 524, 'arg_1', 'decimal', 9, 0, 1, 1);
insert into sys.args values (9376, 524, 'arg_2', 'decimal', 4, 0, 1, 2);
insert into sys.functions values (525, 'sql_mul', '*', 'calc', 0, 1, false, false, false, 2000, true);
insert into sys.args values (9377, 525, 'res_0', 'decimal', 9, 0, 0, 0);
insert into sys.args values (9378, 525, 'arg_1', 'decimal', 4, 0, 1, 1);
insert into sys.args values (9379, 525, 'arg_2', 'decimal', 9, 0, 1, 2);
insert into sys.functions values (526, 'sql_mul', '*', 'calc', 0, 1, false, false, false, 2000, true);
insert into sys.args values (9380, 526, 'res_0', 'decimal', 18, 0, 0, 0);
insert into sys.args values (9381, 526, 'arg_1', 'decimal', 18, 0, 1, 1);
insert into sys.args values (9382, 526, 'arg_2', 'tinyint', 8, 0, 1, 2);
insert into sys.functions values (527, 'sql_mul', '*', 'calc', 0, 1, false, false, false, 2000, true);
insert into sys.args values (9383, 527, 'res_0', 'decimal', 18, 0, 0, 0);
insert into sys.args values (9384, 527, 'arg_1', 'tinyint', 8, 0, 1, 1);
insert into sys.args values (9385, 527, 'arg_2', 'decimal', 18, 0, 1, 2);
insert into sys.functions values (528, 'sql_mul', '*', 'calc', 0, 1, false, false, false, 2000, true);
insert into sys.args values (9386, 528, 'res_0', 'decimal', 18, 0, 0, 0);
insert into sys.args values (9387, 528, 'arg_1', 'decimal', 18, 0, 1, 1);
insert into sys.args values (9388, 528, 'arg_2', 'smallint', 16, 0, 1, 2);
insert into sys.functions values (529, 'sql_mul', '*', 'calc', 0, 1, false, false, false, 2000, true);
insert into sys.args values (9389, 529, 'res_0', 'decimal', 18, 0, 0, 0);
insert into sys.args values (9390, 529, 'arg_1', 'smallint', 16, 0, 1, 1);
insert into sys.args values (9391, 529, 'arg_2', 'decimal', 18, 0, 1, 2);
insert into sys.functions values (530, 'sql_mul', '*', 'calc', 0, 1, false, false, false, 2000, true);
insert into sys.args values (9392, 530, 'res_0', 'decimal', 18, 0, 0, 0);
insert into sys.args values (9393, 530, 'arg_1', 'decimal', 18, 0, 1, 1);
insert into sys.args values (9394, 530, 'arg_2', 'int', 32, 0, 1, 2);
insert into sys.functions values (531, 'sql_mul', '*', 'calc', 0, 1, false, false, false, 2000, true);
insert into sys.args values (9395, 531, 'res_0', 'decimal', 18, 0, 0, 0);
insert into sys.args values (9396, 531, 'arg_1', 'int', 32, 0, 1, 1);
insert into sys.args values (9397, 531, 'arg_2', 'decimal', 18, 0, 1, 2);
insert into sys.functions values (532, 'sql_mul', '*', 'calc', 0, 1, false, false, false, 2000, true);
insert into sys.args values (9398, 532, 'res_0', 'decimal', 18, 0, 0, 0);
insert into sys.args values (9399, 532, 'arg_1', 'decimal', 18, 0, 1, 1);
insert into sys.args values (9400, 532, 'arg_2', 'decimal', 2, 0, 1, 2);
insert into sys.functions values (533, 'sql_mul', '*', 'calc', 0, 1, false, false, false, 2000, true);
insert into sys.args values (9401, 533, 'res_0', 'decimal', 18, 0, 0, 0);
insert into sys.args values (9402, 533, 'arg_1', 'decimal', 2, 0, 1, 1);
insert into sys.args values (9403, 533, 'arg_2', 'decimal', 18, 0, 1, 2);
insert into sys.functions values (534, 'sql_mul', '*', 'calc', 0, 1, false, false, false, 2000, true);
insert into sys.args values (9404, 534, 'res_0', 'decimal', 18, 0, 0, 0);
insert into sys.args values (9405, 534, 'arg_1', 'decimal', 18, 0, 1, 1);
insert into sys.args values (9406, 534, 'arg_2', 'decimal', 4, 0, 1, 2);
insert into sys.functions values (535, 'sql_mul', '*', 'calc', 0, 1, false, false, false, 2000, true);
insert into sys.args values (9407, 535, 'res_0', 'decimal', 18, 0, 0, 0);
insert into sys.args values (9408, 535, 'arg_1', 'decimal', 4, 0, 1, 1);
insert into sys.args values (9409, 535, 'arg_2', 'decimal', 18, 0, 1, 2);
insert into sys.functions values (536, 'sql_mul', '*', 'calc', 0, 1, false, false, false, 2000, true);
insert into sys.args values (9410, 536, 'res_0', 'decimal', 18, 0, 0, 0);
insert into sys.args values (9411, 536, 'arg_1', 'decimal', 18, 0, 1, 1);
insert into sys.args values (9412, 536, 'arg_2', 'decimal', 9, 0, 1, 2);
insert into sys.functions values (537, 'sql_mul', '*', 'calc', 0, 1, false, false, false, 2000, true);
insert into sys.args values (9413, 537, 'res_0', 'decimal', 18, 0, 0, 0);
insert into sys.args values (9414, 537, 'arg_1', 'decimal', 9, 0, 1, 1);
insert into sys.args values (9415, 537, 'arg_2', 'decimal', 18, 0, 1, 2);
insert into sys.functions values (538, 'round', 'round', 'sql', 0, 1, false, false, false, 2000, true);
insert into sys.args values (9416, 538, 'res_0', 'decimal', 2, 0, 0, 0);
insert into sys.args values (9417, 538, 'arg_1', 'decimal', 2, 0, 1, 1);
insert into sys.args values (9418, 538, 'arg_2', 'tinyint', 8, 0, 1, 2);
insert into sys.functions values (539, 'round', 'round', 'sql', 0, 1, false, false, false, 2000, true);
insert into sys.args values (9419, 539, 'res_0', 'decimal', 4, 0, 0, 0);
insert into sys.args values (9420, 539, 'arg_1', 'decimal', 4, 0, 1, 1);
insert into sys.args values (9421, 539, 'arg_2', 'tinyint', 8, 0, 1, 2);
insert into sys.functions values (540, 'round', 'round', 'sql', 0, 1, false, false, false, 2000, true);
insert into sys.args values (9422, 540, 'res_0', 'decimal', 9, 0, 0, 0);
insert into sys.args values (9423, 540, 'arg_1', 'decimal', 9, 0, 1, 1);
insert into sys.args values (9424, 540, 'arg_2', 'tinyint', 8, 0, 1, 2);
insert into sys.functions values (541, 'round', 'round', 'sql', 0, 1, false, false, false, 2000, true);
insert into sys.args values (9425, 541, 'res_0', 'decimal', 18, 0, 0, 0);
insert into sys.args values (9426, 541, 'arg_1', 'decimal', 18, 0, 1, 1);
insert into sys.args values (9427, 541, 'arg_2', 'tinyint', 8, 0, 1, 2);
insert into sys.functions values (542, 'round', 'round', 'sql', 0, 1, false, false, false, 2000, true);
insert into sys.args values (9428, 542, 'res_0', 'real', 24, 0, 0, 0);
insert into sys.args values (9429, 542, 'arg_1', 'real', 24, 0, 1, 1);
insert into sys.args values (9430, 542, 'arg_2', 'tinyint', 8, 0, 1, 2);
insert into sys.functions values (543, 'round', 'round', 'sql', 0, 1, false, false, false, 2000, true);
insert into sys.args values (9431, 543, 'res_0', 'double', 53, 0, 0, 0);
insert into sys.args values (9432, 543, 'arg_1', 'double', 53, 0, 1, 1);
insert into sys.args values (9433, 543, 'arg_2', 'tinyint', 8, 0, 1, 2);
insert into sys.functions values (544, 'scale_up', '*', 'calc', 0, 1, false, false, false, 2000, true);
insert into sys.args values (9434, 544, 'res_0', 'oid', 63, 0, 0, 0);
insert into sys.args values (9435, 544, 'arg_1', 'oid', 63, 0, 1, 1);
insert into sys.args values (9436, 544, 'arg_2', 'oid', 63, 0, 1, 2);
insert into sys.functions values (545, 'scale_up', '*', 'calc', 0, 1, false, false, false, 2000, true);
insert into sys.args values (9437, 545, 'res_0', 'oid', 63, 0, 0, 0);
insert into sys.args values (9438, 545, 'arg_1', 'tinyint', 8, 0, 1, 1);
insert into sys.args values (9439, 545, 'arg_2', 'oid', 63, 0, 1, 2);
insert into sys.functions values (546, 'scale_up', '*', 'calc', 0, 1, false, false, false, 2000, true);
insert into sys.args values (9440, 546, 'res_0', 'oid', 63, 0, 0, 0);
insert into sys.args values (9441, 546, 'arg_1', 'smallint', 16, 0, 1, 1);
insert into sys.args values (9442, 546, 'arg_2', 'oid', 63, 0, 1, 2);
insert into sys.functions values (547, 'scale_up', '*', 'calc', 0, 1, false, false, false, 2000, true);
insert into sys.args values (9443, 547, 'res_0', 'oid', 63, 0, 0, 0);
insert into sys.args values (9444, 547, 'arg_1', 'int', 32, 0, 1, 1);
insert into sys.args values (9445, 547, 'arg_2', 'oid', 63, 0, 1, 2);
insert into sys.functions values (548, 'scale_up', '*', 'calc', 0, 1, false, false, false, 2000, true);
insert into sys.args values (9446, 548, 'res_0', 'oid', 63, 0, 0, 0);
insert into sys.args values (9447, 548, 'arg_1', 'bigint', 64, 0, 1, 1);
insert into sys.args values (9448, 548, 'arg_2', 'oid', 63, 0, 1, 2);
insert into sys.functions values (549, 'scale_up', '*', 'calc', 0, 1, false, false, false, 2000, true);
insert into sys.args values (9449, 549, 'res_0', 'oid', 63, 0, 0, 0);
insert into sys.args values (9450, 549, 'arg_1', 'decimal', 2, 0, 1, 1);
insert into sys.args values (9451, 549, 'arg_2', 'oid', 63, 0, 1, 2);
insert into sys.functions values (550, 'scale_up', '*', 'calc', 0, 1, false, false, false, 2000, true);
insert into sys.args values (9452, 550, 'res_0', 'oid', 63, 0, 0, 0);
insert into sys.args values (9453, 550, 'arg_1', 'decimal', 4, 0, 1, 1);
insert into sys.args values (9454, 550, 'arg_2', 'oid', 63, 0, 1, 2);
insert into sys.functions values (551, 'scale_up', '*', 'calc', 0, 1, false, false, false, 2000, true);
insert into sys.args values (9455, 551, 'res_0', 'oid', 63, 0, 0, 0);
insert into sys.args values (9456, 551, 'arg_1', 'decimal', 9, 0, 1, 1);
insert into sys.args values (9457, 551, 'arg_2', 'oid', 63, 0, 1, 2);
insert into sys.functions values (552, 'scale_up', '*', 'calc', 0, 1, false, false, false, 2000, true);
insert into sys.args values (9458, 552, 'res_0', 'oid', 63, 0, 0, 0);
insert into sys.args values (9459, 552, 'arg_1', 'decimal', 18, 0, 1, 1);
insert into sys.args values (9460, 552, 'arg_2', 'oid', 63, 0, 1, 2);
insert into sys.functions values (553, 'scale_up', '*', 'calc', 0, 1, false, false, false, 2000, true);
insert into sys.args values (9461, 553, 'res_0', 'oid', 63, 0, 0, 0);
insert into sys.args values (9462, 553, 'arg_1', 'real', 24, 0, 1, 1);
insert into sys.args values (9463, 553, 'arg_2', 'oid', 63, 0, 1, 2);
insert into sys.functions values (554, 'scale_up', '*', 'calc', 0, 1, false, false, false, 2000, true);
insert into sys.args values (9464, 554, 'res_0', 'oid', 63, 0, 0, 0);
insert into sys.args values (9465, 554, 'arg_1', 'double', 53, 0, 1, 1);
insert into sys.args values (9466, 554, 'arg_2', 'oid', 63, 0, 1, 2);
insert into sys.functions values (555, 'scale_up', '*', 'calc', 0, 1, false, false, false, 2000, true);
insert into sys.args values (9467, 555, 'res_0', 'oid', 63, 0, 0, 0);
insert into sys.args values (9468, 555, 'arg_1', 'month_interval', 32, 0, 1, 1);
insert into sys.args values (9469, 555, 'arg_2', 'oid', 63, 0, 1, 2);
insert into sys.functions values (556, 'scale_up', '*', 'calc', 0, 1, false, false, false, 2000, true);
insert into sys.args values (9470, 556, 'res_0', 'oid', 63, 0, 0, 0);
insert into sys.args values (9471, 556, 'arg_1', 'sec_interval', 13, 0, 1, 1);
insert into sys.args values (9472, 556, 'arg_2', 'oid', 63, 0, 1, 2);
insert into sys.functions values (557, 'scale_up', '*', 'calc', 0, 1, false, false, false, 2000, true);
insert into sys.args values (9473, 557, 'res_0', 'oid', 63, 0, 0, 0);
insert into sys.args values (9474, 557, 'arg_1', 'time', 7, 0, 1, 1);
insert into sys.args values (9475, 557, 'arg_2', 'oid', 63, 0, 1, 2);
insert into sys.functions values (558, 'scale_up', '*', 'calc', 0, 1, false, false, false, 2000, true);
insert into sys.args values (9476, 558, 'res_0', 'oid', 63, 0, 0, 0);
insert into sys.args values (9477, 558, 'arg_1', 'timetz', 7, 0, 1, 1);
insert into sys.args values (9478, 558, 'arg_2', 'oid', 63, 0, 1, 2);
insert into sys.functions values (559, 'scale_up', '*', 'calc', 0, 1, false, false, false, 2000, true);
insert into sys.args values (9479, 559, 'res_0', 'oid', 63, 0, 0, 0);
insert into sys.args values (9480, 559, 'arg_1', 'date', 0, 0, 1, 1);
insert into sys.args values (9481, 559, 'arg_2', 'oid', 63, 0, 1, 2);
insert into sys.functions values (560, 'scale_up', '*', 'calc', 0, 1, false, false, false, 2000, true);
insert into sys.args values (9482, 560, 'res_0', 'oid', 63, 0, 0, 0);
insert into sys.args values (9483, 560, 'arg_1', 'timestamp', 7, 0, 1, 1);
insert into sys.args values (9484, 560, 'arg_2', 'oid', 63, 0, 1, 2);
insert into sys.functions values (561, 'scale_up', '*', 'calc', 0, 1, false, false, false, 2000, true);
insert into sys.args values (9485, 561, 'res_0', 'oid', 63, 0, 0, 0);
insert into sys.args values (9486, 561, 'arg_1', 'timestamptz', 7, 0, 1, 1);
insert into sys.args values (9487, 561, 'arg_2', 'oid', 63, 0, 1, 2);
insert into sys.functions values (562, 'scale_up', '*', 'calc', 0, 1, false, false, false, 2000, true);
insert into sys.args values (9488, 562, 'res_0', 'oid', 63, 0, 0, 0);
insert into sys.args values (9489, 562, 'arg_1', 'blob', 0, 0, 1, 1);
insert into sys.args values (9490, 562, 'arg_2', 'oid', 63, 0, 1, 2);
insert into sys.functions values (563, 'scale_up', '*', 'calc', 0, 1, false, false, false, 2000, true);
insert into sys.args values (9491, 563, 'res_0', 'oid', 63, 0, 0, 0);
insert into sys.args values (9492, 563, 'arg_1', 'geometry', 0, 0, 1, 1);
insert into sys.args values (9493, 563, 'arg_2', 'oid', 63, 0, 1, 2);
insert into sys.functions values (564, 'scale_up', '*', 'calc', 0, 1, false, false, false, 2000, true);
insert into sys.args values (9494, 564, 'res_0', 'oid', 63, 0, 0, 0);
insert into sys.args values (9495, 564, 'arg_1', 'geometrya', 0, 0, 1, 1);
insert into sys.args values (9496, 564, 'arg_2', 'oid', 63, 0, 1, 2);
insert into sys.functions values (565, 'scale_up', '*', 'calc', 0, 1, false, false, false, 2000, true);
insert into sys.args values (9497, 565, 'res_0', 'oid', 63, 0, 0, 0);
insert into sys.args values (9498, 565, 'arg_1', 'mbr', 0, 0, 1, 1);
insert into sys.args values (9499, 565, 'arg_2', 'oid', 63, 0, 1, 2);
insert into sys.functions values (566, 'scale_up', '*', 'calc', 0, 1, false, false, false, 2000, true);
insert into sys.args values (9500, 566, 'res_0', 'tinyint', 8, 0, 0, 0);
insert into sys.args values (9501, 566, 'arg_1', 'oid', 63, 0, 1, 1);
insert into sys.args values (9502, 566, 'arg_2', 'tinyint', 8, 0, 1, 2);
insert into sys.functions values (567, 'scale_up', '*', 'calc', 0, 1, false, false, false, 2000, true);
insert into sys.args values (9503, 567, 'res_0', 'tinyint', 8, 0, 0, 0);
insert into sys.args values (9504, 567, 'arg_1', 'tinyint', 8, 0, 1, 1);
insert into sys.args values (9505, 567, 'arg_2', 'tinyint', 8, 0, 1, 2);
insert into sys.functions values (568, 'scale_up', '*', 'calc', 0, 1, false, false, false, 2000, true);
insert into sys.args values (9506, 568, 'res_0', 'tinyint', 8, 0, 0, 0);
insert into sys.args values (9507, 568, 'arg_1', 'smallint', 16, 0, 1, 1);
insert into sys.args values (9508, 568, 'arg_2', 'tinyint', 8, 0, 1, 2);
insert into sys.functions values (569, 'scale_up', '*', 'calc', 0, 1, false, false, false, 2000, true);
insert into sys.args values (9509, 569, 'res_0', 'tinyint', 8, 0, 0, 0);
insert into sys.args values (9510, 569, 'arg_1', 'int', 32, 0, 1, 1);
insert into sys.args values (9511, 569, 'arg_2', 'tinyint', 8, 0, 1, 2);
insert into sys.functions values (570, 'scale_up', '*', 'calc', 0, 1, false, false, false, 2000, true);
insert into sys.args values (9512, 570, 'res_0', 'tinyint', 8, 0, 0, 0);
insert into sys.args values (9513, 570, 'arg_1', 'bigint', 64, 0, 1, 1);
insert into sys.args values (9514, 570, 'arg_2', 'tinyint', 8, 0, 1, 2);
insert into sys.functions values (571, 'scale_up', '*', 'calc', 0, 1, false, false, false, 2000, true);
insert into sys.args values (9515, 571, 'res_0', 'tinyint', 8, 0, 0, 0);
insert into sys.args values (9516, 571, 'arg_1', 'decimal', 2, 0, 1, 1);
insert into sys.args values (9517, 571, 'arg_2', 'tinyint', 8, 0, 1, 2);
insert into sys.functions values (572, 'scale_up', '*', 'calc', 0, 1, false, false, false, 2000, true);
insert into sys.args values (9518, 572, 'res_0', 'tinyint', 8, 0, 0, 0);
insert into sys.args values (9519, 572, 'arg_1', 'decimal', 4, 0, 1, 1);
insert into sys.args values (9520, 572, 'arg_2', 'tinyint', 8, 0, 1, 2);
insert into sys.functions values (573, 'scale_up', '*', 'calc', 0, 1, false, false, false, 2000, true);
insert into sys.args values (9521, 573, 'res_0', 'tinyint', 8, 0, 0, 0);
insert into sys.args values (9522, 573, 'arg_1', 'decimal', 9, 0, 1, 1);
insert into sys.args values (9523, 573, 'arg_2', 'tinyint', 8, 0, 1, 2);
insert into sys.functions values (574, 'scale_up', '*', 'calc', 0, 1, false, false, false, 2000, true);
insert into sys.args values (9524, 574, 'res_0', 'tinyint', 8, 0, 0, 0);
insert into sys.args values (9525, 574, 'arg_1', 'decimal', 18, 0, 1, 1);
insert into sys.args values (9526, 574, 'arg_2', 'tinyint', 8, 0, 1, 2);
insert into sys.functions values (575, 'scale_up', '*', 'calc', 0, 1, false, false, false, 2000, true);
insert into sys.args values (9527, 575, 'res_0', 'tinyint', 8, 0, 0, 0);
insert into sys.args values (9528, 575, 'arg_1', 'real', 24, 0, 1, 1);
insert into sys.args values (9529, 575, 'arg_2', 'tinyint', 8, 0, 1, 2);
insert into sys.functions values (576, 'scale_up', '*', 'calc', 0, 1, false, false, false, 2000, true);
insert into sys.args values (9530, 576, 'res_0', 'tinyint', 8, 0, 0, 0);
insert into sys.args values (9531, 576, 'arg_1', 'double', 53, 0, 1, 1);
insert into sys.args values (9532, 576, 'arg_2', 'tinyint', 8, 0, 1, 2);
insert into sys.functions values (577, 'scale_up', '*', 'calc', 0, 1, false, false, false, 2000, true);
insert into sys.args values (9533, 577, 'res_0', 'tinyint', 8, 0, 0, 0);
insert into sys.args values (9534, 577, 'arg_1', 'month_interval', 32, 0, 1, 1);
insert into sys.args values (9535, 577, 'arg_2', 'tinyint', 8, 0, 1, 2);
insert into sys.functions values (578, 'scale_up', '*', 'calc', 0, 1, false, false, false, 2000, true);
insert into sys.args values (9536, 578, 'res_0', 'tinyint', 8, 0, 0, 0);
insert into sys.args values (9537, 578, 'arg_1', 'sec_interval', 13, 0, 1, 1);
insert into sys.args values (9538, 578, 'arg_2', 'tinyint', 8, 0, 1, 2);
insert into sys.functions values (579, 'scale_up', '*', 'calc', 0, 1, false, false, false, 2000, true);
insert into sys.args values (9539, 579, 'res_0', 'tinyint', 8, 0, 0, 0);
insert into sys.args values (9540, 579, 'arg_1', 'time', 7, 0, 1, 1);
insert into sys.args values (9541, 579, 'arg_2', 'tinyint', 8, 0, 1, 2);
insert into sys.functions values (580, 'scale_up', '*', 'calc', 0, 1, false, false, false, 2000, true);
insert into sys.args values (9542, 580, 'res_0', 'tinyint', 8, 0, 0, 0);
insert into sys.args values (9543, 580, 'arg_1', 'timetz', 7, 0, 1, 1);
insert into sys.args values (9544, 580, 'arg_2', 'tinyint', 8, 0, 1, 2);
insert into sys.functions values (581, 'scale_up', '*', 'calc', 0, 1, false, false, false, 2000, true);
insert into sys.args values (9545, 581, 'res_0', 'tinyint', 8, 0, 0, 0);
insert into sys.args values (9546, 581, 'arg_1', 'date', 0, 0, 1, 1);
insert into sys.args values (9547, 581, 'arg_2', 'tinyint', 8, 0, 1, 2);
insert into sys.functions values (582, 'scale_up', '*', 'calc', 0, 1, false, false, false, 2000, true);
insert into sys.args values (9548, 582, 'res_0', 'tinyint', 8, 0, 0, 0);
insert into sys.args values (9549, 582, 'arg_1', 'timestamp', 7, 0, 1, 1);
insert into sys.args values (9550, 582, 'arg_2', 'tinyint', 8, 0, 1, 2);
insert into sys.functions values (583, 'scale_up', '*', 'calc', 0, 1, false, false, false, 2000, true);
insert into sys.args values (9551, 583, 'res_0', 'tinyint', 8, 0, 0, 0);
insert into sys.args values (9552, 583, 'arg_1', 'timestamptz', 7, 0, 1, 1);
insert into sys.args values (9553, 583, 'arg_2', 'tinyint', 8, 0, 1, 2);
insert into sys.functions values (584, 'scale_up', '*', 'calc', 0, 1, false, false, false, 2000, true);
insert into sys.args values (9554, 584, 'res_0', 'tinyint', 8, 0, 0, 0);
insert into sys.args values (9555, 584, 'arg_1', 'blob', 0, 0, 1, 1);
insert into sys.args values (9556, 584, 'arg_2', 'tinyint', 8, 0, 1, 2);
insert into sys.functions values (585, 'scale_up', '*', 'calc', 0, 1, false, false, false, 2000, true);
insert into sys.args values (9557, 585, 'res_0', 'tinyint', 8, 0, 0, 0);
insert into sys.args values (9558, 585, 'arg_1', 'geometry', 0, 0, 1, 1);
insert into sys.args values (9559, 585, 'arg_2', 'tinyint', 8, 0, 1, 2);
insert into sys.functions values (586, 'scale_up', '*', 'calc', 0, 1, false, false, false, 2000, true);
insert into sys.args values (9560, 586, 'res_0', 'tinyint', 8, 0, 0, 0);
insert into sys.args values (9561, 586, 'arg_1', 'geometrya', 0, 0, 1, 1);
insert into sys.args values (9562, 586, 'arg_2', 'tinyint', 8, 0, 1, 2);
insert into sys.functions values (587, 'scale_up', '*', 'calc', 0, 1, false, false, false, 2000, true);
insert into sys.args values (9563, 587, 'res_0', 'tinyint', 8, 0, 0, 0);
insert into sys.args values (9564, 587, 'arg_1', 'mbr', 0, 0, 1, 1);
insert into sys.args values (9565, 587, 'arg_2', 'tinyint', 8, 0, 1, 2);
insert into sys.functions values (588, 'scale_up', '*', 'calc', 0, 1, false, false, false, 2000, true);
insert into sys.args values (9566, 588, 'res_0', 'smallint', 16, 0, 0, 0);
insert into sys.args values (9567, 588, 'arg_1', 'oid', 63, 0, 1, 1);
insert into sys.args values (9568, 588, 'arg_2', 'smallint', 16, 0, 1, 2);
insert into sys.functions values (589, 'scale_up', '*', 'calc', 0, 1, false, false, false, 2000, true);
insert into sys.args values (9569, 589, 'res_0', 'smallint', 16, 0, 0, 0);
insert into sys.args values (9570, 589, 'arg_1', 'tinyint', 8, 0, 1, 1);
insert into sys.args values (9571, 589, 'arg_2', 'smallint', 16, 0, 1, 2);
insert into sys.functions values (590, 'scale_up', '*', 'calc', 0, 1, false, false, false, 2000, true);
insert into sys.args values (9572, 590, 'res_0', 'smallint', 16, 0, 0, 0);
insert into sys.args values (9573, 590, 'arg_1', 'smallint', 16, 0, 1, 1);
insert into sys.args values (9574, 590, 'arg_2', 'smallint', 16, 0, 1, 2);
insert into sys.functions values (591, 'scale_up', '*', 'calc', 0, 1, false, false, false, 2000, true);
insert into sys.args values (9575, 591, 'res_0', 'smallint', 16, 0, 0, 0);
insert into sys.args values (9576, 591, 'arg_1', 'int', 32, 0, 1, 1);
insert into sys.args values (9577, 591, 'arg_2', 'smallint', 16, 0, 1, 2);
insert into sys.functions values (592, 'scale_up', '*', 'calc', 0, 1, false, false, false, 2000, true);
insert into sys.args values (9578, 592, 'res_0', 'smallint', 16, 0, 0, 0);
insert into sys.args values (9579, 592, 'arg_1', 'bigint', 64, 0, 1, 1);
insert into sys.args values (9580, 592, 'arg_2', 'smallint', 16, 0, 1, 2);
insert into sys.functions values (593, 'scale_up', '*', 'calc', 0, 1, false, false, false, 2000, true);
insert into sys.args values (9581, 593, 'res_0', 'smallint', 16, 0, 0, 0);
insert into sys.args values (9582, 593, 'arg_1', 'decimal', 2, 0, 1, 1);
insert into sys.args values (9583, 593, 'arg_2', 'smallint', 16, 0, 1, 2);
insert into sys.functions values (594, 'scale_up', '*', 'calc', 0, 1, false, false, false, 2000, true);
insert into sys.args values (9584, 594, 'res_0', 'smallint', 16, 0, 0, 0);
insert into sys.args values (9585, 594, 'arg_1', 'decimal', 4, 0, 1, 1);
insert into sys.args values (9586, 594, 'arg_2', 'smallint', 16, 0, 1, 2);
insert into sys.functions values (595, 'scale_up', '*', 'calc', 0, 1, false, false, false, 2000, true);
insert into sys.args values (9587, 595, 'res_0', 'smallint', 16, 0, 0, 0);
insert into sys.args values (9588, 595, 'arg_1', 'decimal', 9, 0, 1, 1);
insert into sys.args values (9589, 595, 'arg_2', 'smallint', 16, 0, 1, 2);
insert into sys.functions values (596, 'scale_up', '*', 'calc', 0, 1, false, false, false, 2000, true);
insert into sys.args values (9590, 596, 'res_0', 'smallint', 16, 0, 0, 0);
insert into sys.args values (9591, 596, 'arg_1', 'decimal', 18, 0, 1, 1);
insert into sys.args values (9592, 596, 'arg_2', 'smallint', 16, 0, 1, 2);
insert into sys.functions values (597, 'scale_up', '*', 'calc', 0, 1, false, false, false, 2000, true);
insert into sys.args values (9593, 597, 'res_0', 'smallint', 16, 0, 0, 0);
insert into sys.args values (9594, 597, 'arg_1', 'real', 24, 0, 1, 1);
insert into sys.args values (9595, 597, 'arg_2', 'smallint', 16, 0, 1, 2);
insert into sys.functions values (598, 'scale_up', '*', 'calc', 0, 1, false, false, false, 2000, true);
insert into sys.args values (9596, 598, 'res_0', 'smallint', 16, 0, 0, 0);
insert into sys.args values (9597, 598, 'arg_1', 'double', 53, 0, 1, 1);
insert into sys.args values (9598, 598, 'arg_2', 'smallint', 16, 0, 1, 2);
insert into sys.functions values (599, 'scale_up', '*', 'calc', 0, 1, false, false, false, 2000, true);
insert into sys.args values (9599, 599, 'res_0', 'smallint', 16, 0, 0, 0);
insert into sys.args values (9600, 599, 'arg_1', 'month_interval', 32, 0, 1, 1);
insert into sys.args values (9601, 599, 'arg_2', 'smallint', 16, 0, 1, 2);
insert into sys.functions values (600, 'scale_up', '*', 'calc', 0, 1, false, false, false, 2000, true);
insert into sys.args values (9602, 600, 'res_0', 'smallint', 16, 0, 0, 0);
insert into sys.args values (9603, 600, 'arg_1', 'sec_interval', 13, 0, 1, 1);
insert into sys.args values (9604, 600, 'arg_2', 'smallint', 16, 0, 1, 2);
insert into sys.functions values (601, 'scale_up', '*', 'calc', 0, 1, false, false, false, 2000, true);
insert into sys.args values (9605, 601, 'res_0', 'smallint', 16, 0, 0, 0);
insert into sys.args values (9606, 601, 'arg_1', 'time', 7, 0, 1, 1);
insert into sys.args values (9607, 601, 'arg_2', 'smallint', 16, 0, 1, 2);
insert into sys.functions values (602, 'scale_up', '*', 'calc', 0, 1, false, false, false, 2000, true);
insert into sys.args values (9608, 602, 'res_0', 'smallint', 16, 0, 0, 0);
insert into sys.args values (9609, 602, 'arg_1', 'timetz', 7, 0, 1, 1);
insert into sys.args values (9610, 602, 'arg_2', 'smallint', 16, 0, 1, 2);
insert into sys.functions values (603, 'scale_up', '*', 'calc', 0, 1, false, false, false, 2000, true);
insert into sys.args values (9611, 603, 'res_0', 'smallint', 16, 0, 0, 0);
insert into sys.args values (9612, 603, 'arg_1', 'date', 0, 0, 1, 1);
insert into sys.args values (9613, 603, 'arg_2', 'smallint', 16, 0, 1, 2);
insert into sys.functions values (604, 'scale_up', '*', 'calc', 0, 1, false, false, false, 2000, true);
insert into sys.args values (9614, 604, 'res_0', 'smallint', 16, 0, 0, 0);
insert into sys.args values (9615, 604, 'arg_1', 'timestamp', 7, 0, 1, 1);
insert into sys.args values (9616, 604, 'arg_2', 'smallint', 16, 0, 1, 2);
insert into sys.functions values (605, 'scale_up', '*', 'calc', 0, 1, false, false, false, 2000, true);
insert into sys.args values (9617, 605, 'res_0', 'smallint', 16, 0, 0, 0);
insert into sys.args values (9618, 605, 'arg_1', 'timestamptz', 7, 0, 1, 1);
insert into sys.args values (9619, 605, 'arg_2', 'smallint', 16, 0, 1, 2);
insert into sys.functions values (606, 'scale_up', '*', 'calc', 0, 1, false, false, false, 2000, true);
insert into sys.args values (9620, 606, 'res_0', 'smallint', 16, 0, 0, 0);
insert into sys.args values (9621, 606, 'arg_1', 'blob', 0, 0, 1, 1);
insert into sys.args values (9622, 606, 'arg_2', 'smallint', 16, 0, 1, 2);
insert into sys.functions values (607, 'scale_up', '*', 'calc', 0, 1, false, false, false, 2000, true);
insert into sys.args values (9623, 607, 'res_0', 'smallint', 16, 0, 0, 0);
insert into sys.args values (9624, 607, 'arg_1', 'geometry', 0, 0, 1, 1);
insert into sys.args values (9625, 607, 'arg_2', 'smallint', 16, 0, 1, 2);
insert into sys.functions values (608, 'scale_up', '*', 'calc', 0, 1, false, false, false, 2000, true);
insert into sys.args values (9626, 608, 'res_0', 'smallint', 16, 0, 0, 0);
insert into sys.args values (9627, 608, 'arg_1', 'geometrya', 0, 0, 1, 1);
insert into sys.args values (9628, 608, 'arg_2', 'smallint', 16, 0, 1, 2);
insert into sys.functions values (609, 'scale_up', '*', 'calc', 0, 1, false, false, false, 2000, true);
insert into sys.args values (9629, 609, 'res_0', 'smallint', 16, 0, 0, 0);
insert into sys.args values (9630, 609, 'arg_1', 'mbr', 0, 0, 1, 1);
insert into sys.args values (9631, 609, 'arg_2', 'smallint', 16, 0, 1, 2);
insert into sys.functions values (610, 'scale_up', '*', 'calc', 0, 1, false, false, false, 2000, true);
insert into sys.args values (9632, 610, 'res_0', 'int', 32, 0, 0, 0);
insert into sys.args values (9633, 610, 'arg_1', 'oid', 63, 0, 1, 1);
insert into sys.args values (9634, 610, 'arg_2', 'int', 32, 0, 1, 2);
insert into sys.functions values (611, 'scale_up', '*', 'calc', 0, 1, false, false, false, 2000, true);
insert into sys.args values (9635, 611, 'res_0', 'int', 32, 0, 0, 0);
insert into sys.args values (9636, 611, 'arg_1', 'tinyint', 8, 0, 1, 1);
insert into sys.args values (9637, 611, 'arg_2', 'int', 32, 0, 1, 2);
insert into sys.functions values (612, 'scale_up', '*', 'calc', 0, 1, false, false, false, 2000, true);
insert into sys.args values (9638, 612, 'res_0', 'int', 32, 0, 0, 0);
insert into sys.args values (9639, 612, 'arg_1', 'smallint', 16, 0, 1, 1);
insert into sys.args values (9640, 612, 'arg_2', 'int', 32, 0, 1, 2);
insert into sys.functions values (613, 'scale_up', '*', 'calc', 0, 1, false, false, false, 2000, true);
insert into sys.args values (9641, 613, 'res_0', 'int', 32, 0, 0, 0);
insert into sys.args values (9642, 613, 'arg_1', 'int', 32, 0, 1, 1);
insert into sys.args values (9643, 613, 'arg_2', 'int', 32, 0, 1, 2);
insert into sys.functions values (614, 'scale_up', '*', 'calc', 0, 1, false, false, false, 2000, true);
insert into sys.args values (9644, 614, 'res_0', 'int', 32, 0, 0, 0);
insert into sys.args values (9645, 614, 'arg_1', 'bigint', 64, 0, 1, 1);
insert into sys.args values (9646, 614, 'arg_2', 'int', 32, 0, 1, 2);
insert into sys.functions values (615, 'scale_up', '*', 'calc', 0, 1, false, false, false, 2000, true);
insert into sys.args values (9647, 615, 'res_0', 'int', 32, 0, 0, 0);
insert into sys.args values (9648, 615, 'arg_1', 'decimal', 2, 0, 1, 1);
insert into sys.args values (9649, 615, 'arg_2', 'int', 32, 0, 1, 2);
insert into sys.functions values (616, 'scale_up', '*', 'calc', 0, 1, false, false, false, 2000, true);
insert into sys.args values (9650, 616, 'res_0', 'int', 32, 0, 0, 0);
insert into sys.args values (9651, 616, 'arg_1', 'decimal', 4, 0, 1, 1);
insert into sys.args values (9652, 616, 'arg_2', 'int', 32, 0, 1, 2);
insert into sys.functions values (617, 'scale_up', '*', 'calc', 0, 1, false, false, false, 2000, true);
insert into sys.args values (9653, 617, 'res_0', 'int', 32, 0, 0, 0);
insert into sys.args values (9654, 617, 'arg_1', 'decimal', 9, 0, 1, 1);
insert into sys.args values (9655, 617, 'arg_2', 'int', 32, 0, 1, 2);
insert into sys.functions values (618, 'scale_up', '*', 'calc', 0, 1, false, false, false, 2000, true);
insert into sys.args values (9656, 618, 'res_0', 'int', 32, 0, 0, 0);
insert into sys.args values (9657, 618, 'arg_1', 'decimal', 18, 0, 1, 1);
insert into sys.args values (9658, 618, 'arg_2', 'int', 32, 0, 1, 2);
insert into sys.functions values (619, 'scale_up', '*', 'calc', 0, 1, false, false, false, 2000, true);
insert into sys.args values (9659, 619, 'res_0', 'int', 32, 0, 0, 0);
insert into sys.args values (9660, 619, 'arg_1', 'real', 24, 0, 1, 1);
insert into sys.args values (9661, 619, 'arg_2', 'int', 32, 0, 1, 2);
insert into sys.functions values (620, 'scale_up', '*', 'calc', 0, 1, false, false, false, 2000, true);
insert into sys.args values (9662, 620, 'res_0', 'int', 32, 0, 0, 0);
insert into sys.args values (9663, 620, 'arg_1', 'double', 53, 0, 1, 1);
insert into sys.args values (9664, 620, 'arg_2', 'int', 32, 0, 1, 2);
insert into sys.functions values (621, 'scale_up', '*', 'calc', 0, 1, false, false, false, 2000, true);
insert into sys.args values (9665, 621, 'res_0', 'int', 32, 0, 0, 0);
insert into sys.args values (9666, 621, 'arg_1', 'month_interval', 32, 0, 1, 1);
insert into sys.args values (9667, 621, 'arg_2', 'int', 32, 0, 1, 2);
insert into sys.functions values (622, 'scale_up', '*', 'calc', 0, 1, false, false, false, 2000, true);
insert into sys.args values (9668, 622, 'res_0', 'int', 32, 0, 0, 0);
insert into sys.args values (9669, 622, 'arg_1', 'sec_interval', 13, 0, 1, 1);
insert into sys.args values (9670, 622, 'arg_2', 'int', 32, 0, 1, 2);
insert into sys.functions values (623, 'scale_up', '*', 'calc', 0, 1, false, false, false, 2000, true);
insert into sys.args values (9671, 623, 'res_0', 'int', 32, 0, 0, 0);
insert into sys.args values (9672, 623, 'arg_1', 'time', 7, 0, 1, 1);
insert into sys.args values (9673, 623, 'arg_2', 'int', 32, 0, 1, 2);
insert into sys.functions values (624, 'scale_up', '*', 'calc', 0, 1, false, false, false, 2000, true);
insert into sys.args values (9674, 624, 'res_0', 'int', 32, 0, 0, 0);
insert into sys.args values (9675, 624, 'arg_1', 'timetz', 7, 0, 1, 1);
insert into sys.args values (9676, 624, 'arg_2', 'int', 32, 0, 1, 2);
insert into sys.functions values (625, 'scale_up', '*', 'calc', 0, 1, false, false, false, 2000, true);
insert into sys.args values (9677, 625, 'res_0', 'int', 32, 0, 0, 0);
insert into sys.args values (9678, 625, 'arg_1', 'date', 0, 0, 1, 1);
insert into sys.args values (9679, 625, 'arg_2', 'int', 32, 0, 1, 2);
insert into sys.functions values (626, 'scale_up', '*', 'calc', 0, 1, false, false, false, 2000, true);
insert into sys.args values (9680, 626, 'res_0', 'int', 32, 0, 0, 0);
insert into sys.args values (9681, 626, 'arg_1', 'timestamp', 7, 0, 1, 1);
insert into sys.args values (9682, 626, 'arg_2', 'int', 32, 0, 1, 2);
insert into sys.functions values (627, 'scale_up', '*', 'calc', 0, 1, false, false, false, 2000, true);
insert into sys.args values (9683, 627, 'res_0', 'int', 32, 0, 0, 0);
insert into sys.args values (9684, 627, 'arg_1', 'timestamptz', 7, 0, 1, 1);
insert into sys.args values (9685, 627, 'arg_2', 'int', 32, 0, 1, 2);
insert into sys.functions values (628, 'scale_up', '*', 'calc', 0, 1, false, false, false, 2000, true);
insert into sys.args values (9686, 628, 'res_0', 'int', 32, 0, 0, 0);
insert into sys.args values (9687, 628, 'arg_1', 'blob', 0, 0, 1, 1);
insert into sys.args values (9688, 628, 'arg_2', 'int', 32, 0, 1, 2);
insert into sys.functions values (629, 'scale_up', '*', 'calc', 0, 1, false, false, false, 2000, true);
insert into sys.args values (9689, 629, 'res_0', 'int', 32, 0, 0, 0);
insert into sys.args values (9690, 629, 'arg_1', 'geometry', 0, 0, 1, 1);
insert into sys.args values (9691, 629, 'arg_2', 'int', 32, 0, 1, 2);
insert into sys.functions values (630, 'scale_up', '*', 'calc', 0, 1, false, false, false, 2000, true);
insert into sys.args values (9692, 630, 'res_0', 'int', 32, 0, 0, 0);
insert into sys.args values (9693, 630, 'arg_1', 'geometrya', 0, 0, 1, 1);
insert into sys.args values (9694, 630, 'arg_2', 'int', 32, 0, 1, 2);
insert into sys.functions values (631, 'scale_up', '*', 'calc', 0, 1, false, false, false, 2000, true);
insert into sys.args values (9695, 631, 'res_0', 'int', 32, 0, 0, 0);
insert into sys.args values (9696, 631, 'arg_1', 'mbr', 0, 0, 1, 1);
insert into sys.args values (9697, 631, 'arg_2', 'int', 32, 0, 1, 2);
insert into sys.functions values (632, 'scale_up', '*', 'calc', 0, 1, false, false, false, 2000, true);
insert into sys.args values (9698, 632, 'res_0', 'bigint', 64, 0, 0, 0);
insert into sys.args values (9699, 632, 'arg_1', 'oid', 63, 0, 1, 1);
insert into sys.args values (9700, 632, 'arg_2', 'bigint', 64, 0, 1, 2);
insert into sys.functions values (633, 'scale_up', '*', 'calc', 0, 1, false, false, false, 2000, true);
insert into sys.args values (9701, 633, 'res_0', 'bigint', 64, 0, 0, 0);
insert into sys.args values (9702, 633, 'arg_1', 'tinyint', 8, 0, 1, 1);
insert into sys.args values (9703, 633, 'arg_2', 'bigint', 64, 0, 1, 2);
insert into sys.functions values (634, 'scale_up', '*', 'calc', 0, 1, false, false, false, 2000, true);
insert into sys.args values (9704, 634, 'res_0', 'bigint', 64, 0, 0, 0);
insert into sys.args values (9705, 634, 'arg_1', 'smallint', 16, 0, 1, 1);
insert into sys.args values (9706, 634, 'arg_2', 'bigint', 64, 0, 1, 2);
insert into sys.functions values (635, 'scale_up', '*', 'calc', 0, 1, false, false, false, 2000, true);
insert into sys.args values (9707, 635, 'res_0', 'bigint', 64, 0, 0, 0);
insert into sys.args values (9708, 635, 'arg_1', 'int', 32, 0, 1, 1);
insert into sys.args values (9709, 635, 'arg_2', 'bigint', 64, 0, 1, 2);
insert into sys.functions values (636, 'scale_up', '*', 'calc', 0, 1, false, false, false, 2000, true);
insert into sys.args values (9710, 636, 'res_0', 'bigint', 64, 0, 0, 0);
insert into sys.args values (9711, 636, 'arg_1', 'bigint', 64, 0, 1, 1);
insert into sys.args values (9712, 636, 'arg_2', 'bigint', 64, 0, 1, 2);
insert into sys.functions values (637, 'scale_up', '*', 'calc', 0, 1, false, false, false, 2000, true);
insert into sys.args values (9713, 637, 'res_0', 'bigint', 64, 0, 0, 0);
insert into sys.args values (9714, 637, 'arg_1', 'decimal', 2, 0, 1, 1);
insert into sys.args values (9715, 637, 'arg_2', 'bigint', 64, 0, 1, 2);
insert into sys.functions values (638, 'scale_up', '*', 'calc', 0, 1, false, false, false, 2000, true);
insert into sys.args values (9716, 638, 'res_0', 'bigint', 64, 0, 0, 0);
insert into sys.args values (9717, 638, 'arg_1', 'decimal', 4, 0, 1, 1);
insert into sys.args values (9718, 638, 'arg_2', 'bigint', 64, 0, 1, 2);
insert into sys.functions values (639, 'scale_up', '*', 'calc', 0, 1, false, false, false, 2000, true);
insert into sys.args values (9719, 639, 'res_0', 'bigint', 64, 0, 0, 0);
insert into sys.args values (9720, 639, 'arg_1', 'decimal', 9, 0, 1, 1);
insert into sys.args values (9721, 639, 'arg_2', 'bigint', 64, 0, 1, 2);
insert into sys.functions values (640, 'scale_up', '*', 'calc', 0, 1, false, false, false, 2000, true);
insert into sys.args values (9722, 640, 'res_0', 'bigint', 64, 0, 0, 0);
insert into sys.args values (9723, 640, 'arg_1', 'decimal', 18, 0, 1, 1);
insert into sys.args values (9724, 640, 'arg_2', 'bigint', 64, 0, 1, 2);
insert into sys.functions values (641, 'scale_up', '*', 'calc', 0, 1, false, false, false, 2000, true);
insert into sys.args values (9725, 641, 'res_0', 'bigint', 64, 0, 0, 0);
insert into sys.args values (9726, 641, 'arg_1', 'real', 24, 0, 1, 1);
insert into sys.args values (9727, 641, 'arg_2', 'bigint', 64, 0, 1, 2);
insert into sys.functions values (642, 'scale_up', '*', 'calc', 0, 1, false, false, false, 2000, true);
insert into sys.args values (9728, 642, 'res_0', 'bigint', 64, 0, 0, 0);
insert into sys.args values (9729, 642, 'arg_1', 'double', 53, 0, 1, 1);
insert into sys.args values (9730, 642, 'arg_2', 'bigint', 64, 0, 1, 2);
insert into sys.functions values (643, 'scale_up', '*', 'calc', 0, 1, false, false, false, 2000, true);
insert into sys.args values (9731, 643, 'res_0', 'bigint', 64, 0, 0, 0);
insert into sys.args values (9732, 643, 'arg_1', 'month_interval', 32, 0, 1, 1);
insert into sys.args values (9733, 643, 'arg_2', 'bigint', 64, 0, 1, 2);
insert into sys.functions values (644, 'scale_up', '*', 'calc', 0, 1, false, false, false, 2000, true);
insert into sys.args values (9734, 644, 'res_0', 'bigint', 64, 0, 0, 0);
insert into sys.args values (9735, 644, 'arg_1', 'sec_interval', 13, 0, 1, 1);
insert into sys.args values (9736, 644, 'arg_2', 'bigint', 64, 0, 1, 2);
insert into sys.functions values (645, 'scale_up', '*', 'calc', 0, 1, false, false, false, 2000, true);
insert into sys.args values (9737, 645, 'res_0', 'bigint', 64, 0, 0, 0);
insert into sys.args values (9738, 645, 'arg_1', 'time', 7, 0, 1, 1);
insert into sys.args values (9739, 645, 'arg_2', 'bigint', 64, 0, 1, 2);
insert into sys.functions values (646, 'scale_up', '*', 'calc', 0, 1, false, false, false, 2000, true);
insert into sys.args values (9740, 646, 'res_0', 'bigint', 64, 0, 0, 0);
insert into sys.args values (9741, 646, 'arg_1', 'timetz', 7, 0, 1, 1);
insert into sys.args values (9742, 646, 'arg_2', 'bigint', 64, 0, 1, 2);
insert into sys.functions values (647, 'scale_up', '*', 'calc', 0, 1, false, false, false, 2000, true);
insert into sys.args values (9743, 647, 'res_0', 'bigint', 64, 0, 0, 0);
insert into sys.args values (9744, 647, 'arg_1', 'date', 0, 0, 1, 1);
insert into sys.args values (9745, 647, 'arg_2', 'bigint', 64, 0, 1, 2);
insert into sys.functions values (648, 'scale_up', '*', 'calc', 0, 1, false, false, false, 2000, true);
insert into sys.args values (9746, 648, 'res_0', 'bigint', 64, 0, 0, 0);
insert into sys.args values (9747, 648, 'arg_1', 'timestamp', 7, 0, 1, 1);
insert into sys.args values (9748, 648, 'arg_2', 'bigint', 64, 0, 1, 2);
insert into sys.functions values (649, 'scale_up', '*', 'calc', 0, 1, false, false, false, 2000, true);
insert into sys.args values (9749, 649, 'res_0', 'bigint', 64, 0, 0, 0);
insert into sys.args values (9750, 649, 'arg_1', 'timestamptz', 7, 0, 1, 1);
insert into sys.args values (9751, 649, 'arg_2', 'bigint', 64, 0, 1, 2);
insert into sys.functions values (650, 'scale_up', '*', 'calc', 0, 1, false, false, false, 2000, true);
insert into sys.args values (9752, 650, 'res_0', 'bigint', 64, 0, 0, 0);
insert into sys.args values (9753, 650, 'arg_1', 'blob', 0, 0, 1, 1);
insert into sys.args values (9754, 650, 'arg_2', 'bigint', 64, 0, 1, 2);
insert into sys.functions values (651, 'scale_up', '*', 'calc', 0, 1, false, false, false, 2000, true);
insert into sys.args values (9755, 651, 'res_0', 'bigint', 64, 0, 0, 0);
insert into sys.args values (9756, 651, 'arg_1', 'geometry', 0, 0, 1, 1);
insert into sys.args values (9757, 651, 'arg_2', 'bigint', 64, 0, 1, 2);
insert into sys.functions values (652, 'scale_up', '*', 'calc', 0, 1, false, false, false, 2000, true);
insert into sys.args values (9758, 652, 'res_0', 'bigint', 64, 0, 0, 0);
insert into sys.args values (9759, 652, 'arg_1', 'geometrya', 0, 0, 1, 1);
insert into sys.args values (9760, 652, 'arg_2', 'bigint', 64, 0, 1, 2);
insert into sys.functions values (653, 'scale_up', '*', 'calc', 0, 1, false, false, false, 2000, true);
insert into sys.args values (9761, 653, 'res_0', 'bigint', 64, 0, 0, 0);
insert into sys.args values (9762, 653, 'arg_1', 'mbr', 0, 0, 1, 1);
insert into sys.args values (9763, 653, 'arg_2', 'bigint', 64, 0, 1, 2);
insert into sys.functions values (654, 'scale_up', '*', 'calc', 0, 1, false, false, false, 2000, true);
insert into sys.args values (9764, 654, 'res_0', 'decimal', 2, 0, 0, 0);
insert into sys.args values (9765, 654, 'arg_1', 'oid', 63, 0, 1, 1);
insert into sys.args values (9766, 654, 'arg_2', 'decimal', 2, 0, 1, 2);
insert into sys.functions values (655, 'scale_up', '*', 'calc', 0, 1, false, false, false, 2000, true);
insert into sys.args values (9767, 655, 'res_0', 'decimal', 2, 0, 0, 0);
insert into sys.args values (9768, 655, 'arg_1', 'tinyint', 8, 0, 1, 1);
insert into sys.args values (9769, 655, 'arg_2', 'decimal', 2, 0, 1, 2);
insert into sys.functions values (656, 'scale_up', '*', 'calc', 0, 1, false, false, false, 2000, true);
insert into sys.args values (9770, 656, 'res_0', 'decimal', 2, 0, 0, 0);
insert into sys.args values (9771, 656, 'arg_1', 'smallint', 16, 0, 1, 1);
insert into sys.args values (9772, 656, 'arg_2', 'decimal', 2, 0, 1, 2);
insert into sys.functions values (657, 'scale_up', '*', 'calc', 0, 1, false, false, false, 2000, true);
insert into sys.args values (9773, 657, 'res_0', 'decimal', 2, 0, 0, 0);
insert into sys.args values (9774, 657, 'arg_1', 'int', 32, 0, 1, 1);
insert into sys.args values (9775, 657, 'arg_2', 'decimal', 2, 0, 1, 2);
insert into sys.functions values (658, 'scale_up', '*', 'calc', 0, 1, false, false, false, 2000, true);
insert into sys.args values (9776, 658, 'res_0', 'decimal', 2, 0, 0, 0);
insert into sys.args values (9777, 658, 'arg_1', 'bigint', 64, 0, 1, 1);
insert into sys.args values (9778, 658, 'arg_2', 'decimal', 2, 0, 1, 2);
insert into sys.functions values (659, 'scale_up', '*', 'calc', 0, 1, false, false, false, 2000, true);
insert into sys.args values (9779, 659, 'res_0', 'decimal', 2, 0, 0, 0);
insert into sys.args values (9780, 659, 'arg_1', 'decimal', 2, 0, 1, 1);
insert into sys.args values (9781, 659, 'arg_2', 'decimal', 2, 0, 1, 2);
insert into sys.functions values (660, 'scale_up', '*', 'calc', 0, 1, false, false, false, 2000, true);
insert into sys.args values (9782, 660, 'res_0', 'decimal', 2, 0, 0, 0);
insert into sys.args values (9783, 660, 'arg_1', 'decimal', 4, 0, 1, 1);
insert into sys.args values (9784, 660, 'arg_2', 'decimal', 2, 0, 1, 2);
insert into sys.functions values (661, 'scale_up', '*', 'calc', 0, 1, false, false, false, 2000, true);
insert into sys.args values (9785, 661, 'res_0', 'decimal', 2, 0, 0, 0);
insert into sys.args values (9786, 661, 'arg_1', 'decimal', 9, 0, 1, 1);
insert into sys.args values (9787, 661, 'arg_2', 'decimal', 2, 0, 1, 2);
insert into sys.functions values (662, 'scale_up', '*', 'calc', 0, 1, false, false, false, 2000, true);
insert into sys.args values (9788, 662, 'res_0', 'decimal', 2, 0, 0, 0);
insert into sys.args values (9789, 662, 'arg_1', 'decimal', 18, 0, 1, 1);
insert into sys.args values (9790, 662, 'arg_2', 'decimal', 2, 0, 1, 2);
insert into sys.functions values (663, 'scale_up', '*', 'calc', 0, 1, false, false, false, 2000, true);
insert into sys.args values (9791, 663, 'res_0', 'decimal', 2, 0, 0, 0);
insert into sys.args values (9792, 663, 'arg_1', 'real', 24, 0, 1, 1);
insert into sys.args values (9793, 663, 'arg_2', 'decimal', 2, 0, 1, 2);
insert into sys.functions values (664, 'scale_up', '*', 'calc', 0, 1, false, false, false, 2000, true);
insert into sys.args values (9794, 664, 'res_0', 'decimal', 2, 0, 0, 0);
insert into sys.args values (9795, 664, 'arg_1', 'double', 53, 0, 1, 1);
insert into sys.args values (9796, 664, 'arg_2', 'decimal', 2, 0, 1, 2);
insert into sys.functions values (665, 'scale_up', '*', 'calc', 0, 1, false, false, false, 2000, true);
insert into sys.args values (9797, 665, 'res_0', 'decimal', 2, 0, 0, 0);
insert into sys.args values (9798, 665, 'arg_1', 'month_interval', 32, 0, 1, 1);
insert into sys.args values (9799, 665, 'arg_2', 'decimal', 2, 0, 1, 2);
insert into sys.functions values (666, 'scale_up', '*', 'calc', 0, 1, false, false, false, 2000, true);
insert into sys.args values (9800, 666, 'res_0', 'decimal', 2, 0, 0, 0);
insert into sys.args values (9801, 666, 'arg_1', 'sec_interval', 13, 0, 1, 1);
insert into sys.args values (9802, 666, 'arg_2', 'decimal', 2, 0, 1, 2);
insert into sys.functions values (667, 'scale_up', '*', 'calc', 0, 1, false, false, false, 2000, true);
insert into sys.args values (9803, 667, 'res_0', 'decimal', 2, 0, 0, 0);
insert into sys.args values (9804, 667, 'arg_1', 'time', 7, 0, 1, 1);
insert into sys.args values (9805, 667, 'arg_2', 'decimal', 2, 0, 1, 2);
insert into sys.functions values (668, 'scale_up', '*', 'calc', 0, 1, false, false, false, 2000, true);
insert into sys.args values (9806, 668, 'res_0', 'decimal', 2, 0, 0, 0);
insert into sys.args values (9807, 668, 'arg_1', 'timetz', 7, 0, 1, 1);
insert into sys.args values (9808, 668, 'arg_2', 'decimal', 2, 0, 1, 2);
insert into sys.functions values (669, 'scale_up', '*', 'calc', 0, 1, false, false, false, 2000, true);
insert into sys.args values (9809, 669, 'res_0', 'decimal', 2, 0, 0, 0);
insert into sys.args values (9810, 669, 'arg_1', 'date', 0, 0, 1, 1);
insert into sys.args values (9811, 669, 'arg_2', 'decimal', 2, 0, 1, 2);
insert into sys.functions values (670, 'scale_up', '*', 'calc', 0, 1, false, false, false, 2000, true);
insert into sys.args values (9812, 670, 'res_0', 'decimal', 2, 0, 0, 0);
insert into sys.args values (9813, 670, 'arg_1', 'timestamp', 7, 0, 1, 1);
insert into sys.args values (9814, 670, 'arg_2', 'decimal', 2, 0, 1, 2);
insert into sys.functions values (671, 'scale_up', '*', 'calc', 0, 1, false, false, false, 2000, true);
insert into sys.args values (9815, 671, 'res_0', 'decimal', 2, 0, 0, 0);
insert into sys.args values (9816, 671, 'arg_1', 'timestamptz', 7, 0, 1, 1);
insert into sys.args values (9817, 671, 'arg_2', 'decimal', 2, 0, 1, 2);
insert into sys.functions values (672, 'scale_up', '*', 'calc', 0, 1, false, false, false, 2000, true);
insert into sys.args values (9818, 672, 'res_0', 'decimal', 2, 0, 0, 0);
insert into sys.args values (9819, 672, 'arg_1', 'blob', 0, 0, 1, 1);
insert into sys.args values (9820, 672, 'arg_2', 'decimal', 2, 0, 1, 2);
insert into sys.functions values (673, 'scale_up', '*', 'calc', 0, 1, false, false, false, 2000, true);
insert into sys.args values (9821, 673, 'res_0', 'decimal', 2, 0, 0, 0);
insert into sys.args values (9822, 673, 'arg_1', 'geometry', 0, 0, 1, 1);
insert into sys.args values (9823, 673, 'arg_2', 'decimal', 2, 0, 1, 2);
insert into sys.functions values (674, 'scale_up', '*', 'calc', 0, 1, false, false, false, 2000, true);
insert into sys.args values (9824, 674, 'res_0', 'decimal', 2, 0, 0, 0);
insert into sys.args values (9825, 674, 'arg_1', 'geometrya', 0, 0, 1, 1);
insert into sys.args values (9826, 674, 'arg_2', 'decimal', 2, 0, 1, 2);
insert into sys.functions values (675, 'scale_up', '*', 'calc', 0, 1, false, false, false, 2000, true);
insert into sys.args values (9827, 675, 'res_0', 'decimal', 2, 0, 0, 0);
insert into sys.args values (9828, 675, 'arg_1', 'mbr', 0, 0, 1, 1);
insert into sys.args values (9829, 675, 'arg_2', 'decimal', 2, 0, 1, 2);
insert into sys.functions values (676, 'scale_up', '*', 'calc', 0, 1, false, false, false, 2000, true);
insert into sys.args values (9830, 676, 'res_0', 'decimal', 4, 0, 0, 0);
insert into sys.args values (9831, 676, 'arg_1', 'oid', 63, 0, 1, 1);
insert into sys.args values (9832, 676, 'arg_2', 'decimal', 4, 0, 1, 2);
insert into sys.functions values (677, 'scale_up', '*', 'calc', 0, 1, false, false, false, 2000, true);
insert into sys.args values (9833, 677, 'res_0', 'decimal', 4, 0, 0, 0);
insert into sys.args values (9834, 677, 'arg_1', 'tinyint', 8, 0, 1, 1);
insert into sys.args values (9835, 677, 'arg_2', 'decimal', 4, 0, 1, 2);
insert into sys.functions values (678, 'scale_up', '*', 'calc', 0, 1, false, false, false, 2000, true);
insert into sys.args values (9836, 678, 'res_0', 'decimal', 4, 0, 0, 0);
insert into sys.args values (9837, 678, 'arg_1', 'smallint', 16, 0, 1, 1);
insert into sys.args values (9838, 678, 'arg_2', 'decimal', 4, 0, 1, 2);
insert into sys.functions values (679, 'scale_up', '*', 'calc', 0, 1, false, false, false, 2000, true);
insert into sys.args values (9839, 679, 'res_0', 'decimal', 4, 0, 0, 0);
insert into sys.args values (9840, 679, 'arg_1', 'int', 32, 0, 1, 1);
insert into sys.args values (9841, 679, 'arg_2', 'decimal', 4, 0, 1, 2);
insert into sys.functions values (680, 'scale_up', '*', 'calc', 0, 1, false, false, false, 2000, true);
insert into sys.args values (9842, 680, 'res_0', 'decimal', 4, 0, 0, 0);
insert into sys.args values (9843, 680, 'arg_1', 'bigint', 64, 0, 1, 1);
insert into sys.args values (9844, 680, 'arg_2', 'decimal', 4, 0, 1, 2);
insert into sys.functions values (681, 'scale_up', '*', 'calc', 0, 1, false, false, false, 2000, true);
insert into sys.args values (9845, 681, 'res_0', 'decimal', 4, 0, 0, 0);
insert into sys.args values (9846, 681, 'arg_1', 'decimal', 2, 0, 1, 1);
insert into sys.args values (9847, 681, 'arg_2', 'decimal', 4, 0, 1, 2);
insert into sys.functions values (682, 'scale_up', '*', 'calc', 0, 1, false, false, false, 2000, true);
insert into sys.args values (9848, 682, 'res_0', 'decimal', 4, 0, 0, 0);
insert into sys.args values (9849, 682, 'arg_1', 'decimal', 4, 0, 1, 1);
insert into sys.args values (9850, 682, 'arg_2', 'decimal', 4, 0, 1, 2);
insert into sys.functions values (683, 'scale_up', '*', 'calc', 0, 1, false, false, false, 2000, true);
insert into sys.args values (9851, 683, 'res_0', 'decimal', 4, 0, 0, 0);
insert into sys.args values (9852, 683, 'arg_1', 'decimal', 9, 0, 1, 1);
insert into sys.args values (9853, 683, 'arg_2', 'decimal', 4, 0, 1, 2);
insert into sys.functions values (684, 'scale_up', '*', 'calc', 0, 1, false, false, false, 2000, true);
insert into sys.args values (9854, 684, 'res_0', 'decimal', 4, 0, 0, 0);
insert into sys.args values (9855, 684, 'arg_1', 'decimal', 18, 0, 1, 1);
insert into sys.args values (9856, 684, 'arg_2', 'decimal', 4, 0, 1, 2);
insert into sys.functions values (685, 'scale_up', '*', 'calc', 0, 1, false, false, false, 2000, true);
insert into sys.args values (9857, 685, 'res_0', 'decimal', 4, 0, 0, 0);
insert into sys.args values (9858, 685, 'arg_1', 'real', 24, 0, 1, 1);
insert into sys.args values (9859, 685, 'arg_2', 'decimal', 4, 0, 1, 2);
insert into sys.functions values (686, 'scale_up', '*', 'calc', 0, 1, false, false, false, 2000, true);
insert into sys.args values (9860, 686, 'res_0', 'decimal', 4, 0, 0, 0);
insert into sys.args values (9861, 686, 'arg_1', 'double', 53, 0, 1, 1);
insert into sys.args values (9862, 686, 'arg_2', 'decimal', 4, 0, 1, 2);
insert into sys.functions values (687, 'scale_up', '*', 'calc', 0, 1, false, false, false, 2000, true);
insert into sys.args values (9863, 687, 'res_0', 'decimal', 4, 0, 0, 0);
insert into sys.args values (9864, 687, 'arg_1', 'month_interval', 32, 0, 1, 1);
insert into sys.args values (9865, 687, 'arg_2', 'decimal', 4, 0, 1, 2);
insert into sys.functions values (688, 'scale_up', '*', 'calc', 0, 1, false, false, false, 2000, true);
insert into sys.args values (9866, 688, 'res_0', 'decimal', 4, 0, 0, 0);
insert into sys.args values (9867, 688, 'arg_1', 'sec_interval', 13, 0, 1, 1);
insert into sys.args values (9868, 688, 'arg_2', 'decimal', 4, 0, 1, 2);
insert into sys.functions values (689, 'scale_up', '*', 'calc', 0, 1, false, false, false, 2000, true);
insert into sys.args values (9869, 689, 'res_0', 'decimal', 4, 0, 0, 0);
insert into sys.args values (9870, 689, 'arg_1', 'time', 7, 0, 1, 1);
insert into sys.args values (9871, 689, 'arg_2', 'decimal', 4, 0, 1, 2);
insert into sys.functions values (690, 'scale_up', '*', 'calc', 0, 1, false, false, false, 2000, true);
insert into sys.args values (9872, 690, 'res_0', 'decimal', 4, 0, 0, 0);
insert into sys.args values (9873, 690, 'arg_1', 'timetz', 7, 0, 1, 1);
insert into sys.args values (9874, 690, 'arg_2', 'decimal', 4, 0, 1, 2);
insert into sys.functions values (691, 'scale_up', '*', 'calc', 0, 1, false, false, false, 2000, true);
insert into sys.args values (9875, 691, 'res_0', 'decimal', 4, 0, 0, 0);
insert into sys.args values (9876, 691, 'arg_1', 'date', 0, 0, 1, 1);
insert into sys.args values (9877, 691, 'arg_2', 'decimal', 4, 0, 1, 2);
insert into sys.functions values (692, 'scale_up', '*', 'calc', 0, 1, false, false, false, 2000, true);
insert into sys.args values (9878, 692, 'res_0', 'decimal', 4, 0, 0, 0);
insert into sys.args values (9879, 692, 'arg_1', 'timestamp', 7, 0, 1, 1);
insert into sys.args values (9880, 692, 'arg_2', 'decimal', 4, 0, 1, 2);
insert into sys.functions values (693, 'scale_up', '*', 'calc', 0, 1, false, false, false, 2000, true);
insert into sys.args values (9881, 693, 'res_0', 'decimal', 4, 0, 0, 0);
insert into sys.args values (9882, 693, 'arg_1', 'timestamptz', 7, 0, 1, 1);
insert into sys.args values (9883, 693, 'arg_2', 'decimal', 4, 0, 1, 2);
insert into sys.functions values (694, 'scale_up', '*', 'calc', 0, 1, false, false, false, 2000, true);
insert into sys.args values (9884, 694, 'res_0', 'decimal', 4, 0, 0, 0);
insert into sys.args values (9885, 694, 'arg_1', 'blob', 0, 0, 1, 1);
insert into sys.args values (9886, 694, 'arg_2', 'decimal', 4, 0, 1, 2);
insert into sys.functions values (695, 'scale_up', '*', 'calc', 0, 1, false, false, false, 2000, true);
insert into sys.args values (9887, 695, 'res_0', 'decimal', 4, 0, 0, 0);
insert into sys.args values (9888, 695, 'arg_1', 'geometry', 0, 0, 1, 1);
insert into sys.args values (9889, 695, 'arg_2', 'decimal', 4, 0, 1, 2);
insert into sys.functions values (696, 'scale_up', '*', 'calc', 0, 1, false, false, false, 2000, true);
insert into sys.args values (9890, 696, 'res_0', 'decimal', 4, 0, 0, 0);
insert into sys.args values (9891, 696, 'arg_1', 'geometrya', 0, 0, 1, 1);
insert into sys.args values (9892, 696, 'arg_2', 'decimal', 4, 0, 1, 2);
insert into sys.functions values (697, 'scale_up', '*', 'calc', 0, 1, false, false, false, 2000, true);
insert into sys.args values (9893, 697, 'res_0', 'decimal', 4, 0, 0, 0);
insert into sys.args values (9894, 697, 'arg_1', 'mbr', 0, 0, 1, 1);
insert into sys.args values (9895, 697, 'arg_2', 'decimal', 4, 0, 1, 2);
insert into sys.functions values (698, 'scale_up', '*', 'calc', 0, 1, false, false, false, 2000, true);
insert into sys.args values (9896, 698, 'res_0', 'decimal', 9, 0, 0, 0);
insert into sys.args values (9897, 698, 'arg_1', 'oid', 63, 0, 1, 1);
insert into sys.args values (9898, 698, 'arg_2', 'decimal', 9, 0, 1, 2);
insert into sys.functions values (699, 'scale_up', '*', 'calc', 0, 1, false, false, false, 2000, true);
insert into sys.args values (9899, 699, 'res_0', 'decimal', 9, 0, 0, 0);
insert into sys.args values (9900, 699, 'arg_1', 'tinyint', 8, 0, 1, 1);
insert into sys.args values (9901, 699, 'arg_2', 'decimal', 9, 0, 1, 2);
insert into sys.functions values (700, 'scale_up', '*', 'calc', 0, 1, false, false, false, 2000, true);
insert into sys.args values (9902, 700, 'res_0', 'decimal', 9, 0, 0, 0);
insert into sys.args values (9903, 700, 'arg_1', 'smallint', 16, 0, 1, 1);
insert into sys.args values (9904, 700, 'arg_2', 'decimal', 9, 0, 1, 2);
insert into sys.functions values (701, 'scale_up', '*', 'calc', 0, 1, false, false, false, 2000, true);
insert into sys.args values (9905, 701, 'res_0', 'decimal', 9, 0, 0, 0);
insert into sys.args values (9906, 701, 'arg_1', 'int', 32, 0, 1, 1);
insert into sys.args values (9907, 701, 'arg_2', 'decimal', 9, 0, 1, 2);
insert into sys.functions values (702, 'scale_up', '*', 'calc', 0, 1, false, false, false, 2000, true);
insert into sys.args values (9908, 702, 'res_0', 'decimal', 9, 0, 0, 0);
insert into sys.args values (9909, 702, 'arg_1', 'bigint', 64, 0, 1, 1);
insert into sys.args values (9910, 702, 'arg_2', 'decimal', 9, 0, 1, 2);
insert into sys.functions values (703, 'scale_up', '*', 'calc', 0, 1, false, false, false, 2000, true);
insert into sys.args values (9911, 703, 'res_0', 'decimal', 9, 0, 0, 0);
insert into sys.args values (9912, 703, 'arg_1', 'decimal', 2, 0, 1, 1);
insert into sys.args values (9913, 703, 'arg_2', 'decimal', 9, 0, 1, 2);
insert into sys.functions values (704, 'scale_up', '*', 'calc', 0, 1, false, false, false, 2000, true);
insert into sys.args values (9914, 704, 'res_0', 'decimal', 9, 0, 0, 0);
insert into sys.args values (9915, 704, 'arg_1', 'decimal', 4, 0, 1, 1);
insert into sys.args values (9916, 704, 'arg_2', 'decimal', 9, 0, 1, 2);
insert into sys.functions values (705, 'scale_up', '*', 'calc', 0, 1, false, false, false, 2000, true);
insert into sys.args values (9917, 705, 'res_0', 'decimal', 9, 0, 0, 0);
insert into sys.args values (9918, 705, 'arg_1', 'decimal', 9, 0, 1, 1);
insert into sys.args values (9919, 705, 'arg_2', 'decimal', 9, 0, 1, 2);
insert into sys.functions values (706, 'scale_up', '*', 'calc', 0, 1, false, false, false, 2000, true);
insert into sys.args values (9920, 706, 'res_0', 'decimal', 9, 0, 0, 0);
insert into sys.args values (9921, 706, 'arg_1', 'decimal', 18, 0, 1, 1);
insert into sys.args values (9922, 706, 'arg_2', 'decimal', 9, 0, 1, 2);
insert into sys.functions values (707, 'scale_up', '*', 'calc', 0, 1, false, false, false, 2000, true);
insert into sys.args values (9923, 707, 'res_0', 'decimal', 9, 0, 0, 0);
insert into sys.args values (9924, 707, 'arg_1', 'real', 24, 0, 1, 1);
insert into sys.args values (9925, 707, 'arg_2', 'decimal', 9, 0, 1, 2);
insert into sys.functions values (708, 'scale_up', '*', 'calc', 0, 1, false, false, false, 2000, true);
insert into sys.args values (9926, 708, 'res_0', 'decimal', 9, 0, 0, 0);
insert into sys.args values (9927, 708, 'arg_1', 'double', 53, 0, 1, 1);
insert into sys.args values (9928, 708, 'arg_2', 'decimal', 9, 0, 1, 2);
insert into sys.functions values (709, 'scale_up', '*', 'calc', 0, 1, false, false, false, 2000, true);
insert into sys.args values (9929, 709, 'res_0', 'decimal', 9, 0, 0, 0);
insert into sys.args values (9930, 709, 'arg_1', 'month_interval', 32, 0, 1, 1);
insert into sys.args values (9931, 709, 'arg_2', 'decimal', 9, 0, 1, 2);
insert into sys.functions values (710, 'scale_up', '*', 'calc', 0, 1, false, false, false, 2000, true);
insert into sys.args values (9932, 710, 'res_0', 'decimal', 9, 0, 0, 0);
insert into sys.args values (9933, 710, 'arg_1', 'sec_interval', 13, 0, 1, 1);
insert into sys.args values (9934, 710, 'arg_2', 'decimal', 9, 0, 1, 2);
insert into sys.functions values (711, 'scale_up', '*', 'calc', 0, 1, false, false, false, 2000, true);
insert into sys.args values (9935, 711, 'res_0', 'decimal', 9, 0, 0, 0);
insert into sys.args values (9936, 711, 'arg_1', 'time', 7, 0, 1, 1);
insert into sys.args values (9937, 711, 'arg_2', 'decimal', 9, 0, 1, 2);
insert into sys.functions values (712, 'scale_up', '*', 'calc', 0, 1, false, false, false, 2000, true);
insert into sys.args values (9938, 712, 'res_0', 'decimal', 9, 0, 0, 0);
insert into sys.args values (9939, 712, 'arg_1', 'timetz', 7, 0, 1, 1);
insert into sys.args values (9940, 712, 'arg_2', 'decimal', 9, 0, 1, 2);
insert into sys.functions values (713, 'scale_up', '*', 'calc', 0, 1, false, false, false, 2000, true);
insert into sys.args values (9941, 713, 'res_0', 'decimal', 9, 0, 0, 0);
insert into sys.args values (9942, 713, 'arg_1', 'date', 0, 0, 1, 1);
insert into sys.args values (9943, 713, 'arg_2', 'decimal', 9, 0, 1, 2);
insert into sys.functions values (714, 'scale_up', '*', 'calc', 0, 1, false, false, false, 2000, true);
insert into sys.args values (9944, 714, 'res_0', 'decimal', 9, 0, 0, 0);
insert into sys.args values (9945, 714, 'arg_1', 'timestamp', 7, 0, 1, 1);
insert into sys.args values (9946, 714, 'arg_2', 'decimal', 9, 0, 1, 2);
insert into sys.functions values (715, 'scale_up', '*', 'calc', 0, 1, false, false, false, 2000, true);
insert into sys.args values (9947, 715, 'res_0', 'decimal', 9, 0, 0, 0);
insert into sys.args values (9948, 715, 'arg_1', 'timestamptz', 7, 0, 1, 1);
insert into sys.args values (9949, 715, 'arg_2', 'decimal', 9, 0, 1, 2);
insert into sys.functions values (716, 'scale_up', '*', 'calc', 0, 1, false, false, false, 2000, true);
insert into sys.args values (9950, 716, 'res_0', 'decimal', 9, 0, 0, 0);
insert into sys.args values (9951, 716, 'arg_1', 'blob', 0, 0, 1, 1);
insert into sys.args values (9952, 716, 'arg_2', 'decimal', 9, 0, 1, 2);
insert into sys.functions values (717, 'scale_up', '*', 'calc', 0, 1, false, false, false, 2000, true);
insert into sys.args values (9953, 717, 'res_0', 'decimal', 9, 0, 0, 0);
insert into sys.args values (9954, 717, 'arg_1', 'geometry', 0, 0, 1, 1);
insert into sys.args values (9955, 717, 'arg_2', 'decimal', 9, 0, 1, 2);
insert into sys.functions values (718, 'scale_up', '*', 'calc', 0, 1, false, false, false, 2000, true);
insert into sys.args values (9956, 718, 'res_0', 'decimal', 9, 0, 0, 0);
insert into sys.args values (9957, 718, 'arg_1', 'geometrya', 0, 0, 1, 1);
insert into sys.args values (9958, 718, 'arg_2', 'decimal', 9, 0, 1, 2);
insert into sys.functions values (719, 'scale_up', '*', 'calc', 0, 1, false, false, false, 2000, true);
insert into sys.args values (9959, 719, 'res_0', 'decimal', 9, 0, 0, 0);
insert into sys.args values (9960, 719, 'arg_1', 'mbr', 0, 0, 1, 1);
insert into sys.args values (9961, 719, 'arg_2', 'decimal', 9, 0, 1, 2);
insert into sys.functions values (720, 'scale_up', '*', 'calc', 0, 1, false, false, false, 2000, true);
insert into sys.args values (9962, 720, 'res_0', 'decimal', 18, 0, 0, 0);
insert into sys.args values (9963, 720, 'arg_1', 'oid', 63, 0, 1, 1);
insert into sys.args values (9964, 720, 'arg_2', 'decimal', 18, 0, 1, 2);
insert into sys.functions values (721, 'scale_up', '*', 'calc', 0, 1, false, false, false, 2000, true);
insert into sys.args values (9965, 721, 'res_0', 'decimal', 18, 0, 0, 0);
insert into sys.args values (9966, 721, 'arg_1', 'tinyint', 8, 0, 1, 1);
insert into sys.args values (9967, 721, 'arg_2', 'decimal', 18, 0, 1, 2);
insert into sys.functions values (722, 'scale_up', '*', 'calc', 0, 1, false, false, false, 2000, true);
insert into sys.args values (9968, 722, 'res_0', 'decimal', 18, 0, 0, 0);
insert into sys.args values (9969, 722, 'arg_1', 'smallint', 16, 0, 1, 1);
insert into sys.args values (9970, 722, 'arg_2', 'decimal', 18, 0, 1, 2);
insert into sys.functions values (723, 'scale_up', '*', 'calc', 0, 1, false, false, false, 2000, true);
insert into sys.args values (9971, 723, 'res_0', 'decimal', 18, 0, 0, 0);
insert into sys.args values (9972, 723, 'arg_1', 'int', 32, 0, 1, 1);
insert into sys.args values (9973, 723, 'arg_2', 'decimal', 18, 0, 1, 2);
insert into sys.functions values (724, 'scale_up', '*', 'calc', 0, 1, false, false, false, 2000, true);
insert into sys.args values (9974, 724, 'res_0', 'decimal', 18, 0, 0, 0);
insert into sys.args values (9975, 724, 'arg_1', 'bigint', 64, 0, 1, 1);
insert into sys.args values (9976, 724, 'arg_2', 'decimal', 18, 0, 1, 2);
insert into sys.functions values (725, 'scale_up', '*', 'calc', 0, 1, false, false, false, 2000, true);
insert into sys.args values (9977, 725, 'res_0', 'decimal', 18, 0, 0, 0);
insert into sys.args values (9978, 725, 'arg_1', 'decimal', 2, 0, 1, 1);
insert into sys.args values (9979, 725, 'arg_2', 'decimal', 18, 0, 1, 2);
insert into sys.functions values (726, 'scale_up', '*', 'calc', 0, 1, false, false, false, 2000, true);
insert into sys.args values (9980, 726, 'res_0', 'decimal', 18, 0, 0, 0);
insert into sys.args values (9981, 726, 'arg_1', 'decimal', 4, 0, 1, 1);
insert into sys.args values (9982, 726, 'arg_2', 'decimal', 18, 0, 1, 2);
insert into sys.functions values (727, 'scale_up', '*', 'calc', 0, 1, false, false, false, 2000, true);
insert into sys.args values (9983, 727, 'res_0', 'decimal', 18, 0, 0, 0);
insert into sys.args values (9984, 727, 'arg_1', 'decimal', 9, 0, 1, 1);
insert into sys.args values (9985, 727, 'arg_2', 'decimal', 18, 0, 1, 2);
insert into sys.functions values (728, 'scale_up', '*', 'calc', 0, 1, false, false, false, 2000, true);
insert into sys.args values (9986, 728, 'res_0', 'decimal', 18, 0, 0, 0);
insert into sys.args values (9987, 728, 'arg_1', 'decimal', 18, 0, 1, 1);
insert into sys.args values (9988, 728, 'arg_2', 'decimal', 18, 0, 1, 2);
insert into sys.functions values (729, 'scale_up', '*', 'calc', 0, 1, false, false, false, 2000, true);
insert into sys.args values (9989, 729, 'res_0', 'decimal', 18, 0, 0, 0);
insert into sys.args values (9990, 729, 'arg_1', 'real', 24, 0, 1, 1);
insert into sys.args values (9991, 729, 'arg_2', 'decimal', 18, 0, 1, 2);
insert into sys.functions values (730, 'scale_up', '*', 'calc', 0, 1, false, false, false, 2000, true);
insert into sys.args values (9992, 730, 'res_0', 'decimal', 18, 0, 0, 0);
insert into sys.args values (9993, 730, 'arg_1', 'double', 53, 0, 1, 1);
insert into sys.args values (9994, 730, 'arg_2', 'decimal', 18, 0, 1, 2);
insert into sys.functions values (731, 'scale_up', '*', 'calc', 0, 1, false, false, false, 2000, true);
insert into sys.args values (9995, 731, 'res_0', 'decimal', 18, 0, 0, 0);
insert into sys.args values (9996, 731, 'arg_1', 'month_interval', 32, 0, 1, 1);
insert into sys.args values (9997, 731, 'arg_2', 'decimal', 18, 0, 1, 2);
insert into sys.functions values (732, 'scale_up', '*', 'calc', 0, 1, false, false, false, 2000, true);
insert into sys.args values (9998, 732, 'res_0', 'decimal', 18, 0, 0, 0);
insert into sys.args values (9999, 732, 'arg_1', 'sec_interval', 13, 0, 1, 1);
insert into sys.args values (10000, 732, 'arg_2', 'decimal', 18, 0, 1, 2);
insert into sys.functions values (733, 'scale_up', '*', 'calc', 0, 1, false, false, false, 2000, true);
insert into sys.args values (10001, 733, 'res_0', 'decimal', 18, 0, 0, 0);
insert into sys.args values (10002, 733, 'arg_1', 'time', 7, 0, 1, 1);
insert into sys.args values (10003, 733, 'arg_2', 'decimal', 18, 0, 1, 2);
insert into sys.functions values (734, 'scale_up', '*', 'calc', 0, 1, false, false, false, 2000, true);
insert into sys.args values (10004, 734, 'res_0', 'decimal', 18, 0, 0, 0);
insert into sys.args values (10005, 734, 'arg_1', 'timetz', 7, 0, 1, 1);
insert into sys.args values (10006, 734, 'arg_2', 'decimal', 18, 0, 1, 2);
insert into sys.functions values (735, 'scale_up', '*', 'calc', 0, 1, false, false, false, 2000, true);
insert into sys.args values (10007, 735, 'res_0', 'decimal', 18, 0, 0, 0);
insert into sys.args values (10008, 735, 'arg_1', 'date', 0, 0, 1, 1);
insert into sys.args values (10009, 735, 'arg_2', 'decimal', 18, 0, 1, 2);
insert into sys.functions values (736, 'scale_up', '*', 'calc', 0, 1, false, false, false, 2000, true);
insert into sys.args values (10010, 736, 'res_0', 'decimal', 18, 0, 0, 0);
insert into sys.args values (10011, 736, 'arg_1', 'timestamp', 7, 0, 1, 1);
insert into sys.args values (10012, 736, 'arg_2', 'decimal', 18, 0, 1, 2);
insert into sys.functions values (737, 'scale_up', '*', 'calc', 0, 1, false, false, false, 2000, true);
insert into sys.args values (10013, 737, 'res_0', 'decimal', 18, 0, 0, 0);
insert into sys.args values (10014, 737, 'arg_1', 'timestamptz', 7, 0, 1, 1);
insert into sys.args values (10015, 737, 'arg_2', 'decimal', 18, 0, 1, 2);
insert into sys.functions values (738, 'scale_up', '*', 'calc', 0, 1, false, false, false, 2000, true);
insert into sys.args values (10016, 738, 'res_0', 'decimal', 18, 0, 0, 0);
insert into sys.args values (10017, 738, 'arg_1', 'blob', 0, 0, 1, 1);
insert into sys.args values (10018, 738, 'arg_2', 'decimal', 18, 0, 1, 2);
insert into sys.functions values (739, 'scale_up', '*', 'calc', 0, 1, false, false, false, 2000, true);
insert into sys.args values (10019, 739, 'res_0', 'decimal', 18, 0, 0, 0);
insert into sys.args values (10020, 739, 'arg_1', 'geometry', 0, 0, 1, 1);
insert into sys.args values (10021, 739, 'arg_2', 'decimal', 18, 0, 1, 2);
insert into sys.functions values (740, 'scale_up', '*', 'calc', 0, 1, false, false, false, 2000, true);
insert into sys.args values (10022, 740, 'res_0', 'decimal', 18, 0, 0, 0);
insert into sys.args values (10023, 740, 'arg_1', 'geometrya', 0, 0, 1, 1);
insert into sys.args values (10024, 740, 'arg_2', 'decimal', 18, 0, 1, 2);
insert into sys.functions values (741, 'scale_up', '*', 'calc', 0, 1, false, false, false, 2000, true);
insert into sys.args values (10025, 741, 'res_0', 'decimal', 18, 0, 0, 0);
insert into sys.args values (10026, 741, 'arg_1', 'mbr', 0, 0, 1, 1);
insert into sys.args values (10027, 741, 'arg_2', 'decimal', 18, 0, 1, 2);
insert into sys.functions values (742, 'scale_up', '*', 'calc', 0, 1, false, false, false, 2000, true);
insert into sys.args values (10028, 742, 'res_0', 'real', 24, 0, 0, 0);
insert into sys.args values (10029, 742, 'arg_1', 'oid', 63, 0, 1, 1);
insert into sys.args values (10030, 742, 'arg_2', 'real', 24, 0, 1, 2);
insert into sys.functions values (743, 'scale_up', '*', 'calc', 0, 1, false, false, false, 2000, true);
insert into sys.args values (10031, 743, 'res_0', 'real', 24, 0, 0, 0);
insert into sys.args values (10032, 743, 'arg_1', 'tinyint', 8, 0, 1, 1);
insert into sys.args values (10033, 743, 'arg_2', 'real', 24, 0, 1, 2);
insert into sys.functions values (744, 'scale_up', '*', 'calc', 0, 1, false, false, false, 2000, true);
insert into sys.args values (10034, 744, 'res_0', 'real', 24, 0, 0, 0);
insert into sys.args values (10035, 744, 'arg_1', 'smallint', 16, 0, 1, 1);
insert into sys.args values (10036, 744, 'arg_2', 'real', 24, 0, 1, 2);
insert into sys.functions values (745, 'scale_up', '*', 'calc', 0, 1, false, false, false, 2000, true);
insert into sys.args values (10037, 745, 'res_0', 'real', 24, 0, 0, 0);
insert into sys.args values (10038, 745, 'arg_1', 'int', 32, 0, 1, 1);
insert into sys.args values (10039, 745, 'arg_2', 'real', 24, 0, 1, 2);
insert into sys.functions values (746, 'scale_up', '*', 'calc', 0, 1, false, false, false, 2000, true);
insert into sys.args values (10040, 746, 'res_0', 'real', 24, 0, 0, 0);
insert into sys.args values (10041, 746, 'arg_1', 'bigint', 64, 0, 1, 1);
insert into sys.args values (10042, 746, 'arg_2', 'real', 24, 0, 1, 2);
insert into sys.functions values (747, 'scale_up', '*', 'calc', 0, 1, false, false, false, 2000, true);
insert into sys.args values (10043, 747, 'res_0', 'real', 24, 0, 0, 0);
insert into sys.args values (10044, 747, 'arg_1', 'decimal', 2, 0, 1, 1);
insert into sys.args values (10045, 747, 'arg_2', 'real', 24, 0, 1, 2);
insert into sys.functions values (748, 'scale_up', '*', 'calc', 0, 1, false, false, false, 2000, true);
insert into sys.args values (10046, 748, 'res_0', 'real', 24, 0, 0, 0);
insert into sys.args values (10047, 748, 'arg_1', 'decimal', 4, 0, 1, 1);
insert into sys.args values (10048, 748, 'arg_2', 'real', 24, 0, 1, 2);
insert into sys.functions values (749, 'scale_up', '*', 'calc', 0, 1, false, false, false, 2000, true);
insert into sys.args values (10049, 749, 'res_0', 'real', 24, 0, 0, 0);
insert into sys.args values (10050, 749, 'arg_1', 'decimal', 9, 0, 1, 1);
insert into sys.args values (10051, 749, 'arg_2', 'real', 24, 0, 1, 2);
insert into sys.functions values (750, 'scale_up', '*', 'calc', 0, 1, false, false, false, 2000, true);
insert into sys.args values (10052, 750, 'res_0', 'real', 24, 0, 0, 0);
insert into sys.args values (10053, 750, 'arg_1', 'decimal', 18, 0, 1, 1);
insert into sys.args values (10054, 750, 'arg_2', 'real', 24, 0, 1, 2);
insert into sys.functions values (751, 'scale_up', '*', 'calc', 0, 1, false, false, false, 2000, true);
insert into sys.args values (10055, 751, 'res_0', 'real', 24, 0, 0, 0);
insert into sys.args values (10056, 751, 'arg_1', 'real', 24, 0, 1, 1);
insert into sys.args values (10057, 751, 'arg_2', 'real', 24, 0, 1, 2);
insert into sys.functions values (752, 'scale_up', '*', 'calc', 0, 1, false, false, false, 2000, true);
insert into sys.args values (10058, 752, 'res_0', 'real', 24, 0, 0, 0);
insert into sys.args values (10059, 752, 'arg_1', 'double', 53, 0, 1, 1);
insert into sys.args values (10060, 752, 'arg_2', 'real', 24, 0, 1, 2);
insert into sys.functions values (753, 'scale_up', '*', 'calc', 0, 1, false, false, false, 2000, true);
insert into sys.args values (10061, 753, 'res_0', 'real', 24, 0, 0, 0);
insert into sys.args values (10062, 753, 'arg_1', 'month_interval', 32, 0, 1, 1);
insert into sys.args values (10063, 753, 'arg_2', 'real', 24, 0, 1, 2);
insert into sys.functions values (754, 'scale_up', '*', 'calc', 0, 1, false, false, false, 2000, true);
insert into sys.args values (10064, 754, 'res_0', 'real', 24, 0, 0, 0);
insert into sys.args values (10065, 754, 'arg_1', 'sec_interval', 13, 0, 1, 1);
insert into sys.args values (10066, 754, 'arg_2', 'real', 24, 0, 1, 2);
insert into sys.functions values (755, 'scale_up', '*', 'calc', 0, 1, false, false, false, 2000, true);
insert into sys.args values (10067, 755, 'res_0', 'real', 24, 0, 0, 0);
insert into sys.args values (10068, 755, 'arg_1', 'time', 7, 0, 1, 1);
insert into sys.args values (10069, 755, 'arg_2', 'real', 24, 0, 1, 2);
insert into sys.functions values (756, 'scale_up', '*', 'calc', 0, 1, false, false, false, 2000, true);
insert into sys.args values (10070, 756, 'res_0', 'real', 24, 0, 0, 0);
insert into sys.args values (10071, 756, 'arg_1', 'timetz', 7, 0, 1, 1);
insert into sys.args values (10072, 756, 'arg_2', 'real', 24, 0, 1, 2);
insert into sys.functions values (757, 'scale_up', '*', 'calc', 0, 1, false, false, false, 2000, true);
insert into sys.args values (10073, 757, 'res_0', 'real', 24, 0, 0, 0);
insert into sys.args values (10074, 757, 'arg_1', 'date', 0, 0, 1, 1);
insert into sys.args values (10075, 757, 'arg_2', 'real', 24, 0, 1, 2);
insert into sys.functions values (758, 'scale_up', '*', 'calc', 0, 1, false, false, false, 2000, true);
insert into sys.args values (10076, 758, 'res_0', 'real', 24, 0, 0, 0);
insert into sys.args values (10077, 758, 'arg_1', 'timestamp', 7, 0, 1, 1);
insert into sys.args values (10078, 758, 'arg_2', 'real', 24, 0, 1, 2);
insert into sys.functions values (759, 'scale_up', '*', 'calc', 0, 1, false, false, false, 2000, true);
insert into sys.args values (10079, 759, 'res_0', 'real', 24, 0, 0, 0);
insert into sys.args values (10080, 759, 'arg_1', 'timestamptz', 7, 0, 1, 1);
insert into sys.args values (10081, 759, 'arg_2', 'real', 24, 0, 1, 2);
insert into sys.functions values (760, 'scale_up', '*', 'calc', 0, 1, false, false, false, 2000, true);
insert into sys.args values (10082, 760, 'res_0', 'real', 24, 0, 0, 0);
insert into sys.args values (10083, 760, 'arg_1', 'blob', 0, 0, 1, 1);
insert into sys.args values (10084, 760, 'arg_2', 'real', 24, 0, 1, 2);
insert into sys.functions values (761, 'scale_up', '*', 'calc', 0, 1, false, false, false, 2000, true);
insert into sys.args values (10085, 761, 'res_0', 'real', 24, 0, 0, 0);
insert into sys.args values (10086, 761, 'arg_1', 'geometry', 0, 0, 1, 1);
insert into sys.args values (10087, 761, 'arg_2', 'real', 24, 0, 1, 2);
insert into sys.functions values (762, 'scale_up', '*', 'calc', 0, 1, false, false, false, 2000, true);
insert into sys.args values (10088, 762, 'res_0', 'real', 24, 0, 0, 0);
insert into sys.args values (10089, 762, 'arg_1', 'geometrya', 0, 0, 1, 1);
insert into sys.args values (10090, 762, 'arg_2', 'real', 24, 0, 1, 2);
insert into sys.functions values (763, 'scale_up', '*', 'calc', 0, 1, false, false, false, 2000, true);
insert into sys.args values (10091, 763, 'res_0', 'real', 24, 0, 0, 0);
insert into sys.args values (10092, 763, 'arg_1', 'mbr', 0, 0, 1, 1);
insert into sys.args values (10093, 763, 'arg_2', 'real', 24, 0, 1, 2);
insert into sys.functions values (764, 'scale_up', '*', 'calc', 0, 1, false, false, false, 2000, true);
insert into sys.args values (10094, 764, 'res_0', 'double', 53, 0, 0, 0);
insert into sys.args values (10095, 764, 'arg_1', 'oid', 63, 0, 1, 1);
insert into sys.args values (10096, 764, 'arg_2', 'double', 53, 0, 1, 2);
insert into sys.functions values (765, 'scale_up', '*', 'calc', 0, 1, false, false, false, 2000, true);
insert into sys.args values (10097, 765, 'res_0', 'double', 53, 0, 0, 0);
insert into sys.args values (10098, 765, 'arg_1', 'tinyint', 8, 0, 1, 1);
insert into sys.args values (10099, 765, 'arg_2', 'double', 53, 0, 1, 2);
insert into sys.functions values (766, 'scale_up', '*', 'calc', 0, 1, false, false, false, 2000, true);
insert into sys.args values (10100, 766, 'res_0', 'double', 53, 0, 0, 0);
insert into sys.args values (10101, 766, 'arg_1', 'smallint', 16, 0, 1, 1);
insert into sys.args values (10102, 766, 'arg_2', 'double', 53, 0, 1, 2);
insert into sys.functions values (767, 'scale_up', '*', 'calc', 0, 1, false, false, false, 2000, true);
insert into sys.args values (10103, 767, 'res_0', 'double', 53, 0, 0, 0);
insert into sys.args values (10104, 767, 'arg_1', 'int', 32, 0, 1, 1);
insert into sys.args values (10105, 767, 'arg_2', 'double', 53, 0, 1, 2);
insert into sys.functions values (768, 'scale_up', '*', 'calc', 0, 1, false, false, false, 2000, true);
insert into sys.args values (10106, 768, 'res_0', 'double', 53, 0, 0, 0);
insert into sys.args values (10107, 768, 'arg_1', 'bigint', 64, 0, 1, 1);
insert into sys.args values (10108, 768, 'arg_2', 'double', 53, 0, 1, 2);
insert into sys.functions values (769, 'scale_up', '*', 'calc', 0, 1, false, false, false, 2000, true);
insert into sys.args values (10109, 769, 'res_0', 'double', 53, 0, 0, 0);
insert into sys.args values (10110, 769, 'arg_1', 'decimal', 2, 0, 1, 1);
insert into sys.args values (10111, 769, 'arg_2', 'double', 53, 0, 1, 2);
insert into sys.functions values (770, 'scale_up', '*', 'calc', 0, 1, false, false, false, 2000, true);
insert into sys.args values (10112, 770, 'res_0', 'double', 53, 0, 0, 0);
insert into sys.args values (10113, 770, 'arg_1', 'decimal', 4, 0, 1, 1);
insert into sys.args values (10114, 770, 'arg_2', 'double', 53, 0, 1, 2);
insert into sys.functions values (771, 'scale_up', '*', 'calc', 0, 1, false, false, false, 2000, true);
insert into sys.args values (10115, 771, 'res_0', 'double', 53, 0, 0, 0);
insert into sys.args values (10116, 771, 'arg_1', 'decimal', 9, 0, 1, 1);
insert into sys.args values (10117, 771, 'arg_2', 'double', 53, 0, 1, 2);
insert into sys.functions values (772, 'scale_up', '*', 'calc', 0, 1, false, false, false, 2000, true);
insert into sys.args values (10118, 772, 'res_0', 'double', 53, 0, 0, 0);
insert into sys.args values (10119, 772, 'arg_1', 'decimal', 18, 0, 1, 1);
insert into sys.args values (10120, 772, 'arg_2', 'double', 53, 0, 1, 2);
insert into sys.functions values (773, 'scale_up', '*', 'calc', 0, 1, false, false, false, 2000, true);
insert into sys.args values (10121, 773, 'res_0', 'double', 53, 0, 0, 0);
insert into sys.args values (10122, 773, 'arg_1', 'real', 24, 0, 1, 1);
insert into sys.args values (10123, 773, 'arg_2', 'double', 53, 0, 1, 2);
insert into sys.functions values (774, 'scale_up', '*', 'calc', 0, 1, false, false, false, 2000, true);
insert into sys.args values (10124, 774, 'res_0', 'double', 53, 0, 0, 0);
insert into sys.args values (10125, 774, 'arg_1', 'double', 53, 0, 1, 1);
insert into sys.args values (10126, 774, 'arg_2', 'double', 53, 0, 1, 2);
insert into sys.functions values (775, 'scale_up', '*', 'calc', 0, 1, false, false, false, 2000, true);
insert into sys.args values (10127, 775, 'res_0', 'double', 53, 0, 0, 0);
insert into sys.args values (10128, 775, 'arg_1', 'month_interval', 32, 0, 1, 1);
insert into sys.args values (10129, 775, 'arg_2', 'double', 53, 0, 1, 2);
insert into sys.functions values (776, 'scale_up', '*', 'calc', 0, 1, false, false, false, 2000, true);
insert into sys.args values (10130, 776, 'res_0', 'double', 53, 0, 0, 0);
insert into sys.args values (10131, 776, 'arg_1', 'sec_interval', 13, 0, 1, 1);
insert into sys.args values (10132, 776, 'arg_2', 'double', 53, 0, 1, 2);
insert into sys.functions values (777, 'scale_up', '*', 'calc', 0, 1, false, false, false, 2000, true);
insert into sys.args values (10133, 777, 'res_0', 'double', 53, 0, 0, 0);
insert into sys.args values (10134, 777, 'arg_1', 'time', 7, 0, 1, 1);
insert into sys.args values (10135, 777, 'arg_2', 'double', 53, 0, 1, 2);
insert into sys.functions values (778, 'scale_up', '*', 'calc', 0, 1, false, false, false, 2000, true);
insert into sys.args values (10136, 778, 'res_0', 'double', 53, 0, 0, 0);
insert into sys.args values (10137, 778, 'arg_1', 'timetz', 7, 0, 1, 1);
insert into sys.args values (10138, 778, 'arg_2', 'double', 53, 0, 1, 2);
insert into sys.functions values (779, 'scale_up', '*', 'calc', 0, 1, false, false, false, 2000, true);
insert into sys.args values (10139, 779, 'res_0', 'double', 53, 0, 0, 0);
insert into sys.args values (10140, 779, 'arg_1', 'date', 0, 0, 1, 1);
insert into sys.args values (10141, 779, 'arg_2', 'double', 53, 0, 1, 2);
insert into sys.functions values (780, 'scale_up', '*', 'calc', 0, 1, false, false, false, 2000, true);
insert into sys.args values (10142, 780, 'res_0', 'double', 53, 0, 0, 0);
insert into sys.args values (10143, 780, 'arg_1', 'timestamp', 7, 0, 1, 1);
insert into sys.args values (10144, 780, 'arg_2', 'double', 53, 0, 1, 2);
insert into sys.functions values (781, 'scale_up', '*', 'calc', 0, 1, false, false, false, 2000, true);
insert into sys.args values (10145, 781, 'res_0', 'double', 53, 0, 0, 0);
insert into sys.args values (10146, 781, 'arg_1', 'timestamptz', 7, 0, 1, 1);
insert into sys.args values (10147, 781, 'arg_2', 'double', 53, 0, 1, 2);
insert into sys.functions values (782, 'scale_up', '*', 'calc', 0, 1, false, false, false, 2000, true);
insert into sys.args values (10148, 782, 'res_0', 'double', 53, 0, 0, 0);
insert into sys.args values (10149, 782, 'arg_1', 'blob', 0, 0, 1, 1);
insert into sys.args values (10150, 782, 'arg_2', 'double', 53, 0, 1, 2);
insert into sys.functions values (783, 'scale_up', '*', 'calc', 0, 1, false, false, false, 2000, true);
insert into sys.args values (10151, 783, 'res_0', 'double', 53, 0, 0, 0);
insert into sys.args values (10152, 783, 'arg_1', 'geometry', 0, 0, 1, 1);
insert into sys.args values (10153, 783, 'arg_2', 'double', 53, 0, 1, 2);
insert into sys.functions values (784, 'scale_up', '*', 'calc', 0, 1, false, false, false, 2000, true);
insert into sys.args values (10154, 784, 'res_0', 'double', 53, 0, 0, 0);
insert into sys.args values (10155, 784, 'arg_1', 'geometrya', 0, 0, 1, 1);
insert into sys.args values (10156, 784, 'arg_2', 'double', 53, 0, 1, 2);
insert into sys.functions values (785, 'scale_up', '*', 'calc', 0, 1, false, false, false, 2000, true);
insert into sys.args values (10157, 785, 'res_0', 'double', 53, 0, 0, 0);
insert into sys.args values (10158, 785, 'arg_1', 'mbr', 0, 0, 1, 1);
insert into sys.args values (10159, 785, 'arg_2', 'double', 53, 0, 1, 2);
insert into sys.functions values (786, 'scale_up', '*', 'calc', 0, 1, false, false, false, 2000, true);
insert into sys.args values (10160, 786, 'res_0', 'month_interval', 32, 0, 0, 0);
insert into sys.args values (10161, 786, 'arg_1', 'oid', 63, 0, 1, 1);
insert into sys.args values (10162, 786, 'arg_2', 'month_interval', 32, 0, 1, 2);
insert into sys.functions values (787, 'scale_up', '*', 'calc', 0, 1, false, false, false, 2000, true);
insert into sys.args values (10163, 787, 'res_0', 'month_interval', 32, 0, 0, 0);
insert into sys.args values (10164, 787, 'arg_1', 'tinyint', 8, 0, 1, 1);
insert into sys.args values (10165, 787, 'arg_2', 'month_interval', 32, 0, 1, 2);
insert into sys.functions values (788, 'scale_up', '*', 'calc', 0, 1, false, false, false, 2000, true);
insert into sys.args values (10166, 788, 'res_0', 'month_interval', 32, 0, 0, 0);
insert into sys.args values (10167, 788, 'arg_1', 'smallint', 16, 0, 1, 1);
insert into sys.args values (10168, 788, 'arg_2', 'month_interval', 32, 0, 1, 2);
insert into sys.functions values (789, 'scale_up', '*', 'calc', 0, 1, false, false, false, 2000, true);
insert into sys.args values (10169, 789, 'res_0', 'month_interval', 32, 0, 0, 0);
insert into sys.args values (10170, 789, 'arg_1', 'int', 32, 0, 1, 1);
insert into sys.args values (10171, 789, 'arg_2', 'month_interval', 32, 0, 1, 2);
insert into sys.functions values (790, 'scale_up', '*', 'calc', 0, 1, false, false, false, 2000, true);
insert into sys.args values (10172, 790, 'res_0', 'month_interval', 32, 0, 0, 0);
insert into sys.args values (10173, 790, 'arg_1', 'bigint', 64, 0, 1, 1);
insert into sys.args values (10174, 790, 'arg_2', 'month_interval', 32, 0, 1, 2);
insert into sys.functions values (791, 'scale_up', '*', 'calc', 0, 1, false, false, false, 2000, true);
insert into sys.args values (10175, 791, 'res_0', 'month_interval', 32, 0, 0, 0);
insert into sys.args values (10176, 791, 'arg_1', 'decimal', 2, 0, 1, 1);
insert into sys.args values (10177, 791, 'arg_2', 'month_interval', 32, 0, 1, 2);
insert into sys.functions values (792, 'scale_up', '*', 'calc', 0, 1, false, false, false, 2000, true);
insert into sys.args values (10178, 792, 'res_0', 'month_interval', 32, 0, 0, 0);
insert into sys.args values (10179, 792, 'arg_1', 'decimal', 4, 0, 1, 1);
insert into sys.args values (10180, 792, 'arg_2', 'month_interval', 32, 0, 1, 2);
insert into sys.functions values (793, 'scale_up', '*', 'calc', 0, 1, false, false, false, 2000, true);
insert into sys.args values (10181, 793, 'res_0', 'month_interval', 32, 0, 0, 0);
insert into sys.args values (10182, 793, 'arg_1', 'decimal', 9, 0, 1, 1);
insert into sys.args values (10183, 793, 'arg_2', 'month_interval', 32, 0, 1, 2);
insert into sys.functions values (794, 'scale_up', '*', 'calc', 0, 1, false, false, false, 2000, true);
insert into sys.args values (10184, 794, 'res_0', 'month_interval', 32, 0, 0, 0);
insert into sys.args values (10185, 794, 'arg_1', 'decimal', 18, 0, 1, 1);
insert into sys.args values (10186, 794, 'arg_2', 'month_interval', 32, 0, 1, 2);
insert into sys.functions values (795, 'scale_up', '*', 'calc', 0, 1, false, false, false, 2000, true);
insert into sys.args values (10187, 795, 'res_0', 'month_interval', 32, 0, 0, 0);
insert into sys.args values (10188, 795, 'arg_1', 'real', 24, 0, 1, 1);
insert into sys.args values (10189, 795, 'arg_2', 'month_interval', 32, 0, 1, 2);
insert into sys.functions values (796, 'scale_up', '*', 'calc', 0, 1, false, false, false, 2000, true);
insert into sys.args values (10190, 796, 'res_0', 'month_interval', 32, 0, 0, 0);
insert into sys.args values (10191, 796, 'arg_1', 'double', 53, 0, 1, 1);
insert into sys.args values (10192, 796, 'arg_2', 'month_interval', 32, 0, 1, 2);
insert into sys.functions values (797, 'scale_up', '*', 'calc', 0, 1, false, false, false, 2000, true);
insert into sys.args values (10193, 797, 'res_0', 'month_interval', 32, 0, 0, 0);
insert into sys.args values (10194, 797, 'arg_1', 'month_interval', 32, 0, 1, 1);
insert into sys.args values (10195, 797, 'arg_2', 'month_interval', 32, 0, 1, 2);
insert into sys.functions values (798, 'scale_up', '*', 'calc', 0, 1, false, false, false, 2000, true);
insert into sys.args values (10196, 798, 'res_0', 'month_interval', 32, 0, 0, 0);
insert into sys.args values (10197, 798, 'arg_1', 'sec_interval', 13, 0, 1, 1);
insert into sys.args values (10198, 798, 'arg_2', 'month_interval', 32, 0, 1, 2);
insert into sys.functions values (799, 'scale_up', '*', 'calc', 0, 1, false, false, false, 2000, true);
insert into sys.args values (10199, 799, 'res_0', 'month_interval', 32, 0, 0, 0);
insert into sys.args values (10200, 799, 'arg_1', 'time', 7, 0, 1, 1);
insert into sys.args values (10201, 799, 'arg_2', 'month_interval', 32, 0, 1, 2);
insert into sys.functions values (800, 'scale_up', '*', 'calc', 0, 1, false, false, false, 2000, true);
insert into sys.args values (10202, 800, 'res_0', 'month_interval', 32, 0, 0, 0);
insert into sys.args values (10203, 800, 'arg_1', 'timetz', 7, 0, 1, 1);
insert into sys.args values (10204, 800, 'arg_2', 'month_interval', 32, 0, 1, 2);
insert into sys.functions values (801, 'scale_up', '*', 'calc', 0, 1, false, false, false, 2000, true);
insert into sys.args values (10205, 801, 'res_0', 'month_interval', 32, 0, 0, 0);
insert into sys.args values (10206, 801, 'arg_1', 'date', 0, 0, 1, 1);
insert into sys.args values (10207, 801, 'arg_2', 'month_interval', 32, 0, 1, 2);
insert into sys.functions values (802, 'scale_up', '*', 'calc', 0, 1, false, false, false, 2000, true);
insert into sys.args values (10208, 802, 'res_0', 'month_interval', 32, 0, 0, 0);
insert into sys.args values (10209, 802, 'arg_1', 'timestamp', 7, 0, 1, 1);
insert into sys.args values (10210, 802, 'arg_2', 'month_interval', 32, 0, 1, 2);
insert into sys.functions values (803, 'scale_up', '*', 'calc', 0, 1, false, false, false, 2000, true);
insert into sys.args values (10211, 803, 'res_0', 'month_interval', 32, 0, 0, 0);
insert into sys.args values (10212, 803, 'arg_1', 'timestamptz', 7, 0, 1, 1);
insert into sys.args values (10213, 803, 'arg_2', 'month_interval', 32, 0, 1, 2);
insert into sys.functions values (804, 'scale_up', '*', 'calc', 0, 1, false, false, false, 2000, true);
insert into sys.args values (10214, 804, 'res_0', 'month_interval', 32, 0, 0, 0);
insert into sys.args values (10215, 804, 'arg_1', 'blob', 0, 0, 1, 1);
insert into sys.args values (10216, 804, 'arg_2', 'month_interval', 32, 0, 1, 2);
insert into sys.functions values (805, 'scale_up', '*', 'calc', 0, 1, false, false, false, 2000, true);
insert into sys.args values (10217, 805, 'res_0', 'month_interval', 32, 0, 0, 0);
insert into sys.args values (10218, 805, 'arg_1', 'geometry', 0, 0, 1, 1);
insert into sys.args values (10219, 805, 'arg_2', 'month_interval', 32, 0, 1, 2);
insert into sys.functions values (806, 'scale_up', '*', 'calc', 0, 1, false, false, false, 2000, true);
insert into sys.args values (10220, 806, 'res_0', 'month_interval', 32, 0, 0, 0);
insert into sys.args values (10221, 806, 'arg_1', 'geometrya', 0, 0, 1, 1);
insert into sys.args values (10222, 806, 'arg_2', 'month_interval', 32, 0, 1, 2);
insert into sys.functions values (807, 'scale_up', '*', 'calc', 0, 1, false, false, false, 2000, true);
insert into sys.args values (10223, 807, 'res_0', 'month_interval', 32, 0, 0, 0);
insert into sys.args values (10224, 807, 'arg_1', 'mbr', 0, 0, 1, 1);
insert into sys.args values (10225, 807, 'arg_2', 'month_interval', 32, 0, 1, 2);
insert into sys.functions values (808, 'scale_up', '*', 'calc', 0, 1, false, false, false, 2000, true);
insert into sys.args values (10226, 808, 'res_0', 'sec_interval', 13, 0, 0, 0);
insert into sys.args values (10227, 808, 'arg_1', 'oid', 63, 0, 1, 1);
insert into sys.args values (10228, 808, 'arg_2', 'sec_interval', 13, 0, 1, 2);
insert into sys.functions values (809, 'scale_up', '*', 'calc', 0, 1, false, false, false, 2000, true);
insert into sys.args values (10229, 809, 'res_0', 'sec_interval', 13, 0, 0, 0);
insert into sys.args values (10230, 809, 'arg_1', 'tinyint', 8, 0, 1, 1);
insert into sys.args values (10231, 809, 'arg_2', 'sec_interval', 13, 0, 1, 2);
insert into sys.functions values (810, 'scale_up', '*', 'calc', 0, 1, false, false, false, 2000, true);
insert into sys.args values (10232, 810, 'res_0', 'sec_interval', 13, 0, 0, 0);
insert into sys.args values (10233, 810, 'arg_1', 'smallint', 16, 0, 1, 1);
insert into sys.args values (10234, 810, 'arg_2', 'sec_interval', 13, 0, 1, 2);
insert into sys.functions values (811, 'scale_up', '*', 'calc', 0, 1, false, false, false, 2000, true);
insert into sys.args values (10235, 811, 'res_0', 'sec_interval', 13, 0, 0, 0);
insert into sys.args values (10236, 811, 'arg_1', 'int', 32, 0, 1, 1);
insert into sys.args values (10237, 811, 'arg_2', 'sec_interval', 13, 0, 1, 2);
insert into sys.functions values (812, 'scale_up', '*', 'calc', 0, 1, false, false, false, 2000, true);
insert into sys.args values (10238, 812, 'res_0', 'sec_interval', 13, 0, 0, 0);
insert into sys.args values (10239, 812, 'arg_1', 'bigint', 64, 0, 1, 1);
insert into sys.args values (10240, 812, 'arg_2', 'sec_interval', 13, 0, 1, 2);
insert into sys.functions values (813, 'scale_up', '*', 'calc', 0, 1, false, false, false, 2000, true);
insert into sys.args values (10241, 813, 'res_0', 'sec_interval', 13, 0, 0, 0);
insert into sys.args values (10242, 813, 'arg_1', 'decimal', 2, 0, 1, 1);
insert into sys.args values (10243, 813, 'arg_2', 'sec_interval', 13, 0, 1, 2);
insert into sys.functions values (814, 'scale_up', '*', 'calc', 0, 1, false, false, false, 2000, true);
insert into sys.args values (10244, 814, 'res_0', 'sec_interval', 13, 0, 0, 0);
insert into sys.args values (10245, 814, 'arg_1', 'decimal', 4, 0, 1, 1);
insert into sys.args values (10246, 814, 'arg_2', 'sec_interval', 13, 0, 1, 2);
insert into sys.functions values (815, 'scale_up', '*', 'calc', 0, 1, false, false, false, 2000, true);
insert into sys.args values (10247, 815, 'res_0', 'sec_interval', 13, 0, 0, 0);
insert into sys.args values (10248, 815, 'arg_1', 'decimal', 9, 0, 1, 1);
insert into sys.args values (10249, 815, 'arg_2', 'sec_interval', 13, 0, 1, 2);
insert into sys.functions values (816, 'scale_up', '*', 'calc', 0, 1, false, false, false, 2000, true);
insert into sys.args values (10250, 816, 'res_0', 'sec_interval', 13, 0, 0, 0);
insert into sys.args values (10251, 816, 'arg_1', 'decimal', 18, 0, 1, 1);
insert into sys.args values (10252, 816, 'arg_2', 'sec_interval', 13, 0, 1, 2);
insert into sys.functions values (817, 'scale_up', '*', 'calc', 0, 1, false, false, false, 2000, true);
insert into sys.args values (10253, 817, 'res_0', 'sec_interval', 13, 0, 0, 0);
insert into sys.args values (10254, 817, 'arg_1', 'real', 24, 0, 1, 1);
insert into sys.args values (10255, 817, 'arg_2', 'sec_interval', 13, 0, 1, 2);
insert into sys.functions values (818, 'scale_up', '*', 'calc', 0, 1, false, false, false, 2000, true);
insert into sys.args values (10256, 818, 'res_0', 'sec_interval', 13, 0, 0, 0);
insert into sys.args values (10257, 818, 'arg_1', 'double', 53, 0, 1, 1);
insert into sys.args values (10258, 818, 'arg_2', 'sec_interval', 13, 0, 1, 2);
insert into sys.functions values (819, 'scale_up', '*', 'calc', 0, 1, false, false, false, 2000, true);
insert into sys.args values (10259, 819, 'res_0', 'sec_interval', 13, 0, 0, 0);
insert into sys.args values (10260, 819, 'arg_1', 'month_interval', 32, 0, 1, 1);
insert into sys.args values (10261, 819, 'arg_2', 'sec_interval', 13, 0, 1, 2);
insert into sys.functions values (820, 'scale_up', '*', 'calc', 0, 1, false, false, false, 2000, true);
insert into sys.args values (10262, 820, 'res_0', 'sec_interval', 13, 0, 0, 0);
insert into sys.args values (10263, 820, 'arg_1', 'sec_interval', 13, 0, 1, 1);
insert into sys.args values (10264, 820, 'arg_2', 'sec_interval', 13, 0, 1, 2);
insert into sys.functions values (821, 'scale_up', '*', 'calc', 0, 1, false, false, false, 2000, true);
insert into sys.args values (10265, 821, 'res_0', 'sec_interval', 13, 0, 0, 0);
insert into sys.args values (10266, 821, 'arg_1', 'time', 7, 0, 1, 1);
insert into sys.args values (10267, 821, 'arg_2', 'sec_interval', 13, 0, 1, 2);
insert into sys.functions values (822, 'scale_up', '*', 'calc', 0, 1, false, false, false, 2000, true);
insert into sys.args values (10268, 822, 'res_0', 'sec_interval', 13, 0, 0, 0);
insert into sys.args values (10269, 822, 'arg_1', 'timetz', 7, 0, 1, 1);
insert into sys.args values (10270, 822, 'arg_2', 'sec_interval', 13, 0, 1, 2);
insert into sys.functions values (823, 'scale_up', '*', 'calc', 0, 1, false, false, false, 2000, true);
insert into sys.args values (10271, 823, 'res_0', 'sec_interval', 13, 0, 0, 0);
insert into sys.args values (10272, 823, 'arg_1', 'date', 0, 0, 1, 1);
insert into sys.args values (10273, 823, 'arg_2', 'sec_interval', 13, 0, 1, 2);
insert into sys.functions values (824, 'scale_up', '*', 'calc', 0, 1, false, false, false, 2000, true);
insert into sys.args values (10274, 824, 'res_0', 'sec_interval', 13, 0, 0, 0);
insert into sys.args values (10275, 824, 'arg_1', 'timestamp', 7, 0, 1, 1);
insert into sys.args values (10276, 824, 'arg_2', 'sec_interval', 13, 0, 1, 2);
insert into sys.functions values (825, 'scale_up', '*', 'calc', 0, 1, false, false, false, 2000, true);
insert into sys.args values (10277, 825, 'res_0', 'sec_interval', 13, 0, 0, 0);
insert into sys.args values (10278, 825, 'arg_1', 'timestamptz', 7, 0, 1, 1);
insert into sys.args values (10279, 825, 'arg_2', 'sec_interval', 13, 0, 1, 2);
insert into sys.functions values (826, 'scale_up', '*', 'calc', 0, 1, false, false, false, 2000, true);
insert into sys.args values (10280, 826, 'res_0', 'sec_interval', 13, 0, 0, 0);
insert into sys.args values (10281, 826, 'arg_1', 'blob', 0, 0, 1, 1);
insert into sys.args values (10282, 826, 'arg_2', 'sec_interval', 13, 0, 1, 2);
insert into sys.functions values (827, 'scale_up', '*', 'calc', 0, 1, false, false, false, 2000, true);
insert into sys.args values (10283, 827, 'res_0', 'sec_interval', 13, 0, 0, 0);
insert into sys.args values (10284, 827, 'arg_1', 'geometry', 0, 0, 1, 1);
insert into sys.args values (10285, 827, 'arg_2', 'sec_interval', 13, 0, 1, 2);
insert into sys.functions values (828, 'scale_up', '*', 'calc', 0, 1, false, false, false, 2000, true);
insert into sys.args values (10286, 828, 'res_0', 'sec_interval', 13, 0, 0, 0);
insert into sys.args values (10287, 828, 'arg_1', 'geometrya', 0, 0, 1, 1);
insert into sys.args values (10288, 828, 'arg_2', 'sec_interval', 13, 0, 1, 2);
insert into sys.functions values (829, 'scale_up', '*', 'calc', 0, 1, false, false, false, 2000, true);
insert into sys.args values (10289, 829, 'res_0', 'sec_interval', 13, 0, 0, 0);
insert into sys.args values (10290, 829, 'arg_1', 'mbr', 0, 0, 1, 1);
insert into sys.args values (10291, 829, 'arg_2', 'sec_interval', 13, 0, 1, 2);
insert into sys.functions values (830, 'scale_up', '*', 'calc', 0, 1, false, false, false, 2000, true);
insert into sys.args values (10292, 830, 'res_0', 'time', 7, 0, 0, 0);
insert into sys.args values (10293, 830, 'arg_1', 'oid', 63, 0, 1, 1);
insert into sys.args values (10294, 830, 'arg_2', 'time', 7, 0, 1, 2);
insert into sys.functions values (831, 'scale_up', '*', 'calc', 0, 1, false, false, false, 2000, true);
insert into sys.args values (10295, 831, 'res_0', 'time', 7, 0, 0, 0);
insert into sys.args values (10296, 831, 'arg_1', 'tinyint', 8, 0, 1, 1);
insert into sys.args values (10297, 831, 'arg_2', 'time', 7, 0, 1, 2);
insert into sys.functions values (832, 'scale_up', '*', 'calc', 0, 1, false, false, false, 2000, true);
insert into sys.args values (10298, 832, 'res_0', 'time', 7, 0, 0, 0);
insert into sys.args values (10299, 832, 'arg_1', 'smallint', 16, 0, 1, 1);
insert into sys.args values (10300, 832, 'arg_2', 'time', 7, 0, 1, 2);
insert into sys.functions values (833, 'scale_up', '*', 'calc', 0, 1, false, false, false, 2000, true);
insert into sys.args values (10301, 833, 'res_0', 'time', 7, 0, 0, 0);
insert into sys.args values (10302, 833, 'arg_1', 'int', 32, 0, 1, 1);
insert into sys.args values (10303, 833, 'arg_2', 'time', 7, 0, 1, 2);
insert into sys.functions values (834, 'scale_up', '*', 'calc', 0, 1, false, false, false, 2000, true);
insert into sys.args values (10304, 834, 'res_0', 'time', 7, 0, 0, 0);
insert into sys.args values (10305, 834, 'arg_1', 'bigint', 64, 0, 1, 1);
insert into sys.args values (10306, 834, 'arg_2', 'time', 7, 0, 1, 2);
insert into sys.functions values (835, 'scale_up', '*', 'calc', 0, 1, false, false, false, 2000, true);
insert into sys.args values (10307, 835, 'res_0', 'time', 7, 0, 0, 0);
insert into sys.args values (10308, 835, 'arg_1', 'decimal', 2, 0, 1, 1);
insert into sys.args values (10309, 835, 'arg_2', 'time', 7, 0, 1, 2);
insert into sys.functions values (836, 'scale_up', '*', 'calc', 0, 1, false, false, false, 2000, true);
insert into sys.args values (10310, 836, 'res_0', 'time', 7, 0, 0, 0);
insert into sys.args values (10311, 836, 'arg_1', 'decimal', 4, 0, 1, 1);
insert into sys.args values (10312, 836, 'arg_2', 'time', 7, 0, 1, 2);
insert into sys.functions values (837, 'scale_up', '*', 'calc', 0, 1, false, false, false, 2000, true);
insert into sys.args values (10313, 837, 'res_0', 'time', 7, 0, 0, 0);
insert into sys.args values (10314, 837, 'arg_1', 'decimal', 9, 0, 1, 1);
insert into sys.args values (10315, 837, 'arg_2', 'time', 7, 0, 1, 2);
insert into sys.functions values (838, 'scale_up', '*', 'calc', 0, 1, false, false, false, 2000, true);
insert into sys.args values (10316, 838, 'res_0', 'time', 7, 0, 0, 0);
insert into sys.args values (10317, 838, 'arg_1', 'decimal', 18, 0, 1, 1);
insert into sys.args values (10318, 838, 'arg_2', 'time', 7, 0, 1, 2);
insert into sys.functions values (839, 'scale_up', '*', 'calc', 0, 1, false, false, false, 2000, true);
insert into sys.args values (10319, 839, 'res_0', 'time', 7, 0, 0, 0);
insert into sys.args values (10320, 839, 'arg_1', 'real', 24, 0, 1, 1);
insert into sys.args values (10321, 839, 'arg_2', 'time', 7, 0, 1, 2);
insert into sys.functions values (840, 'scale_up', '*', 'calc', 0, 1, false, false, false, 2000, true);
insert into sys.args values (10322, 840, 'res_0', 'time', 7, 0, 0, 0);
insert into sys.args values (10323, 840, 'arg_1', 'double', 53, 0, 1, 1);
insert into sys.args values (10324, 840, 'arg_2', 'time', 7, 0, 1, 2);
insert into sys.functions values (841, 'scale_up', '*', 'calc', 0, 1, false, false, false, 2000, true);
insert into sys.args values (10325, 841, 'res_0', 'time', 7, 0, 0, 0);
insert into sys.args values (10326, 841, 'arg_1', 'month_interval', 32, 0, 1, 1);
insert into sys.args values (10327, 841, 'arg_2', 'time', 7, 0, 1, 2);
insert into sys.functions values (842, 'scale_up', '*', 'calc', 0, 1, false, false, false, 2000, true);
insert into sys.args values (10328, 842, 'res_0', 'time', 7, 0, 0, 0);
insert into sys.args values (10329, 842, 'arg_1', 'sec_interval', 13, 0, 1, 1);
insert into sys.args values (10330, 842, 'arg_2', 'time', 7, 0, 1, 2);
insert into sys.functions values (843, 'scale_up', '*', 'calc', 0, 1, false, false, false, 2000, true);
insert into sys.args values (10331, 843, 'res_0', 'time', 7, 0, 0, 0);
insert into sys.args values (10332, 843, 'arg_1', 'time', 7, 0, 1, 1);
insert into sys.args values (10333, 843, 'arg_2', 'time', 7, 0, 1, 2);
insert into sys.functions values (844, 'scale_up', '*', 'calc', 0, 1, false, false, false, 2000, true);
insert into sys.args values (10334, 844, 'res_0', 'time', 7, 0, 0, 0);
insert into sys.args values (10335, 844, 'arg_1', 'timetz', 7, 0, 1, 1);
insert into sys.args values (10336, 844, 'arg_2', 'time', 7, 0, 1, 2);
insert into sys.functions values (845, 'scale_up', '*', 'calc', 0, 1, false, false, false, 2000, true);
insert into sys.args values (10337, 845, 'res_0', 'time', 7, 0, 0, 0);
insert into sys.args values (10338, 845, 'arg_1', 'date', 0, 0, 1, 1);
insert into sys.args values (10339, 845, 'arg_2', 'time', 7, 0, 1, 2);
insert into sys.functions values (846, 'scale_up', '*', 'calc', 0, 1, false, false, false, 2000, true);
insert into sys.args values (10340, 846, 'res_0', 'time', 7, 0, 0, 0);
insert into sys.args values (10341, 846, 'arg_1', 'timestamp', 7, 0, 1, 1);
insert into sys.args values (10342, 846, 'arg_2', 'time', 7, 0, 1, 2);
insert into sys.functions values (847, 'scale_up', '*', 'calc', 0, 1, false, false, false, 2000, true);
insert into sys.args values (10343, 847, 'res_0', 'time', 7, 0, 0, 0);
insert into sys.args values (10344, 847, 'arg_1', 'timestamptz', 7, 0, 1, 1);
insert into sys.args values (10345, 847, 'arg_2', 'time', 7, 0, 1, 2);
insert into sys.functions values (848, 'scale_up', '*', 'calc', 0, 1, false, false, false, 2000, true);
insert into sys.args values (10346, 848, 'res_0', 'time', 7, 0, 0, 0);
insert into sys.args values (10347, 848, 'arg_1', 'blob', 0, 0, 1, 1);
insert into sys.args values (10348, 848, 'arg_2', 'time', 7, 0, 1, 2);
insert into sys.functions values (849, 'scale_up', '*', 'calc', 0, 1, false, false, false, 2000, true);
insert into sys.args values (10349, 849, 'res_0', 'time', 7, 0, 0, 0);
insert into sys.args values (10350, 849, 'arg_1', 'geometry', 0, 0, 1, 1);
insert into sys.args values (10351, 849, 'arg_2', 'time', 7, 0, 1, 2);
insert into sys.functions values (850, 'scale_up', '*', 'calc', 0, 1, false, false, false, 2000, true);
insert into sys.args values (10352, 850, 'res_0', 'time', 7, 0, 0, 0);
insert into sys.args values (10353, 850, 'arg_1', 'geometrya', 0, 0, 1, 1);
insert into sys.args values (10354, 850, 'arg_2', 'time', 7, 0, 1, 2);
insert into sys.functions values (851, 'scale_up', '*', 'calc', 0, 1, false, false, false, 2000, true);
insert into sys.args values (10355, 851, 'res_0', 'time', 7, 0, 0, 0);
insert into sys.args values (10356, 851, 'arg_1', 'mbr', 0, 0, 1, 1);
insert into sys.args values (10357, 851, 'arg_2', 'time', 7, 0, 1, 2);
insert into sys.functions values (852, 'scale_up', '*', 'calc', 0, 1, false, false, false, 2000, true);
insert into sys.args values (10358, 852, 'res_0', 'timetz', 7, 0, 0, 0);
insert into sys.args values (10359, 852, 'arg_1', 'oid', 63, 0, 1, 1);
insert into sys.args values (10360, 852, 'arg_2', 'timetz', 7, 0, 1, 2);
insert into sys.functions values (853, 'scale_up', '*', 'calc', 0, 1, false, false, false, 2000, true);
insert into sys.args values (10361, 853, 'res_0', 'timetz', 7, 0, 0, 0);
insert into sys.args values (10362, 853, 'arg_1', 'tinyint', 8, 0, 1, 1);
insert into sys.args values (10363, 853, 'arg_2', 'timetz', 7, 0, 1, 2);
insert into sys.functions values (854, 'scale_up', '*', 'calc', 0, 1, false, false, false, 2000, true);
insert into sys.args values (10364, 854, 'res_0', 'timetz', 7, 0, 0, 0);
insert into sys.args values (10365, 854, 'arg_1', 'smallint', 16, 0, 1, 1);
insert into sys.args values (10366, 854, 'arg_2', 'timetz', 7, 0, 1, 2);
insert into sys.functions values (855, 'scale_up', '*', 'calc', 0, 1, false, false, false, 2000, true);
insert into sys.args values (10367, 855, 'res_0', 'timetz', 7, 0, 0, 0);
insert into sys.args values (10368, 855, 'arg_1', 'int', 32, 0, 1, 1);
insert into sys.args values (10369, 855, 'arg_2', 'timetz', 7, 0, 1, 2);
insert into sys.functions values (856, 'scale_up', '*', 'calc', 0, 1, false, false, false, 2000, true);
insert into sys.args values (10370, 856, 'res_0', 'timetz', 7, 0, 0, 0);
insert into sys.args values (10371, 856, 'arg_1', 'bigint', 64, 0, 1, 1);
insert into sys.args values (10372, 856, 'arg_2', 'timetz', 7, 0, 1, 2);
insert into sys.functions values (857, 'scale_up', '*', 'calc', 0, 1, false, false, false, 2000, true);
insert into sys.args values (10373, 857, 'res_0', 'timetz', 7, 0, 0, 0);
insert into sys.args values (10374, 857, 'arg_1', 'decimal', 2, 0, 1, 1);
insert into sys.args values (10375, 857, 'arg_2', 'timetz', 7, 0, 1, 2);
insert into sys.functions values (858, 'scale_up', '*', 'calc', 0, 1, false, false, false, 2000, true);
insert into sys.args values (10376, 858, 'res_0', 'timetz', 7, 0, 0, 0);
insert into sys.args values (10377, 858, 'arg_1', 'decimal', 4, 0, 1, 1);
insert into sys.args values (10378, 858, 'arg_2', 'timetz', 7, 0, 1, 2);
insert into sys.functions values (859, 'scale_up', '*', 'calc', 0, 1, false, false, false, 2000, true);
insert into sys.args values (10379, 859, 'res_0', 'timetz', 7, 0, 0, 0);
insert into sys.args values (10380, 859, 'arg_1', 'decimal', 9, 0, 1, 1);
insert into sys.args values (10381, 859, 'arg_2', 'timetz', 7, 0, 1, 2);
insert into sys.functions values (860, 'scale_up', '*', 'calc', 0, 1, false, false, false, 2000, true);
insert into sys.args values (10382, 860, 'res_0', 'timetz', 7, 0, 0, 0);
insert into sys.args values (10383, 860, 'arg_1', 'decimal', 18, 0, 1, 1);
insert into sys.args values (10384, 860, 'arg_2', 'timetz', 7, 0, 1, 2);
insert into sys.functions values (861, 'scale_up', '*', 'calc', 0, 1, false, false, false, 2000, true);
insert into sys.args values (10385, 861, 'res_0', 'timetz', 7, 0, 0, 0);
insert into sys.args values (10386, 861, 'arg_1', 'real', 24, 0, 1, 1);
insert into sys.args values (10387, 861, 'arg_2', 'timetz', 7, 0, 1, 2);
insert into sys.functions values (862, 'scale_up', '*', 'calc', 0, 1, false, false, false, 2000, true);
insert into sys.args values (10388, 862, 'res_0', 'timetz', 7, 0, 0, 0);
insert into sys.args values (10389, 862, 'arg_1', 'double', 53, 0, 1, 1);
insert into sys.args values (10390, 862, 'arg_2', 'timetz', 7, 0, 1, 2);
insert into sys.functions values (863, 'scale_up', '*', 'calc', 0, 1, false, false, false, 2000, true);
insert into sys.args values (10391, 863, 'res_0', 'timetz', 7, 0, 0, 0);
insert into sys.args values (10392, 863, 'arg_1', 'month_interval', 32, 0, 1, 1);
insert into sys.args values (10393, 863, 'arg_2', 'timetz', 7, 0, 1, 2);
insert into sys.functions values (864, 'scale_up', '*', 'calc', 0, 1, false, false, false, 2000, true);
insert into sys.args values (10394, 864, 'res_0', 'timetz', 7, 0, 0, 0);
insert into sys.args values (10395, 864, 'arg_1', 'sec_interval', 13, 0, 1, 1);
insert into sys.args values (10396, 864, 'arg_2', 'timetz', 7, 0, 1, 2);
insert into sys.functions values (865, 'scale_up', '*', 'calc', 0, 1, false, false, false, 2000, true);
insert into sys.args values (10397, 865, 'res_0', 'timetz', 7, 0, 0, 0);
insert into sys.args values (10398, 865, 'arg_1', 'time', 7, 0, 1, 1);
insert into sys.args values (10399, 865, 'arg_2', 'timetz', 7, 0, 1, 2);
insert into sys.functions values (866, 'scale_up', '*', 'calc', 0, 1, false, false, false, 2000, true);
insert into sys.args values (10400, 866, 'res_0', 'timetz', 7, 0, 0, 0);
insert into sys.args values (10401, 866, 'arg_1', 'timetz', 7, 0, 1, 1);
insert into sys.args values (10402, 866, 'arg_2', 'timetz', 7, 0, 1, 2);
insert into sys.functions values (867, 'scale_up', '*', 'calc', 0, 1, false, false, false, 2000, true);
insert into sys.args values (10403, 867, 'res_0', 'timetz', 7, 0, 0, 0);
insert into sys.args values (10404, 867, 'arg_1', 'date', 0, 0, 1, 1);
insert into sys.args values (10405, 867, 'arg_2', 'timetz', 7, 0, 1, 2);
insert into sys.functions values (868, 'scale_up', '*', 'calc', 0, 1, false, false, false, 2000, true);
insert into sys.args values (10406, 868, 'res_0', 'timetz', 7, 0, 0, 0);
insert into sys.args values (10407, 868, 'arg_1', 'timestamp', 7, 0, 1, 1);
insert into sys.args values (10408, 868, 'arg_2', 'timetz', 7, 0, 1, 2);
insert into sys.functions values (869, 'scale_up', '*', 'calc', 0, 1, false, false, false, 2000, true);
insert into sys.args values (10409, 869, 'res_0', 'timetz', 7, 0, 0, 0);
insert into sys.args values (10410, 869, 'arg_1', 'timestamptz', 7, 0, 1, 1);
insert into sys.args values (10411, 869, 'arg_2', 'timetz', 7, 0, 1, 2);
insert into sys.functions values (870, 'scale_up', '*', 'calc', 0, 1, false, false, false, 2000, true);
insert into sys.args values (10412, 870, 'res_0', 'timetz', 7, 0, 0, 0);
insert into sys.args values (10413, 870, 'arg_1', 'blob', 0, 0, 1, 1);
insert into sys.args values (10414, 870, 'arg_2', 'timetz', 7, 0, 1, 2);
insert into sys.functions values (871, 'scale_up', '*', 'calc', 0, 1, false, false, false, 2000, true);
insert into sys.args values (10415, 871, 'res_0', 'timetz', 7, 0, 0, 0);
insert into sys.args values (10416, 871, 'arg_1', 'geometry', 0, 0, 1, 1);
insert into sys.args values (10417, 871, 'arg_2', 'timetz', 7, 0, 1, 2);
insert into sys.functions values (872, 'scale_up', '*', 'calc', 0, 1, false, false, false, 2000, true);
insert into sys.args values (10418, 872, 'res_0', 'timetz', 7, 0, 0, 0);
insert into sys.args values (10419, 872, 'arg_1', 'geometrya', 0, 0, 1, 1);
insert into sys.args values (10420, 872, 'arg_2', 'timetz', 7, 0, 1, 2);
insert into sys.functions values (873, 'scale_up', '*', 'calc', 0, 1, false, false, false, 2000, true);
insert into sys.args values (10421, 873, 'res_0', 'timetz', 7, 0, 0, 0);
insert into sys.args values (10422, 873, 'arg_1', 'mbr', 0, 0, 1, 1);
insert into sys.args values (10423, 873, 'arg_2', 'timetz', 7, 0, 1, 2);
insert into sys.functions values (874, 'scale_up', '*', 'calc', 0, 1, false, false, false, 2000, true);
insert into sys.args values (10424, 874, 'res_0', 'date', 0, 0, 0, 0);
insert into sys.args values (10425, 874, 'arg_1', 'oid', 63, 0, 1, 1);
insert into sys.args values (10426, 874, 'arg_2', 'date', 0, 0, 1, 2);
insert into sys.functions values (875, 'scale_up', '*', 'calc', 0, 1, false, false, false, 2000, true);
insert into sys.args values (10427, 875, 'res_0', 'date', 0, 0, 0, 0);
insert into sys.args values (10428, 875, 'arg_1', 'tinyint', 8, 0, 1, 1);
insert into sys.args values (10429, 875, 'arg_2', 'date', 0, 0, 1, 2);
insert into sys.functions values (876, 'scale_up', '*', 'calc', 0, 1, false, false, false, 2000, true);
insert into sys.args values (10430, 876, 'res_0', 'date', 0, 0, 0, 0);
insert into sys.args values (10431, 876, 'arg_1', 'smallint', 16, 0, 1, 1);
insert into sys.args values (10432, 876, 'arg_2', 'date', 0, 0, 1, 2);
insert into sys.functions values (877, 'scale_up', '*', 'calc', 0, 1, false, false, false, 2000, true);
insert into sys.args values (10433, 877, 'res_0', 'date', 0, 0, 0, 0);
insert into sys.args values (10434, 877, 'arg_1', 'int', 32, 0, 1, 1);
insert into sys.args values (10435, 877, 'arg_2', 'date', 0, 0, 1, 2);
insert into sys.functions values (878, 'scale_up', '*', 'calc', 0, 1, false, false, false, 2000, true);
insert into sys.args values (10436, 878, 'res_0', 'date', 0, 0, 0, 0);
insert into sys.args values (10437, 878, 'arg_1', 'bigint', 64, 0, 1, 1);
insert into sys.args values (10438, 878, 'arg_2', 'date', 0, 0, 1, 2);
insert into sys.functions values (879, 'scale_up', '*', 'calc', 0, 1, false, false, false, 2000, true);
insert into sys.args values (10439, 879, 'res_0', 'date', 0, 0, 0, 0);
insert into sys.args values (10440, 879, 'arg_1', 'decimal', 2, 0, 1, 1);
insert into sys.args values (10441, 879, 'arg_2', 'date', 0, 0, 1, 2);
insert into sys.functions values (880, 'scale_up', '*', 'calc', 0, 1, false, false, false, 2000, true);
insert into sys.args values (10442, 880, 'res_0', 'date', 0, 0, 0, 0);
insert into sys.args values (10443, 880, 'arg_1', 'decimal', 4, 0, 1, 1);
insert into sys.args values (10444, 880, 'arg_2', 'date', 0, 0, 1, 2);
insert into sys.functions values (881, 'scale_up', '*', 'calc', 0, 1, false, false, false, 2000, true);
insert into sys.args values (10445, 881, 'res_0', 'date', 0, 0, 0, 0);
insert into sys.args values (10446, 881, 'arg_1', 'decimal', 9, 0, 1, 1);
insert into sys.args values (10447, 881, 'arg_2', 'date', 0, 0, 1, 2);
insert into sys.functions values (882, 'scale_up', '*', 'calc', 0, 1, false, false, false, 2000, true);
insert into sys.args values (10448, 882, 'res_0', 'date', 0, 0, 0, 0);
insert into sys.args values (10449, 882, 'arg_1', 'decimal', 18, 0, 1, 1);
insert into sys.args values (10450, 882, 'arg_2', 'date', 0, 0, 1, 2);
insert into sys.functions values (883, 'scale_up', '*', 'calc', 0, 1, false, false, false, 2000, true);
insert into sys.args values (10451, 883, 'res_0', 'date', 0, 0, 0, 0);
insert into sys.args values (10452, 883, 'arg_1', 'real', 24, 0, 1, 1);
insert into sys.args values (10453, 883, 'arg_2', 'date', 0, 0, 1, 2);
insert into sys.functions values (884, 'scale_up', '*', 'calc', 0, 1, false, false, false, 2000, true);
insert into sys.args values (10454, 884, 'res_0', 'date', 0, 0, 0, 0);
insert into sys.args values (10455, 884, 'arg_1', 'double', 53, 0, 1, 1);
insert into sys.args values (10456, 884, 'arg_2', 'date', 0, 0, 1, 2);
insert into sys.functions values (885, 'scale_up', '*', 'calc', 0, 1, false, false, false, 2000, true);
insert into sys.args values (10457, 885, 'res_0', 'date', 0, 0, 0, 0);
insert into sys.args values (10458, 885, 'arg_1', 'month_interval', 32, 0, 1, 1);
insert into sys.args values (10459, 885, 'arg_2', 'date', 0, 0, 1, 2);
insert into sys.functions values (886, 'scale_up', '*', 'calc', 0, 1, false, false, false, 2000, true);
insert into sys.args values (10460, 886, 'res_0', 'date', 0, 0, 0, 0);
insert into sys.args values (10461, 886, 'arg_1', 'sec_interval', 13, 0, 1, 1);
insert into sys.args values (10462, 886, 'arg_2', 'date', 0, 0, 1, 2);
insert into sys.functions values (887, 'scale_up', '*', 'calc', 0, 1, false, false, false, 2000, true);
insert into sys.args values (10463, 887, 'res_0', 'date', 0, 0, 0, 0);
insert into sys.args values (10464, 887, 'arg_1', 'time', 7, 0, 1, 1);
insert into sys.args values (10465, 887, 'arg_2', 'date', 0, 0, 1, 2);
insert into sys.functions values (888, 'scale_up', '*', 'calc', 0, 1, false, false, false, 2000, true);
insert into sys.args values (10466, 888, 'res_0', 'date', 0, 0, 0, 0);
insert into sys.args values (10467, 888, 'arg_1', 'timetz', 7, 0, 1, 1);
insert into sys.args values (10468, 888, 'arg_2', 'date', 0, 0, 1, 2);
insert into sys.functions values (889, 'scale_up', '*', 'calc', 0, 1, false, false, false, 2000, true);
insert into sys.args values (10469, 889, 'res_0', 'date', 0, 0, 0, 0);
insert into sys.args values (10470, 889, 'arg_1', 'date', 0, 0, 1, 1);
insert into sys.args values (10471, 889, 'arg_2', 'date', 0, 0, 1, 2);
insert into sys.functions values (890, 'scale_up', '*', 'calc', 0, 1, false, false, false, 2000, true);
insert into sys.args values (10472, 890, 'res_0', 'date', 0, 0, 0, 0);
insert into sys.args values (10473, 890, 'arg_1', 'timestamp', 7, 0, 1, 1);
insert into sys.args values (10474, 890, 'arg_2', 'date', 0, 0, 1, 2);
insert into sys.functions values (891, 'scale_up', '*', 'calc', 0, 1, false, false, false, 2000, true);
insert into sys.args values (10475, 891, 'res_0', 'date', 0, 0, 0, 0);
insert into sys.args values (10476, 891, 'arg_1', 'timestamptz', 7, 0, 1, 1);
insert into sys.args values (10477, 891, 'arg_2', 'date', 0, 0, 1, 2);
insert into sys.functions values (892, 'scale_up', '*', 'calc', 0, 1, false, false, false, 2000, true);
insert into sys.args values (10478, 892, 'res_0', 'date', 0, 0, 0, 0);
insert into sys.args values (10479, 892, 'arg_1', 'blob', 0, 0, 1, 1);
insert into sys.args values (10480, 892, 'arg_2', 'date', 0, 0, 1, 2);
insert into sys.functions values (893, 'scale_up', '*', 'calc', 0, 1, false, false, false, 2000, true);
insert into sys.args values (10481, 893, 'res_0', 'date', 0, 0, 0, 0);
insert into sys.args values (10482, 893, 'arg_1', 'geometry', 0, 0, 1, 1);
insert into sys.args values (10483, 893, 'arg_2', 'date', 0, 0, 1, 2);
insert into sys.functions values (894, 'scale_up', '*', 'calc', 0, 1, false, false, false, 2000, true);
insert into sys.args values (10484, 894, 'res_0', 'date', 0, 0, 0, 0);
insert into sys.args values (10485, 894, 'arg_1', 'geometrya', 0, 0, 1, 1);
insert into sys.args values (10486, 894, 'arg_2', 'date', 0, 0, 1, 2);
insert into sys.functions values (895, 'scale_up', '*', 'calc', 0, 1, false, false, false, 2000, true);
insert into sys.args values (10487, 895, 'res_0', 'date', 0, 0, 0, 0);
insert into sys.args values (10488, 895, 'arg_1', 'mbr', 0, 0, 1, 1);
insert into sys.args values (10489, 895, 'arg_2', 'date', 0, 0, 1, 2);
insert into sys.functions values (896, 'scale_up', '*', 'calc', 0, 1, false, false, false, 2000, true);
insert into sys.args values (10490, 896, 'res_0', 'timestamp', 7, 0, 0, 0);
insert into sys.args values (10491, 896, 'arg_1', 'oid', 63, 0, 1, 1);
insert into sys.args values (10492, 896, 'arg_2', 'timestamp', 7, 0, 1, 2);
insert into sys.functions values (897, 'scale_up', '*', 'calc', 0, 1, false, false, false, 2000, true);
insert into sys.args values (10493, 897, 'res_0', 'timestamp', 7, 0, 0, 0);
insert into sys.args values (10494, 897, 'arg_1', 'tinyint', 8, 0, 1, 1);
insert into sys.args values (10495, 897, 'arg_2', 'timestamp', 7, 0, 1, 2);
insert into sys.functions values (898, 'scale_up', '*', 'calc', 0, 1, false, false, false, 2000, true);
insert into sys.args values (10496, 898, 'res_0', 'timestamp', 7, 0, 0, 0);
insert into sys.args values (10497, 898, 'arg_1', 'smallint', 16, 0, 1, 1);
insert into sys.args values (10498, 898, 'arg_2', 'timestamp', 7, 0, 1, 2);
insert into sys.functions values (899, 'scale_up', '*', 'calc', 0, 1, false, false, false, 2000, true);
insert into sys.args values (10499, 899, 'res_0', 'timestamp', 7, 0, 0, 0);
insert into sys.args values (10500, 899, 'arg_1', 'int', 32, 0, 1, 1);
insert into sys.args values (10501, 899, 'arg_2', 'timestamp', 7, 0, 1, 2);
insert into sys.functions values (900, 'scale_up', '*', 'calc', 0, 1, false, false, false, 2000, true);
insert into sys.args values (10502, 900, 'res_0', 'timestamp', 7, 0, 0, 0);
insert into sys.args values (10503, 900, 'arg_1', 'bigint', 64, 0, 1, 1);
insert into sys.args values (10504, 900, 'arg_2', 'timestamp', 7, 0, 1, 2);
insert into sys.functions values (901, 'scale_up', '*', 'calc', 0, 1, false, false, false, 2000, true);
insert into sys.args values (10505, 901, 'res_0', 'timestamp', 7, 0, 0, 0);
insert into sys.args values (10506, 901, 'arg_1', 'decimal', 2, 0, 1, 1);
insert into sys.args values (10507, 901, 'arg_2', 'timestamp', 7, 0, 1, 2);
insert into sys.functions values (902, 'scale_up', '*', 'calc', 0, 1, false, false, false, 2000, true);
insert into sys.args values (10508, 902, 'res_0', 'timestamp', 7, 0, 0, 0);
insert into sys.args values (10509, 902, 'arg_1', 'decimal', 4, 0, 1, 1);
insert into sys.args values (10510, 902, 'arg_2', 'timestamp', 7, 0, 1, 2);
insert into sys.functions values (903, 'scale_up', '*', 'calc', 0, 1, false, false, false, 2000, true);
insert into sys.args values (10511, 903, 'res_0', 'timestamp', 7, 0, 0, 0);
insert into sys.args values (10512, 903, 'arg_1', 'decimal', 9, 0, 1, 1);
insert into sys.args values (10513, 903, 'arg_2', 'timestamp', 7, 0, 1, 2);
insert into sys.functions values (904, 'scale_up', '*', 'calc', 0, 1, false, false, false, 2000, true);
insert into sys.args values (10514, 904, 'res_0', 'timestamp', 7, 0, 0, 0);
insert into sys.args values (10515, 904, 'arg_1', 'decimal', 18, 0, 1, 1);
insert into sys.args values (10516, 904, 'arg_2', 'timestamp', 7, 0, 1, 2);
insert into sys.functions values (905, 'scale_up', '*', 'calc', 0, 1, false, false, false, 2000, true);
insert into sys.args values (10517, 905, 'res_0', 'timestamp', 7, 0, 0, 0);
insert into sys.args values (10518, 905, 'arg_1', 'real', 24, 0, 1, 1);
insert into sys.args values (10519, 905, 'arg_2', 'timestamp', 7, 0, 1, 2);
insert into sys.functions values (906, 'scale_up', '*', 'calc', 0, 1, false, false, false, 2000, true);
insert into sys.args values (10520, 906, 'res_0', 'timestamp', 7, 0, 0, 0);
insert into sys.args values (10521, 906, 'arg_1', 'double', 53, 0, 1, 1);
insert into sys.args values (10522, 906, 'arg_2', 'timestamp', 7, 0, 1, 2);
insert into sys.functions values (907, 'scale_up', '*', 'calc', 0, 1, false, false, false, 2000, true);
insert into sys.args values (10523, 907, 'res_0', 'timestamp', 7, 0, 0, 0);
insert into sys.args values (10524, 907, 'arg_1', 'month_interval', 32, 0, 1, 1);
insert into sys.args values (10525, 907, 'arg_2', 'timestamp', 7, 0, 1, 2);
insert into sys.functions values (908, 'scale_up', '*', 'calc', 0, 1, false, false, false, 2000, true);
insert into sys.args values (10526, 908, 'res_0', 'timestamp', 7, 0, 0, 0);
insert into sys.args values (10527, 908, 'arg_1', 'sec_interval', 13, 0, 1, 1);
insert into sys.args values (10528, 908, 'arg_2', 'timestamp', 7, 0, 1, 2);
insert into sys.functions values (909, 'scale_up', '*', 'calc', 0, 1, false, false, false, 2000, true);
insert into sys.args values (10529, 909, 'res_0', 'timestamp', 7, 0, 0, 0);
insert into sys.args values (10530, 909, 'arg_1', 'time', 7, 0, 1, 1);
insert into sys.args values (10531, 909, 'arg_2', 'timestamp', 7, 0, 1, 2);
insert into sys.functions values (910, 'scale_up', '*', 'calc', 0, 1, false, false, false, 2000, true);
insert into sys.args values (10532, 910, 'res_0', 'timestamp', 7, 0, 0, 0);
insert into sys.args values (10533, 910, 'arg_1', 'timetz', 7, 0, 1, 1);
insert into sys.args values (10534, 910, 'arg_2', 'timestamp', 7, 0, 1, 2);
insert into sys.functions values (911, 'scale_up', '*', 'calc', 0, 1, false, false, false, 2000, true);
insert into sys.args values (10535, 911, 'res_0', 'timestamp', 7, 0, 0, 0);
insert into sys.args values (10536, 911, 'arg_1', 'date', 0, 0, 1, 1);
insert into sys.args values (10537, 911, 'arg_2', 'timestamp', 7, 0, 1, 2);
insert into sys.functions values (912, 'scale_up', '*', 'calc', 0, 1, false, false, false, 2000, true);
insert into sys.args values (10538, 912, 'res_0', 'timestamp', 7, 0, 0, 0);
insert into sys.args values (10539, 912, 'arg_1', 'timestamp', 7, 0, 1, 1);
insert into sys.args values (10540, 912, 'arg_2', 'timestamp', 7, 0, 1, 2);
insert into sys.functions values (913, 'scale_up', '*', 'calc', 0, 1, false, false, false, 2000, true);
insert into sys.args values (10541, 913, 'res_0', 'timestamp', 7, 0, 0, 0);
insert into sys.args values (10542, 913, 'arg_1', 'timestamptz', 7, 0, 1, 1);
insert into sys.args values (10543, 913, 'arg_2', 'timestamp', 7, 0, 1, 2);
insert into sys.functions values (914, 'scale_up', '*', 'calc', 0, 1, false, false, false, 2000, true);
insert into sys.args values (10544, 914, 'res_0', 'timestamp', 7, 0, 0, 0);
insert into sys.args values (10545, 914, 'arg_1', 'blob', 0, 0, 1, 1);
insert into sys.args values (10546, 914, 'arg_2', 'timestamp', 7, 0, 1, 2);
insert into sys.functions values (915, 'scale_up', '*', 'calc', 0, 1, false, false, false, 2000, true);
insert into sys.args values (10547, 915, 'res_0', 'timestamp', 7, 0, 0, 0);
insert into sys.args values (10548, 915, 'arg_1', 'geometry', 0, 0, 1, 1);
insert into sys.args values (10549, 915, 'arg_2', 'timestamp', 7, 0, 1, 2);
insert into sys.functions values (916, 'scale_up', '*', 'calc', 0, 1, false, false, false, 2000, true);
insert into sys.args values (10550, 916, 'res_0', 'timestamp', 7, 0, 0, 0);
insert into sys.args values (10551, 916, 'arg_1', 'geometrya', 0, 0, 1, 1);
insert into sys.args values (10552, 916, 'arg_2', 'timestamp', 7, 0, 1, 2);
insert into sys.functions values (917, 'scale_up', '*', 'calc', 0, 1, false, false, false, 2000, true);
insert into sys.args values (10553, 917, 'res_0', 'timestamp', 7, 0, 0, 0);
insert into sys.args values (10554, 917, 'arg_1', 'mbr', 0, 0, 1, 1);
insert into sys.args values (10555, 917, 'arg_2', 'timestamp', 7, 0, 1, 2);
insert into sys.functions values (918, 'scale_up', '*', 'calc', 0, 1, false, false, false, 2000, true);
insert into sys.args values (10556, 918, 'res_0', 'timestamptz', 7, 0, 0, 0);
insert into sys.args values (10557, 918, 'arg_1', 'oid', 63, 0, 1, 1);
insert into sys.args values (10558, 918, 'arg_2', 'timestamptz', 7, 0, 1, 2);
insert into sys.functions values (919, 'scale_up', '*', 'calc', 0, 1, false, false, false, 2000, true);
insert into sys.args values (10559, 919, 'res_0', 'timestamptz', 7, 0, 0, 0);
insert into sys.args values (10560, 919, 'arg_1', 'tinyint', 8, 0, 1, 1);
insert into sys.args values (10561, 919, 'arg_2', 'timestamptz', 7, 0, 1, 2);
insert into sys.functions values (920, 'scale_up', '*', 'calc', 0, 1, false, false, false, 2000, true);
insert into sys.args values (10562, 920, 'res_0', 'timestamptz', 7, 0, 0, 0);
insert into sys.args values (10563, 920, 'arg_1', 'smallint', 16, 0, 1, 1);
insert into sys.args values (10564, 920, 'arg_2', 'timestamptz', 7, 0, 1, 2);
insert into sys.functions values (921, 'scale_up', '*', 'calc', 0, 1, false, false, false, 2000, true);
insert into sys.args values (10565, 921, 'res_0', 'timestamptz', 7, 0, 0, 0);
insert into sys.args values (10566, 921, 'arg_1', 'int', 32, 0, 1, 1);
insert into sys.args values (10567, 921, 'arg_2', 'timestamptz', 7, 0, 1, 2);
insert into sys.functions values (922, 'scale_up', '*', 'calc', 0, 1, false, false, false, 2000, true);
insert into sys.args values (10568, 922, 'res_0', 'timestamptz', 7, 0, 0, 0);
insert into sys.args values (10569, 922, 'arg_1', 'bigint', 64, 0, 1, 1);
insert into sys.args values (10570, 922, 'arg_2', 'timestamptz', 7, 0, 1, 2);
insert into sys.functions values (923, 'scale_up', '*', 'calc', 0, 1, false, false, false, 2000, true);
insert into sys.args values (10571, 923, 'res_0', 'timestamptz', 7, 0, 0, 0);
insert into sys.args values (10572, 923, 'arg_1', 'decimal', 2, 0, 1, 1);
insert into sys.args values (10573, 923, 'arg_2', 'timestamptz', 7, 0, 1, 2);
insert into sys.functions values (924, 'scale_up', '*', 'calc', 0, 1, false, false, false, 2000, true);
insert into sys.args values (10574, 924, 'res_0', 'timestamptz', 7, 0, 0, 0);
insert into sys.args values (10575, 924, 'arg_1', 'decimal', 4, 0, 1, 1);
insert into sys.args values (10576, 924, 'arg_2', 'timestamptz', 7, 0, 1, 2);
insert into sys.functions values (925, 'scale_up', '*', 'calc', 0, 1, false, false, false, 2000, true);
insert into sys.args values (10577, 925, 'res_0', 'timestamptz', 7, 0, 0, 0);
insert into sys.args values (10578, 925, 'arg_1', 'decimal', 9, 0, 1, 1);
insert into sys.args values (10579, 925, 'arg_2', 'timestamptz', 7, 0, 1, 2);
insert into sys.functions values (926, 'scale_up', '*', 'calc', 0, 1, false, false, false, 2000, true);
insert into sys.args values (10580, 926, 'res_0', 'timestamptz', 7, 0, 0, 0);
insert into sys.args values (10581, 926, 'arg_1', 'decimal', 18, 0, 1, 1);
insert into sys.args values (10582, 926, 'arg_2', 'timestamptz', 7, 0, 1, 2);
insert into sys.functions values (927, 'scale_up', '*', 'calc', 0, 1, false, false, false, 2000, true);
insert into sys.args values (10583, 927, 'res_0', 'timestamptz', 7, 0, 0, 0);
insert into sys.args values (10584, 927, 'arg_1', 'real', 24, 0, 1, 1);
insert into sys.args values (10585, 927, 'arg_2', 'timestamptz', 7, 0, 1, 2);
insert into sys.functions values (928, 'scale_up', '*', 'calc', 0, 1, false, false, false, 2000, true);
insert into sys.args values (10586, 928, 'res_0', 'timestamptz', 7, 0, 0, 0);
insert into sys.args values (10587, 928, 'arg_1', 'double', 53, 0, 1, 1);
insert into sys.args values (10588, 928, 'arg_2', 'timestamptz', 7, 0, 1, 2);
insert into sys.functions values (929, 'scale_up', '*', 'calc', 0, 1, false, false, false, 2000, true);
insert into sys.args values (10589, 929, 'res_0', 'timestamptz', 7, 0, 0, 0);
insert into sys.args values (10590, 929, 'arg_1', 'month_interval', 32, 0, 1, 1);
insert into sys.args values (10591, 929, 'arg_2', 'timestamptz', 7, 0, 1, 2);
insert into sys.functions values (930, 'scale_up', '*', 'calc', 0, 1, false, false, false, 2000, true);
insert into sys.args values (10592, 930, 'res_0', 'timestamptz', 7, 0, 0, 0);
insert into sys.args values (10593, 930, 'arg_1', 'sec_interval', 13, 0, 1, 1);
insert into sys.args values (10594, 930, 'arg_2', 'timestamptz', 7, 0, 1, 2);
insert into sys.functions values (931, 'scale_up', '*', 'calc', 0, 1, false, false, false, 2000, true);
insert into sys.args values (10595, 931, 'res_0', 'timestamptz', 7, 0, 0, 0);
insert into sys.args values (10596, 931, 'arg_1', 'time', 7, 0, 1, 1);
insert into sys.args values (10597, 931, 'arg_2', 'timestamptz', 7, 0, 1, 2);
insert into sys.functions values (932, 'scale_up', '*', 'calc', 0, 1, false, false, false, 2000, true);
insert into sys.args values (10598, 932, 'res_0', 'timestamptz', 7, 0, 0, 0);
insert into sys.args values (10599, 932, 'arg_1', 'timetz', 7, 0, 1, 1);
insert into sys.args values (10600, 932, 'arg_2', 'timestamptz', 7, 0, 1, 2);
insert into sys.functions values (933, 'scale_up', '*', 'calc', 0, 1, false, false, false, 2000, true);
insert into sys.args values (10601, 933, 'res_0', 'timestamptz', 7, 0, 0, 0);
insert into sys.args values (10602, 933, 'arg_1', 'date', 0, 0, 1, 1);
insert into sys.args values (10603, 933, 'arg_2', 'timestamptz', 7, 0, 1, 2);
insert into sys.functions values (934, 'scale_up', '*', 'calc', 0, 1, false, false, false, 2000, true);
insert into sys.args values (10604, 934, 'res_0', 'timestamptz', 7, 0, 0, 0);
insert into sys.args values (10605, 934, 'arg_1', 'timestamp', 7, 0, 1, 1);
insert into sys.args values (10606, 934, 'arg_2', 'timestamptz', 7, 0, 1, 2);
insert into sys.functions values (935, 'scale_up', '*', 'calc', 0, 1, false, false, false, 2000, true);
insert into sys.args values (10607, 935, 'res_0', 'timestamptz', 7, 0, 0, 0);
insert into sys.args values (10608, 935, 'arg_1', 'timestamptz', 7, 0, 1, 1);
insert into sys.args values (10609, 935, 'arg_2', 'timestamptz', 7, 0, 1, 2);
insert into sys.functions values (936, 'scale_up', '*', 'calc', 0, 1, false, false, false, 2000, true);
insert into sys.args values (10610, 936, 'res_0', 'timestamptz', 7, 0, 0, 0);
insert into sys.args values (10611, 936, 'arg_1', 'blob', 0, 0, 1, 1);
insert into sys.args values (10612, 936, 'arg_2', 'timestamptz', 7, 0, 1, 2);
insert into sys.functions values (937, 'scale_up', '*', 'calc', 0, 1, false, false, false, 2000, true);
insert into sys.args values (10613, 937, 'res_0', 'timestamptz', 7, 0, 0, 0);
insert into sys.args values (10614, 937, 'arg_1', 'geometry', 0, 0, 1, 1);
insert into sys.args values (10615, 937, 'arg_2', 'timestamptz', 7, 0, 1, 2);
insert into sys.functions values (938, 'scale_up', '*', 'calc', 0, 1, false, false, false, 2000, true);
insert into sys.args values (10616, 938, 'res_0', 'timestamptz', 7, 0, 0, 0);
insert into sys.args values (10617, 938, 'arg_1', 'geometrya', 0, 0, 1, 1);
insert into sys.args values (10618, 938, 'arg_2', 'timestamptz', 7, 0, 1, 2);
insert into sys.functions values (939, 'scale_up', '*', 'calc', 0, 1, false, false, false, 2000, true);
insert into sys.args values (10619, 939, 'res_0', 'timestamptz', 7, 0, 0, 0);
insert into sys.args values (10620, 939, 'arg_1', 'mbr', 0, 0, 1, 1);
insert into sys.args values (10621, 939, 'arg_2', 'timestamptz', 7, 0, 1, 2);
insert into sys.functions values (940, 'scale_up', '*', 'calc', 0, 1, false, false, false, 2000, true);
insert into sys.args values (10622, 940, 'res_0', 'blob', 0, 0, 0, 0);
insert into sys.args values (10623, 940, 'arg_1', 'oid', 63, 0, 1, 1);
insert into sys.args values (10624, 940, 'arg_2', 'blob', 0, 0, 1, 2);
insert into sys.functions values (941, 'scale_up', '*', 'calc', 0, 1, false, false, false, 2000, true);
insert into sys.args values (10625, 941, 'res_0', 'blob', 0, 0, 0, 0);
insert into sys.args values (10626, 941, 'arg_1', 'tinyint', 8, 0, 1, 1);
insert into sys.args values (10627, 941, 'arg_2', 'blob', 0, 0, 1, 2);
insert into sys.functions values (942, 'scale_up', '*', 'calc', 0, 1, false, false, false, 2000, true);
insert into sys.args values (10628, 942, 'res_0', 'blob', 0, 0, 0, 0);
insert into sys.args values (10629, 942, 'arg_1', 'smallint', 16, 0, 1, 1);
insert into sys.args values (10630, 942, 'arg_2', 'blob', 0, 0, 1, 2);
insert into sys.functions values (943, 'scale_up', '*', 'calc', 0, 1, false, false, false, 2000, true);
insert into sys.args values (10631, 943, 'res_0', 'blob', 0, 0, 0, 0);
insert into sys.args values (10632, 943, 'arg_1', 'int', 32, 0, 1, 1);
insert into sys.args values (10633, 943, 'arg_2', 'blob', 0, 0, 1, 2);
insert into sys.functions values (944, 'scale_up', '*', 'calc', 0, 1, false, false, false, 2000, true);
insert into sys.args values (10634, 944, 'res_0', 'blob', 0, 0, 0, 0);
insert into sys.args values (10635, 944, 'arg_1', 'bigint', 64, 0, 1, 1);
insert into sys.args values (10636, 944, 'arg_2', 'blob', 0, 0, 1, 2);
insert into sys.functions values (945, 'scale_up', '*', 'calc', 0, 1, false, false, false, 2000, true);
insert into sys.args values (10637, 945, 'res_0', 'blob', 0, 0, 0, 0);
insert into sys.args values (10638, 945, 'arg_1', 'decimal', 2, 0, 1, 1);
insert into sys.args values (10639, 945, 'arg_2', 'blob', 0, 0, 1, 2);
insert into sys.functions values (946, 'scale_up', '*', 'calc', 0, 1, false, false, false, 2000, true);
insert into sys.args values (10640, 946, 'res_0', 'blob', 0, 0, 0, 0);
insert into sys.args values (10641, 946, 'arg_1', 'decimal', 4, 0, 1, 1);
insert into sys.args values (10642, 946, 'arg_2', 'blob', 0, 0, 1, 2);
insert into sys.functions values (947, 'scale_up', '*', 'calc', 0, 1, false, false, false, 2000, true);
insert into sys.args values (10643, 947, 'res_0', 'blob', 0, 0, 0, 0);
insert into sys.args values (10644, 947, 'arg_1', 'decimal', 9, 0, 1, 1);
insert into sys.args values (10645, 947, 'arg_2', 'blob', 0, 0, 1, 2);
insert into sys.functions values (948, 'scale_up', '*', 'calc', 0, 1, false, false, false, 2000, true);
insert into sys.args values (10646, 948, 'res_0', 'blob', 0, 0, 0, 0);
insert into sys.args values (10647, 948, 'arg_1', 'decimal', 18, 0, 1, 1);
insert into sys.args values (10648, 948, 'arg_2', 'blob', 0, 0, 1, 2);
insert into sys.functions values (949, 'scale_up', '*', 'calc', 0, 1, false, false, false, 2000, true);
insert into sys.args values (10649, 949, 'res_0', 'blob', 0, 0, 0, 0);
insert into sys.args values (10650, 949, 'arg_1', 'real', 24, 0, 1, 1);
insert into sys.args values (10651, 949, 'arg_2', 'blob', 0, 0, 1, 2);
insert into sys.functions values (950, 'scale_up', '*', 'calc', 0, 1, false, false, false, 2000, true);
insert into sys.args values (10652, 950, 'res_0', 'blob', 0, 0, 0, 0);
insert into sys.args values (10653, 950, 'arg_1', 'double', 53, 0, 1, 1);
insert into sys.args values (10654, 950, 'arg_2', 'blob', 0, 0, 1, 2);
insert into sys.functions values (951, 'scale_up', '*', 'calc', 0, 1, false, false, false, 2000, true);
insert into sys.args values (10655, 951, 'res_0', 'blob', 0, 0, 0, 0);
insert into sys.args values (10656, 951, 'arg_1', 'month_interval', 32, 0, 1, 1);
insert into sys.args values (10657, 951, 'arg_2', 'blob', 0, 0, 1, 2);
insert into sys.functions values (952, 'scale_up', '*', 'calc', 0, 1, false, false, false, 2000, true);
insert into sys.args values (10658, 952, 'res_0', 'blob', 0, 0, 0, 0);
insert into sys.args values (10659, 952, 'arg_1', 'sec_interval', 13, 0, 1, 1);
insert into sys.args values (10660, 952, 'arg_2', 'blob', 0, 0, 1, 2);
insert into sys.functions values (953, 'scale_up', '*', 'calc', 0, 1, false, false, false, 2000, true);
insert into sys.args values (10661, 953, 'res_0', 'blob', 0, 0, 0, 0);
insert into sys.args values (10662, 953, 'arg_1', 'time', 7, 0, 1, 1);
insert into sys.args values (10663, 953, 'arg_2', 'blob', 0, 0, 1, 2);
insert into sys.functions values (954, 'scale_up', '*', 'calc', 0, 1, false, false, false, 2000, true);
insert into sys.args values (10664, 954, 'res_0', 'blob', 0, 0, 0, 0);
insert into sys.args values (10665, 954, 'arg_1', 'timetz', 7, 0, 1, 1);
insert into sys.args values (10666, 954, 'arg_2', 'blob', 0, 0, 1, 2);
insert into sys.functions values (955, 'scale_up', '*', 'calc', 0, 1, false, false, false, 2000, true);
insert into sys.args values (10667, 955, 'res_0', 'blob', 0, 0, 0, 0);
insert into sys.args values (10668, 955, 'arg_1', 'date', 0, 0, 1, 1);
insert into sys.args values (10669, 955, 'arg_2', 'blob', 0, 0, 1, 2);
insert into sys.functions values (956, 'scale_up', '*', 'calc', 0, 1, false, false, false, 2000, true);
insert into sys.args values (10670, 956, 'res_0', 'blob', 0, 0, 0, 0);
insert into sys.args values (10671, 956, 'arg_1', 'timestamp', 7, 0, 1, 1);
insert into sys.args values (10672, 956, 'arg_2', 'blob', 0, 0, 1, 2);
insert into sys.functions values (957, 'scale_up', '*', 'calc', 0, 1, false, false, false, 2000, true);
insert into sys.args values (10673, 957, 'res_0', 'blob', 0, 0, 0, 0);
insert into sys.args values (10674, 957, 'arg_1', 'timestamptz', 7, 0, 1, 1);
insert into sys.args values (10675, 957, 'arg_2', 'blob', 0, 0, 1, 2);
insert into sys.functions values (958, 'scale_up', '*', 'calc', 0, 1, false, false, false, 2000, true);
insert into sys.args values (10676, 958, 'res_0', 'blob', 0, 0, 0, 0);
insert into sys.args values (10677, 958, 'arg_1', 'blob', 0, 0, 1, 1);
insert into sys.args values (10678, 958, 'arg_2', 'blob', 0, 0, 1, 2);
insert into sys.functions values (959, 'scale_up', '*', 'calc', 0, 1, false, false, false, 2000, true);
insert into sys.args values (10679, 959, 'res_0', 'blob', 0, 0, 0, 0);
insert into sys.args values (10680, 959, 'arg_1', 'geometry', 0, 0, 1, 1);
insert into sys.args values (10681, 959, 'arg_2', 'blob', 0, 0, 1, 2);
insert into sys.functions values (960, 'scale_up', '*', 'calc', 0, 1, false, false, false, 2000, true);
insert into sys.args values (10682, 960, 'res_0', 'blob', 0, 0, 0, 0);
insert into sys.args values (10683, 960, 'arg_1', 'geometrya', 0, 0, 1, 1);
insert into sys.args values (10684, 960, 'arg_2', 'blob', 0, 0, 1, 2);
insert into sys.functions values (961, 'scale_up', '*', 'calc', 0, 1, false, false, false, 2000, true);
insert into sys.args values (10685, 961, 'res_0', 'blob', 0, 0, 0, 0);
insert into sys.args values (10686, 961, 'arg_1', 'mbr', 0, 0, 1, 1);
insert into sys.args values (10687, 961, 'arg_2', 'blob', 0, 0, 1, 2);
insert into sys.functions values (962, 'scale_up', '*', 'calc', 0, 1, false, false, false, 2000, true);
insert into sys.args values (10688, 962, 'res_0', 'geometry', 0, 0, 0, 0);
insert into sys.args values (10689, 962, 'arg_1', 'oid', 63, 0, 1, 1);
insert into sys.args values (10690, 962, 'arg_2', 'geometry', 0, 0, 1, 2);
insert into sys.functions values (963, 'scale_up', '*', 'calc', 0, 1, false, false, false, 2000, true);
insert into sys.args values (10691, 963, 'res_0', 'geometry', 0, 0, 0, 0);
insert into sys.args values (10692, 963, 'arg_1', 'tinyint', 8, 0, 1, 1);
insert into sys.args values (10693, 963, 'arg_2', 'geometry', 0, 0, 1, 2);
insert into sys.functions values (964, 'scale_up', '*', 'calc', 0, 1, false, false, false, 2000, true);
insert into sys.args values (10694, 964, 'res_0', 'geometry', 0, 0, 0, 0);
insert into sys.args values (10695, 964, 'arg_1', 'smallint', 16, 0, 1, 1);
insert into sys.args values (10696, 964, 'arg_2', 'geometry', 0, 0, 1, 2);
insert into sys.functions values (965, 'scale_up', '*', 'calc', 0, 1, false, false, false, 2000, true);
insert into sys.args values (10697, 965, 'res_0', 'geometry', 0, 0, 0, 0);
insert into sys.args values (10698, 965, 'arg_1', 'int', 32, 0, 1, 1);
insert into sys.args values (10699, 965, 'arg_2', 'geometry', 0, 0, 1, 2);
insert into sys.functions values (966, 'scale_up', '*', 'calc', 0, 1, false, false, false, 2000, true);
insert into sys.args values (10700, 966, 'res_0', 'geometry', 0, 0, 0, 0);
insert into sys.args values (10701, 966, 'arg_1', 'bigint', 64, 0, 1, 1);
insert into sys.args values (10702, 966, 'arg_2', 'geometry', 0, 0, 1, 2);
insert into sys.functions values (967, 'scale_up', '*', 'calc', 0, 1, false, false, false, 2000, true);
insert into sys.args values (10703, 967, 'res_0', 'geometry', 0, 0, 0, 0);
insert into sys.args values (10704, 967, 'arg_1', 'decimal', 2, 0, 1, 1);
insert into sys.args values (10705, 967, 'arg_2', 'geometry', 0, 0, 1, 2);
insert into sys.functions values (968, 'scale_up', '*', 'calc', 0, 1, false, false, false, 2000, true);
insert into sys.args values (10706, 968, 'res_0', 'geometry', 0, 0, 0, 0);
insert into sys.args values (10707, 968, 'arg_1', 'decimal', 4, 0, 1, 1);
insert into sys.args values (10708, 968, 'arg_2', 'geometry', 0, 0, 1, 2);
insert into sys.functions values (969, 'scale_up', '*', 'calc', 0, 1, false, false, false, 2000, true);
insert into sys.args values (10709, 969, 'res_0', 'geometry', 0, 0, 0, 0);
insert into sys.args values (10710, 969, 'arg_1', 'decimal', 9, 0, 1, 1);
insert into sys.args values (10711, 969, 'arg_2', 'geometry', 0, 0, 1, 2);
insert into sys.functions values (970, 'scale_up', '*', 'calc', 0, 1, false, false, false, 2000, true);
insert into sys.args values (10712, 970, 'res_0', 'geometry', 0, 0, 0, 0);
insert into sys.args values (10713, 970, 'arg_1', 'decimal', 18, 0, 1, 1);
insert into sys.args values (10714, 970, 'arg_2', 'geometry', 0, 0, 1, 2);
insert into sys.functions values (971, 'scale_up', '*', 'calc', 0, 1, false, false, false, 2000, true);
insert into sys.args values (10715, 971, 'res_0', 'geometry', 0, 0, 0, 0);
insert into sys.args values (10716, 971, 'arg_1', 'real', 24, 0, 1, 1);
insert into sys.args values (10717, 971, 'arg_2', 'geometry', 0, 0, 1, 2);
insert into sys.functions values (972, 'scale_up', '*', 'calc', 0, 1, false, false, false, 2000, true);
insert into sys.args values (10718, 972, 'res_0', 'geometry', 0, 0, 0, 0);
insert into sys.args values (10719, 972, 'arg_1', 'double', 53, 0, 1, 1);
insert into sys.args values (10720, 972, 'arg_2', 'geometry', 0, 0, 1, 2);
insert into sys.functions values (973, 'scale_up', '*', 'calc', 0, 1, false, false, false, 2000, true);
insert into sys.args values (10721, 973, 'res_0', 'geometry', 0, 0, 0, 0);
insert into sys.args values (10722, 973, 'arg_1', 'month_interval', 32, 0, 1, 1);
insert into sys.args values (10723, 973, 'arg_2', 'geometry', 0, 0, 1, 2);
insert into sys.functions values (974, 'scale_up', '*', 'calc', 0, 1, false, false, false, 2000, true);
insert into sys.args values (10724, 974, 'res_0', 'geometry', 0, 0, 0, 0);
insert into sys.args values (10725, 974, 'arg_1', 'sec_interval', 13, 0, 1, 1);
insert into sys.args values (10726, 974, 'arg_2', 'geometry', 0, 0, 1, 2);
insert into sys.functions values (975, 'scale_up', '*', 'calc', 0, 1, false, false, false, 2000, true);
insert into sys.args values (10727, 975, 'res_0', 'geometry', 0, 0, 0, 0);
insert into sys.args values (10728, 975, 'arg_1', 'time', 7, 0, 1, 1);
insert into sys.args values (10729, 975, 'arg_2', 'geometry', 0, 0, 1, 2);
insert into sys.functions values (976, 'scale_up', '*', 'calc', 0, 1, false, false, false, 2000, true);
insert into sys.args values (10730, 976, 'res_0', 'geometry', 0, 0, 0, 0);
insert into sys.args values (10731, 976, 'arg_1', 'timetz', 7, 0, 1, 1);
insert into sys.args values (10732, 976, 'arg_2', 'geometry', 0, 0, 1, 2);
insert into sys.functions values (977, 'scale_up', '*', 'calc', 0, 1, false, false, false, 2000, true);
insert into sys.args values (10733, 977, 'res_0', 'geometry', 0, 0, 0, 0);
insert into sys.args values (10734, 977, 'arg_1', 'date', 0, 0, 1, 1);
insert into sys.args values (10735, 977, 'arg_2', 'geometry', 0, 0, 1, 2);
insert into sys.functions values (978, 'scale_up', '*', 'calc', 0, 1, false, false, false, 2000, true);
insert into sys.args values (10736, 978, 'res_0', 'geometry', 0, 0, 0, 0);
insert into sys.args values (10737, 978, 'arg_1', 'timestamp', 7, 0, 1, 1);
insert into sys.args values (10738, 978, 'arg_2', 'geometry', 0, 0, 1, 2);
insert into sys.functions values (979, 'scale_up', '*', 'calc', 0, 1, false, false, false, 2000, true);
insert into sys.args values (10739, 979, 'res_0', 'geometry', 0, 0, 0, 0);
insert into sys.args values (10740, 979, 'arg_1', 'timestamptz', 7, 0, 1, 1);
insert into sys.args values (10741, 979, 'arg_2', 'geometry', 0, 0, 1, 2);
insert into sys.functions values (980, 'scale_up', '*', 'calc', 0, 1, false, false, false, 2000, true);
insert into sys.args values (10742, 980, 'res_0', 'geometry', 0, 0, 0, 0);
insert into sys.args values (10743, 980, 'arg_1', 'blob', 0, 0, 1, 1);
insert into sys.args values (10744, 980, 'arg_2', 'geometry', 0, 0, 1, 2);
insert into sys.functions values (981, 'scale_up', '*', 'calc', 0, 1, false, false, false, 2000, true);
insert into sys.args values (10745, 981, 'res_0', 'geometry', 0, 0, 0, 0);
insert into sys.args values (10746, 981, 'arg_1', 'geometry', 0, 0, 1, 1);
insert into sys.args values (10747, 981, 'arg_2', 'geometry', 0, 0, 1, 2);
insert into sys.functions values (982, 'scale_up', '*', 'calc', 0, 1, false, false, false, 2000, true);
insert into sys.args values (10748, 982, 'res_0', 'geometry', 0, 0, 0, 0);
insert into sys.args values (10749, 982, 'arg_1', 'geometrya', 0, 0, 1, 1);
insert into sys.args values (10750, 982, 'arg_2', 'geometry', 0, 0, 1, 2);
insert into sys.functions values (983, 'scale_up', '*', 'calc', 0, 1, false, false, false, 2000, true);
insert into sys.args values (10751, 983, 'res_0', 'geometry', 0, 0, 0, 0);
insert into sys.args values (10752, 983, 'arg_1', 'mbr', 0, 0, 1, 1);
insert into sys.args values (10753, 983, 'arg_2', 'geometry', 0, 0, 1, 2);
insert into sys.functions values (984, 'scale_up', '*', 'calc', 0, 1, false, false, false, 2000, true);
insert into sys.args values (10754, 984, 'res_0', 'geometrya', 0, 0, 0, 0);
insert into sys.args values (10755, 984, 'arg_1', 'oid', 63, 0, 1, 1);
insert into sys.args values (10756, 984, 'arg_2', 'geometrya', 0, 0, 1, 2);
insert into sys.functions values (985, 'scale_up', '*', 'calc', 0, 1, false, false, false, 2000, true);
insert into sys.args values (10757, 985, 'res_0', 'geometrya', 0, 0, 0, 0);
insert into sys.args values (10758, 985, 'arg_1', 'tinyint', 8, 0, 1, 1);
insert into sys.args values (10759, 985, 'arg_2', 'geometrya', 0, 0, 1, 2);
insert into sys.functions values (986, 'scale_up', '*', 'calc', 0, 1, false, false, false, 2000, true);
insert into sys.args values (10760, 986, 'res_0', 'geometrya', 0, 0, 0, 0);
insert into sys.args values (10761, 986, 'arg_1', 'smallint', 16, 0, 1, 1);
insert into sys.args values (10762, 986, 'arg_2', 'geometrya', 0, 0, 1, 2);
insert into sys.functions values (987, 'scale_up', '*', 'calc', 0, 1, false, false, false, 2000, true);
insert into sys.args values (10763, 987, 'res_0', 'geometrya', 0, 0, 0, 0);
insert into sys.args values (10764, 987, 'arg_1', 'int', 32, 0, 1, 1);
insert into sys.args values (10765, 987, 'arg_2', 'geometrya', 0, 0, 1, 2);
insert into sys.functions values (988, 'scale_up', '*', 'calc', 0, 1, false, false, false, 2000, true);
insert into sys.args values (10766, 988, 'res_0', 'geometrya', 0, 0, 0, 0);
insert into sys.args values (10767, 988, 'arg_1', 'bigint', 64, 0, 1, 1);
insert into sys.args values (10768, 988, 'arg_2', 'geometrya', 0, 0, 1, 2);
insert into sys.functions values (989, 'scale_up', '*', 'calc', 0, 1, false, false, false, 2000, true);
insert into sys.args values (10769, 989, 'res_0', 'geometrya', 0, 0, 0, 0);
insert into sys.args values (10770, 989, 'arg_1', 'decimal', 2, 0, 1, 1);
insert into sys.args values (10771, 989, 'arg_2', 'geometrya', 0, 0, 1, 2);
insert into sys.functions values (990, 'scale_up', '*', 'calc', 0, 1, false, false, false, 2000, true);
insert into sys.args values (10772, 990, 'res_0', 'geometrya', 0, 0, 0, 0);
insert into sys.args values (10773, 990, 'arg_1', 'decimal', 4, 0, 1, 1);
insert into sys.args values (10774, 990, 'arg_2', 'geometrya', 0, 0, 1, 2);
insert into sys.functions values (991, 'scale_up', '*', 'calc', 0, 1, false, false, false, 2000, true);
insert into sys.args values (10775, 991, 'res_0', 'geometrya', 0, 0, 0, 0);
insert into sys.args values (10776, 991, 'arg_1', 'decimal', 9, 0, 1, 1);
insert into sys.args values (10777, 991, 'arg_2', 'geometrya', 0, 0, 1, 2);
insert into sys.functions values (992, 'scale_up', '*', 'calc', 0, 1, false, false, false, 2000, true);
insert into sys.args values (10778, 992, 'res_0', 'geometrya', 0, 0, 0, 0);
insert into sys.args values (10779, 992, 'arg_1', 'decimal', 18, 0, 1, 1);
insert into sys.args values (10780, 992, 'arg_2', 'geometrya', 0, 0, 1, 2);
insert into sys.functions values (993, 'scale_up', '*', 'calc', 0, 1, false, false, false, 2000, true);
insert into sys.args values (10781, 993, 'res_0', 'geometrya', 0, 0, 0, 0);
insert into sys.args values (10782, 993, 'arg_1', 'real', 24, 0, 1, 1);
insert into sys.args values (10783, 993, 'arg_2', 'geometrya', 0, 0, 1, 2);
insert into sys.functions values (994, 'scale_up', '*', 'calc', 0, 1, false, false, false, 2000, true);
insert into sys.args values (10784, 994, 'res_0', 'geometrya', 0, 0, 0, 0);
insert into sys.args values (10785, 994, 'arg_1', 'double', 53, 0, 1, 1);
insert into sys.args values (10786, 994, 'arg_2', 'geometrya', 0, 0, 1, 2);
insert into sys.functions values (995, 'scale_up', '*', 'calc', 0, 1, false, false, false, 2000, true);
insert into sys.args values (10787, 995, 'res_0', 'geometrya', 0, 0, 0, 0);
insert into sys.args values (10788, 995, 'arg_1', 'month_interval', 32, 0, 1, 1);
insert into sys.args values (10789, 995, 'arg_2', 'geometrya', 0, 0, 1, 2);
insert into sys.functions values (996, 'scale_up', '*', 'calc', 0, 1, false, false, false, 2000, true);
insert into sys.args values (10790, 996, 'res_0', 'geometrya', 0, 0, 0, 0);
insert into sys.args values (10791, 996, 'arg_1', 'sec_interval', 13, 0, 1, 1);
insert into sys.args values (10792, 996, 'arg_2', 'geometrya', 0, 0, 1, 2);
insert into sys.functions values (997, 'scale_up', '*', 'calc', 0, 1, false, false, false, 2000, true);
insert into sys.args values (10793, 997, 'res_0', 'geometrya', 0, 0, 0, 0);
insert into sys.args values (10794, 997, 'arg_1', 'time', 7, 0, 1, 1);
insert into sys.args values (10795, 997, 'arg_2', 'geometrya', 0, 0, 1, 2);
insert into sys.functions values (998, 'scale_up', '*', 'calc', 0, 1, false, false, false, 2000, true);
insert into sys.args values (10796, 998, 'res_0', 'geometrya', 0, 0, 0, 0);
insert into sys.args values (10797, 998, 'arg_1', 'timetz', 7, 0, 1, 1);
insert into sys.args values (10798, 998, 'arg_2', 'geometrya', 0, 0, 1, 2);
insert into sys.functions values (999, 'scale_up', '*', 'calc', 0, 1, false, false, false, 2000, true);
insert into sys.args values (10799, 999, 'res_0', 'geometrya', 0, 0, 0, 0);
insert into sys.args values (10800, 999, 'arg_1', 'date', 0, 0, 1, 1);
insert into sys.args values (10801, 999, 'arg_2', 'geometrya', 0, 0, 1, 2);
insert into sys.functions values (1000, 'scale_up', '*', 'calc', 0, 1, false, false, false, 2000, true);
insert into sys.args values (10802, 1000, 'res_0', 'geometrya', 0, 0, 0, 0);
insert into sys.args values (10803, 1000, 'arg_1', 'timestamp', 7, 0, 1, 1);
insert into sys.args values (10804, 1000, 'arg_2', 'geometrya', 0, 0, 1, 2);
insert into sys.functions values (1001, 'scale_up', '*', 'calc', 0, 1, false, false, false, 2000, true);
insert into sys.args values (10805, 1001, 'res_0', 'geometrya', 0, 0, 0, 0);
insert into sys.args values (10806, 1001, 'arg_1', 'timestamptz', 7, 0, 1, 1);
insert into sys.args values (10807, 1001, 'arg_2', 'geometrya', 0, 0, 1, 2);
insert into sys.functions values (1002, 'scale_up', '*', 'calc', 0, 1, false, false, false, 2000, true);
insert into sys.args values (10808, 1002, 'res_0', 'geometrya', 0, 0, 0, 0);
insert into sys.args values (10809, 1002, 'arg_1', 'blob', 0, 0, 1, 1);
insert into sys.args values (10810, 1002, 'arg_2', 'geometrya', 0, 0, 1, 2);
insert into sys.functions values (1003, 'scale_up', '*', 'calc', 0, 1, false, false, false, 2000, true);
insert into sys.args values (10811, 1003, 'res_0', 'geometrya', 0, 0, 0, 0);
insert into sys.args values (10812, 1003, 'arg_1', 'geometry', 0, 0, 1, 1);
insert into sys.args values (10813, 1003, 'arg_2', 'geometrya', 0, 0, 1, 2);
insert into sys.functions values (1004, 'scale_up', '*', 'calc', 0, 1, false, false, false, 2000, true);
insert into sys.args values (10814, 1004, 'res_0', 'geometrya', 0, 0, 0, 0);
insert into sys.args values (10815, 1004, 'arg_1', 'geometrya', 0, 0, 1, 1);
insert into sys.args values (10816, 1004, 'arg_2', 'geometrya', 0, 0, 1, 2);
insert into sys.functions values (1005, 'scale_up', '*', 'calc', 0, 1, false, false, false, 2000, true);
insert into sys.args values (10817, 1005, 'res_0', 'geometrya', 0, 0, 0, 0);
insert into sys.args values (10818, 1005, 'arg_1', 'mbr', 0, 0, 1, 1);
insert into sys.args values (10819, 1005, 'arg_2', 'geometrya', 0, 0, 1, 2);
insert into sys.functions values (1006, 'scale_up', '*', 'calc', 0, 1, false, false, false, 2000, true);
insert into sys.args values (10820, 1006, 'res_0', 'mbr', 0, 0, 0, 0);
insert into sys.args values (10821, 1006, 'arg_1', 'oid', 63, 0, 1, 1);
insert into sys.args values (10822, 1006, 'arg_2', 'mbr', 0, 0, 1, 2);
insert into sys.functions values (1007, 'scale_up', '*', 'calc', 0, 1, false, false, false, 2000, true);
insert into sys.args values (10823, 1007, 'res_0', 'mbr', 0, 0, 0, 0);
insert into sys.args values (10824, 1007, 'arg_1', 'tinyint', 8, 0, 1, 1);
insert into sys.args values (10825, 1007, 'arg_2', 'mbr', 0, 0, 1, 2);
insert into sys.functions values (1008, 'scale_up', '*', 'calc', 0, 1, false, false, false, 2000, true);
insert into sys.args values (10826, 1008, 'res_0', 'mbr', 0, 0, 0, 0);
insert into sys.args values (10827, 1008, 'arg_1', 'smallint', 16, 0, 1, 1);
insert into sys.args values (10828, 1008, 'arg_2', 'mbr', 0, 0, 1, 2);
insert into sys.functions values (1009, 'scale_up', '*', 'calc', 0, 1, false, false, false, 2000, true);
insert into sys.args values (10829, 1009, 'res_0', 'mbr', 0, 0, 0, 0);
insert into sys.args values (10830, 1009, 'arg_1', 'int', 32, 0, 1, 1);
insert into sys.args values (10831, 1009, 'arg_2', 'mbr', 0, 0, 1, 2);
insert into sys.functions values (1010, 'scale_up', '*', 'calc', 0, 1, false, false, false, 2000, true);
insert into sys.args values (10832, 1010, 'res_0', 'mbr', 0, 0, 0, 0);
insert into sys.args values (10833, 1010, 'arg_1', 'bigint', 64, 0, 1, 1);
insert into sys.args values (10834, 1010, 'arg_2', 'mbr', 0, 0, 1, 2);
insert into sys.functions values (1011, 'scale_up', '*', 'calc', 0, 1, false, false, false, 2000, true);
insert into sys.args values (10835, 1011, 'res_0', 'mbr', 0, 0, 0, 0);
insert into sys.args values (10836, 1011, 'arg_1', 'decimal', 2, 0, 1, 1);
insert into sys.args values (10837, 1011, 'arg_2', 'mbr', 0, 0, 1, 2);
insert into sys.functions values (1012, 'scale_up', '*', 'calc', 0, 1, false, false, false, 2000, true);
insert into sys.args values (10838, 1012, 'res_0', 'mbr', 0, 0, 0, 0);
insert into sys.args values (10839, 1012, 'arg_1', 'decimal', 4, 0, 1, 1);
insert into sys.args values (10840, 1012, 'arg_2', 'mbr', 0, 0, 1, 2);
insert into sys.functions values (1013, 'scale_up', '*', 'calc', 0, 1, false, false, false, 2000, true);
insert into sys.args values (10841, 1013, 'res_0', 'mbr', 0, 0, 0, 0);
insert into sys.args values (10842, 1013, 'arg_1', 'decimal', 9, 0, 1, 1);
insert into sys.args values (10843, 1013, 'arg_2', 'mbr', 0, 0, 1, 2);
insert into sys.functions values (1014, 'scale_up', '*', 'calc', 0, 1, false, false, false, 2000, true);
insert into sys.args values (10844, 1014, 'res_0', 'mbr', 0, 0, 0, 0);
insert into sys.args values (10845, 1014, 'arg_1', 'decimal', 18, 0, 1, 1);
insert into sys.args values (10846, 1014, 'arg_2', 'mbr', 0, 0, 1, 2);
insert into sys.functions values (1015, 'scale_up', '*', 'calc', 0, 1, false, false, false, 2000, true);
insert into sys.args values (10847, 1015, 'res_0', 'mbr', 0, 0, 0, 0);
insert into sys.args values (10848, 1015, 'arg_1', 'real', 24, 0, 1, 1);
insert into sys.args values (10849, 1015, 'arg_2', 'mbr', 0, 0, 1, 2);
insert into sys.functions values (1016, 'scale_up', '*', 'calc', 0, 1, false, false, false, 2000, true);
insert into sys.args values (10850, 1016, 'res_0', 'mbr', 0, 0, 0, 0);
insert into sys.args values (10851, 1016, 'arg_1', 'double', 53, 0, 1, 1);
insert into sys.args values (10852, 1016, 'arg_2', 'mbr', 0, 0, 1, 2);
insert into sys.functions values (1017, 'scale_up', '*', 'calc', 0, 1, false, false, false, 2000, true);
insert into sys.args values (10853, 1017, 'res_0', 'mbr', 0, 0, 0, 0);
insert into sys.args values (10854, 1017, 'arg_1', 'month_interval', 32, 0, 1, 1);
insert into sys.args values (10855, 1017, 'arg_2', 'mbr', 0, 0, 1, 2);
insert into sys.functions values (1018, 'scale_up', '*', 'calc', 0, 1, false, false, false, 2000, true);
insert into sys.args values (10856, 1018, 'res_0', 'mbr', 0, 0, 0, 0);
insert into sys.args values (10857, 1018, 'arg_1', 'sec_interval', 13, 0, 1, 1);
insert into sys.args values (10858, 1018, 'arg_2', 'mbr', 0, 0, 1, 2);
insert into sys.functions values (1019, 'scale_up', '*', 'calc', 0, 1, false, false, false, 2000, true);
insert into sys.args values (10859, 1019, 'res_0', 'mbr', 0, 0, 0, 0);
insert into sys.args values (10860, 1019, 'arg_1', 'time', 7, 0, 1, 1);
insert into sys.args values (10861, 1019, 'arg_2', 'mbr', 0, 0, 1, 2);
insert into sys.functions values (1020, 'scale_up', '*', 'calc', 0, 1, false, false, false, 2000, true);
insert into sys.args values (10862, 1020, 'res_0', 'mbr', 0, 0, 0, 0);
insert into sys.args values (10863, 1020, 'arg_1', 'timetz', 7, 0, 1, 1);
insert into sys.args values (10864, 1020, 'arg_2', 'mbr', 0, 0, 1, 2);
insert into sys.functions values (1021, 'scale_up', '*', 'calc', 0, 1, false, false, false, 2000, true);
insert into sys.args values (10865, 1021, 'res_0', 'mbr', 0, 0, 0, 0);
insert into sys.args values (10866, 1021, 'arg_1', 'date', 0, 0, 1, 1);
insert into sys.args values (10867, 1021, 'arg_2', 'mbr', 0, 0, 1, 2);
insert into sys.functions values (1022, 'scale_up', '*', 'calc', 0, 1, false, false, false, 2000, true);
insert into sys.args values (10868, 1022, 'res_0', 'mbr', 0, 0, 0, 0);
insert into sys.args values (10869, 1022, 'arg_1', 'timestamp', 7, 0, 1, 1);
insert into sys.args values (10870, 1022, 'arg_2', 'mbr', 0, 0, 1, 2);
insert into sys.functions values (1023, 'scale_up', '*', 'calc', 0, 1, false, false, false, 2000, true);
insert into sys.args values (10871, 1023, 'res_0', 'mbr', 0, 0, 0, 0);
insert into sys.args values (10872, 1023, 'arg_1', 'timestamptz', 7, 0, 1, 1);
insert into sys.args values (10873, 1023, 'arg_2', 'mbr', 0, 0, 1, 2);
insert into sys.functions values (1024, 'scale_up', '*', 'calc', 0, 1, false, false, false, 2000, true);
insert into sys.args values (10874, 1024, 'res_0', 'mbr', 0, 0, 0, 0);
insert into sys.args values (10875, 1024, 'arg_1', 'blob', 0, 0, 1, 1);
insert into sys.args values (10876, 1024, 'arg_2', 'mbr', 0, 0, 1, 2);
insert into sys.functions values (1025, 'scale_up', '*', 'calc', 0, 1, false, false, false, 2000, true);
insert into sys.args values (10877, 1025, 'res_0', 'mbr', 0, 0, 0, 0);
insert into sys.args values (10878, 1025, 'arg_1', 'geometry', 0, 0, 1, 1);
insert into sys.args values (10879, 1025, 'arg_2', 'mbr', 0, 0, 1, 2);
insert into sys.functions values (1026, 'scale_up', '*', 'calc', 0, 1, false, false, false, 2000, true);
insert into sys.args values (10880, 1026, 'res_0', 'mbr', 0, 0, 0, 0);
insert into sys.args values (10881, 1026, 'arg_1', 'geometrya', 0, 0, 1, 1);
insert into sys.args values (10882, 1026, 'arg_2', 'mbr', 0, 0, 1, 2);
insert into sys.functions values (1027, 'scale_up', '*', 'calc', 0, 1, false, false, false, 2000, true);
insert into sys.args values (10883, 1027, 'res_0', 'mbr', 0, 0, 0, 0);
insert into sys.args values (10884, 1027, 'arg_1', 'mbr', 0, 0, 1, 1);
insert into sys.args values (10885, 1027, 'arg_2', 'mbr', 0, 0, 1, 2);
insert into sys.functions values (1028, 'power', 'pow', 'mmath', 0, 1, false, false, false, 2000, true);
insert into sys.args values (10886, 1028, 'res_0', 'real', 24, 0, 0, 0);
insert into sys.args values (10887, 1028, 'arg_1', 'real', 24, 0, 1, 1);
insert into sys.args values (10888, 1028, 'arg_2', 'real', 24, 0, 1, 2);
insert into sys.functions values (1029, 'floor', 'floor', 'mmath', 0, 1, false, false, false, 2000, true);
insert into sys.args values (10889, 1029, 'res_0', 'real', 24, 0, 0, 0);
insert into sys.args values (10890, 1029, 'arg_1', 'real', 24, 0, 1, 1);
insert into sys.functions values (1030, 'ceil', 'ceil', 'mmath', 0, 1, false, false, false, 2000, true);
insert into sys.args values (10891, 1030, 'res_0', 'real', 24, 0, 0, 0);
insert into sys.args values (10892, 1030, 'arg_1', 'real', 24, 0, 1, 1);
insert into sys.functions values (1031, 'ceiling', 'ceil', 'mmath', 0, 1, false, false, false, 2000, true);
insert into sys.args values (10893, 1031, 'res_0', 'real', 24, 0, 0, 0);
insert into sys.args values (10894, 1031, 'arg_1', 'real', 24, 0, 1, 1);
insert into sys.functions values (1032, 'sin', 'sin', 'mmath', 0, 1, false, false, false, 2000, true);
insert into sys.args values (10895, 1032, 'res_0', 'real', 24, 0, 0, 0);
insert into sys.args values (10896, 1032, 'arg_1', 'real', 24, 0, 1, 1);
insert into sys.functions values (1033, 'cos', 'cos', 'mmath', 0, 1, false, false, false, 2000, true);
insert into sys.args values (10897, 1033, 'res_0', 'real', 24, 0, 0, 0);
insert into sys.args values (10898, 1033, 'arg_1', 'real', 24, 0, 1, 1);
insert into sys.functions values (1034, 'tan', 'tan', 'mmath', 0, 1, false, false, false, 2000, true);
insert into sys.args values (10899, 1034, 'res_0', 'real', 24, 0, 0, 0);
insert into sys.args values (10900, 1034, 'arg_1', 'real', 24, 0, 1, 1);
insert into sys.functions values (1035, 'asin', 'asin', 'mmath', 0, 1, false, false, false, 2000, true);
insert into sys.args values (10901, 1035, 'res_0', 'real', 24, 0, 0, 0);
insert into sys.args values (10902, 1035, 'arg_1', 'real', 24, 0, 1, 1);
insert into sys.functions values (1036, 'acos', 'acos', 'mmath', 0, 1, false, false, false, 2000, true);
insert into sys.args values (10903, 1036, 'res_0', 'real', 24, 0, 0, 0);
insert into sys.args values (10904, 1036, 'arg_1', 'real', 24, 0, 1, 1);
insert into sys.functions values (1037, 'atan', 'atan', 'mmath', 0, 1, false, false, false, 2000, true);
insert into sys.args values (10905, 1037, 'res_0', 'real', 24, 0, 0, 0);
insert into sys.args values (10906, 1037, 'arg_1', 'real', 24, 0, 1, 1);
insert into sys.functions values (1038, 'atan', 'atan2', 'mmath', 0, 1, false, false, false, 2000, true);
insert into sys.args values (10907, 1038, 'res_0', 'real', 24, 0, 0, 0);
insert into sys.args values (10908, 1038, 'arg_1', 'real', 24, 0, 1, 1);
insert into sys.args values (10909, 1038, 'arg_2', 'real', 24, 0, 1, 2);
insert into sys.functions values (1039, 'sinh', 'sinh', 'mmath', 0, 1, false, false, false, 2000, true);
insert into sys.args values (10910, 1039, 'res_0', 'real', 24, 0, 0, 0);
insert into sys.args values (10911, 1039, 'arg_1', 'real', 24, 0, 1, 1);
insert into sys.functions values (1040, 'cot', 'cot', 'mmath', 0, 1, false, false, false, 2000, true);
insert into sys.args values (10912, 1040, 'res_0', 'real', 24, 0, 0, 0);
insert into sys.args values (10913, 1040, 'arg_1', 'real', 24, 0, 1, 1);
insert into sys.functions values (1041, 'cosh', 'cosh', 'mmath', 0, 1, false, false, false, 2000, true);
insert into sys.args values (10914, 1041, 'res_0', 'real', 24, 0, 0, 0);
insert into sys.args values (10915, 1041, 'arg_1', 'real', 24, 0, 1, 1);
insert into sys.functions values (1042, 'tanh', 'tanh', 'mmath', 0, 1, false, false, false, 2000, true);
insert into sys.args values (10916, 1042, 'res_0', 'real', 24, 0, 0, 0);
insert into sys.args values (10917, 1042, 'arg_1', 'real', 24, 0, 1, 1);
insert into sys.functions values (1043, 'sqrt', 'sqrt', 'mmath', 0, 1, false, false, false, 2000, true);
insert into sys.args values (10918, 1043, 'res_0', 'real', 24, 0, 0, 0);
insert into sys.args values (10919, 1043, 'arg_1', 'real', 24, 0, 1, 1);
insert into sys.functions values (1044, 'exp', 'exp', 'mmath', 0, 1, false, false, false, 2000, true);
insert into sys.args values (10920, 1044, 'res_0', 'real', 24, 0, 0, 0);
insert into sys.args values (10921, 1044, 'arg_1', 'real', 24, 0, 1, 1);
insert into sys.functions values (1045, 'log', 'log', 'mmath', 0, 1, false, false, false, 2000, true);
insert into sys.args values (10922, 1045, 'res_0', 'real', 24, 0, 0, 0);
insert into sys.args values (10923, 1045, 'arg_1', 'real', 24, 0, 1, 1);
insert into sys.functions values (1046, 'ln', 'log', 'mmath', 0, 1, false, false, false, 2000, true);
insert into sys.args values (10924, 1046, 'res_0', 'real', 24, 0, 0, 0);
insert into sys.args values (10925, 1046, 'arg_1', 'real', 24, 0, 1, 1);
insert into sys.functions values (1047, 'log', 'log', 'mmath', 0, 1, false, false, false, 2000, true);
insert into sys.args values (10926, 1047, 'res_0', 'real', 24, 0, 0, 0);
insert into sys.args values (10927, 1047, 'arg_1', 'real', 24, 0, 1, 1);
insert into sys.args values (10928, 1047, 'arg_2', 'real', 24, 0, 1, 2);
insert into sys.functions values (1048, 'log10', 'log10', 'mmath', 0, 1, false, false, false, 2000, true);
insert into sys.args values (10929, 1048, 'res_0', 'real', 24, 0, 0, 0);
insert into sys.args values (10930, 1048, 'arg_1', 'real', 24, 0, 1, 1);
insert into sys.functions values (1049, 'log2', 'log2', 'mmath', 0, 1, false, false, false, 2000, true);
insert into sys.args values (10931, 1049, 'res_0', 'real', 24, 0, 0, 0);
insert into sys.args values (10932, 1049, 'arg_1', 'real', 24, 0, 1, 1);
insert into sys.functions values (1050, 'power', 'pow', 'mmath', 0, 1, false, false, false, 2000, true);
insert into sys.args values (10933, 1050, 'res_0', 'double', 53, 0, 0, 0);
insert into sys.args values (10934, 1050, 'arg_1', 'double', 53, 0, 1, 1);
insert into sys.args values (10935, 1050, 'arg_2', 'double', 53, 0, 1, 2);
insert into sys.functions values (1051, 'floor', 'floor', 'mmath', 0, 1, false, false, false, 2000, true);
insert into sys.args values (10936, 1051, 'res_0', 'double', 53, 0, 0, 0);
insert into sys.args values (10937, 1051, 'arg_1', 'double', 53, 0, 1, 1);
insert into sys.functions values (1052, 'ceil', 'ceil', 'mmath', 0, 1, false, false, false, 2000, true);
insert into sys.args values (10938, 1052, 'res_0', 'double', 53, 0, 0, 0);
insert into sys.args values (10939, 1052, 'arg_1', 'double', 53, 0, 1, 1);
insert into sys.functions values (1053, 'ceiling', 'ceil', 'mmath', 0, 1, false, false, false, 2000, true);
insert into sys.args values (10940, 1053, 'res_0', 'double', 53, 0, 0, 0);
insert into sys.args values (10941, 1053, 'arg_1', 'double', 53, 0, 1, 1);
insert into sys.functions values (1054, 'sin', 'sin', 'mmath', 0, 1, false, false, false, 2000, true);
insert into sys.args values (10942, 1054, 'res_0', 'double', 53, 0, 0, 0);
insert into sys.args values (10943, 1054, 'arg_1', 'double', 53, 0, 1, 1);
insert into sys.functions values (1055, 'cos', 'cos', 'mmath', 0, 1, false, false, false, 2000, true);
insert into sys.args values (10944, 1055, 'res_0', 'double', 53, 0, 0, 0);
insert into sys.args values (10945, 1055, 'arg_1', 'double', 53, 0, 1, 1);
insert into sys.functions values (1056, 'tan', 'tan', 'mmath', 0, 1, false, false, false, 2000, true);
insert into sys.args values (10946, 1056, 'res_0', 'double', 53, 0, 0, 0);
insert into sys.args values (10947, 1056, 'arg_1', 'double', 53, 0, 1, 1);
insert into sys.functions values (1057, 'asin', 'asin', 'mmath', 0, 1, false, false, false, 2000, true);
insert into sys.args values (10948, 1057, 'res_0', 'double', 53, 0, 0, 0);
insert into sys.args values (10949, 1057, 'arg_1', 'double', 53, 0, 1, 1);
insert into sys.functions values (1058, 'acos', 'acos', 'mmath', 0, 1, false, false, false, 2000, true);
insert into sys.args values (10950, 1058, 'res_0', 'double', 53, 0, 0, 0);
insert into sys.args values (10951, 1058, 'arg_1', 'double', 53, 0, 1, 1);
insert into sys.functions values (1059, 'atan', 'atan', 'mmath', 0, 1, false, false, false, 2000, true);
insert into sys.args values (10952, 1059, 'res_0', 'double', 53, 0, 0, 0);
insert into sys.args values (10953, 1059, 'arg_1', 'double', 53, 0, 1, 1);
insert into sys.functions values (1060, 'atan', 'atan2', 'mmath', 0, 1, false, false, false, 2000, true);
insert into sys.args values (10954, 1060, 'res_0', 'double', 53, 0, 0, 0);
insert into sys.args values (10955, 1060, 'arg_1', 'double', 53, 0, 1, 1);
insert into sys.args values (10956, 1060, 'arg_2', 'double', 53, 0, 1, 2);
insert into sys.functions values (1061, 'sinh', 'sinh', 'mmath', 0, 1, false, false, false, 2000, true);
insert into sys.args values (10957, 1061, 'res_0', 'double', 53, 0, 0, 0);
insert into sys.args values (10958, 1061, 'arg_1', 'double', 53, 0, 1, 1);
insert into sys.functions values (1062, 'cot', 'cot', 'mmath', 0, 1, false, false, false, 2000, true);
insert into sys.args values (10959, 1062, 'res_0', 'double', 53, 0, 0, 0);
insert into sys.args values (10960, 1062, 'arg_1', 'double', 53, 0, 1, 1);
insert into sys.functions values (1063, 'cosh', 'cosh', 'mmath', 0, 1, false, false, false, 2000, true);
insert into sys.args values (10961, 1063, 'res_0', 'double', 53, 0, 0, 0);
insert into sys.args values (10962, 1063, 'arg_1', 'double', 53, 0, 1, 1);
insert into sys.functions values (1064, 'tanh', 'tanh', 'mmath', 0, 1, false, false, false, 2000, true);
insert into sys.args values (10963, 1064, 'res_0', 'double', 53, 0, 0, 0);
insert into sys.args values (10964, 1064, 'arg_1', 'double', 53, 0, 1, 1);
insert into sys.functions values (1065, 'sqrt', 'sqrt', 'mmath', 0, 1, false, false, false, 2000, true);
insert into sys.args values (10965, 1065, 'res_0', 'double', 53, 0, 0, 0);
insert into sys.args values (10966, 1065, 'arg_1', 'double', 53, 0, 1, 1);
insert into sys.functions values (1066, 'exp', 'exp', 'mmath', 0, 1, false, false, false, 2000, true);
insert into sys.args values (10967, 1066, 'res_0', 'double', 53, 0, 0, 0);
insert into sys.args values (10968, 1066, 'arg_1', 'double', 53, 0, 1, 1);
insert into sys.functions values (1067, 'log', 'log', 'mmath', 0, 1, false, false, false, 2000, true);
insert into sys.args values (10969, 1067, 'res_0', 'double', 53, 0, 0, 0);
insert into sys.args values (10970, 1067, 'arg_1', 'double', 53, 0, 1, 1);
insert into sys.functions values (1068, 'ln', 'log', 'mmath', 0, 1, false, false, false, 2000, true);
insert into sys.args values (10971, 1068, 'res_0', 'double', 53, 0, 0, 0);
insert into sys.args values (10972, 1068, 'arg_1', 'double', 53, 0, 1, 1);
insert into sys.functions values (1069, 'log', 'log', 'mmath', 0, 1, false, false, false, 2000, true);
insert into sys.args values (10973, 1069, 'res_0', 'double', 53, 0, 0, 0);
insert into sys.args values (10974, 1069, 'arg_1', 'double', 53, 0, 1, 1);
insert into sys.args values (10975, 1069, 'arg_2', 'double', 53, 0, 1, 2);
insert into sys.functions values (1070, 'log10', 'log10', 'mmath', 0, 1, false, false, false, 2000, true);
insert into sys.args values (10976, 1070, 'res_0', 'double', 53, 0, 0, 0);
insert into sys.args values (10977, 1070, 'arg_1', 'double', 53, 0, 1, 1);
insert into sys.functions values (1071, 'log2', 'log2', 'mmath', 0, 1, false, false, false, 2000, true);
insert into sys.args values (10978, 1071, 'res_0', 'double', 53, 0, 0, 0);
insert into sys.args values (10979, 1071, 'arg_1', 'double', 53, 0, 1, 1);
insert into sys.functions values (1072, 'pi', 'pi', 'mmath', 0, 1, false, false, false, 2000, true);
insert into sys.args values (10980, 1072, 'res_0', 'double', 53, 0, 0, 0);
insert into sys.functions values (1073, 'rand', 'rand', 'mmath', 0, 1, true, false, false, 2000, true);
insert into sys.args values (10981, 1073, 'res_0', 'int', 32, 0, 0, 0);
insert into sys.functions values (1074, 'rand', 'sqlrand', 'mmath', 0, 1, true, false, false, 2000, true);
insert into sys.args values (10982, 1074, 'res_0', 'int', 32, 0, 0, 0);
insert into sys.args values (10983, 1074, 'arg_1', 'int', 32, 0, 1, 1);
insert into sys.functions values (1075, 'curdate', 'current_date', 'mtime', 0, 1, false, false, false, 2000, true);
insert into sys.args values (10984, 1075, 'res_0', 'date', 0, 0, 0, 0);
insert into sys.functions values (1076, 'current_date', 'current_date', 'mtime', 0, 1, false, false, false, 2000, true);
insert into sys.args values (10985, 1076, 'res_0', 'date', 0, 0, 0, 0);
insert into sys.functions values (1077, 'curtime', 'current_time', 'mtime', 0, 1, false, false, false, 2000, true);
insert into sys.args values (10986, 1077, 'res_0', 'timetz', 7, 0, 0, 0);
insert into sys.functions values (1078, 'current_time', 'current_time', 'mtime', 0, 1, false, false, false, 2000, true);
insert into sys.args values (10987, 1078, 'res_0', 'timetz', 7, 0, 0, 0);
insert into sys.functions values (1079, 'current_timestamp', 'current_timestamp', 'mtime', 0, 1, false, false, false, 2000, true);
insert into sys.args values (10988, 1079, 'res_0', 'timestamptz', 7, 0, 0, 0);
insert into sys.functions values (1080, 'localtime', 'current_time', 'sql', 0, 1, false, false, false, 2000, true);
insert into sys.args values (10989, 1080, 'res_0', 'time', 7, 0, 0, 0);
insert into sys.functions values (1081, 'localtimestamp', 'current_timestamp', 'sql', 0, 1, false, false, false, 2000, true);
insert into sys.args values (10990, 1081, 'res_0', 'timestamp', 7, 0, 0, 0);
insert into sys.functions values (1082, 'sql_sub', 'diff', 'mtime', 0, 1, false, false, false, 2000, true);
insert into sys.args values (10991, 1082, 'res_0', 'int', 32, 0, 0, 0);
insert into sys.args values (10992, 1082, 'arg_1', 'date', 0, 0, 1, 1);
insert into sys.args values (10993, 1082, 'arg_2', 'date', 0, 0, 1, 2);
insert into sys.functions values (1083, 'sql_sub', 'diff', 'mtime', 0, 1, false, false, false, 2000, true);
insert into sys.args values (10994, 1083, 'res_0', 'sec_interval', 13, 0, 0, 0);
insert into sys.args values (10995, 1083, 'arg_1', 'timetz', 7, 0, 1, 1);
insert into sys.args values (10996, 1083, 'arg_2', 'timetz', 7, 0, 1, 2);
insert into sys.functions values (1084, 'sql_sub', 'diff', 'mtime', 0, 1, false, false, false, 2000, true);
insert into sys.args values (10997, 1084, 'res_0', 'sec_interval', 13, 0, 0, 0);
insert into sys.args values (10998, 1084, 'arg_1', 'time', 7, 0, 1, 1);
insert into sys.args values (10999, 1084, 'arg_2', 'time', 7, 0, 1, 2);
insert into sys.functions values (1085, 'sql_sub', 'diff', 'mtime', 0, 1, false, false, false, 2000, true);
insert into sys.args values (11000, 1085, 'res_0', 'sec_interval', 13, 0, 0, 0);
insert into sys.args values (11001, 1085, 'arg_1', 'timestamptz', 7, 0, 1, 1);
insert into sys.args values (11002, 1085, 'arg_2', 'timestamptz', 7, 0, 1, 2);
insert into sys.functions values (1086, 'sql_sub', 'diff', 'mtime', 0, 1, false, false, false, 2000, true);
insert into sys.args values (11003, 1086, 'res_0', 'sec_interval', 13, 0, 0, 0);
insert into sys.args values (11004, 1086, 'arg_1', 'timestamp', 7, 0, 1, 1);
insert into sys.args values (11005, 1086, 'arg_2', 'timestamp', 7, 0, 1, 2);
insert into sys.functions values (1087, 'sql_sub', 'date_sub_msec_interval', 'mtime', 0, 1, false, false, false, 2000, true);
insert into sys.args values (11006, 1087, 'res_0', 'date', 0, 0, 0, 0);
insert into sys.args values (11007, 1087, 'arg_1', 'date', 0, 0, 1, 1);
insert into sys.args values (11008, 1087, 'arg_2', 'sec_interval', 13, 0, 1, 2);
insert into sys.functions values (1088, 'sql_sub', 'date_sub_month_interval', 'mtime', 0, 1, false, false, false, 2000, true);
insert into sys.args values (11009, 1088, 'res_0', 'date', 0, 0, 0, 0);
insert into sys.args values (11010, 1088, 'arg_1', 'date', 0, 0, 1, 1);
insert into sys.args values (11011, 1088, 'arg_2', 'month_interval', 32, 0, 1, 2);
insert into sys.functions values (1089, 'sql_sub', 'time_sub_msec_interval', 'mtime', 0, 1, false, false, false, 2000, true);
insert into sys.args values (11012, 1089, 'res_0', 'time', 7, 0, 0, 0);
insert into sys.args values (11013, 1089, 'arg_1', 'time', 7, 0, 1, 1);
insert into sys.args values (11014, 1089, 'arg_2', 'sec_interval', 13, 0, 1, 2);
insert into sys.functions values (1090, 'sql_sub', 'time_sub_msec_interval', 'mtime', 0, 1, false, false, false, 2000, true);
insert into sys.args values (11015, 1090, 'res_0', 'timetz', 7, 0, 0, 0);
insert into sys.args values (11016, 1090, 'arg_1', 'timetz', 7, 0, 1, 1);
insert into sys.args values (11017, 1090, 'arg_2', 'sec_interval', 13, 0, 1, 2);
insert into sys.functions values (1091, 'sql_sub', 'timestamp_sub_msec_interval', 'mtime', 0, 1, false, false, false, 2000, true);
insert into sys.args values (11018, 1091, 'res_0', 'timestamp', 7, 0, 0, 0);
insert into sys.args values (11019, 1091, 'arg_1', 'timestamp', 7, 0, 1, 1);
insert into sys.args values (11020, 1091, 'arg_2', 'sec_interval', 13, 0, 1, 2);
insert into sys.functions values (1092, 'sql_sub', 'timestamp_sub_month_interval', 'mtime', 0, 1, false, false, false, 2000, true);
insert into sys.args values (11021, 1092, 'res_0', 'timestamp', 7, 0, 0, 0);
insert into sys.args values (11022, 1092, 'arg_1', 'timestamp', 7, 0, 1, 1);
insert into sys.args values (11023, 1092, 'arg_2', 'month_interval', 32, 0, 1, 2);
insert into sys.functions values (1093, 'sql_sub', 'timestamp_sub_msec_interval', 'mtime', 0, 1, false, false, false, 2000, true);
insert into sys.args values (11024, 1093, 'res_0', 'timestamptz', 7, 0, 0, 0);
insert into sys.args values (11025, 1093, 'arg_1', 'timestamptz', 7, 0, 1, 1);
insert into sys.args values (11026, 1093, 'arg_2', 'sec_interval', 13, 0, 1, 2);
insert into sys.functions values (1094, 'sql_sub', 'timestamp_sub_month_interval', 'mtime', 0, 1, false, false, false, 2000, true);
insert into sys.args values (11027, 1094, 'res_0', 'timestamptz', 7, 0, 0, 0);
insert into sys.args values (11028, 1094, 'arg_1', 'timestamptz', 7, 0, 1, 1);
insert into sys.args values (11029, 1094, 'arg_2', 'month_interval', 32, 0, 1, 2);
insert into sys.functions values (1095, 'sql_add', 'date_add_msec_interval', 'mtime', 0, 1, false, false, false, 2000, true);
insert into sys.args values (11030, 1095, 'res_0', 'date', 0, 0, 0, 0);
insert into sys.args values (11031, 1095, 'arg_1', 'date', 0, 0, 1, 1);
insert into sys.args values (11032, 1095, 'arg_2', 'sec_interval', 13, 0, 1, 2);
insert into sys.functions values (1096, 'sql_add', 'addmonths', 'mtime', 0, 1, false, false, false, 2000, true);
insert into sys.args values (11033, 1096, 'res_0', 'date', 0, 0, 0, 0);
insert into sys.args values (11034, 1096, 'arg_1', 'date', 0, 0, 1, 1);
insert into sys.args values (11035, 1096, 'arg_2', 'month_interval', 32, 0, 1, 2);
insert into sys.functions values (1097, 'sql_add', 'timestamp_add_msec_interval', 'mtime', 0, 1, false, false, false, 2000, true);
insert into sys.args values (11036, 1097, 'res_0', 'timestamp', 7, 0, 0, 0);
insert into sys.args values (11037, 1097, 'arg_1', 'timestamp', 7, 0, 1, 1);
insert into sys.args values (11038, 1097, 'arg_2', 'sec_interval', 13, 0, 1, 2);
insert into sys.functions values (1098, 'sql_add', 'timestamp_add_month_interval', 'mtime', 0, 1, false, false, false, 2000, true);
insert into sys.args values (11039, 1098, 'res_0', 'timestamp', 7, 0, 0, 0);
insert into sys.args values (11040, 1098, 'arg_1', 'timestamp', 7, 0, 1, 1);
insert into sys.args values (11041, 1098, 'arg_2', 'month_interval', 32, 0, 1, 2);
insert into sys.functions values (1099, 'sql_add', 'timestamp_add_msec_interval', 'mtime', 0, 1, false, false, false, 2000, true);
insert into sys.args values (11042, 1099, 'res_0', 'timestamptz', 7, 0, 0, 0);
insert into sys.args values (11043, 1099, 'arg_1', 'timestamptz', 7, 0, 1, 1);
insert into sys.args values (11044, 1099, 'arg_2', 'sec_interval', 13, 0, 1, 2);
insert into sys.functions values (1100, 'sql_add', 'timestamp_add_month_interval', 'mtime', 0, 1, false, false, false, 2000, true);
insert into sys.args values (11045, 1100, 'res_0', 'timestamptz', 7, 0, 0, 0);
insert into sys.args values (11046, 1100, 'arg_1', 'timestamptz', 7, 0, 1, 1);
insert into sys.args values (11047, 1100, 'arg_2', 'month_interval', 32, 0, 1, 2);
insert into sys.functions values (1101, 'sql_add', 'time_add_msec_interval', 'mtime', 0, 1, false, false, false, 2000, true);
insert into sys.args values (11048, 1101, 'res_0', 'time', 7, 0, 0, 0);
insert into sys.args values (11049, 1101, 'arg_1', 'time', 7, 0, 1, 1);
insert into sys.args values (11050, 1101, 'arg_2', 'sec_interval', 13, 0, 1, 2);
insert into sys.functions values (1102, 'sql_add', 'time_add_msec_interval', 'mtime', 0, 1, false, false, false, 2000, true);
insert into sys.args values (11051, 1102, 'res_0', 'timetz', 7, 0, 0, 0);
insert into sys.args values (11052, 1102, 'arg_1', 'timetz', 7, 0, 1, 1);
insert into sys.args values (11053, 1102, 'arg_2', 'sec_interval', 13, 0, 1, 2);
insert into sys.functions values (1103, 'local_timezone', 'local_timezone', 'mtime', 0, 1, false, false, false, 2000, true);
insert into sys.args values (11054, 1103, 'res_0', 'sec_interval', 13, 0, 0, 0);
insert into sys.functions values (1104, 'year', 'year', 'mtime', 0, 1, false, false, false, 2000, true);
insert into sys.args values (11055, 1104, 'res_0', 'int', 32, 0, 0, 0);
insert into sys.args values (11056, 1104, 'arg_1', 'date', 0, 0, 1, 1);
insert into sys.functions values (1105, 'quarter', 'quarter', 'mtime', 0, 1, false, false, false, 2000, true);
insert into sys.args values (11057, 1105, 'res_0', 'int', 32, 0, 0, 0);
insert into sys.args values (11058, 1105, 'arg_1', 'date', 0, 0, 1, 1);
insert into sys.functions values (1106, 'month', 'month', 'mtime', 0, 1, false, false, false, 2000, true);
insert into sys.args values (11059, 1106, 'res_0', 'int', 32, 0, 0, 0);
insert into sys.args values (11060, 1106, 'arg_1', 'date', 0, 0, 1, 1);
insert into sys.functions values (1107, 'day', 'day', 'mtime', 0, 1, false, false, false, 2000, true);
insert into sys.args values (11061, 1107, 'res_0', 'int', 32, 0, 0, 0);
insert into sys.args values (11062, 1107, 'arg_1', 'date', 0, 0, 1, 1);
insert into sys.functions values (1108, 'hour', 'hours', 'mtime', 0, 1, false, false, false, 2000, true);
insert into sys.args values (11063, 1108, 'res_0', 'int', 32, 0, 0, 0);
insert into sys.args values (11064, 1108, 'arg_1', 'time', 7, 0, 1, 1);
insert into sys.functions values (1109, 'minute', 'minutes', 'mtime', 0, 1, false, false, false, 2000, true);
insert into sys.args values (11065, 1109, 'res_0', 'int', 32, 0, 0, 0);
insert into sys.args values (11066, 1109, 'arg_1', 'time', 7, 0, 1, 1);
insert into sys.functions values (1110, 'second', 'sql_seconds', 'mtime', 0, 1, false, false, false, 2000, true);
insert into sys.args values (11067, 1110, 'res_0', 'decimal', 9, 3, 0, 0);
insert into sys.args values (11068, 1110, 'arg_1', 'time', 7, 0, 1, 1);
insert into sys.functions values (1111, 'hour', 'hours', 'mtime', 0, 1, false, false, false, 2000, true);
insert into sys.args values (11069, 1111, 'res_0', 'int', 32, 0, 0, 0);
insert into sys.args values (11070, 1111, 'arg_1', 'timetz', 7, 0, 1, 1);
insert into sys.functions values (1112, 'minute', 'minutes', 'mtime', 0, 1, false, false, false, 2000, true);
insert into sys.args values (11071, 1112, 'res_0', 'int', 32, 0, 0, 0);
insert into sys.args values (11072, 1112, 'arg_1', 'timetz', 7, 0, 1, 1);
insert into sys.functions values (1113, 'second', 'sql_seconds', 'mtime', 0, 1, false, false, false, 2000, true);
insert into sys.args values (11073, 1113, 'res_0', 'decimal', 9, 3, 0, 0);
insert into sys.args values (11074, 1113, 'arg_1', 'timetz', 7, 0, 1, 1);
insert into sys.functions values (1114, 'year', 'year', 'mtime', 0, 1, false, false, false, 2000, true);
insert into sys.args values (11075, 1114, 'res_0', 'int', 32, 0, 0, 0);
insert into sys.args values (11076, 1114, 'arg_1', 'timestamp', 7, 0, 1, 1);
insert into sys.functions values (1115, 'quarter', 'quarter', 'mtime', 0, 1, false, false, false, 2000, true);
insert into sys.args values (11077, 1115, 'res_0', 'int', 32, 0, 0, 0);
insert into sys.args values (11078, 1115, 'arg_1', 'timestamp', 7, 0, 1, 1);
insert into sys.functions values (1116, 'month', 'month', 'mtime', 0, 1, false, false, false, 2000, true);
insert into sys.args values (11079, 1116, 'res_0', 'int', 32, 0, 0, 0);
insert into sys.args values (11080, 1116, 'arg_1', 'timestamp', 7, 0, 1, 1);
insert into sys.functions values (1117, 'day', 'day', 'mtime', 0, 1, false, false, false, 2000, true);
insert into sys.args values (11081, 1117, 'res_0', 'int', 32, 0, 0, 0);
insert into sys.args values (11082, 1117, 'arg_1', 'timestamp', 7, 0, 1, 1);
insert into sys.functions values (1118, 'hour', 'hours', 'mtime', 0, 1, false, false, false, 2000, true);
insert into sys.args values (11083, 1118, 'res_0', 'int', 32, 0, 0, 0);
insert into sys.args values (11084, 1118, 'arg_1', 'timestamp', 7, 0, 1, 1);
insert into sys.functions values (1119, 'minute', 'minutes', 'mtime', 0, 1, false, false, false, 2000, true);
insert into sys.args values (11085, 1119, 'res_0', 'int', 32, 0, 0, 0);
insert into sys.args values (11086, 1119, 'arg_1', 'timestamp', 7, 0, 1, 1);
insert into sys.functions values (1120, 'second', 'sql_seconds', 'mtime', 0, 1, false, false, false, 2000, true);
insert into sys.args values (11087, 1120, 'res_0', 'decimal', 9, 3, 0, 0);
insert into sys.args values (11088, 1120, 'arg_1', 'timestamp', 7, 0, 1, 1);
insert into sys.functions values (1121, 'year', 'year', 'mtime', 0, 1, false, false, false, 2000, true);
insert into sys.args values (11089, 1121, 'res_0', 'int', 32, 0, 0, 0);
insert into sys.args values (11090, 1121, 'arg_1', 'timestamptz', 7, 0, 1, 1);
insert into sys.functions values (1122, 'quarter', 'quarter', 'mtime', 0, 1, false, false, false, 2000, true);
insert into sys.args values (11091, 1122, 'res_0', 'int', 32, 0, 0, 0);
insert into sys.args values (11092, 1122, 'arg_1', 'timestamptz', 7, 0, 1, 1);
insert into sys.functions values (1123, 'month', 'month', 'mtime', 0, 1, false, false, false, 2000, true);
insert into sys.args values (11093, 1123, 'res_0', 'int', 32, 0, 0, 0);
insert into sys.args values (11094, 1123, 'arg_1', 'timestamptz', 7, 0, 1, 1);
insert into sys.functions values (1124, 'day', 'day', 'mtime', 0, 1, false, false, false, 2000, true);
insert into sys.args values (11095, 1124, 'res_0', 'int', 32, 0, 0, 0);
insert into sys.args values (11096, 1124, 'arg_1', 'timestamptz', 7, 0, 1, 1);
insert into sys.functions values (1125, 'hour', 'hours', 'mtime', 0, 1, false, false, false, 2000, true);
insert into sys.args values (11097, 1125, 'res_0', 'int', 32, 0, 0, 0);
insert into sys.args values (11098, 1125, 'arg_1', 'timestamptz', 7, 0, 1, 1);
insert into sys.functions values (1126, 'minute', 'minutes', 'mtime', 0, 1, false, false, false, 2000, true);
insert into sys.args values (11099, 1126, 'res_0', 'int', 32, 0, 0, 0);
insert into sys.args values (11100, 1126, 'arg_1', 'timestamptz', 7, 0, 1, 1);
insert into sys.functions values (1127, 'second', 'sql_seconds', 'mtime', 0, 1, false, false, false, 2000, true);
insert into sys.args values (11101, 1127, 'res_0', 'decimal', 9, 3, 0, 0);
insert into sys.args values (11102, 1127, 'arg_1', 'timestamptz', 7, 0, 1, 1);
insert into sys.functions values (1128, 'year', 'year', 'mtime', 0, 1, false, false, false, 2000, true);
insert into sys.args values (11103, 1128, 'res_0', 'int', 32, 0, 0, 0);
insert into sys.args values (11104, 1128, 'arg_1', 'month_interval', 32, 0, 1, 1);
insert into sys.functions values (1129, 'month', 'month', 'mtime', 0, 1, false, false, false, 2000, true);
insert into sys.args values (11105, 1129, 'res_0', 'int', 32, 0, 0, 0);
insert into sys.args values (11106, 1129, 'arg_1', 'month_interval', 32, 0, 1, 1);
insert into sys.functions values (1130, 'day', 'day', 'mtime', 0, 1, false, false, false, 2000, true);
insert into sys.args values (11107, 1130, 'res_0', 'bigint', 64, 0, 0, 0);
insert into sys.args values (11108, 1130, 'arg_1', 'sec_interval', 13, 0, 1, 1);
insert into sys.functions values (1131, 'hour', 'hours', 'mtime', 0, 1, false, false, false, 2000, true);
insert into sys.args values (11109, 1131, 'res_0', 'int', 32, 0, 0, 0);
insert into sys.args values (11110, 1131, 'arg_1', 'sec_interval', 13, 0, 1, 1);
insert into sys.functions values (1132, 'minute', 'minutes', 'mtime', 0, 1, false, false, false, 2000, true);
insert into sys.args values (11111, 1132, 'res_0', 'int', 32, 0, 0, 0);
insert into sys.args values (11112, 1132, 'arg_1', 'sec_interval', 13, 0, 1, 1);
insert into sys.functions values (1133, 'second', 'seconds', 'mtime', 0, 1, false, false, false, 2000, true);
insert into sys.args values (11113, 1133, 'res_0', 'int', 32, 0, 0, 0);
insert into sys.args values (11114, 1133, 'arg_1', 'sec_interval', 13, 0, 1, 1);
insert into sys.functions values (1134, 'dayofyear', 'dayofyear', 'mtime', 0, 1, false, false, false, 2000, true);
insert into sys.args values (11115, 1134, 'res_0', 'int', 32, 0, 0, 0);
insert into sys.args values (11116, 1134, 'arg_1', 'date', 0, 0, 1, 1);
insert into sys.functions values (1135, 'weekofyear', 'weekofyear', 'mtime', 0, 1, false, false, false, 2000, true);
insert into sys.args values (11117, 1135, 'res_0', 'int', 32, 0, 0, 0);
insert into sys.args values (11118, 1135, 'arg_1', 'date', 0, 0, 1, 1);
insert into sys.functions values (1136, 'dayofweek', 'dayofweek', 'mtime', 0, 1, false, false, false, 2000, true);
insert into sys.args values (11119, 1136, 'res_0', 'int', 32, 0, 0, 0);
insert into sys.args values (11120, 1136, 'arg_1', 'date', 0, 0, 1, 1);
insert into sys.functions values (1137, 'dayofmonth', 'day', 'mtime', 0, 1, false, false, false, 2000, true);
insert into sys.args values (11121, 1137, 'res_0', 'int', 32, 0, 0, 0);
insert into sys.args values (11122, 1137, 'arg_1', 'date', 0, 0, 1, 1);
insert into sys.functions values (1138, 'week', 'weekofyear', 'mtime', 0, 1, false, false, false, 2000, true);
insert into sys.args values (11123, 1138, 'res_0', 'int', 32, 0, 0, 0);
insert into sys.args values (11124, 1138, 'arg_1', 'date', 0, 0, 1, 1);
insert into sys.functions values (1139, 'next_value_for', 'next_value', 'sql', 0, 1, true, false, false, 2000, true);
insert into sys.args values (11125, 1139, 'res_0', 'bigint', 64, 0, 0, 0);
insert into sys.args values (11126, 1139, 'arg_1', 'varchar', 0, 0, 1, 1);
insert into sys.args values (11127, 1139, 'arg_2', 'varchar', 0, 0, 1, 2);
insert into sys.functions values (1140, 'get_value_for', 'get_value', 'sql', 0, 1, false, false, false, 2000, true);
insert into sys.args values (11128, 1140, 'res_0', 'bigint', 64, 0, 0, 0);
insert into sys.args values (11129, 1140, 'arg_1', 'varchar', 0, 0, 1, 1);
insert into sys.args values (11130, 1140, 'arg_2', 'varchar', 0, 0, 1, 2);
insert into sys.functions values (1141, 'restart', 'restart', 'sql', 0, 1, false, false, false, 2000, true);
insert into sys.args values (11131, 1141, 'res_0', 'bigint', 64, 0, 0, 0);
insert into sys.args values (11132, 1141, 'arg_1', 'varchar', 0, 0, 1, 1);
insert into sys.args values (11133, 1141, 'arg_2', 'varchar', 0, 0, 1, 2);
insert into sys.args values (11134, 1141, 'arg_3', 'bigint', 64, 0, 1, 3);
insert into sys.functions values (1142, 'index', 'index', 'calc', 0, 1, false, false, false, 2000, true);
insert into sys.args values (11135, 1142, 'res_0', 'tinyint', 8, 0, 0, 0);
insert into sys.args values (11136, 1142, 'arg_1', 'char', 0, 0, 1, 1);
insert into sys.args values (11137, 1142, 'arg_2', 'boolean', 1, 0, 1, 2);
insert into sys.functions values (1143, 'index', 'index', 'calc', 0, 1, false, false, false, 2000, true);
insert into sys.args values (11138, 1143, 'res_0', 'smallint', 16, 0, 0, 0);
insert into sys.args values (11139, 1143, 'arg_1', 'char', 0, 0, 1, 1);
insert into sys.args values (11140, 1143, 'arg_2', 'boolean', 1, 0, 1, 2);
insert into sys.functions values (1144, 'index', 'index', 'calc', 0, 1, false, false, false, 2000, true);
insert into sys.args values (11141, 1144, 'res_0', 'int', 32, 0, 0, 0);
insert into sys.args values (11142, 1144, 'arg_1', 'char', 0, 0, 1, 1);
insert into sys.args values (11143, 1144, 'arg_2', 'boolean', 1, 0, 1, 2);
insert into sys.functions values (1145, 'strings', 'strings', 'calc', 0, 1, false, false, false, 2000, true);
insert into sys.args values (11144, 1145, 'res_0', 'char', 0, 0, 0, 0);
insert into sys.args values (11145, 1145, 'arg_1', 'char', 0, 0, 1, 1);
insert into sys.functions values (1146, 'locate', 'locate', 'str', 0, 1, false, false, false, 2000, true);
insert into sys.args values (11146, 1146, 'res_0', 'int', 32, 0, 0, 0);
insert into sys.args values (11147, 1146, 'arg_1', 'char', 0, 0, 1, 1);
insert into sys.args values (11148, 1146, 'arg_2', 'char', 0, 0, 1, 2);
insert into sys.functions values (1147, 'locate', 'locate', 'str', 0, 1, false, false, false, 2000, true);
insert into sys.args values (11149, 1147, 'res_0', 'int', 32, 0, 0, 0);
insert into sys.args values (11150, 1147, 'arg_1', 'char', 0, 0, 1, 1);
insert into sys.args values (11151, 1147, 'arg_2', 'char', 0, 0, 1, 2);
insert into sys.args values (11152, 1147, 'arg_3', 'int', 32, 0, 1, 3);
insert into sys.functions values (1148, 'charindex', 'locate', 'str', 0, 1, false, false, false, 2000, true);
insert into sys.args values (11153, 1148, 'res_0', 'int', 32, 0, 0, 0);
insert into sys.args values (11154, 1148, 'arg_1', 'char', 0, 0, 1, 1);
insert into sys.args values (11155, 1148, 'arg_2', 'char', 0, 0, 1, 2);
insert into sys.functions values (1149, 'charindex', 'locate', 'str', 0, 1, false, false, false, 2000, true);
insert into sys.args values (11156, 1149, 'res_0', 'int', 32, 0, 0, 0);
insert into sys.args values (11157, 1149, 'arg_1', 'char', 0, 0, 1, 1);
insert into sys.args values (11158, 1149, 'arg_2', 'char', 0, 0, 1, 2);
insert into sys.args values (11159, 1149, 'arg_3', 'int', 32, 0, 1, 3);
insert into sys.functions values (1150, 'splitpart', 'splitpart', 'str', 0, 1, false, false, false, 2000, true);
insert into sys.args values (11160, 1150, 'res_0', 'char', 0, 0, 0, 0);
insert into sys.args values (11161, 1150, 'arg_1', 'char', 0, 0, 1, 1);
insert into sys.args values (11162, 1150, 'arg_2', 'char', 0, 0, 1, 2);
insert into sys.args values (11163, 1150, 'arg_3', 'int', 32, 0, 1, 3);
insert into sys.functions values (1151, 'substring', 'substring', 'str', 0, 1, false, false, false, 2000, true);
insert into sys.args values (11164, 1151, 'res_0', 'char', 0, 0, 0, 0);
insert into sys.args values (11165, 1151, 'arg_1', 'char', 0, 0, 1, 1);
insert into sys.args values (11166, 1151, 'arg_2', 'int', 32, 0, 1, 2);
insert into sys.functions values (1152, 'substring', 'substring', 'str', 0, 1, false, false, false, 2000, true);
insert into sys.args values (11167, 1152, 'res_0', 'char', 0, 0, 0, 0);
insert into sys.args values (11168, 1152, 'arg_1', 'char', 0, 0, 1, 1);
insert into sys.args values (11169, 1152, 'arg_2', 'int', 32, 0, 1, 2);
insert into sys.args values (11170, 1152, 'arg_3', 'int', 32, 0, 1, 3);
insert into sys.functions values (1153, 'substr', 'substring', 'str', 0, 1, false, false, false, 2000, true);
insert into sys.args values (11171, 1153, 'res_0', 'char', 0, 0, 0, 0);
insert into sys.args values (11172, 1153, 'arg_1', 'char', 0, 0, 1, 1);
insert into sys.args values (11173, 1153, 'arg_2', 'int', 32, 0, 1, 2);
insert into sys.functions values (1154, 'substr', 'substring', 'str', 0, 1, false, false, false, 2000, true);
insert into sys.args values (11174, 1154, 'res_0', 'char', 0, 0, 0, 0);
insert into sys.args values (11175, 1154, 'arg_1', 'char', 0, 0, 1, 1);
insert into sys.args values (11176, 1154, 'arg_2', 'int', 32, 0, 1, 2);
insert into sys.args values (11177, 1154, 'arg_3', 'int', 32, 0, 1, 3);
insert into sys.functions values (1155, 'not_like', 'not_like', 'algebra', 0, 1, false, false, false, 2000, true);
insert into sys.args values (11178, 1155, 'res_0', 'boolean', 1, 0, 0, 0);
insert into sys.args values (11179, 1155, 'arg_1', 'char', 0, 0, 1, 1);
insert into sys.args values (11180, 1155, 'arg_2', 'char', 0, 0, 1, 2);
insert into sys.functions values (1156, 'not_like', 'not_like', 'algebra', 0, 1, false, false, false, 2000, true);
insert into sys.args values (11181, 1156, 'res_0', 'boolean', 1, 0, 0, 0);
insert into sys.args values (11182, 1156, 'arg_1', 'char', 0, 0, 1, 1);
insert into sys.args values (11183, 1156, 'arg_2', 'char', 0, 0, 1, 2);
insert into sys.args values (11184, 1156, 'arg_3', 'char', 0, 0, 1, 3);
insert into sys.functions values (1157, 'not_ilike', 'not_ilike', 'algebra', 0, 1, false, false, false, 2000, true);
insert into sys.args values (11185, 1157, 'res_0', 'boolean', 1, 0, 0, 0);
insert into sys.args values (11186, 1157, 'arg_1', 'char', 0, 0, 1, 1);
insert into sys.args values (11187, 1157, 'arg_2', 'char', 0, 0, 1, 2);
insert into sys.functions values (1158, 'not_ilike', 'not_ilike', 'algebra', 0, 1, false, false, false, 2000, true);
insert into sys.args values (11188, 1158, 'res_0', 'boolean', 1, 0, 0, 0);
insert into sys.args values (11189, 1158, 'arg_1', 'char', 0, 0, 1, 1);
insert into sys.args values (11190, 1158, 'arg_2', 'char', 0, 0, 1, 2);
insert into sys.args values (11191, 1158, 'arg_3', 'char', 0, 0, 1, 3);
insert into sys.functions values (1159, 'patindex', 'patindex', 'pcre', 0, 1, false, false, false, 2000, true);
insert into sys.args values (11192, 1159, 'res_0', 'int', 32, 0, 0, 0);
insert into sys.args values (11193, 1159, 'arg_1', 'char', 0, 0, 1, 1);
insert into sys.args values (11194, 1159, 'arg_2', 'char', 0, 0, 1, 2);
insert into sys.functions values (1160, 'truncate', 'stringleft', 'str', 0, 1, false, false, false, 2000, true);
insert into sys.args values (11195, 1160, 'res_0', 'char', 0, 0, 0, 0);
insert into sys.args values (11196, 1160, 'arg_1', 'char', 0, 0, 1, 1);
insert into sys.args values (11197, 1160, 'arg_2', 'int', 32, 0, 1, 2);
insert into sys.functions values (1161, 'concat', '+', 'calc', 0, 1, false, false, false, 2000, true);
insert into sys.args values (11198, 1161, 'res_0', 'char', 0, 0, 0, 0);
insert into sys.args values (11199, 1161, 'arg_1', 'char', 0, 0, 1, 1);
insert into sys.args values (11200, 1161, 'arg_2', 'char', 0, 0, 1, 2);
insert into sys.functions values (1162, 'ascii', 'ascii', 'str', 0, 1, false, false, false, 2000, true);
insert into sys.args values (11201, 1162, 'res_0', 'int', 32, 0, 0, 0);
insert into sys.args values (11202, 1162, 'arg_1', 'char', 0, 0, 1, 1);
insert into sys.functions values (1163, 'code', 'unicode', 'str', 0, 1, false, false, false, 2000, true);
insert into sys.args values (11203, 1163, 'res_0', 'char', 0, 0, 0, 0);
insert into sys.args values (11204, 1163, 'arg_1', 'int', 32, 0, 1, 1);
insert into sys.functions values (1164, 'length', 'length', 'str', 0, 1, false, false, false, 2000, true);
insert into sys.args values (11205, 1164, 'res_0', 'int', 32, 0, 0, 0);
insert into sys.args values (11206, 1164, 'arg_1', 'char', 0, 0, 1, 1);
insert into sys.functions values (1165, 'right', 'stringright', 'str', 0, 1, false, false, false, 2000, true);
insert into sys.args values (11207, 1165, 'res_0', 'char', 0, 0, 0, 0);
insert into sys.args values (11208, 1165, 'arg_1', 'char', 0, 0, 1, 1);
insert into sys.args values (11209, 1165, 'arg_2', 'int', 32, 0, 1, 2);
insert into sys.functions values (1166, 'left', 'stringleft', 'str', 0, 1, false, false, false, 2000, true);
insert into sys.args values (11210, 1166, 'res_0', 'char', 0, 0, 0, 0);
insert into sys.args values (11211, 1166, 'arg_1', 'char', 0, 0, 1, 1);
insert into sys.args values (11212, 1166, 'arg_2', 'int', 32, 0, 1, 2);
insert into sys.functions values (1167, 'upper', 'toUpper', 'str', 0, 1, false, false, false, 2000, true);
insert into sys.args values (11213, 1167, 'res_0', 'char', 0, 0, 0, 0);
insert into sys.args values (11214, 1167, 'arg_1', 'char', 0, 0, 1, 1);
insert into sys.functions values (1168, 'ucase', 'toUpper', 'str', 0, 1, false, false, false, 2000, true);
insert into sys.args values (11215, 1168, 'res_0', 'char', 0, 0, 0, 0);
insert into sys.args values (11216, 1168, 'arg_1', 'char', 0, 0, 1, 1);
insert into sys.functions values (1169, 'lower', 'toLower', 'str', 0, 1, false, false, false, 2000, true);
insert into sys.args values (11217, 1169, 'res_0', 'char', 0, 0, 0, 0);
insert into sys.args values (11218, 1169, 'arg_1', 'char', 0, 0, 1, 1);
insert into sys.functions values (1170, 'lcase', 'toLower', 'str', 0, 1, false, false, false, 2000, true);
insert into sys.args values (11219, 1170, 'res_0', 'char', 0, 0, 0, 0);
insert into sys.args values (11220, 1170, 'arg_1', 'char', 0, 0, 1, 1);
insert into sys.functions values (1171, 'trim', 'trim', 'str', 0, 1, false, false, false, 2000, true);
insert into sys.args values (11221, 1171, 'res_0', 'char', 0, 0, 0, 0);
insert into sys.args values (11222, 1171, 'arg_1', 'char', 0, 0, 1, 1);
insert into sys.functions values (1172, 'trim', 'trim', 'str', 0, 1, false, false, false, 2000, true);
insert into sys.args values (11223, 1172, 'res_0', 'char', 0, 0, 0, 0);
insert into sys.args values (11224, 1172, 'arg_1', 'char', 0, 0, 1, 1);
insert into sys.args values (11225, 1172, 'arg_2', 'char', 0, 0, 1, 2);
insert into sys.functions values (1173, 'ltrim', 'ltrim', 'str', 0, 1, false, false, false, 2000, true);
insert into sys.args values (11226, 1173, 'res_0', 'char', 0, 0, 0, 0);
insert into sys.args values (11227, 1173, 'arg_1', 'char', 0, 0, 1, 1);
insert into sys.functions values (1174, 'ltrim', 'ltrim', 'str', 0, 1, false, false, false, 2000, true);
insert into sys.args values (11228, 1174, 'res_0', 'char', 0, 0, 0, 0);
insert into sys.args values (11229, 1174, 'arg_1', 'char', 0, 0, 1, 1);
insert into sys.args values (11230, 1174, 'arg_2', 'char', 0, 0, 1, 2);
insert into sys.functions values (1175, 'rtrim', 'rtrim', 'str', 0, 1, false, false, false, 2000, true);
insert into sys.args values (11231, 1175, 'res_0', 'char', 0, 0, 0, 0);
insert into sys.args values (11232, 1175, 'arg_1', 'char', 0, 0, 1, 1);
insert into sys.functions values (1176, 'rtrim', 'rtrim', 'str', 0, 1, false, false, false, 2000, true);
insert into sys.args values (11233, 1176, 'res_0', 'char', 0, 0, 0, 0);
insert into sys.args values (11234, 1176, 'arg_1', 'char', 0, 0, 1, 1);
insert into sys.args values (11235, 1176, 'arg_2', 'char', 0, 0, 1, 2);
insert into sys.functions values (1177, 'lpad', 'lpad', 'str', 0, 1, false, false, false, 2000, true);
insert into sys.args values (11236, 1177, 'res_0', 'char', 0, 0, 0, 0);
insert into sys.args values (11237, 1177, 'arg_1', 'char', 0, 0, 1, 1);
insert into sys.args values (11238, 1177, 'arg_2', 'int', 32, 0, 1, 2);
insert into sys.functions values (1178, 'lpad', 'lpad', 'str', 0, 1, false, false, false, 2000, true);
insert into sys.args values (11239, 1178, 'res_0', 'char', 0, 0, 0, 0);
insert into sys.args values (11240, 1178, 'arg_1', 'char', 0, 0, 1, 1);
insert into sys.args values (11241, 1178, 'arg_2', 'int', 32, 0, 1, 2);
insert into sys.args values (11242, 1178, 'arg_3', 'char', 0, 0, 1, 3);
insert into sys.functions values (1179, 'rpad', 'rpad', 'str', 0, 1, false, false, false, 2000, true);
insert into sys.args values (11243, 1179, 'res_0', 'char', 0, 0, 0, 0);
insert into sys.args values (11244, 1179, 'arg_1', 'char', 0, 0, 1, 1);
insert into sys.args values (11245, 1179, 'arg_2', 'int', 32, 0, 1, 2);
insert into sys.functions values (1180, 'rpad', 'rpad', 'str', 0, 1, false, false, false, 2000, true);
insert into sys.args values (11246, 1180, 'res_0', 'char', 0, 0, 0, 0);
insert into sys.args values (11247, 1180, 'arg_1', 'char', 0, 0, 1, 1);
insert into sys.args values (11248, 1180, 'arg_2', 'int', 32, 0, 1, 2);
insert into sys.args values (11249, 1180, 'arg_3', 'char', 0, 0, 1, 3);
insert into sys.functions values (1181, 'insert', 'insert', 'str', 0, 1, false, false, false, 2000, true);
insert into sys.args values (11250, 1181, 'res_0', 'char', 0, 0, 0, 0);
insert into sys.args values (11251, 1181, 'arg_1', 'char', 0, 0, 1, 1);
insert into sys.args values (11252, 1181, 'arg_2', 'int', 32, 0, 1, 2);
insert into sys.args values (11253, 1181, 'arg_3', 'int', 32, 0, 1, 3);
insert into sys.args values (11254, 1181, 'arg_4', 'char', 0, 0, 1, 4);
insert into sys.functions values (1182, 'replace', 'replace', 'str', 0, 1, false, false, false, 2000, true);
insert into sys.args values (11255, 1182, 'res_0', 'char', 0, 0, 0, 0);
insert into sys.args values (11256, 1182, 'arg_1', 'char', 0, 0, 1, 1);
insert into sys.args values (11257, 1182, 'arg_2', 'char', 0, 0, 1, 2);
insert into sys.args values (11258, 1182, 'arg_3', 'char', 0, 0, 1, 3);
insert into sys.functions values (1183, 'repeat', 'repeat', 'str', 0, 1, false, false, false, 2000, true);
insert into sys.args values (11259, 1183, 'res_0', 'char', 0, 0, 0, 0);
insert into sys.args values (11260, 1183, 'arg_1', 'char', 0, 0, 1, 1);
insert into sys.args values (11261, 1183, 'arg_2', 'int', 32, 0, 1, 2);
insert into sys.functions values (1184, 'space', 'space', 'str', 0, 1, false, false, false, 2000, true);
insert into sys.args values (11262, 1184, 'res_0', 'char', 0, 0, 0, 0);
insert into sys.args values (11263, 1184, 'arg_1', 'int', 32, 0, 1, 1);
insert into sys.functions values (1185, 'char_length', 'length', 'str', 0, 1, false, false, false, 2000, true);
insert into sys.args values (11264, 1185, 'res_0', 'int', 32, 0, 0, 0);
insert into sys.args values (11265, 1185, 'arg_1', 'char', 0, 0, 1, 1);
insert into sys.functions values (1186, 'character_length', 'length', 'str', 0, 1, false, false, false, 2000, true);
insert into sys.args values (11266, 1186, 'res_0', 'int', 32, 0, 0, 0);
insert into sys.args values (11267, 1186, 'arg_1', 'char', 0, 0, 1, 1);
insert into sys.functions values (1187, 'octet_length', 'nbytes', 'str', 0, 1, false, false, false, 2000, true);
insert into sys.args values (11268, 1187, 'res_0', 'int', 32, 0, 0, 0);
insert into sys.args values (11269, 1187, 'arg_1', 'char', 0, 0, 1, 1);
insert into sys.functions values (1188, 'soundex', 'soundex', 'txtsim', 0, 1, false, false, false, 2000, true);
insert into sys.args values (11270, 1188, 'res_0', 'char', 0, 0, 0, 0);
insert into sys.args values (11271, 1188, 'arg_1', 'char', 0, 0, 1, 1);
insert into sys.functions values (1189, 'difference', 'stringdiff', 'txtsim', 0, 1, false, false, false, 2000, true);
insert into sys.args values (11272, 1189, 'res_0', 'int', 32, 0, 0, 0);
insert into sys.args values (11273, 1189, 'arg_1', 'char', 0, 0, 1, 1);
insert into sys.args values (11274, 1189, 'arg_2', 'char', 0, 0, 1, 2);
insert into sys.functions values (1190, 'editdistance', 'editdistance', 'txtsim', 0, 1, false, false, false, 2000, true);
insert into sys.args values (11275, 1190, 'res_0', 'int', 32, 0, 0, 0);
insert into sys.args values (11276, 1190, 'arg_1', 'char', 0, 0, 1, 1);
insert into sys.args values (11277, 1190, 'arg_2', 'char', 0, 0, 1, 2);
insert into sys.functions values (1191, 'editdistance2', 'editdistance2', 'txtsim', 0, 1, false, false, false, 2000, true);
insert into sys.args values (11278, 1191, 'res_0', 'int', 32, 0, 0, 0);
insert into sys.args values (11279, 1191, 'arg_1', 'char', 0, 0, 1, 1);
insert into sys.args values (11280, 1191, 'arg_2', 'char', 0, 0, 1, 2);
insert into sys.functions values (1192, 'similarity', 'similarity', 'txtsim', 0, 1, false, false, false, 2000, true);
insert into sys.args values (11281, 1192, 'res_0', 'double', 53, 0, 0, 0);
insert into sys.args values (11282, 1192, 'arg_1', 'char', 0, 0, 1, 1);
insert into sys.args values (11283, 1192, 'arg_2', 'char', 0, 0, 1, 2);
insert into sys.functions values (1193, 'qgramnormalize', 'qgramnormalize', 'txtsim', 0, 1, false, false, false, 2000, true);
insert into sys.args values (11284, 1193, 'res_0', 'char', 0, 0, 0, 0);
insert into sys.args values (11285, 1193, 'arg_1', 'char', 0, 0, 1, 1);
insert into sys.functions values (1194, 'levenshtein', 'levenshtein', 'txtsim', 0, 1, false, false, false, 2000, true);
insert into sys.args values (11286, 1194, 'res_0', 'int', 32, 0, 0, 0);
insert into sys.args values (11287, 1194, 'arg_1', 'char', 0, 0, 1, 1);
insert into sys.args values (11288, 1194, 'arg_2', 'char', 0, 0, 1, 2);
insert into sys.functions values (1195, 'levenshtein', 'levenshtein', 'txtsim', 0, 1, false, false, false, 2000, true);
insert into sys.args values (11289, 1195, 'res_0', 'int', 32, 0, 0, 0);
insert into sys.args values (11290, 1195, 'arg_1', 'char', 0, 0, 1, 1);
insert into sys.args values (11291, 1195, 'arg_2', 'char', 0, 0, 1, 2);
insert into sys.args values (11292, 1195, 'arg_3', 'int', 32, 0, 1, 3);
insert into sys.args values (11293, 1195, 'arg_4', 'int', 32, 0, 1, 4);
insert into sys.args values (11294, 1195, 'arg_5', 'int', 32, 0, 1, 5);
insert into sys.functions values (1196, 'index', 'index', 'calc', 0, 1, false, false, false, 2000, true);
insert into sys.args values (11295, 1196, 'res_0', 'tinyint', 8, 0, 0, 0);
insert into sys.args values (11296, 1196, 'arg_1', 'varchar', 0, 0, 1, 1);
insert into sys.args values (11297, 1196, 'arg_2', 'boolean', 1, 0, 1, 2);
insert into sys.functions values (1197, 'index', 'index', 'calc', 0, 1, false, false, false, 2000, true);
insert into sys.args values (11298, 1197, 'res_0', 'smallint', 16, 0, 0, 0);
insert into sys.args values (11299, 1197, 'arg_1', 'varchar', 0, 0, 1, 1);
insert into sys.args values (11300, 1197, 'arg_2', 'boolean', 1, 0, 1, 2);
insert into sys.functions values (1198, 'index', 'index', 'calc', 0, 1, false, false, false, 2000, true);
insert into sys.args values (11301, 1198, 'res_0', 'int', 32, 0, 0, 0);
insert into sys.args values (11302, 1198, 'arg_1', 'varchar', 0, 0, 1, 1);
insert into sys.args values (11303, 1198, 'arg_2', 'boolean', 1, 0, 1, 2);
insert into sys.functions values (1199, 'strings', 'strings', 'calc', 0, 1, false, false, false, 2000, true);
insert into sys.args values (11304, 1199, 'res_0', 'varchar', 0, 0, 0, 0);
insert into sys.args values (11305, 1199, 'arg_1', 'varchar', 0, 0, 1, 1);
insert into sys.functions values (1200, 'locate', 'locate', 'str', 0, 1, false, false, false, 2000, true);
insert into sys.args values (11306, 1200, 'res_0', 'int', 32, 0, 0, 0);
insert into sys.args values (11307, 1200, 'arg_1', 'varchar', 0, 0, 1, 1);
insert into sys.args values (11308, 1200, 'arg_2', 'varchar', 0, 0, 1, 2);
insert into sys.functions values (1201, 'locate', 'locate', 'str', 0, 1, false, false, false, 2000, true);
insert into sys.args values (11309, 1201, 'res_0', 'int', 32, 0, 0, 0);
insert into sys.args values (11310, 1201, 'arg_1', 'varchar', 0, 0, 1, 1);
insert into sys.args values (11311, 1201, 'arg_2', 'varchar', 0, 0, 1, 2);
insert into sys.args values (11312, 1201, 'arg_3', 'int', 32, 0, 1, 3);
insert into sys.functions values (1202, 'charindex', 'locate', 'str', 0, 1, false, false, false, 2000, true);
insert into sys.args values (11313, 1202, 'res_0', 'int', 32, 0, 0, 0);
insert into sys.args values (11314, 1202, 'arg_1', 'varchar', 0, 0, 1, 1);
insert into sys.args values (11315, 1202, 'arg_2', 'varchar', 0, 0, 1, 2);
insert into sys.functions values (1203, 'charindex', 'locate', 'str', 0, 1, false, false, false, 2000, true);
insert into sys.args values (11316, 1203, 'res_0', 'int', 32, 0, 0, 0);
insert into sys.args values (11317, 1203, 'arg_1', 'varchar', 0, 0, 1, 1);
insert into sys.args values (11318, 1203, 'arg_2', 'varchar', 0, 0, 1, 2);
insert into sys.args values (11319, 1203, 'arg_3', 'int', 32, 0, 1, 3);
insert into sys.functions values (1204, 'splitpart', 'splitpart', 'str', 0, 1, false, false, false, 2000, true);
insert into sys.args values (11320, 1204, 'res_0', 'varchar', 0, 0, 0, 0);
insert into sys.args values (11321, 1204, 'arg_1', 'varchar', 0, 0, 1, 1);
insert into sys.args values (11322, 1204, 'arg_2', 'varchar', 0, 0, 1, 2);
insert into sys.args values (11323, 1204, 'arg_3', 'int', 32, 0, 1, 3);
insert into sys.functions values (1205, 'substring', 'substring', 'str', 0, 1, false, false, false, 2000, true);
insert into sys.args values (11324, 1205, 'res_0', 'varchar', 0, 0, 0, 0);
insert into sys.args values (11325, 1205, 'arg_1', 'varchar', 0, 0, 1, 1);
insert into sys.args values (11326, 1205, 'arg_2', 'int', 32, 0, 1, 2);
insert into sys.functions values (1206, 'substring', 'substring', 'str', 0, 1, false, false, false, 2000, true);
insert into sys.args values (11327, 1206, 'res_0', 'varchar', 0, 0, 0, 0);
insert into sys.args values (11328, 1206, 'arg_1', 'varchar', 0, 0, 1, 1);
insert into sys.args values (11329, 1206, 'arg_2', 'int', 32, 0, 1, 2);
insert into sys.args values (11330, 1206, 'arg_3', 'int', 32, 0, 1, 3);
insert into sys.functions values (1207, 'substr', 'substring', 'str', 0, 1, false, false, false, 2000, true);
insert into sys.args values (11331, 1207, 'res_0', 'varchar', 0, 0, 0, 0);
insert into sys.args values (11332, 1207, 'arg_1', 'varchar', 0, 0, 1, 1);
insert into sys.args values (11333, 1207, 'arg_2', 'int', 32, 0, 1, 2);
insert into sys.functions values (1208, 'substr', 'substring', 'str', 0, 1, false, false, false, 2000, true);
insert into sys.args values (11334, 1208, 'res_0', 'varchar', 0, 0, 0, 0);
insert into sys.args values (11335, 1208, 'arg_1', 'varchar', 0, 0, 1, 1);
insert into sys.args values (11336, 1208, 'arg_2', 'int', 32, 0, 1, 2);
insert into sys.args values (11337, 1208, 'arg_3', 'int', 32, 0, 1, 3);
insert into sys.functions values (1209, 'not_like', 'not_like', 'algebra', 0, 1, false, false, false, 2000, true);
insert into sys.args values (11338, 1209, 'res_0', 'boolean', 1, 0, 0, 0);
insert into sys.args values (11339, 1209, 'arg_1', 'varchar', 0, 0, 1, 1);
insert into sys.args values (11340, 1209, 'arg_2', 'varchar', 0, 0, 1, 2);
insert into sys.functions values (1210, 'not_like', 'not_like', 'algebra', 0, 1, false, false, false, 2000, true);
insert into sys.args values (11341, 1210, 'res_0', 'boolean', 1, 0, 0, 0);
insert into sys.args values (11342, 1210, 'arg_1', 'varchar', 0, 0, 1, 1);
insert into sys.args values (11343, 1210, 'arg_2', 'varchar', 0, 0, 1, 2);
insert into sys.args values (11344, 1210, 'arg_3', 'varchar', 0, 0, 1, 3);
insert into sys.functions values (1211, 'not_ilike', 'not_ilike', 'algebra', 0, 1, false, false, false, 2000, true);
insert into sys.args values (11345, 1211, 'res_0', 'boolean', 1, 0, 0, 0);
insert into sys.args values (11346, 1211, 'arg_1', 'varchar', 0, 0, 1, 1);
insert into sys.args values (11347, 1211, 'arg_2', 'varchar', 0, 0, 1, 2);
insert into sys.functions values (1212, 'not_ilike', 'not_ilike', 'algebra', 0, 1, false, false, false, 2000, true);
insert into sys.args values (11348, 1212, 'res_0', 'boolean', 1, 0, 0, 0);
insert into sys.args values (11349, 1212, 'arg_1', 'varchar', 0, 0, 1, 1);
insert into sys.args values (11350, 1212, 'arg_2', 'varchar', 0, 0, 1, 2);
insert into sys.args values (11351, 1212, 'arg_3', 'varchar', 0, 0, 1, 3);
insert into sys.functions values (1213, 'patindex', 'patindex', 'pcre', 0, 1, false, false, false, 2000, true);
insert into sys.args values (11352, 1213, 'res_0', 'int', 32, 0, 0, 0);
insert into sys.args values (11353, 1213, 'arg_1', 'varchar', 0, 0, 1, 1);
insert into sys.args values (11354, 1213, 'arg_2', 'varchar', 0, 0, 1, 2);
insert into sys.functions values (1214, 'truncate', 'stringleft', 'str', 0, 1, false, false, false, 2000, true);
insert into sys.args values (11355, 1214, 'res_0', 'varchar', 0, 0, 0, 0);
insert into sys.args values (11356, 1214, 'arg_1', 'varchar', 0, 0, 1, 1);
insert into sys.args values (11357, 1214, 'arg_2', 'int', 32, 0, 1, 2);
insert into sys.functions values (1215, 'concat', '+', 'calc', 0, 1, false, false, false, 2000, true);
insert into sys.args values (11358, 1215, 'res_0', 'varchar', 0, 0, 0, 0);
insert into sys.args values (11359, 1215, 'arg_1', 'varchar', 0, 0, 1, 1);
insert into sys.args values (11360, 1215, 'arg_2', 'varchar', 0, 0, 1, 2);
insert into sys.functions values (1216, 'ascii', 'ascii', 'str', 0, 1, false, false, false, 2000, true);
insert into sys.args values (11361, 1216, 'res_0', 'int', 32, 0, 0, 0);
insert into sys.args values (11362, 1216, 'arg_1', 'varchar', 0, 0, 1, 1);
insert into sys.functions values (1217, 'code', 'unicode', 'str', 0, 1, false, false, false, 2000, true);
insert into sys.args values (11363, 1217, 'res_0', 'varchar', 0, 0, 0, 0);
insert into sys.args values (11364, 1217, 'arg_1', 'int', 32, 0, 1, 1);
insert into sys.functions values (1218, 'length', 'length', 'str', 0, 1, false, false, false, 2000, true);
insert into sys.args values (11365, 1218, 'res_0', 'int', 32, 0, 0, 0);
insert into sys.args values (11366, 1218, 'arg_1', 'varchar', 0, 0, 1, 1);
insert into sys.functions values (1219, 'right', 'stringright', 'str', 0, 1, false, false, false, 2000, true);
insert into sys.args values (11367, 1219, 'res_0', 'varchar', 0, 0, 0, 0);
insert into sys.args values (11368, 1219, 'arg_1', 'varchar', 0, 0, 1, 1);
insert into sys.args values (11369, 1219, 'arg_2', 'int', 32, 0, 1, 2);
insert into sys.functions values (1220, 'left', 'stringleft', 'str', 0, 1, false, false, false, 2000, true);
insert into sys.args values (11370, 1220, 'res_0', 'varchar', 0, 0, 0, 0);
insert into sys.args values (11371, 1220, 'arg_1', 'varchar', 0, 0, 1, 1);
insert into sys.args values (11372, 1220, 'arg_2', 'int', 32, 0, 1, 2);
insert into sys.functions values (1221, 'upper', 'toUpper', 'str', 0, 1, false, false, false, 2000, true);
insert into sys.args values (11373, 1221, 'res_0', 'varchar', 0, 0, 0, 0);
insert into sys.args values (11374, 1221, 'arg_1', 'varchar', 0, 0, 1, 1);
insert into sys.functions values (1222, 'ucase', 'toUpper', 'str', 0, 1, false, false, false, 2000, true);
insert into sys.args values (11375, 1222, 'res_0', 'varchar', 0, 0, 0, 0);
insert into sys.args values (11376, 1222, 'arg_1', 'varchar', 0, 0, 1, 1);
insert into sys.functions values (1223, 'lower', 'toLower', 'str', 0, 1, false, false, false, 2000, true);
insert into sys.args values (11377, 1223, 'res_0', 'varchar', 0, 0, 0, 0);
insert into sys.args values (11378, 1223, 'arg_1', 'varchar', 0, 0, 1, 1);
insert into sys.functions values (1224, 'lcase', 'toLower', 'str', 0, 1, false, false, false, 2000, true);
insert into sys.args values (11379, 1224, 'res_0', 'varchar', 0, 0, 0, 0);
insert into sys.args values (11380, 1224, 'arg_1', 'varchar', 0, 0, 1, 1);
insert into sys.functions values (1225, 'trim', 'trim', 'str', 0, 1, false, false, false, 2000, true);
insert into sys.args values (11381, 1225, 'res_0', 'varchar', 0, 0, 0, 0);
insert into sys.args values (11382, 1225, 'arg_1', 'varchar', 0, 0, 1, 1);
insert into sys.functions values (1226, 'trim', 'trim', 'str', 0, 1, false, false, false, 2000, true);
insert into sys.args values (11383, 1226, 'res_0', 'varchar', 0, 0, 0, 0);
insert into sys.args values (11384, 1226, 'arg_1', 'varchar', 0, 0, 1, 1);
insert into sys.args values (11385, 1226, 'arg_2', 'varchar', 0, 0, 1, 2);
insert into sys.functions values (1227, 'ltrim', 'ltrim', 'str', 0, 1, false, false, false, 2000, true);
insert into sys.args values (11386, 1227, 'res_0', 'varchar', 0, 0, 0, 0);
insert into sys.args values (11387, 1227, 'arg_1', 'varchar', 0, 0, 1, 1);
insert into sys.functions values (1228, 'ltrim', 'ltrim', 'str', 0, 1, false, false, false, 2000, true);
insert into sys.args values (11388, 1228, 'res_0', 'varchar', 0, 0, 0, 0);
insert into sys.args values (11389, 1228, 'arg_1', 'varchar', 0, 0, 1, 1);
insert into sys.args values (11390, 1228, 'arg_2', 'varchar', 0, 0, 1, 2);
insert into sys.functions values (1229, 'rtrim', 'rtrim', 'str', 0, 1, false, false, false, 2000, true);
insert into sys.args values (11391, 1229, 'res_0', 'varchar', 0, 0, 0, 0);
insert into sys.args values (11392, 1229, 'arg_1', 'varchar', 0, 0, 1, 1);
insert into sys.functions values (1230, 'rtrim', 'rtrim', 'str', 0, 1, false, false, false, 2000, true);
insert into sys.args values (11393, 1230, 'res_0', 'varchar', 0, 0, 0, 0);
insert into sys.args values (11394, 1230, 'arg_1', 'varchar', 0, 0, 1, 1);
insert into sys.args values (11395, 1230, 'arg_2', 'varchar', 0, 0, 1, 2);
insert into sys.functions values (1231, 'lpad', 'lpad', 'str', 0, 1, false, false, false, 2000, true);
insert into sys.args values (11396, 1231, 'res_0', 'varchar', 0, 0, 0, 0);
insert into sys.args values (11397, 1231, 'arg_1', 'varchar', 0, 0, 1, 1);
insert into sys.args values (11398, 1231, 'arg_2', 'int', 32, 0, 1, 2);
insert into sys.functions values (1232, 'lpad', 'lpad', 'str', 0, 1, false, false, false, 2000, true);
insert into sys.args values (11399, 1232, 'res_0', 'varchar', 0, 0, 0, 0);
insert into sys.args values (11400, 1232, 'arg_1', 'varchar', 0, 0, 1, 1);
insert into sys.args values (11401, 1232, 'arg_2', 'int', 32, 0, 1, 2);
insert into sys.args values (11402, 1232, 'arg_3', 'varchar', 0, 0, 1, 3);
insert into sys.functions values (1233, 'rpad', 'rpad', 'str', 0, 1, false, false, false, 2000, true);
insert into sys.args values (11403, 1233, 'res_0', 'varchar', 0, 0, 0, 0);
insert into sys.args values (11404, 1233, 'arg_1', 'varchar', 0, 0, 1, 1);
insert into sys.args values (11405, 1233, 'arg_2', 'int', 32, 0, 1, 2);
insert into sys.functions values (1234, 'rpad', 'rpad', 'str', 0, 1, false, false, false, 2000, true);
insert into sys.args values (11406, 1234, 'res_0', 'varchar', 0, 0, 0, 0);
insert into sys.args values (11407, 1234, 'arg_1', 'varchar', 0, 0, 1, 1);
insert into sys.args values (11408, 1234, 'arg_2', 'int', 32, 0, 1, 2);
insert into sys.args values (11409, 1234, 'arg_3', 'varchar', 0, 0, 1, 3);
insert into sys.functions values (1235, 'insert', 'insert', 'str', 0, 1, false, false, false, 2000, true);
insert into sys.args values (11410, 1235, 'res_0', 'varchar', 0, 0, 0, 0);
insert into sys.args values (11411, 1235, 'arg_1', 'varchar', 0, 0, 1, 1);
insert into sys.args values (11412, 1235, 'arg_2', 'int', 32, 0, 1, 2);
insert into sys.args values (11413, 1235, 'arg_3', 'int', 32, 0, 1, 3);
insert into sys.args values (11414, 1235, 'arg_4', 'varchar', 0, 0, 1, 4);
insert into sys.functions values (1236, 'replace', 'replace', 'str', 0, 1, false, false, false, 2000, true);
insert into sys.args values (11415, 1236, 'res_0', 'varchar', 0, 0, 0, 0);
insert into sys.args values (11416, 1236, 'arg_1', 'varchar', 0, 0, 1, 1);
insert into sys.args values (11417, 1236, 'arg_2', 'varchar', 0, 0, 1, 2);
insert into sys.args values (11418, 1236, 'arg_3', 'varchar', 0, 0, 1, 3);
insert into sys.functions values (1237, 'repeat', 'repeat', 'str', 0, 1, false, false, false, 2000, true);
insert into sys.args values (11419, 1237, 'res_0', 'varchar', 0, 0, 0, 0);
insert into sys.args values (11420, 1237, 'arg_1', 'varchar', 0, 0, 1, 1);
insert into sys.args values (11421, 1237, 'arg_2', 'int', 32, 0, 1, 2);
insert into sys.functions values (1238, 'space', 'space', 'str', 0, 1, false, false, false, 2000, true);
insert into sys.args values (11422, 1238, 'res_0', 'varchar', 0, 0, 0, 0);
insert into sys.args values (11423, 1238, 'arg_1', 'int', 32, 0, 1, 1);
insert into sys.functions values (1239, 'char_length', 'length', 'str', 0, 1, false, false, false, 2000, true);
insert into sys.args values (11424, 1239, 'res_0', 'int', 32, 0, 0, 0);
insert into sys.args values (11425, 1239, 'arg_1', 'varchar', 0, 0, 1, 1);
insert into sys.functions values (1240, 'character_length', 'length', 'str', 0, 1, false, false, false, 2000, true);
insert into sys.args values (11426, 1240, 'res_0', 'int', 32, 0, 0, 0);
insert into sys.args values (11427, 1240, 'arg_1', 'varchar', 0, 0, 1, 1);
insert into sys.functions values (1241, 'octet_length', 'nbytes', 'str', 0, 1, false, false, false, 2000, true);
insert into sys.args values (11428, 1241, 'res_0', 'int', 32, 0, 0, 0);
insert into sys.args values (11429, 1241, 'arg_1', 'varchar', 0, 0, 1, 1);
insert into sys.functions values (1242, 'soundex', 'soundex', 'txtsim', 0, 1, false, false, false, 2000, true);
insert into sys.args values (11430, 1242, 'res_0', 'varchar', 0, 0, 0, 0);
insert into sys.args values (11431, 1242, 'arg_1', 'varchar', 0, 0, 1, 1);
insert into sys.functions values (1243, 'difference', 'stringdiff', 'txtsim', 0, 1, false, false, false, 2000, true);
insert into sys.args values (11432, 1243, 'res_0', 'int', 32, 0, 0, 0);
insert into sys.args values (11433, 1243, 'arg_1', 'varchar', 0, 0, 1, 1);
insert into sys.args values (11434, 1243, 'arg_2', 'varchar', 0, 0, 1, 2);
insert into sys.functions values (1244, 'editdistance', 'editdistance', 'txtsim', 0, 1, false, false, false, 2000, true);
insert into sys.args values (11435, 1244, 'res_0', 'int', 32, 0, 0, 0);
insert into sys.args values (11436, 1244, 'arg_1', 'varchar', 0, 0, 1, 1);
insert into sys.args values (11437, 1244, 'arg_2', 'varchar', 0, 0, 1, 2);
insert into sys.functions values (1245, 'editdistance2', 'editdistance2', 'txtsim', 0, 1, false, false, false, 2000, true);
insert into sys.args values (11438, 1245, 'res_0', 'int', 32, 0, 0, 0);
insert into sys.args values (11439, 1245, 'arg_1', 'varchar', 0, 0, 1, 1);
insert into sys.args values (11440, 1245, 'arg_2', 'varchar', 0, 0, 1, 2);
insert into sys.functions values (1246, 'similarity', 'similarity', 'txtsim', 0, 1, false, false, false, 2000, true);
insert into sys.args values (11441, 1246, 'res_0', 'double', 53, 0, 0, 0);
insert into sys.args values (11442, 1246, 'arg_1', 'varchar', 0, 0, 1, 1);
insert into sys.args values (11443, 1246, 'arg_2', 'varchar', 0, 0, 1, 2);
insert into sys.functions values (1247, 'qgramnormalize', 'qgramnormalize', 'txtsim', 0, 1, false, false, false, 2000, true);
insert into sys.args values (11444, 1247, 'res_0', 'varchar', 0, 0, 0, 0);
insert into sys.args values (11445, 1247, 'arg_1', 'varchar', 0, 0, 1, 1);
insert into sys.functions values (1248, 'levenshtein', 'levenshtein', 'txtsim', 0, 1, false, false, false, 2000, true);
insert into sys.args values (11446, 1248, 'res_0', 'int', 32, 0, 0, 0);
insert into sys.args values (11447, 1248, 'arg_1', 'varchar', 0, 0, 1, 1);
insert into sys.args values (11448, 1248, 'arg_2', 'varchar', 0, 0, 1, 2);
insert into sys.functions values (1249, 'levenshtein', 'levenshtein', 'txtsim', 0, 1, false, false, false, 2000, true);
insert into sys.args values (11449, 1249, 'res_0', 'int', 32, 0, 0, 0);
insert into sys.args values (11450, 1249, 'arg_1', 'varchar', 0, 0, 1, 1);
insert into sys.args values (11451, 1249, 'arg_2', 'varchar', 0, 0, 1, 2);
insert into sys.args values (11452, 1249, 'arg_3', 'int', 32, 0, 1, 3);
insert into sys.args values (11453, 1249, 'arg_4', 'int', 32, 0, 1, 4);
insert into sys.args values (11454, 1249, 'arg_5', 'int', 32, 0, 1, 5);
insert into sys.functions values (1250, 'index', 'index', 'calc', 0, 1, false, false, false, 2000, true);
insert into sys.args values (11455, 1250, 'res_0', 'tinyint', 8, 0, 0, 0);
insert into sys.args values (11456, 1250, 'arg_1', 'clob', 0, 0, 1, 1);
insert into sys.args values (11457, 1250, 'arg_2', 'boolean', 1, 0, 1, 2);
insert into sys.functions values (1251, 'index', 'index', 'calc', 0, 1, false, false, false, 2000, true);
insert into sys.args values (11458, 1251, 'res_0', 'smallint', 16, 0, 0, 0);
insert into sys.args values (11459, 1251, 'arg_1', 'clob', 0, 0, 1, 1);
insert into sys.args values (11460, 1251, 'arg_2', 'boolean', 1, 0, 1, 2);
insert into sys.functions values (1252, 'index', 'index', 'calc', 0, 1, false, false, false, 2000, true);
insert into sys.args values (11461, 1252, 'res_0', 'int', 32, 0, 0, 0);
insert into sys.args values (11462, 1252, 'arg_1', 'clob', 0, 0, 1, 1);
insert into sys.args values (11463, 1252, 'arg_2', 'boolean', 1, 0, 1, 2);
insert into sys.functions values (1253, 'strings', 'strings', 'calc', 0, 1, false, false, false, 2000, true);
insert into sys.args values (11464, 1253, 'res_0', 'clob', 0, 0, 0, 0);
insert into sys.args values (11465, 1253, 'arg_1', 'clob', 0, 0, 1, 1);
insert into sys.functions values (1254, 'locate', 'locate', 'str', 0, 1, false, false, false, 2000, true);
insert into sys.args values (11466, 1254, 'res_0', 'int', 32, 0, 0, 0);
insert into sys.args values (11467, 1254, 'arg_1', 'clob', 0, 0, 1, 1);
insert into sys.args values (11468, 1254, 'arg_2', 'clob', 0, 0, 1, 2);
insert into sys.functions values (1255, 'locate', 'locate', 'str', 0, 1, false, false, false, 2000, true);
insert into sys.args values (11469, 1255, 'res_0', 'int', 32, 0, 0, 0);
insert into sys.args values (11470, 1255, 'arg_1', 'clob', 0, 0, 1, 1);
insert into sys.args values (11471, 1255, 'arg_2', 'clob', 0, 0, 1, 2);
insert into sys.args values (11472, 1255, 'arg_3', 'int', 32, 0, 1, 3);
insert into sys.functions values (1256, 'charindex', 'locate', 'str', 0, 1, false, false, false, 2000, true);
insert into sys.args values (11473, 1256, 'res_0', 'int', 32, 0, 0, 0);
insert into sys.args values (11474, 1256, 'arg_1', 'clob', 0, 0, 1, 1);
insert into sys.args values (11475, 1256, 'arg_2', 'clob', 0, 0, 1, 2);
insert into sys.functions values (1257, 'charindex', 'locate', 'str', 0, 1, false, false, false, 2000, true);
insert into sys.args values (11476, 1257, 'res_0', 'int', 32, 0, 0, 0);
insert into sys.args values (11477, 1257, 'arg_1', 'clob', 0, 0, 1, 1);
insert into sys.args values (11478, 1257, 'arg_2', 'clob', 0, 0, 1, 2);
insert into sys.args values (11479, 1257, 'arg_3', 'int', 32, 0, 1, 3);
insert into sys.functions values (1258, 'splitpart', 'splitpart', 'str', 0, 1, false, false, false, 2000, true);
insert into sys.args values (11480, 1258, 'res_0', 'clob', 0, 0, 0, 0);
insert into sys.args values (11481, 1258, 'arg_1', 'clob', 0, 0, 1, 1);
insert into sys.args values (11482, 1258, 'arg_2', 'clob', 0, 0, 1, 2);
insert into sys.args values (11483, 1258, 'arg_3', 'int', 32, 0, 1, 3);
insert into sys.functions values (1259, 'substring', 'substring', 'str', 0, 1, false, false, false, 2000, true);
insert into sys.args values (11484, 1259, 'res_0', 'clob', 0, 0, 0, 0);
insert into sys.args values (11485, 1259, 'arg_1', 'clob', 0, 0, 1, 1);
insert into sys.args values (11486, 1259, 'arg_2', 'int', 32, 0, 1, 2);
insert into sys.functions values (1260, 'substring', 'substring', 'str', 0, 1, false, false, false, 2000, true);
insert into sys.args values (11487, 1260, 'res_0', 'clob', 0, 0, 0, 0);
insert into sys.args values (11488, 1260, 'arg_1', 'clob', 0, 0, 1, 1);
insert into sys.args values (11489, 1260, 'arg_2', 'int', 32, 0, 1, 2);
insert into sys.args values (11490, 1260, 'arg_3', 'int', 32, 0, 1, 3);
insert into sys.functions values (1261, 'substr', 'substring', 'str', 0, 1, false, false, false, 2000, true);
insert into sys.args values (11491, 1261, 'res_0', 'clob', 0, 0, 0, 0);
insert into sys.args values (11492, 1261, 'arg_1', 'clob', 0, 0, 1, 1);
insert into sys.args values (11493, 1261, 'arg_2', 'int', 32, 0, 1, 2);
insert into sys.functions values (1262, 'substr', 'substring', 'str', 0, 1, false, false, false, 2000, true);
insert into sys.args values (11494, 1262, 'res_0', 'clob', 0, 0, 0, 0);
insert into sys.args values (11495, 1262, 'arg_1', 'clob', 0, 0, 1, 1);
insert into sys.args values (11496, 1262, 'arg_2', 'int', 32, 0, 1, 2);
insert into sys.args values (11497, 1262, 'arg_3', 'int', 32, 0, 1, 3);
insert into sys.functions values (1263, 'not_like', 'not_like', 'algebra', 0, 1, false, false, false, 2000, true);
insert into sys.args values (11498, 1263, 'res_0', 'boolean', 1, 0, 0, 0);
insert into sys.args values (11499, 1263, 'arg_1', 'clob', 0, 0, 1, 1);
insert into sys.args values (11500, 1263, 'arg_2', 'clob', 0, 0, 1, 2);
insert into sys.functions values (1264, 'not_like', 'not_like', 'algebra', 0, 1, false, false, false, 2000, true);
insert into sys.args values (11501, 1264, 'res_0', 'boolean', 1, 0, 0, 0);
insert into sys.args values (11502, 1264, 'arg_1', 'clob', 0, 0, 1, 1);
insert into sys.args values (11503, 1264, 'arg_2', 'clob', 0, 0, 1, 2);
insert into sys.args values (11504, 1264, 'arg_3', 'clob', 0, 0, 1, 3);
insert into sys.functions values (1265, 'not_ilike', 'not_ilike', 'algebra', 0, 1, false, false, false, 2000, true);
insert into sys.args values (11505, 1265, 'res_0', 'boolean', 1, 0, 0, 0);
insert into sys.args values (11506, 1265, 'arg_1', 'clob', 0, 0, 1, 1);
insert into sys.args values (11507, 1265, 'arg_2', 'clob', 0, 0, 1, 2);
insert into sys.functions values (1266, 'not_ilike', 'not_ilike', 'algebra', 0, 1, false, false, false, 2000, true);
insert into sys.args values (11508, 1266, 'res_0', 'boolean', 1, 0, 0, 0);
insert into sys.args values (11509, 1266, 'arg_1', 'clob', 0, 0, 1, 1);
insert into sys.args values (11510, 1266, 'arg_2', 'clob', 0, 0, 1, 2);
insert into sys.args values (11511, 1266, 'arg_3', 'clob', 0, 0, 1, 3);
insert into sys.functions values (1267, 'patindex', 'patindex', 'pcre', 0, 1, false, false, false, 2000, true);
insert into sys.args values (11512, 1267, 'res_0', 'int', 32, 0, 0, 0);
insert into sys.args values (11513, 1267, 'arg_1', 'clob', 0, 0, 1, 1);
insert into sys.args values (11514, 1267, 'arg_2', 'clob', 0, 0, 1, 2);
insert into sys.functions values (1268, 'truncate', 'stringleft', 'str', 0, 1, false, false, false, 2000, true);
insert into sys.args values (11515, 1268, 'res_0', 'clob', 0, 0, 0, 0);
insert into sys.args values (11516, 1268, 'arg_1', 'clob', 0, 0, 1, 1);
insert into sys.args values (11517, 1268, 'arg_2', 'int', 32, 0, 1, 2);
insert into sys.functions values (1269, 'concat', '+', 'calc', 0, 1, false, false, false, 2000, true);
insert into sys.args values (11518, 1269, 'res_0', 'clob', 0, 0, 0, 0);
insert into sys.args values (11519, 1269, 'arg_1', 'clob', 0, 0, 1, 1);
insert into sys.args values (11520, 1269, 'arg_2', 'clob', 0, 0, 1, 2);
insert into sys.functions values (1270, 'ascii', 'ascii', 'str', 0, 1, false, false, false, 2000, true);
insert into sys.args values (11521, 1270, 'res_0', 'int', 32, 0, 0, 0);
insert into sys.args values (11522, 1270, 'arg_1', 'clob', 0, 0, 1, 1);
insert into sys.functions values (1271, 'code', 'unicode', 'str', 0, 1, false, false, false, 2000, true);
insert into sys.args values (11523, 1271, 'res_0', 'clob', 0, 0, 0, 0);
insert into sys.args values (11524, 1271, 'arg_1', 'int', 32, 0, 1, 1);
insert into sys.functions values (1272, 'length', 'length', 'str', 0, 1, false, false, false, 2000, true);
insert into sys.args values (11525, 1272, 'res_0', 'int', 32, 0, 0, 0);
insert into sys.args values (11526, 1272, 'arg_1', 'clob', 0, 0, 1, 1);
insert into sys.functions values (1273, 'right', 'stringright', 'str', 0, 1, false, false, false, 2000, true);
insert into sys.args values (11527, 1273, 'res_0', 'clob', 0, 0, 0, 0);
insert into sys.args values (11528, 1273, 'arg_1', 'clob', 0, 0, 1, 1);
insert into sys.args values (11529, 1273, 'arg_2', 'int', 32, 0, 1, 2);
insert into sys.functions values (1274, 'left', 'stringleft', 'str', 0, 1, false, false, false, 2000, true);
insert into sys.args values (11530, 1274, 'res_0', 'clob', 0, 0, 0, 0);
insert into sys.args values (11531, 1274, 'arg_1', 'clob', 0, 0, 1, 1);
insert into sys.args values (11532, 1274, 'arg_2', 'int', 32, 0, 1, 2);
insert into sys.functions values (1275, 'upper', 'toUpper', 'str', 0, 1, false, false, false, 2000, true);
insert into sys.args values (11533, 1275, 'res_0', 'clob', 0, 0, 0, 0);
insert into sys.args values (11534, 1275, 'arg_1', 'clob', 0, 0, 1, 1);
insert into sys.functions values (1276, 'ucase', 'toUpper', 'str', 0, 1, false, false, false, 2000, true);
insert into sys.args values (11535, 1276, 'res_0', 'clob', 0, 0, 0, 0);
insert into sys.args values (11536, 1276, 'arg_1', 'clob', 0, 0, 1, 1);
insert into sys.functions values (1277, 'lower', 'toLower', 'str', 0, 1, false, false, false, 2000, true);
insert into sys.args values (11537, 1277, 'res_0', 'clob', 0, 0, 0, 0);
insert into sys.args values (11538, 1277, 'arg_1', 'clob', 0, 0, 1, 1);
insert into sys.functions values (1278, 'lcase', 'toLower', 'str', 0, 1, false, false, false, 2000, true);
insert into sys.args values (11539, 1278, 'res_0', 'clob', 0, 0, 0, 0);
insert into sys.args values (11540, 1278, 'arg_1', 'clob', 0, 0, 1, 1);
insert into sys.functions values (1279, 'trim', 'trim', 'str', 0, 1, false, false, false, 2000, true);
insert into sys.args values (11541, 1279, 'res_0', 'clob', 0, 0, 0, 0);
insert into sys.args values (11542, 1279, 'arg_1', 'clob', 0, 0, 1, 1);
insert into sys.functions values (1280, 'trim', 'trim', 'str', 0, 1, false, false, false, 2000, true);
insert into sys.args values (11543, 1280, 'res_0', 'clob', 0, 0, 0, 0);
insert into sys.args values (11544, 1280, 'arg_1', 'clob', 0, 0, 1, 1);
insert into sys.args values (11545, 1280, 'arg_2', 'clob', 0, 0, 1, 2);
insert into sys.functions values (1281, 'ltrim', 'ltrim', 'str', 0, 1, false, false, false, 2000, true);
insert into sys.args values (11546, 1281, 'res_0', 'clob', 0, 0, 0, 0);
insert into sys.args values (11547, 1281, 'arg_1', 'clob', 0, 0, 1, 1);
insert into sys.functions values (1282, 'ltrim', 'ltrim', 'str', 0, 1, false, false, false, 2000, true);
insert into sys.args values (11548, 1282, 'res_0', 'clob', 0, 0, 0, 0);
insert into sys.args values (11549, 1282, 'arg_1', 'clob', 0, 0, 1, 1);
insert into sys.args values (11550, 1282, 'arg_2', 'clob', 0, 0, 1, 2);
insert into sys.functions values (1283, 'rtrim', 'rtrim', 'str', 0, 1, false, false, false, 2000, true);
insert into sys.args values (11551, 1283, 'res_0', 'clob', 0, 0, 0, 0);
insert into sys.args values (11552, 1283, 'arg_1', 'clob', 0, 0, 1, 1);
insert into sys.functions values (1284, 'rtrim', 'rtrim', 'str', 0, 1, false, false, false, 2000, true);
insert into sys.args values (11553, 1284, 'res_0', 'clob', 0, 0, 0, 0);
insert into sys.args values (11554, 1284, 'arg_1', 'clob', 0, 0, 1, 1);
insert into sys.args values (11555, 1284, 'arg_2', 'clob', 0, 0, 1, 2);
insert into sys.functions values (1285, 'lpad', 'lpad', 'str', 0, 1, false, false, false, 2000, true);
insert into sys.args values (11556, 1285, 'res_0', 'clob', 0, 0, 0, 0);
insert into sys.args values (11557, 1285, 'arg_1', 'clob', 0, 0, 1, 1);
insert into sys.args values (11558, 1285, 'arg_2', 'int', 32, 0, 1, 2);
insert into sys.functions values (1286, 'lpad', 'lpad', 'str', 0, 1, false, false, false, 2000, true);
insert into sys.args values (11559, 1286, 'res_0', 'clob', 0, 0, 0, 0);
insert into sys.args values (11560, 1286, 'arg_1', 'clob', 0, 0, 1, 1);
insert into sys.args values (11561, 1286, 'arg_2', 'int', 32, 0, 1, 2);
insert into sys.args values (11562, 1286, 'arg_3', 'clob', 0, 0, 1, 3);
insert into sys.functions values (1287, 'rpad', 'rpad', 'str', 0, 1, false, false, false, 2000, true);
insert into sys.args values (11563, 1287, 'res_0', 'clob', 0, 0, 0, 0);
insert into sys.args values (11564, 1287, 'arg_1', 'clob', 0, 0, 1, 1);
insert into sys.args values (11565, 1287, 'arg_2', 'int', 32, 0, 1, 2);
insert into sys.functions values (1288, 'rpad', 'rpad', 'str', 0, 1, false, false, false, 2000, true);
insert into sys.args values (11566, 1288, 'res_0', 'clob', 0, 0, 0, 0);
insert into sys.args values (11567, 1288, 'arg_1', 'clob', 0, 0, 1, 1);
insert into sys.args values (11568, 1288, 'arg_2', 'int', 32, 0, 1, 2);
insert into sys.args values (11569, 1288, 'arg_3', 'clob', 0, 0, 1, 3);
insert into sys.functions values (1289, 'insert', 'insert', 'str', 0, 1, false, false, false, 2000, true);
insert into sys.args values (11570, 1289, 'res_0', 'clob', 0, 0, 0, 0);
insert into sys.args values (11571, 1289, 'arg_1', 'clob', 0, 0, 1, 1);
insert into sys.args values (11572, 1289, 'arg_2', 'int', 32, 0, 1, 2);
insert into sys.args values (11573, 1289, 'arg_3', 'int', 32, 0, 1, 3);
insert into sys.args values (11574, 1289, 'arg_4', 'clob', 0, 0, 1, 4);
insert into sys.functions values (1290, 'replace', 'replace', 'str', 0, 1, false, false, false, 2000, true);
insert into sys.args values (11575, 1290, 'res_0', 'clob', 0, 0, 0, 0);
insert into sys.args values (11576, 1290, 'arg_1', 'clob', 0, 0, 1, 1);
insert into sys.args values (11577, 1290, 'arg_2', 'clob', 0, 0, 1, 2);
insert into sys.args values (11578, 1290, 'arg_3', 'clob', 0, 0, 1, 3);
insert into sys.functions values (1291, 'repeat', 'repeat', 'str', 0, 1, false, false, false, 2000, true);
insert into sys.args values (11579, 1291, 'res_0', 'clob', 0, 0, 0, 0);
insert into sys.args values (11580, 1291, 'arg_1', 'clob', 0, 0, 1, 1);
insert into sys.args values (11581, 1291, 'arg_2', 'int', 32, 0, 1, 2);
insert into sys.functions values (1292, 'space', 'space', 'str', 0, 1, false, false, false, 2000, true);
insert into sys.args values (11582, 1292, 'res_0', 'clob', 0, 0, 0, 0);
insert into sys.args values (11583, 1292, 'arg_1', 'int', 32, 0, 1, 1);
insert into sys.functions values (1293, 'char_length', 'length', 'str', 0, 1, false, false, false, 2000, true);
insert into sys.args values (11584, 1293, 'res_0', 'int', 32, 0, 0, 0);
insert into sys.args values (11585, 1293, 'arg_1', 'clob', 0, 0, 1, 1);
insert into sys.functions values (1294, 'character_length', 'length', 'str', 0, 1, false, false, false, 2000, true);
insert into sys.args values (11586, 1294, 'res_0', 'int', 32, 0, 0, 0);
insert into sys.args values (11587, 1294, 'arg_1', 'clob', 0, 0, 1, 1);
insert into sys.functions values (1295, 'octet_length', 'nbytes', 'str', 0, 1, false, false, false, 2000, true);
insert into sys.args values (11588, 1295, 'res_0', 'int', 32, 0, 0, 0);
insert into sys.args values (11589, 1295, 'arg_1', 'clob', 0, 0, 1, 1);
insert into sys.functions values (1296, 'soundex', 'soundex', 'txtsim', 0, 1, false, false, false, 2000, true);
insert into sys.args values (11590, 1296, 'res_0', 'clob', 0, 0, 0, 0);
insert into sys.args values (11591, 1296, 'arg_1', 'clob', 0, 0, 1, 1);
insert into sys.functions values (1297, 'difference', 'stringdiff', 'txtsim', 0, 1, false, false, false, 2000, true);
insert into sys.args values (11592, 1297, 'res_0', 'int', 32, 0, 0, 0);
insert into sys.args values (11593, 1297, 'arg_1', 'clob', 0, 0, 1, 1);
insert into sys.args values (11594, 1297, 'arg_2', 'clob', 0, 0, 1, 2);
insert into sys.functions values (1298, 'editdistance', 'editdistance', 'txtsim', 0, 1, false, false, false, 2000, true);
insert into sys.args values (11595, 1298, 'res_0', 'int', 32, 0, 0, 0);
insert into sys.args values (11596, 1298, 'arg_1', 'clob', 0, 0, 1, 1);
insert into sys.args values (11597, 1298, 'arg_2', 'clob', 0, 0, 1, 2);
insert into sys.functions values (1299, 'editdistance2', 'editdistance2', 'txtsim', 0, 1, false, false, false, 2000, true);
insert into sys.args values (11598, 1299, 'res_0', 'int', 32, 0, 0, 0);
insert into sys.args values (11599, 1299, 'arg_1', 'clob', 0, 0, 1, 1);
insert into sys.args values (11600, 1299, 'arg_2', 'clob', 0, 0, 1, 2);
insert into sys.functions values (1300, 'similarity', 'similarity', 'txtsim', 0, 1, false, false, false, 2000, true);
insert into sys.args values (11601, 1300, 'res_0', 'double', 53, 0, 0, 0);
insert into sys.args values (11602, 1300, 'arg_1', 'clob', 0, 0, 1, 1);
insert into sys.args values (11603, 1300, 'arg_2', 'clob', 0, 0, 1, 2);
insert into sys.functions values (1301, 'qgramnormalize', 'qgramnormalize', 'txtsim', 0, 1, false, false, false, 2000, true);
insert into sys.args values (11604, 1301, 'res_0', 'clob', 0, 0, 0, 0);
insert into sys.args values (11605, 1301, 'arg_1', 'clob', 0, 0, 1, 1);
insert into sys.functions values (1302, 'levenshtein', 'levenshtein', 'txtsim', 0, 1, false, false, false, 2000, true);
insert into sys.args values (11606, 1302, 'res_0', 'int', 32, 0, 0, 0);
insert into sys.args values (11607, 1302, 'arg_1', 'clob', 0, 0, 1, 1);
insert into sys.args values (11608, 1302, 'arg_2', 'clob', 0, 0, 1, 2);
insert into sys.functions values (1303, 'levenshtein', 'levenshtein', 'txtsim', 0, 1, false, false, false, 2000, true);
insert into sys.args values (11609, 1303, 'res_0', 'int', 32, 0, 0, 0);
insert into sys.args values (11610, 1303, 'arg_1', 'clob', 0, 0, 1, 1);
insert into sys.args values (11611, 1303, 'arg_2', 'clob', 0, 0, 1, 2);
insert into sys.args values (11612, 1303, 'arg_3', 'int', 32, 0, 1, 3);
insert into sys.args values (11613, 1303, 'arg_4', 'int', 32, 0, 1, 4);
insert into sys.args values (11614, 1303, 'arg_5', 'int', 32, 0, 1, 5);
insert into sys.functions values (1304, 'copyfrom', 'copy_from', 'sql', 0, 5, false, true, false, 2000, true);
insert into sys.args values (11615, 1304, 'res_0', 'table', 0, 0, 0, 0);
insert into sys.args values (11616, 1304, 'arg_1', 'varchar', 0, 0, 1, 1);
insert into sys.args values (11617, 1304, 'arg_2', 'varchar', 0, 0, 1, 2);
insert into sys.args values (11618, 1304, 'arg_3', 'varchar', 0, 0, 1, 3);
insert into sys.args values (11619, 1304, 'arg_4', 'varchar', 0, 0, 1, 4);
insert into sys.args values (11620, 1304, 'arg_5', 'varchar', 0, 0, 1, 5);
insert into sys.args values (11621, 1304, 'arg_6', 'varchar', 0, 0, 1, 6);
insert into sys.args values (11622, 1304, 'arg_7', 'bigint', 64, 0, 1, 7);
insert into sys.args values (11623, 1304, 'arg_8', 'bigint', 64, 0, 1, 8);
insert into sys.args values (11624, 1304, 'arg_9', 'int', 32, 0, 1, 9);
insert into sys.args values (11625, 1304, 'arg_10', 'int', 32, 0, 1, 10);
insert into sys.args values (11626, 1304, 'arg_11', 'varchar', 0, 0, 1, 11);
insert into sys.args values (11627, 1304, 'arg_12', 'int', 32, 0, 1, 12);
insert into sys.functions values (1305, 'copyfrom', 'importTable', 'sql', 0, 5, false, true, false, 2000, true);
insert into sys.args values (11628, 1305, 'res_0', 'table', 0, 0, 0, 0);
insert into sys.args values (11629, 1305, 'arg_1', 'varchar', 0, 0, 1, 1);
insert into sys.args values (11630, 1305, 'arg_2', 'varchar', 0, 0, 1, 2);
insert into sys.args values (11631, 1305, 'arg_3', 'int', 32, 0, 1, 3);
insert into sys.functions values (1306, 'sys_update_schemas', 'update_schemas', 'sql', 0, 2, false, false, false, 2000, true);
insert into sys.functions values (1307, 'sys_update_tables', 'update_tables', 'sql', 0, 2, false, false, false, 2000, true);
insert into sys.functions values (61, 'not_unique', 'not_unique', 'sql', 0, 3, false, false, false, 2000, true);
insert into sys.args values (11632, 61, 'res', 'boolean', 1, 0, 0, 0);
insert into sys.args values (11633, 61, 'arg', 'oid', 63, 0, 1, 1);
insert into sys.functions values (74, 'zero_or_one', 'zero_or_one', 'sql', 0, 3, false, false, false, 2000, true);
insert into sys.args values (11634, 74, 'res', 'any', 0, 0, 0, 0);
insert into sys.args values (11635, 74, 'arg', 'any', 0, 0, 1, 1);
insert into sys.functions values (75, 'all', 'all', 'sql', 0, 3, false, false, false, 2000, true);
insert into sys.args values (11636, 75, 'res', 'any', 0, 0, 0, 0);
insert into sys.args values (11637, 75, 'arg', 'any', 0, 0, 1, 1);
insert into sys.functions values (76, 'null', 'null', 'sql', 0, 3, false, false, false, 2000, true);
insert into sys.args values (11638, 76, 'res', 'boolean', 1, 0, 0, 0);
insert into sys.args values (11639, 76, 'arg', 'any', 0, 0, 1, 1);
insert into sys.functions values (79, 'anyequal', 'anyequal', 'aggr', 0, 3, false, false, false, 2000, true);
insert into sys.args values (11640, 79, 'res', 'boolean', 1, 0, 0, 0);
insert into sys.args values (11641, 79, 'arg', 'any', 0, 0, 1, 1);
insert into sys.functions values (80, 'allnotequal', 'allnotequal', 'aggr', 0, 3, false, false, false, 2000, true);
insert into sys.args values (11642, 80, 'res', 'boolean', 1, 0, 0, 0);
insert into sys.args values (11643, 80, 'arg', 'any', 0, 0, 1, 1);
insert into sys.functions values (81, 'exist', 'exist', 'aggr', 0, 3, false, false, false, 2000, true);
insert into sys.args values (11644, 81, 'res', 'boolean', 1, 0, 0, 0);
insert into sys.args values (11645, 81, 'arg', 'any', 0, 0, 1, 1);
insert into sys.functions values (82, 'not_exist', 'not_exist', 'aggr', 0, 3, false, false, false, 2000, true);
insert into sys.args values (11646, 82, 'res', 'boolean', 1, 0, 0, 0);
insert into sys.args values (11647, 82, 'arg', 'any', 0, 0, 1, 1);
insert into sys.functions values (89, 'min', 'min', 'aggr', 0, 3, false, false, false, 2000, true);
insert into sys.args values (11648, 89, 'res', 'any', 0, 0, 0, 0);
insert into sys.args values (11649, 89, 'arg', 'any', 0, 0, 1, 1);
insert into sys.functions values (90, 'max', 'max', 'aggr', 0, 3, false, false, false, 2000, true);
insert into sys.args values (11650, 90, 'res', 'any', 0, 0, 0, 0);
insert into sys.args values (11651, 90, 'arg', 'any', 0, 0, 1, 1);
insert into sys.functions values (96, 'sum', 'sum', 'aggr', 0, 3, false, false, false, 2000, true);
insert into sys.args values (11652, 96, 'res', 'bigint', 64, 0, 0, 0);
insert into sys.args values (11653, 96, 'arg', 'tinyint', 8, 0, 1, 1);
insert into sys.functions values (97, 'sum', 'sum', 'aggr', 0, 3, false, false, false, 2000, true);
insert into sys.args values (11654, 97, 'res', 'bigint', 64, 0, 0, 0);
insert into sys.args values (11655, 97, 'arg', 'smallint', 16, 0, 1, 1);
insert into sys.functions values (98, 'sum', 'sum', 'aggr', 0, 3, false, false, false, 2000, true);
insert into sys.args values (11656, 98, 'res', 'bigint', 64, 0, 0, 0);
insert into sys.args values (11657, 98, 'arg', 'int', 32, 0, 1, 1);
insert into sys.functions values (99, 'sum', 'sum', 'aggr', 0, 3, false, false, false, 2000, true);
insert into sys.args values (11658, 99, 'res', 'bigint', 64, 0, 0, 0);
insert into sys.args values (11659, 99, 'arg', 'bigint', 64, 0, 1, 1);
insert into sys.functions values (100, 'sum', 'sum', 'aggr', 0, 3, false, false, false, 2000, true);
insert into sys.args values (11660, 100, 'res', 'decimal', 18, 0, 0, 0);
insert into sys.args values (11661, 100, 'arg', 'decimal', 2, 0, 1, 1);
insert into sys.functions values (101, 'sum', 'sum', 'aggr', 0, 3, false, false, false, 2000, true);
insert into sys.args values (11662, 101, 'res', 'decimal', 18, 0, 0, 0);
insert into sys.args values (11663, 101, 'arg', 'decimal', 4, 0, 1, 1);
insert into sys.functions values (102, 'sum', 'sum', 'aggr', 0, 3, false, false, false, 2000, true);
insert into sys.args values (11664, 102, 'res', 'decimal', 18, 0, 0, 0);
insert into sys.args values (11665, 102, 'arg', 'decimal', 9, 0, 1, 1);
insert into sys.functions values (103, 'sum', 'sum', 'aggr', 0, 3, false, false, false, 2000, true);
insert into sys.args values (11666, 103, 'res', 'decimal', 18, 0, 0, 0);
insert into sys.args values (11667, 103, 'arg', 'decimal', 18, 0, 1, 1);
insert into sys.functions values (104, 'prod', 'prod', 'aggr', 0, 3, false, false, false, 2000, true);
insert into sys.args values (11668, 104, 'res', 'bigint', 64, 0, 0, 0);
insert into sys.args values (11669, 104, 'arg', 'tinyint', 8, 0, 1, 1);
insert into sys.functions values (105, 'prod', 'prod', 'aggr', 0, 3, false, false, false, 2000, true);
insert into sys.args values (11670, 105, 'res', 'bigint', 64, 0, 0, 0);
insert into sys.args values (11671, 105, 'arg', 'smallint', 16, 0, 1, 1);
insert into sys.functions values (106, 'prod', 'prod', 'aggr', 0, 3, false, false, false, 2000, true);
insert into sys.args values (11672, 106, 'res', 'bigint', 64, 0, 0, 0);
insert into sys.args values (11673, 106, 'arg', 'int', 32, 0, 1, 1);
insert into sys.functions values (107, 'prod', 'prod', 'aggr', 0, 3, false, false, false, 2000, true);
insert into sys.args values (11674, 107, 'res', 'bigint', 64, 0, 0, 0);
insert into sys.args values (11675, 107, 'arg', 'bigint', 64, 0, 1, 1);
insert into sys.functions values (108, 'prod', 'prod', 'aggr', 0, 3, false, false, false, 2000, true);
insert into sys.args values (11676, 108, 'res', 'decimal', 18, 0, 0, 0);
insert into sys.args values (11677, 108, 'arg', 'decimal', 2, 0, 1, 1);
insert into sys.functions values (109, 'prod', 'prod', 'aggr', 0, 3, false, false, false, 2000, true);
insert into sys.args values (11678, 109, 'res', 'decimal', 18, 0, 0, 0);
insert into sys.args values (11679, 109, 'arg', 'decimal', 4, 0, 1, 1);
insert into sys.functions values (110, 'prod', 'prod', 'aggr', 0, 3, false, false, false, 2000, true);
insert into sys.args values (11680, 110, 'res', 'decimal', 18, 0, 0, 0);
insert into sys.args values (11681, 110, 'arg', 'decimal', 9, 0, 1, 1);
insert into sys.functions values (111, 'prod', 'prod', 'aggr', 0, 3, false, false, false, 2000, true);
insert into sys.args values (11682, 111, 'res', 'decimal', 18, 0, 0, 0);
insert into sys.args values (11683, 111, 'arg', 'decimal', 18, 0, 1, 1);
insert into sys.functions values (123, 'sum', 'sum', 'aggr', 0, 3, false, false, false, 2000, true);
insert into sys.args values (11684, 123, 'res', 'real', 24, 0, 0, 0);
insert into sys.args values (11685, 123, 'arg', 'real', 24, 0, 1, 1);
insert into sys.functions values (124, 'prod', 'prod', 'aggr', 0, 3, false, false, false, 2000, true);
insert into sys.args values (11686, 124, 'res', 'real', 24, 0, 0, 0);
insert into sys.args values (11687, 124, 'arg', 'real', 24, 0, 1, 1);
insert into sys.functions values (125, 'sum', 'sum', 'aggr', 0, 3, false, false, false, 2000, true);
insert into sys.args values (11688, 125, 'res', 'double', 53, 0, 0, 0);
insert into sys.args values (11689, 125, 'arg', 'double', 53, 0, 1, 1);
insert into sys.functions values (126, 'prod', 'prod', 'aggr', 0, 3, false, false, false, 2000, true);
insert into sys.args values (11690, 126, 'res', 'double', 53, 0, 0, 0);
insert into sys.args values (11691, 126, 'arg', 'double', 53, 0, 1, 1);
insert into sys.functions values (127, 'sum', 'sum', 'aggr', 0, 3, false, false, false, 2000, true);
insert into sys.args values (11692, 127, 'res', 'month_interval', 32, 0, 0, 0);
insert into sys.args values (11693, 127, 'arg', 'month_interval', 32, 0, 1, 1);
insert into sys.functions values (128, 'sum', 'sum', 'aggr', 0, 3, false, false, false, 2000, true);
insert into sys.args values (11694, 128, 'res', 'sec_interval', 13, 0, 0, 0);
insert into sys.args values (11695, 128, 'arg', 'sec_interval', 13, 0, 1, 1);
insert into sys.functions values (129, 'avg', 'avg', 'aggr', 0, 3, false, false, false, 2000, true);
insert into sys.args values (11696, 129, 'res', 'double', 53, 0, 0, 0);
insert into sys.args values (11697, 129, 'arg', 'double', 53, 0, 1, 1);
insert into sys.functions values (130, 'avg', 'avg', 'aggr', 0, 3, false, false, false, 2000, true);
insert into sys.args values (11698, 130, 'res', 'double', 53, 0, 0, 0);
insert into sys.args values (11699, 130, 'arg', 'tinyint', 8, 0, 1, 1);
insert into sys.functions values (131, 'avg', 'avg', 'aggr', 0, 3, false, false, false, 2000, true);
insert into sys.args values (11700, 131, 'res', 'double', 53, 0, 0, 0);
insert into sys.args values (11701, 131, 'arg', 'smallint', 16, 0, 1, 1);
insert into sys.functions values (132, 'avg', 'avg', 'aggr', 0, 3, false, false, false, 2000, true);
insert into sys.args values (11702, 132, 'res', 'double', 53, 0, 0, 0);
insert into sys.args values (11703, 132, 'arg', 'int', 32, 0, 1, 1);
insert into sys.functions values (133, 'avg', 'avg', 'aggr', 0, 3, false, false, false, 2000, true);
insert into sys.args values (11704, 133, 'res', 'double', 53, 0, 0, 0);
insert into sys.args values (11705, 133, 'arg', 'bigint', 64, 0, 1, 1);
insert into sys.functions values (134, 'avg', 'avg', 'aggr', 0, 3, false, false, false, 2000, true);
insert into sys.args values (11706, 134, 'res', 'double', 53, 0, 0, 0);
insert into sys.args values (11707, 134, 'arg', 'real', 24, 0, 1, 1);
insert into sys.functions values (135, 'count_no_nil', 'count_no_nil', 'aggr', 0, 3, false, false, false, 2000, true);
insert into sys.args values (11708, 135, 'res', 'bigint', 64, 0, 0, 0);
insert into sys.functions values (136, 'count', 'count', 'aggr', 0, 3, false, false, false, 2000, true);
insert into sys.args values (11709, 136, 'res', 'bigint', 64, 0, 0, 0);
set schema "sys";

Running database upgrade commands:
set schema sys;
drop procedure sys.querylog_enable(smallint);
create procedure sys.querylog_enable(threshold integer) external name sql.querylog_enable;
update sys.functions set system = true where name = 'querylog_enable' and schema_id = (select id from sys.schemas where name = 'sys');
create function sys.date_trunc(txt string, t timestamp)
returns timestamp
external name sql.date_trunc;
grant execute on function sys.date_trunc(string, timestamp) to public;
update sys.functions set system = true where schema_id = (select id from sys.schemas where name = 'sys') and name = 'date_trunc' and type = 1;
create procedure sys.setprinttimeout("timeout" integer)
external name clients.setprinttimeout;
update sys.functions set system = true where schema_id = (select id from sys.schemas where name = 'sys') and name = 'setprinttimeout' and type = 2;
grant execute on function sys.queue to public;
grant select on sys.queue to public;
ALTER TABLE sys.keywords SET READ WRITE;
INSERT INTO sys.keywords VALUES ('WINDOW');
DROP VIEW sys.var_values;
CREATE VIEW sys.var_values (var_name, value) AS
SELECT 'cache' AS var_name, convert(cache, varchar(10)) AS value UNION ALL
SELECT 'current_role', current_role UNION ALL
SELECT 'current_schema', current_schema UNION ALL
SELECT 'current_timezone', current_timezone UNION ALL
SELECT 'current_user', current_user UNION ALL
SELECT 'debug', debug UNION ALL
SELECT 'last_id', last_id UNION ALL
SELECT 'optimizer', optimizer UNION ALL
SELECT 'pi', pi() UNION ALL
SELECT 'rowcnt', rowcnt;
UPDATE sys._tables SET system = true WHERE name = 'var_values' AND schema_id = (SELECT id FROM sys.schemas WHERE name = 'sys');
GRANT SELECT ON sys.var_values TO PUBLIC;
drop table sys.systemfunctions;
create view sys.systemfunctions as select id as function_id from sys.functions where system;
grant select on sys.systemfunctions to public;
update sys._tables set system = true where name = 'systemfunctions' and schema_id = (select id from sys.schemas where name = 'sys');
update sys._columns set type_digits = 1048576 where name = 'query' and table_id in (select id from sys._tables t where t.name = '_tables' and t.schema_id in (select id from sys.schemas s where s.name in ('sys', 'tmp')));
update sys._columns set type_digits = 1048576 where name = 'query' and table_id in (select id from sys._tables t where t.name = 'tables' and t.schema_id in (select id from sys.schemas s where s.name = 'sys'));
set schema "sys";
commit;

Running database upgrade commands:
set schema "sys";
ALTER TABLE sys.keywords SET READ ONLY;
set schema "sys";
commit;

Running database upgrade commands:
set schema sys;
drop view if exists sys.tablestoragemodel;
drop view if exists sys.storagemodel cascade;
drop function if exists sys.storagemodel() cascade;
drop function if exists sys.imprintsize(bigint, clob) cascade;
drop function if exists sys.hashsize(boolean, bigint) cascade;
drop function if exists sys.heapsize(clob, bigint, int) cascade;
drop function if exists sys.columnsize(clob, bigint, bigint) cascade;
drop procedure if exists sys.storagemodelinit();
drop table if exists sys.storagemodelinput cascade;
drop view if exists sys."storage" cascade;
drop function if exists sys."storage"(clob, clob, clob) cascade;
drop function if exists sys."storage"(clob, clob) cascade;
drop function if exists sys."storage"(clob) cascade;
drop function if exists sys."storage"() cascade;
create function sys."storage"()
returns table (
	"schema" varchar(1024),
	"table" varchar(1024),
	"column" varchar(1024),
	"type" varchar(1024),
	"mode" varchar(15),
	location varchar(1024),
	"count" bigint,
	typewidth int,
	columnsize bigint,
	heapsize bigint,
	hashes bigint,
	phash boolean,
	"imprints" bigint,
	sorted boolean,
	revsorted boolean,
	"unique" boolean,
	orderidx bigint
)
external name sql."storage";
create view sys."storage" as
select * from sys."storage"()
 where ("schema", "table") in (
	SELECT sch."name", tbl."name"
	  FROM sys."tables" AS tbl JOIN sys."schemas" AS sch ON tbl.schema_id = sch.id
	 WHERE tbl."system" = FALSE)
order by "schema", "table", "column";
create view sys."tablestorage" as
select "schema", "table",
	max("count") as "rowcount",
	count(*) as "storages",
	sum(columnsize) as columnsize,
	sum(heapsize) as heapsize,
	sum(hashes) as hashsize,
	sum("imprints") as imprintsize,
	sum(orderidx) as orderidxsize
 from sys."storage"
group by "schema", "table"
order by "schema", "table";
create view sys."schemastorage" as
select "schema",
	count(*) as "storages",
	sum(columnsize) as columnsize,
	sum(heapsize) as heapsize,
	sum(hashes) as hashsize,
	sum("imprints") as imprintsize,
	sum(orderidx) as orderidxsize
 from sys."storage"
group by "schema"
order by "schema";
create function sys."storage"(sname varchar(1024))
returns table (
	"schema" varchar(1024),
	"table" varchar(1024),
	"column" varchar(1024),
	"type" varchar(1024),
	"mode" varchar(15),
	location varchar(1024),
	"count" bigint,
	typewidth int,
	columnsize bigint,
	heapsize bigint,
	hashes bigint,
	phash boolean,
	"imprints" bigint,
	sorted boolean,
	revsorted boolean,
	"unique" boolean,
	orderidx bigint
)
external name sql."storage";
create function sys."storage"(sname varchar(1024), tname varchar(1024))
returns table (
	"schema" varchar(1024),
	"table" varchar(1024),
	"column" varchar(1024),
	"type" varchar(1024),
	"mode" varchar(15),
	location varchar(1024),
	"count" bigint,
	typewidth int,
	columnsize bigint,
	heapsize bigint,
	hashes bigint,
	phash boolean,
	"imprints" bigint,
	sorted boolean,
	revsorted boolean,
	"unique" boolean,
	orderidx bigint
)
external name sql."storage";
create function sys."storage"(sname varchar(1024), tname varchar(1024), cname varchar(1024))
returns table (
	"schema" varchar(1024),
	"table" varchar(1024),
	"column" varchar(1024),
	"type" varchar(1024),
	"mode" varchar(15),
	location varchar(1024),
	"count" bigint,
	typewidth int,
	columnsize bigint,
	heapsize bigint,
	hashes bigint,
	phash boolean,
	"imprints" bigint,
	sorted boolean,
	revsorted boolean,
	"unique" boolean,
	orderidx bigint
)
external name sql."storage";
create table sys.storagemodelinput(
	"schema" varchar(1024) NOT NULL,
	"table" varchar(1024) NOT NULL,
	"column" varchar(1024) NOT NULL,
	"type" varchar(1024) NOT NULL,
	typewidth int NOT NULL,
	"count" bigint NOT NULL,
	"distinct" bigint NOT NULL,
	atomwidth int NOT NULL,
	reference boolean NOT NULL DEFAULT FALSE,
	sorted boolean,
	"unique" boolean,
	isacolumn boolean NOT NULL DEFAULT TRUE
);
create procedure sys.storagemodelinit()
begin
	delete from sys.storagemodelinput;

	insert into sys.storagemodelinput
	select "schema", "table", "column", "type", typewidth, "count",
		case when ("unique" or "type" IN ('varchar', 'char', 'clob', 'json', 'url', 'blob', 'geometry', 'geometrya'))
			then "count" else 0 end,
		case when "count" > 0 and heapsize >= 8192 and "type" in ('varchar', 'char', 'clob', 'json', 'url')
			then cast((heapsize - 8192) / "count" as bigint)
		when "count" > 0 and heapsize >= 32 and "type" in ('blob', 'geometry', 'geometrya')
			then cast((heapsize - 32) / "count" as bigint)
		else typewidth end,
		FALSE, case sorted when true then true else false end, "unique", TRUE
	  from sys."storage";
	update sys.storagemodelinput
	   set reference = TRUE
	 where ("schema", "table", "column") in (
		SELECT fkschema."name", fktable."name", fkkeycol."name"
		  FROM	sys."keys" AS fkkey,
			sys."objects" AS fkkeycol,
			sys."tables" AS fktable,
			sys."schemas" AS fkschema
		WHERE fktable."id" = fkkey."table_id"
		  AND fkkey."id" = fkkeycol."id"
		  AND fkschema."id" = fktable."schema_id"
		  AND fkkey."rkey" > -1 );

	update sys.storagemodelinput
	   set isacolumn = FALSE
	 where ("schema", "table", "column") NOT in (
		SELECT sch."name", tbl."name", col."name"
		  FROM sys."schemas" AS sch,
			sys."tables" AS tbl,
			sys."columns" AS col
		WHERE sch."id" = tbl."schema_id"
		  AND tbl."id" = col."table_id");
end;
create function sys.columnsize(tpe varchar(1024), count bigint)
returns bigint
begin
	if tpe in ('tinyint', 'boolean')
		then return count;
	end if;
	if tpe = 'smallint'
		then return 2 * count;
	end if;
	if tpe in ('int', 'real', 'date', 'time', 'timetz', 'sec_interval', 'month_interval')
		then return 4 * count;
	end if;
	if tpe in ('bigint', 'double', 'timestamp', 'timestamptz', 'inet', 'oid')
		then return 8 * count;
	end if;
	if tpe in ('hugeint', 'decimal', 'uuid', 'mbr')
		then return 16 * count;
	end if;
	if tpe in ('varchar', 'char', 'clob', 'json', 'url')
		then return 4 * count;
	end if;
	if tpe in ('blob', 'geometry', 'geometrya')
		then return 8 * count;
	end if;

	return 8 * count;
end;
create function sys.heapsize(tpe varchar(1024), count bigint, distincts bigint, avgwidth int)
returns bigint
begin
	if tpe in ('varchar', 'char', 'clob', 'json', 'url')
		then return 8192 + ((avgwidth + 8) * distincts);
	end if;
	if tpe in ('blob', 'geometry', 'geometrya')
		then return 32 + (avgwidth * count);
	end if;

	return 0;
end;
create function sys.hashsize(b boolean, count bigint)
returns bigint
begin
	if b = true
		then return 8 * count;
	end if;
	return 0;
end;
create function sys.imprintsize(tpe varchar(1024), count bigint)
returns bigint
begin
	if tpe in ('tinyint', 'boolean')
		then return cast(0.2 * count as bigint);
	end if;
	if tpe = 'smallint'
		then return cast(0.4 * count as bigint);
	end if;
	if tpe in ('int', 'real', 'date', 'time', 'timetz', 'sec_interval', 'month_interval')
		then return cast(0.8 * count as bigint);
	end if;
	if tpe in ('bigint', 'double', 'timestamp', 'timestamptz', 'inet', 'oid')
		then return cast(1.6 * count as bigint);
	end if;
	if tpe in ('hugeint', 'decimal', 'uuid', 'mbr')
		then return cast(3.2 * count as bigint);
	end if;
	return 0;
end;
create view sys.storagemodel as
select "schema", "table", "column", "type", "count",
	sys.columnsize("type", "count") as columnsize,
	sys.heapsize("type", "count", "distinct", "atomwidth") as heapsize,
	sys.hashsize("reference", "count") as hashsize,
	case when isacolumn then sys.imprintsize("type", "count") else 0 end as imprintsize,
	case when (isacolumn and not sorted) then cast(8 * "count" as bigint) else 0 end as orderidxsize,
	sorted, "unique", isacolumn
 from sys.storagemodelinput
order by "schema", "table", "column";
create view sys.tablestoragemodel as
select "schema", "table",
	max("count") as "rowcount",
	count(*) as "storages",
	sum(sys.columnsize("type", "count")) as columnsize,
	sum(sys.heapsize("type", "count", "distinct", "atomwidth")) as heapsize,
	sum(sys.hashsize("reference", "count")) as hashsize,
	sum(case when isacolumn then sys.imprintsize("type", "count") else 0 end) as imprintsize,
	sum(case when (isacolumn and not sorted) then cast(8 * "count" as bigint) else 0 end) as orderidxsize
 from sys.storagemodelinput
group by "schema", "table"
order by "schema", "table";
update sys._tables set system = true where schema_id = (select id from sys.schemas where name = 'sys') and name in ('storage', 'tablestorage', 'schemastorage', 'storagemodelinput', 'storagemodel', 'tablestoragemodel');
update sys.functions set system = true where schema_id = (select id from sys.schemas where name = 'sys') and name in ('storage') and type = 5;
update sys.functions set system = true where schema_id = (select id from sys.schemas where name = 'sys') and name in ('storagemodelinit') and type = 2;
update sys.functions set system = true where schema_id = (select id from sys.schemas where name = 'sys') and name in ('columnsize', 'heapsize', 'hashsize', 'imprintsize') and type = 1;
set schema "sys";
commit;

=======
>>>>>>> 54d7f2bf
# MonetDB/SQL module loaded


# 21:10:45 >  
# 21:10:45 >  "mclient" "-lsql" "-ftest" "-tnone" "-Eutf-8" "-i" "-e" "--host=/var/tmp/mtest-16714" "--port=36212"
# 21:10:45 >  

#select 1;
% .L2 # table_name
% L2 # name
% tinyint # type
% 1 # length
[ 1	]

# 16:53:31 >  
# 16:53:31 >  "Done."
# 16:53:31 >  
<|MERGE_RESOLUTION|>--- conflicted
+++ resolved
@@ -16,5407 +16,6 @@
 # Listening for connection requests on mapi:monetdb://madrid.da.cwi.nl:39660/
 # Listening for UNIX domain connection requests on mapi:monetdb:///var/tmp/mtest-30908/.s.monetdb.39660
 # MonetDB/GIS module loaded
-<<<<<<< HEAD
-Running database upgrade commands:
-set schema "sys";
-delete from sys.dependencies where id < 2000;
-delete from sys.types where id < 2000;
-insert into sys.types values (0, 'void', 'any', 0, 0, 0, 0, 2000);
-insert into sys.types values (1, 'bat', 'table', 0, 0, 0, 1, 2000);
-insert into sys.types values (2, 'ptr', 'ptr', 0, 0, 0, 1, 2000);
-insert into sys.types values (3, 'bit', 'boolean', 1, 0, 2, 2, 2000);
-insert into sys.types values (4, 'str', 'char', 0, 0, 0, 3, 2000);
-insert into sys.types values (5, 'str', 'varchar', 0, 0, 0, 4, 2000);
-insert into sys.types values (6, 'str', 'clob', 0, 0, 0, 4, 2000);
-insert into sys.types values (7, 'oid', 'oid', 63, 0, 2, 6, 2000);
-insert into sys.types values (8, 'bte', 'tinyint', 8, 1, 2, 7, 2000);
-insert into sys.types values (9, 'sht', 'smallint', 16, 1, 2, 7, 2000);
-insert into sys.types values (10, 'int', 'int', 32, 1, 2, 7, 2000);
-insert into sys.types values (11, 'lng', 'bigint', 64, 1, 2, 7, 2000);
-insert into sys.types values (12, 'bte', 'decimal', 2, 1, 10, 10, 2000);
-insert into sys.types values (13, 'sht', 'decimal', 4, 1, 10, 10, 2000);
-insert into sys.types values (14, 'int', 'decimal', 9, 1, 10, 10, 2000);
-insert into sys.types values (15, 'lng', 'decimal', 18, 1, 10, 10, 2000);
-insert into sys.types values (16, 'flt', 'real', 24, 2, 2, 11, 2000);
-insert into sys.types values (17, 'dbl', 'double', 53, 2, 2, 11, 2000);
-insert into sys.types values (18, 'int', 'month_interval', 32, 0, 2, 8, 2000);
-insert into sys.types values (19, 'lng', 'sec_interval', 13, 1, 10, 9, 2000);
-insert into sys.types values (20, 'daytime', 'time', 7, 0, 0, 12, 2000);
-insert into sys.types values (21, 'daytime', 'timetz', 7, 1, 0, 12, 2000);
-insert into sys.types values (22, 'date', 'date', 0, 0, 0, 13, 2000);
-insert into sys.types values (23, 'timestamp', 'timestamp', 7, 0, 0, 14, 2000);
-insert into sys.types values (24, 'timestamp', 'timestamptz', 7, 1, 0, 14, 2000);
-insert into sys.types values (25, 'blob', 'blob', 0, 0, 0, 5, 2000);
-insert into sys.types values (28, 'wkb', 'geometry', 0, 0, 0, 15, 2000);
-insert into sys.types values (29, 'wkba', 'geometrya', 0, 0, 0, 16, 2000);
-insert into sys.types values (30, 'mbr', 'mbr', 0, 0, 0, 16, 2000);
-delete from sys.functions where id < 2000;
-delete from sys.args where func_id not in (select id from sys.functions);
-insert into sys.functions values (26, 'length', 'nitems', 'blob', 0, 1, false, false, false, 2000, true);
-insert into sys.args values (7952, 26, 'res_0', 'int', 32, 0, 0, 0);
-insert into sys.args values (7953, 26, 'arg_1', 'blob', 0, 0, 1, 1);
-insert into sys.functions values (27, 'octet_length', 'nitems', 'blob', 0, 1, false, false, false, 2000, true);
-insert into sys.args values (7954, 27, 'res_0', 'int', 32, 0, 0, 0);
-insert into sys.args values (7955, 27, 'arg_1', 'blob', 0, 0, 1, 1);
-insert into sys.functions values (31, 'mbr_overlap', 'mbrOverlaps', 'geom', 0, 1, false, false, false, 2000, true);
-insert into sys.args values (7956, 31, 'res_0', 'boolean', 1, 0, 0, 0);
-insert into sys.args values (7957, 31, 'arg_1', 'geometry', 0, 0, 1, 1);
-insert into sys.args values (7958, 31, 'arg_2', 'geometry', 0, 0, 1, 2);
-insert into sys.functions values (32, 'mbr_overlap', 'mbrOverlaps', 'geom', 0, 1, false, false, false, 2000, true);
-insert into sys.args values (7959, 32, 'res_0', 'boolean', 1, 0, 0, 0);
-insert into sys.args values (7960, 32, 'arg_1', 'mbr', 0, 0, 1, 1);
-insert into sys.args values (7961, 32, 'arg_2', 'mbr', 0, 0, 1, 2);
-insert into sys.functions values (33, 'mbr_above', 'mbrAbove', 'geom', 0, 1, false, false, false, 2000, true);
-insert into sys.args values (7962, 33, 'res_0', 'boolean', 1, 0, 0, 0);
-insert into sys.args values (7963, 33, 'arg_1', 'geometry', 0, 0, 1, 1);
-insert into sys.args values (7964, 33, 'arg_2', 'geometry', 0, 0, 1, 2);
-insert into sys.functions values (34, 'mbr_above', 'mbrAbove', 'geom', 0, 1, false, false, false, 2000, true);
-insert into sys.args values (7965, 34, 'res_0', 'boolean', 1, 0, 0, 0);
-insert into sys.args values (7966, 34, 'arg_1', 'mbr', 0, 0, 1, 1);
-insert into sys.args values (7967, 34, 'arg_2', 'mbr', 0, 0, 1, 2);
-insert into sys.functions values (35, 'mbr_below', 'mbrBelow', 'geom', 0, 1, false, false, false, 2000, true);
-insert into sys.args values (7968, 35, 'res_0', 'boolean', 1, 0, 0, 0);
-insert into sys.args values (7969, 35, 'arg_1', 'geometry', 0, 0, 1, 1);
-insert into sys.args values (7970, 35, 'arg_2', 'geometry', 0, 0, 1, 2);
-insert into sys.functions values (36, 'mbr_below', 'mbrBelow', 'geom', 0, 1, false, false, false, 2000, true);
-insert into sys.args values (7971, 36, 'res_0', 'boolean', 1, 0, 0, 0);
-insert into sys.args values (7972, 36, 'arg_1', 'mbr', 0, 0, 1, 1);
-insert into sys.args values (7973, 36, 'arg_2', 'mbr', 0, 0, 1, 2);
-insert into sys.functions values (37, 'mbr_right', 'mbrRight', 'geom', 0, 1, false, false, false, 2000, true);
-insert into sys.args values (7974, 37, 'res_0', 'boolean', 1, 0, 0, 0);
-insert into sys.args values (7975, 37, 'arg_1', 'geometry', 0, 0, 1, 1);
-insert into sys.args values (7976, 37, 'arg_2', 'geometry', 0, 0, 1, 2);
-insert into sys.functions values (38, 'mbr_right', 'mbrRight', 'geom', 0, 1, false, false, false, 2000, true);
-insert into sys.args values (7977, 38, 'res_0', 'boolean', 1, 0, 0, 0);
-insert into sys.args values (7978, 38, 'arg_1', 'mbr', 0, 0, 1, 1);
-insert into sys.args values (7979, 38, 'arg_2', 'mbr', 0, 0, 1, 2);
-insert into sys.functions values (39, 'mbr_left', 'mbrLeft', 'geom', 0, 1, false, false, false, 2000, true);
-insert into sys.args values (7980, 39, 'res_0', 'boolean', 1, 0, 0, 0);
-insert into sys.args values (7981, 39, 'arg_1', 'geometry', 0, 0, 1, 1);
-insert into sys.args values (7982, 39, 'arg_2', 'geometry', 0, 0, 1, 2);
-insert into sys.functions values (40, 'mbr_left', 'mbrLeft', 'geom', 0, 1, false, false, false, 2000, true);
-insert into sys.args values (7983, 40, 'res_0', 'boolean', 1, 0, 0, 0);
-insert into sys.args values (7984, 40, 'arg_1', 'mbr', 0, 0, 1, 1);
-insert into sys.args values (7985, 40, 'arg_2', 'mbr', 0, 0, 1, 2);
-insert into sys.functions values (41, 'mbr_overlap_or_above', 'mbrOverlapOrAbove', 'geom', 0, 1, false, false, false, 2000, true);
-insert into sys.args values (7986, 41, 'res_0', 'boolean', 1, 0, 0, 0);
-insert into sys.args values (7987, 41, 'arg_1', 'geometry', 0, 0, 1, 1);
-insert into sys.args values (7988, 41, 'arg_2', 'geometry', 0, 0, 1, 2);
-insert into sys.functions values (42, 'mbr_overlap_or_above', 'mbrOverlapOrAbove', 'geom', 0, 1, false, false, false, 2000, true);
-insert into sys.args values (7989, 42, 'res_0', 'boolean', 1, 0, 0, 0);
-insert into sys.args values (7990, 42, 'arg_1', 'mbr', 0, 0, 1, 1);
-insert into sys.args values (7991, 42, 'arg_2', 'mbr', 0, 0, 1, 2);
-insert into sys.functions values (43, 'mbr_overlap_or_below', 'mbrOverlapOrBelow', 'geom', 0, 1, false, false, false, 2000, true);
-insert into sys.args values (7992, 43, 'res_0', 'boolean', 1, 0, 0, 0);
-insert into sys.args values (7993, 43, 'arg_1', 'geometry', 0, 0, 1, 1);
-insert into sys.args values (7994, 43, 'arg_2', 'geometry', 0, 0, 1, 2);
-insert into sys.functions values (44, 'mbr_overlap_or_below', 'mbrOverlapOrBelow', 'geom', 0, 1, false, false, false, 2000, true);
-insert into sys.args values (7995, 44, 'res_0', 'boolean', 1, 0, 0, 0);
-insert into sys.args values (7996, 44, 'arg_1', 'mbr', 0, 0, 1, 1);
-insert into sys.args values (7997, 44, 'arg_2', 'mbr', 0, 0, 1, 2);
-insert into sys.functions values (45, 'mbr_overlap_or_right', 'mbrOverlapOrRight', 'geom', 0, 1, false, false, false, 2000, true);
-insert into sys.args values (7998, 45, 'res_0', 'boolean', 1, 0, 0, 0);
-insert into sys.args values (7999, 45, 'arg_1', 'geometry', 0, 0, 1, 1);
-insert into sys.args values (8000, 45, 'arg_2', 'geometry', 0, 0, 1, 2);
-insert into sys.functions values (46, 'mbr_overlap_or_right', 'mbrOverlapOrRight', 'geom', 0, 1, false, false, false, 2000, true);
-insert into sys.args values (8001, 46, 'res_0', 'boolean', 1, 0, 0, 0);
-insert into sys.args values (8002, 46, 'arg_1', 'mbr', 0, 0, 1, 1);
-insert into sys.args values (8003, 46, 'arg_2', 'mbr', 0, 0, 1, 2);
-insert into sys.functions values (47, 'mbr_overlap_or_left', 'mbrOverlapOrLeft', 'geom', 0, 1, false, false, false, 2000, true);
-insert into sys.args values (8004, 47, 'res_0', 'boolean', 1, 0, 0, 0);
-insert into sys.args values (8005, 47, 'arg_1', 'geometry', 0, 0, 1, 1);
-insert into sys.args values (8006, 47, 'arg_2', 'geometry', 0, 0, 1, 2);
-insert into sys.functions values (48, 'mbr_overlap_or_left', 'mbrOverlapOrLeft', 'geom', 0, 1, false, false, false, 2000, true);
-insert into sys.args values (8007, 48, 'res_0', 'boolean', 1, 0, 0, 0);
-insert into sys.args values (8008, 48, 'arg_1', 'mbr', 0, 0, 1, 1);
-insert into sys.args values (8009, 48, 'arg_2', 'mbr', 0, 0, 1, 2);
-insert into sys.functions values (49, 'mbr_contains', 'mbrContains', 'geom', 0, 1, false, false, false, 2000, true);
-insert into sys.args values (8010, 49, 'res_0', 'boolean', 1, 0, 0, 0);
-insert into sys.args values (8011, 49, 'arg_1', 'geometry', 0, 0, 1, 1);
-insert into sys.args values (8012, 49, 'arg_2', 'geometry', 0, 0, 1, 2);
-insert into sys.functions values (50, 'mbr_contains', 'mbrContains', 'geom', 0, 1, false, false, false, 2000, true);
-insert into sys.args values (8013, 50, 'res_0', 'boolean', 1, 0, 0, 0);
-insert into sys.args values (8014, 50, 'arg_1', 'mbr', 0, 0, 1, 1);
-insert into sys.args values (8015, 50, 'arg_2', 'mbr', 0, 0, 1, 2);
-insert into sys.functions values (51, 'mbr_contained', 'mbrContained', 'geom', 0, 1, false, false, false, 2000, true);
-insert into sys.args values (8016, 51, 'res_0', 'boolean', 1, 0, 0, 0);
-insert into sys.args values (8017, 51, 'arg_1', 'geometry', 0, 0, 1, 1);
-insert into sys.args values (8018, 51, 'arg_2', 'geometry', 0, 0, 1, 2);
-insert into sys.functions values (52, 'mbr_contained', 'mbrContained', 'geom', 0, 1, false, false, false, 2000, true);
-insert into sys.args values (8019, 52, 'res_0', 'boolean', 1, 0, 0, 0);
-insert into sys.args values (8020, 52, 'arg_1', 'mbr', 0, 0, 1, 1);
-insert into sys.args values (8021, 52, 'arg_2', 'mbr', 0, 0, 1, 2);
-insert into sys.functions values (53, 'mbr_equal', 'mbrEqual', 'geom', 0, 1, false, false, false, 2000, true);
-insert into sys.args values (8022, 53, 'res_0', 'boolean', 1, 0, 0, 0);
-insert into sys.args values (8023, 53, 'arg_1', 'geometry', 0, 0, 1, 1);
-insert into sys.args values (8024, 53, 'arg_2', 'geometry', 0, 0, 1, 2);
-insert into sys.functions values (54, 'mbr_equal', 'mbrEqual', 'geom', 0, 1, false, false, false, 2000, true);
-insert into sys.args values (8025, 54, 'res_0', 'boolean', 1, 0, 0, 0);
-insert into sys.args values (8026, 54, 'arg_1', 'mbr', 0, 0, 1, 1);
-insert into sys.args values (8027, 54, 'arg_2', 'mbr', 0, 0, 1, 2);
-insert into sys.functions values (55, 'mbr_distance', 'mbrDistance', 'geom', 0, 1, false, false, false, 2000, true);
-insert into sys.args values (8028, 55, 'res_0', 'double', 53, 0, 0, 0);
-insert into sys.args values (8029, 55, 'arg_1', 'geometry', 0, 0, 1, 1);
-insert into sys.args values (8030, 55, 'arg_2', 'geometry', 0, 0, 1, 2);
-insert into sys.functions values (56, 'mbr_distance', 'mbrDistance', 'geom', 0, 1, false, false, false, 2000, true);
-insert into sys.args values (8031, 56, 'res_0', 'double', 53, 0, 0, 0);
-insert into sys.args values (8032, 56, 'arg_1', 'mbr', 0, 0, 1, 1);
-insert into sys.args values (8033, 56, 'arg_2', 'mbr', 0, 0, 1, 2);
-insert into sys.functions values (57, 'left_shift', 'mbrLeft', 'geom', 0, 1, false, false, false, 2000, true);
-insert into sys.args values (8034, 57, 'res_0', 'boolean', 1, 0, 0, 0);
-insert into sys.args values (8035, 57, 'arg_1', 'geometry', 0, 0, 1, 1);
-insert into sys.args values (8036, 57, 'arg_2', 'geometry', 0, 0, 1, 2);
-insert into sys.functions values (58, 'left_shift', 'mbrLeft', 'geom', 0, 1, false, false, false, 2000, true);
-insert into sys.args values (8037, 58, 'res_0', 'boolean', 1, 0, 0, 0);
-insert into sys.args values (8038, 58, 'arg_1', 'mbr', 0, 0, 1, 1);
-insert into sys.args values (8039, 58, 'arg_2', 'mbr', 0, 0, 1, 2);
-insert into sys.functions values (59, 'right_shift', 'mbrRight', 'geom', 0, 1, false, false, false, 2000, true);
-insert into sys.args values (8040, 59, 'res_0', 'boolean', 1, 0, 0, 0);
-insert into sys.args values (8041, 59, 'arg_1', 'geometry', 0, 0, 1, 1);
-insert into sys.args values (8042, 59, 'arg_2', 'geometry', 0, 0, 1, 2);
-insert into sys.functions values (60, 'right_shift', 'mbrRight', 'geom', 0, 1, false, false, false, 2000, true);
-insert into sys.args values (8043, 60, 'res_0', 'boolean', 1, 0, 0, 0);
-insert into sys.args values (8044, 60, 'arg_1', 'mbr', 0, 0, 1, 1);
-insert into sys.args values (8045, 60, 'arg_2', 'mbr', 0, 0, 1, 2);
-insert into sys.functions values (62, 'not_uniques', 'not_uniques', 'sql', 0, 1, false, false, false, 2000, true);
-insert into sys.args values (8046, 62, 'res_0', 'oid', 63, 0, 0, 0);
-insert into sys.args values (8047, 62, 'arg_1', 'bigint', 64, 0, 1, 1);
-insert into sys.functions values (63, 'not_uniques', 'not_uniques', 'sql', 0, 1, false, false, false, 2000, true);
-insert into sys.args values (8048, 63, 'res_0', 'oid', 63, 0, 0, 0);
-insert into sys.args values (8049, 63, 'arg_1', 'oid', 63, 0, 1, 1);
-insert into sys.functions values (64, 'hash', 'hash', 'mkey', 0, 1, false, false, false, 2000, true);
-insert into sys.args values (8050, 64, 'res_0', 'bigint', 64, 0, 0, 0);
-insert into sys.args values (8051, 64, 'arg_1', 'any', 0, 0, 1, 1);
-insert into sys.functions values (65, 'rotate_xor_hash', 'rotate_xor_hash', 'calc', 0, 1, false, false, false, 2000, true);
-insert into sys.args values (8052, 65, 'res_0', 'bigint', 64, 0, 0, 0);
-insert into sys.args values (8053, 65, 'arg_1', 'bigint', 64, 0, 1, 1);
-insert into sys.args values (8054, 65, 'arg_2', 'int', 32, 0, 1, 2);
-insert into sys.args values (8055, 65, 'arg_3', 'any', 0, 0, 1, 3);
-insert into sys.functions values (66, '=', '=', 'calc', 0, 1, false, false, false, 2000, true);
-insert into sys.args values (8056, 66, 'res_0', 'boolean', 1, 0, 0, 0);
-insert into sys.args values (8057, 66, 'arg_1', 'any', 0, 0, 1, 1);
-insert into sys.args values (8058, 66, 'arg_2', 'any', 0, 0, 1, 2);
-insert into sys.functions values (67, '<>', '!=', 'calc', 0, 1, false, false, false, 2000, true);
-insert into sys.args values (8059, 67, 'res_0', 'boolean', 1, 0, 0, 0);
-insert into sys.args values (8060, 67, 'arg_1', 'any', 0, 0, 1, 1);
-insert into sys.args values (8061, 67, 'arg_2', 'any', 0, 0, 1, 2);
-insert into sys.functions values (68, 'isnull', 'isnil', 'calc', 0, 1, false, false, false, 2000, true);
-insert into sys.args values (8062, 68, 'res_0', 'boolean', 1, 0, 0, 0);
-insert into sys.args values (8063, 68, 'arg_1', 'any', 0, 0, 1, 1);
-insert into sys.functions values (69, '>', '>', 'calc', 0, 1, false, false, false, 2000, true);
-insert into sys.args values (8064, 69, 'res_0', 'boolean', 1, 0, 0, 0);
-insert into sys.args values (8065, 69, 'arg_1', 'any', 0, 0, 1, 1);
-insert into sys.args values (8066, 69, 'arg_2', 'any', 0, 0, 1, 2);
-insert into sys.functions values (70, '>=', '>=', 'calc', 0, 1, false, false, false, 2000, true);
-insert into sys.args values (8067, 70, 'res_0', 'boolean', 1, 0, 0, 0);
-insert into sys.args values (8068, 70, 'arg_1', 'any', 0, 0, 1, 1);
-insert into sys.args values (8069, 70, 'arg_2', 'any', 0, 0, 1, 2);
-insert into sys.functions values (71, '<', '<', 'calc', 0, 1, false, false, false, 2000, true);
-insert into sys.args values (8070, 71, 'res_0', 'boolean', 1, 0, 0, 0);
-insert into sys.args values (8071, 71, 'arg_1', 'any', 0, 0, 1, 1);
-insert into sys.args values (8072, 71, 'arg_2', 'any', 0, 0, 1, 2);
-insert into sys.functions values (72, '<=', '<=', 'calc', 0, 1, false, false, false, 2000, true);
-insert into sys.args values (8073, 72, 'res_0', 'boolean', 1, 0, 0, 0);
-insert into sys.args values (8074, 72, 'arg_1', 'any', 0, 0, 1, 1);
-insert into sys.args values (8075, 72, 'arg_2', 'any', 0, 0, 1, 2);
-insert into sys.functions values (73, 'between', 'between', 'calc', 0, 1, false, false, false, 2000, true);
-insert into sys.args values (8076, 73, 'res_0', 'boolean', 1, 0, 0, 0);
-insert into sys.args values (8077, 73, 'arg_1', 'any', 0, 0, 1, 1);
-insert into sys.args values (8078, 73, 'arg_2', 'any', 0, 0, 1, 2);
-insert into sys.args values (8079, 73, 'arg_3', 'any', 0, 0, 1, 3);
-insert into sys.args values (8080, 73, 'arg_4', 'boolean', 1, 0, 1, 4);
-insert into sys.args values (8081, 73, 'arg_5', 'boolean', 1, 0, 1, 5);
-insert into sys.args values (8082, 73, 'arg_6', 'boolean', 1, 0, 1, 6);
-insert into sys.args values (8083, 73, 'arg_7', 'boolean', 1, 0, 1, 7);
-insert into sys.functions values (77, 'any', 'any', 'sql', 0, 1, false, false, false, 2000, true);
-insert into sys.args values (8084, 77, 'res_0', 'boolean', 1, 0, 0, 0);
-insert into sys.args values (8085, 77, 'arg_1', 'boolean', 1, 0, 1, 1);
-insert into sys.args values (8086, 77, 'arg_2', 'boolean', 1, 0, 1, 2);
-insert into sys.args values (8087, 77, 'arg_3', 'boolean', 1, 0, 1, 3);
-insert into sys.functions values (78, 'all', 'all', 'sql', 0, 1, false, false, false, 2000, true);
-insert into sys.args values (8088, 78, 'res_0', 'boolean', 1, 0, 0, 0);
-insert into sys.args values (8089, 78, 'arg_1', 'boolean', 1, 0, 1, 1);
-insert into sys.args values (8090, 78, 'arg_2', 'boolean', 1, 0, 1, 2);
-insert into sys.args values (8091, 78, 'arg_3', 'boolean', 1, 0, 1, 3);
-insert into sys.functions values (83, 'sql_exists', 'exist', 'aggr', 0, 1, false, false, false, 2000, true);
-insert into sys.args values (8092, 83, 'res_0', 'boolean', 1, 0, 0, 0);
-insert into sys.args values (8093, 83, 'arg_1', 'any', 0, 0, 1, 1);
-insert into sys.functions values (84, 'sql_not_exists', 'not_exist', 'aggr', 0, 1, false, false, false, 2000, true);
-insert into sys.args values (8094, 84, 'res_0', 'boolean', 1, 0, 0, 0);
-insert into sys.args values (8095, 84, 'arg_1', 'any', 0, 0, 1, 1);
-insert into sys.functions values (85, 'in', 'in', 'calc', 0, 1, false, false, false, 2000, true);
-insert into sys.args values (8096, 85, 'res_0', 'boolean', 1, 0, 0, 0);
-insert into sys.args values (8097, 85, 'arg_1', 'any', 0, 0, 1, 1);
-insert into sys.args values (8098, 85, 'arg_2', 'any', 0, 0, 1, 2);
-insert into sys.functions values (86, 'identity', 'identity', 'calc', 0, 1, false, false, false, 2000, true);
-insert into sys.args values (8099, 86, 'res_0', 'oid', 63, 0, 0, 0);
-insert into sys.args values (8100, 86, 'arg_1', 'any', 0, 0, 1, 1);
-insert into sys.functions values (87, 'rowid', 'identity', 'calc', 0, 1, false, false, false, 2000, true);
-insert into sys.args values (8101, 87, 'res_0', 'int', 32, 0, 0, 0);
-insert into sys.args values (8102, 87, 'arg_1', 'any', 0, 0, 1, 1);
-insert into sys.functions values (88, 'rowid', 'rowid', 'calc', 0, 1, false, false, false, 2000, true);
-insert into sys.args values (8103, 88, 'res_0', 'oid', 63, 0, 0, 0);
-insert into sys.args values (8104, 88, 'arg_1', 'any', 0, 0, 1, 1);
-insert into sys.args values (8105, 88, 'arg_2', 'varchar', 0, 0, 1, 2);
-insert into sys.args values (8106, 88, 'arg_3', 'varchar', 0, 0, 1, 3);
-insert into sys.functions values (91, 'sql_min', 'min', 'calc', 0, 1, false, false, false, 2000, true);
-insert into sys.args values (8107, 91, 'res_0', 'any', 0, 0, 0, 0);
-insert into sys.args values (8108, 91, 'arg_1', 'any', 0, 0, 1, 1);
-insert into sys.args values (8109, 91, 'arg_2', 'any', 0, 0, 1, 2);
-insert into sys.functions values (92, 'sql_max', 'max', 'calc', 0, 1, false, false, false, 2000, true);
-insert into sys.args values (8110, 92, 'res_0', 'any', 0, 0, 0, 0);
-insert into sys.args values (8111, 92, 'arg_1', 'any', 0, 0, 1, 1);
-insert into sys.args values (8112, 92, 'arg_2', 'any', 0, 0, 1, 2);
-insert into sys.functions values (93, 'least', 'min_no_nil', 'calc', 0, 1, false, false, false, 2000, true);
-insert into sys.args values (8113, 93, 'res_0', 'any', 0, 0, 0, 0);
-insert into sys.args values (8114, 93, 'arg_1', 'any', 0, 0, 1, 1);
-insert into sys.args values (8115, 93, 'arg_2', 'any', 0, 0, 1, 2);
-insert into sys.functions values (94, 'greatest', 'max_no_nil', 'calc', 0, 1, false, false, false, 2000, true);
-insert into sys.args values (8116, 94, 'res_0', 'any', 0, 0, 0, 0);
-insert into sys.args values (8117, 94, 'arg_1', 'any', 0, 0, 1, 1);
-insert into sys.args values (8118, 94, 'arg_2', 'any', 0, 0, 1, 2);
-insert into sys.functions values (95, 'ifthenelse', 'ifthenelse', 'calc', 0, 1, false, false, false, 2000, true);
-insert into sys.args values (8119, 95, 'res_0', 'any', 0, 0, 0, 0);
-insert into sys.args values (8120, 95, 'arg_1', 'boolean', 1, 0, 1, 1);
-insert into sys.args values (8121, 95, 'arg_2', 'any', 0, 0, 1, 2);
-insert into sys.args values (8122, 95, 'arg_3', 'any', 0, 0, 1, 3);
-insert into sys.functions values (112, 'mod', '%', 'calc', 0, 1, false, false, false, 2000, true);
-insert into sys.args values (8123, 112, 'res_0', 'oid', 63, 0, 0, 0);
-insert into sys.args values (8124, 112, 'arg_1', 'oid', 63, 0, 1, 1);
-insert into sys.args values (8125, 112, 'arg_2', 'oid', 63, 0, 1, 2);
-insert into sys.functions values (113, 'mod', '%', 'calc', 0, 1, false, false, false, 2000, true);
-insert into sys.args values (8126, 113, 'res_0', 'tinyint', 8, 0, 0, 0);
-insert into sys.args values (8127, 113, 'arg_1', 'tinyint', 8, 0, 1, 1);
-insert into sys.args values (8128, 113, 'arg_2', 'tinyint', 8, 0, 1, 2);
-insert into sys.functions values (114, 'mod', '%', 'calc', 0, 1, false, false, false, 2000, true);
-insert into sys.args values (8129, 114, 'res_0', 'smallint', 16, 0, 0, 0);
-insert into sys.args values (8130, 114, 'arg_1', 'smallint', 16, 0, 1, 1);
-insert into sys.args values (8131, 114, 'arg_2', 'smallint', 16, 0, 1, 2);
-insert into sys.functions values (115, 'mod', '%', 'calc', 0, 1, false, false, false, 2000, true);
-insert into sys.args values (8132, 115, 'res_0', 'int', 32, 0, 0, 0);
-insert into sys.args values (8133, 115, 'arg_1', 'int', 32, 0, 1, 1);
-insert into sys.args values (8134, 115, 'arg_2', 'int', 32, 0, 1, 2);
-insert into sys.functions values (116, 'mod', '%', 'calc', 0, 1, false, false, false, 2000, true);
-insert into sys.args values (8135, 116, 'res_0', 'bigint', 64, 0, 0, 0);
-insert into sys.args values (8136, 116, 'arg_1', 'bigint', 64, 0, 1, 1);
-insert into sys.args values (8137, 116, 'arg_2', 'bigint', 64, 0, 1, 2);
-insert into sys.functions values (117, 'mod', '%', 'calc', 0, 1, false, false, false, 2000, true);
-insert into sys.args values (8138, 117, 'res_0', 'decimal', 2, 0, 0, 0);
-insert into sys.args values (8139, 117, 'arg_1', 'decimal', 2, 0, 1, 1);
-insert into sys.args values (8140, 117, 'arg_2', 'decimal', 2, 0, 1, 2);
-insert into sys.functions values (118, 'mod', '%', 'calc', 0, 1, false, false, false, 2000, true);
-insert into sys.args values (8141, 118, 'res_0', 'decimal', 4, 0, 0, 0);
-insert into sys.args values (8142, 118, 'arg_1', 'decimal', 4, 0, 1, 1);
-insert into sys.args values (8143, 118, 'arg_2', 'decimal', 4, 0, 1, 2);
-insert into sys.functions values (119, 'mod', '%', 'calc', 0, 1, false, false, false, 2000, true);
-insert into sys.args values (8144, 119, 'res_0', 'decimal', 9, 0, 0, 0);
-insert into sys.args values (8145, 119, 'arg_1', 'decimal', 9, 0, 1, 1);
-insert into sys.args values (8146, 119, 'arg_2', 'decimal', 9, 0, 1, 2);
-insert into sys.functions values (120, 'mod', '%', 'calc', 0, 1, false, false, false, 2000, true);
-insert into sys.args values (8147, 120, 'res_0', 'decimal', 18, 0, 0, 0);
-insert into sys.args values (8148, 120, 'arg_1', 'decimal', 18, 0, 1, 1);
-insert into sys.args values (8149, 120, 'arg_2', 'decimal', 18, 0, 1, 2);
-insert into sys.functions values (121, 'mod', '%', 'calc', 0, 1, false, false, false, 2000, true);
-insert into sys.args values (8150, 121, 'res_0', 'real', 24, 0, 0, 0);
-insert into sys.args values (8151, 121, 'arg_1', 'real', 24, 0, 1, 1);
-insert into sys.args values (8152, 121, 'arg_2', 'real', 24, 0, 1, 2);
-insert into sys.functions values (122, 'mod', '%', 'calc', 0, 1, false, false, false, 2000, true);
-insert into sys.args values (8153, 122, 'res_0', 'double', 53, 0, 0, 0);
-insert into sys.args values (8154, 122, 'arg_1', 'double', 53, 0, 1, 1);
-insert into sys.args values (8155, 122, 'arg_2', 'double', 53, 0, 1, 2);
-insert into sys.functions values (137, 'diff', 'diff', 'sql', 0, 6, false, false, false, 2000, true);
-insert into sys.args values (8156, 137, 'res_0', 'boolean', 1, 0, 0, 0);
-insert into sys.args values (8157, 137, 'arg_1', 'any', 0, 0, 1, 1);
-insert into sys.functions values (138, 'diff', 'diff', 'sql', 0, 6, false, false, false, 2000, true);
-insert into sys.args values (8158, 138, 'res_0', 'boolean', 1, 0, 0, 0);
-insert into sys.args values (8159, 138, 'arg_1', 'boolean', 1, 0, 1, 1);
-insert into sys.args values (8160, 138, 'arg_2', 'any', 0, 0, 1, 2);
-insert into sys.functions values (139, 'window_bound', 'window_bound', 'sql', 0, 6, false, false, false, 2000, true);
-insert into sys.args values (8161, 139, 'res_0', 'bigint', 64, 0, 0, 0);
-insert into sys.args values (8162, 139, 'arg_1', 'any', 0, 0, 1, 1);
-insert into sys.args values (8163, 139, 'arg_2', 'int', 32, 0, 1, 2);
-insert into sys.args values (8164, 139, 'arg_3', 'int', 32, 0, 1, 3);
-insert into sys.args values (8165, 139, 'arg_4', 'int', 32, 0, 1, 4);
-insert into sys.args values (8166, 139, 'arg_5', 'tinyint', 8, 0, 1, 5);
-insert into sys.functions values (140, 'window_bound', 'window_bound', 'sql', 0, 6, false, false, false, 2000, true);
-insert into sys.args values (8167, 140, 'res_0', 'bigint', 64, 0, 0, 0);
-insert into sys.args values (8168, 140, 'arg_1', 'boolean', 1, 0, 1, 1);
-insert into sys.args values (8169, 140, 'arg_2', 'any', 0, 0, 1, 2);
-insert into sys.args values (8170, 140, 'arg_3', 'int', 32, 0, 1, 3);
-insert into sys.args values (8171, 140, 'arg_4', 'int', 32, 0, 1, 4);
-insert into sys.args values (8172, 140, 'arg_5', 'int', 32, 0, 1, 5);
-insert into sys.args values (8173, 140, 'arg_6', 'tinyint', 8, 0, 1, 6);
-insert into sys.functions values (141, 'window_bound', 'window_bound', 'sql', 0, 6, false, false, false, 2000, true);
-insert into sys.args values (8174, 141, 'res_0', 'bigint', 64, 0, 0, 0);
-insert into sys.args values (8175, 141, 'arg_1', 'any', 0, 0, 1, 1);
-insert into sys.args values (8176, 141, 'arg_2', 'int', 32, 0, 1, 2);
-insert into sys.args values (8177, 141, 'arg_3', 'int', 32, 0, 1, 3);
-insert into sys.args values (8178, 141, 'arg_4', 'int', 32, 0, 1, 4);
-insert into sys.args values (8179, 141, 'arg_5', 'smallint', 16, 0, 1, 5);
-insert into sys.functions values (142, 'window_bound', 'window_bound', 'sql', 0, 6, false, false, false, 2000, true);
-insert into sys.args values (8180, 142, 'res_0', 'bigint', 64, 0, 0, 0);
-insert into sys.args values (8181, 142, 'arg_1', 'boolean', 1, 0, 1, 1);
-insert into sys.args values (8182, 142, 'arg_2', 'any', 0, 0, 1, 2);
-insert into sys.args values (8183, 142, 'arg_3', 'int', 32, 0, 1, 3);
-insert into sys.args values (8184, 142, 'arg_4', 'int', 32, 0, 1, 4);
-insert into sys.args values (8185, 142, 'arg_5', 'int', 32, 0, 1, 5);
-insert into sys.args values (8186, 142, 'arg_6', 'smallint', 16, 0, 1, 6);
-insert into sys.functions values (143, 'window_bound', 'window_bound', 'sql', 0, 6, false, false, false, 2000, true);
-insert into sys.args values (8187, 143, 'res_0', 'bigint', 64, 0, 0, 0);
-insert into sys.args values (8188, 143, 'arg_1', 'any', 0, 0, 1, 1);
-insert into sys.args values (8189, 143, 'arg_2', 'int', 32, 0, 1, 2);
-insert into sys.args values (8190, 143, 'arg_3', 'int', 32, 0, 1, 3);
-insert into sys.args values (8191, 143, 'arg_4', 'int', 32, 0, 1, 4);
-insert into sys.args values (8192, 143, 'arg_5', 'int', 32, 0, 1, 5);
-insert into sys.functions values (144, 'window_bound', 'window_bound', 'sql', 0, 6, false, false, false, 2000, true);
-insert into sys.args values (8193, 144, 'res_0', 'bigint', 64, 0, 0, 0);
-insert into sys.args values (8194, 144, 'arg_1', 'boolean', 1, 0, 1, 1);
-insert into sys.args values (8195, 144, 'arg_2', 'any', 0, 0, 1, 2);
-insert into sys.args values (8196, 144, 'arg_3', 'int', 32, 0, 1, 3);
-insert into sys.args values (8197, 144, 'arg_4', 'int', 32, 0, 1, 4);
-insert into sys.args values (8198, 144, 'arg_5', 'int', 32, 0, 1, 5);
-insert into sys.args values (8199, 144, 'arg_6', 'int', 32, 0, 1, 6);
-insert into sys.functions values (145, 'window_bound', 'window_bound', 'sql', 0, 6, false, false, false, 2000, true);
-insert into sys.args values (8200, 145, 'res_0', 'bigint', 64, 0, 0, 0);
-insert into sys.args values (8201, 145, 'arg_1', 'any', 0, 0, 1, 1);
-insert into sys.args values (8202, 145, 'arg_2', 'int', 32, 0, 1, 2);
-insert into sys.args values (8203, 145, 'arg_3', 'int', 32, 0, 1, 3);
-insert into sys.args values (8204, 145, 'arg_4', 'int', 32, 0, 1, 4);
-insert into sys.args values (8205, 145, 'arg_5', 'bigint', 64, 0, 1, 5);
-insert into sys.functions values (146, 'window_bound', 'window_bound', 'sql', 0, 6, false, false, false, 2000, true);
-insert into sys.args values (8206, 146, 'res_0', 'bigint', 64, 0, 0, 0);
-insert into sys.args values (8207, 146, 'arg_1', 'boolean', 1, 0, 1, 1);
-insert into sys.args values (8208, 146, 'arg_2', 'any', 0, 0, 1, 2);
-insert into sys.args values (8209, 146, 'arg_3', 'int', 32, 0, 1, 3);
-insert into sys.args values (8210, 146, 'arg_4', 'int', 32, 0, 1, 4);
-insert into sys.args values (8211, 146, 'arg_5', 'int', 32, 0, 1, 5);
-insert into sys.args values (8212, 146, 'arg_6', 'bigint', 64, 0, 1, 6);
-insert into sys.functions values (147, 'window_bound', 'window_bound', 'sql', 0, 6, false, false, false, 2000, true);
-insert into sys.args values (8213, 147, 'res_0', 'bigint', 64, 0, 0, 0);
-insert into sys.args values (8214, 147, 'arg_1', 'any', 0, 0, 1, 1);
-insert into sys.args values (8215, 147, 'arg_2', 'int', 32, 0, 1, 2);
-insert into sys.args values (8216, 147, 'arg_3', 'int', 32, 0, 1, 3);
-insert into sys.args values (8217, 147, 'arg_4', 'int', 32, 0, 1, 4);
-insert into sys.args values (8218, 147, 'arg_5', 'real', 24, 0, 1, 5);
-insert into sys.functions values (148, 'window_bound', 'window_bound', 'sql', 0, 6, false, false, false, 2000, true);
-insert into sys.args values (8219, 148, 'res_0', 'bigint', 64, 0, 0, 0);
-insert into sys.args values (8220, 148, 'arg_1', 'boolean', 1, 0, 1, 1);
-insert into sys.args values (8221, 148, 'arg_2', 'any', 0, 0, 1, 2);
-insert into sys.args values (8222, 148, 'arg_3', 'int', 32, 0, 1, 3);
-insert into sys.args values (8223, 148, 'arg_4', 'int', 32, 0, 1, 4);
-insert into sys.args values (8224, 148, 'arg_5', 'int', 32, 0, 1, 5);
-insert into sys.args values (8225, 148, 'arg_6', 'real', 24, 0, 1, 6);
-insert into sys.functions values (149, 'window_bound', 'window_bound', 'sql', 0, 6, false, false, false, 2000, true);
-insert into sys.args values (8226, 149, 'res_0', 'bigint', 64, 0, 0, 0);
-insert into sys.args values (8227, 149, 'arg_1', 'any', 0, 0, 1, 1);
-insert into sys.args values (8228, 149, 'arg_2', 'int', 32, 0, 1, 2);
-insert into sys.args values (8229, 149, 'arg_3', 'int', 32, 0, 1, 3);
-insert into sys.args values (8230, 149, 'arg_4', 'int', 32, 0, 1, 4);
-insert into sys.args values (8231, 149, 'arg_5', 'double', 53, 0, 1, 5);
-insert into sys.functions values (150, 'window_bound', 'window_bound', 'sql', 0, 6, false, false, false, 2000, true);
-insert into sys.args values (8232, 150, 'res_0', 'bigint', 64, 0, 0, 0);
-insert into sys.args values (8233, 150, 'arg_1', 'boolean', 1, 0, 1, 1);
-insert into sys.args values (8234, 150, 'arg_2', 'any', 0, 0, 1, 2);
-insert into sys.args values (8235, 150, 'arg_3', 'int', 32, 0, 1, 3);
-insert into sys.args values (8236, 150, 'arg_4', 'int', 32, 0, 1, 4);
-insert into sys.args values (8237, 150, 'arg_5', 'int', 32, 0, 1, 5);
-insert into sys.args values (8238, 150, 'arg_6', 'double', 53, 0, 1, 6);
-insert into sys.functions values (151, 'window_bound', 'window_bound', 'sql', 0, 6, false, false, false, 2000, true);
-insert into sys.args values (8239, 151, 'res_0', 'bigint', 64, 0, 0, 0);
-insert into sys.args values (8240, 151, 'arg_1', 'any', 0, 0, 1, 1);
-insert into sys.args values (8241, 151, 'arg_2', 'int', 32, 0, 1, 2);
-insert into sys.args values (8242, 151, 'arg_3', 'int', 32, 0, 1, 3);
-insert into sys.args values (8243, 151, 'arg_4', 'int', 32, 0, 1, 4);
-insert into sys.args values (8244, 151, 'arg_5', 'decimal', 2, 0, 1, 5);
-insert into sys.functions values (152, 'window_bound', 'window_bound', 'sql', 0, 6, false, false, false, 2000, true);
-insert into sys.args values (8245, 152, 'res_0', 'bigint', 64, 0, 0, 0);
-insert into sys.args values (8246, 152, 'arg_1', 'boolean', 1, 0, 1, 1);
-insert into sys.args values (8247, 152, 'arg_2', 'any', 0, 0, 1, 2);
-insert into sys.args values (8248, 152, 'arg_3', 'int', 32, 0, 1, 3);
-insert into sys.args values (8249, 152, 'arg_4', 'int', 32, 0, 1, 4);
-insert into sys.args values (8250, 152, 'arg_5', 'int', 32, 0, 1, 5);
-insert into sys.args values (8251, 152, 'arg_6', 'decimal', 2, 0, 1, 6);
-insert into sys.functions values (153, 'window_bound', 'window_bound', 'sql', 0, 6, false, false, false, 2000, true);
-insert into sys.args values (8252, 153, 'res_0', 'bigint', 64, 0, 0, 0);
-insert into sys.args values (8253, 153, 'arg_1', 'any', 0, 0, 1, 1);
-insert into sys.args values (8254, 153, 'arg_2', 'int', 32, 0, 1, 2);
-insert into sys.args values (8255, 153, 'arg_3', 'int', 32, 0, 1, 3);
-insert into sys.args values (8256, 153, 'arg_4', 'int', 32, 0, 1, 4);
-insert into sys.args values (8257, 153, 'arg_5', 'decimal', 4, 0, 1, 5);
-insert into sys.functions values (154, 'window_bound', 'window_bound', 'sql', 0, 6, false, false, false, 2000, true);
-insert into sys.args values (8258, 154, 'res_0', 'bigint', 64, 0, 0, 0);
-insert into sys.args values (8259, 154, 'arg_1', 'boolean', 1, 0, 1, 1);
-insert into sys.args values (8260, 154, 'arg_2', 'any', 0, 0, 1, 2);
-insert into sys.args values (8261, 154, 'arg_3', 'int', 32, 0, 1, 3);
-insert into sys.args values (8262, 154, 'arg_4', 'int', 32, 0, 1, 4);
-insert into sys.args values (8263, 154, 'arg_5', 'int', 32, 0, 1, 5);
-insert into sys.args values (8264, 154, 'arg_6', 'decimal', 4, 0, 1, 6);
-insert into sys.functions values (155, 'window_bound', 'window_bound', 'sql', 0, 6, false, false, false, 2000, true);
-insert into sys.args values (8265, 155, 'res_0', 'bigint', 64, 0, 0, 0);
-insert into sys.args values (8266, 155, 'arg_1', 'any', 0, 0, 1, 1);
-insert into sys.args values (8267, 155, 'arg_2', 'int', 32, 0, 1, 2);
-insert into sys.args values (8268, 155, 'arg_3', 'int', 32, 0, 1, 3);
-insert into sys.args values (8269, 155, 'arg_4', 'int', 32, 0, 1, 4);
-insert into sys.args values (8270, 155, 'arg_5', 'decimal', 9, 0, 1, 5);
-insert into sys.functions values (156, 'window_bound', 'window_bound', 'sql', 0, 6, false, false, false, 2000, true);
-insert into sys.args values (8271, 156, 'res_0', 'bigint', 64, 0, 0, 0);
-insert into sys.args values (8272, 156, 'arg_1', 'boolean', 1, 0, 1, 1);
-insert into sys.args values (8273, 156, 'arg_2', 'any', 0, 0, 1, 2);
-insert into sys.args values (8274, 156, 'arg_3', 'int', 32, 0, 1, 3);
-insert into sys.args values (8275, 156, 'arg_4', 'int', 32, 0, 1, 4);
-insert into sys.args values (8276, 156, 'arg_5', 'int', 32, 0, 1, 5);
-insert into sys.args values (8277, 156, 'arg_6', 'decimal', 9, 0, 1, 6);
-insert into sys.functions values (157, 'window_bound', 'window_bound', 'sql', 0, 6, false, false, false, 2000, true);
-insert into sys.args values (8278, 157, 'res_0', 'bigint', 64, 0, 0, 0);
-insert into sys.args values (8279, 157, 'arg_1', 'any', 0, 0, 1, 1);
-insert into sys.args values (8280, 157, 'arg_2', 'int', 32, 0, 1, 2);
-insert into sys.args values (8281, 157, 'arg_3', 'int', 32, 0, 1, 3);
-insert into sys.args values (8282, 157, 'arg_4', 'int', 32, 0, 1, 4);
-insert into sys.args values (8283, 157, 'arg_5', 'decimal', 18, 0, 1, 5);
-insert into sys.functions values (158, 'window_bound', 'window_bound', 'sql', 0, 6, false, false, false, 2000, true);
-insert into sys.args values (8284, 158, 'res_0', 'bigint', 64, 0, 0, 0);
-insert into sys.args values (8285, 158, 'arg_1', 'boolean', 1, 0, 1, 1);
-insert into sys.args values (8286, 158, 'arg_2', 'any', 0, 0, 1, 2);
-insert into sys.args values (8287, 158, 'arg_3', 'int', 32, 0, 1, 3);
-insert into sys.args values (8288, 158, 'arg_4', 'int', 32, 0, 1, 4);
-insert into sys.args values (8289, 158, 'arg_5', 'int', 32, 0, 1, 5);
-insert into sys.args values (8290, 158, 'arg_6', 'decimal', 18, 0, 1, 6);
-insert into sys.functions values (159, 'window_bound', 'window_bound', 'sql', 0, 6, false, false, false, 2000, true);
-insert into sys.args values (8291, 159, 'res_0', 'bigint', 64, 0, 0, 0);
-insert into sys.args values (8292, 159, 'arg_1', 'any', 0, 0, 1, 1);
-insert into sys.args values (8293, 159, 'arg_2', 'int', 32, 0, 1, 2);
-insert into sys.args values (8294, 159, 'arg_3', 'int', 32, 0, 1, 3);
-insert into sys.args values (8295, 159, 'arg_4', 'int', 32, 0, 1, 4);
-insert into sys.args values (8296, 159, 'arg_5', 'month_interval', 32, 0, 1, 5);
-insert into sys.functions values (160, 'window_bound', 'window_bound', 'sql', 0, 6, false, false, false, 2000, true);
-insert into sys.args values (8297, 160, 'res_0', 'bigint', 64, 0, 0, 0);
-insert into sys.args values (8298, 160, 'arg_1', 'boolean', 1, 0, 1, 1);
-insert into sys.args values (8299, 160, 'arg_2', 'any', 0, 0, 1, 2);
-insert into sys.args values (8300, 160, 'arg_3', 'int', 32, 0, 1, 3);
-insert into sys.args values (8301, 160, 'arg_4', 'int', 32, 0, 1, 4);
-insert into sys.args values (8302, 160, 'arg_5', 'int', 32, 0, 1, 5);
-insert into sys.args values (8303, 160, 'arg_6', 'month_interval', 32, 0, 1, 6);
-insert into sys.functions values (161, 'window_bound', 'window_bound', 'sql', 0, 6, false, false, false, 2000, true);
-insert into sys.args values (8304, 161, 'res_0', 'bigint', 64, 0, 0, 0);
-insert into sys.args values (8305, 161, 'arg_1', 'any', 0, 0, 1, 1);
-insert into sys.args values (8306, 161, 'arg_2', 'int', 32, 0, 1, 2);
-insert into sys.args values (8307, 161, 'arg_3', 'int', 32, 0, 1, 3);
-insert into sys.args values (8308, 161, 'arg_4', 'int', 32, 0, 1, 4);
-insert into sys.args values (8309, 161, 'arg_5', 'sec_interval', 13, 0, 1, 5);
-insert into sys.functions values (162, 'window_bound', 'window_bound', 'sql', 0, 6, false, false, false, 2000, true);
-insert into sys.args values (8310, 162, 'res_0', 'bigint', 64, 0, 0, 0);
-insert into sys.args values (8311, 162, 'arg_1', 'boolean', 1, 0, 1, 1);
-insert into sys.args values (8312, 162, 'arg_2', 'any', 0, 0, 1, 2);
-insert into sys.args values (8313, 162, 'arg_3', 'int', 32, 0, 1, 3);
-insert into sys.args values (8314, 162, 'arg_4', 'int', 32, 0, 1, 4);
-insert into sys.args values (8315, 162, 'arg_5', 'int', 32, 0, 1, 5);
-insert into sys.args values (8316, 162, 'arg_6', 'sec_interval', 13, 0, 1, 6);
-insert into sys.functions values (163, 'rank', 'rank', 'sql', 0, 6, false, false, false, 2000, true);
-insert into sys.args values (8317, 163, 'res_0', 'int', 32, 0, 0, 0);
-insert into sys.args values (8318, 163, 'arg_1', 'any', 0, 0, 1, 1);
-insert into sys.args values (8319, 163, 'arg_2', 'boolean', 1, 0, 1, 2);
-insert into sys.args values (8320, 163, 'arg_3', 'boolean', 1, 0, 1, 3);
-insert into sys.functions values (164, 'dense_rank', 'dense_rank', 'sql', 0, 6, false, false, false, 2000, true);
-insert into sys.args values (8321, 164, 'res_0', 'int', 32, 0, 0, 0);
-insert into sys.args values (8322, 164, 'arg_1', 'any', 0, 0, 1, 1);
-insert into sys.args values (8323, 164, 'arg_2', 'boolean', 1, 0, 1, 2);
-insert into sys.args values (8324, 164, 'arg_3', 'boolean', 1, 0, 1, 3);
-insert into sys.functions values (165, 'row_number', 'row_number', 'sql', 0, 6, false, false, false, 2000, true);
-insert into sys.args values (8325, 165, 'res_0', 'int', 32, 0, 0, 0);
-insert into sys.args values (8326, 165, 'arg_1', 'any', 0, 0, 1, 1);
-insert into sys.args values (8327, 165, 'arg_2', 'boolean', 1, 0, 1, 2);
-insert into sys.args values (8328, 165, 'arg_3', 'boolean', 1, 0, 1, 3);
-insert into sys.functions values (166, 'percent_rank', 'percent_rank', 'sql', 0, 6, false, false, false, 2000, true);
-insert into sys.args values (8329, 166, 'res_0', 'double', 53, 0, 0, 0);
-insert into sys.args values (8330, 166, 'arg_1', 'any', 0, 0, 1, 1);
-insert into sys.args values (8331, 166, 'arg_2', 'boolean', 1, 0, 1, 2);
-insert into sys.args values (8332, 166, 'arg_3', 'boolean', 1, 0, 1, 3);
-insert into sys.functions values (167, 'cume_dist', 'cume_dist', 'sql', 0, 6, false, false, false, 2000, true);
-insert into sys.args values (8333, 167, 'res_0', 'double', 53, 0, 0, 0);
-insert into sys.args values (8334, 167, 'arg_1', 'any', 0, 0, 1, 1);
-insert into sys.args values (8335, 167, 'arg_2', 'boolean', 1, 0, 1, 2);
-insert into sys.args values (8336, 167, 'arg_3', 'boolean', 1, 0, 1, 3);
-insert into sys.functions values (168, 'ntile', 'ntile', 'sql', 0, 6, false, false, false, 2000, true);
-insert into sys.args values (8337, 168, 'res_0', 'tinyint', 8, 0, 0, 0);
-insert into sys.args values (8338, 168, 'arg_1', 'any', 0, 0, 1, 1);
-insert into sys.args values (8339, 168, 'arg_2', 'tinyint', 8, 0, 1, 2);
-insert into sys.args values (8340, 168, 'arg_3', 'boolean', 1, 0, 1, 3);
-insert into sys.args values (8341, 168, 'arg_4', 'boolean', 1, 0, 1, 4);
-insert into sys.functions values (169, 'ntile', 'ntile', 'sql', 0, 6, false, false, false, 2000, true);
-insert into sys.args values (8342, 169, 'res_0', 'smallint', 16, 0, 0, 0);
-insert into sys.args values (8343, 169, 'arg_1', 'any', 0, 0, 1, 1);
-insert into sys.args values (8344, 169, 'arg_2', 'smallint', 16, 0, 1, 2);
-insert into sys.args values (8345, 169, 'arg_3', 'boolean', 1, 0, 1, 3);
-insert into sys.args values (8346, 169, 'arg_4', 'boolean', 1, 0, 1, 4);
-insert into sys.functions values (170, 'ntile', 'ntile', 'sql', 0, 6, false, false, false, 2000, true);
-insert into sys.args values (8347, 170, 'res_0', 'int', 32, 0, 0, 0);
-insert into sys.args values (8348, 170, 'arg_1', 'any', 0, 0, 1, 1);
-insert into sys.args values (8349, 170, 'arg_2', 'int', 32, 0, 1, 2);
-insert into sys.args values (8350, 170, 'arg_3', 'boolean', 1, 0, 1, 3);
-insert into sys.args values (8351, 170, 'arg_4', 'boolean', 1, 0, 1, 4);
-insert into sys.functions values (171, 'ntile', 'ntile', 'sql', 0, 6, false, false, false, 2000, true);
-insert into sys.args values (8352, 171, 'res_0', 'bigint', 64, 0, 0, 0);
-insert into sys.args values (8353, 171, 'arg_1', 'any', 0, 0, 1, 1);
-insert into sys.args values (8354, 171, 'arg_2', 'bigint', 64, 0, 1, 2);
-insert into sys.args values (8355, 171, 'arg_3', 'boolean', 1, 0, 1, 3);
-insert into sys.args values (8356, 171, 'arg_4', 'boolean', 1, 0, 1, 4);
-insert into sys.functions values (172, 'lag', 'lag', 'sql', 0, 6, false, false, false, 2000, true);
-insert into sys.args values (8357, 172, 'res_0', 'any', 0, 0, 0, 0);
-insert into sys.args values (8358, 172, 'arg_1', 'any', 0, 0, 1, 1);
-insert into sys.args values (8359, 172, 'arg_2', 'boolean', 1, 0, 1, 2);
-insert into sys.args values (8360, 172, 'arg_3', 'boolean', 1, 0, 1, 3);
-insert into sys.functions values (173, 'lag', 'lag', 'sql', 0, 6, false, false, false, 2000, true);
-insert into sys.args values (8361, 173, 'res_0', 'any', 0, 0, 0, 0);
-insert into sys.args values (8362, 173, 'arg_1', 'any', 0, 0, 1, 1);
-insert into sys.args values (8363, 173, 'arg_2', 'tinyint', 8, 0, 1, 2);
-insert into sys.args values (8364, 173, 'arg_3', 'boolean', 1, 0, 1, 3);
-insert into sys.args values (8365, 173, 'arg_4', 'boolean', 1, 0, 1, 4);
-insert into sys.functions values (174, 'lag', 'lag', 'sql', 0, 6, false, false, false, 2000, true);
-insert into sys.args values (8366, 174, 'res_0', 'any', 0, 0, 0, 0);
-insert into sys.args values (8367, 174, 'arg_1', 'any', 0, 0, 1, 1);
-insert into sys.args values (8368, 174, 'arg_2', 'smallint', 16, 0, 1, 2);
-insert into sys.args values (8369, 174, 'arg_3', 'boolean', 1, 0, 1, 3);
-insert into sys.args values (8370, 174, 'arg_4', 'boolean', 1, 0, 1, 4);
-insert into sys.functions values (175, 'lag', 'lag', 'sql', 0, 6, false, false, false, 2000, true);
-insert into sys.args values (8371, 175, 'res_0', 'any', 0, 0, 0, 0);
-insert into sys.args values (8372, 175, 'arg_1', 'any', 0, 0, 1, 1);
-insert into sys.args values (8373, 175, 'arg_2', 'int', 32, 0, 1, 2);
-insert into sys.args values (8374, 175, 'arg_3', 'boolean', 1, 0, 1, 3);
-insert into sys.args values (8375, 175, 'arg_4', 'boolean', 1, 0, 1, 4);
-insert into sys.functions values (176, 'lag', 'lag', 'sql', 0, 6, false, false, false, 2000, true);
-insert into sys.args values (8376, 176, 'res_0', 'any', 0, 0, 0, 0);
-insert into sys.args values (8377, 176, 'arg_1', 'any', 0, 0, 1, 1);
-insert into sys.args values (8378, 176, 'arg_2', 'bigint', 64, 0, 1, 2);
-insert into sys.args values (8379, 176, 'arg_3', 'boolean', 1, 0, 1, 3);
-insert into sys.args values (8380, 176, 'arg_4', 'boolean', 1, 0, 1, 4);
-insert into sys.functions values (177, 'lag', 'lag', 'sql', 0, 6, false, false, false, 2000, true);
-insert into sys.args values (8381, 177, 'res_0', 'any', 0, 0, 0, 0);
-insert into sys.args values (8382, 177, 'arg_1', 'any', 0, 0, 1, 1);
-insert into sys.args values (8383, 177, 'arg_2', 'tinyint', 8, 0, 1, 2);
-insert into sys.args values (8384, 177, 'arg_3', 'any', 0, 0, 1, 3);
-insert into sys.args values (8385, 177, 'arg_4', 'boolean', 1, 0, 1, 4);
-insert into sys.args values (8386, 177, 'arg_5', 'boolean', 1, 0, 1, 5);
-insert into sys.functions values (178, 'lag', 'lag', 'sql', 0, 6, false, false, false, 2000, true);
-insert into sys.args values (8387, 178, 'res_0', 'any', 0, 0, 0, 0);
-insert into sys.args values (8388, 178, 'arg_1', 'any', 0, 0, 1, 1);
-insert into sys.args values (8389, 178, 'arg_2', 'smallint', 16, 0, 1, 2);
-insert into sys.args values (8390, 178, 'arg_3', 'any', 0, 0, 1, 3);
-insert into sys.args values (8391, 178, 'arg_4', 'boolean', 1, 0, 1, 4);
-insert into sys.args values (8392, 178, 'arg_5', 'boolean', 1, 0, 1, 5);
-insert into sys.functions values (179, 'lag', 'lag', 'sql', 0, 6, false, false, false, 2000, true);
-insert into sys.args values (8393, 179, 'res_0', 'any', 0, 0, 0, 0);
-insert into sys.args values (8394, 179, 'arg_1', 'any', 0, 0, 1, 1);
-insert into sys.args values (8395, 179, 'arg_2', 'int', 32, 0, 1, 2);
-insert into sys.args values (8396, 179, 'arg_3', 'any', 0, 0, 1, 3);
-insert into sys.args values (8397, 179, 'arg_4', 'boolean', 1, 0, 1, 4);
-insert into sys.args values (8398, 179, 'arg_5', 'boolean', 1, 0, 1, 5);
-insert into sys.functions values (180, 'lag', 'lag', 'sql', 0, 6, false, false, false, 2000, true);
-insert into sys.args values (8399, 180, 'res_0', 'any', 0, 0, 0, 0);
-insert into sys.args values (8400, 180, 'arg_1', 'any', 0, 0, 1, 1);
-insert into sys.args values (8401, 180, 'arg_2', 'bigint', 64, 0, 1, 2);
-insert into sys.args values (8402, 180, 'arg_3', 'any', 0, 0, 1, 3);
-insert into sys.args values (8403, 180, 'arg_4', 'boolean', 1, 0, 1, 4);
-insert into sys.args values (8404, 180, 'arg_5', 'boolean', 1, 0, 1, 5);
-insert into sys.functions values (181, 'lead', 'lead', 'sql', 0, 6, false, false, false, 2000, true);
-insert into sys.args values (8405, 181, 'res_0', 'any', 0, 0, 0, 0);
-insert into sys.args values (8406, 181, 'arg_1', 'any', 0, 0, 1, 1);
-insert into sys.args values (8407, 181, 'arg_2', 'boolean', 1, 0, 1, 2);
-insert into sys.args values (8408, 181, 'arg_3', 'boolean', 1, 0, 1, 3);
-insert into sys.functions values (182, 'lead', 'lead', 'sql', 0, 6, false, false, false, 2000, true);
-insert into sys.args values (8409, 182, 'res_0', 'any', 0, 0, 0, 0);
-insert into sys.args values (8410, 182, 'arg_1', 'any', 0, 0, 1, 1);
-insert into sys.args values (8411, 182, 'arg_2', 'tinyint', 8, 0, 1, 2);
-insert into sys.args values (8412, 182, 'arg_3', 'boolean', 1, 0, 1, 3);
-insert into sys.args values (8413, 182, 'arg_4', 'boolean', 1, 0, 1, 4);
-insert into sys.functions values (183, 'lead', 'lead', 'sql', 0, 6, false, false, false, 2000, true);
-insert into sys.args values (8414, 183, 'res_0', 'any', 0, 0, 0, 0);
-insert into sys.args values (8415, 183, 'arg_1', 'any', 0, 0, 1, 1);
-insert into sys.args values (8416, 183, 'arg_2', 'smallint', 16, 0, 1, 2);
-insert into sys.args values (8417, 183, 'arg_3', 'boolean', 1, 0, 1, 3);
-insert into sys.args values (8418, 183, 'arg_4', 'boolean', 1, 0, 1, 4);
-insert into sys.functions values (184, 'lead', 'lead', 'sql', 0, 6, false, false, false, 2000, true);
-insert into sys.args values (8419, 184, 'res_0', 'any', 0, 0, 0, 0);
-insert into sys.args values (8420, 184, 'arg_1', 'any', 0, 0, 1, 1);
-insert into sys.args values (8421, 184, 'arg_2', 'int', 32, 0, 1, 2);
-insert into sys.args values (8422, 184, 'arg_3', 'boolean', 1, 0, 1, 3);
-insert into sys.args values (8423, 184, 'arg_4', 'boolean', 1, 0, 1, 4);
-insert into sys.functions values (185, 'lead', 'lead', 'sql', 0, 6, false, false, false, 2000, true);
-insert into sys.args values (8424, 185, 'res_0', 'any', 0, 0, 0, 0);
-insert into sys.args values (8425, 185, 'arg_1', 'any', 0, 0, 1, 1);
-insert into sys.args values (8426, 185, 'arg_2', 'bigint', 64, 0, 1, 2);
-insert into sys.args values (8427, 185, 'arg_3', 'boolean', 1, 0, 1, 3);
-insert into sys.args values (8428, 185, 'arg_4', 'boolean', 1, 0, 1, 4);
-insert into sys.functions values (186, 'lead', 'lead', 'sql', 0, 6, false, false, false, 2000, true);
-insert into sys.args values (8429, 186, 'res_0', 'any', 0, 0, 0, 0);
-insert into sys.args values (8430, 186, 'arg_1', 'any', 0, 0, 1, 1);
-insert into sys.args values (8431, 186, 'arg_2', 'tinyint', 8, 0, 1, 2);
-insert into sys.args values (8432, 186, 'arg_3', 'any', 0, 0, 1, 3);
-insert into sys.args values (8433, 186, 'arg_4', 'boolean', 1, 0, 1, 4);
-insert into sys.args values (8434, 186, 'arg_5', 'boolean', 1, 0, 1, 5);
-insert into sys.functions values (187, 'lead', 'lead', 'sql', 0, 6, false, false, false, 2000, true);
-insert into sys.args values (8435, 187, 'res_0', 'any', 0, 0, 0, 0);
-insert into sys.args values (8436, 187, 'arg_1', 'any', 0, 0, 1, 1);
-insert into sys.args values (8437, 187, 'arg_2', 'smallint', 16, 0, 1, 2);
-insert into sys.args values (8438, 187, 'arg_3', 'any', 0, 0, 1, 3);
-insert into sys.args values (8439, 187, 'arg_4', 'boolean', 1, 0, 1, 4);
-insert into sys.args values (8440, 187, 'arg_5', 'boolean', 1, 0, 1, 5);
-insert into sys.functions values (188, 'lead', 'lead', 'sql', 0, 6, false, false, false, 2000, true);
-insert into sys.args values (8441, 188, 'res_0', 'any', 0, 0, 0, 0);
-insert into sys.args values (8442, 188, 'arg_1', 'any', 0, 0, 1, 1);
-insert into sys.args values (8443, 188, 'arg_2', 'int', 32, 0, 1, 2);
-insert into sys.args values (8444, 188, 'arg_3', 'any', 0, 0, 1, 3);
-insert into sys.args values (8445, 188, 'arg_4', 'boolean', 1, 0, 1, 4);
-insert into sys.args values (8446, 188, 'arg_5', 'boolean', 1, 0, 1, 5);
-insert into sys.functions values (189, 'lead', 'lead', 'sql', 0, 6, false, false, false, 2000, true);
-insert into sys.args values (8447, 189, 'res_0', 'any', 0, 0, 0, 0);
-insert into sys.args values (8448, 189, 'arg_1', 'any', 0, 0, 1, 1);
-insert into sys.args values (8449, 189, 'arg_2', 'bigint', 64, 0, 1, 2);
-insert into sys.args values (8450, 189, 'arg_3', 'any', 0, 0, 1, 3);
-insert into sys.args values (8451, 189, 'arg_4', 'boolean', 1, 0, 1, 4);
-insert into sys.args values (8452, 189, 'arg_5', 'boolean', 1, 0, 1, 5);
-insert into sys.functions values (190, 'first_value', 'first_value', 'sql', 0, 6, false, false, false, 2000, true);
-insert into sys.args values (8453, 190, 'res_0', 'any', 0, 0, 0, 0);
-insert into sys.args values (8454, 190, 'arg_1', 'any', 0, 0, 1, 1);
-insert into sys.functions values (191, 'last_value', 'last_value', 'sql', 0, 6, false, false, false, 2000, true);
-insert into sys.args values (8455, 191, 'res_0', 'any', 0, 0, 0, 0);
-insert into sys.args values (8456, 191, 'arg_1', 'any', 0, 0, 1, 1);
-insert into sys.functions values (192, 'nth_value', 'nth_value', 'sql', 0, 6, false, false, false, 2000, true);
-insert into sys.args values (8457, 192, 'res_0', 'any', 0, 0, 0, 0);
-insert into sys.args values (8458, 192, 'arg_1', 'any', 0, 0, 1, 1);
-insert into sys.args values (8459, 192, 'arg_2', 'tinyint', 8, 0, 1, 2);
-insert into sys.functions values (193, 'nth_value', 'nth_value', 'sql', 0, 6, false, false, false, 2000, true);
-insert into sys.args values (8460, 193, 'res_0', 'any', 0, 0, 0, 0);
-insert into sys.args values (8461, 193, 'arg_1', 'any', 0, 0, 1, 1);
-insert into sys.args values (8462, 193, 'arg_2', 'smallint', 16, 0, 1, 2);
-insert into sys.functions values (194, 'nth_value', 'nth_value', 'sql', 0, 6, false, false, false, 2000, true);
-insert into sys.args values (8463, 194, 'res_0', 'any', 0, 0, 0, 0);
-insert into sys.args values (8464, 194, 'arg_1', 'any', 0, 0, 1, 1);
-insert into sys.args values (8465, 194, 'arg_2', 'int', 32, 0, 1, 2);
-insert into sys.functions values (195, 'nth_value', 'nth_value', 'sql', 0, 6, false, false, false, 2000, true);
-insert into sys.args values (8466, 195, 'res_0', 'any', 0, 0, 0, 0);
-insert into sys.args values (8467, 195, 'arg_1', 'any', 0, 0, 1, 1);
-insert into sys.args values (8468, 195, 'arg_2', 'bigint', 64, 0, 1, 2);
-insert into sys.functions values (196, 'count', 'count', 'sql', 0, 6, false, false, false, 2000, true);
-insert into sys.args values (8469, 196, 'res_0', 'bigint', 64, 0, 0, 0);
-insert into sys.args values (8470, 196, 'arg_1', 'any', 0, 0, 1, 1);
-insert into sys.args values (8471, 196, 'arg_2', 'boolean', 1, 0, 1, 2);
-insert into sys.functions values (197, 'min', 'min', 'sql', 0, 6, false, false, false, 2000, true);
-insert into sys.args values (8472, 197, 'res_0', 'any', 0, 0, 0, 0);
-insert into sys.args values (8473, 197, 'arg_1', 'any', 0, 0, 1, 1);
-insert into sys.functions values (198, 'max', 'max', 'sql', 0, 6, false, false, false, 2000, true);
-insert into sys.args values (8474, 198, 'res_0', 'any', 0, 0, 0, 0);
-insert into sys.args values (8475, 198, 'arg_1', 'any', 0, 0, 1, 1);
-insert into sys.functions values (199, 'sum', 'sum', 'sql', 0, 6, false, false, false, 2000, true);
-insert into sys.args values (8476, 199, 'res_0', 'bigint', 64, 0, 0, 0);
-insert into sys.args values (8477, 199, 'arg_1', 'tinyint', 8, 0, 1, 1);
-insert into sys.functions values (200, 'sum', 'sum', 'sql', 0, 6, false, false, false, 2000, true);
-insert into sys.args values (8478, 200, 'res_0', 'bigint', 64, 0, 0, 0);
-insert into sys.args values (8479, 200, 'arg_1', 'smallint', 16, 0, 1, 1);
-insert into sys.functions values (201, 'sum', 'sum', 'sql', 0, 6, false, false, false, 2000, true);
-insert into sys.args values (8480, 201, 'res_0', 'bigint', 64, 0, 0, 0);
-insert into sys.args values (8481, 201, 'arg_1', 'int', 32, 0, 1, 1);
-insert into sys.functions values (202, 'sum', 'sum', 'sql', 0, 6, false, false, false, 2000, true);
-insert into sys.args values (8482, 202, 'res_0', 'bigint', 64, 0, 0, 0);
-insert into sys.args values (8483, 202, 'arg_1', 'bigint', 64, 0, 1, 1);
-insert into sys.functions values (203, 'sum', 'sum', 'sql', 0, 6, false, false, false, 2000, true);
-insert into sys.args values (8484, 203, 'res_0', 'decimal', 18, 0, 0, 0);
-insert into sys.args values (8485, 203, 'arg_1', 'decimal', 2, 0, 1, 1);
-insert into sys.functions values (204, 'sum', 'sum', 'sql', 0, 6, false, false, false, 2000, true);
-insert into sys.args values (8486, 204, 'res_0', 'decimal', 18, 0, 0, 0);
-insert into sys.args values (8487, 204, 'arg_1', 'decimal', 4, 0, 1, 1);
-insert into sys.functions values (205, 'sum', 'sum', 'sql', 0, 6, false, false, false, 2000, true);
-insert into sys.args values (8488, 205, 'res_0', 'decimal', 18, 0, 0, 0);
-insert into sys.args values (8489, 205, 'arg_1', 'decimal', 9, 0, 1, 1);
-insert into sys.functions values (206, 'sum', 'sum', 'sql', 0, 6, false, false, false, 2000, true);
-insert into sys.args values (8490, 206, 'res_0', 'decimal', 18, 0, 0, 0);
-insert into sys.args values (8491, 206, 'arg_1', 'decimal', 18, 0, 1, 1);
-insert into sys.functions values (207, 'prod', 'prod', 'sql', 0, 6, false, false, false, 2000, true);
-insert into sys.args values (8492, 207, 'res_0', 'bigint', 64, 0, 0, 0);
-insert into sys.args values (8493, 207, 'arg_1', 'tinyint', 8, 0, 1, 1);
-insert into sys.functions values (208, 'prod', 'prod', 'sql', 0, 6, false, false, false, 2000, true);
-insert into sys.args values (8494, 208, 'res_0', 'bigint', 64, 0, 0, 0);
-insert into sys.args values (8495, 208, 'arg_1', 'smallint', 16, 0, 1, 1);
-insert into sys.functions values (209, 'prod', 'prod', 'sql', 0, 6, false, false, false, 2000, true);
-insert into sys.args values (8496, 209, 'res_0', 'bigint', 64, 0, 0, 0);
-insert into sys.args values (8497, 209, 'arg_1', 'int', 32, 0, 1, 1);
-insert into sys.functions values (210, 'prod', 'prod', 'sql', 0, 6, false, false, false, 2000, true);
-insert into sys.args values (8498, 210, 'res_0', 'bigint', 64, 0, 0, 0);
-insert into sys.args values (8499, 210, 'arg_1', 'bigint', 64, 0, 1, 1);
-insert into sys.functions values (211, 'prod', 'prod', 'sql', 0, 6, false, false, false, 2000, true);
-insert into sys.args values (8500, 211, 'res_0', 'decimal', 18, 0, 0, 0);
-insert into sys.args values (8501, 211, 'arg_1', 'decimal', 2, 0, 1, 1);
-insert into sys.functions values (212, 'prod', 'prod', 'sql', 0, 6, false, false, false, 2000, true);
-insert into sys.args values (8502, 212, 'res_0', 'decimal', 18, 0, 0, 0);
-insert into sys.args values (8503, 212, 'arg_1', 'decimal', 4, 0, 1, 1);
-insert into sys.functions values (213, 'prod', 'prod', 'sql', 0, 6, false, false, false, 2000, true);
-insert into sys.args values (8504, 213, 'res_0', 'decimal', 18, 0, 0, 0);
-insert into sys.args values (8505, 213, 'arg_1', 'decimal', 9, 0, 1, 1);
-insert into sys.functions values (214, 'prod', 'prod', 'sql', 0, 6, false, false, false, 2000, true);
-insert into sys.args values (8506, 214, 'res_0', 'decimal', 18, 0, 0, 0);
-insert into sys.args values (8507, 214, 'arg_1', 'decimal', 18, 0, 1, 1);
-insert into sys.functions values (215, 'sum', 'sum', 'sql', 0, 6, false, false, false, 2000, true);
-insert into sys.args values (8508, 215, 'res_0', 'real', 24, 0, 0, 0);
-insert into sys.args values (8509, 215, 'arg_1', 'real', 24, 0, 1, 1);
-insert into sys.functions values (216, 'prod', 'prod', 'sql', 0, 6, false, false, false, 2000, true);
-insert into sys.args values (8510, 216, 'res_0', 'real', 24, 0, 0, 0);
-insert into sys.args values (8511, 216, 'arg_1', 'real', 24, 0, 1, 1);
-insert into sys.functions values (217, 'sum', 'sum', 'sql', 0, 6, false, false, false, 2000, true);
-insert into sys.args values (8512, 217, 'res_0', 'double', 53, 0, 0, 0);
-insert into sys.args values (8513, 217, 'arg_1', 'double', 53, 0, 1, 1);
-insert into sys.functions values (218, 'prod', 'prod', 'sql', 0, 6, false, false, false, 2000, true);
-insert into sys.args values (8514, 218, 'res_0', 'double', 53, 0, 0, 0);
-insert into sys.args values (8515, 218, 'arg_1', 'double', 53, 0, 1, 1);
-insert into sys.functions values (219, 'sum', 'sum', 'sql', 0, 6, false, false, false, 2000, true);
-insert into sys.args values (8516, 219, 'res_0', 'month_interval', 32, 0, 0, 0);
-insert into sys.args values (8517, 219, 'arg_1', 'month_interval', 32, 0, 1, 1);
-insert into sys.functions values (220, 'sum', 'sum', 'sql', 0, 6, false, false, false, 2000, true);
-insert into sys.args values (8518, 220, 'res_0', 'sec_interval', 13, 0, 0, 0);
-insert into sys.args values (8519, 220, 'arg_1', 'sec_interval', 13, 0, 1, 1);
-insert into sys.functions values (221, 'avg', 'avg', 'sql', 0, 6, false, false, false, 2000, true);
-insert into sys.args values (8520, 221, 'res_0', 'double', 53, 0, 0, 0);
-insert into sys.args values (8521, 221, 'arg_1', 'double', 53, 0, 1, 1);
-insert into sys.functions values (222, 'avg', 'avg', 'sql', 0, 6, false, false, false, 2000, true);
-insert into sys.args values (8522, 222, 'res_0', 'double', 53, 0, 0, 0);
-insert into sys.args values (8523, 222, 'arg_1', 'tinyint', 8, 0, 1, 1);
-insert into sys.functions values (223, 'avg', 'avg', 'sql', 0, 6, false, false, false, 2000, true);
-insert into sys.args values (8524, 223, 'res_0', 'double', 53, 0, 0, 0);
-insert into sys.args values (8525, 223, 'arg_1', 'smallint', 16, 0, 1, 1);
-insert into sys.functions values (224, 'avg', 'avg', 'sql', 0, 6, false, false, false, 2000, true);
-insert into sys.args values (8526, 224, 'res_0', 'double', 53, 0, 0, 0);
-insert into sys.args values (8527, 224, 'arg_1', 'int', 32, 0, 1, 1);
-insert into sys.functions values (225, 'avg', 'avg', 'sql', 0, 6, false, false, false, 2000, true);
-insert into sys.args values (8528, 225, 'res_0', 'double', 53, 0, 0, 0);
-insert into sys.args values (8529, 225, 'arg_1', 'bigint', 64, 0, 1, 1);
-insert into sys.functions values (226, 'avg', 'avg', 'sql', 0, 6, false, false, false, 2000, true);
-insert into sys.args values (8530, 226, 'res_0', 'double', 53, 0, 0, 0);
-insert into sys.args values (8531, 226, 'arg_1', 'real', 24, 0, 1, 1);
-insert into sys.functions values (227, 'and', 'and', 'calc', 0, 1, false, false, false, 2000, true);
-insert into sys.args values (8532, 227, 'res_0', 'boolean', 1, 0, 0, 0);
-insert into sys.args values (8533, 227, 'arg_1', 'boolean', 1, 0, 1, 1);
-insert into sys.args values (8534, 227, 'arg_2', 'boolean', 1, 0, 1, 2);
-insert into sys.functions values (228, 'or', 'or', 'calc', 0, 1, false, false, false, 2000, true);
-insert into sys.args values (8535, 228, 'res_0', 'boolean', 1, 0, 0, 0);
-insert into sys.args values (8536, 228, 'arg_1', 'boolean', 1, 0, 1, 1);
-insert into sys.args values (8537, 228, 'arg_2', 'boolean', 1, 0, 1, 2);
-insert into sys.functions values (229, 'xor', 'xor', 'calc', 0, 1, false, false, false, 2000, true);
-insert into sys.args values (8538, 229, 'res_0', 'boolean', 1, 0, 0, 0);
-insert into sys.args values (8539, 229, 'arg_1', 'boolean', 1, 0, 1, 1);
-insert into sys.args values (8540, 229, 'arg_2', 'boolean', 1, 0, 1, 2);
-insert into sys.functions values (230, 'not', 'not', 'calc', 0, 1, false, false, false, 2000, true);
-insert into sys.args values (8541, 230, 'res_0', 'boolean', 1, 0, 0, 0);
-insert into sys.args values (8542, 230, 'arg_1', 'boolean', 1, 0, 1, 1);
-insert into sys.functions values (231, 'sql_mul', '*', 'calc', 0, 1, false, false, false, 2000, true);
-insert into sys.args values (8543, 231, 'res_0', 'smallint', 16, 0, 0, 0);
-insert into sys.args values (8544, 231, 'arg_1', 'smallint', 16, 0, 1, 1);
-insert into sys.args values (8545, 231, 'arg_2', 'tinyint', 8, 0, 1, 2);
-insert into sys.functions values (232, 'sql_mul', '*', 'calc', 0, 1, false, false, false, 2000, true);
-insert into sys.args values (8546, 232, 'res_0', 'smallint', 16, 0, 0, 0);
-insert into sys.args values (8547, 232, 'arg_1', 'tinyint', 8, 0, 1, 1);
-insert into sys.args values (8548, 232, 'arg_2', 'smallint', 16, 0, 1, 2);
-insert into sys.functions values (233, 'sql_div', '/', 'calc', 0, 1, false, false, false, 2000, true);
-insert into sys.args values (8549, 233, 'res_0', 'smallint', 16, 0, 0, 0);
-insert into sys.args values (8550, 233, 'arg_1', 'smallint', 16, 0, 1, 1);
-insert into sys.args values (8551, 233, 'arg_2', 'tinyint', 8, 0, 1, 2);
-insert into sys.functions values (234, 'sql_mul', '*', 'calc', 0, 1, false, false, false, 2000, true);
-insert into sys.args values (8552, 234, 'res_0', 'int', 32, 0, 0, 0);
-insert into sys.args values (8553, 234, 'arg_1', 'int', 32, 0, 1, 1);
-insert into sys.args values (8554, 234, 'arg_2', 'tinyint', 8, 0, 1, 2);
-insert into sys.functions values (235, 'sql_mul', '*', 'calc', 0, 1, false, false, false, 2000, true);
-insert into sys.args values (8555, 235, 'res_0', 'int', 32, 0, 0, 0);
-insert into sys.args values (8556, 235, 'arg_1', 'tinyint', 8, 0, 1, 1);
-insert into sys.args values (8557, 235, 'arg_2', 'int', 32, 0, 1, 2);
-insert into sys.functions values (236, 'sql_div', '/', 'calc', 0, 1, false, false, false, 2000, true);
-insert into sys.args values (8558, 236, 'res_0', 'int', 32, 0, 0, 0);
-insert into sys.args values (8559, 236, 'arg_1', 'int', 32, 0, 1, 1);
-insert into sys.args values (8560, 236, 'arg_2', 'tinyint', 8, 0, 1, 2);
-insert into sys.functions values (237, 'sql_mul', '*', 'calc', 0, 1, false, false, false, 2000, true);
-insert into sys.args values (8561, 237, 'res_0', 'int', 32, 0, 0, 0);
-insert into sys.args values (8562, 237, 'arg_1', 'int', 32, 0, 1, 1);
-insert into sys.args values (8563, 237, 'arg_2', 'smallint', 16, 0, 1, 2);
-insert into sys.functions values (238, 'sql_mul', '*', 'calc', 0, 1, false, false, false, 2000, true);
-insert into sys.args values (8564, 238, 'res_0', 'int', 32, 0, 0, 0);
-insert into sys.args values (8565, 238, 'arg_1', 'smallint', 16, 0, 1, 1);
-insert into sys.args values (8566, 238, 'arg_2', 'int', 32, 0, 1, 2);
-insert into sys.functions values (239, 'sql_div', '/', 'calc', 0, 1, false, false, false, 2000, true);
-insert into sys.args values (8567, 239, 'res_0', 'int', 32, 0, 0, 0);
-insert into sys.args values (8568, 239, 'arg_1', 'int', 32, 0, 1, 1);
-insert into sys.args values (8569, 239, 'arg_2', 'smallint', 16, 0, 1, 2);
-insert into sys.functions values (240, 'sql_mul', '*', 'calc', 0, 1, false, false, false, 2000, true);
-insert into sys.args values (8570, 240, 'res_0', 'bigint', 64, 0, 0, 0);
-insert into sys.args values (8571, 240, 'arg_1', 'bigint', 64, 0, 1, 1);
-insert into sys.args values (8572, 240, 'arg_2', 'tinyint', 8, 0, 1, 2);
-insert into sys.functions values (241, 'sql_mul', '*', 'calc', 0, 1, false, false, false, 2000, true);
-insert into sys.args values (8573, 241, 'res_0', 'bigint', 64, 0, 0, 0);
-insert into sys.args values (8574, 241, 'arg_1', 'tinyint', 8, 0, 1, 1);
-insert into sys.args values (8575, 241, 'arg_2', 'bigint', 64, 0, 1, 2);
-insert into sys.functions values (242, 'sql_div', '/', 'calc', 0, 1, false, false, false, 2000, true);
-insert into sys.args values (8576, 242, 'res_0', 'bigint', 64, 0, 0, 0);
-insert into sys.args values (8577, 242, 'arg_1', 'bigint', 64, 0, 1, 1);
-insert into sys.args values (8578, 242, 'arg_2', 'tinyint', 8, 0, 1, 2);
-insert into sys.functions values (243, 'sql_mul', '*', 'calc', 0, 1, false, false, false, 2000, true);
-insert into sys.args values (8579, 243, 'res_0', 'bigint', 64, 0, 0, 0);
-insert into sys.args values (8580, 243, 'arg_1', 'bigint', 64, 0, 1, 1);
-insert into sys.args values (8581, 243, 'arg_2', 'smallint', 16, 0, 1, 2);
-insert into sys.functions values (244, 'sql_mul', '*', 'calc', 0, 1, false, false, false, 2000, true);
-insert into sys.args values (8582, 244, 'res_0', 'bigint', 64, 0, 0, 0);
-insert into sys.args values (8583, 244, 'arg_1', 'smallint', 16, 0, 1, 1);
-insert into sys.args values (8584, 244, 'arg_2', 'bigint', 64, 0, 1, 2);
-insert into sys.functions values (245, 'sql_div', '/', 'calc', 0, 1, false, false, false, 2000, true);
-insert into sys.args values (8585, 245, 'res_0', 'bigint', 64, 0, 0, 0);
-insert into sys.args values (8586, 245, 'arg_1', 'bigint', 64, 0, 1, 1);
-insert into sys.args values (8587, 245, 'arg_2', 'smallint', 16, 0, 1, 2);
-insert into sys.functions values (246, 'sql_mul', '*', 'calc', 0, 1, false, false, false, 2000, true);
-insert into sys.args values (8588, 246, 'res_0', 'bigint', 64, 0, 0, 0);
-insert into sys.args values (8589, 246, 'arg_1', 'bigint', 64, 0, 1, 1);
-insert into sys.args values (8590, 246, 'arg_2', 'int', 32, 0, 1, 2);
-insert into sys.functions values (247, 'sql_mul', '*', 'calc', 0, 1, false, false, false, 2000, true);
-insert into sys.args values (8591, 247, 'res_0', 'bigint', 64, 0, 0, 0);
-insert into sys.args values (8592, 247, 'arg_1', 'int', 32, 0, 1, 1);
-insert into sys.args values (8593, 247, 'arg_2', 'bigint', 64, 0, 1, 2);
-insert into sys.functions values (248, 'sql_div', '/', 'calc', 0, 1, false, false, false, 2000, true);
-insert into sys.args values (8594, 248, 'res_0', 'bigint', 64, 0, 0, 0);
-insert into sys.args values (8595, 248, 'arg_1', 'bigint', 64, 0, 1, 1);
-insert into sys.args values (8596, 248, 'arg_2', 'int', 32, 0, 1, 2);
-insert into sys.functions values (249, 'sql_mul', '*', 'calc', 0, 1, false, false, false, 2000, true);
-insert into sys.args values (8597, 249, 'res_0', 'decimal', 9, 0, 0, 0);
-insert into sys.args values (8598, 249, 'arg_1', 'decimal', 9, 0, 1, 1);
-insert into sys.args values (8599, 249, 'arg_2', 'decimal', 4, 0, 1, 2);
-insert into sys.functions values (250, 'sql_div', '/', 'calc', 0, 1, false, false, false, 2000, true);
-insert into sys.args values (8600, 250, 'res_0', 'decimal', 9, 0, 0, 0);
-insert into sys.args values (8601, 250, 'arg_1', 'decimal', 9, 0, 1, 1);
-insert into sys.args values (8602, 250, 'arg_2', 'decimal', 4, 0, 1, 2);
-insert into sys.functions values (251, 'sql_mul', '*', 'calc', 0, 1, false, false, false, 2000, true);
-insert into sys.args values (8603, 251, 'res_0', 'decimal', 18, 0, 0, 0);
-insert into sys.args values (8604, 251, 'arg_1', 'decimal', 18, 0, 1, 1);
-insert into sys.args values (8605, 251, 'arg_2', 'decimal', 4, 0, 1, 2);
-insert into sys.functions values (252, 'sql_div', '/', 'calc', 0, 1, false, false, false, 2000, true);
-insert into sys.args values (8606, 252, 'res_0', 'decimal', 18, 0, 0, 0);
-insert into sys.args values (8607, 252, 'arg_1', 'decimal', 18, 0, 1, 1);
-insert into sys.args values (8608, 252, 'arg_2', 'decimal', 4, 0, 1, 2);
-insert into sys.functions values (253, 'sql_mul', '*', 'calc', 0, 1, false, false, false, 2000, true);
-insert into sys.args values (8609, 253, 'res_0', 'decimal', 18, 0, 0, 0);
-insert into sys.args values (8610, 253, 'arg_1', 'decimal', 18, 0, 1, 1);
-insert into sys.args values (8611, 253, 'arg_2', 'decimal', 9, 0, 1, 2);
-insert into sys.functions values (254, 'sql_div', '/', 'calc', 0, 1, false, false, false, 2000, true);
-insert into sys.args values (8612, 254, 'res_0', 'decimal', 18, 0, 0, 0);
-insert into sys.args values (8613, 254, 'arg_1', 'decimal', 18, 0, 1, 1);
-insert into sys.args values (8614, 254, 'arg_2', 'decimal', 9, 0, 1, 2);
-insert into sys.functions values (255, 'sql_sub', '-', 'calc', 0, 1, false, false, false, 2000, true);
-insert into sys.args values (8615, 255, 'res_0', 'oid', 63, 0, 0, 0);
-insert into sys.args values (8616, 255, 'arg_1', 'oid', 63, 0, 1, 1);
-insert into sys.args values (8617, 255, 'arg_2', 'oid', 63, 0, 1, 2);
-insert into sys.functions values (256, 'sql_add', '+', 'calc', 0, 1, false, false, false, 2000, true);
-insert into sys.args values (8618, 256, 'res_0', 'oid', 63, 0, 0, 0);
-insert into sys.args values (8619, 256, 'arg_1', 'oid', 63, 0, 1, 1);
-insert into sys.args values (8620, 256, 'arg_2', 'oid', 63, 0, 1, 2);
-insert into sys.functions values (257, 'sql_mul', '*', 'calc', 0, 1, false, false, false, 2000, true);
-insert into sys.args values (8621, 257, 'res_0', 'oid', 63, 0, 0, 0);
-insert into sys.args values (8622, 257, 'arg_1', 'oid', 63, 0, 1, 1);
-insert into sys.args values (8623, 257, 'arg_2', 'oid', 63, 0, 1, 2);
-insert into sys.functions values (258, 'sql_div', '/', 'calc', 0, 1, false, false, false, 2000, true);
-insert into sys.args values (8624, 258, 'res_0', 'oid', 63, 0, 0, 0);
-insert into sys.args values (8625, 258, 'arg_1', 'oid', 63, 0, 1, 1);
-insert into sys.args values (8626, 258, 'arg_2', 'oid', 63, 0, 1, 2);
-insert into sys.functions values (259, 'bit_and', 'and', 'calc', 0, 1, false, false, false, 2000, true);
-insert into sys.args values (8627, 259, 'res_0', 'oid', 63, 0, 0, 0);
-insert into sys.args values (8628, 259, 'arg_1', 'oid', 63, 0, 1, 1);
-insert into sys.args values (8629, 259, 'arg_2', 'oid', 63, 0, 1, 2);
-insert into sys.functions values (260, 'bit_or', 'or', 'calc', 0, 1, false, false, false, 2000, true);
-insert into sys.args values (8630, 260, 'res_0', 'oid', 63, 0, 0, 0);
-insert into sys.args values (8631, 260, 'arg_1', 'oid', 63, 0, 1, 1);
-insert into sys.args values (8632, 260, 'arg_2', 'oid', 63, 0, 1, 2);
-insert into sys.functions values (261, 'bit_xor', 'xor', 'calc', 0, 1, false, false, false, 2000, true);
-insert into sys.args values (8633, 261, 'res_0', 'oid', 63, 0, 0, 0);
-insert into sys.args values (8634, 261, 'arg_1', 'oid', 63, 0, 1, 1);
-insert into sys.args values (8635, 261, 'arg_2', 'oid', 63, 0, 1, 2);
-insert into sys.functions values (262, 'bit_not', 'not', 'calc', 0, 1, false, false, false, 2000, true);
-insert into sys.args values (8636, 262, 'res_0', 'oid', 63, 0, 0, 0);
-insert into sys.args values (8637, 262, 'arg_1', 'oid', 63, 0, 1, 1);
-insert into sys.functions values (263, 'left_shift', '<<', 'calc', 0, 1, false, false, false, 2000, true);
-insert into sys.args values (8638, 263, 'res_0', 'oid', 63, 0, 0, 0);
-insert into sys.args values (8639, 263, 'arg_1', 'oid', 63, 0, 1, 1);
-insert into sys.args values (8640, 263, 'arg_2', 'int', 32, 0, 1, 2);
-insert into sys.functions values (264, 'right_shift', '>>', 'calc', 0, 1, false, false, false, 2000, true);
-insert into sys.args values (8641, 264, 'res_0', 'oid', 63, 0, 0, 0);
-insert into sys.args values (8642, 264, 'arg_1', 'oid', 63, 0, 1, 1);
-insert into sys.args values (8643, 264, 'arg_2', 'int', 32, 0, 1, 2);
-insert into sys.functions values (265, 'sql_neg', '-', 'calc', 0, 1, false, false, false, 2000, true);
-insert into sys.args values (8644, 265, 'res_0', 'oid', 63, 0, 0, 0);
-insert into sys.args values (8645, 265, 'arg_1', 'oid', 63, 0, 1, 1);
-insert into sys.functions values (266, 'abs', 'abs', 'calc', 0, 1, false, false, false, 2000, true);
-insert into sys.args values (8646, 266, 'res_0', 'oid', 63, 0, 0, 0);
-insert into sys.args values (8647, 266, 'arg_1', 'oid', 63, 0, 1, 1);
-insert into sys.functions values (267, 'sign', 'sign', 'calc', 0, 1, false, false, false, 2000, true);
-insert into sys.args values (8648, 267, 'res_0', 'tinyint', 8, 0, 0, 0);
-insert into sys.args values (8649, 267, 'arg_1', 'oid', 63, 0, 1, 1);
-insert into sys.functions values (268, 'scale_up', '*', 'calc', 0, 1, false, false, false, 2000, true);
-insert into sys.args values (8650, 268, 'res_0', 'oid', 63, 0, 0, 0);
-insert into sys.args values (8651, 268, 'arg_1', 'oid', 63, 0, 1, 1);
-insert into sys.args values (8652, 268, 'arg_2', 'oid', 63, 0, 1, 2);
-insert into sys.functions values (269, 'scale_down', 'dec_round', 'sql', 0, 1, false, false, false, 2000, true);
-insert into sys.args values (8653, 269, 'res_0', 'oid', 63, 0, 0, 0);
-insert into sys.args values (8654, 269, 'arg_1', 'oid', 63, 0, 1, 1);
-insert into sys.args values (8655, 269, 'arg_2', 'oid', 63, 0, 1, 2);
-insert into sys.functions values (270, 'sql_sub', '-', 'calc', 0, 1, false, false, false, 2000, true);
-insert into sys.args values (8656, 270, 'res_0', 'month_interval', 32, 0, 0, 0);
-insert into sys.args values (8657, 270, 'arg_1', 'month_interval', 32, 0, 1, 1);
-insert into sys.args values (8658, 270, 'arg_2', 'oid', 63, 0, 1, 2);
-insert into sys.functions values (271, 'sql_add', '+', 'calc', 0, 1, false, false, false, 2000, true);
-insert into sys.args values (8659, 271, 'res_0', 'month_interval', 32, 0, 0, 0);
-insert into sys.args values (8660, 271, 'arg_1', 'month_interval', 32, 0, 1, 1);
-insert into sys.args values (8661, 271, 'arg_2', 'oid', 63, 0, 1, 2);
-insert into sys.functions values (272, 'sql_mul', '*', 'calc', 0, 1, false, false, false, 2000, true);
-insert into sys.args values (8662, 272, 'res_0', 'month_interval', 32, 0, 0, 0);
-insert into sys.args values (8663, 272, 'arg_1', 'month_interval', 32, 0, 1, 1);
-insert into sys.args values (8664, 272, 'arg_2', 'oid', 63, 0, 1, 2);
-insert into sys.functions values (273, 'sql_div', '/', 'calc', 0, 1, false, false, false, 2000, true);
-insert into sys.args values (8665, 273, 'res_0', 'month_interval', 32, 0, 0, 0);
-insert into sys.args values (8666, 273, 'arg_1', 'month_interval', 32, 0, 1, 1);
-insert into sys.args values (8667, 273, 'arg_2', 'oid', 63, 0, 1, 2);
-insert into sys.functions values (274, 'sql_sub', '-', 'calc', 0, 1, false, false, false, 2000, true);
-insert into sys.args values (8668, 274, 'res_0', 'sec_interval', 13, 0, 0, 0);
-insert into sys.args values (8669, 274, 'arg_1', 'sec_interval', 13, 0, 1, 1);
-insert into sys.args values (8670, 274, 'arg_2', 'oid', 63, 0, 1, 2);
-insert into sys.functions values (275, 'sql_add', '+', 'calc', 0, 1, false, false, false, 2000, true);
-insert into sys.args values (8671, 275, 'res_0', 'sec_interval', 13, 0, 0, 0);
-insert into sys.args values (8672, 275, 'arg_1', 'sec_interval', 13, 0, 1, 1);
-insert into sys.args values (8673, 275, 'arg_2', 'oid', 63, 0, 1, 2);
-insert into sys.functions values (276, 'sql_mul', '*', 'calc', 0, 1, false, false, false, 2000, true);
-insert into sys.args values (8674, 276, 'res_0', 'sec_interval', 13, 0, 0, 0);
-insert into sys.args values (8675, 276, 'arg_1', 'sec_interval', 13, 0, 1, 1);
-insert into sys.args values (8676, 276, 'arg_2', 'oid', 63, 0, 1, 2);
-insert into sys.functions values (277, 'sql_div', '/', 'calc', 0, 1, false, false, false, 2000, true);
-insert into sys.args values (8677, 277, 'res_0', 'sec_interval', 13, 0, 0, 0);
-insert into sys.args values (8678, 277, 'arg_1', 'sec_interval', 13, 0, 1, 1);
-insert into sys.args values (8679, 277, 'arg_2', 'oid', 63, 0, 1, 2);
-insert into sys.functions values (278, 'sql_sub', '-', 'calc', 0, 1, false, false, false, 2000, true);
-insert into sys.args values (8680, 278, 'res_0', 'tinyint', 8, 0, 0, 0);
-insert into sys.args values (8681, 278, 'arg_1', 'tinyint', 8, 0, 1, 1);
-insert into sys.args values (8682, 278, 'arg_2', 'tinyint', 8, 0, 1, 2);
-insert into sys.functions values (279, 'sql_add', '+', 'calc', 0, 1, false, false, false, 2000, true);
-insert into sys.args values (8683, 279, 'res_0', 'tinyint', 8, 0, 0, 0);
-insert into sys.args values (8684, 279, 'arg_1', 'tinyint', 8, 0, 1, 1);
-insert into sys.args values (8685, 279, 'arg_2', 'tinyint', 8, 0, 1, 2);
-insert into sys.functions values (280, 'sql_mul', '*', 'calc', 0, 1, false, false, false, 2000, true);
-insert into sys.args values (8686, 280, 'res_0', 'tinyint', 8, 0, 0, 0);
-insert into sys.args values (8687, 280, 'arg_1', 'tinyint', 8, 0, 1, 1);
-insert into sys.args values (8688, 280, 'arg_2', 'tinyint', 8, 0, 1, 2);
-insert into sys.functions values (281, 'sql_div', '/', 'calc', 0, 1, false, false, false, 2000, true);
-insert into sys.args values (8689, 281, 'res_0', 'tinyint', 8, 0, 0, 0);
-insert into sys.args values (8690, 281, 'arg_1', 'tinyint', 8, 0, 1, 1);
-insert into sys.args values (8691, 281, 'arg_2', 'tinyint', 8, 0, 1, 2);
-insert into sys.functions values (282, 'bit_and', 'and', 'calc', 0, 1, false, false, false, 2000, true);
-insert into sys.args values (8692, 282, 'res_0', 'tinyint', 8, 0, 0, 0);
-insert into sys.args values (8693, 282, 'arg_1', 'tinyint', 8, 0, 1, 1);
-insert into sys.args values (8694, 282, 'arg_2', 'tinyint', 8, 0, 1, 2);
-insert into sys.functions values (283, 'bit_or', 'or', 'calc', 0, 1, false, false, false, 2000, true);
-insert into sys.args values (8695, 283, 'res_0', 'tinyint', 8, 0, 0, 0);
-insert into sys.args values (8696, 283, 'arg_1', 'tinyint', 8, 0, 1, 1);
-insert into sys.args values (8697, 283, 'arg_2', 'tinyint', 8, 0, 1, 2);
-insert into sys.functions values (284, 'bit_xor', 'xor', 'calc', 0, 1, false, false, false, 2000, true);
-insert into sys.args values (8698, 284, 'res_0', 'tinyint', 8, 0, 0, 0);
-insert into sys.args values (8699, 284, 'arg_1', 'tinyint', 8, 0, 1, 1);
-insert into sys.args values (8700, 284, 'arg_2', 'tinyint', 8, 0, 1, 2);
-insert into sys.functions values (285, 'bit_not', 'not', 'calc', 0, 1, false, false, false, 2000, true);
-insert into sys.args values (8701, 285, 'res_0', 'tinyint', 8, 0, 0, 0);
-insert into sys.args values (8702, 285, 'arg_1', 'tinyint', 8, 0, 1, 1);
-insert into sys.functions values (286, 'left_shift', '<<', 'calc', 0, 1, false, false, false, 2000, true);
-insert into sys.args values (8703, 286, 'res_0', 'tinyint', 8, 0, 0, 0);
-insert into sys.args values (8704, 286, 'arg_1', 'tinyint', 8, 0, 1, 1);
-insert into sys.args values (8705, 286, 'arg_2', 'int', 32, 0, 1, 2);
-insert into sys.functions values (287, 'right_shift', '>>', 'calc', 0, 1, false, false, false, 2000, true);
-insert into sys.args values (8706, 287, 'res_0', 'tinyint', 8, 0, 0, 0);
-insert into sys.args values (8707, 287, 'arg_1', 'tinyint', 8, 0, 1, 1);
-insert into sys.args values (8708, 287, 'arg_2', 'int', 32, 0, 1, 2);
-insert into sys.functions values (288, 'sql_neg', '-', 'calc', 0, 1, false, false, false, 2000, true);
-insert into sys.args values (8709, 288, 'res_0', 'tinyint', 8, 0, 0, 0);
-insert into sys.args values (8710, 288, 'arg_1', 'tinyint', 8, 0, 1, 1);
-insert into sys.functions values (289, 'abs', 'abs', 'calc', 0, 1, false, false, false, 2000, true);
-insert into sys.args values (8711, 289, 'res_0', 'tinyint', 8, 0, 0, 0);
-insert into sys.args values (8712, 289, 'arg_1', 'tinyint', 8, 0, 1, 1);
-insert into sys.functions values (290, 'sign', 'sign', 'calc', 0, 1, false, false, false, 2000, true);
-insert into sys.args values (8713, 290, 'res_0', 'tinyint', 8, 0, 0, 0);
-insert into sys.args values (8714, 290, 'arg_1', 'tinyint', 8, 0, 1, 1);
-insert into sys.functions values (291, 'scale_up', '*', 'calc', 0, 1, false, false, false, 2000, true);
-insert into sys.args values (8715, 291, 'res_0', 'tinyint', 8, 0, 0, 0);
-insert into sys.args values (8716, 291, 'arg_1', 'tinyint', 8, 0, 1, 1);
-insert into sys.args values (8717, 291, 'arg_2', 'tinyint', 8, 0, 1, 2);
-insert into sys.functions values (292, 'scale_down', 'dec_round', 'sql', 0, 1, false, false, false, 2000, true);
-insert into sys.args values (8718, 292, 'res_0', 'tinyint', 8, 0, 0, 0);
-insert into sys.args values (8719, 292, 'arg_1', 'tinyint', 8, 0, 1, 1);
-insert into sys.args values (8720, 292, 'arg_2', 'tinyint', 8, 0, 1, 2);
-insert into sys.functions values (293, 'sql_sub', '-', 'calc', 0, 1, false, false, false, 2000, true);
-insert into sys.args values (8721, 293, 'res_0', 'month_interval', 32, 0, 0, 0);
-insert into sys.args values (8722, 293, 'arg_1', 'month_interval', 32, 0, 1, 1);
-insert into sys.args values (8723, 293, 'arg_2', 'tinyint', 8, 0, 1, 2);
-insert into sys.functions values (294, 'sql_add', '+', 'calc', 0, 1, false, false, false, 2000, true);
-insert into sys.args values (8724, 294, 'res_0', 'month_interval', 32, 0, 0, 0);
-insert into sys.args values (8725, 294, 'arg_1', 'month_interval', 32, 0, 1, 1);
-insert into sys.args values (8726, 294, 'arg_2', 'tinyint', 8, 0, 1, 2);
-insert into sys.functions values (295, 'sql_mul', '*', 'calc', 0, 1, false, false, false, 2000, true);
-insert into sys.args values (8727, 295, 'res_0', 'month_interval', 32, 0, 0, 0);
-insert into sys.args values (8728, 295, 'arg_1', 'month_interval', 32, 0, 1, 1);
-insert into sys.args values (8729, 295, 'arg_2', 'tinyint', 8, 0, 1, 2);
-insert into sys.functions values (296, 'sql_div', '/', 'calc', 0, 1, false, false, false, 2000, true);
-insert into sys.args values (8730, 296, 'res_0', 'month_interval', 32, 0, 0, 0);
-insert into sys.args values (8731, 296, 'arg_1', 'month_interval', 32, 0, 1, 1);
-insert into sys.args values (8732, 296, 'arg_2', 'tinyint', 8, 0, 1, 2);
-insert into sys.functions values (297, 'sql_sub', '-', 'calc', 0, 1, false, false, false, 2000, true);
-insert into sys.args values (8733, 297, 'res_0', 'sec_interval', 13, 0, 0, 0);
-insert into sys.args values (8734, 297, 'arg_1', 'sec_interval', 13, 0, 1, 1);
-insert into sys.args values (8735, 297, 'arg_2', 'tinyint', 8, 0, 1, 2);
-insert into sys.functions values (298, 'sql_add', '+', 'calc', 0, 1, false, false, false, 2000, true);
-insert into sys.args values (8736, 298, 'res_0', 'sec_interval', 13, 0, 0, 0);
-insert into sys.args values (8737, 298, 'arg_1', 'sec_interval', 13, 0, 1, 1);
-insert into sys.args values (8738, 298, 'arg_2', 'tinyint', 8, 0, 1, 2);
-insert into sys.functions values (299, 'sql_mul', '*', 'calc', 0, 1, false, false, false, 2000, true);
-insert into sys.args values (8739, 299, 'res_0', 'sec_interval', 13, 0, 0, 0);
-insert into sys.args values (8740, 299, 'arg_1', 'sec_interval', 13, 0, 1, 1);
-insert into sys.args values (8741, 299, 'arg_2', 'tinyint', 8, 0, 1, 2);
-insert into sys.functions values (300, 'sql_div', '/', 'calc', 0, 1, false, false, false, 2000, true);
-insert into sys.args values (8742, 300, 'res_0', 'sec_interval', 13, 0, 0, 0);
-insert into sys.args values (8743, 300, 'arg_1', 'sec_interval', 13, 0, 1, 1);
-insert into sys.args values (8744, 300, 'arg_2', 'tinyint', 8, 0, 1, 2);
-insert into sys.functions values (301, 'sql_sub', '-', 'calc', 0, 1, false, false, false, 2000, true);
-insert into sys.args values (8745, 301, 'res_0', 'smallint', 16, 0, 0, 0);
-insert into sys.args values (8746, 301, 'arg_1', 'smallint', 16, 0, 1, 1);
-insert into sys.args values (8747, 301, 'arg_2', 'smallint', 16, 0, 1, 2);
-insert into sys.functions values (302, 'sql_add', '+', 'calc', 0, 1, false, false, false, 2000, true);
-insert into sys.args values (8748, 302, 'res_0', 'smallint', 16, 0, 0, 0);
-insert into sys.args values (8749, 302, 'arg_1', 'smallint', 16, 0, 1, 1);
-insert into sys.args values (8750, 302, 'arg_2', 'smallint', 16, 0, 1, 2);
-insert into sys.functions values (303, 'sql_mul', '*', 'calc', 0, 1, false, false, false, 2000, true);
-insert into sys.args values (8751, 303, 'res_0', 'smallint', 16, 0, 0, 0);
-insert into sys.args values (8752, 303, 'arg_1', 'smallint', 16, 0, 1, 1);
-insert into sys.args values (8753, 303, 'arg_2', 'smallint', 16, 0, 1, 2);
-insert into sys.functions values (304, 'sql_div', '/', 'calc', 0, 1, false, false, false, 2000, true);
-insert into sys.args values (8754, 304, 'res_0', 'smallint', 16, 0, 0, 0);
-insert into sys.args values (8755, 304, 'arg_1', 'smallint', 16, 0, 1, 1);
-insert into sys.args values (8756, 304, 'arg_2', 'smallint', 16, 0, 1, 2);
-insert into sys.functions values (305, 'bit_and', 'and', 'calc', 0, 1, false, false, false, 2000, true);
-insert into sys.args values (8757, 305, 'res_0', 'smallint', 16, 0, 0, 0);
-insert into sys.args values (8758, 305, 'arg_1', 'smallint', 16, 0, 1, 1);
-insert into sys.args values (8759, 305, 'arg_2', 'smallint', 16, 0, 1, 2);
-insert into sys.functions values (306, 'bit_or', 'or', 'calc', 0, 1, false, false, false, 2000, true);
-insert into sys.args values (8760, 306, 'res_0', 'smallint', 16, 0, 0, 0);
-insert into sys.args values (8761, 306, 'arg_1', 'smallint', 16, 0, 1, 1);
-insert into sys.args values (8762, 306, 'arg_2', 'smallint', 16, 0, 1, 2);
-insert into sys.functions values (307, 'bit_xor', 'xor', 'calc', 0, 1, false, false, false, 2000, true);
-insert into sys.args values (8763, 307, 'res_0', 'smallint', 16, 0, 0, 0);
-insert into sys.args values (8764, 307, 'arg_1', 'smallint', 16, 0, 1, 1);
-insert into sys.args values (8765, 307, 'arg_2', 'smallint', 16, 0, 1, 2);
-insert into sys.functions values (308, 'bit_not', 'not', 'calc', 0, 1, false, false, false, 2000, true);
-insert into sys.args values (8766, 308, 'res_0', 'smallint', 16, 0, 0, 0);
-insert into sys.args values (8767, 308, 'arg_1', 'smallint', 16, 0, 1, 1);
-insert into sys.functions values (309, 'left_shift', '<<', 'calc', 0, 1, false, false, false, 2000, true);
-insert into sys.args values (8768, 309, 'res_0', 'smallint', 16, 0, 0, 0);
-insert into sys.args values (8769, 309, 'arg_1', 'smallint', 16, 0, 1, 1);
-insert into sys.args values (8770, 309, 'arg_2', 'int', 32, 0, 1, 2);
-insert into sys.functions values (310, 'right_shift', '>>', 'calc', 0, 1, false, false, false, 2000, true);
-insert into sys.args values (8771, 310, 'res_0', 'smallint', 16, 0, 0, 0);
-insert into sys.args values (8772, 310, 'arg_1', 'smallint', 16, 0, 1, 1);
-insert into sys.args values (8773, 310, 'arg_2', 'int', 32, 0, 1, 2);
-insert into sys.functions values (311, 'sql_neg', '-', 'calc', 0, 1, false, false, false, 2000, true);
-insert into sys.args values (8774, 311, 'res_0', 'smallint', 16, 0, 0, 0);
-insert into sys.args values (8775, 311, 'arg_1', 'smallint', 16, 0, 1, 1);
-insert into sys.functions values (312, 'abs', 'abs', 'calc', 0, 1, false, false, false, 2000, true);
-insert into sys.args values (8776, 312, 'res_0', 'smallint', 16, 0, 0, 0);
-insert into sys.args values (8777, 312, 'arg_1', 'smallint', 16, 0, 1, 1);
-insert into sys.functions values (313, 'sign', 'sign', 'calc', 0, 1, false, false, false, 2000, true);
-insert into sys.args values (8778, 313, 'res_0', 'tinyint', 8, 0, 0, 0);
-insert into sys.args values (8779, 313, 'arg_1', 'smallint', 16, 0, 1, 1);
-insert into sys.functions values (314, 'scale_up', '*', 'calc', 0, 1, false, false, false, 2000, true);
-insert into sys.args values (8780, 314, 'res_0', 'smallint', 16, 0, 0, 0);
-insert into sys.args values (8781, 314, 'arg_1', 'smallint', 16, 0, 1, 1);
-insert into sys.args values (8782, 314, 'arg_2', 'smallint', 16, 0, 1, 2);
-insert into sys.functions values (315, 'scale_down', 'dec_round', 'sql', 0, 1, false, false, false, 2000, true);
-insert into sys.args values (8783, 315, 'res_0', 'smallint', 16, 0, 0, 0);
-insert into sys.args values (8784, 315, 'arg_1', 'smallint', 16, 0, 1, 1);
-insert into sys.args values (8785, 315, 'arg_2', 'smallint', 16, 0, 1, 2);
-insert into sys.functions values (316, 'sql_sub', '-', 'calc', 0, 1, false, false, false, 2000, true);
-insert into sys.args values (8786, 316, 'res_0', 'month_interval', 32, 0, 0, 0);
-insert into sys.args values (8787, 316, 'arg_1', 'month_interval', 32, 0, 1, 1);
-insert into sys.args values (8788, 316, 'arg_2', 'smallint', 16, 0, 1, 2);
-insert into sys.functions values (317, 'sql_add', '+', 'calc', 0, 1, false, false, false, 2000, true);
-insert into sys.args values (8789, 317, 'res_0', 'month_interval', 32, 0, 0, 0);
-insert into sys.args values (8790, 317, 'arg_1', 'month_interval', 32, 0, 1, 1);
-insert into sys.args values (8791, 317, 'arg_2', 'smallint', 16, 0, 1, 2);
-insert into sys.functions values (318, 'sql_mul', '*', 'calc', 0, 1, false, false, false, 2000, true);
-insert into sys.args values (8792, 318, 'res_0', 'month_interval', 32, 0, 0, 0);
-insert into sys.args values (8793, 318, 'arg_1', 'month_interval', 32, 0, 1, 1);
-insert into sys.args values (8794, 318, 'arg_2', 'smallint', 16, 0, 1, 2);
-insert into sys.functions values (319, 'sql_div', '/', 'calc', 0, 1, false, false, false, 2000, true);
-insert into sys.args values (8795, 319, 'res_0', 'month_interval', 32, 0, 0, 0);
-insert into sys.args values (8796, 319, 'arg_1', 'month_interval', 32, 0, 1, 1);
-insert into sys.args values (8797, 319, 'arg_2', 'smallint', 16, 0, 1, 2);
-insert into sys.functions values (320, 'sql_sub', '-', 'calc', 0, 1, false, false, false, 2000, true);
-insert into sys.args values (8798, 320, 'res_0', 'sec_interval', 13, 0, 0, 0);
-insert into sys.args values (8799, 320, 'arg_1', 'sec_interval', 13, 0, 1, 1);
-insert into sys.args values (8800, 320, 'arg_2', 'smallint', 16, 0, 1, 2);
-insert into sys.functions values (321, 'sql_add', '+', 'calc', 0, 1, false, false, false, 2000, true);
-insert into sys.args values (8801, 321, 'res_0', 'sec_interval', 13, 0, 0, 0);
-insert into sys.args values (8802, 321, 'arg_1', 'sec_interval', 13, 0, 1, 1);
-insert into sys.args values (8803, 321, 'arg_2', 'smallint', 16, 0, 1, 2);
-insert into sys.functions values (322, 'sql_mul', '*', 'calc', 0, 1, false, false, false, 2000, true);
-insert into sys.args values (8804, 322, 'res_0', 'sec_interval', 13, 0, 0, 0);
-insert into sys.args values (8805, 322, 'arg_1', 'sec_interval', 13, 0, 1, 1);
-insert into sys.args values (8806, 322, 'arg_2', 'smallint', 16, 0, 1, 2);
-insert into sys.functions values (323, 'sql_div', '/', 'calc', 0, 1, false, false, false, 2000, true);
-insert into sys.args values (8807, 323, 'res_0', 'sec_interval', 13, 0, 0, 0);
-insert into sys.args values (8808, 323, 'arg_1', 'sec_interval', 13, 0, 1, 1);
-insert into sys.args values (8809, 323, 'arg_2', 'smallint', 16, 0, 1, 2);
-insert into sys.functions values (324, 'sql_sub', '-', 'calc', 0, 1, false, false, false, 2000, true);
-insert into sys.args values (8810, 324, 'res_0', 'int', 32, 0, 0, 0);
-insert into sys.args values (8811, 324, 'arg_1', 'int', 32, 0, 1, 1);
-insert into sys.args values (8812, 324, 'arg_2', 'int', 32, 0, 1, 2);
-insert into sys.functions values (325, 'sql_add', '+', 'calc', 0, 1, false, false, false, 2000, true);
-insert into sys.args values (8813, 325, 'res_0', 'int', 32, 0, 0, 0);
-insert into sys.args values (8814, 325, 'arg_1', 'int', 32, 0, 1, 1);
-insert into sys.args values (8815, 325, 'arg_2', 'int', 32, 0, 1, 2);
-insert into sys.functions values (326, 'sql_mul', '*', 'calc', 0, 1, false, false, false, 2000, true);
-insert into sys.args values (8816, 326, 'res_0', 'int', 32, 0, 0, 0);
-insert into sys.args values (8817, 326, 'arg_1', 'int', 32, 0, 1, 1);
-insert into sys.args values (8818, 326, 'arg_2', 'int', 32, 0, 1, 2);
-insert into sys.functions values (327, 'sql_div', '/', 'calc', 0, 1, false, false, false, 2000, true);
-insert into sys.args values (8819, 327, 'res_0', 'int', 32, 0, 0, 0);
-insert into sys.args values (8820, 327, 'arg_1', 'int', 32, 0, 1, 1);
-insert into sys.args values (8821, 327, 'arg_2', 'int', 32, 0, 1, 2);
-insert into sys.functions values (328, 'bit_and', 'and', 'calc', 0, 1, false, false, false, 2000, true);
-insert into sys.args values (8822, 328, 'res_0', 'int', 32, 0, 0, 0);
-insert into sys.args values (8823, 328, 'arg_1', 'int', 32, 0, 1, 1);
-insert into sys.args values (8824, 328, 'arg_2', 'int', 32, 0, 1, 2);
-insert into sys.functions values (329, 'bit_or', 'or', 'calc', 0, 1, false, false, false, 2000, true);
-insert into sys.args values (8825, 329, 'res_0', 'int', 32, 0, 0, 0);
-insert into sys.args values (8826, 329, 'arg_1', 'int', 32, 0, 1, 1);
-insert into sys.args values (8827, 329, 'arg_2', 'int', 32, 0, 1, 2);
-insert into sys.functions values (330, 'bit_xor', 'xor', 'calc', 0, 1, false, false, false, 2000, true);
-insert into sys.args values (8828, 330, 'res_0', 'int', 32, 0, 0, 0);
-insert into sys.args values (8829, 330, 'arg_1', 'int', 32, 0, 1, 1);
-insert into sys.args values (8830, 330, 'arg_2', 'int', 32, 0, 1, 2);
-insert into sys.functions values (331, 'bit_not', 'not', 'calc', 0, 1, false, false, false, 2000, true);
-insert into sys.args values (8831, 331, 'res_0', 'int', 32, 0, 0, 0);
-insert into sys.args values (8832, 331, 'arg_1', 'int', 32, 0, 1, 1);
-insert into sys.functions values (332, 'left_shift', '<<', 'calc', 0, 1, false, false, false, 2000, true);
-insert into sys.args values (8833, 332, 'res_0', 'int', 32, 0, 0, 0);
-insert into sys.args values (8834, 332, 'arg_1', 'int', 32, 0, 1, 1);
-insert into sys.args values (8835, 332, 'arg_2', 'int', 32, 0, 1, 2);
-insert into sys.functions values (333, 'right_shift', '>>', 'calc', 0, 1, false, false, false, 2000, true);
-insert into sys.args values (8836, 333, 'res_0', 'int', 32, 0, 0, 0);
-insert into sys.args values (8837, 333, 'arg_1', 'int', 32, 0, 1, 1);
-insert into sys.args values (8838, 333, 'arg_2', 'int', 32, 0, 1, 2);
-insert into sys.functions values (334, 'sql_neg', '-', 'calc', 0, 1, false, false, false, 2000, true);
-insert into sys.args values (8839, 334, 'res_0', 'int', 32, 0, 0, 0);
-insert into sys.args values (8840, 334, 'arg_1', 'int', 32, 0, 1, 1);
-insert into sys.functions values (335, 'abs', 'abs', 'calc', 0, 1, false, false, false, 2000, true);
-insert into sys.args values (8841, 335, 'res_0', 'int', 32, 0, 0, 0);
-insert into sys.args values (8842, 335, 'arg_1', 'int', 32, 0, 1, 1);
-insert into sys.functions values (336, 'sign', 'sign', 'calc', 0, 1, false, false, false, 2000, true);
-insert into sys.args values (8843, 336, 'res_0', 'tinyint', 8, 0, 0, 0);
-insert into sys.args values (8844, 336, 'arg_1', 'int', 32, 0, 1, 1);
-insert into sys.functions values (337, 'scale_up', '*', 'calc', 0, 1, false, false, false, 2000, true);
-insert into sys.args values (8845, 337, 'res_0', 'int', 32, 0, 0, 0);
-insert into sys.args values (8846, 337, 'arg_1', 'int', 32, 0, 1, 1);
-insert into sys.args values (8847, 337, 'arg_2', 'int', 32, 0, 1, 2);
-insert into sys.functions values (338, 'scale_down', 'dec_round', 'sql', 0, 1, false, false, false, 2000, true);
-insert into sys.args values (8848, 338, 'res_0', 'int', 32, 0, 0, 0);
-insert into sys.args values (8849, 338, 'arg_1', 'int', 32, 0, 1, 1);
-insert into sys.args values (8850, 338, 'arg_2', 'int', 32, 0, 1, 2);
-insert into sys.functions values (339, 'sql_sub', '-', 'calc', 0, 1, false, false, false, 2000, true);
-insert into sys.args values (8851, 339, 'res_0', 'month_interval', 32, 0, 0, 0);
-insert into sys.args values (8852, 339, 'arg_1', 'month_interval', 32, 0, 1, 1);
-insert into sys.args values (8853, 339, 'arg_2', 'int', 32, 0, 1, 2);
-insert into sys.functions values (340, 'sql_add', '+', 'calc', 0, 1, false, false, false, 2000, true);
-insert into sys.args values (8854, 340, 'res_0', 'month_interval', 32, 0, 0, 0);
-insert into sys.args values (8855, 340, 'arg_1', 'month_interval', 32, 0, 1, 1);
-insert into sys.args values (8856, 340, 'arg_2', 'int', 32, 0, 1, 2);
-insert into sys.functions values (341, 'sql_mul', '*', 'calc', 0, 1, false, false, false, 2000, true);
-insert into sys.args values (8857, 341, 'res_0', 'month_interval', 32, 0, 0, 0);
-insert into sys.args values (8858, 341, 'arg_1', 'month_interval', 32, 0, 1, 1);
-insert into sys.args values (8859, 341, 'arg_2', 'int', 32, 0, 1, 2);
-insert into sys.functions values (342, 'sql_div', '/', 'calc', 0, 1, false, false, false, 2000, true);
-insert into sys.args values (8860, 342, 'res_0', 'month_interval', 32, 0, 0, 0);
-insert into sys.args values (8861, 342, 'arg_1', 'month_interval', 32, 0, 1, 1);
-insert into sys.args values (8862, 342, 'arg_2', 'int', 32, 0, 1, 2);
-insert into sys.functions values (343, 'sql_sub', '-', 'calc', 0, 1, false, false, false, 2000, true);
-insert into sys.args values (8863, 343, 'res_0', 'sec_interval', 13, 0, 0, 0);
-insert into sys.args values (8864, 343, 'arg_1', 'sec_interval', 13, 0, 1, 1);
-insert into sys.args values (8865, 343, 'arg_2', 'int', 32, 0, 1, 2);
-insert into sys.functions values (344, 'sql_add', '+', 'calc', 0, 1, false, false, false, 2000, true);
-insert into sys.args values (8866, 344, 'res_0', 'sec_interval', 13, 0, 0, 0);
-insert into sys.args values (8867, 344, 'arg_1', 'sec_interval', 13, 0, 1, 1);
-insert into sys.args values (8868, 344, 'arg_2', 'int', 32, 0, 1, 2);
-insert into sys.functions values (345, 'sql_mul', '*', 'calc', 0, 1, false, false, false, 2000, true);
-insert into sys.args values (8869, 345, 'res_0', 'sec_interval', 13, 0, 0, 0);
-insert into sys.args values (8870, 345, 'arg_1', 'sec_interval', 13, 0, 1, 1);
-insert into sys.args values (8871, 345, 'arg_2', 'int', 32, 0, 1, 2);
-insert into sys.functions values (346, 'sql_div', '/', 'calc', 0, 1, false, false, false, 2000, true);
-insert into sys.args values (8872, 346, 'res_0', 'sec_interval', 13, 0, 0, 0);
-insert into sys.args values (8873, 346, 'arg_1', 'sec_interval', 13, 0, 1, 1);
-insert into sys.args values (8874, 346, 'arg_2', 'int', 32, 0, 1, 2);
-insert into sys.functions values (347, 'sql_sub', '-', 'calc', 0, 1, false, false, false, 2000, true);
-insert into sys.args values (8875, 347, 'res_0', 'bigint', 64, 0, 0, 0);
-insert into sys.args values (8876, 347, 'arg_1', 'bigint', 64, 0, 1, 1);
-insert into sys.args values (8877, 347, 'arg_2', 'bigint', 64, 0, 1, 2);
-insert into sys.functions values (348, 'sql_add', '+', 'calc', 0, 1, false, false, false, 2000, true);
-insert into sys.args values (8878, 348, 'res_0', 'bigint', 64, 0, 0, 0);
-insert into sys.args values (8879, 348, 'arg_1', 'bigint', 64, 0, 1, 1);
-insert into sys.args values (8880, 348, 'arg_2', 'bigint', 64, 0, 1, 2);
-insert into sys.functions values (349, 'sql_mul', '*', 'calc', 0, 1, false, false, false, 2000, true);
-insert into sys.args values (8881, 349, 'res_0', 'bigint', 64, 0, 0, 0);
-insert into sys.args values (8882, 349, 'arg_1', 'bigint', 64, 0, 1, 1);
-insert into sys.args values (8883, 349, 'arg_2', 'bigint', 64, 0, 1, 2);
-insert into sys.functions values (350, 'sql_div', '/', 'calc', 0, 1, false, false, false, 2000, true);
-insert into sys.args values (8884, 350, 'res_0', 'bigint', 64, 0, 0, 0);
-insert into sys.args values (8885, 350, 'arg_1', 'bigint', 64, 0, 1, 1);
-insert into sys.args values (8886, 350, 'arg_2', 'bigint', 64, 0, 1, 2);
-insert into sys.functions values (351, 'bit_and', 'and', 'calc', 0, 1, false, false, false, 2000, true);
-insert into sys.args values (8887, 351, 'res_0', 'bigint', 64, 0, 0, 0);
-insert into sys.args values (8888, 351, 'arg_1', 'bigint', 64, 0, 1, 1);
-insert into sys.args values (8889, 351, 'arg_2', 'bigint', 64, 0, 1, 2);
-insert into sys.functions values (352, 'bit_or', 'or', 'calc', 0, 1, false, false, false, 2000, true);
-insert into sys.args values (8890, 352, 'res_0', 'bigint', 64, 0, 0, 0);
-insert into sys.args values (8891, 352, 'arg_1', 'bigint', 64, 0, 1, 1);
-insert into sys.args values (8892, 352, 'arg_2', 'bigint', 64, 0, 1, 2);
-insert into sys.functions values (353, 'bit_xor', 'xor', 'calc', 0, 1, false, false, false, 2000, true);
-insert into sys.args values (8893, 353, 'res_0', 'bigint', 64, 0, 0, 0);
-insert into sys.args values (8894, 353, 'arg_1', 'bigint', 64, 0, 1, 1);
-insert into sys.args values (8895, 353, 'arg_2', 'bigint', 64, 0, 1, 2);
-insert into sys.functions values (354, 'bit_not', 'not', 'calc', 0, 1, false, false, false, 2000, true);
-insert into sys.args values (8896, 354, 'res_0', 'bigint', 64, 0, 0, 0);
-insert into sys.args values (8897, 354, 'arg_1', 'bigint', 64, 0, 1, 1);
-insert into sys.functions values (355, 'left_shift', '<<', 'calc', 0, 1, false, false, false, 2000, true);
-insert into sys.args values (8898, 355, 'res_0', 'bigint', 64, 0, 0, 0);
-insert into sys.args values (8899, 355, 'arg_1', 'bigint', 64, 0, 1, 1);
-insert into sys.args values (8900, 355, 'arg_2', 'int', 32, 0, 1, 2);
-insert into sys.functions values (356, 'right_shift', '>>', 'calc', 0, 1, false, false, false, 2000, true);
-insert into sys.args values (8901, 356, 'res_0', 'bigint', 64, 0, 0, 0);
-insert into sys.args values (8902, 356, 'arg_1', 'bigint', 64, 0, 1, 1);
-insert into sys.args values (8903, 356, 'arg_2', 'int', 32, 0, 1, 2);
-insert into sys.functions values (357, 'sql_neg', '-', 'calc', 0, 1, false, false, false, 2000, true);
-insert into sys.args values (8904, 357, 'res_0', 'bigint', 64, 0, 0, 0);
-insert into sys.args values (8905, 357, 'arg_1', 'bigint', 64, 0, 1, 1);
-insert into sys.functions values (358, 'abs', 'abs', 'calc', 0, 1, false, false, false, 2000, true);
-insert into sys.args values (8906, 358, 'res_0', 'bigint', 64, 0, 0, 0);
-insert into sys.args values (8907, 358, 'arg_1', 'bigint', 64, 0, 1, 1);
-insert into sys.functions values (359, 'sign', 'sign', 'calc', 0, 1, false, false, false, 2000, true);
-insert into sys.args values (8908, 359, 'res_0', 'tinyint', 8, 0, 0, 0);
-insert into sys.args values (8909, 359, 'arg_1', 'bigint', 64, 0, 1, 1);
-insert into sys.functions values (360, 'scale_up', '*', 'calc', 0, 1, false, false, false, 2000, true);
-insert into sys.args values (8910, 360, 'res_0', 'bigint', 64, 0, 0, 0);
-insert into sys.args values (8911, 360, 'arg_1', 'bigint', 64, 0, 1, 1);
-insert into sys.args values (8912, 360, 'arg_2', 'bigint', 64, 0, 1, 2);
-insert into sys.functions values (361, 'scale_down', 'dec_round', 'sql', 0, 1, false, false, false, 2000, true);
-insert into sys.args values (8913, 361, 'res_0', 'bigint', 64, 0, 0, 0);
-insert into sys.args values (8914, 361, 'arg_1', 'bigint', 64, 0, 1, 1);
-insert into sys.args values (8915, 361, 'arg_2', 'bigint', 64, 0, 1, 2);
-insert into sys.functions values (362, 'sql_sub', '-', 'calc', 0, 1, false, false, false, 2000, true);
-insert into sys.args values (8916, 362, 'res_0', 'month_interval', 32, 0, 0, 0);
-insert into sys.args values (8917, 362, 'arg_1', 'month_interval', 32, 0, 1, 1);
-insert into sys.args values (8918, 362, 'arg_2', 'bigint', 64, 0, 1, 2);
-insert into sys.functions values (363, 'sql_add', '+', 'calc', 0, 1, false, false, false, 2000, true);
-insert into sys.args values (8919, 363, 'res_0', 'month_interval', 32, 0, 0, 0);
-insert into sys.args values (8920, 363, 'arg_1', 'month_interval', 32, 0, 1, 1);
-insert into sys.args values (8921, 363, 'arg_2', 'bigint', 64, 0, 1, 2);
-insert into sys.functions values (364, 'sql_mul', '*', 'calc', 0, 1, false, false, false, 2000, true);
-insert into sys.args values (8922, 364, 'res_0', 'month_interval', 32, 0, 0, 0);
-insert into sys.args values (8923, 364, 'arg_1', 'month_interval', 32, 0, 1, 1);
-insert into sys.args values (8924, 364, 'arg_2', 'bigint', 64, 0, 1, 2);
-insert into sys.functions values (365, 'sql_div', '/', 'calc', 0, 1, false, false, false, 2000, true);
-insert into sys.args values (8925, 365, 'res_0', 'month_interval', 32, 0, 0, 0);
-insert into sys.args values (8926, 365, 'arg_1', 'month_interval', 32, 0, 1, 1);
-insert into sys.args values (8927, 365, 'arg_2', 'bigint', 64, 0, 1, 2);
-insert into sys.functions values (366, 'sql_sub', '-', 'calc', 0, 1, false, false, false, 2000, true);
-insert into sys.args values (8928, 366, 'res_0', 'sec_interval', 13, 0, 0, 0);
-insert into sys.args values (8929, 366, 'arg_1', 'sec_interval', 13, 0, 1, 1);
-insert into sys.args values (8930, 366, 'arg_2', 'bigint', 64, 0, 1, 2);
-insert into sys.functions values (367, 'sql_add', '+', 'calc', 0, 1, false, false, false, 2000, true);
-insert into sys.args values (8931, 367, 'res_0', 'sec_interval', 13, 0, 0, 0);
-insert into sys.args values (8932, 367, 'arg_1', 'sec_interval', 13, 0, 1, 1);
-insert into sys.args values (8933, 367, 'arg_2', 'bigint', 64, 0, 1, 2);
-insert into sys.functions values (368, 'sql_mul', '*', 'calc', 0, 1, false, false, false, 2000, true);
-insert into sys.args values (8934, 368, 'res_0', 'sec_interval', 13, 0, 0, 0);
-insert into sys.args values (8935, 368, 'arg_1', 'sec_interval', 13, 0, 1, 1);
-insert into sys.args values (8936, 368, 'arg_2', 'bigint', 64, 0, 1, 2);
-insert into sys.functions values (369, 'sql_div', '/', 'calc', 0, 1, false, false, false, 2000, true);
-insert into sys.args values (8937, 369, 'res_0', 'sec_interval', 13, 0, 0, 0);
-insert into sys.args values (8938, 369, 'arg_1', 'sec_interval', 13, 0, 1, 1);
-insert into sys.args values (8939, 369, 'arg_2', 'bigint', 64, 0, 1, 2);
-insert into sys.functions values (370, 'sql_sub', '-', 'calc', 0, 1, false, false, false, 2000, true);
-insert into sys.args values (8940, 370, 'res_0', 'decimal', 2, 0, 0, 0);
-insert into sys.args values (8941, 370, 'arg_1', 'decimal', 2, 0, 1, 1);
-insert into sys.args values (8942, 370, 'arg_2', 'decimal', 2, 0, 1, 2);
-insert into sys.functions values (371, 'sql_add', '+', 'calc', 0, 1, false, false, false, 2000, true);
-insert into sys.args values (8943, 371, 'res_0', 'decimal', 2, 0, 0, 0);
-insert into sys.args values (8944, 371, 'arg_1', 'decimal', 2, 0, 1, 1);
-insert into sys.args values (8945, 371, 'arg_2', 'decimal', 2, 0, 1, 2);
-insert into sys.functions values (372, 'sql_mul', '*', 'calc', 0, 1, false, false, false, 2000, true);
-insert into sys.args values (8946, 372, 'res_0', 'decimal', 2, 0, 0, 0);
-insert into sys.args values (8947, 372, 'arg_1', 'decimal', 2, 0, 1, 1);
-insert into sys.args values (8948, 372, 'arg_2', 'decimal', 2, 0, 1, 2);
-insert into sys.functions values (373, 'sql_div', '/', 'calc', 0, 1, false, false, false, 2000, true);
-insert into sys.args values (8949, 373, 'res_0', 'decimal', 2, 0, 0, 0);
-insert into sys.args values (8950, 373, 'arg_1', 'decimal', 2, 0, 1, 1);
-insert into sys.args values (8951, 373, 'arg_2', 'decimal', 2, 0, 1, 2);
-insert into sys.functions values (374, 'bit_and', 'and', 'calc', 0, 1, false, false, false, 2000, true);
-insert into sys.args values (8952, 374, 'res_0', 'decimal', 2, 0, 0, 0);
-insert into sys.args values (8953, 374, 'arg_1', 'decimal', 2, 0, 1, 1);
-insert into sys.args values (8954, 374, 'arg_2', 'decimal', 2, 0, 1, 2);
-insert into sys.functions values (375, 'bit_or', 'or', 'calc', 0, 1, false, false, false, 2000, true);
-insert into sys.args values (8955, 375, 'res_0', 'decimal', 2, 0, 0, 0);
-insert into sys.args values (8956, 375, 'arg_1', 'decimal', 2, 0, 1, 1);
-insert into sys.args values (8957, 375, 'arg_2', 'decimal', 2, 0, 1, 2);
-insert into sys.functions values (376, 'bit_xor', 'xor', 'calc', 0, 1, false, false, false, 2000, true);
-insert into sys.args values (8958, 376, 'res_0', 'decimal', 2, 0, 0, 0);
-insert into sys.args values (8959, 376, 'arg_1', 'decimal', 2, 0, 1, 1);
-insert into sys.args values (8960, 376, 'arg_2', 'decimal', 2, 0, 1, 2);
-insert into sys.functions values (377, 'bit_not', 'not', 'calc', 0, 1, false, false, false, 2000, true);
-insert into sys.args values (8961, 377, 'res_0', 'decimal', 2, 0, 0, 0);
-insert into sys.args values (8962, 377, 'arg_1', 'decimal', 2, 0, 1, 1);
-insert into sys.functions values (378, 'left_shift', '<<', 'calc', 0, 1, false, false, false, 2000, true);
-insert into sys.args values (8963, 378, 'res_0', 'decimal', 2, 0, 0, 0);
-insert into sys.args values (8964, 378, 'arg_1', 'decimal', 2, 0, 1, 1);
-insert into sys.args values (8965, 378, 'arg_2', 'int', 32, 0, 1, 2);
-insert into sys.functions values (379, 'right_shift', '>>', 'calc', 0, 1, false, false, false, 2000, true);
-insert into sys.args values (8966, 379, 'res_0', 'decimal', 2, 0, 0, 0);
-insert into sys.args values (8967, 379, 'arg_1', 'decimal', 2, 0, 1, 1);
-insert into sys.args values (8968, 379, 'arg_2', 'int', 32, 0, 1, 2);
-insert into sys.functions values (380, 'sql_neg', '-', 'calc', 0, 1, false, false, false, 2000, true);
-insert into sys.args values (8969, 380, 'res_0', 'decimal', 2, 0, 0, 0);
-insert into sys.args values (8970, 380, 'arg_1', 'decimal', 2, 0, 1, 1);
-insert into sys.functions values (381, 'abs', 'abs', 'calc', 0, 1, false, false, false, 2000, true);
-insert into sys.args values (8971, 381, 'res_0', 'decimal', 2, 0, 0, 0);
-insert into sys.args values (8972, 381, 'arg_1', 'decimal', 2, 0, 1, 1);
-insert into sys.functions values (382, 'sign', 'sign', 'calc', 0, 1, false, false, false, 2000, true);
-insert into sys.args values (8973, 382, 'res_0', 'tinyint', 8, 0, 0, 0);
-insert into sys.args values (8974, 382, 'arg_1', 'decimal', 2, 0, 1, 1);
-insert into sys.functions values (383, 'scale_up', '*', 'calc', 0, 1, false, false, false, 2000, true);
-insert into sys.args values (8975, 383, 'res_0', 'decimal', 2, 0, 0, 0);
-insert into sys.args values (8976, 383, 'arg_1', 'decimal', 2, 0, 1, 1);
-insert into sys.args values (8977, 383, 'arg_2', 'tinyint', 8, 0, 1, 2);
-insert into sys.functions values (384, 'scale_down', 'dec_round', 'sql', 0, 1, false, false, false, 2000, true);
-insert into sys.args values (8978, 384, 'res_0', 'decimal', 2, 0, 0, 0);
-insert into sys.args values (8979, 384, 'arg_1', 'decimal', 2, 0, 1, 1);
-insert into sys.args values (8980, 384, 'arg_2', 'tinyint', 8, 0, 1, 2);
-insert into sys.functions values (385, 'sql_sub', '-', 'calc', 0, 1, false, false, false, 2000, true);
-insert into sys.args values (8981, 385, 'res_0', 'month_interval', 32, 0, 0, 0);
-insert into sys.args values (8982, 385, 'arg_1', 'month_interval', 32, 0, 1, 1);
-insert into sys.args values (8983, 385, 'arg_2', 'decimal', 2, 0, 1, 2);
-insert into sys.functions values (386, 'sql_add', '+', 'calc', 0, 1, false, false, false, 2000, true);
-insert into sys.args values (8984, 386, 'res_0', 'month_interval', 32, 0, 0, 0);
-insert into sys.args values (8985, 386, 'arg_1', 'month_interval', 32, 0, 1, 1);
-insert into sys.args values (8986, 386, 'arg_2', 'decimal', 2, 0, 1, 2);
-insert into sys.functions values (387, 'sql_mul', '*', 'calc', 0, 1, false, false, false, 2000, true);
-insert into sys.args values (8987, 387, 'res_0', 'month_interval', 32, 0, 0, 0);
-insert into sys.args values (8988, 387, 'arg_1', 'month_interval', 32, 0, 1, 1);
-insert into sys.args values (8989, 387, 'arg_2', 'decimal', 2, 0, 1, 2);
-insert into sys.functions values (388, 'sql_div', '/', 'calc', 0, 1, false, false, false, 2000, true);
-insert into sys.args values (8990, 388, 'res_0', 'month_interval', 32, 0, 0, 0);
-insert into sys.args values (8991, 388, 'arg_1', 'month_interval', 32, 0, 1, 1);
-insert into sys.args values (8992, 388, 'arg_2', 'decimal', 2, 0, 1, 2);
-insert into sys.functions values (389, 'sql_sub', '-', 'calc', 0, 1, false, false, false, 2000, true);
-insert into sys.args values (8993, 389, 'res_0', 'sec_interval', 13, 0, 0, 0);
-insert into sys.args values (8994, 389, 'arg_1', 'sec_interval', 13, 0, 1, 1);
-insert into sys.args values (8995, 389, 'arg_2', 'decimal', 2, 0, 1, 2);
-insert into sys.functions values (390, 'sql_add', '+', 'calc', 0, 1, false, false, false, 2000, true);
-insert into sys.args values (8996, 390, 'res_0', 'sec_interval', 13, 0, 0, 0);
-insert into sys.args values (8997, 390, 'arg_1', 'sec_interval', 13, 0, 1, 1);
-insert into sys.args values (8998, 390, 'arg_2', 'decimal', 2, 0, 1, 2);
-insert into sys.functions values (391, 'sql_mul', '*', 'calc', 0, 1, false, false, false, 2000, true);
-insert into sys.args values (8999, 391, 'res_0', 'sec_interval', 13, 0, 0, 0);
-insert into sys.args values (9000, 391, 'arg_1', 'sec_interval', 13, 0, 1, 1);
-insert into sys.args values (9001, 391, 'arg_2', 'decimal', 2, 0, 1, 2);
-insert into sys.functions values (392, 'sql_div', '/', 'calc', 0, 1, false, false, false, 2000, true);
-insert into sys.args values (9002, 392, 'res_0', 'sec_interval', 13, 0, 0, 0);
-insert into sys.args values (9003, 392, 'arg_1', 'sec_interval', 13, 0, 1, 1);
-insert into sys.args values (9004, 392, 'arg_2', 'decimal', 2, 0, 1, 2);
-insert into sys.functions values (393, 'sql_sub', '-', 'calc', 0, 1, false, false, false, 2000, true);
-insert into sys.args values (9005, 393, 'res_0', 'decimal', 4, 0, 0, 0);
-insert into sys.args values (9006, 393, 'arg_1', 'decimal', 4, 0, 1, 1);
-insert into sys.args values (9007, 393, 'arg_2', 'decimal', 4, 0, 1, 2);
-insert into sys.functions values (394, 'sql_add', '+', 'calc', 0, 1, false, false, false, 2000, true);
-insert into sys.args values (9008, 394, 'res_0', 'decimal', 4, 0, 0, 0);
-insert into sys.args values (9009, 394, 'arg_1', 'decimal', 4, 0, 1, 1);
-insert into sys.args values (9010, 394, 'arg_2', 'decimal', 4, 0, 1, 2);
-insert into sys.functions values (395, 'sql_mul', '*', 'calc', 0, 1, false, false, false, 2000, true);
-insert into sys.args values (9011, 395, 'res_0', 'decimal', 4, 0, 0, 0);
-insert into sys.args values (9012, 395, 'arg_1', 'decimal', 4, 0, 1, 1);
-insert into sys.args values (9013, 395, 'arg_2', 'decimal', 4, 0, 1, 2);
-insert into sys.functions values (396, 'sql_div', '/', 'calc', 0, 1, false, false, false, 2000, true);
-insert into sys.args values (9014, 396, 'res_0', 'decimal', 4, 0, 0, 0);
-insert into sys.args values (9015, 396, 'arg_1', 'decimal', 4, 0, 1, 1);
-insert into sys.args values (9016, 396, 'arg_2', 'decimal', 4, 0, 1, 2);
-insert into sys.functions values (397, 'bit_and', 'and', 'calc', 0, 1, false, false, false, 2000, true);
-insert into sys.args values (9017, 397, 'res_0', 'decimal', 4, 0, 0, 0);
-insert into sys.args values (9018, 397, 'arg_1', 'decimal', 4, 0, 1, 1);
-insert into sys.args values (9019, 397, 'arg_2', 'decimal', 4, 0, 1, 2);
-insert into sys.functions values (398, 'bit_or', 'or', 'calc', 0, 1, false, false, false, 2000, true);
-insert into sys.args values (9020, 398, 'res_0', 'decimal', 4, 0, 0, 0);
-insert into sys.args values (9021, 398, 'arg_1', 'decimal', 4, 0, 1, 1);
-insert into sys.args values (9022, 398, 'arg_2', 'decimal', 4, 0, 1, 2);
-insert into sys.functions values (399, 'bit_xor', 'xor', 'calc', 0, 1, false, false, false, 2000, true);
-insert into sys.args values (9023, 399, 'res_0', 'decimal', 4, 0, 0, 0);
-insert into sys.args values (9024, 399, 'arg_1', 'decimal', 4, 0, 1, 1);
-insert into sys.args values (9025, 399, 'arg_2', 'decimal', 4, 0, 1, 2);
-insert into sys.functions values (400, 'bit_not', 'not', 'calc', 0, 1, false, false, false, 2000, true);
-insert into sys.args values (9026, 400, 'res_0', 'decimal', 4, 0, 0, 0);
-insert into sys.args values (9027, 400, 'arg_1', 'decimal', 4, 0, 1, 1);
-insert into sys.functions values (401, 'left_shift', '<<', 'calc', 0, 1, false, false, false, 2000, true);
-insert into sys.args values (9028, 401, 'res_0', 'decimal', 4, 0, 0, 0);
-insert into sys.args values (9029, 401, 'arg_1', 'decimal', 4, 0, 1, 1);
-insert into sys.args values (9030, 401, 'arg_2', 'int', 32, 0, 1, 2);
-insert into sys.functions values (402, 'right_shift', '>>', 'calc', 0, 1, false, false, false, 2000, true);
-insert into sys.args values (9031, 402, 'res_0', 'decimal', 4, 0, 0, 0);
-insert into sys.args values (9032, 402, 'arg_1', 'decimal', 4, 0, 1, 1);
-insert into sys.args values (9033, 402, 'arg_2', 'int', 32, 0, 1, 2);
-insert into sys.functions values (403, 'sql_neg', '-', 'calc', 0, 1, false, false, false, 2000, true);
-insert into sys.args values (9034, 403, 'res_0', 'decimal', 4, 0, 0, 0);
-insert into sys.args values (9035, 403, 'arg_1', 'decimal', 4, 0, 1, 1);
-insert into sys.functions values (404, 'abs', 'abs', 'calc', 0, 1, false, false, false, 2000, true);
-insert into sys.args values (9036, 404, 'res_0', 'decimal', 4, 0, 0, 0);
-insert into sys.args values (9037, 404, 'arg_1', 'decimal', 4, 0, 1, 1);
-insert into sys.functions values (405, 'sign', 'sign', 'calc', 0, 1, false, false, false, 2000, true);
-insert into sys.args values (9038, 405, 'res_0', 'tinyint', 8, 0, 0, 0);
-insert into sys.args values (9039, 405, 'arg_1', 'decimal', 4, 0, 1, 1);
-insert into sys.functions values (406, 'scale_up', '*', 'calc', 0, 1, false, false, false, 2000, true);
-insert into sys.args values (9040, 406, 'res_0', 'decimal', 4, 0, 0, 0);
-insert into sys.args values (9041, 406, 'arg_1', 'decimal', 4, 0, 1, 1);
-insert into sys.args values (9042, 406, 'arg_2', 'smallint', 16, 0, 1, 2);
-insert into sys.functions values (407, 'scale_down', 'dec_round', 'sql', 0, 1, false, false, false, 2000, true);
-insert into sys.args values (9043, 407, 'res_0', 'decimal', 4, 0, 0, 0);
-insert into sys.args values (9044, 407, 'arg_1', 'decimal', 4, 0, 1, 1);
-insert into sys.args values (9045, 407, 'arg_2', 'smallint', 16, 0, 1, 2);
-insert into sys.functions values (408, 'sql_sub', '-', 'calc', 0, 1, false, false, false, 2000, true);
-insert into sys.args values (9046, 408, 'res_0', 'month_interval', 32, 0, 0, 0);
-insert into sys.args values (9047, 408, 'arg_1', 'month_interval', 32, 0, 1, 1);
-insert into sys.args values (9048, 408, 'arg_2', 'decimal', 4, 0, 1, 2);
-insert into sys.functions values (409, 'sql_add', '+', 'calc', 0, 1, false, false, false, 2000, true);
-insert into sys.args values (9049, 409, 'res_0', 'month_interval', 32, 0, 0, 0);
-insert into sys.args values (9050, 409, 'arg_1', 'month_interval', 32, 0, 1, 1);
-insert into sys.args values (9051, 409, 'arg_2', 'decimal', 4, 0, 1, 2);
-insert into sys.functions values (410, 'sql_mul', '*', 'calc', 0, 1, false, false, false, 2000, true);
-insert into sys.args values (9052, 410, 'res_0', 'month_interval', 32, 0, 0, 0);
-insert into sys.args values (9053, 410, 'arg_1', 'month_interval', 32, 0, 1, 1);
-insert into sys.args values (9054, 410, 'arg_2', 'decimal', 4, 0, 1, 2);
-insert into sys.functions values (411, 'sql_div', '/', 'calc', 0, 1, false, false, false, 2000, true);
-insert into sys.args values (9055, 411, 'res_0', 'month_interval', 32, 0, 0, 0);
-insert into sys.args values (9056, 411, 'arg_1', 'month_interval', 32, 0, 1, 1);
-insert into sys.args values (9057, 411, 'arg_2', 'decimal', 4, 0, 1, 2);
-insert into sys.functions values (412, 'sql_sub', '-', 'calc', 0, 1, false, false, false, 2000, true);
-insert into sys.args values (9058, 412, 'res_0', 'sec_interval', 13, 0, 0, 0);
-insert into sys.args values (9059, 412, 'arg_1', 'sec_interval', 13, 0, 1, 1);
-insert into sys.args values (9060, 412, 'arg_2', 'decimal', 4, 0, 1, 2);
-insert into sys.functions values (413, 'sql_add', '+', 'calc', 0, 1, false, false, false, 2000, true);
-insert into sys.args values (9061, 413, 'res_0', 'sec_interval', 13, 0, 0, 0);
-insert into sys.args values (9062, 413, 'arg_1', 'sec_interval', 13, 0, 1, 1);
-insert into sys.args values (9063, 413, 'arg_2', 'decimal', 4, 0, 1, 2);
-insert into sys.functions values (414, 'sql_mul', '*', 'calc', 0, 1, false, false, false, 2000, true);
-insert into sys.args values (9064, 414, 'res_0', 'sec_interval', 13, 0, 0, 0);
-insert into sys.args values (9065, 414, 'arg_1', 'sec_interval', 13, 0, 1, 1);
-insert into sys.args values (9066, 414, 'arg_2', 'decimal', 4, 0, 1, 2);
-insert into sys.functions values (415, 'sql_div', '/', 'calc', 0, 1, false, false, false, 2000, true);
-insert into sys.args values (9067, 415, 'res_0', 'sec_interval', 13, 0, 0, 0);
-insert into sys.args values (9068, 415, 'arg_1', 'sec_interval', 13, 0, 1, 1);
-insert into sys.args values (9069, 415, 'arg_2', 'decimal', 4, 0, 1, 2);
-insert into sys.functions values (416, 'sql_sub', '-', 'calc', 0, 1, false, false, false, 2000, true);
-insert into sys.args values (9070, 416, 'res_0', 'decimal', 9, 0, 0, 0);
-insert into sys.args values (9071, 416, 'arg_1', 'decimal', 9, 0, 1, 1);
-insert into sys.args values (9072, 416, 'arg_2', 'decimal', 9, 0, 1, 2);
-insert into sys.functions values (417, 'sql_add', '+', 'calc', 0, 1, false, false, false, 2000, true);
-insert into sys.args values (9073, 417, 'res_0', 'decimal', 9, 0, 0, 0);
-insert into sys.args values (9074, 417, 'arg_1', 'decimal', 9, 0, 1, 1);
-insert into sys.args values (9075, 417, 'arg_2', 'decimal', 9, 0, 1, 2);
-insert into sys.functions values (418, 'sql_mul', '*', 'calc', 0, 1, false, false, false, 2000, true);
-insert into sys.args values (9076, 418, 'res_0', 'decimal', 9, 0, 0, 0);
-insert into sys.args values (9077, 418, 'arg_1', 'decimal', 9, 0, 1, 1);
-insert into sys.args values (9078, 418, 'arg_2', 'decimal', 9, 0, 1, 2);
-insert into sys.functions values (419, 'sql_div', '/', 'calc', 0, 1, false, false, false, 2000, true);
-insert into sys.args values (9079, 419, 'res_0', 'decimal', 9, 0, 0, 0);
-insert into sys.args values (9080, 419, 'arg_1', 'decimal', 9, 0, 1, 1);
-insert into sys.args values (9081, 419, 'arg_2', 'decimal', 9, 0, 1, 2);
-insert into sys.functions values (420, 'bit_and', 'and', 'calc', 0, 1, false, false, false, 2000, true);
-insert into sys.args values (9082, 420, 'res_0', 'decimal', 9, 0, 0, 0);
-insert into sys.args values (9083, 420, 'arg_1', 'decimal', 9, 0, 1, 1);
-insert into sys.args values (9084, 420, 'arg_2', 'decimal', 9, 0, 1, 2);
-insert into sys.functions values (421, 'bit_or', 'or', 'calc', 0, 1, false, false, false, 2000, true);
-insert into sys.args values (9085, 421, 'res_0', 'decimal', 9, 0, 0, 0);
-insert into sys.args values (9086, 421, 'arg_1', 'decimal', 9, 0, 1, 1);
-insert into sys.args values (9087, 421, 'arg_2', 'decimal', 9, 0, 1, 2);
-insert into sys.functions values (422, 'bit_xor', 'xor', 'calc', 0, 1, false, false, false, 2000, true);
-insert into sys.args values (9088, 422, 'res_0', 'decimal', 9, 0, 0, 0);
-insert into sys.args values (9089, 422, 'arg_1', 'decimal', 9, 0, 1, 1);
-insert into sys.args values (9090, 422, 'arg_2', 'decimal', 9, 0, 1, 2);
-insert into sys.functions values (423, 'bit_not', 'not', 'calc', 0, 1, false, false, false, 2000, true);
-insert into sys.args values (9091, 423, 'res_0', 'decimal', 9, 0, 0, 0);
-insert into sys.args values (9092, 423, 'arg_1', 'decimal', 9, 0, 1, 1);
-insert into sys.functions values (424, 'left_shift', '<<', 'calc', 0, 1, false, false, false, 2000, true);
-insert into sys.args values (9093, 424, 'res_0', 'decimal', 9, 0, 0, 0);
-insert into sys.args values (9094, 424, 'arg_1', 'decimal', 9, 0, 1, 1);
-insert into sys.args values (9095, 424, 'arg_2', 'int', 32, 0, 1, 2);
-insert into sys.functions values (425, 'right_shift', '>>', 'calc', 0, 1, false, false, false, 2000, true);
-insert into sys.args values (9096, 425, 'res_0', 'decimal', 9, 0, 0, 0);
-insert into sys.args values (9097, 425, 'arg_1', 'decimal', 9, 0, 1, 1);
-insert into sys.args values (9098, 425, 'arg_2', 'int', 32, 0, 1, 2);
-insert into sys.functions values (426, 'sql_neg', '-', 'calc', 0, 1, false, false, false, 2000, true);
-insert into sys.args values (9099, 426, 'res_0', 'decimal', 9, 0, 0, 0);
-insert into sys.args values (9100, 426, 'arg_1', 'decimal', 9, 0, 1, 1);
-insert into sys.functions values (427, 'abs', 'abs', 'calc', 0, 1, false, false, false, 2000, true);
-insert into sys.args values (9101, 427, 'res_0', 'decimal', 9, 0, 0, 0);
-insert into sys.args values (9102, 427, 'arg_1', 'decimal', 9, 0, 1, 1);
-insert into sys.functions values (428, 'sign', 'sign', 'calc', 0, 1, false, false, false, 2000, true);
-insert into sys.args values (9103, 428, 'res_0', 'tinyint', 8, 0, 0, 0);
-insert into sys.args values (9104, 428, 'arg_1', 'decimal', 9, 0, 1, 1);
-insert into sys.functions values (429, 'scale_up', '*', 'calc', 0, 1, false, false, false, 2000, true);
-insert into sys.args values (9105, 429, 'res_0', 'decimal', 9, 0, 0, 0);
-insert into sys.args values (9106, 429, 'arg_1', 'decimal', 9, 0, 1, 1);
-insert into sys.args values (9107, 429, 'arg_2', 'int', 32, 0, 1, 2);
-insert into sys.functions values (430, 'scale_down', 'dec_round', 'sql', 0, 1, false, false, false, 2000, true);
-insert into sys.args values (9108, 430, 'res_0', 'decimal', 9, 0, 0, 0);
-insert into sys.args values (9109, 430, 'arg_1', 'decimal', 9, 0, 1, 1);
-insert into sys.args values (9110, 430, 'arg_2', 'int', 32, 0, 1, 2);
-insert into sys.functions values (431, 'sql_sub', '-', 'calc', 0, 1, false, false, false, 2000, true);
-insert into sys.args values (9111, 431, 'res_0', 'month_interval', 32, 0, 0, 0);
-insert into sys.args values (9112, 431, 'arg_1', 'month_interval', 32, 0, 1, 1);
-insert into sys.args values (9113, 431, 'arg_2', 'decimal', 9, 0, 1, 2);
-insert into sys.functions values (432, 'sql_add', '+', 'calc', 0, 1, false, false, false, 2000, true);
-insert into sys.args values (9114, 432, 'res_0', 'month_interval', 32, 0, 0, 0);
-insert into sys.args values (9115, 432, 'arg_1', 'month_interval', 32, 0, 1, 1);
-insert into sys.args values (9116, 432, 'arg_2', 'decimal', 9, 0, 1, 2);
-insert into sys.functions values (433, 'sql_mul', '*', 'calc', 0, 1, false, false, false, 2000, true);
-insert into sys.args values (9117, 433, 'res_0', 'month_interval', 32, 0, 0, 0);
-insert into sys.args values (9118, 433, 'arg_1', 'month_interval', 32, 0, 1, 1);
-insert into sys.args values (9119, 433, 'arg_2', 'decimal', 9, 0, 1, 2);
-insert into sys.functions values (434, 'sql_div', '/', 'calc', 0, 1, false, false, false, 2000, true);
-insert into sys.args values (9120, 434, 'res_0', 'month_interval', 32, 0, 0, 0);
-insert into sys.args values (9121, 434, 'arg_1', 'month_interval', 32, 0, 1, 1);
-insert into sys.args values (9122, 434, 'arg_2', 'decimal', 9, 0, 1, 2);
-insert into sys.functions values (435, 'sql_sub', '-', 'calc', 0, 1, false, false, false, 2000, true);
-insert into sys.args values (9123, 435, 'res_0', 'sec_interval', 13, 0, 0, 0);
-insert into sys.args values (9124, 435, 'arg_1', 'sec_interval', 13, 0, 1, 1);
-insert into sys.args values (9125, 435, 'arg_2', 'decimal', 9, 0, 1, 2);
-insert into sys.functions values (436, 'sql_add', '+', 'calc', 0, 1, false, false, false, 2000, true);
-insert into sys.args values (9126, 436, 'res_0', 'sec_interval', 13, 0, 0, 0);
-insert into sys.args values (9127, 436, 'arg_1', 'sec_interval', 13, 0, 1, 1);
-insert into sys.args values (9128, 436, 'arg_2', 'decimal', 9, 0, 1, 2);
-insert into sys.functions values (437, 'sql_mul', '*', 'calc', 0, 1, false, false, false, 2000, true);
-insert into sys.args values (9129, 437, 'res_0', 'sec_interval', 13, 0, 0, 0);
-insert into sys.args values (9130, 437, 'arg_1', 'sec_interval', 13, 0, 1, 1);
-insert into sys.args values (9131, 437, 'arg_2', 'decimal', 9, 0, 1, 2);
-insert into sys.functions values (438, 'sql_div', '/', 'calc', 0, 1, false, false, false, 2000, true);
-insert into sys.args values (9132, 438, 'res_0', 'sec_interval', 13, 0, 0, 0);
-insert into sys.args values (9133, 438, 'arg_1', 'sec_interval', 13, 0, 1, 1);
-insert into sys.args values (9134, 438, 'arg_2', 'decimal', 9, 0, 1, 2);
-insert into sys.functions values (439, 'sql_sub', '-', 'calc', 0, 1, false, false, false, 2000, true);
-insert into sys.args values (9135, 439, 'res_0', 'decimal', 18, 0, 0, 0);
-insert into sys.args values (9136, 439, 'arg_1', 'decimal', 18, 0, 1, 1);
-insert into sys.args values (9137, 439, 'arg_2', 'decimal', 18, 0, 1, 2);
-insert into sys.functions values (440, 'sql_add', '+', 'calc', 0, 1, false, false, false, 2000, true);
-insert into sys.args values (9138, 440, 'res_0', 'decimal', 18, 0, 0, 0);
-insert into sys.args values (9139, 440, 'arg_1', 'decimal', 18, 0, 1, 1);
-insert into sys.args values (9140, 440, 'arg_2', 'decimal', 18, 0, 1, 2);
-insert into sys.functions values (441, 'sql_mul', '*', 'calc', 0, 1, false, false, false, 2000, true);
-insert into sys.args values (9141, 441, 'res_0', 'decimal', 18, 0, 0, 0);
-insert into sys.args values (9142, 441, 'arg_1', 'decimal', 18, 0, 1, 1);
-insert into sys.args values (9143, 441, 'arg_2', 'decimal', 18, 0, 1, 2);
-insert into sys.functions values (442, 'sql_div', '/', 'calc', 0, 1, false, false, false, 2000, true);
-insert into sys.args values (9144, 442, 'res_0', 'decimal', 18, 0, 0, 0);
-insert into sys.args values (9145, 442, 'arg_1', 'decimal', 18, 0, 1, 1);
-insert into sys.args values (9146, 442, 'arg_2', 'decimal', 18, 0, 1, 2);
-insert into sys.functions values (443, 'bit_and', 'and', 'calc', 0, 1, false, false, false, 2000, true);
-insert into sys.args values (9147, 443, 'res_0', 'decimal', 18, 0, 0, 0);
-insert into sys.args values (9148, 443, 'arg_1', 'decimal', 18, 0, 1, 1);
-insert into sys.args values (9149, 443, 'arg_2', 'decimal', 18, 0, 1, 2);
-insert into sys.functions values (444, 'bit_or', 'or', 'calc', 0, 1, false, false, false, 2000, true);
-insert into sys.args values (9150, 444, 'res_0', 'decimal', 18, 0, 0, 0);
-insert into sys.args values (9151, 444, 'arg_1', 'decimal', 18, 0, 1, 1);
-insert into sys.args values (9152, 444, 'arg_2', 'decimal', 18, 0, 1, 2);
-insert into sys.functions values (445, 'bit_xor', 'xor', 'calc', 0, 1, false, false, false, 2000, true);
-insert into sys.args values (9153, 445, 'res_0', 'decimal', 18, 0, 0, 0);
-insert into sys.args values (9154, 445, 'arg_1', 'decimal', 18, 0, 1, 1);
-insert into sys.args values (9155, 445, 'arg_2', 'decimal', 18, 0, 1, 2);
-insert into sys.functions values (446, 'bit_not', 'not', 'calc', 0, 1, false, false, false, 2000, true);
-insert into sys.args values (9156, 446, 'res_0', 'decimal', 18, 0, 0, 0);
-insert into sys.args values (9157, 446, 'arg_1', 'decimal', 18, 0, 1, 1);
-insert into sys.functions values (447, 'left_shift', '<<', 'calc', 0, 1, false, false, false, 2000, true);
-insert into sys.args values (9158, 447, 'res_0', 'decimal', 18, 0, 0, 0);
-insert into sys.args values (9159, 447, 'arg_1', 'decimal', 18, 0, 1, 1);
-insert into sys.args values (9160, 447, 'arg_2', 'int', 32, 0, 1, 2);
-insert into sys.functions values (448, 'right_shift', '>>', 'calc', 0, 1, false, false, false, 2000, true);
-insert into sys.args values (9161, 448, 'res_0', 'decimal', 18, 0, 0, 0);
-insert into sys.args values (9162, 448, 'arg_1', 'decimal', 18, 0, 1, 1);
-insert into sys.args values (9163, 448, 'arg_2', 'int', 32, 0, 1, 2);
-insert into sys.functions values (449, 'sql_neg', '-', 'calc', 0, 1, false, false, false, 2000, true);
-insert into sys.args values (9164, 449, 'res_0', 'decimal', 18, 0, 0, 0);
-insert into sys.args values (9165, 449, 'arg_1', 'decimal', 18, 0, 1, 1);
-insert into sys.functions values (450, 'abs', 'abs', 'calc', 0, 1, false, false, false, 2000, true);
-insert into sys.args values (9166, 450, 'res_0', 'decimal', 18, 0, 0, 0);
-insert into sys.args values (9167, 450, 'arg_1', 'decimal', 18, 0, 1, 1);
-insert into sys.functions values (451, 'sign', 'sign', 'calc', 0, 1, false, false, false, 2000, true);
-insert into sys.args values (9168, 451, 'res_0', 'tinyint', 8, 0, 0, 0);
-insert into sys.args values (9169, 451, 'arg_1', 'decimal', 18, 0, 1, 1);
-insert into sys.functions values (452, 'scale_up', '*', 'calc', 0, 1, false, false, false, 2000, true);
-insert into sys.args values (9170, 452, 'res_0', 'decimal', 18, 0, 0, 0);
-insert into sys.args values (9171, 452, 'arg_1', 'decimal', 18, 0, 1, 1);
-insert into sys.args values (9172, 452, 'arg_2', 'bigint', 64, 0, 1, 2);
-insert into sys.functions values (453, 'scale_down', 'dec_round', 'sql', 0, 1, false, false, false, 2000, true);
-insert into sys.args values (9173, 453, 'res_0', 'decimal', 18, 0, 0, 0);
-insert into sys.args values (9174, 453, 'arg_1', 'decimal', 18, 0, 1, 1);
-insert into sys.args values (9175, 453, 'arg_2', 'bigint', 64, 0, 1, 2);
-insert into sys.functions values (454, 'sql_sub', '-', 'calc', 0, 1, false, false, false, 2000, true);
-insert into sys.args values (9176, 454, 'res_0', 'month_interval', 32, 0, 0, 0);
-insert into sys.args values (9177, 454, 'arg_1', 'month_interval', 32, 0, 1, 1);
-insert into sys.args values (9178, 454, 'arg_2', 'decimal', 18, 0, 1, 2);
-insert into sys.functions values (455, 'sql_add', '+', 'calc', 0, 1, false, false, false, 2000, true);
-insert into sys.args values (9179, 455, 'res_0', 'month_interval', 32, 0, 0, 0);
-insert into sys.args values (9180, 455, 'arg_1', 'month_interval', 32, 0, 1, 1);
-insert into sys.args values (9181, 455, 'arg_2', 'decimal', 18, 0, 1, 2);
-insert into sys.functions values (456, 'sql_mul', '*', 'calc', 0, 1, false, false, false, 2000, true);
-insert into sys.args values (9182, 456, 'res_0', 'month_interval', 32, 0, 0, 0);
-insert into sys.args values (9183, 456, 'arg_1', 'month_interval', 32, 0, 1, 1);
-insert into sys.args values (9184, 456, 'arg_2', 'decimal', 18, 0, 1, 2);
-insert into sys.functions values (457, 'sql_div', '/', 'calc', 0, 1, false, false, false, 2000, true);
-insert into sys.args values (9185, 457, 'res_0', 'month_interval', 32, 0, 0, 0);
-insert into sys.args values (9186, 457, 'arg_1', 'month_interval', 32, 0, 1, 1);
-insert into sys.args values (9187, 457, 'arg_2', 'decimal', 18, 0, 1, 2);
-insert into sys.functions values (458, 'sql_sub', '-', 'calc', 0, 1, false, false, false, 2000, true);
-insert into sys.args values (9188, 458, 'res_0', 'sec_interval', 13, 0, 0, 0);
-insert into sys.args values (9189, 458, 'arg_1', 'sec_interval', 13, 0, 1, 1);
-insert into sys.args values (9190, 458, 'arg_2', 'decimal', 18, 0, 1, 2);
-insert into sys.functions values (459, 'sql_add', '+', 'calc', 0, 1, false, false, false, 2000, true);
-insert into sys.args values (9191, 459, 'res_0', 'sec_interval', 13, 0, 0, 0);
-insert into sys.args values (9192, 459, 'arg_1', 'sec_interval', 13, 0, 1, 1);
-insert into sys.args values (9193, 459, 'arg_2', 'decimal', 18, 0, 1, 2);
-insert into sys.functions values (460, 'sql_mul', '*', 'calc', 0, 1, false, false, false, 2000, true);
-insert into sys.args values (9194, 460, 'res_0', 'sec_interval', 13, 0, 0, 0);
-insert into sys.args values (9195, 460, 'arg_1', 'sec_interval', 13, 0, 1, 1);
-insert into sys.args values (9196, 460, 'arg_2', 'decimal', 18, 0, 1, 2);
-insert into sys.functions values (461, 'sql_div', '/', 'calc', 0, 1, false, false, false, 2000, true);
-insert into sys.args values (9197, 461, 'res_0', 'sec_interval', 13, 0, 0, 0);
-insert into sys.args values (9198, 461, 'arg_1', 'sec_interval', 13, 0, 1, 1);
-insert into sys.args values (9199, 461, 'arg_2', 'decimal', 18, 0, 1, 2);
-insert into sys.functions values (462, 'sql_sub', '-', 'calc', 0, 1, false, false, false, 2000, true);
-insert into sys.args values (9200, 462, 'res_0', 'real', 24, 0, 0, 0);
-insert into sys.args values (9201, 462, 'arg_1', 'real', 24, 0, 1, 1);
-insert into sys.args values (9202, 462, 'arg_2', 'real', 24, 0, 1, 2);
-insert into sys.functions values (463, 'sql_add', '+', 'calc', 0, 1, false, false, false, 2000, true);
-insert into sys.args values (9203, 463, 'res_0', 'real', 24, 0, 0, 0);
-insert into sys.args values (9204, 463, 'arg_1', 'real', 24, 0, 1, 1);
-insert into sys.args values (9205, 463, 'arg_2', 'real', 24, 0, 1, 2);
-insert into sys.functions values (464, 'sql_mul', '*', 'calc', 0, 1, false, false, false, 2000, true);
-insert into sys.args values (9206, 464, 'res_0', 'real', 24, 0, 0, 0);
-insert into sys.args values (9207, 464, 'arg_1', 'real', 24, 0, 1, 1);
-insert into sys.args values (9208, 464, 'arg_2', 'real', 24, 0, 1, 2);
-insert into sys.functions values (465, 'sql_div', '/', 'calc', 0, 1, false, false, false, 2000, true);
-insert into sys.args values (9209, 465, 'res_0', 'real', 24, 0, 0, 0);
-insert into sys.args values (9210, 465, 'arg_1', 'real', 24, 0, 1, 1);
-insert into sys.args values (9211, 465, 'arg_2', 'real', 24, 0, 1, 2);
-insert into sys.functions values (466, 'sql_neg', '-', 'calc', 0, 1, false, false, false, 2000, true);
-insert into sys.args values (9212, 466, 'res_0', 'real', 24, 0, 0, 0);
-insert into sys.args values (9213, 466, 'arg_1', 'real', 24, 0, 1, 1);
-insert into sys.functions values (467, 'abs', 'abs', 'calc', 0, 1, false, false, false, 2000, true);
-insert into sys.args values (9214, 467, 'res_0', 'real', 24, 0, 0, 0);
-insert into sys.args values (9215, 467, 'arg_1', 'real', 24, 0, 1, 1);
-insert into sys.functions values (468, 'sign', 'sign', 'calc', 0, 1, false, false, false, 2000, true);
-insert into sys.args values (9216, 468, 'res_0', 'tinyint', 8, 0, 0, 0);
-insert into sys.args values (9217, 468, 'arg_1', 'real', 24, 0, 1, 1);
-insert into sys.functions values (469, 'scale_up', '*', 'calc', 0, 1, false, false, false, 2000, true);
-insert into sys.args values (9218, 469, 'res_0', 'real', 24, 0, 0, 0);
-insert into sys.args values (9219, 469, 'arg_1', 'real', 24, 0, 1, 1);
-insert into sys.args values (9220, 469, 'arg_2', 'real', 24, 0, 1, 2);
-insert into sys.functions values (470, 'scale_down', 'dec_round', 'sql', 0, 1, false, false, false, 2000, true);
-insert into sys.args values (9221, 470, 'res_0', 'real', 24, 0, 0, 0);
-insert into sys.args values (9222, 470, 'arg_1', 'real', 24, 0, 1, 1);
-insert into sys.args values (9223, 470, 'arg_2', 'real', 24, 0, 1, 2);
-insert into sys.functions values (471, 'sql_sub', '-', 'calc', 0, 1, false, false, false, 2000, true);
-insert into sys.args values (9224, 471, 'res_0', 'month_interval', 32, 0, 0, 0);
-insert into sys.args values (9225, 471, 'arg_1', 'month_interval', 32, 0, 1, 1);
-insert into sys.args values (9226, 471, 'arg_2', 'real', 24, 0, 1, 2);
-insert into sys.functions values (472, 'sql_add', '+', 'calc', 0, 1, false, false, false, 2000, true);
-insert into sys.args values (9227, 472, 'res_0', 'month_interval', 32, 0, 0, 0);
-insert into sys.args values (9228, 472, 'arg_1', 'month_interval', 32, 0, 1, 1);
-insert into sys.args values (9229, 472, 'arg_2', 'real', 24, 0, 1, 2);
-insert into sys.functions values (473, 'sql_mul', '*', 'calc', 0, 1, false, false, false, 2000, true);
-insert into sys.args values (9230, 473, 'res_0', 'month_interval', 32, 0, 0, 0);
-insert into sys.args values (9231, 473, 'arg_1', 'month_interval', 32, 0, 1, 1);
-insert into sys.args values (9232, 473, 'arg_2', 'real', 24, 0, 1, 2);
-insert into sys.functions values (474, 'sql_div', '/', 'calc', 0, 1, false, false, false, 2000, true);
-insert into sys.args values (9233, 474, 'res_0', 'month_interval', 32, 0, 0, 0);
-insert into sys.args values (9234, 474, 'arg_1', 'month_interval', 32, 0, 1, 1);
-insert into sys.args values (9235, 474, 'arg_2', 'real', 24, 0, 1, 2);
-insert into sys.functions values (475, 'sql_sub', '-', 'calc', 0, 1, false, false, false, 2000, true);
-insert into sys.args values (9236, 475, 'res_0', 'sec_interval', 13, 0, 0, 0);
-insert into sys.args values (9237, 475, 'arg_1', 'sec_interval', 13, 0, 1, 1);
-insert into sys.args values (9238, 475, 'arg_2', 'real', 24, 0, 1, 2);
-insert into sys.functions values (476, 'sql_add', '+', 'calc', 0, 1, false, false, false, 2000, true);
-insert into sys.args values (9239, 476, 'res_0', 'sec_interval', 13, 0, 0, 0);
-insert into sys.args values (9240, 476, 'arg_1', 'sec_interval', 13, 0, 1, 1);
-insert into sys.args values (9241, 476, 'arg_2', 'real', 24, 0, 1, 2);
-insert into sys.functions values (477, 'sql_mul', '*', 'calc', 0, 1, false, false, false, 2000, true);
-insert into sys.args values (9242, 477, 'res_0', 'sec_interval', 13, 0, 0, 0);
-insert into sys.args values (9243, 477, 'arg_1', 'sec_interval', 13, 0, 1, 1);
-insert into sys.args values (9244, 477, 'arg_2', 'real', 24, 0, 1, 2);
-insert into sys.functions values (478, 'sql_div', '/', 'calc', 0, 1, false, false, false, 2000, true);
-insert into sys.args values (9245, 478, 'res_0', 'sec_interval', 13, 0, 0, 0);
-insert into sys.args values (9246, 478, 'arg_1', 'sec_interval', 13, 0, 1, 1);
-insert into sys.args values (9247, 478, 'arg_2', 'real', 24, 0, 1, 2);
-insert into sys.functions values (479, 'sql_sub', '-', 'calc', 0, 1, false, false, false, 2000, true);
-insert into sys.args values (9248, 479, 'res_0', 'double', 53, 0, 0, 0);
-insert into sys.args values (9249, 479, 'arg_1', 'double', 53, 0, 1, 1);
-insert into sys.args values (9250, 479, 'arg_2', 'double', 53, 0, 1, 2);
-insert into sys.functions values (480, 'sql_add', '+', 'calc', 0, 1, false, false, false, 2000, true);
-insert into sys.args values (9251, 480, 'res_0', 'double', 53, 0, 0, 0);
-insert into sys.args values (9252, 480, 'arg_1', 'double', 53, 0, 1, 1);
-insert into sys.args values (9253, 480, 'arg_2', 'double', 53, 0, 1, 2);
-insert into sys.functions values (481, 'sql_mul', '*', 'calc', 0, 1, false, false, false, 2000, true);
-insert into sys.args values (9254, 481, 'res_0', 'double', 53, 0, 0, 0);
-insert into sys.args values (9255, 481, 'arg_1', 'double', 53, 0, 1, 1);
-insert into sys.args values (9256, 481, 'arg_2', 'double', 53, 0, 1, 2);
-insert into sys.functions values (482, 'sql_div', '/', 'calc', 0, 1, false, false, false, 2000, true);
-insert into sys.args values (9257, 482, 'res_0', 'double', 53, 0, 0, 0);
-insert into sys.args values (9258, 482, 'arg_1', 'double', 53, 0, 1, 1);
-insert into sys.args values (9259, 482, 'arg_2', 'double', 53, 0, 1, 2);
-insert into sys.functions values (483, 'sql_neg', '-', 'calc', 0, 1, false, false, false, 2000, true);
-insert into sys.args values (9260, 483, 'res_0', 'double', 53, 0, 0, 0);
-insert into sys.args values (9261, 483, 'arg_1', 'double', 53, 0, 1, 1);
-insert into sys.functions values (484, 'abs', 'abs', 'calc', 0, 1, false, false, false, 2000, true);
-insert into sys.args values (9262, 484, 'res_0', 'double', 53, 0, 0, 0);
-insert into sys.args values (9263, 484, 'arg_1', 'double', 53, 0, 1, 1);
-insert into sys.functions values (485, 'sign', 'sign', 'calc', 0, 1, false, false, false, 2000, true);
-insert into sys.args values (9264, 485, 'res_0', 'tinyint', 8, 0, 0, 0);
-insert into sys.args values (9265, 485, 'arg_1', 'double', 53, 0, 1, 1);
-insert into sys.functions values (486, 'scale_up', '*', 'calc', 0, 1, false, false, false, 2000, true);
-insert into sys.args values (9266, 486, 'res_0', 'double', 53, 0, 0, 0);
-insert into sys.args values (9267, 486, 'arg_1', 'double', 53, 0, 1, 1);
-insert into sys.args values (9268, 486, 'arg_2', 'double', 53, 0, 1, 2);
-insert into sys.functions values (487, 'scale_down', 'dec_round', 'sql', 0, 1, false, false, false, 2000, true);
-insert into sys.args values (9269, 487, 'res_0', 'double', 53, 0, 0, 0);
-insert into sys.args values (9270, 487, 'arg_1', 'double', 53, 0, 1, 1);
-insert into sys.args values (9271, 487, 'arg_2', 'double', 53, 0, 1, 2);
-insert into sys.functions values (488, 'sql_sub', '-', 'calc', 0, 1, false, false, false, 2000, true);
-insert into sys.args values (9272, 488, 'res_0', 'month_interval', 32, 0, 0, 0);
-insert into sys.args values (9273, 488, 'arg_1', 'month_interval', 32, 0, 1, 1);
-insert into sys.args values (9274, 488, 'arg_2', 'double', 53, 0, 1, 2);
-insert into sys.functions values (489, 'sql_add', '+', 'calc', 0, 1, false, false, false, 2000, true);
-insert into sys.args values (9275, 489, 'res_0', 'month_interval', 32, 0, 0, 0);
-insert into sys.args values (9276, 489, 'arg_1', 'month_interval', 32, 0, 1, 1);
-insert into sys.args values (9277, 489, 'arg_2', 'double', 53, 0, 1, 2);
-insert into sys.functions values (490, 'sql_mul', '*', 'calc', 0, 1, false, false, false, 2000, true);
-insert into sys.args values (9278, 490, 'res_0', 'month_interval', 32, 0, 0, 0);
-insert into sys.args values (9279, 490, 'arg_1', 'month_interval', 32, 0, 1, 1);
-insert into sys.args values (9280, 490, 'arg_2', 'double', 53, 0, 1, 2);
-insert into sys.functions values (491, 'sql_div', '/', 'calc', 0, 1, false, false, false, 2000, true);
-insert into sys.args values (9281, 491, 'res_0', 'month_interval', 32, 0, 0, 0);
-insert into sys.args values (9282, 491, 'arg_1', 'month_interval', 32, 0, 1, 1);
-insert into sys.args values (9283, 491, 'arg_2', 'double', 53, 0, 1, 2);
-insert into sys.functions values (492, 'sql_sub', '-', 'calc', 0, 1, false, false, false, 2000, true);
-insert into sys.args values (9284, 492, 'res_0', 'sec_interval', 13, 0, 0, 0);
-insert into sys.args values (9285, 492, 'arg_1', 'sec_interval', 13, 0, 1, 1);
-insert into sys.args values (9286, 492, 'arg_2', 'double', 53, 0, 1, 2);
-insert into sys.functions values (493, 'sql_add', '+', 'calc', 0, 1, false, false, false, 2000, true);
-insert into sys.args values (9287, 493, 'res_0', 'sec_interval', 13, 0, 0, 0);
-insert into sys.args values (9288, 493, 'arg_1', 'sec_interval', 13, 0, 1, 1);
-insert into sys.args values (9289, 493, 'arg_2', 'double', 53, 0, 1, 2);
-insert into sys.functions values (494, 'sql_mul', '*', 'calc', 0, 1, false, false, false, 2000, true);
-insert into sys.args values (9290, 494, 'res_0', 'sec_interval', 13, 0, 0, 0);
-insert into sys.args values (9291, 494, 'arg_1', 'sec_interval', 13, 0, 1, 1);
-insert into sys.args values (9292, 494, 'arg_2', 'double', 53, 0, 1, 2);
-insert into sys.functions values (495, 'sql_div', '/', 'calc', 0, 1, false, false, false, 2000, true);
-insert into sys.args values (9293, 495, 'res_0', 'sec_interval', 13, 0, 0, 0);
-insert into sys.args values (9294, 495, 'arg_1', 'sec_interval', 13, 0, 1, 1);
-insert into sys.args values (9295, 495, 'arg_2', 'double', 53, 0, 1, 2);
-insert into sys.functions values (496, 'sql_sub', '-', 'calc', 0, 1, false, false, false, 2000, true);
-insert into sys.args values (9296, 496, 'res_0', 'month_interval', 32, 0, 0, 0);
-insert into sys.args values (9297, 496, 'arg_1', 'month_interval', 32, 0, 1, 1);
-insert into sys.args values (9298, 496, 'arg_2', 'month_interval', 32, 0, 1, 2);
-insert into sys.functions values (497, 'sql_add', '+', 'calc', 0, 1, false, false, false, 2000, true);
-insert into sys.args values (9299, 497, 'res_0', 'month_interval', 32, 0, 0, 0);
-insert into sys.args values (9300, 497, 'arg_1', 'month_interval', 32, 0, 1, 1);
-insert into sys.args values (9301, 497, 'arg_2', 'month_interval', 32, 0, 1, 2);
-insert into sys.functions values (498, 'sql_mul', '*', 'calc', 0, 1, false, false, false, 2000, true);
-insert into sys.args values (9302, 498, 'res_0', 'month_interval', 32, 0, 0, 0);
-insert into sys.args values (9303, 498, 'arg_1', 'month_interval', 32, 0, 1, 1);
-insert into sys.args values (9304, 498, 'arg_2', 'month_interval', 32, 0, 1, 2);
-insert into sys.functions values (499, 'sql_div', '/', 'calc', 0, 1, false, false, false, 2000, true);
-insert into sys.args values (9305, 499, 'res_0', 'month_interval', 32, 0, 0, 0);
-insert into sys.args values (9306, 499, 'arg_1', 'month_interval', 32, 0, 1, 1);
-insert into sys.args values (9307, 499, 'arg_2', 'month_interval', 32, 0, 1, 2);
-insert into sys.functions values (500, 'sql_neg', '-', 'calc', 0, 1, false, false, false, 2000, true);
-insert into sys.args values (9308, 500, 'res_0', 'month_interval', 32, 0, 0, 0);
-insert into sys.args values (9309, 500, 'arg_1', 'month_interval', 32, 0, 1, 1);
-insert into sys.functions values (501, 'abs', 'abs', 'calc', 0, 1, false, false, false, 2000, true);
-insert into sys.args values (9310, 501, 'res_0', 'month_interval', 32, 0, 0, 0);
-insert into sys.args values (9311, 501, 'arg_1', 'month_interval', 32, 0, 1, 1);
-insert into sys.functions values (502, 'sign', 'sign', 'calc', 0, 1, false, false, false, 2000, true);
-insert into sys.args values (9312, 502, 'res_0', 'tinyint', 8, 0, 0, 0);
-insert into sys.args values (9313, 502, 'arg_1', 'month_interval', 32, 0, 1, 1);
-insert into sys.functions values (503, 'scale_up', '*', 'calc', 0, 1, false, false, false, 2000, true);
-insert into sys.args values (9314, 503, 'res_0', 'month_interval', 32, 0, 0, 0);
-insert into sys.args values (9315, 503, 'arg_1', 'month_interval', 32, 0, 1, 1);
-insert into sys.args values (9316, 503, 'arg_2', 'int', 32, 0, 1, 2);
-insert into sys.functions values (504, 'scale_down', 'dec_round', 'sql', 0, 1, false, false, false, 2000, true);
-insert into sys.args values (9317, 504, 'res_0', 'month_interval', 32, 0, 0, 0);
-insert into sys.args values (9318, 504, 'arg_1', 'month_interval', 32, 0, 1, 1);
-insert into sys.args values (9319, 504, 'arg_2', 'int', 32, 0, 1, 2);
-insert into sys.functions values (505, 'sql_sub', '-', 'calc', 0, 1, false, false, false, 2000, true);
-insert into sys.args values (9320, 505, 'res_0', 'sec_interval', 13, 0, 0, 0);
-insert into sys.args values (9321, 505, 'arg_1', 'sec_interval', 13, 0, 1, 1);
-insert into sys.args values (9322, 505, 'arg_2', 'sec_interval', 13, 0, 1, 2);
-insert into sys.functions values (506, 'sql_add', '+', 'calc', 0, 1, false, false, false, 2000, true);
-insert into sys.args values (9323, 506, 'res_0', 'sec_interval', 13, 0, 0, 0);
-insert into sys.args values (9324, 506, 'arg_1', 'sec_interval', 13, 0, 1, 1);
-insert into sys.args values (9325, 506, 'arg_2', 'sec_interval', 13, 0, 1, 2);
-insert into sys.functions values (507, 'sql_mul', '*', 'calc', 0, 1, false, false, false, 2000, true);
-insert into sys.args values (9326, 507, 'res_0', 'sec_interval', 13, 0, 0, 0);
-insert into sys.args values (9327, 507, 'arg_1', 'sec_interval', 13, 0, 1, 1);
-insert into sys.args values (9328, 507, 'arg_2', 'sec_interval', 13, 0, 1, 2);
-insert into sys.functions values (508, 'sql_div', '/', 'calc', 0, 1, false, false, false, 2000, true);
-insert into sys.args values (9329, 508, 'res_0', 'sec_interval', 13, 0, 0, 0);
-insert into sys.args values (9330, 508, 'arg_1', 'sec_interval', 13, 0, 1, 1);
-insert into sys.args values (9331, 508, 'arg_2', 'sec_interval', 13, 0, 1, 2);
-insert into sys.functions values (509, 'sql_neg', '-', 'calc', 0, 1, false, false, false, 2000, true);
-insert into sys.args values (9332, 509, 'res_0', 'sec_interval', 13, 0, 0, 0);
-insert into sys.args values (9333, 509, 'arg_1', 'sec_interval', 13, 0, 1, 1);
-insert into sys.functions values (510, 'abs', 'abs', 'calc', 0, 1, false, false, false, 2000, true);
-insert into sys.args values (9334, 510, 'res_0', 'sec_interval', 13, 0, 0, 0);
-insert into sys.args values (9335, 510, 'arg_1', 'sec_interval', 13, 0, 1, 1);
-insert into sys.functions values (511, 'sign', 'sign', 'calc', 0, 1, false, false, false, 2000, true);
-insert into sys.args values (9336, 511, 'res_0', 'tinyint', 8, 0, 0, 0);
-insert into sys.args values (9337, 511, 'arg_1', 'sec_interval', 13, 0, 1, 1);
-insert into sys.functions values (512, 'scale_up', '*', 'calc', 0, 1, false, false, false, 2000, true);
-insert into sys.args values (9338, 512, 'res_0', 'sec_interval', 13, 0, 0, 0);
-insert into sys.args values (9339, 512, 'arg_1', 'sec_interval', 13, 0, 1, 1);
-insert into sys.args values (9340, 512, 'arg_2', 'bigint', 64, 0, 1, 2);
-insert into sys.functions values (513, 'scale_down', 'dec_round', 'sql', 0, 1, false, false, false, 2000, true);
-insert into sys.args values (9341, 513, 'res_0', 'sec_interval', 13, 0, 0, 0);
-insert into sys.args values (9342, 513, 'arg_1', 'sec_interval', 13, 0, 1, 1);
-insert into sys.args values (9343, 513, 'arg_2', 'bigint', 64, 0, 1, 2);
-insert into sys.functions values (514, 'sql_mul', '*', 'calc', 0, 1, false, false, false, 2000, true);
-insert into sys.args values (9344, 514, 'res_0', 'decimal', 4, 0, 0, 0);
-insert into sys.args values (9345, 514, 'arg_1', 'decimal', 4, 0, 1, 1);
-insert into sys.args values (9346, 514, 'arg_2', 'tinyint', 8, 0, 1, 2);
-insert into sys.functions values (515, 'sql_mul', '*', 'calc', 0, 1, false, false, false, 2000, true);
-insert into sys.args values (9347, 515, 'res_0', 'decimal', 4, 0, 0, 0);
-insert into sys.args values (9348, 515, 'arg_1', 'tinyint', 8, 0, 1, 1);
-insert into sys.args values (9349, 515, 'arg_2', 'decimal', 4, 0, 1, 2);
-insert into sys.functions values (516, 'sql_mul', '*', 'calc', 0, 1, false, false, false, 2000, true);
-insert into sys.args values (9350, 516, 'res_0', 'decimal', 4, 0, 0, 0);
-insert into sys.args values (9351, 516, 'arg_1', 'decimal', 4, 0, 1, 1);
-insert into sys.args values (9352, 516, 'arg_2', 'decimal', 2, 0, 1, 2);
-insert into sys.functions values (517, 'sql_mul', '*', 'calc', 0, 1, false, false, false, 2000, true);
-insert into sys.args values (9353, 517, 'res_0', 'decimal', 4, 0, 0, 0);
-insert into sys.args values (9354, 517, 'arg_1', 'decimal', 2, 0, 1, 1);
-insert into sys.args values (9355, 517, 'arg_2', 'decimal', 4, 0, 1, 2);
-insert into sys.functions values (518, 'sql_mul', '*', 'calc', 0, 1, false, false, false, 2000, true);
-insert into sys.args values (9356, 518, 'res_0', 'decimal', 9, 0, 0, 0);
-insert into sys.args values (9357, 518, 'arg_1', 'decimal', 9, 0, 1, 1);
-insert into sys.args values (9358, 518, 'arg_2', 'tinyint', 8, 0, 1, 2);
-insert into sys.functions values (519, 'sql_mul', '*', 'calc', 0, 1, false, false, false, 2000, true);
-insert into sys.args values (9359, 519, 'res_0', 'decimal', 9, 0, 0, 0);
-insert into sys.args values (9360, 519, 'arg_1', 'tinyint', 8, 0, 1, 1);
-insert into sys.args values (9361, 519, 'arg_2', 'decimal', 9, 0, 1, 2);
-insert into sys.functions values (520, 'sql_mul', '*', 'calc', 0, 1, false, false, false, 2000, true);
-insert into sys.args values (9362, 520, 'res_0', 'decimal', 9, 0, 0, 0);
-insert into sys.args values (9363, 520, 'arg_1', 'decimal', 9, 0, 1, 1);
-insert into sys.args values (9364, 520, 'arg_2', 'smallint', 16, 0, 1, 2);
-insert into sys.functions values (521, 'sql_mul', '*', 'calc', 0, 1, false, false, false, 2000, true);
-insert into sys.args values (9365, 521, 'res_0', 'decimal', 9, 0, 0, 0);
-insert into sys.args values (9366, 521, 'arg_1', 'smallint', 16, 0, 1, 1);
-insert into sys.args values (9367, 521, 'arg_2', 'decimal', 9, 0, 1, 2);
-insert into sys.functions values (522, 'sql_mul', '*', 'calc', 0, 1, false, false, false, 2000, true);
-insert into sys.args values (9368, 522, 'res_0', 'decimal', 9, 0, 0, 0);
-insert into sys.args values (9369, 522, 'arg_1', 'decimal', 9, 0, 1, 1);
-insert into sys.args values (9370, 522, 'arg_2', 'decimal', 2, 0, 1, 2);
-insert into sys.functions values (523, 'sql_mul', '*', 'calc', 0, 1, false, false, false, 2000, true);
-insert into sys.args values (9371, 523, 'res_0', 'decimal', 9, 0, 0, 0);
-insert into sys.args values (9372, 523, 'arg_1', 'decimal', 2, 0, 1, 1);
-insert into sys.args values (9373, 523, 'arg_2', 'decimal', 9, 0, 1, 2);
-insert into sys.functions values (524, 'sql_mul', '*', 'calc', 0, 1, false, false, false, 2000, true);
-insert into sys.args values (9374, 524, 'res_0', 'decimal', 9, 0, 0, 0);
-insert into sys.args values (9375, 524, 'arg_1', 'decimal', 9, 0, 1, 1);
-insert into sys.args values (9376, 524, 'arg_2', 'decimal', 4, 0, 1, 2);
-insert into sys.functions values (525, 'sql_mul', '*', 'calc', 0, 1, false, false, false, 2000, true);
-insert into sys.args values (9377, 525, 'res_0', 'decimal', 9, 0, 0, 0);
-insert into sys.args values (9378, 525, 'arg_1', 'decimal', 4, 0, 1, 1);
-insert into sys.args values (9379, 525, 'arg_2', 'decimal', 9, 0, 1, 2);
-insert into sys.functions values (526, 'sql_mul', '*', 'calc', 0, 1, false, false, false, 2000, true);
-insert into sys.args values (9380, 526, 'res_0', 'decimal', 18, 0, 0, 0);
-insert into sys.args values (9381, 526, 'arg_1', 'decimal', 18, 0, 1, 1);
-insert into sys.args values (9382, 526, 'arg_2', 'tinyint', 8, 0, 1, 2);
-insert into sys.functions values (527, 'sql_mul', '*', 'calc', 0, 1, false, false, false, 2000, true);
-insert into sys.args values (9383, 527, 'res_0', 'decimal', 18, 0, 0, 0);
-insert into sys.args values (9384, 527, 'arg_1', 'tinyint', 8, 0, 1, 1);
-insert into sys.args values (9385, 527, 'arg_2', 'decimal', 18, 0, 1, 2);
-insert into sys.functions values (528, 'sql_mul', '*', 'calc', 0, 1, false, false, false, 2000, true);
-insert into sys.args values (9386, 528, 'res_0', 'decimal', 18, 0, 0, 0);
-insert into sys.args values (9387, 528, 'arg_1', 'decimal', 18, 0, 1, 1);
-insert into sys.args values (9388, 528, 'arg_2', 'smallint', 16, 0, 1, 2);
-insert into sys.functions values (529, 'sql_mul', '*', 'calc', 0, 1, false, false, false, 2000, true);
-insert into sys.args values (9389, 529, 'res_0', 'decimal', 18, 0, 0, 0);
-insert into sys.args values (9390, 529, 'arg_1', 'smallint', 16, 0, 1, 1);
-insert into sys.args values (9391, 529, 'arg_2', 'decimal', 18, 0, 1, 2);
-insert into sys.functions values (530, 'sql_mul', '*', 'calc', 0, 1, false, false, false, 2000, true);
-insert into sys.args values (9392, 530, 'res_0', 'decimal', 18, 0, 0, 0);
-insert into sys.args values (9393, 530, 'arg_1', 'decimal', 18, 0, 1, 1);
-insert into sys.args values (9394, 530, 'arg_2', 'int', 32, 0, 1, 2);
-insert into sys.functions values (531, 'sql_mul', '*', 'calc', 0, 1, false, false, false, 2000, true);
-insert into sys.args values (9395, 531, 'res_0', 'decimal', 18, 0, 0, 0);
-insert into sys.args values (9396, 531, 'arg_1', 'int', 32, 0, 1, 1);
-insert into sys.args values (9397, 531, 'arg_2', 'decimal', 18, 0, 1, 2);
-insert into sys.functions values (532, 'sql_mul', '*', 'calc', 0, 1, false, false, false, 2000, true);
-insert into sys.args values (9398, 532, 'res_0', 'decimal', 18, 0, 0, 0);
-insert into sys.args values (9399, 532, 'arg_1', 'decimal', 18, 0, 1, 1);
-insert into sys.args values (9400, 532, 'arg_2', 'decimal', 2, 0, 1, 2);
-insert into sys.functions values (533, 'sql_mul', '*', 'calc', 0, 1, false, false, false, 2000, true);
-insert into sys.args values (9401, 533, 'res_0', 'decimal', 18, 0, 0, 0);
-insert into sys.args values (9402, 533, 'arg_1', 'decimal', 2, 0, 1, 1);
-insert into sys.args values (9403, 533, 'arg_2', 'decimal', 18, 0, 1, 2);
-insert into sys.functions values (534, 'sql_mul', '*', 'calc', 0, 1, false, false, false, 2000, true);
-insert into sys.args values (9404, 534, 'res_0', 'decimal', 18, 0, 0, 0);
-insert into sys.args values (9405, 534, 'arg_1', 'decimal', 18, 0, 1, 1);
-insert into sys.args values (9406, 534, 'arg_2', 'decimal', 4, 0, 1, 2);
-insert into sys.functions values (535, 'sql_mul', '*', 'calc', 0, 1, false, false, false, 2000, true);
-insert into sys.args values (9407, 535, 'res_0', 'decimal', 18, 0, 0, 0);
-insert into sys.args values (9408, 535, 'arg_1', 'decimal', 4, 0, 1, 1);
-insert into sys.args values (9409, 535, 'arg_2', 'decimal', 18, 0, 1, 2);
-insert into sys.functions values (536, 'sql_mul', '*', 'calc', 0, 1, false, false, false, 2000, true);
-insert into sys.args values (9410, 536, 'res_0', 'decimal', 18, 0, 0, 0);
-insert into sys.args values (9411, 536, 'arg_1', 'decimal', 18, 0, 1, 1);
-insert into sys.args values (9412, 536, 'arg_2', 'decimal', 9, 0, 1, 2);
-insert into sys.functions values (537, 'sql_mul', '*', 'calc', 0, 1, false, false, false, 2000, true);
-insert into sys.args values (9413, 537, 'res_0', 'decimal', 18, 0, 0, 0);
-insert into sys.args values (9414, 537, 'arg_1', 'decimal', 9, 0, 1, 1);
-insert into sys.args values (9415, 537, 'arg_2', 'decimal', 18, 0, 1, 2);
-insert into sys.functions values (538, 'round', 'round', 'sql', 0, 1, false, false, false, 2000, true);
-insert into sys.args values (9416, 538, 'res_0', 'decimal', 2, 0, 0, 0);
-insert into sys.args values (9417, 538, 'arg_1', 'decimal', 2, 0, 1, 1);
-insert into sys.args values (9418, 538, 'arg_2', 'tinyint', 8, 0, 1, 2);
-insert into sys.functions values (539, 'round', 'round', 'sql', 0, 1, false, false, false, 2000, true);
-insert into sys.args values (9419, 539, 'res_0', 'decimal', 4, 0, 0, 0);
-insert into sys.args values (9420, 539, 'arg_1', 'decimal', 4, 0, 1, 1);
-insert into sys.args values (9421, 539, 'arg_2', 'tinyint', 8, 0, 1, 2);
-insert into sys.functions values (540, 'round', 'round', 'sql', 0, 1, false, false, false, 2000, true);
-insert into sys.args values (9422, 540, 'res_0', 'decimal', 9, 0, 0, 0);
-insert into sys.args values (9423, 540, 'arg_1', 'decimal', 9, 0, 1, 1);
-insert into sys.args values (9424, 540, 'arg_2', 'tinyint', 8, 0, 1, 2);
-insert into sys.functions values (541, 'round', 'round', 'sql', 0, 1, false, false, false, 2000, true);
-insert into sys.args values (9425, 541, 'res_0', 'decimal', 18, 0, 0, 0);
-insert into sys.args values (9426, 541, 'arg_1', 'decimal', 18, 0, 1, 1);
-insert into sys.args values (9427, 541, 'arg_2', 'tinyint', 8, 0, 1, 2);
-insert into sys.functions values (542, 'round', 'round', 'sql', 0, 1, false, false, false, 2000, true);
-insert into sys.args values (9428, 542, 'res_0', 'real', 24, 0, 0, 0);
-insert into sys.args values (9429, 542, 'arg_1', 'real', 24, 0, 1, 1);
-insert into sys.args values (9430, 542, 'arg_2', 'tinyint', 8, 0, 1, 2);
-insert into sys.functions values (543, 'round', 'round', 'sql', 0, 1, false, false, false, 2000, true);
-insert into sys.args values (9431, 543, 'res_0', 'double', 53, 0, 0, 0);
-insert into sys.args values (9432, 543, 'arg_1', 'double', 53, 0, 1, 1);
-insert into sys.args values (9433, 543, 'arg_2', 'tinyint', 8, 0, 1, 2);
-insert into sys.functions values (544, 'scale_up', '*', 'calc', 0, 1, false, false, false, 2000, true);
-insert into sys.args values (9434, 544, 'res_0', 'oid', 63, 0, 0, 0);
-insert into sys.args values (9435, 544, 'arg_1', 'oid', 63, 0, 1, 1);
-insert into sys.args values (9436, 544, 'arg_2', 'oid', 63, 0, 1, 2);
-insert into sys.functions values (545, 'scale_up', '*', 'calc', 0, 1, false, false, false, 2000, true);
-insert into sys.args values (9437, 545, 'res_0', 'oid', 63, 0, 0, 0);
-insert into sys.args values (9438, 545, 'arg_1', 'tinyint', 8, 0, 1, 1);
-insert into sys.args values (9439, 545, 'arg_2', 'oid', 63, 0, 1, 2);
-insert into sys.functions values (546, 'scale_up', '*', 'calc', 0, 1, false, false, false, 2000, true);
-insert into sys.args values (9440, 546, 'res_0', 'oid', 63, 0, 0, 0);
-insert into sys.args values (9441, 546, 'arg_1', 'smallint', 16, 0, 1, 1);
-insert into sys.args values (9442, 546, 'arg_2', 'oid', 63, 0, 1, 2);
-insert into sys.functions values (547, 'scale_up', '*', 'calc', 0, 1, false, false, false, 2000, true);
-insert into sys.args values (9443, 547, 'res_0', 'oid', 63, 0, 0, 0);
-insert into sys.args values (9444, 547, 'arg_1', 'int', 32, 0, 1, 1);
-insert into sys.args values (9445, 547, 'arg_2', 'oid', 63, 0, 1, 2);
-insert into sys.functions values (548, 'scale_up', '*', 'calc', 0, 1, false, false, false, 2000, true);
-insert into sys.args values (9446, 548, 'res_0', 'oid', 63, 0, 0, 0);
-insert into sys.args values (9447, 548, 'arg_1', 'bigint', 64, 0, 1, 1);
-insert into sys.args values (9448, 548, 'arg_2', 'oid', 63, 0, 1, 2);
-insert into sys.functions values (549, 'scale_up', '*', 'calc', 0, 1, false, false, false, 2000, true);
-insert into sys.args values (9449, 549, 'res_0', 'oid', 63, 0, 0, 0);
-insert into sys.args values (9450, 549, 'arg_1', 'decimal', 2, 0, 1, 1);
-insert into sys.args values (9451, 549, 'arg_2', 'oid', 63, 0, 1, 2);
-insert into sys.functions values (550, 'scale_up', '*', 'calc', 0, 1, false, false, false, 2000, true);
-insert into sys.args values (9452, 550, 'res_0', 'oid', 63, 0, 0, 0);
-insert into sys.args values (9453, 550, 'arg_1', 'decimal', 4, 0, 1, 1);
-insert into sys.args values (9454, 550, 'arg_2', 'oid', 63, 0, 1, 2);
-insert into sys.functions values (551, 'scale_up', '*', 'calc', 0, 1, false, false, false, 2000, true);
-insert into sys.args values (9455, 551, 'res_0', 'oid', 63, 0, 0, 0);
-insert into sys.args values (9456, 551, 'arg_1', 'decimal', 9, 0, 1, 1);
-insert into sys.args values (9457, 551, 'arg_2', 'oid', 63, 0, 1, 2);
-insert into sys.functions values (552, 'scale_up', '*', 'calc', 0, 1, false, false, false, 2000, true);
-insert into sys.args values (9458, 552, 'res_0', 'oid', 63, 0, 0, 0);
-insert into sys.args values (9459, 552, 'arg_1', 'decimal', 18, 0, 1, 1);
-insert into sys.args values (9460, 552, 'arg_2', 'oid', 63, 0, 1, 2);
-insert into sys.functions values (553, 'scale_up', '*', 'calc', 0, 1, false, false, false, 2000, true);
-insert into sys.args values (9461, 553, 'res_0', 'oid', 63, 0, 0, 0);
-insert into sys.args values (9462, 553, 'arg_1', 'real', 24, 0, 1, 1);
-insert into sys.args values (9463, 553, 'arg_2', 'oid', 63, 0, 1, 2);
-insert into sys.functions values (554, 'scale_up', '*', 'calc', 0, 1, false, false, false, 2000, true);
-insert into sys.args values (9464, 554, 'res_0', 'oid', 63, 0, 0, 0);
-insert into sys.args values (9465, 554, 'arg_1', 'double', 53, 0, 1, 1);
-insert into sys.args values (9466, 554, 'arg_2', 'oid', 63, 0, 1, 2);
-insert into sys.functions values (555, 'scale_up', '*', 'calc', 0, 1, false, false, false, 2000, true);
-insert into sys.args values (9467, 555, 'res_0', 'oid', 63, 0, 0, 0);
-insert into sys.args values (9468, 555, 'arg_1', 'month_interval', 32, 0, 1, 1);
-insert into sys.args values (9469, 555, 'arg_2', 'oid', 63, 0, 1, 2);
-insert into sys.functions values (556, 'scale_up', '*', 'calc', 0, 1, false, false, false, 2000, true);
-insert into sys.args values (9470, 556, 'res_0', 'oid', 63, 0, 0, 0);
-insert into sys.args values (9471, 556, 'arg_1', 'sec_interval', 13, 0, 1, 1);
-insert into sys.args values (9472, 556, 'arg_2', 'oid', 63, 0, 1, 2);
-insert into sys.functions values (557, 'scale_up', '*', 'calc', 0, 1, false, false, false, 2000, true);
-insert into sys.args values (9473, 557, 'res_0', 'oid', 63, 0, 0, 0);
-insert into sys.args values (9474, 557, 'arg_1', 'time', 7, 0, 1, 1);
-insert into sys.args values (9475, 557, 'arg_2', 'oid', 63, 0, 1, 2);
-insert into sys.functions values (558, 'scale_up', '*', 'calc', 0, 1, false, false, false, 2000, true);
-insert into sys.args values (9476, 558, 'res_0', 'oid', 63, 0, 0, 0);
-insert into sys.args values (9477, 558, 'arg_1', 'timetz', 7, 0, 1, 1);
-insert into sys.args values (9478, 558, 'arg_2', 'oid', 63, 0, 1, 2);
-insert into sys.functions values (559, 'scale_up', '*', 'calc', 0, 1, false, false, false, 2000, true);
-insert into sys.args values (9479, 559, 'res_0', 'oid', 63, 0, 0, 0);
-insert into sys.args values (9480, 559, 'arg_1', 'date', 0, 0, 1, 1);
-insert into sys.args values (9481, 559, 'arg_2', 'oid', 63, 0, 1, 2);
-insert into sys.functions values (560, 'scale_up', '*', 'calc', 0, 1, false, false, false, 2000, true);
-insert into sys.args values (9482, 560, 'res_0', 'oid', 63, 0, 0, 0);
-insert into sys.args values (9483, 560, 'arg_1', 'timestamp', 7, 0, 1, 1);
-insert into sys.args values (9484, 560, 'arg_2', 'oid', 63, 0, 1, 2);
-insert into sys.functions values (561, 'scale_up', '*', 'calc', 0, 1, false, false, false, 2000, true);
-insert into sys.args values (9485, 561, 'res_0', 'oid', 63, 0, 0, 0);
-insert into sys.args values (9486, 561, 'arg_1', 'timestamptz', 7, 0, 1, 1);
-insert into sys.args values (9487, 561, 'arg_2', 'oid', 63, 0, 1, 2);
-insert into sys.functions values (562, 'scale_up', '*', 'calc', 0, 1, false, false, false, 2000, true);
-insert into sys.args values (9488, 562, 'res_0', 'oid', 63, 0, 0, 0);
-insert into sys.args values (9489, 562, 'arg_1', 'blob', 0, 0, 1, 1);
-insert into sys.args values (9490, 562, 'arg_2', 'oid', 63, 0, 1, 2);
-insert into sys.functions values (563, 'scale_up', '*', 'calc', 0, 1, false, false, false, 2000, true);
-insert into sys.args values (9491, 563, 'res_0', 'oid', 63, 0, 0, 0);
-insert into sys.args values (9492, 563, 'arg_1', 'geometry', 0, 0, 1, 1);
-insert into sys.args values (9493, 563, 'arg_2', 'oid', 63, 0, 1, 2);
-insert into sys.functions values (564, 'scale_up', '*', 'calc', 0, 1, false, false, false, 2000, true);
-insert into sys.args values (9494, 564, 'res_0', 'oid', 63, 0, 0, 0);
-insert into sys.args values (9495, 564, 'arg_1', 'geometrya', 0, 0, 1, 1);
-insert into sys.args values (9496, 564, 'arg_2', 'oid', 63, 0, 1, 2);
-insert into sys.functions values (565, 'scale_up', '*', 'calc', 0, 1, false, false, false, 2000, true);
-insert into sys.args values (9497, 565, 'res_0', 'oid', 63, 0, 0, 0);
-insert into sys.args values (9498, 565, 'arg_1', 'mbr', 0, 0, 1, 1);
-insert into sys.args values (9499, 565, 'arg_2', 'oid', 63, 0, 1, 2);
-insert into sys.functions values (566, 'scale_up', '*', 'calc', 0, 1, false, false, false, 2000, true);
-insert into sys.args values (9500, 566, 'res_0', 'tinyint', 8, 0, 0, 0);
-insert into sys.args values (9501, 566, 'arg_1', 'oid', 63, 0, 1, 1);
-insert into sys.args values (9502, 566, 'arg_2', 'tinyint', 8, 0, 1, 2);
-insert into sys.functions values (567, 'scale_up', '*', 'calc', 0, 1, false, false, false, 2000, true);
-insert into sys.args values (9503, 567, 'res_0', 'tinyint', 8, 0, 0, 0);
-insert into sys.args values (9504, 567, 'arg_1', 'tinyint', 8, 0, 1, 1);
-insert into sys.args values (9505, 567, 'arg_2', 'tinyint', 8, 0, 1, 2);
-insert into sys.functions values (568, 'scale_up', '*', 'calc', 0, 1, false, false, false, 2000, true);
-insert into sys.args values (9506, 568, 'res_0', 'tinyint', 8, 0, 0, 0);
-insert into sys.args values (9507, 568, 'arg_1', 'smallint', 16, 0, 1, 1);
-insert into sys.args values (9508, 568, 'arg_2', 'tinyint', 8, 0, 1, 2);
-insert into sys.functions values (569, 'scale_up', '*', 'calc', 0, 1, false, false, false, 2000, true);
-insert into sys.args values (9509, 569, 'res_0', 'tinyint', 8, 0, 0, 0);
-insert into sys.args values (9510, 569, 'arg_1', 'int', 32, 0, 1, 1);
-insert into sys.args values (9511, 569, 'arg_2', 'tinyint', 8, 0, 1, 2);
-insert into sys.functions values (570, 'scale_up', '*', 'calc', 0, 1, false, false, false, 2000, true);
-insert into sys.args values (9512, 570, 'res_0', 'tinyint', 8, 0, 0, 0);
-insert into sys.args values (9513, 570, 'arg_1', 'bigint', 64, 0, 1, 1);
-insert into sys.args values (9514, 570, 'arg_2', 'tinyint', 8, 0, 1, 2);
-insert into sys.functions values (571, 'scale_up', '*', 'calc', 0, 1, false, false, false, 2000, true);
-insert into sys.args values (9515, 571, 'res_0', 'tinyint', 8, 0, 0, 0);
-insert into sys.args values (9516, 571, 'arg_1', 'decimal', 2, 0, 1, 1);
-insert into sys.args values (9517, 571, 'arg_2', 'tinyint', 8, 0, 1, 2);
-insert into sys.functions values (572, 'scale_up', '*', 'calc', 0, 1, false, false, false, 2000, true);
-insert into sys.args values (9518, 572, 'res_0', 'tinyint', 8, 0, 0, 0);
-insert into sys.args values (9519, 572, 'arg_1', 'decimal', 4, 0, 1, 1);
-insert into sys.args values (9520, 572, 'arg_2', 'tinyint', 8, 0, 1, 2);
-insert into sys.functions values (573, 'scale_up', '*', 'calc', 0, 1, false, false, false, 2000, true);
-insert into sys.args values (9521, 573, 'res_0', 'tinyint', 8, 0, 0, 0);
-insert into sys.args values (9522, 573, 'arg_1', 'decimal', 9, 0, 1, 1);
-insert into sys.args values (9523, 573, 'arg_2', 'tinyint', 8, 0, 1, 2);
-insert into sys.functions values (574, 'scale_up', '*', 'calc', 0, 1, false, false, false, 2000, true);
-insert into sys.args values (9524, 574, 'res_0', 'tinyint', 8, 0, 0, 0);
-insert into sys.args values (9525, 574, 'arg_1', 'decimal', 18, 0, 1, 1);
-insert into sys.args values (9526, 574, 'arg_2', 'tinyint', 8, 0, 1, 2);
-insert into sys.functions values (575, 'scale_up', '*', 'calc', 0, 1, false, false, false, 2000, true);
-insert into sys.args values (9527, 575, 'res_0', 'tinyint', 8, 0, 0, 0);
-insert into sys.args values (9528, 575, 'arg_1', 'real', 24, 0, 1, 1);
-insert into sys.args values (9529, 575, 'arg_2', 'tinyint', 8, 0, 1, 2);
-insert into sys.functions values (576, 'scale_up', '*', 'calc', 0, 1, false, false, false, 2000, true);
-insert into sys.args values (9530, 576, 'res_0', 'tinyint', 8, 0, 0, 0);
-insert into sys.args values (9531, 576, 'arg_1', 'double', 53, 0, 1, 1);
-insert into sys.args values (9532, 576, 'arg_2', 'tinyint', 8, 0, 1, 2);
-insert into sys.functions values (577, 'scale_up', '*', 'calc', 0, 1, false, false, false, 2000, true);
-insert into sys.args values (9533, 577, 'res_0', 'tinyint', 8, 0, 0, 0);
-insert into sys.args values (9534, 577, 'arg_1', 'month_interval', 32, 0, 1, 1);
-insert into sys.args values (9535, 577, 'arg_2', 'tinyint', 8, 0, 1, 2);
-insert into sys.functions values (578, 'scale_up', '*', 'calc', 0, 1, false, false, false, 2000, true);
-insert into sys.args values (9536, 578, 'res_0', 'tinyint', 8, 0, 0, 0);
-insert into sys.args values (9537, 578, 'arg_1', 'sec_interval', 13, 0, 1, 1);
-insert into sys.args values (9538, 578, 'arg_2', 'tinyint', 8, 0, 1, 2);
-insert into sys.functions values (579, 'scale_up', '*', 'calc', 0, 1, false, false, false, 2000, true);
-insert into sys.args values (9539, 579, 'res_0', 'tinyint', 8, 0, 0, 0);
-insert into sys.args values (9540, 579, 'arg_1', 'time', 7, 0, 1, 1);
-insert into sys.args values (9541, 579, 'arg_2', 'tinyint', 8, 0, 1, 2);
-insert into sys.functions values (580, 'scale_up', '*', 'calc', 0, 1, false, false, false, 2000, true);
-insert into sys.args values (9542, 580, 'res_0', 'tinyint', 8, 0, 0, 0);
-insert into sys.args values (9543, 580, 'arg_1', 'timetz', 7, 0, 1, 1);
-insert into sys.args values (9544, 580, 'arg_2', 'tinyint', 8, 0, 1, 2);
-insert into sys.functions values (581, 'scale_up', '*', 'calc', 0, 1, false, false, false, 2000, true);
-insert into sys.args values (9545, 581, 'res_0', 'tinyint', 8, 0, 0, 0);
-insert into sys.args values (9546, 581, 'arg_1', 'date', 0, 0, 1, 1);
-insert into sys.args values (9547, 581, 'arg_2', 'tinyint', 8, 0, 1, 2);
-insert into sys.functions values (582, 'scale_up', '*', 'calc', 0, 1, false, false, false, 2000, true);
-insert into sys.args values (9548, 582, 'res_0', 'tinyint', 8, 0, 0, 0);
-insert into sys.args values (9549, 582, 'arg_1', 'timestamp', 7, 0, 1, 1);
-insert into sys.args values (9550, 582, 'arg_2', 'tinyint', 8, 0, 1, 2);
-insert into sys.functions values (583, 'scale_up', '*', 'calc', 0, 1, false, false, false, 2000, true);
-insert into sys.args values (9551, 583, 'res_0', 'tinyint', 8, 0, 0, 0);
-insert into sys.args values (9552, 583, 'arg_1', 'timestamptz', 7, 0, 1, 1);
-insert into sys.args values (9553, 583, 'arg_2', 'tinyint', 8, 0, 1, 2);
-insert into sys.functions values (584, 'scale_up', '*', 'calc', 0, 1, false, false, false, 2000, true);
-insert into sys.args values (9554, 584, 'res_0', 'tinyint', 8, 0, 0, 0);
-insert into sys.args values (9555, 584, 'arg_1', 'blob', 0, 0, 1, 1);
-insert into sys.args values (9556, 584, 'arg_2', 'tinyint', 8, 0, 1, 2);
-insert into sys.functions values (585, 'scale_up', '*', 'calc', 0, 1, false, false, false, 2000, true);
-insert into sys.args values (9557, 585, 'res_0', 'tinyint', 8, 0, 0, 0);
-insert into sys.args values (9558, 585, 'arg_1', 'geometry', 0, 0, 1, 1);
-insert into sys.args values (9559, 585, 'arg_2', 'tinyint', 8, 0, 1, 2);
-insert into sys.functions values (586, 'scale_up', '*', 'calc', 0, 1, false, false, false, 2000, true);
-insert into sys.args values (9560, 586, 'res_0', 'tinyint', 8, 0, 0, 0);
-insert into sys.args values (9561, 586, 'arg_1', 'geometrya', 0, 0, 1, 1);
-insert into sys.args values (9562, 586, 'arg_2', 'tinyint', 8, 0, 1, 2);
-insert into sys.functions values (587, 'scale_up', '*', 'calc', 0, 1, false, false, false, 2000, true);
-insert into sys.args values (9563, 587, 'res_0', 'tinyint', 8, 0, 0, 0);
-insert into sys.args values (9564, 587, 'arg_1', 'mbr', 0, 0, 1, 1);
-insert into sys.args values (9565, 587, 'arg_2', 'tinyint', 8, 0, 1, 2);
-insert into sys.functions values (588, 'scale_up', '*', 'calc', 0, 1, false, false, false, 2000, true);
-insert into sys.args values (9566, 588, 'res_0', 'smallint', 16, 0, 0, 0);
-insert into sys.args values (9567, 588, 'arg_1', 'oid', 63, 0, 1, 1);
-insert into sys.args values (9568, 588, 'arg_2', 'smallint', 16, 0, 1, 2);
-insert into sys.functions values (589, 'scale_up', '*', 'calc', 0, 1, false, false, false, 2000, true);
-insert into sys.args values (9569, 589, 'res_0', 'smallint', 16, 0, 0, 0);
-insert into sys.args values (9570, 589, 'arg_1', 'tinyint', 8, 0, 1, 1);
-insert into sys.args values (9571, 589, 'arg_2', 'smallint', 16, 0, 1, 2);
-insert into sys.functions values (590, 'scale_up', '*', 'calc', 0, 1, false, false, false, 2000, true);
-insert into sys.args values (9572, 590, 'res_0', 'smallint', 16, 0, 0, 0);
-insert into sys.args values (9573, 590, 'arg_1', 'smallint', 16, 0, 1, 1);
-insert into sys.args values (9574, 590, 'arg_2', 'smallint', 16, 0, 1, 2);
-insert into sys.functions values (591, 'scale_up', '*', 'calc', 0, 1, false, false, false, 2000, true);
-insert into sys.args values (9575, 591, 'res_0', 'smallint', 16, 0, 0, 0);
-insert into sys.args values (9576, 591, 'arg_1', 'int', 32, 0, 1, 1);
-insert into sys.args values (9577, 591, 'arg_2', 'smallint', 16, 0, 1, 2);
-insert into sys.functions values (592, 'scale_up', '*', 'calc', 0, 1, false, false, false, 2000, true);
-insert into sys.args values (9578, 592, 'res_0', 'smallint', 16, 0, 0, 0);
-insert into sys.args values (9579, 592, 'arg_1', 'bigint', 64, 0, 1, 1);
-insert into sys.args values (9580, 592, 'arg_2', 'smallint', 16, 0, 1, 2);
-insert into sys.functions values (593, 'scale_up', '*', 'calc', 0, 1, false, false, false, 2000, true);
-insert into sys.args values (9581, 593, 'res_0', 'smallint', 16, 0, 0, 0);
-insert into sys.args values (9582, 593, 'arg_1', 'decimal', 2, 0, 1, 1);
-insert into sys.args values (9583, 593, 'arg_2', 'smallint', 16, 0, 1, 2);
-insert into sys.functions values (594, 'scale_up', '*', 'calc', 0, 1, false, false, false, 2000, true);
-insert into sys.args values (9584, 594, 'res_0', 'smallint', 16, 0, 0, 0);
-insert into sys.args values (9585, 594, 'arg_1', 'decimal', 4, 0, 1, 1);
-insert into sys.args values (9586, 594, 'arg_2', 'smallint', 16, 0, 1, 2);
-insert into sys.functions values (595, 'scale_up', '*', 'calc', 0, 1, false, false, false, 2000, true);
-insert into sys.args values (9587, 595, 'res_0', 'smallint', 16, 0, 0, 0);
-insert into sys.args values (9588, 595, 'arg_1', 'decimal', 9, 0, 1, 1);
-insert into sys.args values (9589, 595, 'arg_2', 'smallint', 16, 0, 1, 2);
-insert into sys.functions values (596, 'scale_up', '*', 'calc', 0, 1, false, false, false, 2000, true);
-insert into sys.args values (9590, 596, 'res_0', 'smallint', 16, 0, 0, 0);
-insert into sys.args values (9591, 596, 'arg_1', 'decimal', 18, 0, 1, 1);
-insert into sys.args values (9592, 596, 'arg_2', 'smallint', 16, 0, 1, 2);
-insert into sys.functions values (597, 'scale_up', '*', 'calc', 0, 1, false, false, false, 2000, true);
-insert into sys.args values (9593, 597, 'res_0', 'smallint', 16, 0, 0, 0);
-insert into sys.args values (9594, 597, 'arg_1', 'real', 24, 0, 1, 1);
-insert into sys.args values (9595, 597, 'arg_2', 'smallint', 16, 0, 1, 2);
-insert into sys.functions values (598, 'scale_up', '*', 'calc', 0, 1, false, false, false, 2000, true);
-insert into sys.args values (9596, 598, 'res_0', 'smallint', 16, 0, 0, 0);
-insert into sys.args values (9597, 598, 'arg_1', 'double', 53, 0, 1, 1);
-insert into sys.args values (9598, 598, 'arg_2', 'smallint', 16, 0, 1, 2);
-insert into sys.functions values (599, 'scale_up', '*', 'calc', 0, 1, false, false, false, 2000, true);
-insert into sys.args values (9599, 599, 'res_0', 'smallint', 16, 0, 0, 0);
-insert into sys.args values (9600, 599, 'arg_1', 'month_interval', 32, 0, 1, 1);
-insert into sys.args values (9601, 599, 'arg_2', 'smallint', 16, 0, 1, 2);
-insert into sys.functions values (600, 'scale_up', '*', 'calc', 0, 1, false, false, false, 2000, true);
-insert into sys.args values (9602, 600, 'res_0', 'smallint', 16, 0, 0, 0);
-insert into sys.args values (9603, 600, 'arg_1', 'sec_interval', 13, 0, 1, 1);
-insert into sys.args values (9604, 600, 'arg_2', 'smallint', 16, 0, 1, 2);
-insert into sys.functions values (601, 'scale_up', '*', 'calc', 0, 1, false, false, false, 2000, true);
-insert into sys.args values (9605, 601, 'res_0', 'smallint', 16, 0, 0, 0);
-insert into sys.args values (9606, 601, 'arg_1', 'time', 7, 0, 1, 1);
-insert into sys.args values (9607, 601, 'arg_2', 'smallint', 16, 0, 1, 2);
-insert into sys.functions values (602, 'scale_up', '*', 'calc', 0, 1, false, false, false, 2000, true);
-insert into sys.args values (9608, 602, 'res_0', 'smallint', 16, 0, 0, 0);
-insert into sys.args values (9609, 602, 'arg_1', 'timetz', 7, 0, 1, 1);
-insert into sys.args values (9610, 602, 'arg_2', 'smallint', 16, 0, 1, 2);
-insert into sys.functions values (603, 'scale_up', '*', 'calc', 0, 1, false, false, false, 2000, true);
-insert into sys.args values (9611, 603, 'res_0', 'smallint', 16, 0, 0, 0);
-insert into sys.args values (9612, 603, 'arg_1', 'date', 0, 0, 1, 1);
-insert into sys.args values (9613, 603, 'arg_2', 'smallint', 16, 0, 1, 2);
-insert into sys.functions values (604, 'scale_up', '*', 'calc', 0, 1, false, false, false, 2000, true);
-insert into sys.args values (9614, 604, 'res_0', 'smallint', 16, 0, 0, 0);
-insert into sys.args values (9615, 604, 'arg_1', 'timestamp', 7, 0, 1, 1);
-insert into sys.args values (9616, 604, 'arg_2', 'smallint', 16, 0, 1, 2);
-insert into sys.functions values (605, 'scale_up', '*', 'calc', 0, 1, false, false, false, 2000, true);
-insert into sys.args values (9617, 605, 'res_0', 'smallint', 16, 0, 0, 0);
-insert into sys.args values (9618, 605, 'arg_1', 'timestamptz', 7, 0, 1, 1);
-insert into sys.args values (9619, 605, 'arg_2', 'smallint', 16, 0, 1, 2);
-insert into sys.functions values (606, 'scale_up', '*', 'calc', 0, 1, false, false, false, 2000, true);
-insert into sys.args values (9620, 606, 'res_0', 'smallint', 16, 0, 0, 0);
-insert into sys.args values (9621, 606, 'arg_1', 'blob', 0, 0, 1, 1);
-insert into sys.args values (9622, 606, 'arg_2', 'smallint', 16, 0, 1, 2);
-insert into sys.functions values (607, 'scale_up', '*', 'calc', 0, 1, false, false, false, 2000, true);
-insert into sys.args values (9623, 607, 'res_0', 'smallint', 16, 0, 0, 0);
-insert into sys.args values (9624, 607, 'arg_1', 'geometry', 0, 0, 1, 1);
-insert into sys.args values (9625, 607, 'arg_2', 'smallint', 16, 0, 1, 2);
-insert into sys.functions values (608, 'scale_up', '*', 'calc', 0, 1, false, false, false, 2000, true);
-insert into sys.args values (9626, 608, 'res_0', 'smallint', 16, 0, 0, 0);
-insert into sys.args values (9627, 608, 'arg_1', 'geometrya', 0, 0, 1, 1);
-insert into sys.args values (9628, 608, 'arg_2', 'smallint', 16, 0, 1, 2);
-insert into sys.functions values (609, 'scale_up', '*', 'calc', 0, 1, false, false, false, 2000, true);
-insert into sys.args values (9629, 609, 'res_0', 'smallint', 16, 0, 0, 0);
-insert into sys.args values (9630, 609, 'arg_1', 'mbr', 0, 0, 1, 1);
-insert into sys.args values (9631, 609, 'arg_2', 'smallint', 16, 0, 1, 2);
-insert into sys.functions values (610, 'scale_up', '*', 'calc', 0, 1, false, false, false, 2000, true);
-insert into sys.args values (9632, 610, 'res_0', 'int', 32, 0, 0, 0);
-insert into sys.args values (9633, 610, 'arg_1', 'oid', 63, 0, 1, 1);
-insert into sys.args values (9634, 610, 'arg_2', 'int', 32, 0, 1, 2);
-insert into sys.functions values (611, 'scale_up', '*', 'calc', 0, 1, false, false, false, 2000, true);
-insert into sys.args values (9635, 611, 'res_0', 'int', 32, 0, 0, 0);
-insert into sys.args values (9636, 611, 'arg_1', 'tinyint', 8, 0, 1, 1);
-insert into sys.args values (9637, 611, 'arg_2', 'int', 32, 0, 1, 2);
-insert into sys.functions values (612, 'scale_up', '*', 'calc', 0, 1, false, false, false, 2000, true);
-insert into sys.args values (9638, 612, 'res_0', 'int', 32, 0, 0, 0);
-insert into sys.args values (9639, 612, 'arg_1', 'smallint', 16, 0, 1, 1);
-insert into sys.args values (9640, 612, 'arg_2', 'int', 32, 0, 1, 2);
-insert into sys.functions values (613, 'scale_up', '*', 'calc', 0, 1, false, false, false, 2000, true);
-insert into sys.args values (9641, 613, 'res_0', 'int', 32, 0, 0, 0);
-insert into sys.args values (9642, 613, 'arg_1', 'int', 32, 0, 1, 1);
-insert into sys.args values (9643, 613, 'arg_2', 'int', 32, 0, 1, 2);
-insert into sys.functions values (614, 'scale_up', '*', 'calc', 0, 1, false, false, false, 2000, true);
-insert into sys.args values (9644, 614, 'res_0', 'int', 32, 0, 0, 0);
-insert into sys.args values (9645, 614, 'arg_1', 'bigint', 64, 0, 1, 1);
-insert into sys.args values (9646, 614, 'arg_2', 'int', 32, 0, 1, 2);
-insert into sys.functions values (615, 'scale_up', '*', 'calc', 0, 1, false, false, false, 2000, true);
-insert into sys.args values (9647, 615, 'res_0', 'int', 32, 0, 0, 0);
-insert into sys.args values (9648, 615, 'arg_1', 'decimal', 2, 0, 1, 1);
-insert into sys.args values (9649, 615, 'arg_2', 'int', 32, 0, 1, 2);
-insert into sys.functions values (616, 'scale_up', '*', 'calc', 0, 1, false, false, false, 2000, true);
-insert into sys.args values (9650, 616, 'res_0', 'int', 32, 0, 0, 0);
-insert into sys.args values (9651, 616, 'arg_1', 'decimal', 4, 0, 1, 1);
-insert into sys.args values (9652, 616, 'arg_2', 'int', 32, 0, 1, 2);
-insert into sys.functions values (617, 'scale_up', '*', 'calc', 0, 1, false, false, false, 2000, true);
-insert into sys.args values (9653, 617, 'res_0', 'int', 32, 0, 0, 0);
-insert into sys.args values (9654, 617, 'arg_1', 'decimal', 9, 0, 1, 1);
-insert into sys.args values (9655, 617, 'arg_2', 'int', 32, 0, 1, 2);
-insert into sys.functions values (618, 'scale_up', '*', 'calc', 0, 1, false, false, false, 2000, true);
-insert into sys.args values (9656, 618, 'res_0', 'int', 32, 0, 0, 0);
-insert into sys.args values (9657, 618, 'arg_1', 'decimal', 18, 0, 1, 1);
-insert into sys.args values (9658, 618, 'arg_2', 'int', 32, 0, 1, 2);
-insert into sys.functions values (619, 'scale_up', '*', 'calc', 0, 1, false, false, false, 2000, true);
-insert into sys.args values (9659, 619, 'res_0', 'int', 32, 0, 0, 0);
-insert into sys.args values (9660, 619, 'arg_1', 'real', 24, 0, 1, 1);
-insert into sys.args values (9661, 619, 'arg_2', 'int', 32, 0, 1, 2);
-insert into sys.functions values (620, 'scale_up', '*', 'calc', 0, 1, false, false, false, 2000, true);
-insert into sys.args values (9662, 620, 'res_0', 'int', 32, 0, 0, 0);
-insert into sys.args values (9663, 620, 'arg_1', 'double', 53, 0, 1, 1);
-insert into sys.args values (9664, 620, 'arg_2', 'int', 32, 0, 1, 2);
-insert into sys.functions values (621, 'scale_up', '*', 'calc', 0, 1, false, false, false, 2000, true);
-insert into sys.args values (9665, 621, 'res_0', 'int', 32, 0, 0, 0);
-insert into sys.args values (9666, 621, 'arg_1', 'month_interval', 32, 0, 1, 1);
-insert into sys.args values (9667, 621, 'arg_2', 'int', 32, 0, 1, 2);
-insert into sys.functions values (622, 'scale_up', '*', 'calc', 0, 1, false, false, false, 2000, true);
-insert into sys.args values (9668, 622, 'res_0', 'int', 32, 0, 0, 0);
-insert into sys.args values (9669, 622, 'arg_1', 'sec_interval', 13, 0, 1, 1);
-insert into sys.args values (9670, 622, 'arg_2', 'int', 32, 0, 1, 2);
-insert into sys.functions values (623, 'scale_up', '*', 'calc', 0, 1, false, false, false, 2000, true);
-insert into sys.args values (9671, 623, 'res_0', 'int', 32, 0, 0, 0);
-insert into sys.args values (9672, 623, 'arg_1', 'time', 7, 0, 1, 1);
-insert into sys.args values (9673, 623, 'arg_2', 'int', 32, 0, 1, 2);
-insert into sys.functions values (624, 'scale_up', '*', 'calc', 0, 1, false, false, false, 2000, true);
-insert into sys.args values (9674, 624, 'res_0', 'int', 32, 0, 0, 0);
-insert into sys.args values (9675, 624, 'arg_1', 'timetz', 7, 0, 1, 1);
-insert into sys.args values (9676, 624, 'arg_2', 'int', 32, 0, 1, 2);
-insert into sys.functions values (625, 'scale_up', '*', 'calc', 0, 1, false, false, false, 2000, true);
-insert into sys.args values (9677, 625, 'res_0', 'int', 32, 0, 0, 0);
-insert into sys.args values (9678, 625, 'arg_1', 'date', 0, 0, 1, 1);
-insert into sys.args values (9679, 625, 'arg_2', 'int', 32, 0, 1, 2);
-insert into sys.functions values (626, 'scale_up', '*', 'calc', 0, 1, false, false, false, 2000, true);
-insert into sys.args values (9680, 626, 'res_0', 'int', 32, 0, 0, 0);
-insert into sys.args values (9681, 626, 'arg_1', 'timestamp', 7, 0, 1, 1);
-insert into sys.args values (9682, 626, 'arg_2', 'int', 32, 0, 1, 2);
-insert into sys.functions values (627, 'scale_up', '*', 'calc', 0, 1, false, false, false, 2000, true);
-insert into sys.args values (9683, 627, 'res_0', 'int', 32, 0, 0, 0);
-insert into sys.args values (9684, 627, 'arg_1', 'timestamptz', 7, 0, 1, 1);
-insert into sys.args values (9685, 627, 'arg_2', 'int', 32, 0, 1, 2);
-insert into sys.functions values (628, 'scale_up', '*', 'calc', 0, 1, false, false, false, 2000, true);
-insert into sys.args values (9686, 628, 'res_0', 'int', 32, 0, 0, 0);
-insert into sys.args values (9687, 628, 'arg_1', 'blob', 0, 0, 1, 1);
-insert into sys.args values (9688, 628, 'arg_2', 'int', 32, 0, 1, 2);
-insert into sys.functions values (629, 'scale_up', '*', 'calc', 0, 1, false, false, false, 2000, true);
-insert into sys.args values (9689, 629, 'res_0', 'int', 32, 0, 0, 0);
-insert into sys.args values (9690, 629, 'arg_1', 'geometry', 0, 0, 1, 1);
-insert into sys.args values (9691, 629, 'arg_2', 'int', 32, 0, 1, 2);
-insert into sys.functions values (630, 'scale_up', '*', 'calc', 0, 1, false, false, false, 2000, true);
-insert into sys.args values (9692, 630, 'res_0', 'int', 32, 0, 0, 0);
-insert into sys.args values (9693, 630, 'arg_1', 'geometrya', 0, 0, 1, 1);
-insert into sys.args values (9694, 630, 'arg_2', 'int', 32, 0, 1, 2);
-insert into sys.functions values (631, 'scale_up', '*', 'calc', 0, 1, false, false, false, 2000, true);
-insert into sys.args values (9695, 631, 'res_0', 'int', 32, 0, 0, 0);
-insert into sys.args values (9696, 631, 'arg_1', 'mbr', 0, 0, 1, 1);
-insert into sys.args values (9697, 631, 'arg_2', 'int', 32, 0, 1, 2);
-insert into sys.functions values (632, 'scale_up', '*', 'calc', 0, 1, false, false, false, 2000, true);
-insert into sys.args values (9698, 632, 'res_0', 'bigint', 64, 0, 0, 0);
-insert into sys.args values (9699, 632, 'arg_1', 'oid', 63, 0, 1, 1);
-insert into sys.args values (9700, 632, 'arg_2', 'bigint', 64, 0, 1, 2);
-insert into sys.functions values (633, 'scale_up', '*', 'calc', 0, 1, false, false, false, 2000, true);
-insert into sys.args values (9701, 633, 'res_0', 'bigint', 64, 0, 0, 0);
-insert into sys.args values (9702, 633, 'arg_1', 'tinyint', 8, 0, 1, 1);
-insert into sys.args values (9703, 633, 'arg_2', 'bigint', 64, 0, 1, 2);
-insert into sys.functions values (634, 'scale_up', '*', 'calc', 0, 1, false, false, false, 2000, true);
-insert into sys.args values (9704, 634, 'res_0', 'bigint', 64, 0, 0, 0);
-insert into sys.args values (9705, 634, 'arg_1', 'smallint', 16, 0, 1, 1);
-insert into sys.args values (9706, 634, 'arg_2', 'bigint', 64, 0, 1, 2);
-insert into sys.functions values (635, 'scale_up', '*', 'calc', 0, 1, false, false, false, 2000, true);
-insert into sys.args values (9707, 635, 'res_0', 'bigint', 64, 0, 0, 0);
-insert into sys.args values (9708, 635, 'arg_1', 'int', 32, 0, 1, 1);
-insert into sys.args values (9709, 635, 'arg_2', 'bigint', 64, 0, 1, 2);
-insert into sys.functions values (636, 'scale_up', '*', 'calc', 0, 1, false, false, false, 2000, true);
-insert into sys.args values (9710, 636, 'res_0', 'bigint', 64, 0, 0, 0);
-insert into sys.args values (9711, 636, 'arg_1', 'bigint', 64, 0, 1, 1);
-insert into sys.args values (9712, 636, 'arg_2', 'bigint', 64, 0, 1, 2);
-insert into sys.functions values (637, 'scale_up', '*', 'calc', 0, 1, false, false, false, 2000, true);
-insert into sys.args values (9713, 637, 'res_0', 'bigint', 64, 0, 0, 0);
-insert into sys.args values (9714, 637, 'arg_1', 'decimal', 2, 0, 1, 1);
-insert into sys.args values (9715, 637, 'arg_2', 'bigint', 64, 0, 1, 2);
-insert into sys.functions values (638, 'scale_up', '*', 'calc', 0, 1, false, false, false, 2000, true);
-insert into sys.args values (9716, 638, 'res_0', 'bigint', 64, 0, 0, 0);
-insert into sys.args values (9717, 638, 'arg_1', 'decimal', 4, 0, 1, 1);
-insert into sys.args values (9718, 638, 'arg_2', 'bigint', 64, 0, 1, 2);
-insert into sys.functions values (639, 'scale_up', '*', 'calc', 0, 1, false, false, false, 2000, true);
-insert into sys.args values (9719, 639, 'res_0', 'bigint', 64, 0, 0, 0);
-insert into sys.args values (9720, 639, 'arg_1', 'decimal', 9, 0, 1, 1);
-insert into sys.args values (9721, 639, 'arg_2', 'bigint', 64, 0, 1, 2);
-insert into sys.functions values (640, 'scale_up', '*', 'calc', 0, 1, false, false, false, 2000, true);
-insert into sys.args values (9722, 640, 'res_0', 'bigint', 64, 0, 0, 0);
-insert into sys.args values (9723, 640, 'arg_1', 'decimal', 18, 0, 1, 1);
-insert into sys.args values (9724, 640, 'arg_2', 'bigint', 64, 0, 1, 2);
-insert into sys.functions values (641, 'scale_up', '*', 'calc', 0, 1, false, false, false, 2000, true);
-insert into sys.args values (9725, 641, 'res_0', 'bigint', 64, 0, 0, 0);
-insert into sys.args values (9726, 641, 'arg_1', 'real', 24, 0, 1, 1);
-insert into sys.args values (9727, 641, 'arg_2', 'bigint', 64, 0, 1, 2);
-insert into sys.functions values (642, 'scale_up', '*', 'calc', 0, 1, false, false, false, 2000, true);
-insert into sys.args values (9728, 642, 'res_0', 'bigint', 64, 0, 0, 0);
-insert into sys.args values (9729, 642, 'arg_1', 'double', 53, 0, 1, 1);
-insert into sys.args values (9730, 642, 'arg_2', 'bigint', 64, 0, 1, 2);
-insert into sys.functions values (643, 'scale_up', '*', 'calc', 0, 1, false, false, false, 2000, true);
-insert into sys.args values (9731, 643, 'res_0', 'bigint', 64, 0, 0, 0);
-insert into sys.args values (9732, 643, 'arg_1', 'month_interval', 32, 0, 1, 1);
-insert into sys.args values (9733, 643, 'arg_2', 'bigint', 64, 0, 1, 2);
-insert into sys.functions values (644, 'scale_up', '*', 'calc', 0, 1, false, false, false, 2000, true);
-insert into sys.args values (9734, 644, 'res_0', 'bigint', 64, 0, 0, 0);
-insert into sys.args values (9735, 644, 'arg_1', 'sec_interval', 13, 0, 1, 1);
-insert into sys.args values (9736, 644, 'arg_2', 'bigint', 64, 0, 1, 2);
-insert into sys.functions values (645, 'scale_up', '*', 'calc', 0, 1, false, false, false, 2000, true);
-insert into sys.args values (9737, 645, 'res_0', 'bigint', 64, 0, 0, 0);
-insert into sys.args values (9738, 645, 'arg_1', 'time', 7, 0, 1, 1);
-insert into sys.args values (9739, 645, 'arg_2', 'bigint', 64, 0, 1, 2);
-insert into sys.functions values (646, 'scale_up', '*', 'calc', 0, 1, false, false, false, 2000, true);
-insert into sys.args values (9740, 646, 'res_0', 'bigint', 64, 0, 0, 0);
-insert into sys.args values (9741, 646, 'arg_1', 'timetz', 7, 0, 1, 1);
-insert into sys.args values (9742, 646, 'arg_2', 'bigint', 64, 0, 1, 2);
-insert into sys.functions values (647, 'scale_up', '*', 'calc', 0, 1, false, false, false, 2000, true);
-insert into sys.args values (9743, 647, 'res_0', 'bigint', 64, 0, 0, 0);
-insert into sys.args values (9744, 647, 'arg_1', 'date', 0, 0, 1, 1);
-insert into sys.args values (9745, 647, 'arg_2', 'bigint', 64, 0, 1, 2);
-insert into sys.functions values (648, 'scale_up', '*', 'calc', 0, 1, false, false, false, 2000, true);
-insert into sys.args values (9746, 648, 'res_0', 'bigint', 64, 0, 0, 0);
-insert into sys.args values (9747, 648, 'arg_1', 'timestamp', 7, 0, 1, 1);
-insert into sys.args values (9748, 648, 'arg_2', 'bigint', 64, 0, 1, 2);
-insert into sys.functions values (649, 'scale_up', '*', 'calc', 0, 1, false, false, false, 2000, true);
-insert into sys.args values (9749, 649, 'res_0', 'bigint', 64, 0, 0, 0);
-insert into sys.args values (9750, 649, 'arg_1', 'timestamptz', 7, 0, 1, 1);
-insert into sys.args values (9751, 649, 'arg_2', 'bigint', 64, 0, 1, 2);
-insert into sys.functions values (650, 'scale_up', '*', 'calc', 0, 1, false, false, false, 2000, true);
-insert into sys.args values (9752, 650, 'res_0', 'bigint', 64, 0, 0, 0);
-insert into sys.args values (9753, 650, 'arg_1', 'blob', 0, 0, 1, 1);
-insert into sys.args values (9754, 650, 'arg_2', 'bigint', 64, 0, 1, 2);
-insert into sys.functions values (651, 'scale_up', '*', 'calc', 0, 1, false, false, false, 2000, true);
-insert into sys.args values (9755, 651, 'res_0', 'bigint', 64, 0, 0, 0);
-insert into sys.args values (9756, 651, 'arg_1', 'geometry', 0, 0, 1, 1);
-insert into sys.args values (9757, 651, 'arg_2', 'bigint', 64, 0, 1, 2);
-insert into sys.functions values (652, 'scale_up', '*', 'calc', 0, 1, false, false, false, 2000, true);
-insert into sys.args values (9758, 652, 'res_0', 'bigint', 64, 0, 0, 0);
-insert into sys.args values (9759, 652, 'arg_1', 'geometrya', 0, 0, 1, 1);
-insert into sys.args values (9760, 652, 'arg_2', 'bigint', 64, 0, 1, 2);
-insert into sys.functions values (653, 'scale_up', '*', 'calc', 0, 1, false, false, false, 2000, true);
-insert into sys.args values (9761, 653, 'res_0', 'bigint', 64, 0, 0, 0);
-insert into sys.args values (9762, 653, 'arg_1', 'mbr', 0, 0, 1, 1);
-insert into sys.args values (9763, 653, 'arg_2', 'bigint', 64, 0, 1, 2);
-insert into sys.functions values (654, 'scale_up', '*', 'calc', 0, 1, false, false, false, 2000, true);
-insert into sys.args values (9764, 654, 'res_0', 'decimal', 2, 0, 0, 0);
-insert into sys.args values (9765, 654, 'arg_1', 'oid', 63, 0, 1, 1);
-insert into sys.args values (9766, 654, 'arg_2', 'decimal', 2, 0, 1, 2);
-insert into sys.functions values (655, 'scale_up', '*', 'calc', 0, 1, false, false, false, 2000, true);
-insert into sys.args values (9767, 655, 'res_0', 'decimal', 2, 0, 0, 0);
-insert into sys.args values (9768, 655, 'arg_1', 'tinyint', 8, 0, 1, 1);
-insert into sys.args values (9769, 655, 'arg_2', 'decimal', 2, 0, 1, 2);
-insert into sys.functions values (656, 'scale_up', '*', 'calc', 0, 1, false, false, false, 2000, true);
-insert into sys.args values (9770, 656, 'res_0', 'decimal', 2, 0, 0, 0);
-insert into sys.args values (9771, 656, 'arg_1', 'smallint', 16, 0, 1, 1);
-insert into sys.args values (9772, 656, 'arg_2', 'decimal', 2, 0, 1, 2);
-insert into sys.functions values (657, 'scale_up', '*', 'calc', 0, 1, false, false, false, 2000, true);
-insert into sys.args values (9773, 657, 'res_0', 'decimal', 2, 0, 0, 0);
-insert into sys.args values (9774, 657, 'arg_1', 'int', 32, 0, 1, 1);
-insert into sys.args values (9775, 657, 'arg_2', 'decimal', 2, 0, 1, 2);
-insert into sys.functions values (658, 'scale_up', '*', 'calc', 0, 1, false, false, false, 2000, true);
-insert into sys.args values (9776, 658, 'res_0', 'decimal', 2, 0, 0, 0);
-insert into sys.args values (9777, 658, 'arg_1', 'bigint', 64, 0, 1, 1);
-insert into sys.args values (9778, 658, 'arg_2', 'decimal', 2, 0, 1, 2);
-insert into sys.functions values (659, 'scale_up', '*', 'calc', 0, 1, false, false, false, 2000, true);
-insert into sys.args values (9779, 659, 'res_0', 'decimal', 2, 0, 0, 0);
-insert into sys.args values (9780, 659, 'arg_1', 'decimal', 2, 0, 1, 1);
-insert into sys.args values (9781, 659, 'arg_2', 'decimal', 2, 0, 1, 2);
-insert into sys.functions values (660, 'scale_up', '*', 'calc', 0, 1, false, false, false, 2000, true);
-insert into sys.args values (9782, 660, 'res_0', 'decimal', 2, 0, 0, 0);
-insert into sys.args values (9783, 660, 'arg_1', 'decimal', 4, 0, 1, 1);
-insert into sys.args values (9784, 660, 'arg_2', 'decimal', 2, 0, 1, 2);
-insert into sys.functions values (661, 'scale_up', '*', 'calc', 0, 1, false, false, false, 2000, true);
-insert into sys.args values (9785, 661, 'res_0', 'decimal', 2, 0, 0, 0);
-insert into sys.args values (9786, 661, 'arg_1', 'decimal', 9, 0, 1, 1);
-insert into sys.args values (9787, 661, 'arg_2', 'decimal', 2, 0, 1, 2);
-insert into sys.functions values (662, 'scale_up', '*', 'calc', 0, 1, false, false, false, 2000, true);
-insert into sys.args values (9788, 662, 'res_0', 'decimal', 2, 0, 0, 0);
-insert into sys.args values (9789, 662, 'arg_1', 'decimal', 18, 0, 1, 1);
-insert into sys.args values (9790, 662, 'arg_2', 'decimal', 2, 0, 1, 2);
-insert into sys.functions values (663, 'scale_up', '*', 'calc', 0, 1, false, false, false, 2000, true);
-insert into sys.args values (9791, 663, 'res_0', 'decimal', 2, 0, 0, 0);
-insert into sys.args values (9792, 663, 'arg_1', 'real', 24, 0, 1, 1);
-insert into sys.args values (9793, 663, 'arg_2', 'decimal', 2, 0, 1, 2);
-insert into sys.functions values (664, 'scale_up', '*', 'calc', 0, 1, false, false, false, 2000, true);
-insert into sys.args values (9794, 664, 'res_0', 'decimal', 2, 0, 0, 0);
-insert into sys.args values (9795, 664, 'arg_1', 'double', 53, 0, 1, 1);
-insert into sys.args values (9796, 664, 'arg_2', 'decimal', 2, 0, 1, 2);
-insert into sys.functions values (665, 'scale_up', '*', 'calc', 0, 1, false, false, false, 2000, true);
-insert into sys.args values (9797, 665, 'res_0', 'decimal', 2, 0, 0, 0);
-insert into sys.args values (9798, 665, 'arg_1', 'month_interval', 32, 0, 1, 1);
-insert into sys.args values (9799, 665, 'arg_2', 'decimal', 2, 0, 1, 2);
-insert into sys.functions values (666, 'scale_up', '*', 'calc', 0, 1, false, false, false, 2000, true);
-insert into sys.args values (9800, 666, 'res_0', 'decimal', 2, 0, 0, 0);
-insert into sys.args values (9801, 666, 'arg_1', 'sec_interval', 13, 0, 1, 1);
-insert into sys.args values (9802, 666, 'arg_2', 'decimal', 2, 0, 1, 2);
-insert into sys.functions values (667, 'scale_up', '*', 'calc', 0, 1, false, false, false, 2000, true);
-insert into sys.args values (9803, 667, 'res_0', 'decimal', 2, 0, 0, 0);
-insert into sys.args values (9804, 667, 'arg_1', 'time', 7, 0, 1, 1);
-insert into sys.args values (9805, 667, 'arg_2', 'decimal', 2, 0, 1, 2);
-insert into sys.functions values (668, 'scale_up', '*', 'calc', 0, 1, false, false, false, 2000, true);
-insert into sys.args values (9806, 668, 'res_0', 'decimal', 2, 0, 0, 0);
-insert into sys.args values (9807, 668, 'arg_1', 'timetz', 7, 0, 1, 1);
-insert into sys.args values (9808, 668, 'arg_2', 'decimal', 2, 0, 1, 2);
-insert into sys.functions values (669, 'scale_up', '*', 'calc', 0, 1, false, false, false, 2000, true);
-insert into sys.args values (9809, 669, 'res_0', 'decimal', 2, 0, 0, 0);
-insert into sys.args values (9810, 669, 'arg_1', 'date', 0, 0, 1, 1);
-insert into sys.args values (9811, 669, 'arg_2', 'decimal', 2, 0, 1, 2);
-insert into sys.functions values (670, 'scale_up', '*', 'calc', 0, 1, false, false, false, 2000, true);
-insert into sys.args values (9812, 670, 'res_0', 'decimal', 2, 0, 0, 0);
-insert into sys.args values (9813, 670, 'arg_1', 'timestamp', 7, 0, 1, 1);
-insert into sys.args values (9814, 670, 'arg_2', 'decimal', 2, 0, 1, 2);
-insert into sys.functions values (671, 'scale_up', '*', 'calc', 0, 1, false, false, false, 2000, true);
-insert into sys.args values (9815, 671, 'res_0', 'decimal', 2, 0, 0, 0);
-insert into sys.args values (9816, 671, 'arg_1', 'timestamptz', 7, 0, 1, 1);
-insert into sys.args values (9817, 671, 'arg_2', 'decimal', 2, 0, 1, 2);
-insert into sys.functions values (672, 'scale_up', '*', 'calc', 0, 1, false, false, false, 2000, true);
-insert into sys.args values (9818, 672, 'res_0', 'decimal', 2, 0, 0, 0);
-insert into sys.args values (9819, 672, 'arg_1', 'blob', 0, 0, 1, 1);
-insert into sys.args values (9820, 672, 'arg_2', 'decimal', 2, 0, 1, 2);
-insert into sys.functions values (673, 'scale_up', '*', 'calc', 0, 1, false, false, false, 2000, true);
-insert into sys.args values (9821, 673, 'res_0', 'decimal', 2, 0, 0, 0);
-insert into sys.args values (9822, 673, 'arg_1', 'geometry', 0, 0, 1, 1);
-insert into sys.args values (9823, 673, 'arg_2', 'decimal', 2, 0, 1, 2);
-insert into sys.functions values (674, 'scale_up', '*', 'calc', 0, 1, false, false, false, 2000, true);
-insert into sys.args values (9824, 674, 'res_0', 'decimal', 2, 0, 0, 0);
-insert into sys.args values (9825, 674, 'arg_1', 'geometrya', 0, 0, 1, 1);
-insert into sys.args values (9826, 674, 'arg_2', 'decimal', 2, 0, 1, 2);
-insert into sys.functions values (675, 'scale_up', '*', 'calc', 0, 1, false, false, false, 2000, true);
-insert into sys.args values (9827, 675, 'res_0', 'decimal', 2, 0, 0, 0);
-insert into sys.args values (9828, 675, 'arg_1', 'mbr', 0, 0, 1, 1);
-insert into sys.args values (9829, 675, 'arg_2', 'decimal', 2, 0, 1, 2);
-insert into sys.functions values (676, 'scale_up', '*', 'calc', 0, 1, false, false, false, 2000, true);
-insert into sys.args values (9830, 676, 'res_0', 'decimal', 4, 0, 0, 0);
-insert into sys.args values (9831, 676, 'arg_1', 'oid', 63, 0, 1, 1);
-insert into sys.args values (9832, 676, 'arg_2', 'decimal', 4, 0, 1, 2);
-insert into sys.functions values (677, 'scale_up', '*', 'calc', 0, 1, false, false, false, 2000, true);
-insert into sys.args values (9833, 677, 'res_0', 'decimal', 4, 0, 0, 0);
-insert into sys.args values (9834, 677, 'arg_1', 'tinyint', 8, 0, 1, 1);
-insert into sys.args values (9835, 677, 'arg_2', 'decimal', 4, 0, 1, 2);
-insert into sys.functions values (678, 'scale_up', '*', 'calc', 0, 1, false, false, false, 2000, true);
-insert into sys.args values (9836, 678, 'res_0', 'decimal', 4, 0, 0, 0);
-insert into sys.args values (9837, 678, 'arg_1', 'smallint', 16, 0, 1, 1);
-insert into sys.args values (9838, 678, 'arg_2', 'decimal', 4, 0, 1, 2);
-insert into sys.functions values (679, 'scale_up', '*', 'calc', 0, 1, false, false, false, 2000, true);
-insert into sys.args values (9839, 679, 'res_0', 'decimal', 4, 0, 0, 0);
-insert into sys.args values (9840, 679, 'arg_1', 'int', 32, 0, 1, 1);
-insert into sys.args values (9841, 679, 'arg_2', 'decimal', 4, 0, 1, 2);
-insert into sys.functions values (680, 'scale_up', '*', 'calc', 0, 1, false, false, false, 2000, true);
-insert into sys.args values (9842, 680, 'res_0', 'decimal', 4, 0, 0, 0);
-insert into sys.args values (9843, 680, 'arg_1', 'bigint', 64, 0, 1, 1);
-insert into sys.args values (9844, 680, 'arg_2', 'decimal', 4, 0, 1, 2);
-insert into sys.functions values (681, 'scale_up', '*', 'calc', 0, 1, false, false, false, 2000, true);
-insert into sys.args values (9845, 681, 'res_0', 'decimal', 4, 0, 0, 0);
-insert into sys.args values (9846, 681, 'arg_1', 'decimal', 2, 0, 1, 1);
-insert into sys.args values (9847, 681, 'arg_2', 'decimal', 4, 0, 1, 2);
-insert into sys.functions values (682, 'scale_up', '*', 'calc', 0, 1, false, false, false, 2000, true);
-insert into sys.args values (9848, 682, 'res_0', 'decimal', 4, 0, 0, 0);
-insert into sys.args values (9849, 682, 'arg_1', 'decimal', 4, 0, 1, 1);
-insert into sys.args values (9850, 682, 'arg_2', 'decimal', 4, 0, 1, 2);
-insert into sys.functions values (683, 'scale_up', '*', 'calc', 0, 1, false, false, false, 2000, true);
-insert into sys.args values (9851, 683, 'res_0', 'decimal', 4, 0, 0, 0);
-insert into sys.args values (9852, 683, 'arg_1', 'decimal', 9, 0, 1, 1);
-insert into sys.args values (9853, 683, 'arg_2', 'decimal', 4, 0, 1, 2);
-insert into sys.functions values (684, 'scale_up', '*', 'calc', 0, 1, false, false, false, 2000, true);
-insert into sys.args values (9854, 684, 'res_0', 'decimal', 4, 0, 0, 0);
-insert into sys.args values (9855, 684, 'arg_1', 'decimal', 18, 0, 1, 1);
-insert into sys.args values (9856, 684, 'arg_2', 'decimal', 4, 0, 1, 2);
-insert into sys.functions values (685, 'scale_up', '*', 'calc', 0, 1, false, false, false, 2000, true);
-insert into sys.args values (9857, 685, 'res_0', 'decimal', 4, 0, 0, 0);
-insert into sys.args values (9858, 685, 'arg_1', 'real', 24, 0, 1, 1);
-insert into sys.args values (9859, 685, 'arg_2', 'decimal', 4, 0, 1, 2);
-insert into sys.functions values (686, 'scale_up', '*', 'calc', 0, 1, false, false, false, 2000, true);
-insert into sys.args values (9860, 686, 'res_0', 'decimal', 4, 0, 0, 0);
-insert into sys.args values (9861, 686, 'arg_1', 'double', 53, 0, 1, 1);
-insert into sys.args values (9862, 686, 'arg_2', 'decimal', 4, 0, 1, 2);
-insert into sys.functions values (687, 'scale_up', '*', 'calc', 0, 1, false, false, false, 2000, true);
-insert into sys.args values (9863, 687, 'res_0', 'decimal', 4, 0, 0, 0);
-insert into sys.args values (9864, 687, 'arg_1', 'month_interval', 32, 0, 1, 1);
-insert into sys.args values (9865, 687, 'arg_2', 'decimal', 4, 0, 1, 2);
-insert into sys.functions values (688, 'scale_up', '*', 'calc', 0, 1, false, false, false, 2000, true);
-insert into sys.args values (9866, 688, 'res_0', 'decimal', 4, 0, 0, 0);
-insert into sys.args values (9867, 688, 'arg_1', 'sec_interval', 13, 0, 1, 1);
-insert into sys.args values (9868, 688, 'arg_2', 'decimal', 4, 0, 1, 2);
-insert into sys.functions values (689, 'scale_up', '*', 'calc', 0, 1, false, false, false, 2000, true);
-insert into sys.args values (9869, 689, 'res_0', 'decimal', 4, 0, 0, 0);
-insert into sys.args values (9870, 689, 'arg_1', 'time', 7, 0, 1, 1);
-insert into sys.args values (9871, 689, 'arg_2', 'decimal', 4, 0, 1, 2);
-insert into sys.functions values (690, 'scale_up', '*', 'calc', 0, 1, false, false, false, 2000, true);
-insert into sys.args values (9872, 690, 'res_0', 'decimal', 4, 0, 0, 0);
-insert into sys.args values (9873, 690, 'arg_1', 'timetz', 7, 0, 1, 1);
-insert into sys.args values (9874, 690, 'arg_2', 'decimal', 4, 0, 1, 2);
-insert into sys.functions values (691, 'scale_up', '*', 'calc', 0, 1, false, false, false, 2000, true);
-insert into sys.args values (9875, 691, 'res_0', 'decimal', 4, 0, 0, 0);
-insert into sys.args values (9876, 691, 'arg_1', 'date', 0, 0, 1, 1);
-insert into sys.args values (9877, 691, 'arg_2', 'decimal', 4, 0, 1, 2);
-insert into sys.functions values (692, 'scale_up', '*', 'calc', 0, 1, false, false, false, 2000, true);
-insert into sys.args values (9878, 692, 'res_0', 'decimal', 4, 0, 0, 0);
-insert into sys.args values (9879, 692, 'arg_1', 'timestamp', 7, 0, 1, 1);
-insert into sys.args values (9880, 692, 'arg_2', 'decimal', 4, 0, 1, 2);
-insert into sys.functions values (693, 'scale_up', '*', 'calc', 0, 1, false, false, false, 2000, true);
-insert into sys.args values (9881, 693, 'res_0', 'decimal', 4, 0, 0, 0);
-insert into sys.args values (9882, 693, 'arg_1', 'timestamptz', 7, 0, 1, 1);
-insert into sys.args values (9883, 693, 'arg_2', 'decimal', 4, 0, 1, 2);
-insert into sys.functions values (694, 'scale_up', '*', 'calc', 0, 1, false, false, false, 2000, true);
-insert into sys.args values (9884, 694, 'res_0', 'decimal', 4, 0, 0, 0);
-insert into sys.args values (9885, 694, 'arg_1', 'blob', 0, 0, 1, 1);
-insert into sys.args values (9886, 694, 'arg_2', 'decimal', 4, 0, 1, 2);
-insert into sys.functions values (695, 'scale_up', '*', 'calc', 0, 1, false, false, false, 2000, true);
-insert into sys.args values (9887, 695, 'res_0', 'decimal', 4, 0, 0, 0);
-insert into sys.args values (9888, 695, 'arg_1', 'geometry', 0, 0, 1, 1);
-insert into sys.args values (9889, 695, 'arg_2', 'decimal', 4, 0, 1, 2);
-insert into sys.functions values (696, 'scale_up', '*', 'calc', 0, 1, false, false, false, 2000, true);
-insert into sys.args values (9890, 696, 'res_0', 'decimal', 4, 0, 0, 0);
-insert into sys.args values (9891, 696, 'arg_1', 'geometrya', 0, 0, 1, 1);
-insert into sys.args values (9892, 696, 'arg_2', 'decimal', 4, 0, 1, 2);
-insert into sys.functions values (697, 'scale_up', '*', 'calc', 0, 1, false, false, false, 2000, true);
-insert into sys.args values (9893, 697, 'res_0', 'decimal', 4, 0, 0, 0);
-insert into sys.args values (9894, 697, 'arg_1', 'mbr', 0, 0, 1, 1);
-insert into sys.args values (9895, 697, 'arg_2', 'decimal', 4, 0, 1, 2);
-insert into sys.functions values (698, 'scale_up', '*', 'calc', 0, 1, false, false, false, 2000, true);
-insert into sys.args values (9896, 698, 'res_0', 'decimal', 9, 0, 0, 0);
-insert into sys.args values (9897, 698, 'arg_1', 'oid', 63, 0, 1, 1);
-insert into sys.args values (9898, 698, 'arg_2', 'decimal', 9, 0, 1, 2);
-insert into sys.functions values (699, 'scale_up', '*', 'calc', 0, 1, false, false, false, 2000, true);
-insert into sys.args values (9899, 699, 'res_0', 'decimal', 9, 0, 0, 0);
-insert into sys.args values (9900, 699, 'arg_1', 'tinyint', 8, 0, 1, 1);
-insert into sys.args values (9901, 699, 'arg_2', 'decimal', 9, 0, 1, 2);
-insert into sys.functions values (700, 'scale_up', '*', 'calc', 0, 1, false, false, false, 2000, true);
-insert into sys.args values (9902, 700, 'res_0', 'decimal', 9, 0, 0, 0);
-insert into sys.args values (9903, 700, 'arg_1', 'smallint', 16, 0, 1, 1);
-insert into sys.args values (9904, 700, 'arg_2', 'decimal', 9, 0, 1, 2);
-insert into sys.functions values (701, 'scale_up', '*', 'calc', 0, 1, false, false, false, 2000, true);
-insert into sys.args values (9905, 701, 'res_0', 'decimal', 9, 0, 0, 0);
-insert into sys.args values (9906, 701, 'arg_1', 'int', 32, 0, 1, 1);
-insert into sys.args values (9907, 701, 'arg_2', 'decimal', 9, 0, 1, 2);
-insert into sys.functions values (702, 'scale_up', '*', 'calc', 0, 1, false, false, false, 2000, true);
-insert into sys.args values (9908, 702, 'res_0', 'decimal', 9, 0, 0, 0);
-insert into sys.args values (9909, 702, 'arg_1', 'bigint', 64, 0, 1, 1);
-insert into sys.args values (9910, 702, 'arg_2', 'decimal', 9, 0, 1, 2);
-insert into sys.functions values (703, 'scale_up', '*', 'calc', 0, 1, false, false, false, 2000, true);
-insert into sys.args values (9911, 703, 'res_0', 'decimal', 9, 0, 0, 0);
-insert into sys.args values (9912, 703, 'arg_1', 'decimal', 2, 0, 1, 1);
-insert into sys.args values (9913, 703, 'arg_2', 'decimal', 9, 0, 1, 2);
-insert into sys.functions values (704, 'scale_up', '*', 'calc', 0, 1, false, false, false, 2000, true);
-insert into sys.args values (9914, 704, 'res_0', 'decimal', 9, 0, 0, 0);
-insert into sys.args values (9915, 704, 'arg_1', 'decimal', 4, 0, 1, 1);
-insert into sys.args values (9916, 704, 'arg_2', 'decimal', 9, 0, 1, 2);
-insert into sys.functions values (705, 'scale_up', '*', 'calc', 0, 1, false, false, false, 2000, true);
-insert into sys.args values (9917, 705, 'res_0', 'decimal', 9, 0, 0, 0);
-insert into sys.args values (9918, 705, 'arg_1', 'decimal', 9, 0, 1, 1);
-insert into sys.args values (9919, 705, 'arg_2', 'decimal', 9, 0, 1, 2);
-insert into sys.functions values (706, 'scale_up', '*', 'calc', 0, 1, false, false, false, 2000, true);
-insert into sys.args values (9920, 706, 'res_0', 'decimal', 9, 0, 0, 0);
-insert into sys.args values (9921, 706, 'arg_1', 'decimal', 18, 0, 1, 1);
-insert into sys.args values (9922, 706, 'arg_2', 'decimal', 9, 0, 1, 2);
-insert into sys.functions values (707, 'scale_up', '*', 'calc', 0, 1, false, false, false, 2000, true);
-insert into sys.args values (9923, 707, 'res_0', 'decimal', 9, 0, 0, 0);
-insert into sys.args values (9924, 707, 'arg_1', 'real', 24, 0, 1, 1);
-insert into sys.args values (9925, 707, 'arg_2', 'decimal', 9, 0, 1, 2);
-insert into sys.functions values (708, 'scale_up', '*', 'calc', 0, 1, false, false, false, 2000, true);
-insert into sys.args values (9926, 708, 'res_0', 'decimal', 9, 0, 0, 0);
-insert into sys.args values (9927, 708, 'arg_1', 'double', 53, 0, 1, 1);
-insert into sys.args values (9928, 708, 'arg_2', 'decimal', 9, 0, 1, 2);
-insert into sys.functions values (709, 'scale_up', '*', 'calc', 0, 1, false, false, false, 2000, true);
-insert into sys.args values (9929, 709, 'res_0', 'decimal', 9, 0, 0, 0);
-insert into sys.args values (9930, 709, 'arg_1', 'month_interval', 32, 0, 1, 1);
-insert into sys.args values (9931, 709, 'arg_2', 'decimal', 9, 0, 1, 2);
-insert into sys.functions values (710, 'scale_up', '*', 'calc', 0, 1, false, false, false, 2000, true);
-insert into sys.args values (9932, 710, 'res_0', 'decimal', 9, 0, 0, 0);
-insert into sys.args values (9933, 710, 'arg_1', 'sec_interval', 13, 0, 1, 1);
-insert into sys.args values (9934, 710, 'arg_2', 'decimal', 9, 0, 1, 2);
-insert into sys.functions values (711, 'scale_up', '*', 'calc', 0, 1, false, false, false, 2000, true);
-insert into sys.args values (9935, 711, 'res_0', 'decimal', 9, 0, 0, 0);
-insert into sys.args values (9936, 711, 'arg_1', 'time', 7, 0, 1, 1);
-insert into sys.args values (9937, 711, 'arg_2', 'decimal', 9, 0, 1, 2);
-insert into sys.functions values (712, 'scale_up', '*', 'calc', 0, 1, false, false, false, 2000, true);
-insert into sys.args values (9938, 712, 'res_0', 'decimal', 9, 0, 0, 0);
-insert into sys.args values (9939, 712, 'arg_1', 'timetz', 7, 0, 1, 1);
-insert into sys.args values (9940, 712, 'arg_2', 'decimal', 9, 0, 1, 2);
-insert into sys.functions values (713, 'scale_up', '*', 'calc', 0, 1, false, false, false, 2000, true);
-insert into sys.args values (9941, 713, 'res_0', 'decimal', 9, 0, 0, 0);
-insert into sys.args values (9942, 713, 'arg_1', 'date', 0, 0, 1, 1);
-insert into sys.args values (9943, 713, 'arg_2', 'decimal', 9, 0, 1, 2);
-insert into sys.functions values (714, 'scale_up', '*', 'calc', 0, 1, false, false, false, 2000, true);
-insert into sys.args values (9944, 714, 'res_0', 'decimal', 9, 0, 0, 0);
-insert into sys.args values (9945, 714, 'arg_1', 'timestamp', 7, 0, 1, 1);
-insert into sys.args values (9946, 714, 'arg_2', 'decimal', 9, 0, 1, 2);
-insert into sys.functions values (715, 'scale_up', '*', 'calc', 0, 1, false, false, false, 2000, true);
-insert into sys.args values (9947, 715, 'res_0', 'decimal', 9, 0, 0, 0);
-insert into sys.args values (9948, 715, 'arg_1', 'timestamptz', 7, 0, 1, 1);
-insert into sys.args values (9949, 715, 'arg_2', 'decimal', 9, 0, 1, 2);
-insert into sys.functions values (716, 'scale_up', '*', 'calc', 0, 1, false, false, false, 2000, true);
-insert into sys.args values (9950, 716, 'res_0', 'decimal', 9, 0, 0, 0);
-insert into sys.args values (9951, 716, 'arg_1', 'blob', 0, 0, 1, 1);
-insert into sys.args values (9952, 716, 'arg_2', 'decimal', 9, 0, 1, 2);
-insert into sys.functions values (717, 'scale_up', '*', 'calc', 0, 1, false, false, false, 2000, true);
-insert into sys.args values (9953, 717, 'res_0', 'decimal', 9, 0, 0, 0);
-insert into sys.args values (9954, 717, 'arg_1', 'geometry', 0, 0, 1, 1);
-insert into sys.args values (9955, 717, 'arg_2', 'decimal', 9, 0, 1, 2);
-insert into sys.functions values (718, 'scale_up', '*', 'calc', 0, 1, false, false, false, 2000, true);
-insert into sys.args values (9956, 718, 'res_0', 'decimal', 9, 0, 0, 0);
-insert into sys.args values (9957, 718, 'arg_1', 'geometrya', 0, 0, 1, 1);
-insert into sys.args values (9958, 718, 'arg_2', 'decimal', 9, 0, 1, 2);
-insert into sys.functions values (719, 'scale_up', '*', 'calc', 0, 1, false, false, false, 2000, true);
-insert into sys.args values (9959, 719, 'res_0', 'decimal', 9, 0, 0, 0);
-insert into sys.args values (9960, 719, 'arg_1', 'mbr', 0, 0, 1, 1);
-insert into sys.args values (9961, 719, 'arg_2', 'decimal', 9, 0, 1, 2);
-insert into sys.functions values (720, 'scale_up', '*', 'calc', 0, 1, false, false, false, 2000, true);
-insert into sys.args values (9962, 720, 'res_0', 'decimal', 18, 0, 0, 0);
-insert into sys.args values (9963, 720, 'arg_1', 'oid', 63, 0, 1, 1);
-insert into sys.args values (9964, 720, 'arg_2', 'decimal', 18, 0, 1, 2);
-insert into sys.functions values (721, 'scale_up', '*', 'calc', 0, 1, false, false, false, 2000, true);
-insert into sys.args values (9965, 721, 'res_0', 'decimal', 18, 0, 0, 0);
-insert into sys.args values (9966, 721, 'arg_1', 'tinyint', 8, 0, 1, 1);
-insert into sys.args values (9967, 721, 'arg_2', 'decimal', 18, 0, 1, 2);
-insert into sys.functions values (722, 'scale_up', '*', 'calc', 0, 1, false, false, false, 2000, true);
-insert into sys.args values (9968, 722, 'res_0', 'decimal', 18, 0, 0, 0);
-insert into sys.args values (9969, 722, 'arg_1', 'smallint', 16, 0, 1, 1);
-insert into sys.args values (9970, 722, 'arg_2', 'decimal', 18, 0, 1, 2);
-insert into sys.functions values (723, 'scale_up', '*', 'calc', 0, 1, false, false, false, 2000, true);
-insert into sys.args values (9971, 723, 'res_0', 'decimal', 18, 0, 0, 0);
-insert into sys.args values (9972, 723, 'arg_1', 'int', 32, 0, 1, 1);
-insert into sys.args values (9973, 723, 'arg_2', 'decimal', 18, 0, 1, 2);
-insert into sys.functions values (724, 'scale_up', '*', 'calc', 0, 1, false, false, false, 2000, true);
-insert into sys.args values (9974, 724, 'res_0', 'decimal', 18, 0, 0, 0);
-insert into sys.args values (9975, 724, 'arg_1', 'bigint', 64, 0, 1, 1);
-insert into sys.args values (9976, 724, 'arg_2', 'decimal', 18, 0, 1, 2);
-insert into sys.functions values (725, 'scale_up', '*', 'calc', 0, 1, false, false, false, 2000, true);
-insert into sys.args values (9977, 725, 'res_0', 'decimal', 18, 0, 0, 0);
-insert into sys.args values (9978, 725, 'arg_1', 'decimal', 2, 0, 1, 1);
-insert into sys.args values (9979, 725, 'arg_2', 'decimal', 18, 0, 1, 2);
-insert into sys.functions values (726, 'scale_up', '*', 'calc', 0, 1, false, false, false, 2000, true);
-insert into sys.args values (9980, 726, 'res_0', 'decimal', 18, 0, 0, 0);
-insert into sys.args values (9981, 726, 'arg_1', 'decimal', 4, 0, 1, 1);
-insert into sys.args values (9982, 726, 'arg_2', 'decimal', 18, 0, 1, 2);
-insert into sys.functions values (727, 'scale_up', '*', 'calc', 0, 1, false, false, false, 2000, true);
-insert into sys.args values (9983, 727, 'res_0', 'decimal', 18, 0, 0, 0);
-insert into sys.args values (9984, 727, 'arg_1', 'decimal', 9, 0, 1, 1);
-insert into sys.args values (9985, 727, 'arg_2', 'decimal', 18, 0, 1, 2);
-insert into sys.functions values (728, 'scale_up', '*', 'calc', 0, 1, false, false, false, 2000, true);
-insert into sys.args values (9986, 728, 'res_0', 'decimal', 18, 0, 0, 0);
-insert into sys.args values (9987, 728, 'arg_1', 'decimal', 18, 0, 1, 1);
-insert into sys.args values (9988, 728, 'arg_2', 'decimal', 18, 0, 1, 2);
-insert into sys.functions values (729, 'scale_up', '*', 'calc', 0, 1, false, false, false, 2000, true);
-insert into sys.args values (9989, 729, 'res_0', 'decimal', 18, 0, 0, 0);
-insert into sys.args values (9990, 729, 'arg_1', 'real', 24, 0, 1, 1);
-insert into sys.args values (9991, 729, 'arg_2', 'decimal', 18, 0, 1, 2);
-insert into sys.functions values (730, 'scale_up', '*', 'calc', 0, 1, false, false, false, 2000, true);
-insert into sys.args values (9992, 730, 'res_0', 'decimal', 18, 0, 0, 0);
-insert into sys.args values (9993, 730, 'arg_1', 'double', 53, 0, 1, 1);
-insert into sys.args values (9994, 730, 'arg_2', 'decimal', 18, 0, 1, 2);
-insert into sys.functions values (731, 'scale_up', '*', 'calc', 0, 1, false, false, false, 2000, true);
-insert into sys.args values (9995, 731, 'res_0', 'decimal', 18, 0, 0, 0);
-insert into sys.args values (9996, 731, 'arg_1', 'month_interval', 32, 0, 1, 1);
-insert into sys.args values (9997, 731, 'arg_2', 'decimal', 18, 0, 1, 2);
-insert into sys.functions values (732, 'scale_up', '*', 'calc', 0, 1, false, false, false, 2000, true);
-insert into sys.args values (9998, 732, 'res_0', 'decimal', 18, 0, 0, 0);
-insert into sys.args values (9999, 732, 'arg_1', 'sec_interval', 13, 0, 1, 1);
-insert into sys.args values (10000, 732, 'arg_2', 'decimal', 18, 0, 1, 2);
-insert into sys.functions values (733, 'scale_up', '*', 'calc', 0, 1, false, false, false, 2000, true);
-insert into sys.args values (10001, 733, 'res_0', 'decimal', 18, 0, 0, 0);
-insert into sys.args values (10002, 733, 'arg_1', 'time', 7, 0, 1, 1);
-insert into sys.args values (10003, 733, 'arg_2', 'decimal', 18, 0, 1, 2);
-insert into sys.functions values (734, 'scale_up', '*', 'calc', 0, 1, false, false, false, 2000, true);
-insert into sys.args values (10004, 734, 'res_0', 'decimal', 18, 0, 0, 0);
-insert into sys.args values (10005, 734, 'arg_1', 'timetz', 7, 0, 1, 1);
-insert into sys.args values (10006, 734, 'arg_2', 'decimal', 18, 0, 1, 2);
-insert into sys.functions values (735, 'scale_up', '*', 'calc', 0, 1, false, false, false, 2000, true);
-insert into sys.args values (10007, 735, 'res_0', 'decimal', 18, 0, 0, 0);
-insert into sys.args values (10008, 735, 'arg_1', 'date', 0, 0, 1, 1);
-insert into sys.args values (10009, 735, 'arg_2', 'decimal', 18, 0, 1, 2);
-insert into sys.functions values (736, 'scale_up', '*', 'calc', 0, 1, false, false, false, 2000, true);
-insert into sys.args values (10010, 736, 'res_0', 'decimal', 18, 0, 0, 0);
-insert into sys.args values (10011, 736, 'arg_1', 'timestamp', 7, 0, 1, 1);
-insert into sys.args values (10012, 736, 'arg_2', 'decimal', 18, 0, 1, 2);
-insert into sys.functions values (737, 'scale_up', '*', 'calc', 0, 1, false, false, false, 2000, true);
-insert into sys.args values (10013, 737, 'res_0', 'decimal', 18, 0, 0, 0);
-insert into sys.args values (10014, 737, 'arg_1', 'timestamptz', 7, 0, 1, 1);
-insert into sys.args values (10015, 737, 'arg_2', 'decimal', 18, 0, 1, 2);
-insert into sys.functions values (738, 'scale_up', '*', 'calc', 0, 1, false, false, false, 2000, true);
-insert into sys.args values (10016, 738, 'res_0', 'decimal', 18, 0, 0, 0);
-insert into sys.args values (10017, 738, 'arg_1', 'blob', 0, 0, 1, 1);
-insert into sys.args values (10018, 738, 'arg_2', 'decimal', 18, 0, 1, 2);
-insert into sys.functions values (739, 'scale_up', '*', 'calc', 0, 1, false, false, false, 2000, true);
-insert into sys.args values (10019, 739, 'res_0', 'decimal', 18, 0, 0, 0);
-insert into sys.args values (10020, 739, 'arg_1', 'geometry', 0, 0, 1, 1);
-insert into sys.args values (10021, 739, 'arg_2', 'decimal', 18, 0, 1, 2);
-insert into sys.functions values (740, 'scale_up', '*', 'calc', 0, 1, false, false, false, 2000, true);
-insert into sys.args values (10022, 740, 'res_0', 'decimal', 18, 0, 0, 0);
-insert into sys.args values (10023, 740, 'arg_1', 'geometrya', 0, 0, 1, 1);
-insert into sys.args values (10024, 740, 'arg_2', 'decimal', 18, 0, 1, 2);
-insert into sys.functions values (741, 'scale_up', '*', 'calc', 0, 1, false, false, false, 2000, true);
-insert into sys.args values (10025, 741, 'res_0', 'decimal', 18, 0, 0, 0);
-insert into sys.args values (10026, 741, 'arg_1', 'mbr', 0, 0, 1, 1);
-insert into sys.args values (10027, 741, 'arg_2', 'decimal', 18, 0, 1, 2);
-insert into sys.functions values (742, 'scale_up', '*', 'calc', 0, 1, false, false, false, 2000, true);
-insert into sys.args values (10028, 742, 'res_0', 'real', 24, 0, 0, 0);
-insert into sys.args values (10029, 742, 'arg_1', 'oid', 63, 0, 1, 1);
-insert into sys.args values (10030, 742, 'arg_2', 'real', 24, 0, 1, 2);
-insert into sys.functions values (743, 'scale_up', '*', 'calc', 0, 1, false, false, false, 2000, true);
-insert into sys.args values (10031, 743, 'res_0', 'real', 24, 0, 0, 0);
-insert into sys.args values (10032, 743, 'arg_1', 'tinyint', 8, 0, 1, 1);
-insert into sys.args values (10033, 743, 'arg_2', 'real', 24, 0, 1, 2);
-insert into sys.functions values (744, 'scale_up', '*', 'calc', 0, 1, false, false, false, 2000, true);
-insert into sys.args values (10034, 744, 'res_0', 'real', 24, 0, 0, 0);
-insert into sys.args values (10035, 744, 'arg_1', 'smallint', 16, 0, 1, 1);
-insert into sys.args values (10036, 744, 'arg_2', 'real', 24, 0, 1, 2);
-insert into sys.functions values (745, 'scale_up', '*', 'calc', 0, 1, false, false, false, 2000, true);
-insert into sys.args values (10037, 745, 'res_0', 'real', 24, 0, 0, 0);
-insert into sys.args values (10038, 745, 'arg_1', 'int', 32, 0, 1, 1);
-insert into sys.args values (10039, 745, 'arg_2', 'real', 24, 0, 1, 2);
-insert into sys.functions values (746, 'scale_up', '*', 'calc', 0, 1, false, false, false, 2000, true);
-insert into sys.args values (10040, 746, 'res_0', 'real', 24, 0, 0, 0);
-insert into sys.args values (10041, 746, 'arg_1', 'bigint', 64, 0, 1, 1);
-insert into sys.args values (10042, 746, 'arg_2', 'real', 24, 0, 1, 2);
-insert into sys.functions values (747, 'scale_up', '*', 'calc', 0, 1, false, false, false, 2000, true);
-insert into sys.args values (10043, 747, 'res_0', 'real', 24, 0, 0, 0);
-insert into sys.args values (10044, 747, 'arg_1', 'decimal', 2, 0, 1, 1);
-insert into sys.args values (10045, 747, 'arg_2', 'real', 24, 0, 1, 2);
-insert into sys.functions values (748, 'scale_up', '*', 'calc', 0, 1, false, false, false, 2000, true);
-insert into sys.args values (10046, 748, 'res_0', 'real', 24, 0, 0, 0);
-insert into sys.args values (10047, 748, 'arg_1', 'decimal', 4, 0, 1, 1);
-insert into sys.args values (10048, 748, 'arg_2', 'real', 24, 0, 1, 2);
-insert into sys.functions values (749, 'scale_up', '*', 'calc', 0, 1, false, false, false, 2000, true);
-insert into sys.args values (10049, 749, 'res_0', 'real', 24, 0, 0, 0);
-insert into sys.args values (10050, 749, 'arg_1', 'decimal', 9, 0, 1, 1);
-insert into sys.args values (10051, 749, 'arg_2', 'real', 24, 0, 1, 2);
-insert into sys.functions values (750, 'scale_up', '*', 'calc', 0, 1, false, false, false, 2000, true);
-insert into sys.args values (10052, 750, 'res_0', 'real', 24, 0, 0, 0);
-insert into sys.args values (10053, 750, 'arg_1', 'decimal', 18, 0, 1, 1);
-insert into sys.args values (10054, 750, 'arg_2', 'real', 24, 0, 1, 2);
-insert into sys.functions values (751, 'scale_up', '*', 'calc', 0, 1, false, false, false, 2000, true);
-insert into sys.args values (10055, 751, 'res_0', 'real', 24, 0, 0, 0);
-insert into sys.args values (10056, 751, 'arg_1', 'real', 24, 0, 1, 1);
-insert into sys.args values (10057, 751, 'arg_2', 'real', 24, 0, 1, 2);
-insert into sys.functions values (752, 'scale_up', '*', 'calc', 0, 1, false, false, false, 2000, true);
-insert into sys.args values (10058, 752, 'res_0', 'real', 24, 0, 0, 0);
-insert into sys.args values (10059, 752, 'arg_1', 'double', 53, 0, 1, 1);
-insert into sys.args values (10060, 752, 'arg_2', 'real', 24, 0, 1, 2);
-insert into sys.functions values (753, 'scale_up', '*', 'calc', 0, 1, false, false, false, 2000, true);
-insert into sys.args values (10061, 753, 'res_0', 'real', 24, 0, 0, 0);
-insert into sys.args values (10062, 753, 'arg_1', 'month_interval', 32, 0, 1, 1);
-insert into sys.args values (10063, 753, 'arg_2', 'real', 24, 0, 1, 2);
-insert into sys.functions values (754, 'scale_up', '*', 'calc', 0, 1, false, false, false, 2000, true);
-insert into sys.args values (10064, 754, 'res_0', 'real', 24, 0, 0, 0);
-insert into sys.args values (10065, 754, 'arg_1', 'sec_interval', 13, 0, 1, 1);
-insert into sys.args values (10066, 754, 'arg_2', 'real', 24, 0, 1, 2);
-insert into sys.functions values (755, 'scale_up', '*', 'calc', 0, 1, false, false, false, 2000, true);
-insert into sys.args values (10067, 755, 'res_0', 'real', 24, 0, 0, 0);
-insert into sys.args values (10068, 755, 'arg_1', 'time', 7, 0, 1, 1);
-insert into sys.args values (10069, 755, 'arg_2', 'real', 24, 0, 1, 2);
-insert into sys.functions values (756, 'scale_up', '*', 'calc', 0, 1, false, false, false, 2000, true);
-insert into sys.args values (10070, 756, 'res_0', 'real', 24, 0, 0, 0);
-insert into sys.args values (10071, 756, 'arg_1', 'timetz', 7, 0, 1, 1);
-insert into sys.args values (10072, 756, 'arg_2', 'real', 24, 0, 1, 2);
-insert into sys.functions values (757, 'scale_up', '*', 'calc', 0, 1, false, false, false, 2000, true);
-insert into sys.args values (10073, 757, 'res_0', 'real', 24, 0, 0, 0);
-insert into sys.args values (10074, 757, 'arg_1', 'date', 0, 0, 1, 1);
-insert into sys.args values (10075, 757, 'arg_2', 'real', 24, 0, 1, 2);
-insert into sys.functions values (758, 'scale_up', '*', 'calc', 0, 1, false, false, false, 2000, true);
-insert into sys.args values (10076, 758, 'res_0', 'real', 24, 0, 0, 0);
-insert into sys.args values (10077, 758, 'arg_1', 'timestamp', 7, 0, 1, 1);
-insert into sys.args values (10078, 758, 'arg_2', 'real', 24, 0, 1, 2);
-insert into sys.functions values (759, 'scale_up', '*', 'calc', 0, 1, false, false, false, 2000, true);
-insert into sys.args values (10079, 759, 'res_0', 'real', 24, 0, 0, 0);
-insert into sys.args values (10080, 759, 'arg_1', 'timestamptz', 7, 0, 1, 1);
-insert into sys.args values (10081, 759, 'arg_2', 'real', 24, 0, 1, 2);
-insert into sys.functions values (760, 'scale_up', '*', 'calc', 0, 1, false, false, false, 2000, true);
-insert into sys.args values (10082, 760, 'res_0', 'real', 24, 0, 0, 0);
-insert into sys.args values (10083, 760, 'arg_1', 'blob', 0, 0, 1, 1);
-insert into sys.args values (10084, 760, 'arg_2', 'real', 24, 0, 1, 2);
-insert into sys.functions values (761, 'scale_up', '*', 'calc', 0, 1, false, false, false, 2000, true);
-insert into sys.args values (10085, 761, 'res_0', 'real', 24, 0, 0, 0);
-insert into sys.args values (10086, 761, 'arg_1', 'geometry', 0, 0, 1, 1);
-insert into sys.args values (10087, 761, 'arg_2', 'real', 24, 0, 1, 2);
-insert into sys.functions values (762, 'scale_up', '*', 'calc', 0, 1, false, false, false, 2000, true);
-insert into sys.args values (10088, 762, 'res_0', 'real', 24, 0, 0, 0);
-insert into sys.args values (10089, 762, 'arg_1', 'geometrya', 0, 0, 1, 1);
-insert into sys.args values (10090, 762, 'arg_2', 'real', 24, 0, 1, 2);
-insert into sys.functions values (763, 'scale_up', '*', 'calc', 0, 1, false, false, false, 2000, true);
-insert into sys.args values (10091, 763, 'res_0', 'real', 24, 0, 0, 0);
-insert into sys.args values (10092, 763, 'arg_1', 'mbr', 0, 0, 1, 1);
-insert into sys.args values (10093, 763, 'arg_2', 'real', 24, 0, 1, 2);
-insert into sys.functions values (764, 'scale_up', '*', 'calc', 0, 1, false, false, false, 2000, true);
-insert into sys.args values (10094, 764, 'res_0', 'double', 53, 0, 0, 0);
-insert into sys.args values (10095, 764, 'arg_1', 'oid', 63, 0, 1, 1);
-insert into sys.args values (10096, 764, 'arg_2', 'double', 53, 0, 1, 2);
-insert into sys.functions values (765, 'scale_up', '*', 'calc', 0, 1, false, false, false, 2000, true);
-insert into sys.args values (10097, 765, 'res_0', 'double', 53, 0, 0, 0);
-insert into sys.args values (10098, 765, 'arg_1', 'tinyint', 8, 0, 1, 1);
-insert into sys.args values (10099, 765, 'arg_2', 'double', 53, 0, 1, 2);
-insert into sys.functions values (766, 'scale_up', '*', 'calc', 0, 1, false, false, false, 2000, true);
-insert into sys.args values (10100, 766, 'res_0', 'double', 53, 0, 0, 0);
-insert into sys.args values (10101, 766, 'arg_1', 'smallint', 16, 0, 1, 1);
-insert into sys.args values (10102, 766, 'arg_2', 'double', 53, 0, 1, 2);
-insert into sys.functions values (767, 'scale_up', '*', 'calc', 0, 1, false, false, false, 2000, true);
-insert into sys.args values (10103, 767, 'res_0', 'double', 53, 0, 0, 0);
-insert into sys.args values (10104, 767, 'arg_1', 'int', 32, 0, 1, 1);
-insert into sys.args values (10105, 767, 'arg_2', 'double', 53, 0, 1, 2);
-insert into sys.functions values (768, 'scale_up', '*', 'calc', 0, 1, false, false, false, 2000, true);
-insert into sys.args values (10106, 768, 'res_0', 'double', 53, 0, 0, 0);
-insert into sys.args values (10107, 768, 'arg_1', 'bigint', 64, 0, 1, 1);
-insert into sys.args values (10108, 768, 'arg_2', 'double', 53, 0, 1, 2);
-insert into sys.functions values (769, 'scale_up', '*', 'calc', 0, 1, false, false, false, 2000, true);
-insert into sys.args values (10109, 769, 'res_0', 'double', 53, 0, 0, 0);
-insert into sys.args values (10110, 769, 'arg_1', 'decimal', 2, 0, 1, 1);
-insert into sys.args values (10111, 769, 'arg_2', 'double', 53, 0, 1, 2);
-insert into sys.functions values (770, 'scale_up', '*', 'calc', 0, 1, false, false, false, 2000, true);
-insert into sys.args values (10112, 770, 'res_0', 'double', 53, 0, 0, 0);
-insert into sys.args values (10113, 770, 'arg_1', 'decimal', 4, 0, 1, 1);
-insert into sys.args values (10114, 770, 'arg_2', 'double', 53, 0, 1, 2);
-insert into sys.functions values (771, 'scale_up', '*', 'calc', 0, 1, false, false, false, 2000, true);
-insert into sys.args values (10115, 771, 'res_0', 'double', 53, 0, 0, 0);
-insert into sys.args values (10116, 771, 'arg_1', 'decimal', 9, 0, 1, 1);
-insert into sys.args values (10117, 771, 'arg_2', 'double', 53, 0, 1, 2);
-insert into sys.functions values (772, 'scale_up', '*', 'calc', 0, 1, false, false, false, 2000, true);
-insert into sys.args values (10118, 772, 'res_0', 'double', 53, 0, 0, 0);
-insert into sys.args values (10119, 772, 'arg_1', 'decimal', 18, 0, 1, 1);
-insert into sys.args values (10120, 772, 'arg_2', 'double', 53, 0, 1, 2);
-insert into sys.functions values (773, 'scale_up', '*', 'calc', 0, 1, false, false, false, 2000, true);
-insert into sys.args values (10121, 773, 'res_0', 'double', 53, 0, 0, 0);
-insert into sys.args values (10122, 773, 'arg_1', 'real', 24, 0, 1, 1);
-insert into sys.args values (10123, 773, 'arg_2', 'double', 53, 0, 1, 2);
-insert into sys.functions values (774, 'scale_up', '*', 'calc', 0, 1, false, false, false, 2000, true);
-insert into sys.args values (10124, 774, 'res_0', 'double', 53, 0, 0, 0);
-insert into sys.args values (10125, 774, 'arg_1', 'double', 53, 0, 1, 1);
-insert into sys.args values (10126, 774, 'arg_2', 'double', 53, 0, 1, 2);
-insert into sys.functions values (775, 'scale_up', '*', 'calc', 0, 1, false, false, false, 2000, true);
-insert into sys.args values (10127, 775, 'res_0', 'double', 53, 0, 0, 0);
-insert into sys.args values (10128, 775, 'arg_1', 'month_interval', 32, 0, 1, 1);
-insert into sys.args values (10129, 775, 'arg_2', 'double', 53, 0, 1, 2);
-insert into sys.functions values (776, 'scale_up', '*', 'calc', 0, 1, false, false, false, 2000, true);
-insert into sys.args values (10130, 776, 'res_0', 'double', 53, 0, 0, 0);
-insert into sys.args values (10131, 776, 'arg_1', 'sec_interval', 13, 0, 1, 1);
-insert into sys.args values (10132, 776, 'arg_2', 'double', 53, 0, 1, 2);
-insert into sys.functions values (777, 'scale_up', '*', 'calc', 0, 1, false, false, false, 2000, true);
-insert into sys.args values (10133, 777, 'res_0', 'double', 53, 0, 0, 0);
-insert into sys.args values (10134, 777, 'arg_1', 'time', 7, 0, 1, 1);
-insert into sys.args values (10135, 777, 'arg_2', 'double', 53, 0, 1, 2);
-insert into sys.functions values (778, 'scale_up', '*', 'calc', 0, 1, false, false, false, 2000, true);
-insert into sys.args values (10136, 778, 'res_0', 'double', 53, 0, 0, 0);
-insert into sys.args values (10137, 778, 'arg_1', 'timetz', 7, 0, 1, 1);
-insert into sys.args values (10138, 778, 'arg_2', 'double', 53, 0, 1, 2);
-insert into sys.functions values (779, 'scale_up', '*', 'calc', 0, 1, false, false, false, 2000, true);
-insert into sys.args values (10139, 779, 'res_0', 'double', 53, 0, 0, 0);
-insert into sys.args values (10140, 779, 'arg_1', 'date', 0, 0, 1, 1);
-insert into sys.args values (10141, 779, 'arg_2', 'double', 53, 0, 1, 2);
-insert into sys.functions values (780, 'scale_up', '*', 'calc', 0, 1, false, false, false, 2000, true);
-insert into sys.args values (10142, 780, 'res_0', 'double', 53, 0, 0, 0);
-insert into sys.args values (10143, 780, 'arg_1', 'timestamp', 7, 0, 1, 1);
-insert into sys.args values (10144, 780, 'arg_2', 'double', 53, 0, 1, 2);
-insert into sys.functions values (781, 'scale_up', '*', 'calc', 0, 1, false, false, false, 2000, true);
-insert into sys.args values (10145, 781, 'res_0', 'double', 53, 0, 0, 0);
-insert into sys.args values (10146, 781, 'arg_1', 'timestamptz', 7, 0, 1, 1);
-insert into sys.args values (10147, 781, 'arg_2', 'double', 53, 0, 1, 2);
-insert into sys.functions values (782, 'scale_up', '*', 'calc', 0, 1, false, false, false, 2000, true);
-insert into sys.args values (10148, 782, 'res_0', 'double', 53, 0, 0, 0);
-insert into sys.args values (10149, 782, 'arg_1', 'blob', 0, 0, 1, 1);
-insert into sys.args values (10150, 782, 'arg_2', 'double', 53, 0, 1, 2);
-insert into sys.functions values (783, 'scale_up', '*', 'calc', 0, 1, false, false, false, 2000, true);
-insert into sys.args values (10151, 783, 'res_0', 'double', 53, 0, 0, 0);
-insert into sys.args values (10152, 783, 'arg_1', 'geometry', 0, 0, 1, 1);
-insert into sys.args values (10153, 783, 'arg_2', 'double', 53, 0, 1, 2);
-insert into sys.functions values (784, 'scale_up', '*', 'calc', 0, 1, false, false, false, 2000, true);
-insert into sys.args values (10154, 784, 'res_0', 'double', 53, 0, 0, 0);
-insert into sys.args values (10155, 784, 'arg_1', 'geometrya', 0, 0, 1, 1);
-insert into sys.args values (10156, 784, 'arg_2', 'double', 53, 0, 1, 2);
-insert into sys.functions values (785, 'scale_up', '*', 'calc', 0, 1, false, false, false, 2000, true);
-insert into sys.args values (10157, 785, 'res_0', 'double', 53, 0, 0, 0);
-insert into sys.args values (10158, 785, 'arg_1', 'mbr', 0, 0, 1, 1);
-insert into sys.args values (10159, 785, 'arg_2', 'double', 53, 0, 1, 2);
-insert into sys.functions values (786, 'scale_up', '*', 'calc', 0, 1, false, false, false, 2000, true);
-insert into sys.args values (10160, 786, 'res_0', 'month_interval', 32, 0, 0, 0);
-insert into sys.args values (10161, 786, 'arg_1', 'oid', 63, 0, 1, 1);
-insert into sys.args values (10162, 786, 'arg_2', 'month_interval', 32, 0, 1, 2);
-insert into sys.functions values (787, 'scale_up', '*', 'calc', 0, 1, false, false, false, 2000, true);
-insert into sys.args values (10163, 787, 'res_0', 'month_interval', 32, 0, 0, 0);
-insert into sys.args values (10164, 787, 'arg_1', 'tinyint', 8, 0, 1, 1);
-insert into sys.args values (10165, 787, 'arg_2', 'month_interval', 32, 0, 1, 2);
-insert into sys.functions values (788, 'scale_up', '*', 'calc', 0, 1, false, false, false, 2000, true);
-insert into sys.args values (10166, 788, 'res_0', 'month_interval', 32, 0, 0, 0);
-insert into sys.args values (10167, 788, 'arg_1', 'smallint', 16, 0, 1, 1);
-insert into sys.args values (10168, 788, 'arg_2', 'month_interval', 32, 0, 1, 2);
-insert into sys.functions values (789, 'scale_up', '*', 'calc', 0, 1, false, false, false, 2000, true);
-insert into sys.args values (10169, 789, 'res_0', 'month_interval', 32, 0, 0, 0);
-insert into sys.args values (10170, 789, 'arg_1', 'int', 32, 0, 1, 1);
-insert into sys.args values (10171, 789, 'arg_2', 'month_interval', 32, 0, 1, 2);
-insert into sys.functions values (790, 'scale_up', '*', 'calc', 0, 1, false, false, false, 2000, true);
-insert into sys.args values (10172, 790, 'res_0', 'month_interval', 32, 0, 0, 0);
-insert into sys.args values (10173, 790, 'arg_1', 'bigint', 64, 0, 1, 1);
-insert into sys.args values (10174, 790, 'arg_2', 'month_interval', 32, 0, 1, 2);
-insert into sys.functions values (791, 'scale_up', '*', 'calc', 0, 1, false, false, false, 2000, true);
-insert into sys.args values (10175, 791, 'res_0', 'month_interval', 32, 0, 0, 0);
-insert into sys.args values (10176, 791, 'arg_1', 'decimal', 2, 0, 1, 1);
-insert into sys.args values (10177, 791, 'arg_2', 'month_interval', 32, 0, 1, 2);
-insert into sys.functions values (792, 'scale_up', '*', 'calc', 0, 1, false, false, false, 2000, true);
-insert into sys.args values (10178, 792, 'res_0', 'month_interval', 32, 0, 0, 0);
-insert into sys.args values (10179, 792, 'arg_1', 'decimal', 4, 0, 1, 1);
-insert into sys.args values (10180, 792, 'arg_2', 'month_interval', 32, 0, 1, 2);
-insert into sys.functions values (793, 'scale_up', '*', 'calc', 0, 1, false, false, false, 2000, true);
-insert into sys.args values (10181, 793, 'res_0', 'month_interval', 32, 0, 0, 0);
-insert into sys.args values (10182, 793, 'arg_1', 'decimal', 9, 0, 1, 1);
-insert into sys.args values (10183, 793, 'arg_2', 'month_interval', 32, 0, 1, 2);
-insert into sys.functions values (794, 'scale_up', '*', 'calc', 0, 1, false, false, false, 2000, true);
-insert into sys.args values (10184, 794, 'res_0', 'month_interval', 32, 0, 0, 0);
-insert into sys.args values (10185, 794, 'arg_1', 'decimal', 18, 0, 1, 1);
-insert into sys.args values (10186, 794, 'arg_2', 'month_interval', 32, 0, 1, 2);
-insert into sys.functions values (795, 'scale_up', '*', 'calc', 0, 1, false, false, false, 2000, true);
-insert into sys.args values (10187, 795, 'res_0', 'month_interval', 32, 0, 0, 0);
-insert into sys.args values (10188, 795, 'arg_1', 'real', 24, 0, 1, 1);
-insert into sys.args values (10189, 795, 'arg_2', 'month_interval', 32, 0, 1, 2);
-insert into sys.functions values (796, 'scale_up', '*', 'calc', 0, 1, false, false, false, 2000, true);
-insert into sys.args values (10190, 796, 'res_0', 'month_interval', 32, 0, 0, 0);
-insert into sys.args values (10191, 796, 'arg_1', 'double', 53, 0, 1, 1);
-insert into sys.args values (10192, 796, 'arg_2', 'month_interval', 32, 0, 1, 2);
-insert into sys.functions values (797, 'scale_up', '*', 'calc', 0, 1, false, false, false, 2000, true);
-insert into sys.args values (10193, 797, 'res_0', 'month_interval', 32, 0, 0, 0);
-insert into sys.args values (10194, 797, 'arg_1', 'month_interval', 32, 0, 1, 1);
-insert into sys.args values (10195, 797, 'arg_2', 'month_interval', 32, 0, 1, 2);
-insert into sys.functions values (798, 'scale_up', '*', 'calc', 0, 1, false, false, false, 2000, true);
-insert into sys.args values (10196, 798, 'res_0', 'month_interval', 32, 0, 0, 0);
-insert into sys.args values (10197, 798, 'arg_1', 'sec_interval', 13, 0, 1, 1);
-insert into sys.args values (10198, 798, 'arg_2', 'month_interval', 32, 0, 1, 2);
-insert into sys.functions values (799, 'scale_up', '*', 'calc', 0, 1, false, false, false, 2000, true);
-insert into sys.args values (10199, 799, 'res_0', 'month_interval', 32, 0, 0, 0);
-insert into sys.args values (10200, 799, 'arg_1', 'time', 7, 0, 1, 1);
-insert into sys.args values (10201, 799, 'arg_2', 'month_interval', 32, 0, 1, 2);
-insert into sys.functions values (800, 'scale_up', '*', 'calc', 0, 1, false, false, false, 2000, true);
-insert into sys.args values (10202, 800, 'res_0', 'month_interval', 32, 0, 0, 0);
-insert into sys.args values (10203, 800, 'arg_1', 'timetz', 7, 0, 1, 1);
-insert into sys.args values (10204, 800, 'arg_2', 'month_interval', 32, 0, 1, 2);
-insert into sys.functions values (801, 'scale_up', '*', 'calc', 0, 1, false, false, false, 2000, true);
-insert into sys.args values (10205, 801, 'res_0', 'month_interval', 32, 0, 0, 0);
-insert into sys.args values (10206, 801, 'arg_1', 'date', 0, 0, 1, 1);
-insert into sys.args values (10207, 801, 'arg_2', 'month_interval', 32, 0, 1, 2);
-insert into sys.functions values (802, 'scale_up', '*', 'calc', 0, 1, false, false, false, 2000, true);
-insert into sys.args values (10208, 802, 'res_0', 'month_interval', 32, 0, 0, 0);
-insert into sys.args values (10209, 802, 'arg_1', 'timestamp', 7, 0, 1, 1);
-insert into sys.args values (10210, 802, 'arg_2', 'month_interval', 32, 0, 1, 2);
-insert into sys.functions values (803, 'scale_up', '*', 'calc', 0, 1, false, false, false, 2000, true);
-insert into sys.args values (10211, 803, 'res_0', 'month_interval', 32, 0, 0, 0);
-insert into sys.args values (10212, 803, 'arg_1', 'timestamptz', 7, 0, 1, 1);
-insert into sys.args values (10213, 803, 'arg_2', 'month_interval', 32, 0, 1, 2);
-insert into sys.functions values (804, 'scale_up', '*', 'calc', 0, 1, false, false, false, 2000, true);
-insert into sys.args values (10214, 804, 'res_0', 'month_interval', 32, 0, 0, 0);
-insert into sys.args values (10215, 804, 'arg_1', 'blob', 0, 0, 1, 1);
-insert into sys.args values (10216, 804, 'arg_2', 'month_interval', 32, 0, 1, 2);
-insert into sys.functions values (805, 'scale_up', '*', 'calc', 0, 1, false, false, false, 2000, true);
-insert into sys.args values (10217, 805, 'res_0', 'month_interval', 32, 0, 0, 0);
-insert into sys.args values (10218, 805, 'arg_1', 'geometry', 0, 0, 1, 1);
-insert into sys.args values (10219, 805, 'arg_2', 'month_interval', 32, 0, 1, 2);
-insert into sys.functions values (806, 'scale_up', '*', 'calc', 0, 1, false, false, false, 2000, true);
-insert into sys.args values (10220, 806, 'res_0', 'month_interval', 32, 0, 0, 0);
-insert into sys.args values (10221, 806, 'arg_1', 'geometrya', 0, 0, 1, 1);
-insert into sys.args values (10222, 806, 'arg_2', 'month_interval', 32, 0, 1, 2);
-insert into sys.functions values (807, 'scale_up', '*', 'calc', 0, 1, false, false, false, 2000, true);
-insert into sys.args values (10223, 807, 'res_0', 'month_interval', 32, 0, 0, 0);
-insert into sys.args values (10224, 807, 'arg_1', 'mbr', 0, 0, 1, 1);
-insert into sys.args values (10225, 807, 'arg_2', 'month_interval', 32, 0, 1, 2);
-insert into sys.functions values (808, 'scale_up', '*', 'calc', 0, 1, false, false, false, 2000, true);
-insert into sys.args values (10226, 808, 'res_0', 'sec_interval', 13, 0, 0, 0);
-insert into sys.args values (10227, 808, 'arg_1', 'oid', 63, 0, 1, 1);
-insert into sys.args values (10228, 808, 'arg_2', 'sec_interval', 13, 0, 1, 2);
-insert into sys.functions values (809, 'scale_up', '*', 'calc', 0, 1, false, false, false, 2000, true);
-insert into sys.args values (10229, 809, 'res_0', 'sec_interval', 13, 0, 0, 0);
-insert into sys.args values (10230, 809, 'arg_1', 'tinyint', 8, 0, 1, 1);
-insert into sys.args values (10231, 809, 'arg_2', 'sec_interval', 13, 0, 1, 2);
-insert into sys.functions values (810, 'scale_up', '*', 'calc', 0, 1, false, false, false, 2000, true);
-insert into sys.args values (10232, 810, 'res_0', 'sec_interval', 13, 0, 0, 0);
-insert into sys.args values (10233, 810, 'arg_1', 'smallint', 16, 0, 1, 1);
-insert into sys.args values (10234, 810, 'arg_2', 'sec_interval', 13, 0, 1, 2);
-insert into sys.functions values (811, 'scale_up', '*', 'calc', 0, 1, false, false, false, 2000, true);
-insert into sys.args values (10235, 811, 'res_0', 'sec_interval', 13, 0, 0, 0);
-insert into sys.args values (10236, 811, 'arg_1', 'int', 32, 0, 1, 1);
-insert into sys.args values (10237, 811, 'arg_2', 'sec_interval', 13, 0, 1, 2);
-insert into sys.functions values (812, 'scale_up', '*', 'calc', 0, 1, false, false, false, 2000, true);
-insert into sys.args values (10238, 812, 'res_0', 'sec_interval', 13, 0, 0, 0);
-insert into sys.args values (10239, 812, 'arg_1', 'bigint', 64, 0, 1, 1);
-insert into sys.args values (10240, 812, 'arg_2', 'sec_interval', 13, 0, 1, 2);
-insert into sys.functions values (813, 'scale_up', '*', 'calc', 0, 1, false, false, false, 2000, true);
-insert into sys.args values (10241, 813, 'res_0', 'sec_interval', 13, 0, 0, 0);
-insert into sys.args values (10242, 813, 'arg_1', 'decimal', 2, 0, 1, 1);
-insert into sys.args values (10243, 813, 'arg_2', 'sec_interval', 13, 0, 1, 2);
-insert into sys.functions values (814, 'scale_up', '*', 'calc', 0, 1, false, false, false, 2000, true);
-insert into sys.args values (10244, 814, 'res_0', 'sec_interval', 13, 0, 0, 0);
-insert into sys.args values (10245, 814, 'arg_1', 'decimal', 4, 0, 1, 1);
-insert into sys.args values (10246, 814, 'arg_2', 'sec_interval', 13, 0, 1, 2);
-insert into sys.functions values (815, 'scale_up', '*', 'calc', 0, 1, false, false, false, 2000, true);
-insert into sys.args values (10247, 815, 'res_0', 'sec_interval', 13, 0, 0, 0);
-insert into sys.args values (10248, 815, 'arg_1', 'decimal', 9, 0, 1, 1);
-insert into sys.args values (10249, 815, 'arg_2', 'sec_interval', 13, 0, 1, 2);
-insert into sys.functions values (816, 'scale_up', '*', 'calc', 0, 1, false, false, false, 2000, true);
-insert into sys.args values (10250, 816, 'res_0', 'sec_interval', 13, 0, 0, 0);
-insert into sys.args values (10251, 816, 'arg_1', 'decimal', 18, 0, 1, 1);
-insert into sys.args values (10252, 816, 'arg_2', 'sec_interval', 13, 0, 1, 2);
-insert into sys.functions values (817, 'scale_up', '*', 'calc', 0, 1, false, false, false, 2000, true);
-insert into sys.args values (10253, 817, 'res_0', 'sec_interval', 13, 0, 0, 0);
-insert into sys.args values (10254, 817, 'arg_1', 'real', 24, 0, 1, 1);
-insert into sys.args values (10255, 817, 'arg_2', 'sec_interval', 13, 0, 1, 2);
-insert into sys.functions values (818, 'scale_up', '*', 'calc', 0, 1, false, false, false, 2000, true);
-insert into sys.args values (10256, 818, 'res_0', 'sec_interval', 13, 0, 0, 0);
-insert into sys.args values (10257, 818, 'arg_1', 'double', 53, 0, 1, 1);
-insert into sys.args values (10258, 818, 'arg_2', 'sec_interval', 13, 0, 1, 2);
-insert into sys.functions values (819, 'scale_up', '*', 'calc', 0, 1, false, false, false, 2000, true);
-insert into sys.args values (10259, 819, 'res_0', 'sec_interval', 13, 0, 0, 0);
-insert into sys.args values (10260, 819, 'arg_1', 'month_interval', 32, 0, 1, 1);
-insert into sys.args values (10261, 819, 'arg_2', 'sec_interval', 13, 0, 1, 2);
-insert into sys.functions values (820, 'scale_up', '*', 'calc', 0, 1, false, false, false, 2000, true);
-insert into sys.args values (10262, 820, 'res_0', 'sec_interval', 13, 0, 0, 0);
-insert into sys.args values (10263, 820, 'arg_1', 'sec_interval', 13, 0, 1, 1);
-insert into sys.args values (10264, 820, 'arg_2', 'sec_interval', 13, 0, 1, 2);
-insert into sys.functions values (821, 'scale_up', '*', 'calc', 0, 1, false, false, false, 2000, true);
-insert into sys.args values (10265, 821, 'res_0', 'sec_interval', 13, 0, 0, 0);
-insert into sys.args values (10266, 821, 'arg_1', 'time', 7, 0, 1, 1);
-insert into sys.args values (10267, 821, 'arg_2', 'sec_interval', 13, 0, 1, 2);
-insert into sys.functions values (822, 'scale_up', '*', 'calc', 0, 1, false, false, false, 2000, true);
-insert into sys.args values (10268, 822, 'res_0', 'sec_interval', 13, 0, 0, 0);
-insert into sys.args values (10269, 822, 'arg_1', 'timetz', 7, 0, 1, 1);
-insert into sys.args values (10270, 822, 'arg_2', 'sec_interval', 13, 0, 1, 2);
-insert into sys.functions values (823, 'scale_up', '*', 'calc', 0, 1, false, false, false, 2000, true);
-insert into sys.args values (10271, 823, 'res_0', 'sec_interval', 13, 0, 0, 0);
-insert into sys.args values (10272, 823, 'arg_1', 'date', 0, 0, 1, 1);
-insert into sys.args values (10273, 823, 'arg_2', 'sec_interval', 13, 0, 1, 2);
-insert into sys.functions values (824, 'scale_up', '*', 'calc', 0, 1, false, false, false, 2000, true);
-insert into sys.args values (10274, 824, 'res_0', 'sec_interval', 13, 0, 0, 0);
-insert into sys.args values (10275, 824, 'arg_1', 'timestamp', 7, 0, 1, 1);
-insert into sys.args values (10276, 824, 'arg_2', 'sec_interval', 13, 0, 1, 2);
-insert into sys.functions values (825, 'scale_up', '*', 'calc', 0, 1, false, false, false, 2000, true);
-insert into sys.args values (10277, 825, 'res_0', 'sec_interval', 13, 0, 0, 0);
-insert into sys.args values (10278, 825, 'arg_1', 'timestamptz', 7, 0, 1, 1);
-insert into sys.args values (10279, 825, 'arg_2', 'sec_interval', 13, 0, 1, 2);
-insert into sys.functions values (826, 'scale_up', '*', 'calc', 0, 1, false, false, false, 2000, true);
-insert into sys.args values (10280, 826, 'res_0', 'sec_interval', 13, 0, 0, 0);
-insert into sys.args values (10281, 826, 'arg_1', 'blob', 0, 0, 1, 1);
-insert into sys.args values (10282, 826, 'arg_2', 'sec_interval', 13, 0, 1, 2);
-insert into sys.functions values (827, 'scale_up', '*', 'calc', 0, 1, false, false, false, 2000, true);
-insert into sys.args values (10283, 827, 'res_0', 'sec_interval', 13, 0, 0, 0);
-insert into sys.args values (10284, 827, 'arg_1', 'geometry', 0, 0, 1, 1);
-insert into sys.args values (10285, 827, 'arg_2', 'sec_interval', 13, 0, 1, 2);
-insert into sys.functions values (828, 'scale_up', '*', 'calc', 0, 1, false, false, false, 2000, true);
-insert into sys.args values (10286, 828, 'res_0', 'sec_interval', 13, 0, 0, 0);
-insert into sys.args values (10287, 828, 'arg_1', 'geometrya', 0, 0, 1, 1);
-insert into sys.args values (10288, 828, 'arg_2', 'sec_interval', 13, 0, 1, 2);
-insert into sys.functions values (829, 'scale_up', '*', 'calc', 0, 1, false, false, false, 2000, true);
-insert into sys.args values (10289, 829, 'res_0', 'sec_interval', 13, 0, 0, 0);
-insert into sys.args values (10290, 829, 'arg_1', 'mbr', 0, 0, 1, 1);
-insert into sys.args values (10291, 829, 'arg_2', 'sec_interval', 13, 0, 1, 2);
-insert into sys.functions values (830, 'scale_up', '*', 'calc', 0, 1, false, false, false, 2000, true);
-insert into sys.args values (10292, 830, 'res_0', 'time', 7, 0, 0, 0);
-insert into sys.args values (10293, 830, 'arg_1', 'oid', 63, 0, 1, 1);
-insert into sys.args values (10294, 830, 'arg_2', 'time', 7, 0, 1, 2);
-insert into sys.functions values (831, 'scale_up', '*', 'calc', 0, 1, false, false, false, 2000, true);
-insert into sys.args values (10295, 831, 'res_0', 'time', 7, 0, 0, 0);
-insert into sys.args values (10296, 831, 'arg_1', 'tinyint', 8, 0, 1, 1);
-insert into sys.args values (10297, 831, 'arg_2', 'time', 7, 0, 1, 2);
-insert into sys.functions values (832, 'scale_up', '*', 'calc', 0, 1, false, false, false, 2000, true);
-insert into sys.args values (10298, 832, 'res_0', 'time', 7, 0, 0, 0);
-insert into sys.args values (10299, 832, 'arg_1', 'smallint', 16, 0, 1, 1);
-insert into sys.args values (10300, 832, 'arg_2', 'time', 7, 0, 1, 2);
-insert into sys.functions values (833, 'scale_up', '*', 'calc', 0, 1, false, false, false, 2000, true);
-insert into sys.args values (10301, 833, 'res_0', 'time', 7, 0, 0, 0);
-insert into sys.args values (10302, 833, 'arg_1', 'int', 32, 0, 1, 1);
-insert into sys.args values (10303, 833, 'arg_2', 'time', 7, 0, 1, 2);
-insert into sys.functions values (834, 'scale_up', '*', 'calc', 0, 1, false, false, false, 2000, true);
-insert into sys.args values (10304, 834, 'res_0', 'time', 7, 0, 0, 0);
-insert into sys.args values (10305, 834, 'arg_1', 'bigint', 64, 0, 1, 1);
-insert into sys.args values (10306, 834, 'arg_2', 'time', 7, 0, 1, 2);
-insert into sys.functions values (835, 'scale_up', '*', 'calc', 0, 1, false, false, false, 2000, true);
-insert into sys.args values (10307, 835, 'res_0', 'time', 7, 0, 0, 0);
-insert into sys.args values (10308, 835, 'arg_1', 'decimal', 2, 0, 1, 1);
-insert into sys.args values (10309, 835, 'arg_2', 'time', 7, 0, 1, 2);
-insert into sys.functions values (836, 'scale_up', '*', 'calc', 0, 1, false, false, false, 2000, true);
-insert into sys.args values (10310, 836, 'res_0', 'time', 7, 0, 0, 0);
-insert into sys.args values (10311, 836, 'arg_1', 'decimal', 4, 0, 1, 1);
-insert into sys.args values (10312, 836, 'arg_2', 'time', 7, 0, 1, 2);
-insert into sys.functions values (837, 'scale_up', '*', 'calc', 0, 1, false, false, false, 2000, true);
-insert into sys.args values (10313, 837, 'res_0', 'time', 7, 0, 0, 0);
-insert into sys.args values (10314, 837, 'arg_1', 'decimal', 9, 0, 1, 1);
-insert into sys.args values (10315, 837, 'arg_2', 'time', 7, 0, 1, 2);
-insert into sys.functions values (838, 'scale_up', '*', 'calc', 0, 1, false, false, false, 2000, true);
-insert into sys.args values (10316, 838, 'res_0', 'time', 7, 0, 0, 0);
-insert into sys.args values (10317, 838, 'arg_1', 'decimal', 18, 0, 1, 1);
-insert into sys.args values (10318, 838, 'arg_2', 'time', 7, 0, 1, 2);
-insert into sys.functions values (839, 'scale_up', '*', 'calc', 0, 1, false, false, false, 2000, true);
-insert into sys.args values (10319, 839, 'res_0', 'time', 7, 0, 0, 0);
-insert into sys.args values (10320, 839, 'arg_1', 'real', 24, 0, 1, 1);
-insert into sys.args values (10321, 839, 'arg_2', 'time', 7, 0, 1, 2);
-insert into sys.functions values (840, 'scale_up', '*', 'calc', 0, 1, false, false, false, 2000, true);
-insert into sys.args values (10322, 840, 'res_0', 'time', 7, 0, 0, 0);
-insert into sys.args values (10323, 840, 'arg_1', 'double', 53, 0, 1, 1);
-insert into sys.args values (10324, 840, 'arg_2', 'time', 7, 0, 1, 2);
-insert into sys.functions values (841, 'scale_up', '*', 'calc', 0, 1, false, false, false, 2000, true);
-insert into sys.args values (10325, 841, 'res_0', 'time', 7, 0, 0, 0);
-insert into sys.args values (10326, 841, 'arg_1', 'month_interval', 32, 0, 1, 1);
-insert into sys.args values (10327, 841, 'arg_2', 'time', 7, 0, 1, 2);
-insert into sys.functions values (842, 'scale_up', '*', 'calc', 0, 1, false, false, false, 2000, true);
-insert into sys.args values (10328, 842, 'res_0', 'time', 7, 0, 0, 0);
-insert into sys.args values (10329, 842, 'arg_1', 'sec_interval', 13, 0, 1, 1);
-insert into sys.args values (10330, 842, 'arg_2', 'time', 7, 0, 1, 2);
-insert into sys.functions values (843, 'scale_up', '*', 'calc', 0, 1, false, false, false, 2000, true);
-insert into sys.args values (10331, 843, 'res_0', 'time', 7, 0, 0, 0);
-insert into sys.args values (10332, 843, 'arg_1', 'time', 7, 0, 1, 1);
-insert into sys.args values (10333, 843, 'arg_2', 'time', 7, 0, 1, 2);
-insert into sys.functions values (844, 'scale_up', '*', 'calc', 0, 1, false, false, false, 2000, true);
-insert into sys.args values (10334, 844, 'res_0', 'time', 7, 0, 0, 0);
-insert into sys.args values (10335, 844, 'arg_1', 'timetz', 7, 0, 1, 1);
-insert into sys.args values (10336, 844, 'arg_2', 'time', 7, 0, 1, 2);
-insert into sys.functions values (845, 'scale_up', '*', 'calc', 0, 1, false, false, false, 2000, true);
-insert into sys.args values (10337, 845, 'res_0', 'time', 7, 0, 0, 0);
-insert into sys.args values (10338, 845, 'arg_1', 'date', 0, 0, 1, 1);
-insert into sys.args values (10339, 845, 'arg_2', 'time', 7, 0, 1, 2);
-insert into sys.functions values (846, 'scale_up', '*', 'calc', 0, 1, false, false, false, 2000, true);
-insert into sys.args values (10340, 846, 'res_0', 'time', 7, 0, 0, 0);
-insert into sys.args values (10341, 846, 'arg_1', 'timestamp', 7, 0, 1, 1);
-insert into sys.args values (10342, 846, 'arg_2', 'time', 7, 0, 1, 2);
-insert into sys.functions values (847, 'scale_up', '*', 'calc', 0, 1, false, false, false, 2000, true);
-insert into sys.args values (10343, 847, 'res_0', 'time', 7, 0, 0, 0);
-insert into sys.args values (10344, 847, 'arg_1', 'timestamptz', 7, 0, 1, 1);
-insert into sys.args values (10345, 847, 'arg_2', 'time', 7, 0, 1, 2);
-insert into sys.functions values (848, 'scale_up', '*', 'calc', 0, 1, false, false, false, 2000, true);
-insert into sys.args values (10346, 848, 'res_0', 'time', 7, 0, 0, 0);
-insert into sys.args values (10347, 848, 'arg_1', 'blob', 0, 0, 1, 1);
-insert into sys.args values (10348, 848, 'arg_2', 'time', 7, 0, 1, 2);
-insert into sys.functions values (849, 'scale_up', '*', 'calc', 0, 1, false, false, false, 2000, true);
-insert into sys.args values (10349, 849, 'res_0', 'time', 7, 0, 0, 0);
-insert into sys.args values (10350, 849, 'arg_1', 'geometry', 0, 0, 1, 1);
-insert into sys.args values (10351, 849, 'arg_2', 'time', 7, 0, 1, 2);
-insert into sys.functions values (850, 'scale_up', '*', 'calc', 0, 1, false, false, false, 2000, true);
-insert into sys.args values (10352, 850, 'res_0', 'time', 7, 0, 0, 0);
-insert into sys.args values (10353, 850, 'arg_1', 'geometrya', 0, 0, 1, 1);
-insert into sys.args values (10354, 850, 'arg_2', 'time', 7, 0, 1, 2);
-insert into sys.functions values (851, 'scale_up', '*', 'calc', 0, 1, false, false, false, 2000, true);
-insert into sys.args values (10355, 851, 'res_0', 'time', 7, 0, 0, 0);
-insert into sys.args values (10356, 851, 'arg_1', 'mbr', 0, 0, 1, 1);
-insert into sys.args values (10357, 851, 'arg_2', 'time', 7, 0, 1, 2);
-insert into sys.functions values (852, 'scale_up', '*', 'calc', 0, 1, false, false, false, 2000, true);
-insert into sys.args values (10358, 852, 'res_0', 'timetz', 7, 0, 0, 0);
-insert into sys.args values (10359, 852, 'arg_1', 'oid', 63, 0, 1, 1);
-insert into sys.args values (10360, 852, 'arg_2', 'timetz', 7, 0, 1, 2);
-insert into sys.functions values (853, 'scale_up', '*', 'calc', 0, 1, false, false, false, 2000, true);
-insert into sys.args values (10361, 853, 'res_0', 'timetz', 7, 0, 0, 0);
-insert into sys.args values (10362, 853, 'arg_1', 'tinyint', 8, 0, 1, 1);
-insert into sys.args values (10363, 853, 'arg_2', 'timetz', 7, 0, 1, 2);
-insert into sys.functions values (854, 'scale_up', '*', 'calc', 0, 1, false, false, false, 2000, true);
-insert into sys.args values (10364, 854, 'res_0', 'timetz', 7, 0, 0, 0);
-insert into sys.args values (10365, 854, 'arg_1', 'smallint', 16, 0, 1, 1);
-insert into sys.args values (10366, 854, 'arg_2', 'timetz', 7, 0, 1, 2);
-insert into sys.functions values (855, 'scale_up', '*', 'calc', 0, 1, false, false, false, 2000, true);
-insert into sys.args values (10367, 855, 'res_0', 'timetz', 7, 0, 0, 0);
-insert into sys.args values (10368, 855, 'arg_1', 'int', 32, 0, 1, 1);
-insert into sys.args values (10369, 855, 'arg_2', 'timetz', 7, 0, 1, 2);
-insert into sys.functions values (856, 'scale_up', '*', 'calc', 0, 1, false, false, false, 2000, true);
-insert into sys.args values (10370, 856, 'res_0', 'timetz', 7, 0, 0, 0);
-insert into sys.args values (10371, 856, 'arg_1', 'bigint', 64, 0, 1, 1);
-insert into sys.args values (10372, 856, 'arg_2', 'timetz', 7, 0, 1, 2);
-insert into sys.functions values (857, 'scale_up', '*', 'calc', 0, 1, false, false, false, 2000, true);
-insert into sys.args values (10373, 857, 'res_0', 'timetz', 7, 0, 0, 0);
-insert into sys.args values (10374, 857, 'arg_1', 'decimal', 2, 0, 1, 1);
-insert into sys.args values (10375, 857, 'arg_2', 'timetz', 7, 0, 1, 2);
-insert into sys.functions values (858, 'scale_up', '*', 'calc', 0, 1, false, false, false, 2000, true);
-insert into sys.args values (10376, 858, 'res_0', 'timetz', 7, 0, 0, 0);
-insert into sys.args values (10377, 858, 'arg_1', 'decimal', 4, 0, 1, 1);
-insert into sys.args values (10378, 858, 'arg_2', 'timetz', 7, 0, 1, 2);
-insert into sys.functions values (859, 'scale_up', '*', 'calc', 0, 1, false, false, false, 2000, true);
-insert into sys.args values (10379, 859, 'res_0', 'timetz', 7, 0, 0, 0);
-insert into sys.args values (10380, 859, 'arg_1', 'decimal', 9, 0, 1, 1);
-insert into sys.args values (10381, 859, 'arg_2', 'timetz', 7, 0, 1, 2);
-insert into sys.functions values (860, 'scale_up', '*', 'calc', 0, 1, false, false, false, 2000, true);
-insert into sys.args values (10382, 860, 'res_0', 'timetz', 7, 0, 0, 0);
-insert into sys.args values (10383, 860, 'arg_1', 'decimal', 18, 0, 1, 1);
-insert into sys.args values (10384, 860, 'arg_2', 'timetz', 7, 0, 1, 2);
-insert into sys.functions values (861, 'scale_up', '*', 'calc', 0, 1, false, false, false, 2000, true);
-insert into sys.args values (10385, 861, 'res_0', 'timetz', 7, 0, 0, 0);
-insert into sys.args values (10386, 861, 'arg_1', 'real', 24, 0, 1, 1);
-insert into sys.args values (10387, 861, 'arg_2', 'timetz', 7, 0, 1, 2);
-insert into sys.functions values (862, 'scale_up', '*', 'calc', 0, 1, false, false, false, 2000, true);
-insert into sys.args values (10388, 862, 'res_0', 'timetz', 7, 0, 0, 0);
-insert into sys.args values (10389, 862, 'arg_1', 'double', 53, 0, 1, 1);
-insert into sys.args values (10390, 862, 'arg_2', 'timetz', 7, 0, 1, 2);
-insert into sys.functions values (863, 'scale_up', '*', 'calc', 0, 1, false, false, false, 2000, true);
-insert into sys.args values (10391, 863, 'res_0', 'timetz', 7, 0, 0, 0);
-insert into sys.args values (10392, 863, 'arg_1', 'month_interval', 32, 0, 1, 1);
-insert into sys.args values (10393, 863, 'arg_2', 'timetz', 7, 0, 1, 2);
-insert into sys.functions values (864, 'scale_up', '*', 'calc', 0, 1, false, false, false, 2000, true);
-insert into sys.args values (10394, 864, 'res_0', 'timetz', 7, 0, 0, 0);
-insert into sys.args values (10395, 864, 'arg_1', 'sec_interval', 13, 0, 1, 1);
-insert into sys.args values (10396, 864, 'arg_2', 'timetz', 7, 0, 1, 2);
-insert into sys.functions values (865, 'scale_up', '*', 'calc', 0, 1, false, false, false, 2000, true);
-insert into sys.args values (10397, 865, 'res_0', 'timetz', 7, 0, 0, 0);
-insert into sys.args values (10398, 865, 'arg_1', 'time', 7, 0, 1, 1);
-insert into sys.args values (10399, 865, 'arg_2', 'timetz', 7, 0, 1, 2);
-insert into sys.functions values (866, 'scale_up', '*', 'calc', 0, 1, false, false, false, 2000, true);
-insert into sys.args values (10400, 866, 'res_0', 'timetz', 7, 0, 0, 0);
-insert into sys.args values (10401, 866, 'arg_1', 'timetz', 7, 0, 1, 1);
-insert into sys.args values (10402, 866, 'arg_2', 'timetz', 7, 0, 1, 2);
-insert into sys.functions values (867, 'scale_up', '*', 'calc', 0, 1, false, false, false, 2000, true);
-insert into sys.args values (10403, 867, 'res_0', 'timetz', 7, 0, 0, 0);
-insert into sys.args values (10404, 867, 'arg_1', 'date', 0, 0, 1, 1);
-insert into sys.args values (10405, 867, 'arg_2', 'timetz', 7, 0, 1, 2);
-insert into sys.functions values (868, 'scale_up', '*', 'calc', 0, 1, false, false, false, 2000, true);
-insert into sys.args values (10406, 868, 'res_0', 'timetz', 7, 0, 0, 0);
-insert into sys.args values (10407, 868, 'arg_1', 'timestamp', 7, 0, 1, 1);
-insert into sys.args values (10408, 868, 'arg_2', 'timetz', 7, 0, 1, 2);
-insert into sys.functions values (869, 'scale_up', '*', 'calc', 0, 1, false, false, false, 2000, true);
-insert into sys.args values (10409, 869, 'res_0', 'timetz', 7, 0, 0, 0);
-insert into sys.args values (10410, 869, 'arg_1', 'timestamptz', 7, 0, 1, 1);
-insert into sys.args values (10411, 869, 'arg_2', 'timetz', 7, 0, 1, 2);
-insert into sys.functions values (870, 'scale_up', '*', 'calc', 0, 1, false, false, false, 2000, true);
-insert into sys.args values (10412, 870, 'res_0', 'timetz', 7, 0, 0, 0);
-insert into sys.args values (10413, 870, 'arg_1', 'blob', 0, 0, 1, 1);
-insert into sys.args values (10414, 870, 'arg_2', 'timetz', 7, 0, 1, 2);
-insert into sys.functions values (871, 'scale_up', '*', 'calc', 0, 1, false, false, false, 2000, true);
-insert into sys.args values (10415, 871, 'res_0', 'timetz', 7, 0, 0, 0);
-insert into sys.args values (10416, 871, 'arg_1', 'geometry', 0, 0, 1, 1);
-insert into sys.args values (10417, 871, 'arg_2', 'timetz', 7, 0, 1, 2);
-insert into sys.functions values (872, 'scale_up', '*', 'calc', 0, 1, false, false, false, 2000, true);
-insert into sys.args values (10418, 872, 'res_0', 'timetz', 7, 0, 0, 0);
-insert into sys.args values (10419, 872, 'arg_1', 'geometrya', 0, 0, 1, 1);
-insert into sys.args values (10420, 872, 'arg_2', 'timetz', 7, 0, 1, 2);
-insert into sys.functions values (873, 'scale_up', '*', 'calc', 0, 1, false, false, false, 2000, true);
-insert into sys.args values (10421, 873, 'res_0', 'timetz', 7, 0, 0, 0);
-insert into sys.args values (10422, 873, 'arg_1', 'mbr', 0, 0, 1, 1);
-insert into sys.args values (10423, 873, 'arg_2', 'timetz', 7, 0, 1, 2);
-insert into sys.functions values (874, 'scale_up', '*', 'calc', 0, 1, false, false, false, 2000, true);
-insert into sys.args values (10424, 874, 'res_0', 'date', 0, 0, 0, 0);
-insert into sys.args values (10425, 874, 'arg_1', 'oid', 63, 0, 1, 1);
-insert into sys.args values (10426, 874, 'arg_2', 'date', 0, 0, 1, 2);
-insert into sys.functions values (875, 'scale_up', '*', 'calc', 0, 1, false, false, false, 2000, true);
-insert into sys.args values (10427, 875, 'res_0', 'date', 0, 0, 0, 0);
-insert into sys.args values (10428, 875, 'arg_1', 'tinyint', 8, 0, 1, 1);
-insert into sys.args values (10429, 875, 'arg_2', 'date', 0, 0, 1, 2);
-insert into sys.functions values (876, 'scale_up', '*', 'calc', 0, 1, false, false, false, 2000, true);
-insert into sys.args values (10430, 876, 'res_0', 'date', 0, 0, 0, 0);
-insert into sys.args values (10431, 876, 'arg_1', 'smallint', 16, 0, 1, 1);
-insert into sys.args values (10432, 876, 'arg_2', 'date', 0, 0, 1, 2);
-insert into sys.functions values (877, 'scale_up', '*', 'calc', 0, 1, false, false, false, 2000, true);
-insert into sys.args values (10433, 877, 'res_0', 'date', 0, 0, 0, 0);
-insert into sys.args values (10434, 877, 'arg_1', 'int', 32, 0, 1, 1);
-insert into sys.args values (10435, 877, 'arg_2', 'date', 0, 0, 1, 2);
-insert into sys.functions values (878, 'scale_up', '*', 'calc', 0, 1, false, false, false, 2000, true);
-insert into sys.args values (10436, 878, 'res_0', 'date', 0, 0, 0, 0);
-insert into sys.args values (10437, 878, 'arg_1', 'bigint', 64, 0, 1, 1);
-insert into sys.args values (10438, 878, 'arg_2', 'date', 0, 0, 1, 2);
-insert into sys.functions values (879, 'scale_up', '*', 'calc', 0, 1, false, false, false, 2000, true);
-insert into sys.args values (10439, 879, 'res_0', 'date', 0, 0, 0, 0);
-insert into sys.args values (10440, 879, 'arg_1', 'decimal', 2, 0, 1, 1);
-insert into sys.args values (10441, 879, 'arg_2', 'date', 0, 0, 1, 2);
-insert into sys.functions values (880, 'scale_up', '*', 'calc', 0, 1, false, false, false, 2000, true);
-insert into sys.args values (10442, 880, 'res_0', 'date', 0, 0, 0, 0);
-insert into sys.args values (10443, 880, 'arg_1', 'decimal', 4, 0, 1, 1);
-insert into sys.args values (10444, 880, 'arg_2', 'date', 0, 0, 1, 2);
-insert into sys.functions values (881, 'scale_up', '*', 'calc', 0, 1, false, false, false, 2000, true);
-insert into sys.args values (10445, 881, 'res_0', 'date', 0, 0, 0, 0);
-insert into sys.args values (10446, 881, 'arg_1', 'decimal', 9, 0, 1, 1);
-insert into sys.args values (10447, 881, 'arg_2', 'date', 0, 0, 1, 2);
-insert into sys.functions values (882, 'scale_up', '*', 'calc', 0, 1, false, false, false, 2000, true);
-insert into sys.args values (10448, 882, 'res_0', 'date', 0, 0, 0, 0);
-insert into sys.args values (10449, 882, 'arg_1', 'decimal', 18, 0, 1, 1);
-insert into sys.args values (10450, 882, 'arg_2', 'date', 0, 0, 1, 2);
-insert into sys.functions values (883, 'scale_up', '*', 'calc', 0, 1, false, false, false, 2000, true);
-insert into sys.args values (10451, 883, 'res_0', 'date', 0, 0, 0, 0);
-insert into sys.args values (10452, 883, 'arg_1', 'real', 24, 0, 1, 1);
-insert into sys.args values (10453, 883, 'arg_2', 'date', 0, 0, 1, 2);
-insert into sys.functions values (884, 'scale_up', '*', 'calc', 0, 1, false, false, false, 2000, true);
-insert into sys.args values (10454, 884, 'res_0', 'date', 0, 0, 0, 0);
-insert into sys.args values (10455, 884, 'arg_1', 'double', 53, 0, 1, 1);
-insert into sys.args values (10456, 884, 'arg_2', 'date', 0, 0, 1, 2);
-insert into sys.functions values (885, 'scale_up', '*', 'calc', 0, 1, false, false, false, 2000, true);
-insert into sys.args values (10457, 885, 'res_0', 'date', 0, 0, 0, 0);
-insert into sys.args values (10458, 885, 'arg_1', 'month_interval', 32, 0, 1, 1);
-insert into sys.args values (10459, 885, 'arg_2', 'date', 0, 0, 1, 2);
-insert into sys.functions values (886, 'scale_up', '*', 'calc', 0, 1, false, false, false, 2000, true);
-insert into sys.args values (10460, 886, 'res_0', 'date', 0, 0, 0, 0);
-insert into sys.args values (10461, 886, 'arg_1', 'sec_interval', 13, 0, 1, 1);
-insert into sys.args values (10462, 886, 'arg_2', 'date', 0, 0, 1, 2);
-insert into sys.functions values (887, 'scale_up', '*', 'calc', 0, 1, false, false, false, 2000, true);
-insert into sys.args values (10463, 887, 'res_0', 'date', 0, 0, 0, 0);
-insert into sys.args values (10464, 887, 'arg_1', 'time', 7, 0, 1, 1);
-insert into sys.args values (10465, 887, 'arg_2', 'date', 0, 0, 1, 2);
-insert into sys.functions values (888, 'scale_up', '*', 'calc', 0, 1, false, false, false, 2000, true);
-insert into sys.args values (10466, 888, 'res_0', 'date', 0, 0, 0, 0);
-insert into sys.args values (10467, 888, 'arg_1', 'timetz', 7, 0, 1, 1);
-insert into sys.args values (10468, 888, 'arg_2', 'date', 0, 0, 1, 2);
-insert into sys.functions values (889, 'scale_up', '*', 'calc', 0, 1, false, false, false, 2000, true);
-insert into sys.args values (10469, 889, 'res_0', 'date', 0, 0, 0, 0);
-insert into sys.args values (10470, 889, 'arg_1', 'date', 0, 0, 1, 1);
-insert into sys.args values (10471, 889, 'arg_2', 'date', 0, 0, 1, 2);
-insert into sys.functions values (890, 'scale_up', '*', 'calc', 0, 1, false, false, false, 2000, true);
-insert into sys.args values (10472, 890, 'res_0', 'date', 0, 0, 0, 0);
-insert into sys.args values (10473, 890, 'arg_1', 'timestamp', 7, 0, 1, 1);
-insert into sys.args values (10474, 890, 'arg_2', 'date', 0, 0, 1, 2);
-insert into sys.functions values (891, 'scale_up', '*', 'calc', 0, 1, false, false, false, 2000, true);
-insert into sys.args values (10475, 891, 'res_0', 'date', 0, 0, 0, 0);
-insert into sys.args values (10476, 891, 'arg_1', 'timestamptz', 7, 0, 1, 1);
-insert into sys.args values (10477, 891, 'arg_2', 'date', 0, 0, 1, 2);
-insert into sys.functions values (892, 'scale_up', '*', 'calc', 0, 1, false, false, false, 2000, true);
-insert into sys.args values (10478, 892, 'res_0', 'date', 0, 0, 0, 0);
-insert into sys.args values (10479, 892, 'arg_1', 'blob', 0, 0, 1, 1);
-insert into sys.args values (10480, 892, 'arg_2', 'date', 0, 0, 1, 2);
-insert into sys.functions values (893, 'scale_up', '*', 'calc', 0, 1, false, false, false, 2000, true);
-insert into sys.args values (10481, 893, 'res_0', 'date', 0, 0, 0, 0);
-insert into sys.args values (10482, 893, 'arg_1', 'geometry', 0, 0, 1, 1);
-insert into sys.args values (10483, 893, 'arg_2', 'date', 0, 0, 1, 2);
-insert into sys.functions values (894, 'scale_up', '*', 'calc', 0, 1, false, false, false, 2000, true);
-insert into sys.args values (10484, 894, 'res_0', 'date', 0, 0, 0, 0);
-insert into sys.args values (10485, 894, 'arg_1', 'geometrya', 0, 0, 1, 1);
-insert into sys.args values (10486, 894, 'arg_2', 'date', 0, 0, 1, 2);
-insert into sys.functions values (895, 'scale_up', '*', 'calc', 0, 1, false, false, false, 2000, true);
-insert into sys.args values (10487, 895, 'res_0', 'date', 0, 0, 0, 0);
-insert into sys.args values (10488, 895, 'arg_1', 'mbr', 0, 0, 1, 1);
-insert into sys.args values (10489, 895, 'arg_2', 'date', 0, 0, 1, 2);
-insert into sys.functions values (896, 'scale_up', '*', 'calc', 0, 1, false, false, false, 2000, true);
-insert into sys.args values (10490, 896, 'res_0', 'timestamp', 7, 0, 0, 0);
-insert into sys.args values (10491, 896, 'arg_1', 'oid', 63, 0, 1, 1);
-insert into sys.args values (10492, 896, 'arg_2', 'timestamp', 7, 0, 1, 2);
-insert into sys.functions values (897, 'scale_up', '*', 'calc', 0, 1, false, false, false, 2000, true);
-insert into sys.args values (10493, 897, 'res_0', 'timestamp', 7, 0, 0, 0);
-insert into sys.args values (10494, 897, 'arg_1', 'tinyint', 8, 0, 1, 1);
-insert into sys.args values (10495, 897, 'arg_2', 'timestamp', 7, 0, 1, 2);
-insert into sys.functions values (898, 'scale_up', '*', 'calc', 0, 1, false, false, false, 2000, true);
-insert into sys.args values (10496, 898, 'res_0', 'timestamp', 7, 0, 0, 0);
-insert into sys.args values (10497, 898, 'arg_1', 'smallint', 16, 0, 1, 1);
-insert into sys.args values (10498, 898, 'arg_2', 'timestamp', 7, 0, 1, 2);
-insert into sys.functions values (899, 'scale_up', '*', 'calc', 0, 1, false, false, false, 2000, true);
-insert into sys.args values (10499, 899, 'res_0', 'timestamp', 7, 0, 0, 0);
-insert into sys.args values (10500, 899, 'arg_1', 'int', 32, 0, 1, 1);
-insert into sys.args values (10501, 899, 'arg_2', 'timestamp', 7, 0, 1, 2);
-insert into sys.functions values (900, 'scale_up', '*', 'calc', 0, 1, false, false, false, 2000, true);
-insert into sys.args values (10502, 900, 'res_0', 'timestamp', 7, 0, 0, 0);
-insert into sys.args values (10503, 900, 'arg_1', 'bigint', 64, 0, 1, 1);
-insert into sys.args values (10504, 900, 'arg_2', 'timestamp', 7, 0, 1, 2);
-insert into sys.functions values (901, 'scale_up', '*', 'calc', 0, 1, false, false, false, 2000, true);
-insert into sys.args values (10505, 901, 'res_0', 'timestamp', 7, 0, 0, 0);
-insert into sys.args values (10506, 901, 'arg_1', 'decimal', 2, 0, 1, 1);
-insert into sys.args values (10507, 901, 'arg_2', 'timestamp', 7, 0, 1, 2);
-insert into sys.functions values (902, 'scale_up', '*', 'calc', 0, 1, false, false, false, 2000, true);
-insert into sys.args values (10508, 902, 'res_0', 'timestamp', 7, 0, 0, 0);
-insert into sys.args values (10509, 902, 'arg_1', 'decimal', 4, 0, 1, 1);
-insert into sys.args values (10510, 902, 'arg_2', 'timestamp', 7, 0, 1, 2);
-insert into sys.functions values (903, 'scale_up', '*', 'calc', 0, 1, false, false, false, 2000, true);
-insert into sys.args values (10511, 903, 'res_0', 'timestamp', 7, 0, 0, 0);
-insert into sys.args values (10512, 903, 'arg_1', 'decimal', 9, 0, 1, 1);
-insert into sys.args values (10513, 903, 'arg_2', 'timestamp', 7, 0, 1, 2);
-insert into sys.functions values (904, 'scale_up', '*', 'calc', 0, 1, false, false, false, 2000, true);
-insert into sys.args values (10514, 904, 'res_0', 'timestamp', 7, 0, 0, 0);
-insert into sys.args values (10515, 904, 'arg_1', 'decimal', 18, 0, 1, 1);
-insert into sys.args values (10516, 904, 'arg_2', 'timestamp', 7, 0, 1, 2);
-insert into sys.functions values (905, 'scale_up', '*', 'calc', 0, 1, false, false, false, 2000, true);
-insert into sys.args values (10517, 905, 'res_0', 'timestamp', 7, 0, 0, 0);
-insert into sys.args values (10518, 905, 'arg_1', 'real', 24, 0, 1, 1);
-insert into sys.args values (10519, 905, 'arg_2', 'timestamp', 7, 0, 1, 2);
-insert into sys.functions values (906, 'scale_up', '*', 'calc', 0, 1, false, false, false, 2000, true);
-insert into sys.args values (10520, 906, 'res_0', 'timestamp', 7, 0, 0, 0);
-insert into sys.args values (10521, 906, 'arg_1', 'double', 53, 0, 1, 1);
-insert into sys.args values (10522, 906, 'arg_2', 'timestamp', 7, 0, 1, 2);
-insert into sys.functions values (907, 'scale_up', '*', 'calc', 0, 1, false, false, false, 2000, true);
-insert into sys.args values (10523, 907, 'res_0', 'timestamp', 7, 0, 0, 0);
-insert into sys.args values (10524, 907, 'arg_1', 'month_interval', 32, 0, 1, 1);
-insert into sys.args values (10525, 907, 'arg_2', 'timestamp', 7, 0, 1, 2);
-insert into sys.functions values (908, 'scale_up', '*', 'calc', 0, 1, false, false, false, 2000, true);
-insert into sys.args values (10526, 908, 'res_0', 'timestamp', 7, 0, 0, 0);
-insert into sys.args values (10527, 908, 'arg_1', 'sec_interval', 13, 0, 1, 1);
-insert into sys.args values (10528, 908, 'arg_2', 'timestamp', 7, 0, 1, 2);
-insert into sys.functions values (909, 'scale_up', '*', 'calc', 0, 1, false, false, false, 2000, true);
-insert into sys.args values (10529, 909, 'res_0', 'timestamp', 7, 0, 0, 0);
-insert into sys.args values (10530, 909, 'arg_1', 'time', 7, 0, 1, 1);
-insert into sys.args values (10531, 909, 'arg_2', 'timestamp', 7, 0, 1, 2);
-insert into sys.functions values (910, 'scale_up', '*', 'calc', 0, 1, false, false, false, 2000, true);
-insert into sys.args values (10532, 910, 'res_0', 'timestamp', 7, 0, 0, 0);
-insert into sys.args values (10533, 910, 'arg_1', 'timetz', 7, 0, 1, 1);
-insert into sys.args values (10534, 910, 'arg_2', 'timestamp', 7, 0, 1, 2);
-insert into sys.functions values (911, 'scale_up', '*', 'calc', 0, 1, false, false, false, 2000, true);
-insert into sys.args values (10535, 911, 'res_0', 'timestamp', 7, 0, 0, 0);
-insert into sys.args values (10536, 911, 'arg_1', 'date', 0, 0, 1, 1);
-insert into sys.args values (10537, 911, 'arg_2', 'timestamp', 7, 0, 1, 2);
-insert into sys.functions values (912, 'scale_up', '*', 'calc', 0, 1, false, false, false, 2000, true);
-insert into sys.args values (10538, 912, 'res_0', 'timestamp', 7, 0, 0, 0);
-insert into sys.args values (10539, 912, 'arg_1', 'timestamp', 7, 0, 1, 1);
-insert into sys.args values (10540, 912, 'arg_2', 'timestamp', 7, 0, 1, 2);
-insert into sys.functions values (913, 'scale_up', '*', 'calc', 0, 1, false, false, false, 2000, true);
-insert into sys.args values (10541, 913, 'res_0', 'timestamp', 7, 0, 0, 0);
-insert into sys.args values (10542, 913, 'arg_1', 'timestamptz', 7, 0, 1, 1);
-insert into sys.args values (10543, 913, 'arg_2', 'timestamp', 7, 0, 1, 2);
-insert into sys.functions values (914, 'scale_up', '*', 'calc', 0, 1, false, false, false, 2000, true);
-insert into sys.args values (10544, 914, 'res_0', 'timestamp', 7, 0, 0, 0);
-insert into sys.args values (10545, 914, 'arg_1', 'blob', 0, 0, 1, 1);
-insert into sys.args values (10546, 914, 'arg_2', 'timestamp', 7, 0, 1, 2);
-insert into sys.functions values (915, 'scale_up', '*', 'calc', 0, 1, false, false, false, 2000, true);
-insert into sys.args values (10547, 915, 'res_0', 'timestamp', 7, 0, 0, 0);
-insert into sys.args values (10548, 915, 'arg_1', 'geometry', 0, 0, 1, 1);
-insert into sys.args values (10549, 915, 'arg_2', 'timestamp', 7, 0, 1, 2);
-insert into sys.functions values (916, 'scale_up', '*', 'calc', 0, 1, false, false, false, 2000, true);
-insert into sys.args values (10550, 916, 'res_0', 'timestamp', 7, 0, 0, 0);
-insert into sys.args values (10551, 916, 'arg_1', 'geometrya', 0, 0, 1, 1);
-insert into sys.args values (10552, 916, 'arg_2', 'timestamp', 7, 0, 1, 2);
-insert into sys.functions values (917, 'scale_up', '*', 'calc', 0, 1, false, false, false, 2000, true);
-insert into sys.args values (10553, 917, 'res_0', 'timestamp', 7, 0, 0, 0);
-insert into sys.args values (10554, 917, 'arg_1', 'mbr', 0, 0, 1, 1);
-insert into sys.args values (10555, 917, 'arg_2', 'timestamp', 7, 0, 1, 2);
-insert into sys.functions values (918, 'scale_up', '*', 'calc', 0, 1, false, false, false, 2000, true);
-insert into sys.args values (10556, 918, 'res_0', 'timestamptz', 7, 0, 0, 0);
-insert into sys.args values (10557, 918, 'arg_1', 'oid', 63, 0, 1, 1);
-insert into sys.args values (10558, 918, 'arg_2', 'timestamptz', 7, 0, 1, 2);
-insert into sys.functions values (919, 'scale_up', '*', 'calc', 0, 1, false, false, false, 2000, true);
-insert into sys.args values (10559, 919, 'res_0', 'timestamptz', 7, 0, 0, 0);
-insert into sys.args values (10560, 919, 'arg_1', 'tinyint', 8, 0, 1, 1);
-insert into sys.args values (10561, 919, 'arg_2', 'timestamptz', 7, 0, 1, 2);
-insert into sys.functions values (920, 'scale_up', '*', 'calc', 0, 1, false, false, false, 2000, true);
-insert into sys.args values (10562, 920, 'res_0', 'timestamptz', 7, 0, 0, 0);
-insert into sys.args values (10563, 920, 'arg_1', 'smallint', 16, 0, 1, 1);
-insert into sys.args values (10564, 920, 'arg_2', 'timestamptz', 7, 0, 1, 2);
-insert into sys.functions values (921, 'scale_up', '*', 'calc', 0, 1, false, false, false, 2000, true);
-insert into sys.args values (10565, 921, 'res_0', 'timestamptz', 7, 0, 0, 0);
-insert into sys.args values (10566, 921, 'arg_1', 'int', 32, 0, 1, 1);
-insert into sys.args values (10567, 921, 'arg_2', 'timestamptz', 7, 0, 1, 2);
-insert into sys.functions values (922, 'scale_up', '*', 'calc', 0, 1, false, false, false, 2000, true);
-insert into sys.args values (10568, 922, 'res_0', 'timestamptz', 7, 0, 0, 0);
-insert into sys.args values (10569, 922, 'arg_1', 'bigint', 64, 0, 1, 1);
-insert into sys.args values (10570, 922, 'arg_2', 'timestamptz', 7, 0, 1, 2);
-insert into sys.functions values (923, 'scale_up', '*', 'calc', 0, 1, false, false, false, 2000, true);
-insert into sys.args values (10571, 923, 'res_0', 'timestamptz', 7, 0, 0, 0);
-insert into sys.args values (10572, 923, 'arg_1', 'decimal', 2, 0, 1, 1);
-insert into sys.args values (10573, 923, 'arg_2', 'timestamptz', 7, 0, 1, 2);
-insert into sys.functions values (924, 'scale_up', '*', 'calc', 0, 1, false, false, false, 2000, true);
-insert into sys.args values (10574, 924, 'res_0', 'timestamptz', 7, 0, 0, 0);
-insert into sys.args values (10575, 924, 'arg_1', 'decimal', 4, 0, 1, 1);
-insert into sys.args values (10576, 924, 'arg_2', 'timestamptz', 7, 0, 1, 2);
-insert into sys.functions values (925, 'scale_up', '*', 'calc', 0, 1, false, false, false, 2000, true);
-insert into sys.args values (10577, 925, 'res_0', 'timestamptz', 7, 0, 0, 0);
-insert into sys.args values (10578, 925, 'arg_1', 'decimal', 9, 0, 1, 1);
-insert into sys.args values (10579, 925, 'arg_2', 'timestamptz', 7, 0, 1, 2);
-insert into sys.functions values (926, 'scale_up', '*', 'calc', 0, 1, false, false, false, 2000, true);
-insert into sys.args values (10580, 926, 'res_0', 'timestamptz', 7, 0, 0, 0);
-insert into sys.args values (10581, 926, 'arg_1', 'decimal', 18, 0, 1, 1);
-insert into sys.args values (10582, 926, 'arg_2', 'timestamptz', 7, 0, 1, 2);
-insert into sys.functions values (927, 'scale_up', '*', 'calc', 0, 1, false, false, false, 2000, true);
-insert into sys.args values (10583, 927, 'res_0', 'timestamptz', 7, 0, 0, 0);
-insert into sys.args values (10584, 927, 'arg_1', 'real', 24, 0, 1, 1);
-insert into sys.args values (10585, 927, 'arg_2', 'timestamptz', 7, 0, 1, 2);
-insert into sys.functions values (928, 'scale_up', '*', 'calc', 0, 1, false, false, false, 2000, true);
-insert into sys.args values (10586, 928, 'res_0', 'timestamptz', 7, 0, 0, 0);
-insert into sys.args values (10587, 928, 'arg_1', 'double', 53, 0, 1, 1);
-insert into sys.args values (10588, 928, 'arg_2', 'timestamptz', 7, 0, 1, 2);
-insert into sys.functions values (929, 'scale_up', '*', 'calc', 0, 1, false, false, false, 2000, true);
-insert into sys.args values (10589, 929, 'res_0', 'timestamptz', 7, 0, 0, 0);
-insert into sys.args values (10590, 929, 'arg_1', 'month_interval', 32, 0, 1, 1);
-insert into sys.args values (10591, 929, 'arg_2', 'timestamptz', 7, 0, 1, 2);
-insert into sys.functions values (930, 'scale_up', '*', 'calc', 0, 1, false, false, false, 2000, true);
-insert into sys.args values (10592, 930, 'res_0', 'timestamptz', 7, 0, 0, 0);
-insert into sys.args values (10593, 930, 'arg_1', 'sec_interval', 13, 0, 1, 1);
-insert into sys.args values (10594, 930, 'arg_2', 'timestamptz', 7, 0, 1, 2);
-insert into sys.functions values (931, 'scale_up', '*', 'calc', 0, 1, false, false, false, 2000, true);
-insert into sys.args values (10595, 931, 'res_0', 'timestamptz', 7, 0, 0, 0);
-insert into sys.args values (10596, 931, 'arg_1', 'time', 7, 0, 1, 1);
-insert into sys.args values (10597, 931, 'arg_2', 'timestamptz', 7, 0, 1, 2);
-insert into sys.functions values (932, 'scale_up', '*', 'calc', 0, 1, false, false, false, 2000, true);
-insert into sys.args values (10598, 932, 'res_0', 'timestamptz', 7, 0, 0, 0);
-insert into sys.args values (10599, 932, 'arg_1', 'timetz', 7, 0, 1, 1);
-insert into sys.args values (10600, 932, 'arg_2', 'timestamptz', 7, 0, 1, 2);
-insert into sys.functions values (933, 'scale_up', '*', 'calc', 0, 1, false, false, false, 2000, true);
-insert into sys.args values (10601, 933, 'res_0', 'timestamptz', 7, 0, 0, 0);
-insert into sys.args values (10602, 933, 'arg_1', 'date', 0, 0, 1, 1);
-insert into sys.args values (10603, 933, 'arg_2', 'timestamptz', 7, 0, 1, 2);
-insert into sys.functions values (934, 'scale_up', '*', 'calc', 0, 1, false, false, false, 2000, true);
-insert into sys.args values (10604, 934, 'res_0', 'timestamptz', 7, 0, 0, 0);
-insert into sys.args values (10605, 934, 'arg_1', 'timestamp', 7, 0, 1, 1);
-insert into sys.args values (10606, 934, 'arg_2', 'timestamptz', 7, 0, 1, 2);
-insert into sys.functions values (935, 'scale_up', '*', 'calc', 0, 1, false, false, false, 2000, true);
-insert into sys.args values (10607, 935, 'res_0', 'timestamptz', 7, 0, 0, 0);
-insert into sys.args values (10608, 935, 'arg_1', 'timestamptz', 7, 0, 1, 1);
-insert into sys.args values (10609, 935, 'arg_2', 'timestamptz', 7, 0, 1, 2);
-insert into sys.functions values (936, 'scale_up', '*', 'calc', 0, 1, false, false, false, 2000, true);
-insert into sys.args values (10610, 936, 'res_0', 'timestamptz', 7, 0, 0, 0);
-insert into sys.args values (10611, 936, 'arg_1', 'blob', 0, 0, 1, 1);
-insert into sys.args values (10612, 936, 'arg_2', 'timestamptz', 7, 0, 1, 2);
-insert into sys.functions values (937, 'scale_up', '*', 'calc', 0, 1, false, false, false, 2000, true);
-insert into sys.args values (10613, 937, 'res_0', 'timestamptz', 7, 0, 0, 0);
-insert into sys.args values (10614, 937, 'arg_1', 'geometry', 0, 0, 1, 1);
-insert into sys.args values (10615, 937, 'arg_2', 'timestamptz', 7, 0, 1, 2);
-insert into sys.functions values (938, 'scale_up', '*', 'calc', 0, 1, false, false, false, 2000, true);
-insert into sys.args values (10616, 938, 'res_0', 'timestamptz', 7, 0, 0, 0);
-insert into sys.args values (10617, 938, 'arg_1', 'geometrya', 0, 0, 1, 1);
-insert into sys.args values (10618, 938, 'arg_2', 'timestamptz', 7, 0, 1, 2);
-insert into sys.functions values (939, 'scale_up', '*', 'calc', 0, 1, false, false, false, 2000, true);
-insert into sys.args values (10619, 939, 'res_0', 'timestamptz', 7, 0, 0, 0);
-insert into sys.args values (10620, 939, 'arg_1', 'mbr', 0, 0, 1, 1);
-insert into sys.args values (10621, 939, 'arg_2', 'timestamptz', 7, 0, 1, 2);
-insert into sys.functions values (940, 'scale_up', '*', 'calc', 0, 1, false, false, false, 2000, true);
-insert into sys.args values (10622, 940, 'res_0', 'blob', 0, 0, 0, 0);
-insert into sys.args values (10623, 940, 'arg_1', 'oid', 63, 0, 1, 1);
-insert into sys.args values (10624, 940, 'arg_2', 'blob', 0, 0, 1, 2);
-insert into sys.functions values (941, 'scale_up', '*', 'calc', 0, 1, false, false, false, 2000, true);
-insert into sys.args values (10625, 941, 'res_0', 'blob', 0, 0, 0, 0);
-insert into sys.args values (10626, 941, 'arg_1', 'tinyint', 8, 0, 1, 1);
-insert into sys.args values (10627, 941, 'arg_2', 'blob', 0, 0, 1, 2);
-insert into sys.functions values (942, 'scale_up', '*', 'calc', 0, 1, false, false, false, 2000, true);
-insert into sys.args values (10628, 942, 'res_0', 'blob', 0, 0, 0, 0);
-insert into sys.args values (10629, 942, 'arg_1', 'smallint', 16, 0, 1, 1);
-insert into sys.args values (10630, 942, 'arg_2', 'blob', 0, 0, 1, 2);
-insert into sys.functions values (943, 'scale_up', '*', 'calc', 0, 1, false, false, false, 2000, true);
-insert into sys.args values (10631, 943, 'res_0', 'blob', 0, 0, 0, 0);
-insert into sys.args values (10632, 943, 'arg_1', 'int', 32, 0, 1, 1);
-insert into sys.args values (10633, 943, 'arg_2', 'blob', 0, 0, 1, 2);
-insert into sys.functions values (944, 'scale_up', '*', 'calc', 0, 1, false, false, false, 2000, true);
-insert into sys.args values (10634, 944, 'res_0', 'blob', 0, 0, 0, 0);
-insert into sys.args values (10635, 944, 'arg_1', 'bigint', 64, 0, 1, 1);
-insert into sys.args values (10636, 944, 'arg_2', 'blob', 0, 0, 1, 2);
-insert into sys.functions values (945, 'scale_up', '*', 'calc', 0, 1, false, false, false, 2000, true);
-insert into sys.args values (10637, 945, 'res_0', 'blob', 0, 0, 0, 0);
-insert into sys.args values (10638, 945, 'arg_1', 'decimal', 2, 0, 1, 1);
-insert into sys.args values (10639, 945, 'arg_2', 'blob', 0, 0, 1, 2);
-insert into sys.functions values (946, 'scale_up', '*', 'calc', 0, 1, false, false, false, 2000, true);
-insert into sys.args values (10640, 946, 'res_0', 'blob', 0, 0, 0, 0);
-insert into sys.args values (10641, 946, 'arg_1', 'decimal', 4, 0, 1, 1);
-insert into sys.args values (10642, 946, 'arg_2', 'blob', 0, 0, 1, 2);
-insert into sys.functions values (947, 'scale_up', '*', 'calc', 0, 1, false, false, false, 2000, true);
-insert into sys.args values (10643, 947, 'res_0', 'blob', 0, 0, 0, 0);
-insert into sys.args values (10644, 947, 'arg_1', 'decimal', 9, 0, 1, 1);
-insert into sys.args values (10645, 947, 'arg_2', 'blob', 0, 0, 1, 2);
-insert into sys.functions values (948, 'scale_up', '*', 'calc', 0, 1, false, false, false, 2000, true);
-insert into sys.args values (10646, 948, 'res_0', 'blob', 0, 0, 0, 0);
-insert into sys.args values (10647, 948, 'arg_1', 'decimal', 18, 0, 1, 1);
-insert into sys.args values (10648, 948, 'arg_2', 'blob', 0, 0, 1, 2);
-insert into sys.functions values (949, 'scale_up', '*', 'calc', 0, 1, false, false, false, 2000, true);
-insert into sys.args values (10649, 949, 'res_0', 'blob', 0, 0, 0, 0);
-insert into sys.args values (10650, 949, 'arg_1', 'real', 24, 0, 1, 1);
-insert into sys.args values (10651, 949, 'arg_2', 'blob', 0, 0, 1, 2);
-insert into sys.functions values (950, 'scale_up', '*', 'calc', 0, 1, false, false, false, 2000, true);
-insert into sys.args values (10652, 950, 'res_0', 'blob', 0, 0, 0, 0);
-insert into sys.args values (10653, 950, 'arg_1', 'double', 53, 0, 1, 1);
-insert into sys.args values (10654, 950, 'arg_2', 'blob', 0, 0, 1, 2);
-insert into sys.functions values (951, 'scale_up', '*', 'calc', 0, 1, false, false, false, 2000, true);
-insert into sys.args values (10655, 951, 'res_0', 'blob', 0, 0, 0, 0);
-insert into sys.args values (10656, 951, 'arg_1', 'month_interval', 32, 0, 1, 1);
-insert into sys.args values (10657, 951, 'arg_2', 'blob', 0, 0, 1, 2);
-insert into sys.functions values (952, 'scale_up', '*', 'calc', 0, 1, false, false, false, 2000, true);
-insert into sys.args values (10658, 952, 'res_0', 'blob', 0, 0, 0, 0);
-insert into sys.args values (10659, 952, 'arg_1', 'sec_interval', 13, 0, 1, 1);
-insert into sys.args values (10660, 952, 'arg_2', 'blob', 0, 0, 1, 2);
-insert into sys.functions values (953, 'scale_up', '*', 'calc', 0, 1, false, false, false, 2000, true);
-insert into sys.args values (10661, 953, 'res_0', 'blob', 0, 0, 0, 0);
-insert into sys.args values (10662, 953, 'arg_1', 'time', 7, 0, 1, 1);
-insert into sys.args values (10663, 953, 'arg_2', 'blob', 0, 0, 1, 2);
-insert into sys.functions values (954, 'scale_up', '*', 'calc', 0, 1, false, false, false, 2000, true);
-insert into sys.args values (10664, 954, 'res_0', 'blob', 0, 0, 0, 0);
-insert into sys.args values (10665, 954, 'arg_1', 'timetz', 7, 0, 1, 1);
-insert into sys.args values (10666, 954, 'arg_2', 'blob', 0, 0, 1, 2);
-insert into sys.functions values (955, 'scale_up', '*', 'calc', 0, 1, false, false, false, 2000, true);
-insert into sys.args values (10667, 955, 'res_0', 'blob', 0, 0, 0, 0);
-insert into sys.args values (10668, 955, 'arg_1', 'date', 0, 0, 1, 1);
-insert into sys.args values (10669, 955, 'arg_2', 'blob', 0, 0, 1, 2);
-insert into sys.functions values (956, 'scale_up', '*', 'calc', 0, 1, false, false, false, 2000, true);
-insert into sys.args values (10670, 956, 'res_0', 'blob', 0, 0, 0, 0);
-insert into sys.args values (10671, 956, 'arg_1', 'timestamp', 7, 0, 1, 1);
-insert into sys.args values (10672, 956, 'arg_2', 'blob', 0, 0, 1, 2);
-insert into sys.functions values (957, 'scale_up', '*', 'calc', 0, 1, false, false, false, 2000, true);
-insert into sys.args values (10673, 957, 'res_0', 'blob', 0, 0, 0, 0);
-insert into sys.args values (10674, 957, 'arg_1', 'timestamptz', 7, 0, 1, 1);
-insert into sys.args values (10675, 957, 'arg_2', 'blob', 0, 0, 1, 2);
-insert into sys.functions values (958, 'scale_up', '*', 'calc', 0, 1, false, false, false, 2000, true);
-insert into sys.args values (10676, 958, 'res_0', 'blob', 0, 0, 0, 0);
-insert into sys.args values (10677, 958, 'arg_1', 'blob', 0, 0, 1, 1);
-insert into sys.args values (10678, 958, 'arg_2', 'blob', 0, 0, 1, 2);
-insert into sys.functions values (959, 'scale_up', '*', 'calc', 0, 1, false, false, false, 2000, true);
-insert into sys.args values (10679, 959, 'res_0', 'blob', 0, 0, 0, 0);
-insert into sys.args values (10680, 959, 'arg_1', 'geometry', 0, 0, 1, 1);
-insert into sys.args values (10681, 959, 'arg_2', 'blob', 0, 0, 1, 2);
-insert into sys.functions values (960, 'scale_up', '*', 'calc', 0, 1, false, false, false, 2000, true);
-insert into sys.args values (10682, 960, 'res_0', 'blob', 0, 0, 0, 0);
-insert into sys.args values (10683, 960, 'arg_1', 'geometrya', 0, 0, 1, 1);
-insert into sys.args values (10684, 960, 'arg_2', 'blob', 0, 0, 1, 2);
-insert into sys.functions values (961, 'scale_up', '*', 'calc', 0, 1, false, false, false, 2000, true);
-insert into sys.args values (10685, 961, 'res_0', 'blob', 0, 0, 0, 0);
-insert into sys.args values (10686, 961, 'arg_1', 'mbr', 0, 0, 1, 1);
-insert into sys.args values (10687, 961, 'arg_2', 'blob', 0, 0, 1, 2);
-insert into sys.functions values (962, 'scale_up', '*', 'calc', 0, 1, false, false, false, 2000, true);
-insert into sys.args values (10688, 962, 'res_0', 'geometry', 0, 0, 0, 0);
-insert into sys.args values (10689, 962, 'arg_1', 'oid', 63, 0, 1, 1);
-insert into sys.args values (10690, 962, 'arg_2', 'geometry', 0, 0, 1, 2);
-insert into sys.functions values (963, 'scale_up', '*', 'calc', 0, 1, false, false, false, 2000, true);
-insert into sys.args values (10691, 963, 'res_0', 'geometry', 0, 0, 0, 0);
-insert into sys.args values (10692, 963, 'arg_1', 'tinyint', 8, 0, 1, 1);
-insert into sys.args values (10693, 963, 'arg_2', 'geometry', 0, 0, 1, 2);
-insert into sys.functions values (964, 'scale_up', '*', 'calc', 0, 1, false, false, false, 2000, true);
-insert into sys.args values (10694, 964, 'res_0', 'geometry', 0, 0, 0, 0);
-insert into sys.args values (10695, 964, 'arg_1', 'smallint', 16, 0, 1, 1);
-insert into sys.args values (10696, 964, 'arg_2', 'geometry', 0, 0, 1, 2);
-insert into sys.functions values (965, 'scale_up', '*', 'calc', 0, 1, false, false, false, 2000, true);
-insert into sys.args values (10697, 965, 'res_0', 'geometry', 0, 0, 0, 0);
-insert into sys.args values (10698, 965, 'arg_1', 'int', 32, 0, 1, 1);
-insert into sys.args values (10699, 965, 'arg_2', 'geometry', 0, 0, 1, 2);
-insert into sys.functions values (966, 'scale_up', '*', 'calc', 0, 1, false, false, false, 2000, true);
-insert into sys.args values (10700, 966, 'res_0', 'geometry', 0, 0, 0, 0);
-insert into sys.args values (10701, 966, 'arg_1', 'bigint', 64, 0, 1, 1);
-insert into sys.args values (10702, 966, 'arg_2', 'geometry', 0, 0, 1, 2);
-insert into sys.functions values (967, 'scale_up', '*', 'calc', 0, 1, false, false, false, 2000, true);
-insert into sys.args values (10703, 967, 'res_0', 'geometry', 0, 0, 0, 0);
-insert into sys.args values (10704, 967, 'arg_1', 'decimal', 2, 0, 1, 1);
-insert into sys.args values (10705, 967, 'arg_2', 'geometry', 0, 0, 1, 2);
-insert into sys.functions values (968, 'scale_up', '*', 'calc', 0, 1, false, false, false, 2000, true);
-insert into sys.args values (10706, 968, 'res_0', 'geometry', 0, 0, 0, 0);
-insert into sys.args values (10707, 968, 'arg_1', 'decimal', 4, 0, 1, 1);
-insert into sys.args values (10708, 968, 'arg_2', 'geometry', 0, 0, 1, 2);
-insert into sys.functions values (969, 'scale_up', '*', 'calc', 0, 1, false, false, false, 2000, true);
-insert into sys.args values (10709, 969, 'res_0', 'geometry', 0, 0, 0, 0);
-insert into sys.args values (10710, 969, 'arg_1', 'decimal', 9, 0, 1, 1);
-insert into sys.args values (10711, 969, 'arg_2', 'geometry', 0, 0, 1, 2);
-insert into sys.functions values (970, 'scale_up', '*', 'calc', 0, 1, false, false, false, 2000, true);
-insert into sys.args values (10712, 970, 'res_0', 'geometry', 0, 0, 0, 0);
-insert into sys.args values (10713, 970, 'arg_1', 'decimal', 18, 0, 1, 1);
-insert into sys.args values (10714, 970, 'arg_2', 'geometry', 0, 0, 1, 2);
-insert into sys.functions values (971, 'scale_up', '*', 'calc', 0, 1, false, false, false, 2000, true);
-insert into sys.args values (10715, 971, 'res_0', 'geometry', 0, 0, 0, 0);
-insert into sys.args values (10716, 971, 'arg_1', 'real', 24, 0, 1, 1);
-insert into sys.args values (10717, 971, 'arg_2', 'geometry', 0, 0, 1, 2);
-insert into sys.functions values (972, 'scale_up', '*', 'calc', 0, 1, false, false, false, 2000, true);
-insert into sys.args values (10718, 972, 'res_0', 'geometry', 0, 0, 0, 0);
-insert into sys.args values (10719, 972, 'arg_1', 'double', 53, 0, 1, 1);
-insert into sys.args values (10720, 972, 'arg_2', 'geometry', 0, 0, 1, 2);
-insert into sys.functions values (973, 'scale_up', '*', 'calc', 0, 1, false, false, false, 2000, true);
-insert into sys.args values (10721, 973, 'res_0', 'geometry', 0, 0, 0, 0);
-insert into sys.args values (10722, 973, 'arg_1', 'month_interval', 32, 0, 1, 1);
-insert into sys.args values (10723, 973, 'arg_2', 'geometry', 0, 0, 1, 2);
-insert into sys.functions values (974, 'scale_up', '*', 'calc', 0, 1, false, false, false, 2000, true);
-insert into sys.args values (10724, 974, 'res_0', 'geometry', 0, 0, 0, 0);
-insert into sys.args values (10725, 974, 'arg_1', 'sec_interval', 13, 0, 1, 1);
-insert into sys.args values (10726, 974, 'arg_2', 'geometry', 0, 0, 1, 2);
-insert into sys.functions values (975, 'scale_up', '*', 'calc', 0, 1, false, false, false, 2000, true);
-insert into sys.args values (10727, 975, 'res_0', 'geometry', 0, 0, 0, 0);
-insert into sys.args values (10728, 975, 'arg_1', 'time', 7, 0, 1, 1);
-insert into sys.args values (10729, 975, 'arg_2', 'geometry', 0, 0, 1, 2);
-insert into sys.functions values (976, 'scale_up', '*', 'calc', 0, 1, false, false, false, 2000, true);
-insert into sys.args values (10730, 976, 'res_0', 'geometry', 0, 0, 0, 0);
-insert into sys.args values (10731, 976, 'arg_1', 'timetz', 7, 0, 1, 1);
-insert into sys.args values (10732, 976, 'arg_2', 'geometry', 0, 0, 1, 2);
-insert into sys.functions values (977, 'scale_up', '*', 'calc', 0, 1, false, false, false, 2000, true);
-insert into sys.args values (10733, 977, 'res_0', 'geometry', 0, 0, 0, 0);
-insert into sys.args values (10734, 977, 'arg_1', 'date', 0, 0, 1, 1);
-insert into sys.args values (10735, 977, 'arg_2', 'geometry', 0, 0, 1, 2);
-insert into sys.functions values (978, 'scale_up', '*', 'calc', 0, 1, false, false, false, 2000, true);
-insert into sys.args values (10736, 978, 'res_0', 'geometry', 0, 0, 0, 0);
-insert into sys.args values (10737, 978, 'arg_1', 'timestamp', 7, 0, 1, 1);
-insert into sys.args values (10738, 978, 'arg_2', 'geometry', 0, 0, 1, 2);
-insert into sys.functions values (979, 'scale_up', '*', 'calc', 0, 1, false, false, false, 2000, true);
-insert into sys.args values (10739, 979, 'res_0', 'geometry', 0, 0, 0, 0);
-insert into sys.args values (10740, 979, 'arg_1', 'timestamptz', 7, 0, 1, 1);
-insert into sys.args values (10741, 979, 'arg_2', 'geometry', 0, 0, 1, 2);
-insert into sys.functions values (980, 'scale_up', '*', 'calc', 0, 1, false, false, false, 2000, true);
-insert into sys.args values (10742, 980, 'res_0', 'geometry', 0, 0, 0, 0);
-insert into sys.args values (10743, 980, 'arg_1', 'blob', 0, 0, 1, 1);
-insert into sys.args values (10744, 980, 'arg_2', 'geometry', 0, 0, 1, 2);
-insert into sys.functions values (981, 'scale_up', '*', 'calc', 0, 1, false, false, false, 2000, true);
-insert into sys.args values (10745, 981, 'res_0', 'geometry', 0, 0, 0, 0);
-insert into sys.args values (10746, 981, 'arg_1', 'geometry', 0, 0, 1, 1);
-insert into sys.args values (10747, 981, 'arg_2', 'geometry', 0, 0, 1, 2);
-insert into sys.functions values (982, 'scale_up', '*', 'calc', 0, 1, false, false, false, 2000, true);
-insert into sys.args values (10748, 982, 'res_0', 'geometry', 0, 0, 0, 0);
-insert into sys.args values (10749, 982, 'arg_1', 'geometrya', 0, 0, 1, 1);
-insert into sys.args values (10750, 982, 'arg_2', 'geometry', 0, 0, 1, 2);
-insert into sys.functions values (983, 'scale_up', '*', 'calc', 0, 1, false, false, false, 2000, true);
-insert into sys.args values (10751, 983, 'res_0', 'geometry', 0, 0, 0, 0);
-insert into sys.args values (10752, 983, 'arg_1', 'mbr', 0, 0, 1, 1);
-insert into sys.args values (10753, 983, 'arg_2', 'geometry', 0, 0, 1, 2);
-insert into sys.functions values (984, 'scale_up', '*', 'calc', 0, 1, false, false, false, 2000, true);
-insert into sys.args values (10754, 984, 'res_0', 'geometrya', 0, 0, 0, 0);
-insert into sys.args values (10755, 984, 'arg_1', 'oid', 63, 0, 1, 1);
-insert into sys.args values (10756, 984, 'arg_2', 'geometrya', 0, 0, 1, 2);
-insert into sys.functions values (985, 'scale_up', '*', 'calc', 0, 1, false, false, false, 2000, true);
-insert into sys.args values (10757, 985, 'res_0', 'geometrya', 0, 0, 0, 0);
-insert into sys.args values (10758, 985, 'arg_1', 'tinyint', 8, 0, 1, 1);
-insert into sys.args values (10759, 985, 'arg_2', 'geometrya', 0, 0, 1, 2);
-insert into sys.functions values (986, 'scale_up', '*', 'calc', 0, 1, false, false, false, 2000, true);
-insert into sys.args values (10760, 986, 'res_0', 'geometrya', 0, 0, 0, 0);
-insert into sys.args values (10761, 986, 'arg_1', 'smallint', 16, 0, 1, 1);
-insert into sys.args values (10762, 986, 'arg_2', 'geometrya', 0, 0, 1, 2);
-insert into sys.functions values (987, 'scale_up', '*', 'calc', 0, 1, false, false, false, 2000, true);
-insert into sys.args values (10763, 987, 'res_0', 'geometrya', 0, 0, 0, 0);
-insert into sys.args values (10764, 987, 'arg_1', 'int', 32, 0, 1, 1);
-insert into sys.args values (10765, 987, 'arg_2', 'geometrya', 0, 0, 1, 2);
-insert into sys.functions values (988, 'scale_up', '*', 'calc', 0, 1, false, false, false, 2000, true);
-insert into sys.args values (10766, 988, 'res_0', 'geometrya', 0, 0, 0, 0);
-insert into sys.args values (10767, 988, 'arg_1', 'bigint', 64, 0, 1, 1);
-insert into sys.args values (10768, 988, 'arg_2', 'geometrya', 0, 0, 1, 2);
-insert into sys.functions values (989, 'scale_up', '*', 'calc', 0, 1, false, false, false, 2000, true);
-insert into sys.args values (10769, 989, 'res_0', 'geometrya', 0, 0, 0, 0);
-insert into sys.args values (10770, 989, 'arg_1', 'decimal', 2, 0, 1, 1);
-insert into sys.args values (10771, 989, 'arg_2', 'geometrya', 0, 0, 1, 2);
-insert into sys.functions values (990, 'scale_up', '*', 'calc', 0, 1, false, false, false, 2000, true);
-insert into sys.args values (10772, 990, 'res_0', 'geometrya', 0, 0, 0, 0);
-insert into sys.args values (10773, 990, 'arg_1', 'decimal', 4, 0, 1, 1);
-insert into sys.args values (10774, 990, 'arg_2', 'geometrya', 0, 0, 1, 2);
-insert into sys.functions values (991, 'scale_up', '*', 'calc', 0, 1, false, false, false, 2000, true);
-insert into sys.args values (10775, 991, 'res_0', 'geometrya', 0, 0, 0, 0);
-insert into sys.args values (10776, 991, 'arg_1', 'decimal', 9, 0, 1, 1);
-insert into sys.args values (10777, 991, 'arg_2', 'geometrya', 0, 0, 1, 2);
-insert into sys.functions values (992, 'scale_up', '*', 'calc', 0, 1, false, false, false, 2000, true);
-insert into sys.args values (10778, 992, 'res_0', 'geometrya', 0, 0, 0, 0);
-insert into sys.args values (10779, 992, 'arg_1', 'decimal', 18, 0, 1, 1);
-insert into sys.args values (10780, 992, 'arg_2', 'geometrya', 0, 0, 1, 2);
-insert into sys.functions values (993, 'scale_up', '*', 'calc', 0, 1, false, false, false, 2000, true);
-insert into sys.args values (10781, 993, 'res_0', 'geometrya', 0, 0, 0, 0);
-insert into sys.args values (10782, 993, 'arg_1', 'real', 24, 0, 1, 1);
-insert into sys.args values (10783, 993, 'arg_2', 'geometrya', 0, 0, 1, 2);
-insert into sys.functions values (994, 'scale_up', '*', 'calc', 0, 1, false, false, false, 2000, true);
-insert into sys.args values (10784, 994, 'res_0', 'geometrya', 0, 0, 0, 0);
-insert into sys.args values (10785, 994, 'arg_1', 'double', 53, 0, 1, 1);
-insert into sys.args values (10786, 994, 'arg_2', 'geometrya', 0, 0, 1, 2);
-insert into sys.functions values (995, 'scale_up', '*', 'calc', 0, 1, false, false, false, 2000, true);
-insert into sys.args values (10787, 995, 'res_0', 'geometrya', 0, 0, 0, 0);
-insert into sys.args values (10788, 995, 'arg_1', 'month_interval', 32, 0, 1, 1);
-insert into sys.args values (10789, 995, 'arg_2', 'geometrya', 0, 0, 1, 2);
-insert into sys.functions values (996, 'scale_up', '*', 'calc', 0, 1, false, false, false, 2000, true);
-insert into sys.args values (10790, 996, 'res_0', 'geometrya', 0, 0, 0, 0);
-insert into sys.args values (10791, 996, 'arg_1', 'sec_interval', 13, 0, 1, 1);
-insert into sys.args values (10792, 996, 'arg_2', 'geometrya', 0, 0, 1, 2);
-insert into sys.functions values (997, 'scale_up', '*', 'calc', 0, 1, false, false, false, 2000, true);
-insert into sys.args values (10793, 997, 'res_0', 'geometrya', 0, 0, 0, 0);
-insert into sys.args values (10794, 997, 'arg_1', 'time', 7, 0, 1, 1);
-insert into sys.args values (10795, 997, 'arg_2', 'geometrya', 0, 0, 1, 2);
-insert into sys.functions values (998, 'scale_up', '*', 'calc', 0, 1, false, false, false, 2000, true);
-insert into sys.args values (10796, 998, 'res_0', 'geometrya', 0, 0, 0, 0);
-insert into sys.args values (10797, 998, 'arg_1', 'timetz', 7, 0, 1, 1);
-insert into sys.args values (10798, 998, 'arg_2', 'geometrya', 0, 0, 1, 2);
-insert into sys.functions values (999, 'scale_up', '*', 'calc', 0, 1, false, false, false, 2000, true);
-insert into sys.args values (10799, 999, 'res_0', 'geometrya', 0, 0, 0, 0);
-insert into sys.args values (10800, 999, 'arg_1', 'date', 0, 0, 1, 1);
-insert into sys.args values (10801, 999, 'arg_2', 'geometrya', 0, 0, 1, 2);
-insert into sys.functions values (1000, 'scale_up', '*', 'calc', 0, 1, false, false, false, 2000, true);
-insert into sys.args values (10802, 1000, 'res_0', 'geometrya', 0, 0, 0, 0);
-insert into sys.args values (10803, 1000, 'arg_1', 'timestamp', 7, 0, 1, 1);
-insert into sys.args values (10804, 1000, 'arg_2', 'geometrya', 0, 0, 1, 2);
-insert into sys.functions values (1001, 'scale_up', '*', 'calc', 0, 1, false, false, false, 2000, true);
-insert into sys.args values (10805, 1001, 'res_0', 'geometrya', 0, 0, 0, 0);
-insert into sys.args values (10806, 1001, 'arg_1', 'timestamptz', 7, 0, 1, 1);
-insert into sys.args values (10807, 1001, 'arg_2', 'geometrya', 0, 0, 1, 2);
-insert into sys.functions values (1002, 'scale_up', '*', 'calc', 0, 1, false, false, false, 2000, true);
-insert into sys.args values (10808, 1002, 'res_0', 'geometrya', 0, 0, 0, 0);
-insert into sys.args values (10809, 1002, 'arg_1', 'blob', 0, 0, 1, 1);
-insert into sys.args values (10810, 1002, 'arg_2', 'geometrya', 0, 0, 1, 2);
-insert into sys.functions values (1003, 'scale_up', '*', 'calc', 0, 1, false, false, false, 2000, true);
-insert into sys.args values (10811, 1003, 'res_0', 'geometrya', 0, 0, 0, 0);
-insert into sys.args values (10812, 1003, 'arg_1', 'geometry', 0, 0, 1, 1);
-insert into sys.args values (10813, 1003, 'arg_2', 'geometrya', 0, 0, 1, 2);
-insert into sys.functions values (1004, 'scale_up', '*', 'calc', 0, 1, false, false, false, 2000, true);
-insert into sys.args values (10814, 1004, 'res_0', 'geometrya', 0, 0, 0, 0);
-insert into sys.args values (10815, 1004, 'arg_1', 'geometrya', 0, 0, 1, 1);
-insert into sys.args values (10816, 1004, 'arg_2', 'geometrya', 0, 0, 1, 2);
-insert into sys.functions values (1005, 'scale_up', '*', 'calc', 0, 1, false, false, false, 2000, true);
-insert into sys.args values (10817, 1005, 'res_0', 'geometrya', 0, 0, 0, 0);
-insert into sys.args values (10818, 1005, 'arg_1', 'mbr', 0, 0, 1, 1);
-insert into sys.args values (10819, 1005, 'arg_2', 'geometrya', 0, 0, 1, 2);
-insert into sys.functions values (1006, 'scale_up', '*', 'calc', 0, 1, false, false, false, 2000, true);
-insert into sys.args values (10820, 1006, 'res_0', 'mbr', 0, 0, 0, 0);
-insert into sys.args values (10821, 1006, 'arg_1', 'oid', 63, 0, 1, 1);
-insert into sys.args values (10822, 1006, 'arg_2', 'mbr', 0, 0, 1, 2);
-insert into sys.functions values (1007, 'scale_up', '*', 'calc', 0, 1, false, false, false, 2000, true);
-insert into sys.args values (10823, 1007, 'res_0', 'mbr', 0, 0, 0, 0);
-insert into sys.args values (10824, 1007, 'arg_1', 'tinyint', 8, 0, 1, 1);
-insert into sys.args values (10825, 1007, 'arg_2', 'mbr', 0, 0, 1, 2);
-insert into sys.functions values (1008, 'scale_up', '*', 'calc', 0, 1, false, false, false, 2000, true);
-insert into sys.args values (10826, 1008, 'res_0', 'mbr', 0, 0, 0, 0);
-insert into sys.args values (10827, 1008, 'arg_1', 'smallint', 16, 0, 1, 1);
-insert into sys.args values (10828, 1008, 'arg_2', 'mbr', 0, 0, 1, 2);
-insert into sys.functions values (1009, 'scale_up', '*', 'calc', 0, 1, false, false, false, 2000, true);
-insert into sys.args values (10829, 1009, 'res_0', 'mbr', 0, 0, 0, 0);
-insert into sys.args values (10830, 1009, 'arg_1', 'int', 32, 0, 1, 1);
-insert into sys.args values (10831, 1009, 'arg_2', 'mbr', 0, 0, 1, 2);
-insert into sys.functions values (1010, 'scale_up', '*', 'calc', 0, 1, false, false, false, 2000, true);
-insert into sys.args values (10832, 1010, 'res_0', 'mbr', 0, 0, 0, 0);
-insert into sys.args values (10833, 1010, 'arg_1', 'bigint', 64, 0, 1, 1);
-insert into sys.args values (10834, 1010, 'arg_2', 'mbr', 0, 0, 1, 2);
-insert into sys.functions values (1011, 'scale_up', '*', 'calc', 0, 1, false, false, false, 2000, true);
-insert into sys.args values (10835, 1011, 'res_0', 'mbr', 0, 0, 0, 0);
-insert into sys.args values (10836, 1011, 'arg_1', 'decimal', 2, 0, 1, 1);
-insert into sys.args values (10837, 1011, 'arg_2', 'mbr', 0, 0, 1, 2);
-insert into sys.functions values (1012, 'scale_up', '*', 'calc', 0, 1, false, false, false, 2000, true);
-insert into sys.args values (10838, 1012, 'res_0', 'mbr', 0, 0, 0, 0);
-insert into sys.args values (10839, 1012, 'arg_1', 'decimal', 4, 0, 1, 1);
-insert into sys.args values (10840, 1012, 'arg_2', 'mbr', 0, 0, 1, 2);
-insert into sys.functions values (1013, 'scale_up', '*', 'calc', 0, 1, false, false, false, 2000, true);
-insert into sys.args values (10841, 1013, 'res_0', 'mbr', 0, 0, 0, 0);
-insert into sys.args values (10842, 1013, 'arg_1', 'decimal', 9, 0, 1, 1);
-insert into sys.args values (10843, 1013, 'arg_2', 'mbr', 0, 0, 1, 2);
-insert into sys.functions values (1014, 'scale_up', '*', 'calc', 0, 1, false, false, false, 2000, true);
-insert into sys.args values (10844, 1014, 'res_0', 'mbr', 0, 0, 0, 0);
-insert into sys.args values (10845, 1014, 'arg_1', 'decimal', 18, 0, 1, 1);
-insert into sys.args values (10846, 1014, 'arg_2', 'mbr', 0, 0, 1, 2);
-insert into sys.functions values (1015, 'scale_up', '*', 'calc', 0, 1, false, false, false, 2000, true);
-insert into sys.args values (10847, 1015, 'res_0', 'mbr', 0, 0, 0, 0);
-insert into sys.args values (10848, 1015, 'arg_1', 'real', 24, 0, 1, 1);
-insert into sys.args values (10849, 1015, 'arg_2', 'mbr', 0, 0, 1, 2);
-insert into sys.functions values (1016, 'scale_up', '*', 'calc', 0, 1, false, false, false, 2000, true);
-insert into sys.args values (10850, 1016, 'res_0', 'mbr', 0, 0, 0, 0);
-insert into sys.args values (10851, 1016, 'arg_1', 'double', 53, 0, 1, 1);
-insert into sys.args values (10852, 1016, 'arg_2', 'mbr', 0, 0, 1, 2);
-insert into sys.functions values (1017, 'scale_up', '*', 'calc', 0, 1, false, false, false, 2000, true);
-insert into sys.args values (10853, 1017, 'res_0', 'mbr', 0, 0, 0, 0);
-insert into sys.args values (10854, 1017, 'arg_1', 'month_interval', 32, 0, 1, 1);
-insert into sys.args values (10855, 1017, 'arg_2', 'mbr', 0, 0, 1, 2);
-insert into sys.functions values (1018, 'scale_up', '*', 'calc', 0, 1, false, false, false, 2000, true);
-insert into sys.args values (10856, 1018, 'res_0', 'mbr', 0, 0, 0, 0);
-insert into sys.args values (10857, 1018, 'arg_1', 'sec_interval', 13, 0, 1, 1);
-insert into sys.args values (10858, 1018, 'arg_2', 'mbr', 0, 0, 1, 2);
-insert into sys.functions values (1019, 'scale_up', '*', 'calc', 0, 1, false, false, false, 2000, true);
-insert into sys.args values (10859, 1019, 'res_0', 'mbr', 0, 0, 0, 0);
-insert into sys.args values (10860, 1019, 'arg_1', 'time', 7, 0, 1, 1);
-insert into sys.args values (10861, 1019, 'arg_2', 'mbr', 0, 0, 1, 2);
-insert into sys.functions values (1020, 'scale_up', '*', 'calc', 0, 1, false, false, false, 2000, true);
-insert into sys.args values (10862, 1020, 'res_0', 'mbr', 0, 0, 0, 0);
-insert into sys.args values (10863, 1020, 'arg_1', 'timetz', 7, 0, 1, 1);
-insert into sys.args values (10864, 1020, 'arg_2', 'mbr', 0, 0, 1, 2);
-insert into sys.functions values (1021, 'scale_up', '*', 'calc', 0, 1, false, false, false, 2000, true);
-insert into sys.args values (10865, 1021, 'res_0', 'mbr', 0, 0, 0, 0);
-insert into sys.args values (10866, 1021, 'arg_1', 'date', 0, 0, 1, 1);
-insert into sys.args values (10867, 1021, 'arg_2', 'mbr', 0, 0, 1, 2);
-insert into sys.functions values (1022, 'scale_up', '*', 'calc', 0, 1, false, false, false, 2000, true);
-insert into sys.args values (10868, 1022, 'res_0', 'mbr', 0, 0, 0, 0);
-insert into sys.args values (10869, 1022, 'arg_1', 'timestamp', 7, 0, 1, 1);
-insert into sys.args values (10870, 1022, 'arg_2', 'mbr', 0, 0, 1, 2);
-insert into sys.functions values (1023, 'scale_up', '*', 'calc', 0, 1, false, false, false, 2000, true);
-insert into sys.args values (10871, 1023, 'res_0', 'mbr', 0, 0, 0, 0);
-insert into sys.args values (10872, 1023, 'arg_1', 'timestamptz', 7, 0, 1, 1);
-insert into sys.args values (10873, 1023, 'arg_2', 'mbr', 0, 0, 1, 2);
-insert into sys.functions values (1024, 'scale_up', '*', 'calc', 0, 1, false, false, false, 2000, true);
-insert into sys.args values (10874, 1024, 'res_0', 'mbr', 0, 0, 0, 0);
-insert into sys.args values (10875, 1024, 'arg_1', 'blob', 0, 0, 1, 1);
-insert into sys.args values (10876, 1024, 'arg_2', 'mbr', 0, 0, 1, 2);
-insert into sys.functions values (1025, 'scale_up', '*', 'calc', 0, 1, false, false, false, 2000, true);
-insert into sys.args values (10877, 1025, 'res_0', 'mbr', 0, 0, 0, 0);
-insert into sys.args values (10878, 1025, 'arg_1', 'geometry', 0, 0, 1, 1);
-insert into sys.args values (10879, 1025, 'arg_2', 'mbr', 0, 0, 1, 2);
-insert into sys.functions values (1026, 'scale_up', '*', 'calc', 0, 1, false, false, false, 2000, true);
-insert into sys.args values (10880, 1026, 'res_0', 'mbr', 0, 0, 0, 0);
-insert into sys.args values (10881, 1026, 'arg_1', 'geometrya', 0, 0, 1, 1);
-insert into sys.args values (10882, 1026, 'arg_2', 'mbr', 0, 0, 1, 2);
-insert into sys.functions values (1027, 'scale_up', '*', 'calc', 0, 1, false, false, false, 2000, true);
-insert into sys.args values (10883, 1027, 'res_0', 'mbr', 0, 0, 0, 0);
-insert into sys.args values (10884, 1027, 'arg_1', 'mbr', 0, 0, 1, 1);
-insert into sys.args values (10885, 1027, 'arg_2', 'mbr', 0, 0, 1, 2);
-insert into sys.functions values (1028, 'power', 'pow', 'mmath', 0, 1, false, false, false, 2000, true);
-insert into sys.args values (10886, 1028, 'res_0', 'real', 24, 0, 0, 0);
-insert into sys.args values (10887, 1028, 'arg_1', 'real', 24, 0, 1, 1);
-insert into sys.args values (10888, 1028, 'arg_2', 'real', 24, 0, 1, 2);
-insert into sys.functions values (1029, 'floor', 'floor', 'mmath', 0, 1, false, false, false, 2000, true);
-insert into sys.args values (10889, 1029, 'res_0', 'real', 24, 0, 0, 0);
-insert into sys.args values (10890, 1029, 'arg_1', 'real', 24, 0, 1, 1);
-insert into sys.functions values (1030, 'ceil', 'ceil', 'mmath', 0, 1, false, false, false, 2000, true);
-insert into sys.args values (10891, 1030, 'res_0', 'real', 24, 0, 0, 0);
-insert into sys.args values (10892, 1030, 'arg_1', 'real', 24, 0, 1, 1);
-insert into sys.functions values (1031, 'ceiling', 'ceil', 'mmath', 0, 1, false, false, false, 2000, true);
-insert into sys.args values (10893, 1031, 'res_0', 'real', 24, 0, 0, 0);
-insert into sys.args values (10894, 1031, 'arg_1', 'real', 24, 0, 1, 1);
-insert into sys.functions values (1032, 'sin', 'sin', 'mmath', 0, 1, false, false, false, 2000, true);
-insert into sys.args values (10895, 1032, 'res_0', 'real', 24, 0, 0, 0);
-insert into sys.args values (10896, 1032, 'arg_1', 'real', 24, 0, 1, 1);
-insert into sys.functions values (1033, 'cos', 'cos', 'mmath', 0, 1, false, false, false, 2000, true);
-insert into sys.args values (10897, 1033, 'res_0', 'real', 24, 0, 0, 0);
-insert into sys.args values (10898, 1033, 'arg_1', 'real', 24, 0, 1, 1);
-insert into sys.functions values (1034, 'tan', 'tan', 'mmath', 0, 1, false, false, false, 2000, true);
-insert into sys.args values (10899, 1034, 'res_0', 'real', 24, 0, 0, 0);
-insert into sys.args values (10900, 1034, 'arg_1', 'real', 24, 0, 1, 1);
-insert into sys.functions values (1035, 'asin', 'asin', 'mmath', 0, 1, false, false, false, 2000, true);
-insert into sys.args values (10901, 1035, 'res_0', 'real', 24, 0, 0, 0);
-insert into sys.args values (10902, 1035, 'arg_1', 'real', 24, 0, 1, 1);
-insert into sys.functions values (1036, 'acos', 'acos', 'mmath', 0, 1, false, false, false, 2000, true);
-insert into sys.args values (10903, 1036, 'res_0', 'real', 24, 0, 0, 0);
-insert into sys.args values (10904, 1036, 'arg_1', 'real', 24, 0, 1, 1);
-insert into sys.functions values (1037, 'atan', 'atan', 'mmath', 0, 1, false, false, false, 2000, true);
-insert into sys.args values (10905, 1037, 'res_0', 'real', 24, 0, 0, 0);
-insert into sys.args values (10906, 1037, 'arg_1', 'real', 24, 0, 1, 1);
-insert into sys.functions values (1038, 'atan', 'atan2', 'mmath', 0, 1, false, false, false, 2000, true);
-insert into sys.args values (10907, 1038, 'res_0', 'real', 24, 0, 0, 0);
-insert into sys.args values (10908, 1038, 'arg_1', 'real', 24, 0, 1, 1);
-insert into sys.args values (10909, 1038, 'arg_2', 'real', 24, 0, 1, 2);
-insert into sys.functions values (1039, 'sinh', 'sinh', 'mmath', 0, 1, false, false, false, 2000, true);
-insert into sys.args values (10910, 1039, 'res_0', 'real', 24, 0, 0, 0);
-insert into sys.args values (10911, 1039, 'arg_1', 'real', 24, 0, 1, 1);
-insert into sys.functions values (1040, 'cot', 'cot', 'mmath', 0, 1, false, false, false, 2000, true);
-insert into sys.args values (10912, 1040, 'res_0', 'real', 24, 0, 0, 0);
-insert into sys.args values (10913, 1040, 'arg_1', 'real', 24, 0, 1, 1);
-insert into sys.functions values (1041, 'cosh', 'cosh', 'mmath', 0, 1, false, false, false, 2000, true);
-insert into sys.args values (10914, 1041, 'res_0', 'real', 24, 0, 0, 0);
-insert into sys.args values (10915, 1041, 'arg_1', 'real', 24, 0, 1, 1);
-insert into sys.functions values (1042, 'tanh', 'tanh', 'mmath', 0, 1, false, false, false, 2000, true);
-insert into sys.args values (10916, 1042, 'res_0', 'real', 24, 0, 0, 0);
-insert into sys.args values (10917, 1042, 'arg_1', 'real', 24, 0, 1, 1);
-insert into sys.functions values (1043, 'sqrt', 'sqrt', 'mmath', 0, 1, false, false, false, 2000, true);
-insert into sys.args values (10918, 1043, 'res_0', 'real', 24, 0, 0, 0);
-insert into sys.args values (10919, 1043, 'arg_1', 'real', 24, 0, 1, 1);
-insert into sys.functions values (1044, 'exp', 'exp', 'mmath', 0, 1, false, false, false, 2000, true);
-insert into sys.args values (10920, 1044, 'res_0', 'real', 24, 0, 0, 0);
-insert into sys.args values (10921, 1044, 'arg_1', 'real', 24, 0, 1, 1);
-insert into sys.functions values (1045, 'log', 'log', 'mmath', 0, 1, false, false, false, 2000, true);
-insert into sys.args values (10922, 1045, 'res_0', 'real', 24, 0, 0, 0);
-insert into sys.args values (10923, 1045, 'arg_1', 'real', 24, 0, 1, 1);
-insert into sys.functions values (1046, 'ln', 'log', 'mmath', 0, 1, false, false, false, 2000, true);
-insert into sys.args values (10924, 1046, 'res_0', 'real', 24, 0, 0, 0);
-insert into sys.args values (10925, 1046, 'arg_1', 'real', 24, 0, 1, 1);
-insert into sys.functions values (1047, 'log', 'log', 'mmath', 0, 1, false, false, false, 2000, true);
-insert into sys.args values (10926, 1047, 'res_0', 'real', 24, 0, 0, 0);
-insert into sys.args values (10927, 1047, 'arg_1', 'real', 24, 0, 1, 1);
-insert into sys.args values (10928, 1047, 'arg_2', 'real', 24, 0, 1, 2);
-insert into sys.functions values (1048, 'log10', 'log10', 'mmath', 0, 1, false, false, false, 2000, true);
-insert into sys.args values (10929, 1048, 'res_0', 'real', 24, 0, 0, 0);
-insert into sys.args values (10930, 1048, 'arg_1', 'real', 24, 0, 1, 1);
-insert into sys.functions values (1049, 'log2', 'log2', 'mmath', 0, 1, false, false, false, 2000, true);
-insert into sys.args values (10931, 1049, 'res_0', 'real', 24, 0, 0, 0);
-insert into sys.args values (10932, 1049, 'arg_1', 'real', 24, 0, 1, 1);
-insert into sys.functions values (1050, 'power', 'pow', 'mmath', 0, 1, false, false, false, 2000, true);
-insert into sys.args values (10933, 1050, 'res_0', 'double', 53, 0, 0, 0);
-insert into sys.args values (10934, 1050, 'arg_1', 'double', 53, 0, 1, 1);
-insert into sys.args values (10935, 1050, 'arg_2', 'double', 53, 0, 1, 2);
-insert into sys.functions values (1051, 'floor', 'floor', 'mmath', 0, 1, false, false, false, 2000, true);
-insert into sys.args values (10936, 1051, 'res_0', 'double', 53, 0, 0, 0);
-insert into sys.args values (10937, 1051, 'arg_1', 'double', 53, 0, 1, 1);
-insert into sys.functions values (1052, 'ceil', 'ceil', 'mmath', 0, 1, false, false, false, 2000, true);
-insert into sys.args values (10938, 1052, 'res_0', 'double', 53, 0, 0, 0);
-insert into sys.args values (10939, 1052, 'arg_1', 'double', 53, 0, 1, 1);
-insert into sys.functions values (1053, 'ceiling', 'ceil', 'mmath', 0, 1, false, false, false, 2000, true);
-insert into sys.args values (10940, 1053, 'res_0', 'double', 53, 0, 0, 0);
-insert into sys.args values (10941, 1053, 'arg_1', 'double', 53, 0, 1, 1);
-insert into sys.functions values (1054, 'sin', 'sin', 'mmath', 0, 1, false, false, false, 2000, true);
-insert into sys.args values (10942, 1054, 'res_0', 'double', 53, 0, 0, 0);
-insert into sys.args values (10943, 1054, 'arg_1', 'double', 53, 0, 1, 1);
-insert into sys.functions values (1055, 'cos', 'cos', 'mmath', 0, 1, false, false, false, 2000, true);
-insert into sys.args values (10944, 1055, 'res_0', 'double', 53, 0, 0, 0);
-insert into sys.args values (10945, 1055, 'arg_1', 'double', 53, 0, 1, 1);
-insert into sys.functions values (1056, 'tan', 'tan', 'mmath', 0, 1, false, false, false, 2000, true);
-insert into sys.args values (10946, 1056, 'res_0', 'double', 53, 0, 0, 0);
-insert into sys.args values (10947, 1056, 'arg_1', 'double', 53, 0, 1, 1);
-insert into sys.functions values (1057, 'asin', 'asin', 'mmath', 0, 1, false, false, false, 2000, true);
-insert into sys.args values (10948, 1057, 'res_0', 'double', 53, 0, 0, 0);
-insert into sys.args values (10949, 1057, 'arg_1', 'double', 53, 0, 1, 1);
-insert into sys.functions values (1058, 'acos', 'acos', 'mmath', 0, 1, false, false, false, 2000, true);
-insert into sys.args values (10950, 1058, 'res_0', 'double', 53, 0, 0, 0);
-insert into sys.args values (10951, 1058, 'arg_1', 'double', 53, 0, 1, 1);
-insert into sys.functions values (1059, 'atan', 'atan', 'mmath', 0, 1, false, false, false, 2000, true);
-insert into sys.args values (10952, 1059, 'res_0', 'double', 53, 0, 0, 0);
-insert into sys.args values (10953, 1059, 'arg_1', 'double', 53, 0, 1, 1);
-insert into sys.functions values (1060, 'atan', 'atan2', 'mmath', 0, 1, false, false, false, 2000, true);
-insert into sys.args values (10954, 1060, 'res_0', 'double', 53, 0, 0, 0);
-insert into sys.args values (10955, 1060, 'arg_1', 'double', 53, 0, 1, 1);
-insert into sys.args values (10956, 1060, 'arg_2', 'double', 53, 0, 1, 2);
-insert into sys.functions values (1061, 'sinh', 'sinh', 'mmath', 0, 1, false, false, false, 2000, true);
-insert into sys.args values (10957, 1061, 'res_0', 'double', 53, 0, 0, 0);
-insert into sys.args values (10958, 1061, 'arg_1', 'double', 53, 0, 1, 1);
-insert into sys.functions values (1062, 'cot', 'cot', 'mmath', 0, 1, false, false, false, 2000, true);
-insert into sys.args values (10959, 1062, 'res_0', 'double', 53, 0, 0, 0);
-insert into sys.args values (10960, 1062, 'arg_1', 'double', 53, 0, 1, 1);
-insert into sys.functions values (1063, 'cosh', 'cosh', 'mmath', 0, 1, false, false, false, 2000, true);
-insert into sys.args values (10961, 1063, 'res_0', 'double', 53, 0, 0, 0);
-insert into sys.args values (10962, 1063, 'arg_1', 'double', 53, 0, 1, 1);
-insert into sys.functions values (1064, 'tanh', 'tanh', 'mmath', 0, 1, false, false, false, 2000, true);
-insert into sys.args values (10963, 1064, 'res_0', 'double', 53, 0, 0, 0);
-insert into sys.args values (10964, 1064, 'arg_1', 'double', 53, 0, 1, 1);
-insert into sys.functions values (1065, 'sqrt', 'sqrt', 'mmath', 0, 1, false, false, false, 2000, true);
-insert into sys.args values (10965, 1065, 'res_0', 'double', 53, 0, 0, 0);
-insert into sys.args values (10966, 1065, 'arg_1', 'double', 53, 0, 1, 1);
-insert into sys.functions values (1066, 'exp', 'exp', 'mmath', 0, 1, false, false, false, 2000, true);
-insert into sys.args values (10967, 1066, 'res_0', 'double', 53, 0, 0, 0);
-insert into sys.args values (10968, 1066, 'arg_1', 'double', 53, 0, 1, 1);
-insert into sys.functions values (1067, 'log', 'log', 'mmath', 0, 1, false, false, false, 2000, true);
-insert into sys.args values (10969, 1067, 'res_0', 'double', 53, 0, 0, 0);
-insert into sys.args values (10970, 1067, 'arg_1', 'double', 53, 0, 1, 1);
-insert into sys.functions values (1068, 'ln', 'log', 'mmath', 0, 1, false, false, false, 2000, true);
-insert into sys.args values (10971, 1068, 'res_0', 'double', 53, 0, 0, 0);
-insert into sys.args values (10972, 1068, 'arg_1', 'double', 53, 0, 1, 1);
-insert into sys.functions values (1069, 'log', 'log', 'mmath', 0, 1, false, false, false, 2000, true);
-insert into sys.args values (10973, 1069, 'res_0', 'double', 53, 0, 0, 0);
-insert into sys.args values (10974, 1069, 'arg_1', 'double', 53, 0, 1, 1);
-insert into sys.args values (10975, 1069, 'arg_2', 'double', 53, 0, 1, 2);
-insert into sys.functions values (1070, 'log10', 'log10', 'mmath', 0, 1, false, false, false, 2000, true);
-insert into sys.args values (10976, 1070, 'res_0', 'double', 53, 0, 0, 0);
-insert into sys.args values (10977, 1070, 'arg_1', 'double', 53, 0, 1, 1);
-insert into sys.functions values (1071, 'log2', 'log2', 'mmath', 0, 1, false, false, false, 2000, true);
-insert into sys.args values (10978, 1071, 'res_0', 'double', 53, 0, 0, 0);
-insert into sys.args values (10979, 1071, 'arg_1', 'double', 53, 0, 1, 1);
-insert into sys.functions values (1072, 'pi', 'pi', 'mmath', 0, 1, false, false, false, 2000, true);
-insert into sys.args values (10980, 1072, 'res_0', 'double', 53, 0, 0, 0);
-insert into sys.functions values (1073, 'rand', 'rand', 'mmath', 0, 1, true, false, false, 2000, true);
-insert into sys.args values (10981, 1073, 'res_0', 'int', 32, 0, 0, 0);
-insert into sys.functions values (1074, 'rand', 'sqlrand', 'mmath', 0, 1, true, false, false, 2000, true);
-insert into sys.args values (10982, 1074, 'res_0', 'int', 32, 0, 0, 0);
-insert into sys.args values (10983, 1074, 'arg_1', 'int', 32, 0, 1, 1);
-insert into sys.functions values (1075, 'curdate', 'current_date', 'mtime', 0, 1, false, false, false, 2000, true);
-insert into sys.args values (10984, 1075, 'res_0', 'date', 0, 0, 0, 0);
-insert into sys.functions values (1076, 'current_date', 'current_date', 'mtime', 0, 1, false, false, false, 2000, true);
-insert into sys.args values (10985, 1076, 'res_0', 'date', 0, 0, 0, 0);
-insert into sys.functions values (1077, 'curtime', 'current_time', 'mtime', 0, 1, false, false, false, 2000, true);
-insert into sys.args values (10986, 1077, 'res_0', 'timetz', 7, 0, 0, 0);
-insert into sys.functions values (1078, 'current_time', 'current_time', 'mtime', 0, 1, false, false, false, 2000, true);
-insert into sys.args values (10987, 1078, 'res_0', 'timetz', 7, 0, 0, 0);
-insert into sys.functions values (1079, 'current_timestamp', 'current_timestamp', 'mtime', 0, 1, false, false, false, 2000, true);
-insert into sys.args values (10988, 1079, 'res_0', 'timestamptz', 7, 0, 0, 0);
-insert into sys.functions values (1080, 'localtime', 'current_time', 'sql', 0, 1, false, false, false, 2000, true);
-insert into sys.args values (10989, 1080, 'res_0', 'time', 7, 0, 0, 0);
-insert into sys.functions values (1081, 'localtimestamp', 'current_timestamp', 'sql', 0, 1, false, false, false, 2000, true);
-insert into sys.args values (10990, 1081, 'res_0', 'timestamp', 7, 0, 0, 0);
-insert into sys.functions values (1082, 'sql_sub', 'diff', 'mtime', 0, 1, false, false, false, 2000, true);
-insert into sys.args values (10991, 1082, 'res_0', 'int', 32, 0, 0, 0);
-insert into sys.args values (10992, 1082, 'arg_1', 'date', 0, 0, 1, 1);
-insert into sys.args values (10993, 1082, 'arg_2', 'date', 0, 0, 1, 2);
-insert into sys.functions values (1083, 'sql_sub', 'diff', 'mtime', 0, 1, false, false, false, 2000, true);
-insert into sys.args values (10994, 1083, 'res_0', 'sec_interval', 13, 0, 0, 0);
-insert into sys.args values (10995, 1083, 'arg_1', 'timetz', 7, 0, 1, 1);
-insert into sys.args values (10996, 1083, 'arg_2', 'timetz', 7, 0, 1, 2);
-insert into sys.functions values (1084, 'sql_sub', 'diff', 'mtime', 0, 1, false, false, false, 2000, true);
-insert into sys.args values (10997, 1084, 'res_0', 'sec_interval', 13, 0, 0, 0);
-insert into sys.args values (10998, 1084, 'arg_1', 'time', 7, 0, 1, 1);
-insert into sys.args values (10999, 1084, 'arg_2', 'time', 7, 0, 1, 2);
-insert into sys.functions values (1085, 'sql_sub', 'diff', 'mtime', 0, 1, false, false, false, 2000, true);
-insert into sys.args values (11000, 1085, 'res_0', 'sec_interval', 13, 0, 0, 0);
-insert into sys.args values (11001, 1085, 'arg_1', 'timestamptz', 7, 0, 1, 1);
-insert into sys.args values (11002, 1085, 'arg_2', 'timestamptz', 7, 0, 1, 2);
-insert into sys.functions values (1086, 'sql_sub', 'diff', 'mtime', 0, 1, false, false, false, 2000, true);
-insert into sys.args values (11003, 1086, 'res_0', 'sec_interval', 13, 0, 0, 0);
-insert into sys.args values (11004, 1086, 'arg_1', 'timestamp', 7, 0, 1, 1);
-insert into sys.args values (11005, 1086, 'arg_2', 'timestamp', 7, 0, 1, 2);
-insert into sys.functions values (1087, 'sql_sub', 'date_sub_msec_interval', 'mtime', 0, 1, false, false, false, 2000, true);
-insert into sys.args values (11006, 1087, 'res_0', 'date', 0, 0, 0, 0);
-insert into sys.args values (11007, 1087, 'arg_1', 'date', 0, 0, 1, 1);
-insert into sys.args values (11008, 1087, 'arg_2', 'sec_interval', 13, 0, 1, 2);
-insert into sys.functions values (1088, 'sql_sub', 'date_sub_month_interval', 'mtime', 0, 1, false, false, false, 2000, true);
-insert into sys.args values (11009, 1088, 'res_0', 'date', 0, 0, 0, 0);
-insert into sys.args values (11010, 1088, 'arg_1', 'date', 0, 0, 1, 1);
-insert into sys.args values (11011, 1088, 'arg_2', 'month_interval', 32, 0, 1, 2);
-insert into sys.functions values (1089, 'sql_sub', 'time_sub_msec_interval', 'mtime', 0, 1, false, false, false, 2000, true);
-insert into sys.args values (11012, 1089, 'res_0', 'time', 7, 0, 0, 0);
-insert into sys.args values (11013, 1089, 'arg_1', 'time', 7, 0, 1, 1);
-insert into sys.args values (11014, 1089, 'arg_2', 'sec_interval', 13, 0, 1, 2);
-insert into sys.functions values (1090, 'sql_sub', 'time_sub_msec_interval', 'mtime', 0, 1, false, false, false, 2000, true);
-insert into sys.args values (11015, 1090, 'res_0', 'timetz', 7, 0, 0, 0);
-insert into sys.args values (11016, 1090, 'arg_1', 'timetz', 7, 0, 1, 1);
-insert into sys.args values (11017, 1090, 'arg_2', 'sec_interval', 13, 0, 1, 2);
-insert into sys.functions values (1091, 'sql_sub', 'timestamp_sub_msec_interval', 'mtime', 0, 1, false, false, false, 2000, true);
-insert into sys.args values (11018, 1091, 'res_0', 'timestamp', 7, 0, 0, 0);
-insert into sys.args values (11019, 1091, 'arg_1', 'timestamp', 7, 0, 1, 1);
-insert into sys.args values (11020, 1091, 'arg_2', 'sec_interval', 13, 0, 1, 2);
-insert into sys.functions values (1092, 'sql_sub', 'timestamp_sub_month_interval', 'mtime', 0, 1, false, false, false, 2000, true);
-insert into sys.args values (11021, 1092, 'res_0', 'timestamp', 7, 0, 0, 0);
-insert into sys.args values (11022, 1092, 'arg_1', 'timestamp', 7, 0, 1, 1);
-insert into sys.args values (11023, 1092, 'arg_2', 'month_interval', 32, 0, 1, 2);
-insert into sys.functions values (1093, 'sql_sub', 'timestamp_sub_msec_interval', 'mtime', 0, 1, false, false, false, 2000, true);
-insert into sys.args values (11024, 1093, 'res_0', 'timestamptz', 7, 0, 0, 0);
-insert into sys.args values (11025, 1093, 'arg_1', 'timestamptz', 7, 0, 1, 1);
-insert into sys.args values (11026, 1093, 'arg_2', 'sec_interval', 13, 0, 1, 2);
-insert into sys.functions values (1094, 'sql_sub', 'timestamp_sub_month_interval', 'mtime', 0, 1, false, false, false, 2000, true);
-insert into sys.args values (11027, 1094, 'res_0', 'timestamptz', 7, 0, 0, 0);
-insert into sys.args values (11028, 1094, 'arg_1', 'timestamptz', 7, 0, 1, 1);
-insert into sys.args values (11029, 1094, 'arg_2', 'month_interval', 32, 0, 1, 2);
-insert into sys.functions values (1095, 'sql_add', 'date_add_msec_interval', 'mtime', 0, 1, false, false, false, 2000, true);
-insert into sys.args values (11030, 1095, 'res_0', 'date', 0, 0, 0, 0);
-insert into sys.args values (11031, 1095, 'arg_1', 'date', 0, 0, 1, 1);
-insert into sys.args values (11032, 1095, 'arg_2', 'sec_interval', 13, 0, 1, 2);
-insert into sys.functions values (1096, 'sql_add', 'addmonths', 'mtime', 0, 1, false, false, false, 2000, true);
-insert into sys.args values (11033, 1096, 'res_0', 'date', 0, 0, 0, 0);
-insert into sys.args values (11034, 1096, 'arg_1', 'date', 0, 0, 1, 1);
-insert into sys.args values (11035, 1096, 'arg_2', 'month_interval', 32, 0, 1, 2);
-insert into sys.functions values (1097, 'sql_add', 'timestamp_add_msec_interval', 'mtime', 0, 1, false, false, false, 2000, true);
-insert into sys.args values (11036, 1097, 'res_0', 'timestamp', 7, 0, 0, 0);
-insert into sys.args values (11037, 1097, 'arg_1', 'timestamp', 7, 0, 1, 1);
-insert into sys.args values (11038, 1097, 'arg_2', 'sec_interval', 13, 0, 1, 2);
-insert into sys.functions values (1098, 'sql_add', 'timestamp_add_month_interval', 'mtime', 0, 1, false, false, false, 2000, true);
-insert into sys.args values (11039, 1098, 'res_0', 'timestamp', 7, 0, 0, 0);
-insert into sys.args values (11040, 1098, 'arg_1', 'timestamp', 7, 0, 1, 1);
-insert into sys.args values (11041, 1098, 'arg_2', 'month_interval', 32, 0, 1, 2);
-insert into sys.functions values (1099, 'sql_add', 'timestamp_add_msec_interval', 'mtime', 0, 1, false, false, false, 2000, true);
-insert into sys.args values (11042, 1099, 'res_0', 'timestamptz', 7, 0, 0, 0);
-insert into sys.args values (11043, 1099, 'arg_1', 'timestamptz', 7, 0, 1, 1);
-insert into sys.args values (11044, 1099, 'arg_2', 'sec_interval', 13, 0, 1, 2);
-insert into sys.functions values (1100, 'sql_add', 'timestamp_add_month_interval', 'mtime', 0, 1, false, false, false, 2000, true);
-insert into sys.args values (11045, 1100, 'res_0', 'timestamptz', 7, 0, 0, 0);
-insert into sys.args values (11046, 1100, 'arg_1', 'timestamptz', 7, 0, 1, 1);
-insert into sys.args values (11047, 1100, 'arg_2', 'month_interval', 32, 0, 1, 2);
-insert into sys.functions values (1101, 'sql_add', 'time_add_msec_interval', 'mtime', 0, 1, false, false, false, 2000, true);
-insert into sys.args values (11048, 1101, 'res_0', 'time', 7, 0, 0, 0);
-insert into sys.args values (11049, 1101, 'arg_1', 'time', 7, 0, 1, 1);
-insert into sys.args values (11050, 1101, 'arg_2', 'sec_interval', 13, 0, 1, 2);
-insert into sys.functions values (1102, 'sql_add', 'time_add_msec_interval', 'mtime', 0, 1, false, false, false, 2000, true);
-insert into sys.args values (11051, 1102, 'res_0', 'timetz', 7, 0, 0, 0);
-insert into sys.args values (11052, 1102, 'arg_1', 'timetz', 7, 0, 1, 1);
-insert into sys.args values (11053, 1102, 'arg_2', 'sec_interval', 13, 0, 1, 2);
-insert into sys.functions values (1103, 'local_timezone', 'local_timezone', 'mtime', 0, 1, false, false, false, 2000, true);
-insert into sys.args values (11054, 1103, 'res_0', 'sec_interval', 13, 0, 0, 0);
-insert into sys.functions values (1104, 'year', 'year', 'mtime', 0, 1, false, false, false, 2000, true);
-insert into sys.args values (11055, 1104, 'res_0', 'int', 32, 0, 0, 0);
-insert into sys.args values (11056, 1104, 'arg_1', 'date', 0, 0, 1, 1);
-insert into sys.functions values (1105, 'quarter', 'quarter', 'mtime', 0, 1, false, false, false, 2000, true);
-insert into sys.args values (11057, 1105, 'res_0', 'int', 32, 0, 0, 0);
-insert into sys.args values (11058, 1105, 'arg_1', 'date', 0, 0, 1, 1);
-insert into sys.functions values (1106, 'month', 'month', 'mtime', 0, 1, false, false, false, 2000, true);
-insert into sys.args values (11059, 1106, 'res_0', 'int', 32, 0, 0, 0);
-insert into sys.args values (11060, 1106, 'arg_1', 'date', 0, 0, 1, 1);
-insert into sys.functions values (1107, 'day', 'day', 'mtime', 0, 1, false, false, false, 2000, true);
-insert into sys.args values (11061, 1107, 'res_0', 'int', 32, 0, 0, 0);
-insert into sys.args values (11062, 1107, 'arg_1', 'date', 0, 0, 1, 1);
-insert into sys.functions values (1108, 'hour', 'hours', 'mtime', 0, 1, false, false, false, 2000, true);
-insert into sys.args values (11063, 1108, 'res_0', 'int', 32, 0, 0, 0);
-insert into sys.args values (11064, 1108, 'arg_1', 'time', 7, 0, 1, 1);
-insert into sys.functions values (1109, 'minute', 'minutes', 'mtime', 0, 1, false, false, false, 2000, true);
-insert into sys.args values (11065, 1109, 'res_0', 'int', 32, 0, 0, 0);
-insert into sys.args values (11066, 1109, 'arg_1', 'time', 7, 0, 1, 1);
-insert into sys.functions values (1110, 'second', 'sql_seconds', 'mtime', 0, 1, false, false, false, 2000, true);
-insert into sys.args values (11067, 1110, 'res_0', 'decimal', 9, 3, 0, 0);
-insert into sys.args values (11068, 1110, 'arg_1', 'time', 7, 0, 1, 1);
-insert into sys.functions values (1111, 'hour', 'hours', 'mtime', 0, 1, false, false, false, 2000, true);
-insert into sys.args values (11069, 1111, 'res_0', 'int', 32, 0, 0, 0);
-insert into sys.args values (11070, 1111, 'arg_1', 'timetz', 7, 0, 1, 1);
-insert into sys.functions values (1112, 'minute', 'minutes', 'mtime', 0, 1, false, false, false, 2000, true);
-insert into sys.args values (11071, 1112, 'res_0', 'int', 32, 0, 0, 0);
-insert into sys.args values (11072, 1112, 'arg_1', 'timetz', 7, 0, 1, 1);
-insert into sys.functions values (1113, 'second', 'sql_seconds', 'mtime', 0, 1, false, false, false, 2000, true);
-insert into sys.args values (11073, 1113, 'res_0', 'decimal', 9, 3, 0, 0);
-insert into sys.args values (11074, 1113, 'arg_1', 'timetz', 7, 0, 1, 1);
-insert into sys.functions values (1114, 'year', 'year', 'mtime', 0, 1, false, false, false, 2000, true);
-insert into sys.args values (11075, 1114, 'res_0', 'int', 32, 0, 0, 0);
-insert into sys.args values (11076, 1114, 'arg_1', 'timestamp', 7, 0, 1, 1);
-insert into sys.functions values (1115, 'quarter', 'quarter', 'mtime', 0, 1, false, false, false, 2000, true);
-insert into sys.args values (11077, 1115, 'res_0', 'int', 32, 0, 0, 0);
-insert into sys.args values (11078, 1115, 'arg_1', 'timestamp', 7, 0, 1, 1);
-insert into sys.functions values (1116, 'month', 'month', 'mtime', 0, 1, false, false, false, 2000, true);
-insert into sys.args values (11079, 1116, 'res_0', 'int', 32, 0, 0, 0);
-insert into sys.args values (11080, 1116, 'arg_1', 'timestamp', 7, 0, 1, 1);
-insert into sys.functions values (1117, 'day', 'day', 'mtime', 0, 1, false, false, false, 2000, true);
-insert into sys.args values (11081, 1117, 'res_0', 'int', 32, 0, 0, 0);
-insert into sys.args values (11082, 1117, 'arg_1', 'timestamp', 7, 0, 1, 1);
-insert into sys.functions values (1118, 'hour', 'hours', 'mtime', 0, 1, false, false, false, 2000, true);
-insert into sys.args values (11083, 1118, 'res_0', 'int', 32, 0, 0, 0);
-insert into sys.args values (11084, 1118, 'arg_1', 'timestamp', 7, 0, 1, 1);
-insert into sys.functions values (1119, 'minute', 'minutes', 'mtime', 0, 1, false, false, false, 2000, true);
-insert into sys.args values (11085, 1119, 'res_0', 'int', 32, 0, 0, 0);
-insert into sys.args values (11086, 1119, 'arg_1', 'timestamp', 7, 0, 1, 1);
-insert into sys.functions values (1120, 'second', 'sql_seconds', 'mtime', 0, 1, false, false, false, 2000, true);
-insert into sys.args values (11087, 1120, 'res_0', 'decimal', 9, 3, 0, 0);
-insert into sys.args values (11088, 1120, 'arg_1', 'timestamp', 7, 0, 1, 1);
-insert into sys.functions values (1121, 'year', 'year', 'mtime', 0, 1, false, false, false, 2000, true);
-insert into sys.args values (11089, 1121, 'res_0', 'int', 32, 0, 0, 0);
-insert into sys.args values (11090, 1121, 'arg_1', 'timestamptz', 7, 0, 1, 1);
-insert into sys.functions values (1122, 'quarter', 'quarter', 'mtime', 0, 1, false, false, false, 2000, true);
-insert into sys.args values (11091, 1122, 'res_0', 'int', 32, 0, 0, 0);
-insert into sys.args values (11092, 1122, 'arg_1', 'timestamptz', 7, 0, 1, 1);
-insert into sys.functions values (1123, 'month', 'month', 'mtime', 0, 1, false, false, false, 2000, true);
-insert into sys.args values (11093, 1123, 'res_0', 'int', 32, 0, 0, 0);
-insert into sys.args values (11094, 1123, 'arg_1', 'timestamptz', 7, 0, 1, 1);
-insert into sys.functions values (1124, 'day', 'day', 'mtime', 0, 1, false, false, false, 2000, true);
-insert into sys.args values (11095, 1124, 'res_0', 'int', 32, 0, 0, 0);
-insert into sys.args values (11096, 1124, 'arg_1', 'timestamptz', 7, 0, 1, 1);
-insert into sys.functions values (1125, 'hour', 'hours', 'mtime', 0, 1, false, false, false, 2000, true);
-insert into sys.args values (11097, 1125, 'res_0', 'int', 32, 0, 0, 0);
-insert into sys.args values (11098, 1125, 'arg_1', 'timestamptz', 7, 0, 1, 1);
-insert into sys.functions values (1126, 'minute', 'minutes', 'mtime', 0, 1, false, false, false, 2000, true);
-insert into sys.args values (11099, 1126, 'res_0', 'int', 32, 0, 0, 0);
-insert into sys.args values (11100, 1126, 'arg_1', 'timestamptz', 7, 0, 1, 1);
-insert into sys.functions values (1127, 'second', 'sql_seconds', 'mtime', 0, 1, false, false, false, 2000, true);
-insert into sys.args values (11101, 1127, 'res_0', 'decimal', 9, 3, 0, 0);
-insert into sys.args values (11102, 1127, 'arg_1', 'timestamptz', 7, 0, 1, 1);
-insert into sys.functions values (1128, 'year', 'year', 'mtime', 0, 1, false, false, false, 2000, true);
-insert into sys.args values (11103, 1128, 'res_0', 'int', 32, 0, 0, 0);
-insert into sys.args values (11104, 1128, 'arg_1', 'month_interval', 32, 0, 1, 1);
-insert into sys.functions values (1129, 'month', 'month', 'mtime', 0, 1, false, false, false, 2000, true);
-insert into sys.args values (11105, 1129, 'res_0', 'int', 32, 0, 0, 0);
-insert into sys.args values (11106, 1129, 'arg_1', 'month_interval', 32, 0, 1, 1);
-insert into sys.functions values (1130, 'day', 'day', 'mtime', 0, 1, false, false, false, 2000, true);
-insert into sys.args values (11107, 1130, 'res_0', 'bigint', 64, 0, 0, 0);
-insert into sys.args values (11108, 1130, 'arg_1', 'sec_interval', 13, 0, 1, 1);
-insert into sys.functions values (1131, 'hour', 'hours', 'mtime', 0, 1, false, false, false, 2000, true);
-insert into sys.args values (11109, 1131, 'res_0', 'int', 32, 0, 0, 0);
-insert into sys.args values (11110, 1131, 'arg_1', 'sec_interval', 13, 0, 1, 1);
-insert into sys.functions values (1132, 'minute', 'minutes', 'mtime', 0, 1, false, false, false, 2000, true);
-insert into sys.args values (11111, 1132, 'res_0', 'int', 32, 0, 0, 0);
-insert into sys.args values (11112, 1132, 'arg_1', 'sec_interval', 13, 0, 1, 1);
-insert into sys.functions values (1133, 'second', 'seconds', 'mtime', 0, 1, false, false, false, 2000, true);
-insert into sys.args values (11113, 1133, 'res_0', 'int', 32, 0, 0, 0);
-insert into sys.args values (11114, 1133, 'arg_1', 'sec_interval', 13, 0, 1, 1);
-insert into sys.functions values (1134, 'dayofyear', 'dayofyear', 'mtime', 0, 1, false, false, false, 2000, true);
-insert into sys.args values (11115, 1134, 'res_0', 'int', 32, 0, 0, 0);
-insert into sys.args values (11116, 1134, 'arg_1', 'date', 0, 0, 1, 1);
-insert into sys.functions values (1135, 'weekofyear', 'weekofyear', 'mtime', 0, 1, false, false, false, 2000, true);
-insert into sys.args values (11117, 1135, 'res_0', 'int', 32, 0, 0, 0);
-insert into sys.args values (11118, 1135, 'arg_1', 'date', 0, 0, 1, 1);
-insert into sys.functions values (1136, 'dayofweek', 'dayofweek', 'mtime', 0, 1, false, false, false, 2000, true);
-insert into sys.args values (11119, 1136, 'res_0', 'int', 32, 0, 0, 0);
-insert into sys.args values (11120, 1136, 'arg_1', 'date', 0, 0, 1, 1);
-insert into sys.functions values (1137, 'dayofmonth', 'day', 'mtime', 0, 1, false, false, false, 2000, true);
-insert into sys.args values (11121, 1137, 'res_0', 'int', 32, 0, 0, 0);
-insert into sys.args values (11122, 1137, 'arg_1', 'date', 0, 0, 1, 1);
-insert into sys.functions values (1138, 'week', 'weekofyear', 'mtime', 0, 1, false, false, false, 2000, true);
-insert into sys.args values (11123, 1138, 'res_0', 'int', 32, 0, 0, 0);
-insert into sys.args values (11124, 1138, 'arg_1', 'date', 0, 0, 1, 1);
-insert into sys.functions values (1139, 'next_value_for', 'next_value', 'sql', 0, 1, true, false, false, 2000, true);
-insert into sys.args values (11125, 1139, 'res_0', 'bigint', 64, 0, 0, 0);
-insert into sys.args values (11126, 1139, 'arg_1', 'varchar', 0, 0, 1, 1);
-insert into sys.args values (11127, 1139, 'arg_2', 'varchar', 0, 0, 1, 2);
-insert into sys.functions values (1140, 'get_value_for', 'get_value', 'sql', 0, 1, false, false, false, 2000, true);
-insert into sys.args values (11128, 1140, 'res_0', 'bigint', 64, 0, 0, 0);
-insert into sys.args values (11129, 1140, 'arg_1', 'varchar', 0, 0, 1, 1);
-insert into sys.args values (11130, 1140, 'arg_2', 'varchar', 0, 0, 1, 2);
-insert into sys.functions values (1141, 'restart', 'restart', 'sql', 0, 1, false, false, false, 2000, true);
-insert into sys.args values (11131, 1141, 'res_0', 'bigint', 64, 0, 0, 0);
-insert into sys.args values (11132, 1141, 'arg_1', 'varchar', 0, 0, 1, 1);
-insert into sys.args values (11133, 1141, 'arg_2', 'varchar', 0, 0, 1, 2);
-insert into sys.args values (11134, 1141, 'arg_3', 'bigint', 64, 0, 1, 3);
-insert into sys.functions values (1142, 'index', 'index', 'calc', 0, 1, false, false, false, 2000, true);
-insert into sys.args values (11135, 1142, 'res_0', 'tinyint', 8, 0, 0, 0);
-insert into sys.args values (11136, 1142, 'arg_1', 'char', 0, 0, 1, 1);
-insert into sys.args values (11137, 1142, 'arg_2', 'boolean', 1, 0, 1, 2);
-insert into sys.functions values (1143, 'index', 'index', 'calc', 0, 1, false, false, false, 2000, true);
-insert into sys.args values (11138, 1143, 'res_0', 'smallint', 16, 0, 0, 0);
-insert into sys.args values (11139, 1143, 'arg_1', 'char', 0, 0, 1, 1);
-insert into sys.args values (11140, 1143, 'arg_2', 'boolean', 1, 0, 1, 2);
-insert into sys.functions values (1144, 'index', 'index', 'calc', 0, 1, false, false, false, 2000, true);
-insert into sys.args values (11141, 1144, 'res_0', 'int', 32, 0, 0, 0);
-insert into sys.args values (11142, 1144, 'arg_1', 'char', 0, 0, 1, 1);
-insert into sys.args values (11143, 1144, 'arg_2', 'boolean', 1, 0, 1, 2);
-insert into sys.functions values (1145, 'strings', 'strings', 'calc', 0, 1, false, false, false, 2000, true);
-insert into sys.args values (11144, 1145, 'res_0', 'char', 0, 0, 0, 0);
-insert into sys.args values (11145, 1145, 'arg_1', 'char', 0, 0, 1, 1);
-insert into sys.functions values (1146, 'locate', 'locate', 'str', 0, 1, false, false, false, 2000, true);
-insert into sys.args values (11146, 1146, 'res_0', 'int', 32, 0, 0, 0);
-insert into sys.args values (11147, 1146, 'arg_1', 'char', 0, 0, 1, 1);
-insert into sys.args values (11148, 1146, 'arg_2', 'char', 0, 0, 1, 2);
-insert into sys.functions values (1147, 'locate', 'locate', 'str', 0, 1, false, false, false, 2000, true);
-insert into sys.args values (11149, 1147, 'res_0', 'int', 32, 0, 0, 0);
-insert into sys.args values (11150, 1147, 'arg_1', 'char', 0, 0, 1, 1);
-insert into sys.args values (11151, 1147, 'arg_2', 'char', 0, 0, 1, 2);
-insert into sys.args values (11152, 1147, 'arg_3', 'int', 32, 0, 1, 3);
-insert into sys.functions values (1148, 'charindex', 'locate', 'str', 0, 1, false, false, false, 2000, true);
-insert into sys.args values (11153, 1148, 'res_0', 'int', 32, 0, 0, 0);
-insert into sys.args values (11154, 1148, 'arg_1', 'char', 0, 0, 1, 1);
-insert into sys.args values (11155, 1148, 'arg_2', 'char', 0, 0, 1, 2);
-insert into sys.functions values (1149, 'charindex', 'locate', 'str', 0, 1, false, false, false, 2000, true);
-insert into sys.args values (11156, 1149, 'res_0', 'int', 32, 0, 0, 0);
-insert into sys.args values (11157, 1149, 'arg_1', 'char', 0, 0, 1, 1);
-insert into sys.args values (11158, 1149, 'arg_2', 'char', 0, 0, 1, 2);
-insert into sys.args values (11159, 1149, 'arg_3', 'int', 32, 0, 1, 3);
-insert into sys.functions values (1150, 'splitpart', 'splitpart', 'str', 0, 1, false, false, false, 2000, true);
-insert into sys.args values (11160, 1150, 'res_0', 'char', 0, 0, 0, 0);
-insert into sys.args values (11161, 1150, 'arg_1', 'char', 0, 0, 1, 1);
-insert into sys.args values (11162, 1150, 'arg_2', 'char', 0, 0, 1, 2);
-insert into sys.args values (11163, 1150, 'arg_3', 'int', 32, 0, 1, 3);
-insert into sys.functions values (1151, 'substring', 'substring', 'str', 0, 1, false, false, false, 2000, true);
-insert into sys.args values (11164, 1151, 'res_0', 'char', 0, 0, 0, 0);
-insert into sys.args values (11165, 1151, 'arg_1', 'char', 0, 0, 1, 1);
-insert into sys.args values (11166, 1151, 'arg_2', 'int', 32, 0, 1, 2);
-insert into sys.functions values (1152, 'substring', 'substring', 'str', 0, 1, false, false, false, 2000, true);
-insert into sys.args values (11167, 1152, 'res_0', 'char', 0, 0, 0, 0);
-insert into sys.args values (11168, 1152, 'arg_1', 'char', 0, 0, 1, 1);
-insert into sys.args values (11169, 1152, 'arg_2', 'int', 32, 0, 1, 2);
-insert into sys.args values (11170, 1152, 'arg_3', 'int', 32, 0, 1, 3);
-insert into sys.functions values (1153, 'substr', 'substring', 'str', 0, 1, false, false, false, 2000, true);
-insert into sys.args values (11171, 1153, 'res_0', 'char', 0, 0, 0, 0);
-insert into sys.args values (11172, 1153, 'arg_1', 'char', 0, 0, 1, 1);
-insert into sys.args values (11173, 1153, 'arg_2', 'int', 32, 0, 1, 2);
-insert into sys.functions values (1154, 'substr', 'substring', 'str', 0, 1, false, false, false, 2000, true);
-insert into sys.args values (11174, 1154, 'res_0', 'char', 0, 0, 0, 0);
-insert into sys.args values (11175, 1154, 'arg_1', 'char', 0, 0, 1, 1);
-insert into sys.args values (11176, 1154, 'arg_2', 'int', 32, 0, 1, 2);
-insert into sys.args values (11177, 1154, 'arg_3', 'int', 32, 0, 1, 3);
-insert into sys.functions values (1155, 'not_like', 'not_like', 'algebra', 0, 1, false, false, false, 2000, true);
-insert into sys.args values (11178, 1155, 'res_0', 'boolean', 1, 0, 0, 0);
-insert into sys.args values (11179, 1155, 'arg_1', 'char', 0, 0, 1, 1);
-insert into sys.args values (11180, 1155, 'arg_2', 'char', 0, 0, 1, 2);
-insert into sys.functions values (1156, 'not_like', 'not_like', 'algebra', 0, 1, false, false, false, 2000, true);
-insert into sys.args values (11181, 1156, 'res_0', 'boolean', 1, 0, 0, 0);
-insert into sys.args values (11182, 1156, 'arg_1', 'char', 0, 0, 1, 1);
-insert into sys.args values (11183, 1156, 'arg_2', 'char', 0, 0, 1, 2);
-insert into sys.args values (11184, 1156, 'arg_3', 'char', 0, 0, 1, 3);
-insert into sys.functions values (1157, 'not_ilike', 'not_ilike', 'algebra', 0, 1, false, false, false, 2000, true);
-insert into sys.args values (11185, 1157, 'res_0', 'boolean', 1, 0, 0, 0);
-insert into sys.args values (11186, 1157, 'arg_1', 'char', 0, 0, 1, 1);
-insert into sys.args values (11187, 1157, 'arg_2', 'char', 0, 0, 1, 2);
-insert into sys.functions values (1158, 'not_ilike', 'not_ilike', 'algebra', 0, 1, false, false, false, 2000, true);
-insert into sys.args values (11188, 1158, 'res_0', 'boolean', 1, 0, 0, 0);
-insert into sys.args values (11189, 1158, 'arg_1', 'char', 0, 0, 1, 1);
-insert into sys.args values (11190, 1158, 'arg_2', 'char', 0, 0, 1, 2);
-insert into sys.args values (11191, 1158, 'arg_3', 'char', 0, 0, 1, 3);
-insert into sys.functions values (1159, 'patindex', 'patindex', 'pcre', 0, 1, false, false, false, 2000, true);
-insert into sys.args values (11192, 1159, 'res_0', 'int', 32, 0, 0, 0);
-insert into sys.args values (11193, 1159, 'arg_1', 'char', 0, 0, 1, 1);
-insert into sys.args values (11194, 1159, 'arg_2', 'char', 0, 0, 1, 2);
-insert into sys.functions values (1160, 'truncate', 'stringleft', 'str', 0, 1, false, false, false, 2000, true);
-insert into sys.args values (11195, 1160, 'res_0', 'char', 0, 0, 0, 0);
-insert into sys.args values (11196, 1160, 'arg_1', 'char', 0, 0, 1, 1);
-insert into sys.args values (11197, 1160, 'arg_2', 'int', 32, 0, 1, 2);
-insert into sys.functions values (1161, 'concat', '+', 'calc', 0, 1, false, false, false, 2000, true);
-insert into sys.args values (11198, 1161, 'res_0', 'char', 0, 0, 0, 0);
-insert into sys.args values (11199, 1161, 'arg_1', 'char', 0, 0, 1, 1);
-insert into sys.args values (11200, 1161, 'arg_2', 'char', 0, 0, 1, 2);
-insert into sys.functions values (1162, 'ascii', 'ascii', 'str', 0, 1, false, false, false, 2000, true);
-insert into sys.args values (11201, 1162, 'res_0', 'int', 32, 0, 0, 0);
-insert into sys.args values (11202, 1162, 'arg_1', 'char', 0, 0, 1, 1);
-insert into sys.functions values (1163, 'code', 'unicode', 'str', 0, 1, false, false, false, 2000, true);
-insert into sys.args values (11203, 1163, 'res_0', 'char', 0, 0, 0, 0);
-insert into sys.args values (11204, 1163, 'arg_1', 'int', 32, 0, 1, 1);
-insert into sys.functions values (1164, 'length', 'length', 'str', 0, 1, false, false, false, 2000, true);
-insert into sys.args values (11205, 1164, 'res_0', 'int', 32, 0, 0, 0);
-insert into sys.args values (11206, 1164, 'arg_1', 'char', 0, 0, 1, 1);
-insert into sys.functions values (1165, 'right', 'stringright', 'str', 0, 1, false, false, false, 2000, true);
-insert into sys.args values (11207, 1165, 'res_0', 'char', 0, 0, 0, 0);
-insert into sys.args values (11208, 1165, 'arg_1', 'char', 0, 0, 1, 1);
-insert into sys.args values (11209, 1165, 'arg_2', 'int', 32, 0, 1, 2);
-insert into sys.functions values (1166, 'left', 'stringleft', 'str', 0, 1, false, false, false, 2000, true);
-insert into sys.args values (11210, 1166, 'res_0', 'char', 0, 0, 0, 0);
-insert into sys.args values (11211, 1166, 'arg_1', 'char', 0, 0, 1, 1);
-insert into sys.args values (11212, 1166, 'arg_2', 'int', 32, 0, 1, 2);
-insert into sys.functions values (1167, 'upper', 'toUpper', 'str', 0, 1, false, false, false, 2000, true);
-insert into sys.args values (11213, 1167, 'res_0', 'char', 0, 0, 0, 0);
-insert into sys.args values (11214, 1167, 'arg_1', 'char', 0, 0, 1, 1);
-insert into sys.functions values (1168, 'ucase', 'toUpper', 'str', 0, 1, false, false, false, 2000, true);
-insert into sys.args values (11215, 1168, 'res_0', 'char', 0, 0, 0, 0);
-insert into sys.args values (11216, 1168, 'arg_1', 'char', 0, 0, 1, 1);
-insert into sys.functions values (1169, 'lower', 'toLower', 'str', 0, 1, false, false, false, 2000, true);
-insert into sys.args values (11217, 1169, 'res_0', 'char', 0, 0, 0, 0);
-insert into sys.args values (11218, 1169, 'arg_1', 'char', 0, 0, 1, 1);
-insert into sys.functions values (1170, 'lcase', 'toLower', 'str', 0, 1, false, false, false, 2000, true);
-insert into sys.args values (11219, 1170, 'res_0', 'char', 0, 0, 0, 0);
-insert into sys.args values (11220, 1170, 'arg_1', 'char', 0, 0, 1, 1);
-insert into sys.functions values (1171, 'trim', 'trim', 'str', 0, 1, false, false, false, 2000, true);
-insert into sys.args values (11221, 1171, 'res_0', 'char', 0, 0, 0, 0);
-insert into sys.args values (11222, 1171, 'arg_1', 'char', 0, 0, 1, 1);
-insert into sys.functions values (1172, 'trim', 'trim', 'str', 0, 1, false, false, false, 2000, true);
-insert into sys.args values (11223, 1172, 'res_0', 'char', 0, 0, 0, 0);
-insert into sys.args values (11224, 1172, 'arg_1', 'char', 0, 0, 1, 1);
-insert into sys.args values (11225, 1172, 'arg_2', 'char', 0, 0, 1, 2);
-insert into sys.functions values (1173, 'ltrim', 'ltrim', 'str', 0, 1, false, false, false, 2000, true);
-insert into sys.args values (11226, 1173, 'res_0', 'char', 0, 0, 0, 0);
-insert into sys.args values (11227, 1173, 'arg_1', 'char', 0, 0, 1, 1);
-insert into sys.functions values (1174, 'ltrim', 'ltrim', 'str', 0, 1, false, false, false, 2000, true);
-insert into sys.args values (11228, 1174, 'res_0', 'char', 0, 0, 0, 0);
-insert into sys.args values (11229, 1174, 'arg_1', 'char', 0, 0, 1, 1);
-insert into sys.args values (11230, 1174, 'arg_2', 'char', 0, 0, 1, 2);
-insert into sys.functions values (1175, 'rtrim', 'rtrim', 'str', 0, 1, false, false, false, 2000, true);
-insert into sys.args values (11231, 1175, 'res_0', 'char', 0, 0, 0, 0);
-insert into sys.args values (11232, 1175, 'arg_1', 'char', 0, 0, 1, 1);
-insert into sys.functions values (1176, 'rtrim', 'rtrim', 'str', 0, 1, false, false, false, 2000, true);
-insert into sys.args values (11233, 1176, 'res_0', 'char', 0, 0, 0, 0);
-insert into sys.args values (11234, 1176, 'arg_1', 'char', 0, 0, 1, 1);
-insert into sys.args values (11235, 1176, 'arg_2', 'char', 0, 0, 1, 2);
-insert into sys.functions values (1177, 'lpad', 'lpad', 'str', 0, 1, false, false, false, 2000, true);
-insert into sys.args values (11236, 1177, 'res_0', 'char', 0, 0, 0, 0);
-insert into sys.args values (11237, 1177, 'arg_1', 'char', 0, 0, 1, 1);
-insert into sys.args values (11238, 1177, 'arg_2', 'int', 32, 0, 1, 2);
-insert into sys.functions values (1178, 'lpad', 'lpad', 'str', 0, 1, false, false, false, 2000, true);
-insert into sys.args values (11239, 1178, 'res_0', 'char', 0, 0, 0, 0);
-insert into sys.args values (11240, 1178, 'arg_1', 'char', 0, 0, 1, 1);
-insert into sys.args values (11241, 1178, 'arg_2', 'int', 32, 0, 1, 2);
-insert into sys.args values (11242, 1178, 'arg_3', 'char', 0, 0, 1, 3);
-insert into sys.functions values (1179, 'rpad', 'rpad', 'str', 0, 1, false, false, false, 2000, true);
-insert into sys.args values (11243, 1179, 'res_0', 'char', 0, 0, 0, 0);
-insert into sys.args values (11244, 1179, 'arg_1', 'char', 0, 0, 1, 1);
-insert into sys.args values (11245, 1179, 'arg_2', 'int', 32, 0, 1, 2);
-insert into sys.functions values (1180, 'rpad', 'rpad', 'str', 0, 1, false, false, false, 2000, true);
-insert into sys.args values (11246, 1180, 'res_0', 'char', 0, 0, 0, 0);
-insert into sys.args values (11247, 1180, 'arg_1', 'char', 0, 0, 1, 1);
-insert into sys.args values (11248, 1180, 'arg_2', 'int', 32, 0, 1, 2);
-insert into sys.args values (11249, 1180, 'arg_3', 'char', 0, 0, 1, 3);
-insert into sys.functions values (1181, 'insert', 'insert', 'str', 0, 1, false, false, false, 2000, true);
-insert into sys.args values (11250, 1181, 'res_0', 'char', 0, 0, 0, 0);
-insert into sys.args values (11251, 1181, 'arg_1', 'char', 0, 0, 1, 1);
-insert into sys.args values (11252, 1181, 'arg_2', 'int', 32, 0, 1, 2);
-insert into sys.args values (11253, 1181, 'arg_3', 'int', 32, 0, 1, 3);
-insert into sys.args values (11254, 1181, 'arg_4', 'char', 0, 0, 1, 4);
-insert into sys.functions values (1182, 'replace', 'replace', 'str', 0, 1, false, false, false, 2000, true);
-insert into sys.args values (11255, 1182, 'res_0', 'char', 0, 0, 0, 0);
-insert into sys.args values (11256, 1182, 'arg_1', 'char', 0, 0, 1, 1);
-insert into sys.args values (11257, 1182, 'arg_2', 'char', 0, 0, 1, 2);
-insert into sys.args values (11258, 1182, 'arg_3', 'char', 0, 0, 1, 3);
-insert into sys.functions values (1183, 'repeat', 'repeat', 'str', 0, 1, false, false, false, 2000, true);
-insert into sys.args values (11259, 1183, 'res_0', 'char', 0, 0, 0, 0);
-insert into sys.args values (11260, 1183, 'arg_1', 'char', 0, 0, 1, 1);
-insert into sys.args values (11261, 1183, 'arg_2', 'int', 32, 0, 1, 2);
-insert into sys.functions values (1184, 'space', 'space', 'str', 0, 1, false, false, false, 2000, true);
-insert into sys.args values (11262, 1184, 'res_0', 'char', 0, 0, 0, 0);
-insert into sys.args values (11263, 1184, 'arg_1', 'int', 32, 0, 1, 1);
-insert into sys.functions values (1185, 'char_length', 'length', 'str', 0, 1, false, false, false, 2000, true);
-insert into sys.args values (11264, 1185, 'res_0', 'int', 32, 0, 0, 0);
-insert into sys.args values (11265, 1185, 'arg_1', 'char', 0, 0, 1, 1);
-insert into sys.functions values (1186, 'character_length', 'length', 'str', 0, 1, false, false, false, 2000, true);
-insert into sys.args values (11266, 1186, 'res_0', 'int', 32, 0, 0, 0);
-insert into sys.args values (11267, 1186, 'arg_1', 'char', 0, 0, 1, 1);
-insert into sys.functions values (1187, 'octet_length', 'nbytes', 'str', 0, 1, false, false, false, 2000, true);
-insert into sys.args values (11268, 1187, 'res_0', 'int', 32, 0, 0, 0);
-insert into sys.args values (11269, 1187, 'arg_1', 'char', 0, 0, 1, 1);
-insert into sys.functions values (1188, 'soundex', 'soundex', 'txtsim', 0, 1, false, false, false, 2000, true);
-insert into sys.args values (11270, 1188, 'res_0', 'char', 0, 0, 0, 0);
-insert into sys.args values (11271, 1188, 'arg_1', 'char', 0, 0, 1, 1);
-insert into sys.functions values (1189, 'difference', 'stringdiff', 'txtsim', 0, 1, false, false, false, 2000, true);
-insert into sys.args values (11272, 1189, 'res_0', 'int', 32, 0, 0, 0);
-insert into sys.args values (11273, 1189, 'arg_1', 'char', 0, 0, 1, 1);
-insert into sys.args values (11274, 1189, 'arg_2', 'char', 0, 0, 1, 2);
-insert into sys.functions values (1190, 'editdistance', 'editdistance', 'txtsim', 0, 1, false, false, false, 2000, true);
-insert into sys.args values (11275, 1190, 'res_0', 'int', 32, 0, 0, 0);
-insert into sys.args values (11276, 1190, 'arg_1', 'char', 0, 0, 1, 1);
-insert into sys.args values (11277, 1190, 'arg_2', 'char', 0, 0, 1, 2);
-insert into sys.functions values (1191, 'editdistance2', 'editdistance2', 'txtsim', 0, 1, false, false, false, 2000, true);
-insert into sys.args values (11278, 1191, 'res_0', 'int', 32, 0, 0, 0);
-insert into sys.args values (11279, 1191, 'arg_1', 'char', 0, 0, 1, 1);
-insert into sys.args values (11280, 1191, 'arg_2', 'char', 0, 0, 1, 2);
-insert into sys.functions values (1192, 'similarity', 'similarity', 'txtsim', 0, 1, false, false, false, 2000, true);
-insert into sys.args values (11281, 1192, 'res_0', 'double', 53, 0, 0, 0);
-insert into sys.args values (11282, 1192, 'arg_1', 'char', 0, 0, 1, 1);
-insert into sys.args values (11283, 1192, 'arg_2', 'char', 0, 0, 1, 2);
-insert into sys.functions values (1193, 'qgramnormalize', 'qgramnormalize', 'txtsim', 0, 1, false, false, false, 2000, true);
-insert into sys.args values (11284, 1193, 'res_0', 'char', 0, 0, 0, 0);
-insert into sys.args values (11285, 1193, 'arg_1', 'char', 0, 0, 1, 1);
-insert into sys.functions values (1194, 'levenshtein', 'levenshtein', 'txtsim', 0, 1, false, false, false, 2000, true);
-insert into sys.args values (11286, 1194, 'res_0', 'int', 32, 0, 0, 0);
-insert into sys.args values (11287, 1194, 'arg_1', 'char', 0, 0, 1, 1);
-insert into sys.args values (11288, 1194, 'arg_2', 'char', 0, 0, 1, 2);
-insert into sys.functions values (1195, 'levenshtein', 'levenshtein', 'txtsim', 0, 1, false, false, false, 2000, true);
-insert into sys.args values (11289, 1195, 'res_0', 'int', 32, 0, 0, 0);
-insert into sys.args values (11290, 1195, 'arg_1', 'char', 0, 0, 1, 1);
-insert into sys.args values (11291, 1195, 'arg_2', 'char', 0, 0, 1, 2);
-insert into sys.args values (11292, 1195, 'arg_3', 'int', 32, 0, 1, 3);
-insert into sys.args values (11293, 1195, 'arg_4', 'int', 32, 0, 1, 4);
-insert into sys.args values (11294, 1195, 'arg_5', 'int', 32, 0, 1, 5);
-insert into sys.functions values (1196, 'index', 'index', 'calc', 0, 1, false, false, false, 2000, true);
-insert into sys.args values (11295, 1196, 'res_0', 'tinyint', 8, 0, 0, 0);
-insert into sys.args values (11296, 1196, 'arg_1', 'varchar', 0, 0, 1, 1);
-insert into sys.args values (11297, 1196, 'arg_2', 'boolean', 1, 0, 1, 2);
-insert into sys.functions values (1197, 'index', 'index', 'calc', 0, 1, false, false, false, 2000, true);
-insert into sys.args values (11298, 1197, 'res_0', 'smallint', 16, 0, 0, 0);
-insert into sys.args values (11299, 1197, 'arg_1', 'varchar', 0, 0, 1, 1);
-insert into sys.args values (11300, 1197, 'arg_2', 'boolean', 1, 0, 1, 2);
-insert into sys.functions values (1198, 'index', 'index', 'calc', 0, 1, false, false, false, 2000, true);
-insert into sys.args values (11301, 1198, 'res_0', 'int', 32, 0, 0, 0);
-insert into sys.args values (11302, 1198, 'arg_1', 'varchar', 0, 0, 1, 1);
-insert into sys.args values (11303, 1198, 'arg_2', 'boolean', 1, 0, 1, 2);
-insert into sys.functions values (1199, 'strings', 'strings', 'calc', 0, 1, false, false, false, 2000, true);
-insert into sys.args values (11304, 1199, 'res_0', 'varchar', 0, 0, 0, 0);
-insert into sys.args values (11305, 1199, 'arg_1', 'varchar', 0, 0, 1, 1);
-insert into sys.functions values (1200, 'locate', 'locate', 'str', 0, 1, false, false, false, 2000, true);
-insert into sys.args values (11306, 1200, 'res_0', 'int', 32, 0, 0, 0);
-insert into sys.args values (11307, 1200, 'arg_1', 'varchar', 0, 0, 1, 1);
-insert into sys.args values (11308, 1200, 'arg_2', 'varchar', 0, 0, 1, 2);
-insert into sys.functions values (1201, 'locate', 'locate', 'str', 0, 1, false, false, false, 2000, true);
-insert into sys.args values (11309, 1201, 'res_0', 'int', 32, 0, 0, 0);
-insert into sys.args values (11310, 1201, 'arg_1', 'varchar', 0, 0, 1, 1);
-insert into sys.args values (11311, 1201, 'arg_2', 'varchar', 0, 0, 1, 2);
-insert into sys.args values (11312, 1201, 'arg_3', 'int', 32, 0, 1, 3);
-insert into sys.functions values (1202, 'charindex', 'locate', 'str', 0, 1, false, false, false, 2000, true);
-insert into sys.args values (11313, 1202, 'res_0', 'int', 32, 0, 0, 0);
-insert into sys.args values (11314, 1202, 'arg_1', 'varchar', 0, 0, 1, 1);
-insert into sys.args values (11315, 1202, 'arg_2', 'varchar', 0, 0, 1, 2);
-insert into sys.functions values (1203, 'charindex', 'locate', 'str', 0, 1, false, false, false, 2000, true);
-insert into sys.args values (11316, 1203, 'res_0', 'int', 32, 0, 0, 0);
-insert into sys.args values (11317, 1203, 'arg_1', 'varchar', 0, 0, 1, 1);
-insert into sys.args values (11318, 1203, 'arg_2', 'varchar', 0, 0, 1, 2);
-insert into sys.args values (11319, 1203, 'arg_3', 'int', 32, 0, 1, 3);
-insert into sys.functions values (1204, 'splitpart', 'splitpart', 'str', 0, 1, false, false, false, 2000, true);
-insert into sys.args values (11320, 1204, 'res_0', 'varchar', 0, 0, 0, 0);
-insert into sys.args values (11321, 1204, 'arg_1', 'varchar', 0, 0, 1, 1);
-insert into sys.args values (11322, 1204, 'arg_2', 'varchar', 0, 0, 1, 2);
-insert into sys.args values (11323, 1204, 'arg_3', 'int', 32, 0, 1, 3);
-insert into sys.functions values (1205, 'substring', 'substring', 'str', 0, 1, false, false, false, 2000, true);
-insert into sys.args values (11324, 1205, 'res_0', 'varchar', 0, 0, 0, 0);
-insert into sys.args values (11325, 1205, 'arg_1', 'varchar', 0, 0, 1, 1);
-insert into sys.args values (11326, 1205, 'arg_2', 'int', 32, 0, 1, 2);
-insert into sys.functions values (1206, 'substring', 'substring', 'str', 0, 1, false, false, false, 2000, true);
-insert into sys.args values (11327, 1206, 'res_0', 'varchar', 0, 0, 0, 0);
-insert into sys.args values (11328, 1206, 'arg_1', 'varchar', 0, 0, 1, 1);
-insert into sys.args values (11329, 1206, 'arg_2', 'int', 32, 0, 1, 2);
-insert into sys.args values (11330, 1206, 'arg_3', 'int', 32, 0, 1, 3);
-insert into sys.functions values (1207, 'substr', 'substring', 'str', 0, 1, false, false, false, 2000, true);
-insert into sys.args values (11331, 1207, 'res_0', 'varchar', 0, 0, 0, 0);
-insert into sys.args values (11332, 1207, 'arg_1', 'varchar', 0, 0, 1, 1);
-insert into sys.args values (11333, 1207, 'arg_2', 'int', 32, 0, 1, 2);
-insert into sys.functions values (1208, 'substr', 'substring', 'str', 0, 1, false, false, false, 2000, true);
-insert into sys.args values (11334, 1208, 'res_0', 'varchar', 0, 0, 0, 0);
-insert into sys.args values (11335, 1208, 'arg_1', 'varchar', 0, 0, 1, 1);
-insert into sys.args values (11336, 1208, 'arg_2', 'int', 32, 0, 1, 2);
-insert into sys.args values (11337, 1208, 'arg_3', 'int', 32, 0, 1, 3);
-insert into sys.functions values (1209, 'not_like', 'not_like', 'algebra', 0, 1, false, false, false, 2000, true);
-insert into sys.args values (11338, 1209, 'res_0', 'boolean', 1, 0, 0, 0);
-insert into sys.args values (11339, 1209, 'arg_1', 'varchar', 0, 0, 1, 1);
-insert into sys.args values (11340, 1209, 'arg_2', 'varchar', 0, 0, 1, 2);
-insert into sys.functions values (1210, 'not_like', 'not_like', 'algebra', 0, 1, false, false, false, 2000, true);
-insert into sys.args values (11341, 1210, 'res_0', 'boolean', 1, 0, 0, 0);
-insert into sys.args values (11342, 1210, 'arg_1', 'varchar', 0, 0, 1, 1);
-insert into sys.args values (11343, 1210, 'arg_2', 'varchar', 0, 0, 1, 2);
-insert into sys.args values (11344, 1210, 'arg_3', 'varchar', 0, 0, 1, 3);
-insert into sys.functions values (1211, 'not_ilike', 'not_ilike', 'algebra', 0, 1, false, false, false, 2000, true);
-insert into sys.args values (11345, 1211, 'res_0', 'boolean', 1, 0, 0, 0);
-insert into sys.args values (11346, 1211, 'arg_1', 'varchar', 0, 0, 1, 1);
-insert into sys.args values (11347, 1211, 'arg_2', 'varchar', 0, 0, 1, 2);
-insert into sys.functions values (1212, 'not_ilike', 'not_ilike', 'algebra', 0, 1, false, false, false, 2000, true);
-insert into sys.args values (11348, 1212, 'res_0', 'boolean', 1, 0, 0, 0);
-insert into sys.args values (11349, 1212, 'arg_1', 'varchar', 0, 0, 1, 1);
-insert into sys.args values (11350, 1212, 'arg_2', 'varchar', 0, 0, 1, 2);
-insert into sys.args values (11351, 1212, 'arg_3', 'varchar', 0, 0, 1, 3);
-insert into sys.functions values (1213, 'patindex', 'patindex', 'pcre', 0, 1, false, false, false, 2000, true);
-insert into sys.args values (11352, 1213, 'res_0', 'int', 32, 0, 0, 0);
-insert into sys.args values (11353, 1213, 'arg_1', 'varchar', 0, 0, 1, 1);
-insert into sys.args values (11354, 1213, 'arg_2', 'varchar', 0, 0, 1, 2);
-insert into sys.functions values (1214, 'truncate', 'stringleft', 'str', 0, 1, false, false, false, 2000, true);
-insert into sys.args values (11355, 1214, 'res_0', 'varchar', 0, 0, 0, 0);
-insert into sys.args values (11356, 1214, 'arg_1', 'varchar', 0, 0, 1, 1);
-insert into sys.args values (11357, 1214, 'arg_2', 'int', 32, 0, 1, 2);
-insert into sys.functions values (1215, 'concat', '+', 'calc', 0, 1, false, false, false, 2000, true);
-insert into sys.args values (11358, 1215, 'res_0', 'varchar', 0, 0, 0, 0);
-insert into sys.args values (11359, 1215, 'arg_1', 'varchar', 0, 0, 1, 1);
-insert into sys.args values (11360, 1215, 'arg_2', 'varchar', 0, 0, 1, 2);
-insert into sys.functions values (1216, 'ascii', 'ascii', 'str', 0, 1, false, false, false, 2000, true);
-insert into sys.args values (11361, 1216, 'res_0', 'int', 32, 0, 0, 0);
-insert into sys.args values (11362, 1216, 'arg_1', 'varchar', 0, 0, 1, 1);
-insert into sys.functions values (1217, 'code', 'unicode', 'str', 0, 1, false, false, false, 2000, true);
-insert into sys.args values (11363, 1217, 'res_0', 'varchar', 0, 0, 0, 0);
-insert into sys.args values (11364, 1217, 'arg_1', 'int', 32, 0, 1, 1);
-insert into sys.functions values (1218, 'length', 'length', 'str', 0, 1, false, false, false, 2000, true);
-insert into sys.args values (11365, 1218, 'res_0', 'int', 32, 0, 0, 0);
-insert into sys.args values (11366, 1218, 'arg_1', 'varchar', 0, 0, 1, 1);
-insert into sys.functions values (1219, 'right', 'stringright', 'str', 0, 1, false, false, false, 2000, true);
-insert into sys.args values (11367, 1219, 'res_0', 'varchar', 0, 0, 0, 0);
-insert into sys.args values (11368, 1219, 'arg_1', 'varchar', 0, 0, 1, 1);
-insert into sys.args values (11369, 1219, 'arg_2', 'int', 32, 0, 1, 2);
-insert into sys.functions values (1220, 'left', 'stringleft', 'str', 0, 1, false, false, false, 2000, true);
-insert into sys.args values (11370, 1220, 'res_0', 'varchar', 0, 0, 0, 0);
-insert into sys.args values (11371, 1220, 'arg_1', 'varchar', 0, 0, 1, 1);
-insert into sys.args values (11372, 1220, 'arg_2', 'int', 32, 0, 1, 2);
-insert into sys.functions values (1221, 'upper', 'toUpper', 'str', 0, 1, false, false, false, 2000, true);
-insert into sys.args values (11373, 1221, 'res_0', 'varchar', 0, 0, 0, 0);
-insert into sys.args values (11374, 1221, 'arg_1', 'varchar', 0, 0, 1, 1);
-insert into sys.functions values (1222, 'ucase', 'toUpper', 'str', 0, 1, false, false, false, 2000, true);
-insert into sys.args values (11375, 1222, 'res_0', 'varchar', 0, 0, 0, 0);
-insert into sys.args values (11376, 1222, 'arg_1', 'varchar', 0, 0, 1, 1);
-insert into sys.functions values (1223, 'lower', 'toLower', 'str', 0, 1, false, false, false, 2000, true);
-insert into sys.args values (11377, 1223, 'res_0', 'varchar', 0, 0, 0, 0);
-insert into sys.args values (11378, 1223, 'arg_1', 'varchar', 0, 0, 1, 1);
-insert into sys.functions values (1224, 'lcase', 'toLower', 'str', 0, 1, false, false, false, 2000, true);
-insert into sys.args values (11379, 1224, 'res_0', 'varchar', 0, 0, 0, 0);
-insert into sys.args values (11380, 1224, 'arg_1', 'varchar', 0, 0, 1, 1);
-insert into sys.functions values (1225, 'trim', 'trim', 'str', 0, 1, false, false, false, 2000, true);
-insert into sys.args values (11381, 1225, 'res_0', 'varchar', 0, 0, 0, 0);
-insert into sys.args values (11382, 1225, 'arg_1', 'varchar', 0, 0, 1, 1);
-insert into sys.functions values (1226, 'trim', 'trim', 'str', 0, 1, false, false, false, 2000, true);
-insert into sys.args values (11383, 1226, 'res_0', 'varchar', 0, 0, 0, 0);
-insert into sys.args values (11384, 1226, 'arg_1', 'varchar', 0, 0, 1, 1);
-insert into sys.args values (11385, 1226, 'arg_2', 'varchar', 0, 0, 1, 2);
-insert into sys.functions values (1227, 'ltrim', 'ltrim', 'str', 0, 1, false, false, false, 2000, true);
-insert into sys.args values (11386, 1227, 'res_0', 'varchar', 0, 0, 0, 0);
-insert into sys.args values (11387, 1227, 'arg_1', 'varchar', 0, 0, 1, 1);
-insert into sys.functions values (1228, 'ltrim', 'ltrim', 'str', 0, 1, false, false, false, 2000, true);
-insert into sys.args values (11388, 1228, 'res_0', 'varchar', 0, 0, 0, 0);
-insert into sys.args values (11389, 1228, 'arg_1', 'varchar', 0, 0, 1, 1);
-insert into sys.args values (11390, 1228, 'arg_2', 'varchar', 0, 0, 1, 2);
-insert into sys.functions values (1229, 'rtrim', 'rtrim', 'str', 0, 1, false, false, false, 2000, true);
-insert into sys.args values (11391, 1229, 'res_0', 'varchar', 0, 0, 0, 0);
-insert into sys.args values (11392, 1229, 'arg_1', 'varchar', 0, 0, 1, 1);
-insert into sys.functions values (1230, 'rtrim', 'rtrim', 'str', 0, 1, false, false, false, 2000, true);
-insert into sys.args values (11393, 1230, 'res_0', 'varchar', 0, 0, 0, 0);
-insert into sys.args values (11394, 1230, 'arg_1', 'varchar', 0, 0, 1, 1);
-insert into sys.args values (11395, 1230, 'arg_2', 'varchar', 0, 0, 1, 2);
-insert into sys.functions values (1231, 'lpad', 'lpad', 'str', 0, 1, false, false, false, 2000, true);
-insert into sys.args values (11396, 1231, 'res_0', 'varchar', 0, 0, 0, 0);
-insert into sys.args values (11397, 1231, 'arg_1', 'varchar', 0, 0, 1, 1);
-insert into sys.args values (11398, 1231, 'arg_2', 'int', 32, 0, 1, 2);
-insert into sys.functions values (1232, 'lpad', 'lpad', 'str', 0, 1, false, false, false, 2000, true);
-insert into sys.args values (11399, 1232, 'res_0', 'varchar', 0, 0, 0, 0);
-insert into sys.args values (11400, 1232, 'arg_1', 'varchar', 0, 0, 1, 1);
-insert into sys.args values (11401, 1232, 'arg_2', 'int', 32, 0, 1, 2);
-insert into sys.args values (11402, 1232, 'arg_3', 'varchar', 0, 0, 1, 3);
-insert into sys.functions values (1233, 'rpad', 'rpad', 'str', 0, 1, false, false, false, 2000, true);
-insert into sys.args values (11403, 1233, 'res_0', 'varchar', 0, 0, 0, 0);
-insert into sys.args values (11404, 1233, 'arg_1', 'varchar', 0, 0, 1, 1);
-insert into sys.args values (11405, 1233, 'arg_2', 'int', 32, 0, 1, 2);
-insert into sys.functions values (1234, 'rpad', 'rpad', 'str', 0, 1, false, false, false, 2000, true);
-insert into sys.args values (11406, 1234, 'res_0', 'varchar', 0, 0, 0, 0);
-insert into sys.args values (11407, 1234, 'arg_1', 'varchar', 0, 0, 1, 1);
-insert into sys.args values (11408, 1234, 'arg_2', 'int', 32, 0, 1, 2);
-insert into sys.args values (11409, 1234, 'arg_3', 'varchar', 0, 0, 1, 3);
-insert into sys.functions values (1235, 'insert', 'insert', 'str', 0, 1, false, false, false, 2000, true);
-insert into sys.args values (11410, 1235, 'res_0', 'varchar', 0, 0, 0, 0);
-insert into sys.args values (11411, 1235, 'arg_1', 'varchar', 0, 0, 1, 1);
-insert into sys.args values (11412, 1235, 'arg_2', 'int', 32, 0, 1, 2);
-insert into sys.args values (11413, 1235, 'arg_3', 'int', 32, 0, 1, 3);
-insert into sys.args values (11414, 1235, 'arg_4', 'varchar', 0, 0, 1, 4);
-insert into sys.functions values (1236, 'replace', 'replace', 'str', 0, 1, false, false, false, 2000, true);
-insert into sys.args values (11415, 1236, 'res_0', 'varchar', 0, 0, 0, 0);
-insert into sys.args values (11416, 1236, 'arg_1', 'varchar', 0, 0, 1, 1);
-insert into sys.args values (11417, 1236, 'arg_2', 'varchar', 0, 0, 1, 2);
-insert into sys.args values (11418, 1236, 'arg_3', 'varchar', 0, 0, 1, 3);
-insert into sys.functions values (1237, 'repeat', 'repeat', 'str', 0, 1, false, false, false, 2000, true);
-insert into sys.args values (11419, 1237, 'res_0', 'varchar', 0, 0, 0, 0);
-insert into sys.args values (11420, 1237, 'arg_1', 'varchar', 0, 0, 1, 1);
-insert into sys.args values (11421, 1237, 'arg_2', 'int', 32, 0, 1, 2);
-insert into sys.functions values (1238, 'space', 'space', 'str', 0, 1, false, false, false, 2000, true);
-insert into sys.args values (11422, 1238, 'res_0', 'varchar', 0, 0, 0, 0);
-insert into sys.args values (11423, 1238, 'arg_1', 'int', 32, 0, 1, 1);
-insert into sys.functions values (1239, 'char_length', 'length', 'str', 0, 1, false, false, false, 2000, true);
-insert into sys.args values (11424, 1239, 'res_0', 'int', 32, 0, 0, 0);
-insert into sys.args values (11425, 1239, 'arg_1', 'varchar', 0, 0, 1, 1);
-insert into sys.functions values (1240, 'character_length', 'length', 'str', 0, 1, false, false, false, 2000, true);
-insert into sys.args values (11426, 1240, 'res_0', 'int', 32, 0, 0, 0);
-insert into sys.args values (11427, 1240, 'arg_1', 'varchar', 0, 0, 1, 1);
-insert into sys.functions values (1241, 'octet_length', 'nbytes', 'str', 0, 1, false, false, false, 2000, true);
-insert into sys.args values (11428, 1241, 'res_0', 'int', 32, 0, 0, 0);
-insert into sys.args values (11429, 1241, 'arg_1', 'varchar', 0, 0, 1, 1);
-insert into sys.functions values (1242, 'soundex', 'soundex', 'txtsim', 0, 1, false, false, false, 2000, true);
-insert into sys.args values (11430, 1242, 'res_0', 'varchar', 0, 0, 0, 0);
-insert into sys.args values (11431, 1242, 'arg_1', 'varchar', 0, 0, 1, 1);
-insert into sys.functions values (1243, 'difference', 'stringdiff', 'txtsim', 0, 1, false, false, false, 2000, true);
-insert into sys.args values (11432, 1243, 'res_0', 'int', 32, 0, 0, 0);
-insert into sys.args values (11433, 1243, 'arg_1', 'varchar', 0, 0, 1, 1);
-insert into sys.args values (11434, 1243, 'arg_2', 'varchar', 0, 0, 1, 2);
-insert into sys.functions values (1244, 'editdistance', 'editdistance', 'txtsim', 0, 1, false, false, false, 2000, true);
-insert into sys.args values (11435, 1244, 'res_0', 'int', 32, 0, 0, 0);
-insert into sys.args values (11436, 1244, 'arg_1', 'varchar', 0, 0, 1, 1);
-insert into sys.args values (11437, 1244, 'arg_2', 'varchar', 0, 0, 1, 2);
-insert into sys.functions values (1245, 'editdistance2', 'editdistance2', 'txtsim', 0, 1, false, false, false, 2000, true);
-insert into sys.args values (11438, 1245, 'res_0', 'int', 32, 0, 0, 0);
-insert into sys.args values (11439, 1245, 'arg_1', 'varchar', 0, 0, 1, 1);
-insert into sys.args values (11440, 1245, 'arg_2', 'varchar', 0, 0, 1, 2);
-insert into sys.functions values (1246, 'similarity', 'similarity', 'txtsim', 0, 1, false, false, false, 2000, true);
-insert into sys.args values (11441, 1246, 'res_0', 'double', 53, 0, 0, 0);
-insert into sys.args values (11442, 1246, 'arg_1', 'varchar', 0, 0, 1, 1);
-insert into sys.args values (11443, 1246, 'arg_2', 'varchar', 0, 0, 1, 2);
-insert into sys.functions values (1247, 'qgramnormalize', 'qgramnormalize', 'txtsim', 0, 1, false, false, false, 2000, true);
-insert into sys.args values (11444, 1247, 'res_0', 'varchar', 0, 0, 0, 0);
-insert into sys.args values (11445, 1247, 'arg_1', 'varchar', 0, 0, 1, 1);
-insert into sys.functions values (1248, 'levenshtein', 'levenshtein', 'txtsim', 0, 1, false, false, false, 2000, true);
-insert into sys.args values (11446, 1248, 'res_0', 'int', 32, 0, 0, 0);
-insert into sys.args values (11447, 1248, 'arg_1', 'varchar', 0, 0, 1, 1);
-insert into sys.args values (11448, 1248, 'arg_2', 'varchar', 0, 0, 1, 2);
-insert into sys.functions values (1249, 'levenshtein', 'levenshtein', 'txtsim', 0, 1, false, false, false, 2000, true);
-insert into sys.args values (11449, 1249, 'res_0', 'int', 32, 0, 0, 0);
-insert into sys.args values (11450, 1249, 'arg_1', 'varchar', 0, 0, 1, 1);
-insert into sys.args values (11451, 1249, 'arg_2', 'varchar', 0, 0, 1, 2);
-insert into sys.args values (11452, 1249, 'arg_3', 'int', 32, 0, 1, 3);
-insert into sys.args values (11453, 1249, 'arg_4', 'int', 32, 0, 1, 4);
-insert into sys.args values (11454, 1249, 'arg_5', 'int', 32, 0, 1, 5);
-insert into sys.functions values (1250, 'index', 'index', 'calc', 0, 1, false, false, false, 2000, true);
-insert into sys.args values (11455, 1250, 'res_0', 'tinyint', 8, 0, 0, 0);
-insert into sys.args values (11456, 1250, 'arg_1', 'clob', 0, 0, 1, 1);
-insert into sys.args values (11457, 1250, 'arg_2', 'boolean', 1, 0, 1, 2);
-insert into sys.functions values (1251, 'index', 'index', 'calc', 0, 1, false, false, false, 2000, true);
-insert into sys.args values (11458, 1251, 'res_0', 'smallint', 16, 0, 0, 0);
-insert into sys.args values (11459, 1251, 'arg_1', 'clob', 0, 0, 1, 1);
-insert into sys.args values (11460, 1251, 'arg_2', 'boolean', 1, 0, 1, 2);
-insert into sys.functions values (1252, 'index', 'index', 'calc', 0, 1, false, false, false, 2000, true);
-insert into sys.args values (11461, 1252, 'res_0', 'int', 32, 0, 0, 0);
-insert into sys.args values (11462, 1252, 'arg_1', 'clob', 0, 0, 1, 1);
-insert into sys.args values (11463, 1252, 'arg_2', 'boolean', 1, 0, 1, 2);
-insert into sys.functions values (1253, 'strings', 'strings', 'calc', 0, 1, false, false, false, 2000, true);
-insert into sys.args values (11464, 1253, 'res_0', 'clob', 0, 0, 0, 0);
-insert into sys.args values (11465, 1253, 'arg_1', 'clob', 0, 0, 1, 1);
-insert into sys.functions values (1254, 'locate', 'locate', 'str', 0, 1, false, false, false, 2000, true);
-insert into sys.args values (11466, 1254, 'res_0', 'int', 32, 0, 0, 0);
-insert into sys.args values (11467, 1254, 'arg_1', 'clob', 0, 0, 1, 1);
-insert into sys.args values (11468, 1254, 'arg_2', 'clob', 0, 0, 1, 2);
-insert into sys.functions values (1255, 'locate', 'locate', 'str', 0, 1, false, false, false, 2000, true);
-insert into sys.args values (11469, 1255, 'res_0', 'int', 32, 0, 0, 0);
-insert into sys.args values (11470, 1255, 'arg_1', 'clob', 0, 0, 1, 1);
-insert into sys.args values (11471, 1255, 'arg_2', 'clob', 0, 0, 1, 2);
-insert into sys.args values (11472, 1255, 'arg_3', 'int', 32, 0, 1, 3);
-insert into sys.functions values (1256, 'charindex', 'locate', 'str', 0, 1, false, false, false, 2000, true);
-insert into sys.args values (11473, 1256, 'res_0', 'int', 32, 0, 0, 0);
-insert into sys.args values (11474, 1256, 'arg_1', 'clob', 0, 0, 1, 1);
-insert into sys.args values (11475, 1256, 'arg_2', 'clob', 0, 0, 1, 2);
-insert into sys.functions values (1257, 'charindex', 'locate', 'str', 0, 1, false, false, false, 2000, true);
-insert into sys.args values (11476, 1257, 'res_0', 'int', 32, 0, 0, 0);
-insert into sys.args values (11477, 1257, 'arg_1', 'clob', 0, 0, 1, 1);
-insert into sys.args values (11478, 1257, 'arg_2', 'clob', 0, 0, 1, 2);
-insert into sys.args values (11479, 1257, 'arg_3', 'int', 32, 0, 1, 3);
-insert into sys.functions values (1258, 'splitpart', 'splitpart', 'str', 0, 1, false, false, false, 2000, true);
-insert into sys.args values (11480, 1258, 'res_0', 'clob', 0, 0, 0, 0);
-insert into sys.args values (11481, 1258, 'arg_1', 'clob', 0, 0, 1, 1);
-insert into sys.args values (11482, 1258, 'arg_2', 'clob', 0, 0, 1, 2);
-insert into sys.args values (11483, 1258, 'arg_3', 'int', 32, 0, 1, 3);
-insert into sys.functions values (1259, 'substring', 'substring', 'str', 0, 1, false, false, false, 2000, true);
-insert into sys.args values (11484, 1259, 'res_0', 'clob', 0, 0, 0, 0);
-insert into sys.args values (11485, 1259, 'arg_1', 'clob', 0, 0, 1, 1);
-insert into sys.args values (11486, 1259, 'arg_2', 'int', 32, 0, 1, 2);
-insert into sys.functions values (1260, 'substring', 'substring', 'str', 0, 1, false, false, false, 2000, true);
-insert into sys.args values (11487, 1260, 'res_0', 'clob', 0, 0, 0, 0);
-insert into sys.args values (11488, 1260, 'arg_1', 'clob', 0, 0, 1, 1);
-insert into sys.args values (11489, 1260, 'arg_2', 'int', 32, 0, 1, 2);
-insert into sys.args values (11490, 1260, 'arg_3', 'int', 32, 0, 1, 3);
-insert into sys.functions values (1261, 'substr', 'substring', 'str', 0, 1, false, false, false, 2000, true);
-insert into sys.args values (11491, 1261, 'res_0', 'clob', 0, 0, 0, 0);
-insert into sys.args values (11492, 1261, 'arg_1', 'clob', 0, 0, 1, 1);
-insert into sys.args values (11493, 1261, 'arg_2', 'int', 32, 0, 1, 2);
-insert into sys.functions values (1262, 'substr', 'substring', 'str', 0, 1, false, false, false, 2000, true);
-insert into sys.args values (11494, 1262, 'res_0', 'clob', 0, 0, 0, 0);
-insert into sys.args values (11495, 1262, 'arg_1', 'clob', 0, 0, 1, 1);
-insert into sys.args values (11496, 1262, 'arg_2', 'int', 32, 0, 1, 2);
-insert into sys.args values (11497, 1262, 'arg_3', 'int', 32, 0, 1, 3);
-insert into sys.functions values (1263, 'not_like', 'not_like', 'algebra', 0, 1, false, false, false, 2000, true);
-insert into sys.args values (11498, 1263, 'res_0', 'boolean', 1, 0, 0, 0);
-insert into sys.args values (11499, 1263, 'arg_1', 'clob', 0, 0, 1, 1);
-insert into sys.args values (11500, 1263, 'arg_2', 'clob', 0, 0, 1, 2);
-insert into sys.functions values (1264, 'not_like', 'not_like', 'algebra', 0, 1, false, false, false, 2000, true);
-insert into sys.args values (11501, 1264, 'res_0', 'boolean', 1, 0, 0, 0);
-insert into sys.args values (11502, 1264, 'arg_1', 'clob', 0, 0, 1, 1);
-insert into sys.args values (11503, 1264, 'arg_2', 'clob', 0, 0, 1, 2);
-insert into sys.args values (11504, 1264, 'arg_3', 'clob', 0, 0, 1, 3);
-insert into sys.functions values (1265, 'not_ilike', 'not_ilike', 'algebra', 0, 1, false, false, false, 2000, true);
-insert into sys.args values (11505, 1265, 'res_0', 'boolean', 1, 0, 0, 0);
-insert into sys.args values (11506, 1265, 'arg_1', 'clob', 0, 0, 1, 1);
-insert into sys.args values (11507, 1265, 'arg_2', 'clob', 0, 0, 1, 2);
-insert into sys.functions values (1266, 'not_ilike', 'not_ilike', 'algebra', 0, 1, false, false, false, 2000, true);
-insert into sys.args values (11508, 1266, 'res_0', 'boolean', 1, 0, 0, 0);
-insert into sys.args values (11509, 1266, 'arg_1', 'clob', 0, 0, 1, 1);
-insert into sys.args values (11510, 1266, 'arg_2', 'clob', 0, 0, 1, 2);
-insert into sys.args values (11511, 1266, 'arg_3', 'clob', 0, 0, 1, 3);
-insert into sys.functions values (1267, 'patindex', 'patindex', 'pcre', 0, 1, false, false, false, 2000, true);
-insert into sys.args values (11512, 1267, 'res_0', 'int', 32, 0, 0, 0);
-insert into sys.args values (11513, 1267, 'arg_1', 'clob', 0, 0, 1, 1);
-insert into sys.args values (11514, 1267, 'arg_2', 'clob', 0, 0, 1, 2);
-insert into sys.functions values (1268, 'truncate', 'stringleft', 'str', 0, 1, false, false, false, 2000, true);
-insert into sys.args values (11515, 1268, 'res_0', 'clob', 0, 0, 0, 0);
-insert into sys.args values (11516, 1268, 'arg_1', 'clob', 0, 0, 1, 1);
-insert into sys.args values (11517, 1268, 'arg_2', 'int', 32, 0, 1, 2);
-insert into sys.functions values (1269, 'concat', '+', 'calc', 0, 1, false, false, false, 2000, true);
-insert into sys.args values (11518, 1269, 'res_0', 'clob', 0, 0, 0, 0);
-insert into sys.args values (11519, 1269, 'arg_1', 'clob', 0, 0, 1, 1);
-insert into sys.args values (11520, 1269, 'arg_2', 'clob', 0, 0, 1, 2);
-insert into sys.functions values (1270, 'ascii', 'ascii', 'str', 0, 1, false, false, false, 2000, true);
-insert into sys.args values (11521, 1270, 'res_0', 'int', 32, 0, 0, 0);
-insert into sys.args values (11522, 1270, 'arg_1', 'clob', 0, 0, 1, 1);
-insert into sys.functions values (1271, 'code', 'unicode', 'str', 0, 1, false, false, false, 2000, true);
-insert into sys.args values (11523, 1271, 'res_0', 'clob', 0, 0, 0, 0);
-insert into sys.args values (11524, 1271, 'arg_1', 'int', 32, 0, 1, 1);
-insert into sys.functions values (1272, 'length', 'length', 'str', 0, 1, false, false, false, 2000, true);
-insert into sys.args values (11525, 1272, 'res_0', 'int', 32, 0, 0, 0);
-insert into sys.args values (11526, 1272, 'arg_1', 'clob', 0, 0, 1, 1);
-insert into sys.functions values (1273, 'right', 'stringright', 'str', 0, 1, false, false, false, 2000, true);
-insert into sys.args values (11527, 1273, 'res_0', 'clob', 0, 0, 0, 0);
-insert into sys.args values (11528, 1273, 'arg_1', 'clob', 0, 0, 1, 1);
-insert into sys.args values (11529, 1273, 'arg_2', 'int', 32, 0, 1, 2);
-insert into sys.functions values (1274, 'left', 'stringleft', 'str', 0, 1, false, false, false, 2000, true);
-insert into sys.args values (11530, 1274, 'res_0', 'clob', 0, 0, 0, 0);
-insert into sys.args values (11531, 1274, 'arg_1', 'clob', 0, 0, 1, 1);
-insert into sys.args values (11532, 1274, 'arg_2', 'int', 32, 0, 1, 2);
-insert into sys.functions values (1275, 'upper', 'toUpper', 'str', 0, 1, false, false, false, 2000, true);
-insert into sys.args values (11533, 1275, 'res_0', 'clob', 0, 0, 0, 0);
-insert into sys.args values (11534, 1275, 'arg_1', 'clob', 0, 0, 1, 1);
-insert into sys.functions values (1276, 'ucase', 'toUpper', 'str', 0, 1, false, false, false, 2000, true);
-insert into sys.args values (11535, 1276, 'res_0', 'clob', 0, 0, 0, 0);
-insert into sys.args values (11536, 1276, 'arg_1', 'clob', 0, 0, 1, 1);
-insert into sys.functions values (1277, 'lower', 'toLower', 'str', 0, 1, false, false, false, 2000, true);
-insert into sys.args values (11537, 1277, 'res_0', 'clob', 0, 0, 0, 0);
-insert into sys.args values (11538, 1277, 'arg_1', 'clob', 0, 0, 1, 1);
-insert into sys.functions values (1278, 'lcase', 'toLower', 'str', 0, 1, false, false, false, 2000, true);
-insert into sys.args values (11539, 1278, 'res_0', 'clob', 0, 0, 0, 0);
-insert into sys.args values (11540, 1278, 'arg_1', 'clob', 0, 0, 1, 1);
-insert into sys.functions values (1279, 'trim', 'trim', 'str', 0, 1, false, false, false, 2000, true);
-insert into sys.args values (11541, 1279, 'res_0', 'clob', 0, 0, 0, 0);
-insert into sys.args values (11542, 1279, 'arg_1', 'clob', 0, 0, 1, 1);
-insert into sys.functions values (1280, 'trim', 'trim', 'str', 0, 1, false, false, false, 2000, true);
-insert into sys.args values (11543, 1280, 'res_0', 'clob', 0, 0, 0, 0);
-insert into sys.args values (11544, 1280, 'arg_1', 'clob', 0, 0, 1, 1);
-insert into sys.args values (11545, 1280, 'arg_2', 'clob', 0, 0, 1, 2);
-insert into sys.functions values (1281, 'ltrim', 'ltrim', 'str', 0, 1, false, false, false, 2000, true);
-insert into sys.args values (11546, 1281, 'res_0', 'clob', 0, 0, 0, 0);
-insert into sys.args values (11547, 1281, 'arg_1', 'clob', 0, 0, 1, 1);
-insert into sys.functions values (1282, 'ltrim', 'ltrim', 'str', 0, 1, false, false, false, 2000, true);
-insert into sys.args values (11548, 1282, 'res_0', 'clob', 0, 0, 0, 0);
-insert into sys.args values (11549, 1282, 'arg_1', 'clob', 0, 0, 1, 1);
-insert into sys.args values (11550, 1282, 'arg_2', 'clob', 0, 0, 1, 2);
-insert into sys.functions values (1283, 'rtrim', 'rtrim', 'str', 0, 1, false, false, false, 2000, true);
-insert into sys.args values (11551, 1283, 'res_0', 'clob', 0, 0, 0, 0);
-insert into sys.args values (11552, 1283, 'arg_1', 'clob', 0, 0, 1, 1);
-insert into sys.functions values (1284, 'rtrim', 'rtrim', 'str', 0, 1, false, false, false, 2000, true);
-insert into sys.args values (11553, 1284, 'res_0', 'clob', 0, 0, 0, 0);
-insert into sys.args values (11554, 1284, 'arg_1', 'clob', 0, 0, 1, 1);
-insert into sys.args values (11555, 1284, 'arg_2', 'clob', 0, 0, 1, 2);
-insert into sys.functions values (1285, 'lpad', 'lpad', 'str', 0, 1, false, false, false, 2000, true);
-insert into sys.args values (11556, 1285, 'res_0', 'clob', 0, 0, 0, 0);
-insert into sys.args values (11557, 1285, 'arg_1', 'clob', 0, 0, 1, 1);
-insert into sys.args values (11558, 1285, 'arg_2', 'int', 32, 0, 1, 2);
-insert into sys.functions values (1286, 'lpad', 'lpad', 'str', 0, 1, false, false, false, 2000, true);
-insert into sys.args values (11559, 1286, 'res_0', 'clob', 0, 0, 0, 0);
-insert into sys.args values (11560, 1286, 'arg_1', 'clob', 0, 0, 1, 1);
-insert into sys.args values (11561, 1286, 'arg_2', 'int', 32, 0, 1, 2);
-insert into sys.args values (11562, 1286, 'arg_3', 'clob', 0, 0, 1, 3);
-insert into sys.functions values (1287, 'rpad', 'rpad', 'str', 0, 1, false, false, false, 2000, true);
-insert into sys.args values (11563, 1287, 'res_0', 'clob', 0, 0, 0, 0);
-insert into sys.args values (11564, 1287, 'arg_1', 'clob', 0, 0, 1, 1);
-insert into sys.args values (11565, 1287, 'arg_2', 'int', 32, 0, 1, 2);
-insert into sys.functions values (1288, 'rpad', 'rpad', 'str', 0, 1, false, false, false, 2000, true);
-insert into sys.args values (11566, 1288, 'res_0', 'clob', 0, 0, 0, 0);
-insert into sys.args values (11567, 1288, 'arg_1', 'clob', 0, 0, 1, 1);
-insert into sys.args values (11568, 1288, 'arg_2', 'int', 32, 0, 1, 2);
-insert into sys.args values (11569, 1288, 'arg_3', 'clob', 0, 0, 1, 3);
-insert into sys.functions values (1289, 'insert', 'insert', 'str', 0, 1, false, false, false, 2000, true);
-insert into sys.args values (11570, 1289, 'res_0', 'clob', 0, 0, 0, 0);
-insert into sys.args values (11571, 1289, 'arg_1', 'clob', 0, 0, 1, 1);
-insert into sys.args values (11572, 1289, 'arg_2', 'int', 32, 0, 1, 2);
-insert into sys.args values (11573, 1289, 'arg_3', 'int', 32, 0, 1, 3);
-insert into sys.args values (11574, 1289, 'arg_4', 'clob', 0, 0, 1, 4);
-insert into sys.functions values (1290, 'replace', 'replace', 'str', 0, 1, false, false, false, 2000, true);
-insert into sys.args values (11575, 1290, 'res_0', 'clob', 0, 0, 0, 0);
-insert into sys.args values (11576, 1290, 'arg_1', 'clob', 0, 0, 1, 1);
-insert into sys.args values (11577, 1290, 'arg_2', 'clob', 0, 0, 1, 2);
-insert into sys.args values (11578, 1290, 'arg_3', 'clob', 0, 0, 1, 3);
-insert into sys.functions values (1291, 'repeat', 'repeat', 'str', 0, 1, false, false, false, 2000, true);
-insert into sys.args values (11579, 1291, 'res_0', 'clob', 0, 0, 0, 0);
-insert into sys.args values (11580, 1291, 'arg_1', 'clob', 0, 0, 1, 1);
-insert into sys.args values (11581, 1291, 'arg_2', 'int', 32, 0, 1, 2);
-insert into sys.functions values (1292, 'space', 'space', 'str', 0, 1, false, false, false, 2000, true);
-insert into sys.args values (11582, 1292, 'res_0', 'clob', 0, 0, 0, 0);
-insert into sys.args values (11583, 1292, 'arg_1', 'int', 32, 0, 1, 1);
-insert into sys.functions values (1293, 'char_length', 'length', 'str', 0, 1, false, false, false, 2000, true);
-insert into sys.args values (11584, 1293, 'res_0', 'int', 32, 0, 0, 0);
-insert into sys.args values (11585, 1293, 'arg_1', 'clob', 0, 0, 1, 1);
-insert into sys.functions values (1294, 'character_length', 'length', 'str', 0, 1, false, false, false, 2000, true);
-insert into sys.args values (11586, 1294, 'res_0', 'int', 32, 0, 0, 0);
-insert into sys.args values (11587, 1294, 'arg_1', 'clob', 0, 0, 1, 1);
-insert into sys.functions values (1295, 'octet_length', 'nbytes', 'str', 0, 1, false, false, false, 2000, true);
-insert into sys.args values (11588, 1295, 'res_0', 'int', 32, 0, 0, 0);
-insert into sys.args values (11589, 1295, 'arg_1', 'clob', 0, 0, 1, 1);
-insert into sys.functions values (1296, 'soundex', 'soundex', 'txtsim', 0, 1, false, false, false, 2000, true);
-insert into sys.args values (11590, 1296, 'res_0', 'clob', 0, 0, 0, 0);
-insert into sys.args values (11591, 1296, 'arg_1', 'clob', 0, 0, 1, 1);
-insert into sys.functions values (1297, 'difference', 'stringdiff', 'txtsim', 0, 1, false, false, false, 2000, true);
-insert into sys.args values (11592, 1297, 'res_0', 'int', 32, 0, 0, 0);
-insert into sys.args values (11593, 1297, 'arg_1', 'clob', 0, 0, 1, 1);
-insert into sys.args values (11594, 1297, 'arg_2', 'clob', 0, 0, 1, 2);
-insert into sys.functions values (1298, 'editdistance', 'editdistance', 'txtsim', 0, 1, false, false, false, 2000, true);
-insert into sys.args values (11595, 1298, 'res_0', 'int', 32, 0, 0, 0);
-insert into sys.args values (11596, 1298, 'arg_1', 'clob', 0, 0, 1, 1);
-insert into sys.args values (11597, 1298, 'arg_2', 'clob', 0, 0, 1, 2);
-insert into sys.functions values (1299, 'editdistance2', 'editdistance2', 'txtsim', 0, 1, false, false, false, 2000, true);
-insert into sys.args values (11598, 1299, 'res_0', 'int', 32, 0, 0, 0);
-insert into sys.args values (11599, 1299, 'arg_1', 'clob', 0, 0, 1, 1);
-insert into sys.args values (11600, 1299, 'arg_2', 'clob', 0, 0, 1, 2);
-insert into sys.functions values (1300, 'similarity', 'similarity', 'txtsim', 0, 1, false, false, false, 2000, true);
-insert into sys.args values (11601, 1300, 'res_0', 'double', 53, 0, 0, 0);
-insert into sys.args values (11602, 1300, 'arg_1', 'clob', 0, 0, 1, 1);
-insert into sys.args values (11603, 1300, 'arg_2', 'clob', 0, 0, 1, 2);
-insert into sys.functions values (1301, 'qgramnormalize', 'qgramnormalize', 'txtsim', 0, 1, false, false, false, 2000, true);
-insert into sys.args values (11604, 1301, 'res_0', 'clob', 0, 0, 0, 0);
-insert into sys.args values (11605, 1301, 'arg_1', 'clob', 0, 0, 1, 1);
-insert into sys.functions values (1302, 'levenshtein', 'levenshtein', 'txtsim', 0, 1, false, false, false, 2000, true);
-insert into sys.args values (11606, 1302, 'res_0', 'int', 32, 0, 0, 0);
-insert into sys.args values (11607, 1302, 'arg_1', 'clob', 0, 0, 1, 1);
-insert into sys.args values (11608, 1302, 'arg_2', 'clob', 0, 0, 1, 2);
-insert into sys.functions values (1303, 'levenshtein', 'levenshtein', 'txtsim', 0, 1, false, false, false, 2000, true);
-insert into sys.args values (11609, 1303, 'res_0', 'int', 32, 0, 0, 0);
-insert into sys.args values (11610, 1303, 'arg_1', 'clob', 0, 0, 1, 1);
-insert into sys.args values (11611, 1303, 'arg_2', 'clob', 0, 0, 1, 2);
-insert into sys.args values (11612, 1303, 'arg_3', 'int', 32, 0, 1, 3);
-insert into sys.args values (11613, 1303, 'arg_4', 'int', 32, 0, 1, 4);
-insert into sys.args values (11614, 1303, 'arg_5', 'int', 32, 0, 1, 5);
-insert into sys.functions values (1304, 'copyfrom', 'copy_from', 'sql', 0, 5, false, true, false, 2000, true);
-insert into sys.args values (11615, 1304, 'res_0', 'table', 0, 0, 0, 0);
-insert into sys.args values (11616, 1304, 'arg_1', 'varchar', 0, 0, 1, 1);
-insert into sys.args values (11617, 1304, 'arg_2', 'varchar', 0, 0, 1, 2);
-insert into sys.args values (11618, 1304, 'arg_3', 'varchar', 0, 0, 1, 3);
-insert into sys.args values (11619, 1304, 'arg_4', 'varchar', 0, 0, 1, 4);
-insert into sys.args values (11620, 1304, 'arg_5', 'varchar', 0, 0, 1, 5);
-insert into sys.args values (11621, 1304, 'arg_6', 'varchar', 0, 0, 1, 6);
-insert into sys.args values (11622, 1304, 'arg_7', 'bigint', 64, 0, 1, 7);
-insert into sys.args values (11623, 1304, 'arg_8', 'bigint', 64, 0, 1, 8);
-insert into sys.args values (11624, 1304, 'arg_9', 'int', 32, 0, 1, 9);
-insert into sys.args values (11625, 1304, 'arg_10', 'int', 32, 0, 1, 10);
-insert into sys.args values (11626, 1304, 'arg_11', 'varchar', 0, 0, 1, 11);
-insert into sys.args values (11627, 1304, 'arg_12', 'int', 32, 0, 1, 12);
-insert into sys.functions values (1305, 'copyfrom', 'importTable', 'sql', 0, 5, false, true, false, 2000, true);
-insert into sys.args values (11628, 1305, 'res_0', 'table', 0, 0, 0, 0);
-insert into sys.args values (11629, 1305, 'arg_1', 'varchar', 0, 0, 1, 1);
-insert into sys.args values (11630, 1305, 'arg_2', 'varchar', 0, 0, 1, 2);
-insert into sys.args values (11631, 1305, 'arg_3', 'int', 32, 0, 1, 3);
-insert into sys.functions values (1306, 'sys_update_schemas', 'update_schemas', 'sql', 0, 2, false, false, false, 2000, true);
-insert into sys.functions values (1307, 'sys_update_tables', 'update_tables', 'sql', 0, 2, false, false, false, 2000, true);
-insert into sys.functions values (61, 'not_unique', 'not_unique', 'sql', 0, 3, false, false, false, 2000, true);
-insert into sys.args values (11632, 61, 'res', 'boolean', 1, 0, 0, 0);
-insert into sys.args values (11633, 61, 'arg', 'oid', 63, 0, 1, 1);
-insert into sys.functions values (74, 'zero_or_one', 'zero_or_one', 'sql', 0, 3, false, false, false, 2000, true);
-insert into sys.args values (11634, 74, 'res', 'any', 0, 0, 0, 0);
-insert into sys.args values (11635, 74, 'arg', 'any', 0, 0, 1, 1);
-insert into sys.functions values (75, 'all', 'all', 'sql', 0, 3, false, false, false, 2000, true);
-insert into sys.args values (11636, 75, 'res', 'any', 0, 0, 0, 0);
-insert into sys.args values (11637, 75, 'arg', 'any', 0, 0, 1, 1);
-insert into sys.functions values (76, 'null', 'null', 'sql', 0, 3, false, false, false, 2000, true);
-insert into sys.args values (11638, 76, 'res', 'boolean', 1, 0, 0, 0);
-insert into sys.args values (11639, 76, 'arg', 'any', 0, 0, 1, 1);
-insert into sys.functions values (79, 'anyequal', 'anyequal', 'aggr', 0, 3, false, false, false, 2000, true);
-insert into sys.args values (11640, 79, 'res', 'boolean', 1, 0, 0, 0);
-insert into sys.args values (11641, 79, 'arg', 'any', 0, 0, 1, 1);
-insert into sys.functions values (80, 'allnotequal', 'allnotequal', 'aggr', 0, 3, false, false, false, 2000, true);
-insert into sys.args values (11642, 80, 'res', 'boolean', 1, 0, 0, 0);
-insert into sys.args values (11643, 80, 'arg', 'any', 0, 0, 1, 1);
-insert into sys.functions values (81, 'exist', 'exist', 'aggr', 0, 3, false, false, false, 2000, true);
-insert into sys.args values (11644, 81, 'res', 'boolean', 1, 0, 0, 0);
-insert into sys.args values (11645, 81, 'arg', 'any', 0, 0, 1, 1);
-insert into sys.functions values (82, 'not_exist', 'not_exist', 'aggr', 0, 3, false, false, false, 2000, true);
-insert into sys.args values (11646, 82, 'res', 'boolean', 1, 0, 0, 0);
-insert into sys.args values (11647, 82, 'arg', 'any', 0, 0, 1, 1);
-insert into sys.functions values (89, 'min', 'min', 'aggr', 0, 3, false, false, false, 2000, true);
-insert into sys.args values (11648, 89, 'res', 'any', 0, 0, 0, 0);
-insert into sys.args values (11649, 89, 'arg', 'any', 0, 0, 1, 1);
-insert into sys.functions values (90, 'max', 'max', 'aggr', 0, 3, false, false, false, 2000, true);
-insert into sys.args values (11650, 90, 'res', 'any', 0, 0, 0, 0);
-insert into sys.args values (11651, 90, 'arg', 'any', 0, 0, 1, 1);
-insert into sys.functions values (96, 'sum', 'sum', 'aggr', 0, 3, false, false, false, 2000, true);
-insert into sys.args values (11652, 96, 'res', 'bigint', 64, 0, 0, 0);
-insert into sys.args values (11653, 96, 'arg', 'tinyint', 8, 0, 1, 1);
-insert into sys.functions values (97, 'sum', 'sum', 'aggr', 0, 3, false, false, false, 2000, true);
-insert into sys.args values (11654, 97, 'res', 'bigint', 64, 0, 0, 0);
-insert into sys.args values (11655, 97, 'arg', 'smallint', 16, 0, 1, 1);
-insert into sys.functions values (98, 'sum', 'sum', 'aggr', 0, 3, false, false, false, 2000, true);
-insert into sys.args values (11656, 98, 'res', 'bigint', 64, 0, 0, 0);
-insert into sys.args values (11657, 98, 'arg', 'int', 32, 0, 1, 1);
-insert into sys.functions values (99, 'sum', 'sum', 'aggr', 0, 3, false, false, false, 2000, true);
-insert into sys.args values (11658, 99, 'res', 'bigint', 64, 0, 0, 0);
-insert into sys.args values (11659, 99, 'arg', 'bigint', 64, 0, 1, 1);
-insert into sys.functions values (100, 'sum', 'sum', 'aggr', 0, 3, false, false, false, 2000, true);
-insert into sys.args values (11660, 100, 'res', 'decimal', 18, 0, 0, 0);
-insert into sys.args values (11661, 100, 'arg', 'decimal', 2, 0, 1, 1);
-insert into sys.functions values (101, 'sum', 'sum', 'aggr', 0, 3, false, false, false, 2000, true);
-insert into sys.args values (11662, 101, 'res', 'decimal', 18, 0, 0, 0);
-insert into sys.args values (11663, 101, 'arg', 'decimal', 4, 0, 1, 1);
-insert into sys.functions values (102, 'sum', 'sum', 'aggr', 0, 3, false, false, false, 2000, true);
-insert into sys.args values (11664, 102, 'res', 'decimal', 18, 0, 0, 0);
-insert into sys.args values (11665, 102, 'arg', 'decimal', 9, 0, 1, 1);
-insert into sys.functions values (103, 'sum', 'sum', 'aggr', 0, 3, false, false, false, 2000, true);
-insert into sys.args values (11666, 103, 'res', 'decimal', 18, 0, 0, 0);
-insert into sys.args values (11667, 103, 'arg', 'decimal', 18, 0, 1, 1);
-insert into sys.functions values (104, 'prod', 'prod', 'aggr', 0, 3, false, false, false, 2000, true);
-insert into sys.args values (11668, 104, 'res', 'bigint', 64, 0, 0, 0);
-insert into sys.args values (11669, 104, 'arg', 'tinyint', 8, 0, 1, 1);
-insert into sys.functions values (105, 'prod', 'prod', 'aggr', 0, 3, false, false, false, 2000, true);
-insert into sys.args values (11670, 105, 'res', 'bigint', 64, 0, 0, 0);
-insert into sys.args values (11671, 105, 'arg', 'smallint', 16, 0, 1, 1);
-insert into sys.functions values (106, 'prod', 'prod', 'aggr', 0, 3, false, false, false, 2000, true);
-insert into sys.args values (11672, 106, 'res', 'bigint', 64, 0, 0, 0);
-insert into sys.args values (11673, 106, 'arg', 'int', 32, 0, 1, 1);
-insert into sys.functions values (107, 'prod', 'prod', 'aggr', 0, 3, false, false, false, 2000, true);
-insert into sys.args values (11674, 107, 'res', 'bigint', 64, 0, 0, 0);
-insert into sys.args values (11675, 107, 'arg', 'bigint', 64, 0, 1, 1);
-insert into sys.functions values (108, 'prod', 'prod', 'aggr', 0, 3, false, false, false, 2000, true);
-insert into sys.args values (11676, 108, 'res', 'decimal', 18, 0, 0, 0);
-insert into sys.args values (11677, 108, 'arg', 'decimal', 2, 0, 1, 1);
-insert into sys.functions values (109, 'prod', 'prod', 'aggr', 0, 3, false, false, false, 2000, true);
-insert into sys.args values (11678, 109, 'res', 'decimal', 18, 0, 0, 0);
-insert into sys.args values (11679, 109, 'arg', 'decimal', 4, 0, 1, 1);
-insert into sys.functions values (110, 'prod', 'prod', 'aggr', 0, 3, false, false, false, 2000, true);
-insert into sys.args values (11680, 110, 'res', 'decimal', 18, 0, 0, 0);
-insert into sys.args values (11681, 110, 'arg', 'decimal', 9, 0, 1, 1);
-insert into sys.functions values (111, 'prod', 'prod', 'aggr', 0, 3, false, false, false, 2000, true);
-insert into sys.args values (11682, 111, 'res', 'decimal', 18, 0, 0, 0);
-insert into sys.args values (11683, 111, 'arg', 'decimal', 18, 0, 1, 1);
-insert into sys.functions values (123, 'sum', 'sum', 'aggr', 0, 3, false, false, false, 2000, true);
-insert into sys.args values (11684, 123, 'res', 'real', 24, 0, 0, 0);
-insert into sys.args values (11685, 123, 'arg', 'real', 24, 0, 1, 1);
-insert into sys.functions values (124, 'prod', 'prod', 'aggr', 0, 3, false, false, false, 2000, true);
-insert into sys.args values (11686, 124, 'res', 'real', 24, 0, 0, 0);
-insert into sys.args values (11687, 124, 'arg', 'real', 24, 0, 1, 1);
-insert into sys.functions values (125, 'sum', 'sum', 'aggr', 0, 3, false, false, false, 2000, true);
-insert into sys.args values (11688, 125, 'res', 'double', 53, 0, 0, 0);
-insert into sys.args values (11689, 125, 'arg', 'double', 53, 0, 1, 1);
-insert into sys.functions values (126, 'prod', 'prod', 'aggr', 0, 3, false, false, false, 2000, true);
-insert into sys.args values (11690, 126, 'res', 'double', 53, 0, 0, 0);
-insert into sys.args values (11691, 126, 'arg', 'double', 53, 0, 1, 1);
-insert into sys.functions values (127, 'sum', 'sum', 'aggr', 0, 3, false, false, false, 2000, true);
-insert into sys.args values (11692, 127, 'res', 'month_interval', 32, 0, 0, 0);
-insert into sys.args values (11693, 127, 'arg', 'month_interval', 32, 0, 1, 1);
-insert into sys.functions values (128, 'sum', 'sum', 'aggr', 0, 3, false, false, false, 2000, true);
-insert into sys.args values (11694, 128, 'res', 'sec_interval', 13, 0, 0, 0);
-insert into sys.args values (11695, 128, 'arg', 'sec_interval', 13, 0, 1, 1);
-insert into sys.functions values (129, 'avg', 'avg', 'aggr', 0, 3, false, false, false, 2000, true);
-insert into sys.args values (11696, 129, 'res', 'double', 53, 0, 0, 0);
-insert into sys.args values (11697, 129, 'arg', 'double', 53, 0, 1, 1);
-insert into sys.functions values (130, 'avg', 'avg', 'aggr', 0, 3, false, false, false, 2000, true);
-insert into sys.args values (11698, 130, 'res', 'double', 53, 0, 0, 0);
-insert into sys.args values (11699, 130, 'arg', 'tinyint', 8, 0, 1, 1);
-insert into sys.functions values (131, 'avg', 'avg', 'aggr', 0, 3, false, false, false, 2000, true);
-insert into sys.args values (11700, 131, 'res', 'double', 53, 0, 0, 0);
-insert into sys.args values (11701, 131, 'arg', 'smallint', 16, 0, 1, 1);
-insert into sys.functions values (132, 'avg', 'avg', 'aggr', 0, 3, false, false, false, 2000, true);
-insert into sys.args values (11702, 132, 'res', 'double', 53, 0, 0, 0);
-insert into sys.args values (11703, 132, 'arg', 'int', 32, 0, 1, 1);
-insert into sys.functions values (133, 'avg', 'avg', 'aggr', 0, 3, false, false, false, 2000, true);
-insert into sys.args values (11704, 133, 'res', 'double', 53, 0, 0, 0);
-insert into sys.args values (11705, 133, 'arg', 'bigint', 64, 0, 1, 1);
-insert into sys.functions values (134, 'avg', 'avg', 'aggr', 0, 3, false, false, false, 2000, true);
-insert into sys.args values (11706, 134, 'res', 'double', 53, 0, 0, 0);
-insert into sys.args values (11707, 134, 'arg', 'real', 24, 0, 1, 1);
-insert into sys.functions values (135, 'count_no_nil', 'count_no_nil', 'aggr', 0, 3, false, false, false, 2000, true);
-insert into sys.args values (11708, 135, 'res', 'bigint', 64, 0, 0, 0);
-insert into sys.functions values (136, 'count', 'count', 'aggr', 0, 3, false, false, false, 2000, true);
-insert into sys.args values (11709, 136, 'res', 'bigint', 64, 0, 0, 0);
-set schema "sys";
-
-Running database upgrade commands:
-set schema sys;
-drop procedure sys.querylog_enable(smallint);
-create procedure sys.querylog_enable(threshold integer) external name sql.querylog_enable;
-update sys.functions set system = true where name = 'querylog_enable' and schema_id = (select id from sys.schemas where name = 'sys');
-create function sys.date_trunc(txt string, t timestamp)
-returns timestamp
-external name sql.date_trunc;
-grant execute on function sys.date_trunc(string, timestamp) to public;
-update sys.functions set system = true where schema_id = (select id from sys.schemas where name = 'sys') and name = 'date_trunc' and type = 1;
-create procedure sys.setprinttimeout("timeout" integer)
-external name clients.setprinttimeout;
-update sys.functions set system = true where schema_id = (select id from sys.schemas where name = 'sys') and name = 'setprinttimeout' and type = 2;
-grant execute on function sys.queue to public;
-grant select on sys.queue to public;
-ALTER TABLE sys.keywords SET READ WRITE;
-INSERT INTO sys.keywords VALUES ('WINDOW');
-DROP VIEW sys.var_values;
-CREATE VIEW sys.var_values (var_name, value) AS
-SELECT 'cache' AS var_name, convert(cache, varchar(10)) AS value UNION ALL
-SELECT 'current_role', current_role UNION ALL
-SELECT 'current_schema', current_schema UNION ALL
-SELECT 'current_timezone', current_timezone UNION ALL
-SELECT 'current_user', current_user UNION ALL
-SELECT 'debug', debug UNION ALL
-SELECT 'last_id', last_id UNION ALL
-SELECT 'optimizer', optimizer UNION ALL
-SELECT 'pi', pi() UNION ALL
-SELECT 'rowcnt', rowcnt;
-UPDATE sys._tables SET system = true WHERE name = 'var_values' AND schema_id = (SELECT id FROM sys.schemas WHERE name = 'sys');
-GRANT SELECT ON sys.var_values TO PUBLIC;
-drop table sys.systemfunctions;
-create view sys.systemfunctions as select id as function_id from sys.functions where system;
-grant select on sys.systemfunctions to public;
-update sys._tables set system = true where name = 'systemfunctions' and schema_id = (select id from sys.schemas where name = 'sys');
-update sys._columns set type_digits = 1048576 where name = 'query' and table_id in (select id from sys._tables t where t.name = '_tables' and t.schema_id in (select id from sys.schemas s where s.name in ('sys', 'tmp')));
-update sys._columns set type_digits = 1048576 where name = 'query' and table_id in (select id from sys._tables t where t.name = 'tables' and t.schema_id in (select id from sys.schemas s where s.name = 'sys'));
-set schema "sys";
-commit;
-
-Running database upgrade commands:
-set schema "sys";
-ALTER TABLE sys.keywords SET READ ONLY;
-set schema "sys";
-commit;
-
-Running database upgrade commands:
-set schema sys;
-drop view if exists sys.tablestoragemodel;
-drop view if exists sys.storagemodel cascade;
-drop function if exists sys.storagemodel() cascade;
-drop function if exists sys.imprintsize(bigint, clob) cascade;
-drop function if exists sys.hashsize(boolean, bigint) cascade;
-drop function if exists sys.heapsize(clob, bigint, int) cascade;
-drop function if exists sys.columnsize(clob, bigint, bigint) cascade;
-drop procedure if exists sys.storagemodelinit();
-drop table if exists sys.storagemodelinput cascade;
-drop view if exists sys."storage" cascade;
-drop function if exists sys."storage"(clob, clob, clob) cascade;
-drop function if exists sys."storage"(clob, clob) cascade;
-drop function if exists sys."storage"(clob) cascade;
-drop function if exists sys."storage"() cascade;
-create function sys."storage"()
-returns table (
-	"schema" varchar(1024),
-	"table" varchar(1024),
-	"column" varchar(1024),
-	"type" varchar(1024),
-	"mode" varchar(15),
-	location varchar(1024),
-	"count" bigint,
-	typewidth int,
-	columnsize bigint,
-	heapsize bigint,
-	hashes bigint,
-	phash boolean,
-	"imprints" bigint,
-	sorted boolean,
-	revsorted boolean,
-	"unique" boolean,
-	orderidx bigint
-)
-external name sql."storage";
-create view sys."storage" as
-select * from sys."storage"()
- where ("schema", "table") in (
-	SELECT sch."name", tbl."name"
-	  FROM sys."tables" AS tbl JOIN sys."schemas" AS sch ON tbl.schema_id = sch.id
-	 WHERE tbl."system" = FALSE)
-order by "schema", "table", "column";
-create view sys."tablestorage" as
-select "schema", "table",
-	max("count") as "rowcount",
-	count(*) as "storages",
-	sum(columnsize) as columnsize,
-	sum(heapsize) as heapsize,
-	sum(hashes) as hashsize,
-	sum("imprints") as imprintsize,
-	sum(orderidx) as orderidxsize
- from sys."storage"
-group by "schema", "table"
-order by "schema", "table";
-create view sys."schemastorage" as
-select "schema",
-	count(*) as "storages",
-	sum(columnsize) as columnsize,
-	sum(heapsize) as heapsize,
-	sum(hashes) as hashsize,
-	sum("imprints") as imprintsize,
-	sum(orderidx) as orderidxsize
- from sys."storage"
-group by "schema"
-order by "schema";
-create function sys."storage"(sname varchar(1024))
-returns table (
-	"schema" varchar(1024),
-	"table" varchar(1024),
-	"column" varchar(1024),
-	"type" varchar(1024),
-	"mode" varchar(15),
-	location varchar(1024),
-	"count" bigint,
-	typewidth int,
-	columnsize bigint,
-	heapsize bigint,
-	hashes bigint,
-	phash boolean,
-	"imprints" bigint,
-	sorted boolean,
-	revsorted boolean,
-	"unique" boolean,
-	orderidx bigint
-)
-external name sql."storage";
-create function sys."storage"(sname varchar(1024), tname varchar(1024))
-returns table (
-	"schema" varchar(1024),
-	"table" varchar(1024),
-	"column" varchar(1024),
-	"type" varchar(1024),
-	"mode" varchar(15),
-	location varchar(1024),
-	"count" bigint,
-	typewidth int,
-	columnsize bigint,
-	heapsize bigint,
-	hashes bigint,
-	phash boolean,
-	"imprints" bigint,
-	sorted boolean,
-	revsorted boolean,
-	"unique" boolean,
-	orderidx bigint
-)
-external name sql."storage";
-create function sys."storage"(sname varchar(1024), tname varchar(1024), cname varchar(1024))
-returns table (
-	"schema" varchar(1024),
-	"table" varchar(1024),
-	"column" varchar(1024),
-	"type" varchar(1024),
-	"mode" varchar(15),
-	location varchar(1024),
-	"count" bigint,
-	typewidth int,
-	columnsize bigint,
-	heapsize bigint,
-	hashes bigint,
-	phash boolean,
-	"imprints" bigint,
-	sorted boolean,
-	revsorted boolean,
-	"unique" boolean,
-	orderidx bigint
-)
-external name sql."storage";
-create table sys.storagemodelinput(
-	"schema" varchar(1024) NOT NULL,
-	"table" varchar(1024) NOT NULL,
-	"column" varchar(1024) NOT NULL,
-	"type" varchar(1024) NOT NULL,
-	typewidth int NOT NULL,
-	"count" bigint NOT NULL,
-	"distinct" bigint NOT NULL,
-	atomwidth int NOT NULL,
-	reference boolean NOT NULL DEFAULT FALSE,
-	sorted boolean,
-	"unique" boolean,
-	isacolumn boolean NOT NULL DEFAULT TRUE
-);
-create procedure sys.storagemodelinit()
-begin
-	delete from sys.storagemodelinput;
-
-	insert into sys.storagemodelinput
-	select "schema", "table", "column", "type", typewidth, "count",
-		case when ("unique" or "type" IN ('varchar', 'char', 'clob', 'json', 'url', 'blob', 'geometry', 'geometrya'))
-			then "count" else 0 end,
-		case when "count" > 0 and heapsize >= 8192 and "type" in ('varchar', 'char', 'clob', 'json', 'url')
-			then cast((heapsize - 8192) / "count" as bigint)
-		when "count" > 0 and heapsize >= 32 and "type" in ('blob', 'geometry', 'geometrya')
-			then cast((heapsize - 32) / "count" as bigint)
-		else typewidth end,
-		FALSE, case sorted when true then true else false end, "unique", TRUE
-	  from sys."storage";
-	update sys.storagemodelinput
-	   set reference = TRUE
-	 where ("schema", "table", "column") in (
-		SELECT fkschema."name", fktable."name", fkkeycol."name"
-		  FROM	sys."keys" AS fkkey,
-			sys."objects" AS fkkeycol,
-			sys."tables" AS fktable,
-			sys."schemas" AS fkschema
-		WHERE fktable."id" = fkkey."table_id"
-		  AND fkkey."id" = fkkeycol."id"
-		  AND fkschema."id" = fktable."schema_id"
-		  AND fkkey."rkey" > -1 );
-
-	update sys.storagemodelinput
-	   set isacolumn = FALSE
-	 where ("schema", "table", "column") NOT in (
-		SELECT sch."name", tbl."name", col."name"
-		  FROM sys."schemas" AS sch,
-			sys."tables" AS tbl,
-			sys."columns" AS col
-		WHERE sch."id" = tbl."schema_id"
-		  AND tbl."id" = col."table_id");
-end;
-create function sys.columnsize(tpe varchar(1024), count bigint)
-returns bigint
-begin
-	if tpe in ('tinyint', 'boolean')
-		then return count;
-	end if;
-	if tpe = 'smallint'
-		then return 2 * count;
-	end if;
-	if tpe in ('int', 'real', 'date', 'time', 'timetz', 'sec_interval', 'month_interval')
-		then return 4 * count;
-	end if;
-	if tpe in ('bigint', 'double', 'timestamp', 'timestamptz', 'inet', 'oid')
-		then return 8 * count;
-	end if;
-	if tpe in ('hugeint', 'decimal', 'uuid', 'mbr')
-		then return 16 * count;
-	end if;
-	if tpe in ('varchar', 'char', 'clob', 'json', 'url')
-		then return 4 * count;
-	end if;
-	if tpe in ('blob', 'geometry', 'geometrya')
-		then return 8 * count;
-	end if;
-
-	return 8 * count;
-end;
-create function sys.heapsize(tpe varchar(1024), count bigint, distincts bigint, avgwidth int)
-returns bigint
-begin
-	if tpe in ('varchar', 'char', 'clob', 'json', 'url')
-		then return 8192 + ((avgwidth + 8) * distincts);
-	end if;
-	if tpe in ('blob', 'geometry', 'geometrya')
-		then return 32 + (avgwidth * count);
-	end if;
-
-	return 0;
-end;
-create function sys.hashsize(b boolean, count bigint)
-returns bigint
-begin
-	if b = true
-		then return 8 * count;
-	end if;
-	return 0;
-end;
-create function sys.imprintsize(tpe varchar(1024), count bigint)
-returns bigint
-begin
-	if tpe in ('tinyint', 'boolean')
-		then return cast(0.2 * count as bigint);
-	end if;
-	if tpe = 'smallint'
-		then return cast(0.4 * count as bigint);
-	end if;
-	if tpe in ('int', 'real', 'date', 'time', 'timetz', 'sec_interval', 'month_interval')
-		then return cast(0.8 * count as bigint);
-	end if;
-	if tpe in ('bigint', 'double', 'timestamp', 'timestamptz', 'inet', 'oid')
-		then return cast(1.6 * count as bigint);
-	end if;
-	if tpe in ('hugeint', 'decimal', 'uuid', 'mbr')
-		then return cast(3.2 * count as bigint);
-	end if;
-	return 0;
-end;
-create view sys.storagemodel as
-select "schema", "table", "column", "type", "count",
-	sys.columnsize("type", "count") as columnsize,
-	sys.heapsize("type", "count", "distinct", "atomwidth") as heapsize,
-	sys.hashsize("reference", "count") as hashsize,
-	case when isacolumn then sys.imprintsize("type", "count") else 0 end as imprintsize,
-	case when (isacolumn and not sorted) then cast(8 * "count" as bigint) else 0 end as orderidxsize,
-	sorted, "unique", isacolumn
- from sys.storagemodelinput
-order by "schema", "table", "column";
-create view sys.tablestoragemodel as
-select "schema", "table",
-	max("count") as "rowcount",
-	count(*) as "storages",
-	sum(sys.columnsize("type", "count")) as columnsize,
-	sum(sys.heapsize("type", "count", "distinct", "atomwidth")) as heapsize,
-	sum(sys.hashsize("reference", "count")) as hashsize,
-	sum(case when isacolumn then sys.imprintsize("type", "count") else 0 end) as imprintsize,
-	sum(case when (isacolumn and not sorted) then cast(8 * "count" as bigint) else 0 end) as orderidxsize
- from sys.storagemodelinput
-group by "schema", "table"
-order by "schema", "table";
-update sys._tables set system = true where schema_id = (select id from sys.schemas where name = 'sys') and name in ('storage', 'tablestorage', 'schemastorage', 'storagemodelinput', 'storagemodel', 'tablestoragemodel');
-update sys.functions set system = true where schema_id = (select id from sys.schemas where name = 'sys') and name in ('storage') and type = 5;
-update sys.functions set system = true where schema_id = (select id from sys.schemas where name = 'sys') and name in ('storagemodelinit') and type = 2;
-update sys.functions set system = true where schema_id = (select id from sys.schemas where name = 'sys') and name in ('columnsize', 'heapsize', 'hashsize', 'imprintsize') and type = 1;
-set schema "sys";
-commit;
-
-=======
->>>>>>> 54d7f2bf
 # MonetDB/SQL module loaded
 
 
