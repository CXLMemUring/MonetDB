--- conflicted
+++ resolved
@@ -19,85 +19,6 @@
 # MonetDB/JAQL module loaded
 # MonetDB/SQL module loaded
 
-<<<<<<< HEAD
-
-# 15:54:46 >  
-# 15:54:46 >  "/usr/bin/python2" "test_privs2_p1.SQL.py" "test_privs2_p1"
-# 15:54:46 >  
-
-#SELECT * FROM version;
-% my_schema.version,	my_schema.version # table_name
-% name,	i # name
-% varchar,	int # type
-% 5,	1 # length
-[ "test1",	1	]
-#insert into version (name ,i) values ('test2' ,2) ;
-[ 1	]
-#SELECT insertversion('test3', 3);
-% .%4 # table_name
-% %4 # name
-% int # type
-% 1 # length
-[ 1	]
-#SELECT * FROM version;
-% my_schema.version,	my_schema.version # table_name
-% name,	i # name
-% varchar,	int # type
-% 5,	1 # length
-[ "test1",	1	]
-[ "test2",	2	]
-[ "test3",	3	]
-#update version set i = 2 where i = 10;
-[ 0	]
-#SELECT updateversion('test1', 4);
-% .%2 # table_name
-% %2 # name
-% int # type
-% 1 # length
-[ 1	]
-#SELECT * FROM version;
-% my_schema.version,	my_schema.version # table_name
-% name,	i # name
-% varchar,	int # type
-% 5,	1 # length
-[ "test1",	4	]
-[ "test2",	2	]
-[ "test3",	3	]
-#delete from version where i = 100;
-[ 0	]
-#SELECT deleteversion(4);
-% .%2 # table_name
-% %2 # name
-% int # type
-% 1 # length
-[ 1	]
-#SELECT * FROM version;
-% my_schema.version,	my_schema.version # table_name
-% name,	i # name
-% varchar,	int # type
-% 5,	1 # length
-[ "test1",	4	]
-[ "test2",	2	]
-[ "test3",	3	]
-#truncate version;
-[ 3	]
-#SELECT truncateversion();
-% .%2 # table_name
-% %2 # name
-% int # type
-% 1 # length
-[ 1	]
-#SELECT * FROM version;
-% my_schema.version,	my_schema.version # table_name
-% name,	i # name
-% varchar,	int # type
-% 0,	1 # length
-
-# 15:54:46 >  
-# 15:54:46 >  "Done."
-# 15:54:46 >  
-=======
 # 15:25:07 >  
 # 15:25:07 >  "Done."
 # 15:25:07 >  
->>>>>>> 36b678c6
