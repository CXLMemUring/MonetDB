Running database upgrade commands to update system tables.

Running database upgrade commands:
create function sys.generate_series(first hugeint, "limit" hugeint)
returns table (value hugeint)
external name generator.series;
create function sys.generate_series(first hugeint, "limit" hugeint, stepsize hugeint)
returns table (value hugeint)
external name generator.series;
create aggregate stddev_samp(val HUGEINT) returns DOUBLE
 external name "aggr"."stdev";
GRANT EXECUTE ON AGGREGATE stddev_samp(HUGEINT) TO PUBLIC;
create window stddev_samp(val HUGEINT) returns DOUBLE
 external name "sql"."stdev";
GRANT EXECUTE ON WINDOW stddev_samp(HUGEINT) TO PUBLIC;
create aggregate stddev_pop(val HUGEINT) returns DOUBLE
 external name "aggr"."stdevp";
GRANT EXECUTE ON AGGREGATE stddev_pop(HUGEINT) TO PUBLIC;
create window stddev_pop(val HUGEINT) returns DOUBLE
 external name "sql"."stdevp";
GRANT EXECUTE ON WINDOW stddev_pop(HUGEINT) TO PUBLIC;
create aggregate var_samp(val HUGEINT) returns DOUBLE
 external name "aggr"."variance";
GRANT EXECUTE ON AGGREGATE var_samp(HUGEINT) TO PUBLIC;
create window var_samp(val HUGEINT) returns DOUBLE
 external name "sql"."variance";
GRANT EXECUTE ON WINDOW var_samp(HUGEINT) TO PUBLIC;
create aggregate covar_samp(e1 HUGEINT, e2 HUGEINT) returns DOUBLE
 external name "aggr"."covariance";
GRANT EXECUTE ON AGGREGATE covar_samp(HUGEINT, HUGEINT) TO PUBLIC;
create window covar_samp(e1 HUGEINT, e2 HUGEINT) returns DOUBLE
 external name "sql"."covariance";
GRANT EXECUTE ON WINDOW covar_samp(HUGEINT, HUGEINT) TO PUBLIC;
create aggregate var_pop(val HUGEINT) returns DOUBLE
 external name "aggr"."variancep";
GRANT EXECUTE ON AGGREGATE var_pop(HUGEINT) TO PUBLIC;
create window var_pop(val HUGEINT) returns DOUBLE
 external name "sql"."variancep";
GRANT EXECUTE ON WINDOW var_pop(HUGEINT) TO PUBLIC;
create aggregate covar_pop(e1 HUGEINT, e2 HUGEINT) returns DOUBLE
 external name "aggr"."covariancep";
GRANT EXECUTE ON AGGREGATE covar_pop(HUGEINT, HUGEINT) TO PUBLIC;
create window covar_pop(e1 HUGEINT, e2 HUGEINT) returns DOUBLE
 external name "sql"."covariancep";
GRANT EXECUTE ON WINDOW covar_pop(HUGEINT, HUGEINT) TO PUBLIC;
create aggregate median(val HUGEINT) returns HUGEINT
 external name "aggr"."median";
GRANT EXECUTE ON AGGREGATE median(HUGEINT) TO PUBLIC;
create aggregate quantile(val HUGEINT, q DOUBLE) returns HUGEINT
 external name "aggr"."quantile";
GRANT EXECUTE ON AGGREGATE quantile(HUGEINT, DOUBLE) TO PUBLIC;
create aggregate median_avg(val HUGEINT) returns DOUBLE
 external name "aggr"."median_avg";
GRANT EXECUTE ON AGGREGATE median_avg(HUGEINT) TO PUBLIC;
create aggregate quantile_avg(val HUGEINT, q DOUBLE) returns DOUBLE
 external name "aggr"."quantile_avg";
GRANT EXECUTE ON AGGREGATE quantile_avg(HUGEINT, DOUBLE) TO PUBLIC;
create aggregate corr(e1 HUGEINT, e2 HUGEINT) returns DOUBLE
 external name "aggr"."corr";
GRANT EXECUTE ON AGGREGATE corr(HUGEINT, HUGEINT) TO PUBLIC;
create window corr(e1 HUGEINT, e2 HUGEINT) returns DOUBLE
 external name "sql"."corr";
GRANT EXECUTE ON WINDOW corr(HUGEINT, HUGEINT) TO PUBLIC;
create function json.filter(js json, name hugeint)
returns json external name json.filter;
GRANT EXECUTE ON FUNCTION json.filter(json, hugeint) TO PUBLIC;
update sys.functions set system = true where system <> true and name in ('generate_series') and schema_id = (select id from sys.schemas where name = 'sys') and type = 5;
update sys.functions set system = true where system <> true and name in ('stddev_samp', 'stddev_pop', 'var_samp', 'covar_samp', 'var_pop', 'covar_pop', 'median', 'median_avg', 'quantile', 'quantile_avg', 'corr') and schema_id = (select id from sys.schemas where name = 'sys') and type = 3;
update sys.functions set system = true where system <> true and name in ('stddev_samp', 'stddev_pop', 'var_samp', 'covar_samp', 'var_pop', 'covar_pop', 'corr') and schema_id = (select id from sys.schemas where name = 'sys') and type = 6;
update sys.functions set system = true where system <> true and name = 'filter' and schema_id = (select id from sys.schemas where name = 'json') and type = 1;

Running database upgrade commands:
<<<<<<< HEAD
drop procedure if exists SHPattach(string) cascade;
drop procedure if exists SHPload(integer) cascade;
drop procedure if exists SHPload(integer, geometry) cascade;

Running database upgrade commands:
create procedure SHPLoad(fname string, schemaname string, tablename string) external name shp.load;
create procedure SHPLoad(fname string, tablename string) external name shp.load;
update sys.functions set system = true where schema_id = 2000 and name in ('shpload');

Running database upgrade commands:
drop function if exists sys.st_intersects(geometry, geometry) cascade;
drop function if exists sys.st_dwithin(geometry, geometry, double) cascade;
drop view if exists sys.geometry_columns cascade;
drop function if exists sys.st_collect(geometry, geometry) cascade;
drop aggregate if exists sys.st_collect(geometry) cascade;
drop aggregate if exists sys.st_makeline(geometry) cascade;
create view sys.geometry_columns as
 select cast(null as varchar(1)) as f_table_catalog,
  s.name as f_table_schema,
  t.name as f_table_name,
  c.name as f_geometry_column,
  cast(has_z(c.type_digits) + has_m(c.type_digits) +2 as integer) as coord_dimension,
  c.type_scale as srid,
  get_type(c.type_digits, 0) as geometry_type
 from sys.columns c, sys.tables t, sys.schemas s
 where c.table_id = t.id and t.schema_id = s.id
  and c.type in (select sqlname from sys.types where systemname in ('wkb', 'wkba'));
GRANT SELECT ON sys.geometry_columns TO PUBLIC;
CREATE FUNCTION ST_Collect(geom1 Geometry, geom2 Geometry) RETURNS Geometry EXTERNAL NAME geom."Collect";
GRANT EXECUTE ON FUNCTION ST_Collect(Geometry, Geometry) TO PUBLIC;
CREATE AGGREGATE ST_Collect(geom Geometry) RETURNS Geometry external name aggr."Collect";
GRANT EXECUTE ON AGGREGATE ST_Collect(Geometry) TO PUBLIC;
CREATE FUNCTION ST_DistanceGeographic(geom1 Geometry, geom2 Geometry) RETURNS double EXTERNAL NAME geom."DistanceGeographic";
GRANT EXECUTE ON FUNCTION ST_DistanceGeographic(Geometry, Geometry) TO PUBLIC;
CREATE FILTER FUNCTION ST_DWithinGeographic(geom1 Geometry, geom2 Geometry, distance double) EXTERNAL NAME geom."DWithinGeographic";
GRANT EXECUTE ON FILTER ST_DWithinGeographic(Geometry, Geometry, double) TO PUBLIC;
CREATE FILTER FUNCTION ST_DWithin(geom1 Geometry, geom2 Geometry, distance double) EXTERNAL NAME rtree."DWithin";
GRANT EXECUTE ON FILTER ST_DWithin(Geometry, Geometry, double) TO PUBLIC;
CREATE FILTER FUNCTION ST_DWithin_NoIndex(geom1 Geometry, geom2 Geometry, distance double) EXTERNAL NAME geom."DWithin_noindex";
GRANT EXECUTE ON FILTER ST_DWithin_NoIndex(Geometry, Geometry, double) TO PUBLIC;
CREATE FUNCTION ST_DWithin2(geom1 Geometry, geom2 Geometry, bbox1 mbr, bbox2 mbr, dst double) RETURNS boolean EXTERNAL NAME geom."DWithin2";
GRANT EXECUTE ON FUNCTION ST_DWithin2(Geometry, Geometry, mbr, mbr, double) TO PUBLIC;
CREATE FILTER FUNCTION ST_IntersectsGeographic(geom1 Geometry, geom2 Geometry) EXTERNAL NAME geom."IntersectsGeographic";
GRANT EXECUTE ON FILTER ST_IntersectsGeographic(Geometry, Geometry) TO PUBLIC;
CREATE FILTER FUNCTION ST_Intersects(geom1 Geometry, geom2 Geometry) EXTERNAL NAME rtree."Intersects";
GRANT EXECUTE ON FILTER ST_Intersects(Geometry, Geometry) TO PUBLIC;
CREATE FILTER FUNCTION ST_Intersects_NoIndex(geom1 Geometry, geom2 Geometry) EXTERNAL NAME geom."Intersects_noindex";
GRANT EXECUTE ON FILTER ST_Intersects_NoIndex(Geometry, Geometry) TO PUBLIC;
CREATE AGGREGATE ST_MakeLine(geom Geometry) RETURNS Geometry external name aggr."MakeLine";
GRANT EXECUTE ON AGGREGATE ST_MakeLine(Geometry) TO PUBLIC;
update sys.functions set system = true where system <> true and schema_id = 2000 and name in ('st_collect', 'st_distancegeographic', 'st_dwithingeographic', 'st_dwithin', 'st_dwithin_noindex', 'st_dwithin2', 'st_intersectsgeographic', 'st_intersects', 'st_intersects_noindex', 'st_makeline');
update sys._tables set system = true where system <> true and schema_id = 2000 and name = 'geometry_columns';

Running database upgrade commands:
drop function sys.similarity(string, string) cascade;

Running database upgrade commands:
CREATE VIEW sys.describe_accessible_tables AS
 SELECT
 schemas.name AS schema,
 tables.name  AS table,
 tt.table_type_name AS table_type,
 pc.privilege_code_name AS privs,
 p.privileges AS privs_code
 FROM privileges p
 JOIN sys.roles ON p.auth_id = roles.id
 JOIN sys.tables ON p.obj_id = tables.id
 JOIN sys.table_types tt ON tables.type = tt.table_type_id
 JOIN sys.schemas ON tables.schema_id = schemas.id
 JOIN sys.privilege_codes pc ON p.privileges = pc.privilege_code_id
 WHERE roles.name = current_role;
GRANT SELECT ON sys.describe_accessible_tables TO PUBLIC;
update sys._tables set system = true where system <> true and schema_id = 2000 and name = 'describe_accessible_tables';
alter table sys.function_languages set read write;
delete from sys.function_languages where language_keyword like 'PYTHON%_MAP';
update sys.functions set language = language - 1 where language in (7, 11);
update sys.functions set mod = 'pyapi3' where mod in ('pyapi', 'pyapi3map');
commit;

Running database upgrade commands:
alter table sys.function_languages set read only;

Running database upgrade commands:
DROP FUNCTION IF EXISTS sys.dump_database(BOOLEAN) CASCADE;
DROP VIEW IF EXISTS sys.dump_comments CASCADE;
DROP VIEW IF EXISTS sys.describe_comments CASCADE;
CREATE VIEW sys.describe_comments AS
	SELECT o.id AS id, o.tpe AS tpe, o.nme AS fqn, cm.remark AS rem
	FROM (
		SELECT id, 'SCHEMA', sys.DQ(name) FROM sys.schemas WHERE NOT system
		UNION ALL
		SELECT t.id, ifthenelse(ts.table_type_name = 'VIEW', 'VIEW', 'TABLE'), sys.FQN(s.name, t.name)
		  FROM sys.schemas s JOIN sys._tables t ON s.id = t.schema_id JOIN sys.table_types ts ON t.type = ts.table_type_id
		 WHERE NOT t.system
		UNION ALL
		SELECT c.id, 'COLUMN', sys.FQN(s.name, t.name) || '.' || sys.DQ(c.name) FROM sys.columns c, sys._tables t, sys.schemas s WHERE NOT t.system AND c.table_id = t.id AND t.schema_id = s.id
		UNION ALL
		SELECT idx.id, 'INDEX', sys.FQN(s.name, idx.name) FROM sys.idxs idx, sys._tables t, sys.schemas s WHERE NOT t.system AND idx.table_id = t.id AND t.schema_id = s.id
		UNION ALL
		SELECT seq.id, 'SEQUENCE', sys.FQN(s.name, seq.name) FROM sys.sequences seq, sys.schemas s WHERE seq.schema_id = s.id
		UNION ALL
		SELECT f.id, ft.function_type_keyword, qf.nme FROM sys.functions f, sys.function_types ft, sys.schemas s, sys.fully_qualified_functions qf
		 WHERE NOT f.system AND f.type = ft.function_type_id AND f.schema_id = s.id AND qf.id = f.id
		) AS o(id, tpe, nme)
	JOIN sys.comments cm ON cm.id = o.id;
GRANT SELECT ON sys.describe_comments TO PUBLIC;
CREATE VIEW sys.dump_comments AS
  SELECT 'COMMENT ON ' || c.tpe || ' ' || c.fqn || ' IS ' || sys.SQ(c.rem) || ';' stmt FROM sys.describe_comments c;
CREATE FUNCTION sys.dump_database(describe BOOLEAN) RETURNS TABLE(o int, stmt STRING)
BEGIN
  SET SCHEMA sys;
  TRUNCATE sys.dump_statements;
  INSERT INTO sys.dump_statements VALUES (1, 'START TRANSACTION;');
  INSERT INTO sys.dump_statements VALUES (2, 'SET SCHEMA "sys";');
  INSERT INTO sys.dump_statements SELECT (SELECT COUNT(*) FROM sys.dump_statements) + RANK() OVER(), stmt FROM sys.dump_create_roles;
  INSERT INTO sys.dump_statements SELECT (SELECT COUNT(*) FROM sys.dump_statements) + RANK() OVER(), stmt FROM sys.dump_create_users;
  INSERT INTO sys.dump_statements SELECT (SELECT COUNT(*) FROM sys.dump_statements) + RANK() OVER(), stmt FROM sys.dump_create_schemas;
  INSERT INTO sys.dump_statements SELECT (SELECT COUNT(*) FROM sys.dump_statements) + RANK() OVER(), stmt FROM sys.dump_user_defined_types;
  INSERT INTO sys.dump_statements SELECT (SELECT COUNT(*) FROM sys.dump_statements) + RANK() OVER(), stmt FROM sys.dump_add_schemas_to_users;
  INSERT INTO sys.dump_statements SELECT (SELECT COUNT(*) FROM sys.dump_statements) + RANK() OVER(), stmt FROM sys.dump_grant_user_privileges;
  INSERT INTO sys.dump_statements SELECT (SELECT COUNT(*) FROM sys.dump_statements) + RANK() OVER(), stmt FROM sys.dump_sequences;
  --functions and table-likes can be interdependent. They should be inserted in the order of their catalogue id.
  INSERT INTO sys.dump_statements SELECT (SELECT COUNT(*) FROM sys.dump_statements) + RANK() OVER(ORDER BY stmts.o), stmts.s
				    FROM (
				      SELECT f.o, f.stmt FROM sys.dump_functions f
				       UNION ALL
				      SELECT t.o, t.stmt FROM sys.dump_tables t
				    ) AS stmts(o, s);
  IF NOT DESCRIBE THEN
    CALL sys.dump_table_data();
  END IF;
  INSERT INTO sys.dump_statements SELECT (SELECT COUNT(*) FROM sys.dump_statements) + RANK() OVER(), stmt FROM sys.dump_start_sequences;
  INSERT INTO sys.dump_statements SELECT (SELECT COUNT(*) FROM sys.dump_statements) + RANK() OVER(), stmt FROM sys.dump_column_defaults;
  INSERT INTO sys.dump_statements SELECT (SELECT COUNT(*) FROM sys.dump_statements) + RANK() OVER(), stmt FROM sys.dump_table_constraint_type;
  INSERT INTO sys.dump_statements SELECT (SELECT COUNT(*) FROM sys.dump_statements) + RANK() OVER(), stmt FROM sys.dump_indices;
  INSERT INTO sys.dump_statements SELECT (SELECT COUNT(*) FROM sys.dump_statements) + RANK() OVER(), stmt FROM sys.dump_foreign_keys;
  INSERT INTO sys.dump_statements SELECT (SELECT COUNT(*) FROM sys.dump_statements) + RANK() OVER(), stmt FROM sys.dump_partition_tables;
  INSERT INTO sys.dump_statements SELECT (SELECT COUNT(*) FROM sys.dump_statements) + RANK() OVER(), stmt FROM sys.dump_triggers;
  INSERT INTO sys.dump_statements SELECT (SELECT COUNT(*) FROM sys.dump_statements) + RANK() OVER(), stmt FROM sys.dump_comments;
  INSERT INTO sys.dump_statements SELECT (SELECT COUNT(*) FROM sys.dump_statements) + RANK() OVER(), stmt FROM sys.dump_table_grants;
  INSERT INTO sys.dump_statements SELECT (SELECT COUNT(*) FROM sys.dump_statements) + RANK() OVER(), stmt FROM sys.dump_column_grants;
  INSERT INTO sys.dump_statements SELECT (SELECT COUNT(*) FROM sys.dump_statements) + RANK() OVER(), stmt FROM sys.dump_function_grants;
  INSERT INTO sys.dump_statements VALUES ((SELECT COUNT(*) FROM sys.dump_statements) + 1, 'COMMIT;');
  RETURN sys.dump_statements;
END;
update sys._tables set system = true where schema_id = 2000 and name in ('describe_comments','dump_comments');
update sys.functions set system = true where system <> true and schema_id = 2000 and name = 'dump_database' and type = 5;

Running database upgrade commands:
CREATE FUNCTION sys.sql_datatype(mtype varchar(999), digits integer, tscale integer, nameonly boolean, shortname boolean)
  RETURNS varchar(1024)
BEGIN
  RETURN
    CASE mtype
    WHEN 'char' THEN sys.ifthenelse(nameonly OR digits <= 1, sys.ifthenelse(shortname, 'CHAR', 'CHARACTER'), sys.ifthenelse(shortname, 'CHAR(', 'CHARACTER(') || digits || ')')
    WHEN 'varchar' THEN sys.ifthenelse(nameonly OR digits = 0, sys.ifthenelse(shortname, 'VARCHAR', 'CHARACTER VARYING'), sys.ifthenelse(shortname, 'VARCHAR(', 'CHARACTER VARYING(') || digits || ')')
    WHEN 'clob' THEN sys.ifthenelse(nameonly OR digits = 0, sys.ifthenelse(shortname, 'CLOB', 'CHARACTER LARGE OBJECT'), sys.ifthenelse(shortname, 'CLOB(', 'CHARACTER LARGE OBJECT(') || digits || ')')
    WHEN 'blob' THEN sys.ifthenelse(nameonly OR digits = 0, sys.ifthenelse(shortname, 'BLOB', 'BINARY LARGE OBJECT'), sys.ifthenelse(shortname, 'BLOB(', 'BINARY LARGE OBJECT(') || digits || ')')
    WHEN 'int' THEN 'INTEGER'
    WHEN 'bigint' THEN 'BIGINT'
    WHEN 'smallint' THEN 'SMALLINT'
    WHEN 'tinyint' THEN 'TINYINT'
    WHEN 'hugeint' THEN 'HUGEINT'
    WHEN 'boolean' THEN 'BOOLEAN'
    WHEN 'date' THEN 'DATE'
    WHEN 'time' THEN sys.ifthenelse(nameonly OR digits = 1, 'TIME', 'TIME(' || (digits -1) || ')')
    WHEN 'timestamp' THEN sys.ifthenelse(nameonly OR digits = 7, 'TIMESTAMP', 'TIMESTAMP(' || (digits -1) || ')')
    WHEN 'timestamptz' THEN sys.ifthenelse(nameonly OR digits = 7, 'TIMESTAMP WITH TIME ZONE', 'TIMESTAMP(' || (digits -1) || ') WITH TIME ZONE')
    WHEN 'timetz' THEN sys.ifthenelse(nameonly OR digits = 1, 'TIME WITH TIME ZONE', 'TIME(' || (digits -1) || ') WITH TIME ZONE')
    WHEN 'decimal' THEN sys.ifthenelse(nameonly OR digits = 0, 'DECIMAL', 'DECIMAL(' || digits || sys.ifthenelse(tscale = 0, '', ',' || tscale) || ')')
    WHEN 'double' THEN sys.ifthenelse(nameonly OR (digits = 53 AND tscale = 0), sys.ifthenelse(shortname, 'DOUBLE', 'DOUBLE PRECISION'), 'FLOAT(' || digits || ')')
    WHEN 'real' THEN sys.ifthenelse(nameonly OR (digits = 24 AND tscale = 0), 'REAL', 'FLOAT(' || digits || ')')
    WHEN 'day_interval' THEN 'INTERVAL DAY'
    WHEN 'month_interval' THEN CASE digits WHEN 1 THEN 'INTERVAL YEAR' WHEN 2 THEN 'INTERVAL YEAR TO MONTH' WHEN 3 THEN 'INTERVAL MONTH' END
    WHEN 'sec_interval' THEN
	CASE digits
	WHEN 4 THEN 'INTERVAL DAY'
	WHEN 5 THEN 'INTERVAL DAY TO HOUR'
	WHEN 6 THEN 'INTERVAL DAY TO MINUTE'
	WHEN 7 THEN 'INTERVAL DAY TO SECOND'
	WHEN 8 THEN 'INTERVAL HOUR'
	WHEN 9 THEN 'INTERVAL HOUR TO MINUTE'
	WHEN 10 THEN 'INTERVAL HOUR TO SECOND'
	WHEN 11 THEN 'INTERVAL MINUTE'
	WHEN 12 THEN 'INTERVAL MINUTE TO SECOND'
	WHEN 13 THEN 'INTERVAL SECOND'
	END
    WHEN 'oid' THEN 'OID'
    WHEN 'json' THEN sys.ifthenelse(nameonly OR digits = 0, 'JSON', 'JSON(' || digits || ')')
    WHEN 'url' THEN sys.ifthenelse(nameonly OR digits = 0, 'URL', 'URL(' || digits || ')')
    WHEN 'xml' THEN sys.ifthenelse(nameonly OR digits = 0, 'XML', 'XML(' || digits || ')')
    WHEN 'geometry' THEN
	sys.ifthenelse(nameonly, 'GEOMETRY',
	CASE digits
	WHEN 4 THEN 'GEOMETRY(POINT' || sys.ifthenelse(tscale = 0, ')', ',' || tscale || ')')
	WHEN 8 THEN 'GEOMETRY(LINESTRING' || sys.ifthenelse(tscale = 0, ')', ',' || tscale || ')')
	WHEN 16 THEN 'GEOMETRY(POLYGON' || sys.ifthenelse(tscale = 0, ')', ',' || tscale || ')')
	WHEN 20 THEN 'GEOMETRY(MULTIPOINT' || sys.ifthenelse(tscale = 0, ')', ',' || tscale || ')')
	WHEN 24 THEN 'GEOMETRY(MULTILINESTRING' || sys.ifthenelse(tscale = 0, ')', ',' || tscale || ')')
	WHEN 28 THEN 'GEOMETRY(MULTIPOLYGON' || sys.ifthenelse(tscale = 0, ')', ',' || tscale || ')')
	WHEN 32 THEN 'GEOMETRY(GEOMETRYCOLLECTION' || sys.ifthenelse(tscale = 0, ')', ',' || tscale || ')')
	ELSE 'GEOMETRY'
        END)
    ELSE sys.ifthenelse(mtype = lower(mtype), upper(mtype), '"' || mtype || '"') || sys.ifthenelse(nameonly OR digits = 0, '', '(' || digits || sys.ifthenelse(tscale = 0, '', ',' || tscale) || ')')
    END;
END;
GRANT EXECUTE ON FUNCTION sys.sql_datatype(varchar(999), integer, integer, boolean, boolean) TO PUBLIC;
update sys.functions set system = true where system <> true and schema_id = 2000 and name = 'sql_datatype' and type = 1 and language = 2;

Running database upgrade commands:
CREATE SCHEMA INFORMATION_SCHEMA;
COMMENT ON SCHEMA INFORMATION_SCHEMA IS 'ISO/IEC 9075-11 SQL/Schemata';
update sys.schemas set system = true where name = 'information_schema';
CREATE VIEW INFORMATION_SCHEMA.CHARACTER_SETS AS SELECT
  cast(NULL AS varchar(1)) AS CHARACTER_SET_CATALOG,
  cast(NULL AS varchar(1)) AS CHARACTER_SET_SCHEMA,
  cast('UTF-8' AS varchar(16)) AS CHARACTER_SET_NAME,
  cast('ISO/IEC 10646:2021' AS varchar(20)) AS CHARACTER_REPERTOIRE,
  cast('UTF-8' AS varchar(16)) AS FORM_OF_USE,
  cast(NULL AS varchar(1)) AS DEFAULT_COLLATE_CATALOG,
  cast(NULL AS varchar(1)) AS DEFAULT_COLLATE_SCHEMA,
  cast(NULL AS varchar(1)) AS DEFAULT_COLLATE_NAME;
GRANT SELECT ON TABLE INFORMATION_SCHEMA.CHARACTER_SETS TO PUBLIC WITH GRANT OPTION;
CREATE VIEW INFORMATION_SCHEMA.SCHEMATA AS SELECT
  cast(NULL AS varchar(1)) AS CATALOG_NAME,
  s."name" AS SCHEMA_NAME,
  a."name" AS SCHEMA_OWNER,
  cast(NULL AS varchar(1)) AS DEFAULT_CHARACTER_SET_CATALOG,
  cast(NULL AS varchar(1)) AS DEFAULT_CHARACTER_SET_SCHEMA,
  cast('UTF-8' AS varchar(16)) AS DEFAULT_CHARACTER_SET_NAME,
  cast(NULL AS varchar(1)) AS SQL_PATH,
  s."id" AS schema_id,
  s."system" AS is_system,
  cm."remark" AS comments
 FROM sys."schemas" s
 INNER JOIN sys."auths" a ON s."owner" = a."id"
 LEFT OUTER JOIN sys."comments" cm ON s."id" = cm."id"
 ORDER BY s."name";
GRANT SELECT ON TABLE INFORMATION_SCHEMA.SCHEMATA TO PUBLIC WITH GRANT OPTION;
CREATE VIEW INFORMATION_SCHEMA.TABLES AS SELECT
  cast(NULL AS varchar(1)) AS TABLE_CATALOG,
  s."name" AS TABLE_SCHEMA,
  t."name" AS TABLE_NAME,
  tt."table_type_name" AS TABLE_TYPE,
  cast(NULL AS varchar(1)) AS SELF_REFERENCING_COLUMN_NAME,
  cast(NULL AS varchar(1)) AS REFERENCE_GENERATION,
  cast(NULL AS varchar(1)) AS USER_DEFINED_TYPE_CATALOG,
  cast(NULL AS varchar(1)) AS USER_DEFINED_TYPE_SCHEMA,
  cast(NULL AS varchar(1)) AS USER_DEFINED_TYPE_NAME,
  cast(sys.ifthenelse((t."type" IN (0, 3, 7, 20, 30) AND t."access" IN (0, 2)), 'YES', 'NO') AS varchar(3)) AS IS_INSERTABLE_INTO,
  cast('NO' AS varchar(3)) AS IS_TYPED,
  cast((CASE t."commit_action" WHEN 1 THEN 'DELETE' WHEN 2 THEN 'PRESERVE' WHEN 3 THEN 'DROP' ELSE NULL END) AS varchar(10)) AS COMMIT_ACTION,
  t."schema_id" AS schema_id,
  t."id" AS table_id,
  t."type" AS table_type_id,
  st."count" AS row_count,
  t."system" AS is_system,
  sys.ifthenelse(t."type" IN (1, 11), TRUE, FALSE) AS is_view,
  t."query" AS query_def,
  cm."remark" AS comments
 FROM sys."tables" t
 INNER JOIN sys."schemas" s ON t."schema_id" = s."id"
 INNER JOIN sys."table_types" tt ON t."type" = tt."table_type_id"
 LEFT OUTER JOIN sys."comments" cm ON t."id" = cm."id"
 LEFT OUTER JOIN (SELECT DISTINCT "schema", "table", "count" FROM sys."statistics"()) st ON (s."name" = st."schema" AND t."name" = st."table")
 ORDER BY s."name", t."name";
GRANT SELECT ON TABLE INFORMATION_SCHEMA.TABLES TO PUBLIC WITH GRANT OPTION;
CREATE VIEW INFORMATION_SCHEMA.VIEWS AS SELECT
  cast(NULL AS varchar(1)) AS TABLE_CATALOG,
  s."name" AS TABLE_SCHEMA,
  t."name" AS TABLE_NAME,
  t."query" AS VIEW_DEFINITION,
  cast('NONE' AS varchar(10)) AS CHECK_OPTION,
  cast('NO' AS varchar(3)) AS IS_UPDATABLE,
  cast('NO' AS varchar(3)) AS INSERTABLE_INTO,
  cast('NO' AS varchar(3)) AS IS_TRIGGER_UPDATABLE,
  cast('NO' AS varchar(3)) AS IS_TRIGGER_DELETABLE,
  cast('NO' AS varchar(3)) AS IS_TRIGGER_INSERTABLE_INTO,
  t."schema_id" AS schema_id,
  t."id" AS table_id,
  cast(sys.ifthenelse(t."system", t."type" + 10 , t."type") AS smallint) AS table_type_id,
  t."system" AS is_system,
  cm."remark" AS comments
 FROM sys."_tables" t
 INNER JOIN sys."schemas" s ON t."schema_id" = s."id"
 LEFT OUTER JOIN sys."comments" cm ON t."id" = cm."id"
 WHERE t."type" = 1
 ORDER BY s."name", t."name";
GRANT SELECT ON TABLE INFORMATION_SCHEMA.VIEWS TO PUBLIC WITH GRANT OPTION;
CREATE VIEW INFORMATION_SCHEMA.COLUMNS AS SELECT
  cast(NULL AS varchar(1)) AS TABLE_CATALOG,
  s."name" AS TABLE_SCHEMA,
  t."name" AS TABLE_NAME,
  c."name" AS COLUMN_NAME,
  cast(1 + c."number" AS int) AS ORDINAL_POSITION,
  c."default" AS COLUMN_DEFAULT,
  cast(sys.ifthenelse(c."null", 'YES', 'NO') AS varchar(3)) AS IS_NULLABLE,
  cast(sys."sql_datatype"(c."type", c."type_digits", c."type_scale", true, true) AS varchar(1024)) AS DATA_TYPE,
  cast(sys.ifthenelse(c."type" IN ('varchar','clob','char','json','url','xml') AND c."type_digits" > 0, c."type_digits", NULL) AS int) AS CHARACTER_MAXIMUM_LENGTH,
  cast(sys.ifthenelse(c."type" IN ('varchar','clob','char','json','url','xml') AND c."type_digits" > 0, 4 * cast(c."type_digits" as bigint), NULL) AS bigint) AS CHARACTER_OCTET_LENGTH,
  cast(sys.ifthenelse(c."type" IN ('int','smallint','tinyint','bigint','hugeint','float','real','double','decimal','numeric','oid'), c."type_digits", NULL) AS int) AS NUMERIC_PRECISION,
  cast(sys.ifthenelse(c."type" IN ('int','smallint','tinyint','bigint','hugeint','float','real','double','oid'), 2, sys.ifthenelse(c."type" IN ('decimal','numeric'), 10, NULL)) AS int) AS NUMERIC_PRECISION_RADIX,
  cast(sys.ifthenelse(c."type" IN ('int','smallint','tinyint','bigint','hugeint','float','real','double','decimal','numeric','oid'), c."type_scale", NULL) AS int) AS NUMERIC_SCALE,
  cast(sys.ifthenelse(c."type" IN ('date','timestamp','timestamptz','time','timetz'), sys.ifthenelse(c."type_scale" > 0, c."type_scale" -1, 0), NULL) AS int) AS DATETIME_PRECISION,
  cast(sys.ifthenelse(c."type" IN ('day_interval','month_interval','sec_interval'), sys."sql_datatype"(c."type", c."type_digits", c."type_scale", true, true), NULL) AS varchar(40)) AS INTERVAL_TYPE,
  cast(CASE c."type" WHEN 'day_interval' THEN 0 WHEN 'month_interval' THEN 0 WHEN 'sec_interval' THEN (sys.ifthenelse(c."type_digits" IN (7, 10, 12, 13), sys.ifthenelse(c."type_scale" > 0, c."type_scale", 3), 0)) ELSE NULL END AS int) AS INTERVAL_PRECISION,
  cast(NULL AS varchar(1)) AS CHARACTER_SET_CATALOG,
  cast(NULL AS varchar(1)) AS CHARACTER_SET_SCHEMA,
  cast(sys.ifthenelse(c."type" IN ('varchar','clob','char','json','url','xml'), 'UTF-8', NULL) AS varchar(16)) AS CHARACTER_SET_NAME,
  cast(NULL AS varchar(1)) AS COLLATION_CATALOG,
  cast(NULL AS varchar(1)) AS COLLATION_SCHEMA,
  cast(NULL AS varchar(1)) AS COLLATION_NAME,
  cast(NULL AS varchar(1)) AS DOMAIN_CATALOG,
  cast(NULL AS varchar(1)) AS DOMAIN_SCHEMA,
  cast(NULL AS varchar(1)) AS DOMAIN_NAME,
  cast(NULL AS varchar(1)) AS UDT_CATALOG,
  cast(NULL AS varchar(1)) AS UDT_SCHEMA,
  cast(NULL AS varchar(1)) AS UDT_NAME,
  cast(NULL AS varchar(1)) AS SCOPE_CATALOG,
  cast(NULL AS varchar(1)) AS SCOPE_SCHEMA,
  cast(NULL AS varchar(1)) AS SCOPE_NAME,
  cast(NULL AS int) AS MAXIMUM_CARDINALITY,
  cast(NULL AS varchar(1)) AS DTD_IDENTIFIER,
  cast('NO' AS varchar(3)) AS IS_SELF_REFERENCING,
  cast(sys.ifthenelse(seq."name" IS NULL OR c."null", 'NO', 'YES') AS varchar(3)) AS IS_IDENTITY,
  seq."name" AS IDENTITY_GENERATION,
  seq."start" AS IDENTITY_START,
  seq."increment" AS IDENTITY_INCREMENT,
  seq."maxvalue" AS IDENTITY_MAXIMUM,
  seq."minvalue" AS IDENTITY_MINIMUM,
  cast(sys.ifthenelse(seq."name" IS NULL, NULL, sys.ifthenelse(seq."cycle", 'YES', 'NO')) AS varchar(3)) AS IDENTITY_CYCLE,
  cast(sys.ifthenelse(seq."name" IS NULL, 'NO', 'YES') AS varchar(3)) AS IS_GENERATED,
  cast(sys.ifthenelse(seq."name" IS NULL, NULL, c."default") AS varchar(1024)) AS GENERATION_EXPRESSION,
  cast('NO' AS varchar(3)) AS IS_SYSTEM_TIME_PERIOD_START,
  cast('NO' AS varchar(3)) AS IS_SYSTEM_TIME_PERIOD_END,
  cast('NO' AS varchar(3)) AS SYSTEM_TIME_PERIOD_TIMESTAMP_GENERATION,
  cast(sys.ifthenelse(t."type" IN (0,3,7,20,30), 'YES', 'NO') AS varchar(3)) AS IS_UPDATABLE,
  cast(NULL AS varchar(1)) AS DECLARED_DATA_TYPE,
  cast(NULL AS int) AS DECLARED_NUMERIC_PRECISION,
  cast(NULL AS int) AS DECLARED_NUMERIC_SCALE,
  t."schema_id" AS schema_id,
  c."table_id" AS table_id,
  c."id" AS column_id,
  seq."id" AS sequence_id,
  t."system" AS is_system,
  cm."remark" AS comments
 FROM sys."columns" c
 INNER JOIN sys."tables" t ON c."table_id" = t."id"
 INNER JOIN sys."schemas" s ON t."schema_id" = s."id"
 LEFT OUTER JOIN sys."comments" cm ON c."id" = cm."id"
 LEFT OUTER JOIN sys."sequences" seq ON ((seq."name"||'"') = substring(c."default", 3 + sys."locate"('"."seq_',c."default",14)))
 ORDER BY s."name", t."name", c."number";
GRANT SELECT ON TABLE INFORMATION_SCHEMA.COLUMNS TO PUBLIC WITH GRANT OPTION;
CREATE VIEW INFORMATION_SCHEMA.CHECK_CONSTRAINTS AS SELECT
  cast(NULL AS varchar(1)) AS CONSTRAINT_CATALOG,
  cast(NULL AS varchar(1024)) AS CONSTRAINT_SCHEMA,
  cast(NULL AS varchar(1024)) AS CONSTRAINT_NAME,
  cast(NULL AS varchar(1024)) AS CHECK_CLAUSE
 WHERE 1=0;
GRANT SELECT ON TABLE INFORMATION_SCHEMA.CHECK_CONSTRAINTS TO PUBLIC WITH GRANT OPTION;
CREATE VIEW INFORMATION_SCHEMA.TABLE_CONSTRAINTS AS SELECT
  cast(NULL AS varchar(1)) AS CONSTRAINT_CATALOG,
  s."name" AS CONSTRAINT_SCHEMA,
  k."name" AS CONSTRAINT_NAME,
  cast(NULL AS varchar(1)) AS TABLE_CATALOG,
  s."name" AS TABLE_SCHEMA,
  t."name" AS TABLE_NAME,
  cast(CASE k."type" WHEN 0 THEN 'PRIMARY KEY' WHEN 1 THEN 'UNIQUE' WHEN 2 THEN 'FOREIGN KEY' ELSE NULL END AS varchar(16)) AS CONSTRAINT_TYPE,
  cast('NO' AS varchar(3)) AS IS_DEFERRABLE,
  cast('NO' AS varchar(3)) AS INITIALLY_DEFERRED,
  cast('YES' AS varchar(3)) AS ENFORCED,
  t."schema_id" AS schema_id,
  t."id" AS table_id,
  k."id" AS key_id,
  k."type" AS key_type,
  t."system" AS is_system
 FROM (SELECT sk."id", sk."table_id", sk."name", sk."type" FROM sys."keys" sk UNION ALL SELECT tk."id", tk."table_id", tk."name", tk."type" FROM tmp."keys" tk) k
 INNER JOIN (SELECT st."id", st."schema_id", st."name", st."system" FROM sys."_tables" st UNION ALL SELECT tt."id", tt."schema_id", tt."name", tt."system" FROM tmp."_tables" tt) t ON k."table_id" = t."id"
 INNER JOIN sys."schemas" s ON t."schema_id" = s."id"
 ORDER BY s."name", t."name", k."name";
GRANT SELECT ON TABLE INFORMATION_SCHEMA.TABLE_CONSTRAINTS TO PUBLIC WITH GRANT OPTION;
CREATE VIEW INFORMATION_SCHEMA.REFERENTIAL_CONSTRAINTS AS SELECT
  cast(NULL AS varchar(1)) AS CONSTRAINT_CATALOG,
  s."name" AS CONSTRAINT_SCHEMA,
  fk."name" AS CONSTRAINT_NAME,
  cast(NULL AS varchar(1)) AS UNIQUE_CONSTRAINT_CATALOG,
  uks."name" AS UNIQUE_CONSTRAINT_SCHEMA,
  uk."name" AS UNIQUE_CONSTRAINT_NAME,
  cast('FULL' AS varchar(7)) AS MATCH_OPTION,
  fk."update_action" AS UPDATE_RULE,
  fk."delete_action" AS DELETE_RULE,
  t."schema_id" AS fk_schema_id,
  t."id" AS fk_table_id,
  t."name" AS fk_table_name,
  fk."id" AS fk_key_id,
  ukt."schema_id" AS uc_schema_id,
  uk."table_id" AS uc_table_id,
  ukt."name" AS uc_table_name,
  uk."id" AS uc_key_id
 FROM sys."fkeys" fk
 INNER JOIN sys."tables" t ON t."id" = fk."table_id"
 INNER JOIN sys."schemas" s ON s."id" = t."schema_id"
 LEFT OUTER JOIN sys."keys" uk ON uk."id" = fk."rkey"
 LEFT OUTER JOIN sys."tables" ukt ON ukt."id" = uk."table_id"
 LEFT OUTER JOIN sys."schemas" uks ON uks."id" = ukt."schema_id"
 ORDER BY s."name", t."name", fk."name";
GRANT SELECT ON TABLE INFORMATION_SCHEMA.REFERENTIAL_CONSTRAINTS TO PUBLIC WITH GRANT OPTION;
CREATE VIEW INFORMATION_SCHEMA.ROUTINES AS SELECT
  cast(NULL AS varchar(1)) AS SPECIFIC_CATALOG,
  s."name" AS SPECIFIC_SCHEMA,
  cast(f."name"||'('||f."id"||')' AS varchar(270)) AS SPECIFIC_NAME,
  cast(NULL AS varchar(1)) AS ROUTINE_CATALOG,
  s."name" AS ROUTINE_SCHEMA,
  f."name" AS ROUTINE_NAME,
  ft."function_type_keyword" AS ROUTINE_TYPE,
  cast(NULL AS varchar(1)) AS MODULE_CATALOG,
  cast(NULL AS varchar(1)) AS MODULE_SCHEMA,
  cast(f."mod" AS varchar(128)) AS MODULE_NAME,
  cast(NULL AS varchar(1)) AS UDT_CATALOG,
  cast(NULL AS varchar(1)) AS UDT_SCHEMA,
  cast(NULL AS varchar(1)) AS UDT_NAME,
  cast(CASE f."type" WHEN 1 THEN sys."sql_datatype"(a."type", a."type_digits", a."type_scale", true, true) WHEN 2 THEN NULL WHEN 5 THEN 'TABLE' WHEN 7 THEN 'TABLE' ELSE NULL END AS varchar(1024)) AS DATA_TYPE,
  cast(sys.ifthenelse(a."type" IN ('varchar','clob','char','json','url','xml') AND a."type_digits" > 0, a."type_digits", NULL) AS int) AS CHARACTER_MAXIMUM_LENGTH,
  cast(sys.ifthenelse(a."type" IN ('varchar','clob','char','json','url','xml') AND a."type_digits" > 0, 4 * cast(a."type_digits" as bigint), NULL) AS bigint) AS CHARACTER_OCTET_LENGTH,
  cast(NULL AS varchar(1)) AS CHARACTER_SET_CATALOG,
  cast(NULL AS varchar(1)) AS CHARACTER_SET_SCHEMA,
  'UTF-8' AS CHARACTER_SET_NAME,
  cast(NULL AS varchar(1)) AS COLLATION_CATALOG,
  cast(NULL AS varchar(1)) AS COLLATION_SCHEMA,
  cast(NULL AS varchar(1)) AS COLLATION_NAME,
  cast(sys.ifthenelse(a."type" IN ('int','smallint','tinyint','bigint','hugeint','float','real','double','decimal','numeric','oid'), a."type_digits", NULL) AS int) AS NUMERIC_PRECISION,
  cast(sys.ifthenelse(a."type" IN ('int','smallint','tinyint','bigint','hugeint','float','real','double','oid'), 2, sys.ifthenelse(a."type" IN ('decimal','numeric'), 10, NULL)) AS int) AS NUMERIC_PRECISION_RADIX,
  cast(sys.ifthenelse(a."type" IN ('int','smallint','tinyint','bigint','hugeint','float','real','double','decimal','numeric','oid'), a."type_scale", NULL) AS int) AS NUMERIC_SCALE,
  cast(sys.ifthenelse(a."type" IN ('date','timestamp','timestamptz','time','timetz'), a."type_scale" -1, NULL) AS int) AS DATETIME_PRECISION,
  cast(sys.ifthenelse(a."type" IN ('day_interval','month_interval','sec_interval'), sys."sql_datatype"(a."type", a."type_digits", a."type_scale", true, true), NULL) AS varchar(40)) AS INTERVAL_TYPE,
  cast(CASE a."type" WHEN 'day_interval' THEN 0 WHEN 'month_interval' THEN 0 WHEN 'sec_interval' THEN (sys.ifthenelse(a."type_digits" IN (7, 10, 12, 13), sys.ifthenelse(a."type_scale" > 0, a."type_scale", 3), 0)) ELSE NULL END AS int) AS INTERVAL_PRECISION,
  cast(NULL AS varchar(1)) AS TYPE_UDT_CATALOG,
  cast(NULL AS varchar(1)) AS TYPE_UDT_SCHEMA,
  cast(NULL AS varchar(1)) AS TYPE_UDT_NAME,
  cast(NULL AS varchar(1)) AS SCOPE_CATALOG,
  cast(NULL AS varchar(1)) AS SCOPE_SCHEMA,
  cast(NULL AS varchar(1)) AS SCOPE_NAME,
  cast(NULL AS int) AS MAXIMUM_CARDINALITY,
  cast(NULL AS int) AS DTD_IDENTIFIER,
  cast(sys."ifthenelse"(sys."locate"('begin',f."func") > 0, sys."ifthenelse"(sys."endswith"(f."func",';'), sys."substring"(f."func", sys."locate"('begin',f."func"), sys."length"(sys."substring"(f."func", sys."locate"('begin',f."func")))-1), sys."substring"(f."func", sys."locate"('begin',f."func"))), NULL) AS varchar(8196)) AS ROUTINE_BODY,
  f."func" AS ROUTINE_DEFINITION,
  cast(sys."ifthenelse"(sys."locate"('external name',f."func") > 0, sys."ifthenelse"(sys."endswith"(f."func",';'), sys."substring"(f."func", 14 + sys."locate"('external name',f."func"), sys."length"(sys."substring"(f."func", 14 + sys."locate"('external name',f."func")))-1), sys."substring"(f."func", 14 + sys."locate"('external name',f."func"))), NULL) AS varchar(1024)) AS EXTERNAL_NAME,
  fl."language_keyword" AS EXTERNAL_LANGUAGE,
  'GENERAL' AS PARAMETER_STYLE,
  'YES' AS IS_DETERMINISTIC,
  cast(sys.ifthenelse(f."side_effect", 'MODIFIES', 'READ') AS varchar(10)) AS SQL_DATA_ACCESS,
  cast(CASE f."type" WHEN 2 THEN NULL ELSE 'NO' END AS varchar(3)) AS IS_NULL_CALL,
  cast(NULL AS varchar(1)) AS SQL_PATH,
  cast(NULL AS varchar(1)) AS SCHEMA_LEVEL_ROUTINE,
  cast(NULL AS int) AS MAX_DYNAMIC_RESULT_SETS,
  cast(NULL AS varchar(1)) AS IS_USER_DEFINED_CAST,
  cast(NULL AS varchar(1)) AS IS_IMPLICITLY_INVOCABLE,
  cast(NULL AS varchar(1)) AS SECURITY_TYPE,
  cast(NULL AS varchar(1)) AS TO_SQL_SPECIFIC_CATALOG,
  cast(NULL AS varchar(1)) AS TO_SQL_SPECIFIC_SCHEMA,
  cast(NULL AS varchar(1)) AS TO_SQL_SPECIFIC_NAME,
  cast(NULL AS varchar(1)) AS AS_LOCATOR,
  cast(NULL AS timestamp) AS CREATED,
  cast(NULL AS timestamp) AS LAST_ALTERED,
  cast(NULL AS varchar(1)) AS NEW_SAVEPOINT_LEVEL,
  cast(NULL AS varchar(1)) AS IS_UDT_DEPENDENT,
  cast(NULL AS varchar(1)) AS RESULT_CAST_FROM_DATA_TYPE,
  cast(NULL AS varchar(1)) AS RESULT_CAST_AS_LOCATOR,
  cast(NULL AS int) AS RESULT_CAST_CHAR_MAX_LENGTH,
  cast(NULL AS int) AS RESULT_CAST_CHAR_OCTET_LENGTH,
  cast(NULL AS varchar(1)) AS RESULT_CAST_CHAR_SET_CATALOG,
  cast(NULL AS varchar(1)) AS RESULT_CAST_CHAR_SET_SCHEMA,
  cast(NULL AS varchar(1)) AS RESULT_CAST_CHARACTER_SET_NAME,
  cast(NULL AS varchar(1)) AS RESULT_CAST_COLLATION_CATALOG,
  cast(NULL AS varchar(1)) AS RESULT_CAST_COLLATION_SCHEMA,
  cast(NULL AS varchar(1)) AS RESULT_CAST_COLLATION_NAME,
  cast(NULL AS int) AS RESULT_CAST_NUMERIC_PRECISION,
  cast(NULL AS int) AS RESULT_CAST_NUMERIC_RADIX,
  cast(NULL AS int) AS RESULT_CAST_NUMERIC_SCALE,
  cast(NULL AS int) AS RESULT_CAST_DATETIME_PRECISION,
  cast(NULL AS varchar(1)) AS RESULT_CAST_INTERVAL_TYPE,
  cast(NULL AS int) AS RESULT_CAST_INTERVAL_PRECISION,
  cast(NULL AS varchar(1)) AS RESULT_CAST_TYPE_UDT_CATALOG,
  cast(NULL AS varchar(1)) AS RESULT_CAST_TYPE_UDT_SCHEMA,
  cast(NULL AS varchar(1)) AS RESULT_CAST_TYPE_UDT_NAME,
  cast(NULL AS varchar(1)) AS RESULT_CAST_SCOPE_CATALOG,
  cast(NULL AS varchar(1)) AS RESULT_CAST_SCOPE_SCHEMA,
  cast(NULL AS varchar(1)) AS RESULT_CAST_SCOPE_NAME,
  cast(NULL AS int) AS RESULT_CAST_MAX_CARDINALITY,
  cast(NULL AS varchar(1)) AS RESULT_CAST_DTD_IDENTIFIER,
  cast(NULL AS varchar(1)) AS DECLARED_DATA_TYPE,
  cast(NULL AS int) AS DECLARED_NUMERIC_PRECISION,
  cast(NULL AS int) AS DECLARED_NUMERIC_SCALE,
  cast(NULL AS varchar(1)) AS RESULT_CAST_FROM_DECLARED_DATA_TYPE,
  cast(NULL AS int) AS RESULT_CAST_DECLARED_NUMERIC_PRECISION,
  cast(NULL AS int) AS RESULT_CAST_DECLARED_NUMERIC_SCALE,
  f."schema_id" AS schema_id,
  f."id" AS function_id,
  f."type" AS function_type,
  f."language" AS function_language,
  f."system" AS is_system,
  cm."remark" AS comments
 FROM sys."functions" f
 INNER JOIN sys."schemas" s ON s."id" = f."schema_id"
 INNER JOIN sys."function_types" ft ON ft."function_type_id" = f."type"
 INNER JOIN sys."function_languages" fl ON fl."language_id" = f."language"
 LEFT OUTER JOIN sys."args" a ON a."func_id" = f."id" and a."inout" = 0 and a."number" = 0
 LEFT OUTER JOIN sys."comments" cm ON cm."id" = f."id"
 WHERE f."type" in (1, 2, 5, 7)
 ORDER BY s."name", f."name";
GRANT SELECT ON TABLE INFORMATION_SCHEMA.ROUTINES TO PUBLIC WITH GRANT OPTION;
CREATE VIEW INFORMATION_SCHEMA.PARAMETERS AS SELECT
  cast(NULL AS varchar(1)) AS SPECIFIC_CATALOG,
  s."name" AS SPECIFIC_SCHEMA,
  cast(f."name"||'('||f."id"||')' AS varchar(270)) AS SPECIFIC_NAME,
  cast(sys.ifthenelse((a."inout" = 0 OR f."type" = 2), 1 + a."number", sys.ifthenelse(f."type" = 1, a."number", (1 + a."number" - f.count_out_cols))) AS int) AS ORDINAL_POSITION,
  cast(sys.ifthenelse(a."inout" = 0, 'OUT', sys.ifthenelse(a."inout" = 1, 'IN', 'INOUT')) as varchar(5)) AS PARAMETER_MODE,
  cast(sys.ifthenelse(a."inout" = 0, 'YES', 'NO') as varchar(3)) AS IS_RESULT,
  cast(NULL AS varchar(1)) AS AS_LOCATOR,
  a."name" AS PARAMETER_NAME,
  cast(NULL AS varchar(1)) AS FROM_SQL_SPECIFIC_CATALOG,
  cast(NULL AS varchar(1)) AS FROM_SQL_SPECIFIC_SCHEMA,
  cast(NULL AS varchar(1)) AS FROM_SQL_SPECIFIC_NAME,
  cast(NULL AS varchar(1)) AS TO_SQL_SPECIFIC_CATALOG,
  cast(NULL AS varchar(1)) AS TO_SQL_SPECIFIC_SCHEMA,
  cast(NULL AS varchar(1)) AS TO_SQL_SPECIFIC_NAME,
  cast(sys."sql_datatype"(a."type", a."type_digits", a."type_scale", true, true) AS varchar(1024)) AS DATA_TYPE,
  cast(sys.ifthenelse(a."type" IN ('varchar','clob','char','json','url','xml') AND a."type_digits" > 0, a."type_digits", NULL) AS int) AS CHARACTER_MAXIMUM_LENGTH,
  cast(sys.ifthenelse(a."type" IN ('varchar','clob','char','json','url','xml') AND a."type_digits" > 0, 4 * cast(a."type_digits" as bigint), NULL) AS bigint) AS CHARACTER_OCTET_LENGTH,
  cast(NULL AS varchar(1)) AS CHARACTER_SET_CATALOG,
  cast(NULL AS varchar(1)) AS CHARACTER_SET_SCHEMA,
  cast(sys.ifthenelse(a."type" IN ('varchar','clob','char','json','url','xml'), 'UTF-8', NULL) AS varchar(16)) AS CHARACTER_SET_NAME,
  cast(NULL AS varchar(1)) AS COLLATION_CATALOG,
  cast(NULL AS varchar(1)) AS COLLATION_SCHEMA,
  cast(NULL AS varchar(1)) AS COLLATION_NAME,
  cast(sys.ifthenelse(a."type" IN ('int','smallint','tinyint','bigint','hugeint','float','real','double','decimal','numeric','oid'), a."type_digits", NULL) AS int) AS NUMERIC_PRECISION,
  cast(sys.ifthenelse(a."type" IN ('int','smallint','tinyint','bigint','hugeint','float','real','double','oid'), 2, sys.ifthenelse(a."type" IN ('decimal','numeric'), 10, NULL)) AS int) AS NUMERIC_PRECISION_RADIX,
  cast(sys.ifthenelse(a."type" IN ('int','smallint','tinyint','bigint','hugeint','float','real','double','decimal','numeric','oid'), a."type_scale", NULL) AS int) AS NUMERIC_SCALE,
  cast(sys.ifthenelse(a."type" IN ('date','timestamp','timestamptz','time','timetz'), sys.ifthenelse(a."type_scale" > 0, a."type_scale" -1, 0), NULL) AS int) AS DATETIME_PRECISION,
  cast(sys.ifthenelse(a."type" IN ('day_interval','month_interval','sec_interval'), sys."sql_datatype"(a."type", a."type_digits", a."type_scale", true, true), NULL) AS varchar(40)) AS INTERVAL_TYPE,
  cast(CASE a."type" WHEN 'day_interval' THEN 0 WHEN 'month_interval' THEN 0 WHEN 'sec_interval' THEN (sys.ifthenelse(a."type_digits" IN (7, 10, 12, 13), sys.ifthenelse(a."type_scale" > 0, a."type_scale", 3), 0)) ELSE NULL END AS int) AS INTERVAL_PRECISION,
  cast(NULL AS varchar(1)) AS UDT_CATALOG,
  cast(NULL AS varchar(1)) AS UDT_SCHEMA,
  cast(NULL AS varchar(1)) AS UDT_NAME,
  cast(NULL AS varchar(1)) AS SCOPE_CATALOG,
  cast(NULL AS varchar(1)) AS SCOPE_SCHEMA,
  cast(NULL AS varchar(1)) AS SCOPE_NAME,
  cast(NULL AS int) AS MAXIMUM_CARDINALITY,
  cast(NULL AS varchar(1)) AS DTD_IDENTIFIER,
  cast(NULL AS varchar(1)) AS DECLARED_DATA_TYPE,
  cast(NULL AS int) AS DECLARED_NUMERIC_PRECISION,
  cast(NULL AS int) AS DECLARED_NUMERIC_SCALE,
  cast(NULL AS varchar(1)) AS PARAMETER_DEFAULT,
  f."schema_id" AS schema_id,
  f."id" AS function_id,
  a."id" AS arg_id,
  f."name" AS function_name,
  f."type" AS function_type,
  f."system" AS is_system
 FROM sys."args" a
 INNER JOIN (SELECT fun.*, (select count(*) from sys.args a0 where a0.inout = 0 and a0.func_id = fun.id) as count_out_cols FROM sys."functions" fun WHERE fun."type" in (1, 2, 5, 7)) f ON f."id" = a."func_id"
 INNER JOIN sys."schemas" s ON s."id" = f."schema_id"
 ORDER BY s."name", f."name", f."id", a."inout" DESC, a."number";
GRANT SELECT ON TABLE INFORMATION_SCHEMA.PARAMETERS TO PUBLIC WITH GRANT OPTION;
CREATE VIEW INFORMATION_SCHEMA.SEQUENCES AS SELECT
  cast(NULL AS varchar(1)) AS SEQUENCE_CATALOG,
  s."name" AS SEQUENCE_SCHEMA,
  sq."name" AS SEQUENCE_NAME,
  cast('BIGINT' AS varchar(16)) AS DATA_TYPE,
  cast(64 AS SMALLINT) AS NUMERIC_PRECISION,
  cast(2 AS SMALLINT) AS NUMERIC_PRECISION_RADIX,
  cast(0 AS SMALLINT) AS NUMERIC_SCALE,
  sq."start" AS START_VALUE,
  sq."minvalue" AS MINIMUM_VALUE,
  sq."maxvalue" AS MAXIMUM_VALUE,
  sq."increment" AS INCREMENT,
  cast(sys.ifthenelse(sq."cycle", 'YES', 'NO') AS varchar(3)) AS CYCLE_OPTION,
  cast(NULL AS varchar(16)) AS DECLARED_DATA_TYPE,
  cast(NULL AS SMALLINT) AS DECLARED_NUMERIC_PRECISION,
  cast(NULL AS SMALLINT) AS DECLARED_NUMERIC_SCALE,
  sq."schema_id" AS schema_id,
  sq."id" AS sequence_id,
  get_value_for(s."name", sq."name") AS current_value,
  sq."cacheinc" AS cacheinc,
  cm."remark" AS comments
 FROM sys."sequences" sq
 INNER JOIN sys."schemas" s ON sq."schema_id" = s."id"
 LEFT OUTER JOIN sys."comments" cm ON sq."id" = cm."id"
 ORDER BY s."name", sq."name";
GRANT SELECT ON TABLE INFORMATION_SCHEMA.SEQUENCES TO PUBLIC WITH GRANT OPTION;

update sys._tables set system = true where system <> true
 and schema_id = (select s.id from sys.schemas s where s.name = 'information_schema')
 and name in ('character_sets','check_constraints','columns','parameters','routines','schemata','sequences','referential_constraints','table_constraints','tables','views');

Running database upgrade commands:
CREATE FUNCTION sys.persist_unlogged(sname STRING, tname STRING)
RETURNS TABLE("table" STRING, "table_id" INT, "rowcount" BIGINT)
EXTERNAL NAME sql.persist_unlogged;
GRANT EXECUTE ON FUNCTION sys.persist_unlogged(string, string) TO PUBLIC;
UPDATE sys.functions SET system = true WHERE system <> true AND
name = 'persist_unlogged' AND schema_id = 2000 AND type = 5 AND language = 1;

Running database upgrade commands:
drop function json.isvalid(json);
create function json.isvalid(js json)
returns bool begin return case when js is NULL then NULL else true end; end;
GRANT EXECUTE ON FUNCTION json.isvalid(json) TO PUBLIC;
update sys.functions set system = true where system <> true and name = 'isvalid' and schema_id = (select id from sys.schemas where name = 'json');

Running database upgrade commands:
delete from sys.dependencies where (id, depend_id) in (select c.id, f.id from sys.functions f, sys._tables t, sys._columns c, sys.dependencies d where c.table_id = t.id and f.id = d.depend_id and c.id = d.id and f.schema_id = 2000 and t.schema_id = 2000 and (f.name, t.name, c.name) in (values ('describe_columns', '_columns', 'storage'), ('describe_function', 'function_languages', 'language_name'), ('describe_function', 'function_types', 'function_type_name'), ('describe_function', 'functions', 'func'), ('describe_function', 'functions', 'mod'), ('describe_function', 'functions', 'semantics'), ('describe_function', 'functions', 'side_effect'), ('describe_function', 'functions', 'system'), ('describe_function', 'functions', 'vararg'), ('describe_function', 'functions', 'varres'), ('describe_function', 'schemas', 'authorization'), ('describe_function', 'schemas', 'owner'), ('describe_function', 'schemas', 'system'), ('describe_table', '_tables', 'access'), ('describe_table', '_tables', 'commit_action'), ('describe_table', '_tables', 'system')));
delete from sys.dependencies where (id, depend_id) in (select c.id, v.id from sys._tables v, sys._tables t, sys._columns c, sys.dependencies d where c.table_id = t.id and v.id = d.depend_id and c.id = d.id and v.schema_id = 2000 and t.schema_id = 2000 and (v.name, t.name, c.name) in (values ('dependency_columns_on_indexes', '_columns', 'name'), ('dependency_columns_on_indexes', '_columns', 'number'), ('dependency_columns_on_indexes', '_columns', 'storage'), ('dependency_columns_on_indexes', '_columns', 'table_id'), ('dependency_columns_on_indexes', '_columns', 'type_digits'), ('dependency_columns_on_indexes', 'keys', 'id'), ('dependency_columns_on_indexes', 'triggers', 'name'), ('dependency_columns_on_indexes', 'triggers', 'orientation'), ('dependency_columns_on_indexes', 'triggers', 'table_id'), ('dependency_columns_on_indexes', 'triggers', 'time'), ('dependency_columns_on_keys', '_columns', 'name'), ('dependency_columns_on_keys', '_columns', 'table_id'), ('dependency_columns_on_keys', '_columns', 'type'), ('dependency_columns_on_keys', '_columns', 'type_digits'), ('dependency_columns_on_keys', '_columns', 'type_scale'), ('dependency_columns_on_keys', 'triggers', 'name'), ('dependency_columns_on_keys', 'triggers', 'orientation'), ('dependency_columns_on_keys', 'triggers', 'table_id'), ('dependency_columns_on_keys', 'triggers', 'time'), ('dependency_columns_on_triggers', 'keys', 'name'), ('dependency_columns_on_triggers', 'keys', 'rkey'), ('dependency_columns_on_triggers', 'keys', 'type'), ('dependency_functions_on_triggers', 'keys', 'action'), ('dependency_functions_on_triggers', 'keys', 'name'), ('dependency_functions_on_triggers', 'keys', 'rkey'), ('dependency_functions_on_triggers', 'keys', 'type'), ('dependency_keys_on_foreignkeys', '_columns', 'default'), ('dependency_keys_on_foreignkeys', '_columns', 'name'), ('dependency_keys_on_foreignkeys', '_columns', 'table_id'), ('dependency_keys_on_foreignkeys', '_columns', 'type'), ('dependency_keys_on_foreignkeys', '_columns', 'type_digits'), ('dependency_keys_on_foreignkeys', '_columns', 'type_scale'), ('dependency_tables_on_foreignkeys', '_columns', 'default'), ('dependency_tables_on_foreignkeys', '_columns', 'name'), ('dependency_tables_on_foreignkeys', '_columns', 'table_id'), ('dependency_tables_on_foreignkeys', '_columns', 'type'), ('dependency_tables_on_foreignkeys', '_columns', 'type_digits'), ('dependency_tables_on_foreignkeys', '_columns', 'type_scale'), ('dependency_tables_on_indexes', '_columns', 'name'), ('dependency_tables_on_indexes', '_columns', 'number'), ('dependency_tables_on_indexes', '_columns', 'storage'), ('dependency_tables_on_indexes', '_columns', 'table_id'), ('dependency_tables_on_indexes', '_columns', 'type_digits'), ('dependency_tables_on_indexes', 'keys', 'id'), ('dependency_tables_on_triggers', 'keys', 'action'), ('dependency_tables_on_triggers', 'keys', 'name'), ('dependency_tables_on_triggers', 'keys', 'rkey'), ('dependency_tables_on_triggers', 'keys', 'type')));
delete from sys.triggers where table_id not in (select id from sys._tables);
commit;

Running database upgrade commands:
create temporary table d as (select distinct * from sys.dependencies);
delete from sys.dependencies;
insert into sys.dependencies (select * from d);

Running database upgrade commands:
=======
>>>>>>> e6a13fe1
update sys._columns set type_digits = 7 where type = 'tinyint' and type_digits <> 7;
update sys._columns set type_digits = 15 where type = 'smallint' and type_digits <> 15;
update sys._columns set type_digits = 31 where type = 'int' and type_digits <> 31;
update sys._columns set type_digits = 63 where type = 'bigint' and type_digits <> 63;
update sys._columns set type_digits = 127 where type = 'hugeint' and type_digits <> 127;
update sys._columns set type = 'varchar' where type in ('clob', 'char') and table_id in (select id from sys._tables where system and name <> 'netcdf_files');
update sys.args set type_digits = 7 where type = 'tinyint' and type_digits <> 7;
update sys.args set type_digits = 15 where type = 'smallint' and type_digits <> 15;
update sys.args set type_digits = 31 where type = 'int' and type_digits <> 31;
update sys.args set type_digits = 63 where type = 'bigint' and type_digits <> 63;
update sys.args set type_digits = 127 where type = 'hugeint' and type_digits <> 127;
update sys.args set type = 'varchar' where type in ('clob', 'char');
drop aggregate median(decimal);
drop aggregate median_avg(decimal);
drop aggregate quantile(decimal, double);
drop aggregate quantile_avg(decimal, double);
create aggregate median(val DECIMAL(2)) returns DECIMAL(2)
 external name "aggr"."median";
GRANT EXECUTE ON AGGREGATE median(DECIMAL(2)) TO PUBLIC;
create aggregate median(val DECIMAL(4)) returns DECIMAL(4)
 external name "aggr"."median";
GRANT EXECUTE ON AGGREGATE median(DECIMAL(4)) TO PUBLIC;
create aggregate median(val DECIMAL(9)) returns DECIMAL(9)
 external name "aggr"."median";
GRANT EXECUTE ON AGGREGATE median(DECIMAL(9)) TO PUBLIC;
create aggregate median(val DECIMAL(18)) returns DECIMAL(18)
 external name "aggr"."median";
GRANT EXECUTE ON AGGREGATE median(DECIMAL(18)) TO PUBLIC;
create aggregate median(val DECIMAL(38)) returns DECIMAL(38)
 external name "aggr"."median";
GRANT EXECUTE ON AGGREGATE median(DECIMAL(38)) TO PUBLIC;
create aggregate median_avg(val DECIMAL(2)) returns DOUBLE
 external name "aggr"."median_avg";
GRANT EXECUTE ON AGGREGATE median_avg(DECIMAL(2)) TO PUBLIC;
create aggregate median_avg(val DECIMAL(4)) returns DOUBLE
 external name "aggr"."median_avg";
GRANT EXECUTE ON AGGREGATE median_avg(DECIMAL(4)) TO PUBLIC;
create aggregate median_avg(val DECIMAL(9)) returns DOUBLE
 external name "aggr"."median_avg";
GRANT EXECUTE ON AGGREGATE median_avg(DECIMAL(9)) TO PUBLIC;
create aggregate median_avg(val DECIMAL(18)) returns DOUBLE
 external name "aggr"."median_avg";
GRANT EXECUTE ON AGGREGATE median_avg(DECIMAL(18)) TO PUBLIC;
create aggregate median_avg(val DECIMAL(38)) returns DOUBLE
 external name "aggr"."median_avg";
GRANT EXECUTE ON AGGREGATE median_avg(DECIMAL(38)) TO PUBLIC;
create aggregate quantile(val DECIMAL(2), q DOUBLE) returns DECIMAL(2)
 external name "aggr"."quantile";
GRANT EXECUTE ON AGGREGATE quantile(DECIMAL(2), DOUBLE) TO PUBLIC;
create aggregate quantile(val DECIMAL(4), q DOUBLE) returns DECIMAL(4)
 external name "aggr"."quantile";
GRANT EXECUTE ON AGGREGATE quantile(DECIMAL(4), DOUBLE) TO PUBLIC;
create aggregate quantile(val DECIMAL(9), q DOUBLE) returns DECIMAL(9)
 external name "aggr"."quantile";
GRANT EXECUTE ON AGGREGATE quantile(DECIMAL(9), DOUBLE) TO PUBLIC;
create aggregate quantile(val DECIMAL(18), q DOUBLE) returns DECIMAL(18)
 external name "aggr"."quantile";
GRANT EXECUTE ON AGGREGATE quantile(DECIMAL(18), DOUBLE) TO PUBLIC;
create aggregate quantile(val DECIMAL(38), q DOUBLE) returns DECIMAL(38)
 external name "aggr"."quantile";
GRANT EXECUTE ON AGGREGATE quantile(DECIMAL(38), DOUBLE) TO PUBLIC;
create aggregate quantile_avg(val DECIMAL(2), q DOUBLE) returns DOUBLE
 external name "aggr"."quantile_avg";
GRANT EXECUTE ON AGGREGATE quantile_avg(DECIMAL(2), DOUBLE) TO PUBLIC;
create aggregate quantile_avg(val DECIMAL(4), q DOUBLE) returns DOUBLE
 external name "aggr"."quantile_avg";
GRANT EXECUTE ON AGGREGATE quantile_avg(DECIMAL(4), DOUBLE) TO PUBLIC;
create aggregate quantile_avg(val DECIMAL(9), q DOUBLE) returns DOUBLE
 external name "aggr"."quantile_avg";
GRANT EXECUTE ON AGGREGATE quantile_avg(DECIMAL(9), DOUBLE) TO PUBLIC;
create aggregate quantile_avg(val DECIMAL(18), q DOUBLE) returns DOUBLE
 external name "aggr"."quantile_avg";
GRANT EXECUTE ON AGGREGATE quantile_avg(DECIMAL(18), DOUBLE) TO PUBLIC;
create aggregate quantile_avg(val DECIMAL(38), q DOUBLE) returns DOUBLE
 external name "aggr"."quantile_avg";
GRANT EXECUTE ON AGGREGATE quantile_avg(DECIMAL(38), DOUBLE) TO PUBLIC;
drop function if exists sys.time_to_str(time with time zone, string) cascade;
drop function if exists sys.timestamp_to_str(timestamp with time zone, string) cascade;
create function time_to_str(d time, format string) returns string
 external name mtime."time_to_str";
create function time_to_str(d time with time zone, format string) returns string
 external name mtime."timetz_to_str";
create function timestamp_to_str(d timestamp with time zone, format string) returns string
 external name mtime."timestamptz_to_str";
grant execute on function time_to_str(time, string) to public;
grant execute on function time_to_str(time with time zone, string) to public;
grant execute on function timestamp_to_str(timestamp with time zone, string) to public;
update sys.functions set system = true where not system and schema_id = 2000 and name in ('time_to_str', 'timestamp_to_str', 'median', 'median_avg', 'quantile', 'quantile_avg');
drop function if exists sys.dump_database(boolean) cascade;
drop view sys.dump_comments;
drop view sys.dump_tables;
drop view sys.dump_functions;
drop view sys.dump_function_grants;
drop function if exists sys.describe_columns(string, string) cascade;
drop view sys.describe_functions;
drop view sys.describe_privileges;
drop view sys.describe_comments;
drop view sys.fully_qualified_functions;
drop view sys.describe_tables;
drop function if exists sys.describe_type(string, integer, integer) cascade;
CREATE FUNCTION sys.describe_type(ctype string, digits integer, tscale integer)
 RETURNS string
BEGIN
 RETURN sys.sql_datatype(ctype, digits, tscale, false, false);
END;
CREATE VIEW sys.describe_tables AS
 SELECT
 t.id o,
 s.name sch,
 t.name tab,
 ts.table_type_name typ,
 (SELECT
 ' (' ||
 GROUP_CONCAT(
 sys.DQ(c.name) || ' ' ||
 sys.describe_type(c.type, c.type_digits, c.type_scale) ||
 ifthenelse(c."null" = 'false', ' NOT NULL', '')
 , ', ') || ')'
 FROM sys._columns c
 WHERE c.table_id = t.id) col,
 CASE ts.table_type_name
 WHEN 'REMOTE TABLE' THEN
 sys.get_remote_table_expressions(s.name, t.name)
 WHEN 'MERGE TABLE' THEN
 sys.get_merge_table_partition_expressions(t.id)
 WHEN 'VIEW' THEN
 sys.schema_guard(s.name, t.name, t.query)
 ELSE
 ''
 END opt
 FROM sys.schemas s, sys.table_types ts, sys.tables t
 WHERE ts.table_type_name IN ('TABLE', 'VIEW', 'MERGE TABLE', 'REMOTE TABLE', 'REPLICA TABLE', 'UNLOGGED TABLE')
 AND t.system = FALSE
 AND s.id = t.schema_id
 AND ts.table_type_id = t.type
 AND s.name <> 'tmp';
CREATE VIEW sys.fully_qualified_functions AS
 WITH fqn(id, tpe, sig, num) AS
 (
 SELECT
 f.id,
 ft.function_type_keyword,
 CASE WHEN a.type IS NULL THEN
 sys.fqn(s.name, f.name) || '()'
 ELSE
 sys.fqn(s.name, f.name) || '(' || group_concat(sys.describe_type(a.type, a.type_digits, a.type_scale), ',') OVER (PARTITION BY f.id ORDER BY a.number)  || ')'
 END,
 a.number
 FROM sys.schemas s, sys.function_types ft, sys.functions f LEFT JOIN sys.args a ON f.id = a.func_id
 WHERE s.id= f.schema_id AND f.type = ft.function_type_id
 )
 SELECT
 fqn1.id id,
 fqn1.tpe tpe,
 fqn1.sig nme
 FROM
 fqn fqn1 JOIN (SELECT id, max(num) FROM fqn GROUP BY id)  fqn2(id, num)
 ON fqn1.id = fqn2.id AND (fqn1.num = fqn2.num OR fqn1.num IS NULL AND fqn2.num is NULL);
CREATE VIEW sys.describe_comments AS
 SELECT o.id AS id, o.tpe AS tpe, o.nme AS fqn, cm.remark AS rem
 FROM (
 SELECT id, 'SCHEMA', sys.DQ(name) FROM sys.schemas WHERE NOT system
 UNION ALL
 SELECT t.id, ifthenelse(ts.table_type_name = 'VIEW', 'VIEW', 'TABLE'), sys.FQN(s.name, t.name)
 FROM sys.schemas s JOIN sys._tables t ON s.id = t.schema_id JOIN sys.table_types ts ON t.type = ts.table_type_id
 WHERE NOT t.system
 UNION ALL
 SELECT c.id, 'COLUMN', sys.FQN(s.name, t.name) || '.' || sys.DQ(c.name) FROM sys.columns c, sys._tables t, sys.schemas s WHERE NOT t.system AND c.table_id = t.id AND t.schema_id = s.id
 UNION ALL
 SELECT idx.id, 'INDEX', sys.FQN(s.name, idx.name) FROM sys.idxs idx, sys._tables t, sys.schemas s WHERE NOT t.system AND idx.table_id = t.id AND t.schema_id = s.id
 UNION ALL
 SELECT seq.id, 'SEQUENCE', sys.FQN(s.name, seq.name) FROM sys.sequences seq, sys.schemas s WHERE seq.schema_id = s.id
 UNION ALL
 SELECT f.id, ft.function_type_keyword, qf.nme FROM sys.functions f, sys.function_types ft, sys.schemas s, sys.fully_qualified_functions qf
 WHERE NOT f.system AND f.type = ft.function_type_id AND f.schema_id = s.id AND qf.id = f.id
 ) AS o(id, tpe, nme)
 JOIN sys.comments cm ON cm.id = o.id;
CREATE VIEW sys.describe_privileges AS
 SELECT
 CASE
 WHEN o.tpe IS NULL AND pc.privilege_code_name = 'SELECT' THEN --GLOBAL privileges: SELECT maps to COPY FROM
 'COPY FROM'
 WHEN o.tpe IS NULL AND pc.privilege_code_name = 'UPDATE' THEN --GLOBAL privileges: UPDATE maps to COPY INTO
 'COPY INTO'
 ELSE
 o.nme
 END o_nme,
 coalesce(o.tpe, 'GLOBAL') o_tpe,
 pc.privilege_code_name p_nme,
 a.name a_nme,
 g.name g_nme,
 p.grantable grantable
 FROM
 sys.privileges p LEFT JOIN
 (
 SELECT t.id, s.name || '.' || t.name , 'TABLE'
 from sys.schemas s, sys.tables t where s.id = t.schema_id
 UNION ALL
 SELECT c.id, s.name || '.' || t.name || '.' || c.name, 'COLUMN'
 FROM sys.schemas s, sys.tables t, sys.columns c where s.id = t.schema_id AND t.id = c.table_id
 UNION ALL
 SELECT f.id, f.nme, f.tpe
 FROM sys.fully_qualified_functions f
 ) o(id, nme, tpe) ON o.id = p.obj_id,
 sys.privilege_codes pc,
 auths a, auths g
 WHERE
 p.privileges = pc.privilege_code_id AND
 p.auth_id = a.id AND
 p.grantor = g.id;
CREATE VIEW sys.describe_functions AS
 WITH func_args_all(func_id, number, max_number, func_arg) AS
 (
 SELECT
 func_id,
 number,
 max(number) OVER (PARTITION BY func_id ORDER BY number DESC),
 group_concat(sys.dq(name) || ' ' || sys.describe_type(type, type_digits, type_scale),', ') OVER (PARTITION BY func_id ORDER BY number)
 FROM sys.args
 WHERE inout = 1
 ),
 func_args(func_id, func_arg) AS
 (
 SELECT func_id, func_arg
 FROM func_args_all
 WHERE number = max_number
 ),
 func_rets_all(func_id, number, max_number, func_ret, func_ret_type) AS
 (
 SELECT
 func_id,
 number,
 max(number) OVER (PARTITION BY func_id ORDER BY number DESC),
 group_concat(sys.dq(name) || ' ' || sys.describe_type(type, type_digits, type_scale),', ') OVER (PARTITION BY func_id ORDER BY number),
 group_concat(sys.describe_type(type, type_digits, type_scale),', ') OVER (PARTITION BY func_id ORDER BY number)
 FROM sys.args
 WHERE inout = 0
 ),
 func_rets(func_id, func_ret, func_ret_type) AS
 (
 SELECT
 func_id,
 func_ret,
 func_ret_type
 FROM func_rets_all
 WHERE number = max_number
 )
 SELECT
 f.id o,
 s.name sch,
 f.name fun,
 CASE WHEN f.language IN (1, 2) THEN f.func ELSE 'CREATE ' || ft.function_type_keyword || ' ' || sys.FQN(s.name, f.name) || '(' || coalesce(fa.func_arg, '') || ')' || CASE WHEN f.type = 5 THEN ' RETURNS TABLE (' || coalesce(fr.func_ret, '') || ')' WHEN f.type IN (1,3) THEN ' RETURNS ' || fr.func_ret_type ELSE '' END || CASE WHEN fl.language_keyword IS NULL THEN '' ELSE ' LANGUAGE ' || fl.language_keyword END || ' ' || f.func END def
 FROM sys.functions f
 LEFT OUTER JOIN func_args fa ON fa.func_id = f.id
 LEFT OUTER JOIN func_rets fr ON fr.func_id = f.id
 JOIN sys.schemas s ON f.schema_id = s.id
 JOIN sys.function_types ft ON f.type = ft.function_type_id
 LEFT OUTER JOIN sys.function_languages fl ON f.language = fl.language_id
 WHERE s.name <> 'tmp' AND NOT f.system;
CREATE FUNCTION sys.describe_columns(schemaName string, tableName string)
 RETURNS TABLE(name string, type string, digits integer, scale integer, Nulls boolean, cDefault string, number integer, sqltype string, remark string)
BEGIN
 RETURN SELECT c.name, c."type", c.type_digits, c.type_scale, c."null", c."default", c.number, sys.describe_type(c."type", c.type_digits, c.type_scale), com.remark
 FROM sys._tables t, sys.schemas s, sys._columns c
 LEFT OUTER JOIN sys.comments com ON c.id = com.id
 WHERE c.table_id = t.id
 AND t.name = tableName
 AND t.schema_id = s.id
 AND s.name = schemaName
 ORDER BY c.number;
END;
CREATE VIEW sys.dump_function_grants AS
 WITH func_args_all(func_id, number, max_number, func_arg) AS
 (SELECT a.func_id,
 a.number,
 max(a.number) OVER (PARTITION BY a.func_id ORDER BY a.number DESC),
 group_concat(sys.describe_type(a.type, a.type_digits, a.type_scale), ', ') OVER (PARTITION BY a.func_id ORDER BY a.number)
 FROM sys.args a
 WHERE a.inout = 1),
 func_args(func_id, func_arg) AS
 (SELECT func_id, func_arg FROM func_args_all WHERE number = max_number)
 SELECT
 'GRANT ' || pc.privilege_code_name || ' ON ' || ft.function_type_keyword || ' '
 || sys.FQN(s.name, f.name) || '(' || coalesce(fa.func_arg, '') || ') TO '
 || ifthenelse(a.name = 'public', 'PUBLIC', sys.dq(a.name))
 || CASE WHEN p.grantable = 1 THEN ' WITH GRANT OPTION' ELSE '' END || ';' stmt,
 s.name schema_name,
 f.name function_name,
 a.name grantee
 FROM sys.schemas s,
 sys.functions f LEFT OUTER JOIN func_args fa ON f.id = fa.func_id,
 sys.auths a,
 sys.privileges p,
 sys.auths g,
 sys.function_types ft,
 sys.privilege_codes pc
 WHERE s.id = f.schema_id
 AND f.id = p.obj_id
 AND p.auth_id = a.id
 AND p.grantor = g.id
 AND p.privileges = pc.privilege_code_id
 AND f.type = ft.function_type_id
 AND NOT f.system
 ORDER BY s.name, f.name, a.name, g.name, p.grantable;
CREATE VIEW sys.dump_functions AS
 SELECT f.o o, sys.schema_guard(f.sch, f.fun, f.def) stmt,
 f.sch schema_name,
 f.fun function_name
 FROM sys.describe_functions f;
CREATE VIEW sys.dump_tables AS
 SELECT
 t.o o,
 CASE
 WHEN t.typ <> 'VIEW' THEN
 'CREATE ' || t.typ || ' ' || sys.FQN(t.sch, t.tab) || t.col || t.opt || ';'
 ELSE
 t.opt
 END stmt,
 t.sch schema_name,
 t.tab table_name
 FROM sys.describe_tables t;
CREATE VIEW sys.dump_comments AS
 SELECT 'COMMENT ON ' || c.tpe || ' ' || c.fqn || ' IS ' || sys.SQ(c.rem) || ';' stmt FROM sys.describe_comments c;
CREATE FUNCTION sys.dump_database(describe BOOLEAN) RETURNS TABLE(o int, stmt STRING)
BEGIN
 SET SCHEMA sys;
 TRUNCATE sys.dump_statements;
 INSERT INTO sys.dump_statements VALUES (1, 'START TRANSACTION;');
 INSERT INTO sys.dump_statements VALUES (2, 'SET SCHEMA "sys";');
 INSERT INTO sys.dump_statements SELECT (SELECT COUNT(*) FROM sys.dump_statements) + RANK() OVER(), stmt FROM sys.dump_create_roles;
 INSERT INTO sys.dump_statements SELECT (SELECT COUNT(*) FROM sys.dump_statements) + RANK() OVER(), stmt FROM sys.dump_create_users;
 INSERT INTO sys.dump_statements SELECT (SELECT COUNT(*) FROM sys.dump_statements) + RANK() OVER(), stmt FROM sys.dump_create_schemas;
 INSERT INTO sys.dump_statements SELECT (SELECT COUNT(*) FROM sys.dump_statements) + RANK() OVER(), stmt FROM sys.dump_user_defined_types;
 INSERT INTO sys.dump_statements SELECT (SELECT COUNT(*) FROM sys.dump_statements) + RANK() OVER(), stmt FROM sys.dump_add_schemas_to_users;
 INSERT INTO sys.dump_statements SELECT (SELECT COUNT(*) FROM sys.dump_statements) + RANK() OVER(), stmt FROM sys.dump_grant_user_privileges;
 INSERT INTO sys.dump_statements SELECT (SELECT COUNT(*) FROM sys.dump_statements) + RANK() OVER(), stmt FROM sys.dump_sequences;
 --functions and table-likes can be interdependent. They should be inserted in the order of their catalogue id.
 INSERT INTO sys.dump_statements SELECT (SELECT COUNT(*) FROM sys.dump_statements) + RANK() OVER(ORDER BY stmts.o), stmts.s
 FROM (
 SELECT f.o, f.stmt FROM sys.dump_functions f
 UNION ALL
 SELECT t.o, t.stmt FROM sys.dump_tables t
 ) AS stmts(o, s);
 -- dump table data before adding constraints and fixing sequences
 IF NOT DESCRIBE THEN
 CALL sys.dump_table_data();
 END IF;
 INSERT INTO sys.dump_statements SELECT (SELECT COUNT(*) FROM sys.dump_statements) + RANK() OVER(), stmt FROM sys.dump_start_sequences;
 INSERT INTO sys.dump_statements SELECT (SELECT COUNT(*) FROM sys.dump_statements) + RANK() OVER(), stmt FROM sys.dump_column_defaults;
 INSERT INTO sys.dump_statements SELECT (SELECT COUNT(*) FROM sys.dump_statements) + RANK() OVER(), stmt FROM sys.dump_table_constraint_type;
 INSERT INTO sys.dump_statements SELECT (SELECT COUNT(*) FROM sys.dump_statements) + RANK() OVER(), stmt FROM sys.dump_indices;
 INSERT INTO sys.dump_statements SELECT (SELECT COUNT(*) FROM sys.dump_statements) + RANK() OVER(), stmt FROM sys.dump_foreign_keys;
 INSERT INTO sys.dump_statements SELECT (SELECT COUNT(*) FROM sys.dump_statements) + RANK() OVER(), stmt FROM sys.dump_partition_tables;
 INSERT INTO sys.dump_statements SELECT (SELECT COUNT(*) FROM sys.dump_statements) + RANK() OVER(), stmt FROM sys.dump_triggers;
 INSERT INTO sys.dump_statements SELECT (SELECT COUNT(*) FROM sys.dump_statements) + RANK() OVER(), stmt FROM sys.dump_comments;
 INSERT INTO sys.dump_statements SELECT (SELECT COUNT(*) FROM sys.dump_statements) + RANK() OVER(), stmt FROM sys.dump_table_grants;
 INSERT INTO sys.dump_statements SELECT (SELECT COUNT(*) FROM sys.dump_statements) + RANK() OVER(), stmt FROM sys.dump_column_grants;
 INSERT INTO sys.dump_statements SELECT (SELECT COUNT(*) FROM sys.dump_statements) + RANK() OVER(), stmt FROM sys.dump_function_grants;
 --TODO Improve performance of dump_table_data.
 --TODO loaders, procedures, window and filter sys.functions.
 --TODO look into order dependent group_concat
 INSERT INTO sys.dump_statements VALUES ((SELECT COUNT(*) FROM sys.dump_statements) + 1, 'COMMIT;');
 RETURN sys.dump_statements;
END;
GRANT SELECT ON sys.describe_tables TO PUBLIC;
GRANT SELECT ON sys.describe_comments TO PUBLIC;
GRANT SELECT ON sys.fully_qualified_functions TO PUBLIC;
GRANT SELECT ON sys.describe_privileges TO PUBLIC;
GRANT SELECT ON sys.describe_functions TO PUBLIC;
CREATE FUNCTION sys.check_constraint(sname STRING, cname STRING) RETURNS STRING EXTERNAL NAME sql."check";
grant execute on function sys.check_constraint to public;
update sys.functions set system = true where not system and schema_id = 2000 and name in ('dump_database', 'describe_columns', 'describe_type', 'check_constraint');
update sys._tables set system = true where not system and schema_id = 2000 and name in ('dump_comments', 'dump_tables', 'dump_functions', 'dump_function_grants', 'describe_functions', 'describe_privileges', 'describe_comments', 'fully_qualified_functions', 'describe_tables');

Running database upgrade commands:
create function sys.generate_series(first date, "limit" date, stepsize interval month)
returns table (value date)
external name generator.series;
create function sys.generate_series(first date, "limit" date, stepsize interval day)
returns table (value date)
external name generator.series;
grant execute on function sys.generate_series(tinyint, tinyint) to public;
grant execute on function sys.generate_series(tinyint, tinyint, tinyint) to public;
grant execute on function sys.generate_series(smallint, smallint) to public;
grant execute on function sys.generate_series(smallint, smallint, smallint) to public;
grant execute on function sys.generate_series(int, int) to public;
grant execute on function sys.generate_series(int, int, int) to public;
grant execute on function sys.generate_series(bigint, bigint) to public;
grant execute on function sys.generate_series(bigint, bigint, bigint) to public;
grant execute on function sys.generate_series(real, real, real) to public;
grant execute on function sys.generate_series(double, double, double) to public;
grant execute on function sys.generate_series(decimal(10,2), decimal(10,2), decimal(10,2)) to public;
grant execute on function sys.generate_series(date, date, interval month) to public;
grant execute on function sys.generate_series(date, date, interval day) to public;
grant execute on function sys.generate_series(timestamp, timestamp, interval second) to public;
grant execute on function sys.generate_series(timestamp, timestamp, interval day) to public;
grant execute on function sys.generate_series(hugeint, hugeint) to public;
grant execute on function sys.generate_series(hugeint, hugeint, hugeint) to public;
update sys.functions set system = true where system <> true and name = 'generate_series' and schema_id = 2000;

Running database upgrade commands:
drop view sys.sessions;
drop function sys.sessions();
create function sys.sessions()
 returns table(
  "sessionid" int,
  "username" string,
  "login" timestamp,
  "idle" timestamp,
  "optimizer" string,
  "sessiontimeout" int,
  "querytimeout" int,
  "workerlimit" int,
  "memorylimit" int,
  "language" string,
  "peer" string,
  "hostname" string,
  "application" string,
  "client" string,
  "clientpid" bigint,
  "remark" string
 )
 external name sql.sessions;
create view sys.sessions as select * from sys.sessions();
grant select on sys.sessions to public;
create procedure sys.setclientinfo(property string, value string)
 external name clients.setinfo;
grant execute on procedure sys.setclientinfo(string, string) to public;
create table sys.clientinfo_properties(prop varchar(40) NOT NULL, session_attr varchar(40) NOT NULL);
insert into sys.clientinfo_properties values
 ('ClientHostname', 'hostname'),
 ('ApplicationName', 'application'),
 ('ClientLibrary', 'client'),
 ('ClientPid', 'clientpid'),
 ('ClientRemark', 'remark');
grant select on sys.clientinfo_properties to public;
update sys.functions set system = true where schema_id = 2000 and name in ('setclientinfo', 'sessions');
update sys._tables set system = true where schema_id = 2000 and name in ('clientinfo_properties', 'sessions');

Running database upgrade commands:
alter table sys.clientinfo_properties SET READ ONLY;

Running database upgrade commands:
DROP TABLE sys.key_types;
CREATE TABLE sys.key_types (
	key_type_id   SMALLINT NOT NULL PRIMARY KEY,
	key_type_name VARCHAR(35) NOT NULL UNIQUE);
INSERT INTO sys.key_types VALUES
(0, 'Primary Key'),
(1, 'Unique Key'),
(2, 'Foreign Key'),
(3, 'Unique Key With Nulls Not Distinct'),
(4, 'Check Constraint');
GRANT SELECT ON sys.key_types TO PUBLIC;
UPDATE sys._tables SET system = true WHERE schema_id = 2000 AND name = 'key_types';

Running database upgrade commands:
ALTER TABLE sys.key_types SET READ ONLY;

Running database upgrade commands:
DROP VIEW information_schema.check_constraints CASCADE;
DROP VIEW information_schema.table_constraints CASCADE;
CREATE VIEW INFORMATION_SCHEMA.CHECK_CONSTRAINTS AS SELECT
  cast(NULL AS varchar(1)) AS CONSTRAINT_CATALOG,
  s."name" AS CONSTRAINT_SCHEMA,
  k."name" AS CONSTRAINT_NAME,
  cast(sys.check_constraint(s."name", k."name") AS varchar(2048)) AS CHECK_CLAUSE,
  t."schema_id" AS schema_id,
  t."id" AS table_id,
  t."name" AS table_name,
  k."id" AS key_id
 FROM (SELECT sk."id", sk."table_id", sk."name" FROM sys."keys" sk WHERE sk."type" = 4 UNION ALL SELECT tk."id", tk."table_id", tk."name" FROM tmp."keys" tk WHERE tk."type" = 4) k
 INNER JOIN (SELECT st."id", st."schema_id", st."name" FROM sys."_tables" st UNION ALL SELECT tt."id", tt."schema_id", tt."name" FROM tmp."_tables" tt) t ON k."table_id" = t."id"
 INNER JOIN sys."schemas" s ON t."schema_id" = s."id"
 ORDER BY s."name", t."name", k."name";
GRANT SELECT ON TABLE INFORMATION_SCHEMA.CHECK_CONSTRAINTS TO PUBLIC WITH GRANT OPTION;
CREATE VIEW INFORMATION_SCHEMA.TABLE_CONSTRAINTS AS SELECT
  cast(NULL AS varchar(1)) AS CONSTRAINT_CATALOG,
  s."name" AS CONSTRAINT_SCHEMA,
  k."name" AS CONSTRAINT_NAME,
  cast(NULL AS varchar(1)) AS TABLE_CATALOG,
  s."name" AS TABLE_SCHEMA,
  t."name" AS TABLE_NAME,
  cast(CASE k."type" WHEN 0 THEN 'PRIMARY KEY' WHEN 1 THEN 'UNIQUE' WHEN 2 THEN 'FOREIGN KEY' WHEN 3 THEN 'UNIQUE NULLS NOT DISTINCT' WHEN 4 THEN 'CHECK' ELSE NULL END AS varchar(26)) AS CONSTRAINT_TYPE,
  cast('NO' AS varchar(3)) AS IS_DEFERRABLE,
  cast('NO' AS varchar(3)) AS INITIALLY_DEFERRED,
  cast('YES' AS varchar(3)) AS ENFORCED,
  t."schema_id" AS schema_id,
  t."id" AS table_id,
  k."id" AS key_id,
  k."type" AS key_type,
  t."system" AS is_system
 FROM (SELECT sk."id", sk."table_id", sk."name", sk."type" FROM sys."keys" sk UNION ALL SELECT tk."id", tk."table_id", tk."name", tk."type" FROM tmp."keys" tk) k
 INNER JOIN (SELECT st."id", st."schema_id", st."name", st."system" FROM sys."_tables" st UNION ALL SELECT tt."id", tt."schema_id", tt."name", tt."system" FROM tmp."_tables" tt) t ON k."table_id" = t."id"
 INNER JOIN sys."schemas" s ON t."schema_id" = s."id"
 ORDER BY s."name", t."name", k."name";
GRANT SELECT ON TABLE INFORMATION_SCHEMA.TABLE_CONSTRAINTS TO PUBLIC WITH GRANT OPTION;

UPDATE sys._tables SET system = true where system <> true
 and schema_id = (select s.id from sys.schemas s where s.name = 'information_schema')
 and name in ('check_constraints','table_constraints');

Running database upgrade commands:
create procedure sys.vacuum(sname string, tname string)
external name sql.vacuum;
create procedure sys.vacuum(sname string, tname string, interval int)
external name sql.vacuum;
create procedure sys.stop_vacuum(sname string, tname string)
external name sql.stop_vacuum;
update sys.functions set system = true where system <> true and schema_id = 2000 and name in ('vacuum', 'stop_vacuum');
<|MERGE_RESOLUTION|>--- conflicted
+++ resolved
@@ -70,631 +70,6 @@
 update sys.functions set system = true where system <> true and name = 'filter' and schema_id = (select id from sys.schemas where name = 'json') and type = 1;
 
 Running database upgrade commands:
-<<<<<<< HEAD
-drop procedure if exists SHPattach(string) cascade;
-drop procedure if exists SHPload(integer) cascade;
-drop procedure if exists SHPload(integer, geometry) cascade;
-
-Running database upgrade commands:
-create procedure SHPLoad(fname string, schemaname string, tablename string) external name shp.load;
-create procedure SHPLoad(fname string, tablename string) external name shp.load;
-update sys.functions set system = true where schema_id = 2000 and name in ('shpload');
-
-Running database upgrade commands:
-drop function if exists sys.st_intersects(geometry, geometry) cascade;
-drop function if exists sys.st_dwithin(geometry, geometry, double) cascade;
-drop view if exists sys.geometry_columns cascade;
-drop function if exists sys.st_collect(geometry, geometry) cascade;
-drop aggregate if exists sys.st_collect(geometry) cascade;
-drop aggregate if exists sys.st_makeline(geometry) cascade;
-create view sys.geometry_columns as
- select cast(null as varchar(1)) as f_table_catalog,
-  s.name as f_table_schema,
-  t.name as f_table_name,
-  c.name as f_geometry_column,
-  cast(has_z(c.type_digits) + has_m(c.type_digits) +2 as integer) as coord_dimension,
-  c.type_scale as srid,
-  get_type(c.type_digits, 0) as geometry_type
- from sys.columns c, sys.tables t, sys.schemas s
- where c.table_id = t.id and t.schema_id = s.id
-  and c.type in (select sqlname from sys.types where systemname in ('wkb', 'wkba'));
-GRANT SELECT ON sys.geometry_columns TO PUBLIC;
-CREATE FUNCTION ST_Collect(geom1 Geometry, geom2 Geometry) RETURNS Geometry EXTERNAL NAME geom."Collect";
-GRANT EXECUTE ON FUNCTION ST_Collect(Geometry, Geometry) TO PUBLIC;
-CREATE AGGREGATE ST_Collect(geom Geometry) RETURNS Geometry external name aggr."Collect";
-GRANT EXECUTE ON AGGREGATE ST_Collect(Geometry) TO PUBLIC;
-CREATE FUNCTION ST_DistanceGeographic(geom1 Geometry, geom2 Geometry) RETURNS double EXTERNAL NAME geom."DistanceGeographic";
-GRANT EXECUTE ON FUNCTION ST_DistanceGeographic(Geometry, Geometry) TO PUBLIC;
-CREATE FILTER FUNCTION ST_DWithinGeographic(geom1 Geometry, geom2 Geometry, distance double) EXTERNAL NAME geom."DWithinGeographic";
-GRANT EXECUTE ON FILTER ST_DWithinGeographic(Geometry, Geometry, double) TO PUBLIC;
-CREATE FILTER FUNCTION ST_DWithin(geom1 Geometry, geom2 Geometry, distance double) EXTERNAL NAME rtree."DWithin";
-GRANT EXECUTE ON FILTER ST_DWithin(Geometry, Geometry, double) TO PUBLIC;
-CREATE FILTER FUNCTION ST_DWithin_NoIndex(geom1 Geometry, geom2 Geometry, distance double) EXTERNAL NAME geom."DWithin_noindex";
-GRANT EXECUTE ON FILTER ST_DWithin_NoIndex(Geometry, Geometry, double) TO PUBLIC;
-CREATE FUNCTION ST_DWithin2(geom1 Geometry, geom2 Geometry, bbox1 mbr, bbox2 mbr, dst double) RETURNS boolean EXTERNAL NAME geom."DWithin2";
-GRANT EXECUTE ON FUNCTION ST_DWithin2(Geometry, Geometry, mbr, mbr, double) TO PUBLIC;
-CREATE FILTER FUNCTION ST_IntersectsGeographic(geom1 Geometry, geom2 Geometry) EXTERNAL NAME geom."IntersectsGeographic";
-GRANT EXECUTE ON FILTER ST_IntersectsGeographic(Geometry, Geometry) TO PUBLIC;
-CREATE FILTER FUNCTION ST_Intersects(geom1 Geometry, geom2 Geometry) EXTERNAL NAME rtree."Intersects";
-GRANT EXECUTE ON FILTER ST_Intersects(Geometry, Geometry) TO PUBLIC;
-CREATE FILTER FUNCTION ST_Intersects_NoIndex(geom1 Geometry, geom2 Geometry) EXTERNAL NAME geom."Intersects_noindex";
-GRANT EXECUTE ON FILTER ST_Intersects_NoIndex(Geometry, Geometry) TO PUBLIC;
-CREATE AGGREGATE ST_MakeLine(geom Geometry) RETURNS Geometry external name aggr."MakeLine";
-GRANT EXECUTE ON AGGREGATE ST_MakeLine(Geometry) TO PUBLIC;
-update sys.functions set system = true where system <> true and schema_id = 2000 and name in ('st_collect', 'st_distancegeographic', 'st_dwithingeographic', 'st_dwithin', 'st_dwithin_noindex', 'st_dwithin2', 'st_intersectsgeographic', 'st_intersects', 'st_intersects_noindex', 'st_makeline');
-update sys._tables set system = true where system <> true and schema_id = 2000 and name = 'geometry_columns';
-
-Running database upgrade commands:
-drop function sys.similarity(string, string) cascade;
-
-Running database upgrade commands:
-CREATE VIEW sys.describe_accessible_tables AS
- SELECT
- schemas.name AS schema,
- tables.name  AS table,
- tt.table_type_name AS table_type,
- pc.privilege_code_name AS privs,
- p.privileges AS privs_code
- FROM privileges p
- JOIN sys.roles ON p.auth_id = roles.id
- JOIN sys.tables ON p.obj_id = tables.id
- JOIN sys.table_types tt ON tables.type = tt.table_type_id
- JOIN sys.schemas ON tables.schema_id = schemas.id
- JOIN sys.privilege_codes pc ON p.privileges = pc.privilege_code_id
- WHERE roles.name = current_role;
-GRANT SELECT ON sys.describe_accessible_tables TO PUBLIC;
-update sys._tables set system = true where system <> true and schema_id = 2000 and name = 'describe_accessible_tables';
-alter table sys.function_languages set read write;
-delete from sys.function_languages where language_keyword like 'PYTHON%_MAP';
-update sys.functions set language = language - 1 where language in (7, 11);
-update sys.functions set mod = 'pyapi3' where mod in ('pyapi', 'pyapi3map');
-commit;
-
-Running database upgrade commands:
-alter table sys.function_languages set read only;
-
-Running database upgrade commands:
-DROP FUNCTION IF EXISTS sys.dump_database(BOOLEAN) CASCADE;
-DROP VIEW IF EXISTS sys.dump_comments CASCADE;
-DROP VIEW IF EXISTS sys.describe_comments CASCADE;
-CREATE VIEW sys.describe_comments AS
-	SELECT o.id AS id, o.tpe AS tpe, o.nme AS fqn, cm.remark AS rem
-	FROM (
-		SELECT id, 'SCHEMA', sys.DQ(name) FROM sys.schemas WHERE NOT system
-		UNION ALL
-		SELECT t.id, ifthenelse(ts.table_type_name = 'VIEW', 'VIEW', 'TABLE'), sys.FQN(s.name, t.name)
-		  FROM sys.schemas s JOIN sys._tables t ON s.id = t.schema_id JOIN sys.table_types ts ON t.type = ts.table_type_id
-		 WHERE NOT t.system
-		UNION ALL
-		SELECT c.id, 'COLUMN', sys.FQN(s.name, t.name) || '.' || sys.DQ(c.name) FROM sys.columns c, sys._tables t, sys.schemas s WHERE NOT t.system AND c.table_id = t.id AND t.schema_id = s.id
-		UNION ALL
-		SELECT idx.id, 'INDEX', sys.FQN(s.name, idx.name) FROM sys.idxs idx, sys._tables t, sys.schemas s WHERE NOT t.system AND idx.table_id = t.id AND t.schema_id = s.id
-		UNION ALL
-		SELECT seq.id, 'SEQUENCE', sys.FQN(s.name, seq.name) FROM sys.sequences seq, sys.schemas s WHERE seq.schema_id = s.id
-		UNION ALL
-		SELECT f.id, ft.function_type_keyword, qf.nme FROM sys.functions f, sys.function_types ft, sys.schemas s, sys.fully_qualified_functions qf
-		 WHERE NOT f.system AND f.type = ft.function_type_id AND f.schema_id = s.id AND qf.id = f.id
-		) AS o(id, tpe, nme)
-	JOIN sys.comments cm ON cm.id = o.id;
-GRANT SELECT ON sys.describe_comments TO PUBLIC;
-CREATE VIEW sys.dump_comments AS
-  SELECT 'COMMENT ON ' || c.tpe || ' ' || c.fqn || ' IS ' || sys.SQ(c.rem) || ';' stmt FROM sys.describe_comments c;
-CREATE FUNCTION sys.dump_database(describe BOOLEAN) RETURNS TABLE(o int, stmt STRING)
-BEGIN
-  SET SCHEMA sys;
-  TRUNCATE sys.dump_statements;
-  INSERT INTO sys.dump_statements VALUES (1, 'START TRANSACTION;');
-  INSERT INTO sys.dump_statements VALUES (2, 'SET SCHEMA "sys";');
-  INSERT INTO sys.dump_statements SELECT (SELECT COUNT(*) FROM sys.dump_statements) + RANK() OVER(), stmt FROM sys.dump_create_roles;
-  INSERT INTO sys.dump_statements SELECT (SELECT COUNT(*) FROM sys.dump_statements) + RANK() OVER(), stmt FROM sys.dump_create_users;
-  INSERT INTO sys.dump_statements SELECT (SELECT COUNT(*) FROM sys.dump_statements) + RANK() OVER(), stmt FROM sys.dump_create_schemas;
-  INSERT INTO sys.dump_statements SELECT (SELECT COUNT(*) FROM sys.dump_statements) + RANK() OVER(), stmt FROM sys.dump_user_defined_types;
-  INSERT INTO sys.dump_statements SELECT (SELECT COUNT(*) FROM sys.dump_statements) + RANK() OVER(), stmt FROM sys.dump_add_schemas_to_users;
-  INSERT INTO sys.dump_statements SELECT (SELECT COUNT(*) FROM sys.dump_statements) + RANK() OVER(), stmt FROM sys.dump_grant_user_privileges;
-  INSERT INTO sys.dump_statements SELECT (SELECT COUNT(*) FROM sys.dump_statements) + RANK() OVER(), stmt FROM sys.dump_sequences;
-  --functions and table-likes can be interdependent. They should be inserted in the order of their catalogue id.
-  INSERT INTO sys.dump_statements SELECT (SELECT COUNT(*) FROM sys.dump_statements) + RANK() OVER(ORDER BY stmts.o), stmts.s
-				    FROM (
-				      SELECT f.o, f.stmt FROM sys.dump_functions f
-				       UNION ALL
-				      SELECT t.o, t.stmt FROM sys.dump_tables t
-				    ) AS stmts(o, s);
-  IF NOT DESCRIBE THEN
-    CALL sys.dump_table_data();
-  END IF;
-  INSERT INTO sys.dump_statements SELECT (SELECT COUNT(*) FROM sys.dump_statements) + RANK() OVER(), stmt FROM sys.dump_start_sequences;
-  INSERT INTO sys.dump_statements SELECT (SELECT COUNT(*) FROM sys.dump_statements) + RANK() OVER(), stmt FROM sys.dump_column_defaults;
-  INSERT INTO sys.dump_statements SELECT (SELECT COUNT(*) FROM sys.dump_statements) + RANK() OVER(), stmt FROM sys.dump_table_constraint_type;
-  INSERT INTO sys.dump_statements SELECT (SELECT COUNT(*) FROM sys.dump_statements) + RANK() OVER(), stmt FROM sys.dump_indices;
-  INSERT INTO sys.dump_statements SELECT (SELECT COUNT(*) FROM sys.dump_statements) + RANK() OVER(), stmt FROM sys.dump_foreign_keys;
-  INSERT INTO sys.dump_statements SELECT (SELECT COUNT(*) FROM sys.dump_statements) + RANK() OVER(), stmt FROM sys.dump_partition_tables;
-  INSERT INTO sys.dump_statements SELECT (SELECT COUNT(*) FROM sys.dump_statements) + RANK() OVER(), stmt FROM sys.dump_triggers;
-  INSERT INTO sys.dump_statements SELECT (SELECT COUNT(*) FROM sys.dump_statements) + RANK() OVER(), stmt FROM sys.dump_comments;
-  INSERT INTO sys.dump_statements SELECT (SELECT COUNT(*) FROM sys.dump_statements) + RANK() OVER(), stmt FROM sys.dump_table_grants;
-  INSERT INTO sys.dump_statements SELECT (SELECT COUNT(*) FROM sys.dump_statements) + RANK() OVER(), stmt FROM sys.dump_column_grants;
-  INSERT INTO sys.dump_statements SELECT (SELECT COUNT(*) FROM sys.dump_statements) + RANK() OVER(), stmt FROM sys.dump_function_grants;
-  INSERT INTO sys.dump_statements VALUES ((SELECT COUNT(*) FROM sys.dump_statements) + 1, 'COMMIT;');
-  RETURN sys.dump_statements;
-END;
-update sys._tables set system = true where schema_id = 2000 and name in ('describe_comments','dump_comments');
-update sys.functions set system = true where system <> true and schema_id = 2000 and name = 'dump_database' and type = 5;
-
-Running database upgrade commands:
-CREATE FUNCTION sys.sql_datatype(mtype varchar(999), digits integer, tscale integer, nameonly boolean, shortname boolean)
-  RETURNS varchar(1024)
-BEGIN
-  RETURN
-    CASE mtype
-    WHEN 'char' THEN sys.ifthenelse(nameonly OR digits <= 1, sys.ifthenelse(shortname, 'CHAR', 'CHARACTER'), sys.ifthenelse(shortname, 'CHAR(', 'CHARACTER(') || digits || ')')
-    WHEN 'varchar' THEN sys.ifthenelse(nameonly OR digits = 0, sys.ifthenelse(shortname, 'VARCHAR', 'CHARACTER VARYING'), sys.ifthenelse(shortname, 'VARCHAR(', 'CHARACTER VARYING(') || digits || ')')
-    WHEN 'clob' THEN sys.ifthenelse(nameonly OR digits = 0, sys.ifthenelse(shortname, 'CLOB', 'CHARACTER LARGE OBJECT'), sys.ifthenelse(shortname, 'CLOB(', 'CHARACTER LARGE OBJECT(') || digits || ')')
-    WHEN 'blob' THEN sys.ifthenelse(nameonly OR digits = 0, sys.ifthenelse(shortname, 'BLOB', 'BINARY LARGE OBJECT'), sys.ifthenelse(shortname, 'BLOB(', 'BINARY LARGE OBJECT(') || digits || ')')
-    WHEN 'int' THEN 'INTEGER'
-    WHEN 'bigint' THEN 'BIGINT'
-    WHEN 'smallint' THEN 'SMALLINT'
-    WHEN 'tinyint' THEN 'TINYINT'
-    WHEN 'hugeint' THEN 'HUGEINT'
-    WHEN 'boolean' THEN 'BOOLEAN'
-    WHEN 'date' THEN 'DATE'
-    WHEN 'time' THEN sys.ifthenelse(nameonly OR digits = 1, 'TIME', 'TIME(' || (digits -1) || ')')
-    WHEN 'timestamp' THEN sys.ifthenelse(nameonly OR digits = 7, 'TIMESTAMP', 'TIMESTAMP(' || (digits -1) || ')')
-    WHEN 'timestamptz' THEN sys.ifthenelse(nameonly OR digits = 7, 'TIMESTAMP WITH TIME ZONE', 'TIMESTAMP(' || (digits -1) || ') WITH TIME ZONE')
-    WHEN 'timetz' THEN sys.ifthenelse(nameonly OR digits = 1, 'TIME WITH TIME ZONE', 'TIME(' || (digits -1) || ') WITH TIME ZONE')
-    WHEN 'decimal' THEN sys.ifthenelse(nameonly OR digits = 0, 'DECIMAL', 'DECIMAL(' || digits || sys.ifthenelse(tscale = 0, '', ',' || tscale) || ')')
-    WHEN 'double' THEN sys.ifthenelse(nameonly OR (digits = 53 AND tscale = 0), sys.ifthenelse(shortname, 'DOUBLE', 'DOUBLE PRECISION'), 'FLOAT(' || digits || ')')
-    WHEN 'real' THEN sys.ifthenelse(nameonly OR (digits = 24 AND tscale = 0), 'REAL', 'FLOAT(' || digits || ')')
-    WHEN 'day_interval' THEN 'INTERVAL DAY'
-    WHEN 'month_interval' THEN CASE digits WHEN 1 THEN 'INTERVAL YEAR' WHEN 2 THEN 'INTERVAL YEAR TO MONTH' WHEN 3 THEN 'INTERVAL MONTH' END
-    WHEN 'sec_interval' THEN
-	CASE digits
-	WHEN 4 THEN 'INTERVAL DAY'
-	WHEN 5 THEN 'INTERVAL DAY TO HOUR'
-	WHEN 6 THEN 'INTERVAL DAY TO MINUTE'
-	WHEN 7 THEN 'INTERVAL DAY TO SECOND'
-	WHEN 8 THEN 'INTERVAL HOUR'
-	WHEN 9 THEN 'INTERVAL HOUR TO MINUTE'
-	WHEN 10 THEN 'INTERVAL HOUR TO SECOND'
-	WHEN 11 THEN 'INTERVAL MINUTE'
-	WHEN 12 THEN 'INTERVAL MINUTE TO SECOND'
-	WHEN 13 THEN 'INTERVAL SECOND'
-	END
-    WHEN 'oid' THEN 'OID'
-    WHEN 'json' THEN sys.ifthenelse(nameonly OR digits = 0, 'JSON', 'JSON(' || digits || ')')
-    WHEN 'url' THEN sys.ifthenelse(nameonly OR digits = 0, 'URL', 'URL(' || digits || ')')
-    WHEN 'xml' THEN sys.ifthenelse(nameonly OR digits = 0, 'XML', 'XML(' || digits || ')')
-    WHEN 'geometry' THEN
-	sys.ifthenelse(nameonly, 'GEOMETRY',
-	CASE digits
-	WHEN 4 THEN 'GEOMETRY(POINT' || sys.ifthenelse(tscale = 0, ')', ',' || tscale || ')')
-	WHEN 8 THEN 'GEOMETRY(LINESTRING' || sys.ifthenelse(tscale = 0, ')', ',' || tscale || ')')
-	WHEN 16 THEN 'GEOMETRY(POLYGON' || sys.ifthenelse(tscale = 0, ')', ',' || tscale || ')')
-	WHEN 20 THEN 'GEOMETRY(MULTIPOINT' || sys.ifthenelse(tscale = 0, ')', ',' || tscale || ')')
-	WHEN 24 THEN 'GEOMETRY(MULTILINESTRING' || sys.ifthenelse(tscale = 0, ')', ',' || tscale || ')')
-	WHEN 28 THEN 'GEOMETRY(MULTIPOLYGON' || sys.ifthenelse(tscale = 0, ')', ',' || tscale || ')')
-	WHEN 32 THEN 'GEOMETRY(GEOMETRYCOLLECTION' || sys.ifthenelse(tscale = 0, ')', ',' || tscale || ')')
-	ELSE 'GEOMETRY'
-        END)
-    ELSE sys.ifthenelse(mtype = lower(mtype), upper(mtype), '"' || mtype || '"') || sys.ifthenelse(nameonly OR digits = 0, '', '(' || digits || sys.ifthenelse(tscale = 0, '', ',' || tscale) || ')')
-    END;
-END;
-GRANT EXECUTE ON FUNCTION sys.sql_datatype(varchar(999), integer, integer, boolean, boolean) TO PUBLIC;
-update sys.functions set system = true where system <> true and schema_id = 2000 and name = 'sql_datatype' and type = 1 and language = 2;
-
-Running database upgrade commands:
-CREATE SCHEMA INFORMATION_SCHEMA;
-COMMENT ON SCHEMA INFORMATION_SCHEMA IS 'ISO/IEC 9075-11 SQL/Schemata';
-update sys.schemas set system = true where name = 'information_schema';
-CREATE VIEW INFORMATION_SCHEMA.CHARACTER_SETS AS SELECT
-  cast(NULL AS varchar(1)) AS CHARACTER_SET_CATALOG,
-  cast(NULL AS varchar(1)) AS CHARACTER_SET_SCHEMA,
-  cast('UTF-8' AS varchar(16)) AS CHARACTER_SET_NAME,
-  cast('ISO/IEC 10646:2021' AS varchar(20)) AS CHARACTER_REPERTOIRE,
-  cast('UTF-8' AS varchar(16)) AS FORM_OF_USE,
-  cast(NULL AS varchar(1)) AS DEFAULT_COLLATE_CATALOG,
-  cast(NULL AS varchar(1)) AS DEFAULT_COLLATE_SCHEMA,
-  cast(NULL AS varchar(1)) AS DEFAULT_COLLATE_NAME;
-GRANT SELECT ON TABLE INFORMATION_SCHEMA.CHARACTER_SETS TO PUBLIC WITH GRANT OPTION;
-CREATE VIEW INFORMATION_SCHEMA.SCHEMATA AS SELECT
-  cast(NULL AS varchar(1)) AS CATALOG_NAME,
-  s."name" AS SCHEMA_NAME,
-  a."name" AS SCHEMA_OWNER,
-  cast(NULL AS varchar(1)) AS DEFAULT_CHARACTER_SET_CATALOG,
-  cast(NULL AS varchar(1)) AS DEFAULT_CHARACTER_SET_SCHEMA,
-  cast('UTF-8' AS varchar(16)) AS DEFAULT_CHARACTER_SET_NAME,
-  cast(NULL AS varchar(1)) AS SQL_PATH,
-  s."id" AS schema_id,
-  s."system" AS is_system,
-  cm."remark" AS comments
- FROM sys."schemas" s
- INNER JOIN sys."auths" a ON s."owner" = a."id"
- LEFT OUTER JOIN sys."comments" cm ON s."id" = cm."id"
- ORDER BY s."name";
-GRANT SELECT ON TABLE INFORMATION_SCHEMA.SCHEMATA TO PUBLIC WITH GRANT OPTION;
-CREATE VIEW INFORMATION_SCHEMA.TABLES AS SELECT
-  cast(NULL AS varchar(1)) AS TABLE_CATALOG,
-  s."name" AS TABLE_SCHEMA,
-  t."name" AS TABLE_NAME,
-  tt."table_type_name" AS TABLE_TYPE,
-  cast(NULL AS varchar(1)) AS SELF_REFERENCING_COLUMN_NAME,
-  cast(NULL AS varchar(1)) AS REFERENCE_GENERATION,
-  cast(NULL AS varchar(1)) AS USER_DEFINED_TYPE_CATALOG,
-  cast(NULL AS varchar(1)) AS USER_DEFINED_TYPE_SCHEMA,
-  cast(NULL AS varchar(1)) AS USER_DEFINED_TYPE_NAME,
-  cast(sys.ifthenelse((t."type" IN (0, 3, 7, 20, 30) AND t."access" IN (0, 2)), 'YES', 'NO') AS varchar(3)) AS IS_INSERTABLE_INTO,
-  cast('NO' AS varchar(3)) AS IS_TYPED,
-  cast((CASE t."commit_action" WHEN 1 THEN 'DELETE' WHEN 2 THEN 'PRESERVE' WHEN 3 THEN 'DROP' ELSE NULL END) AS varchar(10)) AS COMMIT_ACTION,
-  t."schema_id" AS schema_id,
-  t."id" AS table_id,
-  t."type" AS table_type_id,
-  st."count" AS row_count,
-  t."system" AS is_system,
-  sys.ifthenelse(t."type" IN (1, 11), TRUE, FALSE) AS is_view,
-  t."query" AS query_def,
-  cm."remark" AS comments
- FROM sys."tables" t
- INNER JOIN sys."schemas" s ON t."schema_id" = s."id"
- INNER JOIN sys."table_types" tt ON t."type" = tt."table_type_id"
- LEFT OUTER JOIN sys."comments" cm ON t."id" = cm."id"
- LEFT OUTER JOIN (SELECT DISTINCT "schema", "table", "count" FROM sys."statistics"()) st ON (s."name" = st."schema" AND t."name" = st."table")
- ORDER BY s."name", t."name";
-GRANT SELECT ON TABLE INFORMATION_SCHEMA.TABLES TO PUBLIC WITH GRANT OPTION;
-CREATE VIEW INFORMATION_SCHEMA.VIEWS AS SELECT
-  cast(NULL AS varchar(1)) AS TABLE_CATALOG,
-  s."name" AS TABLE_SCHEMA,
-  t."name" AS TABLE_NAME,
-  t."query" AS VIEW_DEFINITION,
-  cast('NONE' AS varchar(10)) AS CHECK_OPTION,
-  cast('NO' AS varchar(3)) AS IS_UPDATABLE,
-  cast('NO' AS varchar(3)) AS INSERTABLE_INTO,
-  cast('NO' AS varchar(3)) AS IS_TRIGGER_UPDATABLE,
-  cast('NO' AS varchar(3)) AS IS_TRIGGER_DELETABLE,
-  cast('NO' AS varchar(3)) AS IS_TRIGGER_INSERTABLE_INTO,
-  t."schema_id" AS schema_id,
-  t."id" AS table_id,
-  cast(sys.ifthenelse(t."system", t."type" + 10 , t."type") AS smallint) AS table_type_id,
-  t."system" AS is_system,
-  cm."remark" AS comments
- FROM sys."_tables" t
- INNER JOIN sys."schemas" s ON t."schema_id" = s."id"
- LEFT OUTER JOIN sys."comments" cm ON t."id" = cm."id"
- WHERE t."type" = 1
- ORDER BY s."name", t."name";
-GRANT SELECT ON TABLE INFORMATION_SCHEMA.VIEWS TO PUBLIC WITH GRANT OPTION;
-CREATE VIEW INFORMATION_SCHEMA.COLUMNS AS SELECT
-  cast(NULL AS varchar(1)) AS TABLE_CATALOG,
-  s."name" AS TABLE_SCHEMA,
-  t."name" AS TABLE_NAME,
-  c."name" AS COLUMN_NAME,
-  cast(1 + c."number" AS int) AS ORDINAL_POSITION,
-  c."default" AS COLUMN_DEFAULT,
-  cast(sys.ifthenelse(c."null", 'YES', 'NO') AS varchar(3)) AS IS_NULLABLE,
-  cast(sys."sql_datatype"(c."type", c."type_digits", c."type_scale", true, true) AS varchar(1024)) AS DATA_TYPE,
-  cast(sys.ifthenelse(c."type" IN ('varchar','clob','char','json','url','xml') AND c."type_digits" > 0, c."type_digits", NULL) AS int) AS CHARACTER_MAXIMUM_LENGTH,
-  cast(sys.ifthenelse(c."type" IN ('varchar','clob','char','json','url','xml') AND c."type_digits" > 0, 4 * cast(c."type_digits" as bigint), NULL) AS bigint) AS CHARACTER_OCTET_LENGTH,
-  cast(sys.ifthenelse(c."type" IN ('int','smallint','tinyint','bigint','hugeint','float','real','double','decimal','numeric','oid'), c."type_digits", NULL) AS int) AS NUMERIC_PRECISION,
-  cast(sys.ifthenelse(c."type" IN ('int','smallint','tinyint','bigint','hugeint','float','real','double','oid'), 2, sys.ifthenelse(c."type" IN ('decimal','numeric'), 10, NULL)) AS int) AS NUMERIC_PRECISION_RADIX,
-  cast(sys.ifthenelse(c."type" IN ('int','smallint','tinyint','bigint','hugeint','float','real','double','decimal','numeric','oid'), c."type_scale", NULL) AS int) AS NUMERIC_SCALE,
-  cast(sys.ifthenelse(c."type" IN ('date','timestamp','timestamptz','time','timetz'), sys.ifthenelse(c."type_scale" > 0, c."type_scale" -1, 0), NULL) AS int) AS DATETIME_PRECISION,
-  cast(sys.ifthenelse(c."type" IN ('day_interval','month_interval','sec_interval'), sys."sql_datatype"(c."type", c."type_digits", c."type_scale", true, true), NULL) AS varchar(40)) AS INTERVAL_TYPE,
-  cast(CASE c."type" WHEN 'day_interval' THEN 0 WHEN 'month_interval' THEN 0 WHEN 'sec_interval' THEN (sys.ifthenelse(c."type_digits" IN (7, 10, 12, 13), sys.ifthenelse(c."type_scale" > 0, c."type_scale", 3), 0)) ELSE NULL END AS int) AS INTERVAL_PRECISION,
-  cast(NULL AS varchar(1)) AS CHARACTER_SET_CATALOG,
-  cast(NULL AS varchar(1)) AS CHARACTER_SET_SCHEMA,
-  cast(sys.ifthenelse(c."type" IN ('varchar','clob','char','json','url','xml'), 'UTF-8', NULL) AS varchar(16)) AS CHARACTER_SET_NAME,
-  cast(NULL AS varchar(1)) AS COLLATION_CATALOG,
-  cast(NULL AS varchar(1)) AS COLLATION_SCHEMA,
-  cast(NULL AS varchar(1)) AS COLLATION_NAME,
-  cast(NULL AS varchar(1)) AS DOMAIN_CATALOG,
-  cast(NULL AS varchar(1)) AS DOMAIN_SCHEMA,
-  cast(NULL AS varchar(1)) AS DOMAIN_NAME,
-  cast(NULL AS varchar(1)) AS UDT_CATALOG,
-  cast(NULL AS varchar(1)) AS UDT_SCHEMA,
-  cast(NULL AS varchar(1)) AS UDT_NAME,
-  cast(NULL AS varchar(1)) AS SCOPE_CATALOG,
-  cast(NULL AS varchar(1)) AS SCOPE_SCHEMA,
-  cast(NULL AS varchar(1)) AS SCOPE_NAME,
-  cast(NULL AS int) AS MAXIMUM_CARDINALITY,
-  cast(NULL AS varchar(1)) AS DTD_IDENTIFIER,
-  cast('NO' AS varchar(3)) AS IS_SELF_REFERENCING,
-  cast(sys.ifthenelse(seq."name" IS NULL OR c."null", 'NO', 'YES') AS varchar(3)) AS IS_IDENTITY,
-  seq."name" AS IDENTITY_GENERATION,
-  seq."start" AS IDENTITY_START,
-  seq."increment" AS IDENTITY_INCREMENT,
-  seq."maxvalue" AS IDENTITY_MAXIMUM,
-  seq."minvalue" AS IDENTITY_MINIMUM,
-  cast(sys.ifthenelse(seq."name" IS NULL, NULL, sys.ifthenelse(seq."cycle", 'YES', 'NO')) AS varchar(3)) AS IDENTITY_CYCLE,
-  cast(sys.ifthenelse(seq."name" IS NULL, 'NO', 'YES') AS varchar(3)) AS IS_GENERATED,
-  cast(sys.ifthenelse(seq."name" IS NULL, NULL, c."default") AS varchar(1024)) AS GENERATION_EXPRESSION,
-  cast('NO' AS varchar(3)) AS IS_SYSTEM_TIME_PERIOD_START,
-  cast('NO' AS varchar(3)) AS IS_SYSTEM_TIME_PERIOD_END,
-  cast('NO' AS varchar(3)) AS SYSTEM_TIME_PERIOD_TIMESTAMP_GENERATION,
-  cast(sys.ifthenelse(t."type" IN (0,3,7,20,30), 'YES', 'NO') AS varchar(3)) AS IS_UPDATABLE,
-  cast(NULL AS varchar(1)) AS DECLARED_DATA_TYPE,
-  cast(NULL AS int) AS DECLARED_NUMERIC_PRECISION,
-  cast(NULL AS int) AS DECLARED_NUMERIC_SCALE,
-  t."schema_id" AS schema_id,
-  c."table_id" AS table_id,
-  c."id" AS column_id,
-  seq."id" AS sequence_id,
-  t."system" AS is_system,
-  cm."remark" AS comments
- FROM sys."columns" c
- INNER JOIN sys."tables" t ON c."table_id" = t."id"
- INNER JOIN sys."schemas" s ON t."schema_id" = s."id"
- LEFT OUTER JOIN sys."comments" cm ON c."id" = cm."id"
- LEFT OUTER JOIN sys."sequences" seq ON ((seq."name"||'"') = substring(c."default", 3 + sys."locate"('"."seq_',c."default",14)))
- ORDER BY s."name", t."name", c."number";
-GRANT SELECT ON TABLE INFORMATION_SCHEMA.COLUMNS TO PUBLIC WITH GRANT OPTION;
-CREATE VIEW INFORMATION_SCHEMA.CHECK_CONSTRAINTS AS SELECT
-  cast(NULL AS varchar(1)) AS CONSTRAINT_CATALOG,
-  cast(NULL AS varchar(1024)) AS CONSTRAINT_SCHEMA,
-  cast(NULL AS varchar(1024)) AS CONSTRAINT_NAME,
-  cast(NULL AS varchar(1024)) AS CHECK_CLAUSE
- WHERE 1=0;
-GRANT SELECT ON TABLE INFORMATION_SCHEMA.CHECK_CONSTRAINTS TO PUBLIC WITH GRANT OPTION;
-CREATE VIEW INFORMATION_SCHEMA.TABLE_CONSTRAINTS AS SELECT
-  cast(NULL AS varchar(1)) AS CONSTRAINT_CATALOG,
-  s."name" AS CONSTRAINT_SCHEMA,
-  k."name" AS CONSTRAINT_NAME,
-  cast(NULL AS varchar(1)) AS TABLE_CATALOG,
-  s."name" AS TABLE_SCHEMA,
-  t."name" AS TABLE_NAME,
-  cast(CASE k."type" WHEN 0 THEN 'PRIMARY KEY' WHEN 1 THEN 'UNIQUE' WHEN 2 THEN 'FOREIGN KEY' ELSE NULL END AS varchar(16)) AS CONSTRAINT_TYPE,
-  cast('NO' AS varchar(3)) AS IS_DEFERRABLE,
-  cast('NO' AS varchar(3)) AS INITIALLY_DEFERRED,
-  cast('YES' AS varchar(3)) AS ENFORCED,
-  t."schema_id" AS schema_id,
-  t."id" AS table_id,
-  k."id" AS key_id,
-  k."type" AS key_type,
-  t."system" AS is_system
- FROM (SELECT sk."id", sk."table_id", sk."name", sk."type" FROM sys."keys" sk UNION ALL SELECT tk."id", tk."table_id", tk."name", tk."type" FROM tmp."keys" tk) k
- INNER JOIN (SELECT st."id", st."schema_id", st."name", st."system" FROM sys."_tables" st UNION ALL SELECT tt."id", tt."schema_id", tt."name", tt."system" FROM tmp."_tables" tt) t ON k."table_id" = t."id"
- INNER JOIN sys."schemas" s ON t."schema_id" = s."id"
- ORDER BY s."name", t."name", k."name";
-GRANT SELECT ON TABLE INFORMATION_SCHEMA.TABLE_CONSTRAINTS TO PUBLIC WITH GRANT OPTION;
-CREATE VIEW INFORMATION_SCHEMA.REFERENTIAL_CONSTRAINTS AS SELECT
-  cast(NULL AS varchar(1)) AS CONSTRAINT_CATALOG,
-  s."name" AS CONSTRAINT_SCHEMA,
-  fk."name" AS CONSTRAINT_NAME,
-  cast(NULL AS varchar(1)) AS UNIQUE_CONSTRAINT_CATALOG,
-  uks."name" AS UNIQUE_CONSTRAINT_SCHEMA,
-  uk."name" AS UNIQUE_CONSTRAINT_NAME,
-  cast('FULL' AS varchar(7)) AS MATCH_OPTION,
-  fk."update_action" AS UPDATE_RULE,
-  fk."delete_action" AS DELETE_RULE,
-  t."schema_id" AS fk_schema_id,
-  t."id" AS fk_table_id,
-  t."name" AS fk_table_name,
-  fk."id" AS fk_key_id,
-  ukt."schema_id" AS uc_schema_id,
-  uk."table_id" AS uc_table_id,
-  ukt."name" AS uc_table_name,
-  uk."id" AS uc_key_id
- FROM sys."fkeys" fk
- INNER JOIN sys."tables" t ON t."id" = fk."table_id"
- INNER JOIN sys."schemas" s ON s."id" = t."schema_id"
- LEFT OUTER JOIN sys."keys" uk ON uk."id" = fk."rkey"
- LEFT OUTER JOIN sys."tables" ukt ON ukt."id" = uk."table_id"
- LEFT OUTER JOIN sys."schemas" uks ON uks."id" = ukt."schema_id"
- ORDER BY s."name", t."name", fk."name";
-GRANT SELECT ON TABLE INFORMATION_SCHEMA.REFERENTIAL_CONSTRAINTS TO PUBLIC WITH GRANT OPTION;
-CREATE VIEW INFORMATION_SCHEMA.ROUTINES AS SELECT
-  cast(NULL AS varchar(1)) AS SPECIFIC_CATALOG,
-  s."name" AS SPECIFIC_SCHEMA,
-  cast(f."name"||'('||f."id"||')' AS varchar(270)) AS SPECIFIC_NAME,
-  cast(NULL AS varchar(1)) AS ROUTINE_CATALOG,
-  s."name" AS ROUTINE_SCHEMA,
-  f."name" AS ROUTINE_NAME,
-  ft."function_type_keyword" AS ROUTINE_TYPE,
-  cast(NULL AS varchar(1)) AS MODULE_CATALOG,
-  cast(NULL AS varchar(1)) AS MODULE_SCHEMA,
-  cast(f."mod" AS varchar(128)) AS MODULE_NAME,
-  cast(NULL AS varchar(1)) AS UDT_CATALOG,
-  cast(NULL AS varchar(1)) AS UDT_SCHEMA,
-  cast(NULL AS varchar(1)) AS UDT_NAME,
-  cast(CASE f."type" WHEN 1 THEN sys."sql_datatype"(a."type", a."type_digits", a."type_scale", true, true) WHEN 2 THEN NULL WHEN 5 THEN 'TABLE' WHEN 7 THEN 'TABLE' ELSE NULL END AS varchar(1024)) AS DATA_TYPE,
-  cast(sys.ifthenelse(a."type" IN ('varchar','clob','char','json','url','xml') AND a."type_digits" > 0, a."type_digits", NULL) AS int) AS CHARACTER_MAXIMUM_LENGTH,
-  cast(sys.ifthenelse(a."type" IN ('varchar','clob','char','json','url','xml') AND a."type_digits" > 0, 4 * cast(a."type_digits" as bigint), NULL) AS bigint) AS CHARACTER_OCTET_LENGTH,
-  cast(NULL AS varchar(1)) AS CHARACTER_SET_CATALOG,
-  cast(NULL AS varchar(1)) AS CHARACTER_SET_SCHEMA,
-  'UTF-8' AS CHARACTER_SET_NAME,
-  cast(NULL AS varchar(1)) AS COLLATION_CATALOG,
-  cast(NULL AS varchar(1)) AS COLLATION_SCHEMA,
-  cast(NULL AS varchar(1)) AS COLLATION_NAME,
-  cast(sys.ifthenelse(a."type" IN ('int','smallint','tinyint','bigint','hugeint','float','real','double','decimal','numeric','oid'), a."type_digits", NULL) AS int) AS NUMERIC_PRECISION,
-  cast(sys.ifthenelse(a."type" IN ('int','smallint','tinyint','bigint','hugeint','float','real','double','oid'), 2, sys.ifthenelse(a."type" IN ('decimal','numeric'), 10, NULL)) AS int) AS NUMERIC_PRECISION_RADIX,
-  cast(sys.ifthenelse(a."type" IN ('int','smallint','tinyint','bigint','hugeint','float','real','double','decimal','numeric','oid'), a."type_scale", NULL) AS int) AS NUMERIC_SCALE,
-  cast(sys.ifthenelse(a."type" IN ('date','timestamp','timestamptz','time','timetz'), a."type_scale" -1, NULL) AS int) AS DATETIME_PRECISION,
-  cast(sys.ifthenelse(a."type" IN ('day_interval','month_interval','sec_interval'), sys."sql_datatype"(a."type", a."type_digits", a."type_scale", true, true), NULL) AS varchar(40)) AS INTERVAL_TYPE,
-  cast(CASE a."type" WHEN 'day_interval' THEN 0 WHEN 'month_interval' THEN 0 WHEN 'sec_interval' THEN (sys.ifthenelse(a."type_digits" IN (7, 10, 12, 13), sys.ifthenelse(a."type_scale" > 0, a."type_scale", 3), 0)) ELSE NULL END AS int) AS INTERVAL_PRECISION,
-  cast(NULL AS varchar(1)) AS TYPE_UDT_CATALOG,
-  cast(NULL AS varchar(1)) AS TYPE_UDT_SCHEMA,
-  cast(NULL AS varchar(1)) AS TYPE_UDT_NAME,
-  cast(NULL AS varchar(1)) AS SCOPE_CATALOG,
-  cast(NULL AS varchar(1)) AS SCOPE_SCHEMA,
-  cast(NULL AS varchar(1)) AS SCOPE_NAME,
-  cast(NULL AS int) AS MAXIMUM_CARDINALITY,
-  cast(NULL AS int) AS DTD_IDENTIFIER,
-  cast(sys."ifthenelse"(sys."locate"('begin',f."func") > 0, sys."ifthenelse"(sys."endswith"(f."func",';'), sys."substring"(f."func", sys."locate"('begin',f."func"), sys."length"(sys."substring"(f."func", sys."locate"('begin',f."func")))-1), sys."substring"(f."func", sys."locate"('begin',f."func"))), NULL) AS varchar(8196)) AS ROUTINE_BODY,
-  f."func" AS ROUTINE_DEFINITION,
-  cast(sys."ifthenelse"(sys."locate"('external name',f."func") > 0, sys."ifthenelse"(sys."endswith"(f."func",';'), sys."substring"(f."func", 14 + sys."locate"('external name',f."func"), sys."length"(sys."substring"(f."func", 14 + sys."locate"('external name',f."func")))-1), sys."substring"(f."func", 14 + sys."locate"('external name',f."func"))), NULL) AS varchar(1024)) AS EXTERNAL_NAME,
-  fl."language_keyword" AS EXTERNAL_LANGUAGE,
-  'GENERAL' AS PARAMETER_STYLE,
-  'YES' AS IS_DETERMINISTIC,
-  cast(sys.ifthenelse(f."side_effect", 'MODIFIES', 'READ') AS varchar(10)) AS SQL_DATA_ACCESS,
-  cast(CASE f."type" WHEN 2 THEN NULL ELSE 'NO' END AS varchar(3)) AS IS_NULL_CALL,
-  cast(NULL AS varchar(1)) AS SQL_PATH,
-  cast(NULL AS varchar(1)) AS SCHEMA_LEVEL_ROUTINE,
-  cast(NULL AS int) AS MAX_DYNAMIC_RESULT_SETS,
-  cast(NULL AS varchar(1)) AS IS_USER_DEFINED_CAST,
-  cast(NULL AS varchar(1)) AS IS_IMPLICITLY_INVOCABLE,
-  cast(NULL AS varchar(1)) AS SECURITY_TYPE,
-  cast(NULL AS varchar(1)) AS TO_SQL_SPECIFIC_CATALOG,
-  cast(NULL AS varchar(1)) AS TO_SQL_SPECIFIC_SCHEMA,
-  cast(NULL AS varchar(1)) AS TO_SQL_SPECIFIC_NAME,
-  cast(NULL AS varchar(1)) AS AS_LOCATOR,
-  cast(NULL AS timestamp) AS CREATED,
-  cast(NULL AS timestamp) AS LAST_ALTERED,
-  cast(NULL AS varchar(1)) AS NEW_SAVEPOINT_LEVEL,
-  cast(NULL AS varchar(1)) AS IS_UDT_DEPENDENT,
-  cast(NULL AS varchar(1)) AS RESULT_CAST_FROM_DATA_TYPE,
-  cast(NULL AS varchar(1)) AS RESULT_CAST_AS_LOCATOR,
-  cast(NULL AS int) AS RESULT_CAST_CHAR_MAX_LENGTH,
-  cast(NULL AS int) AS RESULT_CAST_CHAR_OCTET_LENGTH,
-  cast(NULL AS varchar(1)) AS RESULT_CAST_CHAR_SET_CATALOG,
-  cast(NULL AS varchar(1)) AS RESULT_CAST_CHAR_SET_SCHEMA,
-  cast(NULL AS varchar(1)) AS RESULT_CAST_CHARACTER_SET_NAME,
-  cast(NULL AS varchar(1)) AS RESULT_CAST_COLLATION_CATALOG,
-  cast(NULL AS varchar(1)) AS RESULT_CAST_COLLATION_SCHEMA,
-  cast(NULL AS varchar(1)) AS RESULT_CAST_COLLATION_NAME,
-  cast(NULL AS int) AS RESULT_CAST_NUMERIC_PRECISION,
-  cast(NULL AS int) AS RESULT_CAST_NUMERIC_RADIX,
-  cast(NULL AS int) AS RESULT_CAST_NUMERIC_SCALE,
-  cast(NULL AS int) AS RESULT_CAST_DATETIME_PRECISION,
-  cast(NULL AS varchar(1)) AS RESULT_CAST_INTERVAL_TYPE,
-  cast(NULL AS int) AS RESULT_CAST_INTERVAL_PRECISION,
-  cast(NULL AS varchar(1)) AS RESULT_CAST_TYPE_UDT_CATALOG,
-  cast(NULL AS varchar(1)) AS RESULT_CAST_TYPE_UDT_SCHEMA,
-  cast(NULL AS varchar(1)) AS RESULT_CAST_TYPE_UDT_NAME,
-  cast(NULL AS varchar(1)) AS RESULT_CAST_SCOPE_CATALOG,
-  cast(NULL AS varchar(1)) AS RESULT_CAST_SCOPE_SCHEMA,
-  cast(NULL AS varchar(1)) AS RESULT_CAST_SCOPE_NAME,
-  cast(NULL AS int) AS RESULT_CAST_MAX_CARDINALITY,
-  cast(NULL AS varchar(1)) AS RESULT_CAST_DTD_IDENTIFIER,
-  cast(NULL AS varchar(1)) AS DECLARED_DATA_TYPE,
-  cast(NULL AS int) AS DECLARED_NUMERIC_PRECISION,
-  cast(NULL AS int) AS DECLARED_NUMERIC_SCALE,
-  cast(NULL AS varchar(1)) AS RESULT_CAST_FROM_DECLARED_DATA_TYPE,
-  cast(NULL AS int) AS RESULT_CAST_DECLARED_NUMERIC_PRECISION,
-  cast(NULL AS int) AS RESULT_CAST_DECLARED_NUMERIC_SCALE,
-  f."schema_id" AS schema_id,
-  f."id" AS function_id,
-  f."type" AS function_type,
-  f."language" AS function_language,
-  f."system" AS is_system,
-  cm."remark" AS comments
- FROM sys."functions" f
- INNER JOIN sys."schemas" s ON s."id" = f."schema_id"
- INNER JOIN sys."function_types" ft ON ft."function_type_id" = f."type"
- INNER JOIN sys."function_languages" fl ON fl."language_id" = f."language"
- LEFT OUTER JOIN sys."args" a ON a."func_id" = f."id" and a."inout" = 0 and a."number" = 0
- LEFT OUTER JOIN sys."comments" cm ON cm."id" = f."id"
- WHERE f."type" in (1, 2, 5, 7)
- ORDER BY s."name", f."name";
-GRANT SELECT ON TABLE INFORMATION_SCHEMA.ROUTINES TO PUBLIC WITH GRANT OPTION;
-CREATE VIEW INFORMATION_SCHEMA.PARAMETERS AS SELECT
-  cast(NULL AS varchar(1)) AS SPECIFIC_CATALOG,
-  s."name" AS SPECIFIC_SCHEMA,
-  cast(f."name"||'('||f."id"||')' AS varchar(270)) AS SPECIFIC_NAME,
-  cast(sys.ifthenelse((a."inout" = 0 OR f."type" = 2), 1 + a."number", sys.ifthenelse(f."type" = 1, a."number", (1 + a."number" - f.count_out_cols))) AS int) AS ORDINAL_POSITION,
-  cast(sys.ifthenelse(a."inout" = 0, 'OUT', sys.ifthenelse(a."inout" = 1, 'IN', 'INOUT')) as varchar(5)) AS PARAMETER_MODE,
-  cast(sys.ifthenelse(a."inout" = 0, 'YES', 'NO') as varchar(3)) AS IS_RESULT,
-  cast(NULL AS varchar(1)) AS AS_LOCATOR,
-  a."name" AS PARAMETER_NAME,
-  cast(NULL AS varchar(1)) AS FROM_SQL_SPECIFIC_CATALOG,
-  cast(NULL AS varchar(1)) AS FROM_SQL_SPECIFIC_SCHEMA,
-  cast(NULL AS varchar(1)) AS FROM_SQL_SPECIFIC_NAME,
-  cast(NULL AS varchar(1)) AS TO_SQL_SPECIFIC_CATALOG,
-  cast(NULL AS varchar(1)) AS TO_SQL_SPECIFIC_SCHEMA,
-  cast(NULL AS varchar(1)) AS TO_SQL_SPECIFIC_NAME,
-  cast(sys."sql_datatype"(a."type", a."type_digits", a."type_scale", true, true) AS varchar(1024)) AS DATA_TYPE,
-  cast(sys.ifthenelse(a."type" IN ('varchar','clob','char','json','url','xml') AND a."type_digits" > 0, a."type_digits", NULL) AS int) AS CHARACTER_MAXIMUM_LENGTH,
-  cast(sys.ifthenelse(a."type" IN ('varchar','clob','char','json','url','xml') AND a."type_digits" > 0, 4 * cast(a."type_digits" as bigint), NULL) AS bigint) AS CHARACTER_OCTET_LENGTH,
-  cast(NULL AS varchar(1)) AS CHARACTER_SET_CATALOG,
-  cast(NULL AS varchar(1)) AS CHARACTER_SET_SCHEMA,
-  cast(sys.ifthenelse(a."type" IN ('varchar','clob','char','json','url','xml'), 'UTF-8', NULL) AS varchar(16)) AS CHARACTER_SET_NAME,
-  cast(NULL AS varchar(1)) AS COLLATION_CATALOG,
-  cast(NULL AS varchar(1)) AS COLLATION_SCHEMA,
-  cast(NULL AS varchar(1)) AS COLLATION_NAME,
-  cast(sys.ifthenelse(a."type" IN ('int','smallint','tinyint','bigint','hugeint','float','real','double','decimal','numeric','oid'), a."type_digits", NULL) AS int) AS NUMERIC_PRECISION,
-  cast(sys.ifthenelse(a."type" IN ('int','smallint','tinyint','bigint','hugeint','float','real','double','oid'), 2, sys.ifthenelse(a."type" IN ('decimal','numeric'), 10, NULL)) AS int) AS NUMERIC_PRECISION_RADIX,
-  cast(sys.ifthenelse(a."type" IN ('int','smallint','tinyint','bigint','hugeint','float','real','double','decimal','numeric','oid'), a."type_scale", NULL) AS int) AS NUMERIC_SCALE,
-  cast(sys.ifthenelse(a."type" IN ('date','timestamp','timestamptz','time','timetz'), sys.ifthenelse(a."type_scale" > 0, a."type_scale" -1, 0), NULL) AS int) AS DATETIME_PRECISION,
-  cast(sys.ifthenelse(a."type" IN ('day_interval','month_interval','sec_interval'), sys."sql_datatype"(a."type", a."type_digits", a."type_scale", true, true), NULL) AS varchar(40)) AS INTERVAL_TYPE,
-  cast(CASE a."type" WHEN 'day_interval' THEN 0 WHEN 'month_interval' THEN 0 WHEN 'sec_interval' THEN (sys.ifthenelse(a."type_digits" IN (7, 10, 12, 13), sys.ifthenelse(a."type_scale" > 0, a."type_scale", 3), 0)) ELSE NULL END AS int) AS INTERVAL_PRECISION,
-  cast(NULL AS varchar(1)) AS UDT_CATALOG,
-  cast(NULL AS varchar(1)) AS UDT_SCHEMA,
-  cast(NULL AS varchar(1)) AS UDT_NAME,
-  cast(NULL AS varchar(1)) AS SCOPE_CATALOG,
-  cast(NULL AS varchar(1)) AS SCOPE_SCHEMA,
-  cast(NULL AS varchar(1)) AS SCOPE_NAME,
-  cast(NULL AS int) AS MAXIMUM_CARDINALITY,
-  cast(NULL AS varchar(1)) AS DTD_IDENTIFIER,
-  cast(NULL AS varchar(1)) AS DECLARED_DATA_TYPE,
-  cast(NULL AS int) AS DECLARED_NUMERIC_PRECISION,
-  cast(NULL AS int) AS DECLARED_NUMERIC_SCALE,
-  cast(NULL AS varchar(1)) AS PARAMETER_DEFAULT,
-  f."schema_id" AS schema_id,
-  f."id" AS function_id,
-  a."id" AS arg_id,
-  f."name" AS function_name,
-  f."type" AS function_type,
-  f."system" AS is_system
- FROM sys."args" a
- INNER JOIN (SELECT fun.*, (select count(*) from sys.args a0 where a0.inout = 0 and a0.func_id = fun.id) as count_out_cols FROM sys."functions" fun WHERE fun."type" in (1, 2, 5, 7)) f ON f."id" = a."func_id"
- INNER JOIN sys."schemas" s ON s."id" = f."schema_id"
- ORDER BY s."name", f."name", f."id", a."inout" DESC, a."number";
-GRANT SELECT ON TABLE INFORMATION_SCHEMA.PARAMETERS TO PUBLIC WITH GRANT OPTION;
-CREATE VIEW INFORMATION_SCHEMA.SEQUENCES AS SELECT
-  cast(NULL AS varchar(1)) AS SEQUENCE_CATALOG,
-  s."name" AS SEQUENCE_SCHEMA,
-  sq."name" AS SEQUENCE_NAME,
-  cast('BIGINT' AS varchar(16)) AS DATA_TYPE,
-  cast(64 AS SMALLINT) AS NUMERIC_PRECISION,
-  cast(2 AS SMALLINT) AS NUMERIC_PRECISION_RADIX,
-  cast(0 AS SMALLINT) AS NUMERIC_SCALE,
-  sq."start" AS START_VALUE,
-  sq."minvalue" AS MINIMUM_VALUE,
-  sq."maxvalue" AS MAXIMUM_VALUE,
-  sq."increment" AS INCREMENT,
-  cast(sys.ifthenelse(sq."cycle", 'YES', 'NO') AS varchar(3)) AS CYCLE_OPTION,
-  cast(NULL AS varchar(16)) AS DECLARED_DATA_TYPE,
-  cast(NULL AS SMALLINT) AS DECLARED_NUMERIC_PRECISION,
-  cast(NULL AS SMALLINT) AS DECLARED_NUMERIC_SCALE,
-  sq."schema_id" AS schema_id,
-  sq."id" AS sequence_id,
-  get_value_for(s."name", sq."name") AS current_value,
-  sq."cacheinc" AS cacheinc,
-  cm."remark" AS comments
- FROM sys."sequences" sq
- INNER JOIN sys."schemas" s ON sq."schema_id" = s."id"
- LEFT OUTER JOIN sys."comments" cm ON sq."id" = cm."id"
- ORDER BY s."name", sq."name";
-GRANT SELECT ON TABLE INFORMATION_SCHEMA.SEQUENCES TO PUBLIC WITH GRANT OPTION;
-
-update sys._tables set system = true where system <> true
- and schema_id = (select s.id from sys.schemas s where s.name = 'information_schema')
- and name in ('character_sets','check_constraints','columns','parameters','routines','schemata','sequences','referential_constraints','table_constraints','tables','views');
-
-Running database upgrade commands:
-CREATE FUNCTION sys.persist_unlogged(sname STRING, tname STRING)
-RETURNS TABLE("table" STRING, "table_id" INT, "rowcount" BIGINT)
-EXTERNAL NAME sql.persist_unlogged;
-GRANT EXECUTE ON FUNCTION sys.persist_unlogged(string, string) TO PUBLIC;
-UPDATE sys.functions SET system = true WHERE system <> true AND
-name = 'persist_unlogged' AND schema_id = 2000 AND type = 5 AND language = 1;
-
-Running database upgrade commands:
-drop function json.isvalid(json);
-create function json.isvalid(js json)
-returns bool begin return case when js is NULL then NULL else true end; end;
-GRANT EXECUTE ON FUNCTION json.isvalid(json) TO PUBLIC;
-update sys.functions set system = true where system <> true and name = 'isvalid' and schema_id = (select id from sys.schemas where name = 'json');
-
-Running database upgrade commands:
-delete from sys.dependencies where (id, depend_id) in (select c.id, f.id from sys.functions f, sys._tables t, sys._columns c, sys.dependencies d where c.table_id = t.id and f.id = d.depend_id and c.id = d.id and f.schema_id = 2000 and t.schema_id = 2000 and (f.name, t.name, c.name) in (values ('describe_columns', '_columns', 'storage'), ('describe_function', 'function_languages', 'language_name'), ('describe_function', 'function_types', 'function_type_name'), ('describe_function', 'functions', 'func'), ('describe_function', 'functions', 'mod'), ('describe_function', 'functions', 'semantics'), ('describe_function', 'functions', 'side_effect'), ('describe_function', 'functions', 'system'), ('describe_function', 'functions', 'vararg'), ('describe_function', 'functions', 'varres'), ('describe_function', 'schemas', 'authorization'), ('describe_function', 'schemas', 'owner'), ('describe_function', 'schemas', 'system'), ('describe_table', '_tables', 'access'), ('describe_table', '_tables', 'commit_action'), ('describe_table', '_tables', 'system')));
-delete from sys.dependencies where (id, depend_id) in (select c.id, v.id from sys._tables v, sys._tables t, sys._columns c, sys.dependencies d where c.table_id = t.id and v.id = d.depend_id and c.id = d.id and v.schema_id = 2000 and t.schema_id = 2000 and (v.name, t.name, c.name) in (values ('dependency_columns_on_indexes', '_columns', 'name'), ('dependency_columns_on_indexes', '_columns', 'number'), ('dependency_columns_on_indexes', '_columns', 'storage'), ('dependency_columns_on_indexes', '_columns', 'table_id'), ('dependency_columns_on_indexes', '_columns', 'type_digits'), ('dependency_columns_on_indexes', 'keys', 'id'), ('dependency_columns_on_indexes', 'triggers', 'name'), ('dependency_columns_on_indexes', 'triggers', 'orientation'), ('dependency_columns_on_indexes', 'triggers', 'table_id'), ('dependency_columns_on_indexes', 'triggers', 'time'), ('dependency_columns_on_keys', '_columns', 'name'), ('dependency_columns_on_keys', '_columns', 'table_id'), ('dependency_columns_on_keys', '_columns', 'type'), ('dependency_columns_on_keys', '_columns', 'type_digits'), ('dependency_columns_on_keys', '_columns', 'type_scale'), ('dependency_columns_on_keys', 'triggers', 'name'), ('dependency_columns_on_keys', 'triggers', 'orientation'), ('dependency_columns_on_keys', 'triggers', 'table_id'), ('dependency_columns_on_keys', 'triggers', 'time'), ('dependency_columns_on_triggers', 'keys', 'name'), ('dependency_columns_on_triggers', 'keys', 'rkey'), ('dependency_columns_on_triggers', 'keys', 'type'), ('dependency_functions_on_triggers', 'keys', 'action'), ('dependency_functions_on_triggers', 'keys', 'name'), ('dependency_functions_on_triggers', 'keys', 'rkey'), ('dependency_functions_on_triggers', 'keys', 'type'), ('dependency_keys_on_foreignkeys', '_columns', 'default'), ('dependency_keys_on_foreignkeys', '_columns', 'name'), ('dependency_keys_on_foreignkeys', '_columns', 'table_id'), ('dependency_keys_on_foreignkeys', '_columns', 'type'), ('dependency_keys_on_foreignkeys', '_columns', 'type_digits'), ('dependency_keys_on_foreignkeys', '_columns', 'type_scale'), ('dependency_tables_on_foreignkeys', '_columns', 'default'), ('dependency_tables_on_foreignkeys', '_columns', 'name'), ('dependency_tables_on_foreignkeys', '_columns', 'table_id'), ('dependency_tables_on_foreignkeys', '_columns', 'type'), ('dependency_tables_on_foreignkeys', '_columns', 'type_digits'), ('dependency_tables_on_foreignkeys', '_columns', 'type_scale'), ('dependency_tables_on_indexes', '_columns', 'name'), ('dependency_tables_on_indexes', '_columns', 'number'), ('dependency_tables_on_indexes', '_columns', 'storage'), ('dependency_tables_on_indexes', '_columns', 'table_id'), ('dependency_tables_on_indexes', '_columns', 'type_digits'), ('dependency_tables_on_indexes', 'keys', 'id'), ('dependency_tables_on_triggers', 'keys', 'action'), ('dependency_tables_on_triggers', 'keys', 'name'), ('dependency_tables_on_triggers', 'keys', 'rkey'), ('dependency_tables_on_triggers', 'keys', 'type')));
-delete from sys.triggers where table_id not in (select id from sys._tables);
-commit;
-
-Running database upgrade commands:
-create temporary table d as (select distinct * from sys.dependencies);
-delete from sys.dependencies;
-insert into sys.dependencies (select * from d);
-
-Running database upgrade commands:
-=======
->>>>>>> e6a13fe1
 update sys._columns set type_digits = 7 where type = 'tinyint' and type_digits <> 7;
 update sys._columns set type_digits = 15 where type = 'smallint' and type_digits <> 15;
 update sys._columns set type_digits = 31 where type = 'int' and type_digits <> 31;
