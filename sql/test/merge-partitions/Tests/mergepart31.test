--- conflicted
+++ resolved
@@ -65,21 +65,6 @@
 query T nosort
 plan select 1 from splitted where stamp IN (TIMESTAMP '2000-02-01 00:00:00', TIMESTAMP '2010-02-01 00:00:00', TIMESTAMP '2020-02-01 00:00:00')
 ----
-<<<<<<< HEAD
-union (
-| union (
-| | project (
-| | | select (
-| | | | table("sys"."first_decade") [ "first_decade"."stamp" UNIQUE as "splitted"."stamp" ]
-| | | ) [ ("splitted"."stamp" UNIQUE) in (timestamp(7) "2000-02-01 00:00:00.000000", timestamp(7) "2010-02-01 00:00:00.000000", timestamp(7) "2020-02-01 00:00:00.000000") ]
-| | ) [ tinyint(1) "1" ],
-| | project (
-| | | select (
-| | | | table("sys"."second_decade") [ "second_decade"."stamp" UNIQUE as "splitted"."stamp" ]
-| | | ) [ ("splitted"."stamp" UNIQUE) in (timestamp(7) "2000-02-01 00:00:00.000000", timestamp(7) "2010-02-01 00:00:00.000000", timestamp(7) "2020-02-01 00:00:00.000000") ]
-| | ) [ tinyint(1) "1" ]
-| ) [ "%3"."%3" NOT NULL ],
-=======
 munion (
 | project (
 | | select (
@@ -91,17 +76,12 @@
 | | | table("sys"."second_decade") [ "second_decade"."stamp" UNIQUE as "splitted"."stamp" ]
 | | ) [ ("splitted"."stamp" UNIQUE) in (timestamp(7) "2000-02-01 00:00:00.000000", timestamp(7) "2010-02-01 00:00:00.000000", timestamp(7) "2020-02-01 00:00:00.000000") ]
 | ) [ tinyint(1) "1" ],
->>>>>>> 0597f4f0
 | project (
 | | select (
 | | | table("sys"."third_decade") [ "third_decade"."stamp" UNIQUE as "splitted"."stamp" ]
 | | ) [ ("splitted"."stamp" UNIQUE) in (timestamp(7) "2000-02-01 00:00:00.000000", timestamp(7) "2010-02-01 00:00:00.000000", timestamp(7) "2020-02-01 00:00:00.000000") ]
 | ) [ tinyint(1) "1" ]
-<<<<<<< HEAD
 ) [ "%2"."%2" NOT NULL ]
-=======
-) [ "%10"."%10" NOT NULL ]
->>>>>>> 0597f4f0
 
 query T nosort
 plan select 1 from splitted where stamp BETWEEN TIMESTAMP '2020-01-01 00:00:00' AND TIMESTAMP '2020-10-01 00:00:00'
@@ -147,21 +127,6 @@
 query T nosort
 plan select 1 from splitted where stamp BETWEEN TIMESTAMP '2000-02-01 00:00:00' AND TIMESTAMP '2020-03-01 00:00:00'
 ----
-<<<<<<< HEAD
-union (
-| union (
-| | project (
-| | | select (
-| | | | table("sys"."first_decade") [ "first_decade"."stamp" UNIQUE as "splitted"."stamp" ]
-| | | ) [ (timestamp(7) "2000-02-01 00:00:00.000000") <= ("splitted"."stamp" UNIQUE) <= (timestamp(7) "2020-03-01 00:00:00.000000") ]
-| | ) [ tinyint(1) "1" ],
-| | project (
-| | | select (
-| | | | table("sys"."second_decade") [ "second_decade"."stamp" UNIQUE as "splitted"."stamp" ]
-| | | ) [ (timestamp(7) "2000-02-01 00:00:00.000000") <= ("splitted"."stamp" UNIQUE) <= (timestamp(7) "2020-03-01 00:00:00.000000") ]
-| | ) [ tinyint(1) "1" ]
-| ) [ "%2"."%2" NOT NULL ],
-=======
 munion (
 | project (
 | | select (
@@ -173,17 +138,12 @@
 | | | table("sys"."second_decade") [ "second_decade"."stamp" UNIQUE as "splitted"."stamp" ]
 | | ) [ (timestamp(7) "2000-02-01 00:00:00.000000") <= ("splitted"."stamp" UNIQUE) <= (timestamp(7) "2020-03-01 00:00:00.000000") ]
 | ) [ tinyint(1) "1" ],
->>>>>>> 0597f4f0
 | project (
 | | select (
 | | | table("sys"."third_decade") [ "third_decade"."stamp" UNIQUE as "splitted"."stamp" ]
 | | ) [ (timestamp(7) "2000-02-01 00:00:00.000000") <= ("splitted"."stamp" UNIQUE) <= (timestamp(7) "2020-03-01 00:00:00.000000") ]
 | ) [ tinyint(1) "1" ]
-<<<<<<< HEAD
-) [ "%1"."%1" NOT NULL ]
-=======
-) [ "%7"."%7" NOT NULL ]
->>>>>>> 0597f4f0
+) [ "%1"."%1" NOT NULL ]
 
 query T nosort
 plan select 1 from splitted where stamp NOT BETWEEN TIMESTAMP '2000-02-01 00:00:00' AND TIMESTAMP '2020-03-01 00:00:00'
@@ -235,21 +195,6 @@
 query T nosort
 plan select 1 from splitted where stamp <= TIMESTAMP '2020-10-01 00:00:00'
 ----
-<<<<<<< HEAD
-union (
-| union (
-| | project (
-| | | select (
-| | | | table("sys"."first_decade") [ "first_decade"."stamp" UNIQUE as "splitted"."stamp" ]
-| | | ) [ ("splitted"."stamp" UNIQUE) <= (timestamp(7) "2020-10-01 00:00:00.000000") ]
-| | ) [ tinyint(1) "1" ],
-| | project (
-| | | select (
-| | | | table("sys"."second_decade") [ "second_decade"."stamp" UNIQUE as "splitted"."stamp" ]
-| | | ) [ ("splitted"."stamp" UNIQUE) <= (timestamp(7) "2020-10-01 00:00:00.000000") ]
-| | ) [ tinyint(1) "1" ]
-| ) [ "%2"."%2" NOT NULL ],
-=======
 munion (
 | project (
 | | select (
@@ -261,17 +206,12 @@
 | | | table("sys"."second_decade") [ "second_decade"."stamp" UNIQUE as "splitted"."stamp" ]
 | | ) [ ("splitted"."stamp" UNIQUE) <= (timestamp(7) "2020-10-01 00:00:00.000000") ]
 | ) [ tinyint(1) "1" ],
->>>>>>> 0597f4f0
 | project (
 | | select (
 | | | table("sys"."third_decade") [ "third_decade"."stamp" UNIQUE as "splitted"."stamp" ]
 | | ) [ ("splitted"."stamp" UNIQUE) <= (timestamp(7) "2020-10-01 00:00:00.000000") ]
 | ) [ tinyint(1) "1" ]
-<<<<<<< HEAD
-) [ "%1"."%1" NOT NULL ]
-=======
-) [ "%7"."%7" NOT NULL ]
->>>>>>> 0597f4f0
+) [ "%1"."%1" NOT NULL ]
 
 query T nosort
 plan select 1 from splitted where stamp < TIMESTAMP '2000-01-01 00:00:00'
@@ -396,21 +336,6 @@
 query T nosort
 plan select 1 from splitted where stamp > TIMESTAMP '2009-01-01 00:00:00' and stamp <= TIMESTAMP '2020-01-01 00:00:00'
 ----
-<<<<<<< HEAD
-union (
-| union (
-| | project (
-| | | select (
-| | | | table("sys"."first_decade") [ "first_decade"."stamp" UNIQUE as "splitted"."stamp" ]
-| | | ) [ (timestamp(7) "2009-01-01 00:00:00.000000") < ("splitted"."stamp" UNIQUE) <= (timestamp(7) "2020-01-01 00:00:00.000000") ]
-| | ) [ tinyint(1) "1" ],
-| | project (
-| | | select (
-| | | | table("sys"."second_decade") [ "second_decade"."stamp" UNIQUE as "splitted"."stamp" ]
-| | | ) [ (timestamp(7) "2009-01-01 00:00:00.000000") < ("splitted"."stamp" UNIQUE) <= (timestamp(7) "2020-01-01 00:00:00.000000") ]
-| | ) [ tinyint(1) "1" ]
-| ) [ "%2"."%2" NOT NULL ],
-=======
 munion (
 | project (
 | | select (
@@ -422,17 +347,12 @@
 | | | table("sys"."second_decade") [ "second_decade"."stamp" UNIQUE as "splitted"."stamp" ]
 | | ) [ (timestamp(7) "2009-01-01 00:00:00.000000") < ("splitted"."stamp" UNIQUE) <= (timestamp(7) "2020-01-01 00:00:00.000000") ]
 | ) [ tinyint(1) "1" ],
->>>>>>> 0597f4f0
 | project (
 | | select (
 | | | table("sys"."third_decade") [ "third_decade"."stamp" UNIQUE as "splitted"."stamp" ]
 | | ) [ (timestamp(7) "2009-01-01 00:00:00.000000") < ("splitted"."stamp" UNIQUE) <= (timestamp(7) "2020-01-01 00:00:00.000000") ]
 | ) [ tinyint(1) "1" ]
-<<<<<<< HEAD
-) [ "%1"."%1" NOT NULL ]
-=======
-) [ "%7"."%7" NOT NULL ]
->>>>>>> 0597f4f0
+) [ "%1"."%1" NOT NULL ]
 
 statement ok
 CREATE TABLE fourth_decade (stamp TIMESTAMP, val INT)
@@ -544,21 +464,6 @@
 query T nosort
 plan select 1 from splitted2 where val = 1
 ----
-<<<<<<< HEAD
-union (
-| union (
-| | project (
-| | | select (
-| | | | table("sys"."first_decade2") [ "first_decade2"."val" UNIQUE as "splitted2"."val" ]
-| | | ) [ ("splitted2"."val" UNIQUE) = (int(31) "1") ]
-| | ) [ tinyint(1) "1" ],
-| | project (
-| | | select (
-| | | | table("sys"."second_decade2") [ "second_decade2"."val" UNIQUE as "splitted2"."val" ]
-| | | ) [ ("splitted2"."val" UNIQUE) = (int(31) "1") ]
-| | ) [ tinyint(1) "1" ]
-| ) [ "%2"."%2" NOT NULL ],
-=======
 munion (
 | project (
 | | select (
@@ -570,17 +475,12 @@
 | | | table("sys"."second_decade2") [ "second_decade2"."val" UNIQUE as "splitted2"."val" ]
 | | ) [ ("splitted2"."val" UNIQUE) = (int(31) "1") ]
 | ) [ tinyint(1) "1" ],
->>>>>>> 0597f4f0
 | project (
 | | select (
 | | | table("sys"."third_decade2") [ "third_decade2"."val" UNIQUE as "splitted2"."val" ]
 | | ) [ ("splitted2"."val" UNIQUE) = (int(31) "1") ]
 | ) [ tinyint(1) "1" ]
-<<<<<<< HEAD
-) [ "%1"."%1" NOT NULL ]
-=======
-) [ "%7"."%7" NOT NULL ]
->>>>>>> 0597f4f0
+) [ "%1"."%1" NOT NULL ]
 
 query T nosort
 plan select 1 from splitted2 where stamp is null
