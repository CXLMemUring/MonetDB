--- conflicted
+++ resolved
@@ -20,15 +20,9 @@
 ----
 project (
 | left outer join (
-<<<<<<< HEAD
 | | table("sys"."fk") [ "fk"."id" NOT NULL UNIQUE HASHCOL , "fk"."%fk_fk1_fkey" JOINIDX "sys"."fk"."fk_fk1_fkey" ],
 | | table("sys"."pk1") [ "pk1"."v1", "pk1"."%TID%" NOT NULL UNIQUE ]
-| ) [ "fk"."%fk_fk1_fkey" = "pk1"."%TID%" NOT NULL UNIQUE JOINIDX "sys"."fk"."fk_fk1_fkey" ]
-=======
-| | table("sys"."fk") [ "fk"."id" NOT NULL HASHCOL , "fk"."%fk_fk1_fkey" JOINIDX "sys"."fk"."fk_fk1_fkey" ],
-| | table("sys"."pk1") [ "pk1"."v1", "pk1"."%TID%" NOT NULL ]
-| ) [ ("fk"."%fk_fk1_fkey") = ("pk1"."%TID%" NOT NULL) JOINIDX "sys"."fk"."fk_fk1_fkey" ]
->>>>>>> 01d687cd
+| ) [ ("fk"."%fk_fk1_fkey") = ("pk1"."%TID%" NOT NULL UNIQUE) JOINIDX "sys"."fk"."fk_fk1_fkey" ]
 ) [ "fk"."id" NOT NULL HASHCOL , "pk1"."v1" ] [ "fk"."id" ASC NOT NULL HASHCOL  ]
 
 query T nosort
@@ -36,15 +30,9 @@
 ----
 project (
 | left outer join (
-<<<<<<< HEAD
 | | table("sys"."fk") [ "fk"."id" NOT NULL UNIQUE HASHCOL , "fk"."%fk_fk2_fkey" JOINIDX "sys"."fk"."fk_fk2_fkey" ],
 | | table("sys"."pk2") [ "pk2"."v2", "pk2"."%TID%" NOT NULL UNIQUE ]
-| ) [ "fk"."%fk_fk2_fkey" = "pk2"."%TID%" NOT NULL UNIQUE JOINIDX "sys"."fk"."fk_fk2_fkey" ]
-=======
-| | table("sys"."fk") [ "fk"."id" NOT NULL HASHCOL , "fk"."%fk_fk2_fkey" JOINIDX "sys"."fk"."fk_fk2_fkey" ],
-| | table("sys"."pk2") [ "pk2"."v2", "pk2"."%TID%" NOT NULL ]
-| ) [ ("fk"."%fk_fk2_fkey") = ("pk2"."%TID%" NOT NULL) JOINIDX "sys"."fk"."fk_fk2_fkey" ]
->>>>>>> 01d687cd
+| ) [ ("fk"."%fk_fk2_fkey") = ("pk2"."%TID%" NOT NULL UNIQUE) JOINIDX "sys"."fk"."fk_fk2_fkey" ]
 ) [ "fk"."id" NOT NULL HASHCOL , "pk2"."v2" ] [ "fk"."id" ASC NOT NULL HASHCOL  ]
 
 query T nosort
@@ -66,15 +54,9 @@
 ----
 project (
 | right outer join (
-<<<<<<< HEAD
 | | table("sys"."pk1") [ "pk1"."v1", "pk1"."%TID%" NOT NULL UNIQUE ],
 | | table("sys"."fk") [ "fk"."id" NOT NULL UNIQUE HASHCOL , "fk"."%fk_fk1_fkey" JOINIDX "sys"."fk"."fk_fk1_fkey" ]
-| ) [ "fk"."%fk_fk1_fkey" = "pk1"."%TID%" NOT NULL UNIQUE JOINIDX "sys"."fk"."fk_fk1_fkey" ]
-=======
-| | table("sys"."pk1") [ "pk1"."v1", "pk1"."%TID%" NOT NULL ],
-| | table("sys"."fk") [ "fk"."id" NOT NULL HASHCOL , "fk"."%fk_fk1_fkey" JOINIDX "sys"."fk"."fk_fk1_fkey" ]
-| ) [ ("fk"."%fk_fk1_fkey") = ("pk1"."%TID%" NOT NULL) JOINIDX "sys"."fk"."fk_fk1_fkey" ]
->>>>>>> 01d687cd
+| ) [ ("fk"."%fk_fk1_fkey") = ("pk1"."%TID%" NOT NULL UNIQUE) JOINIDX "sys"."fk"."fk_fk1_fkey" ]
 ) [ "fk"."id" NOT NULL HASHCOL , "pk1"."v1" ] [ "fk"."id" ASC NOT NULL HASHCOL  ]
 
 query T nosort
@@ -82,15 +64,9 @@
 ----
 project (
 | right outer join (
-<<<<<<< HEAD
 | | table("sys"."pk2") [ "pk2"."v2", "pk2"."%TID%" NOT NULL UNIQUE ],
 | | table("sys"."fk") [ "fk"."id" NOT NULL UNIQUE HASHCOL , "fk"."%fk_fk2_fkey" JOINIDX "sys"."fk"."fk_fk2_fkey" ]
-| ) [ "fk"."%fk_fk2_fkey" = "pk2"."%TID%" NOT NULL UNIQUE JOINIDX "sys"."fk"."fk_fk2_fkey" ]
-=======
-| | table("sys"."pk2") [ "pk2"."v2", "pk2"."%TID%" NOT NULL ],
-| | table("sys"."fk") [ "fk"."id" NOT NULL HASHCOL , "fk"."%fk_fk2_fkey" JOINIDX "sys"."fk"."fk_fk2_fkey" ]
-| ) [ ("fk"."%fk_fk2_fkey") = ("pk2"."%TID%" NOT NULL) JOINIDX "sys"."fk"."fk_fk2_fkey" ]
->>>>>>> 01d687cd
+| ) [ ("fk"."%fk_fk2_fkey") = ("pk2"."%TID%" NOT NULL UNIQUE) JOINIDX "sys"."fk"."fk_fk2_fkey" ]
 ) [ "fk"."id" NOT NULL HASHCOL , "pk2"."v2" ] [ "fk"."id" ASC NOT NULL HASHCOL  ]
 
 query T nosort
@@ -112,15 +88,9 @@
 ----
 project (
 | full outer join (
-<<<<<<< HEAD
 | | table("sys"."pk1") [ "pk1"."v1", "pk1"."%TID%" NOT NULL UNIQUE ],
 | | table("sys"."fk") [ "fk"."id" NOT NULL UNIQUE HASHCOL , "fk"."%fk_fk1_fkey" JOINIDX "sys"."fk"."fk_fk1_fkey" ]
-| ) [ "fk"."%fk_fk1_fkey" = "pk1"."%TID%" NOT NULL UNIQUE JOINIDX "sys"."fk"."fk_fk1_fkey" ]
-=======
-| | table("sys"."pk1") [ "pk1"."v1", "pk1"."%TID%" NOT NULL ],
-| | table("sys"."fk") [ "fk"."id" NOT NULL HASHCOL , "fk"."%fk_fk1_fkey" JOINIDX "sys"."fk"."fk_fk1_fkey" ]
-| ) [ ("fk"."%fk_fk1_fkey") = ("pk1"."%TID%" NOT NULL) JOINIDX "sys"."fk"."fk_fk1_fkey" ]
->>>>>>> 01d687cd
+| ) [ ("fk"."%fk_fk1_fkey") = ("pk1"."%TID%" NOT NULL UNIQUE) JOINIDX "sys"."fk"."fk_fk1_fkey" ]
 ) [ "fk"."id" HASHCOL , "pk1"."v1" ] [ "fk"."id" ASC HASHCOL  ]
 
 query T nosort
@@ -128,15 +98,9 @@
 ----
 project (
 | full outer join (
-<<<<<<< HEAD
 | | table("sys"."pk2") [ "pk2"."v2", "pk2"."%TID%" NOT NULL UNIQUE ],
 | | table("sys"."fk") [ "fk"."id" NOT NULL UNIQUE HASHCOL , "fk"."%fk_fk2_fkey" JOINIDX "sys"."fk"."fk_fk2_fkey" ]
-| ) [ "fk"."%fk_fk2_fkey" = "pk2"."%TID%" NOT NULL UNIQUE JOINIDX "sys"."fk"."fk_fk2_fkey" ]
-=======
-| | table("sys"."pk2") [ "pk2"."v2", "pk2"."%TID%" NOT NULL ],
-| | table("sys"."fk") [ "fk"."id" NOT NULL HASHCOL , "fk"."%fk_fk2_fkey" JOINIDX "sys"."fk"."fk_fk2_fkey" ]
-| ) [ ("fk"."%fk_fk2_fkey") = ("pk2"."%TID%" NOT NULL) JOINIDX "sys"."fk"."fk_fk2_fkey" ]
->>>>>>> 01d687cd
+| ) [ ("fk"."%fk_fk2_fkey") = ("pk2"."%TID%" NOT NULL UNIQUE) JOINIDX "sys"."fk"."fk_fk2_fkey" ]
 ) [ "fk"."id" HASHCOL , "pk2"."v2" ] [ "fk"."id" ASC HASHCOL  ]
 
 query T nosort
@@ -155,13 +119,8 @@
 ----
 project (
 | select (
-<<<<<<< HEAD
 | | table("sys"."fk") [ "fk"."id" NOT NULL UNIQUE HASHCOL , "fk"."%fk_fk1_fkey" JOINIDX "sys"."fk"."fk_fk1_fkey" ]
-| ) [ "fk"."%fk_fk1_fkey" ! * = oid "NULL" ]
-=======
-| | table("sys"."fk") [ "fk"."id" NOT NULL HASHCOL , "fk"."%fk_fk1_fkey" JOINIDX "sys"."fk"."fk_fk1_fkey" ]
 | ) [ ("fk"."%fk_fk1_fkey") ! * = (oid "NULL") ]
->>>>>>> 01d687cd
 ) [ "fk"."id" NOT NULL HASHCOL  ] [ "fk"."id" ASC NOT NULL HASHCOL  ]
 
 query T nosort
@@ -169,15 +128,9 @@
 ----
 project (
 | join (
-<<<<<<< HEAD
 | | table("sys"."fk") [ "fk"."id" NOT NULL UNIQUE HASHCOL , "fk"."%fk_fk1_fkey" JOINIDX "sys"."fk"."fk_fk1_fkey" ],
 | | table("sys"."pk1") [ "pk1"."v1", "pk1"."%TID%" NOT NULL UNIQUE ]
-| ) [ "fk"."%fk_fk1_fkey" = "pk1"."%TID%" NOT NULL UNIQUE JOINIDX "sys"."fk"."fk_fk1_fkey" ]
-=======
-| | table("sys"."fk") [ "fk"."id" NOT NULL HASHCOL , "fk"."%fk_fk1_fkey" JOINIDX "sys"."fk"."fk_fk1_fkey" ],
-| | table("sys"."pk1") [ "pk1"."v1", "pk1"."%TID%" NOT NULL ]
-| ) [ ("fk"."%fk_fk1_fkey") = ("pk1"."%TID%" NOT NULL) JOINIDX "sys"."fk"."fk_fk1_fkey" ]
->>>>>>> 01d687cd
+| ) [ ("fk"."%fk_fk1_fkey") = ("pk1"."%TID%" NOT NULL UNIQUE) JOINIDX "sys"."fk"."fk_fk1_fkey" ]
 ) [ "fk"."id" NOT NULL HASHCOL , "pk1"."v1" ] [ "fk"."id" ASC NOT NULL HASHCOL  ]
 
 query T nosort
@@ -185,15 +138,9 @@
 ----
 project (
 | join (
-<<<<<<< HEAD
 | | table("sys"."fk") [ "fk"."id" NOT NULL UNIQUE HASHCOL , "fk"."%fk_fk2_fkey" JOINIDX "sys"."fk"."fk_fk2_fkey" ],
 | | table("sys"."pk2") [ "pk2"."v2", "pk2"."%TID%" NOT NULL UNIQUE ]
-| ) [ "fk"."%fk_fk2_fkey" = "pk2"."%TID%" NOT NULL UNIQUE JOINIDX "sys"."fk"."fk_fk2_fkey" ]
-=======
-| | table("sys"."fk") [ "fk"."id" NOT NULL HASHCOL , "fk"."%fk_fk2_fkey" JOINIDX "sys"."fk"."fk_fk2_fkey" ],
-| | table("sys"."pk2") [ "pk2"."v2", "pk2"."%TID%" NOT NULL ]
-| ) [ ("fk"."%fk_fk2_fkey") = ("pk2"."%TID%" NOT NULL) JOINIDX "sys"."fk"."fk_fk2_fkey" ]
->>>>>>> 01d687cd
+| ) [ ("fk"."%fk_fk2_fkey") = ("pk2"."%TID%" NOT NULL UNIQUE) JOINIDX "sys"."fk"."fk_fk2_fkey" ]
 ) [ "fk"."id" NOT NULL HASHCOL , "pk2"."v2" ] [ "fk"."id" ASC NOT NULL HASHCOL  ]
 
 statement ok
