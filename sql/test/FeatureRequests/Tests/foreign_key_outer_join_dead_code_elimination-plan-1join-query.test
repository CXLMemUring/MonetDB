statement ok
set optimizer = 'sequential_pipe'

query T nosort
   plan select count(*) from fk left outer join pk1 on fk.fk1 = pk1.pk1
----
project (
|  [ "sys"."cnt"(clob "sys", clob "fk") NOT NULL as "%1"."%1" ]
) [ "%1"."%1" NOT NULL ]

query T nosort
   plan select id       from fk left outer join pk1 on fk.fk1 = pk1.pk1 order by id
----
project (
| table("sys"."fk") [ "fk"."id" NOT NULL UNIQUE HASHCOL  ]
) [ "fk"."id" NOT NULL HASHCOL  ] [ "fk"."id" ASC NOT NULL HASHCOL  ]

query T nosort
   plan select id , v1  from fk left outer join pk1 on fk.fk1 = pk1.pk1 order by id
----
project (
| left outer join (
| | table("sys"."fk") [ "fk"."id" NOT NULL UNIQUE HASHCOL , "fk"."%fk_fk1_fkey" JOINIDX "sys"."fk"."fk_fk1_fkey" ],
| | table("sys"."pk1") [ "pk1"."v1", "pk1"."%TID%" NOT NULL UNIQUE ]
| ) [ ("fk"."%fk_fk1_fkey") = ("pk1"."%TID%" NOT NULL UNIQUE) JOINIDX "sys"."fk"."fk_fk1_fkey" ]
) [ "fk"."id" NOT NULL HASHCOL , "pk1"."v1" ] [ "fk"."id" ASC NOT NULL HASHCOL  ]

query T nosort
   plan select id , v2  from fk left outer join pk2 on fk.fk2 = pk2.pk2 order by id
----
project (
| left outer join (
| | table("sys"."fk") [ "fk"."id" NOT NULL UNIQUE HASHCOL , "fk"."%fk_fk2_fkey" JOINIDX "sys"."fk"."fk_fk2_fkey" ],
| | table("sys"."pk2") [ "pk2"."v2", "pk2"."%TID%" NOT NULL UNIQUE ]
| ) [ ("fk"."%fk_fk2_fkey") = ("pk2"."%TID%" NOT NULL UNIQUE) JOINIDX "sys"."fk"."fk_fk2_fkey" ]
) [ "fk"."id" NOT NULL HASHCOL , "pk2"."v2" ] [ "fk"."id" ASC NOT NULL HASHCOL  ]

query T nosort
   plan select count(*) from pk1 right outer join fk on fk.fk1 = pk1.pk1
----
project (
|  [ "sys"."cnt"(clob "sys", clob "fk") NOT NULL as "%1"."%1" ]
) [ "%1"."%1" NOT NULL ]

query T nosort
   plan select id       from pk1 right outer join fk on fk.fk1 = pk1.pk1 order by id
----
project (
| table("sys"."fk") [ "fk"."id" NOT NULL UNIQUE HASHCOL  ]
) [ "fk"."id" NOT NULL HASHCOL  ] [ "fk"."id" ASC NOT NULL HASHCOL  ]

query T nosort
   plan select id , v1  from pk1 right outer join fk on fk.fk1 = pk1.pk1 order by id
----
project (
| right outer join (
| | table("sys"."pk1") [ "pk1"."v1", "pk1"."%TID%" NOT NULL UNIQUE ],
| | table("sys"."fk") [ "fk"."id" NOT NULL UNIQUE HASHCOL , "fk"."%fk_fk1_fkey" JOINIDX "sys"."fk"."fk_fk1_fkey" ]
| ) [ ("fk"."%fk_fk1_fkey") = ("pk1"."%TID%" NOT NULL UNIQUE) JOINIDX "sys"."fk"."fk_fk1_fkey" ]
) [ "fk"."id" NOT NULL HASHCOL , "pk1"."v1" ] [ "fk"."id" ASC NOT NULL HASHCOL  ]

query T nosort
   plan select id , v2  from pk2 right outer join fk on fk.fk2 = pk2.pk2 order by id
----
project (
| right outer join (
| | table("sys"."pk2") [ "pk2"."v2", "pk2"."%TID%" NOT NULL UNIQUE ],
| | table("sys"."fk") [ "fk"."id" NOT NULL UNIQUE HASHCOL , "fk"."%fk_fk2_fkey" JOINIDX "sys"."fk"."fk_fk2_fkey" ]
| ) [ ("fk"."%fk_fk2_fkey") = ("pk2"."%TID%" NOT NULL UNIQUE) JOINIDX "sys"."fk"."fk_fk2_fkey" ]
) [ "fk"."id" NOT NULL HASHCOL , "pk2"."v2" ] [ "fk"."id" ASC NOT NULL HASHCOL  ]

query T nosort
   plan select count(*) from pk1 full outer join fk on fk.fk1 = pk1.pk1
----
project (
|  [ "sys"."cnt"(clob "sys", clob "fk") NOT NULL as "%1"."%1" ]
) [ "%1"."%1" NOT NULL ]

query T nosort
   plan select id       from pk1 full outer join fk on fk.fk1 = pk1.pk1 order by id
----
project (
| table("sys"."fk") [ "fk"."id" NOT NULL UNIQUE HASHCOL  ]
) [ "fk"."id" HASHCOL  ] [ "fk"."id" ASC HASHCOL  ]

query T nosort
   plan select id , v1  from pk1 full outer join fk on fk.fk1 = pk1.pk1 order by id
----
project (
| full outer join (
| | table("sys"."pk1") [ "pk1"."v1", "pk1"."%TID%" NOT NULL UNIQUE ],
| | table("sys"."fk") [ "fk"."id" NOT NULL UNIQUE HASHCOL , "fk"."%fk_fk1_fkey" JOINIDX "sys"."fk"."fk_fk1_fkey" ]
| ) [ ("fk"."%fk_fk1_fkey") = ("pk1"."%TID%" NOT NULL UNIQUE) JOINIDX "sys"."fk"."fk_fk1_fkey" ]
) [ "fk"."id" HASHCOL , "pk1"."v1" ] [ "fk"."id" ASC HASHCOL  ]

query T nosort
   plan select id , v2  from pk2 full outer join fk on fk.fk2 = pk2.pk2 order by id
----
project (
| full outer join (
| | table("sys"."pk2") [ "pk2"."v2", "pk2"."%TID%" NOT NULL UNIQUE ],
| | table("sys"."fk") [ "fk"."id" NOT NULL UNIQUE HASHCOL , "fk"."%fk_fk2_fkey" JOINIDX "sys"."fk"."fk_fk2_fkey" ]
| ) [ ("fk"."%fk_fk2_fkey") = ("pk2"."%TID%" NOT NULL UNIQUE) JOINIDX "sys"."fk"."fk_fk2_fkey" ]
) [ "fk"."id" HASHCOL , "pk2"."v2" ] [ "fk"."id" ASC HASHCOL  ]

query T nosort
   plan select count(*) from pk1 join fk on fk.fk1 = pk1.pk1
----
project (
| group by (
| | select (
| | | table("sys"."fk") [ "fk"."%fk_fk1_fkey" JOINIDX "sys"."fk"."fk_fk1_fkey" ]
| | ) [ ("fk"."%fk_fk1_fkey") ! * = (oid(63) "NULL") ]
| ) [  ] [ "sys"."count"() NOT NULL as "%1"."%1" ]
) [ "%1"."%1" NOT NULL ]

query T nosort
   plan select id       from pk1 join fk on fk.fk1 = pk1.pk1 order by id
----
project (
| select (
<<<<<<< HEAD
| | table("sys"."fk") [ "fk"."id" NOT NULL UNIQUE HASHCOL , "fk"."%fk_fk1_fkey" JOINIDX "sys"."fk"."fk_fk1_fkey" ]
| ) [ ("fk"."%fk_fk1_fkey") ! * = (oid "NULL") ]
=======
| | table("sys"."fk") [ "fk"."id" NOT NULL HASHCOL , "fk"."%fk_fk1_fkey" JOINIDX "sys"."fk"."fk_fk1_fkey" ]
| ) [ ("fk"."%fk_fk1_fkey") ! * = (oid(63) "NULL") ]
>>>>>>> 844d56a7
) [ "fk"."id" NOT NULL HASHCOL  ] [ "fk"."id" ASC NOT NULL HASHCOL  ]

query T nosort
   plan select id , v1  from pk1 join fk on fk.fk1 = pk1.pk1 order by id
----
project (
| join (
| | table("sys"."fk") [ "fk"."id" NOT NULL UNIQUE HASHCOL , "fk"."%fk_fk1_fkey" JOINIDX "sys"."fk"."fk_fk1_fkey" ],
| | table("sys"."pk1") [ "pk1"."v1", "pk1"."%TID%" NOT NULL UNIQUE ]
| ) [ ("fk"."%fk_fk1_fkey") = ("pk1"."%TID%" NOT NULL UNIQUE) JOINIDX "sys"."fk"."fk_fk1_fkey" ]
) [ "fk"."id" NOT NULL HASHCOL , "pk1"."v1" ] [ "fk"."id" ASC NOT NULL HASHCOL  ]

query T nosort
   plan select id , v2  from pk2 join fk on fk.fk2 = pk2.pk2 order by id
----
project (
| join (
| | table("sys"."fk") [ "fk"."id" NOT NULL UNIQUE HASHCOL , "fk"."%fk_fk2_fkey" JOINIDX "sys"."fk"."fk_fk2_fkey" ],
| | table("sys"."pk2") [ "pk2"."v2", "pk2"."%TID%" NOT NULL UNIQUE ]
| ) [ ("fk"."%fk_fk2_fkey") = ("pk2"."%TID%" NOT NULL UNIQUE) JOINIDX "sys"."fk"."fk_fk2_fkey" ]
) [ "fk"."id" NOT NULL HASHCOL , "pk2"."v2" ] [ "fk"."id" ASC NOT NULL HASHCOL  ]

statement ok
set optimizer = 'default_pipe'
<|MERGE_RESOLUTION|>--- conflicted
+++ resolved
@@ -119,13 +119,8 @@
 ----
 project (
 | select (
-<<<<<<< HEAD
 | | table("sys"."fk") [ "fk"."id" NOT NULL UNIQUE HASHCOL , "fk"."%fk_fk1_fkey" JOINIDX "sys"."fk"."fk_fk1_fkey" ]
-| ) [ ("fk"."%fk_fk1_fkey") ! * = (oid "NULL") ]
-=======
-| | table("sys"."fk") [ "fk"."id" NOT NULL HASHCOL , "fk"."%fk_fk1_fkey" JOINIDX "sys"."fk"."fk_fk1_fkey" ]
 | ) [ ("fk"."%fk_fk1_fkey") ! * = (oid(63) "NULL") ]
->>>>>>> 844d56a7
 ) [ "fk"."id" NOT NULL HASHCOL  ] [ "fk"."id" ASC NOT NULL HASHCOL  ]
 
 query T nosort
