--- conflicted
+++ resolved
@@ -41,63 +41,36 @@
 % .plan # table_name
 % rel # name
 % clob # type
-<<<<<<< HEAD
-% 184 # length
-project (
-| table("sys"."fk") [ "fk"."id" NOT NULL HASHCOL , "fk"."%fk_fk1_fkey" NOT NULL JOINIDX "sys"."fk"."fk_fk1_fkey", "fk"."%fk_fk2_fkey" NOT NULL JOINIDX "sys"."fk"."fk_fk2_fkey" ] COUNT 
-=======
-% 150 # length
-project (
-| table(sys.fk) [ "fk"."id" NOT NULL HASHCOL , "fk"."%fk_fk1_fkey" JOINIDX sys.fk.fk_fk1_fkey, "fk"."%fk_fk2_fkey" JOINIDX sys.fk.fk_fk2_fkey ] COUNT 
->>>>>>> f4c75bba
+% 166 # length
+project (
+| table("sys"."fk") [ "fk"."id" NOT NULL HASHCOL , "fk"."%fk_fk1_fkey" JOINIDX "sys"."fk"."fk_fk1_fkey", "fk"."%fk_fk2_fkey" JOINIDX "sys"."fk"."fk_fk2_fkey" ] COUNT 
 ) [ "fk"."id" NOT NULL HASHCOL  ] [ "fk"."id" ASC NOT NULL HASHCOL  ]
 
 #plan select id , v1  from fk left outer join pk1 on fk.fk1 = pk1.pk1 left outer join pk2 on fk.fk2 = pk2.pk2 order by id;
 % .plan # table_name
 % rel # name
 % clob # type
-<<<<<<< HEAD
-% 187 # length
+% 169 # length
 project (
 | left outer join (
-| | table("sys"."fk") [ "fk"."id" NOT NULL HASHCOL , "fk"."%fk_fk1_fkey" NOT NULL JOINIDX "sys"."fk"."fk_fk1_fkey", "fk"."%fk_fk2_fkey" NOT NULL JOINIDX "sys"."fk"."fk_fk2_fkey" ] COUNT ,
+| | table("sys"."fk") [ "fk"."id" NOT NULL HASHCOL , "fk"."%fk_fk1_fkey" JOINIDX "sys"."fk"."fk_fk1_fkey", "fk"."%fk_fk2_fkey" JOINIDX "sys"."fk"."fk_fk2_fkey" ] COUNT ,
 | | table("sys"."pk1") [ "pk1"."v1", "pk1"."%TID%" NOT NULL ] COUNT 
-| ) [ "fk"."%fk_fk1_fkey" NOT NULL = "pk1"."%TID%" NOT NULL JOINIDX "sys"."fk"."fk_fk1_fkey" ]
-=======
-% 153 # length
-project (
-| left outer join (
-| | table(sys.fk) [ "fk"."id" NOT NULL HASHCOL , "fk"."%fk_fk1_fkey" JOINIDX sys.fk.fk_fk1_fkey, "fk"."%fk_fk2_fkey" JOINIDX sys.fk.fk_fk2_fkey ] COUNT ,
-| | table(sys.pk1) [ "pk1"."v1", "pk1"."%TID%" NOT NULL ] COUNT 
-| ) [ "fk"."%fk_fk1_fkey" = "pk1"."%TID%" NOT NULL JOINIDX sys.fk.fk_fk1_fkey ]
->>>>>>> f4c75bba
+| ) [ "fk"."%fk_fk1_fkey" = "pk1"."%TID%" NOT NULL JOINIDX "sys"."fk"."fk_fk1_fkey" ]
 ) [ "fk"."id" NOT NULL HASHCOL , "pk1"."v1" ] [ "fk"."id" ASC NOT NULL HASHCOL  ]
 
 #plan select id , v2  from fk left outer join pk1 on fk.fk1 = pk1.pk1 left outer join pk2 on fk.fk2 = pk2.pk2 order by id;
 % .plan # table_name
 % rel # name
 % clob # type
-<<<<<<< HEAD
-% 189 # length
+% 171 # length
 project (
 | left outer join (
 | | left outer join (
-| | | table("sys"."fk") [ "fk"."id" NOT NULL HASHCOL , "fk"."%fk_fk1_fkey" NOT NULL JOINIDX "sys"."fk"."fk_fk1_fkey", "fk"."%fk_fk2_fkey" NOT NULL JOINIDX "sys"."fk"."fk_fk2_fkey" ] COUNT ,
+| | | table("sys"."fk") [ "fk"."id" NOT NULL HASHCOL , "fk"."%fk_fk1_fkey" JOINIDX "sys"."fk"."fk_fk1_fkey", "fk"."%fk_fk2_fkey" JOINIDX "sys"."fk"."fk_fk2_fkey" ] COUNT ,
 | | | table("sys"."pk1") [ "pk1"."%TID%" NOT NULL ] COUNT 
-| | ) [ "fk"."%fk_fk1_fkey" NOT NULL = "pk1"."%TID%" NOT NULL JOINIDX "sys"."fk"."fk_fk1_fkey" ],
+| | ) [ "fk"."%fk_fk1_fkey" = "pk1"."%TID%" NOT NULL JOINIDX "sys"."fk"."fk_fk1_fkey" ],
 | | table("sys"."pk2") [ "pk2"."v2", "pk2"."%TID%" NOT NULL ] COUNT 
-| ) [ "fk"."%fk_fk2_fkey" NOT NULL = "pk2"."%TID%" NOT NULL JOINIDX "sys"."fk"."fk_fk2_fkey" ]
-=======
-% 155 # length
-project (
-| left outer join (
-| | left outer join (
-| | | table(sys.fk) [ "fk"."id" NOT NULL HASHCOL , "fk"."%fk_fk1_fkey" JOINIDX sys.fk.fk_fk1_fkey, "fk"."%fk_fk2_fkey" JOINIDX sys.fk.fk_fk2_fkey ] COUNT ,
-| | | table(sys.pk1) [ "pk1"."%TID%" NOT NULL ] COUNT 
-| | ) [ "fk"."%fk_fk1_fkey" = "pk1"."%TID%" NOT NULL JOINIDX sys.fk.fk_fk1_fkey ],
-| | table(sys.pk2) [ "pk2"."v2", "pk2"."%TID%" NOT NULL ] COUNT 
-| ) [ "fk"."%fk_fk2_fkey" = "pk2"."%TID%" NOT NULL JOINIDX sys.fk.fk_fk2_fkey ]
->>>>>>> f4c75bba
+| ) [ "fk"."%fk_fk2_fkey" = "pk2"."%TID%" NOT NULL JOINIDX "sys"."fk"."fk_fk2_fkey" ]
 ) [ "fk"."id" NOT NULL HASHCOL , "pk2"."v2" ] [ "fk"."id" ASC NOT NULL HASHCOL  ]
 #plan select count(*) from pk2 right outer join (pk1 right outer join fk on fk.fk1 = pk1.pk1) on fk.fk2 = pk2.pk2;
 % .plan # table_name
@@ -113,60 +86,34 @@
 % .plan # table_name
 % rel # name
 % clob # type
-<<<<<<< HEAD
-% 184 # length
-project (
-| table("sys"."fk") [ "fk"."id" NOT NULL HASHCOL , "fk"."%fk_fk1_fkey" NOT NULL JOINIDX "sys"."fk"."fk_fk1_fkey", "fk"."%fk_fk2_fkey" NOT NULL JOINIDX "sys"."fk"."fk_fk2_fkey" ] COUNT 
-=======
-% 150 # length
-project (
-| table(sys.fk) [ "fk"."id" NOT NULL HASHCOL , "fk"."%fk_fk1_fkey" JOINIDX sys.fk.fk_fk1_fkey, "fk"."%fk_fk2_fkey" JOINIDX sys.fk.fk_fk2_fkey ] COUNT 
->>>>>>> f4c75bba
+% 166 # length
+project (
+| table("sys"."fk") [ "fk"."id" NOT NULL HASHCOL , "fk"."%fk_fk1_fkey" JOINIDX "sys"."fk"."fk_fk1_fkey", "fk"."%fk_fk2_fkey" JOINIDX "sys"."fk"."fk_fk2_fkey" ] COUNT 
 ) [ "fk"."id" NOT NULL HASHCOL  ] [ "fk"."id" ASC NOT NULL HASHCOL  ]
 #plan select id , v1  from pk2 right outer join (pk1 right outer join fk on fk.fk1 = pk1.pk1) on fk.fk2 = pk2.pk2 order by id;
 % .plan # table_name
 % rel # name
 % clob # type
-<<<<<<< HEAD
-% 186 # length
+% 168 # length
 project (
 | right outer join (
 | | table("sys"."pk1") [ "pk1"."v1", "pk1"."%TID%" NOT NULL ] COUNT ,
-| | table("sys"."fk") [ "fk"."id" NOT NULL HASHCOL , "fk"."%fk_fk1_fkey" NOT NULL JOINIDX "sys"."fk"."fk_fk1_fkey", "fk"."%fk_fk2_fkey" NOT NULL JOINIDX "sys"."fk"."fk_fk2_fkey" ] COUNT 
-| ) [ "fk"."%fk_fk1_fkey" NOT NULL = "pk1"."%TID%" NOT NULL JOINIDX "sys"."fk"."fk_fk1_fkey" ]
-=======
-% 152 # length
-project (
-| right outer join (
-| | table(sys.pk1) [ "pk1"."v1", "pk1"."%TID%" NOT NULL ] COUNT ,
-| | table(sys.fk) [ "fk"."id" NOT NULL HASHCOL , "fk"."%fk_fk1_fkey" JOINIDX sys.fk.fk_fk1_fkey, "fk"."%fk_fk2_fkey" JOINIDX sys.fk.fk_fk2_fkey ] COUNT 
-| ) [ "fk"."%fk_fk1_fkey" = "pk1"."%TID%" NOT NULL JOINIDX sys.fk.fk_fk1_fkey ]
->>>>>>> f4c75bba
+| | table("sys"."fk") [ "fk"."id" NOT NULL HASHCOL , "fk"."%fk_fk1_fkey" JOINIDX "sys"."fk"."fk_fk1_fkey", "fk"."%fk_fk2_fkey" JOINIDX "sys"."fk"."fk_fk2_fkey" ] COUNT 
+| ) [ "fk"."%fk_fk1_fkey" = "pk1"."%TID%" NOT NULL JOINIDX "sys"."fk"."fk_fk1_fkey" ]
 ) [ "fk"."id" NOT NULL HASHCOL , "pk1"."v1" ] [ "fk"."id" ASC NOT NULL HASHCOL  ]
 #plan select id , v2  from pk2 right outer join (pk1 right outer join fk on fk.fk1 = pk1.pk1) on fk.fk2 = pk2.pk2 order by id;
 % .plan # table_name
 % rel # name
 % clob # type
-<<<<<<< HEAD
-% 188 # length
-=======
-% 154 # length
->>>>>>> f4c75bba
+% 170 # length
 project (
 | right outer join (
 | | table("sys"."pk2") [ "pk2"."v2", "pk2"."%TID%" NOT NULL ] COUNT ,
 | | right outer join (
-<<<<<<< HEAD
 | | | table("sys"."pk1") [ "pk1"."%TID%" NOT NULL ] COUNT ,
-| | | table("sys"."fk") [ "fk"."id" NOT NULL HASHCOL , "fk"."%fk_fk1_fkey" NOT NULL JOINIDX "sys"."fk"."fk_fk1_fkey", "fk"."%fk_fk2_fkey" NOT NULL JOINIDX "sys"."fk"."fk_fk2_fkey" ] COUNT 
-| | ) [ "fk"."%fk_fk1_fkey" NOT NULL = "pk1"."%TID%" NOT NULL JOINIDX "sys"."fk"."fk_fk1_fkey" ]
-| ) [ "fk"."%fk_fk2_fkey" NOT NULL = "pk2"."%TID%" NOT NULL JOINIDX "sys"."fk"."fk_fk2_fkey" ]
-=======
-| | | table(sys.pk1) [ "pk1"."%TID%" NOT NULL ] COUNT ,
-| | | table(sys.fk) [ "fk"."id" NOT NULL HASHCOL , "fk"."%fk_fk1_fkey" JOINIDX sys.fk.fk_fk1_fkey, "fk"."%fk_fk2_fkey" JOINIDX sys.fk.fk_fk2_fkey ] COUNT 
-| | ) [ "fk"."%fk_fk1_fkey" = "pk1"."%TID%" NOT NULL JOINIDX sys.fk.fk_fk1_fkey ]
-| ) [ "fk"."%fk_fk2_fkey" = "pk2"."%TID%" NOT NULL JOINIDX sys.fk.fk_fk2_fkey ]
->>>>>>> f4c75bba
+| | | table("sys"."fk") [ "fk"."id" NOT NULL HASHCOL , "fk"."%fk_fk1_fkey" JOINIDX "sys"."fk"."fk_fk1_fkey", "fk"."%fk_fk2_fkey" JOINIDX "sys"."fk"."fk_fk2_fkey" ] COUNT 
+| | ) [ "fk"."%fk_fk1_fkey" = "pk1"."%TID%" NOT NULL JOINIDX "sys"."fk"."fk_fk1_fkey" ]
+| ) [ "fk"."%fk_fk2_fkey" = "pk2"."%TID%" NOT NULL JOINIDX "sys"."fk"."fk_fk2_fkey" ]
 ) [ "fk"."id" NOT NULL HASHCOL , "pk2"."v2" ] [ "fk"."id" ASC NOT NULL HASHCOL  ]
 #plan select count(*) from pk2 full outer join (pk1 full outer join fk on fk.fk1 = pk1.pk1) on fk.fk2 = pk2.pk2;
 % .plan # table_name
@@ -182,141 +129,82 @@
 % .plan # table_name
 % rel # name
 % clob # type
-<<<<<<< HEAD
-% 184 # length
-project (
-| table("sys"."fk") [ "fk"."id" NOT NULL HASHCOL , "fk"."%fk_fk1_fkey" NOT NULL JOINIDX "sys"."fk"."fk_fk1_fkey", "fk"."%fk_fk2_fkey" NOT NULL JOINIDX "sys"."fk"."fk_fk2_fkey" ] COUNT 
-=======
-% 150 # length
-project (
-| table(sys.fk) [ "fk"."id" NOT NULL HASHCOL , "fk"."%fk_fk1_fkey" JOINIDX sys.fk.fk_fk1_fkey, "fk"."%fk_fk2_fkey" JOINIDX sys.fk.fk_fk2_fkey ] COUNT 
->>>>>>> f4c75bba
+% 166 # length
+project (
+| table("sys"."fk") [ "fk"."id" NOT NULL HASHCOL , "fk"."%fk_fk1_fkey" JOINIDX "sys"."fk"."fk_fk1_fkey", "fk"."%fk_fk2_fkey" JOINIDX "sys"."fk"."fk_fk2_fkey" ] COUNT 
 ) [ "fk"."id" HASHCOL  ] [ "fk"."id" ASC HASHCOL  ]
 #plan select id , v1  from pk2 full outer join (pk1 full outer join fk on fk.fk1 = pk1.pk1) on fk.fk2 = pk2.pk2 order by id;
 % .plan # table_name
 % rel # name
 % clob # type
-<<<<<<< HEAD
-% 186 # length
+% 168 # length
 project (
 | full outer join (
 | | table("sys"."pk1") [ "pk1"."v1", "pk1"."%TID%" NOT NULL ] COUNT ,
-| | table("sys"."fk") [ "fk"."id" NOT NULL HASHCOL , "fk"."%fk_fk1_fkey" NOT NULL JOINIDX "sys"."fk"."fk_fk1_fkey", "fk"."%fk_fk2_fkey" NOT NULL JOINIDX "sys"."fk"."fk_fk2_fkey" ] COUNT 
-| ) [ "fk"."%fk_fk1_fkey" NOT NULL = "pk1"."%TID%" NOT NULL JOINIDX "sys"."fk"."fk_fk1_fkey" ]
-=======
-% 152 # length
-project (
-| full outer join (
-| | table(sys.pk1) [ "pk1"."v1", "pk1"."%TID%" NOT NULL ] COUNT ,
-| | table(sys.fk) [ "fk"."id" NOT NULL HASHCOL , "fk"."%fk_fk1_fkey" JOINIDX sys.fk.fk_fk1_fkey, "fk"."%fk_fk2_fkey" JOINIDX sys.fk.fk_fk2_fkey ] COUNT 
-| ) [ "fk"."%fk_fk1_fkey" = "pk1"."%TID%" NOT NULL JOINIDX sys.fk.fk_fk1_fkey ]
->>>>>>> f4c75bba
+| | table("sys"."fk") [ "fk"."id" NOT NULL HASHCOL , "fk"."%fk_fk1_fkey" JOINIDX "sys"."fk"."fk_fk1_fkey", "fk"."%fk_fk2_fkey" JOINIDX "sys"."fk"."fk_fk2_fkey" ] COUNT 
+| ) [ "fk"."%fk_fk1_fkey" = "pk1"."%TID%" NOT NULL JOINIDX "sys"."fk"."fk_fk1_fkey" ]
 ) [ "fk"."id" HASHCOL , "pk1"."v1" ] [ "fk"."id" ASC HASHCOL  ]
 #plan select id , v2  from pk2 full outer join (pk1 full outer join fk on fk.fk1 = pk1.pk1) on fk.fk2 = pk2.pk2 order by id;
 % .plan # table_name
 % rel # name
 % clob # type
-<<<<<<< HEAD
-% 188 # length
-=======
-% 154 # length
->>>>>>> f4c75bba
+% 170 # length
 project (
 | full outer join (
 | | table("sys"."pk2") [ "pk2"."v2", "pk2"."%TID%" NOT NULL ] COUNT ,
 | | full outer join (
-<<<<<<< HEAD
 | | | table("sys"."pk1") [ "pk1"."%TID%" NOT NULL ] COUNT ,
-| | | table("sys"."fk") [ "fk"."id" NOT NULL HASHCOL , "fk"."%fk_fk1_fkey" NOT NULL JOINIDX "sys"."fk"."fk_fk1_fkey", "fk"."%fk_fk2_fkey" NOT NULL JOINIDX "sys"."fk"."fk_fk2_fkey" ] COUNT 
-| | ) [ "fk"."%fk_fk1_fkey" NOT NULL = "pk1"."%TID%" NOT NULL JOINIDX "sys"."fk"."fk_fk1_fkey" ]
-| ) [ "fk"."%fk_fk2_fkey" NOT NULL = "pk2"."%TID%" NOT NULL JOINIDX "sys"."fk"."fk_fk2_fkey" ]
-=======
-| | | table(sys.pk1) [ "pk1"."%TID%" NOT NULL ] COUNT ,
-| | | table(sys.fk) [ "fk"."id" NOT NULL HASHCOL , "fk"."%fk_fk1_fkey" JOINIDX sys.fk.fk_fk1_fkey, "fk"."%fk_fk2_fkey" JOINIDX sys.fk.fk_fk2_fkey ] COUNT 
-| | ) [ "fk"."%fk_fk1_fkey" = "pk1"."%TID%" NOT NULL JOINIDX sys.fk.fk_fk1_fkey ]
-| ) [ "fk"."%fk_fk2_fkey" = "pk2"."%TID%" NOT NULL JOINIDX sys.fk.fk_fk2_fkey ]
->>>>>>> f4c75bba
+| | | table("sys"."fk") [ "fk"."id" NOT NULL HASHCOL , "fk"."%fk_fk1_fkey" JOINIDX "sys"."fk"."fk_fk1_fkey", "fk"."%fk_fk2_fkey" JOINIDX "sys"."fk"."fk_fk2_fkey" ] COUNT 
+| | ) [ "fk"."%fk_fk1_fkey" = "pk1"."%TID%" NOT NULL JOINIDX "sys"."fk"."fk_fk1_fkey" ]
+| ) [ "fk"."%fk_fk2_fkey" = "pk2"."%TID%" NOT NULL JOINIDX "sys"."fk"."fk_fk2_fkey" ]
 ) [ "fk"."id" HASHCOL , "pk2"."v2" ] [ "fk"."id" ASC HASHCOL  ]
 #plan select count(*) from pk2 join (pk1 join fk on fk.fk1 = pk1.pk1) on fk.fk2 = pk2.pk2;
 % .plan # table_name
 % rel # name
 % clob # type
-<<<<<<< HEAD
-% 60 # length
-project (
-| group by (
-| | table("sys"."fk") [ "fk"."id" NOT NULL HASHCOL  ] COUNT 
-| ) [  ] [ "sys"."count"() NOT NULL as "%1"."%1" ]
-) [ "%1"."%1" NOT NULL ]
-=======
-% 125 # length
+% 141 # length
 project (
 | group by (
 | | select (
-| | | table(sys.fk) [ "fk"."%fk_fk1_fkey" JOINIDX sys.fk.fk_fk1_fkey, "fk"."%fk_fk2_fkey" JOINIDX sys.fk.fk_fk2_fkey ] COUNT 
+| | | table("sys"."fk") [ "fk"."%fk_fk1_fkey" JOINIDX "sys"."fk"."fk_fk1_fkey", "fk"."%fk_fk2_fkey" JOINIDX "sys"."fk"."fk_fk2_fkey" ] COUNT 
 | | ) [ "fk"."%fk_fk2_fkey" ! * = oid "NULL", "fk"."%fk_fk1_fkey" ! * = oid "NULL" ]
-| ) [  ] [ sys.count() NOT NULL as "%5"."%5" ]
-) [ "%5"."%5" NOT NULL ]
->>>>>>> f4c75bba
+| ) [  ] [ "sys"."count"() NOT NULL as "%1"."%1" ]
+) [ "%1"."%1" NOT NULL ]
 #plan select id       from pk2 join (pk1 join fk on fk.fk1 = pk1.pk1) on fk.fk2 = pk2.pk2 order by id;
 % .plan # table_name
 % rel # name
 % clob # type
-<<<<<<< HEAD
-% 184 # length
-project (
-| table("sys"."fk") [ "fk"."id" NOT NULL HASHCOL , "fk"."%fk_fk1_fkey" NOT NULL JOINIDX "sys"."fk"."fk_fk1_fkey", "fk"."%fk_fk2_fkey" NOT NULL JOINIDX "sys"."fk"."fk_fk2_fkey" ] COUNT 
-=======
-% 152 # length
+% 168 # length
 project (
 | select (
-| | table(sys.fk) [ "fk"."id" NOT NULL HASHCOL , "fk"."%fk_fk1_fkey" JOINIDX sys.fk.fk_fk1_fkey, "fk"."%fk_fk2_fkey" JOINIDX sys.fk.fk_fk2_fkey ] COUNT 
+| | table("sys"."fk") [ "fk"."id" NOT NULL HASHCOL , "fk"."%fk_fk1_fkey" JOINIDX "sys"."fk"."fk_fk1_fkey", "fk"."%fk_fk2_fkey" JOINIDX "sys"."fk"."fk_fk2_fkey" ] COUNT 
 | ) [ "fk"."%fk_fk2_fkey" ! * = oid "NULL", "fk"."%fk_fk1_fkey" ! * = oid "NULL" ]
->>>>>>> f4c75bba
 ) [ "fk"."id" NOT NULL HASHCOL  ] [ "fk"."id" ASC NOT NULL HASHCOL  ]
 #plan select id , v1  from pk2 join (pk1 join fk on fk.fk1 = pk1.pk1) on fk.fk2 = pk2.pk2 order by id;
 % .plan # table_name
 % rel # name
 % clob # type
-<<<<<<< HEAD
-% 187 # length
-project (
-| join (
-| | table("sys"."fk") [ "fk"."id" NOT NULL HASHCOL , "fk"."%fk_fk1_fkey" NOT NULL JOINIDX "sys"."fk"."fk_fk1_fkey", "fk"."%fk_fk2_fkey" NOT NULL JOINIDX "sys"."fk"."fk_fk2_fkey" ] COUNT ,
-| | table("sys"."pk1") [ "pk1"."v1", "pk1"."%TID%" NOT NULL ] COUNT 
-| ) [ "fk"."%fk_fk1_fkey" NOT NULL = "pk1"."%TID%" NOT NULL JOINIDX "sys"."fk"."fk_fk1_fkey" ]
-=======
-% 154 # length
+% 170 # length
 project (
 | join (
 | | select (
-| | | table(sys.fk) [ "fk"."id" NOT NULL HASHCOL , "fk"."%fk_fk1_fkey" JOINIDX sys.fk.fk_fk1_fkey, "fk"."%fk_fk2_fkey" JOINIDX sys.fk.fk_fk2_fkey ] COUNT 
+| | | table("sys"."fk") [ "fk"."id" NOT NULL HASHCOL , "fk"."%fk_fk1_fkey" JOINIDX "sys"."fk"."fk_fk1_fkey", "fk"."%fk_fk2_fkey" JOINIDX "sys"."fk"."fk_fk2_fkey" ] COUNT 
 | | ) [ "fk"."%fk_fk2_fkey" ! * = oid "NULL" ],
-| | table(sys.pk1) [ "pk1"."v1", "pk1"."%TID%" NOT NULL ] COUNT 
-| ) [ "fk"."%fk_fk1_fkey" = "pk1"."%TID%" NOT NULL JOINIDX sys.fk.fk_fk1_fkey ]
->>>>>>> f4c75bba
+| | table("sys"."pk1") [ "pk1"."v1", "pk1"."%TID%" NOT NULL ] COUNT 
+| ) [ "fk"."%fk_fk1_fkey" = "pk1"."%TID%" NOT NULL JOINIDX "sys"."fk"."fk_fk1_fkey" ]
 ) [ "fk"."id" NOT NULL HASHCOL , "pk1"."v1" ] [ "fk"."id" ASC NOT NULL HASHCOL  ]
 #plan select id , v2  from pk2 join (pk1 join fk on fk.fk1 = pk1.pk1) on fk.fk2 = pk2.pk2 order by id;
 % .plan # table_name
 % rel # name
 % clob # type
-<<<<<<< HEAD
-% 187 # length
-project (
-| join (
-| | table("sys"."fk") [ "fk"."id" NOT NULL HASHCOL , "fk"."%fk_fk1_fkey" NOT NULL JOINIDX "sys"."fk"."fk_fk1_fkey", "fk"."%fk_fk2_fkey" NOT NULL JOINIDX "sys"."fk"."fk_fk2_fkey" ] COUNT ,
-| | table("sys"."pk2") [ "pk2"."v2", "pk2"."%TID%" NOT NULL ] COUNT 
-| ) [ "fk"."%fk_fk2_fkey" NOT NULL = "pk2"."%TID%" NOT NULL JOINIDX "sys"."fk"."fk_fk2_fkey" ]
-=======
-% 154 # length
+% 170 # length
 project (
 | join (
 | | select (
-| | | table(sys.fk) [ "fk"."id" NOT NULL HASHCOL , "fk"."%fk_fk1_fkey" JOINIDX sys.fk.fk_fk1_fkey, "fk"."%fk_fk2_fkey" JOINIDX sys.fk.fk_fk2_fkey ] COUNT 
+| | | table("sys"."fk") [ "fk"."id" NOT NULL HASHCOL , "fk"."%fk_fk1_fkey" JOINIDX "sys"."fk"."fk_fk1_fkey", "fk"."%fk_fk2_fkey" JOINIDX "sys"."fk"."fk_fk2_fkey" ] COUNT 
 | | ) [ "fk"."%fk_fk1_fkey" ! * = oid "NULL" ],
-| | table(sys.pk2) [ "pk2"."v2", "pk2"."%TID%" NOT NULL ] COUNT 
-| ) [ "fk"."%fk_fk2_fkey" = "pk2"."%TID%" NOT NULL JOINIDX sys.fk.fk_fk2_fkey ]
->>>>>>> f4c75bba
+| | table("sys"."pk2") [ "pk2"."v2", "pk2"."%TID%" NOT NULL ] COUNT 
+| ) [ "fk"."%fk_fk2_fkey" = "pk2"."%TID%" NOT NULL JOINIDX "sys"."fk"."fk_fk2_fkey" ]
 ) [ "fk"."id" NOT NULL HASHCOL , "pk2"."v2" ] [ "fk"."id" ASC NOT NULL HASHCOL  ]
 
 # 01:44:33 >  
