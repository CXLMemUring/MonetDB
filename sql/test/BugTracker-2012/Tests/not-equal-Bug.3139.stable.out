--- conflicted
+++ resolved
@@ -69,13 +69,8 @@
 #select t1_bug3139.id, t1_bug3139.dp, t2_bug3139_cnt
 #from t1_bug3139
 #where t1_bug3139.id > 1 and t1_bug3139.dp <> t2_bug3139_cnt;
-<<<<<<< HEAD
-% sys.t1_bug3139,	sys.t1_bug3139,	.L # table_name
-% id,	dp,	single_value # name
-=======
 % sys.t1_bug3139,	sys.t1_bug3139,	.L1 # table_name
 % id,	dp,	L1 # name
->>>>>>> 9c458830
 % int,	int,	bigint # type
 % 1,	1,	1 # length
 [ 2,	2,	3	]
