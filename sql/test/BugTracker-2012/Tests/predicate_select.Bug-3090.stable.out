--- conflicted
+++ resolved
@@ -23,11 +23,7 @@
 # 18:53:13 >  "mclient" "-lsql" "-ftest" "-Eutf-8" "-i" "-e" "--host=niels" "--port=32323"
 # 18:53:13 >  
 
-<<<<<<< HEAD
-#select name,   schema_id,      query,  type,   system, commit_action,  readonly,       temporary  from tables where 1;
-=======
 #select * from tables where 1;
->>>>>>> 8ba9330f
 % .tables,	.tables,	.tables,	.tables,	.tables,	.tables,	.tables,	.tables # table_name
 % name,	schema_id,	query,	type,	system,	commit_action,	readonly,	temporary # name
 % varchar,	int,	varchar,	smallint,	boolean,	smallint,	boolean,	tinyint # type
@@ -58,7 +54,6 @@
 [ "user_role",	2000,	NULL,	0,	true,	0,	false,	0	]
 [ "auths",	2000,	NULL,	0,	true,	0,	false,	0	]
 [ "privileges",	2000,	NULL,	0,	true,	0,	false,	0	]
-<<<<<<< HEAD
 [ "querylog_catalog",	2000,	"-- create table views for convenience\ncreate view sys.querylog_catalog as select * from sys.querylog_catalog();",	1,	true,	0,	false,	0	]
 [ "querylog_calls",	2000,	"create view sys.querylog_calls as select * from sys.querylog_calls();",	1,	true,	0,	false,	0	]
 [ "querylog_history",	2000,	"create view sys.querylog_history as\nselect qd.*, ql.\"start\",ql.\"stop\", ql.arguments, ql.tuples, ql.run, ql.ship, ql.cpu, ql.space, ql.io \nfrom sys.querylog_catalog() qd, sys.querylog_calls() ql\nwhere qd.id = ql.id and qd.owner = user;",	1,	true,	0,	false,	0	]
@@ -70,14 +65,6 @@
 [ "storagemodelinput",	2000,	NULL,	0,	true,	0,	false,	0	]
 [ "storagemodel",	2000,	"create view sys.storagemodel as select * from sys.storagemodel();",	1,	true,	0,	false,	0	]
 [ "tablestoragemodel",	2000,	"-- A summary of the table storage requirement is is available as a table view.\n-- The auxillary column denotes the maximum space if all non-sorted columns\n-- would be augmented with a hash (rare situation)\ncreate view sys.tablestoragemodel\nas select \"schema\",\"table\",max(count) as \"count\",\n\tsum(columnsize) as columnsize,\n\tsum(heapsize) as heapsize,\n\tsum(indices) as indices,\n\tsum(case when sorted = false then 8 * count else 0 end) as auxillary\nfrom sys.storagemodel() group by \"schema\",\"table\";",	1,	true,	0,	false,	0	]
-[ "statistics",	2000,	NULL,	0,	true,	0,	false,	0	]
-=======
-[ "queryhistory",	2000,	NULL,	0,	true,	0,	false,	0	]
-[ "callhistory",	2000,	NULL,	0,	true,	0,	false,	0	]
-[ "querylog",	2000,	"create view querylog as\nselect qd.*, ql.ctime, ql.arguments, ql.exec, ql.result, ql.foot, ql.memory, ql.tuples, ql.inblock, ql.oublock from queryhistory qd, callhistory ql\nwhere qd.id = ql.id;",	1,	true,	0,	false,	0	]
-[ "storagemodelinput",	2000,	NULL,	0,	true,	0,	false,	0	]
-[ "tablestoragemodel",	2000,	"-- A summary of the table storage requirement is is available as a table view.\n-- The auxillary column denotes the maximum space if all non-sorted columns\n-- would be augmented with a hash (rare situation)\ncreate view sys.tablestoragemodel\nas select \"schema\",\"table\",max(count) as \"count\",\n\tsum(columnsize) as columnsize,\n\tsum(heapsize) as heapsize,\n\tsum(indices) as indices,\n\tsum(case when sorted = false then 8 * count else 0 end) as auxillary\nfrom sys.storagemodel() group by \"schema\",\"table\";",	1,	true,	0,	false,	0	]
->>>>>>> 8ba9330f
 [ "systemfunctions",	2000,	NULL,	0,	true,	0,	false,	0	]
 
 # 18:53:13 >  
