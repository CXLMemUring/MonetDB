--- conflicted
+++ resolved
@@ -47,13 +47,8 @@
 # 15:05:38 >  
 
 #select (4.4054292 - 4.40572025343667)^2 + (52.0903881 - 52.091375762174)^2;
-<<<<<<< HEAD
-% .L # table_name
-% bit_xor_single_value # name
-=======
 % .L1 # table_name
 % L1 # name
->>>>>>> 9c458830
 % decimal # type
 % 20 # length
 [ -0.00076334574955	]
