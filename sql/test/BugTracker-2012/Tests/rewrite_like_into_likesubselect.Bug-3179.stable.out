stdout of test 'rewrite_like_into_likesubselect.Bug-3179` in directory 'sql/test/BugTracker-2012` itself:


# 13:28:50 >  
# 13:28:50 >  "mserver5" "--debug=10" "--set" "gdk_nr_threads=4" "--set" "mapi_open=true" "--set" "mapi_port=31819" "--set" "monet_prompt=" "--trace" "--forcemito" "--set" "mal_listing=2" "--dbpath=/home/niels/scratch/monetdb/Linux-x86_64/var/MonetDB/mTests_test_BugTracker-2012" "--set" "mal_listing=0"
# 13:28:50 >  

# MonetDB 5 server v11.14.0
# This is an unreleased version
# Serving database 'mTests_test_BugTracker-2012', using 4 threads
# Compiled for x86_64-unknown-linux-gnu/64bit with 64bit OIDs dynamically linked
# Found 3.778 GiB available main-memory.
# Copyright (c) 1993-July 2008 CWI.
# Copyright (c) August 2008-2013 MonetDB B.V., all rights reserved
# Visit http://www.monetdb.org/ for further information
# Listening for connection requests on mapi:monetdb://niels.nesco.mine.nu:31819/
# MonetDB/GIS module loaded
# MonetDB/JAQL module loaded
# MonetDB/SQL module loaded

Ready.

# 13:28:50 >  
# 13:28:50 >  "mclient" "-lsql" "-ftest" "-Eutf-8" "-i" "-e" "--host=niels" "--port=31819"
# 13:28:50 >  

#start transaction;
#explain select name,func from functions where name like '%optimizers%';
% .explain # table_name
% mal # name
% clob # type
% 111 # length
function user.s0_1(A0:str):void;
    X_2 := sql.mvc();
    X_6 := sql.bind(X_2,"sys","functions","name",0);
    X_3:bat[:oid,:oid]  := sql.tid(X_2,"sys","functions");
    X_48 := algebra.likesubselect(X_6,X_3,A0,"",false);
    (X_9,r1_9) := sql.bind(X_2,"sys","functions","name",2);
    X_49 := algebra.likesubselect(r1_9,A0,"",false);
    X_12 := sql.bind(X_2,"sys","functions","name",1);
<<<<<<< HEAD
    X_50 := algebra.likesubselect(X_12,X_3,A0,"",false);
    X_15 := sql.subdelta(X_48,X_9,X_49,X_50);
=======
    X_47 := algebra.likesubselect(X_12,X_3,A0,"",false);
    X_15 := sql.subdelta(X_45,X_3,X_9,X_46,X_47);
>>>>>>> c3ed7dea
    X_17 := sql.projectdelta(X_15,X_6,X_9,r1_9,X_12);
    X_18 := sql.bind(X_2,"sys","functions","func",0);
    (X_20,r1_28) := sql.bind(X_2,"sys","functions","func",2);
    X_22 := sql.bind(X_2,"sys","functions","func",1);
    X_23 := sql.projectdelta(X_15,X_18,X_20,r1_28,X_22);
    X_24 := sql.resultSet(2,1,X_17);
    sql.rsColumn(X_24,"sys.functions","name","varchar",256,0,X_17);
    sql.rsColumn(X_24,"sys.functions","func","varchar",8196,0,X_23);
    X_33 := io.stdout();
    sql.exportResult(X_33,X_24);
end s0_1;
#explain select name,func from functions where name not like '%optimizers%';
% .explain # table_name
% mal # name
% clob # type
% 115 # length
function user.s1_1(A0:str):void;
    X_2 := sql.mvc();
    X_6 := sql.bind(X_2,"sys","functions","name",0);
    X_3:bat[:oid,:oid]  := sql.tid(X_2,"sys","functions");
    X_48 := algebra.likesubselect(X_6,X_3,A0,"",true);
    (X_9,r1_9) := sql.bind(X_2,"sys","functions","name",2);
    X_49 := algebra.likesubselect(r1_9,A0,"",true);
    X_12 := sql.bind(X_2,"sys","functions","name",1);
<<<<<<< HEAD
    X_50 := algebra.likesubselect(X_12,X_3,A0,"",true);
    X_15 := sql.subdelta(X_48,X_9,X_49,X_50);
=======
    X_47 := algebra.likesubselect(X_12,X_3,A0,"",true);
    X_15 := sql.subdelta(X_45,X_3,X_9,X_46,X_47);
>>>>>>> c3ed7dea
    X_17 := sql.projectdelta(X_15,X_6,X_9,r1_9,X_12);
    X_18 := sql.bind(X_2,"sys","functions","func",0);
    (X_20,r1_28) := sql.bind(X_2,"sys","functions","func",2);
    X_22 := sql.bind(X_2,"sys","functions","func",1);
    X_23 := sql.projectdelta(X_15,X_18,X_20,r1_28,X_22);
    X_24 := sql.resultSet(2,1,X_17);
    sql.rsColumn(X_24,"sys.functions","name","varchar",256,0,X_17);
    sql.rsColumn(X_24,"sys.functions","func","varchar",8196,0,X_23);
    X_33 := io.stdout();
    sql.exportResult(X_33,X_24);
end s1_1;
#explain select name,func from functions where name ilike '%optimizers%';
% .explain # table_name
% mal # name
% clob # type
% 112 # length
function user.s2_1(A0:str):void;
    X_2 := sql.mvc();
    X_6 := sql.bind(X_2,"sys","functions","name",0);
    X_3:bat[:oid,:oid]  := sql.tid(X_2,"sys","functions");
    X_48 := algebra.ilikesubselect(X_6,X_3,A0,"",false);
    (X_9,r1_9) := sql.bind(X_2,"sys","functions","name",2);
    X_49 := algebra.ilikesubselect(r1_9,A0,"",false);
    X_12 := sql.bind(X_2,"sys","functions","name",1);
<<<<<<< HEAD
    X_50 := algebra.ilikesubselect(X_12,X_3,A0,"",false);
    X_15 := sql.subdelta(X_48,X_9,X_49,X_50);
=======
    X_47 := algebra.ilikesubselect(X_12,X_3,A0,"",false);
    X_15 := sql.subdelta(X_45,X_3,X_9,X_46,X_47);
>>>>>>> c3ed7dea
    X_17 := sql.projectdelta(X_15,X_6,X_9,r1_9,X_12);
    X_18 := sql.bind(X_2,"sys","functions","func",0);
    (X_20,r1_28) := sql.bind(X_2,"sys","functions","func",2);
    X_22 := sql.bind(X_2,"sys","functions","func",1);
    X_23 := sql.projectdelta(X_15,X_18,X_20,r1_28,X_22);
    X_24 := sql.resultSet(2,1,X_17);
    sql.rsColumn(X_24,"sys.functions","name","varchar",256,0,X_17);
    sql.rsColumn(X_24,"sys.functions","func","varchar",8196,0,X_23);
    X_33 := io.stdout();
    sql.exportResult(X_33,X_24);
end s2_1;
#explain select name,func from functions where name not ilike '%optimizers%';
% .explain # table_name
% mal # name
% clob # type
% 116 # length
function user.s3_1(A0:str):void;
    X_2 := sql.mvc();
    X_6 := sql.bind(X_2,"sys","functions","name",0);
    X_3:bat[:oid,:oid]  := sql.tid(X_2,"sys","functions");
    X_48 := algebra.ilikesubselect(X_6,X_3,A0,"",true);
    (X_9,r1_9) := sql.bind(X_2,"sys","functions","name",2);
    X_49 := algebra.ilikesubselect(r1_9,A0,"",true);
    X_12 := sql.bind(X_2,"sys","functions","name",1);
<<<<<<< HEAD
    X_50 := algebra.ilikesubselect(X_12,X_3,A0,"",true);
    X_15 := sql.subdelta(X_48,X_9,X_49,X_50);
=======
    X_47 := algebra.ilikesubselect(X_12,X_3,A0,"",true);
    X_15 := sql.subdelta(X_45,X_3,X_9,X_46,X_47);
>>>>>>> c3ed7dea
    X_17 := sql.projectdelta(X_15,X_6,X_9,r1_9,X_12);
    X_18 := sql.bind(X_2,"sys","functions","func",0);
    (X_20,r1_28) := sql.bind(X_2,"sys","functions","func",2);
    X_22 := sql.bind(X_2,"sys","functions","func",1);
    X_23 := sql.projectdelta(X_15,X_18,X_20,r1_28,X_22);
    X_24 := sql.resultSet(2,1,X_17);
    sql.rsColumn(X_24,"sys.functions","name","varchar",256,0,X_17);
    sql.rsColumn(X_24,"sys.functions","func","varchar",8196,0,X_23);
    X_33 := io.stdout();
    sql.exportResult(X_33,X_24);
end s3_1;
#create function contains(str string, substr string)
#returns boolean
#begin
#	  return str like '%'||substr||'%';
#end; 
#create function not_contains(str string, substr string)
#returns boolean
#begin
#	  return str not like '%'||substr||'%';
#end; 
#create function icontains(str string, substr string)
#returns boolean
#begin
#	  return str ilike '%'||substr||'%';
#end; 
#create function not_icontains(str string, substr string)
#returns boolean
#begin
#	  return str not ilike '%'||substr||'%';
#end; 
#explain select name,func from functions where contains(name, 'optimizers');
% .explain # table_name
% mal # name
% clob # type
% 115 # length
function user.s4_1(A0:str):void;
    X_2 := sql.mvc();
    X_6 := sql.bind(X_2,"sys","functions","name",0);
    X_3:bat[:oid,:oid]  := sql.tid(X_2,"sys","functions");
    X_51 := calc.+("%",A0);
    X_52 := calc.+(X_51,"%");
    X_55 := algebra.likesubselect(X_6,X_3,X_52,"",false,false);
    (X_9,r1_9) := sql.bind(X_2,"sys","functions","name",2);
    X_56 := algebra.likesubselect(r1_9,X_52,"",false,false);
    X_12 := sql.bind(X_2,"sys","functions","name",1);
<<<<<<< HEAD
    X_57 := algebra.likesubselect(X_12,X_3,X_52,"",false,false);
    X_14 := sql.subdelta(X_55,X_9,X_56,X_57);
=======
    X_54 := algebra.likesubselect(X_12,X_3,X_49,"",false,false);
    X_14 := sql.subdelta(X_52,X_3,X_9,X_53,X_54);
>>>>>>> c3ed7dea
    X_15 := sql.projectdelta(X_14,X_6,X_9,r1_9,X_12);
    X_16 := sql.bind(X_2,"sys","functions","func",0);
    (X_18,r1_35) := sql.bind(X_2,"sys","functions","func",2);
    X_22 := sql.bind(X_2,"sys","functions","func",1);
    X_23 := sql.projectdelta(X_14,X_16,X_18,r1_35,X_22);
    X_24 := sql.resultSet(2,1,X_15);
    sql.rsColumn(X_24,"sys.functions","name","varchar",256,0,X_15);
    sql.rsColumn(X_24,"sys.functions","func","varchar",8196,0,X_23);
    X_35 := io.stdout();
    sql.exportResult(X_35,X_24);
end s4_1;
#explain select name,func from functions where not_contains(name, 'optimizers');
% .explain # table_name
% mal # name
% clob # type
% 119 # length
function user.s5_1(A0:str):void;
    X_2 := sql.mvc();
    X_6 := sql.bind(X_2,"sys","functions","name",0);
    X_3:bat[:oid,:oid]  := sql.tid(X_2,"sys","functions");
    X_51 := calc.+("%",A0);
    X_52 := calc.+(X_51,"%");
    X_56 := algebra.likesubselect(X_6,X_3,X_52,"",false,true);
    (X_9,r1_9) := sql.bind(X_2,"sys","functions","name",2);
    X_57 := algebra.likesubselect(r1_9,X_52,"",false,true);
    X_12 := sql.bind(X_2,"sys","functions","name",1);
<<<<<<< HEAD
    X_58 := algebra.likesubselect(X_12,X_3,X_52,"",false,true);
    X_14 := sql.subdelta(X_56,X_9,X_57,X_58);
=======
    X_55 := algebra.likesubselect(X_12,X_3,X_49,"",false,true);
    X_14 := sql.subdelta(X_53,X_3,X_9,X_54,X_55);
>>>>>>> c3ed7dea
    X_15 := sql.projectdelta(X_14,X_6,X_9,r1_9,X_12);
    X_16 := sql.bind(X_2,"sys","functions","func",0);
    (X_18,r1_35) := sql.bind(X_2,"sys","functions","func",2);
    X_22 := sql.bind(X_2,"sys","functions","func",1);
    X_23 := sql.projectdelta(X_14,X_16,X_18,r1_35,X_22);
    X_24 := sql.resultSet(2,1,X_15);
    sql.rsColumn(X_24,"sys.functions","name","varchar",256,0,X_15);
    sql.rsColumn(X_24,"sys.functions","func","varchar",8196,0,X_23);
    X_35 := io.stdout();
    sql.exportResult(X_35,X_24);
end s5_1;
#explain select name,func from functions where icontains(name, 'optimizers');
% .explain # table_name
% mal # name
% clob # type
% 116 # length
function user.s6_1(A0:str):void;
    X_2 := sql.mvc();
    X_6 := sql.bind(X_2,"sys","functions","name",0);
    X_3:bat[:oid,:oid]  := sql.tid(X_2,"sys","functions");
    X_51 := calc.+("%",A0);
    X_52 := calc.+(X_51,"%");
    X_56 := algebra.likesubselect(X_6,X_3,X_52,"",true,false);
    (X_9,r1_9) := sql.bind(X_2,"sys","functions","name",2);
    X_57 := algebra.likesubselect(r1_9,X_52,"",true,false);
    X_12 := sql.bind(X_2,"sys","functions","name",1);
<<<<<<< HEAD
    X_58 := algebra.likesubselect(X_12,X_3,X_52,"",true,false);
    X_14 := sql.subdelta(X_56,X_9,X_57,X_58);
=======
    X_55 := algebra.likesubselect(X_12,X_3,X_49,"",true,false);
    X_14 := sql.subdelta(X_53,X_3,X_9,X_54,X_55);
>>>>>>> c3ed7dea
    X_15 := sql.projectdelta(X_14,X_6,X_9,r1_9,X_12);
    X_16 := sql.bind(X_2,"sys","functions","func",0);
    (X_18,r1_35) := sql.bind(X_2,"sys","functions","func",2);
    X_22 := sql.bind(X_2,"sys","functions","func",1);
    X_23 := sql.projectdelta(X_14,X_16,X_18,r1_35,X_22);
    X_24 := sql.resultSet(2,1,X_15);
    sql.rsColumn(X_24,"sys.functions","name","varchar",256,0,X_15);
    sql.rsColumn(X_24,"sys.functions","func","varchar",8196,0,X_23);
    X_35 := io.stdout();
    sql.exportResult(X_35,X_24);
end s6_1;
#explain select name,func from functions where not_icontains(name, 'optimizers');
% .explain # table_name
% mal # name
% clob # type
% 120 # length
function user.s7_1(A0:str):void;
    X_2 := sql.mvc();
    X_6 := sql.bind(X_2,"sys","functions","name",0);
    X_3:bat[:oid,:oid]  := sql.tid(X_2,"sys","functions");
    X_51 := calc.+("%",A0);
    X_52 := calc.+(X_51,"%");
    X_55 := algebra.likesubselect(X_6,X_3,X_52,"",true,true);
    (X_9,r1_9) := sql.bind(X_2,"sys","functions","name",2);
    X_56 := algebra.likesubselect(r1_9,X_52,"",true,true);
    X_12 := sql.bind(X_2,"sys","functions","name",1);
<<<<<<< HEAD
    X_57 := algebra.likesubselect(X_12,X_3,X_52,"",true,true);
    X_14 := sql.subdelta(X_55,X_9,X_56,X_57);
=======
    X_54 := algebra.likesubselect(X_12,X_3,X_49,"",true,true);
    X_14 := sql.subdelta(X_52,X_3,X_9,X_53,X_54);
>>>>>>> c3ed7dea
    X_15 := sql.projectdelta(X_14,X_6,X_9,r1_9,X_12);
    X_16 := sql.bind(X_2,"sys","functions","func",0);
    (X_18,r1_35) := sql.bind(X_2,"sys","functions","func",2);
    X_22 := sql.bind(X_2,"sys","functions","func",1);
    X_23 := sql.projectdelta(X_14,X_16,X_18,r1_35,X_22);
    X_24 := sql.resultSet(2,1,X_15);
    sql.rsColumn(X_24,"sys.functions","name","varchar",256,0,X_15);
    sql.rsColumn(X_24,"sys.functions","func","varchar",8196,0,X_23);
    X_35 := io.stdout();
    sql.exportResult(X_35,X_24);
end s7_1;
#rollback;

# 13:28:51 >  
# 13:28:51 >  "Done."
# 13:28:51 >  
<|MERGE_RESOLUTION|>--- conflicted
+++ resolved
@@ -38,13 +38,8 @@
     (X_9,r1_9) := sql.bind(X_2,"sys","functions","name",2);
     X_49 := algebra.likesubselect(r1_9,A0,"",false);
     X_12 := sql.bind(X_2,"sys","functions","name",1);
-<<<<<<< HEAD
     X_50 := algebra.likesubselect(X_12,X_3,A0,"",false);
-    X_15 := sql.subdelta(X_48,X_9,X_49,X_50);
-=======
-    X_47 := algebra.likesubselect(X_12,X_3,A0,"",false);
-    X_15 := sql.subdelta(X_45,X_3,X_9,X_46,X_47);
->>>>>>> c3ed7dea
+    X_15 := sql.subdelta(X_48,X_3,X_9,X_49,X_50);
     X_17 := sql.projectdelta(X_15,X_6,X_9,r1_9,X_12);
     X_18 := sql.bind(X_2,"sys","functions","func",0);
     (X_20,r1_28) := sql.bind(X_2,"sys","functions","func",2);
@@ -69,13 +64,8 @@
     (X_9,r1_9) := sql.bind(X_2,"sys","functions","name",2);
     X_49 := algebra.likesubselect(r1_9,A0,"",true);
     X_12 := sql.bind(X_2,"sys","functions","name",1);
-<<<<<<< HEAD
     X_50 := algebra.likesubselect(X_12,X_3,A0,"",true);
-    X_15 := sql.subdelta(X_48,X_9,X_49,X_50);
-=======
-    X_47 := algebra.likesubselect(X_12,X_3,A0,"",true);
-    X_15 := sql.subdelta(X_45,X_3,X_9,X_46,X_47);
->>>>>>> c3ed7dea
+    X_15 := sql.subdelta(X_48,X_3,X_9,X_49,X_50);
     X_17 := sql.projectdelta(X_15,X_6,X_9,r1_9,X_12);
     X_18 := sql.bind(X_2,"sys","functions","func",0);
     (X_20,r1_28) := sql.bind(X_2,"sys","functions","func",2);
@@ -100,13 +90,8 @@
     (X_9,r1_9) := sql.bind(X_2,"sys","functions","name",2);
     X_49 := algebra.ilikesubselect(r1_9,A0,"",false);
     X_12 := sql.bind(X_2,"sys","functions","name",1);
-<<<<<<< HEAD
     X_50 := algebra.ilikesubselect(X_12,X_3,A0,"",false);
-    X_15 := sql.subdelta(X_48,X_9,X_49,X_50);
-=======
-    X_47 := algebra.ilikesubselect(X_12,X_3,A0,"",false);
-    X_15 := sql.subdelta(X_45,X_3,X_9,X_46,X_47);
->>>>>>> c3ed7dea
+    X_15 := sql.subdelta(X_48,X_3,X_9,X_49,X_50);
     X_17 := sql.projectdelta(X_15,X_6,X_9,r1_9,X_12);
     X_18 := sql.bind(X_2,"sys","functions","func",0);
     (X_20,r1_28) := sql.bind(X_2,"sys","functions","func",2);
@@ -131,13 +116,8 @@
     (X_9,r1_9) := sql.bind(X_2,"sys","functions","name",2);
     X_49 := algebra.ilikesubselect(r1_9,A0,"",true);
     X_12 := sql.bind(X_2,"sys","functions","name",1);
-<<<<<<< HEAD
     X_50 := algebra.ilikesubselect(X_12,X_3,A0,"",true);
-    X_15 := sql.subdelta(X_48,X_9,X_49,X_50);
-=======
-    X_47 := algebra.ilikesubselect(X_12,X_3,A0,"",true);
-    X_15 := sql.subdelta(X_45,X_3,X_9,X_46,X_47);
->>>>>>> c3ed7dea
+    X_15 := sql.subdelta(X_48,X_3,X_9,X_49,X_50);
     X_17 := sql.projectdelta(X_15,X_6,X_9,r1_9,X_12);
     X_18 := sql.bind(X_2,"sys","functions","func",0);
     (X_20,r1_28) := sql.bind(X_2,"sys","functions","func",2);
@@ -184,13 +164,8 @@
     (X_9,r1_9) := sql.bind(X_2,"sys","functions","name",2);
     X_56 := algebra.likesubselect(r1_9,X_52,"",false,false);
     X_12 := sql.bind(X_2,"sys","functions","name",1);
-<<<<<<< HEAD
     X_57 := algebra.likesubselect(X_12,X_3,X_52,"",false,false);
-    X_14 := sql.subdelta(X_55,X_9,X_56,X_57);
-=======
-    X_54 := algebra.likesubselect(X_12,X_3,X_49,"",false,false);
-    X_14 := sql.subdelta(X_52,X_3,X_9,X_53,X_54);
->>>>>>> c3ed7dea
+    X_14 := sql.subdelta(X_55,X_3,X_9,X_56,X_57);
     X_15 := sql.projectdelta(X_14,X_6,X_9,r1_9,X_12);
     X_16 := sql.bind(X_2,"sys","functions","func",0);
     (X_18,r1_35) := sql.bind(X_2,"sys","functions","func",2);
@@ -217,13 +192,8 @@
     (X_9,r1_9) := sql.bind(X_2,"sys","functions","name",2);
     X_57 := algebra.likesubselect(r1_9,X_52,"",false,true);
     X_12 := sql.bind(X_2,"sys","functions","name",1);
-<<<<<<< HEAD
     X_58 := algebra.likesubselect(X_12,X_3,X_52,"",false,true);
-    X_14 := sql.subdelta(X_56,X_9,X_57,X_58);
-=======
-    X_55 := algebra.likesubselect(X_12,X_3,X_49,"",false,true);
-    X_14 := sql.subdelta(X_53,X_3,X_9,X_54,X_55);
->>>>>>> c3ed7dea
+    X_14 := sql.subdelta(X_56,X_3,X_9,X_57,X_58);
     X_15 := sql.projectdelta(X_14,X_6,X_9,r1_9,X_12);
     X_16 := sql.bind(X_2,"sys","functions","func",0);
     (X_18,r1_35) := sql.bind(X_2,"sys","functions","func",2);
@@ -250,13 +220,8 @@
     (X_9,r1_9) := sql.bind(X_2,"sys","functions","name",2);
     X_57 := algebra.likesubselect(r1_9,X_52,"",true,false);
     X_12 := sql.bind(X_2,"sys","functions","name",1);
-<<<<<<< HEAD
     X_58 := algebra.likesubselect(X_12,X_3,X_52,"",true,false);
-    X_14 := sql.subdelta(X_56,X_9,X_57,X_58);
-=======
-    X_55 := algebra.likesubselect(X_12,X_3,X_49,"",true,false);
-    X_14 := sql.subdelta(X_53,X_3,X_9,X_54,X_55);
->>>>>>> c3ed7dea
+    X_14 := sql.subdelta(X_56,X_3,X_9,X_57,X_58);
     X_15 := sql.projectdelta(X_14,X_6,X_9,r1_9,X_12);
     X_16 := sql.bind(X_2,"sys","functions","func",0);
     (X_18,r1_35) := sql.bind(X_2,"sys","functions","func",2);
@@ -283,13 +248,8 @@
     (X_9,r1_9) := sql.bind(X_2,"sys","functions","name",2);
     X_56 := algebra.likesubselect(r1_9,X_52,"",true,true);
     X_12 := sql.bind(X_2,"sys","functions","name",1);
-<<<<<<< HEAD
     X_57 := algebra.likesubselect(X_12,X_3,X_52,"",true,true);
-    X_14 := sql.subdelta(X_55,X_9,X_56,X_57);
-=======
-    X_54 := algebra.likesubselect(X_12,X_3,X_49,"",true,true);
-    X_14 := sql.subdelta(X_52,X_3,X_9,X_53,X_54);
->>>>>>> c3ed7dea
+    X_14 := sql.subdelta(X_55,X_3,X_9,X_56,X_57);
     X_15 := sql.projectdelta(X_14,X_6,X_9,r1_9,X_12);
     X_16 := sql.bind(X_2,"sys","functions","func",0);
     (X_18,r1_35) := sql.bind(X_2,"sys","functions","func",2);
