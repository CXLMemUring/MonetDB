--- conflicted
+++ resolved
@@ -298,7 +298,6 @@
 function user.s20_1():void;
     X_89:void := querylog.define("-- no query", "sequential_pipe", 12:int);
     X_37 := bat.new(nil:str);
-<<<<<<< HEAD
     X_43 := bat.new(nil:int);
     X_41 := bat.new(nil:int);
     X_40 := bat.new(nil:str);
@@ -310,7 +309,7 @@
     X_12:bat[:str] := sql.bind(X_5, "sys", "functions", "name", 1:int);
     X_18 := sql.projectdelta(C_6, X_9, C_14, X_15, X_12);
     X_100:bat[:bit] := batalgebra.like(X_18, "%optimizers%":str);
-    C_32 := algebra.select(X_100, true, true, true, true, false);
+    C_32 := algebra.thetaselect(X_100, true, "==");
     X_19:bat[:str] := sql.bind(X_5, "sys", "functions", "func", 0:int);
     (C_22:bat[:oid], X_23:bat[:str]) := sql.bind(X_5, "sys", "functions", "func", 2:int);
     X_21:bat[:str] := sql.bind(X_5, "sys", "functions", "func", 1:int);
@@ -329,33 +328,6 @@
     X_58 := bat.append(X_50, 8196:int);
     X_60 := bat.append(X_52, 0:int);
     sql.resultSet(X_54, X_55, X_57, X_58, X_60, X_34, X_35);
-=======
-    X_3 := sql.mvc();
-    C_4:bat[:oid] := sql.tid(X_3,"sys","functions");
-    X_7:bat[:str] := sql.bind(X_3,"sys","functions","name",0:int);
-    (C_10:bat[:oid],r1_12:bat[:str]) := sql.bind(X_3,"sys","functions","name",2:int);
-    X_13:bat[:str] := sql.bind(X_3,"sys","functions","name",1:int);
-    X_16 := sql.projectdelta(C_4,X_7,C_10,r1_12,X_13);
-    X_74:bat[:bit] := batalgebra.like(X_16,"%optimizers%":str);
-    C_23 := algebra.thetasubselect(X_74,true,"==");
-    X_26:bat[:str] := sql.bind(X_3,"sys","functions","func",0:int);
-    (C_28:bat[:oid],r1_30:bat[:str]) := sql.bind(X_3,"sys","functions","func",2:int);
-    X_30:bat[:str] := sql.bind(X_3,"sys","functions","func",1:int);
-    X_32 := sql.projectdelta(C_4,X_26,C_28,r1_30,X_30);
-    X_33 := algebra.projection(C_23,X_32);
-    X_25 := algebra.projection(C_23,X_16);
-    X_42 := bat.append(X_35,"sys.functions");
-    X_44 := bat.append(X_37,"name");
-    X_46 := bat.append(X_38,"varchar");
-    X_48 := bat.append(X_39,256:int);
-    X_50 := bat.append(X_41,0:int);
-    X_52 := bat.append(X_42,"sys.functions");
-    X_53 := bat.append(X_44,"func");
-    X_54 := bat.append(X_46,"varchar");
-    X_55 := bat.append(X_48,8196:int);
-    X_57 := bat.append(X_50,0:int);
-    sql.resultSet(X_52,X_53,X_54,X_55,X_57,X_25,X_33);
->>>>>>> c6b4d4bc
 end user.s20_1;
 #inline               actions= 0 time=12 usec 
 #remap                actions= 1 time=100 usec 
@@ -388,7 +360,6 @@
 function user.s22_1():void;
     X_89:void := querylog.define("-- no query", "sequential_pipe", 12:int);
     X_37 := bat.new(nil:str);
-<<<<<<< HEAD
     X_43 := bat.new(nil:int);
     X_41 := bat.new(nil:int);
     X_40 := bat.new(nil:str);
@@ -400,7 +371,7 @@
     X_12:bat[:str] := sql.bind(X_5, "sys", "functions", "name", 1:int);
     X_18 := sql.projectdelta(C_6, X_9, C_14, X_15, X_12);
     X_100:bat[:bit] := batalgebra.not_like(X_18, "%optimizers%":str);
-    C_32 := algebra.select(X_100, true, true, true, true, false);
+    C_32 := algebra.thetaselect(X_100, true, "==");
     X_19:bat[:str] := sql.bind(X_5, "sys", "functions", "func", 0:int);
     (C_22:bat[:oid], X_23:bat[:str]) := sql.bind(X_5, "sys", "functions", "func", 2:int);
     X_21:bat[:str] := sql.bind(X_5, "sys", "functions", "func", 1:int);
@@ -419,33 +390,6 @@
     X_58 := bat.append(X_50, 8196:int);
     X_60 := bat.append(X_52, 0:int);
     sql.resultSet(X_54, X_55, X_57, X_58, X_60, X_34, X_35);
-=======
-    X_3 := sql.mvc();
-    C_4:bat[:oid] := sql.tid(X_3,"sys","functions");
-    X_7:bat[:str] := sql.bind(X_3,"sys","functions","name",0:int);
-    (C_10:bat[:oid],r1_12:bat[:str]) := sql.bind(X_3,"sys","functions","name",2:int);
-    X_13:bat[:str] := sql.bind(X_3,"sys","functions","name",1:int);
-    X_16 := sql.projectdelta(C_4,X_7,C_10,r1_12,X_13);
-    X_74:bat[:bit] := batalgebra.not_like(X_16,"%optimizers%":str);
-    C_23 := algebra.thetasubselect(X_74,true,"==");
-    X_26:bat[:str] := sql.bind(X_3,"sys","functions","func",0:int);
-    (C_28:bat[:oid],r1_30:bat[:str]) := sql.bind(X_3,"sys","functions","func",2:int);
-    X_30:bat[:str] := sql.bind(X_3,"sys","functions","func",1:int);
-    X_32 := sql.projectdelta(C_4,X_26,C_28,r1_30,X_30);
-    X_33 := algebra.projection(C_23,X_32);
-    X_25 := algebra.projection(C_23,X_16);
-    X_42 := bat.append(X_35,"sys.functions");
-    X_44 := bat.append(X_37,"name");
-    X_46 := bat.append(X_38,"varchar");
-    X_48 := bat.append(X_39,256:int);
-    X_50 := bat.append(X_41,0:int);
-    X_52 := bat.append(X_42,"sys.functions");
-    X_53 := bat.append(X_44,"func");
-    X_54 := bat.append(X_46,"varchar");
-    X_55 := bat.append(X_48,8196:int);
-    X_57 := bat.append(X_50,0:int);
-    sql.resultSet(X_52,X_53,X_54,X_55,X_57,X_25,X_33);
->>>>>>> c6b4d4bc
 end user.s22_1;
 #inline               actions= 0 time=7 usec 
 #remap                actions= 1 time=92 usec 
@@ -478,7 +422,6 @@
 function user.s24_1():void;
     X_89:void := querylog.define("-- no query", "sequential_pipe", 12:int);
     X_37 := bat.new(nil:str);
-<<<<<<< HEAD
     X_43 := bat.new(nil:int);
     X_41 := bat.new(nil:int);
     X_40 := bat.new(nil:str);
@@ -490,7 +433,7 @@
     X_12:bat[:str] := sql.bind(X_5, "sys", "functions", "name", 1:int);
     X_18 := sql.projectdelta(C_6, X_9, C_14, X_15, X_12);
     X_100:bat[:bit] := batalgebra.ilike(X_18, "%optimizers%":str);
-    C_32 := algebra.select(X_100, true, true, true, true, false);
+    C_32 := algebra.thetaselect(X_100, true, "==");
     X_19:bat[:str] := sql.bind(X_5, "sys", "functions", "func", 0:int);
     (C_22:bat[:oid], X_23:bat[:str]) := sql.bind(X_5, "sys", "functions", "func", 2:int);
     X_21:bat[:str] := sql.bind(X_5, "sys", "functions", "func", 1:int);
@@ -509,33 +452,6 @@
     X_58 := bat.append(X_50, 8196:int);
     X_60 := bat.append(X_52, 0:int);
     sql.resultSet(X_54, X_55, X_57, X_58, X_60, X_34, X_35);
-=======
-    X_3 := sql.mvc();
-    C_4:bat[:oid] := sql.tid(X_3,"sys","functions");
-    X_7:bat[:str] := sql.bind(X_3,"sys","functions","name",0:int);
-    (C_10:bat[:oid],r1_12:bat[:str]) := sql.bind(X_3,"sys","functions","name",2:int);
-    X_13:bat[:str] := sql.bind(X_3,"sys","functions","name",1:int);
-    X_16 := sql.projectdelta(C_4,X_7,C_10,r1_12,X_13);
-    X_74:bat[:bit] := batalgebra.ilike(X_16,"%optimizers%":str);
-    C_23 := algebra.thetasubselect(X_74,true,"==");
-    X_26:bat[:str] := sql.bind(X_3,"sys","functions","func",0:int);
-    (C_28:bat[:oid],r1_30:bat[:str]) := sql.bind(X_3,"sys","functions","func",2:int);
-    X_30:bat[:str] := sql.bind(X_3,"sys","functions","func",1:int);
-    X_32 := sql.projectdelta(C_4,X_26,C_28,r1_30,X_30);
-    X_33 := algebra.projection(C_23,X_32);
-    X_25 := algebra.projection(C_23,X_16);
-    X_42 := bat.append(X_35,"sys.functions");
-    X_44 := bat.append(X_37,"name");
-    X_46 := bat.append(X_38,"varchar");
-    X_48 := bat.append(X_39,256:int);
-    X_50 := bat.append(X_41,0:int);
-    X_52 := bat.append(X_42,"sys.functions");
-    X_53 := bat.append(X_44,"func");
-    X_54 := bat.append(X_46,"varchar");
-    X_55 := bat.append(X_48,8196:int);
-    X_57 := bat.append(X_50,0:int);
-    sql.resultSet(X_52,X_53,X_54,X_55,X_57,X_25,X_33);
->>>>>>> c6b4d4bc
 end user.s24_1;
 #inline               actions= 0 time=7 usec 
 #remap                actions= 1 time=91 usec 
@@ -568,7 +484,6 @@
 function user.s26_1():void;
     X_89:void := querylog.define("-- no query", "sequential_pipe", 12:int);
     X_37 := bat.new(nil:str);
-<<<<<<< HEAD
     X_43 := bat.new(nil:int);
     X_41 := bat.new(nil:int);
     X_40 := bat.new(nil:str);
@@ -580,7 +495,7 @@
     X_12:bat[:str] := sql.bind(X_5, "sys", "functions", "name", 1:int);
     X_18 := sql.projectdelta(C_6, X_9, C_14, X_15, X_12);
     X_100:bat[:bit] := batalgebra.not_ilike(X_18, "%optimizers%":str);
-    C_32 := algebra.select(X_100, true, true, true, true, false);
+    C_32 := algebra.thetaselect(X_100, true, "==");
     X_19:bat[:str] := sql.bind(X_5, "sys", "functions", "func", 0:int);
     (C_22:bat[:oid], X_23:bat[:str]) := sql.bind(X_5, "sys", "functions", "func", 2:int);
     X_21:bat[:str] := sql.bind(X_5, "sys", "functions", "func", 1:int);
@@ -599,33 +514,6 @@
     X_58 := bat.append(X_50, 8196:int);
     X_60 := bat.append(X_52, 0:int);
     sql.resultSet(X_54, X_55, X_57, X_58, X_60, X_34, X_35);
-=======
-    X_3 := sql.mvc();
-    C_4:bat[:oid] := sql.tid(X_3,"sys","functions");
-    X_7:bat[:str] := sql.bind(X_3,"sys","functions","name",0:int);
-    (C_10:bat[:oid],r1_12:bat[:str]) := sql.bind(X_3,"sys","functions","name",2:int);
-    X_13:bat[:str] := sql.bind(X_3,"sys","functions","name",1:int);
-    X_16 := sql.projectdelta(C_4,X_7,C_10,r1_12,X_13);
-    X_74:bat[:bit] := batalgebra.not_ilike(X_16,"%optimizers%":str);
-    C_23 := algebra.thetasubselect(X_74,true,"==");
-    X_26:bat[:str] := sql.bind(X_3,"sys","functions","func",0:int);
-    (C_28:bat[:oid],r1_30:bat[:str]) := sql.bind(X_3,"sys","functions","func",2:int);
-    X_30:bat[:str] := sql.bind(X_3,"sys","functions","func",1:int);
-    X_32 := sql.projectdelta(C_4,X_26,C_28,r1_30,X_30);
-    X_33 := algebra.projection(C_23,X_32);
-    X_25 := algebra.projection(C_23,X_16);
-    X_42 := bat.append(X_35,"sys.functions");
-    X_44 := bat.append(X_37,"name");
-    X_46 := bat.append(X_38,"varchar");
-    X_48 := bat.append(X_39,256:int);
-    X_50 := bat.append(X_41,0:int);
-    X_52 := bat.append(X_42,"sys.functions");
-    X_53 := bat.append(X_44,"func");
-    X_54 := bat.append(X_46,"varchar");
-    X_55 := bat.append(X_48,8196:int);
-    X_57 := bat.append(X_50,0:int);
-    sql.resultSet(X_52,X_53,X_54,X_55,X_57,X_25,X_33);
->>>>>>> c6b4d4bc
 end user.s26_1;
 #inline               actions= 0 time=7 usec 
 #remap                actions= 1 time=117 usec 
