--- conflicted
+++ resolved
@@ -49,35 +49,20 @@
 #return power(10,7);
 #end;
 #select bug2969(12,12);
-<<<<<<< HEAD
-% .L # table_name
-% bug2969_single_value # name
-=======
 % .L1 # table_name
 % L1 # name
->>>>>>> 9c458830
 % decimal # type
 % 16 # length
 [ 10000000	]
 #select bug2969(12.1111,12.1111);
-<<<<<<< HEAD
-% .L # table_name
-% scale_up_single_value # name
-=======
 % .L1 # table_name
 % L1 # name
->>>>>>> 9c458830
 % decimal # type
 % 16 # length
 [ 10000000	]
 #select bug2969(12,12);
-<<<<<<< HEAD
-% .L # table_name
-% bug2969_single_value # name
-=======
 % .L1 # table_name
 % L1 # name
->>>>>>> 9c458830
 % decimal # type
 % 16 # length
 [ 10000000	]
