stdout of test 'func_iter_vs_bulk.Bug-2826` in directory 'sql/test/BugTracker-2011` itself:


# 15:25:53 >  
# 15:25:53 >   mserver5  --debug=10 --set gdk_nr_threads=0  --set "gdk_dbfarm=/ufs/manegold/_/scratch0/Monet/HG/Apr2011/prefix/_/var/MonetDB" --set mapi_open=true --set mapi_port=36720 --set monet_prompt= --trace --forcemito --set mal_listing=2  "--dbname=mTests_test_BugTracker-2011" --set mal_listing=0 ; echo ; echo Over..
# 15:25:53 >  

# MonetDB 5 server v11.3.4
# This is an unreleased version
# Serving database 'mTests_test_BugTracker-2011', using 4 threads
# Compiled for x86_64-unknown-linux-gnu/64bit with 64bit OIDs dynamically linked
# Found 7.749 GiB available main-memory.
# Copyright (c) 1993-July 2008 CWI.
# Copyright (c) August 2008-2015 MonetDB B.V., all rights reserved
# Visit http://monetdb.cwi.nl/ for further information
# Listening for connection requests on mapi:monetdb://rig.ins.cwi.nl:36720/
# MonetDB/GIS module loaded
# MonetDB/SQL module loaded

Ready.
# SQL catalog created, loading sql scripts once


# 15:25:53 >  
# 15:25:53 >  mclient -lsql -ftest -i -e --host=rig --port=36720 
# 15:25:53 >  

#create table tab_2826 (d double);
#insert into tab_2826 values (1.0),(2.0),(3.0),(4.0),(5.0);
[ 5	]
#create function func_2826(f real) returns real begin return log10(f); end;
#explain select * from tab_2826 where func_2826(d) > 1;
% .explain # table_name
% mal # name
% clob # type
% 93 # length
inline function user.s5_1(A0:flt):void;
    X_20 := bat.new(nil:oid,nil:str);
    X_28 := bat.append(X_20,"sys.tab_2826");
    X_23 := bat.new(nil:oid,nil:str);
    X_30 := bat.append(X_23,"d");
    X_24 := bat.new(nil:oid,nil:str);
    X_31 := bat.append(X_24,"double");
    X_25 := bat.new(nil:oid,nil:int);
    X_33 := bat.append(X_25,53);
    X_27 := bat.new(nil:oid,nil:int);
    X_35 := bat.append(X_27,0);
    X_2 := sql.mvc();
<<<<<<< HEAD
    X_6:bat[:oid,:dbl] := sql.bind(X_2,"sys","tab_2826","d",0);
    (C_9,r1_9) := sql.bind(X_2,"sys","tab_2826","d",2);
    X_12:bat[:oid,:dbl] := sql.bind(X_2,"sys","tab_2826","d",1);
    X_14 := sql.delta(X_6,C_9,r1_9,X_12);
    X_15 := batcalc.flt(X_14);
    X_46:bat[:oid,:flt] := batmmath.log10(X_15);
    C_3:bat[:oid,:oid] := sql.tid(X_2,"sys","tab_2826");
=======
    X_6:bat[:dbl] := sql.bind(X_2,"sys","tab_2826","d",0);
    (C_9,r1_9) := sql.bind(X_2,"sys","tab_2826","d",2);
    X_12:bat[:dbl] := sql.bind(X_2,"sys","tab_2826","d",1);
    X_14 := sql.delta(X_6,C_9,r1_9,X_12);
    X_15 := batcalc.flt(X_14);
    X_46:bat[:flt] := batmmath.log10(X_15);
    C_3:bat[:oid] := sql.tid(X_2,"sys","tab_2826");
>>>>>>> 242cceaf
    C_16 := algebra.thetasubselect(X_46,C_3,A0,">");
    X_18 := sql.projectdelta(C_16,X_6,C_9,r1_9,X_12);
    sql.mvc();
    sql.resultSet(X_28,X_30,X_31,X_33,X_35,X_18);
end user.s5_1;
#select * from tab_2826 where func_2826(d) > 1;   
% sys.tab_2826 # table_name
% d # name
% double # type
% 24 # length
#drop function func_2826;
#drop table tab_2826;

# 15:25:53 >  
# 15:25:53 >  Done.
# 15:25:53 >  
<|MERGE_RESOLUTION|>--- conflicted
+++ resolved
@@ -46,15 +46,6 @@
     X_27 := bat.new(nil:oid,nil:int);
     X_35 := bat.append(X_27,0);
     X_2 := sql.mvc();
-<<<<<<< HEAD
-    X_6:bat[:oid,:dbl] := sql.bind(X_2,"sys","tab_2826","d",0);
-    (C_9,r1_9) := sql.bind(X_2,"sys","tab_2826","d",2);
-    X_12:bat[:oid,:dbl] := sql.bind(X_2,"sys","tab_2826","d",1);
-    X_14 := sql.delta(X_6,C_9,r1_9,X_12);
-    X_15 := batcalc.flt(X_14);
-    X_46:bat[:oid,:flt] := batmmath.log10(X_15);
-    C_3:bat[:oid,:oid] := sql.tid(X_2,"sys","tab_2826");
-=======
     X_6:bat[:dbl] := sql.bind(X_2,"sys","tab_2826","d",0);
     (C_9,r1_9) := sql.bind(X_2,"sys","tab_2826","d",2);
     X_12:bat[:dbl] := sql.bind(X_2,"sys","tab_2826","d",1);
@@ -62,7 +53,6 @@
     X_15 := batcalc.flt(X_14);
     X_46:bat[:flt] := batmmath.log10(X_15);
     C_3:bat[:oid] := sql.tid(X_2,"sys","tab_2826");
->>>>>>> 242cceaf
     C_16 := algebra.thetasubselect(X_46,C_3,A0,">");
     X_18 := sql.projectdelta(C_16,X_6,C_9,r1_9,X_12);
     sql.mvc();
