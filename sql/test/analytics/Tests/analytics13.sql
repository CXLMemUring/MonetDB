--- conflicted
+++ resolved
@@ -144,13 +144,8 @@
     CAST((SELECT MAX(ColID + col2) FROM tbl_ProductSales) * DENSE_RANK() OVER (PARTITION BY AVG(DISTINCT col5)) AS BIGINT) a9,
     GROUPING(col1, col5, col8) * MIN(col8) OVER (PARTITION BY col5 ORDER BY col1 NULLS LAST ROWS UNBOUNDED PRECEDING) a10,
     MAX(col3) / 10 + GROUPING(col1, col5, col2) * 10 a11,
-<<<<<<< HEAD
     GROUP_CONCAT(CAST(col4 AS VARCHAR(32)), '-sep-') || ' plus ' || GROUPING(col1) a12, -- string_agg
-    FIRST_VALUE(col1) OVER (ORDER BY col8 DESC NULLS FIRST) a13,
-=======
-    GROUP_CONCAT(CAST(col4 AS VARCHAR(32)), '-sep-') || ' plus ' || GROUPING(col1) a12,
 --    FIRST_VALUE(col1) OVER (ORDER BY col8 DESC NULLS FIRST) a13,
->>>>>>> 45f6c6ec
     CAST(col2 * NULL AS BIGINT) a14
 FROM another_T
 GROUP BY CUBE(col1, col2, col5, col8), GROUPING SETS (())
