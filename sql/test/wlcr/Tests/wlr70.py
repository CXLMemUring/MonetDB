--- conflicted
+++ resolved
@@ -32,15 +32,10 @@
 
     c = process.client('sql', server = slave, stdin = process.PIPE, stdout = process.PIPE, stderr = process.PIPE)
 
-<<<<<<< HEAD
-# make sure we are a little behind the wlc70.py
-time.sleep(3);
-# the previous test did not prepare the log files
-cout, cerr = c.communicate('''\
-=======
+    # make sure we are a little behind the wlc70.py
+    time.sleep(3);
     # the previous test did not prepare the log files
     cout, cerr = c.communicate('''\
->>>>>>> a710161f
 call wlr.master('%s');
 #select now();
 call wlr.replicate(now());
