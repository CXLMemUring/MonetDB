from __future__ import print_function

try:
    from MonetDBtesting import process
except ImportError:
    import process
import os, sys, socket

dbfarm = os.getenv('GDK_DBFARM')
tstdb = os.getenv('TSTDB')

if not tstdb or not dbfarm:
    print('No TSTDB or GDK_DBFARM in environment')
    sys.exit(1)

def freeport():
    sock = socket.socket(socket.AF_INET, socket.SOCK_STREAM)
    sock.bind(('', 0))
    port = sock.getsockname()[1]
    sock.close()
    return port

cloneport = freeport()

dbname = tstdb
dbnameclone = tstdb + 'clone'

slave = None
try:
    #master = process.server(dbname = dbname, stdin = process.PIPE, stdout = process.PIPE, stderr = process.PIPE)
    slave = process.server(dbname = dbnameclone, mapiport = cloneport, stdin = process.PIPE, stdout = process.PIPE, stderr = process.PIPE)

    c = process.client('sql', server = slave, stdin = process.PIPE, stdout = process.PIPE, stderr = process.PIPE)

<<<<<<< HEAD
# Generate a wrong master record
cout, cerr = c.communicate('''\
call wlr.master('%s');
=======
    # Generate a wrong master record
    cout, cerr = c.communicate('''\
call wlr.master('demo');
>>>>>>> a710161f
call wlr.replicate();
select * from tmp;
''' % dbname )

    sout, serr = slave.communicate()
    #mout, merr = master.communicate()

    #sys.stdout.write(mout)
    sys.stdout.write(sout)
    sys.stdout.write(cout)
    #sys.stderr.write(merr)
    sys.stderr.write(serr)
    sys.stderr.write(cerr)
finally:
    if slave is not None:
        slave.terminate()

def listfiles(path):
    sys.stdout.write("#LISTING OF THE WLR LOG FILE\n")
    for f in sorted(os.listdir(path)):
        if f.find('wlr') >= 0:
            file = path + os.path.sep + f
            sys.stdout.write('#' + file + "\n")
            try:
                x = open(file)
                s = x.read()
                lines = s.split('\n')
                for l in lines:
                    sys.stdout.write('#' + l + '\n')
                x.close()
            except IOError:
                sys.stderr.write('Failure to read file ' + file + '\n')

#listfiles(os.path.join(dbfarm, tstdb))
#listfiles(os.path.join(dbfarm, tstdb, 'wlc_logs'))
listfiles(os.path.join(dbfarm, tstdb + 'clone'))<|MERGE_RESOLUTION|>--- conflicted
+++ resolved
@@ -32,15 +32,9 @@
 
     c = process.client('sql', server = slave, stdin = process.PIPE, stdout = process.PIPE, stderr = process.PIPE)
 
-<<<<<<< HEAD
-# Generate a wrong master record
-cout, cerr = c.communicate('''\
-call wlr.master('%s');
-=======
     # Generate a wrong master record
     cout, cerr = c.communicate('''\
-call wlr.master('demo');
->>>>>>> a710161f
+call wlr.master('%s');
 call wlr.replicate();
 select * from tmp;
 ''' % dbname )
