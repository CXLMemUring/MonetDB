from __future__ import print_function

try:
    from MonetDBtesting import process
except ImportError:
    import process
import os, sys

dbfarm = os.getenv('GDK_DBFARM')
tstdb = os.getenv('TSTDB')

if not tstdb or not dbfarm:
    print('No TSTDB or GDK_DBFARM in environment')
    sys.exit(1)

#clean up first
dbname = tstdb

s = process.server(dbname = dbname, stdin = process.PIPE, stdout = process.PIPE, stderr = process.PIPE)

c = process.client('sql', server = s, stdin = process.PIPE, stdout = process.PIPE, stderr = process.PIPE)

#continue logging
cout, cerr = c.communicate('''\
create table tmp70(i int, s string);
insert into tmp70 values(1,'hello'), (2,'world');
select * from tmp70;
''')

sout, serr = s.communicate()

sys.stdout.write(sout)
sys.stdout.write(cout)
sys.stderr.write(serr)
sys.stderr.write(cerr)

def listfiles(path):
<<<<<<< HEAD
    for f in os.listdir(path):
        if (f.find('wlc') >= 0 or f.find('wlr') >=0 ) and f != 'wlc_logs':
=======
    for f in sorted(os.listdir(path)):
        if f.find('wlc') >= 0 and f != 'wlc_logs':
>>>>>>> bef09309
            file = path + os.path.sep + f
            sys.stdout.write('#' + file + "\n")
            try:
                x = open(file)
                s = x.read()
                lines = s.split('\n')
                for l in lines:
                    sys.stdout.write('#' + l + '\n')
                x.close()
            except IOError:
                sys.stderr.write('Failure to read file ' + file + '\n')

listfiles(dbfarm + os.path.sep + tstdb)
listfiles(dbfarm + os.path.sep + tstdb + os.path.sep + 'wlc_logs')<|MERGE_RESOLUTION|>--- conflicted
+++ resolved
@@ -35,13 +35,8 @@
 sys.stderr.write(cerr)
 
 def listfiles(path):
-<<<<<<< HEAD
-    for f in os.listdir(path):
+    for f in sorted(os.listdir(path)):
         if (f.find('wlc') >= 0 or f.find('wlr') >=0 ) and f != 'wlc_logs':
-=======
-    for f in sorted(os.listdir(path)):
-        if f.find('wlc') >= 0 and f != 'wlc_logs':
->>>>>>> bef09309
             file = path + os.path.sep + f
             sys.stdout.write('#' + file + "\n")
             try:
