--- conflicted
+++ resolved
@@ -16,6197 +16,6 @@
 # Listening for connection requests on mapi:monetdb://madrid.ins.cwi.nl:34683/
 # Listening for UNIX domain connection requests on mapi:monetdb:///var/tmp/mtest-30503/.s.monetdb.34683
 # MonetDB/GIS module loaded
-<<<<<<< HEAD
-Running database upgrade commands:
-set schema "sys";
-delete from sys.dependencies where id < 2000;
-delete from sys.types where id < 2000;
-insert into sys.types values (0, 'void', 'any', 0, 0, 0, 0, 2000);
-insert into sys.types values (1, 'bat', 'table', 0, 0, 0, 1, 2000);
-insert into sys.types values (2, 'ptr', 'ptr', 0, 0, 0, 1, 2000);
-insert into sys.types values (3, 'bit', 'boolean', 1, 0, 2, 2, 2000);
-insert into sys.types values (4, 'str', 'char', 0, 0, 0, 3, 2000);
-insert into sys.types values (5, 'str', 'varchar', 0, 0, 0, 4, 2000);
-insert into sys.types values (6, 'str', 'clob', 0, 0, 0, 4, 2000);
-insert into sys.types values (7, 'oid', 'oid', 63, 0, 2, 6, 2000);
-insert into sys.types values (8, 'bte', 'tinyint', 8, 1, 2, 7, 2000);
-insert into sys.types values (9, 'sht', 'smallint', 16, 1, 2, 7, 2000);
-insert into sys.types values (10, 'int', 'int', 32, 1, 2, 7, 2000);
-insert into sys.types values (11, 'lng', 'bigint', 64, 1, 2, 7, 2000);
-insert into sys.types values (12, 'hge', 'hugeint', 128, 1, 2, 7, 2000);
-insert into sys.types values (13, 'bte', 'decimal', 2, 1, 10, 10, 2000);
-insert into sys.types values (14, 'sht', 'decimal', 4, 1, 10, 10, 2000);
-insert into sys.types values (15, 'int', 'decimal', 9, 1, 10, 10, 2000);
-insert into sys.types values (16, 'lng', 'decimal', 18, 1, 10, 10, 2000);
-insert into sys.types values (17, 'hge', 'decimal', 38, 1, 10, 10, 2000);
-insert into sys.types values (18, 'flt', 'real', 24, 2, 2, 11, 2000);
-insert into sys.types values (19, 'dbl', 'double', 53, 2, 2, 11, 2000);
-insert into sys.types values (20, 'int', 'month_interval', 32, 0, 2, 8, 2000);
-insert into sys.types values (21, 'lng', 'sec_interval', 13, 1, 10, 9, 2000);
-insert into sys.types values (22, 'daytime', 'time', 7, 0, 0, 12, 2000);
-insert into sys.types values (23, 'daytime', 'timetz', 7, 1, 0, 12, 2000);
-insert into sys.types values (24, 'date', 'date', 0, 0, 0, 13, 2000);
-insert into sys.types values (25, 'timestamp', 'timestamp', 7, 0, 0, 14, 2000);
-insert into sys.types values (26, 'timestamp', 'timestamptz', 7, 1, 0, 14, 2000);
-insert into sys.types values (27, 'blob', 'blob', 0, 0, 0, 5, 2000);
-insert into sys.types values (30, 'wkb', 'geometry', 0, 0, 0, 15, 2000);
-insert into sys.types values (31, 'wkba', 'geometrya', 0, 0, 0, 16, 2000);
-insert into sys.types values (32, 'mbr', 'mbr', 0, 0, 0, 16, 2000);
-delete from sys.functions where id < 2000;
-delete from sys.args where func_id not in (select id from sys.functions);
-insert into sys.functions values (28, 'length', 'nitems', 'blob', 0, 1, false, false, false, 2000, true);
-insert into sys.args values (8696, 28, 'res_0', 'int', 32, 0, 0, 0);
-insert into sys.args values (8697, 28, 'arg_1', 'blob', 0, 0, 1, 1);
-insert into sys.functions values (29, 'octet_length', 'nitems', 'blob', 0, 1, false, false, false, 2000, true);
-insert into sys.args values (8698, 29, 'res_0', 'int', 32, 0, 0, 0);
-insert into sys.args values (8699, 29, 'arg_1', 'blob', 0, 0, 1, 1);
-insert into sys.functions values (33, 'mbr_overlap', 'mbrOverlaps', 'geom', 0, 1, false, false, false, 2000, true);
-insert into sys.args values (8700, 33, 'res_0', 'boolean', 1, 0, 0, 0);
-insert into sys.args values (8701, 33, 'arg_1', 'geometry', 0, 0, 1, 1);
-insert into sys.args values (8702, 33, 'arg_2', 'geometry', 0, 0, 1, 2);
-insert into sys.functions values (34, 'mbr_overlap', 'mbrOverlaps', 'geom', 0, 1, false, false, false, 2000, true);
-insert into sys.args values (8703, 34, 'res_0', 'boolean', 1, 0, 0, 0);
-insert into sys.args values (8704, 34, 'arg_1', 'mbr', 0, 0, 1, 1);
-insert into sys.args values (8705, 34, 'arg_2', 'mbr', 0, 0, 1, 2);
-insert into sys.functions values (35, 'mbr_above', 'mbrAbove', 'geom', 0, 1, false, false, false, 2000, true);
-insert into sys.args values (8706, 35, 'res_0', 'boolean', 1, 0, 0, 0);
-insert into sys.args values (8707, 35, 'arg_1', 'geometry', 0, 0, 1, 1);
-insert into sys.args values (8708, 35, 'arg_2', 'geometry', 0, 0, 1, 2);
-insert into sys.functions values (36, 'mbr_above', 'mbrAbove', 'geom', 0, 1, false, false, false, 2000, true);
-insert into sys.args values (8709, 36, 'res_0', 'boolean', 1, 0, 0, 0);
-insert into sys.args values (8710, 36, 'arg_1', 'mbr', 0, 0, 1, 1);
-insert into sys.args values (8711, 36, 'arg_2', 'mbr', 0, 0, 1, 2);
-insert into sys.functions values (37, 'mbr_below', 'mbrBelow', 'geom', 0, 1, false, false, false, 2000, true);
-insert into sys.args values (8712, 37, 'res_0', 'boolean', 1, 0, 0, 0);
-insert into sys.args values (8713, 37, 'arg_1', 'geometry', 0, 0, 1, 1);
-insert into sys.args values (8714, 37, 'arg_2', 'geometry', 0, 0, 1, 2);
-insert into sys.functions values (38, 'mbr_below', 'mbrBelow', 'geom', 0, 1, false, false, false, 2000, true);
-insert into sys.args values (8715, 38, 'res_0', 'boolean', 1, 0, 0, 0);
-insert into sys.args values (8716, 38, 'arg_1', 'mbr', 0, 0, 1, 1);
-insert into sys.args values (8717, 38, 'arg_2', 'mbr', 0, 0, 1, 2);
-insert into sys.functions values (39, 'mbr_right', 'mbrRight', 'geom', 0, 1, false, false, false, 2000, true);
-insert into sys.args values (8718, 39, 'res_0', 'boolean', 1, 0, 0, 0);
-insert into sys.args values (8719, 39, 'arg_1', 'geometry', 0, 0, 1, 1);
-insert into sys.args values (8720, 39, 'arg_2', 'geometry', 0, 0, 1, 2);
-insert into sys.functions values (40, 'mbr_right', 'mbrRight', 'geom', 0, 1, false, false, false, 2000, true);
-insert into sys.args values (8721, 40, 'res_0', 'boolean', 1, 0, 0, 0);
-insert into sys.args values (8722, 40, 'arg_1', 'mbr', 0, 0, 1, 1);
-insert into sys.args values (8723, 40, 'arg_2', 'mbr', 0, 0, 1, 2);
-insert into sys.functions values (41, 'mbr_left', 'mbrLeft', 'geom', 0, 1, false, false, false, 2000, true);
-insert into sys.args values (8724, 41, 'res_0', 'boolean', 1, 0, 0, 0);
-insert into sys.args values (8725, 41, 'arg_1', 'geometry', 0, 0, 1, 1);
-insert into sys.args values (8726, 41, 'arg_2', 'geometry', 0, 0, 1, 2);
-insert into sys.functions values (42, 'mbr_left', 'mbrLeft', 'geom', 0, 1, false, false, false, 2000, true);
-insert into sys.args values (8727, 42, 'res_0', 'boolean', 1, 0, 0, 0);
-insert into sys.args values (8728, 42, 'arg_1', 'mbr', 0, 0, 1, 1);
-insert into sys.args values (8729, 42, 'arg_2', 'mbr', 0, 0, 1, 2);
-insert into sys.functions values (43, 'mbr_overlap_or_above', 'mbrOverlapOrAbove', 'geom', 0, 1, false, false, false, 2000, true);
-insert into sys.args values (8730, 43, 'res_0', 'boolean', 1, 0, 0, 0);
-insert into sys.args values (8731, 43, 'arg_1', 'geometry', 0, 0, 1, 1);
-insert into sys.args values (8732, 43, 'arg_2', 'geometry', 0, 0, 1, 2);
-insert into sys.functions values (44, 'mbr_overlap_or_above', 'mbrOverlapOrAbove', 'geom', 0, 1, false, false, false, 2000, true);
-insert into sys.args values (8733, 44, 'res_0', 'boolean', 1, 0, 0, 0);
-insert into sys.args values (8734, 44, 'arg_1', 'mbr', 0, 0, 1, 1);
-insert into sys.args values (8735, 44, 'arg_2', 'mbr', 0, 0, 1, 2);
-insert into sys.functions values (45, 'mbr_overlap_or_below', 'mbrOverlapOrBelow', 'geom', 0, 1, false, false, false, 2000, true);
-insert into sys.args values (8736, 45, 'res_0', 'boolean', 1, 0, 0, 0);
-insert into sys.args values (8737, 45, 'arg_1', 'geometry', 0, 0, 1, 1);
-insert into sys.args values (8738, 45, 'arg_2', 'geometry', 0, 0, 1, 2);
-insert into sys.functions values (46, 'mbr_overlap_or_below', 'mbrOverlapOrBelow', 'geom', 0, 1, false, false, false, 2000, true);
-insert into sys.args values (8739, 46, 'res_0', 'boolean', 1, 0, 0, 0);
-insert into sys.args values (8740, 46, 'arg_1', 'mbr', 0, 0, 1, 1);
-insert into sys.args values (8741, 46, 'arg_2', 'mbr', 0, 0, 1, 2);
-insert into sys.functions values (47, 'mbr_overlap_or_right', 'mbrOverlapOrRight', 'geom', 0, 1, false, false, false, 2000, true);
-insert into sys.args values (8742, 47, 'res_0', 'boolean', 1, 0, 0, 0);
-insert into sys.args values (8743, 47, 'arg_1', 'geometry', 0, 0, 1, 1);
-insert into sys.args values (8744, 47, 'arg_2', 'geometry', 0, 0, 1, 2);
-insert into sys.functions values (48, 'mbr_overlap_or_right', 'mbrOverlapOrRight', 'geom', 0, 1, false, false, false, 2000, true);
-insert into sys.args values (8745, 48, 'res_0', 'boolean', 1, 0, 0, 0);
-insert into sys.args values (8746, 48, 'arg_1', 'mbr', 0, 0, 1, 1);
-insert into sys.args values (8747, 48, 'arg_2', 'mbr', 0, 0, 1, 2);
-insert into sys.functions values (49, 'mbr_overlap_or_left', 'mbrOverlapOrLeft', 'geom', 0, 1, false, false, false, 2000, true);
-insert into sys.args values (8748, 49, 'res_0', 'boolean', 1, 0, 0, 0);
-insert into sys.args values (8749, 49, 'arg_1', 'geometry', 0, 0, 1, 1);
-insert into sys.args values (8750, 49, 'arg_2', 'geometry', 0, 0, 1, 2);
-insert into sys.functions values (50, 'mbr_overlap_or_left', 'mbrOverlapOrLeft', 'geom', 0, 1, false, false, false, 2000, true);
-insert into sys.args values (8751, 50, 'res_0', 'boolean', 1, 0, 0, 0);
-insert into sys.args values (8752, 50, 'arg_1', 'mbr', 0, 0, 1, 1);
-insert into sys.args values (8753, 50, 'arg_2', 'mbr', 0, 0, 1, 2);
-insert into sys.functions values (51, 'mbr_contains', 'mbrContains', 'geom', 0, 1, false, false, false, 2000, true);
-insert into sys.args values (8754, 51, 'res_0', 'boolean', 1, 0, 0, 0);
-insert into sys.args values (8755, 51, 'arg_1', 'geometry', 0, 0, 1, 1);
-insert into sys.args values (8756, 51, 'arg_2', 'geometry', 0, 0, 1, 2);
-insert into sys.functions values (52, 'mbr_contains', 'mbrContains', 'geom', 0, 1, false, false, false, 2000, true);
-insert into sys.args values (8757, 52, 'res_0', 'boolean', 1, 0, 0, 0);
-insert into sys.args values (8758, 52, 'arg_1', 'mbr', 0, 0, 1, 1);
-insert into sys.args values (8759, 52, 'arg_2', 'mbr', 0, 0, 1, 2);
-insert into sys.functions values (53, 'mbr_contained', 'mbrContained', 'geom', 0, 1, false, false, false, 2000, true);
-insert into sys.args values (8760, 53, 'res_0', 'boolean', 1, 0, 0, 0);
-insert into sys.args values (8761, 53, 'arg_1', 'geometry', 0, 0, 1, 1);
-insert into sys.args values (8762, 53, 'arg_2', 'geometry', 0, 0, 1, 2);
-insert into sys.functions values (54, 'mbr_contained', 'mbrContained', 'geom', 0, 1, false, false, false, 2000, true);
-insert into sys.args values (8763, 54, 'res_0', 'boolean', 1, 0, 0, 0);
-insert into sys.args values (8764, 54, 'arg_1', 'mbr', 0, 0, 1, 1);
-insert into sys.args values (8765, 54, 'arg_2', 'mbr', 0, 0, 1, 2);
-insert into sys.functions values (55, 'mbr_equal', 'mbrEqual', 'geom', 0, 1, false, false, false, 2000, true);
-insert into sys.args values (8766, 55, 'res_0', 'boolean', 1, 0, 0, 0);
-insert into sys.args values (8767, 55, 'arg_1', 'geometry', 0, 0, 1, 1);
-insert into sys.args values (8768, 55, 'arg_2', 'geometry', 0, 0, 1, 2);
-insert into sys.functions values (56, 'mbr_equal', 'mbrEqual', 'geom', 0, 1, false, false, false, 2000, true);
-insert into sys.args values (8769, 56, 'res_0', 'boolean', 1, 0, 0, 0);
-insert into sys.args values (8770, 56, 'arg_1', 'mbr', 0, 0, 1, 1);
-insert into sys.args values (8771, 56, 'arg_2', 'mbr', 0, 0, 1, 2);
-insert into sys.functions values (57, 'mbr_distance', 'mbrDistance', 'geom', 0, 1, false, false, false, 2000, true);
-insert into sys.args values (8772, 57, 'res_0', 'double', 53, 0, 0, 0);
-insert into sys.args values (8773, 57, 'arg_1', 'geometry', 0, 0, 1, 1);
-insert into sys.args values (8774, 57, 'arg_2', 'geometry', 0, 0, 1, 2);
-insert into sys.functions values (58, 'mbr_distance', 'mbrDistance', 'geom', 0, 1, false, false, false, 2000, true);
-insert into sys.args values (8775, 58, 'res_0', 'double', 53, 0, 0, 0);
-insert into sys.args values (8776, 58, 'arg_1', 'mbr', 0, 0, 1, 1);
-insert into sys.args values (8777, 58, 'arg_2', 'mbr', 0, 0, 1, 2);
-insert into sys.functions values (59, 'left_shift', 'mbrLeft', 'geom', 0, 1, false, false, false, 2000, true);
-insert into sys.args values (8778, 59, 'res_0', 'boolean', 1, 0, 0, 0);
-insert into sys.args values (8779, 59, 'arg_1', 'geometry', 0, 0, 1, 1);
-insert into sys.args values (8780, 59, 'arg_2', 'geometry', 0, 0, 1, 2);
-insert into sys.functions values (60, 'left_shift', 'mbrLeft', 'geom', 0, 1, false, false, false, 2000, true);
-insert into sys.args values (8781, 60, 'res_0', 'boolean', 1, 0, 0, 0);
-insert into sys.args values (8782, 60, 'arg_1', 'mbr', 0, 0, 1, 1);
-insert into sys.args values (8783, 60, 'arg_2', 'mbr', 0, 0, 1, 2);
-insert into sys.functions values (61, 'right_shift', 'mbrRight', 'geom', 0, 1, false, false, false, 2000, true);
-insert into sys.args values (8784, 61, 'res_0', 'boolean', 1, 0, 0, 0);
-insert into sys.args values (8785, 61, 'arg_1', 'geometry', 0, 0, 1, 1);
-insert into sys.args values (8786, 61, 'arg_2', 'geometry', 0, 0, 1, 2);
-insert into sys.functions values (62, 'right_shift', 'mbrRight', 'geom', 0, 1, false, false, false, 2000, true);
-insert into sys.args values (8787, 62, 'res_0', 'boolean', 1, 0, 0, 0);
-insert into sys.args values (8788, 62, 'arg_1', 'mbr', 0, 0, 1, 1);
-insert into sys.args values (8789, 62, 'arg_2', 'mbr', 0, 0, 1, 2);
-insert into sys.functions values (64, 'not_uniques', 'not_uniques', 'sql', 0, 1, false, false, false, 2000, true);
-insert into sys.args values (8790, 64, 'res_0', 'oid', 63, 0, 0, 0);
-insert into sys.args values (8791, 64, 'arg_1', 'bigint', 64, 0, 1, 1);
-insert into sys.functions values (65, 'not_uniques', 'not_uniques', 'sql', 0, 1, false, false, false, 2000, true);
-insert into sys.args values (8792, 65, 'res_0', 'oid', 63, 0, 0, 0);
-insert into sys.args values (8793, 65, 'arg_1', 'oid', 63, 0, 1, 1);
-insert into sys.functions values (66, 'hash', 'hash', 'mkey', 0, 1, false, false, false, 2000, true);
-insert into sys.args values (8794, 66, 'res_0', 'bigint', 64, 0, 0, 0);
-insert into sys.args values (8795, 66, 'arg_1', 'any', 0, 0, 1, 1);
-insert into sys.functions values (67, 'rotate_xor_hash', 'rotate_xor_hash', 'calc', 0, 1, false, false, false, 2000, true);
-insert into sys.args values (8796, 67, 'res_0', 'bigint', 64, 0, 0, 0);
-insert into sys.args values (8797, 67, 'arg_1', 'bigint', 64, 0, 1, 1);
-insert into sys.args values (8798, 67, 'arg_2', 'int', 32, 0, 1, 2);
-insert into sys.args values (8799, 67, 'arg_3', 'any', 0, 0, 1, 3);
-insert into sys.functions values (68, '=', '=', 'calc', 0, 1, false, false, false, 2000, true);
-insert into sys.args values (8800, 68, 'res_0', 'boolean', 1, 0, 0, 0);
-insert into sys.args values (8801, 68, 'arg_1', 'any', 0, 0, 1, 1);
-insert into sys.args values (8802, 68, 'arg_2', 'any', 0, 0, 1, 2);
-insert into sys.functions values (69, '<>', '!=', 'calc', 0, 1, false, false, false, 2000, true);
-insert into sys.args values (8803, 69, 'res_0', 'boolean', 1, 0, 0, 0);
-insert into sys.args values (8804, 69, 'arg_1', 'any', 0, 0, 1, 1);
-insert into sys.args values (8805, 69, 'arg_2', 'any', 0, 0, 1, 2);
-insert into sys.functions values (70, 'isnull', 'isnil', 'calc', 0, 1, false, false, false, 2000, true);
-insert into sys.args values (8806, 70, 'res_0', 'boolean', 1, 0, 0, 0);
-insert into sys.args values (8807, 70, 'arg_1', 'any', 0, 0, 1, 1);
-insert into sys.functions values (71, '>', '>', 'calc', 0, 1, false, false, false, 2000, true);
-insert into sys.args values (8808, 71, 'res_0', 'boolean', 1, 0, 0, 0);
-insert into sys.args values (8809, 71, 'arg_1', 'any', 0, 0, 1, 1);
-insert into sys.args values (8810, 71, 'arg_2', 'any', 0, 0, 1, 2);
-insert into sys.functions values (72, '>=', '>=', 'calc', 0, 1, false, false, false, 2000, true);
-insert into sys.args values (8811, 72, 'res_0', 'boolean', 1, 0, 0, 0);
-insert into sys.args values (8812, 72, 'arg_1', 'any', 0, 0, 1, 1);
-insert into sys.args values (8813, 72, 'arg_2', 'any', 0, 0, 1, 2);
-insert into sys.functions values (73, '<', '<', 'calc', 0, 1, false, false, false, 2000, true);
-insert into sys.args values (8814, 73, 'res_0', 'boolean', 1, 0, 0, 0);
-insert into sys.args values (8815, 73, 'arg_1', 'any', 0, 0, 1, 1);
-insert into sys.args values (8816, 73, 'arg_2', 'any', 0, 0, 1, 2);
-insert into sys.functions values (74, '<=', '<=', 'calc', 0, 1, false, false, false, 2000, true);
-insert into sys.args values (8817, 74, 'res_0', 'boolean', 1, 0, 0, 0);
-insert into sys.args values (8818, 74, 'arg_1', 'any', 0, 0, 1, 1);
-insert into sys.args values (8819, 74, 'arg_2', 'any', 0, 0, 1, 2);
-insert into sys.functions values (75, 'between', 'between', 'calc', 0, 1, false, false, false, 2000, true);
-insert into sys.args values (8820, 75, 'res_0', 'boolean', 1, 0, 0, 0);
-insert into sys.args values (8821, 75, 'arg_1', 'any', 0, 0, 1, 1);
-insert into sys.args values (8822, 75, 'arg_2', 'any', 0, 0, 1, 2);
-insert into sys.args values (8823, 75, 'arg_3', 'any', 0, 0, 1, 3);
-insert into sys.args values (8824, 75, 'arg_4', 'boolean', 1, 0, 1, 4);
-insert into sys.args values (8825, 75, 'arg_5', 'boolean', 1, 0, 1, 5);
-insert into sys.args values (8826, 75, 'arg_6', 'boolean', 1, 0, 1, 6);
-insert into sys.args values (8827, 75, 'arg_7', 'boolean', 1, 0, 1, 7);
-insert into sys.functions values (79, 'any', 'any', 'sql', 0, 1, false, false, false, 2000, true);
-insert into sys.args values (8828, 79, 'res_0', 'boolean', 1, 0, 0, 0);
-insert into sys.args values (8829, 79, 'arg_1', 'boolean', 1, 0, 1, 1);
-insert into sys.args values (8830, 79, 'arg_2', 'boolean', 1, 0, 1, 2);
-insert into sys.args values (8831, 79, 'arg_3', 'boolean', 1, 0, 1, 3);
-insert into sys.functions values (80, 'all', 'all', 'sql', 0, 1, false, false, false, 2000, true);
-insert into sys.args values (8832, 80, 'res_0', 'boolean', 1, 0, 0, 0);
-insert into sys.args values (8833, 80, 'arg_1', 'boolean', 1, 0, 1, 1);
-insert into sys.args values (8834, 80, 'arg_2', 'boolean', 1, 0, 1, 2);
-insert into sys.args values (8835, 80, 'arg_3', 'boolean', 1, 0, 1, 3);
-insert into sys.functions values (85, 'sql_exists', 'exist', 'aggr', 0, 1, false, false, false, 2000, true);
-insert into sys.args values (8836, 85, 'res_0', 'boolean', 1, 0, 0, 0);
-insert into sys.args values (8837, 85, 'arg_1', 'any', 0, 0, 1, 1);
-insert into sys.functions values (86, 'sql_not_exists', 'not_exist', 'aggr', 0, 1, false, false, false, 2000, true);
-insert into sys.args values (8838, 86, 'res_0', 'boolean', 1, 0, 0, 0);
-insert into sys.args values (8839, 86, 'arg_1', 'any', 0, 0, 1, 1);
-insert into sys.functions values (87, 'in', 'in', 'calc', 0, 1, false, false, false, 2000, true);
-insert into sys.args values (8840, 87, 'res_0', 'boolean', 1, 0, 0, 0);
-insert into sys.args values (8841, 87, 'arg_1', 'any', 0, 0, 1, 1);
-insert into sys.args values (8842, 87, 'arg_2', 'any', 0, 0, 1, 2);
-insert into sys.functions values (88, 'identity', 'identity', 'calc', 0, 1, false, false, false, 2000, true);
-insert into sys.args values (8843, 88, 'res_0', 'oid', 63, 0, 0, 0);
-insert into sys.args values (8844, 88, 'arg_1', 'any', 0, 0, 1, 1);
-insert into sys.functions values (89, 'rowid', 'identity', 'calc', 0, 1, false, false, false, 2000, true);
-insert into sys.args values (8845, 89, 'res_0', 'int', 32, 0, 0, 0);
-insert into sys.args values (8846, 89, 'arg_1', 'any', 0, 0, 1, 1);
-insert into sys.functions values (90, 'rowid', 'rowid', 'calc', 0, 1, false, false, false, 2000, true);
-insert into sys.args values (8847, 90, 'res_0', 'oid', 63, 0, 0, 0);
-insert into sys.args values (8848, 90, 'arg_1', 'any', 0, 0, 1, 1);
-insert into sys.args values (8849, 90, 'arg_2', 'varchar', 0, 0, 1, 2);
-insert into sys.args values (8850, 90, 'arg_3', 'varchar', 0, 0, 1, 3);
-insert into sys.functions values (93, 'sql_min', 'min', 'calc', 0, 1, false, false, false, 2000, true);
-insert into sys.args values (8851, 93, 'res_0', 'any', 0, 0, 0, 0);
-insert into sys.args values (8852, 93, 'arg_1', 'any', 0, 0, 1, 1);
-insert into sys.args values (8853, 93, 'arg_2', 'any', 0, 0, 1, 2);
-insert into sys.functions values (94, 'sql_max', 'max', 'calc', 0, 1, false, false, false, 2000, true);
-insert into sys.args values (8854, 94, 'res_0', 'any', 0, 0, 0, 0);
-insert into sys.args values (8855, 94, 'arg_1', 'any', 0, 0, 1, 1);
-insert into sys.args values (8856, 94, 'arg_2', 'any', 0, 0, 1, 2);
-insert into sys.functions values (95, 'least', 'min_no_nil', 'calc', 0, 1, false, false, false, 2000, true);
-insert into sys.args values (8857, 95, 'res_0', 'any', 0, 0, 0, 0);
-insert into sys.args values (8858, 95, 'arg_1', 'any', 0, 0, 1, 1);
-insert into sys.args values (8859, 95, 'arg_2', 'any', 0, 0, 1, 2);
-insert into sys.functions values (96, 'greatest', 'max_no_nil', 'calc', 0, 1, false, false, false, 2000, true);
-insert into sys.args values (8860, 96, 'res_0', 'any', 0, 0, 0, 0);
-insert into sys.args values (8861, 96, 'arg_1', 'any', 0, 0, 1, 1);
-insert into sys.args values (8862, 96, 'arg_2', 'any', 0, 0, 1, 2);
-insert into sys.functions values (97, 'ifthenelse', 'ifthenelse', 'calc', 0, 1, false, false, false, 2000, true);
-insert into sys.args values (8863, 97, 'res_0', 'any', 0, 0, 0, 0);
-insert into sys.args values (8864, 97, 'arg_1', 'boolean', 1, 0, 1, 1);
-insert into sys.args values (8865, 97, 'arg_2', 'any', 0, 0, 1, 2);
-insert into sys.args values (8866, 97, 'arg_3', 'any', 0, 0, 1, 3);
-insert into sys.functions values (118, 'mod', '%', 'calc', 0, 1, false, false, false, 2000, true);
-insert into sys.args values (8867, 118, 'res_0', 'oid', 63, 0, 0, 0);
-insert into sys.args values (8868, 118, 'arg_1', 'oid', 63, 0, 1, 1);
-insert into sys.args values (8869, 118, 'arg_2', 'oid', 63, 0, 1, 2);
-insert into sys.functions values (119, 'mod', '%', 'calc', 0, 1, false, false, false, 2000, true);
-insert into sys.args values (8870, 119, 'res_0', 'tinyint', 8, 0, 0, 0);
-insert into sys.args values (8871, 119, 'arg_1', 'tinyint', 8, 0, 1, 1);
-insert into sys.args values (8872, 119, 'arg_2', 'tinyint', 8, 0, 1, 2);
-insert into sys.functions values (120, 'mod', '%', 'calc', 0, 1, false, false, false, 2000, true);
-insert into sys.args values (8873, 120, 'res_0', 'smallint', 16, 0, 0, 0);
-insert into sys.args values (8874, 120, 'arg_1', 'smallint', 16, 0, 1, 1);
-insert into sys.args values (8875, 120, 'arg_2', 'smallint', 16, 0, 1, 2);
-insert into sys.functions values (121, 'mod', '%', 'calc', 0, 1, false, false, false, 2000, true);
-insert into sys.args values (8876, 121, 'res_0', 'int', 32, 0, 0, 0);
-insert into sys.args values (8877, 121, 'arg_1', 'int', 32, 0, 1, 1);
-insert into sys.args values (8878, 121, 'arg_2', 'int', 32, 0, 1, 2);
-insert into sys.functions values (122, 'mod', '%', 'calc', 0, 1, false, false, false, 2000, true);
-insert into sys.args values (8879, 122, 'res_0', 'bigint', 64, 0, 0, 0);
-insert into sys.args values (8880, 122, 'arg_1', 'bigint', 64, 0, 1, 1);
-insert into sys.args values (8881, 122, 'arg_2', 'bigint', 64, 0, 1, 2);
-insert into sys.functions values (123, 'mod', '%', 'calc', 0, 1, false, false, false, 2000, true);
-insert into sys.args values (8882, 123, 'res_0', 'hugeint', 128, 0, 0, 0);
-insert into sys.args values (8883, 123, 'arg_1', 'hugeint', 128, 0, 1, 1);
-insert into sys.args values (8884, 123, 'arg_2', 'hugeint', 128, 0, 1, 2);
-insert into sys.functions values (124, 'mod', '%', 'calc', 0, 1, false, false, false, 2000, true);
-insert into sys.args values (8885, 124, 'res_0', 'decimal', 2, 0, 0, 0);
-insert into sys.args values (8886, 124, 'arg_1', 'decimal', 2, 0, 1, 1);
-insert into sys.args values (8887, 124, 'arg_2', 'decimal', 2, 0, 1, 2);
-insert into sys.functions values (125, 'mod', '%', 'calc', 0, 1, false, false, false, 2000, true);
-insert into sys.args values (8888, 125, 'res_0', 'decimal', 4, 0, 0, 0);
-insert into sys.args values (8889, 125, 'arg_1', 'decimal', 4, 0, 1, 1);
-insert into sys.args values (8890, 125, 'arg_2', 'decimal', 4, 0, 1, 2);
-insert into sys.functions values (126, 'mod', '%', 'calc', 0, 1, false, false, false, 2000, true);
-insert into sys.args values (8891, 126, 'res_0', 'decimal', 9, 0, 0, 0);
-insert into sys.args values (8892, 126, 'arg_1', 'decimal', 9, 0, 1, 1);
-insert into sys.args values (8893, 126, 'arg_2', 'decimal', 9, 0, 1, 2);
-insert into sys.functions values (127, 'mod', '%', 'calc', 0, 1, false, false, false, 2000, true);
-insert into sys.args values (8894, 127, 'res_0', 'decimal', 18, 0, 0, 0);
-insert into sys.args values (8895, 127, 'arg_1', 'decimal', 18, 0, 1, 1);
-insert into sys.args values (8896, 127, 'arg_2', 'decimal', 18, 0, 1, 2);
-insert into sys.functions values (128, 'mod', '%', 'calc', 0, 1, false, false, false, 2000, true);
-insert into sys.args values (8897, 128, 'res_0', 'decimal', 38, 0, 0, 0);
-insert into sys.args values (8898, 128, 'arg_1', 'decimal', 38, 0, 1, 1);
-insert into sys.args values (8899, 128, 'arg_2', 'decimal', 38, 0, 1, 2);
-insert into sys.functions values (129, 'mod', '%', 'calc', 0, 1, false, false, false, 2000, true);
-insert into sys.args values (8900, 129, 'res_0', 'real', 24, 0, 0, 0);
-insert into sys.args values (8901, 129, 'arg_1', 'real', 24, 0, 1, 1);
-insert into sys.args values (8902, 129, 'arg_2', 'real', 24, 0, 1, 2);
-insert into sys.functions values (130, 'mod', '%', 'calc', 0, 1, false, false, false, 2000, true);
-insert into sys.args values (8903, 130, 'res_0', 'double', 53, 0, 0, 0);
-insert into sys.args values (8904, 130, 'arg_1', 'double', 53, 0, 1, 1);
-insert into sys.args values (8905, 130, 'arg_2', 'double', 53, 0, 1, 2);
-insert into sys.functions values (146, 'diff', 'diff', 'sql', 0, 6, false, false, false, 2000, true);
-insert into sys.args values (8906, 146, 'res_0', 'boolean', 1, 0, 0, 0);
-insert into sys.args values (8907, 146, 'arg_1', 'any', 0, 0, 1, 1);
-insert into sys.functions values (147, 'diff', 'diff', 'sql', 0, 6, false, false, false, 2000, true);
-insert into sys.args values (8908, 147, 'res_0', 'boolean', 1, 0, 0, 0);
-insert into sys.args values (8909, 147, 'arg_1', 'boolean', 1, 0, 1, 1);
-insert into sys.args values (8910, 147, 'arg_2', 'any', 0, 0, 1, 2);
-insert into sys.functions values (148, 'window_bound', 'window_bound', 'sql', 0, 6, false, false, false, 2000, true);
-insert into sys.args values (8911, 148, 'res_0', 'bigint', 64, 0, 0, 0);
-insert into sys.args values (8912, 148, 'arg_1', 'any', 0, 0, 1, 1);
-insert into sys.args values (8913, 148, 'arg_2', 'int', 32, 0, 1, 2);
-insert into sys.args values (8914, 148, 'arg_3', 'int', 32, 0, 1, 3);
-insert into sys.args values (8915, 148, 'arg_4', 'int', 32, 0, 1, 4);
-insert into sys.args values (8916, 148, 'arg_5', 'tinyint', 8, 0, 1, 5);
-insert into sys.functions values (149, 'window_bound', 'window_bound', 'sql', 0, 6, false, false, false, 2000, true);
-insert into sys.args values (8917, 149, 'res_0', 'bigint', 64, 0, 0, 0);
-insert into sys.args values (8918, 149, 'arg_1', 'boolean', 1, 0, 1, 1);
-insert into sys.args values (8919, 149, 'arg_2', 'any', 0, 0, 1, 2);
-insert into sys.args values (8920, 149, 'arg_3', 'int', 32, 0, 1, 3);
-insert into sys.args values (8921, 149, 'arg_4', 'int', 32, 0, 1, 4);
-insert into sys.args values (8922, 149, 'arg_5', 'int', 32, 0, 1, 5);
-insert into sys.args values (8923, 149, 'arg_6', 'tinyint', 8, 0, 1, 6);
-insert into sys.functions values (150, 'window_bound', 'window_bound', 'sql', 0, 6, false, false, false, 2000, true);
-insert into sys.args values (8924, 150, 'res_0', 'bigint', 64, 0, 0, 0);
-insert into sys.args values (8925, 150, 'arg_1', 'any', 0, 0, 1, 1);
-insert into sys.args values (8926, 150, 'arg_2', 'int', 32, 0, 1, 2);
-insert into sys.args values (8927, 150, 'arg_3', 'int', 32, 0, 1, 3);
-insert into sys.args values (8928, 150, 'arg_4', 'int', 32, 0, 1, 4);
-insert into sys.args values (8929, 150, 'arg_5', 'smallint', 16, 0, 1, 5);
-insert into sys.functions values (151, 'window_bound', 'window_bound', 'sql', 0, 6, false, false, false, 2000, true);
-insert into sys.args values (8930, 151, 'res_0', 'bigint', 64, 0, 0, 0);
-insert into sys.args values (8931, 151, 'arg_1', 'boolean', 1, 0, 1, 1);
-insert into sys.args values (8932, 151, 'arg_2', 'any', 0, 0, 1, 2);
-insert into sys.args values (8933, 151, 'arg_3', 'int', 32, 0, 1, 3);
-insert into sys.args values (8934, 151, 'arg_4', 'int', 32, 0, 1, 4);
-insert into sys.args values (8935, 151, 'arg_5', 'int', 32, 0, 1, 5);
-insert into sys.args values (8936, 151, 'arg_6', 'smallint', 16, 0, 1, 6);
-insert into sys.functions values (152, 'window_bound', 'window_bound', 'sql', 0, 6, false, false, false, 2000, true);
-insert into sys.args values (8937, 152, 'res_0', 'bigint', 64, 0, 0, 0);
-insert into sys.args values (8938, 152, 'arg_1', 'any', 0, 0, 1, 1);
-insert into sys.args values (8939, 152, 'arg_2', 'int', 32, 0, 1, 2);
-insert into sys.args values (8940, 152, 'arg_3', 'int', 32, 0, 1, 3);
-insert into sys.args values (8941, 152, 'arg_4', 'int', 32, 0, 1, 4);
-insert into sys.args values (8942, 152, 'arg_5', 'int', 32, 0, 1, 5);
-insert into sys.functions values (153, 'window_bound', 'window_bound', 'sql', 0, 6, false, false, false, 2000, true);
-insert into sys.args values (8943, 153, 'res_0', 'bigint', 64, 0, 0, 0);
-insert into sys.args values (8944, 153, 'arg_1', 'boolean', 1, 0, 1, 1);
-insert into sys.args values (8945, 153, 'arg_2', 'any', 0, 0, 1, 2);
-insert into sys.args values (8946, 153, 'arg_3', 'int', 32, 0, 1, 3);
-insert into sys.args values (8947, 153, 'arg_4', 'int', 32, 0, 1, 4);
-insert into sys.args values (8948, 153, 'arg_5', 'int', 32, 0, 1, 5);
-insert into sys.args values (8949, 153, 'arg_6', 'int', 32, 0, 1, 6);
-insert into sys.functions values (154, 'window_bound', 'window_bound', 'sql', 0, 6, false, false, false, 2000, true);
-insert into sys.args values (8950, 154, 'res_0', 'bigint', 64, 0, 0, 0);
-insert into sys.args values (8951, 154, 'arg_1', 'any', 0, 0, 1, 1);
-insert into sys.args values (8952, 154, 'arg_2', 'int', 32, 0, 1, 2);
-insert into sys.args values (8953, 154, 'arg_3', 'int', 32, 0, 1, 3);
-insert into sys.args values (8954, 154, 'arg_4', 'int', 32, 0, 1, 4);
-insert into sys.args values (8955, 154, 'arg_5', 'bigint', 64, 0, 1, 5);
-insert into sys.functions values (155, 'window_bound', 'window_bound', 'sql', 0, 6, false, false, false, 2000, true);
-insert into sys.args values (8956, 155, 'res_0', 'bigint', 64, 0, 0, 0);
-insert into sys.args values (8957, 155, 'arg_1', 'boolean', 1, 0, 1, 1);
-insert into sys.args values (8958, 155, 'arg_2', 'any', 0, 0, 1, 2);
-insert into sys.args values (8959, 155, 'arg_3', 'int', 32, 0, 1, 3);
-insert into sys.args values (8960, 155, 'arg_4', 'int', 32, 0, 1, 4);
-insert into sys.args values (8961, 155, 'arg_5', 'int', 32, 0, 1, 5);
-insert into sys.args values (8962, 155, 'arg_6', 'bigint', 64, 0, 1, 6);
-insert into sys.functions values (156, 'window_bound', 'window_bound', 'sql', 0, 6, false, false, false, 2000, true);
-insert into sys.args values (8963, 156, 'res_0', 'bigint', 64, 0, 0, 0);
-insert into sys.args values (8964, 156, 'arg_1', 'any', 0, 0, 1, 1);
-insert into sys.args values (8965, 156, 'arg_2', 'int', 32, 0, 1, 2);
-insert into sys.args values (8966, 156, 'arg_3', 'int', 32, 0, 1, 3);
-insert into sys.args values (8967, 156, 'arg_4', 'int', 32, 0, 1, 4);
-insert into sys.args values (8968, 156, 'arg_5', 'real', 24, 0, 1, 5);
-insert into sys.functions values (157, 'window_bound', 'window_bound', 'sql', 0, 6, false, false, false, 2000, true);
-insert into sys.args values (8969, 157, 'res_0', 'bigint', 64, 0, 0, 0);
-insert into sys.args values (8970, 157, 'arg_1', 'boolean', 1, 0, 1, 1);
-insert into sys.args values (8971, 157, 'arg_2', 'any', 0, 0, 1, 2);
-insert into sys.args values (8972, 157, 'arg_3', 'int', 32, 0, 1, 3);
-insert into sys.args values (8973, 157, 'arg_4', 'int', 32, 0, 1, 4);
-insert into sys.args values (8974, 157, 'arg_5', 'int', 32, 0, 1, 5);
-insert into sys.args values (8975, 157, 'arg_6', 'real', 24, 0, 1, 6);
-insert into sys.functions values (158, 'window_bound', 'window_bound', 'sql', 0, 6, false, false, false, 2000, true);
-insert into sys.args values (8976, 158, 'res_0', 'bigint', 64, 0, 0, 0);
-insert into sys.args values (8977, 158, 'arg_1', 'any', 0, 0, 1, 1);
-insert into sys.args values (8978, 158, 'arg_2', 'int', 32, 0, 1, 2);
-insert into sys.args values (8979, 158, 'arg_3', 'int', 32, 0, 1, 3);
-insert into sys.args values (8980, 158, 'arg_4', 'int', 32, 0, 1, 4);
-insert into sys.args values (8981, 158, 'arg_5', 'double', 53, 0, 1, 5);
-insert into sys.functions values (159, 'window_bound', 'window_bound', 'sql', 0, 6, false, false, false, 2000, true);
-insert into sys.args values (8982, 159, 'res_0', 'bigint', 64, 0, 0, 0);
-insert into sys.args values (8983, 159, 'arg_1', 'boolean', 1, 0, 1, 1);
-insert into sys.args values (8984, 159, 'arg_2', 'any', 0, 0, 1, 2);
-insert into sys.args values (8985, 159, 'arg_3', 'int', 32, 0, 1, 3);
-insert into sys.args values (8986, 159, 'arg_4', 'int', 32, 0, 1, 4);
-insert into sys.args values (8987, 159, 'arg_5', 'int', 32, 0, 1, 5);
-insert into sys.args values (8988, 159, 'arg_6', 'double', 53, 0, 1, 6);
-insert into sys.functions values (160, 'window_bound', 'window_bound', 'sql', 0, 6, false, false, false, 2000, true);
-insert into sys.args values (8989, 160, 'res_0', 'bigint', 64, 0, 0, 0);
-insert into sys.args values (8990, 160, 'arg_1', 'any', 0, 0, 1, 1);
-insert into sys.args values (8991, 160, 'arg_2', 'int', 32, 0, 1, 2);
-insert into sys.args values (8992, 160, 'arg_3', 'int', 32, 0, 1, 3);
-insert into sys.args values (8993, 160, 'arg_4', 'int', 32, 0, 1, 4);
-insert into sys.args values (8994, 160, 'arg_5', 'hugeint', 128, 0, 1, 5);
-insert into sys.functions values (161, 'window_bound', 'window_bound', 'sql', 0, 6, false, false, false, 2000, true);
-insert into sys.args values (8995, 161, 'res_0', 'bigint', 64, 0, 0, 0);
-insert into sys.args values (8996, 161, 'arg_1', 'boolean', 1, 0, 1, 1);
-insert into sys.args values (8997, 161, 'arg_2', 'any', 0, 0, 1, 2);
-insert into sys.args values (8998, 161, 'arg_3', 'int', 32, 0, 1, 3);
-insert into sys.args values (8999, 161, 'arg_4', 'int', 32, 0, 1, 4);
-insert into sys.args values (9000, 161, 'arg_5', 'int', 32, 0, 1, 5);
-insert into sys.args values (9001, 161, 'arg_6', 'hugeint', 128, 0, 1, 6);
-insert into sys.functions values (162, 'window_bound', 'window_bound', 'sql', 0, 6, false, false, false, 2000, true);
-insert into sys.args values (9002, 162, 'res_0', 'bigint', 64, 0, 0, 0);
-insert into sys.args values (9003, 162, 'arg_1', 'any', 0, 0, 1, 1);
-insert into sys.args values (9004, 162, 'arg_2', 'int', 32, 0, 1, 2);
-insert into sys.args values (9005, 162, 'arg_3', 'int', 32, 0, 1, 3);
-insert into sys.args values (9006, 162, 'arg_4', 'int', 32, 0, 1, 4);
-insert into sys.args values (9007, 162, 'arg_5', 'decimal', 2, 0, 1, 5);
-insert into sys.functions values (163, 'window_bound', 'window_bound', 'sql', 0, 6, false, false, false, 2000, true);
-insert into sys.args values (9008, 163, 'res_0', 'bigint', 64, 0, 0, 0);
-insert into sys.args values (9009, 163, 'arg_1', 'boolean', 1, 0, 1, 1);
-insert into sys.args values (9010, 163, 'arg_2', 'any', 0, 0, 1, 2);
-insert into sys.args values (9011, 163, 'arg_3', 'int', 32, 0, 1, 3);
-insert into sys.args values (9012, 163, 'arg_4', 'int', 32, 0, 1, 4);
-insert into sys.args values (9013, 163, 'arg_5', 'int', 32, 0, 1, 5);
-insert into sys.args values (9014, 163, 'arg_6', 'decimal', 2, 0, 1, 6);
-insert into sys.functions values (164, 'window_bound', 'window_bound', 'sql', 0, 6, false, false, false, 2000, true);
-insert into sys.args values (9015, 164, 'res_0', 'bigint', 64, 0, 0, 0);
-insert into sys.args values (9016, 164, 'arg_1', 'any', 0, 0, 1, 1);
-insert into sys.args values (9017, 164, 'arg_2', 'int', 32, 0, 1, 2);
-insert into sys.args values (9018, 164, 'arg_3', 'int', 32, 0, 1, 3);
-insert into sys.args values (9019, 164, 'arg_4', 'int', 32, 0, 1, 4);
-insert into sys.args values (9020, 164, 'arg_5', 'decimal', 4, 0, 1, 5);
-insert into sys.functions values (165, 'window_bound', 'window_bound', 'sql', 0, 6, false, false, false, 2000, true);
-insert into sys.args values (9021, 165, 'res_0', 'bigint', 64, 0, 0, 0);
-insert into sys.args values (9022, 165, 'arg_1', 'boolean', 1, 0, 1, 1);
-insert into sys.args values (9023, 165, 'arg_2', 'any', 0, 0, 1, 2);
-insert into sys.args values (9024, 165, 'arg_3', 'int', 32, 0, 1, 3);
-insert into sys.args values (9025, 165, 'arg_4', 'int', 32, 0, 1, 4);
-insert into sys.args values (9026, 165, 'arg_5', 'int', 32, 0, 1, 5);
-insert into sys.args values (9027, 165, 'arg_6', 'decimal', 4, 0, 1, 6);
-insert into sys.functions values (166, 'window_bound', 'window_bound', 'sql', 0, 6, false, false, false, 2000, true);
-insert into sys.args values (9028, 166, 'res_0', 'bigint', 64, 0, 0, 0);
-insert into sys.args values (9029, 166, 'arg_1', 'any', 0, 0, 1, 1);
-insert into sys.args values (9030, 166, 'arg_2', 'int', 32, 0, 1, 2);
-insert into sys.args values (9031, 166, 'arg_3', 'int', 32, 0, 1, 3);
-insert into sys.args values (9032, 166, 'arg_4', 'int', 32, 0, 1, 4);
-insert into sys.args values (9033, 166, 'arg_5', 'decimal', 9, 0, 1, 5);
-insert into sys.functions values (167, 'window_bound', 'window_bound', 'sql', 0, 6, false, false, false, 2000, true);
-insert into sys.args values (9034, 167, 'res_0', 'bigint', 64, 0, 0, 0);
-insert into sys.args values (9035, 167, 'arg_1', 'boolean', 1, 0, 1, 1);
-insert into sys.args values (9036, 167, 'arg_2', 'any', 0, 0, 1, 2);
-insert into sys.args values (9037, 167, 'arg_3', 'int', 32, 0, 1, 3);
-insert into sys.args values (9038, 167, 'arg_4', 'int', 32, 0, 1, 4);
-insert into sys.args values (9039, 167, 'arg_5', 'int', 32, 0, 1, 5);
-insert into sys.args values (9040, 167, 'arg_6', 'decimal', 9, 0, 1, 6);
-insert into sys.functions values (168, 'window_bound', 'window_bound', 'sql', 0, 6, false, false, false, 2000, true);
-insert into sys.args values (9041, 168, 'res_0', 'bigint', 64, 0, 0, 0);
-insert into sys.args values (9042, 168, 'arg_1', 'any', 0, 0, 1, 1);
-insert into sys.args values (9043, 168, 'arg_2', 'int', 32, 0, 1, 2);
-insert into sys.args values (9044, 168, 'arg_3', 'int', 32, 0, 1, 3);
-insert into sys.args values (9045, 168, 'arg_4', 'int', 32, 0, 1, 4);
-insert into sys.args values (9046, 168, 'arg_5', 'decimal', 18, 0, 1, 5);
-insert into sys.functions values (169, 'window_bound', 'window_bound', 'sql', 0, 6, false, false, false, 2000, true);
-insert into sys.args values (9047, 169, 'res_0', 'bigint', 64, 0, 0, 0);
-insert into sys.args values (9048, 169, 'arg_1', 'boolean', 1, 0, 1, 1);
-insert into sys.args values (9049, 169, 'arg_2', 'any', 0, 0, 1, 2);
-insert into sys.args values (9050, 169, 'arg_3', 'int', 32, 0, 1, 3);
-insert into sys.args values (9051, 169, 'arg_4', 'int', 32, 0, 1, 4);
-insert into sys.args values (9052, 169, 'arg_5', 'int', 32, 0, 1, 5);
-insert into sys.args values (9053, 169, 'arg_6', 'decimal', 18, 0, 1, 6);
-insert into sys.functions values (170, 'window_bound', 'window_bound', 'sql', 0, 6, false, false, false, 2000, true);
-insert into sys.args values (9054, 170, 'res_0', 'bigint', 64, 0, 0, 0);
-insert into sys.args values (9055, 170, 'arg_1', 'any', 0, 0, 1, 1);
-insert into sys.args values (9056, 170, 'arg_2', 'int', 32, 0, 1, 2);
-insert into sys.args values (9057, 170, 'arg_3', 'int', 32, 0, 1, 3);
-insert into sys.args values (9058, 170, 'arg_4', 'int', 32, 0, 1, 4);
-insert into sys.args values (9059, 170, 'arg_5', 'decimal', 38, 0, 1, 5);
-insert into sys.functions values (171, 'window_bound', 'window_bound', 'sql', 0, 6, false, false, false, 2000, true);
-insert into sys.args values (9060, 171, 'res_0', 'bigint', 64, 0, 0, 0);
-insert into sys.args values (9061, 171, 'arg_1', 'boolean', 1, 0, 1, 1);
-insert into sys.args values (9062, 171, 'arg_2', 'any', 0, 0, 1, 2);
-insert into sys.args values (9063, 171, 'arg_3', 'int', 32, 0, 1, 3);
-insert into sys.args values (9064, 171, 'arg_4', 'int', 32, 0, 1, 4);
-insert into sys.args values (9065, 171, 'arg_5', 'int', 32, 0, 1, 5);
-insert into sys.args values (9066, 171, 'arg_6', 'decimal', 38, 0, 1, 6);
-insert into sys.functions values (172, 'window_bound', 'window_bound', 'sql', 0, 6, false, false, false, 2000, true);
-insert into sys.args values (9067, 172, 'res_0', 'bigint', 64, 0, 0, 0);
-insert into sys.args values (9068, 172, 'arg_1', 'any', 0, 0, 1, 1);
-insert into sys.args values (9069, 172, 'arg_2', 'int', 32, 0, 1, 2);
-insert into sys.args values (9070, 172, 'arg_3', 'int', 32, 0, 1, 3);
-insert into sys.args values (9071, 172, 'arg_4', 'int', 32, 0, 1, 4);
-insert into sys.args values (9072, 172, 'arg_5', 'month_interval', 32, 0, 1, 5);
-insert into sys.functions values (173, 'window_bound', 'window_bound', 'sql', 0, 6, false, false, false, 2000, true);
-insert into sys.args values (9073, 173, 'res_0', 'bigint', 64, 0, 0, 0);
-insert into sys.args values (9074, 173, 'arg_1', 'boolean', 1, 0, 1, 1);
-insert into sys.args values (9075, 173, 'arg_2', 'any', 0, 0, 1, 2);
-insert into sys.args values (9076, 173, 'arg_3', 'int', 32, 0, 1, 3);
-insert into sys.args values (9077, 173, 'arg_4', 'int', 32, 0, 1, 4);
-insert into sys.args values (9078, 173, 'arg_5', 'int', 32, 0, 1, 5);
-insert into sys.args values (9079, 173, 'arg_6', 'month_interval', 32, 0, 1, 6);
-insert into sys.functions values (174, 'window_bound', 'window_bound', 'sql', 0, 6, false, false, false, 2000, true);
-insert into sys.args values (9080, 174, 'res_0', 'bigint', 64, 0, 0, 0);
-insert into sys.args values (9081, 174, 'arg_1', 'any', 0, 0, 1, 1);
-insert into sys.args values (9082, 174, 'arg_2', 'int', 32, 0, 1, 2);
-insert into sys.args values (9083, 174, 'arg_3', 'int', 32, 0, 1, 3);
-insert into sys.args values (9084, 174, 'arg_4', 'int', 32, 0, 1, 4);
-insert into sys.args values (9085, 174, 'arg_5', 'sec_interval', 13, 0, 1, 5);
-insert into sys.functions values (175, 'window_bound', 'window_bound', 'sql', 0, 6, false, false, false, 2000, true);
-insert into sys.args values (9086, 175, 'res_0', 'bigint', 64, 0, 0, 0);
-insert into sys.args values (9087, 175, 'arg_1', 'boolean', 1, 0, 1, 1);
-insert into sys.args values (9088, 175, 'arg_2', 'any', 0, 0, 1, 2);
-insert into sys.args values (9089, 175, 'arg_3', 'int', 32, 0, 1, 3);
-insert into sys.args values (9090, 175, 'arg_4', 'int', 32, 0, 1, 4);
-insert into sys.args values (9091, 175, 'arg_5', 'int', 32, 0, 1, 5);
-insert into sys.args values (9092, 175, 'arg_6', 'sec_interval', 13, 0, 1, 6);
-insert into sys.functions values (176, 'rank', 'rank', 'sql', 0, 6, false, false, false, 2000, true);
-insert into sys.args values (9093, 176, 'res_0', 'int', 32, 0, 0, 0);
-insert into sys.args values (9094, 176, 'arg_1', 'any', 0, 0, 1, 1);
-insert into sys.args values (9095, 176, 'arg_2', 'boolean', 1, 0, 1, 2);
-insert into sys.args values (9096, 176, 'arg_3', 'boolean', 1, 0, 1, 3);
-insert into sys.functions values (177, 'dense_rank', 'dense_rank', 'sql', 0, 6, false, false, false, 2000, true);
-insert into sys.args values (9097, 177, 'res_0', 'int', 32, 0, 0, 0);
-insert into sys.args values (9098, 177, 'arg_1', 'any', 0, 0, 1, 1);
-insert into sys.args values (9099, 177, 'arg_2', 'boolean', 1, 0, 1, 2);
-insert into sys.args values (9100, 177, 'arg_3', 'boolean', 1, 0, 1, 3);
-insert into sys.functions values (178, 'row_number', 'row_number', 'sql', 0, 6, false, false, false, 2000, true);
-insert into sys.args values (9101, 178, 'res_0', 'int', 32, 0, 0, 0);
-insert into sys.args values (9102, 178, 'arg_1', 'any', 0, 0, 1, 1);
-insert into sys.args values (9103, 178, 'arg_2', 'boolean', 1, 0, 1, 2);
-insert into sys.args values (9104, 178, 'arg_3', 'boolean', 1, 0, 1, 3);
-insert into sys.functions values (179, 'percent_rank', 'percent_rank', 'sql', 0, 6, false, false, false, 2000, true);
-insert into sys.args values (9105, 179, 'res_0', 'double', 53, 0, 0, 0);
-insert into sys.args values (9106, 179, 'arg_1', 'any', 0, 0, 1, 1);
-insert into sys.args values (9107, 179, 'arg_2', 'boolean', 1, 0, 1, 2);
-insert into sys.args values (9108, 179, 'arg_3', 'boolean', 1, 0, 1, 3);
-insert into sys.functions values (180, 'cume_dist', 'cume_dist', 'sql', 0, 6, false, false, false, 2000, true);
-insert into sys.args values (9109, 180, 'res_0', 'double', 53, 0, 0, 0);
-insert into sys.args values (9110, 180, 'arg_1', 'any', 0, 0, 1, 1);
-insert into sys.args values (9111, 180, 'arg_2', 'boolean', 1, 0, 1, 2);
-insert into sys.args values (9112, 180, 'arg_3', 'boolean', 1, 0, 1, 3);
-insert into sys.functions values (181, 'ntile', 'ntile', 'sql', 0, 6, false, false, false, 2000, true);
-insert into sys.args values (9113, 181, 'res_0', 'tinyint', 8, 0, 0, 0);
-insert into sys.args values (9114, 181, 'arg_1', 'any', 0, 0, 1, 1);
-insert into sys.args values (9115, 181, 'arg_2', 'tinyint', 8, 0, 1, 2);
-insert into sys.args values (9116, 181, 'arg_3', 'boolean', 1, 0, 1, 3);
-insert into sys.args values (9117, 181, 'arg_4', 'boolean', 1, 0, 1, 4);
-insert into sys.functions values (182, 'ntile', 'ntile', 'sql', 0, 6, false, false, false, 2000, true);
-insert into sys.args values (9118, 182, 'res_0', 'smallint', 16, 0, 0, 0);
-insert into sys.args values (9119, 182, 'arg_1', 'any', 0, 0, 1, 1);
-insert into sys.args values (9120, 182, 'arg_2', 'smallint', 16, 0, 1, 2);
-insert into sys.args values (9121, 182, 'arg_3', 'boolean', 1, 0, 1, 3);
-insert into sys.args values (9122, 182, 'arg_4', 'boolean', 1, 0, 1, 4);
-insert into sys.functions values (183, 'ntile', 'ntile', 'sql', 0, 6, false, false, false, 2000, true);
-insert into sys.args values (9123, 183, 'res_0', 'int', 32, 0, 0, 0);
-insert into sys.args values (9124, 183, 'arg_1', 'any', 0, 0, 1, 1);
-insert into sys.args values (9125, 183, 'arg_2', 'int', 32, 0, 1, 2);
-insert into sys.args values (9126, 183, 'arg_3', 'boolean', 1, 0, 1, 3);
-insert into sys.args values (9127, 183, 'arg_4', 'boolean', 1, 0, 1, 4);
-insert into sys.functions values (184, 'ntile', 'ntile', 'sql', 0, 6, false, false, false, 2000, true);
-insert into sys.args values (9128, 184, 'res_0', 'bigint', 64, 0, 0, 0);
-insert into sys.args values (9129, 184, 'arg_1', 'any', 0, 0, 1, 1);
-insert into sys.args values (9130, 184, 'arg_2', 'bigint', 64, 0, 1, 2);
-insert into sys.args values (9131, 184, 'arg_3', 'boolean', 1, 0, 1, 3);
-insert into sys.args values (9132, 184, 'arg_4', 'boolean', 1, 0, 1, 4);
-insert into sys.functions values (185, 'ntile', 'ntile', 'sql', 0, 6, false, false, false, 2000, true);
-insert into sys.args values (9133, 185, 'res_0', 'hugeint', 128, 0, 0, 0);
-insert into sys.args values (9134, 185, 'arg_1', 'any', 0, 0, 1, 1);
-insert into sys.args values (9135, 185, 'arg_2', 'hugeint', 128, 0, 1, 2);
-insert into sys.args values (9136, 185, 'arg_3', 'boolean', 1, 0, 1, 3);
-insert into sys.args values (9137, 185, 'arg_4', 'boolean', 1, 0, 1, 4);
-insert into sys.functions values (186, 'lag', 'lag', 'sql', 0, 6, false, false, false, 2000, true);
-insert into sys.args values (9138, 186, 'res_0', 'any', 0, 0, 0, 0);
-insert into sys.args values (9139, 186, 'arg_1', 'any', 0, 0, 1, 1);
-insert into sys.args values (9140, 186, 'arg_2', 'boolean', 1, 0, 1, 2);
-insert into sys.args values (9141, 186, 'arg_3', 'boolean', 1, 0, 1, 3);
-insert into sys.functions values (187, 'lag', 'lag', 'sql', 0, 6, false, false, false, 2000, true);
-insert into sys.args values (9142, 187, 'res_0', 'any', 0, 0, 0, 0);
-insert into sys.args values (9143, 187, 'arg_1', 'any', 0, 0, 1, 1);
-insert into sys.args values (9144, 187, 'arg_2', 'tinyint', 8, 0, 1, 2);
-insert into sys.args values (9145, 187, 'arg_3', 'boolean', 1, 0, 1, 3);
-insert into sys.args values (9146, 187, 'arg_4', 'boolean', 1, 0, 1, 4);
-insert into sys.functions values (188, 'lag', 'lag', 'sql', 0, 6, false, false, false, 2000, true);
-insert into sys.args values (9147, 188, 'res_0', 'any', 0, 0, 0, 0);
-insert into sys.args values (9148, 188, 'arg_1', 'any', 0, 0, 1, 1);
-insert into sys.args values (9149, 188, 'arg_2', 'smallint', 16, 0, 1, 2);
-insert into sys.args values (9150, 188, 'arg_3', 'boolean', 1, 0, 1, 3);
-insert into sys.args values (9151, 188, 'arg_4', 'boolean', 1, 0, 1, 4);
-insert into sys.functions values (189, 'lag', 'lag', 'sql', 0, 6, false, false, false, 2000, true);
-insert into sys.args values (9152, 189, 'res_0', 'any', 0, 0, 0, 0);
-insert into sys.args values (9153, 189, 'arg_1', 'any', 0, 0, 1, 1);
-insert into sys.args values (9154, 189, 'arg_2', 'int', 32, 0, 1, 2);
-insert into sys.args values (9155, 189, 'arg_3', 'boolean', 1, 0, 1, 3);
-insert into sys.args values (9156, 189, 'arg_4', 'boolean', 1, 0, 1, 4);
-insert into sys.functions values (190, 'lag', 'lag', 'sql', 0, 6, false, false, false, 2000, true);
-insert into sys.args values (9157, 190, 'res_0', 'any', 0, 0, 0, 0);
-insert into sys.args values (9158, 190, 'arg_1', 'any', 0, 0, 1, 1);
-insert into sys.args values (9159, 190, 'arg_2', 'bigint', 64, 0, 1, 2);
-insert into sys.args values (9160, 190, 'arg_3', 'boolean', 1, 0, 1, 3);
-insert into sys.args values (9161, 190, 'arg_4', 'boolean', 1, 0, 1, 4);
-insert into sys.functions values (191, 'lag', 'lag', 'sql', 0, 6, false, false, false, 2000, true);
-insert into sys.args values (9162, 191, 'res_0', 'any', 0, 0, 0, 0);
-insert into sys.args values (9163, 191, 'arg_1', 'any', 0, 0, 1, 1);
-insert into sys.args values (9164, 191, 'arg_2', 'hugeint', 128, 0, 1, 2);
-insert into sys.args values (9165, 191, 'arg_3', 'boolean', 1, 0, 1, 3);
-insert into sys.args values (9166, 191, 'arg_4', 'boolean', 1, 0, 1, 4);
-insert into sys.functions values (192, 'lag', 'lag', 'sql', 0, 6, false, false, false, 2000, true);
-insert into sys.args values (9167, 192, 'res_0', 'any', 0, 0, 0, 0);
-insert into sys.args values (9168, 192, 'arg_1', 'any', 0, 0, 1, 1);
-insert into sys.args values (9169, 192, 'arg_2', 'tinyint', 8, 0, 1, 2);
-insert into sys.args values (9170, 192, 'arg_3', 'any', 0, 0, 1, 3);
-insert into sys.args values (9171, 192, 'arg_4', 'boolean', 1, 0, 1, 4);
-insert into sys.args values (9172, 192, 'arg_5', 'boolean', 1, 0, 1, 5);
-insert into sys.functions values (193, 'lag', 'lag', 'sql', 0, 6, false, false, false, 2000, true);
-insert into sys.args values (9173, 193, 'res_0', 'any', 0, 0, 0, 0);
-insert into sys.args values (9174, 193, 'arg_1', 'any', 0, 0, 1, 1);
-insert into sys.args values (9175, 193, 'arg_2', 'smallint', 16, 0, 1, 2);
-insert into sys.args values (9176, 193, 'arg_3', 'any', 0, 0, 1, 3);
-insert into sys.args values (9177, 193, 'arg_4', 'boolean', 1, 0, 1, 4);
-insert into sys.args values (9178, 193, 'arg_5', 'boolean', 1, 0, 1, 5);
-insert into sys.functions values (194, 'lag', 'lag', 'sql', 0, 6, false, false, false, 2000, true);
-insert into sys.args values (9179, 194, 'res_0', 'any', 0, 0, 0, 0);
-insert into sys.args values (9180, 194, 'arg_1', 'any', 0, 0, 1, 1);
-insert into sys.args values (9181, 194, 'arg_2', 'int', 32, 0, 1, 2);
-insert into sys.args values (9182, 194, 'arg_3', 'any', 0, 0, 1, 3);
-insert into sys.args values (9183, 194, 'arg_4', 'boolean', 1, 0, 1, 4);
-insert into sys.args values (9184, 194, 'arg_5', 'boolean', 1, 0, 1, 5);
-insert into sys.functions values (195, 'lag', 'lag', 'sql', 0, 6, false, false, false, 2000, true);
-insert into sys.args values (9185, 195, 'res_0', 'any', 0, 0, 0, 0);
-insert into sys.args values (9186, 195, 'arg_1', 'any', 0, 0, 1, 1);
-insert into sys.args values (9187, 195, 'arg_2', 'bigint', 64, 0, 1, 2);
-insert into sys.args values (9188, 195, 'arg_3', 'any', 0, 0, 1, 3);
-insert into sys.args values (9189, 195, 'arg_4', 'boolean', 1, 0, 1, 4);
-insert into sys.args values (9190, 195, 'arg_5', 'boolean', 1, 0, 1, 5);
-insert into sys.functions values (196, 'lag', 'lag', 'sql', 0, 6, false, false, false, 2000, true);
-insert into sys.args values (9191, 196, 'res_0', 'any', 0, 0, 0, 0);
-insert into sys.args values (9192, 196, 'arg_1', 'any', 0, 0, 1, 1);
-insert into sys.args values (9193, 196, 'arg_2', 'hugeint', 128, 0, 1, 2);
-insert into sys.args values (9194, 196, 'arg_3', 'any', 0, 0, 1, 3);
-insert into sys.args values (9195, 196, 'arg_4', 'boolean', 1, 0, 1, 4);
-insert into sys.args values (9196, 196, 'arg_5', 'boolean', 1, 0, 1, 5);
-insert into sys.functions values (197, 'lead', 'lead', 'sql', 0, 6, false, false, false, 2000, true);
-insert into sys.args values (9197, 197, 'res_0', 'any', 0, 0, 0, 0);
-insert into sys.args values (9198, 197, 'arg_1', 'any', 0, 0, 1, 1);
-insert into sys.args values (9199, 197, 'arg_2', 'boolean', 1, 0, 1, 2);
-insert into sys.args values (9200, 197, 'arg_3', 'boolean', 1, 0, 1, 3);
-insert into sys.functions values (198, 'lead', 'lead', 'sql', 0, 6, false, false, false, 2000, true);
-insert into sys.args values (9201, 198, 'res_0', 'any', 0, 0, 0, 0);
-insert into sys.args values (9202, 198, 'arg_1', 'any', 0, 0, 1, 1);
-insert into sys.args values (9203, 198, 'arg_2', 'tinyint', 8, 0, 1, 2);
-insert into sys.args values (9204, 198, 'arg_3', 'boolean', 1, 0, 1, 3);
-insert into sys.args values (9205, 198, 'arg_4', 'boolean', 1, 0, 1, 4);
-insert into sys.functions values (199, 'lead', 'lead', 'sql', 0, 6, false, false, false, 2000, true);
-insert into sys.args values (9206, 199, 'res_0', 'any', 0, 0, 0, 0);
-insert into sys.args values (9207, 199, 'arg_1', 'any', 0, 0, 1, 1);
-insert into sys.args values (9208, 199, 'arg_2', 'smallint', 16, 0, 1, 2);
-insert into sys.args values (9209, 199, 'arg_3', 'boolean', 1, 0, 1, 3);
-insert into sys.args values (9210, 199, 'arg_4', 'boolean', 1, 0, 1, 4);
-insert into sys.functions values (200, 'lead', 'lead', 'sql', 0, 6, false, false, false, 2000, true);
-insert into sys.args values (9211, 200, 'res_0', 'any', 0, 0, 0, 0);
-insert into sys.args values (9212, 200, 'arg_1', 'any', 0, 0, 1, 1);
-insert into sys.args values (9213, 200, 'arg_2', 'int', 32, 0, 1, 2);
-insert into sys.args values (9214, 200, 'arg_3', 'boolean', 1, 0, 1, 3);
-insert into sys.args values (9215, 200, 'arg_4', 'boolean', 1, 0, 1, 4);
-insert into sys.functions values (201, 'lead', 'lead', 'sql', 0, 6, false, false, false, 2000, true);
-insert into sys.args values (9216, 201, 'res_0', 'any', 0, 0, 0, 0);
-insert into sys.args values (9217, 201, 'arg_1', 'any', 0, 0, 1, 1);
-insert into sys.args values (9218, 201, 'arg_2', 'bigint', 64, 0, 1, 2);
-insert into sys.args values (9219, 201, 'arg_3', 'boolean', 1, 0, 1, 3);
-insert into sys.args values (9220, 201, 'arg_4', 'boolean', 1, 0, 1, 4);
-insert into sys.functions values (202, 'lead', 'lead', 'sql', 0, 6, false, false, false, 2000, true);
-insert into sys.args values (9221, 202, 'res_0', 'any', 0, 0, 0, 0);
-insert into sys.args values (9222, 202, 'arg_1', 'any', 0, 0, 1, 1);
-insert into sys.args values (9223, 202, 'arg_2', 'hugeint', 128, 0, 1, 2);
-insert into sys.args values (9224, 202, 'arg_3', 'boolean', 1, 0, 1, 3);
-insert into sys.args values (9225, 202, 'arg_4', 'boolean', 1, 0, 1, 4);
-insert into sys.functions values (203, 'lead', 'lead', 'sql', 0, 6, false, false, false, 2000, true);
-insert into sys.args values (9226, 203, 'res_0', 'any', 0, 0, 0, 0);
-insert into sys.args values (9227, 203, 'arg_1', 'any', 0, 0, 1, 1);
-insert into sys.args values (9228, 203, 'arg_2', 'tinyint', 8, 0, 1, 2);
-insert into sys.args values (9229, 203, 'arg_3', 'any', 0, 0, 1, 3);
-insert into sys.args values (9230, 203, 'arg_4', 'boolean', 1, 0, 1, 4);
-insert into sys.args values (9231, 203, 'arg_5', 'boolean', 1, 0, 1, 5);
-insert into sys.functions values (204, 'lead', 'lead', 'sql', 0, 6, false, false, false, 2000, true);
-insert into sys.args values (9232, 204, 'res_0', 'any', 0, 0, 0, 0);
-insert into sys.args values (9233, 204, 'arg_1', 'any', 0, 0, 1, 1);
-insert into sys.args values (9234, 204, 'arg_2', 'smallint', 16, 0, 1, 2);
-insert into sys.args values (9235, 204, 'arg_3', 'any', 0, 0, 1, 3);
-insert into sys.args values (9236, 204, 'arg_4', 'boolean', 1, 0, 1, 4);
-insert into sys.args values (9237, 204, 'arg_5', 'boolean', 1, 0, 1, 5);
-insert into sys.functions values (205, 'lead', 'lead', 'sql', 0, 6, false, false, false, 2000, true);
-insert into sys.args values (9238, 205, 'res_0', 'any', 0, 0, 0, 0);
-insert into sys.args values (9239, 205, 'arg_1', 'any', 0, 0, 1, 1);
-insert into sys.args values (9240, 205, 'arg_2', 'int', 32, 0, 1, 2);
-insert into sys.args values (9241, 205, 'arg_3', 'any', 0, 0, 1, 3);
-insert into sys.args values (9242, 205, 'arg_4', 'boolean', 1, 0, 1, 4);
-insert into sys.args values (9243, 205, 'arg_5', 'boolean', 1, 0, 1, 5);
-insert into sys.functions values (206, 'lead', 'lead', 'sql', 0, 6, false, false, false, 2000, true);
-insert into sys.args values (9244, 206, 'res_0', 'any', 0, 0, 0, 0);
-insert into sys.args values (9245, 206, 'arg_1', 'any', 0, 0, 1, 1);
-insert into sys.args values (9246, 206, 'arg_2', 'bigint', 64, 0, 1, 2);
-insert into sys.args values (9247, 206, 'arg_3', 'any', 0, 0, 1, 3);
-insert into sys.args values (9248, 206, 'arg_4', 'boolean', 1, 0, 1, 4);
-insert into sys.args values (9249, 206, 'arg_5', 'boolean', 1, 0, 1, 5);
-insert into sys.functions values (207, 'lead', 'lead', 'sql', 0, 6, false, false, false, 2000, true);
-insert into sys.args values (9250, 207, 'res_0', 'any', 0, 0, 0, 0);
-insert into sys.args values (9251, 207, 'arg_1', 'any', 0, 0, 1, 1);
-insert into sys.args values (9252, 207, 'arg_2', 'hugeint', 128, 0, 1, 2);
-insert into sys.args values (9253, 207, 'arg_3', 'any', 0, 0, 1, 3);
-insert into sys.args values (9254, 207, 'arg_4', 'boolean', 1, 0, 1, 4);
-insert into sys.args values (9255, 207, 'arg_5', 'boolean', 1, 0, 1, 5);
-insert into sys.functions values (208, 'first_value', 'first_value', 'sql', 0, 6, false, false, false, 2000, true);
-insert into sys.args values (9256, 208, 'res_0', 'any', 0, 0, 0, 0);
-insert into sys.args values (9257, 208, 'arg_1', 'any', 0, 0, 1, 1);
-insert into sys.functions values (209, 'last_value', 'last_value', 'sql', 0, 6, false, false, false, 2000, true);
-insert into sys.args values (9258, 209, 'res_0', 'any', 0, 0, 0, 0);
-insert into sys.args values (9259, 209, 'arg_1', 'any', 0, 0, 1, 1);
-insert into sys.functions values (210, 'nth_value', 'nth_value', 'sql', 0, 6, false, false, false, 2000, true);
-insert into sys.args values (9260, 210, 'res_0', 'any', 0, 0, 0, 0);
-insert into sys.args values (9261, 210, 'arg_1', 'any', 0, 0, 1, 1);
-insert into sys.args values (9262, 210, 'arg_2', 'tinyint', 8, 0, 1, 2);
-insert into sys.functions values (211, 'nth_value', 'nth_value', 'sql', 0, 6, false, false, false, 2000, true);
-insert into sys.args values (9263, 211, 'res_0', 'any', 0, 0, 0, 0);
-insert into sys.args values (9264, 211, 'arg_1', 'any', 0, 0, 1, 1);
-insert into sys.args values (9265, 211, 'arg_2', 'smallint', 16, 0, 1, 2);
-insert into sys.functions values (212, 'nth_value', 'nth_value', 'sql', 0, 6, false, false, false, 2000, true);
-insert into sys.args values (9266, 212, 'res_0', 'any', 0, 0, 0, 0);
-insert into sys.args values (9267, 212, 'arg_1', 'any', 0, 0, 1, 1);
-insert into sys.args values (9268, 212, 'arg_2', 'int', 32, 0, 1, 2);
-insert into sys.functions values (213, 'nth_value', 'nth_value', 'sql', 0, 6, false, false, false, 2000, true);
-insert into sys.args values (9269, 213, 'res_0', 'any', 0, 0, 0, 0);
-insert into sys.args values (9270, 213, 'arg_1', 'any', 0, 0, 1, 1);
-insert into sys.args values (9271, 213, 'arg_2', 'bigint', 64, 0, 1, 2);
-insert into sys.functions values (214, 'nth_value', 'nth_value', 'sql', 0, 6, false, false, false, 2000, true);
-insert into sys.args values (9272, 214, 'res_0', 'any', 0, 0, 0, 0);
-insert into sys.args values (9273, 214, 'arg_1', 'any', 0, 0, 1, 1);
-insert into sys.args values (9274, 214, 'arg_2', 'hugeint', 128, 0, 1, 2);
-insert into sys.functions values (215, 'count', 'count', 'sql', 0, 6, false, false, false, 2000, true);
-insert into sys.args values (9275, 215, 'res_0', 'bigint', 64, 0, 0, 0);
-insert into sys.args values (9276, 215, 'arg_1', 'any', 0, 0, 1, 1);
-insert into sys.args values (9277, 215, 'arg_2', 'boolean', 1, 0, 1, 2);
-insert into sys.functions values (216, 'min', 'min', 'sql', 0, 6, false, false, false, 2000, true);
-insert into sys.args values (9278, 216, 'res_0', 'any', 0, 0, 0, 0);
-insert into sys.args values (9279, 216, 'arg_1', 'any', 0, 0, 1, 1);
-insert into sys.functions values (217, 'max', 'max', 'sql', 0, 6, false, false, false, 2000, true);
-insert into sys.args values (9280, 217, 'res_0', 'any', 0, 0, 0, 0);
-insert into sys.args values (9281, 217, 'arg_1', 'any', 0, 0, 1, 1);
-insert into sys.functions values (218, 'sum', 'sum', 'sql', 0, 6, false, false, false, 2000, true);
-insert into sys.args values (9282, 218, 'res_0', 'hugeint', 128, 0, 0, 0);
-insert into sys.args values (9283, 218, 'arg_1', 'tinyint', 8, 0, 1, 1);
-insert into sys.functions values (219, 'sum', 'sum', 'sql', 0, 6, false, false, false, 2000, true);
-insert into sys.args values (9284, 219, 'res_0', 'hugeint', 128, 0, 0, 0);
-insert into sys.args values (9285, 219, 'arg_1', 'smallint', 16, 0, 1, 1);
-insert into sys.functions values (220, 'sum', 'sum', 'sql', 0, 6, false, false, false, 2000, true);
-insert into sys.args values (9286, 220, 'res_0', 'hugeint', 128, 0, 0, 0);
-insert into sys.args values (9287, 220, 'arg_1', 'int', 32, 0, 1, 1);
-insert into sys.functions values (221, 'sum', 'sum', 'sql', 0, 6, false, false, false, 2000, true);
-insert into sys.args values (9288, 221, 'res_0', 'hugeint', 128, 0, 0, 0);
-insert into sys.args values (9289, 221, 'arg_1', 'bigint', 64, 0, 1, 1);
-insert into sys.functions values (222, 'sum', 'sum', 'sql', 0, 6, false, false, false, 2000, true);
-insert into sys.args values (9290, 222, 'res_0', 'hugeint', 128, 0, 0, 0);
-insert into sys.args values (9291, 222, 'arg_1', 'hugeint', 128, 0, 1, 1);
-insert into sys.functions values (223, 'sum', 'sum', 'sql', 0, 6, false, false, false, 2000, true);
-insert into sys.args values (9292, 223, 'res_0', 'decimal', 38, 0, 0, 0);
-insert into sys.args values (9293, 223, 'arg_1', 'decimal', 2, 0, 1, 1);
-insert into sys.functions values (224, 'sum', 'sum', 'sql', 0, 6, false, false, false, 2000, true);
-insert into sys.args values (9294, 224, 'res_0', 'decimal', 38, 0, 0, 0);
-insert into sys.args values (9295, 224, 'arg_1', 'decimal', 4, 0, 1, 1);
-insert into sys.functions values (225, 'sum', 'sum', 'sql', 0, 6, false, false, false, 2000, true);
-insert into sys.args values (9296, 225, 'res_0', 'decimal', 38, 0, 0, 0);
-insert into sys.args values (9297, 225, 'arg_1', 'decimal', 9, 0, 1, 1);
-insert into sys.functions values (226, 'sum', 'sum', 'sql', 0, 6, false, false, false, 2000, true);
-insert into sys.args values (9298, 226, 'res_0', 'decimal', 38, 0, 0, 0);
-insert into sys.args values (9299, 226, 'arg_1', 'decimal', 18, 0, 1, 1);
-insert into sys.functions values (227, 'sum', 'sum', 'sql', 0, 6, false, false, false, 2000, true);
-insert into sys.args values (9300, 227, 'res_0', 'decimal', 38, 0, 0, 0);
-insert into sys.args values (9301, 227, 'arg_1', 'decimal', 38, 0, 1, 1);
-insert into sys.functions values (228, 'prod', 'prod', 'sql', 0, 6, false, false, false, 2000, true);
-insert into sys.args values (9302, 228, 'res_0', 'hugeint', 128, 0, 0, 0);
-insert into sys.args values (9303, 228, 'arg_1', 'tinyint', 8, 0, 1, 1);
-insert into sys.functions values (229, 'prod', 'prod', 'sql', 0, 6, false, false, false, 2000, true);
-insert into sys.args values (9304, 229, 'res_0', 'hugeint', 128, 0, 0, 0);
-insert into sys.args values (9305, 229, 'arg_1', 'smallint', 16, 0, 1, 1);
-insert into sys.functions values (230, 'prod', 'prod', 'sql', 0, 6, false, false, false, 2000, true);
-insert into sys.args values (9306, 230, 'res_0', 'hugeint', 128, 0, 0, 0);
-insert into sys.args values (9307, 230, 'arg_1', 'int', 32, 0, 1, 1);
-insert into sys.functions values (231, 'prod', 'prod', 'sql', 0, 6, false, false, false, 2000, true);
-insert into sys.args values (9308, 231, 'res_0', 'hugeint', 128, 0, 0, 0);
-insert into sys.args values (9309, 231, 'arg_1', 'bigint', 64, 0, 1, 1);
-insert into sys.functions values (232, 'prod', 'prod', 'sql', 0, 6, false, false, false, 2000, true);
-insert into sys.args values (9310, 232, 'res_0', 'hugeint', 128, 0, 0, 0);
-insert into sys.args values (9311, 232, 'arg_1', 'hugeint', 128, 0, 1, 1);
-insert into sys.functions values (233, 'prod', 'prod', 'sql', 0, 6, false, false, false, 2000, true);
-insert into sys.args values (9312, 233, 'res_0', 'decimal', 38, 0, 0, 0);
-insert into sys.args values (9313, 233, 'arg_1', 'decimal', 2, 0, 1, 1);
-insert into sys.functions values (234, 'prod', 'prod', 'sql', 0, 6, false, false, false, 2000, true);
-insert into sys.args values (9314, 234, 'res_0', 'decimal', 38, 0, 0, 0);
-insert into sys.args values (9315, 234, 'arg_1', 'decimal', 4, 0, 1, 1);
-insert into sys.functions values (235, 'prod', 'prod', 'sql', 0, 6, false, false, false, 2000, true);
-insert into sys.args values (9316, 235, 'res_0', 'decimal', 38, 0, 0, 0);
-insert into sys.args values (9317, 235, 'arg_1', 'decimal', 9, 0, 1, 1);
-insert into sys.functions values (236, 'prod', 'prod', 'sql', 0, 6, false, false, false, 2000, true);
-insert into sys.args values (9318, 236, 'res_0', 'decimal', 38, 0, 0, 0);
-insert into sys.args values (9319, 236, 'arg_1', 'decimal', 18, 0, 1, 1);
-insert into sys.functions values (237, 'prod', 'prod', 'sql', 0, 6, false, false, false, 2000, true);
-insert into sys.args values (9320, 237, 'res_0', 'decimal', 38, 0, 0, 0);
-insert into sys.args values (9321, 237, 'arg_1', 'decimal', 38, 0, 1, 1);
-insert into sys.functions values (238, 'sum', 'sum', 'sql', 0, 6, false, false, false, 2000, true);
-insert into sys.args values (9322, 238, 'res_0', 'real', 24, 0, 0, 0);
-insert into sys.args values (9323, 238, 'arg_1', 'real', 24, 0, 1, 1);
-insert into sys.functions values (239, 'prod', 'prod', 'sql', 0, 6, false, false, false, 2000, true);
-insert into sys.args values (9324, 239, 'res_0', 'real', 24, 0, 0, 0);
-insert into sys.args values (9325, 239, 'arg_1', 'real', 24, 0, 1, 1);
-insert into sys.functions values (240, 'sum', 'sum', 'sql', 0, 6, false, false, false, 2000, true);
-insert into sys.args values (9326, 240, 'res_0', 'double', 53, 0, 0, 0);
-insert into sys.args values (9327, 240, 'arg_1', 'double', 53, 0, 1, 1);
-insert into sys.functions values (241, 'prod', 'prod', 'sql', 0, 6, false, false, false, 2000, true);
-insert into sys.args values (9328, 241, 'res_0', 'double', 53, 0, 0, 0);
-insert into sys.args values (9329, 241, 'arg_1', 'double', 53, 0, 1, 1);
-insert into sys.functions values (242, 'sum', 'sum', 'sql', 0, 6, false, false, false, 2000, true);
-insert into sys.args values (9330, 242, 'res_0', 'month_interval', 32, 0, 0, 0);
-insert into sys.args values (9331, 242, 'arg_1', 'month_interval', 32, 0, 1, 1);
-insert into sys.functions values (243, 'sum', 'sum', 'sql', 0, 6, false, false, false, 2000, true);
-insert into sys.args values (9332, 243, 'res_0', 'sec_interval', 13, 0, 0, 0);
-insert into sys.args values (9333, 243, 'arg_1', 'sec_interval', 13, 0, 1, 1);
-insert into sys.functions values (244, 'avg', 'avg', 'sql', 0, 6, false, false, false, 2000, true);
-insert into sys.args values (9334, 244, 'res_0', 'double', 53, 0, 0, 0);
-insert into sys.args values (9335, 244, 'arg_1', 'double', 53, 0, 1, 1);
-insert into sys.functions values (245, 'avg', 'avg', 'sql', 0, 6, false, false, false, 2000, true);
-insert into sys.args values (9336, 245, 'res_0', 'double', 53, 0, 0, 0);
-insert into sys.args values (9337, 245, 'arg_1', 'tinyint', 8, 0, 1, 1);
-insert into sys.functions values (246, 'avg', 'avg', 'sql', 0, 6, false, false, false, 2000, true);
-insert into sys.args values (9338, 246, 'res_0', 'double', 53, 0, 0, 0);
-insert into sys.args values (9339, 246, 'arg_1', 'smallint', 16, 0, 1, 1);
-insert into sys.functions values (247, 'avg', 'avg', 'sql', 0, 6, false, false, false, 2000, true);
-insert into sys.args values (9340, 247, 'res_0', 'double', 53, 0, 0, 0);
-insert into sys.args values (9341, 247, 'arg_1', 'int', 32, 0, 1, 1);
-insert into sys.functions values (248, 'avg', 'avg', 'sql', 0, 6, false, false, false, 2000, true);
-insert into sys.args values (9342, 248, 'res_0', 'double', 53, 0, 0, 0);
-insert into sys.args values (9343, 248, 'arg_1', 'bigint', 64, 0, 1, 1);
-insert into sys.functions values (249, 'avg', 'avg', 'sql', 0, 6, false, false, false, 2000, true);
-insert into sys.args values (9344, 249, 'res_0', 'double', 53, 0, 0, 0);
-insert into sys.args values (9345, 249, 'arg_1', 'hugeint', 128, 0, 1, 1);
-insert into sys.functions values (250, 'avg', 'avg', 'sql', 0, 6, false, false, false, 2000, true);
-insert into sys.args values (9346, 250, 'res_0', 'double', 53, 0, 0, 0);
-insert into sys.args values (9347, 250, 'arg_1', 'real', 24, 0, 1, 1);
-insert into sys.functions values (251, 'and', 'and', 'calc', 0, 1, false, false, false, 2000, true);
-insert into sys.args values (9348, 251, 'res_0', 'boolean', 1, 0, 0, 0);
-insert into sys.args values (9349, 251, 'arg_1', 'boolean', 1, 0, 1, 1);
-insert into sys.args values (9350, 251, 'arg_2', 'boolean', 1, 0, 1, 2);
-insert into sys.functions values (252, 'or', 'or', 'calc', 0, 1, false, false, false, 2000, true);
-insert into sys.args values (9351, 252, 'res_0', 'boolean', 1, 0, 0, 0);
-insert into sys.args values (9352, 252, 'arg_1', 'boolean', 1, 0, 1, 1);
-insert into sys.args values (9353, 252, 'arg_2', 'boolean', 1, 0, 1, 2);
-insert into sys.functions values (253, 'xor', 'xor', 'calc', 0, 1, false, false, false, 2000, true);
-insert into sys.args values (9354, 253, 'res_0', 'boolean', 1, 0, 0, 0);
-insert into sys.args values (9355, 253, 'arg_1', 'boolean', 1, 0, 1, 1);
-insert into sys.args values (9356, 253, 'arg_2', 'boolean', 1, 0, 1, 2);
-insert into sys.functions values (254, 'not', 'not', 'calc', 0, 1, false, false, false, 2000, true);
-insert into sys.args values (9357, 254, 'res_0', 'boolean', 1, 0, 0, 0);
-insert into sys.args values (9358, 254, 'arg_1', 'boolean', 1, 0, 1, 1);
-insert into sys.functions values (255, 'sql_mul', '*', 'calc', 0, 1, false, false, false, 2000, true);
-insert into sys.args values (9359, 255, 'res_0', 'smallint', 16, 0, 0, 0);
-insert into sys.args values (9360, 255, 'arg_1', 'smallint', 16, 0, 1, 1);
-insert into sys.args values (9361, 255, 'arg_2', 'tinyint', 8, 0, 1, 2);
-insert into sys.functions values (256, 'sql_mul', '*', 'calc', 0, 1, false, false, false, 2000, true);
-insert into sys.args values (9362, 256, 'res_0', 'smallint', 16, 0, 0, 0);
-insert into sys.args values (9363, 256, 'arg_1', 'tinyint', 8, 0, 1, 1);
-insert into sys.args values (9364, 256, 'arg_2', 'smallint', 16, 0, 1, 2);
-insert into sys.functions values (257, 'sql_div', '/', 'calc', 0, 1, false, false, false, 2000, true);
-insert into sys.args values (9365, 257, 'res_0', 'smallint', 16, 0, 0, 0);
-insert into sys.args values (9366, 257, 'arg_1', 'smallint', 16, 0, 1, 1);
-insert into sys.args values (9367, 257, 'arg_2', 'tinyint', 8, 0, 1, 2);
-insert into sys.functions values (258, 'sql_mul', '*', 'calc', 0, 1, false, false, false, 2000, true);
-insert into sys.args values (9368, 258, 'res_0', 'int', 32, 0, 0, 0);
-insert into sys.args values (9369, 258, 'arg_1', 'int', 32, 0, 1, 1);
-insert into sys.args values (9370, 258, 'arg_2', 'tinyint', 8, 0, 1, 2);
-insert into sys.functions values (259, 'sql_mul', '*', 'calc', 0, 1, false, false, false, 2000, true);
-insert into sys.args values (9371, 259, 'res_0', 'int', 32, 0, 0, 0);
-insert into sys.args values (9372, 259, 'arg_1', 'tinyint', 8, 0, 1, 1);
-insert into sys.args values (9373, 259, 'arg_2', 'int', 32, 0, 1, 2);
-insert into sys.functions values (260, 'sql_div', '/', 'calc', 0, 1, false, false, false, 2000, true);
-insert into sys.args values (9374, 260, 'res_0', 'int', 32, 0, 0, 0);
-insert into sys.args values (9375, 260, 'arg_1', 'int', 32, 0, 1, 1);
-insert into sys.args values (9376, 260, 'arg_2', 'tinyint', 8, 0, 1, 2);
-insert into sys.functions values (261, 'sql_mul', '*', 'calc', 0, 1, false, false, false, 2000, true);
-insert into sys.args values (9377, 261, 'res_0', 'int', 32, 0, 0, 0);
-insert into sys.args values (9378, 261, 'arg_1', 'int', 32, 0, 1, 1);
-insert into sys.args values (9379, 261, 'arg_2', 'smallint', 16, 0, 1, 2);
-insert into sys.functions values (262, 'sql_mul', '*', 'calc', 0, 1, false, false, false, 2000, true);
-insert into sys.args values (9380, 262, 'res_0', 'int', 32, 0, 0, 0);
-insert into sys.args values (9381, 262, 'arg_1', 'smallint', 16, 0, 1, 1);
-insert into sys.args values (9382, 262, 'arg_2', 'int', 32, 0, 1, 2);
-insert into sys.functions values (263, 'sql_div', '/', 'calc', 0, 1, false, false, false, 2000, true);
-insert into sys.args values (9383, 263, 'res_0', 'int', 32, 0, 0, 0);
-insert into sys.args values (9384, 263, 'arg_1', 'int', 32, 0, 1, 1);
-insert into sys.args values (9385, 263, 'arg_2', 'smallint', 16, 0, 1, 2);
-insert into sys.functions values (264, 'sql_mul', '*', 'calc', 0, 1, false, false, false, 2000, true);
-insert into sys.args values (9386, 264, 'res_0', 'bigint', 64, 0, 0, 0);
-insert into sys.args values (9387, 264, 'arg_1', 'bigint', 64, 0, 1, 1);
-insert into sys.args values (9388, 264, 'arg_2', 'tinyint', 8, 0, 1, 2);
-insert into sys.functions values (265, 'sql_mul', '*', 'calc', 0, 1, false, false, false, 2000, true);
-insert into sys.args values (9389, 265, 'res_0', 'bigint', 64, 0, 0, 0);
-insert into sys.args values (9390, 265, 'arg_1', 'tinyint', 8, 0, 1, 1);
-insert into sys.args values (9391, 265, 'arg_2', 'bigint', 64, 0, 1, 2);
-insert into sys.functions values (266, 'sql_div', '/', 'calc', 0, 1, false, false, false, 2000, true);
-insert into sys.args values (9392, 266, 'res_0', 'bigint', 64, 0, 0, 0);
-insert into sys.args values (9393, 266, 'arg_1', 'bigint', 64, 0, 1, 1);
-insert into sys.args values (9394, 266, 'arg_2', 'tinyint', 8, 0, 1, 2);
-insert into sys.functions values (267, 'sql_mul', '*', 'calc', 0, 1, false, false, false, 2000, true);
-insert into sys.args values (9395, 267, 'res_0', 'bigint', 64, 0, 0, 0);
-insert into sys.args values (9396, 267, 'arg_1', 'bigint', 64, 0, 1, 1);
-insert into sys.args values (9397, 267, 'arg_2', 'smallint', 16, 0, 1, 2);
-insert into sys.functions values (268, 'sql_mul', '*', 'calc', 0, 1, false, false, false, 2000, true);
-insert into sys.args values (9398, 268, 'res_0', 'bigint', 64, 0, 0, 0);
-insert into sys.args values (9399, 268, 'arg_1', 'smallint', 16, 0, 1, 1);
-insert into sys.args values (9400, 268, 'arg_2', 'bigint', 64, 0, 1, 2);
-insert into sys.functions values (269, 'sql_div', '/', 'calc', 0, 1, false, false, false, 2000, true);
-insert into sys.args values (9401, 269, 'res_0', 'bigint', 64, 0, 0, 0);
-insert into sys.args values (9402, 269, 'arg_1', 'bigint', 64, 0, 1, 1);
-insert into sys.args values (9403, 269, 'arg_2', 'smallint', 16, 0, 1, 2);
-insert into sys.functions values (270, 'sql_mul', '*', 'calc', 0, 1, false, false, false, 2000, true);
-insert into sys.args values (9404, 270, 'res_0', 'bigint', 64, 0, 0, 0);
-insert into sys.args values (9405, 270, 'arg_1', 'bigint', 64, 0, 1, 1);
-insert into sys.args values (9406, 270, 'arg_2', 'int', 32, 0, 1, 2);
-insert into sys.functions values (271, 'sql_mul', '*', 'calc', 0, 1, false, false, false, 2000, true);
-insert into sys.args values (9407, 271, 'res_0', 'bigint', 64, 0, 0, 0);
-insert into sys.args values (9408, 271, 'arg_1', 'int', 32, 0, 1, 1);
-insert into sys.args values (9409, 271, 'arg_2', 'bigint', 64, 0, 1, 2);
-insert into sys.functions values (272, 'sql_div', '/', 'calc', 0, 1, false, false, false, 2000, true);
-insert into sys.args values (9410, 272, 'res_0', 'bigint', 64, 0, 0, 0);
-insert into sys.args values (9411, 272, 'arg_1', 'bigint', 64, 0, 1, 1);
-insert into sys.args values (9412, 272, 'arg_2', 'int', 32, 0, 1, 2);
-insert into sys.functions values (273, 'sql_mul', '*', 'calc', 0, 1, false, false, false, 2000, true);
-insert into sys.args values (9413, 273, 'res_0', 'hugeint', 128, 0, 0, 0);
-insert into sys.args values (9414, 273, 'arg_1', 'hugeint', 128, 0, 1, 1);
-insert into sys.args values (9415, 273, 'arg_2', 'tinyint', 8, 0, 1, 2);
-insert into sys.functions values (274, 'sql_mul', '*', 'calc', 0, 1, false, false, false, 2000, true);
-insert into sys.args values (9416, 274, 'res_0', 'hugeint', 128, 0, 0, 0);
-insert into sys.args values (9417, 274, 'arg_1', 'tinyint', 8, 0, 1, 1);
-insert into sys.args values (9418, 274, 'arg_2', 'hugeint', 128, 0, 1, 2);
-insert into sys.functions values (275, 'sql_div', '/', 'calc', 0, 1, false, false, false, 2000, true);
-insert into sys.args values (9419, 275, 'res_0', 'hugeint', 128, 0, 0, 0);
-insert into sys.args values (9420, 275, 'arg_1', 'hugeint', 128, 0, 1, 1);
-insert into sys.args values (9421, 275, 'arg_2', 'tinyint', 8, 0, 1, 2);
-insert into sys.functions values (276, 'sql_mul', '*', 'calc', 0, 1, false, false, false, 2000, true);
-insert into sys.args values (9422, 276, 'res_0', 'hugeint', 128, 0, 0, 0);
-insert into sys.args values (9423, 276, 'arg_1', 'hugeint', 128, 0, 1, 1);
-insert into sys.args values (9424, 276, 'arg_2', 'smallint', 16, 0, 1, 2);
-insert into sys.functions values (277, 'sql_mul', '*', 'calc', 0, 1, false, false, false, 2000, true);
-insert into sys.args values (9425, 277, 'res_0', 'hugeint', 128, 0, 0, 0);
-insert into sys.args values (9426, 277, 'arg_1', 'smallint', 16, 0, 1, 1);
-insert into sys.args values (9427, 277, 'arg_2', 'hugeint', 128, 0, 1, 2);
-insert into sys.functions values (278, 'sql_div', '/', 'calc', 0, 1, false, false, false, 2000, true);
-insert into sys.args values (9428, 278, 'res_0', 'hugeint', 128, 0, 0, 0);
-insert into sys.args values (9429, 278, 'arg_1', 'hugeint', 128, 0, 1, 1);
-insert into sys.args values (9430, 278, 'arg_2', 'smallint', 16, 0, 1, 2);
-insert into sys.functions values (279, 'sql_mul', '*', 'calc', 0, 1, false, false, false, 2000, true);
-insert into sys.args values (9431, 279, 'res_0', 'hugeint', 128, 0, 0, 0);
-insert into sys.args values (9432, 279, 'arg_1', 'hugeint', 128, 0, 1, 1);
-insert into sys.args values (9433, 279, 'arg_2', 'int', 32, 0, 1, 2);
-insert into sys.functions values (280, 'sql_mul', '*', 'calc', 0, 1, false, false, false, 2000, true);
-insert into sys.args values (9434, 280, 'res_0', 'hugeint', 128, 0, 0, 0);
-insert into sys.args values (9435, 280, 'arg_1', 'int', 32, 0, 1, 1);
-insert into sys.args values (9436, 280, 'arg_2', 'hugeint', 128, 0, 1, 2);
-insert into sys.functions values (281, 'sql_div', '/', 'calc', 0, 1, false, false, false, 2000, true);
-insert into sys.args values (9437, 281, 'res_0', 'hugeint', 128, 0, 0, 0);
-insert into sys.args values (9438, 281, 'arg_1', 'hugeint', 128, 0, 1, 1);
-insert into sys.args values (9439, 281, 'arg_2', 'int', 32, 0, 1, 2);
-insert into sys.functions values (282, 'sql_mul', '*', 'calc', 0, 1, false, false, false, 2000, true);
-insert into sys.args values (9440, 282, 'res_0', 'hugeint', 128, 0, 0, 0);
-insert into sys.args values (9441, 282, 'arg_1', 'hugeint', 128, 0, 1, 1);
-insert into sys.args values (9442, 282, 'arg_2', 'bigint', 64, 0, 1, 2);
-insert into sys.functions values (283, 'sql_mul', '*', 'calc', 0, 1, false, false, false, 2000, true);
-insert into sys.args values (9443, 283, 'res_0', 'hugeint', 128, 0, 0, 0);
-insert into sys.args values (9444, 283, 'arg_1', 'bigint', 64, 0, 1, 1);
-insert into sys.args values (9445, 283, 'arg_2', 'hugeint', 128, 0, 1, 2);
-insert into sys.functions values (284, 'sql_div', '/', 'calc', 0, 1, false, false, false, 2000, true);
-insert into sys.args values (9446, 284, 'res_0', 'hugeint', 128, 0, 0, 0);
-insert into sys.args values (9447, 284, 'arg_1', 'hugeint', 128, 0, 1, 1);
-insert into sys.args values (9448, 284, 'arg_2', 'bigint', 64, 0, 1, 2);
-insert into sys.functions values (285, 'sql_mul', '*', 'calc', 0, 1, false, false, false, 2000, true);
-insert into sys.args values (9449, 285, 'res_0', 'decimal', 9, 0, 0, 0);
-insert into sys.args values (9450, 285, 'arg_1', 'decimal', 9, 0, 1, 1);
-insert into sys.args values (9451, 285, 'arg_2', 'decimal', 4, 0, 1, 2);
-insert into sys.functions values (286, 'sql_div', '/', 'calc', 0, 1, false, false, false, 2000, true);
-insert into sys.args values (9452, 286, 'res_0', 'decimal', 9, 0, 0, 0);
-insert into sys.args values (9453, 286, 'arg_1', 'decimal', 9, 0, 1, 1);
-insert into sys.args values (9454, 286, 'arg_2', 'decimal', 4, 0, 1, 2);
-insert into sys.functions values (287, 'sql_mul', '*', 'calc', 0, 1, false, false, false, 2000, true);
-insert into sys.args values (9455, 287, 'res_0', 'decimal', 18, 0, 0, 0);
-insert into sys.args values (9456, 287, 'arg_1', 'decimal', 18, 0, 1, 1);
-insert into sys.args values (9457, 287, 'arg_2', 'decimal', 4, 0, 1, 2);
-insert into sys.functions values (288, 'sql_div', '/', 'calc', 0, 1, false, false, false, 2000, true);
-insert into sys.args values (9458, 288, 'res_0', 'decimal', 18, 0, 0, 0);
-insert into sys.args values (9459, 288, 'arg_1', 'decimal', 18, 0, 1, 1);
-insert into sys.args values (9460, 288, 'arg_2', 'decimal', 4, 0, 1, 2);
-insert into sys.functions values (289, 'sql_mul', '*', 'calc', 0, 1, false, false, false, 2000, true);
-insert into sys.args values (9461, 289, 'res_0', 'decimal', 18, 0, 0, 0);
-insert into sys.args values (9462, 289, 'arg_1', 'decimal', 18, 0, 1, 1);
-insert into sys.args values (9463, 289, 'arg_2', 'decimal', 9, 0, 1, 2);
-insert into sys.functions values (290, 'sql_div', '/', 'calc', 0, 1, false, false, false, 2000, true);
-insert into sys.args values (9464, 290, 'res_0', 'decimal', 18, 0, 0, 0);
-insert into sys.args values (9465, 290, 'arg_1', 'decimal', 18, 0, 1, 1);
-insert into sys.args values (9466, 290, 'arg_2', 'decimal', 9, 0, 1, 2);
-insert into sys.functions values (291, 'sql_mul', '*', 'calc', 0, 1, false, false, false, 2000, true);
-insert into sys.args values (9467, 291, 'res_0', 'decimal', 38, 0, 0, 0);
-insert into sys.args values (9468, 291, 'arg_1', 'decimal', 38, 0, 1, 1);
-insert into sys.args values (9469, 291, 'arg_2', 'decimal', 4, 0, 1, 2);
-insert into sys.functions values (292, 'sql_div', '/', 'calc', 0, 1, false, false, false, 2000, true);
-insert into sys.args values (9470, 292, 'res_0', 'decimal', 38, 0, 0, 0);
-insert into sys.args values (9471, 292, 'arg_1', 'decimal', 38, 0, 1, 1);
-insert into sys.args values (9472, 292, 'arg_2', 'decimal', 4, 0, 1, 2);
-insert into sys.functions values (293, 'sql_mul', '*', 'calc', 0, 1, false, false, false, 2000, true);
-insert into sys.args values (9473, 293, 'res_0', 'decimal', 38, 0, 0, 0);
-insert into sys.args values (9474, 293, 'arg_1', 'decimal', 38, 0, 1, 1);
-insert into sys.args values (9475, 293, 'arg_2', 'decimal', 9, 0, 1, 2);
-insert into sys.functions values (294, 'sql_div', '/', 'calc', 0, 1, false, false, false, 2000, true);
-insert into sys.args values (9476, 294, 'res_0', 'decimal', 38, 0, 0, 0);
-insert into sys.args values (9477, 294, 'arg_1', 'decimal', 38, 0, 1, 1);
-insert into sys.args values (9478, 294, 'arg_2', 'decimal', 9, 0, 1, 2);
-insert into sys.functions values (295, 'sql_mul', '*', 'calc', 0, 1, false, false, false, 2000, true);
-insert into sys.args values (9479, 295, 'res_0', 'decimal', 38, 0, 0, 0);
-insert into sys.args values (9480, 295, 'arg_1', 'decimal', 38, 0, 1, 1);
-insert into sys.args values (9481, 295, 'arg_2', 'decimal', 18, 0, 1, 2);
-insert into sys.functions values (296, 'sql_div', '/', 'calc', 0, 1, false, false, false, 2000, true);
-insert into sys.args values (9482, 296, 'res_0', 'decimal', 38, 0, 0, 0);
-insert into sys.args values (9483, 296, 'arg_1', 'decimal', 38, 0, 1, 1);
-insert into sys.args values (9484, 296, 'arg_2', 'decimal', 18, 0, 1, 2);
-insert into sys.functions values (297, 'sql_sub', '-', 'calc', 0, 1, false, false, false, 2000, true);
-insert into sys.args values (9485, 297, 'res_0', 'oid', 63, 0, 0, 0);
-insert into sys.args values (9486, 297, 'arg_1', 'oid', 63, 0, 1, 1);
-insert into sys.args values (9487, 297, 'arg_2', 'oid', 63, 0, 1, 2);
-insert into sys.functions values (298, 'sql_add', '+', 'calc', 0, 1, false, false, false, 2000, true);
-insert into sys.args values (9488, 298, 'res_0', 'oid', 63, 0, 0, 0);
-insert into sys.args values (9489, 298, 'arg_1', 'oid', 63, 0, 1, 1);
-insert into sys.args values (9490, 298, 'arg_2', 'oid', 63, 0, 1, 2);
-insert into sys.functions values (299, 'sql_mul', '*', 'calc', 0, 1, false, false, false, 2000, true);
-insert into sys.args values (9491, 299, 'res_0', 'oid', 63, 0, 0, 0);
-insert into sys.args values (9492, 299, 'arg_1', 'oid', 63, 0, 1, 1);
-insert into sys.args values (9493, 299, 'arg_2', 'oid', 63, 0, 1, 2);
-insert into sys.functions values (300, 'sql_div', '/', 'calc', 0, 1, false, false, false, 2000, true);
-insert into sys.args values (9494, 300, 'res_0', 'oid', 63, 0, 0, 0);
-insert into sys.args values (9495, 300, 'arg_1', 'oid', 63, 0, 1, 1);
-insert into sys.args values (9496, 300, 'arg_2', 'oid', 63, 0, 1, 2);
-insert into sys.functions values (301, 'bit_and', 'and', 'calc', 0, 1, false, false, false, 2000, true);
-insert into sys.args values (9497, 301, 'res_0', 'oid', 63, 0, 0, 0);
-insert into sys.args values (9498, 301, 'arg_1', 'oid', 63, 0, 1, 1);
-insert into sys.args values (9499, 301, 'arg_2', 'oid', 63, 0, 1, 2);
-insert into sys.functions values (302, 'bit_or', 'or', 'calc', 0, 1, false, false, false, 2000, true);
-insert into sys.args values (9500, 302, 'res_0', 'oid', 63, 0, 0, 0);
-insert into sys.args values (9501, 302, 'arg_1', 'oid', 63, 0, 1, 1);
-insert into sys.args values (9502, 302, 'arg_2', 'oid', 63, 0, 1, 2);
-insert into sys.functions values (303, 'bit_xor', 'xor', 'calc', 0, 1, false, false, false, 2000, true);
-insert into sys.args values (9503, 303, 'res_0', 'oid', 63, 0, 0, 0);
-insert into sys.args values (9504, 303, 'arg_1', 'oid', 63, 0, 1, 1);
-insert into sys.args values (9505, 303, 'arg_2', 'oid', 63, 0, 1, 2);
-insert into sys.functions values (304, 'bit_not', 'not', 'calc', 0, 1, false, false, false, 2000, true);
-insert into sys.args values (9506, 304, 'res_0', 'oid', 63, 0, 0, 0);
-insert into sys.args values (9507, 304, 'arg_1', 'oid', 63, 0, 1, 1);
-insert into sys.functions values (305, 'left_shift', '<<', 'calc', 0, 1, false, false, false, 2000, true);
-insert into sys.args values (9508, 305, 'res_0', 'oid', 63, 0, 0, 0);
-insert into sys.args values (9509, 305, 'arg_1', 'oid', 63, 0, 1, 1);
-insert into sys.args values (9510, 305, 'arg_2', 'int', 32, 0, 1, 2);
-insert into sys.functions values (306, 'right_shift', '>>', 'calc', 0, 1, false, false, false, 2000, true);
-insert into sys.args values (9511, 306, 'res_0', 'oid', 63, 0, 0, 0);
-insert into sys.args values (9512, 306, 'arg_1', 'oid', 63, 0, 1, 1);
-insert into sys.args values (9513, 306, 'arg_2', 'int', 32, 0, 1, 2);
-insert into sys.functions values (307, 'sql_neg', '-', 'calc', 0, 1, false, false, false, 2000, true);
-insert into sys.args values (9514, 307, 'res_0', 'oid', 63, 0, 0, 0);
-insert into sys.args values (9515, 307, 'arg_1', 'oid', 63, 0, 1, 1);
-insert into sys.functions values (308, 'abs', 'abs', 'calc', 0, 1, false, false, false, 2000, true);
-insert into sys.args values (9516, 308, 'res_0', 'oid', 63, 0, 0, 0);
-insert into sys.args values (9517, 308, 'arg_1', 'oid', 63, 0, 1, 1);
-insert into sys.functions values (309, 'sign', 'sign', 'calc', 0, 1, false, false, false, 2000, true);
-insert into sys.args values (9518, 309, 'res_0', 'tinyint', 8, 0, 0, 0);
-insert into sys.args values (9519, 309, 'arg_1', 'oid', 63, 0, 1, 1);
-insert into sys.functions values (310, 'scale_up', '*', 'calc', 0, 1, false, false, false, 2000, true);
-insert into sys.args values (9520, 310, 'res_0', 'oid', 63, 0, 0, 0);
-insert into sys.args values (9521, 310, 'arg_1', 'oid', 63, 0, 1, 1);
-insert into sys.args values (9522, 310, 'arg_2', 'oid', 63, 0, 1, 2);
-insert into sys.functions values (311, 'scale_down', 'dec_round', 'sql', 0, 1, false, false, false, 2000, true);
-insert into sys.args values (9523, 311, 'res_0', 'oid', 63, 0, 0, 0);
-insert into sys.args values (9524, 311, 'arg_1', 'oid', 63, 0, 1, 1);
-insert into sys.args values (9525, 311, 'arg_2', 'oid', 63, 0, 1, 2);
-insert into sys.functions values (312, 'sql_sub', '-', 'calc', 0, 1, false, false, false, 2000, true);
-insert into sys.args values (9526, 312, 'res_0', 'month_interval', 32, 0, 0, 0);
-insert into sys.args values (9527, 312, 'arg_1', 'month_interval', 32, 0, 1, 1);
-insert into sys.args values (9528, 312, 'arg_2', 'oid', 63, 0, 1, 2);
-insert into sys.functions values (313, 'sql_add', '+', 'calc', 0, 1, false, false, false, 2000, true);
-insert into sys.args values (9529, 313, 'res_0', 'month_interval', 32, 0, 0, 0);
-insert into sys.args values (9530, 313, 'arg_1', 'month_interval', 32, 0, 1, 1);
-insert into sys.args values (9531, 313, 'arg_2', 'oid', 63, 0, 1, 2);
-insert into sys.functions values (314, 'sql_mul', '*', 'calc', 0, 1, false, false, false, 2000, true);
-insert into sys.args values (9532, 314, 'res_0', 'month_interval', 32, 0, 0, 0);
-insert into sys.args values (9533, 314, 'arg_1', 'month_interval', 32, 0, 1, 1);
-insert into sys.args values (9534, 314, 'arg_2', 'oid', 63, 0, 1, 2);
-insert into sys.functions values (315, 'sql_div', '/', 'calc', 0, 1, false, false, false, 2000, true);
-insert into sys.args values (9535, 315, 'res_0', 'month_interval', 32, 0, 0, 0);
-insert into sys.args values (9536, 315, 'arg_1', 'month_interval', 32, 0, 1, 1);
-insert into sys.args values (9537, 315, 'arg_2', 'oid', 63, 0, 1, 2);
-insert into sys.functions values (316, 'sql_sub', '-', 'calc', 0, 1, false, false, false, 2000, true);
-insert into sys.args values (9538, 316, 'res_0', 'sec_interval', 13, 0, 0, 0);
-insert into sys.args values (9539, 316, 'arg_1', 'sec_interval', 13, 0, 1, 1);
-insert into sys.args values (9540, 316, 'arg_2', 'oid', 63, 0, 1, 2);
-insert into sys.functions values (317, 'sql_add', '+', 'calc', 0, 1, false, false, false, 2000, true);
-insert into sys.args values (9541, 317, 'res_0', 'sec_interval', 13, 0, 0, 0);
-insert into sys.args values (9542, 317, 'arg_1', 'sec_interval', 13, 0, 1, 1);
-insert into sys.args values (9543, 317, 'arg_2', 'oid', 63, 0, 1, 2);
-insert into sys.functions values (318, 'sql_mul', '*', 'calc', 0, 1, false, false, false, 2000, true);
-insert into sys.args values (9544, 318, 'res_0', 'sec_interval', 13, 0, 0, 0);
-insert into sys.args values (9545, 318, 'arg_1', 'sec_interval', 13, 0, 1, 1);
-insert into sys.args values (9546, 318, 'arg_2', 'oid', 63, 0, 1, 2);
-insert into sys.functions values (319, 'sql_div', '/', 'calc', 0, 1, false, false, false, 2000, true);
-insert into sys.args values (9547, 319, 'res_0', 'sec_interval', 13, 0, 0, 0);
-insert into sys.args values (9548, 319, 'arg_1', 'sec_interval', 13, 0, 1, 1);
-insert into sys.args values (9549, 319, 'arg_2', 'oid', 63, 0, 1, 2);
-insert into sys.functions values (320, 'sql_sub', '-', 'calc', 0, 1, false, false, false, 2000, true);
-insert into sys.args values (9550, 320, 'res_0', 'tinyint', 8, 0, 0, 0);
-insert into sys.args values (9551, 320, 'arg_1', 'tinyint', 8, 0, 1, 1);
-insert into sys.args values (9552, 320, 'arg_2', 'tinyint', 8, 0, 1, 2);
-insert into sys.functions values (321, 'sql_add', '+', 'calc', 0, 1, false, false, false, 2000, true);
-insert into sys.args values (9553, 321, 'res_0', 'tinyint', 8, 0, 0, 0);
-insert into sys.args values (9554, 321, 'arg_1', 'tinyint', 8, 0, 1, 1);
-insert into sys.args values (9555, 321, 'arg_2', 'tinyint', 8, 0, 1, 2);
-insert into sys.functions values (322, 'sql_mul', '*', 'calc', 0, 1, false, false, false, 2000, true);
-insert into sys.args values (9556, 322, 'res_0', 'tinyint', 8, 0, 0, 0);
-insert into sys.args values (9557, 322, 'arg_1', 'tinyint', 8, 0, 1, 1);
-insert into sys.args values (9558, 322, 'arg_2', 'tinyint', 8, 0, 1, 2);
-insert into sys.functions values (323, 'sql_div', '/', 'calc', 0, 1, false, false, false, 2000, true);
-insert into sys.args values (9559, 323, 'res_0', 'tinyint', 8, 0, 0, 0);
-insert into sys.args values (9560, 323, 'arg_1', 'tinyint', 8, 0, 1, 1);
-insert into sys.args values (9561, 323, 'arg_2', 'tinyint', 8, 0, 1, 2);
-insert into sys.functions values (324, 'bit_and', 'and', 'calc', 0, 1, false, false, false, 2000, true);
-insert into sys.args values (9562, 324, 'res_0', 'tinyint', 8, 0, 0, 0);
-insert into sys.args values (9563, 324, 'arg_1', 'tinyint', 8, 0, 1, 1);
-insert into sys.args values (9564, 324, 'arg_2', 'tinyint', 8, 0, 1, 2);
-insert into sys.functions values (325, 'bit_or', 'or', 'calc', 0, 1, false, false, false, 2000, true);
-insert into sys.args values (9565, 325, 'res_0', 'tinyint', 8, 0, 0, 0);
-insert into sys.args values (9566, 325, 'arg_1', 'tinyint', 8, 0, 1, 1);
-insert into sys.args values (9567, 325, 'arg_2', 'tinyint', 8, 0, 1, 2);
-insert into sys.functions values (326, 'bit_xor', 'xor', 'calc', 0, 1, false, false, false, 2000, true);
-insert into sys.args values (9568, 326, 'res_0', 'tinyint', 8, 0, 0, 0);
-insert into sys.args values (9569, 326, 'arg_1', 'tinyint', 8, 0, 1, 1);
-insert into sys.args values (9570, 326, 'arg_2', 'tinyint', 8, 0, 1, 2);
-insert into sys.functions values (327, 'bit_not', 'not', 'calc', 0, 1, false, false, false, 2000, true);
-insert into sys.args values (9571, 327, 'res_0', 'tinyint', 8, 0, 0, 0);
-insert into sys.args values (9572, 327, 'arg_1', 'tinyint', 8, 0, 1, 1);
-insert into sys.functions values (328, 'left_shift', '<<', 'calc', 0, 1, false, false, false, 2000, true);
-insert into sys.args values (9573, 328, 'res_0', 'tinyint', 8, 0, 0, 0);
-insert into sys.args values (9574, 328, 'arg_1', 'tinyint', 8, 0, 1, 1);
-insert into sys.args values (9575, 328, 'arg_2', 'int', 32, 0, 1, 2);
-insert into sys.functions values (329, 'right_shift', '>>', 'calc', 0, 1, false, false, false, 2000, true);
-insert into sys.args values (9576, 329, 'res_0', 'tinyint', 8, 0, 0, 0);
-insert into sys.args values (9577, 329, 'arg_1', 'tinyint', 8, 0, 1, 1);
-insert into sys.args values (9578, 329, 'arg_2', 'int', 32, 0, 1, 2);
-insert into sys.functions values (330, 'sql_neg', '-', 'calc', 0, 1, false, false, false, 2000, true);
-insert into sys.args values (9579, 330, 'res_0', 'tinyint', 8, 0, 0, 0);
-insert into sys.args values (9580, 330, 'arg_1', 'tinyint', 8, 0, 1, 1);
-insert into sys.functions values (331, 'abs', 'abs', 'calc', 0, 1, false, false, false, 2000, true);
-insert into sys.args values (9581, 331, 'res_0', 'tinyint', 8, 0, 0, 0);
-insert into sys.args values (9582, 331, 'arg_1', 'tinyint', 8, 0, 1, 1);
-insert into sys.functions values (332, 'sign', 'sign', 'calc', 0, 1, false, false, false, 2000, true);
-insert into sys.args values (9583, 332, 'res_0', 'tinyint', 8, 0, 0, 0);
-insert into sys.args values (9584, 332, 'arg_1', 'tinyint', 8, 0, 1, 1);
-insert into sys.functions values (333, 'scale_up', '*', 'calc', 0, 1, false, false, false, 2000, true);
-insert into sys.args values (9585, 333, 'res_0', 'tinyint', 8, 0, 0, 0);
-insert into sys.args values (9586, 333, 'arg_1', 'tinyint', 8, 0, 1, 1);
-insert into sys.args values (9587, 333, 'arg_2', 'tinyint', 8, 0, 1, 2);
-insert into sys.functions values (334, 'scale_down', 'dec_round', 'sql', 0, 1, false, false, false, 2000, true);
-insert into sys.args values (9588, 334, 'res_0', 'tinyint', 8, 0, 0, 0);
-insert into sys.args values (9589, 334, 'arg_1', 'tinyint', 8, 0, 1, 1);
-insert into sys.args values (9590, 334, 'arg_2', 'tinyint', 8, 0, 1, 2);
-insert into sys.functions values (335, 'sql_sub', '-', 'calc', 0, 1, false, false, false, 2000, true);
-insert into sys.args values (9591, 335, 'res_0', 'month_interval', 32, 0, 0, 0);
-insert into sys.args values (9592, 335, 'arg_1', 'month_interval', 32, 0, 1, 1);
-insert into sys.args values (9593, 335, 'arg_2', 'tinyint', 8, 0, 1, 2);
-insert into sys.functions values (336, 'sql_add', '+', 'calc', 0, 1, false, false, false, 2000, true);
-insert into sys.args values (9594, 336, 'res_0', 'month_interval', 32, 0, 0, 0);
-insert into sys.args values (9595, 336, 'arg_1', 'month_interval', 32, 0, 1, 1);
-insert into sys.args values (9596, 336, 'arg_2', 'tinyint', 8, 0, 1, 2);
-insert into sys.functions values (337, 'sql_mul', '*', 'calc', 0, 1, false, false, false, 2000, true);
-insert into sys.args values (9597, 337, 'res_0', 'month_interval', 32, 0, 0, 0);
-insert into sys.args values (9598, 337, 'arg_1', 'month_interval', 32, 0, 1, 1);
-insert into sys.args values (9599, 337, 'arg_2', 'tinyint', 8, 0, 1, 2);
-insert into sys.functions values (338, 'sql_div', '/', 'calc', 0, 1, false, false, false, 2000, true);
-insert into sys.args values (9600, 338, 'res_0', 'month_interval', 32, 0, 0, 0);
-insert into sys.args values (9601, 338, 'arg_1', 'month_interval', 32, 0, 1, 1);
-insert into sys.args values (9602, 338, 'arg_2', 'tinyint', 8, 0, 1, 2);
-insert into sys.functions values (339, 'sql_sub', '-', 'calc', 0, 1, false, false, false, 2000, true);
-insert into sys.args values (9603, 339, 'res_0', 'sec_interval', 13, 0, 0, 0);
-insert into sys.args values (9604, 339, 'arg_1', 'sec_interval', 13, 0, 1, 1);
-insert into sys.args values (9605, 339, 'arg_2', 'tinyint', 8, 0, 1, 2);
-insert into sys.functions values (340, 'sql_add', '+', 'calc', 0, 1, false, false, false, 2000, true);
-insert into sys.args values (9606, 340, 'res_0', 'sec_interval', 13, 0, 0, 0);
-insert into sys.args values (9607, 340, 'arg_1', 'sec_interval', 13, 0, 1, 1);
-insert into sys.args values (9608, 340, 'arg_2', 'tinyint', 8, 0, 1, 2);
-insert into sys.functions values (341, 'sql_mul', '*', 'calc', 0, 1, false, false, false, 2000, true);
-insert into sys.args values (9609, 341, 'res_0', 'sec_interval', 13, 0, 0, 0);
-insert into sys.args values (9610, 341, 'arg_1', 'sec_interval', 13, 0, 1, 1);
-insert into sys.args values (9611, 341, 'arg_2', 'tinyint', 8, 0, 1, 2);
-insert into sys.functions values (342, 'sql_div', '/', 'calc', 0, 1, false, false, false, 2000, true);
-insert into sys.args values (9612, 342, 'res_0', 'sec_interval', 13, 0, 0, 0);
-insert into sys.args values (9613, 342, 'arg_1', 'sec_interval', 13, 0, 1, 1);
-insert into sys.args values (9614, 342, 'arg_2', 'tinyint', 8, 0, 1, 2);
-insert into sys.functions values (343, 'sql_sub', '-', 'calc', 0, 1, false, false, false, 2000, true);
-insert into sys.args values (9615, 343, 'res_0', 'smallint', 16, 0, 0, 0);
-insert into sys.args values (9616, 343, 'arg_1', 'smallint', 16, 0, 1, 1);
-insert into sys.args values (9617, 343, 'arg_2', 'smallint', 16, 0, 1, 2);
-insert into sys.functions values (344, 'sql_add', '+', 'calc', 0, 1, false, false, false, 2000, true);
-insert into sys.args values (9618, 344, 'res_0', 'smallint', 16, 0, 0, 0);
-insert into sys.args values (9619, 344, 'arg_1', 'smallint', 16, 0, 1, 1);
-insert into sys.args values (9620, 344, 'arg_2', 'smallint', 16, 0, 1, 2);
-insert into sys.functions values (345, 'sql_mul', '*', 'calc', 0, 1, false, false, false, 2000, true);
-insert into sys.args values (9621, 345, 'res_0', 'smallint', 16, 0, 0, 0);
-insert into sys.args values (9622, 345, 'arg_1', 'smallint', 16, 0, 1, 1);
-insert into sys.args values (9623, 345, 'arg_2', 'smallint', 16, 0, 1, 2);
-insert into sys.functions values (346, 'sql_div', '/', 'calc', 0, 1, false, false, false, 2000, true);
-insert into sys.args values (9624, 346, 'res_0', 'smallint', 16, 0, 0, 0);
-insert into sys.args values (9625, 346, 'arg_1', 'smallint', 16, 0, 1, 1);
-insert into sys.args values (9626, 346, 'arg_2', 'smallint', 16, 0, 1, 2);
-insert into sys.functions values (347, 'bit_and', 'and', 'calc', 0, 1, false, false, false, 2000, true);
-insert into sys.args values (9627, 347, 'res_0', 'smallint', 16, 0, 0, 0);
-insert into sys.args values (9628, 347, 'arg_1', 'smallint', 16, 0, 1, 1);
-insert into sys.args values (9629, 347, 'arg_2', 'smallint', 16, 0, 1, 2);
-insert into sys.functions values (348, 'bit_or', 'or', 'calc', 0, 1, false, false, false, 2000, true);
-insert into sys.args values (9630, 348, 'res_0', 'smallint', 16, 0, 0, 0);
-insert into sys.args values (9631, 348, 'arg_1', 'smallint', 16, 0, 1, 1);
-insert into sys.args values (9632, 348, 'arg_2', 'smallint', 16, 0, 1, 2);
-insert into sys.functions values (349, 'bit_xor', 'xor', 'calc', 0, 1, false, false, false, 2000, true);
-insert into sys.args values (9633, 349, 'res_0', 'smallint', 16, 0, 0, 0);
-insert into sys.args values (9634, 349, 'arg_1', 'smallint', 16, 0, 1, 1);
-insert into sys.args values (9635, 349, 'arg_2', 'smallint', 16, 0, 1, 2);
-insert into sys.functions values (350, 'bit_not', 'not', 'calc', 0, 1, false, false, false, 2000, true);
-insert into sys.args values (9636, 350, 'res_0', 'smallint', 16, 0, 0, 0);
-insert into sys.args values (9637, 350, 'arg_1', 'smallint', 16, 0, 1, 1);
-insert into sys.functions values (351, 'left_shift', '<<', 'calc', 0, 1, false, false, false, 2000, true);
-insert into sys.args values (9638, 351, 'res_0', 'smallint', 16, 0, 0, 0);
-insert into sys.args values (9639, 351, 'arg_1', 'smallint', 16, 0, 1, 1);
-insert into sys.args values (9640, 351, 'arg_2', 'int', 32, 0, 1, 2);
-insert into sys.functions values (352, 'right_shift', '>>', 'calc', 0, 1, false, false, false, 2000, true);
-insert into sys.args values (9641, 352, 'res_0', 'smallint', 16, 0, 0, 0);
-insert into sys.args values (9642, 352, 'arg_1', 'smallint', 16, 0, 1, 1);
-insert into sys.args values (9643, 352, 'arg_2', 'int', 32, 0, 1, 2);
-insert into sys.functions values (353, 'sql_neg', '-', 'calc', 0, 1, false, false, false, 2000, true);
-insert into sys.args values (9644, 353, 'res_0', 'smallint', 16, 0, 0, 0);
-insert into sys.args values (9645, 353, 'arg_1', 'smallint', 16, 0, 1, 1);
-insert into sys.functions values (354, 'abs', 'abs', 'calc', 0, 1, false, false, false, 2000, true);
-insert into sys.args values (9646, 354, 'res_0', 'smallint', 16, 0, 0, 0);
-insert into sys.args values (9647, 354, 'arg_1', 'smallint', 16, 0, 1, 1);
-insert into sys.functions values (355, 'sign', 'sign', 'calc', 0, 1, false, false, false, 2000, true);
-insert into sys.args values (9648, 355, 'res_0', 'tinyint', 8, 0, 0, 0);
-insert into sys.args values (9649, 355, 'arg_1', 'smallint', 16, 0, 1, 1);
-insert into sys.functions values (356, 'scale_up', '*', 'calc', 0, 1, false, false, false, 2000, true);
-insert into sys.args values (9650, 356, 'res_0', 'smallint', 16, 0, 0, 0);
-insert into sys.args values (9651, 356, 'arg_1', 'smallint', 16, 0, 1, 1);
-insert into sys.args values (9652, 356, 'arg_2', 'smallint', 16, 0, 1, 2);
-insert into sys.functions values (357, 'scale_down', 'dec_round', 'sql', 0, 1, false, false, false, 2000, true);
-insert into sys.args values (9653, 357, 'res_0', 'smallint', 16, 0, 0, 0);
-insert into sys.args values (9654, 357, 'arg_1', 'smallint', 16, 0, 1, 1);
-insert into sys.args values (9655, 357, 'arg_2', 'smallint', 16, 0, 1, 2);
-insert into sys.functions values (358, 'sql_sub', '-', 'calc', 0, 1, false, false, false, 2000, true);
-insert into sys.args values (9656, 358, 'res_0', 'month_interval', 32, 0, 0, 0);
-insert into sys.args values (9657, 358, 'arg_1', 'month_interval', 32, 0, 1, 1);
-insert into sys.args values (9658, 358, 'arg_2', 'smallint', 16, 0, 1, 2);
-insert into sys.functions values (359, 'sql_add', '+', 'calc', 0, 1, false, false, false, 2000, true);
-insert into sys.args values (9659, 359, 'res_0', 'month_interval', 32, 0, 0, 0);
-insert into sys.args values (9660, 359, 'arg_1', 'month_interval', 32, 0, 1, 1);
-insert into sys.args values (9661, 359, 'arg_2', 'smallint', 16, 0, 1, 2);
-insert into sys.functions values (360, 'sql_mul', '*', 'calc', 0, 1, false, false, false, 2000, true);
-insert into sys.args values (9662, 360, 'res_0', 'month_interval', 32, 0, 0, 0);
-insert into sys.args values (9663, 360, 'arg_1', 'month_interval', 32, 0, 1, 1);
-insert into sys.args values (9664, 360, 'arg_2', 'smallint', 16, 0, 1, 2);
-insert into sys.functions values (361, 'sql_div', '/', 'calc', 0, 1, false, false, false, 2000, true);
-insert into sys.args values (9665, 361, 'res_0', 'month_interval', 32, 0, 0, 0);
-insert into sys.args values (9666, 361, 'arg_1', 'month_interval', 32, 0, 1, 1);
-insert into sys.args values (9667, 361, 'arg_2', 'smallint', 16, 0, 1, 2);
-insert into sys.functions values (362, 'sql_sub', '-', 'calc', 0, 1, false, false, false, 2000, true);
-insert into sys.args values (9668, 362, 'res_0', 'sec_interval', 13, 0, 0, 0);
-insert into sys.args values (9669, 362, 'arg_1', 'sec_interval', 13, 0, 1, 1);
-insert into sys.args values (9670, 362, 'arg_2', 'smallint', 16, 0, 1, 2);
-insert into sys.functions values (363, 'sql_add', '+', 'calc', 0, 1, false, false, false, 2000, true);
-insert into sys.args values (9671, 363, 'res_0', 'sec_interval', 13, 0, 0, 0);
-insert into sys.args values (9672, 363, 'arg_1', 'sec_interval', 13, 0, 1, 1);
-insert into sys.args values (9673, 363, 'arg_2', 'smallint', 16, 0, 1, 2);
-insert into sys.functions values (364, 'sql_mul', '*', 'calc', 0, 1, false, false, false, 2000, true);
-insert into sys.args values (9674, 364, 'res_0', 'sec_interval', 13, 0, 0, 0);
-insert into sys.args values (9675, 364, 'arg_1', 'sec_interval', 13, 0, 1, 1);
-insert into sys.args values (9676, 364, 'arg_2', 'smallint', 16, 0, 1, 2);
-insert into sys.functions values (365, 'sql_div', '/', 'calc', 0, 1, false, false, false, 2000, true);
-insert into sys.args values (9677, 365, 'res_0', 'sec_interval', 13, 0, 0, 0);
-insert into sys.args values (9678, 365, 'arg_1', 'sec_interval', 13, 0, 1, 1);
-insert into sys.args values (9679, 365, 'arg_2', 'smallint', 16, 0, 1, 2);
-insert into sys.functions values (366, 'sql_sub', '-', 'calc', 0, 1, false, false, false, 2000, true);
-insert into sys.args values (9680, 366, 'res_0', 'int', 32, 0, 0, 0);
-insert into sys.args values (9681, 366, 'arg_1', 'int', 32, 0, 1, 1);
-insert into sys.args values (9682, 366, 'arg_2', 'int', 32, 0, 1, 2);
-insert into sys.functions values (367, 'sql_add', '+', 'calc', 0, 1, false, false, false, 2000, true);
-insert into sys.args values (9683, 367, 'res_0', 'int', 32, 0, 0, 0);
-insert into sys.args values (9684, 367, 'arg_1', 'int', 32, 0, 1, 1);
-insert into sys.args values (9685, 367, 'arg_2', 'int', 32, 0, 1, 2);
-insert into sys.functions values (368, 'sql_mul', '*', 'calc', 0, 1, false, false, false, 2000, true);
-insert into sys.args values (9686, 368, 'res_0', 'int', 32, 0, 0, 0);
-insert into sys.args values (9687, 368, 'arg_1', 'int', 32, 0, 1, 1);
-insert into sys.args values (9688, 368, 'arg_2', 'int', 32, 0, 1, 2);
-insert into sys.functions values (369, 'sql_div', '/', 'calc', 0, 1, false, false, false, 2000, true);
-insert into sys.args values (9689, 369, 'res_0', 'int', 32, 0, 0, 0);
-insert into sys.args values (9690, 369, 'arg_1', 'int', 32, 0, 1, 1);
-insert into sys.args values (9691, 369, 'arg_2', 'int', 32, 0, 1, 2);
-insert into sys.functions values (370, 'bit_and', 'and', 'calc', 0, 1, false, false, false, 2000, true);
-insert into sys.args values (9692, 370, 'res_0', 'int', 32, 0, 0, 0);
-insert into sys.args values (9693, 370, 'arg_1', 'int', 32, 0, 1, 1);
-insert into sys.args values (9694, 370, 'arg_2', 'int', 32, 0, 1, 2);
-insert into sys.functions values (371, 'bit_or', 'or', 'calc', 0, 1, false, false, false, 2000, true);
-insert into sys.args values (9695, 371, 'res_0', 'int', 32, 0, 0, 0);
-insert into sys.args values (9696, 371, 'arg_1', 'int', 32, 0, 1, 1);
-insert into sys.args values (9697, 371, 'arg_2', 'int', 32, 0, 1, 2);
-insert into sys.functions values (372, 'bit_xor', 'xor', 'calc', 0, 1, false, false, false, 2000, true);
-insert into sys.args values (9698, 372, 'res_0', 'int', 32, 0, 0, 0);
-insert into sys.args values (9699, 372, 'arg_1', 'int', 32, 0, 1, 1);
-insert into sys.args values (9700, 372, 'arg_2', 'int', 32, 0, 1, 2);
-insert into sys.functions values (373, 'bit_not', 'not', 'calc', 0, 1, false, false, false, 2000, true);
-insert into sys.args values (9701, 373, 'res_0', 'int', 32, 0, 0, 0);
-insert into sys.args values (9702, 373, 'arg_1', 'int', 32, 0, 1, 1);
-insert into sys.functions values (374, 'left_shift', '<<', 'calc', 0, 1, false, false, false, 2000, true);
-insert into sys.args values (9703, 374, 'res_0', 'int', 32, 0, 0, 0);
-insert into sys.args values (9704, 374, 'arg_1', 'int', 32, 0, 1, 1);
-insert into sys.args values (9705, 374, 'arg_2', 'int', 32, 0, 1, 2);
-insert into sys.functions values (375, 'right_shift', '>>', 'calc', 0, 1, false, false, false, 2000, true);
-insert into sys.args values (9706, 375, 'res_0', 'int', 32, 0, 0, 0);
-insert into sys.args values (9707, 375, 'arg_1', 'int', 32, 0, 1, 1);
-insert into sys.args values (9708, 375, 'arg_2', 'int', 32, 0, 1, 2);
-insert into sys.functions values (376, 'sql_neg', '-', 'calc', 0, 1, false, false, false, 2000, true);
-insert into sys.args values (9709, 376, 'res_0', 'int', 32, 0, 0, 0);
-insert into sys.args values (9710, 376, 'arg_1', 'int', 32, 0, 1, 1);
-insert into sys.functions values (377, 'abs', 'abs', 'calc', 0, 1, false, false, false, 2000, true);
-insert into sys.args values (9711, 377, 'res_0', 'int', 32, 0, 0, 0);
-insert into sys.args values (9712, 377, 'arg_1', 'int', 32, 0, 1, 1);
-insert into sys.functions values (378, 'sign', 'sign', 'calc', 0, 1, false, false, false, 2000, true);
-insert into sys.args values (9713, 378, 'res_0', 'tinyint', 8, 0, 0, 0);
-insert into sys.args values (9714, 378, 'arg_1', 'int', 32, 0, 1, 1);
-insert into sys.functions values (379, 'scale_up', '*', 'calc', 0, 1, false, false, false, 2000, true);
-insert into sys.args values (9715, 379, 'res_0', 'int', 32, 0, 0, 0);
-insert into sys.args values (9716, 379, 'arg_1', 'int', 32, 0, 1, 1);
-insert into sys.args values (9717, 379, 'arg_2', 'int', 32, 0, 1, 2);
-insert into sys.functions values (380, 'scale_down', 'dec_round', 'sql', 0, 1, false, false, false, 2000, true);
-insert into sys.args values (9718, 380, 'res_0', 'int', 32, 0, 0, 0);
-insert into sys.args values (9719, 380, 'arg_1', 'int', 32, 0, 1, 1);
-insert into sys.args values (9720, 380, 'arg_2', 'int', 32, 0, 1, 2);
-insert into sys.functions values (381, 'sql_sub', '-', 'calc', 0, 1, false, false, false, 2000, true);
-insert into sys.args values (9721, 381, 'res_0', 'month_interval', 32, 0, 0, 0);
-insert into sys.args values (9722, 381, 'arg_1', 'month_interval', 32, 0, 1, 1);
-insert into sys.args values (9723, 381, 'arg_2', 'int', 32, 0, 1, 2);
-insert into sys.functions values (382, 'sql_add', '+', 'calc', 0, 1, false, false, false, 2000, true);
-insert into sys.args values (9724, 382, 'res_0', 'month_interval', 32, 0, 0, 0);
-insert into sys.args values (9725, 382, 'arg_1', 'month_interval', 32, 0, 1, 1);
-insert into sys.args values (9726, 382, 'arg_2', 'int', 32, 0, 1, 2);
-insert into sys.functions values (383, 'sql_mul', '*', 'calc', 0, 1, false, false, false, 2000, true);
-insert into sys.args values (9727, 383, 'res_0', 'month_interval', 32, 0, 0, 0);
-insert into sys.args values (9728, 383, 'arg_1', 'month_interval', 32, 0, 1, 1);
-insert into sys.args values (9729, 383, 'arg_2', 'int', 32, 0, 1, 2);
-insert into sys.functions values (384, 'sql_div', '/', 'calc', 0, 1, false, false, false, 2000, true);
-insert into sys.args values (9730, 384, 'res_0', 'month_interval', 32, 0, 0, 0);
-insert into sys.args values (9731, 384, 'arg_1', 'month_interval', 32, 0, 1, 1);
-insert into sys.args values (9732, 384, 'arg_2', 'int', 32, 0, 1, 2);
-insert into sys.functions values (385, 'sql_sub', '-', 'calc', 0, 1, false, false, false, 2000, true);
-insert into sys.args values (9733, 385, 'res_0', 'sec_interval', 13, 0, 0, 0);
-insert into sys.args values (9734, 385, 'arg_1', 'sec_interval', 13, 0, 1, 1);
-insert into sys.args values (9735, 385, 'arg_2', 'int', 32, 0, 1, 2);
-insert into sys.functions values (386, 'sql_add', '+', 'calc', 0, 1, false, false, false, 2000, true);
-insert into sys.args values (9736, 386, 'res_0', 'sec_interval', 13, 0, 0, 0);
-insert into sys.args values (9737, 386, 'arg_1', 'sec_interval', 13, 0, 1, 1);
-insert into sys.args values (9738, 386, 'arg_2', 'int', 32, 0, 1, 2);
-insert into sys.functions values (387, 'sql_mul', '*', 'calc', 0, 1, false, false, false, 2000, true);
-insert into sys.args values (9739, 387, 'res_0', 'sec_interval', 13, 0, 0, 0);
-insert into sys.args values (9740, 387, 'arg_1', 'sec_interval', 13, 0, 1, 1);
-insert into sys.args values (9741, 387, 'arg_2', 'int', 32, 0, 1, 2);
-insert into sys.functions values (388, 'sql_div', '/', 'calc', 0, 1, false, false, false, 2000, true);
-insert into sys.args values (9742, 388, 'res_0', 'sec_interval', 13, 0, 0, 0);
-insert into sys.args values (9743, 388, 'arg_1', 'sec_interval', 13, 0, 1, 1);
-insert into sys.args values (9744, 388, 'arg_2', 'int', 32, 0, 1, 2);
-insert into sys.functions values (389, 'sql_sub', '-', 'calc', 0, 1, false, false, false, 2000, true);
-insert into sys.args values (9745, 389, 'res_0', 'bigint', 64, 0, 0, 0);
-insert into sys.args values (9746, 389, 'arg_1', 'bigint', 64, 0, 1, 1);
-insert into sys.args values (9747, 389, 'arg_2', 'bigint', 64, 0, 1, 2);
-insert into sys.functions values (390, 'sql_add', '+', 'calc', 0, 1, false, false, false, 2000, true);
-insert into sys.args values (9748, 390, 'res_0', 'bigint', 64, 0, 0, 0);
-insert into sys.args values (9749, 390, 'arg_1', 'bigint', 64, 0, 1, 1);
-insert into sys.args values (9750, 390, 'arg_2', 'bigint', 64, 0, 1, 2);
-insert into sys.functions values (391, 'sql_mul', '*', 'calc', 0, 1, false, false, false, 2000, true);
-insert into sys.args values (9751, 391, 'res_0', 'bigint', 64, 0, 0, 0);
-insert into sys.args values (9752, 391, 'arg_1', 'bigint', 64, 0, 1, 1);
-insert into sys.args values (9753, 391, 'arg_2', 'bigint', 64, 0, 1, 2);
-insert into sys.functions values (392, 'sql_div', '/', 'calc', 0, 1, false, false, false, 2000, true);
-insert into sys.args values (9754, 392, 'res_0', 'bigint', 64, 0, 0, 0);
-insert into sys.args values (9755, 392, 'arg_1', 'bigint', 64, 0, 1, 1);
-insert into sys.args values (9756, 392, 'arg_2', 'bigint', 64, 0, 1, 2);
-insert into sys.functions values (393, 'bit_and', 'and', 'calc', 0, 1, false, false, false, 2000, true);
-insert into sys.args values (9757, 393, 'res_0', 'bigint', 64, 0, 0, 0);
-insert into sys.args values (9758, 393, 'arg_1', 'bigint', 64, 0, 1, 1);
-insert into sys.args values (9759, 393, 'arg_2', 'bigint', 64, 0, 1, 2);
-insert into sys.functions values (394, 'bit_or', 'or', 'calc', 0, 1, false, false, false, 2000, true);
-insert into sys.args values (9760, 394, 'res_0', 'bigint', 64, 0, 0, 0);
-insert into sys.args values (9761, 394, 'arg_1', 'bigint', 64, 0, 1, 1);
-insert into sys.args values (9762, 394, 'arg_2', 'bigint', 64, 0, 1, 2);
-insert into sys.functions values (395, 'bit_xor', 'xor', 'calc', 0, 1, false, false, false, 2000, true);
-insert into sys.args values (9763, 395, 'res_0', 'bigint', 64, 0, 0, 0);
-insert into sys.args values (9764, 395, 'arg_1', 'bigint', 64, 0, 1, 1);
-insert into sys.args values (9765, 395, 'arg_2', 'bigint', 64, 0, 1, 2);
-insert into sys.functions values (396, 'bit_not', 'not', 'calc', 0, 1, false, false, false, 2000, true);
-insert into sys.args values (9766, 396, 'res_0', 'bigint', 64, 0, 0, 0);
-insert into sys.args values (9767, 396, 'arg_1', 'bigint', 64, 0, 1, 1);
-insert into sys.functions values (397, 'left_shift', '<<', 'calc', 0, 1, false, false, false, 2000, true);
-insert into sys.args values (9768, 397, 'res_0', 'bigint', 64, 0, 0, 0);
-insert into sys.args values (9769, 397, 'arg_1', 'bigint', 64, 0, 1, 1);
-insert into sys.args values (9770, 397, 'arg_2', 'int', 32, 0, 1, 2);
-insert into sys.functions values (398, 'right_shift', '>>', 'calc', 0, 1, false, false, false, 2000, true);
-insert into sys.args values (9771, 398, 'res_0', 'bigint', 64, 0, 0, 0);
-insert into sys.args values (9772, 398, 'arg_1', 'bigint', 64, 0, 1, 1);
-insert into sys.args values (9773, 398, 'arg_2', 'int', 32, 0, 1, 2);
-insert into sys.functions values (399, 'sql_neg', '-', 'calc', 0, 1, false, false, false, 2000, true);
-insert into sys.args values (9774, 399, 'res_0', 'bigint', 64, 0, 0, 0);
-insert into sys.args values (9775, 399, 'arg_1', 'bigint', 64, 0, 1, 1);
-insert into sys.functions values (400, 'abs', 'abs', 'calc', 0, 1, false, false, false, 2000, true);
-insert into sys.args values (9776, 400, 'res_0', 'bigint', 64, 0, 0, 0);
-insert into sys.args values (9777, 400, 'arg_1', 'bigint', 64, 0, 1, 1);
-insert into sys.functions values (401, 'sign', 'sign', 'calc', 0, 1, false, false, false, 2000, true);
-insert into sys.args values (9778, 401, 'res_0', 'tinyint', 8, 0, 0, 0);
-insert into sys.args values (9779, 401, 'arg_1', 'bigint', 64, 0, 1, 1);
-insert into sys.functions values (402, 'scale_up', '*', 'calc', 0, 1, false, false, false, 2000, true);
-insert into sys.args values (9780, 402, 'res_0', 'bigint', 64, 0, 0, 0);
-insert into sys.args values (9781, 402, 'arg_1', 'bigint', 64, 0, 1, 1);
-insert into sys.args values (9782, 402, 'arg_2', 'bigint', 64, 0, 1, 2);
-insert into sys.functions values (403, 'scale_down', 'dec_round', 'sql', 0, 1, false, false, false, 2000, true);
-insert into sys.args values (9783, 403, 'res_0', 'bigint', 64, 0, 0, 0);
-insert into sys.args values (9784, 403, 'arg_1', 'bigint', 64, 0, 1, 1);
-insert into sys.args values (9785, 403, 'arg_2', 'bigint', 64, 0, 1, 2);
-insert into sys.functions values (404, 'sql_sub', '-', 'calc', 0, 1, false, false, false, 2000, true);
-insert into sys.args values (9786, 404, 'res_0', 'month_interval', 32, 0, 0, 0);
-insert into sys.args values (9787, 404, 'arg_1', 'month_interval', 32, 0, 1, 1);
-insert into sys.args values (9788, 404, 'arg_2', 'bigint', 64, 0, 1, 2);
-insert into sys.functions values (405, 'sql_add', '+', 'calc', 0, 1, false, false, false, 2000, true);
-insert into sys.args values (9789, 405, 'res_0', 'month_interval', 32, 0, 0, 0);
-insert into sys.args values (9790, 405, 'arg_1', 'month_interval', 32, 0, 1, 1);
-insert into sys.args values (9791, 405, 'arg_2', 'bigint', 64, 0, 1, 2);
-insert into sys.functions values (406, 'sql_mul', '*', 'calc', 0, 1, false, false, false, 2000, true);
-insert into sys.args values (9792, 406, 'res_0', 'month_interval', 32, 0, 0, 0);
-insert into sys.args values (9793, 406, 'arg_1', 'month_interval', 32, 0, 1, 1);
-insert into sys.args values (9794, 406, 'arg_2', 'bigint', 64, 0, 1, 2);
-insert into sys.functions values (407, 'sql_div', '/', 'calc', 0, 1, false, false, false, 2000, true);
-insert into sys.args values (9795, 407, 'res_0', 'month_interval', 32, 0, 0, 0);
-insert into sys.args values (9796, 407, 'arg_1', 'month_interval', 32, 0, 1, 1);
-insert into sys.args values (9797, 407, 'arg_2', 'bigint', 64, 0, 1, 2);
-insert into sys.functions values (408, 'sql_sub', '-', 'calc', 0, 1, false, false, false, 2000, true);
-insert into sys.args values (9798, 408, 'res_0', 'sec_interval', 13, 0, 0, 0);
-insert into sys.args values (9799, 408, 'arg_1', 'sec_interval', 13, 0, 1, 1);
-insert into sys.args values (9800, 408, 'arg_2', 'bigint', 64, 0, 1, 2);
-insert into sys.functions values (409, 'sql_add', '+', 'calc', 0, 1, false, false, false, 2000, true);
-insert into sys.args values (9801, 409, 'res_0', 'sec_interval', 13, 0, 0, 0);
-insert into sys.args values (9802, 409, 'arg_1', 'sec_interval', 13, 0, 1, 1);
-insert into sys.args values (9803, 409, 'arg_2', 'bigint', 64, 0, 1, 2);
-insert into sys.functions values (410, 'sql_mul', '*', 'calc', 0, 1, false, false, false, 2000, true);
-insert into sys.args values (9804, 410, 'res_0', 'sec_interval', 13, 0, 0, 0);
-insert into sys.args values (9805, 410, 'arg_1', 'sec_interval', 13, 0, 1, 1);
-insert into sys.args values (9806, 410, 'arg_2', 'bigint', 64, 0, 1, 2);
-insert into sys.functions values (411, 'sql_div', '/', 'calc', 0, 1, false, false, false, 2000, true);
-insert into sys.args values (9807, 411, 'res_0', 'sec_interval', 13, 0, 0, 0);
-insert into sys.args values (9808, 411, 'arg_1', 'sec_interval', 13, 0, 1, 1);
-insert into sys.args values (9809, 411, 'arg_2', 'bigint', 64, 0, 1, 2);
-insert into sys.functions values (412, 'sql_sub', '-', 'calc', 0, 1, false, false, false, 2000, true);
-insert into sys.args values (9810, 412, 'res_0', 'hugeint', 128, 0, 0, 0);
-insert into sys.args values (9811, 412, 'arg_1', 'hugeint', 128, 0, 1, 1);
-insert into sys.args values (9812, 412, 'arg_2', 'hugeint', 128, 0, 1, 2);
-insert into sys.functions values (413, 'sql_add', '+', 'calc', 0, 1, false, false, false, 2000, true);
-insert into sys.args values (9813, 413, 'res_0', 'hugeint', 128, 0, 0, 0);
-insert into sys.args values (9814, 413, 'arg_1', 'hugeint', 128, 0, 1, 1);
-insert into sys.args values (9815, 413, 'arg_2', 'hugeint', 128, 0, 1, 2);
-insert into sys.functions values (414, 'sql_mul', '*', 'calc', 0, 1, false, false, false, 2000, true);
-insert into sys.args values (9816, 414, 'res_0', 'hugeint', 128, 0, 0, 0);
-insert into sys.args values (9817, 414, 'arg_1', 'hugeint', 128, 0, 1, 1);
-insert into sys.args values (9818, 414, 'arg_2', 'hugeint', 128, 0, 1, 2);
-insert into sys.functions values (415, 'sql_div', '/', 'calc', 0, 1, false, false, false, 2000, true);
-insert into sys.args values (9819, 415, 'res_0', 'hugeint', 128, 0, 0, 0);
-insert into sys.args values (9820, 415, 'arg_1', 'hugeint', 128, 0, 1, 1);
-insert into sys.args values (9821, 415, 'arg_2', 'hugeint', 128, 0, 1, 2);
-insert into sys.functions values (416, 'bit_and', 'and', 'calc', 0, 1, false, false, false, 2000, true);
-insert into sys.args values (9822, 416, 'res_0', 'hugeint', 128, 0, 0, 0);
-insert into sys.args values (9823, 416, 'arg_1', 'hugeint', 128, 0, 1, 1);
-insert into sys.args values (9824, 416, 'arg_2', 'hugeint', 128, 0, 1, 2);
-insert into sys.functions values (417, 'bit_or', 'or', 'calc', 0, 1, false, false, false, 2000, true);
-insert into sys.args values (9825, 417, 'res_0', 'hugeint', 128, 0, 0, 0);
-insert into sys.args values (9826, 417, 'arg_1', 'hugeint', 128, 0, 1, 1);
-insert into sys.args values (9827, 417, 'arg_2', 'hugeint', 128, 0, 1, 2);
-insert into sys.functions values (418, 'bit_xor', 'xor', 'calc', 0, 1, false, false, false, 2000, true);
-insert into sys.args values (9828, 418, 'res_0', 'hugeint', 128, 0, 0, 0);
-insert into sys.args values (9829, 418, 'arg_1', 'hugeint', 128, 0, 1, 1);
-insert into sys.args values (9830, 418, 'arg_2', 'hugeint', 128, 0, 1, 2);
-insert into sys.functions values (419, 'bit_not', 'not', 'calc', 0, 1, false, false, false, 2000, true);
-insert into sys.args values (9831, 419, 'res_0', 'hugeint', 128, 0, 0, 0);
-insert into sys.args values (9832, 419, 'arg_1', 'hugeint', 128, 0, 1, 1);
-insert into sys.functions values (420, 'left_shift', '<<', 'calc', 0, 1, false, false, false, 2000, true);
-insert into sys.args values (9833, 420, 'res_0', 'hugeint', 128, 0, 0, 0);
-insert into sys.args values (9834, 420, 'arg_1', 'hugeint', 128, 0, 1, 1);
-insert into sys.args values (9835, 420, 'arg_2', 'int', 32, 0, 1, 2);
-insert into sys.functions values (421, 'right_shift', '>>', 'calc', 0, 1, false, false, false, 2000, true);
-insert into sys.args values (9836, 421, 'res_0', 'hugeint', 128, 0, 0, 0);
-insert into sys.args values (9837, 421, 'arg_1', 'hugeint', 128, 0, 1, 1);
-insert into sys.args values (9838, 421, 'arg_2', 'int', 32, 0, 1, 2);
-insert into sys.functions values (422, 'sql_neg', '-', 'calc', 0, 1, false, false, false, 2000, true);
-insert into sys.args values (9839, 422, 'res_0', 'hugeint', 128, 0, 0, 0);
-insert into sys.args values (9840, 422, 'arg_1', 'hugeint', 128, 0, 1, 1);
-insert into sys.functions values (423, 'abs', 'abs', 'calc', 0, 1, false, false, false, 2000, true);
-insert into sys.args values (9841, 423, 'res_0', 'hugeint', 128, 0, 0, 0);
-insert into sys.args values (9842, 423, 'arg_1', 'hugeint', 128, 0, 1, 1);
-insert into sys.functions values (424, 'sign', 'sign', 'calc', 0, 1, false, false, false, 2000, true);
-insert into sys.args values (9843, 424, 'res_0', 'tinyint', 8, 0, 0, 0);
-insert into sys.args values (9844, 424, 'arg_1', 'hugeint', 128, 0, 1, 1);
-insert into sys.functions values (425, 'scale_up', '*', 'calc', 0, 1, false, false, false, 2000, true);
-insert into sys.args values (9845, 425, 'res_0', 'hugeint', 128, 0, 0, 0);
-insert into sys.args values (9846, 425, 'arg_1', 'hugeint', 128, 0, 1, 1);
-insert into sys.args values (9847, 425, 'arg_2', 'hugeint', 128, 0, 1, 2);
-insert into sys.functions values (426, 'scale_down', 'dec_round', 'sql', 0, 1, false, false, false, 2000, true);
-insert into sys.args values (9848, 426, 'res_0', 'hugeint', 128, 0, 0, 0);
-insert into sys.args values (9849, 426, 'arg_1', 'hugeint', 128, 0, 1, 1);
-insert into sys.args values (9850, 426, 'arg_2', 'hugeint', 128, 0, 1, 2);
-insert into sys.functions values (427, 'sql_sub', '-', 'calc', 0, 1, false, false, false, 2000, true);
-insert into sys.args values (9851, 427, 'res_0', 'month_interval', 32, 0, 0, 0);
-insert into sys.args values (9852, 427, 'arg_1', 'month_interval', 32, 0, 1, 1);
-insert into sys.args values (9853, 427, 'arg_2', 'hugeint', 128, 0, 1, 2);
-insert into sys.functions values (428, 'sql_add', '+', 'calc', 0, 1, false, false, false, 2000, true);
-insert into sys.args values (9854, 428, 'res_0', 'month_interval', 32, 0, 0, 0);
-insert into sys.args values (9855, 428, 'arg_1', 'month_interval', 32, 0, 1, 1);
-insert into sys.args values (9856, 428, 'arg_2', 'hugeint', 128, 0, 1, 2);
-insert into sys.functions values (429, 'sql_mul', '*', 'calc', 0, 1, false, false, false, 2000, true);
-insert into sys.args values (9857, 429, 'res_0', 'month_interval', 32, 0, 0, 0);
-insert into sys.args values (9858, 429, 'arg_1', 'month_interval', 32, 0, 1, 1);
-insert into sys.args values (9859, 429, 'arg_2', 'hugeint', 128, 0, 1, 2);
-insert into sys.functions values (430, 'sql_div', '/', 'calc', 0, 1, false, false, false, 2000, true);
-insert into sys.args values (9860, 430, 'res_0', 'month_interval', 32, 0, 0, 0);
-insert into sys.args values (9861, 430, 'arg_1', 'month_interval', 32, 0, 1, 1);
-insert into sys.args values (9862, 430, 'arg_2', 'hugeint', 128, 0, 1, 2);
-insert into sys.functions values (431, 'sql_sub', '-', 'calc', 0, 1, false, false, false, 2000, true);
-insert into sys.args values (9863, 431, 'res_0', 'sec_interval', 13, 0, 0, 0);
-insert into sys.args values (9864, 431, 'arg_1', 'sec_interval', 13, 0, 1, 1);
-insert into sys.args values (9865, 431, 'arg_2', 'hugeint', 128, 0, 1, 2);
-insert into sys.functions values (432, 'sql_add', '+', 'calc', 0, 1, false, false, false, 2000, true);
-insert into sys.args values (9866, 432, 'res_0', 'sec_interval', 13, 0, 0, 0);
-insert into sys.args values (9867, 432, 'arg_1', 'sec_interval', 13, 0, 1, 1);
-insert into sys.args values (9868, 432, 'arg_2', 'hugeint', 128, 0, 1, 2);
-insert into sys.functions values (433, 'sql_mul', '*', 'calc', 0, 1, false, false, false, 2000, true);
-insert into sys.args values (9869, 433, 'res_0', 'sec_interval', 13, 0, 0, 0);
-insert into sys.args values (9870, 433, 'arg_1', 'sec_interval', 13, 0, 1, 1);
-insert into sys.args values (9871, 433, 'arg_2', 'hugeint', 128, 0, 1, 2);
-insert into sys.functions values (434, 'sql_div', '/', 'calc', 0, 1, false, false, false, 2000, true);
-insert into sys.args values (9872, 434, 'res_0', 'sec_interval', 13, 0, 0, 0);
-insert into sys.args values (9873, 434, 'arg_1', 'sec_interval', 13, 0, 1, 1);
-insert into sys.args values (9874, 434, 'arg_2', 'hugeint', 128, 0, 1, 2);
-insert into sys.functions values (435, 'sql_sub', '-', 'calc', 0, 1, false, false, false, 2000, true);
-insert into sys.args values (9875, 435, 'res_0', 'decimal', 2, 0, 0, 0);
-insert into sys.args values (9876, 435, 'arg_1', 'decimal', 2, 0, 1, 1);
-insert into sys.args values (9877, 435, 'arg_2', 'decimal', 2, 0, 1, 2);
-insert into sys.functions values (436, 'sql_add', '+', 'calc', 0, 1, false, false, false, 2000, true);
-insert into sys.args values (9878, 436, 'res_0', 'decimal', 2, 0, 0, 0);
-insert into sys.args values (9879, 436, 'arg_1', 'decimal', 2, 0, 1, 1);
-insert into sys.args values (9880, 436, 'arg_2', 'decimal', 2, 0, 1, 2);
-insert into sys.functions values (437, 'sql_mul', '*', 'calc', 0, 1, false, false, false, 2000, true);
-insert into sys.args values (9881, 437, 'res_0', 'decimal', 2, 0, 0, 0);
-insert into sys.args values (9882, 437, 'arg_1', 'decimal', 2, 0, 1, 1);
-insert into sys.args values (9883, 437, 'arg_2', 'decimal', 2, 0, 1, 2);
-insert into sys.functions values (438, 'sql_div', '/', 'calc', 0, 1, false, false, false, 2000, true);
-insert into sys.args values (9884, 438, 'res_0', 'decimal', 2, 0, 0, 0);
-insert into sys.args values (9885, 438, 'arg_1', 'decimal', 2, 0, 1, 1);
-insert into sys.args values (9886, 438, 'arg_2', 'decimal', 2, 0, 1, 2);
-insert into sys.functions values (439, 'bit_and', 'and', 'calc', 0, 1, false, false, false, 2000, true);
-insert into sys.args values (9887, 439, 'res_0', 'decimal', 2, 0, 0, 0);
-insert into sys.args values (9888, 439, 'arg_1', 'decimal', 2, 0, 1, 1);
-insert into sys.args values (9889, 439, 'arg_2', 'decimal', 2, 0, 1, 2);
-insert into sys.functions values (440, 'bit_or', 'or', 'calc', 0, 1, false, false, false, 2000, true);
-insert into sys.args values (9890, 440, 'res_0', 'decimal', 2, 0, 0, 0);
-insert into sys.args values (9891, 440, 'arg_1', 'decimal', 2, 0, 1, 1);
-insert into sys.args values (9892, 440, 'arg_2', 'decimal', 2, 0, 1, 2);
-insert into sys.functions values (441, 'bit_xor', 'xor', 'calc', 0, 1, false, false, false, 2000, true);
-insert into sys.args values (9893, 441, 'res_0', 'decimal', 2, 0, 0, 0);
-insert into sys.args values (9894, 441, 'arg_1', 'decimal', 2, 0, 1, 1);
-insert into sys.args values (9895, 441, 'arg_2', 'decimal', 2, 0, 1, 2);
-insert into sys.functions values (442, 'bit_not', 'not', 'calc', 0, 1, false, false, false, 2000, true);
-insert into sys.args values (9896, 442, 'res_0', 'decimal', 2, 0, 0, 0);
-insert into sys.args values (9897, 442, 'arg_1', 'decimal', 2, 0, 1, 1);
-insert into sys.functions values (443, 'left_shift', '<<', 'calc', 0, 1, false, false, false, 2000, true);
-insert into sys.args values (9898, 443, 'res_0', 'decimal', 2, 0, 0, 0);
-insert into sys.args values (9899, 443, 'arg_1', 'decimal', 2, 0, 1, 1);
-insert into sys.args values (9900, 443, 'arg_2', 'int', 32, 0, 1, 2);
-insert into sys.functions values (444, 'right_shift', '>>', 'calc', 0, 1, false, false, false, 2000, true);
-insert into sys.args values (9901, 444, 'res_0', 'decimal', 2, 0, 0, 0);
-insert into sys.args values (9902, 444, 'arg_1', 'decimal', 2, 0, 1, 1);
-insert into sys.args values (9903, 444, 'arg_2', 'int', 32, 0, 1, 2);
-insert into sys.functions values (445, 'sql_neg', '-', 'calc', 0, 1, false, false, false, 2000, true);
-insert into sys.args values (9904, 445, 'res_0', 'decimal', 2, 0, 0, 0);
-insert into sys.args values (9905, 445, 'arg_1', 'decimal', 2, 0, 1, 1);
-insert into sys.functions values (446, 'abs', 'abs', 'calc', 0, 1, false, false, false, 2000, true);
-insert into sys.args values (9906, 446, 'res_0', 'decimal', 2, 0, 0, 0);
-insert into sys.args values (9907, 446, 'arg_1', 'decimal', 2, 0, 1, 1);
-insert into sys.functions values (447, 'sign', 'sign', 'calc', 0, 1, false, false, false, 2000, true);
-insert into sys.args values (9908, 447, 'res_0', 'tinyint', 8, 0, 0, 0);
-insert into sys.args values (9909, 447, 'arg_1', 'decimal', 2, 0, 1, 1);
-insert into sys.functions values (448, 'scale_up', '*', 'calc', 0, 1, false, false, false, 2000, true);
-insert into sys.args values (9910, 448, 'res_0', 'decimal', 2, 0, 0, 0);
-insert into sys.args values (9911, 448, 'arg_1', 'decimal', 2, 0, 1, 1);
-insert into sys.args values (9912, 448, 'arg_2', 'tinyint', 8, 0, 1, 2);
-insert into sys.functions values (449, 'scale_down', 'dec_round', 'sql', 0, 1, false, false, false, 2000, true);
-insert into sys.args values (9913, 449, 'res_0', 'decimal', 2, 0, 0, 0);
-insert into sys.args values (9914, 449, 'arg_1', 'decimal', 2, 0, 1, 1);
-insert into sys.args values (9915, 449, 'arg_2', 'tinyint', 8, 0, 1, 2);
-insert into sys.functions values (450, 'sql_sub', '-', 'calc', 0, 1, false, false, false, 2000, true);
-insert into sys.args values (9916, 450, 'res_0', 'month_interval', 32, 0, 0, 0);
-insert into sys.args values (9917, 450, 'arg_1', 'month_interval', 32, 0, 1, 1);
-insert into sys.args values (9918, 450, 'arg_2', 'decimal', 2, 0, 1, 2);
-insert into sys.functions values (451, 'sql_add', '+', 'calc', 0, 1, false, false, false, 2000, true);
-insert into sys.args values (9919, 451, 'res_0', 'month_interval', 32, 0, 0, 0);
-insert into sys.args values (9920, 451, 'arg_1', 'month_interval', 32, 0, 1, 1);
-insert into sys.args values (9921, 451, 'arg_2', 'decimal', 2, 0, 1, 2);
-insert into sys.functions values (452, 'sql_mul', '*', 'calc', 0, 1, false, false, false, 2000, true);
-insert into sys.args values (9922, 452, 'res_0', 'month_interval', 32, 0, 0, 0);
-insert into sys.args values (9923, 452, 'arg_1', 'month_interval', 32, 0, 1, 1);
-insert into sys.args values (9924, 452, 'arg_2', 'decimal', 2, 0, 1, 2);
-insert into sys.functions values (453, 'sql_div', '/', 'calc', 0, 1, false, false, false, 2000, true);
-insert into sys.args values (9925, 453, 'res_0', 'month_interval', 32, 0, 0, 0);
-insert into sys.args values (9926, 453, 'arg_1', 'month_interval', 32, 0, 1, 1);
-insert into sys.args values (9927, 453, 'arg_2', 'decimal', 2, 0, 1, 2);
-insert into sys.functions values (454, 'sql_sub', '-', 'calc', 0, 1, false, false, false, 2000, true);
-insert into sys.args values (9928, 454, 'res_0', 'sec_interval', 13, 0, 0, 0);
-insert into sys.args values (9929, 454, 'arg_1', 'sec_interval', 13, 0, 1, 1);
-insert into sys.args values (9930, 454, 'arg_2', 'decimal', 2, 0, 1, 2);
-insert into sys.functions values (455, 'sql_add', '+', 'calc', 0, 1, false, false, false, 2000, true);
-insert into sys.args values (9931, 455, 'res_0', 'sec_interval', 13, 0, 0, 0);
-insert into sys.args values (9932, 455, 'arg_1', 'sec_interval', 13, 0, 1, 1);
-insert into sys.args values (9933, 455, 'arg_2', 'decimal', 2, 0, 1, 2);
-insert into sys.functions values (456, 'sql_mul', '*', 'calc', 0, 1, false, false, false, 2000, true);
-insert into sys.args values (9934, 456, 'res_0', 'sec_interval', 13, 0, 0, 0);
-insert into sys.args values (9935, 456, 'arg_1', 'sec_interval', 13, 0, 1, 1);
-insert into sys.args values (9936, 456, 'arg_2', 'decimal', 2, 0, 1, 2);
-insert into sys.functions values (457, 'sql_div', '/', 'calc', 0, 1, false, false, false, 2000, true);
-insert into sys.args values (9937, 457, 'res_0', 'sec_interval', 13, 0, 0, 0);
-insert into sys.args values (9938, 457, 'arg_1', 'sec_interval', 13, 0, 1, 1);
-insert into sys.args values (9939, 457, 'arg_2', 'decimal', 2, 0, 1, 2);
-insert into sys.functions values (458, 'sql_sub', '-', 'calc', 0, 1, false, false, false, 2000, true);
-insert into sys.args values (9940, 458, 'res_0', 'decimal', 4, 0, 0, 0);
-insert into sys.args values (9941, 458, 'arg_1', 'decimal', 4, 0, 1, 1);
-insert into sys.args values (9942, 458, 'arg_2', 'decimal', 4, 0, 1, 2);
-insert into sys.functions values (459, 'sql_add', '+', 'calc', 0, 1, false, false, false, 2000, true);
-insert into sys.args values (9943, 459, 'res_0', 'decimal', 4, 0, 0, 0);
-insert into sys.args values (9944, 459, 'arg_1', 'decimal', 4, 0, 1, 1);
-insert into sys.args values (9945, 459, 'arg_2', 'decimal', 4, 0, 1, 2);
-insert into sys.functions values (460, 'sql_mul', '*', 'calc', 0, 1, false, false, false, 2000, true);
-insert into sys.args values (9946, 460, 'res_0', 'decimal', 4, 0, 0, 0);
-insert into sys.args values (9947, 460, 'arg_1', 'decimal', 4, 0, 1, 1);
-insert into sys.args values (9948, 460, 'arg_2', 'decimal', 4, 0, 1, 2);
-insert into sys.functions values (461, 'sql_div', '/', 'calc', 0, 1, false, false, false, 2000, true);
-insert into sys.args values (9949, 461, 'res_0', 'decimal', 4, 0, 0, 0);
-insert into sys.args values (9950, 461, 'arg_1', 'decimal', 4, 0, 1, 1);
-insert into sys.args values (9951, 461, 'arg_2', 'decimal', 4, 0, 1, 2);
-insert into sys.functions values (462, 'bit_and', 'and', 'calc', 0, 1, false, false, false, 2000, true);
-insert into sys.args values (9952, 462, 'res_0', 'decimal', 4, 0, 0, 0);
-insert into sys.args values (9953, 462, 'arg_1', 'decimal', 4, 0, 1, 1);
-insert into sys.args values (9954, 462, 'arg_2', 'decimal', 4, 0, 1, 2);
-insert into sys.functions values (463, 'bit_or', 'or', 'calc', 0, 1, false, false, false, 2000, true);
-insert into sys.args values (9955, 463, 'res_0', 'decimal', 4, 0, 0, 0);
-insert into sys.args values (9956, 463, 'arg_1', 'decimal', 4, 0, 1, 1);
-insert into sys.args values (9957, 463, 'arg_2', 'decimal', 4, 0, 1, 2);
-insert into sys.functions values (464, 'bit_xor', 'xor', 'calc', 0, 1, false, false, false, 2000, true);
-insert into sys.args values (9958, 464, 'res_0', 'decimal', 4, 0, 0, 0);
-insert into sys.args values (9959, 464, 'arg_1', 'decimal', 4, 0, 1, 1);
-insert into sys.args values (9960, 464, 'arg_2', 'decimal', 4, 0, 1, 2);
-insert into sys.functions values (465, 'bit_not', 'not', 'calc', 0, 1, false, false, false, 2000, true);
-insert into sys.args values (9961, 465, 'res_0', 'decimal', 4, 0, 0, 0);
-insert into sys.args values (9962, 465, 'arg_1', 'decimal', 4, 0, 1, 1);
-insert into sys.functions values (466, 'left_shift', '<<', 'calc', 0, 1, false, false, false, 2000, true);
-insert into sys.args values (9963, 466, 'res_0', 'decimal', 4, 0, 0, 0);
-insert into sys.args values (9964, 466, 'arg_1', 'decimal', 4, 0, 1, 1);
-insert into sys.args values (9965, 466, 'arg_2', 'int', 32, 0, 1, 2);
-insert into sys.functions values (467, 'right_shift', '>>', 'calc', 0, 1, false, false, false, 2000, true);
-insert into sys.args values (9966, 467, 'res_0', 'decimal', 4, 0, 0, 0);
-insert into sys.args values (9967, 467, 'arg_1', 'decimal', 4, 0, 1, 1);
-insert into sys.args values (9968, 467, 'arg_2', 'int', 32, 0, 1, 2);
-insert into sys.functions values (468, 'sql_neg', '-', 'calc', 0, 1, false, false, false, 2000, true);
-insert into sys.args values (9969, 468, 'res_0', 'decimal', 4, 0, 0, 0);
-insert into sys.args values (9970, 468, 'arg_1', 'decimal', 4, 0, 1, 1);
-insert into sys.functions values (469, 'abs', 'abs', 'calc', 0, 1, false, false, false, 2000, true);
-insert into sys.args values (9971, 469, 'res_0', 'decimal', 4, 0, 0, 0);
-insert into sys.args values (9972, 469, 'arg_1', 'decimal', 4, 0, 1, 1);
-insert into sys.functions values (470, 'sign', 'sign', 'calc', 0, 1, false, false, false, 2000, true);
-insert into sys.args values (9973, 470, 'res_0', 'tinyint', 8, 0, 0, 0);
-insert into sys.args values (9974, 470, 'arg_1', 'decimal', 4, 0, 1, 1);
-insert into sys.functions values (471, 'scale_up', '*', 'calc', 0, 1, false, false, false, 2000, true);
-insert into sys.args values (9975, 471, 'res_0', 'decimal', 4, 0, 0, 0);
-insert into sys.args values (9976, 471, 'arg_1', 'decimal', 4, 0, 1, 1);
-insert into sys.args values (9977, 471, 'arg_2', 'smallint', 16, 0, 1, 2);
-insert into sys.functions values (472, 'scale_down', 'dec_round', 'sql', 0, 1, false, false, false, 2000, true);
-insert into sys.args values (9978, 472, 'res_0', 'decimal', 4, 0, 0, 0);
-insert into sys.args values (9979, 472, 'arg_1', 'decimal', 4, 0, 1, 1);
-insert into sys.args values (9980, 472, 'arg_2', 'smallint', 16, 0, 1, 2);
-insert into sys.functions values (473, 'sql_sub', '-', 'calc', 0, 1, false, false, false, 2000, true);
-insert into sys.args values (9981, 473, 'res_0', 'month_interval', 32, 0, 0, 0);
-insert into sys.args values (9982, 473, 'arg_1', 'month_interval', 32, 0, 1, 1);
-insert into sys.args values (9983, 473, 'arg_2', 'decimal', 4, 0, 1, 2);
-insert into sys.functions values (474, 'sql_add', '+', 'calc', 0, 1, false, false, false, 2000, true);
-insert into sys.args values (9984, 474, 'res_0', 'month_interval', 32, 0, 0, 0);
-insert into sys.args values (9985, 474, 'arg_1', 'month_interval', 32, 0, 1, 1);
-insert into sys.args values (9986, 474, 'arg_2', 'decimal', 4, 0, 1, 2);
-insert into sys.functions values (475, 'sql_mul', '*', 'calc', 0, 1, false, false, false, 2000, true);
-insert into sys.args values (9987, 475, 'res_0', 'month_interval', 32, 0, 0, 0);
-insert into sys.args values (9988, 475, 'arg_1', 'month_interval', 32, 0, 1, 1);
-insert into sys.args values (9989, 475, 'arg_2', 'decimal', 4, 0, 1, 2);
-insert into sys.functions values (476, 'sql_div', '/', 'calc', 0, 1, false, false, false, 2000, true);
-insert into sys.args values (9990, 476, 'res_0', 'month_interval', 32, 0, 0, 0);
-insert into sys.args values (9991, 476, 'arg_1', 'month_interval', 32, 0, 1, 1);
-insert into sys.args values (9992, 476, 'arg_2', 'decimal', 4, 0, 1, 2);
-insert into sys.functions values (477, 'sql_sub', '-', 'calc', 0, 1, false, false, false, 2000, true);
-insert into sys.args values (9993, 477, 'res_0', 'sec_interval', 13, 0, 0, 0);
-insert into sys.args values (9994, 477, 'arg_1', 'sec_interval', 13, 0, 1, 1);
-insert into sys.args values (9995, 477, 'arg_2', 'decimal', 4, 0, 1, 2);
-insert into sys.functions values (478, 'sql_add', '+', 'calc', 0, 1, false, false, false, 2000, true);
-insert into sys.args values (9996, 478, 'res_0', 'sec_interval', 13, 0, 0, 0);
-insert into sys.args values (9997, 478, 'arg_1', 'sec_interval', 13, 0, 1, 1);
-insert into sys.args values (9998, 478, 'arg_2', 'decimal', 4, 0, 1, 2);
-insert into sys.functions values (479, 'sql_mul', '*', 'calc', 0, 1, false, false, false, 2000, true);
-insert into sys.args values (9999, 479, 'res_0', 'sec_interval', 13, 0, 0, 0);
-insert into sys.args values (10000, 479, 'arg_1', 'sec_interval', 13, 0, 1, 1);
-insert into sys.args values (10001, 479, 'arg_2', 'decimal', 4, 0, 1, 2);
-insert into sys.functions values (480, 'sql_div', '/', 'calc', 0, 1, false, false, false, 2000, true);
-insert into sys.args values (10002, 480, 'res_0', 'sec_interval', 13, 0, 0, 0);
-insert into sys.args values (10003, 480, 'arg_1', 'sec_interval', 13, 0, 1, 1);
-insert into sys.args values (10004, 480, 'arg_2', 'decimal', 4, 0, 1, 2);
-insert into sys.functions values (481, 'sql_sub', '-', 'calc', 0, 1, false, false, false, 2000, true);
-insert into sys.args values (10005, 481, 'res_0', 'decimal', 9, 0, 0, 0);
-insert into sys.args values (10006, 481, 'arg_1', 'decimal', 9, 0, 1, 1);
-insert into sys.args values (10007, 481, 'arg_2', 'decimal', 9, 0, 1, 2);
-insert into sys.functions values (482, 'sql_add', '+', 'calc', 0, 1, false, false, false, 2000, true);
-insert into sys.args values (10008, 482, 'res_0', 'decimal', 9, 0, 0, 0);
-insert into sys.args values (10009, 482, 'arg_1', 'decimal', 9, 0, 1, 1);
-insert into sys.args values (10010, 482, 'arg_2', 'decimal', 9, 0, 1, 2);
-insert into sys.functions values (483, 'sql_mul', '*', 'calc', 0, 1, false, false, false, 2000, true);
-insert into sys.args values (10011, 483, 'res_0', 'decimal', 9, 0, 0, 0);
-insert into sys.args values (10012, 483, 'arg_1', 'decimal', 9, 0, 1, 1);
-insert into sys.args values (10013, 483, 'arg_2', 'decimal', 9, 0, 1, 2);
-insert into sys.functions values (484, 'sql_div', '/', 'calc', 0, 1, false, false, false, 2000, true);
-insert into sys.args values (10014, 484, 'res_0', 'decimal', 9, 0, 0, 0);
-insert into sys.args values (10015, 484, 'arg_1', 'decimal', 9, 0, 1, 1);
-insert into sys.args values (10016, 484, 'arg_2', 'decimal', 9, 0, 1, 2);
-insert into sys.functions values (485, 'bit_and', 'and', 'calc', 0, 1, false, false, false, 2000, true);
-insert into sys.args values (10017, 485, 'res_0', 'decimal', 9, 0, 0, 0);
-insert into sys.args values (10018, 485, 'arg_1', 'decimal', 9, 0, 1, 1);
-insert into sys.args values (10019, 485, 'arg_2', 'decimal', 9, 0, 1, 2);
-insert into sys.functions values (486, 'bit_or', 'or', 'calc', 0, 1, false, false, false, 2000, true);
-insert into sys.args values (10020, 486, 'res_0', 'decimal', 9, 0, 0, 0);
-insert into sys.args values (10021, 486, 'arg_1', 'decimal', 9, 0, 1, 1);
-insert into sys.args values (10022, 486, 'arg_2', 'decimal', 9, 0, 1, 2);
-insert into sys.functions values (487, 'bit_xor', 'xor', 'calc', 0, 1, false, false, false, 2000, true);
-insert into sys.args values (10023, 487, 'res_0', 'decimal', 9, 0, 0, 0);
-insert into sys.args values (10024, 487, 'arg_1', 'decimal', 9, 0, 1, 1);
-insert into sys.args values (10025, 487, 'arg_2', 'decimal', 9, 0, 1, 2);
-insert into sys.functions values (488, 'bit_not', 'not', 'calc', 0, 1, false, false, false, 2000, true);
-insert into sys.args values (10026, 488, 'res_0', 'decimal', 9, 0, 0, 0);
-insert into sys.args values (10027, 488, 'arg_1', 'decimal', 9, 0, 1, 1);
-insert into sys.functions values (489, 'left_shift', '<<', 'calc', 0, 1, false, false, false, 2000, true);
-insert into sys.args values (10028, 489, 'res_0', 'decimal', 9, 0, 0, 0);
-insert into sys.args values (10029, 489, 'arg_1', 'decimal', 9, 0, 1, 1);
-insert into sys.args values (10030, 489, 'arg_2', 'int', 32, 0, 1, 2);
-insert into sys.functions values (490, 'right_shift', '>>', 'calc', 0, 1, false, false, false, 2000, true);
-insert into sys.args values (10031, 490, 'res_0', 'decimal', 9, 0, 0, 0);
-insert into sys.args values (10032, 490, 'arg_1', 'decimal', 9, 0, 1, 1);
-insert into sys.args values (10033, 490, 'arg_2', 'int', 32, 0, 1, 2);
-insert into sys.functions values (491, 'sql_neg', '-', 'calc', 0, 1, false, false, false, 2000, true);
-insert into sys.args values (10034, 491, 'res_0', 'decimal', 9, 0, 0, 0);
-insert into sys.args values (10035, 491, 'arg_1', 'decimal', 9, 0, 1, 1);
-insert into sys.functions values (492, 'abs', 'abs', 'calc', 0, 1, false, false, false, 2000, true);
-insert into sys.args values (10036, 492, 'res_0', 'decimal', 9, 0, 0, 0);
-insert into sys.args values (10037, 492, 'arg_1', 'decimal', 9, 0, 1, 1);
-insert into sys.functions values (493, 'sign', 'sign', 'calc', 0, 1, false, false, false, 2000, true);
-insert into sys.args values (10038, 493, 'res_0', 'tinyint', 8, 0, 0, 0);
-insert into sys.args values (10039, 493, 'arg_1', 'decimal', 9, 0, 1, 1);
-insert into sys.functions values (494, 'scale_up', '*', 'calc', 0, 1, false, false, false, 2000, true);
-insert into sys.args values (10040, 494, 'res_0', 'decimal', 9, 0, 0, 0);
-insert into sys.args values (10041, 494, 'arg_1', 'decimal', 9, 0, 1, 1);
-insert into sys.args values (10042, 494, 'arg_2', 'int', 32, 0, 1, 2);
-insert into sys.functions values (495, 'scale_down', 'dec_round', 'sql', 0, 1, false, false, false, 2000, true);
-insert into sys.args values (10043, 495, 'res_0', 'decimal', 9, 0, 0, 0);
-insert into sys.args values (10044, 495, 'arg_1', 'decimal', 9, 0, 1, 1);
-insert into sys.args values (10045, 495, 'arg_2', 'int', 32, 0, 1, 2);
-insert into sys.functions values (496, 'sql_sub', '-', 'calc', 0, 1, false, false, false, 2000, true);
-insert into sys.args values (10046, 496, 'res_0', 'month_interval', 32, 0, 0, 0);
-insert into sys.args values (10047, 496, 'arg_1', 'month_interval', 32, 0, 1, 1);
-insert into sys.args values (10048, 496, 'arg_2', 'decimal', 9, 0, 1, 2);
-insert into sys.functions values (497, 'sql_add', '+', 'calc', 0, 1, false, false, false, 2000, true);
-insert into sys.args values (10049, 497, 'res_0', 'month_interval', 32, 0, 0, 0);
-insert into sys.args values (10050, 497, 'arg_1', 'month_interval', 32, 0, 1, 1);
-insert into sys.args values (10051, 497, 'arg_2', 'decimal', 9, 0, 1, 2);
-insert into sys.functions values (498, 'sql_mul', '*', 'calc', 0, 1, false, false, false, 2000, true);
-insert into sys.args values (10052, 498, 'res_0', 'month_interval', 32, 0, 0, 0);
-insert into sys.args values (10053, 498, 'arg_1', 'month_interval', 32, 0, 1, 1);
-insert into sys.args values (10054, 498, 'arg_2', 'decimal', 9, 0, 1, 2);
-insert into sys.functions values (499, 'sql_div', '/', 'calc', 0, 1, false, false, false, 2000, true);
-insert into sys.args values (10055, 499, 'res_0', 'month_interval', 32, 0, 0, 0);
-insert into sys.args values (10056, 499, 'arg_1', 'month_interval', 32, 0, 1, 1);
-insert into sys.args values (10057, 499, 'arg_2', 'decimal', 9, 0, 1, 2);
-insert into sys.functions values (500, 'sql_sub', '-', 'calc', 0, 1, false, false, false, 2000, true);
-insert into sys.args values (10058, 500, 'res_0', 'sec_interval', 13, 0, 0, 0);
-insert into sys.args values (10059, 500, 'arg_1', 'sec_interval', 13, 0, 1, 1);
-insert into sys.args values (10060, 500, 'arg_2', 'decimal', 9, 0, 1, 2);
-insert into sys.functions values (501, 'sql_add', '+', 'calc', 0, 1, false, false, false, 2000, true);
-insert into sys.args values (10061, 501, 'res_0', 'sec_interval', 13, 0, 0, 0);
-insert into sys.args values (10062, 501, 'arg_1', 'sec_interval', 13, 0, 1, 1);
-insert into sys.args values (10063, 501, 'arg_2', 'decimal', 9, 0, 1, 2);
-insert into sys.functions values (502, 'sql_mul', '*', 'calc', 0, 1, false, false, false, 2000, true);
-insert into sys.args values (10064, 502, 'res_0', 'sec_interval', 13, 0, 0, 0);
-insert into sys.args values (10065, 502, 'arg_1', 'sec_interval', 13, 0, 1, 1);
-insert into sys.args values (10066, 502, 'arg_2', 'decimal', 9, 0, 1, 2);
-insert into sys.functions values (503, 'sql_div', '/', 'calc', 0, 1, false, false, false, 2000, true);
-insert into sys.args values (10067, 503, 'res_0', 'sec_interval', 13, 0, 0, 0);
-insert into sys.args values (10068, 503, 'arg_1', 'sec_interval', 13, 0, 1, 1);
-insert into sys.args values (10069, 503, 'arg_2', 'decimal', 9, 0, 1, 2);
-insert into sys.functions values (504, 'sql_sub', '-', 'calc', 0, 1, false, false, false, 2000, true);
-insert into sys.args values (10070, 504, 'res_0', 'decimal', 18, 0, 0, 0);
-insert into sys.args values (10071, 504, 'arg_1', 'decimal', 18, 0, 1, 1);
-insert into sys.args values (10072, 504, 'arg_2', 'decimal', 18, 0, 1, 2);
-insert into sys.functions values (505, 'sql_add', '+', 'calc', 0, 1, false, false, false, 2000, true);
-insert into sys.args values (10073, 505, 'res_0', 'decimal', 18, 0, 0, 0);
-insert into sys.args values (10074, 505, 'arg_1', 'decimal', 18, 0, 1, 1);
-insert into sys.args values (10075, 505, 'arg_2', 'decimal', 18, 0, 1, 2);
-insert into sys.functions values (506, 'sql_mul', '*', 'calc', 0, 1, false, false, false, 2000, true);
-insert into sys.args values (10076, 506, 'res_0', 'decimal', 18, 0, 0, 0);
-insert into sys.args values (10077, 506, 'arg_1', 'decimal', 18, 0, 1, 1);
-insert into sys.args values (10078, 506, 'arg_2', 'decimal', 18, 0, 1, 2);
-insert into sys.functions values (507, 'sql_div', '/', 'calc', 0, 1, false, false, false, 2000, true);
-insert into sys.args values (10079, 507, 'res_0', 'decimal', 18, 0, 0, 0);
-insert into sys.args values (10080, 507, 'arg_1', 'decimal', 18, 0, 1, 1);
-insert into sys.args values (10081, 507, 'arg_2', 'decimal', 18, 0, 1, 2);
-insert into sys.functions values (508, 'bit_and', 'and', 'calc', 0, 1, false, false, false, 2000, true);
-insert into sys.args values (10082, 508, 'res_0', 'decimal', 18, 0, 0, 0);
-insert into sys.args values (10083, 508, 'arg_1', 'decimal', 18, 0, 1, 1);
-insert into sys.args values (10084, 508, 'arg_2', 'decimal', 18, 0, 1, 2);
-insert into sys.functions values (509, 'bit_or', 'or', 'calc', 0, 1, false, false, false, 2000, true);
-insert into sys.args values (10085, 509, 'res_0', 'decimal', 18, 0, 0, 0);
-insert into sys.args values (10086, 509, 'arg_1', 'decimal', 18, 0, 1, 1);
-insert into sys.args values (10087, 509, 'arg_2', 'decimal', 18, 0, 1, 2);
-insert into sys.functions values (510, 'bit_xor', 'xor', 'calc', 0, 1, false, false, false, 2000, true);
-insert into sys.args values (10088, 510, 'res_0', 'decimal', 18, 0, 0, 0);
-insert into sys.args values (10089, 510, 'arg_1', 'decimal', 18, 0, 1, 1);
-insert into sys.args values (10090, 510, 'arg_2', 'decimal', 18, 0, 1, 2);
-insert into sys.functions values (511, 'bit_not', 'not', 'calc', 0, 1, false, false, false, 2000, true);
-insert into sys.args values (10091, 511, 'res_0', 'decimal', 18, 0, 0, 0);
-insert into sys.args values (10092, 511, 'arg_1', 'decimal', 18, 0, 1, 1);
-insert into sys.functions values (512, 'left_shift', '<<', 'calc', 0, 1, false, false, false, 2000, true);
-insert into sys.args values (10093, 512, 'res_0', 'decimal', 18, 0, 0, 0);
-insert into sys.args values (10094, 512, 'arg_1', 'decimal', 18, 0, 1, 1);
-insert into sys.args values (10095, 512, 'arg_2', 'int', 32, 0, 1, 2);
-insert into sys.functions values (513, 'right_shift', '>>', 'calc', 0, 1, false, false, false, 2000, true);
-insert into sys.args values (10096, 513, 'res_0', 'decimal', 18, 0, 0, 0);
-insert into sys.args values (10097, 513, 'arg_1', 'decimal', 18, 0, 1, 1);
-insert into sys.args values (10098, 513, 'arg_2', 'int', 32, 0, 1, 2);
-insert into sys.functions values (514, 'sql_neg', '-', 'calc', 0, 1, false, false, false, 2000, true);
-insert into sys.args values (10099, 514, 'res_0', 'decimal', 18, 0, 0, 0);
-insert into sys.args values (10100, 514, 'arg_1', 'decimal', 18, 0, 1, 1);
-insert into sys.functions values (515, 'abs', 'abs', 'calc', 0, 1, false, false, false, 2000, true);
-insert into sys.args values (10101, 515, 'res_0', 'decimal', 18, 0, 0, 0);
-insert into sys.args values (10102, 515, 'arg_1', 'decimal', 18, 0, 1, 1);
-insert into sys.functions values (516, 'sign', 'sign', 'calc', 0, 1, false, false, false, 2000, true);
-insert into sys.args values (10103, 516, 'res_0', 'tinyint', 8, 0, 0, 0);
-insert into sys.args values (10104, 516, 'arg_1', 'decimal', 18, 0, 1, 1);
-insert into sys.functions values (517, 'scale_up', '*', 'calc', 0, 1, false, false, false, 2000, true);
-insert into sys.args values (10105, 517, 'res_0', 'decimal', 18, 0, 0, 0);
-insert into sys.args values (10106, 517, 'arg_1', 'decimal', 18, 0, 1, 1);
-insert into sys.args values (10107, 517, 'arg_2', 'bigint', 64, 0, 1, 2);
-insert into sys.functions values (518, 'scale_down', 'dec_round', 'sql', 0, 1, false, false, false, 2000, true);
-insert into sys.args values (10108, 518, 'res_0', 'decimal', 18, 0, 0, 0);
-insert into sys.args values (10109, 518, 'arg_1', 'decimal', 18, 0, 1, 1);
-insert into sys.args values (10110, 518, 'arg_2', 'bigint', 64, 0, 1, 2);
-insert into sys.functions values (519, 'sql_sub', '-', 'calc', 0, 1, false, false, false, 2000, true);
-insert into sys.args values (10111, 519, 'res_0', 'month_interval', 32, 0, 0, 0);
-insert into sys.args values (10112, 519, 'arg_1', 'month_interval', 32, 0, 1, 1);
-insert into sys.args values (10113, 519, 'arg_2', 'decimal', 18, 0, 1, 2);
-insert into sys.functions values (520, 'sql_add', '+', 'calc', 0, 1, false, false, false, 2000, true);
-insert into sys.args values (10114, 520, 'res_0', 'month_interval', 32, 0, 0, 0);
-insert into sys.args values (10115, 520, 'arg_1', 'month_interval', 32, 0, 1, 1);
-insert into sys.args values (10116, 520, 'arg_2', 'decimal', 18, 0, 1, 2);
-insert into sys.functions values (521, 'sql_mul', '*', 'calc', 0, 1, false, false, false, 2000, true);
-insert into sys.args values (10117, 521, 'res_0', 'month_interval', 32, 0, 0, 0);
-insert into sys.args values (10118, 521, 'arg_1', 'month_interval', 32, 0, 1, 1);
-insert into sys.args values (10119, 521, 'arg_2', 'decimal', 18, 0, 1, 2);
-insert into sys.functions values (522, 'sql_div', '/', 'calc', 0, 1, false, false, false, 2000, true);
-insert into sys.args values (10120, 522, 'res_0', 'month_interval', 32, 0, 0, 0);
-insert into sys.args values (10121, 522, 'arg_1', 'month_interval', 32, 0, 1, 1);
-insert into sys.args values (10122, 522, 'arg_2', 'decimal', 18, 0, 1, 2);
-insert into sys.functions values (523, 'sql_sub', '-', 'calc', 0, 1, false, false, false, 2000, true);
-insert into sys.args values (10123, 523, 'res_0', 'sec_interval', 13, 0, 0, 0);
-insert into sys.args values (10124, 523, 'arg_1', 'sec_interval', 13, 0, 1, 1);
-insert into sys.args values (10125, 523, 'arg_2', 'decimal', 18, 0, 1, 2);
-insert into sys.functions values (524, 'sql_add', '+', 'calc', 0, 1, false, false, false, 2000, true);
-insert into sys.args values (10126, 524, 'res_0', 'sec_interval', 13, 0, 0, 0);
-insert into sys.args values (10127, 524, 'arg_1', 'sec_interval', 13, 0, 1, 1);
-insert into sys.args values (10128, 524, 'arg_2', 'decimal', 18, 0, 1, 2);
-insert into sys.functions values (525, 'sql_mul', '*', 'calc', 0, 1, false, false, false, 2000, true);
-insert into sys.args values (10129, 525, 'res_0', 'sec_interval', 13, 0, 0, 0);
-insert into sys.args values (10130, 525, 'arg_1', 'sec_interval', 13, 0, 1, 1);
-insert into sys.args values (10131, 525, 'arg_2', 'decimal', 18, 0, 1, 2);
-insert into sys.functions values (526, 'sql_div', '/', 'calc', 0, 1, false, false, false, 2000, true);
-insert into sys.args values (10132, 526, 'res_0', 'sec_interval', 13, 0, 0, 0);
-insert into sys.args values (10133, 526, 'arg_1', 'sec_interval', 13, 0, 1, 1);
-insert into sys.args values (10134, 526, 'arg_2', 'decimal', 18, 0, 1, 2);
-insert into sys.functions values (527, 'sql_sub', '-', 'calc', 0, 1, false, false, false, 2000, true);
-insert into sys.args values (10135, 527, 'res_0', 'decimal', 38, 0, 0, 0);
-insert into sys.args values (10136, 527, 'arg_1', 'decimal', 38, 0, 1, 1);
-insert into sys.args values (10137, 527, 'arg_2', 'decimal', 38, 0, 1, 2);
-insert into sys.functions values (528, 'sql_add', '+', 'calc', 0, 1, false, false, false, 2000, true);
-insert into sys.args values (10138, 528, 'res_0', 'decimal', 38, 0, 0, 0);
-insert into sys.args values (10139, 528, 'arg_1', 'decimal', 38, 0, 1, 1);
-insert into sys.args values (10140, 528, 'arg_2', 'decimal', 38, 0, 1, 2);
-insert into sys.functions values (529, 'sql_mul', '*', 'calc', 0, 1, false, false, false, 2000, true);
-insert into sys.args values (10141, 529, 'res_0', 'decimal', 38, 0, 0, 0);
-insert into sys.args values (10142, 529, 'arg_1', 'decimal', 38, 0, 1, 1);
-insert into sys.args values (10143, 529, 'arg_2', 'decimal', 38, 0, 1, 2);
-insert into sys.functions values (530, 'sql_div', '/', 'calc', 0, 1, false, false, false, 2000, true);
-insert into sys.args values (10144, 530, 'res_0', 'decimal', 38, 0, 0, 0);
-insert into sys.args values (10145, 530, 'arg_1', 'decimal', 38, 0, 1, 1);
-insert into sys.args values (10146, 530, 'arg_2', 'decimal', 38, 0, 1, 2);
-insert into sys.functions values (531, 'bit_and', 'and', 'calc', 0, 1, false, false, false, 2000, true);
-insert into sys.args values (10147, 531, 'res_0', 'decimal', 38, 0, 0, 0);
-insert into sys.args values (10148, 531, 'arg_1', 'decimal', 38, 0, 1, 1);
-insert into sys.args values (10149, 531, 'arg_2', 'decimal', 38, 0, 1, 2);
-insert into sys.functions values (532, 'bit_or', 'or', 'calc', 0, 1, false, false, false, 2000, true);
-insert into sys.args values (10150, 532, 'res_0', 'decimal', 38, 0, 0, 0);
-insert into sys.args values (10151, 532, 'arg_1', 'decimal', 38, 0, 1, 1);
-insert into sys.args values (10152, 532, 'arg_2', 'decimal', 38, 0, 1, 2);
-insert into sys.functions values (533, 'bit_xor', 'xor', 'calc', 0, 1, false, false, false, 2000, true);
-insert into sys.args values (10153, 533, 'res_0', 'decimal', 38, 0, 0, 0);
-insert into sys.args values (10154, 533, 'arg_1', 'decimal', 38, 0, 1, 1);
-insert into sys.args values (10155, 533, 'arg_2', 'decimal', 38, 0, 1, 2);
-insert into sys.functions values (534, 'bit_not', 'not', 'calc', 0, 1, false, false, false, 2000, true);
-insert into sys.args values (10156, 534, 'res_0', 'decimal', 38, 0, 0, 0);
-insert into sys.args values (10157, 534, 'arg_1', 'decimal', 38, 0, 1, 1);
-insert into sys.functions values (535, 'left_shift', '<<', 'calc', 0, 1, false, false, false, 2000, true);
-insert into sys.args values (10158, 535, 'res_0', 'decimal', 38, 0, 0, 0);
-insert into sys.args values (10159, 535, 'arg_1', 'decimal', 38, 0, 1, 1);
-insert into sys.args values (10160, 535, 'arg_2', 'int', 32, 0, 1, 2);
-insert into sys.functions values (536, 'right_shift', '>>', 'calc', 0, 1, false, false, false, 2000, true);
-insert into sys.args values (10161, 536, 'res_0', 'decimal', 38, 0, 0, 0);
-insert into sys.args values (10162, 536, 'arg_1', 'decimal', 38, 0, 1, 1);
-insert into sys.args values (10163, 536, 'arg_2', 'int', 32, 0, 1, 2);
-insert into sys.functions values (537, 'sql_neg', '-', 'calc', 0, 1, false, false, false, 2000, true);
-insert into sys.args values (10164, 537, 'res_0', 'decimal', 38, 0, 0, 0);
-insert into sys.args values (10165, 537, 'arg_1', 'decimal', 38, 0, 1, 1);
-insert into sys.functions values (538, 'abs', 'abs', 'calc', 0, 1, false, false, false, 2000, true);
-insert into sys.args values (10166, 538, 'res_0', 'decimal', 38, 0, 0, 0);
-insert into sys.args values (10167, 538, 'arg_1', 'decimal', 38, 0, 1, 1);
-insert into sys.functions values (539, 'sign', 'sign', 'calc', 0, 1, false, false, false, 2000, true);
-insert into sys.args values (10168, 539, 'res_0', 'tinyint', 8, 0, 0, 0);
-insert into sys.args values (10169, 539, 'arg_1', 'decimal', 38, 0, 1, 1);
-insert into sys.functions values (540, 'scale_up', '*', 'calc', 0, 1, false, false, false, 2000, true);
-insert into sys.args values (10170, 540, 'res_0', 'decimal', 38, 0, 0, 0);
-insert into sys.args values (10171, 540, 'arg_1', 'decimal', 38, 0, 1, 1);
-insert into sys.args values (10172, 540, 'arg_2', 'hugeint', 128, 0, 1, 2);
-insert into sys.functions values (541, 'scale_down', 'dec_round', 'sql', 0, 1, false, false, false, 2000, true);
-insert into sys.args values (10173, 541, 'res_0', 'decimal', 38, 0, 0, 0);
-insert into sys.args values (10174, 541, 'arg_1', 'decimal', 38, 0, 1, 1);
-insert into sys.args values (10175, 541, 'arg_2', 'hugeint', 128, 0, 1, 2);
-insert into sys.functions values (542, 'sql_sub', '-', 'calc', 0, 1, false, false, false, 2000, true);
-insert into sys.args values (10176, 542, 'res_0', 'month_interval', 32, 0, 0, 0);
-insert into sys.args values (10177, 542, 'arg_1', 'month_interval', 32, 0, 1, 1);
-insert into sys.args values (10178, 542, 'arg_2', 'decimal', 38, 0, 1, 2);
-insert into sys.functions values (543, 'sql_add', '+', 'calc', 0, 1, false, false, false, 2000, true);
-insert into sys.args values (10179, 543, 'res_0', 'month_interval', 32, 0, 0, 0);
-insert into sys.args values (10180, 543, 'arg_1', 'month_interval', 32, 0, 1, 1);
-insert into sys.args values (10181, 543, 'arg_2', 'decimal', 38, 0, 1, 2);
-insert into sys.functions values (544, 'sql_mul', '*', 'calc', 0, 1, false, false, false, 2000, true);
-insert into sys.args values (10182, 544, 'res_0', 'month_interval', 32, 0, 0, 0);
-insert into sys.args values (10183, 544, 'arg_1', 'month_interval', 32, 0, 1, 1);
-insert into sys.args values (10184, 544, 'arg_2', 'decimal', 38, 0, 1, 2);
-insert into sys.functions values (545, 'sql_div', '/', 'calc', 0, 1, false, false, false, 2000, true);
-insert into sys.args values (10185, 545, 'res_0', 'month_interval', 32, 0, 0, 0);
-insert into sys.args values (10186, 545, 'arg_1', 'month_interval', 32, 0, 1, 1);
-insert into sys.args values (10187, 545, 'arg_2', 'decimal', 38, 0, 1, 2);
-insert into sys.functions values (546, 'sql_sub', '-', 'calc', 0, 1, false, false, false, 2000, true);
-insert into sys.args values (10188, 546, 'res_0', 'sec_interval', 13, 0, 0, 0);
-insert into sys.args values (10189, 546, 'arg_1', 'sec_interval', 13, 0, 1, 1);
-insert into sys.args values (10190, 546, 'arg_2', 'decimal', 38, 0, 1, 2);
-insert into sys.functions values (547, 'sql_add', '+', 'calc', 0, 1, false, false, false, 2000, true);
-insert into sys.args values (10191, 547, 'res_0', 'sec_interval', 13, 0, 0, 0);
-insert into sys.args values (10192, 547, 'arg_1', 'sec_interval', 13, 0, 1, 1);
-insert into sys.args values (10193, 547, 'arg_2', 'decimal', 38, 0, 1, 2);
-insert into sys.functions values (548, 'sql_mul', '*', 'calc', 0, 1, false, false, false, 2000, true);
-insert into sys.args values (10194, 548, 'res_0', 'sec_interval', 13, 0, 0, 0);
-insert into sys.args values (10195, 548, 'arg_1', 'sec_interval', 13, 0, 1, 1);
-insert into sys.args values (10196, 548, 'arg_2', 'decimal', 38, 0, 1, 2);
-insert into sys.functions values (549, 'sql_div', '/', 'calc', 0, 1, false, false, false, 2000, true);
-insert into sys.args values (10197, 549, 'res_0', 'sec_interval', 13, 0, 0, 0);
-insert into sys.args values (10198, 549, 'arg_1', 'sec_interval', 13, 0, 1, 1);
-insert into sys.args values (10199, 549, 'arg_2', 'decimal', 38, 0, 1, 2);
-insert into sys.functions values (550, 'sql_sub', '-', 'calc', 0, 1, false, false, false, 2000, true);
-insert into sys.args values (10200, 550, 'res_0', 'real', 24, 0, 0, 0);
-insert into sys.args values (10201, 550, 'arg_1', 'real', 24, 0, 1, 1);
-insert into sys.args values (10202, 550, 'arg_2', 'real', 24, 0, 1, 2);
-insert into sys.functions values (551, 'sql_add', '+', 'calc', 0, 1, false, false, false, 2000, true);
-insert into sys.args values (10203, 551, 'res_0', 'real', 24, 0, 0, 0);
-insert into sys.args values (10204, 551, 'arg_1', 'real', 24, 0, 1, 1);
-insert into sys.args values (10205, 551, 'arg_2', 'real', 24, 0, 1, 2);
-insert into sys.functions values (552, 'sql_mul', '*', 'calc', 0, 1, false, false, false, 2000, true);
-insert into sys.args values (10206, 552, 'res_0', 'real', 24, 0, 0, 0);
-insert into sys.args values (10207, 552, 'arg_1', 'real', 24, 0, 1, 1);
-insert into sys.args values (10208, 552, 'arg_2', 'real', 24, 0, 1, 2);
-insert into sys.functions values (553, 'sql_div', '/', 'calc', 0, 1, false, false, false, 2000, true);
-insert into sys.args values (10209, 553, 'res_0', 'real', 24, 0, 0, 0);
-insert into sys.args values (10210, 553, 'arg_1', 'real', 24, 0, 1, 1);
-insert into sys.args values (10211, 553, 'arg_2', 'real', 24, 0, 1, 2);
-insert into sys.functions values (554, 'sql_neg', '-', 'calc', 0, 1, false, false, false, 2000, true);
-insert into sys.args values (10212, 554, 'res_0', 'real', 24, 0, 0, 0);
-insert into sys.args values (10213, 554, 'arg_1', 'real', 24, 0, 1, 1);
-insert into sys.functions values (555, 'abs', 'abs', 'calc', 0, 1, false, false, false, 2000, true);
-insert into sys.args values (10214, 555, 'res_0', 'real', 24, 0, 0, 0);
-insert into sys.args values (10215, 555, 'arg_1', 'real', 24, 0, 1, 1);
-insert into sys.functions values (556, 'sign', 'sign', 'calc', 0, 1, false, false, false, 2000, true);
-insert into sys.args values (10216, 556, 'res_0', 'tinyint', 8, 0, 0, 0);
-insert into sys.args values (10217, 556, 'arg_1', 'real', 24, 0, 1, 1);
-insert into sys.functions values (557, 'scale_up', '*', 'calc', 0, 1, false, false, false, 2000, true);
-insert into sys.args values (10218, 557, 'res_0', 'real', 24, 0, 0, 0);
-insert into sys.args values (10219, 557, 'arg_1', 'real', 24, 0, 1, 1);
-insert into sys.args values (10220, 557, 'arg_2', 'real', 24, 0, 1, 2);
-insert into sys.functions values (558, 'scale_down', 'dec_round', 'sql', 0, 1, false, false, false, 2000, true);
-insert into sys.args values (10221, 558, 'res_0', 'real', 24, 0, 0, 0);
-insert into sys.args values (10222, 558, 'arg_1', 'real', 24, 0, 1, 1);
-insert into sys.args values (10223, 558, 'arg_2', 'real', 24, 0, 1, 2);
-insert into sys.functions values (559, 'sql_sub', '-', 'calc', 0, 1, false, false, false, 2000, true);
-insert into sys.args values (10224, 559, 'res_0', 'month_interval', 32, 0, 0, 0);
-insert into sys.args values (10225, 559, 'arg_1', 'month_interval', 32, 0, 1, 1);
-insert into sys.args values (10226, 559, 'arg_2', 'real', 24, 0, 1, 2);
-insert into sys.functions values (560, 'sql_add', '+', 'calc', 0, 1, false, false, false, 2000, true);
-insert into sys.args values (10227, 560, 'res_0', 'month_interval', 32, 0, 0, 0);
-insert into sys.args values (10228, 560, 'arg_1', 'month_interval', 32, 0, 1, 1);
-insert into sys.args values (10229, 560, 'arg_2', 'real', 24, 0, 1, 2);
-insert into sys.functions values (561, 'sql_mul', '*', 'calc', 0, 1, false, false, false, 2000, true);
-insert into sys.args values (10230, 561, 'res_0', 'month_interval', 32, 0, 0, 0);
-insert into sys.args values (10231, 561, 'arg_1', 'month_interval', 32, 0, 1, 1);
-insert into sys.args values (10232, 561, 'arg_2', 'real', 24, 0, 1, 2);
-insert into sys.functions values (562, 'sql_div', '/', 'calc', 0, 1, false, false, false, 2000, true);
-insert into sys.args values (10233, 562, 'res_0', 'month_interval', 32, 0, 0, 0);
-insert into sys.args values (10234, 562, 'arg_1', 'month_interval', 32, 0, 1, 1);
-insert into sys.args values (10235, 562, 'arg_2', 'real', 24, 0, 1, 2);
-insert into sys.functions values (563, 'sql_sub', '-', 'calc', 0, 1, false, false, false, 2000, true);
-insert into sys.args values (10236, 563, 'res_0', 'sec_interval', 13, 0, 0, 0);
-insert into sys.args values (10237, 563, 'arg_1', 'sec_interval', 13, 0, 1, 1);
-insert into sys.args values (10238, 563, 'arg_2', 'real', 24, 0, 1, 2);
-insert into sys.functions values (564, 'sql_add', '+', 'calc', 0, 1, false, false, false, 2000, true);
-insert into sys.args values (10239, 564, 'res_0', 'sec_interval', 13, 0, 0, 0);
-insert into sys.args values (10240, 564, 'arg_1', 'sec_interval', 13, 0, 1, 1);
-insert into sys.args values (10241, 564, 'arg_2', 'real', 24, 0, 1, 2);
-insert into sys.functions values (565, 'sql_mul', '*', 'calc', 0, 1, false, false, false, 2000, true);
-insert into sys.args values (10242, 565, 'res_0', 'sec_interval', 13, 0, 0, 0);
-insert into sys.args values (10243, 565, 'arg_1', 'sec_interval', 13, 0, 1, 1);
-insert into sys.args values (10244, 565, 'arg_2', 'real', 24, 0, 1, 2);
-insert into sys.functions values (566, 'sql_div', '/', 'calc', 0, 1, false, false, false, 2000, true);
-insert into sys.args values (10245, 566, 'res_0', 'sec_interval', 13, 0, 0, 0);
-insert into sys.args values (10246, 566, 'arg_1', 'sec_interval', 13, 0, 1, 1);
-insert into sys.args values (10247, 566, 'arg_2', 'real', 24, 0, 1, 2);
-insert into sys.functions values (567, 'sql_sub', '-', 'calc', 0, 1, false, false, false, 2000, true);
-insert into sys.args values (10248, 567, 'res_0', 'double', 53, 0, 0, 0);
-insert into sys.args values (10249, 567, 'arg_1', 'double', 53, 0, 1, 1);
-insert into sys.args values (10250, 567, 'arg_2', 'double', 53, 0, 1, 2);
-insert into sys.functions values (568, 'sql_add', '+', 'calc', 0, 1, false, false, false, 2000, true);
-insert into sys.args values (10251, 568, 'res_0', 'double', 53, 0, 0, 0);
-insert into sys.args values (10252, 568, 'arg_1', 'double', 53, 0, 1, 1);
-insert into sys.args values (10253, 568, 'arg_2', 'double', 53, 0, 1, 2);
-insert into sys.functions values (569, 'sql_mul', '*', 'calc', 0, 1, false, false, false, 2000, true);
-insert into sys.args values (10254, 569, 'res_0', 'double', 53, 0, 0, 0);
-insert into sys.args values (10255, 569, 'arg_1', 'double', 53, 0, 1, 1);
-insert into sys.args values (10256, 569, 'arg_2', 'double', 53, 0, 1, 2);
-insert into sys.functions values (570, 'sql_div', '/', 'calc', 0, 1, false, false, false, 2000, true);
-insert into sys.args values (10257, 570, 'res_0', 'double', 53, 0, 0, 0);
-insert into sys.args values (10258, 570, 'arg_1', 'double', 53, 0, 1, 1);
-insert into sys.args values (10259, 570, 'arg_2', 'double', 53, 0, 1, 2);
-insert into sys.functions values (571, 'sql_neg', '-', 'calc', 0, 1, false, false, false, 2000, true);
-insert into sys.args values (10260, 571, 'res_0', 'double', 53, 0, 0, 0);
-insert into sys.args values (10261, 571, 'arg_1', 'double', 53, 0, 1, 1);
-insert into sys.functions values (572, 'abs', 'abs', 'calc', 0, 1, false, false, false, 2000, true);
-insert into sys.args values (10262, 572, 'res_0', 'double', 53, 0, 0, 0);
-insert into sys.args values (10263, 572, 'arg_1', 'double', 53, 0, 1, 1);
-insert into sys.functions values (573, 'sign', 'sign', 'calc', 0, 1, false, false, false, 2000, true);
-insert into sys.args values (10264, 573, 'res_0', 'tinyint', 8, 0, 0, 0);
-insert into sys.args values (10265, 573, 'arg_1', 'double', 53, 0, 1, 1);
-insert into sys.functions values (574, 'scale_up', '*', 'calc', 0, 1, false, false, false, 2000, true);
-insert into sys.args values (10266, 574, 'res_0', 'double', 53, 0, 0, 0);
-insert into sys.args values (10267, 574, 'arg_1', 'double', 53, 0, 1, 1);
-insert into sys.args values (10268, 574, 'arg_2', 'double', 53, 0, 1, 2);
-insert into sys.functions values (575, 'scale_down', 'dec_round', 'sql', 0, 1, false, false, false, 2000, true);
-insert into sys.args values (10269, 575, 'res_0', 'double', 53, 0, 0, 0);
-insert into sys.args values (10270, 575, 'arg_1', 'double', 53, 0, 1, 1);
-insert into sys.args values (10271, 575, 'arg_2', 'double', 53, 0, 1, 2);
-insert into sys.functions values (576, 'sql_sub', '-', 'calc', 0, 1, false, false, false, 2000, true);
-insert into sys.args values (10272, 576, 'res_0', 'month_interval', 32, 0, 0, 0);
-insert into sys.args values (10273, 576, 'arg_1', 'month_interval', 32, 0, 1, 1);
-insert into sys.args values (10274, 576, 'arg_2', 'double', 53, 0, 1, 2);
-insert into sys.functions values (577, 'sql_add', '+', 'calc', 0, 1, false, false, false, 2000, true);
-insert into sys.args values (10275, 577, 'res_0', 'month_interval', 32, 0, 0, 0);
-insert into sys.args values (10276, 577, 'arg_1', 'month_interval', 32, 0, 1, 1);
-insert into sys.args values (10277, 577, 'arg_2', 'double', 53, 0, 1, 2);
-insert into sys.functions values (578, 'sql_mul', '*', 'calc', 0, 1, false, false, false, 2000, true);
-insert into sys.args values (10278, 578, 'res_0', 'month_interval', 32, 0, 0, 0);
-insert into sys.args values (10279, 578, 'arg_1', 'month_interval', 32, 0, 1, 1);
-insert into sys.args values (10280, 578, 'arg_2', 'double', 53, 0, 1, 2);
-insert into sys.functions values (579, 'sql_div', '/', 'calc', 0, 1, false, false, false, 2000, true);
-insert into sys.args values (10281, 579, 'res_0', 'month_interval', 32, 0, 0, 0);
-insert into sys.args values (10282, 579, 'arg_1', 'month_interval', 32, 0, 1, 1);
-insert into sys.args values (10283, 579, 'arg_2', 'double', 53, 0, 1, 2);
-insert into sys.functions values (580, 'sql_sub', '-', 'calc', 0, 1, false, false, false, 2000, true);
-insert into sys.args values (10284, 580, 'res_0', 'sec_interval', 13, 0, 0, 0);
-insert into sys.args values (10285, 580, 'arg_1', 'sec_interval', 13, 0, 1, 1);
-insert into sys.args values (10286, 580, 'arg_2', 'double', 53, 0, 1, 2);
-insert into sys.functions values (581, 'sql_add', '+', 'calc', 0, 1, false, false, false, 2000, true);
-insert into sys.args values (10287, 581, 'res_0', 'sec_interval', 13, 0, 0, 0);
-insert into sys.args values (10288, 581, 'arg_1', 'sec_interval', 13, 0, 1, 1);
-insert into sys.args values (10289, 581, 'arg_2', 'double', 53, 0, 1, 2);
-insert into sys.functions values (582, 'sql_mul', '*', 'calc', 0, 1, false, false, false, 2000, true);
-insert into sys.args values (10290, 582, 'res_0', 'sec_interval', 13, 0, 0, 0);
-insert into sys.args values (10291, 582, 'arg_1', 'sec_interval', 13, 0, 1, 1);
-insert into sys.args values (10292, 582, 'arg_2', 'double', 53, 0, 1, 2);
-insert into sys.functions values (583, 'sql_div', '/', 'calc', 0, 1, false, false, false, 2000, true);
-insert into sys.args values (10293, 583, 'res_0', 'sec_interval', 13, 0, 0, 0);
-insert into sys.args values (10294, 583, 'arg_1', 'sec_interval', 13, 0, 1, 1);
-insert into sys.args values (10295, 583, 'arg_2', 'double', 53, 0, 1, 2);
-insert into sys.functions values (584, 'sql_sub', '-', 'calc', 0, 1, false, false, false, 2000, true);
-insert into sys.args values (10296, 584, 'res_0', 'month_interval', 32, 0, 0, 0);
-insert into sys.args values (10297, 584, 'arg_1', 'month_interval', 32, 0, 1, 1);
-insert into sys.args values (10298, 584, 'arg_2', 'month_interval', 32, 0, 1, 2);
-insert into sys.functions values (585, 'sql_add', '+', 'calc', 0, 1, false, false, false, 2000, true);
-insert into sys.args values (10299, 585, 'res_0', 'month_interval', 32, 0, 0, 0);
-insert into sys.args values (10300, 585, 'arg_1', 'month_interval', 32, 0, 1, 1);
-insert into sys.args values (10301, 585, 'arg_2', 'month_interval', 32, 0, 1, 2);
-insert into sys.functions values (586, 'sql_mul', '*', 'calc', 0, 1, false, false, false, 2000, true);
-insert into sys.args values (10302, 586, 'res_0', 'month_interval', 32, 0, 0, 0);
-insert into sys.args values (10303, 586, 'arg_1', 'month_interval', 32, 0, 1, 1);
-insert into sys.args values (10304, 586, 'arg_2', 'month_interval', 32, 0, 1, 2);
-insert into sys.functions values (587, 'sql_div', '/', 'calc', 0, 1, false, false, false, 2000, true);
-insert into sys.args values (10305, 587, 'res_0', 'month_interval', 32, 0, 0, 0);
-insert into sys.args values (10306, 587, 'arg_1', 'month_interval', 32, 0, 1, 1);
-insert into sys.args values (10307, 587, 'arg_2', 'month_interval', 32, 0, 1, 2);
-insert into sys.functions values (588, 'sql_neg', '-', 'calc', 0, 1, false, false, false, 2000, true);
-insert into sys.args values (10308, 588, 'res_0', 'month_interval', 32, 0, 0, 0);
-insert into sys.args values (10309, 588, 'arg_1', 'month_interval', 32, 0, 1, 1);
-insert into sys.functions values (589, 'abs', 'abs', 'calc', 0, 1, false, false, false, 2000, true);
-insert into sys.args values (10310, 589, 'res_0', 'month_interval', 32, 0, 0, 0);
-insert into sys.args values (10311, 589, 'arg_1', 'month_interval', 32, 0, 1, 1);
-insert into sys.functions values (590, 'sign', 'sign', 'calc', 0, 1, false, false, false, 2000, true);
-insert into sys.args values (10312, 590, 'res_0', 'tinyint', 8, 0, 0, 0);
-insert into sys.args values (10313, 590, 'arg_1', 'month_interval', 32, 0, 1, 1);
-insert into sys.functions values (591, 'scale_up', '*', 'calc', 0, 1, false, false, false, 2000, true);
-insert into sys.args values (10314, 591, 'res_0', 'month_interval', 32, 0, 0, 0);
-insert into sys.args values (10315, 591, 'arg_1', 'month_interval', 32, 0, 1, 1);
-insert into sys.args values (10316, 591, 'arg_2', 'int', 32, 0, 1, 2);
-insert into sys.functions values (592, 'scale_down', 'dec_round', 'sql', 0, 1, false, false, false, 2000, true);
-insert into sys.args values (10317, 592, 'res_0', 'month_interval', 32, 0, 0, 0);
-insert into sys.args values (10318, 592, 'arg_1', 'month_interval', 32, 0, 1, 1);
-insert into sys.args values (10319, 592, 'arg_2', 'int', 32, 0, 1, 2);
-insert into sys.functions values (593, 'sql_sub', '-', 'calc', 0, 1, false, false, false, 2000, true);
-insert into sys.args values (10320, 593, 'res_0', 'sec_interval', 13, 0, 0, 0);
-insert into sys.args values (10321, 593, 'arg_1', 'sec_interval', 13, 0, 1, 1);
-insert into sys.args values (10322, 593, 'arg_2', 'sec_interval', 13, 0, 1, 2);
-insert into sys.functions values (594, 'sql_add', '+', 'calc', 0, 1, false, false, false, 2000, true);
-insert into sys.args values (10323, 594, 'res_0', 'sec_interval', 13, 0, 0, 0);
-insert into sys.args values (10324, 594, 'arg_1', 'sec_interval', 13, 0, 1, 1);
-insert into sys.args values (10325, 594, 'arg_2', 'sec_interval', 13, 0, 1, 2);
-insert into sys.functions values (595, 'sql_mul', '*', 'calc', 0, 1, false, false, false, 2000, true);
-insert into sys.args values (10326, 595, 'res_0', 'sec_interval', 13, 0, 0, 0);
-insert into sys.args values (10327, 595, 'arg_1', 'sec_interval', 13, 0, 1, 1);
-insert into sys.args values (10328, 595, 'arg_2', 'sec_interval', 13, 0, 1, 2);
-insert into sys.functions values (596, 'sql_div', '/', 'calc', 0, 1, false, false, false, 2000, true);
-insert into sys.args values (10329, 596, 'res_0', 'sec_interval', 13, 0, 0, 0);
-insert into sys.args values (10330, 596, 'arg_1', 'sec_interval', 13, 0, 1, 1);
-insert into sys.args values (10331, 596, 'arg_2', 'sec_interval', 13, 0, 1, 2);
-insert into sys.functions values (597, 'sql_neg', '-', 'calc', 0, 1, false, false, false, 2000, true);
-insert into sys.args values (10332, 597, 'res_0', 'sec_interval', 13, 0, 0, 0);
-insert into sys.args values (10333, 597, 'arg_1', 'sec_interval', 13, 0, 1, 1);
-insert into sys.functions values (598, 'abs', 'abs', 'calc', 0, 1, false, false, false, 2000, true);
-insert into sys.args values (10334, 598, 'res_0', 'sec_interval', 13, 0, 0, 0);
-insert into sys.args values (10335, 598, 'arg_1', 'sec_interval', 13, 0, 1, 1);
-insert into sys.functions values (599, 'sign', 'sign', 'calc', 0, 1, false, false, false, 2000, true);
-insert into sys.args values (10336, 599, 'res_0', 'tinyint', 8, 0, 0, 0);
-insert into sys.args values (10337, 599, 'arg_1', 'sec_interval', 13, 0, 1, 1);
-insert into sys.functions values (600, 'scale_up', '*', 'calc', 0, 1, false, false, false, 2000, true);
-insert into sys.args values (10338, 600, 'res_0', 'sec_interval', 13, 0, 0, 0);
-insert into sys.args values (10339, 600, 'arg_1', 'sec_interval', 13, 0, 1, 1);
-insert into sys.args values (10340, 600, 'arg_2', 'bigint', 64, 0, 1, 2);
-insert into sys.functions values (601, 'scale_down', 'dec_round', 'sql', 0, 1, false, false, false, 2000, true);
-insert into sys.args values (10341, 601, 'res_0', 'sec_interval', 13, 0, 0, 0);
-insert into sys.args values (10342, 601, 'arg_1', 'sec_interval', 13, 0, 1, 1);
-insert into sys.args values (10343, 601, 'arg_2', 'bigint', 64, 0, 1, 2);
-insert into sys.functions values (602, 'sql_mul', '*', 'calc', 0, 1, false, false, false, 2000, true);
-insert into sys.args values (10344, 602, 'res_0', 'decimal', 4, 0, 0, 0);
-insert into sys.args values (10345, 602, 'arg_1', 'decimal', 4, 0, 1, 1);
-insert into sys.args values (10346, 602, 'arg_2', 'tinyint', 8, 0, 1, 2);
-insert into sys.functions values (603, 'sql_mul', '*', 'calc', 0, 1, false, false, false, 2000, true);
-insert into sys.args values (10347, 603, 'res_0', 'decimal', 4, 0, 0, 0);
-insert into sys.args values (10348, 603, 'arg_1', 'tinyint', 8, 0, 1, 1);
-insert into sys.args values (10349, 603, 'arg_2', 'decimal', 4, 0, 1, 2);
-insert into sys.functions values (604, 'sql_mul', '*', 'calc', 0, 1, false, false, false, 2000, true);
-insert into sys.args values (10350, 604, 'res_0', 'decimal', 4, 0, 0, 0);
-insert into sys.args values (10351, 604, 'arg_1', 'decimal', 4, 0, 1, 1);
-insert into sys.args values (10352, 604, 'arg_2', 'decimal', 2, 0, 1, 2);
-insert into sys.functions values (605, 'sql_mul', '*', 'calc', 0, 1, false, false, false, 2000, true);
-insert into sys.args values (10353, 605, 'res_0', 'decimal', 4, 0, 0, 0);
-insert into sys.args values (10354, 605, 'arg_1', 'decimal', 2, 0, 1, 1);
-insert into sys.args values (10355, 605, 'arg_2', 'decimal', 4, 0, 1, 2);
-insert into sys.functions values (606, 'sql_mul', '*', 'calc', 0, 1, false, false, false, 2000, true);
-insert into sys.args values (10356, 606, 'res_0', 'decimal', 9, 0, 0, 0);
-insert into sys.args values (10357, 606, 'arg_1', 'decimal', 9, 0, 1, 1);
-insert into sys.args values (10358, 606, 'arg_2', 'tinyint', 8, 0, 1, 2);
-insert into sys.functions values (607, 'sql_mul', '*', 'calc', 0, 1, false, false, false, 2000, true);
-insert into sys.args values (10359, 607, 'res_0', 'decimal', 9, 0, 0, 0);
-insert into sys.args values (10360, 607, 'arg_1', 'tinyint', 8, 0, 1, 1);
-insert into sys.args values (10361, 607, 'arg_2', 'decimal', 9, 0, 1, 2);
-insert into sys.functions values (608, 'sql_mul', '*', 'calc', 0, 1, false, false, false, 2000, true);
-insert into sys.args values (10362, 608, 'res_0', 'decimal', 9, 0, 0, 0);
-insert into sys.args values (10363, 608, 'arg_1', 'decimal', 9, 0, 1, 1);
-insert into sys.args values (10364, 608, 'arg_2', 'smallint', 16, 0, 1, 2);
-insert into sys.functions values (609, 'sql_mul', '*', 'calc', 0, 1, false, false, false, 2000, true);
-insert into sys.args values (10365, 609, 'res_0', 'decimal', 9, 0, 0, 0);
-insert into sys.args values (10366, 609, 'arg_1', 'smallint', 16, 0, 1, 1);
-insert into sys.args values (10367, 609, 'arg_2', 'decimal', 9, 0, 1, 2);
-insert into sys.functions values (610, 'sql_mul', '*', 'calc', 0, 1, false, false, false, 2000, true);
-insert into sys.args values (10368, 610, 'res_0', 'decimal', 9, 0, 0, 0);
-insert into sys.args values (10369, 610, 'arg_1', 'decimal', 9, 0, 1, 1);
-insert into sys.args values (10370, 610, 'arg_2', 'decimal', 2, 0, 1, 2);
-insert into sys.functions values (611, 'sql_mul', '*', 'calc', 0, 1, false, false, false, 2000, true);
-insert into sys.args values (10371, 611, 'res_0', 'decimal', 9, 0, 0, 0);
-insert into sys.args values (10372, 611, 'arg_1', 'decimal', 2, 0, 1, 1);
-insert into sys.args values (10373, 611, 'arg_2', 'decimal', 9, 0, 1, 2);
-insert into sys.functions values (612, 'sql_mul', '*', 'calc', 0, 1, false, false, false, 2000, true);
-insert into sys.args values (10374, 612, 'res_0', 'decimal', 9, 0, 0, 0);
-insert into sys.args values (10375, 612, 'arg_1', 'decimal', 9, 0, 1, 1);
-insert into sys.args values (10376, 612, 'arg_2', 'decimal', 4, 0, 1, 2);
-insert into sys.functions values (613, 'sql_mul', '*', 'calc', 0, 1, false, false, false, 2000, true);
-insert into sys.args values (10377, 613, 'res_0', 'decimal', 9, 0, 0, 0);
-insert into sys.args values (10378, 613, 'arg_1', 'decimal', 4, 0, 1, 1);
-insert into sys.args values (10379, 613, 'arg_2', 'decimal', 9, 0, 1, 2);
-insert into sys.functions values (614, 'sql_mul', '*', 'calc', 0, 1, false, false, false, 2000, true);
-insert into sys.args values (10380, 614, 'res_0', 'decimal', 18, 0, 0, 0);
-insert into sys.args values (10381, 614, 'arg_1', 'decimal', 18, 0, 1, 1);
-insert into sys.args values (10382, 614, 'arg_2', 'tinyint', 8, 0, 1, 2);
-insert into sys.functions values (615, 'sql_mul', '*', 'calc', 0, 1, false, false, false, 2000, true);
-insert into sys.args values (10383, 615, 'res_0', 'decimal', 18, 0, 0, 0);
-insert into sys.args values (10384, 615, 'arg_1', 'tinyint', 8, 0, 1, 1);
-insert into sys.args values (10385, 615, 'arg_2', 'decimal', 18, 0, 1, 2);
-insert into sys.functions values (616, 'sql_mul', '*', 'calc', 0, 1, false, false, false, 2000, true);
-insert into sys.args values (10386, 616, 'res_0', 'decimal', 18, 0, 0, 0);
-insert into sys.args values (10387, 616, 'arg_1', 'decimal', 18, 0, 1, 1);
-insert into sys.args values (10388, 616, 'arg_2', 'smallint', 16, 0, 1, 2);
-insert into sys.functions values (617, 'sql_mul', '*', 'calc', 0, 1, false, false, false, 2000, true);
-insert into sys.args values (10389, 617, 'res_0', 'decimal', 18, 0, 0, 0);
-insert into sys.args values (10390, 617, 'arg_1', 'smallint', 16, 0, 1, 1);
-insert into sys.args values (10391, 617, 'arg_2', 'decimal', 18, 0, 1, 2);
-insert into sys.functions values (618, 'sql_mul', '*', 'calc', 0, 1, false, false, false, 2000, true);
-insert into sys.args values (10392, 618, 'res_0', 'decimal', 18, 0, 0, 0);
-insert into sys.args values (10393, 618, 'arg_1', 'decimal', 18, 0, 1, 1);
-insert into sys.args values (10394, 618, 'arg_2', 'int', 32, 0, 1, 2);
-insert into sys.functions values (619, 'sql_mul', '*', 'calc', 0, 1, false, false, false, 2000, true);
-insert into sys.args values (10395, 619, 'res_0', 'decimal', 18, 0, 0, 0);
-insert into sys.args values (10396, 619, 'arg_1', 'int', 32, 0, 1, 1);
-insert into sys.args values (10397, 619, 'arg_2', 'decimal', 18, 0, 1, 2);
-insert into sys.functions values (620, 'sql_mul', '*', 'calc', 0, 1, false, false, false, 2000, true);
-insert into sys.args values (10398, 620, 'res_0', 'decimal', 18, 0, 0, 0);
-insert into sys.args values (10399, 620, 'arg_1', 'decimal', 18, 0, 1, 1);
-insert into sys.args values (10400, 620, 'arg_2', 'decimal', 2, 0, 1, 2);
-insert into sys.functions values (621, 'sql_mul', '*', 'calc', 0, 1, false, false, false, 2000, true);
-insert into sys.args values (10401, 621, 'res_0', 'decimal', 18, 0, 0, 0);
-insert into sys.args values (10402, 621, 'arg_1', 'decimal', 2, 0, 1, 1);
-insert into sys.args values (10403, 621, 'arg_2', 'decimal', 18, 0, 1, 2);
-insert into sys.functions values (622, 'sql_mul', '*', 'calc', 0, 1, false, false, false, 2000, true);
-insert into sys.args values (10404, 622, 'res_0', 'decimal', 18, 0, 0, 0);
-insert into sys.args values (10405, 622, 'arg_1', 'decimal', 18, 0, 1, 1);
-insert into sys.args values (10406, 622, 'arg_2', 'decimal', 4, 0, 1, 2);
-insert into sys.functions values (623, 'sql_mul', '*', 'calc', 0, 1, false, false, false, 2000, true);
-insert into sys.args values (10407, 623, 'res_0', 'decimal', 18, 0, 0, 0);
-insert into sys.args values (10408, 623, 'arg_1', 'decimal', 4, 0, 1, 1);
-insert into sys.args values (10409, 623, 'arg_2', 'decimal', 18, 0, 1, 2);
-insert into sys.functions values (624, 'sql_mul', '*', 'calc', 0, 1, false, false, false, 2000, true);
-insert into sys.args values (10410, 624, 'res_0', 'decimal', 18, 0, 0, 0);
-insert into sys.args values (10411, 624, 'arg_1', 'decimal', 18, 0, 1, 1);
-insert into sys.args values (10412, 624, 'arg_2', 'decimal', 9, 0, 1, 2);
-insert into sys.functions values (625, 'sql_mul', '*', 'calc', 0, 1, false, false, false, 2000, true);
-insert into sys.args values (10413, 625, 'res_0', 'decimal', 18, 0, 0, 0);
-insert into sys.args values (10414, 625, 'arg_1', 'decimal', 9, 0, 1, 1);
-insert into sys.args values (10415, 625, 'arg_2', 'decimal', 18, 0, 1, 2);
-insert into sys.functions values (626, 'sql_mul', '*', 'calc', 0, 1, false, false, false, 2000, true);
-insert into sys.args values (10416, 626, 'res_0', 'decimal', 38, 0, 0, 0);
-insert into sys.args values (10417, 626, 'arg_1', 'decimal', 38, 0, 1, 1);
-insert into sys.args values (10418, 626, 'arg_2', 'tinyint', 8, 0, 1, 2);
-insert into sys.functions values (627, 'sql_mul', '*', 'calc', 0, 1, false, false, false, 2000, true);
-insert into sys.args values (10419, 627, 'res_0', 'decimal', 38, 0, 0, 0);
-insert into sys.args values (10420, 627, 'arg_1', 'tinyint', 8, 0, 1, 1);
-insert into sys.args values (10421, 627, 'arg_2', 'decimal', 38, 0, 1, 2);
-insert into sys.functions values (628, 'sql_mul', '*', 'calc', 0, 1, false, false, false, 2000, true);
-insert into sys.args values (10422, 628, 'res_0', 'decimal', 38, 0, 0, 0);
-insert into sys.args values (10423, 628, 'arg_1', 'decimal', 38, 0, 1, 1);
-insert into sys.args values (10424, 628, 'arg_2', 'smallint', 16, 0, 1, 2);
-insert into sys.functions values (629, 'sql_mul', '*', 'calc', 0, 1, false, false, false, 2000, true);
-insert into sys.args values (10425, 629, 'res_0', 'decimal', 38, 0, 0, 0);
-insert into sys.args values (10426, 629, 'arg_1', 'smallint', 16, 0, 1, 1);
-insert into sys.args values (10427, 629, 'arg_2', 'decimal', 38, 0, 1, 2);
-insert into sys.functions values (630, 'sql_mul', '*', 'calc', 0, 1, false, false, false, 2000, true);
-insert into sys.args values (10428, 630, 'res_0', 'decimal', 38, 0, 0, 0);
-insert into sys.args values (10429, 630, 'arg_1', 'decimal', 38, 0, 1, 1);
-insert into sys.args values (10430, 630, 'arg_2', 'int', 32, 0, 1, 2);
-insert into sys.functions values (631, 'sql_mul', '*', 'calc', 0, 1, false, false, false, 2000, true);
-insert into sys.args values (10431, 631, 'res_0', 'decimal', 38, 0, 0, 0);
-insert into sys.args values (10432, 631, 'arg_1', 'int', 32, 0, 1, 1);
-insert into sys.args values (10433, 631, 'arg_2', 'decimal', 38, 0, 1, 2);
-insert into sys.functions values (632, 'sql_mul', '*', 'calc', 0, 1, false, false, false, 2000, true);
-insert into sys.args values (10434, 632, 'res_0', 'decimal', 38, 0, 0, 0);
-insert into sys.args values (10435, 632, 'arg_1', 'decimal', 38, 0, 1, 1);
-insert into sys.args values (10436, 632, 'arg_2', 'bigint', 64, 0, 1, 2);
-insert into sys.functions values (633, 'sql_mul', '*', 'calc', 0, 1, false, false, false, 2000, true);
-insert into sys.args values (10437, 633, 'res_0', 'decimal', 38, 0, 0, 0);
-insert into sys.args values (10438, 633, 'arg_1', 'bigint', 64, 0, 1, 1);
-insert into sys.args values (10439, 633, 'arg_2', 'decimal', 38, 0, 1, 2);
-insert into sys.functions values (634, 'sql_mul', '*', 'calc', 0, 1, false, false, false, 2000, true);
-insert into sys.args values (10440, 634, 'res_0', 'decimal', 38, 0, 0, 0);
-insert into sys.args values (10441, 634, 'arg_1', 'decimal', 38, 0, 1, 1);
-insert into sys.args values (10442, 634, 'arg_2', 'decimal', 2, 0, 1, 2);
-insert into sys.functions values (635, 'sql_mul', '*', 'calc', 0, 1, false, false, false, 2000, true);
-insert into sys.args values (10443, 635, 'res_0', 'decimal', 38, 0, 0, 0);
-insert into sys.args values (10444, 635, 'arg_1', 'decimal', 2, 0, 1, 1);
-insert into sys.args values (10445, 635, 'arg_2', 'decimal', 38, 0, 1, 2);
-insert into sys.functions values (636, 'sql_mul', '*', 'calc', 0, 1, false, false, false, 2000, true);
-insert into sys.args values (10446, 636, 'res_0', 'decimal', 38, 0, 0, 0);
-insert into sys.args values (10447, 636, 'arg_1', 'decimal', 38, 0, 1, 1);
-insert into sys.args values (10448, 636, 'arg_2', 'decimal', 4, 0, 1, 2);
-insert into sys.functions values (637, 'sql_mul', '*', 'calc', 0, 1, false, false, false, 2000, true);
-insert into sys.args values (10449, 637, 'res_0', 'decimal', 38, 0, 0, 0);
-insert into sys.args values (10450, 637, 'arg_1', 'decimal', 4, 0, 1, 1);
-insert into sys.args values (10451, 637, 'arg_2', 'decimal', 38, 0, 1, 2);
-insert into sys.functions values (638, 'sql_mul', '*', 'calc', 0, 1, false, false, false, 2000, true);
-insert into sys.args values (10452, 638, 'res_0', 'decimal', 38, 0, 0, 0);
-insert into sys.args values (10453, 638, 'arg_1', 'decimal', 38, 0, 1, 1);
-insert into sys.args values (10454, 638, 'arg_2', 'decimal', 9, 0, 1, 2);
-insert into sys.functions values (639, 'sql_mul', '*', 'calc', 0, 1, false, false, false, 2000, true);
-insert into sys.args values (10455, 639, 'res_0', 'decimal', 38, 0, 0, 0);
-insert into sys.args values (10456, 639, 'arg_1', 'decimal', 9, 0, 1, 1);
-insert into sys.args values (10457, 639, 'arg_2', 'decimal', 38, 0, 1, 2);
-insert into sys.functions values (640, 'sql_mul', '*', 'calc', 0, 1, false, false, false, 2000, true);
-insert into sys.args values (10458, 640, 'res_0', 'decimal', 38, 0, 0, 0);
-insert into sys.args values (10459, 640, 'arg_1', 'decimal', 38, 0, 1, 1);
-insert into sys.args values (10460, 640, 'arg_2', 'decimal', 18, 0, 1, 2);
-insert into sys.functions values (641, 'sql_mul', '*', 'calc', 0, 1, false, false, false, 2000, true);
-insert into sys.args values (10461, 641, 'res_0', 'decimal', 38, 0, 0, 0);
-insert into sys.args values (10462, 641, 'arg_1', 'decimal', 18, 0, 1, 1);
-insert into sys.args values (10463, 641, 'arg_2', 'decimal', 38, 0, 1, 2);
-insert into sys.functions values (642, 'round', 'round', 'sql', 0, 1, false, false, false, 2000, true);
-insert into sys.args values (10464, 642, 'res_0', 'decimal', 2, 0, 0, 0);
-insert into sys.args values (10465, 642, 'arg_1', 'decimal', 2, 0, 1, 1);
-insert into sys.args values (10466, 642, 'arg_2', 'tinyint', 8, 0, 1, 2);
-insert into sys.functions values (643, 'round', 'round', 'sql', 0, 1, false, false, false, 2000, true);
-insert into sys.args values (10467, 643, 'res_0', 'decimal', 4, 0, 0, 0);
-insert into sys.args values (10468, 643, 'arg_1', 'decimal', 4, 0, 1, 1);
-insert into sys.args values (10469, 643, 'arg_2', 'tinyint', 8, 0, 1, 2);
-insert into sys.functions values (644, 'round', 'round', 'sql', 0, 1, false, false, false, 2000, true);
-insert into sys.args values (10470, 644, 'res_0', 'decimal', 9, 0, 0, 0);
-insert into sys.args values (10471, 644, 'arg_1', 'decimal', 9, 0, 1, 1);
-insert into sys.args values (10472, 644, 'arg_2', 'tinyint', 8, 0, 1, 2);
-insert into sys.functions values (645, 'round', 'round', 'sql', 0, 1, false, false, false, 2000, true);
-insert into sys.args values (10473, 645, 'res_0', 'decimal', 18, 0, 0, 0);
-insert into sys.args values (10474, 645, 'arg_1', 'decimal', 18, 0, 1, 1);
-insert into sys.args values (10475, 645, 'arg_2', 'tinyint', 8, 0, 1, 2);
-insert into sys.functions values (646, 'round', 'round', 'sql', 0, 1, false, false, false, 2000, true);
-insert into sys.args values (10476, 646, 'res_0', 'decimal', 38, 0, 0, 0);
-insert into sys.args values (10477, 646, 'arg_1', 'decimal', 38, 0, 1, 1);
-insert into sys.args values (10478, 646, 'arg_2', 'tinyint', 8, 0, 1, 2);
-insert into sys.functions values (647, 'round', 'round', 'sql', 0, 1, false, false, false, 2000, true);
-insert into sys.args values (10479, 647, 'res_0', 'real', 24, 0, 0, 0);
-insert into sys.args values (10480, 647, 'arg_1', 'real', 24, 0, 1, 1);
-insert into sys.args values (10481, 647, 'arg_2', 'tinyint', 8, 0, 1, 2);
-insert into sys.functions values (648, 'round', 'round', 'sql', 0, 1, false, false, false, 2000, true);
-insert into sys.args values (10482, 648, 'res_0', 'double', 53, 0, 0, 0);
-insert into sys.args values (10483, 648, 'arg_1', 'double', 53, 0, 1, 1);
-insert into sys.args values (10484, 648, 'arg_2', 'tinyint', 8, 0, 1, 2);
-insert into sys.functions values (649, 'scale_up', '*', 'calc', 0, 1, false, false, false, 2000, true);
-insert into sys.args values (10485, 649, 'res_0', 'oid', 63, 0, 0, 0);
-insert into sys.args values (10486, 649, 'arg_1', 'oid', 63, 0, 1, 1);
-insert into sys.args values (10487, 649, 'arg_2', 'oid', 63, 0, 1, 2);
-insert into sys.functions values (650, 'scale_up', '*', 'calc', 0, 1, false, false, false, 2000, true);
-insert into sys.args values (10488, 650, 'res_0', 'oid', 63, 0, 0, 0);
-insert into sys.args values (10489, 650, 'arg_1', 'tinyint', 8, 0, 1, 1);
-insert into sys.args values (10490, 650, 'arg_2', 'oid', 63, 0, 1, 2);
-insert into sys.functions values (651, 'scale_up', '*', 'calc', 0, 1, false, false, false, 2000, true);
-insert into sys.args values (10491, 651, 'res_0', 'oid', 63, 0, 0, 0);
-insert into sys.args values (10492, 651, 'arg_1', 'smallint', 16, 0, 1, 1);
-insert into sys.args values (10493, 651, 'arg_2', 'oid', 63, 0, 1, 2);
-insert into sys.functions values (652, 'scale_up', '*', 'calc', 0, 1, false, false, false, 2000, true);
-insert into sys.args values (10494, 652, 'res_0', 'oid', 63, 0, 0, 0);
-insert into sys.args values (10495, 652, 'arg_1', 'int', 32, 0, 1, 1);
-insert into sys.args values (10496, 652, 'arg_2', 'oid', 63, 0, 1, 2);
-insert into sys.functions values (653, 'scale_up', '*', 'calc', 0, 1, false, false, false, 2000, true);
-insert into sys.args values (10497, 653, 'res_0', 'oid', 63, 0, 0, 0);
-insert into sys.args values (10498, 653, 'arg_1', 'bigint', 64, 0, 1, 1);
-insert into sys.args values (10499, 653, 'arg_2', 'oid', 63, 0, 1, 2);
-insert into sys.functions values (654, 'scale_up', '*', 'calc', 0, 1, false, false, false, 2000, true);
-insert into sys.args values (10500, 654, 'res_0', 'oid', 63, 0, 0, 0);
-insert into sys.args values (10501, 654, 'arg_1', 'hugeint', 128, 0, 1, 1);
-insert into sys.args values (10502, 654, 'arg_2', 'oid', 63, 0, 1, 2);
-insert into sys.functions values (655, 'scale_up', '*', 'calc', 0, 1, false, false, false, 2000, true);
-insert into sys.args values (10503, 655, 'res_0', 'oid', 63, 0, 0, 0);
-insert into sys.args values (10504, 655, 'arg_1', 'decimal', 2, 0, 1, 1);
-insert into sys.args values (10505, 655, 'arg_2', 'oid', 63, 0, 1, 2);
-insert into sys.functions values (656, 'scale_up', '*', 'calc', 0, 1, false, false, false, 2000, true);
-insert into sys.args values (10506, 656, 'res_0', 'oid', 63, 0, 0, 0);
-insert into sys.args values (10507, 656, 'arg_1', 'decimal', 4, 0, 1, 1);
-insert into sys.args values (10508, 656, 'arg_2', 'oid', 63, 0, 1, 2);
-insert into sys.functions values (657, 'scale_up', '*', 'calc', 0, 1, false, false, false, 2000, true);
-insert into sys.args values (10509, 657, 'res_0', 'oid', 63, 0, 0, 0);
-insert into sys.args values (10510, 657, 'arg_1', 'decimal', 9, 0, 1, 1);
-insert into sys.args values (10511, 657, 'arg_2', 'oid', 63, 0, 1, 2);
-insert into sys.functions values (658, 'scale_up', '*', 'calc', 0, 1, false, false, false, 2000, true);
-insert into sys.args values (10512, 658, 'res_0', 'oid', 63, 0, 0, 0);
-insert into sys.args values (10513, 658, 'arg_1', 'decimal', 18, 0, 1, 1);
-insert into sys.args values (10514, 658, 'arg_2', 'oid', 63, 0, 1, 2);
-insert into sys.functions values (659, 'scale_up', '*', 'calc', 0, 1, false, false, false, 2000, true);
-insert into sys.args values (10515, 659, 'res_0', 'oid', 63, 0, 0, 0);
-insert into sys.args values (10516, 659, 'arg_1', 'decimal', 38, 0, 1, 1);
-insert into sys.args values (10517, 659, 'arg_2', 'oid', 63, 0, 1, 2);
-insert into sys.functions values (660, 'scale_up', '*', 'calc', 0, 1, false, false, false, 2000, true);
-insert into sys.args values (10518, 660, 'res_0', 'oid', 63, 0, 0, 0);
-insert into sys.args values (10519, 660, 'arg_1', 'real', 24, 0, 1, 1);
-insert into sys.args values (10520, 660, 'arg_2', 'oid', 63, 0, 1, 2);
-insert into sys.functions values (661, 'scale_up', '*', 'calc', 0, 1, false, false, false, 2000, true);
-insert into sys.args values (10521, 661, 'res_0', 'oid', 63, 0, 0, 0);
-insert into sys.args values (10522, 661, 'arg_1', 'double', 53, 0, 1, 1);
-insert into sys.args values (10523, 661, 'arg_2', 'oid', 63, 0, 1, 2);
-insert into sys.functions values (662, 'scale_up', '*', 'calc', 0, 1, false, false, false, 2000, true);
-insert into sys.args values (10524, 662, 'res_0', 'oid', 63, 0, 0, 0);
-insert into sys.args values (10525, 662, 'arg_1', 'month_interval', 32, 0, 1, 1);
-insert into sys.args values (10526, 662, 'arg_2', 'oid', 63, 0, 1, 2);
-insert into sys.functions values (663, 'scale_up', '*', 'calc', 0, 1, false, false, false, 2000, true);
-insert into sys.args values (10527, 663, 'res_0', 'oid', 63, 0, 0, 0);
-insert into sys.args values (10528, 663, 'arg_1', 'sec_interval', 13, 0, 1, 1);
-insert into sys.args values (10529, 663, 'arg_2', 'oid', 63, 0, 1, 2);
-insert into sys.functions values (664, 'scale_up', '*', 'calc', 0, 1, false, false, false, 2000, true);
-insert into sys.args values (10530, 664, 'res_0', 'oid', 63, 0, 0, 0);
-insert into sys.args values (10531, 664, 'arg_1', 'time', 7, 0, 1, 1);
-insert into sys.args values (10532, 664, 'arg_2', 'oid', 63, 0, 1, 2);
-insert into sys.functions values (665, 'scale_up', '*', 'calc', 0, 1, false, false, false, 2000, true);
-insert into sys.args values (10533, 665, 'res_0', 'oid', 63, 0, 0, 0);
-insert into sys.args values (10534, 665, 'arg_1', 'timetz', 7, 0, 1, 1);
-insert into sys.args values (10535, 665, 'arg_2', 'oid', 63, 0, 1, 2);
-insert into sys.functions values (666, 'scale_up', '*', 'calc', 0, 1, false, false, false, 2000, true);
-insert into sys.args values (10536, 666, 'res_0', 'oid', 63, 0, 0, 0);
-insert into sys.args values (10537, 666, 'arg_1', 'date', 0, 0, 1, 1);
-insert into sys.args values (10538, 666, 'arg_2', 'oid', 63, 0, 1, 2);
-insert into sys.functions values (667, 'scale_up', '*', 'calc', 0, 1, false, false, false, 2000, true);
-insert into sys.args values (10539, 667, 'res_0', 'oid', 63, 0, 0, 0);
-insert into sys.args values (10540, 667, 'arg_1', 'timestamp', 7, 0, 1, 1);
-insert into sys.args values (10541, 667, 'arg_2', 'oid', 63, 0, 1, 2);
-insert into sys.functions values (668, 'scale_up', '*', 'calc', 0, 1, false, false, false, 2000, true);
-insert into sys.args values (10542, 668, 'res_0', 'oid', 63, 0, 0, 0);
-insert into sys.args values (10543, 668, 'arg_1', 'timestamptz', 7, 0, 1, 1);
-insert into sys.args values (10544, 668, 'arg_2', 'oid', 63, 0, 1, 2);
-insert into sys.functions values (669, 'scale_up', '*', 'calc', 0, 1, false, false, false, 2000, true);
-insert into sys.args values (10545, 669, 'res_0', 'oid', 63, 0, 0, 0);
-insert into sys.args values (10546, 669, 'arg_1', 'blob', 0, 0, 1, 1);
-insert into sys.args values (10547, 669, 'arg_2', 'oid', 63, 0, 1, 2);
-insert into sys.functions values (670, 'scale_up', '*', 'calc', 0, 1, false, false, false, 2000, true);
-insert into sys.args values (10548, 670, 'res_0', 'oid', 63, 0, 0, 0);
-insert into sys.args values (10549, 670, 'arg_1', 'geometry', 0, 0, 1, 1);
-insert into sys.args values (10550, 670, 'arg_2', 'oid', 63, 0, 1, 2);
-insert into sys.functions values (671, 'scale_up', '*', 'calc', 0, 1, false, false, false, 2000, true);
-insert into sys.args values (10551, 671, 'res_0', 'oid', 63, 0, 0, 0);
-insert into sys.args values (10552, 671, 'arg_1', 'geometrya', 0, 0, 1, 1);
-insert into sys.args values (10553, 671, 'arg_2', 'oid', 63, 0, 1, 2);
-insert into sys.functions values (672, 'scale_up', '*', 'calc', 0, 1, false, false, false, 2000, true);
-insert into sys.args values (10554, 672, 'res_0', 'oid', 63, 0, 0, 0);
-insert into sys.args values (10555, 672, 'arg_1', 'mbr', 0, 0, 1, 1);
-insert into sys.args values (10556, 672, 'arg_2', 'oid', 63, 0, 1, 2);
-insert into sys.functions values (673, 'scale_up', '*', 'calc', 0, 1, false, false, false, 2000, true);
-insert into sys.args values (10557, 673, 'res_0', 'tinyint', 8, 0, 0, 0);
-insert into sys.args values (10558, 673, 'arg_1', 'oid', 63, 0, 1, 1);
-insert into sys.args values (10559, 673, 'arg_2', 'tinyint', 8, 0, 1, 2);
-insert into sys.functions values (674, 'scale_up', '*', 'calc', 0, 1, false, false, false, 2000, true);
-insert into sys.args values (10560, 674, 'res_0', 'tinyint', 8, 0, 0, 0);
-insert into sys.args values (10561, 674, 'arg_1', 'tinyint', 8, 0, 1, 1);
-insert into sys.args values (10562, 674, 'arg_2', 'tinyint', 8, 0, 1, 2);
-insert into sys.functions values (675, 'scale_up', '*', 'calc', 0, 1, false, false, false, 2000, true);
-insert into sys.args values (10563, 675, 'res_0', 'tinyint', 8, 0, 0, 0);
-insert into sys.args values (10564, 675, 'arg_1', 'smallint', 16, 0, 1, 1);
-insert into sys.args values (10565, 675, 'arg_2', 'tinyint', 8, 0, 1, 2);
-insert into sys.functions values (676, 'scale_up', '*', 'calc', 0, 1, false, false, false, 2000, true);
-insert into sys.args values (10566, 676, 'res_0', 'tinyint', 8, 0, 0, 0);
-insert into sys.args values (10567, 676, 'arg_1', 'int', 32, 0, 1, 1);
-insert into sys.args values (10568, 676, 'arg_2', 'tinyint', 8, 0, 1, 2);
-insert into sys.functions values (677, 'scale_up', '*', 'calc', 0, 1, false, false, false, 2000, true);
-insert into sys.args values (10569, 677, 'res_0', 'tinyint', 8, 0, 0, 0);
-insert into sys.args values (10570, 677, 'arg_1', 'bigint', 64, 0, 1, 1);
-insert into sys.args values (10571, 677, 'arg_2', 'tinyint', 8, 0, 1, 2);
-insert into sys.functions values (678, 'scale_up', '*', 'calc', 0, 1, false, false, false, 2000, true);
-insert into sys.args values (10572, 678, 'res_0', 'tinyint', 8, 0, 0, 0);
-insert into sys.args values (10573, 678, 'arg_1', 'hugeint', 128, 0, 1, 1);
-insert into sys.args values (10574, 678, 'arg_2', 'tinyint', 8, 0, 1, 2);
-insert into sys.functions values (679, 'scale_up', '*', 'calc', 0, 1, false, false, false, 2000, true);
-insert into sys.args values (10575, 679, 'res_0', 'tinyint', 8, 0, 0, 0);
-insert into sys.args values (10576, 679, 'arg_1', 'decimal', 2, 0, 1, 1);
-insert into sys.args values (10577, 679, 'arg_2', 'tinyint', 8, 0, 1, 2);
-insert into sys.functions values (680, 'scale_up', '*', 'calc', 0, 1, false, false, false, 2000, true);
-insert into sys.args values (10578, 680, 'res_0', 'tinyint', 8, 0, 0, 0);
-insert into sys.args values (10579, 680, 'arg_1', 'decimal', 4, 0, 1, 1);
-insert into sys.args values (10580, 680, 'arg_2', 'tinyint', 8, 0, 1, 2);
-insert into sys.functions values (681, 'scale_up', '*', 'calc', 0, 1, false, false, false, 2000, true);
-insert into sys.args values (10581, 681, 'res_0', 'tinyint', 8, 0, 0, 0);
-insert into sys.args values (10582, 681, 'arg_1', 'decimal', 9, 0, 1, 1);
-insert into sys.args values (10583, 681, 'arg_2', 'tinyint', 8, 0, 1, 2);
-insert into sys.functions values (682, 'scale_up', '*', 'calc', 0, 1, false, false, false, 2000, true);
-insert into sys.args values (10584, 682, 'res_0', 'tinyint', 8, 0, 0, 0);
-insert into sys.args values (10585, 682, 'arg_1', 'decimal', 18, 0, 1, 1);
-insert into sys.args values (10586, 682, 'arg_2', 'tinyint', 8, 0, 1, 2);
-insert into sys.functions values (683, 'scale_up', '*', 'calc', 0, 1, false, false, false, 2000, true);
-insert into sys.args values (10587, 683, 'res_0', 'tinyint', 8, 0, 0, 0);
-insert into sys.args values (10588, 683, 'arg_1', 'decimal', 38, 0, 1, 1);
-insert into sys.args values (10589, 683, 'arg_2', 'tinyint', 8, 0, 1, 2);
-insert into sys.functions values (684, 'scale_up', '*', 'calc', 0, 1, false, false, false, 2000, true);
-insert into sys.args values (10590, 684, 'res_0', 'tinyint', 8, 0, 0, 0);
-insert into sys.args values (10591, 684, 'arg_1', 'real', 24, 0, 1, 1);
-insert into sys.args values (10592, 684, 'arg_2', 'tinyint', 8, 0, 1, 2);
-insert into sys.functions values (685, 'scale_up', '*', 'calc', 0, 1, false, false, false, 2000, true);
-insert into sys.args values (10593, 685, 'res_0', 'tinyint', 8, 0, 0, 0);
-insert into sys.args values (10594, 685, 'arg_1', 'double', 53, 0, 1, 1);
-insert into sys.args values (10595, 685, 'arg_2', 'tinyint', 8, 0, 1, 2);
-insert into sys.functions values (686, 'scale_up', '*', 'calc', 0, 1, false, false, false, 2000, true);
-insert into sys.args values (10596, 686, 'res_0', 'tinyint', 8, 0, 0, 0);
-insert into sys.args values (10597, 686, 'arg_1', 'month_interval', 32, 0, 1, 1);
-insert into sys.args values (10598, 686, 'arg_2', 'tinyint', 8, 0, 1, 2);
-insert into sys.functions values (687, 'scale_up', '*', 'calc', 0, 1, false, false, false, 2000, true);
-insert into sys.args values (10599, 687, 'res_0', 'tinyint', 8, 0, 0, 0);
-insert into sys.args values (10600, 687, 'arg_1', 'sec_interval', 13, 0, 1, 1);
-insert into sys.args values (10601, 687, 'arg_2', 'tinyint', 8, 0, 1, 2);
-insert into sys.functions values (688, 'scale_up', '*', 'calc', 0, 1, false, false, false, 2000, true);
-insert into sys.args values (10602, 688, 'res_0', 'tinyint', 8, 0, 0, 0);
-insert into sys.args values (10603, 688, 'arg_1', 'time', 7, 0, 1, 1);
-insert into sys.args values (10604, 688, 'arg_2', 'tinyint', 8, 0, 1, 2);
-insert into sys.functions values (689, 'scale_up', '*', 'calc', 0, 1, false, false, false, 2000, true);
-insert into sys.args values (10605, 689, 'res_0', 'tinyint', 8, 0, 0, 0);
-insert into sys.args values (10606, 689, 'arg_1', 'timetz', 7, 0, 1, 1);
-insert into sys.args values (10607, 689, 'arg_2', 'tinyint', 8, 0, 1, 2);
-insert into sys.functions values (690, 'scale_up', '*', 'calc', 0, 1, false, false, false, 2000, true);
-insert into sys.args values (10608, 690, 'res_0', 'tinyint', 8, 0, 0, 0);
-insert into sys.args values (10609, 690, 'arg_1', 'date', 0, 0, 1, 1);
-insert into sys.args values (10610, 690, 'arg_2', 'tinyint', 8, 0, 1, 2);
-insert into sys.functions values (691, 'scale_up', '*', 'calc', 0, 1, false, false, false, 2000, true);
-insert into sys.args values (10611, 691, 'res_0', 'tinyint', 8, 0, 0, 0);
-insert into sys.args values (10612, 691, 'arg_1', 'timestamp', 7, 0, 1, 1);
-insert into sys.args values (10613, 691, 'arg_2', 'tinyint', 8, 0, 1, 2);
-insert into sys.functions values (692, 'scale_up', '*', 'calc', 0, 1, false, false, false, 2000, true);
-insert into sys.args values (10614, 692, 'res_0', 'tinyint', 8, 0, 0, 0);
-insert into sys.args values (10615, 692, 'arg_1', 'timestamptz', 7, 0, 1, 1);
-insert into sys.args values (10616, 692, 'arg_2', 'tinyint', 8, 0, 1, 2);
-insert into sys.functions values (693, 'scale_up', '*', 'calc', 0, 1, false, false, false, 2000, true);
-insert into sys.args values (10617, 693, 'res_0', 'tinyint', 8, 0, 0, 0);
-insert into sys.args values (10618, 693, 'arg_1', 'blob', 0, 0, 1, 1);
-insert into sys.args values (10619, 693, 'arg_2', 'tinyint', 8, 0, 1, 2);
-insert into sys.functions values (694, 'scale_up', '*', 'calc', 0, 1, false, false, false, 2000, true);
-insert into sys.args values (10620, 694, 'res_0', 'tinyint', 8, 0, 0, 0);
-insert into sys.args values (10621, 694, 'arg_1', 'geometry', 0, 0, 1, 1);
-insert into sys.args values (10622, 694, 'arg_2', 'tinyint', 8, 0, 1, 2);
-insert into sys.functions values (695, 'scale_up', '*', 'calc', 0, 1, false, false, false, 2000, true);
-insert into sys.args values (10623, 695, 'res_0', 'tinyint', 8, 0, 0, 0);
-insert into sys.args values (10624, 695, 'arg_1', 'geometrya', 0, 0, 1, 1);
-insert into sys.args values (10625, 695, 'arg_2', 'tinyint', 8, 0, 1, 2);
-insert into sys.functions values (696, 'scale_up', '*', 'calc', 0, 1, false, false, false, 2000, true);
-insert into sys.args values (10626, 696, 'res_0', 'tinyint', 8, 0, 0, 0);
-insert into sys.args values (10627, 696, 'arg_1', 'mbr', 0, 0, 1, 1);
-insert into sys.args values (10628, 696, 'arg_2', 'tinyint', 8, 0, 1, 2);
-insert into sys.functions values (697, 'scale_up', '*', 'calc', 0, 1, false, false, false, 2000, true);
-insert into sys.args values (10629, 697, 'res_0', 'smallint', 16, 0, 0, 0);
-insert into sys.args values (10630, 697, 'arg_1', 'oid', 63, 0, 1, 1);
-insert into sys.args values (10631, 697, 'arg_2', 'smallint', 16, 0, 1, 2);
-insert into sys.functions values (698, 'scale_up', '*', 'calc', 0, 1, false, false, false, 2000, true);
-insert into sys.args values (10632, 698, 'res_0', 'smallint', 16, 0, 0, 0);
-insert into sys.args values (10633, 698, 'arg_1', 'tinyint', 8, 0, 1, 1);
-insert into sys.args values (10634, 698, 'arg_2', 'smallint', 16, 0, 1, 2);
-insert into sys.functions values (699, 'scale_up', '*', 'calc', 0, 1, false, false, false, 2000, true);
-insert into sys.args values (10635, 699, 'res_0', 'smallint', 16, 0, 0, 0);
-insert into sys.args values (10636, 699, 'arg_1', 'smallint', 16, 0, 1, 1);
-insert into sys.args values (10637, 699, 'arg_2', 'smallint', 16, 0, 1, 2);
-insert into sys.functions values (700, 'scale_up', '*', 'calc', 0, 1, false, false, false, 2000, true);
-insert into sys.args values (10638, 700, 'res_0', 'smallint', 16, 0, 0, 0);
-insert into sys.args values (10639, 700, 'arg_1', 'int', 32, 0, 1, 1);
-insert into sys.args values (10640, 700, 'arg_2', 'smallint', 16, 0, 1, 2);
-insert into sys.functions values (701, 'scale_up', '*', 'calc', 0, 1, false, false, false, 2000, true);
-insert into sys.args values (10641, 701, 'res_0', 'smallint', 16, 0, 0, 0);
-insert into sys.args values (10642, 701, 'arg_1', 'bigint', 64, 0, 1, 1);
-insert into sys.args values (10643, 701, 'arg_2', 'smallint', 16, 0, 1, 2);
-insert into sys.functions values (702, 'scale_up', '*', 'calc', 0, 1, false, false, false, 2000, true);
-insert into sys.args values (10644, 702, 'res_0', 'smallint', 16, 0, 0, 0);
-insert into sys.args values (10645, 702, 'arg_1', 'hugeint', 128, 0, 1, 1);
-insert into sys.args values (10646, 702, 'arg_2', 'smallint', 16, 0, 1, 2);
-insert into sys.functions values (703, 'scale_up', '*', 'calc', 0, 1, false, false, false, 2000, true);
-insert into sys.args values (10647, 703, 'res_0', 'smallint', 16, 0, 0, 0);
-insert into sys.args values (10648, 703, 'arg_1', 'decimal', 2, 0, 1, 1);
-insert into sys.args values (10649, 703, 'arg_2', 'smallint', 16, 0, 1, 2);
-insert into sys.functions values (704, 'scale_up', '*', 'calc', 0, 1, false, false, false, 2000, true);
-insert into sys.args values (10650, 704, 'res_0', 'smallint', 16, 0, 0, 0);
-insert into sys.args values (10651, 704, 'arg_1', 'decimal', 4, 0, 1, 1);
-insert into sys.args values (10652, 704, 'arg_2', 'smallint', 16, 0, 1, 2);
-insert into sys.functions values (705, 'scale_up', '*', 'calc', 0, 1, false, false, false, 2000, true);
-insert into sys.args values (10653, 705, 'res_0', 'smallint', 16, 0, 0, 0);
-insert into sys.args values (10654, 705, 'arg_1', 'decimal', 9, 0, 1, 1);
-insert into sys.args values (10655, 705, 'arg_2', 'smallint', 16, 0, 1, 2);
-insert into sys.functions values (706, 'scale_up', '*', 'calc', 0, 1, false, false, false, 2000, true);
-insert into sys.args values (10656, 706, 'res_0', 'smallint', 16, 0, 0, 0);
-insert into sys.args values (10657, 706, 'arg_1', 'decimal', 18, 0, 1, 1);
-insert into sys.args values (10658, 706, 'arg_2', 'smallint', 16, 0, 1, 2);
-insert into sys.functions values (707, 'scale_up', '*', 'calc', 0, 1, false, false, false, 2000, true);
-insert into sys.args values (10659, 707, 'res_0', 'smallint', 16, 0, 0, 0);
-insert into sys.args values (10660, 707, 'arg_1', 'decimal', 38, 0, 1, 1);
-insert into sys.args values (10661, 707, 'arg_2', 'smallint', 16, 0, 1, 2);
-insert into sys.functions values (708, 'scale_up', '*', 'calc', 0, 1, false, false, false, 2000, true);
-insert into sys.args values (10662, 708, 'res_0', 'smallint', 16, 0, 0, 0);
-insert into sys.args values (10663, 708, 'arg_1', 'real', 24, 0, 1, 1);
-insert into sys.args values (10664, 708, 'arg_2', 'smallint', 16, 0, 1, 2);
-insert into sys.functions values (709, 'scale_up', '*', 'calc', 0, 1, false, false, false, 2000, true);
-insert into sys.args values (10665, 709, 'res_0', 'smallint', 16, 0, 0, 0);
-insert into sys.args values (10666, 709, 'arg_1', 'double', 53, 0, 1, 1);
-insert into sys.args values (10667, 709, 'arg_2', 'smallint', 16, 0, 1, 2);
-insert into sys.functions values (710, 'scale_up', '*', 'calc', 0, 1, false, false, false, 2000, true);
-insert into sys.args values (10668, 710, 'res_0', 'smallint', 16, 0, 0, 0);
-insert into sys.args values (10669, 710, 'arg_1', 'month_interval', 32, 0, 1, 1);
-insert into sys.args values (10670, 710, 'arg_2', 'smallint', 16, 0, 1, 2);
-insert into sys.functions values (711, 'scale_up', '*', 'calc', 0, 1, false, false, false, 2000, true);
-insert into sys.args values (10671, 711, 'res_0', 'smallint', 16, 0, 0, 0);
-insert into sys.args values (10672, 711, 'arg_1', 'sec_interval', 13, 0, 1, 1);
-insert into sys.args values (10673, 711, 'arg_2', 'smallint', 16, 0, 1, 2);
-insert into sys.functions values (712, 'scale_up', '*', 'calc', 0, 1, false, false, false, 2000, true);
-insert into sys.args values (10674, 712, 'res_0', 'smallint', 16, 0, 0, 0);
-insert into sys.args values (10675, 712, 'arg_1', 'time', 7, 0, 1, 1);
-insert into sys.args values (10676, 712, 'arg_2', 'smallint', 16, 0, 1, 2);
-insert into sys.functions values (713, 'scale_up', '*', 'calc', 0, 1, false, false, false, 2000, true);
-insert into sys.args values (10677, 713, 'res_0', 'smallint', 16, 0, 0, 0);
-insert into sys.args values (10678, 713, 'arg_1', 'timetz', 7, 0, 1, 1);
-insert into sys.args values (10679, 713, 'arg_2', 'smallint', 16, 0, 1, 2);
-insert into sys.functions values (714, 'scale_up', '*', 'calc', 0, 1, false, false, false, 2000, true);
-insert into sys.args values (10680, 714, 'res_0', 'smallint', 16, 0, 0, 0);
-insert into sys.args values (10681, 714, 'arg_1', 'date', 0, 0, 1, 1);
-insert into sys.args values (10682, 714, 'arg_2', 'smallint', 16, 0, 1, 2);
-insert into sys.functions values (715, 'scale_up', '*', 'calc', 0, 1, false, false, false, 2000, true);
-insert into sys.args values (10683, 715, 'res_0', 'smallint', 16, 0, 0, 0);
-insert into sys.args values (10684, 715, 'arg_1', 'timestamp', 7, 0, 1, 1);
-insert into sys.args values (10685, 715, 'arg_2', 'smallint', 16, 0, 1, 2);
-insert into sys.functions values (716, 'scale_up', '*', 'calc', 0, 1, false, false, false, 2000, true);
-insert into sys.args values (10686, 716, 'res_0', 'smallint', 16, 0, 0, 0);
-insert into sys.args values (10687, 716, 'arg_1', 'timestamptz', 7, 0, 1, 1);
-insert into sys.args values (10688, 716, 'arg_2', 'smallint', 16, 0, 1, 2);
-insert into sys.functions values (717, 'scale_up', '*', 'calc', 0, 1, false, false, false, 2000, true);
-insert into sys.args values (10689, 717, 'res_0', 'smallint', 16, 0, 0, 0);
-insert into sys.args values (10690, 717, 'arg_1', 'blob', 0, 0, 1, 1);
-insert into sys.args values (10691, 717, 'arg_2', 'smallint', 16, 0, 1, 2);
-insert into sys.functions values (718, 'scale_up', '*', 'calc', 0, 1, false, false, false, 2000, true);
-insert into sys.args values (10692, 718, 'res_0', 'smallint', 16, 0, 0, 0);
-insert into sys.args values (10693, 718, 'arg_1', 'geometry', 0, 0, 1, 1);
-insert into sys.args values (10694, 718, 'arg_2', 'smallint', 16, 0, 1, 2);
-insert into sys.functions values (719, 'scale_up', '*', 'calc', 0, 1, false, false, false, 2000, true);
-insert into sys.args values (10695, 719, 'res_0', 'smallint', 16, 0, 0, 0);
-insert into sys.args values (10696, 719, 'arg_1', 'geometrya', 0, 0, 1, 1);
-insert into sys.args values (10697, 719, 'arg_2', 'smallint', 16, 0, 1, 2);
-insert into sys.functions values (720, 'scale_up', '*', 'calc', 0, 1, false, false, false, 2000, true);
-insert into sys.args values (10698, 720, 'res_0', 'smallint', 16, 0, 0, 0);
-insert into sys.args values (10699, 720, 'arg_1', 'mbr', 0, 0, 1, 1);
-insert into sys.args values (10700, 720, 'arg_2', 'smallint', 16, 0, 1, 2);
-insert into sys.functions values (721, 'scale_up', '*', 'calc', 0, 1, false, false, false, 2000, true);
-insert into sys.args values (10701, 721, 'res_0', 'int', 32, 0, 0, 0);
-insert into sys.args values (10702, 721, 'arg_1', 'oid', 63, 0, 1, 1);
-insert into sys.args values (10703, 721, 'arg_2', 'int', 32, 0, 1, 2);
-insert into sys.functions values (722, 'scale_up', '*', 'calc', 0, 1, false, false, false, 2000, true);
-insert into sys.args values (10704, 722, 'res_0', 'int', 32, 0, 0, 0);
-insert into sys.args values (10705, 722, 'arg_1', 'tinyint', 8, 0, 1, 1);
-insert into sys.args values (10706, 722, 'arg_2', 'int', 32, 0, 1, 2);
-insert into sys.functions values (723, 'scale_up', '*', 'calc', 0, 1, false, false, false, 2000, true);
-insert into sys.args values (10707, 723, 'res_0', 'int', 32, 0, 0, 0);
-insert into sys.args values (10708, 723, 'arg_1', 'smallint', 16, 0, 1, 1);
-insert into sys.args values (10709, 723, 'arg_2', 'int', 32, 0, 1, 2);
-insert into sys.functions values (724, 'scale_up', '*', 'calc', 0, 1, false, false, false, 2000, true);
-insert into sys.args values (10710, 724, 'res_0', 'int', 32, 0, 0, 0);
-insert into sys.args values (10711, 724, 'arg_1', 'int', 32, 0, 1, 1);
-insert into sys.args values (10712, 724, 'arg_2', 'int', 32, 0, 1, 2);
-insert into sys.functions values (725, 'scale_up', '*', 'calc', 0, 1, false, false, false, 2000, true);
-insert into sys.args values (10713, 725, 'res_0', 'int', 32, 0, 0, 0);
-insert into sys.args values (10714, 725, 'arg_1', 'bigint', 64, 0, 1, 1);
-insert into sys.args values (10715, 725, 'arg_2', 'int', 32, 0, 1, 2);
-insert into sys.functions values (726, 'scale_up', '*', 'calc', 0, 1, false, false, false, 2000, true);
-insert into sys.args values (10716, 726, 'res_0', 'int', 32, 0, 0, 0);
-insert into sys.args values (10717, 726, 'arg_1', 'hugeint', 128, 0, 1, 1);
-insert into sys.args values (10718, 726, 'arg_2', 'int', 32, 0, 1, 2);
-insert into sys.functions values (727, 'scale_up', '*', 'calc', 0, 1, false, false, false, 2000, true);
-insert into sys.args values (10719, 727, 'res_0', 'int', 32, 0, 0, 0);
-insert into sys.args values (10720, 727, 'arg_1', 'decimal', 2, 0, 1, 1);
-insert into sys.args values (10721, 727, 'arg_2', 'int', 32, 0, 1, 2);
-insert into sys.functions values (728, 'scale_up', '*', 'calc', 0, 1, false, false, false, 2000, true);
-insert into sys.args values (10722, 728, 'res_0', 'int', 32, 0, 0, 0);
-insert into sys.args values (10723, 728, 'arg_1', 'decimal', 4, 0, 1, 1);
-insert into sys.args values (10724, 728, 'arg_2', 'int', 32, 0, 1, 2);
-insert into sys.functions values (729, 'scale_up', '*', 'calc', 0, 1, false, false, false, 2000, true);
-insert into sys.args values (10725, 729, 'res_0', 'int', 32, 0, 0, 0);
-insert into sys.args values (10726, 729, 'arg_1', 'decimal', 9, 0, 1, 1);
-insert into sys.args values (10727, 729, 'arg_2', 'int', 32, 0, 1, 2);
-insert into sys.functions values (730, 'scale_up', '*', 'calc', 0, 1, false, false, false, 2000, true);
-insert into sys.args values (10728, 730, 'res_0', 'int', 32, 0, 0, 0);
-insert into sys.args values (10729, 730, 'arg_1', 'decimal', 18, 0, 1, 1);
-insert into sys.args values (10730, 730, 'arg_2', 'int', 32, 0, 1, 2);
-insert into sys.functions values (731, 'scale_up', '*', 'calc', 0, 1, false, false, false, 2000, true);
-insert into sys.args values (10731, 731, 'res_0', 'int', 32, 0, 0, 0);
-insert into sys.args values (10732, 731, 'arg_1', 'decimal', 38, 0, 1, 1);
-insert into sys.args values (10733, 731, 'arg_2', 'int', 32, 0, 1, 2);
-insert into sys.functions values (732, 'scale_up', '*', 'calc', 0, 1, false, false, false, 2000, true);
-insert into sys.args values (10734, 732, 'res_0', 'int', 32, 0, 0, 0);
-insert into sys.args values (10735, 732, 'arg_1', 'real', 24, 0, 1, 1);
-insert into sys.args values (10736, 732, 'arg_2', 'int', 32, 0, 1, 2);
-insert into sys.functions values (733, 'scale_up', '*', 'calc', 0, 1, false, false, false, 2000, true);
-insert into sys.args values (10737, 733, 'res_0', 'int', 32, 0, 0, 0);
-insert into sys.args values (10738, 733, 'arg_1', 'double', 53, 0, 1, 1);
-insert into sys.args values (10739, 733, 'arg_2', 'int', 32, 0, 1, 2);
-insert into sys.functions values (734, 'scale_up', '*', 'calc', 0, 1, false, false, false, 2000, true);
-insert into sys.args values (10740, 734, 'res_0', 'int', 32, 0, 0, 0);
-insert into sys.args values (10741, 734, 'arg_1', 'month_interval', 32, 0, 1, 1);
-insert into sys.args values (10742, 734, 'arg_2', 'int', 32, 0, 1, 2);
-insert into sys.functions values (735, 'scale_up', '*', 'calc', 0, 1, false, false, false, 2000, true);
-insert into sys.args values (10743, 735, 'res_0', 'int', 32, 0, 0, 0);
-insert into sys.args values (10744, 735, 'arg_1', 'sec_interval', 13, 0, 1, 1);
-insert into sys.args values (10745, 735, 'arg_2', 'int', 32, 0, 1, 2);
-insert into sys.functions values (736, 'scale_up', '*', 'calc', 0, 1, false, false, false, 2000, true);
-insert into sys.args values (10746, 736, 'res_0', 'int', 32, 0, 0, 0);
-insert into sys.args values (10747, 736, 'arg_1', 'time', 7, 0, 1, 1);
-insert into sys.args values (10748, 736, 'arg_2', 'int', 32, 0, 1, 2);
-insert into sys.functions values (737, 'scale_up', '*', 'calc', 0, 1, false, false, false, 2000, true);
-insert into sys.args values (10749, 737, 'res_0', 'int', 32, 0, 0, 0);
-insert into sys.args values (10750, 737, 'arg_1', 'timetz', 7, 0, 1, 1);
-insert into sys.args values (10751, 737, 'arg_2', 'int', 32, 0, 1, 2);
-insert into sys.functions values (738, 'scale_up', '*', 'calc', 0, 1, false, false, false, 2000, true);
-insert into sys.args values (10752, 738, 'res_0', 'int', 32, 0, 0, 0);
-insert into sys.args values (10753, 738, 'arg_1', 'date', 0, 0, 1, 1);
-insert into sys.args values (10754, 738, 'arg_2', 'int', 32, 0, 1, 2);
-insert into sys.functions values (739, 'scale_up', '*', 'calc', 0, 1, false, false, false, 2000, true);
-insert into sys.args values (10755, 739, 'res_0', 'int', 32, 0, 0, 0);
-insert into sys.args values (10756, 739, 'arg_1', 'timestamp', 7, 0, 1, 1);
-insert into sys.args values (10757, 739, 'arg_2', 'int', 32, 0, 1, 2);
-insert into sys.functions values (740, 'scale_up', '*', 'calc', 0, 1, false, false, false, 2000, true);
-insert into sys.args values (10758, 740, 'res_0', 'int', 32, 0, 0, 0);
-insert into sys.args values (10759, 740, 'arg_1', 'timestamptz', 7, 0, 1, 1);
-insert into sys.args values (10760, 740, 'arg_2', 'int', 32, 0, 1, 2);
-insert into sys.functions values (741, 'scale_up', '*', 'calc', 0, 1, false, false, false, 2000, true);
-insert into sys.args values (10761, 741, 'res_0', 'int', 32, 0, 0, 0);
-insert into sys.args values (10762, 741, 'arg_1', 'blob', 0, 0, 1, 1);
-insert into sys.args values (10763, 741, 'arg_2', 'int', 32, 0, 1, 2);
-insert into sys.functions values (742, 'scale_up', '*', 'calc', 0, 1, false, false, false, 2000, true);
-insert into sys.args values (10764, 742, 'res_0', 'int', 32, 0, 0, 0);
-insert into sys.args values (10765, 742, 'arg_1', 'geometry', 0, 0, 1, 1);
-insert into sys.args values (10766, 742, 'arg_2', 'int', 32, 0, 1, 2);
-insert into sys.functions values (743, 'scale_up', '*', 'calc', 0, 1, false, false, false, 2000, true);
-insert into sys.args values (10767, 743, 'res_0', 'int', 32, 0, 0, 0);
-insert into sys.args values (10768, 743, 'arg_1', 'geometrya', 0, 0, 1, 1);
-insert into sys.args values (10769, 743, 'arg_2', 'int', 32, 0, 1, 2);
-insert into sys.functions values (744, 'scale_up', '*', 'calc', 0, 1, false, false, false, 2000, true);
-insert into sys.args values (10770, 744, 'res_0', 'int', 32, 0, 0, 0);
-insert into sys.args values (10771, 744, 'arg_1', 'mbr', 0, 0, 1, 1);
-insert into sys.args values (10772, 744, 'arg_2', 'int', 32, 0, 1, 2);
-insert into sys.functions values (745, 'scale_up', '*', 'calc', 0, 1, false, false, false, 2000, true);
-insert into sys.args values (10773, 745, 'res_0', 'bigint', 64, 0, 0, 0);
-insert into sys.args values (10774, 745, 'arg_1', 'oid', 63, 0, 1, 1);
-insert into sys.args values (10775, 745, 'arg_2', 'bigint', 64, 0, 1, 2);
-insert into sys.functions values (746, 'scale_up', '*', 'calc', 0, 1, false, false, false, 2000, true);
-insert into sys.args values (10776, 746, 'res_0', 'bigint', 64, 0, 0, 0);
-insert into sys.args values (10777, 746, 'arg_1', 'tinyint', 8, 0, 1, 1);
-insert into sys.args values (10778, 746, 'arg_2', 'bigint', 64, 0, 1, 2);
-insert into sys.functions values (747, 'scale_up', '*', 'calc', 0, 1, false, false, false, 2000, true);
-insert into sys.args values (10779, 747, 'res_0', 'bigint', 64, 0, 0, 0);
-insert into sys.args values (10780, 747, 'arg_1', 'smallint', 16, 0, 1, 1);
-insert into sys.args values (10781, 747, 'arg_2', 'bigint', 64, 0, 1, 2);
-insert into sys.functions values (748, 'scale_up', '*', 'calc', 0, 1, false, false, false, 2000, true);
-insert into sys.args values (10782, 748, 'res_0', 'bigint', 64, 0, 0, 0);
-insert into sys.args values (10783, 748, 'arg_1', 'int', 32, 0, 1, 1);
-insert into sys.args values (10784, 748, 'arg_2', 'bigint', 64, 0, 1, 2);
-insert into sys.functions values (749, 'scale_up', '*', 'calc', 0, 1, false, false, false, 2000, true);
-insert into sys.args values (10785, 749, 'res_0', 'bigint', 64, 0, 0, 0);
-insert into sys.args values (10786, 749, 'arg_1', 'bigint', 64, 0, 1, 1);
-insert into sys.args values (10787, 749, 'arg_2', 'bigint', 64, 0, 1, 2);
-insert into sys.functions values (750, 'scale_up', '*', 'calc', 0, 1, false, false, false, 2000, true);
-insert into sys.args values (10788, 750, 'res_0', 'bigint', 64, 0, 0, 0);
-insert into sys.args values (10789, 750, 'arg_1', 'hugeint', 128, 0, 1, 1);
-insert into sys.args values (10790, 750, 'arg_2', 'bigint', 64, 0, 1, 2);
-insert into sys.functions values (751, 'scale_up', '*', 'calc', 0, 1, false, false, false, 2000, true);
-insert into sys.args values (10791, 751, 'res_0', 'bigint', 64, 0, 0, 0);
-insert into sys.args values (10792, 751, 'arg_1', 'decimal', 2, 0, 1, 1);
-insert into sys.args values (10793, 751, 'arg_2', 'bigint', 64, 0, 1, 2);
-insert into sys.functions values (752, 'scale_up', '*', 'calc', 0, 1, false, false, false, 2000, true);
-insert into sys.args values (10794, 752, 'res_0', 'bigint', 64, 0, 0, 0);
-insert into sys.args values (10795, 752, 'arg_1', 'decimal', 4, 0, 1, 1);
-insert into sys.args values (10796, 752, 'arg_2', 'bigint', 64, 0, 1, 2);
-insert into sys.functions values (753, 'scale_up', '*', 'calc', 0, 1, false, false, false, 2000, true);
-insert into sys.args values (10797, 753, 'res_0', 'bigint', 64, 0, 0, 0);
-insert into sys.args values (10798, 753, 'arg_1', 'decimal', 9, 0, 1, 1);
-insert into sys.args values (10799, 753, 'arg_2', 'bigint', 64, 0, 1, 2);
-insert into sys.functions values (754, 'scale_up', '*', 'calc', 0, 1, false, false, false, 2000, true);
-insert into sys.args values (10800, 754, 'res_0', 'bigint', 64, 0, 0, 0);
-insert into sys.args values (10801, 754, 'arg_1', 'decimal', 18, 0, 1, 1);
-insert into sys.args values (10802, 754, 'arg_2', 'bigint', 64, 0, 1, 2);
-insert into sys.functions values (755, 'scale_up', '*', 'calc', 0, 1, false, false, false, 2000, true);
-insert into sys.args values (10803, 755, 'res_0', 'bigint', 64, 0, 0, 0);
-insert into sys.args values (10804, 755, 'arg_1', 'decimal', 38, 0, 1, 1);
-insert into sys.args values (10805, 755, 'arg_2', 'bigint', 64, 0, 1, 2);
-insert into sys.functions values (756, 'scale_up', '*', 'calc', 0, 1, false, false, false, 2000, true);
-insert into sys.args values (10806, 756, 'res_0', 'bigint', 64, 0, 0, 0);
-insert into sys.args values (10807, 756, 'arg_1', 'real', 24, 0, 1, 1);
-insert into sys.args values (10808, 756, 'arg_2', 'bigint', 64, 0, 1, 2);
-insert into sys.functions values (757, 'scale_up', '*', 'calc', 0, 1, false, false, false, 2000, true);
-insert into sys.args values (10809, 757, 'res_0', 'bigint', 64, 0, 0, 0);
-insert into sys.args values (10810, 757, 'arg_1', 'double', 53, 0, 1, 1);
-insert into sys.args values (10811, 757, 'arg_2', 'bigint', 64, 0, 1, 2);
-insert into sys.functions values (758, 'scale_up', '*', 'calc', 0, 1, false, false, false, 2000, true);
-insert into sys.args values (10812, 758, 'res_0', 'bigint', 64, 0, 0, 0);
-insert into sys.args values (10813, 758, 'arg_1', 'month_interval', 32, 0, 1, 1);
-insert into sys.args values (10814, 758, 'arg_2', 'bigint', 64, 0, 1, 2);
-insert into sys.functions values (759, 'scale_up', '*', 'calc', 0, 1, false, false, false, 2000, true);
-insert into sys.args values (10815, 759, 'res_0', 'bigint', 64, 0, 0, 0);
-insert into sys.args values (10816, 759, 'arg_1', 'sec_interval', 13, 0, 1, 1);
-insert into sys.args values (10817, 759, 'arg_2', 'bigint', 64, 0, 1, 2);
-insert into sys.functions values (760, 'scale_up', '*', 'calc', 0, 1, false, false, false, 2000, true);
-insert into sys.args values (10818, 760, 'res_0', 'bigint', 64, 0, 0, 0);
-insert into sys.args values (10819, 760, 'arg_1', 'time', 7, 0, 1, 1);
-insert into sys.args values (10820, 760, 'arg_2', 'bigint', 64, 0, 1, 2);
-insert into sys.functions values (761, 'scale_up', '*', 'calc', 0, 1, false, false, false, 2000, true);
-insert into sys.args values (10821, 761, 'res_0', 'bigint', 64, 0, 0, 0);
-insert into sys.args values (10822, 761, 'arg_1', 'timetz', 7, 0, 1, 1);
-insert into sys.args values (10823, 761, 'arg_2', 'bigint', 64, 0, 1, 2);
-insert into sys.functions values (762, 'scale_up', '*', 'calc', 0, 1, false, false, false, 2000, true);
-insert into sys.args values (10824, 762, 'res_0', 'bigint', 64, 0, 0, 0);
-insert into sys.args values (10825, 762, 'arg_1', 'date', 0, 0, 1, 1);
-insert into sys.args values (10826, 762, 'arg_2', 'bigint', 64, 0, 1, 2);
-insert into sys.functions values (763, 'scale_up', '*', 'calc', 0, 1, false, false, false, 2000, true);
-insert into sys.args values (10827, 763, 'res_0', 'bigint', 64, 0, 0, 0);
-insert into sys.args values (10828, 763, 'arg_1', 'timestamp', 7, 0, 1, 1);
-insert into sys.args values (10829, 763, 'arg_2', 'bigint', 64, 0, 1, 2);
-insert into sys.functions values (764, 'scale_up', '*', 'calc', 0, 1, false, false, false, 2000, true);
-insert into sys.args values (10830, 764, 'res_0', 'bigint', 64, 0, 0, 0);
-insert into sys.args values (10831, 764, 'arg_1', 'timestamptz', 7, 0, 1, 1);
-insert into sys.args values (10832, 764, 'arg_2', 'bigint', 64, 0, 1, 2);
-insert into sys.functions values (765, 'scale_up', '*', 'calc', 0, 1, false, false, false, 2000, true);
-insert into sys.args values (10833, 765, 'res_0', 'bigint', 64, 0, 0, 0);
-insert into sys.args values (10834, 765, 'arg_1', 'blob', 0, 0, 1, 1);
-insert into sys.args values (10835, 765, 'arg_2', 'bigint', 64, 0, 1, 2);
-insert into sys.functions values (766, 'scale_up', '*', 'calc', 0, 1, false, false, false, 2000, true);
-insert into sys.args values (10836, 766, 'res_0', 'bigint', 64, 0, 0, 0);
-insert into sys.args values (10837, 766, 'arg_1', 'geometry', 0, 0, 1, 1);
-insert into sys.args values (10838, 766, 'arg_2', 'bigint', 64, 0, 1, 2);
-insert into sys.functions values (767, 'scale_up', '*', 'calc', 0, 1, false, false, false, 2000, true);
-insert into sys.args values (10839, 767, 'res_0', 'bigint', 64, 0, 0, 0);
-insert into sys.args values (10840, 767, 'arg_1', 'geometrya', 0, 0, 1, 1);
-insert into sys.args values (10841, 767, 'arg_2', 'bigint', 64, 0, 1, 2);
-insert into sys.functions values (768, 'scale_up', '*', 'calc', 0, 1, false, false, false, 2000, true);
-insert into sys.args values (10842, 768, 'res_0', 'bigint', 64, 0, 0, 0);
-insert into sys.args values (10843, 768, 'arg_1', 'mbr', 0, 0, 1, 1);
-insert into sys.args values (10844, 768, 'arg_2', 'bigint', 64, 0, 1, 2);
-insert into sys.functions values (769, 'scale_up', '*', 'calc', 0, 1, false, false, false, 2000, true);
-insert into sys.args values (10845, 769, 'res_0', 'hugeint', 128, 0, 0, 0);
-insert into sys.args values (10846, 769, 'arg_1', 'oid', 63, 0, 1, 1);
-insert into sys.args values (10847, 769, 'arg_2', 'hugeint', 128, 0, 1, 2);
-insert into sys.functions values (770, 'scale_up', '*', 'calc', 0, 1, false, false, false, 2000, true);
-insert into sys.args values (10848, 770, 'res_0', 'hugeint', 128, 0, 0, 0);
-insert into sys.args values (10849, 770, 'arg_1', 'tinyint', 8, 0, 1, 1);
-insert into sys.args values (10850, 770, 'arg_2', 'hugeint', 128, 0, 1, 2);
-insert into sys.functions values (771, 'scale_up', '*', 'calc', 0, 1, false, false, false, 2000, true);
-insert into sys.args values (10851, 771, 'res_0', 'hugeint', 128, 0, 0, 0);
-insert into sys.args values (10852, 771, 'arg_1', 'smallint', 16, 0, 1, 1);
-insert into sys.args values (10853, 771, 'arg_2', 'hugeint', 128, 0, 1, 2);
-insert into sys.functions values (772, 'scale_up', '*', 'calc', 0, 1, false, false, false, 2000, true);
-insert into sys.args values (10854, 772, 'res_0', 'hugeint', 128, 0, 0, 0);
-insert into sys.args values (10855, 772, 'arg_1', 'int', 32, 0, 1, 1);
-insert into sys.args values (10856, 772, 'arg_2', 'hugeint', 128, 0, 1, 2);
-insert into sys.functions values (773, 'scale_up', '*', 'calc', 0, 1, false, false, false, 2000, true);
-insert into sys.args values (10857, 773, 'res_0', 'hugeint', 128, 0, 0, 0);
-insert into sys.args values (10858, 773, 'arg_1', 'bigint', 64, 0, 1, 1);
-insert into sys.args values (10859, 773, 'arg_2', 'hugeint', 128, 0, 1, 2);
-insert into sys.functions values (774, 'scale_up', '*', 'calc', 0, 1, false, false, false, 2000, true);
-insert into sys.args values (10860, 774, 'res_0', 'hugeint', 128, 0, 0, 0);
-insert into sys.args values (10861, 774, 'arg_1', 'hugeint', 128, 0, 1, 1);
-insert into sys.args values (10862, 774, 'arg_2', 'hugeint', 128, 0, 1, 2);
-insert into sys.functions values (775, 'scale_up', '*', 'calc', 0, 1, false, false, false, 2000, true);
-insert into sys.args values (10863, 775, 'res_0', 'hugeint', 128, 0, 0, 0);
-insert into sys.args values (10864, 775, 'arg_1', 'decimal', 2, 0, 1, 1);
-insert into sys.args values (10865, 775, 'arg_2', 'hugeint', 128, 0, 1, 2);
-insert into sys.functions values (776, 'scale_up', '*', 'calc', 0, 1, false, false, false, 2000, true);
-insert into sys.args values (10866, 776, 'res_0', 'hugeint', 128, 0, 0, 0);
-insert into sys.args values (10867, 776, 'arg_1', 'decimal', 4, 0, 1, 1);
-insert into sys.args values (10868, 776, 'arg_2', 'hugeint', 128, 0, 1, 2);
-insert into sys.functions values (777, 'scale_up', '*', 'calc', 0, 1, false, false, false, 2000, true);
-insert into sys.args values (10869, 777, 'res_0', 'hugeint', 128, 0, 0, 0);
-insert into sys.args values (10870, 777, 'arg_1', 'decimal', 9, 0, 1, 1);
-insert into sys.args values (10871, 777, 'arg_2', 'hugeint', 128, 0, 1, 2);
-insert into sys.functions values (778, 'scale_up', '*', 'calc', 0, 1, false, false, false, 2000, true);
-insert into sys.args values (10872, 778, 'res_0', 'hugeint', 128, 0, 0, 0);
-insert into sys.args values (10873, 778, 'arg_1', 'decimal', 18, 0, 1, 1);
-insert into sys.args values (10874, 778, 'arg_2', 'hugeint', 128, 0, 1, 2);
-insert into sys.functions values (779, 'scale_up', '*', 'calc', 0, 1, false, false, false, 2000, true);
-insert into sys.args values (10875, 779, 'res_0', 'hugeint', 128, 0, 0, 0);
-insert into sys.args values (10876, 779, 'arg_1', 'decimal', 38, 0, 1, 1);
-insert into sys.args values (10877, 779, 'arg_2', 'hugeint', 128, 0, 1, 2);
-insert into sys.functions values (780, 'scale_up', '*', 'calc', 0, 1, false, false, false, 2000, true);
-insert into sys.args values (10878, 780, 'res_0', 'hugeint', 128, 0, 0, 0);
-insert into sys.args values (10879, 780, 'arg_1', 'real', 24, 0, 1, 1);
-insert into sys.args values (10880, 780, 'arg_2', 'hugeint', 128, 0, 1, 2);
-insert into sys.functions values (781, 'scale_up', '*', 'calc', 0, 1, false, false, false, 2000, true);
-insert into sys.args values (10881, 781, 'res_0', 'hugeint', 128, 0, 0, 0);
-insert into sys.args values (10882, 781, 'arg_1', 'double', 53, 0, 1, 1);
-insert into sys.args values (10883, 781, 'arg_2', 'hugeint', 128, 0, 1, 2);
-insert into sys.functions values (782, 'scale_up', '*', 'calc', 0, 1, false, false, false, 2000, true);
-insert into sys.args values (10884, 782, 'res_0', 'hugeint', 128, 0, 0, 0);
-insert into sys.args values (10885, 782, 'arg_1', 'month_interval', 32, 0, 1, 1);
-insert into sys.args values (10886, 782, 'arg_2', 'hugeint', 128, 0, 1, 2);
-insert into sys.functions values (783, 'scale_up', '*', 'calc', 0, 1, false, false, false, 2000, true);
-insert into sys.args values (10887, 783, 'res_0', 'hugeint', 128, 0, 0, 0);
-insert into sys.args values (10888, 783, 'arg_1', 'sec_interval', 13, 0, 1, 1);
-insert into sys.args values (10889, 783, 'arg_2', 'hugeint', 128, 0, 1, 2);
-insert into sys.functions values (784, 'scale_up', '*', 'calc', 0, 1, false, false, false, 2000, true);
-insert into sys.args values (10890, 784, 'res_0', 'hugeint', 128, 0, 0, 0);
-insert into sys.args values (10891, 784, 'arg_1', 'time', 7, 0, 1, 1);
-insert into sys.args values (10892, 784, 'arg_2', 'hugeint', 128, 0, 1, 2);
-insert into sys.functions values (785, 'scale_up', '*', 'calc', 0, 1, false, false, false, 2000, true);
-insert into sys.args values (10893, 785, 'res_0', 'hugeint', 128, 0, 0, 0);
-insert into sys.args values (10894, 785, 'arg_1', 'timetz', 7, 0, 1, 1);
-insert into sys.args values (10895, 785, 'arg_2', 'hugeint', 128, 0, 1, 2);
-insert into sys.functions values (786, 'scale_up', '*', 'calc', 0, 1, false, false, false, 2000, true);
-insert into sys.args values (10896, 786, 'res_0', 'hugeint', 128, 0, 0, 0);
-insert into sys.args values (10897, 786, 'arg_1', 'date', 0, 0, 1, 1);
-insert into sys.args values (10898, 786, 'arg_2', 'hugeint', 128, 0, 1, 2);
-insert into sys.functions values (787, 'scale_up', '*', 'calc', 0, 1, false, false, false, 2000, true);
-insert into sys.args values (10899, 787, 'res_0', 'hugeint', 128, 0, 0, 0);
-insert into sys.args values (10900, 787, 'arg_1', 'timestamp', 7, 0, 1, 1);
-insert into sys.args values (10901, 787, 'arg_2', 'hugeint', 128, 0, 1, 2);
-insert into sys.functions values (788, 'scale_up', '*', 'calc', 0, 1, false, false, false, 2000, true);
-insert into sys.args values (10902, 788, 'res_0', 'hugeint', 128, 0, 0, 0);
-insert into sys.args values (10903, 788, 'arg_1', 'timestamptz', 7, 0, 1, 1);
-insert into sys.args values (10904, 788, 'arg_2', 'hugeint', 128, 0, 1, 2);
-insert into sys.functions values (789, 'scale_up', '*', 'calc', 0, 1, false, false, false, 2000, true);
-insert into sys.args values (10905, 789, 'res_0', 'hugeint', 128, 0, 0, 0);
-insert into sys.args values (10906, 789, 'arg_1', 'blob', 0, 0, 1, 1);
-insert into sys.args values (10907, 789, 'arg_2', 'hugeint', 128, 0, 1, 2);
-insert into sys.functions values (790, 'scale_up', '*', 'calc', 0, 1, false, false, false, 2000, true);
-insert into sys.args values (10908, 790, 'res_0', 'hugeint', 128, 0, 0, 0);
-insert into sys.args values (10909, 790, 'arg_1', 'geometry', 0, 0, 1, 1);
-insert into sys.args values (10910, 790, 'arg_2', 'hugeint', 128, 0, 1, 2);
-insert into sys.functions values (791, 'scale_up', '*', 'calc', 0, 1, false, false, false, 2000, true);
-insert into sys.args values (10911, 791, 'res_0', 'hugeint', 128, 0, 0, 0);
-insert into sys.args values (10912, 791, 'arg_1', 'geometrya', 0, 0, 1, 1);
-insert into sys.args values (10913, 791, 'arg_2', 'hugeint', 128, 0, 1, 2);
-insert into sys.functions values (792, 'scale_up', '*', 'calc', 0, 1, false, false, false, 2000, true);
-insert into sys.args values (10914, 792, 'res_0', 'hugeint', 128, 0, 0, 0);
-insert into sys.args values (10915, 792, 'arg_1', 'mbr', 0, 0, 1, 1);
-insert into sys.args values (10916, 792, 'arg_2', 'hugeint', 128, 0, 1, 2);
-insert into sys.functions values (793, 'scale_up', '*', 'calc', 0, 1, false, false, false, 2000, true);
-insert into sys.args values (10917, 793, 'res_0', 'decimal', 2, 0, 0, 0);
-insert into sys.args values (10918, 793, 'arg_1', 'oid', 63, 0, 1, 1);
-insert into sys.args values (10919, 793, 'arg_2', 'decimal', 2, 0, 1, 2);
-insert into sys.functions values (794, 'scale_up', '*', 'calc', 0, 1, false, false, false, 2000, true);
-insert into sys.args values (10920, 794, 'res_0', 'decimal', 2, 0, 0, 0);
-insert into sys.args values (10921, 794, 'arg_1', 'tinyint', 8, 0, 1, 1);
-insert into sys.args values (10922, 794, 'arg_2', 'decimal', 2, 0, 1, 2);
-insert into sys.functions values (795, 'scale_up', '*', 'calc', 0, 1, false, false, false, 2000, true);
-insert into sys.args values (10923, 795, 'res_0', 'decimal', 2, 0, 0, 0);
-insert into sys.args values (10924, 795, 'arg_1', 'smallint', 16, 0, 1, 1);
-insert into sys.args values (10925, 795, 'arg_2', 'decimal', 2, 0, 1, 2);
-insert into sys.functions values (796, 'scale_up', '*', 'calc', 0, 1, false, false, false, 2000, true);
-insert into sys.args values (10926, 796, 'res_0', 'decimal', 2, 0, 0, 0);
-insert into sys.args values (10927, 796, 'arg_1', 'int', 32, 0, 1, 1);
-insert into sys.args values (10928, 796, 'arg_2', 'decimal', 2, 0, 1, 2);
-insert into sys.functions values (797, 'scale_up', '*', 'calc', 0, 1, false, false, false, 2000, true);
-insert into sys.args values (10929, 797, 'res_0', 'decimal', 2, 0, 0, 0);
-insert into sys.args values (10930, 797, 'arg_1', 'bigint', 64, 0, 1, 1);
-insert into sys.args values (10931, 797, 'arg_2', 'decimal', 2, 0, 1, 2);
-insert into sys.functions values (798, 'scale_up', '*', 'calc', 0, 1, false, false, false, 2000, true);
-insert into sys.args values (10932, 798, 'res_0', 'decimal', 2, 0, 0, 0);
-insert into sys.args values (10933, 798, 'arg_1', 'hugeint', 128, 0, 1, 1);
-insert into sys.args values (10934, 798, 'arg_2', 'decimal', 2, 0, 1, 2);
-insert into sys.functions values (799, 'scale_up', '*', 'calc', 0, 1, false, false, false, 2000, true);
-insert into sys.args values (10935, 799, 'res_0', 'decimal', 2, 0, 0, 0);
-insert into sys.args values (10936, 799, 'arg_1', 'decimal', 2, 0, 1, 1);
-insert into sys.args values (10937, 799, 'arg_2', 'decimal', 2, 0, 1, 2);
-insert into sys.functions values (800, 'scale_up', '*', 'calc', 0, 1, false, false, false, 2000, true);
-insert into sys.args values (10938, 800, 'res_0', 'decimal', 2, 0, 0, 0);
-insert into sys.args values (10939, 800, 'arg_1', 'decimal', 4, 0, 1, 1);
-insert into sys.args values (10940, 800, 'arg_2', 'decimal', 2, 0, 1, 2);
-insert into sys.functions values (801, 'scale_up', '*', 'calc', 0, 1, false, false, false, 2000, true);
-insert into sys.args values (10941, 801, 'res_0', 'decimal', 2, 0, 0, 0);
-insert into sys.args values (10942, 801, 'arg_1', 'decimal', 9, 0, 1, 1);
-insert into sys.args values (10943, 801, 'arg_2', 'decimal', 2, 0, 1, 2);
-insert into sys.functions values (802, 'scale_up', '*', 'calc', 0, 1, false, false, false, 2000, true);
-insert into sys.args values (10944, 802, 'res_0', 'decimal', 2, 0, 0, 0);
-insert into sys.args values (10945, 802, 'arg_1', 'decimal', 18, 0, 1, 1);
-insert into sys.args values (10946, 802, 'arg_2', 'decimal', 2, 0, 1, 2);
-insert into sys.functions values (803, 'scale_up', '*', 'calc', 0, 1, false, false, false, 2000, true);
-insert into sys.args values (10947, 803, 'res_0', 'decimal', 2, 0, 0, 0);
-insert into sys.args values (10948, 803, 'arg_1', 'decimal', 38, 0, 1, 1);
-insert into sys.args values (10949, 803, 'arg_2', 'decimal', 2, 0, 1, 2);
-insert into sys.functions values (804, 'scale_up', '*', 'calc', 0, 1, false, false, false, 2000, true);
-insert into sys.args values (10950, 804, 'res_0', 'decimal', 2, 0, 0, 0);
-insert into sys.args values (10951, 804, 'arg_1', 'real', 24, 0, 1, 1);
-insert into sys.args values (10952, 804, 'arg_2', 'decimal', 2, 0, 1, 2);
-insert into sys.functions values (805, 'scale_up', '*', 'calc', 0, 1, false, false, false, 2000, true);
-insert into sys.args values (10953, 805, 'res_0', 'decimal', 2, 0, 0, 0);
-insert into sys.args values (10954, 805, 'arg_1', 'double', 53, 0, 1, 1);
-insert into sys.args values (10955, 805, 'arg_2', 'decimal', 2, 0, 1, 2);
-insert into sys.functions values (806, 'scale_up', '*', 'calc', 0, 1, false, false, false, 2000, true);
-insert into sys.args values (10956, 806, 'res_0', 'decimal', 2, 0, 0, 0);
-insert into sys.args values (10957, 806, 'arg_1', 'month_interval', 32, 0, 1, 1);
-insert into sys.args values (10958, 806, 'arg_2', 'decimal', 2, 0, 1, 2);
-insert into sys.functions values (807, 'scale_up', '*', 'calc', 0, 1, false, false, false, 2000, true);
-insert into sys.args values (10959, 807, 'res_0', 'decimal', 2, 0, 0, 0);
-insert into sys.args values (10960, 807, 'arg_1', 'sec_interval', 13, 0, 1, 1);
-insert into sys.args values (10961, 807, 'arg_2', 'decimal', 2, 0, 1, 2);
-insert into sys.functions values (808, 'scale_up', '*', 'calc', 0, 1, false, false, false, 2000, true);
-insert into sys.args values (10962, 808, 'res_0', 'decimal', 2, 0, 0, 0);
-insert into sys.args values (10963, 808, 'arg_1', 'time', 7, 0, 1, 1);
-insert into sys.args values (10964, 808, 'arg_2', 'decimal', 2, 0, 1, 2);
-insert into sys.functions values (809, 'scale_up', '*', 'calc', 0, 1, false, false, false, 2000, true);
-insert into sys.args values (10965, 809, 'res_0', 'decimal', 2, 0, 0, 0);
-insert into sys.args values (10966, 809, 'arg_1', 'timetz', 7, 0, 1, 1);
-insert into sys.args values (10967, 809, 'arg_2', 'decimal', 2, 0, 1, 2);
-insert into sys.functions values (810, 'scale_up', '*', 'calc', 0, 1, false, false, false, 2000, true);
-insert into sys.args values (10968, 810, 'res_0', 'decimal', 2, 0, 0, 0);
-insert into sys.args values (10969, 810, 'arg_1', 'date', 0, 0, 1, 1);
-insert into sys.args values (10970, 810, 'arg_2', 'decimal', 2, 0, 1, 2);
-insert into sys.functions values (811, 'scale_up', '*', 'calc', 0, 1, false, false, false, 2000, true);
-insert into sys.args values (10971, 811, 'res_0', 'decimal', 2, 0, 0, 0);
-insert into sys.args values (10972, 811, 'arg_1', 'timestamp', 7, 0, 1, 1);
-insert into sys.args values (10973, 811, 'arg_2', 'decimal', 2, 0, 1, 2);
-insert into sys.functions values (812, 'scale_up', '*', 'calc', 0, 1, false, false, false, 2000, true);
-insert into sys.args values (10974, 812, 'res_0', 'decimal', 2, 0, 0, 0);
-insert into sys.args values (10975, 812, 'arg_1', 'timestamptz', 7, 0, 1, 1);
-insert into sys.args values (10976, 812, 'arg_2', 'decimal', 2, 0, 1, 2);
-insert into sys.functions values (813, 'scale_up', '*', 'calc', 0, 1, false, false, false, 2000, true);
-insert into sys.args values (10977, 813, 'res_0', 'decimal', 2, 0, 0, 0);
-insert into sys.args values (10978, 813, 'arg_1', 'blob', 0, 0, 1, 1);
-insert into sys.args values (10979, 813, 'arg_2', 'decimal', 2, 0, 1, 2);
-insert into sys.functions values (814, 'scale_up', '*', 'calc', 0, 1, false, false, false, 2000, true);
-insert into sys.args values (10980, 814, 'res_0', 'decimal', 2, 0, 0, 0);
-insert into sys.args values (10981, 814, 'arg_1', 'geometry', 0, 0, 1, 1);
-insert into sys.args values (10982, 814, 'arg_2', 'decimal', 2, 0, 1, 2);
-insert into sys.functions values (815, 'scale_up', '*', 'calc', 0, 1, false, false, false, 2000, true);
-insert into sys.args values (10983, 815, 'res_0', 'decimal', 2, 0, 0, 0);
-insert into sys.args values (10984, 815, 'arg_1', 'geometrya', 0, 0, 1, 1);
-insert into sys.args values (10985, 815, 'arg_2', 'decimal', 2, 0, 1, 2);
-insert into sys.functions values (816, 'scale_up', '*', 'calc', 0, 1, false, false, false, 2000, true);
-insert into sys.args values (10986, 816, 'res_0', 'decimal', 2, 0, 0, 0);
-insert into sys.args values (10987, 816, 'arg_1', 'mbr', 0, 0, 1, 1);
-insert into sys.args values (10988, 816, 'arg_2', 'decimal', 2, 0, 1, 2);
-insert into sys.functions values (817, 'scale_up', '*', 'calc', 0, 1, false, false, false, 2000, true);
-insert into sys.args values (10989, 817, 'res_0', 'decimal', 4, 0, 0, 0);
-insert into sys.args values (10990, 817, 'arg_1', 'oid', 63, 0, 1, 1);
-insert into sys.args values (10991, 817, 'arg_2', 'decimal', 4, 0, 1, 2);
-insert into sys.functions values (818, 'scale_up', '*', 'calc', 0, 1, false, false, false, 2000, true);
-insert into sys.args values (10992, 818, 'res_0', 'decimal', 4, 0, 0, 0);
-insert into sys.args values (10993, 818, 'arg_1', 'tinyint', 8, 0, 1, 1);
-insert into sys.args values (10994, 818, 'arg_2', 'decimal', 4, 0, 1, 2);
-insert into sys.functions values (819, 'scale_up', '*', 'calc', 0, 1, false, false, false, 2000, true);
-insert into sys.args values (10995, 819, 'res_0', 'decimal', 4, 0, 0, 0);
-insert into sys.args values (10996, 819, 'arg_1', 'smallint', 16, 0, 1, 1);
-insert into sys.args values (10997, 819, 'arg_2', 'decimal', 4, 0, 1, 2);
-insert into sys.functions values (820, 'scale_up', '*', 'calc', 0, 1, false, false, false, 2000, true);
-insert into sys.args values (10998, 820, 'res_0', 'decimal', 4, 0, 0, 0);
-insert into sys.args values (10999, 820, 'arg_1', 'int', 32, 0, 1, 1);
-insert into sys.args values (11000, 820, 'arg_2', 'decimal', 4, 0, 1, 2);
-insert into sys.functions values (821, 'scale_up', '*', 'calc', 0, 1, false, false, false, 2000, true);
-insert into sys.args values (11001, 821, 'res_0', 'decimal', 4, 0, 0, 0);
-insert into sys.args values (11002, 821, 'arg_1', 'bigint', 64, 0, 1, 1);
-insert into sys.args values (11003, 821, 'arg_2', 'decimal', 4, 0, 1, 2);
-insert into sys.functions values (822, 'scale_up', '*', 'calc', 0, 1, false, false, false, 2000, true);
-insert into sys.args values (11004, 822, 'res_0', 'decimal', 4, 0, 0, 0);
-insert into sys.args values (11005, 822, 'arg_1', 'hugeint', 128, 0, 1, 1);
-insert into sys.args values (11006, 822, 'arg_2', 'decimal', 4, 0, 1, 2);
-insert into sys.functions values (823, 'scale_up', '*', 'calc', 0, 1, false, false, false, 2000, true);
-insert into sys.args values (11007, 823, 'res_0', 'decimal', 4, 0, 0, 0);
-insert into sys.args values (11008, 823, 'arg_1', 'decimal', 2, 0, 1, 1);
-insert into sys.args values (11009, 823, 'arg_2', 'decimal', 4, 0, 1, 2);
-insert into sys.functions values (824, 'scale_up', '*', 'calc', 0, 1, false, false, false, 2000, true);
-insert into sys.args values (11010, 824, 'res_0', 'decimal', 4, 0, 0, 0);
-insert into sys.args values (11011, 824, 'arg_1', 'decimal', 4, 0, 1, 1);
-insert into sys.args values (11012, 824, 'arg_2', 'decimal', 4, 0, 1, 2);
-insert into sys.functions values (825, 'scale_up', '*', 'calc', 0, 1, false, false, false, 2000, true);
-insert into sys.args values (11013, 825, 'res_0', 'decimal', 4, 0, 0, 0);
-insert into sys.args values (11014, 825, 'arg_1', 'decimal', 9, 0, 1, 1);
-insert into sys.args values (11015, 825, 'arg_2', 'decimal', 4, 0, 1, 2);
-insert into sys.functions values (826, 'scale_up', '*', 'calc', 0, 1, false, false, false, 2000, true);
-insert into sys.args values (11016, 826, 'res_0', 'decimal', 4, 0, 0, 0);
-insert into sys.args values (11017, 826, 'arg_1', 'decimal', 18, 0, 1, 1);
-insert into sys.args values (11018, 826, 'arg_2', 'decimal', 4, 0, 1, 2);
-insert into sys.functions values (827, 'scale_up', '*', 'calc', 0, 1, false, false, false, 2000, true);
-insert into sys.args values (11019, 827, 'res_0', 'decimal', 4, 0, 0, 0);
-insert into sys.args values (11020, 827, 'arg_1', 'decimal', 38, 0, 1, 1);
-insert into sys.args values (11021, 827, 'arg_2', 'decimal', 4, 0, 1, 2);
-insert into sys.functions values (828, 'scale_up', '*', 'calc', 0, 1, false, false, false, 2000, true);
-insert into sys.args values (11022, 828, 'res_0', 'decimal', 4, 0, 0, 0);
-insert into sys.args values (11023, 828, 'arg_1', 'real', 24, 0, 1, 1);
-insert into sys.args values (11024, 828, 'arg_2', 'decimal', 4, 0, 1, 2);
-insert into sys.functions values (829, 'scale_up', '*', 'calc', 0, 1, false, false, false, 2000, true);
-insert into sys.args values (11025, 829, 'res_0', 'decimal', 4, 0, 0, 0);
-insert into sys.args values (11026, 829, 'arg_1', 'double', 53, 0, 1, 1);
-insert into sys.args values (11027, 829, 'arg_2', 'decimal', 4, 0, 1, 2);
-insert into sys.functions values (830, 'scale_up', '*', 'calc', 0, 1, false, false, false, 2000, true);
-insert into sys.args values (11028, 830, 'res_0', 'decimal', 4, 0, 0, 0);
-insert into sys.args values (11029, 830, 'arg_1', 'month_interval', 32, 0, 1, 1);
-insert into sys.args values (11030, 830, 'arg_2', 'decimal', 4, 0, 1, 2);
-insert into sys.functions values (831, 'scale_up', '*', 'calc', 0, 1, false, false, false, 2000, true);
-insert into sys.args values (11031, 831, 'res_0', 'decimal', 4, 0, 0, 0);
-insert into sys.args values (11032, 831, 'arg_1', 'sec_interval', 13, 0, 1, 1);
-insert into sys.args values (11033, 831, 'arg_2', 'decimal', 4, 0, 1, 2);
-insert into sys.functions values (832, 'scale_up', '*', 'calc', 0, 1, false, false, false, 2000, true);
-insert into sys.args values (11034, 832, 'res_0', 'decimal', 4, 0, 0, 0);
-insert into sys.args values (11035, 832, 'arg_1', 'time', 7, 0, 1, 1);
-insert into sys.args values (11036, 832, 'arg_2', 'decimal', 4, 0, 1, 2);
-insert into sys.functions values (833, 'scale_up', '*', 'calc', 0, 1, false, false, false, 2000, true);
-insert into sys.args values (11037, 833, 'res_0', 'decimal', 4, 0, 0, 0);
-insert into sys.args values (11038, 833, 'arg_1', 'timetz', 7, 0, 1, 1);
-insert into sys.args values (11039, 833, 'arg_2', 'decimal', 4, 0, 1, 2);
-insert into sys.functions values (834, 'scale_up', '*', 'calc', 0, 1, false, false, false, 2000, true);
-insert into sys.args values (11040, 834, 'res_0', 'decimal', 4, 0, 0, 0);
-insert into sys.args values (11041, 834, 'arg_1', 'date', 0, 0, 1, 1);
-insert into sys.args values (11042, 834, 'arg_2', 'decimal', 4, 0, 1, 2);
-insert into sys.functions values (835, 'scale_up', '*', 'calc', 0, 1, false, false, false, 2000, true);
-insert into sys.args values (11043, 835, 'res_0', 'decimal', 4, 0, 0, 0);
-insert into sys.args values (11044, 835, 'arg_1', 'timestamp', 7, 0, 1, 1);
-insert into sys.args values (11045, 835, 'arg_2', 'decimal', 4, 0, 1, 2);
-insert into sys.functions values (836, 'scale_up', '*', 'calc', 0, 1, false, false, false, 2000, true);
-insert into sys.args values (11046, 836, 'res_0', 'decimal', 4, 0, 0, 0);
-insert into sys.args values (11047, 836, 'arg_1', 'timestamptz', 7, 0, 1, 1);
-insert into sys.args values (11048, 836, 'arg_2', 'decimal', 4, 0, 1, 2);
-insert into sys.functions values (837, 'scale_up', '*', 'calc', 0, 1, false, false, false, 2000, true);
-insert into sys.args values (11049, 837, 'res_0', 'decimal', 4, 0, 0, 0);
-insert into sys.args values (11050, 837, 'arg_1', 'blob', 0, 0, 1, 1);
-insert into sys.args values (11051, 837, 'arg_2', 'decimal', 4, 0, 1, 2);
-insert into sys.functions values (838, 'scale_up', '*', 'calc', 0, 1, false, false, false, 2000, true);
-insert into sys.args values (11052, 838, 'res_0', 'decimal', 4, 0, 0, 0);
-insert into sys.args values (11053, 838, 'arg_1', 'geometry', 0, 0, 1, 1);
-insert into sys.args values (11054, 838, 'arg_2', 'decimal', 4, 0, 1, 2);
-insert into sys.functions values (839, 'scale_up', '*', 'calc', 0, 1, false, false, false, 2000, true);
-insert into sys.args values (11055, 839, 'res_0', 'decimal', 4, 0, 0, 0);
-insert into sys.args values (11056, 839, 'arg_1', 'geometrya', 0, 0, 1, 1);
-insert into sys.args values (11057, 839, 'arg_2', 'decimal', 4, 0, 1, 2);
-insert into sys.functions values (840, 'scale_up', '*', 'calc', 0, 1, false, false, false, 2000, true);
-insert into sys.args values (11058, 840, 'res_0', 'decimal', 4, 0, 0, 0);
-insert into sys.args values (11059, 840, 'arg_1', 'mbr', 0, 0, 1, 1);
-insert into sys.args values (11060, 840, 'arg_2', 'decimal', 4, 0, 1, 2);
-insert into sys.functions values (841, 'scale_up', '*', 'calc', 0, 1, false, false, false, 2000, true);
-insert into sys.args values (11061, 841, 'res_0', 'decimal', 9, 0, 0, 0);
-insert into sys.args values (11062, 841, 'arg_1', 'oid', 63, 0, 1, 1);
-insert into sys.args values (11063, 841, 'arg_2', 'decimal', 9, 0, 1, 2);
-insert into sys.functions values (842, 'scale_up', '*', 'calc', 0, 1, false, false, false, 2000, true);
-insert into sys.args values (11064, 842, 'res_0', 'decimal', 9, 0, 0, 0);
-insert into sys.args values (11065, 842, 'arg_1', 'tinyint', 8, 0, 1, 1);
-insert into sys.args values (11066, 842, 'arg_2', 'decimal', 9, 0, 1, 2);
-insert into sys.functions values (843, 'scale_up', '*', 'calc', 0, 1, false, false, false, 2000, true);
-insert into sys.args values (11067, 843, 'res_0', 'decimal', 9, 0, 0, 0);
-insert into sys.args values (11068, 843, 'arg_1', 'smallint', 16, 0, 1, 1);
-insert into sys.args values (11069, 843, 'arg_2', 'decimal', 9, 0, 1, 2);
-insert into sys.functions values (844, 'scale_up', '*', 'calc', 0, 1, false, false, false, 2000, true);
-insert into sys.args values (11070, 844, 'res_0', 'decimal', 9, 0, 0, 0);
-insert into sys.args values (11071, 844, 'arg_1', 'int', 32, 0, 1, 1);
-insert into sys.args values (11072, 844, 'arg_2', 'decimal', 9, 0, 1, 2);
-insert into sys.functions values (845, 'scale_up', '*', 'calc', 0, 1, false, false, false, 2000, true);
-insert into sys.args values (11073, 845, 'res_0', 'decimal', 9, 0, 0, 0);
-insert into sys.args values (11074, 845, 'arg_1', 'bigint', 64, 0, 1, 1);
-insert into sys.args values (11075, 845, 'arg_2', 'decimal', 9, 0, 1, 2);
-insert into sys.functions values (846, 'scale_up', '*', 'calc', 0, 1, false, false, false, 2000, true);
-insert into sys.args values (11076, 846, 'res_0', 'decimal', 9, 0, 0, 0);
-insert into sys.args values (11077, 846, 'arg_1', 'hugeint', 128, 0, 1, 1);
-insert into sys.args values (11078, 846, 'arg_2', 'decimal', 9, 0, 1, 2);
-insert into sys.functions values (847, 'scale_up', '*', 'calc', 0, 1, false, false, false, 2000, true);
-insert into sys.args values (11079, 847, 'res_0', 'decimal', 9, 0, 0, 0);
-insert into sys.args values (11080, 847, 'arg_1', 'decimal', 2, 0, 1, 1);
-insert into sys.args values (11081, 847, 'arg_2', 'decimal', 9, 0, 1, 2);
-insert into sys.functions values (848, 'scale_up', '*', 'calc', 0, 1, false, false, false, 2000, true);
-insert into sys.args values (11082, 848, 'res_0', 'decimal', 9, 0, 0, 0);
-insert into sys.args values (11083, 848, 'arg_1', 'decimal', 4, 0, 1, 1);
-insert into sys.args values (11084, 848, 'arg_2', 'decimal', 9, 0, 1, 2);
-insert into sys.functions values (849, 'scale_up', '*', 'calc', 0, 1, false, false, false, 2000, true);
-insert into sys.args values (11085, 849, 'res_0', 'decimal', 9, 0, 0, 0);
-insert into sys.args values (11086, 849, 'arg_1', 'decimal', 9, 0, 1, 1);
-insert into sys.args values (11087, 849, 'arg_2', 'decimal', 9, 0, 1, 2);
-insert into sys.functions values (850, 'scale_up', '*', 'calc', 0, 1, false, false, false, 2000, true);
-insert into sys.args values (11088, 850, 'res_0', 'decimal', 9, 0, 0, 0);
-insert into sys.args values (11089, 850, 'arg_1', 'decimal', 18, 0, 1, 1);
-insert into sys.args values (11090, 850, 'arg_2', 'decimal', 9, 0, 1, 2);
-insert into sys.functions values (851, 'scale_up', '*', 'calc', 0, 1, false, false, false, 2000, true);
-insert into sys.args values (11091, 851, 'res_0', 'decimal', 9, 0, 0, 0);
-insert into sys.args values (11092, 851, 'arg_1', 'decimal', 38, 0, 1, 1);
-insert into sys.args values (11093, 851, 'arg_2', 'decimal', 9, 0, 1, 2);
-insert into sys.functions values (852, 'scale_up', '*', 'calc', 0, 1, false, false, false, 2000, true);
-insert into sys.args values (11094, 852, 'res_0', 'decimal', 9, 0, 0, 0);
-insert into sys.args values (11095, 852, 'arg_1', 'real', 24, 0, 1, 1);
-insert into sys.args values (11096, 852, 'arg_2', 'decimal', 9, 0, 1, 2);
-insert into sys.functions values (853, 'scale_up', '*', 'calc', 0, 1, false, false, false, 2000, true);
-insert into sys.args values (11097, 853, 'res_0', 'decimal', 9, 0, 0, 0);
-insert into sys.args values (11098, 853, 'arg_1', 'double', 53, 0, 1, 1);
-insert into sys.args values (11099, 853, 'arg_2', 'decimal', 9, 0, 1, 2);
-insert into sys.functions values (854, 'scale_up', '*', 'calc', 0, 1, false, false, false, 2000, true);
-insert into sys.args values (11100, 854, 'res_0', 'decimal', 9, 0, 0, 0);
-insert into sys.args values (11101, 854, 'arg_1', 'month_interval', 32, 0, 1, 1);
-insert into sys.args values (11102, 854, 'arg_2', 'decimal', 9, 0, 1, 2);
-insert into sys.functions values (855, 'scale_up', '*', 'calc', 0, 1, false, false, false, 2000, true);
-insert into sys.args values (11103, 855, 'res_0', 'decimal', 9, 0, 0, 0);
-insert into sys.args values (11104, 855, 'arg_1', 'sec_interval', 13, 0, 1, 1);
-insert into sys.args values (11105, 855, 'arg_2', 'decimal', 9, 0, 1, 2);
-insert into sys.functions values (856, 'scale_up', '*', 'calc', 0, 1, false, false, false, 2000, true);
-insert into sys.args values (11106, 856, 'res_0', 'decimal', 9, 0, 0, 0);
-insert into sys.args values (11107, 856, 'arg_1', 'time', 7, 0, 1, 1);
-insert into sys.args values (11108, 856, 'arg_2', 'decimal', 9, 0, 1, 2);
-insert into sys.functions values (857, 'scale_up', '*', 'calc', 0, 1, false, false, false, 2000, true);
-insert into sys.args values (11109, 857, 'res_0', 'decimal', 9, 0, 0, 0);
-insert into sys.args values (11110, 857, 'arg_1', 'timetz', 7, 0, 1, 1);
-insert into sys.args values (11111, 857, 'arg_2', 'decimal', 9, 0, 1, 2);
-insert into sys.functions values (858, 'scale_up', '*', 'calc', 0, 1, false, false, false, 2000, true);
-insert into sys.args values (11112, 858, 'res_0', 'decimal', 9, 0, 0, 0);
-insert into sys.args values (11113, 858, 'arg_1', 'date', 0, 0, 1, 1);
-insert into sys.args values (11114, 858, 'arg_2', 'decimal', 9, 0, 1, 2);
-insert into sys.functions values (859, 'scale_up', '*', 'calc', 0, 1, false, false, false, 2000, true);
-insert into sys.args values (11115, 859, 'res_0', 'decimal', 9, 0, 0, 0);
-insert into sys.args values (11116, 859, 'arg_1', 'timestamp', 7, 0, 1, 1);
-insert into sys.args values (11117, 859, 'arg_2', 'decimal', 9, 0, 1, 2);
-insert into sys.functions values (860, 'scale_up', '*', 'calc', 0, 1, false, false, false, 2000, true);
-insert into sys.args values (11118, 860, 'res_0', 'decimal', 9, 0, 0, 0);
-insert into sys.args values (11119, 860, 'arg_1', 'timestamptz', 7, 0, 1, 1);
-insert into sys.args values (11120, 860, 'arg_2', 'decimal', 9, 0, 1, 2);
-insert into sys.functions values (861, 'scale_up', '*', 'calc', 0, 1, false, false, false, 2000, true);
-insert into sys.args values (11121, 861, 'res_0', 'decimal', 9, 0, 0, 0);
-insert into sys.args values (11122, 861, 'arg_1', 'blob', 0, 0, 1, 1);
-insert into sys.args values (11123, 861, 'arg_2', 'decimal', 9, 0, 1, 2);
-insert into sys.functions values (862, 'scale_up', '*', 'calc', 0, 1, false, false, false, 2000, true);
-insert into sys.args values (11124, 862, 'res_0', 'decimal', 9, 0, 0, 0);
-insert into sys.args values (11125, 862, 'arg_1', 'geometry', 0, 0, 1, 1);
-insert into sys.args values (11126, 862, 'arg_2', 'decimal', 9, 0, 1, 2);
-insert into sys.functions values (863, 'scale_up', '*', 'calc', 0, 1, false, false, false, 2000, true);
-insert into sys.args values (11127, 863, 'res_0', 'decimal', 9, 0, 0, 0);
-insert into sys.args values (11128, 863, 'arg_1', 'geometrya', 0, 0, 1, 1);
-insert into sys.args values (11129, 863, 'arg_2', 'decimal', 9, 0, 1, 2);
-insert into sys.functions values (864, 'scale_up', '*', 'calc', 0, 1, false, false, false, 2000, true);
-insert into sys.args values (11130, 864, 'res_0', 'decimal', 9, 0, 0, 0);
-insert into sys.args values (11131, 864, 'arg_1', 'mbr', 0, 0, 1, 1);
-insert into sys.args values (11132, 864, 'arg_2', 'decimal', 9, 0, 1, 2);
-insert into sys.functions values (865, 'scale_up', '*', 'calc', 0, 1, false, false, false, 2000, true);
-insert into sys.args values (11133, 865, 'res_0', 'decimal', 18, 0, 0, 0);
-insert into sys.args values (11134, 865, 'arg_1', 'oid', 63, 0, 1, 1);
-insert into sys.args values (11135, 865, 'arg_2', 'decimal', 18, 0, 1, 2);
-insert into sys.functions values (866, 'scale_up', '*', 'calc', 0, 1, false, false, false, 2000, true);
-insert into sys.args values (11136, 866, 'res_0', 'decimal', 18, 0, 0, 0);
-insert into sys.args values (11137, 866, 'arg_1', 'tinyint', 8, 0, 1, 1);
-insert into sys.args values (11138, 866, 'arg_2', 'decimal', 18, 0, 1, 2);
-insert into sys.functions values (867, 'scale_up', '*', 'calc', 0, 1, false, false, false, 2000, true);
-insert into sys.args values (11139, 867, 'res_0', 'decimal', 18, 0, 0, 0);
-insert into sys.args values (11140, 867, 'arg_1', 'smallint', 16, 0, 1, 1);
-insert into sys.args values (11141, 867, 'arg_2', 'decimal', 18, 0, 1, 2);
-insert into sys.functions values (868, 'scale_up', '*', 'calc', 0, 1, false, false, false, 2000, true);
-insert into sys.args values (11142, 868, 'res_0', 'decimal', 18, 0, 0, 0);
-insert into sys.args values (11143, 868, 'arg_1', 'int', 32, 0, 1, 1);
-insert into sys.args values (11144, 868, 'arg_2', 'decimal', 18, 0, 1, 2);
-insert into sys.functions values (869, 'scale_up', '*', 'calc', 0, 1, false, false, false, 2000, true);
-insert into sys.args values (11145, 869, 'res_0', 'decimal', 18, 0, 0, 0);
-insert into sys.args values (11146, 869, 'arg_1', 'bigint', 64, 0, 1, 1);
-insert into sys.args values (11147, 869, 'arg_2', 'decimal', 18, 0, 1, 2);
-insert into sys.functions values (870, 'scale_up', '*', 'calc', 0, 1, false, false, false, 2000, true);
-insert into sys.args values (11148, 870, 'res_0', 'decimal', 18, 0, 0, 0);
-insert into sys.args values (11149, 870, 'arg_1', 'hugeint', 128, 0, 1, 1);
-insert into sys.args values (11150, 870, 'arg_2', 'decimal', 18, 0, 1, 2);
-insert into sys.functions values (871, 'scale_up', '*', 'calc', 0, 1, false, false, false, 2000, true);
-insert into sys.args values (11151, 871, 'res_0', 'decimal', 18, 0, 0, 0);
-insert into sys.args values (11152, 871, 'arg_1', 'decimal', 2, 0, 1, 1);
-insert into sys.args values (11153, 871, 'arg_2', 'decimal', 18, 0, 1, 2);
-insert into sys.functions values (872, 'scale_up', '*', 'calc', 0, 1, false, false, false, 2000, true);
-insert into sys.args values (11154, 872, 'res_0', 'decimal', 18, 0, 0, 0);
-insert into sys.args values (11155, 872, 'arg_1', 'decimal', 4, 0, 1, 1);
-insert into sys.args values (11156, 872, 'arg_2', 'decimal', 18, 0, 1, 2);
-insert into sys.functions values (873, 'scale_up', '*', 'calc', 0, 1, false, false, false, 2000, true);
-insert into sys.args values (11157, 873, 'res_0', 'decimal', 18, 0, 0, 0);
-insert into sys.args values (11158, 873, 'arg_1', 'decimal', 9, 0, 1, 1);
-insert into sys.args values (11159, 873, 'arg_2', 'decimal', 18, 0, 1, 2);
-insert into sys.functions values (874, 'scale_up', '*', 'calc', 0, 1, false, false, false, 2000, true);
-insert into sys.args values (11160, 874, 'res_0', 'decimal', 18, 0, 0, 0);
-insert into sys.args values (11161, 874, 'arg_1', 'decimal', 18, 0, 1, 1);
-insert into sys.args values (11162, 874, 'arg_2', 'decimal', 18, 0, 1, 2);
-insert into sys.functions values (875, 'scale_up', '*', 'calc', 0, 1, false, false, false, 2000, true);
-insert into sys.args values (11163, 875, 'res_0', 'decimal', 18, 0, 0, 0);
-insert into sys.args values (11164, 875, 'arg_1', 'decimal', 38, 0, 1, 1);
-insert into sys.args values (11165, 875, 'arg_2', 'decimal', 18, 0, 1, 2);
-insert into sys.functions values (876, 'scale_up', '*', 'calc', 0, 1, false, false, false, 2000, true);
-insert into sys.args values (11166, 876, 'res_0', 'decimal', 18, 0, 0, 0);
-insert into sys.args values (11167, 876, 'arg_1', 'real', 24, 0, 1, 1);
-insert into sys.args values (11168, 876, 'arg_2', 'decimal', 18, 0, 1, 2);
-insert into sys.functions values (877, 'scale_up', '*', 'calc', 0, 1, false, false, false, 2000, true);
-insert into sys.args values (11169, 877, 'res_0', 'decimal', 18, 0, 0, 0);
-insert into sys.args values (11170, 877, 'arg_1', 'double', 53, 0, 1, 1);
-insert into sys.args values (11171, 877, 'arg_2', 'decimal', 18, 0, 1, 2);
-insert into sys.functions values (878, 'scale_up', '*', 'calc', 0, 1, false, false, false, 2000, true);
-insert into sys.args values (11172, 878, 'res_0', 'decimal', 18, 0, 0, 0);
-insert into sys.args values (11173, 878, 'arg_1', 'month_interval', 32, 0, 1, 1);
-insert into sys.args values (11174, 878, 'arg_2', 'decimal', 18, 0, 1, 2);
-insert into sys.functions values (879, 'scale_up', '*', 'calc', 0, 1, false, false, false, 2000, true);
-insert into sys.args values (11175, 879, 'res_0', 'decimal', 18, 0, 0, 0);
-insert into sys.args values (11176, 879, 'arg_1', 'sec_interval', 13, 0, 1, 1);
-insert into sys.args values (11177, 879, 'arg_2', 'decimal', 18, 0, 1, 2);
-insert into sys.functions values (880, 'scale_up', '*', 'calc', 0, 1, false, false, false, 2000, true);
-insert into sys.args values (11178, 880, 'res_0', 'decimal', 18, 0, 0, 0);
-insert into sys.args values (11179, 880, 'arg_1', 'time', 7, 0, 1, 1);
-insert into sys.args values (11180, 880, 'arg_2', 'decimal', 18, 0, 1, 2);
-insert into sys.functions values (881, 'scale_up', '*', 'calc', 0, 1, false, false, false, 2000, true);
-insert into sys.args values (11181, 881, 'res_0', 'decimal', 18, 0, 0, 0);
-insert into sys.args values (11182, 881, 'arg_1', 'timetz', 7, 0, 1, 1);
-insert into sys.args values (11183, 881, 'arg_2', 'decimal', 18, 0, 1, 2);
-insert into sys.functions values (882, 'scale_up', '*', 'calc', 0, 1, false, false, false, 2000, true);
-insert into sys.args values (11184, 882, 'res_0', 'decimal', 18, 0, 0, 0);
-insert into sys.args values (11185, 882, 'arg_1', 'date', 0, 0, 1, 1);
-insert into sys.args values (11186, 882, 'arg_2', 'decimal', 18, 0, 1, 2);
-insert into sys.functions values (883, 'scale_up', '*', 'calc', 0, 1, false, false, false, 2000, true);
-insert into sys.args values (11187, 883, 'res_0', 'decimal', 18, 0, 0, 0);
-insert into sys.args values (11188, 883, 'arg_1', 'timestamp', 7, 0, 1, 1);
-insert into sys.args values (11189, 883, 'arg_2', 'decimal', 18, 0, 1, 2);
-insert into sys.functions values (884, 'scale_up', '*', 'calc', 0, 1, false, false, false, 2000, true);
-insert into sys.args values (11190, 884, 'res_0', 'decimal', 18, 0, 0, 0);
-insert into sys.args values (11191, 884, 'arg_1', 'timestamptz', 7, 0, 1, 1);
-insert into sys.args values (11192, 884, 'arg_2', 'decimal', 18, 0, 1, 2);
-insert into sys.functions values (885, 'scale_up', '*', 'calc', 0, 1, false, false, false, 2000, true);
-insert into sys.args values (11193, 885, 'res_0', 'decimal', 18, 0, 0, 0);
-insert into sys.args values (11194, 885, 'arg_1', 'blob', 0, 0, 1, 1);
-insert into sys.args values (11195, 885, 'arg_2', 'decimal', 18, 0, 1, 2);
-insert into sys.functions values (886, 'scale_up', '*', 'calc', 0, 1, false, false, false, 2000, true);
-insert into sys.args values (11196, 886, 'res_0', 'decimal', 18, 0, 0, 0);
-insert into sys.args values (11197, 886, 'arg_1', 'geometry', 0, 0, 1, 1);
-insert into sys.args values (11198, 886, 'arg_2', 'decimal', 18, 0, 1, 2);
-insert into sys.functions values (887, 'scale_up', '*', 'calc', 0, 1, false, false, false, 2000, true);
-insert into sys.args values (11199, 887, 'res_0', 'decimal', 18, 0, 0, 0);
-insert into sys.args values (11200, 887, 'arg_1', 'geometrya', 0, 0, 1, 1);
-insert into sys.args values (11201, 887, 'arg_2', 'decimal', 18, 0, 1, 2);
-insert into sys.functions values (888, 'scale_up', '*', 'calc', 0, 1, false, false, false, 2000, true);
-insert into sys.args values (11202, 888, 'res_0', 'decimal', 18, 0, 0, 0);
-insert into sys.args values (11203, 888, 'arg_1', 'mbr', 0, 0, 1, 1);
-insert into sys.args values (11204, 888, 'arg_2', 'decimal', 18, 0, 1, 2);
-insert into sys.functions values (889, 'scale_up', '*', 'calc', 0, 1, false, false, false, 2000, true);
-insert into sys.args values (11205, 889, 'res_0', 'decimal', 38, 0, 0, 0);
-insert into sys.args values (11206, 889, 'arg_1', 'oid', 63, 0, 1, 1);
-insert into sys.args values (11207, 889, 'arg_2', 'decimal', 38, 0, 1, 2);
-insert into sys.functions values (890, 'scale_up', '*', 'calc', 0, 1, false, false, false, 2000, true);
-insert into sys.args values (11208, 890, 'res_0', 'decimal', 38, 0, 0, 0);
-insert into sys.args values (11209, 890, 'arg_1', 'tinyint', 8, 0, 1, 1);
-insert into sys.args values (11210, 890, 'arg_2', 'decimal', 38, 0, 1, 2);
-insert into sys.functions values (891, 'scale_up', '*', 'calc', 0, 1, false, false, false, 2000, true);
-insert into sys.args values (11211, 891, 'res_0', 'decimal', 38, 0, 0, 0);
-insert into sys.args values (11212, 891, 'arg_1', 'smallint', 16, 0, 1, 1);
-insert into sys.args values (11213, 891, 'arg_2', 'decimal', 38, 0, 1, 2);
-insert into sys.functions values (892, 'scale_up', '*', 'calc', 0, 1, false, false, false, 2000, true);
-insert into sys.args values (11214, 892, 'res_0', 'decimal', 38, 0, 0, 0);
-insert into sys.args values (11215, 892, 'arg_1', 'int', 32, 0, 1, 1);
-insert into sys.args values (11216, 892, 'arg_2', 'decimal', 38, 0, 1, 2);
-insert into sys.functions values (893, 'scale_up', '*', 'calc', 0, 1, false, false, false, 2000, true);
-insert into sys.args values (11217, 893, 'res_0', 'decimal', 38, 0, 0, 0);
-insert into sys.args values (11218, 893, 'arg_1', 'bigint', 64, 0, 1, 1);
-insert into sys.args values (11219, 893, 'arg_2', 'decimal', 38, 0, 1, 2);
-insert into sys.functions values (894, 'scale_up', '*', 'calc', 0, 1, false, false, false, 2000, true);
-insert into sys.args values (11220, 894, 'res_0', 'decimal', 38, 0, 0, 0);
-insert into sys.args values (11221, 894, 'arg_1', 'hugeint', 128, 0, 1, 1);
-insert into sys.args values (11222, 894, 'arg_2', 'decimal', 38, 0, 1, 2);
-insert into sys.functions values (895, 'scale_up', '*', 'calc', 0, 1, false, false, false, 2000, true);
-insert into sys.args values (11223, 895, 'res_0', 'decimal', 38, 0, 0, 0);
-insert into sys.args values (11224, 895, 'arg_1', 'decimal', 2, 0, 1, 1);
-insert into sys.args values (11225, 895, 'arg_2', 'decimal', 38, 0, 1, 2);
-insert into sys.functions values (896, 'scale_up', '*', 'calc', 0, 1, false, false, false, 2000, true);
-insert into sys.args values (11226, 896, 'res_0', 'decimal', 38, 0, 0, 0);
-insert into sys.args values (11227, 896, 'arg_1', 'decimal', 4, 0, 1, 1);
-insert into sys.args values (11228, 896, 'arg_2', 'decimal', 38, 0, 1, 2);
-insert into sys.functions values (897, 'scale_up', '*', 'calc', 0, 1, false, false, false, 2000, true);
-insert into sys.args values (11229, 897, 'res_0', 'decimal', 38, 0, 0, 0);
-insert into sys.args values (11230, 897, 'arg_1', 'decimal', 9, 0, 1, 1);
-insert into sys.args values (11231, 897, 'arg_2', 'decimal', 38, 0, 1, 2);
-insert into sys.functions values (898, 'scale_up', '*', 'calc', 0, 1, false, false, false, 2000, true);
-insert into sys.args values (11232, 898, 'res_0', 'decimal', 38, 0, 0, 0);
-insert into sys.args values (11233, 898, 'arg_1', 'decimal', 18, 0, 1, 1);
-insert into sys.args values (11234, 898, 'arg_2', 'decimal', 38, 0, 1, 2);
-insert into sys.functions values (899, 'scale_up', '*', 'calc', 0, 1, false, false, false, 2000, true);
-insert into sys.args values (11235, 899, 'res_0', 'decimal', 38, 0, 0, 0);
-insert into sys.args values (11236, 899, 'arg_1', 'decimal', 38, 0, 1, 1);
-insert into sys.args values (11237, 899, 'arg_2', 'decimal', 38, 0, 1, 2);
-insert into sys.functions values (900, 'scale_up', '*', 'calc', 0, 1, false, false, false, 2000, true);
-insert into sys.args values (11238, 900, 'res_0', 'decimal', 38, 0, 0, 0);
-insert into sys.args values (11239, 900, 'arg_1', 'real', 24, 0, 1, 1);
-insert into sys.args values (11240, 900, 'arg_2', 'decimal', 38, 0, 1, 2);
-insert into sys.functions values (901, 'scale_up', '*', 'calc', 0, 1, false, false, false, 2000, true);
-insert into sys.args values (11241, 901, 'res_0', 'decimal', 38, 0, 0, 0);
-insert into sys.args values (11242, 901, 'arg_1', 'double', 53, 0, 1, 1);
-insert into sys.args values (11243, 901, 'arg_2', 'decimal', 38, 0, 1, 2);
-insert into sys.functions values (902, 'scale_up', '*', 'calc', 0, 1, false, false, false, 2000, true);
-insert into sys.args values (11244, 902, 'res_0', 'decimal', 38, 0, 0, 0);
-insert into sys.args values (11245, 902, 'arg_1', 'month_interval', 32, 0, 1, 1);
-insert into sys.args values (11246, 902, 'arg_2', 'decimal', 38, 0, 1, 2);
-insert into sys.functions values (903, 'scale_up', '*', 'calc', 0, 1, false, false, false, 2000, true);
-insert into sys.args values (11247, 903, 'res_0', 'decimal', 38, 0, 0, 0);
-insert into sys.args values (11248, 903, 'arg_1', 'sec_interval', 13, 0, 1, 1);
-insert into sys.args values (11249, 903, 'arg_2', 'decimal', 38, 0, 1, 2);
-insert into sys.functions values (904, 'scale_up', '*', 'calc', 0, 1, false, false, false, 2000, true);
-insert into sys.args values (11250, 904, 'res_0', 'decimal', 38, 0, 0, 0);
-insert into sys.args values (11251, 904, 'arg_1', 'time', 7, 0, 1, 1);
-insert into sys.args values (11252, 904, 'arg_2', 'decimal', 38, 0, 1, 2);
-insert into sys.functions values (905, 'scale_up', '*', 'calc', 0, 1, false, false, false, 2000, true);
-insert into sys.args values (11253, 905, 'res_0', 'decimal', 38, 0, 0, 0);
-insert into sys.args values (11254, 905, 'arg_1', 'timetz', 7, 0, 1, 1);
-insert into sys.args values (11255, 905, 'arg_2', 'decimal', 38, 0, 1, 2);
-insert into sys.functions values (906, 'scale_up', '*', 'calc', 0, 1, false, false, false, 2000, true);
-insert into sys.args values (11256, 906, 'res_0', 'decimal', 38, 0, 0, 0);
-insert into sys.args values (11257, 906, 'arg_1', 'date', 0, 0, 1, 1);
-insert into sys.args values (11258, 906, 'arg_2', 'decimal', 38, 0, 1, 2);
-insert into sys.functions values (907, 'scale_up', '*', 'calc', 0, 1, false, false, false, 2000, true);
-insert into sys.args values (11259, 907, 'res_0', 'decimal', 38, 0, 0, 0);
-insert into sys.args values (11260, 907, 'arg_1', 'timestamp', 7, 0, 1, 1);
-insert into sys.args values (11261, 907, 'arg_2', 'decimal', 38, 0, 1, 2);
-insert into sys.functions values (908, 'scale_up', '*', 'calc', 0, 1, false, false, false, 2000, true);
-insert into sys.args values (11262, 908, 'res_0', 'decimal', 38, 0, 0, 0);
-insert into sys.args values (11263, 908, 'arg_1', 'timestamptz', 7, 0, 1, 1);
-insert into sys.args values (11264, 908, 'arg_2', 'decimal', 38, 0, 1, 2);
-insert into sys.functions values (909, 'scale_up', '*', 'calc', 0, 1, false, false, false, 2000, true);
-insert into sys.args values (11265, 909, 'res_0', 'decimal', 38, 0, 0, 0);
-insert into sys.args values (11266, 909, 'arg_1', 'blob', 0, 0, 1, 1);
-insert into sys.args values (11267, 909, 'arg_2', 'decimal', 38, 0, 1, 2);
-insert into sys.functions values (910, 'scale_up', '*', 'calc', 0, 1, false, false, false, 2000, true);
-insert into sys.args values (11268, 910, 'res_0', 'decimal', 38, 0, 0, 0);
-insert into sys.args values (11269, 910, 'arg_1', 'geometry', 0, 0, 1, 1);
-insert into sys.args values (11270, 910, 'arg_2', 'decimal', 38, 0, 1, 2);
-insert into sys.functions values (911, 'scale_up', '*', 'calc', 0, 1, false, false, false, 2000, true);
-insert into sys.args values (11271, 911, 'res_0', 'decimal', 38, 0, 0, 0);
-insert into sys.args values (11272, 911, 'arg_1', 'geometrya', 0, 0, 1, 1);
-insert into sys.args values (11273, 911, 'arg_2', 'decimal', 38, 0, 1, 2);
-insert into sys.functions values (912, 'scale_up', '*', 'calc', 0, 1, false, false, false, 2000, true);
-insert into sys.args values (11274, 912, 'res_0', 'decimal', 38, 0, 0, 0);
-insert into sys.args values (11275, 912, 'arg_1', 'mbr', 0, 0, 1, 1);
-insert into sys.args values (11276, 912, 'arg_2', 'decimal', 38, 0, 1, 2);
-insert into sys.functions values (913, 'scale_up', '*', 'calc', 0, 1, false, false, false, 2000, true);
-insert into sys.args values (11277, 913, 'res_0', 'real', 24, 0, 0, 0);
-insert into sys.args values (11278, 913, 'arg_1', 'oid', 63, 0, 1, 1);
-insert into sys.args values (11279, 913, 'arg_2', 'real', 24, 0, 1, 2);
-insert into sys.functions values (914, 'scale_up', '*', 'calc', 0, 1, false, false, false, 2000, true);
-insert into sys.args values (11280, 914, 'res_0', 'real', 24, 0, 0, 0);
-insert into sys.args values (11281, 914, 'arg_1', 'tinyint', 8, 0, 1, 1);
-insert into sys.args values (11282, 914, 'arg_2', 'real', 24, 0, 1, 2);
-insert into sys.functions values (915, 'scale_up', '*', 'calc', 0, 1, false, false, false, 2000, true);
-insert into sys.args values (11283, 915, 'res_0', 'real', 24, 0, 0, 0);
-insert into sys.args values (11284, 915, 'arg_1', 'smallint', 16, 0, 1, 1);
-insert into sys.args values (11285, 915, 'arg_2', 'real', 24, 0, 1, 2);
-insert into sys.functions values (916, 'scale_up', '*', 'calc', 0, 1, false, false, false, 2000, true);
-insert into sys.args values (11286, 916, 'res_0', 'real', 24, 0, 0, 0);
-insert into sys.args values (11287, 916, 'arg_1', 'int', 32, 0, 1, 1);
-insert into sys.args values (11288, 916, 'arg_2', 'real', 24, 0, 1, 2);
-insert into sys.functions values (917, 'scale_up', '*', 'calc', 0, 1, false, false, false, 2000, true);
-insert into sys.args values (11289, 917, 'res_0', 'real', 24, 0, 0, 0);
-insert into sys.args values (11290, 917, 'arg_1', 'bigint', 64, 0, 1, 1);
-insert into sys.args values (11291, 917, 'arg_2', 'real', 24, 0, 1, 2);
-insert into sys.functions values (918, 'scale_up', '*', 'calc', 0, 1, false, false, false, 2000, true);
-insert into sys.args values (11292, 918, 'res_0', 'real', 24, 0, 0, 0);
-insert into sys.args values (11293, 918, 'arg_1', 'hugeint', 128, 0, 1, 1);
-insert into sys.args values (11294, 918, 'arg_2', 'real', 24, 0, 1, 2);
-insert into sys.functions values (919, 'scale_up', '*', 'calc', 0, 1, false, false, false, 2000, true);
-insert into sys.args values (11295, 919, 'res_0', 'real', 24, 0, 0, 0);
-insert into sys.args values (11296, 919, 'arg_1', 'decimal', 2, 0, 1, 1);
-insert into sys.args values (11297, 919, 'arg_2', 'real', 24, 0, 1, 2);
-insert into sys.functions values (920, 'scale_up', '*', 'calc', 0, 1, false, false, false, 2000, true);
-insert into sys.args values (11298, 920, 'res_0', 'real', 24, 0, 0, 0);
-insert into sys.args values (11299, 920, 'arg_1', 'decimal', 4, 0, 1, 1);
-insert into sys.args values (11300, 920, 'arg_2', 'real', 24, 0, 1, 2);
-insert into sys.functions values (921, 'scale_up', '*', 'calc', 0, 1, false, false, false, 2000, true);
-insert into sys.args values (11301, 921, 'res_0', 'real', 24, 0, 0, 0);
-insert into sys.args values (11302, 921, 'arg_1', 'decimal', 9, 0, 1, 1);
-insert into sys.args values (11303, 921, 'arg_2', 'real', 24, 0, 1, 2);
-insert into sys.functions values (922, 'scale_up', '*', 'calc', 0, 1, false, false, false, 2000, true);
-insert into sys.args values (11304, 922, 'res_0', 'real', 24, 0, 0, 0);
-insert into sys.args values (11305, 922, 'arg_1', 'decimal', 18, 0, 1, 1);
-insert into sys.args values (11306, 922, 'arg_2', 'real', 24, 0, 1, 2);
-insert into sys.functions values (923, 'scale_up', '*', 'calc', 0, 1, false, false, false, 2000, true);
-insert into sys.args values (11307, 923, 'res_0', 'real', 24, 0, 0, 0);
-insert into sys.args values (11308, 923, 'arg_1', 'decimal', 38, 0, 1, 1);
-insert into sys.args values (11309, 923, 'arg_2', 'real', 24, 0, 1, 2);
-insert into sys.functions values (924, 'scale_up', '*', 'calc', 0, 1, false, false, false, 2000, true);
-insert into sys.args values (11310, 924, 'res_0', 'real', 24, 0, 0, 0);
-insert into sys.args values (11311, 924, 'arg_1', 'real', 24, 0, 1, 1);
-insert into sys.args values (11312, 924, 'arg_2', 'real', 24, 0, 1, 2);
-insert into sys.functions values (925, 'scale_up', '*', 'calc', 0, 1, false, false, false, 2000, true);
-insert into sys.args values (11313, 925, 'res_0', 'real', 24, 0, 0, 0);
-insert into sys.args values (11314, 925, 'arg_1', 'double', 53, 0, 1, 1);
-insert into sys.args values (11315, 925, 'arg_2', 'real', 24, 0, 1, 2);
-insert into sys.functions values (926, 'scale_up', '*', 'calc', 0, 1, false, false, false, 2000, true);
-insert into sys.args values (11316, 926, 'res_0', 'real', 24, 0, 0, 0);
-insert into sys.args values (11317, 926, 'arg_1', 'month_interval', 32, 0, 1, 1);
-insert into sys.args values (11318, 926, 'arg_2', 'real', 24, 0, 1, 2);
-insert into sys.functions values (927, 'scale_up', '*', 'calc', 0, 1, false, false, false, 2000, true);
-insert into sys.args values (11319, 927, 'res_0', 'real', 24, 0, 0, 0);
-insert into sys.args values (11320, 927, 'arg_1', 'sec_interval', 13, 0, 1, 1);
-insert into sys.args values (11321, 927, 'arg_2', 'real', 24, 0, 1, 2);
-insert into sys.functions values (928, 'scale_up', '*', 'calc', 0, 1, false, false, false, 2000, true);
-insert into sys.args values (11322, 928, 'res_0', 'real', 24, 0, 0, 0);
-insert into sys.args values (11323, 928, 'arg_1', 'time', 7, 0, 1, 1);
-insert into sys.args values (11324, 928, 'arg_2', 'real', 24, 0, 1, 2);
-insert into sys.functions values (929, 'scale_up', '*', 'calc', 0, 1, false, false, false, 2000, true);
-insert into sys.args values (11325, 929, 'res_0', 'real', 24, 0, 0, 0);
-insert into sys.args values (11326, 929, 'arg_1', 'timetz', 7, 0, 1, 1);
-insert into sys.args values (11327, 929, 'arg_2', 'real', 24, 0, 1, 2);
-insert into sys.functions values (930, 'scale_up', '*', 'calc', 0, 1, false, false, false, 2000, true);
-insert into sys.args values (11328, 930, 'res_0', 'real', 24, 0, 0, 0);
-insert into sys.args values (11329, 930, 'arg_1', 'date', 0, 0, 1, 1);
-insert into sys.args values (11330, 930, 'arg_2', 'real', 24, 0, 1, 2);
-insert into sys.functions values (931, 'scale_up', '*', 'calc', 0, 1, false, false, false, 2000, true);
-insert into sys.args values (11331, 931, 'res_0', 'real', 24, 0, 0, 0);
-insert into sys.args values (11332, 931, 'arg_1', 'timestamp', 7, 0, 1, 1);
-insert into sys.args values (11333, 931, 'arg_2', 'real', 24, 0, 1, 2);
-insert into sys.functions values (932, 'scale_up', '*', 'calc', 0, 1, false, false, false, 2000, true);
-insert into sys.args values (11334, 932, 'res_0', 'real', 24, 0, 0, 0);
-insert into sys.args values (11335, 932, 'arg_1', 'timestamptz', 7, 0, 1, 1);
-insert into sys.args values (11336, 932, 'arg_2', 'real', 24, 0, 1, 2);
-insert into sys.functions values (933, 'scale_up', '*', 'calc', 0, 1, false, false, false, 2000, true);
-insert into sys.args values (11337, 933, 'res_0', 'real', 24, 0, 0, 0);
-insert into sys.args values (11338, 933, 'arg_1', 'blob', 0, 0, 1, 1);
-insert into sys.args values (11339, 933, 'arg_2', 'real', 24, 0, 1, 2);
-insert into sys.functions values (934, 'scale_up', '*', 'calc', 0, 1, false, false, false, 2000, true);
-insert into sys.args values (11340, 934, 'res_0', 'real', 24, 0, 0, 0);
-insert into sys.args values (11341, 934, 'arg_1', 'geometry', 0, 0, 1, 1);
-insert into sys.args values (11342, 934, 'arg_2', 'real', 24, 0, 1, 2);
-insert into sys.functions values (935, 'scale_up', '*', 'calc', 0, 1, false, false, false, 2000, true);
-insert into sys.args values (11343, 935, 'res_0', 'real', 24, 0, 0, 0);
-insert into sys.args values (11344, 935, 'arg_1', 'geometrya', 0, 0, 1, 1);
-insert into sys.args values (11345, 935, 'arg_2', 'real', 24, 0, 1, 2);
-insert into sys.functions values (936, 'scale_up', '*', 'calc', 0, 1, false, false, false, 2000, true);
-insert into sys.args values (11346, 936, 'res_0', 'real', 24, 0, 0, 0);
-insert into sys.args values (11347, 936, 'arg_1', 'mbr', 0, 0, 1, 1);
-insert into sys.args values (11348, 936, 'arg_2', 'real', 24, 0, 1, 2);
-insert into sys.functions values (937, 'scale_up', '*', 'calc', 0, 1, false, false, false, 2000, true);
-insert into sys.args values (11349, 937, 'res_0', 'double', 53, 0, 0, 0);
-insert into sys.args values (11350, 937, 'arg_1', 'oid', 63, 0, 1, 1);
-insert into sys.args values (11351, 937, 'arg_2', 'double', 53, 0, 1, 2);
-insert into sys.functions values (938, 'scale_up', '*', 'calc', 0, 1, false, false, false, 2000, true);
-insert into sys.args values (11352, 938, 'res_0', 'double', 53, 0, 0, 0);
-insert into sys.args values (11353, 938, 'arg_1', 'tinyint', 8, 0, 1, 1);
-insert into sys.args values (11354, 938, 'arg_2', 'double', 53, 0, 1, 2);
-insert into sys.functions values (939, 'scale_up', '*', 'calc', 0, 1, false, false, false, 2000, true);
-insert into sys.args values (11355, 939, 'res_0', 'double', 53, 0, 0, 0);
-insert into sys.args values (11356, 939, 'arg_1', 'smallint', 16, 0, 1, 1);
-insert into sys.args values (11357, 939, 'arg_2', 'double', 53, 0, 1, 2);
-insert into sys.functions values (940, 'scale_up', '*', 'calc', 0, 1, false, false, false, 2000, true);
-insert into sys.args values (11358, 940, 'res_0', 'double', 53, 0, 0, 0);
-insert into sys.args values (11359, 940, 'arg_1', 'int', 32, 0, 1, 1);
-insert into sys.args values (11360, 940, 'arg_2', 'double', 53, 0, 1, 2);
-insert into sys.functions values (941, 'scale_up', '*', 'calc', 0, 1, false, false, false, 2000, true);
-insert into sys.args values (11361, 941, 'res_0', 'double', 53, 0, 0, 0);
-insert into sys.args values (11362, 941, 'arg_1', 'bigint', 64, 0, 1, 1);
-insert into sys.args values (11363, 941, 'arg_2', 'double', 53, 0, 1, 2);
-insert into sys.functions values (942, 'scale_up', '*', 'calc', 0, 1, false, false, false, 2000, true);
-insert into sys.args values (11364, 942, 'res_0', 'double', 53, 0, 0, 0);
-insert into sys.args values (11365, 942, 'arg_1', 'hugeint', 128, 0, 1, 1);
-insert into sys.args values (11366, 942, 'arg_2', 'double', 53, 0, 1, 2);
-insert into sys.functions values (943, 'scale_up', '*', 'calc', 0, 1, false, false, false, 2000, true);
-insert into sys.args values (11367, 943, 'res_0', 'double', 53, 0, 0, 0);
-insert into sys.args values (11368, 943, 'arg_1', 'decimal', 2, 0, 1, 1);
-insert into sys.args values (11369, 943, 'arg_2', 'double', 53, 0, 1, 2);
-insert into sys.functions values (944, 'scale_up', '*', 'calc', 0, 1, false, false, false, 2000, true);
-insert into sys.args values (11370, 944, 'res_0', 'double', 53, 0, 0, 0);
-insert into sys.args values (11371, 944, 'arg_1', 'decimal', 4, 0, 1, 1);
-insert into sys.args values (11372, 944, 'arg_2', 'double', 53, 0, 1, 2);
-insert into sys.functions values (945, 'scale_up', '*', 'calc', 0, 1, false, false, false, 2000, true);
-insert into sys.args values (11373, 945, 'res_0', 'double', 53, 0, 0, 0);
-insert into sys.args values (11374, 945, 'arg_1', 'decimal', 9, 0, 1, 1);
-insert into sys.args values (11375, 945, 'arg_2', 'double', 53, 0, 1, 2);
-insert into sys.functions values (946, 'scale_up', '*', 'calc', 0, 1, false, false, false, 2000, true);
-insert into sys.args values (11376, 946, 'res_0', 'double', 53, 0, 0, 0);
-insert into sys.args values (11377, 946, 'arg_1', 'decimal', 18, 0, 1, 1);
-insert into sys.args values (11378, 946, 'arg_2', 'double', 53, 0, 1, 2);
-insert into sys.functions values (947, 'scale_up', '*', 'calc', 0, 1, false, false, false, 2000, true);
-insert into sys.args values (11379, 947, 'res_0', 'double', 53, 0, 0, 0);
-insert into sys.args values (11380, 947, 'arg_1', 'decimal', 38, 0, 1, 1);
-insert into sys.args values (11381, 947, 'arg_2', 'double', 53, 0, 1, 2);
-insert into sys.functions values (948, 'scale_up', '*', 'calc', 0, 1, false, false, false, 2000, true);
-insert into sys.args values (11382, 948, 'res_0', 'double', 53, 0, 0, 0);
-insert into sys.args values (11383, 948, 'arg_1', 'real', 24, 0, 1, 1);
-insert into sys.args values (11384, 948, 'arg_2', 'double', 53, 0, 1, 2);
-insert into sys.functions values (949, 'scale_up', '*', 'calc', 0, 1, false, false, false, 2000, true);
-insert into sys.args values (11385, 949, 'res_0', 'double', 53, 0, 0, 0);
-insert into sys.args values (11386, 949, 'arg_1', 'double', 53, 0, 1, 1);
-insert into sys.args values (11387, 949, 'arg_2', 'double', 53, 0, 1, 2);
-insert into sys.functions values (950, 'scale_up', '*', 'calc', 0, 1, false, false, false, 2000, true);
-insert into sys.args values (11388, 950, 'res_0', 'double', 53, 0, 0, 0);
-insert into sys.args values (11389, 950, 'arg_1', 'month_interval', 32, 0, 1, 1);
-insert into sys.args values (11390, 950, 'arg_2', 'double', 53, 0, 1, 2);
-insert into sys.functions values (951, 'scale_up', '*', 'calc', 0, 1, false, false, false, 2000, true);
-insert into sys.args values (11391, 951, 'res_0', 'double', 53, 0, 0, 0);
-insert into sys.args values (11392, 951, 'arg_1', 'sec_interval', 13, 0, 1, 1);
-insert into sys.args values (11393, 951, 'arg_2', 'double', 53, 0, 1, 2);
-insert into sys.functions values (952, 'scale_up', '*', 'calc', 0, 1, false, false, false, 2000, true);
-insert into sys.args values (11394, 952, 'res_0', 'double', 53, 0, 0, 0);
-insert into sys.args values (11395, 952, 'arg_1', 'time', 7, 0, 1, 1);
-insert into sys.args values (11396, 952, 'arg_2', 'double', 53, 0, 1, 2);
-insert into sys.functions values (953, 'scale_up', '*', 'calc', 0, 1, false, false, false, 2000, true);
-insert into sys.args values (11397, 953, 'res_0', 'double', 53, 0, 0, 0);
-insert into sys.args values (11398, 953, 'arg_1', 'timetz', 7, 0, 1, 1);
-insert into sys.args values (11399, 953, 'arg_2', 'double', 53, 0, 1, 2);
-insert into sys.functions values (954, 'scale_up', '*', 'calc', 0, 1, false, false, false, 2000, true);
-insert into sys.args values (11400, 954, 'res_0', 'double', 53, 0, 0, 0);
-insert into sys.args values (11401, 954, 'arg_1', 'date', 0, 0, 1, 1);
-insert into sys.args values (11402, 954, 'arg_2', 'double', 53, 0, 1, 2);
-insert into sys.functions values (955, 'scale_up', '*', 'calc', 0, 1, false, false, false, 2000, true);
-insert into sys.args values (11403, 955, 'res_0', 'double', 53, 0, 0, 0);
-insert into sys.args values (11404, 955, 'arg_1', 'timestamp', 7, 0, 1, 1);
-insert into sys.args values (11405, 955, 'arg_2', 'double', 53, 0, 1, 2);
-insert into sys.functions values (956, 'scale_up', '*', 'calc', 0, 1, false, false, false, 2000, true);
-insert into sys.args values (11406, 956, 'res_0', 'double', 53, 0, 0, 0);
-insert into sys.args values (11407, 956, 'arg_1', 'timestamptz', 7, 0, 1, 1);
-insert into sys.args values (11408, 956, 'arg_2', 'double', 53, 0, 1, 2);
-insert into sys.functions values (957, 'scale_up', '*', 'calc', 0, 1, false, false, false, 2000, true);
-insert into sys.args values (11409, 957, 'res_0', 'double', 53, 0, 0, 0);
-insert into sys.args values (11410, 957, 'arg_1', 'blob', 0, 0, 1, 1);
-insert into sys.args values (11411, 957, 'arg_2', 'double', 53, 0, 1, 2);
-insert into sys.functions values (958, 'scale_up', '*', 'calc', 0, 1, false, false, false, 2000, true);
-insert into sys.args values (11412, 958, 'res_0', 'double', 53, 0, 0, 0);
-insert into sys.args values (11413, 958, 'arg_1', 'geometry', 0, 0, 1, 1);
-insert into sys.args values (11414, 958, 'arg_2', 'double', 53, 0, 1, 2);
-insert into sys.functions values (959, 'scale_up', '*', 'calc', 0, 1, false, false, false, 2000, true);
-insert into sys.args values (11415, 959, 'res_0', 'double', 53, 0, 0, 0);
-insert into sys.args values (11416, 959, 'arg_1', 'geometrya', 0, 0, 1, 1);
-insert into sys.args values (11417, 959, 'arg_2', 'double', 53, 0, 1, 2);
-insert into sys.functions values (960, 'scale_up', '*', 'calc', 0, 1, false, false, false, 2000, true);
-insert into sys.args values (11418, 960, 'res_0', 'double', 53, 0, 0, 0);
-insert into sys.args values (11419, 960, 'arg_1', 'mbr', 0, 0, 1, 1);
-insert into sys.args values (11420, 960, 'arg_2', 'double', 53, 0, 1, 2);
-insert into sys.functions values (961, 'scale_up', '*', 'calc', 0, 1, false, false, false, 2000, true);
-insert into sys.args values (11421, 961, 'res_0', 'month_interval', 32, 0, 0, 0);
-insert into sys.args values (11422, 961, 'arg_1', 'oid', 63, 0, 1, 1);
-insert into sys.args values (11423, 961, 'arg_2', 'month_interval', 32, 0, 1, 2);
-insert into sys.functions values (962, 'scale_up', '*', 'calc', 0, 1, false, false, false, 2000, true);
-insert into sys.args values (11424, 962, 'res_0', 'month_interval', 32, 0, 0, 0);
-insert into sys.args values (11425, 962, 'arg_1', 'tinyint', 8, 0, 1, 1);
-insert into sys.args values (11426, 962, 'arg_2', 'month_interval', 32, 0, 1, 2);
-insert into sys.functions values (963, 'scale_up', '*', 'calc', 0, 1, false, false, false, 2000, true);
-insert into sys.args values (11427, 963, 'res_0', 'month_interval', 32, 0, 0, 0);
-insert into sys.args values (11428, 963, 'arg_1', 'smallint', 16, 0, 1, 1);
-insert into sys.args values (11429, 963, 'arg_2', 'month_interval', 32, 0, 1, 2);
-insert into sys.functions values (964, 'scale_up', '*', 'calc', 0, 1, false, false, false, 2000, true);
-insert into sys.args values (11430, 964, 'res_0', 'month_interval', 32, 0, 0, 0);
-insert into sys.args values (11431, 964, 'arg_1', 'int', 32, 0, 1, 1);
-insert into sys.args values (11432, 964, 'arg_2', 'month_interval', 32, 0, 1, 2);
-insert into sys.functions values (965, 'scale_up', '*', 'calc', 0, 1, false, false, false, 2000, true);
-insert into sys.args values (11433, 965, 'res_0', 'month_interval', 32, 0, 0, 0);
-insert into sys.args values (11434, 965, 'arg_1', 'bigint', 64, 0, 1, 1);
-insert into sys.args values (11435, 965, 'arg_2', 'month_interval', 32, 0, 1, 2);
-insert into sys.functions values (966, 'scale_up', '*', 'calc', 0, 1, false, false, false, 2000, true);
-insert into sys.args values (11436, 966, 'res_0', 'month_interval', 32, 0, 0, 0);
-insert into sys.args values (11437, 966, 'arg_1', 'hugeint', 128, 0, 1, 1);
-insert into sys.args values (11438, 966, 'arg_2', 'month_interval', 32, 0, 1, 2);
-insert into sys.functions values (967, 'scale_up', '*', 'calc', 0, 1, false, false, false, 2000, true);
-insert into sys.args values (11439, 967, 'res_0', 'month_interval', 32, 0, 0, 0);
-insert into sys.args values (11440, 967, 'arg_1', 'decimal', 2, 0, 1, 1);
-insert into sys.args values (11441, 967, 'arg_2', 'month_interval', 32, 0, 1, 2);
-insert into sys.functions values (968, 'scale_up', '*', 'calc', 0, 1, false, false, false, 2000, true);
-insert into sys.args values (11442, 968, 'res_0', 'month_interval', 32, 0, 0, 0);
-insert into sys.args values (11443, 968, 'arg_1', 'decimal', 4, 0, 1, 1);
-insert into sys.args values (11444, 968, 'arg_2', 'month_interval', 32, 0, 1, 2);
-insert into sys.functions values (969, 'scale_up', '*', 'calc', 0, 1, false, false, false, 2000, true);
-insert into sys.args values (11445, 969, 'res_0', 'month_interval', 32, 0, 0, 0);
-insert into sys.args values (11446, 969, 'arg_1', 'decimal', 9, 0, 1, 1);
-insert into sys.args values (11447, 969, 'arg_2', 'month_interval', 32, 0, 1, 2);
-insert into sys.functions values (970, 'scale_up', '*', 'calc', 0, 1, false, false, false, 2000, true);
-insert into sys.args values (11448, 970, 'res_0', 'month_interval', 32, 0, 0, 0);
-insert into sys.args values (11449, 970, 'arg_1', 'decimal', 18, 0, 1, 1);
-insert into sys.args values (11450, 970, 'arg_2', 'month_interval', 32, 0, 1, 2);
-insert into sys.functions values (971, 'scale_up', '*', 'calc', 0, 1, false, false, false, 2000, true);
-insert into sys.args values (11451, 971, 'res_0', 'month_interval', 32, 0, 0, 0);
-insert into sys.args values (11452, 971, 'arg_1', 'decimal', 38, 0, 1, 1);
-insert into sys.args values (11453, 971, 'arg_2', 'month_interval', 32, 0, 1, 2);
-insert into sys.functions values (972, 'scale_up', '*', 'calc', 0, 1, false, false, false, 2000, true);
-insert into sys.args values (11454, 972, 'res_0', 'month_interval', 32, 0, 0, 0);
-insert into sys.args values (11455, 972, 'arg_1', 'real', 24, 0, 1, 1);
-insert into sys.args values (11456, 972, 'arg_2', 'month_interval', 32, 0, 1, 2);
-insert into sys.functions values (973, 'scale_up', '*', 'calc', 0, 1, false, false, false, 2000, true);
-insert into sys.args values (11457, 973, 'res_0', 'month_interval', 32, 0, 0, 0);
-insert into sys.args values (11458, 973, 'arg_1', 'double', 53, 0, 1, 1);
-insert into sys.args values (11459, 973, 'arg_2', 'month_interval', 32, 0, 1, 2);
-insert into sys.functions values (974, 'scale_up', '*', 'calc', 0, 1, false, false, false, 2000, true);
-insert into sys.args values (11460, 974, 'res_0', 'month_interval', 32, 0, 0, 0);
-insert into sys.args values (11461, 974, 'arg_1', 'month_interval', 32, 0, 1, 1);
-insert into sys.args values (11462, 974, 'arg_2', 'month_interval', 32, 0, 1, 2);
-insert into sys.functions values (975, 'scale_up', '*', 'calc', 0, 1, false, false, false, 2000, true);
-insert into sys.args values (11463, 975, 'res_0', 'month_interval', 32, 0, 0, 0);
-insert into sys.args values (11464, 975, 'arg_1', 'sec_interval', 13, 0, 1, 1);
-insert into sys.args values (11465, 975, 'arg_2', 'month_interval', 32, 0, 1, 2);
-insert into sys.functions values (976, 'scale_up', '*', 'calc', 0, 1, false, false, false, 2000, true);
-insert into sys.args values (11466, 976, 'res_0', 'month_interval', 32, 0, 0, 0);
-insert into sys.args values (11467, 976, 'arg_1', 'time', 7, 0, 1, 1);
-insert into sys.args values (11468, 976, 'arg_2', 'month_interval', 32, 0, 1, 2);
-insert into sys.functions values (977, 'scale_up', '*', 'calc', 0, 1, false, false, false, 2000, true);
-insert into sys.args values (11469, 977, 'res_0', 'month_interval', 32, 0, 0, 0);
-insert into sys.args values (11470, 977, 'arg_1', 'timetz', 7, 0, 1, 1);
-insert into sys.args values (11471, 977, 'arg_2', 'month_interval', 32, 0, 1, 2);
-insert into sys.functions values (978, 'scale_up', '*', 'calc', 0, 1, false, false, false, 2000, true);
-insert into sys.args values (11472, 978, 'res_0', 'month_interval', 32, 0, 0, 0);
-insert into sys.args values (11473, 978, 'arg_1', 'date', 0, 0, 1, 1);
-insert into sys.args values (11474, 978, 'arg_2', 'month_interval', 32, 0, 1, 2);
-insert into sys.functions values (979, 'scale_up', '*', 'calc', 0, 1, false, false, false, 2000, true);
-insert into sys.args values (11475, 979, 'res_0', 'month_interval', 32, 0, 0, 0);
-insert into sys.args values (11476, 979, 'arg_1', 'timestamp', 7, 0, 1, 1);
-insert into sys.args values (11477, 979, 'arg_2', 'month_interval', 32, 0, 1, 2);
-insert into sys.functions values (980, 'scale_up', '*', 'calc', 0, 1, false, false, false, 2000, true);
-insert into sys.args values (11478, 980, 'res_0', 'month_interval', 32, 0, 0, 0);
-insert into sys.args values (11479, 980, 'arg_1', 'timestamptz', 7, 0, 1, 1);
-insert into sys.args values (11480, 980, 'arg_2', 'month_interval', 32, 0, 1, 2);
-insert into sys.functions values (981, 'scale_up', '*', 'calc', 0, 1, false, false, false, 2000, true);
-insert into sys.args values (11481, 981, 'res_0', 'month_interval', 32, 0, 0, 0);
-insert into sys.args values (11482, 981, 'arg_1', 'blob', 0, 0, 1, 1);
-insert into sys.args values (11483, 981, 'arg_2', 'month_interval', 32, 0, 1, 2);
-insert into sys.functions values (982, 'scale_up', '*', 'calc', 0, 1, false, false, false, 2000, true);
-insert into sys.args values (11484, 982, 'res_0', 'month_interval', 32, 0, 0, 0);
-insert into sys.args values (11485, 982, 'arg_1', 'geometry', 0, 0, 1, 1);
-insert into sys.args values (11486, 982, 'arg_2', 'month_interval', 32, 0, 1, 2);
-insert into sys.functions values (983, 'scale_up', '*', 'calc', 0, 1, false, false, false, 2000, true);
-insert into sys.args values (11487, 983, 'res_0', 'month_interval', 32, 0, 0, 0);
-insert into sys.args values (11488, 983, 'arg_1', 'geometrya', 0, 0, 1, 1);
-insert into sys.args values (11489, 983, 'arg_2', 'month_interval', 32, 0, 1, 2);
-insert into sys.functions values (984, 'scale_up', '*', 'calc', 0, 1, false, false, false, 2000, true);
-insert into sys.args values (11490, 984, 'res_0', 'month_interval', 32, 0, 0, 0);
-insert into sys.args values (11491, 984, 'arg_1', 'mbr', 0, 0, 1, 1);
-insert into sys.args values (11492, 984, 'arg_2', 'month_interval', 32, 0, 1, 2);
-insert into sys.functions values (985, 'scale_up', '*', 'calc', 0, 1, false, false, false, 2000, true);
-insert into sys.args values (11493, 985, 'res_0', 'sec_interval', 13, 0, 0, 0);
-insert into sys.args values (11494, 985, 'arg_1', 'oid', 63, 0, 1, 1);
-insert into sys.args values (11495, 985, 'arg_2', 'sec_interval', 13, 0, 1, 2);
-insert into sys.functions values (986, 'scale_up', '*', 'calc', 0, 1, false, false, false, 2000, true);
-insert into sys.args values (11496, 986, 'res_0', 'sec_interval', 13, 0, 0, 0);
-insert into sys.args values (11497, 986, 'arg_1', 'tinyint', 8, 0, 1, 1);
-insert into sys.args values (11498, 986, 'arg_2', 'sec_interval', 13, 0, 1, 2);
-insert into sys.functions values (987, 'scale_up', '*', 'calc', 0, 1, false, false, false, 2000, true);
-insert into sys.args values (11499, 987, 'res_0', 'sec_interval', 13, 0, 0, 0);
-insert into sys.args values (11500, 987, 'arg_1', 'smallint', 16, 0, 1, 1);
-insert into sys.args values (11501, 987, 'arg_2', 'sec_interval', 13, 0, 1, 2);
-insert into sys.functions values (988, 'scale_up', '*', 'calc', 0, 1, false, false, false, 2000, true);
-insert into sys.args values (11502, 988, 'res_0', 'sec_interval', 13, 0, 0, 0);
-insert into sys.args values (11503, 988, 'arg_1', 'int', 32, 0, 1, 1);
-insert into sys.args values (11504, 988, 'arg_2', 'sec_interval', 13, 0, 1, 2);
-insert into sys.functions values (989, 'scale_up', '*', 'calc', 0, 1, false, false, false, 2000, true);
-insert into sys.args values (11505, 989, 'res_0', 'sec_interval', 13, 0, 0, 0);
-insert into sys.args values (11506, 989, 'arg_1', 'bigint', 64, 0, 1, 1);
-insert into sys.args values (11507, 989, 'arg_2', 'sec_interval', 13, 0, 1, 2);
-insert into sys.functions values (990, 'scale_up', '*', 'calc', 0, 1, false, false, false, 2000, true);
-insert into sys.args values (11508, 990, 'res_0', 'sec_interval', 13, 0, 0, 0);
-insert into sys.args values (11509, 990, 'arg_1', 'hugeint', 128, 0, 1, 1);
-insert into sys.args values (11510, 990, 'arg_2', 'sec_interval', 13, 0, 1, 2);
-insert into sys.functions values (991, 'scale_up', '*', 'calc', 0, 1, false, false, false, 2000, true);
-insert into sys.args values (11511, 991, 'res_0', 'sec_interval', 13, 0, 0, 0);
-insert into sys.args values (11512, 991, 'arg_1', 'decimal', 2, 0, 1, 1);
-insert into sys.args values (11513, 991, 'arg_2', 'sec_interval', 13, 0, 1, 2);
-insert into sys.functions values (992, 'scale_up', '*', 'calc', 0, 1, false, false, false, 2000, true);
-insert into sys.args values (11514, 992, 'res_0', 'sec_interval', 13, 0, 0, 0);
-insert into sys.args values (11515, 992, 'arg_1', 'decimal', 4, 0, 1, 1);
-insert into sys.args values (11516, 992, 'arg_2', 'sec_interval', 13, 0, 1, 2);
-insert into sys.functions values (993, 'scale_up', '*', 'calc', 0, 1, false, false, false, 2000, true);
-insert into sys.args values (11517, 993, 'res_0', 'sec_interval', 13, 0, 0, 0);
-insert into sys.args values (11518, 993, 'arg_1', 'decimal', 9, 0, 1, 1);
-insert into sys.args values (11519, 993, 'arg_2', 'sec_interval', 13, 0, 1, 2);
-insert into sys.functions values (994, 'scale_up', '*', 'calc', 0, 1, false, false, false, 2000, true);
-insert into sys.args values (11520, 994, 'res_0', 'sec_interval', 13, 0, 0, 0);
-insert into sys.args values (11521, 994, 'arg_1', 'decimal', 18, 0, 1, 1);
-insert into sys.args values (11522, 994, 'arg_2', 'sec_interval', 13, 0, 1, 2);
-insert into sys.functions values (995, 'scale_up', '*', 'calc', 0, 1, false, false, false, 2000, true);
-insert into sys.args values (11523, 995, 'res_0', 'sec_interval', 13, 0, 0, 0);
-insert into sys.args values (11524, 995, 'arg_1', 'decimal', 38, 0, 1, 1);
-insert into sys.args values (11525, 995, 'arg_2', 'sec_interval', 13, 0, 1, 2);
-insert into sys.functions values (996, 'scale_up', '*', 'calc', 0, 1, false, false, false, 2000, true);
-insert into sys.args values (11526, 996, 'res_0', 'sec_interval', 13, 0, 0, 0);
-insert into sys.args values (11527, 996, 'arg_1', 'real', 24, 0, 1, 1);
-insert into sys.args values (11528, 996, 'arg_2', 'sec_interval', 13, 0, 1, 2);
-insert into sys.functions values (997, 'scale_up', '*', 'calc', 0, 1, false, false, false, 2000, true);
-insert into sys.args values (11529, 997, 'res_0', 'sec_interval', 13, 0, 0, 0);
-insert into sys.args values (11530, 997, 'arg_1', 'double', 53, 0, 1, 1);
-insert into sys.args values (11531, 997, 'arg_2', 'sec_interval', 13, 0, 1, 2);
-insert into sys.functions values (998, 'scale_up', '*', 'calc', 0, 1, false, false, false, 2000, true);
-insert into sys.args values (11532, 998, 'res_0', 'sec_interval', 13, 0, 0, 0);
-insert into sys.args values (11533, 998, 'arg_1', 'month_interval', 32, 0, 1, 1);
-insert into sys.args values (11534, 998, 'arg_2', 'sec_interval', 13, 0, 1, 2);
-insert into sys.functions values (999, 'scale_up', '*', 'calc', 0, 1, false, false, false, 2000, true);
-insert into sys.args values (11535, 999, 'res_0', 'sec_interval', 13, 0, 0, 0);
-insert into sys.args values (11536, 999, 'arg_1', 'sec_interval', 13, 0, 1, 1);
-insert into sys.args values (11537, 999, 'arg_2', 'sec_interval', 13, 0, 1, 2);
-insert into sys.functions values (1000, 'scale_up', '*', 'calc', 0, 1, false, false, false, 2000, true);
-insert into sys.args values (11538, 1000, 'res_0', 'sec_interval', 13, 0, 0, 0);
-insert into sys.args values (11539, 1000, 'arg_1', 'time', 7, 0, 1, 1);
-insert into sys.args values (11540, 1000, 'arg_2', 'sec_interval', 13, 0, 1, 2);
-insert into sys.functions values (1001, 'scale_up', '*', 'calc', 0, 1, false, false, false, 2000, true);
-insert into sys.args values (11541, 1001, 'res_0', 'sec_interval', 13, 0, 0, 0);
-insert into sys.args values (11542, 1001, 'arg_1', 'timetz', 7, 0, 1, 1);
-insert into sys.args values (11543, 1001, 'arg_2', 'sec_interval', 13, 0, 1, 2);
-insert into sys.functions values (1002, 'scale_up', '*', 'calc', 0, 1, false, false, false, 2000, true);
-insert into sys.args values (11544, 1002, 'res_0', 'sec_interval', 13, 0, 0, 0);
-insert into sys.args values (11545, 1002, 'arg_1', 'date', 0, 0, 1, 1);
-insert into sys.args values (11546, 1002, 'arg_2', 'sec_interval', 13, 0, 1, 2);
-insert into sys.functions values (1003, 'scale_up', '*', 'calc', 0, 1, false, false, false, 2000, true);
-insert into sys.args values (11547, 1003, 'res_0', 'sec_interval', 13, 0, 0, 0);
-insert into sys.args values (11548, 1003, 'arg_1', 'timestamp', 7, 0, 1, 1);
-insert into sys.args values (11549, 1003, 'arg_2', 'sec_interval', 13, 0, 1, 2);
-insert into sys.functions values (1004, 'scale_up', '*', 'calc', 0, 1, false, false, false, 2000, true);
-insert into sys.args values (11550, 1004, 'res_0', 'sec_interval', 13, 0, 0, 0);
-insert into sys.args values (11551, 1004, 'arg_1', 'timestamptz', 7, 0, 1, 1);
-insert into sys.args values (11552, 1004, 'arg_2', 'sec_interval', 13, 0, 1, 2);
-insert into sys.functions values (1005, 'scale_up', '*', 'calc', 0, 1, false, false, false, 2000, true);
-insert into sys.args values (11553, 1005, 'res_0', 'sec_interval', 13, 0, 0, 0);
-insert into sys.args values (11554, 1005, 'arg_1', 'blob', 0, 0, 1, 1);
-insert into sys.args values (11555, 1005, 'arg_2', 'sec_interval', 13, 0, 1, 2);
-insert into sys.functions values (1006, 'scale_up', '*', 'calc', 0, 1, false, false, false, 2000, true);
-insert into sys.args values (11556, 1006, 'res_0', 'sec_interval', 13, 0, 0, 0);
-insert into sys.args values (11557, 1006, 'arg_1', 'geometry', 0, 0, 1, 1);
-insert into sys.args values (11558, 1006, 'arg_2', 'sec_interval', 13, 0, 1, 2);
-insert into sys.functions values (1007, 'scale_up', '*', 'calc', 0, 1, false, false, false, 2000, true);
-insert into sys.args values (11559, 1007, 'res_0', 'sec_interval', 13, 0, 0, 0);
-insert into sys.args values (11560, 1007, 'arg_1', 'geometrya', 0, 0, 1, 1);
-insert into sys.args values (11561, 1007, 'arg_2', 'sec_interval', 13, 0, 1, 2);
-insert into sys.functions values (1008, 'scale_up', '*', 'calc', 0, 1, false, false, false, 2000, true);
-insert into sys.args values (11562, 1008, 'res_0', 'sec_interval', 13, 0, 0, 0);
-insert into sys.args values (11563, 1008, 'arg_1', 'mbr', 0, 0, 1, 1);
-insert into sys.args values (11564, 1008, 'arg_2', 'sec_interval', 13, 0, 1, 2);
-insert into sys.functions values (1009, 'scale_up', '*', 'calc', 0, 1, false, false, false, 2000, true);
-insert into sys.args values (11565, 1009, 'res_0', 'time', 7, 0, 0, 0);
-insert into sys.args values (11566, 1009, 'arg_1', 'oid', 63, 0, 1, 1);
-insert into sys.args values (11567, 1009, 'arg_2', 'time', 7, 0, 1, 2);
-insert into sys.functions values (1010, 'scale_up', '*', 'calc', 0, 1, false, false, false, 2000, true);
-insert into sys.args values (11568, 1010, 'res_0', 'time', 7, 0, 0, 0);
-insert into sys.args values (11569, 1010, 'arg_1', 'tinyint', 8, 0, 1, 1);
-insert into sys.args values (11570, 1010, 'arg_2', 'time', 7, 0, 1, 2);
-insert into sys.functions values (1011, 'scale_up', '*', 'calc', 0, 1, false, false, false, 2000, true);
-insert into sys.args values (11571, 1011, 'res_0', 'time', 7, 0, 0, 0);
-insert into sys.args values (11572, 1011, 'arg_1', 'smallint', 16, 0, 1, 1);
-insert into sys.args values (11573, 1011, 'arg_2', 'time', 7, 0, 1, 2);
-insert into sys.functions values (1012, 'scale_up', '*', 'calc', 0, 1, false, false, false, 2000, true);
-insert into sys.args values (11574, 1012, 'res_0', 'time', 7, 0, 0, 0);
-insert into sys.args values (11575, 1012, 'arg_1', 'int', 32, 0, 1, 1);
-insert into sys.args values (11576, 1012, 'arg_2', 'time', 7, 0, 1, 2);
-insert into sys.functions values (1013, 'scale_up', '*', 'calc', 0, 1, false, false, false, 2000, true);
-insert into sys.args values (11577, 1013, 'res_0', 'time', 7, 0, 0, 0);
-insert into sys.args values (11578, 1013, 'arg_1', 'bigint', 64, 0, 1, 1);
-insert into sys.args values (11579, 1013, 'arg_2', 'time', 7, 0, 1, 2);
-insert into sys.functions values (1014, 'scale_up', '*', 'calc', 0, 1, false, false, false, 2000, true);
-insert into sys.args values (11580, 1014, 'res_0', 'time', 7, 0, 0, 0);
-insert into sys.args values (11581, 1014, 'arg_1', 'hugeint', 128, 0, 1, 1);
-insert into sys.args values (11582, 1014, 'arg_2', 'time', 7, 0, 1, 2);
-insert into sys.functions values (1015, 'scale_up', '*', 'calc', 0, 1, false, false, false, 2000, true);
-insert into sys.args values (11583, 1015, 'res_0', 'time', 7, 0, 0, 0);
-insert into sys.args values (11584, 1015, 'arg_1', 'decimal', 2, 0, 1, 1);
-insert into sys.args values (11585, 1015, 'arg_2', 'time', 7, 0, 1, 2);
-insert into sys.functions values (1016, 'scale_up', '*', 'calc', 0, 1, false, false, false, 2000, true);
-insert into sys.args values (11586, 1016, 'res_0', 'time', 7, 0, 0, 0);
-insert into sys.args values (11587, 1016, 'arg_1', 'decimal', 4, 0, 1, 1);
-insert into sys.args values (11588, 1016, 'arg_2', 'time', 7, 0, 1, 2);
-insert into sys.functions values (1017, 'scale_up', '*', 'calc', 0, 1, false, false, false, 2000, true);
-insert into sys.args values (11589, 1017, 'res_0', 'time', 7, 0, 0, 0);
-insert into sys.args values (11590, 1017, 'arg_1', 'decimal', 9, 0, 1, 1);
-insert into sys.args values (11591, 1017, 'arg_2', 'time', 7, 0, 1, 2);
-insert into sys.functions values (1018, 'scale_up', '*', 'calc', 0, 1, false, false, false, 2000, true);
-insert into sys.args values (11592, 1018, 'res_0', 'time', 7, 0, 0, 0);
-insert into sys.args values (11593, 1018, 'arg_1', 'decimal', 18, 0, 1, 1);
-insert into sys.args values (11594, 1018, 'arg_2', 'time', 7, 0, 1, 2);
-insert into sys.functions values (1019, 'scale_up', '*', 'calc', 0, 1, false, false, false, 2000, true);
-insert into sys.args values (11595, 1019, 'res_0', 'time', 7, 0, 0, 0);
-insert into sys.args values (11596, 1019, 'arg_1', 'decimal', 38, 0, 1, 1);
-insert into sys.args values (11597, 1019, 'arg_2', 'time', 7, 0, 1, 2);
-insert into sys.functions values (1020, 'scale_up', '*', 'calc', 0, 1, false, false, false, 2000, true);
-insert into sys.args values (11598, 1020, 'res_0', 'time', 7, 0, 0, 0);
-insert into sys.args values (11599, 1020, 'arg_1', 'real', 24, 0, 1, 1);
-insert into sys.args values (11600, 1020, 'arg_2', 'time', 7, 0, 1, 2);
-insert into sys.functions values (1021, 'scale_up', '*', 'calc', 0, 1, false, false, false, 2000, true);
-insert into sys.args values (11601, 1021, 'res_0', 'time', 7, 0, 0, 0);
-insert into sys.args values (11602, 1021, 'arg_1', 'double', 53, 0, 1, 1);
-insert into sys.args values (11603, 1021, 'arg_2', 'time', 7, 0, 1, 2);
-insert into sys.functions values (1022, 'scale_up', '*', 'calc', 0, 1, false, false, false, 2000, true);
-insert into sys.args values (11604, 1022, 'res_0', 'time', 7, 0, 0, 0);
-insert into sys.args values (11605, 1022, 'arg_1', 'month_interval', 32, 0, 1, 1);
-insert into sys.args values (11606, 1022, 'arg_2', 'time', 7, 0, 1, 2);
-insert into sys.functions values (1023, 'scale_up', '*', 'calc', 0, 1, false, false, false, 2000, true);
-insert into sys.args values (11607, 1023, 'res_0', 'time', 7, 0, 0, 0);
-insert into sys.args values (11608, 1023, 'arg_1', 'sec_interval', 13, 0, 1, 1);
-insert into sys.args values (11609, 1023, 'arg_2', 'time', 7, 0, 1, 2);
-insert into sys.functions values (1024, 'scale_up', '*', 'calc', 0, 1, false, false, false, 2000, true);
-insert into sys.args values (11610, 1024, 'res_0', 'time', 7, 0, 0, 0);
-insert into sys.args values (11611, 1024, 'arg_1', 'time', 7, 0, 1, 1);
-insert into sys.args values (11612, 1024, 'arg_2', 'time', 7, 0, 1, 2);
-insert into sys.functions values (1025, 'scale_up', '*', 'calc', 0, 1, false, false, false, 2000, true);
-insert into sys.args values (11613, 1025, 'res_0', 'time', 7, 0, 0, 0);
-insert into sys.args values (11614, 1025, 'arg_1', 'timetz', 7, 0, 1, 1);
-insert into sys.args values (11615, 1025, 'arg_2', 'time', 7, 0, 1, 2);
-insert into sys.functions values (1026, 'scale_up', '*', 'calc', 0, 1, false, false, false, 2000, true);
-insert into sys.args values (11616, 1026, 'res_0', 'time', 7, 0, 0, 0);
-insert into sys.args values (11617, 1026, 'arg_1', 'date', 0, 0, 1, 1);
-insert into sys.args values (11618, 1026, 'arg_2', 'time', 7, 0, 1, 2);
-insert into sys.functions values (1027, 'scale_up', '*', 'calc', 0, 1, false, false, false, 2000, true);
-insert into sys.args values (11619, 1027, 'res_0', 'time', 7, 0, 0, 0);
-insert into sys.args values (11620, 1027, 'arg_1', 'timestamp', 7, 0, 1, 1);
-insert into sys.args values (11621, 1027, 'arg_2', 'time', 7, 0, 1, 2);
-insert into sys.functions values (1028, 'scale_up', '*', 'calc', 0, 1, false, false, false, 2000, true);
-insert into sys.args values (11622, 1028, 'res_0', 'time', 7, 0, 0, 0);
-insert into sys.args values (11623, 1028, 'arg_1', 'timestamptz', 7, 0, 1, 1);
-insert into sys.args values (11624, 1028, 'arg_2', 'time', 7, 0, 1, 2);
-insert into sys.functions values (1029, 'scale_up', '*', 'calc', 0, 1, false, false, false, 2000, true);
-insert into sys.args values (11625, 1029, 'res_0', 'time', 7, 0, 0, 0);
-insert into sys.args values (11626, 1029, 'arg_1', 'blob', 0, 0, 1, 1);
-insert into sys.args values (11627, 1029, 'arg_2', 'time', 7, 0, 1, 2);
-insert into sys.functions values (1030, 'scale_up', '*', 'calc', 0, 1, false, false, false, 2000, true);
-insert into sys.args values (11628, 1030, 'res_0', 'time', 7, 0, 0, 0);
-insert into sys.args values (11629, 1030, 'arg_1', 'geometry', 0, 0, 1, 1);
-insert into sys.args values (11630, 1030, 'arg_2', 'time', 7, 0, 1, 2);
-insert into sys.functions values (1031, 'scale_up', '*', 'calc', 0, 1, false, false, false, 2000, true);
-insert into sys.args values (11631, 1031, 'res_0', 'time', 7, 0, 0, 0);
-insert into sys.args values (11632, 1031, 'arg_1', 'geometrya', 0, 0, 1, 1);
-insert into sys.args values (11633, 1031, 'arg_2', 'time', 7, 0, 1, 2);
-insert into sys.functions values (1032, 'scale_up', '*', 'calc', 0, 1, false, false, false, 2000, true);
-insert into sys.args values (11634, 1032, 'res_0', 'time', 7, 0, 0, 0);
-insert into sys.args values (11635, 1032, 'arg_1', 'mbr', 0, 0, 1, 1);
-insert into sys.args values (11636, 1032, 'arg_2', 'time', 7, 0, 1, 2);
-insert into sys.functions values (1033, 'scale_up', '*', 'calc', 0, 1, false, false, false, 2000, true);
-insert into sys.args values (11637, 1033, 'res_0', 'timetz', 7, 0, 0, 0);
-insert into sys.args values (11638, 1033, 'arg_1', 'oid', 63, 0, 1, 1);
-insert into sys.args values (11639, 1033, 'arg_2', 'timetz', 7, 0, 1, 2);
-insert into sys.functions values (1034, 'scale_up', '*', 'calc', 0, 1, false, false, false, 2000, true);
-insert into sys.args values (11640, 1034, 'res_0', 'timetz', 7, 0, 0, 0);
-insert into sys.args values (11641, 1034, 'arg_1', 'tinyint', 8, 0, 1, 1);
-insert into sys.args values (11642, 1034, 'arg_2', 'timetz', 7, 0, 1, 2);
-insert into sys.functions values (1035, 'scale_up', '*', 'calc', 0, 1, false, false, false, 2000, true);
-insert into sys.args values (11643, 1035, 'res_0', 'timetz', 7, 0, 0, 0);
-insert into sys.args values (11644, 1035, 'arg_1', 'smallint', 16, 0, 1, 1);
-insert into sys.args values (11645, 1035, 'arg_2', 'timetz', 7, 0, 1, 2);
-insert into sys.functions values (1036, 'scale_up', '*', 'calc', 0, 1, false, false, false, 2000, true);
-insert into sys.args values (11646, 1036, 'res_0', 'timetz', 7, 0, 0, 0);
-insert into sys.args values (11647, 1036, 'arg_1', 'int', 32, 0, 1, 1);
-insert into sys.args values (11648, 1036, 'arg_2', 'timetz', 7, 0, 1, 2);
-insert into sys.functions values (1037, 'scale_up', '*', 'calc', 0, 1, false, false, false, 2000, true);
-insert into sys.args values (11649, 1037, 'res_0', 'timetz', 7, 0, 0, 0);
-insert into sys.args values (11650, 1037, 'arg_1', 'bigint', 64, 0, 1, 1);
-insert into sys.args values (11651, 1037, 'arg_2', 'timetz', 7, 0, 1, 2);
-insert into sys.functions values (1038, 'scale_up', '*', 'calc', 0, 1, false, false, false, 2000, true);
-insert into sys.args values (11652, 1038, 'res_0', 'timetz', 7, 0, 0, 0);
-insert into sys.args values (11653, 1038, 'arg_1', 'hugeint', 128, 0, 1, 1);
-insert into sys.args values (11654, 1038, 'arg_2', 'timetz', 7, 0, 1, 2);
-insert into sys.functions values (1039, 'scale_up', '*', 'calc', 0, 1, false, false, false, 2000, true);
-insert into sys.args values (11655, 1039, 'res_0', 'timetz', 7, 0, 0, 0);
-insert into sys.args values (11656, 1039, 'arg_1', 'decimal', 2, 0, 1, 1);
-insert into sys.args values (11657, 1039, 'arg_2', 'timetz', 7, 0, 1, 2);
-insert into sys.functions values (1040, 'scale_up', '*', 'calc', 0, 1, false, false, false, 2000, true);
-insert into sys.args values (11658, 1040, 'res_0', 'timetz', 7, 0, 0, 0);
-insert into sys.args values (11659, 1040, 'arg_1', 'decimal', 4, 0, 1, 1);
-insert into sys.args values (11660, 1040, 'arg_2', 'timetz', 7, 0, 1, 2);
-insert into sys.functions values (1041, 'scale_up', '*', 'calc', 0, 1, false, false, false, 2000, true);
-insert into sys.args values (11661, 1041, 'res_0', 'timetz', 7, 0, 0, 0);
-insert into sys.args values (11662, 1041, 'arg_1', 'decimal', 9, 0, 1, 1);
-insert into sys.args values (11663, 1041, 'arg_2', 'timetz', 7, 0, 1, 2);
-insert into sys.functions values (1042, 'scale_up', '*', 'calc', 0, 1, false, false, false, 2000, true);
-insert into sys.args values (11664, 1042, 'res_0', 'timetz', 7, 0, 0, 0);
-insert into sys.args values (11665, 1042, 'arg_1', 'decimal', 18, 0, 1, 1);
-insert into sys.args values (11666, 1042, 'arg_2', 'timetz', 7, 0, 1, 2);
-insert into sys.functions values (1043, 'scale_up', '*', 'calc', 0, 1, false, false, false, 2000, true);
-insert into sys.args values (11667, 1043, 'res_0', 'timetz', 7, 0, 0, 0);
-insert into sys.args values (11668, 1043, 'arg_1', 'decimal', 38, 0, 1, 1);
-insert into sys.args values (11669, 1043, 'arg_2', 'timetz', 7, 0, 1, 2);
-insert into sys.functions values (1044, 'scale_up', '*', 'calc', 0, 1, false, false, false, 2000, true);
-insert into sys.args values (11670, 1044, 'res_0', 'timetz', 7, 0, 0, 0);
-insert into sys.args values (11671, 1044, 'arg_1', 'real', 24, 0, 1, 1);
-insert into sys.args values (11672, 1044, 'arg_2', 'timetz', 7, 0, 1, 2);
-insert into sys.functions values (1045, 'scale_up', '*', 'calc', 0, 1, false, false, false, 2000, true);
-insert into sys.args values (11673, 1045, 'res_0', 'timetz', 7, 0, 0, 0);
-insert into sys.args values (11674, 1045, 'arg_1', 'double', 53, 0, 1, 1);
-insert into sys.args values (11675, 1045, 'arg_2', 'timetz', 7, 0, 1, 2);
-insert into sys.functions values (1046, 'scale_up', '*', 'calc', 0, 1, false, false, false, 2000, true);
-insert into sys.args values (11676, 1046, 'res_0', 'timetz', 7, 0, 0, 0);
-insert into sys.args values (11677, 1046, 'arg_1', 'month_interval', 32, 0, 1, 1);
-insert into sys.args values (11678, 1046, 'arg_2', 'timetz', 7, 0, 1, 2);
-insert into sys.functions values (1047, 'scale_up', '*', 'calc', 0, 1, false, false, false, 2000, true);
-insert into sys.args values (11679, 1047, 'res_0', 'timetz', 7, 0, 0, 0);
-insert into sys.args values (11680, 1047, 'arg_1', 'sec_interval', 13, 0, 1, 1);
-insert into sys.args values (11681, 1047, 'arg_2', 'timetz', 7, 0, 1, 2);
-insert into sys.functions values (1048, 'scale_up', '*', 'calc', 0, 1, false, false, false, 2000, true);
-insert into sys.args values (11682, 1048, 'res_0', 'timetz', 7, 0, 0, 0);
-insert into sys.args values (11683, 1048, 'arg_1', 'time', 7, 0, 1, 1);
-insert into sys.args values (11684, 1048, 'arg_2', 'timetz', 7, 0, 1, 2);
-insert into sys.functions values (1049, 'scale_up', '*', 'calc', 0, 1, false, false, false, 2000, true);
-insert into sys.args values (11685, 1049, 'res_0', 'timetz', 7, 0, 0, 0);
-insert into sys.args values (11686, 1049, 'arg_1', 'timetz', 7, 0, 1, 1);
-insert into sys.args values (11687, 1049, 'arg_2', 'timetz', 7, 0, 1, 2);
-insert into sys.functions values (1050, 'scale_up', '*', 'calc', 0, 1, false, false, false, 2000, true);
-insert into sys.args values (11688, 1050, 'res_0', 'timetz', 7, 0, 0, 0);
-insert into sys.args values (11689, 1050, 'arg_1', 'date', 0, 0, 1, 1);
-insert into sys.args values (11690, 1050, 'arg_2', 'timetz', 7, 0, 1, 2);
-insert into sys.functions values (1051, 'scale_up', '*', 'calc', 0, 1, false, false, false, 2000, true);
-insert into sys.args values (11691, 1051, 'res_0', 'timetz', 7, 0, 0, 0);
-insert into sys.args values (11692, 1051, 'arg_1', 'timestamp', 7, 0, 1, 1);
-insert into sys.args values (11693, 1051, 'arg_2', 'timetz', 7, 0, 1, 2);
-insert into sys.functions values (1052, 'scale_up', '*', 'calc', 0, 1, false, false, false, 2000, true);
-insert into sys.args values (11694, 1052, 'res_0', 'timetz', 7, 0, 0, 0);
-insert into sys.args values (11695, 1052, 'arg_1', 'timestamptz', 7, 0, 1, 1);
-insert into sys.args values (11696, 1052, 'arg_2', 'timetz', 7, 0, 1, 2);
-insert into sys.functions values (1053, 'scale_up', '*', 'calc', 0, 1, false, false, false, 2000, true);
-insert into sys.args values (11697, 1053, 'res_0', 'timetz', 7, 0, 0, 0);
-insert into sys.args values (11698, 1053, 'arg_1', 'blob', 0, 0, 1, 1);
-insert into sys.args values (11699, 1053, 'arg_2', 'timetz', 7, 0, 1, 2);
-insert into sys.functions values (1054, 'scale_up', '*', 'calc', 0, 1, false, false, false, 2000, true);
-insert into sys.args values (11700, 1054, 'res_0', 'timetz', 7, 0, 0, 0);
-insert into sys.args values (11701, 1054, 'arg_1', 'geometry', 0, 0, 1, 1);
-insert into sys.args values (11702, 1054, 'arg_2', 'timetz', 7, 0, 1, 2);
-insert into sys.functions values (1055, 'scale_up', '*', 'calc', 0, 1, false, false, false, 2000, true);
-insert into sys.args values (11703, 1055, 'res_0', 'timetz', 7, 0, 0, 0);
-insert into sys.args values (11704, 1055, 'arg_1', 'geometrya', 0, 0, 1, 1);
-insert into sys.args values (11705, 1055, 'arg_2', 'timetz', 7, 0, 1, 2);
-insert into sys.functions values (1056, 'scale_up', '*', 'calc', 0, 1, false, false, false, 2000, true);
-insert into sys.args values (11706, 1056, 'res_0', 'timetz', 7, 0, 0, 0);
-insert into sys.args values (11707, 1056, 'arg_1', 'mbr', 0, 0, 1, 1);
-insert into sys.args values (11708, 1056, 'arg_2', 'timetz', 7, 0, 1, 2);
-insert into sys.functions values (1057, 'scale_up', '*', 'calc', 0, 1, false, false, false, 2000, true);
-insert into sys.args values (11709, 1057, 'res_0', 'date', 0, 0, 0, 0);
-insert into sys.args values (11710, 1057, 'arg_1', 'oid', 63, 0, 1, 1);
-insert into sys.args values (11711, 1057, 'arg_2', 'date', 0, 0, 1, 2);
-insert into sys.functions values (1058, 'scale_up', '*', 'calc', 0, 1, false, false, false, 2000, true);
-insert into sys.args values (11712, 1058, 'res_0', 'date', 0, 0, 0, 0);
-insert into sys.args values (11713, 1058, 'arg_1', 'tinyint', 8, 0, 1, 1);
-insert into sys.args values (11714, 1058, 'arg_2', 'date', 0, 0, 1, 2);
-insert into sys.functions values (1059, 'scale_up', '*', 'calc', 0, 1, false, false, false, 2000, true);
-insert into sys.args values (11715, 1059, 'res_0', 'date', 0, 0, 0, 0);
-insert into sys.args values (11716, 1059, 'arg_1', 'smallint', 16, 0, 1, 1);
-insert into sys.args values (11717, 1059, 'arg_2', 'date', 0, 0, 1, 2);
-insert into sys.functions values (1060, 'scale_up', '*', 'calc', 0, 1, false, false, false, 2000, true);
-insert into sys.args values (11718, 1060, 'res_0', 'date', 0, 0, 0, 0);
-insert into sys.args values (11719, 1060, 'arg_1', 'int', 32, 0, 1, 1);
-insert into sys.args values (11720, 1060, 'arg_2', 'date', 0, 0, 1, 2);
-insert into sys.functions values (1061, 'scale_up', '*', 'calc', 0, 1, false, false, false, 2000, true);
-insert into sys.args values (11721, 1061, 'res_0', 'date', 0, 0, 0, 0);
-insert into sys.args values (11722, 1061, 'arg_1', 'bigint', 64, 0, 1, 1);
-insert into sys.args values (11723, 1061, 'arg_2', 'date', 0, 0, 1, 2);
-insert into sys.functions values (1062, 'scale_up', '*', 'calc', 0, 1, false, false, false, 2000, true);
-insert into sys.args values (11724, 1062, 'res_0', 'date', 0, 0, 0, 0);
-insert into sys.args values (11725, 1062, 'arg_1', 'hugeint', 128, 0, 1, 1);
-insert into sys.args values (11726, 1062, 'arg_2', 'date', 0, 0, 1, 2);
-insert into sys.functions values (1063, 'scale_up', '*', 'calc', 0, 1, false, false, false, 2000, true);
-insert into sys.args values (11727, 1063, 'res_0', 'date', 0, 0, 0, 0);
-insert into sys.args values (11728, 1063, 'arg_1', 'decimal', 2, 0, 1, 1);
-insert into sys.args values (11729, 1063, 'arg_2', 'date', 0, 0, 1, 2);
-insert into sys.functions values (1064, 'scale_up', '*', 'calc', 0, 1, false, false, false, 2000, true);
-insert into sys.args values (11730, 1064, 'res_0', 'date', 0, 0, 0, 0);
-insert into sys.args values (11731, 1064, 'arg_1', 'decimal', 4, 0, 1, 1);
-insert into sys.args values (11732, 1064, 'arg_2', 'date', 0, 0, 1, 2);
-insert into sys.functions values (1065, 'scale_up', '*', 'calc', 0, 1, false, false, false, 2000, true);
-insert into sys.args values (11733, 1065, 'res_0', 'date', 0, 0, 0, 0);
-insert into sys.args values (11734, 1065, 'arg_1', 'decimal', 9, 0, 1, 1);
-insert into sys.args values (11735, 1065, 'arg_2', 'date', 0, 0, 1, 2);
-insert into sys.functions values (1066, 'scale_up', '*', 'calc', 0, 1, false, false, false, 2000, true);
-insert into sys.args values (11736, 1066, 'res_0', 'date', 0, 0, 0, 0);
-insert into sys.args values (11737, 1066, 'arg_1', 'decimal', 18, 0, 1, 1);
-insert into sys.args values (11738, 1066, 'arg_2', 'date', 0, 0, 1, 2);
-insert into sys.functions values (1067, 'scale_up', '*', 'calc', 0, 1, false, false, false, 2000, true);
-insert into sys.args values (11739, 1067, 'res_0', 'date', 0, 0, 0, 0);
-insert into sys.args values (11740, 1067, 'arg_1', 'decimal', 38, 0, 1, 1);
-insert into sys.args values (11741, 1067, 'arg_2', 'date', 0, 0, 1, 2);
-insert into sys.functions values (1068, 'scale_up', '*', 'calc', 0, 1, false, false, false, 2000, true);
-insert into sys.args values (11742, 1068, 'res_0', 'date', 0, 0, 0, 0);
-insert into sys.args values (11743, 1068, 'arg_1', 'real', 24, 0, 1, 1);
-insert into sys.args values (11744, 1068, 'arg_2', 'date', 0, 0, 1, 2);
-insert into sys.functions values (1069, 'scale_up', '*', 'calc', 0, 1, false, false, false, 2000, true);
-insert into sys.args values (11745, 1069, 'res_0', 'date', 0, 0, 0, 0);
-insert into sys.args values (11746, 1069, 'arg_1', 'double', 53, 0, 1, 1);
-insert into sys.args values (11747, 1069, 'arg_2', 'date', 0, 0, 1, 2);
-insert into sys.functions values (1070, 'scale_up', '*', 'calc', 0, 1, false, false, false, 2000, true);
-insert into sys.args values (11748, 1070, 'res_0', 'date', 0, 0, 0, 0);
-insert into sys.args values (11749, 1070, 'arg_1', 'month_interval', 32, 0, 1, 1);
-insert into sys.args values (11750, 1070, 'arg_2', 'date', 0, 0, 1, 2);
-insert into sys.functions values (1071, 'scale_up', '*', 'calc', 0, 1, false, false, false, 2000, true);
-insert into sys.args values (11751, 1071, 'res_0', 'date', 0, 0, 0, 0);
-insert into sys.args values (11752, 1071, 'arg_1', 'sec_interval', 13, 0, 1, 1);
-insert into sys.args values (11753, 1071, 'arg_2', 'date', 0, 0, 1, 2);
-insert into sys.functions values (1072, 'scale_up', '*', 'calc', 0, 1, false, false, false, 2000, true);
-insert into sys.args values (11754, 1072, 'res_0', 'date', 0, 0, 0, 0);
-insert into sys.args values (11755, 1072, 'arg_1', 'time', 7, 0, 1, 1);
-insert into sys.args values (11756, 1072, 'arg_2', 'date', 0, 0, 1, 2);
-insert into sys.functions values (1073, 'scale_up', '*', 'calc', 0, 1, false, false, false, 2000, true);
-insert into sys.args values (11757, 1073, 'res_0', 'date', 0, 0, 0, 0);
-insert into sys.args values (11758, 1073, 'arg_1', 'timetz', 7, 0, 1, 1);
-insert into sys.args values (11759, 1073, 'arg_2', 'date', 0, 0, 1, 2);
-insert into sys.functions values (1074, 'scale_up', '*', 'calc', 0, 1, false, false, false, 2000, true);
-insert into sys.args values (11760, 1074, 'res_0', 'date', 0, 0, 0, 0);
-insert into sys.args values (11761, 1074, 'arg_1', 'date', 0, 0, 1, 1);
-insert into sys.args values (11762, 1074, 'arg_2', 'date', 0, 0, 1, 2);
-insert into sys.functions values (1075, 'scale_up', '*', 'calc', 0, 1, false, false, false, 2000, true);
-insert into sys.args values (11763, 1075, 'res_0', 'date', 0, 0, 0, 0);
-insert into sys.args values (11764, 1075, 'arg_1', 'timestamp', 7, 0, 1, 1);
-insert into sys.args values (11765, 1075, 'arg_2', 'date', 0, 0, 1, 2);
-insert into sys.functions values (1076, 'scale_up', '*', 'calc', 0, 1, false, false, false, 2000, true);
-insert into sys.args values (11766, 1076, 'res_0', 'date', 0, 0, 0, 0);
-insert into sys.args values (11767, 1076, 'arg_1', 'timestamptz', 7, 0, 1, 1);
-insert into sys.args values (11768, 1076, 'arg_2', 'date', 0, 0, 1, 2);
-insert into sys.functions values (1077, 'scale_up', '*', 'calc', 0, 1, false, false, false, 2000, true);
-insert into sys.args values (11769, 1077, 'res_0', 'date', 0, 0, 0, 0);
-insert into sys.args values (11770, 1077, 'arg_1', 'blob', 0, 0, 1, 1);
-insert into sys.args values (11771, 1077, 'arg_2', 'date', 0, 0, 1, 2);
-insert into sys.functions values (1078, 'scale_up', '*', 'calc', 0, 1, false, false, false, 2000, true);
-insert into sys.args values (11772, 1078, 'res_0', 'date', 0, 0, 0, 0);
-insert into sys.args values (11773, 1078, 'arg_1', 'geometry', 0, 0, 1, 1);
-insert into sys.args values (11774, 1078, 'arg_2', 'date', 0, 0, 1, 2);
-insert into sys.functions values (1079, 'scale_up', '*', 'calc', 0, 1, false, false, false, 2000, true);
-insert into sys.args values (11775, 1079, 'res_0', 'date', 0, 0, 0, 0);
-insert into sys.args values (11776, 1079, 'arg_1', 'geometrya', 0, 0, 1, 1);
-insert into sys.args values (11777, 1079, 'arg_2', 'date', 0, 0, 1, 2);
-insert into sys.functions values (1080, 'scale_up', '*', 'calc', 0, 1, false, false, false, 2000, true);
-insert into sys.args values (11778, 1080, 'res_0', 'date', 0, 0, 0, 0);
-insert into sys.args values (11779, 1080, 'arg_1', 'mbr', 0, 0, 1, 1);
-insert into sys.args values (11780, 1080, 'arg_2', 'date', 0, 0, 1, 2);
-insert into sys.functions values (1081, 'scale_up', '*', 'calc', 0, 1, false, false, false, 2000, true);
-insert into sys.args values (11781, 1081, 'res_0', 'timestamp', 7, 0, 0, 0);
-insert into sys.args values (11782, 1081, 'arg_1', 'oid', 63, 0, 1, 1);
-insert into sys.args values (11783, 1081, 'arg_2', 'timestamp', 7, 0, 1, 2);
-insert into sys.functions values (1082, 'scale_up', '*', 'calc', 0, 1, false, false, false, 2000, true);
-insert into sys.args values (11784, 1082, 'res_0', 'timestamp', 7, 0, 0, 0);
-insert into sys.args values (11785, 1082, 'arg_1', 'tinyint', 8, 0, 1, 1);
-insert into sys.args values (11786, 1082, 'arg_2', 'timestamp', 7, 0, 1, 2);
-insert into sys.functions values (1083, 'scale_up', '*', 'calc', 0, 1, false, false, false, 2000, true);
-insert into sys.args values (11787, 1083, 'res_0', 'timestamp', 7, 0, 0, 0);
-insert into sys.args values (11788, 1083, 'arg_1', 'smallint', 16, 0, 1, 1);
-insert into sys.args values (11789, 1083, 'arg_2', 'timestamp', 7, 0, 1, 2);
-insert into sys.functions values (1084, 'scale_up', '*', 'calc', 0, 1, false, false, false, 2000, true);
-insert into sys.args values (11790, 1084, 'res_0', 'timestamp', 7, 0, 0, 0);
-insert into sys.args values (11791, 1084, 'arg_1', 'int', 32, 0, 1, 1);
-insert into sys.args values (11792, 1084, 'arg_2', 'timestamp', 7, 0, 1, 2);
-insert into sys.functions values (1085, 'scale_up', '*', 'calc', 0, 1, false, false, false, 2000, true);
-insert into sys.args values (11793, 1085, 'res_0', 'timestamp', 7, 0, 0, 0);
-insert into sys.args values (11794, 1085, 'arg_1', 'bigint', 64, 0, 1, 1);
-insert into sys.args values (11795, 1085, 'arg_2', 'timestamp', 7, 0, 1, 2);
-insert into sys.functions values (1086, 'scale_up', '*', 'calc', 0, 1, false, false, false, 2000, true);
-insert into sys.args values (11796, 1086, 'res_0', 'timestamp', 7, 0, 0, 0);
-insert into sys.args values (11797, 1086, 'arg_1', 'hugeint', 128, 0, 1, 1);
-insert into sys.args values (11798, 1086, 'arg_2', 'timestamp', 7, 0, 1, 2);
-insert into sys.functions values (1087, 'scale_up', '*', 'calc', 0, 1, false, false, false, 2000, true);
-insert into sys.args values (11799, 1087, 'res_0', 'timestamp', 7, 0, 0, 0);
-insert into sys.args values (11800, 1087, 'arg_1', 'decimal', 2, 0, 1, 1);
-insert into sys.args values (11801, 1087, 'arg_2', 'timestamp', 7, 0, 1, 2);
-insert into sys.functions values (1088, 'scale_up', '*', 'calc', 0, 1, false, false, false, 2000, true);
-insert into sys.args values (11802, 1088, 'res_0', 'timestamp', 7, 0, 0, 0);
-insert into sys.args values (11803, 1088, 'arg_1', 'decimal', 4, 0, 1, 1);
-insert into sys.args values (11804, 1088, 'arg_2', 'timestamp', 7, 0, 1, 2);
-insert into sys.functions values (1089, 'scale_up', '*', 'calc', 0, 1, false, false, false, 2000, true);
-insert into sys.args values (11805, 1089, 'res_0', 'timestamp', 7, 0, 0, 0);
-insert into sys.args values (11806, 1089, 'arg_1', 'decimal', 9, 0, 1, 1);
-insert into sys.args values (11807, 1089, 'arg_2', 'timestamp', 7, 0, 1, 2);
-insert into sys.functions values (1090, 'scale_up', '*', 'calc', 0, 1, false, false, false, 2000, true);
-insert into sys.args values (11808, 1090, 'res_0', 'timestamp', 7, 0, 0, 0);
-insert into sys.args values (11809, 1090, 'arg_1', 'decimal', 18, 0, 1, 1);
-insert into sys.args values (11810, 1090, 'arg_2', 'timestamp', 7, 0, 1, 2);
-insert into sys.functions values (1091, 'scale_up', '*', 'calc', 0, 1, false, false, false, 2000, true);
-insert into sys.args values (11811, 1091, 'res_0', 'timestamp', 7, 0, 0, 0);
-insert into sys.args values (11812, 1091, 'arg_1', 'decimal', 38, 0, 1, 1);
-insert into sys.args values (11813, 1091, 'arg_2', 'timestamp', 7, 0, 1, 2);
-insert into sys.functions values (1092, 'scale_up', '*', 'calc', 0, 1, false, false, false, 2000, true);
-insert into sys.args values (11814, 1092, 'res_0', 'timestamp', 7, 0, 0, 0);
-insert into sys.args values (11815, 1092, 'arg_1', 'real', 24, 0, 1, 1);
-insert into sys.args values (11816, 1092, 'arg_2', 'timestamp', 7, 0, 1, 2);
-insert into sys.functions values (1093, 'scale_up', '*', 'calc', 0, 1, false, false, false, 2000, true);
-insert into sys.args values (11817, 1093, 'res_0', 'timestamp', 7, 0, 0, 0);
-insert into sys.args values (11818, 1093, 'arg_1', 'double', 53, 0, 1, 1);
-insert into sys.args values (11819, 1093, 'arg_2', 'timestamp', 7, 0, 1, 2);
-insert into sys.functions values (1094, 'scale_up', '*', 'calc', 0, 1, false, false, false, 2000, true);
-insert into sys.args values (11820, 1094, 'res_0', 'timestamp', 7, 0, 0, 0);
-insert into sys.args values (11821, 1094, 'arg_1', 'month_interval', 32, 0, 1, 1);
-insert into sys.args values (11822, 1094, 'arg_2', 'timestamp', 7, 0, 1, 2);
-insert into sys.functions values (1095, 'scale_up', '*', 'calc', 0, 1, false, false, false, 2000, true);
-insert into sys.args values (11823, 1095, 'res_0', 'timestamp', 7, 0, 0, 0);
-insert into sys.args values (11824, 1095, 'arg_1', 'sec_interval', 13, 0, 1, 1);
-insert into sys.args values (11825, 1095, 'arg_2', 'timestamp', 7, 0, 1, 2);
-insert into sys.functions values (1096, 'scale_up', '*', 'calc', 0, 1, false, false, false, 2000, true);
-insert into sys.args values (11826, 1096, 'res_0', 'timestamp', 7, 0, 0, 0);
-insert into sys.args values (11827, 1096, 'arg_1', 'time', 7, 0, 1, 1);
-insert into sys.args values (11828, 1096, 'arg_2', 'timestamp', 7, 0, 1, 2);
-insert into sys.functions values (1097, 'scale_up', '*', 'calc', 0, 1, false, false, false, 2000, true);
-insert into sys.args values (11829, 1097, 'res_0', 'timestamp', 7, 0, 0, 0);
-insert into sys.args values (11830, 1097, 'arg_1', 'timetz', 7, 0, 1, 1);
-insert into sys.args values (11831, 1097, 'arg_2', 'timestamp', 7, 0, 1, 2);
-insert into sys.functions values (1098, 'scale_up', '*', 'calc', 0, 1, false, false, false, 2000, true);
-insert into sys.args values (11832, 1098, 'res_0', 'timestamp', 7, 0, 0, 0);
-insert into sys.args values (11833, 1098, 'arg_1', 'date', 0, 0, 1, 1);
-insert into sys.args values (11834, 1098, 'arg_2', 'timestamp', 7, 0, 1, 2);
-insert into sys.functions values (1099, 'scale_up', '*', 'calc', 0, 1, false, false, false, 2000, true);
-insert into sys.args values (11835, 1099, 'res_0', 'timestamp', 7, 0, 0, 0);
-insert into sys.args values (11836, 1099, 'arg_1', 'timestamp', 7, 0, 1, 1);
-insert into sys.args values (11837, 1099, 'arg_2', 'timestamp', 7, 0, 1, 2);
-insert into sys.functions values (1100, 'scale_up', '*', 'calc', 0, 1, false, false, false, 2000, true);
-insert into sys.args values (11838, 1100, 'res_0', 'timestamp', 7, 0, 0, 0);
-insert into sys.args values (11839, 1100, 'arg_1', 'timestamptz', 7, 0, 1, 1);
-insert into sys.args values (11840, 1100, 'arg_2', 'timestamp', 7, 0, 1, 2);
-insert into sys.functions values (1101, 'scale_up', '*', 'calc', 0, 1, false, false, false, 2000, true);
-insert into sys.args values (11841, 1101, 'res_0', 'timestamp', 7, 0, 0, 0);
-insert into sys.args values (11842, 1101, 'arg_1', 'blob', 0, 0, 1, 1);
-insert into sys.args values (11843, 1101, 'arg_2', 'timestamp', 7, 0, 1, 2);
-insert into sys.functions values (1102, 'scale_up', '*', 'calc', 0, 1, false, false, false, 2000, true);
-insert into sys.args values (11844, 1102, 'res_0', 'timestamp', 7, 0, 0, 0);
-insert into sys.args values (11845, 1102, 'arg_1', 'geometry', 0, 0, 1, 1);
-insert into sys.args values (11846, 1102, 'arg_2', 'timestamp', 7, 0, 1, 2);
-insert into sys.functions values (1103, 'scale_up', '*', 'calc', 0, 1, false, false, false, 2000, true);
-insert into sys.args values (11847, 1103, 'res_0', 'timestamp', 7, 0, 0, 0);
-insert into sys.args values (11848, 1103, 'arg_1', 'geometrya', 0, 0, 1, 1);
-insert into sys.args values (11849, 1103, 'arg_2', 'timestamp', 7, 0, 1, 2);
-insert into sys.functions values (1104, 'scale_up', '*', 'calc', 0, 1, false, false, false, 2000, true);
-insert into sys.args values (11850, 1104, 'res_0', 'timestamp', 7, 0, 0, 0);
-insert into sys.args values (11851, 1104, 'arg_1', 'mbr', 0, 0, 1, 1);
-insert into sys.args values (11852, 1104, 'arg_2', 'timestamp', 7, 0, 1, 2);
-insert into sys.functions values (1105, 'scale_up', '*', 'calc', 0, 1, false, false, false, 2000, true);
-insert into sys.args values (11853, 1105, 'res_0', 'timestamptz', 7, 0, 0, 0);
-insert into sys.args values (11854, 1105, 'arg_1', 'oid', 63, 0, 1, 1);
-insert into sys.args values (11855, 1105, 'arg_2', 'timestamptz', 7, 0, 1, 2);
-insert into sys.functions values (1106, 'scale_up', '*', 'calc', 0, 1, false, false, false, 2000, true);
-insert into sys.args values (11856, 1106, 'res_0', 'timestamptz', 7, 0, 0, 0);
-insert into sys.args values (11857, 1106, 'arg_1', 'tinyint', 8, 0, 1, 1);
-insert into sys.args values (11858, 1106, 'arg_2', 'timestamptz', 7, 0, 1, 2);
-insert into sys.functions values (1107, 'scale_up', '*', 'calc', 0, 1, false, false, false, 2000, true);
-insert into sys.args values (11859, 1107, 'res_0', 'timestamptz', 7, 0, 0, 0);
-insert into sys.args values (11860, 1107, 'arg_1', 'smallint', 16, 0, 1, 1);
-insert into sys.args values (11861, 1107, 'arg_2', 'timestamptz', 7, 0, 1, 2);
-insert into sys.functions values (1108, 'scale_up', '*', 'calc', 0, 1, false, false, false, 2000, true);
-insert into sys.args values (11862, 1108, 'res_0', 'timestamptz', 7, 0, 0, 0);
-insert into sys.args values (11863, 1108, 'arg_1', 'int', 32, 0, 1, 1);
-insert into sys.args values (11864, 1108, 'arg_2', 'timestamptz', 7, 0, 1, 2);
-insert into sys.functions values (1109, 'scale_up', '*', 'calc', 0, 1, false, false, false, 2000, true);
-insert into sys.args values (11865, 1109, 'res_0', 'timestamptz', 7, 0, 0, 0);
-insert into sys.args values (11866, 1109, 'arg_1', 'bigint', 64, 0, 1, 1);
-insert into sys.args values (11867, 1109, 'arg_2', 'timestamptz', 7, 0, 1, 2);
-insert into sys.functions values (1110, 'scale_up', '*', 'calc', 0, 1, false, false, false, 2000, true);
-insert into sys.args values (11868, 1110, 'res_0', 'timestamptz', 7, 0, 0, 0);
-insert into sys.args values (11869, 1110, 'arg_1', 'hugeint', 128, 0, 1, 1);
-insert into sys.args values (11870, 1110, 'arg_2', 'timestamptz', 7, 0, 1, 2);
-insert into sys.functions values (1111, 'scale_up', '*', 'calc', 0, 1, false, false, false, 2000, true);
-insert into sys.args values (11871, 1111, 'res_0', 'timestamptz', 7, 0, 0, 0);
-insert into sys.args values (11872, 1111, 'arg_1', 'decimal', 2, 0, 1, 1);
-insert into sys.args values (11873, 1111, 'arg_2', 'timestamptz', 7, 0, 1, 2);
-insert into sys.functions values (1112, 'scale_up', '*', 'calc', 0, 1, false, false, false, 2000, true);
-insert into sys.args values (11874, 1112, 'res_0', 'timestamptz', 7, 0, 0, 0);
-insert into sys.args values (11875, 1112, 'arg_1', 'decimal', 4, 0, 1, 1);
-insert into sys.args values (11876, 1112, 'arg_2', 'timestamptz', 7, 0, 1, 2);
-insert into sys.functions values (1113, 'scale_up', '*', 'calc', 0, 1, false, false, false, 2000, true);
-insert into sys.args values (11877, 1113, 'res_0', 'timestamptz', 7, 0, 0, 0);
-insert into sys.args values (11878, 1113, 'arg_1', 'decimal', 9, 0, 1, 1);
-insert into sys.args values (11879, 1113, 'arg_2', 'timestamptz', 7, 0, 1, 2);
-insert into sys.functions values (1114, 'scale_up', '*', 'calc', 0, 1, false, false, false, 2000, true);
-insert into sys.args values (11880, 1114, 'res_0', 'timestamptz', 7, 0, 0, 0);
-insert into sys.args values (11881, 1114, 'arg_1', 'decimal', 18, 0, 1, 1);
-insert into sys.args values (11882, 1114, 'arg_2', 'timestamptz', 7, 0, 1, 2);
-insert into sys.functions values (1115, 'scale_up', '*', 'calc', 0, 1, false, false, false, 2000, true);
-insert into sys.args values (11883, 1115, 'res_0', 'timestamptz', 7, 0, 0, 0);
-insert into sys.args values (11884, 1115, 'arg_1', 'decimal', 38, 0, 1, 1);
-insert into sys.args values (11885, 1115, 'arg_2', 'timestamptz', 7, 0, 1, 2);
-insert into sys.functions values (1116, 'scale_up', '*', 'calc', 0, 1, false, false, false, 2000, true);
-insert into sys.args values (11886, 1116, 'res_0', 'timestamptz', 7, 0, 0, 0);
-insert into sys.args values (11887, 1116, 'arg_1', 'real', 24, 0, 1, 1);
-insert into sys.args values (11888, 1116, 'arg_2', 'timestamptz', 7, 0, 1, 2);
-insert into sys.functions values (1117, 'scale_up', '*', 'calc', 0, 1, false, false, false, 2000, true);
-insert into sys.args values (11889, 1117, 'res_0', 'timestamptz', 7, 0, 0, 0);
-insert into sys.args values (11890, 1117, 'arg_1', 'double', 53, 0, 1, 1);
-insert into sys.args values (11891, 1117, 'arg_2', 'timestamptz', 7, 0, 1, 2);
-insert into sys.functions values (1118, 'scale_up', '*', 'calc', 0, 1, false, false, false, 2000, true);
-insert into sys.args values (11892, 1118, 'res_0', 'timestamptz', 7, 0, 0, 0);
-insert into sys.args values (11893, 1118, 'arg_1', 'month_interval', 32, 0, 1, 1);
-insert into sys.args values (11894, 1118, 'arg_2', 'timestamptz', 7, 0, 1, 2);
-insert into sys.functions values (1119, 'scale_up', '*', 'calc', 0, 1, false, false, false, 2000, true);
-insert into sys.args values (11895, 1119, 'res_0', 'timestamptz', 7, 0, 0, 0);
-insert into sys.args values (11896, 1119, 'arg_1', 'sec_interval', 13, 0, 1, 1);
-insert into sys.args values (11897, 1119, 'arg_2', 'timestamptz', 7, 0, 1, 2);
-insert into sys.functions values (1120, 'scale_up', '*', 'calc', 0, 1, false, false, false, 2000, true);
-insert into sys.args values (11898, 1120, 'res_0', 'timestamptz', 7, 0, 0, 0);
-insert into sys.args values (11899, 1120, 'arg_1', 'time', 7, 0, 1, 1);
-insert into sys.args values (11900, 1120, 'arg_2', 'timestamptz', 7, 0, 1, 2);
-insert into sys.functions values (1121, 'scale_up', '*', 'calc', 0, 1, false, false, false, 2000, true);
-insert into sys.args values (11901, 1121, 'res_0', 'timestamptz', 7, 0, 0, 0);
-insert into sys.args values (11902, 1121, 'arg_1', 'timetz', 7, 0, 1, 1);
-insert into sys.args values (11903, 1121, 'arg_2', 'timestamptz', 7, 0, 1, 2);
-insert into sys.functions values (1122, 'scale_up', '*', 'calc', 0, 1, false, false, false, 2000, true);
-insert into sys.args values (11904, 1122, 'res_0', 'timestamptz', 7, 0, 0, 0);
-insert into sys.args values (11905, 1122, 'arg_1', 'date', 0, 0, 1, 1);
-insert into sys.args values (11906, 1122, 'arg_2', 'timestamptz', 7, 0, 1, 2);
-insert into sys.functions values (1123, 'scale_up', '*', 'calc', 0, 1, false, false, false, 2000, true);
-insert into sys.args values (11907, 1123, 'res_0', 'timestamptz', 7, 0, 0, 0);
-insert into sys.args values (11908, 1123, 'arg_1', 'timestamp', 7, 0, 1, 1);
-insert into sys.args values (11909, 1123, 'arg_2', 'timestamptz', 7, 0, 1, 2);
-insert into sys.functions values (1124, 'scale_up', '*', 'calc', 0, 1, false, false, false, 2000, true);
-insert into sys.args values (11910, 1124, 'res_0', 'timestamptz', 7, 0, 0, 0);
-insert into sys.args values (11911, 1124, 'arg_1', 'timestamptz', 7, 0, 1, 1);
-insert into sys.args values (11912, 1124, 'arg_2', 'timestamptz', 7, 0, 1, 2);
-insert into sys.functions values (1125, 'scale_up', '*', 'calc', 0, 1, false, false, false, 2000, true);
-insert into sys.args values (11913, 1125, 'res_0', 'timestamptz', 7, 0, 0, 0);
-insert into sys.args values (11914, 1125, 'arg_1', 'blob', 0, 0, 1, 1);
-insert into sys.args values (11915, 1125, 'arg_2', 'timestamptz', 7, 0, 1, 2);
-insert into sys.functions values (1126, 'scale_up', '*', 'calc', 0, 1, false, false, false, 2000, true);
-insert into sys.args values (11916, 1126, 'res_0', 'timestamptz', 7, 0, 0, 0);
-insert into sys.args values (11917, 1126, 'arg_1', 'geometry', 0, 0, 1, 1);
-insert into sys.args values (11918, 1126, 'arg_2', 'timestamptz', 7, 0, 1, 2);
-insert into sys.functions values (1127, 'scale_up', '*', 'calc', 0, 1, false, false, false, 2000, true);
-insert into sys.args values (11919, 1127, 'res_0', 'timestamptz', 7, 0, 0, 0);
-insert into sys.args values (11920, 1127, 'arg_1', 'geometrya', 0, 0, 1, 1);
-insert into sys.args values (11921, 1127, 'arg_2', 'timestamptz', 7, 0, 1, 2);
-insert into sys.functions values (1128, 'scale_up', '*', 'calc', 0, 1, false, false, false, 2000, true);
-insert into sys.args values (11922, 1128, 'res_0', 'timestamptz', 7, 0, 0, 0);
-insert into sys.args values (11923, 1128, 'arg_1', 'mbr', 0, 0, 1, 1);
-insert into sys.args values (11924, 1128, 'arg_2', 'timestamptz', 7, 0, 1, 2);
-insert into sys.functions values (1129, 'scale_up', '*', 'calc', 0, 1, false, false, false, 2000, true);
-insert into sys.args values (11925, 1129, 'res_0', 'blob', 0, 0, 0, 0);
-insert into sys.args values (11926, 1129, 'arg_1', 'oid', 63, 0, 1, 1);
-insert into sys.args values (11927, 1129, 'arg_2', 'blob', 0, 0, 1, 2);
-insert into sys.functions values (1130, 'scale_up', '*', 'calc', 0, 1, false, false, false, 2000, true);
-insert into sys.args values (11928, 1130, 'res_0', 'blob', 0, 0, 0, 0);
-insert into sys.args values (11929, 1130, 'arg_1', 'tinyint', 8, 0, 1, 1);
-insert into sys.args values (11930, 1130, 'arg_2', 'blob', 0, 0, 1, 2);
-insert into sys.functions values (1131, 'scale_up', '*', 'calc', 0, 1, false, false, false, 2000, true);
-insert into sys.args values (11931, 1131, 'res_0', 'blob', 0, 0, 0, 0);
-insert into sys.args values (11932, 1131, 'arg_1', 'smallint', 16, 0, 1, 1);
-insert into sys.args values (11933, 1131, 'arg_2', 'blob', 0, 0, 1, 2);
-insert into sys.functions values (1132, 'scale_up', '*', 'calc', 0, 1, false, false, false, 2000, true);
-insert into sys.args values (11934, 1132, 'res_0', 'blob', 0, 0, 0, 0);
-insert into sys.args values (11935, 1132, 'arg_1', 'int', 32, 0, 1, 1);
-insert into sys.args values (11936, 1132, 'arg_2', 'blob', 0, 0, 1, 2);
-insert into sys.functions values (1133, 'scale_up', '*', 'calc', 0, 1, false, false, false, 2000, true);
-insert into sys.args values (11937, 1133, 'res_0', 'blob', 0, 0, 0, 0);
-insert into sys.args values (11938, 1133, 'arg_1', 'bigint', 64, 0, 1, 1);
-insert into sys.args values (11939, 1133, 'arg_2', 'blob', 0, 0, 1, 2);
-insert into sys.functions values (1134, 'scale_up', '*', 'calc', 0, 1, false, false, false, 2000, true);
-insert into sys.args values (11940, 1134, 'res_0', 'blob', 0, 0, 0, 0);
-insert into sys.args values (11941, 1134, 'arg_1', 'hugeint', 128, 0, 1, 1);
-insert into sys.args values (11942, 1134, 'arg_2', 'blob', 0, 0, 1, 2);
-insert into sys.functions values (1135, 'scale_up', '*', 'calc', 0, 1, false, false, false, 2000, true);
-insert into sys.args values (11943, 1135, 'res_0', 'blob', 0, 0, 0, 0);
-insert into sys.args values (11944, 1135, 'arg_1', 'decimal', 2, 0, 1, 1);
-insert into sys.args values (11945, 1135, 'arg_2', 'blob', 0, 0, 1, 2);
-insert into sys.functions values (1136, 'scale_up', '*', 'calc', 0, 1, false, false, false, 2000, true);
-insert into sys.args values (11946, 1136, 'res_0', 'blob', 0, 0, 0, 0);
-insert into sys.args values (11947, 1136, 'arg_1', 'decimal', 4, 0, 1, 1);
-insert into sys.args values (11948, 1136, 'arg_2', 'blob', 0, 0, 1, 2);
-insert into sys.functions values (1137, 'scale_up', '*', 'calc', 0, 1, false, false, false, 2000, true);
-insert into sys.args values (11949, 1137, 'res_0', 'blob', 0, 0, 0, 0);
-insert into sys.args values (11950, 1137, 'arg_1', 'decimal', 9, 0, 1, 1);
-insert into sys.args values (11951, 1137, 'arg_2', 'blob', 0, 0, 1, 2);
-insert into sys.functions values (1138, 'scale_up', '*', 'calc', 0, 1, false, false, false, 2000, true);
-insert into sys.args values (11952, 1138, 'res_0', 'blob', 0, 0, 0, 0);
-insert into sys.args values (11953, 1138, 'arg_1', 'decimal', 18, 0, 1, 1);
-insert into sys.args values (11954, 1138, 'arg_2', 'blob', 0, 0, 1, 2);
-insert into sys.functions values (1139, 'scale_up', '*', 'calc', 0, 1, false, false, false, 2000, true);
-insert into sys.args values (11955, 1139, 'res_0', 'blob', 0, 0, 0, 0);
-insert into sys.args values (11956, 1139, 'arg_1', 'decimal', 38, 0, 1, 1);
-insert into sys.args values (11957, 1139, 'arg_2', 'blob', 0, 0, 1, 2);
-insert into sys.functions values (1140, 'scale_up', '*', 'calc', 0, 1, false, false, false, 2000, true);
-insert into sys.args values (11958, 1140, 'res_0', 'blob', 0, 0, 0, 0);
-insert into sys.args values (11959, 1140, 'arg_1', 'real', 24, 0, 1, 1);
-insert into sys.args values (11960, 1140, 'arg_2', 'blob', 0, 0, 1, 2);
-insert into sys.functions values (1141, 'scale_up', '*', 'calc', 0, 1, false, false, false, 2000, true);
-insert into sys.args values (11961, 1141, 'res_0', 'blob', 0, 0, 0, 0);
-insert into sys.args values (11962, 1141, 'arg_1', 'double', 53, 0, 1, 1);
-insert into sys.args values (11963, 1141, 'arg_2', 'blob', 0, 0, 1, 2);
-insert into sys.functions values (1142, 'scale_up', '*', 'calc', 0, 1, false, false, false, 2000, true);
-insert into sys.args values (11964, 1142, 'res_0', 'blob', 0, 0, 0, 0);
-insert into sys.args values (11965, 1142, 'arg_1', 'month_interval', 32, 0, 1, 1);
-insert into sys.args values (11966, 1142, 'arg_2', 'blob', 0, 0, 1, 2);
-insert into sys.functions values (1143, 'scale_up', '*', 'calc', 0, 1, false, false, false, 2000, true);
-insert into sys.args values (11967, 1143, 'res_0', 'blob', 0, 0, 0, 0);
-insert into sys.args values (11968, 1143, 'arg_1', 'sec_interval', 13, 0, 1, 1);
-insert into sys.args values (11969, 1143, 'arg_2', 'blob', 0, 0, 1, 2);
-insert into sys.functions values (1144, 'scale_up', '*', 'calc', 0, 1, false, false, false, 2000, true);
-insert into sys.args values (11970, 1144, 'res_0', 'blob', 0, 0, 0, 0);
-insert into sys.args values (11971, 1144, 'arg_1', 'time', 7, 0, 1, 1);
-insert into sys.args values (11972, 1144, 'arg_2', 'blob', 0, 0, 1, 2);
-insert into sys.functions values (1145, 'scale_up', '*', 'calc', 0, 1, false, false, false, 2000, true);
-insert into sys.args values (11973, 1145, 'res_0', 'blob', 0, 0, 0, 0);
-insert into sys.args values (11974, 1145, 'arg_1', 'timetz', 7, 0, 1, 1);
-insert into sys.args values (11975, 1145, 'arg_2', 'blob', 0, 0, 1, 2);
-insert into sys.functions values (1146, 'scale_up', '*', 'calc', 0, 1, false, false, false, 2000, true);
-insert into sys.args values (11976, 1146, 'res_0', 'blob', 0, 0, 0, 0);
-insert into sys.args values (11977, 1146, 'arg_1', 'date', 0, 0, 1, 1);
-insert into sys.args values (11978, 1146, 'arg_2', 'blob', 0, 0, 1, 2);
-insert into sys.functions values (1147, 'scale_up', '*', 'calc', 0, 1, false, false, false, 2000, true);
-insert into sys.args values (11979, 1147, 'res_0', 'blob', 0, 0, 0, 0);
-insert into sys.args values (11980, 1147, 'arg_1', 'timestamp', 7, 0, 1, 1);
-insert into sys.args values (11981, 1147, 'arg_2', 'blob', 0, 0, 1, 2);
-insert into sys.functions values (1148, 'scale_up', '*', 'calc', 0, 1, false, false, false, 2000, true);
-insert into sys.args values (11982, 1148, 'res_0', 'blob', 0, 0, 0, 0);
-insert into sys.args values (11983, 1148, 'arg_1', 'timestamptz', 7, 0, 1, 1);
-insert into sys.args values (11984, 1148, 'arg_2', 'blob', 0, 0, 1, 2);
-insert into sys.functions values (1149, 'scale_up', '*', 'calc', 0, 1, false, false, false, 2000, true);
-insert into sys.args values (11985, 1149, 'res_0', 'blob', 0, 0, 0, 0);
-insert into sys.args values (11986, 1149, 'arg_1', 'blob', 0, 0, 1, 1);
-insert into sys.args values (11987, 1149, 'arg_2', 'blob', 0, 0, 1, 2);
-insert into sys.functions values (1150, 'scale_up', '*', 'calc', 0, 1, false, false, false, 2000, true);
-insert into sys.args values (11988, 1150, 'res_0', 'blob', 0, 0, 0, 0);
-insert into sys.args values (11989, 1150, 'arg_1', 'geometry', 0, 0, 1, 1);
-insert into sys.args values (11990, 1150, 'arg_2', 'blob', 0, 0, 1, 2);
-insert into sys.functions values (1151, 'scale_up', '*', 'calc', 0, 1, false, false, false, 2000, true);
-insert into sys.args values (11991, 1151, 'res_0', 'blob', 0, 0, 0, 0);
-insert into sys.args values (11992, 1151, 'arg_1', 'geometrya', 0, 0, 1, 1);
-insert into sys.args values (11993, 1151, 'arg_2', 'blob', 0, 0, 1, 2);
-insert into sys.functions values (1152, 'scale_up', '*', 'calc', 0, 1, false, false, false, 2000, true);
-insert into sys.args values (11994, 1152, 'res_0', 'blob', 0, 0, 0, 0);
-insert into sys.args values (11995, 1152, 'arg_1', 'mbr', 0, 0, 1, 1);
-insert into sys.args values (11996, 1152, 'arg_2', 'blob', 0, 0, 1, 2);
-insert into sys.functions values (1153, 'scale_up', '*', 'calc', 0, 1, false, false, false, 2000, true);
-insert into sys.args values (11997, 1153, 'res_0', 'geometry', 0, 0, 0, 0);
-insert into sys.args values (11998, 1153, 'arg_1', 'oid', 63, 0, 1, 1);
-insert into sys.args values (11999, 1153, 'arg_2', 'geometry', 0, 0, 1, 2);
-insert into sys.functions values (1154, 'scale_up', '*', 'calc', 0, 1, false, false, false, 2000, true);
-insert into sys.args values (12000, 1154, 'res_0', 'geometry', 0, 0, 0, 0);
-insert into sys.args values (12001, 1154, 'arg_1', 'tinyint', 8, 0, 1, 1);
-insert into sys.args values (12002, 1154, 'arg_2', 'geometry', 0, 0, 1, 2);
-insert into sys.functions values (1155, 'scale_up', '*', 'calc', 0, 1, false, false, false, 2000, true);
-insert into sys.args values (12003, 1155, 'res_0', 'geometry', 0, 0, 0, 0);
-insert into sys.args values (12004, 1155, 'arg_1', 'smallint', 16, 0, 1, 1);
-insert into sys.args values (12005, 1155, 'arg_2', 'geometry', 0, 0, 1, 2);
-insert into sys.functions values (1156, 'scale_up', '*', 'calc', 0, 1, false, false, false, 2000, true);
-insert into sys.args values (12006, 1156, 'res_0', 'geometry', 0, 0, 0, 0);
-insert into sys.args values (12007, 1156, 'arg_1', 'int', 32, 0, 1, 1);
-insert into sys.args values (12008, 1156, 'arg_2', 'geometry', 0, 0, 1, 2);
-insert into sys.functions values (1157, 'scale_up', '*', 'calc', 0, 1, false, false, false, 2000, true);
-insert into sys.args values (12009, 1157, 'res_0', 'geometry', 0, 0, 0, 0);
-insert into sys.args values (12010, 1157, 'arg_1', 'bigint', 64, 0, 1, 1);
-insert into sys.args values (12011, 1157, 'arg_2', 'geometry', 0, 0, 1, 2);
-insert into sys.functions values (1158, 'scale_up', '*', 'calc', 0, 1, false, false, false, 2000, true);
-insert into sys.args values (12012, 1158, 'res_0', 'geometry', 0, 0, 0, 0);
-insert into sys.args values (12013, 1158, 'arg_1', 'hugeint', 128, 0, 1, 1);
-insert into sys.args values (12014, 1158, 'arg_2', 'geometry', 0, 0, 1, 2);
-insert into sys.functions values (1159, 'scale_up', '*', 'calc', 0, 1, false, false, false, 2000, true);
-insert into sys.args values (12015, 1159, 'res_0', 'geometry', 0, 0, 0, 0);
-insert into sys.args values (12016, 1159, 'arg_1', 'decimal', 2, 0, 1, 1);
-insert into sys.args values (12017, 1159, 'arg_2', 'geometry', 0, 0, 1, 2);
-insert into sys.functions values (1160, 'scale_up', '*', 'calc', 0, 1, false, false, false, 2000, true);
-insert into sys.args values (12018, 1160, 'res_0', 'geometry', 0, 0, 0, 0);
-insert into sys.args values (12019, 1160, 'arg_1', 'decimal', 4, 0, 1, 1);
-insert into sys.args values (12020, 1160, 'arg_2', 'geometry', 0, 0, 1, 2);
-insert into sys.functions values (1161, 'scale_up', '*', 'calc', 0, 1, false, false, false, 2000, true);
-insert into sys.args values (12021, 1161, 'res_0', 'geometry', 0, 0, 0, 0);
-insert into sys.args values (12022, 1161, 'arg_1', 'decimal', 9, 0, 1, 1);
-insert into sys.args values (12023, 1161, 'arg_2', 'geometry', 0, 0, 1, 2);
-insert into sys.functions values (1162, 'scale_up', '*', 'calc', 0, 1, false, false, false, 2000, true);
-insert into sys.args values (12024, 1162, 'res_0', 'geometry', 0, 0, 0, 0);
-insert into sys.args values (12025, 1162, 'arg_1', 'decimal', 18, 0, 1, 1);
-insert into sys.args values (12026, 1162, 'arg_2', 'geometry', 0, 0, 1, 2);
-insert into sys.functions values (1163, 'scale_up', '*', 'calc', 0, 1, false, false, false, 2000, true);
-insert into sys.args values (12027, 1163, 'res_0', 'geometry', 0, 0, 0, 0);
-insert into sys.args values (12028, 1163, 'arg_1', 'decimal', 38, 0, 1, 1);
-insert into sys.args values (12029, 1163, 'arg_2', 'geometry', 0, 0, 1, 2);
-insert into sys.functions values (1164, 'scale_up', '*', 'calc', 0, 1, false, false, false, 2000, true);
-insert into sys.args values (12030, 1164, 'res_0', 'geometry', 0, 0, 0, 0);
-insert into sys.args values (12031, 1164, 'arg_1', 'real', 24, 0, 1, 1);
-insert into sys.args values (12032, 1164, 'arg_2', 'geometry', 0, 0, 1, 2);
-insert into sys.functions values (1165, 'scale_up', '*', 'calc', 0, 1, false, false, false, 2000, true);
-insert into sys.args values (12033, 1165, 'res_0', 'geometry', 0, 0, 0, 0);
-insert into sys.args values (12034, 1165, 'arg_1', 'double', 53, 0, 1, 1);
-insert into sys.args values (12035, 1165, 'arg_2', 'geometry', 0, 0, 1, 2);
-insert into sys.functions values (1166, 'scale_up', '*', 'calc', 0, 1, false, false, false, 2000, true);
-insert into sys.args values (12036, 1166, 'res_0', 'geometry', 0, 0, 0, 0);
-insert into sys.args values (12037, 1166, 'arg_1', 'month_interval', 32, 0, 1, 1);
-insert into sys.args values (12038, 1166, 'arg_2', 'geometry', 0, 0, 1, 2);
-insert into sys.functions values (1167, 'scale_up', '*', 'calc', 0, 1, false, false, false, 2000, true);
-insert into sys.args values (12039, 1167, 'res_0', 'geometry', 0, 0, 0, 0);
-insert into sys.args values (12040, 1167, 'arg_1', 'sec_interval', 13, 0, 1, 1);
-insert into sys.args values (12041, 1167, 'arg_2', 'geometry', 0, 0, 1, 2);
-insert into sys.functions values (1168, 'scale_up', '*', 'calc', 0, 1, false, false, false, 2000, true);
-insert into sys.args values (12042, 1168, 'res_0', 'geometry', 0, 0, 0, 0);
-insert into sys.args values (12043, 1168, 'arg_1', 'time', 7, 0, 1, 1);
-insert into sys.args values (12044, 1168, 'arg_2', 'geometry', 0, 0, 1, 2);
-insert into sys.functions values (1169, 'scale_up', '*', 'calc', 0, 1, false, false, false, 2000, true);
-insert into sys.args values (12045, 1169, 'res_0', 'geometry', 0, 0, 0, 0);
-insert into sys.args values (12046, 1169, 'arg_1', 'timetz', 7, 0, 1, 1);
-insert into sys.args values (12047, 1169, 'arg_2', 'geometry', 0, 0, 1, 2);
-insert into sys.functions values (1170, 'scale_up', '*', 'calc', 0, 1, false, false, false, 2000, true);
-insert into sys.args values (12048, 1170, 'res_0', 'geometry', 0, 0, 0, 0);
-insert into sys.args values (12049, 1170, 'arg_1', 'date', 0, 0, 1, 1);
-insert into sys.args values (12050, 1170, 'arg_2', 'geometry', 0, 0, 1, 2);
-insert into sys.functions values (1171, 'scale_up', '*', 'calc', 0, 1, false, false, false, 2000, true);
-insert into sys.args values (12051, 1171, 'res_0', 'geometry', 0, 0, 0, 0);
-insert into sys.args values (12052, 1171, 'arg_1', 'timestamp', 7, 0, 1, 1);
-insert into sys.args values (12053, 1171, 'arg_2', 'geometry', 0, 0, 1, 2);
-insert into sys.functions values (1172, 'scale_up', '*', 'calc', 0, 1, false, false, false, 2000, true);
-insert into sys.args values (12054, 1172, 'res_0', 'geometry', 0, 0, 0, 0);
-insert into sys.args values (12055, 1172, 'arg_1', 'timestamptz', 7, 0, 1, 1);
-insert into sys.args values (12056, 1172, 'arg_2', 'geometry', 0, 0, 1, 2);
-insert into sys.functions values (1173, 'scale_up', '*', 'calc', 0, 1, false, false, false, 2000, true);
-insert into sys.args values (12057, 1173, 'res_0', 'geometry', 0, 0, 0, 0);
-insert into sys.args values (12058, 1173, 'arg_1', 'blob', 0, 0, 1, 1);
-insert into sys.args values (12059, 1173, 'arg_2', 'geometry', 0, 0, 1, 2);
-insert into sys.functions values (1174, 'scale_up', '*', 'calc', 0, 1, false, false, false, 2000, true);
-insert into sys.args values (12060, 1174, 'res_0', 'geometry', 0, 0, 0, 0);
-insert into sys.args values (12061, 1174, 'arg_1', 'geometry', 0, 0, 1, 1);
-insert into sys.args values (12062, 1174, 'arg_2', 'geometry', 0, 0, 1, 2);
-insert into sys.functions values (1175, 'scale_up', '*', 'calc', 0, 1, false, false, false, 2000, true);
-insert into sys.args values (12063, 1175, 'res_0', 'geometry', 0, 0, 0, 0);
-insert into sys.args values (12064, 1175, 'arg_1', 'geometrya', 0, 0, 1, 1);
-insert into sys.args values (12065, 1175, 'arg_2', 'geometry', 0, 0, 1, 2);
-insert into sys.functions values (1176, 'scale_up', '*', 'calc', 0, 1, false, false, false, 2000, true);
-insert into sys.args values (12066, 1176, 'res_0', 'geometry', 0, 0, 0, 0);
-insert into sys.args values (12067, 1176, 'arg_1', 'mbr', 0, 0, 1, 1);
-insert into sys.args values (12068, 1176, 'arg_2', 'geometry', 0, 0, 1, 2);
-insert into sys.functions values (1177, 'scale_up', '*', 'calc', 0, 1, false, false, false, 2000, true);
-insert into sys.args values (12069, 1177, 'res_0', 'geometrya', 0, 0, 0, 0);
-insert into sys.args values (12070, 1177, 'arg_1', 'oid', 63, 0, 1, 1);
-insert into sys.args values (12071, 1177, 'arg_2', 'geometrya', 0, 0, 1, 2);
-insert into sys.functions values (1178, 'scale_up', '*', 'calc', 0, 1, false, false, false, 2000, true);
-insert into sys.args values (12072, 1178, 'res_0', 'geometrya', 0, 0, 0, 0);
-insert into sys.args values (12073, 1178, 'arg_1', 'tinyint', 8, 0, 1, 1);
-insert into sys.args values (12074, 1178, 'arg_2', 'geometrya', 0, 0, 1, 2);
-insert into sys.functions values (1179, 'scale_up', '*', 'calc', 0, 1, false, false, false, 2000, true);
-insert into sys.args values (12075, 1179, 'res_0', 'geometrya', 0, 0, 0, 0);
-insert into sys.args values (12076, 1179, 'arg_1', 'smallint', 16, 0, 1, 1);
-insert into sys.args values (12077, 1179, 'arg_2', 'geometrya', 0, 0, 1, 2);
-insert into sys.functions values (1180, 'scale_up', '*', 'calc', 0, 1, false, false, false, 2000, true);
-insert into sys.args values (12078, 1180, 'res_0', 'geometrya', 0, 0, 0, 0);
-insert into sys.args values (12079, 1180, 'arg_1', 'int', 32, 0, 1, 1);
-insert into sys.args values (12080, 1180, 'arg_2', 'geometrya', 0, 0, 1, 2);
-insert into sys.functions values (1181, 'scale_up', '*', 'calc', 0, 1, false, false, false, 2000, true);
-insert into sys.args values (12081, 1181, 'res_0', 'geometrya', 0, 0, 0, 0);
-insert into sys.args values (12082, 1181, 'arg_1', 'bigint', 64, 0, 1, 1);
-insert into sys.args values (12083, 1181, 'arg_2', 'geometrya', 0, 0, 1, 2);
-insert into sys.functions values (1182, 'scale_up', '*', 'calc', 0, 1, false, false, false, 2000, true);
-insert into sys.args values (12084, 1182, 'res_0', 'geometrya', 0, 0, 0, 0);
-insert into sys.args values (12085, 1182, 'arg_1', 'hugeint', 128, 0, 1, 1);
-insert into sys.args values (12086, 1182, 'arg_2', 'geometrya', 0, 0, 1, 2);
-insert into sys.functions values (1183, 'scale_up', '*', 'calc', 0, 1, false, false, false, 2000, true);
-insert into sys.args values (12087, 1183, 'res_0', 'geometrya', 0, 0, 0, 0);
-insert into sys.args values (12088, 1183, 'arg_1', 'decimal', 2, 0, 1, 1);
-insert into sys.args values (12089, 1183, 'arg_2', 'geometrya', 0, 0, 1, 2);
-insert into sys.functions values (1184, 'scale_up', '*', 'calc', 0, 1, false, false, false, 2000, true);
-insert into sys.args values (12090, 1184, 'res_0', 'geometrya', 0, 0, 0, 0);
-insert into sys.args values (12091, 1184, 'arg_1', 'decimal', 4, 0, 1, 1);
-insert into sys.args values (12092, 1184, 'arg_2', 'geometrya', 0, 0, 1, 2);
-insert into sys.functions values (1185, 'scale_up', '*', 'calc', 0, 1, false, false, false, 2000, true);
-insert into sys.args values (12093, 1185, 'res_0', 'geometrya', 0, 0, 0, 0);
-insert into sys.args values (12094, 1185, 'arg_1', 'decimal', 9, 0, 1, 1);
-insert into sys.args values (12095, 1185, 'arg_2', 'geometrya', 0, 0, 1, 2);
-insert into sys.functions values (1186, 'scale_up', '*', 'calc', 0, 1, false, false, false, 2000, true);
-insert into sys.args values (12096, 1186, 'res_0', 'geometrya', 0, 0, 0, 0);
-insert into sys.args values (12097, 1186, 'arg_1', 'decimal', 18, 0, 1, 1);
-insert into sys.args values (12098, 1186, 'arg_2', 'geometrya', 0, 0, 1, 2);
-insert into sys.functions values (1187, 'scale_up', '*', 'calc', 0, 1, false, false, false, 2000, true);
-insert into sys.args values (12099, 1187, 'res_0', 'geometrya', 0, 0, 0, 0);
-insert into sys.args values (12100, 1187, 'arg_1', 'decimal', 38, 0, 1, 1);
-insert into sys.args values (12101, 1187, 'arg_2', 'geometrya', 0, 0, 1, 2);
-insert into sys.functions values (1188, 'scale_up', '*', 'calc', 0, 1, false, false, false, 2000, true);
-insert into sys.args values (12102, 1188, 'res_0', 'geometrya', 0, 0, 0, 0);
-insert into sys.args values (12103, 1188, 'arg_1', 'real', 24, 0, 1, 1);
-insert into sys.args values (12104, 1188, 'arg_2', 'geometrya', 0, 0, 1, 2);
-insert into sys.functions values (1189, 'scale_up', '*', 'calc', 0, 1, false, false, false, 2000, true);
-insert into sys.args values (12105, 1189, 'res_0', 'geometrya', 0, 0, 0, 0);
-insert into sys.args values (12106, 1189, 'arg_1', 'double', 53, 0, 1, 1);
-insert into sys.args values (12107, 1189, 'arg_2', 'geometrya', 0, 0, 1, 2);
-insert into sys.functions values (1190, 'scale_up', '*', 'calc', 0, 1, false, false, false, 2000, true);
-insert into sys.args values (12108, 1190, 'res_0', 'geometrya', 0, 0, 0, 0);
-insert into sys.args values (12109, 1190, 'arg_1', 'month_interval', 32, 0, 1, 1);
-insert into sys.args values (12110, 1190, 'arg_2', 'geometrya', 0, 0, 1, 2);
-insert into sys.functions values (1191, 'scale_up', '*', 'calc', 0, 1, false, false, false, 2000, true);
-insert into sys.args values (12111, 1191, 'res_0', 'geometrya', 0, 0, 0, 0);
-insert into sys.args values (12112, 1191, 'arg_1', 'sec_interval', 13, 0, 1, 1);
-insert into sys.args values (12113, 1191, 'arg_2', 'geometrya', 0, 0, 1, 2);
-insert into sys.functions values (1192, 'scale_up', '*', 'calc', 0, 1, false, false, false, 2000, true);
-insert into sys.args values (12114, 1192, 'res_0', 'geometrya', 0, 0, 0, 0);
-insert into sys.args values (12115, 1192, 'arg_1', 'time', 7, 0, 1, 1);
-insert into sys.args values (12116, 1192, 'arg_2', 'geometrya', 0, 0, 1, 2);
-insert into sys.functions values (1193, 'scale_up', '*', 'calc', 0, 1, false, false, false, 2000, true);
-insert into sys.args values (12117, 1193, 'res_0', 'geometrya', 0, 0, 0, 0);
-insert into sys.args values (12118, 1193, 'arg_1', 'timetz', 7, 0, 1, 1);
-insert into sys.args values (12119, 1193, 'arg_2', 'geometrya', 0, 0, 1, 2);
-insert into sys.functions values (1194, 'scale_up', '*', 'calc', 0, 1, false, false, false, 2000, true);
-insert into sys.args values (12120, 1194, 'res_0', 'geometrya', 0, 0, 0, 0);
-insert into sys.args values (12121, 1194, 'arg_1', 'date', 0, 0, 1, 1);
-insert into sys.args values (12122, 1194, 'arg_2', 'geometrya', 0, 0, 1, 2);
-insert into sys.functions values (1195, 'scale_up', '*', 'calc', 0, 1, false, false, false, 2000, true);
-insert into sys.args values (12123, 1195, 'res_0', 'geometrya', 0, 0, 0, 0);
-insert into sys.args values (12124, 1195, 'arg_1', 'timestamp', 7, 0, 1, 1);
-insert into sys.args values (12125, 1195, 'arg_2', 'geometrya', 0, 0, 1, 2);
-insert into sys.functions values (1196, 'scale_up', '*', 'calc', 0, 1, false, false, false, 2000, true);
-insert into sys.args values (12126, 1196, 'res_0', 'geometrya', 0, 0, 0, 0);
-insert into sys.args values (12127, 1196, 'arg_1', 'timestamptz', 7, 0, 1, 1);
-insert into sys.args values (12128, 1196, 'arg_2', 'geometrya', 0, 0, 1, 2);
-insert into sys.functions values (1197, 'scale_up', '*', 'calc', 0, 1, false, false, false, 2000, true);
-insert into sys.args values (12129, 1197, 'res_0', 'geometrya', 0, 0, 0, 0);
-insert into sys.args values (12130, 1197, 'arg_1', 'blob', 0, 0, 1, 1);
-insert into sys.args values (12131, 1197, 'arg_2', 'geometrya', 0, 0, 1, 2);
-insert into sys.functions values (1198, 'scale_up', '*', 'calc', 0, 1, false, false, false, 2000, true);
-insert into sys.args values (12132, 1198, 'res_0', 'geometrya', 0, 0, 0, 0);
-insert into sys.args values (12133, 1198, 'arg_1', 'geometry', 0, 0, 1, 1);
-insert into sys.args values (12134, 1198, 'arg_2', 'geometrya', 0, 0, 1, 2);
-insert into sys.functions values (1199, 'scale_up', '*', 'calc', 0, 1, false, false, false, 2000, true);
-insert into sys.args values (12135, 1199, 'res_0', 'geometrya', 0, 0, 0, 0);
-insert into sys.args values (12136, 1199, 'arg_1', 'geometrya', 0, 0, 1, 1);
-insert into sys.args values (12137, 1199, 'arg_2', 'geometrya', 0, 0, 1, 2);
-insert into sys.functions values (1200, 'scale_up', '*', 'calc', 0, 1, false, false, false, 2000, true);
-insert into sys.args values (12138, 1200, 'res_0', 'geometrya', 0, 0, 0, 0);
-insert into sys.args values (12139, 1200, 'arg_1', 'mbr', 0, 0, 1, 1);
-insert into sys.args values (12140, 1200, 'arg_2', 'geometrya', 0, 0, 1, 2);
-insert into sys.functions values (1201, 'scale_up', '*', 'calc', 0, 1, false, false, false, 2000, true);
-insert into sys.args values (12141, 1201, 'res_0', 'mbr', 0, 0, 0, 0);
-insert into sys.args values (12142, 1201, 'arg_1', 'oid', 63, 0, 1, 1);
-insert into sys.args values (12143, 1201, 'arg_2', 'mbr', 0, 0, 1, 2);
-insert into sys.functions values (1202, 'scale_up', '*', 'calc', 0, 1, false, false, false, 2000, true);
-insert into sys.args values (12144, 1202, 'res_0', 'mbr', 0, 0, 0, 0);
-insert into sys.args values (12145, 1202, 'arg_1', 'tinyint', 8, 0, 1, 1);
-insert into sys.args values (12146, 1202, 'arg_2', 'mbr', 0, 0, 1, 2);
-insert into sys.functions values (1203, 'scale_up', '*', 'calc', 0, 1, false, false, false, 2000, true);
-insert into sys.args values (12147, 1203, 'res_0', 'mbr', 0, 0, 0, 0);
-insert into sys.args values (12148, 1203, 'arg_1', 'smallint', 16, 0, 1, 1);
-insert into sys.args values (12149, 1203, 'arg_2', 'mbr', 0, 0, 1, 2);
-insert into sys.functions values (1204, 'scale_up', '*', 'calc', 0, 1, false, false, false, 2000, true);
-insert into sys.args values (12150, 1204, 'res_0', 'mbr', 0, 0, 0, 0);
-insert into sys.args values (12151, 1204, 'arg_1', 'int', 32, 0, 1, 1);
-insert into sys.args values (12152, 1204, 'arg_2', 'mbr', 0, 0, 1, 2);
-insert into sys.functions values (1205, 'scale_up', '*', 'calc', 0, 1, false, false, false, 2000, true);
-insert into sys.args values (12153, 1205, 'res_0', 'mbr', 0, 0, 0, 0);
-insert into sys.args values (12154, 1205, 'arg_1', 'bigint', 64, 0, 1, 1);
-insert into sys.args values (12155, 1205, 'arg_2', 'mbr', 0, 0, 1, 2);
-insert into sys.functions values (1206, 'scale_up', '*', 'calc', 0, 1, false, false, false, 2000, true);
-insert into sys.args values (12156, 1206, 'res_0', 'mbr', 0, 0, 0, 0);
-insert into sys.args values (12157, 1206, 'arg_1', 'hugeint', 128, 0, 1, 1);
-insert into sys.args values (12158, 1206, 'arg_2', 'mbr', 0, 0, 1, 2);
-insert into sys.functions values (1207, 'scale_up', '*', 'calc', 0, 1, false, false, false, 2000, true);
-insert into sys.args values (12159, 1207, 'res_0', 'mbr', 0, 0, 0, 0);
-insert into sys.args values (12160, 1207, 'arg_1', 'decimal', 2, 0, 1, 1);
-insert into sys.args values (12161, 1207, 'arg_2', 'mbr', 0, 0, 1, 2);
-insert into sys.functions values (1208, 'scale_up', '*', 'calc', 0, 1, false, false, false, 2000, true);
-insert into sys.args values (12162, 1208, 'res_0', 'mbr', 0, 0, 0, 0);
-insert into sys.args values (12163, 1208, 'arg_1', 'decimal', 4, 0, 1, 1);
-insert into sys.args values (12164, 1208, 'arg_2', 'mbr', 0, 0, 1, 2);
-insert into sys.functions values (1209, 'scale_up', '*', 'calc', 0, 1, false, false, false, 2000, true);
-insert into sys.args values (12165, 1209, 'res_0', 'mbr', 0, 0, 0, 0);
-insert into sys.args values (12166, 1209, 'arg_1', 'decimal', 9, 0, 1, 1);
-insert into sys.args values (12167, 1209, 'arg_2', 'mbr', 0, 0, 1, 2);
-insert into sys.functions values (1210, 'scale_up', '*', 'calc', 0, 1, false, false, false, 2000, true);
-insert into sys.args values (12168, 1210, 'res_0', 'mbr', 0, 0, 0, 0);
-insert into sys.args values (12169, 1210, 'arg_1', 'decimal', 18, 0, 1, 1);
-insert into sys.args values (12170, 1210, 'arg_2', 'mbr', 0, 0, 1, 2);
-insert into sys.functions values (1211, 'scale_up', '*', 'calc', 0, 1, false, false, false, 2000, true);
-insert into sys.args values (12171, 1211, 'res_0', 'mbr', 0, 0, 0, 0);
-insert into sys.args values (12172, 1211, 'arg_1', 'decimal', 38, 0, 1, 1);
-insert into sys.args values (12173, 1211, 'arg_2', 'mbr', 0, 0, 1, 2);
-insert into sys.functions values (1212, 'scale_up', '*', 'calc', 0, 1, false, false, false, 2000, true);
-insert into sys.args values (12174, 1212, 'res_0', 'mbr', 0, 0, 0, 0);
-insert into sys.args values (12175, 1212, 'arg_1', 'real', 24, 0, 1, 1);
-insert into sys.args values (12176, 1212, 'arg_2', 'mbr', 0, 0, 1, 2);
-insert into sys.functions values (1213, 'scale_up', '*', 'calc', 0, 1, false, false, false, 2000, true);
-insert into sys.args values (12177, 1213, 'res_0', 'mbr', 0, 0, 0, 0);
-insert into sys.args values (12178, 1213, 'arg_1', 'double', 53, 0, 1, 1);
-insert into sys.args values (12179, 1213, 'arg_2', 'mbr', 0, 0, 1, 2);
-insert into sys.functions values (1214, 'scale_up', '*', 'calc', 0, 1, false, false, false, 2000, true);
-insert into sys.args values (12180, 1214, 'res_0', 'mbr', 0, 0, 0, 0);
-insert into sys.args values (12181, 1214, 'arg_1', 'month_interval', 32, 0, 1, 1);
-insert into sys.args values (12182, 1214, 'arg_2', 'mbr', 0, 0, 1, 2);
-insert into sys.functions values (1215, 'scale_up', '*', 'calc', 0, 1, false, false, false, 2000, true);
-insert into sys.args values (12183, 1215, 'res_0', 'mbr', 0, 0, 0, 0);
-insert into sys.args values (12184, 1215, 'arg_1', 'sec_interval', 13, 0, 1, 1);
-insert into sys.args values (12185, 1215, 'arg_2', 'mbr', 0, 0, 1, 2);
-insert into sys.functions values (1216, 'scale_up', '*', 'calc', 0, 1, false, false, false, 2000, true);
-insert into sys.args values (12186, 1216, 'res_0', 'mbr', 0, 0, 0, 0);
-insert into sys.args values (12187, 1216, 'arg_1', 'time', 7, 0, 1, 1);
-insert into sys.args values (12188, 1216, 'arg_2', 'mbr', 0, 0, 1, 2);
-insert into sys.functions values (1217, 'scale_up', '*', 'calc', 0, 1, false, false, false, 2000, true);
-insert into sys.args values (12189, 1217, 'res_0', 'mbr', 0, 0, 0, 0);
-insert into sys.args values (12190, 1217, 'arg_1', 'timetz', 7, 0, 1, 1);
-insert into sys.args values (12191, 1217, 'arg_2', 'mbr', 0, 0, 1, 2);
-insert into sys.functions values (1218, 'scale_up', '*', 'calc', 0, 1, false, false, false, 2000, true);
-insert into sys.args values (12192, 1218, 'res_0', 'mbr', 0, 0, 0, 0);
-insert into sys.args values (12193, 1218, 'arg_1', 'date', 0, 0, 1, 1);
-insert into sys.args values (12194, 1218, 'arg_2', 'mbr', 0, 0, 1, 2);
-insert into sys.functions values (1219, 'scale_up', '*', 'calc', 0, 1, false, false, false, 2000, true);
-insert into sys.args values (12195, 1219, 'res_0', 'mbr', 0, 0, 0, 0);
-insert into sys.args values (12196, 1219, 'arg_1', 'timestamp', 7, 0, 1, 1);
-insert into sys.args values (12197, 1219, 'arg_2', 'mbr', 0, 0, 1, 2);
-insert into sys.functions values (1220, 'scale_up', '*', 'calc', 0, 1, false, false, false, 2000, true);
-insert into sys.args values (12198, 1220, 'res_0', 'mbr', 0, 0, 0, 0);
-insert into sys.args values (12199, 1220, 'arg_1', 'timestamptz', 7, 0, 1, 1);
-insert into sys.args values (12200, 1220, 'arg_2', 'mbr', 0, 0, 1, 2);
-insert into sys.functions values (1221, 'scale_up', '*', 'calc', 0, 1, false, false, false, 2000, true);
-insert into sys.args values (12201, 1221, 'res_0', 'mbr', 0, 0, 0, 0);
-insert into sys.args values (12202, 1221, 'arg_1', 'blob', 0, 0, 1, 1);
-insert into sys.args values (12203, 1221, 'arg_2', 'mbr', 0, 0, 1, 2);
-insert into sys.functions values (1222, 'scale_up', '*', 'calc', 0, 1, false, false, false, 2000, true);
-insert into sys.args values (12204, 1222, 'res_0', 'mbr', 0, 0, 0, 0);
-insert into sys.args values (12205, 1222, 'arg_1', 'geometry', 0, 0, 1, 1);
-insert into sys.args values (12206, 1222, 'arg_2', 'mbr', 0, 0, 1, 2);
-insert into sys.functions values (1223, 'scale_up', '*', 'calc', 0, 1, false, false, false, 2000, true);
-insert into sys.args values (12207, 1223, 'res_0', 'mbr', 0, 0, 0, 0);
-insert into sys.args values (12208, 1223, 'arg_1', 'geometrya', 0, 0, 1, 1);
-insert into sys.args values (12209, 1223, 'arg_2', 'mbr', 0, 0, 1, 2);
-insert into sys.functions values (1224, 'scale_up', '*', 'calc', 0, 1, false, false, false, 2000, true);
-insert into sys.args values (12210, 1224, 'res_0', 'mbr', 0, 0, 0, 0);
-insert into sys.args values (12211, 1224, 'arg_1', 'mbr', 0, 0, 1, 1);
-insert into sys.args values (12212, 1224, 'arg_2', 'mbr', 0, 0, 1, 2);
-insert into sys.functions values (1225, 'power', 'pow', 'mmath', 0, 1, false, false, false, 2000, true);
-insert into sys.args values (12213, 1225, 'res_0', 'real', 24, 0, 0, 0);
-insert into sys.args values (12214, 1225, 'arg_1', 'real', 24, 0, 1, 1);
-insert into sys.args values (12215, 1225, 'arg_2', 'real', 24, 0, 1, 2);
-insert into sys.functions values (1226, 'floor', 'floor', 'mmath', 0, 1, false, false, false, 2000, true);
-insert into sys.args values (12216, 1226, 'res_0', 'real', 24, 0, 0, 0);
-insert into sys.args values (12217, 1226, 'arg_1', 'real', 24, 0, 1, 1);
-insert into sys.functions values (1227, 'ceil', 'ceil', 'mmath', 0, 1, false, false, false, 2000, true);
-insert into sys.args values (12218, 1227, 'res_0', 'real', 24, 0, 0, 0);
-insert into sys.args values (12219, 1227, 'arg_1', 'real', 24, 0, 1, 1);
-insert into sys.functions values (1228, 'ceiling', 'ceil', 'mmath', 0, 1, false, false, false, 2000, true);
-insert into sys.args values (12220, 1228, 'res_0', 'real', 24, 0, 0, 0);
-insert into sys.args values (12221, 1228, 'arg_1', 'real', 24, 0, 1, 1);
-insert into sys.functions values (1229, 'sin', 'sin', 'mmath', 0, 1, false, false, false, 2000, true);
-insert into sys.args values (12222, 1229, 'res_0', 'real', 24, 0, 0, 0);
-insert into sys.args values (12223, 1229, 'arg_1', 'real', 24, 0, 1, 1);
-insert into sys.functions values (1230, 'cos', 'cos', 'mmath', 0, 1, false, false, false, 2000, true);
-insert into sys.args values (12224, 1230, 'res_0', 'real', 24, 0, 0, 0);
-insert into sys.args values (12225, 1230, 'arg_1', 'real', 24, 0, 1, 1);
-insert into sys.functions values (1231, 'tan', 'tan', 'mmath', 0, 1, false, false, false, 2000, true);
-insert into sys.args values (12226, 1231, 'res_0', 'real', 24, 0, 0, 0);
-insert into sys.args values (12227, 1231, 'arg_1', 'real', 24, 0, 1, 1);
-insert into sys.functions values (1232, 'asin', 'asin', 'mmath', 0, 1, false, false, false, 2000, true);
-insert into sys.args values (12228, 1232, 'res_0', 'real', 24, 0, 0, 0);
-insert into sys.args values (12229, 1232, 'arg_1', 'real', 24, 0, 1, 1);
-insert into sys.functions values (1233, 'acos', 'acos', 'mmath', 0, 1, false, false, false, 2000, true);
-insert into sys.args values (12230, 1233, 'res_0', 'real', 24, 0, 0, 0);
-insert into sys.args values (12231, 1233, 'arg_1', 'real', 24, 0, 1, 1);
-insert into sys.functions values (1234, 'atan', 'atan', 'mmath', 0, 1, false, false, false, 2000, true);
-insert into sys.args values (12232, 1234, 'res_0', 'real', 24, 0, 0, 0);
-insert into sys.args values (12233, 1234, 'arg_1', 'real', 24, 0, 1, 1);
-insert into sys.functions values (1235, 'atan', 'atan2', 'mmath', 0, 1, false, false, false, 2000, true);
-insert into sys.args values (12234, 1235, 'res_0', 'real', 24, 0, 0, 0);
-insert into sys.args values (12235, 1235, 'arg_1', 'real', 24, 0, 1, 1);
-insert into sys.args values (12236, 1235, 'arg_2', 'real', 24, 0, 1, 2);
-insert into sys.functions values (1236, 'sinh', 'sinh', 'mmath', 0, 1, false, false, false, 2000, true);
-insert into sys.args values (12237, 1236, 'res_0', 'real', 24, 0, 0, 0);
-insert into sys.args values (12238, 1236, 'arg_1', 'real', 24, 0, 1, 1);
-insert into sys.functions values (1237, 'cot', 'cot', 'mmath', 0, 1, false, false, false, 2000, true);
-insert into sys.args values (12239, 1237, 'res_0', 'real', 24, 0, 0, 0);
-insert into sys.args values (12240, 1237, 'arg_1', 'real', 24, 0, 1, 1);
-insert into sys.functions values (1238, 'cosh', 'cosh', 'mmath', 0, 1, false, false, false, 2000, true);
-insert into sys.args values (12241, 1238, 'res_0', 'real', 24, 0, 0, 0);
-insert into sys.args values (12242, 1238, 'arg_1', 'real', 24, 0, 1, 1);
-insert into sys.functions values (1239, 'tanh', 'tanh', 'mmath', 0, 1, false, false, false, 2000, true);
-insert into sys.args values (12243, 1239, 'res_0', 'real', 24, 0, 0, 0);
-insert into sys.args values (12244, 1239, 'arg_1', 'real', 24, 0, 1, 1);
-insert into sys.functions values (1240, 'sqrt', 'sqrt', 'mmath', 0, 1, false, false, false, 2000, true);
-insert into sys.args values (12245, 1240, 'res_0', 'real', 24, 0, 0, 0);
-insert into sys.args values (12246, 1240, 'arg_1', 'real', 24, 0, 1, 1);
-insert into sys.functions values (1241, 'exp', 'exp', 'mmath', 0, 1, false, false, false, 2000, true);
-insert into sys.args values (12247, 1241, 'res_0', 'real', 24, 0, 0, 0);
-insert into sys.args values (12248, 1241, 'arg_1', 'real', 24, 0, 1, 1);
-insert into sys.functions values (1242, 'log', 'log', 'mmath', 0, 1, false, false, false, 2000, true);
-insert into sys.args values (12249, 1242, 'res_0', 'real', 24, 0, 0, 0);
-insert into sys.args values (12250, 1242, 'arg_1', 'real', 24, 0, 1, 1);
-insert into sys.functions values (1243, 'ln', 'log', 'mmath', 0, 1, false, false, false, 2000, true);
-insert into sys.args values (12251, 1243, 'res_0', 'real', 24, 0, 0, 0);
-insert into sys.args values (12252, 1243, 'arg_1', 'real', 24, 0, 1, 1);
-insert into sys.functions values (1244, 'log', 'log', 'mmath', 0, 1, false, false, false, 2000, true);
-insert into sys.args values (12253, 1244, 'res_0', 'real', 24, 0, 0, 0);
-insert into sys.args values (12254, 1244, 'arg_1', 'real', 24, 0, 1, 1);
-insert into sys.args values (12255, 1244, 'arg_2', 'real', 24, 0, 1, 2);
-insert into sys.functions values (1245, 'log10', 'log10', 'mmath', 0, 1, false, false, false, 2000, true);
-insert into sys.args values (12256, 1245, 'res_0', 'real', 24, 0, 0, 0);
-insert into sys.args values (12257, 1245, 'arg_1', 'real', 24, 0, 1, 1);
-insert into sys.functions values (1246, 'log2', 'log2', 'mmath', 0, 1, false, false, false, 2000, true);
-insert into sys.args values (12258, 1246, 'res_0', 'real', 24, 0, 0, 0);
-insert into sys.args values (12259, 1246, 'arg_1', 'real', 24, 0, 1, 1);
-insert into sys.functions values (1247, 'power', 'pow', 'mmath', 0, 1, false, false, false, 2000, true);
-insert into sys.args values (12260, 1247, 'res_0', 'double', 53, 0, 0, 0);
-insert into sys.args values (12261, 1247, 'arg_1', 'double', 53, 0, 1, 1);
-insert into sys.args values (12262, 1247, 'arg_2', 'double', 53, 0, 1, 2);
-insert into sys.functions values (1248, 'floor', 'floor', 'mmath', 0, 1, false, false, false, 2000, true);
-insert into sys.args values (12263, 1248, 'res_0', 'double', 53, 0, 0, 0);
-insert into sys.args values (12264, 1248, 'arg_1', 'double', 53, 0, 1, 1);
-insert into sys.functions values (1249, 'ceil', 'ceil', 'mmath', 0, 1, false, false, false, 2000, true);
-insert into sys.args values (12265, 1249, 'res_0', 'double', 53, 0, 0, 0);
-insert into sys.args values (12266, 1249, 'arg_1', 'double', 53, 0, 1, 1);
-insert into sys.functions values (1250, 'ceiling', 'ceil', 'mmath', 0, 1, false, false, false, 2000, true);
-insert into sys.args values (12267, 1250, 'res_0', 'double', 53, 0, 0, 0);
-insert into sys.args values (12268, 1250, 'arg_1', 'double', 53, 0, 1, 1);
-insert into sys.functions values (1251, 'sin', 'sin', 'mmath', 0, 1, false, false, false, 2000, true);
-insert into sys.args values (12269, 1251, 'res_0', 'double', 53, 0, 0, 0);
-insert into sys.args values (12270, 1251, 'arg_1', 'double', 53, 0, 1, 1);
-insert into sys.functions values (1252, 'cos', 'cos', 'mmath', 0, 1, false, false, false, 2000, true);
-insert into sys.args values (12271, 1252, 'res_0', 'double', 53, 0, 0, 0);
-insert into sys.args values (12272, 1252, 'arg_1', 'double', 53, 0, 1, 1);
-insert into sys.functions values (1253, 'tan', 'tan', 'mmath', 0, 1, false, false, false, 2000, true);
-insert into sys.args values (12273, 1253, 'res_0', 'double', 53, 0, 0, 0);
-insert into sys.args values (12274, 1253, 'arg_1', 'double', 53, 0, 1, 1);
-insert into sys.functions values (1254, 'asin', 'asin', 'mmath', 0, 1, false, false, false, 2000, true);
-insert into sys.args values (12275, 1254, 'res_0', 'double', 53, 0, 0, 0);
-insert into sys.args values (12276, 1254, 'arg_1', 'double', 53, 0, 1, 1);
-insert into sys.functions values (1255, 'acos', 'acos', 'mmath', 0, 1, false, false, false, 2000, true);
-insert into sys.args values (12277, 1255, 'res_0', 'double', 53, 0, 0, 0);
-insert into sys.args values (12278, 1255, 'arg_1', 'double', 53, 0, 1, 1);
-insert into sys.functions values (1256, 'atan', 'atan', 'mmath', 0, 1, false, false, false, 2000, true);
-insert into sys.args values (12279, 1256, 'res_0', 'double', 53, 0, 0, 0);
-insert into sys.args values (12280, 1256, 'arg_1', 'double', 53, 0, 1, 1);
-insert into sys.functions values (1257, 'atan', 'atan2', 'mmath', 0, 1, false, false, false, 2000, true);
-insert into sys.args values (12281, 1257, 'res_0', 'double', 53, 0, 0, 0);
-insert into sys.args values (12282, 1257, 'arg_1', 'double', 53, 0, 1, 1);
-insert into sys.args values (12283, 1257, 'arg_2', 'double', 53, 0, 1, 2);
-insert into sys.functions values (1258, 'sinh', 'sinh', 'mmath', 0, 1, false, false, false, 2000, true);
-insert into sys.args values (12284, 1258, 'res_0', 'double', 53, 0, 0, 0);
-insert into sys.args values (12285, 1258, 'arg_1', 'double', 53, 0, 1, 1);
-insert into sys.functions values (1259, 'cot', 'cot', 'mmath', 0, 1, false, false, false, 2000, true);
-insert into sys.args values (12286, 1259, 'res_0', 'double', 53, 0, 0, 0);
-insert into sys.args values (12287, 1259, 'arg_1', 'double', 53, 0, 1, 1);
-insert into sys.functions values (1260, 'cosh', 'cosh', 'mmath', 0, 1, false, false, false, 2000, true);
-insert into sys.args values (12288, 1260, 'res_0', 'double', 53, 0, 0, 0);
-insert into sys.args values (12289, 1260, 'arg_1', 'double', 53, 0, 1, 1);
-insert into sys.functions values (1261, 'tanh', 'tanh', 'mmath', 0, 1, false, false, false, 2000, true);
-insert into sys.args values (12290, 1261, 'res_0', 'double', 53, 0, 0, 0);
-insert into sys.args values (12291, 1261, 'arg_1', 'double', 53, 0, 1, 1);
-insert into sys.functions values (1262, 'sqrt', 'sqrt', 'mmath', 0, 1, false, false, false, 2000, true);
-insert into sys.args values (12292, 1262, 'res_0', 'double', 53, 0, 0, 0);
-insert into sys.args values (12293, 1262, 'arg_1', 'double', 53, 0, 1, 1);
-insert into sys.functions values (1263, 'exp', 'exp', 'mmath', 0, 1, false, false, false, 2000, true);
-insert into sys.args values (12294, 1263, 'res_0', 'double', 53, 0, 0, 0);
-insert into sys.args values (12295, 1263, 'arg_1', 'double', 53, 0, 1, 1);
-insert into sys.functions values (1264, 'log', 'log', 'mmath', 0, 1, false, false, false, 2000, true);
-insert into sys.args values (12296, 1264, 'res_0', 'double', 53, 0, 0, 0);
-insert into sys.args values (12297, 1264, 'arg_1', 'double', 53, 0, 1, 1);
-insert into sys.functions values (1265, 'ln', 'log', 'mmath', 0, 1, false, false, false, 2000, true);
-insert into sys.args values (12298, 1265, 'res_0', 'double', 53, 0, 0, 0);
-insert into sys.args values (12299, 1265, 'arg_1', 'double', 53, 0, 1, 1);
-insert into sys.functions values (1266, 'log', 'log', 'mmath', 0, 1, false, false, false, 2000, true);
-insert into sys.args values (12300, 1266, 'res_0', 'double', 53, 0, 0, 0);
-insert into sys.args values (12301, 1266, 'arg_1', 'double', 53, 0, 1, 1);
-insert into sys.args values (12302, 1266, 'arg_2', 'double', 53, 0, 1, 2);
-insert into sys.functions values (1267, 'log10', 'log10', 'mmath', 0, 1, false, false, false, 2000, true);
-insert into sys.args values (12303, 1267, 'res_0', 'double', 53, 0, 0, 0);
-insert into sys.args values (12304, 1267, 'arg_1', 'double', 53, 0, 1, 1);
-insert into sys.functions values (1268, 'log2', 'log2', 'mmath', 0, 1, false, false, false, 2000, true);
-insert into sys.args values (12305, 1268, 'res_0', 'double', 53, 0, 0, 0);
-insert into sys.args values (12306, 1268, 'arg_1', 'double', 53, 0, 1, 1);
-insert into sys.functions values (1269, 'pi', 'pi', 'mmath', 0, 1, false, false, false, 2000, true);
-insert into sys.args values (12307, 1269, 'res_0', 'double', 53, 0, 0, 0);
-insert into sys.functions values (1270, 'rand', 'rand', 'mmath', 0, 1, true, false, false, 2000, true);
-insert into sys.args values (12308, 1270, 'res_0', 'int', 32, 0, 0, 0);
-insert into sys.functions values (1271, 'rand', 'sqlrand', 'mmath', 0, 1, true, false, false, 2000, true);
-insert into sys.args values (12309, 1271, 'res_0', 'int', 32, 0, 0, 0);
-insert into sys.args values (12310, 1271, 'arg_1', 'int', 32, 0, 1, 1);
-insert into sys.functions values (1272, 'curdate', 'current_date', 'mtime', 0, 1, false, false, false, 2000, true);
-insert into sys.args values (12311, 1272, 'res_0', 'date', 0, 0, 0, 0);
-insert into sys.functions values (1273, 'current_date', 'current_date', 'mtime', 0, 1, false, false, false, 2000, true);
-insert into sys.args values (12312, 1273, 'res_0', 'date', 0, 0, 0, 0);
-insert into sys.functions values (1274, 'curtime', 'current_time', 'mtime', 0, 1, false, false, false, 2000, true);
-insert into sys.args values (12313, 1274, 'res_0', 'timetz', 7, 0, 0, 0);
-insert into sys.functions values (1275, 'current_time', 'current_time', 'mtime', 0, 1, false, false, false, 2000, true);
-insert into sys.args values (12314, 1275, 'res_0', 'timetz', 7, 0, 0, 0);
-insert into sys.functions values (1276, 'current_timestamp', 'current_timestamp', 'mtime', 0, 1, false, false, false, 2000, true);
-insert into sys.args values (12315, 1276, 'res_0', 'timestamptz', 7, 0, 0, 0);
-insert into sys.functions values (1277, 'localtime', 'current_time', 'sql', 0, 1, false, false, false, 2000, true);
-insert into sys.args values (12316, 1277, 'res_0', 'time', 7, 0, 0, 0);
-insert into sys.functions values (1278, 'localtimestamp', 'current_timestamp', 'sql', 0, 1, false, false, false, 2000, true);
-insert into sys.args values (12317, 1278, 'res_0', 'timestamp', 7, 0, 0, 0);
-insert into sys.functions values (1279, 'sql_sub', 'diff', 'mtime', 0, 1, false, false, false, 2000, true);
-insert into sys.args values (12318, 1279, 'res_0', 'int', 32, 0, 0, 0);
-insert into sys.args values (12319, 1279, 'arg_1', 'date', 0, 0, 1, 1);
-insert into sys.args values (12320, 1279, 'arg_2', 'date', 0, 0, 1, 2);
-insert into sys.functions values (1280, 'sql_sub', 'diff', 'mtime', 0, 1, false, false, false, 2000, true);
-insert into sys.args values (12321, 1280, 'res_0', 'sec_interval', 13, 0, 0, 0);
-insert into sys.args values (12322, 1280, 'arg_1', 'timetz', 7, 0, 1, 1);
-insert into sys.args values (12323, 1280, 'arg_2', 'timetz', 7, 0, 1, 2);
-insert into sys.functions values (1281, 'sql_sub', 'diff', 'mtime', 0, 1, false, false, false, 2000, true);
-insert into sys.args values (12324, 1281, 'res_0', 'sec_interval', 13, 0, 0, 0);
-insert into sys.args values (12325, 1281, 'arg_1', 'time', 7, 0, 1, 1);
-insert into sys.args values (12326, 1281, 'arg_2', 'time', 7, 0, 1, 2);
-insert into sys.functions values (1282, 'sql_sub', 'diff', 'mtime', 0, 1, false, false, false, 2000, true);
-insert into sys.args values (12327, 1282, 'res_0', 'sec_interval', 13, 0, 0, 0);
-insert into sys.args values (12328, 1282, 'arg_1', 'timestamptz', 7, 0, 1, 1);
-insert into sys.args values (12329, 1282, 'arg_2', 'timestamptz', 7, 0, 1, 2);
-insert into sys.functions values (1283, 'sql_sub', 'diff', 'mtime', 0, 1, false, false, false, 2000, true);
-insert into sys.args values (12330, 1283, 'res_0', 'sec_interval', 13, 0, 0, 0);
-insert into sys.args values (12331, 1283, 'arg_1', 'timestamp', 7, 0, 1, 1);
-insert into sys.args values (12332, 1283, 'arg_2', 'timestamp', 7, 0, 1, 2);
-insert into sys.functions values (1284, 'sql_sub', 'date_sub_msec_interval', 'mtime', 0, 1, false, false, false, 2000, true);
-insert into sys.args values (12333, 1284, 'res_0', 'date', 0, 0, 0, 0);
-insert into sys.args values (12334, 1284, 'arg_1', 'date', 0, 0, 1, 1);
-insert into sys.args values (12335, 1284, 'arg_2', 'sec_interval', 13, 0, 1, 2);
-insert into sys.functions values (1285, 'sql_sub', 'date_sub_month_interval', 'mtime', 0, 1, false, false, false, 2000, true);
-insert into sys.args values (12336, 1285, 'res_0', 'date', 0, 0, 0, 0);
-insert into sys.args values (12337, 1285, 'arg_1', 'date', 0, 0, 1, 1);
-insert into sys.args values (12338, 1285, 'arg_2', 'month_interval', 32, 0, 1, 2);
-insert into sys.functions values (1286, 'sql_sub', 'time_sub_msec_interval', 'mtime', 0, 1, false, false, false, 2000, true);
-insert into sys.args values (12339, 1286, 'res_0', 'time', 7, 0, 0, 0);
-insert into sys.args values (12340, 1286, 'arg_1', 'time', 7, 0, 1, 1);
-insert into sys.args values (12341, 1286, 'arg_2', 'sec_interval', 13, 0, 1, 2);
-insert into sys.functions values (1287, 'sql_sub', 'time_sub_msec_interval', 'mtime', 0, 1, false, false, false, 2000, true);
-insert into sys.args values (12342, 1287, 'res_0', 'timetz', 7, 0, 0, 0);
-insert into sys.args values (12343, 1287, 'arg_1', 'timetz', 7, 0, 1, 1);
-insert into sys.args values (12344, 1287, 'arg_2', 'sec_interval', 13, 0, 1, 2);
-insert into sys.functions values (1288, 'sql_sub', 'timestamp_sub_msec_interval', 'mtime', 0, 1, false, false, false, 2000, true);
-insert into sys.args values (12345, 1288, 'res_0', 'timestamp', 7, 0, 0, 0);
-insert into sys.args values (12346, 1288, 'arg_1', 'timestamp', 7, 0, 1, 1);
-insert into sys.args values (12347, 1288, 'arg_2', 'sec_interval', 13, 0, 1, 2);
-insert into sys.functions values (1289, 'sql_sub', 'timestamp_sub_month_interval', 'mtime', 0, 1, false, false, false, 2000, true);
-insert into sys.args values (12348, 1289, 'res_0', 'timestamp', 7, 0, 0, 0);
-insert into sys.args values (12349, 1289, 'arg_1', 'timestamp', 7, 0, 1, 1);
-insert into sys.args values (12350, 1289, 'arg_2', 'month_interval', 32, 0, 1, 2);
-insert into sys.functions values (1290, 'sql_sub', 'timestamp_sub_msec_interval', 'mtime', 0, 1, false, false, false, 2000, true);
-insert into sys.args values (12351, 1290, 'res_0', 'timestamptz', 7, 0, 0, 0);
-insert into sys.args values (12352, 1290, 'arg_1', 'timestamptz', 7, 0, 1, 1);
-insert into sys.args values (12353, 1290, 'arg_2', 'sec_interval', 13, 0, 1, 2);
-insert into sys.functions values (1291, 'sql_sub', 'timestamp_sub_month_interval', 'mtime', 0, 1, false, false, false, 2000, true);
-insert into sys.args values (12354, 1291, 'res_0', 'timestamptz', 7, 0, 0, 0);
-insert into sys.args values (12355, 1291, 'arg_1', 'timestamptz', 7, 0, 1, 1);
-insert into sys.args values (12356, 1291, 'arg_2', 'month_interval', 32, 0, 1, 2);
-insert into sys.functions values (1292, 'sql_add', 'date_add_msec_interval', 'mtime', 0, 1, false, false, false, 2000, true);
-insert into sys.args values (12357, 1292, 'res_0', 'date', 0, 0, 0, 0);
-insert into sys.args values (12358, 1292, 'arg_1', 'date', 0, 0, 1, 1);
-insert into sys.args values (12359, 1292, 'arg_2', 'sec_interval', 13, 0, 1, 2);
-insert into sys.functions values (1293, 'sql_add', 'addmonths', 'mtime', 0, 1, false, false, false, 2000, true);
-insert into sys.args values (12360, 1293, 'res_0', 'date', 0, 0, 0, 0);
-insert into sys.args values (12361, 1293, 'arg_1', 'date', 0, 0, 1, 1);
-insert into sys.args values (12362, 1293, 'arg_2', 'month_interval', 32, 0, 1, 2);
-insert into sys.functions values (1294, 'sql_add', 'timestamp_add_msec_interval', 'mtime', 0, 1, false, false, false, 2000, true);
-insert into sys.args values (12363, 1294, 'res_0', 'timestamp', 7, 0, 0, 0);
-insert into sys.args values (12364, 1294, 'arg_1', 'timestamp', 7, 0, 1, 1);
-insert into sys.args values (12365, 1294, 'arg_2', 'sec_interval', 13, 0, 1, 2);
-insert into sys.functions values (1295, 'sql_add', 'timestamp_add_month_interval', 'mtime', 0, 1, false, false, false, 2000, true);
-insert into sys.args values (12366, 1295, 'res_0', 'timestamp', 7, 0, 0, 0);
-insert into sys.args values (12367, 1295, 'arg_1', 'timestamp', 7, 0, 1, 1);
-insert into sys.args values (12368, 1295, 'arg_2', 'month_interval', 32, 0, 1, 2);
-insert into sys.functions values (1296, 'sql_add', 'timestamp_add_msec_interval', 'mtime', 0, 1, false, false, false, 2000, true);
-insert into sys.args values (12369, 1296, 'res_0', 'timestamptz', 7, 0, 0, 0);
-insert into sys.args values (12370, 1296, 'arg_1', 'timestamptz', 7, 0, 1, 1);
-insert into sys.args values (12371, 1296, 'arg_2', 'sec_interval', 13, 0, 1, 2);
-insert into sys.functions values (1297, 'sql_add', 'timestamp_add_month_interval', 'mtime', 0, 1, false, false, false, 2000, true);
-insert into sys.args values (12372, 1297, 'res_0', 'timestamptz', 7, 0, 0, 0);
-insert into sys.args values (12373, 1297, 'arg_1', 'timestamptz', 7, 0, 1, 1);
-insert into sys.args values (12374, 1297, 'arg_2', 'month_interval', 32, 0, 1, 2);
-insert into sys.functions values (1298, 'sql_add', 'time_add_msec_interval', 'mtime', 0, 1, false, false, false, 2000, true);
-insert into sys.args values (12375, 1298, 'res_0', 'time', 7, 0, 0, 0);
-insert into sys.args values (12376, 1298, 'arg_1', 'time', 7, 0, 1, 1);
-insert into sys.args values (12377, 1298, 'arg_2', 'sec_interval', 13, 0, 1, 2);
-insert into sys.functions values (1299, 'sql_add', 'time_add_msec_interval', 'mtime', 0, 1, false, false, false, 2000, true);
-insert into sys.args values (12378, 1299, 'res_0', 'timetz', 7, 0, 0, 0);
-insert into sys.args values (12379, 1299, 'arg_1', 'timetz', 7, 0, 1, 1);
-insert into sys.args values (12380, 1299, 'arg_2', 'sec_interval', 13, 0, 1, 2);
-insert into sys.functions values (1300, 'local_timezone', 'local_timezone', 'mtime', 0, 1, false, false, false, 2000, true);
-insert into sys.args values (12381, 1300, 'res_0', 'sec_interval', 13, 0, 0, 0);
-insert into sys.functions values (1301, 'year', 'year', 'mtime', 0, 1, false, false, false, 2000, true);
-insert into sys.args values (12382, 1301, 'res_0', 'int', 32, 0, 0, 0);
-insert into sys.args values (12383, 1301, 'arg_1', 'date', 0, 0, 1, 1);
-insert into sys.functions values (1302, 'quarter', 'quarter', 'mtime', 0, 1, false, false, false, 2000, true);
-insert into sys.args values (12384, 1302, 'res_0', 'int', 32, 0, 0, 0);
-insert into sys.args values (12385, 1302, 'arg_1', 'date', 0, 0, 1, 1);
-insert into sys.functions values (1303, 'month', 'month', 'mtime', 0, 1, false, false, false, 2000, true);
-insert into sys.args values (12386, 1303, 'res_0', 'int', 32, 0, 0, 0);
-insert into sys.args values (12387, 1303, 'arg_1', 'date', 0, 0, 1, 1);
-insert into sys.functions values (1304, 'day', 'day', 'mtime', 0, 1, false, false, false, 2000, true);
-insert into sys.args values (12388, 1304, 'res_0', 'int', 32, 0, 0, 0);
-insert into sys.args values (12389, 1304, 'arg_1', 'date', 0, 0, 1, 1);
-insert into sys.functions values (1305, 'hour', 'hours', 'mtime', 0, 1, false, false, false, 2000, true);
-insert into sys.args values (12390, 1305, 'res_0', 'int', 32, 0, 0, 0);
-insert into sys.args values (12391, 1305, 'arg_1', 'time', 7, 0, 1, 1);
-insert into sys.functions values (1306, 'minute', 'minutes', 'mtime', 0, 1, false, false, false, 2000, true);
-insert into sys.args values (12392, 1306, 'res_0', 'int', 32, 0, 0, 0);
-insert into sys.args values (12393, 1306, 'arg_1', 'time', 7, 0, 1, 1);
-insert into sys.functions values (1307, 'second', 'sql_seconds', 'mtime', 0, 1, false, false, false, 2000, true);
-insert into sys.args values (12394, 1307, 'res_0', 'decimal', 9, 3, 0, 0);
-insert into sys.args values (12395, 1307, 'arg_1', 'time', 7, 0, 1, 1);
-insert into sys.functions values (1308, 'hour', 'hours', 'mtime', 0, 1, false, false, false, 2000, true);
-insert into sys.args values (12396, 1308, 'res_0', 'int', 32, 0, 0, 0);
-insert into sys.args values (12397, 1308, 'arg_1', 'timetz', 7, 0, 1, 1);
-insert into sys.functions values (1309, 'minute', 'minutes', 'mtime', 0, 1, false, false, false, 2000, true);
-insert into sys.args values (12398, 1309, 'res_0', 'int', 32, 0, 0, 0);
-insert into sys.args values (12399, 1309, 'arg_1', 'timetz', 7, 0, 1, 1);
-insert into sys.functions values (1310, 'second', 'sql_seconds', 'mtime', 0, 1, false, false, false, 2000, true);
-insert into sys.args values (12400, 1310, 'res_0', 'decimal', 9, 3, 0, 0);
-insert into sys.args values (12401, 1310, 'arg_1', 'timetz', 7, 0, 1, 1);
-insert into sys.functions values (1311, 'year', 'year', 'mtime', 0, 1, false, false, false, 2000, true);
-insert into sys.args values (12402, 1311, 'res_0', 'int', 32, 0, 0, 0);
-insert into sys.args values (12403, 1311, 'arg_1', 'timestamp', 7, 0, 1, 1);
-insert into sys.functions values (1312, 'quarter', 'quarter', 'mtime', 0, 1, false, false, false, 2000, true);
-insert into sys.args values (12404, 1312, 'res_0', 'int', 32, 0, 0, 0);
-insert into sys.args values (12405, 1312, 'arg_1', 'timestamp', 7, 0, 1, 1);
-insert into sys.functions values (1313, 'month', 'month', 'mtime', 0, 1, false, false, false, 2000, true);
-insert into sys.args values (12406, 1313, 'res_0', 'int', 32, 0, 0, 0);
-insert into sys.args values (12407, 1313, 'arg_1', 'timestamp', 7, 0, 1, 1);
-insert into sys.functions values (1314, 'day', 'day', 'mtime', 0, 1, false, false, false, 2000, true);
-insert into sys.args values (12408, 1314, 'res_0', 'int', 32, 0, 0, 0);
-insert into sys.args values (12409, 1314, 'arg_1', 'timestamp', 7, 0, 1, 1);
-insert into sys.functions values (1315, 'hour', 'hours', 'mtime', 0, 1, false, false, false, 2000, true);
-insert into sys.args values (12410, 1315, 'res_0', 'int', 32, 0, 0, 0);
-insert into sys.args values (12411, 1315, 'arg_1', 'timestamp', 7, 0, 1, 1);
-insert into sys.functions values (1316, 'minute', 'minutes', 'mtime', 0, 1, false, false, false, 2000, true);
-insert into sys.args values (12412, 1316, 'res_0', 'int', 32, 0, 0, 0);
-insert into sys.args values (12413, 1316, 'arg_1', 'timestamp', 7, 0, 1, 1);
-insert into sys.functions values (1317, 'second', 'sql_seconds', 'mtime', 0, 1, false, false, false, 2000, true);
-insert into sys.args values (12414, 1317, 'res_0', 'decimal', 9, 3, 0, 0);
-insert into sys.args values (12415, 1317, 'arg_1', 'timestamp', 7, 0, 1, 1);
-insert into sys.functions values (1318, 'year', 'year', 'mtime', 0, 1, false, false, false, 2000, true);
-insert into sys.args values (12416, 1318, 'res_0', 'int', 32, 0, 0, 0);
-insert into sys.args values (12417, 1318, 'arg_1', 'timestamptz', 7, 0, 1, 1);
-insert into sys.functions values (1319, 'quarter', 'quarter', 'mtime', 0, 1, false, false, false, 2000, true);
-insert into sys.args values (12418, 1319, 'res_0', 'int', 32, 0, 0, 0);
-insert into sys.args values (12419, 1319, 'arg_1', 'timestamptz', 7, 0, 1, 1);
-insert into sys.functions values (1320, 'month', 'month', 'mtime', 0, 1, false, false, false, 2000, true);
-insert into sys.args values (12420, 1320, 'res_0', 'int', 32, 0, 0, 0);
-insert into sys.args values (12421, 1320, 'arg_1', 'timestamptz', 7, 0, 1, 1);
-insert into sys.functions values (1321, 'day', 'day', 'mtime', 0, 1, false, false, false, 2000, true);
-insert into sys.args values (12422, 1321, 'res_0', 'int', 32, 0, 0, 0);
-insert into sys.args values (12423, 1321, 'arg_1', 'timestamptz', 7, 0, 1, 1);
-insert into sys.functions values (1322, 'hour', 'hours', 'mtime', 0, 1, false, false, false, 2000, true);
-insert into sys.args values (12424, 1322, 'res_0', 'int', 32, 0, 0, 0);
-insert into sys.args values (12425, 1322, 'arg_1', 'timestamptz', 7, 0, 1, 1);
-insert into sys.functions values (1323, 'minute', 'minutes', 'mtime', 0, 1, false, false, false, 2000, true);
-insert into sys.args values (12426, 1323, 'res_0', 'int', 32, 0, 0, 0);
-insert into sys.args values (12427, 1323, 'arg_1', 'timestamptz', 7, 0, 1, 1);
-insert into sys.functions values (1324, 'second', 'sql_seconds', 'mtime', 0, 1, false, false, false, 2000, true);
-insert into sys.args values (12428, 1324, 'res_0', 'decimal', 9, 3, 0, 0);
-insert into sys.args values (12429, 1324, 'arg_1', 'timestamptz', 7, 0, 1, 1);
-insert into sys.functions values (1325, 'year', 'year', 'mtime', 0, 1, false, false, false, 2000, true);
-insert into sys.args values (12430, 1325, 'res_0', 'int', 32, 0, 0, 0);
-insert into sys.args values (12431, 1325, 'arg_1', 'month_interval', 32, 0, 1, 1);
-insert into sys.functions values (1326, 'month', 'month', 'mtime', 0, 1, false, false, false, 2000, true);
-insert into sys.args values (12432, 1326, 'res_0', 'int', 32, 0, 0, 0);
-insert into sys.args values (12433, 1326, 'arg_1', 'month_interval', 32, 0, 1, 1);
-insert into sys.functions values (1327, 'day', 'day', 'mtime', 0, 1, false, false, false, 2000, true);
-insert into sys.args values (12434, 1327, 'res_0', 'bigint', 64, 0, 0, 0);
-insert into sys.args values (12435, 1327, 'arg_1', 'sec_interval', 13, 0, 1, 1);
-insert into sys.functions values (1328, 'hour', 'hours', 'mtime', 0, 1, false, false, false, 2000, true);
-insert into sys.args values (12436, 1328, 'res_0', 'int', 32, 0, 0, 0);
-insert into sys.args values (12437, 1328, 'arg_1', 'sec_interval', 13, 0, 1, 1);
-insert into sys.functions values (1329, 'minute', 'minutes', 'mtime', 0, 1, false, false, false, 2000, true);
-insert into sys.args values (12438, 1329, 'res_0', 'int', 32, 0, 0, 0);
-insert into sys.args values (12439, 1329, 'arg_1', 'sec_interval', 13, 0, 1, 1);
-insert into sys.functions values (1330, 'second', 'seconds', 'mtime', 0, 1, false, false, false, 2000, true);
-insert into sys.args values (12440, 1330, 'res_0', 'int', 32, 0, 0, 0);
-insert into sys.args values (12441, 1330, 'arg_1', 'sec_interval', 13, 0, 1, 1);
-insert into sys.functions values (1331, 'dayofyear', 'dayofyear', 'mtime', 0, 1, false, false, false, 2000, true);
-insert into sys.args values (12442, 1331, 'res_0', 'int', 32, 0, 0, 0);
-insert into sys.args values (12443, 1331, 'arg_1', 'date', 0, 0, 1, 1);
-insert into sys.functions values (1332, 'weekofyear', 'weekofyear', 'mtime', 0, 1, false, false, false, 2000, true);
-insert into sys.args values (12444, 1332, 'res_0', 'int', 32, 0, 0, 0);
-insert into sys.args values (12445, 1332, 'arg_1', 'date', 0, 0, 1, 1);
-insert into sys.functions values (1333, 'dayofweek', 'dayofweek', 'mtime', 0, 1, false, false, false, 2000, true);
-insert into sys.args values (12446, 1333, 'res_0', 'int', 32, 0, 0, 0);
-insert into sys.args values (12447, 1333, 'arg_1', 'date', 0, 0, 1, 1);
-insert into sys.functions values (1334, 'dayofmonth', 'day', 'mtime', 0, 1, false, false, false, 2000, true);
-insert into sys.args values (12448, 1334, 'res_0', 'int', 32, 0, 0, 0);
-insert into sys.args values (12449, 1334, 'arg_1', 'date', 0, 0, 1, 1);
-insert into sys.functions values (1335, 'week', 'weekofyear', 'mtime', 0, 1, false, false, false, 2000, true);
-insert into sys.args values (12450, 1335, 'res_0', 'int', 32, 0, 0, 0);
-insert into sys.args values (12451, 1335, 'arg_1', 'date', 0, 0, 1, 1);
-insert into sys.functions values (1336, 'next_value_for', 'next_value', 'sql', 0, 1, true, false, false, 2000, true);
-insert into sys.args values (12452, 1336, 'res_0', 'bigint', 64, 0, 0, 0);
-insert into sys.args values (12453, 1336, 'arg_1', 'varchar', 0, 0, 1, 1);
-insert into sys.args values (12454, 1336, 'arg_2', 'varchar', 0, 0, 1, 2);
-insert into sys.functions values (1337, 'get_value_for', 'get_value', 'sql', 0, 1, false, false, false, 2000, true);
-insert into sys.args values (12455, 1337, 'res_0', 'bigint', 64, 0, 0, 0);
-insert into sys.args values (12456, 1337, 'arg_1', 'varchar', 0, 0, 1, 1);
-insert into sys.args values (12457, 1337, 'arg_2', 'varchar', 0, 0, 1, 2);
-insert into sys.functions values (1338, 'restart', 'restart', 'sql', 0, 1, false, false, false, 2000, true);
-insert into sys.args values (12458, 1338, 'res_0', 'bigint', 64, 0, 0, 0);
-insert into sys.args values (12459, 1338, 'arg_1', 'varchar', 0, 0, 1, 1);
-insert into sys.args values (12460, 1338, 'arg_2', 'varchar', 0, 0, 1, 2);
-insert into sys.args values (12461, 1338, 'arg_3', 'bigint', 64, 0, 1, 3);
-insert into sys.functions values (1339, 'index', 'index', 'calc', 0, 1, false, false, false, 2000, true);
-insert into sys.args values (12462, 1339, 'res_0', 'tinyint', 8, 0, 0, 0);
-insert into sys.args values (12463, 1339, 'arg_1', 'char', 0, 0, 1, 1);
-insert into sys.args values (12464, 1339, 'arg_2', 'boolean', 1, 0, 1, 2);
-insert into sys.functions values (1340, 'index', 'index', 'calc', 0, 1, false, false, false, 2000, true);
-insert into sys.args values (12465, 1340, 'res_0', 'smallint', 16, 0, 0, 0);
-insert into sys.args values (12466, 1340, 'arg_1', 'char', 0, 0, 1, 1);
-insert into sys.args values (12467, 1340, 'arg_2', 'boolean', 1, 0, 1, 2);
-insert into sys.functions values (1341, 'index', 'index', 'calc', 0, 1, false, false, false, 2000, true);
-insert into sys.args values (12468, 1341, 'res_0', 'int', 32, 0, 0, 0);
-insert into sys.args values (12469, 1341, 'arg_1', 'char', 0, 0, 1, 1);
-insert into sys.args values (12470, 1341, 'arg_2', 'boolean', 1, 0, 1, 2);
-insert into sys.functions values (1342, 'strings', 'strings', 'calc', 0, 1, false, false, false, 2000, true);
-insert into sys.args values (12471, 1342, 'res_0', 'char', 0, 0, 0, 0);
-insert into sys.args values (12472, 1342, 'arg_1', 'char', 0, 0, 1, 1);
-insert into sys.functions values (1343, 'locate', 'locate', 'str', 0, 1, false, false, false, 2000, true);
-insert into sys.args values (12473, 1343, 'res_0', 'int', 32, 0, 0, 0);
-insert into sys.args values (12474, 1343, 'arg_1', 'char', 0, 0, 1, 1);
-insert into sys.args values (12475, 1343, 'arg_2', 'char', 0, 0, 1, 2);
-insert into sys.functions values (1344, 'locate', 'locate', 'str', 0, 1, false, false, false, 2000, true);
-insert into sys.args values (12476, 1344, 'res_0', 'int', 32, 0, 0, 0);
-insert into sys.args values (12477, 1344, 'arg_1', 'char', 0, 0, 1, 1);
-insert into sys.args values (12478, 1344, 'arg_2', 'char', 0, 0, 1, 2);
-insert into sys.args values (12479, 1344, 'arg_3', 'int', 32, 0, 1, 3);
-insert into sys.functions values (1345, 'charindex', 'locate', 'str', 0, 1, false, false, false, 2000, true);
-insert into sys.args values (12480, 1345, 'res_0', 'int', 32, 0, 0, 0);
-insert into sys.args values (12481, 1345, 'arg_1', 'char', 0, 0, 1, 1);
-insert into sys.args values (12482, 1345, 'arg_2', 'char', 0, 0, 1, 2);
-insert into sys.functions values (1346, 'charindex', 'locate', 'str', 0, 1, false, false, false, 2000, true);
-insert into sys.args values (12483, 1346, 'res_0', 'int', 32, 0, 0, 0);
-insert into sys.args values (12484, 1346, 'arg_1', 'char', 0, 0, 1, 1);
-insert into sys.args values (12485, 1346, 'arg_2', 'char', 0, 0, 1, 2);
-insert into sys.args values (12486, 1346, 'arg_3', 'int', 32, 0, 1, 3);
-insert into sys.functions values (1347, 'splitpart', 'splitpart', 'str', 0, 1, false, false, false, 2000, true);
-insert into sys.args values (12487, 1347, 'res_0', 'char', 0, 0, 0, 0);
-insert into sys.args values (12488, 1347, 'arg_1', 'char', 0, 0, 1, 1);
-insert into sys.args values (12489, 1347, 'arg_2', 'char', 0, 0, 1, 2);
-insert into sys.args values (12490, 1347, 'arg_3', 'int', 32, 0, 1, 3);
-insert into sys.functions values (1348, 'substring', 'substring', 'str', 0, 1, false, false, false, 2000, true);
-insert into sys.args values (12491, 1348, 'res_0', 'char', 0, 0, 0, 0);
-insert into sys.args values (12492, 1348, 'arg_1', 'char', 0, 0, 1, 1);
-insert into sys.args values (12493, 1348, 'arg_2', 'int', 32, 0, 1, 2);
-insert into sys.functions values (1349, 'substring', 'substring', 'str', 0, 1, false, false, false, 2000, true);
-insert into sys.args values (12494, 1349, 'res_0', 'char', 0, 0, 0, 0);
-insert into sys.args values (12495, 1349, 'arg_1', 'char', 0, 0, 1, 1);
-insert into sys.args values (12496, 1349, 'arg_2', 'int', 32, 0, 1, 2);
-insert into sys.args values (12497, 1349, 'arg_3', 'int', 32, 0, 1, 3);
-insert into sys.functions values (1350, 'substr', 'substring', 'str', 0, 1, false, false, false, 2000, true);
-insert into sys.args values (12498, 1350, 'res_0', 'char', 0, 0, 0, 0);
-insert into sys.args values (12499, 1350, 'arg_1', 'char', 0, 0, 1, 1);
-insert into sys.args values (12500, 1350, 'arg_2', 'int', 32, 0, 1, 2);
-insert into sys.functions values (1351, 'substr', 'substring', 'str', 0, 1, false, false, false, 2000, true);
-insert into sys.args values (12501, 1351, 'res_0', 'char', 0, 0, 0, 0);
-insert into sys.args values (12502, 1351, 'arg_1', 'char', 0, 0, 1, 1);
-insert into sys.args values (12503, 1351, 'arg_2', 'int', 32, 0, 1, 2);
-insert into sys.args values (12504, 1351, 'arg_3', 'int', 32, 0, 1, 3);
-insert into sys.functions values (1352, 'not_like', 'not_like', 'algebra', 0, 1, false, false, false, 2000, true);
-insert into sys.args values (12505, 1352, 'res_0', 'boolean', 1, 0, 0, 0);
-insert into sys.args values (12506, 1352, 'arg_1', 'char', 0, 0, 1, 1);
-insert into sys.args values (12507, 1352, 'arg_2', 'char', 0, 0, 1, 2);
-insert into sys.functions values (1353, 'not_like', 'not_like', 'algebra', 0, 1, false, false, false, 2000, true);
-insert into sys.args values (12508, 1353, 'res_0', 'boolean', 1, 0, 0, 0);
-insert into sys.args values (12509, 1353, 'arg_1', 'char', 0, 0, 1, 1);
-insert into sys.args values (12510, 1353, 'arg_2', 'char', 0, 0, 1, 2);
-insert into sys.args values (12511, 1353, 'arg_3', 'char', 0, 0, 1, 3);
-insert into sys.functions values (1354, 'not_ilike', 'not_ilike', 'algebra', 0, 1, false, false, false, 2000, true);
-insert into sys.args values (12512, 1354, 'res_0', 'boolean', 1, 0, 0, 0);
-insert into sys.args values (12513, 1354, 'arg_1', 'char', 0, 0, 1, 1);
-insert into sys.args values (12514, 1354, 'arg_2', 'char', 0, 0, 1, 2);
-insert into sys.functions values (1355, 'not_ilike', 'not_ilike', 'algebra', 0, 1, false, false, false, 2000, true);
-insert into sys.args values (12515, 1355, 'res_0', 'boolean', 1, 0, 0, 0);
-insert into sys.args values (12516, 1355, 'arg_1', 'char', 0, 0, 1, 1);
-insert into sys.args values (12517, 1355, 'arg_2', 'char', 0, 0, 1, 2);
-insert into sys.args values (12518, 1355, 'arg_3', 'char', 0, 0, 1, 3);
-insert into sys.functions values (1356, 'patindex', 'patindex', 'pcre', 0, 1, false, false, false, 2000, true);
-insert into sys.args values (12519, 1356, 'res_0', 'int', 32, 0, 0, 0);
-insert into sys.args values (12520, 1356, 'arg_1', 'char', 0, 0, 1, 1);
-insert into sys.args values (12521, 1356, 'arg_2', 'char', 0, 0, 1, 2);
-insert into sys.functions values (1357, 'truncate', 'stringleft', 'str', 0, 1, false, false, false, 2000, true);
-insert into sys.args values (12522, 1357, 'res_0', 'char', 0, 0, 0, 0);
-insert into sys.args values (12523, 1357, 'arg_1', 'char', 0, 0, 1, 1);
-insert into sys.args values (12524, 1357, 'arg_2', 'int', 32, 0, 1, 2);
-insert into sys.functions values (1358, 'concat', '+', 'calc', 0, 1, false, false, false, 2000, true);
-insert into sys.args values (12525, 1358, 'res_0', 'char', 0, 0, 0, 0);
-insert into sys.args values (12526, 1358, 'arg_1', 'char', 0, 0, 1, 1);
-insert into sys.args values (12527, 1358, 'arg_2', 'char', 0, 0, 1, 2);
-insert into sys.functions values (1359, 'ascii', 'ascii', 'str', 0, 1, false, false, false, 2000, true);
-insert into sys.args values (12528, 1359, 'res_0', 'int', 32, 0, 0, 0);
-insert into sys.args values (12529, 1359, 'arg_1', 'char', 0, 0, 1, 1);
-insert into sys.functions values (1360, 'code', 'unicode', 'str', 0, 1, false, false, false, 2000, true);
-insert into sys.args values (12530, 1360, 'res_0', 'char', 0, 0, 0, 0);
-insert into sys.args values (12531, 1360, 'arg_1', 'int', 32, 0, 1, 1);
-insert into sys.functions values (1361, 'length', 'length', 'str', 0, 1, false, false, false, 2000, true);
-insert into sys.args values (12532, 1361, 'res_0', 'int', 32, 0, 0, 0);
-insert into sys.args values (12533, 1361, 'arg_1', 'char', 0, 0, 1, 1);
-insert into sys.functions values (1362, 'right', 'stringright', 'str', 0, 1, false, false, false, 2000, true);
-insert into sys.args values (12534, 1362, 'res_0', 'char', 0, 0, 0, 0);
-insert into sys.args values (12535, 1362, 'arg_1', 'char', 0, 0, 1, 1);
-insert into sys.args values (12536, 1362, 'arg_2', 'int', 32, 0, 1, 2);
-insert into sys.functions values (1363, 'left', 'stringleft', 'str', 0, 1, false, false, false, 2000, true);
-insert into sys.args values (12537, 1363, 'res_0', 'char', 0, 0, 0, 0);
-insert into sys.args values (12538, 1363, 'arg_1', 'char', 0, 0, 1, 1);
-insert into sys.args values (12539, 1363, 'arg_2', 'int', 32, 0, 1, 2);
-insert into sys.functions values (1364, 'upper', 'toUpper', 'str', 0, 1, false, false, false, 2000, true);
-insert into sys.args values (12540, 1364, 'res_0', 'char', 0, 0, 0, 0);
-insert into sys.args values (12541, 1364, 'arg_1', 'char', 0, 0, 1, 1);
-insert into sys.functions values (1365, 'ucase', 'toUpper', 'str', 0, 1, false, false, false, 2000, true);
-insert into sys.args values (12542, 1365, 'res_0', 'char', 0, 0, 0, 0);
-insert into sys.args values (12543, 1365, 'arg_1', 'char', 0, 0, 1, 1);
-insert into sys.functions values (1366, 'lower', 'toLower', 'str', 0, 1, false, false, false, 2000, true);
-insert into sys.args values (12544, 1366, 'res_0', 'char', 0, 0, 0, 0);
-insert into sys.args values (12545, 1366, 'arg_1', 'char', 0, 0, 1, 1);
-insert into sys.functions values (1367, 'lcase', 'toLower', 'str', 0, 1, false, false, false, 2000, true);
-insert into sys.args values (12546, 1367, 'res_0', 'char', 0, 0, 0, 0);
-insert into sys.args values (12547, 1367, 'arg_1', 'char', 0, 0, 1, 1);
-insert into sys.functions values (1368, 'trim', 'trim', 'str', 0, 1, false, false, false, 2000, true);
-insert into sys.args values (12548, 1368, 'res_0', 'char', 0, 0, 0, 0);
-insert into sys.args values (12549, 1368, 'arg_1', 'char', 0, 0, 1, 1);
-insert into sys.functions values (1369, 'trim', 'trim', 'str', 0, 1, false, false, false, 2000, true);
-insert into sys.args values (12550, 1369, 'res_0', 'char', 0, 0, 0, 0);
-insert into sys.args values (12551, 1369, 'arg_1', 'char', 0, 0, 1, 1);
-insert into sys.args values (12552, 1369, 'arg_2', 'char', 0, 0, 1, 2);
-insert into sys.functions values (1370, 'ltrim', 'ltrim', 'str', 0, 1, false, false, false, 2000, true);
-insert into sys.args values (12553, 1370, 'res_0', 'char', 0, 0, 0, 0);
-insert into sys.args values (12554, 1370, 'arg_1', 'char', 0, 0, 1, 1);
-insert into sys.functions values (1371, 'ltrim', 'ltrim', 'str', 0, 1, false, false, false, 2000, true);
-insert into sys.args values (12555, 1371, 'res_0', 'char', 0, 0, 0, 0);
-insert into sys.args values (12556, 1371, 'arg_1', 'char', 0, 0, 1, 1);
-insert into sys.args values (12557, 1371, 'arg_2', 'char', 0, 0, 1, 2);
-insert into sys.functions values (1372, 'rtrim', 'rtrim', 'str', 0, 1, false, false, false, 2000, true);
-insert into sys.args values (12558, 1372, 'res_0', 'char', 0, 0, 0, 0);
-insert into sys.args values (12559, 1372, 'arg_1', 'char', 0, 0, 1, 1);
-insert into sys.functions values (1373, 'rtrim', 'rtrim', 'str', 0, 1, false, false, false, 2000, true);
-insert into sys.args values (12560, 1373, 'res_0', 'char', 0, 0, 0, 0);
-insert into sys.args values (12561, 1373, 'arg_1', 'char', 0, 0, 1, 1);
-insert into sys.args values (12562, 1373, 'arg_2', 'char', 0, 0, 1, 2);
-insert into sys.functions values (1374, 'lpad', 'lpad', 'str', 0, 1, false, false, false, 2000, true);
-insert into sys.args values (12563, 1374, 'res_0', 'char', 0, 0, 0, 0);
-insert into sys.args values (12564, 1374, 'arg_1', 'char', 0, 0, 1, 1);
-insert into sys.args values (12565, 1374, 'arg_2', 'int', 32, 0, 1, 2);
-insert into sys.functions values (1375, 'lpad', 'lpad', 'str', 0, 1, false, false, false, 2000, true);
-insert into sys.args values (12566, 1375, 'res_0', 'char', 0, 0, 0, 0);
-insert into sys.args values (12567, 1375, 'arg_1', 'char', 0, 0, 1, 1);
-insert into sys.args values (12568, 1375, 'arg_2', 'int', 32, 0, 1, 2);
-insert into sys.args values (12569, 1375, 'arg_3', 'char', 0, 0, 1, 3);
-insert into sys.functions values (1376, 'rpad', 'rpad', 'str', 0, 1, false, false, false, 2000, true);
-insert into sys.args values (12570, 1376, 'res_0', 'char', 0, 0, 0, 0);
-insert into sys.args values (12571, 1376, 'arg_1', 'char', 0, 0, 1, 1);
-insert into sys.args values (12572, 1376, 'arg_2', 'int', 32, 0, 1, 2);
-insert into sys.functions values (1377, 'rpad', 'rpad', 'str', 0, 1, false, false, false, 2000, true);
-insert into sys.args values (12573, 1377, 'res_0', 'char', 0, 0, 0, 0);
-insert into sys.args values (12574, 1377, 'arg_1', 'char', 0, 0, 1, 1);
-insert into sys.args values (12575, 1377, 'arg_2', 'int', 32, 0, 1, 2);
-insert into sys.args values (12576, 1377, 'arg_3', 'char', 0, 0, 1, 3);
-insert into sys.functions values (1378, 'insert', 'insert', 'str', 0, 1, false, false, false, 2000, true);
-insert into sys.args values (12577, 1378, 'res_0', 'char', 0, 0, 0, 0);
-insert into sys.args values (12578, 1378, 'arg_1', 'char', 0, 0, 1, 1);
-insert into sys.args values (12579, 1378, 'arg_2', 'int', 32, 0, 1, 2);
-insert into sys.args values (12580, 1378, 'arg_3', 'int', 32, 0, 1, 3);
-insert into sys.args values (12581, 1378, 'arg_4', 'char', 0, 0, 1, 4);
-insert into sys.functions values (1379, 'replace', 'replace', 'str', 0, 1, false, false, false, 2000, true);
-insert into sys.args values (12582, 1379, 'res_0', 'char', 0, 0, 0, 0);
-insert into sys.args values (12583, 1379, 'arg_1', 'char', 0, 0, 1, 1);
-insert into sys.args values (12584, 1379, 'arg_2', 'char', 0, 0, 1, 2);
-insert into sys.args values (12585, 1379, 'arg_3', 'char', 0, 0, 1, 3);
-insert into sys.functions values (1380, 'repeat', 'repeat', 'str', 0, 1, false, false, false, 2000, true);
-insert into sys.args values (12586, 1380, 'res_0', 'char', 0, 0, 0, 0);
-insert into sys.args values (12587, 1380, 'arg_1', 'char', 0, 0, 1, 1);
-insert into sys.args values (12588, 1380, 'arg_2', 'int', 32, 0, 1, 2);
-insert into sys.functions values (1381, 'space', 'space', 'str', 0, 1, false, false, false, 2000, true);
-insert into sys.args values (12589, 1381, 'res_0', 'char', 0, 0, 0, 0);
-insert into sys.args values (12590, 1381, 'arg_1', 'int', 32, 0, 1, 1);
-insert into sys.functions values (1382, 'char_length', 'length', 'str', 0, 1, false, false, false, 2000, true);
-insert into sys.args values (12591, 1382, 'res_0', 'int', 32, 0, 0, 0);
-insert into sys.args values (12592, 1382, 'arg_1', 'char', 0, 0, 1, 1);
-insert into sys.functions values (1383, 'character_length', 'length', 'str', 0, 1, false, false, false, 2000, true);
-insert into sys.args values (12593, 1383, 'res_0', 'int', 32, 0, 0, 0);
-insert into sys.args values (12594, 1383, 'arg_1', 'char', 0, 0, 1, 1);
-insert into sys.functions values (1384, 'octet_length', 'nbytes', 'str', 0, 1, false, false, false, 2000, true);
-insert into sys.args values (12595, 1384, 'res_0', 'int', 32, 0, 0, 0);
-insert into sys.args values (12596, 1384, 'arg_1', 'char', 0, 0, 1, 1);
-insert into sys.functions values (1385, 'soundex', 'soundex', 'txtsim', 0, 1, false, false, false, 2000, true);
-insert into sys.args values (12597, 1385, 'res_0', 'char', 0, 0, 0, 0);
-insert into sys.args values (12598, 1385, 'arg_1', 'char', 0, 0, 1, 1);
-insert into sys.functions values (1386, 'difference', 'stringdiff', 'txtsim', 0, 1, false, false, false, 2000, true);
-insert into sys.args values (12599, 1386, 'res_0', 'int', 32, 0, 0, 0);
-insert into sys.args values (12600, 1386, 'arg_1', 'char', 0, 0, 1, 1);
-insert into sys.args values (12601, 1386, 'arg_2', 'char', 0, 0, 1, 2);
-insert into sys.functions values (1387, 'editdistance', 'editdistance', 'txtsim', 0, 1, false, false, false, 2000, true);
-insert into sys.args values (12602, 1387, 'res_0', 'int', 32, 0, 0, 0);
-insert into sys.args values (12603, 1387, 'arg_1', 'char', 0, 0, 1, 1);
-insert into sys.args values (12604, 1387, 'arg_2', 'char', 0, 0, 1, 2);
-insert into sys.functions values (1388, 'editdistance2', 'editdistance2', 'txtsim', 0, 1, false, false, false, 2000, true);
-insert into sys.args values (12605, 1388, 'res_0', 'int', 32, 0, 0, 0);
-insert into sys.args values (12606, 1388, 'arg_1', 'char', 0, 0, 1, 1);
-insert into sys.args values (12607, 1388, 'arg_2', 'char', 0, 0, 1, 2);
-insert into sys.functions values (1389, 'similarity', 'similarity', 'txtsim', 0, 1, false, false, false, 2000, true);
-insert into sys.args values (12608, 1389, 'res_0', 'double', 53, 0, 0, 0);
-insert into sys.args values (12609, 1389, 'arg_1', 'char', 0, 0, 1, 1);
-insert into sys.args values (12610, 1389, 'arg_2', 'char', 0, 0, 1, 2);
-insert into sys.functions values (1390, 'qgramnormalize', 'qgramnormalize', 'txtsim', 0, 1, false, false, false, 2000, true);
-insert into sys.args values (12611, 1390, 'res_0', 'char', 0, 0, 0, 0);
-insert into sys.args values (12612, 1390, 'arg_1', 'char', 0, 0, 1, 1);
-insert into sys.functions values (1391, 'levenshtein', 'levenshtein', 'txtsim', 0, 1, false, false, false, 2000, true);
-insert into sys.args values (12613, 1391, 'res_0', 'int', 32, 0, 0, 0);
-insert into sys.args values (12614, 1391, 'arg_1', 'char', 0, 0, 1, 1);
-insert into sys.args values (12615, 1391, 'arg_2', 'char', 0, 0, 1, 2);
-insert into sys.functions values (1392, 'levenshtein', 'levenshtein', 'txtsim', 0, 1, false, false, false, 2000, true);
-insert into sys.args values (12616, 1392, 'res_0', 'int', 32, 0, 0, 0);
-insert into sys.args values (12617, 1392, 'arg_1', 'char', 0, 0, 1, 1);
-insert into sys.args values (12618, 1392, 'arg_2', 'char', 0, 0, 1, 2);
-insert into sys.args values (12619, 1392, 'arg_3', 'int', 32, 0, 1, 3);
-insert into sys.args values (12620, 1392, 'arg_4', 'int', 32, 0, 1, 4);
-insert into sys.args values (12621, 1392, 'arg_5', 'int', 32, 0, 1, 5);
-insert into sys.functions values (1393, 'index', 'index', 'calc', 0, 1, false, false, false, 2000, true);
-insert into sys.args values (12622, 1393, 'res_0', 'tinyint', 8, 0, 0, 0);
-insert into sys.args values (12623, 1393, 'arg_1', 'varchar', 0, 0, 1, 1);
-insert into sys.args values (12624, 1393, 'arg_2', 'boolean', 1, 0, 1, 2);
-insert into sys.functions values (1394, 'index', 'index', 'calc', 0, 1, false, false, false, 2000, true);
-insert into sys.args values (12625, 1394, 'res_0', 'smallint', 16, 0, 0, 0);
-insert into sys.args values (12626, 1394, 'arg_1', 'varchar', 0, 0, 1, 1);
-insert into sys.args values (12627, 1394, 'arg_2', 'boolean', 1, 0, 1, 2);
-insert into sys.functions values (1395, 'index', 'index', 'calc', 0, 1, false, false, false, 2000, true);
-insert into sys.args values (12628, 1395, 'res_0', 'int', 32, 0, 0, 0);
-insert into sys.args values (12629, 1395, 'arg_1', 'varchar', 0, 0, 1, 1);
-insert into sys.args values (12630, 1395, 'arg_2', 'boolean', 1, 0, 1, 2);
-insert into sys.functions values (1396, 'strings', 'strings', 'calc', 0, 1, false, false, false, 2000, true);
-insert into sys.args values (12631, 1396, 'res_0', 'varchar', 0, 0, 0, 0);
-insert into sys.args values (12632, 1396, 'arg_1', 'varchar', 0, 0, 1, 1);
-insert into sys.functions values (1397, 'locate', 'locate', 'str', 0, 1, false, false, false, 2000, true);
-insert into sys.args values (12633, 1397, 'res_0', 'int', 32, 0, 0, 0);
-insert into sys.args values (12634, 1397, 'arg_1', 'varchar', 0, 0, 1, 1);
-insert into sys.args values (12635, 1397, 'arg_2', 'varchar', 0, 0, 1, 2);
-insert into sys.functions values (1398, 'locate', 'locate', 'str', 0, 1, false, false, false, 2000, true);
-insert into sys.args values (12636, 1398, 'res_0', 'int', 32, 0, 0, 0);
-insert into sys.args values (12637, 1398, 'arg_1', 'varchar', 0, 0, 1, 1);
-insert into sys.args values (12638, 1398, 'arg_2', 'varchar', 0, 0, 1, 2);
-insert into sys.args values (12639, 1398, 'arg_3', 'int', 32, 0, 1, 3);
-insert into sys.functions values (1399, 'charindex', 'locate', 'str', 0, 1, false, false, false, 2000, true);
-insert into sys.args values (12640, 1399, 'res_0', 'int', 32, 0, 0, 0);
-insert into sys.args values (12641, 1399, 'arg_1', 'varchar', 0, 0, 1, 1);
-insert into sys.args values (12642, 1399, 'arg_2', 'varchar', 0, 0, 1, 2);
-insert into sys.functions values (1400, 'charindex', 'locate', 'str', 0, 1, false, false, false, 2000, true);
-insert into sys.args values (12643, 1400, 'res_0', 'int', 32, 0, 0, 0);
-insert into sys.args values (12644, 1400, 'arg_1', 'varchar', 0, 0, 1, 1);
-insert into sys.args values (12645, 1400, 'arg_2', 'varchar', 0, 0, 1, 2);
-insert into sys.args values (12646, 1400, 'arg_3', 'int', 32, 0, 1, 3);
-insert into sys.functions values (1401, 'splitpart', 'splitpart', 'str', 0, 1, false, false, false, 2000, true);
-insert into sys.args values (12647, 1401, 'res_0', 'varchar', 0, 0, 0, 0);
-insert into sys.args values (12648, 1401, 'arg_1', 'varchar', 0, 0, 1, 1);
-insert into sys.args values (12649, 1401, 'arg_2', 'varchar', 0, 0, 1, 2);
-insert into sys.args values (12650, 1401, 'arg_3', 'int', 32, 0, 1, 3);
-insert into sys.functions values (1402, 'substring', 'substring', 'str', 0, 1, false, false, false, 2000, true);
-insert into sys.args values (12651, 1402, 'res_0', 'varchar', 0, 0, 0, 0);
-insert into sys.args values (12652, 1402, 'arg_1', 'varchar', 0, 0, 1, 1);
-insert into sys.args values (12653, 1402, 'arg_2', 'int', 32, 0, 1, 2);
-insert into sys.functions values (1403, 'substring', 'substring', 'str', 0, 1, false, false, false, 2000, true);
-insert into sys.args values (12654, 1403, 'res_0', 'varchar', 0, 0, 0, 0);
-insert into sys.args values (12655, 1403, 'arg_1', 'varchar', 0, 0, 1, 1);
-insert into sys.args values (12656, 1403, 'arg_2', 'int', 32, 0, 1, 2);
-insert into sys.args values (12657, 1403, 'arg_3', 'int', 32, 0, 1, 3);
-insert into sys.functions values (1404, 'substr', 'substring', 'str', 0, 1, false, false, false, 2000, true);
-insert into sys.args values (12658, 1404, 'res_0', 'varchar', 0, 0, 0, 0);
-insert into sys.args values (12659, 1404, 'arg_1', 'varchar', 0, 0, 1, 1);
-insert into sys.args values (12660, 1404, 'arg_2', 'int', 32, 0, 1, 2);
-insert into sys.functions values (1405, 'substr', 'substring', 'str', 0, 1, false, false, false, 2000, true);
-insert into sys.args values (12661, 1405, 'res_0', 'varchar', 0, 0, 0, 0);
-insert into sys.args values (12662, 1405, 'arg_1', 'varchar', 0, 0, 1, 1);
-insert into sys.args values (12663, 1405, 'arg_2', 'int', 32, 0, 1, 2);
-insert into sys.args values (12664, 1405, 'arg_3', 'int', 32, 0, 1, 3);
-insert into sys.functions values (1406, 'not_like', 'not_like', 'algebra', 0, 1, false, false, false, 2000, true);
-insert into sys.args values (12665, 1406, 'res_0', 'boolean', 1, 0, 0, 0);
-insert into sys.args values (12666, 1406, 'arg_1', 'varchar', 0, 0, 1, 1);
-insert into sys.args values (12667, 1406, 'arg_2', 'varchar', 0, 0, 1, 2);
-insert into sys.functions values (1407, 'not_like', 'not_like', 'algebra', 0, 1, false, false, false, 2000, true);
-insert into sys.args values (12668, 1407, 'res_0', 'boolean', 1, 0, 0, 0);
-insert into sys.args values (12669, 1407, 'arg_1', 'varchar', 0, 0, 1, 1);
-insert into sys.args values (12670, 1407, 'arg_2', 'varchar', 0, 0, 1, 2);
-insert into sys.args values (12671, 1407, 'arg_3', 'varchar', 0, 0, 1, 3);
-insert into sys.functions values (1408, 'not_ilike', 'not_ilike', 'algebra', 0, 1, false, false, false, 2000, true);
-insert into sys.args values (12672, 1408, 'res_0', 'boolean', 1, 0, 0, 0);
-insert into sys.args values (12673, 1408, 'arg_1', 'varchar', 0, 0, 1, 1);
-insert into sys.args values (12674, 1408, 'arg_2', 'varchar', 0, 0, 1, 2);
-insert into sys.functions values (1409, 'not_ilike', 'not_ilike', 'algebra', 0, 1, false, false, false, 2000, true);
-insert into sys.args values (12675, 1409, 'res_0', 'boolean', 1, 0, 0, 0);
-insert into sys.args values (12676, 1409, 'arg_1', 'varchar', 0, 0, 1, 1);
-insert into sys.args values (12677, 1409, 'arg_2', 'varchar', 0, 0, 1, 2);
-insert into sys.args values (12678, 1409, 'arg_3', 'varchar', 0, 0, 1, 3);
-insert into sys.functions values (1410, 'patindex', 'patindex', 'pcre', 0, 1, false, false, false, 2000, true);
-insert into sys.args values (12679, 1410, 'res_0', 'int', 32, 0, 0, 0);
-insert into sys.args values (12680, 1410, 'arg_1', 'varchar', 0, 0, 1, 1);
-insert into sys.args values (12681, 1410, 'arg_2', 'varchar', 0, 0, 1, 2);
-insert into sys.functions values (1411, 'truncate', 'stringleft', 'str', 0, 1, false, false, false, 2000, true);
-insert into sys.args values (12682, 1411, 'res_0', 'varchar', 0, 0, 0, 0);
-insert into sys.args values (12683, 1411, 'arg_1', 'varchar', 0, 0, 1, 1);
-insert into sys.args values (12684, 1411, 'arg_2', 'int', 32, 0, 1, 2);
-insert into sys.functions values (1412, 'concat', '+', 'calc', 0, 1, false, false, false, 2000, true);
-insert into sys.args values (12685, 1412, 'res_0', 'varchar', 0, 0, 0, 0);
-insert into sys.args values (12686, 1412, 'arg_1', 'varchar', 0, 0, 1, 1);
-insert into sys.args values (12687, 1412, 'arg_2', 'varchar', 0, 0, 1, 2);
-insert into sys.functions values (1413, 'ascii', 'ascii', 'str', 0, 1, false, false, false, 2000, true);
-insert into sys.args values (12688, 1413, 'res_0', 'int', 32, 0, 0, 0);
-insert into sys.args values (12689, 1413, 'arg_1', 'varchar', 0, 0, 1, 1);
-insert into sys.functions values (1414, 'code', 'unicode', 'str', 0, 1, false, false, false, 2000, true);
-insert into sys.args values (12690, 1414, 'res_0', 'varchar', 0, 0, 0, 0);
-insert into sys.args values (12691, 1414, 'arg_1', 'int', 32, 0, 1, 1);
-insert into sys.functions values (1415, 'length', 'length', 'str', 0, 1, false, false, false, 2000, true);
-insert into sys.args values (12692, 1415, 'res_0', 'int', 32, 0, 0, 0);
-insert into sys.args values (12693, 1415, 'arg_1', 'varchar', 0, 0, 1, 1);
-insert into sys.functions values (1416, 'right', 'stringright', 'str', 0, 1, false, false, false, 2000, true);
-insert into sys.args values (12694, 1416, 'res_0', 'varchar', 0, 0, 0, 0);
-insert into sys.args values (12695, 1416, 'arg_1', 'varchar', 0, 0, 1, 1);
-insert into sys.args values (12696, 1416, 'arg_2', 'int', 32, 0, 1, 2);
-insert into sys.functions values (1417, 'left', 'stringleft', 'str', 0, 1, false, false, false, 2000, true);
-insert into sys.args values (12697, 1417, 'res_0', 'varchar', 0, 0, 0, 0);
-insert into sys.args values (12698, 1417, 'arg_1', 'varchar', 0, 0, 1, 1);
-insert into sys.args values (12699, 1417, 'arg_2', 'int', 32, 0, 1, 2);
-insert into sys.functions values (1418, 'upper', 'toUpper', 'str', 0, 1, false, false, false, 2000, true);
-insert into sys.args values (12700, 1418, 'res_0', 'varchar', 0, 0, 0, 0);
-insert into sys.args values (12701, 1418, 'arg_1', 'varchar', 0, 0, 1, 1);
-insert into sys.functions values (1419, 'ucase', 'toUpper', 'str', 0, 1, false, false, false, 2000, true);
-insert into sys.args values (12702, 1419, 'res_0', 'varchar', 0, 0, 0, 0);
-insert into sys.args values (12703, 1419, 'arg_1', 'varchar', 0, 0, 1, 1);
-insert into sys.functions values (1420, 'lower', 'toLower', 'str', 0, 1, false, false, false, 2000, true);
-insert into sys.args values (12704, 1420, 'res_0', 'varchar', 0, 0, 0, 0);
-insert into sys.args values (12705, 1420, 'arg_1', 'varchar', 0, 0, 1, 1);
-insert into sys.functions values (1421, 'lcase', 'toLower', 'str', 0, 1, false, false, false, 2000, true);
-insert into sys.args values (12706, 1421, 'res_0', 'varchar', 0, 0, 0, 0);
-insert into sys.args values (12707, 1421, 'arg_1', 'varchar', 0, 0, 1, 1);
-insert into sys.functions values (1422, 'trim', 'trim', 'str', 0, 1, false, false, false, 2000, true);
-insert into sys.args values (12708, 1422, 'res_0', 'varchar', 0, 0, 0, 0);
-insert into sys.args values (12709, 1422, 'arg_1', 'varchar', 0, 0, 1, 1);
-insert into sys.functions values (1423, 'trim', 'trim', 'str', 0, 1, false, false, false, 2000, true);
-insert into sys.args values (12710, 1423, 'res_0', 'varchar', 0, 0, 0, 0);
-insert into sys.args values (12711, 1423, 'arg_1', 'varchar', 0, 0, 1, 1);
-insert into sys.args values (12712, 1423, 'arg_2', 'varchar', 0, 0, 1, 2);
-insert into sys.functions values (1424, 'ltrim', 'ltrim', 'str', 0, 1, false, false, false, 2000, true);
-insert into sys.args values (12713, 1424, 'res_0', 'varchar', 0, 0, 0, 0);
-insert into sys.args values (12714, 1424, 'arg_1', 'varchar', 0, 0, 1, 1);
-insert into sys.functions values (1425, 'ltrim', 'ltrim', 'str', 0, 1, false, false, false, 2000, true);
-insert into sys.args values (12715, 1425, 'res_0', 'varchar', 0, 0, 0, 0);
-insert into sys.args values (12716, 1425, 'arg_1', 'varchar', 0, 0, 1, 1);
-insert into sys.args values (12717, 1425, 'arg_2', 'varchar', 0, 0, 1, 2);
-insert into sys.functions values (1426, 'rtrim', 'rtrim', 'str', 0, 1, false, false, false, 2000, true);
-insert into sys.args values (12718, 1426, 'res_0', 'varchar', 0, 0, 0, 0);
-insert into sys.args values (12719, 1426, 'arg_1', 'varchar', 0, 0, 1, 1);
-insert into sys.functions values (1427, 'rtrim', 'rtrim', 'str', 0, 1, false, false, false, 2000, true);
-insert into sys.args values (12720, 1427, 'res_0', 'varchar', 0, 0, 0, 0);
-insert into sys.args values (12721, 1427, 'arg_1', 'varchar', 0, 0, 1, 1);
-insert into sys.args values (12722, 1427, 'arg_2', 'varchar', 0, 0, 1, 2);
-insert into sys.functions values (1428, 'lpad', 'lpad', 'str', 0, 1, false, false, false, 2000, true);
-insert into sys.args values (12723, 1428, 'res_0', 'varchar', 0, 0, 0, 0);
-insert into sys.args values (12724, 1428, 'arg_1', 'varchar', 0, 0, 1, 1);
-insert into sys.args values (12725, 1428, 'arg_2', 'int', 32, 0, 1, 2);
-insert into sys.functions values (1429, 'lpad', 'lpad', 'str', 0, 1, false, false, false, 2000, true);
-insert into sys.args values (12726, 1429, 'res_0', 'varchar', 0, 0, 0, 0);
-insert into sys.args values (12727, 1429, 'arg_1', 'varchar', 0, 0, 1, 1);
-insert into sys.args values (12728, 1429, 'arg_2', 'int', 32, 0, 1, 2);
-insert into sys.args values (12729, 1429, 'arg_3', 'varchar', 0, 0, 1, 3);
-insert into sys.functions values (1430, 'rpad', 'rpad', 'str', 0, 1, false, false, false, 2000, true);
-insert into sys.args values (12730, 1430, 'res_0', 'varchar', 0, 0, 0, 0);
-insert into sys.args values (12731, 1430, 'arg_1', 'varchar', 0, 0, 1, 1);
-insert into sys.args values (12732, 1430, 'arg_2', 'int', 32, 0, 1, 2);
-insert into sys.functions values (1431, 'rpad', 'rpad', 'str', 0, 1, false, false, false, 2000, true);
-insert into sys.args values (12733, 1431, 'res_0', 'varchar', 0, 0, 0, 0);
-insert into sys.args values (12734, 1431, 'arg_1', 'varchar', 0, 0, 1, 1);
-insert into sys.args values (12735, 1431, 'arg_2', 'int', 32, 0, 1, 2);
-insert into sys.args values (12736, 1431, 'arg_3', 'varchar', 0, 0, 1, 3);
-insert into sys.functions values (1432, 'insert', 'insert', 'str', 0, 1, false, false, false, 2000, true);
-insert into sys.args values (12737, 1432, 'res_0', 'varchar', 0, 0, 0, 0);
-insert into sys.args values (12738, 1432, 'arg_1', 'varchar', 0, 0, 1, 1);
-insert into sys.args values (12739, 1432, 'arg_2', 'int', 32, 0, 1, 2);
-insert into sys.args values (12740, 1432, 'arg_3', 'int', 32, 0, 1, 3);
-insert into sys.args values (12741, 1432, 'arg_4', 'varchar', 0, 0, 1, 4);
-insert into sys.functions values (1433, 'replace', 'replace', 'str', 0, 1, false, false, false, 2000, true);
-insert into sys.args values (12742, 1433, 'res_0', 'varchar', 0, 0, 0, 0);
-insert into sys.args values (12743, 1433, 'arg_1', 'varchar', 0, 0, 1, 1);
-insert into sys.args values (12744, 1433, 'arg_2', 'varchar', 0, 0, 1, 2);
-insert into sys.args values (12745, 1433, 'arg_3', 'varchar', 0, 0, 1, 3);
-insert into sys.functions values (1434, 'repeat', 'repeat', 'str', 0, 1, false, false, false, 2000, true);
-insert into sys.args values (12746, 1434, 'res_0', 'varchar', 0, 0, 0, 0);
-insert into sys.args values (12747, 1434, 'arg_1', 'varchar', 0, 0, 1, 1);
-insert into sys.args values (12748, 1434, 'arg_2', 'int', 32, 0, 1, 2);
-insert into sys.functions values (1435, 'space', 'space', 'str', 0, 1, false, false, false, 2000, true);
-insert into sys.args values (12749, 1435, 'res_0', 'varchar', 0, 0, 0, 0);
-insert into sys.args values (12750, 1435, 'arg_1', 'int', 32, 0, 1, 1);
-insert into sys.functions values (1436, 'char_length', 'length', 'str', 0, 1, false, false, false, 2000, true);
-insert into sys.args values (12751, 1436, 'res_0', 'int', 32, 0, 0, 0);
-insert into sys.args values (12752, 1436, 'arg_1', 'varchar', 0, 0, 1, 1);
-insert into sys.functions values (1437, 'character_length', 'length', 'str', 0, 1, false, false, false, 2000, true);
-insert into sys.args values (12753, 1437, 'res_0', 'int', 32, 0, 0, 0);
-insert into sys.args values (12754, 1437, 'arg_1', 'varchar', 0, 0, 1, 1);
-insert into sys.functions values (1438, 'octet_length', 'nbytes', 'str', 0, 1, false, false, false, 2000, true);
-insert into sys.args values (12755, 1438, 'res_0', 'int', 32, 0, 0, 0);
-insert into sys.args values (12756, 1438, 'arg_1', 'varchar', 0, 0, 1, 1);
-insert into sys.functions values (1439, 'soundex', 'soundex', 'txtsim', 0, 1, false, false, false, 2000, true);
-insert into sys.args values (12757, 1439, 'res_0', 'varchar', 0, 0, 0, 0);
-insert into sys.args values (12758, 1439, 'arg_1', 'varchar', 0, 0, 1, 1);
-insert into sys.functions values (1440, 'difference', 'stringdiff', 'txtsim', 0, 1, false, false, false, 2000, true);
-insert into sys.args values (12759, 1440, 'res_0', 'int', 32, 0, 0, 0);
-insert into sys.args values (12760, 1440, 'arg_1', 'varchar', 0, 0, 1, 1);
-insert into sys.args values (12761, 1440, 'arg_2', 'varchar', 0, 0, 1, 2);
-insert into sys.functions values (1441, 'editdistance', 'editdistance', 'txtsim', 0, 1, false, false, false, 2000, true);
-insert into sys.args values (12762, 1441, 'res_0', 'int', 32, 0, 0, 0);
-insert into sys.args values (12763, 1441, 'arg_1', 'varchar', 0, 0, 1, 1);
-insert into sys.args values (12764, 1441, 'arg_2', 'varchar', 0, 0, 1, 2);
-insert into sys.functions values (1442, 'editdistance2', 'editdistance2', 'txtsim', 0, 1, false, false, false, 2000, true);
-insert into sys.args values (12765, 1442, 'res_0', 'int', 32, 0, 0, 0);
-insert into sys.args values (12766, 1442, 'arg_1', 'varchar', 0, 0, 1, 1);
-insert into sys.args values (12767, 1442, 'arg_2', 'varchar', 0, 0, 1, 2);
-insert into sys.functions values (1443, 'similarity', 'similarity', 'txtsim', 0, 1, false, false, false, 2000, true);
-insert into sys.args values (12768, 1443, 'res_0', 'double', 53, 0, 0, 0);
-insert into sys.args values (12769, 1443, 'arg_1', 'varchar', 0, 0, 1, 1);
-insert into sys.args values (12770, 1443, 'arg_2', 'varchar', 0, 0, 1, 2);
-insert into sys.functions values (1444, 'qgramnormalize', 'qgramnormalize', 'txtsim', 0, 1, false, false, false, 2000, true);
-insert into sys.args values (12771, 1444, 'res_0', 'varchar', 0, 0, 0, 0);
-insert into sys.args values (12772, 1444, 'arg_1', 'varchar', 0, 0, 1, 1);
-insert into sys.functions values (1445, 'levenshtein', 'levenshtein', 'txtsim', 0, 1, false, false, false, 2000, true);
-insert into sys.args values (12773, 1445, 'res_0', 'int', 32, 0, 0, 0);
-insert into sys.args values (12774, 1445, 'arg_1', 'varchar', 0, 0, 1, 1);
-insert into sys.args values (12775, 1445, 'arg_2', 'varchar', 0, 0, 1, 2);
-insert into sys.functions values (1446, 'levenshtein', 'levenshtein', 'txtsim', 0, 1, false, false, false, 2000, true);
-insert into sys.args values (12776, 1446, 'res_0', 'int', 32, 0, 0, 0);
-insert into sys.args values (12777, 1446, 'arg_1', 'varchar', 0, 0, 1, 1);
-insert into sys.args values (12778, 1446, 'arg_2', 'varchar', 0, 0, 1, 2);
-insert into sys.args values (12779, 1446, 'arg_3', 'int', 32, 0, 1, 3);
-insert into sys.args values (12780, 1446, 'arg_4', 'int', 32, 0, 1, 4);
-insert into sys.args values (12781, 1446, 'arg_5', 'int', 32, 0, 1, 5);
-insert into sys.functions values (1447, 'index', 'index', 'calc', 0, 1, false, false, false, 2000, true);
-insert into sys.args values (12782, 1447, 'res_0', 'tinyint', 8, 0, 0, 0);
-insert into sys.args values (12783, 1447, 'arg_1', 'clob', 0, 0, 1, 1);
-insert into sys.args values (12784, 1447, 'arg_2', 'boolean', 1, 0, 1, 2);
-insert into sys.functions values (1448, 'index', 'index', 'calc', 0, 1, false, false, false, 2000, true);
-insert into sys.args values (12785, 1448, 'res_0', 'smallint', 16, 0, 0, 0);
-insert into sys.args values (12786, 1448, 'arg_1', 'clob', 0, 0, 1, 1);
-insert into sys.args values (12787, 1448, 'arg_2', 'boolean', 1, 0, 1, 2);
-insert into sys.functions values (1449, 'index', 'index', 'calc', 0, 1, false, false, false, 2000, true);
-insert into sys.args values (12788, 1449, 'res_0', 'int', 32, 0, 0, 0);
-insert into sys.args values (12789, 1449, 'arg_1', 'clob', 0, 0, 1, 1);
-insert into sys.args values (12790, 1449, 'arg_2', 'boolean', 1, 0, 1, 2);
-insert into sys.functions values (1450, 'strings', 'strings', 'calc', 0, 1, false, false, false, 2000, true);
-insert into sys.args values (12791, 1450, 'res_0', 'clob', 0, 0, 0, 0);
-insert into sys.args values (12792, 1450, 'arg_1', 'clob', 0, 0, 1, 1);
-insert into sys.functions values (1451, 'locate', 'locate', 'str', 0, 1, false, false, false, 2000, true);
-insert into sys.args values (12793, 1451, 'res_0', 'int', 32, 0, 0, 0);
-insert into sys.args values (12794, 1451, 'arg_1', 'clob', 0, 0, 1, 1);
-insert into sys.args values (12795, 1451, 'arg_2', 'clob', 0, 0, 1, 2);
-insert into sys.functions values (1452, 'locate', 'locate', 'str', 0, 1, false, false, false, 2000, true);
-insert into sys.args values (12796, 1452, 'res_0', 'int', 32, 0, 0, 0);
-insert into sys.args values (12797, 1452, 'arg_1', 'clob', 0, 0, 1, 1);
-insert into sys.args values (12798, 1452, 'arg_2', 'clob', 0, 0, 1, 2);
-insert into sys.args values (12799, 1452, 'arg_3', 'int', 32, 0, 1, 3);
-insert into sys.functions values (1453, 'charindex', 'locate', 'str', 0, 1, false, false, false, 2000, true);
-insert into sys.args values (12800, 1453, 'res_0', 'int', 32, 0, 0, 0);
-insert into sys.args values (12801, 1453, 'arg_1', 'clob', 0, 0, 1, 1);
-insert into sys.args values (12802, 1453, 'arg_2', 'clob', 0, 0, 1, 2);
-insert into sys.functions values (1454, 'charindex', 'locate', 'str', 0, 1, false, false, false, 2000, true);
-insert into sys.args values (12803, 1454, 'res_0', 'int', 32, 0, 0, 0);
-insert into sys.args values (12804, 1454, 'arg_1', 'clob', 0, 0, 1, 1);
-insert into sys.args values (12805, 1454, 'arg_2', 'clob', 0, 0, 1, 2);
-insert into sys.args values (12806, 1454, 'arg_3', 'int', 32, 0, 1, 3);
-insert into sys.functions values (1455, 'splitpart', 'splitpart', 'str', 0, 1, false, false, false, 2000, true);
-insert into sys.args values (12807, 1455, 'res_0', 'clob', 0, 0, 0, 0);
-insert into sys.args values (12808, 1455, 'arg_1', 'clob', 0, 0, 1, 1);
-insert into sys.args values (12809, 1455, 'arg_2', 'clob', 0, 0, 1, 2);
-insert into sys.args values (12810, 1455, 'arg_3', 'int', 32, 0, 1, 3);
-insert into sys.functions values (1456, 'substring', 'substring', 'str', 0, 1, false, false, false, 2000, true);
-insert into sys.args values (12811, 1456, 'res_0', 'clob', 0, 0, 0, 0);
-insert into sys.args values (12812, 1456, 'arg_1', 'clob', 0, 0, 1, 1);
-insert into sys.args values (12813, 1456, 'arg_2', 'int', 32, 0, 1, 2);
-insert into sys.functions values (1457, 'substring', 'substring', 'str', 0, 1, false, false, false, 2000, true);
-insert into sys.args values (12814, 1457, 'res_0', 'clob', 0, 0, 0, 0);
-insert into sys.args values (12815, 1457, 'arg_1', 'clob', 0, 0, 1, 1);
-insert into sys.args values (12816, 1457, 'arg_2', 'int', 32, 0, 1, 2);
-insert into sys.args values (12817, 1457, 'arg_3', 'int', 32, 0, 1, 3);
-insert into sys.functions values (1458, 'substr', 'substring', 'str', 0, 1, false, false, false, 2000, true);
-insert into sys.args values (12818, 1458, 'res_0', 'clob', 0, 0, 0, 0);
-insert into sys.args values (12819, 1458, 'arg_1', 'clob', 0, 0, 1, 1);
-insert into sys.args values (12820, 1458, 'arg_2', 'int', 32, 0, 1, 2);
-insert into sys.functions values (1459, 'substr', 'substring', 'str', 0, 1, false, false, false, 2000, true);
-insert into sys.args values (12821, 1459, 'res_0', 'clob', 0, 0, 0, 0);
-insert into sys.args values (12822, 1459, 'arg_1', 'clob', 0, 0, 1, 1);
-insert into sys.args values (12823, 1459, 'arg_2', 'int', 32, 0, 1, 2);
-insert into sys.args values (12824, 1459, 'arg_3', 'int', 32, 0, 1, 3);
-insert into sys.functions values (1460, 'not_like', 'not_like', 'algebra', 0, 1, false, false, false, 2000, true);
-insert into sys.args values (12825, 1460, 'res_0', 'boolean', 1, 0, 0, 0);
-insert into sys.args values (12826, 1460, 'arg_1', 'clob', 0, 0, 1, 1);
-insert into sys.args values (12827, 1460, 'arg_2', 'clob', 0, 0, 1, 2);
-insert into sys.functions values (1461, 'not_like', 'not_like', 'algebra', 0, 1, false, false, false, 2000, true);
-insert into sys.args values (12828, 1461, 'res_0', 'boolean', 1, 0, 0, 0);
-insert into sys.args values (12829, 1461, 'arg_1', 'clob', 0, 0, 1, 1);
-insert into sys.args values (12830, 1461, 'arg_2', 'clob', 0, 0, 1, 2);
-insert into sys.args values (12831, 1461, 'arg_3', 'clob', 0, 0, 1, 3);
-insert into sys.functions values (1462, 'not_ilike', 'not_ilike', 'algebra', 0, 1, false, false, false, 2000, true);
-insert into sys.args values (12832, 1462, 'res_0', 'boolean', 1, 0, 0, 0);
-insert into sys.args values (12833, 1462, 'arg_1', 'clob', 0, 0, 1, 1);
-insert into sys.args values (12834, 1462, 'arg_2', 'clob', 0, 0, 1, 2);
-insert into sys.functions values (1463, 'not_ilike', 'not_ilike', 'algebra', 0, 1, false, false, false, 2000, true);
-insert into sys.args values (12835, 1463, 'res_0', 'boolean', 1, 0, 0, 0);
-insert into sys.args values (12836, 1463, 'arg_1', 'clob', 0, 0, 1, 1);
-insert into sys.args values (12837, 1463, 'arg_2', 'clob', 0, 0, 1, 2);
-insert into sys.args values (12838, 1463, 'arg_3', 'clob', 0, 0, 1, 3);
-insert into sys.functions values (1464, 'patindex', 'patindex', 'pcre', 0, 1, false, false, false, 2000, true);
-insert into sys.args values (12839, 1464, 'res_0', 'int', 32, 0, 0, 0);
-insert into sys.args values (12840, 1464, 'arg_1', 'clob', 0, 0, 1, 1);
-insert into sys.args values (12841, 1464, 'arg_2', 'clob', 0, 0, 1, 2);
-insert into sys.functions values (1465, 'truncate', 'stringleft', 'str', 0, 1, false, false, false, 2000, true);
-insert into sys.args values (12842, 1465, 'res_0', 'clob', 0, 0, 0, 0);
-insert into sys.args values (12843, 1465, 'arg_1', 'clob', 0, 0, 1, 1);
-insert into sys.args values (12844, 1465, 'arg_2', 'int', 32, 0, 1, 2);
-insert into sys.functions values (1466, 'concat', '+', 'calc', 0, 1, false, false, false, 2000, true);
-insert into sys.args values (12845, 1466, 'res_0', 'clob', 0, 0, 0, 0);
-insert into sys.args values (12846, 1466, 'arg_1', 'clob', 0, 0, 1, 1);
-insert into sys.args values (12847, 1466, 'arg_2', 'clob', 0, 0, 1, 2);
-insert into sys.functions values (1467, 'ascii', 'ascii', 'str', 0, 1, false, false, false, 2000, true);
-insert into sys.args values (12848, 1467, 'res_0', 'int', 32, 0, 0, 0);
-insert into sys.args values (12849, 1467, 'arg_1', 'clob', 0, 0, 1, 1);
-insert into sys.functions values (1468, 'code', 'unicode', 'str', 0, 1, false, false, false, 2000, true);
-insert into sys.args values (12850, 1468, 'res_0', 'clob', 0, 0, 0, 0);
-insert into sys.args values (12851, 1468, 'arg_1', 'int', 32, 0, 1, 1);
-insert into sys.functions values (1469, 'length', 'length', 'str', 0, 1, false, false, false, 2000, true);
-insert into sys.args values (12852, 1469, 'res_0', 'int', 32, 0, 0, 0);
-insert into sys.args values (12853, 1469, 'arg_1', 'clob', 0, 0, 1, 1);
-insert into sys.functions values (1470, 'right', 'stringright', 'str', 0, 1, false, false, false, 2000, true);
-insert into sys.args values (12854, 1470, 'res_0', 'clob', 0, 0, 0, 0);
-insert into sys.args values (12855, 1470, 'arg_1', 'clob', 0, 0, 1, 1);
-insert into sys.args values (12856, 1470, 'arg_2', 'int', 32, 0, 1, 2);
-insert into sys.functions values (1471, 'left', 'stringleft', 'str', 0, 1, false, false, false, 2000, true);
-insert into sys.args values (12857, 1471, 'res_0', 'clob', 0, 0, 0, 0);
-insert into sys.args values (12858, 1471, 'arg_1', 'clob', 0, 0, 1, 1);
-insert into sys.args values (12859, 1471, 'arg_2', 'int', 32, 0, 1, 2);
-insert into sys.functions values (1472, 'upper', 'toUpper', 'str', 0, 1, false, false, false, 2000, true);
-insert into sys.args values (12860, 1472, 'res_0', 'clob', 0, 0, 0, 0);
-insert into sys.args values (12861, 1472, 'arg_1', 'clob', 0, 0, 1, 1);
-insert into sys.functions values (1473, 'ucase', 'toUpper', 'str', 0, 1, false, false, false, 2000, true);
-insert into sys.args values (12862, 1473, 'res_0', 'clob', 0, 0, 0, 0);
-insert into sys.args values (12863, 1473, 'arg_1', 'clob', 0, 0, 1, 1);
-insert into sys.functions values (1474, 'lower', 'toLower', 'str', 0, 1, false, false, false, 2000, true);
-insert into sys.args values (12864, 1474, 'res_0', 'clob', 0, 0, 0, 0);
-insert into sys.args values (12865, 1474, 'arg_1', 'clob', 0, 0, 1, 1);
-insert into sys.functions values (1475, 'lcase', 'toLower', 'str', 0, 1, false, false, false, 2000, true);
-insert into sys.args values (12866, 1475, 'res_0', 'clob', 0, 0, 0, 0);
-insert into sys.args values (12867, 1475, 'arg_1', 'clob', 0, 0, 1, 1);
-insert into sys.functions values (1476, 'trim', 'trim', 'str', 0, 1, false, false, false, 2000, true);
-insert into sys.args values (12868, 1476, 'res_0', 'clob', 0, 0, 0, 0);
-insert into sys.args values (12869, 1476, 'arg_1', 'clob', 0, 0, 1, 1);
-insert into sys.functions values (1477, 'trim', 'trim', 'str', 0, 1, false, false, false, 2000, true);
-insert into sys.args values (12870, 1477, 'res_0', 'clob', 0, 0, 0, 0);
-insert into sys.args values (12871, 1477, 'arg_1', 'clob', 0, 0, 1, 1);
-insert into sys.args values (12872, 1477, 'arg_2', 'clob', 0, 0, 1, 2);
-insert into sys.functions values (1478, 'ltrim', 'ltrim', 'str', 0, 1, false, false, false, 2000, true);
-insert into sys.args values (12873, 1478, 'res_0', 'clob', 0, 0, 0, 0);
-insert into sys.args values (12874, 1478, 'arg_1', 'clob', 0, 0, 1, 1);
-insert into sys.functions values (1479, 'ltrim', 'ltrim', 'str', 0, 1, false, false, false, 2000, true);
-insert into sys.args values (12875, 1479, 'res_0', 'clob', 0, 0, 0, 0);
-insert into sys.args values (12876, 1479, 'arg_1', 'clob', 0, 0, 1, 1);
-insert into sys.args values (12877, 1479, 'arg_2', 'clob', 0, 0, 1, 2);
-insert into sys.functions values (1480, 'rtrim', 'rtrim', 'str', 0, 1, false, false, false, 2000, true);
-insert into sys.args values (12878, 1480, 'res_0', 'clob', 0, 0, 0, 0);
-insert into sys.args values (12879, 1480, 'arg_1', 'clob', 0, 0, 1, 1);
-insert into sys.functions values (1481, 'rtrim', 'rtrim', 'str', 0, 1, false, false, false, 2000, true);
-insert into sys.args values (12880, 1481, 'res_0', 'clob', 0, 0, 0, 0);
-insert into sys.args values (12881, 1481, 'arg_1', 'clob', 0, 0, 1, 1);
-insert into sys.args values (12882, 1481, 'arg_2', 'clob', 0, 0, 1, 2);
-insert into sys.functions values (1482, 'lpad', 'lpad', 'str', 0, 1, false, false, false, 2000, true);
-insert into sys.args values (12883, 1482, 'res_0', 'clob', 0, 0, 0, 0);
-insert into sys.args values (12884, 1482, 'arg_1', 'clob', 0, 0, 1, 1);
-insert into sys.args values (12885, 1482, 'arg_2', 'int', 32, 0, 1, 2);
-insert into sys.functions values (1483, 'lpad', 'lpad', 'str', 0, 1, false, false, false, 2000, true);
-insert into sys.args values (12886, 1483, 'res_0', 'clob', 0, 0, 0, 0);
-insert into sys.args values (12887, 1483, 'arg_1', 'clob', 0, 0, 1, 1);
-insert into sys.args values (12888, 1483, 'arg_2', 'int', 32, 0, 1, 2);
-insert into sys.args values (12889, 1483, 'arg_3', 'clob', 0, 0, 1, 3);
-insert into sys.functions values (1484, 'rpad', 'rpad', 'str', 0, 1, false, false, false, 2000, true);
-insert into sys.args values (12890, 1484, 'res_0', 'clob', 0, 0, 0, 0);
-insert into sys.args values (12891, 1484, 'arg_1', 'clob', 0, 0, 1, 1);
-insert into sys.args values (12892, 1484, 'arg_2', 'int', 32, 0, 1, 2);
-insert into sys.functions values (1485, 'rpad', 'rpad', 'str', 0, 1, false, false, false, 2000, true);
-insert into sys.args values (12893, 1485, 'res_0', 'clob', 0, 0, 0, 0);
-insert into sys.args values (12894, 1485, 'arg_1', 'clob', 0, 0, 1, 1);
-insert into sys.args values (12895, 1485, 'arg_2', 'int', 32, 0, 1, 2);
-insert into sys.args values (12896, 1485, 'arg_3', 'clob', 0, 0, 1, 3);
-insert into sys.functions values (1486, 'insert', 'insert', 'str', 0, 1, false, false, false, 2000, true);
-insert into sys.args values (12897, 1486, 'res_0', 'clob', 0, 0, 0, 0);
-insert into sys.args values (12898, 1486, 'arg_1', 'clob', 0, 0, 1, 1);
-insert into sys.args values (12899, 1486, 'arg_2', 'int', 32, 0, 1, 2);
-insert into sys.args values (12900, 1486, 'arg_3', 'int', 32, 0, 1, 3);
-insert into sys.args values (12901, 1486, 'arg_4', 'clob', 0, 0, 1, 4);
-insert into sys.functions values (1487, 'replace', 'replace', 'str', 0, 1, false, false, false, 2000, true);
-insert into sys.args values (12902, 1487, 'res_0', 'clob', 0, 0, 0, 0);
-insert into sys.args values (12903, 1487, 'arg_1', 'clob', 0, 0, 1, 1);
-insert into sys.args values (12904, 1487, 'arg_2', 'clob', 0, 0, 1, 2);
-insert into sys.args values (12905, 1487, 'arg_3', 'clob', 0, 0, 1, 3);
-insert into sys.functions values (1488, 'repeat', 'repeat', 'str', 0, 1, false, false, false, 2000, true);
-insert into sys.args values (12906, 1488, 'res_0', 'clob', 0, 0, 0, 0);
-insert into sys.args values (12907, 1488, 'arg_1', 'clob', 0, 0, 1, 1);
-insert into sys.args values (12908, 1488, 'arg_2', 'int', 32, 0, 1, 2);
-insert into sys.functions values (1489, 'space', 'space', 'str', 0, 1, false, false, false, 2000, true);
-insert into sys.args values (12909, 1489, 'res_0', 'clob', 0, 0, 0, 0);
-insert into sys.args values (12910, 1489, 'arg_1', 'int', 32, 0, 1, 1);
-insert into sys.functions values (1490, 'char_length', 'length', 'str', 0, 1, false, false, false, 2000, true);
-insert into sys.args values (12911, 1490, 'res_0', 'int', 32, 0, 0, 0);
-insert into sys.args values (12912, 1490, 'arg_1', 'clob', 0, 0, 1, 1);
-insert into sys.functions values (1491, 'character_length', 'length', 'str', 0, 1, false, false, false, 2000, true);
-insert into sys.args values (12913, 1491, 'res_0', 'int', 32, 0, 0, 0);
-insert into sys.args values (12914, 1491, 'arg_1', 'clob', 0, 0, 1, 1);
-insert into sys.functions values (1492, 'octet_length', 'nbytes', 'str', 0, 1, false, false, false, 2000, true);
-insert into sys.args values (12915, 1492, 'res_0', 'int', 32, 0, 0, 0);
-insert into sys.args values (12916, 1492, 'arg_1', 'clob', 0, 0, 1, 1);
-insert into sys.functions values (1493, 'soundex', 'soundex', 'txtsim', 0, 1, false, false, false, 2000, true);
-insert into sys.args values (12917, 1493, 'res_0', 'clob', 0, 0, 0, 0);
-insert into sys.args values (12918, 1493, 'arg_1', 'clob', 0, 0, 1, 1);
-insert into sys.functions values (1494, 'difference', 'stringdiff', 'txtsim', 0, 1, false, false, false, 2000, true);
-insert into sys.args values (12919, 1494, 'res_0', 'int', 32, 0, 0, 0);
-insert into sys.args values (12920, 1494, 'arg_1', 'clob', 0, 0, 1, 1);
-insert into sys.args values (12921, 1494, 'arg_2', 'clob', 0, 0, 1, 2);
-insert into sys.functions values (1495, 'editdistance', 'editdistance', 'txtsim', 0, 1, false, false, false, 2000, true);
-insert into sys.args values (12922, 1495, 'res_0', 'int', 32, 0, 0, 0);
-insert into sys.args values (12923, 1495, 'arg_1', 'clob', 0, 0, 1, 1);
-insert into sys.args values (12924, 1495, 'arg_2', 'clob', 0, 0, 1, 2);
-insert into sys.functions values (1496, 'editdistance2', 'editdistance2', 'txtsim', 0, 1, false, false, false, 2000, true);
-insert into sys.args values (12925, 1496, 'res_0', 'int', 32, 0, 0, 0);
-insert into sys.args values (12926, 1496, 'arg_1', 'clob', 0, 0, 1, 1);
-insert into sys.args values (12927, 1496, 'arg_2', 'clob', 0, 0, 1, 2);
-insert into sys.functions values (1497, 'similarity', 'similarity', 'txtsim', 0, 1, false, false, false, 2000, true);
-insert into sys.args values (12928, 1497, 'res_0', 'double', 53, 0, 0, 0);
-insert into sys.args values (12929, 1497, 'arg_1', 'clob', 0, 0, 1, 1);
-insert into sys.args values (12930, 1497, 'arg_2', 'clob', 0, 0, 1, 2);
-insert into sys.functions values (1498, 'qgramnormalize', 'qgramnormalize', 'txtsim', 0, 1, false, false, false, 2000, true);
-insert into sys.args values (12931, 1498, 'res_0', 'clob', 0, 0, 0, 0);
-insert into sys.args values (12932, 1498, 'arg_1', 'clob', 0, 0, 1, 1);
-insert into sys.functions values (1499, 'levenshtein', 'levenshtein', 'txtsim', 0, 1, false, false, false, 2000, true);
-insert into sys.args values (12933, 1499, 'res_0', 'int', 32, 0, 0, 0);
-insert into sys.args values (12934, 1499, 'arg_1', 'clob', 0, 0, 1, 1);
-insert into sys.args values (12935, 1499, 'arg_2', 'clob', 0, 0, 1, 2);
-insert into sys.functions values (1500, 'levenshtein', 'levenshtein', 'txtsim', 0, 1, false, false, false, 2000, true);
-insert into sys.args values (12936, 1500, 'res_0', 'int', 32, 0, 0, 0);
-insert into sys.args values (12937, 1500, 'arg_1', 'clob', 0, 0, 1, 1);
-insert into sys.args values (12938, 1500, 'arg_2', 'clob', 0, 0, 1, 2);
-insert into sys.args values (12939, 1500, 'arg_3', 'int', 32, 0, 1, 3);
-insert into sys.args values (12940, 1500, 'arg_4', 'int', 32, 0, 1, 4);
-insert into sys.args values (12941, 1500, 'arg_5', 'int', 32, 0, 1, 5);
-insert into sys.functions values (1501, 'copyfrom', 'copy_from', 'sql', 0, 5, false, true, false, 2000, true);
-insert into sys.args values (12942, 1501, 'res_0', 'table', 0, 0, 0, 0);
-insert into sys.args values (12943, 1501, 'arg_1', 'varchar', 0, 0, 1, 1);
-insert into sys.args values (12944, 1501, 'arg_2', 'varchar', 0, 0, 1, 2);
-insert into sys.args values (12945, 1501, 'arg_3', 'varchar', 0, 0, 1, 3);
-insert into sys.args values (12946, 1501, 'arg_4', 'varchar', 0, 0, 1, 4);
-insert into sys.args values (12947, 1501, 'arg_5', 'varchar', 0, 0, 1, 5);
-insert into sys.args values (12948, 1501, 'arg_6', 'varchar', 0, 0, 1, 6);
-insert into sys.args values (12949, 1501, 'arg_7', 'bigint', 64, 0, 1, 7);
-insert into sys.args values (12950, 1501, 'arg_8', 'bigint', 64, 0, 1, 8);
-insert into sys.args values (12951, 1501, 'arg_9', 'int', 32, 0, 1, 9);
-insert into sys.args values (12952, 1501, 'arg_10', 'int', 32, 0, 1, 10);
-insert into sys.args values (12953, 1501, 'arg_11', 'varchar', 0, 0, 1, 11);
-insert into sys.args values (12954, 1501, 'arg_12', 'int', 32, 0, 1, 12);
-insert into sys.functions values (1502, 'copyfrom', 'importTable', 'sql', 0, 5, false, true, false, 2000, true);
-insert into sys.args values (12955, 1502, 'res_0', 'table', 0, 0, 0, 0);
-insert into sys.args values (12956, 1502, 'arg_1', 'varchar', 0, 0, 1, 1);
-insert into sys.args values (12957, 1502, 'arg_2', 'varchar', 0, 0, 1, 2);
-insert into sys.args values (12958, 1502, 'arg_3', 'int', 32, 0, 1, 3);
-insert into sys.functions values (1503, 'sys_update_schemas', 'update_schemas', 'sql', 0, 2, false, false, false, 2000, true);
-insert into sys.functions values (1504, 'sys_update_tables', 'update_tables', 'sql', 0, 2, false, false, false, 2000, true);
-insert into sys.functions values (63, 'not_unique', 'not_unique', 'sql', 0, 3, false, false, false, 2000, true);
-insert into sys.args values (12959, 63, 'res', 'boolean', 1, 0, 0, 0);
-insert into sys.args values (12960, 63, 'arg', 'oid', 63, 0, 1, 1);
-insert into sys.functions values (76, 'zero_or_one', 'zero_or_one', 'sql', 0, 3, false, false, false, 2000, true);
-insert into sys.args values (12961, 76, 'res', 'any', 0, 0, 0, 0);
-insert into sys.args values (12962, 76, 'arg', 'any', 0, 0, 1, 1);
-insert into sys.functions values (77, 'all', 'all', 'sql', 0, 3, false, false, false, 2000, true);
-insert into sys.args values (12963, 77, 'res', 'any', 0, 0, 0, 0);
-insert into sys.args values (12964, 77, 'arg', 'any', 0, 0, 1, 1);
-insert into sys.functions values (78, 'null', 'null', 'sql', 0, 3, false, false, false, 2000, true);
-insert into sys.args values (12965, 78, 'res', 'boolean', 1, 0, 0, 0);
-insert into sys.args values (12966, 78, 'arg', 'any', 0, 0, 1, 1);
-insert into sys.functions values (81, 'anyequal', 'anyequal', 'aggr', 0, 3, false, false, false, 2000, true);
-insert into sys.args values (12967, 81, 'res', 'boolean', 1, 0, 0, 0);
-insert into sys.args values (12968, 81, 'arg', 'any', 0, 0, 1, 1);
-insert into sys.functions values (82, 'allnotequal', 'allnotequal', 'aggr', 0, 3, false, false, false, 2000, true);
-insert into sys.args values (12969, 82, 'res', 'boolean', 1, 0, 0, 0);
-insert into sys.args values (12970, 82, 'arg', 'any', 0, 0, 1, 1);
-insert into sys.functions values (83, 'exist', 'exist', 'aggr', 0, 3, false, false, false, 2000, true);
-insert into sys.args values (12971, 83, 'res', 'boolean', 1, 0, 0, 0);
-insert into sys.args values (12972, 83, 'arg', 'any', 0, 0, 1, 1);
-insert into sys.functions values (84, 'not_exist', 'not_exist', 'aggr', 0, 3, false, false, false, 2000, true);
-insert into sys.args values (12973, 84, 'res', 'boolean', 1, 0, 0, 0);
-insert into sys.args values (12974, 84, 'arg', 'any', 0, 0, 1, 1);
-insert into sys.functions values (91, 'min', 'min', 'aggr', 0, 3, false, false, false, 2000, true);
-insert into sys.args values (12975, 91, 'res', 'any', 0, 0, 0, 0);
-insert into sys.args values (12976, 91, 'arg', 'any', 0, 0, 1, 1);
-insert into sys.functions values (92, 'max', 'max', 'aggr', 0, 3, false, false, false, 2000, true);
-insert into sys.args values (12977, 92, 'res', 'any', 0, 0, 0, 0);
-insert into sys.args values (12978, 92, 'arg', 'any', 0, 0, 1, 1);
-insert into sys.functions values (98, 'sum', 'sum', 'aggr', 0, 3, false, false, false, 2000, true);
-insert into sys.args values (12979, 98, 'res', 'hugeint', 128, 0, 0, 0);
-insert into sys.args values (12980, 98, 'arg', 'tinyint', 8, 0, 1, 1);
-insert into sys.functions values (99, 'sum', 'sum', 'aggr', 0, 3, false, false, false, 2000, true);
-insert into sys.args values (12981, 99, 'res', 'hugeint', 128, 0, 0, 0);
-insert into sys.args values (12982, 99, 'arg', 'smallint', 16, 0, 1, 1);
-insert into sys.functions values (100, 'sum', 'sum', 'aggr', 0, 3, false, false, false, 2000, true);
-insert into sys.args values (12983, 100, 'res', 'hugeint', 128, 0, 0, 0);
-insert into sys.args values (12984, 100, 'arg', 'int', 32, 0, 1, 1);
-insert into sys.functions values (101, 'sum', 'sum', 'aggr', 0, 3, false, false, false, 2000, true);
-insert into sys.args values (12985, 101, 'res', 'hugeint', 128, 0, 0, 0);
-insert into sys.args values (12986, 101, 'arg', 'hugeint', 128, 0, 1, 1);
-insert into sys.functions values (102, 'sum', 'sum', 'aggr', 0, 3, false, false, false, 2000, true);
-insert into sys.args values (12987, 102, 'res', 'bigint', 64, 0, 0, 0);
-insert into sys.args values (12988, 102, 'arg', 'bigint', 64, 0, 1, 1);
-insert into sys.functions values (103, 'sum', 'sum', 'aggr', 0, 3, false, false, false, 2000, true);
-insert into sys.args values (12989, 103, 'res', 'decimal', 38, 0, 0, 0);
-insert into sys.args values (12990, 103, 'arg', 'decimal', 2, 0, 1, 1);
-insert into sys.functions values (104, 'sum', 'sum', 'aggr', 0, 3, false, false, false, 2000, true);
-insert into sys.args values (12991, 104, 'res', 'decimal', 38, 0, 0, 0);
-insert into sys.args values (12992, 104, 'arg', 'decimal', 4, 0, 1, 1);
-insert into sys.functions values (105, 'sum', 'sum', 'aggr', 0, 3, false, false, false, 2000, true);
-insert into sys.args values (12993, 105, 'res', 'decimal', 38, 0, 0, 0);
-insert into sys.args values (12994, 105, 'arg', 'decimal', 9, 0, 1, 1);
-insert into sys.functions values (106, 'sum', 'sum', 'aggr', 0, 3, false, false, false, 2000, true);
-insert into sys.args values (12995, 106, 'res', 'decimal', 38, 0, 0, 0);
-insert into sys.args values (12996, 106, 'arg', 'decimal', 18, 0, 1, 1);
-insert into sys.functions values (107, 'sum', 'sum', 'aggr', 0, 3, false, false, false, 2000, true);
-insert into sys.args values (12997, 107, 'res', 'decimal', 38, 0, 0, 0);
-insert into sys.args values (12998, 107, 'arg', 'decimal', 38, 0, 1, 1);
-insert into sys.functions values (108, 'prod', 'prod', 'aggr', 0, 3, false, false, false, 2000, true);
-insert into sys.args values (12999, 108, 'res', 'hugeint', 128, 0, 0, 0);
-insert into sys.args values (13000, 108, 'arg', 'tinyint', 8, 0, 1, 1);
-insert into sys.functions values (109, 'prod', 'prod', 'aggr', 0, 3, false, false, false, 2000, true);
-insert into sys.args values (13001, 109, 'res', 'hugeint', 128, 0, 0, 0);
-insert into sys.args values (13002, 109, 'arg', 'smallint', 16, 0, 1, 1);
-insert into sys.functions values (110, 'prod', 'prod', 'aggr', 0, 3, false, false, false, 2000, true);
-insert into sys.args values (13003, 110, 'res', 'hugeint', 128, 0, 0, 0);
-insert into sys.args values (13004, 110, 'arg', 'int', 32, 0, 1, 1);
-insert into sys.functions values (111, 'prod', 'prod', 'aggr', 0, 3, false, false, false, 2000, true);
-insert into sys.args values (13005, 111, 'res', 'hugeint', 128, 0, 0, 0);
-insert into sys.args values (13006, 111, 'arg', 'bigint', 64, 0, 1, 1);
-insert into sys.functions values (112, 'prod', 'prod', 'aggr', 0, 3, false, false, false, 2000, true);
-insert into sys.args values (13007, 112, 'res', 'hugeint', 128, 0, 0, 0);
-insert into sys.args values (13008, 112, 'arg', 'hugeint', 128, 0, 1, 1);
-insert into sys.functions values (113, 'prod', 'prod', 'aggr', 0, 3, false, false, false, 2000, true);
-insert into sys.args values (13009, 113, 'res', 'decimal', 38, 0, 0, 0);
-insert into sys.args values (13010, 113, 'arg', 'decimal', 2, 0, 1, 1);
-insert into sys.functions values (114, 'prod', 'prod', 'aggr', 0, 3, false, false, false, 2000, true);
-insert into sys.args values (13011, 114, 'res', 'decimal', 38, 0, 0, 0);
-insert into sys.args values (13012, 114, 'arg', 'decimal', 4, 0, 1, 1);
-insert into sys.functions values (115, 'prod', 'prod', 'aggr', 0, 3, false, false, false, 2000, true);
-insert into sys.args values (13013, 115, 'res', 'decimal', 38, 0, 0, 0);
-insert into sys.args values (13014, 115, 'arg', 'decimal', 9, 0, 1, 1);
-insert into sys.functions values (116, 'prod', 'prod', 'aggr', 0, 3, false, false, false, 2000, true);
-insert into sys.args values (13015, 116, 'res', 'decimal', 38, 0, 0, 0);
-insert into sys.args values (13016, 116, 'arg', 'decimal', 18, 0, 1, 1);
-insert into sys.functions values (117, 'prod', 'prod', 'aggr', 0, 3, false, false, false, 2000, true);
-insert into sys.args values (13017, 117, 'res', 'decimal', 38, 0, 0, 0);
-insert into sys.args values (13018, 117, 'arg', 'decimal', 38, 0, 1, 1);
-insert into sys.functions values (131, 'sum', 'sum', 'aggr', 0, 3, false, false, false, 2000, true);
-insert into sys.args values (13019, 131, 'res', 'real', 24, 0, 0, 0);
-insert into sys.args values (13020, 131, 'arg', 'real', 24, 0, 1, 1);
-insert into sys.functions values (132, 'prod', 'prod', 'aggr', 0, 3, false, false, false, 2000, true);
-insert into sys.args values (13021, 132, 'res', 'real', 24, 0, 0, 0);
-insert into sys.args values (13022, 132, 'arg', 'real', 24, 0, 1, 1);
-insert into sys.functions values (133, 'sum', 'sum', 'aggr', 0, 3, false, false, false, 2000, true);
-insert into sys.args values (13023, 133, 'res', 'double', 53, 0, 0, 0);
-insert into sys.args values (13024, 133, 'arg', 'double', 53, 0, 1, 1);
-insert into sys.functions values (134, 'prod', 'prod', 'aggr', 0, 3, false, false, false, 2000, true);
-insert into sys.args values (13025, 134, 'res', 'double', 53, 0, 0, 0);
-insert into sys.args values (13026, 134, 'arg', 'double', 53, 0, 1, 1);
-insert into sys.functions values (135, 'sum', 'sum', 'aggr', 0, 3, false, false, false, 2000, true);
-insert into sys.args values (13027, 135, 'res', 'month_interval', 32, 0, 0, 0);
-insert into sys.args values (13028, 135, 'arg', 'month_interval', 32, 0, 1, 1);
-insert into sys.functions values (136, 'sum', 'sum', 'aggr', 0, 3, false, false, false, 2000, true);
-insert into sys.args values (13029, 136, 'res', 'sec_interval', 13, 0, 0, 0);
-insert into sys.args values (13030, 136, 'arg', 'sec_interval', 13, 0, 1, 1);
-insert into sys.functions values (137, 'avg', 'avg', 'aggr', 0, 3, false, false, false, 2000, true);
-insert into sys.args values (13031, 137, 'res', 'double', 53, 0, 0, 0);
-insert into sys.args values (13032, 137, 'arg', 'double', 53, 0, 1, 1);
-insert into sys.functions values (138, 'avg', 'avg', 'aggr', 0, 3, false, false, false, 2000, true);
-insert into sys.args values (13033, 138, 'res', 'double', 53, 0, 0, 0);
-insert into sys.args values (13034, 138, 'arg', 'tinyint', 8, 0, 1, 1);
-insert into sys.functions values (139, 'avg', 'avg', 'aggr', 0, 3, false, false, false, 2000, true);
-insert into sys.args values (13035, 139, 'res', 'double', 53, 0, 0, 0);
-insert into sys.args values (13036, 139, 'arg', 'smallint', 16, 0, 1, 1);
-insert into sys.functions values (140, 'avg', 'avg', 'aggr', 0, 3, false, false, false, 2000, true);
-insert into sys.args values (13037, 140, 'res', 'double', 53, 0, 0, 0);
-insert into sys.args values (13038, 140, 'arg', 'int', 32, 0, 1, 1);
-insert into sys.functions values (141, 'avg', 'avg', 'aggr', 0, 3, false, false, false, 2000, true);
-insert into sys.args values (13039, 141, 'res', 'double', 53, 0, 0, 0);
-insert into sys.args values (13040, 141, 'arg', 'bigint', 64, 0, 1, 1);
-insert into sys.functions values (142, 'avg', 'avg', 'aggr', 0, 3, false, false, false, 2000, true);
-insert into sys.args values (13041, 142, 'res', 'double', 53, 0, 0, 0);
-insert into sys.args values (13042, 142, 'arg', 'hugeint', 128, 0, 1, 1);
-insert into sys.functions values (143, 'avg', 'avg', 'aggr', 0, 3, false, false, false, 2000, true);
-insert into sys.args values (13043, 143, 'res', 'double', 53, 0, 0, 0);
-insert into sys.args values (13044, 143, 'arg', 'real', 24, 0, 1, 1);
-insert into sys.functions values (144, 'count_no_nil', 'count_no_nil', 'aggr', 0, 3, false, false, false, 2000, true);
-insert into sys.args values (13045, 144, 'res', 'bigint', 64, 0, 0, 0);
-insert into sys.functions values (145, 'count', 'count', 'aggr', 0, 3, false, false, false, 2000, true);
-insert into sys.args values (13046, 145, 'res', 'bigint', 64, 0, 0, 0);
-set schema "sys";
-
-Running database upgrade commands:
-set schema sys;
-drop procedure sys.querylog_enable(smallint);
-create procedure sys.querylog_enable(threshold integer) external name sql.querylog_enable;
-update sys.functions set system = true where name = 'querylog_enable' and schema_id = (select id from sys.schemas where name = 'sys');
-create function sys.date_trunc(txt string, t timestamp)
-returns timestamp
-external name sql.date_trunc;
-grant execute on function sys.date_trunc(string, timestamp) to public;
-update sys.functions set system = true where schema_id = (select id from sys.schemas where name = 'sys') and name = 'date_trunc' and type = 1;
-create procedure sys.setprinttimeout("timeout" integer)
-external name clients.setprinttimeout;
-update sys.functions set system = true where schema_id = (select id from sys.schemas where name = 'sys') and name = 'setprinttimeout' and type = 2;
-grant execute on function sys.queue to public;
-grant select on sys.queue to public;
-ALTER TABLE sys.keywords SET READ WRITE;
-INSERT INTO sys.keywords VALUES ('WINDOW');
-DROP VIEW sys.var_values;
-CREATE VIEW sys.var_values (var_name, value) AS
-SELECT 'cache' AS var_name, convert(cache, varchar(10)) AS value UNION ALL
-SELECT 'current_role', current_role UNION ALL
-SELECT 'current_schema', current_schema UNION ALL
-SELECT 'current_timezone', current_timezone UNION ALL
-SELECT 'current_user', current_user UNION ALL
-SELECT 'debug', debug UNION ALL
-SELECT 'last_id', last_id UNION ALL
-SELECT 'optimizer', optimizer UNION ALL
-SELECT 'pi', pi() UNION ALL
-SELECT 'rowcnt', rowcnt;
-UPDATE sys._tables SET system = true WHERE name = 'var_values' AND schema_id = (SELECT id FROM sys.schemas WHERE name = 'sys');
-GRANT SELECT ON sys.var_values TO PUBLIC;
-drop table sys.systemfunctions;
-create view sys.systemfunctions as select id as function_id from sys.functions where system;
-grant select on sys.systemfunctions to public;
-update sys._tables set system = true where name = 'systemfunctions' and schema_id = (select id from sys.schemas where name = 'sys');
-update sys._columns set type_digits = 1048576 where name = 'query' and table_id in (select id from sys._tables t where t.name = '_tables' and t.schema_id in (select id from sys.schemas s where s.name in ('sys', 'tmp')));
-update sys._columns set type_digits = 1048576 where name = 'query' and table_id in (select id from sys._tables t where t.name = 'tables' and t.schema_id in (select id from sys.schemas s where s.name = 'sys'));
-set schema "sys";
-commit;
-
-Running database upgrade commands:
-set schema "sys";
-ALTER TABLE sys.keywords SET READ ONLY;
-set schema "sys";
-commit;
-
-Running database upgrade commands:
-set schema sys;
-drop view if exists sys.tablestoragemodel;
-drop view if exists sys.storagemodel cascade;
-drop function if exists sys.storagemodel() cascade;
-drop function if exists sys.imprintsize(bigint, clob) cascade;
-drop function if exists sys.hashsize(boolean, bigint) cascade;
-drop function if exists sys.heapsize(clob, bigint, int) cascade;
-drop function if exists sys.columnsize(clob, bigint, bigint) cascade;
-drop procedure if exists sys.storagemodelinit();
-drop table if exists sys.storagemodelinput cascade;
-drop view if exists sys."storage" cascade;
-drop function if exists sys."storage"(clob, clob, clob) cascade;
-drop function if exists sys."storage"(clob, clob) cascade;
-drop function if exists sys."storage"(clob) cascade;
-drop function if exists sys."storage"() cascade;
-create function sys."storage"()
-returns table (
-	"schema" varchar(1024),
-	"table" varchar(1024),
-	"column" varchar(1024),
-	"type" varchar(1024),
-	"mode" varchar(15),
-	location varchar(1024),
-	"count" bigint,
-	typewidth int,
-	columnsize bigint,
-	heapsize bigint,
-	hashes bigint,
-	phash boolean,
-	"imprints" bigint,
-	sorted boolean,
-	revsorted boolean,
-	"unique" boolean,
-	orderidx bigint
-)
-external name sql."storage";
-create view sys."storage" as
-select * from sys."storage"()
- where ("schema", "table") in (
-	SELECT sch."name", tbl."name"
-	  FROM sys."tables" AS tbl JOIN sys."schemas" AS sch ON tbl.schema_id = sch.id
-	 WHERE tbl."system" = FALSE)
-order by "schema", "table", "column";
-create view sys."tablestorage" as
-select "schema", "table",
-	max("count") as "rowcount",
-	count(*) as "storages",
-	sum(columnsize) as columnsize,
-	sum(heapsize) as heapsize,
-	sum(hashes) as hashsize,
-	sum("imprints") as imprintsize,
-	sum(orderidx) as orderidxsize
- from sys."storage"
-group by "schema", "table"
-order by "schema", "table";
-create view sys."schemastorage" as
-select "schema",
-	count(*) as "storages",
-	sum(columnsize) as columnsize,
-	sum(heapsize) as heapsize,
-	sum(hashes) as hashsize,
-	sum("imprints") as imprintsize,
-	sum(orderidx) as orderidxsize
- from sys."storage"
-group by "schema"
-order by "schema";
-create function sys."storage"(sname varchar(1024))
-returns table (
-	"schema" varchar(1024),
-	"table" varchar(1024),
-	"column" varchar(1024),
-	"type" varchar(1024),
-	"mode" varchar(15),
-	location varchar(1024),
-	"count" bigint,
-	typewidth int,
-	columnsize bigint,
-	heapsize bigint,
-	hashes bigint,
-	phash boolean,
-	"imprints" bigint,
-	sorted boolean,
-	revsorted boolean,
-	"unique" boolean,
-	orderidx bigint
-)
-external name sql."storage";
-create function sys."storage"(sname varchar(1024), tname varchar(1024))
-returns table (
-	"schema" varchar(1024),
-	"table" varchar(1024),
-	"column" varchar(1024),
-	"type" varchar(1024),
-	"mode" varchar(15),
-	location varchar(1024),
-	"count" bigint,
-	typewidth int,
-	columnsize bigint,
-	heapsize bigint,
-	hashes bigint,
-	phash boolean,
-	"imprints" bigint,
-	sorted boolean,
-	revsorted boolean,
-	"unique" boolean,
-	orderidx bigint
-)
-external name sql."storage";
-create function sys."storage"(sname varchar(1024), tname varchar(1024), cname varchar(1024))
-returns table (
-	"schema" varchar(1024),
-	"table" varchar(1024),
-	"column" varchar(1024),
-	"type" varchar(1024),
-	"mode" varchar(15),
-	location varchar(1024),
-	"count" bigint,
-	typewidth int,
-	columnsize bigint,
-	heapsize bigint,
-	hashes bigint,
-	phash boolean,
-	"imprints" bigint,
-	sorted boolean,
-	revsorted boolean,
-	"unique" boolean,
-	orderidx bigint
-)
-external name sql."storage";
-create table sys.storagemodelinput(
-	"schema" varchar(1024) NOT NULL,
-	"table" varchar(1024) NOT NULL,
-	"column" varchar(1024) NOT NULL,
-	"type" varchar(1024) NOT NULL,
-	typewidth int NOT NULL,
-	"count" bigint NOT NULL,
-	"distinct" bigint NOT NULL,
-	atomwidth int NOT NULL,
-	reference boolean NOT NULL DEFAULT FALSE,
-	sorted boolean,
-	"unique" boolean,
-	isacolumn boolean NOT NULL DEFAULT TRUE
-);
-create procedure sys.storagemodelinit()
-begin
-	delete from sys.storagemodelinput;
-
-	insert into sys.storagemodelinput
-	select "schema", "table", "column", "type", typewidth, "count",
-		case when ("unique" or "type" IN ('varchar', 'char', 'clob', 'json', 'url', 'blob', 'geometry', 'geometrya'))
-			then "count" else 0 end,
-		case when "count" > 0 and heapsize >= 8192 and "type" in ('varchar', 'char', 'clob', 'json', 'url')
-			then cast((heapsize - 8192) / "count" as bigint)
-		when "count" > 0 and heapsize >= 32 and "type" in ('blob', 'geometry', 'geometrya')
-			then cast((heapsize - 32) / "count" as bigint)
-		else typewidth end,
-		FALSE, case sorted when true then true else false end, "unique", TRUE
-	  from sys."storage";
-	update sys.storagemodelinput
-	   set reference = TRUE
-	 where ("schema", "table", "column") in (
-		SELECT fkschema."name", fktable."name", fkkeycol."name"
-		  FROM	sys."keys" AS fkkey,
-			sys."objects" AS fkkeycol,
-			sys."tables" AS fktable,
-			sys."schemas" AS fkschema
-		WHERE fktable."id" = fkkey."table_id"
-		  AND fkkey."id" = fkkeycol."id"
-		  AND fkschema."id" = fktable."schema_id"
-		  AND fkkey."rkey" > -1 );
-
-	update sys.storagemodelinput
-	   set isacolumn = FALSE
-	 where ("schema", "table", "column") NOT in (
-		SELECT sch."name", tbl."name", col."name"
-		  FROM sys."schemas" AS sch,
-			sys."tables" AS tbl,
-			sys."columns" AS col
-		WHERE sch."id" = tbl."schema_id"
-		  AND tbl."id" = col."table_id");
-end;
-create function sys.columnsize(tpe varchar(1024), count bigint)
-returns bigint
-begin
-	if tpe in ('tinyint', 'boolean')
-		then return count;
-	end if;
-	if tpe = 'smallint'
-		then return 2 * count;
-	end if;
-	if tpe in ('int', 'real', 'date', 'time', 'timetz', 'sec_interval', 'month_interval')
-		then return 4 * count;
-	end if;
-	if tpe in ('bigint', 'double', 'timestamp', 'timestamptz', 'inet', 'oid')
-		then return 8 * count;
-	end if;
-	if tpe in ('hugeint', 'decimal', 'uuid', 'mbr')
-		then return 16 * count;
-	end if;
-	if tpe in ('varchar', 'char', 'clob', 'json', 'url')
-		then return 4 * count;
-	end if;
-	if tpe in ('blob', 'geometry', 'geometrya')
-		then return 8 * count;
-	end if;
-
-	return 8 * count;
-end;
-create function sys.heapsize(tpe varchar(1024), count bigint, distincts bigint, avgwidth int)
-returns bigint
-begin
-	if tpe in ('varchar', 'char', 'clob', 'json', 'url')
-		then return 8192 + ((avgwidth + 8) * distincts);
-	end if;
-	if tpe in ('blob', 'geometry', 'geometrya')
-		then return 32 + (avgwidth * count);
-	end if;
-
-	return 0;
-end;
-create function sys.hashsize(b boolean, count bigint)
-returns bigint
-begin
-	if b = true
-		then return 8 * count;
-	end if;
-	return 0;
-end;
-create function sys.imprintsize(tpe varchar(1024), count bigint)
-returns bigint
-begin
-	if tpe in ('tinyint', 'boolean')
-		then return cast(0.2 * count as bigint);
-	end if;
-	if tpe = 'smallint'
-		then return cast(0.4 * count as bigint);
-	end if;
-	if tpe in ('int', 'real', 'date', 'time', 'timetz', 'sec_interval', 'month_interval')
-		then return cast(0.8 * count as bigint);
-	end if;
-	if tpe in ('bigint', 'double', 'timestamp', 'timestamptz', 'inet', 'oid')
-		then return cast(1.6 * count as bigint);
-	end if;
-	if tpe in ('hugeint', 'decimal', 'uuid', 'mbr')
-		then return cast(3.2 * count as bigint);
-	end if;
-	return 0;
-end;
-create view sys.storagemodel as
-select "schema", "table", "column", "type", "count",
-	sys.columnsize("type", "count") as columnsize,
-	sys.heapsize("type", "count", "distinct", "atomwidth") as heapsize,
-	sys.hashsize("reference", "count") as hashsize,
-	case when isacolumn then sys.imprintsize("type", "count") else 0 end as imprintsize,
-	case when (isacolumn and not sorted) then cast(8 * "count" as bigint) else 0 end as orderidxsize,
-	sorted, "unique", isacolumn
- from sys.storagemodelinput
-order by "schema", "table", "column";
-create view sys.tablestoragemodel as
-select "schema", "table",
-	max("count") as "rowcount",
-	count(*) as "storages",
-	sum(sys.columnsize("type", "count")) as columnsize,
-	sum(sys.heapsize("type", "count", "distinct", "atomwidth")) as heapsize,
-	sum(sys.hashsize("reference", "count")) as hashsize,
-	sum(case when isacolumn then sys.imprintsize("type", "count") else 0 end) as imprintsize,
-	sum(case when (isacolumn and not sorted) then cast(8 * "count" as bigint) else 0 end) as orderidxsize
- from sys.storagemodelinput
-group by "schema", "table"
-order by "schema", "table";
-update sys._tables set system = true where schema_id = (select id from sys.schemas where name = 'sys') and name in ('storage', 'tablestorage', 'schemastorage', 'storagemodelinput', 'storagemodel', 'tablestoragemodel');
-update sys.functions set system = true where schema_id = (select id from sys.schemas where name = 'sys') and name in ('storage') and type = 5;
-update sys.functions set system = true where schema_id = (select id from sys.schemas where name = 'sys') and name in ('storagemodelinit') and type = 2;
-update sys.functions set system = true where schema_id = (select id from sys.schemas where name = 'sys') and name in ('columnsize', 'heapsize', 'hashsize', 'imprintsize') and type = 1;
-set schema "sys";
-commit;
-
-=======
->>>>>>> 54d7f2bf
 # MonetDB/SQL module loaded
 
 
