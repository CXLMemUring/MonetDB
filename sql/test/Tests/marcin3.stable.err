stderr of test 'marcin3` in directory 'sql/test` itself:


# 20:07:34 >  
# 20:07:34 >  Mtimeout -timeout 180 Mserver "--config=/ufs/niels/data/Linux-i686/etc/monet.conf" --debug=0 --set "monet_mod_path=/ufs/niels/data/Linux-i686/lib/MonetDB" --dbfarm "/ufs/niels/data/Linux-i686/var/dbfarm" --set monet_prompt= --trace "--dbname=mTests_src_test" --set sql_port=50445 "/ufs/niels/data/Linux-i686/share/MonetDB/sqlserver.mil" ; echo ; echo Over..
# 20:07:34 >  

# server listening on port 50445

# 20:07:35 >  
# 20:07:35 >  Mtimeout -timeout 60 Msql -u monetdb -P monetdb --host=stem --port=50445 < marcin3.sql
# 20:07:35 >  

MAPI  = (monetdb) /var/tmp/mtest-27483/.s.monetdb.35395
QUERY = select id, cast(sum(val) as bigint) AS valsum from nutki group by id having val>1;
ERROR = !SELECT: cannot use non GROUP BY column 'val' in query results without an aggregate function
CODE  = 42000
MAPI  = (monetdb) /var/tmp/mtest-26937/.s.monetdb.35713
QUERY = select id, cast(sum(val) as bigint) AS valsum from nutki group by id having val>2;
ERROR = !SELECT: cannot use non GROUP BY column 'val' in query results without an aggregate function
CODE  = 42000
MAPI  = (monetdb) /var/tmp/mtest-26937/.s.monetdb.35713
<<<<<<< HEAD
QUERY = select id, cast(sum(val) as bigint) AS valsum from nutki group by id having valsum>3;
ERROR = !SELECT: cannot use non GROUP BY column 'valsum' in query results without an aggregate function
=======
QUERY = select id, sum(val) AS valsum from nutki group by id having valsum>3;
ERROR = !SELECT: identifier 'valsum' unknown
>>>>>>> 7c510738
CODE  = 42000

# 21:15:41 >  
# 21:15:41 >  Done.
# 21:15:41 >  
<|MERGE_RESOLUTION|>--- conflicted
+++ resolved
@@ -20,13 +20,8 @@
 ERROR = !SELECT: cannot use non GROUP BY column 'val' in query results without an aggregate function
 CODE  = 42000
 MAPI  = (monetdb) /var/tmp/mtest-26937/.s.monetdb.35713
-<<<<<<< HEAD
 QUERY = select id, cast(sum(val) as bigint) AS valsum from nutki group by id having valsum>3;
-ERROR = !SELECT: cannot use non GROUP BY column 'valsum' in query results without an aggregate function
-=======
-QUERY = select id, sum(val) AS valsum from nutki group by id having valsum>3;
 ERROR = !SELECT: identifier 'valsum' unknown
->>>>>>> 7c510738
 CODE  = 42000
 
 # 21:15:41 >  
