--- conflicted
+++ resolved
@@ -6,117 +6,6 @@
 # 22:27:56 >  
 
 
-<<<<<<< HEAD
-# 15:45:21 >  
-# 15:45:21 >  "mclient" "-lsql" "-ftest" "-Eutf-8" "-i" "-e" "--host=/var/tmp/mtest-10547" "--port=37253"
-# 15:45:21 >  
-
-MAPI  = (monetdb) /var/tmp/mtest-10547/.s.monetdb.37253
-QUERY = COMMENT ON VIEW tab IS '';
-ERROR = !COMMENT ON: no such view: 'tab'
-CODE  = 42S02
-MAPI  = (monetdb) /var/tmp/mtest-10547/.s.monetdb.37253
-QUERY = COMMENT ON TABLE vivi IS '';
-ERROR = !COMMENT ON: no such table: 'vivi'
-CODE  = 42S02
-MAPI  = (monetdb) /var/tmp/mtest-10547/.s.monetdb.37253
-QUERY = COMMENT ON TABLE tempo IS 'temporary';
-ERROR = !COMMENT ON tmp object not allowed
-CODE  = 42000
-MAPI  = (monetdb) /var/tmp/mtest-32096/.s.monetdb.35247
-QUERY = COMMENT ON TABLE tmp.tempo IS 'temporary';
-ERROR = !COMMENT ON tmp object not allowed
-CODE  = 42000
-MAPI  = (monetdb) /var/tmp/mtest-32096/.s.monetdb.35247
-QUERY = COMMENT ON FUNCTION f IS 'ambiguous';
-ERROR = !COMMENT FUNCTION: there are more than one function called 'f', please use the full signature
-CODE  = 42000
-MAPI  = (monetdb) /var/tmp/mtest-19692/.s.monetdb.35755
-QUERY = COMMENT ON SCHEMA "abc" IS 'schema abc';
-ERROR = !COMMENT ON: no such schema: 'abc'
-CODE  = 3F000
-MAPI  = (monetdb) /var/tmp/mtest-19692/.s.monetdb.35755
-QUERY = COMMENT ON TABLE "abc" IS 'table abc';
-ERROR = !COMMENT ON: no such table: 'abc'
-CODE  = 42S02
-MAPI  = (monetdb) /var/tmp/mtest-19692/.s.monetdb.35755
-QUERY = COMMENT ON VIEW "abc" IS 'view abc';
-ERROR = !COMMENT ON: no such view: 'abc'
-CODE  = 42S02
-MAPI  = (monetdb) /var/tmp/mtest-19692/.s.monetdb.35755
-QUERY = COMMENT ON COLUMN "abc".abc IS 'column abc';
-ERROR = !COMMENT ON: no such table 'abc'
-CODE  = 42S02
-MAPI  = (monetdb) /var/tmp/mtest-19692/.s.monetdb.35755
-QUERY = COMMENT ON INDEX "abc" IS 'index abc';
-ERROR = !COMMENT ON: no such index 'abc'
-CODE  = 42S12
-MAPI  = (monetdb) /var/tmp/mtest-19692/.s.monetdb.35755
-QUERY = COMMENT ON SEQUENCE "abc" IS 'seq abc';
-ERROR = !COMMENT ON: no such sequence 'abc'
-CODE  = 42000
-MAPI  = (monetdb) /var/tmp/mtest-19692/.s.monetdb.35755
-QUERY = COMMENT ON FUNCTION "abc" IS 'function abc';
-ERROR = !COMMENT FUNCTION: no such function 'abc'
-CODE  = 42000
-MAPI  = (monetdb) /var/tmp/mtest-19692/.s.monetdb.35755
-QUERY = COMMENT ON PROCEDURE "abc" IS 'procedure abc';
-ERROR = !COMMENT PROCEDURE: no such procedure 'abc'
-CODE  = 42000
-MAPI  = (monetdb) /var/tmp/mtest-19692/.s.monetdb.35755
-QUERY = COMMENT ON AGGREGATE "abc" IS 'aggregate abc';
-ERROR = !COMMENT AGGREGATE: no such aggregate 'abc'
-CODE  = 42000
-MAPI  = (monetdb) /var/tmp/mtest-19692/.s.monetdb.35755
-QUERY = COMMENT ON FILTER FUNCTION "abc" IS 'filter function abc';
-ERROR = !COMMENT FILTER FUNCTION: no such filter function 'abc'
-CODE  = 42000
-MAPI  = (monetdb) /var/tmp/mtest-19692/.s.monetdb.35755
-QUERY = COMMENT ON LOADER "abc" IS 'loader abc';
-ERROR = !COMMENT LOADER FUNCTION: no such loader function 'abc'
-CODE  = 42000
-MAPI  = (monetdb) /var/tmp/mtest-19692/.s.monetdb.35755
-QUERY = COMMENT ON TYPE "int" IS 'signed integer number 32 bits';
-ERROR = !syntax error in: "comment on type"
-CODE  = 42000
-MAPI  = (monetdb) /var/tmp/mtest-19692/.s.monetdb.35755
-QUERY = COMMENT ON TRIGGER "abc" IS 'trigger abc';
-ERROR = !syntax error in: "comment on trigger"
-CODE  = 42000
-MAPI  = (monetdb) /var/tmp/mtest-19692/.s.monetdb.35755
-QUERY = COMMENT ON PRIMARY KEY "abc" IS 'primary key abc';
-ERROR = !syntax error in: "comment on primary"
-CODE  = 42000
-MAPI  = (monetdb) /var/tmp/mtest-19692/.s.monetdb.35755
-QUERY = COMMENT ON FOREIGN KEY "abc" IS 'foreign key abc';
-ERROR = !syntax error in: "comment on foreign"
-CODE  = 42000
-MAPI  = (monetdb) /var/tmp/mtest-19692/.s.monetdb.35755
-QUERY = COMMENT ON UNIQUE KEY "abc" IS 'unique key abc';
-ERROR = !syntax error in: "comment on unique"
-CODE  = 42000
-MAPI  = (monetdb) /var/tmp/mtest-19692/.s.monetdb.35755
-QUERY = COMMENT ON KEY "abc" IS 'key abc';
-ERROR = !syntax error in: "comment on key"
-CODE  = 42000
-MAPI  = (monetdb) /var/tmp/mtest-19692/.s.monetdb.35755
-QUERY = COMMENT ON FUNCTION ARGUMENT abc.i IS 'function argument abc.i';
-ERROR = !syntax error in: "comment on function argument abc"
-CODE  = 42000
-MAPI  = (monetdb) /var/tmp/mtest-19692/.s.monetdb.35755
-QUERY = COMMENT ON PROCEDURE ARGUMENT abc.i IS 'procedure argument abc.i';
-ERROR = !syntax error in: "comment on procedure argument abc"
-CODE  = 42000
-MAPI  = (monetdb) /var/tmp/mtest-19692/.s.monetdb.35755
-QUERY = COMMENT ON DATABASE "abc" IS 'database abc';
-ERROR = !syntax error in: "comment on database"
-CODE  = 42000
-
-# 15:45:23 >  
-# 15:45:23 >  "Done."
-# 15:45:23 >  
-=======
 # 22:27:57 >  
 # 22:27:57 >  "Done."
 # 22:27:57 >  
->>>>>>> 36b678c6
