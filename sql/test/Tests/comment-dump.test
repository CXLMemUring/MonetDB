statement ok
CREATE SCHEMA foo

statement ok
SET SCHEMA foo

statement ok
COMMENT ON SCHEMA foo IS 'foo foo'

statement ok
CREATE TABLE tab(i INT, j DECIMAL(4,2))

statement ok
COMMENT ON TABLE tab IS 'table'

statement ok
COMMENT ON COLUMN tab.j IS 'jj'

statement ok
COMMENT ON COLUMN foo.tab.i IS 'ii'

statement ok
CREATE VIEW sel AS SELECT * FROM foo."tab";

statement ok
COMMENT ON VIEW sel IS 'phew'

statement ok
CREATE VIEW "SEL" AS SELECT * FROM sel;

statement ok
CREATE INDEX idx ON tab(j,i)

statement ok
COMMENT ON INDEX idx IS 'index on j'

statement ok
CREATE SEQUENCE counter AS INT

statement ok
COMMENT ON SEQUENCE counter IS 'counting'

statement ok
CREATE FUNCTION f() RETURNS INT BEGIN RETURN 42; END;

statement ok
COMMENT ON FUNCTION f() IS '0 parms'

statement ok
CREATE FUNCTION f(i INT) RETURNS INT BEGIN RETURN 43; END;

statement ok
COMMENT ON FUNCTION f(INT) IS '1 parm'

statement ok
CREATE FUNCTION f(i INT, j INT) RETURNS INT BEGIN RETURN 44; END;

statement ok
COMMENT ON FUNCTION f(INTEGER, INTEGER) IS '2 parms'

statement ok
CREATE FUNCTION f(i INT, j INT, k INT) RETURNS INT BEGIN RETURN 45; END;

statement ok
CREATE FUNCTION f(i INT, j INT, k INT, l INT) RETURNS INT BEGIN RETURN 45; END;

statement ok
CREATE PROCEDURE g() BEGIN DELETE FROM tab WHERE FALSE; END;

statement ok
COMMENT ON PROCEDURE g() IS 'proc'

query T nosort
select stmt from sys.dump_database(false) order by o, stmt
----
START TRANSACTION;
SET SCHEMA "sys";
CREATE SCHEMA "foo" AUTHORIZATION "monetdb";
CREATE SEQUENCE "foo"."counter" AS BIGINT;
CREATE TABLE "foo"."tab" ("i" INTEGER, "j" DECIMAL(4,2));
<<<<<<< HEAD
create view "foo"."vivi" as select * from tab@;
create "foo"."f" unction "foo"."f" () returns int begin return 42; end@;
create "foo"."f" unction "foo"."f" (i int) returns int begin return 43; end@;
create "foo"."f" unction "foo"."f" (i int, j int) returns int begin return 44; end@;
create "foo"."f" unction "foo"."f" (i int, j int, k int) returns int begin return 45; end@;
create "foo"."f" unction "foo"."f" (i int, j int, k int, l int) returns int begin return 45; end@;
create procedure "foo"."g" () be "foo"."g" in delete from tab where false; end@;
ALTER SEQUENCE "foo"."counter" RESTART WITH 1 NO CYCLE;
=======
create view "foo"."sel" as select * from foo."tab";
create view "foo"."SEL" as select * from sel;
create function "foo"."f" () returns int begin return 42; end;
create function "foo"."f" (i int) returns int begin return 43; end;
create function "foo"."f" (i int, j int) returns int begin return 44; end;
create function "foo"."f" (i int, j int, k int) returns int begin return 45; end;
create function "foo"."f" (i int, j int, k int, l int) returns int begin return 45; end;
create procedure "foo"."g" () begin delete from tab where false; end;
UPDATE sys.sequences seq SET start = 1 WHERE name = 'counter' AND schema_id = (SELECT s.id FROM sys.schemas s WHERE s.name = 'foo');
>>>>>>> 09ef84da
CREATE INDEX "idx" ON "foo"."tab"(j,i);
COMMENT ON COLUMN "foo"."tab"."i" IS 'ii';
COMMENT ON COLUMN "foo"."tab"."j" IS 'jj';
COMMENT ON FUNCTION "foo"."f"(INTEGER) IS '0 parms';
COMMENT ON FUNCTION "foo"."f"(INTEGER,INTEGER) IS '1 parm';
COMMENT ON FUNCTION "foo"."f"(INTEGER,INTEGER,INTEGER) IS '2 parms';
COMMENT ON INDEX "foo"."idx" IS 'index on j';
COMMENT ON PROCEDURE "foo"."g"() IS 'proc';
COMMENT ON SCHEMA "foo" IS 'foo foo';
COMMENT ON SEQUENCE "foo"."counter" IS 'counting';
COMMENT ON TABLE "foo"."tab" IS 'table';
COMMENT ON VIEW "foo"."sel" IS 'phew';
COMMIT;
<|MERGE_RESOLUTION|>--- conflicted
+++ resolved
@@ -78,16 +78,6 @@
 CREATE SCHEMA "foo" AUTHORIZATION "monetdb";
 CREATE SEQUENCE "foo"."counter" AS BIGINT;
 CREATE TABLE "foo"."tab" ("i" INTEGER, "j" DECIMAL(4,2));
-<<<<<<< HEAD
-create view "foo"."vivi" as select * from tab@;
-create "foo"."f" unction "foo"."f" () returns int begin return 42; end@;
-create "foo"."f" unction "foo"."f" (i int) returns int begin return 43; end@;
-create "foo"."f" unction "foo"."f" (i int, j int) returns int begin return 44; end@;
-create "foo"."f" unction "foo"."f" (i int, j int, k int) returns int begin return 45; end@;
-create "foo"."f" unction "foo"."f" (i int, j int, k int, l int) returns int begin return 45; end@;
-create procedure "foo"."g" () be "foo"."g" in delete from tab where false; end@;
-ALTER SEQUENCE "foo"."counter" RESTART WITH 1 NO CYCLE;
-=======
 create view "foo"."sel" as select * from foo."tab";
 create view "foo"."SEL" as select * from sel;
 create function "foo"."f" () returns int begin return 42; end;
@@ -96,8 +86,7 @@
 create function "foo"."f" (i int, j int, k int) returns int begin return 45; end;
 create function "foo"."f" (i int, j int, k int, l int) returns int begin return 45; end;
 create procedure "foo"."g" () begin delete from tab where false; end;
-UPDATE sys.sequences seq SET start = 1 WHERE name = 'counter' AND schema_id = (SELECT s.id FROM sys.schemas s WHERE s.name = 'foo');
->>>>>>> 09ef84da
+ALTER SEQUENCE "foo"."counter" RESTART WITH 1 NO CYCLE;
 CREATE INDEX "idx" ON "foo"."tab"(j,i);
 COMMENT ON COLUMN "foo"."tab"."i" IS 'ii';
 COMMENT ON COLUMN "foo"."tab"."j" IS 'jj';
