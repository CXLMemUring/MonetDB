--- conflicted
+++ resolved
@@ -1,2937 +1,3 @@
-<<<<<<< HEAD
-Running database upgrade commands:
-delete from sys.dependencies where id < 2000;
-delete from sys.types where id < 2000;
-insert into sys.types values (1, 'void', 'any', 0, 0, 0, 0, 2000);
-insert into sys.types values (2, 'bat', 'table', 0, 0, 0, 1, 2000);
-insert into sys.types values (3, 'ptr', 'ptr', 0, 0, 0, 1, 2000);
-insert into sys.types values (4, 'bit', 'boolean', 1, 0, 2, 2, 2000);
-insert into sys.types values (5, 'str', 'clob', 0, 0, 0, 4, 2000);
-insert into sys.types values (6, 'str', 'varchar', 0, 0, 0, 4, 2000);
-insert into sys.types values (7, 'str', 'char', 0, 0, 0, 3, 2000);
-insert into sys.types values (8, 'oid', 'oid', 31, 0, 2, 6, 2000);
-insert into sys.types values (9, 'bte', 'tinyint', 8, 1, 2, 7, 2000);
-insert into sys.types values (10, 'sht', 'smallint', 16, 1, 2, 7, 2000);
-insert into sys.types values (11, 'int', 'int', 32, 1, 2, 7, 2000);
-insert into sys.types values (12, 'lng', 'bigint', 64, 1, 2, 7, 2000);
-insert into sys.types values (13, 'bte', 'decimal', 2, 1, 10, 10, 2000);
-insert into sys.types values (14, 'sht', 'decimal', 4, 1, 10, 10, 2000);
-insert into sys.types values (15, 'int', 'decimal', 9, 1, 10, 10, 2000);
-insert into sys.types values (16, 'lng', 'decimal', 18, 1, 10, 10, 2000);
-insert into sys.types values (17, 'flt', 'real', 24, 2, 2, 11, 2000);
-insert into sys.types values (18, 'dbl', 'double', 53, 2, 2, 11, 2000);
-insert into sys.types values (19, 'int', 'month_interval', 3, 0, 10, 8, 2000);
-insert into sys.types values (20, 'lng', 'day_interval', 4, 0, 10, 9, 2000);
-insert into sys.types values (21, 'lng', 'sec_interval', 13, 1, 10, 9, 2000);
-insert into sys.types values (22, 'daytime', 'time', 7, 0, 0, 12, 2000);
-insert into sys.types values (23, 'daytime', 'timetz', 7, 1, 0, 13, 2000);
-insert into sys.types values (24, 'date', 'date', 0, 0, 0, 14, 2000);
-insert into sys.types values (25, 'timestamp', 'timestamp', 7, 0, 0, 15, 2000);
-insert into sys.types values (26, 'timestamp', 'timestamptz', 7, 1, 0, 16, 2000);
-insert into sys.types values (27, 'blob', 'blob', 0, 0, 0, 5, 2000);
-insert into sys.types values (30, 'wkb', 'geometry', 0, 0, 0, 17, 2000);
-insert into sys.types values (31, 'wkba', 'geometrya', 0, 0, 0, 18, 2000);
-insert into sys.types values (32, 'mbr', 'mbr', 0, 0, 0, 18, 2000);
-delete from sys.functions where id < 2000;
-delete from sys.args where func_id not in (select id from sys.functions);
-insert into sys.functions values (28, 'length', 'nitems', 'blob', 0, 1, false, false, false, 2000, true, false);
-insert into sys.args values (42822, 28, 'res_0', 'int', 32, 0, 0, 0);
-insert into sys.args values (42823, 28, 'arg_1', 'blob', 0, 0, 1, 1);
-insert into sys.functions values (29, 'octet_length', 'nitems', 'blob', 0, 1, false, false, false, 2000, true, false);
-insert into sys.args values (42824, 29, 'res_0', 'int', 32, 0, 0, 0);
-insert into sys.args values (42825, 29, 'arg_1', 'blob', 0, 0, 1, 1);
-insert into sys.functions values (33, 'mbr_overlap', 'mbrOverlaps', 'geom', 0, 1, false, false, false, 2000, true, true);
-insert into sys.args values (42826, 33, 'res_0', 'boolean', 1, 0, 0, 0);
-insert into sys.args values (42827, 33, 'arg_1', 'geometry', 0, 0, 1, 1);
-insert into sys.args values (42828, 33, 'arg_2', 'geometry', 0, 0, 1, 2);
-insert into sys.functions values (34, 'mbr_overlap', 'mbrOverlaps', 'geom', 0, 1, false, false, false, 2000, true, true);
-insert into sys.args values (42829, 34, 'res_0', 'boolean', 1, 0, 0, 0);
-insert into sys.args values (42830, 34, 'arg_1', 'mbr', 0, 0, 1, 1);
-insert into sys.args values (42831, 34, 'arg_2', 'mbr', 0, 0, 1, 2);
-insert into sys.functions values (35, 'mbr_above', 'mbrAbove', 'geom', 0, 1, false, false, false, 2000, true, true);
-insert into sys.args values (42832, 35, 'res_0', 'boolean', 1, 0, 0, 0);
-insert into sys.args values (42833, 35, 'arg_1', 'geometry', 0, 0, 1, 1);
-insert into sys.args values (42834, 35, 'arg_2', 'geometry', 0, 0, 1, 2);
-insert into sys.functions values (36, 'mbr_above', 'mbrAbove', 'geom', 0, 1, false, false, false, 2000, true, true);
-insert into sys.args values (42835, 36, 'res_0', 'boolean', 1, 0, 0, 0);
-insert into sys.args values (42836, 36, 'arg_1', 'mbr', 0, 0, 1, 1);
-insert into sys.args values (42837, 36, 'arg_2', 'mbr', 0, 0, 1, 2);
-insert into sys.functions values (37, 'mbr_below', 'mbrBelow', 'geom', 0, 1, false, false, false, 2000, true, true);
-insert into sys.args values (42838, 37, 'res_0', 'boolean', 1, 0, 0, 0);
-insert into sys.args values (42839, 37, 'arg_1', 'geometry', 0, 0, 1, 1);
-insert into sys.args values (42840, 37, 'arg_2', 'geometry', 0, 0, 1, 2);
-insert into sys.functions values (38, 'mbr_below', 'mbrBelow', 'geom', 0, 1, false, false, false, 2000, true, true);
-insert into sys.args values (42841, 38, 'res_0', 'boolean', 1, 0, 0, 0);
-insert into sys.args values (42842, 38, 'arg_1', 'mbr', 0, 0, 1, 1);
-insert into sys.args values (42843, 38, 'arg_2', 'mbr', 0, 0, 1, 2);
-insert into sys.functions values (39, 'mbr_right', 'mbrRight', 'geom', 0, 1, false, false, false, 2000, true, true);
-insert into sys.args values (42844, 39, 'res_0', 'boolean', 1, 0, 0, 0);
-insert into sys.args values (42845, 39, 'arg_1', 'geometry', 0, 0, 1, 1);
-insert into sys.args values (42846, 39, 'arg_2', 'geometry', 0, 0, 1, 2);
-insert into sys.functions values (40, 'mbr_right', 'mbrRight', 'geom', 0, 1, false, false, false, 2000, true, true);
-insert into sys.args values (42847, 40, 'res_0', 'boolean', 1, 0, 0, 0);
-insert into sys.args values (42848, 40, 'arg_1', 'mbr', 0, 0, 1, 1);
-insert into sys.args values (42849, 40, 'arg_2', 'mbr', 0, 0, 1, 2);
-insert into sys.functions values (41, 'mbr_left', 'mbrLeft', 'geom', 0, 1, false, false, false, 2000, true, true);
-insert into sys.args values (42850, 41, 'res_0', 'boolean', 1, 0, 0, 0);
-insert into sys.args values (42851, 41, 'arg_1', 'geometry', 0, 0, 1, 1);
-insert into sys.args values (42852, 41, 'arg_2', 'geometry', 0, 0, 1, 2);
-insert into sys.functions values (42, 'mbr_left', 'mbrLeft', 'geom', 0, 1, false, false, false, 2000, true, true);
-insert into sys.args values (42853, 42, 'res_0', 'boolean', 1, 0, 0, 0);
-insert into sys.args values (42854, 42, 'arg_1', 'mbr', 0, 0, 1, 1);
-insert into sys.args values (42855, 42, 'arg_2', 'mbr', 0, 0, 1, 2);
-insert into sys.functions values (43, 'mbr_overlap_or_above', 'mbrOverlapOrAbove', 'geom', 0, 1, false, false, false, 2000, true, true);
-insert into sys.args values (42856, 43, 'res_0', 'boolean', 1, 0, 0, 0);
-insert into sys.args values (42857, 43, 'arg_1', 'geometry', 0, 0, 1, 1);
-insert into sys.args values (42858, 43, 'arg_2', 'geometry', 0, 0, 1, 2);
-insert into sys.functions values (44, 'mbr_overlap_or_above', 'mbrOverlapOrAbove', 'geom', 0, 1, false, false, false, 2000, true, true);
-insert into sys.args values (42859, 44, 'res_0', 'boolean', 1, 0, 0, 0);
-insert into sys.args values (42860, 44, 'arg_1', 'mbr', 0, 0, 1, 1);
-insert into sys.args values (42861, 44, 'arg_2', 'mbr', 0, 0, 1, 2);
-insert into sys.functions values (45, 'mbr_overlap_or_below', 'mbrOverlapOrBelow', 'geom', 0, 1, false, false, false, 2000, true, true);
-insert into sys.args values (42862, 45, 'res_0', 'boolean', 1, 0, 0, 0);
-insert into sys.args values (42863, 45, 'arg_1', 'geometry', 0, 0, 1, 1);
-insert into sys.args values (42864, 45, 'arg_2', 'geometry', 0, 0, 1, 2);
-insert into sys.functions values (46, 'mbr_overlap_or_below', 'mbrOverlapOrBelow', 'geom', 0, 1, false, false, false, 2000, true, true);
-insert into sys.args values (42865, 46, 'res_0', 'boolean', 1, 0, 0, 0);
-insert into sys.args values (42866, 46, 'arg_1', 'mbr', 0, 0, 1, 1);
-insert into sys.args values (42867, 46, 'arg_2', 'mbr', 0, 0, 1, 2);
-insert into sys.functions values (47, 'mbr_overlap_or_right', 'mbrOverlapOrRight', 'geom', 0, 1, false, false, false, 2000, true, true);
-insert into sys.args values (42868, 47, 'res_0', 'boolean', 1, 0, 0, 0);
-insert into sys.args values (42869, 47, 'arg_1', 'geometry', 0, 0, 1, 1);
-insert into sys.args values (42870, 47, 'arg_2', 'geometry', 0, 0, 1, 2);
-insert into sys.functions values (48, 'mbr_overlap_or_right', 'mbrOverlapOrRight', 'geom', 0, 1, false, false, false, 2000, true, true);
-insert into sys.args values (42871, 48, 'res_0', 'boolean', 1, 0, 0, 0);
-insert into sys.args values (42872, 48, 'arg_1', 'mbr', 0, 0, 1, 1);
-insert into sys.args values (42873, 48, 'arg_2', 'mbr', 0, 0, 1, 2);
-insert into sys.functions values (49, 'mbr_overlap_or_left', 'mbrOverlapOrLeft', 'geom', 0, 1, false, false, false, 2000, true, true);
-insert into sys.args values (42874, 49, 'res_0', 'boolean', 1, 0, 0, 0);
-insert into sys.args values (42875, 49, 'arg_1', 'geometry', 0, 0, 1, 1);
-insert into sys.args values (42876, 49, 'arg_2', 'geometry', 0, 0, 1, 2);
-insert into sys.functions values (50, 'mbr_overlap_or_left', 'mbrOverlapOrLeft', 'geom', 0, 1, false, false, false, 2000, true, true);
-insert into sys.args values (42877, 50, 'res_0', 'boolean', 1, 0, 0, 0);
-insert into sys.args values (42878, 50, 'arg_1', 'mbr', 0, 0, 1, 1);
-insert into sys.args values (42879, 50, 'arg_2', 'mbr', 0, 0, 1, 2);
-insert into sys.functions values (51, 'mbr_contains', 'mbrContains', 'geom', 0, 1, false, false, false, 2000, true, true);
-insert into sys.args values (42880, 51, 'res_0', 'boolean', 1, 0, 0, 0);
-insert into sys.args values (42881, 51, 'arg_1', 'geometry', 0, 0, 1, 1);
-insert into sys.args values (42882, 51, 'arg_2', 'geometry', 0, 0, 1, 2);
-insert into sys.functions values (52, 'mbr_contains', 'mbrContains', 'geom', 0, 1, false, false, false, 2000, true, true);
-insert into sys.args values (42883, 52, 'res_0', 'boolean', 1, 0, 0, 0);
-insert into sys.args values (42884, 52, 'arg_1', 'mbr', 0, 0, 1, 1);
-insert into sys.args values (42885, 52, 'arg_2', 'mbr', 0, 0, 1, 2);
-insert into sys.functions values (53, 'mbr_contained', 'mbrContained', 'geom', 0, 1, false, false, false, 2000, true, true);
-insert into sys.args values (42886, 53, 'res_0', 'boolean', 1, 0, 0, 0);
-insert into sys.args values (42887, 53, 'arg_1', 'geometry', 0, 0, 1, 1);
-insert into sys.args values (42888, 53, 'arg_2', 'geometry', 0, 0, 1, 2);
-insert into sys.functions values (54, 'mbr_contained', 'mbrContained', 'geom', 0, 1, false, false, false, 2000, true, true);
-insert into sys.args values (42889, 54, 'res_0', 'boolean', 1, 0, 0, 0);
-insert into sys.args values (42890, 54, 'arg_1', 'mbr', 0, 0, 1, 1);
-insert into sys.args values (42891, 54, 'arg_2', 'mbr', 0, 0, 1, 2);
-insert into sys.functions values (55, 'mbr_equal', 'mbrEqual', 'geom', 0, 1, false, false, false, 2000, true, true);
-insert into sys.args values (42892, 55, 'res_0', 'boolean', 1, 0, 0, 0);
-insert into sys.args values (42893, 55, 'arg_1', 'geometry', 0, 0, 1, 1);
-insert into sys.args values (42894, 55, 'arg_2', 'geometry', 0, 0, 1, 2);
-insert into sys.functions values (56, 'mbr_equal', 'mbrEqual', 'geom', 0, 1, false, false, false, 2000, true, true);
-insert into sys.args values (42895, 56, 'res_0', 'boolean', 1, 0, 0, 0);
-insert into sys.args values (42896, 56, 'arg_1', 'mbr', 0, 0, 1, 1);
-insert into sys.args values (42897, 56, 'arg_2', 'mbr', 0, 0, 1, 2);
-insert into sys.functions values (57, 'mbr_distance', 'mbrDistance', 'geom', 0, 1, false, false, false, 2000, true, true);
-insert into sys.args values (42898, 57, 'res_0', 'double', 53, 0, 0, 0);
-insert into sys.args values (42899, 57, 'arg_1', 'geometry', 0, 0, 1, 1);
-insert into sys.args values (42900, 57, 'arg_2', 'geometry', 0, 0, 1, 2);
-insert into sys.functions values (58, 'mbr_distance', 'mbrDistance', 'geom', 0, 1, false, false, false, 2000, true, true);
-insert into sys.args values (42901, 58, 'res_0', 'double', 53, 0, 0, 0);
-insert into sys.args values (42902, 58, 'arg_1', 'mbr', 0, 0, 1, 1);
-insert into sys.args values (42903, 58, 'arg_2', 'mbr', 0, 0, 1, 2);
-insert into sys.functions values (59, 'left_shift', 'mbrLeft', 'geom', 0, 1, false, false, false, 2000, true, true);
-insert into sys.args values (42904, 59, 'res_0', 'boolean', 1, 0, 0, 0);
-insert into sys.args values (42905, 59, 'arg_1', 'geometry', 0, 0, 1, 1);
-insert into sys.args values (42906, 59, 'arg_2', 'geometry', 0, 0, 1, 2);
-insert into sys.functions values (60, 'left_shift', 'mbrLeft', 'geom', 0, 1, false, false, false, 2000, true, true);
-insert into sys.args values (42907, 60, 'res_0', 'boolean', 1, 0, 0, 0);
-insert into sys.args values (42908, 60, 'arg_1', 'mbr', 0, 0, 1, 1);
-insert into sys.args values (42909, 60, 'arg_2', 'mbr', 0, 0, 1, 2);
-insert into sys.functions values (61, 'right_shift', 'mbrRight', 'geom', 0, 1, false, false, false, 2000, true, true);
-insert into sys.args values (42910, 61, 'res_0', 'boolean', 1, 0, 0, 0);
-insert into sys.args values (42911, 61, 'arg_1', 'geometry', 0, 0, 1, 1);
-insert into sys.args values (42912, 61, 'arg_2', 'geometry', 0, 0, 1, 2);
-insert into sys.functions values (62, 'right_shift', 'mbrRight', 'geom', 0, 1, false, false, false, 2000, true, true);
-insert into sys.args values (42913, 62, 'res_0', 'boolean', 1, 0, 0, 0);
-insert into sys.args values (42914, 62, 'arg_1', 'mbr', 0, 0, 1, 1);
-insert into sys.args values (42915, 62, 'arg_2', 'mbr', 0, 0, 1, 2);
-insert into sys.functions values (70, '=', '=', 'calc', 0, 1, false, false, false, 2000, true, false);
-insert into sys.args values (42916, 70, 'res_0', 'boolean', 1, 0, 0, 0);
-insert into sys.args values (42917, 70, 'arg_1', 'any', 0, 0, 1, 1);
-insert into sys.args values (42918, 70, 'arg_2', 'any', 0, 0, 1, 2);
-insert into sys.functions values (71, '<>', '!=', 'calc', 0, 1, false, false, false, 2000, true, false);
-insert into sys.args values (42919, 71, 'res_0', 'boolean', 1, 0, 0, 0);
-insert into sys.args values (42920, 71, 'arg_1', 'any', 0, 0, 1, 1);
-insert into sys.args values (42921, 71, 'arg_2', 'any', 0, 0, 1, 2);
-insert into sys.functions values (72, 'isnull', 'isnil', 'calc', 0, 1, false, false, false, 2000, true, true);
-insert into sys.args values (42922, 72, 'res_0', 'boolean', 1, 0, 0, 0);
-insert into sys.args values (42923, 72, 'arg_1', 'any', 0, 0, 1, 1);
-insert into sys.functions values (73, 'isnotnull', 'isnotnil', 'calc', 0, 1, false, false, false, 2000, true, true);
-insert into sys.args values (42924, 73, 'res_0', 'boolean', 1, 0, 0, 0);
-insert into sys.args values (42925, 73, 'arg_1', 'any', 0, 0, 1, 1);
-insert into sys.functions values (74, '>', '>', 'calc', 0, 1, false, false, false, 2000, true, false);
-insert into sys.args values (42926, 74, 'res_0', 'boolean', 1, 0, 0, 0);
-insert into sys.args values (42927, 74, 'arg_1', 'any', 0, 0, 1, 1);
-insert into sys.args values (42928, 74, 'arg_2', 'any', 0, 0, 1, 2);
-insert into sys.functions values (75, '>=', '>=', 'calc', 0, 1, false, false, false, 2000, true, false);
-insert into sys.args values (42929, 75, 'res_0', 'boolean', 1, 0, 0, 0);
-insert into sys.args values (42930, 75, 'arg_1', 'any', 0, 0, 1, 1);
-insert into sys.args values (42931, 75, 'arg_2', 'any', 0, 0, 1, 2);
-insert into sys.functions values (76, '<', '<', 'calc', 0, 1, false, false, false, 2000, true, false);
-insert into sys.args values (42932, 76, 'res_0', 'boolean', 1, 0, 0, 0);
-insert into sys.args values (42933, 76, 'arg_1', 'any', 0, 0, 1, 1);
-insert into sys.args values (42934, 76, 'arg_2', 'any', 0, 0, 1, 2);
-insert into sys.functions values (77, '<=', '<=', 'calc', 0, 1, false, false, false, 2000, true, false);
-insert into sys.args values (42935, 77, 'res_0', 'boolean', 1, 0, 0, 0);
-insert into sys.args values (42936, 77, 'arg_1', 'any', 0, 0, 1, 1);
-insert into sys.args values (42937, 77, 'arg_2', 'any', 0, 0, 1, 2);
-insert into sys.functions values (78, 'between', 'between', 'calc', 0, 1, false, false, false, 2000, true, false);
-insert into sys.args values (42938, 78, 'res_0', 'boolean', 1, 0, 0, 0);
-insert into sys.args values (42939, 78, 'arg_1', 'any', 0, 0, 1, 1);
-insert into sys.args values (42940, 78, 'arg_2', 'any', 0, 0, 1, 2);
-insert into sys.args values (42941, 78, 'arg_3', 'any', 0, 0, 1, 3);
-insert into sys.args values (42942, 78, 'arg_4', 'boolean', 1, 0, 1, 4);
-insert into sys.args values (42943, 78, 'arg_5', 'boolean', 1, 0, 1, 5);
-insert into sys.args values (42944, 78, 'arg_6', 'boolean', 1, 0, 1, 6);
-insert into sys.args values (42945, 78, 'arg_7', 'boolean', 1, 0, 1, 7);
-insert into sys.args values (42946, 78, 'arg_8', 'boolean', 1, 0, 1, 8);
-insert into sys.functions values (97, 'min', 'min', 'aggr', 0, 3, false, false, false, 2000, true, false);
-insert into sys.args values (42947, 97, 'res_0', 'any', 0, 0, 0, 0);
-insert into sys.args values (42948, 97, 'arg_1', 'any', 0, 0, 1, 1);
-insert into sys.functions values (98, 'max', 'max', 'aggr', 0, 3, false, false, false, 2000, true, false);
-insert into sys.args values (42949, 98, 'res_0', 'any', 0, 0, 0, 0);
-insert into sys.args values (42950, 98, 'arg_1', 'any', 0, 0, 1, 1);
-insert into sys.functions values (99, 'sql_min', 'min', 'calc', 0, 1, false, false, false, 2000, true, false);
-insert into sys.args values (42951, 99, 'res_0', 'any', 0, 0, 0, 0);
-insert into sys.args values (42952, 99, 'arg_1', 'any', 0, 0, 1, 1);
-insert into sys.args values (42953, 99, 'arg_2', 'any', 0, 0, 1, 2);
-insert into sys.functions values (100, 'sql_max', 'max', 'calc', 0, 1, false, false, false, 2000, true, false);
-insert into sys.args values (42954, 100, 'res_0', 'any', 0, 0, 0, 0);
-insert into sys.args values (42955, 100, 'arg_1', 'any', 0, 0, 1, 1);
-insert into sys.args values (42956, 100, 'arg_2', 'any', 0, 0, 1, 2);
-insert into sys.functions values (101, 'least', 'min_no_nil', 'calc', 0, 1, false, false, false, 2000, true, true);
-insert into sys.args values (42957, 101, 'res_0', 'any', 0, 0, 0, 0);
-insert into sys.args values (42958, 101, 'arg_1', 'any', 0, 0, 1, 1);
-insert into sys.args values (42959, 101, 'arg_2', 'any', 0, 0, 1, 2);
-insert into sys.functions values (102, 'greatest', 'max_no_nil', 'calc', 0, 1, false, false, false, 2000, true, true);
-insert into sys.args values (42960, 102, 'res_0', 'any', 0, 0, 0, 0);
-insert into sys.args values (42961, 102, 'arg_1', 'any', 0, 0, 1, 1);
-insert into sys.args values (42962, 102, 'arg_2', 'any', 0, 0, 1, 2);
-insert into sys.functions values (103, 'ifthenelse', 'ifthenelse', 'calc', 0, 1, false, false, false, 2000, true, true);
-insert into sys.args values (42963, 103, 'res_0', 'any', 0, 0, 0, 0);
-insert into sys.args values (42964, 103, 'arg_1', 'boolean', 1, 0, 1, 1);
-insert into sys.args values (42965, 103, 'arg_2', 'any', 0, 0, 1, 2);
-insert into sys.args values (42966, 103, 'arg_3', 'any', 0, 0, 1, 3);
-insert into sys.functions values (109, 'sum', 'sum', 'aggr', 0, 3, false, false, false, 2000, true, false);
-insert into sys.args values (42967, 109, 'res_0', 'bigint', 64, 0, 0, 0);
-insert into sys.args values (42968, 109, 'arg_1', 'tinyint', 8, 0, 1, 1);
-insert into sys.functions values (110, 'sum', 'sum', 'aggr', 0, 3, false, false, false, 2000, true, false);
-insert into sys.args values (42969, 110, 'res_0', 'bigint', 64, 0, 0, 0);
-insert into sys.args values (42970, 110, 'arg_1', 'smallint', 16, 0, 1, 1);
-insert into sys.functions values (111, 'sum', 'sum', 'aggr', 0, 3, false, false, false, 2000, true, false);
-insert into sys.args values (42971, 111, 'res_0', 'bigint', 64, 0, 0, 0);
-insert into sys.args values (42972, 111, 'arg_1', 'int', 32, 0, 1, 1);
-insert into sys.functions values (112, 'sum', 'sum', 'aggr', 0, 3, false, false, false, 2000, true, false);
-insert into sys.args values (42973, 112, 'res_0', 'bigint', 64, 0, 0, 0);
-insert into sys.args values (42974, 112, 'arg_1', 'bigint', 64, 0, 1, 1);
-insert into sys.functions values (113, 'sum', 'sum', 'aggr', 0, 3, false, false, false, 2000, true, false);
-insert into sys.args values (42975, 113, 'res_0', 'decimal', 18, 0, 0, 0);
-insert into sys.args values (42976, 113, 'arg_1', 'decimal', 2, 0, 1, 1);
-insert into sys.functions values (114, 'sum', 'sum', 'aggr', 0, 3, false, false, false, 2000, true, false);
-insert into sys.args values (42977, 114, 'res_0', 'decimal', 18, 0, 0, 0);
-insert into sys.args values (42978, 114, 'arg_1', 'decimal', 4, 0, 1, 1);
-insert into sys.functions values (115, 'sum', 'sum', 'aggr', 0, 3, false, false, false, 2000, true, false);
-insert into sys.args values (42979, 115, 'res_0', 'decimal', 18, 0, 0, 0);
-insert into sys.args values (42980, 115, 'arg_1', 'decimal', 9, 0, 1, 1);
-insert into sys.functions values (116, 'sum', 'sum', 'aggr', 0, 3, false, false, false, 2000, true, false);
-insert into sys.args values (42981, 116, 'res_0', 'decimal', 18, 0, 0, 0);
-insert into sys.args values (42982, 116, 'arg_1', 'decimal', 18, 0, 1, 1);
-insert into sys.functions values (117, 'prod', 'prod', 'aggr', 0, 3, false, false, false, 2000, true, false);
-insert into sys.args values (42983, 117, 'res_0', 'bigint', 64, 0, 0, 0);
-insert into sys.args values (42984, 117, 'arg_1', 'tinyint', 8, 0, 1, 1);
-insert into sys.functions values (118, 'prod', 'prod', 'aggr', 0, 3, false, false, false, 2000, true, false);
-insert into sys.args values (42985, 118, 'res_0', 'bigint', 64, 0, 0, 0);
-insert into sys.args values (42986, 118, 'arg_1', 'smallint', 16, 0, 1, 1);
-insert into sys.functions values (119, 'prod', 'prod', 'aggr', 0, 3, false, false, false, 2000, true, false);
-insert into sys.args values (42987, 119, 'res_0', 'bigint', 64, 0, 0, 0);
-insert into sys.args values (42988, 119, 'arg_1', 'int', 32, 0, 1, 1);
-insert into sys.functions values (120, 'prod', 'prod', 'aggr', 0, 3, false, false, false, 2000, true, false);
-insert into sys.args values (42989, 120, 'res_0', 'bigint', 64, 0, 0, 0);
-insert into sys.args values (42990, 120, 'arg_1', 'bigint', 64, 0, 1, 1);
-insert into sys.functions values (121, 'mod', '%', 'calc', 0, 1, false, false, false, 2000, true, false);
-insert into sys.args values (42991, 121, 'res_0', 'tinyint', 8, 0, 0, 0);
-insert into sys.args values (42992, 121, 'arg_1', 'tinyint', 8, 0, 1, 1);
-insert into sys.args values (42993, 121, 'arg_2', 'tinyint', 8, 0, 1, 2);
-insert into sys.functions values (122, 'mod', '%', 'calc', 0, 1, false, false, false, 2000, true, false);
-insert into sys.args values (42994, 122, 'res_0', 'smallint', 16, 0, 0, 0);
-insert into sys.args values (42995, 122, 'arg_1', 'smallint', 16, 0, 1, 1);
-insert into sys.args values (42996, 122, 'arg_2', 'smallint', 16, 0, 1, 2);
-insert into sys.functions values (123, 'mod', '%', 'calc', 0, 1, false, false, false, 2000, true, false);
-insert into sys.args values (42997, 123, 'res_0', 'int', 32, 0, 0, 0);
-insert into sys.args values (42998, 123, 'arg_1', 'int', 32, 0, 1, 1);
-insert into sys.args values (42999, 123, 'arg_2', 'int', 32, 0, 1, 2);
-insert into sys.functions values (124, 'mod', '%', 'calc', 0, 1, false, false, false, 2000, true, false);
-insert into sys.args values (43000, 124, 'res_0', 'bigint', 64, 0, 0, 0);
-insert into sys.args values (43001, 124, 'arg_1', 'bigint', 64, 0, 1, 1);
-insert into sys.args values (43002, 124, 'arg_2', 'bigint', 64, 0, 1, 2);
-insert into sys.functions values (125, 'mod', '%', 'calc', 0, 1, false, false, false, 2000, true, false);
-insert into sys.args values (43003, 125, 'res_0', 'decimal', 2, 0, 0, 0);
-insert into sys.args values (43004, 125, 'arg_1', 'decimal', 2, 0, 1, 1);
-insert into sys.args values (43005, 125, 'arg_2', 'decimal', 2, 0, 1, 2);
-insert into sys.functions values (126, 'mod', '%', 'calc', 0, 1, false, false, false, 2000, true, false);
-insert into sys.args values (43006, 126, 'res_0', 'decimal', 4, 0, 0, 0);
-insert into sys.args values (43007, 126, 'arg_1', 'decimal', 4, 0, 1, 1);
-insert into sys.args values (43008, 126, 'arg_2', 'decimal', 4, 0, 1, 2);
-insert into sys.functions values (127, 'mod', '%', 'calc', 0, 1, false, false, false, 2000, true, false);
-insert into sys.args values (43009, 127, 'res_0', 'decimal', 9, 0, 0, 0);
-insert into sys.args values (43010, 127, 'arg_1', 'decimal', 9, 0, 1, 1);
-insert into sys.args values (43011, 127, 'arg_2', 'decimal', 9, 0, 1, 2);
-insert into sys.functions values (128, 'mod', '%', 'calc', 0, 1, false, false, false, 2000, true, false);
-insert into sys.args values (43012, 128, 'res_0', 'decimal', 18, 0, 0, 0);
-insert into sys.args values (43013, 128, 'arg_1', 'decimal', 18, 0, 1, 1);
-insert into sys.args values (43014, 128, 'arg_2', 'decimal', 18, 0, 1, 2);
-insert into sys.functions values (129, 'mod', '%', 'calc', 0, 1, false, false, false, 2000, true, false);
-insert into sys.args values (43015, 129, 'res_0', 'real', 24, 0, 0, 0);
-insert into sys.args values (43016, 129, 'arg_1', 'real', 24, 0, 1, 1);
-insert into sys.args values (43017, 129, 'arg_2', 'real', 24, 0, 1, 2);
-insert into sys.functions values (130, 'mod', '%', 'calc', 0, 1, false, false, false, 2000, true, false);
-insert into sys.args values (43018, 130, 'res_0', 'double', 53, 0, 0, 0);
-insert into sys.args values (43019, 130, 'arg_1', 'double', 53, 0, 1, 1);
-insert into sys.args values (43020, 130, 'arg_2', 'double', 53, 0, 1, 2);
-insert into sys.functions values (131, 'sum', 'sum', 'aggr', 0, 3, false, false, false, 2000, true, false);
-insert into sys.args values (43021, 131, 'res_0', 'real', 24, 0, 0, 0);
-insert into sys.args values (43022, 131, 'arg_1', 'real', 24, 0, 1, 1);
-insert into sys.functions values (132, 'prod', 'prod', 'aggr', 0, 3, false, false, false, 2000, true, false);
-insert into sys.args values (43023, 132, 'res_0', 'real', 24, 0, 0, 0);
-insert into sys.args values (43024, 132, 'arg_1', 'real', 24, 0, 1, 1);
-insert into sys.functions values (133, 'sum', 'sum', 'aggr', 0, 3, false, false, false, 2000, true, false);
-insert into sys.args values (43025, 133, 'res_0', 'double', 53, 0, 0, 0);
-insert into sys.args values (43026, 133, 'arg_1', 'double', 53, 0, 1, 1);
-insert into sys.functions values (134, 'prod', 'prod', 'aggr', 0, 3, false, false, false, 2000, true, false);
-insert into sys.args values (43027, 134, 'res_0', 'double', 53, 0, 0, 0);
-insert into sys.args values (43028, 134, 'arg_1', 'double', 53, 0, 1, 1);
-insert into sys.functions values (135, 'sum', 'sum', 'aggr', 0, 3, false, false, false, 2000, true, false);
-insert into sys.args values (43029, 135, 'res_0', 'month_interval', 3, 0, 0, 0);
-insert into sys.args values (43030, 135, 'arg_1', 'month_interval', 3, 0, 1, 1);
-insert into sys.functions values (136, 'sum', 'sum', 'aggr', 0, 3, false, false, false, 2000, true, false);
-insert into sys.args values (43031, 136, 'res_0', 'day_interval', 4, 0, 0, 0);
-insert into sys.args values (43032, 136, 'arg_1', 'day_interval', 4, 0, 1, 1);
-insert into sys.functions values (137, 'sum', 'sum', 'aggr', 0, 3, false, false, false, 2000, true, false);
-insert into sys.args values (43033, 137, 'res_0', 'sec_interval', 13, 0, 0, 0);
-insert into sys.args values (43034, 137, 'arg_1', 'sec_interval', 13, 0, 1, 1);
-insert into sys.functions values (138, 'avg', 'avg', 'aggr', 0, 3, false, false, false, 2000, true, false);
-insert into sys.args values (43035, 138, 'res_0', 'double', 53, 0, 0, 0);
-insert into sys.args values (43036, 138, 'arg_1', 'double', 53, 0, 1, 1);
-insert into sys.functions values (139, 'avg', 'avg', 'aggr', 0, 3, false, false, false, 2000, true, false);
-insert into sys.args values (43037, 139, 'res_0', 'double', 53, 0, 0, 0);
-insert into sys.args values (43038, 139, 'arg_1', 'tinyint', 8, 0, 1, 1);
-insert into sys.functions values (140, 'avg', 'avg', 'aggr', 0, 3, false, false, false, 2000, true, false);
-insert into sys.args values (43039, 140, 'res_0', 'double', 53, 0, 0, 0);
-insert into sys.args values (43040, 140, 'arg_1', 'smallint', 16, 0, 1, 1);
-insert into sys.functions values (141, 'avg', 'avg', 'aggr', 0, 3, false, false, false, 2000, true, false);
-insert into sys.args values (43041, 141, 'res_0', 'double', 53, 0, 0, 0);
-insert into sys.args values (43042, 141, 'arg_1', 'int', 32, 0, 1, 1);
-insert into sys.functions values (142, 'avg', 'avg', 'aggr', 0, 3, false, false, false, 2000, true, false);
-insert into sys.args values (43043, 142, 'res_0', 'double', 53, 0, 0, 0);
-insert into sys.args values (43044, 142, 'arg_1', 'bigint', 64, 0, 1, 1);
-insert into sys.functions values (143, 'avg', 'avg', 'aggr', 0, 3, false, false, false, 2000, true, false);
-insert into sys.args values (43045, 143, 'res_0', 'double', 53, 0, 0, 0);
-insert into sys.args values (43046, 143, 'arg_1', 'real', 24, 0, 1, 1);
-insert into sys.functions values (144, 'avg', 'avg', 'aggr', 0, 3, false, false, false, 2000, true, false);
-insert into sys.args values (43047, 144, 'res_0', 'decimal', 2, 0, 0, 0);
-insert into sys.args values (43048, 144, 'arg_1', 'decimal', 2, 0, 1, 1);
-insert into sys.functions values (145, 'avg', 'avg', 'aggr', 0, 3, false, false, false, 2000, true, false);
-insert into sys.args values (43049, 145, 'res_0', 'decimal', 4, 0, 0, 0);
-insert into sys.args values (43050, 145, 'arg_1', 'decimal', 4, 0, 1, 1);
-insert into sys.functions values (146, 'avg', 'avg', 'aggr', 0, 3, false, false, false, 2000, true, false);
-insert into sys.args values (43051, 146, 'res_0', 'decimal', 9, 0, 0, 0);
-insert into sys.args values (43052, 146, 'arg_1', 'decimal', 9, 0, 1, 1);
-insert into sys.functions values (147, 'avg', 'avg', 'aggr', 0, 3, false, false, false, 2000, true, false);
-insert into sys.args values (43053, 147, 'res_0', 'decimal', 18, 0, 0, 0);
-insert into sys.args values (43054, 147, 'arg_1', 'decimal', 18, 0, 1, 1);
-insert into sys.functions values (148, 'avg', 'avg', 'aggr', 0, 3, false, false, false, 2000, true, false);
-insert into sys.args values (43055, 148, 'res_0', 'month_interval', 3, 0, 0, 0);
-insert into sys.args values (43056, 148, 'arg_1', 'month_interval', 3, 0, 1, 1);
-insert into sys.functions values (149, 'avg', 'avg', 'aggr', 0, 3, false, false, false, 2000, true, false);
-insert into sys.args values (43057, 149, 'res_0', 'day_interval', 4, 0, 0, 0);
-insert into sys.args values (43058, 149, 'arg_1', 'day_interval', 4, 0, 1, 1);
-insert into sys.functions values (150, 'avg', 'avg', 'aggr', 0, 3, false, false, false, 2000, true, false);
-insert into sys.args values (43059, 150, 'res_0', 'sec_interval', 13, 0, 0, 0);
-insert into sys.args values (43060, 150, 'arg_1', 'sec_interval', 13, 0, 1, 1);
-insert into sys.functions values (151, 'count_no_nil', 'count_no_nil', 'aggr', 0, 3, false, false, false, 2000, true, true);
-insert into sys.args values (43061, 151, 'res_0', 'bigint', 64, 0, 0, 0);
-insert into sys.functions values (152, 'count', 'count', 'aggr', 0, 3, false, false, false, 2000, true, true);
-insert into sys.args values (43062, 152, 'res_0', 'bigint', 64, 0, 0, 0);
-insert into sys.args values (43063, 152, 'arg_1', 'any', 0, 0, 1, 1);
-insert into sys.functions values (154, 'listagg', 'str_group_concat', 'aggr', 0, 3, false, false, false, 2000, true, true);
-insert into sys.args values (43064, 154, 'res_0', 'clob', 0, 0, 0, 0);
-insert into sys.args values (43065, 154, 'arg_1', 'clob', 0, 0, 1, 1);
-insert into sys.functions values (155, 'listagg', 'str_group_concat', 'aggr', 0, 3, false, false, false, 2000, true, true);
-insert into sys.args values (43066, 155, 'res_0', 'clob', 0, 0, 0, 0);
-insert into sys.args values (43067, 155, 'arg_1', 'clob', 0, 0, 1, 1);
-insert into sys.args values (43068, 155, 'arg_2', 'clob', 0, 0, 1, 2);
-insert into sys.functions values (184, 'rank', 'rank', 'sql', 0, 6, false, false, false, 2000, true, true);
-insert into sys.args values (43069, 184, 'res_0', 'int', 32, 0, 0, 0);
-insert into sys.args values (43070, 184, 'arg_1', 'any', 0, 0, 1, 1);
-insert into sys.functions values (185, 'dense_rank', 'dense_rank', 'sql', 0, 6, false, false, false, 2000, true, true);
-insert into sys.args values (43071, 185, 'res_0', 'int', 32, 0, 0, 0);
-insert into sys.args values (43072, 185, 'arg_1', 'any', 0, 0, 1, 1);
-insert into sys.functions values (186, 'row_number', 'row_number', 'sql', 0, 6, false, false, false, 2000, true, true);
-insert into sys.args values (43073, 186, 'res_0', 'int', 32, 0, 0, 0);
-insert into sys.args values (43074, 186, 'arg_1', 'any', 0, 0, 1, 1);
-insert into sys.functions values (187, 'percent_rank', 'percent_rank', 'sql', 0, 6, false, false, false, 2000, true, true);
-insert into sys.args values (43075, 187, 'res_0', 'double', 53, 0, 0, 0);
-insert into sys.args values (43076, 187, 'arg_1', 'any', 0, 0, 1, 1);
-insert into sys.functions values (188, 'cume_dist', 'cume_dist', 'sql', 0, 6, false, false, false, 2000, true, true);
-insert into sys.args values (43077, 188, 'res_0', 'double', 53, 0, 0, 0);
-insert into sys.args values (43078, 188, 'arg_1', 'any', 0, 0, 1, 1);
-insert into sys.functions values (189, 'ntile', 'ntile', 'sql', 0, 6, false, false, false, 2000, true, true);
-insert into sys.args values (43079, 189, 'res_0', 'tinyint', 8, 0, 0, 0);
-insert into sys.args values (43080, 189, 'arg_1', 'any', 0, 0, 1, 1);
-insert into sys.args values (43081, 189, 'arg_2', 'tinyint', 8, 0, 1, 2);
-insert into sys.functions values (190, 'ntile', 'ntile', 'sql', 0, 6, false, false, false, 2000, true, true);
-insert into sys.args values (43082, 190, 'res_0', 'smallint', 16, 0, 0, 0);
-insert into sys.args values (43083, 190, 'arg_1', 'any', 0, 0, 1, 1);
-insert into sys.args values (43084, 190, 'arg_2', 'smallint', 16, 0, 1, 2);
-insert into sys.functions values (191, 'ntile', 'ntile', 'sql', 0, 6, false, false, false, 2000, true, true);
-insert into sys.args values (43085, 191, 'res_0', 'int', 32, 0, 0, 0);
-insert into sys.args values (43086, 191, 'arg_1', 'any', 0, 0, 1, 1);
-insert into sys.args values (43087, 191, 'arg_2', 'int', 32, 0, 1, 2);
-insert into sys.functions values (192, 'ntile', 'ntile', 'sql', 0, 6, false, false, false, 2000, true, true);
-insert into sys.args values (43088, 192, 'res_0', 'bigint', 64, 0, 0, 0);
-insert into sys.args values (43089, 192, 'arg_1', 'any', 0, 0, 1, 1);
-insert into sys.args values (43090, 192, 'arg_2', 'bigint', 64, 0, 1, 2);
-insert into sys.functions values (193, 'lag', 'lag', 'sql', 0, 6, false, false, false, 2000, true, true);
-insert into sys.args values (43091, 193, 'res_0', 'any', 0, 0, 0, 0);
-insert into sys.args values (43092, 193, 'arg_1', 'any', 0, 0, 1, 1);
-insert into sys.functions values (194, 'lag', 'lag', 'sql', 0, 6, false, false, false, 2000, true, true);
-insert into sys.args values (43093, 194, 'res_0', 'any', 0, 0, 0, 0);
-insert into sys.args values (43094, 194, 'arg_1', 'any', 0, 0, 1, 1);
-insert into sys.args values (43095, 194, 'arg_2', 'tinyint', 8, 0, 1, 2);
-insert into sys.functions values (195, 'lag', 'lag', 'sql', 0, 6, false, false, false, 2000, true, true);
-insert into sys.args values (43096, 195, 'res_0', 'any', 0, 0, 0, 0);
-insert into sys.args values (43097, 195, 'arg_1', 'any', 0, 0, 1, 1);
-insert into sys.args values (43098, 195, 'arg_2', 'smallint', 16, 0, 1, 2);
-insert into sys.functions values (196, 'lag', 'lag', 'sql', 0, 6, false, false, false, 2000, true, true);
-insert into sys.args values (43099, 196, 'res_0', 'any', 0, 0, 0, 0);
-insert into sys.args values (43100, 196, 'arg_1', 'any', 0, 0, 1, 1);
-insert into sys.args values (43101, 196, 'arg_2', 'int', 32, 0, 1, 2);
-insert into sys.functions values (197, 'lag', 'lag', 'sql', 0, 6, false, false, false, 2000, true, true);
-insert into sys.args values (43102, 197, 'res_0', 'any', 0, 0, 0, 0);
-insert into sys.args values (43103, 197, 'arg_1', 'any', 0, 0, 1, 1);
-insert into sys.args values (43104, 197, 'arg_2', 'bigint', 64, 0, 1, 2);
-insert into sys.functions values (198, 'lag', 'lag', 'sql', 0, 6, false, false, false, 2000, true, true);
-insert into sys.args values (43105, 198, 'res_0', 'any', 0, 0, 0, 0);
-insert into sys.args values (43106, 198, 'arg_1', 'any', 0, 0, 1, 1);
-insert into sys.args values (43107, 198, 'arg_2', 'tinyint', 8, 0, 1, 2);
-insert into sys.args values (43108, 198, 'arg_3', 'any', 0, 0, 1, 3);
-insert into sys.functions values (199, 'lag', 'lag', 'sql', 0, 6, false, false, false, 2000, true, true);
-insert into sys.args values (43109, 199, 'res_0', 'any', 0, 0, 0, 0);
-insert into sys.args values (43110, 199, 'arg_1', 'any', 0, 0, 1, 1);
-insert into sys.args values (43111, 199, 'arg_2', 'smallint', 16, 0, 1, 2);
-insert into sys.args values (43112, 199, 'arg_3', 'any', 0, 0, 1, 3);
-insert into sys.functions values (200, 'lag', 'lag', 'sql', 0, 6, false, false, false, 2000, true, true);
-insert into sys.args values (43113, 200, 'res_0', 'any', 0, 0, 0, 0);
-insert into sys.args values (43114, 200, 'arg_1', 'any', 0, 0, 1, 1);
-insert into sys.args values (43115, 200, 'arg_2', 'int', 32, 0, 1, 2);
-insert into sys.args values (43116, 200, 'arg_3', 'any', 0, 0, 1, 3);
-insert into sys.functions values (201, 'lag', 'lag', 'sql', 0, 6, false, false, false, 2000, true, true);
-insert into sys.args values (43117, 201, 'res_0', 'any', 0, 0, 0, 0);
-insert into sys.args values (43118, 201, 'arg_1', 'any', 0, 0, 1, 1);
-insert into sys.args values (43119, 201, 'arg_2', 'bigint', 64, 0, 1, 2);
-insert into sys.args values (43120, 201, 'arg_3', 'any', 0, 0, 1, 3);
-insert into sys.functions values (202, 'lead', 'lead', 'sql', 0, 6, false, false, false, 2000, true, true);
-insert into sys.args values (43121, 202, 'res_0', 'any', 0, 0, 0, 0);
-insert into sys.args values (43122, 202, 'arg_1', 'any', 0, 0, 1, 1);
-insert into sys.functions values (203, 'lead', 'lead', 'sql', 0, 6, false, false, false, 2000, true, true);
-insert into sys.args values (43123, 203, 'res_0', 'any', 0, 0, 0, 0);
-insert into sys.args values (43124, 203, 'arg_1', 'any', 0, 0, 1, 1);
-insert into sys.args values (43125, 203, 'arg_2', 'tinyint', 8, 0, 1, 2);
-insert into sys.functions values (204, 'lead', 'lead', 'sql', 0, 6, false, false, false, 2000, true, true);
-insert into sys.args values (43126, 204, 'res_0', 'any', 0, 0, 0, 0);
-insert into sys.args values (43127, 204, 'arg_1', 'any', 0, 0, 1, 1);
-insert into sys.args values (43128, 204, 'arg_2', 'smallint', 16, 0, 1, 2);
-insert into sys.functions values (205, 'lead', 'lead', 'sql', 0, 6, false, false, false, 2000, true, true);
-insert into sys.args values (43129, 205, 'res_0', 'any', 0, 0, 0, 0);
-insert into sys.args values (43130, 205, 'arg_1', 'any', 0, 0, 1, 1);
-insert into sys.args values (43131, 205, 'arg_2', 'int', 32, 0, 1, 2);
-insert into sys.functions values (206, 'lead', 'lead', 'sql', 0, 6, false, false, false, 2000, true, true);
-insert into sys.args values (43132, 206, 'res_0', 'any', 0, 0, 0, 0);
-insert into sys.args values (43133, 206, 'arg_1', 'any', 0, 0, 1, 1);
-insert into sys.args values (43134, 206, 'arg_2', 'bigint', 64, 0, 1, 2);
-insert into sys.functions values (207, 'lead', 'lead', 'sql', 0, 6, false, false, false, 2000, true, true);
-insert into sys.args values (43135, 207, 'res_0', 'any', 0, 0, 0, 0);
-insert into sys.args values (43136, 207, 'arg_1', 'any', 0, 0, 1, 1);
-insert into sys.args values (43137, 207, 'arg_2', 'tinyint', 8, 0, 1, 2);
-insert into sys.args values (43138, 207, 'arg_3', 'any', 0, 0, 1, 3);
-insert into sys.functions values (208, 'lead', 'lead', 'sql', 0, 6, false, false, false, 2000, true, true);
-insert into sys.args values (43139, 208, 'res_0', 'any', 0, 0, 0, 0);
-insert into sys.args values (43140, 208, 'arg_1', 'any', 0, 0, 1, 1);
-insert into sys.args values (43141, 208, 'arg_2', 'smallint', 16, 0, 1, 2);
-insert into sys.args values (43142, 208, 'arg_3', 'any', 0, 0, 1, 3);
-insert into sys.functions values (209, 'lead', 'lead', 'sql', 0, 6, false, false, false, 2000, true, true);
-insert into sys.args values (43143, 209, 'res_0', 'any', 0, 0, 0, 0);
-insert into sys.args values (43144, 209, 'arg_1', 'any', 0, 0, 1, 1);
-insert into sys.args values (43145, 209, 'arg_2', 'int', 32, 0, 1, 2);
-insert into sys.args values (43146, 209, 'arg_3', 'any', 0, 0, 1, 3);
-insert into sys.functions values (210, 'lead', 'lead', 'sql', 0, 6, false, false, false, 2000, true, true);
-insert into sys.args values (43147, 210, 'res_0', 'any', 0, 0, 0, 0);
-insert into sys.args values (43148, 210, 'arg_1', 'any', 0, 0, 1, 1);
-insert into sys.args values (43149, 210, 'arg_2', 'bigint', 64, 0, 1, 2);
-insert into sys.args values (43150, 210, 'arg_3', 'any', 0, 0, 1, 3);
-insert into sys.functions values (211, 'first_value', 'first_value', 'sql', 0, 6, false, false, false, 2000, true, true);
-insert into sys.args values (43151, 211, 'res_0', 'any', 0, 0, 0, 0);
-insert into sys.args values (43152, 211, 'arg_1', 'any', 0, 0, 1, 1);
-insert into sys.functions values (212, 'last_value', 'last_value', 'sql', 0, 6, false, false, false, 2000, true, true);
-insert into sys.args values (43153, 212, 'res_0', 'any', 0, 0, 0, 0);
-insert into sys.args values (43154, 212, 'arg_1', 'any', 0, 0, 1, 1);
-insert into sys.functions values (213, 'nth_value', 'nth_value', 'sql', 0, 6, false, false, false, 2000, true, true);
-insert into sys.args values (43155, 213, 'res_0', 'any', 0, 0, 0, 0);
-insert into sys.args values (43156, 213, 'arg_1', 'any', 0, 0, 1, 1);
-insert into sys.args values (43157, 213, 'arg_2', 'bigint', 64, 0, 1, 2);
-insert into sys.functions values (214, 'count', 'count', 'sql', 0, 6, false, false, false, 2000, true, true);
-insert into sys.args values (43158, 214, 'res_0', 'bigint', 64, 0, 0, 0);
-insert into sys.args values (43159, 214, 'arg_1', 'any', 0, 0, 1, 1);
-insert into sys.args values (43160, 214, 'arg_2', 'boolean', 1, 0, 1, 2);
-insert into sys.functions values (215, 'min', 'min', 'sql', 0, 6, false, false, false, 2000, true, true);
-insert into sys.args values (43161, 215, 'res_0', 'any', 0, 0, 0, 0);
-insert into sys.args values (43162, 215, 'arg_1', 'any', 0, 0, 1, 1);
-insert into sys.functions values (216, 'max', 'max', 'sql', 0, 6, false, false, false, 2000, true, true);
-insert into sys.args values (43163, 216, 'res_0', 'any', 0, 0, 0, 0);
-insert into sys.args values (43164, 216, 'arg_1', 'any', 0, 0, 1, 1);
-insert into sys.functions values (217, 'sum', 'sum', 'sql', 0, 6, false, false, false, 2000, true, true);
-insert into sys.args values (43165, 217, 'res_0', 'bigint', 64, 0, 0, 0);
-insert into sys.args values (43166, 217, 'arg_1', 'tinyint', 8, 0, 1, 1);
-insert into sys.functions values (218, 'sum', 'sum', 'sql', 0, 6, false, false, false, 2000, true, true);
-insert into sys.args values (43167, 218, 'res_0', 'bigint', 64, 0, 0, 0);
-insert into sys.args values (43168, 218, 'arg_1', 'smallint', 16, 0, 1, 1);
-insert into sys.functions values (219, 'sum', 'sum', 'sql', 0, 6, false, false, false, 2000, true, true);
-insert into sys.args values (43169, 219, 'res_0', 'bigint', 64, 0, 0, 0);
-insert into sys.args values (43170, 219, 'arg_1', 'int', 32, 0, 1, 1);
-insert into sys.functions values (220, 'sum', 'sum', 'sql', 0, 6, false, false, false, 2000, true, true);
-insert into sys.args values (43171, 220, 'res_0', 'bigint', 64, 0, 0, 0);
-insert into sys.args values (43172, 220, 'arg_1', 'bigint', 64, 0, 1, 1);
-insert into sys.functions values (221, 'sum', 'sum', 'sql', 0, 6, false, false, false, 2000, true, true);
-insert into sys.args values (43173, 221, 'res_0', 'decimal', 18, 0, 0, 0);
-insert into sys.args values (43174, 221, 'arg_1', 'decimal', 2, 0, 1, 1);
-insert into sys.functions values (222, 'sum', 'sum', 'sql', 0, 6, false, false, false, 2000, true, true);
-insert into sys.args values (43175, 222, 'res_0', 'decimal', 18, 0, 0, 0);
-insert into sys.args values (43176, 222, 'arg_1', 'decimal', 4, 0, 1, 1);
-insert into sys.functions values (223, 'sum', 'sum', 'sql', 0, 6, false, false, false, 2000, true, true);
-insert into sys.args values (43177, 223, 'res_0', 'decimal', 18, 0, 0, 0);
-insert into sys.args values (43178, 223, 'arg_1', 'decimal', 9, 0, 1, 1);
-insert into sys.functions values (224, 'sum', 'sum', 'sql', 0, 6, false, false, false, 2000, true, true);
-insert into sys.args values (43179, 224, 'res_0', 'decimal', 18, 0, 0, 0);
-insert into sys.args values (43180, 224, 'arg_1', 'decimal', 18, 0, 1, 1);
-insert into sys.functions values (225, 'prod', 'prod', 'sql', 0, 6, false, false, false, 2000, true, true);
-insert into sys.args values (43181, 225, 'res_0', 'bigint', 64, 0, 0, 0);
-insert into sys.args values (43182, 225, 'arg_1', 'tinyint', 8, 0, 1, 1);
-insert into sys.functions values (226, 'prod', 'prod', 'sql', 0, 6, false, false, false, 2000, true, true);
-insert into sys.args values (43183, 226, 'res_0', 'bigint', 64, 0, 0, 0);
-insert into sys.args values (43184, 226, 'arg_1', 'smallint', 16, 0, 1, 1);
-insert into sys.functions values (227, 'prod', 'prod', 'sql', 0, 6, false, false, false, 2000, true, true);
-insert into sys.args values (43185, 227, 'res_0', 'bigint', 64, 0, 0, 0);
-insert into sys.args values (43186, 227, 'arg_1', 'int', 32, 0, 1, 1);
-insert into sys.functions values (228, 'prod', 'prod', 'sql', 0, 6, false, false, false, 2000, true, true);
-insert into sys.args values (43187, 228, 'res_0', 'bigint', 64, 0, 0, 0);
-insert into sys.args values (43188, 228, 'arg_1', 'bigint', 64, 0, 1, 1);
-insert into sys.functions values (229, 'sum', 'sum', 'sql', 0, 6, false, false, false, 2000, true, true);
-insert into sys.args values (43189, 229, 'res_0', 'real', 24, 0, 0, 0);
-insert into sys.args values (43190, 229, 'arg_1', 'real', 24, 0, 1, 1);
-insert into sys.functions values (230, 'prod', 'prod', 'sql', 0, 6, false, false, false, 2000, true, true);
-insert into sys.args values (43191, 230, 'res_0', 'real', 24, 0, 0, 0);
-insert into sys.args values (43192, 230, 'arg_1', 'real', 24, 0, 1, 1);
-insert into sys.functions values (231, 'sum', 'sum', 'sql', 0, 6, false, false, false, 2000, true, true);
-insert into sys.args values (43193, 231, 'res_0', 'double', 53, 0, 0, 0);
-insert into sys.args values (43194, 231, 'arg_1', 'double', 53, 0, 1, 1);
-insert into sys.functions values (232, 'prod', 'prod', 'sql', 0, 6, false, false, false, 2000, true, true);
-insert into sys.args values (43195, 232, 'res_0', 'double', 53, 0, 0, 0);
-insert into sys.args values (43196, 232, 'arg_1', 'double', 53, 0, 1, 1);
-insert into sys.functions values (233, 'sum', 'sum', 'sql', 0, 6, false, false, false, 2000, true, true);
-insert into sys.args values (43197, 233, 'res_0', 'month_interval', 3, 0, 0, 0);
-insert into sys.args values (43198, 233, 'arg_1', 'month_interval', 3, 0, 1, 1);
-insert into sys.functions values (234, 'sum', 'sum', 'sql', 0, 6, false, false, false, 2000, true, true);
-insert into sys.args values (43199, 234, 'res_0', 'day_interval', 4, 0, 0, 0);
-insert into sys.args values (43200, 234, 'arg_1', 'day_interval', 4, 0, 1, 1);
-insert into sys.functions values (235, 'sum', 'sum', 'sql', 0, 6, false, false, false, 2000, true, true);
-insert into sys.args values (43201, 235, 'res_0', 'sec_interval', 13, 0, 0, 0);
-insert into sys.args values (43202, 235, 'arg_1', 'sec_interval', 13, 0, 1, 1);
-insert into sys.functions values (236, 'avg', 'avg', 'sql', 0, 6, false, false, false, 2000, true, true);
-insert into sys.args values (43203, 236, 'res_0', 'double', 53, 0, 0, 0);
-insert into sys.args values (43204, 236, 'arg_1', 'double', 53, 0, 1, 1);
-insert into sys.functions values (237, 'avg', 'avg', 'sql', 0, 6, false, false, false, 2000, true, true);
-insert into sys.args values (43205, 237, 'res_0', 'double', 53, 0, 0, 0);
-insert into sys.args values (43206, 237, 'arg_1', 'tinyint', 8, 0, 1, 1);
-insert into sys.functions values (238, 'avg', 'avg', 'sql', 0, 6, false, false, false, 2000, true, true);
-insert into sys.args values (43207, 238, 'res_0', 'double', 53, 0, 0, 0);
-insert into sys.args values (43208, 238, 'arg_1', 'smallint', 16, 0, 1, 1);
-insert into sys.functions values (239, 'avg', 'avg', 'sql', 0, 6, false, false, false, 2000, true, true);
-insert into sys.args values (43209, 239, 'res_0', 'double', 53, 0, 0, 0);
-insert into sys.args values (43210, 239, 'arg_1', 'int', 32, 0, 1, 1);
-insert into sys.functions values (240, 'avg', 'avg', 'sql', 0, 6, false, false, false, 2000, true, true);
-insert into sys.args values (43211, 240, 'res_0', 'double', 53, 0, 0, 0);
-insert into sys.args values (43212, 240, 'arg_1', 'bigint', 64, 0, 1, 1);
-insert into sys.functions values (241, 'avg', 'avg', 'sql', 0, 6, false, false, false, 2000, true, true);
-insert into sys.args values (43213, 241, 'res_0', 'double', 53, 0, 0, 0);
-insert into sys.args values (43214, 241, 'arg_1', 'real', 24, 0, 1, 1);
-insert into sys.functions values (242, 'avg', 'avg', 'sql', 0, 6, false, false, false, 2000, true, true);
-insert into sys.args values (43215, 242, 'res_0', 'decimal', 2, 0, 0, 0);
-insert into sys.args values (43216, 242, 'arg_1', 'decimal', 2, 0, 1, 1);
-insert into sys.functions values (243, 'avg', 'avg', 'sql', 0, 6, false, false, false, 2000, true, true);
-insert into sys.args values (43217, 243, 'res_0', 'decimal', 4, 0, 0, 0);
-insert into sys.args values (43218, 243, 'arg_1', 'decimal', 4, 0, 1, 1);
-insert into sys.functions values (244, 'avg', 'avg', 'sql', 0, 6, false, false, false, 2000, true, true);
-insert into sys.args values (43219, 244, 'res_0', 'decimal', 9, 0, 0, 0);
-insert into sys.args values (43220, 244, 'arg_1', 'decimal', 9, 0, 1, 1);
-insert into sys.functions values (245, 'avg', 'avg', 'sql', 0, 6, false, false, false, 2000, true, true);
-insert into sys.args values (43221, 245, 'res_0', 'decimal', 18, 0, 0, 0);
-insert into sys.args values (43222, 245, 'arg_1', 'decimal', 18, 0, 1, 1);
-insert into sys.functions values (246, 'avg', 'avg', 'sql', 0, 6, false, false, false, 2000, true, true);
-insert into sys.args values (43223, 246, 'res_0', 'month_interval', 3, 0, 0, 0);
-insert into sys.args values (43224, 246, 'arg_1', 'month_interval', 3, 0, 1, 1);
-insert into sys.functions values (247, 'avg', 'avg', 'sql', 0, 6, false, false, false, 2000, true, true);
-insert into sys.args values (43225, 247, 'res_0', 'day_interval', 4, 0, 0, 0);
-insert into sys.args values (43226, 247, 'arg_1', 'day_interval', 4, 0, 1, 1);
-insert into sys.functions values (248, 'avg', 'avg', 'sql', 0, 6, false, false, false, 2000, true, true);
-insert into sys.args values (43227, 248, 'res_0', 'sec_interval', 13, 0, 0, 0);
-insert into sys.args values (43228, 248, 'arg_1', 'sec_interval', 13, 0, 1, 1);
-insert into sys.functions values (249, 'listagg', 'str_group_concat', 'sql', 0, 6, false, false, false, 2000, true, true);
-insert into sys.args values (43229, 249, 'res_0', 'clob', 0, 0, 0, 0);
-insert into sys.args values (43230, 249, 'arg_1', 'clob', 0, 0, 1, 1);
-insert into sys.functions values (250, 'listagg', 'str_group_concat', 'sql', 0, 6, false, false, false, 2000, true, true);
-insert into sys.args values (43231, 250, 'res_0', 'clob', 0, 0, 0, 0);
-insert into sys.args values (43232, 250, 'arg_1', 'clob', 0, 0, 1, 1);
-insert into sys.args values (43233, 250, 'arg_2', 'clob', 0, 0, 1, 2);
-insert into sys.functions values (251, 'and', 'and', 'calc', 0, 1, false, false, false, 2000, true, true);
-insert into sys.args values (43234, 251, 'res_0', 'boolean', 1, 0, 0, 0);
-insert into sys.args values (43235, 251, 'arg_1', 'boolean', 1, 0, 1, 1);
-insert into sys.args values (43236, 251, 'arg_2', 'boolean', 1, 0, 1, 2);
-insert into sys.functions values (252, 'or', 'or', 'calc', 0, 1, false, false, false, 2000, true, true);
-insert into sys.args values (43237, 252, 'res_0', 'boolean', 1, 0, 0, 0);
-insert into sys.args values (43238, 252, 'arg_1', 'boolean', 1, 0, 1, 1);
-insert into sys.args values (43239, 252, 'arg_2', 'boolean', 1, 0, 1, 2);
-insert into sys.functions values (253, 'xor', 'xor', 'calc', 0, 1, false, false, false, 2000, true, false);
-insert into sys.args values (43240, 253, 'res_0', 'boolean', 1, 0, 0, 0);
-insert into sys.args values (43241, 253, 'arg_1', 'boolean', 1, 0, 1, 1);
-insert into sys.args values (43242, 253, 'arg_2', 'boolean', 1, 0, 1, 2);
-insert into sys.functions values (254, 'not', 'not', 'calc', 0, 1, false, false, false, 2000, true, false);
-insert into sys.args values (43243, 254, 'res_0', 'boolean', 1, 0, 0, 0);
-insert into sys.args values (43244, 254, 'arg_1', 'boolean', 1, 0, 1, 1);
-insert into sys.functions values (255, 'sql_sub', '-', 'calc', 0, 1, false, false, false, 2000, true, false);
-insert into sys.args values (43245, 255, 'res_0', 'month_interval', 3, 0, 0, 0);
-insert into sys.args values (43246, 255, 'arg_1', 'month_interval', 3, 0, 1, 1);
-insert into sys.args values (43247, 255, 'arg_2', 'month_interval', 3, 0, 1, 2);
-insert into sys.functions values (256, 'sql_add', '+', 'calc', 0, 1, false, false, false, 2000, true, false);
-insert into sys.args values (43248, 256, 'res_0', 'month_interval', 3, 0, 0, 0);
-insert into sys.args values (43249, 256, 'arg_1', 'month_interval', 3, 0, 1, 1);
-insert into sys.args values (43250, 256, 'arg_2', 'month_interval', 3, 0, 1, 2);
-insert into sys.functions values (257, 'sql_neg', '-', 'calc', 0, 1, false, false, false, 2000, true, false);
-insert into sys.args values (43251, 257, 'res_0', 'month_interval', 3, 0, 0, 0);
-insert into sys.args values (43252, 257, 'arg_1', 'month_interval', 3, 0, 1, 1);
-insert into sys.functions values (258, 'abs', 'abs', 'calc', 0, 1, false, false, false, 2000, true, false);
-insert into sys.args values (43253, 258, 'res_0', 'month_interval', 3, 0, 0, 0);
-insert into sys.args values (43254, 258, 'arg_1', 'month_interval', 3, 0, 1, 1);
-insert into sys.functions values (259, 'sign', 'sign', 'calc', 0, 1, false, false, false, 2000, true, false);
-insert into sys.args values (43255, 259, 'res_0', 'tinyint', 8, 0, 0, 0);
-insert into sys.args values (43256, 259, 'arg_1', 'month_interval', 3, 0, 1, 1);
-insert into sys.functions values (262, 'sql_sub', '-', 'calc', 0, 1, false, false, false, 2000, true, false);
-insert into sys.args values (43257, 262, 'res_0', 'day_interval', 4, 0, 0, 0);
-insert into sys.args values (43258, 262, 'arg_1', 'day_interval', 4, 0, 1, 1);
-insert into sys.args values (43259, 262, 'arg_2', 'day_interval', 4, 0, 1, 2);
-insert into sys.functions values (263, 'sql_add', '+', 'calc', 0, 1, false, false, false, 2000, true, false);
-insert into sys.args values (43260, 263, 'res_0', 'day_interval', 4, 0, 0, 0);
-insert into sys.args values (43261, 263, 'arg_1', 'day_interval', 4, 0, 1, 1);
-insert into sys.args values (43262, 263, 'arg_2', 'day_interval', 4, 0, 1, 2);
-insert into sys.functions values (264, 'sql_neg', '-', 'calc', 0, 1, false, false, false, 2000, true, false);
-insert into sys.args values (43263, 264, 'res_0', 'day_interval', 4, 0, 0, 0);
-insert into sys.args values (43264, 264, 'arg_1', 'day_interval', 4, 0, 1, 1);
-insert into sys.functions values (265, 'abs', 'abs', 'calc', 0, 1, false, false, false, 2000, true, false);
-insert into sys.args values (43265, 265, 'res_0', 'day_interval', 4, 0, 0, 0);
-insert into sys.args values (43266, 265, 'arg_1', 'day_interval', 4, 0, 1, 1);
-insert into sys.functions values (266, 'sign', 'sign', 'calc', 0, 1, false, false, false, 2000, true, false);
-insert into sys.args values (43267, 266, 'res_0', 'tinyint', 8, 0, 0, 0);
-insert into sys.args values (43268, 266, 'arg_1', 'day_interval', 4, 0, 1, 1);
-insert into sys.functions values (269, 'sql_sub', '-', 'calc', 0, 1, false, false, false, 2000, true, false);
-insert into sys.args values (43269, 269, 'res_0', 'sec_interval', 13, 0, 0, 0);
-insert into sys.args values (43270, 269, 'arg_1', 'sec_interval', 13, 0, 1, 1);
-insert into sys.args values (43271, 269, 'arg_2', 'sec_interval', 13, 0, 1, 2);
-insert into sys.functions values (270, 'sql_add', '+', 'calc', 0, 1, false, false, false, 2000, true, false);
-insert into sys.args values (43272, 270, 'res_0', 'sec_interval', 13, 0, 0, 0);
-insert into sys.args values (43273, 270, 'arg_1', 'sec_interval', 13, 0, 1, 1);
-insert into sys.args values (43274, 270, 'arg_2', 'sec_interval', 13, 0, 1, 2);
-insert into sys.functions values (271, 'sql_neg', '-', 'calc', 0, 1, false, false, false, 2000, true, false);
-insert into sys.args values (43275, 271, 'res_0', 'sec_interval', 13, 0, 0, 0);
-insert into sys.args values (43276, 271, 'arg_1', 'sec_interval', 13, 0, 1, 1);
-insert into sys.functions values (272, 'abs', 'abs', 'calc', 0, 1, false, false, false, 2000, true, false);
-insert into sys.args values (43277, 272, 'res_0', 'sec_interval', 13, 0, 0, 0);
-insert into sys.args values (43278, 272, 'arg_1', 'sec_interval', 13, 0, 1, 1);
-insert into sys.functions values (273, 'sign', 'sign', 'calc', 0, 1, false, false, false, 2000, true, false);
-insert into sys.args values (43279, 273, 'res_0', 'tinyint', 8, 0, 0, 0);
-insert into sys.args values (43280, 273, 'arg_1', 'sec_interval', 13, 0, 1, 1);
-insert into sys.functions values (276, 'sql_mul', '*', 'calc', 0, 1, false, false, false, 2000, true, false);
-insert into sys.args values (43281, 276, 'res_0', 'smallint', 16, 0, 0, 0);
-insert into sys.args values (43282, 276, 'arg_1', 'smallint', 16, 0, 1, 1);
-insert into sys.args values (43283, 276, 'arg_2', 'tinyint', 8, 0, 1, 2);
-insert into sys.functions values (277, 'sql_mul', '*', 'calc', 0, 1, false, false, false, 2000, true, false);
-insert into sys.args values (43284, 277, 'res_0', 'smallint', 16, 0, 0, 0);
-insert into sys.args values (43285, 277, 'arg_1', 'tinyint', 8, 0, 1, 1);
-insert into sys.args values (43286, 277, 'arg_2', 'smallint', 16, 0, 1, 2);
-insert into sys.functions values (278, 'sql_div', '/', 'calc', 0, 1, false, false, false, 2000, true, false);
-insert into sys.args values (43287, 278, 'res_0', 'smallint', 16, 0, 0, 0);
-insert into sys.args values (43288, 278, 'arg_1', 'smallint', 16, 0, 1, 1);
-insert into sys.args values (43289, 278, 'arg_2', 'tinyint', 8, 0, 1, 2);
-insert into sys.functions values (279, 'sql_mul', '*', 'calc', 0, 1, false, false, false, 2000, true, false);
-insert into sys.args values (43290, 279, 'res_0', 'int', 32, 0, 0, 0);
-insert into sys.args values (43291, 279, 'arg_1', 'int', 32, 0, 1, 1);
-insert into sys.args values (43292, 279, 'arg_2', 'tinyint', 8, 0, 1, 2);
-insert into sys.functions values (280, 'sql_mul', '*', 'calc', 0, 1, false, false, false, 2000, true, false);
-insert into sys.args values (43293, 280, 'res_0', 'int', 32, 0, 0, 0);
-insert into sys.args values (43294, 280, 'arg_1', 'tinyint', 8, 0, 1, 1);
-insert into sys.args values (43295, 280, 'arg_2', 'int', 32, 0, 1, 2);
-insert into sys.functions values (281, 'sql_div', '/', 'calc', 0, 1, false, false, false, 2000, true, false);
-insert into sys.args values (43296, 281, 'res_0', 'int', 32, 0, 0, 0);
-insert into sys.args values (43297, 281, 'arg_1', 'int', 32, 0, 1, 1);
-insert into sys.args values (43298, 281, 'arg_2', 'tinyint', 8, 0, 1, 2);
-insert into sys.functions values (282, 'sql_mul', '*', 'calc', 0, 1, false, false, false, 2000, true, false);
-insert into sys.args values (43299, 282, 'res_0', 'int', 32, 0, 0, 0);
-insert into sys.args values (43300, 282, 'arg_1', 'int', 32, 0, 1, 1);
-insert into sys.args values (43301, 282, 'arg_2', 'smallint', 16, 0, 1, 2);
-insert into sys.functions values (283, 'sql_mul', '*', 'calc', 0, 1, false, false, false, 2000, true, false);
-insert into sys.args values (43302, 283, 'res_0', 'int', 32, 0, 0, 0);
-insert into sys.args values (43303, 283, 'arg_1', 'smallint', 16, 0, 1, 1);
-insert into sys.args values (43304, 283, 'arg_2', 'int', 32, 0, 1, 2);
-insert into sys.functions values (284, 'sql_div', '/', 'calc', 0, 1, false, false, false, 2000, true, false);
-insert into sys.args values (43305, 284, 'res_0', 'int', 32, 0, 0, 0);
-insert into sys.args values (43306, 284, 'arg_1', 'int', 32, 0, 1, 1);
-insert into sys.args values (43307, 284, 'arg_2', 'smallint', 16, 0, 1, 2);
-insert into sys.functions values (285, 'sql_mul', '*', 'calc', 0, 1, false, false, false, 2000, true, false);
-insert into sys.args values (43308, 285, 'res_0', 'bigint', 64, 0, 0, 0);
-insert into sys.args values (43309, 285, 'arg_1', 'bigint', 64, 0, 1, 1);
-insert into sys.args values (43310, 285, 'arg_2', 'tinyint', 8, 0, 1, 2);
-insert into sys.functions values (286, 'sql_mul', '*', 'calc', 0, 1, false, false, false, 2000, true, false);
-insert into sys.args values (43311, 286, 'res_0', 'bigint', 64, 0, 0, 0);
-insert into sys.args values (43312, 286, 'arg_1', 'tinyint', 8, 0, 1, 1);
-insert into sys.args values (43313, 286, 'arg_2', 'bigint', 64, 0, 1, 2);
-insert into sys.functions values (287, 'sql_div', '/', 'calc', 0, 1, false, false, false, 2000, true, false);
-insert into sys.args values (43314, 287, 'res_0', 'bigint', 64, 0, 0, 0);
-insert into sys.args values (43315, 287, 'arg_1', 'bigint', 64, 0, 1, 1);
-insert into sys.args values (43316, 287, 'arg_2', 'tinyint', 8, 0, 1, 2);
-insert into sys.functions values (288, 'sql_mul', '*', 'calc', 0, 1, false, false, false, 2000, true, false);
-insert into sys.args values (43317, 288, 'res_0', 'bigint', 64, 0, 0, 0);
-insert into sys.args values (43318, 288, 'arg_1', 'bigint', 64, 0, 1, 1);
-insert into sys.args values (43319, 288, 'arg_2', 'smallint', 16, 0, 1, 2);
-insert into sys.functions values (289, 'sql_mul', '*', 'calc', 0, 1, false, false, false, 2000, true, false);
-insert into sys.args values (43320, 289, 'res_0', 'bigint', 64, 0, 0, 0);
-insert into sys.args values (43321, 289, 'arg_1', 'smallint', 16, 0, 1, 1);
-insert into sys.args values (43322, 289, 'arg_2', 'bigint', 64, 0, 1, 2);
-insert into sys.functions values (290, 'sql_div', '/', 'calc', 0, 1, false, false, false, 2000, true, false);
-insert into sys.args values (43323, 290, 'res_0', 'bigint', 64, 0, 0, 0);
-insert into sys.args values (43324, 290, 'arg_1', 'bigint', 64, 0, 1, 1);
-insert into sys.args values (43325, 290, 'arg_2', 'smallint', 16, 0, 1, 2);
-insert into sys.functions values (291, 'sql_mul', '*', 'calc', 0, 1, false, false, false, 2000, true, false);
-insert into sys.args values (43326, 291, 'res_0', 'bigint', 64, 0, 0, 0);
-insert into sys.args values (43327, 291, 'arg_1', 'bigint', 64, 0, 1, 1);
-insert into sys.args values (43328, 291, 'arg_2', 'int', 32, 0, 1, 2);
-insert into sys.functions values (292, 'sql_mul', '*', 'calc', 0, 1, false, false, false, 2000, true, false);
-insert into sys.args values (43329, 292, 'res_0', 'bigint', 64, 0, 0, 0);
-insert into sys.args values (43330, 292, 'arg_1', 'int', 32, 0, 1, 1);
-insert into sys.args values (43331, 292, 'arg_2', 'bigint', 64, 0, 1, 2);
-insert into sys.functions values (293, 'sql_div', '/', 'calc', 0, 1, false, false, false, 2000, true, false);
-insert into sys.args values (43332, 293, 'res_0', 'bigint', 64, 0, 0, 0);
-insert into sys.args values (43333, 293, 'arg_1', 'bigint', 64, 0, 1, 1);
-insert into sys.args values (43334, 293, 'arg_2', 'int', 32, 0, 1, 2);
-insert into sys.functions values (294, 'sql_mul', '*', 'calc', 0, 1, false, false, false, 2000, true, false);
-insert into sys.args values (43335, 294, 'res_0', 'decimal', 4, 0, 0, 0);
-insert into sys.args values (43336, 294, 'arg_1', 'decimal', 4, 0, 1, 1);
-insert into sys.args values (43337, 294, 'arg_2', 'tinyint', 8, 0, 1, 2);
-insert into sys.functions values (295, 'sql_mul', '*', 'calc', 0, 1, false, false, false, 2000, true, false);
-insert into sys.args values (43338, 295, 'res_0', 'decimal', 4, 0, 0, 0);
-insert into sys.args values (43339, 295, 'arg_1', 'tinyint', 8, 0, 1, 1);
-insert into sys.args values (43340, 295, 'arg_2', 'decimal', 4, 0, 1, 2);
-insert into sys.functions values (296, 'sql_div', '/', 'calc', 0, 1, false, false, false, 2000, true, false);
-insert into sys.args values (43341, 296, 'res_0', 'decimal', 4, 0, 0, 0);
-insert into sys.args values (43342, 296, 'arg_1', 'decimal', 4, 0, 1, 1);
-insert into sys.args values (43343, 296, 'arg_2', 'tinyint', 8, 0, 1, 2);
-insert into sys.functions values (297, 'sql_mul', '*', 'calc', 0, 1, false, false, false, 2000, true, false);
-insert into sys.args values (43344, 297, 'res_0', 'decimal', 9, 0, 0, 0);
-insert into sys.args values (43345, 297, 'arg_1', 'decimal', 9, 0, 1, 1);
-insert into sys.args values (43346, 297, 'arg_2', 'tinyint', 8, 0, 1, 2);
-insert into sys.functions values (298, 'sql_mul', '*', 'calc', 0, 1, false, false, false, 2000, true, false);
-insert into sys.args values (43347, 298, 'res_0', 'decimal', 9, 0, 0, 0);
-insert into sys.args values (43348, 298, 'arg_1', 'tinyint', 8, 0, 1, 1);
-insert into sys.args values (43349, 298, 'arg_2', 'decimal', 9, 0, 1, 2);
-insert into sys.functions values (299, 'sql_div', '/', 'calc', 0, 1, false, false, false, 2000, true, false);
-insert into sys.args values (43350, 299, 'res_0', 'decimal', 9, 0, 0, 0);
-insert into sys.args values (43351, 299, 'arg_1', 'decimal', 9, 0, 1, 1);
-insert into sys.args values (43352, 299, 'arg_2', 'tinyint', 8, 0, 1, 2);
-insert into sys.functions values (300, 'sql_mul', '*', 'calc', 0, 1, false, false, false, 2000, true, false);
-insert into sys.args values (43353, 300, 'res_0', 'decimal', 9, 0, 0, 0);
-insert into sys.args values (43354, 300, 'arg_1', 'decimal', 9, 0, 1, 1);
-insert into sys.args values (43355, 300, 'arg_2', 'smallint', 16, 0, 1, 2);
-insert into sys.functions values (301, 'sql_mul', '*', 'calc', 0, 1, false, false, false, 2000, true, false);
-insert into sys.args values (43356, 301, 'res_0', 'decimal', 9, 0, 0, 0);
-insert into sys.args values (43357, 301, 'arg_1', 'smallint', 16, 0, 1, 1);
-insert into sys.args values (43358, 301, 'arg_2', 'decimal', 9, 0, 1, 2);
-insert into sys.functions values (302, 'sql_div', '/', 'calc', 0, 1, false, false, false, 2000, true, false);
-insert into sys.args values (43359, 302, 'res_0', 'decimal', 9, 0, 0, 0);
-insert into sys.args values (43360, 302, 'arg_1', 'decimal', 9, 0, 1, 1);
-insert into sys.args values (43361, 302, 'arg_2', 'smallint', 16, 0, 1, 2);
-insert into sys.functions values (303, 'sql_mul', '*', 'calc', 0, 1, false, false, false, 2000, true, false);
-insert into sys.args values (43362, 303, 'res_0', 'decimal', 18, 0, 0, 0);
-insert into sys.args values (43363, 303, 'arg_1', 'decimal', 18, 0, 1, 1);
-insert into sys.args values (43364, 303, 'arg_2', 'tinyint', 8, 0, 1, 2);
-insert into sys.functions values (304, 'sql_mul', '*', 'calc', 0, 1, false, false, false, 2000, true, false);
-insert into sys.args values (43365, 304, 'res_0', 'decimal', 18, 0, 0, 0);
-insert into sys.args values (43366, 304, 'arg_1', 'tinyint', 8, 0, 1, 1);
-insert into sys.args values (43367, 304, 'arg_2', 'decimal', 18, 0, 1, 2);
-insert into sys.functions values (305, 'sql_div', '/', 'calc', 0, 1, false, false, false, 2000, true, false);
-insert into sys.args values (43368, 305, 'res_0', 'decimal', 18, 0, 0, 0);
-insert into sys.args values (43369, 305, 'arg_1', 'decimal', 18, 0, 1, 1);
-insert into sys.args values (43370, 305, 'arg_2', 'tinyint', 8, 0, 1, 2);
-insert into sys.functions values (306, 'sql_mul', '*', 'calc', 0, 1, false, false, false, 2000, true, false);
-insert into sys.args values (43371, 306, 'res_0', 'decimal', 18, 0, 0, 0);
-insert into sys.args values (43372, 306, 'arg_1', 'decimal', 18, 0, 1, 1);
-insert into sys.args values (43373, 306, 'arg_2', 'smallint', 16, 0, 1, 2);
-insert into sys.functions values (307, 'sql_mul', '*', 'calc', 0, 1, false, false, false, 2000, true, false);
-insert into sys.args values (43374, 307, 'res_0', 'decimal', 18, 0, 0, 0);
-insert into sys.args values (43375, 307, 'arg_1', 'smallint', 16, 0, 1, 1);
-insert into sys.args values (43376, 307, 'arg_2', 'decimal', 18, 0, 1, 2);
-insert into sys.functions values (308, 'sql_div', '/', 'calc', 0, 1, false, false, false, 2000, true, false);
-insert into sys.args values (43377, 308, 'res_0', 'decimal', 18, 0, 0, 0);
-insert into sys.args values (43378, 308, 'arg_1', 'decimal', 18, 0, 1, 1);
-insert into sys.args values (43379, 308, 'arg_2', 'smallint', 16, 0, 1, 2);
-insert into sys.functions values (309, 'sql_mul', '*', 'calc', 0, 1, false, false, false, 2000, true, false);
-insert into sys.args values (43380, 309, 'res_0', 'decimal', 18, 0, 0, 0);
-insert into sys.args values (43381, 309, 'arg_1', 'decimal', 18, 0, 1, 1);
-insert into sys.args values (43382, 309, 'arg_2', 'int', 32, 0, 1, 2);
-insert into sys.functions values (310, 'sql_mul', '*', 'calc', 0, 1, false, false, false, 2000, true, false);
-insert into sys.args values (43383, 310, 'res_0', 'decimal', 18, 0, 0, 0);
-insert into sys.args values (43384, 310, 'arg_1', 'int', 32, 0, 1, 1);
-insert into sys.args values (43385, 310, 'arg_2', 'decimal', 18, 0, 1, 2);
-insert into sys.functions values (311, 'sql_div', '/', 'calc', 0, 1, false, false, false, 2000, true, false);
-insert into sys.args values (43386, 311, 'res_0', 'decimal', 18, 0, 0, 0);
-insert into sys.args values (43387, 311, 'arg_1', 'decimal', 18, 0, 1, 1);
-insert into sys.args values (43388, 311, 'arg_2', 'int', 32, 0, 1, 2);
-insert into sys.functions values (312, 'sql_mul', '*', 'calc', 0, 1, false, false, false, 2000, true, false);
-insert into sys.args values (43389, 312, 'res_0', 'decimal', 9, 0, 0, 0);
-insert into sys.args values (43390, 312, 'arg_1', 'decimal', 9, 0, 1, 1);
-insert into sys.args values (43391, 312, 'arg_2', 'decimal', 4, 0, 1, 2);
-insert into sys.functions values (313, 'sql_div', '/', 'calc', 0, 1, false, false, false, 2000, true, false);
-insert into sys.args values (43392, 313, 'res_0', 'decimal', 9, 0, 0, 0);
-insert into sys.args values (43393, 313, 'arg_1', 'decimal', 9, 0, 1, 1);
-insert into sys.args values (43394, 313, 'arg_2', 'decimal', 4, 0, 1, 2);
-insert into sys.functions values (314, 'sql_mul', '*', 'calc', 0, 1, false, false, false, 2000, true, false);
-insert into sys.args values (43395, 314, 'res_0', 'decimal', 18, 0, 0, 0);
-insert into sys.args values (43396, 314, 'arg_1', 'decimal', 18, 0, 1, 1);
-insert into sys.args values (43397, 314, 'arg_2', 'decimal', 4, 0, 1, 2);
-insert into sys.functions values (315, 'sql_div', '/', 'calc', 0, 1, false, false, false, 2000, true, false);
-insert into sys.args values (43398, 315, 'res_0', 'decimal', 18, 0, 0, 0);
-insert into sys.args values (43399, 315, 'arg_1', 'decimal', 18, 0, 1, 1);
-insert into sys.args values (43400, 315, 'arg_2', 'decimal', 4, 0, 1, 2);
-insert into sys.functions values (316, 'sql_mul', '*', 'calc', 0, 1, false, false, false, 2000, true, false);
-insert into sys.args values (43401, 316, 'res_0', 'decimal', 18, 0, 0, 0);
-insert into sys.args values (43402, 316, 'arg_1', 'decimal', 18, 0, 1, 1);
-insert into sys.args values (43403, 316, 'arg_2', 'decimal', 9, 0, 1, 2);
-insert into sys.functions values (317, 'sql_div', '/', 'calc', 0, 1, false, false, false, 2000, true, false);
-insert into sys.args values (43404, 317, 'res_0', 'decimal', 18, 0, 0, 0);
-insert into sys.args values (43405, 317, 'arg_1', 'decimal', 18, 0, 1, 1);
-insert into sys.args values (43406, 317, 'arg_2', 'decimal', 9, 0, 1, 2);
-insert into sys.functions values (318, 'sql_sub', '-', 'calc', 0, 1, false, false, false, 2000, true, false);
-insert into sys.args values (43407, 318, 'res_0', 'tinyint', 8, 0, 0, 0);
-insert into sys.args values (43408, 318, 'arg_1', 'tinyint', 8, 0, 1, 1);
-insert into sys.args values (43409, 318, 'arg_2', 'tinyint', 8, 0, 1, 2);
-insert into sys.functions values (319, 'sql_add', '+', 'calc', 0, 1, false, false, false, 2000, true, false);
-insert into sys.args values (43410, 319, 'res_0', 'tinyint', 8, 0, 0, 0);
-insert into sys.args values (43411, 319, 'arg_1', 'tinyint', 8, 0, 1, 1);
-insert into sys.args values (43412, 319, 'arg_2', 'tinyint', 8, 0, 1, 2);
-insert into sys.functions values (320, 'sql_mul', '*', 'calc', 0, 1, false, false, false, 2000, true, false);
-insert into sys.args values (43413, 320, 'res_0', 'tinyint', 8, 0, 0, 0);
-insert into sys.args values (43414, 320, 'arg_1', 'tinyint', 8, 0, 1, 1);
-insert into sys.args values (43415, 320, 'arg_2', 'tinyint', 8, 0, 1, 2);
-insert into sys.functions values (321, 'sql_div', '/', 'calc', 0, 1, false, false, false, 2000, true, false);
-insert into sys.args values (43416, 321, 'res_0', 'tinyint', 8, 0, 0, 0);
-insert into sys.args values (43417, 321, 'arg_1', 'tinyint', 8, 0, 1, 1);
-insert into sys.args values (43418, 321, 'arg_2', 'tinyint', 8, 0, 1, 2);
-insert into sys.functions values (322, 'bit_and', 'and', 'calc', 0, 1, false, false, false, 2000, true, false);
-insert into sys.args values (43419, 322, 'res_0', 'tinyint', 8, 0, 0, 0);
-insert into sys.args values (43420, 322, 'arg_1', 'tinyint', 8, 0, 1, 1);
-insert into sys.args values (43421, 322, 'arg_2', 'tinyint', 8, 0, 1, 2);
-insert into sys.functions values (323, 'bit_or', 'or', 'calc', 0, 1, false, false, false, 2000, true, false);
-insert into sys.args values (43422, 323, 'res_0', 'tinyint', 8, 0, 0, 0);
-insert into sys.args values (43423, 323, 'arg_1', 'tinyint', 8, 0, 1, 1);
-insert into sys.args values (43424, 323, 'arg_2', 'tinyint', 8, 0, 1, 2);
-insert into sys.functions values (324, 'bit_xor', 'xor', 'calc', 0, 1, false, false, false, 2000, true, false);
-insert into sys.args values (43425, 324, 'res_0', 'tinyint', 8, 0, 0, 0);
-insert into sys.args values (43426, 324, 'arg_1', 'tinyint', 8, 0, 1, 1);
-insert into sys.args values (43427, 324, 'arg_2', 'tinyint', 8, 0, 1, 2);
-insert into sys.functions values (325, 'bit_not', 'not', 'calc', 0, 1, false, false, false, 2000, true, false);
-insert into sys.args values (43428, 325, 'res_0', 'tinyint', 8, 0, 0, 0);
-insert into sys.args values (43429, 325, 'arg_1', 'tinyint', 8, 0, 1, 1);
-insert into sys.functions values (326, 'left_shift', '<<', 'calc', 0, 1, false, false, false, 2000, true, false);
-insert into sys.args values (43430, 326, 'res_0', 'tinyint', 8, 0, 0, 0);
-insert into sys.args values (43431, 326, 'arg_1', 'tinyint', 8, 0, 1, 1);
-insert into sys.args values (43432, 326, 'arg_2', 'int', 32, 0, 1, 2);
-insert into sys.functions values (327, 'right_shift', '>>', 'calc', 0, 1, false, false, false, 2000, true, false);
-insert into sys.args values (43433, 327, 'res_0', 'tinyint', 8, 0, 0, 0);
-insert into sys.args values (43434, 327, 'arg_1', 'tinyint', 8, 0, 1, 1);
-insert into sys.args values (43435, 327, 'arg_2', 'int', 32, 0, 1, 2);
-insert into sys.functions values (328, 'sql_neg', '-', 'calc', 0, 1, false, false, false, 2000, true, false);
-insert into sys.args values (43436, 328, 'res_0', 'tinyint', 8, 0, 0, 0);
-insert into sys.args values (43437, 328, 'arg_1', 'tinyint', 8, 0, 1, 1);
-insert into sys.functions values (329, 'abs', 'abs', 'calc', 0, 1, false, false, false, 2000, true, false);
-insert into sys.args values (43438, 329, 'res_0', 'tinyint', 8, 0, 0, 0);
-insert into sys.args values (43439, 329, 'arg_1', 'tinyint', 8, 0, 1, 1);
-insert into sys.functions values (330, 'sign', 'sign', 'calc', 0, 1, false, false, false, 2000, true, false);
-insert into sys.args values (43440, 330, 'res_0', 'tinyint', 8, 0, 0, 0);
-insert into sys.args values (43441, 330, 'arg_1', 'tinyint', 8, 0, 1, 1);
-insert into sys.functions values (333, 'sql_mul', '*', 'calc', 0, 1, false, false, false, 2000, true, false);
-insert into sys.args values (43442, 333, 'res_0', 'month_interval', 3, 0, 0, 0);
-insert into sys.args values (43443, 333, 'arg_1', 'month_interval', 3, 0, 1, 1);
-insert into sys.args values (43444, 333, 'arg_2', 'tinyint', 8, 0, 1, 2);
-insert into sys.functions values (334, 'sql_mul', '*', 'calc', 0, 1, false, false, false, 2000, true, false);
-insert into sys.args values (43445, 334, 'res_0', 'day_interval', 4, 0, 0, 0);
-insert into sys.args values (43446, 334, 'arg_1', 'day_interval', 4, 0, 1, 1);
-insert into sys.args values (43447, 334, 'arg_2', 'tinyint', 8, 0, 1, 2);
-insert into sys.functions values (335, 'sql_mul', '*', 'calc', 0, 1, false, false, false, 2000, true, false);
-insert into sys.args values (43448, 335, 'res_0', 'sec_interval', 13, 0, 0, 0);
-insert into sys.args values (43449, 335, 'arg_1', 'sec_interval', 13, 0, 1, 1);
-insert into sys.args values (43450, 335, 'arg_2', 'tinyint', 8, 0, 1, 2);
-insert into sys.functions values (336, 'sql_div', '/', 'calc', 0, 1, false, false, false, 2000, true, false);
-insert into sys.args values (43451, 336, 'res_0', 'month_interval', 3, 0, 0, 0);
-insert into sys.args values (43452, 336, 'arg_1', 'month_interval', 3, 0, 1, 1);
-insert into sys.args values (43453, 336, 'arg_2', 'tinyint', 8, 0, 1, 2);
-insert into sys.functions values (337, 'sql_div', '/', 'calc', 0, 1, false, false, false, 2000, true, false);
-insert into sys.args values (43454, 337, 'res_0', 'day_interval', 4, 0, 0, 0);
-insert into sys.args values (43455, 337, 'arg_1', 'day_interval', 4, 0, 1, 1);
-insert into sys.args values (43456, 337, 'arg_2', 'tinyint', 8, 0, 1, 2);
-insert into sys.functions values (338, 'sql_div', '/', 'calc', 0, 1, false, false, false, 2000, true, false);
-insert into sys.args values (43457, 338, 'res_0', 'sec_interval', 13, 0, 0, 0);
-insert into sys.args values (43458, 338, 'arg_1', 'sec_interval', 13, 0, 1, 1);
-insert into sys.args values (43459, 338, 'arg_2', 'tinyint', 8, 0, 1, 2);
-insert into sys.functions values (339, 'sql_sub', '-', 'calc', 0, 1, false, false, false, 2000, true, false);
-insert into sys.args values (43460, 339, 'res_0', 'smallint', 16, 0, 0, 0);
-insert into sys.args values (43461, 339, 'arg_1', 'smallint', 16, 0, 1, 1);
-insert into sys.args values (43462, 339, 'arg_2', 'smallint', 16, 0, 1, 2);
-insert into sys.functions values (340, 'sql_add', '+', 'calc', 0, 1, false, false, false, 2000, true, false);
-insert into sys.args values (43463, 340, 'res_0', 'smallint', 16, 0, 0, 0);
-insert into sys.args values (43464, 340, 'arg_1', 'smallint', 16, 0, 1, 1);
-insert into sys.args values (43465, 340, 'arg_2', 'smallint', 16, 0, 1, 2);
-insert into sys.functions values (341, 'sql_mul', '*', 'calc', 0, 1, false, false, false, 2000, true, false);
-insert into sys.args values (43466, 341, 'res_0', 'smallint', 16, 0, 0, 0);
-insert into sys.args values (43467, 341, 'arg_1', 'smallint', 16, 0, 1, 1);
-insert into sys.args values (43468, 341, 'arg_2', 'smallint', 16, 0, 1, 2);
-insert into sys.functions values (342, 'sql_div', '/', 'calc', 0, 1, false, false, false, 2000, true, false);
-insert into sys.args values (43469, 342, 'res_0', 'smallint', 16, 0, 0, 0);
-insert into sys.args values (43470, 342, 'arg_1', 'smallint', 16, 0, 1, 1);
-insert into sys.args values (43471, 342, 'arg_2', 'smallint', 16, 0, 1, 2);
-insert into sys.functions values (343, 'bit_and', 'and', 'calc', 0, 1, false, false, false, 2000, true, false);
-insert into sys.args values (43472, 343, 'res_0', 'smallint', 16, 0, 0, 0);
-insert into sys.args values (43473, 343, 'arg_1', 'smallint', 16, 0, 1, 1);
-insert into sys.args values (43474, 343, 'arg_2', 'smallint', 16, 0, 1, 2);
-insert into sys.functions values (344, 'bit_or', 'or', 'calc', 0, 1, false, false, false, 2000, true, false);
-insert into sys.args values (43475, 344, 'res_0', 'smallint', 16, 0, 0, 0);
-insert into sys.args values (43476, 344, 'arg_1', 'smallint', 16, 0, 1, 1);
-insert into sys.args values (43477, 344, 'arg_2', 'smallint', 16, 0, 1, 2);
-insert into sys.functions values (345, 'bit_xor', 'xor', 'calc', 0, 1, false, false, false, 2000, true, false);
-insert into sys.args values (43478, 345, 'res_0', 'smallint', 16, 0, 0, 0);
-insert into sys.args values (43479, 345, 'arg_1', 'smallint', 16, 0, 1, 1);
-insert into sys.args values (43480, 345, 'arg_2', 'smallint', 16, 0, 1, 2);
-insert into sys.functions values (346, 'bit_not', 'not', 'calc', 0, 1, false, false, false, 2000, true, false);
-insert into sys.args values (43481, 346, 'res_0', 'smallint', 16, 0, 0, 0);
-insert into sys.args values (43482, 346, 'arg_1', 'smallint', 16, 0, 1, 1);
-insert into sys.functions values (347, 'left_shift', '<<', 'calc', 0, 1, false, false, false, 2000, true, false);
-insert into sys.args values (43483, 347, 'res_0', 'smallint', 16, 0, 0, 0);
-insert into sys.args values (43484, 347, 'arg_1', 'smallint', 16, 0, 1, 1);
-insert into sys.args values (43485, 347, 'arg_2', 'int', 32, 0, 1, 2);
-insert into sys.functions values (348, 'right_shift', '>>', 'calc', 0, 1, false, false, false, 2000, true, false);
-insert into sys.args values (43486, 348, 'res_0', 'smallint', 16, 0, 0, 0);
-insert into sys.args values (43487, 348, 'arg_1', 'smallint', 16, 0, 1, 1);
-insert into sys.args values (43488, 348, 'arg_2', 'int', 32, 0, 1, 2);
-insert into sys.functions values (349, 'sql_neg', '-', 'calc', 0, 1, false, false, false, 2000, true, false);
-insert into sys.args values (43489, 349, 'res_0', 'smallint', 16, 0, 0, 0);
-insert into sys.args values (43490, 349, 'arg_1', 'smallint', 16, 0, 1, 1);
-insert into sys.functions values (350, 'abs', 'abs', 'calc', 0, 1, false, false, false, 2000, true, false);
-insert into sys.args values (43491, 350, 'res_0', 'smallint', 16, 0, 0, 0);
-insert into sys.args values (43492, 350, 'arg_1', 'smallint', 16, 0, 1, 1);
-insert into sys.functions values (351, 'sign', 'sign', 'calc', 0, 1, false, false, false, 2000, true, false);
-insert into sys.args values (43493, 351, 'res_0', 'tinyint', 8, 0, 0, 0);
-insert into sys.args values (43494, 351, 'arg_1', 'smallint', 16, 0, 1, 1);
-insert into sys.functions values (354, 'sql_mul', '*', 'calc', 0, 1, false, false, false, 2000, true, false);
-insert into sys.args values (43495, 354, 'res_0', 'month_interval', 3, 0, 0, 0);
-insert into sys.args values (43496, 354, 'arg_1', 'month_interval', 3, 0, 1, 1);
-insert into sys.args values (43497, 354, 'arg_2', 'smallint', 16, 0, 1, 2);
-insert into sys.functions values (355, 'sql_mul', '*', 'calc', 0, 1, false, false, false, 2000, true, false);
-insert into sys.args values (43498, 355, 'res_0', 'day_interval', 4, 0, 0, 0);
-insert into sys.args values (43499, 355, 'arg_1', 'day_interval', 4, 0, 1, 1);
-insert into sys.args values (43500, 355, 'arg_2', 'smallint', 16, 0, 1, 2);
-insert into sys.functions values (356, 'sql_mul', '*', 'calc', 0, 1, false, false, false, 2000, true, false);
-insert into sys.args values (43501, 356, 'res_0', 'sec_interval', 13, 0, 0, 0);
-insert into sys.args values (43502, 356, 'arg_1', 'sec_interval', 13, 0, 1, 1);
-insert into sys.args values (43503, 356, 'arg_2', 'smallint', 16, 0, 1, 2);
-insert into sys.functions values (357, 'sql_div', '/', 'calc', 0, 1, false, false, false, 2000, true, false);
-insert into sys.args values (43504, 357, 'res_0', 'month_interval', 3, 0, 0, 0);
-insert into sys.args values (43505, 357, 'arg_1', 'month_interval', 3, 0, 1, 1);
-insert into sys.args values (43506, 357, 'arg_2', 'smallint', 16, 0, 1, 2);
-insert into sys.functions values (358, 'sql_div', '/', 'calc', 0, 1, false, false, false, 2000, true, false);
-insert into sys.args values (43507, 358, 'res_0', 'day_interval', 4, 0, 0, 0);
-insert into sys.args values (43508, 358, 'arg_1', 'day_interval', 4, 0, 1, 1);
-insert into sys.args values (43509, 358, 'arg_2', 'smallint', 16, 0, 1, 2);
-insert into sys.functions values (359, 'sql_div', '/', 'calc', 0, 1, false, false, false, 2000, true, false);
-insert into sys.args values (43510, 359, 'res_0', 'sec_interval', 13, 0, 0, 0);
-insert into sys.args values (43511, 359, 'arg_1', 'sec_interval', 13, 0, 1, 1);
-insert into sys.args values (43512, 359, 'arg_2', 'smallint', 16, 0, 1, 2);
-insert into sys.functions values (360, 'sql_sub', '-', 'calc', 0, 1, false, false, false, 2000, true, false);
-insert into sys.args values (43513, 360, 'res_0', 'int', 32, 0, 0, 0);
-insert into sys.args values (43514, 360, 'arg_1', 'int', 32, 0, 1, 1);
-insert into sys.args values (43515, 360, 'arg_2', 'int', 32, 0, 1, 2);
-insert into sys.functions values (361, 'sql_add', '+', 'calc', 0, 1, false, false, false, 2000, true, false);
-insert into sys.args values (43516, 361, 'res_0', 'int', 32, 0, 0, 0);
-insert into sys.args values (43517, 361, 'arg_1', 'int', 32, 0, 1, 1);
-insert into sys.args values (43518, 361, 'arg_2', 'int', 32, 0, 1, 2);
-insert into sys.functions values (362, 'sql_mul', '*', 'calc', 0, 1, false, false, false, 2000, true, false);
-insert into sys.args values (43519, 362, 'res_0', 'int', 32, 0, 0, 0);
-insert into sys.args values (43520, 362, 'arg_1', 'int', 32, 0, 1, 1);
-insert into sys.args values (43521, 362, 'arg_2', 'int', 32, 0, 1, 2);
-insert into sys.functions values (363, 'sql_div', '/', 'calc', 0, 1, false, false, false, 2000, true, false);
-insert into sys.args values (43522, 363, 'res_0', 'int', 32, 0, 0, 0);
-insert into sys.args values (43523, 363, 'arg_1', 'int', 32, 0, 1, 1);
-insert into sys.args values (43524, 363, 'arg_2', 'int', 32, 0, 1, 2);
-insert into sys.functions values (364, 'bit_and', 'and', 'calc', 0, 1, false, false, false, 2000, true, false);
-insert into sys.args values (43525, 364, 'res_0', 'int', 32, 0, 0, 0);
-insert into sys.args values (43526, 364, 'arg_1', 'int', 32, 0, 1, 1);
-insert into sys.args values (43527, 364, 'arg_2', 'int', 32, 0, 1, 2);
-insert into sys.functions values (365, 'bit_or', 'or', 'calc', 0, 1, false, false, false, 2000, true, false);
-insert into sys.args values (43528, 365, 'res_0', 'int', 32, 0, 0, 0);
-insert into sys.args values (43529, 365, 'arg_1', 'int', 32, 0, 1, 1);
-insert into sys.args values (43530, 365, 'arg_2', 'int', 32, 0, 1, 2);
-insert into sys.functions values (366, 'bit_xor', 'xor', 'calc', 0, 1, false, false, false, 2000, true, false);
-insert into sys.args values (43531, 366, 'res_0', 'int', 32, 0, 0, 0);
-insert into sys.args values (43532, 366, 'arg_1', 'int', 32, 0, 1, 1);
-insert into sys.args values (43533, 366, 'arg_2', 'int', 32, 0, 1, 2);
-insert into sys.functions values (367, 'bit_not', 'not', 'calc', 0, 1, false, false, false, 2000, true, false);
-insert into sys.args values (43534, 367, 'res_0', 'int', 32, 0, 0, 0);
-insert into sys.args values (43535, 367, 'arg_1', 'int', 32, 0, 1, 1);
-insert into sys.functions values (368, 'left_shift', '<<', 'calc', 0, 1, false, false, false, 2000, true, false);
-insert into sys.args values (43536, 368, 'res_0', 'int', 32, 0, 0, 0);
-insert into sys.args values (43537, 368, 'arg_1', 'int', 32, 0, 1, 1);
-insert into sys.args values (43538, 368, 'arg_2', 'int', 32, 0, 1, 2);
-insert into sys.functions values (369, 'right_shift', '>>', 'calc', 0, 1, false, false, false, 2000, true, false);
-insert into sys.args values (43539, 369, 'res_0', 'int', 32, 0, 0, 0);
-insert into sys.args values (43540, 369, 'arg_1', 'int', 32, 0, 1, 1);
-insert into sys.args values (43541, 369, 'arg_2', 'int', 32, 0, 1, 2);
-insert into sys.functions values (370, 'sql_neg', '-', 'calc', 0, 1, false, false, false, 2000, true, false);
-insert into sys.args values (43542, 370, 'res_0', 'int', 32, 0, 0, 0);
-insert into sys.args values (43543, 370, 'arg_1', 'int', 32, 0, 1, 1);
-insert into sys.functions values (371, 'abs', 'abs', 'calc', 0, 1, false, false, false, 2000, true, false);
-insert into sys.args values (43544, 371, 'res_0', 'int', 32, 0, 0, 0);
-insert into sys.args values (43545, 371, 'arg_1', 'int', 32, 0, 1, 1);
-insert into sys.functions values (372, 'sign', 'sign', 'calc', 0, 1, false, false, false, 2000, true, false);
-insert into sys.args values (43546, 372, 'res_0', 'tinyint', 8, 0, 0, 0);
-insert into sys.args values (43547, 372, 'arg_1', 'int', 32, 0, 1, 1);
-insert into sys.functions values (375, 'sql_mul', '*', 'calc', 0, 1, false, false, false, 2000, true, false);
-insert into sys.args values (43548, 375, 'res_0', 'month_interval', 3, 0, 0, 0);
-insert into sys.args values (43549, 375, 'arg_1', 'month_interval', 3, 0, 1, 1);
-insert into sys.args values (43550, 375, 'arg_2', 'int', 32, 0, 1, 2);
-insert into sys.functions values (376, 'sql_mul', '*', 'calc', 0, 1, false, false, false, 2000, true, false);
-insert into sys.args values (43551, 376, 'res_0', 'day_interval', 4, 0, 0, 0);
-insert into sys.args values (43552, 376, 'arg_1', 'day_interval', 4, 0, 1, 1);
-insert into sys.args values (43553, 376, 'arg_2', 'int', 32, 0, 1, 2);
-insert into sys.functions values (377, 'sql_mul', '*', 'calc', 0, 1, false, false, false, 2000, true, false);
-insert into sys.args values (43554, 377, 'res_0', 'sec_interval', 13, 0, 0, 0);
-insert into sys.args values (43555, 377, 'arg_1', 'sec_interval', 13, 0, 1, 1);
-insert into sys.args values (43556, 377, 'arg_2', 'int', 32, 0, 1, 2);
-insert into sys.functions values (378, 'sql_div', '/', 'calc', 0, 1, false, false, false, 2000, true, false);
-insert into sys.args values (43557, 378, 'res_0', 'month_interval', 3, 0, 0, 0);
-insert into sys.args values (43558, 378, 'arg_1', 'month_interval', 3, 0, 1, 1);
-insert into sys.args values (43559, 378, 'arg_2', 'int', 32, 0, 1, 2);
-insert into sys.functions values (379, 'sql_div', '/', 'calc', 0, 1, false, false, false, 2000, true, false);
-insert into sys.args values (43560, 379, 'res_0', 'day_interval', 4, 0, 0, 0);
-insert into sys.args values (43561, 379, 'arg_1', 'day_interval', 4, 0, 1, 1);
-insert into sys.args values (43562, 379, 'arg_2', 'int', 32, 0, 1, 2);
-insert into sys.functions values (380, 'sql_div', '/', 'calc', 0, 1, false, false, false, 2000, true, false);
-insert into sys.args values (43563, 380, 'res_0', 'sec_interval', 13, 0, 0, 0);
-insert into sys.args values (43564, 380, 'arg_1', 'sec_interval', 13, 0, 1, 1);
-insert into sys.args values (43565, 380, 'arg_2', 'int', 32, 0, 1, 2);
-insert into sys.functions values (381, 'sql_sub', '-', 'calc', 0, 1, false, false, false, 2000, true, false);
-insert into sys.args values (43566, 381, 'res_0', 'bigint', 64, 0, 0, 0);
-insert into sys.args values (43567, 381, 'arg_1', 'bigint', 64, 0, 1, 1);
-insert into sys.args values (43568, 381, 'arg_2', 'bigint', 64, 0, 1, 2);
-insert into sys.functions values (382, 'sql_add', '+', 'calc', 0, 1, false, false, false, 2000, true, false);
-insert into sys.args values (43569, 382, 'res_0', 'bigint', 64, 0, 0, 0);
-insert into sys.args values (43570, 382, 'arg_1', 'bigint', 64, 0, 1, 1);
-insert into sys.args values (43571, 382, 'arg_2', 'bigint', 64, 0, 1, 2);
-insert into sys.functions values (383, 'sql_mul', '*', 'calc', 0, 1, false, false, false, 2000, true, false);
-insert into sys.args values (43572, 383, 'res_0', 'bigint', 64, 0, 0, 0);
-insert into sys.args values (43573, 383, 'arg_1', 'bigint', 64, 0, 1, 1);
-insert into sys.args values (43574, 383, 'arg_2', 'bigint', 64, 0, 1, 2);
-insert into sys.functions values (384, 'sql_div', '/', 'calc', 0, 1, false, false, false, 2000, true, false);
-insert into sys.args values (43575, 384, 'res_0', 'bigint', 64, 0, 0, 0);
-insert into sys.args values (43576, 384, 'arg_1', 'bigint', 64, 0, 1, 1);
-insert into sys.args values (43577, 384, 'arg_2', 'bigint', 64, 0, 1, 2);
-insert into sys.functions values (385, 'bit_and', 'and', 'calc', 0, 1, false, false, false, 2000, true, false);
-insert into sys.args values (43578, 385, 'res_0', 'bigint', 64, 0, 0, 0);
-insert into sys.args values (43579, 385, 'arg_1', 'bigint', 64, 0, 1, 1);
-insert into sys.args values (43580, 385, 'arg_2', 'bigint', 64, 0, 1, 2);
-insert into sys.functions values (386, 'bit_or', 'or', 'calc', 0, 1, false, false, false, 2000, true, false);
-insert into sys.args values (43581, 386, 'res_0', 'bigint', 64, 0, 0, 0);
-insert into sys.args values (43582, 386, 'arg_1', 'bigint', 64, 0, 1, 1);
-insert into sys.args values (43583, 386, 'arg_2', 'bigint', 64, 0, 1, 2);
-insert into sys.functions values (387, 'bit_xor', 'xor', 'calc', 0, 1, false, false, false, 2000, true, false);
-insert into sys.args values (43584, 387, 'res_0', 'bigint', 64, 0, 0, 0);
-insert into sys.args values (43585, 387, 'arg_1', 'bigint', 64, 0, 1, 1);
-insert into sys.args values (43586, 387, 'arg_2', 'bigint', 64, 0, 1, 2);
-insert into sys.functions values (388, 'bit_not', 'not', 'calc', 0, 1, false, false, false, 2000, true, false);
-insert into sys.args values (43587, 388, 'res_0', 'bigint', 64, 0, 0, 0);
-insert into sys.args values (43588, 388, 'arg_1', 'bigint', 64, 0, 1, 1);
-insert into sys.functions values (389, 'left_shift', '<<', 'calc', 0, 1, false, false, false, 2000, true, false);
-insert into sys.args values (43589, 389, 'res_0', 'bigint', 64, 0, 0, 0);
-insert into sys.args values (43590, 389, 'arg_1', 'bigint', 64, 0, 1, 1);
-insert into sys.args values (43591, 389, 'arg_2', 'int', 32, 0, 1, 2);
-insert into sys.functions values (390, 'right_shift', '>>', 'calc', 0, 1, false, false, false, 2000, true, false);
-insert into sys.args values (43592, 390, 'res_0', 'bigint', 64, 0, 0, 0);
-insert into sys.args values (43593, 390, 'arg_1', 'bigint', 64, 0, 1, 1);
-insert into sys.args values (43594, 390, 'arg_2', 'int', 32, 0, 1, 2);
-insert into sys.functions values (391, 'sql_neg', '-', 'calc', 0, 1, false, false, false, 2000, true, false);
-insert into sys.args values (43595, 391, 'res_0', 'bigint', 64, 0, 0, 0);
-insert into sys.args values (43596, 391, 'arg_1', 'bigint', 64, 0, 1, 1);
-insert into sys.functions values (392, 'abs', 'abs', 'calc', 0, 1, false, false, false, 2000, true, false);
-insert into sys.args values (43597, 392, 'res_0', 'bigint', 64, 0, 0, 0);
-insert into sys.args values (43598, 392, 'arg_1', 'bigint', 64, 0, 1, 1);
-insert into sys.functions values (393, 'sign', 'sign', 'calc', 0, 1, false, false, false, 2000, true, false);
-insert into sys.args values (43599, 393, 'res_0', 'tinyint', 8, 0, 0, 0);
-insert into sys.args values (43600, 393, 'arg_1', 'bigint', 64, 0, 1, 1);
-insert into sys.functions values (396, 'sql_mul', '*', 'calc', 0, 1, false, false, false, 2000, true, false);
-insert into sys.args values (43601, 396, 'res_0', 'day_interval', 4, 0, 0, 0);
-insert into sys.args values (43602, 396, 'arg_1', 'day_interval', 4, 0, 1, 1);
-insert into sys.args values (43603, 396, 'arg_2', 'bigint', 64, 0, 1, 2);
-insert into sys.functions values (397, 'sql_mul', '*', 'calc', 0, 1, false, false, false, 2000, true, false);
-insert into sys.args values (43604, 397, 'res_0', 'sec_interval', 13, 0, 0, 0);
-insert into sys.args values (43605, 397, 'arg_1', 'sec_interval', 13, 0, 1, 1);
-insert into sys.args values (43606, 397, 'arg_2', 'bigint', 64, 0, 1, 2);
-insert into sys.functions values (398, 'sql_div', '/', 'calc', 0, 1, false, false, false, 2000, true, false);
-insert into sys.args values (43607, 398, 'res_0', 'month_interval', 3, 0, 0, 0);
-insert into sys.args values (43608, 398, 'arg_1', 'month_interval', 3, 0, 1, 1);
-insert into sys.args values (43609, 398, 'arg_2', 'bigint', 64, 0, 1, 2);
-insert into sys.functions values (399, 'sql_div', '/', 'calc', 0, 1, false, false, false, 2000, true, false);
-insert into sys.args values (43610, 399, 'res_0', 'day_interval', 4, 0, 0, 0);
-insert into sys.args values (43611, 399, 'arg_1', 'day_interval', 4, 0, 1, 1);
-insert into sys.args values (43612, 399, 'arg_2', 'bigint', 64, 0, 1, 2);
-insert into sys.functions values (400, 'sql_div', '/', 'calc', 0, 1, false, false, false, 2000, true, false);
-insert into sys.args values (43613, 400, 'res_0', 'sec_interval', 13, 0, 0, 0);
-insert into sys.args values (43614, 400, 'arg_1', 'sec_interval', 13, 0, 1, 1);
-insert into sys.args values (43615, 400, 'arg_2', 'bigint', 64, 0, 1, 2);
-insert into sys.functions values (401, 'sql_sub', '-', 'calc', 0, 1, false, false, false, 2000, true, false);
-insert into sys.args values (43616, 401, 'res_0', 'decimal', 2, 0, 0, 0);
-insert into sys.args values (43617, 401, 'arg_1', 'decimal', 2, 0, 1, 1);
-insert into sys.args values (43618, 401, 'arg_2', 'decimal', 2, 0, 1, 2);
-insert into sys.functions values (402, 'sql_add', '+', 'calc', 0, 1, false, false, false, 2000, true, false);
-insert into sys.args values (43619, 402, 'res_0', 'decimal', 2, 0, 0, 0);
-insert into sys.args values (43620, 402, 'arg_1', 'decimal', 2, 0, 1, 1);
-insert into sys.args values (43621, 402, 'arg_2', 'decimal', 2, 0, 1, 2);
-insert into sys.functions values (403, 'sql_mul', '*', 'calc', 0, 1, false, false, false, 2000, true, false);
-insert into sys.args values (43622, 403, 'res_0', 'decimal', 2, 0, 0, 0);
-insert into sys.args values (43623, 403, 'arg_1', 'decimal', 2, 0, 1, 1);
-insert into sys.args values (43624, 403, 'arg_2', 'decimal', 2, 0, 1, 2);
-insert into sys.functions values (404, 'sql_div', '/', 'calc', 0, 1, false, false, false, 2000, true, false);
-insert into sys.args values (43625, 404, 'res_0', 'decimal', 2, 0, 0, 0);
-insert into sys.args values (43626, 404, 'arg_1', 'decimal', 2, 0, 1, 1);
-insert into sys.args values (43627, 404, 'arg_2', 'decimal', 2, 0, 1, 2);
-insert into sys.functions values (405, 'sql_neg', '-', 'calc', 0, 1, false, false, false, 2000, true, false);
-insert into sys.args values (43628, 405, 'res_0', 'decimal', 2, 0, 0, 0);
-insert into sys.args values (43629, 405, 'arg_1', 'decimal', 2, 0, 1, 1);
-insert into sys.functions values (406, 'abs', 'abs', 'calc', 0, 1, false, false, false, 2000, true, false);
-insert into sys.args values (43630, 406, 'res_0', 'decimal', 2, 0, 0, 0);
-insert into sys.args values (43631, 406, 'arg_1', 'decimal', 2, 0, 1, 1);
-insert into sys.functions values (407, 'sign', 'sign', 'calc', 0, 1, false, false, false, 2000, true, false);
-insert into sys.args values (43632, 407, 'res_0', 'tinyint', 8, 0, 0, 0);
-insert into sys.args values (43633, 407, 'arg_1', 'decimal', 2, 0, 1, 1);
-insert into sys.functions values (410, 'sql_mul', '*', 'calc', 0, 1, false, false, false, 2000, true, false);
-insert into sys.args values (43634, 410, 'res_0', 'month_interval', 3, 0, 0, 0);
-insert into sys.args values (43635, 410, 'arg_1', 'month_interval', 3, 0, 1, 1);
-insert into sys.args values (43636, 410, 'arg_2', 'decimal', 2, 0, 1, 2);
-insert into sys.functions values (411, 'sql_mul', '*', 'calc', 0, 1, false, false, false, 2000, true, false);
-insert into sys.args values (43637, 411, 'res_0', 'day_interval', 4, 0, 0, 0);
-insert into sys.args values (43638, 411, 'arg_1', 'day_interval', 4, 0, 1, 1);
-insert into sys.args values (43639, 411, 'arg_2', 'decimal', 2, 0, 1, 2);
-insert into sys.functions values (412, 'sql_mul', '*', 'calc', 0, 1, false, false, false, 2000, true, false);
-insert into sys.args values (43640, 412, 'res_0', 'sec_interval', 13, 0, 0, 0);
-insert into sys.args values (43641, 412, 'arg_1', 'sec_interval', 13, 0, 1, 1);
-insert into sys.args values (43642, 412, 'arg_2', 'decimal', 2, 0, 1, 2);
-insert into sys.functions values (413, 'sql_div', '/', 'calc', 0, 1, false, false, false, 2000, true, false);
-insert into sys.args values (43643, 413, 'res_0', 'month_interval', 3, 0, 0, 0);
-insert into sys.args values (43644, 413, 'arg_1', 'month_interval', 3, 0, 1, 1);
-insert into sys.args values (43645, 413, 'arg_2', 'decimal', 2, 0, 1, 2);
-insert into sys.functions values (414, 'sql_div', '/', 'calc', 0, 1, false, false, false, 2000, true, false);
-insert into sys.args values (43646, 414, 'res_0', 'day_interval', 4, 0, 0, 0);
-insert into sys.args values (43647, 414, 'arg_1', 'day_interval', 4, 0, 1, 1);
-insert into sys.args values (43648, 414, 'arg_2', 'decimal', 2, 0, 1, 2);
-insert into sys.functions values (415, 'sql_div', '/', 'calc', 0, 1, false, false, false, 2000, true, false);
-insert into sys.args values (43649, 415, 'res_0', 'sec_interval', 13, 0, 0, 0);
-insert into sys.args values (43650, 415, 'arg_1', 'sec_interval', 13, 0, 1, 1);
-insert into sys.args values (43651, 415, 'arg_2', 'decimal', 2, 0, 1, 2);
-insert into sys.functions values (416, 'sql_sub', '-', 'calc', 0, 1, false, false, false, 2000, true, false);
-insert into sys.args values (43652, 416, 'res_0', 'decimal', 4, 0, 0, 0);
-insert into sys.args values (43653, 416, 'arg_1', 'decimal', 4, 0, 1, 1);
-insert into sys.args values (43654, 416, 'arg_2', 'decimal', 4, 0, 1, 2);
-insert into sys.functions values (417, 'sql_add', '+', 'calc', 0, 1, false, false, false, 2000, true, false);
-insert into sys.args values (43655, 417, 'res_0', 'decimal', 4, 0, 0, 0);
-insert into sys.args values (43656, 417, 'arg_1', 'decimal', 4, 0, 1, 1);
-insert into sys.args values (43657, 417, 'arg_2', 'decimal', 4, 0, 1, 2);
-insert into sys.functions values (418, 'sql_mul', '*', 'calc', 0, 1, false, false, false, 2000, true, false);
-insert into sys.args values (43658, 418, 'res_0', 'decimal', 4, 0, 0, 0);
-insert into sys.args values (43659, 418, 'arg_1', 'decimal', 4, 0, 1, 1);
-insert into sys.args values (43660, 418, 'arg_2', 'decimal', 4, 0, 1, 2);
-insert into sys.functions values (419, 'sql_div', '/', 'calc', 0, 1, false, false, false, 2000, true, false);
-insert into sys.args values (43661, 419, 'res_0', 'decimal', 4, 0, 0, 0);
-insert into sys.args values (43662, 419, 'arg_1', 'decimal', 4, 0, 1, 1);
-insert into sys.args values (43663, 419, 'arg_2', 'decimal', 4, 0, 1, 2);
-insert into sys.functions values (420, 'sql_neg', '-', 'calc', 0, 1, false, false, false, 2000, true, false);
-insert into sys.args values (43664, 420, 'res_0', 'decimal', 4, 0, 0, 0);
-insert into sys.args values (43665, 420, 'arg_1', 'decimal', 4, 0, 1, 1);
-insert into sys.functions values (421, 'abs', 'abs', 'calc', 0, 1, false, false, false, 2000, true, false);
-insert into sys.args values (43666, 421, 'res_0', 'decimal', 4, 0, 0, 0);
-insert into sys.args values (43667, 421, 'arg_1', 'decimal', 4, 0, 1, 1);
-insert into sys.functions values (422, 'sign', 'sign', 'calc', 0, 1, false, false, false, 2000, true, false);
-insert into sys.args values (43668, 422, 'res_0', 'tinyint', 8, 0, 0, 0);
-insert into sys.args values (43669, 422, 'arg_1', 'decimal', 4, 0, 1, 1);
-insert into sys.functions values (425, 'sql_mul', '*', 'calc', 0, 1, false, false, false, 2000, true, false);
-insert into sys.args values (43670, 425, 'res_0', 'month_interval', 3, 0, 0, 0);
-insert into sys.args values (43671, 425, 'arg_1', 'month_interval', 3, 0, 1, 1);
-insert into sys.args values (43672, 425, 'arg_2', 'decimal', 4, 0, 1, 2);
-insert into sys.functions values (426, 'sql_mul', '*', 'calc', 0, 1, false, false, false, 2000, true, false);
-insert into sys.args values (43673, 426, 'res_0', 'day_interval', 4, 0, 0, 0);
-insert into sys.args values (43674, 426, 'arg_1', 'day_interval', 4, 0, 1, 1);
-insert into sys.args values (43675, 426, 'arg_2', 'decimal', 4, 0, 1, 2);
-insert into sys.functions values (427, 'sql_mul', '*', 'calc', 0, 1, false, false, false, 2000, true, false);
-insert into sys.args values (43676, 427, 'res_0', 'sec_interval', 13, 0, 0, 0);
-insert into sys.args values (43677, 427, 'arg_1', 'sec_interval', 13, 0, 1, 1);
-insert into sys.args values (43678, 427, 'arg_2', 'decimal', 4, 0, 1, 2);
-insert into sys.functions values (428, 'sql_div', '/', 'calc', 0, 1, false, false, false, 2000, true, false);
-insert into sys.args values (43679, 428, 'res_0', 'month_interval', 3, 0, 0, 0);
-insert into sys.args values (43680, 428, 'arg_1', 'month_interval', 3, 0, 1, 1);
-insert into sys.args values (43681, 428, 'arg_2', 'decimal', 4, 0, 1, 2);
-insert into sys.functions values (429, 'sql_div', '/', 'calc', 0, 1, false, false, false, 2000, true, false);
-insert into sys.args values (43682, 429, 'res_0', 'day_interval', 4, 0, 0, 0);
-insert into sys.args values (43683, 429, 'arg_1', 'day_interval', 4, 0, 1, 1);
-insert into sys.args values (43684, 429, 'arg_2', 'decimal', 4, 0, 1, 2);
-insert into sys.functions values (430, 'sql_div', '/', 'calc', 0, 1, false, false, false, 2000, true, false);
-insert into sys.args values (43685, 430, 'res_0', 'sec_interval', 13, 0, 0, 0);
-insert into sys.args values (43686, 430, 'arg_1', 'sec_interval', 13, 0, 1, 1);
-insert into sys.args values (43687, 430, 'arg_2', 'decimal', 4, 0, 1, 2);
-insert into sys.functions values (431, 'sql_sub', '-', 'calc', 0, 1, false, false, false, 2000, true, false);
-insert into sys.args values (43688, 431, 'res_0', 'decimal', 9, 0, 0, 0);
-insert into sys.args values (43689, 431, 'arg_1', 'decimal', 9, 0, 1, 1);
-insert into sys.args values (43690, 431, 'arg_2', 'decimal', 9, 0, 1, 2);
-insert into sys.functions values (432, 'sql_add', '+', 'calc', 0, 1, false, false, false, 2000, true, false);
-insert into sys.args values (43691, 432, 'res_0', 'decimal', 9, 0, 0, 0);
-insert into sys.args values (43692, 432, 'arg_1', 'decimal', 9, 0, 1, 1);
-insert into sys.args values (43693, 432, 'arg_2', 'decimal', 9, 0, 1, 2);
-insert into sys.functions values (433, 'sql_mul', '*', 'calc', 0, 1, false, false, false, 2000, true, false);
-insert into sys.args values (43694, 433, 'res_0', 'decimal', 9, 0, 0, 0);
-insert into sys.args values (43695, 433, 'arg_1', 'decimal', 9, 0, 1, 1);
-insert into sys.args values (43696, 433, 'arg_2', 'decimal', 9, 0, 1, 2);
-insert into sys.functions values (434, 'sql_div', '/', 'calc', 0, 1, false, false, false, 2000, true, false);
-insert into sys.args values (43697, 434, 'res_0', 'decimal', 9, 0, 0, 0);
-insert into sys.args values (43698, 434, 'arg_1', 'decimal', 9, 0, 1, 1);
-insert into sys.args values (43699, 434, 'arg_2', 'decimal', 9, 0, 1, 2);
-insert into sys.functions values (435, 'sql_neg', '-', 'calc', 0, 1, false, false, false, 2000, true, false);
-insert into sys.args values (43700, 435, 'res_0', 'decimal', 9, 0, 0, 0);
-insert into sys.args values (43701, 435, 'arg_1', 'decimal', 9, 0, 1, 1);
-insert into sys.functions values (436, 'abs', 'abs', 'calc', 0, 1, false, false, false, 2000, true, false);
-insert into sys.args values (43702, 436, 'res_0', 'decimal', 9, 0, 0, 0);
-insert into sys.args values (43703, 436, 'arg_1', 'decimal', 9, 0, 1, 1);
-insert into sys.functions values (437, 'sign', 'sign', 'calc', 0, 1, false, false, false, 2000, true, false);
-insert into sys.args values (43704, 437, 'res_0', 'tinyint', 8, 0, 0, 0);
-insert into sys.args values (43705, 437, 'arg_1', 'decimal', 9, 0, 1, 1);
-insert into sys.functions values (440, 'sql_mul', '*', 'calc', 0, 1, false, false, false, 2000, true, false);
-insert into sys.args values (43706, 440, 'res_0', 'month_interval', 3, 0, 0, 0);
-insert into sys.args values (43707, 440, 'arg_1', 'month_interval', 3, 0, 1, 1);
-insert into sys.args values (43708, 440, 'arg_2', 'decimal', 9, 0, 1, 2);
-insert into sys.functions values (441, 'sql_mul', '*', 'calc', 0, 1, false, false, false, 2000, true, false);
-insert into sys.args values (43709, 441, 'res_0', 'day_interval', 4, 0, 0, 0);
-insert into sys.args values (43710, 441, 'arg_1', 'day_interval', 4, 0, 1, 1);
-insert into sys.args values (43711, 441, 'arg_2', 'decimal', 9, 0, 1, 2);
-insert into sys.functions values (442, 'sql_mul', '*', 'calc', 0, 1, false, false, false, 2000, true, false);
-insert into sys.args values (43712, 442, 'res_0', 'sec_interval', 13, 0, 0, 0);
-insert into sys.args values (43713, 442, 'arg_1', 'sec_interval', 13, 0, 1, 1);
-insert into sys.args values (43714, 442, 'arg_2', 'decimal', 9, 0, 1, 2);
-insert into sys.functions values (443, 'sql_div', '/', 'calc', 0, 1, false, false, false, 2000, true, false);
-insert into sys.args values (43715, 443, 'res_0', 'month_interval', 3, 0, 0, 0);
-insert into sys.args values (43716, 443, 'arg_1', 'month_interval', 3, 0, 1, 1);
-insert into sys.args values (43717, 443, 'arg_2', 'decimal', 9, 0, 1, 2);
-insert into sys.functions values (444, 'sql_div', '/', 'calc', 0, 1, false, false, false, 2000, true, false);
-insert into sys.args values (43718, 444, 'res_0', 'day_interval', 4, 0, 0, 0);
-insert into sys.args values (43719, 444, 'arg_1', 'day_interval', 4, 0, 1, 1);
-insert into sys.args values (43720, 444, 'arg_2', 'decimal', 9, 0, 1, 2);
-insert into sys.functions values (445, 'sql_div', '/', 'calc', 0, 1, false, false, false, 2000, true, false);
-insert into sys.args values (43721, 445, 'res_0', 'sec_interval', 13, 0, 0, 0);
-insert into sys.args values (43722, 445, 'arg_1', 'sec_interval', 13, 0, 1, 1);
-insert into sys.args values (43723, 445, 'arg_2', 'decimal', 9, 0, 1, 2);
-insert into sys.functions values (446, 'sql_sub', '-', 'calc', 0, 1, false, false, false, 2000, true, false);
-insert into sys.args values (43724, 446, 'res_0', 'decimal', 18, 0, 0, 0);
-insert into sys.args values (43725, 446, 'arg_1', 'decimal', 18, 0, 1, 1);
-insert into sys.args values (43726, 446, 'arg_2', 'decimal', 18, 0, 1, 2);
-insert into sys.functions values (447, 'sql_add', '+', 'calc', 0, 1, false, false, false, 2000, true, false);
-insert into sys.args values (43727, 447, 'res_0', 'decimal', 18, 0, 0, 0);
-insert into sys.args values (43728, 447, 'arg_1', 'decimal', 18, 0, 1, 1);
-insert into sys.args values (43729, 447, 'arg_2', 'decimal', 18, 0, 1, 2);
-insert into sys.functions values (448, 'sql_mul', '*', 'calc', 0, 1, false, false, false, 2000, true, false);
-insert into sys.args values (43730, 448, 'res_0', 'decimal', 18, 0, 0, 0);
-insert into sys.args values (43731, 448, 'arg_1', 'decimal', 18, 0, 1, 1);
-insert into sys.args values (43732, 448, 'arg_2', 'decimal', 18, 0, 1, 2);
-insert into sys.functions values (449, 'sql_div', '/', 'calc', 0, 1, false, false, false, 2000, true, false);
-insert into sys.args values (43733, 449, 'res_0', 'decimal', 18, 0, 0, 0);
-insert into sys.args values (43734, 449, 'arg_1', 'decimal', 18, 0, 1, 1);
-insert into sys.args values (43735, 449, 'arg_2', 'decimal', 18, 0, 1, 2);
-insert into sys.functions values (450, 'sql_neg', '-', 'calc', 0, 1, false, false, false, 2000, true, false);
-insert into sys.args values (43736, 450, 'res_0', 'decimal', 18, 0, 0, 0);
-insert into sys.args values (43737, 450, 'arg_1', 'decimal', 18, 0, 1, 1);
-insert into sys.functions values (451, 'abs', 'abs', 'calc', 0, 1, false, false, false, 2000, true, false);
-insert into sys.args values (43738, 451, 'res_0', 'decimal', 18, 0, 0, 0);
-insert into sys.args values (43739, 451, 'arg_1', 'decimal', 18, 0, 1, 1);
-insert into sys.functions values (452, 'sign', 'sign', 'calc', 0, 1, false, false, false, 2000, true, false);
-insert into sys.args values (43740, 452, 'res_0', 'tinyint', 8, 0, 0, 0);
-insert into sys.args values (43741, 452, 'arg_1', 'decimal', 18, 0, 1, 1);
-insert into sys.functions values (455, 'sql_mul', '*', 'calc', 0, 1, false, false, false, 2000, true, false);
-insert into sys.args values (43742, 455, 'res_0', 'day_interval', 4, 0, 0, 0);
-insert into sys.args values (43743, 455, 'arg_1', 'day_interval', 4, 0, 1, 1);
-insert into sys.args values (43744, 455, 'arg_2', 'decimal', 18, 0, 1, 2);
-insert into sys.functions values (456, 'sql_mul', '*', 'calc', 0, 1, false, false, false, 2000, true, false);
-insert into sys.args values (43745, 456, 'res_0', 'sec_interval', 13, 0, 0, 0);
-insert into sys.args values (43746, 456, 'arg_1', 'sec_interval', 13, 0, 1, 1);
-insert into sys.args values (43747, 456, 'arg_2', 'decimal', 18, 0, 1, 2);
-insert into sys.functions values (457, 'sql_div', '/', 'calc', 0, 1, false, false, false, 2000, true, false);
-insert into sys.args values (43748, 457, 'res_0', 'month_interval', 3, 0, 0, 0);
-insert into sys.args values (43749, 457, 'arg_1', 'month_interval', 3, 0, 1, 1);
-insert into sys.args values (43750, 457, 'arg_2', 'decimal', 18, 0, 1, 2);
-insert into sys.functions values (458, 'sql_div', '/', 'calc', 0, 1, false, false, false, 2000, true, false);
-insert into sys.args values (43751, 458, 'res_0', 'day_interval', 4, 0, 0, 0);
-insert into sys.args values (43752, 458, 'arg_1', 'day_interval', 4, 0, 1, 1);
-insert into sys.args values (43753, 458, 'arg_2', 'decimal', 18, 0, 1, 2);
-insert into sys.functions values (459, 'sql_div', '/', 'calc', 0, 1, false, false, false, 2000, true, false);
-insert into sys.args values (43754, 459, 'res_0', 'sec_interval', 13, 0, 0, 0);
-insert into sys.args values (43755, 459, 'arg_1', 'sec_interval', 13, 0, 1, 1);
-insert into sys.args values (43756, 459, 'arg_2', 'decimal', 18, 0, 1, 2);
-insert into sys.functions values (460, 'sql_sub', '-', 'calc', 0, 1, false, false, false, 2000, true, false);
-insert into sys.args values (43757, 460, 'res_0', 'real', 24, 0, 0, 0);
-insert into sys.args values (43758, 460, 'arg_1', 'real', 24, 0, 1, 1);
-insert into sys.args values (43759, 460, 'arg_2', 'real', 24, 0, 1, 2);
-insert into sys.functions values (461, 'sql_add', '+', 'calc', 0, 1, false, false, false, 2000, true, false);
-insert into sys.args values (43760, 461, 'res_0', 'real', 24, 0, 0, 0);
-insert into sys.args values (43761, 461, 'arg_1', 'real', 24, 0, 1, 1);
-insert into sys.args values (43762, 461, 'arg_2', 'real', 24, 0, 1, 2);
-insert into sys.functions values (462, 'sql_mul', '*', 'calc', 0, 1, false, false, false, 2000, true, false);
-insert into sys.args values (43763, 462, 'res_0', 'real', 24, 0, 0, 0);
-insert into sys.args values (43764, 462, 'arg_1', 'real', 24, 0, 1, 1);
-insert into sys.args values (43765, 462, 'arg_2', 'real', 24, 0, 1, 2);
-insert into sys.functions values (463, 'sql_div', '/', 'calc', 0, 1, false, false, false, 2000, true, false);
-insert into sys.args values (43766, 463, 'res_0', 'real', 24, 0, 0, 0);
-insert into sys.args values (43767, 463, 'arg_1', 'real', 24, 0, 1, 1);
-insert into sys.args values (43768, 463, 'arg_2', 'real', 24, 0, 1, 2);
-insert into sys.functions values (464, 'sql_neg', '-', 'calc', 0, 1, false, false, false, 2000, true, false);
-insert into sys.args values (43769, 464, 'res_0', 'real', 24, 0, 0, 0);
-insert into sys.args values (43770, 464, 'arg_1', 'real', 24, 0, 1, 1);
-insert into sys.functions values (465, 'abs', 'abs', 'calc', 0, 1, false, false, false, 2000, true, false);
-insert into sys.args values (43771, 465, 'res_0', 'real', 24, 0, 0, 0);
-insert into sys.args values (43772, 465, 'arg_1', 'real', 24, 0, 1, 1);
-insert into sys.functions values (466, 'sign', 'sign', 'calc', 0, 1, false, false, false, 2000, true, false);
-insert into sys.args values (43773, 466, 'res_0', 'tinyint', 8, 0, 0, 0);
-insert into sys.args values (43774, 466, 'arg_1', 'real', 24, 0, 1, 1);
-insert into sys.functions values (469, 'sql_mul', '*', 'calc', 0, 1, false, false, false, 2000, true, false);
-insert into sys.args values (43775, 469, 'res_0', 'month_interval', 3, 0, 0, 0);
-insert into sys.args values (43776, 469, 'arg_1', 'month_interval', 3, 0, 1, 1);
-insert into sys.args values (43777, 469, 'arg_2', 'real', 24, 0, 1, 2);
-insert into sys.functions values (470, 'sql_mul', '*', 'calc', 0, 1, false, false, false, 2000, true, false);
-insert into sys.args values (43778, 470, 'res_0', 'day_interval', 4, 0, 0, 0);
-insert into sys.args values (43779, 470, 'arg_1', 'day_interval', 4, 0, 1, 1);
-insert into sys.args values (43780, 470, 'arg_2', 'real', 24, 0, 1, 2);
-insert into sys.functions values (471, 'sql_mul', '*', 'calc', 0, 1, false, false, false, 2000, true, false);
-insert into sys.args values (43781, 471, 'res_0', 'sec_interval', 13, 0, 0, 0);
-insert into sys.args values (43782, 471, 'arg_1', 'sec_interval', 13, 0, 1, 1);
-insert into sys.args values (43783, 471, 'arg_2', 'real', 24, 0, 1, 2);
-insert into sys.functions values (472, 'sql_div', '/', 'calc', 0, 1, false, false, false, 2000, true, false);
-insert into sys.args values (43784, 472, 'res_0', 'month_interval', 3, 0, 0, 0);
-insert into sys.args values (43785, 472, 'arg_1', 'month_interval', 3, 0, 1, 1);
-insert into sys.args values (43786, 472, 'arg_2', 'real', 24, 0, 1, 2);
-insert into sys.functions values (473, 'sql_div', '/', 'calc', 0, 1, false, false, false, 2000, true, false);
-insert into sys.args values (43787, 473, 'res_0', 'day_interval', 4, 0, 0, 0);
-insert into sys.args values (43788, 473, 'arg_1', 'day_interval', 4, 0, 1, 1);
-insert into sys.args values (43789, 473, 'arg_2', 'real', 24, 0, 1, 2);
-insert into sys.functions values (474, 'sql_div', '/', 'calc', 0, 1, false, false, false, 2000, true, false);
-insert into sys.args values (43790, 474, 'res_0', 'sec_interval', 13, 0, 0, 0);
-insert into sys.args values (43791, 474, 'arg_1', 'sec_interval', 13, 0, 1, 1);
-insert into sys.args values (43792, 474, 'arg_2', 'real', 24, 0, 1, 2);
-insert into sys.functions values (475, 'sql_sub', '-', 'calc', 0, 1, false, false, false, 2000, true, false);
-insert into sys.args values (43793, 475, 'res_0', 'double', 53, 0, 0, 0);
-insert into sys.args values (43794, 475, 'arg_1', 'double', 53, 0, 1, 1);
-insert into sys.args values (43795, 475, 'arg_2', 'double', 53, 0, 1, 2);
-insert into sys.functions values (476, 'sql_add', '+', 'calc', 0, 1, false, false, false, 2000, true, false);
-insert into sys.args values (43796, 476, 'res_0', 'double', 53, 0, 0, 0);
-insert into sys.args values (43797, 476, 'arg_1', 'double', 53, 0, 1, 1);
-insert into sys.args values (43798, 476, 'arg_2', 'double', 53, 0, 1, 2);
-insert into sys.functions values (477, 'sql_mul', '*', 'calc', 0, 1, false, false, false, 2000, true, false);
-insert into sys.args values (43799, 477, 'res_0', 'double', 53, 0, 0, 0);
-insert into sys.args values (43800, 477, 'arg_1', 'double', 53, 0, 1, 1);
-insert into sys.args values (43801, 477, 'arg_2', 'double', 53, 0, 1, 2);
-insert into sys.functions values (478, 'sql_div', '/', 'calc', 0, 1, false, false, false, 2000, true, false);
-insert into sys.args values (43802, 478, 'res_0', 'double', 53, 0, 0, 0);
-insert into sys.args values (43803, 478, 'arg_1', 'double', 53, 0, 1, 1);
-insert into sys.args values (43804, 478, 'arg_2', 'double', 53, 0, 1, 2);
-insert into sys.functions values (479, 'sql_neg', '-', 'calc', 0, 1, false, false, false, 2000, true, false);
-insert into sys.args values (43805, 479, 'res_0', 'double', 53, 0, 0, 0);
-insert into sys.args values (43806, 479, 'arg_1', 'double', 53, 0, 1, 1);
-insert into sys.functions values (480, 'abs', 'abs', 'calc', 0, 1, false, false, false, 2000, true, false);
-insert into sys.args values (43807, 480, 'res_0', 'double', 53, 0, 0, 0);
-insert into sys.args values (43808, 480, 'arg_1', 'double', 53, 0, 1, 1);
-insert into sys.functions values (481, 'sign', 'sign', 'calc', 0, 1, false, false, false, 2000, true, false);
-insert into sys.args values (43809, 481, 'res_0', 'tinyint', 8, 0, 0, 0);
-insert into sys.args values (43810, 481, 'arg_1', 'double', 53, 0, 1, 1);
-insert into sys.functions values (484, 'sql_mul', '*', 'calc', 0, 1, false, false, false, 2000, true, false);
-insert into sys.args values (43811, 484, 'res_0', 'month_interval', 3, 0, 0, 0);
-insert into sys.args values (43812, 484, 'arg_1', 'month_interval', 3, 0, 1, 1);
-insert into sys.args values (43813, 484, 'arg_2', 'double', 53, 0, 1, 2);
-insert into sys.functions values (485, 'sql_mul', '*', 'calc', 0, 1, false, false, false, 2000, true, false);
-insert into sys.args values (43814, 485, 'res_0', 'day_interval', 4, 0, 0, 0);
-insert into sys.args values (43815, 485, 'arg_1', 'day_interval', 4, 0, 1, 1);
-insert into sys.args values (43816, 485, 'arg_2', 'double', 53, 0, 1, 2);
-insert into sys.functions values (486, 'sql_mul', '*', 'calc', 0, 1, false, false, false, 2000, true, false);
-insert into sys.args values (43817, 486, 'res_0', 'sec_interval', 13, 0, 0, 0);
-insert into sys.args values (43818, 486, 'arg_1', 'sec_interval', 13, 0, 1, 1);
-insert into sys.args values (43819, 486, 'arg_2', 'double', 53, 0, 1, 2);
-insert into sys.functions values (487, 'sql_div', '/', 'calc', 0, 1, false, false, false, 2000, true, false);
-insert into sys.args values (43820, 487, 'res_0', 'month_interval', 3, 0, 0, 0);
-insert into sys.args values (43821, 487, 'arg_1', 'month_interval', 3, 0, 1, 1);
-insert into sys.args values (43822, 487, 'arg_2', 'double', 53, 0, 1, 2);
-insert into sys.functions values (488, 'sql_div', '/', 'calc', 0, 1, false, false, false, 2000, true, false);
-insert into sys.args values (43823, 488, 'res_0', 'day_interval', 4, 0, 0, 0);
-insert into sys.args values (43824, 488, 'arg_1', 'day_interval', 4, 0, 1, 1);
-insert into sys.args values (43825, 488, 'arg_2', 'double', 53, 0, 1, 2);
-insert into sys.functions values (489, 'sql_div', '/', 'calc', 0, 1, false, false, false, 2000, true, false);
-insert into sys.args values (43826, 489, 'res_0', 'sec_interval', 13, 0, 0, 0);
-insert into sys.args values (43827, 489, 'arg_1', 'sec_interval', 13, 0, 1, 1);
-insert into sys.args values (43828, 489, 'arg_2', 'double', 53, 0, 1, 2);
-insert into sys.functions values (490, 'sql_mul', '*', 'calc', 0, 1, false, false, false, 2000, true, false);
-insert into sys.args values (43829, 490, 'res_0', 'decimal', 4, 0, 0, 0);
-insert into sys.args values (43830, 490, 'arg_1', 'decimal', 4, 0, 1, 1);
-insert into sys.args values (43831, 490, 'arg_2', 'tinyint', 8, 0, 1, 2);
-insert into sys.functions values (491, 'sql_mul', '*', 'calc', 0, 1, false, false, false, 2000, true, false);
-insert into sys.args values (43832, 491, 'res_0', 'decimal', 4, 0, 0, 0);
-insert into sys.args values (43833, 491, 'arg_1', 'tinyint', 8, 0, 1, 1);
-insert into sys.args values (43834, 491, 'arg_2', 'decimal', 4, 0, 1, 2);
-insert into sys.functions values (492, 'sql_mul', '*', 'calc', 0, 1, false, false, false, 2000, true, false);
-insert into sys.args values (43835, 492, 'res_0', 'decimal', 4, 0, 0, 0);
-insert into sys.args values (43836, 492, 'arg_1', 'decimal', 4, 0, 1, 1);
-insert into sys.args values (43837, 492, 'arg_2', 'decimal', 2, 0, 1, 2);
-insert into sys.functions values (493, 'sql_mul', '*', 'calc', 0, 1, false, false, false, 2000, true, false);
-insert into sys.args values (43838, 493, 'res_0', 'decimal', 4, 0, 0, 0);
-insert into sys.args values (43839, 493, 'arg_1', 'decimal', 2, 0, 1, 1);
-insert into sys.args values (43840, 493, 'arg_2', 'decimal', 4, 0, 1, 2);
-insert into sys.functions values (494, 'sql_mul', '*', 'calc', 0, 1, false, false, false, 2000, true, false);
-insert into sys.args values (43841, 494, 'res_0', 'decimal', 9, 0, 0, 0);
-insert into sys.args values (43842, 494, 'arg_1', 'decimal', 9, 0, 1, 1);
-insert into sys.args values (43843, 494, 'arg_2', 'tinyint', 8, 0, 1, 2);
-insert into sys.functions values (495, 'sql_mul', '*', 'calc', 0, 1, false, false, false, 2000, true, false);
-insert into sys.args values (43844, 495, 'res_0', 'decimal', 9, 0, 0, 0);
-insert into sys.args values (43845, 495, 'arg_1', 'tinyint', 8, 0, 1, 1);
-insert into sys.args values (43846, 495, 'arg_2', 'decimal', 9, 0, 1, 2);
-insert into sys.functions values (496, 'sql_mul', '*', 'calc', 0, 1, false, false, false, 2000, true, false);
-insert into sys.args values (43847, 496, 'res_0', 'decimal', 9, 0, 0, 0);
-insert into sys.args values (43848, 496, 'arg_1', 'decimal', 9, 0, 1, 1);
-insert into sys.args values (43849, 496, 'arg_2', 'smallint', 16, 0, 1, 2);
-insert into sys.functions values (497, 'sql_mul', '*', 'calc', 0, 1, false, false, false, 2000, true, false);
-insert into sys.args values (43850, 497, 'res_0', 'decimal', 9, 0, 0, 0);
-insert into sys.args values (43851, 497, 'arg_1', 'smallint', 16, 0, 1, 1);
-insert into sys.args values (43852, 497, 'arg_2', 'decimal', 9, 0, 1, 2);
-insert into sys.functions values (498, 'sql_mul', '*', 'calc', 0, 1, false, false, false, 2000, true, false);
-insert into sys.args values (43853, 498, 'res_0', 'decimal', 9, 0, 0, 0);
-insert into sys.args values (43854, 498, 'arg_1', 'decimal', 9, 0, 1, 1);
-insert into sys.args values (43855, 498, 'arg_2', 'decimal', 2, 0, 1, 2);
-insert into sys.functions values (499, 'sql_mul', '*', 'calc', 0, 1, false, false, false, 2000, true, false);
-insert into sys.args values (43856, 499, 'res_0', 'decimal', 9, 0, 0, 0);
-insert into sys.args values (43857, 499, 'arg_1', 'decimal', 2, 0, 1, 1);
-insert into sys.args values (43858, 499, 'arg_2', 'decimal', 9, 0, 1, 2);
-insert into sys.functions values (500, 'sql_mul', '*', 'calc', 0, 1, false, false, false, 2000, true, false);
-insert into sys.args values (43859, 500, 'res_0', 'decimal', 9, 0, 0, 0);
-insert into sys.args values (43860, 500, 'arg_1', 'decimal', 9, 0, 1, 1);
-insert into sys.args values (43861, 500, 'arg_2', 'decimal', 4, 0, 1, 2);
-insert into sys.functions values (501, 'sql_mul', '*', 'calc', 0, 1, false, false, false, 2000, true, false);
-insert into sys.args values (43862, 501, 'res_0', 'decimal', 9, 0, 0, 0);
-insert into sys.args values (43863, 501, 'arg_1', 'decimal', 4, 0, 1, 1);
-insert into sys.args values (43864, 501, 'arg_2', 'decimal', 9, 0, 1, 2);
-insert into sys.functions values (502, 'sql_mul', '*', 'calc', 0, 1, false, false, false, 2000, true, false);
-insert into sys.args values (43865, 502, 'res_0', 'decimal', 18, 0, 0, 0);
-insert into sys.args values (43866, 502, 'arg_1', 'decimal', 18, 0, 1, 1);
-insert into sys.args values (43867, 502, 'arg_2', 'tinyint', 8, 0, 1, 2);
-insert into sys.functions values (503, 'sql_mul', '*', 'calc', 0, 1, false, false, false, 2000, true, false);
-insert into sys.args values (43868, 503, 'res_0', 'decimal', 18, 0, 0, 0);
-insert into sys.args values (43869, 503, 'arg_1', 'tinyint', 8, 0, 1, 1);
-insert into sys.args values (43870, 503, 'arg_2', 'decimal', 18, 0, 1, 2);
-insert into sys.functions values (504, 'sql_mul', '*', 'calc', 0, 1, false, false, false, 2000, true, false);
-insert into sys.args values (43871, 504, 'res_0', 'decimal', 18, 0, 0, 0);
-insert into sys.args values (43872, 504, 'arg_1', 'decimal', 18, 0, 1, 1);
-insert into sys.args values (43873, 504, 'arg_2', 'smallint', 16, 0, 1, 2);
-insert into sys.functions values (505, 'sql_mul', '*', 'calc', 0, 1, false, false, false, 2000, true, false);
-insert into sys.args values (43874, 505, 'res_0', 'decimal', 18, 0, 0, 0);
-insert into sys.args values (43875, 505, 'arg_1', 'smallint', 16, 0, 1, 1);
-insert into sys.args values (43876, 505, 'arg_2', 'decimal', 18, 0, 1, 2);
-insert into sys.functions values (506, 'sql_mul', '*', 'calc', 0, 1, false, false, false, 2000, true, false);
-insert into sys.args values (43877, 506, 'res_0', 'decimal', 18, 0, 0, 0);
-insert into sys.args values (43878, 506, 'arg_1', 'decimal', 18, 0, 1, 1);
-insert into sys.args values (43879, 506, 'arg_2', 'int', 32, 0, 1, 2);
-insert into sys.functions values (507, 'sql_mul', '*', 'calc', 0, 1, false, false, false, 2000, true, false);
-insert into sys.args values (43880, 507, 'res_0', 'decimal', 18, 0, 0, 0);
-insert into sys.args values (43881, 507, 'arg_1', 'int', 32, 0, 1, 1);
-insert into sys.args values (43882, 507, 'arg_2', 'decimal', 18, 0, 1, 2);
-insert into sys.functions values (508, 'sql_mul', '*', 'calc', 0, 1, false, false, false, 2000, true, false);
-insert into sys.args values (43883, 508, 'res_0', 'decimal', 18, 0, 0, 0);
-insert into sys.args values (43884, 508, 'arg_1', 'decimal', 18, 0, 1, 1);
-insert into sys.args values (43885, 508, 'arg_2', 'decimal', 2, 0, 1, 2);
-insert into sys.functions values (509, 'sql_mul', '*', 'calc', 0, 1, false, false, false, 2000, true, false);
-insert into sys.args values (43886, 509, 'res_0', 'decimal', 18, 0, 0, 0);
-insert into sys.args values (43887, 509, 'arg_1', 'decimal', 2, 0, 1, 1);
-insert into sys.args values (43888, 509, 'arg_2', 'decimal', 18, 0, 1, 2);
-insert into sys.functions values (510, 'sql_mul', '*', 'calc', 0, 1, false, false, false, 2000, true, false);
-insert into sys.args values (43889, 510, 'res_0', 'decimal', 18, 0, 0, 0);
-insert into sys.args values (43890, 510, 'arg_1', 'decimal', 18, 0, 1, 1);
-insert into sys.args values (43891, 510, 'arg_2', 'decimal', 4, 0, 1, 2);
-insert into sys.functions values (511, 'sql_mul', '*', 'calc', 0, 1, false, false, false, 2000, true, false);
-insert into sys.args values (43892, 511, 'res_0', 'decimal', 18, 0, 0, 0);
-insert into sys.args values (43893, 511, 'arg_1', 'decimal', 4, 0, 1, 1);
-insert into sys.args values (43894, 511, 'arg_2', 'decimal', 18, 0, 1, 2);
-insert into sys.functions values (512, 'sql_mul', '*', 'calc', 0, 1, false, false, false, 2000, true, false);
-insert into sys.args values (43895, 512, 'res_0', 'decimal', 18, 0, 0, 0);
-insert into sys.args values (43896, 512, 'arg_1', 'decimal', 18, 0, 1, 1);
-insert into sys.args values (43897, 512, 'arg_2', 'decimal', 9, 0, 1, 2);
-insert into sys.functions values (513, 'sql_mul', '*', 'calc', 0, 1, false, false, false, 2000, true, false);
-insert into sys.args values (43898, 513, 'res_0', 'decimal', 18, 0, 0, 0);
-insert into sys.args values (43899, 513, 'arg_1', 'decimal', 9, 0, 1, 1);
-insert into sys.args values (43900, 513, 'arg_2', 'decimal', 18, 0, 1, 2);
-insert into sys.functions values (514, 'round', 'round', 'calc', 0, 1, false, false, false, 2000, true, false);
-insert into sys.args values (43901, 514, 'res_0', 'decimal', 2, 0, 0, 0);
-insert into sys.args values (43902, 514, 'arg_1', 'decimal', 2, 0, 1, 1);
-insert into sys.args values (43903, 514, 'arg_2', 'tinyint', 8, 0, 1, 2);
-insert into sys.functions values (515, 'round', 'round', 'calc', 0, 1, false, false, false, 2000, true, false);
-insert into sys.args values (43904, 515, 'res_0', 'decimal', 4, 0, 0, 0);
-insert into sys.args values (43905, 515, 'arg_1', 'decimal', 4, 0, 1, 1);
-insert into sys.args values (43906, 515, 'arg_2', 'tinyint', 8, 0, 1, 2);
-insert into sys.functions values (516, 'round', 'round', 'calc', 0, 1, false, false, false, 2000, true, false);
-insert into sys.args values (43907, 516, 'res_0', 'decimal', 9, 0, 0, 0);
-insert into sys.args values (43908, 516, 'arg_1', 'decimal', 9, 0, 1, 1);
-insert into sys.args values (43909, 516, 'arg_2', 'tinyint', 8, 0, 1, 2);
-insert into sys.functions values (517, 'round', 'round', 'calc', 0, 1, false, false, false, 2000, true, false);
-insert into sys.args values (43910, 517, 'res_0', 'decimal', 18, 0, 0, 0);
-insert into sys.args values (43911, 517, 'arg_1', 'decimal', 18, 0, 1, 1);
-insert into sys.args values (43912, 517, 'arg_2', 'tinyint', 8, 0, 1, 2);
-insert into sys.functions values (518, 'round', 'round', 'calc', 0, 1, false, false, false, 2000, true, false);
-insert into sys.args values (43913, 518, 'res_0', 'real', 24, 0, 0, 0);
-insert into sys.args values (43914, 518, 'arg_1', 'real', 24, 0, 1, 1);
-insert into sys.args values (43915, 518, 'arg_2', 'tinyint', 8, 0, 1, 2);
-insert into sys.functions values (519, 'round', 'round', 'calc', 0, 1, false, false, false, 2000, true, false);
-insert into sys.args values (43916, 519, 'res_0', 'double', 53, 0, 0, 0);
-insert into sys.args values (43917, 519, 'arg_1', 'double', 53, 0, 1, 1);
-insert into sys.args values (43918, 519, 'arg_2', 'tinyint', 8, 0, 1, 2);
-insert into sys.functions values (608, 'power', 'pow', 'mmath', 0, 1, false, false, false, 2000, true, false);
-insert into sys.args values (43919, 608, 'res_0', 'real', 24, 0, 0, 0);
-insert into sys.args values (43920, 608, 'arg_1', 'real', 24, 0, 1, 1);
-insert into sys.args values (43921, 608, 'arg_2', 'real', 24, 0, 1, 2);
-insert into sys.functions values (609, 'floor', 'floor', 'mmath', 0, 1, false, false, false, 2000, true, false);
-insert into sys.args values (43922, 609, 'res_0', 'real', 24, 0, 0, 0);
-insert into sys.args values (43923, 609, 'arg_1', 'real', 24, 0, 1, 1);
-insert into sys.functions values (610, 'ceil', 'ceil', 'mmath', 0, 1, false, false, false, 2000, true, false);
-insert into sys.args values (43924, 610, 'res_0', 'real', 24, 0, 0, 0);
-insert into sys.args values (43925, 610, 'arg_1', 'real', 24, 0, 1, 1);
-insert into sys.functions values (611, 'ceiling', 'ceil', 'mmath', 0, 1, false, false, false, 2000, true, false);
-insert into sys.args values (43926, 611, 'res_0', 'real', 24, 0, 0, 0);
-insert into sys.args values (43927, 611, 'arg_1', 'real', 24, 0, 1, 1);
-insert into sys.functions values (612, 'sin', 'sin', 'mmath', 0, 1, false, false, false, 2000, true, false);
-insert into sys.args values (43928, 612, 'res_0', 'real', 24, 0, 0, 0);
-insert into sys.args values (43929, 612, 'arg_1', 'real', 24, 0, 1, 1);
-insert into sys.functions values (613, 'cos', 'cos', 'mmath', 0, 1, false, false, false, 2000, true, false);
-insert into sys.args values (43930, 613, 'res_0', 'real', 24, 0, 0, 0);
-insert into sys.args values (43931, 613, 'arg_1', 'real', 24, 0, 1, 1);
-insert into sys.functions values (614, 'tan', 'tan', 'mmath', 0, 1, false, false, false, 2000, true, false);
-insert into sys.args values (43932, 614, 'res_0', 'real', 24, 0, 0, 0);
-insert into sys.args values (43933, 614, 'arg_1', 'real', 24, 0, 1, 1);
-insert into sys.functions values (615, 'asin', 'asin', 'mmath', 0, 1, false, false, false, 2000, true, false);
-insert into sys.args values (43934, 615, 'res_0', 'real', 24, 0, 0, 0);
-insert into sys.args values (43935, 615, 'arg_1', 'real', 24, 0, 1, 1);
-insert into sys.functions values (616, 'acos', 'acos', 'mmath', 0, 1, false, false, false, 2000, true, false);
-insert into sys.args values (43936, 616, 'res_0', 'real', 24, 0, 0, 0);
-insert into sys.args values (43937, 616, 'arg_1', 'real', 24, 0, 1, 1);
-insert into sys.functions values (617, 'atan', 'atan', 'mmath', 0, 1, false, false, false, 2000, true, false);
-insert into sys.args values (43938, 617, 'res_0', 'real', 24, 0, 0, 0);
-insert into sys.args values (43939, 617, 'arg_1', 'real', 24, 0, 1, 1);
-insert into sys.functions values (618, 'atan', 'atan2', 'mmath', 0, 1, false, false, false, 2000, true, false);
-insert into sys.args values (43940, 618, 'res_0', 'real', 24, 0, 0, 0);
-insert into sys.args values (43941, 618, 'arg_1', 'real', 24, 0, 1, 1);
-insert into sys.args values (43942, 618, 'arg_2', 'real', 24, 0, 1, 2);
-insert into sys.functions values (619, 'sinh', 'sinh', 'mmath', 0, 1, false, false, false, 2000, true, false);
-insert into sys.args values (43943, 619, 'res_0', 'real', 24, 0, 0, 0);
-insert into sys.args values (43944, 619, 'arg_1', 'real', 24, 0, 1, 1);
-insert into sys.functions values (620, 'cot', 'cot', 'mmath', 0, 1, false, false, false, 2000, true, false);
-insert into sys.args values (43945, 620, 'res_0', 'real', 24, 0, 0, 0);
-insert into sys.args values (43946, 620, 'arg_1', 'real', 24, 0, 1, 1);
-insert into sys.functions values (621, 'cosh', 'cosh', 'mmath', 0, 1, false, false, false, 2000, true, false);
-insert into sys.args values (43947, 621, 'res_0', 'real', 24, 0, 0, 0);
-insert into sys.args values (43948, 621, 'arg_1', 'real', 24, 0, 1, 1);
-insert into sys.functions values (622, 'tanh', 'tanh', 'mmath', 0, 1, false, false, false, 2000, true, false);
-insert into sys.args values (43949, 622, 'res_0', 'real', 24, 0, 0, 0);
-insert into sys.args values (43950, 622, 'arg_1', 'real', 24, 0, 1, 1);
-insert into sys.functions values (623, 'sqrt', 'sqrt', 'mmath', 0, 1, false, false, false, 2000, true, false);
-insert into sys.args values (43951, 623, 'res_0', 'real', 24, 0, 0, 0);
-insert into sys.args values (43952, 623, 'arg_1', 'real', 24, 0, 1, 1);
-insert into sys.functions values (624, 'cbrt', 'cbrt', 'mmath', 0, 1, false, false, false, 2000, true, false);
-insert into sys.args values (43953, 624, 'res_0', 'real', 24, 0, 0, 0);
-insert into sys.args values (43954, 624, 'arg_1', 'real', 24, 0, 1, 1);
-insert into sys.functions values (625, 'exp', 'exp', 'mmath', 0, 1, false, false, false, 2000, true, false);
-insert into sys.args values (43955, 625, 'res_0', 'real', 24, 0, 0, 0);
-insert into sys.args values (43956, 625, 'arg_1', 'real', 24, 0, 1, 1);
-insert into sys.functions values (626, 'log', 'log', 'mmath', 0, 1, false, false, false, 2000, true, false);
-insert into sys.args values (43957, 626, 'res_0', 'real', 24, 0, 0, 0);
-insert into sys.args values (43958, 626, 'arg_1', 'real', 24, 0, 1, 1);
-insert into sys.functions values (627, 'ln', 'log', 'mmath', 0, 1, false, false, false, 2000, true, false);
-insert into sys.args values (43959, 627, 'res_0', 'real', 24, 0, 0, 0);
-insert into sys.args values (43960, 627, 'arg_1', 'real', 24, 0, 1, 1);
-insert into sys.functions values (628, 'log', 'log2arg', 'mmath', 0, 1, false, false, false, 2000, true, false);
-insert into sys.args values (43961, 628, 'res_0', 'real', 24, 0, 0, 0);
-insert into sys.args values (43962, 628, 'arg_1', 'real', 24, 0, 1, 1);
-insert into sys.args values (43963, 628, 'arg_2', 'real', 24, 0, 1, 2);
-insert into sys.functions values (629, 'log10', 'log10', 'mmath', 0, 1, false, false, false, 2000, true, false);
-insert into sys.args values (43964, 629, 'res_0', 'real', 24, 0, 0, 0);
-insert into sys.args values (43965, 629, 'arg_1', 'real', 24, 0, 1, 1);
-insert into sys.functions values (630, 'log2', 'log2', 'mmath', 0, 1, false, false, false, 2000, true, false);
-insert into sys.args values (43966, 630, 'res_0', 'real', 24, 0, 0, 0);
-insert into sys.args values (43967, 630, 'arg_1', 'real', 24, 0, 1, 1);
-insert into sys.functions values (631, 'degrees', 'degrees', 'mmath', 0, 1, false, false, false, 2000, true, false);
-insert into sys.args values (43968, 631, 'res_0', 'real', 24, 0, 0, 0);
-insert into sys.args values (43969, 631, 'arg_1', 'real', 24, 0, 1, 1);
-insert into sys.functions values (632, 'radians', 'radians', 'mmath', 0, 1, false, false, false, 2000, true, false);
-insert into sys.args values (43970, 632, 'res_0', 'real', 24, 0, 0, 0);
-insert into sys.args values (43971, 632, 'arg_1', 'real', 24, 0, 1, 1);
-insert into sys.functions values (633, 'power', 'pow', 'mmath', 0, 1, false, false, false, 2000, true, false);
-insert into sys.args values (43972, 633, 'res_0', 'double', 53, 0, 0, 0);
-insert into sys.args values (43973, 633, 'arg_1', 'double', 53, 0, 1, 1);
-insert into sys.args values (43974, 633, 'arg_2', 'double', 53, 0, 1, 2);
-insert into sys.functions values (634, 'floor', 'floor', 'mmath', 0, 1, false, false, false, 2000, true, false);
-insert into sys.args values (43975, 634, 'res_0', 'double', 53, 0, 0, 0);
-insert into sys.args values (43976, 634, 'arg_1', 'double', 53, 0, 1, 1);
-insert into sys.functions values (635, 'ceil', 'ceil', 'mmath', 0, 1, false, false, false, 2000, true, false);
-insert into sys.args values (43977, 635, 'res_0', 'double', 53, 0, 0, 0);
-insert into sys.args values (43978, 635, 'arg_1', 'double', 53, 0, 1, 1);
-insert into sys.functions values (636, 'ceiling', 'ceil', 'mmath', 0, 1, false, false, false, 2000, true, false);
-insert into sys.args values (43979, 636, 'res_0', 'double', 53, 0, 0, 0);
-insert into sys.args values (43980, 636, 'arg_1', 'double', 53, 0, 1, 1);
-insert into sys.functions values (637, 'sin', 'sin', 'mmath', 0, 1, false, false, false, 2000, true, false);
-insert into sys.args values (43981, 637, 'res_0', 'double', 53, 0, 0, 0);
-insert into sys.args values (43982, 637, 'arg_1', 'double', 53, 0, 1, 1);
-insert into sys.functions values (638, 'cos', 'cos', 'mmath', 0, 1, false, false, false, 2000, true, false);
-insert into sys.args values (43983, 638, 'res_0', 'double', 53, 0, 0, 0);
-insert into sys.args values (43984, 638, 'arg_1', 'double', 53, 0, 1, 1);
-insert into sys.functions values (639, 'tan', 'tan', 'mmath', 0, 1, false, false, false, 2000, true, false);
-insert into sys.args values (43985, 639, 'res_0', 'double', 53, 0, 0, 0);
-insert into sys.args values (43986, 639, 'arg_1', 'double', 53, 0, 1, 1);
-insert into sys.functions values (640, 'asin', 'asin', 'mmath', 0, 1, false, false, false, 2000, true, false);
-insert into sys.args values (43987, 640, 'res_0', 'double', 53, 0, 0, 0);
-insert into sys.args values (43988, 640, 'arg_1', 'double', 53, 0, 1, 1);
-insert into sys.functions values (641, 'acos', 'acos', 'mmath', 0, 1, false, false, false, 2000, true, false);
-insert into sys.args values (43989, 641, 'res_0', 'double', 53, 0, 0, 0);
-insert into sys.args values (43990, 641, 'arg_1', 'double', 53, 0, 1, 1);
-insert into sys.functions values (642, 'atan', 'atan', 'mmath', 0, 1, false, false, false, 2000, true, false);
-insert into sys.args values (43991, 642, 'res_0', 'double', 53, 0, 0, 0);
-insert into sys.args values (43992, 642, 'arg_1', 'double', 53, 0, 1, 1);
-insert into sys.functions values (643, 'atan', 'atan2', 'mmath', 0, 1, false, false, false, 2000, true, false);
-insert into sys.args values (43993, 643, 'res_0', 'double', 53, 0, 0, 0);
-insert into sys.args values (43994, 643, 'arg_1', 'double', 53, 0, 1, 1);
-insert into sys.args values (43995, 643, 'arg_2', 'double', 53, 0, 1, 2);
-insert into sys.functions values (644, 'sinh', 'sinh', 'mmath', 0, 1, false, false, false, 2000, true, false);
-insert into sys.args values (43996, 644, 'res_0', 'double', 53, 0, 0, 0);
-insert into sys.args values (43997, 644, 'arg_1', 'double', 53, 0, 1, 1);
-insert into sys.functions values (645, 'cot', 'cot', 'mmath', 0, 1, false, false, false, 2000, true, false);
-insert into sys.args values (43998, 645, 'res_0', 'double', 53, 0, 0, 0);
-insert into sys.args values (43999, 645, 'arg_1', 'double', 53, 0, 1, 1);
-insert into sys.functions values (646, 'cosh', 'cosh', 'mmath', 0, 1, false, false, false, 2000, true, false);
-insert into sys.args values (44000, 646, 'res_0', 'double', 53, 0, 0, 0);
-insert into sys.args values (44001, 646, 'arg_1', 'double', 53, 0, 1, 1);
-insert into sys.functions values (647, 'tanh', 'tanh', 'mmath', 0, 1, false, false, false, 2000, true, false);
-insert into sys.args values (44002, 647, 'res_0', 'double', 53, 0, 0, 0);
-insert into sys.args values (44003, 647, 'arg_1', 'double', 53, 0, 1, 1);
-insert into sys.functions values (648, 'sqrt', 'sqrt', 'mmath', 0, 1, false, false, false, 2000, true, false);
-insert into sys.args values (44004, 648, 'res_0', 'double', 53, 0, 0, 0);
-insert into sys.args values (44005, 648, 'arg_1', 'double', 53, 0, 1, 1);
-insert into sys.functions values (649, 'cbrt', 'cbrt', 'mmath', 0, 1, false, false, false, 2000, true, false);
-insert into sys.args values (44006, 649, 'res_0', 'double', 53, 0, 0, 0);
-insert into sys.args values (44007, 649, 'arg_1', 'double', 53, 0, 1, 1);
-insert into sys.functions values (650, 'exp', 'exp', 'mmath', 0, 1, false, false, false, 2000, true, false);
-insert into sys.args values (44008, 650, 'res_0', 'double', 53, 0, 0, 0);
-insert into sys.args values (44009, 650, 'arg_1', 'double', 53, 0, 1, 1);
-insert into sys.functions values (651, 'log', 'log', 'mmath', 0, 1, false, false, false, 2000, true, false);
-insert into sys.args values (44010, 651, 'res_0', 'double', 53, 0, 0, 0);
-insert into sys.args values (44011, 651, 'arg_1', 'double', 53, 0, 1, 1);
-insert into sys.functions values (652, 'ln', 'log', 'mmath', 0, 1, false, false, false, 2000, true, false);
-insert into sys.args values (44012, 652, 'res_0', 'double', 53, 0, 0, 0);
-insert into sys.args values (44013, 652, 'arg_1', 'double', 53, 0, 1, 1);
-insert into sys.functions values (653, 'log', 'log2arg', 'mmath', 0, 1, false, false, false, 2000, true, false);
-insert into sys.args values (44014, 653, 'res_0', 'double', 53, 0, 0, 0);
-insert into sys.args values (44015, 653, 'arg_1', 'double', 53, 0, 1, 1);
-insert into sys.args values (44016, 653, 'arg_2', 'double', 53, 0, 1, 2);
-insert into sys.functions values (654, 'log10', 'log10', 'mmath', 0, 1, false, false, false, 2000, true, false);
-insert into sys.args values (44017, 654, 'res_0', 'double', 53, 0, 0, 0);
-insert into sys.args values (44018, 654, 'arg_1', 'double', 53, 0, 1, 1);
-insert into sys.functions values (655, 'log2', 'log2', 'mmath', 0, 1, false, false, false, 2000, true, false);
-insert into sys.args values (44019, 655, 'res_0', 'double', 53, 0, 0, 0);
-insert into sys.args values (44020, 655, 'arg_1', 'double', 53, 0, 1, 1);
-insert into sys.functions values (656, 'degrees', 'degrees', 'mmath', 0, 1, false, false, false, 2000, true, false);
-insert into sys.args values (44021, 656, 'res_0', 'double', 53, 0, 0, 0);
-insert into sys.args values (44022, 656, 'arg_1', 'double', 53, 0, 1, 1);
-insert into sys.functions values (657, 'radians', 'radians', 'mmath', 0, 1, false, false, false, 2000, true, false);
-insert into sys.args values (44023, 657, 'res_0', 'double', 53, 0, 0, 0);
-insert into sys.args values (44024, 657, 'arg_1', 'double', 53, 0, 1, 1);
-insert into sys.functions values (658, 'pi', 'pi', 'mmath', 0, 1, false, false, false, 2000, true, false);
-insert into sys.args values (44025, 658, 'res_0', 'double', 53, 0, 0, 0);
-insert into sys.functions values (659, 'rand', 'rand', 'mmath', 0, 1, true, false, false, 2000, true, true);
-insert into sys.args values (44026, 659, 'res_0', 'int', 32, 0, 0, 0);
-insert into sys.functions values (660, 'rand', 'sqlrand', 'mmath', 0, 1, false, false, false, 2000, true, true);
-insert into sys.args values (44027, 660, 'res_0', 'int', 32, 0, 0, 0);
-insert into sys.args values (44028, 660, 'arg_1', 'int', 32, 0, 1, 1);
-insert into sys.functions values (661, 'curdate', 'current_date', 'mtime', 0, 1, false, false, false, 2000, true, false);
-insert into sys.args values (44029, 661, 'res_0', 'date', 0, 0, 0, 0);
-insert into sys.functions values (662, 'current_date', 'current_date', 'mtime', 0, 1, false, false, false, 2000, true, false);
-insert into sys.args values (44030, 662, 'res_0', 'date', 0, 0, 0, 0);
-insert into sys.functions values (663, 'curtime', 'current_time', 'mtime', 0, 1, false, false, false, 2000, true, false);
-insert into sys.args values (44031, 663, 'res_0', 'timetz', 7, 0, 0, 0);
-insert into sys.functions values (664, 'current_time', 'current_time', 'mtime', 0, 1, false, false, false, 2000, true, false);
-insert into sys.args values (44032, 664, 'res_0', 'timetz', 7, 0, 0, 0);
-insert into sys.functions values (665, 'current_timestamp', 'current_timestamp', 'mtime', 0, 1, false, false, false, 2000, true, false);
-insert into sys.args values (44033, 665, 'res_0', 'timestamptz', 7, 0, 0, 0);
-insert into sys.functions values (666, 'localtime', 'current_time', 'sql', 0, 1, false, false, false, 2000, true, false);
-insert into sys.args values (44034, 666, 'res_0', 'time', 7, 0, 0, 0);
-insert into sys.functions values (667, 'localtimestamp', 'current_timestamp', 'sql', 0, 1, false, false, false, 2000, true, false);
-insert into sys.args values (44035, 667, 'res_0', 'timestamp', 7, 0, 0, 0);
-insert into sys.functions values (668, 'sql_sub', 'diff', 'mtime', 0, 1, false, false, false, 2000, true, false);
-insert into sys.args values (44036, 668, 'res_0', 'day_interval', 4, 0, 0, 0);
-insert into sys.args values (44037, 668, 'arg_1', 'date', 0, 0, 1, 1);
-insert into sys.args values (44038, 668, 'arg_2', 'date', 0, 0, 1, 2);
-insert into sys.functions values (669, 'sql_sub', 'diff', 'mtime', 0, 1, false, false, false, 2000, true, false);
-insert into sys.args values (44039, 669, 'res_0', 'sec_interval', 13, 0, 0, 0);
-insert into sys.args values (44040, 669, 'arg_1', 'timetz', 7, 0, 1, 1);
-insert into sys.args values (44041, 669, 'arg_2', 'timetz', 7, 0, 1, 2);
-insert into sys.functions values (670, 'sql_sub', 'diff', 'mtime', 0, 1, false, false, false, 2000, true, false);
-insert into sys.args values (44042, 670, 'res_0', 'sec_interval', 13, 0, 0, 0);
-insert into sys.args values (44043, 670, 'arg_1', 'time', 7, 0, 1, 1);
-insert into sys.args values (44044, 670, 'arg_2', 'time', 7, 0, 1, 2);
-insert into sys.functions values (671, 'sql_sub', 'diff', 'mtime', 0, 1, false, false, false, 2000, true, false);
-insert into sys.args values (44045, 671, 'res_0', 'sec_interval', 13, 0, 0, 0);
-insert into sys.args values (44046, 671, 'arg_1', 'timestamptz', 7, 0, 1, 1);
-insert into sys.args values (44047, 671, 'arg_2', 'timestamptz', 7, 0, 1, 2);
-insert into sys.functions values (672, 'sql_sub', 'diff', 'mtime', 0, 1, false, false, false, 2000, true, false);
-insert into sys.args values (44048, 672, 'res_0', 'sec_interval', 13, 0, 0, 0);
-insert into sys.args values (44049, 672, 'arg_1', 'timestamp', 7, 0, 1, 1);
-insert into sys.args values (44050, 672, 'arg_2', 'timestamp', 7, 0, 1, 2);
-insert into sys.functions values (673, 'sql_sub', 'date_sub_msec_interval', 'mtime', 0, 1, false, false, false, 2000, true, false);
-insert into sys.args values (44051, 673, 'res_0', 'date', 0, 0, 0, 0);
-insert into sys.args values (44052, 673, 'arg_1', 'date', 0, 0, 1, 1);
-insert into sys.args values (44053, 673, 'arg_2', 'sec_interval', 13, 0, 1, 2);
-insert into sys.functions values (674, 'sql_sub', 'date_sub_msec_interval', 'mtime', 0, 1, false, false, false, 2000, true, false);
-insert into sys.args values (44054, 674, 'res_0', 'date', 0, 0, 0, 0);
-insert into sys.args values (44055, 674, 'arg_1', 'date', 0, 0, 1, 1);
-insert into sys.args values (44056, 674, 'arg_2', 'day_interval', 4, 0, 1, 2);
-insert into sys.functions values (675, 'sql_sub', 'date_sub_month_interval', 'mtime', 0, 1, false, false, false, 2000, true, false);
-insert into sys.args values (44057, 675, 'res_0', 'date', 0, 0, 0, 0);
-insert into sys.args values (44058, 675, 'arg_1', 'date', 0, 0, 1, 1);
-insert into sys.args values (44059, 675, 'arg_2', 'month_interval', 3, 0, 1, 2);
-insert into sys.functions values (676, 'sql_sub', 'time_sub_msec_interval', 'mtime', 0, 1, false, false, false, 2000, true, false);
-insert into sys.args values (44060, 676, 'res_0', 'time', 7, 0, 0, 0);
-insert into sys.args values (44061, 676, 'arg_1', 'time', 7, 0, 1, 1);
-insert into sys.args values (44062, 676, 'arg_2', 'sec_interval', 13, 0, 1, 2);
-insert into sys.functions values (677, 'sql_sub', 'time_sub_msec_interval', 'mtime', 0, 1, false, false, false, 2000, true, false);
-insert into sys.args values (44063, 677, 'res_0', 'timetz', 7, 0, 0, 0);
-insert into sys.args values (44064, 677, 'arg_1', 'timetz', 7, 0, 1, 1);
-insert into sys.args values (44065, 677, 'arg_2', 'sec_interval', 13, 0, 1, 2);
-insert into sys.functions values (678, 'sql_sub', 'timestamp_sub_msec_interval', 'mtime', 0, 1, false, false, false, 2000, true, false);
-insert into sys.args values (44066, 678, 'res_0', 'timestamp', 7, 0, 0, 0);
-insert into sys.args values (44067, 678, 'arg_1', 'timestamp', 7, 0, 1, 1);
-insert into sys.args values (44068, 678, 'arg_2', 'sec_interval', 13, 0, 1, 2);
-insert into sys.functions values (679, 'sql_sub', 'timestamp_sub_msec_interval', 'mtime', 0, 1, false, false, false, 2000, true, false);
-insert into sys.args values (44069, 679, 'res_0', 'timestamp', 7, 0, 0, 0);
-insert into sys.args values (44070, 679, 'arg_1', 'timestamp', 7, 0, 1, 1);
-insert into sys.args values (44071, 679, 'arg_2', 'day_interval', 4, 0, 1, 2);
-insert into sys.functions values (680, 'sql_sub', 'timestamp_sub_month_interval', 'mtime', 0, 1, false, false, false, 2000, true, false);
-insert into sys.args values (44072, 680, 'res_0', 'timestamp', 7, 0, 0, 0);
-insert into sys.args values (44073, 680, 'arg_1', 'timestamp', 7, 0, 1, 1);
-insert into sys.args values (44074, 680, 'arg_2', 'month_interval', 3, 0, 1, 2);
-insert into sys.functions values (681, 'sql_sub', 'timestamp_sub_msec_interval', 'mtime', 0, 1, false, false, false, 2000, true, false);
-insert into sys.args values (44075, 681, 'res_0', 'timestamptz', 7, 0, 0, 0);
-insert into sys.args values (44076, 681, 'arg_1', 'timestamptz', 7, 0, 1, 1);
-insert into sys.args values (44077, 681, 'arg_2', 'sec_interval', 13, 0, 1, 2);
-insert into sys.functions values (682, 'sql_sub', 'timestamp_sub_msec_interval', 'mtime', 0, 1, false, false, false, 2000, true, false);
-insert into sys.args values (44078, 682, 'res_0', 'timestamptz', 7, 0, 0, 0);
-insert into sys.args values (44079, 682, 'arg_1', 'timestamptz', 7, 0, 1, 1);
-insert into sys.args values (44080, 682, 'arg_2', 'day_interval', 4, 0, 1, 2);
-insert into sys.functions values (683, 'sql_sub', 'timestamp_sub_month_interval', 'mtime', 0, 1, false, false, false, 2000, true, false);
-insert into sys.args values (44081, 683, 'res_0', 'timestamptz', 7, 0, 0, 0);
-insert into sys.args values (44082, 683, 'arg_1', 'timestamptz', 7, 0, 1, 1);
-insert into sys.args values (44083, 683, 'arg_2', 'month_interval', 3, 0, 1, 2);
-insert into sys.functions values (684, 'sql_add', 'date_add_msec_interval', 'mtime', 0, 1, false, false, false, 2000, true, false);
-insert into sys.args values (44084, 684, 'res_0', 'date', 0, 0, 0, 0);
-insert into sys.args values (44085, 684, 'arg_1', 'date', 0, 0, 1, 1);
-insert into sys.args values (44086, 684, 'arg_2', 'sec_interval', 13, 0, 1, 2);
-insert into sys.functions values (685, 'sql_add', 'date_add_msec_interval', 'mtime', 0, 1, false, false, false, 2000, true, false);
-insert into sys.args values (44087, 685, 'res_0', 'date', 0, 0, 0, 0);
-insert into sys.args values (44088, 685, 'arg_1', 'date', 0, 0, 1, 1);
-insert into sys.args values (44089, 685, 'arg_2', 'day_interval', 4, 0, 1, 2);
-insert into sys.functions values (686, 'sql_add', 'addmonths', 'mtime', 0, 1, false, false, false, 2000, true, false);
-insert into sys.args values (44090, 686, 'res_0', 'date', 0, 0, 0, 0);
-insert into sys.args values (44091, 686, 'arg_1', 'date', 0, 0, 1, 1);
-insert into sys.args values (44092, 686, 'arg_2', 'month_interval', 3, 0, 1, 2);
-insert into sys.functions values (687, 'sql_add', 'timestamp_add_msec_interval', 'mtime', 0, 1, false, false, false, 2000, true, false);
-insert into sys.args values (44093, 687, 'res_0', 'timestamp', 7, 0, 0, 0);
-insert into sys.args values (44094, 687, 'arg_1', 'timestamp', 7, 0, 1, 1);
-insert into sys.args values (44095, 687, 'arg_2', 'sec_interval', 13, 0, 1, 2);
-insert into sys.functions values (688, 'sql_add', 'timestamp_add_msec_interval', 'mtime', 0, 1, false, false, false, 2000, true, false);
-insert into sys.args values (44096, 688, 'res_0', 'timestamp', 7, 0, 0, 0);
-insert into sys.args values (44097, 688, 'arg_1', 'timestamp', 7, 0, 1, 1);
-insert into sys.args values (44098, 688, 'arg_2', 'day_interval', 4, 0, 1, 2);
-insert into sys.functions values (689, 'sql_add', 'timestamp_add_month_interval', 'mtime', 0, 1, false, false, false, 2000, true, false);
-insert into sys.args values (44099, 689, 'res_0', 'timestamp', 7, 0, 0, 0);
-insert into sys.args values (44100, 689, 'arg_1', 'timestamp', 7, 0, 1, 1);
-insert into sys.args values (44101, 689, 'arg_2', 'month_interval', 3, 0, 1, 2);
-insert into sys.functions values (690, 'sql_add', 'timestamp_add_msec_interval', 'mtime', 0, 1, false, false, false, 2000, true, false);
-insert into sys.args values (44102, 690, 'res_0', 'timestamptz', 7, 0, 0, 0);
-insert into sys.args values (44103, 690, 'arg_1', 'timestamptz', 7, 0, 1, 1);
-insert into sys.args values (44104, 690, 'arg_2', 'sec_interval', 13, 0, 1, 2);
-insert into sys.functions values (691, 'sql_add', 'timestamp_add_msec_interval', 'mtime', 0, 1, false, false, false, 2000, true, false);
-insert into sys.args values (44105, 691, 'res_0', 'timestamptz', 7, 0, 0, 0);
-insert into sys.args values (44106, 691, 'arg_1', 'timestamptz', 7, 0, 1, 1);
-insert into sys.args values (44107, 691, 'arg_2', 'day_interval', 4, 0, 1, 2);
-insert into sys.functions values (692, 'sql_add', 'timestamp_add_month_interval', 'mtime', 0, 1, false, false, false, 2000, true, false);
-insert into sys.args values (44108, 692, 'res_0', 'timestamptz', 7, 0, 0, 0);
-insert into sys.args values (44109, 692, 'arg_1', 'timestamptz', 7, 0, 1, 1);
-insert into sys.args values (44110, 692, 'arg_2', 'month_interval', 3, 0, 1, 2);
-insert into sys.functions values (693, 'sql_add', 'time_add_msec_interval', 'mtime', 0, 1, false, false, false, 2000, true, false);
-insert into sys.args values (44111, 693, 'res_0', 'time', 7, 0, 0, 0);
-insert into sys.args values (44112, 693, 'arg_1', 'time', 7, 0, 1, 1);
-insert into sys.args values (44113, 693, 'arg_2', 'sec_interval', 13, 0, 1, 2);
-insert into sys.functions values (694, 'sql_add', 'time_add_msec_interval', 'mtime', 0, 1, false, false, false, 2000, true, false);
-insert into sys.args values (44114, 694, 'res_0', 'timetz', 7, 0, 0, 0);
-insert into sys.args values (44115, 694, 'arg_1', 'timetz', 7, 0, 1, 1);
-insert into sys.args values (44116, 694, 'arg_2', 'sec_interval', 13, 0, 1, 2);
-insert into sys.functions values (695, 'local_timezone', 'local_timezone', 'mtime', 0, 1, false, false, false, 2000, true, false);
-insert into sys.args values (44117, 695, 'res_0', 'sec_interval', 13, 0, 0, 0);
-insert into sys.functions values (696, 'century', 'century', 'mtime', 0, 1, false, false, false, 2000, true, false);
-insert into sys.args values (44118, 696, 'res_0', 'int', 32, 0, 0, 0);
-insert into sys.args values (44119, 696, 'arg_1', 'date', 0, 0, 1, 1);
-insert into sys.functions values (697, 'decade', 'decade', 'mtime', 0, 1, false, false, false, 2000, true, false);
-insert into sys.args values (44120, 697, 'res_0', 'int', 32, 0, 0, 0);
-insert into sys.args values (44121, 697, 'arg_1', 'date', 0, 0, 1, 1);
-insert into sys.functions values (698, 'year', 'year', 'mtime', 0, 1, false, false, false, 2000, true, false);
-insert into sys.args values (44122, 698, 'res_0', 'int', 32, 0, 0, 0);
-insert into sys.args values (44123, 698, 'arg_1', 'date', 0, 0, 1, 1);
-insert into sys.functions values (699, 'quarter', 'quarter', 'mtime', 0, 1, false, false, false, 2000, true, false);
-insert into sys.args values (44124, 699, 'res_0', 'int', 32, 0, 0, 0);
-insert into sys.args values (44125, 699, 'arg_1', 'date', 0, 0, 1, 1);
-insert into sys.functions values (700, 'month', 'month', 'mtime', 0, 1, false, false, false, 2000, true, false);
-insert into sys.args values (44126, 700, 'res_0', 'int', 32, 0, 0, 0);
-insert into sys.args values (44127, 700, 'arg_1', 'date', 0, 0, 1, 1);
-insert into sys.functions values (701, 'day', 'day', 'mtime', 0, 1, false, false, false, 2000, true, false);
-insert into sys.args values (44128, 701, 'res_0', 'int', 32, 0, 0, 0);
-insert into sys.args values (44129, 701, 'arg_1', 'date', 0, 0, 1, 1);
-insert into sys.functions values (702, 'dayofyear', 'dayofyear', 'mtime', 0, 1, false, false, false, 2000, true, false);
-insert into sys.args values (44130, 702, 'res_0', 'int', 32, 0, 0, 0);
-insert into sys.args values (44131, 702, 'arg_1', 'date', 0, 0, 1, 1);
-insert into sys.functions values (703, 'weekofyear', 'weekofyear', 'mtime', 0, 1, false, false, false, 2000, true, false);
-insert into sys.args values (44132, 703, 'res_0', 'int', 32, 0, 0, 0);
-insert into sys.args values (44133, 703, 'arg_1', 'date', 0, 0, 1, 1);
-insert into sys.functions values (704, 'usweekofyear', 'usweekofyear', 'mtime', 0, 1, false, false, false, 2000, true, false);
-insert into sys.args values (44134, 704, 'res_0', 'int', 32, 0, 0, 0);
-insert into sys.args values (44135, 704, 'arg_1', 'date', 0, 0, 1, 1);
-insert into sys.functions values (705, 'dayofweek', 'dayofweek', 'mtime', 0, 1, false, false, false, 2000, true, false);
-insert into sys.args values (44136, 705, 'res_0', 'int', 32, 0, 0, 0);
-insert into sys.args values (44137, 705, 'arg_1', 'date', 0, 0, 1, 1);
-insert into sys.functions values (706, 'dayofmonth', 'day', 'mtime', 0, 1, false, false, false, 2000, true, false);
-insert into sys.args values (44138, 706, 'res_0', 'int', 32, 0, 0, 0);
-insert into sys.args values (44139, 706, 'arg_1', 'date', 0, 0, 1, 1);
-insert into sys.functions values (707, 'week', 'weekofyear', 'mtime', 0, 1, false, false, false, 2000, true, false);
-insert into sys.args values (44140, 707, 'res_0', 'int', 32, 0, 0, 0);
-insert into sys.args values (44141, 707, 'arg_1', 'date', 0, 0, 1, 1);
-insert into sys.functions values (708, 'epoch_ms', 'epoch_ms', 'mtime', 0, 1, false, false, false, 2000, true, false);
-insert into sys.args values (44142, 708, 'res_0', 'decimal', 18, 3, 0, 0);
-insert into sys.args values (44143, 708, 'arg_1', 'date', 0, 0, 1, 1);
-insert into sys.functions values (709, 'hour', 'hours', 'mtime', 0, 1, false, false, false, 2000, true, false);
-insert into sys.args values (44144, 709, 'res_0', 'int', 32, 0, 0, 0);
-insert into sys.args values (44145, 709, 'arg_1', 'time', 7, 0, 1, 1);
-insert into sys.functions values (710, 'minute', 'minutes', 'mtime', 0, 1, false, false, false, 2000, true, false);
-insert into sys.args values (44146, 710, 'res_0', 'int', 32, 0, 0, 0);
-insert into sys.args values (44147, 710, 'arg_1', 'time', 7, 0, 1, 1);
-insert into sys.functions values (711, 'second', 'sql_seconds', 'mtime', 0, 1, false, false, false, 2000, true, false);
-insert into sys.args values (44148, 711, 'res_0', 'decimal', 9, 6, 0, 0);
-insert into sys.args values (44149, 711, 'arg_1', 'time', 7, 0, 1, 1);
-insert into sys.functions values (712, 'epoch_ms', 'epoch_ms', 'mtime', 0, 1, false, false, false, 2000, true, false);
-insert into sys.args values (44150, 712, 'res_0', 'decimal', 18, 3, 0, 0);
-insert into sys.args values (44151, 712, 'arg_1', 'time', 7, 0, 1, 1);
-insert into sys.functions values (713, 'hour', 'hours', 'mtime', 0, 1, false, false, false, 2000, true, false);
-insert into sys.args values (44152, 713, 'res_0', 'int', 32, 0, 0, 0);
-insert into sys.args values (44153, 713, 'arg_1', 'timetz', 7, 0, 1, 1);
-insert into sys.functions values (714, 'minute', 'minutes', 'mtime', 0, 1, false, false, false, 2000, true, false);
-insert into sys.args values (44154, 714, 'res_0', 'int', 32, 0, 0, 0);
-insert into sys.args values (44155, 714, 'arg_1', 'timetz', 7, 0, 1, 1);
-insert into sys.functions values (715, 'second', 'sql_seconds', 'mtime', 0, 1, false, false, false, 2000, true, false);
-insert into sys.args values (44156, 715, 'res_0', 'decimal', 9, 6, 0, 0);
-insert into sys.args values (44157, 715, 'arg_1', 'timetz', 7, 0, 1, 1);
-insert into sys.functions values (716, 'epoch_ms', 'epoch_ms', 'mtime', 0, 1, false, false, false, 2000, true, false);
-insert into sys.args values (44158, 716, 'res_0', 'decimal', 18, 3, 0, 0);
-insert into sys.args values (44159, 716, 'arg_1', 'timetz', 7, 0, 1, 1);
-insert into sys.functions values (717, 'century', 'century', 'mtime', 0, 1, false, false, false, 2000, true, false);
-insert into sys.args values (44160, 717, 'res_0', 'int', 32, 0, 0, 0);
-insert into sys.args values (44161, 717, 'arg_1', 'timestamp', 7, 0, 1, 1);
-insert into sys.functions values (718, 'decade', 'decade', 'mtime', 0, 1, false, false, false, 2000, true, false);
-insert into sys.args values (44162, 718, 'res_0', 'int', 32, 0, 0, 0);
-insert into sys.args values (44163, 718, 'arg_1', 'timestamp', 7, 0, 1, 1);
-insert into sys.functions values (719, 'year', 'year', 'mtime', 0, 1, false, false, false, 2000, true, false);
-insert into sys.args values (44164, 719, 'res_0', 'int', 32, 0, 0, 0);
-insert into sys.args values (44165, 719, 'arg_1', 'timestamp', 7, 0, 1, 1);
-insert into sys.functions values (720, 'quarter', 'quarter', 'mtime', 0, 1, false, false, false, 2000, true, false);
-insert into sys.args values (44166, 720, 'res_0', 'int', 32, 0, 0, 0);
-insert into sys.args values (44167, 720, 'arg_1', 'timestamp', 7, 0, 1, 1);
-insert into sys.functions values (721, 'month', 'month', 'mtime', 0, 1, false, false, false, 2000, true, false);
-insert into sys.args values (44168, 721, 'res_0', 'int', 32, 0, 0, 0);
-insert into sys.args values (44169, 721, 'arg_1', 'timestamp', 7, 0, 1, 1);
-insert into sys.functions values (722, 'day', 'day', 'mtime', 0, 1, false, false, false, 2000, true, false);
-insert into sys.args values (44170, 722, 'res_0', 'int', 32, 0, 0, 0);
-insert into sys.args values (44171, 722, 'arg_1', 'timestamp', 7, 0, 1, 1);
-insert into sys.functions values (723, 'hour', 'hours', 'mtime', 0, 1, false, false, false, 2000, true, false);
-insert into sys.args values (44172, 723, 'res_0', 'int', 32, 0, 0, 0);
-insert into sys.args values (44173, 723, 'arg_1', 'timestamp', 7, 0, 1, 1);
-insert into sys.functions values (724, 'minute', 'minutes', 'mtime', 0, 1, false, false, false, 2000, true, false);
-insert into sys.args values (44174, 724, 'res_0', 'int', 32, 0, 0, 0);
-insert into sys.args values (44175, 724, 'arg_1', 'timestamp', 7, 0, 1, 1);
-insert into sys.functions values (725, 'second', 'sql_seconds', 'mtime', 0, 1, false, false, false, 2000, true, false);
-insert into sys.args values (44176, 725, 'res_0', 'decimal', 9, 6, 0, 0);
-insert into sys.args values (44177, 725, 'arg_1', 'timestamp', 7, 0, 1, 1);
-insert into sys.functions values (726, 'epoch_ms', 'epoch_ms', 'mtime', 0, 1, false, false, false, 2000, true, false);
-insert into sys.args values (44178, 726, 'res_0', 'decimal', 18, 3, 0, 0);
-insert into sys.args values (44179, 726, 'arg_1', 'timestamp', 7, 0, 1, 1);
-insert into sys.functions values (727, 'century', 'century', 'mtime', 0, 1, false, false, false, 2000, true, false);
-insert into sys.args values (44180, 727, 'res_0', 'int', 32, 0, 0, 0);
-insert into sys.args values (44181, 727, 'arg_1', 'timestamptz', 7, 0, 1, 1);
-insert into sys.functions values (728, 'decade', 'decade', 'mtime', 0, 1, false, false, false, 2000, true, false);
-insert into sys.args values (44182, 728, 'res_0', 'int', 32, 0, 0, 0);
-insert into sys.args values (44183, 728, 'arg_1', 'timestamptz', 7, 0, 1, 1);
-insert into sys.functions values (729, 'year', 'year', 'mtime', 0, 1, false, false, false, 2000, true, false);
-insert into sys.args values (44184, 729, 'res_0', 'int', 32, 0, 0, 0);
-insert into sys.args values (44185, 729, 'arg_1', 'timestamptz', 7, 0, 1, 1);
-insert into sys.functions values (730, 'quarter', 'quarter', 'mtime', 0, 1, false, false, false, 2000, true, false);
-insert into sys.args values (44186, 730, 'res_0', 'int', 32, 0, 0, 0);
-insert into sys.args values (44187, 730, 'arg_1', 'timestamptz', 7, 0, 1, 1);
-insert into sys.functions values (731, 'month', 'month', 'mtime', 0, 1, false, false, false, 2000, true, false);
-insert into sys.args values (44188, 731, 'res_0', 'int', 32, 0, 0, 0);
-insert into sys.args values (44189, 731, 'arg_1', 'timestamptz', 7, 0, 1, 1);
-insert into sys.functions values (732, 'day', 'day', 'mtime', 0, 1, false, false, false, 2000, true, false);
-insert into sys.args values (44190, 732, 'res_0', 'int', 32, 0, 0, 0);
-insert into sys.args values (44191, 732, 'arg_1', 'timestamptz', 7, 0, 1, 1);
-insert into sys.functions values (733, 'hour', 'hours', 'mtime', 0, 1, false, false, false, 2000, true, false);
-insert into sys.args values (44192, 733, 'res_0', 'int', 32, 0, 0, 0);
-insert into sys.args values (44193, 733, 'arg_1', 'timestamptz', 7, 0, 1, 1);
-insert into sys.functions values (734, 'minute', 'minutes', 'mtime', 0, 1, false, false, false, 2000, true, false);
-insert into sys.args values (44194, 734, 'res_0', 'int', 32, 0, 0, 0);
-insert into sys.args values (44195, 734, 'arg_1', 'timestamptz', 7, 0, 1, 1);
-insert into sys.functions values (735, 'second', 'sql_seconds', 'mtime', 0, 1, false, false, false, 2000, true, false);
-insert into sys.args values (44196, 735, 'res_0', 'decimal', 9, 6, 0, 0);
-insert into sys.args values (44197, 735, 'arg_1', 'timestamptz', 7, 0, 1, 1);
-insert into sys.functions values (736, 'epoch_ms', 'epoch_ms', 'mtime', 0, 1, false, false, false, 2000, true, false);
-insert into sys.args values (44198, 736, 'res_0', 'decimal', 18, 3, 0, 0);
-insert into sys.args values (44199, 736, 'arg_1', 'timestamptz', 7, 0, 1, 1);
-insert into sys.functions values (737, 'year', 'year', 'mtime', 0, 1, false, false, false, 2000, true, false);
-insert into sys.args values (44200, 737, 'res_0', 'int', 32, 0, 0, 0);
-insert into sys.args values (44201, 737, 'arg_1', 'month_interval', 3, 0, 1, 1);
-insert into sys.functions values (738, 'month', 'month', 'mtime', 0, 1, false, false, false, 2000, true, false);
-insert into sys.args values (44202, 738, 'res_0', 'int', 32, 0, 0, 0);
-insert into sys.args values (44203, 738, 'arg_1', 'month_interval', 3, 0, 1, 1);
-insert into sys.functions values (739, 'day', 'day', 'mtime', 0, 1, false, false, false, 2000, true, false);
-insert into sys.args values (44204, 739, 'res_0', 'bigint', 64, 0, 0, 0);
-insert into sys.args values (44205, 739, 'arg_1', 'day_interval', 4, 0, 1, 1);
-insert into sys.functions values (740, 'hour', 'hours', 'mtime', 0, 1, false, false, false, 2000, true, false);
-insert into sys.args values (44206, 740, 'res_0', 'int', 32, 0, 0, 0);
-insert into sys.args values (44207, 740, 'arg_1', 'day_interval', 4, 0, 1, 1);
-insert into sys.functions values (741, 'minute', 'minutes', 'mtime', 0, 1, false, false, false, 2000, true, false);
-insert into sys.args values (44208, 741, 'res_0', 'int', 32, 0, 0, 0);
-insert into sys.args values (44209, 741, 'arg_1', 'day_interval', 4, 0, 1, 1);
-insert into sys.functions values (742, 'second', 'seconds', 'mtime', 0, 1, false, false, false, 2000, true, false);
-insert into sys.args values (44210, 742, 'res_0', 'int', 32, 0, 0, 0);
-insert into sys.args values (44211, 742, 'arg_1', 'day_interval', 4, 0, 1, 1);
-insert into sys.functions values (743, 'epoch_ms', 'epoch_ms', 'mtime', 0, 1, false, false, false, 2000, true, false);
-insert into sys.args values (44212, 743, 'res_0', 'decimal', 18, 3, 0, 0);
-insert into sys.args values (44213, 743, 'arg_1', 'day_interval', 4, 0, 1, 1);
-insert into sys.functions values (744, 'day', 'day', 'mtime', 0, 1, false, false, false, 2000, true, false);
-insert into sys.args values (44214, 744, 'res_0', 'bigint', 64, 0, 0, 0);
-insert into sys.args values (44215, 744, 'arg_1', 'sec_interval', 13, 0, 1, 1);
-insert into sys.functions values (745, 'hour', 'hours', 'mtime', 0, 1, false, false, false, 2000, true, false);
-insert into sys.args values (44216, 745, 'res_0', 'int', 32, 0, 0, 0);
-insert into sys.args values (44217, 745, 'arg_1', 'sec_interval', 13, 0, 1, 1);
-insert into sys.functions values (746, 'minute', 'minutes', 'mtime', 0, 1, false, false, false, 2000, true, false);
-insert into sys.args values (44218, 746, 'res_0', 'int', 32, 0, 0, 0);
-insert into sys.args values (44219, 746, 'arg_1', 'sec_interval', 13, 0, 1, 1);
-insert into sys.functions values (747, 'second', 'seconds', 'mtime', 0, 1, false, false, false, 2000, true, false);
-insert into sys.args values (44220, 747, 'res_0', 'int', 32, 0, 0, 0);
-insert into sys.args values (44221, 747, 'arg_1', 'sec_interval', 13, 0, 1, 1);
-insert into sys.functions values (748, 'epoch_ms', 'epoch_ms', 'mtime', 0, 1, false, false, false, 2000, true, false);
-insert into sys.args values (44222, 748, 'res_0', 'decimal', 18, 3, 0, 0);
-insert into sys.args values (44223, 748, 'arg_1', 'sec_interval', 13, 0, 1, 1);
-insert into sys.functions values (749, 'next_value_for', 'next_value', 'sql', 0, 1, true, false, false, 2000, true, true);
-insert into sys.args values (44224, 749, 'res_0', 'bigint', 64, 0, 0, 0);
-insert into sys.args values (44225, 749, 'arg_1', 'clob', 0, 0, 1, 1);
-insert into sys.args values (44226, 749, 'arg_2', 'clob', 0, 0, 1, 2);
-insert into sys.functions values (750, 'get_value_for', 'get_value', 'sql', 0, 1, false, false, false, 2000, true, true);
-insert into sys.args values (44227, 750, 'res_0', 'bigint', 64, 0, 0, 0);
-insert into sys.args values (44228, 750, 'arg_1', 'clob', 0, 0, 1, 1);
-insert into sys.args values (44229, 750, 'arg_2', 'clob', 0, 0, 1, 2);
-insert into sys.functions values (751, 'restart', 'restart', 'sql', 0, 1, true, false, false, 2000, true, true);
-insert into sys.args values (44230, 751, 'res_0', 'bigint', 64, 0, 0, 0);
-insert into sys.args values (44231, 751, 'arg_1', 'clob', 0, 0, 1, 1);
-insert into sys.args values (44232, 751, 'arg_2', 'clob', 0, 0, 1, 2);
-insert into sys.args values (44233, 751, 'arg_3', 'bigint', 64, 0, 1, 3);
-insert into sys.functions values (752, 'locate', 'locate', 'str', 0, 1, false, false, false, 2000, true, false);
-insert into sys.args values (44234, 752, 'res_0', 'int', 32, 0, 0, 0);
-insert into sys.args values (44235, 752, 'arg_1', 'clob', 0, 0, 1, 1);
-insert into sys.args values (44236, 752, 'arg_2', 'clob', 0, 0, 1, 2);
-insert into sys.functions values (753, 'locate', 'locate3', 'str', 0, 1, false, false, false, 2000, true, false);
-insert into sys.args values (44237, 753, 'res_0', 'int', 32, 0, 0, 0);
-insert into sys.args values (44238, 753, 'arg_1', 'clob', 0, 0, 1, 1);
-insert into sys.args values (44239, 753, 'arg_2', 'clob', 0, 0, 1, 2);
-insert into sys.args values (44240, 753, 'arg_3', 'int', 32, 0, 1, 3);
-insert into sys.functions values (754, 'charindex', 'locate', 'str', 0, 1, false, false, false, 2000, true, false);
-insert into sys.args values (44241, 754, 'res_0', 'int', 32, 0, 0, 0);
-insert into sys.args values (44242, 754, 'arg_1', 'clob', 0, 0, 1, 1);
-insert into sys.args values (44243, 754, 'arg_2', 'clob', 0, 0, 1, 2);
-insert into sys.functions values (755, 'charindex', 'locate3', 'str', 0, 1, false, false, false, 2000, true, false);
-insert into sys.args values (44244, 755, 'res_0', 'int', 32, 0, 0, 0);
-insert into sys.args values (44245, 755, 'arg_1', 'clob', 0, 0, 1, 1);
-insert into sys.args values (44246, 755, 'arg_2', 'clob', 0, 0, 1, 2);
-insert into sys.args values (44247, 755, 'arg_3', 'int', 32, 0, 1, 3);
-insert into sys.functions values (756, 'splitpart', 'splitpart', 'str', 0, 1, false, false, false, 2000, true, false);
-insert into sys.args values (44248, 756, 'res_0', 'clob', 0, 0, 0, 0);
-insert into sys.args values (44249, 756, 'arg_1', 'clob', 0, 0, 1, 1);
-insert into sys.args values (44250, 756, 'arg_2', 'clob', 0, 0, 1, 2);
-insert into sys.args values (44251, 756, 'arg_3', 'int', 32, 0, 1, 3);
-insert into sys.functions values (757, 'substring', 'substring', 'str', 0, 1, false, false, false, 2000, true, false);
-insert into sys.args values (44252, 757, 'res_0', 'clob', 0, 0, 0, 0);
-insert into sys.args values (44253, 757, 'arg_1', 'clob', 0, 0, 1, 1);
-insert into sys.args values (44254, 757, 'arg_2', 'int', 32, 0, 1, 2);
-insert into sys.functions values (758, 'substring', 'substring3', 'str', 0, 1, false, false, false, 2000, true, false);
-insert into sys.args values (44255, 758, 'res_0', 'clob', 0, 0, 0, 0);
-insert into sys.args values (44256, 758, 'arg_1', 'clob', 0, 0, 1, 1);
-insert into sys.args values (44257, 758, 'arg_2', 'int', 32, 0, 1, 2);
-insert into sys.args values (44258, 758, 'arg_3', 'int', 32, 0, 1, 3);
-insert into sys.functions values (759, 'substr', 'substring', 'str', 0, 1, false, false, false, 2000, true, false);
-insert into sys.args values (44259, 759, 'res_0', 'clob', 0, 0, 0, 0);
-insert into sys.args values (44260, 759, 'arg_1', 'clob', 0, 0, 1, 1);
-insert into sys.args values (44261, 759, 'arg_2', 'int', 32, 0, 1, 2);
-insert into sys.functions values (760, 'substr', 'substring3', 'str', 0, 1, false, false, false, 2000, true, false);
-insert into sys.args values (44262, 760, 'res_0', 'clob', 0, 0, 0, 0);
-insert into sys.args values (44263, 760, 'arg_1', 'clob', 0, 0, 1, 1);
-insert into sys.args values (44264, 760, 'arg_2', 'int', 32, 0, 1, 2);
-insert into sys.args values (44265, 760, 'arg_3', 'int', 32, 0, 1, 3);
-insert into sys.functions values (761, 'like', 'like', 'algebra', 0, 4, false, false, false, 2000, true, false);
-insert into sys.args values (44266, 761, 'res_0', 'boolean', 1, 0, 0, 0);
-insert into sys.args values (44267, 761, 'arg_1', 'clob', 0, 0, 1, 1);
-insert into sys.args values (44268, 761, 'arg_2', 'clob', 0, 0, 1, 2);
-insert into sys.args values (44269, 761, 'arg_3', 'clob', 0, 0, 1, 3);
-insert into sys.args values (44270, 761, 'arg_4', 'boolean', 1, 0, 1, 4);
-insert into sys.functions values (762, 'not_like', 'not_like', 'algebra', 0, 4, false, false, false, 2000, true, false);
-insert into sys.args values (44271, 762, 'res_0', 'boolean', 1, 0, 0, 0);
-insert into sys.args values (44272, 762, 'arg_1', 'clob', 0, 0, 1, 1);
-insert into sys.args values (44273, 762, 'arg_2', 'clob', 0, 0, 1, 2);
-insert into sys.args values (44274, 762, 'arg_3', 'clob', 0, 0, 1, 3);
-insert into sys.args values (44275, 762, 'arg_4', 'boolean', 1, 0, 1, 4);
-insert into sys.functions values (763, 'patindex', 'patindex', 'pcre', 0, 1, false, false, false, 2000, true, false);
-insert into sys.args values (44276, 763, 'res_0', 'int', 32, 0, 0, 0);
-insert into sys.args values (44277, 763, 'arg_1', 'clob', 0, 0, 1, 1);
-insert into sys.args values (44278, 763, 'arg_2', 'clob', 0, 0, 1, 2);
-insert into sys.functions values (764, 'truncate', 'stringleft', 'str', 0, 1, false, false, false, 2000, true, false);
-insert into sys.args values (44279, 764, 'res_0', 'clob', 0, 0, 0, 0);
-insert into sys.args values (44280, 764, 'arg_1', 'clob', 0, 0, 1, 1);
-insert into sys.args values (44281, 764, 'arg_2', 'int', 32, 0, 1, 2);
-insert into sys.functions values (765, 'concat', '+', 'calc', 0, 1, false, false, false, 2000, true, false);
-insert into sys.args values (44282, 765, 'res_0', 'clob', 0, 0, 0, 0);
-insert into sys.args values (44283, 765, 'arg_1', 'clob', 0, 0, 1, 1);
-insert into sys.args values (44284, 765, 'arg_2', 'clob', 0, 0, 1, 2);
-insert into sys.functions values (766, 'ascii', 'ascii', 'str', 0, 1, false, false, false, 2000, true, true);
-insert into sys.args values (44285, 766, 'res_0', 'int', 32, 0, 0, 0);
-insert into sys.args values (44286, 766, 'arg_1', 'clob', 0, 0, 1, 1);
-insert into sys.functions values (767, 'code', 'unicode', 'str', 0, 1, false, false, false, 2000, true, false);
-insert into sys.args values (44287, 767, 'res_0', 'clob', 0, 0, 0, 0);
-insert into sys.args values (44288, 767, 'arg_1', 'int', 32, 0, 1, 1);
-insert into sys.functions values (768, 'length', 'length', 'str', 0, 1, false, false, false, 2000, true, false);
-insert into sys.args values (44289, 768, 'res_0', 'int', 32, 0, 0, 0);
-insert into sys.args values (44290, 768, 'arg_1', 'clob', 0, 0, 1, 1);
-insert into sys.functions values (769, 'right', 'stringright', 'str', 0, 1, false, false, false, 2000, true, false);
-insert into sys.args values (44291, 769, 'res_0', 'clob', 0, 0, 0, 0);
-insert into sys.args values (44292, 769, 'arg_1', 'clob', 0, 0, 1, 1);
-insert into sys.args values (44293, 769, 'arg_2', 'int', 32, 0, 1, 2);
-insert into sys.functions values (770, 'left', 'stringleft', 'str', 0, 1, false, false, false, 2000, true, false);
-insert into sys.args values (44294, 770, 'res_0', 'clob', 0, 0, 0, 0);
-insert into sys.args values (44295, 770, 'arg_1', 'clob', 0, 0, 1, 1);
-insert into sys.args values (44296, 770, 'arg_2', 'int', 32, 0, 1, 2);
-insert into sys.functions values (771, 'upper', 'toUpper', 'str', 0, 1, false, false, false, 2000, true, false);
-insert into sys.args values (44297, 771, 'res_0', 'clob', 0, 0, 0, 0);
-insert into sys.args values (44298, 771, 'arg_1', 'clob', 0, 0, 1, 1);
-insert into sys.functions values (772, 'ucase', 'toUpper', 'str', 0, 1, false, false, false, 2000, true, false);
-insert into sys.args values (44299, 772, 'res_0', 'clob', 0, 0, 0, 0);
-insert into sys.args values (44300, 772, 'arg_1', 'clob', 0, 0, 1, 1);
-insert into sys.functions values (773, 'lower', 'toLower', 'str', 0, 1, false, false, false, 2000, true, false);
-insert into sys.args values (44301, 773, 'res_0', 'clob', 0, 0, 0, 0);
-insert into sys.args values (44302, 773, 'arg_1', 'clob', 0, 0, 1, 1);
-insert into sys.functions values (774, 'lcase', 'toLower', 'str', 0, 1, false, false, false, 2000, true, false);
-insert into sys.args values (44303, 774, 'res_0', 'clob', 0, 0, 0, 0);
-insert into sys.args values (44304, 774, 'arg_1', 'clob', 0, 0, 1, 1);
-insert into sys.functions values (775, 'trim', 'trim', 'str', 0, 1, false, false, false, 2000, true, false);
-insert into sys.args values (44305, 775, 'res_0', 'clob', 0, 0, 0, 0);
-insert into sys.args values (44306, 775, 'arg_1', 'clob', 0, 0, 1, 1);
-insert into sys.functions values (776, 'trim', 'trim2', 'str', 0, 1, false, false, false, 2000, true, false);
-insert into sys.args values (44307, 776, 'res_0', 'clob', 0, 0, 0, 0);
-insert into sys.args values (44308, 776, 'arg_1', 'clob', 0, 0, 1, 1);
-insert into sys.args values (44309, 776, 'arg_2', 'clob', 0, 0, 1, 2);
-insert into sys.functions values (777, 'ltrim', 'ltrim', 'str', 0, 1, false, false, false, 2000, true, false);
-insert into sys.args values (44310, 777, 'res_0', 'clob', 0, 0, 0, 0);
-insert into sys.args values (44311, 777, 'arg_1', 'clob', 0, 0, 1, 1);
-insert into sys.functions values (778, 'ltrim', 'ltrim2', 'str', 0, 1, false, false, false, 2000, true, false);
-insert into sys.args values (44312, 778, 'res_0', 'clob', 0, 0, 0, 0);
-insert into sys.args values (44313, 778, 'arg_1', 'clob', 0, 0, 1, 1);
-insert into sys.args values (44314, 778, 'arg_2', 'clob', 0, 0, 1, 2);
-insert into sys.functions values (779, 'rtrim', 'rtrim', 'str', 0, 1, false, false, false, 2000, true, false);
-insert into sys.args values (44315, 779, 'res_0', 'clob', 0, 0, 0, 0);
-insert into sys.args values (44316, 779, 'arg_1', 'clob', 0, 0, 1, 1);
-insert into sys.functions values (780, 'rtrim', 'rtrim2', 'str', 0, 1, false, false, false, 2000, true, false);
-insert into sys.args values (44317, 780, 'res_0', 'clob', 0, 0, 0, 0);
-insert into sys.args values (44318, 780, 'arg_1', 'clob', 0, 0, 1, 1);
-insert into sys.args values (44319, 780, 'arg_2', 'clob', 0, 0, 1, 2);
-insert into sys.functions values (781, 'lpad', 'lpad', 'str', 0, 1, false, false, false, 2000, true, false);
-insert into sys.args values (44320, 781, 'res_0', 'clob', 0, 0, 0, 0);
-insert into sys.args values (44321, 781, 'arg_1', 'clob', 0, 0, 1, 1);
-insert into sys.args values (44322, 781, 'arg_2', 'int', 32, 0, 1, 2);
-insert into sys.functions values (782, 'lpad', 'lpad3', 'str', 0, 1, false, false, false, 2000, true, false);
-insert into sys.args values (44323, 782, 'res_0', 'clob', 0, 0, 0, 0);
-insert into sys.args values (44324, 782, 'arg_1', 'clob', 0, 0, 1, 1);
-insert into sys.args values (44325, 782, 'arg_2', 'int', 32, 0, 1, 2);
-insert into sys.args values (44326, 782, 'arg_3', 'clob', 0, 0, 1, 3);
-insert into sys.functions values (783, 'rpad', 'rpad', 'str', 0, 1, false, false, false, 2000, true, false);
-insert into sys.args values (44327, 783, 'res_0', 'clob', 0, 0, 0, 0);
-insert into sys.args values (44328, 783, 'arg_1', 'clob', 0, 0, 1, 1);
-insert into sys.args values (44329, 783, 'arg_2', 'int', 32, 0, 1, 2);
-insert into sys.functions values (784, 'rpad', 'rpad3', 'str', 0, 1, false, false, false, 2000, true, false);
-insert into sys.args values (44330, 784, 'res_0', 'clob', 0, 0, 0, 0);
-insert into sys.args values (44331, 784, 'arg_1', 'clob', 0, 0, 1, 1);
-insert into sys.args values (44332, 784, 'arg_2', 'int', 32, 0, 1, 2);
-insert into sys.args values (44333, 784, 'arg_3', 'clob', 0, 0, 1, 3);
-insert into sys.functions values (785, 'insert', 'insert', 'str', 0, 1, false, false, false, 2000, true, false);
-insert into sys.args values (44334, 785, 'res_0', 'clob', 0, 0, 0, 0);
-insert into sys.args values (44335, 785, 'arg_1', 'clob', 0, 0, 1, 1);
-insert into sys.args values (44336, 785, 'arg_2', 'int', 32, 0, 1, 2);
-insert into sys.args values (44337, 785, 'arg_3', 'int', 32, 0, 1, 3);
-insert into sys.args values (44338, 785, 'arg_4', 'clob', 0, 0, 1, 4);
-insert into sys.functions values (786, 'replace', 'replace', 'str', 0, 1, false, false, false, 2000, true, false);
-insert into sys.args values (44339, 786, 'res_0', 'clob', 0, 0, 0, 0);
-insert into sys.args values (44340, 786, 'arg_1', 'clob', 0, 0, 1, 1);
-insert into sys.args values (44341, 786, 'arg_2', 'clob', 0, 0, 1, 2);
-insert into sys.args values (44342, 786, 'arg_3', 'clob', 0, 0, 1, 3);
-insert into sys.functions values (787, 'repeat', 'repeat', 'str', 0, 1, false, false, false, 2000, true, true);
-insert into sys.args values (44343, 787, 'res_0', 'clob', 0, 0, 0, 0);
-insert into sys.args values (44344, 787, 'arg_1', 'clob', 0, 0, 1, 1);
-insert into sys.args values (44345, 787, 'arg_2', 'int', 32, 0, 1, 2);
-insert into sys.functions values (788, 'space', 'space', 'str', 0, 1, false, false, false, 2000, true, true);
-insert into sys.args values (44346, 788, 'res_0', 'clob', 0, 0, 0, 0);
-insert into sys.args values (44347, 788, 'arg_1', 'int', 32, 0, 1, 1);
-insert into sys.functions values (789, 'char_length', 'length', 'str', 0, 1, false, false, false, 2000, true, false);
-insert into sys.args values (44348, 789, 'res_0', 'int', 32, 0, 0, 0);
-insert into sys.args values (44349, 789, 'arg_1', 'clob', 0, 0, 1, 1);
-insert into sys.functions values (790, 'character_length', 'length', 'str', 0, 1, false, false, false, 2000, true, false);
-insert into sys.args values (44350, 790, 'res_0', 'int', 32, 0, 0, 0);
-insert into sys.args values (44351, 790, 'arg_1', 'clob', 0, 0, 1, 1);
-insert into sys.functions values (791, 'octet_length', 'nbytes', 'str', 0, 1, false, false, false, 2000, true, false);
-insert into sys.args values (44352, 791, 'res_0', 'int', 32, 0, 0, 0);
-insert into sys.args values (44353, 791, 'arg_1', 'clob', 0, 0, 1, 1);
-insert into sys.functions values (792, 'soundex', 'soundex', 'txtsim', 0, 1, false, false, false, 2000, true, false);
-insert into sys.args values (44354, 792, 'res_0', 'clob', 0, 0, 0, 0);
-insert into sys.args values (44355, 792, 'arg_1', 'clob', 0, 0, 1, 1);
-insert into sys.functions values (793, 'difference', 'stringdiff', 'txtsim', 0, 1, false, false, false, 2000, true, true);
-insert into sys.args values (44356, 793, 'res_0', 'int', 32, 0, 0, 0);
-insert into sys.args values (44357, 793, 'arg_1', 'clob', 0, 0, 1, 1);
-insert into sys.args values (44358, 793, 'arg_2', 'clob', 0, 0, 1, 2);
-insert into sys.functions values (794, 'editdistance', 'editdistance', 'txtsim', 0, 1, false, false, false, 2000, true, true);
-insert into sys.args values (44359, 794, 'res_0', 'int', 32, 0, 0, 0);
-insert into sys.args values (44360, 794, 'arg_1', 'clob', 0, 0, 1, 1);
-insert into sys.args values (44361, 794, 'arg_2', 'clob', 0, 0, 1, 2);
-insert into sys.functions values (795, 'editdistance2', 'editdistance2', 'txtsim', 0, 1, false, false, false, 2000, true, true);
-insert into sys.args values (44362, 795, 'res_0', 'int', 32, 0, 0, 0);
-insert into sys.args values (44363, 795, 'arg_1', 'clob', 0, 0, 1, 1);
-insert into sys.args values (44364, 795, 'arg_2', 'clob', 0, 0, 1, 2);
-insert into sys.functions values (796, 'similarity', 'similarity', 'txtsim', 0, 1, false, false, false, 2000, true, true);
-insert into sys.args values (44365, 796, 'res_0', 'double', 53, 0, 0, 0);
-insert into sys.args values (44366, 796, 'arg_1', 'clob', 0, 0, 1, 1);
-insert into sys.args values (44367, 796, 'arg_2', 'clob', 0, 0, 1, 2);
-insert into sys.functions values (797, 'qgramnormalize', 'qgramnormalize', 'txtsim', 0, 1, false, false, false, 2000, true, false);
-insert into sys.args values (44368, 797, 'res_0', 'clob', 0, 0, 0, 0);
-insert into sys.args values (44369, 797, 'arg_1', 'clob', 0, 0, 1, 1);
-insert into sys.functions values (798, 'levenshtein', 'levenshtein', 'txtsim', 0, 1, false, false, false, 2000, true, true);
-insert into sys.args values (44370, 798, 'res_0', 'int', 32, 0, 0, 0);
-insert into sys.args values (44371, 798, 'arg_1', 'clob', 0, 0, 1, 1);
-insert into sys.args values (44372, 798, 'arg_2', 'clob', 0, 0, 1, 2);
-insert into sys.functions values (799, 'levenshtein', 'levenshtein', 'txtsim', 0, 1, false, false, false, 2000, true, true);
-insert into sys.args values (44373, 799, 'res_0', 'int', 32, 0, 0, 0);
-insert into sys.args values (44374, 799, 'arg_1', 'clob', 0, 0, 1, 1);
-insert into sys.args values (44375, 799, 'arg_2', 'clob', 0, 0, 1, 2);
-insert into sys.args values (44376, 799, 'arg_3', 'int', 32, 0, 1, 3);
-insert into sys.args values (44377, 799, 'arg_4', 'int', 32, 0, 1, 4);
-insert into sys.args values (44378, 799, 'arg_5', 'int', 32, 0, 1, 5);
-insert into sys.functions values (800, 'next_value_for', 'next_value', 'sql', 0, 1, true, false, false, 2000, true, true);
-insert into sys.args values (44379, 800, 'res_0', 'bigint', 64, 0, 0, 0);
-insert into sys.args values (44380, 800, 'arg_1', 'varchar', 0, 0, 1, 1);
-insert into sys.args values (44381, 800, 'arg_2', 'varchar', 0, 0, 1, 2);
-insert into sys.functions values (801, 'get_value_for', 'get_value', 'sql', 0, 1, false, false, false, 2000, true, true);
-insert into sys.args values (44382, 801, 'res_0', 'bigint', 64, 0, 0, 0);
-insert into sys.args values (44383, 801, 'arg_1', 'varchar', 0, 0, 1, 1);
-insert into sys.args values (44384, 801, 'arg_2', 'varchar', 0, 0, 1, 2);
-insert into sys.functions values (802, 'restart', 'restart', 'sql', 0, 1, true, false, false, 2000, true, true);
-insert into sys.args values (44385, 802, 'res_0', 'bigint', 64, 0, 0, 0);
-insert into sys.args values (44386, 802, 'arg_1', 'varchar', 0, 0, 1, 1);
-insert into sys.args values (44387, 802, 'arg_2', 'varchar', 0, 0, 1, 2);
-insert into sys.args values (44388, 802, 'arg_3', 'bigint', 64, 0, 1, 3);
-insert into sys.functions values (803, 'locate', 'locate', 'str', 0, 1, false, false, false, 2000, true, false);
-insert into sys.args values (44389, 803, 'res_0', 'int', 32, 0, 0, 0);
-insert into sys.args values (44390, 803, 'arg_1', 'varchar', 0, 0, 1, 1);
-insert into sys.args values (44391, 803, 'arg_2', 'varchar', 0, 0, 1, 2);
-insert into sys.functions values (804, 'locate', 'locate3', 'str', 0, 1, false, false, false, 2000, true, false);
-insert into sys.args values (44392, 804, 'res_0', 'int', 32, 0, 0, 0);
-insert into sys.args values (44393, 804, 'arg_1', 'varchar', 0, 0, 1, 1);
-insert into sys.args values (44394, 804, 'arg_2', 'varchar', 0, 0, 1, 2);
-insert into sys.args values (44395, 804, 'arg_3', 'int', 32, 0, 1, 3);
-insert into sys.functions values (805, 'charindex', 'locate', 'str', 0, 1, false, false, false, 2000, true, false);
-insert into sys.args values (44396, 805, 'res_0', 'int', 32, 0, 0, 0);
-insert into sys.args values (44397, 805, 'arg_1', 'varchar', 0, 0, 1, 1);
-insert into sys.args values (44398, 805, 'arg_2', 'varchar', 0, 0, 1, 2);
-insert into sys.functions values (806, 'charindex', 'locate3', 'str', 0, 1, false, false, false, 2000, true, false);
-insert into sys.args values (44399, 806, 'res_0', 'int', 32, 0, 0, 0);
-insert into sys.args values (44400, 806, 'arg_1', 'varchar', 0, 0, 1, 1);
-insert into sys.args values (44401, 806, 'arg_2', 'varchar', 0, 0, 1, 2);
-insert into sys.args values (44402, 806, 'arg_3', 'int', 32, 0, 1, 3);
-insert into sys.functions values (807, 'splitpart', 'splitpart', 'str', 0, 1, false, false, false, 2000, true, false);
-insert into sys.args values (44403, 807, 'res_0', 'varchar', 0, 0, 0, 0);
-insert into sys.args values (44404, 807, 'arg_1', 'varchar', 0, 0, 1, 1);
-insert into sys.args values (44405, 807, 'arg_2', 'varchar', 0, 0, 1, 2);
-insert into sys.args values (44406, 807, 'arg_3', 'int', 32, 0, 1, 3);
-insert into sys.functions values (808, 'substring', 'substring', 'str', 0, 1, false, false, false, 2000, true, false);
-insert into sys.args values (44407, 808, 'res_0', 'varchar', 0, 0, 0, 0);
-insert into sys.args values (44408, 808, 'arg_1', 'varchar', 0, 0, 1, 1);
-insert into sys.args values (44409, 808, 'arg_2', 'int', 32, 0, 1, 2);
-insert into sys.functions values (809, 'substring', 'substring3', 'str', 0, 1, false, false, false, 2000, true, false);
-insert into sys.args values (44410, 809, 'res_0', 'varchar', 0, 0, 0, 0);
-insert into sys.args values (44411, 809, 'arg_1', 'varchar', 0, 0, 1, 1);
-insert into sys.args values (44412, 809, 'arg_2', 'int', 32, 0, 1, 2);
-insert into sys.args values (44413, 809, 'arg_3', 'int', 32, 0, 1, 3);
-insert into sys.functions values (810, 'substr', 'substring', 'str', 0, 1, false, false, false, 2000, true, false);
-insert into sys.args values (44414, 810, 'res_0', 'varchar', 0, 0, 0, 0);
-insert into sys.args values (44415, 810, 'arg_1', 'varchar', 0, 0, 1, 1);
-insert into sys.args values (44416, 810, 'arg_2', 'int', 32, 0, 1, 2);
-insert into sys.functions values (811, 'substr', 'substring3', 'str', 0, 1, false, false, false, 2000, true, false);
-insert into sys.args values (44417, 811, 'res_0', 'varchar', 0, 0, 0, 0);
-insert into sys.args values (44418, 811, 'arg_1', 'varchar', 0, 0, 1, 1);
-insert into sys.args values (44419, 811, 'arg_2', 'int', 32, 0, 1, 2);
-insert into sys.args values (44420, 811, 'arg_3', 'int', 32, 0, 1, 3);
-insert into sys.functions values (812, 'like', 'like', 'algebra', 0, 4, false, false, false, 2000, true, false);
-insert into sys.args values (44421, 812, 'res_0', 'boolean', 1, 0, 0, 0);
-insert into sys.args values (44422, 812, 'arg_1', 'varchar', 0, 0, 1, 1);
-insert into sys.args values (44423, 812, 'arg_2', 'varchar', 0, 0, 1, 2);
-insert into sys.args values (44424, 812, 'arg_3', 'varchar', 0, 0, 1, 3);
-insert into sys.args values (44425, 812, 'arg_4', 'boolean', 1, 0, 1, 4);
-insert into sys.functions values (813, 'not_like', 'not_like', 'algebra', 0, 4, false, false, false, 2000, true, false);
-insert into sys.args values (44426, 813, 'res_0', 'boolean', 1, 0, 0, 0);
-insert into sys.args values (44427, 813, 'arg_1', 'varchar', 0, 0, 1, 1);
-insert into sys.args values (44428, 813, 'arg_2', 'varchar', 0, 0, 1, 2);
-insert into sys.args values (44429, 813, 'arg_3', 'varchar', 0, 0, 1, 3);
-insert into sys.args values (44430, 813, 'arg_4', 'boolean', 1, 0, 1, 4);
-insert into sys.functions values (814, 'patindex', 'patindex', 'pcre', 0, 1, false, false, false, 2000, true, false);
-insert into sys.args values (44431, 814, 'res_0', 'int', 32, 0, 0, 0);
-insert into sys.args values (44432, 814, 'arg_1', 'varchar', 0, 0, 1, 1);
-insert into sys.args values (44433, 814, 'arg_2', 'varchar', 0, 0, 1, 2);
-insert into sys.functions values (815, 'truncate', 'stringleft', 'str', 0, 1, false, false, false, 2000, true, false);
-insert into sys.args values (44434, 815, 'res_0', 'varchar', 0, 0, 0, 0);
-insert into sys.args values (44435, 815, 'arg_1', 'varchar', 0, 0, 1, 1);
-insert into sys.args values (44436, 815, 'arg_2', 'int', 32, 0, 1, 2);
-insert into sys.functions values (816, 'concat', '+', 'calc', 0, 1, false, false, false, 2000, true, false);
-insert into sys.args values (44437, 816, 'res_0', 'varchar', 0, 0, 0, 0);
-insert into sys.args values (44438, 816, 'arg_1', 'varchar', 0, 0, 1, 1);
-insert into sys.args values (44439, 816, 'arg_2', 'varchar', 0, 0, 1, 2);
-insert into sys.functions values (817, 'ascii', 'ascii', 'str', 0, 1, false, false, false, 2000, true, true);
-insert into sys.args values (44440, 817, 'res_0', 'int', 32, 0, 0, 0);
-insert into sys.args values (44441, 817, 'arg_1', 'varchar', 0, 0, 1, 1);
-insert into sys.functions values (818, 'code', 'unicode', 'str', 0, 1, false, false, false, 2000, true, false);
-insert into sys.args values (44442, 818, 'res_0', 'varchar', 0, 0, 0, 0);
-insert into sys.args values (44443, 818, 'arg_1', 'int', 32, 0, 1, 1);
-insert into sys.functions values (819, 'length', 'length', 'str', 0, 1, false, false, false, 2000, true, false);
-insert into sys.args values (44444, 819, 'res_0', 'int', 32, 0, 0, 0);
-insert into sys.args values (44445, 819, 'arg_1', 'varchar', 0, 0, 1, 1);
-insert into sys.functions values (820, 'right', 'stringright', 'str', 0, 1, false, false, false, 2000, true, false);
-insert into sys.args values (44446, 820, 'res_0', 'varchar', 0, 0, 0, 0);
-insert into sys.args values (44447, 820, 'arg_1', 'varchar', 0, 0, 1, 1);
-insert into sys.args values (44448, 820, 'arg_2', 'int', 32, 0, 1, 2);
-insert into sys.functions values (821, 'left', 'stringleft', 'str', 0, 1, false, false, false, 2000, true, false);
-insert into sys.args values (44449, 821, 'res_0', 'varchar', 0, 0, 0, 0);
-insert into sys.args values (44450, 821, 'arg_1', 'varchar', 0, 0, 1, 1);
-insert into sys.args values (44451, 821, 'arg_2', 'int', 32, 0, 1, 2);
-insert into sys.functions values (822, 'upper', 'toUpper', 'str', 0, 1, false, false, false, 2000, true, false);
-insert into sys.args values (44452, 822, 'res_0', 'varchar', 0, 0, 0, 0);
-insert into sys.args values (44453, 822, 'arg_1', 'varchar', 0, 0, 1, 1);
-insert into sys.functions values (823, 'ucase', 'toUpper', 'str', 0, 1, false, false, false, 2000, true, false);
-insert into sys.args values (44454, 823, 'res_0', 'varchar', 0, 0, 0, 0);
-insert into sys.args values (44455, 823, 'arg_1', 'varchar', 0, 0, 1, 1);
-insert into sys.functions values (824, 'lower', 'toLower', 'str', 0, 1, false, false, false, 2000, true, false);
-insert into sys.args values (44456, 824, 'res_0', 'varchar', 0, 0, 0, 0);
-insert into sys.args values (44457, 824, 'arg_1', 'varchar', 0, 0, 1, 1);
-insert into sys.functions values (825, 'lcase', 'toLower', 'str', 0, 1, false, false, false, 2000, true, false);
-insert into sys.args values (44458, 825, 'res_0', 'varchar', 0, 0, 0, 0);
-insert into sys.args values (44459, 825, 'arg_1', 'varchar', 0, 0, 1, 1);
-insert into sys.functions values (826, 'trim', 'trim', 'str', 0, 1, false, false, false, 2000, true, false);
-insert into sys.args values (44460, 826, 'res_0', 'varchar', 0, 0, 0, 0);
-insert into sys.args values (44461, 826, 'arg_1', 'varchar', 0, 0, 1, 1);
-insert into sys.functions values (827, 'trim', 'trim2', 'str', 0, 1, false, false, false, 2000, true, false);
-insert into sys.args values (44462, 827, 'res_0', 'varchar', 0, 0, 0, 0);
-insert into sys.args values (44463, 827, 'arg_1', 'varchar', 0, 0, 1, 1);
-insert into sys.args values (44464, 827, 'arg_2', 'varchar', 0, 0, 1, 2);
-insert into sys.functions values (828, 'ltrim', 'ltrim', 'str', 0, 1, false, false, false, 2000, true, false);
-insert into sys.args values (44465, 828, 'res_0', 'varchar', 0, 0, 0, 0);
-insert into sys.args values (44466, 828, 'arg_1', 'varchar', 0, 0, 1, 1);
-insert into sys.functions values (829, 'ltrim', 'ltrim2', 'str', 0, 1, false, false, false, 2000, true, false);
-insert into sys.args values (44467, 829, 'res_0', 'varchar', 0, 0, 0, 0);
-insert into sys.args values (44468, 829, 'arg_1', 'varchar', 0, 0, 1, 1);
-insert into sys.args values (44469, 829, 'arg_2', 'varchar', 0, 0, 1, 2);
-insert into sys.functions values (830, 'rtrim', 'rtrim', 'str', 0, 1, false, false, false, 2000, true, false);
-insert into sys.args values (44470, 830, 'res_0', 'varchar', 0, 0, 0, 0);
-insert into sys.args values (44471, 830, 'arg_1', 'varchar', 0, 0, 1, 1);
-insert into sys.functions values (831, 'rtrim', 'rtrim2', 'str', 0, 1, false, false, false, 2000, true, false);
-insert into sys.args values (44472, 831, 'res_0', 'varchar', 0, 0, 0, 0);
-insert into sys.args values (44473, 831, 'arg_1', 'varchar', 0, 0, 1, 1);
-insert into sys.args values (44474, 831, 'arg_2', 'varchar', 0, 0, 1, 2);
-insert into sys.functions values (832, 'lpad', 'lpad', 'str', 0, 1, false, false, false, 2000, true, false);
-insert into sys.args values (44475, 832, 'res_0', 'varchar', 0, 0, 0, 0);
-insert into sys.args values (44476, 832, 'arg_1', 'varchar', 0, 0, 1, 1);
-insert into sys.args values (44477, 832, 'arg_2', 'int', 32, 0, 1, 2);
-insert into sys.functions values (833, 'lpad', 'lpad3', 'str', 0, 1, false, false, false, 2000, true, false);
-insert into sys.args values (44478, 833, 'res_0', 'varchar', 0, 0, 0, 0);
-insert into sys.args values (44479, 833, 'arg_1', 'varchar', 0, 0, 1, 1);
-insert into sys.args values (44480, 833, 'arg_2', 'int', 32, 0, 1, 2);
-insert into sys.args values (44481, 833, 'arg_3', 'varchar', 0, 0, 1, 3);
-insert into sys.functions values (834, 'rpad', 'rpad', 'str', 0, 1, false, false, false, 2000, true, false);
-insert into sys.args values (44482, 834, 'res_0', 'varchar', 0, 0, 0, 0);
-insert into sys.args values (44483, 834, 'arg_1', 'varchar', 0, 0, 1, 1);
-insert into sys.args values (44484, 834, 'arg_2', 'int', 32, 0, 1, 2);
-insert into sys.functions values (835, 'rpad', 'rpad3', 'str', 0, 1, false, false, false, 2000, true, false);
-insert into sys.args values (44485, 835, 'res_0', 'varchar', 0, 0, 0, 0);
-insert into sys.args values (44486, 835, 'arg_1', 'varchar', 0, 0, 1, 1);
-insert into sys.args values (44487, 835, 'arg_2', 'int', 32, 0, 1, 2);
-insert into sys.args values (44488, 835, 'arg_3', 'varchar', 0, 0, 1, 3);
-insert into sys.functions values (836, 'insert', 'insert', 'str', 0, 1, false, false, false, 2000, true, false);
-insert into sys.args values (44489, 836, 'res_0', 'varchar', 0, 0, 0, 0);
-insert into sys.args values (44490, 836, 'arg_1', 'varchar', 0, 0, 1, 1);
-insert into sys.args values (44491, 836, 'arg_2', 'int', 32, 0, 1, 2);
-insert into sys.args values (44492, 836, 'arg_3', 'int', 32, 0, 1, 3);
-insert into sys.args values (44493, 836, 'arg_4', 'varchar', 0, 0, 1, 4);
-insert into sys.functions values (837, 'replace', 'replace', 'str', 0, 1, false, false, false, 2000, true, false);
-insert into sys.args values (44494, 837, 'res_0', 'varchar', 0, 0, 0, 0);
-insert into sys.args values (44495, 837, 'arg_1', 'varchar', 0, 0, 1, 1);
-insert into sys.args values (44496, 837, 'arg_2', 'varchar', 0, 0, 1, 2);
-insert into sys.args values (44497, 837, 'arg_3', 'varchar', 0, 0, 1, 3);
-insert into sys.functions values (838, 'repeat', 'repeat', 'str', 0, 1, false, false, false, 2000, true, true);
-insert into sys.args values (44498, 838, 'res_0', 'varchar', 0, 0, 0, 0);
-insert into sys.args values (44499, 838, 'arg_1', 'varchar', 0, 0, 1, 1);
-insert into sys.args values (44500, 838, 'arg_2', 'int', 32, 0, 1, 2);
-insert into sys.functions values (839, 'space', 'space', 'str', 0, 1, false, false, false, 2000, true, true);
-insert into sys.args values (44501, 839, 'res_0', 'varchar', 0, 0, 0, 0);
-insert into sys.args values (44502, 839, 'arg_1', 'int', 32, 0, 1, 1);
-insert into sys.functions values (840, 'char_length', 'length', 'str', 0, 1, false, false, false, 2000, true, false);
-insert into sys.args values (44503, 840, 'res_0', 'int', 32, 0, 0, 0);
-insert into sys.args values (44504, 840, 'arg_1', 'varchar', 0, 0, 1, 1);
-insert into sys.functions values (841, 'character_length', 'length', 'str', 0, 1, false, false, false, 2000, true, false);
-insert into sys.args values (44505, 841, 'res_0', 'int', 32, 0, 0, 0);
-insert into sys.args values (44506, 841, 'arg_1', 'varchar', 0, 0, 1, 1);
-insert into sys.functions values (842, 'octet_length', 'nbytes', 'str', 0, 1, false, false, false, 2000, true, false);
-insert into sys.args values (44507, 842, 'res_0', 'int', 32, 0, 0, 0);
-insert into sys.args values (44508, 842, 'arg_1', 'varchar', 0, 0, 1, 1);
-insert into sys.functions values (843, 'soundex', 'soundex', 'txtsim', 0, 1, false, false, false, 2000, true, false);
-insert into sys.args values (44509, 843, 'res_0', 'varchar', 0, 0, 0, 0);
-insert into sys.args values (44510, 843, 'arg_1', 'varchar', 0, 0, 1, 1);
-insert into sys.functions values (844, 'difference', 'stringdiff', 'txtsim', 0, 1, false, false, false, 2000, true, true);
-insert into sys.args values (44511, 844, 'res_0', 'int', 32, 0, 0, 0);
-insert into sys.args values (44512, 844, 'arg_1', 'varchar', 0, 0, 1, 1);
-insert into sys.args values (44513, 844, 'arg_2', 'varchar', 0, 0, 1, 2);
-insert into sys.functions values (845, 'editdistance', 'editdistance', 'txtsim', 0, 1, false, false, false, 2000, true, true);
-insert into sys.args values (44514, 845, 'res_0', 'int', 32, 0, 0, 0);
-insert into sys.args values (44515, 845, 'arg_1', 'varchar', 0, 0, 1, 1);
-insert into sys.args values (44516, 845, 'arg_2', 'varchar', 0, 0, 1, 2);
-insert into sys.functions values (846, 'editdistance2', 'editdistance2', 'txtsim', 0, 1, false, false, false, 2000, true, true);
-insert into sys.args values (44517, 846, 'res_0', 'int', 32, 0, 0, 0);
-insert into sys.args values (44518, 846, 'arg_1', 'varchar', 0, 0, 1, 1);
-insert into sys.args values (44519, 846, 'arg_2', 'varchar', 0, 0, 1, 2);
-insert into sys.functions values (847, 'similarity', 'similarity', 'txtsim', 0, 1, false, false, false, 2000, true, true);
-insert into sys.args values (44520, 847, 'res_0', 'double', 53, 0, 0, 0);
-insert into sys.args values (44521, 847, 'arg_1', 'varchar', 0, 0, 1, 1);
-insert into sys.args values (44522, 847, 'arg_2', 'varchar', 0, 0, 1, 2);
-insert into sys.functions values (848, 'qgramnormalize', 'qgramnormalize', 'txtsim', 0, 1, false, false, false, 2000, true, false);
-insert into sys.args values (44523, 848, 'res_0', 'varchar', 0, 0, 0, 0);
-insert into sys.args values (44524, 848, 'arg_1', 'varchar', 0, 0, 1, 1);
-insert into sys.functions values (849, 'levenshtein', 'levenshtein', 'txtsim', 0, 1, false, false, false, 2000, true, true);
-insert into sys.args values (44525, 849, 'res_0', 'int', 32, 0, 0, 0);
-insert into sys.args values (44526, 849, 'arg_1', 'varchar', 0, 0, 1, 1);
-insert into sys.args values (44527, 849, 'arg_2', 'varchar', 0, 0, 1, 2);
-insert into sys.functions values (850, 'levenshtein', 'levenshtein', 'txtsim', 0, 1, false, false, false, 2000, true, true);
-insert into sys.args values (44528, 850, 'res_0', 'int', 32, 0, 0, 0);
-insert into sys.args values (44529, 850, 'arg_1', 'varchar', 0, 0, 1, 1);
-insert into sys.args values (44530, 850, 'arg_2', 'varchar', 0, 0, 1, 2);
-insert into sys.args values (44531, 850, 'arg_3', 'int', 32, 0, 1, 3);
-insert into sys.args values (44532, 850, 'arg_4', 'int', 32, 0, 1, 4);
-insert into sys.args values (44533, 850, 'arg_5', 'int', 32, 0, 1, 5);
-insert into sys.functions values (851, 'next_value_for', 'next_value', 'sql', 0, 1, true, false, false, 2000, true, true);
-insert into sys.args values (44534, 851, 'res_0', 'bigint', 64, 0, 0, 0);
-insert into sys.args values (44535, 851, 'arg_1', 'char', 0, 0, 1, 1);
-insert into sys.args values (44536, 851, 'arg_2', 'char', 0, 0, 1, 2);
-insert into sys.functions values (852, 'get_value_for', 'get_value', 'sql', 0, 1, false, false, false, 2000, true, true);
-insert into sys.args values (44537, 852, 'res_0', 'bigint', 64, 0, 0, 0);
-insert into sys.args values (44538, 852, 'arg_1', 'char', 0, 0, 1, 1);
-insert into sys.args values (44539, 852, 'arg_2', 'char', 0, 0, 1, 2);
-insert into sys.functions values (853, 'restart', 'restart', 'sql', 0, 1, true, false, false, 2000, true, true);
-insert into sys.args values (44540, 853, 'res_0', 'bigint', 64, 0, 0, 0);
-insert into sys.args values (44541, 853, 'arg_1', 'char', 0, 0, 1, 1);
-insert into sys.args values (44542, 853, 'arg_2', 'char', 0, 0, 1, 2);
-insert into sys.args values (44543, 853, 'arg_3', 'bigint', 64, 0, 1, 3);
-insert into sys.functions values (854, 'locate', 'locate', 'str', 0, 1, false, false, false, 2000, true, false);
-insert into sys.args values (44544, 854, 'res_0', 'int', 32, 0, 0, 0);
-insert into sys.args values (44545, 854, 'arg_1', 'char', 0, 0, 1, 1);
-insert into sys.args values (44546, 854, 'arg_2', 'char', 0, 0, 1, 2);
-insert into sys.functions values (855, 'locate', 'locate3', 'str', 0, 1, false, false, false, 2000, true, false);
-insert into sys.args values (44547, 855, 'res_0', 'int', 32, 0, 0, 0);
-insert into sys.args values (44548, 855, 'arg_1', 'char', 0, 0, 1, 1);
-insert into sys.args values (44549, 855, 'arg_2', 'char', 0, 0, 1, 2);
-insert into sys.args values (44550, 855, 'arg_3', 'int', 32, 0, 1, 3);
-insert into sys.functions values (856, 'charindex', 'locate', 'str', 0, 1, false, false, false, 2000, true, false);
-insert into sys.args values (44551, 856, 'res_0', 'int', 32, 0, 0, 0);
-insert into sys.args values (44552, 856, 'arg_1', 'char', 0, 0, 1, 1);
-insert into sys.args values (44553, 856, 'arg_2', 'char', 0, 0, 1, 2);
-insert into sys.functions values (857, 'charindex', 'locate3', 'str', 0, 1, false, false, false, 2000, true, false);
-insert into sys.args values (44554, 857, 'res_0', 'int', 32, 0, 0, 0);
-insert into sys.args values (44555, 857, 'arg_1', 'char', 0, 0, 1, 1);
-insert into sys.args values (44556, 857, 'arg_2', 'char', 0, 0, 1, 2);
-insert into sys.args values (44557, 857, 'arg_3', 'int', 32, 0, 1, 3);
-insert into sys.functions values (858, 'splitpart', 'splitpart', 'str', 0, 1, false, false, false, 2000, true, false);
-insert into sys.args values (44558, 858, 'res_0', 'char', 0, 0, 0, 0);
-insert into sys.args values (44559, 858, 'arg_1', 'char', 0, 0, 1, 1);
-insert into sys.args values (44560, 858, 'arg_2', 'char', 0, 0, 1, 2);
-insert into sys.args values (44561, 858, 'arg_3', 'int', 32, 0, 1, 3);
-insert into sys.functions values (859, 'substring', 'substring', 'str', 0, 1, false, false, false, 2000, true, false);
-insert into sys.args values (44562, 859, 'res_0', 'char', 0, 0, 0, 0);
-insert into sys.args values (44563, 859, 'arg_1', 'char', 0, 0, 1, 1);
-insert into sys.args values (44564, 859, 'arg_2', 'int', 32, 0, 1, 2);
-insert into sys.functions values (860, 'substring', 'substring3', 'str', 0, 1, false, false, false, 2000, true, false);
-insert into sys.args values (44565, 860, 'res_0', 'char', 0, 0, 0, 0);
-insert into sys.args values (44566, 860, 'arg_1', 'char', 0, 0, 1, 1);
-insert into sys.args values (44567, 860, 'arg_2', 'int', 32, 0, 1, 2);
-insert into sys.args values (44568, 860, 'arg_3', 'int', 32, 0, 1, 3);
-insert into sys.functions values (861, 'substr', 'substring', 'str', 0, 1, false, false, false, 2000, true, false);
-insert into sys.args values (44569, 861, 'res_0', 'char', 0, 0, 0, 0);
-insert into sys.args values (44570, 861, 'arg_1', 'char', 0, 0, 1, 1);
-insert into sys.args values (44571, 861, 'arg_2', 'int', 32, 0, 1, 2);
-insert into sys.functions values (862, 'substr', 'substring3', 'str', 0, 1, false, false, false, 2000, true, false);
-insert into sys.args values (44572, 862, 'res_0', 'char', 0, 0, 0, 0);
-insert into sys.args values (44573, 862, 'arg_1', 'char', 0, 0, 1, 1);
-insert into sys.args values (44574, 862, 'arg_2', 'int', 32, 0, 1, 2);
-insert into sys.args values (44575, 862, 'arg_3', 'int', 32, 0, 1, 3);
-insert into sys.functions values (863, 'like', 'like', 'algebra', 0, 4, false, false, false, 2000, true, false);
-insert into sys.args values (44576, 863, 'res_0', 'boolean', 1, 0, 0, 0);
-insert into sys.args values (44577, 863, 'arg_1', 'char', 0, 0, 1, 1);
-insert into sys.args values (44578, 863, 'arg_2', 'char', 0, 0, 1, 2);
-insert into sys.args values (44579, 863, 'arg_3', 'char', 0, 0, 1, 3);
-insert into sys.args values (44580, 863, 'arg_4', 'boolean', 1, 0, 1, 4);
-insert into sys.functions values (864, 'not_like', 'not_like', 'algebra', 0, 4, false, false, false, 2000, true, false);
-insert into sys.args values (44581, 864, 'res_0', 'boolean', 1, 0, 0, 0);
-insert into sys.args values (44582, 864, 'arg_1', 'char', 0, 0, 1, 1);
-insert into sys.args values (44583, 864, 'arg_2', 'char', 0, 0, 1, 2);
-insert into sys.args values (44584, 864, 'arg_3', 'char', 0, 0, 1, 3);
-insert into sys.args values (44585, 864, 'arg_4', 'boolean', 1, 0, 1, 4);
-insert into sys.functions values (865, 'patindex', 'patindex', 'pcre', 0, 1, false, false, false, 2000, true, false);
-insert into sys.args values (44586, 865, 'res_0', 'int', 32, 0, 0, 0);
-insert into sys.args values (44587, 865, 'arg_1', 'char', 0, 0, 1, 1);
-insert into sys.args values (44588, 865, 'arg_2', 'char', 0, 0, 1, 2);
-insert into sys.functions values (866, 'truncate', 'stringleft', 'str', 0, 1, false, false, false, 2000, true, false);
-insert into sys.args values (44589, 866, 'res_0', 'char', 0, 0, 0, 0);
-insert into sys.args values (44590, 866, 'arg_1', 'char', 0, 0, 1, 1);
-insert into sys.args values (44591, 866, 'arg_2', 'int', 32, 0, 1, 2);
-insert into sys.functions values (867, 'concat', '+', 'calc', 0, 1, false, false, false, 2000, true, false);
-insert into sys.args values (44592, 867, 'res_0', 'char', 0, 0, 0, 0);
-insert into sys.args values (44593, 867, 'arg_1', 'char', 0, 0, 1, 1);
-insert into sys.args values (44594, 867, 'arg_2', 'char', 0, 0, 1, 2);
-insert into sys.functions values (868, 'ascii', 'ascii', 'str', 0, 1, false, false, false, 2000, true, true);
-insert into sys.args values (44595, 868, 'res_0', 'int', 32, 0, 0, 0);
-insert into sys.args values (44596, 868, 'arg_1', 'char', 0, 0, 1, 1);
-insert into sys.functions values (869, 'code', 'unicode', 'str', 0, 1, false, false, false, 2000, true, false);
-insert into sys.args values (44597, 869, 'res_0', 'char', 0, 0, 0, 0);
-insert into sys.args values (44598, 869, 'arg_1', 'int', 32, 0, 1, 1);
-insert into sys.functions values (870, 'length', 'length', 'str', 0, 1, false, false, false, 2000, true, false);
-insert into sys.args values (44599, 870, 'res_0', 'int', 32, 0, 0, 0);
-insert into sys.args values (44600, 870, 'arg_1', 'char', 0, 0, 1, 1);
-insert into sys.functions values (871, 'right', 'stringright', 'str', 0, 1, false, false, false, 2000, true, false);
-insert into sys.args values (44601, 871, 'res_0', 'char', 0, 0, 0, 0);
-insert into sys.args values (44602, 871, 'arg_1', 'char', 0, 0, 1, 1);
-insert into sys.args values (44603, 871, 'arg_2', 'int', 32, 0, 1, 2);
-insert into sys.functions values (872, 'left', 'stringleft', 'str', 0, 1, false, false, false, 2000, true, false);
-insert into sys.args values (44604, 872, 'res_0', 'char', 0, 0, 0, 0);
-insert into sys.args values (44605, 872, 'arg_1', 'char', 0, 0, 1, 1);
-insert into sys.args values (44606, 872, 'arg_2', 'int', 32, 0, 1, 2);
-insert into sys.functions values (873, 'upper', 'toUpper', 'str', 0, 1, false, false, false, 2000, true, false);
-insert into sys.args values (44607, 873, 'res_0', 'char', 0, 0, 0, 0);
-insert into sys.args values (44608, 873, 'arg_1', 'char', 0, 0, 1, 1);
-insert into sys.functions values (874, 'ucase', 'toUpper', 'str', 0, 1, false, false, false, 2000, true, false);
-insert into sys.args values (44609, 874, 'res_0', 'char', 0, 0, 0, 0);
-insert into sys.args values (44610, 874, 'arg_1', 'char', 0, 0, 1, 1);
-insert into sys.functions values (875, 'lower', 'toLower', 'str', 0, 1, false, false, false, 2000, true, false);
-insert into sys.args values (44611, 875, 'res_0', 'char', 0, 0, 0, 0);
-insert into sys.args values (44612, 875, 'arg_1', 'char', 0, 0, 1, 1);
-insert into sys.functions values (876, 'lcase', 'toLower', 'str', 0, 1, false, false, false, 2000, true, false);
-insert into sys.args values (44613, 876, 'res_0', 'char', 0, 0, 0, 0);
-insert into sys.args values (44614, 876, 'arg_1', 'char', 0, 0, 1, 1);
-insert into sys.functions values (877, 'trim', 'trim', 'str', 0, 1, false, false, false, 2000, true, false);
-insert into sys.args values (44615, 877, 'res_0', 'char', 0, 0, 0, 0);
-insert into sys.args values (44616, 877, 'arg_1', 'char', 0, 0, 1, 1);
-insert into sys.functions values (878, 'trim', 'trim2', 'str', 0, 1, false, false, false, 2000, true, false);
-insert into sys.args values (44617, 878, 'res_0', 'char', 0, 0, 0, 0);
-insert into sys.args values (44618, 878, 'arg_1', 'char', 0, 0, 1, 1);
-insert into sys.args values (44619, 878, 'arg_2', 'char', 0, 0, 1, 2);
-insert into sys.functions values (879, 'ltrim', 'ltrim', 'str', 0, 1, false, false, false, 2000, true, false);
-insert into sys.args values (44620, 879, 'res_0', 'char', 0, 0, 0, 0);
-insert into sys.args values (44621, 879, 'arg_1', 'char', 0, 0, 1, 1);
-insert into sys.functions values (880, 'ltrim', 'ltrim2', 'str', 0, 1, false, false, false, 2000, true, false);
-insert into sys.args values (44622, 880, 'res_0', 'char', 0, 0, 0, 0);
-insert into sys.args values (44623, 880, 'arg_1', 'char', 0, 0, 1, 1);
-insert into sys.args values (44624, 880, 'arg_2', 'char', 0, 0, 1, 2);
-insert into sys.functions values (881, 'rtrim', 'rtrim', 'str', 0, 1, false, false, false, 2000, true, false);
-insert into sys.args values (44625, 881, 'res_0', 'char', 0, 0, 0, 0);
-insert into sys.args values (44626, 881, 'arg_1', 'char', 0, 0, 1, 1);
-insert into sys.functions values (882, 'rtrim', 'rtrim2', 'str', 0, 1, false, false, false, 2000, true, false);
-insert into sys.args values (44627, 882, 'res_0', 'char', 0, 0, 0, 0);
-insert into sys.args values (44628, 882, 'arg_1', 'char', 0, 0, 1, 1);
-insert into sys.args values (44629, 882, 'arg_2', 'char', 0, 0, 1, 2);
-insert into sys.functions values (883, 'lpad', 'lpad', 'str', 0, 1, false, false, false, 2000, true, false);
-insert into sys.args values (44630, 883, 'res_0', 'char', 0, 0, 0, 0);
-insert into sys.args values (44631, 883, 'arg_1', 'char', 0, 0, 1, 1);
-insert into sys.args values (44632, 883, 'arg_2', 'int', 32, 0, 1, 2);
-insert into sys.functions values (884, 'lpad', 'lpad3', 'str', 0, 1, false, false, false, 2000, true, false);
-insert into sys.args values (44633, 884, 'res_0', 'char', 0, 0, 0, 0);
-insert into sys.args values (44634, 884, 'arg_1', 'char', 0, 0, 1, 1);
-insert into sys.args values (44635, 884, 'arg_2', 'int', 32, 0, 1, 2);
-insert into sys.args values (44636, 884, 'arg_3', 'char', 0, 0, 1, 3);
-insert into sys.functions values (885, 'rpad', 'rpad', 'str', 0, 1, false, false, false, 2000, true, false);
-insert into sys.args values (44637, 885, 'res_0', 'char', 0, 0, 0, 0);
-insert into sys.args values (44638, 885, 'arg_1', 'char', 0, 0, 1, 1);
-insert into sys.args values (44639, 885, 'arg_2', 'int', 32, 0, 1, 2);
-insert into sys.functions values (886, 'rpad', 'rpad3', 'str', 0, 1, false, false, false, 2000, true, false);
-insert into sys.args values (44640, 886, 'res_0', 'char', 0, 0, 0, 0);
-insert into sys.args values (44641, 886, 'arg_1', 'char', 0, 0, 1, 1);
-insert into sys.args values (44642, 886, 'arg_2', 'int', 32, 0, 1, 2);
-insert into sys.args values (44643, 886, 'arg_3', 'char', 0, 0, 1, 3);
-insert into sys.functions values (887, 'insert', 'insert', 'str', 0, 1, false, false, false, 2000, true, false);
-insert into sys.args values (44644, 887, 'res_0', 'char', 0, 0, 0, 0);
-insert into sys.args values (44645, 887, 'arg_1', 'char', 0, 0, 1, 1);
-insert into sys.args values (44646, 887, 'arg_2', 'int', 32, 0, 1, 2);
-insert into sys.args values (44647, 887, 'arg_3', 'int', 32, 0, 1, 3);
-insert into sys.args values (44648, 887, 'arg_4', 'char', 0, 0, 1, 4);
-insert into sys.functions values (888, 'replace', 'replace', 'str', 0, 1, false, false, false, 2000, true, false);
-insert into sys.args values (44649, 888, 'res_0', 'char', 0, 0, 0, 0);
-insert into sys.args values (44650, 888, 'arg_1', 'char', 0, 0, 1, 1);
-insert into sys.args values (44651, 888, 'arg_2', 'char', 0, 0, 1, 2);
-insert into sys.args values (44652, 888, 'arg_3', 'char', 0, 0, 1, 3);
-insert into sys.functions values (889, 'repeat', 'repeat', 'str', 0, 1, false, false, false, 2000, true, true);
-insert into sys.args values (44653, 889, 'res_0', 'char', 0, 0, 0, 0);
-insert into sys.args values (44654, 889, 'arg_1', 'char', 0, 0, 1, 1);
-insert into sys.args values (44655, 889, 'arg_2', 'int', 32, 0, 1, 2);
-insert into sys.functions values (890, 'space', 'space', 'str', 0, 1, false, false, false, 2000, true, true);
-insert into sys.args values (44656, 890, 'res_0', 'char', 0, 0, 0, 0);
-insert into sys.args values (44657, 890, 'arg_1', 'int', 32, 0, 1, 1);
-insert into sys.functions values (891, 'char_length', 'length', 'str', 0, 1, false, false, false, 2000, true, false);
-insert into sys.args values (44658, 891, 'res_0', 'int', 32, 0, 0, 0);
-insert into sys.args values (44659, 891, 'arg_1', 'char', 0, 0, 1, 1);
-insert into sys.functions values (892, 'character_length', 'length', 'str', 0, 1, false, false, false, 2000, true, false);
-insert into sys.args values (44660, 892, 'res_0', 'int', 32, 0, 0, 0);
-insert into sys.args values (44661, 892, 'arg_1', 'char', 0, 0, 1, 1);
-insert into sys.functions values (893, 'octet_length', 'nbytes', 'str', 0, 1, false, false, false, 2000, true, false);
-insert into sys.args values (44662, 893, 'res_0', 'int', 32, 0, 0, 0);
-insert into sys.args values (44663, 893, 'arg_1', 'char', 0, 0, 1, 1);
-insert into sys.functions values (894, 'soundex', 'soundex', 'txtsim', 0, 1, false, false, false, 2000, true, false);
-insert into sys.args values (44664, 894, 'res_0', 'char', 0, 0, 0, 0);
-insert into sys.args values (44665, 894, 'arg_1', 'char', 0, 0, 1, 1);
-insert into sys.functions values (895, 'difference', 'stringdiff', 'txtsim', 0, 1, false, false, false, 2000, true, true);
-insert into sys.args values (44666, 895, 'res_0', 'int', 32, 0, 0, 0);
-insert into sys.args values (44667, 895, 'arg_1', 'char', 0, 0, 1, 1);
-insert into sys.args values (44668, 895, 'arg_2', 'char', 0, 0, 1, 2);
-insert into sys.functions values (896, 'editdistance', 'editdistance', 'txtsim', 0, 1, false, false, false, 2000, true, true);
-insert into sys.args values (44669, 896, 'res_0', 'int', 32, 0, 0, 0);
-insert into sys.args values (44670, 896, 'arg_1', 'char', 0, 0, 1, 1);
-insert into sys.args values (44671, 896, 'arg_2', 'char', 0, 0, 1, 2);
-insert into sys.functions values (897, 'editdistance2', 'editdistance2', 'txtsim', 0, 1, false, false, false, 2000, true, true);
-insert into sys.args values (44672, 897, 'res_0', 'int', 32, 0, 0, 0);
-insert into sys.args values (44673, 897, 'arg_1', 'char', 0, 0, 1, 1);
-insert into sys.args values (44674, 897, 'arg_2', 'char', 0, 0, 1, 2);
-insert into sys.functions values (898, 'similarity', 'similarity', 'txtsim', 0, 1, false, false, false, 2000, true, true);
-insert into sys.args values (44675, 898, 'res_0', 'double', 53, 0, 0, 0);
-insert into sys.args values (44676, 898, 'arg_1', 'char', 0, 0, 1, 1);
-insert into sys.args values (44677, 898, 'arg_2', 'char', 0, 0, 1, 2);
-insert into sys.functions values (899, 'qgramnormalize', 'qgramnormalize', 'txtsim', 0, 1, false, false, false, 2000, true, false);
-insert into sys.args values (44678, 899, 'res_0', 'char', 0, 0, 0, 0);
-insert into sys.args values (44679, 899, 'arg_1', 'char', 0, 0, 1, 1);
-insert into sys.functions values (900, 'levenshtein', 'levenshtein', 'txtsim', 0, 1, false, false, false, 2000, true, true);
-insert into sys.args values (44680, 900, 'res_0', 'int', 32, 0, 0, 0);
-insert into sys.args values (44681, 900, 'arg_1', 'char', 0, 0, 1, 1);
-insert into sys.args values (44682, 900, 'arg_2', 'char', 0, 0, 1, 2);
-insert into sys.functions values (901, 'levenshtein', 'levenshtein', 'txtsim', 0, 1, false, false, false, 2000, true, true);
-insert into sys.args values (44683, 901, 'res_0', 'int', 32, 0, 0, 0);
-insert into sys.args values (44684, 901, 'arg_1', 'char', 0, 0, 1, 1);
-insert into sys.args values (44685, 901, 'arg_2', 'char', 0, 0, 1, 2);
-insert into sys.args values (44686, 901, 'arg_3', 'int', 32, 0, 1, 3);
-insert into sys.args values (44687, 901, 'arg_4', 'int', 32, 0, 1, 4);
-insert into sys.args values (44688, 901, 'arg_5', 'int', 32, 0, 1, 5);
-insert into sys.functions values (904, 'sys_update_schemas', 'update_schemas', 'sql', 0, 2, true, false, false, 2000, true, true);
-insert into sys.functions values (905, 'sys_update_tables', 'update_tables', 'sql', 0, 2, true, false, false, 2000, true, true);
-
-Running database upgrade commands:
-create procedure SHPattach(fname string) external name shp.attach;
-create procedure SHPload(fid integer) external name shp.import;
-create procedure SHPload(fid integer, filter geometry) external name shp.import;
-update sys.functions set system = true where schema_id = 2000 and name in ('shpattach', 'shpload');
-
-Running database upgrade commands:
-alter table sys.db_user_info add column max_memory bigint;
-alter table sys.db_user_info add column max_workers int;
-alter table sys.db_user_info add column optimizer varchar(1024);
-alter table sys.db_user_info add column default_role int;
-alter table sys.db_user_info add column password varchar(256);
-update sys.db_user_info u set max_memory = 0, max_workers = 0, optimizer = 'default_pipe', default_role = (select id from sys.auths a where a.name = u.name);
--- and copying passwords
-
-Running database upgrade commands:
-drop view sys.dependency_schemas_on_users;
-drop view sys.roles;
-drop view sys.users;
-drop function sys.db_users();
-CREATE VIEW sys.roles AS SELECT id, name, grantor FROM sys.auths a WHERE a.name NOT IN (SELECT u.name FROM sys.db_user_info u);
-GRANT SELECT ON sys.roles TO PUBLIC;
-CREATE VIEW sys.users AS SELECT name, fullname, default_schema, schema_path, max_memory, max_workers, optimizer, default_role FROM sys.db_user_info;
-GRANT SELECT ON sys.users TO PUBLIC;
-CREATE FUNCTION sys.db_users() RETURNS TABLE(name varchar(2048)) RETURN SELECT name FROM sys.db_user_info;
-CREATE VIEW sys.dependency_schemas_on_users AS
-SELECT s.id AS schema_id, s.name AS schema_name, u.name AS user_name, CAST(6 AS smallint) AS depend_type
- FROM sys.db_user_info AS u, sys.schemas AS s
- WHERE u.default_schema = s.id
- ORDER BY s.name, u.name;
-GRANT SELECT ON sys.dependency_schemas_on_users TO PUBLIC;
-update sys._tables set system = true where name in ('users', 'roles', 'dependency_schemas_on_users') AND schema_id = 2000;
-update sys.functions set system = true where system <> true and name in ('db_users') and schema_id = 2000 and type = 5;
-
-Running database upgrade commands:
-drop function sys.dump_database(boolean);
-drop procedure sys.dump_table_data();
-drop procedure sys.dump_table_data(string, string);
-drop view sys.dump_partition_tables;
-drop view sys.describe_partition_tables;
-drop view sys.dump_sequences;
-drop view sys.dump_start_sequences;
-drop view sys.dump_tables;
-drop view sys.describe_tables;
-drop view sys.dump_create_users;
-drop view sys.dump_functions;
-drop view sys.dump_triggers;
-drop function sys.schema_guard;
-drop function sys.replace_first(string, string, string, string);
-CREATE FUNCTION sys.schema_guard(sch STRING, nme STRING, stmt STRING) RETURNS STRING BEGIN
-RETURN
- SELECT 'SET SCHEMA ' || sys.dq(sch) || '; ' || stmt;
-END;
-CREATE VIEW sys.dump_functions AS
- SELECT f.o o, sys.schema_guard(f.sch, f.fun, f.def) stmt,
- f.sch schema_name,
- f.fun function_name
- FROM sys.describe_functions f;
-CREATE VIEW sys.dump_triggers AS
- SELECT sys.schema_guard(sch, tab, def) stmt,
- sch schema_name,
- tab table_name,
- tri trigger_name
- FROM sys.describe_triggers;
-CREATE VIEW sys.describe_partition_tables AS
- SELECT
- m_sch,
- m_tbl,
- p_sch,
- p_tbl,
- CASE
- WHEN p_raw_type IS NULL THEN 'READ ONLY'
- WHEN (p_raw_type = 'VALUES' AND pvalues IS NULL) OR (p_raw_type = 'RANGE' AND minimum IS NULL AND maximum IS NULL AND with_nulls) THEN 'FOR NULLS'
- ELSE p_raw_type
- END AS tpe,
- pvalues,
- minimum,
- maximum,
- with_nulls
- FROM
- (WITH
- tp("type", table_id) AS
- (SELECT ifthenelse((table_partitions."type" & 2) = 2, 'VALUES', 'RANGE'), table_partitions.table_id FROM sys.table_partitions),
- subq(m_tid, p_mid, "type", m_sch, m_tbl, p_sch, p_tbl) AS
- (SELECT m_t.id, p_m.id, m_t."type", m_s.name, m_t.name, p_s.name, p_m.name
- FROM sys.schemas m_s, sys._tables m_t, sys.dependencies d, sys.schemas p_s, sys._tables p_m
- WHERE m_t."type" IN (3, 6)
- AND m_t.schema_id = m_s.id
- AND m_s.name <> 'tmp'
- AND m_t.system = FALSE
- AND m_t.id = d.depend_id
- AND d.id = p_m.id
- AND p_m.schema_id = p_s.id
- ORDER BY m_t.id, p_m.id),
- vals(id,vals) as
- (SELECT vp.table_id, GROUP_CONCAT(vp.value, ',') FROM sys.value_partitions vp GROUP BY vp.table_id)
- SELECT
- subq.m_sch,
- subq.m_tbl,
- subq.p_sch,
- subq.p_tbl,
- tp."type" AS p_raw_type,
- CASE WHEN tp."type" = 'VALUES'
- THEN (SELECT vals.vals FROM vals WHERE vals.id = subq.p_mid)
- ELSE NULL
- END AS pvalues,
- CASE WHEN tp."type" = 'RANGE'
- THEN (SELECT minimum FROM sys.range_partitions rp WHERE rp.table_id = subq.p_mid)
- ELSE NULL
- END AS minimum,
- CASE WHEN tp."type" = 'RANGE'
- THEN (SELECT maximum FROM sys.range_partitions rp WHERE rp.table_id = subq.p_mid)
- ELSE NULL
- END AS maximum,
- CASE WHEN tp."type" = 'VALUES'
- THEN EXISTS(SELECT vp.value FROM sys.value_partitions vp WHERE vp.table_id = subq.p_mid AND vp.value IS NULL)
- ELSE (SELECT rp.with_nulls FROM sys.range_partitions rp WHERE rp.table_id = subq.p_mid)
- END AS with_nulls
- FROM
- subq LEFT OUTER JOIN tp
- ON subq.m_tid = tp.table_id) AS tmp_pi;
-GRANT SELECT ON sys.describe_partition_tables TO PUBLIC;
-CREATE VIEW sys.dump_partition_tables AS
-SELECT
- 'ALTER TABLE ' || sys.FQN(m_sch, m_tbl) || ' ADD TABLE ' || sys.FQN(p_sch, p_tbl) ||
- CASE
- WHEN tpe = 'VALUES' THEN ' AS PARTITION IN (' || pvalues || ')'
- WHEN tpe = 'RANGE' THEN ' AS PARTITION FROM ' || ifthenelse(minimum IS NOT NULL, sys.SQ(minimum), 'RANGE MINVALUE') || ' TO ' || ifthenelse(maximum IS NOT NULL, sys.SQ(maximum), 'RANGE MAXVALUE')
- WHEN tpe = 'FOR NULLS' THEN ' AS PARTITION FOR NULL VALUES'
- ELSE '' --'READ ONLY'
- END ||
- CASE WHEN tpe in ('VALUES', 'RANGE') AND with_nulls THEN ' WITH NULL VALUES' ELSE '' END ||
- ';' stmt,
- m_sch merge_schema_name,
- m_tbl merge_table_name,
- p_sch partition_schema_name,
- p_tbl partition_table_name
- FROM sys.describe_partition_tables;
-CREATE VIEW sys.dump_sequences AS
- SELECT
- 'CREATE SEQUENCE ' || sys.FQN(sch, seq) || ' AS BIGINT;' stmt,
- sch schema_name,
- seq seqname
- FROM sys.describe_sequences;
-CREATE VIEW sys.dump_start_sequences AS
- SELECT 'ALTER SEQUENCE ' || sys.FQN(sch, seq) ||
- CASE WHEN s = 0 THEN '' ELSE ' RESTART WITH ' || rs END ||
- CASE WHEN inc = 1 THEN '' ELSE ' INCREMENT BY ' || inc END ||
- CASE WHEN nomin THEN ' NO MINVALUE' WHEN rmi IS NULL THEN '' ELSE ' MINVALUE ' || rmi END ||
- CASE WHEN nomax THEN ' NO MAXVALUE' WHEN rma IS NULL THEN '' ELSE ' MAXVALUE ' || rma END ||
- CASE WHEN "cache" = 1 THEN '' ELSE ' CACHE ' || "cache" END ||
- CASE WHEN "cycle" THEN '' ELSE ' NO' END || ' CYCLE;' stmt,
- sch schema_name,
- seq sequence_name
- FROM sys.describe_sequences;
-CREATE PROCEDURE sys.dump_table_data(sch STRING, tbl STRING)
-BEGIN
- DECLARE tid INT;
- SET tid = (SELECT MIN(t.id) FROM sys.tables t, sys.schemas s WHERE t.name = tbl AND t.schema_id = s.id AND s.name = sch);
- IF tid IS NOT NULL THEN
- DECLARE k INT;
- DECLARE m INT;
- SET k = (SELECT MIN(c.id) FROM sys.columns c WHERE c.table_id = tid);
- SET m = (SELECT MAX(c.id) FROM sys.columns c WHERE c.table_id = tid);
- IF k IS NOT NULL AND m IS NOT NULL THEN
- DECLARE cname STRING;
- DECLARE ctype STRING;
- DECLARE _cnt INT;
- SET cname = (SELECT c.name FROM sys.columns c WHERE c.id = k);
- SET ctype = (SELECT c.type FROM sys.columns c WHERE c.id = k);
- SET _cnt = (SELECT count FROM sys.storage(sch, tbl, cname));
- IF _cnt > 0 THEN
- DECLARE COPY_INTO_STMT STRING;
- DECLARE SELECT_DATA_STMT STRING;
- SET COPY_INTO_STMT = 'COPY ' || _cnt || ' RECORDS INTO ' || sys.FQN(sch, tbl) || '(' || sys.DQ(cname);
- SET SELECT_DATA_STMT = 'SELECT (SELECT COUNT(*) FROM sys.dump_statements) + RANK() OVER(), ' || sys.prepare_esc(cname, ctype);
- WHILE (k < m) DO
- SET k = (SELECT MIN(c.id) FROM sys.columns c WHERE c.table_id = tid AND c.id > k);
- SET cname = (SELECT c.name FROM sys.columns c WHERE c.id = k);
- SET ctype = (SELECT c.type FROM sys.columns c WHERE c.id = k);
- SET COPY_INTO_STMT = (COPY_INTO_STMT || ', ' || sys.DQ(cname));
- SET SELECT_DATA_STMT = (SELECT_DATA_STMT || '|| ''|'' || ' || sys.prepare_esc(cname, ctype));
- END WHILE;
- SET COPY_INTO_STMT = (COPY_INTO_STMT || ') FROM STDIN USING DELIMITERS ''|'',E''\\n'',''"'';');
- SET SELECT_DATA_STMT = (SELECT_DATA_STMT || ' FROM ' || sys.FQN(sch, tbl));
- INSERT INTO sys.dump_statements VALUES ((SELECT COUNT(*) FROM sys.dump_statements) + 1, COPY_INTO_STMT);
- CALL sys.EVAL('INSERT INTO sys.dump_statements ' || SELECT_DATA_STMT || ';');
- END IF;
- END IF;
- END IF;
-END;
-CREATE PROCEDURE sys.dump_table_data()
-BEGIN
- DECLARE i INT;
- SET i = (SELECT MIN(t.id) FROM sys.tables t, sys.table_types ts WHERE t.type = ts.table_type_id AND ts.table_type_name = 'TABLE' AND NOT t.system);
- IF i IS NOT NULL THEN
- DECLARE M INT;
- SET M = (SELECT MAX(t.id) FROM sys.tables t, sys.table_types ts WHERE t.type = ts.table_type_id AND ts.table_type_name = 'TABLE' AND NOT t.system);
- DECLARE sch STRING;
- DECLARE tbl STRING;
- WHILE i IS NOT NULL AND i <= M DO
- SET sch = (SELECT s.name FROM sys.tables t, sys.schemas s WHERE s.id = t.schema_id AND t.id = i);
- SET tbl = (SELECT t.name FROM sys.tables t, sys.schemas s WHERE s.id = t.schema_id AND t.id = i);
- CALL sys.dump_table_data(sch, tbl);
- SET i = (SELECT MIN(t.id) FROM sys.tables t, sys.table_types ts WHERE t.type = ts.table_type_id AND ts.table_type_name = 'TABLE' AND NOT t.system AND t.id > i);
- END WHILE;
- END IF;
-END;
-CREATE VIEW sys.dump_create_users AS
- SELECT
- 'CREATE USER ' || sys.dq(ui.name) || ' WITH ENCRYPTED PASSWORD ' ||
- sys.sq(sys.password_hash(ui.name)) ||
- ' NAME ' || sys.sq(ui.fullname) || ' SCHEMA sys' || ifthenelse(ui.schema_path = '"sys"', '', ' SCHEMA PATH ' || sys.sq(ui.schema_path)) || ';' stmt,
- ui.name user_name
- FROM sys.db_user_info ui, sys.schemas s
- WHERE ui.default_schema = s.id
- AND ui.name <> 'monetdb'
- AND ui.name <> '.snapshot';
-CREATE VIEW sys.describe_tables AS
- SELECT
- t.id o,
- s.name sch,
- t.name tab,
- ts.table_type_name typ,
- (SELECT
- ' (' ||
- GROUP_CONCAT(
- sys.DQ(c.name) || ' ' ||
- sys.describe_type(c.type, c.type_digits, c.type_scale) ||
- ifthenelse(c."null" = 'false', ' NOT NULL', '')
- , ', ') || ')'
- FROM sys._columns c
- WHERE c.table_id = t.id) col,
- CASE ts.table_type_name
- WHEN 'REMOTE TABLE' THEN
- sys.get_remote_table_expressions(s.name, t.name)
- WHEN 'MERGE TABLE' THEN
- sys.get_merge_table_partition_expressions(t.id)
- WHEN 'VIEW' THEN
- sys.schema_guard(s.name, t.name, t.query)
- ELSE
- ''
- END opt
- FROM sys.schemas s, sys.table_types ts, sys.tables t
- WHERE ts.table_type_name IN ('TABLE', 'VIEW', 'MERGE TABLE', 'REMOTE TABLE', 'REPLICA TABLE', 'UNLOGGED TABLE')
- AND t.system = FALSE
- AND s.id = t.schema_id
- AND ts.table_type_id = t.type
- AND s.name <> 'tmp';
-GRANT SELECT ON sys.describe_tables TO PUBLIC;
-CREATE VIEW sys.dump_tables AS
- SELECT
- t.o o,
- CASE
- WHEN t.typ <> 'VIEW' THEN
- 'CREATE ' || t.typ || ' ' || sys.FQN(t.sch, t.tab) || t.col || t.opt || ';'
- ELSE
- t.opt
- END stmt,
- t.sch schema_name,
- t.tab table_name
- FROM sys.describe_tables t;
-CREATE FUNCTION sys.dump_database(describe BOOLEAN) RETURNS TABLE(o int, stmt STRING)
-BEGIN
- SET SCHEMA sys;
- TRUNCATE sys.dump_statements;
- INSERT INTO sys.dump_statements VALUES (1, 'START TRANSACTION;');
- INSERT INTO sys.dump_statements VALUES (2, 'SET SCHEMA "sys";');
- INSERT INTO sys.dump_statements SELECT (SELECT COUNT(*) FROM sys.dump_statements) + RANK() OVER(), stmt FROM sys.dump_create_roles;
- INSERT INTO sys.dump_statements SELECT (SELECT COUNT(*) FROM sys.dump_statements) + RANK() OVER(), stmt FROM sys.dump_create_users;
- INSERT INTO sys.dump_statements SELECT (SELECT COUNT(*) FROM sys.dump_statements) + RANK() OVER(), stmt FROM sys.dump_create_schemas;
- INSERT INTO sys.dump_statements SELECT (SELECT COUNT(*) FROM sys.dump_statements) + RANK() OVER(), stmt FROM sys.dump_user_defined_types;
- INSERT INTO sys.dump_statements SELECT (SELECT COUNT(*) FROM sys.dump_statements) + RANK() OVER(), stmt FROM sys.dump_add_schemas_to_users;
- INSERT INTO sys.dump_statements SELECT (SELECT COUNT(*) FROM sys.dump_statements) + RANK() OVER(), stmt FROM sys.dump_grant_user_privileges;
- INSERT INTO sys.dump_statements SELECT (SELECT COUNT(*) FROM sys.dump_statements) + RANK() OVER(), stmt FROM sys.dump_sequences;
- --functions and table-likes can be interdependent. They should be inserted in the order of their catalogue id.
- INSERT INTO sys.dump_statements SELECT (SELECT COUNT(*) FROM sys.dump_statements) + RANK() OVER(ORDER BY stmts.o), stmts.s
- FROM (
- SELECT f.o, f.stmt FROM sys.dump_functions f
- UNION ALL
- SELECT t.o, t.stmt FROM sys.dump_tables t
- ) AS stmts(o, s);
- -- dump table data before adding constraints and fixing sequences
- IF NOT DESCRIBE THEN
- CALL sys.dump_table_data();
- END IF;
- INSERT INTO sys.dump_statements SELECT (SELECT COUNT(*) FROM sys.dump_statements) + RANK() OVER(), stmt FROM sys.dump_start_sequences;
- INSERT INTO sys.dump_statements SELECT (SELECT COUNT(*) FROM sys.dump_statements) + RANK() OVER(), stmt FROM sys.dump_column_defaults;
- INSERT INTO sys.dump_statements SELECT (SELECT COUNT(*) FROM sys.dump_statements) + RANK() OVER(), stmt FROM sys.dump_table_constraint_type;
- INSERT INTO sys.dump_statements SELECT (SELECT COUNT(*) FROM sys.dump_statements) + RANK() OVER(), stmt FROM sys.dump_indices;
- INSERT INTO sys.dump_statements SELECT (SELECT COUNT(*) FROM sys.dump_statements) + RANK() OVER(), stmt FROM sys.dump_foreign_keys;
- INSERT INTO sys.dump_statements SELECT (SELECT COUNT(*) FROM sys.dump_statements) + RANK() OVER(), stmt FROM sys.dump_partition_tables;
- INSERT INTO sys.dump_statements SELECT (SELECT COUNT(*) FROM sys.dump_statements) + RANK() OVER(), stmt FROM sys.dump_triggers;
- INSERT INTO sys.dump_statements SELECT (SELECT COUNT(*) FROM sys.dump_statements) + RANK() OVER(), stmt FROM sys.dump_comments;
- INSERT INTO sys.dump_statements SELECT (SELECT COUNT(*) FROM sys.dump_statements) + RANK() OVER(), stmt FROM sys.dump_table_grants;
- INSERT INTO sys.dump_statements SELECT (SELECT COUNT(*) FROM sys.dump_statements) + RANK() OVER(), stmt FROM sys.dump_column_grants;
- INSERT INTO sys.dump_statements SELECT (SELECT COUNT(*) FROM sys.dump_statements) + RANK() OVER(), stmt FROM sys.dump_function_grants;
- --TODO Improve performance of dump_table_data.
- --TODO loaders ,procedures, window and filter sys.functions.
- --TODO look into order dependent group_concat
- INSERT INTO sys.dump_statements VALUES ((SELECT COUNT(*) FROM sys.dump_statements) + 1, 'COMMIT;');
- RETURN sys.dump_statements;
-END;
-update sys._tables set system = true where name in ('describe_partition_tables', 'dump_partition_tables', 'dump_sequences', 'dump_start_sequences', 'describe_tables', 'dump_tables', 'dump_create_users', 'dump_functions', 'dump_triggers') AND schema_id = 2000;
-update sys.functions set system = true where system <> true and name in ('dump_table_data') and schema_id = 2000 and type = 2;
-update sys.functions set system = true where system <> true and name in ('dump_database') and schema_id = 2000 and type = 5;
-update sys.functions set system = true where system <> true and name in ('schema_guard') and schema_id = 2000 and type = 1;
-CREATE function sys.url_extract_host(url string, no_www bool) RETURNS STRING
-EXTERNAL NAME url."extractURLHost";
-GRANT EXECUTE ON FUNCTION url_extract_host(string, bool) TO PUBLIC;
-update sys.functions set system = true where system <> true and name = 'url_extract_host' and schema_id = 2000 and type = 1;
-
-Running database upgrade commands:
-ALTER TABLE sys.keywords SET READ WRITE;
-DELETE FROM sys.keywords WHERE keyword IN ('LOCKED');
-
-Running database upgrade commands:
-ALTER TABLE sys.keywords SET READ ONLY;
-
-Running database upgrade commands:
-ALTER TABLE sys.table_types SET READ WRITE;
-INSERT INTO sys.table_types VALUES (7, 'UNLOGGED TABLE');
-
-Running database upgrade commands:
-ALTER TABLE sys.table_types SET READ ONLY;
-
-Running database upgrade commands:
-grant execute on function sys.tracelog to public;
-grant select on sys.tracelog to public;
-
 Running database upgrade commands:
 drop procedure if exists wlc.master();
 drop procedure if exists wlc.master(string);
@@ -2966,5 +32,3 @@
 end;
 grant execute on function regexp_replace(string, string, string) to public;
 update sys.functions set system = true where system <> true and name = 'regexp_replace' and schema_id = 2000 and type = 1;
-=======
->>>>>>> ad6af2d7
