--- conflicted
+++ resolved
@@ -2695,174 +2695,6 @@
 insert into sys.args values (38519, 723, 'res_0', 'time', 7, 0, 0, 0);
 insert into sys.args values (38520, 723, 'arg_1', 'time', 7, 0, 1, 1);
 insert into sys.args values (38521, 723, 'arg_2', 'sec_interval', 13, 0, 1, 2);
-<<<<<<< HEAD
-insert into sys.functions values (724, 'local_timezone', 'local_timezone', 'mtime', 0, 1, false, false, false, 2000, true, false);
-insert into sys.args values (38522, 724, 'res_0', 'sec_interval', 13, 0, 0, 0);
-insert into sys.functions values (725, 'century', 'century', 'mtime', 0, 1, false, false, false, 2000, true, false);
-insert into sys.args values (38523, 725, 'res_0', 'int', 32, 0, 0, 0);
-insert into sys.args values (38524, 725, 'arg_1', 'date', 0, 0, 1, 1);
-insert into sys.functions values (726, 'decade', 'decade', 'mtime', 0, 1, false, false, false, 2000, true, false);
-insert into sys.args values (38525, 726, 'res_0', 'int', 32, 0, 0, 0);
-insert into sys.args values (38526, 726, 'arg_1', 'date', 0, 0, 1, 1);
-insert into sys.functions values (727, 'year', 'year', 'mtime', 0, 1, false, false, false, 2000, true, false);
-insert into sys.args values (38527, 727, 'res_0', 'int', 32, 0, 0, 0);
-insert into sys.args values (38528, 727, 'arg_1', 'date', 0, 0, 1, 1);
-insert into sys.functions values (728, 'quarter', 'quarter', 'mtime', 0, 1, false, false, false, 2000, true, false);
-insert into sys.args values (38529, 728, 'res_0', 'int', 32, 0, 0, 0);
-insert into sys.args values (38530, 728, 'arg_1', 'date', 0, 0, 1, 1);
-insert into sys.functions values (729, 'month', 'month', 'mtime', 0, 1, false, false, false, 2000, true, false);
-insert into sys.args values (38531, 729, 'res_0', 'int', 32, 0, 0, 0);
-insert into sys.args values (38532, 729, 'arg_1', 'date', 0, 0, 1, 1);
-insert into sys.functions values (730, 'day', 'day', 'mtime', 0, 1, false, false, false, 2000, true, false);
-insert into sys.args values (38533, 730, 'res_0', 'int', 32, 0, 0, 0);
-insert into sys.args values (38534, 730, 'arg_1', 'date', 0, 0, 1, 1);
-insert into sys.functions values (731, 'dayofyear', 'dayofyear', 'mtime', 0, 1, false, false, false, 2000, true, false);
-insert into sys.args values (38535, 731, 'res_0', 'int', 32, 0, 0, 0);
-insert into sys.args values (38536, 731, 'arg_1', 'date', 0, 0, 1, 1);
-insert into sys.functions values (732, 'weekofyear', 'weekofyear', 'mtime', 0, 1, false, false, false, 2000, true, false);
-insert into sys.args values (38537, 732, 'res_0', 'int', 32, 0, 0, 0);
-insert into sys.args values (38538, 732, 'arg_1', 'date', 0, 0, 1, 1);
-insert into sys.functions values (733, 'usweekofyear', 'usweekofyear', 'mtime', 0, 1, false, false, false, 2000, true, false);
-insert into sys.args values (38539, 733, 'res_0', 'int', 32, 0, 0, 0);
-insert into sys.args values (38540, 733, 'arg_1', 'date', 0, 0, 1, 1);
-insert into sys.functions values (734, 'dayofweek', 'dayofweek', 'mtime', 0, 1, false, false, false, 2000, true, false);
-insert into sys.args values (38541, 734, 'res_0', 'int', 32, 0, 0, 0);
-insert into sys.args values (38542, 734, 'arg_1', 'date', 0, 0, 1, 1);
-insert into sys.functions values (735, 'dayofmonth', 'day', 'mtime', 0, 1, false, false, false, 2000, true, false);
-insert into sys.args values (38543, 735, 'res_0', 'int', 32, 0, 0, 0);
-insert into sys.args values (38544, 735, 'arg_1', 'date', 0, 0, 1, 1);
-insert into sys.functions values (736, 'week', 'weekofyear', 'mtime', 0, 1, false, false, false, 2000, true, false);
-insert into sys.args values (38545, 736, 'res_0', 'int', 32, 0, 0, 0);
-insert into sys.args values (38546, 736, 'arg_1', 'date', 0, 0, 1, 1);
-insert into sys.functions values (737, 'epoch_ms', 'epoch_ms', 'mtime', 0, 1, false, false, false, 2000, true, false);
-insert into sys.args values (38547, 737, 'res_0', 'decimal', 18, 3, 0, 0);
-insert into sys.args values (38548, 737, 'arg_1', 'date', 0, 0, 1, 1);
-insert into sys.functions values (738, 'hour', 'hours', 'mtime', 0, 1, false, false, false, 2000, true, false);
-insert into sys.args values (38549, 738, 'res_0', 'int', 32, 0, 0, 0);
-insert into sys.args values (38550, 738, 'arg_1', 'time', 7, 0, 1, 1);
-insert into sys.functions values (739, 'minute', 'minutes', 'mtime', 0, 1, false, false, false, 2000, true, false);
-insert into sys.args values (38551, 739, 'res_0', 'int', 32, 0, 0, 0);
-insert into sys.args values (38552, 739, 'arg_1', 'time', 7, 0, 1, 1);
-insert into sys.functions values (740, 'second', 'sql_seconds', 'mtime', 0, 1, false, false, false, 2000, true, false);
-insert into sys.args values (38553, 740, 'res_0', 'decimal', 9, 6, 0, 0);
-insert into sys.args values (38554, 740, 'arg_1', 'time', 7, 0, 1, 1);
-insert into sys.functions values (741, 'epoch_ms', 'epoch_ms', 'mtime', 0, 1, false, false, false, 2000, true, false);
-insert into sys.args values (38555, 741, 'res_0', 'decimal', 18, 3, 0, 0);
-insert into sys.args values (38556, 741, 'arg_1', 'time', 7, 0, 1, 1);
-insert into sys.functions values (742, 'hour', 'hours', 'mtime', 0, 1, false, false, false, 2000, true, false);
-insert into sys.args values (38557, 742, 'res_0', 'int', 32, 0, 0, 0);
-insert into sys.args values (38558, 742, 'arg_1', 'timetz', 7, 0, 1, 1);
-insert into sys.functions values (743, 'minute', 'minutes', 'mtime', 0, 1, false, false, false, 2000, true, false);
-insert into sys.args values (38559, 743, 'res_0', 'int', 32, 0, 0, 0);
-insert into sys.args values (38560, 743, 'arg_1', 'timetz', 7, 0, 1, 1);
-insert into sys.functions values (744, 'second', 'sql_seconds', 'mtime', 0, 1, false, false, false, 2000, true, false);
-insert into sys.args values (38561, 744, 'res_0', 'decimal', 9, 6, 0, 0);
-insert into sys.args values (38562, 744, 'arg_1', 'timetz', 7, 0, 1, 1);
-insert into sys.functions values (745, 'epoch_ms', 'epoch_ms', 'mtime', 0, 1, false, false, false, 2000, true, false);
-insert into sys.args values (38563, 745, 'res_0', 'decimal', 18, 3, 0, 0);
-insert into sys.args values (38564, 745, 'arg_1', 'timetz', 7, 0, 1, 1);
-insert into sys.functions values (746, 'century', 'century', 'mtime', 0, 1, false, false, false, 2000, true, false);
-insert into sys.args values (38565, 746, 'res_0', 'int', 32, 0, 0, 0);
-insert into sys.args values (38566, 746, 'arg_1', 'timestamp', 7, 0, 1, 1);
-insert into sys.functions values (747, 'decade', 'decade', 'mtime', 0, 1, false, false, false, 2000, true, false);
-insert into sys.args values (38567, 747, 'res_0', 'int', 32, 0, 0, 0);
-insert into sys.args values (38568, 747, 'arg_1', 'timestamp', 7, 0, 1, 1);
-insert into sys.functions values (748, 'year', 'year', 'mtime', 0, 1, false, false, false, 2000, true, false);
-insert into sys.args values (38569, 748, 'res_0', 'int', 32, 0, 0, 0);
-insert into sys.args values (38570, 748, 'arg_1', 'timestamp', 7, 0, 1, 1);
-insert into sys.functions values (749, 'quarter', 'quarter', 'mtime', 0, 1, false, false, false, 2000, true, false);
-insert into sys.args values (38571, 749, 'res_0', 'int', 32, 0, 0, 0);
-insert into sys.args values (38572, 749, 'arg_1', 'timestamp', 7, 0, 1, 1);
-insert into sys.functions values (750, 'month', 'month', 'mtime', 0, 1, false, false, false, 2000, true, false);
-insert into sys.args values (38573, 750, 'res_0', 'int', 32, 0, 0, 0);
-insert into sys.args values (38574, 750, 'arg_1', 'timestamp', 7, 0, 1, 1);
-insert into sys.functions values (751, 'day', 'day', 'mtime', 0, 1, false, false, false, 2000, true, false);
-insert into sys.args values (38575, 751, 'res_0', 'int', 32, 0, 0, 0);
-insert into sys.args values (38576, 751, 'arg_1', 'timestamp', 7, 0, 1, 1);
-insert into sys.functions values (752, 'hour', 'hours', 'mtime', 0, 1, false, false, false, 2000, true, false);
-insert into sys.args values (38577, 752, 'res_0', 'int', 32, 0, 0, 0);
-insert into sys.args values (38578, 752, 'arg_1', 'timestamp', 7, 0, 1, 1);
-insert into sys.functions values (753, 'minute', 'minutes', 'mtime', 0, 1, false, false, false, 2000, true, false);
-insert into sys.args values (38579, 753, 'res_0', 'int', 32, 0, 0, 0);
-insert into sys.args values (38580, 753, 'arg_1', 'timestamp', 7, 0, 1, 1);
-insert into sys.functions values (754, 'second', 'sql_seconds', 'mtime', 0, 1, false, false, false, 2000, true, false);
-insert into sys.args values (38581, 754, 'res_0', 'decimal', 9, 6, 0, 0);
-insert into sys.args values (38582, 754, 'arg_1', 'timestamp', 7, 0, 1, 1);
-insert into sys.functions values (755, 'epoch_ms', 'epoch_ms', 'mtime', 0, 1, false, false, false, 2000, true, false);
-insert into sys.args values (38583, 755, 'res_0', 'decimal', 18, 3, 0, 0);
-insert into sys.args values (38584, 755, 'arg_1', 'timestamp', 7, 0, 1, 1);
-insert into sys.functions values (756, 'century', 'century', 'mtime', 0, 1, false, false, false, 2000, true, false);
-insert into sys.args values (38585, 756, 'res_0', 'int', 32, 0, 0, 0);
-insert into sys.args values (38586, 756, 'arg_1', 'timestamptz', 7, 0, 1, 1);
-insert into sys.functions values (757, 'decade', 'decade', 'mtime', 0, 1, false, false, false, 2000, true, false);
-insert into sys.args values (38587, 757, 'res_0', 'int', 32, 0, 0, 0);
-insert into sys.args values (38588, 757, 'arg_1', 'timestamptz', 7, 0, 1, 1);
-insert into sys.functions values (758, 'year', 'year', 'mtime', 0, 1, false, false, false, 2000, true, false);
-insert into sys.args values (38589, 758, 'res_0', 'int', 32, 0, 0, 0);
-insert into sys.args values (38590, 758, 'arg_1', 'timestamptz', 7, 0, 1, 1);
-insert into sys.functions values (759, 'quarter', 'quarter', 'mtime', 0, 1, false, false, false, 2000, true, false);
-insert into sys.args values (38591, 759, 'res_0', 'int', 32, 0, 0, 0);
-insert into sys.args values (38592, 759, 'arg_1', 'timestamptz', 7, 0, 1, 1);
-insert into sys.functions values (760, 'month', 'month', 'mtime', 0, 1, false, false, false, 2000, true, false);
-insert into sys.args values (38593, 760, 'res_0', 'int', 32, 0, 0, 0);
-insert into sys.args values (38594, 760, 'arg_1', 'timestamptz', 7, 0, 1, 1);
-insert into sys.functions values (761, 'day', 'day', 'mtime', 0, 1, false, false, false, 2000, true, false);
-insert into sys.args values (38595, 761, 'res_0', 'int', 32, 0, 0, 0);
-insert into sys.args values (38596, 761, 'arg_1', 'timestamptz', 7, 0, 1, 1);
-insert into sys.functions values (762, 'hour', 'hours', 'mtime', 0, 1, false, false, false, 2000, true, false);
-insert into sys.args values (38597, 762, 'res_0', 'int', 32, 0, 0, 0);
-insert into sys.args values (38598, 762, 'arg_1', 'timestamptz', 7, 0, 1, 1);
-insert into sys.functions values (763, 'minute', 'minutes', 'mtime', 0, 1, false, false, false, 2000, true, false);
-insert into sys.args values (38599, 763, 'res_0', 'int', 32, 0, 0, 0);
-insert into sys.args values (38600, 763, 'arg_1', 'timestamptz', 7, 0, 1, 1);
-insert into sys.functions values (764, 'second', 'sql_seconds', 'mtime', 0, 1, false, false, false, 2000, true, false);
-insert into sys.args values (38601, 764, 'res_0', 'decimal', 9, 6, 0, 0);
-insert into sys.args values (38602, 764, 'arg_1', 'timestamptz', 7, 0, 1, 1);
-insert into sys.functions values (765, 'epoch_ms', 'epoch_ms', 'mtime', 0, 1, false, false, false, 2000, true, false);
-insert into sys.args values (38603, 765, 'res_0', 'decimal', 18, 3, 0, 0);
-insert into sys.args values (38604, 765, 'arg_1', 'timestamptz', 7, 0, 1, 1);
-insert into sys.functions values (766, 'year', 'year', 'mtime', 0, 1, false, false, false, 2000, true, false);
-insert into sys.args values (38605, 766, 'res_0', 'int', 32, 0, 0, 0);
-insert into sys.args values (38606, 766, 'arg_1', 'month_interval', 3, 0, 1, 1);
-insert into sys.functions values (767, 'month', 'month', 'mtime', 0, 1, false, false, false, 2000, true, false);
-insert into sys.args values (38607, 767, 'res_0', 'int', 32, 0, 0, 0);
-insert into sys.args values (38608, 767, 'arg_1', 'month_interval', 3, 0, 1, 1);
-insert into sys.functions values (768, 'day', 'day', 'mtime', 0, 1, false, false, false, 2000, true, false);
-insert into sys.args values (38609, 768, 'res_0', 'bigint', 64, 0, 0, 0);
-insert into sys.args values (38610, 768, 'arg_1', 'day_interval', 4, 0, 1, 1);
-insert into sys.functions values (769, 'hour', 'hours', 'mtime', 0, 1, false, false, false, 2000, true, false);
-insert into sys.args values (38611, 769, 'res_0', 'int', 32, 0, 0, 0);
-insert into sys.args values (38612, 769, 'arg_1', 'day_interval', 4, 0, 1, 1);
-insert into sys.functions values (770, 'minute', 'minutes', 'mtime', 0, 1, false, false, false, 2000, true, false);
-insert into sys.args values (38613, 770, 'res_0', 'int', 32, 0, 0, 0);
-insert into sys.args values (38614, 770, 'arg_1', 'day_interval', 4, 0, 1, 1);
-insert into sys.functions values (771, 'second', 'seconds', 'mtime', 0, 1, false, false, false, 2000, true, false);
-insert into sys.args values (38615, 771, 'res_0', 'int', 32, 0, 0, 0);
-insert into sys.args values (38616, 771, 'arg_1', 'day_interval', 4, 0, 1, 1);
-insert into sys.functions values (772, 'epoch_ms', 'epoch_ms', 'mtime', 0, 1, false, false, false, 2000, true, false);
-insert into sys.args values (38617, 772, 'res_0', 'decimal', 18, 3, 0, 0);
-insert into sys.args values (38618, 772, 'arg_1', 'day_interval', 4, 0, 1, 1);
-insert into sys.functions values (773, 'day', 'day', 'mtime', 0, 1, false, false, false, 2000, true, false);
-insert into sys.args values (38619, 773, 'res_0', 'bigint', 64, 0, 0, 0);
-insert into sys.args values (38620, 773, 'arg_1', 'sec_interval', 13, 0, 1, 1);
-insert into sys.functions values (774, 'hour', 'hours', 'mtime', 0, 1, false, false, false, 2000, true, false);
-insert into sys.args values (38621, 774, 'res_0', 'int', 32, 0, 0, 0);
-insert into sys.args values (38622, 774, 'arg_1', 'sec_interval', 13, 0, 1, 1);
-insert into sys.functions values (775, 'minute', 'minutes', 'mtime', 0, 1, false, false, false, 2000, true, false);
-insert into sys.args values (38623, 775, 'res_0', 'int', 32, 0, 0, 0);
-insert into sys.args values (38624, 775, 'arg_1', 'sec_interval', 13, 0, 1, 1);
-insert into sys.functions values (776, 'second', 'seconds', 'mtime', 0, 1, false, false, false, 2000, true, false);
-insert into sys.args values (38625, 776, 'res_0', 'int', 32, 0, 0, 0);
-insert into sys.args values (38626, 776, 'arg_1', 'sec_interval', 13, 0, 1, 1);
-insert into sys.functions values (777, 'epoch_ms', 'epoch_ms', 'mtime', 0, 1, false, false, false, 2000, true, false);
-insert into sys.args values (38627, 777, 'res_0', 'decimal', 18, 3, 0, 0);
-insert into sys.args values (38628, 777, 'arg_1', 'sec_interval', 13, 0, 1, 1);
-insert into sys.functions values (778, 'next_value_for', 'next_value', 'sql', 0, 1, true, false, false, 2000, true, true);
-insert into sys.args values (38629, 778, 'res_0', 'bigint', 64, 0, 0, 0);
-insert into sys.args values (38630, 778, 'arg_1', 'clob', 0, 0, 1, 1);
-insert into sys.args values (38631, 778, 'arg_2', 'clob', 0, 0, 1, 2);
-insert into sys.functions values (779, 'get_value_for', 'get_value', 'sql', 0, 1, false, false, false, 2000, true, true);
-=======
 insert into sys.functions values (724, 'sql_add', 'time_add_msec_interval', 'mtime', 0, 1, false, false, false, 2000, true, false);
 insert into sys.args values (38522, 724, 'res_0', 'timetz', 7, 0, 0, 0);
 insert into sys.args values (38523, 724, 'arg_1', 'timetz', 7, 0, 1, 1);
@@ -2906,7 +2738,7 @@
 insert into sys.args values (38548, 737, 'res_0', 'int', 32, 0, 0, 0);
 insert into sys.args values (38549, 737, 'arg_1', 'date', 0, 0, 1, 1);
 insert into sys.functions values (738, 'epoch_ms', 'epoch_ms', 'mtime', 0, 1, false, false, false, 2000, true, false);
-insert into sys.args values (38550, 738, 'res_0', 'bigint', 64, 0, 0, 0);
+insert into sys.args values (38550, 738, 'res_0', 'decimal', 18, 3, 0, 0);
 insert into sys.args values (38551, 738, 'arg_1', 'date', 0, 0, 1, 1);
 insert into sys.functions values (739, 'hour', 'hours', 'mtime', 0, 1, false, false, false, 2000, true, false);
 insert into sys.args values (38552, 739, 'res_0', 'int', 32, 0, 0, 0);
@@ -2918,7 +2750,7 @@
 insert into sys.args values (38556, 741, 'res_0', 'decimal', 9, 6, 0, 0);
 insert into sys.args values (38557, 741, 'arg_1', 'time', 7, 0, 1, 1);
 insert into sys.functions values (742, 'epoch_ms', 'epoch_ms', 'mtime', 0, 1, false, false, false, 2000, true, false);
-insert into sys.args values (38558, 742, 'res_0', 'bigint', 64, 0, 0, 0);
+insert into sys.args values (38558, 742, 'res_0', 'decimal', 18, 3, 0, 0);
 insert into sys.args values (38559, 742, 'arg_1', 'time', 7, 0, 1, 1);
 insert into sys.functions values (743, 'hour', 'hours', 'mtime', 0, 1, false, false, false, 2000, true, false);
 insert into sys.args values (38560, 743, 'res_0', 'int', 32, 0, 0, 0);
@@ -2930,7 +2762,7 @@
 insert into sys.args values (38564, 745, 'res_0', 'decimal', 9, 6, 0, 0);
 insert into sys.args values (38565, 745, 'arg_1', 'timetz', 7, 0, 1, 1);
 insert into sys.functions values (746, 'epoch_ms', 'epoch_ms', 'mtime', 0, 1, false, false, false, 2000, true, false);
-insert into sys.args values (38566, 746, 'res_0', 'bigint', 64, 0, 0, 0);
+insert into sys.args values (38566, 746, 'res_0', 'decimal', 18, 3, 0, 0);
 insert into sys.args values (38567, 746, 'arg_1', 'timetz', 7, 0, 1, 1);
 insert into sys.functions values (747, 'century', 'century', 'mtime', 0, 1, false, false, false, 2000, true, false);
 insert into sys.args values (38568, 747, 'res_0', 'int', 32, 0, 0, 0);
@@ -2960,7 +2792,7 @@
 insert into sys.args values (38584, 755, 'res_0', 'decimal', 9, 6, 0, 0);
 insert into sys.args values (38585, 755, 'arg_1', 'timestamp', 7, 0, 1, 1);
 insert into sys.functions values (756, 'epoch_ms', 'epoch_ms', 'mtime', 0, 1, false, false, false, 2000, true, false);
-insert into sys.args values (38586, 756, 'res_0', 'bigint', 64, 0, 0, 0);
+insert into sys.args values (38586, 756, 'res_0', 'decimal', 18, 3, 0, 0);
 insert into sys.args values (38587, 756, 'arg_1', 'timestamp', 7, 0, 1, 1);
 insert into sys.functions values (757, 'century', 'century', 'mtime', 0, 1, false, false, false, 2000, true, false);
 insert into sys.args values (38588, 757, 'res_0', 'int', 32, 0, 0, 0);
@@ -2990,7 +2822,7 @@
 insert into sys.args values (38604, 765, 'res_0', 'decimal', 9, 6, 0, 0);
 insert into sys.args values (38605, 765, 'arg_1', 'timestamptz', 7, 0, 1, 1);
 insert into sys.functions values (766, 'epoch_ms', 'epoch_ms', 'mtime', 0, 1, false, false, false, 2000, true, false);
-insert into sys.args values (38606, 766, 'res_0', 'bigint', 64, 0, 0, 0);
+insert into sys.args values (38606, 766, 'res_0', 'decimal', 18, 3, 0, 0);
 insert into sys.args values (38607, 766, 'arg_1', 'timestamptz', 7, 0, 1, 1);
 insert into sys.functions values (767, 'year', 'year', 'mtime', 0, 1, false, false, false, 2000, true, false);
 insert into sys.args values (38608, 767, 'res_0', 'int', 32, 0, 0, 0);
@@ -3011,7 +2843,7 @@
 insert into sys.args values (38618, 772, 'res_0', 'int', 32, 0, 0, 0);
 insert into sys.args values (38619, 772, 'arg_1', 'day_interval', 4, 0, 1, 1);
 insert into sys.functions values (773, 'epoch_ms', 'epoch_ms', 'mtime', 0, 1, false, false, false, 2000, true, false);
-insert into sys.args values (38620, 773, 'res_0', 'bigint', 64, 0, 0, 0);
+insert into sys.args values (38620, 773, 'res_0', 'decimal', 18, 3, 0, 0);
 insert into sys.args values (38621, 773, 'arg_1', 'day_interval', 4, 0, 1, 1);
 insert into sys.functions values (774, 'day', 'day', 'mtime', 0, 1, false, false, false, 2000, true, false);
 insert into sys.args values (38622, 774, 'res_0', 'bigint', 64, 0, 0, 0);
@@ -3026,10 +2858,9 @@
 insert into sys.args values (38628, 777, 'res_0', 'int', 32, 0, 0, 0);
 insert into sys.args values (38629, 777, 'arg_1', 'sec_interval', 13, 0, 1, 1);
 insert into sys.functions values (778, 'epoch_ms', 'epoch_ms', 'mtime', 0, 1, false, false, false, 2000, true, false);
-insert into sys.args values (38630, 778, 'res_0', 'bigint', 64, 0, 0, 0);
+insert into sys.args values (38630, 778, 'res_0', 'decimal', 18, 3, 0, 0);
 insert into sys.args values (38631, 778, 'arg_1', 'sec_interval', 13, 0, 1, 1);
 insert into sys.functions values (779, 'next_value_for', 'next_value', 'sql', 0, 1, true, false, false, 2000, true, true);
->>>>>>> 081ff3a9
 insert into sys.args values (38632, 779, 'res_0', 'bigint', 64, 0, 0, 0);
 insert into sys.args values (38633, 779, 'arg_1', 'clob', 0, 0, 1, 1);
 insert into sys.args values (38634, 779, 'arg_2', 'clob', 0, 0, 1, 2);
