--- conflicted
+++ resolved
@@ -1,2937 +1,3 @@
-<<<<<<< HEAD
-Running database upgrade commands:
-delete from sys.dependencies where id < 2000;
-delete from sys.types where id < 2000;
-insert into sys.types values (1, 'void', 'any', 0, 0, 0, 0, 2000);
-insert into sys.types values (2, 'bat', 'table', 0, 0, 0, 1, 2000);
-insert into sys.types values (3, 'ptr', 'ptr', 0, 0, 0, 1, 2000);
-insert into sys.types values (4, 'bit', 'boolean', 1, 0, 2, 2, 2000);
-insert into sys.types values (5, 'str', 'clob', 0, 0, 0, 4, 2000);
-insert into sys.types values (6, 'str', 'varchar', 0, 0, 0, 4, 2000);
-insert into sys.types values (7, 'str', 'char', 0, 0, 0, 3, 2000);
-insert into sys.types values (8, 'oid', 'oid', 63, 0, 2, 6, 2000);
-insert into sys.types values (9, 'bte', 'tinyint', 8, 1, 2, 7, 2000);
-insert into sys.types values (10, 'sht', 'smallint', 16, 1, 2, 7, 2000);
-insert into sys.types values (11, 'int', 'int', 32, 1, 2, 7, 2000);
-insert into sys.types values (12, 'lng', 'bigint', 64, 1, 2, 7, 2000);
-insert into sys.types values (13, 'bte', 'decimal', 2, 1, 10, 10, 2000);
-insert into sys.types values (14, 'sht', 'decimal', 4, 1, 10, 10, 2000);
-insert into sys.types values (15, 'int', 'decimal', 9, 1, 10, 10, 2000);
-insert into sys.types values (16, 'lng', 'decimal', 18, 1, 10, 10, 2000);
-insert into sys.types values (17, 'flt', 'real', 24, 2, 2, 11, 2000);
-insert into sys.types values (18, 'dbl', 'double', 53, 2, 2, 11, 2000);
-insert into sys.types values (19, 'int', 'month_interval', 3, 0, 10, 8, 2000);
-insert into sys.types values (20, 'lng', 'day_interval', 4, 0, 10, 9, 2000);
-insert into sys.types values (21, 'lng', 'sec_interval', 13, 1, 10, 9, 2000);
-insert into sys.types values (22, 'daytime', 'time', 7, 0, 0, 12, 2000);
-insert into sys.types values (23, 'daytime', 'timetz', 7, 1, 0, 13, 2000);
-insert into sys.types values (24, 'date', 'date', 0, 0, 0, 14, 2000);
-insert into sys.types values (25, 'timestamp', 'timestamp', 7, 0, 0, 15, 2000);
-insert into sys.types values (26, 'timestamp', 'timestamptz', 7, 1, 0, 16, 2000);
-insert into sys.types values (27, 'blob', 'blob', 0, 0, 0, 5, 2000);
-insert into sys.types values (30, 'wkb', 'geometry', 0, 0, 0, 17, 2000);
-insert into sys.types values (31, 'wkba', 'geometrya', 0, 0, 0, 18, 2000);
-insert into sys.types values (32, 'mbr', 'mbr', 0, 0, 0, 18, 2000);
-delete from sys.functions where id < 2000;
-delete from sys.args where func_id not in (select id from sys.functions);
-insert into sys.functions values (28, 'length', 'nitems', 'blob', 0, 1, false, false, false, 2000, true, false);
-insert into sys.args values (42817, 28, 'res_0', 'int', 32, 0, 0, 0);
-insert into sys.args values (42818, 28, 'arg_1', 'blob', 0, 0, 1, 1);
-insert into sys.functions values (29, 'octet_length', 'nitems', 'blob', 0, 1, false, false, false, 2000, true, false);
-insert into sys.args values (42819, 29, 'res_0', 'int', 32, 0, 0, 0);
-insert into sys.args values (42820, 29, 'arg_1', 'blob', 0, 0, 1, 1);
-insert into sys.functions values (33, 'mbr_overlap', 'mbrOverlaps', 'geom', 0, 1, false, false, false, 2000, true, true);
-insert into sys.args values (42821, 33, 'res_0', 'boolean', 1, 0, 0, 0);
-insert into sys.args values (42822, 33, 'arg_1', 'geometry', 0, 0, 1, 1);
-insert into sys.args values (42823, 33, 'arg_2', 'geometry', 0, 0, 1, 2);
-insert into sys.functions values (34, 'mbr_overlap', 'mbrOverlaps', 'geom', 0, 1, false, false, false, 2000, true, true);
-insert into sys.args values (42824, 34, 'res_0', 'boolean', 1, 0, 0, 0);
-insert into sys.args values (42825, 34, 'arg_1', 'mbr', 0, 0, 1, 1);
-insert into sys.args values (42826, 34, 'arg_2', 'mbr', 0, 0, 1, 2);
-insert into sys.functions values (35, 'mbr_above', 'mbrAbove', 'geom', 0, 1, false, false, false, 2000, true, true);
-insert into sys.args values (42827, 35, 'res_0', 'boolean', 1, 0, 0, 0);
-insert into sys.args values (42828, 35, 'arg_1', 'geometry', 0, 0, 1, 1);
-insert into sys.args values (42829, 35, 'arg_2', 'geometry', 0, 0, 1, 2);
-insert into sys.functions values (36, 'mbr_above', 'mbrAbove', 'geom', 0, 1, false, false, false, 2000, true, true);
-insert into sys.args values (42830, 36, 'res_0', 'boolean', 1, 0, 0, 0);
-insert into sys.args values (42831, 36, 'arg_1', 'mbr', 0, 0, 1, 1);
-insert into sys.args values (42832, 36, 'arg_2', 'mbr', 0, 0, 1, 2);
-insert into sys.functions values (37, 'mbr_below', 'mbrBelow', 'geom', 0, 1, false, false, false, 2000, true, true);
-insert into sys.args values (42833, 37, 'res_0', 'boolean', 1, 0, 0, 0);
-insert into sys.args values (42834, 37, 'arg_1', 'geometry', 0, 0, 1, 1);
-insert into sys.args values (42835, 37, 'arg_2', 'geometry', 0, 0, 1, 2);
-insert into sys.functions values (38, 'mbr_below', 'mbrBelow', 'geom', 0, 1, false, false, false, 2000, true, true);
-insert into sys.args values (42836, 38, 'res_0', 'boolean', 1, 0, 0, 0);
-insert into sys.args values (42837, 38, 'arg_1', 'mbr', 0, 0, 1, 1);
-insert into sys.args values (42838, 38, 'arg_2', 'mbr', 0, 0, 1, 2);
-insert into sys.functions values (39, 'mbr_right', 'mbrRight', 'geom', 0, 1, false, false, false, 2000, true, true);
-insert into sys.args values (42839, 39, 'res_0', 'boolean', 1, 0, 0, 0);
-insert into sys.args values (42840, 39, 'arg_1', 'geometry', 0, 0, 1, 1);
-insert into sys.args values (42841, 39, 'arg_2', 'geometry', 0, 0, 1, 2);
-insert into sys.functions values (40, 'mbr_right', 'mbrRight', 'geom', 0, 1, false, false, false, 2000, true, true);
-insert into sys.args values (42842, 40, 'res_0', 'boolean', 1, 0, 0, 0);
-insert into sys.args values (42843, 40, 'arg_1', 'mbr', 0, 0, 1, 1);
-insert into sys.args values (42844, 40, 'arg_2', 'mbr', 0, 0, 1, 2);
-insert into sys.functions values (41, 'mbr_left', 'mbrLeft', 'geom', 0, 1, false, false, false, 2000, true, true);
-insert into sys.args values (42845, 41, 'res_0', 'boolean', 1, 0, 0, 0);
-insert into sys.args values (42846, 41, 'arg_1', 'geometry', 0, 0, 1, 1);
-insert into sys.args values (42847, 41, 'arg_2', 'geometry', 0, 0, 1, 2);
-insert into sys.functions values (42, 'mbr_left', 'mbrLeft', 'geom', 0, 1, false, false, false, 2000, true, true);
-insert into sys.args values (42848, 42, 'res_0', 'boolean', 1, 0, 0, 0);
-insert into sys.args values (42849, 42, 'arg_1', 'mbr', 0, 0, 1, 1);
-insert into sys.args values (42850, 42, 'arg_2', 'mbr', 0, 0, 1, 2);
-insert into sys.functions values (43, 'mbr_overlap_or_above', 'mbrOverlapOrAbove', 'geom', 0, 1, false, false, false, 2000, true, true);
-insert into sys.args values (42851, 43, 'res_0', 'boolean', 1, 0, 0, 0);
-insert into sys.args values (42852, 43, 'arg_1', 'geometry', 0, 0, 1, 1);
-insert into sys.args values (42853, 43, 'arg_2', 'geometry', 0, 0, 1, 2);
-insert into sys.functions values (44, 'mbr_overlap_or_above', 'mbrOverlapOrAbove', 'geom', 0, 1, false, false, false, 2000, true, true);
-insert into sys.args values (42854, 44, 'res_0', 'boolean', 1, 0, 0, 0);
-insert into sys.args values (42855, 44, 'arg_1', 'mbr', 0, 0, 1, 1);
-insert into sys.args values (42856, 44, 'arg_2', 'mbr', 0, 0, 1, 2);
-insert into sys.functions values (45, 'mbr_overlap_or_below', 'mbrOverlapOrBelow', 'geom', 0, 1, false, false, false, 2000, true, true);
-insert into sys.args values (42857, 45, 'res_0', 'boolean', 1, 0, 0, 0);
-insert into sys.args values (42858, 45, 'arg_1', 'geometry', 0, 0, 1, 1);
-insert into sys.args values (42859, 45, 'arg_2', 'geometry', 0, 0, 1, 2);
-insert into sys.functions values (46, 'mbr_overlap_or_below', 'mbrOverlapOrBelow', 'geom', 0, 1, false, false, false, 2000, true, true);
-insert into sys.args values (42860, 46, 'res_0', 'boolean', 1, 0, 0, 0);
-insert into sys.args values (42861, 46, 'arg_1', 'mbr', 0, 0, 1, 1);
-insert into sys.args values (42862, 46, 'arg_2', 'mbr', 0, 0, 1, 2);
-insert into sys.functions values (47, 'mbr_overlap_or_right', 'mbrOverlapOrRight', 'geom', 0, 1, false, false, false, 2000, true, true);
-insert into sys.args values (42863, 47, 'res_0', 'boolean', 1, 0, 0, 0);
-insert into sys.args values (42864, 47, 'arg_1', 'geometry', 0, 0, 1, 1);
-insert into sys.args values (42865, 47, 'arg_2', 'geometry', 0, 0, 1, 2);
-insert into sys.functions values (48, 'mbr_overlap_or_right', 'mbrOverlapOrRight', 'geom', 0, 1, false, false, false, 2000, true, true);
-insert into sys.args values (42866, 48, 'res_0', 'boolean', 1, 0, 0, 0);
-insert into sys.args values (42867, 48, 'arg_1', 'mbr', 0, 0, 1, 1);
-insert into sys.args values (42868, 48, 'arg_2', 'mbr', 0, 0, 1, 2);
-insert into sys.functions values (49, 'mbr_overlap_or_left', 'mbrOverlapOrLeft', 'geom', 0, 1, false, false, false, 2000, true, true);
-insert into sys.args values (42869, 49, 'res_0', 'boolean', 1, 0, 0, 0);
-insert into sys.args values (42870, 49, 'arg_1', 'geometry', 0, 0, 1, 1);
-insert into sys.args values (42871, 49, 'arg_2', 'geometry', 0, 0, 1, 2);
-insert into sys.functions values (50, 'mbr_overlap_or_left', 'mbrOverlapOrLeft', 'geom', 0, 1, false, false, false, 2000, true, true);
-insert into sys.args values (42872, 50, 'res_0', 'boolean', 1, 0, 0, 0);
-insert into sys.args values (42873, 50, 'arg_1', 'mbr', 0, 0, 1, 1);
-insert into sys.args values (42874, 50, 'arg_2', 'mbr', 0, 0, 1, 2);
-insert into sys.functions values (51, 'mbr_contains', 'mbrContains', 'geom', 0, 1, false, false, false, 2000, true, true);
-insert into sys.args values (42875, 51, 'res_0', 'boolean', 1, 0, 0, 0);
-insert into sys.args values (42876, 51, 'arg_1', 'geometry', 0, 0, 1, 1);
-insert into sys.args values (42877, 51, 'arg_2', 'geometry', 0, 0, 1, 2);
-insert into sys.functions values (52, 'mbr_contains', 'mbrContains', 'geom', 0, 1, false, false, false, 2000, true, true);
-insert into sys.args values (42878, 52, 'res_0', 'boolean', 1, 0, 0, 0);
-insert into sys.args values (42879, 52, 'arg_1', 'mbr', 0, 0, 1, 1);
-insert into sys.args values (42880, 52, 'arg_2', 'mbr', 0, 0, 1, 2);
-insert into sys.functions values (53, 'mbr_contained', 'mbrContained', 'geom', 0, 1, false, false, false, 2000, true, true);
-insert into sys.args values (42881, 53, 'res_0', 'boolean', 1, 0, 0, 0);
-insert into sys.args values (42882, 53, 'arg_1', 'geometry', 0, 0, 1, 1);
-insert into sys.args values (42883, 53, 'arg_2', 'geometry', 0, 0, 1, 2);
-insert into sys.functions values (54, 'mbr_contained', 'mbrContained', 'geom', 0, 1, false, false, false, 2000, true, true);
-insert into sys.args values (42884, 54, 'res_0', 'boolean', 1, 0, 0, 0);
-insert into sys.args values (42885, 54, 'arg_1', 'mbr', 0, 0, 1, 1);
-insert into sys.args values (42886, 54, 'arg_2', 'mbr', 0, 0, 1, 2);
-insert into sys.functions values (55, 'mbr_equal', 'mbrEqual', 'geom', 0, 1, false, false, false, 2000, true, true);
-insert into sys.args values (42887, 55, 'res_0', 'boolean', 1, 0, 0, 0);
-insert into sys.args values (42888, 55, 'arg_1', 'geometry', 0, 0, 1, 1);
-insert into sys.args values (42889, 55, 'arg_2', 'geometry', 0, 0, 1, 2);
-insert into sys.functions values (56, 'mbr_equal', 'mbrEqual', 'geom', 0, 1, false, false, false, 2000, true, true);
-insert into sys.args values (42890, 56, 'res_0', 'boolean', 1, 0, 0, 0);
-insert into sys.args values (42891, 56, 'arg_1', 'mbr', 0, 0, 1, 1);
-insert into sys.args values (42892, 56, 'arg_2', 'mbr', 0, 0, 1, 2);
-insert into sys.functions values (57, 'mbr_distance', 'mbrDistance', 'geom', 0, 1, false, false, false, 2000, true, true);
-insert into sys.args values (42893, 57, 'res_0', 'double', 53, 0, 0, 0);
-insert into sys.args values (42894, 57, 'arg_1', 'geometry', 0, 0, 1, 1);
-insert into sys.args values (42895, 57, 'arg_2', 'geometry', 0, 0, 1, 2);
-insert into sys.functions values (58, 'mbr_distance', 'mbrDistance', 'geom', 0, 1, false, false, false, 2000, true, true);
-insert into sys.args values (42896, 58, 'res_0', 'double', 53, 0, 0, 0);
-insert into sys.args values (42897, 58, 'arg_1', 'mbr', 0, 0, 1, 1);
-insert into sys.args values (42898, 58, 'arg_2', 'mbr', 0, 0, 1, 2);
-insert into sys.functions values (59, 'left_shift', 'mbrLeft', 'geom', 0, 1, false, false, false, 2000, true, true);
-insert into sys.args values (42899, 59, 'res_0', 'boolean', 1, 0, 0, 0);
-insert into sys.args values (42900, 59, 'arg_1', 'geometry', 0, 0, 1, 1);
-insert into sys.args values (42901, 59, 'arg_2', 'geometry', 0, 0, 1, 2);
-insert into sys.functions values (60, 'left_shift', 'mbrLeft', 'geom', 0, 1, false, false, false, 2000, true, true);
-insert into sys.args values (42902, 60, 'res_0', 'boolean', 1, 0, 0, 0);
-insert into sys.args values (42903, 60, 'arg_1', 'mbr', 0, 0, 1, 1);
-insert into sys.args values (42904, 60, 'arg_2', 'mbr', 0, 0, 1, 2);
-insert into sys.functions values (61, 'right_shift', 'mbrRight', 'geom', 0, 1, false, false, false, 2000, true, true);
-insert into sys.args values (42905, 61, 'res_0', 'boolean', 1, 0, 0, 0);
-insert into sys.args values (42906, 61, 'arg_1', 'geometry', 0, 0, 1, 1);
-insert into sys.args values (42907, 61, 'arg_2', 'geometry', 0, 0, 1, 2);
-insert into sys.functions values (62, 'right_shift', 'mbrRight', 'geom', 0, 1, false, false, false, 2000, true, true);
-insert into sys.args values (42908, 62, 'res_0', 'boolean', 1, 0, 0, 0);
-insert into sys.args values (42909, 62, 'arg_1', 'mbr', 0, 0, 1, 1);
-insert into sys.args values (42910, 62, 'arg_2', 'mbr', 0, 0, 1, 2);
-insert into sys.functions values (70, '=', '=', 'calc', 0, 1, false, false, false, 2000, true, false);
-insert into sys.args values (42911, 70, 'res_0', 'boolean', 1, 0, 0, 0);
-insert into sys.args values (42912, 70, 'arg_1', 'any', 0, 0, 1, 1);
-insert into sys.args values (42913, 70, 'arg_2', 'any', 0, 0, 1, 2);
-insert into sys.functions values (71, '<>', '!=', 'calc', 0, 1, false, false, false, 2000, true, false);
-insert into sys.args values (42914, 71, 'res_0', 'boolean', 1, 0, 0, 0);
-insert into sys.args values (42915, 71, 'arg_1', 'any', 0, 0, 1, 1);
-insert into sys.args values (42916, 71, 'arg_2', 'any', 0, 0, 1, 2);
-insert into sys.functions values (72, 'isnull', 'isnil', 'calc', 0, 1, false, false, false, 2000, true, true);
-insert into sys.args values (42917, 72, 'res_0', 'boolean', 1, 0, 0, 0);
-insert into sys.args values (42918, 72, 'arg_1', 'any', 0, 0, 1, 1);
-insert into sys.functions values (73, 'isnotnull', 'isnotnil', 'calc', 0, 1, false, false, false, 2000, true, true);
-insert into sys.args values (42919, 73, 'res_0', 'boolean', 1, 0, 0, 0);
-insert into sys.args values (42920, 73, 'arg_1', 'any', 0, 0, 1, 1);
-insert into sys.functions values (74, '>', '>', 'calc', 0, 1, false, false, false, 2000, true, false);
-insert into sys.args values (42921, 74, 'res_0', 'boolean', 1, 0, 0, 0);
-insert into sys.args values (42922, 74, 'arg_1', 'any', 0, 0, 1, 1);
-insert into sys.args values (42923, 74, 'arg_2', 'any', 0, 0, 1, 2);
-insert into sys.functions values (75, '>=', '>=', 'calc', 0, 1, false, false, false, 2000, true, false);
-insert into sys.args values (42924, 75, 'res_0', 'boolean', 1, 0, 0, 0);
-insert into sys.args values (42925, 75, 'arg_1', 'any', 0, 0, 1, 1);
-insert into sys.args values (42926, 75, 'arg_2', 'any', 0, 0, 1, 2);
-insert into sys.functions values (76, '<', '<', 'calc', 0, 1, false, false, false, 2000, true, false);
-insert into sys.args values (42927, 76, 'res_0', 'boolean', 1, 0, 0, 0);
-insert into sys.args values (42928, 76, 'arg_1', 'any', 0, 0, 1, 1);
-insert into sys.args values (42929, 76, 'arg_2', 'any', 0, 0, 1, 2);
-insert into sys.functions values (77, '<=', '<=', 'calc', 0, 1, false, false, false, 2000, true, false);
-insert into sys.args values (42930, 77, 'res_0', 'boolean', 1, 0, 0, 0);
-insert into sys.args values (42931, 77, 'arg_1', 'any', 0, 0, 1, 1);
-insert into sys.args values (42932, 77, 'arg_2', 'any', 0, 0, 1, 2);
-insert into sys.functions values (78, 'between', 'between', 'calc', 0, 1, false, false, false, 2000, true, false);
-insert into sys.args values (42933, 78, 'res_0', 'boolean', 1, 0, 0, 0);
-insert into sys.args values (42934, 78, 'arg_1', 'any', 0, 0, 1, 1);
-insert into sys.args values (42935, 78, 'arg_2', 'any', 0, 0, 1, 2);
-insert into sys.args values (42936, 78, 'arg_3', 'any', 0, 0, 1, 3);
-insert into sys.args values (42937, 78, 'arg_4', 'boolean', 1, 0, 1, 4);
-insert into sys.args values (42938, 78, 'arg_5', 'boolean', 1, 0, 1, 5);
-insert into sys.args values (42939, 78, 'arg_6', 'boolean', 1, 0, 1, 6);
-insert into sys.args values (42940, 78, 'arg_7', 'boolean', 1, 0, 1, 7);
-insert into sys.args values (42941, 78, 'arg_8', 'boolean', 1, 0, 1, 8);
-insert into sys.functions values (97, 'min', 'min', 'aggr', 0, 3, false, false, false, 2000, true, false);
-insert into sys.args values (42942, 97, 'res_0', 'any', 0, 0, 0, 0);
-insert into sys.args values (42943, 97, 'arg_1', 'any', 0, 0, 1, 1);
-insert into sys.functions values (98, 'max', 'max', 'aggr', 0, 3, false, false, false, 2000, true, false);
-insert into sys.args values (42944, 98, 'res_0', 'any', 0, 0, 0, 0);
-insert into sys.args values (42945, 98, 'arg_1', 'any', 0, 0, 1, 1);
-insert into sys.functions values (99, 'sql_min', 'min', 'calc', 0, 1, false, false, false, 2000, true, false);
-insert into sys.args values (42946, 99, 'res_0', 'any', 0, 0, 0, 0);
-insert into sys.args values (42947, 99, 'arg_1', 'any', 0, 0, 1, 1);
-insert into sys.args values (42948, 99, 'arg_2', 'any', 0, 0, 1, 2);
-insert into sys.functions values (100, 'sql_max', 'max', 'calc', 0, 1, false, false, false, 2000, true, false);
-insert into sys.args values (42949, 100, 'res_0', 'any', 0, 0, 0, 0);
-insert into sys.args values (42950, 100, 'arg_1', 'any', 0, 0, 1, 1);
-insert into sys.args values (42951, 100, 'arg_2', 'any', 0, 0, 1, 2);
-insert into sys.functions values (101, 'least', 'min_no_nil', 'calc', 0, 1, false, false, false, 2000, true, true);
-insert into sys.args values (42952, 101, 'res_0', 'any', 0, 0, 0, 0);
-insert into sys.args values (42953, 101, 'arg_1', 'any', 0, 0, 1, 1);
-insert into sys.args values (42954, 101, 'arg_2', 'any', 0, 0, 1, 2);
-insert into sys.functions values (102, 'greatest', 'max_no_nil', 'calc', 0, 1, false, false, false, 2000, true, true);
-insert into sys.args values (42955, 102, 'res_0', 'any', 0, 0, 0, 0);
-insert into sys.args values (42956, 102, 'arg_1', 'any', 0, 0, 1, 1);
-insert into sys.args values (42957, 102, 'arg_2', 'any', 0, 0, 1, 2);
-insert into sys.functions values (103, 'ifthenelse', 'ifthenelse', 'calc', 0, 1, false, false, false, 2000, true, true);
-insert into sys.args values (42958, 103, 'res_0', 'any', 0, 0, 0, 0);
-insert into sys.args values (42959, 103, 'arg_1', 'boolean', 1, 0, 1, 1);
-insert into sys.args values (42960, 103, 'arg_2', 'any', 0, 0, 1, 2);
-insert into sys.args values (42961, 103, 'arg_3', 'any', 0, 0, 1, 3);
-insert into sys.functions values (109, 'sum', 'sum', 'aggr', 0, 3, false, false, false, 2000, true, false);
-insert into sys.args values (42962, 109, 'res_0', 'bigint', 64, 0, 0, 0);
-insert into sys.args values (42963, 109, 'arg_1', 'tinyint', 8, 0, 1, 1);
-insert into sys.functions values (110, 'sum', 'sum', 'aggr', 0, 3, false, false, false, 2000, true, false);
-insert into sys.args values (42964, 110, 'res_0', 'bigint', 64, 0, 0, 0);
-insert into sys.args values (42965, 110, 'arg_1', 'smallint', 16, 0, 1, 1);
-insert into sys.functions values (111, 'sum', 'sum', 'aggr', 0, 3, false, false, false, 2000, true, false);
-insert into sys.args values (42966, 111, 'res_0', 'bigint', 64, 0, 0, 0);
-insert into sys.args values (42967, 111, 'arg_1', 'int', 32, 0, 1, 1);
-insert into sys.functions values (112, 'sum', 'sum', 'aggr', 0, 3, false, false, false, 2000, true, false);
-insert into sys.args values (42968, 112, 'res_0', 'bigint', 64, 0, 0, 0);
-insert into sys.args values (42969, 112, 'arg_1', 'bigint', 64, 0, 1, 1);
-insert into sys.functions values (113, 'sum', 'sum', 'aggr', 0, 3, false, false, false, 2000, true, false);
-insert into sys.args values (42970, 113, 'res_0', 'decimal', 18, 0, 0, 0);
-insert into sys.args values (42971, 113, 'arg_1', 'decimal', 2, 0, 1, 1);
-insert into sys.functions values (114, 'sum', 'sum', 'aggr', 0, 3, false, false, false, 2000, true, false);
-insert into sys.args values (42972, 114, 'res_0', 'decimal', 18, 0, 0, 0);
-insert into sys.args values (42973, 114, 'arg_1', 'decimal', 4, 0, 1, 1);
-insert into sys.functions values (115, 'sum', 'sum', 'aggr', 0, 3, false, false, false, 2000, true, false);
-insert into sys.args values (42974, 115, 'res_0', 'decimal', 18, 0, 0, 0);
-insert into sys.args values (42975, 115, 'arg_1', 'decimal', 9, 0, 1, 1);
-insert into sys.functions values (116, 'sum', 'sum', 'aggr', 0, 3, false, false, false, 2000, true, false);
-insert into sys.args values (42976, 116, 'res_0', 'decimal', 18, 0, 0, 0);
-insert into sys.args values (42977, 116, 'arg_1', 'decimal', 18, 0, 1, 1);
-insert into sys.functions values (117, 'prod', 'prod', 'aggr', 0, 3, false, false, false, 2000, true, false);
-insert into sys.args values (42978, 117, 'res_0', 'bigint', 64, 0, 0, 0);
-insert into sys.args values (42979, 117, 'arg_1', 'tinyint', 8, 0, 1, 1);
-insert into sys.functions values (118, 'prod', 'prod', 'aggr', 0, 3, false, false, false, 2000, true, false);
-insert into sys.args values (42980, 118, 'res_0', 'bigint', 64, 0, 0, 0);
-insert into sys.args values (42981, 118, 'arg_1', 'smallint', 16, 0, 1, 1);
-insert into sys.functions values (119, 'prod', 'prod', 'aggr', 0, 3, false, false, false, 2000, true, false);
-insert into sys.args values (42982, 119, 'res_0', 'bigint', 64, 0, 0, 0);
-insert into sys.args values (42983, 119, 'arg_1', 'int', 32, 0, 1, 1);
-insert into sys.functions values (120, 'prod', 'prod', 'aggr', 0, 3, false, false, false, 2000, true, false);
-insert into sys.args values (42984, 120, 'res_0', 'bigint', 64, 0, 0, 0);
-insert into sys.args values (42985, 120, 'arg_1', 'bigint', 64, 0, 1, 1);
-insert into sys.functions values (121, 'mod', '%', 'calc', 0, 1, false, false, false, 2000, true, false);
-insert into sys.args values (42986, 121, 'res_0', 'tinyint', 8, 0, 0, 0);
-insert into sys.args values (42987, 121, 'arg_1', 'tinyint', 8, 0, 1, 1);
-insert into sys.args values (42988, 121, 'arg_2', 'tinyint', 8, 0, 1, 2);
-insert into sys.functions values (122, 'mod', '%', 'calc', 0, 1, false, false, false, 2000, true, false);
-insert into sys.args values (42989, 122, 'res_0', 'smallint', 16, 0, 0, 0);
-insert into sys.args values (42990, 122, 'arg_1', 'smallint', 16, 0, 1, 1);
-insert into sys.args values (42991, 122, 'arg_2', 'smallint', 16, 0, 1, 2);
-insert into sys.functions values (123, 'mod', '%', 'calc', 0, 1, false, false, false, 2000, true, false);
-insert into sys.args values (42992, 123, 'res_0', 'int', 32, 0, 0, 0);
-insert into sys.args values (42993, 123, 'arg_1', 'int', 32, 0, 1, 1);
-insert into sys.args values (42994, 123, 'arg_2', 'int', 32, 0, 1, 2);
-insert into sys.functions values (124, 'mod', '%', 'calc', 0, 1, false, false, false, 2000, true, false);
-insert into sys.args values (42995, 124, 'res_0', 'bigint', 64, 0, 0, 0);
-insert into sys.args values (42996, 124, 'arg_1', 'bigint', 64, 0, 1, 1);
-insert into sys.args values (42997, 124, 'arg_2', 'bigint', 64, 0, 1, 2);
-insert into sys.functions values (125, 'mod', '%', 'calc', 0, 1, false, false, false, 2000, true, false);
-insert into sys.args values (42998, 125, 'res_0', 'decimal', 2, 0, 0, 0);
-insert into sys.args values (42999, 125, 'arg_1', 'decimal', 2, 0, 1, 1);
-insert into sys.args values (43000, 125, 'arg_2', 'decimal', 2, 0, 1, 2);
-insert into sys.functions values (126, 'mod', '%', 'calc', 0, 1, false, false, false, 2000, true, false);
-insert into sys.args values (43001, 126, 'res_0', 'decimal', 4, 0, 0, 0);
-insert into sys.args values (43002, 126, 'arg_1', 'decimal', 4, 0, 1, 1);
-insert into sys.args values (43003, 126, 'arg_2', 'decimal', 4, 0, 1, 2);
-insert into sys.functions values (127, 'mod', '%', 'calc', 0, 1, false, false, false, 2000, true, false);
-insert into sys.args values (43004, 127, 'res_0', 'decimal', 9, 0, 0, 0);
-insert into sys.args values (43005, 127, 'arg_1', 'decimal', 9, 0, 1, 1);
-insert into sys.args values (43006, 127, 'arg_2', 'decimal', 9, 0, 1, 2);
-insert into sys.functions values (128, 'mod', '%', 'calc', 0, 1, false, false, false, 2000, true, false);
-insert into sys.args values (43007, 128, 'res_0', 'decimal', 18, 0, 0, 0);
-insert into sys.args values (43008, 128, 'arg_1', 'decimal', 18, 0, 1, 1);
-insert into sys.args values (43009, 128, 'arg_2', 'decimal', 18, 0, 1, 2);
-insert into sys.functions values (129, 'mod', '%', 'calc', 0, 1, false, false, false, 2000, true, false);
-insert into sys.args values (43010, 129, 'res_0', 'real', 24, 0, 0, 0);
-insert into sys.args values (43011, 129, 'arg_1', 'real', 24, 0, 1, 1);
-insert into sys.args values (43012, 129, 'arg_2', 'real', 24, 0, 1, 2);
-insert into sys.functions values (130, 'mod', '%', 'calc', 0, 1, false, false, false, 2000, true, false);
-insert into sys.args values (43013, 130, 'res_0', 'double', 53, 0, 0, 0);
-insert into sys.args values (43014, 130, 'arg_1', 'double', 53, 0, 1, 1);
-insert into sys.args values (43015, 130, 'arg_2', 'double', 53, 0, 1, 2);
-insert into sys.functions values (131, 'sum', 'sum', 'aggr', 0, 3, false, false, false, 2000, true, false);
-insert into sys.args values (43016, 131, 'res_0', 'real', 24, 0, 0, 0);
-insert into sys.args values (43017, 131, 'arg_1', 'real', 24, 0, 1, 1);
-insert into sys.functions values (132, 'prod', 'prod', 'aggr', 0, 3, false, false, false, 2000, true, false);
-insert into sys.args values (43018, 132, 'res_0', 'real', 24, 0, 0, 0);
-insert into sys.args values (43019, 132, 'arg_1', 'real', 24, 0, 1, 1);
-insert into sys.functions values (133, 'sum', 'sum', 'aggr', 0, 3, false, false, false, 2000, true, false);
-insert into sys.args values (43020, 133, 'res_0', 'double', 53, 0, 0, 0);
-insert into sys.args values (43021, 133, 'arg_1', 'double', 53, 0, 1, 1);
-insert into sys.functions values (134, 'prod', 'prod', 'aggr', 0, 3, false, false, false, 2000, true, false);
-insert into sys.args values (43022, 134, 'res_0', 'double', 53, 0, 0, 0);
-insert into sys.args values (43023, 134, 'arg_1', 'double', 53, 0, 1, 1);
-insert into sys.functions values (135, 'sum', 'sum', 'aggr', 0, 3, false, false, false, 2000, true, false);
-insert into sys.args values (43024, 135, 'res_0', 'month_interval', 3, 0, 0, 0);
-insert into sys.args values (43025, 135, 'arg_1', 'month_interval', 3, 0, 1, 1);
-insert into sys.functions values (136, 'sum', 'sum', 'aggr', 0, 3, false, false, false, 2000, true, false);
-insert into sys.args values (43026, 136, 'res_0', 'day_interval', 4, 0, 0, 0);
-insert into sys.args values (43027, 136, 'arg_1', 'day_interval', 4, 0, 1, 1);
-insert into sys.functions values (137, 'sum', 'sum', 'aggr', 0, 3, false, false, false, 2000, true, false);
-insert into sys.args values (43028, 137, 'res_0', 'sec_interval', 13, 0, 0, 0);
-insert into sys.args values (43029, 137, 'arg_1', 'sec_interval', 13, 0, 1, 1);
-insert into sys.functions values (138, 'avg', 'avg', 'aggr', 0, 3, false, false, false, 2000, true, false);
-insert into sys.args values (43030, 138, 'res_0', 'double', 53, 0, 0, 0);
-insert into sys.args values (43031, 138, 'arg_1', 'double', 53, 0, 1, 1);
-insert into sys.functions values (139, 'avg', 'avg', 'aggr', 0, 3, false, false, false, 2000, true, false);
-insert into sys.args values (43032, 139, 'res_0', 'double', 53, 0, 0, 0);
-insert into sys.args values (43033, 139, 'arg_1', 'tinyint', 8, 0, 1, 1);
-insert into sys.functions values (140, 'avg', 'avg', 'aggr', 0, 3, false, false, false, 2000, true, false);
-insert into sys.args values (43034, 140, 'res_0', 'double', 53, 0, 0, 0);
-insert into sys.args values (43035, 140, 'arg_1', 'smallint', 16, 0, 1, 1);
-insert into sys.functions values (141, 'avg', 'avg', 'aggr', 0, 3, false, false, false, 2000, true, false);
-insert into sys.args values (43036, 141, 'res_0', 'double', 53, 0, 0, 0);
-insert into sys.args values (43037, 141, 'arg_1', 'int', 32, 0, 1, 1);
-insert into sys.functions values (142, 'avg', 'avg', 'aggr', 0, 3, false, false, false, 2000, true, false);
-insert into sys.args values (43038, 142, 'res_0', 'double', 53, 0, 0, 0);
-insert into sys.args values (43039, 142, 'arg_1', 'bigint', 64, 0, 1, 1);
-insert into sys.functions values (143, 'avg', 'avg', 'aggr', 0, 3, false, false, false, 2000, true, false);
-insert into sys.args values (43040, 143, 'res_0', 'double', 53, 0, 0, 0);
-insert into sys.args values (43041, 143, 'arg_1', 'real', 24, 0, 1, 1);
-insert into sys.functions values (144, 'avg', 'avg', 'aggr', 0, 3, false, false, false, 2000, true, false);
-insert into sys.args values (43042, 144, 'res_0', 'decimal', 2, 0, 0, 0);
-insert into sys.args values (43043, 144, 'arg_1', 'decimal', 2, 0, 1, 1);
-insert into sys.functions values (145, 'avg', 'avg', 'aggr', 0, 3, false, false, false, 2000, true, false);
-insert into sys.args values (43044, 145, 'res_0', 'decimal', 4, 0, 0, 0);
-insert into sys.args values (43045, 145, 'arg_1', 'decimal', 4, 0, 1, 1);
-insert into sys.functions values (146, 'avg', 'avg', 'aggr', 0, 3, false, false, false, 2000, true, false);
-insert into sys.args values (43046, 146, 'res_0', 'decimal', 9, 0, 0, 0);
-insert into sys.args values (43047, 146, 'arg_1', 'decimal', 9, 0, 1, 1);
-insert into sys.functions values (147, 'avg', 'avg', 'aggr', 0, 3, false, false, false, 2000, true, false);
-insert into sys.args values (43048, 147, 'res_0', 'decimal', 18, 0, 0, 0);
-insert into sys.args values (43049, 147, 'arg_1', 'decimal', 18, 0, 1, 1);
-insert into sys.functions values (148, 'avg', 'avg', 'aggr', 0, 3, false, false, false, 2000, true, false);
-insert into sys.args values (43050, 148, 'res_0', 'month_interval', 3, 0, 0, 0);
-insert into sys.args values (43051, 148, 'arg_1', 'month_interval', 3, 0, 1, 1);
-insert into sys.functions values (149, 'avg', 'avg', 'aggr', 0, 3, false, false, false, 2000, true, false);
-insert into sys.args values (43052, 149, 'res_0', 'day_interval', 4, 0, 0, 0);
-insert into sys.args values (43053, 149, 'arg_1', 'day_interval', 4, 0, 1, 1);
-insert into sys.functions values (150, 'avg', 'avg', 'aggr', 0, 3, false, false, false, 2000, true, false);
-insert into sys.args values (43054, 150, 'res_0', 'sec_interval', 13, 0, 0, 0);
-insert into sys.args values (43055, 150, 'arg_1', 'sec_interval', 13, 0, 1, 1);
-insert into sys.functions values (151, 'count_no_nil', 'count_no_nil', 'aggr', 0, 3, false, false, false, 2000, true, true);
-insert into sys.args values (43056, 151, 'res_0', 'bigint', 64, 0, 0, 0);
-insert into sys.functions values (152, 'count', 'count', 'aggr', 0, 3, false, false, false, 2000, true, true);
-insert into sys.args values (43057, 152, 'res_0', 'bigint', 64, 0, 0, 0);
-insert into sys.args values (43058, 152, 'arg_1', 'any', 0, 0, 1, 1);
-insert into sys.functions values (154, 'listagg', 'str_group_concat', 'aggr', 0, 3, false, false, false, 2000, true, true);
-insert into sys.args values (43059, 154, 'res_0', 'clob', 0, 0, 0, 0);
-insert into sys.args values (43060, 154, 'arg_1', 'clob', 0, 0, 1, 1);
-insert into sys.functions values (155, 'listagg', 'str_group_concat', 'aggr', 0, 3, false, false, false, 2000, true, true);
-insert into sys.args values (43061, 155, 'res_0', 'clob', 0, 0, 0, 0);
-insert into sys.args values (43062, 155, 'arg_1', 'clob', 0, 0, 1, 1);
-insert into sys.args values (43063, 155, 'arg_2', 'clob', 0, 0, 1, 2);
-insert into sys.functions values (184, 'rank', 'rank', 'sql', 0, 6, false, false, false, 2000, true, true);
-insert into sys.args values (43064, 184, 'res_0', 'int', 32, 0, 0, 0);
-insert into sys.args values (43065, 184, 'arg_1', 'any', 0, 0, 1, 1);
-insert into sys.functions values (185, 'dense_rank', 'dense_rank', 'sql', 0, 6, false, false, false, 2000, true, true);
-insert into sys.args values (43066, 185, 'res_0', 'int', 32, 0, 0, 0);
-insert into sys.args values (43067, 185, 'arg_1', 'any', 0, 0, 1, 1);
-insert into sys.functions values (186, 'row_number', 'row_number', 'sql', 0, 6, false, false, false, 2000, true, true);
-insert into sys.args values (43068, 186, 'res_0', 'int', 32, 0, 0, 0);
-insert into sys.args values (43069, 186, 'arg_1', 'any', 0, 0, 1, 1);
-insert into sys.functions values (187, 'percent_rank', 'percent_rank', 'sql', 0, 6, false, false, false, 2000, true, true);
-insert into sys.args values (43070, 187, 'res_0', 'double', 53, 0, 0, 0);
-insert into sys.args values (43071, 187, 'arg_1', 'any', 0, 0, 1, 1);
-insert into sys.functions values (188, 'cume_dist', 'cume_dist', 'sql', 0, 6, false, false, false, 2000, true, true);
-insert into sys.args values (43072, 188, 'res_0', 'double', 53, 0, 0, 0);
-insert into sys.args values (43073, 188, 'arg_1', 'any', 0, 0, 1, 1);
-insert into sys.functions values (189, 'ntile', 'ntile', 'sql', 0, 6, false, false, false, 2000, true, true);
-insert into sys.args values (43074, 189, 'res_0', 'tinyint', 8, 0, 0, 0);
-insert into sys.args values (43075, 189, 'arg_1', 'any', 0, 0, 1, 1);
-insert into sys.args values (43076, 189, 'arg_2', 'tinyint', 8, 0, 1, 2);
-insert into sys.functions values (190, 'ntile', 'ntile', 'sql', 0, 6, false, false, false, 2000, true, true);
-insert into sys.args values (43077, 190, 'res_0', 'smallint', 16, 0, 0, 0);
-insert into sys.args values (43078, 190, 'arg_1', 'any', 0, 0, 1, 1);
-insert into sys.args values (43079, 190, 'arg_2', 'smallint', 16, 0, 1, 2);
-insert into sys.functions values (191, 'ntile', 'ntile', 'sql', 0, 6, false, false, false, 2000, true, true);
-insert into sys.args values (43080, 191, 'res_0', 'int', 32, 0, 0, 0);
-insert into sys.args values (43081, 191, 'arg_1', 'any', 0, 0, 1, 1);
-insert into sys.args values (43082, 191, 'arg_2', 'int', 32, 0, 1, 2);
-insert into sys.functions values (192, 'ntile', 'ntile', 'sql', 0, 6, false, false, false, 2000, true, true);
-insert into sys.args values (43083, 192, 'res_0', 'bigint', 64, 0, 0, 0);
-insert into sys.args values (43084, 192, 'arg_1', 'any', 0, 0, 1, 1);
-insert into sys.args values (43085, 192, 'arg_2', 'bigint', 64, 0, 1, 2);
-insert into sys.functions values (193, 'lag', 'lag', 'sql', 0, 6, false, false, false, 2000, true, true);
-insert into sys.args values (43086, 193, 'res_0', 'any', 0, 0, 0, 0);
-insert into sys.args values (43087, 193, 'arg_1', 'any', 0, 0, 1, 1);
-insert into sys.functions values (194, 'lag', 'lag', 'sql', 0, 6, false, false, false, 2000, true, true);
-insert into sys.args values (43088, 194, 'res_0', 'any', 0, 0, 0, 0);
-insert into sys.args values (43089, 194, 'arg_1', 'any', 0, 0, 1, 1);
-insert into sys.args values (43090, 194, 'arg_2', 'tinyint', 8, 0, 1, 2);
-insert into sys.functions values (195, 'lag', 'lag', 'sql', 0, 6, false, false, false, 2000, true, true);
-insert into sys.args values (43091, 195, 'res_0', 'any', 0, 0, 0, 0);
-insert into sys.args values (43092, 195, 'arg_1', 'any', 0, 0, 1, 1);
-insert into sys.args values (43093, 195, 'arg_2', 'smallint', 16, 0, 1, 2);
-insert into sys.functions values (196, 'lag', 'lag', 'sql', 0, 6, false, false, false, 2000, true, true);
-insert into sys.args values (43094, 196, 'res_0', 'any', 0, 0, 0, 0);
-insert into sys.args values (43095, 196, 'arg_1', 'any', 0, 0, 1, 1);
-insert into sys.args values (43096, 196, 'arg_2', 'int', 32, 0, 1, 2);
-insert into sys.functions values (197, 'lag', 'lag', 'sql', 0, 6, false, false, false, 2000, true, true);
-insert into sys.args values (43097, 197, 'res_0', 'any', 0, 0, 0, 0);
-insert into sys.args values (43098, 197, 'arg_1', 'any', 0, 0, 1, 1);
-insert into sys.args values (43099, 197, 'arg_2', 'bigint', 64, 0, 1, 2);
-insert into sys.functions values (198, 'lag', 'lag', 'sql', 0, 6, false, false, false, 2000, true, true);
-insert into sys.args values (43100, 198, 'res_0', 'any', 0, 0, 0, 0);
-insert into sys.args values (43101, 198, 'arg_1', 'any', 0, 0, 1, 1);
-insert into sys.args values (43102, 198, 'arg_2', 'tinyint', 8, 0, 1, 2);
-insert into sys.args values (43103, 198, 'arg_3', 'any', 0, 0, 1, 3);
-insert into sys.functions values (199, 'lag', 'lag', 'sql', 0, 6, false, false, false, 2000, true, true);
-insert into sys.args values (43104, 199, 'res_0', 'any', 0, 0, 0, 0);
-insert into sys.args values (43105, 199, 'arg_1', 'any', 0, 0, 1, 1);
-insert into sys.args values (43106, 199, 'arg_2', 'smallint', 16, 0, 1, 2);
-insert into sys.args values (43107, 199, 'arg_3', 'any', 0, 0, 1, 3);
-insert into sys.functions values (200, 'lag', 'lag', 'sql', 0, 6, false, false, false, 2000, true, true);
-insert into sys.args values (43108, 200, 'res_0', 'any', 0, 0, 0, 0);
-insert into sys.args values (43109, 200, 'arg_1', 'any', 0, 0, 1, 1);
-insert into sys.args values (43110, 200, 'arg_2', 'int', 32, 0, 1, 2);
-insert into sys.args values (43111, 200, 'arg_3', 'any', 0, 0, 1, 3);
-insert into sys.functions values (201, 'lag', 'lag', 'sql', 0, 6, false, false, false, 2000, true, true);
-insert into sys.args values (43112, 201, 'res_0', 'any', 0, 0, 0, 0);
-insert into sys.args values (43113, 201, 'arg_1', 'any', 0, 0, 1, 1);
-insert into sys.args values (43114, 201, 'arg_2', 'bigint', 64, 0, 1, 2);
-insert into sys.args values (43115, 201, 'arg_3', 'any', 0, 0, 1, 3);
-insert into sys.functions values (202, 'lead', 'lead', 'sql', 0, 6, false, false, false, 2000, true, true);
-insert into sys.args values (43116, 202, 'res_0', 'any', 0, 0, 0, 0);
-insert into sys.args values (43117, 202, 'arg_1', 'any', 0, 0, 1, 1);
-insert into sys.functions values (203, 'lead', 'lead', 'sql', 0, 6, false, false, false, 2000, true, true);
-insert into sys.args values (43118, 203, 'res_0', 'any', 0, 0, 0, 0);
-insert into sys.args values (43119, 203, 'arg_1', 'any', 0, 0, 1, 1);
-insert into sys.args values (43120, 203, 'arg_2', 'tinyint', 8, 0, 1, 2);
-insert into sys.functions values (204, 'lead', 'lead', 'sql', 0, 6, false, false, false, 2000, true, true);
-insert into sys.args values (43121, 204, 'res_0', 'any', 0, 0, 0, 0);
-insert into sys.args values (43122, 204, 'arg_1', 'any', 0, 0, 1, 1);
-insert into sys.args values (43123, 204, 'arg_2', 'smallint', 16, 0, 1, 2);
-insert into sys.functions values (205, 'lead', 'lead', 'sql', 0, 6, false, false, false, 2000, true, true);
-insert into sys.args values (43124, 205, 'res_0', 'any', 0, 0, 0, 0);
-insert into sys.args values (43125, 205, 'arg_1', 'any', 0, 0, 1, 1);
-insert into sys.args values (43126, 205, 'arg_2', 'int', 32, 0, 1, 2);
-insert into sys.functions values (206, 'lead', 'lead', 'sql', 0, 6, false, false, false, 2000, true, true);
-insert into sys.args values (43127, 206, 'res_0', 'any', 0, 0, 0, 0);
-insert into sys.args values (43128, 206, 'arg_1', 'any', 0, 0, 1, 1);
-insert into sys.args values (43129, 206, 'arg_2', 'bigint', 64, 0, 1, 2);
-insert into sys.functions values (207, 'lead', 'lead', 'sql', 0, 6, false, false, false, 2000, true, true);
-insert into sys.args values (43130, 207, 'res_0', 'any', 0, 0, 0, 0);
-insert into sys.args values (43131, 207, 'arg_1', 'any', 0, 0, 1, 1);
-insert into sys.args values (43132, 207, 'arg_2', 'tinyint', 8, 0, 1, 2);
-insert into sys.args values (43133, 207, 'arg_3', 'any', 0, 0, 1, 3);
-insert into sys.functions values (208, 'lead', 'lead', 'sql', 0, 6, false, false, false, 2000, true, true);
-insert into sys.args values (43134, 208, 'res_0', 'any', 0, 0, 0, 0);
-insert into sys.args values (43135, 208, 'arg_1', 'any', 0, 0, 1, 1);
-insert into sys.args values (43136, 208, 'arg_2', 'smallint', 16, 0, 1, 2);
-insert into sys.args values (43137, 208, 'arg_3', 'any', 0, 0, 1, 3);
-insert into sys.functions values (209, 'lead', 'lead', 'sql', 0, 6, false, false, false, 2000, true, true);
-insert into sys.args values (43138, 209, 'res_0', 'any', 0, 0, 0, 0);
-insert into sys.args values (43139, 209, 'arg_1', 'any', 0, 0, 1, 1);
-insert into sys.args values (43140, 209, 'arg_2', 'int', 32, 0, 1, 2);
-insert into sys.args values (43141, 209, 'arg_3', 'any', 0, 0, 1, 3);
-insert into sys.functions values (210, 'lead', 'lead', 'sql', 0, 6, false, false, false, 2000, true, true);
-insert into sys.args values (43142, 210, 'res_0', 'any', 0, 0, 0, 0);
-insert into sys.args values (43143, 210, 'arg_1', 'any', 0, 0, 1, 1);
-insert into sys.args values (43144, 210, 'arg_2', 'bigint', 64, 0, 1, 2);
-insert into sys.args values (43145, 210, 'arg_3', 'any', 0, 0, 1, 3);
-insert into sys.functions values (211, 'first_value', 'first_value', 'sql', 0, 6, false, false, false, 2000, true, true);
-insert into sys.args values (43146, 211, 'res_0', 'any', 0, 0, 0, 0);
-insert into sys.args values (43147, 211, 'arg_1', 'any', 0, 0, 1, 1);
-insert into sys.functions values (212, 'last_value', 'last_value', 'sql', 0, 6, false, false, false, 2000, true, true);
-insert into sys.args values (43148, 212, 'res_0', 'any', 0, 0, 0, 0);
-insert into sys.args values (43149, 212, 'arg_1', 'any', 0, 0, 1, 1);
-insert into sys.functions values (213, 'nth_value', 'nth_value', 'sql', 0, 6, false, false, false, 2000, true, true);
-insert into sys.args values (43150, 213, 'res_0', 'any', 0, 0, 0, 0);
-insert into sys.args values (43151, 213, 'arg_1', 'any', 0, 0, 1, 1);
-insert into sys.args values (43152, 213, 'arg_2', 'bigint', 64, 0, 1, 2);
-insert into sys.functions values (214, 'count', 'count', 'sql', 0, 6, false, false, false, 2000, true, true);
-insert into sys.args values (43153, 214, 'res_0', 'bigint', 64, 0, 0, 0);
-insert into sys.args values (43154, 214, 'arg_1', 'any', 0, 0, 1, 1);
-insert into sys.args values (43155, 214, 'arg_2', 'boolean', 1, 0, 1, 2);
-insert into sys.functions values (215, 'min', 'min', 'sql', 0, 6, false, false, false, 2000, true, true);
-insert into sys.args values (43156, 215, 'res_0', 'any', 0, 0, 0, 0);
-insert into sys.args values (43157, 215, 'arg_1', 'any', 0, 0, 1, 1);
-insert into sys.functions values (216, 'max', 'max', 'sql', 0, 6, false, false, false, 2000, true, true);
-insert into sys.args values (43158, 216, 'res_0', 'any', 0, 0, 0, 0);
-insert into sys.args values (43159, 216, 'arg_1', 'any', 0, 0, 1, 1);
-insert into sys.functions values (217, 'sum', 'sum', 'sql', 0, 6, false, false, false, 2000, true, true);
-insert into sys.args values (43160, 217, 'res_0', 'bigint', 64, 0, 0, 0);
-insert into sys.args values (43161, 217, 'arg_1', 'tinyint', 8, 0, 1, 1);
-insert into sys.functions values (218, 'sum', 'sum', 'sql', 0, 6, false, false, false, 2000, true, true);
-insert into sys.args values (43162, 218, 'res_0', 'bigint', 64, 0, 0, 0);
-insert into sys.args values (43163, 218, 'arg_1', 'smallint', 16, 0, 1, 1);
-insert into sys.functions values (219, 'sum', 'sum', 'sql', 0, 6, false, false, false, 2000, true, true);
-insert into sys.args values (43164, 219, 'res_0', 'bigint', 64, 0, 0, 0);
-insert into sys.args values (43165, 219, 'arg_1', 'int', 32, 0, 1, 1);
-insert into sys.functions values (220, 'sum', 'sum', 'sql', 0, 6, false, false, false, 2000, true, true);
-insert into sys.args values (43166, 220, 'res_0', 'bigint', 64, 0, 0, 0);
-insert into sys.args values (43167, 220, 'arg_1', 'bigint', 64, 0, 1, 1);
-insert into sys.functions values (221, 'sum', 'sum', 'sql', 0, 6, false, false, false, 2000, true, true);
-insert into sys.args values (43168, 221, 'res_0', 'decimal', 18, 0, 0, 0);
-insert into sys.args values (43169, 221, 'arg_1', 'decimal', 2, 0, 1, 1);
-insert into sys.functions values (222, 'sum', 'sum', 'sql', 0, 6, false, false, false, 2000, true, true);
-insert into sys.args values (43170, 222, 'res_0', 'decimal', 18, 0, 0, 0);
-insert into sys.args values (43171, 222, 'arg_1', 'decimal', 4, 0, 1, 1);
-insert into sys.functions values (223, 'sum', 'sum', 'sql', 0, 6, false, false, false, 2000, true, true);
-insert into sys.args values (43172, 223, 'res_0', 'decimal', 18, 0, 0, 0);
-insert into sys.args values (43173, 223, 'arg_1', 'decimal', 9, 0, 1, 1);
-insert into sys.functions values (224, 'sum', 'sum', 'sql', 0, 6, false, false, false, 2000, true, true);
-insert into sys.args values (43174, 224, 'res_0', 'decimal', 18, 0, 0, 0);
-insert into sys.args values (43175, 224, 'arg_1', 'decimal', 18, 0, 1, 1);
-insert into sys.functions values (225, 'prod', 'prod', 'sql', 0, 6, false, false, false, 2000, true, true);
-insert into sys.args values (43176, 225, 'res_0', 'bigint', 64, 0, 0, 0);
-insert into sys.args values (43177, 225, 'arg_1', 'tinyint', 8, 0, 1, 1);
-insert into sys.functions values (226, 'prod', 'prod', 'sql', 0, 6, false, false, false, 2000, true, true);
-insert into sys.args values (43178, 226, 'res_0', 'bigint', 64, 0, 0, 0);
-insert into sys.args values (43179, 226, 'arg_1', 'smallint', 16, 0, 1, 1);
-insert into sys.functions values (227, 'prod', 'prod', 'sql', 0, 6, false, false, false, 2000, true, true);
-insert into sys.args values (43180, 227, 'res_0', 'bigint', 64, 0, 0, 0);
-insert into sys.args values (43181, 227, 'arg_1', 'int', 32, 0, 1, 1);
-insert into sys.functions values (228, 'prod', 'prod', 'sql', 0, 6, false, false, false, 2000, true, true);
-insert into sys.args values (43182, 228, 'res_0', 'bigint', 64, 0, 0, 0);
-insert into sys.args values (43183, 228, 'arg_1', 'bigint', 64, 0, 1, 1);
-insert into sys.functions values (229, 'sum', 'sum', 'sql', 0, 6, false, false, false, 2000, true, true);
-insert into sys.args values (43184, 229, 'res_0', 'real', 24, 0, 0, 0);
-insert into sys.args values (43185, 229, 'arg_1', 'real', 24, 0, 1, 1);
-insert into sys.functions values (230, 'prod', 'prod', 'sql', 0, 6, false, false, false, 2000, true, true);
-insert into sys.args values (43186, 230, 'res_0', 'real', 24, 0, 0, 0);
-insert into sys.args values (43187, 230, 'arg_1', 'real', 24, 0, 1, 1);
-insert into sys.functions values (231, 'sum', 'sum', 'sql', 0, 6, false, false, false, 2000, true, true);
-insert into sys.args values (43188, 231, 'res_0', 'double', 53, 0, 0, 0);
-insert into sys.args values (43189, 231, 'arg_1', 'double', 53, 0, 1, 1);
-insert into sys.functions values (232, 'prod', 'prod', 'sql', 0, 6, false, false, false, 2000, true, true);
-insert into sys.args values (43190, 232, 'res_0', 'double', 53, 0, 0, 0);
-insert into sys.args values (43191, 232, 'arg_1', 'double', 53, 0, 1, 1);
-insert into sys.functions values (233, 'sum', 'sum', 'sql', 0, 6, false, false, false, 2000, true, true);
-insert into sys.args values (43192, 233, 'res_0', 'month_interval', 3, 0, 0, 0);
-insert into sys.args values (43193, 233, 'arg_1', 'month_interval', 3, 0, 1, 1);
-insert into sys.functions values (234, 'sum', 'sum', 'sql', 0, 6, false, false, false, 2000, true, true);
-insert into sys.args values (43194, 234, 'res_0', 'day_interval', 4, 0, 0, 0);
-insert into sys.args values (43195, 234, 'arg_1', 'day_interval', 4, 0, 1, 1);
-insert into sys.functions values (235, 'sum', 'sum', 'sql', 0, 6, false, false, false, 2000, true, true);
-insert into sys.args values (43196, 235, 'res_0', 'sec_interval', 13, 0, 0, 0);
-insert into sys.args values (43197, 235, 'arg_1', 'sec_interval', 13, 0, 1, 1);
-insert into sys.functions values (236, 'avg', 'avg', 'sql', 0, 6, false, false, false, 2000, true, true);
-insert into sys.args values (43198, 236, 'res_0', 'double', 53, 0, 0, 0);
-insert into sys.args values (43199, 236, 'arg_1', 'double', 53, 0, 1, 1);
-insert into sys.functions values (237, 'avg', 'avg', 'sql', 0, 6, false, false, false, 2000, true, true);
-insert into sys.args values (43200, 237, 'res_0', 'double', 53, 0, 0, 0);
-insert into sys.args values (43201, 237, 'arg_1', 'tinyint', 8, 0, 1, 1);
-insert into sys.functions values (238, 'avg', 'avg', 'sql', 0, 6, false, false, false, 2000, true, true);
-insert into sys.args values (43202, 238, 'res_0', 'double', 53, 0, 0, 0);
-insert into sys.args values (43203, 238, 'arg_1', 'smallint', 16, 0, 1, 1);
-insert into sys.functions values (239, 'avg', 'avg', 'sql', 0, 6, false, false, false, 2000, true, true);
-insert into sys.args values (43204, 239, 'res_0', 'double', 53, 0, 0, 0);
-insert into sys.args values (43205, 239, 'arg_1', 'int', 32, 0, 1, 1);
-insert into sys.functions values (240, 'avg', 'avg', 'sql', 0, 6, false, false, false, 2000, true, true);
-insert into sys.args values (43206, 240, 'res_0', 'double', 53, 0, 0, 0);
-insert into sys.args values (43207, 240, 'arg_1', 'bigint', 64, 0, 1, 1);
-insert into sys.functions values (241, 'avg', 'avg', 'sql', 0, 6, false, false, false, 2000, true, true);
-insert into sys.args values (43208, 241, 'res_0', 'double', 53, 0, 0, 0);
-insert into sys.args values (43209, 241, 'arg_1', 'real', 24, 0, 1, 1);
-insert into sys.functions values (242, 'avg', 'avg', 'sql', 0, 6, false, false, false, 2000, true, true);
-insert into sys.args values (43210, 242, 'res_0', 'decimal', 2, 0, 0, 0);
-insert into sys.args values (43211, 242, 'arg_1', 'decimal', 2, 0, 1, 1);
-insert into sys.functions values (243, 'avg', 'avg', 'sql', 0, 6, false, false, false, 2000, true, true);
-insert into sys.args values (43212, 243, 'res_0', 'decimal', 4, 0, 0, 0);
-insert into sys.args values (43213, 243, 'arg_1', 'decimal', 4, 0, 1, 1);
-insert into sys.functions values (244, 'avg', 'avg', 'sql', 0, 6, false, false, false, 2000, true, true);
-insert into sys.args values (43214, 244, 'res_0', 'decimal', 9, 0, 0, 0);
-insert into sys.args values (43215, 244, 'arg_1', 'decimal', 9, 0, 1, 1);
-insert into sys.functions values (245, 'avg', 'avg', 'sql', 0, 6, false, false, false, 2000, true, true);
-insert into sys.args values (43216, 245, 'res_0', 'decimal', 18, 0, 0, 0);
-insert into sys.args values (43217, 245, 'arg_1', 'decimal', 18, 0, 1, 1);
-insert into sys.functions values (246, 'avg', 'avg', 'sql', 0, 6, false, false, false, 2000, true, true);
-insert into sys.args values (43218, 246, 'res_0', 'month_interval', 3, 0, 0, 0);
-insert into sys.args values (43219, 246, 'arg_1', 'month_interval', 3, 0, 1, 1);
-insert into sys.functions values (247, 'avg', 'avg', 'sql', 0, 6, false, false, false, 2000, true, true);
-insert into sys.args values (43220, 247, 'res_0', 'day_interval', 4, 0, 0, 0);
-insert into sys.args values (43221, 247, 'arg_1', 'day_interval', 4, 0, 1, 1);
-insert into sys.functions values (248, 'avg', 'avg', 'sql', 0, 6, false, false, false, 2000, true, true);
-insert into sys.args values (43222, 248, 'res_0', 'sec_interval', 13, 0, 0, 0);
-insert into sys.args values (43223, 248, 'arg_1', 'sec_interval', 13, 0, 1, 1);
-insert into sys.functions values (249, 'listagg', 'str_group_concat', 'sql', 0, 6, false, false, false, 2000, true, true);
-insert into sys.args values (43224, 249, 'res_0', 'clob', 0, 0, 0, 0);
-insert into sys.args values (43225, 249, 'arg_1', 'clob', 0, 0, 1, 1);
-insert into sys.functions values (250, 'listagg', 'str_group_concat', 'sql', 0, 6, false, false, false, 2000, true, true);
-insert into sys.args values (43226, 250, 'res_0', 'clob', 0, 0, 0, 0);
-insert into sys.args values (43227, 250, 'arg_1', 'clob', 0, 0, 1, 1);
-insert into sys.args values (43228, 250, 'arg_2', 'clob', 0, 0, 1, 2);
-insert into sys.functions values (251, 'and', 'and', 'calc', 0, 1, false, false, false, 2000, true, true);
-insert into sys.args values (43229, 251, 'res_0', 'boolean', 1, 0, 0, 0);
-insert into sys.args values (43230, 251, 'arg_1', 'boolean', 1, 0, 1, 1);
-insert into sys.args values (43231, 251, 'arg_2', 'boolean', 1, 0, 1, 2);
-insert into sys.functions values (252, 'or', 'or', 'calc', 0, 1, false, false, false, 2000, true, true);
-insert into sys.args values (43232, 252, 'res_0', 'boolean', 1, 0, 0, 0);
-insert into sys.args values (43233, 252, 'arg_1', 'boolean', 1, 0, 1, 1);
-insert into sys.args values (43234, 252, 'arg_2', 'boolean', 1, 0, 1, 2);
-insert into sys.functions values (253, 'xor', 'xor', 'calc', 0, 1, false, false, false, 2000, true, false);
-insert into sys.args values (43235, 253, 'res_0', 'boolean', 1, 0, 0, 0);
-insert into sys.args values (43236, 253, 'arg_1', 'boolean', 1, 0, 1, 1);
-insert into sys.args values (43237, 253, 'arg_2', 'boolean', 1, 0, 1, 2);
-insert into sys.functions values (254, 'not', 'not', 'calc', 0, 1, false, false, false, 2000, true, false);
-insert into sys.args values (43238, 254, 'res_0', 'boolean', 1, 0, 0, 0);
-insert into sys.args values (43239, 254, 'arg_1', 'boolean', 1, 0, 1, 1);
-insert into sys.functions values (255, 'sql_sub', '-', 'calc', 0, 1, false, false, false, 2000, true, false);
-insert into sys.args values (43240, 255, 'res_0', 'month_interval', 3, 0, 0, 0);
-insert into sys.args values (43241, 255, 'arg_1', 'month_interval', 3, 0, 1, 1);
-insert into sys.args values (43242, 255, 'arg_2', 'month_interval', 3, 0, 1, 2);
-insert into sys.functions values (256, 'sql_add', '+', 'calc', 0, 1, false, false, false, 2000, true, false);
-insert into sys.args values (43243, 256, 'res_0', 'month_interval', 3, 0, 0, 0);
-insert into sys.args values (43244, 256, 'arg_1', 'month_interval', 3, 0, 1, 1);
-insert into sys.args values (43245, 256, 'arg_2', 'month_interval', 3, 0, 1, 2);
-insert into sys.functions values (257, 'sql_neg', '-', 'calc', 0, 1, false, false, false, 2000, true, false);
-insert into sys.args values (43246, 257, 'res_0', 'month_interval', 3, 0, 0, 0);
-insert into sys.args values (43247, 257, 'arg_1', 'month_interval', 3, 0, 1, 1);
-insert into sys.functions values (258, 'abs', 'abs', 'calc', 0, 1, false, false, false, 2000, true, false);
-insert into sys.args values (43248, 258, 'res_0', 'month_interval', 3, 0, 0, 0);
-insert into sys.args values (43249, 258, 'arg_1', 'month_interval', 3, 0, 1, 1);
-insert into sys.functions values (259, 'sign', 'sign', 'calc', 0, 1, false, false, false, 2000, true, false);
-insert into sys.args values (43250, 259, 'res_0', 'tinyint', 8, 0, 0, 0);
-insert into sys.args values (43251, 259, 'arg_1', 'month_interval', 3, 0, 1, 1);
-insert into sys.functions values (262, 'sql_sub', '-', 'calc', 0, 1, false, false, false, 2000, true, false);
-insert into sys.args values (43252, 262, 'res_0', 'day_interval', 4, 0, 0, 0);
-insert into sys.args values (43253, 262, 'arg_1', 'day_interval', 4, 0, 1, 1);
-insert into sys.args values (43254, 262, 'arg_2', 'day_interval', 4, 0, 1, 2);
-insert into sys.functions values (263, 'sql_add', '+', 'calc', 0, 1, false, false, false, 2000, true, false);
-insert into sys.args values (43255, 263, 'res_0', 'day_interval', 4, 0, 0, 0);
-insert into sys.args values (43256, 263, 'arg_1', 'day_interval', 4, 0, 1, 1);
-insert into sys.args values (43257, 263, 'arg_2', 'day_interval', 4, 0, 1, 2);
-insert into sys.functions values (264, 'sql_neg', '-', 'calc', 0, 1, false, false, false, 2000, true, false);
-insert into sys.args values (43258, 264, 'res_0', 'day_interval', 4, 0, 0, 0);
-insert into sys.args values (43259, 264, 'arg_1', 'day_interval', 4, 0, 1, 1);
-insert into sys.functions values (265, 'abs', 'abs', 'calc', 0, 1, false, false, false, 2000, true, false);
-insert into sys.args values (43260, 265, 'res_0', 'day_interval', 4, 0, 0, 0);
-insert into sys.args values (43261, 265, 'arg_1', 'day_interval', 4, 0, 1, 1);
-insert into sys.functions values (266, 'sign', 'sign', 'calc', 0, 1, false, false, false, 2000, true, false);
-insert into sys.args values (43262, 266, 'res_0', 'tinyint', 8, 0, 0, 0);
-insert into sys.args values (43263, 266, 'arg_1', 'day_interval', 4, 0, 1, 1);
-insert into sys.functions values (269, 'sql_sub', '-', 'calc', 0, 1, false, false, false, 2000, true, false);
-insert into sys.args values (43264, 269, 'res_0', 'sec_interval', 13, 0, 0, 0);
-insert into sys.args values (43265, 269, 'arg_1', 'sec_interval', 13, 0, 1, 1);
-insert into sys.args values (43266, 269, 'arg_2', 'sec_interval', 13, 0, 1, 2);
-insert into sys.functions values (270, 'sql_add', '+', 'calc', 0, 1, false, false, false, 2000, true, false);
-insert into sys.args values (43267, 270, 'res_0', 'sec_interval', 13, 0, 0, 0);
-insert into sys.args values (43268, 270, 'arg_1', 'sec_interval', 13, 0, 1, 1);
-insert into sys.args values (43269, 270, 'arg_2', 'sec_interval', 13, 0, 1, 2);
-insert into sys.functions values (271, 'sql_neg', '-', 'calc', 0, 1, false, false, false, 2000, true, false);
-insert into sys.args values (43270, 271, 'res_0', 'sec_interval', 13, 0, 0, 0);
-insert into sys.args values (43271, 271, 'arg_1', 'sec_interval', 13, 0, 1, 1);
-insert into sys.functions values (272, 'abs', 'abs', 'calc', 0, 1, false, false, false, 2000, true, false);
-insert into sys.args values (43272, 272, 'res_0', 'sec_interval', 13, 0, 0, 0);
-insert into sys.args values (43273, 272, 'arg_1', 'sec_interval', 13, 0, 1, 1);
-insert into sys.functions values (273, 'sign', 'sign', 'calc', 0, 1, false, false, false, 2000, true, false);
-insert into sys.args values (43274, 273, 'res_0', 'tinyint', 8, 0, 0, 0);
-insert into sys.args values (43275, 273, 'arg_1', 'sec_interval', 13, 0, 1, 1);
-insert into sys.functions values (276, 'sql_mul', '*', 'calc', 0, 1, false, false, false, 2000, true, false);
-insert into sys.args values (43276, 276, 'res_0', 'smallint', 16, 0, 0, 0);
-insert into sys.args values (43277, 276, 'arg_1', 'smallint', 16, 0, 1, 1);
-insert into sys.args values (43278, 276, 'arg_2', 'tinyint', 8, 0, 1, 2);
-insert into sys.functions values (277, 'sql_mul', '*', 'calc', 0, 1, false, false, false, 2000, true, false);
-insert into sys.args values (43279, 277, 'res_0', 'smallint', 16, 0, 0, 0);
-insert into sys.args values (43280, 277, 'arg_1', 'tinyint', 8, 0, 1, 1);
-insert into sys.args values (43281, 277, 'arg_2', 'smallint', 16, 0, 1, 2);
-insert into sys.functions values (278, 'sql_div', '/', 'calc', 0, 1, false, false, false, 2000, true, false);
-insert into sys.args values (43282, 278, 'res_0', 'smallint', 16, 0, 0, 0);
-insert into sys.args values (43283, 278, 'arg_1', 'smallint', 16, 0, 1, 1);
-insert into sys.args values (43284, 278, 'arg_2', 'tinyint', 8, 0, 1, 2);
-insert into sys.functions values (279, 'sql_mul', '*', 'calc', 0, 1, false, false, false, 2000, true, false);
-insert into sys.args values (43285, 279, 'res_0', 'int', 32, 0, 0, 0);
-insert into sys.args values (43286, 279, 'arg_1', 'int', 32, 0, 1, 1);
-insert into sys.args values (43287, 279, 'arg_2', 'tinyint', 8, 0, 1, 2);
-insert into sys.functions values (280, 'sql_mul', '*', 'calc', 0, 1, false, false, false, 2000, true, false);
-insert into sys.args values (43288, 280, 'res_0', 'int', 32, 0, 0, 0);
-insert into sys.args values (43289, 280, 'arg_1', 'tinyint', 8, 0, 1, 1);
-insert into sys.args values (43290, 280, 'arg_2', 'int', 32, 0, 1, 2);
-insert into sys.functions values (281, 'sql_div', '/', 'calc', 0, 1, false, false, false, 2000, true, false);
-insert into sys.args values (43291, 281, 'res_0', 'int', 32, 0, 0, 0);
-insert into sys.args values (43292, 281, 'arg_1', 'int', 32, 0, 1, 1);
-insert into sys.args values (43293, 281, 'arg_2', 'tinyint', 8, 0, 1, 2);
-insert into sys.functions values (282, 'sql_mul', '*', 'calc', 0, 1, false, false, false, 2000, true, false);
-insert into sys.args values (43294, 282, 'res_0', 'int', 32, 0, 0, 0);
-insert into sys.args values (43295, 282, 'arg_1', 'int', 32, 0, 1, 1);
-insert into sys.args values (43296, 282, 'arg_2', 'smallint', 16, 0, 1, 2);
-insert into sys.functions values (283, 'sql_mul', '*', 'calc', 0, 1, false, false, false, 2000, true, false);
-insert into sys.args values (43297, 283, 'res_0', 'int', 32, 0, 0, 0);
-insert into sys.args values (43298, 283, 'arg_1', 'smallint', 16, 0, 1, 1);
-insert into sys.args values (43299, 283, 'arg_2', 'int', 32, 0, 1, 2);
-insert into sys.functions values (284, 'sql_div', '/', 'calc', 0, 1, false, false, false, 2000, true, false);
-insert into sys.args values (43300, 284, 'res_0', 'int', 32, 0, 0, 0);
-insert into sys.args values (43301, 284, 'arg_1', 'int', 32, 0, 1, 1);
-insert into sys.args values (43302, 284, 'arg_2', 'smallint', 16, 0, 1, 2);
-insert into sys.functions values (285, 'sql_mul', '*', 'calc', 0, 1, false, false, false, 2000, true, false);
-insert into sys.args values (43303, 285, 'res_0', 'bigint', 64, 0, 0, 0);
-insert into sys.args values (43304, 285, 'arg_1', 'bigint', 64, 0, 1, 1);
-insert into sys.args values (43305, 285, 'arg_2', 'tinyint', 8, 0, 1, 2);
-insert into sys.functions values (286, 'sql_mul', '*', 'calc', 0, 1, false, false, false, 2000, true, false);
-insert into sys.args values (43306, 286, 'res_0', 'bigint', 64, 0, 0, 0);
-insert into sys.args values (43307, 286, 'arg_1', 'tinyint', 8, 0, 1, 1);
-insert into sys.args values (43308, 286, 'arg_2', 'bigint', 64, 0, 1, 2);
-insert into sys.functions values (287, 'sql_div', '/', 'calc', 0, 1, false, false, false, 2000, true, false);
-insert into sys.args values (43309, 287, 'res_0', 'bigint', 64, 0, 0, 0);
-insert into sys.args values (43310, 287, 'arg_1', 'bigint', 64, 0, 1, 1);
-insert into sys.args values (43311, 287, 'arg_2', 'tinyint', 8, 0, 1, 2);
-insert into sys.functions values (288, 'sql_mul', '*', 'calc', 0, 1, false, false, false, 2000, true, false);
-insert into sys.args values (43312, 288, 'res_0', 'bigint', 64, 0, 0, 0);
-insert into sys.args values (43313, 288, 'arg_1', 'bigint', 64, 0, 1, 1);
-insert into sys.args values (43314, 288, 'arg_2', 'smallint', 16, 0, 1, 2);
-insert into sys.functions values (289, 'sql_mul', '*', 'calc', 0, 1, false, false, false, 2000, true, false);
-insert into sys.args values (43315, 289, 'res_0', 'bigint', 64, 0, 0, 0);
-insert into sys.args values (43316, 289, 'arg_1', 'smallint', 16, 0, 1, 1);
-insert into sys.args values (43317, 289, 'arg_2', 'bigint', 64, 0, 1, 2);
-insert into sys.functions values (290, 'sql_div', '/', 'calc', 0, 1, false, false, false, 2000, true, false);
-insert into sys.args values (43318, 290, 'res_0', 'bigint', 64, 0, 0, 0);
-insert into sys.args values (43319, 290, 'arg_1', 'bigint', 64, 0, 1, 1);
-insert into sys.args values (43320, 290, 'arg_2', 'smallint', 16, 0, 1, 2);
-insert into sys.functions values (291, 'sql_mul', '*', 'calc', 0, 1, false, false, false, 2000, true, false);
-insert into sys.args values (43321, 291, 'res_0', 'bigint', 64, 0, 0, 0);
-insert into sys.args values (43322, 291, 'arg_1', 'bigint', 64, 0, 1, 1);
-insert into sys.args values (43323, 291, 'arg_2', 'int', 32, 0, 1, 2);
-insert into sys.functions values (292, 'sql_mul', '*', 'calc', 0, 1, false, false, false, 2000, true, false);
-insert into sys.args values (43324, 292, 'res_0', 'bigint', 64, 0, 0, 0);
-insert into sys.args values (43325, 292, 'arg_1', 'int', 32, 0, 1, 1);
-insert into sys.args values (43326, 292, 'arg_2', 'bigint', 64, 0, 1, 2);
-insert into sys.functions values (293, 'sql_div', '/', 'calc', 0, 1, false, false, false, 2000, true, false);
-insert into sys.args values (43327, 293, 'res_0', 'bigint', 64, 0, 0, 0);
-insert into sys.args values (43328, 293, 'arg_1', 'bigint', 64, 0, 1, 1);
-insert into sys.args values (43329, 293, 'arg_2', 'int', 32, 0, 1, 2);
-insert into sys.functions values (294, 'sql_mul', '*', 'calc', 0, 1, false, false, false, 2000, true, false);
-insert into sys.args values (43330, 294, 'res_0', 'decimal', 4, 0, 0, 0);
-insert into sys.args values (43331, 294, 'arg_1', 'decimal', 4, 0, 1, 1);
-insert into sys.args values (43332, 294, 'arg_2', 'tinyint', 8, 0, 1, 2);
-insert into sys.functions values (295, 'sql_mul', '*', 'calc', 0, 1, false, false, false, 2000, true, false);
-insert into sys.args values (43333, 295, 'res_0', 'decimal', 4, 0, 0, 0);
-insert into sys.args values (43334, 295, 'arg_1', 'tinyint', 8, 0, 1, 1);
-insert into sys.args values (43335, 295, 'arg_2', 'decimal', 4, 0, 1, 2);
-insert into sys.functions values (296, 'sql_div', '/', 'calc', 0, 1, false, false, false, 2000, true, false);
-insert into sys.args values (43336, 296, 'res_0', 'decimal', 4, 0, 0, 0);
-insert into sys.args values (43337, 296, 'arg_1', 'decimal', 4, 0, 1, 1);
-insert into sys.args values (43338, 296, 'arg_2', 'tinyint', 8, 0, 1, 2);
-insert into sys.functions values (297, 'sql_mul', '*', 'calc', 0, 1, false, false, false, 2000, true, false);
-insert into sys.args values (43339, 297, 'res_0', 'decimal', 9, 0, 0, 0);
-insert into sys.args values (43340, 297, 'arg_1', 'decimal', 9, 0, 1, 1);
-insert into sys.args values (43341, 297, 'arg_2', 'tinyint', 8, 0, 1, 2);
-insert into sys.functions values (298, 'sql_mul', '*', 'calc', 0, 1, false, false, false, 2000, true, false);
-insert into sys.args values (43342, 298, 'res_0', 'decimal', 9, 0, 0, 0);
-insert into sys.args values (43343, 298, 'arg_1', 'tinyint', 8, 0, 1, 1);
-insert into sys.args values (43344, 298, 'arg_2', 'decimal', 9, 0, 1, 2);
-insert into sys.functions values (299, 'sql_div', '/', 'calc', 0, 1, false, false, false, 2000, true, false);
-insert into sys.args values (43345, 299, 'res_0', 'decimal', 9, 0, 0, 0);
-insert into sys.args values (43346, 299, 'arg_1', 'decimal', 9, 0, 1, 1);
-insert into sys.args values (43347, 299, 'arg_2', 'tinyint', 8, 0, 1, 2);
-insert into sys.functions values (300, 'sql_mul', '*', 'calc', 0, 1, false, false, false, 2000, true, false);
-insert into sys.args values (43348, 300, 'res_0', 'decimal', 9, 0, 0, 0);
-insert into sys.args values (43349, 300, 'arg_1', 'decimal', 9, 0, 1, 1);
-insert into sys.args values (43350, 300, 'arg_2', 'smallint', 16, 0, 1, 2);
-insert into sys.functions values (301, 'sql_mul', '*', 'calc', 0, 1, false, false, false, 2000, true, false);
-insert into sys.args values (43351, 301, 'res_0', 'decimal', 9, 0, 0, 0);
-insert into sys.args values (43352, 301, 'arg_1', 'smallint', 16, 0, 1, 1);
-insert into sys.args values (43353, 301, 'arg_2', 'decimal', 9, 0, 1, 2);
-insert into sys.functions values (302, 'sql_div', '/', 'calc', 0, 1, false, false, false, 2000, true, false);
-insert into sys.args values (43354, 302, 'res_0', 'decimal', 9, 0, 0, 0);
-insert into sys.args values (43355, 302, 'arg_1', 'decimal', 9, 0, 1, 1);
-insert into sys.args values (43356, 302, 'arg_2', 'smallint', 16, 0, 1, 2);
-insert into sys.functions values (303, 'sql_mul', '*', 'calc', 0, 1, false, false, false, 2000, true, false);
-insert into sys.args values (43357, 303, 'res_0', 'decimal', 18, 0, 0, 0);
-insert into sys.args values (43358, 303, 'arg_1', 'decimal', 18, 0, 1, 1);
-insert into sys.args values (43359, 303, 'arg_2', 'tinyint', 8, 0, 1, 2);
-insert into sys.functions values (304, 'sql_mul', '*', 'calc', 0, 1, false, false, false, 2000, true, false);
-insert into sys.args values (43360, 304, 'res_0', 'decimal', 18, 0, 0, 0);
-insert into sys.args values (43361, 304, 'arg_1', 'tinyint', 8, 0, 1, 1);
-insert into sys.args values (43362, 304, 'arg_2', 'decimal', 18, 0, 1, 2);
-insert into sys.functions values (305, 'sql_div', '/', 'calc', 0, 1, false, false, false, 2000, true, false);
-insert into sys.args values (43363, 305, 'res_0', 'decimal', 18, 0, 0, 0);
-insert into sys.args values (43364, 305, 'arg_1', 'decimal', 18, 0, 1, 1);
-insert into sys.args values (43365, 305, 'arg_2', 'tinyint', 8, 0, 1, 2);
-insert into sys.functions values (306, 'sql_mul', '*', 'calc', 0, 1, false, false, false, 2000, true, false);
-insert into sys.args values (43366, 306, 'res_0', 'decimal', 18, 0, 0, 0);
-insert into sys.args values (43367, 306, 'arg_1', 'decimal', 18, 0, 1, 1);
-insert into sys.args values (43368, 306, 'arg_2', 'smallint', 16, 0, 1, 2);
-insert into sys.functions values (307, 'sql_mul', '*', 'calc', 0, 1, false, false, false, 2000, true, false);
-insert into sys.args values (43369, 307, 'res_0', 'decimal', 18, 0, 0, 0);
-insert into sys.args values (43370, 307, 'arg_1', 'smallint', 16, 0, 1, 1);
-insert into sys.args values (43371, 307, 'arg_2', 'decimal', 18, 0, 1, 2);
-insert into sys.functions values (308, 'sql_div', '/', 'calc', 0, 1, false, false, false, 2000, true, false);
-insert into sys.args values (43372, 308, 'res_0', 'decimal', 18, 0, 0, 0);
-insert into sys.args values (43373, 308, 'arg_1', 'decimal', 18, 0, 1, 1);
-insert into sys.args values (43374, 308, 'arg_2', 'smallint', 16, 0, 1, 2);
-insert into sys.functions values (309, 'sql_mul', '*', 'calc', 0, 1, false, false, false, 2000, true, false);
-insert into sys.args values (43375, 309, 'res_0', 'decimal', 18, 0, 0, 0);
-insert into sys.args values (43376, 309, 'arg_1', 'decimal', 18, 0, 1, 1);
-insert into sys.args values (43377, 309, 'arg_2', 'int', 32, 0, 1, 2);
-insert into sys.functions values (310, 'sql_mul', '*', 'calc', 0, 1, false, false, false, 2000, true, false);
-insert into sys.args values (43378, 310, 'res_0', 'decimal', 18, 0, 0, 0);
-insert into sys.args values (43379, 310, 'arg_1', 'int', 32, 0, 1, 1);
-insert into sys.args values (43380, 310, 'arg_2', 'decimal', 18, 0, 1, 2);
-insert into sys.functions values (311, 'sql_div', '/', 'calc', 0, 1, false, false, false, 2000, true, false);
-insert into sys.args values (43381, 311, 'res_0', 'decimal', 18, 0, 0, 0);
-insert into sys.args values (43382, 311, 'arg_1', 'decimal', 18, 0, 1, 1);
-insert into sys.args values (43383, 311, 'arg_2', 'int', 32, 0, 1, 2);
-insert into sys.functions values (312, 'sql_mul', '*', 'calc', 0, 1, false, false, false, 2000, true, false);
-insert into sys.args values (43384, 312, 'res_0', 'decimal', 9, 0, 0, 0);
-insert into sys.args values (43385, 312, 'arg_1', 'decimal', 9, 0, 1, 1);
-insert into sys.args values (43386, 312, 'arg_2', 'decimal', 4, 0, 1, 2);
-insert into sys.functions values (313, 'sql_div', '/', 'calc', 0, 1, false, false, false, 2000, true, false);
-insert into sys.args values (43387, 313, 'res_0', 'decimal', 9, 0, 0, 0);
-insert into sys.args values (43388, 313, 'arg_1', 'decimal', 9, 0, 1, 1);
-insert into sys.args values (43389, 313, 'arg_2', 'decimal', 4, 0, 1, 2);
-insert into sys.functions values (314, 'sql_mul', '*', 'calc', 0, 1, false, false, false, 2000, true, false);
-insert into sys.args values (43390, 314, 'res_0', 'decimal', 18, 0, 0, 0);
-insert into sys.args values (43391, 314, 'arg_1', 'decimal', 18, 0, 1, 1);
-insert into sys.args values (43392, 314, 'arg_2', 'decimal', 4, 0, 1, 2);
-insert into sys.functions values (315, 'sql_div', '/', 'calc', 0, 1, false, false, false, 2000, true, false);
-insert into sys.args values (43393, 315, 'res_0', 'decimal', 18, 0, 0, 0);
-insert into sys.args values (43394, 315, 'arg_1', 'decimal', 18, 0, 1, 1);
-insert into sys.args values (43395, 315, 'arg_2', 'decimal', 4, 0, 1, 2);
-insert into sys.functions values (316, 'sql_mul', '*', 'calc', 0, 1, false, false, false, 2000, true, false);
-insert into sys.args values (43396, 316, 'res_0', 'decimal', 18, 0, 0, 0);
-insert into sys.args values (43397, 316, 'arg_1', 'decimal', 18, 0, 1, 1);
-insert into sys.args values (43398, 316, 'arg_2', 'decimal', 9, 0, 1, 2);
-insert into sys.functions values (317, 'sql_div', '/', 'calc', 0, 1, false, false, false, 2000, true, false);
-insert into sys.args values (43399, 317, 'res_0', 'decimal', 18, 0, 0, 0);
-insert into sys.args values (43400, 317, 'arg_1', 'decimal', 18, 0, 1, 1);
-insert into sys.args values (43401, 317, 'arg_2', 'decimal', 9, 0, 1, 2);
-insert into sys.functions values (318, 'sql_sub', '-', 'calc', 0, 1, false, false, false, 2000, true, false);
-insert into sys.args values (43402, 318, 'res_0', 'tinyint', 8, 0, 0, 0);
-insert into sys.args values (43403, 318, 'arg_1', 'tinyint', 8, 0, 1, 1);
-insert into sys.args values (43404, 318, 'arg_2', 'tinyint', 8, 0, 1, 2);
-insert into sys.functions values (319, 'sql_add', '+', 'calc', 0, 1, false, false, false, 2000, true, false);
-insert into sys.args values (43405, 319, 'res_0', 'tinyint', 8, 0, 0, 0);
-insert into sys.args values (43406, 319, 'arg_1', 'tinyint', 8, 0, 1, 1);
-insert into sys.args values (43407, 319, 'arg_2', 'tinyint', 8, 0, 1, 2);
-insert into sys.functions values (320, 'sql_mul', '*', 'calc', 0, 1, false, false, false, 2000, true, false);
-insert into sys.args values (43408, 320, 'res_0', 'tinyint', 8, 0, 0, 0);
-insert into sys.args values (43409, 320, 'arg_1', 'tinyint', 8, 0, 1, 1);
-insert into sys.args values (43410, 320, 'arg_2', 'tinyint', 8, 0, 1, 2);
-insert into sys.functions values (321, 'sql_div', '/', 'calc', 0, 1, false, false, false, 2000, true, false);
-insert into sys.args values (43411, 321, 'res_0', 'tinyint', 8, 0, 0, 0);
-insert into sys.args values (43412, 321, 'arg_1', 'tinyint', 8, 0, 1, 1);
-insert into sys.args values (43413, 321, 'arg_2', 'tinyint', 8, 0, 1, 2);
-insert into sys.functions values (322, 'bit_and', 'and', 'calc', 0, 1, false, false, false, 2000, true, false);
-insert into sys.args values (43414, 322, 'res_0', 'tinyint', 8, 0, 0, 0);
-insert into sys.args values (43415, 322, 'arg_1', 'tinyint', 8, 0, 1, 1);
-insert into sys.args values (43416, 322, 'arg_2', 'tinyint', 8, 0, 1, 2);
-insert into sys.functions values (323, 'bit_or', 'or', 'calc', 0, 1, false, false, false, 2000, true, false);
-insert into sys.args values (43417, 323, 'res_0', 'tinyint', 8, 0, 0, 0);
-insert into sys.args values (43418, 323, 'arg_1', 'tinyint', 8, 0, 1, 1);
-insert into sys.args values (43419, 323, 'arg_2', 'tinyint', 8, 0, 1, 2);
-insert into sys.functions values (324, 'bit_xor', 'xor', 'calc', 0, 1, false, false, false, 2000, true, false);
-insert into sys.args values (43420, 324, 'res_0', 'tinyint', 8, 0, 0, 0);
-insert into sys.args values (43421, 324, 'arg_1', 'tinyint', 8, 0, 1, 1);
-insert into sys.args values (43422, 324, 'arg_2', 'tinyint', 8, 0, 1, 2);
-insert into sys.functions values (325, 'bit_not', 'not', 'calc', 0, 1, false, false, false, 2000, true, false);
-insert into sys.args values (43423, 325, 'res_0', 'tinyint', 8, 0, 0, 0);
-insert into sys.args values (43424, 325, 'arg_1', 'tinyint', 8, 0, 1, 1);
-insert into sys.functions values (326, 'left_shift', '<<', 'calc', 0, 1, false, false, false, 2000, true, false);
-insert into sys.args values (43425, 326, 'res_0', 'tinyint', 8, 0, 0, 0);
-insert into sys.args values (43426, 326, 'arg_1', 'tinyint', 8, 0, 1, 1);
-insert into sys.args values (43427, 326, 'arg_2', 'int', 32, 0, 1, 2);
-insert into sys.functions values (327, 'right_shift', '>>', 'calc', 0, 1, false, false, false, 2000, true, false);
-insert into sys.args values (43428, 327, 'res_0', 'tinyint', 8, 0, 0, 0);
-insert into sys.args values (43429, 327, 'arg_1', 'tinyint', 8, 0, 1, 1);
-insert into sys.args values (43430, 327, 'arg_2', 'int', 32, 0, 1, 2);
-insert into sys.functions values (328, 'sql_neg', '-', 'calc', 0, 1, false, false, false, 2000, true, false);
-insert into sys.args values (43431, 328, 'res_0', 'tinyint', 8, 0, 0, 0);
-insert into sys.args values (43432, 328, 'arg_1', 'tinyint', 8, 0, 1, 1);
-insert into sys.functions values (329, 'abs', 'abs', 'calc', 0, 1, false, false, false, 2000, true, false);
-insert into sys.args values (43433, 329, 'res_0', 'tinyint', 8, 0, 0, 0);
-insert into sys.args values (43434, 329, 'arg_1', 'tinyint', 8, 0, 1, 1);
-insert into sys.functions values (330, 'sign', 'sign', 'calc', 0, 1, false, false, false, 2000, true, false);
-insert into sys.args values (43435, 330, 'res_0', 'tinyint', 8, 0, 0, 0);
-insert into sys.args values (43436, 330, 'arg_1', 'tinyint', 8, 0, 1, 1);
-insert into sys.functions values (333, 'sql_mul', '*', 'calc', 0, 1, false, false, false, 2000, true, false);
-insert into sys.args values (43437, 333, 'res_0', 'month_interval', 3, 0, 0, 0);
-insert into sys.args values (43438, 333, 'arg_1', 'month_interval', 3, 0, 1, 1);
-insert into sys.args values (43439, 333, 'arg_2', 'tinyint', 8, 0, 1, 2);
-insert into sys.functions values (334, 'sql_mul', '*', 'calc', 0, 1, false, false, false, 2000, true, false);
-insert into sys.args values (43440, 334, 'res_0', 'day_interval', 4, 0, 0, 0);
-insert into sys.args values (43441, 334, 'arg_1', 'day_interval', 4, 0, 1, 1);
-insert into sys.args values (43442, 334, 'arg_2', 'tinyint', 8, 0, 1, 2);
-insert into sys.functions values (335, 'sql_mul', '*', 'calc', 0, 1, false, false, false, 2000, true, false);
-insert into sys.args values (43443, 335, 'res_0', 'sec_interval', 13, 0, 0, 0);
-insert into sys.args values (43444, 335, 'arg_1', 'sec_interval', 13, 0, 1, 1);
-insert into sys.args values (43445, 335, 'arg_2', 'tinyint', 8, 0, 1, 2);
-insert into sys.functions values (336, 'sql_div', '/', 'calc', 0, 1, false, false, false, 2000, true, false);
-insert into sys.args values (43446, 336, 'res_0', 'month_interval', 3, 0, 0, 0);
-insert into sys.args values (43447, 336, 'arg_1', 'month_interval', 3, 0, 1, 1);
-insert into sys.args values (43448, 336, 'arg_2', 'tinyint', 8, 0, 1, 2);
-insert into sys.functions values (337, 'sql_div', '/', 'calc', 0, 1, false, false, false, 2000, true, false);
-insert into sys.args values (43449, 337, 'res_0', 'day_interval', 4, 0, 0, 0);
-insert into sys.args values (43450, 337, 'arg_1', 'day_interval', 4, 0, 1, 1);
-insert into sys.args values (43451, 337, 'arg_2', 'tinyint', 8, 0, 1, 2);
-insert into sys.functions values (338, 'sql_div', '/', 'calc', 0, 1, false, false, false, 2000, true, false);
-insert into sys.args values (43452, 338, 'res_0', 'sec_interval', 13, 0, 0, 0);
-insert into sys.args values (43453, 338, 'arg_1', 'sec_interval', 13, 0, 1, 1);
-insert into sys.args values (43454, 338, 'arg_2', 'tinyint', 8, 0, 1, 2);
-insert into sys.functions values (339, 'sql_sub', '-', 'calc', 0, 1, false, false, false, 2000, true, false);
-insert into sys.args values (43455, 339, 'res_0', 'smallint', 16, 0, 0, 0);
-insert into sys.args values (43456, 339, 'arg_1', 'smallint', 16, 0, 1, 1);
-insert into sys.args values (43457, 339, 'arg_2', 'smallint', 16, 0, 1, 2);
-insert into sys.functions values (340, 'sql_add', '+', 'calc', 0, 1, false, false, false, 2000, true, false);
-insert into sys.args values (43458, 340, 'res_0', 'smallint', 16, 0, 0, 0);
-insert into sys.args values (43459, 340, 'arg_1', 'smallint', 16, 0, 1, 1);
-insert into sys.args values (43460, 340, 'arg_2', 'smallint', 16, 0, 1, 2);
-insert into sys.functions values (341, 'sql_mul', '*', 'calc', 0, 1, false, false, false, 2000, true, false);
-insert into sys.args values (43461, 341, 'res_0', 'smallint', 16, 0, 0, 0);
-insert into sys.args values (43462, 341, 'arg_1', 'smallint', 16, 0, 1, 1);
-insert into sys.args values (43463, 341, 'arg_2', 'smallint', 16, 0, 1, 2);
-insert into sys.functions values (342, 'sql_div', '/', 'calc', 0, 1, false, false, false, 2000, true, false);
-insert into sys.args values (43464, 342, 'res_0', 'smallint', 16, 0, 0, 0);
-insert into sys.args values (43465, 342, 'arg_1', 'smallint', 16, 0, 1, 1);
-insert into sys.args values (43466, 342, 'arg_2', 'smallint', 16, 0, 1, 2);
-insert into sys.functions values (343, 'bit_and', 'and', 'calc', 0, 1, false, false, false, 2000, true, false);
-insert into sys.args values (43467, 343, 'res_0', 'smallint', 16, 0, 0, 0);
-insert into sys.args values (43468, 343, 'arg_1', 'smallint', 16, 0, 1, 1);
-insert into sys.args values (43469, 343, 'arg_2', 'smallint', 16, 0, 1, 2);
-insert into sys.functions values (344, 'bit_or', 'or', 'calc', 0, 1, false, false, false, 2000, true, false);
-insert into sys.args values (43470, 344, 'res_0', 'smallint', 16, 0, 0, 0);
-insert into sys.args values (43471, 344, 'arg_1', 'smallint', 16, 0, 1, 1);
-insert into sys.args values (43472, 344, 'arg_2', 'smallint', 16, 0, 1, 2);
-insert into sys.functions values (345, 'bit_xor', 'xor', 'calc', 0, 1, false, false, false, 2000, true, false);
-insert into sys.args values (43473, 345, 'res_0', 'smallint', 16, 0, 0, 0);
-insert into sys.args values (43474, 345, 'arg_1', 'smallint', 16, 0, 1, 1);
-insert into sys.args values (43475, 345, 'arg_2', 'smallint', 16, 0, 1, 2);
-insert into sys.functions values (346, 'bit_not', 'not', 'calc', 0, 1, false, false, false, 2000, true, false);
-insert into sys.args values (43476, 346, 'res_0', 'smallint', 16, 0, 0, 0);
-insert into sys.args values (43477, 346, 'arg_1', 'smallint', 16, 0, 1, 1);
-insert into sys.functions values (347, 'left_shift', '<<', 'calc', 0, 1, false, false, false, 2000, true, false);
-insert into sys.args values (43478, 347, 'res_0', 'smallint', 16, 0, 0, 0);
-insert into sys.args values (43479, 347, 'arg_1', 'smallint', 16, 0, 1, 1);
-insert into sys.args values (43480, 347, 'arg_2', 'int', 32, 0, 1, 2);
-insert into sys.functions values (348, 'right_shift', '>>', 'calc', 0, 1, false, false, false, 2000, true, false);
-insert into sys.args values (43481, 348, 'res_0', 'smallint', 16, 0, 0, 0);
-insert into sys.args values (43482, 348, 'arg_1', 'smallint', 16, 0, 1, 1);
-insert into sys.args values (43483, 348, 'arg_2', 'int', 32, 0, 1, 2);
-insert into sys.functions values (349, 'sql_neg', '-', 'calc', 0, 1, false, false, false, 2000, true, false);
-insert into sys.args values (43484, 349, 'res_0', 'smallint', 16, 0, 0, 0);
-insert into sys.args values (43485, 349, 'arg_1', 'smallint', 16, 0, 1, 1);
-insert into sys.functions values (350, 'abs', 'abs', 'calc', 0, 1, false, false, false, 2000, true, false);
-insert into sys.args values (43486, 350, 'res_0', 'smallint', 16, 0, 0, 0);
-insert into sys.args values (43487, 350, 'arg_1', 'smallint', 16, 0, 1, 1);
-insert into sys.functions values (351, 'sign', 'sign', 'calc', 0, 1, false, false, false, 2000, true, false);
-insert into sys.args values (43488, 351, 'res_0', 'tinyint', 8, 0, 0, 0);
-insert into sys.args values (43489, 351, 'arg_1', 'smallint', 16, 0, 1, 1);
-insert into sys.functions values (354, 'sql_mul', '*', 'calc', 0, 1, false, false, false, 2000, true, false);
-insert into sys.args values (43490, 354, 'res_0', 'month_interval', 3, 0, 0, 0);
-insert into sys.args values (43491, 354, 'arg_1', 'month_interval', 3, 0, 1, 1);
-insert into sys.args values (43492, 354, 'arg_2', 'smallint', 16, 0, 1, 2);
-insert into sys.functions values (355, 'sql_mul', '*', 'calc', 0, 1, false, false, false, 2000, true, false);
-insert into sys.args values (43493, 355, 'res_0', 'day_interval', 4, 0, 0, 0);
-insert into sys.args values (43494, 355, 'arg_1', 'day_interval', 4, 0, 1, 1);
-insert into sys.args values (43495, 355, 'arg_2', 'smallint', 16, 0, 1, 2);
-insert into sys.functions values (356, 'sql_mul', '*', 'calc', 0, 1, false, false, false, 2000, true, false);
-insert into sys.args values (43496, 356, 'res_0', 'sec_interval', 13, 0, 0, 0);
-insert into sys.args values (43497, 356, 'arg_1', 'sec_interval', 13, 0, 1, 1);
-insert into sys.args values (43498, 356, 'arg_2', 'smallint', 16, 0, 1, 2);
-insert into sys.functions values (357, 'sql_div', '/', 'calc', 0, 1, false, false, false, 2000, true, false);
-insert into sys.args values (43499, 357, 'res_0', 'month_interval', 3, 0, 0, 0);
-insert into sys.args values (43500, 357, 'arg_1', 'month_interval', 3, 0, 1, 1);
-insert into sys.args values (43501, 357, 'arg_2', 'smallint', 16, 0, 1, 2);
-insert into sys.functions values (358, 'sql_div', '/', 'calc', 0, 1, false, false, false, 2000, true, false);
-insert into sys.args values (43502, 358, 'res_0', 'day_interval', 4, 0, 0, 0);
-insert into sys.args values (43503, 358, 'arg_1', 'day_interval', 4, 0, 1, 1);
-insert into sys.args values (43504, 358, 'arg_2', 'smallint', 16, 0, 1, 2);
-insert into sys.functions values (359, 'sql_div', '/', 'calc', 0, 1, false, false, false, 2000, true, false);
-insert into sys.args values (43505, 359, 'res_0', 'sec_interval', 13, 0, 0, 0);
-insert into sys.args values (43506, 359, 'arg_1', 'sec_interval', 13, 0, 1, 1);
-insert into sys.args values (43507, 359, 'arg_2', 'smallint', 16, 0, 1, 2);
-insert into sys.functions values (360, 'sql_sub', '-', 'calc', 0, 1, false, false, false, 2000, true, false);
-insert into sys.args values (43508, 360, 'res_0', 'int', 32, 0, 0, 0);
-insert into sys.args values (43509, 360, 'arg_1', 'int', 32, 0, 1, 1);
-insert into sys.args values (43510, 360, 'arg_2', 'int', 32, 0, 1, 2);
-insert into sys.functions values (361, 'sql_add', '+', 'calc', 0, 1, false, false, false, 2000, true, false);
-insert into sys.args values (43511, 361, 'res_0', 'int', 32, 0, 0, 0);
-insert into sys.args values (43512, 361, 'arg_1', 'int', 32, 0, 1, 1);
-insert into sys.args values (43513, 361, 'arg_2', 'int', 32, 0, 1, 2);
-insert into sys.functions values (362, 'sql_mul', '*', 'calc', 0, 1, false, false, false, 2000, true, false);
-insert into sys.args values (43514, 362, 'res_0', 'int', 32, 0, 0, 0);
-insert into sys.args values (43515, 362, 'arg_1', 'int', 32, 0, 1, 1);
-insert into sys.args values (43516, 362, 'arg_2', 'int', 32, 0, 1, 2);
-insert into sys.functions values (363, 'sql_div', '/', 'calc', 0, 1, false, false, false, 2000, true, false);
-insert into sys.args values (43517, 363, 'res_0', 'int', 32, 0, 0, 0);
-insert into sys.args values (43518, 363, 'arg_1', 'int', 32, 0, 1, 1);
-insert into sys.args values (43519, 363, 'arg_2', 'int', 32, 0, 1, 2);
-insert into sys.functions values (364, 'bit_and', 'and', 'calc', 0, 1, false, false, false, 2000, true, false);
-insert into sys.args values (43520, 364, 'res_0', 'int', 32, 0, 0, 0);
-insert into sys.args values (43521, 364, 'arg_1', 'int', 32, 0, 1, 1);
-insert into sys.args values (43522, 364, 'arg_2', 'int', 32, 0, 1, 2);
-insert into sys.functions values (365, 'bit_or', 'or', 'calc', 0, 1, false, false, false, 2000, true, false);
-insert into sys.args values (43523, 365, 'res_0', 'int', 32, 0, 0, 0);
-insert into sys.args values (43524, 365, 'arg_1', 'int', 32, 0, 1, 1);
-insert into sys.args values (43525, 365, 'arg_2', 'int', 32, 0, 1, 2);
-insert into sys.functions values (366, 'bit_xor', 'xor', 'calc', 0, 1, false, false, false, 2000, true, false);
-insert into sys.args values (43526, 366, 'res_0', 'int', 32, 0, 0, 0);
-insert into sys.args values (43527, 366, 'arg_1', 'int', 32, 0, 1, 1);
-insert into sys.args values (43528, 366, 'arg_2', 'int', 32, 0, 1, 2);
-insert into sys.functions values (367, 'bit_not', 'not', 'calc', 0, 1, false, false, false, 2000, true, false);
-insert into sys.args values (43529, 367, 'res_0', 'int', 32, 0, 0, 0);
-insert into sys.args values (43530, 367, 'arg_1', 'int', 32, 0, 1, 1);
-insert into sys.functions values (368, 'left_shift', '<<', 'calc', 0, 1, false, false, false, 2000, true, false);
-insert into sys.args values (43531, 368, 'res_0', 'int', 32, 0, 0, 0);
-insert into sys.args values (43532, 368, 'arg_1', 'int', 32, 0, 1, 1);
-insert into sys.args values (43533, 368, 'arg_2', 'int', 32, 0, 1, 2);
-insert into sys.functions values (369, 'right_shift', '>>', 'calc', 0, 1, false, false, false, 2000, true, false);
-insert into sys.args values (43534, 369, 'res_0', 'int', 32, 0, 0, 0);
-insert into sys.args values (43535, 369, 'arg_1', 'int', 32, 0, 1, 1);
-insert into sys.args values (43536, 369, 'arg_2', 'int', 32, 0, 1, 2);
-insert into sys.functions values (370, 'sql_neg', '-', 'calc', 0, 1, false, false, false, 2000, true, false);
-insert into sys.args values (43537, 370, 'res_0', 'int', 32, 0, 0, 0);
-insert into sys.args values (43538, 370, 'arg_1', 'int', 32, 0, 1, 1);
-insert into sys.functions values (371, 'abs', 'abs', 'calc', 0, 1, false, false, false, 2000, true, false);
-insert into sys.args values (43539, 371, 'res_0', 'int', 32, 0, 0, 0);
-insert into sys.args values (43540, 371, 'arg_1', 'int', 32, 0, 1, 1);
-insert into sys.functions values (372, 'sign', 'sign', 'calc', 0, 1, false, false, false, 2000, true, false);
-insert into sys.args values (43541, 372, 'res_0', 'tinyint', 8, 0, 0, 0);
-insert into sys.args values (43542, 372, 'arg_1', 'int', 32, 0, 1, 1);
-insert into sys.functions values (375, 'sql_mul', '*', 'calc', 0, 1, false, false, false, 2000, true, false);
-insert into sys.args values (43543, 375, 'res_0', 'month_interval', 3, 0, 0, 0);
-insert into sys.args values (43544, 375, 'arg_1', 'month_interval', 3, 0, 1, 1);
-insert into sys.args values (43545, 375, 'arg_2', 'int', 32, 0, 1, 2);
-insert into sys.functions values (376, 'sql_mul', '*', 'calc', 0, 1, false, false, false, 2000, true, false);
-insert into sys.args values (43546, 376, 'res_0', 'day_interval', 4, 0, 0, 0);
-insert into sys.args values (43547, 376, 'arg_1', 'day_interval', 4, 0, 1, 1);
-insert into sys.args values (43548, 376, 'arg_2', 'int', 32, 0, 1, 2);
-insert into sys.functions values (377, 'sql_mul', '*', 'calc', 0, 1, false, false, false, 2000, true, false);
-insert into sys.args values (43549, 377, 'res_0', 'sec_interval', 13, 0, 0, 0);
-insert into sys.args values (43550, 377, 'arg_1', 'sec_interval', 13, 0, 1, 1);
-insert into sys.args values (43551, 377, 'arg_2', 'int', 32, 0, 1, 2);
-insert into sys.functions values (378, 'sql_div', '/', 'calc', 0, 1, false, false, false, 2000, true, false);
-insert into sys.args values (43552, 378, 'res_0', 'month_interval', 3, 0, 0, 0);
-insert into sys.args values (43553, 378, 'arg_1', 'month_interval', 3, 0, 1, 1);
-insert into sys.args values (43554, 378, 'arg_2', 'int', 32, 0, 1, 2);
-insert into sys.functions values (379, 'sql_div', '/', 'calc', 0, 1, false, false, false, 2000, true, false);
-insert into sys.args values (43555, 379, 'res_0', 'day_interval', 4, 0, 0, 0);
-insert into sys.args values (43556, 379, 'arg_1', 'day_interval', 4, 0, 1, 1);
-insert into sys.args values (43557, 379, 'arg_2', 'int', 32, 0, 1, 2);
-insert into sys.functions values (380, 'sql_div', '/', 'calc', 0, 1, false, false, false, 2000, true, false);
-insert into sys.args values (43558, 380, 'res_0', 'sec_interval', 13, 0, 0, 0);
-insert into sys.args values (43559, 380, 'arg_1', 'sec_interval', 13, 0, 1, 1);
-insert into sys.args values (43560, 380, 'arg_2', 'int', 32, 0, 1, 2);
-insert into sys.functions values (381, 'sql_sub', '-', 'calc', 0, 1, false, false, false, 2000, true, false);
-insert into sys.args values (43561, 381, 'res_0', 'bigint', 64, 0, 0, 0);
-insert into sys.args values (43562, 381, 'arg_1', 'bigint', 64, 0, 1, 1);
-insert into sys.args values (43563, 381, 'arg_2', 'bigint', 64, 0, 1, 2);
-insert into sys.functions values (382, 'sql_add', '+', 'calc', 0, 1, false, false, false, 2000, true, false);
-insert into sys.args values (43564, 382, 'res_0', 'bigint', 64, 0, 0, 0);
-insert into sys.args values (43565, 382, 'arg_1', 'bigint', 64, 0, 1, 1);
-insert into sys.args values (43566, 382, 'arg_2', 'bigint', 64, 0, 1, 2);
-insert into sys.functions values (383, 'sql_mul', '*', 'calc', 0, 1, false, false, false, 2000, true, false);
-insert into sys.args values (43567, 383, 'res_0', 'bigint', 64, 0, 0, 0);
-insert into sys.args values (43568, 383, 'arg_1', 'bigint', 64, 0, 1, 1);
-insert into sys.args values (43569, 383, 'arg_2', 'bigint', 64, 0, 1, 2);
-insert into sys.functions values (384, 'sql_div', '/', 'calc', 0, 1, false, false, false, 2000, true, false);
-insert into sys.args values (43570, 384, 'res_0', 'bigint', 64, 0, 0, 0);
-insert into sys.args values (43571, 384, 'arg_1', 'bigint', 64, 0, 1, 1);
-insert into sys.args values (43572, 384, 'arg_2', 'bigint', 64, 0, 1, 2);
-insert into sys.functions values (385, 'bit_and', 'and', 'calc', 0, 1, false, false, false, 2000, true, false);
-insert into sys.args values (43573, 385, 'res_0', 'bigint', 64, 0, 0, 0);
-insert into sys.args values (43574, 385, 'arg_1', 'bigint', 64, 0, 1, 1);
-insert into sys.args values (43575, 385, 'arg_2', 'bigint', 64, 0, 1, 2);
-insert into sys.functions values (386, 'bit_or', 'or', 'calc', 0, 1, false, false, false, 2000, true, false);
-insert into sys.args values (43576, 386, 'res_0', 'bigint', 64, 0, 0, 0);
-insert into sys.args values (43577, 386, 'arg_1', 'bigint', 64, 0, 1, 1);
-insert into sys.args values (43578, 386, 'arg_2', 'bigint', 64, 0, 1, 2);
-insert into sys.functions values (387, 'bit_xor', 'xor', 'calc', 0, 1, false, false, false, 2000, true, false);
-insert into sys.args values (43579, 387, 'res_0', 'bigint', 64, 0, 0, 0);
-insert into sys.args values (43580, 387, 'arg_1', 'bigint', 64, 0, 1, 1);
-insert into sys.args values (43581, 387, 'arg_2', 'bigint', 64, 0, 1, 2);
-insert into sys.functions values (388, 'bit_not', 'not', 'calc', 0, 1, false, false, false, 2000, true, false);
-insert into sys.args values (43582, 388, 'res_0', 'bigint', 64, 0, 0, 0);
-insert into sys.args values (43583, 388, 'arg_1', 'bigint', 64, 0, 1, 1);
-insert into sys.functions values (389, 'left_shift', '<<', 'calc', 0, 1, false, false, false, 2000, true, false);
-insert into sys.args values (43584, 389, 'res_0', 'bigint', 64, 0, 0, 0);
-insert into sys.args values (43585, 389, 'arg_1', 'bigint', 64, 0, 1, 1);
-insert into sys.args values (43586, 389, 'arg_2', 'int', 32, 0, 1, 2);
-insert into sys.functions values (390, 'right_shift', '>>', 'calc', 0, 1, false, false, false, 2000, true, false);
-insert into sys.args values (43587, 390, 'res_0', 'bigint', 64, 0, 0, 0);
-insert into sys.args values (43588, 390, 'arg_1', 'bigint', 64, 0, 1, 1);
-insert into sys.args values (43589, 390, 'arg_2', 'int', 32, 0, 1, 2);
-insert into sys.functions values (391, 'sql_neg', '-', 'calc', 0, 1, false, false, false, 2000, true, false);
-insert into sys.args values (43590, 391, 'res_0', 'bigint', 64, 0, 0, 0);
-insert into sys.args values (43591, 391, 'arg_1', 'bigint', 64, 0, 1, 1);
-insert into sys.functions values (392, 'abs', 'abs', 'calc', 0, 1, false, false, false, 2000, true, false);
-insert into sys.args values (43592, 392, 'res_0', 'bigint', 64, 0, 0, 0);
-insert into sys.args values (43593, 392, 'arg_1', 'bigint', 64, 0, 1, 1);
-insert into sys.functions values (393, 'sign', 'sign', 'calc', 0, 1, false, false, false, 2000, true, false);
-insert into sys.args values (43594, 393, 'res_0', 'tinyint', 8, 0, 0, 0);
-insert into sys.args values (43595, 393, 'arg_1', 'bigint', 64, 0, 1, 1);
-insert into sys.functions values (396, 'sql_mul', '*', 'calc', 0, 1, false, false, false, 2000, true, false);
-insert into sys.args values (43596, 396, 'res_0', 'day_interval', 4, 0, 0, 0);
-insert into sys.args values (43597, 396, 'arg_1', 'day_interval', 4, 0, 1, 1);
-insert into sys.args values (43598, 396, 'arg_2', 'bigint', 64, 0, 1, 2);
-insert into sys.functions values (397, 'sql_mul', '*', 'calc', 0, 1, false, false, false, 2000, true, false);
-insert into sys.args values (43599, 397, 'res_0', 'sec_interval', 13, 0, 0, 0);
-insert into sys.args values (43600, 397, 'arg_1', 'sec_interval', 13, 0, 1, 1);
-insert into sys.args values (43601, 397, 'arg_2', 'bigint', 64, 0, 1, 2);
-insert into sys.functions values (398, 'sql_div', '/', 'calc', 0, 1, false, false, false, 2000, true, false);
-insert into sys.args values (43602, 398, 'res_0', 'month_interval', 3, 0, 0, 0);
-insert into sys.args values (43603, 398, 'arg_1', 'month_interval', 3, 0, 1, 1);
-insert into sys.args values (43604, 398, 'arg_2', 'bigint', 64, 0, 1, 2);
-insert into sys.functions values (399, 'sql_div', '/', 'calc', 0, 1, false, false, false, 2000, true, false);
-insert into sys.args values (43605, 399, 'res_0', 'day_interval', 4, 0, 0, 0);
-insert into sys.args values (43606, 399, 'arg_1', 'day_interval', 4, 0, 1, 1);
-insert into sys.args values (43607, 399, 'arg_2', 'bigint', 64, 0, 1, 2);
-insert into sys.functions values (400, 'sql_div', '/', 'calc', 0, 1, false, false, false, 2000, true, false);
-insert into sys.args values (43608, 400, 'res_0', 'sec_interval', 13, 0, 0, 0);
-insert into sys.args values (43609, 400, 'arg_1', 'sec_interval', 13, 0, 1, 1);
-insert into sys.args values (43610, 400, 'arg_2', 'bigint', 64, 0, 1, 2);
-insert into sys.functions values (401, 'sql_sub', '-', 'calc', 0, 1, false, false, false, 2000, true, false);
-insert into sys.args values (43611, 401, 'res_0', 'decimal', 2, 0, 0, 0);
-insert into sys.args values (43612, 401, 'arg_1', 'decimal', 2, 0, 1, 1);
-insert into sys.args values (43613, 401, 'arg_2', 'decimal', 2, 0, 1, 2);
-insert into sys.functions values (402, 'sql_add', '+', 'calc', 0, 1, false, false, false, 2000, true, false);
-insert into sys.args values (43614, 402, 'res_0', 'decimal', 2, 0, 0, 0);
-insert into sys.args values (43615, 402, 'arg_1', 'decimal', 2, 0, 1, 1);
-insert into sys.args values (43616, 402, 'arg_2', 'decimal', 2, 0, 1, 2);
-insert into sys.functions values (403, 'sql_mul', '*', 'calc', 0, 1, false, false, false, 2000, true, false);
-insert into sys.args values (43617, 403, 'res_0', 'decimal', 2, 0, 0, 0);
-insert into sys.args values (43618, 403, 'arg_1', 'decimal', 2, 0, 1, 1);
-insert into sys.args values (43619, 403, 'arg_2', 'decimal', 2, 0, 1, 2);
-insert into sys.functions values (404, 'sql_div', '/', 'calc', 0, 1, false, false, false, 2000, true, false);
-insert into sys.args values (43620, 404, 'res_0', 'decimal', 2, 0, 0, 0);
-insert into sys.args values (43621, 404, 'arg_1', 'decimal', 2, 0, 1, 1);
-insert into sys.args values (43622, 404, 'arg_2', 'decimal', 2, 0, 1, 2);
-insert into sys.functions values (405, 'sql_neg', '-', 'calc', 0, 1, false, false, false, 2000, true, false);
-insert into sys.args values (43623, 405, 'res_0', 'decimal', 2, 0, 0, 0);
-insert into sys.args values (43624, 405, 'arg_1', 'decimal', 2, 0, 1, 1);
-insert into sys.functions values (406, 'abs', 'abs', 'calc', 0, 1, false, false, false, 2000, true, false);
-insert into sys.args values (43625, 406, 'res_0', 'decimal', 2, 0, 0, 0);
-insert into sys.args values (43626, 406, 'arg_1', 'decimal', 2, 0, 1, 1);
-insert into sys.functions values (407, 'sign', 'sign', 'calc', 0, 1, false, false, false, 2000, true, false);
-insert into sys.args values (43627, 407, 'res_0', 'tinyint', 8, 0, 0, 0);
-insert into sys.args values (43628, 407, 'arg_1', 'decimal', 2, 0, 1, 1);
-insert into sys.functions values (410, 'sql_mul', '*', 'calc', 0, 1, false, false, false, 2000, true, false);
-insert into sys.args values (43629, 410, 'res_0', 'month_interval', 3, 0, 0, 0);
-insert into sys.args values (43630, 410, 'arg_1', 'month_interval', 3, 0, 1, 1);
-insert into sys.args values (43631, 410, 'arg_2', 'decimal', 2, 0, 1, 2);
-insert into sys.functions values (411, 'sql_mul', '*', 'calc', 0, 1, false, false, false, 2000, true, false);
-insert into sys.args values (43632, 411, 'res_0', 'day_interval', 4, 0, 0, 0);
-insert into sys.args values (43633, 411, 'arg_1', 'day_interval', 4, 0, 1, 1);
-insert into sys.args values (43634, 411, 'arg_2', 'decimal', 2, 0, 1, 2);
-insert into sys.functions values (412, 'sql_mul', '*', 'calc', 0, 1, false, false, false, 2000, true, false);
-insert into sys.args values (43635, 412, 'res_0', 'sec_interval', 13, 0, 0, 0);
-insert into sys.args values (43636, 412, 'arg_1', 'sec_interval', 13, 0, 1, 1);
-insert into sys.args values (43637, 412, 'arg_2', 'decimal', 2, 0, 1, 2);
-insert into sys.functions values (413, 'sql_div', '/', 'calc', 0, 1, false, false, false, 2000, true, false);
-insert into sys.args values (43638, 413, 'res_0', 'month_interval', 3, 0, 0, 0);
-insert into sys.args values (43639, 413, 'arg_1', 'month_interval', 3, 0, 1, 1);
-insert into sys.args values (43640, 413, 'arg_2', 'decimal', 2, 0, 1, 2);
-insert into sys.functions values (414, 'sql_div', '/', 'calc', 0, 1, false, false, false, 2000, true, false);
-insert into sys.args values (43641, 414, 'res_0', 'day_interval', 4, 0, 0, 0);
-insert into sys.args values (43642, 414, 'arg_1', 'day_interval', 4, 0, 1, 1);
-insert into sys.args values (43643, 414, 'arg_2', 'decimal', 2, 0, 1, 2);
-insert into sys.functions values (415, 'sql_div', '/', 'calc', 0, 1, false, false, false, 2000, true, false);
-insert into sys.args values (43644, 415, 'res_0', 'sec_interval', 13, 0, 0, 0);
-insert into sys.args values (43645, 415, 'arg_1', 'sec_interval', 13, 0, 1, 1);
-insert into sys.args values (43646, 415, 'arg_2', 'decimal', 2, 0, 1, 2);
-insert into sys.functions values (416, 'sql_sub', '-', 'calc', 0, 1, false, false, false, 2000, true, false);
-insert into sys.args values (43647, 416, 'res_0', 'decimal', 4, 0, 0, 0);
-insert into sys.args values (43648, 416, 'arg_1', 'decimal', 4, 0, 1, 1);
-insert into sys.args values (43649, 416, 'arg_2', 'decimal', 4, 0, 1, 2);
-insert into sys.functions values (417, 'sql_add', '+', 'calc', 0, 1, false, false, false, 2000, true, false);
-insert into sys.args values (43650, 417, 'res_0', 'decimal', 4, 0, 0, 0);
-insert into sys.args values (43651, 417, 'arg_1', 'decimal', 4, 0, 1, 1);
-insert into sys.args values (43652, 417, 'arg_2', 'decimal', 4, 0, 1, 2);
-insert into sys.functions values (418, 'sql_mul', '*', 'calc', 0, 1, false, false, false, 2000, true, false);
-insert into sys.args values (43653, 418, 'res_0', 'decimal', 4, 0, 0, 0);
-insert into sys.args values (43654, 418, 'arg_1', 'decimal', 4, 0, 1, 1);
-insert into sys.args values (43655, 418, 'arg_2', 'decimal', 4, 0, 1, 2);
-insert into sys.functions values (419, 'sql_div', '/', 'calc', 0, 1, false, false, false, 2000, true, false);
-insert into sys.args values (43656, 419, 'res_0', 'decimal', 4, 0, 0, 0);
-insert into sys.args values (43657, 419, 'arg_1', 'decimal', 4, 0, 1, 1);
-insert into sys.args values (43658, 419, 'arg_2', 'decimal', 4, 0, 1, 2);
-insert into sys.functions values (420, 'sql_neg', '-', 'calc', 0, 1, false, false, false, 2000, true, false);
-insert into sys.args values (43659, 420, 'res_0', 'decimal', 4, 0, 0, 0);
-insert into sys.args values (43660, 420, 'arg_1', 'decimal', 4, 0, 1, 1);
-insert into sys.functions values (421, 'abs', 'abs', 'calc', 0, 1, false, false, false, 2000, true, false);
-insert into sys.args values (43661, 421, 'res_0', 'decimal', 4, 0, 0, 0);
-insert into sys.args values (43662, 421, 'arg_1', 'decimal', 4, 0, 1, 1);
-insert into sys.functions values (422, 'sign', 'sign', 'calc', 0, 1, false, false, false, 2000, true, false);
-insert into sys.args values (43663, 422, 'res_0', 'tinyint', 8, 0, 0, 0);
-insert into sys.args values (43664, 422, 'arg_1', 'decimal', 4, 0, 1, 1);
-insert into sys.functions values (425, 'sql_mul', '*', 'calc', 0, 1, false, false, false, 2000, true, false);
-insert into sys.args values (43665, 425, 'res_0', 'month_interval', 3, 0, 0, 0);
-insert into sys.args values (43666, 425, 'arg_1', 'month_interval', 3, 0, 1, 1);
-insert into sys.args values (43667, 425, 'arg_2', 'decimal', 4, 0, 1, 2);
-insert into sys.functions values (426, 'sql_mul', '*', 'calc', 0, 1, false, false, false, 2000, true, false);
-insert into sys.args values (43668, 426, 'res_0', 'day_interval', 4, 0, 0, 0);
-insert into sys.args values (43669, 426, 'arg_1', 'day_interval', 4, 0, 1, 1);
-insert into sys.args values (43670, 426, 'arg_2', 'decimal', 4, 0, 1, 2);
-insert into sys.functions values (427, 'sql_mul', '*', 'calc', 0, 1, false, false, false, 2000, true, false);
-insert into sys.args values (43671, 427, 'res_0', 'sec_interval', 13, 0, 0, 0);
-insert into sys.args values (43672, 427, 'arg_1', 'sec_interval', 13, 0, 1, 1);
-insert into sys.args values (43673, 427, 'arg_2', 'decimal', 4, 0, 1, 2);
-insert into sys.functions values (428, 'sql_div', '/', 'calc', 0, 1, false, false, false, 2000, true, false);
-insert into sys.args values (43674, 428, 'res_0', 'month_interval', 3, 0, 0, 0);
-insert into sys.args values (43675, 428, 'arg_1', 'month_interval', 3, 0, 1, 1);
-insert into sys.args values (43676, 428, 'arg_2', 'decimal', 4, 0, 1, 2);
-insert into sys.functions values (429, 'sql_div', '/', 'calc', 0, 1, false, false, false, 2000, true, false);
-insert into sys.args values (43677, 429, 'res_0', 'day_interval', 4, 0, 0, 0);
-insert into sys.args values (43678, 429, 'arg_1', 'day_interval', 4, 0, 1, 1);
-insert into sys.args values (43679, 429, 'arg_2', 'decimal', 4, 0, 1, 2);
-insert into sys.functions values (430, 'sql_div', '/', 'calc', 0, 1, false, false, false, 2000, true, false);
-insert into sys.args values (43680, 430, 'res_0', 'sec_interval', 13, 0, 0, 0);
-insert into sys.args values (43681, 430, 'arg_1', 'sec_interval', 13, 0, 1, 1);
-insert into sys.args values (43682, 430, 'arg_2', 'decimal', 4, 0, 1, 2);
-insert into sys.functions values (431, 'sql_sub', '-', 'calc', 0, 1, false, false, false, 2000, true, false);
-insert into sys.args values (43683, 431, 'res_0', 'decimal', 9, 0, 0, 0);
-insert into sys.args values (43684, 431, 'arg_1', 'decimal', 9, 0, 1, 1);
-insert into sys.args values (43685, 431, 'arg_2', 'decimal', 9, 0, 1, 2);
-insert into sys.functions values (432, 'sql_add', '+', 'calc', 0, 1, false, false, false, 2000, true, false);
-insert into sys.args values (43686, 432, 'res_0', 'decimal', 9, 0, 0, 0);
-insert into sys.args values (43687, 432, 'arg_1', 'decimal', 9, 0, 1, 1);
-insert into sys.args values (43688, 432, 'arg_2', 'decimal', 9, 0, 1, 2);
-insert into sys.functions values (433, 'sql_mul', '*', 'calc', 0, 1, false, false, false, 2000, true, false);
-insert into sys.args values (43689, 433, 'res_0', 'decimal', 9, 0, 0, 0);
-insert into sys.args values (43690, 433, 'arg_1', 'decimal', 9, 0, 1, 1);
-insert into sys.args values (43691, 433, 'arg_2', 'decimal', 9, 0, 1, 2);
-insert into sys.functions values (434, 'sql_div', '/', 'calc', 0, 1, false, false, false, 2000, true, false);
-insert into sys.args values (43692, 434, 'res_0', 'decimal', 9, 0, 0, 0);
-insert into sys.args values (43693, 434, 'arg_1', 'decimal', 9, 0, 1, 1);
-insert into sys.args values (43694, 434, 'arg_2', 'decimal', 9, 0, 1, 2);
-insert into sys.functions values (435, 'sql_neg', '-', 'calc', 0, 1, false, false, false, 2000, true, false);
-insert into sys.args values (43695, 435, 'res_0', 'decimal', 9, 0, 0, 0);
-insert into sys.args values (43696, 435, 'arg_1', 'decimal', 9, 0, 1, 1);
-insert into sys.functions values (436, 'abs', 'abs', 'calc', 0, 1, false, false, false, 2000, true, false);
-insert into sys.args values (43697, 436, 'res_0', 'decimal', 9, 0, 0, 0);
-insert into sys.args values (43698, 436, 'arg_1', 'decimal', 9, 0, 1, 1);
-insert into sys.functions values (437, 'sign', 'sign', 'calc', 0, 1, false, false, false, 2000, true, false);
-insert into sys.args values (43699, 437, 'res_0', 'tinyint', 8, 0, 0, 0);
-insert into sys.args values (43700, 437, 'arg_1', 'decimal', 9, 0, 1, 1);
-insert into sys.functions values (440, 'sql_mul', '*', 'calc', 0, 1, false, false, false, 2000, true, false);
-insert into sys.args values (43701, 440, 'res_0', 'month_interval', 3, 0, 0, 0);
-insert into sys.args values (43702, 440, 'arg_1', 'month_interval', 3, 0, 1, 1);
-insert into sys.args values (43703, 440, 'arg_2', 'decimal', 9, 0, 1, 2);
-insert into sys.functions values (441, 'sql_mul', '*', 'calc', 0, 1, false, false, false, 2000, true, false);
-insert into sys.args values (43704, 441, 'res_0', 'day_interval', 4, 0, 0, 0);
-insert into sys.args values (43705, 441, 'arg_1', 'day_interval', 4, 0, 1, 1);
-insert into sys.args values (43706, 441, 'arg_2', 'decimal', 9, 0, 1, 2);
-insert into sys.functions values (442, 'sql_mul', '*', 'calc', 0, 1, false, false, false, 2000, true, false);
-insert into sys.args values (43707, 442, 'res_0', 'sec_interval', 13, 0, 0, 0);
-insert into sys.args values (43708, 442, 'arg_1', 'sec_interval', 13, 0, 1, 1);
-insert into sys.args values (43709, 442, 'arg_2', 'decimal', 9, 0, 1, 2);
-insert into sys.functions values (443, 'sql_div', '/', 'calc', 0, 1, false, false, false, 2000, true, false);
-insert into sys.args values (43710, 443, 'res_0', 'month_interval', 3, 0, 0, 0);
-insert into sys.args values (43711, 443, 'arg_1', 'month_interval', 3, 0, 1, 1);
-insert into sys.args values (43712, 443, 'arg_2', 'decimal', 9, 0, 1, 2);
-insert into sys.functions values (444, 'sql_div', '/', 'calc', 0, 1, false, false, false, 2000, true, false);
-insert into sys.args values (43713, 444, 'res_0', 'day_interval', 4, 0, 0, 0);
-insert into sys.args values (43714, 444, 'arg_1', 'day_interval', 4, 0, 1, 1);
-insert into sys.args values (43715, 444, 'arg_2', 'decimal', 9, 0, 1, 2);
-insert into sys.functions values (445, 'sql_div', '/', 'calc', 0, 1, false, false, false, 2000, true, false);
-insert into sys.args values (43716, 445, 'res_0', 'sec_interval', 13, 0, 0, 0);
-insert into sys.args values (43717, 445, 'arg_1', 'sec_interval', 13, 0, 1, 1);
-insert into sys.args values (43718, 445, 'arg_2', 'decimal', 9, 0, 1, 2);
-insert into sys.functions values (446, 'sql_sub', '-', 'calc', 0, 1, false, false, false, 2000, true, false);
-insert into sys.args values (43719, 446, 'res_0', 'decimal', 18, 0, 0, 0);
-insert into sys.args values (43720, 446, 'arg_1', 'decimal', 18, 0, 1, 1);
-insert into sys.args values (43721, 446, 'arg_2', 'decimal', 18, 0, 1, 2);
-insert into sys.functions values (447, 'sql_add', '+', 'calc', 0, 1, false, false, false, 2000, true, false);
-insert into sys.args values (43722, 447, 'res_0', 'decimal', 18, 0, 0, 0);
-insert into sys.args values (43723, 447, 'arg_1', 'decimal', 18, 0, 1, 1);
-insert into sys.args values (43724, 447, 'arg_2', 'decimal', 18, 0, 1, 2);
-insert into sys.functions values (448, 'sql_mul', '*', 'calc', 0, 1, false, false, false, 2000, true, false);
-insert into sys.args values (43725, 448, 'res_0', 'decimal', 18, 0, 0, 0);
-insert into sys.args values (43726, 448, 'arg_1', 'decimal', 18, 0, 1, 1);
-insert into sys.args values (43727, 448, 'arg_2', 'decimal', 18, 0, 1, 2);
-insert into sys.functions values (449, 'sql_div', '/', 'calc', 0, 1, false, false, false, 2000, true, false);
-insert into sys.args values (43728, 449, 'res_0', 'decimal', 18, 0, 0, 0);
-insert into sys.args values (43729, 449, 'arg_1', 'decimal', 18, 0, 1, 1);
-insert into sys.args values (43730, 449, 'arg_2', 'decimal', 18, 0, 1, 2);
-insert into sys.functions values (450, 'sql_neg', '-', 'calc', 0, 1, false, false, false, 2000, true, false);
-insert into sys.args values (43731, 450, 'res_0', 'decimal', 18, 0, 0, 0);
-insert into sys.args values (43732, 450, 'arg_1', 'decimal', 18, 0, 1, 1);
-insert into sys.functions values (451, 'abs', 'abs', 'calc', 0, 1, false, false, false, 2000, true, false);
-insert into sys.args values (43733, 451, 'res_0', 'decimal', 18, 0, 0, 0);
-insert into sys.args values (43734, 451, 'arg_1', 'decimal', 18, 0, 1, 1);
-insert into sys.functions values (452, 'sign', 'sign', 'calc', 0, 1, false, false, false, 2000, true, false);
-insert into sys.args values (43735, 452, 'res_0', 'tinyint', 8, 0, 0, 0);
-insert into sys.args values (43736, 452, 'arg_1', 'decimal', 18, 0, 1, 1);
-insert into sys.functions values (455, 'sql_mul', '*', 'calc', 0, 1, false, false, false, 2000, true, false);
-insert into sys.args values (43737, 455, 'res_0', 'day_interval', 4, 0, 0, 0);
-insert into sys.args values (43738, 455, 'arg_1', 'day_interval', 4, 0, 1, 1);
-insert into sys.args values (43739, 455, 'arg_2', 'decimal', 18, 0, 1, 2);
-insert into sys.functions values (456, 'sql_mul', '*', 'calc', 0, 1, false, false, false, 2000, true, false);
-insert into sys.args values (43740, 456, 'res_0', 'sec_interval', 13, 0, 0, 0);
-insert into sys.args values (43741, 456, 'arg_1', 'sec_interval', 13, 0, 1, 1);
-insert into sys.args values (43742, 456, 'arg_2', 'decimal', 18, 0, 1, 2);
-insert into sys.functions values (457, 'sql_div', '/', 'calc', 0, 1, false, false, false, 2000, true, false);
-insert into sys.args values (43743, 457, 'res_0', 'month_interval', 3, 0, 0, 0);
-insert into sys.args values (43744, 457, 'arg_1', 'month_interval', 3, 0, 1, 1);
-insert into sys.args values (43745, 457, 'arg_2', 'decimal', 18, 0, 1, 2);
-insert into sys.functions values (458, 'sql_div', '/', 'calc', 0, 1, false, false, false, 2000, true, false);
-insert into sys.args values (43746, 458, 'res_0', 'day_interval', 4, 0, 0, 0);
-insert into sys.args values (43747, 458, 'arg_1', 'day_interval', 4, 0, 1, 1);
-insert into sys.args values (43748, 458, 'arg_2', 'decimal', 18, 0, 1, 2);
-insert into sys.functions values (459, 'sql_div', '/', 'calc', 0, 1, false, false, false, 2000, true, false);
-insert into sys.args values (43749, 459, 'res_0', 'sec_interval', 13, 0, 0, 0);
-insert into sys.args values (43750, 459, 'arg_1', 'sec_interval', 13, 0, 1, 1);
-insert into sys.args values (43751, 459, 'arg_2', 'decimal', 18, 0, 1, 2);
-insert into sys.functions values (460, 'sql_sub', '-', 'calc', 0, 1, false, false, false, 2000, true, false);
-insert into sys.args values (43752, 460, 'res_0', 'real', 24, 0, 0, 0);
-insert into sys.args values (43753, 460, 'arg_1', 'real', 24, 0, 1, 1);
-insert into sys.args values (43754, 460, 'arg_2', 'real', 24, 0, 1, 2);
-insert into sys.functions values (461, 'sql_add', '+', 'calc', 0, 1, false, false, false, 2000, true, false);
-insert into sys.args values (43755, 461, 'res_0', 'real', 24, 0, 0, 0);
-insert into sys.args values (43756, 461, 'arg_1', 'real', 24, 0, 1, 1);
-insert into sys.args values (43757, 461, 'arg_2', 'real', 24, 0, 1, 2);
-insert into sys.functions values (462, 'sql_mul', '*', 'calc', 0, 1, false, false, false, 2000, true, false);
-insert into sys.args values (43758, 462, 'res_0', 'real', 24, 0, 0, 0);
-insert into sys.args values (43759, 462, 'arg_1', 'real', 24, 0, 1, 1);
-insert into sys.args values (43760, 462, 'arg_2', 'real', 24, 0, 1, 2);
-insert into sys.functions values (463, 'sql_div', '/', 'calc', 0, 1, false, false, false, 2000, true, false);
-insert into sys.args values (43761, 463, 'res_0', 'real', 24, 0, 0, 0);
-insert into sys.args values (43762, 463, 'arg_1', 'real', 24, 0, 1, 1);
-insert into sys.args values (43763, 463, 'arg_2', 'real', 24, 0, 1, 2);
-insert into sys.functions values (464, 'sql_neg', '-', 'calc', 0, 1, false, false, false, 2000, true, false);
-insert into sys.args values (43764, 464, 'res_0', 'real', 24, 0, 0, 0);
-insert into sys.args values (43765, 464, 'arg_1', 'real', 24, 0, 1, 1);
-insert into sys.functions values (465, 'abs', 'abs', 'calc', 0, 1, false, false, false, 2000, true, false);
-insert into sys.args values (43766, 465, 'res_0', 'real', 24, 0, 0, 0);
-insert into sys.args values (43767, 465, 'arg_1', 'real', 24, 0, 1, 1);
-insert into sys.functions values (466, 'sign', 'sign', 'calc', 0, 1, false, false, false, 2000, true, false);
-insert into sys.args values (43768, 466, 'res_0', 'tinyint', 8, 0, 0, 0);
-insert into sys.args values (43769, 466, 'arg_1', 'real', 24, 0, 1, 1);
-insert into sys.functions values (469, 'sql_mul', '*', 'calc', 0, 1, false, false, false, 2000, true, false);
-insert into sys.args values (43770, 469, 'res_0', 'month_interval', 3, 0, 0, 0);
-insert into sys.args values (43771, 469, 'arg_1', 'month_interval', 3, 0, 1, 1);
-insert into sys.args values (43772, 469, 'arg_2', 'real', 24, 0, 1, 2);
-insert into sys.functions values (470, 'sql_mul', '*', 'calc', 0, 1, false, false, false, 2000, true, false);
-insert into sys.args values (43773, 470, 'res_0', 'day_interval', 4, 0, 0, 0);
-insert into sys.args values (43774, 470, 'arg_1', 'day_interval', 4, 0, 1, 1);
-insert into sys.args values (43775, 470, 'arg_2', 'real', 24, 0, 1, 2);
-insert into sys.functions values (471, 'sql_mul', '*', 'calc', 0, 1, false, false, false, 2000, true, false);
-insert into sys.args values (43776, 471, 'res_0', 'sec_interval', 13, 0, 0, 0);
-insert into sys.args values (43777, 471, 'arg_1', 'sec_interval', 13, 0, 1, 1);
-insert into sys.args values (43778, 471, 'arg_2', 'real', 24, 0, 1, 2);
-insert into sys.functions values (472, 'sql_div', '/', 'calc', 0, 1, false, false, false, 2000, true, false);
-insert into sys.args values (43779, 472, 'res_0', 'month_interval', 3, 0, 0, 0);
-insert into sys.args values (43780, 472, 'arg_1', 'month_interval', 3, 0, 1, 1);
-insert into sys.args values (43781, 472, 'arg_2', 'real', 24, 0, 1, 2);
-insert into sys.functions values (473, 'sql_div', '/', 'calc', 0, 1, false, false, false, 2000, true, false);
-insert into sys.args values (43782, 473, 'res_0', 'day_interval', 4, 0, 0, 0);
-insert into sys.args values (43783, 473, 'arg_1', 'day_interval', 4, 0, 1, 1);
-insert into sys.args values (43784, 473, 'arg_2', 'real', 24, 0, 1, 2);
-insert into sys.functions values (474, 'sql_div', '/', 'calc', 0, 1, false, false, false, 2000, true, false);
-insert into sys.args values (43785, 474, 'res_0', 'sec_interval', 13, 0, 0, 0);
-insert into sys.args values (43786, 474, 'arg_1', 'sec_interval', 13, 0, 1, 1);
-insert into sys.args values (43787, 474, 'arg_2', 'real', 24, 0, 1, 2);
-insert into sys.functions values (475, 'sql_sub', '-', 'calc', 0, 1, false, false, false, 2000, true, false);
-insert into sys.args values (43788, 475, 'res_0', 'double', 53, 0, 0, 0);
-insert into sys.args values (43789, 475, 'arg_1', 'double', 53, 0, 1, 1);
-insert into sys.args values (43790, 475, 'arg_2', 'double', 53, 0, 1, 2);
-insert into sys.functions values (476, 'sql_add', '+', 'calc', 0, 1, false, false, false, 2000, true, false);
-insert into sys.args values (43791, 476, 'res_0', 'double', 53, 0, 0, 0);
-insert into sys.args values (43792, 476, 'arg_1', 'double', 53, 0, 1, 1);
-insert into sys.args values (43793, 476, 'arg_2', 'double', 53, 0, 1, 2);
-insert into sys.functions values (477, 'sql_mul', '*', 'calc', 0, 1, false, false, false, 2000, true, false);
-insert into sys.args values (43794, 477, 'res_0', 'double', 53, 0, 0, 0);
-insert into sys.args values (43795, 477, 'arg_1', 'double', 53, 0, 1, 1);
-insert into sys.args values (43796, 477, 'arg_2', 'double', 53, 0, 1, 2);
-insert into sys.functions values (478, 'sql_div', '/', 'calc', 0, 1, false, false, false, 2000, true, false);
-insert into sys.args values (43797, 478, 'res_0', 'double', 53, 0, 0, 0);
-insert into sys.args values (43798, 478, 'arg_1', 'double', 53, 0, 1, 1);
-insert into sys.args values (43799, 478, 'arg_2', 'double', 53, 0, 1, 2);
-insert into sys.functions values (479, 'sql_neg', '-', 'calc', 0, 1, false, false, false, 2000, true, false);
-insert into sys.args values (43800, 479, 'res_0', 'double', 53, 0, 0, 0);
-insert into sys.args values (43801, 479, 'arg_1', 'double', 53, 0, 1, 1);
-insert into sys.functions values (480, 'abs', 'abs', 'calc', 0, 1, false, false, false, 2000, true, false);
-insert into sys.args values (43802, 480, 'res_0', 'double', 53, 0, 0, 0);
-insert into sys.args values (43803, 480, 'arg_1', 'double', 53, 0, 1, 1);
-insert into sys.functions values (481, 'sign', 'sign', 'calc', 0, 1, false, false, false, 2000, true, false);
-insert into sys.args values (43804, 481, 'res_0', 'tinyint', 8, 0, 0, 0);
-insert into sys.args values (43805, 481, 'arg_1', 'double', 53, 0, 1, 1);
-insert into sys.functions values (484, 'sql_mul', '*', 'calc', 0, 1, false, false, false, 2000, true, false);
-insert into sys.args values (43806, 484, 'res_0', 'month_interval', 3, 0, 0, 0);
-insert into sys.args values (43807, 484, 'arg_1', 'month_interval', 3, 0, 1, 1);
-insert into sys.args values (43808, 484, 'arg_2', 'double', 53, 0, 1, 2);
-insert into sys.functions values (485, 'sql_mul', '*', 'calc', 0, 1, false, false, false, 2000, true, false);
-insert into sys.args values (43809, 485, 'res_0', 'day_interval', 4, 0, 0, 0);
-insert into sys.args values (43810, 485, 'arg_1', 'day_interval', 4, 0, 1, 1);
-insert into sys.args values (43811, 485, 'arg_2', 'double', 53, 0, 1, 2);
-insert into sys.functions values (486, 'sql_mul', '*', 'calc', 0, 1, false, false, false, 2000, true, false);
-insert into sys.args values (43812, 486, 'res_0', 'sec_interval', 13, 0, 0, 0);
-insert into sys.args values (43813, 486, 'arg_1', 'sec_interval', 13, 0, 1, 1);
-insert into sys.args values (43814, 486, 'arg_2', 'double', 53, 0, 1, 2);
-insert into sys.functions values (487, 'sql_div', '/', 'calc', 0, 1, false, false, false, 2000, true, false);
-insert into sys.args values (43815, 487, 'res_0', 'month_interval', 3, 0, 0, 0);
-insert into sys.args values (43816, 487, 'arg_1', 'month_interval', 3, 0, 1, 1);
-insert into sys.args values (43817, 487, 'arg_2', 'double', 53, 0, 1, 2);
-insert into sys.functions values (488, 'sql_div', '/', 'calc', 0, 1, false, false, false, 2000, true, false);
-insert into sys.args values (43818, 488, 'res_0', 'day_interval', 4, 0, 0, 0);
-insert into sys.args values (43819, 488, 'arg_1', 'day_interval', 4, 0, 1, 1);
-insert into sys.args values (43820, 488, 'arg_2', 'double', 53, 0, 1, 2);
-insert into sys.functions values (489, 'sql_div', '/', 'calc', 0, 1, false, false, false, 2000, true, false);
-insert into sys.args values (43821, 489, 'res_0', 'sec_interval', 13, 0, 0, 0);
-insert into sys.args values (43822, 489, 'arg_1', 'sec_interval', 13, 0, 1, 1);
-insert into sys.args values (43823, 489, 'arg_2', 'double', 53, 0, 1, 2);
-insert into sys.functions values (490, 'sql_mul', '*', 'calc', 0, 1, false, false, false, 2000, true, false);
-insert into sys.args values (43824, 490, 'res_0', 'decimal', 4, 0, 0, 0);
-insert into sys.args values (43825, 490, 'arg_1', 'decimal', 4, 0, 1, 1);
-insert into sys.args values (43826, 490, 'arg_2', 'tinyint', 8, 0, 1, 2);
-insert into sys.functions values (491, 'sql_mul', '*', 'calc', 0, 1, false, false, false, 2000, true, false);
-insert into sys.args values (43827, 491, 'res_0', 'decimal', 4, 0, 0, 0);
-insert into sys.args values (43828, 491, 'arg_1', 'tinyint', 8, 0, 1, 1);
-insert into sys.args values (43829, 491, 'arg_2', 'decimal', 4, 0, 1, 2);
-insert into sys.functions values (492, 'sql_mul', '*', 'calc', 0, 1, false, false, false, 2000, true, false);
-insert into sys.args values (43830, 492, 'res_0', 'decimal', 4, 0, 0, 0);
-insert into sys.args values (43831, 492, 'arg_1', 'decimal', 4, 0, 1, 1);
-insert into sys.args values (43832, 492, 'arg_2', 'decimal', 2, 0, 1, 2);
-insert into sys.functions values (493, 'sql_mul', '*', 'calc', 0, 1, false, false, false, 2000, true, false);
-insert into sys.args values (43833, 493, 'res_0', 'decimal', 4, 0, 0, 0);
-insert into sys.args values (43834, 493, 'arg_1', 'decimal', 2, 0, 1, 1);
-insert into sys.args values (43835, 493, 'arg_2', 'decimal', 4, 0, 1, 2);
-insert into sys.functions values (494, 'sql_mul', '*', 'calc', 0, 1, false, false, false, 2000, true, false);
-insert into sys.args values (43836, 494, 'res_0', 'decimal', 9, 0, 0, 0);
-insert into sys.args values (43837, 494, 'arg_1', 'decimal', 9, 0, 1, 1);
-insert into sys.args values (43838, 494, 'arg_2', 'tinyint', 8, 0, 1, 2);
-insert into sys.functions values (495, 'sql_mul', '*', 'calc', 0, 1, false, false, false, 2000, true, false);
-insert into sys.args values (43839, 495, 'res_0', 'decimal', 9, 0, 0, 0);
-insert into sys.args values (43840, 495, 'arg_1', 'tinyint', 8, 0, 1, 1);
-insert into sys.args values (43841, 495, 'arg_2', 'decimal', 9, 0, 1, 2);
-insert into sys.functions values (496, 'sql_mul', '*', 'calc', 0, 1, false, false, false, 2000, true, false);
-insert into sys.args values (43842, 496, 'res_0', 'decimal', 9, 0, 0, 0);
-insert into sys.args values (43843, 496, 'arg_1', 'decimal', 9, 0, 1, 1);
-insert into sys.args values (43844, 496, 'arg_2', 'smallint', 16, 0, 1, 2);
-insert into sys.functions values (497, 'sql_mul', '*', 'calc', 0, 1, false, false, false, 2000, true, false);
-insert into sys.args values (43845, 497, 'res_0', 'decimal', 9, 0, 0, 0);
-insert into sys.args values (43846, 497, 'arg_1', 'smallint', 16, 0, 1, 1);
-insert into sys.args values (43847, 497, 'arg_2', 'decimal', 9, 0, 1, 2);
-insert into sys.functions values (498, 'sql_mul', '*', 'calc', 0, 1, false, false, false, 2000, true, false);
-insert into sys.args values (43848, 498, 'res_0', 'decimal', 9, 0, 0, 0);
-insert into sys.args values (43849, 498, 'arg_1', 'decimal', 9, 0, 1, 1);
-insert into sys.args values (43850, 498, 'arg_2', 'decimal', 2, 0, 1, 2);
-insert into sys.functions values (499, 'sql_mul', '*', 'calc', 0, 1, false, false, false, 2000, true, false);
-insert into sys.args values (43851, 499, 'res_0', 'decimal', 9, 0, 0, 0);
-insert into sys.args values (43852, 499, 'arg_1', 'decimal', 2, 0, 1, 1);
-insert into sys.args values (43853, 499, 'arg_2', 'decimal', 9, 0, 1, 2);
-insert into sys.functions values (500, 'sql_mul', '*', 'calc', 0, 1, false, false, false, 2000, true, false);
-insert into sys.args values (43854, 500, 'res_0', 'decimal', 9, 0, 0, 0);
-insert into sys.args values (43855, 500, 'arg_1', 'decimal', 9, 0, 1, 1);
-insert into sys.args values (43856, 500, 'arg_2', 'decimal', 4, 0, 1, 2);
-insert into sys.functions values (501, 'sql_mul', '*', 'calc', 0, 1, false, false, false, 2000, true, false);
-insert into sys.args values (43857, 501, 'res_0', 'decimal', 9, 0, 0, 0);
-insert into sys.args values (43858, 501, 'arg_1', 'decimal', 4, 0, 1, 1);
-insert into sys.args values (43859, 501, 'arg_2', 'decimal', 9, 0, 1, 2);
-insert into sys.functions values (502, 'sql_mul', '*', 'calc', 0, 1, false, false, false, 2000, true, false);
-insert into sys.args values (43860, 502, 'res_0', 'decimal', 18, 0, 0, 0);
-insert into sys.args values (43861, 502, 'arg_1', 'decimal', 18, 0, 1, 1);
-insert into sys.args values (43862, 502, 'arg_2', 'tinyint', 8, 0, 1, 2);
-insert into sys.functions values (503, 'sql_mul', '*', 'calc', 0, 1, false, false, false, 2000, true, false);
-insert into sys.args values (43863, 503, 'res_0', 'decimal', 18, 0, 0, 0);
-insert into sys.args values (43864, 503, 'arg_1', 'tinyint', 8, 0, 1, 1);
-insert into sys.args values (43865, 503, 'arg_2', 'decimal', 18, 0, 1, 2);
-insert into sys.functions values (504, 'sql_mul', '*', 'calc', 0, 1, false, false, false, 2000, true, false);
-insert into sys.args values (43866, 504, 'res_0', 'decimal', 18, 0, 0, 0);
-insert into sys.args values (43867, 504, 'arg_1', 'decimal', 18, 0, 1, 1);
-insert into sys.args values (43868, 504, 'arg_2', 'smallint', 16, 0, 1, 2);
-insert into sys.functions values (505, 'sql_mul', '*', 'calc', 0, 1, false, false, false, 2000, true, false);
-insert into sys.args values (43869, 505, 'res_0', 'decimal', 18, 0, 0, 0);
-insert into sys.args values (43870, 505, 'arg_1', 'smallint', 16, 0, 1, 1);
-insert into sys.args values (43871, 505, 'arg_2', 'decimal', 18, 0, 1, 2);
-insert into sys.functions values (506, 'sql_mul', '*', 'calc', 0, 1, false, false, false, 2000, true, false);
-insert into sys.args values (43872, 506, 'res_0', 'decimal', 18, 0, 0, 0);
-insert into sys.args values (43873, 506, 'arg_1', 'decimal', 18, 0, 1, 1);
-insert into sys.args values (43874, 506, 'arg_2', 'int', 32, 0, 1, 2);
-insert into sys.functions values (507, 'sql_mul', '*', 'calc', 0, 1, false, false, false, 2000, true, false);
-insert into sys.args values (43875, 507, 'res_0', 'decimal', 18, 0, 0, 0);
-insert into sys.args values (43876, 507, 'arg_1', 'int', 32, 0, 1, 1);
-insert into sys.args values (43877, 507, 'arg_2', 'decimal', 18, 0, 1, 2);
-insert into sys.functions values (508, 'sql_mul', '*', 'calc', 0, 1, false, false, false, 2000, true, false);
-insert into sys.args values (43878, 508, 'res_0', 'decimal', 18, 0, 0, 0);
-insert into sys.args values (43879, 508, 'arg_1', 'decimal', 18, 0, 1, 1);
-insert into sys.args values (43880, 508, 'arg_2', 'decimal', 2, 0, 1, 2);
-insert into sys.functions values (509, 'sql_mul', '*', 'calc', 0, 1, false, false, false, 2000, true, false);
-insert into sys.args values (43881, 509, 'res_0', 'decimal', 18, 0, 0, 0);
-insert into sys.args values (43882, 509, 'arg_1', 'decimal', 2, 0, 1, 1);
-insert into sys.args values (43883, 509, 'arg_2', 'decimal', 18, 0, 1, 2);
-insert into sys.functions values (510, 'sql_mul', '*', 'calc', 0, 1, false, false, false, 2000, true, false);
-insert into sys.args values (43884, 510, 'res_0', 'decimal', 18, 0, 0, 0);
-insert into sys.args values (43885, 510, 'arg_1', 'decimal', 18, 0, 1, 1);
-insert into sys.args values (43886, 510, 'arg_2', 'decimal', 4, 0, 1, 2);
-insert into sys.functions values (511, 'sql_mul', '*', 'calc', 0, 1, false, false, false, 2000, true, false);
-insert into sys.args values (43887, 511, 'res_0', 'decimal', 18, 0, 0, 0);
-insert into sys.args values (43888, 511, 'arg_1', 'decimal', 4, 0, 1, 1);
-insert into sys.args values (43889, 511, 'arg_2', 'decimal', 18, 0, 1, 2);
-insert into sys.functions values (512, 'sql_mul', '*', 'calc', 0, 1, false, false, false, 2000, true, false);
-insert into sys.args values (43890, 512, 'res_0', 'decimal', 18, 0, 0, 0);
-insert into sys.args values (43891, 512, 'arg_1', 'decimal', 18, 0, 1, 1);
-insert into sys.args values (43892, 512, 'arg_2', 'decimal', 9, 0, 1, 2);
-insert into sys.functions values (513, 'sql_mul', '*', 'calc', 0, 1, false, false, false, 2000, true, false);
-insert into sys.args values (43893, 513, 'res_0', 'decimal', 18, 0, 0, 0);
-insert into sys.args values (43894, 513, 'arg_1', 'decimal', 9, 0, 1, 1);
-insert into sys.args values (43895, 513, 'arg_2', 'decimal', 18, 0, 1, 2);
-insert into sys.functions values (514, 'round', 'round', 'calc', 0, 1, false, false, false, 2000, true, false);
-insert into sys.args values (43896, 514, 'res_0', 'decimal', 2, 0, 0, 0);
-insert into sys.args values (43897, 514, 'arg_1', 'decimal', 2, 0, 1, 1);
-insert into sys.args values (43898, 514, 'arg_2', 'tinyint', 8, 0, 1, 2);
-insert into sys.functions values (515, 'round', 'round', 'calc', 0, 1, false, false, false, 2000, true, false);
-insert into sys.args values (43899, 515, 'res_0', 'decimal', 4, 0, 0, 0);
-insert into sys.args values (43900, 515, 'arg_1', 'decimal', 4, 0, 1, 1);
-insert into sys.args values (43901, 515, 'arg_2', 'tinyint', 8, 0, 1, 2);
-insert into sys.functions values (516, 'round', 'round', 'calc', 0, 1, false, false, false, 2000, true, false);
-insert into sys.args values (43902, 516, 'res_0', 'decimal', 9, 0, 0, 0);
-insert into sys.args values (43903, 516, 'arg_1', 'decimal', 9, 0, 1, 1);
-insert into sys.args values (43904, 516, 'arg_2', 'tinyint', 8, 0, 1, 2);
-insert into sys.functions values (517, 'round', 'round', 'calc', 0, 1, false, false, false, 2000, true, false);
-insert into sys.args values (43905, 517, 'res_0', 'decimal', 18, 0, 0, 0);
-insert into sys.args values (43906, 517, 'arg_1', 'decimal', 18, 0, 1, 1);
-insert into sys.args values (43907, 517, 'arg_2', 'tinyint', 8, 0, 1, 2);
-insert into sys.functions values (518, 'round', 'round', 'calc', 0, 1, false, false, false, 2000, true, false);
-insert into sys.args values (43908, 518, 'res_0', 'real', 24, 0, 0, 0);
-insert into sys.args values (43909, 518, 'arg_1', 'real', 24, 0, 1, 1);
-insert into sys.args values (43910, 518, 'arg_2', 'tinyint', 8, 0, 1, 2);
-insert into sys.functions values (519, 'round', 'round', 'calc', 0, 1, false, false, false, 2000, true, false);
-insert into sys.args values (43911, 519, 'res_0', 'double', 53, 0, 0, 0);
-insert into sys.args values (43912, 519, 'arg_1', 'double', 53, 0, 1, 1);
-insert into sys.args values (43913, 519, 'arg_2', 'tinyint', 8, 0, 1, 2);
-insert into sys.functions values (608, 'power', 'pow', 'mmath', 0, 1, false, false, false, 2000, true, false);
-insert into sys.args values (43914, 608, 'res_0', 'real', 24, 0, 0, 0);
-insert into sys.args values (43915, 608, 'arg_1', 'real', 24, 0, 1, 1);
-insert into sys.args values (43916, 608, 'arg_2', 'real', 24, 0, 1, 2);
-insert into sys.functions values (609, 'floor', 'floor', 'mmath', 0, 1, false, false, false, 2000, true, false);
-insert into sys.args values (43917, 609, 'res_0', 'real', 24, 0, 0, 0);
-insert into sys.args values (43918, 609, 'arg_1', 'real', 24, 0, 1, 1);
-insert into sys.functions values (610, 'ceil', 'ceil', 'mmath', 0, 1, false, false, false, 2000, true, false);
-insert into sys.args values (43919, 610, 'res_0', 'real', 24, 0, 0, 0);
-insert into sys.args values (43920, 610, 'arg_1', 'real', 24, 0, 1, 1);
-insert into sys.functions values (611, 'ceiling', 'ceil', 'mmath', 0, 1, false, false, false, 2000, true, false);
-insert into sys.args values (43921, 611, 'res_0', 'real', 24, 0, 0, 0);
-insert into sys.args values (43922, 611, 'arg_1', 'real', 24, 0, 1, 1);
-insert into sys.functions values (612, 'sin', 'sin', 'mmath', 0, 1, false, false, false, 2000, true, false);
-insert into sys.args values (43923, 612, 'res_0', 'real', 24, 0, 0, 0);
-insert into sys.args values (43924, 612, 'arg_1', 'real', 24, 0, 1, 1);
-insert into sys.functions values (613, 'cos', 'cos', 'mmath', 0, 1, false, false, false, 2000, true, false);
-insert into sys.args values (43925, 613, 'res_0', 'real', 24, 0, 0, 0);
-insert into sys.args values (43926, 613, 'arg_1', 'real', 24, 0, 1, 1);
-insert into sys.functions values (614, 'tan', 'tan', 'mmath', 0, 1, false, false, false, 2000, true, false);
-insert into sys.args values (43927, 614, 'res_0', 'real', 24, 0, 0, 0);
-insert into sys.args values (43928, 614, 'arg_1', 'real', 24, 0, 1, 1);
-insert into sys.functions values (615, 'asin', 'asin', 'mmath', 0, 1, false, false, false, 2000, true, false);
-insert into sys.args values (43929, 615, 'res_0', 'real', 24, 0, 0, 0);
-insert into sys.args values (43930, 615, 'arg_1', 'real', 24, 0, 1, 1);
-insert into sys.functions values (616, 'acos', 'acos', 'mmath', 0, 1, false, false, false, 2000, true, false);
-insert into sys.args values (43931, 616, 'res_0', 'real', 24, 0, 0, 0);
-insert into sys.args values (43932, 616, 'arg_1', 'real', 24, 0, 1, 1);
-insert into sys.functions values (617, 'atan', 'atan', 'mmath', 0, 1, false, false, false, 2000, true, false);
-insert into sys.args values (43933, 617, 'res_0', 'real', 24, 0, 0, 0);
-insert into sys.args values (43934, 617, 'arg_1', 'real', 24, 0, 1, 1);
-insert into sys.functions values (618, 'atan', 'atan2', 'mmath', 0, 1, false, false, false, 2000, true, false);
-insert into sys.args values (43935, 618, 'res_0', 'real', 24, 0, 0, 0);
-insert into sys.args values (43936, 618, 'arg_1', 'real', 24, 0, 1, 1);
-insert into sys.args values (43937, 618, 'arg_2', 'real', 24, 0, 1, 2);
-insert into sys.functions values (619, 'sinh', 'sinh', 'mmath', 0, 1, false, false, false, 2000, true, false);
-insert into sys.args values (43938, 619, 'res_0', 'real', 24, 0, 0, 0);
-insert into sys.args values (43939, 619, 'arg_1', 'real', 24, 0, 1, 1);
-insert into sys.functions values (620, 'cot', 'cot', 'mmath', 0, 1, false, false, false, 2000, true, false);
-insert into sys.args values (43940, 620, 'res_0', 'real', 24, 0, 0, 0);
-insert into sys.args values (43941, 620, 'arg_1', 'real', 24, 0, 1, 1);
-insert into sys.functions values (621, 'cosh', 'cosh', 'mmath', 0, 1, false, false, false, 2000, true, false);
-insert into sys.args values (43942, 621, 'res_0', 'real', 24, 0, 0, 0);
-insert into sys.args values (43943, 621, 'arg_1', 'real', 24, 0, 1, 1);
-insert into sys.functions values (622, 'tanh', 'tanh', 'mmath', 0, 1, false, false, false, 2000, true, false);
-insert into sys.args values (43944, 622, 'res_0', 'real', 24, 0, 0, 0);
-insert into sys.args values (43945, 622, 'arg_1', 'real', 24, 0, 1, 1);
-insert into sys.functions values (623, 'sqrt', 'sqrt', 'mmath', 0, 1, false, false, false, 2000, true, false);
-insert into sys.args values (43946, 623, 'res_0', 'real', 24, 0, 0, 0);
-insert into sys.args values (43947, 623, 'arg_1', 'real', 24, 0, 1, 1);
-insert into sys.functions values (624, 'cbrt', 'cbrt', 'mmath', 0, 1, false, false, false, 2000, true, false);
-insert into sys.args values (43948, 624, 'res_0', 'real', 24, 0, 0, 0);
-insert into sys.args values (43949, 624, 'arg_1', 'real', 24, 0, 1, 1);
-insert into sys.functions values (625, 'exp', 'exp', 'mmath', 0, 1, false, false, false, 2000, true, false);
-insert into sys.args values (43950, 625, 'res_0', 'real', 24, 0, 0, 0);
-insert into sys.args values (43951, 625, 'arg_1', 'real', 24, 0, 1, 1);
-insert into sys.functions values (626, 'log', 'log', 'mmath', 0, 1, false, false, false, 2000, true, false);
-insert into sys.args values (43952, 626, 'res_0', 'real', 24, 0, 0, 0);
-insert into sys.args values (43953, 626, 'arg_1', 'real', 24, 0, 1, 1);
-insert into sys.functions values (627, 'ln', 'log', 'mmath', 0, 1, false, false, false, 2000, true, false);
-insert into sys.args values (43954, 627, 'res_0', 'real', 24, 0, 0, 0);
-insert into sys.args values (43955, 627, 'arg_1', 'real', 24, 0, 1, 1);
-insert into sys.functions values (628, 'log', 'log2arg', 'mmath', 0, 1, false, false, false, 2000, true, false);
-insert into sys.args values (43956, 628, 'res_0', 'real', 24, 0, 0, 0);
-insert into sys.args values (43957, 628, 'arg_1', 'real', 24, 0, 1, 1);
-insert into sys.args values (43958, 628, 'arg_2', 'real', 24, 0, 1, 2);
-insert into sys.functions values (629, 'log10', 'log10', 'mmath', 0, 1, false, false, false, 2000, true, false);
-insert into sys.args values (43959, 629, 'res_0', 'real', 24, 0, 0, 0);
-insert into sys.args values (43960, 629, 'arg_1', 'real', 24, 0, 1, 1);
-insert into sys.functions values (630, 'log2', 'log2', 'mmath', 0, 1, false, false, false, 2000, true, false);
-insert into sys.args values (43961, 630, 'res_0', 'real', 24, 0, 0, 0);
-insert into sys.args values (43962, 630, 'arg_1', 'real', 24, 0, 1, 1);
-insert into sys.functions values (631, 'degrees', 'degrees', 'mmath', 0, 1, false, false, false, 2000, true, false);
-insert into sys.args values (43963, 631, 'res_0', 'real', 24, 0, 0, 0);
-insert into sys.args values (43964, 631, 'arg_1', 'real', 24, 0, 1, 1);
-insert into sys.functions values (632, 'radians', 'radians', 'mmath', 0, 1, false, false, false, 2000, true, false);
-insert into sys.args values (43965, 632, 'res_0', 'real', 24, 0, 0, 0);
-insert into sys.args values (43966, 632, 'arg_1', 'real', 24, 0, 1, 1);
-insert into sys.functions values (633, 'power', 'pow', 'mmath', 0, 1, false, false, false, 2000, true, false);
-insert into sys.args values (43967, 633, 'res_0', 'double', 53, 0, 0, 0);
-insert into sys.args values (43968, 633, 'arg_1', 'double', 53, 0, 1, 1);
-insert into sys.args values (43969, 633, 'arg_2', 'double', 53, 0, 1, 2);
-insert into sys.functions values (634, 'floor', 'floor', 'mmath', 0, 1, false, false, false, 2000, true, false);
-insert into sys.args values (43970, 634, 'res_0', 'double', 53, 0, 0, 0);
-insert into sys.args values (43971, 634, 'arg_1', 'double', 53, 0, 1, 1);
-insert into sys.functions values (635, 'ceil', 'ceil', 'mmath', 0, 1, false, false, false, 2000, true, false);
-insert into sys.args values (43972, 635, 'res_0', 'double', 53, 0, 0, 0);
-insert into sys.args values (43973, 635, 'arg_1', 'double', 53, 0, 1, 1);
-insert into sys.functions values (636, 'ceiling', 'ceil', 'mmath', 0, 1, false, false, false, 2000, true, false);
-insert into sys.args values (43974, 636, 'res_0', 'double', 53, 0, 0, 0);
-insert into sys.args values (43975, 636, 'arg_1', 'double', 53, 0, 1, 1);
-insert into sys.functions values (637, 'sin', 'sin', 'mmath', 0, 1, false, false, false, 2000, true, false);
-insert into sys.args values (43976, 637, 'res_0', 'double', 53, 0, 0, 0);
-insert into sys.args values (43977, 637, 'arg_1', 'double', 53, 0, 1, 1);
-insert into sys.functions values (638, 'cos', 'cos', 'mmath', 0, 1, false, false, false, 2000, true, false);
-insert into sys.args values (43978, 638, 'res_0', 'double', 53, 0, 0, 0);
-insert into sys.args values (43979, 638, 'arg_1', 'double', 53, 0, 1, 1);
-insert into sys.functions values (639, 'tan', 'tan', 'mmath', 0, 1, false, false, false, 2000, true, false);
-insert into sys.args values (43980, 639, 'res_0', 'double', 53, 0, 0, 0);
-insert into sys.args values (43981, 639, 'arg_1', 'double', 53, 0, 1, 1);
-insert into sys.functions values (640, 'asin', 'asin', 'mmath', 0, 1, false, false, false, 2000, true, false);
-insert into sys.args values (43982, 640, 'res_0', 'double', 53, 0, 0, 0);
-insert into sys.args values (43983, 640, 'arg_1', 'double', 53, 0, 1, 1);
-insert into sys.functions values (641, 'acos', 'acos', 'mmath', 0, 1, false, false, false, 2000, true, false);
-insert into sys.args values (43984, 641, 'res_0', 'double', 53, 0, 0, 0);
-insert into sys.args values (43985, 641, 'arg_1', 'double', 53, 0, 1, 1);
-insert into sys.functions values (642, 'atan', 'atan', 'mmath', 0, 1, false, false, false, 2000, true, false);
-insert into sys.args values (43986, 642, 'res_0', 'double', 53, 0, 0, 0);
-insert into sys.args values (43987, 642, 'arg_1', 'double', 53, 0, 1, 1);
-insert into sys.functions values (643, 'atan', 'atan2', 'mmath', 0, 1, false, false, false, 2000, true, false);
-insert into sys.args values (43988, 643, 'res_0', 'double', 53, 0, 0, 0);
-insert into sys.args values (43989, 643, 'arg_1', 'double', 53, 0, 1, 1);
-insert into sys.args values (43990, 643, 'arg_2', 'double', 53, 0, 1, 2);
-insert into sys.functions values (644, 'sinh', 'sinh', 'mmath', 0, 1, false, false, false, 2000, true, false);
-insert into sys.args values (43991, 644, 'res_0', 'double', 53, 0, 0, 0);
-insert into sys.args values (43992, 644, 'arg_1', 'double', 53, 0, 1, 1);
-insert into sys.functions values (645, 'cot', 'cot', 'mmath', 0, 1, false, false, false, 2000, true, false);
-insert into sys.args values (43993, 645, 'res_0', 'double', 53, 0, 0, 0);
-insert into sys.args values (43994, 645, 'arg_1', 'double', 53, 0, 1, 1);
-insert into sys.functions values (646, 'cosh', 'cosh', 'mmath', 0, 1, false, false, false, 2000, true, false);
-insert into sys.args values (43995, 646, 'res_0', 'double', 53, 0, 0, 0);
-insert into sys.args values (43996, 646, 'arg_1', 'double', 53, 0, 1, 1);
-insert into sys.functions values (647, 'tanh', 'tanh', 'mmath', 0, 1, false, false, false, 2000, true, false);
-insert into sys.args values (43997, 647, 'res_0', 'double', 53, 0, 0, 0);
-insert into sys.args values (43998, 647, 'arg_1', 'double', 53, 0, 1, 1);
-insert into sys.functions values (648, 'sqrt', 'sqrt', 'mmath', 0, 1, false, false, false, 2000, true, false);
-insert into sys.args values (43999, 648, 'res_0', 'double', 53, 0, 0, 0);
-insert into sys.args values (44000, 648, 'arg_1', 'double', 53, 0, 1, 1);
-insert into sys.functions values (649, 'cbrt', 'cbrt', 'mmath', 0, 1, false, false, false, 2000, true, false);
-insert into sys.args values (44001, 649, 'res_0', 'double', 53, 0, 0, 0);
-insert into sys.args values (44002, 649, 'arg_1', 'double', 53, 0, 1, 1);
-insert into sys.functions values (650, 'exp', 'exp', 'mmath', 0, 1, false, false, false, 2000, true, false);
-insert into sys.args values (44003, 650, 'res_0', 'double', 53, 0, 0, 0);
-insert into sys.args values (44004, 650, 'arg_1', 'double', 53, 0, 1, 1);
-insert into sys.functions values (651, 'log', 'log', 'mmath', 0, 1, false, false, false, 2000, true, false);
-insert into sys.args values (44005, 651, 'res_0', 'double', 53, 0, 0, 0);
-insert into sys.args values (44006, 651, 'arg_1', 'double', 53, 0, 1, 1);
-insert into sys.functions values (652, 'ln', 'log', 'mmath', 0, 1, false, false, false, 2000, true, false);
-insert into sys.args values (44007, 652, 'res_0', 'double', 53, 0, 0, 0);
-insert into sys.args values (44008, 652, 'arg_1', 'double', 53, 0, 1, 1);
-insert into sys.functions values (653, 'log', 'log2arg', 'mmath', 0, 1, false, false, false, 2000, true, false);
-insert into sys.args values (44009, 653, 'res_0', 'double', 53, 0, 0, 0);
-insert into sys.args values (44010, 653, 'arg_1', 'double', 53, 0, 1, 1);
-insert into sys.args values (44011, 653, 'arg_2', 'double', 53, 0, 1, 2);
-insert into sys.functions values (654, 'log10', 'log10', 'mmath', 0, 1, false, false, false, 2000, true, false);
-insert into sys.args values (44012, 654, 'res_0', 'double', 53, 0, 0, 0);
-insert into sys.args values (44013, 654, 'arg_1', 'double', 53, 0, 1, 1);
-insert into sys.functions values (655, 'log2', 'log2', 'mmath', 0, 1, false, false, false, 2000, true, false);
-insert into sys.args values (44014, 655, 'res_0', 'double', 53, 0, 0, 0);
-insert into sys.args values (44015, 655, 'arg_1', 'double', 53, 0, 1, 1);
-insert into sys.functions values (656, 'degrees', 'degrees', 'mmath', 0, 1, false, false, false, 2000, true, false);
-insert into sys.args values (44016, 656, 'res_0', 'double', 53, 0, 0, 0);
-insert into sys.args values (44017, 656, 'arg_1', 'double', 53, 0, 1, 1);
-insert into sys.functions values (657, 'radians', 'radians', 'mmath', 0, 1, false, false, false, 2000, true, false);
-insert into sys.args values (44018, 657, 'res_0', 'double', 53, 0, 0, 0);
-insert into sys.args values (44019, 657, 'arg_1', 'double', 53, 0, 1, 1);
-insert into sys.functions values (658, 'pi', 'pi', 'mmath', 0, 1, false, false, false, 2000, true, false);
-insert into sys.args values (44020, 658, 'res_0', 'double', 53, 0, 0, 0);
-insert into sys.functions values (659, 'rand', 'rand', 'mmath', 0, 1, true, false, false, 2000, true, true);
-insert into sys.args values (44021, 659, 'res_0', 'int', 32, 0, 0, 0);
-insert into sys.functions values (660, 'rand', 'sqlrand', 'mmath', 0, 1, false, false, false, 2000, true, true);
-insert into sys.args values (44022, 660, 'res_0', 'int', 32, 0, 0, 0);
-insert into sys.args values (44023, 660, 'arg_1', 'int', 32, 0, 1, 1);
-insert into sys.functions values (661, 'curdate', 'current_date', 'mtime', 0, 1, false, false, false, 2000, true, false);
-insert into sys.args values (44024, 661, 'res_0', 'date', 0, 0, 0, 0);
-insert into sys.functions values (662, 'current_date', 'current_date', 'mtime', 0, 1, false, false, false, 2000, true, false);
-insert into sys.args values (44025, 662, 'res_0', 'date', 0, 0, 0, 0);
-insert into sys.functions values (663, 'curtime', 'current_time', 'mtime', 0, 1, false, false, false, 2000, true, false);
-insert into sys.args values (44026, 663, 'res_0', 'timetz', 7, 0, 0, 0);
-insert into sys.functions values (664, 'current_time', 'current_time', 'mtime', 0, 1, false, false, false, 2000, true, false);
-insert into sys.args values (44027, 664, 'res_0', 'timetz', 7, 0, 0, 0);
-insert into sys.functions values (665, 'current_timestamp', 'current_timestamp', 'mtime', 0, 1, false, false, false, 2000, true, false);
-insert into sys.args values (44028, 665, 'res_0', 'timestamptz', 7, 0, 0, 0);
-insert into sys.functions values (666, 'localtime', 'current_time', 'sql', 0, 1, false, false, false, 2000, true, false);
-insert into sys.args values (44029, 666, 'res_0', 'time', 7, 0, 0, 0);
-insert into sys.functions values (667, 'localtimestamp', 'current_timestamp', 'sql', 0, 1, false, false, false, 2000, true, false);
-insert into sys.args values (44030, 667, 'res_0', 'timestamp', 7, 0, 0, 0);
-insert into sys.functions values (668, 'sql_sub', 'diff', 'mtime', 0, 1, false, false, false, 2000, true, false);
-insert into sys.args values (44031, 668, 'res_0', 'day_interval', 4, 0, 0, 0);
-insert into sys.args values (44032, 668, 'arg_1', 'date', 0, 0, 1, 1);
-insert into sys.args values (44033, 668, 'arg_2', 'date', 0, 0, 1, 2);
-insert into sys.functions values (669, 'sql_sub', 'diff', 'mtime', 0, 1, false, false, false, 2000, true, false);
-insert into sys.args values (44034, 669, 'res_0', 'sec_interval', 13, 0, 0, 0);
-insert into sys.args values (44035, 669, 'arg_1', 'timetz', 7, 0, 1, 1);
-insert into sys.args values (44036, 669, 'arg_2', 'timetz', 7, 0, 1, 2);
-insert into sys.functions values (670, 'sql_sub', 'diff', 'mtime', 0, 1, false, false, false, 2000, true, false);
-insert into sys.args values (44037, 670, 'res_0', 'sec_interval', 13, 0, 0, 0);
-insert into sys.args values (44038, 670, 'arg_1', 'time', 7, 0, 1, 1);
-insert into sys.args values (44039, 670, 'arg_2', 'time', 7, 0, 1, 2);
-insert into sys.functions values (671, 'sql_sub', 'diff', 'mtime', 0, 1, false, false, false, 2000, true, false);
-insert into sys.args values (44040, 671, 'res_0', 'sec_interval', 13, 0, 0, 0);
-insert into sys.args values (44041, 671, 'arg_1', 'timestamptz', 7, 0, 1, 1);
-insert into sys.args values (44042, 671, 'arg_2', 'timestamptz', 7, 0, 1, 2);
-insert into sys.functions values (672, 'sql_sub', 'diff', 'mtime', 0, 1, false, false, false, 2000, true, false);
-insert into sys.args values (44043, 672, 'res_0', 'sec_interval', 13, 0, 0, 0);
-insert into sys.args values (44044, 672, 'arg_1', 'timestamp', 7, 0, 1, 1);
-insert into sys.args values (44045, 672, 'arg_2', 'timestamp', 7, 0, 1, 2);
-insert into sys.functions values (673, 'sql_sub', 'date_sub_msec_interval', 'mtime', 0, 1, false, false, false, 2000, true, false);
-insert into sys.args values (44046, 673, 'res_0', 'date', 0, 0, 0, 0);
-insert into sys.args values (44047, 673, 'arg_1', 'date', 0, 0, 1, 1);
-insert into sys.args values (44048, 673, 'arg_2', 'sec_interval', 13, 0, 1, 2);
-insert into sys.functions values (674, 'sql_sub', 'date_sub_msec_interval', 'mtime', 0, 1, false, false, false, 2000, true, false);
-insert into sys.args values (44049, 674, 'res_0', 'date', 0, 0, 0, 0);
-insert into sys.args values (44050, 674, 'arg_1', 'date', 0, 0, 1, 1);
-insert into sys.args values (44051, 674, 'arg_2', 'day_interval', 4, 0, 1, 2);
-insert into sys.functions values (675, 'sql_sub', 'date_sub_month_interval', 'mtime', 0, 1, false, false, false, 2000, true, false);
-insert into sys.args values (44052, 675, 'res_0', 'date', 0, 0, 0, 0);
-insert into sys.args values (44053, 675, 'arg_1', 'date', 0, 0, 1, 1);
-insert into sys.args values (44054, 675, 'arg_2', 'month_interval', 3, 0, 1, 2);
-insert into sys.functions values (676, 'sql_sub', 'time_sub_msec_interval', 'mtime', 0, 1, false, false, false, 2000, true, false);
-insert into sys.args values (44055, 676, 'res_0', 'time', 7, 0, 0, 0);
-insert into sys.args values (44056, 676, 'arg_1', 'time', 7, 0, 1, 1);
-insert into sys.args values (44057, 676, 'arg_2', 'sec_interval', 13, 0, 1, 2);
-insert into sys.functions values (677, 'sql_sub', 'time_sub_msec_interval', 'mtime', 0, 1, false, false, false, 2000, true, false);
-insert into sys.args values (44058, 677, 'res_0', 'timetz', 7, 0, 0, 0);
-insert into sys.args values (44059, 677, 'arg_1', 'timetz', 7, 0, 1, 1);
-insert into sys.args values (44060, 677, 'arg_2', 'sec_interval', 13, 0, 1, 2);
-insert into sys.functions values (678, 'sql_sub', 'timestamp_sub_msec_interval', 'mtime', 0, 1, false, false, false, 2000, true, false);
-insert into sys.args values (44061, 678, 'res_0', 'timestamp', 7, 0, 0, 0);
-insert into sys.args values (44062, 678, 'arg_1', 'timestamp', 7, 0, 1, 1);
-insert into sys.args values (44063, 678, 'arg_2', 'sec_interval', 13, 0, 1, 2);
-insert into sys.functions values (679, 'sql_sub', 'timestamp_sub_msec_interval', 'mtime', 0, 1, false, false, false, 2000, true, false);
-insert into sys.args values (44064, 679, 'res_0', 'timestamp', 7, 0, 0, 0);
-insert into sys.args values (44065, 679, 'arg_1', 'timestamp', 7, 0, 1, 1);
-insert into sys.args values (44066, 679, 'arg_2', 'day_interval', 4, 0, 1, 2);
-insert into sys.functions values (680, 'sql_sub', 'timestamp_sub_month_interval', 'mtime', 0, 1, false, false, false, 2000, true, false);
-insert into sys.args values (44067, 680, 'res_0', 'timestamp', 7, 0, 0, 0);
-insert into sys.args values (44068, 680, 'arg_1', 'timestamp', 7, 0, 1, 1);
-insert into sys.args values (44069, 680, 'arg_2', 'month_interval', 3, 0, 1, 2);
-insert into sys.functions values (681, 'sql_sub', 'timestamp_sub_msec_interval', 'mtime', 0, 1, false, false, false, 2000, true, false);
-insert into sys.args values (44070, 681, 'res_0', 'timestamptz', 7, 0, 0, 0);
-insert into sys.args values (44071, 681, 'arg_1', 'timestamptz', 7, 0, 1, 1);
-insert into sys.args values (44072, 681, 'arg_2', 'sec_interval', 13, 0, 1, 2);
-insert into sys.functions values (682, 'sql_sub', 'timestamp_sub_msec_interval', 'mtime', 0, 1, false, false, false, 2000, true, false);
-insert into sys.args values (44073, 682, 'res_0', 'timestamptz', 7, 0, 0, 0);
-insert into sys.args values (44074, 682, 'arg_1', 'timestamptz', 7, 0, 1, 1);
-insert into sys.args values (44075, 682, 'arg_2', 'day_interval', 4, 0, 1, 2);
-insert into sys.functions values (683, 'sql_sub', 'timestamp_sub_month_interval', 'mtime', 0, 1, false, false, false, 2000, true, false);
-insert into sys.args values (44076, 683, 'res_0', 'timestamptz', 7, 0, 0, 0);
-insert into sys.args values (44077, 683, 'arg_1', 'timestamptz', 7, 0, 1, 1);
-insert into sys.args values (44078, 683, 'arg_2', 'month_interval', 3, 0, 1, 2);
-insert into sys.functions values (684, 'sql_add', 'date_add_msec_interval', 'mtime', 0, 1, false, false, false, 2000, true, false);
-insert into sys.args values (44079, 684, 'res_0', 'date', 0, 0, 0, 0);
-insert into sys.args values (44080, 684, 'arg_1', 'date', 0, 0, 1, 1);
-insert into sys.args values (44081, 684, 'arg_2', 'sec_interval', 13, 0, 1, 2);
-insert into sys.functions values (685, 'sql_add', 'date_add_msec_interval', 'mtime', 0, 1, false, false, false, 2000, true, false);
-insert into sys.args values (44082, 685, 'res_0', 'date', 0, 0, 0, 0);
-insert into sys.args values (44083, 685, 'arg_1', 'date', 0, 0, 1, 1);
-insert into sys.args values (44084, 685, 'arg_2', 'day_interval', 4, 0, 1, 2);
-insert into sys.functions values (686, 'sql_add', 'addmonths', 'mtime', 0, 1, false, false, false, 2000, true, false);
-insert into sys.args values (44085, 686, 'res_0', 'date', 0, 0, 0, 0);
-insert into sys.args values (44086, 686, 'arg_1', 'date', 0, 0, 1, 1);
-insert into sys.args values (44087, 686, 'arg_2', 'month_interval', 3, 0, 1, 2);
-insert into sys.functions values (687, 'sql_add', 'timestamp_add_msec_interval', 'mtime', 0, 1, false, false, false, 2000, true, false);
-insert into sys.args values (44088, 687, 'res_0', 'timestamp', 7, 0, 0, 0);
-insert into sys.args values (44089, 687, 'arg_1', 'timestamp', 7, 0, 1, 1);
-insert into sys.args values (44090, 687, 'arg_2', 'sec_interval', 13, 0, 1, 2);
-insert into sys.functions values (688, 'sql_add', 'timestamp_add_msec_interval', 'mtime', 0, 1, false, false, false, 2000, true, false);
-insert into sys.args values (44091, 688, 'res_0', 'timestamp', 7, 0, 0, 0);
-insert into sys.args values (44092, 688, 'arg_1', 'timestamp', 7, 0, 1, 1);
-insert into sys.args values (44093, 688, 'arg_2', 'day_interval', 4, 0, 1, 2);
-insert into sys.functions values (689, 'sql_add', 'timestamp_add_month_interval', 'mtime', 0, 1, false, false, false, 2000, true, false);
-insert into sys.args values (44094, 689, 'res_0', 'timestamp', 7, 0, 0, 0);
-insert into sys.args values (44095, 689, 'arg_1', 'timestamp', 7, 0, 1, 1);
-insert into sys.args values (44096, 689, 'arg_2', 'month_interval', 3, 0, 1, 2);
-insert into sys.functions values (690, 'sql_add', 'timestamp_add_msec_interval', 'mtime', 0, 1, false, false, false, 2000, true, false);
-insert into sys.args values (44097, 690, 'res_0', 'timestamptz', 7, 0, 0, 0);
-insert into sys.args values (44098, 690, 'arg_1', 'timestamptz', 7, 0, 1, 1);
-insert into sys.args values (44099, 690, 'arg_2', 'sec_interval', 13, 0, 1, 2);
-insert into sys.functions values (691, 'sql_add', 'timestamp_add_msec_interval', 'mtime', 0, 1, false, false, false, 2000, true, false);
-insert into sys.args values (44100, 691, 'res_0', 'timestamptz', 7, 0, 0, 0);
-insert into sys.args values (44101, 691, 'arg_1', 'timestamptz', 7, 0, 1, 1);
-insert into sys.args values (44102, 691, 'arg_2', 'day_interval', 4, 0, 1, 2);
-insert into sys.functions values (692, 'sql_add', 'timestamp_add_month_interval', 'mtime', 0, 1, false, false, false, 2000, true, false);
-insert into sys.args values (44103, 692, 'res_0', 'timestamptz', 7, 0, 0, 0);
-insert into sys.args values (44104, 692, 'arg_1', 'timestamptz', 7, 0, 1, 1);
-insert into sys.args values (44105, 692, 'arg_2', 'month_interval', 3, 0, 1, 2);
-insert into sys.functions values (693, 'sql_add', 'time_add_msec_interval', 'mtime', 0, 1, false, false, false, 2000, true, false);
-insert into sys.args values (44106, 693, 'res_0', 'time', 7, 0, 0, 0);
-insert into sys.args values (44107, 693, 'arg_1', 'time', 7, 0, 1, 1);
-insert into sys.args values (44108, 693, 'arg_2', 'sec_interval', 13, 0, 1, 2);
-insert into sys.functions values (694, 'sql_add', 'time_add_msec_interval', 'mtime', 0, 1, false, false, false, 2000, true, false);
-insert into sys.args values (44109, 694, 'res_0', 'timetz', 7, 0, 0, 0);
-insert into sys.args values (44110, 694, 'arg_1', 'timetz', 7, 0, 1, 1);
-insert into sys.args values (44111, 694, 'arg_2', 'sec_interval', 13, 0, 1, 2);
-insert into sys.functions values (695, 'local_timezone', 'local_timezone', 'mtime', 0, 1, false, false, false, 2000, true, false);
-insert into sys.args values (44112, 695, 'res_0', 'sec_interval', 13, 0, 0, 0);
-insert into sys.functions values (696, 'century', 'century', 'mtime', 0, 1, false, false, false, 2000, true, false);
-insert into sys.args values (44113, 696, 'res_0', 'int', 32, 0, 0, 0);
-insert into sys.args values (44114, 696, 'arg_1', 'date', 0, 0, 1, 1);
-insert into sys.functions values (697, 'decade', 'decade', 'mtime', 0, 1, false, false, false, 2000, true, false);
-insert into sys.args values (44115, 697, 'res_0', 'int', 32, 0, 0, 0);
-insert into sys.args values (44116, 697, 'arg_1', 'date', 0, 0, 1, 1);
-insert into sys.functions values (698, 'year', 'year', 'mtime', 0, 1, false, false, false, 2000, true, false);
-insert into sys.args values (44117, 698, 'res_0', 'int', 32, 0, 0, 0);
-insert into sys.args values (44118, 698, 'arg_1', 'date', 0, 0, 1, 1);
-insert into sys.functions values (699, 'quarter', 'quarter', 'mtime', 0, 1, false, false, false, 2000, true, false);
-insert into sys.args values (44119, 699, 'res_0', 'int', 32, 0, 0, 0);
-insert into sys.args values (44120, 699, 'arg_1', 'date', 0, 0, 1, 1);
-insert into sys.functions values (700, 'month', 'month', 'mtime', 0, 1, false, false, false, 2000, true, false);
-insert into sys.args values (44121, 700, 'res_0', 'int', 32, 0, 0, 0);
-insert into sys.args values (44122, 700, 'arg_1', 'date', 0, 0, 1, 1);
-insert into sys.functions values (701, 'day', 'day', 'mtime', 0, 1, false, false, false, 2000, true, false);
-insert into sys.args values (44123, 701, 'res_0', 'int', 32, 0, 0, 0);
-insert into sys.args values (44124, 701, 'arg_1', 'date', 0, 0, 1, 1);
-insert into sys.functions values (702, 'dayofyear', 'dayofyear', 'mtime', 0, 1, false, false, false, 2000, true, false);
-insert into sys.args values (44125, 702, 'res_0', 'int', 32, 0, 0, 0);
-insert into sys.args values (44126, 702, 'arg_1', 'date', 0, 0, 1, 1);
-insert into sys.functions values (703, 'weekofyear', 'weekofyear', 'mtime', 0, 1, false, false, false, 2000, true, false);
-insert into sys.args values (44127, 703, 'res_0', 'int', 32, 0, 0, 0);
-insert into sys.args values (44128, 703, 'arg_1', 'date', 0, 0, 1, 1);
-insert into sys.functions values (704, 'usweekofyear', 'usweekofyear', 'mtime', 0, 1, false, false, false, 2000, true, false);
-insert into sys.args values (44129, 704, 'res_0', 'int', 32, 0, 0, 0);
-insert into sys.args values (44130, 704, 'arg_1', 'date', 0, 0, 1, 1);
-insert into sys.functions values (705, 'dayofweek', 'dayofweek', 'mtime', 0, 1, false, false, false, 2000, true, false);
-insert into sys.args values (44131, 705, 'res_0', 'int', 32, 0, 0, 0);
-insert into sys.args values (44132, 705, 'arg_1', 'date', 0, 0, 1, 1);
-insert into sys.functions values (706, 'dayofmonth', 'day', 'mtime', 0, 1, false, false, false, 2000, true, false);
-insert into sys.args values (44133, 706, 'res_0', 'int', 32, 0, 0, 0);
-insert into sys.args values (44134, 706, 'arg_1', 'date', 0, 0, 1, 1);
-insert into sys.functions values (707, 'week', 'weekofyear', 'mtime', 0, 1, false, false, false, 2000, true, false);
-insert into sys.args values (44135, 707, 'res_0', 'int', 32, 0, 0, 0);
-insert into sys.args values (44136, 707, 'arg_1', 'date', 0, 0, 1, 1);
-insert into sys.functions values (708, 'epoch_ms', 'epoch_ms', 'mtime', 0, 1, false, false, false, 2000, true, false);
-insert into sys.args values (44137, 708, 'res_0', 'decimal', 18, 3, 0, 0);
-insert into sys.args values (44138, 708, 'arg_1', 'date', 0, 0, 1, 1);
-insert into sys.functions values (709, 'hour', 'hours', 'mtime', 0, 1, false, false, false, 2000, true, false);
-insert into sys.args values (44139, 709, 'res_0', 'int', 32, 0, 0, 0);
-insert into sys.args values (44140, 709, 'arg_1', 'time', 7, 0, 1, 1);
-insert into sys.functions values (710, 'minute', 'minutes', 'mtime', 0, 1, false, false, false, 2000, true, false);
-insert into sys.args values (44141, 710, 'res_0', 'int', 32, 0, 0, 0);
-insert into sys.args values (44142, 710, 'arg_1', 'time', 7, 0, 1, 1);
-insert into sys.functions values (711, 'second', 'sql_seconds', 'mtime', 0, 1, false, false, false, 2000, true, false);
-insert into sys.args values (44143, 711, 'res_0', 'decimal', 9, 6, 0, 0);
-insert into sys.args values (44144, 711, 'arg_1', 'time', 7, 0, 1, 1);
-insert into sys.functions values (712, 'epoch_ms', 'epoch_ms', 'mtime', 0, 1, false, false, false, 2000, true, false);
-insert into sys.args values (44145, 712, 'res_0', 'decimal', 18, 3, 0, 0);
-insert into sys.args values (44146, 712, 'arg_1', 'time', 7, 0, 1, 1);
-insert into sys.functions values (713, 'hour', 'hours', 'mtime', 0, 1, false, false, false, 2000, true, false);
-insert into sys.args values (44147, 713, 'res_0', 'int', 32, 0, 0, 0);
-insert into sys.args values (44148, 713, 'arg_1', 'timetz', 7, 0, 1, 1);
-insert into sys.functions values (714, 'minute', 'minutes', 'mtime', 0, 1, false, false, false, 2000, true, false);
-insert into sys.args values (44149, 714, 'res_0', 'int', 32, 0, 0, 0);
-insert into sys.args values (44150, 714, 'arg_1', 'timetz', 7, 0, 1, 1);
-insert into sys.functions values (715, 'second', 'sql_seconds', 'mtime', 0, 1, false, false, false, 2000, true, false);
-insert into sys.args values (44151, 715, 'res_0', 'decimal', 9, 6, 0, 0);
-insert into sys.args values (44152, 715, 'arg_1', 'timetz', 7, 0, 1, 1);
-insert into sys.functions values (716, 'epoch_ms', 'epoch_ms', 'mtime', 0, 1, false, false, false, 2000, true, false);
-insert into sys.args values (44153, 716, 'res_0', 'decimal', 18, 3, 0, 0);
-insert into sys.args values (44154, 716, 'arg_1', 'timetz', 7, 0, 1, 1);
-insert into sys.functions values (717, 'century', 'century', 'mtime', 0, 1, false, false, false, 2000, true, false);
-insert into sys.args values (44155, 717, 'res_0', 'int', 32, 0, 0, 0);
-insert into sys.args values (44156, 717, 'arg_1', 'timestamp', 7, 0, 1, 1);
-insert into sys.functions values (718, 'decade', 'decade', 'mtime', 0, 1, false, false, false, 2000, true, false);
-insert into sys.args values (44157, 718, 'res_0', 'int', 32, 0, 0, 0);
-insert into sys.args values (44158, 718, 'arg_1', 'timestamp', 7, 0, 1, 1);
-insert into sys.functions values (719, 'year', 'year', 'mtime', 0, 1, false, false, false, 2000, true, false);
-insert into sys.args values (44159, 719, 'res_0', 'int', 32, 0, 0, 0);
-insert into sys.args values (44160, 719, 'arg_1', 'timestamp', 7, 0, 1, 1);
-insert into sys.functions values (720, 'quarter', 'quarter', 'mtime', 0, 1, false, false, false, 2000, true, false);
-insert into sys.args values (44161, 720, 'res_0', 'int', 32, 0, 0, 0);
-insert into sys.args values (44162, 720, 'arg_1', 'timestamp', 7, 0, 1, 1);
-insert into sys.functions values (721, 'month', 'month', 'mtime', 0, 1, false, false, false, 2000, true, false);
-insert into sys.args values (44163, 721, 'res_0', 'int', 32, 0, 0, 0);
-insert into sys.args values (44164, 721, 'arg_1', 'timestamp', 7, 0, 1, 1);
-insert into sys.functions values (722, 'day', 'day', 'mtime', 0, 1, false, false, false, 2000, true, false);
-insert into sys.args values (44165, 722, 'res_0', 'int', 32, 0, 0, 0);
-insert into sys.args values (44166, 722, 'arg_1', 'timestamp', 7, 0, 1, 1);
-insert into sys.functions values (723, 'hour', 'hours', 'mtime', 0, 1, false, false, false, 2000, true, false);
-insert into sys.args values (44167, 723, 'res_0', 'int', 32, 0, 0, 0);
-insert into sys.args values (44168, 723, 'arg_1', 'timestamp', 7, 0, 1, 1);
-insert into sys.functions values (724, 'minute', 'minutes', 'mtime', 0, 1, false, false, false, 2000, true, false);
-insert into sys.args values (44169, 724, 'res_0', 'int', 32, 0, 0, 0);
-insert into sys.args values (44170, 724, 'arg_1', 'timestamp', 7, 0, 1, 1);
-insert into sys.functions values (725, 'second', 'sql_seconds', 'mtime', 0, 1, false, false, false, 2000, true, false);
-insert into sys.args values (44171, 725, 'res_0', 'decimal', 9, 6, 0, 0);
-insert into sys.args values (44172, 725, 'arg_1', 'timestamp', 7, 0, 1, 1);
-insert into sys.functions values (726, 'epoch_ms', 'epoch_ms', 'mtime', 0, 1, false, false, false, 2000, true, false);
-insert into sys.args values (44173, 726, 'res_0', 'decimal', 18, 3, 0, 0);
-insert into sys.args values (44174, 726, 'arg_1', 'timestamp', 7, 0, 1, 1);
-insert into sys.functions values (727, 'century', 'century', 'mtime', 0, 1, false, false, false, 2000, true, false);
-insert into sys.args values (44175, 727, 'res_0', 'int', 32, 0, 0, 0);
-insert into sys.args values (44176, 727, 'arg_1', 'timestamptz', 7, 0, 1, 1);
-insert into sys.functions values (728, 'decade', 'decade', 'mtime', 0, 1, false, false, false, 2000, true, false);
-insert into sys.args values (44177, 728, 'res_0', 'int', 32, 0, 0, 0);
-insert into sys.args values (44178, 728, 'arg_1', 'timestamptz', 7, 0, 1, 1);
-insert into sys.functions values (729, 'year', 'year', 'mtime', 0, 1, false, false, false, 2000, true, false);
-insert into sys.args values (44179, 729, 'res_0', 'int', 32, 0, 0, 0);
-insert into sys.args values (44180, 729, 'arg_1', 'timestamptz', 7, 0, 1, 1);
-insert into sys.functions values (730, 'quarter', 'quarter', 'mtime', 0, 1, false, false, false, 2000, true, false);
-insert into sys.args values (44181, 730, 'res_0', 'int', 32, 0, 0, 0);
-insert into sys.args values (44182, 730, 'arg_1', 'timestamptz', 7, 0, 1, 1);
-insert into sys.functions values (731, 'month', 'month', 'mtime', 0, 1, false, false, false, 2000, true, false);
-insert into sys.args values (44183, 731, 'res_0', 'int', 32, 0, 0, 0);
-insert into sys.args values (44184, 731, 'arg_1', 'timestamptz', 7, 0, 1, 1);
-insert into sys.functions values (732, 'day', 'day', 'mtime', 0, 1, false, false, false, 2000, true, false);
-insert into sys.args values (44185, 732, 'res_0', 'int', 32, 0, 0, 0);
-insert into sys.args values (44186, 732, 'arg_1', 'timestamptz', 7, 0, 1, 1);
-insert into sys.functions values (733, 'hour', 'hours', 'mtime', 0, 1, false, false, false, 2000, true, false);
-insert into sys.args values (44187, 733, 'res_0', 'int', 32, 0, 0, 0);
-insert into sys.args values (44188, 733, 'arg_1', 'timestamptz', 7, 0, 1, 1);
-insert into sys.functions values (734, 'minute', 'minutes', 'mtime', 0, 1, false, false, false, 2000, true, false);
-insert into sys.args values (44189, 734, 'res_0', 'int', 32, 0, 0, 0);
-insert into sys.args values (44190, 734, 'arg_1', 'timestamptz', 7, 0, 1, 1);
-insert into sys.functions values (735, 'second', 'sql_seconds', 'mtime', 0, 1, false, false, false, 2000, true, false);
-insert into sys.args values (44191, 735, 'res_0', 'decimal', 9, 6, 0, 0);
-insert into sys.args values (44192, 735, 'arg_1', 'timestamptz', 7, 0, 1, 1);
-insert into sys.functions values (736, 'epoch_ms', 'epoch_ms', 'mtime', 0, 1, false, false, false, 2000, true, false);
-insert into sys.args values (44193, 736, 'res_0', 'decimal', 18, 3, 0, 0);
-insert into sys.args values (44194, 736, 'arg_1', 'timestamptz', 7, 0, 1, 1);
-insert into sys.functions values (737, 'year', 'year', 'mtime', 0, 1, false, false, false, 2000, true, false);
-insert into sys.args values (44195, 737, 'res_0', 'int', 32, 0, 0, 0);
-insert into sys.args values (44196, 737, 'arg_1', 'month_interval', 3, 0, 1, 1);
-insert into sys.functions values (738, 'month', 'month', 'mtime', 0, 1, false, false, false, 2000, true, false);
-insert into sys.args values (44197, 738, 'res_0', 'int', 32, 0, 0, 0);
-insert into sys.args values (44198, 738, 'arg_1', 'month_interval', 3, 0, 1, 1);
-insert into sys.functions values (739, 'day', 'day', 'mtime', 0, 1, false, false, false, 2000, true, false);
-insert into sys.args values (44199, 739, 'res_0', 'bigint', 64, 0, 0, 0);
-insert into sys.args values (44200, 739, 'arg_1', 'day_interval', 4, 0, 1, 1);
-insert into sys.functions values (740, 'hour', 'hours', 'mtime', 0, 1, false, false, false, 2000, true, false);
-insert into sys.args values (44201, 740, 'res_0', 'int', 32, 0, 0, 0);
-insert into sys.args values (44202, 740, 'arg_1', 'day_interval', 4, 0, 1, 1);
-insert into sys.functions values (741, 'minute', 'minutes', 'mtime', 0, 1, false, false, false, 2000, true, false);
-insert into sys.args values (44203, 741, 'res_0', 'int', 32, 0, 0, 0);
-insert into sys.args values (44204, 741, 'arg_1', 'day_interval', 4, 0, 1, 1);
-insert into sys.functions values (742, 'second', 'seconds', 'mtime', 0, 1, false, false, false, 2000, true, false);
-insert into sys.args values (44205, 742, 'res_0', 'int', 32, 0, 0, 0);
-insert into sys.args values (44206, 742, 'arg_1', 'day_interval', 4, 0, 1, 1);
-insert into sys.functions values (743, 'epoch_ms', 'epoch_ms', 'mtime', 0, 1, false, false, false, 2000, true, false);
-insert into sys.args values (44207, 743, 'res_0', 'decimal', 18, 3, 0, 0);
-insert into sys.args values (44208, 743, 'arg_1', 'day_interval', 4, 0, 1, 1);
-insert into sys.functions values (744, 'day', 'day', 'mtime', 0, 1, false, false, false, 2000, true, false);
-insert into sys.args values (44209, 744, 'res_0', 'bigint', 64, 0, 0, 0);
-insert into sys.args values (44210, 744, 'arg_1', 'sec_interval', 13, 0, 1, 1);
-insert into sys.functions values (745, 'hour', 'hours', 'mtime', 0, 1, false, false, false, 2000, true, false);
-insert into sys.args values (44211, 745, 'res_0', 'int', 32, 0, 0, 0);
-insert into sys.args values (44212, 745, 'arg_1', 'sec_interval', 13, 0, 1, 1);
-insert into sys.functions values (746, 'minute', 'minutes', 'mtime', 0, 1, false, false, false, 2000, true, false);
-insert into sys.args values (44213, 746, 'res_0', 'int', 32, 0, 0, 0);
-insert into sys.args values (44214, 746, 'arg_1', 'sec_interval', 13, 0, 1, 1);
-insert into sys.functions values (747, 'second', 'seconds', 'mtime', 0, 1, false, false, false, 2000, true, false);
-insert into sys.args values (44215, 747, 'res_0', 'int', 32, 0, 0, 0);
-insert into sys.args values (44216, 747, 'arg_1', 'sec_interval', 13, 0, 1, 1);
-insert into sys.functions values (748, 'epoch_ms', 'epoch_ms', 'mtime', 0, 1, false, false, false, 2000, true, false);
-insert into sys.args values (44217, 748, 'res_0', 'decimal', 18, 3, 0, 0);
-insert into sys.args values (44218, 748, 'arg_1', 'sec_interval', 13, 0, 1, 1);
-insert into sys.functions values (749, 'next_value_for', 'next_value', 'sql', 0, 1, true, false, false, 2000, true, true);
-insert into sys.args values (44219, 749, 'res_0', 'bigint', 64, 0, 0, 0);
-insert into sys.args values (44220, 749, 'arg_1', 'clob', 0, 0, 1, 1);
-insert into sys.args values (44221, 749, 'arg_2', 'clob', 0, 0, 1, 2);
-insert into sys.functions values (750, 'get_value_for', 'get_value', 'sql', 0, 1, false, false, false, 2000, true, true);
-insert into sys.args values (44222, 750, 'res_0', 'bigint', 64, 0, 0, 0);
-insert into sys.args values (44223, 750, 'arg_1', 'clob', 0, 0, 1, 1);
-insert into sys.args values (44224, 750, 'arg_2', 'clob', 0, 0, 1, 2);
-insert into sys.functions values (751, 'restart', 'restart', 'sql', 0, 1, true, false, false, 2000, true, true);
-insert into sys.args values (44225, 751, 'res_0', 'bigint', 64, 0, 0, 0);
-insert into sys.args values (44226, 751, 'arg_1', 'clob', 0, 0, 1, 1);
-insert into sys.args values (44227, 751, 'arg_2', 'clob', 0, 0, 1, 2);
-insert into sys.args values (44228, 751, 'arg_3', 'bigint', 64, 0, 1, 3);
-insert into sys.functions values (752, 'locate', 'locate', 'str', 0, 1, false, false, false, 2000, true, false);
-insert into sys.args values (44229, 752, 'res_0', 'int', 32, 0, 0, 0);
-insert into sys.args values (44230, 752, 'arg_1', 'clob', 0, 0, 1, 1);
-insert into sys.args values (44231, 752, 'arg_2', 'clob', 0, 0, 1, 2);
-insert into sys.functions values (753, 'locate', 'locate3', 'str', 0, 1, false, false, false, 2000, true, false);
-insert into sys.args values (44232, 753, 'res_0', 'int', 32, 0, 0, 0);
-insert into sys.args values (44233, 753, 'arg_1', 'clob', 0, 0, 1, 1);
-insert into sys.args values (44234, 753, 'arg_2', 'clob', 0, 0, 1, 2);
-insert into sys.args values (44235, 753, 'arg_3', 'int', 32, 0, 1, 3);
-insert into sys.functions values (754, 'charindex', 'locate', 'str', 0, 1, false, false, false, 2000, true, false);
-insert into sys.args values (44236, 754, 'res_0', 'int', 32, 0, 0, 0);
-insert into sys.args values (44237, 754, 'arg_1', 'clob', 0, 0, 1, 1);
-insert into sys.args values (44238, 754, 'arg_2', 'clob', 0, 0, 1, 2);
-insert into sys.functions values (755, 'charindex', 'locate3', 'str', 0, 1, false, false, false, 2000, true, false);
-insert into sys.args values (44239, 755, 'res_0', 'int', 32, 0, 0, 0);
-insert into sys.args values (44240, 755, 'arg_1', 'clob', 0, 0, 1, 1);
-insert into sys.args values (44241, 755, 'arg_2', 'clob', 0, 0, 1, 2);
-insert into sys.args values (44242, 755, 'arg_3', 'int', 32, 0, 1, 3);
-insert into sys.functions values (756, 'splitpart', 'splitpart', 'str', 0, 1, false, false, false, 2000, true, false);
-insert into sys.args values (44243, 756, 'res_0', 'clob', 0, 0, 0, 0);
-insert into sys.args values (44244, 756, 'arg_1', 'clob', 0, 0, 1, 1);
-insert into sys.args values (44245, 756, 'arg_2', 'clob', 0, 0, 1, 2);
-insert into sys.args values (44246, 756, 'arg_3', 'int', 32, 0, 1, 3);
-insert into sys.functions values (757, 'substring', 'substring', 'str', 0, 1, false, false, false, 2000, true, false);
-insert into sys.args values (44247, 757, 'res_0', 'clob', 0, 0, 0, 0);
-insert into sys.args values (44248, 757, 'arg_1', 'clob', 0, 0, 1, 1);
-insert into sys.args values (44249, 757, 'arg_2', 'int', 32, 0, 1, 2);
-insert into sys.functions values (758, 'substring', 'substring3', 'str', 0, 1, false, false, false, 2000, true, false);
-insert into sys.args values (44250, 758, 'res_0', 'clob', 0, 0, 0, 0);
-insert into sys.args values (44251, 758, 'arg_1', 'clob', 0, 0, 1, 1);
-insert into sys.args values (44252, 758, 'arg_2', 'int', 32, 0, 1, 2);
-insert into sys.args values (44253, 758, 'arg_3', 'int', 32, 0, 1, 3);
-insert into sys.functions values (759, 'substr', 'substring', 'str', 0, 1, false, false, false, 2000, true, false);
-insert into sys.args values (44254, 759, 'res_0', 'clob', 0, 0, 0, 0);
-insert into sys.args values (44255, 759, 'arg_1', 'clob', 0, 0, 1, 1);
-insert into sys.args values (44256, 759, 'arg_2', 'int', 32, 0, 1, 2);
-insert into sys.functions values (760, 'substr', 'substring3', 'str', 0, 1, false, false, false, 2000, true, false);
-insert into sys.args values (44257, 760, 'res_0', 'clob', 0, 0, 0, 0);
-insert into sys.args values (44258, 760, 'arg_1', 'clob', 0, 0, 1, 1);
-insert into sys.args values (44259, 760, 'arg_2', 'int', 32, 0, 1, 2);
-insert into sys.args values (44260, 760, 'arg_3', 'int', 32, 0, 1, 3);
-insert into sys.functions values (761, 'like', 'like', 'algebra', 0, 4, false, false, false, 2000, true, false);
-insert into sys.args values (44261, 761, 'res_0', 'boolean', 1, 0, 0, 0);
-insert into sys.args values (44262, 761, 'arg_1', 'clob', 0, 0, 1, 1);
-insert into sys.args values (44263, 761, 'arg_2', 'clob', 0, 0, 1, 2);
-insert into sys.args values (44264, 761, 'arg_3', 'clob', 0, 0, 1, 3);
-insert into sys.args values (44265, 761, 'arg_4', 'boolean', 1, 0, 1, 4);
-insert into sys.functions values (762, 'not_like', 'not_like', 'algebra', 0, 4, false, false, false, 2000, true, false);
-insert into sys.args values (44266, 762, 'res_0', 'boolean', 1, 0, 0, 0);
-insert into sys.args values (44267, 762, 'arg_1', 'clob', 0, 0, 1, 1);
-insert into sys.args values (44268, 762, 'arg_2', 'clob', 0, 0, 1, 2);
-insert into sys.args values (44269, 762, 'arg_3', 'clob', 0, 0, 1, 3);
-insert into sys.args values (44270, 762, 'arg_4', 'boolean', 1, 0, 1, 4);
-insert into sys.functions values (763, 'patindex', 'patindex', 'pcre', 0, 1, false, false, false, 2000, true, false);
-insert into sys.args values (44271, 763, 'res_0', 'int', 32, 0, 0, 0);
-insert into sys.args values (44272, 763, 'arg_1', 'clob', 0, 0, 1, 1);
-insert into sys.args values (44273, 763, 'arg_2', 'clob', 0, 0, 1, 2);
-insert into sys.functions values (764, 'truncate', 'stringleft', 'str', 0, 1, false, false, false, 2000, true, false);
-insert into sys.args values (44274, 764, 'res_0', 'clob', 0, 0, 0, 0);
-insert into sys.args values (44275, 764, 'arg_1', 'clob', 0, 0, 1, 1);
-insert into sys.args values (44276, 764, 'arg_2', 'int', 32, 0, 1, 2);
-insert into sys.functions values (765, 'concat', '+', 'calc', 0, 1, false, false, false, 2000, true, false);
-insert into sys.args values (44277, 765, 'res_0', 'clob', 0, 0, 0, 0);
-insert into sys.args values (44278, 765, 'arg_1', 'clob', 0, 0, 1, 1);
-insert into sys.args values (44279, 765, 'arg_2', 'clob', 0, 0, 1, 2);
-insert into sys.functions values (766, 'ascii', 'ascii', 'str', 0, 1, false, false, false, 2000, true, true);
-insert into sys.args values (44280, 766, 'res_0', 'int', 32, 0, 0, 0);
-insert into sys.args values (44281, 766, 'arg_1', 'clob', 0, 0, 1, 1);
-insert into sys.functions values (767, 'code', 'unicode', 'str', 0, 1, false, false, false, 2000, true, false);
-insert into sys.args values (44282, 767, 'res_0', 'clob', 0, 0, 0, 0);
-insert into sys.args values (44283, 767, 'arg_1', 'int', 32, 0, 1, 1);
-insert into sys.functions values (768, 'length', 'length', 'str', 0, 1, false, false, false, 2000, true, false);
-insert into sys.args values (44284, 768, 'res_0', 'int', 32, 0, 0, 0);
-insert into sys.args values (44285, 768, 'arg_1', 'clob', 0, 0, 1, 1);
-insert into sys.functions values (769, 'right', 'stringright', 'str', 0, 1, false, false, false, 2000, true, false);
-insert into sys.args values (44286, 769, 'res_0', 'clob', 0, 0, 0, 0);
-insert into sys.args values (44287, 769, 'arg_1', 'clob', 0, 0, 1, 1);
-insert into sys.args values (44288, 769, 'arg_2', 'int', 32, 0, 1, 2);
-insert into sys.functions values (770, 'left', 'stringleft', 'str', 0, 1, false, false, false, 2000, true, false);
-insert into sys.args values (44289, 770, 'res_0', 'clob', 0, 0, 0, 0);
-insert into sys.args values (44290, 770, 'arg_1', 'clob', 0, 0, 1, 1);
-insert into sys.args values (44291, 770, 'arg_2', 'int', 32, 0, 1, 2);
-insert into sys.functions values (771, 'upper', 'toUpper', 'str', 0, 1, false, false, false, 2000, true, false);
-insert into sys.args values (44292, 771, 'res_0', 'clob', 0, 0, 0, 0);
-insert into sys.args values (44293, 771, 'arg_1', 'clob', 0, 0, 1, 1);
-insert into sys.functions values (772, 'ucase', 'toUpper', 'str', 0, 1, false, false, false, 2000, true, false);
-insert into sys.args values (44294, 772, 'res_0', 'clob', 0, 0, 0, 0);
-insert into sys.args values (44295, 772, 'arg_1', 'clob', 0, 0, 1, 1);
-insert into sys.functions values (773, 'lower', 'toLower', 'str', 0, 1, false, false, false, 2000, true, false);
-insert into sys.args values (44296, 773, 'res_0', 'clob', 0, 0, 0, 0);
-insert into sys.args values (44297, 773, 'arg_1', 'clob', 0, 0, 1, 1);
-insert into sys.functions values (774, 'lcase', 'toLower', 'str', 0, 1, false, false, false, 2000, true, false);
-insert into sys.args values (44298, 774, 'res_0', 'clob', 0, 0, 0, 0);
-insert into sys.args values (44299, 774, 'arg_1', 'clob', 0, 0, 1, 1);
-insert into sys.functions values (775, 'trim', 'trim', 'str', 0, 1, false, false, false, 2000, true, false);
-insert into sys.args values (44300, 775, 'res_0', 'clob', 0, 0, 0, 0);
-insert into sys.args values (44301, 775, 'arg_1', 'clob', 0, 0, 1, 1);
-insert into sys.functions values (776, 'trim', 'trim2', 'str', 0, 1, false, false, false, 2000, true, false);
-insert into sys.args values (44302, 776, 'res_0', 'clob', 0, 0, 0, 0);
-insert into sys.args values (44303, 776, 'arg_1', 'clob', 0, 0, 1, 1);
-insert into sys.args values (44304, 776, 'arg_2', 'clob', 0, 0, 1, 2);
-insert into sys.functions values (777, 'ltrim', 'ltrim', 'str', 0, 1, false, false, false, 2000, true, false);
-insert into sys.args values (44305, 777, 'res_0', 'clob', 0, 0, 0, 0);
-insert into sys.args values (44306, 777, 'arg_1', 'clob', 0, 0, 1, 1);
-insert into sys.functions values (778, 'ltrim', 'ltrim2', 'str', 0, 1, false, false, false, 2000, true, false);
-insert into sys.args values (44307, 778, 'res_0', 'clob', 0, 0, 0, 0);
-insert into sys.args values (44308, 778, 'arg_1', 'clob', 0, 0, 1, 1);
-insert into sys.args values (44309, 778, 'arg_2', 'clob', 0, 0, 1, 2);
-insert into sys.functions values (779, 'rtrim', 'rtrim', 'str', 0, 1, false, false, false, 2000, true, false);
-insert into sys.args values (44310, 779, 'res_0', 'clob', 0, 0, 0, 0);
-insert into sys.args values (44311, 779, 'arg_1', 'clob', 0, 0, 1, 1);
-insert into sys.functions values (780, 'rtrim', 'rtrim2', 'str', 0, 1, false, false, false, 2000, true, false);
-insert into sys.args values (44312, 780, 'res_0', 'clob', 0, 0, 0, 0);
-insert into sys.args values (44313, 780, 'arg_1', 'clob', 0, 0, 1, 1);
-insert into sys.args values (44314, 780, 'arg_2', 'clob', 0, 0, 1, 2);
-insert into sys.functions values (781, 'lpad', 'lpad', 'str', 0, 1, false, false, false, 2000, true, false);
-insert into sys.args values (44315, 781, 'res_0', 'clob', 0, 0, 0, 0);
-insert into sys.args values (44316, 781, 'arg_1', 'clob', 0, 0, 1, 1);
-insert into sys.args values (44317, 781, 'arg_2', 'int', 32, 0, 1, 2);
-insert into sys.functions values (782, 'lpad', 'lpad3', 'str', 0, 1, false, false, false, 2000, true, false);
-insert into sys.args values (44318, 782, 'res_0', 'clob', 0, 0, 0, 0);
-insert into sys.args values (44319, 782, 'arg_1', 'clob', 0, 0, 1, 1);
-insert into sys.args values (44320, 782, 'arg_2', 'int', 32, 0, 1, 2);
-insert into sys.args values (44321, 782, 'arg_3', 'clob', 0, 0, 1, 3);
-insert into sys.functions values (783, 'rpad', 'rpad', 'str', 0, 1, false, false, false, 2000, true, false);
-insert into sys.args values (44322, 783, 'res_0', 'clob', 0, 0, 0, 0);
-insert into sys.args values (44323, 783, 'arg_1', 'clob', 0, 0, 1, 1);
-insert into sys.args values (44324, 783, 'arg_2', 'int', 32, 0, 1, 2);
-insert into sys.functions values (784, 'rpad', 'rpad3', 'str', 0, 1, false, false, false, 2000, true, false);
-insert into sys.args values (44325, 784, 'res_0', 'clob', 0, 0, 0, 0);
-insert into sys.args values (44326, 784, 'arg_1', 'clob', 0, 0, 1, 1);
-insert into sys.args values (44327, 784, 'arg_2', 'int', 32, 0, 1, 2);
-insert into sys.args values (44328, 784, 'arg_3', 'clob', 0, 0, 1, 3);
-insert into sys.functions values (785, 'insert', 'insert', 'str', 0, 1, false, false, false, 2000, true, false);
-insert into sys.args values (44329, 785, 'res_0', 'clob', 0, 0, 0, 0);
-insert into sys.args values (44330, 785, 'arg_1', 'clob', 0, 0, 1, 1);
-insert into sys.args values (44331, 785, 'arg_2', 'int', 32, 0, 1, 2);
-insert into sys.args values (44332, 785, 'arg_3', 'int', 32, 0, 1, 3);
-insert into sys.args values (44333, 785, 'arg_4', 'clob', 0, 0, 1, 4);
-insert into sys.functions values (786, 'replace', 'replace', 'str', 0, 1, false, false, false, 2000, true, false);
-insert into sys.args values (44334, 786, 'res_0', 'clob', 0, 0, 0, 0);
-insert into sys.args values (44335, 786, 'arg_1', 'clob', 0, 0, 1, 1);
-insert into sys.args values (44336, 786, 'arg_2', 'clob', 0, 0, 1, 2);
-insert into sys.args values (44337, 786, 'arg_3', 'clob', 0, 0, 1, 3);
-insert into sys.functions values (787, 'repeat', 'repeat', 'str', 0, 1, false, false, false, 2000, true, true);
-insert into sys.args values (44338, 787, 'res_0', 'clob', 0, 0, 0, 0);
-insert into sys.args values (44339, 787, 'arg_1', 'clob', 0, 0, 1, 1);
-insert into sys.args values (44340, 787, 'arg_2', 'int', 32, 0, 1, 2);
-insert into sys.functions values (788, 'space', 'space', 'str', 0, 1, false, false, false, 2000, true, true);
-insert into sys.args values (44341, 788, 'res_0', 'clob', 0, 0, 0, 0);
-insert into sys.args values (44342, 788, 'arg_1', 'int', 32, 0, 1, 1);
-insert into sys.functions values (789, 'char_length', 'length', 'str', 0, 1, false, false, false, 2000, true, false);
-insert into sys.args values (44343, 789, 'res_0', 'int', 32, 0, 0, 0);
-insert into sys.args values (44344, 789, 'arg_1', 'clob', 0, 0, 1, 1);
-insert into sys.functions values (790, 'character_length', 'length', 'str', 0, 1, false, false, false, 2000, true, false);
-insert into sys.args values (44345, 790, 'res_0', 'int', 32, 0, 0, 0);
-insert into sys.args values (44346, 790, 'arg_1', 'clob', 0, 0, 1, 1);
-insert into sys.functions values (791, 'octet_length', 'nbytes', 'str', 0, 1, false, false, false, 2000, true, false);
-insert into sys.args values (44347, 791, 'res_0', 'int', 32, 0, 0, 0);
-insert into sys.args values (44348, 791, 'arg_1', 'clob', 0, 0, 1, 1);
-insert into sys.functions values (792, 'soundex', 'soundex', 'txtsim', 0, 1, false, false, false, 2000, true, false);
-insert into sys.args values (44349, 792, 'res_0', 'clob', 0, 0, 0, 0);
-insert into sys.args values (44350, 792, 'arg_1', 'clob', 0, 0, 1, 1);
-insert into sys.functions values (793, 'difference', 'stringdiff', 'txtsim', 0, 1, false, false, false, 2000, true, true);
-insert into sys.args values (44351, 793, 'res_0', 'int', 32, 0, 0, 0);
-insert into sys.args values (44352, 793, 'arg_1', 'clob', 0, 0, 1, 1);
-insert into sys.args values (44353, 793, 'arg_2', 'clob', 0, 0, 1, 2);
-insert into sys.functions values (794, 'editdistance', 'editdistance', 'txtsim', 0, 1, false, false, false, 2000, true, true);
-insert into sys.args values (44354, 794, 'res_0', 'int', 32, 0, 0, 0);
-insert into sys.args values (44355, 794, 'arg_1', 'clob', 0, 0, 1, 1);
-insert into sys.args values (44356, 794, 'arg_2', 'clob', 0, 0, 1, 2);
-insert into sys.functions values (795, 'editdistance2', 'editdistance2', 'txtsim', 0, 1, false, false, false, 2000, true, true);
-insert into sys.args values (44357, 795, 'res_0', 'int', 32, 0, 0, 0);
-insert into sys.args values (44358, 795, 'arg_1', 'clob', 0, 0, 1, 1);
-insert into sys.args values (44359, 795, 'arg_2', 'clob', 0, 0, 1, 2);
-insert into sys.functions values (796, 'similarity', 'similarity', 'txtsim', 0, 1, false, false, false, 2000, true, true);
-insert into sys.args values (44360, 796, 'res_0', 'double', 53, 0, 0, 0);
-insert into sys.args values (44361, 796, 'arg_1', 'clob', 0, 0, 1, 1);
-insert into sys.args values (44362, 796, 'arg_2', 'clob', 0, 0, 1, 2);
-insert into sys.functions values (797, 'qgramnormalize', 'qgramnormalize', 'txtsim', 0, 1, false, false, false, 2000, true, false);
-insert into sys.args values (44363, 797, 'res_0', 'clob', 0, 0, 0, 0);
-insert into sys.args values (44364, 797, 'arg_1', 'clob', 0, 0, 1, 1);
-insert into sys.functions values (798, 'levenshtein', 'levenshtein', 'txtsim', 0, 1, false, false, false, 2000, true, true);
-insert into sys.args values (44365, 798, 'res_0', 'int', 32, 0, 0, 0);
-insert into sys.args values (44366, 798, 'arg_1', 'clob', 0, 0, 1, 1);
-insert into sys.args values (44367, 798, 'arg_2', 'clob', 0, 0, 1, 2);
-insert into sys.functions values (799, 'levenshtein', 'levenshtein', 'txtsim', 0, 1, false, false, false, 2000, true, true);
-insert into sys.args values (44368, 799, 'res_0', 'int', 32, 0, 0, 0);
-insert into sys.args values (44369, 799, 'arg_1', 'clob', 0, 0, 1, 1);
-insert into sys.args values (44370, 799, 'arg_2', 'clob', 0, 0, 1, 2);
-insert into sys.args values (44371, 799, 'arg_3', 'int', 32, 0, 1, 3);
-insert into sys.args values (44372, 799, 'arg_4', 'int', 32, 0, 1, 4);
-insert into sys.args values (44373, 799, 'arg_5', 'int', 32, 0, 1, 5);
-insert into sys.functions values (800, 'next_value_for', 'next_value', 'sql', 0, 1, true, false, false, 2000, true, true);
-insert into sys.args values (44374, 800, 'res_0', 'bigint', 64, 0, 0, 0);
-insert into sys.args values (44375, 800, 'arg_1', 'varchar', 0, 0, 1, 1);
-insert into sys.args values (44376, 800, 'arg_2', 'varchar', 0, 0, 1, 2);
-insert into sys.functions values (801, 'get_value_for', 'get_value', 'sql', 0, 1, false, false, false, 2000, true, true);
-insert into sys.args values (44377, 801, 'res_0', 'bigint', 64, 0, 0, 0);
-insert into sys.args values (44378, 801, 'arg_1', 'varchar', 0, 0, 1, 1);
-insert into sys.args values (44379, 801, 'arg_2', 'varchar', 0, 0, 1, 2);
-insert into sys.functions values (802, 'restart', 'restart', 'sql', 0, 1, true, false, false, 2000, true, true);
-insert into sys.args values (44380, 802, 'res_0', 'bigint', 64, 0, 0, 0);
-insert into sys.args values (44381, 802, 'arg_1', 'varchar', 0, 0, 1, 1);
-insert into sys.args values (44382, 802, 'arg_2', 'varchar', 0, 0, 1, 2);
-insert into sys.args values (44383, 802, 'arg_3', 'bigint', 64, 0, 1, 3);
-insert into sys.functions values (803, 'locate', 'locate', 'str', 0, 1, false, false, false, 2000, true, false);
-insert into sys.args values (44384, 803, 'res_0', 'int', 32, 0, 0, 0);
-insert into sys.args values (44385, 803, 'arg_1', 'varchar', 0, 0, 1, 1);
-insert into sys.args values (44386, 803, 'arg_2', 'varchar', 0, 0, 1, 2);
-insert into sys.functions values (804, 'locate', 'locate3', 'str', 0, 1, false, false, false, 2000, true, false);
-insert into sys.args values (44387, 804, 'res_0', 'int', 32, 0, 0, 0);
-insert into sys.args values (44388, 804, 'arg_1', 'varchar', 0, 0, 1, 1);
-insert into sys.args values (44389, 804, 'arg_2', 'varchar', 0, 0, 1, 2);
-insert into sys.args values (44390, 804, 'arg_3', 'int', 32, 0, 1, 3);
-insert into sys.functions values (805, 'charindex', 'locate', 'str', 0, 1, false, false, false, 2000, true, false);
-insert into sys.args values (44391, 805, 'res_0', 'int', 32, 0, 0, 0);
-insert into sys.args values (44392, 805, 'arg_1', 'varchar', 0, 0, 1, 1);
-insert into sys.args values (44393, 805, 'arg_2', 'varchar', 0, 0, 1, 2);
-insert into sys.functions values (806, 'charindex', 'locate3', 'str', 0, 1, false, false, false, 2000, true, false);
-insert into sys.args values (44394, 806, 'res_0', 'int', 32, 0, 0, 0);
-insert into sys.args values (44395, 806, 'arg_1', 'varchar', 0, 0, 1, 1);
-insert into sys.args values (44396, 806, 'arg_2', 'varchar', 0, 0, 1, 2);
-insert into sys.args values (44397, 806, 'arg_3', 'int', 32, 0, 1, 3);
-insert into sys.functions values (807, 'splitpart', 'splitpart', 'str', 0, 1, false, false, false, 2000, true, false);
-insert into sys.args values (44398, 807, 'res_0', 'varchar', 0, 0, 0, 0);
-insert into sys.args values (44399, 807, 'arg_1', 'varchar', 0, 0, 1, 1);
-insert into sys.args values (44400, 807, 'arg_2', 'varchar', 0, 0, 1, 2);
-insert into sys.args values (44401, 807, 'arg_3', 'int', 32, 0, 1, 3);
-insert into sys.functions values (808, 'substring', 'substring', 'str', 0, 1, false, false, false, 2000, true, false);
-insert into sys.args values (44402, 808, 'res_0', 'varchar', 0, 0, 0, 0);
-insert into sys.args values (44403, 808, 'arg_1', 'varchar', 0, 0, 1, 1);
-insert into sys.args values (44404, 808, 'arg_2', 'int', 32, 0, 1, 2);
-insert into sys.functions values (809, 'substring', 'substring3', 'str', 0, 1, false, false, false, 2000, true, false);
-insert into sys.args values (44405, 809, 'res_0', 'varchar', 0, 0, 0, 0);
-insert into sys.args values (44406, 809, 'arg_1', 'varchar', 0, 0, 1, 1);
-insert into sys.args values (44407, 809, 'arg_2', 'int', 32, 0, 1, 2);
-insert into sys.args values (44408, 809, 'arg_3', 'int', 32, 0, 1, 3);
-insert into sys.functions values (810, 'substr', 'substring', 'str', 0, 1, false, false, false, 2000, true, false);
-insert into sys.args values (44409, 810, 'res_0', 'varchar', 0, 0, 0, 0);
-insert into sys.args values (44410, 810, 'arg_1', 'varchar', 0, 0, 1, 1);
-insert into sys.args values (44411, 810, 'arg_2', 'int', 32, 0, 1, 2);
-insert into sys.functions values (811, 'substr', 'substring3', 'str', 0, 1, false, false, false, 2000, true, false);
-insert into sys.args values (44412, 811, 'res_0', 'varchar', 0, 0, 0, 0);
-insert into sys.args values (44413, 811, 'arg_1', 'varchar', 0, 0, 1, 1);
-insert into sys.args values (44414, 811, 'arg_2', 'int', 32, 0, 1, 2);
-insert into sys.args values (44415, 811, 'arg_3', 'int', 32, 0, 1, 3);
-insert into sys.functions values (812, 'like', 'like', 'algebra', 0, 4, false, false, false, 2000, true, false);
-insert into sys.args values (44416, 812, 'res_0', 'boolean', 1, 0, 0, 0);
-insert into sys.args values (44417, 812, 'arg_1', 'varchar', 0, 0, 1, 1);
-insert into sys.args values (44418, 812, 'arg_2', 'varchar', 0, 0, 1, 2);
-insert into sys.args values (44419, 812, 'arg_3', 'varchar', 0, 0, 1, 3);
-insert into sys.args values (44420, 812, 'arg_4', 'boolean', 1, 0, 1, 4);
-insert into sys.functions values (813, 'not_like', 'not_like', 'algebra', 0, 4, false, false, false, 2000, true, false);
-insert into sys.args values (44421, 813, 'res_0', 'boolean', 1, 0, 0, 0);
-insert into sys.args values (44422, 813, 'arg_1', 'varchar', 0, 0, 1, 1);
-insert into sys.args values (44423, 813, 'arg_2', 'varchar', 0, 0, 1, 2);
-insert into sys.args values (44424, 813, 'arg_3', 'varchar', 0, 0, 1, 3);
-insert into sys.args values (44425, 813, 'arg_4', 'boolean', 1, 0, 1, 4);
-insert into sys.functions values (814, 'patindex', 'patindex', 'pcre', 0, 1, false, false, false, 2000, true, false);
-insert into sys.args values (44426, 814, 'res_0', 'int', 32, 0, 0, 0);
-insert into sys.args values (44427, 814, 'arg_1', 'varchar', 0, 0, 1, 1);
-insert into sys.args values (44428, 814, 'arg_2', 'varchar', 0, 0, 1, 2);
-insert into sys.functions values (815, 'truncate', 'stringleft', 'str', 0, 1, false, false, false, 2000, true, false);
-insert into sys.args values (44429, 815, 'res_0', 'varchar', 0, 0, 0, 0);
-insert into sys.args values (44430, 815, 'arg_1', 'varchar', 0, 0, 1, 1);
-insert into sys.args values (44431, 815, 'arg_2', 'int', 32, 0, 1, 2);
-insert into sys.functions values (816, 'concat', '+', 'calc', 0, 1, false, false, false, 2000, true, false);
-insert into sys.args values (44432, 816, 'res_0', 'varchar', 0, 0, 0, 0);
-insert into sys.args values (44433, 816, 'arg_1', 'varchar', 0, 0, 1, 1);
-insert into sys.args values (44434, 816, 'arg_2', 'varchar', 0, 0, 1, 2);
-insert into sys.functions values (817, 'ascii', 'ascii', 'str', 0, 1, false, false, false, 2000, true, true);
-insert into sys.args values (44435, 817, 'res_0', 'int', 32, 0, 0, 0);
-insert into sys.args values (44436, 817, 'arg_1', 'varchar', 0, 0, 1, 1);
-insert into sys.functions values (818, 'code', 'unicode', 'str', 0, 1, false, false, false, 2000, true, false);
-insert into sys.args values (44437, 818, 'res_0', 'varchar', 0, 0, 0, 0);
-insert into sys.args values (44438, 818, 'arg_1', 'int', 32, 0, 1, 1);
-insert into sys.functions values (819, 'length', 'length', 'str', 0, 1, false, false, false, 2000, true, false);
-insert into sys.args values (44439, 819, 'res_0', 'int', 32, 0, 0, 0);
-insert into sys.args values (44440, 819, 'arg_1', 'varchar', 0, 0, 1, 1);
-insert into sys.functions values (820, 'right', 'stringright', 'str', 0, 1, false, false, false, 2000, true, false);
-insert into sys.args values (44441, 820, 'res_0', 'varchar', 0, 0, 0, 0);
-insert into sys.args values (44442, 820, 'arg_1', 'varchar', 0, 0, 1, 1);
-insert into sys.args values (44443, 820, 'arg_2', 'int', 32, 0, 1, 2);
-insert into sys.functions values (821, 'left', 'stringleft', 'str', 0, 1, false, false, false, 2000, true, false);
-insert into sys.args values (44444, 821, 'res_0', 'varchar', 0, 0, 0, 0);
-insert into sys.args values (44445, 821, 'arg_1', 'varchar', 0, 0, 1, 1);
-insert into sys.args values (44446, 821, 'arg_2', 'int', 32, 0, 1, 2);
-insert into sys.functions values (822, 'upper', 'toUpper', 'str', 0, 1, false, false, false, 2000, true, false);
-insert into sys.args values (44447, 822, 'res_0', 'varchar', 0, 0, 0, 0);
-insert into sys.args values (44448, 822, 'arg_1', 'varchar', 0, 0, 1, 1);
-insert into sys.functions values (823, 'ucase', 'toUpper', 'str', 0, 1, false, false, false, 2000, true, false);
-insert into sys.args values (44449, 823, 'res_0', 'varchar', 0, 0, 0, 0);
-insert into sys.args values (44450, 823, 'arg_1', 'varchar', 0, 0, 1, 1);
-insert into sys.functions values (824, 'lower', 'toLower', 'str', 0, 1, false, false, false, 2000, true, false);
-insert into sys.args values (44451, 824, 'res_0', 'varchar', 0, 0, 0, 0);
-insert into sys.args values (44452, 824, 'arg_1', 'varchar', 0, 0, 1, 1);
-insert into sys.functions values (825, 'lcase', 'toLower', 'str', 0, 1, false, false, false, 2000, true, false);
-insert into sys.args values (44453, 825, 'res_0', 'varchar', 0, 0, 0, 0);
-insert into sys.args values (44454, 825, 'arg_1', 'varchar', 0, 0, 1, 1);
-insert into sys.functions values (826, 'trim', 'trim', 'str', 0, 1, false, false, false, 2000, true, false);
-insert into sys.args values (44455, 826, 'res_0', 'varchar', 0, 0, 0, 0);
-insert into sys.args values (44456, 826, 'arg_1', 'varchar', 0, 0, 1, 1);
-insert into sys.functions values (827, 'trim', 'trim2', 'str', 0, 1, false, false, false, 2000, true, false);
-insert into sys.args values (44457, 827, 'res_0', 'varchar', 0, 0, 0, 0);
-insert into sys.args values (44458, 827, 'arg_1', 'varchar', 0, 0, 1, 1);
-insert into sys.args values (44459, 827, 'arg_2', 'varchar', 0, 0, 1, 2);
-insert into sys.functions values (828, 'ltrim', 'ltrim', 'str', 0, 1, false, false, false, 2000, true, false);
-insert into sys.args values (44460, 828, 'res_0', 'varchar', 0, 0, 0, 0);
-insert into sys.args values (44461, 828, 'arg_1', 'varchar', 0, 0, 1, 1);
-insert into sys.functions values (829, 'ltrim', 'ltrim2', 'str', 0, 1, false, false, false, 2000, true, false);
-insert into sys.args values (44462, 829, 'res_0', 'varchar', 0, 0, 0, 0);
-insert into sys.args values (44463, 829, 'arg_1', 'varchar', 0, 0, 1, 1);
-insert into sys.args values (44464, 829, 'arg_2', 'varchar', 0, 0, 1, 2);
-insert into sys.functions values (830, 'rtrim', 'rtrim', 'str', 0, 1, false, false, false, 2000, true, false);
-insert into sys.args values (44465, 830, 'res_0', 'varchar', 0, 0, 0, 0);
-insert into sys.args values (44466, 830, 'arg_1', 'varchar', 0, 0, 1, 1);
-insert into sys.functions values (831, 'rtrim', 'rtrim2', 'str', 0, 1, false, false, false, 2000, true, false);
-insert into sys.args values (44467, 831, 'res_0', 'varchar', 0, 0, 0, 0);
-insert into sys.args values (44468, 831, 'arg_1', 'varchar', 0, 0, 1, 1);
-insert into sys.args values (44469, 831, 'arg_2', 'varchar', 0, 0, 1, 2);
-insert into sys.functions values (832, 'lpad', 'lpad', 'str', 0, 1, false, false, false, 2000, true, false);
-insert into sys.args values (44470, 832, 'res_0', 'varchar', 0, 0, 0, 0);
-insert into sys.args values (44471, 832, 'arg_1', 'varchar', 0, 0, 1, 1);
-insert into sys.args values (44472, 832, 'arg_2', 'int', 32, 0, 1, 2);
-insert into sys.functions values (833, 'lpad', 'lpad3', 'str', 0, 1, false, false, false, 2000, true, false);
-insert into sys.args values (44473, 833, 'res_0', 'varchar', 0, 0, 0, 0);
-insert into sys.args values (44474, 833, 'arg_1', 'varchar', 0, 0, 1, 1);
-insert into sys.args values (44475, 833, 'arg_2', 'int', 32, 0, 1, 2);
-insert into sys.args values (44476, 833, 'arg_3', 'varchar', 0, 0, 1, 3);
-insert into sys.functions values (834, 'rpad', 'rpad', 'str', 0, 1, false, false, false, 2000, true, false);
-insert into sys.args values (44477, 834, 'res_0', 'varchar', 0, 0, 0, 0);
-insert into sys.args values (44478, 834, 'arg_1', 'varchar', 0, 0, 1, 1);
-insert into sys.args values (44479, 834, 'arg_2', 'int', 32, 0, 1, 2);
-insert into sys.functions values (835, 'rpad', 'rpad3', 'str', 0, 1, false, false, false, 2000, true, false);
-insert into sys.args values (44480, 835, 'res_0', 'varchar', 0, 0, 0, 0);
-insert into sys.args values (44481, 835, 'arg_1', 'varchar', 0, 0, 1, 1);
-insert into sys.args values (44482, 835, 'arg_2', 'int', 32, 0, 1, 2);
-insert into sys.args values (44483, 835, 'arg_3', 'varchar', 0, 0, 1, 3);
-insert into sys.functions values (836, 'insert', 'insert', 'str', 0, 1, false, false, false, 2000, true, false);
-insert into sys.args values (44484, 836, 'res_0', 'varchar', 0, 0, 0, 0);
-insert into sys.args values (44485, 836, 'arg_1', 'varchar', 0, 0, 1, 1);
-insert into sys.args values (44486, 836, 'arg_2', 'int', 32, 0, 1, 2);
-insert into sys.args values (44487, 836, 'arg_3', 'int', 32, 0, 1, 3);
-insert into sys.args values (44488, 836, 'arg_4', 'varchar', 0, 0, 1, 4);
-insert into sys.functions values (837, 'replace', 'replace', 'str', 0, 1, false, false, false, 2000, true, false);
-insert into sys.args values (44489, 837, 'res_0', 'varchar', 0, 0, 0, 0);
-insert into sys.args values (44490, 837, 'arg_1', 'varchar', 0, 0, 1, 1);
-insert into sys.args values (44491, 837, 'arg_2', 'varchar', 0, 0, 1, 2);
-insert into sys.args values (44492, 837, 'arg_3', 'varchar', 0, 0, 1, 3);
-insert into sys.functions values (838, 'repeat', 'repeat', 'str', 0, 1, false, false, false, 2000, true, true);
-insert into sys.args values (44493, 838, 'res_0', 'varchar', 0, 0, 0, 0);
-insert into sys.args values (44494, 838, 'arg_1', 'varchar', 0, 0, 1, 1);
-insert into sys.args values (44495, 838, 'arg_2', 'int', 32, 0, 1, 2);
-insert into sys.functions values (839, 'space', 'space', 'str', 0, 1, false, false, false, 2000, true, true);
-insert into sys.args values (44496, 839, 'res_0', 'varchar', 0, 0, 0, 0);
-insert into sys.args values (44497, 839, 'arg_1', 'int', 32, 0, 1, 1);
-insert into sys.functions values (840, 'char_length', 'length', 'str', 0, 1, false, false, false, 2000, true, false);
-insert into sys.args values (44498, 840, 'res_0', 'int', 32, 0, 0, 0);
-insert into sys.args values (44499, 840, 'arg_1', 'varchar', 0, 0, 1, 1);
-insert into sys.functions values (841, 'character_length', 'length', 'str', 0, 1, false, false, false, 2000, true, false);
-insert into sys.args values (44500, 841, 'res_0', 'int', 32, 0, 0, 0);
-insert into sys.args values (44501, 841, 'arg_1', 'varchar', 0, 0, 1, 1);
-insert into sys.functions values (842, 'octet_length', 'nbytes', 'str', 0, 1, false, false, false, 2000, true, false);
-insert into sys.args values (44502, 842, 'res_0', 'int', 32, 0, 0, 0);
-insert into sys.args values (44503, 842, 'arg_1', 'varchar', 0, 0, 1, 1);
-insert into sys.functions values (843, 'soundex', 'soundex', 'txtsim', 0, 1, false, false, false, 2000, true, false);
-insert into sys.args values (44504, 843, 'res_0', 'varchar', 0, 0, 0, 0);
-insert into sys.args values (44505, 843, 'arg_1', 'varchar', 0, 0, 1, 1);
-insert into sys.functions values (844, 'difference', 'stringdiff', 'txtsim', 0, 1, false, false, false, 2000, true, true);
-insert into sys.args values (44506, 844, 'res_0', 'int', 32, 0, 0, 0);
-insert into sys.args values (44507, 844, 'arg_1', 'varchar', 0, 0, 1, 1);
-insert into sys.args values (44508, 844, 'arg_2', 'varchar', 0, 0, 1, 2);
-insert into sys.functions values (845, 'editdistance', 'editdistance', 'txtsim', 0, 1, false, false, false, 2000, true, true);
-insert into sys.args values (44509, 845, 'res_0', 'int', 32, 0, 0, 0);
-insert into sys.args values (44510, 845, 'arg_1', 'varchar', 0, 0, 1, 1);
-insert into sys.args values (44511, 845, 'arg_2', 'varchar', 0, 0, 1, 2);
-insert into sys.functions values (846, 'editdistance2', 'editdistance2', 'txtsim', 0, 1, false, false, false, 2000, true, true);
-insert into sys.args values (44512, 846, 'res_0', 'int', 32, 0, 0, 0);
-insert into sys.args values (44513, 846, 'arg_1', 'varchar', 0, 0, 1, 1);
-insert into sys.args values (44514, 846, 'arg_2', 'varchar', 0, 0, 1, 2);
-insert into sys.functions values (847, 'similarity', 'similarity', 'txtsim', 0, 1, false, false, false, 2000, true, true);
-insert into sys.args values (44515, 847, 'res_0', 'double', 53, 0, 0, 0);
-insert into sys.args values (44516, 847, 'arg_1', 'varchar', 0, 0, 1, 1);
-insert into sys.args values (44517, 847, 'arg_2', 'varchar', 0, 0, 1, 2);
-insert into sys.functions values (848, 'qgramnormalize', 'qgramnormalize', 'txtsim', 0, 1, false, false, false, 2000, true, false);
-insert into sys.args values (44518, 848, 'res_0', 'varchar', 0, 0, 0, 0);
-insert into sys.args values (44519, 848, 'arg_1', 'varchar', 0, 0, 1, 1);
-insert into sys.functions values (849, 'levenshtein', 'levenshtein', 'txtsim', 0, 1, false, false, false, 2000, true, true);
-insert into sys.args values (44520, 849, 'res_0', 'int', 32, 0, 0, 0);
-insert into sys.args values (44521, 849, 'arg_1', 'varchar', 0, 0, 1, 1);
-insert into sys.args values (44522, 849, 'arg_2', 'varchar', 0, 0, 1, 2);
-insert into sys.functions values (850, 'levenshtein', 'levenshtein', 'txtsim', 0, 1, false, false, false, 2000, true, true);
-insert into sys.args values (44523, 850, 'res_0', 'int', 32, 0, 0, 0);
-insert into sys.args values (44524, 850, 'arg_1', 'varchar', 0, 0, 1, 1);
-insert into sys.args values (44525, 850, 'arg_2', 'varchar', 0, 0, 1, 2);
-insert into sys.args values (44526, 850, 'arg_3', 'int', 32, 0, 1, 3);
-insert into sys.args values (44527, 850, 'arg_4', 'int', 32, 0, 1, 4);
-insert into sys.args values (44528, 850, 'arg_5', 'int', 32, 0, 1, 5);
-insert into sys.functions values (851, 'next_value_for', 'next_value', 'sql', 0, 1, true, false, false, 2000, true, true);
-insert into sys.args values (44529, 851, 'res_0', 'bigint', 64, 0, 0, 0);
-insert into sys.args values (44530, 851, 'arg_1', 'char', 0, 0, 1, 1);
-insert into sys.args values (44531, 851, 'arg_2', 'char', 0, 0, 1, 2);
-insert into sys.functions values (852, 'get_value_for', 'get_value', 'sql', 0, 1, false, false, false, 2000, true, true);
-insert into sys.args values (44532, 852, 'res_0', 'bigint', 64, 0, 0, 0);
-insert into sys.args values (44533, 852, 'arg_1', 'char', 0, 0, 1, 1);
-insert into sys.args values (44534, 852, 'arg_2', 'char', 0, 0, 1, 2);
-insert into sys.functions values (853, 'restart', 'restart', 'sql', 0, 1, true, false, false, 2000, true, true);
-insert into sys.args values (44535, 853, 'res_0', 'bigint', 64, 0, 0, 0);
-insert into sys.args values (44536, 853, 'arg_1', 'char', 0, 0, 1, 1);
-insert into sys.args values (44537, 853, 'arg_2', 'char', 0, 0, 1, 2);
-insert into sys.args values (44538, 853, 'arg_3', 'bigint', 64, 0, 1, 3);
-insert into sys.functions values (854, 'locate', 'locate', 'str', 0, 1, false, false, false, 2000, true, false);
-insert into sys.args values (44539, 854, 'res_0', 'int', 32, 0, 0, 0);
-insert into sys.args values (44540, 854, 'arg_1', 'char', 0, 0, 1, 1);
-insert into sys.args values (44541, 854, 'arg_2', 'char', 0, 0, 1, 2);
-insert into sys.functions values (855, 'locate', 'locate3', 'str', 0, 1, false, false, false, 2000, true, false);
-insert into sys.args values (44542, 855, 'res_0', 'int', 32, 0, 0, 0);
-insert into sys.args values (44543, 855, 'arg_1', 'char', 0, 0, 1, 1);
-insert into sys.args values (44544, 855, 'arg_2', 'char', 0, 0, 1, 2);
-insert into sys.args values (44545, 855, 'arg_3', 'int', 32, 0, 1, 3);
-insert into sys.functions values (856, 'charindex', 'locate', 'str', 0, 1, false, false, false, 2000, true, false);
-insert into sys.args values (44546, 856, 'res_0', 'int', 32, 0, 0, 0);
-insert into sys.args values (44547, 856, 'arg_1', 'char', 0, 0, 1, 1);
-insert into sys.args values (44548, 856, 'arg_2', 'char', 0, 0, 1, 2);
-insert into sys.functions values (857, 'charindex', 'locate3', 'str', 0, 1, false, false, false, 2000, true, false);
-insert into sys.args values (44549, 857, 'res_0', 'int', 32, 0, 0, 0);
-insert into sys.args values (44550, 857, 'arg_1', 'char', 0, 0, 1, 1);
-insert into sys.args values (44551, 857, 'arg_2', 'char', 0, 0, 1, 2);
-insert into sys.args values (44552, 857, 'arg_3', 'int', 32, 0, 1, 3);
-insert into sys.functions values (858, 'splitpart', 'splitpart', 'str', 0, 1, false, false, false, 2000, true, false);
-insert into sys.args values (44553, 858, 'res_0', 'char', 0, 0, 0, 0);
-insert into sys.args values (44554, 858, 'arg_1', 'char', 0, 0, 1, 1);
-insert into sys.args values (44555, 858, 'arg_2', 'char', 0, 0, 1, 2);
-insert into sys.args values (44556, 858, 'arg_3', 'int', 32, 0, 1, 3);
-insert into sys.functions values (859, 'substring', 'substring', 'str', 0, 1, false, false, false, 2000, true, false);
-insert into sys.args values (44557, 859, 'res_0', 'char', 0, 0, 0, 0);
-insert into sys.args values (44558, 859, 'arg_1', 'char', 0, 0, 1, 1);
-insert into sys.args values (44559, 859, 'arg_2', 'int', 32, 0, 1, 2);
-insert into sys.functions values (860, 'substring', 'substring3', 'str', 0, 1, false, false, false, 2000, true, false);
-insert into sys.args values (44560, 860, 'res_0', 'char', 0, 0, 0, 0);
-insert into sys.args values (44561, 860, 'arg_1', 'char', 0, 0, 1, 1);
-insert into sys.args values (44562, 860, 'arg_2', 'int', 32, 0, 1, 2);
-insert into sys.args values (44563, 860, 'arg_3', 'int', 32, 0, 1, 3);
-insert into sys.functions values (861, 'substr', 'substring', 'str', 0, 1, false, false, false, 2000, true, false);
-insert into sys.args values (44564, 861, 'res_0', 'char', 0, 0, 0, 0);
-insert into sys.args values (44565, 861, 'arg_1', 'char', 0, 0, 1, 1);
-insert into sys.args values (44566, 861, 'arg_2', 'int', 32, 0, 1, 2);
-insert into sys.functions values (862, 'substr', 'substring3', 'str', 0, 1, false, false, false, 2000, true, false);
-insert into sys.args values (44567, 862, 'res_0', 'char', 0, 0, 0, 0);
-insert into sys.args values (44568, 862, 'arg_1', 'char', 0, 0, 1, 1);
-insert into sys.args values (44569, 862, 'arg_2', 'int', 32, 0, 1, 2);
-insert into sys.args values (44570, 862, 'arg_3', 'int', 32, 0, 1, 3);
-insert into sys.functions values (863, 'like', 'like', 'algebra', 0, 4, false, false, false, 2000, true, false);
-insert into sys.args values (44571, 863, 'res_0', 'boolean', 1, 0, 0, 0);
-insert into sys.args values (44572, 863, 'arg_1', 'char', 0, 0, 1, 1);
-insert into sys.args values (44573, 863, 'arg_2', 'char', 0, 0, 1, 2);
-insert into sys.args values (44574, 863, 'arg_3', 'char', 0, 0, 1, 3);
-insert into sys.args values (44575, 863, 'arg_4', 'boolean', 1, 0, 1, 4);
-insert into sys.functions values (864, 'not_like', 'not_like', 'algebra', 0, 4, false, false, false, 2000, true, false);
-insert into sys.args values (44576, 864, 'res_0', 'boolean', 1, 0, 0, 0);
-insert into sys.args values (44577, 864, 'arg_1', 'char', 0, 0, 1, 1);
-insert into sys.args values (44578, 864, 'arg_2', 'char', 0, 0, 1, 2);
-insert into sys.args values (44579, 864, 'arg_3', 'char', 0, 0, 1, 3);
-insert into sys.args values (44580, 864, 'arg_4', 'boolean', 1, 0, 1, 4);
-insert into sys.functions values (865, 'patindex', 'patindex', 'pcre', 0, 1, false, false, false, 2000, true, false);
-insert into sys.args values (44581, 865, 'res_0', 'int', 32, 0, 0, 0);
-insert into sys.args values (44582, 865, 'arg_1', 'char', 0, 0, 1, 1);
-insert into sys.args values (44583, 865, 'arg_2', 'char', 0, 0, 1, 2);
-insert into sys.functions values (866, 'truncate', 'stringleft', 'str', 0, 1, false, false, false, 2000, true, false);
-insert into sys.args values (44584, 866, 'res_0', 'char', 0, 0, 0, 0);
-insert into sys.args values (44585, 866, 'arg_1', 'char', 0, 0, 1, 1);
-insert into sys.args values (44586, 866, 'arg_2', 'int', 32, 0, 1, 2);
-insert into sys.functions values (867, 'concat', '+', 'calc', 0, 1, false, false, false, 2000, true, false);
-insert into sys.args values (44587, 867, 'res_0', 'char', 0, 0, 0, 0);
-insert into sys.args values (44588, 867, 'arg_1', 'char', 0, 0, 1, 1);
-insert into sys.args values (44589, 867, 'arg_2', 'char', 0, 0, 1, 2);
-insert into sys.functions values (868, 'ascii', 'ascii', 'str', 0, 1, false, false, false, 2000, true, true);
-insert into sys.args values (44590, 868, 'res_0', 'int', 32, 0, 0, 0);
-insert into sys.args values (44591, 868, 'arg_1', 'char', 0, 0, 1, 1);
-insert into sys.functions values (869, 'code', 'unicode', 'str', 0, 1, false, false, false, 2000, true, false);
-insert into sys.args values (44592, 869, 'res_0', 'char', 0, 0, 0, 0);
-insert into sys.args values (44593, 869, 'arg_1', 'int', 32, 0, 1, 1);
-insert into sys.functions values (870, 'length', 'length', 'str', 0, 1, false, false, false, 2000, true, false);
-insert into sys.args values (44594, 870, 'res_0', 'int', 32, 0, 0, 0);
-insert into sys.args values (44595, 870, 'arg_1', 'char', 0, 0, 1, 1);
-insert into sys.functions values (871, 'right', 'stringright', 'str', 0, 1, false, false, false, 2000, true, false);
-insert into sys.args values (44596, 871, 'res_0', 'char', 0, 0, 0, 0);
-insert into sys.args values (44597, 871, 'arg_1', 'char', 0, 0, 1, 1);
-insert into sys.args values (44598, 871, 'arg_2', 'int', 32, 0, 1, 2);
-insert into sys.functions values (872, 'left', 'stringleft', 'str', 0, 1, false, false, false, 2000, true, false);
-insert into sys.args values (44599, 872, 'res_0', 'char', 0, 0, 0, 0);
-insert into sys.args values (44600, 872, 'arg_1', 'char', 0, 0, 1, 1);
-insert into sys.args values (44601, 872, 'arg_2', 'int', 32, 0, 1, 2);
-insert into sys.functions values (873, 'upper', 'toUpper', 'str', 0, 1, false, false, false, 2000, true, false);
-insert into sys.args values (44602, 873, 'res_0', 'char', 0, 0, 0, 0);
-insert into sys.args values (44603, 873, 'arg_1', 'char', 0, 0, 1, 1);
-insert into sys.functions values (874, 'ucase', 'toUpper', 'str', 0, 1, false, false, false, 2000, true, false);
-insert into sys.args values (44604, 874, 'res_0', 'char', 0, 0, 0, 0);
-insert into sys.args values (44605, 874, 'arg_1', 'char', 0, 0, 1, 1);
-insert into sys.functions values (875, 'lower', 'toLower', 'str', 0, 1, false, false, false, 2000, true, false);
-insert into sys.args values (44606, 875, 'res_0', 'char', 0, 0, 0, 0);
-insert into sys.args values (44607, 875, 'arg_1', 'char', 0, 0, 1, 1);
-insert into sys.functions values (876, 'lcase', 'toLower', 'str', 0, 1, false, false, false, 2000, true, false);
-insert into sys.args values (44608, 876, 'res_0', 'char', 0, 0, 0, 0);
-insert into sys.args values (44609, 876, 'arg_1', 'char', 0, 0, 1, 1);
-insert into sys.functions values (877, 'trim', 'trim', 'str', 0, 1, false, false, false, 2000, true, false);
-insert into sys.args values (44610, 877, 'res_0', 'char', 0, 0, 0, 0);
-insert into sys.args values (44611, 877, 'arg_1', 'char', 0, 0, 1, 1);
-insert into sys.functions values (878, 'trim', 'trim2', 'str', 0, 1, false, false, false, 2000, true, false);
-insert into sys.args values (44612, 878, 'res_0', 'char', 0, 0, 0, 0);
-insert into sys.args values (44613, 878, 'arg_1', 'char', 0, 0, 1, 1);
-insert into sys.args values (44614, 878, 'arg_2', 'char', 0, 0, 1, 2);
-insert into sys.functions values (879, 'ltrim', 'ltrim', 'str', 0, 1, false, false, false, 2000, true, false);
-insert into sys.args values (44615, 879, 'res_0', 'char', 0, 0, 0, 0);
-insert into sys.args values (44616, 879, 'arg_1', 'char', 0, 0, 1, 1);
-insert into sys.functions values (880, 'ltrim', 'ltrim2', 'str', 0, 1, false, false, false, 2000, true, false);
-insert into sys.args values (44617, 880, 'res_0', 'char', 0, 0, 0, 0);
-insert into sys.args values (44618, 880, 'arg_1', 'char', 0, 0, 1, 1);
-insert into sys.args values (44619, 880, 'arg_2', 'char', 0, 0, 1, 2);
-insert into sys.functions values (881, 'rtrim', 'rtrim', 'str', 0, 1, false, false, false, 2000, true, false);
-insert into sys.args values (44620, 881, 'res_0', 'char', 0, 0, 0, 0);
-insert into sys.args values (44621, 881, 'arg_1', 'char', 0, 0, 1, 1);
-insert into sys.functions values (882, 'rtrim', 'rtrim2', 'str', 0, 1, false, false, false, 2000, true, false);
-insert into sys.args values (44622, 882, 'res_0', 'char', 0, 0, 0, 0);
-insert into sys.args values (44623, 882, 'arg_1', 'char', 0, 0, 1, 1);
-insert into sys.args values (44624, 882, 'arg_2', 'char', 0, 0, 1, 2);
-insert into sys.functions values (883, 'lpad', 'lpad', 'str', 0, 1, false, false, false, 2000, true, false);
-insert into sys.args values (44625, 883, 'res_0', 'char', 0, 0, 0, 0);
-insert into sys.args values (44626, 883, 'arg_1', 'char', 0, 0, 1, 1);
-insert into sys.args values (44627, 883, 'arg_2', 'int', 32, 0, 1, 2);
-insert into sys.functions values (884, 'lpad', 'lpad3', 'str', 0, 1, false, false, false, 2000, true, false);
-insert into sys.args values (44628, 884, 'res_0', 'char', 0, 0, 0, 0);
-insert into sys.args values (44629, 884, 'arg_1', 'char', 0, 0, 1, 1);
-insert into sys.args values (44630, 884, 'arg_2', 'int', 32, 0, 1, 2);
-insert into sys.args values (44631, 884, 'arg_3', 'char', 0, 0, 1, 3);
-insert into sys.functions values (885, 'rpad', 'rpad', 'str', 0, 1, false, false, false, 2000, true, false);
-insert into sys.args values (44632, 885, 'res_0', 'char', 0, 0, 0, 0);
-insert into sys.args values (44633, 885, 'arg_1', 'char', 0, 0, 1, 1);
-insert into sys.args values (44634, 885, 'arg_2', 'int', 32, 0, 1, 2);
-insert into sys.functions values (886, 'rpad', 'rpad3', 'str', 0, 1, false, false, false, 2000, true, false);
-insert into sys.args values (44635, 886, 'res_0', 'char', 0, 0, 0, 0);
-insert into sys.args values (44636, 886, 'arg_1', 'char', 0, 0, 1, 1);
-insert into sys.args values (44637, 886, 'arg_2', 'int', 32, 0, 1, 2);
-insert into sys.args values (44638, 886, 'arg_3', 'char', 0, 0, 1, 3);
-insert into sys.functions values (887, 'insert', 'insert', 'str', 0, 1, false, false, false, 2000, true, false);
-insert into sys.args values (44639, 887, 'res_0', 'char', 0, 0, 0, 0);
-insert into sys.args values (44640, 887, 'arg_1', 'char', 0, 0, 1, 1);
-insert into sys.args values (44641, 887, 'arg_2', 'int', 32, 0, 1, 2);
-insert into sys.args values (44642, 887, 'arg_3', 'int', 32, 0, 1, 3);
-insert into sys.args values (44643, 887, 'arg_4', 'char', 0, 0, 1, 4);
-insert into sys.functions values (888, 'replace', 'replace', 'str', 0, 1, false, false, false, 2000, true, false);
-insert into sys.args values (44644, 888, 'res_0', 'char', 0, 0, 0, 0);
-insert into sys.args values (44645, 888, 'arg_1', 'char', 0, 0, 1, 1);
-insert into sys.args values (44646, 888, 'arg_2', 'char', 0, 0, 1, 2);
-insert into sys.args values (44647, 888, 'arg_3', 'char', 0, 0, 1, 3);
-insert into sys.functions values (889, 'repeat', 'repeat', 'str', 0, 1, false, false, false, 2000, true, true);
-insert into sys.args values (44648, 889, 'res_0', 'char', 0, 0, 0, 0);
-insert into sys.args values (44649, 889, 'arg_1', 'char', 0, 0, 1, 1);
-insert into sys.args values (44650, 889, 'arg_2', 'int', 32, 0, 1, 2);
-insert into sys.functions values (890, 'space', 'space', 'str', 0, 1, false, false, false, 2000, true, true);
-insert into sys.args values (44651, 890, 'res_0', 'char', 0, 0, 0, 0);
-insert into sys.args values (44652, 890, 'arg_1', 'int', 32, 0, 1, 1);
-insert into sys.functions values (891, 'char_length', 'length', 'str', 0, 1, false, false, false, 2000, true, false);
-insert into sys.args values (44653, 891, 'res_0', 'int', 32, 0, 0, 0);
-insert into sys.args values (44654, 891, 'arg_1', 'char', 0, 0, 1, 1);
-insert into sys.functions values (892, 'character_length', 'length', 'str', 0, 1, false, false, false, 2000, true, false);
-insert into sys.args values (44655, 892, 'res_0', 'int', 32, 0, 0, 0);
-insert into sys.args values (44656, 892, 'arg_1', 'char', 0, 0, 1, 1);
-insert into sys.functions values (893, 'octet_length', 'nbytes', 'str', 0, 1, false, false, false, 2000, true, false);
-insert into sys.args values (44657, 893, 'res_0', 'int', 32, 0, 0, 0);
-insert into sys.args values (44658, 893, 'arg_1', 'char', 0, 0, 1, 1);
-insert into sys.functions values (894, 'soundex', 'soundex', 'txtsim', 0, 1, false, false, false, 2000, true, false);
-insert into sys.args values (44659, 894, 'res_0', 'char', 0, 0, 0, 0);
-insert into sys.args values (44660, 894, 'arg_1', 'char', 0, 0, 1, 1);
-insert into sys.functions values (895, 'difference', 'stringdiff', 'txtsim', 0, 1, false, false, false, 2000, true, true);
-insert into sys.args values (44661, 895, 'res_0', 'int', 32, 0, 0, 0);
-insert into sys.args values (44662, 895, 'arg_1', 'char', 0, 0, 1, 1);
-insert into sys.args values (44663, 895, 'arg_2', 'char', 0, 0, 1, 2);
-insert into sys.functions values (896, 'editdistance', 'editdistance', 'txtsim', 0, 1, false, false, false, 2000, true, true);
-insert into sys.args values (44664, 896, 'res_0', 'int', 32, 0, 0, 0);
-insert into sys.args values (44665, 896, 'arg_1', 'char', 0, 0, 1, 1);
-insert into sys.args values (44666, 896, 'arg_2', 'char', 0, 0, 1, 2);
-insert into sys.functions values (897, 'editdistance2', 'editdistance2', 'txtsim', 0, 1, false, false, false, 2000, true, true);
-insert into sys.args values (44667, 897, 'res_0', 'int', 32, 0, 0, 0);
-insert into sys.args values (44668, 897, 'arg_1', 'char', 0, 0, 1, 1);
-insert into sys.args values (44669, 897, 'arg_2', 'char', 0, 0, 1, 2);
-insert into sys.functions values (898, 'similarity', 'similarity', 'txtsim', 0, 1, false, false, false, 2000, true, true);
-insert into sys.args values (44670, 898, 'res_0', 'double', 53, 0, 0, 0);
-insert into sys.args values (44671, 898, 'arg_1', 'char', 0, 0, 1, 1);
-insert into sys.args values (44672, 898, 'arg_2', 'char', 0, 0, 1, 2);
-insert into sys.functions values (899, 'qgramnormalize', 'qgramnormalize', 'txtsim', 0, 1, false, false, false, 2000, true, false);
-insert into sys.args values (44673, 899, 'res_0', 'char', 0, 0, 0, 0);
-insert into sys.args values (44674, 899, 'arg_1', 'char', 0, 0, 1, 1);
-insert into sys.functions values (900, 'levenshtein', 'levenshtein', 'txtsim', 0, 1, false, false, false, 2000, true, true);
-insert into sys.args values (44675, 900, 'res_0', 'int', 32, 0, 0, 0);
-insert into sys.args values (44676, 900, 'arg_1', 'char', 0, 0, 1, 1);
-insert into sys.args values (44677, 900, 'arg_2', 'char', 0, 0, 1, 2);
-insert into sys.functions values (901, 'levenshtein', 'levenshtein', 'txtsim', 0, 1, false, false, false, 2000, true, true);
-insert into sys.args values (44678, 901, 'res_0', 'int', 32, 0, 0, 0);
-insert into sys.args values (44679, 901, 'arg_1', 'char', 0, 0, 1, 1);
-insert into sys.args values (44680, 901, 'arg_2', 'char', 0, 0, 1, 2);
-insert into sys.args values (44681, 901, 'arg_3', 'int', 32, 0, 1, 3);
-insert into sys.args values (44682, 901, 'arg_4', 'int', 32, 0, 1, 4);
-insert into sys.args values (44683, 901, 'arg_5', 'int', 32, 0, 1, 5);
-insert into sys.functions values (904, 'sys_update_schemas', 'update_schemas', 'sql', 0, 2, true, false, false, 2000, true, true);
-insert into sys.functions values (905, 'sys_update_tables', 'update_tables', 'sql', 0, 2, true, false, false, 2000, true, true);
-
-Running database upgrade commands:
-create procedure SHPattach(fname string) external name shp.attach;
-create procedure SHPload(fid integer) external name shp.import;
-create procedure SHPload(fid integer, filter geometry) external name shp.import;
-update sys.functions set system = true where schema_id = 2000 and name in ('shpattach', 'shpload');
-
-Running database upgrade commands:
-alter table sys.db_user_info add column max_memory bigint;
-alter table sys.db_user_info add column max_workers int;
-alter table sys.db_user_info add column optimizer varchar(1024);
-alter table sys.db_user_info add column default_role int;
-alter table sys.db_user_info add column password varchar(256);
-update sys.db_user_info u set max_memory = 0, max_workers = 0, optimizer = 'default_pipe', default_role = (select id from sys.auths a where a.name = u.name);
--- and copying passwords
-
-Running database upgrade commands:
-drop view sys.dependency_schemas_on_users;
-drop view sys.roles;
-drop view sys.users;
-drop function sys.db_users();
-CREATE VIEW sys.roles AS SELECT id, name, grantor FROM sys.auths a WHERE a.name NOT IN (SELECT u.name FROM sys.db_user_info u);
-GRANT SELECT ON sys.roles TO PUBLIC;
-CREATE VIEW sys.users AS SELECT name, fullname, default_schema, schema_path, max_memory, max_workers, optimizer, default_role FROM sys.db_user_info;
-GRANT SELECT ON sys.users TO PUBLIC;
-CREATE FUNCTION sys.db_users() RETURNS TABLE(name varchar(2048)) RETURN SELECT name FROM sys.db_user_info;
-CREATE VIEW sys.dependency_schemas_on_users AS
-SELECT s.id AS schema_id, s.name AS schema_name, u.name AS user_name, CAST(6 AS smallint) AS depend_type
- FROM sys.db_user_info AS u, sys.schemas AS s
- WHERE u.default_schema = s.id
- ORDER BY s.name, u.name;
-GRANT SELECT ON sys.dependency_schemas_on_users TO PUBLIC;
-update sys._tables set system = true where name in ('users', 'roles', 'dependency_schemas_on_users') AND schema_id = 2000;
-update sys.functions set system = true where system <> true and name in ('db_users') and schema_id = 2000 and type = 5;
-
-Running database upgrade commands:
-drop function sys.dump_database(boolean);
-drop procedure sys.dump_table_data();
-drop procedure sys.dump_table_data(string, string);
-drop view sys.dump_partition_tables;
-drop view sys.describe_partition_tables;
-drop view sys.dump_sequences;
-drop view sys.dump_start_sequences;
-drop view sys.dump_tables;
-drop view sys.describe_tables;
-drop view sys.dump_create_users;
-drop view sys.dump_functions;
-drop view sys.dump_triggers;
-drop function sys.schema_guard;
-drop function sys.replace_first(string, string, string, string);
-CREATE FUNCTION sys.schema_guard(sch STRING, nme STRING, stmt STRING) RETURNS STRING BEGIN
-RETURN
- SELECT 'SET SCHEMA ' || sys.dq(sch) || '; ' || stmt;
-END;
-CREATE VIEW sys.dump_functions AS
- SELECT f.o o, sys.schema_guard(f.sch, f.fun, f.def) stmt,
- f.sch schema_name,
- f.fun function_name
- FROM sys.describe_functions f;
-CREATE VIEW sys.dump_triggers AS
- SELECT sys.schema_guard(sch, tab, def) stmt,
- sch schema_name,
- tab table_name,
- tri trigger_name
- FROM sys.describe_triggers;
-CREATE VIEW sys.describe_partition_tables AS
- SELECT
- m_sch,
- m_tbl,
- p_sch,
- p_tbl,
- CASE
- WHEN p_raw_type IS NULL THEN 'READ ONLY'
- WHEN (p_raw_type = 'VALUES' AND pvalues IS NULL) OR (p_raw_type = 'RANGE' AND minimum IS NULL AND maximum IS NULL AND with_nulls) THEN 'FOR NULLS'
- ELSE p_raw_type
- END AS tpe,
- pvalues,
- minimum,
- maximum,
- with_nulls
- FROM
- (WITH
- tp("type", table_id) AS
- (SELECT ifthenelse((table_partitions."type" & 2) = 2, 'VALUES', 'RANGE'), table_partitions.table_id FROM sys.table_partitions),
- subq(m_tid, p_mid, "type", m_sch, m_tbl, p_sch, p_tbl) AS
- (SELECT m_t.id, p_m.id, m_t."type", m_s.name, m_t.name, p_s.name, p_m.name
- FROM sys.schemas m_s, sys._tables m_t, sys.dependencies d, sys.schemas p_s, sys._tables p_m
- WHERE m_t."type" IN (3, 6)
- AND m_t.schema_id = m_s.id
- AND m_s.name <> 'tmp'
- AND m_t.system = FALSE
- AND m_t.id = d.depend_id
- AND d.id = p_m.id
- AND p_m.schema_id = p_s.id
- ORDER BY m_t.id, p_m.id),
- vals(id,vals) as
- (SELECT vp.table_id, GROUP_CONCAT(vp.value, ',') FROM sys.value_partitions vp GROUP BY vp.table_id)
- SELECT
- subq.m_sch,
- subq.m_tbl,
- subq.p_sch,
- subq.p_tbl,
- tp."type" AS p_raw_type,
- CASE WHEN tp."type" = 'VALUES'
- THEN (SELECT vals.vals FROM vals WHERE vals.id = subq.p_mid)
- ELSE NULL
- END AS pvalues,
- CASE WHEN tp."type" = 'RANGE'
- THEN (SELECT minimum FROM sys.range_partitions rp WHERE rp.table_id = subq.p_mid)
- ELSE NULL
- END AS minimum,
- CASE WHEN tp."type" = 'RANGE'
- THEN (SELECT maximum FROM sys.range_partitions rp WHERE rp.table_id = subq.p_mid)
- ELSE NULL
- END AS maximum,
- CASE WHEN tp."type" = 'VALUES'
- THEN EXISTS(SELECT vp.value FROM sys.value_partitions vp WHERE vp.table_id = subq.p_mid AND vp.value IS NULL)
- ELSE (SELECT rp.with_nulls FROM sys.range_partitions rp WHERE rp.table_id = subq.p_mid)
- END AS with_nulls
- FROM
- subq LEFT OUTER JOIN tp
- ON subq.m_tid = tp.table_id) AS tmp_pi;
-GRANT SELECT ON sys.describe_partition_tables TO PUBLIC;
-CREATE VIEW sys.dump_partition_tables AS
-SELECT
- 'ALTER TABLE ' || sys.FQN(m_sch, m_tbl) || ' ADD TABLE ' || sys.FQN(p_sch, p_tbl) ||
- CASE
- WHEN tpe = 'VALUES' THEN ' AS PARTITION IN (' || pvalues || ')'
- WHEN tpe = 'RANGE' THEN ' AS PARTITION FROM ' || ifthenelse(minimum IS NOT NULL, sys.SQ(minimum), 'RANGE MINVALUE') || ' TO ' || ifthenelse(maximum IS NOT NULL, sys.SQ(maximum), 'RANGE MAXVALUE')
- WHEN tpe = 'FOR NULLS' THEN ' AS PARTITION FOR NULL VALUES'
- ELSE '' --'READ ONLY'
- END ||
- CASE WHEN tpe in ('VALUES', 'RANGE') AND with_nulls THEN ' WITH NULL VALUES' ELSE '' END ||
- ';' stmt,
- m_sch merge_schema_name,
- m_tbl merge_table_name,
- p_sch partition_schema_name,
- p_tbl partition_table_name
- FROM sys.describe_partition_tables;
-CREATE VIEW sys.dump_sequences AS
- SELECT
- 'CREATE SEQUENCE ' || sys.FQN(sch, seq) || ' AS BIGINT;' stmt,
- sch schema_name,
- seq seqname
- FROM sys.describe_sequences;
-CREATE VIEW sys.dump_start_sequences AS
- SELECT 'ALTER SEQUENCE ' || sys.FQN(sch, seq) ||
- CASE WHEN s = 0 THEN '' ELSE ' RESTART WITH ' || rs END ||
- CASE WHEN inc = 1 THEN '' ELSE ' INCREMENT BY ' || inc END ||
- CASE WHEN nomin THEN ' NO MINVALUE' WHEN rmi IS NULL THEN '' ELSE ' MINVALUE ' || rmi END ||
- CASE WHEN nomax THEN ' NO MAXVALUE' WHEN rma IS NULL THEN '' ELSE ' MAXVALUE ' || rma END ||
- CASE WHEN "cache" = 1 THEN '' ELSE ' CACHE ' || "cache" END ||
- CASE WHEN "cycle" THEN '' ELSE ' NO' END || ' CYCLE;' stmt,
- sch schema_name,
- seq sequence_name
- FROM sys.describe_sequences;
-CREATE PROCEDURE sys.dump_table_data(sch STRING, tbl STRING)
-BEGIN
- DECLARE tid INT;
- SET tid = (SELECT MIN(t.id) FROM sys.tables t, sys.schemas s WHERE t.name = tbl AND t.schema_id = s.id AND s.name = sch);
- IF tid IS NOT NULL THEN
- DECLARE k INT;
- DECLARE m INT;
- SET k = (SELECT MIN(c.id) FROM sys.columns c WHERE c.table_id = tid);
- SET m = (SELECT MAX(c.id) FROM sys.columns c WHERE c.table_id = tid);
- IF k IS NOT NULL AND m IS NOT NULL THEN
- DECLARE cname STRING;
- DECLARE ctype STRING;
- DECLARE _cnt INT;
- SET cname = (SELECT c.name FROM sys.columns c WHERE c.id = k);
- SET ctype = (SELECT c.type FROM sys.columns c WHERE c.id = k);
- SET _cnt = (SELECT count FROM sys.storage(sch, tbl, cname));
- IF _cnt > 0 THEN
- DECLARE COPY_INTO_STMT STRING;
- DECLARE SELECT_DATA_STMT STRING;
- SET COPY_INTO_STMT = 'COPY ' || _cnt || ' RECORDS INTO ' || sys.FQN(sch, tbl) || '(' || sys.DQ(cname);
- SET SELECT_DATA_STMT = 'SELECT (SELECT COUNT(*) FROM sys.dump_statements) + RANK() OVER(), ' || sys.prepare_esc(cname, ctype);
- WHILE (k < m) DO
- SET k = (SELECT MIN(c.id) FROM sys.columns c WHERE c.table_id = tid AND c.id > k);
- SET cname = (SELECT c.name FROM sys.columns c WHERE c.id = k);
- SET ctype = (SELECT c.type FROM sys.columns c WHERE c.id = k);
- SET COPY_INTO_STMT = (COPY_INTO_STMT || ', ' || sys.DQ(cname));
- SET SELECT_DATA_STMT = (SELECT_DATA_STMT || '|| ''|'' || ' || sys.prepare_esc(cname, ctype));
- END WHILE;
- SET COPY_INTO_STMT = (COPY_INTO_STMT || ') FROM STDIN USING DELIMITERS ''|'',E''\\n'',''"'';');
- SET SELECT_DATA_STMT = (SELECT_DATA_STMT || ' FROM ' || sys.FQN(sch, tbl));
- INSERT INTO sys.dump_statements VALUES ((SELECT COUNT(*) FROM sys.dump_statements) + 1, COPY_INTO_STMT);
- CALL sys.EVAL('INSERT INTO sys.dump_statements ' || SELECT_DATA_STMT || ';');
- END IF;
- END IF;
- END IF;
-END;
-CREATE PROCEDURE sys.dump_table_data()
-BEGIN
- DECLARE i INT;
- SET i = (SELECT MIN(t.id) FROM sys.tables t, sys.table_types ts WHERE t.type = ts.table_type_id AND ts.table_type_name = 'TABLE' AND NOT t.system);
- IF i IS NOT NULL THEN
- DECLARE M INT;
- SET M = (SELECT MAX(t.id) FROM sys.tables t, sys.table_types ts WHERE t.type = ts.table_type_id AND ts.table_type_name = 'TABLE' AND NOT t.system);
- DECLARE sch STRING;
- DECLARE tbl STRING;
- WHILE i IS NOT NULL AND i <= M DO
- SET sch = (SELECT s.name FROM sys.tables t, sys.schemas s WHERE s.id = t.schema_id AND t.id = i);
- SET tbl = (SELECT t.name FROM sys.tables t, sys.schemas s WHERE s.id = t.schema_id AND t.id = i);
- CALL sys.dump_table_data(sch, tbl);
- SET i = (SELECT MIN(t.id) FROM sys.tables t, sys.table_types ts WHERE t.type = ts.table_type_id AND ts.table_type_name = 'TABLE' AND NOT t.system AND t.id > i);
- END WHILE;
- END IF;
-END;
-CREATE VIEW sys.dump_create_users AS
- SELECT
- 'CREATE USER ' || sys.dq(ui.name) || ' WITH ENCRYPTED PASSWORD ' ||
- sys.sq(sys.password_hash(ui.name)) ||
- ' NAME ' || sys.sq(ui.fullname) || ' SCHEMA sys' || ifthenelse(ui.schema_path = '"sys"', '', ' SCHEMA PATH ' || sys.sq(ui.schema_path)) || ';' stmt,
- ui.name user_name
- FROM sys.db_user_info ui, sys.schemas s
- WHERE ui.default_schema = s.id
- AND ui.name <> 'monetdb'
- AND ui.name <> '.snapshot';
-CREATE VIEW sys.describe_tables AS
- SELECT
- t.id o,
- s.name sch,
- t.name tab,
- ts.table_type_name typ,
- (SELECT
- ' (' ||
- GROUP_CONCAT(
- sys.DQ(c.name) || ' ' ||
- sys.describe_type(c.type, c.type_digits, c.type_scale) ||
- ifthenelse(c."null" = 'false', ' NOT NULL', '')
- , ', ') || ')'
- FROM sys._columns c
- WHERE c.table_id = t.id) col,
- CASE ts.table_type_name
- WHEN 'REMOTE TABLE' THEN
- sys.get_remote_table_expressions(s.name, t.name)
- WHEN 'MERGE TABLE' THEN
- sys.get_merge_table_partition_expressions(t.id)
- WHEN 'VIEW' THEN
- sys.schema_guard(s.name, t.name, t.query)
- ELSE
- ''
- END opt
- FROM sys.schemas s, sys.table_types ts, sys.tables t
- WHERE ts.table_type_name IN ('TABLE', 'VIEW', 'MERGE TABLE', 'REMOTE TABLE', 'REPLICA TABLE', 'UNLOGGED TABLE')
- AND t.system = FALSE
- AND s.id = t.schema_id
- AND ts.table_type_id = t.type
- AND s.name <> 'tmp';
-GRANT SELECT ON sys.describe_tables TO PUBLIC;
-CREATE VIEW sys.dump_tables AS
- SELECT
- t.o o,
- CASE
- WHEN t.typ <> 'VIEW' THEN
- 'CREATE ' || t.typ || ' ' || sys.FQN(t.sch, t.tab) || t.col || t.opt || ';'
- ELSE
- t.opt
- END stmt,
- t.sch schema_name,
- t.tab table_name
- FROM sys.describe_tables t;
-CREATE FUNCTION sys.dump_database(describe BOOLEAN) RETURNS TABLE(o int, stmt STRING)
-BEGIN
- SET SCHEMA sys;
- TRUNCATE sys.dump_statements;
- INSERT INTO sys.dump_statements VALUES (1, 'START TRANSACTION;');
- INSERT INTO sys.dump_statements VALUES (2, 'SET SCHEMA "sys";');
- INSERT INTO sys.dump_statements SELECT (SELECT COUNT(*) FROM sys.dump_statements) + RANK() OVER(), stmt FROM sys.dump_create_roles;
- INSERT INTO sys.dump_statements SELECT (SELECT COUNT(*) FROM sys.dump_statements) + RANK() OVER(), stmt FROM sys.dump_create_users;
- INSERT INTO sys.dump_statements SELECT (SELECT COUNT(*) FROM sys.dump_statements) + RANK() OVER(), stmt FROM sys.dump_create_schemas;
- INSERT INTO sys.dump_statements SELECT (SELECT COUNT(*) FROM sys.dump_statements) + RANK() OVER(), stmt FROM sys.dump_user_defined_types;
- INSERT INTO sys.dump_statements SELECT (SELECT COUNT(*) FROM sys.dump_statements) + RANK() OVER(), stmt FROM sys.dump_add_schemas_to_users;
- INSERT INTO sys.dump_statements SELECT (SELECT COUNT(*) FROM sys.dump_statements) + RANK() OVER(), stmt FROM sys.dump_grant_user_privileges;
- INSERT INTO sys.dump_statements SELECT (SELECT COUNT(*) FROM sys.dump_statements) + RANK() OVER(), stmt FROM sys.dump_sequences;
- --functions and table-likes can be interdependent. They should be inserted in the order of their catalogue id.
- INSERT INTO sys.dump_statements SELECT (SELECT COUNT(*) FROM sys.dump_statements) + RANK() OVER(ORDER BY stmts.o), stmts.s
- FROM (
- SELECT f.o, f.stmt FROM sys.dump_functions f
- UNION ALL
- SELECT t.o, t.stmt FROM sys.dump_tables t
- ) AS stmts(o, s);
- -- dump table data before adding constraints and fixing sequences
- IF NOT DESCRIBE THEN
- CALL sys.dump_table_data();
- END IF;
- INSERT INTO sys.dump_statements SELECT (SELECT COUNT(*) FROM sys.dump_statements) + RANK() OVER(), stmt FROM sys.dump_start_sequences;
- INSERT INTO sys.dump_statements SELECT (SELECT COUNT(*) FROM sys.dump_statements) + RANK() OVER(), stmt FROM sys.dump_column_defaults;
- INSERT INTO sys.dump_statements SELECT (SELECT COUNT(*) FROM sys.dump_statements) + RANK() OVER(), stmt FROM sys.dump_table_constraint_type;
- INSERT INTO sys.dump_statements SELECT (SELECT COUNT(*) FROM sys.dump_statements) + RANK() OVER(), stmt FROM sys.dump_indices;
- INSERT INTO sys.dump_statements SELECT (SELECT COUNT(*) FROM sys.dump_statements) + RANK() OVER(), stmt FROM sys.dump_foreign_keys;
- INSERT INTO sys.dump_statements SELECT (SELECT COUNT(*) FROM sys.dump_statements) + RANK() OVER(), stmt FROM sys.dump_partition_tables;
- INSERT INTO sys.dump_statements SELECT (SELECT COUNT(*) FROM sys.dump_statements) + RANK() OVER(), stmt FROM sys.dump_triggers;
- INSERT INTO sys.dump_statements SELECT (SELECT COUNT(*) FROM sys.dump_statements) + RANK() OVER(), stmt FROM sys.dump_comments;
- INSERT INTO sys.dump_statements SELECT (SELECT COUNT(*) FROM sys.dump_statements) + RANK() OVER(), stmt FROM sys.dump_table_grants;
- INSERT INTO sys.dump_statements SELECT (SELECT COUNT(*) FROM sys.dump_statements) + RANK() OVER(), stmt FROM sys.dump_column_grants;
- INSERT INTO sys.dump_statements SELECT (SELECT COUNT(*) FROM sys.dump_statements) + RANK() OVER(), stmt FROM sys.dump_function_grants;
- --TODO Improve performance of dump_table_data.
- --TODO loaders ,procedures, window and filter sys.functions.
- --TODO look into order dependent group_concat
- INSERT INTO sys.dump_statements VALUES ((SELECT COUNT(*) FROM sys.dump_statements) + 1, 'COMMIT;');
- RETURN sys.dump_statements;
-END;
-update sys._tables set system = true where name in ('describe_partition_tables', 'dump_partition_tables', 'dump_sequences', 'dump_start_sequences', 'describe_tables', 'dump_tables', 'dump_create_users', 'dump_functions', 'dump_triggers') AND schema_id = 2000;
-update sys.functions set system = true where system <> true and name in ('dump_table_data') and schema_id = 2000 and type = 2;
-update sys.functions set system = true where system <> true and name in ('dump_database') and schema_id = 2000 and type = 5;
-update sys.functions set system = true where system <> true and name in ('schema_guard') and schema_id = 2000 and type = 1;
-CREATE function sys.url_extract_host(url string, no_www bool) RETURNS STRING
-EXTERNAL NAME url."extractURLHost";
-GRANT EXECUTE ON FUNCTION url_extract_host(string, bool) TO PUBLIC;
-update sys.functions set system = true where system <> true and name = 'url_extract_host' and schema_id = 2000 and type = 1;
-
-Running database upgrade commands:
-ALTER TABLE sys.keywords SET READ WRITE;
-DELETE FROM sys.keywords WHERE keyword IN ('LOCKED');
-
-Running database upgrade commands:
-ALTER TABLE sys.keywords SET READ ONLY;
-
-Running database upgrade commands:
-ALTER TABLE sys.table_types SET READ WRITE;
-INSERT INTO sys.table_types VALUES (7, 'UNLOGGED TABLE');
-
-Running database upgrade commands:
-ALTER TABLE sys.table_types SET READ ONLY;
-
-Running database upgrade commands:
-grant execute on function sys.tracelog to public;
-grant select on sys.tracelog to public;
-
 Running database upgrade commands:
 drop procedure if exists wlc.master();
 drop procedure if exists wlc.master(string);
@@ -2966,5 +32,3 @@
 end;
 grant execute on function regexp_replace(string, string, string) to public;
 update sys.functions set system = true where system <> true and name = 'regexp_replace' and schema_id = 2000 and type = 1;
-=======
->>>>>>> ad6af2d7
