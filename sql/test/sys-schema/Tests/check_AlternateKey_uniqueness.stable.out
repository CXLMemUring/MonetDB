--- conflicted
+++ resolved
@@ -79,20 +79,12 @@
 % bigint,	int,	int # type
 % 1,	1,	1 # length
 #SELECT COUNT(*) AS duplicates, T.id FROM (SELECT id FROM sys.schemas UNION ALL SELECT id FROM sys._tables UNION ALL SELECT id FROM sys._columns UNION ALL SELECT id FROM sys.functions) T GROUP BY T.id HAVING COUNT(*) > 1;
-<<<<<<< HEAD
-% .L24,	.t # table_name
-=======
 % .%23,	.t # table_name
->>>>>>> aa40444e
 % duplicates,	id # name
 % bigint,	int # type
 % 1,	1 # length
 #SELECT COUNT(*) AS duplicates, T.id FROM (SELECT id FROM sys.schemas UNION ALL SELECT id FROM sys.tables UNION ALL SELECT id FROM sys.columns UNION ALL SELECT id FROM sys.functions) T GROUP BY T.id HAVING COUNT(*) > 1;
-<<<<<<< HEAD
-% .L50,	.t # table_name
-=======
 % .%41,	.t # table_name
->>>>>>> aa40444e
 % duplicates,	id # name
 % bigint,	int # type
 % 1,	1 # length
