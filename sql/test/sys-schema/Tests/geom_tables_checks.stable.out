stdout of test 'geom_tables_checks` in directory 'sql/test/sys-schema` itself:


# 18:51:04 >  
# 18:51:04 >  "mserver5" "--debug=10" "--set" "gdk_nr_threads=0" "--set" "mapi_open=true" "--set" "mapi_port=37311" "--set" "mapi_usock=/var/tmp/mtest-29561/.s.monetdb.37311" "--set" "monet_prompt=" "--forcemito" "--dbpath=/export/scratch1/dinther/INSTALL/var/MonetDB/mTests_sql_test_sys-schema" "--set" "embedded_c=true"
# 18:51:04 >  

# MonetDB 5 server v11.31.4
# This is an unreleased version
# Serving database 'mTests_sql_test_sys-schema', using 4 threads
# Compiled for x86_64-unknown-linux-gnu/64bit with 128bit integers
# Found 31.306 GiB available main-memory.
# Copyright (c) 1993 - July 2008 CWI.
# Copyright (c) August 2008 - 2018 MonetDB B.V., all rights reserved
# Visit https://www.monetdb.org/ for further information
# Listening for connection requests on mapi:monetdb://catskill.da.cwi.nl:37311/
# Listening for UNIX domain connection requests on mapi:monetdb:///var/tmp/mtest-29561/.s.monetdb.37311
# MonetDB/GIS module loaded
# MonetDB/SQL module loaded


# 18:51:05 >  
# 18:51:05 >  "mclient" "-lsql" "-ftest" "-tnone" "-Eutf-8" "-i" "-e" "--host=/var/tmp/mtest-29561" "--port=37311"
# 18:51:05 >  

#SELECT COUNT(*) AS duplicates, "srid" FROM "sys"."spatial_ref_sys" GROUP BY "srid" HAVING COUNT(*) > 1;
<<<<<<< HEAD
% sys.L2,	sys.spatial_ref_sys # table_name
=======
% sys.%1,	sys.spatial_ref_sys # table_name
>>>>>>> aa40444e
% duplicates,	srid # name
% bigint,	int # type
% 1,	1 # length
#SELECT COUNT(*) AS duplicates, "auth_name", "auth_srid", "srtext", "proj4text" FROM "sys"."spatial_ref_sys" GROUP BY "auth_name", "auth_srid", "srtext", "proj4text" HAVING COUNT(*) > 1;
<<<<<<< HEAD
% sys.L2,	sys.spatial_ref_sys,	sys.spatial_ref_sys,	sys.spatial_ref_sys,	sys.spatial_ref_sys # table_name
=======
% sys.%1,	sys.spatial_ref_sys,	sys.spatial_ref_sys,	sys.spatial_ref_sys,	sys.spatial_ref_sys # table_name
>>>>>>> aa40444e
% duplicates,	auth_name,	auth_srid,	srtext,	proj4text # name
% bigint,	varchar,	int,	varchar,	varchar # type
% 1,	0,	1,	0,	0 # length
#SELECT "auth_srid", * FROM "sys"."spatial_ref_sys" WHERE "auth_srid" NOT IN (SELECT "srid" FROM "sys"."spatial_ref_sys");
% sys.spatial_ref_sys,	sys.spatial_ref_sys,	sys.spatial_ref_sys,	sys.spatial_ref_sys,	sys.spatial_ref_sys,	sys.spatial_ref_sys # table_name
% auth_srid,	srid,	auth_name,	auth_srid,	srtext,	proj4text # name
% int,	int,	varchar,	int,	varchar,	varchar # type
% 1,	1,	0,	1,	0,	0 # length
#SELECT "srid", * FROM "sys"."spatial_ref_sys" WHERE "srid" IS NULL;
% sys.spatial_ref_sys,	sys.spatial_ref_sys,	sys.spatial_ref_sys,	sys.spatial_ref_sys,	sys.spatial_ref_sys,	sys.spatial_ref_sys # table_name
% srid,	srid,	auth_name,	auth_srid,	srtext,	proj4text # name
% int,	int,	varchar,	int,	varchar,	varchar # type
% 1,	1,	0,	1,	0,	0 # length
#SELECT "auth_name", * FROM "sys"."spatial_ref_sys" WHERE "auth_name" IS NULL;
% sys.spatial_ref_sys,	sys.spatial_ref_sys,	sys.spatial_ref_sys,	sys.spatial_ref_sys,	sys.spatial_ref_sys,	sys.spatial_ref_sys # table_name
% auth_name,	srid,	auth_name,	auth_srid,	srtext,	proj4text # name
% varchar,	int,	varchar,	int,	varchar,	varchar # type
% 0,	1,	0,	1,	0,	0 # length
#SELECT "auth_srid", * FROM "sys"."spatial_ref_sys" WHERE "auth_srid" IS NULL;
% sys.spatial_ref_sys,	sys.spatial_ref_sys,	sys.spatial_ref_sys,	sys.spatial_ref_sys,	sys.spatial_ref_sys,	sys.spatial_ref_sys # table_name
% auth_srid,	srid,	auth_name,	auth_srid,	srtext,	proj4text # name
% int,	int,	varchar,	int,	varchar,	varchar # type
% 1,	1,	0,	1,	0,	0 # length
#SELECT "srtext", * FROM "sys"."spatial_ref_sys" WHERE "srtext" IS NULL;
% sys.spatial_ref_sys,	sys.spatial_ref_sys,	sys.spatial_ref_sys,	sys.spatial_ref_sys,	sys.spatial_ref_sys,	sys.spatial_ref_sys # table_name
% srtext,	srid,	auth_name,	auth_srid,	srtext,	proj4text # name
% varchar,	int,	varchar,	int,	varchar,	varchar # type
% 0,	1,	0,	1,	0,	0 # length
#SELECT "proj4text", * FROM "sys"."spatial_ref_sys" WHERE "proj4text" IS NULL;
% sys.spatial_ref_sys,	sys.spatial_ref_sys,	sys.spatial_ref_sys,	sys.spatial_ref_sys,	sys.spatial_ref_sys,	sys.spatial_ref_sys # table_name
% proj4text,	srid,	auth_name,	auth_srid,	srtext,	proj4text # name
% varchar,	int,	varchar,	int,	varchar,	varchar # type
% 0,	1,	0,	1,	0,	0 # length
#SELECT '"sys"."geometry_columns"."f_geometry_column"' as full_col_nm, 1024 as max_allowed_length, length("f_geometry_column") as data_length, t."f_geometry_column" as data_value FROM "sys"."geometry_columns" t WHERE "f_geometry_column" IS NOT NULL AND length("f_geometry_column") > (select type_digits from sys._columns where name = 'f_geometry_column' and table_id in (select id from tables where name = 'geometry_columns' and schema_id in (select id from sys.schemas where name = 'sys')));
<<<<<<< HEAD
% .L63,	.L64,	.L65,	.L66 # table_name
=======
% .%61,	.%62,	.%63,	.%64 # table_name
>>>>>>> aa40444e
% full_col_nm,	max_allowed_length,	data_length,	data_value # name
% char,	smallint,	int,	varchar # type
% 44,	1,	1,	0 # length
#SELECT '"sys"."geometry_columns"."f_table_catalog"' as full_col_nm, 1 as max_allowed_length, length("f_table_catalog") as data_length, t."f_table_catalog" as data_value FROM "sys"."geometry_columns" t WHERE "f_table_catalog" IS NOT NULL AND length("f_table_catalog") > (select type_digits from sys._columns where name = 'f_table_catalog' and table_id in (select id from tables where name = 'geometry_columns' and schema_id in (select id from sys.schemas where name = 'sys')));
<<<<<<< HEAD
% .L63,	.L64,	.L65,	.L66 # table_name
=======
% .%61,	.%62,	.%63,	.%64 # table_name
>>>>>>> aa40444e
% full_col_nm,	max_allowed_length,	data_length,	data_value # name
% char,	tinyint,	int,	varchar # type
% 42,	1,	1,	0 # length
#SELECT '"sys"."geometry_columns"."f_table_name"' as full_col_nm, 1024 as max_allowed_length, length("f_table_name") as data_length, t."f_table_name" as data_value FROM "sys"."geometry_columns" t WHERE "f_table_name" IS NOT NULL AND length("f_table_name") > (select type_digits from sys._columns where name = 'f_table_name' and table_id in (select id from tables where name = 'geometry_columns' and schema_id in (select id from sys.schemas where name = 'sys')));
<<<<<<< HEAD
% .L63,	.L64,	.L65,	.L66 # table_name
=======
% .%61,	.%62,	.%63,	.%64 # table_name
>>>>>>> aa40444e
% full_col_nm,	max_allowed_length,	data_length,	data_value # name
% char,	smallint,	int,	varchar # type
% 39,	1,	1,	0 # length
#SELECT '"sys"."geometry_columns"."f_table_schema"' as full_col_nm, 1024 as max_allowed_length, length("f_table_schema") as data_length, t."f_table_schema" as data_value FROM "sys"."geometry_columns" t WHERE "f_table_schema" IS NOT NULL AND length("f_table_schema") > (select type_digits from sys._columns where name = 'f_table_schema' and table_id in (select id from tables where name = 'geometry_columns' and schema_id in (select id from sys.schemas where name = 'sys')));
<<<<<<< HEAD
% .L63,	.L64,	.L65,	.L66 # table_name
=======
% .%61,	.%62,	.%63,	.%64 # table_name
>>>>>>> aa40444e
% full_col_nm,	max_allowed_length,	data_length,	data_value # name
% char,	smallint,	int,	varchar # type
% 41,	1,	1,	0 # length
#SELECT '"sys"."spatial_ref_sys"."auth_name"' as full_col_nm, 256 as max_allowed_length, length("auth_name") as data_length, t."auth_name" as data_value FROM "sys"."spatial_ref_sys" t WHERE "auth_name" IS NOT NULL AND length("auth_name") > (select type_digits from sys._columns where name = 'auth_name' and table_id in (select id from tables where name = 'spatial_ref_sys' and schema_id in (select id from sys.schemas where name = 'sys')));
<<<<<<< HEAD
% .L21,	.L22,	sys.L23,	sys.L24 # table_name
=======
% .%22,	.%23,	sys.%24,	sys.%25 # table_name
>>>>>>> aa40444e
% full_col_nm,	max_allowed_length,	data_length,	data_value # name
% char,	smallint,	int,	varchar # type
% 35,	1,	1,	0 # length
#SELECT '"sys"."spatial_ref_sys"."proj4text"' as full_col_nm, 2048 as max_allowed_length, length("proj4text") as data_length, t."proj4text" as data_value FROM "sys"."spatial_ref_sys" t WHERE "proj4text" IS NOT NULL AND length("proj4text") > (select type_digits from sys._columns where name = 'proj4text' and table_id in (select id from tables where name = 'spatial_ref_sys' and schema_id in (select id from sys.schemas where name = 'sys')));
<<<<<<< HEAD
% .L21,	.L22,	sys.L23,	sys.L24 # table_name
=======
% .%22,	.%23,	sys.%24,	sys.%25 # table_name
>>>>>>> aa40444e
% full_col_nm,	max_allowed_length,	data_length,	data_value # name
% char,	smallint,	int,	varchar # type
% 35,	1,	1,	0 # length
#SELECT '"sys"."spatial_ref_sys"."srtext"' as full_col_nm, 2048 as max_allowed_length, length("srtext") as data_length, t."srtext" as data_value FROM "sys"."spatial_ref_sys" t WHERE "srtext" IS NOT NULL AND length("srtext") > (select type_digits from sys._columns where name = 'srtext' and table_id in (select id from tables where name = 'spatial_ref_sys' and schema_id in (select id from sys.schemas where name = 'sys')));
<<<<<<< HEAD
% .L21,	.L22,	sys.L23,	sys.L24 # table_name
=======
% .%22,	.%23,	sys.%24,	sys.%25 # table_name
>>>>>>> aa40444e
% full_col_nm,	max_allowed_length,	data_length,	data_value # name
% char,	smallint,	int,	varchar # type
% 32,	1,	1,	0 # length

# 18:51:05 >  
# 18:51:05 >  "Done."
# 18:51:05 >  
<|MERGE_RESOLUTION|>--- conflicted
+++ resolved
@@ -24,20 +24,12 @@
 # 18:51:05 >  
 
 #SELECT COUNT(*) AS duplicates, "srid" FROM "sys"."spatial_ref_sys" GROUP BY "srid" HAVING COUNT(*) > 1;
-<<<<<<< HEAD
-% sys.L2,	sys.spatial_ref_sys # table_name
-=======
 % sys.%1,	sys.spatial_ref_sys # table_name
->>>>>>> aa40444e
 % duplicates,	srid # name
 % bigint,	int # type
 % 1,	1 # length
 #SELECT COUNT(*) AS duplicates, "auth_name", "auth_srid", "srtext", "proj4text" FROM "sys"."spatial_ref_sys" GROUP BY "auth_name", "auth_srid", "srtext", "proj4text" HAVING COUNT(*) > 1;
-<<<<<<< HEAD
-% sys.L2,	sys.spatial_ref_sys,	sys.spatial_ref_sys,	sys.spatial_ref_sys,	sys.spatial_ref_sys # table_name
-=======
 % sys.%1,	sys.spatial_ref_sys,	sys.spatial_ref_sys,	sys.spatial_ref_sys,	sys.spatial_ref_sys # table_name
->>>>>>> aa40444e
 % duplicates,	auth_name,	auth_srid,	srtext,	proj4text # name
 % bigint,	varchar,	int,	varchar,	varchar # type
 % 1,	0,	1,	0,	0 # length
@@ -72,65 +64,37 @@
 % varchar,	int,	varchar,	int,	varchar,	varchar # type
 % 0,	1,	0,	1,	0,	0 # length
 #SELECT '"sys"."geometry_columns"."f_geometry_column"' as full_col_nm, 1024 as max_allowed_length, length("f_geometry_column") as data_length, t."f_geometry_column" as data_value FROM "sys"."geometry_columns" t WHERE "f_geometry_column" IS NOT NULL AND length("f_geometry_column") > (select type_digits from sys._columns where name = 'f_geometry_column' and table_id in (select id from tables where name = 'geometry_columns' and schema_id in (select id from sys.schemas where name = 'sys')));
-<<<<<<< HEAD
-% .L63,	.L64,	.L65,	.L66 # table_name
-=======
 % .%61,	.%62,	.%63,	.%64 # table_name
->>>>>>> aa40444e
 % full_col_nm,	max_allowed_length,	data_length,	data_value # name
 % char,	smallint,	int,	varchar # type
 % 44,	1,	1,	0 # length
 #SELECT '"sys"."geometry_columns"."f_table_catalog"' as full_col_nm, 1 as max_allowed_length, length("f_table_catalog") as data_length, t."f_table_catalog" as data_value FROM "sys"."geometry_columns" t WHERE "f_table_catalog" IS NOT NULL AND length("f_table_catalog") > (select type_digits from sys._columns where name = 'f_table_catalog' and table_id in (select id from tables where name = 'geometry_columns' and schema_id in (select id from sys.schemas where name = 'sys')));
-<<<<<<< HEAD
-% .L63,	.L64,	.L65,	.L66 # table_name
-=======
 % .%61,	.%62,	.%63,	.%64 # table_name
->>>>>>> aa40444e
 % full_col_nm,	max_allowed_length,	data_length,	data_value # name
 % char,	tinyint,	int,	varchar # type
 % 42,	1,	1,	0 # length
 #SELECT '"sys"."geometry_columns"."f_table_name"' as full_col_nm, 1024 as max_allowed_length, length("f_table_name") as data_length, t."f_table_name" as data_value FROM "sys"."geometry_columns" t WHERE "f_table_name" IS NOT NULL AND length("f_table_name") > (select type_digits from sys._columns where name = 'f_table_name' and table_id in (select id from tables where name = 'geometry_columns' and schema_id in (select id from sys.schemas where name = 'sys')));
-<<<<<<< HEAD
-% .L63,	.L64,	.L65,	.L66 # table_name
-=======
 % .%61,	.%62,	.%63,	.%64 # table_name
->>>>>>> aa40444e
 % full_col_nm,	max_allowed_length,	data_length,	data_value # name
 % char,	smallint,	int,	varchar # type
 % 39,	1,	1,	0 # length
 #SELECT '"sys"."geometry_columns"."f_table_schema"' as full_col_nm, 1024 as max_allowed_length, length("f_table_schema") as data_length, t."f_table_schema" as data_value FROM "sys"."geometry_columns" t WHERE "f_table_schema" IS NOT NULL AND length("f_table_schema") > (select type_digits from sys._columns where name = 'f_table_schema' and table_id in (select id from tables where name = 'geometry_columns' and schema_id in (select id from sys.schemas where name = 'sys')));
-<<<<<<< HEAD
-% .L63,	.L64,	.L65,	.L66 # table_name
-=======
 % .%61,	.%62,	.%63,	.%64 # table_name
->>>>>>> aa40444e
 % full_col_nm,	max_allowed_length,	data_length,	data_value # name
 % char,	smallint,	int,	varchar # type
 % 41,	1,	1,	0 # length
 #SELECT '"sys"."spatial_ref_sys"."auth_name"' as full_col_nm, 256 as max_allowed_length, length("auth_name") as data_length, t."auth_name" as data_value FROM "sys"."spatial_ref_sys" t WHERE "auth_name" IS NOT NULL AND length("auth_name") > (select type_digits from sys._columns where name = 'auth_name' and table_id in (select id from tables where name = 'spatial_ref_sys' and schema_id in (select id from sys.schemas where name = 'sys')));
-<<<<<<< HEAD
-% .L21,	.L22,	sys.L23,	sys.L24 # table_name
-=======
 % .%22,	.%23,	sys.%24,	sys.%25 # table_name
->>>>>>> aa40444e
 % full_col_nm,	max_allowed_length,	data_length,	data_value # name
 % char,	smallint,	int,	varchar # type
 % 35,	1,	1,	0 # length
 #SELECT '"sys"."spatial_ref_sys"."proj4text"' as full_col_nm, 2048 as max_allowed_length, length("proj4text") as data_length, t."proj4text" as data_value FROM "sys"."spatial_ref_sys" t WHERE "proj4text" IS NOT NULL AND length("proj4text") > (select type_digits from sys._columns where name = 'proj4text' and table_id in (select id from tables where name = 'spatial_ref_sys' and schema_id in (select id from sys.schemas where name = 'sys')));
-<<<<<<< HEAD
-% .L21,	.L22,	sys.L23,	sys.L24 # table_name
-=======
 % .%22,	.%23,	sys.%24,	sys.%25 # table_name
->>>>>>> aa40444e
 % full_col_nm,	max_allowed_length,	data_length,	data_value # name
 % char,	smallint,	int,	varchar # type
 % 35,	1,	1,	0 # length
 #SELECT '"sys"."spatial_ref_sys"."srtext"' as full_col_nm, 2048 as max_allowed_length, length("srtext") as data_length, t."srtext" as data_value FROM "sys"."spatial_ref_sys" t WHERE "srtext" IS NOT NULL AND length("srtext") > (select type_digits from sys._columns where name = 'srtext' and table_id in (select id from tables where name = 'spatial_ref_sys' and schema_id in (select id from sys.schemas where name = 'sys')));
-<<<<<<< HEAD
-% .L21,	.L22,	sys.L23,	sys.L24 # table_name
-=======
 % .%22,	.%23,	sys.%24,	sys.%25 # table_name
->>>>>>> aa40444e
 % full_col_nm,	max_allowed_length,	data_length,	data_value # name
 % char,	smallint,	int,	varchar # type
 % 32,	1,	1,	0 # length
