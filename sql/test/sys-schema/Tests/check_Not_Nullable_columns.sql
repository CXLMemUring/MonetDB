--- conflicted
+++ resolved
@@ -6,12 +6,10 @@
 --   where c."null" = false and t.type not in (1, 11) order by s.name, t.name, c.name;
 
 -- query used to synthesize SQLs (excluding bam schema) for checking where the NOT NULL column has a NULL value
-/*
-select 'SELECT "'||c.name||'", * FROM "'||s.name||'"."'||t.name||'" WHERE "'||c.name||'" IS NULL;' AS qry
-  from columns c join tables t on c.table_id = t.id join schemas s on t.schema_id = s.id
- where c."null" = false and t.type not in (1, 11) and s.name <> 'bam' order by s.name, t.name, c.name;
--- 29 rows (in Apr2019)
-*/
+-- select 'SELECT "'||c.name||'", * FROM "'||s.name||'"."'||t.name||'" WHERE "'||c.name||'" IS NULL;' AS qry
+--   from columns c join tables t on c.table_id = t.id join schemas s on t.schema_id = s.id
+--  where c."null" = false and t.type not in (1, 11) and s.name <> 'bam' order by s.name, t.name, c.name;
+-- 20 rows:
 -- all in sys schema
 SELECT "id", * FROM "sys"."comments" WHERE "id" IS NULL;
 SELECT "remark", * FROM "sys"."comments" WHERE "remark" IS NULL;
@@ -51,7 +49,7 @@
 SELECT "type", * FROM "sys"."storagemodelinput" WHERE "type" IS NULL;
 SELECT "typewidth", * FROM "sys"."storagemodelinput" WHERE "typewidth" IS NULL;
 
-SELECT "function_id", * FROM "sys"."systemfunctions" WHERE "function_id" IS NULL;   -- has become a view from Apr2019
+SELECT "function_id", * FROM "sys"."systemfunctions" WHERE "function_id" IS NULL;
 
 SELECT "table_type_id", * FROM "sys"."table_types" WHERE "table_type_id" IS NULL;
 SELECT "table_type_name", * FROM "sys"."table_types" WHERE "table_type_name" IS NULL;
@@ -60,15 +58,13 @@
 -- However many columns -which shouldn't have nulls- are not created as NOT NULL in the SQL data dictionary!
 -- identify those columns (by generating their statistics and quering the statistics table on nils = 0 and no 'nil' as min or max value)
 -- queries used to synthesize SQLs for checking where the NOT NULL column has a NULL value
-/*
-analyze sys;
-analyze sys.statistics;
-select 'SELECT "'||c.name||'", * FROM "'||s.name||'"."'||t.name||'" WHERE "'||c.name||'" IS NULL;' AS qry
-  from statistics st join columns c on st.column_id = c.id join tables t on c.table_id = t.id join schemas s on t.schema_id = s.id
- where st.nils = 0 and st.minval <> 'nil' and st.maxval <> 'nil'
-   and "null" <> false and t.type not in (1, 11) and s.name <> 'bam' order by s.name, t.name, c.number, c.name;
--- 95 rows (in Apr2019):
-*/
+-- analyze sys;
+-- analyze sys.statistics;
+-- select 'SELECT "'||c.name||'", * FROM "'||s.name||'"."'||t.name||'" WHERE "'||c.name||'" IS NULL;' AS qry
+--   from statistics st join columns c on st.column_id = c.id join tables t on c.table_id = t.id join schemas s on t.schema_id = s.id
+--  where st.nils = 0 and st.minval <> 'nil' and st.maxval <> 'nil'
+--    and "null" <> false and t.type not in (1, 11) and s.name <> 'bam' order by s.name, t.name, c.number, c.name;
+-- 96 rows:
 -- all in sys schema
 SELECT "id", * FROM "sys"."_columns" WHERE "id" IS NULL;
 SELECT "name", * FROM "sys"."_columns" WHERE "name" IS NULL;
@@ -188,15 +184,10 @@
 
 SELECT "id", * FROM "sys"."table_partitions" WHERE "id" IS NULL;
 SELECT "table_id", * FROM "sys"."table_partitions" WHERE "table_id" IS NULL;
-SELECT "type", * FROM "sys"."table_partitions" WHERE "type" IS NULL OR "type" NOT IN (5,6,9,10);
+SELECT "type", * FROM "sys"."table_partitions" WHERE "type" IS NULL;
 -- either column_id or expression must be populated
-<<<<<<< HEAD
-SELECT "column_id", "expression", * FROM "sys"."table_partitions"
-WHERE ("column_id" IS NULL AND "expression" IS NULL) OR ("column_id" IS NOT NULL AND "expression" IS NOT NULL);
-=======
 SELECT "column_id", "expression", 'Missing either column_id or expression' AS violation, * FROM "sys"."table_partitions" WHERE "column_id" IS NULL AND "expression" IS NULL;
 SELECT "column_id", "expression", 'column_id and expression may not both be populated. One of them must be NULL' AS violation, * FROM "sys"."table_partitions" WHERE "column_id" IS NOT NULL AND "expression" IS NOT NULL;
->>>>>>> 2902972f
 
 SELECT "id", * FROM "sys"."triggers" WHERE "id" IS NULL;
 SELECT "name", * FROM "sys"."triggers" WHERE "name" IS NULL;
@@ -219,9 +210,5 @@
 SELECT "role_id", * FROM "sys"."user_role" WHERE "role_id" IS NULL;
 
 SELECT "partition_id", * FROM "sys"."value_partitions" WHERE "partition_id" IS NULL;
-<<<<<<< HEAD
-SELECT "table_id", * FROM "sys"."value_partitions" WHERE "table_id" IS NULL;
-=======
 SELECT "table_id", * FROM "sys"."value_partitions" WHERE "table_id" IS NULL;
 -- SELECT "value", * FROM "sys"."value_partitions" WHERE "value" IS NULL; -- Can be null when WITH NULL VALUES is specified.
->>>>>>> 2902972f
