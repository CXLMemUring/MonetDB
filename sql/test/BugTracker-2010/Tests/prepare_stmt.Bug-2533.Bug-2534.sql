prepare select count(*) from _tables having count(*) = ?;
<<<<<<< HEAD
exec 0(1);
exec 0(2.3);
=======
exec **(1);
exec **(2.3);
>>>>>>> 6588861a
<|MERGE_RESOLUTION|>--- conflicted
+++ resolved
@@ -1,8 +1,3 @@
 prepare select count(*) from _tables having count(*) = ?;
-<<<<<<< HEAD
-exec 0(1);
-exec 0(2.3);
-=======
 exec **(1);
-exec **(2.3);
->>>>>>> 6588861a
+exec **(2.3);