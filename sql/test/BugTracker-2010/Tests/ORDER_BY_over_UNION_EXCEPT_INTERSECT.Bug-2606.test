--- conflicted
+++ resolved
@@ -70,31 +70,15 @@
 PLAN   select * from t2606a   union   select * from t2606b   order by a
 ----
 project (
-<<<<<<< HEAD
 | distinct munion (
-| | group by (
-| | | project (
-| | | | table("sys"."t2606a") [ "t2606a"."a" NOT NULL UNIQUE ]
-| | | ) [ "t2606a"."a" NOT NULL UNIQUE as "%1"."a" ]
-| | ) [ "%1"."a" NOT NULL UNIQUE ] [ "%1"."a" NOT NULL UNIQUE ],
-| | group by (
-| | | project (
-| | | | table("sys"."t2606b") [ "t2606b"."a" NOT NULL UNIQUE ]
-| | | ) [ "t2606b"."a" NOT NULL UNIQUE as "%2"."a" ]
-| | ) [ "%2"."a" NOT NULL UNIQUE ] [ "%2"."a" NOT NULL UNIQUE ]
-| ) [ "%1"."a" NOT NULL UNIQUE as "%4"."a" ]
-) [ "%4"."a" NOT NULL UNIQUE ] [ "%4"."a" ASC NOT NULL UNIQUE ]
-=======
-| distinct union (
-| | project (
-| | | table("sys"."t2606a") [ "t2606a"."a" NOT NULL UNIQUE ]
-| | ) [ "t2606a"."a" NOT NULL UNIQUE as "%1"."a" ],
-| | project (
-| | | table("sys"."t2606b") [ "t2606b"."a" NOT NULL UNIQUE ]
-| | ) [ "t2606b"."a" NOT NULL UNIQUE as "%2"."a" ]
-| ) [ "%1"."a" NOT NULL UNIQUE as "%5"."a" ]
-) [ "%5"."a" NOT NULL UNIQUE ] [ "%5"."a" ASC NOT NULL UNIQUE ]
->>>>>>> e001eccf
+| | project (
+| | | table("sys"."t2606a") [ "t2606a"."a" NOT NULL UNIQUE ]
+| | ) [ "t2606a"."a" NOT NULL UNIQUE as "%1"."a" ],
+| | project (
+| | | table("sys"."t2606b") [ "t2606b"."a" NOT NULL UNIQUE ]
+| | ) [ "t2606b"."a" NOT NULL UNIQUE as "%2"."a" ]
+| ) [ "%1"."a" NOT NULL UNIQUE as "%5"."a" ]
+) [ "%5"."a" NOT NULL UNIQUE ] [ "%5"."a" ASC NOT NULL UNIQUE ]
 
 query I rowsort
        select * from t2606a   union   select * from t2606b   order by a
@@ -113,31 +97,15 @@
 PLAN ( select * from t2606a   union   select * from t2606b ) order by a
 ----
 project (
-<<<<<<< HEAD
 | distinct munion (
-| | group by (
-| | | project (
-| | | | table("sys"."t2606a") [ "t2606a"."a" NOT NULL UNIQUE ]
-| | | ) [ "t2606a"."a" NOT NULL UNIQUE as "%1"."a" ]
-| | ) [ "%1"."a" NOT NULL UNIQUE ] [ "%1"."a" NOT NULL UNIQUE ],
-| | group by (
-| | | project (
-| | | | table("sys"."t2606b") [ "t2606b"."a" NOT NULL UNIQUE ]
-| | | ) [ "t2606b"."a" NOT NULL UNIQUE as "%2"."a" ]
-| | ) [ "%2"."a" NOT NULL UNIQUE ] [ "%2"."a" NOT NULL UNIQUE ]
-| ) [ "%1"."a" NOT NULL UNIQUE as "%4"."a" ]
-) [ "%4"."a" NOT NULL UNIQUE ] [ "%4"."a" ASC NOT NULL UNIQUE ]
-=======
-| distinct union (
-| | project (
-| | | table("sys"."t2606a") [ "t2606a"."a" NOT NULL UNIQUE ]
-| | ) [ "t2606a"."a" NOT NULL UNIQUE as "%1"."a" ],
-| | project (
-| | | table("sys"."t2606b") [ "t2606b"."a" NOT NULL UNIQUE ]
-| | ) [ "t2606b"."a" NOT NULL UNIQUE as "%2"."a" ]
-| ) [ "%1"."a" NOT NULL UNIQUE as "%5"."a" ]
-) [ "%5"."a" NOT NULL UNIQUE ] [ "%5"."a" ASC NOT NULL UNIQUE ]
->>>>>>> e001eccf
+| | project (
+| | | table("sys"."t2606a") [ "t2606a"."a" NOT NULL UNIQUE ]
+| | ) [ "t2606a"."a" NOT NULL UNIQUE as "%1"."a" ],
+| | project (
+| | | table("sys"."t2606b") [ "t2606b"."a" NOT NULL UNIQUE ]
+| | ) [ "t2606b"."a" NOT NULL UNIQUE as "%2"."a" ]
+| ) [ "%1"."a" NOT NULL UNIQUE as "%5"."a" ]
+) [ "%5"."a" NOT NULL UNIQUE ] [ "%5"."a" ASC NOT NULL UNIQUE ]
 
 query I rowsort
      ( select * from t2606a   union   select * from t2606b ) order by a
@@ -156,31 +124,15 @@
 PLAN ( select * from t2606a ) union ( select * from t2606b ) order by a
 ----
 project (
-<<<<<<< HEAD
 | distinct munion (
-| | group by (
-| | | project (
-| | | | table("sys"."t2606a") [ "t2606a"."a" NOT NULL UNIQUE ]
-| | | ) [ "t2606a"."a" NOT NULL UNIQUE as "%1"."a" ]
-| | ) [ "%1"."a" NOT NULL UNIQUE ] [ "%1"."a" NOT NULL UNIQUE ],
-| | group by (
-| | | project (
-| | | | table("sys"."t2606b") [ "t2606b"."a" NOT NULL UNIQUE ]
-| | | ) [ "t2606b"."a" NOT NULL UNIQUE as "%2"."a" ]
-| | ) [ "%2"."a" NOT NULL UNIQUE ] [ "%2"."a" NOT NULL UNIQUE ]
-| ) [ "%1"."a" NOT NULL UNIQUE as "%4"."a" ]
-) [ "%4"."a" NOT NULL UNIQUE ] [ "%4"."a" ASC NOT NULL UNIQUE ]
-=======
-| distinct union (
-| | project (
-| | | table("sys"."t2606a") [ "t2606a"."a" NOT NULL UNIQUE ]
-| | ) [ "t2606a"."a" NOT NULL UNIQUE as "%1"."a" ],
-| | project (
-| | | table("sys"."t2606b") [ "t2606b"."a" NOT NULL UNIQUE ]
-| | ) [ "t2606b"."a" NOT NULL UNIQUE as "%2"."a" ]
-| ) [ "%1"."a" NOT NULL UNIQUE as "%5"."a" ]
-) [ "%5"."a" NOT NULL UNIQUE ] [ "%5"."a" ASC NOT NULL UNIQUE ]
->>>>>>> e001eccf
+| | project (
+| | | table("sys"."t2606a") [ "t2606a"."a" NOT NULL UNIQUE ]
+| | ) [ "t2606a"."a" NOT NULL UNIQUE as "%1"."a" ],
+| | project (
+| | | table("sys"."t2606b") [ "t2606b"."a" NOT NULL UNIQUE ]
+| | ) [ "t2606b"."a" NOT NULL UNIQUE as "%2"."a" ]
+| ) [ "%1"."a" NOT NULL UNIQUE as "%5"."a" ]
+) [ "%5"."a" NOT NULL UNIQUE ] [ "%5"."a" ASC NOT NULL UNIQUE ]
 
 query I rowsort
      ( select * from t2606a ) union ( select * from t2606b ) order by a
@@ -206,8 +158,8 @@
 | | project (
 | | | table("sys"."t2606b") [ "t2606b"."a" NOT NULL UNIQUE ]
 | | ) [ "t2606b"."a" NOT NULL UNIQUE as "%2"."a" ]
-| ) [ "%1"."a" NOT NULL UNIQUE as "%4"."a" ]
-) [ "%4"."a" NOT NULL UNIQUE ] [ "%4"."a" ASC NOT NULL UNIQUE ]
+| ) [ "%1"."a" NOT NULL UNIQUE as "%5"."a" ]
+) [ "%5"."a" NOT NULL UNIQUE ] [ "%5"."a" ASC NOT NULL UNIQUE ]
 
 query I rowsort
        select * from t2606a   except   select * from t2606b   order by a
@@ -227,8 +179,8 @@
 | | project (
 | | | table("sys"."t2606b") [ "t2606b"."a" NOT NULL UNIQUE ]
 | | ) [ "t2606b"."a" NOT NULL UNIQUE as "%2"."a" ]
-| ) [ "%1"."a" NOT NULL UNIQUE as "%4"."a" ]
-) [ "%4"."a" NOT NULL UNIQUE ] [ "%4"."a" ASC NOT NULL UNIQUE ]
+| ) [ "%1"."a" NOT NULL UNIQUE as "%5"."a" ]
+) [ "%5"."a" NOT NULL UNIQUE ] [ "%5"."a" ASC NOT NULL UNIQUE ]
 
 query I rowsort
      ( select * from t2606a   except   select * from t2606b ) order by a
@@ -248,8 +200,8 @@
 | | project (
 | | | table("sys"."t2606b") [ "t2606b"."a" NOT NULL UNIQUE ]
 | | ) [ "t2606b"."a" NOT NULL UNIQUE as "%2"."a" ]
-| ) [ "%1"."a" NOT NULL UNIQUE as "%4"."a" ]
-) [ "%4"."a" NOT NULL UNIQUE ] [ "%4"."a" ASC NOT NULL UNIQUE ]
+| ) [ "%1"."a" NOT NULL UNIQUE as "%5"."a" ]
+) [ "%5"."a" NOT NULL UNIQUE ] [ "%5"."a" ASC NOT NULL UNIQUE ]
 
 query I rowsort
      ( select * from t2606a ) except ( select * from t2606b ) order by a
@@ -269,8 +221,8 @@
 | | project (
 | | | table("sys"."t2606b") [ "t2606b"."a" NOT NULL UNIQUE ]
 | | ) [ "t2606b"."a" NOT NULL UNIQUE as "%2"."a" ]
-| ) [ "%1"."a" NOT NULL UNIQUE as "%4"."a" ]
-) [ "%4"."a" NOT NULL UNIQUE ] [ "%4"."a" ASC NOT NULL UNIQUE ]
+| ) [ "%1"."a" NOT NULL UNIQUE as "%5"."a" ]
+) [ "%5"."a" NOT NULL UNIQUE ] [ "%5"."a" ASC NOT NULL UNIQUE ]
 
 query I rowsort
        select * from t2606a   intersect   select * from t2606b   order by a
@@ -290,8 +242,8 @@
 | | project (
 | | | table("sys"."t2606b") [ "t2606b"."a" NOT NULL UNIQUE ]
 | | ) [ "t2606b"."a" NOT NULL UNIQUE as "%2"."a" ]
-| ) [ "%1"."a" NOT NULL UNIQUE as "%4"."a" ]
-) [ "%4"."a" NOT NULL UNIQUE ] [ "%4"."a" ASC NOT NULL UNIQUE ]
+| ) [ "%1"."a" NOT NULL UNIQUE as "%5"."a" ]
+) [ "%5"."a" NOT NULL UNIQUE ] [ "%5"."a" ASC NOT NULL UNIQUE ]
 
 query I rowsort
      ( select * from t2606a   intersect   select * from t2606b ) order by a
@@ -311,8 +263,8 @@
 | | project (
 | | | table("sys"."t2606b") [ "t2606b"."a" NOT NULL UNIQUE ]
 | | ) [ "t2606b"."a" NOT NULL UNIQUE as "%2"."a" ]
-| ) [ "%1"."a" NOT NULL UNIQUE as "%4"."a" ]
-) [ "%4"."a" NOT NULL UNIQUE ] [ "%4"."a" ASC NOT NULL UNIQUE ]
+| ) [ "%1"."a" NOT NULL UNIQUE as "%5"."a" ]
+) [ "%5"."a" NOT NULL UNIQUE ] [ "%5"."a" ASC NOT NULL UNIQUE ]
 
 query I rowsort
      ( select * from t2606a ) intersect ( select * from t2606b ) order by a
@@ -325,27 +277,13 @@
 PLAN select * from (select * from t2606a union select * from t2606b) as t order by a
 ----
 project (
-<<<<<<< HEAD
 | distinct munion (
-| | group by (
-| | | project (
-| | | | table("sys"."t2606a") [ "t2606a"."a" NOT NULL UNIQUE ]
-| | | ) [ "t2606a"."a" NOT NULL UNIQUE as "%1"."a" ]
-| | ) [ "%1"."a" NOT NULL UNIQUE ] [ "%1"."a" NOT NULL UNIQUE ],
-| | group by (
-| | | project (
-| | | | table("sys"."t2606b") [ "t2606b"."a" NOT NULL UNIQUE ]
-| | | ) [ "t2606b"."a" NOT NULL UNIQUE as "%2"."a" ]
-| | ) [ "%2"."a" NOT NULL UNIQUE ] [ "%2"."a" NOT NULL UNIQUE ]
-=======
-| distinct union (
-| | project (
-| | | table("sys"."t2606a") [ "t2606a"."a" NOT NULL UNIQUE ]
-| | ) [ "t2606a"."a" NOT NULL UNIQUE as "%1"."a" ],
-| | project (
-| | | table("sys"."t2606b") [ "t2606b"."a" NOT NULL UNIQUE ]
-| | ) [ "t2606b"."a" NOT NULL UNIQUE as "%2"."a" ]
->>>>>>> e001eccf
+| | project (
+| | | table("sys"."t2606a") [ "t2606a"."a" NOT NULL UNIQUE ]
+| | ) [ "t2606a"."a" NOT NULL UNIQUE as "%1"."a" ],
+| | project (
+| | | table("sys"."t2606b") [ "t2606b"."a" NOT NULL UNIQUE ]
+| | ) [ "t2606b"."a" NOT NULL UNIQUE as "%2"."a" ]
 | ) [ "%1"."a" NOT NULL UNIQUE as "t"."a" ]
 ) [ "t"."a" NOT NULL UNIQUE ] [ "t"."a" ASC NOT NULL UNIQUE ]
 
