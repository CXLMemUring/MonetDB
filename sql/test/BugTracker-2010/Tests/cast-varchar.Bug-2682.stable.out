--- conflicted
+++ resolved
@@ -50,11 +50,7 @@
 #  AND emit_time BETWEEN '2010-07-10' AND '2010-07-20'
 #GROUP BY location,
 #         "time" HAVING MAX(CAST(value AS NUMERIC(5,2))) - MIN(CAST(value AS NUMERIC(5,2))) > 0.05;
-<<<<<<< HEAD
-% sys.sensor_readings,	sys.L1,	sys.L3,	sys.L5 # table_name
-=======
 % sys.sensor_readings,	sys.L2,	sys.L5,	sys.L10 # table_name
->>>>>>> 9c458830
 % location,	time,	maxtemp,	mintemp # name
 % varchar,	varchar,	decimal,	decimal # type
 % 4,	16,	7,	7 # length
