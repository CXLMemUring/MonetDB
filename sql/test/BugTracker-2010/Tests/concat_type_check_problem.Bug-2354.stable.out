--- conflicted
+++ resolved
@@ -33,13 +33,8 @@
 % 91 # length
 [ "testaaaaaaaaaaaaaaaaaaaaaaaaaaaaaaaaaaaaaaaaaaaaaaaaaaaaaaaaaaaaaaaaaaaaaaaaaaaaaaaa 1 test"	]
 #select cast(a||' '||b as varchar(256))||' '||c from test2;
-<<<<<<< HEAD
-% sys.L1 # table_name
-% truncate_concat_concat_a # name
-=======
 % sys.L2 # table_name
 % L2 # name
->>>>>>> 9c458830
 % varchar # type
 % 91 # length
 [ "testaaaaaaaaaaaaaaaaaaaaaaaaaaaaaaaaaaaaaaaaaaaaaaaaaaaaaaaaaaaaaaaaaaaaaaaaaaaaaaaa 1 test"	]
