stdout of test 'correlated-subquery-aggregation.Bug-6714` in directory 'sql/test/BugTracker-2019` itself:


# 16:27:01 >  
# 16:27:01 >  "mserver5" "--debug=10" "--set" "gdk_nr_threads=0" "--set" "mapi_open=true" "--set" "mapi_port=37182" "--set" "mapi_usock=/var/tmp/mtest-18731/.s.monetdb.37182" "--set" "monet_prompt=" "--forcemito" "--dbpath=/home/niels/scratch/rc-monetdb/Linux-x86_64/var/MonetDB/mTests_sql_test_BugTracker-2019" "--set" "embedded_c=true"
# 16:27:01 >  

# MonetDB 5 server v11.33.4 (hg id: 5ad88b364ee5+)
# This is an unreleased version
# Serving database 'mTests_sql_test_BugTracker-2019', using 8 threads
# Compiled for x86_64-unknown-linux-gnu/64bit with 128bit integers
# Found 15.385 GiB available main-memory.
# Copyright (c) 1993 - July 2008 CWI.
# Copyright (c) August 2008 - 2019 MonetDB B.V., all rights reserved
# Visit https://www.monetdb.org/ for further information
# Listening for connection requests on mapi:monetdb://xps13:37182/
# Listening for UNIX domain connection requests on mapi:monetdb:///var/tmp/mtest-18731/.s.monetdb.37182
# MonetDB/GIS module loaded
# MonetDB/SQL module loaded

# 16:52:23 >  
# 16:52:23 >  "mclient" "-lsql" "-ftest" "-tnone" "-Eutf-8" "-i" "-e" "--host=/var/tmp/mtest-19767" "--port=33996"
# 16:52:23 >  

<<<<<<< HEAD
#select func_id, (select name from functions f where f.id = func_id) as name, max(number), count(*) from args
#group by func_id having count(*) > 8 order by func_id limit 12;
% sys.args,	.L5,	sys.L7,	sys.L11 # table_name
% func_id,	name,	L7,	L11 # name
% int,	varchar,	int,	bigint # type
% 4,	14,	2,	2 # length
[ 1507,	"copyfrom",	12,	13	]
[ 6777,	"querylog_calls",	8,	9	]
[ 6836,	"tracelog",	12,	13	]
[ 7268,	"bbp",	10,	11	]
[ 8565,	"storage",	16,	17	]
[ 8623,	"storage",	17,	18	]
[ 8643,	"storage",	18,	19	]
[ 8664,	"storage",	19,	20	]
=======
#start transaction;
#create table functions_test(id int, name varchar(64));
#create table args_test(id int, func_id int, name varchar(64), number int);
#insert into functions_test values (1495, 'copyfrom'), (6743, 'querylog_calls'), (6802, 'tracelog'), (7234, 'bbp'),
#                                  (1, 'dummy');
[ 5	]
#COPY 27 RECORDS INTO args_test FROM STDIN NULL AS '';
#6393|1495|res_0|0|
#6394|1495|arg_1|1|
#6395|1495|arg_2|2|
#6396|1495|arg_3|3|
#6744|6743|id|0|
#6745|6743|start|1|
#6746|6743|stop|2|
#6747|6743|arguments|3|
#6748|6743|tuples|4|
#6749|6743|run|5|
#6750|6743|ship|6|
#6751|6743|cpu|7|
#6752|6743|io|8|
#6803|6802|event|0|
#6804|6802|clk|1|
#6805|6802|pc|2|
#6806|6802|thread|3|
#6807|6802|ticks|4|
#6808|6802|rrsmb|5|
#6809|6802|vmmb|6|
#6810|6802|reads|7|
#6811|6802|writes|8|
#6812|6802|minflt|9|
#6813|6802|majflt|10|
#6814|6802|nvcsw|11|
[ 27	]
#select func_id, (select name from functions_test f where f.id = func_id) as name, max(number), count(*) from args_test
#group by func_id having count(*) > 8 and count(*) < 14 order by func_id limit 12;
% .args_test,	.L10,	.L12,	.L14 # table_name
% func_id,	name,	L12,	L14 # name
% int,	varchar,	int,	bigint # type
% 4,	14,	2,	2 # length
[ 6743,	"querylog_calls",	8,	9	]
[ 6802,	"tracelog",	12,	13	]
#rollback;
>>>>>>> 45f1b119

# 16:27:01 >  
# 16:27:01 >  "Done."
# 16:27:01 >  
<|MERGE_RESOLUTION|>--- conflicted
+++ resolved
@@ -18,26 +18,10 @@
 # MonetDB/GIS module loaded
 # MonetDB/SQL module loaded
 
-# 16:52:23 >  
-# 16:52:23 >  "mclient" "-lsql" "-ftest" "-tnone" "-Eutf-8" "-i" "-e" "--host=/var/tmp/mtest-19767" "--port=33996"
-# 16:52:23 >  
+# 11:58:50 >  
+# 11:58:50 >  "mclient" "-lsql" "-ftest" "-tnone" "-Eutf-8" "-i" "-e" "--host=/var/tmp/mtest-31999" "--port=38474"
+# 11:58:50 >  
 
-<<<<<<< HEAD
-#select func_id, (select name from functions f where f.id = func_id) as name, max(number), count(*) from args
-#group by func_id having count(*) > 8 order by func_id limit 12;
-% sys.args,	.L5,	sys.L7,	sys.L11 # table_name
-% func_id,	name,	L7,	L11 # name
-% int,	varchar,	int,	bigint # type
-% 4,	14,	2,	2 # length
-[ 1507,	"copyfrom",	12,	13	]
-[ 6777,	"querylog_calls",	8,	9	]
-[ 6836,	"tracelog",	12,	13	]
-[ 7268,	"bbp",	10,	11	]
-[ 8565,	"storage",	16,	17	]
-[ 8623,	"storage",	17,	18	]
-[ 8643,	"storage",	18,	19	]
-[ 8664,	"storage",	19,	20	]
-=======
 #start transaction;
 #create table functions_test(id int, name varchar(64));
 #create table args_test(id int, func_id int, name varchar(64), number int);
@@ -72,15 +56,14 @@
 #6814|6802|nvcsw|11|
 [ 27	]
 #select func_id, (select name from functions_test f where f.id = func_id) as name, max(number), count(*) from args_test
-#group by func_id having count(*) > 8 and count(*) < 14 order by func_id limit 12;
-% .args_test,	.L10,	.L12,	.L14 # table_name
-% func_id,	name,	L12,	L14 # name
+#group by func_id having count(*) > 8 order by func_id limit 12;
+% sys.args_test,	.L5,	sys.L7,	sys.L11 # table_name
+% func_id,	name,	L7,	L11 # name
 % int,	varchar,	int,	bigint # type
 % 4,	14,	2,	2 # length
 [ 6743,	"querylog_calls",	8,	9	]
 [ 6802,	"tracelog",	12,	13	]
 #rollback;
->>>>>>> 45f1b119
 
 # 16:27:01 >  
 # 16:27:01 >  "Done."
