--- conflicted
+++ resolved
@@ -4044,7 +4044,10 @@
 ALTER TABLE sys.table_types SET READ ONLY;
 
 Running database upgrade commands:
-<<<<<<< HEAD
+grant execute on function sys.tracelog to public;
+grant select on sys.tracelog to public;
+
+Running database upgrade commands:
 drop procedure if exists wlc.master();
 drop procedure if exists wlc.master(string);
 drop procedure if exists wlc.stop();
@@ -4066,7 +4069,3 @@
 drop function if exists wlr.tick();
 drop schema if exists wlc;
 drop schema if exists wlr;
-=======
-grant execute on function sys.tracelog to public;
-grant select on sys.tracelog to public;
->>>>>>> 5fe522f1
