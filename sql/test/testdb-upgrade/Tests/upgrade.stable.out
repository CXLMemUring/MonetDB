stdout of test 'upgrade` in directory 'sql/test/testdb-upgrade` itself:


# 21:49:40 >  
# 21:49:40 >  "mserver5" "--debug=10" "--set" "gdk_nr_threads=0" "--set" "mapi_open=true" "--set" "mapi_port=30515" "--set" "mapi_usock=/var/tmp/mtest-14642/.s.monetdb.30515" "--set" "monet_prompt=" "--forcemito" "--set" "mal_listing=2" "--dbpath=/ufs/sjoerd/Monet-devel/var/MonetDB/mTests_sql_test_testdb-upgrade" "--set" "mal_listing=0"
# 21:49:40 >  

# MonetDB 5 server v11.16.0 (hg id: fd9db07674cf+)
# This is an unreleased version
# Serving database 'mTests_sql_test_testdb-upgrade', using 8 threads
# Compiled for x86_64-unknown-linux-gnu/64bit with 64bit OIDs dynamically linked
# Found 15.591 GiB available main-memory.
# Copyright (c) 1993-July 2008 CWI.
# Copyright (c) August 2008-2015 MonetDB B.V., all rights reserved
# Visit http://www.monetdb.org/ for further information
# Listening for connection requests on mapi:monetdb://madrid.da.cwi.nl:34708/
# Listening for UNIX domain connection requests on mapi:monetdb:///var/tmp/mtest-11915/.s.monetdb.34708
# MonetDB/GIS module loaded
<<<<<<< HEAD
Running database upgrade commands:
set schema sys;
ALTER TABLE sys.keywords SET READ WRITE;
INSERT INTO sys.keywords VALUES ('WINDOW');
drop table sys.systemfunctions;
create view sys.systemfunctions as select id as function_id from sys.functions where system;
grant select on sys.systemfunctions to public;
update sys._tables set system = true where name = 'systemfunctions' and schema_id = (select id from sys.schemas where name = 'sys');
set schema "sys";
commit;

Running database upgrade commands:
set schema "sys";
ALTER TABLE sys.keywords SET READ ONLY;
set schema "sys";
commit;

Running database upgrade commands:
set schema sys;
update sys.functions set side_effect = true where language <> 0 and not side_effect and type <> 4 and (type = 2 or (language <> 2 and id not in (select func_id from sys.args where inout = 1)));
set schema "sys";
commit;

Running database upgrade commands:
set schema sys;
drop view if exists sys.tablestoragemodel;
drop view if exists sys.storagemodel cascade;
drop function if exists sys.storagemodel() cascade;
drop function if exists sys.imprintsize(bigint, clob) cascade;
drop function if exists sys.hashsize(boolean, bigint) cascade;
drop function if exists sys.heapsize(clob, bigint, int) cascade;
drop function if exists sys.columnsize(clob, bigint, bigint) cascade;
drop procedure if exists sys.storagemodelinit();
drop table if exists sys.storagemodelinput cascade;
drop view if exists sys."storage" cascade;
drop function if exists sys."storage"(clob, clob, clob) cascade;
drop function if exists sys."storage"(clob, clob) cascade;
drop function if exists sys."storage"(clob) cascade;
drop function if exists sys."storage"() cascade;
create function sys."storage"()
returns table (
	"schema" varchar(1024),
	"table" varchar(1024),
	"column" varchar(1024),
	"type" varchar(1024),
	"mode" varchar(15),
	location varchar(1024),
	"count" bigint,
	typewidth int,
	columnsize bigint,
	heapsize bigint,
	hashes bigint,
	phash boolean,
	"imprints" bigint,
	sorted boolean,
	revsorted boolean,
	"unique" boolean,
	orderidx bigint
)
external name sql."storage";
create view sys."storage" as
select * from sys."storage"()
 where ("schema", "table") in (
	SELECT sch."name", tbl."name"
	  FROM sys."tables" AS tbl JOIN sys."schemas" AS sch ON tbl.schema_id = sch.id
	 WHERE tbl."system" = FALSE)
order by "schema", "table", "column";
create view sys."tablestorage" as
select "schema", "table",
	max("count") as "rowcount",
	count(*) as "storages",
	sum(columnsize) as columnsize,
	sum(heapsize) as heapsize,
	sum(hashes) as hashsize,
	sum("imprints") as imprintsize,
	sum(orderidx) as orderidxsize
 from sys."storage"
group by "schema", "table"
order by "schema", "table";
create view sys."schemastorage" as
select "schema",
	count(*) as "storages",
	sum(columnsize) as columnsize,
	sum(heapsize) as heapsize,
	sum(hashes) as hashsize,
	sum("imprints") as imprintsize,
	sum(orderidx) as orderidxsize
 from sys."storage"
group by "schema"
order by "schema";
create function sys."storage"(sname varchar(1024))
returns table (
	"schema" varchar(1024),
	"table" varchar(1024),
	"column" varchar(1024),
	"type" varchar(1024),
	"mode" varchar(15),
	location varchar(1024),
	"count" bigint,
	typewidth int,
	columnsize bigint,
	heapsize bigint,
	hashes bigint,
	phash boolean,
	"imprints" bigint,
	sorted boolean,
	revsorted boolean,
	"unique" boolean,
	orderidx bigint
)
external name sql."storage";
create function sys."storage"(sname varchar(1024), tname varchar(1024))
returns table (
	"schema" varchar(1024),
	"table" varchar(1024),
	"column" varchar(1024),
	"type" varchar(1024),
	"mode" varchar(15),
	location varchar(1024),
	"count" bigint,
	typewidth int,
	columnsize bigint,
	heapsize bigint,
	hashes bigint,
	phash boolean,
	"imprints" bigint,
	sorted boolean,
	revsorted boolean,
	"unique" boolean,
	orderidx bigint
)
external name sql."storage";
create function sys."storage"(sname varchar(1024), tname varchar(1024), cname varchar(1024))
returns table (
	"schema" varchar(1024),
	"table" varchar(1024),
	"column" varchar(1024),
	"type" varchar(1024),
	"mode" varchar(15),
	location varchar(1024),
	"count" bigint,
	typewidth int,
	columnsize bigint,
	heapsize bigint,
	hashes bigint,
	phash boolean,
	"imprints" bigint,
	sorted boolean,
	revsorted boolean,
	"unique" boolean,
	orderidx bigint
)
external name sql."storage";
create table sys.storagemodelinput(
	"schema" varchar(1024) NOT NULL,
	"table" varchar(1024) NOT NULL,
	"column" varchar(1024) NOT NULL,
	"type" varchar(1024) NOT NULL,
	typewidth int NOT NULL,
	"count" bigint NOT NULL,
	"distinct" bigint NOT NULL,
	atomwidth int NOT NULL,
	reference boolean NOT NULL DEFAULT FALSE,
	sorted boolean,
	"unique" boolean,
	isacolumn boolean NOT NULL DEFAULT TRUE
);
create procedure sys.storagemodelinit()
begin
	delete from sys.storagemodelinput;

	insert into sys.storagemodelinput
	select "schema", "table", "column", "type", typewidth, "count",
		case when ("unique" or "type" IN ('varchar', 'char', 'clob', 'json', 'url', 'blob', 'geometry', 'geometrya'))
			then "count" else 0 end,
		case when "count" > 0 and heapsize >= 8192 and "type" in ('varchar', 'char', 'clob', 'json', 'url')
			then cast((heapsize - 8192) / "count" as bigint)
		when "count" > 0 and heapsize >= 32 and "type" in ('blob', 'geometry', 'geometrya')
			then cast((heapsize - 32) / "count" as bigint)
		else typewidth end,
		FALSE, case sorted when true then true else false end, "unique", TRUE
	  from sys."storage";
	update sys.storagemodelinput
	   set reference = TRUE
	 where ("schema", "table", "column") in (
		SELECT fkschema."name", fktable."name", fkkeycol."name"
		  FROM	sys."keys" AS fkkey,
			sys."objects" AS fkkeycol,
			sys."tables" AS fktable,
			sys."schemas" AS fkschema
		WHERE fktable."id" = fkkey."table_id"
		  AND fkkey."id" = fkkeycol."id"
		  AND fkschema."id" = fktable."schema_id"
		  AND fkkey."rkey" > -1 );

	update sys.storagemodelinput
	   set isacolumn = FALSE
	 where ("schema", "table", "column") NOT in (
		SELECT sch."name", tbl."name", col."name"
		  FROM sys."schemas" AS sch,
			sys."tables" AS tbl,
			sys."columns" AS col
		WHERE sch."id" = tbl."schema_id"
		  AND tbl."id" = col."table_id");
end;
create function sys.columnsize(tpe varchar(1024), count bigint)
returns bigint
begin
	if tpe in ('tinyint', 'boolean')
		then return count;
	end if;
	if tpe = 'smallint'
		then return 2 * count;
	end if;
	if tpe in ('int', 'real', 'date', 'time', 'timetz', 'sec_interval', 'month_interval')
		then return 4 * count;
	end if;
	if tpe in ('bigint', 'double', 'timestamp', 'timestamptz', 'inet', 'oid')
		then return 8 * count;
	end if;
	if tpe in ('hugeint', 'decimal', 'uuid', 'mbr')
		then return 16 * count;
	end if;
	if tpe in ('varchar', 'char', 'clob', 'json', 'url')
		then return 4 * count;
	end if;
	if tpe in ('blob', 'geometry', 'geometrya')
		then return 8 * count;
	end if;

	return 8 * count;
end;
create function sys.heapsize(tpe varchar(1024), count bigint, distincts bigint, avgwidth int)
returns bigint
begin
	if tpe in ('varchar', 'char', 'clob', 'json', 'url')
		then return 8192 + ((avgwidth + 8) * distincts);
	end if;
	if tpe in ('blob', 'geometry', 'geometrya')
		then return 32 + (avgwidth * count);
	end if;

	return 0;
end;
create function sys.hashsize(b boolean, count bigint)
returns bigint
begin
	if b = true
		then return 8 * count;
	end if;
	return 0;
end;
create function sys.imprintsize(tpe varchar(1024), count bigint)
returns bigint
begin
	if tpe in ('tinyint', 'boolean')
		then return cast(0.2 * count as bigint);
	end if;
	if tpe = 'smallint'
		then return cast(0.4 * count as bigint);
	end if;
	if tpe in ('int', 'real', 'date', 'time', 'timetz', 'sec_interval', 'month_interval')
		then return cast(0.8 * count as bigint);
	end if;
	if tpe in ('bigint', 'double', 'timestamp', 'timestamptz', 'inet', 'oid')
		then return cast(1.6 * count as bigint);
	end if;
	if tpe in ('hugeint', 'decimal', 'uuid', 'mbr')
		then return cast(3.2 * count as bigint);
	end if;
	return 0;
end;
create view sys.storagemodel as
select "schema", "table", "column", "type", "count",
	columnsize("type", "count") as columnsize,
	heapsize("type", "count", "distinct", "atomwidth") as heapsize,
	hashsize("reference", "count") as hashsize,
	case when isacolumn then imprintsize("type", "count") else 0 end as imprintsize,
	case when (isacolumn and not sorted) then cast(8 * "count" as bigint) else 0 end as orderidxsize,
	sorted, "unique", isacolumn
 from sys.storagemodelinput
order by "schema", "table", "column";
create view sys.tablestoragemodel as
select "schema", "table",
	max("count") as "rowcount",
	count(*) as "storages",
	sum(columnsize("type", "count")) as columnsize,
	sum(heapsize("type", "count", "distinct", "atomwidth")) as heapsize,
	sum(hashsize("reference", "count")) as hashsize,
	sum(case when isacolumn then imprintsize("type", "count") else 0 end) as imprintsize,
	sum(case when (isacolumn and not sorted) then cast(8 * "count" as bigint) else 0 end) as orderidxsize
 from sys.storagemodelinput
group by "schema", "table"
order by "schema", "table";
update sys._tables set system = true where schema_id = (select id from sys.schemas where name = 'sys') and name in ('storage', 'tablestorage', 'schemastorage', 'storagemodelinput', 'storagemodel', 'tablestoragemodel');
update sys.functions set system = true where schema_id = (select id from sys.schemas where name = 'sys') and name in ('storage') and type = 5;
update sys.functions set system = true where schema_id = (select id from sys.schemas where name = 'sys') and name in ('storagemodelinit') and type = 2;
update sys.functions set system = true where schema_id = (select id from sys.schemas where name = 'sys') and name in ('columnsize', 'heapsize', 'hashsize', 'imprintsize') and type = 1;
set schema "sys";
commit;

=======
>>>>>>> 8454bd41
# MonetDB/SQL module loaded

Ready.

# 15:56:11 >  
# 15:56:11 >  "/usr/bin/python" "upgrade.SQL.py" "upgrade"
# 15:56:11 >  

#select count(*) from testschema.smallstring;
% testschema.L3 # table_name
% L3 # name
% bigint # type
% 2 # length
[ 66	]

# 21:49:42 >  
# 21:49:42 >  "Done."
# 21:49:42 >  
<|MERGE_RESOLUTION|>--- conflicted
+++ resolved
@@ -16,7 +16,6 @@
 # Listening for connection requests on mapi:monetdb://madrid.da.cwi.nl:34708/
 # Listening for UNIX domain connection requests on mapi:monetdb:///var/tmp/mtest-11915/.s.monetdb.34708
 # MonetDB/GIS module loaded
-<<<<<<< HEAD
 Running database upgrade commands:
 set schema sys;
 ALTER TABLE sys.keywords SET READ WRITE;
@@ -31,12 +30,6 @@
 Running database upgrade commands:
 set schema "sys";
 ALTER TABLE sys.keywords SET READ ONLY;
-set schema "sys";
-commit;
-
-Running database upgrade commands:
-set schema sys;
-update sys.functions set side_effect = true where language <> 0 and not side_effect and type <> 4 and (type = 2 or (language <> 2 and id not in (select func_id from sys.args where inout = 1)));
 set schema "sys";
 commit;
 
@@ -318,8 +311,6 @@
 set schema "sys";
 commit;
 
-=======
->>>>>>> 8454bd41
 # MonetDB/SQL module loaded
 
 Ready.
