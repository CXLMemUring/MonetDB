--- conflicted
+++ resolved
@@ -3333,13 +3333,8 @@
 insert into sys.args values (10319, 888, 'res_0', 'int', 32, 0, 0, 0);
 insert into sys.args values (10320, 888, 'arg_1', 'date', 0, 0, 1, 1);
 insert into sys.functions values (889, 'epoch_ms', 'epoch_ms', 'mtime', 0, 1, false, false, false, 2000, true, false);
-<<<<<<< HEAD
-insert into sys.args values (10306, 889, 'res_0', 'decimal', 18, 3, 0, 0);
-insert into sys.args values (10307, 889, 'arg_1', 'date', 0, 0, 1, 1);
-=======
-insert into sys.args values (10321, 889, 'res_0', 'bigint', 64, 0, 0, 0);
+insert into sys.args values (10321, 889, 'res_0', 'decimal', 18, 3, 0, 0);
 insert into sys.args values (10322, 889, 'arg_1', 'date', 0, 0, 1, 1);
->>>>>>> f07aae50
 insert into sys.functions values (890, 'hour', 'hours', 'mtime', 0, 1, false, false, false, 2000, true, false);
 insert into sys.args values (10323, 890, 'res_0', 'int', 32, 0, 0, 0);
 insert into sys.args values (10324, 890, 'arg_1', 'time', 7, 0, 1, 1);
@@ -3350,13 +3345,8 @@
 insert into sys.args values (10327, 892, 'res_0', 'decimal', 9, 6, 0, 0);
 insert into sys.args values (10328, 892, 'arg_1', 'time', 7, 0, 1, 1);
 insert into sys.functions values (893, 'epoch_ms', 'epoch_ms', 'mtime', 0, 1, false, false, false, 2000, true, false);
-<<<<<<< HEAD
-insert into sys.args values (10314, 893, 'res_0', 'decimal', 18, 3, 0, 0);
-insert into sys.args values (10315, 893, 'arg_1', 'time', 7, 0, 1, 1);
-=======
-insert into sys.args values (10329, 893, 'res_0', 'bigint', 64, 0, 0, 0);
+insert into sys.args values (10329, 893, 'res_0', 'decimal', 18, 3, 0, 0);
 insert into sys.args values (10330, 893, 'arg_1', 'time', 7, 0, 1, 1);
->>>>>>> f07aae50
 insert into sys.functions values (894, 'hour', 'hours', 'mtime', 0, 1, false, false, false, 2000, true, false);
 insert into sys.args values (10331, 894, 'res_0', 'int', 32, 0, 0, 0);
 insert into sys.args values (10332, 894, 'arg_1', 'timetz', 7, 0, 1, 1);
@@ -3367,13 +3357,8 @@
 insert into sys.args values (10335, 896, 'res_0', 'decimal', 9, 6, 0, 0);
 insert into sys.args values (10336, 896, 'arg_1', 'timetz', 7, 0, 1, 1);
 insert into sys.functions values (897, 'epoch_ms', 'epoch_ms', 'mtime', 0, 1, false, false, false, 2000, true, false);
-<<<<<<< HEAD
-insert into sys.args values (10322, 897, 'res_0', 'decimal', 18, 3, 0, 0);
-insert into sys.args values (10323, 897, 'arg_1', 'timetz', 7, 0, 1, 1);
-=======
-insert into sys.args values (10337, 897, 'res_0', 'bigint', 64, 0, 0, 0);
+insert into sys.args values (10337, 897, 'res_0', 'decimal', 18, 3, 0, 0);
 insert into sys.args values (10338, 897, 'arg_1', 'timetz', 7, 0, 1, 1);
->>>>>>> f07aae50
 insert into sys.functions values (898, 'century', 'century', 'mtime', 0, 1, false, false, false, 2000, true, false);
 insert into sys.args values (10339, 898, 'res_0', 'int', 32, 0, 0, 0);
 insert into sys.args values (10340, 898, 'arg_1', 'timestamp', 7, 0, 1, 1);
@@ -3402,13 +3387,8 @@
 insert into sys.args values (10355, 906, 'res_0', 'decimal', 9, 6, 0, 0);
 insert into sys.args values (10356, 906, 'arg_1', 'timestamp', 7, 0, 1, 1);
 insert into sys.functions values (907, 'epoch_ms', 'epoch_ms', 'mtime', 0, 1, false, false, false, 2000, true, false);
-<<<<<<< HEAD
-insert into sys.args values (10342, 907, 'res_0', 'decimal', 18, 3, 0, 0);
-insert into sys.args values (10343, 907, 'arg_1', 'timestamp', 7, 0, 1, 1);
-=======
-insert into sys.args values (10357, 907, 'res_0', 'bigint', 64, 0, 0, 0);
+insert into sys.args values (10357, 907, 'res_0', 'decimal', 18, 3, 0, 0);
 insert into sys.args values (10358, 907, 'arg_1', 'timestamp', 7, 0, 1, 1);
->>>>>>> f07aae50
 insert into sys.functions values (908, 'century', 'century', 'mtime', 0, 1, false, false, false, 2000, true, false);
 insert into sys.args values (10359, 908, 'res_0', 'int', 32, 0, 0, 0);
 insert into sys.args values (10360, 908, 'arg_1', 'timestamptz', 7, 0, 1, 1);
@@ -3437,13 +3417,8 @@
 insert into sys.args values (10375, 916, 'res_0', 'decimal', 9, 6, 0, 0);
 insert into sys.args values (10376, 916, 'arg_1', 'timestamptz', 7, 0, 1, 1);
 insert into sys.functions values (917, 'epoch_ms', 'epoch_ms', 'mtime', 0, 1, false, false, false, 2000, true, false);
-<<<<<<< HEAD
-insert into sys.args values (10362, 917, 'res_0', 'decimal', 18, 3, 0, 0);
-insert into sys.args values (10363, 917, 'arg_1', 'timestamptz', 7, 0, 1, 1);
-=======
-insert into sys.args values (10377, 917, 'res_0', 'bigint', 64, 0, 0, 0);
+insert into sys.args values (10377, 917, 'res_0', 'decimal', 18, 3, 0, 0);
 insert into sys.args values (10378, 917, 'arg_1', 'timestamptz', 7, 0, 1, 1);
->>>>>>> f07aae50
 insert into sys.functions values (918, 'year', 'year', 'mtime', 0, 1, false, false, false, 2000, true, false);
 insert into sys.args values (10379, 918, 'res_0', 'int', 32, 0, 0, 0);
 insert into sys.args values (10380, 918, 'arg_1', 'month_interval', 3, 0, 1, 1);
@@ -3463,13 +3438,8 @@
 insert into sys.args values (10389, 923, 'res_0', 'int', 32, 0, 0, 0);
 insert into sys.args values (10390, 923, 'arg_1', 'day_interval', 4, 0, 1, 1);
 insert into sys.functions values (924, 'epoch_ms', 'epoch_ms', 'mtime', 0, 1, false, false, false, 2000, true, false);
-<<<<<<< HEAD
-insert into sys.args values (10376, 924, 'res_0', 'decimal', 18, 3, 0, 0);
-insert into sys.args values (10377, 924, 'arg_1', 'day_interval', 4, 0, 1, 1);
-=======
-insert into sys.args values (10391, 924, 'res_0', 'bigint', 64, 0, 0, 0);
+insert into sys.args values (10391, 924, 'res_0', 'decimal', 18, 3, 0, 0);
 insert into sys.args values (10392, 924, 'arg_1', 'day_interval', 4, 0, 1, 1);
->>>>>>> f07aae50
 insert into sys.functions values (925, 'day', 'day', 'mtime', 0, 1, false, false, false, 2000, true, false);
 insert into sys.args values (10393, 925, 'res_0', 'bigint', 64, 0, 0, 0);
 insert into sys.args values (10394, 925, 'arg_1', 'sec_interval', 13, 0, 1, 1);
@@ -3483,13 +3453,8 @@
 insert into sys.args values (10399, 928, 'res_0', 'int', 32, 0, 0, 0);
 insert into sys.args values (10400, 928, 'arg_1', 'sec_interval', 13, 0, 1, 1);
 insert into sys.functions values (929, 'epoch_ms', 'epoch_ms', 'mtime', 0, 1, false, false, false, 2000, true, false);
-<<<<<<< HEAD
-insert into sys.args values (10386, 929, 'res_0', 'decimal', 18, 3, 0, 0);
-insert into sys.args values (10387, 929, 'arg_1', 'sec_interval', 13, 0, 1, 1);
-=======
-insert into sys.args values (10401, 929, 'res_0', 'bigint', 64, 0, 0, 0);
+insert into sys.args values (10401, 929, 'res_0', 'decimal', 18, 3, 0, 0);
 insert into sys.args values (10402, 929, 'arg_1', 'sec_interval', 13, 0, 1, 1);
->>>>>>> f07aae50
 insert into sys.functions values (930, 'next_value_for', 'next_value', 'sql', 0, 1, true, false, false, 2000, true, true);
 insert into sys.args values (10403, 930, 'res_0', 'bigint', 64, 0, 0, 0);
 insert into sys.args values (10404, 930, 'arg_1', 'clob', 0, 0, 1, 1);
