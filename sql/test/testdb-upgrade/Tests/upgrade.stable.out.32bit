--- conflicted
+++ resolved
@@ -2695,174 +2695,6 @@
 insert into sys.args values (9831, 723, 'res_0', 'time', 7, 0, 0, 0);
 insert into sys.args values (9832, 723, 'arg_1', 'time', 7, 0, 1, 1);
 insert into sys.args values (9833, 723, 'arg_2', 'sec_interval', 13, 0, 1, 2);
-<<<<<<< HEAD
-insert into sys.functions values (724, 'local_timezone', 'local_timezone', 'mtime', 0, 1, false, false, false, 2000, true, false);
-insert into sys.args values (9834, 724, 'res_0', 'sec_interval', 13, 0, 0, 0);
-insert into sys.functions values (725, 'century', 'century', 'mtime', 0, 1, false, false, false, 2000, true, false);
-insert into sys.args values (9835, 725, 'res_0', 'int', 32, 0, 0, 0);
-insert into sys.args values (9836, 725, 'arg_1', 'date', 0, 0, 1, 1);
-insert into sys.functions values (726, 'decade', 'decade', 'mtime', 0, 1, false, false, false, 2000, true, false);
-insert into sys.args values (9837, 726, 'res_0', 'int', 32, 0, 0, 0);
-insert into sys.args values (9838, 726, 'arg_1', 'date', 0, 0, 1, 1);
-insert into sys.functions values (727, 'year', 'year', 'mtime', 0, 1, false, false, false, 2000, true, false);
-insert into sys.args values (9839, 727, 'res_0', 'int', 32, 0, 0, 0);
-insert into sys.args values (9840, 727, 'arg_1', 'date', 0, 0, 1, 1);
-insert into sys.functions values (728, 'quarter', 'quarter', 'mtime', 0, 1, false, false, false, 2000, true, false);
-insert into sys.args values (9841, 728, 'res_0', 'int', 32, 0, 0, 0);
-insert into sys.args values (9842, 728, 'arg_1', 'date', 0, 0, 1, 1);
-insert into sys.functions values (729, 'month', 'month', 'mtime', 0, 1, false, false, false, 2000, true, false);
-insert into sys.args values (9843, 729, 'res_0', 'int', 32, 0, 0, 0);
-insert into sys.args values (9844, 729, 'arg_1', 'date', 0, 0, 1, 1);
-insert into sys.functions values (730, 'day', 'day', 'mtime', 0, 1, false, false, false, 2000, true, false);
-insert into sys.args values (9845, 730, 'res_0', 'int', 32, 0, 0, 0);
-insert into sys.args values (9846, 730, 'arg_1', 'date', 0, 0, 1, 1);
-insert into sys.functions values (731, 'dayofyear', 'dayofyear', 'mtime', 0, 1, false, false, false, 2000, true, false);
-insert into sys.args values (9847, 731, 'res_0', 'int', 32, 0, 0, 0);
-insert into sys.args values (9848, 731, 'arg_1', 'date', 0, 0, 1, 1);
-insert into sys.functions values (732, 'weekofyear', 'weekofyear', 'mtime', 0, 1, false, false, false, 2000, true, false);
-insert into sys.args values (9849, 732, 'res_0', 'int', 32, 0, 0, 0);
-insert into sys.args values (9850, 732, 'arg_1', 'date', 0, 0, 1, 1);
-insert into sys.functions values (733, 'usweekofyear', 'usweekofyear', 'mtime', 0, 1, false, false, false, 2000, true, false);
-insert into sys.args values (9851, 733, 'res_0', 'int', 32, 0, 0, 0);
-insert into sys.args values (9852, 733, 'arg_1', 'date', 0, 0, 1, 1);
-insert into sys.functions values (734, 'dayofweek', 'dayofweek', 'mtime', 0, 1, false, false, false, 2000, true, false);
-insert into sys.args values (9853, 734, 'res_0', 'int', 32, 0, 0, 0);
-insert into sys.args values (9854, 734, 'arg_1', 'date', 0, 0, 1, 1);
-insert into sys.functions values (735, 'dayofmonth', 'day', 'mtime', 0, 1, false, false, false, 2000, true, false);
-insert into sys.args values (9855, 735, 'res_0', 'int', 32, 0, 0, 0);
-insert into sys.args values (9856, 735, 'arg_1', 'date', 0, 0, 1, 1);
-insert into sys.functions values (736, 'week', 'weekofyear', 'mtime', 0, 1, false, false, false, 2000, true, false);
-insert into sys.args values (9857, 736, 'res_0', 'int', 32, 0, 0, 0);
-insert into sys.args values (9858, 736, 'arg_1', 'date', 0, 0, 1, 1);
-insert into sys.functions values (737, 'epoch_ms', 'epoch_ms', 'mtime', 0, 1, false, false, false, 2000, true, false);
-insert into sys.args values (9859, 737, 'res_0', 'decimal', 18, 3, 0, 0);
-insert into sys.args values (9860, 737, 'arg_1', 'date', 0, 0, 1, 1);
-insert into sys.functions values (738, 'hour', 'hours', 'mtime', 0, 1, false, false, false, 2000, true, false);
-insert into sys.args values (9861, 738, 'res_0', 'int', 32, 0, 0, 0);
-insert into sys.args values (9862, 738, 'arg_1', 'time', 7, 0, 1, 1);
-insert into sys.functions values (739, 'minute', 'minutes', 'mtime', 0, 1, false, false, false, 2000, true, false);
-insert into sys.args values (9863, 739, 'res_0', 'int', 32, 0, 0, 0);
-insert into sys.args values (9864, 739, 'arg_1', 'time', 7, 0, 1, 1);
-insert into sys.functions values (740, 'second', 'sql_seconds', 'mtime', 0, 1, false, false, false, 2000, true, false);
-insert into sys.args values (9865, 740, 'res_0', 'decimal', 9, 6, 0, 0);
-insert into sys.args values (9866, 740, 'arg_1', 'time', 7, 0, 1, 1);
-insert into sys.functions values (741, 'epoch_ms', 'epoch_ms', 'mtime', 0, 1, false, false, false, 2000, true, false);
-insert into sys.args values (9867, 741, 'res_0', 'decimal', 18, 3, 0, 0);
-insert into sys.args values (9868, 741, 'arg_1', 'time', 7, 0, 1, 1);
-insert into sys.functions values (742, 'hour', 'hours', 'mtime', 0, 1, false, false, false, 2000, true, false);
-insert into sys.args values (9869, 742, 'res_0', 'int', 32, 0, 0, 0);
-insert into sys.args values (9870, 742, 'arg_1', 'timetz', 7, 0, 1, 1);
-insert into sys.functions values (743, 'minute', 'minutes', 'mtime', 0, 1, false, false, false, 2000, true, false);
-insert into sys.args values (9871, 743, 'res_0', 'int', 32, 0, 0, 0);
-insert into sys.args values (9872, 743, 'arg_1', 'timetz', 7, 0, 1, 1);
-insert into sys.functions values (744, 'second', 'sql_seconds', 'mtime', 0, 1, false, false, false, 2000, true, false);
-insert into sys.args values (9873, 744, 'res_0', 'decimal', 9, 6, 0, 0);
-insert into sys.args values (9874, 744, 'arg_1', 'timetz', 7, 0, 1, 1);
-insert into sys.functions values (745, 'epoch_ms', 'epoch_ms', 'mtime', 0, 1, false, false, false, 2000, true, false);
-insert into sys.args values (9875, 745, 'res_0', 'decimal', 18, 3, 0, 0);
-insert into sys.args values (9876, 745, 'arg_1', 'timetz', 7, 0, 1, 1);
-insert into sys.functions values (746, 'century', 'century', 'mtime', 0, 1, false, false, false, 2000, true, false);
-insert into sys.args values (9877, 746, 'res_0', 'int', 32, 0, 0, 0);
-insert into sys.args values (9878, 746, 'arg_1', 'timestamp', 7, 0, 1, 1);
-insert into sys.functions values (747, 'decade', 'decade', 'mtime', 0, 1, false, false, false, 2000, true, false);
-insert into sys.args values (9879, 747, 'res_0', 'int', 32, 0, 0, 0);
-insert into sys.args values (9880, 747, 'arg_1', 'timestamp', 7, 0, 1, 1);
-insert into sys.functions values (748, 'year', 'year', 'mtime', 0, 1, false, false, false, 2000, true, false);
-insert into sys.args values (9881, 748, 'res_0', 'int', 32, 0, 0, 0);
-insert into sys.args values (9882, 748, 'arg_1', 'timestamp', 7, 0, 1, 1);
-insert into sys.functions values (749, 'quarter', 'quarter', 'mtime', 0, 1, false, false, false, 2000, true, false);
-insert into sys.args values (9883, 749, 'res_0', 'int', 32, 0, 0, 0);
-insert into sys.args values (9884, 749, 'arg_1', 'timestamp', 7, 0, 1, 1);
-insert into sys.functions values (750, 'month', 'month', 'mtime', 0, 1, false, false, false, 2000, true, false);
-insert into sys.args values (9885, 750, 'res_0', 'int', 32, 0, 0, 0);
-insert into sys.args values (9886, 750, 'arg_1', 'timestamp', 7, 0, 1, 1);
-insert into sys.functions values (751, 'day', 'day', 'mtime', 0, 1, false, false, false, 2000, true, false);
-insert into sys.args values (9887, 751, 'res_0', 'int', 32, 0, 0, 0);
-insert into sys.args values (9888, 751, 'arg_1', 'timestamp', 7, 0, 1, 1);
-insert into sys.functions values (752, 'hour', 'hours', 'mtime', 0, 1, false, false, false, 2000, true, false);
-insert into sys.args values (9889, 752, 'res_0', 'int', 32, 0, 0, 0);
-insert into sys.args values (9890, 752, 'arg_1', 'timestamp', 7, 0, 1, 1);
-insert into sys.functions values (753, 'minute', 'minutes', 'mtime', 0, 1, false, false, false, 2000, true, false);
-insert into sys.args values (9891, 753, 'res_0', 'int', 32, 0, 0, 0);
-insert into sys.args values (9892, 753, 'arg_1', 'timestamp', 7, 0, 1, 1);
-insert into sys.functions values (754, 'second', 'sql_seconds', 'mtime', 0, 1, false, false, false, 2000, true, false);
-insert into sys.args values (9893, 754, 'res_0', 'decimal', 9, 6, 0, 0);
-insert into sys.args values (9894, 754, 'arg_1', 'timestamp', 7, 0, 1, 1);
-insert into sys.functions values (755, 'epoch_ms', 'epoch_ms', 'mtime', 0, 1, false, false, false, 2000, true, false);
-insert into sys.args values (9895, 755, 'res_0', 'decimal', 18, 3, 0, 0);
-insert into sys.args values (9896, 755, 'arg_1', 'timestamp', 7, 0, 1, 1);
-insert into sys.functions values (756, 'century', 'century', 'mtime', 0, 1, false, false, false, 2000, true, false);
-insert into sys.args values (9897, 756, 'res_0', 'int', 32, 0, 0, 0);
-insert into sys.args values (9898, 756, 'arg_1', 'timestamptz', 7, 0, 1, 1);
-insert into sys.functions values (757, 'decade', 'decade', 'mtime', 0, 1, false, false, false, 2000, true, false);
-insert into sys.args values (9899, 757, 'res_0', 'int', 32, 0, 0, 0);
-insert into sys.args values (9900, 757, 'arg_1', 'timestamptz', 7, 0, 1, 1);
-insert into sys.functions values (758, 'year', 'year', 'mtime', 0, 1, false, false, false, 2000, true, false);
-insert into sys.args values (9901, 758, 'res_0', 'int', 32, 0, 0, 0);
-insert into sys.args values (9902, 758, 'arg_1', 'timestamptz', 7, 0, 1, 1);
-insert into sys.functions values (759, 'quarter', 'quarter', 'mtime', 0, 1, false, false, false, 2000, true, false);
-insert into sys.args values (9903, 759, 'res_0', 'int', 32, 0, 0, 0);
-insert into sys.args values (9904, 759, 'arg_1', 'timestamptz', 7, 0, 1, 1);
-insert into sys.functions values (760, 'month', 'month', 'mtime', 0, 1, false, false, false, 2000, true, false);
-insert into sys.args values (9905, 760, 'res_0', 'int', 32, 0, 0, 0);
-insert into sys.args values (9906, 760, 'arg_1', 'timestamptz', 7, 0, 1, 1);
-insert into sys.functions values (761, 'day', 'day', 'mtime', 0, 1, false, false, false, 2000, true, false);
-insert into sys.args values (9907, 761, 'res_0', 'int', 32, 0, 0, 0);
-insert into sys.args values (9908, 761, 'arg_1', 'timestamptz', 7, 0, 1, 1);
-insert into sys.functions values (762, 'hour', 'hours', 'mtime', 0, 1, false, false, false, 2000, true, false);
-insert into sys.args values (9909, 762, 'res_0', 'int', 32, 0, 0, 0);
-insert into sys.args values (9910, 762, 'arg_1', 'timestamptz', 7, 0, 1, 1);
-insert into sys.functions values (763, 'minute', 'minutes', 'mtime', 0, 1, false, false, false, 2000, true, false);
-insert into sys.args values (9911, 763, 'res_0', 'int', 32, 0, 0, 0);
-insert into sys.args values (9912, 763, 'arg_1', 'timestamptz', 7, 0, 1, 1);
-insert into sys.functions values (764, 'second', 'sql_seconds', 'mtime', 0, 1, false, false, false, 2000, true, false);
-insert into sys.args values (9913, 764, 'res_0', 'decimal', 9, 6, 0, 0);
-insert into sys.args values (9914, 764, 'arg_1', 'timestamptz', 7, 0, 1, 1);
-insert into sys.functions values (765, 'epoch_ms', 'epoch_ms', 'mtime', 0, 1, false, false, false, 2000, true, false);
-insert into sys.args values (9915, 765, 'res_0', 'decimal', 18, 3, 0, 0);
-insert into sys.args values (9916, 765, 'arg_1', 'timestamptz', 7, 0, 1, 1);
-insert into sys.functions values (766, 'year', 'year', 'mtime', 0, 1, false, false, false, 2000, true, false);
-insert into sys.args values (9917, 766, 'res_0', 'int', 32, 0, 0, 0);
-insert into sys.args values (9918, 766, 'arg_1', 'month_interval', 3, 0, 1, 1);
-insert into sys.functions values (767, 'month', 'month', 'mtime', 0, 1, false, false, false, 2000, true, false);
-insert into sys.args values (9919, 767, 'res_0', 'int', 32, 0, 0, 0);
-insert into sys.args values (9920, 767, 'arg_1', 'month_interval', 3, 0, 1, 1);
-insert into sys.functions values (768, 'day', 'day', 'mtime', 0, 1, false, false, false, 2000, true, false);
-insert into sys.args values (9921, 768, 'res_0', 'bigint', 64, 0, 0, 0);
-insert into sys.args values (9922, 768, 'arg_1', 'day_interval', 4, 0, 1, 1);
-insert into sys.functions values (769, 'hour', 'hours', 'mtime', 0, 1, false, false, false, 2000, true, false);
-insert into sys.args values (9923, 769, 'res_0', 'int', 32, 0, 0, 0);
-insert into sys.args values (9924, 769, 'arg_1', 'day_interval', 4, 0, 1, 1);
-insert into sys.functions values (770, 'minute', 'minutes', 'mtime', 0, 1, false, false, false, 2000, true, false);
-insert into sys.args values (9925, 770, 'res_0', 'int', 32, 0, 0, 0);
-insert into sys.args values (9926, 770, 'arg_1', 'day_interval', 4, 0, 1, 1);
-insert into sys.functions values (771, 'second', 'seconds', 'mtime', 0, 1, false, false, false, 2000, true, false);
-insert into sys.args values (9927, 771, 'res_0', 'int', 32, 0, 0, 0);
-insert into sys.args values (9928, 771, 'arg_1', 'day_interval', 4, 0, 1, 1);
-insert into sys.functions values (772, 'epoch_ms', 'epoch_ms', 'mtime', 0, 1, false, false, false, 2000, true, false);
-insert into sys.args values (9929, 772, 'res_0', 'decimal', 18, 3, 0, 0);
-insert into sys.args values (9930, 772, 'arg_1', 'day_interval', 4, 0, 1, 1);
-insert into sys.functions values (773, 'day', 'day', 'mtime', 0, 1, false, false, false, 2000, true, false);
-insert into sys.args values (9931, 773, 'res_0', 'bigint', 64, 0, 0, 0);
-insert into sys.args values (9932, 773, 'arg_1', 'sec_interval', 13, 0, 1, 1);
-insert into sys.functions values (774, 'hour', 'hours', 'mtime', 0, 1, false, false, false, 2000, true, false);
-insert into sys.args values (9933, 774, 'res_0', 'int', 32, 0, 0, 0);
-insert into sys.args values (9934, 774, 'arg_1', 'sec_interval', 13, 0, 1, 1);
-insert into sys.functions values (775, 'minute', 'minutes', 'mtime', 0, 1, false, false, false, 2000, true, false);
-insert into sys.args values (9935, 775, 'res_0', 'int', 32, 0, 0, 0);
-insert into sys.args values (9936, 775, 'arg_1', 'sec_interval', 13, 0, 1, 1);
-insert into sys.functions values (776, 'second', 'seconds', 'mtime', 0, 1, false, false, false, 2000, true, false);
-insert into sys.args values (9937, 776, 'res_0', 'int', 32, 0, 0, 0);
-insert into sys.args values (9938, 776, 'arg_1', 'sec_interval', 13, 0, 1, 1);
-insert into sys.functions values (777, 'epoch_ms', 'epoch_ms', 'mtime', 0, 1, false, false, false, 2000, true, false);
-insert into sys.args values (9939, 777, 'res_0', 'decimal', 18, 3, 0, 0);
-insert into sys.args values (9940, 777, 'arg_1', 'sec_interval', 13, 0, 1, 1);
-insert into sys.functions values (778, 'next_value_for', 'next_value', 'sql', 0, 1, true, false, false, 2000, true, true);
-insert into sys.args values (9941, 778, 'res_0', 'bigint', 64, 0, 0, 0);
-insert into sys.args values (9942, 778, 'arg_1', 'clob', 0, 0, 1, 1);
-insert into sys.args values (9943, 778, 'arg_2', 'clob', 0, 0, 1, 2);
-insert into sys.functions values (779, 'get_value_for', 'get_value', 'sql', 0, 1, false, false, false, 2000, true, true);
-=======
 insert into sys.functions values (724, 'sql_add', 'time_add_msec_interval', 'mtime', 0, 1, false, false, false, 2000, true, false);
 insert into sys.args values (9834, 724, 'res_0', 'timetz', 7, 0, 0, 0);
 insert into sys.args values (9835, 724, 'arg_1', 'timetz', 7, 0, 1, 1);
@@ -2906,7 +2738,7 @@
 insert into sys.args values (9860, 737, 'res_0', 'int', 32, 0, 0, 0);
 insert into sys.args values (9861, 737, 'arg_1', 'date', 0, 0, 1, 1);
 insert into sys.functions values (738, 'epoch_ms', 'epoch_ms', 'mtime', 0, 1, false, false, false, 2000, true, false);
-insert into sys.args values (9862, 738, 'res_0', 'bigint', 64, 0, 0, 0);
+insert into sys.args values (9862, 738, 'res_0', 'decimal', 18, 3, 0, 0);
 insert into sys.args values (9863, 738, 'arg_1', 'date', 0, 0, 1, 1);
 insert into sys.functions values (739, 'hour', 'hours', 'mtime', 0, 1, false, false, false, 2000, true, false);
 insert into sys.args values (9864, 739, 'res_0', 'int', 32, 0, 0, 0);
@@ -2918,7 +2750,7 @@
 insert into sys.args values (9868, 741, 'res_0', 'decimal', 9, 6, 0, 0);
 insert into sys.args values (9869, 741, 'arg_1', 'time', 7, 0, 1, 1);
 insert into sys.functions values (742, 'epoch_ms', 'epoch_ms', 'mtime', 0, 1, false, false, false, 2000, true, false);
-insert into sys.args values (9870, 742, 'res_0', 'bigint', 64, 0, 0, 0);
+insert into sys.args values (9870, 742, 'res_0', 'decimal', 18, 3, 0, 0);
 insert into sys.args values (9871, 742, 'arg_1', 'time', 7, 0, 1, 1);
 insert into sys.functions values (743, 'hour', 'hours', 'mtime', 0, 1, false, false, false, 2000, true, false);
 insert into sys.args values (9872, 743, 'res_0', 'int', 32, 0, 0, 0);
@@ -2930,7 +2762,7 @@
 insert into sys.args values (9876, 745, 'res_0', 'decimal', 9, 6, 0, 0);
 insert into sys.args values (9877, 745, 'arg_1', 'timetz', 7, 0, 1, 1);
 insert into sys.functions values (746, 'epoch_ms', 'epoch_ms', 'mtime', 0, 1, false, false, false, 2000, true, false);
-insert into sys.args values (9878, 746, 'res_0', 'bigint', 64, 0, 0, 0);
+insert into sys.args values (9878, 746, 'res_0', 'decimal', 18, 3, 0, 0);
 insert into sys.args values (9879, 746, 'arg_1', 'timetz', 7, 0, 1, 1);
 insert into sys.functions values (747, 'century', 'century', 'mtime', 0, 1, false, false, false, 2000, true, false);
 insert into sys.args values (9880, 747, 'res_0', 'int', 32, 0, 0, 0);
@@ -2960,7 +2792,7 @@
 insert into sys.args values (9896, 755, 'res_0', 'decimal', 9, 6, 0, 0);
 insert into sys.args values (9897, 755, 'arg_1', 'timestamp', 7, 0, 1, 1);
 insert into sys.functions values (756, 'epoch_ms', 'epoch_ms', 'mtime', 0, 1, false, false, false, 2000, true, false);
-insert into sys.args values (9898, 756, 'res_0', 'bigint', 64, 0, 0, 0);
+insert into sys.args values (9898, 756, 'res_0', 'decimal', 18, 3, 0, 0);
 insert into sys.args values (9899, 756, 'arg_1', 'timestamp', 7, 0, 1, 1);
 insert into sys.functions values (757, 'century', 'century', 'mtime', 0, 1, false, false, false, 2000, true, false);
 insert into sys.args values (9900, 757, 'res_0', 'int', 32, 0, 0, 0);
@@ -2990,7 +2822,7 @@
 insert into sys.args values (9916, 765, 'res_0', 'decimal', 9, 6, 0, 0);
 insert into sys.args values (9917, 765, 'arg_1', 'timestamptz', 7, 0, 1, 1);
 insert into sys.functions values (766, 'epoch_ms', 'epoch_ms', 'mtime', 0, 1, false, false, false, 2000, true, false);
-insert into sys.args values (9918, 766, 'res_0', 'bigint', 64, 0, 0, 0);
+insert into sys.args values (9918, 766, 'res_0', 'decimal', 18, 3, 0, 0);
 insert into sys.args values (9919, 766, 'arg_1', 'timestamptz', 7, 0, 1, 1);
 insert into sys.functions values (767, 'year', 'year', 'mtime', 0, 1, false, false, false, 2000, true, false);
 insert into sys.args values (9920, 767, 'res_0', 'int', 32, 0, 0, 0);
@@ -3011,7 +2843,7 @@
 insert into sys.args values (9930, 772, 'res_0', 'int', 32, 0, 0, 0);
 insert into sys.args values (9931, 772, 'arg_1', 'day_interval', 4, 0, 1, 1);
 insert into sys.functions values (773, 'epoch_ms', 'epoch_ms', 'mtime', 0, 1, false, false, false, 2000, true, false);
-insert into sys.args values (9932, 773, 'res_0', 'bigint', 64, 0, 0, 0);
+insert into sys.args values (9932, 773, 'res_0', 'decimal', 18, 3, 0, 0);
 insert into sys.args values (9933, 773, 'arg_1', 'day_interval', 4, 0, 1, 1);
 insert into sys.functions values (774, 'day', 'day', 'mtime', 0, 1, false, false, false, 2000, true, false);
 insert into sys.args values (9934, 774, 'res_0', 'bigint', 64, 0, 0, 0);
@@ -3026,10 +2858,9 @@
 insert into sys.args values (9940, 777, 'res_0', 'int', 32, 0, 0, 0);
 insert into sys.args values (9941, 777, 'arg_1', 'sec_interval', 13, 0, 1, 1);
 insert into sys.functions values (778, 'epoch_ms', 'epoch_ms', 'mtime', 0, 1, false, false, false, 2000, true, false);
-insert into sys.args values (9942, 778, 'res_0', 'bigint', 64, 0, 0, 0);
+insert into sys.args values (9942, 778, 'res_0', 'decimal', 18, 3, 0, 0);
 insert into sys.args values (9943, 778, 'arg_1', 'sec_interval', 13, 0, 1, 1);
 insert into sys.functions values (779, 'next_value_for', 'next_value', 'sql', 0, 1, true, false, false, 2000, true, true);
->>>>>>> 081ff3a9
 insert into sys.args values (9944, 779, 'res_0', 'bigint', 64, 0, 0, 0);
 insert into sys.args values (9945, 779, 'arg_1', 'clob', 0, 0, 1, 1);
 insert into sys.args values (9946, 779, 'arg_2', 'clob', 0, 0, 1, 2);
