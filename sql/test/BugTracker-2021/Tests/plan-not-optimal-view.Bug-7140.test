--- conflicted
+++ resolved
@@ -65,28 +65,17 @@
 | | | | | | | table("sys"."plantest0") [ "plantest0"."id" ]
 | | | | | | ) [ ("plantest0"."id") >= (bigint(28) "150000000") ]
 | | | | | ) [ "sys"."sql_div"("plantest0"."id" NOT NULL, int(24) "10000000") NOT NULL as "t"."id_r" ]
-<<<<<<< HEAD
 | | | | ) [ "t"."id_r" NOT NULL ] [ "t"."id_r" NOT NULL, "sys"."count" no nil ("t"."id_r" NOT NULL) NOT NULL as "%1"."%1" ],
-=======
-| | | | ) [ "t"."id_r" NOT NULL ] [ "t"."id_r" NOT NULL, "sys"."count" no nil ("t"."id_r" NOT NULL) NOT NULL as "%5"."%5" ],
->>>>>>> 0597f4f0
 | | | | group by (
 | | | | | project (
 | | | | | | select (
 | | | | | | | table("sys"."plantest1") [ "plantest1"."id" ]
 | | | | | | ) [ ("plantest1"."id") >= (bigint(28) "150000000") ]
 | | | | | ) [ "sys"."sql_div"("plantest1"."id" NOT NULL, int(24) "10000000") NOT NULL as "t"."id_r" ]
-<<<<<<< HEAD
 | | | | ) [ "t"."id_r" NOT NULL ] [ "t"."id_r" NOT NULL, "sys"."count" no nil ("t"."id_r" NOT NULL) NOT NULL as "%1"."%1" ]
 | | | ) [ "t"."id_r" NOT NULL, "%1"."%1" NOT NULL ]
 | | ) [ "t"."id_r" NOT NULL ] [ "t"."id_r" NOT NULL, "sys"."sum" no nil ("%1"."%1" NOT NULL) NOT NULL as "%1"."%1" ]
 | ) [ "sys"."sql_mul"("t"."id_r" NOT NULL UNIQUE, int(24) "10000000") NOT NULL as "id_range_base", "%1"."%1" NOT NULL as "nrows", "t"."id_r" NOT NULL UNIQUE ]
-=======
-| | | | ) [ "t"."id_r" NOT NULL ] [ "t"."id_r" NOT NULL, "sys"."count" no nil ("t"."id_r" NOT NULL) NOT NULL as "%5"."%5" ]
-| | | ) [ "t"."id_r" NOT NULL, "%5"."%5" NOT NULL ]
-| | ) [ "t"."id_r" NOT NULL ] [ "t"."id_r" NOT NULL, "sys"."sum" no nil ("%5"."%5" NOT NULL) NOT NULL as "%5"."%5" ]
-| ) [ "sys"."sql_mul"("t"."id_r" NOT NULL UNIQUE, int(24) "10000000") NOT NULL as "id_range_base", "%5"."%5" NOT NULL as "nrows", "t"."id_r" NOT NULL UNIQUE ]
->>>>>>> 0597f4f0
 ) [ "id_range_base" NOT NULL, "nrows" NOT NULL ] [ "t"."id_r" ASC NOT NULL UNIQUE ]
 
 query II rowsort
@@ -138,11 +127,7 @@
 | | | | | | | ) [ ("plantest0"."id") >= (bigint(28) "150000000") ]
 | | | | | | ) [ "plantest0"."id" NOT NULL as "v"."id", "sys"."sql_div"("plantest0"."id" NOT NULL, int(24) "10000000") NOT NULL as "id_div" ]
 | | | | | ) [ "id_div" NOT NULL as "t"."id_r" ]
-<<<<<<< HEAD
 | | | | ) [ "t"."id_r" NOT NULL ] [ "t"."id_r" NOT NULL, "sys"."count" no nil ("t"."id_r" NOT NULL) NOT NULL as "%1"."%1" ],
-=======
-| | | | ) [ "t"."id_r" NOT NULL ] [ "t"."id_r" NOT NULL, "sys"."count" no nil ("t"."id_r" NOT NULL) NOT NULL as "%5"."%5" ],
->>>>>>> 0597f4f0
 | | | | group by (
 | | | | | project (
 | | | | | | project (
@@ -151,17 +136,10 @@
 | | | | | | | ) [ ("plantest1"."id") >= (bigint(28) "150000000") ]
 | | | | | | ) [ "plantest1"."id" NOT NULL as "v"."id", "sys"."sql_div"("plantest1"."id" NOT NULL, int(24) "10000000") NOT NULL as "id_div" ]
 | | | | | ) [ "id_div" NOT NULL as "t"."id_r" ]
-<<<<<<< HEAD
 | | | | ) [ "t"."id_r" NOT NULL ] [ "t"."id_r" NOT NULL, "sys"."count" no nil ("t"."id_r" NOT NULL) NOT NULL as "%1"."%1" ]
 | | | ) [ "t"."id_r" NOT NULL, "%1"."%1" NOT NULL ]
 | | ) [ "t"."id_r" NOT NULL ] [ "t"."id_r" NOT NULL, "sys"."sum" no nil ("%1"."%1" NOT NULL) NOT NULL as "%1"."%1" ]
 | ) [ "sys"."sql_mul"("t"."id_r" NOT NULL UNIQUE, int(24) "10000000") NOT NULL as "id_range_base", "%1"."%1" NOT NULL as "nrows", "t"."id_r" NOT NULL UNIQUE ]
-=======
-| | | | ) [ "t"."id_r" NOT NULL ] [ "t"."id_r" NOT NULL, "sys"."count" no nil ("t"."id_r" NOT NULL) NOT NULL as "%5"."%5" ]
-| | | ) [ "t"."id_r" NOT NULL, "%5"."%5" NOT NULL ]
-| | ) [ "t"."id_r" NOT NULL ] [ "t"."id_r" NOT NULL, "sys"."sum" no nil ("%5"."%5" NOT NULL) NOT NULL as "%5"."%5" ]
-| ) [ "sys"."sql_mul"("t"."id_r" NOT NULL UNIQUE, int(24) "10000000") NOT NULL as "id_range_base", "%5"."%5" NOT NULL as "nrows", "t"."id_r" NOT NULL UNIQUE ]
->>>>>>> 0597f4f0
 ) [ "id_range_base" NOT NULL, "nrows" NOT NULL ] [ "t"."id_r" ASC NOT NULL UNIQUE ]
 
 query II rowsort
