statement ok
START TRANSACTION

statement ok
create table "plantest0" ("id" bigint)

statement ok rowcount 1
insert into plantest0 values (150000000)

statement ok
create table "plantest1" ("id" bigint)

statement ok rowcount 1
insert into plantest1 values (150000000)

statement ok
create procedure plantestp()
begin
declare rowindex bigint;
set rowindex = 0;
while rowindex < 5 do
insert into plantest0 (id) values (100000000 + rowindex);
insert into plantest1 (id) values (110000000 + rowindex);
set rowindex = rowindex + 1;
end while;
end

statement ok
call plantestp()

statement ok
create view plantestv as
select
v.*, v.id / 10000000 as id_div
from
(
select * from plantest0 union all
select * from plantest1
) as v

query T nosort
plan select
id_r * 10000000 as id_range_base,
count(id_r) as nrows
from
(select
id / 10000000
from
plantestv v
where
id >= 150000000
) as t (id_r)
group by
id_r
order by
id_r asc
----
project (
| project (
| | group by (
| | | munion (
| | | | group by (
| | | | | project (
| | | | | | select (
| | | | | | | table("sys"."plantest0") [ "plantest0"."id" ]
| | | | | | ) [ ("plantest0"."id") >= (bigint(28) "150000000") ]
| | | | | ) [ "sys"."sql_div"("plantest0"."id" NOT NULL, int(24) "10000000") NOT NULL as "t"."id_r" ]
| | | | ) [ "t"."id_r" NOT NULL ] [ "t"."id_r" NOT NULL, "sys"."count" no nil ("t"."id_r" NOT NULL) NOT NULL as "%5"."%5" ],
| | | | group by (
| | | | | project (
| | | | | | select (
| | | | | | | table("sys"."plantest1") [ "plantest1"."id" ]
| | | | | | ) [ ("plantest1"."id") >= (bigint(28) "150000000") ]
| | | | | ) [ "sys"."sql_div"("plantest1"."id" NOT NULL, int(24) "10000000") NOT NULL as "t"."id_r" ]
| | | | ) [ "t"."id_r" NOT NULL ] [ "t"."id_r" NOT NULL, "sys"."count" no nil ("t"."id_r" NOT NULL) NOT NULL as "%5"."%5" ]
| | | ) [ "t"."id_r" NOT NULL, "%5"."%5" NOT NULL ]
| | ) [ "t"."id_r" NOT NULL ] [ "t"."id_r" NOT NULL, "sys"."sum" no nil ("%5"."%5" NOT NULL) NOT NULL as "%5"."%5" ]
| ) [ "sys"."sql_mul"("t"."id_r" NOT NULL UNIQUE, int(24) "10000000") NOT NULL as "id_range_base", "%5"."%5" NOT NULL as "nrows", "t"."id_r" NOT NULL UNIQUE ]
) [ "id_range_base" NOT NULL, "nrows" NOT NULL ] [ "t"."id_r" ASC NOT NULL UNIQUE ]

query II rowsort
select
id_r * 10000000 as id_range_base,
count(id_r) as nrows
from
(select
id / 10000000
from
plantestv v
where
id >= 150000000
) as t (id_r)
group by
id_r
order by
id_r asc
----
150000000
2

query T nosort
plan select
id_r * 10000000 as id_range_base,
count(id_r) as nrows
from
(select
id_div
from
plantestv v
where
id >= 150000000
) as t (id_r)
group by
id_r
order by
id_r asc
----
project (
| project (
| | group by (
| | | munion (
| | | | group by (
| | | | | project (
<<<<<<< HEAD
| | | | | | select (
| | | | | | | table("sys"."plantest0") [ "plantest0"."id" ]
| | | | | | ) [ ("plantest0"."id") >= (bigint(64) "150000000") ]
| | | | | ) [ "sys"."sql_div"("plantest0"."id" NOT NULL, int(24) "10000000") NOT NULL as "t"."id_r" ]
| | | | ) [ "t"."id_r" NOT NULL ] [ "t"."id_r" NOT NULL, "sys"."count" no nil ("t"."id_r" NOT NULL) NOT NULL as "%5"."%5" ],
| | | | group by (
| | | | | project (
| | | | | | select (
| | | | | | | table("sys"."plantest1") [ "plantest1"."id" ]
| | | | | | ) [ ("plantest1"."id") >= (bigint(64) "150000000") ]
| | | | | ) [ "sys"."sql_div"("plantest1"."id" NOT NULL, int(24) "10000000") NOT NULL as "t"."id_r" ]
| | | | ) [ "t"."id_r" NOT NULL ] [ "t"."id_r" NOT NULL, "sys"."count" no nil ("t"."id_r" NOT NULL) NOT NULL as "%5"."%5" ]
| | | ) [ "t"."id_r" NOT NULL, "%5"."%5" NOT NULL ]
| | ) [ "t"."id_r" NOT NULL ] [ "t"."id_r" NOT NULL, "sys"."sum" no nil ("%5"."%5" NOT NULL) NOT NULL as "%5"."%5" ]
| ) [ "sys"."sql_mul"("t"."id_r" NOT NULL UNIQUE, int(24) "10000000") NOT NULL as "id_range_base", "%5"."%5" NOT NULL as "nrows", "t"."id_r" NOT NULL UNIQUE ]
=======
| | | | | | project (
| | | | | | | select (
| | | | | | | | table("sys"."plantest0") [ "plantest0"."id" ]
| | | | | | | ) [ ("plantest0"."id") >= (bigint(28) "150000000") ]
| | | | | | ) [ "sys"."sql_div"("plantest0"."id" NOT NULL, int(24) "10000000") NOT NULL as "id_div" ]
| | | | | ) [ "id_div" NOT NULL as "t"."id_r" ]
| | | | ) [ "t"."id_r" NOT NULL ] [ "t"."id_r" NOT NULL, "sys"."count" no nil ("t"."id_r" NOT NULL) NOT NULL as "%6"."%6" ],
| | | | group by (
| | | | | project (
| | | | | | project (
| | | | | | | select (
| | | | | | | | table("sys"."plantest1") [ "plantest1"."id" ]
| | | | | | | ) [ ("plantest1"."id") >= (bigint(28) "150000000") ]
| | | | | | ) [ "sys"."sql_div"("plantest1"."id" NOT NULL, int(24) "10000000") NOT NULL as "id_div" ]
| | | | | ) [ "id_div" NOT NULL as "t"."id_r" ]
| | | | ) [ "t"."id_r" NOT NULL ] [ "t"."id_r" NOT NULL, "sys"."count" no nil ("t"."id_r" NOT NULL) NOT NULL as "%6"."%6" ]
| | | ) [ "t"."id_r" NOT NULL, "%6"."%6" NOT NULL ]
| | ) [ "t"."id_r" NOT NULL ] [ "t"."id_r" NOT NULL, "sys"."sum" no nil ("%6"."%6" NOT NULL) NOT NULL as "%6"."%6" ]
| ) [ "sys"."sql_mul"("t"."id_r" NOT NULL UNIQUE, int(24) "10000000") NOT NULL as "id_range_base", "%6"."%6" NOT NULL as "nrows", "t"."id_r" NOT NULL UNIQUE ]
>>>>>>> e001eccf
) [ "id_range_base" NOT NULL, "nrows" NOT NULL ] [ "t"."id_r" ASC NOT NULL UNIQUE ]

query II rowsort
select
id_r * 10000000 as id_range_base,
count(id_r) as nrows
from
(select
id_div
from
plantestv v
where
id >= 150000000
) as t (id_r)
group by
id_r
order by
id_r asc
----
150000000
2

statement ok
ROLLBACK
<|MERGE_RESOLUTION|>--- conflicted
+++ resolved
@@ -72,10 +72,10 @@
 | | | | | | | table("sys"."plantest1") [ "plantest1"."id" ]
 | | | | | | ) [ ("plantest1"."id") >= (bigint(28) "150000000") ]
 | | | | | ) [ "sys"."sql_div"("plantest1"."id" NOT NULL, int(24) "10000000") NOT NULL as "t"."id_r" ]
-| | | | ) [ "t"."id_r" NOT NULL ] [ "t"."id_r" NOT NULL, "sys"."count" no nil ("t"."id_r" NOT NULL) NOT NULL as "%5"."%5" ]
-| | | ) [ "t"."id_r" NOT NULL, "%5"."%5" NOT NULL ]
-| | ) [ "t"."id_r" NOT NULL ] [ "t"."id_r" NOT NULL, "sys"."sum" no nil ("%5"."%5" NOT NULL) NOT NULL as "%5"."%5" ]
-| ) [ "sys"."sql_mul"("t"."id_r" NOT NULL UNIQUE, int(24) "10000000") NOT NULL as "id_range_base", "%5"."%5" NOT NULL as "nrows", "t"."id_r" NOT NULL UNIQUE ]
+| | | | ) [ "t"."id_r" NOT NULL ] [ "t"."id_r" NOT NULL, "sys"."count" no nil ("t"."id_r" NOT NULL) NOT NULL as "%6"."%6" ]
+| | | ) [ "t"."id_r" NOT NULL, "%6"."%6" NOT NULL ]
+| | ) [ "t"."id_r" NOT NULL ] [ "t"."id_r" NOT NULL, "sys"."sum" no nil ("%6"."%6" NOT NULL) NOT NULL as "%6"."%6" ]
+| ) [ "sys"."sql_mul"("t"."id_r" NOT NULL UNIQUE, int(24) "10000000") NOT NULL as "id_range_base", "%6"."%6" NOT NULL as "nrows", "t"."id_r" NOT NULL UNIQUE ]
 ) [ "id_range_base" NOT NULL, "nrows" NOT NULL ] [ "t"."id_r" ASC NOT NULL UNIQUE ]
 
 query II rowsort
@@ -121,23 +121,6 @@
 | | | munion (
 | | | | group by (
 | | | | | project (
-<<<<<<< HEAD
-| | | | | | select (
-| | | | | | | table("sys"."plantest0") [ "plantest0"."id" ]
-| | | | | | ) [ ("plantest0"."id") >= (bigint(64) "150000000") ]
-| | | | | ) [ "sys"."sql_div"("plantest0"."id" NOT NULL, int(24) "10000000") NOT NULL as "t"."id_r" ]
-| | | | ) [ "t"."id_r" NOT NULL ] [ "t"."id_r" NOT NULL, "sys"."count" no nil ("t"."id_r" NOT NULL) NOT NULL as "%5"."%5" ],
-| | | | group by (
-| | | | | project (
-| | | | | | select (
-| | | | | | | table("sys"."plantest1") [ "plantest1"."id" ]
-| | | | | | ) [ ("plantest1"."id") >= (bigint(64) "150000000") ]
-| | | | | ) [ "sys"."sql_div"("plantest1"."id" NOT NULL, int(24) "10000000") NOT NULL as "t"."id_r" ]
-| | | | ) [ "t"."id_r" NOT NULL ] [ "t"."id_r" NOT NULL, "sys"."count" no nil ("t"."id_r" NOT NULL) NOT NULL as "%5"."%5" ]
-| | | ) [ "t"."id_r" NOT NULL, "%5"."%5" NOT NULL ]
-| | ) [ "t"."id_r" NOT NULL ] [ "t"."id_r" NOT NULL, "sys"."sum" no nil ("%5"."%5" NOT NULL) NOT NULL as "%5"."%5" ]
-| ) [ "sys"."sql_mul"("t"."id_r" NOT NULL UNIQUE, int(24) "10000000") NOT NULL as "id_range_base", "%5"."%5" NOT NULL as "nrows", "t"."id_r" NOT NULL UNIQUE ]
-=======
 | | | | | | project (
 | | | | | | | select (
 | | | | | | | | table("sys"."plantest0") [ "plantest0"."id" ]
@@ -157,7 +140,6 @@
 | | | ) [ "t"."id_r" NOT NULL, "%6"."%6" NOT NULL ]
 | | ) [ "t"."id_r" NOT NULL ] [ "t"."id_r" NOT NULL, "sys"."sum" no nil ("%6"."%6" NOT NULL) NOT NULL as "%6"."%6" ]
 | ) [ "sys"."sql_mul"("t"."id_r" NOT NULL UNIQUE, int(24) "10000000") NOT NULL as "id_range_base", "%6"."%6" NOT NULL as "nrows", "t"."id_r" NOT NULL UNIQUE ]
->>>>>>> e001eccf
 ) [ "id_range_base" NOT NULL, "nrows" NOT NULL ] [ "t"."id_r" ASC NOT NULL UNIQUE ]
 
 query II rowsort
