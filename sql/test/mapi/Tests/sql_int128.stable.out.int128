stdout of test 'sql_int128` in directory 'sql/test/mapi` itself:


# 07:30:43 >  
# 07:30:43 >  "mserver5" "--debug=10" "--set" "gdk_nr_threads=0" "--set" "mapi_open=true" "--set" "mapi_port=34256" "--set" "mapi_usock=/var/tmp/mtest-20272/.s.monetdb.34256" "--set" "monet_prompt=" "--forcemito" "--set" "mal_listing=2" "--dbpath=/ufs/manegold/_/Monet/HG/int128/prefix/_/var/MonetDB/mTests_sql_test_mapi" "--set" "mal_listing=0"
# 07:30:43 >  

#CREATE TABLE mytest(a HUGEINT, b HUGEINT, c HUGEINT, d HUGEINT, e HUGEINT);
#INSERT INTO mytest VALUES (1234567890987654321, 10000000000, NULL, NULL, NULL);
[ 1	]
#explain UPDATE mytest SET a = 1234567890987654321;
% .explain # table_name
% mal # name
% clob # type
% 118 # length
function user.s6_0():void;
    X_2:void := querylog.define("explain update mytest set a = 1234567890987654321;":str, "default_pipe":str, 41:int);
    X_5:int := sql.mvc();
    C_6:bat[:oid] := sql.tid(X_5:int, "sys":str, "mytest":str);
    X_18:bat[:hge] := sql.bind(X_5:int, "sys":str, "mytest":str, "a":str, 0:int);
    X_48:bat[:hge] := algebra.projection(C_6:bat[:oid], X_18:bat[:hge]);
    X_55:bat[:hge] := algebra.project(X_48:bat[:hge], 1234567890987654321:hge);
    X_57:int := sql.update(X_5:int, "sys":str, "mytest":str, "a":str, C_6:bat[:oid], X_55:bat[:hge]);
    X_60:lng := aggr.count(C_6:bat[:oid]);
    sql.affectedRows(X_57:int, X_60:lng);
end user.s6_0;
#inline               actions= 0 time=1 usec 
#remap                actions= 0 time=1 usec 
#costmodel            actions= 1 time=1 usec 
#coercion             actions= 0 time=1 usec 
#aliases              actions= 1 time=2 usec 
#evaluate             actions= 1 time=8 usec 
#emptybind            actions= 0 time=0 usec 
#pushselect           actions= 0 time=2 usec 
#aliases              actions= 1 time=2 usec 
#mergetable           actions= 0 time=13 usec 
#deadcode             actions= 0 time=3 usec 
#aliases              actions= 0 time=0 usec 
#constants            actions= 0 time=1 usec 
#commonTerms          actions= 0 time=1 usec 
#projectionpath       actions= 0 time=1 usec 
#deadcode             actions= 0 time=2 usec 
#reorder              actions= 1 time=8 usec 
#matpack              actions= 0 time=0 usec 
#dataflow             actions= 0 time=3 usec 
#multiplex            actions= 0 time=0 usec 
#profiler             actions= 1 time=1 usec 
#candidates           actions= 1 time=1 usec 
#deadcode             actions= 0 time=2 usec 
#wlc                  actions= 0 time=0 usec 
#garbagecollector     actions= 1 time=5 usec 
#total                actions=29 time=116 usec 
#explain SET c = a * b;
% .explain # table_name
% mal # name
% clob # type
% 110 # length
function user.s8_0():void;
    X_2:void := querylog.define("explain update mytest set b = 10000000000;":str, "default_pipe":str, 41:int);
    X_5:int := sql.mvc();
    C_6:bat[:oid] := sql.tid(X_5:int, "sys":str, "mytest":str);
    X_18:bat[:hge] := sql.bind(X_5:int, "sys":str, "mytest":str, "a":str, 0:int);
    X_48:bat[:hge] := algebra.projection(C_6:bat[:oid], X_18:bat[:hge]);
    X_55:bat[:hge] := algebra.project(X_48:bat[:hge], 10000000000:hge);
    X_57:int := sql.update(X_5:int, "sys":str, "mytest":str, "b":str, C_6:bat[:oid], X_55:bat[:hge]);
    X_60:lng := aggr.count(C_6:bat[:oid]);
    sql.affectedRows(X_57:int, X_60:lng);
end user.s8_0;
#inline               actions= 0 time=0 usec 
#remap                actions= 0 time=1 usec 
#costmodel            actions= 1 time=0 usec 
#coercion             actions= 0 time=1 usec 
#aliases              actions= 0 time=0 usec 
#evaluate             actions= 0 time=3 usec 
#emptybind            actions= 0 time=0 usec 
#pushselect           actions= 0 time=2 usec 
#aliases              actions= 0 time=0 usec 
#mergetable           actions= 0 time=18 usec 
#deadcode             actions= 0 time=3 usec 
#aliases              actions= 0 time=0 usec 
#constants            actions= 0 time=1 usec 
#commonTerms          actions= 0 time=1 usec 
#projectionpath       actions= 0 time=1 usec 
#deadcode             actions= 0 time=3 usec 
#reorder              actions= 1 time=10 usec 
#matpack              actions= 0 time=0 usec 
#dataflow             actions= 0 time=4 usec 
#multiplex            actions= 0 time=1 usec 
#profiler             actions= 1 time=1 usec 
#candidates           actions= 1 time=1 usec 
#deadcode             actions= 0 time=3 usec 
#wlc                  actions= 0 time=0 usec 
#garbagecollector     actions= 1 time=8 usec 
#total                actions=29 time=141 usec 
#explain SET d = c * b;
% .explain # table_name
% mal # name
% clob # type
% 104 # length
function user.s10_0():void;
    X_1:void := querylog.define("explain update mytest set c = a * b;":str, "default_pipe":str, 39:int);
    X_4:int := sql.mvc();
    C_5:bat[:oid] := sql.tid(X_4:int, "sys":str, "mytest":str);
    X_17:bat[:hge] := sql.bind(X_4:int, "sys":str, "mytest":str, "a":str, 0:int);
    X_47:bat[:hge] := algebra.projection(C_5:bat[:oid], X_17:bat[:hge]);
    X_22:bat[:hge] := sql.bind(X_4:int, "sys":str, "mytest":str, "b":str, 0:int);
    X_48:bat[:hge] := algebra.projection(C_5:bat[:oid], X_22:bat[:hge]);
    X_52:bat[:hge] := batcalc.*(X_47:bat[:hge], X_48:bat[:hge], nil:BAT, nil:BAT);
    X_56:int := sql.update(X_4:int, "sys":str, "mytest":str, "c":str, C_5:bat[:oid], X_52:bat[:hge]);
    X_58:lng := aggr.count(C_5:bat[:oid]);
    sql.affectedRows(X_56:int, X_58:lng);
end user.s10_0;
#inline               actions= 0 time=1 usec 
#remap                actions= 0 time=1 usec 
#costmodel            actions= 1 time=0 usec 
#coercion             actions= 0 time=1 usec 
#aliases              actions= 0 time=0 usec 
#evaluate             actions= 0 time=2 usec 
#emptybind            actions= 0 time=0 usec 
#pushselect           actions= 0 time=2 usec 
#aliases              actions= 0 time=0 usec 
#mergetable           actions= 0 time=16 usec 
#deadcode             actions= 0 time=4 usec 
#aliases              actions= 0 time=0 usec 
#constants            actions= 0 time=1 usec 
#commonTerms          actions= 0 time=1 usec 
#projectionpath       actions= 0 time=1 usec 
#deadcode             actions= 0 time=2 usec 
#reorder              actions= 1 time=9 usec 
#matpack              actions= 0 time=0 usec 
#dataflow             actions= 0 time=3 usec 
#multiplex            actions= 0 time=1 usec 
#profiler             actions= 1 time=0 usec 
#candidates           actions= 1 time=1 usec 
#deadcode             actions= 0 time=3 usec 
#wlc                  actions= 0 time=0 usec 
#garbagecollector     actions= 1 time=9 usec 
#total                actions=29 time=114 usec 
#explain SET e = d + a;
% .explain # table_name
% mal # name
% clob # type
% 104 # length
function user.s12_0():void;
    X_1:void := querylog.define("explain update mytest set d = c * b;":str, "default_pipe":str, 39:int);
    X_4:int := sql.mvc();
    C_5:bat[:oid] := sql.tid(X_4:int, "sys":str, "mytest":str);
    X_28:bat[:hge] := sql.bind(X_4:int, "sys":str, "mytest":str, "c":str, 0:int);
    X_49:bat[:hge] := algebra.projection(C_5:bat[:oid], X_28:bat[:hge]);
    X_22:bat[:hge] := sql.bind(X_4:int, "sys":str, "mytest":str, "b":str, 0:int);
    X_48:bat[:hge] := algebra.projection(C_5:bat[:oid], X_22:bat[:hge]);
    X_52:bat[:hge] := batcalc.*(X_49:bat[:hge], X_48:bat[:hge], nil:BAT, nil:BAT);
    X_56:int := sql.update(X_4:int, "sys":str, "mytest":str, "d":str, C_5:bat[:oid], X_52:bat[:hge]);
    X_58:lng := aggr.count(C_5:bat[:oid]);
    sql.affectedRows(X_56:int, X_58:lng);
end user.s12_0;
#inline               actions= 0 time=0 usec 
#remap                actions= 0 time=0 usec 
#costmodel            actions= 1 time=0 usec 
#coercion             actions= 0 time=0 usec 
#aliases              actions= 0 time=0 usec 
#evaluate             actions= 0 time=2 usec 
#emptybind            actions= 0 time=0 usec 
#pushselect           actions= 0 time=2 usec 
#aliases              actions= 0 time=1 usec 
#mergetable           actions= 0 time=16 usec 
#deadcode             actions= 0 time=3 usec 
#aliases              actions= 0 time=0 usec 
#constants            actions= 0 time=1 usec 
#commonTerms          actions= 0 time=2 usec 
#projectionpath       actions= 0 time=1 usec 
#deadcode             actions= 0 time=2 usec 
#reorder              actions= 1 time=9 usec 
#matpack              actions= 0 time=1 usec 
#dataflow             actions= 0 time=3 usec 
#multiplex            actions= 0 time=1 usec 
#profiler             actions= 1 time=17 usec 
#candidates           actions= 1 time=1 usec 
#deadcode             actions= 0 time=5 usec 
#postfix              actions= 0 time=4 usec 
#wlc                  actions= 0 time=0 usec 
<<<<<<< HEAD
#garbagecollector     actions= 1 time=50 usec 
#total                actions=27 time=445 usec 
#explain UPDATE mytest SET e = d + a;
% .explain # table_name
% mal # name
% clob # type
% 104 # length
function user.s14_0():void;
    X_1:void := querylog.define("explain update mytest set e = d + a;":str, "default_pipe":str, 39:int);
    X_4:int := sql.mvc();
    C_5:bat[:oid] := sql.tid(X_4:int, "sys":str, "mytest":str);
    X_34:bat[:hge] := sql.bind(X_4:int, "sys":str, "mytest":str, "d":str, 0:int);
    X_50:bat[:hge] := algebra.projection(C_5:bat[:oid], X_34:bat[:hge]);
    X_17:bat[:hge] := sql.bind(X_4:int, "sys":str, "mytest":str, "a":str, 0:int);
    X_47:bat[:hge] := algebra.projection(C_5:bat[:oid], X_17:bat[:hge]);
    X_52:bat[:hge] := batcalc.+(X_50:bat[:hge], X_47:bat[:hge], nil:BAT, nil:BAT);
    X_56:int := sql.update(X_4:int, "sys":str, "mytest":str, "e":str, C_5:bat[:oid], X_52:bat[:hge]);
    X_58:lng := aggr.count(C_5:bat[:oid]);
    sql.affectedRows(X_56:int, X_58:lng);
end user.s14_0;
# optimizer.mitosis()
# optimizer.dataflow()
#inline               actions= 0 time=1 usec 
#remap                actions= 1 time=121 usec 
#costmodel            actions= 1 time=1 usec 
#coercion             actions= 0 time=2 usec 
#aliases              actions= 0 time=1 usec 
#evaluate             actions= 0 time=5 usec 
#emptybind            actions= 3 time=25 usec 
#pushselect           actions= 0 time=27 usec 
#aliases              actions= 3 time=6 usec 
#mergetable           actions= 0 time=185 usec 
#deadcode             actions= 8 time=8 usec 
#aliases              actions= 0 time=1 usec 
#constants            actions= 1 time=4 usec 
#commonTerms          actions= 0 time=3 usec 
#projectionpath       actions= 0 time=2 usec 
#deadcode             actions= 0 time=5 usec 
#reorder              actions= 1 time=13 usec 
#matpack              actions= 0 time=0 usec 
#multiplex            actions= 0 time=1 usec 
#profiler             actions= 1 time=1 usec 
#candidates           actions= 1 time=1 usec 
#deadcode             actions= 0 time=5 usec 
#postfix              actions= 0 time=3 usec 
#wlc                  actions= 0 time=0 usec 
#garbagecollector     actions= 1 time=49 usec 
#total                actions=27 time=541 usec 
#UPDATE mytest SET a = 1234567890987654321;
[ 1	]
#UPDATE mytest SET b = 10000000000;
[ 1	]
#UPDATE mytest SET c = a * b;
[ 1	]
#UPDATE mytest SET d = c * b;
[ 1	]
#UPDATE mytest SET e = d + a;
[ 1	]
#SELECT a, b, c, d, e from mytest;
% sys.mytest,	sys.mytest,	sys.mytest,	sys.mytest,	sys.mytest # table_name
% a,	b,	c,	d,	e # name
=======
#garbagecollector     actions= 1 time=8 usec 
#total                actions=29 time=109 usec 
#SET a = 1234567890987654321;
#SET b = 10000000000;
#SET c = a * b;
#SET d = c * b;
#SET e = d + a;
#SELECT a, b, c, d, e;
% .%2,	.%3,	.%4,	.%5,	.%6 # table_name
% %2,	%3,	%4,	%5,	%6 # name
>>>>>>> 39a04c84
% hugeint,	hugeint,	hugeint,	hugeint,	hugeint # type
% 19,	11,	29,	39,	39 # length
[ 1234567890987654321,	10000000000,	12345678909876543210000000000,	123456789098765432100000000000000000000,	123456789098765432101234567890987654321	]
#SELECT 123456789098765432101234567890987654321;
% .%2 # table_name
% %2 # name
% hugeint # type
% 39 # length
[ 123456789098765432101234567890987654321	]
#CREATE TABLE sql_int128 (i HUGEINT);
#explain INSERT INTO sql_int128 VALUES (123456789098765432101234567890987654321);
% .explain # table_name
% mal # name
% clob # type
% 147 # length
function user.s24_0():void;
    X_2:void := querylog.define("explain insert into sql_int128 values (123456789098765432101234567890987654321);":str, "default_pipe":str, 8:int);
    X_5:int := sql.mvc();
    X_8:int := sql.append(X_5:int, "sys":str, "sql_int128":str, "i":str, 123456789098765432101234567890987654321:hge);
    sql.affectedRows(X_8:int, 1:lng);
end user.s24_0;
# optimizer.mitosis()
# optimizer.dataflow()
#inline               actions= 0 time=3 usec 
#candidates           actions= 1 time=14 usec 
#remap                actions= 0 time=5 usec 
#costModel            actions= 1 time=11 usec 
#coercions            actions= 1 time=12 usec 
#evaluate             actions= 1 time=27 usec 
#emptybind            actions= 0 time=6 usec 
#pushselect           actions= 0 time=4 usec 
#aliases              actions= 1 time=15 usec 
#mergetable           actions= 0 time=24 usec 
#deadcode             actions= 0 time=7 usec 
#aliases              actions= 0 time=6 usec 
#constants            actions= 1 time=13 usec 
#commonTerms          actions= 0 time=6 usec 
#projectionpath       actions= 0 time=6 usec 
#deadcode             actions= 0 time=6 usec 
#reorder              actions= 1 time=26 usec 
#reduce               actions=23 time=29 usec 
#matpack              actions= 0 time=6 usec 
#querylog             actions= 0 time=2 usec 
#multiplex            actions= 0 time=4 usec 
#generator            actions= 0 time=3 usec 
#profiler             actions= 1 time=7 usec 
#garbageCollector     actions= 1 time=14 usec 
#total                actions= 1 time=344 usec 
#INSERT INTO sql_int128 VALUES (123456789098765432101234567890987654321);
[ 1	]
#SELECT * FROM sql_int128;
% sys.sql_int128 # table_name
% i # name
% hugeint # type
% 39 # length
[ 123456789098765432101234567890987654321	]

# 07:30:43 >  
# 07:30:43 >  "Done."
# 07:30:43 >  
<|MERGE_RESOLUTION|>--- conflicted
+++ resolved
@@ -179,7 +179,6 @@
 #deadcode             actions= 0 time=5 usec 
 #postfix              actions= 0 time=4 usec 
 #wlc                  actions= 0 time=0 usec 
-<<<<<<< HEAD
 #garbagecollector     actions= 1 time=50 usec 
 #total                actions=27 time=445 usec 
 #explain UPDATE mytest SET e = d + a;
@@ -241,18 +240,6 @@
 #SELECT a, b, c, d, e from mytest;
 % sys.mytest,	sys.mytest,	sys.mytest,	sys.mytest,	sys.mytest # table_name
 % a,	b,	c,	d,	e # name
-=======
-#garbagecollector     actions= 1 time=8 usec 
-#total                actions=29 time=109 usec 
-#SET a = 1234567890987654321;
-#SET b = 10000000000;
-#SET c = a * b;
-#SET d = c * b;
-#SET e = d + a;
-#SELECT a, b, c, d, e;
-% .%2,	.%3,	.%4,	.%5,	.%6 # table_name
-% %2,	%3,	%4,	%5,	%6 # name
->>>>>>> 39a04c84
 % hugeint,	hugeint,	hugeint,	hugeint,	hugeint # type
 % 19,	11,	29,	39,	39 # length
 [ 1234567890987654321,	10000000000,	12345678909876543210000000000,	123456789098765432100000000000000000000,	123456789098765432101234567890987654321	]
