--- conflicted
+++ resolved
@@ -134,25 +134,14 @@
 % .explain # table_name
 % mal # name
 % clob # type
-<<<<<<< HEAD
-% 90 # length
+% 89 # length
 function user.s8_1():void;
-    X_1:void := querylog.define("explain set c = a * b;":str, "default_pipe":str, 10:int);
+    X_1:void := querylog.define("explain set c = a * b;":str, "default_pipe":str, 9:int);
     X_4:int := sql.mvc();
     X_5:hge := sql.getVariable(X_4:int, "a":str);
     X_7:hge := sql.getVariable(X_4:int, "b":str);
     X_9:hge := calc.*(X_5:hge, X_7:hge);
     sql.setVariable(X_4:int, "c":str, X_9:hge);
-=======
-% 81 # length
-function user.s8_1():void;
-    X_1:void := querylog.define("explain set c = a * b;", "default_pipe", 9:int);
-    X_4 := sql.mvc();
-    X_5:hge := sql.getVariable(X_4, "a");
-    X_7:hge := sql.getVariable(X_4, "b");
-    X_9:hge := calc.*(X_5, X_7);
-    sql.setVariable(X_4, "c", X_9);
->>>>>>> e5c224e7
     sql.exportOperation();
 end user.s8_1;
 #inline               actions= 0 time=3 usec 
@@ -186,25 +175,14 @@
 % .explain # table_name
 % mal # name
 % clob # type
-<<<<<<< HEAD
-% 90 # length
+% 89 # length
 function user.s10_1():void;
-    X_1:void := querylog.define("explain set d = c * b;":str, "default_pipe":str, 10:int);
+    X_1:void := querylog.define("explain set d = c * b;":str, "default_pipe":str, 9:int);
     X_4:int := sql.mvc();
     X_5:hge := sql.getVariable(X_4:int, "c":str);
     X_7:hge := sql.getVariable(X_4:int, "b":str);
     X_9:hge := calc.*(X_5:hge, X_7:hge);
     sql.setVariable(X_4:int, "d":str, X_9:hge);
-=======
-% 81 # length
-function user.s10_1():void;
-    X_1:void := querylog.define("explain set d = c * b;", "default_pipe", 9:int);
-    X_4 := sql.mvc();
-    X_5:hge := sql.getVariable(X_4, "c");
-    X_7:hge := sql.getVariable(X_4, "b");
-    X_9:hge := calc.*(X_5, X_7);
-    sql.setVariable(X_4, "d", X_9);
->>>>>>> e5c224e7
     sql.exportOperation();
 end user.s10_1;
 #inline               actions= 0 time=3 usec 
@@ -238,25 +216,14 @@
 % .explain # table_name
 % mal # name
 % clob # type
-<<<<<<< HEAD
-% 90 # length
+% 89 # length
 function user.s12_1():void;
-    X_1:void := querylog.define("explain set e = d + a;":str, "default_pipe":str, 11:int);
+    X_1:void := querylog.define("explain set e = d + a;":str, "default_pipe":str, 9:int);
     X_4:int := sql.mvc();
     X_5:hge := sql.getVariable(X_4:int, "d":str);
-    X_8:hge := sql.getVariable(X_4:int, "a":str);
-    X_11:hge := calc.+(X_5:hge, X_8:hge);
-    sql.setVariable(X_4:int, "e":str, X_11:hge);
-=======
-% 81 # length
-function user.s12_1():void;
-    X_1:void := querylog.define("explain set e = d + a;", "default_pipe", 9:int);
-    X_4 := sql.mvc();
-    X_5:hge := sql.getVariable(X_4, "d");
-    X_7:hge := sql.getVariable(X_4, "a");
-    X_9:hge := calc.+(X_5, X_7);
-    sql.setVariable(X_4, "e", X_9);
->>>>>>> e5c224e7
+    X_7:hge := sql.getVariable(X_4:int, "a":str);
+    X_9:hge := calc.+(X_5:hge, X_7:hge);
+    sql.setVariable(X_4:int, "e":str, X_9:hge);
     sql.exportOperation();
 end user.s12_1;
 #inline               actions= 0 time=3 usec 
@@ -310,17 +277,10 @@
 % clob # type
 % 147 # length
 function user.s30_1():void;
-<<<<<<< HEAD
-    X_2:void := querylog.define("explain insert into sql_int128 values (123456789098765432101234567890987654321);":str, "default_pipe":str, 9:int);
+    X_2:void := querylog.define("explain insert into sql_int128 values (123456789098765432101234567890987654321);":str, "default_pipe":str, 8:int);
     X_5:int := sql.mvc();
-    X_9:int := sql.append(X_5:int, "sys":str, "sql_int128":str, "i":str, 123456789098765432101234567890987654321:hge);
-    sql.affectedRows(X_9:int, 1:lng);
-=======
-    X_2:void := querylog.define("explain insert into sql_int128 values (123456789098765432101234567890987654321);", "default_pipe", 8:int);
-    X_5 := sql.mvc();
-    X_8 := sql.append(X_5, "sys", "sql_int128", "i", 123456789098765432101234567890987654321:hge);
-    sql.affectedRows(X_8, 1:lng);
->>>>>>> e5c224e7
+    X_8:int := sql.append(X_5:int, "sys":str, "sql_int128":str, "i":str, 123456789098765432101234567890987654321:hge);
+    sql.affectedRows(X_8:int, 1:lng);
 end user.s30_1;
 # optimizer.mitosis()
 # optimizer.dataflow()
