stdout of test 'sql_int128` in directory 'sql/test/mapi` itself:


# 07:30:43 >  
# 07:30:43 >  "mserver5" "--debug=10" "--set" "gdk_nr_threads=0" "--set" "mapi_open=true" "--set" "mapi_port=34256" "--set" "mapi_usock=/var/tmp/mtest-20272/.s.monetdb.34256" "--set" "monet_prompt=" "--forcemito" "--set" "mal_listing=2" "--dbpath=/ufs/manegold/_/Monet/HG/int128/prefix/_/var/MonetDB/mTests_sql_test_mapi" "--set" "mal_listing=0"
# 07:30:43 >  

# MonetDB 5 server v11.17.17 "Jan2014-SP2"
# Serving database 'mTests_sql_test_mapi', using 8 threads
# Compiled for x86_64-unknown-linux-gnu/64bit with 64bit OIDs and 128bit integers dynamically linked
# Found 15.591 GiB available main-memory.
# Copyright (c) 1993-July 2008 CWI.
# Copyright (c) August 2008-2015 MonetDB B.V., all rights reserved
# Visit http://www.monetdb.org/ for further information
# Listening for connection requests on mapi:monetdb://rome.ins.cwi.nl:34256/
# Listening for UNIX domain connection requests on mapi:monetdb:///var/tmp/mtest-20272/.s.monetdb.34256
# MonetDB/GIS module loaded
# MonetDB/JAQL module loaded
# MonetDB/SQL module loaded

Ready.
# SQL catalog created, loading sql scripts once
# loading sql script: 09_like.sql
# loading sql script: 10_math.sql
# loading sql script: 11_times.sql
# loading sql script: 12_url.sql
# loading sql script: 13_date.sql
# loading sql script: 14_inet.sql
# loading sql script: 15_querylog.sql
# loading sql script: 16_tracelog.sql
# loading sql script: 17_compress.sql
# loading sql script: 18_dictionary.sql
# loading sql script: 19_cluster.sql
# loading sql script: 20_vacuum.sql
# loading sql script: 21_dependency_functions.sql
# loading sql script: 22_clients.sql
# loading sql script: 23_skyserver.sql
# loading sql script: 24_zorder.sql
# loading sql script: 25_debug.sql
# loading sql script: 26_sysmon.sql
# loading sql script: 39_analytics.sql
# loading sql script: 39_analytics_hge.sql
# loading sql script: 40_geom.sql
# loading sql script: 46_gsl.sql
# loading sql script: 75_storagemodel.sql
# loading sql script: 80_statistics.sql
# loading sql script: 80_udf.sql
# loading sql script: 80_udf_hge.sql
# loading sql script: 99_system.sql

# 07:30:43 >  
# 07:30:43 >  "mclient" "-lsql" "-ftest" "-Eutf-8" "-i" "-e" "--host=/var/tmp/mtest-20272" "--port=34256"
# 07:30:43 >  

#START TRANSACTION;
#DECLARE a HUGEINT, b HUGEINT, c HUGEINT, d HUGEINT, e HUGEINT;
#explain SET a = 1234567890987654321;
% .explain # table_name
% mal # name
% clob # type
% 72 # length
function user.s4_1():void;
<<<<<<< HEAD
    X_6:void := querylog.define("explain set a = 1234567890987654321;","default_pipe",6);
    X_0 := sql.mvc();
    sql.setVariable(X_0,"a",1234567890987654321);
=======
    X_3 := sql.mvc();
# querylog.define("explain set a = 1234567890987654321;","default_pipe")
    sql.setVariable(X_3,"a",1234567890987654321);
>>>>>>> 4b172a6b
    sql.exportOperation();
end user.s4_1;
#inline               actions= 0 time=3 usec 
#candidates           actions= 1 time=14 usec 
#remap                actions= 0 time=6 usec 
#costModel            actions= 1 time=12 usec 
#coercions            actions= 1 time=13 usec 
#evaluate             actions= 1 time=40 usec 
#emptybind            actions= 0 time=7 usec 
#pushselect           actions= 0 time=5 usec 
#aliases              actions= 1 time=16 usec 
#mitosis              actions= 0 time=4 usec 
#mergetable           actions= 0 time=26 usec 
#deadcode             actions= 0 time=8 usec 
#aliases              actions= 0 time=7 usec 
#constants            actions= 1 time=13 usec 
#commonTerms          actions= 0 time=7 usec 
#projectionpath       actions= 0 time=6 usec 
#deadcode             actions= 0 time=7 usec 
#reorder              actions= 1 time=28 usec 
#reduce               actions=23 time=65 usec 
#matpack              actions= 0 time=8 usec 
#dataflow             actions=29 time=27 usec 
#querylog             actions= 0 time=1 usec 
#multiplex            actions= 0 time=5 usec 
#generator            actions= 0 time=3 usec 
#profiler             actions= 1 time=8 usec 
#garbageCollector     actions= 1 time=21 usec 
#total                actions= 1 time=474 usec 
#explain SET b = 10000000000;
% .explain # table_name
% mal # name
% clob # type
% 64 # length
function user.s6_1():void;
<<<<<<< HEAD
    X_6:void := querylog.define("explain set b = 10000000000;","default_pipe",6);
    X_0 := sql.mvc();
    sql.setVariable(X_0,"b",10000000000);
=======
    X_3 := sql.mvc();
# querylog.define("explain set b = 10000000000;","default_pipe")
    sql.setVariable(X_3,"b",10000000000);
>>>>>>> 4b172a6b
    sql.exportOperation();
end user.s6_1;
#inline               actions= 0 time=3 usec 
#candidates           actions= 1 time=13 usec 
#remap                actions= 0 time=5 usec 
#costModel            actions= 1 time=22 usec 
#coercions            actions= 1 time=13 usec 
#evaluate             actions= 1 time=30 usec 
#emptybind            actions= 0 time=6 usec 
#pushselect           actions= 0 time=4 usec 
#aliases              actions= 1 time=16 usec 
#mitosis              actions= 0 time=4 usec 
#mergetable           actions= 0 time=27 usec 
#deadcode             actions= 0 time=8 usec 
#aliases              actions= 0 time=6 usec 
#constants            actions= 1 time=12 usec 
#commonTerms          actions= 0 time=7 usec 
#projectionpath       actions= 0 time=7 usec 
#deadcode             actions= 0 time=7 usec 
#reorder              actions= 1 time=39 usec 
#reduce               actions=23 time=30 usec 
#matpack              actions= 0 time=7 usec 
#dataflow             actions=29 time=28 usec 
#querylog             actions= 0 time=1 usec 
#multiplex            actions= 0 time=6 usec 
#generator            actions= 0 time=3 usec 
#profiler             actions= 1 time=7 usec 
#garbageCollector     actions= 1 time=17 usec 
#total                actions= 1 time=444 usec 
#explain SET c = a * b;
% .explain # table_name
% mal # name
% clob # type
% 58 # length
function user.s8_1():void;
<<<<<<< HEAD
    X_10:void := querylog.define("explain set c = a * b;","default_pipe",9);
    X_0 := sql.mvc();
    X_1:hge := sql.getVariable(X_0,"a");
    X_3:hge := sql.getVariable(X_0,"b");
    X_5:hge := calc.*(X_1,X_3);
    sql.setVariable(X_0,"c",X_5);
=======
    X_3 := sql.mvc();
# querylog.define("explain set c = a * b;","default_pipe")
    X_8:hge := sql.getVariable(X_3,"a");
    X_11:hge := sql.getVariable(X_3,"b");
    X_12:hge := calc.*(X_8,X_11);
    sql.setVariable(X_3,"c",X_12);
>>>>>>> 4b172a6b
    sql.exportOperation();
end user.s8_1;
#inline               actions= 0 time=3 usec 
#candidates           actions= 1 time=22 usec 
#remap                actions= 0 time=5 usec 
#costModel            actions= 1 time=19 usec 
#coercions            actions= 3 time=21 usec 
#evaluate             actions= 0 time=4 usec 
#emptybind            actions= 0 time=6 usec 
#pushselect           actions= 0 time=4 usec 
#aliases              actions= 0 time=7 usec 
#mitosis              actions= 0 time=3 usec 
#mergetable           actions= 0 time=34 usec 
#deadcode             actions= 0 time=8 usec 
#aliases              actions= 0 time=7 usec 
#constants            actions= 0 time=4 usec 
#commonTerms          actions= 0 time=7 usec 
#projectionpath       actions= 0 time=6 usec 
#deadcode             actions= 0 time=7 usec 
#reorder              actions= 1 time=48 usec 
#reduce               actions=23 time=41 usec 
#matpack              actions= 0 time=7 usec 
#dataflow             actions=31 time=34 usec 
#querylog             actions= 0 time=2 usec 
#multiplex            actions= 0 time=6 usec 
#generator            actions= 0 time=3 usec 
#profiler             actions= 1 time=13 usec 
#garbageCollector     actions= 1 time=23 usec 
#total                actions= 1 time=457 usec 
#explain SET d = c * b;
% .explain # table_name
% mal # name
% clob # type
% 58 # length
function user.s10_1():void;
<<<<<<< HEAD
    X_10:void := querylog.define("explain set d = c * b;","default_pipe",9);
    X_0 := sql.mvc();
    X_1:hge := sql.getVariable(X_0,"c");
    X_3:hge := sql.getVariable(X_0,"b");
    X_5:hge := calc.*(X_1,X_3);
    sql.setVariable(X_0,"d",X_5);
=======
    X_3 := sql.mvc();
# querylog.define("explain set d = c * b;","default_pipe")
    X_8:hge := sql.getVariable(X_3,"c");
    X_11:hge := sql.getVariable(X_3,"b");
    X_12:hge := calc.*(X_8,X_11);
    sql.setVariable(X_3,"d",X_12);
>>>>>>> 4b172a6b
    sql.exportOperation();
end user.s10_1;
#inline               actions= 0 time=3 usec 
#candidates           actions= 1 time=20 usec 
#remap                actions= 0 time=6 usec 
#costModel            actions= 1 time=19 usec 
#coercions            actions= 3 time=20 usec 
#evaluate             actions= 0 time=5 usec 
#emptybind            actions= 0 time=6 usec 
#pushselect           actions= 0 time=5 usec 
#aliases              actions= 0 time=7 usec 
#mitosis              actions= 0 time=4 usec 
#mergetable           actions= 0 time=60 usec 
#deadcode             actions= 0 time=9 usec 
#aliases              actions= 0 time=7 usec 
#constants            actions= 0 time=5 usec 
#commonTerms          actions= 0 time=7 usec 
#projectionpath       actions= 0 time=6 usec 
#deadcode             actions= 0 time=7 usec 
#reorder              actions= 1 time=43 usec 
#reduce               actions=23 time=19 usec 
#matpack              actions= 0 time=8 usec 
#dataflow             actions=31 time=34 usec 
#querylog             actions= 0 time=1 usec 
#multiplex            actions= 0 time=5 usec 
#generator            actions= 0 time=3 usec 
#profiler             actions= 1 time=14 usec 
#garbageCollector     actions= 1 time=22 usec 
#total                actions= 1 time=469 usec 
#explain SET e = d + a;
% .explain # table_name
% mal # name
% clob # type
% 58 # length
function user.s12_1():void;
<<<<<<< HEAD
    X_10:void := querylog.define("explain set e = d + a;","default_pipe",9);
    X_0 := sql.mvc();
    X_1:hge := sql.getVariable(X_0,"d");
    X_3:hge := sql.getVariable(X_0,"a");
    X_5:hge := calc.+(X_1,X_3);
    sql.setVariable(X_0,"e",X_5);
=======
    X_3 := sql.mvc();
# querylog.define("explain set e = d + a;","default_pipe")
    X_8:hge := sql.getVariable(X_3,"d");
    X_11:hge := sql.getVariable(X_3,"a");
    X_12:hge := calc.+(X_8,X_11);
    sql.setVariable(X_3,"e",X_12);
>>>>>>> 4b172a6b
    sql.exportOperation();
end user.s12_1;
#inline               actions= 0 time=3 usec 
#candidates           actions= 1 time=19 usec 
#remap                actions= 0 time=5 usec 
#costModel            actions= 1 time=18 usec 
#coercions            actions= 3 time=30 usec 
#evaluate             actions= 0 time=4 usec 
#emptybind            actions= 0 time=5 usec 
#pushselect           actions= 0 time=4 usec 
#aliases              actions= 0 time=7 usec 
#mitosis              actions= 0 time=3 usec 
#mergetable           actions= 0 time=32 usec 
#deadcode             actions= 0 time=7 usec 
#aliases              actions= 0 time=6 usec 
#constants            actions= 0 time=4 usec 
#commonTerms          actions= 0 time=7 usec 
#projectionpath       actions= 0 time=6 usec 
#deadcode             actions= 0 time=7 usec 
#reorder              actions= 1 time=37 usec 
#reduce               actions=23 time=38 usec 
#matpack              actions= 0 time=7 usec 
#dataflow             actions=31 time=33 usec 
#querylog             actions= 0 time=1 usec 
#multiplex            actions= 0 time=5 usec 
#generator            actions= 0 time=2 usec 
#profiler             actions= 1 time=13 usec 
#garbageCollector     actions= 1 time=21 usec 
#total                actions= 1 time=430 usec 
#SET a = 1234567890987654321;
#SET b = 10000000000;
#SET c = a * b;
#SET d = c * b;
#SET e = d + a;
#SELECT a, b, c, d, e;
% .L2,	.L4,	.L6,	.L10,	.L12 # table_name
% L2,	L4,	L6,	L10,	L12 # name
% hugeint,	hugeint,	hugeint,	hugeint,	hugeint # type
% 19,	11,	29,	39,	39 # length
[ 1234567890987654321,	10000000000,	12345678909876543210000000000,	123456789098765432100000000000000000000,	123456789098765432101234567890987654321	]
#SELECT 123456789098765432101234567890987654321;
% .L2 # table_name
% L2 # name
% hugeint # type
% 39 # length
[ 123456789098765432101234567890987654321	]
#CREATE TABLE sql_int128 (i HUGEINT);
#explain INSERT INTO sql_int128 VALUES (123456789098765432101234567890987654321);
% .explain # table_name
% mal # name
% clob # type
% 116 # length
function user.s30_1():void;
    X_3 := sql.mvc();
# querylog.define("explain insert into sql_int128 values (123456789098765432101234567890987654321);","default_pipe")
    X_6 := sql.append(X_3,"sys","sql_int128","i",123456789098765432101234567890987654321);
    sql.affectedRows(X_6,1);
end user.s30_1;
# optimizer.mitosis()
# optimizer.dataflow()
#inline               actions= 0 time=3 usec 
#candidates           actions= 1 time=14 usec 
#remap                actions= 0 time=5 usec 
#costModel            actions= 1 time=11 usec 
#coercions            actions= 1 time=12 usec 
#evaluate             actions= 1 time=27 usec 
#emptybind            actions= 0 time=6 usec 
#pushselect           actions= 0 time=4 usec 
#aliases              actions= 1 time=15 usec 
#mergetable           actions= 0 time=24 usec 
#deadcode             actions= 0 time=7 usec 
#aliases              actions= 0 time=6 usec 
#constants            actions= 1 time=13 usec 
#commonTerms          actions= 0 time=6 usec 
#projectionpath       actions= 0 time=6 usec 
#deadcode             actions= 0 time=6 usec 
#reorder              actions= 1 time=26 usec 
#reduce               actions=23 time=29 usec 
#matpack              actions= 0 time=6 usec 
#querylog             actions= 0 time=2 usec 
#multiplex            actions= 0 time=4 usec 
#generator            actions= 0 time=3 usec 
#profiler             actions= 1 time=7 usec 
#garbageCollector     actions= 1 time=14 usec 
#total                actions= 1 time=344 usec 
#INSERT INTO sql_int128 VALUES (123456789098765432101234567890987654321);
[ 1	]
#SELECT * FROM sql_int128;
% sys.sql_int128 # table_name
% i # name
% hugeint # type
% 39 # length
[ 123456789098765432101234567890987654321	]

# 07:30:43 >  
# 07:30:43 >  "Done."
# 07:30:43 >  
<|MERGE_RESOLUTION|>--- conflicted
+++ resolved
@@ -60,15 +60,9 @@
 % clob # type
 % 72 # length
 function user.s4_1():void;
-<<<<<<< HEAD
     X_6:void := querylog.define("explain set a = 1234567890987654321;","default_pipe",6);
     X_0 := sql.mvc();
     sql.setVariable(X_0,"a",1234567890987654321);
-=======
-    X_3 := sql.mvc();
-# querylog.define("explain set a = 1234567890987654321;","default_pipe")
-    sql.setVariable(X_3,"a",1234567890987654321);
->>>>>>> 4b172a6b
     sql.exportOperation();
 end user.s4_1;
 #inline               actions= 0 time=3 usec 
@@ -104,15 +98,9 @@
 % clob # type
 % 64 # length
 function user.s6_1():void;
-<<<<<<< HEAD
     X_6:void := querylog.define("explain set b = 10000000000;","default_pipe",6);
     X_0 := sql.mvc();
     sql.setVariable(X_0,"b",10000000000);
-=======
-    X_3 := sql.mvc();
-# querylog.define("explain set b = 10000000000;","default_pipe")
-    sql.setVariable(X_3,"b",10000000000);
->>>>>>> 4b172a6b
     sql.exportOperation();
 end user.s6_1;
 #inline               actions= 0 time=3 usec 
@@ -148,21 +136,12 @@
 % clob # type
 % 58 # length
 function user.s8_1():void;
-<<<<<<< HEAD
     X_10:void := querylog.define("explain set c = a * b;","default_pipe",9);
     X_0 := sql.mvc();
     X_1:hge := sql.getVariable(X_0,"a");
     X_3:hge := sql.getVariable(X_0,"b");
     X_5:hge := calc.*(X_1,X_3);
     sql.setVariable(X_0,"c",X_5);
-=======
-    X_3 := sql.mvc();
-# querylog.define("explain set c = a * b;","default_pipe")
-    X_8:hge := sql.getVariable(X_3,"a");
-    X_11:hge := sql.getVariable(X_3,"b");
-    X_12:hge := calc.*(X_8,X_11);
-    sql.setVariable(X_3,"c",X_12);
->>>>>>> 4b172a6b
     sql.exportOperation();
 end user.s8_1;
 #inline               actions= 0 time=3 usec 
@@ -198,21 +177,12 @@
 % clob # type
 % 58 # length
 function user.s10_1():void;
-<<<<<<< HEAD
     X_10:void := querylog.define("explain set d = c * b;","default_pipe",9);
     X_0 := sql.mvc();
     X_1:hge := sql.getVariable(X_0,"c");
     X_3:hge := sql.getVariable(X_0,"b");
     X_5:hge := calc.*(X_1,X_3);
     sql.setVariable(X_0,"d",X_5);
-=======
-    X_3 := sql.mvc();
-# querylog.define("explain set d = c * b;","default_pipe")
-    X_8:hge := sql.getVariable(X_3,"c");
-    X_11:hge := sql.getVariable(X_3,"b");
-    X_12:hge := calc.*(X_8,X_11);
-    sql.setVariable(X_3,"d",X_12);
->>>>>>> 4b172a6b
     sql.exportOperation();
 end user.s10_1;
 #inline               actions= 0 time=3 usec 
@@ -248,21 +218,12 @@
 % clob # type
 % 58 # length
 function user.s12_1():void;
-<<<<<<< HEAD
     X_10:void := querylog.define("explain set e = d + a;","default_pipe",9);
     X_0 := sql.mvc();
     X_1:hge := sql.getVariable(X_0,"d");
     X_3:hge := sql.getVariable(X_0,"a");
     X_5:hge := calc.+(X_1,X_3);
     sql.setVariable(X_0,"e",X_5);
-=======
-    X_3 := sql.mvc();
-# querylog.define("explain set e = d + a;","default_pipe")
-    X_8:hge := sql.getVariable(X_3,"d");
-    X_11:hge := sql.getVariable(X_3,"a");
-    X_12:hge := calc.+(X_8,X_11);
-    sql.setVariable(X_3,"e",X_12);
->>>>>>> 4b172a6b
     sql.exportOperation();
 end user.s12_1;
 #inline               actions= 0 time=3 usec 
