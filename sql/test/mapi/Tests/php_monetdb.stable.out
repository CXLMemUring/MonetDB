stdout of test 'php_monetdb` in directory 'sql/test/mapi` itself:


# 21:03:04 >  
# 21:03:04 >   mserver5 "--config=/ufs/niels/scratch/rc/Linux-x86_64/etc/monetdb5.conf" --debug=10 --set gdk_nr_threads=0 --set "monet_mod_path=/ufs/niels/scratch/rc/Linux-x86_64/lib/MonetDB5:/ufs/niels/scratch/rc/Linux-x86_64/lib/MonetDB5/lib:/ufs/niels/scratch/rc/Linux-x86_64/lib/MonetDB5/bin" --set "gdk_dbfarm=/ufs/niels/scratch/rc/Linux-x86_64/var/MonetDB5/dbfarm" --set "sql_logdir=/ufs/niels/scratch/rc/Linux-x86_64/var/MonetDB5/sql_logs"  --set mapi_open=true --set xrpc_open=true --set mapi_port=38808 --set xrpc_port=42033 --set monet_prompt= --trace  "--dbname=mTests_src_test_mapi" --set mal_listing=0 "--dbinit= include sql;" ; echo ; echo Over..
# 21:03:04 >  

# MonetDB server v5.8.0, based on kernel v1.26.0
# Serving database 'mTests_src_test_mapi', using 4 threads
# Compiled for x86_64-unknown-linux-gnu/64bit with 64bit OIDs dynamically linked
# Copyright (c) 1993-July 2008 CWI.
# Copyright (c) August 2008- MonetDB B.V., all rights reserved
# Visit http://monetdb.cwi.nl/ for further information
# Listening for connection requests on mapi:monetdb://alf.ins.cwi.nl:38808/
# MonetDB/SQL module v2.26.0 loaded

Ready.
#function user.main():void;
#    clients.quit();
#end main;


# 21:03:04 >  
# 21:03:04 >  ./php_monetdb.SQL.sh php_monetdb 
# 21:03:04 >  


# 21:03:04 >  
# 21:03:04 >  php -n -d extension_dir=/ufs/niels/scratch/rc/Linux-x86_64/lib/php/modules -f /ufs/niels/scratch/rc/Linux-x86_64/lib/MonetDB/Tests/sqlsample.php 38808
# 21:03:04 >  

schemas
types
functions
args
sequences
dependencies
connections
_tables
_columns
keys
idxs
triggers
objects
_tables
_columns
keys
idxs
triggers
objects
tables
columns
db_user_info
users
user_role
auths
privileges
querylog_catalog
querylog_calls
querylog_history
tracelog
optimizers
environment
queue
storage
storagemodelinput
storagemodel
tablestoragemodel
statistics
systemfunctions
id	name	schema_id	query	type	system	commit_action	readonly	temporary 	
2001	schemas	2000		0	true	0	false	0	
2006	types	2000		0	true	0	false	0	
2015	functions	2000		0	true	0	false	0	
2024	args	2000		0	true	0	false	0	
2032	sequences	2000		0	true	0	false	0	
2042	dependencies	2000		0	true	0	false	0	
2046	connections	2000		0	true	0	false	0	
2055	_tables	2000		0	true	0	false	0	
2064	_columns	2000		0	true	0	false	0	
2075	keys	2000		0	true	0	false	0	
2082	idxs	2000		0	true	0	false	0	
2087	triggers	2000		0	true	0	false	0	
2098	objects	2000		0	true	0	false	0	
2103	_tables	2102		0	true	2	false	0	
2112	_columns	2102		0	true	2	false	0	
2123	keys	2102		0	true	2	false	0	
2130	idxs	2102		0	true	2	false	0	
2135	triggers	2102		0	true	2	false	0	
2146	objects	2102		0	true	2	false	0	
<<<<<<< HEAD
5530	tables	2000	SELECT * FROM (SELECT p.*, 0 AS "temporary" FROM "sys"."_tables" AS p UNION ALL SELECT t.*, 1 AS "temporary" FROM "tmp"."_tables" AS t) AS tables where tables.type <> 2;	1	true	0	false	0	
5540	columns	2000	SELECT * FROM (SELECT p.* FROM "sys"."_columns" AS p UNION ALL SELECT t.* FROM "tmp"."_columns" AS t) AS columns;	1	true	0	false	0	
5560	db_user_info	2000		0	true	0	false	0	
5568	users	2000	SELECT u."name" AS "name", ui."fullname", ui."default_schema" FROM db_users() AS u LEFT JOIN "sys"."db_user_info" AS ui ON u."name" = ui."name" ;	1	true	0	false	0	
5572	user_role	2000		0	true	0	false	0	
5575	auths	2000		0	true	0	false	0	
5579	privileges	2000		0	true	0	false	0	
5756	querylog_catalog	2000	-- create table views for conveniencencreate view sys.querylog_catalog as select * from sys.querylog_catalog();	1	true	0	false	0	
5768	querylog_calls	2000	create view sys.querylog_calls as select * from sys.querylog_calls();	1	true	0	false	0	
5786	querylog_history	2000	create view sys.querylog_history asnselect qd.*, ql."start",ql."stop", ql.arguments, ql.tuples, ql.run, ql.ship, ql.cpu, ql.space, ql.io nfrom sys.querylog_catalog() qd, sys.querylog_calls() qlnwhere qd.id = ql.id and qd.owner = user;	1	true	0	false	0	
5825	tracelog	2000	create view sys.tracelog as select * from sys.tracelog();	1	true	0	false	0	
6070	optimizers	2000	create view sys.optimizers as select * from sys.optimizers();	1	true	0	false	0	
6080	environment	2000	create view sys.environment as select * from sys.environment();	1	true	0	false	0	
6122	queue	2000	create view sys.queue as select * from sys.queue();	1	true	0	false	0	
6677	storage	2000	create view sys.storage as select * from sys.storage();	1	true	0	false	0	
6689	storagemodelinput	2000		0	true	0	false	0	
6732	storagemodel	2000	create view sys.storagemodel as select * from sys.storagemodel();	1	true	0	false	0	
6741	tablestoragemodel	2000	-- A summary of the table storage requirement is is available as a table view.n-- The auxillary column denotes the maximum space if all non-sorted columnsn-- would be augmented with a hash (rare situation)ncreate view sys.tablestoragemodelnas select "schema","table",max(count) as "count",ntsum(columnsize) as columnsize,ntsum(heapsize) as heapsize,ntsum(indices) as indices,ntsum(case when sorted = false then 8 * count else 0 end) as auxillarynfrom sys.storagemodel() group by "schema","table";	1	true	0	false	0	
6756	statistics	2000		0	true	0	false	0	
6810	systemfunctions	2000		0	true	0	false	0	

# 15:02:20 >  
# 15:02:20 >  "Done."
# 15:02:20 >  
=======
5077	tables	2000	SELECT * FROM (SELECT p.*, 0 AS "temporary" FROM "sys"."_tables" AS p UNION ALL SELECT t.*, 1 AS "temporary" FROM "tmp"."_tables" AS t) AS tables where tables.type <> 2;	1	true	0	false	0	
5087	columns	2000	SELECT * FROM (SELECT p.* FROM "sys"."_columns" AS p UNION ALL SELECT t.* FROM "tmp"."_columns" AS t) AS columns;	1	true	0	false	0	
5107	db_user_info	2000		0	true	0	false	0	
5115	users	2000	SELECT u."name" AS "name", ui."fullname", ui."default_schema" FROM db_users() AS u LEFT JOIN "sys"."db_user_info" AS ui ON u."name" = ui."name" ;	1	true	0	false	0	
5119	user_role	2000		0	true	0	false	0	
5122	auths	2000		0	true	0	false	0	
5126	privileges	2000		0	true	0	false	0	
5303	querylog_catalog	2000	-- create table views for conveniencencreate view sys.querylog_catalog as select * from sys.querylog_catalog();	1	true	0	false	0	
5315	querylog_calls	2000	create view sys.querylog_calls as select * from sys.querylog_calls();	1	true	0	false	0	
5333	querylog_history	2000	create view sys.querylog_history asnselect qd.*, ql."start",ql."stop", ql.arguments, ql.tuples, ql.run, ql.ship, ql.cpu, ql.space, ql.io nfrom sys.querylog_catalog() qd, sys.querylog_calls() qlnwhere qd.id = ql.id and qd.owner = user;	1	true	0	false	0	
5372	tracelog	2000	create view sys.tracelog as select * from sys.tracelog();	1	true	0	false	0	
5620	optimizers	2000	create view sys.optimizers as select * from sys.optimizers();	1	true	0	false	0	
5630	environment	2000	create view sys.environment as select * from sys.environment();	1	true	0	false	0	
5672	queue	2000	create view sys.queue as select * from sys.queue();	1	true	0	false	0	
6202	storage	2000	create view sys.storage as select * from sys.storage();	1	true	0	false	0	
6214	storagemodelinput	2000		0	true	0	false	0	
6257	storagemodel	2000	create view sys.storagemodel as select * from sys.storagemodel();	1	true	0	false	0	
6266	tablestoragemodel	2000	-- A summary of the table storage requirement is is available as a table view.n-- The auxillary column denotes the maximum space if all non-sorted columnsn-- would be augmented with a hash (rare situation)ncreate view sys.tablestoragemodelnas select "schema","table",max(count) as "count",ntsum(columnsize) as columnsize,ntsum(heapsize) as heapsize,ntsum(indices) as indices,ntsum(case when sorted = false then 8 * count else 0 end) as auxillarynfrom sys.storagemodel() group by "schema","table";	1	true	0	false	0	
6281	statistics	2000		0	true	0	false	0	
6335	systemfunctions	2000		0	true	0	false	0	

# 10:43:35 >  
# 10:43:35 >  "Done."
# 10:43:35 >  
>>>>>>> 34e03963
<|MERGE_RESOLUTION|>--- conflicted
+++ resolved
@@ -88,7 +88,6 @@
 2130	idxs	2102		0	true	2	false	0	
 2135	triggers	2102		0	true	2	false	0	
 2146	objects	2102		0	true	2	false	0	
-<<<<<<< HEAD
 5530	tables	2000	SELECT * FROM (SELECT p.*, 0 AS "temporary" FROM "sys"."_tables" AS p UNION ALL SELECT t.*, 1 AS "temporary" FROM "tmp"."_tables" AS t) AS tables where tables.type <> 2;	1	true	0	false	0	
 5540	columns	2000	SELECT * FROM (SELECT p.* FROM "sys"."_columns" AS p UNION ALL SELECT t.* FROM "tmp"."_columns" AS t) AS columns;	1	true	0	false	0	
 5560	db_user_info	2000		0	true	0	false	0	
@@ -100,42 +99,16 @@
 5768	querylog_calls	2000	create view sys.querylog_calls as select * from sys.querylog_calls();	1	true	0	false	0	
 5786	querylog_history	2000	create view sys.querylog_history asnselect qd.*, ql."start",ql."stop", ql.arguments, ql.tuples, ql.run, ql.ship, ql.cpu, ql.space, ql.io nfrom sys.querylog_catalog() qd, sys.querylog_calls() qlnwhere qd.id = ql.id and qd.owner = user;	1	true	0	false	0	
 5825	tracelog	2000	create view sys.tracelog as select * from sys.tracelog();	1	true	0	false	0	
-6070	optimizers	2000	create view sys.optimizers as select * from sys.optimizers();	1	true	0	false	0	
-6080	environment	2000	create view sys.environment as select * from sys.environment();	1	true	0	false	0	
-6122	queue	2000	create view sys.queue as select * from sys.queue();	1	true	0	false	0	
-6677	storage	2000	create view sys.storage as select * from sys.storage();	1	true	0	false	0	
-6689	storagemodelinput	2000		0	true	0	false	0	
-6732	storagemodel	2000	create view sys.storagemodel as select * from sys.storagemodel();	1	true	0	false	0	
-6741	tablestoragemodel	2000	-- A summary of the table storage requirement is is available as a table view.n-- The auxillary column denotes the maximum space if all non-sorted columnsn-- would be augmented with a hash (rare situation)ncreate view sys.tablestoragemodelnas select "schema","table",max(count) as "count",ntsum(columnsize) as columnsize,ntsum(heapsize) as heapsize,ntsum(indices) as indices,ntsum(case when sorted = false then 8 * count else 0 end) as auxillarynfrom sys.storagemodel() group by "schema","table";	1	true	0	false	0	
-6756	statistics	2000		0	true	0	false	0	
-6810	systemfunctions	2000		0	true	0	false	0	
+6073	optimizers	2000	create view sys.optimizers as select * from sys.optimizers();	1	true	0	false	0	
+6083	environment	2000	create view sys.environment as select * from sys.environment();	1	true	0	false	0	
+6125	queue	2000	create view sys.queue as select * from sys.queue();	1	true	0	false	0	
+6680	storage	2000	create view sys.storage as select * from sys.storage();	1	true	0	false	0	
+6692	storagemodelinput	2000		0	true	0	false	0	
+6735	storagemodel	2000	create view sys.storagemodel as select * from sys.storagemodel();	1	true	0	false	0	
+6744	tablestoragemodel	2000	-- A summary of the table storage requirement is is available as a table view.n-- The auxillary column denotes the maximum space if all non-sorted columnsn-- would be augmented with a hash (rare situation)ncreate view sys.tablestoragemodelnas select "schema","table",max(count) as "count",ntsum(columnsize) as columnsize,ntsum(heapsize) as heapsize,ntsum(indices) as indices,ntsum(case when sorted = false then 8 * count else 0 end) as auxillarynfrom sys.storagemodel() group by "schema","table";	1	true	0	false	0	
+6759	statistics	2000		0	true	0	false	0	
+6813	systemfunctions	2000		0	true	0	false	0	
 
-# 15:02:20 >  
-# 15:02:20 >  "Done."
-# 15:02:20 >  
-=======
-5077	tables	2000	SELECT * FROM (SELECT p.*, 0 AS "temporary" FROM "sys"."_tables" AS p UNION ALL SELECT t.*, 1 AS "temporary" FROM "tmp"."_tables" AS t) AS tables where tables.type <> 2;	1	true	0	false	0	
-5087	columns	2000	SELECT * FROM (SELECT p.* FROM "sys"."_columns" AS p UNION ALL SELECT t.* FROM "tmp"."_columns" AS t) AS columns;	1	true	0	false	0	
-5107	db_user_info	2000		0	true	0	false	0	
-5115	users	2000	SELECT u."name" AS "name", ui."fullname", ui."default_schema" FROM db_users() AS u LEFT JOIN "sys"."db_user_info" AS ui ON u."name" = ui."name" ;	1	true	0	false	0	
-5119	user_role	2000		0	true	0	false	0	
-5122	auths	2000		0	true	0	false	0	
-5126	privileges	2000		0	true	0	false	0	
-5303	querylog_catalog	2000	-- create table views for conveniencencreate view sys.querylog_catalog as select * from sys.querylog_catalog();	1	true	0	false	0	
-5315	querylog_calls	2000	create view sys.querylog_calls as select * from sys.querylog_calls();	1	true	0	false	0	
-5333	querylog_history	2000	create view sys.querylog_history asnselect qd.*, ql."start",ql."stop", ql.arguments, ql.tuples, ql.run, ql.ship, ql.cpu, ql.space, ql.io nfrom sys.querylog_catalog() qd, sys.querylog_calls() qlnwhere qd.id = ql.id and qd.owner = user;	1	true	0	false	0	
-5372	tracelog	2000	create view sys.tracelog as select * from sys.tracelog();	1	true	0	false	0	
-5620	optimizers	2000	create view sys.optimizers as select * from sys.optimizers();	1	true	0	false	0	
-5630	environment	2000	create view sys.environment as select * from sys.environment();	1	true	0	false	0	
-5672	queue	2000	create view sys.queue as select * from sys.queue();	1	true	0	false	0	
-6202	storage	2000	create view sys.storage as select * from sys.storage();	1	true	0	false	0	
-6214	storagemodelinput	2000		0	true	0	false	0	
-6257	storagemodel	2000	create view sys.storagemodel as select * from sys.storagemodel();	1	true	0	false	0	
-6266	tablestoragemodel	2000	-- A summary of the table storage requirement is is available as a table view.n-- The auxillary column denotes the maximum space if all non-sorted columnsn-- would be augmented with a hash (rare situation)ncreate view sys.tablestoragemodelnas select "schema","table",max(count) as "count",ntsum(columnsize) as columnsize,ntsum(heapsize) as heapsize,ntsum(indices) as indices,ntsum(case when sorted = false then 8 * count else 0 end) as auxillarynfrom sys.storagemodel() group by "schema","table";	1	true	0	false	0	
-6281	statistics	2000		0	true	0	false	0	
-6335	systemfunctions	2000		0	true	0	false	0	
-
-# 10:43:35 >  
-# 10:43:35 >  "Done."
-# 10:43:35 >  
->>>>>>> 34e03963
+# 09:39:11 >  
+# 09:39:11 >  "Done."
+# 09:39:11 >  
