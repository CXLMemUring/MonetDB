-- 01.sql
statement ok
CREATE TABLE v0 (v1 SMALLINT)

statement ok
INSERT INTO v0 SELECT 0 FROM generate_series(1, 1000000)

statement ok
SELECT NULL, v1 FROM v0 v0 ORDER BY v1+v1, v1, -1 LIMIT 2147483645

statement ok
DROP TABLE v0

-- 02.sql
statement ok
CREATE TABLE v0(v1 VARCHAR(30))

query TTI nosort
SELECT DISTINCT v1 v1, v1, abs(v1)=10 FROM v0 WHERE lower (v1) IS NOT NULL
----

statement ok
DROP TABLE v0

-- 03.sql
statement ok
CREATE VIEW v0 AS SELECT CAST (NULL AS INT) INTERSECT SELECT CAST (NULL AS INT)

query I nosort
SELECT * FROM v0
----
NULL

query I nosort
SELECT row_number ( ) OVER ( ORDER BY 10 * 10 , ( CASE WHEN ( 10 IS NULL ) THEN 4 ELSE 10 END ) DESC NULLS FIRST ) FROM v0
----
1

query IIT nosort
SELECT 2, row_number() OVER (ORDER BY 10*10, (CASE WHEN (10 IS NULL) THEN 4 ELSE 10 END) DESC NULLS FIRST), '.125e+3' FROM v0 LIMIT 1
----
2
1
.125e+3

statement ok
DROP VIEW v0

-- 04.sql
statement ok
CREATE TABLE v0 (v1 VARCHAR(255))

statement ok
INSERT INTO v0 VALUES (2),(8),(10),(1),(0),(1),(2)

statement ok
INSERT INTO v0 SELECT row_number () OVER (ORDER BY 2) FROM v0, v0 AS c3_null, v0 AS t2

statement ok
INSERT INTO v0 SELECT row_number () OVER (ORDER BY 2 NULLS LAST) AS c0 FROM v0, v0 AS contains

query I nosort
SELECT count(*) as cnt FROM v0
----
122850

statement ok
SELECT FIRST_VALUE(v1) OVER (PARTITION BY v1=5 ORDER BY 3003*v1 DESC NULLS FIRST, v1) FROM v0 LIMIT 1000000000

query T rowsort
SELECT distinct FIRST_VALUE(v1) OVER (PARTITION BY v1=5 ORDER BY 3003*v1 DESC NULLS FIRST, v1) FROM v0 LIMIT 1000000000
----
122500
5

statement ok
DROP TABLE v0

-- 05.sql
statement ok
CREATE TABLE v0 (v1 INT)

statement ok
INSERT INTO v0 VALUES (NULL),(1),(0),(1),(2),(10),(10),(400),(1)

statement ok
INSERT INTO v0 SELECT row_number () OVER (ORDER BY 3) FROM v0, v0 AS c3_null, v0 AS t2

statement ok
INSERT INTO v0 SELECT row_number () OVER (ORDER BY 100 NULLS LAST) FROM v0, v0 AS contains

query I nosort
SELECT count(*) as cnt FROM v0
----
545382

statement ok
SELECT FIRST_VALUE (v1) OVER (PARTITION BY 'HASHED' ORDER BY v1<=10 DESC NULLS FIRST, v1 DESC) FROM v0 LIMIT 300000

query I rowsort
SELECT distinct FIRST_VALUE ( v1 ) OVER ( PARTITION BY 'HASHED' ORDER BY v1 <= 10 DESC NULLS FIRST , v1 DESC ) FROM v0 WHERE v1 IS NOT NULL LIMIT 300000
----
10

statement ok
DROP TABLE v0

-- 06.sql
statement error HY013!Could not allocate space
CREATE TEMP TABLE Table0 (Col0 INT, PRIMARY KEY(Col0), FOREIGN KEY (Col0) REFERENCES Table0)

-- 07.sql
statement ok
CREATE VIEW v0 AS SELECT CAST (NULL AS INT) EXCEPT SELECT CAST (NULL AS INT) GROUP BY NULL

statement ok
DROP VIEW v0

-- 08.sql
statement ok
CREATE TABLE v0 (v1 INT NULL)

statement ok
INSERT INTO v0 VALUES (3),(10),(1),(200),(5)

statement ok
INSERT INTO v0 SELECT v0.v1 FROM v0, v0 AS c3_null, v0 AS a

statement ok
INSERT INTO v0 SELECT v0.v1 FROM v0, v0 AS c3_null, v0 AS col2

query I nosort
SELECT count(*) as cnt FROM v0
----
2197130

statement ok
SELECT v1, row_number() OVER (ORDER BY v1 * 3 NULLS LAST, NULL*0 DESC NULLS FIRST), 3 FROM v0 LIMIT 300000

statement ok
DROP TABLE v0

-- 09.sql
statement ok
CREATE TABLE v0 (v1 INT, v2 REAL)

statement error 42000!Table expression without table name
SELECT * FROM v0 ORDER BY (SELECT *)

statement error 42000!SELECT: subquery must return only one column
SELECT * FROM v0 ORDER BY ( SELECT * FROM v0 )

query IR nosort
SELECT * FROM v0 ORDER BY (SELECT -1)
----

statement ok
DROP TABLE v0

-- 10.sql
statement ok
CREATE TABLE v0(v1 INT PRIMARY KEY)

query I nosort
SELECT DISTINCT (SELECT v1 WHERE (5)) >= ANY(9223372036854775807) FROM v0
----

statement ok
DROP TABLE v0

-- 11.sql
statement ok
CREATE TABLE v0(v1 BIGINT UNIQUE PRIMARY KEY)

statement error 42000!PARTITION BY: subqueries not allowed in PARTITION BY clause
UPDATE v0 SET v1 = v1 * 73 WHERE v1 = (SELECT SUM(v1) OVER (PARTITION BY 52, (NOT EXISTS (SELECT 0 + (SELECT v1 WHERE v1 * v1 * v1 GROUP BY v1) AS v3 WHERE v1 = 'x' OR 'x' OR v1)), v1, 37 ORDER BY v1 NULLS LAST) IS NOT NULL AS v2 GROUP BY v1 HAVING v1 > 'x') AND NOT ((v1 = 66 AND v1 < 'x') AND v1 = 50) AND 35 >= 65

statement ok
DROP TABLE v0

-- 12.sql
statement ok
CREATE TABLE v0 (v1 VARCHAR(255) NULL)

statement ok
INSERT INTO v0 (v1) VALUES (2),(10),(99),(1.100000),(3)

statement error 22018!conversion of string to type bte failed.
UPDATE v0 SET v1 = (SELECT MIN(v1) OVER (ROWS 10 PRECEDING) WHERE (10 = v1 OR v1 = ((3 - 10.100000))) AND 3 NOT LIKE v1)

statement ok
DROP TABLE v0

-- 13.sql
statement ok
CREATE TABLE v0 (v1 SMALLINT)

statement error 42000!SELECT: cannot use non GROUP BY column 'v0.v1' in query results without an aggregate function
UPDATE v0 SET v1 = CASE WHEN v1 > 37 THEN (SELECT ALL AVG (v1) AS v2 FROM (SELECT SUM(v1) OVER (ORDER BY v1 RANGE BETWEEN UNBOUNDED PRECEDING AND UNBOUNDED FOLLOWING)) AS v3 WHERE v1 = v1 AND v1 = v1) / 99 ELSE 8 END ^ 16 + 1 ^ -32768

statement ok
DROP TABLE v0

-- 14.sql
statement ok
CREATE TABLE v0(v1 INT)

statement ok
INSERT INTO v0 VALUES (-1),(NULL),(57),(NULL),(NULL)

statement error
UPDATE v0 SET v1 = v1 % (WITH v0 (v1) AS (SELECT -2147483648 WHERE (v1 < -1 OR v1 = 37 % 127) AND v1 - 85 = 45 AND v1 IS NOT NULL) SELECT DISTINCT -1 FROM v0) + v1

statement ok
DROP TABLE v0

-- 15.sql
statement ok
CREATE TABLE v0(v1 SMALLINT)

statement ok
UPDATE v0 SET v1 = v1 <= (WITH v0 (v1) AS (SELECT (CASE WHEN 59 THEN (0 * (('x' < v1 = 255 > v1 - v1))) END)) SELECT v1 > 16 OR v1 > 2147483647 AND v1 >= 27 AS v4 FROM v0 ORDER BY v1 > v1 % v1 % (v1) NULLS LAST) OR v1 > -1

statement ok
DROP TABLE v0

-- 16.sql
statement ok
CREATE TABLE v0(v1 FLOAT)

statement ok
INSERT INTO v0 VALUES (82),((SELECT 0 FROM v0 AS v2 GROUP BY (SELECT -128))),(15255709.000000),(12)

statement error 42000!SELECT: identifier 'v1' ambiguous
SELECT v1 = 2147483647 - v1 ^ v1 AS v4 FROM v0 AS v3, v0, v0 AS v6,v0 AS v5, v0 AS v7 ORDER BY 35 >= (SELECT VAR_SAMP(v1 >= 72 ) OVER (ROWS BETWEEN v1 + -128 * -32768 PRECEDING AND CURRENT ROW) IS NOT NULL) ASC

statement ok
DROP TABLE v0

-- 17.sql
statement ok
CREATE TABLE v0(v1 INT)

statement ok
UPDATE v0 SET v1 = (WITH v0 AS (SELECT 42039652.000000) SELECT STDDEV_POP (96) OVER (ORDER BY v1) FROM v0, v0 LIMIT 37 OFFSET 62) = 8

statement ok
DROP TABLE v0

-- 18.sql
statement ok
CREATE TABLE v0(v1 NUMERIC)

query I nosort
SELECT 38 ^ v1 FROM v0 AS v3 WINDOW v2 AS ( ), v4 AS (GROUPS BETWEEN -32768 PRECEDING AND 94 FOLLOWING) LIMIT 16 OFFSET 8
----

query I nosort
WITH v0 (v1) AS (SELECT 127 FROM v0 WHERE (v1 < 2147483647 OR v1 > -1) AND v1 / v1 + v1 <= 95 = v1 >= -128 + 15) SELECT 38 ^ v1 FROM v0 AS v3 WINDOW v2 AS ( ), v4 AS (GROUPS BETWEEN -32768 PRECEDING AND 94 FOLLOWING) LIMIT 16 OFFSET 8
----

statement error 42000!SELECT: identifier 'v1' ambiguous
UPDATE v0 SET v1 = (WITH v0 (v1) AS (SELECT 127 WHERE (v1 < 2147483647 OR v1 > -1) AND v1 / v1 + v1 <= 95 = v1 >= -128 + 15) SELECT 38 FROM v0 AS v3 WINDOW v2 AS ( ), v4 AS (GROUPS BETWEEN -32768 PRECEDING AND 94 FOLLOWING) LIMIT 16 OFFSET 8) ^ v1
-- sql/server/rel_select.c:3104: rel_binop_: Assertion `t1 && t2' failed.

statement ok
DROP TABLE v0

-- 19.sql
statement ok
CREATE TABLE v0(v1 BIGINT)

statement ok
INSERT INTO v0 VALUES (16),(22),(-128),(60),(76),(127),(89)

statement error 42000!SELECT: identifier 'v1' ambiguous
WITH v0 AS (SELECT -1, * FROM v0) INSERT INTO v0 SELECT v1 * 255 FROM v0 AS v5, v0, v0 AS v4, v0 AS v3, v0 AS v2 ORDER BY v1 * -128 ^ -1

statement ok
UPDATE v0 SET v1 = 59 % v1 WHERE (WITH v0 (v1) AS (SELECT ('x' + 95) ORDER BY - (v1), v1) SELECT STDDEV_POP(v1) OVER (ROWS BETWEEN v1 IS NOT NULL PRECEDING AND 89 FOLLOWING) IS NOT NULL) + 0 % v1 % 46 + 45 * v1

statement ok
DROP TABLE v0

-- 20.sql
statement ok
CREATE TABLE v0(v1 REAL PRIMARY KEY)

statement error 42000!MIN: aggregate functions not allowed in functions in FROM
SELECT (SELECT COUNT(v1) OVER ( ) FROM SUM (STDDEV_POP(MIN ('x')))) AS v2 FROM v0 WHERE v1 = -1

statement ok
DROP TABLE v0

-- 21.sql
statement ok
CREATE TABLE v0(v1 BIGINT)

statement ok
INSERT INTO v0 VALUES (13),(53),(-1),(13),(54),((SELECT v1 FROM v0 WHERE v1 IS NULL AND v1 IN (7 ^ v1))),(72),(2147483647)

statement ok
WITH v0 AS (SELECT 2147483647, * FROM v0) INSERT INTO v0 SELECT v1 * -32768 FROM v0 AS v2,v0,v0 AS v5,v0 AS v3,v0 AS v4 ORDER BY v1 * 127 ^ -1

statement error 42000!row frame bound must be non negative and non null.
UPDATE v0 SET v1 = -128 % v1 WHERE (WITH v0 (v1) AS (SELECT 8 WHERE (v1 < -1 OR v1 > 40) AND 80 ^ 0 % v1 <= 75 = 127 AND v1 IS NOT NULL) SELECT VAR_POP((52 * (v1 IN (127,47)))) OVER (ROWS BETWEEN CURRENT ROW AND v1 - NULL FOLLOWING) * -32768) > v1

statement ok
DROP TABLE v0

-- 22.sql
statement ok
CREATE TABLE v0(v1 SMALLINT)

statement error 42000!PARTITION BY: subqueries not allowed in PARTITION BY clause
UPDATE v0 SET v1 = (SELECT LAG(v1 * v1) OVER (PARTITION BY 0 ,(NOT EXISTS (SELECT v1 WHERE v1 = FALSE)), v1, 255))

statement ok
DROP TABLE v0

-- 23.sql
statement ok
CREATE TABLE v0 (v1 INTEGER PRIMARY KEY)

query R nosort
SELECT 67 + 0 + -1 + 96 + 46463082.000000 + 30 AS v2 FROM v0 WHERE 255 = v1 LIMIT 66 OFFSET 16
----

query I nosort
SELECT v1 * (95 - v1) FROM v0 ORDER BY v1, v1 DESC, ('x' < v1 AND v1 = 24)
----

statement error 42000!SELECT: identifier 'v1' unknown
WITH v0 AS (SELECT v1 * (95 - v1) FROM v0 ORDER BY v1, v1 DESC, ('x' < v1 AND v1 = 24)) SELECT 67 + 0 + -1 + 96 + 46463082.000000 + 30 AS v2 FROM v0 WHERE 255 = v1 LIMIT 66 OFFSET 16
----

statement ok
UPDATE v0 SET v1 = -128 WHERE v1 = 1 AND v1 IN (WITH v0 AS (SELECT v1 * (95 - v1) FROM v0 ORDER BY v1, v1 DESC, ('x' < v1 AND v1 = 24)) SELECT 67 + 0 + -1 + 96 + 46463082.000000 + 30 AS v2 FROM v0 WHERE 255 = v1 LIMIT 66 OFFSET 16) OR (69 AND 30) OR ('x' >= 9)

statement ok
DROP TABLE v0

-- 24.sql
statement ok
CREATE TABLE v0(v1 FLOAT)

statement ok
INSERT INTO v0 VALUES (0),(67),(127),(-1),(NULL),(NULL),(NULL),(NULL)

query RT nosort
SELECT * , 'x' FROM v0 WHERE (SELECT 39 WHERE (v1 + -32768 NOT IN (14, 255))) * 87 + 2147483647
----
0.000
x
67.000
x
127.000
x
-1.000
x

-- statement error 42000!SELECT: identifier 'v1' ambiguous
-- WITH v0 AS (SELECT 14, * FROM v0) INSERT INTO v0 SELECT v1 * 0 FROM v0 NATURAL JOIN v0, v0, v0 AS v2, v0, v0 AS v3 ORDER BY v1 * 0 / 77

statement ok
WITH v0 AS (SELECT 14, * FROM v0) INSERT INTO v0 SELECT v0.v1 * 0 FROM v0 NATURAL JOIN v0, v0, v0 AS v2, v0, v0 AS v3 ORDER BY v0.v1 * 0 / 77

query I nosort
SELECT count(*) FROM v0
----
131080

<<<<<<< HEAD
-- after the second insert, rerun same query as above, now it crashes server with assertion failure
-- gdk/gdk_bat.c:2098: BATsetcount: Assertion `b->batCapacity >= cnt' failed.
skipif knownfail
query IT nosort
=======
-- after the second insert, rerun same query as above, since it used to crash the server
query RT nosort
>>>>>>> bccb16ac
SELECT * , 'x' FROM v0 WHERE (SELECT 39 WHERE (v1 + -32768 NOT IN (14, 255))) * 87 + 2147483647
----
131080 values hashing to 6b7d0af1bd7606b28955e7b023646d9d

-- mul_bte_bte_bte: ERROR: 22003!overflow in calculation 87*39.

statement ok
DROP TABLE v0

-- 25.sql
statement ok
CREATE TABLE IF NOT EXISTS v0(v1 INTEGER)

statement ok
UPDATE v0 AS v9 SET v1 = (WITH v0 (v1) AS (SELECT v1 % (12 ^ 55 + v1 + 57159072.000000)) SELECT NULL AS v8 WINDOW v7 AS (PARTITION BY 8, 95, 92150085.000000, 57) ORDER BY v1, v1 DESC NULLS LAST)

statement ok
DROP TABLE v0

-- 26.sql
statement ok
CREATE TABLE v0(v1 BIGINT NOT NULL)

statement ok
INSERT INTO v0 VALUES (-1),(127),(4),(-128),(11),(-1),(-128),(-128),(-1)

statement error 42000!SELECT: identifier 'v1' ambiguous
WITH v0 AS (SELECT -1, * FROM v0) INSERT INTO v0 SELECT v1 * 29 FROM v0 AS v3, v0, v0 AS v2, v0 AS v4, v0 ORDER BY v1 * 0 ^ 83

statement error 42000!row frame bound must be non negative and non null.
UPDATE v0 SET v1 = -1 WHERE CASE WHEN v1 > -1 THEN (SELECT STDDEV_SAMP((18 * v1 + (v1 IN (21 , -1)))) OVER (ROWS BETWEEN CURRENT ROW AND v1 - NULL FOLLOWING) * 17) > v1 / (SELECT -1 WHERE (88 IN (96))) ELSE 82 END ^ -128 ^ v1

statement ok
DROP TABLE v0

-- 27.sql
statement ok
CREATE TABLE v0(v1 SMALLINT PRIMARY KEY)

statement ok
INSERT INTO v0 VALUES ('x' IN (SELECT - SUM(18) OVER ( ) * 8 AS v2)), (-128), (34), (39)

query I nosort
SELECT * FROM v0 order by 1
----
-128
0
34
39

statement ok
DROP TABLE v0

-- 28.sql
statement ok
CREATE TABLE v0(v1 DECIMAL NOT NULL)

statement ok
INSERT INTO v0 VALUES (22542428.000000), (54), (19), (0), (0), (0)

query R nosort
SELECT * FROM v0 WHERE (v1 >= 0 AND v1 <= 0) OR (51867923.000000 LIKE 'x' AND (SELECT v1 BETWEEN 47130623.000000 AND v1) LIKE 'x')
----
0.000
0.000
0.000

statement ok
DROP TABLE v0

-- 29.sql
statement error 42000!GROUP BY: GROUPING SETS is empty
SELECT ALL ( SELECT - - - - - - - - - - 48 FROM ( SELECT NULL - - - - - - - - 89 FROM ( VALUES ( - - - - - - - - - - 74 ) , ( - - - - - 128 ) , ( - - - - - - 8 ) , ( - - - - 61 ) ) AS v1 ( v1 ) GROUP BY ( ) , GROUPING SETS ( GROUPING SETS ( GROUPING SETS ( ( ) ) ) ) , ( ) ORDER BY - - - - - - - - - - 255 LIKE v1 / CASE WHEN v1 IS NULL THEN - - 75 END DESC , v1 , v1 LIMIT 63 ) AS v1 UNION SELECT - - - - - - - - - - - - - 74 WHERE - v1 < - 89088397.000000 ) FROM ( SELECT * FROM ( VALUES ( - - - - - - - 61 ) , ( - - - 42 ) ) AS v1 ( v1 ) ) AS v1 ( v1 )
-- sql/server/rel_select.c:4616: rel_groupings: Assertion `next_set' failed.

-- 30.sql
statement ok
CREATE TABLE v0(v2 DOUBLE PRIMARY KEY, v1 VARCHAR(1))

statement ok
DELETE FROM v0 WHERE (SELECT v2 FROM v0 WHERE v0.v2 = v0.v1 GROUP BY 2.100000, v1) IN (10.100000, 10, 10 )

statement ok
DROP TABLE v0

-- 31.sql
statement error 22003!overflow ...
SELECT ALL ( SELECT - - - - - - - - - - - 1 - - - - - - 16 FROM ( SELECT NULL - - - - - - - - - - - - - - - - 1 FROM ( SELECT - - - - 1 * - - - - - - 2147483648 * - - - 43 * 77745222.000000 ) AS v1 ( v1 ) GROUP BY GROUPING SETS ( GROUPING SETS ( CUBE ( v1 ) ) ) ORDER BY v1 , - - - 86 + - - 93 ^ v1 , v1 LIMIT 21 ) AS v1 UNION SELECT - - - - - - - - - - - - 93 WHERE - v1 < - 63226945.000000 - - - - - - - - - - 68 ) FROM ( VALUES ( - - - - - - - - - 40 / - ( SELECT - - - - - - - - 0 WHERE - - - - - - - 40 = - - - - - 0 ) ) , ( - - 88 ) ) v1 ( v1 )

-- 32.sql
statement ok
CREATE TABLE v0(v1 REAL)

query I nosort
SELECT CAST(max((SELECT NULL AS v2 GROUP BY v1)) AS INTEGER) FROM v0 UNION SELECT 3
----
NULL
3

statement ok
DROP TABLE v0

-- 33.sql
statement ok
CREATE TABLE v0 (v2 CHAR(1), v1 REAL)

query R nosort
SELECT DISTINCT SUM(max((SELECT NULL AS v2 GROUP BY v2))) OVER (ORDER BY '013') FROM v0
----
NULL

statement ok
DROP TABLE v0

-- 34.sql
statement ok
CREATE TABLE v0(v1 BIGINT)

statement ok
INSERT INTO v0 SELECT NULLIF(74, RANK ( ) OVER ( )) = -32768 FROM COLUMNS, PRIVILEGES AS v0

statement ok
SELECT * FROM v0 ORDER BY (60 - v1), v1, v1 = 74364935.000000 LIMIT 2147483647

statement ok
DROP TABLE v0

-- 35.sql
statement ok
CREATE TABLE v0(v1 FLOAT (41, 29) DEFAULT 745433.000000)

statement ok
INSERT INTO v0 VALUES (0), (93), (NULL), (-128), (0), (59), (24)

statement ok
SELECT AVG(v1) OVER (PARTITION BY -1) AS VALUE FROM v0 v0 NATURAL JOIN v0 VARIABLES

statement ok
DROP TABLE v0

-- 36.sql
statement ok
CREATE TABLE v0(v2 INT, v1 FLOAT)

statement ok
INSERT INTO v0(v2) VALUES (10),(10),(9),(10)

statement ok
INSERT INTO v0(v1) VALUES (10),(10),(NULL),(3)

statement ok
SELECT DISTINCT group_concat(v0.v1, c.v1) FROM v0, v0 AS e, v0 AS c GROUP BY v0.v1

statement ok
DROP TABLE v0

-- 37.sql
statement ok
CREATE TABLE v0(v1 VARCHAR(30), v2 CHAR(20))

statement ok
DELETE FROM v0 WHERE (SELECT v1 WHERE (SELECT COUNT (*) OVER (ORDER BY v1 DESC NULLS LAST)) = v2 GROUP BY 2.100000 HAVING 0 NOT LIKE v2)

statement ok
DROP TABLE v0

-- 38.sql
statement ok
CREATE TABLE v0(v1 DOUBLE, v5 DOUBLE, v3 INT, v6 DOUBLE, v2 INT, v4 INTEGER)

statement ok
UPDATE v0 SET v2 = (SELECT NULL WHERE v5 = v3 GROUP BY v1, v2) WHERE v2 > 10

statement ok
DROP TABLE v0

-- 39.sql
statement ok
CREATE TABLE v0 (v1 VARCHAR(30))

statement ok
DELETE FROM v0 WHERE 10 = 1.100000 * (3) IN (SELECT 3 WHERE NULL BETWEEN 0 - 3.100000 AND v1)

statement ok
DROP TABLE v0

-- 40.sql
statement ok
CREATE TABLE v0(v2 DOUBLE, v1 REAL)

statement error 42S22!SELECT: no such column 'v0.v2'
SELECT 2 FROM v0 AS WHERE v0 . v2 = ( SELECT v2 WHERE v2 = 2 ) + v0 . v1

statement ok
DELETE FROM v0 WHERE EXISTS ( SELECT 2 FROM v0 AS WHERE v0 . v2 = ( SELECT v2 WHERE v2 = 2 ) + v0 . v1 )

statement ok
DROP TABLE v0
<|MERGE_RESOLUTION|>--- conflicted
+++ resolved
@@ -259,7 +259,7 @@
 WITH v0 (v1) AS (SELECT 127 FROM v0 WHERE (v1 < 2147483647 OR v1 > -1) AND v1 / v1 + v1 <= 95 = v1 >= -128 + 15) SELECT 38 ^ v1 FROM v0 AS v3 WINDOW v2 AS ( ), v4 AS (GROUPS BETWEEN -32768 PRECEDING AND 94 FOLLOWING) LIMIT 16 OFFSET 8
 ----
 
-statement error 42000!SELECT: identifier 'v1' ambiguous
+statement error 42000!
 UPDATE v0 SET v1 = (WITH v0 (v1) AS (SELECT 127 WHERE (v1 < 2147483647 OR v1 > -1) AND v1 / v1 + v1 <= 95 = v1 >= -128 + 15) SELECT 38 FROM v0 AS v3 WINDOW v2 AS ( ), v4 AS (GROUPS BETWEEN -32768 PRECEDING AND 94 FOLLOWING) LIMIT 16 OFFSET 8) ^ v1
 -- sql/server/rel_select.c:3104: rel_binop_: Assertion `t1 && t2' failed.
 
@@ -370,18 +370,11 @@
 ----
 131080
 
-<<<<<<< HEAD
--- after the second insert, rerun same query as above, now it crashes server with assertion failure
--- gdk/gdk_bat.c:2098: BATsetcount: Assertion `b->batCapacity >= cnt' failed.
-skipif knownfail
-query IT nosort
-=======
 -- after the second insert, rerun same query as above, since it used to crash the server
 query RT nosort
->>>>>>> bccb16ac
 SELECT * , 'x' FROM v0 WHERE (SELECT 39 WHERE (v1 + -32768 NOT IN (14, 255))) * 87 + 2147483647
 ----
-131080 values hashing to 6b7d0af1bd7606b28955e7b023646d9d
+131080 values hashing to d5832ccce240e7b0fa7644da1591112b
 
 -- mul_bte_bte_bte: ERROR: 22003!overflow in calculation 87*39.
 
