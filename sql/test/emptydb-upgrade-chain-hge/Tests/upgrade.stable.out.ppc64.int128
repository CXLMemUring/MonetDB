--- conflicted
+++ resolved
@@ -1,3284 +1,3 @@
-<<<<<<< HEAD
-Running database upgrade commands:
-delete from sys.dependencies where id < 2000;
-delete from sys.types where id < 2000;
-insert into sys.types values (1, 'void', 'any', 0, 0, 0, 0, 2000);
-insert into sys.types values (2, 'bat', 'table', 0, 0, 0, 1, 2000);
-insert into sys.types values (3, 'ptr', 'ptr', 0, 0, 0, 1, 2000);
-insert into sys.types values (4, 'bit', 'boolean', 1, 0, 2, 2, 2000);
-insert into sys.types values (5, 'str', 'clob', 0, 0, 0, 4, 2000);
-insert into sys.types values (6, 'str', 'varchar', 0, 0, 0, 4, 2000);
-insert into sys.types values (7, 'str', 'char', 0, 0, 0, 3, 2000);
-insert into sys.types values (8, 'oid', 'oid', 63, 0, 2, 6, 2000);
-insert into sys.types values (9, 'bte', 'tinyint', 8, 1, 2, 7, 2000);
-insert into sys.types values (10, 'sht', 'smallint', 16, 1, 2, 7, 2000);
-insert into sys.types values (11, 'int', 'int', 32, 1, 2, 7, 2000);
-insert into sys.types values (12, 'lng', 'bigint', 64, 1, 2, 7, 2000);
-insert into sys.types values (13, 'hge', 'hugeint', 128, 1, 2, 7, 2000);
-insert into sys.types values (14, 'bte', 'decimal', 2, 1, 10, 10, 2000);
-insert into sys.types values (15, 'sht', 'decimal', 4, 1, 10, 10, 2000);
-insert into sys.types values (16, 'int', 'decimal', 9, 1, 10, 10, 2000);
-insert into sys.types values (17, 'lng', 'decimal', 18, 1, 10, 10, 2000);
-insert into sys.types values (18, 'hge', 'decimal', 38, 1, 10, 10, 2000);
-insert into sys.types values (19, 'flt', 'real', 24, 2, 2, 11, 2000);
-insert into sys.types values (20, 'dbl', 'double', 53, 2, 2, 11, 2000);
-insert into sys.types values (21, 'int', 'month_interval', 3, 0, 10, 8, 2000);
-insert into sys.types values (22, 'lng', 'day_interval', 4, 0, 10, 9, 2000);
-insert into sys.types values (23, 'lng', 'sec_interval', 13, 1, 10, 9, 2000);
-insert into sys.types values (24, 'daytime', 'time', 7, 0, 0, 12, 2000);
-insert into sys.types values (25, 'daytime', 'timetz', 7, 1, 0, 13, 2000);
-insert into sys.types values (26, 'date', 'date', 0, 0, 0, 14, 2000);
-insert into sys.types values (27, 'timestamp', 'timestamp', 7, 0, 0, 15, 2000);
-insert into sys.types values (28, 'timestamp', 'timestamptz', 7, 1, 0, 16, 2000);
-insert into sys.types values (29, 'blob', 'blob', 0, 0, 0, 5, 2000);
-insert into sys.types values (32, 'wkb', 'geometry', 0, 0, 0, 17, 2000);
-insert into sys.types values (33, 'wkba', 'geometrya', 0, 0, 0, 18, 2000);
-insert into sys.types values (34, 'mbr', 'mbr', 0, 0, 0, 18, 2000);
-delete from sys.functions where id < 2000;
-delete from sys.args where func_id not in (select id from sys.functions);
-insert into sys.functions values (30, 'length', 'nitems', 'blob', 0, 1, false, false, false, 2000, true, false);
-insert into sys.args values (48542, 30, 'res_0', 'int', 32, 0, 0, 0);
-insert into sys.args values (48543, 30, 'arg_1', 'blob', 0, 0, 1, 1);
-insert into sys.functions values (31, 'octet_length', 'nitems', 'blob', 0, 1, false, false, false, 2000, true, false);
-insert into sys.args values (48544, 31, 'res_0', 'int', 32, 0, 0, 0);
-insert into sys.args values (48545, 31, 'arg_1', 'blob', 0, 0, 1, 1);
-insert into sys.functions values (35, 'mbr_overlap', 'mbrOverlaps', 'geom', 0, 1, false, false, false, 2000, true, true);
-insert into sys.args values (48546, 35, 'res_0', 'boolean', 1, 0, 0, 0);
-insert into sys.args values (48547, 35, 'arg_1', 'geometry', 0, 0, 1, 1);
-insert into sys.args values (48548, 35, 'arg_2', 'geometry', 0, 0, 1, 2);
-insert into sys.functions values (36, 'mbr_overlap', 'mbrOverlaps', 'geom', 0, 1, false, false, false, 2000, true, true);
-insert into sys.args values (48549, 36, 'res_0', 'boolean', 1, 0, 0, 0);
-insert into sys.args values (48550, 36, 'arg_1', 'mbr', 0, 0, 1, 1);
-insert into sys.args values (48551, 36, 'arg_2', 'mbr', 0, 0, 1, 2);
-insert into sys.functions values (37, 'mbr_above', 'mbrAbove', 'geom', 0, 1, false, false, false, 2000, true, true);
-insert into sys.args values (48552, 37, 'res_0', 'boolean', 1, 0, 0, 0);
-insert into sys.args values (48553, 37, 'arg_1', 'geometry', 0, 0, 1, 1);
-insert into sys.args values (48554, 37, 'arg_2', 'geometry', 0, 0, 1, 2);
-insert into sys.functions values (38, 'mbr_above', 'mbrAbove', 'geom', 0, 1, false, false, false, 2000, true, true);
-insert into sys.args values (48555, 38, 'res_0', 'boolean', 1, 0, 0, 0);
-insert into sys.args values (48556, 38, 'arg_1', 'mbr', 0, 0, 1, 1);
-insert into sys.args values (48557, 38, 'arg_2', 'mbr', 0, 0, 1, 2);
-insert into sys.functions values (39, 'mbr_below', 'mbrBelow', 'geom', 0, 1, false, false, false, 2000, true, true);
-insert into sys.args values (48558, 39, 'res_0', 'boolean', 1, 0, 0, 0);
-insert into sys.args values (48559, 39, 'arg_1', 'geometry', 0, 0, 1, 1);
-insert into sys.args values (48560, 39, 'arg_2', 'geometry', 0, 0, 1, 2);
-insert into sys.functions values (40, 'mbr_below', 'mbrBelow', 'geom', 0, 1, false, false, false, 2000, true, true);
-insert into sys.args values (48561, 40, 'res_0', 'boolean', 1, 0, 0, 0);
-insert into sys.args values (48562, 40, 'arg_1', 'mbr', 0, 0, 1, 1);
-insert into sys.args values (48563, 40, 'arg_2', 'mbr', 0, 0, 1, 2);
-insert into sys.functions values (41, 'mbr_right', 'mbrRight', 'geom', 0, 1, false, false, false, 2000, true, true);
-insert into sys.args values (48564, 41, 'res_0', 'boolean', 1, 0, 0, 0);
-insert into sys.args values (48565, 41, 'arg_1', 'geometry', 0, 0, 1, 1);
-insert into sys.args values (48566, 41, 'arg_2', 'geometry', 0, 0, 1, 2);
-insert into sys.functions values (42, 'mbr_right', 'mbrRight', 'geom', 0, 1, false, false, false, 2000, true, true);
-insert into sys.args values (48567, 42, 'res_0', 'boolean', 1, 0, 0, 0);
-insert into sys.args values (48568, 42, 'arg_1', 'mbr', 0, 0, 1, 1);
-insert into sys.args values (48569, 42, 'arg_2', 'mbr', 0, 0, 1, 2);
-insert into sys.functions values (43, 'mbr_left', 'mbrLeft', 'geom', 0, 1, false, false, false, 2000, true, true);
-insert into sys.args values (48570, 43, 'res_0', 'boolean', 1, 0, 0, 0);
-insert into sys.args values (48571, 43, 'arg_1', 'geometry', 0, 0, 1, 1);
-insert into sys.args values (48572, 43, 'arg_2', 'geometry', 0, 0, 1, 2);
-insert into sys.functions values (44, 'mbr_left', 'mbrLeft', 'geom', 0, 1, false, false, false, 2000, true, true);
-insert into sys.args values (48573, 44, 'res_0', 'boolean', 1, 0, 0, 0);
-insert into sys.args values (48574, 44, 'arg_1', 'mbr', 0, 0, 1, 1);
-insert into sys.args values (48575, 44, 'arg_2', 'mbr', 0, 0, 1, 2);
-insert into sys.functions values (45, 'mbr_overlap_or_above', 'mbrOverlapOrAbove', 'geom', 0, 1, false, false, false, 2000, true, true);
-insert into sys.args values (48576, 45, 'res_0', 'boolean', 1, 0, 0, 0);
-insert into sys.args values (48577, 45, 'arg_1', 'geometry', 0, 0, 1, 1);
-insert into sys.args values (48578, 45, 'arg_2', 'geometry', 0, 0, 1, 2);
-insert into sys.functions values (46, 'mbr_overlap_or_above', 'mbrOverlapOrAbove', 'geom', 0, 1, false, false, false, 2000, true, true);
-insert into sys.args values (48579, 46, 'res_0', 'boolean', 1, 0, 0, 0);
-insert into sys.args values (48580, 46, 'arg_1', 'mbr', 0, 0, 1, 1);
-insert into sys.args values (48581, 46, 'arg_2', 'mbr', 0, 0, 1, 2);
-insert into sys.functions values (47, 'mbr_overlap_or_below', 'mbrOverlapOrBelow', 'geom', 0, 1, false, false, false, 2000, true, true);
-insert into sys.args values (48582, 47, 'res_0', 'boolean', 1, 0, 0, 0);
-insert into sys.args values (48583, 47, 'arg_1', 'geometry', 0, 0, 1, 1);
-insert into sys.args values (48584, 47, 'arg_2', 'geometry', 0, 0, 1, 2);
-insert into sys.functions values (48, 'mbr_overlap_or_below', 'mbrOverlapOrBelow', 'geom', 0, 1, false, false, false, 2000, true, true);
-insert into sys.args values (48585, 48, 'res_0', 'boolean', 1, 0, 0, 0);
-insert into sys.args values (48586, 48, 'arg_1', 'mbr', 0, 0, 1, 1);
-insert into sys.args values (48587, 48, 'arg_2', 'mbr', 0, 0, 1, 2);
-insert into sys.functions values (49, 'mbr_overlap_or_right', 'mbrOverlapOrRight', 'geom', 0, 1, false, false, false, 2000, true, true);
-insert into sys.args values (48588, 49, 'res_0', 'boolean', 1, 0, 0, 0);
-insert into sys.args values (48589, 49, 'arg_1', 'geometry', 0, 0, 1, 1);
-insert into sys.args values (48590, 49, 'arg_2', 'geometry', 0, 0, 1, 2);
-insert into sys.functions values (50, 'mbr_overlap_or_right', 'mbrOverlapOrRight', 'geom', 0, 1, false, false, false, 2000, true, true);
-insert into sys.args values (48591, 50, 'res_0', 'boolean', 1, 0, 0, 0);
-insert into sys.args values (48592, 50, 'arg_1', 'mbr', 0, 0, 1, 1);
-insert into sys.args values (48593, 50, 'arg_2', 'mbr', 0, 0, 1, 2);
-insert into sys.functions values (51, 'mbr_overlap_or_left', 'mbrOverlapOrLeft', 'geom', 0, 1, false, false, false, 2000, true, true);
-insert into sys.args values (48594, 51, 'res_0', 'boolean', 1, 0, 0, 0);
-insert into sys.args values (48595, 51, 'arg_1', 'geometry', 0, 0, 1, 1);
-insert into sys.args values (48596, 51, 'arg_2', 'geometry', 0, 0, 1, 2);
-insert into sys.functions values (52, 'mbr_overlap_or_left', 'mbrOverlapOrLeft', 'geom', 0, 1, false, false, false, 2000, true, true);
-insert into sys.args values (48597, 52, 'res_0', 'boolean', 1, 0, 0, 0);
-insert into sys.args values (48598, 52, 'arg_1', 'mbr', 0, 0, 1, 1);
-insert into sys.args values (48599, 52, 'arg_2', 'mbr', 0, 0, 1, 2);
-insert into sys.functions values (53, 'mbr_contains', 'mbrContains', 'geom', 0, 1, false, false, false, 2000, true, true);
-insert into sys.args values (48600, 53, 'res_0', 'boolean', 1, 0, 0, 0);
-insert into sys.args values (48601, 53, 'arg_1', 'geometry', 0, 0, 1, 1);
-insert into sys.args values (48602, 53, 'arg_2', 'geometry', 0, 0, 1, 2);
-insert into sys.functions values (54, 'mbr_contains', 'mbrContains', 'geom', 0, 1, false, false, false, 2000, true, true);
-insert into sys.args values (48603, 54, 'res_0', 'boolean', 1, 0, 0, 0);
-insert into sys.args values (48604, 54, 'arg_1', 'mbr', 0, 0, 1, 1);
-insert into sys.args values (48605, 54, 'arg_2', 'mbr', 0, 0, 1, 2);
-insert into sys.functions values (55, 'mbr_contained', 'mbrContained', 'geom', 0, 1, false, false, false, 2000, true, true);
-insert into sys.args values (48606, 55, 'res_0', 'boolean', 1, 0, 0, 0);
-insert into sys.args values (48607, 55, 'arg_1', 'geometry', 0, 0, 1, 1);
-insert into sys.args values (48608, 55, 'arg_2', 'geometry', 0, 0, 1, 2);
-insert into sys.functions values (56, 'mbr_contained', 'mbrContained', 'geom', 0, 1, false, false, false, 2000, true, true);
-insert into sys.args values (48609, 56, 'res_0', 'boolean', 1, 0, 0, 0);
-insert into sys.args values (48610, 56, 'arg_1', 'mbr', 0, 0, 1, 1);
-insert into sys.args values (48611, 56, 'arg_2', 'mbr', 0, 0, 1, 2);
-insert into sys.functions values (57, 'mbr_equal', 'mbrEqual', 'geom', 0, 1, false, false, false, 2000, true, true);
-insert into sys.args values (48612, 57, 'res_0', 'boolean', 1, 0, 0, 0);
-insert into sys.args values (48613, 57, 'arg_1', 'geometry', 0, 0, 1, 1);
-insert into sys.args values (48614, 57, 'arg_2', 'geometry', 0, 0, 1, 2);
-insert into sys.functions values (58, 'mbr_equal', 'mbrEqual', 'geom', 0, 1, false, false, false, 2000, true, true);
-insert into sys.args values (48615, 58, 'res_0', 'boolean', 1, 0, 0, 0);
-insert into sys.args values (48616, 58, 'arg_1', 'mbr', 0, 0, 1, 1);
-insert into sys.args values (48617, 58, 'arg_2', 'mbr', 0, 0, 1, 2);
-insert into sys.functions values (59, 'mbr_distance', 'mbrDistance', 'geom', 0, 1, false, false, false, 2000, true, true);
-insert into sys.args values (48618, 59, 'res_0', 'double', 53, 0, 0, 0);
-insert into sys.args values (48619, 59, 'arg_1', 'geometry', 0, 0, 1, 1);
-insert into sys.args values (48620, 59, 'arg_2', 'geometry', 0, 0, 1, 2);
-insert into sys.functions values (60, 'mbr_distance', 'mbrDistance', 'geom', 0, 1, false, false, false, 2000, true, true);
-insert into sys.args values (48621, 60, 'res_0', 'double', 53, 0, 0, 0);
-insert into sys.args values (48622, 60, 'arg_1', 'mbr', 0, 0, 1, 1);
-insert into sys.args values (48623, 60, 'arg_2', 'mbr', 0, 0, 1, 2);
-insert into sys.functions values (61, 'left_shift', 'mbrLeft', 'geom', 0, 1, false, false, false, 2000, true, true);
-insert into sys.args values (48624, 61, 'res_0', 'boolean', 1, 0, 0, 0);
-insert into sys.args values (48625, 61, 'arg_1', 'geometry', 0, 0, 1, 1);
-insert into sys.args values (48626, 61, 'arg_2', 'geometry', 0, 0, 1, 2);
-insert into sys.functions values (62, 'left_shift', 'mbrLeft', 'geom', 0, 1, false, false, false, 2000, true, true);
-insert into sys.args values (48627, 62, 'res_0', 'boolean', 1, 0, 0, 0);
-insert into sys.args values (48628, 62, 'arg_1', 'mbr', 0, 0, 1, 1);
-insert into sys.args values (48629, 62, 'arg_2', 'mbr', 0, 0, 1, 2);
-insert into sys.functions values (63, 'right_shift', 'mbrRight', 'geom', 0, 1, false, false, false, 2000, true, true);
-insert into sys.args values (48630, 63, 'res_0', 'boolean', 1, 0, 0, 0);
-insert into sys.args values (48631, 63, 'arg_1', 'geometry', 0, 0, 1, 1);
-insert into sys.args values (48632, 63, 'arg_2', 'geometry', 0, 0, 1, 2);
-insert into sys.functions values (64, 'right_shift', 'mbrRight', 'geom', 0, 1, false, false, false, 2000, true, true);
-insert into sys.args values (48633, 64, 'res_0', 'boolean', 1, 0, 0, 0);
-insert into sys.args values (48634, 64, 'arg_1', 'mbr', 0, 0, 1, 1);
-insert into sys.args values (48635, 64, 'arg_2', 'mbr', 0, 0, 1, 2);
-insert into sys.functions values (73, '=', '=', 'calc', 0, 1, false, false, false, 2000, true, false);
-insert into sys.args values (48636, 73, 'res_0', 'boolean', 1, 0, 0, 0);
-insert into sys.args values (48637, 73, 'arg_1', 'any', 0, 0, 1, 1);
-insert into sys.args values (48638, 73, 'arg_2', 'any', 0, 0, 1, 2);
-insert into sys.functions values (74, '<>', '!=', 'calc', 0, 1, false, false, false, 2000, true, false);
-insert into sys.args values (48639, 74, 'res_0', 'boolean', 1, 0, 0, 0);
-insert into sys.args values (48640, 74, 'arg_1', 'any', 0, 0, 1, 1);
-insert into sys.args values (48641, 74, 'arg_2', 'any', 0, 0, 1, 2);
-insert into sys.functions values (75, 'isnull', 'isnil', 'calc', 0, 1, false, false, false, 2000, true, true);
-insert into sys.args values (48642, 75, 'res_0', 'boolean', 1, 0, 0, 0);
-insert into sys.args values (48643, 75, 'arg_1', 'any', 0, 0, 1, 1);
-insert into sys.functions values (76, 'isnotnull', 'isnotnil', 'calc', 0, 1, false, false, false, 2000, true, true);
-insert into sys.args values (48644, 76, 'res_0', 'boolean', 1, 0, 0, 0);
-insert into sys.args values (48645, 76, 'arg_1', 'any', 0, 0, 1, 1);
-insert into sys.functions values (77, '>', '>', 'calc', 0, 1, false, false, false, 2000, true, false);
-insert into sys.args values (48646, 77, 'res_0', 'boolean', 1, 0, 0, 0);
-insert into sys.args values (48647, 77, 'arg_1', 'any', 0, 0, 1, 1);
-insert into sys.args values (48648, 77, 'arg_2', 'any', 0, 0, 1, 2);
-insert into sys.functions values (78, '>=', '>=', 'calc', 0, 1, false, false, false, 2000, true, false);
-insert into sys.args values (48649, 78, 'res_0', 'boolean', 1, 0, 0, 0);
-insert into sys.args values (48650, 78, 'arg_1', 'any', 0, 0, 1, 1);
-insert into sys.args values (48651, 78, 'arg_2', 'any', 0, 0, 1, 2);
-insert into sys.functions values (79, '<', '<', 'calc', 0, 1, false, false, false, 2000, true, false);
-insert into sys.args values (48652, 79, 'res_0', 'boolean', 1, 0, 0, 0);
-insert into sys.args values (48653, 79, 'arg_1', 'any', 0, 0, 1, 1);
-insert into sys.args values (48654, 79, 'arg_2', 'any', 0, 0, 1, 2);
-insert into sys.functions values (80, '<=', '<=', 'calc', 0, 1, false, false, false, 2000, true, false);
-insert into sys.args values (48655, 80, 'res_0', 'boolean', 1, 0, 0, 0);
-insert into sys.args values (48656, 80, 'arg_1', 'any', 0, 0, 1, 1);
-insert into sys.args values (48657, 80, 'arg_2', 'any', 0, 0, 1, 2);
-insert into sys.functions values (81, 'between', 'between', 'calc', 0, 1, false, false, false, 2000, true, false);
-insert into sys.args values (48658, 81, 'res_0', 'boolean', 1, 0, 0, 0);
-insert into sys.args values (48659, 81, 'arg_1', 'any', 0, 0, 1, 1);
-insert into sys.args values (48660, 81, 'arg_2', 'any', 0, 0, 1, 2);
-insert into sys.args values (48661, 81, 'arg_3', 'any', 0, 0, 1, 3);
-insert into sys.args values (48662, 81, 'arg_4', 'boolean', 1, 0, 1, 4);
-insert into sys.args values (48663, 81, 'arg_5', 'boolean', 1, 0, 1, 5);
-insert into sys.args values (48664, 81, 'arg_6', 'boolean', 1, 0, 1, 6);
-insert into sys.args values (48665, 81, 'arg_7', 'boolean', 1, 0, 1, 7);
-insert into sys.args values (48666, 81, 'arg_8', 'boolean', 1, 0, 1, 8);
-insert into sys.functions values (100, 'min', 'min', 'aggr', 0, 3, false, false, false, 2000, true, false);
-insert into sys.args values (48667, 100, 'res_0', 'any', 0, 0, 0, 0);
-insert into sys.args values (48668, 100, 'arg_1', 'any', 0, 0, 1, 1);
-insert into sys.functions values (101, 'max', 'max', 'aggr', 0, 3, false, false, false, 2000, true, false);
-insert into sys.args values (48669, 101, 'res_0', 'any', 0, 0, 0, 0);
-insert into sys.args values (48670, 101, 'arg_1', 'any', 0, 0, 1, 1);
-insert into sys.functions values (102, 'sql_min', 'min', 'calc', 0, 1, false, false, false, 2000, true, false);
-insert into sys.args values (48671, 102, 'res_0', 'any', 0, 0, 0, 0);
-insert into sys.args values (48672, 102, 'arg_1', 'any', 0, 0, 1, 1);
-insert into sys.args values (48673, 102, 'arg_2', 'any', 0, 0, 1, 2);
-insert into sys.functions values (103, 'sql_max', 'max', 'calc', 0, 1, false, false, false, 2000, true, false);
-insert into sys.args values (48674, 103, 'res_0', 'any', 0, 0, 0, 0);
-insert into sys.args values (48675, 103, 'arg_1', 'any', 0, 0, 1, 1);
-insert into sys.args values (48676, 103, 'arg_2', 'any', 0, 0, 1, 2);
-insert into sys.functions values (104, 'least', 'min_no_nil', 'calc', 0, 1, false, false, false, 2000, true, true);
-insert into sys.args values (48677, 104, 'res_0', 'any', 0, 0, 0, 0);
-insert into sys.args values (48678, 104, 'arg_1', 'any', 0, 0, 1, 1);
-insert into sys.args values (48679, 104, 'arg_2', 'any', 0, 0, 1, 2);
-insert into sys.functions values (105, 'greatest', 'max_no_nil', 'calc', 0, 1, false, false, false, 2000, true, true);
-insert into sys.args values (48680, 105, 'res_0', 'any', 0, 0, 0, 0);
-insert into sys.args values (48681, 105, 'arg_1', 'any', 0, 0, 1, 1);
-insert into sys.args values (48682, 105, 'arg_2', 'any', 0, 0, 1, 2);
-insert into sys.functions values (106, 'ifthenelse', 'ifthenelse', 'calc', 0, 1, false, false, false, 2000, true, true);
-insert into sys.args values (48683, 106, 'res_0', 'any', 0, 0, 0, 0);
-insert into sys.args values (48684, 106, 'arg_1', 'boolean', 1, 0, 1, 1);
-insert into sys.args values (48685, 106, 'arg_2', 'any', 0, 0, 1, 2);
-insert into sys.args values (48686, 106, 'arg_3', 'any', 0, 0, 1, 3);
-insert into sys.functions values (112, 'sum', 'sum', 'aggr', 0, 3, false, false, false, 2000, true, false);
-insert into sys.args values (48687, 112, 'res_0', 'hugeint', 128, 0, 0, 0);
-insert into sys.args values (48688, 112, 'arg_1', 'tinyint', 8, 0, 1, 1);
-insert into sys.functions values (113, 'sum', 'sum', 'aggr', 0, 3, false, false, false, 2000, true, false);
-insert into sys.args values (48689, 113, 'res_0', 'hugeint', 128, 0, 0, 0);
-insert into sys.args values (48690, 113, 'arg_1', 'smallint', 16, 0, 1, 1);
-insert into sys.functions values (114, 'sum', 'sum', 'aggr', 0, 3, false, false, false, 2000, true, false);
-insert into sys.args values (48691, 114, 'res_0', 'hugeint', 128, 0, 0, 0);
-insert into sys.args values (48692, 114, 'arg_1', 'int', 32, 0, 1, 1);
-insert into sys.functions values (115, 'sum', 'sum', 'aggr', 0, 3, false, false, false, 2000, true, false);
-insert into sys.args values (48693, 115, 'res_0', 'hugeint', 128, 0, 0, 0);
-insert into sys.args values (48694, 115, 'arg_1', 'hugeint', 128, 0, 1, 1);
-insert into sys.functions values (116, 'sum', 'sum', 'aggr', 0, 3, false, false, false, 2000, true, false);
-insert into sys.args values (48695, 116, 'res_0', 'bigint', 64, 0, 0, 0);
-insert into sys.args values (48696, 116, 'arg_1', 'bigint', 64, 0, 1, 1);
-insert into sys.functions values (117, 'sum', 'sum', 'aggr', 0, 3, false, false, false, 2000, true, false);
-insert into sys.args values (48697, 117, 'res_0', 'decimal', 38, 0, 0, 0);
-insert into sys.args values (48698, 117, 'arg_1', 'decimal', 2, 0, 1, 1);
-insert into sys.functions values (118, 'sum', 'sum', 'aggr', 0, 3, false, false, false, 2000, true, false);
-insert into sys.args values (48699, 118, 'res_0', 'decimal', 38, 0, 0, 0);
-insert into sys.args values (48700, 118, 'arg_1', 'decimal', 4, 0, 1, 1);
-insert into sys.functions values (119, 'sum', 'sum', 'aggr', 0, 3, false, false, false, 2000, true, false);
-insert into sys.args values (48701, 119, 'res_0', 'decimal', 38, 0, 0, 0);
-insert into sys.args values (48702, 119, 'arg_1', 'decimal', 9, 0, 1, 1);
-insert into sys.functions values (120, 'sum', 'sum', 'aggr', 0, 3, false, false, false, 2000, true, false);
-insert into sys.args values (48703, 120, 'res_0', 'decimal', 38, 0, 0, 0);
-insert into sys.args values (48704, 120, 'arg_1', 'decimal', 18, 0, 1, 1);
-insert into sys.functions values (121, 'sum', 'sum', 'aggr', 0, 3, false, false, false, 2000, true, false);
-insert into sys.args values (48705, 121, 'res_0', 'decimal', 38, 0, 0, 0);
-insert into sys.args values (48706, 121, 'arg_1', 'decimal', 38, 0, 1, 1);
-insert into sys.functions values (122, 'prod', 'prod', 'aggr', 0, 3, false, false, false, 2000, true, false);
-insert into sys.args values (48707, 122, 'res_0', 'hugeint', 128, 0, 0, 0);
-insert into sys.args values (48708, 122, 'arg_1', 'tinyint', 8, 0, 1, 1);
-insert into sys.functions values (123, 'prod', 'prod', 'aggr', 0, 3, false, false, false, 2000, true, false);
-insert into sys.args values (48709, 123, 'res_0', 'hugeint', 128, 0, 0, 0);
-insert into sys.args values (48710, 123, 'arg_1', 'smallint', 16, 0, 1, 1);
-insert into sys.functions values (124, 'prod', 'prod', 'aggr', 0, 3, false, false, false, 2000, true, false);
-insert into sys.args values (48711, 124, 'res_0', 'hugeint', 128, 0, 0, 0);
-insert into sys.args values (48712, 124, 'arg_1', 'int', 32, 0, 1, 1);
-insert into sys.functions values (125, 'prod', 'prod', 'aggr', 0, 3, false, false, false, 2000, true, false);
-insert into sys.args values (48713, 125, 'res_0', 'hugeint', 128, 0, 0, 0);
-insert into sys.args values (48714, 125, 'arg_1', 'bigint', 64, 0, 1, 1);
-insert into sys.functions values (126, 'prod', 'prod', 'aggr', 0, 3, false, false, false, 2000, true, false);
-insert into sys.args values (48715, 126, 'res_0', 'hugeint', 128, 0, 0, 0);
-insert into sys.args values (48716, 126, 'arg_1', 'hugeint', 128, 0, 1, 1);
-insert into sys.functions values (127, 'mod', '%', 'calc', 0, 1, false, false, false, 2000, true, false);
-insert into sys.args values (48717, 127, 'res_0', 'tinyint', 8, 0, 0, 0);
-insert into sys.args values (48718, 127, 'arg_1', 'tinyint', 8, 0, 1, 1);
-insert into sys.args values (48719, 127, 'arg_2', 'tinyint', 8, 0, 1, 2);
-insert into sys.functions values (128, 'mod', '%', 'calc', 0, 1, false, false, false, 2000, true, false);
-insert into sys.args values (48720, 128, 'res_0', 'smallint', 16, 0, 0, 0);
-insert into sys.args values (48721, 128, 'arg_1', 'smallint', 16, 0, 1, 1);
-insert into sys.args values (48722, 128, 'arg_2', 'smallint', 16, 0, 1, 2);
-insert into sys.functions values (129, 'mod', '%', 'calc', 0, 1, false, false, false, 2000, true, false);
-insert into sys.args values (48723, 129, 'res_0', 'int', 32, 0, 0, 0);
-insert into sys.args values (48724, 129, 'arg_1', 'int', 32, 0, 1, 1);
-insert into sys.args values (48725, 129, 'arg_2', 'int', 32, 0, 1, 2);
-insert into sys.functions values (130, 'mod', '%', 'calc', 0, 1, false, false, false, 2000, true, false);
-insert into sys.args values (48726, 130, 'res_0', 'bigint', 64, 0, 0, 0);
-insert into sys.args values (48727, 130, 'arg_1', 'bigint', 64, 0, 1, 1);
-insert into sys.args values (48728, 130, 'arg_2', 'bigint', 64, 0, 1, 2);
-insert into sys.functions values (131, 'mod', '%', 'calc', 0, 1, false, false, false, 2000, true, false);
-insert into sys.args values (48729, 131, 'res_0', 'hugeint', 128, 0, 0, 0);
-insert into sys.args values (48730, 131, 'arg_1', 'hugeint', 128, 0, 1, 1);
-insert into sys.args values (48731, 131, 'arg_2', 'hugeint', 128, 0, 1, 2);
-insert into sys.functions values (132, 'mod', '%', 'calc', 0, 1, false, false, false, 2000, true, false);
-insert into sys.args values (48732, 132, 'res_0', 'decimal', 2, 0, 0, 0);
-insert into sys.args values (48733, 132, 'arg_1', 'decimal', 2, 0, 1, 1);
-insert into sys.args values (48734, 132, 'arg_2', 'decimal', 2, 0, 1, 2);
-insert into sys.functions values (133, 'mod', '%', 'calc', 0, 1, false, false, false, 2000, true, false);
-insert into sys.args values (48735, 133, 'res_0', 'decimal', 4, 0, 0, 0);
-insert into sys.args values (48736, 133, 'arg_1', 'decimal', 4, 0, 1, 1);
-insert into sys.args values (48737, 133, 'arg_2', 'decimal', 4, 0, 1, 2);
-insert into sys.functions values (134, 'mod', '%', 'calc', 0, 1, false, false, false, 2000, true, false);
-insert into sys.args values (48738, 134, 'res_0', 'decimal', 9, 0, 0, 0);
-insert into sys.args values (48739, 134, 'arg_1', 'decimal', 9, 0, 1, 1);
-insert into sys.args values (48740, 134, 'arg_2', 'decimal', 9, 0, 1, 2);
-insert into sys.functions values (135, 'mod', '%', 'calc', 0, 1, false, false, false, 2000, true, false);
-insert into sys.args values (48741, 135, 'res_0', 'decimal', 18, 0, 0, 0);
-insert into sys.args values (48742, 135, 'arg_1', 'decimal', 18, 0, 1, 1);
-insert into sys.args values (48743, 135, 'arg_2', 'decimal', 18, 0, 1, 2);
-insert into sys.functions values (136, 'mod', '%', 'calc', 0, 1, false, false, false, 2000, true, false);
-insert into sys.args values (48744, 136, 'res_0', 'decimal', 38, 0, 0, 0);
-insert into sys.args values (48745, 136, 'arg_1', 'decimal', 38, 0, 1, 1);
-insert into sys.args values (48746, 136, 'arg_2', 'decimal', 38, 0, 1, 2);
-insert into sys.functions values (137, 'mod', '%', 'calc', 0, 1, false, false, false, 2000, true, false);
-insert into sys.args values (48747, 137, 'res_0', 'real', 24, 0, 0, 0);
-insert into sys.args values (48748, 137, 'arg_1', 'real', 24, 0, 1, 1);
-insert into sys.args values (48749, 137, 'arg_2', 'real', 24, 0, 1, 2);
-insert into sys.functions values (138, 'mod', '%', 'calc', 0, 1, false, false, false, 2000, true, false);
-insert into sys.args values (48750, 138, 'res_0', 'double', 53, 0, 0, 0);
-insert into sys.args values (48751, 138, 'arg_1', 'double', 53, 0, 1, 1);
-insert into sys.args values (48752, 138, 'arg_2', 'double', 53, 0, 1, 2);
-insert into sys.functions values (139, 'sum', 'sum', 'aggr', 0, 3, false, false, false, 2000, true, false);
-insert into sys.args values (48753, 139, 'res_0', 'real', 24, 0, 0, 0);
-insert into sys.args values (48754, 139, 'arg_1', 'real', 24, 0, 1, 1);
-insert into sys.functions values (140, 'prod', 'prod', 'aggr', 0, 3, false, false, false, 2000, true, false);
-insert into sys.args values (48755, 140, 'res_0', 'real', 24, 0, 0, 0);
-insert into sys.args values (48756, 140, 'arg_1', 'real', 24, 0, 1, 1);
-insert into sys.functions values (141, 'sum', 'sum', 'aggr', 0, 3, false, false, false, 2000, true, false);
-insert into sys.args values (48757, 141, 'res_0', 'double', 53, 0, 0, 0);
-insert into sys.args values (48758, 141, 'arg_1', 'double', 53, 0, 1, 1);
-insert into sys.functions values (142, 'prod', 'prod', 'aggr', 0, 3, false, false, false, 2000, true, false);
-insert into sys.args values (48759, 142, 'res_0', 'double', 53, 0, 0, 0);
-insert into sys.args values (48760, 142, 'arg_1', 'double', 53, 0, 1, 1);
-insert into sys.functions values (143, 'sum', 'sum', 'aggr', 0, 3, false, false, false, 2000, true, false);
-insert into sys.args values (48761, 143, 'res_0', 'month_interval', 3, 0, 0, 0);
-insert into sys.args values (48762, 143, 'arg_1', 'month_interval', 3, 0, 1, 1);
-insert into sys.functions values (144, 'sum', 'sum', 'aggr', 0, 3, false, false, false, 2000, true, false);
-insert into sys.args values (48763, 144, 'res_0', 'day_interval', 4, 0, 0, 0);
-insert into sys.args values (48764, 144, 'arg_1', 'day_interval', 4, 0, 1, 1);
-insert into sys.functions values (145, 'sum', 'sum', 'aggr', 0, 3, false, false, false, 2000, true, false);
-insert into sys.args values (48765, 145, 'res_0', 'sec_interval', 13, 0, 0, 0);
-insert into sys.args values (48766, 145, 'arg_1', 'sec_interval', 13, 0, 1, 1);
-insert into sys.functions values (146, 'avg', 'avg', 'aggr', 0, 3, false, false, false, 2000, true, false);
-insert into sys.args values (48767, 146, 'res_0', 'double', 53, 0, 0, 0);
-insert into sys.args values (48768, 146, 'arg_1', 'double', 53, 0, 1, 1);
-insert into sys.functions values (147, 'avg', 'avg', 'aggr', 0, 3, false, false, false, 2000, true, false);
-insert into sys.args values (48769, 147, 'res_0', 'double', 53, 0, 0, 0);
-insert into sys.args values (48770, 147, 'arg_1', 'tinyint', 8, 0, 1, 1);
-insert into sys.functions values (148, 'avg', 'avg', 'aggr', 0, 3, false, false, false, 2000, true, false);
-insert into sys.args values (48771, 148, 'res_0', 'double', 53, 0, 0, 0);
-insert into sys.args values (48772, 148, 'arg_1', 'smallint', 16, 0, 1, 1);
-insert into sys.functions values (149, 'avg', 'avg', 'aggr', 0, 3, false, false, false, 2000, true, false);
-insert into sys.args values (48773, 149, 'res_0', 'double', 53, 0, 0, 0);
-insert into sys.args values (48774, 149, 'arg_1', 'int', 32, 0, 1, 1);
-insert into sys.functions values (150, 'avg', 'avg', 'aggr', 0, 3, false, false, false, 2000, true, false);
-insert into sys.args values (48775, 150, 'res_0', 'double', 53, 0, 0, 0);
-insert into sys.args values (48776, 150, 'arg_1', 'bigint', 64, 0, 1, 1);
-insert into sys.functions values (151, 'avg', 'avg', 'aggr', 0, 3, false, false, false, 2000, true, false);
-insert into sys.args values (48777, 151, 'res_0', 'double', 53, 0, 0, 0);
-insert into sys.args values (48778, 151, 'arg_1', 'hugeint', 128, 0, 1, 1);
-insert into sys.functions values (152, 'avg', 'avg', 'aggr', 0, 3, false, false, false, 2000, true, false);
-insert into sys.args values (48779, 152, 'res_0', 'double', 53, 0, 0, 0);
-insert into sys.args values (48780, 152, 'arg_1', 'real', 24, 0, 1, 1);
-insert into sys.functions values (153, 'avg', 'avg', 'aggr', 0, 3, false, false, false, 2000, true, false);
-insert into sys.args values (48781, 153, 'res_0', 'decimal', 2, 0, 0, 0);
-insert into sys.args values (48782, 153, 'arg_1', 'decimal', 2, 0, 1, 1);
-insert into sys.functions values (154, 'avg', 'avg', 'aggr', 0, 3, false, false, false, 2000, true, false);
-insert into sys.args values (48783, 154, 'res_0', 'decimal', 4, 0, 0, 0);
-insert into sys.args values (48784, 154, 'arg_1', 'decimal', 4, 0, 1, 1);
-insert into sys.functions values (155, 'avg', 'avg', 'aggr', 0, 3, false, false, false, 2000, true, false);
-insert into sys.args values (48785, 155, 'res_0', 'decimal', 9, 0, 0, 0);
-insert into sys.args values (48786, 155, 'arg_1', 'decimal', 9, 0, 1, 1);
-insert into sys.functions values (156, 'avg', 'avg', 'aggr', 0, 3, false, false, false, 2000, true, false);
-insert into sys.args values (48787, 156, 'res_0', 'decimal', 18, 0, 0, 0);
-insert into sys.args values (48788, 156, 'arg_1', 'decimal', 18, 0, 1, 1);
-insert into sys.functions values (157, 'avg', 'avg', 'aggr', 0, 3, false, false, false, 2000, true, false);
-insert into sys.args values (48789, 157, 'res_0', 'decimal', 38, 0, 0, 0);
-insert into sys.args values (48790, 157, 'arg_1', 'decimal', 38, 0, 1, 1);
-insert into sys.functions values (158, 'avg', 'avg', 'aggr', 0, 3, false, false, false, 2000, true, false);
-insert into sys.args values (48791, 158, 'res_0', 'month_interval', 3, 0, 0, 0);
-insert into sys.args values (48792, 158, 'arg_1', 'month_interval', 3, 0, 1, 1);
-insert into sys.functions values (159, 'avg', 'avg', 'aggr', 0, 3, false, false, false, 2000, true, false);
-insert into sys.args values (48793, 159, 'res_0', 'day_interval', 4, 0, 0, 0);
-insert into sys.args values (48794, 159, 'arg_1', 'day_interval', 4, 0, 1, 1);
-insert into sys.functions values (160, 'avg', 'avg', 'aggr', 0, 3, false, false, false, 2000, true, false);
-insert into sys.args values (48795, 160, 'res_0', 'sec_interval', 13, 0, 0, 0);
-insert into sys.args values (48796, 160, 'arg_1', 'sec_interval', 13, 0, 1, 1);
-insert into sys.functions values (161, 'count_no_nil', 'count_no_nil', 'aggr', 0, 3, false, false, false, 2000, true, true);
-insert into sys.args values (48797, 161, 'res_0', 'bigint', 64, 0, 0, 0);
-insert into sys.functions values (162, 'count', 'count', 'aggr', 0, 3, false, false, false, 2000, true, true);
-insert into sys.args values (48798, 162, 'res_0', 'bigint', 64, 0, 0, 0);
-insert into sys.args values (48799, 162, 'arg_1', 'any', 0, 0, 1, 1);
-insert into sys.functions values (164, 'listagg', 'str_group_concat', 'aggr', 0, 3, false, false, false, 2000, true, true);
-insert into sys.args values (48800, 164, 'res_0', 'clob', 0, 0, 0, 0);
-insert into sys.args values (48801, 164, 'arg_1', 'clob', 0, 0, 1, 1);
-insert into sys.functions values (165, 'listagg', 'str_group_concat', 'aggr', 0, 3, false, false, false, 2000, true, true);
-insert into sys.args values (48802, 165, 'res_0', 'clob', 0, 0, 0, 0);
-insert into sys.args values (48803, 165, 'arg_1', 'clob', 0, 0, 1, 1);
-insert into sys.args values (48804, 165, 'arg_2', 'clob', 0, 0, 1, 2);
-insert into sys.functions values (198, 'rank', 'rank', 'sql', 0, 6, false, false, false, 2000, true, true);
-insert into sys.args values (48805, 198, 'res_0', 'int', 32, 0, 0, 0);
-insert into sys.args values (48806, 198, 'arg_1', 'any', 0, 0, 1, 1);
-insert into sys.functions values (199, 'dense_rank', 'dense_rank', 'sql', 0, 6, false, false, false, 2000, true, true);
-insert into sys.args values (48807, 199, 'res_0', 'int', 32, 0, 0, 0);
-insert into sys.args values (48808, 199, 'arg_1', 'any', 0, 0, 1, 1);
-insert into sys.functions values (200, 'row_number', 'row_number', 'sql', 0, 6, false, false, false, 2000, true, true);
-insert into sys.args values (48809, 200, 'res_0', 'int', 32, 0, 0, 0);
-insert into sys.args values (48810, 200, 'arg_1', 'any', 0, 0, 1, 1);
-insert into sys.functions values (201, 'percent_rank', 'percent_rank', 'sql', 0, 6, false, false, false, 2000, true, true);
-insert into sys.args values (48811, 201, 'res_0', 'double', 53, 0, 0, 0);
-insert into sys.args values (48812, 201, 'arg_1', 'any', 0, 0, 1, 1);
-insert into sys.functions values (202, 'cume_dist', 'cume_dist', 'sql', 0, 6, false, false, false, 2000, true, true);
-insert into sys.args values (48813, 202, 'res_0', 'double', 53, 0, 0, 0);
-insert into sys.args values (48814, 202, 'arg_1', 'any', 0, 0, 1, 1);
-insert into sys.functions values (203, 'ntile', 'ntile', 'sql', 0, 6, false, false, false, 2000, true, true);
-insert into sys.args values (48815, 203, 'res_0', 'tinyint', 8, 0, 0, 0);
-insert into sys.args values (48816, 203, 'arg_1', 'any', 0, 0, 1, 1);
-insert into sys.args values (48817, 203, 'arg_2', 'tinyint', 8, 0, 1, 2);
-insert into sys.functions values (204, 'ntile', 'ntile', 'sql', 0, 6, false, false, false, 2000, true, true);
-insert into sys.args values (48818, 204, 'res_0', 'smallint', 16, 0, 0, 0);
-insert into sys.args values (48819, 204, 'arg_1', 'any', 0, 0, 1, 1);
-insert into sys.args values (48820, 204, 'arg_2', 'smallint', 16, 0, 1, 2);
-insert into sys.functions values (205, 'ntile', 'ntile', 'sql', 0, 6, false, false, false, 2000, true, true);
-insert into sys.args values (48821, 205, 'res_0', 'int', 32, 0, 0, 0);
-insert into sys.args values (48822, 205, 'arg_1', 'any', 0, 0, 1, 1);
-insert into sys.args values (48823, 205, 'arg_2', 'int', 32, 0, 1, 2);
-insert into sys.functions values (206, 'ntile', 'ntile', 'sql', 0, 6, false, false, false, 2000, true, true);
-insert into sys.args values (48824, 206, 'res_0', 'bigint', 64, 0, 0, 0);
-insert into sys.args values (48825, 206, 'arg_1', 'any', 0, 0, 1, 1);
-insert into sys.args values (48826, 206, 'arg_2', 'bigint', 64, 0, 1, 2);
-insert into sys.functions values (207, 'ntile', 'ntile', 'sql', 0, 6, false, false, false, 2000, true, true);
-insert into sys.args values (48827, 207, 'res_0', 'hugeint', 128, 0, 0, 0);
-insert into sys.args values (48828, 207, 'arg_1', 'any', 0, 0, 1, 1);
-insert into sys.args values (48829, 207, 'arg_2', 'hugeint', 128, 0, 1, 2);
-insert into sys.functions values (208, 'lag', 'lag', 'sql', 0, 6, false, false, false, 2000, true, true);
-insert into sys.args values (48830, 208, 'res_0', 'any', 0, 0, 0, 0);
-insert into sys.args values (48831, 208, 'arg_1', 'any', 0, 0, 1, 1);
-insert into sys.functions values (209, 'lag', 'lag', 'sql', 0, 6, false, false, false, 2000, true, true);
-insert into sys.args values (48832, 209, 'res_0', 'any', 0, 0, 0, 0);
-insert into sys.args values (48833, 209, 'arg_1', 'any', 0, 0, 1, 1);
-insert into sys.args values (48834, 209, 'arg_2', 'tinyint', 8, 0, 1, 2);
-insert into sys.functions values (210, 'lag', 'lag', 'sql', 0, 6, false, false, false, 2000, true, true);
-insert into sys.args values (48835, 210, 'res_0', 'any', 0, 0, 0, 0);
-insert into sys.args values (48836, 210, 'arg_1', 'any', 0, 0, 1, 1);
-insert into sys.args values (48837, 210, 'arg_2', 'smallint', 16, 0, 1, 2);
-insert into sys.functions values (211, 'lag', 'lag', 'sql', 0, 6, false, false, false, 2000, true, true);
-insert into sys.args values (48838, 211, 'res_0', 'any', 0, 0, 0, 0);
-insert into sys.args values (48839, 211, 'arg_1', 'any', 0, 0, 1, 1);
-insert into sys.args values (48840, 211, 'arg_2', 'int', 32, 0, 1, 2);
-insert into sys.functions values (212, 'lag', 'lag', 'sql', 0, 6, false, false, false, 2000, true, true);
-insert into sys.args values (48841, 212, 'res_0', 'any', 0, 0, 0, 0);
-insert into sys.args values (48842, 212, 'arg_1', 'any', 0, 0, 1, 1);
-insert into sys.args values (48843, 212, 'arg_2', 'bigint', 64, 0, 1, 2);
-insert into sys.functions values (213, 'lag', 'lag', 'sql', 0, 6, false, false, false, 2000, true, true);
-insert into sys.args values (48844, 213, 'res_0', 'any', 0, 0, 0, 0);
-insert into sys.args values (48845, 213, 'arg_1', 'any', 0, 0, 1, 1);
-insert into sys.args values (48846, 213, 'arg_2', 'hugeint', 128, 0, 1, 2);
-insert into sys.functions values (214, 'lag', 'lag', 'sql', 0, 6, false, false, false, 2000, true, true);
-insert into sys.args values (48847, 214, 'res_0', 'any', 0, 0, 0, 0);
-insert into sys.args values (48848, 214, 'arg_1', 'any', 0, 0, 1, 1);
-insert into sys.args values (48849, 214, 'arg_2', 'tinyint', 8, 0, 1, 2);
-insert into sys.args values (48850, 214, 'arg_3', 'any', 0, 0, 1, 3);
-insert into sys.functions values (215, 'lag', 'lag', 'sql', 0, 6, false, false, false, 2000, true, true);
-insert into sys.args values (48851, 215, 'res_0', 'any', 0, 0, 0, 0);
-insert into sys.args values (48852, 215, 'arg_1', 'any', 0, 0, 1, 1);
-insert into sys.args values (48853, 215, 'arg_2', 'smallint', 16, 0, 1, 2);
-insert into sys.args values (48854, 215, 'arg_3', 'any', 0, 0, 1, 3);
-insert into sys.functions values (216, 'lag', 'lag', 'sql', 0, 6, false, false, false, 2000, true, true);
-insert into sys.args values (48855, 216, 'res_0', 'any', 0, 0, 0, 0);
-insert into sys.args values (48856, 216, 'arg_1', 'any', 0, 0, 1, 1);
-insert into sys.args values (48857, 216, 'arg_2', 'int', 32, 0, 1, 2);
-insert into sys.args values (48858, 216, 'arg_3', 'any', 0, 0, 1, 3);
-insert into sys.functions values (217, 'lag', 'lag', 'sql', 0, 6, false, false, false, 2000, true, true);
-insert into sys.args values (48859, 217, 'res_0', 'any', 0, 0, 0, 0);
-insert into sys.args values (48860, 217, 'arg_1', 'any', 0, 0, 1, 1);
-insert into sys.args values (48861, 217, 'arg_2', 'bigint', 64, 0, 1, 2);
-insert into sys.args values (48862, 217, 'arg_3', 'any', 0, 0, 1, 3);
-insert into sys.functions values (218, 'lag', 'lag', 'sql', 0, 6, false, false, false, 2000, true, true);
-insert into sys.args values (48863, 218, 'res_0', 'any', 0, 0, 0, 0);
-insert into sys.args values (48864, 218, 'arg_1', 'any', 0, 0, 1, 1);
-insert into sys.args values (48865, 218, 'arg_2', 'hugeint', 128, 0, 1, 2);
-insert into sys.args values (48866, 218, 'arg_3', 'any', 0, 0, 1, 3);
-insert into sys.functions values (219, 'lead', 'lead', 'sql', 0, 6, false, false, false, 2000, true, true);
-insert into sys.args values (48867, 219, 'res_0', 'any', 0, 0, 0, 0);
-insert into sys.args values (48868, 219, 'arg_1', 'any', 0, 0, 1, 1);
-insert into sys.functions values (220, 'lead', 'lead', 'sql', 0, 6, false, false, false, 2000, true, true);
-insert into sys.args values (48869, 220, 'res_0', 'any', 0, 0, 0, 0);
-insert into sys.args values (48870, 220, 'arg_1', 'any', 0, 0, 1, 1);
-insert into sys.args values (48871, 220, 'arg_2', 'tinyint', 8, 0, 1, 2);
-insert into sys.functions values (221, 'lead', 'lead', 'sql', 0, 6, false, false, false, 2000, true, true);
-insert into sys.args values (48872, 221, 'res_0', 'any', 0, 0, 0, 0);
-insert into sys.args values (48873, 221, 'arg_1', 'any', 0, 0, 1, 1);
-insert into sys.args values (48874, 221, 'arg_2', 'smallint', 16, 0, 1, 2);
-insert into sys.functions values (222, 'lead', 'lead', 'sql', 0, 6, false, false, false, 2000, true, true);
-insert into sys.args values (48875, 222, 'res_0', 'any', 0, 0, 0, 0);
-insert into sys.args values (48876, 222, 'arg_1', 'any', 0, 0, 1, 1);
-insert into sys.args values (48877, 222, 'arg_2', 'int', 32, 0, 1, 2);
-insert into sys.functions values (223, 'lead', 'lead', 'sql', 0, 6, false, false, false, 2000, true, true);
-insert into sys.args values (48878, 223, 'res_0', 'any', 0, 0, 0, 0);
-insert into sys.args values (48879, 223, 'arg_1', 'any', 0, 0, 1, 1);
-insert into sys.args values (48880, 223, 'arg_2', 'bigint', 64, 0, 1, 2);
-insert into sys.functions values (224, 'lead', 'lead', 'sql', 0, 6, false, false, false, 2000, true, true);
-insert into sys.args values (48881, 224, 'res_0', 'any', 0, 0, 0, 0);
-insert into sys.args values (48882, 224, 'arg_1', 'any', 0, 0, 1, 1);
-insert into sys.args values (48883, 224, 'arg_2', 'hugeint', 128, 0, 1, 2);
-insert into sys.functions values (225, 'lead', 'lead', 'sql', 0, 6, false, false, false, 2000, true, true);
-insert into sys.args values (48884, 225, 'res_0', 'any', 0, 0, 0, 0);
-insert into sys.args values (48885, 225, 'arg_1', 'any', 0, 0, 1, 1);
-insert into sys.args values (48886, 225, 'arg_2', 'tinyint', 8, 0, 1, 2);
-insert into sys.args values (48887, 225, 'arg_3', 'any', 0, 0, 1, 3);
-insert into sys.functions values (226, 'lead', 'lead', 'sql', 0, 6, false, false, false, 2000, true, true);
-insert into sys.args values (48888, 226, 'res_0', 'any', 0, 0, 0, 0);
-insert into sys.args values (48889, 226, 'arg_1', 'any', 0, 0, 1, 1);
-insert into sys.args values (48890, 226, 'arg_2', 'smallint', 16, 0, 1, 2);
-insert into sys.args values (48891, 226, 'arg_3', 'any', 0, 0, 1, 3);
-insert into sys.functions values (227, 'lead', 'lead', 'sql', 0, 6, false, false, false, 2000, true, true);
-insert into sys.args values (48892, 227, 'res_0', 'any', 0, 0, 0, 0);
-insert into sys.args values (48893, 227, 'arg_1', 'any', 0, 0, 1, 1);
-insert into sys.args values (48894, 227, 'arg_2', 'int', 32, 0, 1, 2);
-insert into sys.args values (48895, 227, 'arg_3', 'any', 0, 0, 1, 3);
-insert into sys.functions values (228, 'lead', 'lead', 'sql', 0, 6, false, false, false, 2000, true, true);
-insert into sys.args values (48896, 228, 'res_0', 'any', 0, 0, 0, 0);
-insert into sys.args values (48897, 228, 'arg_1', 'any', 0, 0, 1, 1);
-insert into sys.args values (48898, 228, 'arg_2', 'bigint', 64, 0, 1, 2);
-insert into sys.args values (48899, 228, 'arg_3', 'any', 0, 0, 1, 3);
-insert into sys.functions values (229, 'lead', 'lead', 'sql', 0, 6, false, false, false, 2000, true, true);
-insert into sys.args values (48900, 229, 'res_0', 'any', 0, 0, 0, 0);
-insert into sys.args values (48901, 229, 'arg_1', 'any', 0, 0, 1, 1);
-insert into sys.args values (48902, 229, 'arg_2', 'hugeint', 128, 0, 1, 2);
-insert into sys.args values (48903, 229, 'arg_3', 'any', 0, 0, 1, 3);
-insert into sys.functions values (230, 'first_value', 'first_value', 'sql', 0, 6, false, false, false, 2000, true, true);
-insert into sys.args values (48904, 230, 'res_0', 'any', 0, 0, 0, 0);
-insert into sys.args values (48905, 230, 'arg_1', 'any', 0, 0, 1, 1);
-insert into sys.functions values (231, 'last_value', 'last_value', 'sql', 0, 6, false, false, false, 2000, true, true);
-insert into sys.args values (48906, 231, 'res_0', 'any', 0, 0, 0, 0);
-insert into sys.args values (48907, 231, 'arg_1', 'any', 0, 0, 1, 1);
-insert into sys.functions values (232, 'nth_value', 'nth_value', 'sql', 0, 6, false, false, false, 2000, true, true);
-insert into sys.args values (48908, 232, 'res_0', 'any', 0, 0, 0, 0);
-insert into sys.args values (48909, 232, 'arg_1', 'any', 0, 0, 1, 1);
-insert into sys.args values (48910, 232, 'arg_2', 'bigint', 64, 0, 1, 2);
-insert into sys.functions values (233, 'count', 'count', 'sql', 0, 6, false, false, false, 2000, true, true);
-insert into sys.args values (48911, 233, 'res_0', 'bigint', 64, 0, 0, 0);
-insert into sys.args values (48912, 233, 'arg_1', 'any', 0, 0, 1, 1);
-insert into sys.args values (48913, 233, 'arg_2', 'boolean', 1, 0, 1, 2);
-insert into sys.functions values (234, 'min', 'min', 'sql', 0, 6, false, false, false, 2000, true, true);
-insert into sys.args values (48914, 234, 'res_0', 'any', 0, 0, 0, 0);
-insert into sys.args values (48915, 234, 'arg_1', 'any', 0, 0, 1, 1);
-insert into sys.functions values (235, 'max', 'max', 'sql', 0, 6, false, false, false, 2000, true, true);
-insert into sys.args values (48916, 235, 'res_0', 'any', 0, 0, 0, 0);
-insert into sys.args values (48917, 235, 'arg_1', 'any', 0, 0, 1, 1);
-insert into sys.functions values (236, 'sum', 'sum', 'sql', 0, 6, false, false, false, 2000, true, true);
-insert into sys.args values (48918, 236, 'res_0', 'hugeint', 128, 0, 0, 0);
-insert into sys.args values (48919, 236, 'arg_1', 'tinyint', 8, 0, 1, 1);
-insert into sys.functions values (237, 'sum', 'sum', 'sql', 0, 6, false, false, false, 2000, true, true);
-insert into sys.args values (48920, 237, 'res_0', 'hugeint', 128, 0, 0, 0);
-insert into sys.args values (48921, 237, 'arg_1', 'smallint', 16, 0, 1, 1);
-insert into sys.functions values (238, 'sum', 'sum', 'sql', 0, 6, false, false, false, 2000, true, true);
-insert into sys.args values (48922, 238, 'res_0', 'hugeint', 128, 0, 0, 0);
-insert into sys.args values (48923, 238, 'arg_1', 'int', 32, 0, 1, 1);
-insert into sys.functions values (239, 'sum', 'sum', 'sql', 0, 6, false, false, false, 2000, true, true);
-insert into sys.args values (48924, 239, 'res_0', 'hugeint', 128, 0, 0, 0);
-insert into sys.args values (48925, 239, 'arg_1', 'bigint', 64, 0, 1, 1);
-insert into sys.functions values (240, 'sum', 'sum', 'sql', 0, 6, false, false, false, 2000, true, true);
-insert into sys.args values (48926, 240, 'res_0', 'hugeint', 128, 0, 0, 0);
-insert into sys.args values (48927, 240, 'arg_1', 'hugeint', 128, 0, 1, 1);
-insert into sys.functions values (241, 'sum', 'sum', 'sql', 0, 6, false, false, false, 2000, true, true);
-insert into sys.args values (48928, 241, 'res_0', 'decimal', 38, 0, 0, 0);
-insert into sys.args values (48929, 241, 'arg_1', 'decimal', 2, 0, 1, 1);
-insert into sys.functions values (242, 'sum', 'sum', 'sql', 0, 6, false, false, false, 2000, true, true);
-insert into sys.args values (48930, 242, 'res_0', 'decimal', 38, 0, 0, 0);
-insert into sys.args values (48931, 242, 'arg_1', 'decimal', 4, 0, 1, 1);
-insert into sys.functions values (243, 'sum', 'sum', 'sql', 0, 6, false, false, false, 2000, true, true);
-insert into sys.args values (48932, 243, 'res_0', 'decimal', 38, 0, 0, 0);
-insert into sys.args values (48933, 243, 'arg_1', 'decimal', 9, 0, 1, 1);
-insert into sys.functions values (244, 'sum', 'sum', 'sql', 0, 6, false, false, false, 2000, true, true);
-insert into sys.args values (48934, 244, 'res_0', 'decimal', 38, 0, 0, 0);
-insert into sys.args values (48935, 244, 'arg_1', 'decimal', 18, 0, 1, 1);
-insert into sys.functions values (245, 'sum', 'sum', 'sql', 0, 6, false, false, false, 2000, true, true);
-insert into sys.args values (48936, 245, 'res_0', 'decimal', 38, 0, 0, 0);
-insert into sys.args values (48937, 245, 'arg_1', 'decimal', 38, 0, 1, 1);
-insert into sys.functions values (246, 'prod', 'prod', 'sql', 0, 6, false, false, false, 2000, true, true);
-insert into sys.args values (48938, 246, 'res_0', 'hugeint', 128, 0, 0, 0);
-insert into sys.args values (48939, 246, 'arg_1', 'tinyint', 8, 0, 1, 1);
-insert into sys.functions values (247, 'prod', 'prod', 'sql', 0, 6, false, false, false, 2000, true, true);
-insert into sys.args values (48940, 247, 'res_0', 'hugeint', 128, 0, 0, 0);
-insert into sys.args values (48941, 247, 'arg_1', 'smallint', 16, 0, 1, 1);
-insert into sys.functions values (248, 'prod', 'prod', 'sql', 0, 6, false, false, false, 2000, true, true);
-insert into sys.args values (48942, 248, 'res_0', 'hugeint', 128, 0, 0, 0);
-insert into sys.args values (48943, 248, 'arg_1', 'int', 32, 0, 1, 1);
-insert into sys.functions values (249, 'prod', 'prod', 'sql', 0, 6, false, false, false, 2000, true, true);
-insert into sys.args values (48944, 249, 'res_0', 'hugeint', 128, 0, 0, 0);
-insert into sys.args values (48945, 249, 'arg_1', 'bigint', 64, 0, 1, 1);
-insert into sys.functions values (250, 'prod', 'prod', 'sql', 0, 6, false, false, false, 2000, true, true);
-insert into sys.args values (48946, 250, 'res_0', 'hugeint', 128, 0, 0, 0);
-insert into sys.args values (48947, 250, 'arg_1', 'hugeint', 128, 0, 1, 1);
-insert into sys.functions values (251, 'sum', 'sum', 'sql', 0, 6, false, false, false, 2000, true, true);
-insert into sys.args values (48948, 251, 'res_0', 'real', 24, 0, 0, 0);
-insert into sys.args values (48949, 251, 'arg_1', 'real', 24, 0, 1, 1);
-insert into sys.functions values (252, 'prod', 'prod', 'sql', 0, 6, false, false, false, 2000, true, true);
-insert into sys.args values (48950, 252, 'res_0', 'real', 24, 0, 0, 0);
-insert into sys.args values (48951, 252, 'arg_1', 'real', 24, 0, 1, 1);
-insert into sys.functions values (253, 'sum', 'sum', 'sql', 0, 6, false, false, false, 2000, true, true);
-insert into sys.args values (48952, 253, 'res_0', 'double', 53, 0, 0, 0);
-insert into sys.args values (48953, 253, 'arg_1', 'double', 53, 0, 1, 1);
-insert into sys.functions values (254, 'prod', 'prod', 'sql', 0, 6, false, false, false, 2000, true, true);
-insert into sys.args values (48954, 254, 'res_0', 'double', 53, 0, 0, 0);
-insert into sys.args values (48955, 254, 'arg_1', 'double', 53, 0, 1, 1);
-insert into sys.functions values (255, 'sum', 'sum', 'sql', 0, 6, false, false, false, 2000, true, true);
-insert into sys.args values (48956, 255, 'res_0', 'month_interval', 3, 0, 0, 0);
-insert into sys.args values (48957, 255, 'arg_1', 'month_interval', 3, 0, 1, 1);
-insert into sys.functions values (256, 'sum', 'sum', 'sql', 0, 6, false, false, false, 2000, true, true);
-insert into sys.args values (48958, 256, 'res_0', 'day_interval', 4, 0, 0, 0);
-insert into sys.args values (48959, 256, 'arg_1', 'day_interval', 4, 0, 1, 1);
-insert into sys.functions values (257, 'sum', 'sum', 'sql', 0, 6, false, false, false, 2000, true, true);
-insert into sys.args values (48960, 257, 'res_0', 'sec_interval', 13, 0, 0, 0);
-insert into sys.args values (48961, 257, 'arg_1', 'sec_interval', 13, 0, 1, 1);
-insert into sys.functions values (258, 'avg', 'avg', 'sql', 0, 6, false, false, false, 2000, true, true);
-insert into sys.args values (48962, 258, 'res_0', 'double', 53, 0, 0, 0);
-insert into sys.args values (48963, 258, 'arg_1', 'double', 53, 0, 1, 1);
-insert into sys.functions values (259, 'avg', 'avg', 'sql', 0, 6, false, false, false, 2000, true, true);
-insert into sys.args values (48964, 259, 'res_0', 'double', 53, 0, 0, 0);
-insert into sys.args values (48965, 259, 'arg_1', 'tinyint', 8, 0, 1, 1);
-insert into sys.functions values (260, 'avg', 'avg', 'sql', 0, 6, false, false, false, 2000, true, true);
-insert into sys.args values (48966, 260, 'res_0', 'double', 53, 0, 0, 0);
-insert into sys.args values (48967, 260, 'arg_1', 'smallint', 16, 0, 1, 1);
-insert into sys.functions values (261, 'avg', 'avg', 'sql', 0, 6, false, false, false, 2000, true, true);
-insert into sys.args values (48968, 261, 'res_0', 'double', 53, 0, 0, 0);
-insert into sys.args values (48969, 261, 'arg_1', 'int', 32, 0, 1, 1);
-insert into sys.functions values (262, 'avg', 'avg', 'sql', 0, 6, false, false, false, 2000, true, true);
-insert into sys.args values (48970, 262, 'res_0', 'double', 53, 0, 0, 0);
-insert into sys.args values (48971, 262, 'arg_1', 'bigint', 64, 0, 1, 1);
-insert into sys.functions values (263, 'avg', 'avg', 'sql', 0, 6, false, false, false, 2000, true, true);
-insert into sys.args values (48972, 263, 'res_0', 'double', 53, 0, 0, 0);
-insert into sys.args values (48973, 263, 'arg_1', 'hugeint', 128, 0, 1, 1);
-insert into sys.functions values (264, 'avg', 'avg', 'sql', 0, 6, false, false, false, 2000, true, true);
-insert into sys.args values (48974, 264, 'res_0', 'double', 53, 0, 0, 0);
-insert into sys.args values (48975, 264, 'arg_1', 'real', 24, 0, 1, 1);
-insert into sys.functions values (265, 'avg', 'avg', 'sql', 0, 6, false, false, false, 2000, true, true);
-insert into sys.args values (48976, 265, 'res_0', 'decimal', 2, 0, 0, 0);
-insert into sys.args values (48977, 265, 'arg_1', 'decimal', 2, 0, 1, 1);
-insert into sys.functions values (266, 'avg', 'avg', 'sql', 0, 6, false, false, false, 2000, true, true);
-insert into sys.args values (48978, 266, 'res_0', 'decimal', 4, 0, 0, 0);
-insert into sys.args values (48979, 266, 'arg_1', 'decimal', 4, 0, 1, 1);
-insert into sys.functions values (267, 'avg', 'avg', 'sql', 0, 6, false, false, false, 2000, true, true);
-insert into sys.args values (48980, 267, 'res_0', 'decimal', 9, 0, 0, 0);
-insert into sys.args values (48981, 267, 'arg_1', 'decimal', 9, 0, 1, 1);
-insert into sys.functions values (268, 'avg', 'avg', 'sql', 0, 6, false, false, false, 2000, true, true);
-insert into sys.args values (48982, 268, 'res_0', 'decimal', 18, 0, 0, 0);
-insert into sys.args values (48983, 268, 'arg_1', 'decimal', 18, 0, 1, 1);
-insert into sys.functions values (269, 'avg', 'avg', 'sql', 0, 6, false, false, false, 2000, true, true);
-insert into sys.args values (48984, 269, 'res_0', 'decimal', 38, 0, 0, 0);
-insert into sys.args values (48985, 269, 'arg_1', 'decimal', 38, 0, 1, 1);
-insert into sys.functions values (270, 'avg', 'avg', 'sql', 0, 6, false, false, false, 2000, true, true);
-insert into sys.args values (48986, 270, 'res_0', 'month_interval', 3, 0, 0, 0);
-insert into sys.args values (48987, 270, 'arg_1', 'month_interval', 3, 0, 1, 1);
-insert into sys.functions values (271, 'avg', 'avg', 'sql', 0, 6, false, false, false, 2000, true, true);
-insert into sys.args values (48988, 271, 'res_0', 'day_interval', 4, 0, 0, 0);
-insert into sys.args values (48989, 271, 'arg_1', 'day_interval', 4, 0, 1, 1);
-insert into sys.functions values (272, 'avg', 'avg', 'sql', 0, 6, false, false, false, 2000, true, true);
-insert into sys.args values (48990, 272, 'res_0', 'sec_interval', 13, 0, 0, 0);
-insert into sys.args values (48991, 272, 'arg_1', 'sec_interval', 13, 0, 1, 1);
-insert into sys.functions values (273, 'listagg', 'str_group_concat', 'sql', 0, 6, false, false, false, 2000, true, true);
-insert into sys.args values (48992, 273, 'res_0', 'clob', 0, 0, 0, 0);
-insert into sys.args values (48993, 273, 'arg_1', 'clob', 0, 0, 1, 1);
-insert into sys.functions values (274, 'listagg', 'str_group_concat', 'sql', 0, 6, false, false, false, 2000, true, true);
-insert into sys.args values (48994, 274, 'res_0', 'clob', 0, 0, 0, 0);
-insert into sys.args values (48995, 274, 'arg_1', 'clob', 0, 0, 1, 1);
-insert into sys.args values (48996, 274, 'arg_2', 'clob', 0, 0, 1, 2);
-insert into sys.functions values (275, 'and', 'and', 'calc', 0, 1, false, false, false, 2000, true, true);
-insert into sys.args values (48997, 275, 'res_0', 'boolean', 1, 0, 0, 0);
-insert into sys.args values (48998, 275, 'arg_1', 'boolean', 1, 0, 1, 1);
-insert into sys.args values (48999, 275, 'arg_2', 'boolean', 1, 0, 1, 2);
-insert into sys.functions values (276, 'or', 'or', 'calc', 0, 1, false, false, false, 2000, true, true);
-insert into sys.args values (49000, 276, 'res_0', 'boolean', 1, 0, 0, 0);
-insert into sys.args values (49001, 276, 'arg_1', 'boolean', 1, 0, 1, 1);
-insert into sys.args values (49002, 276, 'arg_2', 'boolean', 1, 0, 1, 2);
-insert into sys.functions values (277, 'xor', 'xor', 'calc', 0, 1, false, false, false, 2000, true, false);
-insert into sys.args values (49003, 277, 'res_0', 'boolean', 1, 0, 0, 0);
-insert into sys.args values (49004, 277, 'arg_1', 'boolean', 1, 0, 1, 1);
-insert into sys.args values (49005, 277, 'arg_2', 'boolean', 1, 0, 1, 2);
-insert into sys.functions values (278, 'not', 'not', 'calc', 0, 1, false, false, false, 2000, true, false);
-insert into sys.args values (49006, 278, 'res_0', 'boolean', 1, 0, 0, 0);
-insert into sys.args values (49007, 278, 'arg_1', 'boolean', 1, 0, 1, 1);
-insert into sys.functions values (279, 'sql_sub', '-', 'calc', 0, 1, false, false, false, 2000, true, false);
-insert into sys.args values (49008, 279, 'res_0', 'month_interval', 3, 0, 0, 0);
-insert into sys.args values (49009, 279, 'arg_1', 'month_interval', 3, 0, 1, 1);
-insert into sys.args values (49010, 279, 'arg_2', 'month_interval', 3, 0, 1, 2);
-insert into sys.functions values (280, 'sql_add', '+', 'calc', 0, 1, false, false, false, 2000, true, false);
-insert into sys.args values (49011, 280, 'res_0', 'month_interval', 3, 0, 0, 0);
-insert into sys.args values (49012, 280, 'arg_1', 'month_interval', 3, 0, 1, 1);
-insert into sys.args values (49013, 280, 'arg_2', 'month_interval', 3, 0, 1, 2);
-insert into sys.functions values (281, 'sql_neg', '-', 'calc', 0, 1, false, false, false, 2000, true, false);
-insert into sys.args values (49014, 281, 'res_0', 'month_interval', 3, 0, 0, 0);
-insert into sys.args values (49015, 281, 'arg_1', 'month_interval', 3, 0, 1, 1);
-insert into sys.functions values (282, 'abs', 'abs', 'calc', 0, 1, false, false, false, 2000, true, false);
-insert into sys.args values (49016, 282, 'res_0', 'month_interval', 3, 0, 0, 0);
-insert into sys.args values (49017, 282, 'arg_1', 'month_interval', 3, 0, 1, 1);
-insert into sys.functions values (283, 'sign', 'sign', 'calc', 0, 1, false, false, false, 2000, true, false);
-insert into sys.args values (49018, 283, 'res_0', 'tinyint', 8, 0, 0, 0);
-insert into sys.args values (49019, 283, 'arg_1', 'month_interval', 3, 0, 1, 1);
-insert into sys.functions values (286, 'sql_sub', '-', 'calc', 0, 1, false, false, false, 2000, true, false);
-insert into sys.args values (49020, 286, 'res_0', 'day_interval', 4, 0, 0, 0);
-insert into sys.args values (49021, 286, 'arg_1', 'day_interval', 4, 0, 1, 1);
-insert into sys.args values (49022, 286, 'arg_2', 'day_interval', 4, 0, 1, 2);
-insert into sys.functions values (287, 'sql_add', '+', 'calc', 0, 1, false, false, false, 2000, true, false);
-insert into sys.args values (49023, 287, 'res_0', 'day_interval', 4, 0, 0, 0);
-insert into sys.args values (49024, 287, 'arg_1', 'day_interval', 4, 0, 1, 1);
-insert into sys.args values (49025, 287, 'arg_2', 'day_interval', 4, 0, 1, 2);
-insert into sys.functions values (288, 'sql_neg', '-', 'calc', 0, 1, false, false, false, 2000, true, false);
-insert into sys.args values (49026, 288, 'res_0', 'day_interval', 4, 0, 0, 0);
-insert into sys.args values (49027, 288, 'arg_1', 'day_interval', 4, 0, 1, 1);
-insert into sys.functions values (289, 'abs', 'abs', 'calc', 0, 1, false, false, false, 2000, true, false);
-insert into sys.args values (49028, 289, 'res_0', 'day_interval', 4, 0, 0, 0);
-insert into sys.args values (49029, 289, 'arg_1', 'day_interval', 4, 0, 1, 1);
-insert into sys.functions values (290, 'sign', 'sign', 'calc', 0, 1, false, false, false, 2000, true, false);
-insert into sys.args values (49030, 290, 'res_0', 'tinyint', 8, 0, 0, 0);
-insert into sys.args values (49031, 290, 'arg_1', 'day_interval', 4, 0, 1, 1);
-insert into sys.functions values (293, 'sql_sub', '-', 'calc', 0, 1, false, false, false, 2000, true, false);
-insert into sys.args values (49032, 293, 'res_0', 'sec_interval', 13, 0, 0, 0);
-insert into sys.args values (49033, 293, 'arg_1', 'sec_interval', 13, 0, 1, 1);
-insert into sys.args values (49034, 293, 'arg_2', 'sec_interval', 13, 0, 1, 2);
-insert into sys.functions values (294, 'sql_add', '+', 'calc', 0, 1, false, false, false, 2000, true, false);
-insert into sys.args values (49035, 294, 'res_0', 'sec_interval', 13, 0, 0, 0);
-insert into sys.args values (49036, 294, 'arg_1', 'sec_interval', 13, 0, 1, 1);
-insert into sys.args values (49037, 294, 'arg_2', 'sec_interval', 13, 0, 1, 2);
-insert into sys.functions values (295, 'sql_neg', '-', 'calc', 0, 1, false, false, false, 2000, true, false);
-insert into sys.args values (49038, 295, 'res_0', 'sec_interval', 13, 0, 0, 0);
-insert into sys.args values (49039, 295, 'arg_1', 'sec_interval', 13, 0, 1, 1);
-insert into sys.functions values (296, 'abs', 'abs', 'calc', 0, 1, false, false, false, 2000, true, false);
-insert into sys.args values (49040, 296, 'res_0', 'sec_interval', 13, 0, 0, 0);
-insert into sys.args values (49041, 296, 'arg_1', 'sec_interval', 13, 0, 1, 1);
-insert into sys.functions values (297, 'sign', 'sign', 'calc', 0, 1, false, false, false, 2000, true, false);
-insert into sys.args values (49042, 297, 'res_0', 'tinyint', 8, 0, 0, 0);
-insert into sys.args values (49043, 297, 'arg_1', 'sec_interval', 13, 0, 1, 1);
-insert into sys.functions values (300, 'sql_mul', '*', 'calc', 0, 1, false, false, false, 2000, true, false);
-insert into sys.args values (49044, 300, 'res_0', 'smallint', 16, 0, 0, 0);
-insert into sys.args values (49045, 300, 'arg_1', 'smallint', 16, 0, 1, 1);
-insert into sys.args values (49046, 300, 'arg_2', 'tinyint', 8, 0, 1, 2);
-insert into sys.functions values (301, 'sql_mul', '*', 'calc', 0, 1, false, false, false, 2000, true, false);
-insert into sys.args values (49047, 301, 'res_0', 'smallint', 16, 0, 0, 0);
-insert into sys.args values (49048, 301, 'arg_1', 'tinyint', 8, 0, 1, 1);
-insert into sys.args values (49049, 301, 'arg_2', 'smallint', 16, 0, 1, 2);
-insert into sys.functions values (302, 'sql_div', '/', 'calc', 0, 1, false, false, false, 2000, true, false);
-insert into sys.args values (49050, 302, 'res_0', 'smallint', 16, 0, 0, 0);
-insert into sys.args values (49051, 302, 'arg_1', 'smallint', 16, 0, 1, 1);
-insert into sys.args values (49052, 302, 'arg_2', 'tinyint', 8, 0, 1, 2);
-insert into sys.functions values (303, 'sql_mul', '*', 'calc', 0, 1, false, false, false, 2000, true, false);
-insert into sys.args values (49053, 303, 'res_0', 'int', 32, 0, 0, 0);
-insert into sys.args values (49054, 303, 'arg_1', 'int', 32, 0, 1, 1);
-insert into sys.args values (49055, 303, 'arg_2', 'tinyint', 8, 0, 1, 2);
-insert into sys.functions values (304, 'sql_mul', '*', 'calc', 0, 1, false, false, false, 2000, true, false);
-insert into sys.args values (49056, 304, 'res_0', 'int', 32, 0, 0, 0);
-insert into sys.args values (49057, 304, 'arg_1', 'tinyint', 8, 0, 1, 1);
-insert into sys.args values (49058, 304, 'arg_2', 'int', 32, 0, 1, 2);
-insert into sys.functions values (305, 'sql_div', '/', 'calc', 0, 1, false, false, false, 2000, true, false);
-insert into sys.args values (49059, 305, 'res_0', 'int', 32, 0, 0, 0);
-insert into sys.args values (49060, 305, 'arg_1', 'int', 32, 0, 1, 1);
-insert into sys.args values (49061, 305, 'arg_2', 'tinyint', 8, 0, 1, 2);
-insert into sys.functions values (306, 'sql_mul', '*', 'calc', 0, 1, false, false, false, 2000, true, false);
-insert into sys.args values (49062, 306, 'res_0', 'int', 32, 0, 0, 0);
-insert into sys.args values (49063, 306, 'arg_1', 'int', 32, 0, 1, 1);
-insert into sys.args values (49064, 306, 'arg_2', 'smallint', 16, 0, 1, 2);
-insert into sys.functions values (307, 'sql_mul', '*', 'calc', 0, 1, false, false, false, 2000, true, false);
-insert into sys.args values (49065, 307, 'res_0', 'int', 32, 0, 0, 0);
-insert into sys.args values (49066, 307, 'arg_1', 'smallint', 16, 0, 1, 1);
-insert into sys.args values (49067, 307, 'arg_2', 'int', 32, 0, 1, 2);
-insert into sys.functions values (308, 'sql_div', '/', 'calc', 0, 1, false, false, false, 2000, true, false);
-insert into sys.args values (49068, 308, 'res_0', 'int', 32, 0, 0, 0);
-insert into sys.args values (49069, 308, 'arg_1', 'int', 32, 0, 1, 1);
-insert into sys.args values (49070, 308, 'arg_2', 'smallint', 16, 0, 1, 2);
-insert into sys.functions values (309, 'sql_mul', '*', 'calc', 0, 1, false, false, false, 2000, true, false);
-insert into sys.args values (49071, 309, 'res_0', 'bigint', 64, 0, 0, 0);
-insert into sys.args values (49072, 309, 'arg_1', 'bigint', 64, 0, 1, 1);
-insert into sys.args values (49073, 309, 'arg_2', 'tinyint', 8, 0, 1, 2);
-insert into sys.functions values (310, 'sql_mul', '*', 'calc', 0, 1, false, false, false, 2000, true, false);
-insert into sys.args values (49074, 310, 'res_0', 'bigint', 64, 0, 0, 0);
-insert into sys.args values (49075, 310, 'arg_1', 'tinyint', 8, 0, 1, 1);
-insert into sys.args values (49076, 310, 'arg_2', 'bigint', 64, 0, 1, 2);
-insert into sys.functions values (311, 'sql_div', '/', 'calc', 0, 1, false, false, false, 2000, true, false);
-insert into sys.args values (49077, 311, 'res_0', 'bigint', 64, 0, 0, 0);
-insert into sys.args values (49078, 311, 'arg_1', 'bigint', 64, 0, 1, 1);
-insert into sys.args values (49079, 311, 'arg_2', 'tinyint', 8, 0, 1, 2);
-insert into sys.functions values (312, 'sql_mul', '*', 'calc', 0, 1, false, false, false, 2000, true, false);
-insert into sys.args values (49080, 312, 'res_0', 'bigint', 64, 0, 0, 0);
-insert into sys.args values (49081, 312, 'arg_1', 'bigint', 64, 0, 1, 1);
-insert into sys.args values (49082, 312, 'arg_2', 'smallint', 16, 0, 1, 2);
-insert into sys.functions values (313, 'sql_mul', '*', 'calc', 0, 1, false, false, false, 2000, true, false);
-insert into sys.args values (49083, 313, 'res_0', 'bigint', 64, 0, 0, 0);
-insert into sys.args values (49084, 313, 'arg_1', 'smallint', 16, 0, 1, 1);
-insert into sys.args values (49085, 313, 'arg_2', 'bigint', 64, 0, 1, 2);
-insert into sys.functions values (314, 'sql_div', '/', 'calc', 0, 1, false, false, false, 2000, true, false);
-insert into sys.args values (49086, 314, 'res_0', 'bigint', 64, 0, 0, 0);
-insert into sys.args values (49087, 314, 'arg_1', 'bigint', 64, 0, 1, 1);
-insert into sys.args values (49088, 314, 'arg_2', 'smallint', 16, 0, 1, 2);
-insert into sys.functions values (315, 'sql_mul', '*', 'calc', 0, 1, false, false, false, 2000, true, false);
-insert into sys.args values (49089, 315, 'res_0', 'bigint', 64, 0, 0, 0);
-insert into sys.args values (49090, 315, 'arg_1', 'bigint', 64, 0, 1, 1);
-insert into sys.args values (49091, 315, 'arg_2', 'int', 32, 0, 1, 2);
-insert into sys.functions values (316, 'sql_mul', '*', 'calc', 0, 1, false, false, false, 2000, true, false);
-insert into sys.args values (49092, 316, 'res_0', 'bigint', 64, 0, 0, 0);
-insert into sys.args values (49093, 316, 'arg_1', 'int', 32, 0, 1, 1);
-insert into sys.args values (49094, 316, 'arg_2', 'bigint', 64, 0, 1, 2);
-insert into sys.functions values (317, 'sql_div', '/', 'calc', 0, 1, false, false, false, 2000, true, false);
-insert into sys.args values (49095, 317, 'res_0', 'bigint', 64, 0, 0, 0);
-insert into sys.args values (49096, 317, 'arg_1', 'bigint', 64, 0, 1, 1);
-insert into sys.args values (49097, 317, 'arg_2', 'int', 32, 0, 1, 2);
-insert into sys.functions values (318, 'sql_mul', '*', 'calc', 0, 1, false, false, false, 2000, true, false);
-insert into sys.args values (49098, 318, 'res_0', 'hugeint', 128, 0, 0, 0);
-insert into sys.args values (49099, 318, 'arg_1', 'hugeint', 128, 0, 1, 1);
-insert into sys.args values (49100, 318, 'arg_2', 'tinyint', 8, 0, 1, 2);
-insert into sys.functions values (319, 'sql_mul', '*', 'calc', 0, 1, false, false, false, 2000, true, false);
-insert into sys.args values (49101, 319, 'res_0', 'hugeint', 128, 0, 0, 0);
-insert into sys.args values (49102, 319, 'arg_1', 'tinyint', 8, 0, 1, 1);
-insert into sys.args values (49103, 319, 'arg_2', 'hugeint', 128, 0, 1, 2);
-insert into sys.functions values (320, 'sql_div', '/', 'calc', 0, 1, false, false, false, 2000, true, false);
-insert into sys.args values (49104, 320, 'res_0', 'hugeint', 128, 0, 0, 0);
-insert into sys.args values (49105, 320, 'arg_1', 'hugeint', 128, 0, 1, 1);
-insert into sys.args values (49106, 320, 'arg_2', 'tinyint', 8, 0, 1, 2);
-insert into sys.functions values (321, 'sql_mul', '*', 'calc', 0, 1, false, false, false, 2000, true, false);
-insert into sys.args values (49107, 321, 'res_0', 'hugeint', 128, 0, 0, 0);
-insert into sys.args values (49108, 321, 'arg_1', 'hugeint', 128, 0, 1, 1);
-insert into sys.args values (49109, 321, 'arg_2', 'smallint', 16, 0, 1, 2);
-insert into sys.functions values (322, 'sql_mul', '*', 'calc', 0, 1, false, false, false, 2000, true, false);
-insert into sys.args values (49110, 322, 'res_0', 'hugeint', 128, 0, 0, 0);
-insert into sys.args values (49111, 322, 'arg_1', 'smallint', 16, 0, 1, 1);
-insert into sys.args values (49112, 322, 'arg_2', 'hugeint', 128, 0, 1, 2);
-insert into sys.functions values (323, 'sql_div', '/', 'calc', 0, 1, false, false, false, 2000, true, false);
-insert into sys.args values (49113, 323, 'res_0', 'hugeint', 128, 0, 0, 0);
-insert into sys.args values (49114, 323, 'arg_1', 'hugeint', 128, 0, 1, 1);
-insert into sys.args values (49115, 323, 'arg_2', 'smallint', 16, 0, 1, 2);
-insert into sys.functions values (324, 'sql_mul', '*', 'calc', 0, 1, false, false, false, 2000, true, false);
-insert into sys.args values (49116, 324, 'res_0', 'hugeint', 128, 0, 0, 0);
-insert into sys.args values (49117, 324, 'arg_1', 'hugeint', 128, 0, 1, 1);
-insert into sys.args values (49118, 324, 'arg_2', 'int', 32, 0, 1, 2);
-insert into sys.functions values (325, 'sql_mul', '*', 'calc', 0, 1, false, false, false, 2000, true, false);
-insert into sys.args values (49119, 325, 'res_0', 'hugeint', 128, 0, 0, 0);
-insert into sys.args values (49120, 325, 'arg_1', 'int', 32, 0, 1, 1);
-insert into sys.args values (49121, 325, 'arg_2', 'hugeint', 128, 0, 1, 2);
-insert into sys.functions values (326, 'sql_div', '/', 'calc', 0, 1, false, false, false, 2000, true, false);
-insert into sys.args values (49122, 326, 'res_0', 'hugeint', 128, 0, 0, 0);
-insert into sys.args values (49123, 326, 'arg_1', 'hugeint', 128, 0, 1, 1);
-insert into sys.args values (49124, 326, 'arg_2', 'int', 32, 0, 1, 2);
-insert into sys.functions values (327, 'sql_mul', '*', 'calc', 0, 1, false, false, false, 2000, true, false);
-insert into sys.args values (49125, 327, 'res_0', 'hugeint', 128, 0, 0, 0);
-insert into sys.args values (49126, 327, 'arg_1', 'hugeint', 128, 0, 1, 1);
-insert into sys.args values (49127, 327, 'arg_2', 'bigint', 64, 0, 1, 2);
-insert into sys.functions values (328, 'sql_mul', '*', 'calc', 0, 1, false, false, false, 2000, true, false);
-insert into sys.args values (49128, 328, 'res_0', 'hugeint', 128, 0, 0, 0);
-insert into sys.args values (49129, 328, 'arg_1', 'bigint', 64, 0, 1, 1);
-insert into sys.args values (49130, 328, 'arg_2', 'hugeint', 128, 0, 1, 2);
-insert into sys.functions values (329, 'sql_div', '/', 'calc', 0, 1, false, false, false, 2000, true, false);
-insert into sys.args values (49131, 329, 'res_0', 'hugeint', 128, 0, 0, 0);
-insert into sys.args values (49132, 329, 'arg_1', 'hugeint', 128, 0, 1, 1);
-insert into sys.args values (49133, 329, 'arg_2', 'bigint', 64, 0, 1, 2);
-insert into sys.functions values (330, 'sql_mul', '*', 'calc', 0, 1, false, false, false, 2000, true, false);
-insert into sys.args values (49134, 330, 'res_0', 'decimal', 4, 0, 0, 0);
-insert into sys.args values (49135, 330, 'arg_1', 'decimal', 4, 0, 1, 1);
-insert into sys.args values (49136, 330, 'arg_2', 'tinyint', 8, 0, 1, 2);
-insert into sys.functions values (331, 'sql_mul', '*', 'calc', 0, 1, false, false, false, 2000, true, false);
-insert into sys.args values (49137, 331, 'res_0', 'decimal', 4, 0, 0, 0);
-insert into sys.args values (49138, 331, 'arg_1', 'tinyint', 8, 0, 1, 1);
-insert into sys.args values (49139, 331, 'arg_2', 'decimal', 4, 0, 1, 2);
-insert into sys.functions values (332, 'sql_div', '/', 'calc', 0, 1, false, false, false, 2000, true, false);
-insert into sys.args values (49140, 332, 'res_0', 'decimal', 4, 0, 0, 0);
-insert into sys.args values (49141, 332, 'arg_1', 'decimal', 4, 0, 1, 1);
-insert into sys.args values (49142, 332, 'arg_2', 'tinyint', 8, 0, 1, 2);
-insert into sys.functions values (333, 'sql_mul', '*', 'calc', 0, 1, false, false, false, 2000, true, false);
-insert into sys.args values (49143, 333, 'res_0', 'decimal', 9, 0, 0, 0);
-insert into sys.args values (49144, 333, 'arg_1', 'decimal', 9, 0, 1, 1);
-insert into sys.args values (49145, 333, 'arg_2', 'tinyint', 8, 0, 1, 2);
-insert into sys.functions values (334, 'sql_mul', '*', 'calc', 0, 1, false, false, false, 2000, true, false);
-insert into sys.args values (49146, 334, 'res_0', 'decimal', 9, 0, 0, 0);
-insert into sys.args values (49147, 334, 'arg_1', 'tinyint', 8, 0, 1, 1);
-insert into sys.args values (49148, 334, 'arg_2', 'decimal', 9, 0, 1, 2);
-insert into sys.functions values (335, 'sql_div', '/', 'calc', 0, 1, false, false, false, 2000, true, false);
-insert into sys.args values (49149, 335, 'res_0', 'decimal', 9, 0, 0, 0);
-insert into sys.args values (49150, 335, 'arg_1', 'decimal', 9, 0, 1, 1);
-insert into sys.args values (49151, 335, 'arg_2', 'tinyint', 8, 0, 1, 2);
-insert into sys.functions values (336, 'sql_mul', '*', 'calc', 0, 1, false, false, false, 2000, true, false);
-insert into sys.args values (49152, 336, 'res_0', 'decimal', 9, 0, 0, 0);
-insert into sys.args values (49153, 336, 'arg_1', 'decimal', 9, 0, 1, 1);
-insert into sys.args values (49154, 336, 'arg_2', 'smallint', 16, 0, 1, 2);
-insert into sys.functions values (337, 'sql_mul', '*', 'calc', 0, 1, false, false, false, 2000, true, false);
-insert into sys.args values (49155, 337, 'res_0', 'decimal', 9, 0, 0, 0);
-insert into sys.args values (49156, 337, 'arg_1', 'smallint', 16, 0, 1, 1);
-insert into sys.args values (49157, 337, 'arg_2', 'decimal', 9, 0, 1, 2);
-insert into sys.functions values (338, 'sql_div', '/', 'calc', 0, 1, false, false, false, 2000, true, false);
-insert into sys.args values (49158, 338, 'res_0', 'decimal', 9, 0, 0, 0);
-insert into sys.args values (49159, 338, 'arg_1', 'decimal', 9, 0, 1, 1);
-insert into sys.args values (49160, 338, 'arg_2', 'smallint', 16, 0, 1, 2);
-insert into sys.functions values (339, 'sql_mul', '*', 'calc', 0, 1, false, false, false, 2000, true, false);
-insert into sys.args values (49161, 339, 'res_0', 'decimal', 18, 0, 0, 0);
-insert into sys.args values (49162, 339, 'arg_1', 'decimal', 18, 0, 1, 1);
-insert into sys.args values (49163, 339, 'arg_2', 'tinyint', 8, 0, 1, 2);
-insert into sys.functions values (340, 'sql_mul', '*', 'calc', 0, 1, false, false, false, 2000, true, false);
-insert into sys.args values (49164, 340, 'res_0', 'decimal', 18, 0, 0, 0);
-insert into sys.args values (49165, 340, 'arg_1', 'tinyint', 8, 0, 1, 1);
-insert into sys.args values (49166, 340, 'arg_2', 'decimal', 18, 0, 1, 2);
-insert into sys.functions values (341, 'sql_div', '/', 'calc', 0, 1, false, false, false, 2000, true, false);
-insert into sys.args values (49167, 341, 'res_0', 'decimal', 18, 0, 0, 0);
-insert into sys.args values (49168, 341, 'arg_1', 'decimal', 18, 0, 1, 1);
-insert into sys.args values (49169, 341, 'arg_2', 'tinyint', 8, 0, 1, 2);
-insert into sys.functions values (342, 'sql_mul', '*', 'calc', 0, 1, false, false, false, 2000, true, false);
-insert into sys.args values (49170, 342, 'res_0', 'decimal', 18, 0, 0, 0);
-insert into sys.args values (49171, 342, 'arg_1', 'decimal', 18, 0, 1, 1);
-insert into sys.args values (49172, 342, 'arg_2', 'smallint', 16, 0, 1, 2);
-insert into sys.functions values (343, 'sql_mul', '*', 'calc', 0, 1, false, false, false, 2000, true, false);
-insert into sys.args values (49173, 343, 'res_0', 'decimal', 18, 0, 0, 0);
-insert into sys.args values (49174, 343, 'arg_1', 'smallint', 16, 0, 1, 1);
-insert into sys.args values (49175, 343, 'arg_2', 'decimal', 18, 0, 1, 2);
-insert into sys.functions values (344, 'sql_div', '/', 'calc', 0, 1, false, false, false, 2000, true, false);
-insert into sys.args values (49176, 344, 'res_0', 'decimal', 18, 0, 0, 0);
-insert into sys.args values (49177, 344, 'arg_1', 'decimal', 18, 0, 1, 1);
-insert into sys.args values (49178, 344, 'arg_2', 'smallint', 16, 0, 1, 2);
-insert into sys.functions values (345, 'sql_mul', '*', 'calc', 0, 1, false, false, false, 2000, true, false);
-insert into sys.args values (49179, 345, 'res_0', 'decimal', 18, 0, 0, 0);
-insert into sys.args values (49180, 345, 'arg_1', 'decimal', 18, 0, 1, 1);
-insert into sys.args values (49181, 345, 'arg_2', 'int', 32, 0, 1, 2);
-insert into sys.functions values (346, 'sql_mul', '*', 'calc', 0, 1, false, false, false, 2000, true, false);
-insert into sys.args values (49182, 346, 'res_0', 'decimal', 18, 0, 0, 0);
-insert into sys.args values (49183, 346, 'arg_1', 'int', 32, 0, 1, 1);
-insert into sys.args values (49184, 346, 'arg_2', 'decimal', 18, 0, 1, 2);
-insert into sys.functions values (347, 'sql_div', '/', 'calc', 0, 1, false, false, false, 2000, true, false);
-insert into sys.args values (49185, 347, 'res_0', 'decimal', 18, 0, 0, 0);
-insert into sys.args values (49186, 347, 'arg_1', 'decimal', 18, 0, 1, 1);
-insert into sys.args values (49187, 347, 'arg_2', 'int', 32, 0, 1, 2);
-insert into sys.functions values (348, 'sql_mul', '*', 'calc', 0, 1, false, false, false, 2000, true, false);
-insert into sys.args values (49188, 348, 'res_0', 'decimal', 38, 0, 0, 0);
-insert into sys.args values (49189, 348, 'arg_1', 'decimal', 38, 0, 1, 1);
-insert into sys.args values (49190, 348, 'arg_2', 'tinyint', 8, 0, 1, 2);
-insert into sys.functions values (349, 'sql_mul', '*', 'calc', 0, 1, false, false, false, 2000, true, false);
-insert into sys.args values (49191, 349, 'res_0', 'decimal', 38, 0, 0, 0);
-insert into sys.args values (49192, 349, 'arg_1', 'tinyint', 8, 0, 1, 1);
-insert into sys.args values (49193, 349, 'arg_2', 'decimal', 38, 0, 1, 2);
-insert into sys.functions values (350, 'sql_div', '/', 'calc', 0, 1, false, false, false, 2000, true, false);
-insert into sys.args values (49194, 350, 'res_0', 'decimal', 38, 0, 0, 0);
-insert into sys.args values (49195, 350, 'arg_1', 'decimal', 38, 0, 1, 1);
-insert into sys.args values (49196, 350, 'arg_2', 'tinyint', 8, 0, 1, 2);
-insert into sys.functions values (351, 'sql_mul', '*', 'calc', 0, 1, false, false, false, 2000, true, false);
-insert into sys.args values (49197, 351, 'res_0', 'decimal', 38, 0, 0, 0);
-insert into sys.args values (49198, 351, 'arg_1', 'decimal', 38, 0, 1, 1);
-insert into sys.args values (49199, 351, 'arg_2', 'smallint', 16, 0, 1, 2);
-insert into sys.functions values (352, 'sql_mul', '*', 'calc', 0, 1, false, false, false, 2000, true, false);
-insert into sys.args values (49200, 352, 'res_0', 'decimal', 38, 0, 0, 0);
-insert into sys.args values (49201, 352, 'arg_1', 'smallint', 16, 0, 1, 1);
-insert into sys.args values (49202, 352, 'arg_2', 'decimal', 38, 0, 1, 2);
-insert into sys.functions values (353, 'sql_div', '/', 'calc', 0, 1, false, false, false, 2000, true, false);
-insert into sys.args values (49203, 353, 'res_0', 'decimal', 38, 0, 0, 0);
-insert into sys.args values (49204, 353, 'arg_1', 'decimal', 38, 0, 1, 1);
-insert into sys.args values (49205, 353, 'arg_2', 'smallint', 16, 0, 1, 2);
-insert into sys.functions values (354, 'sql_mul', '*', 'calc', 0, 1, false, false, false, 2000, true, false);
-insert into sys.args values (49206, 354, 'res_0', 'decimal', 38, 0, 0, 0);
-insert into sys.args values (49207, 354, 'arg_1', 'decimal', 38, 0, 1, 1);
-insert into sys.args values (49208, 354, 'arg_2', 'int', 32, 0, 1, 2);
-insert into sys.functions values (355, 'sql_mul', '*', 'calc', 0, 1, false, false, false, 2000, true, false);
-insert into sys.args values (49209, 355, 'res_0', 'decimal', 38, 0, 0, 0);
-insert into sys.args values (49210, 355, 'arg_1', 'int', 32, 0, 1, 1);
-insert into sys.args values (49211, 355, 'arg_2', 'decimal', 38, 0, 1, 2);
-insert into sys.functions values (356, 'sql_div', '/', 'calc', 0, 1, false, false, false, 2000, true, false);
-insert into sys.args values (49212, 356, 'res_0', 'decimal', 38, 0, 0, 0);
-insert into sys.args values (49213, 356, 'arg_1', 'decimal', 38, 0, 1, 1);
-insert into sys.args values (49214, 356, 'arg_2', 'int', 32, 0, 1, 2);
-insert into sys.functions values (357, 'sql_mul', '*', 'calc', 0, 1, false, false, false, 2000, true, false);
-insert into sys.args values (49215, 357, 'res_0', 'decimal', 38, 0, 0, 0);
-insert into sys.args values (49216, 357, 'arg_1', 'decimal', 38, 0, 1, 1);
-insert into sys.args values (49217, 357, 'arg_2', 'bigint', 64, 0, 1, 2);
-insert into sys.functions values (358, 'sql_mul', '*', 'calc', 0, 1, false, false, false, 2000, true, false);
-insert into sys.args values (49218, 358, 'res_0', 'decimal', 38, 0, 0, 0);
-insert into sys.args values (49219, 358, 'arg_1', 'bigint', 64, 0, 1, 1);
-insert into sys.args values (49220, 358, 'arg_2', 'decimal', 38, 0, 1, 2);
-insert into sys.functions values (359, 'sql_div', '/', 'calc', 0, 1, false, false, false, 2000, true, false);
-insert into sys.args values (49221, 359, 'res_0', 'decimal', 38, 0, 0, 0);
-insert into sys.args values (49222, 359, 'arg_1', 'decimal', 38, 0, 1, 1);
-insert into sys.args values (49223, 359, 'arg_2', 'bigint', 64, 0, 1, 2);
-insert into sys.functions values (360, 'sql_mul', '*', 'calc', 0, 1, false, false, false, 2000, true, false);
-insert into sys.args values (49224, 360, 'res_0', 'decimal', 9, 0, 0, 0);
-insert into sys.args values (49225, 360, 'arg_1', 'decimal', 9, 0, 1, 1);
-insert into sys.args values (49226, 360, 'arg_2', 'decimal', 4, 0, 1, 2);
-insert into sys.functions values (361, 'sql_div', '/', 'calc', 0, 1, false, false, false, 2000, true, false);
-insert into sys.args values (49227, 361, 'res_0', 'decimal', 9, 0, 0, 0);
-insert into sys.args values (49228, 361, 'arg_1', 'decimal', 9, 0, 1, 1);
-insert into sys.args values (49229, 361, 'arg_2', 'decimal', 4, 0, 1, 2);
-insert into sys.functions values (362, 'sql_mul', '*', 'calc', 0, 1, false, false, false, 2000, true, false);
-insert into sys.args values (49230, 362, 'res_0', 'decimal', 18, 0, 0, 0);
-insert into sys.args values (49231, 362, 'arg_1', 'decimal', 18, 0, 1, 1);
-insert into sys.args values (49232, 362, 'arg_2', 'decimal', 4, 0, 1, 2);
-insert into sys.functions values (363, 'sql_div', '/', 'calc', 0, 1, false, false, false, 2000, true, false);
-insert into sys.args values (49233, 363, 'res_0', 'decimal', 18, 0, 0, 0);
-insert into sys.args values (49234, 363, 'arg_1', 'decimal', 18, 0, 1, 1);
-insert into sys.args values (49235, 363, 'arg_2', 'decimal', 4, 0, 1, 2);
-insert into sys.functions values (364, 'sql_mul', '*', 'calc', 0, 1, false, false, false, 2000, true, false);
-insert into sys.args values (49236, 364, 'res_0', 'decimal', 18, 0, 0, 0);
-insert into sys.args values (49237, 364, 'arg_1', 'decimal', 18, 0, 1, 1);
-insert into sys.args values (49238, 364, 'arg_2', 'decimal', 9, 0, 1, 2);
-insert into sys.functions values (365, 'sql_div', '/', 'calc', 0, 1, false, false, false, 2000, true, false);
-insert into sys.args values (49239, 365, 'res_0', 'decimal', 18, 0, 0, 0);
-insert into sys.args values (49240, 365, 'arg_1', 'decimal', 18, 0, 1, 1);
-insert into sys.args values (49241, 365, 'arg_2', 'decimal', 9, 0, 1, 2);
-insert into sys.functions values (366, 'sql_mul', '*', 'calc', 0, 1, false, false, false, 2000, true, false);
-insert into sys.args values (49242, 366, 'res_0', 'decimal', 38, 0, 0, 0);
-insert into sys.args values (49243, 366, 'arg_1', 'decimal', 38, 0, 1, 1);
-insert into sys.args values (49244, 366, 'arg_2', 'decimal', 4, 0, 1, 2);
-insert into sys.functions values (367, 'sql_div', '/', 'calc', 0, 1, false, false, false, 2000, true, false);
-insert into sys.args values (49245, 367, 'res_0', 'decimal', 38, 0, 0, 0);
-insert into sys.args values (49246, 367, 'arg_1', 'decimal', 38, 0, 1, 1);
-insert into sys.args values (49247, 367, 'arg_2', 'decimal', 4, 0, 1, 2);
-insert into sys.functions values (368, 'sql_mul', '*', 'calc', 0, 1, false, false, false, 2000, true, false);
-insert into sys.args values (49248, 368, 'res_0', 'decimal', 38, 0, 0, 0);
-insert into sys.args values (49249, 368, 'arg_1', 'decimal', 38, 0, 1, 1);
-insert into sys.args values (49250, 368, 'arg_2', 'decimal', 9, 0, 1, 2);
-insert into sys.functions values (369, 'sql_div', '/', 'calc', 0, 1, false, false, false, 2000, true, false);
-insert into sys.args values (49251, 369, 'res_0', 'decimal', 38, 0, 0, 0);
-insert into sys.args values (49252, 369, 'arg_1', 'decimal', 38, 0, 1, 1);
-insert into sys.args values (49253, 369, 'arg_2', 'decimal', 9, 0, 1, 2);
-insert into sys.functions values (370, 'sql_mul', '*', 'calc', 0, 1, false, false, false, 2000, true, false);
-insert into sys.args values (49254, 370, 'res_0', 'decimal', 38, 0, 0, 0);
-insert into sys.args values (49255, 370, 'arg_1', 'decimal', 38, 0, 1, 1);
-insert into sys.args values (49256, 370, 'arg_2', 'decimal', 18, 0, 1, 2);
-insert into sys.functions values (371, 'sql_div', '/', 'calc', 0, 1, false, false, false, 2000, true, false);
-insert into sys.args values (49257, 371, 'res_0', 'decimal', 38, 0, 0, 0);
-insert into sys.args values (49258, 371, 'arg_1', 'decimal', 38, 0, 1, 1);
-insert into sys.args values (49259, 371, 'arg_2', 'decimal', 18, 0, 1, 2);
-insert into sys.functions values (372, 'sql_sub', '-', 'calc', 0, 1, false, false, false, 2000, true, false);
-insert into sys.args values (49260, 372, 'res_0', 'tinyint', 8, 0, 0, 0);
-insert into sys.args values (49261, 372, 'arg_1', 'tinyint', 8, 0, 1, 1);
-insert into sys.args values (49262, 372, 'arg_2', 'tinyint', 8, 0, 1, 2);
-insert into sys.functions values (373, 'sql_add', '+', 'calc', 0, 1, false, false, false, 2000, true, false);
-insert into sys.args values (49263, 373, 'res_0', 'tinyint', 8, 0, 0, 0);
-insert into sys.args values (49264, 373, 'arg_1', 'tinyint', 8, 0, 1, 1);
-insert into sys.args values (49265, 373, 'arg_2', 'tinyint', 8, 0, 1, 2);
-insert into sys.functions values (374, 'sql_mul', '*', 'calc', 0, 1, false, false, false, 2000, true, false);
-insert into sys.args values (49266, 374, 'res_0', 'tinyint', 8, 0, 0, 0);
-insert into sys.args values (49267, 374, 'arg_1', 'tinyint', 8, 0, 1, 1);
-insert into sys.args values (49268, 374, 'arg_2', 'tinyint', 8, 0, 1, 2);
-insert into sys.functions values (375, 'sql_div', '/', 'calc', 0, 1, false, false, false, 2000, true, false);
-insert into sys.args values (49269, 375, 'res_0', 'tinyint', 8, 0, 0, 0);
-insert into sys.args values (49270, 375, 'arg_1', 'tinyint', 8, 0, 1, 1);
-insert into sys.args values (49271, 375, 'arg_2', 'tinyint', 8, 0, 1, 2);
-insert into sys.functions values (376, 'bit_and', 'and', 'calc', 0, 1, false, false, false, 2000, true, false);
-insert into sys.args values (49272, 376, 'res_0', 'tinyint', 8, 0, 0, 0);
-insert into sys.args values (49273, 376, 'arg_1', 'tinyint', 8, 0, 1, 1);
-insert into sys.args values (49274, 376, 'arg_2', 'tinyint', 8, 0, 1, 2);
-insert into sys.functions values (377, 'bit_or', 'or', 'calc', 0, 1, false, false, false, 2000, true, false);
-insert into sys.args values (49275, 377, 'res_0', 'tinyint', 8, 0, 0, 0);
-insert into sys.args values (49276, 377, 'arg_1', 'tinyint', 8, 0, 1, 1);
-insert into sys.args values (49277, 377, 'arg_2', 'tinyint', 8, 0, 1, 2);
-insert into sys.functions values (378, 'bit_xor', 'xor', 'calc', 0, 1, false, false, false, 2000, true, false);
-insert into sys.args values (49278, 378, 'res_0', 'tinyint', 8, 0, 0, 0);
-insert into sys.args values (49279, 378, 'arg_1', 'tinyint', 8, 0, 1, 1);
-insert into sys.args values (49280, 378, 'arg_2', 'tinyint', 8, 0, 1, 2);
-insert into sys.functions values (379, 'bit_not', 'not', 'calc', 0, 1, false, false, false, 2000, true, false);
-insert into sys.args values (49281, 379, 'res_0', 'tinyint', 8, 0, 0, 0);
-insert into sys.args values (49282, 379, 'arg_1', 'tinyint', 8, 0, 1, 1);
-insert into sys.functions values (380, 'left_shift', '<<', 'calc', 0, 1, false, false, false, 2000, true, false);
-insert into sys.args values (49283, 380, 'res_0', 'tinyint', 8, 0, 0, 0);
-insert into sys.args values (49284, 380, 'arg_1', 'tinyint', 8, 0, 1, 1);
-insert into sys.args values (49285, 380, 'arg_2', 'int', 32, 0, 1, 2);
-insert into sys.functions values (381, 'right_shift', '>>', 'calc', 0, 1, false, false, false, 2000, true, false);
-insert into sys.args values (49286, 381, 'res_0', 'tinyint', 8, 0, 0, 0);
-insert into sys.args values (49287, 381, 'arg_1', 'tinyint', 8, 0, 1, 1);
-insert into sys.args values (49288, 381, 'arg_2', 'int', 32, 0, 1, 2);
-insert into sys.functions values (382, 'sql_neg', '-', 'calc', 0, 1, false, false, false, 2000, true, false);
-insert into sys.args values (49289, 382, 'res_0', 'tinyint', 8, 0, 0, 0);
-insert into sys.args values (49290, 382, 'arg_1', 'tinyint', 8, 0, 1, 1);
-insert into sys.functions values (383, 'abs', 'abs', 'calc', 0, 1, false, false, false, 2000, true, false);
-insert into sys.args values (49291, 383, 'res_0', 'tinyint', 8, 0, 0, 0);
-insert into sys.args values (49292, 383, 'arg_1', 'tinyint', 8, 0, 1, 1);
-insert into sys.functions values (384, 'sign', 'sign', 'calc', 0, 1, false, false, false, 2000, true, false);
-insert into sys.args values (49293, 384, 'res_0', 'tinyint', 8, 0, 0, 0);
-insert into sys.args values (49294, 384, 'arg_1', 'tinyint', 8, 0, 1, 1);
-insert into sys.functions values (387, 'sql_mul', '*', 'calc', 0, 1, false, false, false, 2000, true, false);
-insert into sys.args values (49295, 387, 'res_0', 'month_interval', 3, 0, 0, 0);
-insert into sys.args values (49296, 387, 'arg_1', 'month_interval', 3, 0, 1, 1);
-insert into sys.args values (49297, 387, 'arg_2', 'tinyint', 8, 0, 1, 2);
-insert into sys.functions values (388, 'sql_mul', '*', 'calc', 0, 1, false, false, false, 2000, true, false);
-insert into sys.args values (49298, 388, 'res_0', 'day_interval', 4, 0, 0, 0);
-insert into sys.args values (49299, 388, 'arg_1', 'day_interval', 4, 0, 1, 1);
-insert into sys.args values (49300, 388, 'arg_2', 'tinyint', 8, 0, 1, 2);
-insert into sys.functions values (389, 'sql_mul', '*', 'calc', 0, 1, false, false, false, 2000, true, false);
-insert into sys.args values (49301, 389, 'res_0', 'sec_interval', 13, 0, 0, 0);
-insert into sys.args values (49302, 389, 'arg_1', 'sec_interval', 13, 0, 1, 1);
-insert into sys.args values (49303, 389, 'arg_2', 'tinyint', 8, 0, 1, 2);
-insert into sys.functions values (390, 'sql_div', '/', 'calc', 0, 1, false, false, false, 2000, true, false);
-insert into sys.args values (49304, 390, 'res_0', 'month_interval', 3, 0, 0, 0);
-insert into sys.args values (49305, 390, 'arg_1', 'month_interval', 3, 0, 1, 1);
-insert into sys.args values (49306, 390, 'arg_2', 'tinyint', 8, 0, 1, 2);
-insert into sys.functions values (391, 'sql_div', '/', 'calc', 0, 1, false, false, false, 2000, true, false);
-insert into sys.args values (49307, 391, 'res_0', 'day_interval', 4, 0, 0, 0);
-insert into sys.args values (49308, 391, 'arg_1', 'day_interval', 4, 0, 1, 1);
-insert into sys.args values (49309, 391, 'arg_2', 'tinyint', 8, 0, 1, 2);
-insert into sys.functions values (392, 'sql_div', '/', 'calc', 0, 1, false, false, false, 2000, true, false);
-insert into sys.args values (49310, 392, 'res_0', 'sec_interval', 13, 0, 0, 0);
-insert into sys.args values (49311, 392, 'arg_1', 'sec_interval', 13, 0, 1, 1);
-insert into sys.args values (49312, 392, 'arg_2', 'tinyint', 8, 0, 1, 2);
-insert into sys.functions values (393, 'sql_sub', '-', 'calc', 0, 1, false, false, false, 2000, true, false);
-insert into sys.args values (49313, 393, 'res_0', 'smallint', 16, 0, 0, 0);
-insert into sys.args values (49314, 393, 'arg_1', 'smallint', 16, 0, 1, 1);
-insert into sys.args values (49315, 393, 'arg_2', 'smallint', 16, 0, 1, 2);
-insert into sys.functions values (394, 'sql_add', '+', 'calc', 0, 1, false, false, false, 2000, true, false);
-insert into sys.args values (49316, 394, 'res_0', 'smallint', 16, 0, 0, 0);
-insert into sys.args values (49317, 394, 'arg_1', 'smallint', 16, 0, 1, 1);
-insert into sys.args values (49318, 394, 'arg_2', 'smallint', 16, 0, 1, 2);
-insert into sys.functions values (395, 'sql_mul', '*', 'calc', 0, 1, false, false, false, 2000, true, false);
-insert into sys.args values (49319, 395, 'res_0', 'smallint', 16, 0, 0, 0);
-insert into sys.args values (49320, 395, 'arg_1', 'smallint', 16, 0, 1, 1);
-insert into sys.args values (49321, 395, 'arg_2', 'smallint', 16, 0, 1, 2);
-insert into sys.functions values (396, 'sql_div', '/', 'calc', 0, 1, false, false, false, 2000, true, false);
-insert into sys.args values (49322, 396, 'res_0', 'smallint', 16, 0, 0, 0);
-insert into sys.args values (49323, 396, 'arg_1', 'smallint', 16, 0, 1, 1);
-insert into sys.args values (49324, 396, 'arg_2', 'smallint', 16, 0, 1, 2);
-insert into sys.functions values (397, 'bit_and', 'and', 'calc', 0, 1, false, false, false, 2000, true, false);
-insert into sys.args values (49325, 397, 'res_0', 'smallint', 16, 0, 0, 0);
-insert into sys.args values (49326, 397, 'arg_1', 'smallint', 16, 0, 1, 1);
-insert into sys.args values (49327, 397, 'arg_2', 'smallint', 16, 0, 1, 2);
-insert into sys.functions values (398, 'bit_or', 'or', 'calc', 0, 1, false, false, false, 2000, true, false);
-insert into sys.args values (49328, 398, 'res_0', 'smallint', 16, 0, 0, 0);
-insert into sys.args values (49329, 398, 'arg_1', 'smallint', 16, 0, 1, 1);
-insert into sys.args values (49330, 398, 'arg_2', 'smallint', 16, 0, 1, 2);
-insert into sys.functions values (399, 'bit_xor', 'xor', 'calc', 0, 1, false, false, false, 2000, true, false);
-insert into sys.args values (49331, 399, 'res_0', 'smallint', 16, 0, 0, 0);
-insert into sys.args values (49332, 399, 'arg_1', 'smallint', 16, 0, 1, 1);
-insert into sys.args values (49333, 399, 'arg_2', 'smallint', 16, 0, 1, 2);
-insert into sys.functions values (400, 'bit_not', 'not', 'calc', 0, 1, false, false, false, 2000, true, false);
-insert into sys.args values (49334, 400, 'res_0', 'smallint', 16, 0, 0, 0);
-insert into sys.args values (49335, 400, 'arg_1', 'smallint', 16, 0, 1, 1);
-insert into sys.functions values (401, 'left_shift', '<<', 'calc', 0, 1, false, false, false, 2000, true, false);
-insert into sys.args values (49336, 401, 'res_0', 'smallint', 16, 0, 0, 0);
-insert into sys.args values (49337, 401, 'arg_1', 'smallint', 16, 0, 1, 1);
-insert into sys.args values (49338, 401, 'arg_2', 'int', 32, 0, 1, 2);
-insert into sys.functions values (402, 'right_shift', '>>', 'calc', 0, 1, false, false, false, 2000, true, false);
-insert into sys.args values (49339, 402, 'res_0', 'smallint', 16, 0, 0, 0);
-insert into sys.args values (49340, 402, 'arg_1', 'smallint', 16, 0, 1, 1);
-insert into sys.args values (49341, 402, 'arg_2', 'int', 32, 0, 1, 2);
-insert into sys.functions values (403, 'sql_neg', '-', 'calc', 0, 1, false, false, false, 2000, true, false);
-insert into sys.args values (49342, 403, 'res_0', 'smallint', 16, 0, 0, 0);
-insert into sys.args values (49343, 403, 'arg_1', 'smallint', 16, 0, 1, 1);
-insert into sys.functions values (404, 'abs', 'abs', 'calc', 0, 1, false, false, false, 2000, true, false);
-insert into sys.args values (49344, 404, 'res_0', 'smallint', 16, 0, 0, 0);
-insert into sys.args values (49345, 404, 'arg_1', 'smallint', 16, 0, 1, 1);
-insert into sys.functions values (405, 'sign', 'sign', 'calc', 0, 1, false, false, false, 2000, true, false);
-insert into sys.args values (49346, 405, 'res_0', 'tinyint', 8, 0, 0, 0);
-insert into sys.args values (49347, 405, 'arg_1', 'smallint', 16, 0, 1, 1);
-insert into sys.functions values (408, 'sql_mul', '*', 'calc', 0, 1, false, false, false, 2000, true, false);
-insert into sys.args values (49348, 408, 'res_0', 'month_interval', 3, 0, 0, 0);
-insert into sys.args values (49349, 408, 'arg_1', 'month_interval', 3, 0, 1, 1);
-insert into sys.args values (49350, 408, 'arg_2', 'smallint', 16, 0, 1, 2);
-insert into sys.functions values (409, 'sql_mul', '*', 'calc', 0, 1, false, false, false, 2000, true, false);
-insert into sys.args values (49351, 409, 'res_0', 'day_interval', 4, 0, 0, 0);
-insert into sys.args values (49352, 409, 'arg_1', 'day_interval', 4, 0, 1, 1);
-insert into sys.args values (49353, 409, 'arg_2', 'smallint', 16, 0, 1, 2);
-insert into sys.functions values (410, 'sql_mul', '*', 'calc', 0, 1, false, false, false, 2000, true, false);
-insert into sys.args values (49354, 410, 'res_0', 'sec_interval', 13, 0, 0, 0);
-insert into sys.args values (49355, 410, 'arg_1', 'sec_interval', 13, 0, 1, 1);
-insert into sys.args values (49356, 410, 'arg_2', 'smallint', 16, 0, 1, 2);
-insert into sys.functions values (411, 'sql_div', '/', 'calc', 0, 1, false, false, false, 2000, true, false);
-insert into sys.args values (49357, 411, 'res_0', 'month_interval', 3, 0, 0, 0);
-insert into sys.args values (49358, 411, 'arg_1', 'month_interval', 3, 0, 1, 1);
-insert into sys.args values (49359, 411, 'arg_2', 'smallint', 16, 0, 1, 2);
-insert into sys.functions values (412, 'sql_div', '/', 'calc', 0, 1, false, false, false, 2000, true, false);
-insert into sys.args values (49360, 412, 'res_0', 'day_interval', 4, 0, 0, 0);
-insert into sys.args values (49361, 412, 'arg_1', 'day_interval', 4, 0, 1, 1);
-insert into sys.args values (49362, 412, 'arg_2', 'smallint', 16, 0, 1, 2);
-insert into sys.functions values (413, 'sql_div', '/', 'calc', 0, 1, false, false, false, 2000, true, false);
-insert into sys.args values (49363, 413, 'res_0', 'sec_interval', 13, 0, 0, 0);
-insert into sys.args values (49364, 413, 'arg_1', 'sec_interval', 13, 0, 1, 1);
-insert into sys.args values (49365, 413, 'arg_2', 'smallint', 16, 0, 1, 2);
-insert into sys.functions values (414, 'sql_sub', '-', 'calc', 0, 1, false, false, false, 2000, true, false);
-insert into sys.args values (49366, 414, 'res_0', 'int', 32, 0, 0, 0);
-insert into sys.args values (49367, 414, 'arg_1', 'int', 32, 0, 1, 1);
-insert into sys.args values (49368, 414, 'arg_2', 'int', 32, 0, 1, 2);
-insert into sys.functions values (415, 'sql_add', '+', 'calc', 0, 1, false, false, false, 2000, true, false);
-insert into sys.args values (49369, 415, 'res_0', 'int', 32, 0, 0, 0);
-insert into sys.args values (49370, 415, 'arg_1', 'int', 32, 0, 1, 1);
-insert into sys.args values (49371, 415, 'arg_2', 'int', 32, 0, 1, 2);
-insert into sys.functions values (416, 'sql_mul', '*', 'calc', 0, 1, false, false, false, 2000, true, false);
-insert into sys.args values (49372, 416, 'res_0', 'int', 32, 0, 0, 0);
-insert into sys.args values (49373, 416, 'arg_1', 'int', 32, 0, 1, 1);
-insert into sys.args values (49374, 416, 'arg_2', 'int', 32, 0, 1, 2);
-insert into sys.functions values (417, 'sql_div', '/', 'calc', 0, 1, false, false, false, 2000, true, false);
-insert into sys.args values (49375, 417, 'res_0', 'int', 32, 0, 0, 0);
-insert into sys.args values (49376, 417, 'arg_1', 'int', 32, 0, 1, 1);
-insert into sys.args values (49377, 417, 'arg_2', 'int', 32, 0, 1, 2);
-insert into sys.functions values (418, 'bit_and', 'and', 'calc', 0, 1, false, false, false, 2000, true, false);
-insert into sys.args values (49378, 418, 'res_0', 'int', 32, 0, 0, 0);
-insert into sys.args values (49379, 418, 'arg_1', 'int', 32, 0, 1, 1);
-insert into sys.args values (49380, 418, 'arg_2', 'int', 32, 0, 1, 2);
-insert into sys.functions values (419, 'bit_or', 'or', 'calc', 0, 1, false, false, false, 2000, true, false);
-insert into sys.args values (49381, 419, 'res_0', 'int', 32, 0, 0, 0);
-insert into sys.args values (49382, 419, 'arg_1', 'int', 32, 0, 1, 1);
-insert into sys.args values (49383, 419, 'arg_2', 'int', 32, 0, 1, 2);
-insert into sys.functions values (420, 'bit_xor', 'xor', 'calc', 0, 1, false, false, false, 2000, true, false);
-insert into sys.args values (49384, 420, 'res_0', 'int', 32, 0, 0, 0);
-insert into sys.args values (49385, 420, 'arg_1', 'int', 32, 0, 1, 1);
-insert into sys.args values (49386, 420, 'arg_2', 'int', 32, 0, 1, 2);
-insert into sys.functions values (421, 'bit_not', 'not', 'calc', 0, 1, false, false, false, 2000, true, false);
-insert into sys.args values (49387, 421, 'res_0', 'int', 32, 0, 0, 0);
-insert into sys.args values (49388, 421, 'arg_1', 'int', 32, 0, 1, 1);
-insert into sys.functions values (422, 'left_shift', '<<', 'calc', 0, 1, false, false, false, 2000, true, false);
-insert into sys.args values (49389, 422, 'res_0', 'int', 32, 0, 0, 0);
-insert into sys.args values (49390, 422, 'arg_1', 'int', 32, 0, 1, 1);
-insert into sys.args values (49391, 422, 'arg_2', 'int', 32, 0, 1, 2);
-insert into sys.functions values (423, 'right_shift', '>>', 'calc', 0, 1, false, false, false, 2000, true, false);
-insert into sys.args values (49392, 423, 'res_0', 'int', 32, 0, 0, 0);
-insert into sys.args values (49393, 423, 'arg_1', 'int', 32, 0, 1, 1);
-insert into sys.args values (49394, 423, 'arg_2', 'int', 32, 0, 1, 2);
-insert into sys.functions values (424, 'sql_neg', '-', 'calc', 0, 1, false, false, false, 2000, true, false);
-insert into sys.args values (49395, 424, 'res_0', 'int', 32, 0, 0, 0);
-insert into sys.args values (49396, 424, 'arg_1', 'int', 32, 0, 1, 1);
-insert into sys.functions values (425, 'abs', 'abs', 'calc', 0, 1, false, false, false, 2000, true, false);
-insert into sys.args values (49397, 425, 'res_0', 'int', 32, 0, 0, 0);
-insert into sys.args values (49398, 425, 'arg_1', 'int', 32, 0, 1, 1);
-insert into sys.functions values (426, 'sign', 'sign', 'calc', 0, 1, false, false, false, 2000, true, false);
-insert into sys.args values (49399, 426, 'res_0', 'tinyint', 8, 0, 0, 0);
-insert into sys.args values (49400, 426, 'arg_1', 'int', 32, 0, 1, 1);
-insert into sys.functions values (429, 'sql_mul', '*', 'calc', 0, 1, false, false, false, 2000, true, false);
-insert into sys.args values (49401, 429, 'res_0', 'month_interval', 3, 0, 0, 0);
-insert into sys.args values (49402, 429, 'arg_1', 'month_interval', 3, 0, 1, 1);
-insert into sys.args values (49403, 429, 'arg_2', 'int', 32, 0, 1, 2);
-insert into sys.functions values (430, 'sql_mul', '*', 'calc', 0, 1, false, false, false, 2000, true, false);
-insert into sys.args values (49404, 430, 'res_0', 'day_interval', 4, 0, 0, 0);
-insert into sys.args values (49405, 430, 'arg_1', 'day_interval', 4, 0, 1, 1);
-insert into sys.args values (49406, 430, 'arg_2', 'int', 32, 0, 1, 2);
-insert into sys.functions values (431, 'sql_mul', '*', 'calc', 0, 1, false, false, false, 2000, true, false);
-insert into sys.args values (49407, 431, 'res_0', 'sec_interval', 13, 0, 0, 0);
-insert into sys.args values (49408, 431, 'arg_1', 'sec_interval', 13, 0, 1, 1);
-insert into sys.args values (49409, 431, 'arg_2', 'int', 32, 0, 1, 2);
-insert into sys.functions values (432, 'sql_div', '/', 'calc', 0, 1, false, false, false, 2000, true, false);
-insert into sys.args values (49410, 432, 'res_0', 'month_interval', 3, 0, 0, 0);
-insert into sys.args values (49411, 432, 'arg_1', 'month_interval', 3, 0, 1, 1);
-insert into sys.args values (49412, 432, 'arg_2', 'int', 32, 0, 1, 2);
-insert into sys.functions values (433, 'sql_div', '/', 'calc', 0, 1, false, false, false, 2000, true, false);
-insert into sys.args values (49413, 433, 'res_0', 'day_interval', 4, 0, 0, 0);
-insert into sys.args values (49414, 433, 'arg_1', 'day_interval', 4, 0, 1, 1);
-insert into sys.args values (49415, 433, 'arg_2', 'int', 32, 0, 1, 2);
-insert into sys.functions values (434, 'sql_div', '/', 'calc', 0, 1, false, false, false, 2000, true, false);
-insert into sys.args values (49416, 434, 'res_0', 'sec_interval', 13, 0, 0, 0);
-insert into sys.args values (49417, 434, 'arg_1', 'sec_interval', 13, 0, 1, 1);
-insert into sys.args values (49418, 434, 'arg_2', 'int', 32, 0, 1, 2);
-insert into sys.functions values (435, 'sql_sub', '-', 'calc', 0, 1, false, false, false, 2000, true, false);
-insert into sys.args values (49419, 435, 'res_0', 'bigint', 64, 0, 0, 0);
-insert into sys.args values (49420, 435, 'arg_1', 'bigint', 64, 0, 1, 1);
-insert into sys.args values (49421, 435, 'arg_2', 'bigint', 64, 0, 1, 2);
-insert into sys.functions values (436, 'sql_add', '+', 'calc', 0, 1, false, false, false, 2000, true, false);
-insert into sys.args values (49422, 436, 'res_0', 'bigint', 64, 0, 0, 0);
-insert into sys.args values (49423, 436, 'arg_1', 'bigint', 64, 0, 1, 1);
-insert into sys.args values (49424, 436, 'arg_2', 'bigint', 64, 0, 1, 2);
-insert into sys.functions values (437, 'sql_mul', '*', 'calc', 0, 1, false, false, false, 2000, true, false);
-insert into sys.args values (49425, 437, 'res_0', 'bigint', 64, 0, 0, 0);
-insert into sys.args values (49426, 437, 'arg_1', 'bigint', 64, 0, 1, 1);
-insert into sys.args values (49427, 437, 'arg_2', 'bigint', 64, 0, 1, 2);
-insert into sys.functions values (438, 'sql_div', '/', 'calc', 0, 1, false, false, false, 2000, true, false);
-insert into sys.args values (49428, 438, 'res_0', 'bigint', 64, 0, 0, 0);
-insert into sys.args values (49429, 438, 'arg_1', 'bigint', 64, 0, 1, 1);
-insert into sys.args values (49430, 438, 'arg_2', 'bigint', 64, 0, 1, 2);
-insert into sys.functions values (439, 'bit_and', 'and', 'calc', 0, 1, false, false, false, 2000, true, false);
-insert into sys.args values (49431, 439, 'res_0', 'bigint', 64, 0, 0, 0);
-insert into sys.args values (49432, 439, 'arg_1', 'bigint', 64, 0, 1, 1);
-insert into sys.args values (49433, 439, 'arg_2', 'bigint', 64, 0, 1, 2);
-insert into sys.functions values (440, 'bit_or', 'or', 'calc', 0, 1, false, false, false, 2000, true, false);
-insert into sys.args values (49434, 440, 'res_0', 'bigint', 64, 0, 0, 0);
-insert into sys.args values (49435, 440, 'arg_1', 'bigint', 64, 0, 1, 1);
-insert into sys.args values (49436, 440, 'arg_2', 'bigint', 64, 0, 1, 2);
-insert into sys.functions values (441, 'bit_xor', 'xor', 'calc', 0, 1, false, false, false, 2000, true, false);
-insert into sys.args values (49437, 441, 'res_0', 'bigint', 64, 0, 0, 0);
-insert into sys.args values (49438, 441, 'arg_1', 'bigint', 64, 0, 1, 1);
-insert into sys.args values (49439, 441, 'arg_2', 'bigint', 64, 0, 1, 2);
-insert into sys.functions values (442, 'bit_not', 'not', 'calc', 0, 1, false, false, false, 2000, true, false);
-insert into sys.args values (49440, 442, 'res_0', 'bigint', 64, 0, 0, 0);
-insert into sys.args values (49441, 442, 'arg_1', 'bigint', 64, 0, 1, 1);
-insert into sys.functions values (443, 'left_shift', '<<', 'calc', 0, 1, false, false, false, 2000, true, false);
-insert into sys.args values (49442, 443, 'res_0', 'bigint', 64, 0, 0, 0);
-insert into sys.args values (49443, 443, 'arg_1', 'bigint', 64, 0, 1, 1);
-insert into sys.args values (49444, 443, 'arg_2', 'int', 32, 0, 1, 2);
-insert into sys.functions values (444, 'right_shift', '>>', 'calc', 0, 1, false, false, false, 2000, true, false);
-insert into sys.args values (49445, 444, 'res_0', 'bigint', 64, 0, 0, 0);
-insert into sys.args values (49446, 444, 'arg_1', 'bigint', 64, 0, 1, 1);
-insert into sys.args values (49447, 444, 'arg_2', 'int', 32, 0, 1, 2);
-insert into sys.functions values (445, 'sql_neg', '-', 'calc', 0, 1, false, false, false, 2000, true, false);
-insert into sys.args values (49448, 445, 'res_0', 'bigint', 64, 0, 0, 0);
-insert into sys.args values (49449, 445, 'arg_1', 'bigint', 64, 0, 1, 1);
-insert into sys.functions values (446, 'abs', 'abs', 'calc', 0, 1, false, false, false, 2000, true, false);
-insert into sys.args values (49450, 446, 'res_0', 'bigint', 64, 0, 0, 0);
-insert into sys.args values (49451, 446, 'arg_1', 'bigint', 64, 0, 1, 1);
-insert into sys.functions values (447, 'sign', 'sign', 'calc', 0, 1, false, false, false, 2000, true, false);
-insert into sys.args values (49452, 447, 'res_0', 'tinyint', 8, 0, 0, 0);
-insert into sys.args values (49453, 447, 'arg_1', 'bigint', 64, 0, 1, 1);
-insert into sys.functions values (450, 'sql_mul', '*', 'calc', 0, 1, false, false, false, 2000, true, false);
-insert into sys.args values (49454, 450, 'res_0', 'day_interval', 4, 0, 0, 0);
-insert into sys.args values (49455, 450, 'arg_1', 'day_interval', 4, 0, 1, 1);
-insert into sys.args values (49456, 450, 'arg_2', 'bigint', 64, 0, 1, 2);
-insert into sys.functions values (451, 'sql_mul', '*', 'calc', 0, 1, false, false, false, 2000, true, false);
-insert into sys.args values (49457, 451, 'res_0', 'sec_interval', 13, 0, 0, 0);
-insert into sys.args values (49458, 451, 'arg_1', 'sec_interval', 13, 0, 1, 1);
-insert into sys.args values (49459, 451, 'arg_2', 'bigint', 64, 0, 1, 2);
-insert into sys.functions values (452, 'sql_div', '/', 'calc', 0, 1, false, false, false, 2000, true, false);
-insert into sys.args values (49460, 452, 'res_0', 'month_interval', 3, 0, 0, 0);
-insert into sys.args values (49461, 452, 'arg_1', 'month_interval', 3, 0, 1, 1);
-insert into sys.args values (49462, 452, 'arg_2', 'bigint', 64, 0, 1, 2);
-insert into sys.functions values (453, 'sql_div', '/', 'calc', 0, 1, false, false, false, 2000, true, false);
-insert into sys.args values (49463, 453, 'res_0', 'day_interval', 4, 0, 0, 0);
-insert into sys.args values (49464, 453, 'arg_1', 'day_interval', 4, 0, 1, 1);
-insert into sys.args values (49465, 453, 'arg_2', 'bigint', 64, 0, 1, 2);
-insert into sys.functions values (454, 'sql_div', '/', 'calc', 0, 1, false, false, false, 2000, true, false);
-insert into sys.args values (49466, 454, 'res_0', 'sec_interval', 13, 0, 0, 0);
-insert into sys.args values (49467, 454, 'arg_1', 'sec_interval', 13, 0, 1, 1);
-insert into sys.args values (49468, 454, 'arg_2', 'bigint', 64, 0, 1, 2);
-insert into sys.functions values (455, 'sql_sub', '-', 'calc', 0, 1, false, false, false, 2000, true, false);
-insert into sys.args values (49469, 455, 'res_0', 'hugeint', 128, 0, 0, 0);
-insert into sys.args values (49470, 455, 'arg_1', 'hugeint', 128, 0, 1, 1);
-insert into sys.args values (49471, 455, 'arg_2', 'hugeint', 128, 0, 1, 2);
-insert into sys.functions values (456, 'sql_add', '+', 'calc', 0, 1, false, false, false, 2000, true, false);
-insert into sys.args values (49472, 456, 'res_0', 'hugeint', 128, 0, 0, 0);
-insert into sys.args values (49473, 456, 'arg_1', 'hugeint', 128, 0, 1, 1);
-insert into sys.args values (49474, 456, 'arg_2', 'hugeint', 128, 0, 1, 2);
-insert into sys.functions values (457, 'sql_mul', '*', 'calc', 0, 1, false, false, false, 2000, true, false);
-insert into sys.args values (49475, 457, 'res_0', 'hugeint', 128, 0, 0, 0);
-insert into sys.args values (49476, 457, 'arg_1', 'hugeint', 128, 0, 1, 1);
-insert into sys.args values (49477, 457, 'arg_2', 'hugeint', 128, 0, 1, 2);
-insert into sys.functions values (458, 'sql_div', '/', 'calc', 0, 1, false, false, false, 2000, true, false);
-insert into sys.args values (49478, 458, 'res_0', 'hugeint', 128, 0, 0, 0);
-insert into sys.args values (49479, 458, 'arg_1', 'hugeint', 128, 0, 1, 1);
-insert into sys.args values (49480, 458, 'arg_2', 'hugeint', 128, 0, 1, 2);
-insert into sys.functions values (459, 'bit_and', 'and', 'calc', 0, 1, false, false, false, 2000, true, false);
-insert into sys.args values (49481, 459, 'res_0', 'hugeint', 128, 0, 0, 0);
-insert into sys.args values (49482, 459, 'arg_1', 'hugeint', 128, 0, 1, 1);
-insert into sys.args values (49483, 459, 'arg_2', 'hugeint', 128, 0, 1, 2);
-insert into sys.functions values (460, 'bit_or', 'or', 'calc', 0, 1, false, false, false, 2000, true, false);
-insert into sys.args values (49484, 460, 'res_0', 'hugeint', 128, 0, 0, 0);
-insert into sys.args values (49485, 460, 'arg_1', 'hugeint', 128, 0, 1, 1);
-insert into sys.args values (49486, 460, 'arg_2', 'hugeint', 128, 0, 1, 2);
-insert into sys.functions values (461, 'bit_xor', 'xor', 'calc', 0, 1, false, false, false, 2000, true, false);
-insert into sys.args values (49487, 461, 'res_0', 'hugeint', 128, 0, 0, 0);
-insert into sys.args values (49488, 461, 'arg_1', 'hugeint', 128, 0, 1, 1);
-insert into sys.args values (49489, 461, 'arg_2', 'hugeint', 128, 0, 1, 2);
-insert into sys.functions values (462, 'bit_not', 'not', 'calc', 0, 1, false, false, false, 2000, true, false);
-insert into sys.args values (49490, 462, 'res_0', 'hugeint', 128, 0, 0, 0);
-insert into sys.args values (49491, 462, 'arg_1', 'hugeint', 128, 0, 1, 1);
-insert into sys.functions values (463, 'left_shift', '<<', 'calc', 0, 1, false, false, false, 2000, true, false);
-insert into sys.args values (49492, 463, 'res_0', 'hugeint', 128, 0, 0, 0);
-insert into sys.args values (49493, 463, 'arg_1', 'hugeint', 128, 0, 1, 1);
-insert into sys.args values (49494, 463, 'arg_2', 'int', 32, 0, 1, 2);
-insert into sys.functions values (464, 'right_shift', '>>', 'calc', 0, 1, false, false, false, 2000, true, false);
-insert into sys.args values (49495, 464, 'res_0', 'hugeint', 128, 0, 0, 0);
-insert into sys.args values (49496, 464, 'arg_1', 'hugeint', 128, 0, 1, 1);
-insert into sys.args values (49497, 464, 'arg_2', 'int', 32, 0, 1, 2);
-insert into sys.functions values (465, 'sql_neg', '-', 'calc', 0, 1, false, false, false, 2000, true, false);
-insert into sys.args values (49498, 465, 'res_0', 'hugeint', 128, 0, 0, 0);
-insert into sys.args values (49499, 465, 'arg_1', 'hugeint', 128, 0, 1, 1);
-insert into sys.functions values (466, 'abs', 'abs', 'calc', 0, 1, false, false, false, 2000, true, false);
-insert into sys.args values (49500, 466, 'res_0', 'hugeint', 128, 0, 0, 0);
-insert into sys.args values (49501, 466, 'arg_1', 'hugeint', 128, 0, 1, 1);
-insert into sys.functions values (467, 'sign', 'sign', 'calc', 0, 1, false, false, false, 2000, true, false);
-insert into sys.args values (49502, 467, 'res_0', 'tinyint', 8, 0, 0, 0);
-insert into sys.args values (49503, 467, 'arg_1', 'hugeint', 128, 0, 1, 1);
-insert into sys.functions values (470, 'sql_div', '/', 'calc', 0, 1, false, false, false, 2000, true, false);
-insert into sys.args values (49504, 470, 'res_0', 'month_interval', 3, 0, 0, 0);
-insert into sys.args values (49505, 470, 'arg_1', 'month_interval', 3, 0, 1, 1);
-insert into sys.args values (49506, 470, 'arg_2', 'hugeint', 128, 0, 1, 2);
-insert into sys.functions values (471, 'sql_div', '/', 'calc', 0, 1, false, false, false, 2000, true, false);
-insert into sys.args values (49507, 471, 'res_0', 'day_interval', 4, 0, 0, 0);
-insert into sys.args values (49508, 471, 'arg_1', 'day_interval', 4, 0, 1, 1);
-insert into sys.args values (49509, 471, 'arg_2', 'hugeint', 128, 0, 1, 2);
-insert into sys.functions values (472, 'sql_div', '/', 'calc', 0, 1, false, false, false, 2000, true, false);
-insert into sys.args values (49510, 472, 'res_0', 'sec_interval', 13, 0, 0, 0);
-insert into sys.args values (49511, 472, 'arg_1', 'sec_interval', 13, 0, 1, 1);
-insert into sys.args values (49512, 472, 'arg_2', 'hugeint', 128, 0, 1, 2);
-insert into sys.functions values (473, 'sql_sub', '-', 'calc', 0, 1, false, false, false, 2000, true, false);
-insert into sys.args values (49513, 473, 'res_0', 'decimal', 2, 0, 0, 0);
-insert into sys.args values (49514, 473, 'arg_1', 'decimal', 2, 0, 1, 1);
-insert into sys.args values (49515, 473, 'arg_2', 'decimal', 2, 0, 1, 2);
-insert into sys.functions values (474, 'sql_add', '+', 'calc', 0, 1, false, false, false, 2000, true, false);
-insert into sys.args values (49516, 474, 'res_0', 'decimal', 2, 0, 0, 0);
-insert into sys.args values (49517, 474, 'arg_1', 'decimal', 2, 0, 1, 1);
-insert into sys.args values (49518, 474, 'arg_2', 'decimal', 2, 0, 1, 2);
-insert into sys.functions values (475, 'sql_mul', '*', 'calc', 0, 1, false, false, false, 2000, true, false);
-insert into sys.args values (49519, 475, 'res_0', 'decimal', 2, 0, 0, 0);
-insert into sys.args values (49520, 475, 'arg_1', 'decimal', 2, 0, 1, 1);
-insert into sys.args values (49521, 475, 'arg_2', 'decimal', 2, 0, 1, 2);
-insert into sys.functions values (476, 'sql_div', '/', 'calc', 0, 1, false, false, false, 2000, true, false);
-insert into sys.args values (49522, 476, 'res_0', 'decimal', 2, 0, 0, 0);
-insert into sys.args values (49523, 476, 'arg_1', 'decimal', 2, 0, 1, 1);
-insert into sys.args values (49524, 476, 'arg_2', 'decimal', 2, 0, 1, 2);
-insert into sys.functions values (477, 'sql_neg', '-', 'calc', 0, 1, false, false, false, 2000, true, false);
-insert into sys.args values (49525, 477, 'res_0', 'decimal', 2, 0, 0, 0);
-insert into sys.args values (49526, 477, 'arg_1', 'decimal', 2, 0, 1, 1);
-insert into sys.functions values (478, 'abs', 'abs', 'calc', 0, 1, false, false, false, 2000, true, false);
-insert into sys.args values (49527, 478, 'res_0', 'decimal', 2, 0, 0, 0);
-insert into sys.args values (49528, 478, 'arg_1', 'decimal', 2, 0, 1, 1);
-insert into sys.functions values (479, 'sign', 'sign', 'calc', 0, 1, false, false, false, 2000, true, false);
-insert into sys.args values (49529, 479, 'res_0', 'tinyint', 8, 0, 0, 0);
-insert into sys.args values (49530, 479, 'arg_1', 'decimal', 2, 0, 1, 1);
-insert into sys.functions values (482, 'sql_mul', '*', 'calc', 0, 1, false, false, false, 2000, true, false);
-insert into sys.args values (49531, 482, 'res_0', 'month_interval', 3, 0, 0, 0);
-insert into sys.args values (49532, 482, 'arg_1', 'month_interval', 3, 0, 1, 1);
-insert into sys.args values (49533, 482, 'arg_2', 'decimal', 2, 0, 1, 2);
-insert into sys.functions values (483, 'sql_mul', '*', 'calc', 0, 1, false, false, false, 2000, true, false);
-insert into sys.args values (49534, 483, 'res_0', 'day_interval', 4, 0, 0, 0);
-insert into sys.args values (49535, 483, 'arg_1', 'day_interval', 4, 0, 1, 1);
-insert into sys.args values (49536, 483, 'arg_2', 'decimal', 2, 0, 1, 2);
-insert into sys.functions values (484, 'sql_mul', '*', 'calc', 0, 1, false, false, false, 2000, true, false);
-insert into sys.args values (49537, 484, 'res_0', 'sec_interval', 13, 0, 0, 0);
-insert into sys.args values (49538, 484, 'arg_1', 'sec_interval', 13, 0, 1, 1);
-insert into sys.args values (49539, 484, 'arg_2', 'decimal', 2, 0, 1, 2);
-insert into sys.functions values (485, 'sql_div', '/', 'calc', 0, 1, false, false, false, 2000, true, false);
-insert into sys.args values (49540, 485, 'res_0', 'month_interval', 3, 0, 0, 0);
-insert into sys.args values (49541, 485, 'arg_1', 'month_interval', 3, 0, 1, 1);
-insert into sys.args values (49542, 485, 'arg_2', 'decimal', 2, 0, 1, 2);
-insert into sys.functions values (486, 'sql_div', '/', 'calc', 0, 1, false, false, false, 2000, true, false);
-insert into sys.args values (49543, 486, 'res_0', 'day_interval', 4, 0, 0, 0);
-insert into sys.args values (49544, 486, 'arg_1', 'day_interval', 4, 0, 1, 1);
-insert into sys.args values (49545, 486, 'arg_2', 'decimal', 2, 0, 1, 2);
-insert into sys.functions values (487, 'sql_div', '/', 'calc', 0, 1, false, false, false, 2000, true, false);
-insert into sys.args values (49546, 487, 'res_0', 'sec_interval', 13, 0, 0, 0);
-insert into sys.args values (49547, 487, 'arg_1', 'sec_interval', 13, 0, 1, 1);
-insert into sys.args values (49548, 487, 'arg_2', 'decimal', 2, 0, 1, 2);
-insert into sys.functions values (488, 'sql_sub', '-', 'calc', 0, 1, false, false, false, 2000, true, false);
-insert into sys.args values (49549, 488, 'res_0', 'decimal', 4, 0, 0, 0);
-insert into sys.args values (49550, 488, 'arg_1', 'decimal', 4, 0, 1, 1);
-insert into sys.args values (49551, 488, 'arg_2', 'decimal', 4, 0, 1, 2);
-insert into sys.functions values (489, 'sql_add', '+', 'calc', 0, 1, false, false, false, 2000, true, false);
-insert into sys.args values (49552, 489, 'res_0', 'decimal', 4, 0, 0, 0);
-insert into sys.args values (49553, 489, 'arg_1', 'decimal', 4, 0, 1, 1);
-insert into sys.args values (49554, 489, 'arg_2', 'decimal', 4, 0, 1, 2);
-insert into sys.functions values (490, 'sql_mul', '*', 'calc', 0, 1, false, false, false, 2000, true, false);
-insert into sys.args values (49555, 490, 'res_0', 'decimal', 4, 0, 0, 0);
-insert into sys.args values (49556, 490, 'arg_1', 'decimal', 4, 0, 1, 1);
-insert into sys.args values (49557, 490, 'arg_2', 'decimal', 4, 0, 1, 2);
-insert into sys.functions values (491, 'sql_div', '/', 'calc', 0, 1, false, false, false, 2000, true, false);
-insert into sys.args values (49558, 491, 'res_0', 'decimal', 4, 0, 0, 0);
-insert into sys.args values (49559, 491, 'arg_1', 'decimal', 4, 0, 1, 1);
-insert into sys.args values (49560, 491, 'arg_2', 'decimal', 4, 0, 1, 2);
-insert into sys.functions values (492, 'sql_neg', '-', 'calc', 0, 1, false, false, false, 2000, true, false);
-insert into sys.args values (49561, 492, 'res_0', 'decimal', 4, 0, 0, 0);
-insert into sys.args values (49562, 492, 'arg_1', 'decimal', 4, 0, 1, 1);
-insert into sys.functions values (493, 'abs', 'abs', 'calc', 0, 1, false, false, false, 2000, true, false);
-insert into sys.args values (49563, 493, 'res_0', 'decimal', 4, 0, 0, 0);
-insert into sys.args values (49564, 493, 'arg_1', 'decimal', 4, 0, 1, 1);
-insert into sys.functions values (494, 'sign', 'sign', 'calc', 0, 1, false, false, false, 2000, true, false);
-insert into sys.args values (49565, 494, 'res_0', 'tinyint', 8, 0, 0, 0);
-insert into sys.args values (49566, 494, 'arg_1', 'decimal', 4, 0, 1, 1);
-insert into sys.functions values (497, 'sql_mul', '*', 'calc', 0, 1, false, false, false, 2000, true, false);
-insert into sys.args values (49567, 497, 'res_0', 'month_interval', 3, 0, 0, 0);
-insert into sys.args values (49568, 497, 'arg_1', 'month_interval', 3, 0, 1, 1);
-insert into sys.args values (49569, 497, 'arg_2', 'decimal', 4, 0, 1, 2);
-insert into sys.functions values (498, 'sql_mul', '*', 'calc', 0, 1, false, false, false, 2000, true, false);
-insert into sys.args values (49570, 498, 'res_0', 'day_interval', 4, 0, 0, 0);
-insert into sys.args values (49571, 498, 'arg_1', 'day_interval', 4, 0, 1, 1);
-insert into sys.args values (49572, 498, 'arg_2', 'decimal', 4, 0, 1, 2);
-insert into sys.functions values (499, 'sql_mul', '*', 'calc', 0, 1, false, false, false, 2000, true, false);
-insert into sys.args values (49573, 499, 'res_0', 'sec_interval', 13, 0, 0, 0);
-insert into sys.args values (49574, 499, 'arg_1', 'sec_interval', 13, 0, 1, 1);
-insert into sys.args values (49575, 499, 'arg_2', 'decimal', 4, 0, 1, 2);
-insert into sys.functions values (500, 'sql_div', '/', 'calc', 0, 1, false, false, false, 2000, true, false);
-insert into sys.args values (49576, 500, 'res_0', 'month_interval', 3, 0, 0, 0);
-insert into sys.args values (49577, 500, 'arg_1', 'month_interval', 3, 0, 1, 1);
-insert into sys.args values (49578, 500, 'arg_2', 'decimal', 4, 0, 1, 2);
-insert into sys.functions values (501, 'sql_div', '/', 'calc', 0, 1, false, false, false, 2000, true, false);
-insert into sys.args values (49579, 501, 'res_0', 'day_interval', 4, 0, 0, 0);
-insert into sys.args values (49580, 501, 'arg_1', 'day_interval', 4, 0, 1, 1);
-insert into sys.args values (49581, 501, 'arg_2', 'decimal', 4, 0, 1, 2);
-insert into sys.functions values (502, 'sql_div', '/', 'calc', 0, 1, false, false, false, 2000, true, false);
-insert into sys.args values (49582, 502, 'res_0', 'sec_interval', 13, 0, 0, 0);
-insert into sys.args values (49583, 502, 'arg_1', 'sec_interval', 13, 0, 1, 1);
-insert into sys.args values (49584, 502, 'arg_2', 'decimal', 4, 0, 1, 2);
-insert into sys.functions values (503, 'sql_sub', '-', 'calc', 0, 1, false, false, false, 2000, true, false);
-insert into sys.args values (49585, 503, 'res_0', 'decimal', 9, 0, 0, 0);
-insert into sys.args values (49586, 503, 'arg_1', 'decimal', 9, 0, 1, 1);
-insert into sys.args values (49587, 503, 'arg_2', 'decimal', 9, 0, 1, 2);
-insert into sys.functions values (504, 'sql_add', '+', 'calc', 0, 1, false, false, false, 2000, true, false);
-insert into sys.args values (49588, 504, 'res_0', 'decimal', 9, 0, 0, 0);
-insert into sys.args values (49589, 504, 'arg_1', 'decimal', 9, 0, 1, 1);
-insert into sys.args values (49590, 504, 'arg_2', 'decimal', 9, 0, 1, 2);
-insert into sys.functions values (505, 'sql_mul', '*', 'calc', 0, 1, false, false, false, 2000, true, false);
-insert into sys.args values (49591, 505, 'res_0', 'decimal', 9, 0, 0, 0);
-insert into sys.args values (49592, 505, 'arg_1', 'decimal', 9, 0, 1, 1);
-insert into sys.args values (49593, 505, 'arg_2', 'decimal', 9, 0, 1, 2);
-insert into sys.functions values (506, 'sql_div', '/', 'calc', 0, 1, false, false, false, 2000, true, false);
-insert into sys.args values (49594, 506, 'res_0', 'decimal', 9, 0, 0, 0);
-insert into sys.args values (49595, 506, 'arg_1', 'decimal', 9, 0, 1, 1);
-insert into sys.args values (49596, 506, 'arg_2', 'decimal', 9, 0, 1, 2);
-insert into sys.functions values (507, 'sql_neg', '-', 'calc', 0, 1, false, false, false, 2000, true, false);
-insert into sys.args values (49597, 507, 'res_0', 'decimal', 9, 0, 0, 0);
-insert into sys.args values (49598, 507, 'arg_1', 'decimal', 9, 0, 1, 1);
-insert into sys.functions values (508, 'abs', 'abs', 'calc', 0, 1, false, false, false, 2000, true, false);
-insert into sys.args values (49599, 508, 'res_0', 'decimal', 9, 0, 0, 0);
-insert into sys.args values (49600, 508, 'arg_1', 'decimal', 9, 0, 1, 1);
-insert into sys.functions values (509, 'sign', 'sign', 'calc', 0, 1, false, false, false, 2000, true, false);
-insert into sys.args values (49601, 509, 'res_0', 'tinyint', 8, 0, 0, 0);
-insert into sys.args values (49602, 509, 'arg_1', 'decimal', 9, 0, 1, 1);
-insert into sys.functions values (512, 'sql_mul', '*', 'calc', 0, 1, false, false, false, 2000, true, false);
-insert into sys.args values (49603, 512, 'res_0', 'month_interval', 3, 0, 0, 0);
-insert into sys.args values (49604, 512, 'arg_1', 'month_interval', 3, 0, 1, 1);
-insert into sys.args values (49605, 512, 'arg_2', 'decimal', 9, 0, 1, 2);
-insert into sys.functions values (513, 'sql_mul', '*', 'calc', 0, 1, false, false, false, 2000, true, false);
-insert into sys.args values (49606, 513, 'res_0', 'day_interval', 4, 0, 0, 0);
-insert into sys.args values (49607, 513, 'arg_1', 'day_interval', 4, 0, 1, 1);
-insert into sys.args values (49608, 513, 'arg_2', 'decimal', 9, 0, 1, 2);
-insert into sys.functions values (514, 'sql_mul', '*', 'calc', 0, 1, false, false, false, 2000, true, false);
-insert into sys.args values (49609, 514, 'res_0', 'sec_interval', 13, 0, 0, 0);
-insert into sys.args values (49610, 514, 'arg_1', 'sec_interval', 13, 0, 1, 1);
-insert into sys.args values (49611, 514, 'arg_2', 'decimal', 9, 0, 1, 2);
-insert into sys.functions values (515, 'sql_div', '/', 'calc', 0, 1, false, false, false, 2000, true, false);
-insert into sys.args values (49612, 515, 'res_0', 'month_interval', 3, 0, 0, 0);
-insert into sys.args values (49613, 515, 'arg_1', 'month_interval', 3, 0, 1, 1);
-insert into sys.args values (49614, 515, 'arg_2', 'decimal', 9, 0, 1, 2);
-insert into sys.functions values (516, 'sql_div', '/', 'calc', 0, 1, false, false, false, 2000, true, false);
-insert into sys.args values (49615, 516, 'res_0', 'day_interval', 4, 0, 0, 0);
-insert into sys.args values (49616, 516, 'arg_1', 'day_interval', 4, 0, 1, 1);
-insert into sys.args values (49617, 516, 'arg_2', 'decimal', 9, 0, 1, 2);
-insert into sys.functions values (517, 'sql_div', '/', 'calc', 0, 1, false, false, false, 2000, true, false);
-insert into sys.args values (49618, 517, 'res_0', 'sec_interval', 13, 0, 0, 0);
-insert into sys.args values (49619, 517, 'arg_1', 'sec_interval', 13, 0, 1, 1);
-insert into sys.args values (49620, 517, 'arg_2', 'decimal', 9, 0, 1, 2);
-insert into sys.functions values (518, 'sql_sub', '-', 'calc', 0, 1, false, false, false, 2000, true, false);
-insert into sys.args values (49621, 518, 'res_0', 'decimal', 18, 0, 0, 0);
-insert into sys.args values (49622, 518, 'arg_1', 'decimal', 18, 0, 1, 1);
-insert into sys.args values (49623, 518, 'arg_2', 'decimal', 18, 0, 1, 2);
-insert into sys.functions values (519, 'sql_add', '+', 'calc', 0, 1, false, false, false, 2000, true, false);
-insert into sys.args values (49624, 519, 'res_0', 'decimal', 18, 0, 0, 0);
-insert into sys.args values (49625, 519, 'arg_1', 'decimal', 18, 0, 1, 1);
-insert into sys.args values (49626, 519, 'arg_2', 'decimal', 18, 0, 1, 2);
-insert into sys.functions values (520, 'sql_mul', '*', 'calc', 0, 1, false, false, false, 2000, true, false);
-insert into sys.args values (49627, 520, 'res_0', 'decimal', 18, 0, 0, 0);
-insert into sys.args values (49628, 520, 'arg_1', 'decimal', 18, 0, 1, 1);
-insert into sys.args values (49629, 520, 'arg_2', 'decimal', 18, 0, 1, 2);
-insert into sys.functions values (521, 'sql_div', '/', 'calc', 0, 1, false, false, false, 2000, true, false);
-insert into sys.args values (49630, 521, 'res_0', 'decimal', 18, 0, 0, 0);
-insert into sys.args values (49631, 521, 'arg_1', 'decimal', 18, 0, 1, 1);
-insert into sys.args values (49632, 521, 'arg_2', 'decimal', 18, 0, 1, 2);
-insert into sys.functions values (522, 'sql_neg', '-', 'calc', 0, 1, false, false, false, 2000, true, false);
-insert into sys.args values (49633, 522, 'res_0', 'decimal', 18, 0, 0, 0);
-insert into sys.args values (49634, 522, 'arg_1', 'decimal', 18, 0, 1, 1);
-insert into sys.functions values (523, 'abs', 'abs', 'calc', 0, 1, false, false, false, 2000, true, false);
-insert into sys.args values (49635, 523, 'res_0', 'decimal', 18, 0, 0, 0);
-insert into sys.args values (49636, 523, 'arg_1', 'decimal', 18, 0, 1, 1);
-insert into sys.functions values (524, 'sign', 'sign', 'calc', 0, 1, false, false, false, 2000, true, false);
-insert into sys.args values (49637, 524, 'res_0', 'tinyint', 8, 0, 0, 0);
-insert into sys.args values (49638, 524, 'arg_1', 'decimal', 18, 0, 1, 1);
-insert into sys.functions values (527, 'sql_mul', '*', 'calc', 0, 1, false, false, false, 2000, true, false);
-insert into sys.args values (49639, 527, 'res_0', 'day_interval', 4, 0, 0, 0);
-insert into sys.args values (49640, 527, 'arg_1', 'day_interval', 4, 0, 1, 1);
-insert into sys.args values (49641, 527, 'arg_2', 'decimal', 18, 0, 1, 2);
-insert into sys.functions values (528, 'sql_mul', '*', 'calc', 0, 1, false, false, false, 2000, true, false);
-insert into sys.args values (49642, 528, 'res_0', 'sec_interval', 13, 0, 0, 0);
-insert into sys.args values (49643, 528, 'arg_1', 'sec_interval', 13, 0, 1, 1);
-insert into sys.args values (49644, 528, 'arg_2', 'decimal', 18, 0, 1, 2);
-insert into sys.functions values (529, 'sql_div', '/', 'calc', 0, 1, false, false, false, 2000, true, false);
-insert into sys.args values (49645, 529, 'res_0', 'month_interval', 3, 0, 0, 0);
-insert into sys.args values (49646, 529, 'arg_1', 'month_interval', 3, 0, 1, 1);
-insert into sys.args values (49647, 529, 'arg_2', 'decimal', 18, 0, 1, 2);
-insert into sys.functions values (530, 'sql_div', '/', 'calc', 0, 1, false, false, false, 2000, true, false);
-insert into sys.args values (49648, 530, 'res_0', 'day_interval', 4, 0, 0, 0);
-insert into sys.args values (49649, 530, 'arg_1', 'day_interval', 4, 0, 1, 1);
-insert into sys.args values (49650, 530, 'arg_2', 'decimal', 18, 0, 1, 2);
-insert into sys.functions values (531, 'sql_div', '/', 'calc', 0, 1, false, false, false, 2000, true, false);
-insert into sys.args values (49651, 531, 'res_0', 'sec_interval', 13, 0, 0, 0);
-insert into sys.args values (49652, 531, 'arg_1', 'sec_interval', 13, 0, 1, 1);
-insert into sys.args values (49653, 531, 'arg_2', 'decimal', 18, 0, 1, 2);
-insert into sys.functions values (532, 'sql_sub', '-', 'calc', 0, 1, false, false, false, 2000, true, false);
-insert into sys.args values (49654, 532, 'res_0', 'decimal', 38, 0, 0, 0);
-insert into sys.args values (49655, 532, 'arg_1', 'decimal', 38, 0, 1, 1);
-insert into sys.args values (49656, 532, 'arg_2', 'decimal', 38, 0, 1, 2);
-insert into sys.functions values (533, 'sql_add', '+', 'calc', 0, 1, false, false, false, 2000, true, false);
-insert into sys.args values (49657, 533, 'res_0', 'decimal', 38, 0, 0, 0);
-insert into sys.args values (49658, 533, 'arg_1', 'decimal', 38, 0, 1, 1);
-insert into sys.args values (49659, 533, 'arg_2', 'decimal', 38, 0, 1, 2);
-insert into sys.functions values (534, 'sql_mul', '*', 'calc', 0, 1, false, false, false, 2000, true, false);
-insert into sys.args values (49660, 534, 'res_0', 'decimal', 38, 0, 0, 0);
-insert into sys.args values (49661, 534, 'arg_1', 'decimal', 38, 0, 1, 1);
-insert into sys.args values (49662, 534, 'arg_2', 'decimal', 38, 0, 1, 2);
-insert into sys.functions values (535, 'sql_div', '/', 'calc', 0, 1, false, false, false, 2000, true, false);
-insert into sys.args values (49663, 535, 'res_0', 'decimal', 38, 0, 0, 0);
-insert into sys.args values (49664, 535, 'arg_1', 'decimal', 38, 0, 1, 1);
-insert into sys.args values (49665, 535, 'arg_2', 'decimal', 38, 0, 1, 2);
-insert into sys.functions values (536, 'sql_neg', '-', 'calc', 0, 1, false, false, false, 2000, true, false);
-insert into sys.args values (49666, 536, 'res_0', 'decimal', 38, 0, 0, 0);
-insert into sys.args values (49667, 536, 'arg_1', 'decimal', 38, 0, 1, 1);
-insert into sys.functions values (537, 'abs', 'abs', 'calc', 0, 1, false, false, false, 2000, true, false);
-insert into sys.args values (49668, 537, 'res_0', 'decimal', 38, 0, 0, 0);
-insert into sys.args values (49669, 537, 'arg_1', 'decimal', 38, 0, 1, 1);
-insert into sys.functions values (538, 'sign', 'sign', 'calc', 0, 1, false, false, false, 2000, true, false);
-insert into sys.args values (49670, 538, 'res_0', 'tinyint', 8, 0, 0, 0);
-insert into sys.args values (49671, 538, 'arg_1', 'decimal', 38, 0, 1, 1);
-insert into sys.functions values (541, 'sql_div', '/', 'calc', 0, 1, false, false, false, 2000, true, false);
-insert into sys.args values (49672, 541, 'res_0', 'month_interval', 3, 0, 0, 0);
-insert into sys.args values (49673, 541, 'arg_1', 'month_interval', 3, 0, 1, 1);
-insert into sys.args values (49674, 541, 'arg_2', 'decimal', 38, 0, 1, 2);
-insert into sys.functions values (542, 'sql_div', '/', 'calc', 0, 1, false, false, false, 2000, true, false);
-insert into sys.args values (49675, 542, 'res_0', 'day_interval', 4, 0, 0, 0);
-insert into sys.args values (49676, 542, 'arg_1', 'day_interval', 4, 0, 1, 1);
-insert into sys.args values (49677, 542, 'arg_2', 'decimal', 38, 0, 1, 2);
-insert into sys.functions values (543, 'sql_div', '/', 'calc', 0, 1, false, false, false, 2000, true, false);
-insert into sys.args values (49678, 543, 'res_0', 'sec_interval', 13, 0, 0, 0);
-insert into sys.args values (49679, 543, 'arg_1', 'sec_interval', 13, 0, 1, 1);
-insert into sys.args values (49680, 543, 'arg_2', 'decimal', 38, 0, 1, 2);
-insert into sys.functions values (544, 'sql_sub', '-', 'calc', 0, 1, false, false, false, 2000, true, false);
-insert into sys.args values (49681, 544, 'res_0', 'real', 24, 0, 0, 0);
-insert into sys.args values (49682, 544, 'arg_1', 'real', 24, 0, 1, 1);
-insert into sys.args values (49683, 544, 'arg_2', 'real', 24, 0, 1, 2);
-insert into sys.functions values (545, 'sql_add', '+', 'calc', 0, 1, false, false, false, 2000, true, false);
-insert into sys.args values (49684, 545, 'res_0', 'real', 24, 0, 0, 0);
-insert into sys.args values (49685, 545, 'arg_1', 'real', 24, 0, 1, 1);
-insert into sys.args values (49686, 545, 'arg_2', 'real', 24, 0, 1, 2);
-insert into sys.functions values (546, 'sql_mul', '*', 'calc', 0, 1, false, false, false, 2000, true, false);
-insert into sys.args values (49687, 546, 'res_0', 'real', 24, 0, 0, 0);
-insert into sys.args values (49688, 546, 'arg_1', 'real', 24, 0, 1, 1);
-insert into sys.args values (49689, 546, 'arg_2', 'real', 24, 0, 1, 2);
-insert into sys.functions values (547, 'sql_div', '/', 'calc', 0, 1, false, false, false, 2000, true, false);
-insert into sys.args values (49690, 547, 'res_0', 'real', 24, 0, 0, 0);
-insert into sys.args values (49691, 547, 'arg_1', 'real', 24, 0, 1, 1);
-insert into sys.args values (49692, 547, 'arg_2', 'real', 24, 0, 1, 2);
-insert into sys.functions values (548, 'sql_neg', '-', 'calc', 0, 1, false, false, false, 2000, true, false);
-insert into sys.args values (49693, 548, 'res_0', 'real', 24, 0, 0, 0);
-insert into sys.args values (49694, 548, 'arg_1', 'real', 24, 0, 1, 1);
-insert into sys.functions values (549, 'abs', 'abs', 'calc', 0, 1, false, false, false, 2000, true, false);
-insert into sys.args values (49695, 549, 'res_0', 'real', 24, 0, 0, 0);
-insert into sys.args values (49696, 549, 'arg_1', 'real', 24, 0, 1, 1);
-insert into sys.functions values (550, 'sign', 'sign', 'calc', 0, 1, false, false, false, 2000, true, false);
-insert into sys.args values (49697, 550, 'res_0', 'tinyint', 8, 0, 0, 0);
-insert into sys.args values (49698, 550, 'arg_1', 'real', 24, 0, 1, 1);
-insert into sys.functions values (553, 'sql_mul', '*', 'calc', 0, 1, false, false, false, 2000, true, false);
-insert into sys.args values (49699, 553, 'res_0', 'month_interval', 3, 0, 0, 0);
-insert into sys.args values (49700, 553, 'arg_1', 'month_interval', 3, 0, 1, 1);
-insert into sys.args values (49701, 553, 'arg_2', 'real', 24, 0, 1, 2);
-insert into sys.functions values (554, 'sql_mul', '*', 'calc', 0, 1, false, false, false, 2000, true, false);
-insert into sys.args values (49702, 554, 'res_0', 'day_interval', 4, 0, 0, 0);
-insert into sys.args values (49703, 554, 'arg_1', 'day_interval', 4, 0, 1, 1);
-insert into sys.args values (49704, 554, 'arg_2', 'real', 24, 0, 1, 2);
-insert into sys.functions values (555, 'sql_mul', '*', 'calc', 0, 1, false, false, false, 2000, true, false);
-insert into sys.args values (49705, 555, 'res_0', 'sec_interval', 13, 0, 0, 0);
-insert into sys.args values (49706, 555, 'arg_1', 'sec_interval', 13, 0, 1, 1);
-insert into sys.args values (49707, 555, 'arg_2', 'real', 24, 0, 1, 2);
-insert into sys.functions values (556, 'sql_div', '/', 'calc', 0, 1, false, false, false, 2000, true, false);
-insert into sys.args values (49708, 556, 'res_0', 'month_interval', 3, 0, 0, 0);
-insert into sys.args values (49709, 556, 'arg_1', 'month_interval', 3, 0, 1, 1);
-insert into sys.args values (49710, 556, 'arg_2', 'real', 24, 0, 1, 2);
-insert into sys.functions values (557, 'sql_div', '/', 'calc', 0, 1, false, false, false, 2000, true, false);
-insert into sys.args values (49711, 557, 'res_0', 'day_interval', 4, 0, 0, 0);
-insert into sys.args values (49712, 557, 'arg_1', 'day_interval', 4, 0, 1, 1);
-insert into sys.args values (49713, 557, 'arg_2', 'real', 24, 0, 1, 2);
-insert into sys.functions values (558, 'sql_div', '/', 'calc', 0, 1, false, false, false, 2000, true, false);
-insert into sys.args values (49714, 558, 'res_0', 'sec_interval', 13, 0, 0, 0);
-insert into sys.args values (49715, 558, 'arg_1', 'sec_interval', 13, 0, 1, 1);
-insert into sys.args values (49716, 558, 'arg_2', 'real', 24, 0, 1, 2);
-insert into sys.functions values (559, 'sql_sub', '-', 'calc', 0, 1, false, false, false, 2000, true, false);
-insert into sys.args values (49717, 559, 'res_0', 'double', 53, 0, 0, 0);
-insert into sys.args values (49718, 559, 'arg_1', 'double', 53, 0, 1, 1);
-insert into sys.args values (49719, 559, 'arg_2', 'double', 53, 0, 1, 2);
-insert into sys.functions values (560, 'sql_add', '+', 'calc', 0, 1, false, false, false, 2000, true, false);
-insert into sys.args values (49720, 560, 'res_0', 'double', 53, 0, 0, 0);
-insert into sys.args values (49721, 560, 'arg_1', 'double', 53, 0, 1, 1);
-insert into sys.args values (49722, 560, 'arg_2', 'double', 53, 0, 1, 2);
-insert into sys.functions values (561, 'sql_mul', '*', 'calc', 0, 1, false, false, false, 2000, true, false);
-insert into sys.args values (49723, 561, 'res_0', 'double', 53, 0, 0, 0);
-insert into sys.args values (49724, 561, 'arg_1', 'double', 53, 0, 1, 1);
-insert into sys.args values (49725, 561, 'arg_2', 'double', 53, 0, 1, 2);
-insert into sys.functions values (562, 'sql_div', '/', 'calc', 0, 1, false, false, false, 2000, true, false);
-insert into sys.args values (49726, 562, 'res_0', 'double', 53, 0, 0, 0);
-insert into sys.args values (49727, 562, 'arg_1', 'double', 53, 0, 1, 1);
-insert into sys.args values (49728, 562, 'arg_2', 'double', 53, 0, 1, 2);
-insert into sys.functions values (563, 'sql_neg', '-', 'calc', 0, 1, false, false, false, 2000, true, false);
-insert into sys.args values (49729, 563, 'res_0', 'double', 53, 0, 0, 0);
-insert into sys.args values (49730, 563, 'arg_1', 'double', 53, 0, 1, 1);
-insert into sys.functions values (564, 'abs', 'abs', 'calc', 0, 1, false, false, false, 2000, true, false);
-insert into sys.args values (49731, 564, 'res_0', 'double', 53, 0, 0, 0);
-insert into sys.args values (49732, 564, 'arg_1', 'double', 53, 0, 1, 1);
-insert into sys.functions values (565, 'sign', 'sign', 'calc', 0, 1, false, false, false, 2000, true, false);
-insert into sys.args values (49733, 565, 'res_0', 'tinyint', 8, 0, 0, 0);
-insert into sys.args values (49734, 565, 'arg_1', 'double', 53, 0, 1, 1);
-insert into sys.functions values (568, 'sql_mul', '*', 'calc', 0, 1, false, false, false, 2000, true, false);
-insert into sys.args values (49735, 568, 'res_0', 'month_interval', 3, 0, 0, 0);
-insert into sys.args values (49736, 568, 'arg_1', 'month_interval', 3, 0, 1, 1);
-insert into sys.args values (49737, 568, 'arg_2', 'double', 53, 0, 1, 2);
-insert into sys.functions values (569, 'sql_mul', '*', 'calc', 0, 1, false, false, false, 2000, true, false);
-insert into sys.args values (49738, 569, 'res_0', 'day_interval', 4, 0, 0, 0);
-insert into sys.args values (49739, 569, 'arg_1', 'day_interval', 4, 0, 1, 1);
-insert into sys.args values (49740, 569, 'arg_2', 'double', 53, 0, 1, 2);
-insert into sys.functions values (570, 'sql_mul', '*', 'calc', 0, 1, false, false, false, 2000, true, false);
-insert into sys.args values (49741, 570, 'res_0', 'sec_interval', 13, 0, 0, 0);
-insert into sys.args values (49742, 570, 'arg_1', 'sec_interval', 13, 0, 1, 1);
-insert into sys.args values (49743, 570, 'arg_2', 'double', 53, 0, 1, 2);
-insert into sys.functions values (571, 'sql_div', '/', 'calc', 0, 1, false, false, false, 2000, true, false);
-insert into sys.args values (49744, 571, 'res_0', 'month_interval', 3, 0, 0, 0);
-insert into sys.args values (49745, 571, 'arg_1', 'month_interval', 3, 0, 1, 1);
-insert into sys.args values (49746, 571, 'arg_2', 'double', 53, 0, 1, 2);
-insert into sys.functions values (572, 'sql_div', '/', 'calc', 0, 1, false, false, false, 2000, true, false);
-insert into sys.args values (49747, 572, 'res_0', 'day_interval', 4, 0, 0, 0);
-insert into sys.args values (49748, 572, 'arg_1', 'day_interval', 4, 0, 1, 1);
-insert into sys.args values (49749, 572, 'arg_2', 'double', 53, 0, 1, 2);
-insert into sys.functions values (573, 'sql_div', '/', 'calc', 0, 1, false, false, false, 2000, true, false);
-insert into sys.args values (49750, 573, 'res_0', 'sec_interval', 13, 0, 0, 0);
-insert into sys.args values (49751, 573, 'arg_1', 'sec_interval', 13, 0, 1, 1);
-insert into sys.args values (49752, 573, 'arg_2', 'double', 53, 0, 1, 2);
-insert into sys.functions values (574, 'sql_mul', '*', 'calc', 0, 1, false, false, false, 2000, true, false);
-insert into sys.args values (49753, 574, 'res_0', 'decimal', 4, 0, 0, 0);
-insert into sys.args values (49754, 574, 'arg_1', 'decimal', 4, 0, 1, 1);
-insert into sys.args values (49755, 574, 'arg_2', 'tinyint', 8, 0, 1, 2);
-insert into sys.functions values (575, 'sql_mul', '*', 'calc', 0, 1, false, false, false, 2000, true, false);
-insert into sys.args values (49756, 575, 'res_0', 'decimal', 4, 0, 0, 0);
-insert into sys.args values (49757, 575, 'arg_1', 'tinyint', 8, 0, 1, 1);
-insert into sys.args values (49758, 575, 'arg_2', 'decimal', 4, 0, 1, 2);
-insert into sys.functions values (576, 'sql_mul', '*', 'calc', 0, 1, false, false, false, 2000, true, false);
-insert into sys.args values (49759, 576, 'res_0', 'decimal', 4, 0, 0, 0);
-insert into sys.args values (49760, 576, 'arg_1', 'decimal', 4, 0, 1, 1);
-insert into sys.args values (49761, 576, 'arg_2', 'decimal', 2, 0, 1, 2);
-insert into sys.functions values (577, 'sql_mul', '*', 'calc', 0, 1, false, false, false, 2000, true, false);
-insert into sys.args values (49762, 577, 'res_0', 'decimal', 4, 0, 0, 0);
-insert into sys.args values (49763, 577, 'arg_1', 'decimal', 2, 0, 1, 1);
-insert into sys.args values (49764, 577, 'arg_2', 'decimal', 4, 0, 1, 2);
-insert into sys.functions values (578, 'sql_mul', '*', 'calc', 0, 1, false, false, false, 2000, true, false);
-insert into sys.args values (49765, 578, 'res_0', 'decimal', 9, 0, 0, 0);
-insert into sys.args values (49766, 578, 'arg_1', 'decimal', 9, 0, 1, 1);
-insert into sys.args values (49767, 578, 'arg_2', 'tinyint', 8, 0, 1, 2);
-insert into sys.functions values (579, 'sql_mul', '*', 'calc', 0, 1, false, false, false, 2000, true, false);
-insert into sys.args values (49768, 579, 'res_0', 'decimal', 9, 0, 0, 0);
-insert into sys.args values (49769, 579, 'arg_1', 'tinyint', 8, 0, 1, 1);
-insert into sys.args values (49770, 579, 'arg_2', 'decimal', 9, 0, 1, 2);
-insert into sys.functions values (580, 'sql_mul', '*', 'calc', 0, 1, false, false, false, 2000, true, false);
-insert into sys.args values (49771, 580, 'res_0', 'decimal', 9, 0, 0, 0);
-insert into sys.args values (49772, 580, 'arg_1', 'decimal', 9, 0, 1, 1);
-insert into sys.args values (49773, 580, 'arg_2', 'smallint', 16, 0, 1, 2);
-insert into sys.functions values (581, 'sql_mul', '*', 'calc', 0, 1, false, false, false, 2000, true, false);
-insert into sys.args values (49774, 581, 'res_0', 'decimal', 9, 0, 0, 0);
-insert into sys.args values (49775, 581, 'arg_1', 'smallint', 16, 0, 1, 1);
-insert into sys.args values (49776, 581, 'arg_2', 'decimal', 9, 0, 1, 2);
-insert into sys.functions values (582, 'sql_mul', '*', 'calc', 0, 1, false, false, false, 2000, true, false);
-insert into sys.args values (49777, 582, 'res_0', 'decimal', 9, 0, 0, 0);
-insert into sys.args values (49778, 582, 'arg_1', 'decimal', 9, 0, 1, 1);
-insert into sys.args values (49779, 582, 'arg_2', 'decimal', 2, 0, 1, 2);
-insert into sys.functions values (583, 'sql_mul', '*', 'calc', 0, 1, false, false, false, 2000, true, false);
-insert into sys.args values (49780, 583, 'res_0', 'decimal', 9, 0, 0, 0);
-insert into sys.args values (49781, 583, 'arg_1', 'decimal', 2, 0, 1, 1);
-insert into sys.args values (49782, 583, 'arg_2', 'decimal', 9, 0, 1, 2);
-insert into sys.functions values (584, 'sql_mul', '*', 'calc', 0, 1, false, false, false, 2000, true, false);
-insert into sys.args values (49783, 584, 'res_0', 'decimal', 9, 0, 0, 0);
-insert into sys.args values (49784, 584, 'arg_1', 'decimal', 9, 0, 1, 1);
-insert into sys.args values (49785, 584, 'arg_2', 'decimal', 4, 0, 1, 2);
-insert into sys.functions values (585, 'sql_mul', '*', 'calc', 0, 1, false, false, false, 2000, true, false);
-insert into sys.args values (49786, 585, 'res_0', 'decimal', 9, 0, 0, 0);
-insert into sys.args values (49787, 585, 'arg_1', 'decimal', 4, 0, 1, 1);
-insert into sys.args values (49788, 585, 'arg_2', 'decimal', 9, 0, 1, 2);
-insert into sys.functions values (586, 'sql_mul', '*', 'calc', 0, 1, false, false, false, 2000, true, false);
-insert into sys.args values (49789, 586, 'res_0', 'decimal', 18, 0, 0, 0);
-insert into sys.args values (49790, 586, 'arg_1', 'decimal', 18, 0, 1, 1);
-insert into sys.args values (49791, 586, 'arg_2', 'tinyint', 8, 0, 1, 2);
-insert into sys.functions values (587, 'sql_mul', '*', 'calc', 0, 1, false, false, false, 2000, true, false);
-insert into sys.args values (49792, 587, 'res_0', 'decimal', 18, 0, 0, 0);
-insert into sys.args values (49793, 587, 'arg_1', 'tinyint', 8, 0, 1, 1);
-insert into sys.args values (49794, 587, 'arg_2', 'decimal', 18, 0, 1, 2);
-insert into sys.functions values (588, 'sql_mul', '*', 'calc', 0, 1, false, false, false, 2000, true, false);
-insert into sys.args values (49795, 588, 'res_0', 'decimal', 18, 0, 0, 0);
-insert into sys.args values (49796, 588, 'arg_1', 'decimal', 18, 0, 1, 1);
-insert into sys.args values (49797, 588, 'arg_2', 'smallint', 16, 0, 1, 2);
-insert into sys.functions values (589, 'sql_mul', '*', 'calc', 0, 1, false, false, false, 2000, true, false);
-insert into sys.args values (49798, 589, 'res_0', 'decimal', 18, 0, 0, 0);
-insert into sys.args values (49799, 589, 'arg_1', 'smallint', 16, 0, 1, 1);
-insert into sys.args values (49800, 589, 'arg_2', 'decimal', 18, 0, 1, 2);
-insert into sys.functions values (590, 'sql_mul', '*', 'calc', 0, 1, false, false, false, 2000, true, false);
-insert into sys.args values (49801, 590, 'res_0', 'decimal', 18, 0, 0, 0);
-insert into sys.args values (49802, 590, 'arg_1', 'decimal', 18, 0, 1, 1);
-insert into sys.args values (49803, 590, 'arg_2', 'int', 32, 0, 1, 2);
-insert into sys.functions values (591, 'sql_mul', '*', 'calc', 0, 1, false, false, false, 2000, true, false);
-insert into sys.args values (49804, 591, 'res_0', 'decimal', 18, 0, 0, 0);
-insert into sys.args values (49805, 591, 'arg_1', 'int', 32, 0, 1, 1);
-insert into sys.args values (49806, 591, 'arg_2', 'decimal', 18, 0, 1, 2);
-insert into sys.functions values (592, 'sql_mul', '*', 'calc', 0, 1, false, false, false, 2000, true, false);
-insert into sys.args values (49807, 592, 'res_0', 'decimal', 18, 0, 0, 0);
-insert into sys.args values (49808, 592, 'arg_1', 'decimal', 18, 0, 1, 1);
-insert into sys.args values (49809, 592, 'arg_2', 'decimal', 2, 0, 1, 2);
-insert into sys.functions values (593, 'sql_mul', '*', 'calc', 0, 1, false, false, false, 2000, true, false);
-insert into sys.args values (49810, 593, 'res_0', 'decimal', 18, 0, 0, 0);
-insert into sys.args values (49811, 593, 'arg_1', 'decimal', 2, 0, 1, 1);
-insert into sys.args values (49812, 593, 'arg_2', 'decimal', 18, 0, 1, 2);
-insert into sys.functions values (594, 'sql_mul', '*', 'calc', 0, 1, false, false, false, 2000, true, false);
-insert into sys.args values (49813, 594, 'res_0', 'decimal', 18, 0, 0, 0);
-insert into sys.args values (49814, 594, 'arg_1', 'decimal', 18, 0, 1, 1);
-insert into sys.args values (49815, 594, 'arg_2', 'decimal', 4, 0, 1, 2);
-insert into sys.functions values (595, 'sql_mul', '*', 'calc', 0, 1, false, false, false, 2000, true, false);
-insert into sys.args values (49816, 595, 'res_0', 'decimal', 18, 0, 0, 0);
-insert into sys.args values (49817, 595, 'arg_1', 'decimal', 4, 0, 1, 1);
-insert into sys.args values (49818, 595, 'arg_2', 'decimal', 18, 0, 1, 2);
-insert into sys.functions values (596, 'sql_mul', '*', 'calc', 0, 1, false, false, false, 2000, true, false);
-insert into sys.args values (49819, 596, 'res_0', 'decimal', 18, 0, 0, 0);
-insert into sys.args values (49820, 596, 'arg_1', 'decimal', 18, 0, 1, 1);
-insert into sys.args values (49821, 596, 'arg_2', 'decimal', 9, 0, 1, 2);
-insert into sys.functions values (597, 'sql_mul', '*', 'calc', 0, 1, false, false, false, 2000, true, false);
-insert into sys.args values (49822, 597, 'res_0', 'decimal', 18, 0, 0, 0);
-insert into sys.args values (49823, 597, 'arg_1', 'decimal', 9, 0, 1, 1);
-insert into sys.args values (49824, 597, 'arg_2', 'decimal', 18, 0, 1, 2);
-insert into sys.functions values (598, 'sql_mul', '*', 'calc', 0, 1, false, false, false, 2000, true, false);
-insert into sys.args values (49825, 598, 'res_0', 'decimal', 38, 0, 0, 0);
-insert into sys.args values (49826, 598, 'arg_1', 'decimal', 38, 0, 1, 1);
-insert into sys.args values (49827, 598, 'arg_2', 'tinyint', 8, 0, 1, 2);
-insert into sys.functions values (599, 'sql_mul', '*', 'calc', 0, 1, false, false, false, 2000, true, false);
-insert into sys.args values (49828, 599, 'res_0', 'decimal', 38, 0, 0, 0);
-insert into sys.args values (49829, 599, 'arg_1', 'tinyint', 8, 0, 1, 1);
-insert into sys.args values (49830, 599, 'arg_2', 'decimal', 38, 0, 1, 2);
-insert into sys.functions values (600, 'sql_mul', '*', 'calc', 0, 1, false, false, false, 2000, true, false);
-insert into sys.args values (49831, 600, 'res_0', 'decimal', 38, 0, 0, 0);
-insert into sys.args values (49832, 600, 'arg_1', 'decimal', 38, 0, 1, 1);
-insert into sys.args values (49833, 600, 'arg_2', 'smallint', 16, 0, 1, 2);
-insert into sys.functions values (601, 'sql_mul', '*', 'calc', 0, 1, false, false, false, 2000, true, false);
-insert into sys.args values (49834, 601, 'res_0', 'decimal', 38, 0, 0, 0);
-insert into sys.args values (49835, 601, 'arg_1', 'smallint', 16, 0, 1, 1);
-insert into sys.args values (49836, 601, 'arg_2', 'decimal', 38, 0, 1, 2);
-insert into sys.functions values (602, 'sql_mul', '*', 'calc', 0, 1, false, false, false, 2000, true, false);
-insert into sys.args values (49837, 602, 'res_0', 'decimal', 38, 0, 0, 0);
-insert into sys.args values (49838, 602, 'arg_1', 'decimal', 38, 0, 1, 1);
-insert into sys.args values (49839, 602, 'arg_2', 'int', 32, 0, 1, 2);
-insert into sys.functions values (603, 'sql_mul', '*', 'calc', 0, 1, false, false, false, 2000, true, false);
-insert into sys.args values (49840, 603, 'res_0', 'decimal', 38, 0, 0, 0);
-insert into sys.args values (49841, 603, 'arg_1', 'int', 32, 0, 1, 1);
-insert into sys.args values (49842, 603, 'arg_2', 'decimal', 38, 0, 1, 2);
-insert into sys.functions values (604, 'sql_mul', '*', 'calc', 0, 1, false, false, false, 2000, true, false);
-insert into sys.args values (49843, 604, 'res_0', 'decimal', 38, 0, 0, 0);
-insert into sys.args values (49844, 604, 'arg_1', 'decimal', 38, 0, 1, 1);
-insert into sys.args values (49845, 604, 'arg_2', 'bigint', 64, 0, 1, 2);
-insert into sys.functions values (605, 'sql_mul', '*', 'calc', 0, 1, false, false, false, 2000, true, false);
-insert into sys.args values (49846, 605, 'res_0', 'decimal', 38, 0, 0, 0);
-insert into sys.args values (49847, 605, 'arg_1', 'bigint', 64, 0, 1, 1);
-insert into sys.args values (49848, 605, 'arg_2', 'decimal', 38, 0, 1, 2);
-insert into sys.functions values (606, 'sql_mul', '*', 'calc', 0, 1, false, false, false, 2000, true, false);
-insert into sys.args values (49849, 606, 'res_0', 'decimal', 38, 0, 0, 0);
-insert into sys.args values (49850, 606, 'arg_1', 'decimal', 38, 0, 1, 1);
-insert into sys.args values (49851, 606, 'arg_2', 'decimal', 2, 0, 1, 2);
-insert into sys.functions values (607, 'sql_mul', '*', 'calc', 0, 1, false, false, false, 2000, true, false);
-insert into sys.args values (49852, 607, 'res_0', 'decimal', 38, 0, 0, 0);
-insert into sys.args values (49853, 607, 'arg_1', 'decimal', 2, 0, 1, 1);
-insert into sys.args values (49854, 607, 'arg_2', 'decimal', 38, 0, 1, 2);
-insert into sys.functions values (608, 'sql_mul', '*', 'calc', 0, 1, false, false, false, 2000, true, false);
-insert into sys.args values (49855, 608, 'res_0', 'decimal', 38, 0, 0, 0);
-insert into sys.args values (49856, 608, 'arg_1', 'decimal', 38, 0, 1, 1);
-insert into sys.args values (49857, 608, 'arg_2', 'decimal', 4, 0, 1, 2);
-insert into sys.functions values (609, 'sql_mul', '*', 'calc', 0, 1, false, false, false, 2000, true, false);
-insert into sys.args values (49858, 609, 'res_0', 'decimal', 38, 0, 0, 0);
-insert into sys.args values (49859, 609, 'arg_1', 'decimal', 4, 0, 1, 1);
-insert into sys.args values (49860, 609, 'arg_2', 'decimal', 38, 0, 1, 2);
-insert into sys.functions values (610, 'sql_mul', '*', 'calc', 0, 1, false, false, false, 2000, true, false);
-insert into sys.args values (49861, 610, 'res_0', 'decimal', 38, 0, 0, 0);
-insert into sys.args values (49862, 610, 'arg_1', 'decimal', 38, 0, 1, 1);
-insert into sys.args values (49863, 610, 'arg_2', 'decimal', 9, 0, 1, 2);
-insert into sys.functions values (611, 'sql_mul', '*', 'calc', 0, 1, false, false, false, 2000, true, false);
-insert into sys.args values (49864, 611, 'res_0', 'decimal', 38, 0, 0, 0);
-insert into sys.args values (49865, 611, 'arg_1', 'decimal', 9, 0, 1, 1);
-insert into sys.args values (49866, 611, 'arg_2', 'decimal', 38, 0, 1, 2);
-insert into sys.functions values (612, 'sql_mul', '*', 'calc', 0, 1, false, false, false, 2000, true, false);
-insert into sys.args values (49867, 612, 'res_0', 'decimal', 38, 0, 0, 0);
-insert into sys.args values (49868, 612, 'arg_1', 'decimal', 38, 0, 1, 1);
-insert into sys.args values (49869, 612, 'arg_2', 'decimal', 18, 0, 1, 2);
-insert into sys.functions values (613, 'sql_mul', '*', 'calc', 0, 1, false, false, false, 2000, true, false);
-insert into sys.args values (49870, 613, 'res_0', 'decimal', 38, 0, 0, 0);
-insert into sys.args values (49871, 613, 'arg_1', 'decimal', 18, 0, 1, 1);
-insert into sys.args values (49872, 613, 'arg_2', 'decimal', 38, 0, 1, 2);
-insert into sys.functions values (614, 'round', 'round', 'calc', 0, 1, false, false, false, 2000, true, false);
-insert into sys.args values (49873, 614, 'res_0', 'decimal', 2, 0, 0, 0);
-insert into sys.args values (49874, 614, 'arg_1', 'decimal', 2, 0, 1, 1);
-insert into sys.args values (49875, 614, 'arg_2', 'tinyint', 8, 0, 1, 2);
-insert into sys.functions values (615, 'round', 'round', 'calc', 0, 1, false, false, false, 2000, true, false);
-insert into sys.args values (49876, 615, 'res_0', 'decimal', 4, 0, 0, 0);
-insert into sys.args values (49877, 615, 'arg_1', 'decimal', 4, 0, 1, 1);
-insert into sys.args values (49878, 615, 'arg_2', 'tinyint', 8, 0, 1, 2);
-insert into sys.functions values (616, 'round', 'round', 'calc', 0, 1, false, false, false, 2000, true, false);
-insert into sys.args values (49879, 616, 'res_0', 'decimal', 9, 0, 0, 0);
-insert into sys.args values (49880, 616, 'arg_1', 'decimal', 9, 0, 1, 1);
-insert into sys.args values (49881, 616, 'arg_2', 'tinyint', 8, 0, 1, 2);
-insert into sys.functions values (617, 'round', 'round', 'calc', 0, 1, false, false, false, 2000, true, false);
-insert into sys.args values (49882, 617, 'res_0', 'decimal', 18, 0, 0, 0);
-insert into sys.args values (49883, 617, 'arg_1', 'decimal', 18, 0, 1, 1);
-insert into sys.args values (49884, 617, 'arg_2', 'tinyint', 8, 0, 1, 2);
-insert into sys.functions values (618, 'round', 'round', 'calc', 0, 1, false, false, false, 2000, true, false);
-insert into sys.args values (49885, 618, 'res_0', 'decimal', 38, 0, 0, 0);
-insert into sys.args values (49886, 618, 'arg_1', 'decimal', 38, 0, 1, 1);
-insert into sys.args values (49887, 618, 'arg_2', 'tinyint', 8, 0, 1, 2);
-insert into sys.functions values (619, 'round', 'round', 'calc', 0, 1, false, false, false, 2000, true, false);
-insert into sys.args values (49888, 619, 'res_0', 'real', 24, 0, 0, 0);
-insert into sys.args values (49889, 619, 'arg_1', 'real', 24, 0, 1, 1);
-insert into sys.args values (49890, 619, 'arg_2', 'tinyint', 8, 0, 1, 2);
-insert into sys.functions values (620, 'round', 'round', 'calc', 0, 1, false, false, false, 2000, true, false);
-insert into sys.args values (49891, 620, 'res_0', 'double', 53, 0, 0, 0);
-insert into sys.args values (49892, 620, 'arg_1', 'double', 53, 0, 1, 1);
-insert into sys.args values (49893, 620, 'arg_2', 'tinyint', 8, 0, 1, 2);
-insert into sys.functions values (753, 'power', 'pow', 'mmath', 0, 1, false, false, false, 2000, true, false);
-insert into sys.args values (49894, 753, 'res_0', 'real', 24, 0, 0, 0);
-insert into sys.args values (49895, 753, 'arg_1', 'real', 24, 0, 1, 1);
-insert into sys.args values (49896, 753, 'arg_2', 'real', 24, 0, 1, 2);
-insert into sys.functions values (754, 'floor', 'floor', 'mmath', 0, 1, false, false, false, 2000, true, false);
-insert into sys.args values (49897, 754, 'res_0', 'real', 24, 0, 0, 0);
-insert into sys.args values (49898, 754, 'arg_1', 'real', 24, 0, 1, 1);
-insert into sys.functions values (755, 'ceil', 'ceil', 'mmath', 0, 1, false, false, false, 2000, true, false);
-insert into sys.args values (49899, 755, 'res_0', 'real', 24, 0, 0, 0);
-insert into sys.args values (49900, 755, 'arg_1', 'real', 24, 0, 1, 1);
-insert into sys.functions values (756, 'ceiling', 'ceil', 'mmath', 0, 1, false, false, false, 2000, true, false);
-insert into sys.args values (49901, 756, 'res_0', 'real', 24, 0, 0, 0);
-insert into sys.args values (49902, 756, 'arg_1', 'real', 24, 0, 1, 1);
-insert into sys.functions values (757, 'sin', 'sin', 'mmath', 0, 1, false, false, false, 2000, true, false);
-insert into sys.args values (49903, 757, 'res_0', 'real', 24, 0, 0, 0);
-insert into sys.args values (49904, 757, 'arg_1', 'real', 24, 0, 1, 1);
-insert into sys.functions values (758, 'cos', 'cos', 'mmath', 0, 1, false, false, false, 2000, true, false);
-insert into sys.args values (49905, 758, 'res_0', 'real', 24, 0, 0, 0);
-insert into sys.args values (49906, 758, 'arg_1', 'real', 24, 0, 1, 1);
-insert into sys.functions values (759, 'tan', 'tan', 'mmath', 0, 1, false, false, false, 2000, true, false);
-insert into sys.args values (49907, 759, 'res_0', 'real', 24, 0, 0, 0);
-insert into sys.args values (49908, 759, 'arg_1', 'real', 24, 0, 1, 1);
-insert into sys.functions values (760, 'asin', 'asin', 'mmath', 0, 1, false, false, false, 2000, true, false);
-insert into sys.args values (49909, 760, 'res_0', 'real', 24, 0, 0, 0);
-insert into sys.args values (49910, 760, 'arg_1', 'real', 24, 0, 1, 1);
-insert into sys.functions values (761, 'acos', 'acos', 'mmath', 0, 1, false, false, false, 2000, true, false);
-insert into sys.args values (49911, 761, 'res_0', 'real', 24, 0, 0, 0);
-insert into sys.args values (49912, 761, 'arg_1', 'real', 24, 0, 1, 1);
-insert into sys.functions values (762, 'atan', 'atan', 'mmath', 0, 1, false, false, false, 2000, true, false);
-insert into sys.args values (49913, 762, 'res_0', 'real', 24, 0, 0, 0);
-insert into sys.args values (49914, 762, 'arg_1', 'real', 24, 0, 1, 1);
-insert into sys.functions values (763, 'atan', 'atan2', 'mmath', 0, 1, false, false, false, 2000, true, false);
-insert into sys.args values (49915, 763, 'res_0', 'real', 24, 0, 0, 0);
-insert into sys.args values (49916, 763, 'arg_1', 'real', 24, 0, 1, 1);
-insert into sys.args values (49917, 763, 'arg_2', 'real', 24, 0, 1, 2);
-insert into sys.functions values (764, 'sinh', 'sinh', 'mmath', 0, 1, false, false, false, 2000, true, false);
-insert into sys.args values (49918, 764, 'res_0', 'real', 24, 0, 0, 0);
-insert into sys.args values (49919, 764, 'arg_1', 'real', 24, 0, 1, 1);
-insert into sys.functions values (765, 'cot', 'cot', 'mmath', 0, 1, false, false, false, 2000, true, false);
-insert into sys.args values (49920, 765, 'res_0', 'real', 24, 0, 0, 0);
-insert into sys.args values (49921, 765, 'arg_1', 'real', 24, 0, 1, 1);
-insert into sys.functions values (766, 'cosh', 'cosh', 'mmath', 0, 1, false, false, false, 2000, true, false);
-insert into sys.args values (49922, 766, 'res_0', 'real', 24, 0, 0, 0);
-insert into sys.args values (49923, 766, 'arg_1', 'real', 24, 0, 1, 1);
-insert into sys.functions values (767, 'tanh', 'tanh', 'mmath', 0, 1, false, false, false, 2000, true, false);
-insert into sys.args values (49924, 767, 'res_0', 'real', 24, 0, 0, 0);
-insert into sys.args values (49925, 767, 'arg_1', 'real', 24, 0, 1, 1);
-insert into sys.functions values (768, 'sqrt', 'sqrt', 'mmath', 0, 1, false, false, false, 2000, true, false);
-insert into sys.args values (49926, 768, 'res_0', 'real', 24, 0, 0, 0);
-insert into sys.args values (49927, 768, 'arg_1', 'real', 24, 0, 1, 1);
-insert into sys.functions values (769, 'cbrt', 'cbrt', 'mmath', 0, 1, false, false, false, 2000, true, false);
-insert into sys.args values (49928, 769, 'res_0', 'real', 24, 0, 0, 0);
-insert into sys.args values (49929, 769, 'arg_1', 'real', 24, 0, 1, 1);
-insert into sys.functions values (770, 'exp', 'exp', 'mmath', 0, 1, false, false, false, 2000, true, false);
-insert into sys.args values (49930, 770, 'res_0', 'real', 24, 0, 0, 0);
-insert into sys.args values (49931, 770, 'arg_1', 'real', 24, 0, 1, 1);
-insert into sys.functions values (771, 'log', 'log', 'mmath', 0, 1, false, false, false, 2000, true, false);
-insert into sys.args values (49932, 771, 'res_0', 'real', 24, 0, 0, 0);
-insert into sys.args values (49933, 771, 'arg_1', 'real', 24, 0, 1, 1);
-insert into sys.functions values (772, 'ln', 'log', 'mmath', 0, 1, false, false, false, 2000, true, false);
-insert into sys.args values (49934, 772, 'res_0', 'real', 24, 0, 0, 0);
-insert into sys.args values (49935, 772, 'arg_1', 'real', 24, 0, 1, 1);
-insert into sys.functions values (773, 'log', 'log2arg', 'mmath', 0, 1, false, false, false, 2000, true, false);
-insert into sys.args values (49936, 773, 'res_0', 'real', 24, 0, 0, 0);
-insert into sys.args values (49937, 773, 'arg_1', 'real', 24, 0, 1, 1);
-insert into sys.args values (49938, 773, 'arg_2', 'real', 24, 0, 1, 2);
-insert into sys.functions values (774, 'log10', 'log10', 'mmath', 0, 1, false, false, false, 2000, true, false);
-insert into sys.args values (49939, 774, 'res_0', 'real', 24, 0, 0, 0);
-insert into sys.args values (49940, 774, 'arg_1', 'real', 24, 0, 1, 1);
-insert into sys.functions values (775, 'log2', 'log2', 'mmath', 0, 1, false, false, false, 2000, true, false);
-insert into sys.args values (49941, 775, 'res_0', 'real', 24, 0, 0, 0);
-insert into sys.args values (49942, 775, 'arg_1', 'real', 24, 0, 1, 1);
-insert into sys.functions values (776, 'degrees', 'degrees', 'mmath', 0, 1, false, false, false, 2000, true, false);
-insert into sys.args values (49943, 776, 'res_0', 'real', 24, 0, 0, 0);
-insert into sys.args values (49944, 776, 'arg_1', 'real', 24, 0, 1, 1);
-insert into sys.functions values (777, 'radians', 'radians', 'mmath', 0, 1, false, false, false, 2000, true, false);
-insert into sys.args values (49945, 777, 'res_0', 'real', 24, 0, 0, 0);
-insert into sys.args values (49946, 777, 'arg_1', 'real', 24, 0, 1, 1);
-insert into sys.functions values (778, 'power', 'pow', 'mmath', 0, 1, false, false, false, 2000, true, false);
-insert into sys.args values (49947, 778, 'res_0', 'double', 53, 0, 0, 0);
-insert into sys.args values (49948, 778, 'arg_1', 'double', 53, 0, 1, 1);
-insert into sys.args values (49949, 778, 'arg_2', 'double', 53, 0, 1, 2);
-insert into sys.functions values (779, 'floor', 'floor', 'mmath', 0, 1, false, false, false, 2000, true, false);
-insert into sys.args values (49950, 779, 'res_0', 'double', 53, 0, 0, 0);
-insert into sys.args values (49951, 779, 'arg_1', 'double', 53, 0, 1, 1);
-insert into sys.functions values (780, 'ceil', 'ceil', 'mmath', 0, 1, false, false, false, 2000, true, false);
-insert into sys.args values (49952, 780, 'res_0', 'double', 53, 0, 0, 0);
-insert into sys.args values (49953, 780, 'arg_1', 'double', 53, 0, 1, 1);
-insert into sys.functions values (781, 'ceiling', 'ceil', 'mmath', 0, 1, false, false, false, 2000, true, false);
-insert into sys.args values (49954, 781, 'res_0', 'double', 53, 0, 0, 0);
-insert into sys.args values (49955, 781, 'arg_1', 'double', 53, 0, 1, 1);
-insert into sys.functions values (782, 'sin', 'sin', 'mmath', 0, 1, false, false, false, 2000, true, false);
-insert into sys.args values (49956, 782, 'res_0', 'double', 53, 0, 0, 0);
-insert into sys.args values (49957, 782, 'arg_1', 'double', 53, 0, 1, 1);
-insert into sys.functions values (783, 'cos', 'cos', 'mmath', 0, 1, false, false, false, 2000, true, false);
-insert into sys.args values (49958, 783, 'res_0', 'double', 53, 0, 0, 0);
-insert into sys.args values (49959, 783, 'arg_1', 'double', 53, 0, 1, 1);
-insert into sys.functions values (784, 'tan', 'tan', 'mmath', 0, 1, false, false, false, 2000, true, false);
-insert into sys.args values (49960, 784, 'res_0', 'double', 53, 0, 0, 0);
-insert into sys.args values (49961, 784, 'arg_1', 'double', 53, 0, 1, 1);
-insert into sys.functions values (785, 'asin', 'asin', 'mmath', 0, 1, false, false, false, 2000, true, false);
-insert into sys.args values (49962, 785, 'res_0', 'double', 53, 0, 0, 0);
-insert into sys.args values (49963, 785, 'arg_1', 'double', 53, 0, 1, 1);
-insert into sys.functions values (786, 'acos', 'acos', 'mmath', 0, 1, false, false, false, 2000, true, false);
-insert into sys.args values (49964, 786, 'res_0', 'double', 53, 0, 0, 0);
-insert into sys.args values (49965, 786, 'arg_1', 'double', 53, 0, 1, 1);
-insert into sys.functions values (787, 'atan', 'atan', 'mmath', 0, 1, false, false, false, 2000, true, false);
-insert into sys.args values (49966, 787, 'res_0', 'double', 53, 0, 0, 0);
-insert into sys.args values (49967, 787, 'arg_1', 'double', 53, 0, 1, 1);
-insert into sys.functions values (788, 'atan', 'atan2', 'mmath', 0, 1, false, false, false, 2000, true, false);
-insert into sys.args values (49968, 788, 'res_0', 'double', 53, 0, 0, 0);
-insert into sys.args values (49969, 788, 'arg_1', 'double', 53, 0, 1, 1);
-insert into sys.args values (49970, 788, 'arg_2', 'double', 53, 0, 1, 2);
-insert into sys.functions values (789, 'sinh', 'sinh', 'mmath', 0, 1, false, false, false, 2000, true, false);
-insert into sys.args values (49971, 789, 'res_0', 'double', 53, 0, 0, 0);
-insert into sys.args values (49972, 789, 'arg_1', 'double', 53, 0, 1, 1);
-insert into sys.functions values (790, 'cot', 'cot', 'mmath', 0, 1, false, false, false, 2000, true, false);
-insert into sys.args values (49973, 790, 'res_0', 'double', 53, 0, 0, 0);
-insert into sys.args values (49974, 790, 'arg_1', 'double', 53, 0, 1, 1);
-insert into sys.functions values (791, 'cosh', 'cosh', 'mmath', 0, 1, false, false, false, 2000, true, false);
-insert into sys.args values (49975, 791, 'res_0', 'double', 53, 0, 0, 0);
-insert into sys.args values (49976, 791, 'arg_1', 'double', 53, 0, 1, 1);
-insert into sys.functions values (792, 'tanh', 'tanh', 'mmath', 0, 1, false, false, false, 2000, true, false);
-insert into sys.args values (49977, 792, 'res_0', 'double', 53, 0, 0, 0);
-insert into sys.args values (49978, 792, 'arg_1', 'double', 53, 0, 1, 1);
-insert into sys.functions values (793, 'sqrt', 'sqrt', 'mmath', 0, 1, false, false, false, 2000, true, false);
-insert into sys.args values (49979, 793, 'res_0', 'double', 53, 0, 0, 0);
-insert into sys.args values (49980, 793, 'arg_1', 'double', 53, 0, 1, 1);
-insert into sys.functions values (794, 'cbrt', 'cbrt', 'mmath', 0, 1, false, false, false, 2000, true, false);
-insert into sys.args values (49981, 794, 'res_0', 'double', 53, 0, 0, 0);
-insert into sys.args values (49982, 794, 'arg_1', 'double', 53, 0, 1, 1);
-insert into sys.functions values (795, 'exp', 'exp', 'mmath', 0, 1, false, false, false, 2000, true, false);
-insert into sys.args values (49983, 795, 'res_0', 'double', 53, 0, 0, 0);
-insert into sys.args values (49984, 795, 'arg_1', 'double', 53, 0, 1, 1);
-insert into sys.functions values (796, 'log', 'log', 'mmath', 0, 1, false, false, false, 2000, true, false);
-insert into sys.args values (49985, 796, 'res_0', 'double', 53, 0, 0, 0);
-insert into sys.args values (49986, 796, 'arg_1', 'double', 53, 0, 1, 1);
-insert into sys.functions values (797, 'ln', 'log', 'mmath', 0, 1, false, false, false, 2000, true, false);
-insert into sys.args values (49987, 797, 'res_0', 'double', 53, 0, 0, 0);
-insert into sys.args values (49988, 797, 'arg_1', 'double', 53, 0, 1, 1);
-insert into sys.functions values (798, 'log', 'log2arg', 'mmath', 0, 1, false, false, false, 2000, true, false);
-insert into sys.args values (49989, 798, 'res_0', 'double', 53, 0, 0, 0);
-insert into sys.args values (49990, 798, 'arg_1', 'double', 53, 0, 1, 1);
-insert into sys.args values (49991, 798, 'arg_2', 'double', 53, 0, 1, 2);
-insert into sys.functions values (799, 'log10', 'log10', 'mmath', 0, 1, false, false, false, 2000, true, false);
-insert into sys.args values (49992, 799, 'res_0', 'double', 53, 0, 0, 0);
-insert into sys.args values (49993, 799, 'arg_1', 'double', 53, 0, 1, 1);
-insert into sys.functions values (800, 'log2', 'log2', 'mmath', 0, 1, false, false, false, 2000, true, false);
-insert into sys.args values (49994, 800, 'res_0', 'double', 53, 0, 0, 0);
-insert into sys.args values (49995, 800, 'arg_1', 'double', 53, 0, 1, 1);
-insert into sys.functions values (801, 'degrees', 'degrees', 'mmath', 0, 1, false, false, false, 2000, true, false);
-insert into sys.args values (49996, 801, 'res_0', 'double', 53, 0, 0, 0);
-insert into sys.args values (49997, 801, 'arg_1', 'double', 53, 0, 1, 1);
-insert into sys.functions values (802, 'radians', 'radians', 'mmath', 0, 1, false, false, false, 2000, true, false);
-insert into sys.args values (49998, 802, 'res_0', 'double', 53, 0, 0, 0);
-insert into sys.args values (49999, 802, 'arg_1', 'double', 53, 0, 1, 1);
-insert into sys.functions values (803, 'pi', 'pi', 'mmath', 0, 1, false, false, false, 2000, true, false);
-insert into sys.args values (50000, 803, 'res_0', 'double', 53, 0, 0, 0);
-insert into sys.functions values (804, 'rand', 'rand', 'mmath', 0, 1, true, false, false, 2000, true, true);
-insert into sys.args values (50001, 804, 'res_0', 'int', 32, 0, 0, 0);
-insert into sys.functions values (805, 'rand', 'sqlrand', 'mmath', 0, 1, false, false, false, 2000, true, true);
-insert into sys.args values (50002, 805, 'res_0', 'int', 32, 0, 0, 0);
-insert into sys.args values (50003, 805, 'arg_1', 'int', 32, 0, 1, 1);
-insert into sys.functions values (806, 'curdate', 'current_date', 'mtime', 0, 1, false, false, false, 2000, true, false);
-insert into sys.args values (50004, 806, 'res_0', 'date', 0, 0, 0, 0);
-insert into sys.functions values (807, 'current_date', 'current_date', 'mtime', 0, 1, false, false, false, 2000, true, false);
-insert into sys.args values (50005, 807, 'res_0', 'date', 0, 0, 0, 0);
-insert into sys.functions values (808, 'curtime', 'current_time', 'mtime', 0, 1, false, false, false, 2000, true, false);
-insert into sys.args values (50006, 808, 'res_0', 'timetz', 7, 0, 0, 0);
-insert into sys.functions values (809, 'current_time', 'current_time', 'mtime', 0, 1, false, false, false, 2000, true, false);
-insert into sys.args values (50007, 809, 'res_0', 'timetz', 7, 0, 0, 0);
-insert into sys.functions values (810, 'current_timestamp', 'current_timestamp', 'mtime', 0, 1, false, false, false, 2000, true, false);
-insert into sys.args values (50008, 810, 'res_0', 'timestamptz', 7, 0, 0, 0);
-insert into sys.functions values (811, 'localtime', 'current_time', 'sql', 0, 1, false, false, false, 2000, true, false);
-insert into sys.args values (50009, 811, 'res_0', 'time', 7, 0, 0, 0);
-insert into sys.functions values (812, 'localtimestamp', 'current_timestamp', 'sql', 0, 1, false, false, false, 2000, true, false);
-insert into sys.args values (50010, 812, 'res_0', 'timestamp', 7, 0, 0, 0);
-insert into sys.functions values (813, 'sql_sub', 'diff', 'mtime', 0, 1, false, false, false, 2000, true, false);
-insert into sys.args values (50011, 813, 'res_0', 'day_interval', 4, 0, 0, 0);
-insert into sys.args values (50012, 813, 'arg_1', 'date', 0, 0, 1, 1);
-insert into sys.args values (50013, 813, 'arg_2', 'date', 0, 0, 1, 2);
-insert into sys.functions values (814, 'sql_sub', 'diff', 'mtime', 0, 1, false, false, false, 2000, true, false);
-insert into sys.args values (50014, 814, 'res_0', 'sec_interval', 13, 0, 0, 0);
-insert into sys.args values (50015, 814, 'arg_1', 'timetz', 7, 0, 1, 1);
-insert into sys.args values (50016, 814, 'arg_2', 'timetz', 7, 0, 1, 2);
-insert into sys.functions values (815, 'sql_sub', 'diff', 'mtime', 0, 1, false, false, false, 2000, true, false);
-insert into sys.args values (50017, 815, 'res_0', 'sec_interval', 13, 0, 0, 0);
-insert into sys.args values (50018, 815, 'arg_1', 'time', 7, 0, 1, 1);
-insert into sys.args values (50019, 815, 'arg_2', 'time', 7, 0, 1, 2);
-insert into sys.functions values (816, 'sql_sub', 'diff', 'mtime', 0, 1, false, false, false, 2000, true, false);
-insert into sys.args values (50020, 816, 'res_0', 'sec_interval', 13, 0, 0, 0);
-insert into sys.args values (50021, 816, 'arg_1', 'timestamptz', 7, 0, 1, 1);
-insert into sys.args values (50022, 816, 'arg_2', 'timestamptz', 7, 0, 1, 2);
-insert into sys.functions values (817, 'sql_sub', 'diff', 'mtime', 0, 1, false, false, false, 2000, true, false);
-insert into sys.args values (50023, 817, 'res_0', 'sec_interval', 13, 0, 0, 0);
-insert into sys.args values (50024, 817, 'arg_1', 'timestamp', 7, 0, 1, 1);
-insert into sys.args values (50025, 817, 'arg_2', 'timestamp', 7, 0, 1, 2);
-insert into sys.functions values (818, 'sql_sub', 'date_sub_msec_interval', 'mtime', 0, 1, false, false, false, 2000, true, false);
-insert into sys.args values (50026, 818, 'res_0', 'date', 0, 0, 0, 0);
-insert into sys.args values (50027, 818, 'arg_1', 'date', 0, 0, 1, 1);
-insert into sys.args values (50028, 818, 'arg_2', 'sec_interval', 13, 0, 1, 2);
-insert into sys.functions values (819, 'sql_sub', 'date_sub_msec_interval', 'mtime', 0, 1, false, false, false, 2000, true, false);
-insert into sys.args values (50029, 819, 'res_0', 'date', 0, 0, 0, 0);
-insert into sys.args values (50030, 819, 'arg_1', 'date', 0, 0, 1, 1);
-insert into sys.args values (50031, 819, 'arg_2', 'day_interval', 4, 0, 1, 2);
-insert into sys.functions values (820, 'sql_sub', 'date_sub_month_interval', 'mtime', 0, 1, false, false, false, 2000, true, false);
-insert into sys.args values (50032, 820, 'res_0', 'date', 0, 0, 0, 0);
-insert into sys.args values (50033, 820, 'arg_1', 'date', 0, 0, 1, 1);
-insert into sys.args values (50034, 820, 'arg_2', 'month_interval', 3, 0, 1, 2);
-insert into sys.functions values (821, 'sql_sub', 'time_sub_msec_interval', 'mtime', 0, 1, false, false, false, 2000, true, false);
-insert into sys.args values (50035, 821, 'res_0', 'time', 7, 0, 0, 0);
-insert into sys.args values (50036, 821, 'arg_1', 'time', 7, 0, 1, 1);
-insert into sys.args values (50037, 821, 'arg_2', 'sec_interval', 13, 0, 1, 2);
-insert into sys.functions values (822, 'sql_sub', 'time_sub_msec_interval', 'mtime', 0, 1, false, false, false, 2000, true, false);
-insert into sys.args values (50038, 822, 'res_0', 'timetz', 7, 0, 0, 0);
-insert into sys.args values (50039, 822, 'arg_1', 'timetz', 7, 0, 1, 1);
-insert into sys.args values (50040, 822, 'arg_2', 'sec_interval', 13, 0, 1, 2);
-insert into sys.functions values (823, 'sql_sub', 'timestamp_sub_msec_interval', 'mtime', 0, 1, false, false, false, 2000, true, false);
-insert into sys.args values (50041, 823, 'res_0', 'timestamp', 7, 0, 0, 0);
-insert into sys.args values (50042, 823, 'arg_1', 'timestamp', 7, 0, 1, 1);
-insert into sys.args values (50043, 823, 'arg_2', 'sec_interval', 13, 0, 1, 2);
-insert into sys.functions values (824, 'sql_sub', 'timestamp_sub_msec_interval', 'mtime', 0, 1, false, false, false, 2000, true, false);
-insert into sys.args values (50044, 824, 'res_0', 'timestamp', 7, 0, 0, 0);
-insert into sys.args values (50045, 824, 'arg_1', 'timestamp', 7, 0, 1, 1);
-insert into sys.args values (50046, 824, 'arg_2', 'day_interval', 4, 0, 1, 2);
-insert into sys.functions values (825, 'sql_sub', 'timestamp_sub_month_interval', 'mtime', 0, 1, false, false, false, 2000, true, false);
-insert into sys.args values (50047, 825, 'res_0', 'timestamp', 7, 0, 0, 0);
-insert into sys.args values (50048, 825, 'arg_1', 'timestamp', 7, 0, 1, 1);
-insert into sys.args values (50049, 825, 'arg_2', 'month_interval', 3, 0, 1, 2);
-insert into sys.functions values (826, 'sql_sub', 'timestamp_sub_msec_interval', 'mtime', 0, 1, false, false, false, 2000, true, false);
-insert into sys.args values (50050, 826, 'res_0', 'timestamptz', 7, 0, 0, 0);
-insert into sys.args values (50051, 826, 'arg_1', 'timestamptz', 7, 0, 1, 1);
-insert into sys.args values (50052, 826, 'arg_2', 'sec_interval', 13, 0, 1, 2);
-insert into sys.functions values (827, 'sql_sub', 'timestamp_sub_msec_interval', 'mtime', 0, 1, false, false, false, 2000, true, false);
-insert into sys.args values (50053, 827, 'res_0', 'timestamptz', 7, 0, 0, 0);
-insert into sys.args values (50054, 827, 'arg_1', 'timestamptz', 7, 0, 1, 1);
-insert into sys.args values (50055, 827, 'arg_2', 'day_interval', 4, 0, 1, 2);
-insert into sys.functions values (828, 'sql_sub', 'timestamp_sub_month_interval', 'mtime', 0, 1, false, false, false, 2000, true, false);
-insert into sys.args values (50056, 828, 'res_0', 'timestamptz', 7, 0, 0, 0);
-insert into sys.args values (50057, 828, 'arg_1', 'timestamptz', 7, 0, 1, 1);
-insert into sys.args values (50058, 828, 'arg_2', 'month_interval', 3, 0, 1, 2);
-insert into sys.functions values (829, 'sql_add', 'date_add_msec_interval', 'mtime', 0, 1, false, false, false, 2000, true, false);
-insert into sys.args values (50059, 829, 'res_0', 'date', 0, 0, 0, 0);
-insert into sys.args values (50060, 829, 'arg_1', 'date', 0, 0, 1, 1);
-insert into sys.args values (50061, 829, 'arg_2', 'sec_interval', 13, 0, 1, 2);
-insert into sys.functions values (830, 'sql_add', 'date_add_msec_interval', 'mtime', 0, 1, false, false, false, 2000, true, false);
-insert into sys.args values (50062, 830, 'res_0', 'date', 0, 0, 0, 0);
-insert into sys.args values (50063, 830, 'arg_1', 'date', 0, 0, 1, 1);
-insert into sys.args values (50064, 830, 'arg_2', 'day_interval', 4, 0, 1, 2);
-insert into sys.functions values (831, 'sql_add', 'addmonths', 'mtime', 0, 1, false, false, false, 2000, true, false);
-insert into sys.args values (50065, 831, 'res_0', 'date', 0, 0, 0, 0);
-insert into sys.args values (50066, 831, 'arg_1', 'date', 0, 0, 1, 1);
-insert into sys.args values (50067, 831, 'arg_2', 'month_interval', 3, 0, 1, 2);
-insert into sys.functions values (832, 'sql_add', 'timestamp_add_msec_interval', 'mtime', 0, 1, false, false, false, 2000, true, false);
-insert into sys.args values (50068, 832, 'res_0', 'timestamp', 7, 0, 0, 0);
-insert into sys.args values (50069, 832, 'arg_1', 'timestamp', 7, 0, 1, 1);
-insert into sys.args values (50070, 832, 'arg_2', 'sec_interval', 13, 0, 1, 2);
-insert into sys.functions values (833, 'sql_add', 'timestamp_add_msec_interval', 'mtime', 0, 1, false, false, false, 2000, true, false);
-insert into sys.args values (50071, 833, 'res_0', 'timestamp', 7, 0, 0, 0);
-insert into sys.args values (50072, 833, 'arg_1', 'timestamp', 7, 0, 1, 1);
-insert into sys.args values (50073, 833, 'arg_2', 'day_interval', 4, 0, 1, 2);
-insert into sys.functions values (834, 'sql_add', 'timestamp_add_month_interval', 'mtime', 0, 1, false, false, false, 2000, true, false);
-insert into sys.args values (50074, 834, 'res_0', 'timestamp', 7, 0, 0, 0);
-insert into sys.args values (50075, 834, 'arg_1', 'timestamp', 7, 0, 1, 1);
-insert into sys.args values (50076, 834, 'arg_2', 'month_interval', 3, 0, 1, 2);
-insert into sys.functions values (835, 'sql_add', 'timestamp_add_msec_interval', 'mtime', 0, 1, false, false, false, 2000, true, false);
-insert into sys.args values (50077, 835, 'res_0', 'timestamptz', 7, 0, 0, 0);
-insert into sys.args values (50078, 835, 'arg_1', 'timestamptz', 7, 0, 1, 1);
-insert into sys.args values (50079, 835, 'arg_2', 'sec_interval', 13, 0, 1, 2);
-insert into sys.functions values (836, 'sql_add', 'timestamp_add_msec_interval', 'mtime', 0, 1, false, false, false, 2000, true, false);
-insert into sys.args values (50080, 836, 'res_0', 'timestamptz', 7, 0, 0, 0);
-insert into sys.args values (50081, 836, 'arg_1', 'timestamptz', 7, 0, 1, 1);
-insert into sys.args values (50082, 836, 'arg_2', 'day_interval', 4, 0, 1, 2);
-insert into sys.functions values (837, 'sql_add', 'timestamp_add_month_interval', 'mtime', 0, 1, false, false, false, 2000, true, false);
-insert into sys.args values (50083, 837, 'res_0', 'timestamptz', 7, 0, 0, 0);
-insert into sys.args values (50084, 837, 'arg_1', 'timestamptz', 7, 0, 1, 1);
-insert into sys.args values (50085, 837, 'arg_2', 'month_interval', 3, 0, 1, 2);
-insert into sys.functions values (838, 'sql_add', 'time_add_msec_interval', 'mtime', 0, 1, false, false, false, 2000, true, false);
-insert into sys.args values (50086, 838, 'res_0', 'time', 7, 0, 0, 0);
-insert into sys.args values (50087, 838, 'arg_1', 'time', 7, 0, 1, 1);
-insert into sys.args values (50088, 838, 'arg_2', 'sec_interval', 13, 0, 1, 2);
-insert into sys.functions values (839, 'sql_add', 'time_add_msec_interval', 'mtime', 0, 1, false, false, false, 2000, true, false);
-insert into sys.args values (50089, 839, 'res_0', 'timetz', 7, 0, 0, 0);
-insert into sys.args values (50090, 839, 'arg_1', 'timetz', 7, 0, 1, 1);
-insert into sys.args values (50091, 839, 'arg_2', 'sec_interval', 13, 0, 1, 2);
-insert into sys.functions values (840, 'local_timezone', 'local_timezone', 'mtime', 0, 1, false, false, false, 2000, true, false);
-insert into sys.args values (50092, 840, 'res_0', 'sec_interval', 13, 0, 0, 0);
-insert into sys.functions values (841, 'century', 'century', 'mtime', 0, 1, false, false, false, 2000, true, false);
-insert into sys.args values (50093, 841, 'res_0', 'int', 32, 0, 0, 0);
-insert into sys.args values (50094, 841, 'arg_1', 'date', 0, 0, 1, 1);
-insert into sys.functions values (842, 'decade', 'decade', 'mtime', 0, 1, false, false, false, 2000, true, false);
-insert into sys.args values (50095, 842, 'res_0', 'int', 32, 0, 0, 0);
-insert into sys.args values (50096, 842, 'arg_1', 'date', 0, 0, 1, 1);
-insert into sys.functions values (843, 'year', 'year', 'mtime', 0, 1, false, false, false, 2000, true, false);
-insert into sys.args values (50097, 843, 'res_0', 'int', 32, 0, 0, 0);
-insert into sys.args values (50098, 843, 'arg_1', 'date', 0, 0, 1, 1);
-insert into sys.functions values (844, 'quarter', 'quarter', 'mtime', 0, 1, false, false, false, 2000, true, false);
-insert into sys.args values (50099, 844, 'res_0', 'int', 32, 0, 0, 0);
-insert into sys.args values (50100, 844, 'arg_1', 'date', 0, 0, 1, 1);
-insert into sys.functions values (845, 'month', 'month', 'mtime', 0, 1, false, false, false, 2000, true, false);
-insert into sys.args values (50101, 845, 'res_0', 'int', 32, 0, 0, 0);
-insert into sys.args values (50102, 845, 'arg_1', 'date', 0, 0, 1, 1);
-insert into sys.functions values (846, 'day', 'day', 'mtime', 0, 1, false, false, false, 2000, true, false);
-insert into sys.args values (50103, 846, 'res_0', 'int', 32, 0, 0, 0);
-insert into sys.args values (50104, 846, 'arg_1', 'date', 0, 0, 1, 1);
-insert into sys.functions values (847, 'dayofyear', 'dayofyear', 'mtime', 0, 1, false, false, false, 2000, true, false);
-insert into sys.args values (50105, 847, 'res_0', 'int', 32, 0, 0, 0);
-insert into sys.args values (50106, 847, 'arg_1', 'date', 0, 0, 1, 1);
-insert into sys.functions values (848, 'weekofyear', 'weekofyear', 'mtime', 0, 1, false, false, false, 2000, true, false);
-insert into sys.args values (50107, 848, 'res_0', 'int', 32, 0, 0, 0);
-insert into sys.args values (50108, 848, 'arg_1', 'date', 0, 0, 1, 1);
-insert into sys.functions values (849, 'usweekofyear', 'usweekofyear', 'mtime', 0, 1, false, false, false, 2000, true, false);
-insert into sys.args values (50109, 849, 'res_0', 'int', 32, 0, 0, 0);
-insert into sys.args values (50110, 849, 'arg_1', 'date', 0, 0, 1, 1);
-insert into sys.functions values (850, 'dayofweek', 'dayofweek', 'mtime', 0, 1, false, false, false, 2000, true, false);
-insert into sys.args values (50111, 850, 'res_0', 'int', 32, 0, 0, 0);
-insert into sys.args values (50112, 850, 'arg_1', 'date', 0, 0, 1, 1);
-insert into sys.functions values (851, 'dayofmonth', 'day', 'mtime', 0, 1, false, false, false, 2000, true, false);
-insert into sys.args values (50113, 851, 'res_0', 'int', 32, 0, 0, 0);
-insert into sys.args values (50114, 851, 'arg_1', 'date', 0, 0, 1, 1);
-insert into sys.functions values (852, 'week', 'weekofyear', 'mtime', 0, 1, false, false, false, 2000, true, false);
-insert into sys.args values (50115, 852, 'res_0', 'int', 32, 0, 0, 0);
-insert into sys.args values (50116, 852, 'arg_1', 'date', 0, 0, 1, 1);
-insert into sys.functions values (853, 'epoch_ms', 'epoch_ms', 'mtime', 0, 1, false, false, false, 2000, true, false);
-insert into sys.args values (50117, 853, 'res_0', 'decimal', 18, 3, 0, 0);
-insert into sys.args values (50118, 853, 'arg_1', 'date', 0, 0, 1, 1);
-insert into sys.functions values (854, 'hour', 'hours', 'mtime', 0, 1, false, false, false, 2000, true, false);
-insert into sys.args values (50119, 854, 'res_0', 'int', 32, 0, 0, 0);
-insert into sys.args values (50120, 854, 'arg_1', 'time', 7, 0, 1, 1);
-insert into sys.functions values (855, 'minute', 'minutes', 'mtime', 0, 1, false, false, false, 2000, true, false);
-insert into sys.args values (50121, 855, 'res_0', 'int', 32, 0, 0, 0);
-insert into sys.args values (50122, 855, 'arg_1', 'time', 7, 0, 1, 1);
-insert into sys.functions values (856, 'second', 'sql_seconds', 'mtime', 0, 1, false, false, false, 2000, true, false);
-insert into sys.args values (50123, 856, 'res_0', 'decimal', 9, 6, 0, 0);
-insert into sys.args values (50124, 856, 'arg_1', 'time', 7, 0, 1, 1);
-insert into sys.functions values (857, 'epoch_ms', 'epoch_ms', 'mtime', 0, 1, false, false, false, 2000, true, false);
-insert into sys.args values (50125, 857, 'res_0', 'decimal', 18, 3, 0, 0);
-insert into sys.args values (50126, 857, 'arg_1', 'time', 7, 0, 1, 1);
-insert into sys.functions values (858, 'hour', 'hours', 'mtime', 0, 1, false, false, false, 2000, true, false);
-insert into sys.args values (50127, 858, 'res_0', 'int', 32, 0, 0, 0);
-insert into sys.args values (50128, 858, 'arg_1', 'timetz', 7, 0, 1, 1);
-insert into sys.functions values (859, 'minute', 'minutes', 'mtime', 0, 1, false, false, false, 2000, true, false);
-insert into sys.args values (50129, 859, 'res_0', 'int', 32, 0, 0, 0);
-insert into sys.args values (50130, 859, 'arg_1', 'timetz', 7, 0, 1, 1);
-insert into sys.functions values (860, 'second', 'sql_seconds', 'mtime', 0, 1, false, false, false, 2000, true, false);
-insert into sys.args values (50131, 860, 'res_0', 'decimal', 9, 6, 0, 0);
-insert into sys.args values (50132, 860, 'arg_1', 'timetz', 7, 0, 1, 1);
-insert into sys.functions values (861, 'epoch_ms', 'epoch_ms', 'mtime', 0, 1, false, false, false, 2000, true, false);
-insert into sys.args values (50133, 861, 'res_0', 'decimal', 18, 3, 0, 0);
-insert into sys.args values (50134, 861, 'arg_1', 'timetz', 7, 0, 1, 1);
-insert into sys.functions values (862, 'century', 'century', 'mtime', 0, 1, false, false, false, 2000, true, false);
-insert into sys.args values (50135, 862, 'res_0', 'int', 32, 0, 0, 0);
-insert into sys.args values (50136, 862, 'arg_1', 'timestamp', 7, 0, 1, 1);
-insert into sys.functions values (863, 'decade', 'decade', 'mtime', 0, 1, false, false, false, 2000, true, false);
-insert into sys.args values (50137, 863, 'res_0', 'int', 32, 0, 0, 0);
-insert into sys.args values (50138, 863, 'arg_1', 'timestamp', 7, 0, 1, 1);
-insert into sys.functions values (864, 'year', 'year', 'mtime', 0, 1, false, false, false, 2000, true, false);
-insert into sys.args values (50139, 864, 'res_0', 'int', 32, 0, 0, 0);
-insert into sys.args values (50140, 864, 'arg_1', 'timestamp', 7, 0, 1, 1);
-insert into sys.functions values (865, 'quarter', 'quarter', 'mtime', 0, 1, false, false, false, 2000, true, false);
-insert into sys.args values (50141, 865, 'res_0', 'int', 32, 0, 0, 0);
-insert into sys.args values (50142, 865, 'arg_1', 'timestamp', 7, 0, 1, 1);
-insert into sys.functions values (866, 'month', 'month', 'mtime', 0, 1, false, false, false, 2000, true, false);
-insert into sys.args values (50143, 866, 'res_0', 'int', 32, 0, 0, 0);
-insert into sys.args values (50144, 866, 'arg_1', 'timestamp', 7, 0, 1, 1);
-insert into sys.functions values (867, 'day', 'day', 'mtime', 0, 1, false, false, false, 2000, true, false);
-insert into sys.args values (50145, 867, 'res_0', 'int', 32, 0, 0, 0);
-insert into sys.args values (50146, 867, 'arg_1', 'timestamp', 7, 0, 1, 1);
-insert into sys.functions values (868, 'hour', 'hours', 'mtime', 0, 1, false, false, false, 2000, true, false);
-insert into sys.args values (50147, 868, 'res_0', 'int', 32, 0, 0, 0);
-insert into sys.args values (50148, 868, 'arg_1', 'timestamp', 7, 0, 1, 1);
-insert into sys.functions values (869, 'minute', 'minutes', 'mtime', 0, 1, false, false, false, 2000, true, false);
-insert into sys.args values (50149, 869, 'res_0', 'int', 32, 0, 0, 0);
-insert into sys.args values (50150, 869, 'arg_1', 'timestamp', 7, 0, 1, 1);
-insert into sys.functions values (870, 'second', 'sql_seconds', 'mtime', 0, 1, false, false, false, 2000, true, false);
-insert into sys.args values (50151, 870, 'res_0', 'decimal', 9, 6, 0, 0);
-insert into sys.args values (50152, 870, 'arg_1', 'timestamp', 7, 0, 1, 1);
-insert into sys.functions values (871, 'epoch_ms', 'epoch_ms', 'mtime', 0, 1, false, false, false, 2000, true, false);
-insert into sys.args values (50153, 871, 'res_0', 'decimal', 18, 3, 0, 0);
-insert into sys.args values (50154, 871, 'arg_1', 'timestamp', 7, 0, 1, 1);
-insert into sys.functions values (872, 'century', 'century', 'mtime', 0, 1, false, false, false, 2000, true, false);
-insert into sys.args values (50155, 872, 'res_0', 'int', 32, 0, 0, 0);
-insert into sys.args values (50156, 872, 'arg_1', 'timestamptz', 7, 0, 1, 1);
-insert into sys.functions values (873, 'decade', 'decade', 'mtime', 0, 1, false, false, false, 2000, true, false);
-insert into sys.args values (50157, 873, 'res_0', 'int', 32, 0, 0, 0);
-insert into sys.args values (50158, 873, 'arg_1', 'timestamptz', 7, 0, 1, 1);
-insert into sys.functions values (874, 'year', 'year', 'mtime', 0, 1, false, false, false, 2000, true, false);
-insert into sys.args values (50159, 874, 'res_0', 'int', 32, 0, 0, 0);
-insert into sys.args values (50160, 874, 'arg_1', 'timestamptz', 7, 0, 1, 1);
-insert into sys.functions values (875, 'quarter', 'quarter', 'mtime', 0, 1, false, false, false, 2000, true, false);
-insert into sys.args values (50161, 875, 'res_0', 'int', 32, 0, 0, 0);
-insert into sys.args values (50162, 875, 'arg_1', 'timestamptz', 7, 0, 1, 1);
-insert into sys.functions values (876, 'month', 'month', 'mtime', 0, 1, false, false, false, 2000, true, false);
-insert into sys.args values (50163, 876, 'res_0', 'int', 32, 0, 0, 0);
-insert into sys.args values (50164, 876, 'arg_1', 'timestamptz', 7, 0, 1, 1);
-insert into sys.functions values (877, 'day', 'day', 'mtime', 0, 1, false, false, false, 2000, true, false);
-insert into sys.args values (50165, 877, 'res_0', 'int', 32, 0, 0, 0);
-insert into sys.args values (50166, 877, 'arg_1', 'timestamptz', 7, 0, 1, 1);
-insert into sys.functions values (878, 'hour', 'hours', 'mtime', 0, 1, false, false, false, 2000, true, false);
-insert into sys.args values (50167, 878, 'res_0', 'int', 32, 0, 0, 0);
-insert into sys.args values (50168, 878, 'arg_1', 'timestamptz', 7, 0, 1, 1);
-insert into sys.functions values (879, 'minute', 'minutes', 'mtime', 0, 1, false, false, false, 2000, true, false);
-insert into sys.args values (50169, 879, 'res_0', 'int', 32, 0, 0, 0);
-insert into sys.args values (50170, 879, 'arg_1', 'timestamptz', 7, 0, 1, 1);
-insert into sys.functions values (880, 'second', 'sql_seconds', 'mtime', 0, 1, false, false, false, 2000, true, false);
-insert into sys.args values (50171, 880, 'res_0', 'decimal', 9, 6, 0, 0);
-insert into sys.args values (50172, 880, 'arg_1', 'timestamptz', 7, 0, 1, 1);
-insert into sys.functions values (881, 'epoch_ms', 'epoch_ms', 'mtime', 0, 1, false, false, false, 2000, true, false);
-insert into sys.args values (50173, 881, 'res_0', 'decimal', 18, 3, 0, 0);
-insert into sys.args values (50174, 881, 'arg_1', 'timestamptz', 7, 0, 1, 1);
-insert into sys.functions values (882, 'year', 'year', 'mtime', 0, 1, false, false, false, 2000, true, false);
-insert into sys.args values (50175, 882, 'res_0', 'int', 32, 0, 0, 0);
-insert into sys.args values (50176, 882, 'arg_1', 'month_interval', 3, 0, 1, 1);
-insert into sys.functions values (883, 'month', 'month', 'mtime', 0, 1, false, false, false, 2000, true, false);
-insert into sys.args values (50177, 883, 'res_0', 'int', 32, 0, 0, 0);
-insert into sys.args values (50178, 883, 'arg_1', 'month_interval', 3, 0, 1, 1);
-insert into sys.functions values (884, 'day', 'day', 'mtime', 0, 1, false, false, false, 2000, true, false);
-insert into sys.args values (50179, 884, 'res_0', 'bigint', 64, 0, 0, 0);
-insert into sys.args values (50180, 884, 'arg_1', 'day_interval', 4, 0, 1, 1);
-insert into sys.functions values (885, 'hour', 'hours', 'mtime', 0, 1, false, false, false, 2000, true, false);
-insert into sys.args values (50181, 885, 'res_0', 'int', 32, 0, 0, 0);
-insert into sys.args values (50182, 885, 'arg_1', 'day_interval', 4, 0, 1, 1);
-insert into sys.functions values (886, 'minute', 'minutes', 'mtime', 0, 1, false, false, false, 2000, true, false);
-insert into sys.args values (50183, 886, 'res_0', 'int', 32, 0, 0, 0);
-insert into sys.args values (50184, 886, 'arg_1', 'day_interval', 4, 0, 1, 1);
-insert into sys.functions values (887, 'second', 'seconds', 'mtime', 0, 1, false, false, false, 2000, true, false);
-insert into sys.args values (50185, 887, 'res_0', 'int', 32, 0, 0, 0);
-insert into sys.args values (50186, 887, 'arg_1', 'day_interval', 4, 0, 1, 1);
-insert into sys.functions values (888, 'epoch_ms', 'epoch_ms', 'mtime', 0, 1, false, false, false, 2000, true, false);
-insert into sys.args values (50187, 888, 'res_0', 'decimal', 18, 3, 0, 0);
-insert into sys.args values (50188, 888, 'arg_1', 'day_interval', 4, 0, 1, 1);
-insert into sys.functions values (889, 'day', 'day', 'mtime', 0, 1, false, false, false, 2000, true, false);
-insert into sys.args values (50189, 889, 'res_0', 'bigint', 64, 0, 0, 0);
-insert into sys.args values (50190, 889, 'arg_1', 'sec_interval', 13, 0, 1, 1);
-insert into sys.functions values (890, 'hour', 'hours', 'mtime', 0, 1, false, false, false, 2000, true, false);
-insert into sys.args values (50191, 890, 'res_0', 'int', 32, 0, 0, 0);
-insert into sys.args values (50192, 890, 'arg_1', 'sec_interval', 13, 0, 1, 1);
-insert into sys.functions values (891, 'minute', 'minutes', 'mtime', 0, 1, false, false, false, 2000, true, false);
-insert into sys.args values (50193, 891, 'res_0', 'int', 32, 0, 0, 0);
-insert into sys.args values (50194, 891, 'arg_1', 'sec_interval', 13, 0, 1, 1);
-insert into sys.functions values (892, 'second', 'seconds', 'mtime', 0, 1, false, false, false, 2000, true, false);
-insert into sys.args values (50195, 892, 'res_0', 'int', 32, 0, 0, 0);
-insert into sys.args values (50196, 892, 'arg_1', 'sec_interval', 13, 0, 1, 1);
-insert into sys.functions values (893, 'epoch_ms', 'epoch_ms', 'mtime', 0, 1, false, false, false, 2000, true, false);
-insert into sys.args values (50197, 893, 'res_0', 'decimal', 18, 3, 0, 0);
-insert into sys.args values (50198, 893, 'arg_1', 'sec_interval', 13, 0, 1, 1);
-insert into sys.functions values (894, 'next_value_for', 'next_value', 'sql', 0, 1, true, false, false, 2000, true, true);
-insert into sys.args values (50199, 894, 'res_0', 'bigint', 64, 0, 0, 0);
-insert into sys.args values (50200, 894, 'arg_1', 'clob', 0, 0, 1, 1);
-insert into sys.args values (50201, 894, 'arg_2', 'clob', 0, 0, 1, 2);
-insert into sys.functions values (895, 'get_value_for', 'get_value', 'sql', 0, 1, false, false, false, 2000, true, true);
-insert into sys.args values (50202, 895, 'res_0', 'bigint', 64, 0, 0, 0);
-insert into sys.args values (50203, 895, 'arg_1', 'clob', 0, 0, 1, 1);
-insert into sys.args values (50204, 895, 'arg_2', 'clob', 0, 0, 1, 2);
-insert into sys.functions values (896, 'restart', 'restart', 'sql', 0, 1, true, false, false, 2000, true, true);
-insert into sys.args values (50205, 896, 'res_0', 'bigint', 64, 0, 0, 0);
-insert into sys.args values (50206, 896, 'arg_1', 'clob', 0, 0, 1, 1);
-insert into sys.args values (50207, 896, 'arg_2', 'clob', 0, 0, 1, 2);
-insert into sys.args values (50208, 896, 'arg_3', 'bigint', 64, 0, 1, 3);
-insert into sys.functions values (897, 'locate', 'locate', 'str', 0, 1, false, false, false, 2000, true, false);
-insert into sys.args values (50209, 897, 'res_0', 'int', 32, 0, 0, 0);
-insert into sys.args values (50210, 897, 'arg_1', 'clob', 0, 0, 1, 1);
-insert into sys.args values (50211, 897, 'arg_2', 'clob', 0, 0, 1, 2);
-insert into sys.functions values (898, 'locate', 'locate3', 'str', 0, 1, false, false, false, 2000, true, false);
-insert into sys.args values (50212, 898, 'res_0', 'int', 32, 0, 0, 0);
-insert into sys.args values (50213, 898, 'arg_1', 'clob', 0, 0, 1, 1);
-insert into sys.args values (50214, 898, 'arg_2', 'clob', 0, 0, 1, 2);
-insert into sys.args values (50215, 898, 'arg_3', 'int', 32, 0, 1, 3);
-insert into sys.functions values (899, 'charindex', 'locate', 'str', 0, 1, false, false, false, 2000, true, false);
-insert into sys.args values (50216, 899, 'res_0', 'int', 32, 0, 0, 0);
-insert into sys.args values (50217, 899, 'arg_1', 'clob', 0, 0, 1, 1);
-insert into sys.args values (50218, 899, 'arg_2', 'clob', 0, 0, 1, 2);
-insert into sys.functions values (900, 'charindex', 'locate3', 'str', 0, 1, false, false, false, 2000, true, false);
-insert into sys.args values (50219, 900, 'res_0', 'int', 32, 0, 0, 0);
-insert into sys.args values (50220, 900, 'arg_1', 'clob', 0, 0, 1, 1);
-insert into sys.args values (50221, 900, 'arg_2', 'clob', 0, 0, 1, 2);
-insert into sys.args values (50222, 900, 'arg_3', 'int', 32, 0, 1, 3);
-insert into sys.functions values (901, 'splitpart', 'splitpart', 'str', 0, 1, false, false, false, 2000, true, false);
-insert into sys.args values (50223, 901, 'res_0', 'clob', 0, 0, 0, 0);
-insert into sys.args values (50224, 901, 'arg_1', 'clob', 0, 0, 1, 1);
-insert into sys.args values (50225, 901, 'arg_2', 'clob', 0, 0, 1, 2);
-insert into sys.args values (50226, 901, 'arg_3', 'int', 32, 0, 1, 3);
-insert into sys.functions values (902, 'substring', 'substring', 'str', 0, 1, false, false, false, 2000, true, false);
-insert into sys.args values (50227, 902, 'res_0', 'clob', 0, 0, 0, 0);
-insert into sys.args values (50228, 902, 'arg_1', 'clob', 0, 0, 1, 1);
-insert into sys.args values (50229, 902, 'arg_2', 'int', 32, 0, 1, 2);
-insert into sys.functions values (903, 'substring', 'substring3', 'str', 0, 1, false, false, false, 2000, true, false);
-insert into sys.args values (50230, 903, 'res_0', 'clob', 0, 0, 0, 0);
-insert into sys.args values (50231, 903, 'arg_1', 'clob', 0, 0, 1, 1);
-insert into sys.args values (50232, 903, 'arg_2', 'int', 32, 0, 1, 2);
-insert into sys.args values (50233, 903, 'arg_3', 'int', 32, 0, 1, 3);
-insert into sys.functions values (904, 'substr', 'substring', 'str', 0, 1, false, false, false, 2000, true, false);
-insert into sys.args values (50234, 904, 'res_0', 'clob', 0, 0, 0, 0);
-insert into sys.args values (50235, 904, 'arg_1', 'clob', 0, 0, 1, 1);
-insert into sys.args values (50236, 904, 'arg_2', 'int', 32, 0, 1, 2);
-insert into sys.functions values (905, 'substr', 'substring3', 'str', 0, 1, false, false, false, 2000, true, false);
-insert into sys.args values (50237, 905, 'res_0', 'clob', 0, 0, 0, 0);
-insert into sys.args values (50238, 905, 'arg_1', 'clob', 0, 0, 1, 1);
-insert into sys.args values (50239, 905, 'arg_2', 'int', 32, 0, 1, 2);
-insert into sys.args values (50240, 905, 'arg_3', 'int', 32, 0, 1, 3);
-insert into sys.functions values (906, 'like', 'like', 'algebra', 0, 4, false, false, false, 2000, true, false);
-insert into sys.args values (50241, 906, 'res_0', 'boolean', 1, 0, 0, 0);
-insert into sys.args values (50242, 906, 'arg_1', 'clob', 0, 0, 1, 1);
-insert into sys.args values (50243, 906, 'arg_2', 'clob', 0, 0, 1, 2);
-insert into sys.args values (50244, 906, 'arg_3', 'clob', 0, 0, 1, 3);
-insert into sys.args values (50245, 906, 'arg_4', 'boolean', 1, 0, 1, 4);
-insert into sys.functions values (907, 'not_like', 'not_like', 'algebra', 0, 4, false, false, false, 2000, true, false);
-insert into sys.args values (50246, 907, 'res_0', 'boolean', 1, 0, 0, 0);
-insert into sys.args values (50247, 907, 'arg_1', 'clob', 0, 0, 1, 1);
-insert into sys.args values (50248, 907, 'arg_2', 'clob', 0, 0, 1, 2);
-insert into sys.args values (50249, 907, 'arg_3', 'clob', 0, 0, 1, 3);
-insert into sys.args values (50250, 907, 'arg_4', 'boolean', 1, 0, 1, 4);
-insert into sys.functions values (908, 'patindex', 'patindex', 'pcre', 0, 1, false, false, false, 2000, true, false);
-insert into sys.args values (50251, 908, 'res_0', 'int', 32, 0, 0, 0);
-insert into sys.args values (50252, 908, 'arg_1', 'clob', 0, 0, 1, 1);
-insert into sys.args values (50253, 908, 'arg_2', 'clob', 0, 0, 1, 2);
-insert into sys.functions values (909, 'truncate', 'stringleft', 'str', 0, 1, false, false, false, 2000, true, false);
-insert into sys.args values (50254, 909, 'res_0', 'clob', 0, 0, 0, 0);
-insert into sys.args values (50255, 909, 'arg_1', 'clob', 0, 0, 1, 1);
-insert into sys.args values (50256, 909, 'arg_2', 'int', 32, 0, 1, 2);
-insert into sys.functions values (910, 'concat', '+', 'calc', 0, 1, false, false, false, 2000, true, false);
-insert into sys.args values (50257, 910, 'res_0', 'clob', 0, 0, 0, 0);
-insert into sys.args values (50258, 910, 'arg_1', 'clob', 0, 0, 1, 1);
-insert into sys.args values (50259, 910, 'arg_2', 'clob', 0, 0, 1, 2);
-insert into sys.functions values (911, 'ascii', 'ascii', 'str', 0, 1, false, false, false, 2000, true, true);
-insert into sys.args values (50260, 911, 'res_0', 'int', 32, 0, 0, 0);
-insert into sys.args values (50261, 911, 'arg_1', 'clob', 0, 0, 1, 1);
-insert into sys.functions values (912, 'code', 'unicode', 'str', 0, 1, false, false, false, 2000, true, false);
-insert into sys.args values (50262, 912, 'res_0', 'clob', 0, 0, 0, 0);
-insert into sys.args values (50263, 912, 'arg_1', 'int', 32, 0, 1, 1);
-insert into sys.functions values (913, 'length', 'length', 'str', 0, 1, false, false, false, 2000, true, false);
-insert into sys.args values (50264, 913, 'res_0', 'int', 32, 0, 0, 0);
-insert into sys.args values (50265, 913, 'arg_1', 'clob', 0, 0, 1, 1);
-insert into sys.functions values (914, 'right', 'stringright', 'str', 0, 1, false, false, false, 2000, true, false);
-insert into sys.args values (50266, 914, 'res_0', 'clob', 0, 0, 0, 0);
-insert into sys.args values (50267, 914, 'arg_1', 'clob', 0, 0, 1, 1);
-insert into sys.args values (50268, 914, 'arg_2', 'int', 32, 0, 1, 2);
-insert into sys.functions values (915, 'left', 'stringleft', 'str', 0, 1, false, false, false, 2000, true, false);
-insert into sys.args values (50269, 915, 'res_0', 'clob', 0, 0, 0, 0);
-insert into sys.args values (50270, 915, 'arg_1', 'clob', 0, 0, 1, 1);
-insert into sys.args values (50271, 915, 'arg_2', 'int', 32, 0, 1, 2);
-insert into sys.functions values (916, 'upper', 'toUpper', 'str', 0, 1, false, false, false, 2000, true, false);
-insert into sys.args values (50272, 916, 'res_0', 'clob', 0, 0, 0, 0);
-insert into sys.args values (50273, 916, 'arg_1', 'clob', 0, 0, 1, 1);
-insert into sys.functions values (917, 'ucase', 'toUpper', 'str', 0, 1, false, false, false, 2000, true, false);
-insert into sys.args values (50274, 917, 'res_0', 'clob', 0, 0, 0, 0);
-insert into sys.args values (50275, 917, 'arg_1', 'clob', 0, 0, 1, 1);
-insert into sys.functions values (918, 'lower', 'toLower', 'str', 0, 1, false, false, false, 2000, true, false);
-insert into sys.args values (50276, 918, 'res_0', 'clob', 0, 0, 0, 0);
-insert into sys.args values (50277, 918, 'arg_1', 'clob', 0, 0, 1, 1);
-insert into sys.functions values (919, 'lcase', 'toLower', 'str', 0, 1, false, false, false, 2000, true, false);
-insert into sys.args values (50278, 919, 'res_0', 'clob', 0, 0, 0, 0);
-insert into sys.args values (50279, 919, 'arg_1', 'clob', 0, 0, 1, 1);
-insert into sys.functions values (920, 'trim', 'trim', 'str', 0, 1, false, false, false, 2000, true, false);
-insert into sys.args values (50280, 920, 'res_0', 'clob', 0, 0, 0, 0);
-insert into sys.args values (50281, 920, 'arg_1', 'clob', 0, 0, 1, 1);
-insert into sys.functions values (921, 'trim', 'trim2', 'str', 0, 1, false, false, false, 2000, true, false);
-insert into sys.args values (50282, 921, 'res_0', 'clob', 0, 0, 0, 0);
-insert into sys.args values (50283, 921, 'arg_1', 'clob', 0, 0, 1, 1);
-insert into sys.args values (50284, 921, 'arg_2', 'clob', 0, 0, 1, 2);
-insert into sys.functions values (922, 'ltrim', 'ltrim', 'str', 0, 1, false, false, false, 2000, true, false);
-insert into sys.args values (50285, 922, 'res_0', 'clob', 0, 0, 0, 0);
-insert into sys.args values (50286, 922, 'arg_1', 'clob', 0, 0, 1, 1);
-insert into sys.functions values (923, 'ltrim', 'ltrim2', 'str', 0, 1, false, false, false, 2000, true, false);
-insert into sys.args values (50287, 923, 'res_0', 'clob', 0, 0, 0, 0);
-insert into sys.args values (50288, 923, 'arg_1', 'clob', 0, 0, 1, 1);
-insert into sys.args values (50289, 923, 'arg_2', 'clob', 0, 0, 1, 2);
-insert into sys.functions values (924, 'rtrim', 'rtrim', 'str', 0, 1, false, false, false, 2000, true, false);
-insert into sys.args values (50290, 924, 'res_0', 'clob', 0, 0, 0, 0);
-insert into sys.args values (50291, 924, 'arg_1', 'clob', 0, 0, 1, 1);
-insert into sys.functions values (925, 'rtrim', 'rtrim2', 'str', 0, 1, false, false, false, 2000, true, false);
-insert into sys.args values (50292, 925, 'res_0', 'clob', 0, 0, 0, 0);
-insert into sys.args values (50293, 925, 'arg_1', 'clob', 0, 0, 1, 1);
-insert into sys.args values (50294, 925, 'arg_2', 'clob', 0, 0, 1, 2);
-insert into sys.functions values (926, 'lpad', 'lpad', 'str', 0, 1, false, false, false, 2000, true, false);
-insert into sys.args values (50295, 926, 'res_0', 'clob', 0, 0, 0, 0);
-insert into sys.args values (50296, 926, 'arg_1', 'clob', 0, 0, 1, 1);
-insert into sys.args values (50297, 926, 'arg_2', 'int', 32, 0, 1, 2);
-insert into sys.functions values (927, 'lpad', 'lpad3', 'str', 0, 1, false, false, false, 2000, true, false);
-insert into sys.args values (50298, 927, 'res_0', 'clob', 0, 0, 0, 0);
-insert into sys.args values (50299, 927, 'arg_1', 'clob', 0, 0, 1, 1);
-insert into sys.args values (50300, 927, 'arg_2', 'int', 32, 0, 1, 2);
-insert into sys.args values (50301, 927, 'arg_3', 'clob', 0, 0, 1, 3);
-insert into sys.functions values (928, 'rpad', 'rpad', 'str', 0, 1, false, false, false, 2000, true, false);
-insert into sys.args values (50302, 928, 'res_0', 'clob', 0, 0, 0, 0);
-insert into sys.args values (50303, 928, 'arg_1', 'clob', 0, 0, 1, 1);
-insert into sys.args values (50304, 928, 'arg_2', 'int', 32, 0, 1, 2);
-insert into sys.functions values (929, 'rpad', 'rpad3', 'str', 0, 1, false, false, false, 2000, true, false);
-insert into sys.args values (50305, 929, 'res_0', 'clob', 0, 0, 0, 0);
-insert into sys.args values (50306, 929, 'arg_1', 'clob', 0, 0, 1, 1);
-insert into sys.args values (50307, 929, 'arg_2', 'int', 32, 0, 1, 2);
-insert into sys.args values (50308, 929, 'arg_3', 'clob', 0, 0, 1, 3);
-insert into sys.functions values (930, 'insert', 'insert', 'str', 0, 1, false, false, false, 2000, true, false);
-insert into sys.args values (50309, 930, 'res_0', 'clob', 0, 0, 0, 0);
-insert into sys.args values (50310, 930, 'arg_1', 'clob', 0, 0, 1, 1);
-insert into sys.args values (50311, 930, 'arg_2', 'int', 32, 0, 1, 2);
-insert into sys.args values (50312, 930, 'arg_3', 'int', 32, 0, 1, 3);
-insert into sys.args values (50313, 930, 'arg_4', 'clob', 0, 0, 1, 4);
-insert into sys.functions values (931, 'replace', 'replace', 'str', 0, 1, false, false, false, 2000, true, false);
-insert into sys.args values (50314, 931, 'res_0', 'clob', 0, 0, 0, 0);
-insert into sys.args values (50315, 931, 'arg_1', 'clob', 0, 0, 1, 1);
-insert into sys.args values (50316, 931, 'arg_2', 'clob', 0, 0, 1, 2);
-insert into sys.args values (50317, 931, 'arg_3', 'clob', 0, 0, 1, 3);
-insert into sys.functions values (932, 'repeat', 'repeat', 'str', 0, 1, false, false, false, 2000, true, true);
-insert into sys.args values (50318, 932, 'res_0', 'clob', 0, 0, 0, 0);
-insert into sys.args values (50319, 932, 'arg_1', 'clob', 0, 0, 1, 1);
-insert into sys.args values (50320, 932, 'arg_2', 'int', 32, 0, 1, 2);
-insert into sys.functions values (933, 'space', 'space', 'str', 0, 1, false, false, false, 2000, true, true);
-insert into sys.args values (50321, 933, 'res_0', 'clob', 0, 0, 0, 0);
-insert into sys.args values (50322, 933, 'arg_1', 'int', 32, 0, 1, 1);
-insert into sys.functions values (934, 'char_length', 'length', 'str', 0, 1, false, false, false, 2000, true, false);
-insert into sys.args values (50323, 934, 'res_0', 'int', 32, 0, 0, 0);
-insert into sys.args values (50324, 934, 'arg_1', 'clob', 0, 0, 1, 1);
-insert into sys.functions values (935, 'character_length', 'length', 'str', 0, 1, false, false, false, 2000, true, false);
-insert into sys.args values (50325, 935, 'res_0', 'int', 32, 0, 0, 0);
-insert into sys.args values (50326, 935, 'arg_1', 'clob', 0, 0, 1, 1);
-insert into sys.functions values (936, 'octet_length', 'nbytes', 'str', 0, 1, false, false, false, 2000, true, false);
-insert into sys.args values (50327, 936, 'res_0', 'int', 32, 0, 0, 0);
-insert into sys.args values (50328, 936, 'arg_1', 'clob', 0, 0, 1, 1);
-insert into sys.functions values (937, 'soundex', 'soundex', 'txtsim', 0, 1, false, false, false, 2000, true, false);
-insert into sys.args values (50329, 937, 'res_0', 'clob', 0, 0, 0, 0);
-insert into sys.args values (50330, 937, 'arg_1', 'clob', 0, 0, 1, 1);
-insert into sys.functions values (938, 'difference', 'stringdiff', 'txtsim', 0, 1, false, false, false, 2000, true, true);
-insert into sys.args values (50331, 938, 'res_0', 'int', 32, 0, 0, 0);
-insert into sys.args values (50332, 938, 'arg_1', 'clob', 0, 0, 1, 1);
-insert into sys.args values (50333, 938, 'arg_2', 'clob', 0, 0, 1, 2);
-insert into sys.functions values (939, 'editdistance', 'editdistance', 'txtsim', 0, 1, false, false, false, 2000, true, true);
-insert into sys.args values (50334, 939, 'res_0', 'int', 32, 0, 0, 0);
-insert into sys.args values (50335, 939, 'arg_1', 'clob', 0, 0, 1, 1);
-insert into sys.args values (50336, 939, 'arg_2', 'clob', 0, 0, 1, 2);
-insert into sys.functions values (940, 'editdistance2', 'editdistance2', 'txtsim', 0, 1, false, false, false, 2000, true, true);
-insert into sys.args values (50337, 940, 'res_0', 'int', 32, 0, 0, 0);
-insert into sys.args values (50338, 940, 'arg_1', 'clob', 0, 0, 1, 1);
-insert into sys.args values (50339, 940, 'arg_2', 'clob', 0, 0, 1, 2);
-insert into sys.functions values (941, 'similarity', 'similarity', 'txtsim', 0, 1, false, false, false, 2000, true, true);
-insert into sys.args values (50340, 941, 'res_0', 'double', 53, 0, 0, 0);
-insert into sys.args values (50341, 941, 'arg_1', 'clob', 0, 0, 1, 1);
-insert into sys.args values (50342, 941, 'arg_2', 'clob', 0, 0, 1, 2);
-insert into sys.functions values (942, 'qgramnormalize', 'qgramnormalize', 'txtsim', 0, 1, false, false, false, 2000, true, false);
-insert into sys.args values (50343, 942, 'res_0', 'clob', 0, 0, 0, 0);
-insert into sys.args values (50344, 942, 'arg_1', 'clob', 0, 0, 1, 1);
-insert into sys.functions values (943, 'levenshtein', 'levenshtein', 'txtsim', 0, 1, false, false, false, 2000, true, true);
-insert into sys.args values (50345, 943, 'res_0', 'int', 32, 0, 0, 0);
-insert into sys.args values (50346, 943, 'arg_1', 'clob', 0, 0, 1, 1);
-insert into sys.args values (50347, 943, 'arg_2', 'clob', 0, 0, 1, 2);
-insert into sys.functions values (944, 'levenshtein', 'levenshtein', 'txtsim', 0, 1, false, false, false, 2000, true, true);
-insert into sys.args values (50348, 944, 'res_0', 'int', 32, 0, 0, 0);
-insert into sys.args values (50349, 944, 'arg_1', 'clob', 0, 0, 1, 1);
-insert into sys.args values (50350, 944, 'arg_2', 'clob', 0, 0, 1, 2);
-insert into sys.args values (50351, 944, 'arg_3', 'int', 32, 0, 1, 3);
-insert into sys.args values (50352, 944, 'arg_4', 'int', 32, 0, 1, 4);
-insert into sys.args values (50353, 944, 'arg_5', 'int', 32, 0, 1, 5);
-insert into sys.functions values (945, 'next_value_for', 'next_value', 'sql', 0, 1, true, false, false, 2000, true, true);
-insert into sys.args values (50354, 945, 'res_0', 'bigint', 64, 0, 0, 0);
-insert into sys.args values (50355, 945, 'arg_1', 'varchar', 0, 0, 1, 1);
-insert into sys.args values (50356, 945, 'arg_2', 'varchar', 0, 0, 1, 2);
-insert into sys.functions values (946, 'get_value_for', 'get_value', 'sql', 0, 1, false, false, false, 2000, true, true);
-insert into sys.args values (50357, 946, 'res_0', 'bigint', 64, 0, 0, 0);
-insert into sys.args values (50358, 946, 'arg_1', 'varchar', 0, 0, 1, 1);
-insert into sys.args values (50359, 946, 'arg_2', 'varchar', 0, 0, 1, 2);
-insert into sys.functions values (947, 'restart', 'restart', 'sql', 0, 1, true, false, false, 2000, true, true);
-insert into sys.args values (50360, 947, 'res_0', 'bigint', 64, 0, 0, 0);
-insert into sys.args values (50361, 947, 'arg_1', 'varchar', 0, 0, 1, 1);
-insert into sys.args values (50362, 947, 'arg_2', 'varchar', 0, 0, 1, 2);
-insert into sys.args values (50363, 947, 'arg_3', 'bigint', 64, 0, 1, 3);
-insert into sys.functions values (948, 'locate', 'locate', 'str', 0, 1, false, false, false, 2000, true, false);
-insert into sys.args values (50364, 948, 'res_0', 'int', 32, 0, 0, 0);
-insert into sys.args values (50365, 948, 'arg_1', 'varchar', 0, 0, 1, 1);
-insert into sys.args values (50366, 948, 'arg_2', 'varchar', 0, 0, 1, 2);
-insert into sys.functions values (949, 'locate', 'locate3', 'str', 0, 1, false, false, false, 2000, true, false);
-insert into sys.args values (50367, 949, 'res_0', 'int', 32, 0, 0, 0);
-insert into sys.args values (50368, 949, 'arg_1', 'varchar', 0, 0, 1, 1);
-insert into sys.args values (50369, 949, 'arg_2', 'varchar', 0, 0, 1, 2);
-insert into sys.args values (50370, 949, 'arg_3', 'int', 32, 0, 1, 3);
-insert into sys.functions values (950, 'charindex', 'locate', 'str', 0, 1, false, false, false, 2000, true, false);
-insert into sys.args values (50371, 950, 'res_0', 'int', 32, 0, 0, 0);
-insert into sys.args values (50372, 950, 'arg_1', 'varchar', 0, 0, 1, 1);
-insert into sys.args values (50373, 950, 'arg_2', 'varchar', 0, 0, 1, 2);
-insert into sys.functions values (951, 'charindex', 'locate3', 'str', 0, 1, false, false, false, 2000, true, false);
-insert into sys.args values (50374, 951, 'res_0', 'int', 32, 0, 0, 0);
-insert into sys.args values (50375, 951, 'arg_1', 'varchar', 0, 0, 1, 1);
-insert into sys.args values (50376, 951, 'arg_2', 'varchar', 0, 0, 1, 2);
-insert into sys.args values (50377, 951, 'arg_3', 'int', 32, 0, 1, 3);
-insert into sys.functions values (952, 'splitpart', 'splitpart', 'str', 0, 1, false, false, false, 2000, true, false);
-insert into sys.args values (50378, 952, 'res_0', 'varchar', 0, 0, 0, 0);
-insert into sys.args values (50379, 952, 'arg_1', 'varchar', 0, 0, 1, 1);
-insert into sys.args values (50380, 952, 'arg_2', 'varchar', 0, 0, 1, 2);
-insert into sys.args values (50381, 952, 'arg_3', 'int', 32, 0, 1, 3);
-insert into sys.functions values (953, 'substring', 'substring', 'str', 0, 1, false, false, false, 2000, true, false);
-insert into sys.args values (50382, 953, 'res_0', 'varchar', 0, 0, 0, 0);
-insert into sys.args values (50383, 953, 'arg_1', 'varchar', 0, 0, 1, 1);
-insert into sys.args values (50384, 953, 'arg_2', 'int', 32, 0, 1, 2);
-insert into sys.functions values (954, 'substring', 'substring3', 'str', 0, 1, false, false, false, 2000, true, false);
-insert into sys.args values (50385, 954, 'res_0', 'varchar', 0, 0, 0, 0);
-insert into sys.args values (50386, 954, 'arg_1', 'varchar', 0, 0, 1, 1);
-insert into sys.args values (50387, 954, 'arg_2', 'int', 32, 0, 1, 2);
-insert into sys.args values (50388, 954, 'arg_3', 'int', 32, 0, 1, 3);
-insert into sys.functions values (955, 'substr', 'substring', 'str', 0, 1, false, false, false, 2000, true, false);
-insert into sys.args values (50389, 955, 'res_0', 'varchar', 0, 0, 0, 0);
-insert into sys.args values (50390, 955, 'arg_1', 'varchar', 0, 0, 1, 1);
-insert into sys.args values (50391, 955, 'arg_2', 'int', 32, 0, 1, 2);
-insert into sys.functions values (956, 'substr', 'substring3', 'str', 0, 1, false, false, false, 2000, true, false);
-insert into sys.args values (50392, 956, 'res_0', 'varchar', 0, 0, 0, 0);
-insert into sys.args values (50393, 956, 'arg_1', 'varchar', 0, 0, 1, 1);
-insert into sys.args values (50394, 956, 'arg_2', 'int', 32, 0, 1, 2);
-insert into sys.args values (50395, 956, 'arg_3', 'int', 32, 0, 1, 3);
-insert into sys.functions values (957, 'like', 'like', 'algebra', 0, 4, false, false, false, 2000, true, false);
-insert into sys.args values (50396, 957, 'res_0', 'boolean', 1, 0, 0, 0);
-insert into sys.args values (50397, 957, 'arg_1', 'varchar', 0, 0, 1, 1);
-insert into sys.args values (50398, 957, 'arg_2', 'varchar', 0, 0, 1, 2);
-insert into sys.args values (50399, 957, 'arg_3', 'varchar', 0, 0, 1, 3);
-insert into sys.args values (50400, 957, 'arg_4', 'boolean', 1, 0, 1, 4);
-insert into sys.functions values (958, 'not_like', 'not_like', 'algebra', 0, 4, false, false, false, 2000, true, false);
-insert into sys.args values (50401, 958, 'res_0', 'boolean', 1, 0, 0, 0);
-insert into sys.args values (50402, 958, 'arg_1', 'varchar', 0, 0, 1, 1);
-insert into sys.args values (50403, 958, 'arg_2', 'varchar', 0, 0, 1, 2);
-insert into sys.args values (50404, 958, 'arg_3', 'varchar', 0, 0, 1, 3);
-insert into sys.args values (50405, 958, 'arg_4', 'boolean', 1, 0, 1, 4);
-insert into sys.functions values (959, 'patindex', 'patindex', 'pcre', 0, 1, false, false, false, 2000, true, false);
-insert into sys.args values (50406, 959, 'res_0', 'int', 32, 0, 0, 0);
-insert into sys.args values (50407, 959, 'arg_1', 'varchar', 0, 0, 1, 1);
-insert into sys.args values (50408, 959, 'arg_2', 'varchar', 0, 0, 1, 2);
-insert into sys.functions values (960, 'truncate', 'stringleft', 'str', 0, 1, false, false, false, 2000, true, false);
-insert into sys.args values (50409, 960, 'res_0', 'varchar', 0, 0, 0, 0);
-insert into sys.args values (50410, 960, 'arg_1', 'varchar', 0, 0, 1, 1);
-insert into sys.args values (50411, 960, 'arg_2', 'int', 32, 0, 1, 2);
-insert into sys.functions values (961, 'concat', '+', 'calc', 0, 1, false, false, false, 2000, true, false);
-insert into sys.args values (50412, 961, 'res_0', 'varchar', 0, 0, 0, 0);
-insert into sys.args values (50413, 961, 'arg_1', 'varchar', 0, 0, 1, 1);
-insert into sys.args values (50414, 961, 'arg_2', 'varchar', 0, 0, 1, 2);
-insert into sys.functions values (962, 'ascii', 'ascii', 'str', 0, 1, false, false, false, 2000, true, true);
-insert into sys.args values (50415, 962, 'res_0', 'int', 32, 0, 0, 0);
-insert into sys.args values (50416, 962, 'arg_1', 'varchar', 0, 0, 1, 1);
-insert into sys.functions values (963, 'code', 'unicode', 'str', 0, 1, false, false, false, 2000, true, false);
-insert into sys.args values (50417, 963, 'res_0', 'varchar', 0, 0, 0, 0);
-insert into sys.args values (50418, 963, 'arg_1', 'int', 32, 0, 1, 1);
-insert into sys.functions values (964, 'length', 'length', 'str', 0, 1, false, false, false, 2000, true, false);
-insert into sys.args values (50419, 964, 'res_0', 'int', 32, 0, 0, 0);
-insert into sys.args values (50420, 964, 'arg_1', 'varchar', 0, 0, 1, 1);
-insert into sys.functions values (965, 'right', 'stringright', 'str', 0, 1, false, false, false, 2000, true, false);
-insert into sys.args values (50421, 965, 'res_0', 'varchar', 0, 0, 0, 0);
-insert into sys.args values (50422, 965, 'arg_1', 'varchar', 0, 0, 1, 1);
-insert into sys.args values (50423, 965, 'arg_2', 'int', 32, 0, 1, 2);
-insert into sys.functions values (966, 'left', 'stringleft', 'str', 0, 1, false, false, false, 2000, true, false);
-insert into sys.args values (50424, 966, 'res_0', 'varchar', 0, 0, 0, 0);
-insert into sys.args values (50425, 966, 'arg_1', 'varchar', 0, 0, 1, 1);
-insert into sys.args values (50426, 966, 'arg_2', 'int', 32, 0, 1, 2);
-insert into sys.functions values (967, 'upper', 'toUpper', 'str', 0, 1, false, false, false, 2000, true, false);
-insert into sys.args values (50427, 967, 'res_0', 'varchar', 0, 0, 0, 0);
-insert into sys.args values (50428, 967, 'arg_1', 'varchar', 0, 0, 1, 1);
-insert into sys.functions values (968, 'ucase', 'toUpper', 'str', 0, 1, false, false, false, 2000, true, false);
-insert into sys.args values (50429, 968, 'res_0', 'varchar', 0, 0, 0, 0);
-insert into sys.args values (50430, 968, 'arg_1', 'varchar', 0, 0, 1, 1);
-insert into sys.functions values (969, 'lower', 'toLower', 'str', 0, 1, false, false, false, 2000, true, false);
-insert into sys.args values (50431, 969, 'res_0', 'varchar', 0, 0, 0, 0);
-insert into sys.args values (50432, 969, 'arg_1', 'varchar', 0, 0, 1, 1);
-insert into sys.functions values (970, 'lcase', 'toLower', 'str', 0, 1, false, false, false, 2000, true, false);
-insert into sys.args values (50433, 970, 'res_0', 'varchar', 0, 0, 0, 0);
-insert into sys.args values (50434, 970, 'arg_1', 'varchar', 0, 0, 1, 1);
-insert into sys.functions values (971, 'trim', 'trim', 'str', 0, 1, false, false, false, 2000, true, false);
-insert into sys.args values (50435, 971, 'res_0', 'varchar', 0, 0, 0, 0);
-insert into sys.args values (50436, 971, 'arg_1', 'varchar', 0, 0, 1, 1);
-insert into sys.functions values (972, 'trim', 'trim2', 'str', 0, 1, false, false, false, 2000, true, false);
-insert into sys.args values (50437, 972, 'res_0', 'varchar', 0, 0, 0, 0);
-insert into sys.args values (50438, 972, 'arg_1', 'varchar', 0, 0, 1, 1);
-insert into sys.args values (50439, 972, 'arg_2', 'varchar', 0, 0, 1, 2);
-insert into sys.functions values (973, 'ltrim', 'ltrim', 'str', 0, 1, false, false, false, 2000, true, false);
-insert into sys.args values (50440, 973, 'res_0', 'varchar', 0, 0, 0, 0);
-insert into sys.args values (50441, 973, 'arg_1', 'varchar', 0, 0, 1, 1);
-insert into sys.functions values (974, 'ltrim', 'ltrim2', 'str', 0, 1, false, false, false, 2000, true, false);
-insert into sys.args values (50442, 974, 'res_0', 'varchar', 0, 0, 0, 0);
-insert into sys.args values (50443, 974, 'arg_1', 'varchar', 0, 0, 1, 1);
-insert into sys.args values (50444, 974, 'arg_2', 'varchar', 0, 0, 1, 2);
-insert into sys.functions values (975, 'rtrim', 'rtrim', 'str', 0, 1, false, false, false, 2000, true, false);
-insert into sys.args values (50445, 975, 'res_0', 'varchar', 0, 0, 0, 0);
-insert into sys.args values (50446, 975, 'arg_1', 'varchar', 0, 0, 1, 1);
-insert into sys.functions values (976, 'rtrim', 'rtrim2', 'str', 0, 1, false, false, false, 2000, true, false);
-insert into sys.args values (50447, 976, 'res_0', 'varchar', 0, 0, 0, 0);
-insert into sys.args values (50448, 976, 'arg_1', 'varchar', 0, 0, 1, 1);
-insert into sys.args values (50449, 976, 'arg_2', 'varchar', 0, 0, 1, 2);
-insert into sys.functions values (977, 'lpad', 'lpad', 'str', 0, 1, false, false, false, 2000, true, false);
-insert into sys.args values (50450, 977, 'res_0', 'varchar', 0, 0, 0, 0);
-insert into sys.args values (50451, 977, 'arg_1', 'varchar', 0, 0, 1, 1);
-insert into sys.args values (50452, 977, 'arg_2', 'int', 32, 0, 1, 2);
-insert into sys.functions values (978, 'lpad', 'lpad3', 'str', 0, 1, false, false, false, 2000, true, false);
-insert into sys.args values (50453, 978, 'res_0', 'varchar', 0, 0, 0, 0);
-insert into sys.args values (50454, 978, 'arg_1', 'varchar', 0, 0, 1, 1);
-insert into sys.args values (50455, 978, 'arg_2', 'int', 32, 0, 1, 2);
-insert into sys.args values (50456, 978, 'arg_3', 'varchar', 0, 0, 1, 3);
-insert into sys.functions values (979, 'rpad', 'rpad', 'str', 0, 1, false, false, false, 2000, true, false);
-insert into sys.args values (50457, 979, 'res_0', 'varchar', 0, 0, 0, 0);
-insert into sys.args values (50458, 979, 'arg_1', 'varchar', 0, 0, 1, 1);
-insert into sys.args values (50459, 979, 'arg_2', 'int', 32, 0, 1, 2);
-insert into sys.functions values (980, 'rpad', 'rpad3', 'str', 0, 1, false, false, false, 2000, true, false);
-insert into sys.args values (50460, 980, 'res_0', 'varchar', 0, 0, 0, 0);
-insert into sys.args values (50461, 980, 'arg_1', 'varchar', 0, 0, 1, 1);
-insert into sys.args values (50462, 980, 'arg_2', 'int', 32, 0, 1, 2);
-insert into sys.args values (50463, 980, 'arg_3', 'varchar', 0, 0, 1, 3);
-insert into sys.functions values (981, 'insert', 'insert', 'str', 0, 1, false, false, false, 2000, true, false);
-insert into sys.args values (50464, 981, 'res_0', 'varchar', 0, 0, 0, 0);
-insert into sys.args values (50465, 981, 'arg_1', 'varchar', 0, 0, 1, 1);
-insert into sys.args values (50466, 981, 'arg_2', 'int', 32, 0, 1, 2);
-insert into sys.args values (50467, 981, 'arg_3', 'int', 32, 0, 1, 3);
-insert into sys.args values (50468, 981, 'arg_4', 'varchar', 0, 0, 1, 4);
-insert into sys.functions values (982, 'replace', 'replace', 'str', 0, 1, false, false, false, 2000, true, false);
-insert into sys.args values (50469, 982, 'res_0', 'varchar', 0, 0, 0, 0);
-insert into sys.args values (50470, 982, 'arg_1', 'varchar', 0, 0, 1, 1);
-insert into sys.args values (50471, 982, 'arg_2', 'varchar', 0, 0, 1, 2);
-insert into sys.args values (50472, 982, 'arg_3', 'varchar', 0, 0, 1, 3);
-insert into sys.functions values (983, 'repeat', 'repeat', 'str', 0, 1, false, false, false, 2000, true, true);
-insert into sys.args values (50473, 983, 'res_0', 'varchar', 0, 0, 0, 0);
-insert into sys.args values (50474, 983, 'arg_1', 'varchar', 0, 0, 1, 1);
-insert into sys.args values (50475, 983, 'arg_2', 'int', 32, 0, 1, 2);
-insert into sys.functions values (984, 'space', 'space', 'str', 0, 1, false, false, false, 2000, true, true);
-insert into sys.args values (50476, 984, 'res_0', 'varchar', 0, 0, 0, 0);
-insert into sys.args values (50477, 984, 'arg_1', 'int', 32, 0, 1, 1);
-insert into sys.functions values (985, 'char_length', 'length', 'str', 0, 1, false, false, false, 2000, true, false);
-insert into sys.args values (50478, 985, 'res_0', 'int', 32, 0, 0, 0);
-insert into sys.args values (50479, 985, 'arg_1', 'varchar', 0, 0, 1, 1);
-insert into sys.functions values (986, 'character_length', 'length', 'str', 0, 1, false, false, false, 2000, true, false);
-insert into sys.args values (50480, 986, 'res_0', 'int', 32, 0, 0, 0);
-insert into sys.args values (50481, 986, 'arg_1', 'varchar', 0, 0, 1, 1);
-insert into sys.functions values (987, 'octet_length', 'nbytes', 'str', 0, 1, false, false, false, 2000, true, false);
-insert into sys.args values (50482, 987, 'res_0', 'int', 32, 0, 0, 0);
-insert into sys.args values (50483, 987, 'arg_1', 'varchar', 0, 0, 1, 1);
-insert into sys.functions values (988, 'soundex', 'soundex', 'txtsim', 0, 1, false, false, false, 2000, true, false);
-insert into sys.args values (50484, 988, 'res_0', 'varchar', 0, 0, 0, 0);
-insert into sys.args values (50485, 988, 'arg_1', 'varchar', 0, 0, 1, 1);
-insert into sys.functions values (989, 'difference', 'stringdiff', 'txtsim', 0, 1, false, false, false, 2000, true, true);
-insert into sys.args values (50486, 989, 'res_0', 'int', 32, 0, 0, 0);
-insert into sys.args values (50487, 989, 'arg_1', 'varchar', 0, 0, 1, 1);
-insert into sys.args values (50488, 989, 'arg_2', 'varchar', 0, 0, 1, 2);
-insert into sys.functions values (990, 'editdistance', 'editdistance', 'txtsim', 0, 1, false, false, false, 2000, true, true);
-insert into sys.args values (50489, 990, 'res_0', 'int', 32, 0, 0, 0);
-insert into sys.args values (50490, 990, 'arg_1', 'varchar', 0, 0, 1, 1);
-insert into sys.args values (50491, 990, 'arg_2', 'varchar', 0, 0, 1, 2);
-insert into sys.functions values (991, 'editdistance2', 'editdistance2', 'txtsim', 0, 1, false, false, false, 2000, true, true);
-insert into sys.args values (50492, 991, 'res_0', 'int', 32, 0, 0, 0);
-insert into sys.args values (50493, 991, 'arg_1', 'varchar', 0, 0, 1, 1);
-insert into sys.args values (50494, 991, 'arg_2', 'varchar', 0, 0, 1, 2);
-insert into sys.functions values (992, 'similarity', 'similarity', 'txtsim', 0, 1, false, false, false, 2000, true, true);
-insert into sys.args values (50495, 992, 'res_0', 'double', 53, 0, 0, 0);
-insert into sys.args values (50496, 992, 'arg_1', 'varchar', 0, 0, 1, 1);
-insert into sys.args values (50497, 992, 'arg_2', 'varchar', 0, 0, 1, 2);
-insert into sys.functions values (993, 'qgramnormalize', 'qgramnormalize', 'txtsim', 0, 1, false, false, false, 2000, true, false);
-insert into sys.args values (50498, 993, 'res_0', 'varchar', 0, 0, 0, 0);
-insert into sys.args values (50499, 993, 'arg_1', 'varchar', 0, 0, 1, 1);
-insert into sys.functions values (994, 'levenshtein', 'levenshtein', 'txtsim', 0, 1, false, false, false, 2000, true, true);
-insert into sys.args values (50500, 994, 'res_0', 'int', 32, 0, 0, 0);
-insert into sys.args values (50501, 994, 'arg_1', 'varchar', 0, 0, 1, 1);
-insert into sys.args values (50502, 994, 'arg_2', 'varchar', 0, 0, 1, 2);
-insert into sys.functions values (995, 'levenshtein', 'levenshtein', 'txtsim', 0, 1, false, false, false, 2000, true, true);
-insert into sys.args values (50503, 995, 'res_0', 'int', 32, 0, 0, 0);
-insert into sys.args values (50504, 995, 'arg_1', 'varchar', 0, 0, 1, 1);
-insert into sys.args values (50505, 995, 'arg_2', 'varchar', 0, 0, 1, 2);
-insert into sys.args values (50506, 995, 'arg_3', 'int', 32, 0, 1, 3);
-insert into sys.args values (50507, 995, 'arg_4', 'int', 32, 0, 1, 4);
-insert into sys.args values (50508, 995, 'arg_5', 'int', 32, 0, 1, 5);
-insert into sys.functions values (996, 'next_value_for', 'next_value', 'sql', 0, 1, true, false, false, 2000, true, true);
-insert into sys.args values (50509, 996, 'res_0', 'bigint', 64, 0, 0, 0);
-insert into sys.args values (50510, 996, 'arg_1', 'char', 0, 0, 1, 1);
-insert into sys.args values (50511, 996, 'arg_2', 'char', 0, 0, 1, 2);
-insert into sys.functions values (997, 'get_value_for', 'get_value', 'sql', 0, 1, false, false, false, 2000, true, true);
-insert into sys.args values (50512, 997, 'res_0', 'bigint', 64, 0, 0, 0);
-insert into sys.args values (50513, 997, 'arg_1', 'char', 0, 0, 1, 1);
-insert into sys.args values (50514, 997, 'arg_2', 'char', 0, 0, 1, 2);
-insert into sys.functions values (998, 'restart', 'restart', 'sql', 0, 1, true, false, false, 2000, true, true);
-insert into sys.args values (50515, 998, 'res_0', 'bigint', 64, 0, 0, 0);
-insert into sys.args values (50516, 998, 'arg_1', 'char', 0, 0, 1, 1);
-insert into sys.args values (50517, 998, 'arg_2', 'char', 0, 0, 1, 2);
-insert into sys.args values (50518, 998, 'arg_3', 'bigint', 64, 0, 1, 3);
-insert into sys.functions values (999, 'locate', 'locate', 'str', 0, 1, false, false, false, 2000, true, false);
-insert into sys.args values (50519, 999, 'res_0', 'int', 32, 0, 0, 0);
-insert into sys.args values (50520, 999, 'arg_1', 'char', 0, 0, 1, 1);
-insert into sys.args values (50521, 999, 'arg_2', 'char', 0, 0, 1, 2);
-insert into sys.functions values (1000, 'locate', 'locate3', 'str', 0, 1, false, false, false, 2000, true, false);
-insert into sys.args values (50522, 1000, 'res_0', 'int', 32, 0, 0, 0);
-insert into sys.args values (50523, 1000, 'arg_1', 'char', 0, 0, 1, 1);
-insert into sys.args values (50524, 1000, 'arg_2', 'char', 0, 0, 1, 2);
-insert into sys.args values (50525, 1000, 'arg_3', 'int', 32, 0, 1, 3);
-insert into sys.functions values (1001, 'charindex', 'locate', 'str', 0, 1, false, false, false, 2000, true, false);
-insert into sys.args values (50526, 1001, 'res_0', 'int', 32, 0, 0, 0);
-insert into sys.args values (50527, 1001, 'arg_1', 'char', 0, 0, 1, 1);
-insert into sys.args values (50528, 1001, 'arg_2', 'char', 0, 0, 1, 2);
-insert into sys.functions values (1002, 'charindex', 'locate3', 'str', 0, 1, false, false, false, 2000, true, false);
-insert into sys.args values (50529, 1002, 'res_0', 'int', 32, 0, 0, 0);
-insert into sys.args values (50530, 1002, 'arg_1', 'char', 0, 0, 1, 1);
-insert into sys.args values (50531, 1002, 'arg_2', 'char', 0, 0, 1, 2);
-insert into sys.args values (50532, 1002, 'arg_3', 'int', 32, 0, 1, 3);
-insert into sys.functions values (1003, 'splitpart', 'splitpart', 'str', 0, 1, false, false, false, 2000, true, false);
-insert into sys.args values (50533, 1003, 'res_0', 'char', 0, 0, 0, 0);
-insert into sys.args values (50534, 1003, 'arg_1', 'char', 0, 0, 1, 1);
-insert into sys.args values (50535, 1003, 'arg_2', 'char', 0, 0, 1, 2);
-insert into sys.args values (50536, 1003, 'arg_3', 'int', 32, 0, 1, 3);
-insert into sys.functions values (1004, 'substring', 'substring', 'str', 0, 1, false, false, false, 2000, true, false);
-insert into sys.args values (50537, 1004, 'res_0', 'char', 0, 0, 0, 0);
-insert into sys.args values (50538, 1004, 'arg_1', 'char', 0, 0, 1, 1);
-insert into sys.args values (50539, 1004, 'arg_2', 'int', 32, 0, 1, 2);
-insert into sys.functions values (1005, 'substring', 'substring3', 'str', 0, 1, false, false, false, 2000, true, false);
-insert into sys.args values (50540, 1005, 'res_0', 'char', 0, 0, 0, 0);
-insert into sys.args values (50541, 1005, 'arg_1', 'char', 0, 0, 1, 1);
-insert into sys.args values (50542, 1005, 'arg_2', 'int', 32, 0, 1, 2);
-insert into sys.args values (50543, 1005, 'arg_3', 'int', 32, 0, 1, 3);
-insert into sys.functions values (1006, 'substr', 'substring', 'str', 0, 1, false, false, false, 2000, true, false);
-insert into sys.args values (50544, 1006, 'res_0', 'char', 0, 0, 0, 0);
-insert into sys.args values (50545, 1006, 'arg_1', 'char', 0, 0, 1, 1);
-insert into sys.args values (50546, 1006, 'arg_2', 'int', 32, 0, 1, 2);
-insert into sys.functions values (1007, 'substr', 'substring3', 'str', 0, 1, false, false, false, 2000, true, false);
-insert into sys.args values (50547, 1007, 'res_0', 'char', 0, 0, 0, 0);
-insert into sys.args values (50548, 1007, 'arg_1', 'char', 0, 0, 1, 1);
-insert into sys.args values (50549, 1007, 'arg_2', 'int', 32, 0, 1, 2);
-insert into sys.args values (50550, 1007, 'arg_3', 'int', 32, 0, 1, 3);
-insert into sys.functions values (1008, 'like', 'like', 'algebra', 0, 4, false, false, false, 2000, true, false);
-insert into sys.args values (50551, 1008, 'res_0', 'boolean', 1, 0, 0, 0);
-insert into sys.args values (50552, 1008, 'arg_1', 'char', 0, 0, 1, 1);
-insert into sys.args values (50553, 1008, 'arg_2', 'char', 0, 0, 1, 2);
-insert into sys.args values (50554, 1008, 'arg_3', 'char', 0, 0, 1, 3);
-insert into sys.args values (50555, 1008, 'arg_4', 'boolean', 1, 0, 1, 4);
-insert into sys.functions values (1009, 'not_like', 'not_like', 'algebra', 0, 4, false, false, false, 2000, true, false);
-insert into sys.args values (50556, 1009, 'res_0', 'boolean', 1, 0, 0, 0);
-insert into sys.args values (50557, 1009, 'arg_1', 'char', 0, 0, 1, 1);
-insert into sys.args values (50558, 1009, 'arg_2', 'char', 0, 0, 1, 2);
-insert into sys.args values (50559, 1009, 'arg_3', 'char', 0, 0, 1, 3);
-insert into sys.args values (50560, 1009, 'arg_4', 'boolean', 1, 0, 1, 4);
-insert into sys.functions values (1010, 'patindex', 'patindex', 'pcre', 0, 1, false, false, false, 2000, true, false);
-insert into sys.args values (50561, 1010, 'res_0', 'int', 32, 0, 0, 0);
-insert into sys.args values (50562, 1010, 'arg_1', 'char', 0, 0, 1, 1);
-insert into sys.args values (50563, 1010, 'arg_2', 'char', 0, 0, 1, 2);
-insert into sys.functions values (1011, 'truncate', 'stringleft', 'str', 0, 1, false, false, false, 2000, true, false);
-insert into sys.args values (50564, 1011, 'res_0', 'char', 0, 0, 0, 0);
-insert into sys.args values (50565, 1011, 'arg_1', 'char', 0, 0, 1, 1);
-insert into sys.args values (50566, 1011, 'arg_2', 'int', 32, 0, 1, 2);
-insert into sys.functions values (1012, 'concat', '+', 'calc', 0, 1, false, false, false, 2000, true, false);
-insert into sys.args values (50567, 1012, 'res_0', 'char', 0, 0, 0, 0);
-insert into sys.args values (50568, 1012, 'arg_1', 'char', 0, 0, 1, 1);
-insert into sys.args values (50569, 1012, 'arg_2', 'char', 0, 0, 1, 2);
-insert into sys.functions values (1013, 'ascii', 'ascii', 'str', 0, 1, false, false, false, 2000, true, true);
-insert into sys.args values (50570, 1013, 'res_0', 'int', 32, 0, 0, 0);
-insert into sys.args values (50571, 1013, 'arg_1', 'char', 0, 0, 1, 1);
-insert into sys.functions values (1014, 'code', 'unicode', 'str', 0, 1, false, false, false, 2000, true, false);
-insert into sys.args values (50572, 1014, 'res_0', 'char', 0, 0, 0, 0);
-insert into sys.args values (50573, 1014, 'arg_1', 'int', 32, 0, 1, 1);
-insert into sys.functions values (1015, 'length', 'length', 'str', 0, 1, false, false, false, 2000, true, false);
-insert into sys.args values (50574, 1015, 'res_0', 'int', 32, 0, 0, 0);
-insert into sys.args values (50575, 1015, 'arg_1', 'char', 0, 0, 1, 1);
-insert into sys.functions values (1016, 'right', 'stringright', 'str', 0, 1, false, false, false, 2000, true, false);
-insert into sys.args values (50576, 1016, 'res_0', 'char', 0, 0, 0, 0);
-insert into sys.args values (50577, 1016, 'arg_1', 'char', 0, 0, 1, 1);
-insert into sys.args values (50578, 1016, 'arg_2', 'int', 32, 0, 1, 2);
-insert into sys.functions values (1017, 'left', 'stringleft', 'str', 0, 1, false, false, false, 2000, true, false);
-insert into sys.args values (50579, 1017, 'res_0', 'char', 0, 0, 0, 0);
-insert into sys.args values (50580, 1017, 'arg_1', 'char', 0, 0, 1, 1);
-insert into sys.args values (50581, 1017, 'arg_2', 'int', 32, 0, 1, 2);
-insert into sys.functions values (1018, 'upper', 'toUpper', 'str', 0, 1, false, false, false, 2000, true, false);
-insert into sys.args values (50582, 1018, 'res_0', 'char', 0, 0, 0, 0);
-insert into sys.args values (50583, 1018, 'arg_1', 'char', 0, 0, 1, 1);
-insert into sys.functions values (1019, 'ucase', 'toUpper', 'str', 0, 1, false, false, false, 2000, true, false);
-insert into sys.args values (50584, 1019, 'res_0', 'char', 0, 0, 0, 0);
-insert into sys.args values (50585, 1019, 'arg_1', 'char', 0, 0, 1, 1);
-insert into sys.functions values (1020, 'lower', 'toLower', 'str', 0, 1, false, false, false, 2000, true, false);
-insert into sys.args values (50586, 1020, 'res_0', 'char', 0, 0, 0, 0);
-insert into sys.args values (50587, 1020, 'arg_1', 'char', 0, 0, 1, 1);
-insert into sys.functions values (1021, 'lcase', 'toLower', 'str', 0, 1, false, false, false, 2000, true, false);
-insert into sys.args values (50588, 1021, 'res_0', 'char', 0, 0, 0, 0);
-insert into sys.args values (50589, 1021, 'arg_1', 'char', 0, 0, 1, 1);
-insert into sys.functions values (1022, 'trim', 'trim', 'str', 0, 1, false, false, false, 2000, true, false);
-insert into sys.args values (50590, 1022, 'res_0', 'char', 0, 0, 0, 0);
-insert into sys.args values (50591, 1022, 'arg_1', 'char', 0, 0, 1, 1);
-insert into sys.functions values (1023, 'trim', 'trim2', 'str', 0, 1, false, false, false, 2000, true, false);
-insert into sys.args values (50592, 1023, 'res_0', 'char', 0, 0, 0, 0);
-insert into sys.args values (50593, 1023, 'arg_1', 'char', 0, 0, 1, 1);
-insert into sys.args values (50594, 1023, 'arg_2', 'char', 0, 0, 1, 2);
-insert into sys.functions values (1024, 'ltrim', 'ltrim', 'str', 0, 1, false, false, false, 2000, true, false);
-insert into sys.args values (50595, 1024, 'res_0', 'char', 0, 0, 0, 0);
-insert into sys.args values (50596, 1024, 'arg_1', 'char', 0, 0, 1, 1);
-insert into sys.functions values (1025, 'ltrim', 'ltrim2', 'str', 0, 1, false, false, false, 2000, true, false);
-insert into sys.args values (50597, 1025, 'res_0', 'char', 0, 0, 0, 0);
-insert into sys.args values (50598, 1025, 'arg_1', 'char', 0, 0, 1, 1);
-insert into sys.args values (50599, 1025, 'arg_2', 'char', 0, 0, 1, 2);
-insert into sys.functions values (1026, 'rtrim', 'rtrim', 'str', 0, 1, false, false, false, 2000, true, false);
-insert into sys.args values (50600, 1026, 'res_0', 'char', 0, 0, 0, 0);
-insert into sys.args values (50601, 1026, 'arg_1', 'char', 0, 0, 1, 1);
-insert into sys.functions values (1027, 'rtrim', 'rtrim2', 'str', 0, 1, false, false, false, 2000, true, false);
-insert into sys.args values (50602, 1027, 'res_0', 'char', 0, 0, 0, 0);
-insert into sys.args values (50603, 1027, 'arg_1', 'char', 0, 0, 1, 1);
-insert into sys.args values (50604, 1027, 'arg_2', 'char', 0, 0, 1, 2);
-insert into sys.functions values (1028, 'lpad', 'lpad', 'str', 0, 1, false, false, false, 2000, true, false);
-insert into sys.args values (50605, 1028, 'res_0', 'char', 0, 0, 0, 0);
-insert into sys.args values (50606, 1028, 'arg_1', 'char', 0, 0, 1, 1);
-insert into sys.args values (50607, 1028, 'arg_2', 'int', 32, 0, 1, 2);
-insert into sys.functions values (1029, 'lpad', 'lpad3', 'str', 0, 1, false, false, false, 2000, true, false);
-insert into sys.args values (50608, 1029, 'res_0', 'char', 0, 0, 0, 0);
-insert into sys.args values (50609, 1029, 'arg_1', 'char', 0, 0, 1, 1);
-insert into sys.args values (50610, 1029, 'arg_2', 'int', 32, 0, 1, 2);
-insert into sys.args values (50611, 1029, 'arg_3', 'char', 0, 0, 1, 3);
-insert into sys.functions values (1030, 'rpad', 'rpad', 'str', 0, 1, false, false, false, 2000, true, false);
-insert into sys.args values (50612, 1030, 'res_0', 'char', 0, 0, 0, 0);
-insert into sys.args values (50613, 1030, 'arg_1', 'char', 0, 0, 1, 1);
-insert into sys.args values (50614, 1030, 'arg_2', 'int', 32, 0, 1, 2);
-insert into sys.functions values (1031, 'rpad', 'rpad3', 'str', 0, 1, false, false, false, 2000, true, false);
-insert into sys.args values (50615, 1031, 'res_0', 'char', 0, 0, 0, 0);
-insert into sys.args values (50616, 1031, 'arg_1', 'char', 0, 0, 1, 1);
-insert into sys.args values (50617, 1031, 'arg_2', 'int', 32, 0, 1, 2);
-insert into sys.args values (50618, 1031, 'arg_3', 'char', 0, 0, 1, 3);
-insert into sys.functions values (1032, 'insert', 'insert', 'str', 0, 1, false, false, false, 2000, true, false);
-insert into sys.args values (50619, 1032, 'res_0', 'char', 0, 0, 0, 0);
-insert into sys.args values (50620, 1032, 'arg_1', 'char', 0, 0, 1, 1);
-insert into sys.args values (50621, 1032, 'arg_2', 'int', 32, 0, 1, 2);
-insert into sys.args values (50622, 1032, 'arg_3', 'int', 32, 0, 1, 3);
-insert into sys.args values (50623, 1032, 'arg_4', 'char', 0, 0, 1, 4);
-insert into sys.functions values (1033, 'replace', 'replace', 'str', 0, 1, false, false, false, 2000, true, false);
-insert into sys.args values (50624, 1033, 'res_0', 'char', 0, 0, 0, 0);
-insert into sys.args values (50625, 1033, 'arg_1', 'char', 0, 0, 1, 1);
-insert into sys.args values (50626, 1033, 'arg_2', 'char', 0, 0, 1, 2);
-insert into sys.args values (50627, 1033, 'arg_3', 'char', 0, 0, 1, 3);
-insert into sys.functions values (1034, 'repeat', 'repeat', 'str', 0, 1, false, false, false, 2000, true, true);
-insert into sys.args values (50628, 1034, 'res_0', 'char', 0, 0, 0, 0);
-insert into sys.args values (50629, 1034, 'arg_1', 'char', 0, 0, 1, 1);
-insert into sys.args values (50630, 1034, 'arg_2', 'int', 32, 0, 1, 2);
-insert into sys.functions values (1035, 'space', 'space', 'str', 0, 1, false, false, false, 2000, true, true);
-insert into sys.args values (50631, 1035, 'res_0', 'char', 0, 0, 0, 0);
-insert into sys.args values (50632, 1035, 'arg_1', 'int', 32, 0, 1, 1);
-insert into sys.functions values (1036, 'char_length', 'length', 'str', 0, 1, false, false, false, 2000, true, false);
-insert into sys.args values (50633, 1036, 'res_0', 'int', 32, 0, 0, 0);
-insert into sys.args values (50634, 1036, 'arg_1', 'char', 0, 0, 1, 1);
-insert into sys.functions values (1037, 'character_length', 'length', 'str', 0, 1, false, false, false, 2000, true, false);
-insert into sys.args values (50635, 1037, 'res_0', 'int', 32, 0, 0, 0);
-insert into sys.args values (50636, 1037, 'arg_1', 'char', 0, 0, 1, 1);
-insert into sys.functions values (1038, 'octet_length', 'nbytes', 'str', 0, 1, false, false, false, 2000, true, false);
-insert into sys.args values (50637, 1038, 'res_0', 'int', 32, 0, 0, 0);
-insert into sys.args values (50638, 1038, 'arg_1', 'char', 0, 0, 1, 1);
-insert into sys.functions values (1039, 'soundex', 'soundex', 'txtsim', 0, 1, false, false, false, 2000, true, false);
-insert into sys.args values (50639, 1039, 'res_0', 'char', 0, 0, 0, 0);
-insert into sys.args values (50640, 1039, 'arg_1', 'char', 0, 0, 1, 1);
-insert into sys.functions values (1040, 'difference', 'stringdiff', 'txtsim', 0, 1, false, false, false, 2000, true, true);
-insert into sys.args values (50641, 1040, 'res_0', 'int', 32, 0, 0, 0);
-insert into sys.args values (50642, 1040, 'arg_1', 'char', 0, 0, 1, 1);
-insert into sys.args values (50643, 1040, 'arg_2', 'char', 0, 0, 1, 2);
-insert into sys.functions values (1041, 'editdistance', 'editdistance', 'txtsim', 0, 1, false, false, false, 2000, true, true);
-insert into sys.args values (50644, 1041, 'res_0', 'int', 32, 0, 0, 0);
-insert into sys.args values (50645, 1041, 'arg_1', 'char', 0, 0, 1, 1);
-insert into sys.args values (50646, 1041, 'arg_2', 'char', 0, 0, 1, 2);
-insert into sys.functions values (1042, 'editdistance2', 'editdistance2', 'txtsim', 0, 1, false, false, false, 2000, true, true);
-insert into sys.args values (50647, 1042, 'res_0', 'int', 32, 0, 0, 0);
-insert into sys.args values (50648, 1042, 'arg_1', 'char', 0, 0, 1, 1);
-insert into sys.args values (50649, 1042, 'arg_2', 'char', 0, 0, 1, 2);
-insert into sys.functions values (1043, 'similarity', 'similarity', 'txtsim', 0, 1, false, false, false, 2000, true, true);
-insert into sys.args values (50650, 1043, 'res_0', 'double', 53, 0, 0, 0);
-insert into sys.args values (50651, 1043, 'arg_1', 'char', 0, 0, 1, 1);
-insert into sys.args values (50652, 1043, 'arg_2', 'char', 0, 0, 1, 2);
-insert into sys.functions values (1044, 'qgramnormalize', 'qgramnormalize', 'txtsim', 0, 1, false, false, false, 2000, true, false);
-insert into sys.args values (50653, 1044, 'res_0', 'char', 0, 0, 0, 0);
-insert into sys.args values (50654, 1044, 'arg_1', 'char', 0, 0, 1, 1);
-insert into sys.functions values (1045, 'levenshtein', 'levenshtein', 'txtsim', 0, 1, false, false, false, 2000, true, true);
-insert into sys.args values (50655, 1045, 'res_0', 'int', 32, 0, 0, 0);
-insert into sys.args values (50656, 1045, 'arg_1', 'char', 0, 0, 1, 1);
-insert into sys.args values (50657, 1045, 'arg_2', 'char', 0, 0, 1, 2);
-insert into sys.functions values (1046, 'levenshtein', 'levenshtein', 'txtsim', 0, 1, false, false, false, 2000, true, true);
-insert into sys.args values (50658, 1046, 'res_0', 'int', 32, 0, 0, 0);
-insert into sys.args values (50659, 1046, 'arg_1', 'char', 0, 0, 1, 1);
-insert into sys.args values (50660, 1046, 'arg_2', 'char', 0, 0, 1, 2);
-insert into sys.args values (50661, 1046, 'arg_3', 'int', 32, 0, 1, 3);
-insert into sys.args values (50662, 1046, 'arg_4', 'int', 32, 0, 1, 4);
-insert into sys.args values (50663, 1046, 'arg_5', 'int', 32, 0, 1, 5);
-insert into sys.functions values (1049, 'sys_update_schemas', 'update_schemas', 'sql', 0, 2, true, false, false, 2000, true, true);
-insert into sys.functions values (1050, 'sys_update_tables', 'update_tables', 'sql', 0, 2, true, false, false, 2000, true, true);
-
-Running database upgrade commands:
-create procedure SHPattach(fname string) external name shp.attach;
-create procedure SHPload(fid integer) external name shp.import;
-create procedure SHPload(fid integer, filter geometry) external name shp.import;
-update sys.functions set system = true where schema_id = 2000 and name in ('shpattach', 'shpload');
-
-Running database upgrade commands:
-alter table sys.db_user_info add column max_memory bigint;
-alter table sys.db_user_info add column max_workers int;
-alter table sys.db_user_info add column optimizer varchar(1024);
-alter table sys.db_user_info add column default_role int;
-alter table sys.db_user_info add column password varchar(256);
-update sys.db_user_info u set max_memory = 0, max_workers = 0, optimizer = 'default_pipe', default_role = (select id from sys.auths a where a.name = u.name);
--- and copying passwords
-
-Running database upgrade commands:
-drop view sys.dependency_schemas_on_users;
-drop view sys.roles;
-drop view sys.users;
-drop function sys.db_users();
-CREATE VIEW sys.roles AS SELECT id, name, grantor FROM sys.auths a WHERE a.name NOT IN (SELECT u.name FROM sys.db_user_info u);
-GRANT SELECT ON sys.roles TO PUBLIC;
-CREATE VIEW sys.users AS SELECT name, fullname, default_schema, schema_path, max_memory, max_workers, optimizer, default_role FROM sys.db_user_info;
-GRANT SELECT ON sys.users TO PUBLIC;
-CREATE FUNCTION sys.db_users() RETURNS TABLE(name varchar(2048)) RETURN SELECT name FROM sys.db_user_info;
-CREATE VIEW sys.dependency_schemas_on_users AS
-SELECT s.id AS schema_id, s.name AS schema_name, u.name AS user_name, CAST(6 AS smallint) AS depend_type
- FROM sys.db_user_info AS u, sys.schemas AS s
- WHERE u.default_schema = s.id
- ORDER BY s.name, u.name;
-GRANT SELECT ON sys.dependency_schemas_on_users TO PUBLIC;
-update sys._tables set system = true where name in ('users', 'roles', 'dependency_schemas_on_users') AND schema_id = 2000;
-update sys.functions set system = true where system <> true and name in ('db_users') and schema_id = 2000 and type = 5;
-
-Running database upgrade commands:
-drop function sys.dump_database(boolean);
-drop procedure sys.dump_table_data();
-drop procedure sys.dump_table_data(string, string);
-drop view sys.dump_partition_tables;
-drop view sys.describe_partition_tables;
-drop view sys.dump_sequences;
-drop view sys.dump_start_sequences;
-drop view sys.dump_tables;
-drop view sys.describe_tables;
-drop view sys.dump_create_users;
-drop view sys.dump_functions;
-drop view sys.dump_triggers;
-drop function sys.schema_guard;
-drop function sys.replace_first(string, string, string, string);
-CREATE FUNCTION sys.schema_guard(sch STRING, nme STRING, stmt STRING) RETURNS STRING BEGIN
-RETURN
- SELECT 'SET SCHEMA ' || sys.dq(sch) || '; ' || stmt;
-END;
-CREATE VIEW sys.dump_functions AS
- SELECT f.o o, sys.schema_guard(f.sch, f.fun, f.def) stmt,
- f.sch schema_name,
- f.fun function_name
- FROM sys.describe_functions f;
-CREATE VIEW sys.dump_triggers AS
- SELECT sys.schema_guard(sch, tab, def) stmt,
- sch schema_name,
- tab table_name,
- tri trigger_name
- FROM sys.describe_triggers;
-CREATE VIEW sys.describe_partition_tables AS
- SELECT
- m_sch,
- m_tbl,
- p_sch,
- p_tbl,
- CASE
- WHEN p_raw_type IS NULL THEN 'READ ONLY'
- WHEN (p_raw_type = 'VALUES' AND pvalues IS NULL) OR (p_raw_type = 'RANGE' AND minimum IS NULL AND maximum IS NULL AND with_nulls) THEN 'FOR NULLS'
- ELSE p_raw_type
- END AS tpe,
- pvalues,
- minimum,
- maximum,
- with_nulls
- FROM
- (WITH
- tp("type", table_id) AS
- (SELECT ifthenelse((table_partitions."type" & 2) = 2, 'VALUES', 'RANGE'), table_partitions.table_id FROM sys.table_partitions),
- subq(m_tid, p_mid, "type", m_sch, m_tbl, p_sch, p_tbl) AS
- (SELECT m_t.id, p_m.id, m_t."type", m_s.name, m_t.name, p_s.name, p_m.name
- FROM sys.schemas m_s, sys._tables m_t, sys.dependencies d, sys.schemas p_s, sys._tables p_m
- WHERE m_t."type" IN (3, 6)
- AND m_t.schema_id = m_s.id
- AND m_s.name <> 'tmp'
- AND m_t.system = FALSE
- AND m_t.id = d.depend_id
- AND d.id = p_m.id
- AND p_m.schema_id = p_s.id
- ORDER BY m_t.id, p_m.id),
- vals(id,vals) as
- (SELECT vp.table_id, GROUP_CONCAT(vp.value, ',') FROM sys.value_partitions vp GROUP BY vp.table_id)
- SELECT
- subq.m_sch,
- subq.m_tbl,
- subq.p_sch,
- subq.p_tbl,
- tp."type" AS p_raw_type,
- CASE WHEN tp."type" = 'VALUES'
- THEN (SELECT vals.vals FROM vals WHERE vals.id = subq.p_mid)
- ELSE NULL
- END AS pvalues,
- CASE WHEN tp."type" = 'RANGE'
- THEN (SELECT minimum FROM sys.range_partitions rp WHERE rp.table_id = subq.p_mid)
- ELSE NULL
- END AS minimum,
- CASE WHEN tp."type" = 'RANGE'
- THEN (SELECT maximum FROM sys.range_partitions rp WHERE rp.table_id = subq.p_mid)
- ELSE NULL
- END AS maximum,
- CASE WHEN tp."type" = 'VALUES'
- THEN EXISTS(SELECT vp.value FROM sys.value_partitions vp WHERE vp.table_id = subq.p_mid AND vp.value IS NULL)
- ELSE (SELECT rp.with_nulls FROM sys.range_partitions rp WHERE rp.table_id = subq.p_mid)
- END AS with_nulls
- FROM
- subq LEFT OUTER JOIN tp
- ON subq.m_tid = tp.table_id) AS tmp_pi;
-GRANT SELECT ON sys.describe_partition_tables TO PUBLIC;
-CREATE VIEW sys.dump_partition_tables AS
-SELECT
- 'ALTER TABLE ' || sys.FQN(m_sch, m_tbl) || ' ADD TABLE ' || sys.FQN(p_sch, p_tbl) ||
- CASE
- WHEN tpe = 'VALUES' THEN ' AS PARTITION IN (' || pvalues || ')'
- WHEN tpe = 'RANGE' THEN ' AS PARTITION FROM ' || ifthenelse(minimum IS NOT NULL, sys.SQ(minimum), 'RANGE MINVALUE') || ' TO ' || ifthenelse(maximum IS NOT NULL, sys.SQ(maximum), 'RANGE MAXVALUE')
- WHEN tpe = 'FOR NULLS' THEN ' AS PARTITION FOR NULL VALUES'
- ELSE '' --'READ ONLY'
- END ||
- CASE WHEN tpe in ('VALUES', 'RANGE') AND with_nulls THEN ' WITH NULL VALUES' ELSE '' END ||
- ';' stmt,
- m_sch merge_schema_name,
- m_tbl merge_table_name,
- p_sch partition_schema_name,
- p_tbl partition_table_name
- FROM sys.describe_partition_tables;
-CREATE VIEW sys.dump_sequences AS
- SELECT
- 'CREATE SEQUENCE ' || sys.FQN(sch, seq) || ' AS BIGINT;' stmt,
- sch schema_name,
- seq seqname
- FROM sys.describe_sequences;
-CREATE VIEW sys.dump_start_sequences AS
- SELECT 'ALTER SEQUENCE ' || sys.FQN(sch, seq) ||
- CASE WHEN s = 0 THEN '' ELSE ' RESTART WITH ' || rs END ||
- CASE WHEN inc = 1 THEN '' ELSE ' INCREMENT BY ' || inc END ||
- CASE WHEN nomin THEN ' NO MINVALUE' WHEN rmi IS NULL THEN '' ELSE ' MINVALUE ' || rmi END ||
- CASE WHEN nomax THEN ' NO MAXVALUE' WHEN rma IS NULL THEN '' ELSE ' MAXVALUE ' || rma END ||
- CASE WHEN "cache" = 1 THEN '' ELSE ' CACHE ' || "cache" END ||
- CASE WHEN "cycle" THEN '' ELSE ' NO' END || ' CYCLE;' stmt,
- sch schema_name,
- seq sequence_name
- FROM sys.describe_sequences;
-CREATE PROCEDURE sys.dump_table_data(sch STRING, tbl STRING)
-BEGIN
- DECLARE tid INT;
- SET tid = (SELECT MIN(t.id) FROM sys.tables t, sys.schemas s WHERE t.name = tbl AND t.schema_id = s.id AND s.name = sch);
- IF tid IS NOT NULL THEN
- DECLARE k INT;
- DECLARE m INT;
- SET k = (SELECT MIN(c.id) FROM sys.columns c WHERE c.table_id = tid);
- SET m = (SELECT MAX(c.id) FROM sys.columns c WHERE c.table_id = tid);
- IF k IS NOT NULL AND m IS NOT NULL THEN
- DECLARE cname STRING;
- DECLARE ctype STRING;
- DECLARE _cnt INT;
- SET cname = (SELECT c.name FROM sys.columns c WHERE c.id = k);
- SET ctype = (SELECT c.type FROM sys.columns c WHERE c.id = k);
- SET _cnt = (SELECT count FROM sys.storage(sch, tbl, cname));
- IF _cnt > 0 THEN
- DECLARE COPY_INTO_STMT STRING;
- DECLARE SELECT_DATA_STMT STRING;
- SET COPY_INTO_STMT = 'COPY ' || _cnt || ' RECORDS INTO ' || sys.FQN(sch, tbl) || '(' || sys.DQ(cname);
- SET SELECT_DATA_STMT = 'SELECT (SELECT COUNT(*) FROM sys.dump_statements) + RANK() OVER(), ' || sys.prepare_esc(cname, ctype);
- WHILE (k < m) DO
- SET k = (SELECT MIN(c.id) FROM sys.columns c WHERE c.table_id = tid AND c.id > k);
- SET cname = (SELECT c.name FROM sys.columns c WHERE c.id = k);
- SET ctype = (SELECT c.type FROM sys.columns c WHERE c.id = k);
- SET COPY_INTO_STMT = (COPY_INTO_STMT || ', ' || sys.DQ(cname));
- SET SELECT_DATA_STMT = (SELECT_DATA_STMT || '|| ''|'' || ' || sys.prepare_esc(cname, ctype));
- END WHILE;
- SET COPY_INTO_STMT = (COPY_INTO_STMT || ') FROM STDIN USING DELIMITERS ''|'',E''\\n'',''"'';');
- SET SELECT_DATA_STMT = (SELECT_DATA_STMT || ' FROM ' || sys.FQN(sch, tbl));
- INSERT INTO sys.dump_statements VALUES ((SELECT COUNT(*) FROM sys.dump_statements) + 1, COPY_INTO_STMT);
- CALL sys.EVAL('INSERT INTO sys.dump_statements ' || SELECT_DATA_STMT || ';');
- END IF;
- END IF;
- END IF;
-END;
-CREATE PROCEDURE sys.dump_table_data()
-BEGIN
- DECLARE i INT;
- SET i = (SELECT MIN(t.id) FROM sys.tables t, sys.table_types ts WHERE t.type = ts.table_type_id AND ts.table_type_name = 'TABLE' AND NOT t.system);
- IF i IS NOT NULL THEN
- DECLARE M INT;
- SET M = (SELECT MAX(t.id) FROM sys.tables t, sys.table_types ts WHERE t.type = ts.table_type_id AND ts.table_type_name = 'TABLE' AND NOT t.system);
- DECLARE sch STRING;
- DECLARE tbl STRING;
- WHILE i IS NOT NULL AND i <= M DO
- SET sch = (SELECT s.name FROM sys.tables t, sys.schemas s WHERE s.id = t.schema_id AND t.id = i);
- SET tbl = (SELECT t.name FROM sys.tables t, sys.schemas s WHERE s.id = t.schema_id AND t.id = i);
- CALL sys.dump_table_data(sch, tbl);
- SET i = (SELECT MIN(t.id) FROM sys.tables t, sys.table_types ts WHERE t.type = ts.table_type_id AND ts.table_type_name = 'TABLE' AND NOT t.system AND t.id > i);
- END WHILE;
- END IF;
-END;
-CREATE VIEW sys.dump_create_users AS
- SELECT
- 'CREATE USER ' || sys.dq(ui.name) || ' WITH ENCRYPTED PASSWORD ' ||
- sys.sq(sys.password_hash(ui.name)) ||
- ' NAME ' || sys.sq(ui.fullname) || ' SCHEMA sys' || ifthenelse(ui.schema_path = '"sys"', '', ' SCHEMA PATH ' || sys.sq(ui.schema_path)) || ';' stmt,
- ui.name user_name
- FROM sys.db_user_info ui, sys.schemas s
- WHERE ui.default_schema = s.id
- AND ui.name <> 'monetdb'
- AND ui.name <> '.snapshot';
-CREATE VIEW sys.describe_tables AS
- SELECT
- t.id o,
- s.name sch,
- t.name tab,
- ts.table_type_name typ,
- (SELECT
- ' (' ||
- GROUP_CONCAT(
- sys.DQ(c.name) || ' ' ||
- sys.describe_type(c.type, c.type_digits, c.type_scale) ||
- ifthenelse(c."null" = 'false', ' NOT NULL', '')
- , ', ') || ')'
- FROM sys._columns c
- WHERE c.table_id = t.id) col,
- CASE ts.table_type_name
- WHEN 'REMOTE TABLE' THEN
- sys.get_remote_table_expressions(s.name, t.name)
- WHEN 'MERGE TABLE' THEN
- sys.get_merge_table_partition_expressions(t.id)
- WHEN 'VIEW' THEN
- sys.schema_guard(s.name, t.name, t.query)
- ELSE
- ''
- END opt
- FROM sys.schemas s, sys.table_types ts, sys.tables t
- WHERE ts.table_type_name IN ('TABLE', 'VIEW', 'MERGE TABLE', 'REMOTE TABLE', 'REPLICA TABLE', 'UNLOGGED TABLE')
- AND t.system = FALSE
- AND s.id = t.schema_id
- AND ts.table_type_id = t.type
- AND s.name <> 'tmp';
-GRANT SELECT ON sys.describe_tables TO PUBLIC;
-CREATE VIEW sys.dump_tables AS
- SELECT
- t.o o,
- CASE
- WHEN t.typ <> 'VIEW' THEN
- 'CREATE ' || t.typ || ' ' || sys.FQN(t.sch, t.tab) || t.col || t.opt || ';'
- ELSE
- t.opt
- END stmt,
- t.sch schema_name,
- t.tab table_name
- FROM sys.describe_tables t;
-CREATE FUNCTION sys.dump_database(describe BOOLEAN) RETURNS TABLE(o int, stmt STRING)
-BEGIN
- SET SCHEMA sys;
- TRUNCATE sys.dump_statements;
- INSERT INTO sys.dump_statements VALUES (1, 'START TRANSACTION;');
- INSERT INTO sys.dump_statements VALUES (2, 'SET SCHEMA "sys";');
- INSERT INTO sys.dump_statements SELECT (SELECT COUNT(*) FROM sys.dump_statements) + RANK() OVER(), stmt FROM sys.dump_create_roles;
- INSERT INTO sys.dump_statements SELECT (SELECT COUNT(*) FROM sys.dump_statements) + RANK() OVER(), stmt FROM sys.dump_create_users;
- INSERT INTO sys.dump_statements SELECT (SELECT COUNT(*) FROM sys.dump_statements) + RANK() OVER(), stmt FROM sys.dump_create_schemas;
- INSERT INTO sys.dump_statements SELECT (SELECT COUNT(*) FROM sys.dump_statements) + RANK() OVER(), stmt FROM sys.dump_user_defined_types;
- INSERT INTO sys.dump_statements SELECT (SELECT COUNT(*) FROM sys.dump_statements) + RANK() OVER(), stmt FROM sys.dump_add_schemas_to_users;
- INSERT INTO sys.dump_statements SELECT (SELECT COUNT(*) FROM sys.dump_statements) + RANK() OVER(), stmt FROM sys.dump_grant_user_privileges;
- INSERT INTO sys.dump_statements SELECT (SELECT COUNT(*) FROM sys.dump_statements) + RANK() OVER(), stmt FROM sys.dump_sequences;
- --functions and table-likes can be interdependent. They should be inserted in the order of their catalogue id.
- INSERT INTO sys.dump_statements SELECT (SELECT COUNT(*) FROM sys.dump_statements) + RANK() OVER(ORDER BY stmts.o), stmts.s
- FROM (
- SELECT f.o, f.stmt FROM sys.dump_functions f
- UNION ALL
- SELECT t.o, t.stmt FROM sys.dump_tables t
- ) AS stmts(o, s);
- -- dump table data before adding constraints and fixing sequences
- IF NOT DESCRIBE THEN
- CALL sys.dump_table_data();
- END IF;
- INSERT INTO sys.dump_statements SELECT (SELECT COUNT(*) FROM sys.dump_statements) + RANK() OVER(), stmt FROM sys.dump_start_sequences;
- INSERT INTO sys.dump_statements SELECT (SELECT COUNT(*) FROM sys.dump_statements) + RANK() OVER(), stmt FROM sys.dump_column_defaults;
- INSERT INTO sys.dump_statements SELECT (SELECT COUNT(*) FROM sys.dump_statements) + RANK() OVER(), stmt FROM sys.dump_table_constraint_type;
- INSERT INTO sys.dump_statements SELECT (SELECT COUNT(*) FROM sys.dump_statements) + RANK() OVER(), stmt FROM sys.dump_indices;
- INSERT INTO sys.dump_statements SELECT (SELECT COUNT(*) FROM sys.dump_statements) + RANK() OVER(), stmt FROM sys.dump_foreign_keys;
- INSERT INTO sys.dump_statements SELECT (SELECT COUNT(*) FROM sys.dump_statements) + RANK() OVER(), stmt FROM sys.dump_partition_tables;
- INSERT INTO sys.dump_statements SELECT (SELECT COUNT(*) FROM sys.dump_statements) + RANK() OVER(), stmt FROM sys.dump_triggers;
- INSERT INTO sys.dump_statements SELECT (SELECT COUNT(*) FROM sys.dump_statements) + RANK() OVER(), stmt FROM sys.dump_comments;
- INSERT INTO sys.dump_statements SELECT (SELECT COUNT(*) FROM sys.dump_statements) + RANK() OVER(), stmt FROM sys.dump_table_grants;
- INSERT INTO sys.dump_statements SELECT (SELECT COUNT(*) FROM sys.dump_statements) + RANK() OVER(), stmt FROM sys.dump_column_grants;
- INSERT INTO sys.dump_statements SELECT (SELECT COUNT(*) FROM sys.dump_statements) + RANK() OVER(), stmt FROM sys.dump_function_grants;
- --TODO Improve performance of dump_table_data.
- --TODO loaders ,procedures, window and filter sys.functions.
- --TODO look into order dependent group_concat
- INSERT INTO sys.dump_statements VALUES ((SELECT COUNT(*) FROM sys.dump_statements) + 1, 'COMMIT;');
- RETURN sys.dump_statements;
-END;
-update sys._tables set system = true where name in ('describe_partition_tables', 'dump_partition_tables', 'dump_sequences', 'dump_start_sequences', 'describe_tables', 'dump_tables', 'dump_create_users', 'dump_functions', 'dump_triggers') AND schema_id = 2000;
-update sys.functions set system = true where system <> true and name in ('dump_table_data') and schema_id = 2000 and type = 2;
-update sys.functions set system = true where system <> true and name in ('dump_database') and schema_id = 2000 and type = 5;
-update sys.functions set system = true where system <> true and name in ('schema_guard') and schema_id = 2000 and type = 1;
-CREATE function sys.url_extract_host(url string, no_www bool) RETURNS STRING
-EXTERNAL NAME url."extractURLHost";
-GRANT EXECUTE ON FUNCTION url_extract_host(string, bool) TO PUBLIC;
-update sys.functions set system = true where system <> true and name = 'url_extract_host' and schema_id = 2000 and type = 1;
-
-Running database upgrade commands:
-ALTER TABLE sys.keywords SET READ WRITE;
-DELETE FROM sys.keywords WHERE keyword IN ('LOCKED');
-
-Running database upgrade commands:
-ALTER TABLE sys.keywords SET READ ONLY;
-
-Running database upgrade commands:
-ALTER TABLE sys.table_types SET READ WRITE;
-INSERT INTO sys.table_types VALUES (7, 'UNLOGGED TABLE');
-
-Running database upgrade commands:
-ALTER TABLE sys.table_types SET READ ONLY;
-
-Running database upgrade commands:
-grant execute on function sys.tracelog to public;
-grant select on sys.tracelog to public;
-
 Running database upgrade commands:
 drop procedure if exists wlc.master();
 drop procedure if exists wlc.master(string);
@@ -3313,5 +32,3 @@
 end;
 grant execute on function regexp_replace(string, string, string) to public;
 update sys.functions set system = true where system <> true and name = 'regexp_replace' and schema_id = 2000 and type = 1;
-=======
->>>>>>> ad6af2d7
