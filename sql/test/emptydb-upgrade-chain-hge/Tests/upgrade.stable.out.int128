stdout of test 'upgrade` in directory 'sql/test/emptydb-upgrade-chain-hge` itself:


# 16:53:39 >  
# 16:53:39 >  "mserver5" "--debug=10" "--set" "gdk_nr_threads=0" "--set" "mapi_open=true" "--set" "mapi_port=39660" "--set" "mapi_usock=/var/tmp/mtest-30908/.s.monetdb.39660" "--set" "monet_prompt=" "--forcemito" "--set" "mal_listing=2" "--dbpath=/ufs/sjoerd/Monet-stable/var/MonetDB/mTests_sql_test_emptydb-upgrade-chain-hge" "--set" "mal_listing=0" "--set" "embedded_r=yes"
# 16:53:39 >  

# MonetDB 5 server v11.21.16 (hg id: c20b591c1c70+)
# This is an unreleased version
# Serving database 'mTests_sql_test_emptydb-upgrade-chain-hge', using 8 threads
# Compiled for x86_64-unknown-linux-gnu/64bit with 64bit OIDs and 128bit integers dynamically linked
# Found 15.589 GiB available main-memory.
# Copyright (c) 1993-July 2008 CWI.
# Copyright (c) August 2008-2015 MonetDB B.V., all rights reserved
# Visit http://www.monetdb.org/ for further information
# Listening for connection requests on mapi:monetdb://madrid.da.cwi.nl:39660/
# Listening for UNIX domain connection requests on mapi:monetdb:///var/tmp/mtest-30908/.s.monetdb.39660
# MonetDB/GIS module loaded
# Start processing logs sql/sql_logs version 52200
# Start reading the write-ahead log 'sql_logs/sql/log.31'
# Finished reading the write-ahead log 'sql_logs/sql/log.31'
# Finished processing logs sql/sql_logs
# MonetDB/SQL module loaded
# MonetDB/R   module loaded

Ready.
Running database upgrade commands:
set schema "sys";
<<<<<<< HEAD
create procedure sys.createorderindex(sys string, tab string, col string)
external name sql.createorderindex;
create procedure sys.droporderindex(sys string, tab string, col string)
external name sql.droporderindex;
drop function sys.zorder_decode_y;
drop function sys.zorder_decode_x;
drop function sys.zorder_encode;
drop view sys.tablestoragemodel;
drop view sys.storagemodel;
drop function sys.storagemodel();
drop procedure sys.storagemodelinit();
drop function sys."storage"(string, string, string);
drop function sys."storage"(string, string);
drop function sys."storage"(string);
drop view sys."storage";
drop function sys."storage"();
alter table sys.storagemodelinput add column "revsorted" boolean;
alter table sys.storagemodelinput add column "unique" boolean;
alter table sys.storagemodelinput add column "orderidx" bigint;
create function sys."storage"()
returns table (
 "schema" string,
 "table" string,
 "column" string,
 "type" string,
 "mode" string,
 location string,
 "count" bigint,
 typewidth int,
 columnsize bigint,
 heapsize bigint,
 hashes bigint,
 phash boolean,
 "imprints" bigint,
 sorted boolean,
 revsorted boolean,
 "unique" boolean,
 orderidx bigint
)
external name sql."storage";
create view sys."storage" as select * from sys."storage"();
create function sys."storage"( sname string)
returns table (
 "schema" string,
 "table" string,
 "column" string,
 "type" string,
 "mode" string,
 location string,
 "count" bigint,
 typewidth int,
 columnsize bigint,
 heapsize bigint,
 hashes bigint,
 phash boolean,
 "imprints" bigint,
 sorted boolean,
 revsorted boolean,
 "unique" boolean,
 orderidx bigint
)
external name sql."storage";
create function sys."storage"( sname string, tname string)
returns table (
 "schema" string,
 "table" string,
 "column" string,
 "type" string,
 "mode" string,
 location string,
 "count" bigint,
 typewidth int,
 columnsize bigint,
 heapsize bigint,
 hashes bigint,
 phash boolean,
 "imprints" bigint,
 sorted boolean,
 revsorted boolean,
 "unique" boolean,
 orderidx bigint
)
external name sql."storage";
create function sys."storage"( sname string, tname string, cname string)
returns table (
 "schema" string,
 "table" string,
 "column" string,
 "type" string,
 "mode" string,
 location string,
 "count" bigint,
 typewidth int,
 columnsize bigint,
 heapsize bigint,
 hashes bigint,
 phash boolean,
 "imprints" bigint,
 sorted boolean,
 revsorted boolean,
 "unique" boolean,
 orderidx bigint
)
external name sql."storage";
create procedure sys.storagemodelinit()
begin
 delete from sys.storagemodelinput;
 insert into sys.storagemodelinput
 select X."schema", X."table", X."column", X."type", X.typewidth, X.count, 0, X.typewidth, false, X.sorted, X.revsorted, X."unique", X.orderidx from sys."storage"() X;
 update sys.storagemodelinput
 set reference = true
 where concat(concat("schema","table"), "column") in (
  SELECT concat( concat("fkschema"."name", "fktable"."name"), "fkkeycol"."name" )
  FROM "sys"."keys" AS    "fkkey",
    "sys"."objects" AS "fkkeycol",
    "sys"."tables" AS  "fktable",
    "sys"."schemas" AS "fkschema"
  WHERE   "fktable"."id" = "fkkey"."table_id"
   AND "fkkey"."id" = "fkkeycol"."id"
   AND "fkschema"."id" = "fktable"."schema_id"
   AND "fkkey"."rkey" > -1);
 update sys.storagemodelinput
 set "distinct" = "count"
 where "type" = 'varchar' or "type"='clob';
end;
create function sys.storagemodel()
returns table (
 "schema" string,
 "table" string,
 "column" string,
 "type" string,
 "count" bigint,
 columnsize bigint,
 heapsize bigint,
 hashes bigint,
 "imprints" bigint,
 sorted boolean,
 revsorted boolean,
 "unique" boolean,
 orderidx bigint)
begin
 return select I."schema", I."table", I."column", I."type", I."count",
 columnsize(I."type", I.count, I."distinct"),
 heapsize(I."type", I."distinct", I."atomwidth"),
 hashsize(I."reference", I."count"),
 imprintsize(I."count",I."type"),
 I.sorted, I.revsorted, I."unique", I.orderidx
 from sys.storagemodelinput I;
end;
create view sys.storagemodel as select * from sys.storagemodel();
create view sys.tablestoragemodel
as select "schema","table",max(count) as "count",
 sum(columnsize) as columnsize,
 sum(heapsize) as heapsize,
 sum(hashes) as hashes,
 sum("imprints") as "imprints",
 sum(case when sorted = false then 8 * count else 0 end) as auxiliary
from sys.storagemodel() group by "schema","table";
update sys._tables set system = true where name in ('storage', 'storagemodel', 'tablestoragemodel') and schema_id = (select id from sys.schemas where name = 'sys');
alter table sys.statistics add column "revsorted" boolean;
insert into sys.systemfunctions (select f.id from sys.functions f, sys.schemas s where f.name in ('storage', 'storagemodel') and f.type = 5 and f.schema_id = s.id and s.name = 'sys');
insert into sys.systemfunctions (select f.id from sys.functions f, sys.schemas s where f.name in ('createorderindex', 'droporderindex', 'storagemodelinit') and f.type = 2 and f.schema_id = s.id and s.name = 'sys');
delete from systemfunctions where function_id not in (select id from functions);
=======
drop aggregate median(decimal(1));
create aggregate median(val DECIMAL) returns DECIMAL external name "aggr"."median";
drop aggregate quantile(decimal(1), double);
create aggregate quantile(val DECIMAL, q DOUBLE) returns DECIMAL external name "aggr"."quantile";
create aggregate median(val DATE) returns DATE external name "aggr"."median";
create aggregate median(val TIME) returns TIME external name "aggr"."median";
create aggregate median(val TIMESTAMP) returns TIMESTAMP external name "aggr"."median";
insert into sys.systemfunctions (select id from sys.functions where name in ('median', 'quantile') and schema_id = (select id from sys.schemas where name = 'sys') and id not in (select function_id from sys.systemfunctions));
>>>>>>> 52a6147b
set schema "sys";

Running database upgrade commands:
set schema "sys";
<<<<<<< HEAD
drop view sys.querylog_history;
drop view sys.querylog_calls;
drop function sys.querylog_calls();
create function sys.querylog_calls()
returns table(
 id oid,
 "start" timestamp,
 "stop" timestamp,
 arguments string,
 tuples bigint,
 run bigint,
 ship bigint,
 cpu int,
 io int
)
external name sql.querylog_calls;
create view sys.querylog_calls as select * from sys.querylog_calls();
create view sys.querylog_history as
select qd.*, ql."start",ql."stop", ql.arguments, ql.tuples, ql.run, ql.ship, ql.cpu, ql.io
from sys.querylog_catalog() qd, sys.querylog_calls() ql
where qd.id = ql.id and qd.owner = user;
update _tables set system = true where name in ('querylog_calls', 'querylog_history') and schema_id = (select id from schemas where name = 'sys');
drop aggregate sys.stddev_pop(wrd);
drop aggregate sys.stddev_samp(wrd);
drop aggregate sys.var_pop(wrd);
drop aggregate sys.var_samp(wrd);
drop aggregate sys.median(wrd);
drop aggregate sys.quantile(wrd, double);
drop aggregate sys.corr(wrd, wrd);
insert into sys.systemfunctions (select f.id from sys.functions f, sys.schemas s where f.name in ('querylog_calls') and f.type = 5 and f.schema_id = s.id and s.name = 'sys');
delete from systemfunctions where function_id not in (select id from functions);
set schema "sys";


# 14:35:53 >  
# 14:35:53 >  "mclient" "-lsql" "-ftest" "-Eutf-8" "-i" "-e" "--host=/var/tmp/mtest-12866" "--port=38727"
# 14:35:53 >  
=======
GRANT EXECUTE ON FUNCTION sys.Has_Z(integer) TO PUBLIC;
GRANT EXECUTE ON FUNCTION sys.Has_M(integer) TO PUBLIC;
GRANT EXECUTE ON FUNCTION sys.get_type(integer, integer) TO PUBLIC;
GRANT SELECT ON sys.spatial_ref_sys TO PUBLIC;
GRANT SELECT ON sys.geometry_columns TO PUBLIC;
GRANT EXECUTE ON FUNCTION sys.mbr(Geometry) TO PUBLIC;
GRANT EXECUTE ON FUNCTION sys.ST_Overlaps(mbr, mbr) TO PUBLIC;
GRANT EXECUTE ON FUNCTION sys.ST_Contains(mbr, mbr) TO PUBLIC;
GRANT EXECUTE ON FUNCTION sys.ST_Equals(mbr, mbr) TO PUBLIC;
GRANT EXECUTE ON FUNCTION sys.ST_Distance(mbr, mbr) TO PUBLIC;
GRANT EXECUTE ON FUNCTION sys.ST_WKTToSQL(string) TO PUBLIC;
GRANT EXECUTE ON FUNCTION sys.ST_WKBToSQL(string) TO PUBLIC;
GRANT EXECUTE ON FUNCTION sys.ST_AsText(Geometry) TO PUBLIC;
GRANT EXECUTE ON FUNCTION sys.ST_AsBinary(Geometry) TO PUBLIC;
GRANT EXECUTE ON FUNCTION sys.ST_Dimension(Geometry) TO PUBLIC;
GRANT EXECUTE ON FUNCTION sys.ST_GeometryType(Geometry) TO PUBLIC;
GRANT EXECUTE ON FUNCTION sys.ST_SRID(Geometry) TO PUBLIC;
GRANT EXECUTE ON FUNCTION sys.ST_SetSRID(Geometry, integer) TO PUBLIC;
GRANT EXECUTE ON FUNCTION sys.ST_IsEmpty(Geometry) TO PUBLIC;
GRANT EXECUTE ON FUNCTION sys.ST_IsSimple(Geometry) TO PUBLIC;
GRANT EXECUTE ON FUNCTION sys.ST_Boundary(Geometry) TO PUBLIC;
GRANT EXECUTE ON FUNCTION sys.ST_Envelope(Geometry) TO PUBLIC;
GRANT EXECUTE ON FUNCTION sys.ST_Equals(Geometry, Geometry) TO PUBLIC;
GRANT EXECUTE ON FUNCTION sys.ST_Disjoint(Geometry, Geometry) TO PUBLIC;
GRANT EXECUTE ON FUNCTION sys.ST_Intersects(Geometry, Geometry) TO PUBLIC;
GRANT EXECUTE ON FUNCTION sys.ST_Touches(Geometry, Geometry) TO PUBLIC;
GRANT EXECUTE ON FUNCTION sys.ST_Crosses(Geometry, Geometry) TO PUBLIC;
GRANT EXECUTE ON FUNCTION sys.ST_Within(Geometry, Geometry) TO PUBLIC;
GRANT EXECUTE ON FUNCTION sys.ST_Contains(Geometry, Geometry) TO PUBLIC;
GRANT EXECUTE ON FUNCTION sys.ST_Overlaps(Geometry, Geometry) TO PUBLIC;
GRANT EXECUTE ON FUNCTION sys.ST_Relate(Geometry, Geometry, string) TO PUBLIC;
GRANT EXECUTE ON FUNCTION sys.ST_Distance(Geometry, Geometry) TO PUBLIC;
GRANT EXECUTE ON FUNCTION sys.ST_Intersection(Geometry, Geometry) TO PUBLIC;
GRANT EXECUTE ON FUNCTION sys.ST_Difference(Geometry, Geometry) TO PUBLIC;
GRANT EXECUTE ON FUNCTION sys.ST_Union(Geometry, Geometry) TO PUBLIC;
GRANT EXECUTE ON FUNCTION sys.ST_SymDifference(Geometry, Geometry) TO PUBLIC;
GRANT EXECUTE ON FUNCTION sys.ST_Buffer(Geometry, double) TO PUBLIC;
GRANT EXECUTE ON FUNCTION sys.ST_ConvexHull(Geometry) TO PUBLIC;
GRANT EXECUTE ON FUNCTION sys.ST_X(Geometry) TO PUBLIC;
GRANT EXECUTE ON FUNCTION sys.ST_Y(Geometry) TO PUBLIC;
GRANT EXECUTE ON FUNCTION sys.ST_Z(Geometry) TO PUBLIC;
GRANT EXECUTE ON FUNCTION sys.ST_StartPoint(Geometry) TO PUBLIC;
GRANT EXECUTE ON FUNCTION sys.ST_EndPoint(Geometry) TO PUBLIC;
GRANT EXECUTE ON FUNCTION sys.ST_IsRing(Geometry) TO PUBLIC;
GRANT EXECUTE ON FUNCTION sys.ST_Length(Geometry) TO PUBLIC;
GRANT EXECUTE ON FUNCTION sys.ST_IsClosed(Geometry) TO PUBLIC;
GRANT EXECUTE ON FUNCTION sys.ST_NumPoints(Geometry) TO PUBLIC;
GRANT EXECUTE ON FUNCTION sys.ST_PointN(Geometry, integer) TO PUBLIC;
GRANT EXECUTE ON FUNCTION sys.ST_Centroid(Geometry) TO PUBLIC;
GRANT EXECUTE ON FUNCTION sys.ST_PointOnSurface(Geometry) TO PUBLIC;
GRANT EXECUTE ON FUNCTION sys.ST_Area(Geometry) TO PUBLIC;
GRANT EXECUTE ON FUNCTION sys.ST_ExteriorRing(Geometry) TO PUBLIC;
GRANT EXECUTE ON FUNCTION sys.ST_SetExteriorRing(Geometry) TO PUBLIC;
GRANT EXECUTE ON FUNCTION sys.ST_NumInteriorRing(Geometry) TO PUBLIC;
GRANT EXECUTE ON FUNCTION sys.ST_InteriorRingN(Geometry, integer) TO PUBLIC;
GRANT EXECUTE ON FUNCTION sys.ST_InteriorRings(Geometry) TO PUBLIC;
GRANT EXECUTE ON FUNCTION sys.ST_NumGeometries(Geometry) TO PUBLIC;
GRANT EXECUTE ON FUNCTION sys.ST_GeometryN(Geometry, integer) TO PUBLIC;
GRANT EXECUTE ON FUNCTION sys.ST_NumPatches(Geometry) TO PUBLIC;
GRANT EXECUTE ON FUNCTION sys.ST_PatchN(Geometry, integer) TO PUBLIC;
GRANT EXECUTE ON FUNCTION sys.ST_GeomFromText(string, integer) TO PUBLIC;
GRANT EXECUTE ON FUNCTION sys.ST_PointFromText(string, integer) TO PUBLIC;
GRANT EXECUTE ON FUNCTION sys.ST_LineFromText(string, integer) TO PUBLIC;
GRANT EXECUTE ON FUNCTION sys.ST_PolygonFromText(string, integer) TO PUBLIC;
GRANT EXECUTE ON FUNCTION sys.ST_MPointFromText(string, integer) TO PUBLIC;
GRANT EXECUTE ON FUNCTION sys.ST_MLineFromText(string, integer) TO PUBLIC;
GRANT EXECUTE ON FUNCTION sys.ST_MPolyFromText(string, integer) TO PUBLIC;
GRANT EXECUTE ON FUNCTION sys.ST_GeomCollFromText(string, integer) TO PUBLIC;
GRANT EXECUTE ON FUNCTION sys.ST_BdPolyFromText(string, integer) TO PUBLIC;
GRANT EXECUTE ON FUNCTION sys.ST_BdMPolyFromText(string, integer) TO PUBLIC;
GRANT EXECUTE ON FUNCTION sys.ST_GeometryFromText(string, integer) TO PUBLIC;
GRANT EXECUTE ON FUNCTION sys.ST_GeomFromText(string) TO PUBLIC;
GRANT EXECUTE ON FUNCTION sys.ST_GeometryFromText(string) TO PUBLIC;
GRANT EXECUTE ON FUNCTION sys.ST_PointFromText(string) TO PUBLIC;
GRANT EXECUTE ON FUNCTION sys.ST_LineFromText(string) TO PUBLIC;
GRANT EXECUTE ON FUNCTION sys.ST_PolygonFromText(string) TO PUBLIC;
GRANT EXECUTE ON FUNCTION sys.ST_MPointFromText(string) TO PUBLIC;
GRANT EXECUTE ON FUNCTION sys.ST_MLineFromText(string) TO PUBLIC;
GRANT EXECUTE ON FUNCTION sys.ST_MPolyFromText(string) TO PUBLIC;
GRANT EXECUTE ON FUNCTION sys.ST_GeomCollFromText(string) TO PUBLIC;
GRANT EXECUTE ON FUNCTION sys.ST_MakePoint(double, double) TO PUBLIC;
GRANT EXECUTE ON FUNCTION sys.ST_Point(double, double) TO PUBLIC;
GRANT EXECUTE ON FUNCTION sys.ST_MakePoint(double, double, double) TO PUBLIC;
GRANT EXECUTE ON FUNCTION sys.ST_MakePoint(double, double, double, double) TO PUBLIC;
GRANT EXECUTE ON FUNCTION sys.ST_MakePointM(double, double, double) TO PUBLIC;
GRANT EXECUTE ON FUNCTION sys.ST_MakeLine(Geometry, Geometry) TO PUBLIC;
GRANT EXECUTE ON FUNCTION sys.ST_MakeEnvelope(double, double, double, double, integer) TO PUBLIC;
GRANT EXECUTE ON FUNCTION sys.ST_MakeEnvelope(double, double, double, double) TO PUBLIC;
GRANT EXECUTE ON FUNCTION sys.ST_MakePolygon(Geometry) TO PUBLIC;
GRANT EXECUTE ON FUNCTION sys.ST_Polygon(Geometry, integer) TO PUBLIC;
GRANT EXECUTE ON FUNCTION sys.ST_MakeBox2D(Geometry, Geometry) TO PUBLIC;
GRANT EXECUTE ON FUNCTION sys.GeometryType(Geometry) TO PUBLIC;
GRANT EXECUTE ON FUNCTION sys.ST_CoordDim(Geometry) TO PUBLIC;
GRANT EXECUTE ON FUNCTION sys.ST_IsValid(Geometry) TO PUBLIC;
GRANT EXECUTE ON FUNCTION sys.ST_IsValidReason(Geometry) TO PUBLIC;
GRANT EXECUTE ON FUNCTION sys.ST_NPoints(Geometry) TO PUBLIC;
GRANT EXECUTE ON FUNCTION sys.ST_NRings(Geometry) TO PUBLIC;
GRANT EXECUTE ON FUNCTION sys.ST_NumInteriorRings(Geometry) TO PUBLIC;
GRANT EXECUTE ON FUNCTION sys.ST_XMax(Geometry) TO PUBLIC;
GRANT EXECUTE ON FUNCTION sys.ST_XMax(mbr) TO PUBLIC;
GRANT EXECUTE ON FUNCTION sys.ST_XMin(Geometry) TO PUBLIC;
GRANT EXECUTE ON FUNCTION sys.ST_XMin(mbr) TO PUBLIC;
GRANT EXECUTE ON FUNCTION sys.ST_YMax(Geometry) TO PUBLIC;
GRANT EXECUTE ON FUNCTION sys.ST_YMax(mbr) TO PUBLIC;
GRANT EXECUTE ON FUNCTION sys.ST_YMin(Geometry) TO PUBLIC;
GRANT EXECUTE ON FUNCTION sys.ST_YMin(mbr) TO PUBLIC;
GRANT EXECUTE ON FUNCTION sys.ST_Force2D(Geometry) TO PUBLIC;
GRANT EXECUTE ON FUNCTION sys.ST_Force3D(Geometry) TO PUBLIC;
GRANT EXECUTE ON FUNCTION sys.ST_Segmentize(Geometry, double) TO PUBLIC;
GRANT EXECUTE ON FUNCTION sys.getProj4(integer) TO PUBLIC;
GRANT EXECUTE ON FUNCTION sys.InternalTransform(Geometry, integer, integer, string, string) TO PUBLIC;
GRANT EXECUTE ON FUNCTION sys.ST_Transform(Geometry, integer) TO PUBLIC;
GRANT EXECUTE ON FUNCTION sys.ST_Translate(Geometry, double, double) TO PUBLIC;
GRANT EXECUTE ON FUNCTION sys.ST_Translate(Geometry, double, double, double) TO PUBLIC;
GRANT EXECUTE ON FUNCTION sys.ST_AsEWKT(Geometry) TO PUBLIC;
GRANT EXECUTE ON FUNCTION sys.ST_Covers(Geometry, Geometry) TO PUBLIC;
GRANT EXECUTE ON FUNCTION sys.ST_CoveredBy(Geometry, Geometry) TO PUBLIC;
GRANT EXECUTE ON FUNCTION sys.ST_DWithin(Geometry, Geometry, double) TO PUBLIC;
GRANT EXECUTE ON FUNCTION sys.ST_Length2D(Geometry) TO PUBLIC;
GRANT EXECUTE ON FUNCTION sys.ST_Collect(Geometry, Geometry) TO PUBLIC;
GRANT EXECUTE ON FUNCTION sys.ST_DelaunayTriangles(Geometry, double, integer) TO PUBLIC;
GRANT EXECUTE ON FUNCTION sys.ST_Dump(Geometry) TO PUBLIC;
GRANT EXECUTE ON FUNCTION sys.ST_DumpPoints(Geometry) TO PUBLIC;
GRANT EXECUTE ON FUNCTION sys.Contains(Geometry, double, double) TO PUBLIC;
set schema "sys";

Running database upgrade commands:
set schema "sys";
GRANT EXECUTE ON FUNCTION sys.getAnchor(url) TO PUBLIC;
GRANT EXECUTE ON FUNCTION sys.getBasename(url) TO PUBLIC;
GRANT EXECUTE ON FUNCTION sys.getContent(url) TO PUBLIC;
GRANT EXECUTE ON FUNCTION sys.getContext(url) TO PUBLIC;
GRANT EXECUTE ON FUNCTION sys.getDomain(url) TO PUBLIC;
GRANT EXECUTE ON FUNCTION sys.getExtension(url) TO PUBLIC;
GRANT EXECUTE ON FUNCTION sys.getFile(url) TO PUBLIC;
GRANT EXECUTE ON FUNCTION sys.getHost(url) TO PUBLIC;
GRANT EXECUTE ON FUNCTION sys.getPort(url) TO PUBLIC;
GRANT EXECUTE ON FUNCTION sys.getProtocol(url) TO PUBLIC;
GRANT EXECUTE ON FUNCTION sys.getQuery(url) TO PUBLIC;
GRANT EXECUTE ON FUNCTION sys.getUser(url) TO PUBLIC;
GRANT EXECUTE ON FUNCTION sys.getRobotURL(url) TO PUBLIC;
GRANT EXECUTE ON FUNCTION sys.isaURL(url) TO PUBLIC;
GRANT EXECUTE ON FUNCTION sys.newurl(STRING, STRING, INT, STRING) TO PUBLIC;
GRANT EXECUTE ON FUNCTION sys.newurl(STRING, STRING, STRING) TO PUBLIC;
GRANT EXECUTE ON FUNCTION sys."broadcast"(inet) TO PUBLIC;
GRANT EXECUTE ON FUNCTION sys."host"(inet) TO PUBLIC;
GRANT EXECUTE ON FUNCTION sys."masklen"(inet) TO PUBLIC;
GRANT EXECUTE ON FUNCTION sys."setmasklen"(inet, int) TO PUBLIC;
GRANT EXECUTE ON FUNCTION sys."netmask"(inet) TO PUBLIC;
GRANT EXECUTE ON FUNCTION sys."hostmask"(inet) TO PUBLIC;
GRANT EXECUTE ON FUNCTION sys."network"(inet) TO PUBLIC;
GRANT EXECUTE ON FUNCTION sys."text"(inet) TO PUBLIC;
GRANT EXECUTE ON FUNCTION sys."abbrev"(inet) TO PUBLIC;
GRANT EXECUTE ON FUNCTION sys."left_shift"(inet, inet) TO PUBLIC;
GRANT EXECUTE ON FUNCTION sys."right_shift"(inet, inet) TO PUBLIC;
GRANT EXECUTE ON FUNCTION sys."left_shift_assign"(inet, inet) TO PUBLIC;
GRANT EXECUTE ON FUNCTION sys."right_shift_assign"(inet, inet) TO PUBLIC;
GRANT EXECUTE ON AGGREGATE sys.stddev_samp(TINYINT) TO PUBLIC;
GRANT EXECUTE ON AGGREGATE sys.stddev_samp(SMALLINT) TO PUBLIC;
GRANT EXECUTE ON AGGREGATE sys.stddev_samp(INTEGER) TO PUBLIC;
GRANT EXECUTE ON AGGREGATE sys.stddev_samp(WRD) TO PUBLIC;
GRANT EXECUTE ON AGGREGATE sys.stddev_samp(BIGINT) TO PUBLIC;
GRANT EXECUTE ON AGGREGATE sys.stddev_samp(REAL) TO PUBLIC;
GRANT EXECUTE ON AGGREGATE sys.stddev_samp(DOUBLE) TO PUBLIC;
GRANT EXECUTE ON AGGREGATE sys.stddev_samp(DATE) TO PUBLIC;
GRANT EXECUTE ON AGGREGATE sys.stddev_samp(TIME) TO PUBLIC;
GRANT EXECUTE ON AGGREGATE sys.stddev_samp(TIMESTAMP) TO PUBLIC;
GRANT EXECUTE ON AGGREGATE sys.stddev_pop(TINYINT) TO PUBLIC;
GRANT EXECUTE ON AGGREGATE sys.stddev_pop(SMALLINT) TO PUBLIC;
GRANT EXECUTE ON AGGREGATE sys.stddev_pop(INTEGER) TO PUBLIC;
GRANT EXECUTE ON AGGREGATE sys.stddev_pop(WRD) TO PUBLIC;
GRANT EXECUTE ON AGGREGATE sys.stddev_pop(BIGINT) TO PUBLIC;
GRANT EXECUTE ON AGGREGATE sys.stddev_pop(REAL) TO PUBLIC;
GRANT EXECUTE ON AGGREGATE sys.stddev_pop(DOUBLE) TO PUBLIC;
GRANT EXECUTE ON AGGREGATE sys.stddev_pop(DATE) TO PUBLIC;
GRANT EXECUTE ON AGGREGATE sys.stddev_pop(TIME) TO PUBLIC;
GRANT EXECUTE ON AGGREGATE sys.stddev_pop(TIMESTAMP) TO PUBLIC;
GRANT EXECUTE ON AGGREGATE sys.var_samp(TINYINT) TO PUBLIC;
GRANT EXECUTE ON AGGREGATE sys.var_samp(SMALLINT) TO PUBLIC;
GRANT EXECUTE ON AGGREGATE sys.var_samp(INTEGER) TO PUBLIC;
GRANT EXECUTE ON AGGREGATE sys.var_samp(WRD) TO PUBLIC;
GRANT EXECUTE ON AGGREGATE sys.var_samp(BIGINT) TO PUBLIC;
GRANT EXECUTE ON AGGREGATE sys.var_samp(REAL) TO PUBLIC;
GRANT EXECUTE ON AGGREGATE sys.var_samp(DOUBLE) TO PUBLIC;
GRANT EXECUTE ON AGGREGATE sys.var_samp(DATE) TO PUBLIC;
GRANT EXECUTE ON AGGREGATE sys.var_samp(TIME) TO PUBLIC;
GRANT EXECUTE ON AGGREGATE sys.var_samp(TIMESTAMP) TO PUBLIC;
GRANT EXECUTE ON AGGREGATE sys.var_pop(TINYINT) TO PUBLIC;
GRANT EXECUTE ON AGGREGATE sys.var_pop(SMALLINT) TO PUBLIC;
GRANT EXECUTE ON AGGREGATE sys.var_pop(INTEGER) TO PUBLIC;
GRANT EXECUTE ON AGGREGATE sys.var_pop(WRD) TO PUBLIC;
GRANT EXECUTE ON AGGREGATE sys.var_pop(BIGINT) TO PUBLIC;
GRANT EXECUTE ON AGGREGATE sys.var_pop(REAL) TO PUBLIC;
GRANT EXECUTE ON AGGREGATE sys.var_pop(DOUBLE) TO PUBLIC;
GRANT EXECUTE ON AGGREGATE sys.var_pop(DATE) TO PUBLIC;
GRANT EXECUTE ON AGGREGATE sys.var_pop(TIME) TO PUBLIC;
GRANT EXECUTE ON AGGREGATE sys.var_pop(TIMESTAMP) TO PUBLIC;
GRANT EXECUTE ON AGGREGATE sys.median(TINYINT) TO PUBLIC;
GRANT EXECUTE ON AGGREGATE sys.median(SMALLINT) TO PUBLIC;
GRANT EXECUTE ON AGGREGATE sys.median(INTEGER) TO PUBLIC;
GRANT EXECUTE ON AGGREGATE sys.median(WRD) TO PUBLIC;
GRANT EXECUTE ON AGGREGATE sys.median(BIGINT) TO PUBLIC;
GRANT EXECUTE ON AGGREGATE sys.median(DECIMAL) TO PUBLIC;
GRANT EXECUTE ON AGGREGATE sys.median(REAL) TO PUBLIC;
GRANT EXECUTE ON AGGREGATE sys.median(DOUBLE) TO PUBLIC;
GRANT EXECUTE ON AGGREGATE sys.median(DATE) TO PUBLIC;
GRANT EXECUTE ON AGGREGATE sys.median(TIME) TO PUBLIC;
GRANT EXECUTE ON AGGREGATE sys.median(TIMESTAMP) TO PUBLIC;
GRANT EXECUTE ON AGGREGATE sys.quantile(TINYINT, DOUBLE) TO PUBLIC;
GRANT EXECUTE ON AGGREGATE sys.quantile(SMALLINT, DOUBLE) TO PUBLIC;
GRANT EXECUTE ON AGGREGATE sys.quantile(INTEGER, DOUBLE) TO PUBLIC;
GRANT EXECUTE ON AGGREGATE sys.quantile(WRD, DOUBLE) TO PUBLIC;
GRANT EXECUTE ON AGGREGATE sys.quantile(BIGINT, DOUBLE) TO PUBLIC;
GRANT EXECUTE ON AGGREGATE sys.quantile(DECIMAL, DOUBLE) TO PUBLIC;
GRANT EXECUTE ON AGGREGATE sys.quantile(REAL, DOUBLE) TO PUBLIC;
GRANT EXECUTE ON AGGREGATE sys.quantile(DOUBLE, DOUBLE) TO PUBLIC;
GRANT EXECUTE ON AGGREGATE sys.quantile(DATE, DOUBLE) TO PUBLIC;
GRANT EXECUTE ON AGGREGATE sys.quantile(TIME, DOUBLE) TO PUBLIC;
GRANT EXECUTE ON AGGREGATE sys.quantile(TIMESTAMP, DOUBLE) TO PUBLIC;
GRANT EXECUTE ON AGGREGATE sys.corr(TINYINT, TINYINT) TO PUBLIC;
GRANT EXECUTE ON AGGREGATE sys.corr(SMALLINT, SMALLINT) TO PUBLIC;
GRANT EXECUTE ON AGGREGATE sys.corr(INTEGER, INTEGER) TO PUBLIC;
GRANT EXECUTE ON AGGREGATE sys.corr(WRD, WRD) TO PUBLIC;
GRANT EXECUTE ON AGGREGATE sys.corr(BIGINT, BIGINT) TO PUBLIC;
GRANT EXECUTE ON AGGREGATE sys.corr(REAL, REAL) TO PUBLIC;
GRANT EXECUTE ON AGGREGATE sys.corr(DOUBLE, DOUBLE) TO PUBLIC;
GRANT EXECUTE ON FUNCTION json.filter(json, string) TO PUBLIC;
GRANT EXECUTE ON FUNCTION json.filter(json, tinyint) TO PUBLIC;
GRANT EXECUTE ON FUNCTION json.filter(json, integer) TO PUBLIC;
GRANT EXECUTE ON FUNCTION json.filter(json, bigint) TO PUBLIC;
GRANT EXECUTE ON FUNCTION json.text(json, string) TO PUBLIC;
GRANT EXECUTE ON FUNCTION json.number(json) TO PUBLIC;
GRANT EXECUTE ON FUNCTION json."integer"(json) TO PUBLIC;
GRANT EXECUTE ON FUNCTION json.isvalid(string) TO PUBLIC;
GRANT EXECUTE ON FUNCTION json.isobject(string) TO PUBLIC;
GRANT EXECUTE ON FUNCTION json.isarray(string) TO PUBLIC;
GRANT EXECUTE ON FUNCTION json.isvalid(json) TO PUBLIC;
GRANT EXECUTE ON FUNCTION json.isobject(json) TO PUBLIC;
GRANT EXECUTE ON FUNCTION json.isarray(json) TO PUBLIC;
GRANT EXECUTE ON FUNCTION json.length(json) TO PUBLIC;
GRANT EXECUTE ON FUNCTION json.keyarray(json) TO PUBLIC;
GRANT EXECUTE ON FUNCTION json.valuearray(json) TO PUBLIC;
GRANT EXECUTE ON FUNCTION json.text(json) TO PUBLIC;
GRANT EXECUTE ON FUNCTION json.text(string) TO PUBLIC;
GRANT EXECUTE ON FUNCTION json.text(int) TO PUBLIC;
GRANT EXECUTE ON AGGREGATE json.output(json) TO PUBLIC;
GRANT EXECUTE ON AGGREGATE json.tojsonarray(string) TO PUBLIC;
GRANT EXECUTE ON AGGREGATE json.tojsonarray(double) TO PUBLIC;
GRANT EXECUTE ON FUNCTION sys.uuid() TO PUBLIC;
GRANT EXECUTE ON FUNCTION sys.isaUUID(string) TO PUBLIC;
GRANT EXECUTE ON AGGREGATE sys.stddev_samp(HUGEINT) TO PUBLIC;
GRANT EXECUTE ON AGGREGATE sys.stddev_pop(HUGEINT) TO PUBLIC;
GRANT EXECUTE ON AGGREGATE sys.var_samp(HUGEINT) TO PUBLIC;
GRANT EXECUTE ON AGGREGATE sys.var_pop(HUGEINT) TO PUBLIC;
GRANT EXECUTE ON AGGREGATE sys.median(HUGEINT) TO PUBLIC;
GRANT EXECUTE ON AGGREGATE sys.quantile(HUGEINT, DOUBLE) TO PUBLIC;
GRANT EXECUTE ON AGGREGATE sys.corr(HUGEINT, HUGEINT) TO PUBLIC;
GRANT EXECUTE ON FUNCTION json.filter(json, hugeint) TO PUBLIC;
set schema "sys";


# 11:37:26 >  
# 11:37:26 >  "mclient" "-lsql" "-ftest" "-Eutf-8" "-i" "-e" "--host=/var/tmp/mtest-13462" "--port=32800"
# 11:37:26 >  
>>>>>>> 52a6147b

#select 1;
% .L # table_name
% single_value # name
% tinyint # type
% 1 # length
[ 1	]

# 16:53:39 >  
# 16:53:39 >  "Done."
# 16:53:39 >  
<|MERGE_RESOLUTION|>--- conflicted
+++ resolved
@@ -26,7 +26,273 @@
 Ready.
 Running database upgrade commands:
 set schema "sys";
-<<<<<<< HEAD
+drop aggregate median(decimal(1));
+create aggregate median(val DECIMAL) returns DECIMAL external name "aggr"."median";
+drop aggregate quantile(decimal(1), double);
+create aggregate quantile(val DECIMAL, q DOUBLE) returns DECIMAL external name "aggr"."quantile";
+create aggregate median(val DATE) returns DATE external name "aggr"."median";
+create aggregate median(val TIME) returns TIME external name "aggr"."median";
+create aggregate median(val TIMESTAMP) returns TIMESTAMP external name "aggr"."median";
+insert into sys.systemfunctions (select id from sys.functions where name in ('median', 'quantile') and schema_id = (select id from sys.schemas where name = 'sys') and id not in (select function_id from sys.systemfunctions));
+set schema "sys";
+
+Running database upgrade commands:
+set schema "sys";
+GRANT EXECUTE ON FUNCTION sys.Has_Z(integer) TO PUBLIC;
+GRANT EXECUTE ON FUNCTION sys.Has_M(integer) TO PUBLIC;
+GRANT EXECUTE ON FUNCTION sys.get_type(integer, integer) TO PUBLIC;
+GRANT SELECT ON sys.spatial_ref_sys TO PUBLIC;
+GRANT SELECT ON sys.geometry_columns TO PUBLIC;
+GRANT EXECUTE ON FUNCTION sys.mbr(Geometry) TO PUBLIC;
+GRANT EXECUTE ON FUNCTION sys.ST_Overlaps(mbr, mbr) TO PUBLIC;
+GRANT EXECUTE ON FUNCTION sys.ST_Contains(mbr, mbr) TO PUBLIC;
+GRANT EXECUTE ON FUNCTION sys.ST_Equals(mbr, mbr) TO PUBLIC;
+GRANT EXECUTE ON FUNCTION sys.ST_Distance(mbr, mbr) TO PUBLIC;
+GRANT EXECUTE ON FUNCTION sys.ST_WKTToSQL(string) TO PUBLIC;
+GRANT EXECUTE ON FUNCTION sys.ST_WKBToSQL(string) TO PUBLIC;
+GRANT EXECUTE ON FUNCTION sys.ST_AsText(Geometry) TO PUBLIC;
+GRANT EXECUTE ON FUNCTION sys.ST_AsBinary(Geometry) TO PUBLIC;
+GRANT EXECUTE ON FUNCTION sys.ST_Dimension(Geometry) TO PUBLIC;
+GRANT EXECUTE ON FUNCTION sys.ST_GeometryType(Geometry) TO PUBLIC;
+GRANT EXECUTE ON FUNCTION sys.ST_SRID(Geometry) TO PUBLIC;
+GRANT EXECUTE ON FUNCTION sys.ST_SetSRID(Geometry, integer) TO PUBLIC;
+GRANT EXECUTE ON FUNCTION sys.ST_IsEmpty(Geometry) TO PUBLIC;
+GRANT EXECUTE ON FUNCTION sys.ST_IsSimple(Geometry) TO PUBLIC;
+GRANT EXECUTE ON FUNCTION sys.ST_Boundary(Geometry) TO PUBLIC;
+GRANT EXECUTE ON FUNCTION sys.ST_Envelope(Geometry) TO PUBLIC;
+GRANT EXECUTE ON FUNCTION sys.ST_Equals(Geometry, Geometry) TO PUBLIC;
+GRANT EXECUTE ON FUNCTION sys.ST_Disjoint(Geometry, Geometry) TO PUBLIC;
+GRANT EXECUTE ON FUNCTION sys.ST_Intersects(Geometry, Geometry) TO PUBLIC;
+GRANT EXECUTE ON FUNCTION sys.ST_Touches(Geometry, Geometry) TO PUBLIC;
+GRANT EXECUTE ON FUNCTION sys.ST_Crosses(Geometry, Geometry) TO PUBLIC;
+GRANT EXECUTE ON FUNCTION sys.ST_Within(Geometry, Geometry) TO PUBLIC;
+GRANT EXECUTE ON FUNCTION sys.ST_Contains(Geometry, Geometry) TO PUBLIC;
+GRANT EXECUTE ON FUNCTION sys.ST_Overlaps(Geometry, Geometry) TO PUBLIC;
+GRANT EXECUTE ON FUNCTION sys.ST_Relate(Geometry, Geometry, string) TO PUBLIC;
+GRANT EXECUTE ON FUNCTION sys.ST_Distance(Geometry, Geometry) TO PUBLIC;
+GRANT EXECUTE ON FUNCTION sys.ST_Intersection(Geometry, Geometry) TO PUBLIC;
+GRANT EXECUTE ON FUNCTION sys.ST_Difference(Geometry, Geometry) TO PUBLIC;
+GRANT EXECUTE ON FUNCTION sys.ST_Union(Geometry, Geometry) TO PUBLIC;
+GRANT EXECUTE ON FUNCTION sys.ST_SymDifference(Geometry, Geometry) TO PUBLIC;
+GRANT EXECUTE ON FUNCTION sys.ST_Buffer(Geometry, double) TO PUBLIC;
+GRANT EXECUTE ON FUNCTION sys.ST_ConvexHull(Geometry) TO PUBLIC;
+GRANT EXECUTE ON FUNCTION sys.ST_X(Geometry) TO PUBLIC;
+GRANT EXECUTE ON FUNCTION sys.ST_Y(Geometry) TO PUBLIC;
+GRANT EXECUTE ON FUNCTION sys.ST_Z(Geometry) TO PUBLIC;
+GRANT EXECUTE ON FUNCTION sys.ST_StartPoint(Geometry) TO PUBLIC;
+GRANT EXECUTE ON FUNCTION sys.ST_EndPoint(Geometry) TO PUBLIC;
+GRANT EXECUTE ON FUNCTION sys.ST_IsRing(Geometry) TO PUBLIC;
+GRANT EXECUTE ON FUNCTION sys.ST_Length(Geometry) TO PUBLIC;
+GRANT EXECUTE ON FUNCTION sys.ST_IsClosed(Geometry) TO PUBLIC;
+GRANT EXECUTE ON FUNCTION sys.ST_NumPoints(Geometry) TO PUBLIC;
+GRANT EXECUTE ON FUNCTION sys.ST_PointN(Geometry, integer) TO PUBLIC;
+GRANT EXECUTE ON FUNCTION sys.ST_Centroid(Geometry) TO PUBLIC;
+GRANT EXECUTE ON FUNCTION sys.ST_PointOnSurface(Geometry) TO PUBLIC;
+GRANT EXECUTE ON FUNCTION sys.ST_Area(Geometry) TO PUBLIC;
+GRANT EXECUTE ON FUNCTION sys.ST_ExteriorRing(Geometry) TO PUBLIC;
+GRANT EXECUTE ON FUNCTION sys.ST_SetExteriorRing(Geometry) TO PUBLIC;
+GRANT EXECUTE ON FUNCTION sys.ST_NumInteriorRing(Geometry) TO PUBLIC;
+GRANT EXECUTE ON FUNCTION sys.ST_InteriorRingN(Geometry, integer) TO PUBLIC;
+GRANT EXECUTE ON FUNCTION sys.ST_InteriorRings(Geometry) TO PUBLIC;
+GRANT EXECUTE ON FUNCTION sys.ST_NumGeometries(Geometry) TO PUBLIC;
+GRANT EXECUTE ON FUNCTION sys.ST_GeometryN(Geometry, integer) TO PUBLIC;
+GRANT EXECUTE ON FUNCTION sys.ST_NumPatches(Geometry) TO PUBLIC;
+GRANT EXECUTE ON FUNCTION sys.ST_PatchN(Geometry, integer) TO PUBLIC;
+GRANT EXECUTE ON FUNCTION sys.ST_GeomFromText(string, integer) TO PUBLIC;
+GRANT EXECUTE ON FUNCTION sys.ST_PointFromText(string, integer) TO PUBLIC;
+GRANT EXECUTE ON FUNCTION sys.ST_LineFromText(string, integer) TO PUBLIC;
+GRANT EXECUTE ON FUNCTION sys.ST_PolygonFromText(string, integer) TO PUBLIC;
+GRANT EXECUTE ON FUNCTION sys.ST_MPointFromText(string, integer) TO PUBLIC;
+GRANT EXECUTE ON FUNCTION sys.ST_MLineFromText(string, integer) TO PUBLIC;
+GRANT EXECUTE ON FUNCTION sys.ST_MPolyFromText(string, integer) TO PUBLIC;
+GRANT EXECUTE ON FUNCTION sys.ST_GeomCollFromText(string, integer) TO PUBLIC;
+GRANT EXECUTE ON FUNCTION sys.ST_BdPolyFromText(string, integer) TO PUBLIC;
+GRANT EXECUTE ON FUNCTION sys.ST_BdMPolyFromText(string, integer) TO PUBLIC;
+GRANT EXECUTE ON FUNCTION sys.ST_GeometryFromText(string, integer) TO PUBLIC;
+GRANT EXECUTE ON FUNCTION sys.ST_GeomFromText(string) TO PUBLIC;
+GRANT EXECUTE ON FUNCTION sys.ST_GeometryFromText(string) TO PUBLIC;
+GRANT EXECUTE ON FUNCTION sys.ST_PointFromText(string) TO PUBLIC;
+GRANT EXECUTE ON FUNCTION sys.ST_LineFromText(string) TO PUBLIC;
+GRANT EXECUTE ON FUNCTION sys.ST_PolygonFromText(string) TO PUBLIC;
+GRANT EXECUTE ON FUNCTION sys.ST_MPointFromText(string) TO PUBLIC;
+GRANT EXECUTE ON FUNCTION sys.ST_MLineFromText(string) TO PUBLIC;
+GRANT EXECUTE ON FUNCTION sys.ST_MPolyFromText(string) TO PUBLIC;
+GRANT EXECUTE ON FUNCTION sys.ST_GeomCollFromText(string) TO PUBLIC;
+GRANT EXECUTE ON FUNCTION sys.ST_MakePoint(double, double) TO PUBLIC;
+GRANT EXECUTE ON FUNCTION sys.ST_Point(double, double) TO PUBLIC;
+GRANT EXECUTE ON FUNCTION sys.ST_MakePoint(double, double, double) TO PUBLIC;
+GRANT EXECUTE ON FUNCTION sys.ST_MakePoint(double, double, double, double) TO PUBLIC;
+GRANT EXECUTE ON FUNCTION sys.ST_MakePointM(double, double, double) TO PUBLIC;
+GRANT EXECUTE ON FUNCTION sys.ST_MakeLine(Geometry, Geometry) TO PUBLIC;
+GRANT EXECUTE ON FUNCTION sys.ST_MakeEnvelope(double, double, double, double, integer) TO PUBLIC;
+GRANT EXECUTE ON FUNCTION sys.ST_MakeEnvelope(double, double, double, double) TO PUBLIC;
+GRANT EXECUTE ON FUNCTION sys.ST_MakePolygon(Geometry) TO PUBLIC;
+GRANT EXECUTE ON FUNCTION sys.ST_Polygon(Geometry, integer) TO PUBLIC;
+GRANT EXECUTE ON FUNCTION sys.ST_MakeBox2D(Geometry, Geometry) TO PUBLIC;
+GRANT EXECUTE ON FUNCTION sys.GeometryType(Geometry) TO PUBLIC;
+GRANT EXECUTE ON FUNCTION sys.ST_CoordDim(Geometry) TO PUBLIC;
+GRANT EXECUTE ON FUNCTION sys.ST_IsValid(Geometry) TO PUBLIC;
+GRANT EXECUTE ON FUNCTION sys.ST_IsValidReason(Geometry) TO PUBLIC;
+GRANT EXECUTE ON FUNCTION sys.ST_NPoints(Geometry) TO PUBLIC;
+GRANT EXECUTE ON FUNCTION sys.ST_NRings(Geometry) TO PUBLIC;
+GRANT EXECUTE ON FUNCTION sys.ST_NumInteriorRings(Geometry) TO PUBLIC;
+GRANT EXECUTE ON FUNCTION sys.ST_XMax(Geometry) TO PUBLIC;
+GRANT EXECUTE ON FUNCTION sys.ST_XMax(mbr) TO PUBLIC;
+GRANT EXECUTE ON FUNCTION sys.ST_XMin(Geometry) TO PUBLIC;
+GRANT EXECUTE ON FUNCTION sys.ST_XMin(mbr) TO PUBLIC;
+GRANT EXECUTE ON FUNCTION sys.ST_YMax(Geometry) TO PUBLIC;
+GRANT EXECUTE ON FUNCTION sys.ST_YMax(mbr) TO PUBLIC;
+GRANT EXECUTE ON FUNCTION sys.ST_YMin(Geometry) TO PUBLIC;
+GRANT EXECUTE ON FUNCTION sys.ST_YMin(mbr) TO PUBLIC;
+GRANT EXECUTE ON FUNCTION sys.ST_Force2D(Geometry) TO PUBLIC;
+GRANT EXECUTE ON FUNCTION sys.ST_Force3D(Geometry) TO PUBLIC;
+GRANT EXECUTE ON FUNCTION sys.ST_Segmentize(Geometry, double) TO PUBLIC;
+GRANT EXECUTE ON FUNCTION sys.getProj4(integer) TO PUBLIC;
+GRANT EXECUTE ON FUNCTION sys.InternalTransform(Geometry, integer, integer, string, string) TO PUBLIC;
+GRANT EXECUTE ON FUNCTION sys.ST_Transform(Geometry, integer) TO PUBLIC;
+GRANT EXECUTE ON FUNCTION sys.ST_Translate(Geometry, double, double) TO PUBLIC;
+GRANT EXECUTE ON FUNCTION sys.ST_Translate(Geometry, double, double, double) TO PUBLIC;
+GRANT EXECUTE ON FUNCTION sys.ST_AsEWKT(Geometry) TO PUBLIC;
+GRANT EXECUTE ON FUNCTION sys.ST_Covers(Geometry, Geometry) TO PUBLIC;
+GRANT EXECUTE ON FUNCTION sys.ST_CoveredBy(Geometry, Geometry) TO PUBLIC;
+GRANT EXECUTE ON FUNCTION sys.ST_DWithin(Geometry, Geometry, double) TO PUBLIC;
+GRANT EXECUTE ON FUNCTION sys.ST_Length2D(Geometry) TO PUBLIC;
+GRANT EXECUTE ON FUNCTION sys.ST_Collect(Geometry, Geometry) TO PUBLIC;
+GRANT EXECUTE ON FUNCTION sys.ST_DelaunayTriangles(Geometry, double, integer) TO PUBLIC;
+GRANT EXECUTE ON FUNCTION sys.ST_Dump(Geometry) TO PUBLIC;
+GRANT EXECUTE ON FUNCTION sys.ST_DumpPoints(Geometry) TO PUBLIC;
+GRANT EXECUTE ON FUNCTION sys.Contains(Geometry, double, double) TO PUBLIC;
+set schema "sys";
+
+Running database upgrade commands:
+set schema "sys";
+GRANT EXECUTE ON FUNCTION sys.getAnchor(url) TO PUBLIC;
+GRANT EXECUTE ON FUNCTION sys.getBasename(url) TO PUBLIC;
+GRANT EXECUTE ON FUNCTION sys.getContent(url) TO PUBLIC;
+GRANT EXECUTE ON FUNCTION sys.getContext(url) TO PUBLIC;
+GRANT EXECUTE ON FUNCTION sys.getDomain(url) TO PUBLIC;
+GRANT EXECUTE ON FUNCTION sys.getExtension(url) TO PUBLIC;
+GRANT EXECUTE ON FUNCTION sys.getFile(url) TO PUBLIC;
+GRANT EXECUTE ON FUNCTION sys.getHost(url) TO PUBLIC;
+GRANT EXECUTE ON FUNCTION sys.getPort(url) TO PUBLIC;
+GRANT EXECUTE ON FUNCTION sys.getProtocol(url) TO PUBLIC;
+GRANT EXECUTE ON FUNCTION sys.getQuery(url) TO PUBLIC;
+GRANT EXECUTE ON FUNCTION sys.getUser(url) TO PUBLIC;
+GRANT EXECUTE ON FUNCTION sys.getRobotURL(url) TO PUBLIC;
+GRANT EXECUTE ON FUNCTION sys.isaURL(url) TO PUBLIC;
+GRANT EXECUTE ON FUNCTION sys.newurl(STRING, STRING, INT, STRING) TO PUBLIC;
+GRANT EXECUTE ON FUNCTION sys.newurl(STRING, STRING, STRING) TO PUBLIC;
+GRANT EXECUTE ON FUNCTION sys."broadcast"(inet) TO PUBLIC;
+GRANT EXECUTE ON FUNCTION sys."host"(inet) TO PUBLIC;
+GRANT EXECUTE ON FUNCTION sys."masklen"(inet) TO PUBLIC;
+GRANT EXECUTE ON FUNCTION sys."setmasklen"(inet, int) TO PUBLIC;
+GRANT EXECUTE ON FUNCTION sys."netmask"(inet) TO PUBLIC;
+GRANT EXECUTE ON FUNCTION sys."hostmask"(inet) TO PUBLIC;
+GRANT EXECUTE ON FUNCTION sys."network"(inet) TO PUBLIC;
+GRANT EXECUTE ON FUNCTION sys."text"(inet) TO PUBLIC;
+GRANT EXECUTE ON FUNCTION sys."abbrev"(inet) TO PUBLIC;
+GRANT EXECUTE ON FUNCTION sys."left_shift"(inet, inet) TO PUBLIC;
+GRANT EXECUTE ON FUNCTION sys."right_shift"(inet, inet) TO PUBLIC;
+GRANT EXECUTE ON FUNCTION sys."left_shift_assign"(inet, inet) TO PUBLIC;
+GRANT EXECUTE ON FUNCTION sys."right_shift_assign"(inet, inet) TO PUBLIC;
+GRANT EXECUTE ON AGGREGATE sys.stddev_samp(TINYINT) TO PUBLIC;
+GRANT EXECUTE ON AGGREGATE sys.stddev_samp(SMALLINT) TO PUBLIC;
+GRANT EXECUTE ON AGGREGATE sys.stddev_samp(INTEGER) TO PUBLIC;
+GRANT EXECUTE ON AGGREGATE sys.stddev_samp(BIGINT) TO PUBLIC;
+GRANT EXECUTE ON AGGREGATE sys.stddev_samp(REAL) TO PUBLIC;
+GRANT EXECUTE ON AGGREGATE sys.stddev_samp(DOUBLE) TO PUBLIC;
+GRANT EXECUTE ON AGGREGATE sys.stddev_samp(DATE) TO PUBLIC;
+GRANT EXECUTE ON AGGREGATE sys.stddev_samp(TIME) TO PUBLIC;
+GRANT EXECUTE ON AGGREGATE sys.stddev_samp(TIMESTAMP) TO PUBLIC;
+GRANT EXECUTE ON AGGREGATE sys.stddev_pop(TINYINT) TO PUBLIC;
+GRANT EXECUTE ON AGGREGATE sys.stddev_pop(SMALLINT) TO PUBLIC;
+GRANT EXECUTE ON AGGREGATE sys.stddev_pop(INTEGER) TO PUBLIC;
+GRANT EXECUTE ON AGGREGATE sys.stddev_pop(BIGINT) TO PUBLIC;
+GRANT EXECUTE ON AGGREGATE sys.stddev_pop(REAL) TO PUBLIC;
+GRANT EXECUTE ON AGGREGATE sys.stddev_pop(DOUBLE) TO PUBLIC;
+GRANT EXECUTE ON AGGREGATE sys.stddev_pop(DATE) TO PUBLIC;
+GRANT EXECUTE ON AGGREGATE sys.stddev_pop(TIME) TO PUBLIC;
+GRANT EXECUTE ON AGGREGATE sys.stddev_pop(TIMESTAMP) TO PUBLIC;
+GRANT EXECUTE ON AGGREGATE sys.var_samp(TINYINT) TO PUBLIC;
+GRANT EXECUTE ON AGGREGATE sys.var_samp(SMALLINT) TO PUBLIC;
+GRANT EXECUTE ON AGGREGATE sys.var_samp(INTEGER) TO PUBLIC;
+GRANT EXECUTE ON AGGREGATE sys.var_samp(BIGINT) TO PUBLIC;
+GRANT EXECUTE ON AGGREGATE sys.var_samp(REAL) TO PUBLIC;
+GRANT EXECUTE ON AGGREGATE sys.var_samp(DOUBLE) TO PUBLIC;
+GRANT EXECUTE ON AGGREGATE sys.var_samp(DATE) TO PUBLIC;
+GRANT EXECUTE ON AGGREGATE sys.var_samp(TIME) TO PUBLIC;
+GRANT EXECUTE ON AGGREGATE sys.var_samp(TIMESTAMP) TO PUBLIC;
+GRANT EXECUTE ON AGGREGATE sys.var_pop(TINYINT) TO PUBLIC;
+GRANT EXECUTE ON AGGREGATE sys.var_pop(SMALLINT) TO PUBLIC;
+GRANT EXECUTE ON AGGREGATE sys.var_pop(INTEGER) TO PUBLIC;
+GRANT EXECUTE ON AGGREGATE sys.var_pop(BIGINT) TO PUBLIC;
+GRANT EXECUTE ON AGGREGATE sys.var_pop(REAL) TO PUBLIC;
+GRANT EXECUTE ON AGGREGATE sys.var_pop(DOUBLE) TO PUBLIC;
+GRANT EXECUTE ON AGGREGATE sys.var_pop(DATE) TO PUBLIC;
+GRANT EXECUTE ON AGGREGATE sys.var_pop(TIME) TO PUBLIC;
+GRANT EXECUTE ON AGGREGATE sys.var_pop(TIMESTAMP) TO PUBLIC;
+GRANT EXECUTE ON AGGREGATE sys.median(TINYINT) TO PUBLIC;
+GRANT EXECUTE ON AGGREGATE sys.median(SMALLINT) TO PUBLIC;
+GRANT EXECUTE ON AGGREGATE sys.median(INTEGER) TO PUBLIC;
+GRANT EXECUTE ON AGGREGATE sys.median(BIGINT) TO PUBLIC;
+GRANT EXECUTE ON AGGREGATE sys.median(DECIMAL) TO PUBLIC;
+GRANT EXECUTE ON AGGREGATE sys.median(REAL) TO PUBLIC;
+GRANT EXECUTE ON AGGREGATE sys.median(DOUBLE) TO PUBLIC;
+GRANT EXECUTE ON AGGREGATE sys.median(DATE) TO PUBLIC;
+GRANT EXECUTE ON AGGREGATE sys.median(TIME) TO PUBLIC;
+GRANT EXECUTE ON AGGREGATE sys.median(TIMESTAMP) TO PUBLIC;
+GRANT EXECUTE ON AGGREGATE sys.quantile(TINYINT, DOUBLE) TO PUBLIC;
+GRANT EXECUTE ON AGGREGATE sys.quantile(SMALLINT, DOUBLE) TO PUBLIC;
+GRANT EXECUTE ON AGGREGATE sys.quantile(INTEGER, DOUBLE) TO PUBLIC;
+GRANT EXECUTE ON AGGREGATE sys.quantile(BIGINT, DOUBLE) TO PUBLIC;
+GRANT EXECUTE ON AGGREGATE sys.quantile(DECIMAL, DOUBLE) TO PUBLIC;
+GRANT EXECUTE ON AGGREGATE sys.quantile(REAL, DOUBLE) TO PUBLIC;
+GRANT EXECUTE ON AGGREGATE sys.quantile(DOUBLE, DOUBLE) TO PUBLIC;
+GRANT EXECUTE ON AGGREGATE sys.quantile(DATE, DOUBLE) TO PUBLIC;
+GRANT EXECUTE ON AGGREGATE sys.quantile(TIME, DOUBLE) TO PUBLIC;
+GRANT EXECUTE ON AGGREGATE sys.quantile(TIMESTAMP, DOUBLE) TO PUBLIC;
+GRANT EXECUTE ON AGGREGATE sys.corr(TINYINT, TINYINT) TO PUBLIC;
+GRANT EXECUTE ON AGGREGATE sys.corr(SMALLINT, SMALLINT) TO PUBLIC;
+GRANT EXECUTE ON AGGREGATE sys.corr(INTEGER, INTEGER) TO PUBLIC;
+GRANT EXECUTE ON AGGREGATE sys.corr(BIGINT, BIGINT) TO PUBLIC;
+GRANT EXECUTE ON AGGREGATE sys.corr(REAL, REAL) TO PUBLIC;
+GRANT EXECUTE ON AGGREGATE sys.corr(DOUBLE, DOUBLE) TO PUBLIC;
+GRANT EXECUTE ON FUNCTION json.filter(json, string) TO PUBLIC;
+GRANT EXECUTE ON FUNCTION json.filter(json, tinyint) TO PUBLIC;
+GRANT EXECUTE ON FUNCTION json.filter(json, integer) TO PUBLIC;
+GRANT EXECUTE ON FUNCTION json.filter(json, bigint) TO PUBLIC;
+GRANT EXECUTE ON FUNCTION json.text(json, string) TO PUBLIC;
+GRANT EXECUTE ON FUNCTION json.number(json) TO PUBLIC;
+GRANT EXECUTE ON FUNCTION json."integer"(json) TO PUBLIC;
+GRANT EXECUTE ON FUNCTION json.isvalid(string) TO PUBLIC;
+GRANT EXECUTE ON FUNCTION json.isobject(string) TO PUBLIC;
+GRANT EXECUTE ON FUNCTION json.isarray(string) TO PUBLIC;
+GRANT EXECUTE ON FUNCTION json.isvalid(json) TO PUBLIC;
+GRANT EXECUTE ON FUNCTION json.isobject(json) TO PUBLIC;
+GRANT EXECUTE ON FUNCTION json.isarray(json) TO PUBLIC;
+GRANT EXECUTE ON FUNCTION json.length(json) TO PUBLIC;
+GRANT EXECUTE ON FUNCTION json.keyarray(json) TO PUBLIC;
+GRANT EXECUTE ON FUNCTION json.valuearray(json) TO PUBLIC;
+GRANT EXECUTE ON FUNCTION json.text(json) TO PUBLIC;
+GRANT EXECUTE ON FUNCTION json.text(string) TO PUBLIC;
+GRANT EXECUTE ON FUNCTION json.text(int) TO PUBLIC;
+GRANT EXECUTE ON AGGREGATE json.output(json) TO PUBLIC;
+GRANT EXECUTE ON AGGREGATE json.tojsonarray(string) TO PUBLIC;
+GRANT EXECUTE ON AGGREGATE json.tojsonarray(double) TO PUBLIC;
+GRANT EXECUTE ON FUNCTION sys.uuid() TO PUBLIC;
+GRANT EXECUTE ON FUNCTION sys.isaUUID(string) TO PUBLIC;
+GRANT EXECUTE ON AGGREGATE sys.stddev_samp(HUGEINT) TO PUBLIC;
+GRANT EXECUTE ON AGGREGATE sys.stddev_pop(HUGEINT) TO PUBLIC;
+GRANT EXECUTE ON AGGREGATE sys.var_samp(HUGEINT) TO PUBLIC;
+GRANT EXECUTE ON AGGREGATE sys.var_pop(HUGEINT) TO PUBLIC;
+GRANT EXECUTE ON AGGREGATE sys.median(HUGEINT) TO PUBLIC;
+GRANT EXECUTE ON AGGREGATE sys.quantile(HUGEINT, DOUBLE) TO PUBLIC;
+GRANT EXECUTE ON AGGREGATE sys.corr(HUGEINT, HUGEINT) TO PUBLIC;
+GRANT EXECUTE ON FUNCTION json.filter(json, hugeint) TO PUBLIC;
+set schema "sys";
+
+Running database upgrade commands:
+set schema "sys";
 create procedure sys.createorderindex(sys string, tab string, col string)
 external name sql.createorderindex;
 create procedure sys.droporderindex(sys string, tab string, col string)
@@ -190,21 +456,10 @@
 insert into sys.systemfunctions (select f.id from sys.functions f, sys.schemas s where f.name in ('storage', 'storagemodel') and f.type = 5 and f.schema_id = s.id and s.name = 'sys');
 insert into sys.systemfunctions (select f.id from sys.functions f, sys.schemas s where f.name in ('createorderindex', 'droporderindex', 'storagemodelinit') and f.type = 2 and f.schema_id = s.id and s.name = 'sys');
 delete from systemfunctions where function_id not in (select id from functions);
-=======
-drop aggregate median(decimal(1));
-create aggregate median(val DECIMAL) returns DECIMAL external name "aggr"."median";
-drop aggregate quantile(decimal(1), double);
-create aggregate quantile(val DECIMAL, q DOUBLE) returns DECIMAL external name "aggr"."quantile";
-create aggregate median(val DATE) returns DATE external name "aggr"."median";
-create aggregate median(val TIME) returns TIME external name "aggr"."median";
-create aggregate median(val TIMESTAMP) returns TIMESTAMP external name "aggr"."median";
-insert into sys.systemfunctions (select id from sys.functions where name in ('median', 'quantile') and schema_id = (select id from sys.schemas where name = 'sys') and id not in (select function_id from sys.systemfunctions));
->>>>>>> 52a6147b
 set schema "sys";
 
 Running database upgrade commands:
 set schema "sys";
-<<<<<<< HEAD
 drop view sys.querylog_history;
 drop view sys.querylog_calls;
 drop function sys.querylog_calls();
@@ -239,275 +494,9 @@
 set schema "sys";
 
 
-# 14:35:53 >  
-# 14:35:53 >  "mclient" "-lsql" "-ftest" "-Eutf-8" "-i" "-e" "--host=/var/tmp/mtest-12866" "--port=38727"
-# 14:35:53 >  
-=======
-GRANT EXECUTE ON FUNCTION sys.Has_Z(integer) TO PUBLIC;
-GRANT EXECUTE ON FUNCTION sys.Has_M(integer) TO PUBLIC;
-GRANT EXECUTE ON FUNCTION sys.get_type(integer, integer) TO PUBLIC;
-GRANT SELECT ON sys.spatial_ref_sys TO PUBLIC;
-GRANT SELECT ON sys.geometry_columns TO PUBLIC;
-GRANT EXECUTE ON FUNCTION sys.mbr(Geometry) TO PUBLIC;
-GRANT EXECUTE ON FUNCTION sys.ST_Overlaps(mbr, mbr) TO PUBLIC;
-GRANT EXECUTE ON FUNCTION sys.ST_Contains(mbr, mbr) TO PUBLIC;
-GRANT EXECUTE ON FUNCTION sys.ST_Equals(mbr, mbr) TO PUBLIC;
-GRANT EXECUTE ON FUNCTION sys.ST_Distance(mbr, mbr) TO PUBLIC;
-GRANT EXECUTE ON FUNCTION sys.ST_WKTToSQL(string) TO PUBLIC;
-GRANT EXECUTE ON FUNCTION sys.ST_WKBToSQL(string) TO PUBLIC;
-GRANT EXECUTE ON FUNCTION sys.ST_AsText(Geometry) TO PUBLIC;
-GRANT EXECUTE ON FUNCTION sys.ST_AsBinary(Geometry) TO PUBLIC;
-GRANT EXECUTE ON FUNCTION sys.ST_Dimension(Geometry) TO PUBLIC;
-GRANT EXECUTE ON FUNCTION sys.ST_GeometryType(Geometry) TO PUBLIC;
-GRANT EXECUTE ON FUNCTION sys.ST_SRID(Geometry) TO PUBLIC;
-GRANT EXECUTE ON FUNCTION sys.ST_SetSRID(Geometry, integer) TO PUBLIC;
-GRANT EXECUTE ON FUNCTION sys.ST_IsEmpty(Geometry) TO PUBLIC;
-GRANT EXECUTE ON FUNCTION sys.ST_IsSimple(Geometry) TO PUBLIC;
-GRANT EXECUTE ON FUNCTION sys.ST_Boundary(Geometry) TO PUBLIC;
-GRANT EXECUTE ON FUNCTION sys.ST_Envelope(Geometry) TO PUBLIC;
-GRANT EXECUTE ON FUNCTION sys.ST_Equals(Geometry, Geometry) TO PUBLIC;
-GRANT EXECUTE ON FUNCTION sys.ST_Disjoint(Geometry, Geometry) TO PUBLIC;
-GRANT EXECUTE ON FUNCTION sys.ST_Intersects(Geometry, Geometry) TO PUBLIC;
-GRANT EXECUTE ON FUNCTION sys.ST_Touches(Geometry, Geometry) TO PUBLIC;
-GRANT EXECUTE ON FUNCTION sys.ST_Crosses(Geometry, Geometry) TO PUBLIC;
-GRANT EXECUTE ON FUNCTION sys.ST_Within(Geometry, Geometry) TO PUBLIC;
-GRANT EXECUTE ON FUNCTION sys.ST_Contains(Geometry, Geometry) TO PUBLIC;
-GRANT EXECUTE ON FUNCTION sys.ST_Overlaps(Geometry, Geometry) TO PUBLIC;
-GRANT EXECUTE ON FUNCTION sys.ST_Relate(Geometry, Geometry, string) TO PUBLIC;
-GRANT EXECUTE ON FUNCTION sys.ST_Distance(Geometry, Geometry) TO PUBLIC;
-GRANT EXECUTE ON FUNCTION sys.ST_Intersection(Geometry, Geometry) TO PUBLIC;
-GRANT EXECUTE ON FUNCTION sys.ST_Difference(Geometry, Geometry) TO PUBLIC;
-GRANT EXECUTE ON FUNCTION sys.ST_Union(Geometry, Geometry) TO PUBLIC;
-GRANT EXECUTE ON FUNCTION sys.ST_SymDifference(Geometry, Geometry) TO PUBLIC;
-GRANT EXECUTE ON FUNCTION sys.ST_Buffer(Geometry, double) TO PUBLIC;
-GRANT EXECUTE ON FUNCTION sys.ST_ConvexHull(Geometry) TO PUBLIC;
-GRANT EXECUTE ON FUNCTION sys.ST_X(Geometry) TO PUBLIC;
-GRANT EXECUTE ON FUNCTION sys.ST_Y(Geometry) TO PUBLIC;
-GRANT EXECUTE ON FUNCTION sys.ST_Z(Geometry) TO PUBLIC;
-GRANT EXECUTE ON FUNCTION sys.ST_StartPoint(Geometry) TO PUBLIC;
-GRANT EXECUTE ON FUNCTION sys.ST_EndPoint(Geometry) TO PUBLIC;
-GRANT EXECUTE ON FUNCTION sys.ST_IsRing(Geometry) TO PUBLIC;
-GRANT EXECUTE ON FUNCTION sys.ST_Length(Geometry) TO PUBLIC;
-GRANT EXECUTE ON FUNCTION sys.ST_IsClosed(Geometry) TO PUBLIC;
-GRANT EXECUTE ON FUNCTION sys.ST_NumPoints(Geometry) TO PUBLIC;
-GRANT EXECUTE ON FUNCTION sys.ST_PointN(Geometry, integer) TO PUBLIC;
-GRANT EXECUTE ON FUNCTION sys.ST_Centroid(Geometry) TO PUBLIC;
-GRANT EXECUTE ON FUNCTION sys.ST_PointOnSurface(Geometry) TO PUBLIC;
-GRANT EXECUTE ON FUNCTION sys.ST_Area(Geometry) TO PUBLIC;
-GRANT EXECUTE ON FUNCTION sys.ST_ExteriorRing(Geometry) TO PUBLIC;
-GRANT EXECUTE ON FUNCTION sys.ST_SetExteriorRing(Geometry) TO PUBLIC;
-GRANT EXECUTE ON FUNCTION sys.ST_NumInteriorRing(Geometry) TO PUBLIC;
-GRANT EXECUTE ON FUNCTION sys.ST_InteriorRingN(Geometry, integer) TO PUBLIC;
-GRANT EXECUTE ON FUNCTION sys.ST_InteriorRings(Geometry) TO PUBLIC;
-GRANT EXECUTE ON FUNCTION sys.ST_NumGeometries(Geometry) TO PUBLIC;
-GRANT EXECUTE ON FUNCTION sys.ST_GeometryN(Geometry, integer) TO PUBLIC;
-GRANT EXECUTE ON FUNCTION sys.ST_NumPatches(Geometry) TO PUBLIC;
-GRANT EXECUTE ON FUNCTION sys.ST_PatchN(Geometry, integer) TO PUBLIC;
-GRANT EXECUTE ON FUNCTION sys.ST_GeomFromText(string, integer) TO PUBLIC;
-GRANT EXECUTE ON FUNCTION sys.ST_PointFromText(string, integer) TO PUBLIC;
-GRANT EXECUTE ON FUNCTION sys.ST_LineFromText(string, integer) TO PUBLIC;
-GRANT EXECUTE ON FUNCTION sys.ST_PolygonFromText(string, integer) TO PUBLIC;
-GRANT EXECUTE ON FUNCTION sys.ST_MPointFromText(string, integer) TO PUBLIC;
-GRANT EXECUTE ON FUNCTION sys.ST_MLineFromText(string, integer) TO PUBLIC;
-GRANT EXECUTE ON FUNCTION sys.ST_MPolyFromText(string, integer) TO PUBLIC;
-GRANT EXECUTE ON FUNCTION sys.ST_GeomCollFromText(string, integer) TO PUBLIC;
-GRANT EXECUTE ON FUNCTION sys.ST_BdPolyFromText(string, integer) TO PUBLIC;
-GRANT EXECUTE ON FUNCTION sys.ST_BdMPolyFromText(string, integer) TO PUBLIC;
-GRANT EXECUTE ON FUNCTION sys.ST_GeometryFromText(string, integer) TO PUBLIC;
-GRANT EXECUTE ON FUNCTION sys.ST_GeomFromText(string) TO PUBLIC;
-GRANT EXECUTE ON FUNCTION sys.ST_GeometryFromText(string) TO PUBLIC;
-GRANT EXECUTE ON FUNCTION sys.ST_PointFromText(string) TO PUBLIC;
-GRANT EXECUTE ON FUNCTION sys.ST_LineFromText(string) TO PUBLIC;
-GRANT EXECUTE ON FUNCTION sys.ST_PolygonFromText(string) TO PUBLIC;
-GRANT EXECUTE ON FUNCTION sys.ST_MPointFromText(string) TO PUBLIC;
-GRANT EXECUTE ON FUNCTION sys.ST_MLineFromText(string) TO PUBLIC;
-GRANT EXECUTE ON FUNCTION sys.ST_MPolyFromText(string) TO PUBLIC;
-GRANT EXECUTE ON FUNCTION sys.ST_GeomCollFromText(string) TO PUBLIC;
-GRANT EXECUTE ON FUNCTION sys.ST_MakePoint(double, double) TO PUBLIC;
-GRANT EXECUTE ON FUNCTION sys.ST_Point(double, double) TO PUBLIC;
-GRANT EXECUTE ON FUNCTION sys.ST_MakePoint(double, double, double) TO PUBLIC;
-GRANT EXECUTE ON FUNCTION sys.ST_MakePoint(double, double, double, double) TO PUBLIC;
-GRANT EXECUTE ON FUNCTION sys.ST_MakePointM(double, double, double) TO PUBLIC;
-GRANT EXECUTE ON FUNCTION sys.ST_MakeLine(Geometry, Geometry) TO PUBLIC;
-GRANT EXECUTE ON FUNCTION sys.ST_MakeEnvelope(double, double, double, double, integer) TO PUBLIC;
-GRANT EXECUTE ON FUNCTION sys.ST_MakeEnvelope(double, double, double, double) TO PUBLIC;
-GRANT EXECUTE ON FUNCTION sys.ST_MakePolygon(Geometry) TO PUBLIC;
-GRANT EXECUTE ON FUNCTION sys.ST_Polygon(Geometry, integer) TO PUBLIC;
-GRANT EXECUTE ON FUNCTION sys.ST_MakeBox2D(Geometry, Geometry) TO PUBLIC;
-GRANT EXECUTE ON FUNCTION sys.GeometryType(Geometry) TO PUBLIC;
-GRANT EXECUTE ON FUNCTION sys.ST_CoordDim(Geometry) TO PUBLIC;
-GRANT EXECUTE ON FUNCTION sys.ST_IsValid(Geometry) TO PUBLIC;
-GRANT EXECUTE ON FUNCTION sys.ST_IsValidReason(Geometry) TO PUBLIC;
-GRANT EXECUTE ON FUNCTION sys.ST_NPoints(Geometry) TO PUBLIC;
-GRANT EXECUTE ON FUNCTION sys.ST_NRings(Geometry) TO PUBLIC;
-GRANT EXECUTE ON FUNCTION sys.ST_NumInteriorRings(Geometry) TO PUBLIC;
-GRANT EXECUTE ON FUNCTION sys.ST_XMax(Geometry) TO PUBLIC;
-GRANT EXECUTE ON FUNCTION sys.ST_XMax(mbr) TO PUBLIC;
-GRANT EXECUTE ON FUNCTION sys.ST_XMin(Geometry) TO PUBLIC;
-GRANT EXECUTE ON FUNCTION sys.ST_XMin(mbr) TO PUBLIC;
-GRANT EXECUTE ON FUNCTION sys.ST_YMax(Geometry) TO PUBLIC;
-GRANT EXECUTE ON FUNCTION sys.ST_YMax(mbr) TO PUBLIC;
-GRANT EXECUTE ON FUNCTION sys.ST_YMin(Geometry) TO PUBLIC;
-GRANT EXECUTE ON FUNCTION sys.ST_YMin(mbr) TO PUBLIC;
-GRANT EXECUTE ON FUNCTION sys.ST_Force2D(Geometry) TO PUBLIC;
-GRANT EXECUTE ON FUNCTION sys.ST_Force3D(Geometry) TO PUBLIC;
-GRANT EXECUTE ON FUNCTION sys.ST_Segmentize(Geometry, double) TO PUBLIC;
-GRANT EXECUTE ON FUNCTION sys.getProj4(integer) TO PUBLIC;
-GRANT EXECUTE ON FUNCTION sys.InternalTransform(Geometry, integer, integer, string, string) TO PUBLIC;
-GRANT EXECUTE ON FUNCTION sys.ST_Transform(Geometry, integer) TO PUBLIC;
-GRANT EXECUTE ON FUNCTION sys.ST_Translate(Geometry, double, double) TO PUBLIC;
-GRANT EXECUTE ON FUNCTION sys.ST_Translate(Geometry, double, double, double) TO PUBLIC;
-GRANT EXECUTE ON FUNCTION sys.ST_AsEWKT(Geometry) TO PUBLIC;
-GRANT EXECUTE ON FUNCTION sys.ST_Covers(Geometry, Geometry) TO PUBLIC;
-GRANT EXECUTE ON FUNCTION sys.ST_CoveredBy(Geometry, Geometry) TO PUBLIC;
-GRANT EXECUTE ON FUNCTION sys.ST_DWithin(Geometry, Geometry, double) TO PUBLIC;
-GRANT EXECUTE ON FUNCTION sys.ST_Length2D(Geometry) TO PUBLIC;
-GRANT EXECUTE ON FUNCTION sys.ST_Collect(Geometry, Geometry) TO PUBLIC;
-GRANT EXECUTE ON FUNCTION sys.ST_DelaunayTriangles(Geometry, double, integer) TO PUBLIC;
-GRANT EXECUTE ON FUNCTION sys.ST_Dump(Geometry) TO PUBLIC;
-GRANT EXECUTE ON FUNCTION sys.ST_DumpPoints(Geometry) TO PUBLIC;
-GRANT EXECUTE ON FUNCTION sys.Contains(Geometry, double, double) TO PUBLIC;
-set schema "sys";
-
-Running database upgrade commands:
-set schema "sys";
-GRANT EXECUTE ON FUNCTION sys.getAnchor(url) TO PUBLIC;
-GRANT EXECUTE ON FUNCTION sys.getBasename(url) TO PUBLIC;
-GRANT EXECUTE ON FUNCTION sys.getContent(url) TO PUBLIC;
-GRANT EXECUTE ON FUNCTION sys.getContext(url) TO PUBLIC;
-GRANT EXECUTE ON FUNCTION sys.getDomain(url) TO PUBLIC;
-GRANT EXECUTE ON FUNCTION sys.getExtension(url) TO PUBLIC;
-GRANT EXECUTE ON FUNCTION sys.getFile(url) TO PUBLIC;
-GRANT EXECUTE ON FUNCTION sys.getHost(url) TO PUBLIC;
-GRANT EXECUTE ON FUNCTION sys.getPort(url) TO PUBLIC;
-GRANT EXECUTE ON FUNCTION sys.getProtocol(url) TO PUBLIC;
-GRANT EXECUTE ON FUNCTION sys.getQuery(url) TO PUBLIC;
-GRANT EXECUTE ON FUNCTION sys.getUser(url) TO PUBLIC;
-GRANT EXECUTE ON FUNCTION sys.getRobotURL(url) TO PUBLIC;
-GRANT EXECUTE ON FUNCTION sys.isaURL(url) TO PUBLIC;
-GRANT EXECUTE ON FUNCTION sys.newurl(STRING, STRING, INT, STRING) TO PUBLIC;
-GRANT EXECUTE ON FUNCTION sys.newurl(STRING, STRING, STRING) TO PUBLIC;
-GRANT EXECUTE ON FUNCTION sys."broadcast"(inet) TO PUBLIC;
-GRANT EXECUTE ON FUNCTION sys."host"(inet) TO PUBLIC;
-GRANT EXECUTE ON FUNCTION sys."masklen"(inet) TO PUBLIC;
-GRANT EXECUTE ON FUNCTION sys."setmasklen"(inet, int) TO PUBLIC;
-GRANT EXECUTE ON FUNCTION sys."netmask"(inet) TO PUBLIC;
-GRANT EXECUTE ON FUNCTION sys."hostmask"(inet) TO PUBLIC;
-GRANT EXECUTE ON FUNCTION sys."network"(inet) TO PUBLIC;
-GRANT EXECUTE ON FUNCTION sys."text"(inet) TO PUBLIC;
-GRANT EXECUTE ON FUNCTION sys."abbrev"(inet) TO PUBLIC;
-GRANT EXECUTE ON FUNCTION sys."left_shift"(inet, inet) TO PUBLIC;
-GRANT EXECUTE ON FUNCTION sys."right_shift"(inet, inet) TO PUBLIC;
-GRANT EXECUTE ON FUNCTION sys."left_shift_assign"(inet, inet) TO PUBLIC;
-GRANT EXECUTE ON FUNCTION sys."right_shift_assign"(inet, inet) TO PUBLIC;
-GRANT EXECUTE ON AGGREGATE sys.stddev_samp(TINYINT) TO PUBLIC;
-GRANT EXECUTE ON AGGREGATE sys.stddev_samp(SMALLINT) TO PUBLIC;
-GRANT EXECUTE ON AGGREGATE sys.stddev_samp(INTEGER) TO PUBLIC;
-GRANT EXECUTE ON AGGREGATE sys.stddev_samp(WRD) TO PUBLIC;
-GRANT EXECUTE ON AGGREGATE sys.stddev_samp(BIGINT) TO PUBLIC;
-GRANT EXECUTE ON AGGREGATE sys.stddev_samp(REAL) TO PUBLIC;
-GRANT EXECUTE ON AGGREGATE sys.stddev_samp(DOUBLE) TO PUBLIC;
-GRANT EXECUTE ON AGGREGATE sys.stddev_samp(DATE) TO PUBLIC;
-GRANT EXECUTE ON AGGREGATE sys.stddev_samp(TIME) TO PUBLIC;
-GRANT EXECUTE ON AGGREGATE sys.stddev_samp(TIMESTAMP) TO PUBLIC;
-GRANT EXECUTE ON AGGREGATE sys.stddev_pop(TINYINT) TO PUBLIC;
-GRANT EXECUTE ON AGGREGATE sys.stddev_pop(SMALLINT) TO PUBLIC;
-GRANT EXECUTE ON AGGREGATE sys.stddev_pop(INTEGER) TO PUBLIC;
-GRANT EXECUTE ON AGGREGATE sys.stddev_pop(WRD) TO PUBLIC;
-GRANT EXECUTE ON AGGREGATE sys.stddev_pop(BIGINT) TO PUBLIC;
-GRANT EXECUTE ON AGGREGATE sys.stddev_pop(REAL) TO PUBLIC;
-GRANT EXECUTE ON AGGREGATE sys.stddev_pop(DOUBLE) TO PUBLIC;
-GRANT EXECUTE ON AGGREGATE sys.stddev_pop(DATE) TO PUBLIC;
-GRANT EXECUTE ON AGGREGATE sys.stddev_pop(TIME) TO PUBLIC;
-GRANT EXECUTE ON AGGREGATE sys.stddev_pop(TIMESTAMP) TO PUBLIC;
-GRANT EXECUTE ON AGGREGATE sys.var_samp(TINYINT) TO PUBLIC;
-GRANT EXECUTE ON AGGREGATE sys.var_samp(SMALLINT) TO PUBLIC;
-GRANT EXECUTE ON AGGREGATE sys.var_samp(INTEGER) TO PUBLIC;
-GRANT EXECUTE ON AGGREGATE sys.var_samp(WRD) TO PUBLIC;
-GRANT EXECUTE ON AGGREGATE sys.var_samp(BIGINT) TO PUBLIC;
-GRANT EXECUTE ON AGGREGATE sys.var_samp(REAL) TO PUBLIC;
-GRANT EXECUTE ON AGGREGATE sys.var_samp(DOUBLE) TO PUBLIC;
-GRANT EXECUTE ON AGGREGATE sys.var_samp(DATE) TO PUBLIC;
-GRANT EXECUTE ON AGGREGATE sys.var_samp(TIME) TO PUBLIC;
-GRANT EXECUTE ON AGGREGATE sys.var_samp(TIMESTAMP) TO PUBLIC;
-GRANT EXECUTE ON AGGREGATE sys.var_pop(TINYINT) TO PUBLIC;
-GRANT EXECUTE ON AGGREGATE sys.var_pop(SMALLINT) TO PUBLIC;
-GRANT EXECUTE ON AGGREGATE sys.var_pop(INTEGER) TO PUBLIC;
-GRANT EXECUTE ON AGGREGATE sys.var_pop(WRD) TO PUBLIC;
-GRANT EXECUTE ON AGGREGATE sys.var_pop(BIGINT) TO PUBLIC;
-GRANT EXECUTE ON AGGREGATE sys.var_pop(REAL) TO PUBLIC;
-GRANT EXECUTE ON AGGREGATE sys.var_pop(DOUBLE) TO PUBLIC;
-GRANT EXECUTE ON AGGREGATE sys.var_pop(DATE) TO PUBLIC;
-GRANT EXECUTE ON AGGREGATE sys.var_pop(TIME) TO PUBLIC;
-GRANT EXECUTE ON AGGREGATE sys.var_pop(TIMESTAMP) TO PUBLIC;
-GRANT EXECUTE ON AGGREGATE sys.median(TINYINT) TO PUBLIC;
-GRANT EXECUTE ON AGGREGATE sys.median(SMALLINT) TO PUBLIC;
-GRANT EXECUTE ON AGGREGATE sys.median(INTEGER) TO PUBLIC;
-GRANT EXECUTE ON AGGREGATE sys.median(WRD) TO PUBLIC;
-GRANT EXECUTE ON AGGREGATE sys.median(BIGINT) TO PUBLIC;
-GRANT EXECUTE ON AGGREGATE sys.median(DECIMAL) TO PUBLIC;
-GRANT EXECUTE ON AGGREGATE sys.median(REAL) TO PUBLIC;
-GRANT EXECUTE ON AGGREGATE sys.median(DOUBLE) TO PUBLIC;
-GRANT EXECUTE ON AGGREGATE sys.median(DATE) TO PUBLIC;
-GRANT EXECUTE ON AGGREGATE sys.median(TIME) TO PUBLIC;
-GRANT EXECUTE ON AGGREGATE sys.median(TIMESTAMP) TO PUBLIC;
-GRANT EXECUTE ON AGGREGATE sys.quantile(TINYINT, DOUBLE) TO PUBLIC;
-GRANT EXECUTE ON AGGREGATE sys.quantile(SMALLINT, DOUBLE) TO PUBLIC;
-GRANT EXECUTE ON AGGREGATE sys.quantile(INTEGER, DOUBLE) TO PUBLIC;
-GRANT EXECUTE ON AGGREGATE sys.quantile(WRD, DOUBLE) TO PUBLIC;
-GRANT EXECUTE ON AGGREGATE sys.quantile(BIGINT, DOUBLE) TO PUBLIC;
-GRANT EXECUTE ON AGGREGATE sys.quantile(DECIMAL, DOUBLE) TO PUBLIC;
-GRANT EXECUTE ON AGGREGATE sys.quantile(REAL, DOUBLE) TO PUBLIC;
-GRANT EXECUTE ON AGGREGATE sys.quantile(DOUBLE, DOUBLE) TO PUBLIC;
-GRANT EXECUTE ON AGGREGATE sys.quantile(DATE, DOUBLE) TO PUBLIC;
-GRANT EXECUTE ON AGGREGATE sys.quantile(TIME, DOUBLE) TO PUBLIC;
-GRANT EXECUTE ON AGGREGATE sys.quantile(TIMESTAMP, DOUBLE) TO PUBLIC;
-GRANT EXECUTE ON AGGREGATE sys.corr(TINYINT, TINYINT) TO PUBLIC;
-GRANT EXECUTE ON AGGREGATE sys.corr(SMALLINT, SMALLINT) TO PUBLIC;
-GRANT EXECUTE ON AGGREGATE sys.corr(INTEGER, INTEGER) TO PUBLIC;
-GRANT EXECUTE ON AGGREGATE sys.corr(WRD, WRD) TO PUBLIC;
-GRANT EXECUTE ON AGGREGATE sys.corr(BIGINT, BIGINT) TO PUBLIC;
-GRANT EXECUTE ON AGGREGATE sys.corr(REAL, REAL) TO PUBLIC;
-GRANT EXECUTE ON AGGREGATE sys.corr(DOUBLE, DOUBLE) TO PUBLIC;
-GRANT EXECUTE ON FUNCTION json.filter(json, string) TO PUBLIC;
-GRANT EXECUTE ON FUNCTION json.filter(json, tinyint) TO PUBLIC;
-GRANT EXECUTE ON FUNCTION json.filter(json, integer) TO PUBLIC;
-GRANT EXECUTE ON FUNCTION json.filter(json, bigint) TO PUBLIC;
-GRANT EXECUTE ON FUNCTION json.text(json, string) TO PUBLIC;
-GRANT EXECUTE ON FUNCTION json.number(json) TO PUBLIC;
-GRANT EXECUTE ON FUNCTION json."integer"(json) TO PUBLIC;
-GRANT EXECUTE ON FUNCTION json.isvalid(string) TO PUBLIC;
-GRANT EXECUTE ON FUNCTION json.isobject(string) TO PUBLIC;
-GRANT EXECUTE ON FUNCTION json.isarray(string) TO PUBLIC;
-GRANT EXECUTE ON FUNCTION json.isvalid(json) TO PUBLIC;
-GRANT EXECUTE ON FUNCTION json.isobject(json) TO PUBLIC;
-GRANT EXECUTE ON FUNCTION json.isarray(json) TO PUBLIC;
-GRANT EXECUTE ON FUNCTION json.length(json) TO PUBLIC;
-GRANT EXECUTE ON FUNCTION json.keyarray(json) TO PUBLIC;
-GRANT EXECUTE ON FUNCTION json.valuearray(json) TO PUBLIC;
-GRANT EXECUTE ON FUNCTION json.text(json) TO PUBLIC;
-GRANT EXECUTE ON FUNCTION json.text(string) TO PUBLIC;
-GRANT EXECUTE ON FUNCTION json.text(int) TO PUBLIC;
-GRANT EXECUTE ON AGGREGATE json.output(json) TO PUBLIC;
-GRANT EXECUTE ON AGGREGATE json.tojsonarray(string) TO PUBLIC;
-GRANT EXECUTE ON AGGREGATE json.tojsonarray(double) TO PUBLIC;
-GRANT EXECUTE ON FUNCTION sys.uuid() TO PUBLIC;
-GRANT EXECUTE ON FUNCTION sys.isaUUID(string) TO PUBLIC;
-GRANT EXECUTE ON AGGREGATE sys.stddev_samp(HUGEINT) TO PUBLIC;
-GRANT EXECUTE ON AGGREGATE sys.stddev_pop(HUGEINT) TO PUBLIC;
-GRANT EXECUTE ON AGGREGATE sys.var_samp(HUGEINT) TO PUBLIC;
-GRANT EXECUTE ON AGGREGATE sys.var_pop(HUGEINT) TO PUBLIC;
-GRANT EXECUTE ON AGGREGATE sys.median(HUGEINT) TO PUBLIC;
-GRANT EXECUTE ON AGGREGATE sys.quantile(HUGEINT, DOUBLE) TO PUBLIC;
-GRANT EXECUTE ON AGGREGATE sys.corr(HUGEINT, HUGEINT) TO PUBLIC;
-GRANT EXECUTE ON FUNCTION json.filter(json, hugeint) TO PUBLIC;
-set schema "sys";
-
-
 # 11:37:26 >  
 # 11:37:26 >  "mclient" "-lsql" "-ftest" "-Eutf-8" "-i" "-e" "--host=/var/tmp/mtest-13462" "--port=32800"
 # 11:37:26 >  
->>>>>>> 52a6147b
 
 #select 1;
 % .L # table_name
