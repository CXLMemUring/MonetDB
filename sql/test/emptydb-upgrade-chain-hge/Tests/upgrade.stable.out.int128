stdout of test 'upgrade` in directory 'sql/test/emptydb-upgrade-chain-hge` itself:


# 16:53:39 >  
# 16:53:39 >  "mserver5" "--debug=10" "--set" "gdk_nr_threads=0" "--set" "mapi_open=true" "--set" "mapi_port=39660" "--set" "mapi_usock=/var/tmp/mtest-30908/.s.monetdb.39660" "--set" "monet_prompt=" "--forcemito" "--set" "mal_listing=2" "--dbpath=/ufs/sjoerd/Monet-stable/var/MonetDB/mTests_sql_test_emptydb-upgrade-chain-hge" "--set" "mal_listing=0" "--set" "embedded_r=yes"
# 16:53:39 >  

# MonetDB 5 server v11.21.16 (hg id: c20b591c1c70+)
# This is an unreleased version
# Serving database 'mTests_sql_test_emptydb-upgrade-chain-hge', using 8 threads
# Compiled for x86_64-unknown-linux-gnu/64bit with 64bit OIDs and 128bit integers dynamically linked
# Found 15.589 GiB available main-memory.
# Copyright (c) 1993-July 2008 CWI.
# Copyright (c) August 2008-2015 MonetDB B.V., all rights reserved
# Visit http://www.monetdb.org/ for further information
# Listening for connection requests on mapi:monetdb://madrid.da.cwi.nl:39660/
# Listening for UNIX domain connection requests on mapi:monetdb:///var/tmp/mtest-30908/.s.monetdb.39660
# MonetDB/GIS module loaded
# Start processing logs sql/sql_logs version 52200
# Start reading the write-ahead log 'sql_logs/sql/log.31'
# Finished reading the write-ahead log 'sql_logs/sql/log.31'
# Finished processing logs sql/sql_logs
# MonetDB/SQL module loaded
# MonetDB/R   module loaded

Ready.

<<<<<<< HEAD
Running database upgrade commands:
set schema "sys";
delete from sys.dependencies where id < 2000;
delete from sys.types where id < 2000;
insert into sys.types values (0, 'void', 'any', 0, 0, 0, 0, 2000);
insert into sys.types values (1, 'bat', 'table', 0, 0, 0, 1, 2000);
insert into sys.types values (2, 'ptr', 'ptr', 0, 0, 0, 1, 2000);
insert into sys.types values (3, 'bit', 'boolean', 1, 0, 2, 2, 2000);
insert into sys.types values (4, 'str', 'char', 0, 0, 0, 3, 2000);
insert into sys.types values (5, 'str', 'varchar', 0, 0, 0, 4, 2000);
insert into sys.types values (6, 'str', 'clob', 0, 0, 0, 4, 2000);
insert into sys.types values (7, 'oid', 'oid', 63, 0, 2, 6, 2000);
insert into sys.types values (8, 'bte', 'tinyint', 8, 1, 2, 7, 2000);
insert into sys.types values (9, 'sht', 'smallint', 16, 1, 2, 7, 2000);
insert into sys.types values (10, 'int', 'int', 32, 1, 2, 7, 2000);
insert into sys.types values (11, 'lng', 'bigint', 64, 1, 2, 7, 2000);
insert into sys.types values (12, 'hge', 'hugeint', 128, 1, 2, 7, 2000);
insert into sys.types values (13, 'bte', 'decimal', 2, 1, 10, 10, 2000);
insert into sys.types values (14, 'sht', 'decimal', 4, 1, 10, 10, 2000);
insert into sys.types values (15, 'int', 'decimal', 9, 1, 10, 10, 2000);
insert into sys.types values (16, 'lng', 'decimal', 18, 1, 10, 10, 2000);
insert into sys.types values (17, 'hge', 'decimal', 38, 1, 10, 10, 2000);
insert into sys.types values (18, 'flt', 'real', 24, 2, 2, 11, 2000);
insert into sys.types values (19, 'dbl', 'double', 53, 2, 2, 11, 2000);
insert into sys.types values (20, 'int', 'month_interval', 32, 0, 2, 8, 2000);
insert into sys.types values (21, 'lng', 'sec_interval', 13, 1, 10, 9, 2000);
insert into sys.types values (22, 'daytime', 'time', 7, 0, 0, 12, 2000);
insert into sys.types values (23, 'daytime', 'timetz', 7, 1, 0, 12, 2000);
insert into sys.types values (24, 'date', 'date', 0, 0, 0, 13, 2000);
insert into sys.types values (25, 'timestamp', 'timestamp', 7, 0, 0, 14, 2000);
insert into sys.types values (26, 'timestamp', 'timestamptz', 7, 1, 0, 14, 2000);
insert into sys.types values (27, 'sqlblob', 'blob', 0, 0, 0, 5, 2000);
insert into sys.types values (28, 'wkb', 'geometry', 0, 0, 0, 15, 2000);
insert into sys.types values (29, 'wkba', 'geometrya', 0, 0, 0, 16, 2000);
insert into sys.types values (30, 'mbr', 'mbr', 0, 0, 0, 16, 2000);
delete from sys.functions where id < 2000;
delete from sys.args where func_id not in (select id from sys.functions);
insert into sys.functions values (31, 'mbr_overlap', 'mbrOverlaps', 'geom', 0, 1, false, false, false, 2000);
insert into sys.args values (16320, 31, 'res_0', 'boolean', 1, 0, 0, 0);
insert into sys.args values (16321, 31, 'arg_1', 'geometry', 0, 0, 1, 1);
insert into sys.args values (16322, 31, 'arg_2', 'geometry', 0, 0, 1, 2);
insert into sys.functions values (32, 'mbr_overlap', 'mbrOverlaps', 'geom', 0, 1, false, false, false, 2000);
insert into sys.args values (16323, 32, 'res_0', 'boolean', 1, 0, 0, 0);
insert into sys.args values (16324, 32, 'arg_1', 'mbr', 0, 0, 1, 1);
insert into sys.args values (16325, 32, 'arg_2', 'mbr', 0, 0, 1, 2);
insert into sys.functions values (33, 'mbr_above', 'mbrAbove', 'geom', 0, 1, false, false, false, 2000);
insert into sys.args values (16326, 33, 'res_0', 'boolean', 1, 0, 0, 0);
insert into sys.args values (16327, 33, 'arg_1', 'geometry', 0, 0, 1, 1);
insert into sys.args values (16328, 33, 'arg_2', 'geometry', 0, 0, 1, 2);
insert into sys.functions values (34, 'mbr_above', 'mbrAbove', 'geom', 0, 1, false, false, false, 2000);
insert into sys.args values (16329, 34, 'res_0', 'boolean', 1, 0, 0, 0);
insert into sys.args values (16330, 34, 'arg_1', 'mbr', 0, 0, 1, 1);
insert into sys.args values (16331, 34, 'arg_2', 'mbr', 0, 0, 1, 2);
insert into sys.functions values (35, 'mbr_below', 'mbrBelow', 'geom', 0, 1, false, false, false, 2000);
insert into sys.args values (16332, 35, 'res_0', 'boolean', 1, 0, 0, 0);
insert into sys.args values (16333, 35, 'arg_1', 'geometry', 0, 0, 1, 1);
insert into sys.args values (16334, 35, 'arg_2', 'geometry', 0, 0, 1, 2);
insert into sys.functions values (36, 'mbr_below', 'mbrBelow', 'geom', 0, 1, false, false, false, 2000);
insert into sys.args values (16335, 36, 'res_0', 'boolean', 1, 0, 0, 0);
insert into sys.args values (16336, 36, 'arg_1', 'mbr', 0, 0, 1, 1);
insert into sys.args values (16337, 36, 'arg_2', 'mbr', 0, 0, 1, 2);
insert into sys.functions values (37, 'mbr_right', 'mbrRight', 'geom', 0, 1, false, false, false, 2000);
insert into sys.args values (16338, 37, 'res_0', 'boolean', 1, 0, 0, 0);
insert into sys.args values (16339, 37, 'arg_1', 'geometry', 0, 0, 1, 1);
insert into sys.args values (16340, 37, 'arg_2', 'geometry', 0, 0, 1, 2);
insert into sys.functions values (38, 'mbr_right', 'mbrRight', 'geom', 0, 1, false, false, false, 2000);
insert into sys.args values (16341, 38, 'res_0', 'boolean', 1, 0, 0, 0);
insert into sys.args values (16342, 38, 'arg_1', 'mbr', 0, 0, 1, 1);
insert into sys.args values (16343, 38, 'arg_2', 'mbr', 0, 0, 1, 2);
insert into sys.functions values (39, 'mbr_left', 'mbrLeft', 'geom', 0, 1, false, false, false, 2000);
insert into sys.args values (16344, 39, 'res_0', 'boolean', 1, 0, 0, 0);
insert into sys.args values (16345, 39, 'arg_1', 'geometry', 0, 0, 1, 1);
insert into sys.args values (16346, 39, 'arg_2', 'geometry', 0, 0, 1, 2);
insert into sys.functions values (40, 'mbr_left', 'mbrLeft', 'geom', 0, 1, false, false, false, 2000);
insert into sys.args values (16347, 40, 'res_0', 'boolean', 1, 0, 0, 0);
insert into sys.args values (16348, 40, 'arg_1', 'mbr', 0, 0, 1, 1);
insert into sys.args values (16349, 40, 'arg_2', 'mbr', 0, 0, 1, 2);
insert into sys.functions values (41, 'mbr_overlap_or_above', 'mbrOverlapOrAbove', 'geom', 0, 1, false, false, false, 2000);
insert into sys.args values (16350, 41, 'res_0', 'boolean', 1, 0, 0, 0);
insert into sys.args values (16351, 41, 'arg_1', 'geometry', 0, 0, 1, 1);
insert into sys.args values (16352, 41, 'arg_2', 'geometry', 0, 0, 1, 2);
insert into sys.functions values (42, 'mbr_overlap_or_above', 'mbrOverlapOrAbove', 'geom', 0, 1, false, false, false, 2000);
insert into sys.args values (16353, 42, 'res_0', 'boolean', 1, 0, 0, 0);
insert into sys.args values (16354, 42, 'arg_1', 'mbr', 0, 0, 1, 1);
insert into sys.args values (16355, 42, 'arg_2', 'mbr', 0, 0, 1, 2);
insert into sys.functions values (43, 'mbr_overlap_or_below', 'mbrOverlapOrBelow', 'geom', 0, 1, false, false, false, 2000);
insert into sys.args values (16356, 43, 'res_0', 'boolean', 1, 0, 0, 0);
insert into sys.args values (16357, 43, 'arg_1', 'geometry', 0, 0, 1, 1);
insert into sys.args values (16358, 43, 'arg_2', 'geometry', 0, 0, 1, 2);
insert into sys.functions values (44, 'mbr_overlap_or_below', 'mbrOverlapOrBelow', 'geom', 0, 1, false, false, false, 2000);
insert into sys.args values (16359, 44, 'res_0', 'boolean', 1, 0, 0, 0);
insert into sys.args values (16360, 44, 'arg_1', 'mbr', 0, 0, 1, 1);
insert into sys.args values (16361, 44, 'arg_2', 'mbr', 0, 0, 1, 2);
insert into sys.functions values (45, 'mbr_overlap_or_right', 'mbrOverlapOrRight', 'geom', 0, 1, false, false, false, 2000);
insert into sys.args values (16362, 45, 'res_0', 'boolean', 1, 0, 0, 0);
insert into sys.args values (16363, 45, 'arg_1', 'geometry', 0, 0, 1, 1);
insert into sys.args values (16364, 45, 'arg_2', 'geometry', 0, 0, 1, 2);
insert into sys.functions values (46, 'mbr_overlap_or_right', 'mbrOverlapOrRight', 'geom', 0, 1, false, false, false, 2000);
insert into sys.args values (16365, 46, 'res_0', 'boolean', 1, 0, 0, 0);
insert into sys.args values (16366, 46, 'arg_1', 'mbr', 0, 0, 1, 1);
insert into sys.args values (16367, 46, 'arg_2', 'mbr', 0, 0, 1, 2);
insert into sys.functions values (47, 'mbr_overlap_or_left', 'mbrOverlapOrLeft', 'geom', 0, 1, false, false, false, 2000);
insert into sys.args values (16368, 47, 'res_0', 'boolean', 1, 0, 0, 0);
insert into sys.args values (16369, 47, 'arg_1', 'geometry', 0, 0, 1, 1);
insert into sys.args values (16370, 47, 'arg_2', 'geometry', 0, 0, 1, 2);
insert into sys.functions values (48, 'mbr_overlap_or_left', 'mbrOverlapOrLeft', 'geom', 0, 1, false, false, false, 2000);
insert into sys.args values (16371, 48, 'res_0', 'boolean', 1, 0, 0, 0);
insert into sys.args values (16372, 48, 'arg_1', 'mbr', 0, 0, 1, 1);
insert into sys.args values (16373, 48, 'arg_2', 'mbr', 0, 0, 1, 2);
insert into sys.functions values (49, 'mbr_contains', 'mbrContains', 'geom', 0, 1, false, false, false, 2000);
insert into sys.args values (16374, 49, 'res_0', 'boolean', 1, 0, 0, 0);
insert into sys.args values (16375, 49, 'arg_1', 'geometry', 0, 0, 1, 1);
insert into sys.args values (16376, 49, 'arg_2', 'geometry', 0, 0, 1, 2);
insert into sys.functions values (50, 'mbr_contains', 'mbrContains', 'geom', 0, 1, false, false, false, 2000);
insert into sys.args values (16377, 50, 'res_0', 'boolean', 1, 0, 0, 0);
insert into sys.args values (16378, 50, 'arg_1', 'mbr', 0, 0, 1, 1);
insert into sys.args values (16379, 50, 'arg_2', 'mbr', 0, 0, 1, 2);
insert into sys.functions values (51, 'mbr_contained', 'mbrContained', 'geom', 0, 1, false, false, false, 2000);
insert into sys.args values (16380, 51, 'res_0', 'boolean', 1, 0, 0, 0);
insert into sys.args values (16381, 51, 'arg_1', 'geometry', 0, 0, 1, 1);
insert into sys.args values (16382, 51, 'arg_2', 'geometry', 0, 0, 1, 2);
insert into sys.functions values (52, 'mbr_contained', 'mbrContained', 'geom', 0, 1, false, false, false, 2000);
insert into sys.args values (16383, 52, 'res_0', 'boolean', 1, 0, 0, 0);
insert into sys.args values (16384, 52, 'arg_1', 'mbr', 0, 0, 1, 1);
insert into sys.args values (16385, 52, 'arg_2', 'mbr', 0, 0, 1, 2);
insert into sys.functions values (53, 'mbr_equal', 'mbrEqual', 'geom', 0, 1, false, false, false, 2000);
insert into sys.args values (16386, 53, 'res_0', 'boolean', 1, 0, 0, 0);
insert into sys.args values (16387, 53, 'arg_1', 'geometry', 0, 0, 1, 1);
insert into sys.args values (16388, 53, 'arg_2', 'geometry', 0, 0, 1, 2);
insert into sys.functions values (54, 'mbr_equal', 'mbrEqual', 'geom', 0, 1, false, false, false, 2000);
insert into sys.args values (16389, 54, 'res_0', 'boolean', 1, 0, 0, 0);
insert into sys.args values (16390, 54, 'arg_1', 'mbr', 0, 0, 1, 1);
insert into sys.args values (16391, 54, 'arg_2', 'mbr', 0, 0, 1, 2);
insert into sys.functions values (55, 'mbr_distance', 'mbrDistance', 'geom', 0, 1, false, false, false, 2000);
insert into sys.args values (16392, 55, 'res_0', 'double', 53, 0, 0, 0);
insert into sys.args values (16393, 55, 'arg_1', 'geometry', 0, 0, 1, 1);
insert into sys.args values (16394, 55, 'arg_2', 'geometry', 0, 0, 1, 2);
insert into sys.functions values (56, 'mbr_distance', 'mbrDistance', 'geom', 0, 1, false, false, false, 2000);
insert into sys.args values (16395, 56, 'res_0', 'double', 53, 0, 0, 0);
insert into sys.args values (16396, 56, 'arg_1', 'mbr', 0, 0, 1, 1);
insert into sys.args values (16397, 56, 'arg_2', 'mbr', 0, 0, 1, 2);
insert into sys.functions values (57, 'left_shift', 'mbrLeft', 'geom', 0, 1, false, false, false, 2000);
insert into sys.args values (16398, 57, 'res_0', 'boolean', 1, 0, 0, 0);
insert into sys.args values (16399, 57, 'arg_1', 'geometry', 0, 0, 1, 1);
insert into sys.args values (16400, 57, 'arg_2', 'geometry', 0, 0, 1, 2);
insert into sys.functions values (58, 'left_shift', 'mbrLeft', 'geom', 0, 1, false, false, false, 2000);
insert into sys.args values (16401, 58, 'res_0', 'boolean', 1, 0, 0, 0);
insert into sys.args values (16402, 58, 'arg_1', 'mbr', 0, 0, 1, 1);
insert into sys.args values (16403, 58, 'arg_2', 'mbr', 0, 0, 1, 2);
insert into sys.functions values (59, 'right_shift', 'mbrRight', 'geom', 0, 1, false, false, false, 2000);
insert into sys.args values (16404, 59, 'res_0', 'boolean', 1, 0, 0, 0);
insert into sys.args values (16405, 59, 'arg_1', 'geometry', 0, 0, 1, 1);
insert into sys.args values (16406, 59, 'arg_2', 'geometry', 0, 0, 1, 2);
insert into sys.functions values (60, 'right_shift', 'mbrRight', 'geom', 0, 1, false, false, false, 2000);
insert into sys.args values (16407, 60, 'res_0', 'boolean', 1, 0, 0, 0);
insert into sys.args values (16408, 60, 'arg_1', 'mbr', 0, 0, 1, 1);
insert into sys.args values (16409, 60, 'arg_2', 'mbr', 0, 0, 1, 2);
insert into sys.functions values (62, 'not_uniques', 'not_uniques', 'sql', 0, 1, false, false, false, 2000);
insert into sys.args values (16410, 62, 'res_0', 'oid', 63, 0, 0, 0);
insert into sys.args values (16411, 62, 'arg_1', 'bigint', 64, 0, 1, 1);
insert into sys.functions values (63, 'not_uniques', 'not_uniques', 'sql', 0, 1, false, false, false, 2000);
insert into sys.args values (16412, 63, 'res_0', 'oid', 63, 0, 0, 0);
insert into sys.args values (16413, 63, 'arg_1', 'oid', 63, 0, 1, 1);
insert into sys.functions values (64, 'hash', 'hash', 'mkey', 0, 1, false, false, false, 2000);
insert into sys.args values (16414, 64, 'res_0', 'bigint', 64, 0, 0, 0);
insert into sys.args values (16415, 64, 'arg_1', 'any', 0, 0, 1, 1);
insert into sys.functions values (65, 'rotate_xor_hash', 'rotate_xor_hash', 'calc', 0, 1, false, false, false, 2000);
insert into sys.args values (16416, 65, 'res_0', 'bigint', 64, 0, 0, 0);
insert into sys.args values (16417, 65, 'arg_1', 'bigint', 64, 0, 1, 1);
insert into sys.args values (16418, 65, 'arg_2', 'int', 32, 0, 1, 2);
insert into sys.args values (16419, 65, 'arg_3', 'any', 0, 0, 1, 3);
insert into sys.functions values (66, '=', '=', 'calc', 0, 1, false, false, false, 2000);
insert into sys.args values (16420, 66, 'res_0', 'boolean', 1, 0, 0, 0);
insert into sys.args values (16421, 66, 'arg_1', 'any', 0, 0, 1, 1);
insert into sys.args values (16422, 66, 'arg_2', 'any', 0, 0, 1, 2);
insert into sys.functions values (67, '<>', '!=', 'calc', 0, 1, false, false, false, 2000);
insert into sys.args values (16423, 67, 'res_0', 'boolean', 1, 0, 0, 0);
insert into sys.args values (16424, 67, 'arg_1', 'any', 0, 0, 1, 1);
insert into sys.args values (16425, 67, 'arg_2', 'any', 0, 0, 1, 2);
insert into sys.functions values (68, 'isnull', 'isnil', 'calc', 0, 1, false, false, false, 2000);
insert into sys.args values (16426, 68, 'res_0', 'boolean', 1, 0, 0, 0);
insert into sys.args values (16427, 68, 'arg_1', 'any', 0, 0, 1, 1);
insert into sys.functions values (69, '>', '>', 'calc', 0, 1, false, false, false, 2000);
insert into sys.args values (16428, 69, 'res_0', 'boolean', 1, 0, 0, 0);
insert into sys.args values (16429, 69, 'arg_1', 'any', 0, 0, 1, 1);
insert into sys.args values (16430, 69, 'arg_2', 'any', 0, 0, 1, 2);
insert into sys.functions values (70, '>=', '>=', 'calc', 0, 1, false, false, false, 2000);
insert into sys.args values (16431, 70, 'res_0', 'boolean', 1, 0, 0, 0);
insert into sys.args values (16432, 70, 'arg_1', 'any', 0, 0, 1, 1);
insert into sys.args values (16433, 70, 'arg_2', 'any', 0, 0, 1, 2);
insert into sys.functions values (71, '<', '<', 'calc', 0, 1, false, false, false, 2000);
insert into sys.args values (16434, 71, 'res_0', 'boolean', 1, 0, 0, 0);
insert into sys.args values (16435, 71, 'arg_1', 'any', 0, 0, 1, 1);
insert into sys.args values (16436, 71, 'arg_2', 'any', 0, 0, 1, 2);
insert into sys.functions values (72, '<=', '<=', 'calc', 0, 1, false, false, false, 2000);
insert into sys.args values (16437, 72, 'res_0', 'boolean', 1, 0, 0, 0);
insert into sys.args values (16438, 72, 'arg_1', 'any', 0, 0, 1, 1);
insert into sys.args values (16439, 72, 'arg_2', 'any', 0, 0, 1, 2);
insert into sys.functions values (77, 'sql_exists', 'exist', 'aggr', 0, 1, false, false, false, 2000);
insert into sys.args values (16440, 77, 'res_0', 'boolean', 1, 0, 0, 0);
insert into sys.args values (16441, 77, 'arg_1', 'any', 0, 0, 1, 1);
insert into sys.functions values (78, 'sql_not_exists', 'not_exist', 'aggr', 0, 1, false, false, false, 2000);
insert into sys.args values (16442, 78, 'res_0', 'boolean', 1, 0, 0, 0);
insert into sys.args values (16443, 78, 'arg_1', 'any', 0, 0, 1, 1);
insert into sys.functions values (79, 'in', 'in', 'calc', 0, 1, false, false, false, 2000);
insert into sys.args values (16444, 79, 'res_0', 'boolean', 1, 0, 0, 0);
insert into sys.args values (16445, 79, 'arg_1', 'any', 0, 0, 1, 1);
insert into sys.args values (16446, 79, 'arg_2', 'any', 0, 0, 1, 2);
insert into sys.functions values (80, 'identity', 'identity', 'calc', 0, 1, false, false, false, 2000);
insert into sys.args values (16447, 80, 'res_0', 'oid', 63, 0, 0, 0);
insert into sys.args values (16448, 80, 'arg_1', 'any', 0, 0, 1, 1);
insert into sys.functions values (81, 'rowid', 'identity', 'calc', 0, 1, false, false, false, 2000);
insert into sys.args values (16449, 81, 'res_0', 'int', 32, 0, 0, 0);
insert into sys.args values (16450, 81, 'arg_1', 'any', 0, 0, 1, 1);
insert into sys.functions values (82, 'rowid', 'rowid', 'calc', 0, 1, false, false, false, 2000);
insert into sys.args values (16451, 82, 'res_0', 'oid', 63, 0, 0, 0);
insert into sys.args values (16452, 82, 'arg_1', 'any', 0, 0, 1, 1);
insert into sys.args values (16453, 82, 'arg_2', 'varchar', 0, 0, 1, 2);
insert into sys.args values (16454, 82, 'arg_3', 'varchar', 0, 0, 1, 3);
insert into sys.functions values (85, 'sql_min', 'min', 'calc', 0, 1, false, false, false, 2000);
insert into sys.args values (16455, 85, 'res_0', 'any', 0, 0, 0, 0);
insert into sys.args values (16456, 85, 'arg_1', 'any', 0, 0, 1, 1);
insert into sys.args values (16457, 85, 'arg_2', 'any', 0, 0, 1, 2);
insert into sys.functions values (86, 'sql_max', 'max', 'calc', 0, 1, false, false, false, 2000);
insert into sys.args values (16458, 86, 'res_0', 'any', 0, 0, 0, 0);
insert into sys.args values (16459, 86, 'arg_1', 'any', 0, 0, 1, 1);
insert into sys.args values (16460, 86, 'arg_2', 'any', 0, 0, 1, 2);
insert into sys.functions values (87, 'ifthenelse', 'ifthenelse', 'calc', 0, 1, false, false, false, 2000);
insert into sys.args values (16461, 87, 'res_0', 'any', 0, 0, 0, 0);
insert into sys.args values (16462, 87, 'arg_1', 'boolean', 1, 0, 1, 1);
insert into sys.args values (16463, 87, 'arg_2', 'any', 0, 0, 1, 2);
insert into sys.args values (16464, 87, 'arg_3', 'any', 0, 0, 1, 3);
insert into sys.functions values (108, 'mod', '%', 'calc', 0, 1, false, false, false, 2000);
insert into sys.args values (16465, 108, 'res_0', 'oid', 63, 0, 0, 0);
insert into sys.args values (16466, 108, 'arg_1', 'oid', 63, 0, 1, 1);
insert into sys.args values (16467, 108, 'arg_2', 'oid', 63, 0, 1, 2);
insert into sys.functions values (109, 'mod', '%', 'calc', 0, 1, false, false, false, 2000);
insert into sys.args values (16468, 109, 'res_0', 'tinyint', 8, 0, 0, 0);
insert into sys.args values (16469, 109, 'arg_1', 'tinyint', 8, 0, 1, 1);
insert into sys.args values (16470, 109, 'arg_2', 'tinyint', 8, 0, 1, 2);
insert into sys.functions values (110, 'mod', '%', 'calc', 0, 1, false, false, false, 2000);
insert into sys.args values (16471, 110, 'res_0', 'smallint', 16, 0, 0, 0);
insert into sys.args values (16472, 110, 'arg_1', 'smallint', 16, 0, 1, 1);
insert into sys.args values (16473, 110, 'arg_2', 'smallint', 16, 0, 1, 2);
insert into sys.functions values (111, 'mod', '%', 'calc', 0, 1, false, false, false, 2000);
insert into sys.args values (16474, 111, 'res_0', 'int', 32, 0, 0, 0);
insert into sys.args values (16475, 111, 'arg_1', 'int', 32, 0, 1, 1);
insert into sys.args values (16476, 111, 'arg_2', 'int', 32, 0, 1, 2);
insert into sys.functions values (112, 'mod', '%', 'calc', 0, 1, false, false, false, 2000);
insert into sys.args values (16477, 112, 'res_0', 'bigint', 64, 0, 0, 0);
insert into sys.args values (16478, 112, 'arg_1', 'bigint', 64, 0, 1, 1);
insert into sys.args values (16479, 112, 'arg_2', 'bigint', 64, 0, 1, 2);
insert into sys.functions values (113, 'mod', '%', 'calc', 0, 1, false, false, false, 2000);
insert into sys.args values (16480, 113, 'res_0', 'hugeint', 128, 0, 0, 0);
insert into sys.args values (16481, 113, 'arg_1', 'hugeint', 128, 0, 1, 1);
insert into sys.args values (16482, 113, 'arg_2', 'hugeint', 128, 0, 1, 2);
insert into sys.functions values (114, 'mod', '%', 'calc', 0, 1, false, false, false, 2000);
insert into sys.args values (16483, 114, 'res_0', 'decimal', 2, 0, 0, 0);
insert into sys.args values (16484, 114, 'arg_1', 'decimal', 2, 0, 1, 1);
insert into sys.args values (16485, 114, 'arg_2', 'decimal', 2, 0, 1, 2);
insert into sys.functions values (115, 'mod', '%', 'calc', 0, 1, false, false, false, 2000);
insert into sys.args values (16486, 115, 'res_0', 'decimal', 4, 0, 0, 0);
insert into sys.args values (16487, 115, 'arg_1', 'decimal', 4, 0, 1, 1);
insert into sys.args values (16488, 115, 'arg_2', 'decimal', 4, 0, 1, 2);
insert into sys.functions values (116, 'mod', '%', 'calc', 0, 1, false, false, false, 2000);
insert into sys.args values (16489, 116, 'res_0', 'decimal', 9, 0, 0, 0);
insert into sys.args values (16490, 116, 'arg_1', 'decimal', 9, 0, 1, 1);
insert into sys.args values (16491, 116, 'arg_2', 'decimal', 9, 0, 1, 2);
insert into sys.functions values (117, 'mod', '%', 'calc', 0, 1, false, false, false, 2000);
insert into sys.args values (16492, 117, 'res_0', 'decimal', 18, 0, 0, 0);
insert into sys.args values (16493, 117, 'arg_1', 'decimal', 18, 0, 1, 1);
insert into sys.args values (16494, 117, 'arg_2', 'decimal', 18, 0, 1, 2);
insert into sys.functions values (118, 'mod', '%', 'calc', 0, 1, false, false, false, 2000);
insert into sys.args values (16495, 118, 'res_0', 'decimal', 38, 0, 0, 0);
insert into sys.args values (16496, 118, 'arg_1', 'decimal', 38, 0, 1, 1);
insert into sys.args values (16497, 118, 'arg_2', 'decimal', 38, 0, 1, 2);
insert into sys.functions values (119, 'mod', '%', 'calc', 0, 1, false, false, false, 2000);
insert into sys.args values (16498, 119, 'res_0', 'real', 24, 0, 0, 0);
insert into sys.args values (16499, 119, 'arg_1', 'real', 24, 0, 1, 1);
insert into sys.args values (16500, 119, 'arg_2', 'real', 24, 0, 1, 2);
insert into sys.functions values (120, 'mod', '%', 'calc', 0, 1, false, false, false, 2000);
insert into sys.args values (16501, 120, 'res_0', 'double', 53, 0, 0, 0);
insert into sys.args values (16502, 120, 'arg_1', 'double', 53, 0, 1, 1);
insert into sys.args values (16503, 120, 'arg_2', 'double', 53, 0, 1, 2);
insert into sys.functions values (136, 'diff', 'diff', 'sql', 0, 6, false, false, false, 2000);
insert into sys.args values (16504, 136, 'res_0', 'boolean', 1, 0, 0, 0);
insert into sys.args values (16505, 136, 'arg_1', 'any', 0, 0, 1, 1);
insert into sys.functions values (137, 'diff', 'diff', 'sql', 0, 6, false, false, false, 2000);
insert into sys.args values (16506, 137, 'res_0', 'boolean', 1, 0, 0, 0);
insert into sys.args values (16507, 137, 'arg_1', 'boolean', 1, 0, 1, 1);
insert into sys.args values (16508, 137, 'arg_2', 'any', 0, 0, 1, 2);
insert into sys.functions values (138, 'rank', 'rank', 'sql', 0, 6, false, false, false, 2000);
insert into sys.args values (16509, 138, 'res_0', 'int', 32, 0, 0, 0);
insert into sys.args values (16510, 138, 'arg_1', 'any', 0, 0, 1, 1);
insert into sys.args values (16511, 138, 'arg_2', 'boolean', 1, 0, 1, 2);
insert into sys.args values (16512, 138, 'arg_3', 'boolean', 1, 0, 1, 3);
insert into sys.functions values (139, 'dense_rank', 'dense_rank', 'sql', 0, 6, false, false, false, 2000);
insert into sys.args values (16513, 139, 'res_0', 'int', 32, 0, 0, 0);
insert into sys.args values (16514, 139, 'arg_1', 'any', 0, 0, 1, 1);
insert into sys.args values (16515, 139, 'arg_2', 'boolean', 1, 0, 1, 2);
insert into sys.args values (16516, 139, 'arg_3', 'boolean', 1, 0, 1, 3);
insert into sys.functions values (140, 'row_number', 'row_number', 'sql', 0, 6, false, false, false, 2000);
insert into sys.args values (16517, 140, 'res_0', 'int', 32, 0, 0, 0);
insert into sys.args values (16518, 140, 'arg_1', 'any', 0, 0, 1, 1);
insert into sys.args values (16519, 140, 'arg_2', 'boolean', 1, 0, 1, 2);
insert into sys.args values (16520, 140, 'arg_3', 'boolean', 1, 0, 1, 3);
insert into sys.functions values (141, 'and', 'and', 'calc', 0, 1, false, false, false, 2000);
insert into sys.args values (16521, 141, 'res_0', 'boolean', 1, 0, 0, 0);
insert into sys.args values (16522, 141, 'arg_1', 'boolean', 1, 0, 1, 1);
insert into sys.args values (16523, 141, 'arg_2', 'boolean', 1, 0, 1, 2);
insert into sys.functions values (142, 'or', 'or', 'calc', 0, 1, false, false, false, 2000);
insert into sys.args values (16524, 142, 'res_0', 'boolean', 1, 0, 0, 0);
insert into sys.args values (16525, 142, 'arg_1', 'boolean', 1, 0, 1, 1);
insert into sys.args values (16526, 142, 'arg_2', 'boolean', 1, 0, 1, 2);
insert into sys.functions values (143, 'xor', 'xor', 'calc', 0, 1, false, false, false, 2000);
insert into sys.args values (16527, 143, 'res_0', 'boolean', 1, 0, 0, 0);
insert into sys.args values (16528, 143, 'arg_1', 'boolean', 1, 0, 1, 1);
insert into sys.args values (16529, 143, 'arg_2', 'boolean', 1, 0, 1, 2);
insert into sys.functions values (144, 'not', 'not', 'calc', 0, 1, false, false, false, 2000);
insert into sys.args values (16530, 144, 'res_0', 'boolean', 1, 0, 0, 0);
insert into sys.args values (16531, 144, 'arg_1', 'boolean', 1, 0, 1, 1);
insert into sys.functions values (145, 'sql_mul', '*', 'calc', 0, 1, false, false, false, 2000);
insert into sys.args values (16532, 145, 'res_0', 'smallint', 16, 0, 0, 0);
insert into sys.args values (16533, 145, 'arg_1', 'smallint', 16, 0, 1, 1);
insert into sys.args values (16534, 145, 'arg_2', 'tinyint', 8, 0, 1, 2);
insert into sys.functions values (146, 'sql_mul', '*', 'calc', 0, 1, false, false, false, 2000);
insert into sys.args values (16535, 146, 'res_0', 'smallint', 16, 0, 0, 0);
insert into sys.args values (16536, 146, 'arg_1', 'tinyint', 8, 0, 1, 1);
insert into sys.args values (16537, 146, 'arg_2', 'smallint', 16, 0, 1, 2);
insert into sys.functions values (147, 'sql_div', '/', 'calc', 0, 1, false, false, false, 2000);
insert into sys.args values (16538, 147, 'res_0', 'smallint', 16, 0, 0, 0);
insert into sys.args values (16539, 147, 'arg_1', 'smallint', 16, 0, 1, 1);
insert into sys.args values (16540, 147, 'arg_2', 'tinyint', 8, 0, 1, 2);
insert into sys.functions values (148, 'sql_mul', '*', 'calc', 0, 1, false, false, false, 2000);
insert into sys.args values (16541, 148, 'res_0', 'int', 32, 0, 0, 0);
insert into sys.args values (16542, 148, 'arg_1', 'int', 32, 0, 1, 1);
insert into sys.args values (16543, 148, 'arg_2', 'tinyint', 8, 0, 1, 2);
insert into sys.functions values (149, 'sql_mul', '*', 'calc', 0, 1, false, false, false, 2000);
insert into sys.args values (16544, 149, 'res_0', 'int', 32, 0, 0, 0);
insert into sys.args values (16545, 149, 'arg_1', 'tinyint', 8, 0, 1, 1);
insert into sys.args values (16546, 149, 'arg_2', 'int', 32, 0, 1, 2);
insert into sys.functions values (150, 'sql_div', '/', 'calc', 0, 1, false, false, false, 2000);
insert into sys.args values (16547, 150, 'res_0', 'int', 32, 0, 0, 0);
insert into sys.args values (16548, 150, 'arg_1', 'int', 32, 0, 1, 1);
insert into sys.args values (16549, 150, 'arg_2', 'tinyint', 8, 0, 1, 2);
insert into sys.functions values (151, 'sql_mul', '*', 'calc', 0, 1, false, false, false, 2000);
insert into sys.args values (16550, 151, 'res_0', 'int', 32, 0, 0, 0);
insert into sys.args values (16551, 151, 'arg_1', 'int', 32, 0, 1, 1);
insert into sys.args values (16552, 151, 'arg_2', 'smallint', 16, 0, 1, 2);
insert into sys.functions values (152, 'sql_mul', '*', 'calc', 0, 1, false, false, false, 2000);
insert into sys.args values (16553, 152, 'res_0', 'int', 32, 0, 0, 0);
insert into sys.args values (16554, 152, 'arg_1', 'smallint', 16, 0, 1, 1);
insert into sys.args values (16555, 152, 'arg_2', 'int', 32, 0, 1, 2);
insert into sys.functions values (153, 'sql_div', '/', 'calc', 0, 1, false, false, false, 2000);
insert into sys.args values (16556, 153, 'res_0', 'int', 32, 0, 0, 0);
insert into sys.args values (16557, 153, 'arg_1', 'int', 32, 0, 1, 1);
insert into sys.args values (16558, 153, 'arg_2', 'smallint', 16, 0, 1, 2);
insert into sys.functions values (154, 'sql_mul', '*', 'calc', 0, 1, false, false, false, 2000);
insert into sys.args values (16559, 154, 'res_0', 'bigint', 64, 0, 0, 0);
insert into sys.args values (16560, 154, 'arg_1', 'bigint', 64, 0, 1, 1);
insert into sys.args values (16561, 154, 'arg_2', 'tinyint', 8, 0, 1, 2);
insert into sys.functions values (155, 'sql_mul', '*', 'calc', 0, 1, false, false, false, 2000);
insert into sys.args values (16562, 155, 'res_0', 'bigint', 64, 0, 0, 0);
insert into sys.args values (16563, 155, 'arg_1', 'tinyint', 8, 0, 1, 1);
insert into sys.args values (16564, 155, 'arg_2', 'bigint', 64, 0, 1, 2);
insert into sys.functions values (156, 'sql_div', '/', 'calc', 0, 1, false, false, false, 2000);
insert into sys.args values (16565, 156, 'res_0', 'bigint', 64, 0, 0, 0);
insert into sys.args values (16566, 156, 'arg_1', 'bigint', 64, 0, 1, 1);
insert into sys.args values (16567, 156, 'arg_2', 'tinyint', 8, 0, 1, 2);
insert into sys.functions values (157, 'sql_mul', '*', 'calc', 0, 1, false, false, false, 2000);
insert into sys.args values (16568, 157, 'res_0', 'bigint', 64, 0, 0, 0);
insert into sys.args values (16569, 157, 'arg_1', 'bigint', 64, 0, 1, 1);
insert into sys.args values (16570, 157, 'arg_2', 'smallint', 16, 0, 1, 2);
insert into sys.functions values (158, 'sql_mul', '*', 'calc', 0, 1, false, false, false, 2000);
insert into sys.args values (16571, 158, 'res_0', 'bigint', 64, 0, 0, 0);
insert into sys.args values (16572, 158, 'arg_1', 'smallint', 16, 0, 1, 1);
insert into sys.args values (16573, 158, 'arg_2', 'bigint', 64, 0, 1, 2);
insert into sys.functions values (159, 'sql_div', '/', 'calc', 0, 1, false, false, false, 2000);
insert into sys.args values (16574, 159, 'res_0', 'bigint', 64, 0, 0, 0);
insert into sys.args values (16575, 159, 'arg_1', 'bigint', 64, 0, 1, 1);
insert into sys.args values (16576, 159, 'arg_2', 'smallint', 16, 0, 1, 2);
insert into sys.functions values (160, 'sql_mul', '*', 'calc', 0, 1, false, false, false, 2000);
insert into sys.args values (16577, 160, 'res_0', 'bigint', 64, 0, 0, 0);
insert into sys.args values (16578, 160, 'arg_1', 'bigint', 64, 0, 1, 1);
insert into sys.args values (16579, 160, 'arg_2', 'int', 32, 0, 1, 2);
insert into sys.functions values (161, 'sql_mul', '*', 'calc', 0, 1, false, false, false, 2000);
insert into sys.args values (16580, 161, 'res_0', 'bigint', 64, 0, 0, 0);
insert into sys.args values (16581, 161, 'arg_1', 'int', 32, 0, 1, 1);
insert into sys.args values (16582, 161, 'arg_2', 'bigint', 64, 0, 1, 2);
insert into sys.functions values (162, 'sql_div', '/', 'calc', 0, 1, false, false, false, 2000);
insert into sys.args values (16583, 162, 'res_0', 'bigint', 64, 0, 0, 0);
insert into sys.args values (16584, 162, 'arg_1', 'bigint', 64, 0, 1, 1);
insert into sys.args values (16585, 162, 'arg_2', 'int', 32, 0, 1, 2);
insert into sys.functions values (163, 'sql_mul', '*', 'calc', 0, 1, false, false, false, 2000);
insert into sys.args values (16586, 163, 'res_0', 'hugeint', 128, 0, 0, 0);
insert into sys.args values (16587, 163, 'arg_1', 'hugeint', 128, 0, 1, 1);
insert into sys.args values (16588, 163, 'arg_2', 'tinyint', 8, 0, 1, 2);
insert into sys.functions values (164, 'sql_mul', '*', 'calc', 0, 1, false, false, false, 2000);
insert into sys.args values (16589, 164, 'res_0', 'hugeint', 128, 0, 0, 0);
insert into sys.args values (16590, 164, 'arg_1', 'tinyint', 8, 0, 1, 1);
insert into sys.args values (16591, 164, 'arg_2', 'hugeint', 128, 0, 1, 2);
insert into sys.functions values (165, 'sql_div', '/', 'calc', 0, 1, false, false, false, 2000);
insert into sys.args values (16592, 165, 'res_0', 'hugeint', 128, 0, 0, 0);
insert into sys.args values (16593, 165, 'arg_1', 'hugeint', 128, 0, 1, 1);
insert into sys.args values (16594, 165, 'arg_2', 'tinyint', 8, 0, 1, 2);
insert into sys.functions values (166, 'sql_mul', '*', 'calc', 0, 1, false, false, false, 2000);
insert into sys.args values (16595, 166, 'res_0', 'hugeint', 128, 0, 0, 0);
insert into sys.args values (16596, 166, 'arg_1', 'hugeint', 128, 0, 1, 1);
insert into sys.args values (16597, 166, 'arg_2', 'smallint', 16, 0, 1, 2);
insert into sys.functions values (167, 'sql_mul', '*', 'calc', 0, 1, false, false, false, 2000);
insert into sys.args values (16598, 167, 'res_0', 'hugeint', 128, 0, 0, 0);
insert into sys.args values (16599, 167, 'arg_1', 'smallint', 16, 0, 1, 1);
insert into sys.args values (16600, 167, 'arg_2', 'hugeint', 128, 0, 1, 2);
insert into sys.functions values (168, 'sql_div', '/', 'calc', 0, 1, false, false, false, 2000);
insert into sys.args values (16601, 168, 'res_0', 'hugeint', 128, 0, 0, 0);
insert into sys.args values (16602, 168, 'arg_1', 'hugeint', 128, 0, 1, 1);
insert into sys.args values (16603, 168, 'arg_2', 'smallint', 16, 0, 1, 2);
insert into sys.functions values (169, 'sql_mul', '*', 'calc', 0, 1, false, false, false, 2000);
insert into sys.args values (16604, 169, 'res_0', 'hugeint', 128, 0, 0, 0);
insert into sys.args values (16605, 169, 'arg_1', 'hugeint', 128, 0, 1, 1);
insert into sys.args values (16606, 169, 'arg_2', 'int', 32, 0, 1, 2);
insert into sys.functions values (170, 'sql_mul', '*', 'calc', 0, 1, false, false, false, 2000);
insert into sys.args values (16607, 170, 'res_0', 'hugeint', 128, 0, 0, 0);
insert into sys.args values (16608, 170, 'arg_1', 'int', 32, 0, 1, 1);
insert into sys.args values (16609, 170, 'arg_2', 'hugeint', 128, 0, 1, 2);
insert into sys.functions values (171, 'sql_div', '/', 'calc', 0, 1, false, false, false, 2000);
insert into sys.args values (16610, 171, 'res_0', 'hugeint', 128, 0, 0, 0);
insert into sys.args values (16611, 171, 'arg_1', 'hugeint', 128, 0, 1, 1);
insert into sys.args values (16612, 171, 'arg_2', 'int', 32, 0, 1, 2);
insert into sys.functions values (172, 'sql_mul', '*', 'calc', 0, 1, false, false, false, 2000);
insert into sys.args values (16613, 172, 'res_0', 'hugeint', 128, 0, 0, 0);
insert into sys.args values (16614, 172, 'arg_1', 'hugeint', 128, 0, 1, 1);
insert into sys.args values (16615, 172, 'arg_2', 'bigint', 64, 0, 1, 2);
insert into sys.functions values (173, 'sql_mul', '*', 'calc', 0, 1, false, false, false, 2000);
insert into sys.args values (16616, 173, 'res_0', 'hugeint', 128, 0, 0, 0);
insert into sys.args values (16617, 173, 'arg_1', 'bigint', 64, 0, 1, 1);
insert into sys.args values (16618, 173, 'arg_2', 'hugeint', 128, 0, 1, 2);
insert into sys.functions values (174, 'sql_div', '/', 'calc', 0, 1, false, false, false, 2000);
insert into sys.args values (16619, 174, 'res_0', 'hugeint', 128, 0, 0, 0);
insert into sys.args values (16620, 174, 'arg_1', 'hugeint', 128, 0, 1, 1);
insert into sys.args values (16621, 174, 'arg_2', 'bigint', 64, 0, 1, 2);
insert into sys.functions values (175, 'sql_mul', '*', 'calc', 0, 1, false, false, false, 2000);
insert into sys.args values (16622, 175, 'res_0', 'decimal', 9, 0, 0, 0);
insert into sys.args values (16623, 175, 'arg_1', 'decimal', 9, 0, 1, 1);
insert into sys.args values (16624, 175, 'arg_2', 'decimal', 4, 0, 1, 2);
insert into sys.functions values (176, 'sql_div', '/', 'calc', 0, 1, false, false, false, 2000);
insert into sys.args values (16625, 176, 'res_0', 'decimal', 9, 0, 0, 0);
insert into sys.args values (16626, 176, 'arg_1', 'decimal', 9, 0, 1, 1);
insert into sys.args values (16627, 176, 'arg_2', 'decimal', 4, 0, 1, 2);
insert into sys.functions values (177, 'sql_mul', '*', 'calc', 0, 1, false, false, false, 2000);
insert into sys.args values (16628, 177, 'res_0', 'decimal', 18, 0, 0, 0);
insert into sys.args values (16629, 177, 'arg_1', 'decimal', 18, 0, 1, 1);
insert into sys.args values (16630, 177, 'arg_2', 'decimal', 4, 0, 1, 2);
insert into sys.functions values (178, 'sql_div', '/', 'calc', 0, 1, false, false, false, 2000);
insert into sys.args values (16631, 178, 'res_0', 'decimal', 18, 0, 0, 0);
insert into sys.args values (16632, 178, 'arg_1', 'decimal', 18, 0, 1, 1);
insert into sys.args values (16633, 178, 'arg_2', 'decimal', 4, 0, 1, 2);
insert into sys.functions values (179, 'sql_mul', '*', 'calc', 0, 1, false, false, false, 2000);
insert into sys.args values (16634, 179, 'res_0', 'decimal', 18, 0, 0, 0);
insert into sys.args values (16635, 179, 'arg_1', 'decimal', 18, 0, 1, 1);
insert into sys.args values (16636, 179, 'arg_2', 'decimal', 9, 0, 1, 2);
insert into sys.functions values (180, 'sql_div', '/', 'calc', 0, 1, false, false, false, 2000);
insert into sys.args values (16637, 180, 'res_0', 'decimal', 18, 0, 0, 0);
insert into sys.args values (16638, 180, 'arg_1', 'decimal', 18, 0, 1, 1);
insert into sys.args values (16639, 180, 'arg_2', 'decimal', 9, 0, 1, 2);
insert into sys.functions values (181, 'sql_mul', '*', 'calc', 0, 1, false, false, false, 2000);
insert into sys.args values (16640, 181, 'res_0', 'decimal', 38, 0, 0, 0);
insert into sys.args values (16641, 181, 'arg_1', 'decimal', 38, 0, 1, 1);
insert into sys.args values (16642, 181, 'arg_2', 'decimal', 4, 0, 1, 2);
insert into sys.functions values (182, 'sql_div', '/', 'calc', 0, 1, false, false, false, 2000);
insert into sys.args values (16643, 182, 'res_0', 'decimal', 38, 0, 0, 0);
insert into sys.args values (16644, 182, 'arg_1', 'decimal', 38, 0, 1, 1);
insert into sys.args values (16645, 182, 'arg_2', 'decimal', 4, 0, 1, 2);
insert into sys.functions values (183, 'sql_mul', '*', 'calc', 0, 1, false, false, false, 2000);
insert into sys.args values (16646, 183, 'res_0', 'decimal', 38, 0, 0, 0);
insert into sys.args values (16647, 183, 'arg_1', 'decimal', 38, 0, 1, 1);
insert into sys.args values (16648, 183, 'arg_2', 'decimal', 9, 0, 1, 2);
insert into sys.functions values (184, 'sql_div', '/', 'calc', 0, 1, false, false, false, 2000);
insert into sys.args values (16649, 184, 'res_0', 'decimal', 38, 0, 0, 0);
insert into sys.args values (16650, 184, 'arg_1', 'decimal', 38, 0, 1, 1);
insert into sys.args values (16651, 184, 'arg_2', 'decimal', 9, 0, 1, 2);
insert into sys.functions values (185, 'sql_mul', '*', 'calc', 0, 1, false, false, false, 2000);
insert into sys.args values (16652, 185, 'res_0', 'decimal', 38, 0, 0, 0);
insert into sys.args values (16653, 185, 'arg_1', 'decimal', 38, 0, 1, 1);
insert into sys.args values (16654, 185, 'arg_2', 'decimal', 18, 0, 1, 2);
insert into sys.functions values (186, 'sql_div', '/', 'calc', 0, 1, false, false, false, 2000);
insert into sys.args values (16655, 186, 'res_0', 'decimal', 38, 0, 0, 0);
insert into sys.args values (16656, 186, 'arg_1', 'decimal', 38, 0, 1, 1);
insert into sys.args values (16657, 186, 'arg_2', 'decimal', 18, 0, 1, 2);
insert into sys.functions values (187, 'sql_sub', '-', 'calc', 0, 1, false, false, false, 2000);
insert into sys.args values (16658, 187, 'res_0', 'oid', 63, 0, 0, 0);
insert into sys.args values (16659, 187, 'arg_1', 'oid', 63, 0, 1, 1);
insert into sys.args values (16660, 187, 'arg_2', 'oid', 63, 0, 1, 2);
insert into sys.functions values (188, 'sql_add', '+', 'calc', 0, 1, false, false, false, 2000);
insert into sys.args values (16661, 188, 'res_0', 'oid', 63, 0, 0, 0);
insert into sys.args values (16662, 188, 'arg_1', 'oid', 63, 0, 1, 1);
insert into sys.args values (16663, 188, 'arg_2', 'oid', 63, 0, 1, 2);
insert into sys.functions values (189, 'sql_mul', '*', 'calc', 0, 1, false, false, false, 2000);
insert into sys.args values (16664, 189, 'res_0', 'oid', 63, 0, 0, 0);
insert into sys.args values (16665, 189, 'arg_1', 'oid', 63, 0, 1, 1);
insert into sys.args values (16666, 189, 'arg_2', 'oid', 63, 0, 1, 2);
insert into sys.functions values (190, 'sql_div', '/', 'calc', 0, 1, false, false, false, 2000);
insert into sys.args values (16667, 190, 'res_0', 'oid', 63, 0, 0, 0);
insert into sys.args values (16668, 190, 'arg_1', 'oid', 63, 0, 1, 1);
insert into sys.args values (16669, 190, 'arg_2', 'oid', 63, 0, 1, 2);
insert into sys.functions values (191, 'bit_and', 'and', 'calc', 0, 1, false, false, false, 2000);
insert into sys.args values (16670, 191, 'res_0', 'oid', 63, 0, 0, 0);
insert into sys.args values (16671, 191, 'arg_1', 'oid', 63, 0, 1, 1);
insert into sys.args values (16672, 191, 'arg_2', 'oid', 63, 0, 1, 2);
insert into sys.functions values (192, 'bit_or', 'or', 'calc', 0, 1, false, false, false, 2000);
insert into sys.args values (16673, 192, 'res_0', 'oid', 63, 0, 0, 0);
insert into sys.args values (16674, 192, 'arg_1', 'oid', 63, 0, 1, 1);
insert into sys.args values (16675, 192, 'arg_2', 'oid', 63, 0, 1, 2);
insert into sys.functions values (193, 'bit_xor', 'xor', 'calc', 0, 1, false, false, false, 2000);
insert into sys.args values (16676, 193, 'res_0', 'oid', 63, 0, 0, 0);
insert into sys.args values (16677, 193, 'arg_1', 'oid', 63, 0, 1, 1);
insert into sys.args values (16678, 193, 'arg_2', 'oid', 63, 0, 1, 2);
insert into sys.functions values (194, 'bit_not', 'not', 'calc', 0, 1, false, false, false, 2000);
insert into sys.args values (16679, 194, 'res_0', 'oid', 63, 0, 0, 0);
insert into sys.args values (16680, 194, 'arg_1', 'oid', 63, 0, 1, 1);
insert into sys.functions values (195, 'left_shift', '<<', 'calc', 0, 1, false, false, false, 2000);
insert into sys.args values (16681, 195, 'res_0', 'oid', 63, 0, 0, 0);
insert into sys.args values (16682, 195, 'arg_1', 'oid', 63, 0, 1, 1);
insert into sys.args values (16683, 195, 'arg_2', 'int', 32, 0, 1, 2);
insert into sys.functions values (196, 'right_shift', '>>', 'calc', 0, 1, false, false, false, 2000);
insert into sys.args values (16684, 196, 'res_0', 'oid', 63, 0, 0, 0);
insert into sys.args values (16685, 196, 'arg_1', 'oid', 63, 0, 1, 1);
insert into sys.args values (16686, 196, 'arg_2', 'int', 32, 0, 1, 2);
insert into sys.functions values (197, 'sql_neg', '-', 'calc', 0, 1, false, false, false, 2000);
insert into sys.args values (16687, 197, 'res_0', 'oid', 63, 0, 0, 0);
insert into sys.args values (16688, 197, 'arg_1', 'oid', 63, 0, 1, 1);
insert into sys.functions values (198, 'abs', 'abs', 'calc', 0, 1, false, false, false, 2000);
insert into sys.args values (16689, 198, 'res_0', 'oid', 63, 0, 0, 0);
insert into sys.args values (16690, 198, 'arg_1', 'oid', 63, 0, 1, 1);
insert into sys.functions values (199, 'sign', 'sign', 'calc', 0, 1, false, false, false, 2000);
insert into sys.args values (16691, 199, 'res_0', 'tinyint', 8, 0, 0, 0);
insert into sys.args values (16692, 199, 'arg_1', 'oid', 63, 0, 1, 1);
insert into sys.functions values (200, 'scale_up', '*', 'calc', 0, 1, false, false, false, 2000);
insert into sys.args values (16693, 200, 'res_0', 'oid', 63, 0, 0, 0);
insert into sys.args values (16694, 200, 'arg_1', 'oid', 63, 0, 1, 1);
insert into sys.args values (16695, 200, 'arg_2', 'oid', 63, 0, 1, 2);
insert into sys.functions values (201, 'scale_down', 'dec_round', 'sql', 0, 1, false, false, false, 2000);
insert into sys.args values (16696, 201, 'res_0', 'oid', 63, 0, 0, 0);
insert into sys.args values (16697, 201, 'arg_1', 'oid', 63, 0, 1, 1);
insert into sys.args values (16698, 201, 'arg_2', 'oid', 63, 0, 1, 2);
insert into sys.functions values (202, 'sql_sub', '-', 'calc', 0, 1, false, false, false, 2000);
insert into sys.args values (16699, 202, 'res_0', 'month_interval', 32, 0, 0, 0);
insert into sys.args values (16700, 202, 'arg_1', 'month_interval', 32, 0, 1, 1);
insert into sys.args values (16701, 202, 'arg_2', 'oid', 63, 0, 1, 2);
insert into sys.functions values (203, 'sql_add', '+', 'calc', 0, 1, false, false, false, 2000);
insert into sys.args values (16702, 203, 'res_0', 'month_interval', 32, 0, 0, 0);
insert into sys.args values (16703, 203, 'arg_1', 'month_interval', 32, 0, 1, 1);
insert into sys.args values (16704, 203, 'arg_2', 'oid', 63, 0, 1, 2);
insert into sys.functions values (204, 'sql_mul', '*', 'calc', 0, 1, false, false, false, 2000);
insert into sys.args values (16705, 204, 'res_0', 'month_interval', 32, 0, 0, 0);
insert into sys.args values (16706, 204, 'arg_1', 'month_interval', 32, 0, 1, 1);
insert into sys.args values (16707, 204, 'arg_2', 'oid', 63, 0, 1, 2);
insert into sys.functions values (205, 'sql_div', '/', 'calc', 0, 1, false, false, false, 2000);
insert into sys.args values (16708, 205, 'res_0', 'month_interval', 32, 0, 0, 0);
insert into sys.args values (16709, 205, 'arg_1', 'month_interval', 32, 0, 1, 1);
insert into sys.args values (16710, 205, 'arg_2', 'oid', 63, 0, 1, 2);
insert into sys.functions values (206, 'sql_sub', '-', 'calc', 0, 1, false, false, false, 2000);
insert into sys.args values (16711, 206, 'res_0', 'sec_interval', 13, 0, 0, 0);
insert into sys.args values (16712, 206, 'arg_1', 'sec_interval', 13, 0, 1, 1);
insert into sys.args values (16713, 206, 'arg_2', 'oid', 63, 0, 1, 2);
insert into sys.functions values (207, 'sql_add', '+', 'calc', 0, 1, false, false, false, 2000);
insert into sys.args values (16714, 207, 'res_0', 'sec_interval', 13, 0, 0, 0);
insert into sys.args values (16715, 207, 'arg_1', 'sec_interval', 13, 0, 1, 1);
insert into sys.args values (16716, 207, 'arg_2', 'oid', 63, 0, 1, 2);
insert into sys.functions values (208, 'sql_mul', '*', 'calc', 0, 1, false, false, false, 2000);
insert into sys.args values (16717, 208, 'res_0', 'sec_interval', 13, 0, 0, 0);
insert into sys.args values (16718, 208, 'arg_1', 'sec_interval', 13, 0, 1, 1);
insert into sys.args values (16719, 208, 'arg_2', 'oid', 63, 0, 1, 2);
insert into sys.functions values (209, 'sql_div', '/', 'calc', 0, 1, false, false, false, 2000);
insert into sys.args values (16720, 209, 'res_0', 'sec_interval', 13, 0, 0, 0);
insert into sys.args values (16721, 209, 'arg_1', 'sec_interval', 13, 0, 1, 1);
insert into sys.args values (16722, 209, 'arg_2', 'oid', 63, 0, 1, 2);
insert into sys.functions values (210, 'sql_sub', '-', 'calc', 0, 1, false, false, false, 2000);
insert into sys.args values (16723, 210, 'res_0', 'tinyint', 8, 0, 0, 0);
insert into sys.args values (16724, 210, 'arg_1', 'tinyint', 8, 0, 1, 1);
insert into sys.args values (16725, 210, 'arg_2', 'tinyint', 8, 0, 1, 2);
insert into sys.functions values (211, 'sql_add', '+', 'calc', 0, 1, false, false, false, 2000);
insert into sys.args values (16726, 211, 'res_0', 'tinyint', 8, 0, 0, 0);
insert into sys.args values (16727, 211, 'arg_1', 'tinyint', 8, 0, 1, 1);
insert into sys.args values (16728, 211, 'arg_2', 'tinyint', 8, 0, 1, 2);
insert into sys.functions values (212, 'sql_mul', '*', 'calc', 0, 1, false, false, false, 2000);
insert into sys.args values (16729, 212, 'res_0', 'tinyint', 8, 0, 0, 0);
insert into sys.args values (16730, 212, 'arg_1', 'tinyint', 8, 0, 1, 1);
insert into sys.args values (16731, 212, 'arg_2', 'tinyint', 8, 0, 1, 2);
insert into sys.functions values (213, 'sql_div', '/', 'calc', 0, 1, false, false, false, 2000);
insert into sys.args values (16732, 213, 'res_0', 'tinyint', 8, 0, 0, 0);
insert into sys.args values (16733, 213, 'arg_1', 'tinyint', 8, 0, 1, 1);
insert into sys.args values (16734, 213, 'arg_2', 'tinyint', 8, 0, 1, 2);
insert into sys.functions values (214, 'bit_and', 'and', 'calc', 0, 1, false, false, false, 2000);
insert into sys.args values (16735, 214, 'res_0', 'tinyint', 8, 0, 0, 0);
insert into sys.args values (16736, 214, 'arg_1', 'tinyint', 8, 0, 1, 1);
insert into sys.args values (16737, 214, 'arg_2', 'tinyint', 8, 0, 1, 2);
insert into sys.functions values (215, 'bit_or', 'or', 'calc', 0, 1, false, false, false, 2000);
insert into sys.args values (16738, 215, 'res_0', 'tinyint', 8, 0, 0, 0);
insert into sys.args values (16739, 215, 'arg_1', 'tinyint', 8, 0, 1, 1);
insert into sys.args values (16740, 215, 'arg_2', 'tinyint', 8, 0, 1, 2);
insert into sys.functions values (216, 'bit_xor', 'xor', 'calc', 0, 1, false, false, false, 2000);
insert into sys.args values (16741, 216, 'res_0', 'tinyint', 8, 0, 0, 0);
insert into sys.args values (16742, 216, 'arg_1', 'tinyint', 8, 0, 1, 1);
insert into sys.args values (16743, 216, 'arg_2', 'tinyint', 8, 0, 1, 2);
insert into sys.functions values (217, 'bit_not', 'not', 'calc', 0, 1, false, false, false, 2000);
insert into sys.args values (16744, 217, 'res_0', 'tinyint', 8, 0, 0, 0);
insert into sys.args values (16745, 217, 'arg_1', 'tinyint', 8, 0, 1, 1);
insert into sys.functions values (218, 'left_shift', '<<', 'calc', 0, 1, false, false, false, 2000);
insert into sys.args values (16746, 218, 'res_0', 'tinyint', 8, 0, 0, 0);
insert into sys.args values (16747, 218, 'arg_1', 'tinyint', 8, 0, 1, 1);
insert into sys.args values (16748, 218, 'arg_2', 'int', 32, 0, 1, 2);
insert into sys.functions values (219, 'right_shift', '>>', 'calc', 0, 1, false, false, false, 2000);
insert into sys.args values (16749, 219, 'res_0', 'tinyint', 8, 0, 0, 0);
insert into sys.args values (16750, 219, 'arg_1', 'tinyint', 8, 0, 1, 1);
insert into sys.args values (16751, 219, 'arg_2', 'int', 32, 0, 1, 2);
insert into sys.functions values (220, 'sql_neg', '-', 'calc', 0, 1, false, false, false, 2000);
insert into sys.args values (16752, 220, 'res_0', 'tinyint', 8, 0, 0, 0);
insert into sys.args values (16753, 220, 'arg_1', 'tinyint', 8, 0, 1, 1);
insert into sys.functions values (221, 'abs', 'abs', 'calc', 0, 1, false, false, false, 2000);
insert into sys.args values (16754, 221, 'res_0', 'tinyint', 8, 0, 0, 0);
insert into sys.args values (16755, 221, 'arg_1', 'tinyint', 8, 0, 1, 1);
insert into sys.functions values (222, 'sign', 'sign', 'calc', 0, 1, false, false, false, 2000);
insert into sys.args values (16756, 222, 'res_0', 'tinyint', 8, 0, 0, 0);
insert into sys.args values (16757, 222, 'arg_1', 'tinyint', 8, 0, 1, 1);
insert into sys.functions values (223, 'scale_up', '*', 'calc', 0, 1, false, false, false, 2000);
insert into sys.args values (16758, 223, 'res_0', 'tinyint', 8, 0, 0, 0);
insert into sys.args values (16759, 223, 'arg_1', 'tinyint', 8, 0, 1, 1);
insert into sys.args values (16760, 223, 'arg_2', 'tinyint', 8, 0, 1, 2);
insert into sys.functions values (224, 'scale_down', 'dec_round', 'sql', 0, 1, false, false, false, 2000);
insert into sys.args values (16761, 224, 'res_0', 'tinyint', 8, 0, 0, 0);
insert into sys.args values (16762, 224, 'arg_1', 'tinyint', 8, 0, 1, 1);
insert into sys.args values (16763, 224, 'arg_2', 'tinyint', 8, 0, 1, 2);
insert into sys.functions values (225, 'sql_sub', '-', 'calc', 0, 1, false, false, false, 2000);
insert into sys.args values (16764, 225, 'res_0', 'month_interval', 32, 0, 0, 0);
insert into sys.args values (16765, 225, 'arg_1', 'month_interval', 32, 0, 1, 1);
insert into sys.args values (16766, 225, 'arg_2', 'tinyint', 8, 0, 1, 2);
insert into sys.functions values (226, 'sql_add', '+', 'calc', 0, 1, false, false, false, 2000);
insert into sys.args values (16767, 226, 'res_0', 'month_interval', 32, 0, 0, 0);
insert into sys.args values (16768, 226, 'arg_1', 'month_interval', 32, 0, 1, 1);
insert into sys.args values (16769, 226, 'arg_2', 'tinyint', 8, 0, 1, 2);
insert into sys.functions values (227, 'sql_mul', '*', 'calc', 0, 1, false, false, false, 2000);
insert into sys.args values (16770, 227, 'res_0', 'month_interval', 32, 0, 0, 0);
insert into sys.args values (16771, 227, 'arg_1', 'month_interval', 32, 0, 1, 1);
insert into sys.args values (16772, 227, 'arg_2', 'tinyint', 8, 0, 1, 2);
insert into sys.functions values (228, 'sql_div', '/', 'calc', 0, 1, false, false, false, 2000);
insert into sys.args values (16773, 228, 'res_0', 'month_interval', 32, 0, 0, 0);
insert into sys.args values (16774, 228, 'arg_1', 'month_interval', 32, 0, 1, 1);
insert into sys.args values (16775, 228, 'arg_2', 'tinyint', 8, 0, 1, 2);
insert into sys.functions values (229, 'sql_sub', '-', 'calc', 0, 1, false, false, false, 2000);
insert into sys.args values (16776, 229, 'res_0', 'sec_interval', 13, 0, 0, 0);
insert into sys.args values (16777, 229, 'arg_1', 'sec_interval', 13, 0, 1, 1);
insert into sys.args values (16778, 229, 'arg_2', 'tinyint', 8, 0, 1, 2);
insert into sys.functions values (230, 'sql_add', '+', 'calc', 0, 1, false, false, false, 2000);
insert into sys.args values (16779, 230, 'res_0', 'sec_interval', 13, 0, 0, 0);
insert into sys.args values (16780, 230, 'arg_1', 'sec_interval', 13, 0, 1, 1);
insert into sys.args values (16781, 230, 'arg_2', 'tinyint', 8, 0, 1, 2);
insert into sys.functions values (231, 'sql_mul', '*', 'calc', 0, 1, false, false, false, 2000);
insert into sys.args values (16782, 231, 'res_0', 'sec_interval', 13, 0, 0, 0);
insert into sys.args values (16783, 231, 'arg_1', 'sec_interval', 13, 0, 1, 1);
insert into sys.args values (16784, 231, 'arg_2', 'tinyint', 8, 0, 1, 2);
insert into sys.functions values (232, 'sql_div', '/', 'calc', 0, 1, false, false, false, 2000);
insert into sys.args values (16785, 232, 'res_0', 'sec_interval', 13, 0, 0, 0);
insert into sys.args values (16786, 232, 'arg_1', 'sec_interval', 13, 0, 1, 1);
insert into sys.args values (16787, 232, 'arg_2', 'tinyint', 8, 0, 1, 2);
insert into sys.functions values (233, 'sql_sub', '-', 'calc', 0, 1, false, false, false, 2000);
insert into sys.args values (16788, 233, 'res_0', 'smallint', 16, 0, 0, 0);
insert into sys.args values (16789, 233, 'arg_1', 'smallint', 16, 0, 1, 1);
insert into sys.args values (16790, 233, 'arg_2', 'smallint', 16, 0, 1, 2);
insert into sys.functions values (234, 'sql_add', '+', 'calc', 0, 1, false, false, false, 2000);
insert into sys.args values (16791, 234, 'res_0', 'smallint', 16, 0, 0, 0);
insert into sys.args values (16792, 234, 'arg_1', 'smallint', 16, 0, 1, 1);
insert into sys.args values (16793, 234, 'arg_2', 'smallint', 16, 0, 1, 2);
insert into sys.functions values (235, 'sql_mul', '*', 'calc', 0, 1, false, false, false, 2000);
insert into sys.args values (16794, 235, 'res_0', 'smallint', 16, 0, 0, 0);
insert into sys.args values (16795, 235, 'arg_1', 'smallint', 16, 0, 1, 1);
insert into sys.args values (16796, 235, 'arg_2', 'smallint', 16, 0, 1, 2);
insert into sys.functions values (236, 'sql_div', '/', 'calc', 0, 1, false, false, false, 2000);
insert into sys.args values (16797, 236, 'res_0', 'smallint', 16, 0, 0, 0);
insert into sys.args values (16798, 236, 'arg_1', 'smallint', 16, 0, 1, 1);
insert into sys.args values (16799, 236, 'arg_2', 'smallint', 16, 0, 1, 2);
insert into sys.functions values (237, 'bit_and', 'and', 'calc', 0, 1, false, false, false, 2000);
insert into sys.args values (16800, 237, 'res_0', 'smallint', 16, 0, 0, 0);
insert into sys.args values (16801, 237, 'arg_1', 'smallint', 16, 0, 1, 1);
insert into sys.args values (16802, 237, 'arg_2', 'smallint', 16, 0, 1, 2);
insert into sys.functions values (238, 'bit_or', 'or', 'calc', 0, 1, false, false, false, 2000);
insert into sys.args values (16803, 238, 'res_0', 'smallint', 16, 0, 0, 0);
insert into sys.args values (16804, 238, 'arg_1', 'smallint', 16, 0, 1, 1);
insert into sys.args values (16805, 238, 'arg_2', 'smallint', 16, 0, 1, 2);
insert into sys.functions values (239, 'bit_xor', 'xor', 'calc', 0, 1, false, false, false, 2000);
insert into sys.args values (16806, 239, 'res_0', 'smallint', 16, 0, 0, 0);
insert into sys.args values (16807, 239, 'arg_1', 'smallint', 16, 0, 1, 1);
insert into sys.args values (16808, 239, 'arg_2', 'smallint', 16, 0, 1, 2);
insert into sys.functions values (240, 'bit_not', 'not', 'calc', 0, 1, false, false, false, 2000);
insert into sys.args values (16809, 240, 'res_0', 'smallint', 16, 0, 0, 0);
insert into sys.args values (16810, 240, 'arg_1', 'smallint', 16, 0, 1, 1);
insert into sys.functions values (241, 'left_shift', '<<', 'calc', 0, 1, false, false, false, 2000);
insert into sys.args values (16811, 241, 'res_0', 'smallint', 16, 0, 0, 0);
insert into sys.args values (16812, 241, 'arg_1', 'smallint', 16, 0, 1, 1);
insert into sys.args values (16813, 241, 'arg_2', 'int', 32, 0, 1, 2);
insert into sys.functions values (242, 'right_shift', '>>', 'calc', 0, 1, false, false, false, 2000);
insert into sys.args values (16814, 242, 'res_0', 'smallint', 16, 0, 0, 0);
insert into sys.args values (16815, 242, 'arg_1', 'smallint', 16, 0, 1, 1);
insert into sys.args values (16816, 242, 'arg_2', 'int', 32, 0, 1, 2);
insert into sys.functions values (243, 'sql_neg', '-', 'calc', 0, 1, false, false, false, 2000);
insert into sys.args values (16817, 243, 'res_0', 'smallint', 16, 0, 0, 0);
insert into sys.args values (16818, 243, 'arg_1', 'smallint', 16, 0, 1, 1);
insert into sys.functions values (244, 'abs', 'abs', 'calc', 0, 1, false, false, false, 2000);
insert into sys.args values (16819, 244, 'res_0', 'smallint', 16, 0, 0, 0);
insert into sys.args values (16820, 244, 'arg_1', 'smallint', 16, 0, 1, 1);
insert into sys.functions values (245, 'sign', 'sign', 'calc', 0, 1, false, false, false, 2000);
insert into sys.args values (16821, 245, 'res_0', 'tinyint', 8, 0, 0, 0);
insert into sys.args values (16822, 245, 'arg_1', 'smallint', 16, 0, 1, 1);
insert into sys.functions values (246, 'scale_up', '*', 'calc', 0, 1, false, false, false, 2000);
insert into sys.args values (16823, 246, 'res_0', 'smallint', 16, 0, 0, 0);
insert into sys.args values (16824, 246, 'arg_1', 'smallint', 16, 0, 1, 1);
insert into sys.args values (16825, 246, 'arg_2', 'smallint', 16, 0, 1, 2);
insert into sys.functions values (247, 'scale_down', 'dec_round', 'sql', 0, 1, false, false, false, 2000);
insert into sys.args values (16826, 247, 'res_0', 'smallint', 16, 0, 0, 0);
insert into sys.args values (16827, 247, 'arg_1', 'smallint', 16, 0, 1, 1);
insert into sys.args values (16828, 247, 'arg_2', 'smallint', 16, 0, 1, 2);
insert into sys.functions values (248, 'sql_sub', '-', 'calc', 0, 1, false, false, false, 2000);
insert into sys.args values (16829, 248, 'res_0', 'month_interval', 32, 0, 0, 0);
insert into sys.args values (16830, 248, 'arg_1', 'month_interval', 32, 0, 1, 1);
insert into sys.args values (16831, 248, 'arg_2', 'smallint', 16, 0, 1, 2);
insert into sys.functions values (249, 'sql_add', '+', 'calc', 0, 1, false, false, false, 2000);
insert into sys.args values (16832, 249, 'res_0', 'month_interval', 32, 0, 0, 0);
insert into sys.args values (16833, 249, 'arg_1', 'month_interval', 32, 0, 1, 1);
insert into sys.args values (16834, 249, 'arg_2', 'smallint', 16, 0, 1, 2);
insert into sys.functions values (250, 'sql_mul', '*', 'calc', 0, 1, false, false, false, 2000);
insert into sys.args values (16835, 250, 'res_0', 'month_interval', 32, 0, 0, 0);
insert into sys.args values (16836, 250, 'arg_1', 'month_interval', 32, 0, 1, 1);
insert into sys.args values (16837, 250, 'arg_2', 'smallint', 16, 0, 1, 2);
insert into sys.functions values (251, 'sql_div', '/', 'calc', 0, 1, false, false, false, 2000);
insert into sys.args values (16838, 251, 'res_0', 'month_interval', 32, 0, 0, 0);
insert into sys.args values (16839, 251, 'arg_1', 'month_interval', 32, 0, 1, 1);
insert into sys.args values (16840, 251, 'arg_2', 'smallint', 16, 0, 1, 2);
insert into sys.functions values (252, 'sql_sub', '-', 'calc', 0, 1, false, false, false, 2000);
insert into sys.args values (16841, 252, 'res_0', 'sec_interval', 13, 0, 0, 0);
insert into sys.args values (16842, 252, 'arg_1', 'sec_interval', 13, 0, 1, 1);
insert into sys.args values (16843, 252, 'arg_2', 'smallint', 16, 0, 1, 2);
insert into sys.functions values (253, 'sql_add', '+', 'calc', 0, 1, false, false, false, 2000);
insert into sys.args values (16844, 253, 'res_0', 'sec_interval', 13, 0, 0, 0);
insert into sys.args values (16845, 253, 'arg_1', 'sec_interval', 13, 0, 1, 1);
insert into sys.args values (16846, 253, 'arg_2', 'smallint', 16, 0, 1, 2);
insert into sys.functions values (254, 'sql_mul', '*', 'calc', 0, 1, false, false, false, 2000);
insert into sys.args values (16847, 254, 'res_0', 'sec_interval', 13, 0, 0, 0);
insert into sys.args values (16848, 254, 'arg_1', 'sec_interval', 13, 0, 1, 1);
insert into sys.args values (16849, 254, 'arg_2', 'smallint', 16, 0, 1, 2);
insert into sys.functions values (255, 'sql_div', '/', 'calc', 0, 1, false, false, false, 2000);
insert into sys.args values (16850, 255, 'res_0', 'sec_interval', 13, 0, 0, 0);
insert into sys.args values (16851, 255, 'arg_1', 'sec_interval', 13, 0, 1, 1);
insert into sys.args values (16852, 255, 'arg_2', 'smallint', 16, 0, 1, 2);
insert into sys.functions values (256, 'sql_sub', '-', 'calc', 0, 1, false, false, false, 2000);
insert into sys.args values (16853, 256, 'res_0', 'int', 32, 0, 0, 0);
insert into sys.args values (16854, 256, 'arg_1', 'int', 32, 0, 1, 1);
insert into sys.args values (16855, 256, 'arg_2', 'int', 32, 0, 1, 2);
insert into sys.functions values (257, 'sql_add', '+', 'calc', 0, 1, false, false, false, 2000);
insert into sys.args values (16856, 257, 'res_0', 'int', 32, 0, 0, 0);
insert into sys.args values (16857, 257, 'arg_1', 'int', 32, 0, 1, 1);
insert into sys.args values (16858, 257, 'arg_2', 'int', 32, 0, 1, 2);
insert into sys.functions values (258, 'sql_mul', '*', 'calc', 0, 1, false, false, false, 2000);
insert into sys.args values (16859, 258, 'res_0', 'int', 32, 0, 0, 0);
insert into sys.args values (16860, 258, 'arg_1', 'int', 32, 0, 1, 1);
insert into sys.args values (16861, 258, 'arg_2', 'int', 32, 0, 1, 2);
insert into sys.functions values (259, 'sql_div', '/', 'calc', 0, 1, false, false, false, 2000);
insert into sys.args values (16862, 259, 'res_0', 'int', 32, 0, 0, 0);
insert into sys.args values (16863, 259, 'arg_1', 'int', 32, 0, 1, 1);
insert into sys.args values (16864, 259, 'arg_2', 'int', 32, 0, 1, 2);
insert into sys.functions values (260, 'bit_and', 'and', 'calc', 0, 1, false, false, false, 2000);
insert into sys.args values (16865, 260, 'res_0', 'int', 32, 0, 0, 0);
insert into sys.args values (16866, 260, 'arg_1', 'int', 32, 0, 1, 1);
insert into sys.args values (16867, 260, 'arg_2', 'int', 32, 0, 1, 2);
insert into sys.functions values (261, 'bit_or', 'or', 'calc', 0, 1, false, false, false, 2000);
insert into sys.args values (16868, 261, 'res_0', 'int', 32, 0, 0, 0);
insert into sys.args values (16869, 261, 'arg_1', 'int', 32, 0, 1, 1);
insert into sys.args values (16870, 261, 'arg_2', 'int', 32, 0, 1, 2);
insert into sys.functions values (262, 'bit_xor', 'xor', 'calc', 0, 1, false, false, false, 2000);
insert into sys.args values (16871, 262, 'res_0', 'int', 32, 0, 0, 0);
insert into sys.args values (16872, 262, 'arg_1', 'int', 32, 0, 1, 1);
insert into sys.args values (16873, 262, 'arg_2', 'int', 32, 0, 1, 2);
insert into sys.functions values (263, 'bit_not', 'not', 'calc', 0, 1, false, false, false, 2000);
insert into sys.args values (16874, 263, 'res_0', 'int', 32, 0, 0, 0);
insert into sys.args values (16875, 263, 'arg_1', 'int', 32, 0, 1, 1);
insert into sys.functions values (264, 'left_shift', '<<', 'calc', 0, 1, false, false, false, 2000);
insert into sys.args values (16876, 264, 'res_0', 'int', 32, 0, 0, 0);
insert into sys.args values (16877, 264, 'arg_1', 'int', 32, 0, 1, 1);
insert into sys.args values (16878, 264, 'arg_2', 'int', 32, 0, 1, 2);
insert into sys.functions values (265, 'right_shift', '>>', 'calc', 0, 1, false, false, false, 2000);
insert into sys.args values (16879, 265, 'res_0', 'int', 32, 0, 0, 0);
insert into sys.args values (16880, 265, 'arg_1', 'int', 32, 0, 1, 1);
insert into sys.args values (16881, 265, 'arg_2', 'int', 32, 0, 1, 2);
insert into sys.functions values (266, 'sql_neg', '-', 'calc', 0, 1, false, false, false, 2000);
insert into sys.args values (16882, 266, 'res_0', 'int', 32, 0, 0, 0);
insert into sys.args values (16883, 266, 'arg_1', 'int', 32, 0, 1, 1);
insert into sys.functions values (267, 'abs', 'abs', 'calc', 0, 1, false, false, false, 2000);
insert into sys.args values (16884, 267, 'res_0', 'int', 32, 0, 0, 0);
insert into sys.args values (16885, 267, 'arg_1', 'int', 32, 0, 1, 1);
insert into sys.functions values (268, 'sign', 'sign', 'calc', 0, 1, false, false, false, 2000);
insert into sys.args values (16886, 268, 'res_0', 'tinyint', 8, 0, 0, 0);
insert into sys.args values (16887, 268, 'arg_1', 'int', 32, 0, 1, 1);
insert into sys.functions values (269, 'scale_up', '*', 'calc', 0, 1, false, false, false, 2000);
insert into sys.args values (16888, 269, 'res_0', 'int', 32, 0, 0, 0);
insert into sys.args values (16889, 269, 'arg_1', 'int', 32, 0, 1, 1);
insert into sys.args values (16890, 269, 'arg_2', 'int', 32, 0, 1, 2);
insert into sys.functions values (270, 'scale_down', 'dec_round', 'sql', 0, 1, false, false, false, 2000);
insert into sys.args values (16891, 270, 'res_0', 'int', 32, 0, 0, 0);
insert into sys.args values (16892, 270, 'arg_1', 'int', 32, 0, 1, 1);
insert into sys.args values (16893, 270, 'arg_2', 'int', 32, 0, 1, 2);
insert into sys.functions values (271, 'sql_sub', '-', 'calc', 0, 1, false, false, false, 2000);
insert into sys.args values (16894, 271, 'res_0', 'month_interval', 32, 0, 0, 0);
insert into sys.args values (16895, 271, 'arg_1', 'month_interval', 32, 0, 1, 1);
insert into sys.args values (16896, 271, 'arg_2', 'int', 32, 0, 1, 2);
insert into sys.functions values (272, 'sql_add', '+', 'calc', 0, 1, false, false, false, 2000);
insert into sys.args values (16897, 272, 'res_0', 'month_interval', 32, 0, 0, 0);
insert into sys.args values (16898, 272, 'arg_1', 'month_interval', 32, 0, 1, 1);
insert into sys.args values (16899, 272, 'arg_2', 'int', 32, 0, 1, 2);
insert into sys.functions values (273, 'sql_mul', '*', 'calc', 0, 1, false, false, false, 2000);
insert into sys.args values (16900, 273, 'res_0', 'month_interval', 32, 0, 0, 0);
insert into sys.args values (16901, 273, 'arg_1', 'month_interval', 32, 0, 1, 1);
insert into sys.args values (16902, 273, 'arg_2', 'int', 32, 0, 1, 2);
insert into sys.functions values (274, 'sql_div', '/', 'calc', 0, 1, false, false, false, 2000);
insert into sys.args values (16903, 274, 'res_0', 'month_interval', 32, 0, 0, 0);
insert into sys.args values (16904, 274, 'arg_1', 'month_interval', 32, 0, 1, 1);
insert into sys.args values (16905, 274, 'arg_2', 'int', 32, 0, 1, 2);
insert into sys.functions values (275, 'sql_sub', '-', 'calc', 0, 1, false, false, false, 2000);
insert into sys.args values (16906, 275, 'res_0', 'sec_interval', 13, 0, 0, 0);
insert into sys.args values (16907, 275, 'arg_1', 'sec_interval', 13, 0, 1, 1);
insert into sys.args values (16908, 275, 'arg_2', 'int', 32, 0, 1, 2);
insert into sys.functions values (276, 'sql_add', '+', 'calc', 0, 1, false, false, false, 2000);
insert into sys.args values (16909, 276, 'res_0', 'sec_interval', 13, 0, 0, 0);
insert into sys.args values (16910, 276, 'arg_1', 'sec_interval', 13, 0, 1, 1);
insert into sys.args values (16911, 276, 'arg_2', 'int', 32, 0, 1, 2);
insert into sys.functions values (277, 'sql_mul', '*', 'calc', 0, 1, false, false, false, 2000);
insert into sys.args values (16912, 277, 'res_0', 'sec_interval', 13, 0, 0, 0);
insert into sys.args values (16913, 277, 'arg_1', 'sec_interval', 13, 0, 1, 1);
insert into sys.args values (16914, 277, 'arg_2', 'int', 32, 0, 1, 2);
insert into sys.functions values (278, 'sql_div', '/', 'calc', 0, 1, false, false, false, 2000);
insert into sys.args values (16915, 278, 'res_0', 'sec_interval', 13, 0, 0, 0);
insert into sys.args values (16916, 278, 'arg_1', 'sec_interval', 13, 0, 1, 1);
insert into sys.args values (16917, 278, 'arg_2', 'int', 32, 0, 1, 2);
insert into sys.functions values (279, 'sql_sub', '-', 'calc', 0, 1, false, false, false, 2000);
insert into sys.args values (16918, 279, 'res_0', 'bigint', 64, 0, 0, 0);
insert into sys.args values (16919, 279, 'arg_1', 'bigint', 64, 0, 1, 1);
insert into sys.args values (16920, 279, 'arg_2', 'bigint', 64, 0, 1, 2);
insert into sys.functions values (280, 'sql_add', '+', 'calc', 0, 1, false, false, false, 2000);
insert into sys.args values (16921, 280, 'res_0', 'bigint', 64, 0, 0, 0);
insert into sys.args values (16922, 280, 'arg_1', 'bigint', 64, 0, 1, 1);
insert into sys.args values (16923, 280, 'arg_2', 'bigint', 64, 0, 1, 2);
insert into sys.functions values (281, 'sql_mul', '*', 'calc', 0, 1, false, false, false, 2000);
insert into sys.args values (16924, 281, 'res_0', 'bigint', 64, 0, 0, 0);
insert into sys.args values (16925, 281, 'arg_1', 'bigint', 64, 0, 1, 1);
insert into sys.args values (16926, 281, 'arg_2', 'bigint', 64, 0, 1, 2);
insert into sys.functions values (282, 'sql_div', '/', 'calc', 0, 1, false, false, false, 2000);
insert into sys.args values (16927, 282, 'res_0', 'bigint', 64, 0, 0, 0);
insert into sys.args values (16928, 282, 'arg_1', 'bigint', 64, 0, 1, 1);
insert into sys.args values (16929, 282, 'arg_2', 'bigint', 64, 0, 1, 2);
insert into sys.functions values (283, 'bit_and', 'and', 'calc', 0, 1, false, false, false, 2000);
insert into sys.args values (16930, 283, 'res_0', 'bigint', 64, 0, 0, 0);
insert into sys.args values (16931, 283, 'arg_1', 'bigint', 64, 0, 1, 1);
insert into sys.args values (16932, 283, 'arg_2', 'bigint', 64, 0, 1, 2);
insert into sys.functions values (284, 'bit_or', 'or', 'calc', 0, 1, false, false, false, 2000);
insert into sys.args values (16933, 284, 'res_0', 'bigint', 64, 0, 0, 0);
insert into sys.args values (16934, 284, 'arg_1', 'bigint', 64, 0, 1, 1);
insert into sys.args values (16935, 284, 'arg_2', 'bigint', 64, 0, 1, 2);
insert into sys.functions values (285, 'bit_xor', 'xor', 'calc', 0, 1, false, false, false, 2000);
insert into sys.args values (16936, 285, 'res_0', 'bigint', 64, 0, 0, 0);
insert into sys.args values (16937, 285, 'arg_1', 'bigint', 64, 0, 1, 1);
insert into sys.args values (16938, 285, 'arg_2', 'bigint', 64, 0, 1, 2);
insert into sys.functions values (286, 'bit_not', 'not', 'calc', 0, 1, false, false, false, 2000);
insert into sys.args values (16939, 286, 'res_0', 'bigint', 64, 0, 0, 0);
insert into sys.args values (16940, 286, 'arg_1', 'bigint', 64, 0, 1, 1);
insert into sys.functions values (287, 'left_shift', '<<', 'calc', 0, 1, false, false, false, 2000);
insert into sys.args values (16941, 287, 'res_0', 'bigint', 64, 0, 0, 0);
insert into sys.args values (16942, 287, 'arg_1', 'bigint', 64, 0, 1, 1);
insert into sys.args values (16943, 287, 'arg_2', 'int', 32, 0, 1, 2);
insert into sys.functions values (288, 'right_shift', '>>', 'calc', 0, 1, false, false, false, 2000);
insert into sys.args values (16944, 288, 'res_0', 'bigint', 64, 0, 0, 0);
insert into sys.args values (16945, 288, 'arg_1', 'bigint', 64, 0, 1, 1);
insert into sys.args values (16946, 288, 'arg_2', 'int', 32, 0, 1, 2);
insert into sys.functions values (289, 'sql_neg', '-', 'calc', 0, 1, false, false, false, 2000);
insert into sys.args values (16947, 289, 'res_0', 'bigint', 64, 0, 0, 0);
insert into sys.args values (16948, 289, 'arg_1', 'bigint', 64, 0, 1, 1);
insert into sys.functions values (290, 'abs', 'abs', 'calc', 0, 1, false, false, false, 2000);
insert into sys.args values (16949, 290, 'res_0', 'bigint', 64, 0, 0, 0);
insert into sys.args values (16950, 290, 'arg_1', 'bigint', 64, 0, 1, 1);
insert into sys.functions values (291, 'sign', 'sign', 'calc', 0, 1, false, false, false, 2000);
insert into sys.args values (16951, 291, 'res_0', 'tinyint', 8, 0, 0, 0);
insert into sys.args values (16952, 291, 'arg_1', 'bigint', 64, 0, 1, 1);
insert into sys.functions values (292, 'scale_up', '*', 'calc', 0, 1, false, false, false, 2000);
insert into sys.args values (16953, 292, 'res_0', 'bigint', 64, 0, 0, 0);
insert into sys.args values (16954, 292, 'arg_1', 'bigint', 64, 0, 1, 1);
insert into sys.args values (16955, 292, 'arg_2', 'bigint', 64, 0, 1, 2);
insert into sys.functions values (293, 'scale_down', 'dec_round', 'sql', 0, 1, false, false, false, 2000);
insert into sys.args values (16956, 293, 'res_0', 'bigint', 64, 0, 0, 0);
insert into sys.args values (16957, 293, 'arg_1', 'bigint', 64, 0, 1, 1);
insert into sys.args values (16958, 293, 'arg_2', 'bigint', 64, 0, 1, 2);
insert into sys.functions values (294, 'sql_sub', '-', 'calc', 0, 1, false, false, false, 2000);
insert into sys.args values (16959, 294, 'res_0', 'month_interval', 32, 0, 0, 0);
insert into sys.args values (16960, 294, 'arg_1', 'month_interval', 32, 0, 1, 1);
insert into sys.args values (16961, 294, 'arg_2', 'bigint', 64, 0, 1, 2);
insert into sys.functions values (295, 'sql_add', '+', 'calc', 0, 1, false, false, false, 2000);
insert into sys.args values (16962, 295, 'res_0', 'month_interval', 32, 0, 0, 0);
insert into sys.args values (16963, 295, 'arg_1', 'month_interval', 32, 0, 1, 1);
insert into sys.args values (16964, 295, 'arg_2', 'bigint', 64, 0, 1, 2);
insert into sys.functions values (296, 'sql_mul', '*', 'calc', 0, 1, false, false, false, 2000);
insert into sys.args values (16965, 296, 'res_0', 'month_interval', 32, 0, 0, 0);
insert into sys.args values (16966, 296, 'arg_1', 'month_interval', 32, 0, 1, 1);
insert into sys.args values (16967, 296, 'arg_2', 'bigint', 64, 0, 1, 2);
insert into sys.functions values (297, 'sql_div', '/', 'calc', 0, 1, false, false, false, 2000);
insert into sys.args values (16968, 297, 'res_0', 'month_interval', 32, 0, 0, 0);
insert into sys.args values (16969, 297, 'arg_1', 'month_interval', 32, 0, 1, 1);
insert into sys.args values (16970, 297, 'arg_2', 'bigint', 64, 0, 1, 2);
insert into sys.functions values (298, 'sql_sub', '-', 'calc', 0, 1, false, false, false, 2000);
insert into sys.args values (16971, 298, 'res_0', 'sec_interval', 13, 0, 0, 0);
insert into sys.args values (16972, 298, 'arg_1', 'sec_interval', 13, 0, 1, 1);
insert into sys.args values (16973, 298, 'arg_2', 'bigint', 64, 0, 1, 2);
insert into sys.functions values (299, 'sql_add', '+', 'calc', 0, 1, false, false, false, 2000);
insert into sys.args values (16974, 299, 'res_0', 'sec_interval', 13, 0, 0, 0);
insert into sys.args values (16975, 299, 'arg_1', 'sec_interval', 13, 0, 1, 1);
insert into sys.args values (16976, 299, 'arg_2', 'bigint', 64, 0, 1, 2);
insert into sys.functions values (300, 'sql_mul', '*', 'calc', 0, 1, false, false, false, 2000);
insert into sys.args values (16977, 300, 'res_0', 'sec_interval', 13, 0, 0, 0);
insert into sys.args values (16978, 300, 'arg_1', 'sec_interval', 13, 0, 1, 1);
insert into sys.args values (16979, 300, 'arg_2', 'bigint', 64, 0, 1, 2);
insert into sys.functions values (301, 'sql_div', '/', 'calc', 0, 1, false, false, false, 2000);
insert into sys.args values (16980, 301, 'res_0', 'sec_interval', 13, 0, 0, 0);
insert into sys.args values (16981, 301, 'arg_1', 'sec_interval', 13, 0, 1, 1);
insert into sys.args values (16982, 301, 'arg_2', 'bigint', 64, 0, 1, 2);
insert into sys.functions values (302, 'sql_sub', '-', 'calc', 0, 1, false, false, false, 2000);
insert into sys.args values (16983, 302, 'res_0', 'hugeint', 128, 0, 0, 0);
insert into sys.args values (16984, 302, 'arg_1', 'hugeint', 128, 0, 1, 1);
insert into sys.args values (16985, 302, 'arg_2', 'hugeint', 128, 0, 1, 2);
insert into sys.functions values (303, 'sql_add', '+', 'calc', 0, 1, false, false, false, 2000);
insert into sys.args values (16986, 303, 'res_0', 'hugeint', 128, 0, 0, 0);
insert into sys.args values (16987, 303, 'arg_1', 'hugeint', 128, 0, 1, 1);
insert into sys.args values (16988, 303, 'arg_2', 'hugeint', 128, 0, 1, 2);
insert into sys.functions values (304, 'sql_mul', '*', 'calc', 0, 1, false, false, false, 2000);
insert into sys.args values (16989, 304, 'res_0', 'hugeint', 128, 0, 0, 0);
insert into sys.args values (16990, 304, 'arg_1', 'hugeint', 128, 0, 1, 1);
insert into sys.args values (16991, 304, 'arg_2', 'hugeint', 128, 0, 1, 2);
insert into sys.functions values (305, 'sql_div', '/', 'calc', 0, 1, false, false, false, 2000);
insert into sys.args values (16992, 305, 'res_0', 'hugeint', 128, 0, 0, 0);
insert into sys.args values (16993, 305, 'arg_1', 'hugeint', 128, 0, 1, 1);
insert into sys.args values (16994, 305, 'arg_2', 'hugeint', 128, 0, 1, 2);
insert into sys.functions values (306, 'bit_and', 'and', 'calc', 0, 1, false, false, false, 2000);
insert into sys.args values (16995, 306, 'res_0', 'hugeint', 128, 0, 0, 0);
insert into sys.args values (16996, 306, 'arg_1', 'hugeint', 128, 0, 1, 1);
insert into sys.args values (16997, 306, 'arg_2', 'hugeint', 128, 0, 1, 2);
insert into sys.functions values (307, 'bit_or', 'or', 'calc', 0, 1, false, false, false, 2000);
insert into sys.args values (16998, 307, 'res_0', 'hugeint', 128, 0, 0, 0);
insert into sys.args values (16999, 307, 'arg_1', 'hugeint', 128, 0, 1, 1);
insert into sys.args values (17000, 307, 'arg_2', 'hugeint', 128, 0, 1, 2);
insert into sys.functions values (308, 'bit_xor', 'xor', 'calc', 0, 1, false, false, false, 2000);
insert into sys.args values (17001, 308, 'res_0', 'hugeint', 128, 0, 0, 0);
insert into sys.args values (17002, 308, 'arg_1', 'hugeint', 128, 0, 1, 1);
insert into sys.args values (17003, 308, 'arg_2', 'hugeint', 128, 0, 1, 2);
insert into sys.functions values (309, 'bit_not', 'not', 'calc', 0, 1, false, false, false, 2000);
insert into sys.args values (17004, 309, 'res_0', 'hugeint', 128, 0, 0, 0);
insert into sys.args values (17005, 309, 'arg_1', 'hugeint', 128, 0, 1, 1);
insert into sys.functions values (310, 'left_shift', '<<', 'calc', 0, 1, false, false, false, 2000);
insert into sys.args values (17006, 310, 'res_0', 'hugeint', 128, 0, 0, 0);
insert into sys.args values (17007, 310, 'arg_1', 'hugeint', 128, 0, 1, 1);
insert into sys.args values (17008, 310, 'arg_2', 'int', 32, 0, 1, 2);
insert into sys.functions values (311, 'right_shift', '>>', 'calc', 0, 1, false, false, false, 2000);
insert into sys.args values (17009, 311, 'res_0', 'hugeint', 128, 0, 0, 0);
insert into sys.args values (17010, 311, 'arg_1', 'hugeint', 128, 0, 1, 1);
insert into sys.args values (17011, 311, 'arg_2', 'int', 32, 0, 1, 2);
insert into sys.functions values (312, 'sql_neg', '-', 'calc', 0, 1, false, false, false, 2000);
insert into sys.args values (17012, 312, 'res_0', 'hugeint', 128, 0, 0, 0);
insert into sys.args values (17013, 312, 'arg_1', 'hugeint', 128, 0, 1, 1);
insert into sys.functions values (313, 'abs', 'abs', 'calc', 0, 1, false, false, false, 2000);
insert into sys.args values (17014, 313, 'res_0', 'hugeint', 128, 0, 0, 0);
insert into sys.args values (17015, 313, 'arg_1', 'hugeint', 128, 0, 1, 1);
insert into sys.functions values (314, 'sign', 'sign', 'calc', 0, 1, false, false, false, 2000);
insert into sys.args values (17016, 314, 'res_0', 'tinyint', 8, 0, 0, 0);
insert into sys.args values (17017, 314, 'arg_1', 'hugeint', 128, 0, 1, 1);
insert into sys.functions values (315, 'scale_up', '*', 'calc', 0, 1, false, false, false, 2000);
insert into sys.args values (17018, 315, 'res_0', 'hugeint', 128, 0, 0, 0);
insert into sys.args values (17019, 315, 'arg_1', 'hugeint', 128, 0, 1, 1);
insert into sys.args values (17020, 315, 'arg_2', 'hugeint', 128, 0, 1, 2);
insert into sys.functions values (316, 'scale_down', 'dec_round', 'sql', 0, 1, false, false, false, 2000);
insert into sys.args values (17021, 316, 'res_0', 'hugeint', 128, 0, 0, 0);
insert into sys.args values (17022, 316, 'arg_1', 'hugeint', 128, 0, 1, 1);
insert into sys.args values (17023, 316, 'arg_2', 'hugeint', 128, 0, 1, 2);
insert into sys.functions values (317, 'sql_sub', '-', 'calc', 0, 1, false, false, false, 2000);
insert into sys.args values (17024, 317, 'res_0', 'month_interval', 32, 0, 0, 0);
insert into sys.args values (17025, 317, 'arg_1', 'month_interval', 32, 0, 1, 1);
insert into sys.args values (17026, 317, 'arg_2', 'hugeint', 128, 0, 1, 2);
insert into sys.functions values (318, 'sql_add', '+', 'calc', 0, 1, false, false, false, 2000);
insert into sys.args values (17027, 318, 'res_0', 'month_interval', 32, 0, 0, 0);
insert into sys.args values (17028, 318, 'arg_1', 'month_interval', 32, 0, 1, 1);
insert into sys.args values (17029, 318, 'arg_2', 'hugeint', 128, 0, 1, 2);
insert into sys.functions values (319, 'sql_mul', '*', 'calc', 0, 1, false, false, false, 2000);
insert into sys.args values (17030, 319, 'res_0', 'month_interval', 32, 0, 0, 0);
insert into sys.args values (17031, 319, 'arg_1', 'month_interval', 32, 0, 1, 1);
insert into sys.args values (17032, 319, 'arg_2', 'hugeint', 128, 0, 1, 2);
insert into sys.functions values (320, 'sql_div', '/', 'calc', 0, 1, false, false, false, 2000);
insert into sys.args values (17033, 320, 'res_0', 'month_interval', 32, 0, 0, 0);
insert into sys.args values (17034, 320, 'arg_1', 'month_interval', 32, 0, 1, 1);
insert into sys.args values (17035, 320, 'arg_2', 'hugeint', 128, 0, 1, 2);
insert into sys.functions values (321, 'sql_sub', '-', 'calc', 0, 1, false, false, false, 2000);
insert into sys.args values (17036, 321, 'res_0', 'sec_interval', 13, 0, 0, 0);
insert into sys.args values (17037, 321, 'arg_1', 'sec_interval', 13, 0, 1, 1);
insert into sys.args values (17038, 321, 'arg_2', 'hugeint', 128, 0, 1, 2);
insert into sys.functions values (322, 'sql_add', '+', 'calc', 0, 1, false, false, false, 2000);
insert into sys.args values (17039, 322, 'res_0', 'sec_interval', 13, 0, 0, 0);
insert into sys.args values (17040, 322, 'arg_1', 'sec_interval', 13, 0, 1, 1);
insert into sys.args values (17041, 322, 'arg_2', 'hugeint', 128, 0, 1, 2);
insert into sys.functions values (323, 'sql_mul', '*', 'calc', 0, 1, false, false, false, 2000);
insert into sys.args values (17042, 323, 'res_0', 'sec_interval', 13, 0, 0, 0);
insert into sys.args values (17043, 323, 'arg_1', 'sec_interval', 13, 0, 1, 1);
insert into sys.args values (17044, 323, 'arg_2', 'hugeint', 128, 0, 1, 2);
insert into sys.functions values (324, 'sql_div', '/', 'calc', 0, 1, false, false, false, 2000);
insert into sys.args values (17045, 324, 'res_0', 'sec_interval', 13, 0, 0, 0);
insert into sys.args values (17046, 324, 'arg_1', 'sec_interval', 13, 0, 1, 1);
insert into sys.args values (17047, 324, 'arg_2', 'hugeint', 128, 0, 1, 2);
insert into sys.functions values (325, 'sql_sub', '-', 'calc', 0, 1, false, false, false, 2000);
insert into sys.args values (17048, 325, 'res_0', 'decimal', 2, 0, 0, 0);
insert into sys.args values (17049, 325, 'arg_1', 'decimal', 2, 0, 1, 1);
insert into sys.args values (17050, 325, 'arg_2', 'decimal', 2, 0, 1, 2);
insert into sys.functions values (326, 'sql_add', '+', 'calc', 0, 1, false, false, false, 2000);
insert into sys.args values (17051, 326, 'res_0', 'decimal', 2, 0, 0, 0);
insert into sys.args values (17052, 326, 'arg_1', 'decimal', 2, 0, 1, 1);
insert into sys.args values (17053, 326, 'arg_2', 'decimal', 2, 0, 1, 2);
insert into sys.functions values (327, 'sql_mul', '*', 'calc', 0, 1, false, false, false, 2000);
insert into sys.args values (17054, 327, 'res_0', 'decimal', 2, 0, 0, 0);
insert into sys.args values (17055, 327, 'arg_1', 'decimal', 2, 0, 1, 1);
insert into sys.args values (17056, 327, 'arg_2', 'decimal', 2, 0, 1, 2);
insert into sys.functions values (328, 'sql_div', '/', 'calc', 0, 1, false, false, false, 2000);
insert into sys.args values (17057, 328, 'res_0', 'decimal', 2, 0, 0, 0);
insert into sys.args values (17058, 328, 'arg_1', 'decimal', 2, 0, 1, 1);
insert into sys.args values (17059, 328, 'arg_2', 'decimal', 2, 0, 1, 2);
insert into sys.functions values (329, 'bit_and', 'and', 'calc', 0, 1, false, false, false, 2000);
insert into sys.args values (17060, 329, 'res_0', 'decimal', 2, 0, 0, 0);
insert into sys.args values (17061, 329, 'arg_1', 'decimal', 2, 0, 1, 1);
insert into sys.args values (17062, 329, 'arg_2', 'decimal', 2, 0, 1, 2);
insert into sys.functions values (330, 'bit_or', 'or', 'calc', 0, 1, false, false, false, 2000);
insert into sys.args values (17063, 330, 'res_0', 'decimal', 2, 0, 0, 0);
insert into sys.args values (17064, 330, 'arg_1', 'decimal', 2, 0, 1, 1);
insert into sys.args values (17065, 330, 'arg_2', 'decimal', 2, 0, 1, 2);
insert into sys.functions values (331, 'bit_xor', 'xor', 'calc', 0, 1, false, false, false, 2000);
insert into sys.args values (17066, 331, 'res_0', 'decimal', 2, 0, 0, 0);
insert into sys.args values (17067, 331, 'arg_1', 'decimal', 2, 0, 1, 1);
insert into sys.args values (17068, 331, 'arg_2', 'decimal', 2, 0, 1, 2);
insert into sys.functions values (332, 'bit_not', 'not', 'calc', 0, 1, false, false, false, 2000);
insert into sys.args values (17069, 332, 'res_0', 'decimal', 2, 0, 0, 0);
insert into sys.args values (17070, 332, 'arg_1', 'decimal', 2, 0, 1, 1);
insert into sys.functions values (333, 'left_shift', '<<', 'calc', 0, 1, false, false, false, 2000);
insert into sys.args values (17071, 333, 'res_0', 'decimal', 2, 0, 0, 0);
insert into sys.args values (17072, 333, 'arg_1', 'decimal', 2, 0, 1, 1);
insert into sys.args values (17073, 333, 'arg_2', 'int', 32, 0, 1, 2);
insert into sys.functions values (334, 'right_shift', '>>', 'calc', 0, 1, false, false, false, 2000);
insert into sys.args values (17074, 334, 'res_0', 'decimal', 2, 0, 0, 0);
insert into sys.args values (17075, 334, 'arg_1', 'decimal', 2, 0, 1, 1);
insert into sys.args values (17076, 334, 'arg_2', 'int', 32, 0, 1, 2);
insert into sys.functions values (335, 'sql_neg', '-', 'calc', 0, 1, false, false, false, 2000);
insert into sys.args values (17077, 335, 'res_0', 'decimal', 2, 0, 0, 0);
insert into sys.args values (17078, 335, 'arg_1', 'decimal', 2, 0, 1, 1);
insert into sys.functions values (336, 'abs', 'abs', 'calc', 0, 1, false, false, false, 2000);
insert into sys.args values (17079, 336, 'res_0', 'decimal', 2, 0, 0, 0);
insert into sys.args values (17080, 336, 'arg_1', 'decimal', 2, 0, 1, 1);
insert into sys.functions values (337, 'sign', 'sign', 'calc', 0, 1, false, false, false, 2000);
insert into sys.args values (17081, 337, 'res_0', 'tinyint', 8, 0, 0, 0);
insert into sys.args values (17082, 337, 'arg_1', 'decimal', 2, 0, 1, 1);
insert into sys.functions values (338, 'scale_up', '*', 'calc', 0, 1, false, false, false, 2000);
insert into sys.args values (17083, 338, 'res_0', 'decimal', 2, 0, 0, 0);
insert into sys.args values (17084, 338, 'arg_1', 'decimal', 2, 0, 1, 1);
insert into sys.args values (17085, 338, 'arg_2', 'tinyint', 8, 0, 1, 2);
insert into sys.functions values (339, 'scale_down', 'dec_round', 'sql', 0, 1, false, false, false, 2000);
insert into sys.args values (17086, 339, 'res_0', 'decimal', 2, 0, 0, 0);
insert into sys.args values (17087, 339, 'arg_1', 'decimal', 2, 0, 1, 1);
insert into sys.args values (17088, 339, 'arg_2', 'tinyint', 8, 0, 1, 2);
insert into sys.functions values (340, 'sql_sub', '-', 'calc', 0, 1, false, false, false, 2000);
insert into sys.args values (17089, 340, 'res_0', 'month_interval', 32, 0, 0, 0);
insert into sys.args values (17090, 340, 'arg_1', 'month_interval', 32, 0, 1, 1);
insert into sys.args values (17091, 340, 'arg_2', 'decimal', 2, 0, 1, 2);
insert into sys.functions values (341, 'sql_add', '+', 'calc', 0, 1, false, false, false, 2000);
insert into sys.args values (17092, 341, 'res_0', 'month_interval', 32, 0, 0, 0);
insert into sys.args values (17093, 341, 'arg_1', 'month_interval', 32, 0, 1, 1);
insert into sys.args values (17094, 341, 'arg_2', 'decimal', 2, 0, 1, 2);
insert into sys.functions values (342, 'sql_mul', '*', 'calc', 0, 1, false, false, false, 2000);
insert into sys.args values (17095, 342, 'res_0', 'month_interval', 32, 0, 0, 0);
insert into sys.args values (17096, 342, 'arg_1', 'month_interval', 32, 0, 1, 1);
insert into sys.args values (17097, 342, 'arg_2', 'decimal', 2, 0, 1, 2);
insert into sys.functions values (343, 'sql_div', '/', 'calc', 0, 1, false, false, false, 2000);
insert into sys.args values (17098, 343, 'res_0', 'month_interval', 32, 0, 0, 0);
insert into sys.args values (17099, 343, 'arg_1', 'month_interval', 32, 0, 1, 1);
insert into sys.args values (17100, 343, 'arg_2', 'decimal', 2, 0, 1, 2);
insert into sys.functions values (344, 'sql_sub', '-', 'calc', 0, 1, false, false, false, 2000);
insert into sys.args values (17101, 344, 'res_0', 'sec_interval', 13, 0, 0, 0);
insert into sys.args values (17102, 344, 'arg_1', 'sec_interval', 13, 0, 1, 1);
insert into sys.args values (17103, 344, 'arg_2', 'decimal', 2, 0, 1, 2);
insert into sys.functions values (345, 'sql_add', '+', 'calc', 0, 1, false, false, false, 2000);
insert into sys.args values (17104, 345, 'res_0', 'sec_interval', 13, 0, 0, 0);
insert into sys.args values (17105, 345, 'arg_1', 'sec_interval', 13, 0, 1, 1);
insert into sys.args values (17106, 345, 'arg_2', 'decimal', 2, 0, 1, 2);
insert into sys.functions values (346, 'sql_mul', '*', 'calc', 0, 1, false, false, false, 2000);
insert into sys.args values (17107, 346, 'res_0', 'sec_interval', 13, 0, 0, 0);
insert into sys.args values (17108, 346, 'arg_1', 'sec_interval', 13, 0, 1, 1);
insert into sys.args values (17109, 346, 'arg_2', 'decimal', 2, 0, 1, 2);
insert into sys.functions values (347, 'sql_div', '/', 'calc', 0, 1, false, false, false, 2000);
insert into sys.args values (17110, 347, 'res_0', 'sec_interval', 13, 0, 0, 0);
insert into sys.args values (17111, 347, 'arg_1', 'sec_interval', 13, 0, 1, 1);
insert into sys.args values (17112, 347, 'arg_2', 'decimal', 2, 0, 1, 2);
insert into sys.functions values (348, 'sql_sub', '-', 'calc', 0, 1, false, false, false, 2000);
insert into sys.args values (17113, 348, 'res_0', 'decimal', 4, 0, 0, 0);
insert into sys.args values (17114, 348, 'arg_1', 'decimal', 4, 0, 1, 1);
insert into sys.args values (17115, 348, 'arg_2', 'decimal', 4, 0, 1, 2);
insert into sys.functions values (349, 'sql_add', '+', 'calc', 0, 1, false, false, false, 2000);
insert into sys.args values (17116, 349, 'res_0', 'decimal', 4, 0, 0, 0);
insert into sys.args values (17117, 349, 'arg_1', 'decimal', 4, 0, 1, 1);
insert into sys.args values (17118, 349, 'arg_2', 'decimal', 4, 0, 1, 2);
insert into sys.functions values (350, 'sql_mul', '*', 'calc', 0, 1, false, false, false, 2000);
insert into sys.args values (17119, 350, 'res_0', 'decimal', 4, 0, 0, 0);
insert into sys.args values (17120, 350, 'arg_1', 'decimal', 4, 0, 1, 1);
insert into sys.args values (17121, 350, 'arg_2', 'decimal', 4, 0, 1, 2);
insert into sys.functions values (351, 'sql_div', '/', 'calc', 0, 1, false, false, false, 2000);
insert into sys.args values (17122, 351, 'res_0', 'decimal', 4, 0, 0, 0);
insert into sys.args values (17123, 351, 'arg_1', 'decimal', 4, 0, 1, 1);
insert into sys.args values (17124, 351, 'arg_2', 'decimal', 4, 0, 1, 2);
insert into sys.functions values (352, 'bit_and', 'and', 'calc', 0, 1, false, false, false, 2000);
insert into sys.args values (17125, 352, 'res_0', 'decimal', 4, 0, 0, 0);
insert into sys.args values (17126, 352, 'arg_1', 'decimal', 4, 0, 1, 1);
insert into sys.args values (17127, 352, 'arg_2', 'decimal', 4, 0, 1, 2);
insert into sys.functions values (353, 'bit_or', 'or', 'calc', 0, 1, false, false, false, 2000);
insert into sys.args values (17128, 353, 'res_0', 'decimal', 4, 0, 0, 0);
insert into sys.args values (17129, 353, 'arg_1', 'decimal', 4, 0, 1, 1);
insert into sys.args values (17130, 353, 'arg_2', 'decimal', 4, 0, 1, 2);
insert into sys.functions values (354, 'bit_xor', 'xor', 'calc', 0, 1, false, false, false, 2000);
insert into sys.args values (17131, 354, 'res_0', 'decimal', 4, 0, 0, 0);
insert into sys.args values (17132, 354, 'arg_1', 'decimal', 4, 0, 1, 1);
insert into sys.args values (17133, 354, 'arg_2', 'decimal', 4, 0, 1, 2);
insert into sys.functions values (355, 'bit_not', 'not', 'calc', 0, 1, false, false, false, 2000);
insert into sys.args values (17134, 355, 'res_0', 'decimal', 4, 0, 0, 0);
insert into sys.args values (17135, 355, 'arg_1', 'decimal', 4, 0, 1, 1);
insert into sys.functions values (356, 'left_shift', '<<', 'calc', 0, 1, false, false, false, 2000);
insert into sys.args values (17136, 356, 'res_0', 'decimal', 4, 0, 0, 0);
insert into sys.args values (17137, 356, 'arg_1', 'decimal', 4, 0, 1, 1);
insert into sys.args values (17138, 356, 'arg_2', 'int', 32, 0, 1, 2);
insert into sys.functions values (357, 'right_shift', '>>', 'calc', 0, 1, false, false, false, 2000);
insert into sys.args values (17139, 357, 'res_0', 'decimal', 4, 0, 0, 0);
insert into sys.args values (17140, 357, 'arg_1', 'decimal', 4, 0, 1, 1);
insert into sys.args values (17141, 357, 'arg_2', 'int', 32, 0, 1, 2);
insert into sys.functions values (358, 'sql_neg', '-', 'calc', 0, 1, false, false, false, 2000);
insert into sys.args values (17142, 358, 'res_0', 'decimal', 4, 0, 0, 0);
insert into sys.args values (17143, 358, 'arg_1', 'decimal', 4, 0, 1, 1);
insert into sys.functions values (359, 'abs', 'abs', 'calc', 0, 1, false, false, false, 2000);
insert into sys.args values (17144, 359, 'res_0', 'decimal', 4, 0, 0, 0);
insert into sys.args values (17145, 359, 'arg_1', 'decimal', 4, 0, 1, 1);
insert into sys.functions values (360, 'sign', 'sign', 'calc', 0, 1, false, false, false, 2000);
insert into sys.args values (17146, 360, 'res_0', 'tinyint', 8, 0, 0, 0);
insert into sys.args values (17147, 360, 'arg_1', 'decimal', 4, 0, 1, 1);
insert into sys.functions values (361, 'scale_up', '*', 'calc', 0, 1, false, false, false, 2000);
insert into sys.args values (17148, 361, 'res_0', 'decimal', 4, 0, 0, 0);
insert into sys.args values (17149, 361, 'arg_1', 'decimal', 4, 0, 1, 1);
insert into sys.args values (17150, 361, 'arg_2', 'smallint', 16, 0, 1, 2);
insert into sys.functions values (362, 'scale_down', 'dec_round', 'sql', 0, 1, false, false, false, 2000);
insert into sys.args values (17151, 362, 'res_0', 'decimal', 4, 0, 0, 0);
insert into sys.args values (17152, 362, 'arg_1', 'decimal', 4, 0, 1, 1);
insert into sys.args values (17153, 362, 'arg_2', 'smallint', 16, 0, 1, 2);
insert into sys.functions values (363, 'sql_sub', '-', 'calc', 0, 1, false, false, false, 2000);
insert into sys.args values (17154, 363, 'res_0', 'month_interval', 32, 0, 0, 0);
insert into sys.args values (17155, 363, 'arg_1', 'month_interval', 32, 0, 1, 1);
insert into sys.args values (17156, 363, 'arg_2', 'decimal', 4, 0, 1, 2);
insert into sys.functions values (364, 'sql_add', '+', 'calc', 0, 1, false, false, false, 2000);
insert into sys.args values (17157, 364, 'res_0', 'month_interval', 32, 0, 0, 0);
insert into sys.args values (17158, 364, 'arg_1', 'month_interval', 32, 0, 1, 1);
insert into sys.args values (17159, 364, 'arg_2', 'decimal', 4, 0, 1, 2);
insert into sys.functions values (365, 'sql_mul', '*', 'calc', 0, 1, false, false, false, 2000);
insert into sys.args values (17160, 365, 'res_0', 'month_interval', 32, 0, 0, 0);
insert into sys.args values (17161, 365, 'arg_1', 'month_interval', 32, 0, 1, 1);
insert into sys.args values (17162, 365, 'arg_2', 'decimal', 4, 0, 1, 2);
insert into sys.functions values (366, 'sql_div', '/', 'calc', 0, 1, false, false, false, 2000);
insert into sys.args values (17163, 366, 'res_0', 'month_interval', 32, 0, 0, 0);
insert into sys.args values (17164, 366, 'arg_1', 'month_interval', 32, 0, 1, 1);
insert into sys.args values (17165, 366, 'arg_2', 'decimal', 4, 0, 1, 2);
insert into sys.functions values (367, 'sql_sub', '-', 'calc', 0, 1, false, false, false, 2000);
insert into sys.args values (17166, 367, 'res_0', 'sec_interval', 13, 0, 0, 0);
insert into sys.args values (17167, 367, 'arg_1', 'sec_interval', 13, 0, 1, 1);
insert into sys.args values (17168, 367, 'arg_2', 'decimal', 4, 0, 1, 2);
insert into sys.functions values (368, 'sql_add', '+', 'calc', 0, 1, false, false, false, 2000);
insert into sys.args values (17169, 368, 'res_0', 'sec_interval', 13, 0, 0, 0);
insert into sys.args values (17170, 368, 'arg_1', 'sec_interval', 13, 0, 1, 1);
insert into sys.args values (17171, 368, 'arg_2', 'decimal', 4, 0, 1, 2);
insert into sys.functions values (369, 'sql_mul', '*', 'calc', 0, 1, false, false, false, 2000);
insert into sys.args values (17172, 369, 'res_0', 'sec_interval', 13, 0, 0, 0);
insert into sys.args values (17173, 369, 'arg_1', 'sec_interval', 13, 0, 1, 1);
insert into sys.args values (17174, 369, 'arg_2', 'decimal', 4, 0, 1, 2);
insert into sys.functions values (370, 'sql_div', '/', 'calc', 0, 1, false, false, false, 2000);
insert into sys.args values (17175, 370, 'res_0', 'sec_interval', 13, 0, 0, 0);
insert into sys.args values (17176, 370, 'arg_1', 'sec_interval', 13, 0, 1, 1);
insert into sys.args values (17177, 370, 'arg_2', 'decimal', 4, 0, 1, 2);
insert into sys.functions values (371, 'sql_sub', '-', 'calc', 0, 1, false, false, false, 2000);
insert into sys.args values (17178, 371, 'res_0', 'decimal', 9, 0, 0, 0);
insert into sys.args values (17179, 371, 'arg_1', 'decimal', 9, 0, 1, 1);
insert into sys.args values (17180, 371, 'arg_2', 'decimal', 9, 0, 1, 2);
insert into sys.functions values (372, 'sql_add', '+', 'calc', 0, 1, false, false, false, 2000);
insert into sys.args values (17181, 372, 'res_0', 'decimal', 9, 0, 0, 0);
insert into sys.args values (17182, 372, 'arg_1', 'decimal', 9, 0, 1, 1);
insert into sys.args values (17183, 372, 'arg_2', 'decimal', 9, 0, 1, 2);
insert into sys.functions values (373, 'sql_mul', '*', 'calc', 0, 1, false, false, false, 2000);
insert into sys.args values (17184, 373, 'res_0', 'decimal', 9, 0, 0, 0);
insert into sys.args values (17185, 373, 'arg_1', 'decimal', 9, 0, 1, 1);
insert into sys.args values (17186, 373, 'arg_2', 'decimal', 9, 0, 1, 2);
insert into sys.functions values (374, 'sql_div', '/', 'calc', 0, 1, false, false, false, 2000);
insert into sys.args values (17187, 374, 'res_0', 'decimal', 9, 0, 0, 0);
insert into sys.args values (17188, 374, 'arg_1', 'decimal', 9, 0, 1, 1);
insert into sys.args values (17189, 374, 'arg_2', 'decimal', 9, 0, 1, 2);
insert into sys.functions values (375, 'bit_and', 'and', 'calc', 0, 1, false, false, false, 2000);
insert into sys.args values (17190, 375, 'res_0', 'decimal', 9, 0, 0, 0);
insert into sys.args values (17191, 375, 'arg_1', 'decimal', 9, 0, 1, 1);
insert into sys.args values (17192, 375, 'arg_2', 'decimal', 9, 0, 1, 2);
insert into sys.functions values (376, 'bit_or', 'or', 'calc', 0, 1, false, false, false, 2000);
insert into sys.args values (17193, 376, 'res_0', 'decimal', 9, 0, 0, 0);
insert into sys.args values (17194, 376, 'arg_1', 'decimal', 9, 0, 1, 1);
insert into sys.args values (17195, 376, 'arg_2', 'decimal', 9, 0, 1, 2);
insert into sys.functions values (377, 'bit_xor', 'xor', 'calc', 0, 1, false, false, false, 2000);
insert into sys.args values (17196, 377, 'res_0', 'decimal', 9, 0, 0, 0);
insert into sys.args values (17197, 377, 'arg_1', 'decimal', 9, 0, 1, 1);
insert into sys.args values (17198, 377, 'arg_2', 'decimal', 9, 0, 1, 2);
insert into sys.functions values (378, 'bit_not', 'not', 'calc', 0, 1, false, false, false, 2000);
insert into sys.args values (17199, 378, 'res_0', 'decimal', 9, 0, 0, 0);
insert into sys.args values (17200, 378, 'arg_1', 'decimal', 9, 0, 1, 1);
insert into sys.functions values (379, 'left_shift', '<<', 'calc', 0, 1, false, false, false, 2000);
insert into sys.args values (17201, 379, 'res_0', 'decimal', 9, 0, 0, 0);
insert into sys.args values (17202, 379, 'arg_1', 'decimal', 9, 0, 1, 1);
insert into sys.args values (17203, 379, 'arg_2', 'int', 32, 0, 1, 2);
insert into sys.functions values (380, 'right_shift', '>>', 'calc', 0, 1, false, false, false, 2000);
insert into sys.args values (17204, 380, 'res_0', 'decimal', 9, 0, 0, 0);
insert into sys.args values (17205, 380, 'arg_1', 'decimal', 9, 0, 1, 1);
insert into sys.args values (17206, 380, 'arg_2', 'int', 32, 0, 1, 2);
insert into sys.functions values (381, 'sql_neg', '-', 'calc', 0, 1, false, false, false, 2000);
insert into sys.args values (17207, 381, 'res_0', 'decimal', 9, 0, 0, 0);
insert into sys.args values (17208, 381, 'arg_1', 'decimal', 9, 0, 1, 1);
insert into sys.functions values (382, 'abs', 'abs', 'calc', 0, 1, false, false, false, 2000);
insert into sys.args values (17209, 382, 'res_0', 'decimal', 9, 0, 0, 0);
insert into sys.args values (17210, 382, 'arg_1', 'decimal', 9, 0, 1, 1);
insert into sys.functions values (383, 'sign', 'sign', 'calc', 0, 1, false, false, false, 2000);
insert into sys.args values (17211, 383, 'res_0', 'tinyint', 8, 0, 0, 0);
insert into sys.args values (17212, 383, 'arg_1', 'decimal', 9, 0, 1, 1);
insert into sys.functions values (384, 'scale_up', '*', 'calc', 0, 1, false, false, false, 2000);
insert into sys.args values (17213, 384, 'res_0', 'decimal', 9, 0, 0, 0);
insert into sys.args values (17214, 384, 'arg_1', 'decimal', 9, 0, 1, 1);
insert into sys.args values (17215, 384, 'arg_2', 'int', 32, 0, 1, 2);
insert into sys.functions values (385, 'scale_down', 'dec_round', 'sql', 0, 1, false, false, false, 2000);
insert into sys.args values (17216, 385, 'res_0', 'decimal', 9, 0, 0, 0);
insert into sys.args values (17217, 385, 'arg_1', 'decimal', 9, 0, 1, 1);
insert into sys.args values (17218, 385, 'arg_2', 'int', 32, 0, 1, 2);
insert into sys.functions values (386, 'sql_sub', '-', 'calc', 0, 1, false, false, false, 2000);
insert into sys.args values (17219, 386, 'res_0', 'month_interval', 32, 0, 0, 0);
insert into sys.args values (17220, 386, 'arg_1', 'month_interval', 32, 0, 1, 1);
insert into sys.args values (17221, 386, 'arg_2', 'decimal', 9, 0, 1, 2);
insert into sys.functions values (387, 'sql_add', '+', 'calc', 0, 1, false, false, false, 2000);
insert into sys.args values (17222, 387, 'res_0', 'month_interval', 32, 0, 0, 0);
insert into sys.args values (17223, 387, 'arg_1', 'month_interval', 32, 0, 1, 1);
insert into sys.args values (17224, 387, 'arg_2', 'decimal', 9, 0, 1, 2);
insert into sys.functions values (388, 'sql_mul', '*', 'calc', 0, 1, false, false, false, 2000);
insert into sys.args values (17225, 388, 'res_0', 'month_interval', 32, 0, 0, 0);
insert into sys.args values (17226, 388, 'arg_1', 'month_interval', 32, 0, 1, 1);
insert into sys.args values (17227, 388, 'arg_2', 'decimal', 9, 0, 1, 2);
insert into sys.functions values (389, 'sql_div', '/', 'calc', 0, 1, false, false, false, 2000);
insert into sys.args values (17228, 389, 'res_0', 'month_interval', 32, 0, 0, 0);
insert into sys.args values (17229, 389, 'arg_1', 'month_interval', 32, 0, 1, 1);
insert into sys.args values (17230, 389, 'arg_2', 'decimal', 9, 0, 1, 2);
insert into sys.functions values (390, 'sql_sub', '-', 'calc', 0, 1, false, false, false, 2000);
insert into sys.args values (17231, 390, 'res_0', 'sec_interval', 13, 0, 0, 0);
insert into sys.args values (17232, 390, 'arg_1', 'sec_interval', 13, 0, 1, 1);
insert into sys.args values (17233, 390, 'arg_2', 'decimal', 9, 0, 1, 2);
insert into sys.functions values (391, 'sql_add', '+', 'calc', 0, 1, false, false, false, 2000);
insert into sys.args values (17234, 391, 'res_0', 'sec_interval', 13, 0, 0, 0);
insert into sys.args values (17235, 391, 'arg_1', 'sec_interval', 13, 0, 1, 1);
insert into sys.args values (17236, 391, 'arg_2', 'decimal', 9, 0, 1, 2);
insert into sys.functions values (392, 'sql_mul', '*', 'calc', 0, 1, false, false, false, 2000);
insert into sys.args values (17237, 392, 'res_0', 'sec_interval', 13, 0, 0, 0);
insert into sys.args values (17238, 392, 'arg_1', 'sec_interval', 13, 0, 1, 1);
insert into sys.args values (17239, 392, 'arg_2', 'decimal', 9, 0, 1, 2);
insert into sys.functions values (393, 'sql_div', '/', 'calc', 0, 1, false, false, false, 2000);
insert into sys.args values (17240, 393, 'res_0', 'sec_interval', 13, 0, 0, 0);
insert into sys.args values (17241, 393, 'arg_1', 'sec_interval', 13, 0, 1, 1);
insert into sys.args values (17242, 393, 'arg_2', 'decimal', 9, 0, 1, 2);
insert into sys.functions values (394, 'sql_sub', '-', 'calc', 0, 1, false, false, false, 2000);
insert into sys.args values (17243, 394, 'res_0', 'decimal', 18, 0, 0, 0);
insert into sys.args values (17244, 394, 'arg_1', 'decimal', 18, 0, 1, 1);
insert into sys.args values (17245, 394, 'arg_2', 'decimal', 18, 0, 1, 2);
insert into sys.functions values (395, 'sql_add', '+', 'calc', 0, 1, false, false, false, 2000);
insert into sys.args values (17246, 395, 'res_0', 'decimal', 18, 0, 0, 0);
insert into sys.args values (17247, 395, 'arg_1', 'decimal', 18, 0, 1, 1);
insert into sys.args values (17248, 395, 'arg_2', 'decimal', 18, 0, 1, 2);
insert into sys.functions values (396, 'sql_mul', '*', 'calc', 0, 1, false, false, false, 2000);
insert into sys.args values (17249, 396, 'res_0', 'decimal', 18, 0, 0, 0);
insert into sys.args values (17250, 396, 'arg_1', 'decimal', 18, 0, 1, 1);
insert into sys.args values (17251, 396, 'arg_2', 'decimal', 18, 0, 1, 2);
insert into sys.functions values (397, 'sql_div', '/', 'calc', 0, 1, false, false, false, 2000);
insert into sys.args values (17252, 397, 'res_0', 'decimal', 18, 0, 0, 0);
insert into sys.args values (17253, 397, 'arg_1', 'decimal', 18, 0, 1, 1);
insert into sys.args values (17254, 397, 'arg_2', 'decimal', 18, 0, 1, 2);
insert into sys.functions values (398, 'bit_and', 'and', 'calc', 0, 1, false, false, false, 2000);
insert into sys.args values (17255, 398, 'res_0', 'decimal', 18, 0, 0, 0);
insert into sys.args values (17256, 398, 'arg_1', 'decimal', 18, 0, 1, 1);
insert into sys.args values (17257, 398, 'arg_2', 'decimal', 18, 0, 1, 2);
insert into sys.functions values (399, 'bit_or', 'or', 'calc', 0, 1, false, false, false, 2000);
insert into sys.args values (17258, 399, 'res_0', 'decimal', 18, 0, 0, 0);
insert into sys.args values (17259, 399, 'arg_1', 'decimal', 18, 0, 1, 1);
insert into sys.args values (17260, 399, 'arg_2', 'decimal', 18, 0, 1, 2);
insert into sys.functions values (400, 'bit_xor', 'xor', 'calc', 0, 1, false, false, false, 2000);
insert into sys.args values (17261, 400, 'res_0', 'decimal', 18, 0, 0, 0);
insert into sys.args values (17262, 400, 'arg_1', 'decimal', 18, 0, 1, 1);
insert into sys.args values (17263, 400, 'arg_2', 'decimal', 18, 0, 1, 2);
insert into sys.functions values (401, 'bit_not', 'not', 'calc', 0, 1, false, false, false, 2000);
insert into sys.args values (17264, 401, 'res_0', 'decimal', 18, 0, 0, 0);
insert into sys.args values (17265, 401, 'arg_1', 'decimal', 18, 0, 1, 1);
insert into sys.functions values (402, 'left_shift', '<<', 'calc', 0, 1, false, false, false, 2000);
insert into sys.args values (17266, 402, 'res_0', 'decimal', 18, 0, 0, 0);
insert into sys.args values (17267, 402, 'arg_1', 'decimal', 18, 0, 1, 1);
insert into sys.args values (17268, 402, 'arg_2', 'int', 32, 0, 1, 2);
insert into sys.functions values (403, 'right_shift', '>>', 'calc', 0, 1, false, false, false, 2000);
insert into sys.args values (17269, 403, 'res_0', 'decimal', 18, 0, 0, 0);
insert into sys.args values (17270, 403, 'arg_1', 'decimal', 18, 0, 1, 1);
insert into sys.args values (17271, 403, 'arg_2', 'int', 32, 0, 1, 2);
insert into sys.functions values (404, 'sql_neg', '-', 'calc', 0, 1, false, false, false, 2000);
insert into sys.args values (17272, 404, 'res_0', 'decimal', 18, 0, 0, 0);
insert into sys.args values (17273, 404, 'arg_1', 'decimal', 18, 0, 1, 1);
insert into sys.functions values (405, 'abs', 'abs', 'calc', 0, 1, false, false, false, 2000);
insert into sys.args values (17274, 405, 'res_0', 'decimal', 18, 0, 0, 0);
insert into sys.args values (17275, 405, 'arg_1', 'decimal', 18, 0, 1, 1);
insert into sys.functions values (406, 'sign', 'sign', 'calc', 0, 1, false, false, false, 2000);
insert into sys.args values (17276, 406, 'res_0', 'tinyint', 8, 0, 0, 0);
insert into sys.args values (17277, 406, 'arg_1', 'decimal', 18, 0, 1, 1);
insert into sys.functions values (407, 'scale_up', '*', 'calc', 0, 1, false, false, false, 2000);
insert into sys.args values (17278, 407, 'res_0', 'decimal', 18, 0, 0, 0);
insert into sys.args values (17279, 407, 'arg_1', 'decimal', 18, 0, 1, 1);
insert into sys.args values (17280, 407, 'arg_2', 'bigint', 64, 0, 1, 2);
insert into sys.functions values (408, 'scale_down', 'dec_round', 'sql', 0, 1, false, false, false, 2000);
insert into sys.args values (17281, 408, 'res_0', 'decimal', 18, 0, 0, 0);
insert into sys.args values (17282, 408, 'arg_1', 'decimal', 18, 0, 1, 1);
insert into sys.args values (17283, 408, 'arg_2', 'bigint', 64, 0, 1, 2);
insert into sys.functions values (409, 'sql_sub', '-', 'calc', 0, 1, false, false, false, 2000);
insert into sys.args values (17284, 409, 'res_0', 'month_interval', 32, 0, 0, 0);
insert into sys.args values (17285, 409, 'arg_1', 'month_interval', 32, 0, 1, 1);
insert into sys.args values (17286, 409, 'arg_2', 'decimal', 18, 0, 1, 2);
insert into sys.functions values (410, 'sql_add', '+', 'calc', 0, 1, false, false, false, 2000);
insert into sys.args values (17287, 410, 'res_0', 'month_interval', 32, 0, 0, 0);
insert into sys.args values (17288, 410, 'arg_1', 'month_interval', 32, 0, 1, 1);
insert into sys.args values (17289, 410, 'arg_2', 'decimal', 18, 0, 1, 2);
insert into sys.functions values (411, 'sql_mul', '*', 'calc', 0, 1, false, false, false, 2000);
insert into sys.args values (17290, 411, 'res_0', 'month_interval', 32, 0, 0, 0);
insert into sys.args values (17291, 411, 'arg_1', 'month_interval', 32, 0, 1, 1);
insert into sys.args values (17292, 411, 'arg_2', 'decimal', 18, 0, 1, 2);
insert into sys.functions values (412, 'sql_div', '/', 'calc', 0, 1, false, false, false, 2000);
insert into sys.args values (17293, 412, 'res_0', 'month_interval', 32, 0, 0, 0);
insert into sys.args values (17294, 412, 'arg_1', 'month_interval', 32, 0, 1, 1);
insert into sys.args values (17295, 412, 'arg_2', 'decimal', 18, 0, 1, 2);
insert into sys.functions values (413, 'sql_sub', '-', 'calc', 0, 1, false, false, false, 2000);
insert into sys.args values (17296, 413, 'res_0', 'sec_interval', 13, 0, 0, 0);
insert into sys.args values (17297, 413, 'arg_1', 'sec_interval', 13, 0, 1, 1);
insert into sys.args values (17298, 413, 'arg_2', 'decimal', 18, 0, 1, 2);
insert into sys.functions values (414, 'sql_add', '+', 'calc', 0, 1, false, false, false, 2000);
insert into sys.args values (17299, 414, 'res_0', 'sec_interval', 13, 0, 0, 0);
insert into sys.args values (17300, 414, 'arg_1', 'sec_interval', 13, 0, 1, 1);
insert into sys.args values (17301, 414, 'arg_2', 'decimal', 18, 0, 1, 2);
insert into sys.functions values (415, 'sql_mul', '*', 'calc', 0, 1, false, false, false, 2000);
insert into sys.args values (17302, 415, 'res_0', 'sec_interval', 13, 0, 0, 0);
insert into sys.args values (17303, 415, 'arg_1', 'sec_interval', 13, 0, 1, 1);
insert into sys.args values (17304, 415, 'arg_2', 'decimal', 18, 0, 1, 2);
insert into sys.functions values (416, 'sql_div', '/', 'calc', 0, 1, false, false, false, 2000);
insert into sys.args values (17305, 416, 'res_0', 'sec_interval', 13, 0, 0, 0);
insert into sys.args values (17306, 416, 'arg_1', 'sec_interval', 13, 0, 1, 1);
insert into sys.args values (17307, 416, 'arg_2', 'decimal', 18, 0, 1, 2);
insert into sys.functions values (417, 'sql_sub', '-', 'calc', 0, 1, false, false, false, 2000);
insert into sys.args values (17308, 417, 'res_0', 'decimal', 38, 0, 0, 0);
insert into sys.args values (17309, 417, 'arg_1', 'decimal', 38, 0, 1, 1);
insert into sys.args values (17310, 417, 'arg_2', 'decimal', 38, 0, 1, 2);
insert into sys.functions values (418, 'sql_add', '+', 'calc', 0, 1, false, false, false, 2000);
insert into sys.args values (17311, 418, 'res_0', 'decimal', 38, 0, 0, 0);
insert into sys.args values (17312, 418, 'arg_1', 'decimal', 38, 0, 1, 1);
insert into sys.args values (17313, 418, 'arg_2', 'decimal', 38, 0, 1, 2);
insert into sys.functions values (419, 'sql_mul', '*', 'calc', 0, 1, false, false, false, 2000);
insert into sys.args values (17314, 419, 'res_0', 'decimal', 38, 0, 0, 0);
insert into sys.args values (17315, 419, 'arg_1', 'decimal', 38, 0, 1, 1);
insert into sys.args values (17316, 419, 'arg_2', 'decimal', 38, 0, 1, 2);
insert into sys.functions values (420, 'sql_div', '/', 'calc', 0, 1, false, false, false, 2000);
insert into sys.args values (17317, 420, 'res_0', 'decimal', 38, 0, 0, 0);
insert into sys.args values (17318, 420, 'arg_1', 'decimal', 38, 0, 1, 1);
insert into sys.args values (17319, 420, 'arg_2', 'decimal', 38, 0, 1, 2);
insert into sys.functions values (421, 'bit_and', 'and', 'calc', 0, 1, false, false, false, 2000);
insert into sys.args values (17320, 421, 'res_0', 'decimal', 38, 0, 0, 0);
insert into sys.args values (17321, 421, 'arg_1', 'decimal', 38, 0, 1, 1);
insert into sys.args values (17322, 421, 'arg_2', 'decimal', 38, 0, 1, 2);
insert into sys.functions values (422, 'bit_or', 'or', 'calc', 0, 1, false, false, false, 2000);
insert into sys.args values (17323, 422, 'res_0', 'decimal', 38, 0, 0, 0);
insert into sys.args values (17324, 422, 'arg_1', 'decimal', 38, 0, 1, 1);
insert into sys.args values (17325, 422, 'arg_2', 'decimal', 38, 0, 1, 2);
insert into sys.functions values (423, 'bit_xor', 'xor', 'calc', 0, 1, false, false, false, 2000);
insert into sys.args values (17326, 423, 'res_0', 'decimal', 38, 0, 0, 0);
insert into sys.args values (17327, 423, 'arg_1', 'decimal', 38, 0, 1, 1);
insert into sys.args values (17328, 423, 'arg_2', 'decimal', 38, 0, 1, 2);
insert into sys.functions values (424, 'bit_not', 'not', 'calc', 0, 1, false, false, false, 2000);
insert into sys.args values (17329, 424, 'res_0', 'decimal', 38, 0, 0, 0);
insert into sys.args values (17330, 424, 'arg_1', 'decimal', 38, 0, 1, 1);
insert into sys.functions values (425, 'left_shift', '<<', 'calc', 0, 1, false, false, false, 2000);
insert into sys.args values (17331, 425, 'res_0', 'decimal', 38, 0, 0, 0);
insert into sys.args values (17332, 425, 'arg_1', 'decimal', 38, 0, 1, 1);
insert into sys.args values (17333, 425, 'arg_2', 'int', 32, 0, 1, 2);
insert into sys.functions values (426, 'right_shift', '>>', 'calc', 0, 1, false, false, false, 2000);
insert into sys.args values (17334, 426, 'res_0', 'decimal', 38, 0, 0, 0);
insert into sys.args values (17335, 426, 'arg_1', 'decimal', 38, 0, 1, 1);
insert into sys.args values (17336, 426, 'arg_2', 'int', 32, 0, 1, 2);
insert into sys.functions values (427, 'sql_neg', '-', 'calc', 0, 1, false, false, false, 2000);
insert into sys.args values (17337, 427, 'res_0', 'decimal', 38, 0, 0, 0);
insert into sys.args values (17338, 427, 'arg_1', 'decimal', 38, 0, 1, 1);
insert into sys.functions values (428, 'abs', 'abs', 'calc', 0, 1, false, false, false, 2000);
insert into sys.args values (17339, 428, 'res_0', 'decimal', 38, 0, 0, 0);
insert into sys.args values (17340, 428, 'arg_1', 'decimal', 38, 0, 1, 1);
insert into sys.functions values (429, 'sign', 'sign', 'calc', 0, 1, false, false, false, 2000);
insert into sys.args values (17341, 429, 'res_0', 'tinyint', 8, 0, 0, 0);
insert into sys.args values (17342, 429, 'arg_1', 'decimal', 38, 0, 1, 1);
insert into sys.functions values (430, 'scale_up', '*', 'calc', 0, 1, false, false, false, 2000);
insert into sys.args values (17343, 430, 'res_0', 'decimal', 38, 0, 0, 0);
insert into sys.args values (17344, 430, 'arg_1', 'decimal', 38, 0, 1, 1);
insert into sys.args values (17345, 430, 'arg_2', 'hugeint', 128, 0, 1, 2);
insert into sys.functions values (431, 'scale_down', 'dec_round', 'sql', 0, 1, false, false, false, 2000);
insert into sys.args values (17346, 431, 'res_0', 'decimal', 38, 0, 0, 0);
insert into sys.args values (17347, 431, 'arg_1', 'decimal', 38, 0, 1, 1);
insert into sys.args values (17348, 431, 'arg_2', 'hugeint', 128, 0, 1, 2);
insert into sys.functions values (432, 'sql_sub', '-', 'calc', 0, 1, false, false, false, 2000);
insert into sys.args values (17349, 432, 'res_0', 'month_interval', 32, 0, 0, 0);
insert into sys.args values (17350, 432, 'arg_1', 'month_interval', 32, 0, 1, 1);
insert into sys.args values (17351, 432, 'arg_2', 'decimal', 38, 0, 1, 2);
insert into sys.functions values (433, 'sql_add', '+', 'calc', 0, 1, false, false, false, 2000);
insert into sys.args values (17352, 433, 'res_0', 'month_interval', 32, 0, 0, 0);
insert into sys.args values (17353, 433, 'arg_1', 'month_interval', 32, 0, 1, 1);
insert into sys.args values (17354, 433, 'arg_2', 'decimal', 38, 0, 1, 2);
insert into sys.functions values (434, 'sql_mul', '*', 'calc', 0, 1, false, false, false, 2000);
insert into sys.args values (17355, 434, 'res_0', 'month_interval', 32, 0, 0, 0);
insert into sys.args values (17356, 434, 'arg_1', 'month_interval', 32, 0, 1, 1);
insert into sys.args values (17357, 434, 'arg_2', 'decimal', 38, 0, 1, 2);
insert into sys.functions values (435, 'sql_div', '/', 'calc', 0, 1, false, false, false, 2000);
insert into sys.args values (17358, 435, 'res_0', 'month_interval', 32, 0, 0, 0);
insert into sys.args values (17359, 435, 'arg_1', 'month_interval', 32, 0, 1, 1);
insert into sys.args values (17360, 435, 'arg_2', 'decimal', 38, 0, 1, 2);
insert into sys.functions values (436, 'sql_sub', '-', 'calc', 0, 1, false, false, false, 2000);
insert into sys.args values (17361, 436, 'res_0', 'sec_interval', 13, 0, 0, 0);
insert into sys.args values (17362, 436, 'arg_1', 'sec_interval', 13, 0, 1, 1);
insert into sys.args values (17363, 436, 'arg_2', 'decimal', 38, 0, 1, 2);
insert into sys.functions values (437, 'sql_add', '+', 'calc', 0, 1, false, false, false, 2000);
insert into sys.args values (17364, 437, 'res_0', 'sec_interval', 13, 0, 0, 0);
insert into sys.args values (17365, 437, 'arg_1', 'sec_interval', 13, 0, 1, 1);
insert into sys.args values (17366, 437, 'arg_2', 'decimal', 38, 0, 1, 2);
insert into sys.functions values (438, 'sql_mul', '*', 'calc', 0, 1, false, false, false, 2000);
insert into sys.args values (17367, 438, 'res_0', 'sec_interval', 13, 0, 0, 0);
insert into sys.args values (17368, 438, 'arg_1', 'sec_interval', 13, 0, 1, 1);
insert into sys.args values (17369, 438, 'arg_2', 'decimal', 38, 0, 1, 2);
insert into sys.functions values (439, 'sql_div', '/', 'calc', 0, 1, false, false, false, 2000);
insert into sys.args values (17370, 439, 'res_0', 'sec_interval', 13, 0, 0, 0);
insert into sys.args values (17371, 439, 'arg_1', 'sec_interval', 13, 0, 1, 1);
insert into sys.args values (17372, 439, 'arg_2', 'decimal', 38, 0, 1, 2);
insert into sys.functions values (440, 'sql_sub', '-', 'calc', 0, 1, false, false, false, 2000);
insert into sys.args values (17373, 440, 'res_0', 'real', 24, 0, 0, 0);
insert into sys.args values (17374, 440, 'arg_1', 'real', 24, 0, 1, 1);
insert into sys.args values (17375, 440, 'arg_2', 'real', 24, 0, 1, 2);
insert into sys.functions values (441, 'sql_add', '+', 'calc', 0, 1, false, false, false, 2000);
insert into sys.args values (17376, 441, 'res_0', 'real', 24, 0, 0, 0);
insert into sys.args values (17377, 441, 'arg_1', 'real', 24, 0, 1, 1);
insert into sys.args values (17378, 441, 'arg_2', 'real', 24, 0, 1, 2);
insert into sys.functions values (442, 'sql_mul', '*', 'calc', 0, 1, false, false, false, 2000);
insert into sys.args values (17379, 442, 'res_0', 'real', 24, 0, 0, 0);
insert into sys.args values (17380, 442, 'arg_1', 'real', 24, 0, 1, 1);
insert into sys.args values (17381, 442, 'arg_2', 'real', 24, 0, 1, 2);
insert into sys.functions values (443, 'sql_div', '/', 'calc', 0, 1, false, false, false, 2000);
insert into sys.args values (17382, 443, 'res_0', 'real', 24, 0, 0, 0);
insert into sys.args values (17383, 443, 'arg_1', 'real', 24, 0, 1, 1);
insert into sys.args values (17384, 443, 'arg_2', 'real', 24, 0, 1, 2);
insert into sys.functions values (444, 'sql_neg', '-', 'calc', 0, 1, false, false, false, 2000);
insert into sys.args values (17385, 444, 'res_0', 'real', 24, 0, 0, 0);
insert into sys.args values (17386, 444, 'arg_1', 'real', 24, 0, 1, 1);
insert into sys.functions values (445, 'abs', 'abs', 'calc', 0, 1, false, false, false, 2000);
insert into sys.args values (17387, 445, 'res_0', 'real', 24, 0, 0, 0);
insert into sys.args values (17388, 445, 'arg_1', 'real', 24, 0, 1, 1);
insert into sys.functions values (446, 'sign', 'sign', 'calc', 0, 1, false, false, false, 2000);
insert into sys.args values (17389, 446, 'res_0', 'tinyint', 8, 0, 0, 0);
insert into sys.args values (17390, 446, 'arg_1', 'real', 24, 0, 1, 1);
insert into sys.functions values (447, 'scale_up', '*', 'calc', 0, 1, false, false, false, 2000);
insert into sys.args values (17391, 447, 'res_0', 'real', 24, 0, 0, 0);
insert into sys.args values (17392, 447, 'arg_1', 'real', 24, 0, 1, 1);
insert into sys.args values (17393, 447, 'arg_2', 'real', 24, 0, 1, 2);
insert into sys.functions values (448, 'scale_down', 'dec_round', 'sql', 0, 1, false, false, false, 2000);
insert into sys.args values (17394, 448, 'res_0', 'real', 24, 0, 0, 0);
insert into sys.args values (17395, 448, 'arg_1', 'real', 24, 0, 1, 1);
insert into sys.args values (17396, 448, 'arg_2', 'real', 24, 0, 1, 2);
insert into sys.functions values (449, 'sql_sub', '-', 'calc', 0, 1, false, false, false, 2000);
insert into sys.args values (17397, 449, 'res_0', 'month_interval', 32, 0, 0, 0);
insert into sys.args values (17398, 449, 'arg_1', 'month_interval', 32, 0, 1, 1);
insert into sys.args values (17399, 449, 'arg_2', 'real', 24, 0, 1, 2);
insert into sys.functions values (450, 'sql_add', '+', 'calc', 0, 1, false, false, false, 2000);
insert into sys.args values (17400, 450, 'res_0', 'month_interval', 32, 0, 0, 0);
insert into sys.args values (17401, 450, 'arg_1', 'month_interval', 32, 0, 1, 1);
insert into sys.args values (17402, 450, 'arg_2', 'real', 24, 0, 1, 2);
insert into sys.functions values (451, 'sql_mul', '*', 'calc', 0, 1, false, false, false, 2000);
insert into sys.args values (17403, 451, 'res_0', 'month_interval', 32, 0, 0, 0);
insert into sys.args values (17404, 451, 'arg_1', 'month_interval', 32, 0, 1, 1);
insert into sys.args values (17405, 451, 'arg_2', 'real', 24, 0, 1, 2);
insert into sys.functions values (452, 'sql_div', '/', 'calc', 0, 1, false, false, false, 2000);
insert into sys.args values (17406, 452, 'res_0', 'month_interval', 32, 0, 0, 0);
insert into sys.args values (17407, 452, 'arg_1', 'month_interval', 32, 0, 1, 1);
insert into sys.args values (17408, 452, 'arg_2', 'real', 24, 0, 1, 2);
insert into sys.functions values (453, 'sql_sub', '-', 'calc', 0, 1, false, false, false, 2000);
insert into sys.args values (17409, 453, 'res_0', 'sec_interval', 13, 0, 0, 0);
insert into sys.args values (17410, 453, 'arg_1', 'sec_interval', 13, 0, 1, 1);
insert into sys.args values (17411, 453, 'arg_2', 'real', 24, 0, 1, 2);
insert into sys.functions values (454, 'sql_add', '+', 'calc', 0, 1, false, false, false, 2000);
insert into sys.args values (17412, 454, 'res_0', 'sec_interval', 13, 0, 0, 0);
insert into sys.args values (17413, 454, 'arg_1', 'sec_interval', 13, 0, 1, 1);
insert into sys.args values (17414, 454, 'arg_2', 'real', 24, 0, 1, 2);
insert into sys.functions values (455, 'sql_mul', '*', 'calc', 0, 1, false, false, false, 2000);
insert into sys.args values (17415, 455, 'res_0', 'sec_interval', 13, 0, 0, 0);
insert into sys.args values (17416, 455, 'arg_1', 'sec_interval', 13, 0, 1, 1);
insert into sys.args values (17417, 455, 'arg_2', 'real', 24, 0, 1, 2);
insert into sys.functions values (456, 'sql_div', '/', 'calc', 0, 1, false, false, false, 2000);
insert into sys.args values (17418, 456, 'res_0', 'sec_interval', 13, 0, 0, 0);
insert into sys.args values (17419, 456, 'arg_1', 'sec_interval', 13, 0, 1, 1);
insert into sys.args values (17420, 456, 'arg_2', 'real', 24, 0, 1, 2);
insert into sys.functions values (457, 'sql_sub', '-', 'calc', 0, 1, false, false, false, 2000);
insert into sys.args values (17421, 457, 'res_0', 'double', 53, 0, 0, 0);
insert into sys.args values (17422, 457, 'arg_1', 'double', 53, 0, 1, 1);
insert into sys.args values (17423, 457, 'arg_2', 'double', 53, 0, 1, 2);
insert into sys.functions values (458, 'sql_add', '+', 'calc', 0, 1, false, false, false, 2000);
insert into sys.args values (17424, 458, 'res_0', 'double', 53, 0, 0, 0);
insert into sys.args values (17425, 458, 'arg_1', 'double', 53, 0, 1, 1);
insert into sys.args values (17426, 458, 'arg_2', 'double', 53, 0, 1, 2);
insert into sys.functions values (459, 'sql_mul', '*', 'calc', 0, 1, false, false, false, 2000);
insert into sys.args values (17427, 459, 'res_0', 'double', 53, 0, 0, 0);
insert into sys.args values (17428, 459, 'arg_1', 'double', 53, 0, 1, 1);
insert into sys.args values (17429, 459, 'arg_2', 'double', 53, 0, 1, 2);
insert into sys.functions values (460, 'sql_div', '/', 'calc', 0, 1, false, false, false, 2000);
insert into sys.args values (17430, 460, 'res_0', 'double', 53, 0, 0, 0);
insert into sys.args values (17431, 460, 'arg_1', 'double', 53, 0, 1, 1);
insert into sys.args values (17432, 460, 'arg_2', 'double', 53, 0, 1, 2);
insert into sys.functions values (461, 'sql_neg', '-', 'calc', 0, 1, false, false, false, 2000);
insert into sys.args values (17433, 461, 'res_0', 'double', 53, 0, 0, 0);
insert into sys.args values (17434, 461, 'arg_1', 'double', 53, 0, 1, 1);
insert into sys.functions values (462, 'abs', 'abs', 'calc', 0, 1, false, false, false, 2000);
insert into sys.args values (17435, 462, 'res_0', 'double', 53, 0, 0, 0);
insert into sys.args values (17436, 462, 'arg_1', 'double', 53, 0, 1, 1);
insert into sys.functions values (463, 'sign', 'sign', 'calc', 0, 1, false, false, false, 2000);
insert into sys.args values (17437, 463, 'res_0', 'tinyint', 8, 0, 0, 0);
insert into sys.args values (17438, 463, 'arg_1', 'double', 53, 0, 1, 1);
insert into sys.functions values (464, 'scale_up', '*', 'calc', 0, 1, false, false, false, 2000);
insert into sys.args values (17439, 464, 'res_0', 'double', 53, 0, 0, 0);
insert into sys.args values (17440, 464, 'arg_1', 'double', 53, 0, 1, 1);
insert into sys.args values (17441, 464, 'arg_2', 'double', 53, 0, 1, 2);
insert into sys.functions values (465, 'scale_down', 'dec_round', 'sql', 0, 1, false, false, false, 2000);
insert into sys.args values (17442, 465, 'res_0', 'double', 53, 0, 0, 0);
insert into sys.args values (17443, 465, 'arg_1', 'double', 53, 0, 1, 1);
insert into sys.args values (17444, 465, 'arg_2', 'double', 53, 0, 1, 2);
insert into sys.functions values (466, 'sql_sub', '-', 'calc', 0, 1, false, false, false, 2000);
insert into sys.args values (17445, 466, 'res_0', 'month_interval', 32, 0, 0, 0);
insert into sys.args values (17446, 466, 'arg_1', 'month_interval', 32, 0, 1, 1);
insert into sys.args values (17447, 466, 'arg_2', 'double', 53, 0, 1, 2);
insert into sys.functions values (467, 'sql_add', '+', 'calc', 0, 1, false, false, false, 2000);
insert into sys.args values (17448, 467, 'res_0', 'month_interval', 32, 0, 0, 0);
insert into sys.args values (17449, 467, 'arg_1', 'month_interval', 32, 0, 1, 1);
insert into sys.args values (17450, 467, 'arg_2', 'double', 53, 0, 1, 2);
insert into sys.functions values (468, 'sql_mul', '*', 'calc', 0, 1, false, false, false, 2000);
insert into sys.args values (17451, 468, 'res_0', 'month_interval', 32, 0, 0, 0);
insert into sys.args values (17452, 468, 'arg_1', 'month_interval', 32, 0, 1, 1);
insert into sys.args values (17453, 468, 'arg_2', 'double', 53, 0, 1, 2);
insert into sys.functions values (469, 'sql_div', '/', 'calc', 0, 1, false, false, false, 2000);
insert into sys.args values (17454, 469, 'res_0', 'month_interval', 32, 0, 0, 0);
insert into sys.args values (17455, 469, 'arg_1', 'month_interval', 32, 0, 1, 1);
insert into sys.args values (17456, 469, 'arg_2', 'double', 53, 0, 1, 2);
insert into sys.functions values (470, 'sql_sub', '-', 'calc', 0, 1, false, false, false, 2000);
insert into sys.args values (17457, 470, 'res_0', 'sec_interval', 13, 0, 0, 0);
insert into sys.args values (17458, 470, 'arg_1', 'sec_interval', 13, 0, 1, 1);
insert into sys.args values (17459, 470, 'arg_2', 'double', 53, 0, 1, 2);
insert into sys.functions values (471, 'sql_add', '+', 'calc', 0, 1, false, false, false, 2000);
insert into sys.args values (17460, 471, 'res_0', 'sec_interval', 13, 0, 0, 0);
insert into sys.args values (17461, 471, 'arg_1', 'sec_interval', 13, 0, 1, 1);
insert into sys.args values (17462, 471, 'arg_2', 'double', 53, 0, 1, 2);
insert into sys.functions values (472, 'sql_mul', '*', 'calc', 0, 1, false, false, false, 2000);
insert into sys.args values (17463, 472, 'res_0', 'sec_interval', 13, 0, 0, 0);
insert into sys.args values (17464, 472, 'arg_1', 'sec_interval', 13, 0, 1, 1);
insert into sys.args values (17465, 472, 'arg_2', 'double', 53, 0, 1, 2);
insert into sys.functions values (473, 'sql_div', '/', 'calc', 0, 1, false, false, false, 2000);
insert into sys.args values (17466, 473, 'res_0', 'sec_interval', 13, 0, 0, 0);
insert into sys.args values (17467, 473, 'arg_1', 'sec_interval', 13, 0, 1, 1);
insert into sys.args values (17468, 473, 'arg_2', 'double', 53, 0, 1, 2);
insert into sys.functions values (474, 'sql_sub', '-', 'calc', 0, 1, false, false, false, 2000);
insert into sys.args values (17469, 474, 'res_0', 'month_interval', 32, 0, 0, 0);
insert into sys.args values (17470, 474, 'arg_1', 'month_interval', 32, 0, 1, 1);
insert into sys.args values (17471, 474, 'arg_2', 'month_interval', 32, 0, 1, 2);
insert into sys.functions values (475, 'sql_add', '+', 'calc', 0, 1, false, false, false, 2000);
insert into sys.args values (17472, 475, 'res_0', 'month_interval', 32, 0, 0, 0);
insert into sys.args values (17473, 475, 'arg_1', 'month_interval', 32, 0, 1, 1);
insert into sys.args values (17474, 475, 'arg_2', 'month_interval', 32, 0, 1, 2);
insert into sys.functions values (476, 'sql_mul', '*', 'calc', 0, 1, false, false, false, 2000);
insert into sys.args values (17475, 476, 'res_0', 'month_interval', 32, 0, 0, 0);
insert into sys.args values (17476, 476, 'arg_1', 'month_interval', 32, 0, 1, 1);
insert into sys.args values (17477, 476, 'arg_2', 'month_interval', 32, 0, 1, 2);
insert into sys.functions values (477, 'sql_div', '/', 'calc', 0, 1, false, false, false, 2000);
insert into sys.args values (17478, 477, 'res_0', 'month_interval', 32, 0, 0, 0);
insert into sys.args values (17479, 477, 'arg_1', 'month_interval', 32, 0, 1, 1);
insert into sys.args values (17480, 477, 'arg_2', 'month_interval', 32, 0, 1, 2);
insert into sys.functions values (478, 'sql_neg', '-', 'calc', 0, 1, false, false, false, 2000);
insert into sys.args values (17481, 478, 'res_0', 'month_interval', 32, 0, 0, 0);
insert into sys.args values (17482, 478, 'arg_1', 'month_interval', 32, 0, 1, 1);
insert into sys.functions values (479, 'abs', 'abs', 'calc', 0, 1, false, false, false, 2000);
insert into sys.args values (17483, 479, 'res_0', 'month_interval', 32, 0, 0, 0);
insert into sys.args values (17484, 479, 'arg_1', 'month_interval', 32, 0, 1, 1);
insert into sys.functions values (480, 'sign', 'sign', 'calc', 0, 1, false, false, false, 2000);
insert into sys.args values (17485, 480, 'res_0', 'tinyint', 8, 0, 0, 0);
insert into sys.args values (17486, 480, 'arg_1', 'month_interval', 32, 0, 1, 1);
insert into sys.functions values (481, 'scale_up', '*', 'calc', 0, 1, false, false, false, 2000);
insert into sys.args values (17487, 481, 'res_0', 'month_interval', 32, 0, 0, 0);
insert into sys.args values (17488, 481, 'arg_1', 'month_interval', 32, 0, 1, 1);
insert into sys.args values (17489, 481, 'arg_2', 'int', 32, 0, 1, 2);
insert into sys.functions values (482, 'scale_down', 'dec_round', 'sql', 0, 1, false, false, false, 2000);
insert into sys.args values (17490, 482, 'res_0', 'month_interval', 32, 0, 0, 0);
insert into sys.args values (17491, 482, 'arg_1', 'month_interval', 32, 0, 1, 1);
insert into sys.args values (17492, 482, 'arg_2', 'int', 32, 0, 1, 2);
insert into sys.functions values (483, 'sql_sub', '-', 'calc', 0, 1, false, false, false, 2000);
insert into sys.args values (17493, 483, 'res_0', 'sec_interval', 13, 0, 0, 0);
insert into sys.args values (17494, 483, 'arg_1', 'sec_interval', 13, 0, 1, 1);
insert into sys.args values (17495, 483, 'arg_2', 'sec_interval', 13, 0, 1, 2);
insert into sys.functions values (484, 'sql_add', '+', 'calc', 0, 1, false, false, false, 2000);
insert into sys.args values (17496, 484, 'res_0', 'sec_interval', 13, 0, 0, 0);
insert into sys.args values (17497, 484, 'arg_1', 'sec_interval', 13, 0, 1, 1);
insert into sys.args values (17498, 484, 'arg_2', 'sec_interval', 13, 0, 1, 2);
insert into sys.functions values (485, 'sql_mul', '*', 'calc', 0, 1, false, false, false, 2000);
insert into sys.args values (17499, 485, 'res_0', 'sec_interval', 13, 0, 0, 0);
insert into sys.args values (17500, 485, 'arg_1', 'sec_interval', 13, 0, 1, 1);
insert into sys.args values (17501, 485, 'arg_2', 'sec_interval', 13, 0, 1, 2);
insert into sys.functions values (486, 'sql_div', '/', 'calc', 0, 1, false, false, false, 2000);
insert into sys.args values (17502, 486, 'res_0', 'sec_interval', 13, 0, 0, 0);
insert into sys.args values (17503, 486, 'arg_1', 'sec_interval', 13, 0, 1, 1);
insert into sys.args values (17504, 486, 'arg_2', 'sec_interval', 13, 0, 1, 2);
insert into sys.functions values (487, 'sql_neg', '-', 'calc', 0, 1, false, false, false, 2000);
insert into sys.args values (17505, 487, 'res_0', 'sec_interval', 13, 0, 0, 0);
insert into sys.args values (17506, 487, 'arg_1', 'sec_interval', 13, 0, 1, 1);
insert into sys.functions values (488, 'abs', 'abs', 'calc', 0, 1, false, false, false, 2000);
insert into sys.args values (17507, 488, 'res_0', 'sec_interval', 13, 0, 0, 0);
insert into sys.args values (17508, 488, 'arg_1', 'sec_interval', 13, 0, 1, 1);
insert into sys.functions values (489, 'sign', 'sign', 'calc', 0, 1, false, false, false, 2000);
insert into sys.args values (17509, 489, 'res_0', 'tinyint', 8, 0, 0, 0);
insert into sys.args values (17510, 489, 'arg_1', 'sec_interval', 13, 0, 1, 1);
insert into sys.functions values (490, 'scale_up', '*', 'calc', 0, 1, false, false, false, 2000);
insert into sys.args values (17511, 490, 'res_0', 'sec_interval', 13, 0, 0, 0);
insert into sys.args values (17512, 490, 'arg_1', 'sec_interval', 13, 0, 1, 1);
insert into sys.args values (17513, 490, 'arg_2', 'bigint', 64, 0, 1, 2);
insert into sys.functions values (491, 'scale_down', 'dec_round', 'sql', 0, 1, false, false, false, 2000);
insert into sys.args values (17514, 491, 'res_0', 'sec_interval', 13, 0, 0, 0);
insert into sys.args values (17515, 491, 'arg_1', 'sec_interval', 13, 0, 1, 1);
insert into sys.args values (17516, 491, 'arg_2', 'bigint', 64, 0, 1, 2);
insert into sys.functions values (492, 'sql_mul', '*', 'calc', 0, 1, false, false, false, 2000);
insert into sys.args values (17517, 492, 'res_0', 'decimal', 4, 0, 0, 0);
insert into sys.args values (17518, 492, 'arg_1', 'decimal', 4, 0, 1, 1);
insert into sys.args values (17519, 492, 'arg_2', 'tinyint', 8, 0, 1, 2);
insert into sys.functions values (493, 'sql_mul', '*', 'calc', 0, 1, false, false, false, 2000);
insert into sys.args values (17520, 493, 'res_0', 'decimal', 4, 0, 0, 0);
insert into sys.args values (17521, 493, 'arg_1', 'tinyint', 8, 0, 1, 1);
insert into sys.args values (17522, 493, 'arg_2', 'decimal', 4, 0, 1, 2);
insert into sys.functions values (494, 'sql_mul', '*', 'calc', 0, 1, false, false, false, 2000);
insert into sys.args values (17523, 494, 'res_0', 'decimal', 4, 0, 0, 0);
insert into sys.args values (17524, 494, 'arg_1', 'decimal', 4, 0, 1, 1);
insert into sys.args values (17525, 494, 'arg_2', 'decimal', 2, 0, 1, 2);
insert into sys.functions values (495, 'sql_mul', '*', 'calc', 0, 1, false, false, false, 2000);
insert into sys.args values (17526, 495, 'res_0', 'decimal', 4, 0, 0, 0);
insert into sys.args values (17527, 495, 'arg_1', 'decimal', 2, 0, 1, 1);
insert into sys.args values (17528, 495, 'arg_2', 'decimal', 4, 0, 1, 2);
insert into sys.functions values (496, 'sql_mul', '*', 'calc', 0, 1, false, false, false, 2000);
insert into sys.args values (17529, 496, 'res_0', 'decimal', 9, 0, 0, 0);
insert into sys.args values (17530, 496, 'arg_1', 'decimal', 9, 0, 1, 1);
insert into sys.args values (17531, 496, 'arg_2', 'tinyint', 8, 0, 1, 2);
insert into sys.functions values (497, 'sql_mul', '*', 'calc', 0, 1, false, false, false, 2000);
insert into sys.args values (17532, 497, 'res_0', 'decimal', 9, 0, 0, 0);
insert into sys.args values (17533, 497, 'arg_1', 'tinyint', 8, 0, 1, 1);
insert into sys.args values (17534, 497, 'arg_2', 'decimal', 9, 0, 1, 2);
insert into sys.functions values (498, 'sql_mul', '*', 'calc', 0, 1, false, false, false, 2000);
insert into sys.args values (17535, 498, 'res_0', 'decimal', 9, 0, 0, 0);
insert into sys.args values (17536, 498, 'arg_1', 'decimal', 9, 0, 1, 1);
insert into sys.args values (17537, 498, 'arg_2', 'smallint', 16, 0, 1, 2);
insert into sys.functions values (499, 'sql_mul', '*', 'calc', 0, 1, false, false, false, 2000);
insert into sys.args values (17538, 499, 'res_0', 'decimal', 9, 0, 0, 0);
insert into sys.args values (17539, 499, 'arg_1', 'smallint', 16, 0, 1, 1);
insert into sys.args values (17540, 499, 'arg_2', 'decimal', 9, 0, 1, 2);
insert into sys.functions values (500, 'sql_mul', '*', 'calc', 0, 1, false, false, false, 2000);
insert into sys.args values (17541, 500, 'res_0', 'decimal', 9, 0, 0, 0);
insert into sys.args values (17542, 500, 'arg_1', 'decimal', 9, 0, 1, 1);
insert into sys.args values (17543, 500, 'arg_2', 'decimal', 2, 0, 1, 2);
insert into sys.functions values (501, 'sql_mul', '*', 'calc', 0, 1, false, false, false, 2000);
insert into sys.args values (17544, 501, 'res_0', 'decimal', 9, 0, 0, 0);
insert into sys.args values (17545, 501, 'arg_1', 'decimal', 2, 0, 1, 1);
insert into sys.args values (17546, 501, 'arg_2', 'decimal', 9, 0, 1, 2);
insert into sys.functions values (502, 'sql_mul', '*', 'calc', 0, 1, false, false, false, 2000);
insert into sys.args values (17547, 502, 'res_0', 'decimal', 9, 0, 0, 0);
insert into sys.args values (17548, 502, 'arg_1', 'decimal', 9, 0, 1, 1);
insert into sys.args values (17549, 502, 'arg_2', 'decimal', 4, 0, 1, 2);
insert into sys.functions values (503, 'sql_mul', '*', 'calc', 0, 1, false, false, false, 2000);
insert into sys.args values (17550, 503, 'res_0', 'decimal', 9, 0, 0, 0);
insert into sys.args values (17551, 503, 'arg_1', 'decimal', 4, 0, 1, 1);
insert into sys.args values (17552, 503, 'arg_2', 'decimal', 9, 0, 1, 2);
insert into sys.functions values (504, 'sql_mul', '*', 'calc', 0, 1, false, false, false, 2000);
insert into sys.args values (17553, 504, 'res_0', 'decimal', 18, 0, 0, 0);
insert into sys.args values (17554, 504, 'arg_1', 'decimal', 18, 0, 1, 1);
insert into sys.args values (17555, 504, 'arg_2', 'tinyint', 8, 0, 1, 2);
insert into sys.functions values (505, 'sql_mul', '*', 'calc', 0, 1, false, false, false, 2000);
insert into sys.args values (17556, 505, 'res_0', 'decimal', 18, 0, 0, 0);
insert into sys.args values (17557, 505, 'arg_1', 'tinyint', 8, 0, 1, 1);
insert into sys.args values (17558, 505, 'arg_2', 'decimal', 18, 0, 1, 2);
insert into sys.functions values (506, 'sql_mul', '*', 'calc', 0, 1, false, false, false, 2000);
insert into sys.args values (17559, 506, 'res_0', 'decimal', 18, 0, 0, 0);
insert into sys.args values (17560, 506, 'arg_1', 'decimal', 18, 0, 1, 1);
insert into sys.args values (17561, 506, 'arg_2', 'smallint', 16, 0, 1, 2);
insert into sys.functions values (507, 'sql_mul', '*', 'calc', 0, 1, false, false, false, 2000);
insert into sys.args values (17562, 507, 'res_0', 'decimal', 18, 0, 0, 0);
insert into sys.args values (17563, 507, 'arg_1', 'smallint', 16, 0, 1, 1);
insert into sys.args values (17564, 507, 'arg_2', 'decimal', 18, 0, 1, 2);
insert into sys.functions values (508, 'sql_mul', '*', 'calc', 0, 1, false, false, false, 2000);
insert into sys.args values (17565, 508, 'res_0', 'decimal', 18, 0, 0, 0);
insert into sys.args values (17566, 508, 'arg_1', 'decimal', 18, 0, 1, 1);
insert into sys.args values (17567, 508, 'arg_2', 'int', 32, 0, 1, 2);
insert into sys.functions values (509, 'sql_mul', '*', 'calc', 0, 1, false, false, false, 2000);
insert into sys.args values (17568, 509, 'res_0', 'decimal', 18, 0, 0, 0);
insert into sys.args values (17569, 509, 'arg_1', 'int', 32, 0, 1, 1);
insert into sys.args values (17570, 509, 'arg_2', 'decimal', 18, 0, 1, 2);
insert into sys.functions values (510, 'sql_mul', '*', 'calc', 0, 1, false, false, false, 2000);
insert into sys.args values (17571, 510, 'res_0', 'decimal', 18, 0, 0, 0);
insert into sys.args values (17572, 510, 'arg_1', 'decimal', 18, 0, 1, 1);
insert into sys.args values (17573, 510, 'arg_2', 'decimal', 2, 0, 1, 2);
insert into sys.functions values (511, 'sql_mul', '*', 'calc', 0, 1, false, false, false, 2000);
insert into sys.args values (17574, 511, 'res_0', 'decimal', 18, 0, 0, 0);
insert into sys.args values (17575, 511, 'arg_1', 'decimal', 2, 0, 1, 1);
insert into sys.args values (17576, 511, 'arg_2', 'decimal', 18, 0, 1, 2);
insert into sys.functions values (512, 'sql_mul', '*', 'calc', 0, 1, false, false, false, 2000);
insert into sys.args values (17577, 512, 'res_0', 'decimal', 18, 0, 0, 0);
insert into sys.args values (17578, 512, 'arg_1', 'decimal', 18, 0, 1, 1);
insert into sys.args values (17579, 512, 'arg_2', 'decimal', 4, 0, 1, 2);
insert into sys.functions values (513, 'sql_mul', '*', 'calc', 0, 1, false, false, false, 2000);
insert into sys.args values (17580, 513, 'res_0', 'decimal', 18, 0, 0, 0);
insert into sys.args values (17581, 513, 'arg_1', 'decimal', 4, 0, 1, 1);
insert into sys.args values (17582, 513, 'arg_2', 'decimal', 18, 0, 1, 2);
insert into sys.functions values (514, 'sql_mul', '*', 'calc', 0, 1, false, false, false, 2000);
insert into sys.args values (17583, 514, 'res_0', 'decimal', 18, 0, 0, 0);
insert into sys.args values (17584, 514, 'arg_1', 'decimal', 18, 0, 1, 1);
insert into sys.args values (17585, 514, 'arg_2', 'decimal', 9, 0, 1, 2);
insert into sys.functions values (515, 'sql_mul', '*', 'calc', 0, 1, false, false, false, 2000);
insert into sys.args values (17586, 515, 'res_0', 'decimal', 18, 0, 0, 0);
insert into sys.args values (17587, 515, 'arg_1', 'decimal', 9, 0, 1, 1);
insert into sys.args values (17588, 515, 'arg_2', 'decimal', 18, 0, 1, 2);
insert into sys.functions values (516, 'sql_mul', '*', 'calc', 0, 1, false, false, false, 2000);
insert into sys.args values (17589, 516, 'res_0', 'decimal', 38, 0, 0, 0);
insert into sys.args values (17590, 516, 'arg_1', 'decimal', 38, 0, 1, 1);
insert into sys.args values (17591, 516, 'arg_2', 'tinyint', 8, 0, 1, 2);
insert into sys.functions values (517, 'sql_mul', '*', 'calc', 0, 1, false, false, false, 2000);
insert into sys.args values (17592, 517, 'res_0', 'decimal', 38, 0, 0, 0);
insert into sys.args values (17593, 517, 'arg_1', 'tinyint', 8, 0, 1, 1);
insert into sys.args values (17594, 517, 'arg_2', 'decimal', 38, 0, 1, 2);
insert into sys.functions values (518, 'sql_mul', '*', 'calc', 0, 1, false, false, false, 2000);
insert into sys.args values (17595, 518, 'res_0', 'decimal', 38, 0, 0, 0);
insert into sys.args values (17596, 518, 'arg_1', 'decimal', 38, 0, 1, 1);
insert into sys.args values (17597, 518, 'arg_2', 'smallint', 16, 0, 1, 2);
insert into sys.functions values (519, 'sql_mul', '*', 'calc', 0, 1, false, false, false, 2000);
insert into sys.args values (17598, 519, 'res_0', 'decimal', 38, 0, 0, 0);
insert into sys.args values (17599, 519, 'arg_1', 'smallint', 16, 0, 1, 1);
insert into sys.args values (17600, 519, 'arg_2', 'decimal', 38, 0, 1, 2);
insert into sys.functions values (520, 'sql_mul', '*', 'calc', 0, 1, false, false, false, 2000);
insert into sys.args values (17601, 520, 'res_0', 'decimal', 38, 0, 0, 0);
insert into sys.args values (17602, 520, 'arg_1', 'decimal', 38, 0, 1, 1);
insert into sys.args values (17603, 520, 'arg_2', 'int', 32, 0, 1, 2);
insert into sys.functions values (521, 'sql_mul', '*', 'calc', 0, 1, false, false, false, 2000);
insert into sys.args values (17604, 521, 'res_0', 'decimal', 38, 0, 0, 0);
insert into sys.args values (17605, 521, 'arg_1', 'int', 32, 0, 1, 1);
insert into sys.args values (17606, 521, 'arg_2', 'decimal', 38, 0, 1, 2);
insert into sys.functions values (522, 'sql_mul', '*', 'calc', 0, 1, false, false, false, 2000);
insert into sys.args values (17607, 522, 'res_0', 'decimal', 38, 0, 0, 0);
insert into sys.args values (17608, 522, 'arg_1', 'decimal', 38, 0, 1, 1);
insert into sys.args values (17609, 522, 'arg_2', 'bigint', 64, 0, 1, 2);
insert into sys.functions values (523, 'sql_mul', '*', 'calc', 0, 1, false, false, false, 2000);
insert into sys.args values (17610, 523, 'res_0', 'decimal', 38, 0, 0, 0);
insert into sys.args values (17611, 523, 'arg_1', 'bigint', 64, 0, 1, 1);
insert into sys.args values (17612, 523, 'arg_2', 'decimal', 38, 0, 1, 2);
insert into sys.functions values (524, 'sql_mul', '*', 'calc', 0, 1, false, false, false, 2000);
insert into sys.args values (17613, 524, 'res_0', 'decimal', 38, 0, 0, 0);
insert into sys.args values (17614, 524, 'arg_1', 'decimal', 38, 0, 1, 1);
insert into sys.args values (17615, 524, 'arg_2', 'decimal', 2, 0, 1, 2);
insert into sys.functions values (525, 'sql_mul', '*', 'calc', 0, 1, false, false, false, 2000);
insert into sys.args values (17616, 525, 'res_0', 'decimal', 38, 0, 0, 0);
insert into sys.args values (17617, 525, 'arg_1', 'decimal', 2, 0, 1, 1);
insert into sys.args values (17618, 525, 'arg_2', 'decimal', 38, 0, 1, 2);
insert into sys.functions values (526, 'sql_mul', '*', 'calc', 0, 1, false, false, false, 2000);
insert into sys.args values (17619, 526, 'res_0', 'decimal', 38, 0, 0, 0);
insert into sys.args values (17620, 526, 'arg_1', 'decimal', 38, 0, 1, 1);
insert into sys.args values (17621, 526, 'arg_2', 'decimal', 4, 0, 1, 2);
insert into sys.functions values (527, 'sql_mul', '*', 'calc', 0, 1, false, false, false, 2000);
insert into sys.args values (17622, 527, 'res_0', 'decimal', 38, 0, 0, 0);
insert into sys.args values (17623, 527, 'arg_1', 'decimal', 4, 0, 1, 1);
insert into sys.args values (17624, 527, 'arg_2', 'decimal', 38, 0, 1, 2);
insert into sys.functions values (528, 'sql_mul', '*', 'calc', 0, 1, false, false, false, 2000);
insert into sys.args values (17625, 528, 'res_0', 'decimal', 38, 0, 0, 0);
insert into sys.args values (17626, 528, 'arg_1', 'decimal', 38, 0, 1, 1);
insert into sys.args values (17627, 528, 'arg_2', 'decimal', 9, 0, 1, 2);
insert into sys.functions values (529, 'sql_mul', '*', 'calc', 0, 1, false, false, false, 2000);
insert into sys.args values (17628, 529, 'res_0', 'decimal', 38, 0, 0, 0);
insert into sys.args values (17629, 529, 'arg_1', 'decimal', 9, 0, 1, 1);
insert into sys.args values (17630, 529, 'arg_2', 'decimal', 38, 0, 1, 2);
insert into sys.functions values (530, 'sql_mul', '*', 'calc', 0, 1, false, false, false, 2000);
insert into sys.args values (17631, 530, 'res_0', 'decimal', 38, 0, 0, 0);
insert into sys.args values (17632, 530, 'arg_1', 'decimal', 38, 0, 1, 1);
insert into sys.args values (17633, 530, 'arg_2', 'decimal', 18, 0, 1, 2);
insert into sys.functions values (531, 'sql_mul', '*', 'calc', 0, 1, false, false, false, 2000);
insert into sys.args values (17634, 531, 'res_0', 'decimal', 38, 0, 0, 0);
insert into sys.args values (17635, 531, 'arg_1', 'decimal', 18, 0, 1, 1);
insert into sys.args values (17636, 531, 'arg_2', 'decimal', 38, 0, 1, 2);
insert into sys.functions values (532, 'round', 'round', 'sql', 0, 1, false, false, false, 2000);
insert into sys.args values (17637, 532, 'res_0', 'decimal', 2, 0, 0, 0);
insert into sys.args values (17638, 532, 'arg_1', 'decimal', 2, 0, 1, 1);
insert into sys.args values (17639, 532, 'arg_2', 'tinyint', 8, 0, 1, 2);
insert into sys.functions values (533, 'round', 'round', 'sql', 0, 1, false, false, false, 2000);
insert into sys.args values (17640, 533, 'res_0', 'decimal', 4, 0, 0, 0);
insert into sys.args values (17641, 533, 'arg_1', 'decimal', 4, 0, 1, 1);
insert into sys.args values (17642, 533, 'arg_2', 'tinyint', 8, 0, 1, 2);
insert into sys.functions values (534, 'round', 'round', 'sql', 0, 1, false, false, false, 2000);
insert into sys.args values (17643, 534, 'res_0', 'decimal', 9, 0, 0, 0);
insert into sys.args values (17644, 534, 'arg_1', 'decimal', 9, 0, 1, 1);
insert into sys.args values (17645, 534, 'arg_2', 'tinyint', 8, 0, 1, 2);
insert into sys.functions values (535, 'round', 'round', 'sql', 0, 1, false, false, false, 2000);
insert into sys.args values (17646, 535, 'res_0', 'decimal', 18, 0, 0, 0);
insert into sys.args values (17647, 535, 'arg_1', 'decimal', 18, 0, 1, 1);
insert into sys.args values (17648, 535, 'arg_2', 'tinyint', 8, 0, 1, 2);
insert into sys.functions values (536, 'round', 'round', 'sql', 0, 1, false, false, false, 2000);
insert into sys.args values (17649, 536, 'res_0', 'decimal', 38, 0, 0, 0);
insert into sys.args values (17650, 536, 'arg_1', 'decimal', 38, 0, 1, 1);
insert into sys.args values (17651, 536, 'arg_2', 'tinyint', 8, 0, 1, 2);
insert into sys.functions values (537, 'round', 'round', 'sql', 0, 1, false, false, false, 2000);
insert into sys.args values (17652, 537, 'res_0', 'real', 24, 0, 0, 0);
insert into sys.args values (17653, 537, 'arg_1', 'real', 24, 0, 1, 1);
insert into sys.args values (17654, 537, 'arg_2', 'tinyint', 8, 0, 1, 2);
insert into sys.functions values (538, 'round', 'round', 'sql', 0, 1, false, false, false, 2000);
insert into sys.args values (17655, 538, 'res_0', 'double', 53, 0, 0, 0);
insert into sys.args values (17656, 538, 'arg_1', 'double', 53, 0, 1, 1);
insert into sys.args values (17657, 538, 'arg_2', 'tinyint', 8, 0, 1, 2);
insert into sys.functions values (539, 'scale_up', '*', 'calc', 0, 1, false, false, false, 2000);
insert into sys.args values (17658, 539, 'res_0', 'oid', 63, 0, 0, 0);
insert into sys.args values (17659, 539, 'arg_1', 'oid', 63, 0, 1, 1);
insert into sys.args values (17660, 539, 'arg_2', 'oid', 63, 0, 1, 2);
insert into sys.functions values (540, 'scale_up', '*', 'calc', 0, 1, false, false, false, 2000);
insert into sys.args values (17661, 540, 'res_0', 'oid', 63, 0, 0, 0);
insert into sys.args values (17662, 540, 'arg_1', 'tinyint', 8, 0, 1, 1);
insert into sys.args values (17663, 540, 'arg_2', 'oid', 63, 0, 1, 2);
insert into sys.functions values (541, 'scale_up', '*', 'calc', 0, 1, false, false, false, 2000);
insert into sys.args values (17664, 541, 'res_0', 'oid', 63, 0, 0, 0);
insert into sys.args values (17665, 541, 'arg_1', 'smallint', 16, 0, 1, 1);
insert into sys.args values (17666, 541, 'arg_2', 'oid', 63, 0, 1, 2);
insert into sys.functions values (542, 'scale_up', '*', 'calc', 0, 1, false, false, false, 2000);
insert into sys.args values (17667, 542, 'res_0', 'oid', 63, 0, 0, 0);
insert into sys.args values (17668, 542, 'arg_1', 'int', 32, 0, 1, 1);
insert into sys.args values (17669, 542, 'arg_2', 'oid', 63, 0, 1, 2);
insert into sys.functions values (543, 'scale_up', '*', 'calc', 0, 1, false, false, false, 2000);
insert into sys.args values (17670, 543, 'res_0', 'oid', 63, 0, 0, 0);
insert into sys.args values (17671, 543, 'arg_1', 'bigint', 64, 0, 1, 1);
insert into sys.args values (17672, 543, 'arg_2', 'oid', 63, 0, 1, 2);
insert into sys.functions values (544, 'scale_up', '*', 'calc', 0, 1, false, false, false, 2000);
insert into sys.args values (17673, 544, 'res_0', 'oid', 63, 0, 0, 0);
insert into sys.args values (17674, 544, 'arg_1', 'hugeint', 128, 0, 1, 1);
insert into sys.args values (17675, 544, 'arg_2', 'oid', 63, 0, 1, 2);
insert into sys.functions values (545, 'scale_up', '*', 'calc', 0, 1, false, false, false, 2000);
insert into sys.args values (17676, 545, 'res_0', 'oid', 63, 0, 0, 0);
insert into sys.args values (17677, 545, 'arg_1', 'decimal', 2, 0, 1, 1);
insert into sys.args values (17678, 545, 'arg_2', 'oid', 63, 0, 1, 2);
insert into sys.functions values (546, 'scale_up', '*', 'calc', 0, 1, false, false, false, 2000);
insert into sys.args values (17679, 546, 'res_0', 'oid', 63, 0, 0, 0);
insert into sys.args values (17680, 546, 'arg_1', 'decimal', 4, 0, 1, 1);
insert into sys.args values (17681, 546, 'arg_2', 'oid', 63, 0, 1, 2);
insert into sys.functions values (547, 'scale_up', '*', 'calc', 0, 1, false, false, false, 2000);
insert into sys.args values (17682, 547, 'res_0', 'oid', 63, 0, 0, 0);
insert into sys.args values (17683, 547, 'arg_1', 'decimal', 9, 0, 1, 1);
insert into sys.args values (17684, 547, 'arg_2', 'oid', 63, 0, 1, 2);
insert into sys.functions values (548, 'scale_up', '*', 'calc', 0, 1, false, false, false, 2000);
insert into sys.args values (17685, 548, 'res_0', 'oid', 63, 0, 0, 0);
insert into sys.args values (17686, 548, 'arg_1', 'decimal', 18, 0, 1, 1);
insert into sys.args values (17687, 548, 'arg_2', 'oid', 63, 0, 1, 2);
insert into sys.functions values (549, 'scale_up', '*', 'calc', 0, 1, false, false, false, 2000);
insert into sys.args values (17688, 549, 'res_0', 'oid', 63, 0, 0, 0);
insert into sys.args values (17689, 549, 'arg_1', 'decimal', 38, 0, 1, 1);
insert into sys.args values (17690, 549, 'arg_2', 'oid', 63, 0, 1, 2);
insert into sys.functions values (550, 'scale_up', '*', 'calc', 0, 1, false, false, false, 2000);
insert into sys.args values (17691, 550, 'res_0', 'oid', 63, 0, 0, 0);
insert into sys.args values (17692, 550, 'arg_1', 'real', 24, 0, 1, 1);
insert into sys.args values (17693, 550, 'arg_2', 'oid', 63, 0, 1, 2);
insert into sys.functions values (551, 'scale_up', '*', 'calc', 0, 1, false, false, false, 2000);
insert into sys.args values (17694, 551, 'res_0', 'oid', 63, 0, 0, 0);
insert into sys.args values (17695, 551, 'arg_1', 'double', 53, 0, 1, 1);
insert into sys.args values (17696, 551, 'arg_2', 'oid', 63, 0, 1, 2);
insert into sys.functions values (552, 'scale_up', '*', 'calc', 0, 1, false, false, false, 2000);
insert into sys.args values (17697, 552, 'res_0', 'oid', 63, 0, 0, 0);
insert into sys.args values (17698, 552, 'arg_1', 'month_interval', 32, 0, 1, 1);
insert into sys.args values (17699, 552, 'arg_2', 'oid', 63, 0, 1, 2);
insert into sys.functions values (553, 'scale_up', '*', 'calc', 0, 1, false, false, false, 2000);
insert into sys.args values (17700, 553, 'res_0', 'oid', 63, 0, 0, 0);
insert into sys.args values (17701, 553, 'arg_1', 'sec_interval', 13, 0, 1, 1);
insert into sys.args values (17702, 553, 'arg_2', 'oid', 63, 0, 1, 2);
insert into sys.functions values (554, 'scale_up', '*', 'calc', 0, 1, false, false, false, 2000);
insert into sys.args values (17703, 554, 'res_0', 'oid', 63, 0, 0, 0);
insert into sys.args values (17704, 554, 'arg_1', 'time', 7, 0, 1, 1);
insert into sys.args values (17705, 554, 'arg_2', 'oid', 63, 0, 1, 2);
insert into sys.functions values (555, 'scale_up', '*', 'calc', 0, 1, false, false, false, 2000);
insert into sys.args values (17706, 555, 'res_0', 'oid', 63, 0, 0, 0);
insert into sys.args values (17707, 555, 'arg_1', 'timetz', 7, 0, 1, 1);
insert into sys.args values (17708, 555, 'arg_2', 'oid', 63, 0, 1, 2);
insert into sys.functions values (556, 'scale_up', '*', 'calc', 0, 1, false, false, false, 2000);
insert into sys.args values (17709, 556, 'res_0', 'oid', 63, 0, 0, 0);
insert into sys.args values (17710, 556, 'arg_1', 'date', 0, 0, 1, 1);
insert into sys.args values (17711, 556, 'arg_2', 'oid', 63, 0, 1, 2);
insert into sys.functions values (557, 'scale_up', '*', 'calc', 0, 1, false, false, false, 2000);
insert into sys.args values (17712, 557, 'res_0', 'oid', 63, 0, 0, 0);
insert into sys.args values (17713, 557, 'arg_1', 'timestamp', 7, 0, 1, 1);
insert into sys.args values (17714, 557, 'arg_2', 'oid', 63, 0, 1, 2);
insert into sys.functions values (558, 'scale_up', '*', 'calc', 0, 1, false, false, false, 2000);
insert into sys.args values (17715, 558, 'res_0', 'oid', 63, 0, 0, 0);
insert into sys.args values (17716, 558, 'arg_1', 'timestamptz', 7, 0, 1, 1);
insert into sys.args values (17717, 558, 'arg_2', 'oid', 63, 0, 1, 2);
insert into sys.functions values (559, 'scale_up', '*', 'calc', 0, 1, false, false, false, 2000);
insert into sys.args values (17718, 559, 'res_0', 'oid', 63, 0, 0, 0);
insert into sys.args values (17719, 559, 'arg_1', 'blob', 0, 0, 1, 1);
insert into sys.args values (17720, 559, 'arg_2', 'oid', 63, 0, 1, 2);
insert into sys.functions values (560, 'scale_up', '*', 'calc', 0, 1, false, false, false, 2000);
insert into sys.args values (17721, 560, 'res_0', 'oid', 63, 0, 0, 0);
insert into sys.args values (17722, 560, 'arg_1', 'geometry', 0, 0, 1, 1);
insert into sys.args values (17723, 560, 'arg_2', 'oid', 63, 0, 1, 2);
insert into sys.functions values (561, 'scale_up', '*', 'calc', 0, 1, false, false, false, 2000);
insert into sys.args values (17724, 561, 'res_0', 'oid', 63, 0, 0, 0);
insert into sys.args values (17725, 561, 'arg_1', 'geometrya', 0, 0, 1, 1);
insert into sys.args values (17726, 561, 'arg_2', 'oid', 63, 0, 1, 2);
insert into sys.functions values (562, 'scale_up', '*', 'calc', 0, 1, false, false, false, 2000);
insert into sys.args values (17727, 562, 'res_0', 'oid', 63, 0, 0, 0);
insert into sys.args values (17728, 562, 'arg_1', 'mbr', 0, 0, 1, 1);
insert into sys.args values (17729, 562, 'arg_2', 'oid', 63, 0, 1, 2);
insert into sys.functions values (563, 'scale_up', '*', 'calc', 0, 1, false, false, false, 2000);
insert into sys.args values (17730, 563, 'res_0', 'tinyint', 8, 0, 0, 0);
insert into sys.args values (17731, 563, 'arg_1', 'oid', 63, 0, 1, 1);
insert into sys.args values (17732, 563, 'arg_2', 'tinyint', 8, 0, 1, 2);
insert into sys.functions values (564, 'scale_up', '*', 'calc', 0, 1, false, false, false, 2000);
insert into sys.args values (17733, 564, 'res_0', 'tinyint', 8, 0, 0, 0);
insert into sys.args values (17734, 564, 'arg_1', 'tinyint', 8, 0, 1, 1);
insert into sys.args values (17735, 564, 'arg_2', 'tinyint', 8, 0, 1, 2);
insert into sys.functions values (565, 'scale_up', '*', 'calc', 0, 1, false, false, false, 2000);
insert into sys.args values (17736, 565, 'res_0', 'tinyint', 8, 0, 0, 0);
insert into sys.args values (17737, 565, 'arg_1', 'smallint', 16, 0, 1, 1);
insert into sys.args values (17738, 565, 'arg_2', 'tinyint', 8, 0, 1, 2);
insert into sys.functions values (566, 'scale_up', '*', 'calc', 0, 1, false, false, false, 2000);
insert into sys.args values (17739, 566, 'res_0', 'tinyint', 8, 0, 0, 0);
insert into sys.args values (17740, 566, 'arg_1', 'int', 32, 0, 1, 1);
insert into sys.args values (17741, 566, 'arg_2', 'tinyint', 8, 0, 1, 2);
insert into sys.functions values (567, 'scale_up', '*', 'calc', 0, 1, false, false, false, 2000);
insert into sys.args values (17742, 567, 'res_0', 'tinyint', 8, 0, 0, 0);
insert into sys.args values (17743, 567, 'arg_1', 'bigint', 64, 0, 1, 1);
insert into sys.args values (17744, 567, 'arg_2', 'tinyint', 8, 0, 1, 2);
insert into sys.functions values (568, 'scale_up', '*', 'calc', 0, 1, false, false, false, 2000);
insert into sys.args values (17745, 568, 'res_0', 'tinyint', 8, 0, 0, 0);
insert into sys.args values (17746, 568, 'arg_1', 'hugeint', 128, 0, 1, 1);
insert into sys.args values (17747, 568, 'arg_2', 'tinyint', 8, 0, 1, 2);
insert into sys.functions values (569, 'scale_up', '*', 'calc', 0, 1, false, false, false, 2000);
insert into sys.args values (17748, 569, 'res_0', 'tinyint', 8, 0, 0, 0);
insert into sys.args values (17749, 569, 'arg_1', 'decimal', 2, 0, 1, 1);
insert into sys.args values (17750, 569, 'arg_2', 'tinyint', 8, 0, 1, 2);
insert into sys.functions values (570, 'scale_up', '*', 'calc', 0, 1, false, false, false, 2000);
insert into sys.args values (17751, 570, 'res_0', 'tinyint', 8, 0, 0, 0);
insert into sys.args values (17752, 570, 'arg_1', 'decimal', 4, 0, 1, 1);
insert into sys.args values (17753, 570, 'arg_2', 'tinyint', 8, 0, 1, 2);
insert into sys.functions values (571, 'scale_up', '*', 'calc', 0, 1, false, false, false, 2000);
insert into sys.args values (17754, 571, 'res_0', 'tinyint', 8, 0, 0, 0);
insert into sys.args values (17755, 571, 'arg_1', 'decimal', 9, 0, 1, 1);
insert into sys.args values (17756, 571, 'arg_2', 'tinyint', 8, 0, 1, 2);
insert into sys.functions values (572, 'scale_up', '*', 'calc', 0, 1, false, false, false, 2000);
insert into sys.args values (17757, 572, 'res_0', 'tinyint', 8, 0, 0, 0);
insert into sys.args values (17758, 572, 'arg_1', 'decimal', 18, 0, 1, 1);
insert into sys.args values (17759, 572, 'arg_2', 'tinyint', 8, 0, 1, 2);
insert into sys.functions values (573, 'scale_up', '*', 'calc', 0, 1, false, false, false, 2000);
insert into sys.args values (17760, 573, 'res_0', 'tinyint', 8, 0, 0, 0);
insert into sys.args values (17761, 573, 'arg_1', 'decimal', 38, 0, 1, 1);
insert into sys.args values (17762, 573, 'arg_2', 'tinyint', 8, 0, 1, 2);
insert into sys.functions values (574, 'scale_up', '*', 'calc', 0, 1, false, false, false, 2000);
insert into sys.args values (17763, 574, 'res_0', 'tinyint', 8, 0, 0, 0);
insert into sys.args values (17764, 574, 'arg_1', 'real', 24, 0, 1, 1);
insert into sys.args values (17765, 574, 'arg_2', 'tinyint', 8, 0, 1, 2);
insert into sys.functions values (575, 'scale_up', '*', 'calc', 0, 1, false, false, false, 2000);
insert into sys.args values (17766, 575, 'res_0', 'tinyint', 8, 0, 0, 0);
insert into sys.args values (17767, 575, 'arg_1', 'double', 53, 0, 1, 1);
insert into sys.args values (17768, 575, 'arg_2', 'tinyint', 8, 0, 1, 2);
insert into sys.functions values (576, 'scale_up', '*', 'calc', 0, 1, false, false, false, 2000);
insert into sys.args values (17769, 576, 'res_0', 'tinyint', 8, 0, 0, 0);
insert into sys.args values (17770, 576, 'arg_1', 'month_interval', 32, 0, 1, 1);
insert into sys.args values (17771, 576, 'arg_2', 'tinyint', 8, 0, 1, 2);
insert into sys.functions values (577, 'scale_up', '*', 'calc', 0, 1, false, false, false, 2000);
insert into sys.args values (17772, 577, 'res_0', 'tinyint', 8, 0, 0, 0);
insert into sys.args values (17773, 577, 'arg_1', 'sec_interval', 13, 0, 1, 1);
insert into sys.args values (17774, 577, 'arg_2', 'tinyint', 8, 0, 1, 2);
insert into sys.functions values (578, 'scale_up', '*', 'calc', 0, 1, false, false, false, 2000);
insert into sys.args values (17775, 578, 'res_0', 'tinyint', 8, 0, 0, 0);
insert into sys.args values (17776, 578, 'arg_1', 'time', 7, 0, 1, 1);
insert into sys.args values (17777, 578, 'arg_2', 'tinyint', 8, 0, 1, 2);
insert into sys.functions values (579, 'scale_up', '*', 'calc', 0, 1, false, false, false, 2000);
insert into sys.args values (17778, 579, 'res_0', 'tinyint', 8, 0, 0, 0);
insert into sys.args values (17779, 579, 'arg_1', 'timetz', 7, 0, 1, 1);
insert into sys.args values (17780, 579, 'arg_2', 'tinyint', 8, 0, 1, 2);
insert into sys.functions values (580, 'scale_up', '*', 'calc', 0, 1, false, false, false, 2000);
insert into sys.args values (17781, 580, 'res_0', 'tinyint', 8, 0, 0, 0);
insert into sys.args values (17782, 580, 'arg_1', 'date', 0, 0, 1, 1);
insert into sys.args values (17783, 580, 'arg_2', 'tinyint', 8, 0, 1, 2);
insert into sys.functions values (581, 'scale_up', '*', 'calc', 0, 1, false, false, false, 2000);
insert into sys.args values (17784, 581, 'res_0', 'tinyint', 8, 0, 0, 0);
insert into sys.args values (17785, 581, 'arg_1', 'timestamp', 7, 0, 1, 1);
insert into sys.args values (17786, 581, 'arg_2', 'tinyint', 8, 0, 1, 2);
insert into sys.functions values (582, 'scale_up', '*', 'calc', 0, 1, false, false, false, 2000);
insert into sys.args values (17787, 582, 'res_0', 'tinyint', 8, 0, 0, 0);
insert into sys.args values (17788, 582, 'arg_1', 'timestamptz', 7, 0, 1, 1);
insert into sys.args values (17789, 582, 'arg_2', 'tinyint', 8, 0, 1, 2);
insert into sys.functions values (583, 'scale_up', '*', 'calc', 0, 1, false, false, false, 2000);
insert into sys.args values (17790, 583, 'res_0', 'tinyint', 8, 0, 0, 0);
insert into sys.args values (17791, 583, 'arg_1', 'blob', 0, 0, 1, 1);
insert into sys.args values (17792, 583, 'arg_2', 'tinyint', 8, 0, 1, 2);
insert into sys.functions values (584, 'scale_up', '*', 'calc', 0, 1, false, false, false, 2000);
insert into sys.args values (17793, 584, 'res_0', 'tinyint', 8, 0, 0, 0);
insert into sys.args values (17794, 584, 'arg_1', 'geometry', 0, 0, 1, 1);
insert into sys.args values (17795, 584, 'arg_2', 'tinyint', 8, 0, 1, 2);
insert into sys.functions values (585, 'scale_up', '*', 'calc', 0, 1, false, false, false, 2000);
insert into sys.args values (17796, 585, 'res_0', 'tinyint', 8, 0, 0, 0);
insert into sys.args values (17797, 585, 'arg_1', 'geometrya', 0, 0, 1, 1);
insert into sys.args values (17798, 585, 'arg_2', 'tinyint', 8, 0, 1, 2);
insert into sys.functions values (586, 'scale_up', '*', 'calc', 0, 1, false, false, false, 2000);
insert into sys.args values (17799, 586, 'res_0', 'tinyint', 8, 0, 0, 0);
insert into sys.args values (17800, 586, 'arg_1', 'mbr', 0, 0, 1, 1);
insert into sys.args values (17801, 586, 'arg_2', 'tinyint', 8, 0, 1, 2);
insert into sys.functions values (587, 'scale_up', '*', 'calc', 0, 1, false, false, false, 2000);
insert into sys.args values (17802, 587, 'res_0', 'smallint', 16, 0, 0, 0);
insert into sys.args values (17803, 587, 'arg_1', 'oid', 63, 0, 1, 1);
insert into sys.args values (17804, 587, 'arg_2', 'smallint', 16, 0, 1, 2);
insert into sys.functions values (588, 'scale_up', '*', 'calc', 0, 1, false, false, false, 2000);
insert into sys.args values (17805, 588, 'res_0', 'smallint', 16, 0, 0, 0);
insert into sys.args values (17806, 588, 'arg_1', 'tinyint', 8, 0, 1, 1);
insert into sys.args values (17807, 588, 'arg_2', 'smallint', 16, 0, 1, 2);
insert into sys.functions values (589, 'scale_up', '*', 'calc', 0, 1, false, false, false, 2000);
insert into sys.args values (17808, 589, 'res_0', 'smallint', 16, 0, 0, 0);
insert into sys.args values (17809, 589, 'arg_1', 'smallint', 16, 0, 1, 1);
insert into sys.args values (17810, 589, 'arg_2', 'smallint', 16, 0, 1, 2);
insert into sys.functions values (590, 'scale_up', '*', 'calc', 0, 1, false, false, false, 2000);
insert into sys.args values (17811, 590, 'res_0', 'smallint', 16, 0, 0, 0);
insert into sys.args values (17812, 590, 'arg_1', 'int', 32, 0, 1, 1);
insert into sys.args values (17813, 590, 'arg_2', 'smallint', 16, 0, 1, 2);
insert into sys.functions values (591, 'scale_up', '*', 'calc', 0, 1, false, false, false, 2000);
insert into sys.args values (17814, 591, 'res_0', 'smallint', 16, 0, 0, 0);
insert into sys.args values (17815, 591, 'arg_1', 'bigint', 64, 0, 1, 1);
insert into sys.args values (17816, 591, 'arg_2', 'smallint', 16, 0, 1, 2);
insert into sys.functions values (592, 'scale_up', '*', 'calc', 0, 1, false, false, false, 2000);
insert into sys.args values (17817, 592, 'res_0', 'smallint', 16, 0, 0, 0);
insert into sys.args values (17818, 592, 'arg_1', 'hugeint', 128, 0, 1, 1);
insert into sys.args values (17819, 592, 'arg_2', 'smallint', 16, 0, 1, 2);
insert into sys.functions values (593, 'scale_up', '*', 'calc', 0, 1, false, false, false, 2000);
insert into sys.args values (17820, 593, 'res_0', 'smallint', 16, 0, 0, 0);
insert into sys.args values (17821, 593, 'arg_1', 'decimal', 2, 0, 1, 1);
insert into sys.args values (17822, 593, 'arg_2', 'smallint', 16, 0, 1, 2);
insert into sys.functions values (594, 'scale_up', '*', 'calc', 0, 1, false, false, false, 2000);
insert into sys.args values (17823, 594, 'res_0', 'smallint', 16, 0, 0, 0);
insert into sys.args values (17824, 594, 'arg_1', 'decimal', 4, 0, 1, 1);
insert into sys.args values (17825, 594, 'arg_2', 'smallint', 16, 0, 1, 2);
insert into sys.functions values (595, 'scale_up', '*', 'calc', 0, 1, false, false, false, 2000);
insert into sys.args values (17826, 595, 'res_0', 'smallint', 16, 0, 0, 0);
insert into sys.args values (17827, 595, 'arg_1', 'decimal', 9, 0, 1, 1);
insert into sys.args values (17828, 595, 'arg_2', 'smallint', 16, 0, 1, 2);
insert into sys.functions values (596, 'scale_up', '*', 'calc', 0, 1, false, false, false, 2000);
insert into sys.args values (17829, 596, 'res_0', 'smallint', 16, 0, 0, 0);
insert into sys.args values (17830, 596, 'arg_1', 'decimal', 18, 0, 1, 1);
insert into sys.args values (17831, 596, 'arg_2', 'smallint', 16, 0, 1, 2);
insert into sys.functions values (597, 'scale_up', '*', 'calc', 0, 1, false, false, false, 2000);
insert into sys.args values (17832, 597, 'res_0', 'smallint', 16, 0, 0, 0);
insert into sys.args values (17833, 597, 'arg_1', 'decimal', 38, 0, 1, 1);
insert into sys.args values (17834, 597, 'arg_2', 'smallint', 16, 0, 1, 2);
insert into sys.functions values (598, 'scale_up', '*', 'calc', 0, 1, false, false, false, 2000);
insert into sys.args values (17835, 598, 'res_0', 'smallint', 16, 0, 0, 0);
insert into sys.args values (17836, 598, 'arg_1', 'real', 24, 0, 1, 1);
insert into sys.args values (17837, 598, 'arg_2', 'smallint', 16, 0, 1, 2);
insert into sys.functions values (599, 'scale_up', '*', 'calc', 0, 1, false, false, false, 2000);
insert into sys.args values (17838, 599, 'res_0', 'smallint', 16, 0, 0, 0);
insert into sys.args values (17839, 599, 'arg_1', 'double', 53, 0, 1, 1);
insert into sys.args values (17840, 599, 'arg_2', 'smallint', 16, 0, 1, 2);
insert into sys.functions values (600, 'scale_up', '*', 'calc', 0, 1, false, false, false, 2000);
insert into sys.args values (17841, 600, 'res_0', 'smallint', 16, 0, 0, 0);
insert into sys.args values (17842, 600, 'arg_1', 'month_interval', 32, 0, 1, 1);
insert into sys.args values (17843, 600, 'arg_2', 'smallint', 16, 0, 1, 2);
insert into sys.functions values (601, 'scale_up', '*', 'calc', 0, 1, false, false, false, 2000);
insert into sys.args values (17844, 601, 'res_0', 'smallint', 16, 0, 0, 0);
insert into sys.args values (17845, 601, 'arg_1', 'sec_interval', 13, 0, 1, 1);
insert into sys.args values (17846, 601, 'arg_2', 'smallint', 16, 0, 1, 2);
insert into sys.functions values (602, 'scale_up', '*', 'calc', 0, 1, false, false, false, 2000);
insert into sys.args values (17847, 602, 'res_0', 'smallint', 16, 0, 0, 0);
insert into sys.args values (17848, 602, 'arg_1', 'time', 7, 0, 1, 1);
insert into sys.args values (17849, 602, 'arg_2', 'smallint', 16, 0, 1, 2);
insert into sys.functions values (603, 'scale_up', '*', 'calc', 0, 1, false, false, false, 2000);
insert into sys.args values (17850, 603, 'res_0', 'smallint', 16, 0, 0, 0);
insert into sys.args values (17851, 603, 'arg_1', 'timetz', 7, 0, 1, 1);
insert into sys.args values (17852, 603, 'arg_2', 'smallint', 16, 0, 1, 2);
insert into sys.functions values (604, 'scale_up', '*', 'calc', 0, 1, false, false, false, 2000);
insert into sys.args values (17853, 604, 'res_0', 'smallint', 16, 0, 0, 0);
insert into sys.args values (17854, 604, 'arg_1', 'date', 0, 0, 1, 1);
insert into sys.args values (17855, 604, 'arg_2', 'smallint', 16, 0, 1, 2);
insert into sys.functions values (605, 'scale_up', '*', 'calc', 0, 1, false, false, false, 2000);
insert into sys.args values (17856, 605, 'res_0', 'smallint', 16, 0, 0, 0);
insert into sys.args values (17857, 605, 'arg_1', 'timestamp', 7, 0, 1, 1);
insert into sys.args values (17858, 605, 'arg_2', 'smallint', 16, 0, 1, 2);
insert into sys.functions values (606, 'scale_up', '*', 'calc', 0, 1, false, false, false, 2000);
insert into sys.args values (17859, 606, 'res_0', 'smallint', 16, 0, 0, 0);
insert into sys.args values (17860, 606, 'arg_1', 'timestamptz', 7, 0, 1, 1);
insert into sys.args values (17861, 606, 'arg_2', 'smallint', 16, 0, 1, 2);
insert into sys.functions values (607, 'scale_up', '*', 'calc', 0, 1, false, false, false, 2000);
insert into sys.args values (17862, 607, 'res_0', 'smallint', 16, 0, 0, 0);
insert into sys.args values (17863, 607, 'arg_1', 'blob', 0, 0, 1, 1);
insert into sys.args values (17864, 607, 'arg_2', 'smallint', 16, 0, 1, 2);
insert into sys.functions values (608, 'scale_up', '*', 'calc', 0, 1, false, false, false, 2000);
insert into sys.args values (17865, 608, 'res_0', 'smallint', 16, 0, 0, 0);
insert into sys.args values (17866, 608, 'arg_1', 'geometry', 0, 0, 1, 1);
insert into sys.args values (17867, 608, 'arg_2', 'smallint', 16, 0, 1, 2);
insert into sys.functions values (609, 'scale_up', '*', 'calc', 0, 1, false, false, false, 2000);
insert into sys.args values (17868, 609, 'res_0', 'smallint', 16, 0, 0, 0);
insert into sys.args values (17869, 609, 'arg_1', 'geometrya', 0, 0, 1, 1);
insert into sys.args values (17870, 609, 'arg_2', 'smallint', 16, 0, 1, 2);
insert into sys.functions values (610, 'scale_up', '*', 'calc', 0, 1, false, false, false, 2000);
insert into sys.args values (17871, 610, 'res_0', 'smallint', 16, 0, 0, 0);
insert into sys.args values (17872, 610, 'arg_1', 'mbr', 0, 0, 1, 1);
insert into sys.args values (17873, 610, 'arg_2', 'smallint', 16, 0, 1, 2);
insert into sys.functions values (611, 'scale_up', '*', 'calc', 0, 1, false, false, false, 2000);
insert into sys.args values (17874, 611, 'res_0', 'int', 32, 0, 0, 0);
insert into sys.args values (17875, 611, 'arg_1', 'oid', 63, 0, 1, 1);
insert into sys.args values (17876, 611, 'arg_2', 'int', 32, 0, 1, 2);
insert into sys.functions values (612, 'scale_up', '*', 'calc', 0, 1, false, false, false, 2000);
insert into sys.args values (17877, 612, 'res_0', 'int', 32, 0, 0, 0);
insert into sys.args values (17878, 612, 'arg_1', 'tinyint', 8, 0, 1, 1);
insert into sys.args values (17879, 612, 'arg_2', 'int', 32, 0, 1, 2);
insert into sys.functions values (613, 'scale_up', '*', 'calc', 0, 1, false, false, false, 2000);
insert into sys.args values (17880, 613, 'res_0', 'int', 32, 0, 0, 0);
insert into sys.args values (17881, 613, 'arg_1', 'smallint', 16, 0, 1, 1);
insert into sys.args values (17882, 613, 'arg_2', 'int', 32, 0, 1, 2);
insert into sys.functions values (614, 'scale_up', '*', 'calc', 0, 1, false, false, false, 2000);
insert into sys.args values (17883, 614, 'res_0', 'int', 32, 0, 0, 0);
insert into sys.args values (17884, 614, 'arg_1', 'int', 32, 0, 1, 1);
insert into sys.args values (17885, 614, 'arg_2', 'int', 32, 0, 1, 2);
insert into sys.functions values (615, 'scale_up', '*', 'calc', 0, 1, false, false, false, 2000);
insert into sys.args values (17886, 615, 'res_0', 'int', 32, 0, 0, 0);
insert into sys.args values (17887, 615, 'arg_1', 'bigint', 64, 0, 1, 1);
insert into sys.args values (17888, 615, 'arg_2', 'int', 32, 0, 1, 2);
insert into sys.functions values (616, 'scale_up', '*', 'calc', 0, 1, false, false, false, 2000);
insert into sys.args values (17889, 616, 'res_0', 'int', 32, 0, 0, 0);
insert into sys.args values (17890, 616, 'arg_1', 'hugeint', 128, 0, 1, 1);
insert into sys.args values (17891, 616, 'arg_2', 'int', 32, 0, 1, 2);
insert into sys.functions values (617, 'scale_up', '*', 'calc', 0, 1, false, false, false, 2000);
insert into sys.args values (17892, 617, 'res_0', 'int', 32, 0, 0, 0);
insert into sys.args values (17893, 617, 'arg_1', 'decimal', 2, 0, 1, 1);
insert into sys.args values (17894, 617, 'arg_2', 'int', 32, 0, 1, 2);
insert into sys.functions values (618, 'scale_up', '*', 'calc', 0, 1, false, false, false, 2000);
insert into sys.args values (17895, 618, 'res_0', 'int', 32, 0, 0, 0);
insert into sys.args values (17896, 618, 'arg_1', 'decimal', 4, 0, 1, 1);
insert into sys.args values (17897, 618, 'arg_2', 'int', 32, 0, 1, 2);
insert into sys.functions values (619, 'scale_up', '*', 'calc', 0, 1, false, false, false, 2000);
insert into sys.args values (17898, 619, 'res_0', 'int', 32, 0, 0, 0);
insert into sys.args values (17899, 619, 'arg_1', 'decimal', 9, 0, 1, 1);
insert into sys.args values (17900, 619, 'arg_2', 'int', 32, 0, 1, 2);
insert into sys.functions values (620, 'scale_up', '*', 'calc', 0, 1, false, false, false, 2000);
insert into sys.args values (17901, 620, 'res_0', 'int', 32, 0, 0, 0);
insert into sys.args values (17902, 620, 'arg_1', 'decimal', 18, 0, 1, 1);
insert into sys.args values (17903, 620, 'arg_2', 'int', 32, 0, 1, 2);
insert into sys.functions values (621, 'scale_up', '*', 'calc', 0, 1, false, false, false, 2000);
insert into sys.args values (17904, 621, 'res_0', 'int', 32, 0, 0, 0);
insert into sys.args values (17905, 621, 'arg_1', 'decimal', 38, 0, 1, 1);
insert into sys.args values (17906, 621, 'arg_2', 'int', 32, 0, 1, 2);
insert into sys.functions values (622, 'scale_up', '*', 'calc', 0, 1, false, false, false, 2000);
insert into sys.args values (17907, 622, 'res_0', 'int', 32, 0, 0, 0);
insert into sys.args values (17908, 622, 'arg_1', 'real', 24, 0, 1, 1);
insert into sys.args values (17909, 622, 'arg_2', 'int', 32, 0, 1, 2);
insert into sys.functions values (623, 'scale_up', '*', 'calc', 0, 1, false, false, false, 2000);
insert into sys.args values (17910, 623, 'res_0', 'int', 32, 0, 0, 0);
insert into sys.args values (17911, 623, 'arg_1', 'double', 53, 0, 1, 1);
insert into sys.args values (17912, 623, 'arg_2', 'int', 32, 0, 1, 2);
insert into sys.functions values (624, 'scale_up', '*', 'calc', 0, 1, false, false, false, 2000);
insert into sys.args values (17913, 624, 'res_0', 'int', 32, 0, 0, 0);
insert into sys.args values (17914, 624, 'arg_1', 'month_interval', 32, 0, 1, 1);
insert into sys.args values (17915, 624, 'arg_2', 'int', 32, 0, 1, 2);
insert into sys.functions values (625, 'scale_up', '*', 'calc', 0, 1, false, false, false, 2000);
insert into sys.args values (17916, 625, 'res_0', 'int', 32, 0, 0, 0);
insert into sys.args values (17917, 625, 'arg_1', 'sec_interval', 13, 0, 1, 1);
insert into sys.args values (17918, 625, 'arg_2', 'int', 32, 0, 1, 2);
insert into sys.functions values (626, 'scale_up', '*', 'calc', 0, 1, false, false, false, 2000);
insert into sys.args values (17919, 626, 'res_0', 'int', 32, 0, 0, 0);
insert into sys.args values (17920, 626, 'arg_1', 'time', 7, 0, 1, 1);
insert into sys.args values (17921, 626, 'arg_2', 'int', 32, 0, 1, 2);
insert into sys.functions values (627, 'scale_up', '*', 'calc', 0, 1, false, false, false, 2000);
insert into sys.args values (17922, 627, 'res_0', 'int', 32, 0, 0, 0);
insert into sys.args values (17923, 627, 'arg_1', 'timetz', 7, 0, 1, 1);
insert into sys.args values (17924, 627, 'arg_2', 'int', 32, 0, 1, 2);
insert into sys.functions values (628, 'scale_up', '*', 'calc', 0, 1, false, false, false, 2000);
insert into sys.args values (17925, 628, 'res_0', 'int', 32, 0, 0, 0);
insert into sys.args values (17926, 628, 'arg_1', 'date', 0, 0, 1, 1);
insert into sys.args values (17927, 628, 'arg_2', 'int', 32, 0, 1, 2);
insert into sys.functions values (629, 'scale_up', '*', 'calc', 0, 1, false, false, false, 2000);
insert into sys.args values (17928, 629, 'res_0', 'int', 32, 0, 0, 0);
insert into sys.args values (17929, 629, 'arg_1', 'timestamp', 7, 0, 1, 1);
insert into sys.args values (17930, 629, 'arg_2', 'int', 32, 0, 1, 2);
insert into sys.functions values (630, 'scale_up', '*', 'calc', 0, 1, false, false, false, 2000);
insert into sys.args values (17931, 630, 'res_0', 'int', 32, 0, 0, 0);
insert into sys.args values (17932, 630, 'arg_1', 'timestamptz', 7, 0, 1, 1);
insert into sys.args values (17933, 630, 'arg_2', 'int', 32, 0, 1, 2);
insert into sys.functions values (631, 'scale_up', '*', 'calc', 0, 1, false, false, false, 2000);
insert into sys.args values (17934, 631, 'res_0', 'int', 32, 0, 0, 0);
insert into sys.args values (17935, 631, 'arg_1', 'blob', 0, 0, 1, 1);
insert into sys.args values (17936, 631, 'arg_2', 'int', 32, 0, 1, 2);
insert into sys.functions values (632, 'scale_up', '*', 'calc', 0, 1, false, false, false, 2000);
insert into sys.args values (17937, 632, 'res_0', 'int', 32, 0, 0, 0);
insert into sys.args values (17938, 632, 'arg_1', 'geometry', 0, 0, 1, 1);
insert into sys.args values (17939, 632, 'arg_2', 'int', 32, 0, 1, 2);
insert into sys.functions values (633, 'scale_up', '*', 'calc', 0, 1, false, false, false, 2000);
insert into sys.args values (17940, 633, 'res_0', 'int', 32, 0, 0, 0);
insert into sys.args values (17941, 633, 'arg_1', 'geometrya', 0, 0, 1, 1);
insert into sys.args values (17942, 633, 'arg_2', 'int', 32, 0, 1, 2);
insert into sys.functions values (634, 'scale_up', '*', 'calc', 0, 1, false, false, false, 2000);
insert into sys.args values (17943, 634, 'res_0', 'int', 32, 0, 0, 0);
insert into sys.args values (17944, 634, 'arg_1', 'mbr', 0, 0, 1, 1);
insert into sys.args values (17945, 634, 'arg_2', 'int', 32, 0, 1, 2);
insert into sys.functions values (635, 'scale_up', '*', 'calc', 0, 1, false, false, false, 2000);
insert into sys.args values (17946, 635, 'res_0', 'bigint', 64, 0, 0, 0);
insert into sys.args values (17947, 635, 'arg_1', 'oid', 63, 0, 1, 1);
insert into sys.args values (17948, 635, 'arg_2', 'bigint', 64, 0, 1, 2);
insert into sys.functions values (636, 'scale_up', '*', 'calc', 0, 1, false, false, false, 2000);
insert into sys.args values (17949, 636, 'res_0', 'bigint', 64, 0, 0, 0);
insert into sys.args values (17950, 636, 'arg_1', 'tinyint', 8, 0, 1, 1);
insert into sys.args values (17951, 636, 'arg_2', 'bigint', 64, 0, 1, 2);
insert into sys.functions values (637, 'scale_up', '*', 'calc', 0, 1, false, false, false, 2000);
insert into sys.args values (17952, 637, 'res_0', 'bigint', 64, 0, 0, 0);
insert into sys.args values (17953, 637, 'arg_1', 'smallint', 16, 0, 1, 1);
insert into sys.args values (17954, 637, 'arg_2', 'bigint', 64, 0, 1, 2);
insert into sys.functions values (638, 'scale_up', '*', 'calc', 0, 1, false, false, false, 2000);
insert into sys.args values (17955, 638, 'res_0', 'bigint', 64, 0, 0, 0);
insert into sys.args values (17956, 638, 'arg_1', 'int', 32, 0, 1, 1);
insert into sys.args values (17957, 638, 'arg_2', 'bigint', 64, 0, 1, 2);
insert into sys.functions values (639, 'scale_up', '*', 'calc', 0, 1, false, false, false, 2000);
insert into sys.args values (17958, 639, 'res_0', 'bigint', 64, 0, 0, 0);
insert into sys.args values (17959, 639, 'arg_1', 'bigint', 64, 0, 1, 1);
insert into sys.args values (17960, 639, 'arg_2', 'bigint', 64, 0, 1, 2);
insert into sys.functions values (640, 'scale_up', '*', 'calc', 0, 1, false, false, false, 2000);
insert into sys.args values (17961, 640, 'res_0', 'bigint', 64, 0, 0, 0);
insert into sys.args values (17962, 640, 'arg_1', 'hugeint', 128, 0, 1, 1);
insert into sys.args values (17963, 640, 'arg_2', 'bigint', 64, 0, 1, 2);
insert into sys.functions values (641, 'scale_up', '*', 'calc', 0, 1, false, false, false, 2000);
insert into sys.args values (17964, 641, 'res_0', 'bigint', 64, 0, 0, 0);
insert into sys.args values (17965, 641, 'arg_1', 'decimal', 2, 0, 1, 1);
insert into sys.args values (17966, 641, 'arg_2', 'bigint', 64, 0, 1, 2);
insert into sys.functions values (642, 'scale_up', '*', 'calc', 0, 1, false, false, false, 2000);
insert into sys.args values (17967, 642, 'res_0', 'bigint', 64, 0, 0, 0);
insert into sys.args values (17968, 642, 'arg_1', 'decimal', 4, 0, 1, 1);
insert into sys.args values (17969, 642, 'arg_2', 'bigint', 64, 0, 1, 2);
insert into sys.functions values (643, 'scale_up', '*', 'calc', 0, 1, false, false, false, 2000);
insert into sys.args values (17970, 643, 'res_0', 'bigint', 64, 0, 0, 0);
insert into sys.args values (17971, 643, 'arg_1', 'decimal', 9, 0, 1, 1);
insert into sys.args values (17972, 643, 'arg_2', 'bigint', 64, 0, 1, 2);
insert into sys.functions values (644, 'scale_up', '*', 'calc', 0, 1, false, false, false, 2000);
insert into sys.args values (17973, 644, 'res_0', 'bigint', 64, 0, 0, 0);
insert into sys.args values (17974, 644, 'arg_1', 'decimal', 18, 0, 1, 1);
insert into sys.args values (17975, 644, 'arg_2', 'bigint', 64, 0, 1, 2);
insert into sys.functions values (645, 'scale_up', '*', 'calc', 0, 1, false, false, false, 2000);
insert into sys.args values (17976, 645, 'res_0', 'bigint', 64, 0, 0, 0);
insert into sys.args values (17977, 645, 'arg_1', 'decimal', 38, 0, 1, 1);
insert into sys.args values (17978, 645, 'arg_2', 'bigint', 64, 0, 1, 2);
insert into sys.functions values (646, 'scale_up', '*', 'calc', 0, 1, false, false, false, 2000);
insert into sys.args values (17979, 646, 'res_0', 'bigint', 64, 0, 0, 0);
insert into sys.args values (17980, 646, 'arg_1', 'real', 24, 0, 1, 1);
insert into sys.args values (17981, 646, 'arg_2', 'bigint', 64, 0, 1, 2);
insert into sys.functions values (647, 'scale_up', '*', 'calc', 0, 1, false, false, false, 2000);
insert into sys.args values (17982, 647, 'res_0', 'bigint', 64, 0, 0, 0);
insert into sys.args values (17983, 647, 'arg_1', 'double', 53, 0, 1, 1);
insert into sys.args values (17984, 647, 'arg_2', 'bigint', 64, 0, 1, 2);
insert into sys.functions values (648, 'scale_up', '*', 'calc', 0, 1, false, false, false, 2000);
insert into sys.args values (17985, 648, 'res_0', 'bigint', 64, 0, 0, 0);
insert into sys.args values (17986, 648, 'arg_1', 'month_interval', 32, 0, 1, 1);
insert into sys.args values (17987, 648, 'arg_2', 'bigint', 64, 0, 1, 2);
insert into sys.functions values (649, 'scale_up', '*', 'calc', 0, 1, false, false, false, 2000);
insert into sys.args values (17988, 649, 'res_0', 'bigint', 64, 0, 0, 0);
insert into sys.args values (17989, 649, 'arg_1', 'sec_interval', 13, 0, 1, 1);
insert into sys.args values (17990, 649, 'arg_2', 'bigint', 64, 0, 1, 2);
insert into sys.functions values (650, 'scale_up', '*', 'calc', 0, 1, false, false, false, 2000);
insert into sys.args values (17991, 650, 'res_0', 'bigint', 64, 0, 0, 0);
insert into sys.args values (17992, 650, 'arg_1', 'time', 7, 0, 1, 1);
insert into sys.args values (17993, 650, 'arg_2', 'bigint', 64, 0, 1, 2);
insert into sys.functions values (651, 'scale_up', '*', 'calc', 0, 1, false, false, false, 2000);
insert into sys.args values (17994, 651, 'res_0', 'bigint', 64, 0, 0, 0);
insert into sys.args values (17995, 651, 'arg_1', 'timetz', 7, 0, 1, 1);
insert into sys.args values (17996, 651, 'arg_2', 'bigint', 64, 0, 1, 2);
insert into sys.functions values (652, 'scale_up', '*', 'calc', 0, 1, false, false, false, 2000);
insert into sys.args values (17997, 652, 'res_0', 'bigint', 64, 0, 0, 0);
insert into sys.args values (17998, 652, 'arg_1', 'date', 0, 0, 1, 1);
insert into sys.args values (17999, 652, 'arg_2', 'bigint', 64, 0, 1, 2);
insert into sys.functions values (653, 'scale_up', '*', 'calc', 0, 1, false, false, false, 2000);
insert into sys.args values (18000, 653, 'res_0', 'bigint', 64, 0, 0, 0);
insert into sys.args values (18001, 653, 'arg_1', 'timestamp', 7, 0, 1, 1);
insert into sys.args values (18002, 653, 'arg_2', 'bigint', 64, 0, 1, 2);
insert into sys.functions values (654, 'scale_up', '*', 'calc', 0, 1, false, false, false, 2000);
insert into sys.args values (18003, 654, 'res_0', 'bigint', 64, 0, 0, 0);
insert into sys.args values (18004, 654, 'arg_1', 'timestamptz', 7, 0, 1, 1);
insert into sys.args values (18005, 654, 'arg_2', 'bigint', 64, 0, 1, 2);
insert into sys.functions values (655, 'scale_up', '*', 'calc', 0, 1, false, false, false, 2000);
insert into sys.args values (18006, 655, 'res_0', 'bigint', 64, 0, 0, 0);
insert into sys.args values (18007, 655, 'arg_1', 'blob', 0, 0, 1, 1);
insert into sys.args values (18008, 655, 'arg_2', 'bigint', 64, 0, 1, 2);
insert into sys.functions values (656, 'scale_up', '*', 'calc', 0, 1, false, false, false, 2000);
insert into sys.args values (18009, 656, 'res_0', 'bigint', 64, 0, 0, 0);
insert into sys.args values (18010, 656, 'arg_1', 'geometry', 0, 0, 1, 1);
insert into sys.args values (18011, 656, 'arg_2', 'bigint', 64, 0, 1, 2);
insert into sys.functions values (657, 'scale_up', '*', 'calc', 0, 1, false, false, false, 2000);
insert into sys.args values (18012, 657, 'res_0', 'bigint', 64, 0, 0, 0);
insert into sys.args values (18013, 657, 'arg_1', 'geometrya', 0, 0, 1, 1);
insert into sys.args values (18014, 657, 'arg_2', 'bigint', 64, 0, 1, 2);
insert into sys.functions values (658, 'scale_up', '*', 'calc', 0, 1, false, false, false, 2000);
insert into sys.args values (18015, 658, 'res_0', 'bigint', 64, 0, 0, 0);
insert into sys.args values (18016, 658, 'arg_1', 'mbr', 0, 0, 1, 1);
insert into sys.args values (18017, 658, 'arg_2', 'bigint', 64, 0, 1, 2);
insert into sys.functions values (659, 'scale_up', '*', 'calc', 0, 1, false, false, false, 2000);
insert into sys.args values (18018, 659, 'res_0', 'hugeint', 128, 0, 0, 0);
insert into sys.args values (18019, 659, 'arg_1', 'oid', 63, 0, 1, 1);
insert into sys.args values (18020, 659, 'arg_2', 'hugeint', 128, 0, 1, 2);
insert into sys.functions values (660, 'scale_up', '*', 'calc', 0, 1, false, false, false, 2000);
insert into sys.args values (18021, 660, 'res_0', 'hugeint', 128, 0, 0, 0);
insert into sys.args values (18022, 660, 'arg_1', 'tinyint', 8, 0, 1, 1);
insert into sys.args values (18023, 660, 'arg_2', 'hugeint', 128, 0, 1, 2);
insert into sys.functions values (661, 'scale_up', '*', 'calc', 0, 1, false, false, false, 2000);
insert into sys.args values (18024, 661, 'res_0', 'hugeint', 128, 0, 0, 0);
insert into sys.args values (18025, 661, 'arg_1', 'smallint', 16, 0, 1, 1);
insert into sys.args values (18026, 661, 'arg_2', 'hugeint', 128, 0, 1, 2);
insert into sys.functions values (662, 'scale_up', '*', 'calc', 0, 1, false, false, false, 2000);
insert into sys.args values (18027, 662, 'res_0', 'hugeint', 128, 0, 0, 0);
insert into sys.args values (18028, 662, 'arg_1', 'int', 32, 0, 1, 1);
insert into sys.args values (18029, 662, 'arg_2', 'hugeint', 128, 0, 1, 2);
insert into sys.functions values (663, 'scale_up', '*', 'calc', 0, 1, false, false, false, 2000);
insert into sys.args values (18030, 663, 'res_0', 'hugeint', 128, 0, 0, 0);
insert into sys.args values (18031, 663, 'arg_1', 'bigint', 64, 0, 1, 1);
insert into sys.args values (18032, 663, 'arg_2', 'hugeint', 128, 0, 1, 2);
insert into sys.functions values (664, 'scale_up', '*', 'calc', 0, 1, false, false, false, 2000);
insert into sys.args values (18033, 664, 'res_0', 'hugeint', 128, 0, 0, 0);
insert into sys.args values (18034, 664, 'arg_1', 'hugeint', 128, 0, 1, 1);
insert into sys.args values (18035, 664, 'arg_2', 'hugeint', 128, 0, 1, 2);
insert into sys.functions values (665, 'scale_up', '*', 'calc', 0, 1, false, false, false, 2000);
insert into sys.args values (18036, 665, 'res_0', 'hugeint', 128, 0, 0, 0);
insert into sys.args values (18037, 665, 'arg_1', 'decimal', 2, 0, 1, 1);
insert into sys.args values (18038, 665, 'arg_2', 'hugeint', 128, 0, 1, 2);
insert into sys.functions values (666, 'scale_up', '*', 'calc', 0, 1, false, false, false, 2000);
insert into sys.args values (18039, 666, 'res_0', 'hugeint', 128, 0, 0, 0);
insert into sys.args values (18040, 666, 'arg_1', 'decimal', 4, 0, 1, 1);
insert into sys.args values (18041, 666, 'arg_2', 'hugeint', 128, 0, 1, 2);
insert into sys.functions values (667, 'scale_up', '*', 'calc', 0, 1, false, false, false, 2000);
insert into sys.args values (18042, 667, 'res_0', 'hugeint', 128, 0, 0, 0);
insert into sys.args values (18043, 667, 'arg_1', 'decimal', 9, 0, 1, 1);
insert into sys.args values (18044, 667, 'arg_2', 'hugeint', 128, 0, 1, 2);
insert into sys.functions values (668, 'scale_up', '*', 'calc', 0, 1, false, false, false, 2000);
insert into sys.args values (18045, 668, 'res_0', 'hugeint', 128, 0, 0, 0);
insert into sys.args values (18046, 668, 'arg_1', 'decimal', 18, 0, 1, 1);
insert into sys.args values (18047, 668, 'arg_2', 'hugeint', 128, 0, 1, 2);
insert into sys.functions values (669, 'scale_up', '*', 'calc', 0, 1, false, false, false, 2000);
insert into sys.args values (18048, 669, 'res_0', 'hugeint', 128, 0, 0, 0);
insert into sys.args values (18049, 669, 'arg_1', 'decimal', 38, 0, 1, 1);
insert into sys.args values (18050, 669, 'arg_2', 'hugeint', 128, 0, 1, 2);
insert into sys.functions values (670, 'scale_up', '*', 'calc', 0, 1, false, false, false, 2000);
insert into sys.args values (18051, 670, 'res_0', 'hugeint', 128, 0, 0, 0);
insert into sys.args values (18052, 670, 'arg_1', 'real', 24, 0, 1, 1);
insert into sys.args values (18053, 670, 'arg_2', 'hugeint', 128, 0, 1, 2);
insert into sys.functions values (671, 'scale_up', '*', 'calc', 0, 1, false, false, false, 2000);
insert into sys.args values (18054, 671, 'res_0', 'hugeint', 128, 0, 0, 0);
insert into sys.args values (18055, 671, 'arg_1', 'double', 53, 0, 1, 1);
insert into sys.args values (18056, 671, 'arg_2', 'hugeint', 128, 0, 1, 2);
insert into sys.functions values (672, 'scale_up', '*', 'calc', 0, 1, false, false, false, 2000);
insert into sys.args values (18057, 672, 'res_0', 'hugeint', 128, 0, 0, 0);
insert into sys.args values (18058, 672, 'arg_1', 'month_interval', 32, 0, 1, 1);
insert into sys.args values (18059, 672, 'arg_2', 'hugeint', 128, 0, 1, 2);
insert into sys.functions values (673, 'scale_up', '*', 'calc', 0, 1, false, false, false, 2000);
insert into sys.args values (18060, 673, 'res_0', 'hugeint', 128, 0, 0, 0);
insert into sys.args values (18061, 673, 'arg_1', 'sec_interval', 13, 0, 1, 1);
insert into sys.args values (18062, 673, 'arg_2', 'hugeint', 128, 0, 1, 2);
insert into sys.functions values (674, 'scale_up', '*', 'calc', 0, 1, false, false, false, 2000);
insert into sys.args values (18063, 674, 'res_0', 'hugeint', 128, 0, 0, 0);
insert into sys.args values (18064, 674, 'arg_1', 'time', 7, 0, 1, 1);
insert into sys.args values (18065, 674, 'arg_2', 'hugeint', 128, 0, 1, 2);
insert into sys.functions values (675, 'scale_up', '*', 'calc', 0, 1, false, false, false, 2000);
insert into sys.args values (18066, 675, 'res_0', 'hugeint', 128, 0, 0, 0);
insert into sys.args values (18067, 675, 'arg_1', 'timetz', 7, 0, 1, 1);
insert into sys.args values (18068, 675, 'arg_2', 'hugeint', 128, 0, 1, 2);
insert into sys.functions values (676, 'scale_up', '*', 'calc', 0, 1, false, false, false, 2000);
insert into sys.args values (18069, 676, 'res_0', 'hugeint', 128, 0, 0, 0);
insert into sys.args values (18070, 676, 'arg_1', 'date', 0, 0, 1, 1);
insert into sys.args values (18071, 676, 'arg_2', 'hugeint', 128, 0, 1, 2);
insert into sys.functions values (677, 'scale_up', '*', 'calc', 0, 1, false, false, false, 2000);
insert into sys.args values (18072, 677, 'res_0', 'hugeint', 128, 0, 0, 0);
insert into sys.args values (18073, 677, 'arg_1', 'timestamp', 7, 0, 1, 1);
insert into sys.args values (18074, 677, 'arg_2', 'hugeint', 128, 0, 1, 2);
insert into sys.functions values (678, 'scale_up', '*', 'calc', 0, 1, false, false, false, 2000);
insert into sys.args values (18075, 678, 'res_0', 'hugeint', 128, 0, 0, 0);
insert into sys.args values (18076, 678, 'arg_1', 'timestamptz', 7, 0, 1, 1);
insert into sys.args values (18077, 678, 'arg_2', 'hugeint', 128, 0, 1, 2);
insert into sys.functions values (679, 'scale_up', '*', 'calc', 0, 1, false, false, false, 2000);
insert into sys.args values (18078, 679, 'res_0', 'hugeint', 128, 0, 0, 0);
insert into sys.args values (18079, 679, 'arg_1', 'blob', 0, 0, 1, 1);
insert into sys.args values (18080, 679, 'arg_2', 'hugeint', 128, 0, 1, 2);
insert into sys.functions values (680, 'scale_up', '*', 'calc', 0, 1, false, false, false, 2000);
insert into sys.args values (18081, 680, 'res_0', 'hugeint', 128, 0, 0, 0);
insert into sys.args values (18082, 680, 'arg_1', 'geometry', 0, 0, 1, 1);
insert into sys.args values (18083, 680, 'arg_2', 'hugeint', 128, 0, 1, 2);
insert into sys.functions values (681, 'scale_up', '*', 'calc', 0, 1, false, false, false, 2000);
insert into sys.args values (18084, 681, 'res_0', 'hugeint', 128, 0, 0, 0);
insert into sys.args values (18085, 681, 'arg_1', 'geometrya', 0, 0, 1, 1);
insert into sys.args values (18086, 681, 'arg_2', 'hugeint', 128, 0, 1, 2);
insert into sys.functions values (682, 'scale_up', '*', 'calc', 0, 1, false, false, false, 2000);
insert into sys.args values (18087, 682, 'res_0', 'hugeint', 128, 0, 0, 0);
insert into sys.args values (18088, 682, 'arg_1', 'mbr', 0, 0, 1, 1);
insert into sys.args values (18089, 682, 'arg_2', 'hugeint', 128, 0, 1, 2);
insert into sys.functions values (683, 'scale_up', '*', 'calc', 0, 1, false, false, false, 2000);
insert into sys.args values (18090, 683, 'res_0', 'decimal', 2, 0, 0, 0);
insert into sys.args values (18091, 683, 'arg_1', 'oid', 63, 0, 1, 1);
insert into sys.args values (18092, 683, 'arg_2', 'decimal', 2, 0, 1, 2);
insert into sys.functions values (684, 'scale_up', '*', 'calc', 0, 1, false, false, false, 2000);
insert into sys.args values (18093, 684, 'res_0', 'decimal', 2, 0, 0, 0);
insert into sys.args values (18094, 684, 'arg_1', 'tinyint', 8, 0, 1, 1);
insert into sys.args values (18095, 684, 'arg_2', 'decimal', 2, 0, 1, 2);
insert into sys.functions values (685, 'scale_up', '*', 'calc', 0, 1, false, false, false, 2000);
insert into sys.args values (18096, 685, 'res_0', 'decimal', 2, 0, 0, 0);
insert into sys.args values (18097, 685, 'arg_1', 'smallint', 16, 0, 1, 1);
insert into sys.args values (18098, 685, 'arg_2', 'decimal', 2, 0, 1, 2);
insert into sys.functions values (686, 'scale_up', '*', 'calc', 0, 1, false, false, false, 2000);
insert into sys.args values (18099, 686, 'res_0', 'decimal', 2, 0, 0, 0);
insert into sys.args values (18100, 686, 'arg_1', 'int', 32, 0, 1, 1);
insert into sys.args values (18101, 686, 'arg_2', 'decimal', 2, 0, 1, 2);
insert into sys.functions values (687, 'scale_up', '*', 'calc', 0, 1, false, false, false, 2000);
insert into sys.args values (18102, 687, 'res_0', 'decimal', 2, 0, 0, 0);
insert into sys.args values (18103, 687, 'arg_1', 'bigint', 64, 0, 1, 1);
insert into sys.args values (18104, 687, 'arg_2', 'decimal', 2, 0, 1, 2);
insert into sys.functions values (688, 'scale_up', '*', 'calc', 0, 1, false, false, false, 2000);
insert into sys.args values (18105, 688, 'res_0', 'decimal', 2, 0, 0, 0);
insert into sys.args values (18106, 688, 'arg_1', 'hugeint', 128, 0, 1, 1);
insert into sys.args values (18107, 688, 'arg_2', 'decimal', 2, 0, 1, 2);
insert into sys.functions values (689, 'scale_up', '*', 'calc', 0, 1, false, false, false, 2000);
insert into sys.args values (18108, 689, 'res_0', 'decimal', 2, 0, 0, 0);
insert into sys.args values (18109, 689, 'arg_1', 'decimal', 2, 0, 1, 1);
insert into sys.args values (18110, 689, 'arg_2', 'decimal', 2, 0, 1, 2);
insert into sys.functions values (690, 'scale_up', '*', 'calc', 0, 1, false, false, false, 2000);
insert into sys.args values (18111, 690, 'res_0', 'decimal', 2, 0, 0, 0);
insert into sys.args values (18112, 690, 'arg_1', 'decimal', 4, 0, 1, 1);
insert into sys.args values (18113, 690, 'arg_2', 'decimal', 2, 0, 1, 2);
insert into sys.functions values (691, 'scale_up', '*', 'calc', 0, 1, false, false, false, 2000);
insert into sys.args values (18114, 691, 'res_0', 'decimal', 2, 0, 0, 0);
insert into sys.args values (18115, 691, 'arg_1', 'decimal', 9, 0, 1, 1);
insert into sys.args values (18116, 691, 'arg_2', 'decimal', 2, 0, 1, 2);
insert into sys.functions values (692, 'scale_up', '*', 'calc', 0, 1, false, false, false, 2000);
insert into sys.args values (18117, 692, 'res_0', 'decimal', 2, 0, 0, 0);
insert into sys.args values (18118, 692, 'arg_1', 'decimal', 18, 0, 1, 1);
insert into sys.args values (18119, 692, 'arg_2', 'decimal', 2, 0, 1, 2);
insert into sys.functions values (693, 'scale_up', '*', 'calc', 0, 1, false, false, false, 2000);
insert into sys.args values (18120, 693, 'res_0', 'decimal', 2, 0, 0, 0);
insert into sys.args values (18121, 693, 'arg_1', 'decimal', 38, 0, 1, 1);
insert into sys.args values (18122, 693, 'arg_2', 'decimal', 2, 0, 1, 2);
insert into sys.functions values (694, 'scale_up', '*', 'calc', 0, 1, false, false, false, 2000);
insert into sys.args values (18123, 694, 'res_0', 'decimal', 2, 0, 0, 0);
insert into sys.args values (18124, 694, 'arg_1', 'real', 24, 0, 1, 1);
insert into sys.args values (18125, 694, 'arg_2', 'decimal', 2, 0, 1, 2);
insert into sys.functions values (695, 'scale_up', '*', 'calc', 0, 1, false, false, false, 2000);
insert into sys.args values (18126, 695, 'res_0', 'decimal', 2, 0, 0, 0);
insert into sys.args values (18127, 695, 'arg_1', 'double', 53, 0, 1, 1);
insert into sys.args values (18128, 695, 'arg_2', 'decimal', 2, 0, 1, 2);
insert into sys.functions values (696, 'scale_up', '*', 'calc', 0, 1, false, false, false, 2000);
insert into sys.args values (18129, 696, 'res_0', 'decimal', 2, 0, 0, 0);
insert into sys.args values (18130, 696, 'arg_1', 'month_interval', 32, 0, 1, 1);
insert into sys.args values (18131, 696, 'arg_2', 'decimal', 2, 0, 1, 2);
insert into sys.functions values (697, 'scale_up', '*', 'calc', 0, 1, false, false, false, 2000);
insert into sys.args values (18132, 697, 'res_0', 'decimal', 2, 0, 0, 0);
insert into sys.args values (18133, 697, 'arg_1', 'sec_interval', 13, 0, 1, 1);
insert into sys.args values (18134, 697, 'arg_2', 'decimal', 2, 0, 1, 2);
insert into sys.functions values (698, 'scale_up', '*', 'calc', 0, 1, false, false, false, 2000);
insert into sys.args values (18135, 698, 'res_0', 'decimal', 2, 0, 0, 0);
insert into sys.args values (18136, 698, 'arg_1', 'time', 7, 0, 1, 1);
insert into sys.args values (18137, 698, 'arg_2', 'decimal', 2, 0, 1, 2);
insert into sys.functions values (699, 'scale_up', '*', 'calc', 0, 1, false, false, false, 2000);
insert into sys.args values (18138, 699, 'res_0', 'decimal', 2, 0, 0, 0);
insert into sys.args values (18139, 699, 'arg_1', 'timetz', 7, 0, 1, 1);
insert into sys.args values (18140, 699, 'arg_2', 'decimal', 2, 0, 1, 2);
insert into sys.functions values (700, 'scale_up', '*', 'calc', 0, 1, false, false, false, 2000);
insert into sys.args values (18141, 700, 'res_0', 'decimal', 2, 0, 0, 0);
insert into sys.args values (18142, 700, 'arg_1', 'date', 0, 0, 1, 1);
insert into sys.args values (18143, 700, 'arg_2', 'decimal', 2, 0, 1, 2);
insert into sys.functions values (701, 'scale_up', '*', 'calc', 0, 1, false, false, false, 2000);
insert into sys.args values (18144, 701, 'res_0', 'decimal', 2, 0, 0, 0);
insert into sys.args values (18145, 701, 'arg_1', 'timestamp', 7, 0, 1, 1);
insert into sys.args values (18146, 701, 'arg_2', 'decimal', 2, 0, 1, 2);
insert into sys.functions values (702, 'scale_up', '*', 'calc', 0, 1, false, false, false, 2000);
insert into sys.args values (18147, 702, 'res_0', 'decimal', 2, 0, 0, 0);
insert into sys.args values (18148, 702, 'arg_1', 'timestamptz', 7, 0, 1, 1);
insert into sys.args values (18149, 702, 'arg_2', 'decimal', 2, 0, 1, 2);
insert into sys.functions values (703, 'scale_up', '*', 'calc', 0, 1, false, false, false, 2000);
insert into sys.args values (18150, 703, 'res_0', 'decimal', 2, 0, 0, 0);
insert into sys.args values (18151, 703, 'arg_1', 'blob', 0, 0, 1, 1);
insert into sys.args values (18152, 703, 'arg_2', 'decimal', 2, 0, 1, 2);
insert into sys.functions values (704, 'scale_up', '*', 'calc', 0, 1, false, false, false, 2000);
insert into sys.args values (18153, 704, 'res_0', 'decimal', 2, 0, 0, 0);
insert into sys.args values (18154, 704, 'arg_1', 'geometry', 0, 0, 1, 1);
insert into sys.args values (18155, 704, 'arg_2', 'decimal', 2, 0, 1, 2);
insert into sys.functions values (705, 'scale_up', '*', 'calc', 0, 1, false, false, false, 2000);
insert into sys.args values (18156, 705, 'res_0', 'decimal', 2, 0, 0, 0);
insert into sys.args values (18157, 705, 'arg_1', 'geometrya', 0, 0, 1, 1);
insert into sys.args values (18158, 705, 'arg_2', 'decimal', 2, 0, 1, 2);
insert into sys.functions values (706, 'scale_up', '*', 'calc', 0, 1, false, false, false, 2000);
insert into sys.args values (18159, 706, 'res_0', 'decimal', 2, 0, 0, 0);
insert into sys.args values (18160, 706, 'arg_1', 'mbr', 0, 0, 1, 1);
insert into sys.args values (18161, 706, 'arg_2', 'decimal', 2, 0, 1, 2);
insert into sys.functions values (707, 'scale_up', '*', 'calc', 0, 1, false, false, false, 2000);
insert into sys.args values (18162, 707, 'res_0', 'decimal', 4, 0, 0, 0);
insert into sys.args values (18163, 707, 'arg_1', 'oid', 63, 0, 1, 1);
insert into sys.args values (18164, 707, 'arg_2', 'decimal', 4, 0, 1, 2);
insert into sys.functions values (708, 'scale_up', '*', 'calc', 0, 1, false, false, false, 2000);
insert into sys.args values (18165, 708, 'res_0', 'decimal', 4, 0, 0, 0);
insert into sys.args values (18166, 708, 'arg_1', 'tinyint', 8, 0, 1, 1);
insert into sys.args values (18167, 708, 'arg_2', 'decimal', 4, 0, 1, 2);
insert into sys.functions values (709, 'scale_up', '*', 'calc', 0, 1, false, false, false, 2000);
insert into sys.args values (18168, 709, 'res_0', 'decimal', 4, 0, 0, 0);
insert into sys.args values (18169, 709, 'arg_1', 'smallint', 16, 0, 1, 1);
insert into sys.args values (18170, 709, 'arg_2', 'decimal', 4, 0, 1, 2);
insert into sys.functions values (710, 'scale_up', '*', 'calc', 0, 1, false, false, false, 2000);
insert into sys.args values (18171, 710, 'res_0', 'decimal', 4, 0, 0, 0);
insert into sys.args values (18172, 710, 'arg_1', 'int', 32, 0, 1, 1);
insert into sys.args values (18173, 710, 'arg_2', 'decimal', 4, 0, 1, 2);
insert into sys.functions values (711, 'scale_up', '*', 'calc', 0, 1, false, false, false, 2000);
insert into sys.args values (18174, 711, 'res_0', 'decimal', 4, 0, 0, 0);
insert into sys.args values (18175, 711, 'arg_1', 'bigint', 64, 0, 1, 1);
insert into sys.args values (18176, 711, 'arg_2', 'decimal', 4, 0, 1, 2);
insert into sys.functions values (712, 'scale_up', '*', 'calc', 0, 1, false, false, false, 2000);
insert into sys.args values (18177, 712, 'res_0', 'decimal', 4, 0, 0, 0);
insert into sys.args values (18178, 712, 'arg_1', 'hugeint', 128, 0, 1, 1);
insert into sys.args values (18179, 712, 'arg_2', 'decimal', 4, 0, 1, 2);
insert into sys.functions values (713, 'scale_up', '*', 'calc', 0, 1, false, false, false, 2000);
insert into sys.args values (18180, 713, 'res_0', 'decimal', 4, 0, 0, 0);
insert into sys.args values (18181, 713, 'arg_1', 'decimal', 2, 0, 1, 1);
insert into sys.args values (18182, 713, 'arg_2', 'decimal', 4, 0, 1, 2);
insert into sys.functions values (714, 'scale_up', '*', 'calc', 0, 1, false, false, false, 2000);
insert into sys.args values (18183, 714, 'res_0', 'decimal', 4, 0, 0, 0);
insert into sys.args values (18184, 714, 'arg_1', 'decimal', 4, 0, 1, 1);
insert into sys.args values (18185, 714, 'arg_2', 'decimal', 4, 0, 1, 2);
insert into sys.functions values (715, 'scale_up', '*', 'calc', 0, 1, false, false, false, 2000);
insert into sys.args values (18186, 715, 'res_0', 'decimal', 4, 0, 0, 0);
insert into sys.args values (18187, 715, 'arg_1', 'decimal', 9, 0, 1, 1);
insert into sys.args values (18188, 715, 'arg_2', 'decimal', 4, 0, 1, 2);
insert into sys.functions values (716, 'scale_up', '*', 'calc', 0, 1, false, false, false, 2000);
insert into sys.args values (18189, 716, 'res_0', 'decimal', 4, 0, 0, 0);
insert into sys.args values (18190, 716, 'arg_1', 'decimal', 18, 0, 1, 1);
insert into sys.args values (18191, 716, 'arg_2', 'decimal', 4, 0, 1, 2);
insert into sys.functions values (717, 'scale_up', '*', 'calc', 0, 1, false, false, false, 2000);
insert into sys.args values (18192, 717, 'res_0', 'decimal', 4, 0, 0, 0);
insert into sys.args values (18193, 717, 'arg_1', 'decimal', 38, 0, 1, 1);
insert into sys.args values (18194, 717, 'arg_2', 'decimal', 4, 0, 1, 2);
insert into sys.functions values (718, 'scale_up', '*', 'calc', 0, 1, false, false, false, 2000);
insert into sys.args values (18195, 718, 'res_0', 'decimal', 4, 0, 0, 0);
insert into sys.args values (18196, 718, 'arg_1', 'real', 24, 0, 1, 1);
insert into sys.args values (18197, 718, 'arg_2', 'decimal', 4, 0, 1, 2);
insert into sys.functions values (719, 'scale_up', '*', 'calc', 0, 1, false, false, false, 2000);
insert into sys.args values (18198, 719, 'res_0', 'decimal', 4, 0, 0, 0);
insert into sys.args values (18199, 719, 'arg_1', 'double', 53, 0, 1, 1);
insert into sys.args values (18200, 719, 'arg_2', 'decimal', 4, 0, 1, 2);
insert into sys.functions values (720, 'scale_up', '*', 'calc', 0, 1, false, false, false, 2000);
insert into sys.args values (18201, 720, 'res_0', 'decimal', 4, 0, 0, 0);
insert into sys.args values (18202, 720, 'arg_1', 'month_interval', 32, 0, 1, 1);
insert into sys.args values (18203, 720, 'arg_2', 'decimal', 4, 0, 1, 2);
insert into sys.functions values (721, 'scale_up', '*', 'calc', 0, 1, false, false, false, 2000);
insert into sys.args values (18204, 721, 'res_0', 'decimal', 4, 0, 0, 0);
insert into sys.args values (18205, 721, 'arg_1', 'sec_interval', 13, 0, 1, 1);
insert into sys.args values (18206, 721, 'arg_2', 'decimal', 4, 0, 1, 2);
insert into sys.functions values (722, 'scale_up', '*', 'calc', 0, 1, false, false, false, 2000);
insert into sys.args values (18207, 722, 'res_0', 'decimal', 4, 0, 0, 0);
insert into sys.args values (18208, 722, 'arg_1', 'time', 7, 0, 1, 1);
insert into sys.args values (18209, 722, 'arg_2', 'decimal', 4, 0, 1, 2);
insert into sys.functions values (723, 'scale_up', '*', 'calc', 0, 1, false, false, false, 2000);
insert into sys.args values (18210, 723, 'res_0', 'decimal', 4, 0, 0, 0);
insert into sys.args values (18211, 723, 'arg_1', 'timetz', 7, 0, 1, 1);
insert into sys.args values (18212, 723, 'arg_2', 'decimal', 4, 0, 1, 2);
insert into sys.functions values (724, 'scale_up', '*', 'calc', 0, 1, false, false, false, 2000);
insert into sys.args values (18213, 724, 'res_0', 'decimal', 4, 0, 0, 0);
insert into sys.args values (18214, 724, 'arg_1', 'date', 0, 0, 1, 1);
insert into sys.args values (18215, 724, 'arg_2', 'decimal', 4, 0, 1, 2);
insert into sys.functions values (725, 'scale_up', '*', 'calc', 0, 1, false, false, false, 2000);
insert into sys.args values (18216, 725, 'res_0', 'decimal', 4, 0, 0, 0);
insert into sys.args values (18217, 725, 'arg_1', 'timestamp', 7, 0, 1, 1);
insert into sys.args values (18218, 725, 'arg_2', 'decimal', 4, 0, 1, 2);
insert into sys.functions values (726, 'scale_up', '*', 'calc', 0, 1, false, false, false, 2000);
insert into sys.args values (18219, 726, 'res_0', 'decimal', 4, 0, 0, 0);
insert into sys.args values (18220, 726, 'arg_1', 'timestamptz', 7, 0, 1, 1);
insert into sys.args values (18221, 726, 'arg_2', 'decimal', 4, 0, 1, 2);
insert into sys.functions values (727, 'scale_up', '*', 'calc', 0, 1, false, false, false, 2000);
insert into sys.args values (18222, 727, 'res_0', 'decimal', 4, 0, 0, 0);
insert into sys.args values (18223, 727, 'arg_1', 'blob', 0, 0, 1, 1);
insert into sys.args values (18224, 727, 'arg_2', 'decimal', 4, 0, 1, 2);
insert into sys.functions values (728, 'scale_up', '*', 'calc', 0, 1, false, false, false, 2000);
insert into sys.args values (18225, 728, 'res_0', 'decimal', 4, 0, 0, 0);
insert into sys.args values (18226, 728, 'arg_1', 'geometry', 0, 0, 1, 1);
insert into sys.args values (18227, 728, 'arg_2', 'decimal', 4, 0, 1, 2);
insert into sys.functions values (729, 'scale_up', '*', 'calc', 0, 1, false, false, false, 2000);
insert into sys.args values (18228, 729, 'res_0', 'decimal', 4, 0, 0, 0);
insert into sys.args values (18229, 729, 'arg_1', 'geometrya', 0, 0, 1, 1);
insert into sys.args values (18230, 729, 'arg_2', 'decimal', 4, 0, 1, 2);
insert into sys.functions values (730, 'scale_up', '*', 'calc', 0, 1, false, false, false, 2000);
insert into sys.args values (18231, 730, 'res_0', 'decimal', 4, 0, 0, 0);
insert into sys.args values (18232, 730, 'arg_1', 'mbr', 0, 0, 1, 1);
insert into sys.args values (18233, 730, 'arg_2', 'decimal', 4, 0, 1, 2);
insert into sys.functions values (731, 'scale_up', '*', 'calc', 0, 1, false, false, false, 2000);
insert into sys.args values (18234, 731, 'res_0', 'decimal', 9, 0, 0, 0);
insert into sys.args values (18235, 731, 'arg_1', 'oid', 63, 0, 1, 1);
insert into sys.args values (18236, 731, 'arg_2', 'decimal', 9, 0, 1, 2);
insert into sys.functions values (732, 'scale_up', '*', 'calc', 0, 1, false, false, false, 2000);
insert into sys.args values (18237, 732, 'res_0', 'decimal', 9, 0, 0, 0);
insert into sys.args values (18238, 732, 'arg_1', 'tinyint', 8, 0, 1, 1);
insert into sys.args values (18239, 732, 'arg_2', 'decimal', 9, 0, 1, 2);
insert into sys.functions values (733, 'scale_up', '*', 'calc', 0, 1, false, false, false, 2000);
insert into sys.args values (18240, 733, 'res_0', 'decimal', 9, 0, 0, 0);
insert into sys.args values (18241, 733, 'arg_1', 'smallint', 16, 0, 1, 1);
insert into sys.args values (18242, 733, 'arg_2', 'decimal', 9, 0, 1, 2);
insert into sys.functions values (734, 'scale_up', '*', 'calc', 0, 1, false, false, false, 2000);
insert into sys.args values (18243, 734, 'res_0', 'decimal', 9, 0, 0, 0);
insert into sys.args values (18244, 734, 'arg_1', 'int', 32, 0, 1, 1);
insert into sys.args values (18245, 734, 'arg_2', 'decimal', 9, 0, 1, 2);
insert into sys.functions values (735, 'scale_up', '*', 'calc', 0, 1, false, false, false, 2000);
insert into sys.args values (18246, 735, 'res_0', 'decimal', 9, 0, 0, 0);
insert into sys.args values (18247, 735, 'arg_1', 'bigint', 64, 0, 1, 1);
insert into sys.args values (18248, 735, 'arg_2', 'decimal', 9, 0, 1, 2);
insert into sys.functions values (736, 'scale_up', '*', 'calc', 0, 1, false, false, false, 2000);
insert into sys.args values (18249, 736, 'res_0', 'decimal', 9, 0, 0, 0);
insert into sys.args values (18250, 736, 'arg_1', 'hugeint', 128, 0, 1, 1);
insert into sys.args values (18251, 736, 'arg_2', 'decimal', 9, 0, 1, 2);
insert into sys.functions values (737, 'scale_up', '*', 'calc', 0, 1, false, false, false, 2000);
insert into sys.args values (18252, 737, 'res_0', 'decimal', 9, 0, 0, 0);
insert into sys.args values (18253, 737, 'arg_1', 'decimal', 2, 0, 1, 1);
insert into sys.args values (18254, 737, 'arg_2', 'decimal', 9, 0, 1, 2);
insert into sys.functions values (738, 'scale_up', '*', 'calc', 0, 1, false, false, false, 2000);
insert into sys.args values (18255, 738, 'res_0', 'decimal', 9, 0, 0, 0);
insert into sys.args values (18256, 738, 'arg_1', 'decimal', 4, 0, 1, 1);
insert into sys.args values (18257, 738, 'arg_2', 'decimal', 9, 0, 1, 2);
insert into sys.functions values (739, 'scale_up', '*', 'calc', 0, 1, false, false, false, 2000);
insert into sys.args values (18258, 739, 'res_0', 'decimal', 9, 0, 0, 0);
insert into sys.args values (18259, 739, 'arg_1', 'decimal', 9, 0, 1, 1);
insert into sys.args values (18260, 739, 'arg_2', 'decimal', 9, 0, 1, 2);
insert into sys.functions values (740, 'scale_up', '*', 'calc', 0, 1, false, false, false, 2000);
insert into sys.args values (18261, 740, 'res_0', 'decimal', 9, 0, 0, 0);
insert into sys.args values (18262, 740, 'arg_1', 'decimal', 18, 0, 1, 1);
insert into sys.args values (18263, 740, 'arg_2', 'decimal', 9, 0, 1, 2);
insert into sys.functions values (741, 'scale_up', '*', 'calc', 0, 1, false, false, false, 2000);
insert into sys.args values (18264, 741, 'res_0', 'decimal', 9, 0, 0, 0);
insert into sys.args values (18265, 741, 'arg_1', 'decimal', 38, 0, 1, 1);
insert into sys.args values (18266, 741, 'arg_2', 'decimal', 9, 0, 1, 2);
insert into sys.functions values (742, 'scale_up', '*', 'calc', 0, 1, false, false, false, 2000);
insert into sys.args values (18267, 742, 'res_0', 'decimal', 9, 0, 0, 0);
insert into sys.args values (18268, 742, 'arg_1', 'real', 24, 0, 1, 1);
insert into sys.args values (18269, 742, 'arg_2', 'decimal', 9, 0, 1, 2);
insert into sys.functions values (743, 'scale_up', '*', 'calc', 0, 1, false, false, false, 2000);
insert into sys.args values (18270, 743, 'res_0', 'decimal', 9, 0, 0, 0);
insert into sys.args values (18271, 743, 'arg_1', 'double', 53, 0, 1, 1);
insert into sys.args values (18272, 743, 'arg_2', 'decimal', 9, 0, 1, 2);
insert into sys.functions values (744, 'scale_up', '*', 'calc', 0, 1, false, false, false, 2000);
insert into sys.args values (18273, 744, 'res_0', 'decimal', 9, 0, 0, 0);
insert into sys.args values (18274, 744, 'arg_1', 'month_interval', 32, 0, 1, 1);
insert into sys.args values (18275, 744, 'arg_2', 'decimal', 9, 0, 1, 2);
insert into sys.functions values (745, 'scale_up', '*', 'calc', 0, 1, false, false, false, 2000);
insert into sys.args values (18276, 745, 'res_0', 'decimal', 9, 0, 0, 0);
insert into sys.args values (18277, 745, 'arg_1', 'sec_interval', 13, 0, 1, 1);
insert into sys.args values (18278, 745, 'arg_2', 'decimal', 9, 0, 1, 2);
insert into sys.functions values (746, 'scale_up', '*', 'calc', 0, 1, false, false, false, 2000);
insert into sys.args values (18279, 746, 'res_0', 'decimal', 9, 0, 0, 0);
insert into sys.args values (18280, 746, 'arg_1', 'time', 7, 0, 1, 1);
insert into sys.args values (18281, 746, 'arg_2', 'decimal', 9, 0, 1, 2);
insert into sys.functions values (747, 'scale_up', '*', 'calc', 0, 1, false, false, false, 2000);
insert into sys.args values (18282, 747, 'res_0', 'decimal', 9, 0, 0, 0);
insert into sys.args values (18283, 747, 'arg_1', 'timetz', 7, 0, 1, 1);
insert into sys.args values (18284, 747, 'arg_2', 'decimal', 9, 0, 1, 2);
insert into sys.functions values (748, 'scale_up', '*', 'calc', 0, 1, false, false, false, 2000);
insert into sys.args values (18285, 748, 'res_0', 'decimal', 9, 0, 0, 0);
insert into sys.args values (18286, 748, 'arg_1', 'date', 0, 0, 1, 1);
insert into sys.args values (18287, 748, 'arg_2', 'decimal', 9, 0, 1, 2);
insert into sys.functions values (749, 'scale_up', '*', 'calc', 0, 1, false, false, false, 2000);
insert into sys.args values (18288, 749, 'res_0', 'decimal', 9, 0, 0, 0);
insert into sys.args values (18289, 749, 'arg_1', 'timestamp', 7, 0, 1, 1);
insert into sys.args values (18290, 749, 'arg_2', 'decimal', 9, 0, 1, 2);
insert into sys.functions values (750, 'scale_up', '*', 'calc', 0, 1, false, false, false, 2000);
insert into sys.args values (18291, 750, 'res_0', 'decimal', 9, 0, 0, 0);
insert into sys.args values (18292, 750, 'arg_1', 'timestamptz', 7, 0, 1, 1);
insert into sys.args values (18293, 750, 'arg_2', 'decimal', 9, 0, 1, 2);
insert into sys.functions values (751, 'scale_up', '*', 'calc', 0, 1, false, false, false, 2000);
insert into sys.args values (18294, 751, 'res_0', 'decimal', 9, 0, 0, 0);
insert into sys.args values (18295, 751, 'arg_1', 'blob', 0, 0, 1, 1);
insert into sys.args values (18296, 751, 'arg_2', 'decimal', 9, 0, 1, 2);
insert into sys.functions values (752, 'scale_up', '*', 'calc', 0, 1, false, false, false, 2000);
insert into sys.args values (18297, 752, 'res_0', 'decimal', 9, 0, 0, 0);
insert into sys.args values (18298, 752, 'arg_1', 'geometry', 0, 0, 1, 1);
insert into sys.args values (18299, 752, 'arg_2', 'decimal', 9, 0, 1, 2);
insert into sys.functions values (753, 'scale_up', '*', 'calc', 0, 1, false, false, false, 2000);
insert into sys.args values (18300, 753, 'res_0', 'decimal', 9, 0, 0, 0);
insert into sys.args values (18301, 753, 'arg_1', 'geometrya', 0, 0, 1, 1);
insert into sys.args values (18302, 753, 'arg_2', 'decimal', 9, 0, 1, 2);
insert into sys.functions values (754, 'scale_up', '*', 'calc', 0, 1, false, false, false, 2000);
insert into sys.args values (18303, 754, 'res_0', 'decimal', 9, 0, 0, 0);
insert into sys.args values (18304, 754, 'arg_1', 'mbr', 0, 0, 1, 1);
insert into sys.args values (18305, 754, 'arg_2', 'decimal', 9, 0, 1, 2);
insert into sys.functions values (755, 'scale_up', '*', 'calc', 0, 1, false, false, false, 2000);
insert into sys.args values (18306, 755, 'res_0', 'decimal', 18, 0, 0, 0);
insert into sys.args values (18307, 755, 'arg_1', 'oid', 63, 0, 1, 1);
insert into sys.args values (18308, 755, 'arg_2', 'decimal', 18, 0, 1, 2);
insert into sys.functions values (756, 'scale_up', '*', 'calc', 0, 1, false, false, false, 2000);
insert into sys.args values (18309, 756, 'res_0', 'decimal', 18, 0, 0, 0);
insert into sys.args values (18310, 756, 'arg_1', 'tinyint', 8, 0, 1, 1);
insert into sys.args values (18311, 756, 'arg_2', 'decimal', 18, 0, 1, 2);
insert into sys.functions values (757, 'scale_up', '*', 'calc', 0, 1, false, false, false, 2000);
insert into sys.args values (18312, 757, 'res_0', 'decimal', 18, 0, 0, 0);
insert into sys.args values (18313, 757, 'arg_1', 'smallint', 16, 0, 1, 1);
insert into sys.args values (18314, 757, 'arg_2', 'decimal', 18, 0, 1, 2);
insert into sys.functions values (758, 'scale_up', '*', 'calc', 0, 1, false, false, false, 2000);
insert into sys.args values (18315, 758, 'res_0', 'decimal', 18, 0, 0, 0);
insert into sys.args values (18316, 758, 'arg_1', 'int', 32, 0, 1, 1);
insert into sys.args values (18317, 758, 'arg_2', 'decimal', 18, 0, 1, 2);
insert into sys.functions values (759, 'scale_up', '*', 'calc', 0, 1, false, false, false, 2000);
insert into sys.args values (18318, 759, 'res_0', 'decimal', 18, 0, 0, 0);
insert into sys.args values (18319, 759, 'arg_1', 'bigint', 64, 0, 1, 1);
insert into sys.args values (18320, 759, 'arg_2', 'decimal', 18, 0, 1, 2);
insert into sys.functions values (760, 'scale_up', '*', 'calc', 0, 1, false, false, false, 2000);
insert into sys.args values (18321, 760, 'res_0', 'decimal', 18, 0, 0, 0);
insert into sys.args values (18322, 760, 'arg_1', 'hugeint', 128, 0, 1, 1);
insert into sys.args values (18323, 760, 'arg_2', 'decimal', 18, 0, 1, 2);
insert into sys.functions values (761, 'scale_up', '*', 'calc', 0, 1, false, false, false, 2000);
insert into sys.args values (18324, 761, 'res_0', 'decimal', 18, 0, 0, 0);
insert into sys.args values (18325, 761, 'arg_1', 'decimal', 2, 0, 1, 1);
insert into sys.args values (18326, 761, 'arg_2', 'decimal', 18, 0, 1, 2);
insert into sys.functions values (762, 'scale_up', '*', 'calc', 0, 1, false, false, false, 2000);
insert into sys.args values (18327, 762, 'res_0', 'decimal', 18, 0, 0, 0);
insert into sys.args values (18328, 762, 'arg_1', 'decimal', 4, 0, 1, 1);
insert into sys.args values (18329, 762, 'arg_2', 'decimal', 18, 0, 1, 2);
insert into sys.functions values (763, 'scale_up', '*', 'calc', 0, 1, false, false, false, 2000);
insert into sys.args values (18330, 763, 'res_0', 'decimal', 18, 0, 0, 0);
insert into sys.args values (18331, 763, 'arg_1', 'decimal', 9, 0, 1, 1);
insert into sys.args values (18332, 763, 'arg_2', 'decimal', 18, 0, 1, 2);
insert into sys.functions values (764, 'scale_up', '*', 'calc', 0, 1, false, false, false, 2000);
insert into sys.args values (18333, 764, 'res_0', 'decimal', 18, 0, 0, 0);
insert into sys.args values (18334, 764, 'arg_1', 'decimal', 18, 0, 1, 1);
insert into sys.args values (18335, 764, 'arg_2', 'decimal', 18, 0, 1, 2);
insert into sys.functions values (765, 'scale_up', '*', 'calc', 0, 1, false, false, false, 2000);
insert into sys.args values (18336, 765, 'res_0', 'decimal', 18, 0, 0, 0);
insert into sys.args values (18337, 765, 'arg_1', 'decimal', 38, 0, 1, 1);
insert into sys.args values (18338, 765, 'arg_2', 'decimal', 18, 0, 1, 2);
insert into sys.functions values (766, 'scale_up', '*', 'calc', 0, 1, false, false, false, 2000);
insert into sys.args values (18339, 766, 'res_0', 'decimal', 18, 0, 0, 0);
insert into sys.args values (18340, 766, 'arg_1', 'real', 24, 0, 1, 1);
insert into sys.args values (18341, 766, 'arg_2', 'decimal', 18, 0, 1, 2);
insert into sys.functions values (767, 'scale_up', '*', 'calc', 0, 1, false, false, false, 2000);
insert into sys.args values (18342, 767, 'res_0', 'decimal', 18, 0, 0, 0);
insert into sys.args values (18343, 767, 'arg_1', 'double', 53, 0, 1, 1);
insert into sys.args values (18344, 767, 'arg_2', 'decimal', 18, 0, 1, 2);
insert into sys.functions values (768, 'scale_up', '*', 'calc', 0, 1, false, false, false, 2000);
insert into sys.args values (18345, 768, 'res_0', 'decimal', 18, 0, 0, 0);
insert into sys.args values (18346, 768, 'arg_1', 'month_interval', 32, 0, 1, 1);
insert into sys.args values (18347, 768, 'arg_2', 'decimal', 18, 0, 1, 2);
insert into sys.functions values (769, 'scale_up', '*', 'calc', 0, 1, false, false, false, 2000);
insert into sys.args values (18348, 769, 'res_0', 'decimal', 18, 0, 0, 0);
insert into sys.args values (18349, 769, 'arg_1', 'sec_interval', 13, 0, 1, 1);
insert into sys.args values (18350, 769, 'arg_2', 'decimal', 18, 0, 1, 2);
insert into sys.functions values (770, 'scale_up', '*', 'calc', 0, 1, false, false, false, 2000);
insert into sys.args values (18351, 770, 'res_0', 'decimal', 18, 0, 0, 0);
insert into sys.args values (18352, 770, 'arg_1', 'time', 7, 0, 1, 1);
insert into sys.args values (18353, 770, 'arg_2', 'decimal', 18, 0, 1, 2);
insert into sys.functions values (771, 'scale_up', '*', 'calc', 0, 1, false, false, false, 2000);
insert into sys.args values (18354, 771, 'res_0', 'decimal', 18, 0, 0, 0);
insert into sys.args values (18355, 771, 'arg_1', 'timetz', 7, 0, 1, 1);
insert into sys.args values (18356, 771, 'arg_2', 'decimal', 18, 0, 1, 2);
insert into sys.functions values (772, 'scale_up', '*', 'calc', 0, 1, false, false, false, 2000);
insert into sys.args values (18357, 772, 'res_0', 'decimal', 18, 0, 0, 0);
insert into sys.args values (18358, 772, 'arg_1', 'date', 0, 0, 1, 1);
insert into sys.args values (18359, 772, 'arg_2', 'decimal', 18, 0, 1, 2);
insert into sys.functions values (773, 'scale_up', '*', 'calc', 0, 1, false, false, false, 2000);
insert into sys.args values (18360, 773, 'res_0', 'decimal', 18, 0, 0, 0);
insert into sys.args values (18361, 773, 'arg_1', 'timestamp', 7, 0, 1, 1);
insert into sys.args values (18362, 773, 'arg_2', 'decimal', 18, 0, 1, 2);
insert into sys.functions values (774, 'scale_up', '*', 'calc', 0, 1, false, false, false, 2000);
insert into sys.args values (18363, 774, 'res_0', 'decimal', 18, 0, 0, 0);
insert into sys.args values (18364, 774, 'arg_1', 'timestamptz', 7, 0, 1, 1);
insert into sys.args values (18365, 774, 'arg_2', 'decimal', 18, 0, 1, 2);
insert into sys.functions values (775, 'scale_up', '*', 'calc', 0, 1, false, false, false, 2000);
insert into sys.args values (18366, 775, 'res_0', 'decimal', 18, 0, 0, 0);
insert into sys.args values (18367, 775, 'arg_1', 'blob', 0, 0, 1, 1);
insert into sys.args values (18368, 775, 'arg_2', 'decimal', 18, 0, 1, 2);
insert into sys.functions values (776, 'scale_up', '*', 'calc', 0, 1, false, false, false, 2000);
insert into sys.args values (18369, 776, 'res_0', 'decimal', 18, 0, 0, 0);
insert into sys.args values (18370, 776, 'arg_1', 'geometry', 0, 0, 1, 1);
insert into sys.args values (18371, 776, 'arg_2', 'decimal', 18, 0, 1, 2);
insert into sys.functions values (777, 'scale_up', '*', 'calc', 0, 1, false, false, false, 2000);
insert into sys.args values (18372, 777, 'res_0', 'decimal', 18, 0, 0, 0);
insert into sys.args values (18373, 777, 'arg_1', 'geometrya', 0, 0, 1, 1);
insert into sys.args values (18374, 777, 'arg_2', 'decimal', 18, 0, 1, 2);
insert into sys.functions values (778, 'scale_up', '*', 'calc', 0, 1, false, false, false, 2000);
insert into sys.args values (18375, 778, 'res_0', 'decimal', 18, 0, 0, 0);
insert into sys.args values (18376, 778, 'arg_1', 'mbr', 0, 0, 1, 1);
insert into sys.args values (18377, 778, 'arg_2', 'decimal', 18, 0, 1, 2);
insert into sys.functions values (779, 'scale_up', '*', 'calc', 0, 1, false, false, false, 2000);
insert into sys.args values (18378, 779, 'res_0', 'decimal', 38, 0, 0, 0);
insert into sys.args values (18379, 779, 'arg_1', 'oid', 63, 0, 1, 1);
insert into sys.args values (18380, 779, 'arg_2', 'decimal', 38, 0, 1, 2);
insert into sys.functions values (780, 'scale_up', '*', 'calc', 0, 1, false, false, false, 2000);
insert into sys.args values (18381, 780, 'res_0', 'decimal', 38, 0, 0, 0);
insert into sys.args values (18382, 780, 'arg_1', 'tinyint', 8, 0, 1, 1);
insert into sys.args values (18383, 780, 'arg_2', 'decimal', 38, 0, 1, 2);
insert into sys.functions values (781, 'scale_up', '*', 'calc', 0, 1, false, false, false, 2000);
insert into sys.args values (18384, 781, 'res_0', 'decimal', 38, 0, 0, 0);
insert into sys.args values (18385, 781, 'arg_1', 'smallint', 16, 0, 1, 1);
insert into sys.args values (18386, 781, 'arg_2', 'decimal', 38, 0, 1, 2);
insert into sys.functions values (782, 'scale_up', '*', 'calc', 0, 1, false, false, false, 2000);
insert into sys.args values (18387, 782, 'res_0', 'decimal', 38, 0, 0, 0);
insert into sys.args values (18388, 782, 'arg_1', 'int', 32, 0, 1, 1);
insert into sys.args values (18389, 782, 'arg_2', 'decimal', 38, 0, 1, 2);
insert into sys.functions values (783, 'scale_up', '*', 'calc', 0, 1, false, false, false, 2000);
insert into sys.args values (18390, 783, 'res_0', 'decimal', 38, 0, 0, 0);
insert into sys.args values (18391, 783, 'arg_1', 'bigint', 64, 0, 1, 1);
insert into sys.args values (18392, 783, 'arg_2', 'decimal', 38, 0, 1, 2);
insert into sys.functions values (784, 'scale_up', '*', 'calc', 0, 1, false, false, false, 2000);
insert into sys.args values (18393, 784, 'res_0', 'decimal', 38, 0, 0, 0);
insert into sys.args values (18394, 784, 'arg_1', 'hugeint', 128, 0, 1, 1);
insert into sys.args values (18395, 784, 'arg_2', 'decimal', 38, 0, 1, 2);
insert into sys.functions values (785, 'scale_up', '*', 'calc', 0, 1, false, false, false, 2000);
insert into sys.args values (18396, 785, 'res_0', 'decimal', 38, 0, 0, 0);
insert into sys.args values (18397, 785, 'arg_1', 'decimal', 2, 0, 1, 1);
insert into sys.args values (18398, 785, 'arg_2', 'decimal', 38, 0, 1, 2);
insert into sys.functions values (786, 'scale_up', '*', 'calc', 0, 1, false, false, false, 2000);
insert into sys.args values (18399, 786, 'res_0', 'decimal', 38, 0, 0, 0);
insert into sys.args values (18400, 786, 'arg_1', 'decimal', 4, 0, 1, 1);
insert into sys.args values (18401, 786, 'arg_2', 'decimal', 38, 0, 1, 2);
insert into sys.functions values (787, 'scale_up', '*', 'calc', 0, 1, false, false, false, 2000);
insert into sys.args values (18402, 787, 'res_0', 'decimal', 38, 0, 0, 0);
insert into sys.args values (18403, 787, 'arg_1', 'decimal', 9, 0, 1, 1);
insert into sys.args values (18404, 787, 'arg_2', 'decimal', 38, 0, 1, 2);
insert into sys.functions values (788, 'scale_up', '*', 'calc', 0, 1, false, false, false, 2000);
insert into sys.args values (18405, 788, 'res_0', 'decimal', 38, 0, 0, 0);
insert into sys.args values (18406, 788, 'arg_1', 'decimal', 18, 0, 1, 1);
insert into sys.args values (18407, 788, 'arg_2', 'decimal', 38, 0, 1, 2);
insert into sys.functions values (789, 'scale_up', '*', 'calc', 0, 1, false, false, false, 2000);
insert into sys.args values (18408, 789, 'res_0', 'decimal', 38, 0, 0, 0);
insert into sys.args values (18409, 789, 'arg_1', 'decimal', 38, 0, 1, 1);
insert into sys.args values (18410, 789, 'arg_2', 'decimal', 38, 0, 1, 2);
insert into sys.functions values (790, 'scale_up', '*', 'calc', 0, 1, false, false, false, 2000);
insert into sys.args values (18411, 790, 'res_0', 'decimal', 38, 0, 0, 0);
insert into sys.args values (18412, 790, 'arg_1', 'real', 24, 0, 1, 1);
insert into sys.args values (18413, 790, 'arg_2', 'decimal', 38, 0, 1, 2);
insert into sys.functions values (791, 'scale_up', '*', 'calc', 0, 1, false, false, false, 2000);
insert into sys.args values (18414, 791, 'res_0', 'decimal', 38, 0, 0, 0);
insert into sys.args values (18415, 791, 'arg_1', 'double', 53, 0, 1, 1);
insert into sys.args values (18416, 791, 'arg_2', 'decimal', 38, 0, 1, 2);
insert into sys.functions values (792, 'scale_up', '*', 'calc', 0, 1, false, false, false, 2000);
insert into sys.args values (18417, 792, 'res_0', 'decimal', 38, 0, 0, 0);
insert into sys.args values (18418, 792, 'arg_1', 'month_interval', 32, 0, 1, 1);
insert into sys.args values (18419, 792, 'arg_2', 'decimal', 38, 0, 1, 2);
insert into sys.functions values (793, 'scale_up', '*', 'calc', 0, 1, false, false, false, 2000);
insert into sys.args values (18420, 793, 'res_0', 'decimal', 38, 0, 0, 0);
insert into sys.args values (18421, 793, 'arg_1', 'sec_interval', 13, 0, 1, 1);
insert into sys.args values (18422, 793, 'arg_2', 'decimal', 38, 0, 1, 2);
insert into sys.functions values (794, 'scale_up', '*', 'calc', 0, 1, false, false, false, 2000);
insert into sys.args values (18423, 794, 'res_0', 'decimal', 38, 0, 0, 0);
insert into sys.args values (18424, 794, 'arg_1', 'time', 7, 0, 1, 1);
insert into sys.args values (18425, 794, 'arg_2', 'decimal', 38, 0, 1, 2);
insert into sys.functions values (795, 'scale_up', '*', 'calc', 0, 1, false, false, false, 2000);
insert into sys.args values (18426, 795, 'res_0', 'decimal', 38, 0, 0, 0);
insert into sys.args values (18427, 795, 'arg_1', 'timetz', 7, 0, 1, 1);
insert into sys.args values (18428, 795, 'arg_2', 'decimal', 38, 0, 1, 2);
insert into sys.functions values (796, 'scale_up', '*', 'calc', 0, 1, false, false, false, 2000);
insert into sys.args values (18429, 796, 'res_0', 'decimal', 38, 0, 0, 0);
insert into sys.args values (18430, 796, 'arg_1', 'date', 0, 0, 1, 1);
insert into sys.args values (18431, 796, 'arg_2', 'decimal', 38, 0, 1, 2);
insert into sys.functions values (797, 'scale_up', '*', 'calc', 0, 1, false, false, false, 2000);
insert into sys.args values (18432, 797, 'res_0', 'decimal', 38, 0, 0, 0);
insert into sys.args values (18433, 797, 'arg_1', 'timestamp', 7, 0, 1, 1);
insert into sys.args values (18434, 797, 'arg_2', 'decimal', 38, 0, 1, 2);
insert into sys.functions values (798, 'scale_up', '*', 'calc', 0, 1, false, false, false, 2000);
insert into sys.args values (18435, 798, 'res_0', 'decimal', 38, 0, 0, 0);
insert into sys.args values (18436, 798, 'arg_1', 'timestamptz', 7, 0, 1, 1);
insert into sys.args values (18437, 798, 'arg_2', 'decimal', 38, 0, 1, 2);
insert into sys.functions values (799, 'scale_up', '*', 'calc', 0, 1, false, false, false, 2000);
insert into sys.args values (18438, 799, 'res_0', 'decimal', 38, 0, 0, 0);
insert into sys.args values (18439, 799, 'arg_1', 'blob', 0, 0, 1, 1);
insert into sys.args values (18440, 799, 'arg_2', 'decimal', 38, 0, 1, 2);
insert into sys.functions values (800, 'scale_up', '*', 'calc', 0, 1, false, false, false, 2000);
insert into sys.args values (18441, 800, 'res_0', 'decimal', 38, 0, 0, 0);
insert into sys.args values (18442, 800, 'arg_1', 'geometry', 0, 0, 1, 1);
insert into sys.args values (18443, 800, 'arg_2', 'decimal', 38, 0, 1, 2);
insert into sys.functions values (801, 'scale_up', '*', 'calc', 0, 1, false, false, false, 2000);
insert into sys.args values (18444, 801, 'res_0', 'decimal', 38, 0, 0, 0);
insert into sys.args values (18445, 801, 'arg_1', 'geometrya', 0, 0, 1, 1);
insert into sys.args values (18446, 801, 'arg_2', 'decimal', 38, 0, 1, 2);
insert into sys.functions values (802, 'scale_up', '*', 'calc', 0, 1, false, false, false, 2000);
insert into sys.args values (18447, 802, 'res_0', 'decimal', 38, 0, 0, 0);
insert into sys.args values (18448, 802, 'arg_1', 'mbr', 0, 0, 1, 1);
insert into sys.args values (18449, 802, 'arg_2', 'decimal', 38, 0, 1, 2);
insert into sys.functions values (803, 'scale_up', '*', 'calc', 0, 1, false, false, false, 2000);
insert into sys.args values (18450, 803, 'res_0', 'real', 24, 0, 0, 0);
insert into sys.args values (18451, 803, 'arg_1', 'oid', 63, 0, 1, 1);
insert into sys.args values (18452, 803, 'arg_2', 'real', 24, 0, 1, 2);
insert into sys.functions values (804, 'scale_up', '*', 'calc', 0, 1, false, false, false, 2000);
insert into sys.args values (18453, 804, 'res_0', 'real', 24, 0, 0, 0);
insert into sys.args values (18454, 804, 'arg_1', 'tinyint', 8, 0, 1, 1);
insert into sys.args values (18455, 804, 'arg_2', 'real', 24, 0, 1, 2);
insert into sys.functions values (805, 'scale_up', '*', 'calc', 0, 1, false, false, false, 2000);
insert into sys.args values (18456, 805, 'res_0', 'real', 24, 0, 0, 0);
insert into sys.args values (18457, 805, 'arg_1', 'smallint', 16, 0, 1, 1);
insert into sys.args values (18458, 805, 'arg_2', 'real', 24, 0, 1, 2);
insert into sys.functions values (806, 'scale_up', '*', 'calc', 0, 1, false, false, false, 2000);
insert into sys.args values (18459, 806, 'res_0', 'real', 24, 0, 0, 0);
insert into sys.args values (18460, 806, 'arg_1', 'int', 32, 0, 1, 1);
insert into sys.args values (18461, 806, 'arg_2', 'real', 24, 0, 1, 2);
insert into sys.functions values (807, 'scale_up', '*', 'calc', 0, 1, false, false, false, 2000);
insert into sys.args values (18462, 807, 'res_0', 'real', 24, 0, 0, 0);
insert into sys.args values (18463, 807, 'arg_1', 'bigint', 64, 0, 1, 1);
insert into sys.args values (18464, 807, 'arg_2', 'real', 24, 0, 1, 2);
insert into sys.functions values (808, 'scale_up', '*', 'calc', 0, 1, false, false, false, 2000);
insert into sys.args values (18465, 808, 'res_0', 'real', 24, 0, 0, 0);
insert into sys.args values (18466, 808, 'arg_1', 'hugeint', 128, 0, 1, 1);
insert into sys.args values (18467, 808, 'arg_2', 'real', 24, 0, 1, 2);
insert into sys.functions values (809, 'scale_up', '*', 'calc', 0, 1, false, false, false, 2000);
insert into sys.args values (18468, 809, 'res_0', 'real', 24, 0, 0, 0);
insert into sys.args values (18469, 809, 'arg_1', 'decimal', 2, 0, 1, 1);
insert into sys.args values (18470, 809, 'arg_2', 'real', 24, 0, 1, 2);
insert into sys.functions values (810, 'scale_up', '*', 'calc', 0, 1, false, false, false, 2000);
insert into sys.args values (18471, 810, 'res_0', 'real', 24, 0, 0, 0);
insert into sys.args values (18472, 810, 'arg_1', 'decimal', 4, 0, 1, 1);
insert into sys.args values (18473, 810, 'arg_2', 'real', 24, 0, 1, 2);
insert into sys.functions values (811, 'scale_up', '*', 'calc', 0, 1, false, false, false, 2000);
insert into sys.args values (18474, 811, 'res_0', 'real', 24, 0, 0, 0);
insert into sys.args values (18475, 811, 'arg_1', 'decimal', 9, 0, 1, 1);
insert into sys.args values (18476, 811, 'arg_2', 'real', 24, 0, 1, 2);
insert into sys.functions values (812, 'scale_up', '*', 'calc', 0, 1, false, false, false, 2000);
insert into sys.args values (18477, 812, 'res_0', 'real', 24, 0, 0, 0);
insert into sys.args values (18478, 812, 'arg_1', 'decimal', 18, 0, 1, 1);
insert into sys.args values (18479, 812, 'arg_2', 'real', 24, 0, 1, 2);
insert into sys.functions values (813, 'scale_up', '*', 'calc', 0, 1, false, false, false, 2000);
insert into sys.args values (18480, 813, 'res_0', 'real', 24, 0, 0, 0);
insert into sys.args values (18481, 813, 'arg_1', 'decimal', 38, 0, 1, 1);
insert into sys.args values (18482, 813, 'arg_2', 'real', 24, 0, 1, 2);
insert into sys.functions values (814, 'scale_up', '*', 'calc', 0, 1, false, false, false, 2000);
insert into sys.args values (18483, 814, 'res_0', 'real', 24, 0, 0, 0);
insert into sys.args values (18484, 814, 'arg_1', 'real', 24, 0, 1, 1);
insert into sys.args values (18485, 814, 'arg_2', 'real', 24, 0, 1, 2);
insert into sys.functions values (815, 'scale_up', '*', 'calc', 0, 1, false, false, false, 2000);
insert into sys.args values (18486, 815, 'res_0', 'real', 24, 0, 0, 0);
insert into sys.args values (18487, 815, 'arg_1', 'double', 53, 0, 1, 1);
insert into sys.args values (18488, 815, 'arg_2', 'real', 24, 0, 1, 2);
insert into sys.functions values (816, 'scale_up', '*', 'calc', 0, 1, false, false, false, 2000);
insert into sys.args values (18489, 816, 'res_0', 'real', 24, 0, 0, 0);
insert into sys.args values (18490, 816, 'arg_1', 'month_interval', 32, 0, 1, 1);
insert into sys.args values (18491, 816, 'arg_2', 'real', 24, 0, 1, 2);
insert into sys.functions values (817, 'scale_up', '*', 'calc', 0, 1, false, false, false, 2000);
insert into sys.args values (18492, 817, 'res_0', 'real', 24, 0, 0, 0);
insert into sys.args values (18493, 817, 'arg_1', 'sec_interval', 13, 0, 1, 1);
insert into sys.args values (18494, 817, 'arg_2', 'real', 24, 0, 1, 2);
insert into sys.functions values (818, 'scale_up', '*', 'calc', 0, 1, false, false, false, 2000);
insert into sys.args values (18495, 818, 'res_0', 'real', 24, 0, 0, 0);
insert into sys.args values (18496, 818, 'arg_1', 'time', 7, 0, 1, 1);
insert into sys.args values (18497, 818, 'arg_2', 'real', 24, 0, 1, 2);
insert into sys.functions values (819, 'scale_up', '*', 'calc', 0, 1, false, false, false, 2000);
insert into sys.args values (18498, 819, 'res_0', 'real', 24, 0, 0, 0);
insert into sys.args values (18499, 819, 'arg_1', 'timetz', 7, 0, 1, 1);
insert into sys.args values (18500, 819, 'arg_2', 'real', 24, 0, 1, 2);
insert into sys.functions values (820, 'scale_up', '*', 'calc', 0, 1, false, false, false, 2000);
insert into sys.args values (18501, 820, 'res_0', 'real', 24, 0, 0, 0);
insert into sys.args values (18502, 820, 'arg_1', 'date', 0, 0, 1, 1);
insert into sys.args values (18503, 820, 'arg_2', 'real', 24, 0, 1, 2);
insert into sys.functions values (821, 'scale_up', '*', 'calc', 0, 1, false, false, false, 2000);
insert into sys.args values (18504, 821, 'res_0', 'real', 24, 0, 0, 0);
insert into sys.args values (18505, 821, 'arg_1', 'timestamp', 7, 0, 1, 1);
insert into sys.args values (18506, 821, 'arg_2', 'real', 24, 0, 1, 2);
insert into sys.functions values (822, 'scale_up', '*', 'calc', 0, 1, false, false, false, 2000);
insert into sys.args values (18507, 822, 'res_0', 'real', 24, 0, 0, 0);
insert into sys.args values (18508, 822, 'arg_1', 'timestamptz', 7, 0, 1, 1);
insert into sys.args values (18509, 822, 'arg_2', 'real', 24, 0, 1, 2);
insert into sys.functions values (823, 'scale_up', '*', 'calc', 0, 1, false, false, false, 2000);
insert into sys.args values (18510, 823, 'res_0', 'real', 24, 0, 0, 0);
insert into sys.args values (18511, 823, 'arg_1', 'blob', 0, 0, 1, 1);
insert into sys.args values (18512, 823, 'arg_2', 'real', 24, 0, 1, 2);
insert into sys.functions values (824, 'scale_up', '*', 'calc', 0, 1, false, false, false, 2000);
insert into sys.args values (18513, 824, 'res_0', 'real', 24, 0, 0, 0);
insert into sys.args values (18514, 824, 'arg_1', 'geometry', 0, 0, 1, 1);
insert into sys.args values (18515, 824, 'arg_2', 'real', 24, 0, 1, 2);
insert into sys.functions values (825, 'scale_up', '*', 'calc', 0, 1, false, false, false, 2000);
insert into sys.args values (18516, 825, 'res_0', 'real', 24, 0, 0, 0);
insert into sys.args values (18517, 825, 'arg_1', 'geometrya', 0, 0, 1, 1);
insert into sys.args values (18518, 825, 'arg_2', 'real', 24, 0, 1, 2);
insert into sys.functions values (826, 'scale_up', '*', 'calc', 0, 1, false, false, false, 2000);
insert into sys.args values (18519, 826, 'res_0', 'real', 24, 0, 0, 0);
insert into sys.args values (18520, 826, 'arg_1', 'mbr', 0, 0, 1, 1);
insert into sys.args values (18521, 826, 'arg_2', 'real', 24, 0, 1, 2);
insert into sys.functions values (827, 'scale_up', '*', 'calc', 0, 1, false, false, false, 2000);
insert into sys.args values (18522, 827, 'res_0', 'double', 53, 0, 0, 0);
insert into sys.args values (18523, 827, 'arg_1', 'oid', 63, 0, 1, 1);
insert into sys.args values (18524, 827, 'arg_2', 'double', 53, 0, 1, 2);
insert into sys.functions values (828, 'scale_up', '*', 'calc', 0, 1, false, false, false, 2000);
insert into sys.args values (18525, 828, 'res_0', 'double', 53, 0, 0, 0);
insert into sys.args values (18526, 828, 'arg_1', 'tinyint', 8, 0, 1, 1);
insert into sys.args values (18527, 828, 'arg_2', 'double', 53, 0, 1, 2);
insert into sys.functions values (829, 'scale_up', '*', 'calc', 0, 1, false, false, false, 2000);
insert into sys.args values (18528, 829, 'res_0', 'double', 53, 0, 0, 0);
insert into sys.args values (18529, 829, 'arg_1', 'smallint', 16, 0, 1, 1);
insert into sys.args values (18530, 829, 'arg_2', 'double', 53, 0, 1, 2);
insert into sys.functions values (830, 'scale_up', '*', 'calc', 0, 1, false, false, false, 2000);
insert into sys.args values (18531, 830, 'res_0', 'double', 53, 0, 0, 0);
insert into sys.args values (18532, 830, 'arg_1', 'int', 32, 0, 1, 1);
insert into sys.args values (18533, 830, 'arg_2', 'double', 53, 0, 1, 2);
insert into sys.functions values (831, 'scale_up', '*', 'calc', 0, 1, false, false, false, 2000);
insert into sys.args values (18534, 831, 'res_0', 'double', 53, 0, 0, 0);
insert into sys.args values (18535, 831, 'arg_1', 'bigint', 64, 0, 1, 1);
insert into sys.args values (18536, 831, 'arg_2', 'double', 53, 0, 1, 2);
insert into sys.functions values (832, 'scale_up', '*', 'calc', 0, 1, false, false, false, 2000);
insert into sys.args values (18537, 832, 'res_0', 'double', 53, 0, 0, 0);
insert into sys.args values (18538, 832, 'arg_1', 'hugeint', 128, 0, 1, 1);
insert into sys.args values (18539, 832, 'arg_2', 'double', 53, 0, 1, 2);
insert into sys.functions values (833, 'scale_up', '*', 'calc', 0, 1, false, false, false, 2000);
insert into sys.args values (18540, 833, 'res_0', 'double', 53, 0, 0, 0);
insert into sys.args values (18541, 833, 'arg_1', 'decimal', 2, 0, 1, 1);
insert into sys.args values (18542, 833, 'arg_2', 'double', 53, 0, 1, 2);
insert into sys.functions values (834, 'scale_up', '*', 'calc', 0, 1, false, false, false, 2000);
insert into sys.args values (18543, 834, 'res_0', 'double', 53, 0, 0, 0);
insert into sys.args values (18544, 834, 'arg_1', 'decimal', 4, 0, 1, 1);
insert into sys.args values (18545, 834, 'arg_2', 'double', 53, 0, 1, 2);
insert into sys.functions values (835, 'scale_up', '*', 'calc', 0, 1, false, false, false, 2000);
insert into sys.args values (18546, 835, 'res_0', 'double', 53, 0, 0, 0);
insert into sys.args values (18547, 835, 'arg_1', 'decimal', 9, 0, 1, 1);
insert into sys.args values (18548, 835, 'arg_2', 'double', 53, 0, 1, 2);
insert into sys.functions values (836, 'scale_up', '*', 'calc', 0, 1, false, false, false, 2000);
insert into sys.args values (18549, 836, 'res_0', 'double', 53, 0, 0, 0);
insert into sys.args values (18550, 836, 'arg_1', 'decimal', 18, 0, 1, 1);
insert into sys.args values (18551, 836, 'arg_2', 'double', 53, 0, 1, 2);
insert into sys.functions values (837, 'scale_up', '*', 'calc', 0, 1, false, false, false, 2000);
insert into sys.args values (18552, 837, 'res_0', 'double', 53, 0, 0, 0);
insert into sys.args values (18553, 837, 'arg_1', 'decimal', 38, 0, 1, 1);
insert into sys.args values (18554, 837, 'arg_2', 'double', 53, 0, 1, 2);
insert into sys.functions values (838, 'scale_up', '*', 'calc', 0, 1, false, false, false, 2000);
insert into sys.args values (18555, 838, 'res_0', 'double', 53, 0, 0, 0);
insert into sys.args values (18556, 838, 'arg_1', 'real', 24, 0, 1, 1);
insert into sys.args values (18557, 838, 'arg_2', 'double', 53, 0, 1, 2);
insert into sys.functions values (839, 'scale_up', '*', 'calc', 0, 1, false, false, false, 2000);
insert into sys.args values (18558, 839, 'res_0', 'double', 53, 0, 0, 0);
insert into sys.args values (18559, 839, 'arg_1', 'double', 53, 0, 1, 1);
insert into sys.args values (18560, 839, 'arg_2', 'double', 53, 0, 1, 2);
insert into sys.functions values (840, 'scale_up', '*', 'calc', 0, 1, false, false, false, 2000);
insert into sys.args values (18561, 840, 'res_0', 'double', 53, 0, 0, 0);
insert into sys.args values (18562, 840, 'arg_1', 'month_interval', 32, 0, 1, 1);
insert into sys.args values (18563, 840, 'arg_2', 'double', 53, 0, 1, 2);
insert into sys.functions values (841, 'scale_up', '*', 'calc', 0, 1, false, false, false, 2000);
insert into sys.args values (18564, 841, 'res_0', 'double', 53, 0, 0, 0);
insert into sys.args values (18565, 841, 'arg_1', 'sec_interval', 13, 0, 1, 1);
insert into sys.args values (18566, 841, 'arg_2', 'double', 53, 0, 1, 2);
insert into sys.functions values (842, 'scale_up', '*', 'calc', 0, 1, false, false, false, 2000);
insert into sys.args values (18567, 842, 'res_0', 'double', 53, 0, 0, 0);
insert into sys.args values (18568, 842, 'arg_1', 'time', 7, 0, 1, 1);
insert into sys.args values (18569, 842, 'arg_2', 'double', 53, 0, 1, 2);
insert into sys.functions values (843, 'scale_up', '*', 'calc', 0, 1, false, false, false, 2000);
insert into sys.args values (18570, 843, 'res_0', 'double', 53, 0, 0, 0);
insert into sys.args values (18571, 843, 'arg_1', 'timetz', 7, 0, 1, 1);
insert into sys.args values (18572, 843, 'arg_2', 'double', 53, 0, 1, 2);
insert into sys.functions values (844, 'scale_up', '*', 'calc', 0, 1, false, false, false, 2000);
insert into sys.args values (18573, 844, 'res_0', 'double', 53, 0, 0, 0);
insert into sys.args values (18574, 844, 'arg_1', 'date', 0, 0, 1, 1);
insert into sys.args values (18575, 844, 'arg_2', 'double', 53, 0, 1, 2);
insert into sys.functions values (845, 'scale_up', '*', 'calc', 0, 1, false, false, false, 2000);
insert into sys.args values (18576, 845, 'res_0', 'double', 53, 0, 0, 0);
insert into sys.args values (18577, 845, 'arg_1', 'timestamp', 7, 0, 1, 1);
insert into sys.args values (18578, 845, 'arg_2', 'double', 53, 0, 1, 2);
insert into sys.functions values (846, 'scale_up', '*', 'calc', 0, 1, false, false, false, 2000);
insert into sys.args values (18579, 846, 'res_0', 'double', 53, 0, 0, 0);
insert into sys.args values (18580, 846, 'arg_1', 'timestamptz', 7, 0, 1, 1);
insert into sys.args values (18581, 846, 'arg_2', 'double', 53, 0, 1, 2);
insert into sys.functions values (847, 'scale_up', '*', 'calc', 0, 1, false, false, false, 2000);
insert into sys.args values (18582, 847, 'res_0', 'double', 53, 0, 0, 0);
insert into sys.args values (18583, 847, 'arg_1', 'blob', 0, 0, 1, 1);
insert into sys.args values (18584, 847, 'arg_2', 'double', 53, 0, 1, 2);
insert into sys.functions values (848, 'scale_up', '*', 'calc', 0, 1, false, false, false, 2000);
insert into sys.args values (18585, 848, 'res_0', 'double', 53, 0, 0, 0);
insert into sys.args values (18586, 848, 'arg_1', 'geometry', 0, 0, 1, 1);
insert into sys.args values (18587, 848, 'arg_2', 'double', 53, 0, 1, 2);
insert into sys.functions values (849, 'scale_up', '*', 'calc', 0, 1, false, false, false, 2000);
insert into sys.args values (18588, 849, 'res_0', 'double', 53, 0, 0, 0);
insert into sys.args values (18589, 849, 'arg_1', 'geometrya', 0, 0, 1, 1);
insert into sys.args values (18590, 849, 'arg_2', 'double', 53, 0, 1, 2);
insert into sys.functions values (850, 'scale_up', '*', 'calc', 0, 1, false, false, false, 2000);
insert into sys.args values (18591, 850, 'res_0', 'double', 53, 0, 0, 0);
insert into sys.args values (18592, 850, 'arg_1', 'mbr', 0, 0, 1, 1);
insert into sys.args values (18593, 850, 'arg_2', 'double', 53, 0, 1, 2);
insert into sys.functions values (851, 'scale_up', '*', 'calc', 0, 1, false, false, false, 2000);
insert into sys.args values (18594, 851, 'res_0', 'month_interval', 32, 0, 0, 0);
insert into sys.args values (18595, 851, 'arg_1', 'oid', 63, 0, 1, 1);
insert into sys.args values (18596, 851, 'arg_2', 'month_interval', 32, 0, 1, 2);
insert into sys.functions values (852, 'scale_up', '*', 'calc', 0, 1, false, false, false, 2000);
insert into sys.args values (18597, 852, 'res_0', 'month_interval', 32, 0, 0, 0);
insert into sys.args values (18598, 852, 'arg_1', 'tinyint', 8, 0, 1, 1);
insert into sys.args values (18599, 852, 'arg_2', 'month_interval', 32, 0, 1, 2);
insert into sys.functions values (853, 'scale_up', '*', 'calc', 0, 1, false, false, false, 2000);
insert into sys.args values (18600, 853, 'res_0', 'month_interval', 32, 0, 0, 0);
insert into sys.args values (18601, 853, 'arg_1', 'smallint', 16, 0, 1, 1);
insert into sys.args values (18602, 853, 'arg_2', 'month_interval', 32, 0, 1, 2);
insert into sys.functions values (854, 'scale_up', '*', 'calc', 0, 1, false, false, false, 2000);
insert into sys.args values (18603, 854, 'res_0', 'month_interval', 32, 0, 0, 0);
insert into sys.args values (18604, 854, 'arg_1', 'int', 32, 0, 1, 1);
insert into sys.args values (18605, 854, 'arg_2', 'month_interval', 32, 0, 1, 2);
insert into sys.functions values (855, 'scale_up', '*', 'calc', 0, 1, false, false, false, 2000);
insert into sys.args values (18606, 855, 'res_0', 'month_interval', 32, 0, 0, 0);
insert into sys.args values (18607, 855, 'arg_1', 'bigint', 64, 0, 1, 1);
insert into sys.args values (18608, 855, 'arg_2', 'month_interval', 32, 0, 1, 2);
insert into sys.functions values (856, 'scale_up', '*', 'calc', 0, 1, false, false, false, 2000);
insert into sys.args values (18609, 856, 'res_0', 'month_interval', 32, 0, 0, 0);
insert into sys.args values (18610, 856, 'arg_1', 'hugeint', 128, 0, 1, 1);
insert into sys.args values (18611, 856, 'arg_2', 'month_interval', 32, 0, 1, 2);
insert into sys.functions values (857, 'scale_up', '*', 'calc', 0, 1, false, false, false, 2000);
insert into sys.args values (18612, 857, 'res_0', 'month_interval', 32, 0, 0, 0);
insert into sys.args values (18613, 857, 'arg_1', 'decimal', 2, 0, 1, 1);
insert into sys.args values (18614, 857, 'arg_2', 'month_interval', 32, 0, 1, 2);
insert into sys.functions values (858, 'scale_up', '*', 'calc', 0, 1, false, false, false, 2000);
insert into sys.args values (18615, 858, 'res_0', 'month_interval', 32, 0, 0, 0);
insert into sys.args values (18616, 858, 'arg_1', 'decimal', 4, 0, 1, 1);
insert into sys.args values (18617, 858, 'arg_2', 'month_interval', 32, 0, 1, 2);
insert into sys.functions values (859, 'scale_up', '*', 'calc', 0, 1, false, false, false, 2000);
insert into sys.args values (18618, 859, 'res_0', 'month_interval', 32, 0, 0, 0);
insert into sys.args values (18619, 859, 'arg_1', 'decimal', 9, 0, 1, 1);
insert into sys.args values (18620, 859, 'arg_2', 'month_interval', 32, 0, 1, 2);
insert into sys.functions values (860, 'scale_up', '*', 'calc', 0, 1, false, false, false, 2000);
insert into sys.args values (18621, 860, 'res_0', 'month_interval', 32, 0, 0, 0);
insert into sys.args values (18622, 860, 'arg_1', 'decimal', 18, 0, 1, 1);
insert into sys.args values (18623, 860, 'arg_2', 'month_interval', 32, 0, 1, 2);
insert into sys.functions values (861, 'scale_up', '*', 'calc', 0, 1, false, false, false, 2000);
insert into sys.args values (18624, 861, 'res_0', 'month_interval', 32, 0, 0, 0);
insert into sys.args values (18625, 861, 'arg_1', 'decimal', 38, 0, 1, 1);
insert into sys.args values (18626, 861, 'arg_2', 'month_interval', 32, 0, 1, 2);
insert into sys.functions values (862, 'scale_up', '*', 'calc', 0, 1, false, false, false, 2000);
insert into sys.args values (18627, 862, 'res_0', 'month_interval', 32, 0, 0, 0);
insert into sys.args values (18628, 862, 'arg_1', 'real', 24, 0, 1, 1);
insert into sys.args values (18629, 862, 'arg_2', 'month_interval', 32, 0, 1, 2);
insert into sys.functions values (863, 'scale_up', '*', 'calc', 0, 1, false, false, false, 2000);
insert into sys.args values (18630, 863, 'res_0', 'month_interval', 32, 0, 0, 0);
insert into sys.args values (18631, 863, 'arg_1', 'double', 53, 0, 1, 1);
insert into sys.args values (18632, 863, 'arg_2', 'month_interval', 32, 0, 1, 2);
insert into sys.functions values (864, 'scale_up', '*', 'calc', 0, 1, false, false, false, 2000);
insert into sys.args values (18633, 864, 'res_0', 'month_interval', 32, 0, 0, 0);
insert into sys.args values (18634, 864, 'arg_1', 'month_interval', 32, 0, 1, 1);
insert into sys.args values (18635, 864, 'arg_2', 'month_interval', 32, 0, 1, 2);
insert into sys.functions values (865, 'scale_up', '*', 'calc', 0, 1, false, false, false, 2000);
insert into sys.args values (18636, 865, 'res_0', 'month_interval', 32, 0, 0, 0);
insert into sys.args values (18637, 865, 'arg_1', 'sec_interval', 13, 0, 1, 1);
insert into sys.args values (18638, 865, 'arg_2', 'month_interval', 32, 0, 1, 2);
insert into sys.functions values (866, 'scale_up', '*', 'calc', 0, 1, false, false, false, 2000);
insert into sys.args values (18639, 866, 'res_0', 'month_interval', 32, 0, 0, 0);
insert into sys.args values (18640, 866, 'arg_1', 'time', 7, 0, 1, 1);
insert into sys.args values (18641, 866, 'arg_2', 'month_interval', 32, 0, 1, 2);
insert into sys.functions values (867, 'scale_up', '*', 'calc', 0, 1, false, false, false, 2000);
insert into sys.args values (18642, 867, 'res_0', 'month_interval', 32, 0, 0, 0);
insert into sys.args values (18643, 867, 'arg_1', 'timetz', 7, 0, 1, 1);
insert into sys.args values (18644, 867, 'arg_2', 'month_interval', 32, 0, 1, 2);
insert into sys.functions values (868, 'scale_up', '*', 'calc', 0, 1, false, false, false, 2000);
insert into sys.args values (18645, 868, 'res_0', 'month_interval', 32, 0, 0, 0);
insert into sys.args values (18646, 868, 'arg_1', 'date', 0, 0, 1, 1);
insert into sys.args values (18647, 868, 'arg_2', 'month_interval', 32, 0, 1, 2);
insert into sys.functions values (869, 'scale_up', '*', 'calc', 0, 1, false, false, false, 2000);
insert into sys.args values (18648, 869, 'res_0', 'month_interval', 32, 0, 0, 0);
insert into sys.args values (18649, 869, 'arg_1', 'timestamp', 7, 0, 1, 1);
insert into sys.args values (18650, 869, 'arg_2', 'month_interval', 32, 0, 1, 2);
insert into sys.functions values (870, 'scale_up', '*', 'calc', 0, 1, false, false, false, 2000);
insert into sys.args values (18651, 870, 'res_0', 'month_interval', 32, 0, 0, 0);
insert into sys.args values (18652, 870, 'arg_1', 'timestamptz', 7, 0, 1, 1);
insert into sys.args values (18653, 870, 'arg_2', 'month_interval', 32, 0, 1, 2);
insert into sys.functions values (871, 'scale_up', '*', 'calc', 0, 1, false, false, false, 2000);
insert into sys.args values (18654, 871, 'res_0', 'month_interval', 32, 0, 0, 0);
insert into sys.args values (18655, 871, 'arg_1', 'blob', 0, 0, 1, 1);
insert into sys.args values (18656, 871, 'arg_2', 'month_interval', 32, 0, 1, 2);
insert into sys.functions values (872, 'scale_up', '*', 'calc', 0, 1, false, false, false, 2000);
insert into sys.args values (18657, 872, 'res_0', 'month_interval', 32, 0, 0, 0);
insert into sys.args values (18658, 872, 'arg_1', 'geometry', 0, 0, 1, 1);
insert into sys.args values (18659, 872, 'arg_2', 'month_interval', 32, 0, 1, 2);
insert into sys.functions values (873, 'scale_up', '*', 'calc', 0, 1, false, false, false, 2000);
insert into sys.args values (18660, 873, 'res_0', 'month_interval', 32, 0, 0, 0);
insert into sys.args values (18661, 873, 'arg_1', 'geometrya', 0, 0, 1, 1);
insert into sys.args values (18662, 873, 'arg_2', 'month_interval', 32, 0, 1, 2);
insert into sys.functions values (874, 'scale_up', '*', 'calc', 0, 1, false, false, false, 2000);
insert into sys.args values (18663, 874, 'res_0', 'month_interval', 32, 0, 0, 0);
insert into sys.args values (18664, 874, 'arg_1', 'mbr', 0, 0, 1, 1);
insert into sys.args values (18665, 874, 'arg_2', 'month_interval', 32, 0, 1, 2);
insert into sys.functions values (875, 'scale_up', '*', 'calc', 0, 1, false, false, false, 2000);
insert into sys.args values (18666, 875, 'res_0', 'sec_interval', 13, 0, 0, 0);
insert into sys.args values (18667, 875, 'arg_1', 'oid', 63, 0, 1, 1);
insert into sys.args values (18668, 875, 'arg_2', 'sec_interval', 13, 0, 1, 2);
insert into sys.functions values (876, 'scale_up', '*', 'calc', 0, 1, false, false, false, 2000);
insert into sys.args values (18669, 876, 'res_0', 'sec_interval', 13, 0, 0, 0);
insert into sys.args values (18670, 876, 'arg_1', 'tinyint', 8, 0, 1, 1);
insert into sys.args values (18671, 876, 'arg_2', 'sec_interval', 13, 0, 1, 2);
insert into sys.functions values (877, 'scale_up', '*', 'calc', 0, 1, false, false, false, 2000);
insert into sys.args values (18672, 877, 'res_0', 'sec_interval', 13, 0, 0, 0);
insert into sys.args values (18673, 877, 'arg_1', 'smallint', 16, 0, 1, 1);
insert into sys.args values (18674, 877, 'arg_2', 'sec_interval', 13, 0, 1, 2);
insert into sys.functions values (878, 'scale_up', '*', 'calc', 0, 1, false, false, false, 2000);
insert into sys.args values (18675, 878, 'res_0', 'sec_interval', 13, 0, 0, 0);
insert into sys.args values (18676, 878, 'arg_1', 'int', 32, 0, 1, 1);
insert into sys.args values (18677, 878, 'arg_2', 'sec_interval', 13, 0, 1, 2);
insert into sys.functions values (879, 'scale_up', '*', 'calc', 0, 1, false, false, false, 2000);
insert into sys.args values (18678, 879, 'res_0', 'sec_interval', 13, 0, 0, 0);
insert into sys.args values (18679, 879, 'arg_1', 'bigint', 64, 0, 1, 1);
insert into sys.args values (18680, 879, 'arg_2', 'sec_interval', 13, 0, 1, 2);
insert into sys.functions values (880, 'scale_up', '*', 'calc', 0, 1, false, false, false, 2000);
insert into sys.args values (18681, 880, 'res_0', 'sec_interval', 13, 0, 0, 0);
insert into sys.args values (18682, 880, 'arg_1', 'hugeint', 128, 0, 1, 1);
insert into sys.args values (18683, 880, 'arg_2', 'sec_interval', 13, 0, 1, 2);
insert into sys.functions values (881, 'scale_up', '*', 'calc', 0, 1, false, false, false, 2000);
insert into sys.args values (18684, 881, 'res_0', 'sec_interval', 13, 0, 0, 0);
insert into sys.args values (18685, 881, 'arg_1', 'decimal', 2, 0, 1, 1);
insert into sys.args values (18686, 881, 'arg_2', 'sec_interval', 13, 0, 1, 2);
insert into sys.functions values (882, 'scale_up', '*', 'calc', 0, 1, false, false, false, 2000);
insert into sys.args values (18687, 882, 'res_0', 'sec_interval', 13, 0, 0, 0);
insert into sys.args values (18688, 882, 'arg_1', 'decimal', 4, 0, 1, 1);
insert into sys.args values (18689, 882, 'arg_2', 'sec_interval', 13, 0, 1, 2);
insert into sys.functions values (883, 'scale_up', '*', 'calc', 0, 1, false, false, false, 2000);
insert into sys.args values (18690, 883, 'res_0', 'sec_interval', 13, 0, 0, 0);
insert into sys.args values (18691, 883, 'arg_1', 'decimal', 9, 0, 1, 1);
insert into sys.args values (18692, 883, 'arg_2', 'sec_interval', 13, 0, 1, 2);
insert into sys.functions values (884, 'scale_up', '*', 'calc', 0, 1, false, false, false, 2000);
insert into sys.args values (18693, 884, 'res_0', 'sec_interval', 13, 0, 0, 0);
insert into sys.args values (18694, 884, 'arg_1', 'decimal', 18, 0, 1, 1);
insert into sys.args values (18695, 884, 'arg_2', 'sec_interval', 13, 0, 1, 2);
insert into sys.functions values (885, 'scale_up', '*', 'calc', 0, 1, false, false, false, 2000);
insert into sys.args values (18696, 885, 'res_0', 'sec_interval', 13, 0, 0, 0);
insert into sys.args values (18697, 885, 'arg_1', 'decimal', 38, 0, 1, 1);
insert into sys.args values (18698, 885, 'arg_2', 'sec_interval', 13, 0, 1, 2);
insert into sys.functions values (886, 'scale_up', '*', 'calc', 0, 1, false, false, false, 2000);
insert into sys.args values (18699, 886, 'res_0', 'sec_interval', 13, 0, 0, 0);
insert into sys.args values (18700, 886, 'arg_1', 'real', 24, 0, 1, 1);
insert into sys.args values (18701, 886, 'arg_2', 'sec_interval', 13, 0, 1, 2);
insert into sys.functions values (887, 'scale_up', '*', 'calc', 0, 1, false, false, false, 2000);
insert into sys.args values (18702, 887, 'res_0', 'sec_interval', 13, 0, 0, 0);
insert into sys.args values (18703, 887, 'arg_1', 'double', 53, 0, 1, 1);
insert into sys.args values (18704, 887, 'arg_2', 'sec_interval', 13, 0, 1, 2);
insert into sys.functions values (888, 'scale_up', '*', 'calc', 0, 1, false, false, false, 2000);
insert into sys.args values (18705, 888, 'res_0', 'sec_interval', 13, 0, 0, 0);
insert into sys.args values (18706, 888, 'arg_1', 'month_interval', 32, 0, 1, 1);
insert into sys.args values (18707, 888, 'arg_2', 'sec_interval', 13, 0, 1, 2);
insert into sys.functions values (889, 'scale_up', '*', 'calc', 0, 1, false, false, false, 2000);
insert into sys.args values (18708, 889, 'res_0', 'sec_interval', 13, 0, 0, 0);
insert into sys.args values (18709, 889, 'arg_1', 'sec_interval', 13, 0, 1, 1);
insert into sys.args values (18710, 889, 'arg_2', 'sec_interval', 13, 0, 1, 2);
insert into sys.functions values (890, 'scale_up', '*', 'calc', 0, 1, false, false, false, 2000);
insert into sys.args values (18711, 890, 'res_0', 'sec_interval', 13, 0, 0, 0);
insert into sys.args values (18712, 890, 'arg_1', 'time', 7, 0, 1, 1);
insert into sys.args values (18713, 890, 'arg_2', 'sec_interval', 13, 0, 1, 2);
insert into sys.functions values (891, 'scale_up', '*', 'calc', 0, 1, false, false, false, 2000);
insert into sys.args values (18714, 891, 'res_0', 'sec_interval', 13, 0, 0, 0);
insert into sys.args values (18715, 891, 'arg_1', 'timetz', 7, 0, 1, 1);
insert into sys.args values (18716, 891, 'arg_2', 'sec_interval', 13, 0, 1, 2);
insert into sys.functions values (892, 'scale_up', '*', 'calc', 0, 1, false, false, false, 2000);
insert into sys.args values (18717, 892, 'res_0', 'sec_interval', 13, 0, 0, 0);
insert into sys.args values (18718, 892, 'arg_1', 'date', 0, 0, 1, 1);
insert into sys.args values (18719, 892, 'arg_2', 'sec_interval', 13, 0, 1, 2);
insert into sys.functions values (893, 'scale_up', '*', 'calc', 0, 1, false, false, false, 2000);
insert into sys.args values (18720, 893, 'res_0', 'sec_interval', 13, 0, 0, 0);
insert into sys.args values (18721, 893, 'arg_1', 'timestamp', 7, 0, 1, 1);
insert into sys.args values (18722, 893, 'arg_2', 'sec_interval', 13, 0, 1, 2);
insert into sys.functions values (894, 'scale_up', '*', 'calc', 0, 1, false, false, false, 2000);
insert into sys.args values (18723, 894, 'res_0', 'sec_interval', 13, 0, 0, 0);
insert into sys.args values (18724, 894, 'arg_1', 'timestamptz', 7, 0, 1, 1);
insert into sys.args values (18725, 894, 'arg_2', 'sec_interval', 13, 0, 1, 2);
insert into sys.functions values (895, 'scale_up', '*', 'calc', 0, 1, false, false, false, 2000);
insert into sys.args values (18726, 895, 'res_0', 'sec_interval', 13, 0, 0, 0);
insert into sys.args values (18727, 895, 'arg_1', 'blob', 0, 0, 1, 1);
insert into sys.args values (18728, 895, 'arg_2', 'sec_interval', 13, 0, 1, 2);
insert into sys.functions values (896, 'scale_up', '*', 'calc', 0, 1, false, false, false, 2000);
insert into sys.args values (18729, 896, 'res_0', 'sec_interval', 13, 0, 0, 0);
insert into sys.args values (18730, 896, 'arg_1', 'geometry', 0, 0, 1, 1);
insert into sys.args values (18731, 896, 'arg_2', 'sec_interval', 13, 0, 1, 2);
insert into sys.functions values (897, 'scale_up', '*', 'calc', 0, 1, false, false, false, 2000);
insert into sys.args values (18732, 897, 'res_0', 'sec_interval', 13, 0, 0, 0);
insert into sys.args values (18733, 897, 'arg_1', 'geometrya', 0, 0, 1, 1);
insert into sys.args values (18734, 897, 'arg_2', 'sec_interval', 13, 0, 1, 2);
insert into sys.functions values (898, 'scale_up', '*', 'calc', 0, 1, false, false, false, 2000);
insert into sys.args values (18735, 898, 'res_0', 'sec_interval', 13, 0, 0, 0);
insert into sys.args values (18736, 898, 'arg_1', 'mbr', 0, 0, 1, 1);
insert into sys.args values (18737, 898, 'arg_2', 'sec_interval', 13, 0, 1, 2);
insert into sys.functions values (899, 'scale_up', '*', 'calc', 0, 1, false, false, false, 2000);
insert into sys.args values (18738, 899, 'res_0', 'time', 7, 0, 0, 0);
insert into sys.args values (18739, 899, 'arg_1', 'oid', 63, 0, 1, 1);
insert into sys.args values (18740, 899, 'arg_2', 'time', 7, 0, 1, 2);
insert into sys.functions values (900, 'scale_up', '*', 'calc', 0, 1, false, false, false, 2000);
insert into sys.args values (18741, 900, 'res_0', 'time', 7, 0, 0, 0);
insert into sys.args values (18742, 900, 'arg_1', 'tinyint', 8, 0, 1, 1);
insert into sys.args values (18743, 900, 'arg_2', 'time', 7, 0, 1, 2);
insert into sys.functions values (901, 'scale_up', '*', 'calc', 0, 1, false, false, false, 2000);
insert into sys.args values (18744, 901, 'res_0', 'time', 7, 0, 0, 0);
insert into sys.args values (18745, 901, 'arg_1', 'smallint', 16, 0, 1, 1);
insert into sys.args values (18746, 901, 'arg_2', 'time', 7, 0, 1, 2);
insert into sys.functions values (902, 'scale_up', '*', 'calc', 0, 1, false, false, false, 2000);
insert into sys.args values (18747, 902, 'res_0', 'time', 7, 0, 0, 0);
insert into sys.args values (18748, 902, 'arg_1', 'int', 32, 0, 1, 1);
insert into sys.args values (18749, 902, 'arg_2', 'time', 7, 0, 1, 2);
insert into sys.functions values (903, 'scale_up', '*', 'calc', 0, 1, false, false, false, 2000);
insert into sys.args values (18750, 903, 'res_0', 'time', 7, 0, 0, 0);
insert into sys.args values (18751, 903, 'arg_1', 'bigint', 64, 0, 1, 1);
insert into sys.args values (18752, 903, 'arg_2', 'time', 7, 0, 1, 2);
insert into sys.functions values (904, 'scale_up', '*', 'calc', 0, 1, false, false, false, 2000);
insert into sys.args values (18753, 904, 'res_0', 'time', 7, 0, 0, 0);
insert into sys.args values (18754, 904, 'arg_1', 'hugeint', 128, 0, 1, 1);
insert into sys.args values (18755, 904, 'arg_2', 'time', 7, 0, 1, 2);
insert into sys.functions values (905, 'scale_up', '*', 'calc', 0, 1, false, false, false, 2000);
insert into sys.args values (18756, 905, 'res_0', 'time', 7, 0, 0, 0);
insert into sys.args values (18757, 905, 'arg_1', 'decimal', 2, 0, 1, 1);
insert into sys.args values (18758, 905, 'arg_2', 'time', 7, 0, 1, 2);
insert into sys.functions values (906, 'scale_up', '*', 'calc', 0, 1, false, false, false, 2000);
insert into sys.args values (18759, 906, 'res_0', 'time', 7, 0, 0, 0);
insert into sys.args values (18760, 906, 'arg_1', 'decimal', 4, 0, 1, 1);
insert into sys.args values (18761, 906, 'arg_2', 'time', 7, 0, 1, 2);
insert into sys.functions values (907, 'scale_up', '*', 'calc', 0, 1, false, false, false, 2000);
insert into sys.args values (18762, 907, 'res_0', 'time', 7, 0, 0, 0);
insert into sys.args values (18763, 907, 'arg_1', 'decimal', 9, 0, 1, 1);
insert into sys.args values (18764, 907, 'arg_2', 'time', 7, 0, 1, 2);
insert into sys.functions values (908, 'scale_up', '*', 'calc', 0, 1, false, false, false, 2000);
insert into sys.args values (18765, 908, 'res_0', 'time', 7, 0, 0, 0);
insert into sys.args values (18766, 908, 'arg_1', 'decimal', 18, 0, 1, 1);
insert into sys.args values (18767, 908, 'arg_2', 'time', 7, 0, 1, 2);
insert into sys.functions values (909, 'scale_up', '*', 'calc', 0, 1, false, false, false, 2000);
insert into sys.args values (18768, 909, 'res_0', 'time', 7, 0, 0, 0);
insert into sys.args values (18769, 909, 'arg_1', 'decimal', 38, 0, 1, 1);
insert into sys.args values (18770, 909, 'arg_2', 'time', 7, 0, 1, 2);
insert into sys.functions values (910, 'scale_up', '*', 'calc', 0, 1, false, false, false, 2000);
insert into sys.args values (18771, 910, 'res_0', 'time', 7, 0, 0, 0);
insert into sys.args values (18772, 910, 'arg_1', 'real', 24, 0, 1, 1);
insert into sys.args values (18773, 910, 'arg_2', 'time', 7, 0, 1, 2);
insert into sys.functions values (911, 'scale_up', '*', 'calc', 0, 1, false, false, false, 2000);
insert into sys.args values (18774, 911, 'res_0', 'time', 7, 0, 0, 0);
insert into sys.args values (18775, 911, 'arg_1', 'double', 53, 0, 1, 1);
insert into sys.args values (18776, 911, 'arg_2', 'time', 7, 0, 1, 2);
insert into sys.functions values (912, 'scale_up', '*', 'calc', 0, 1, false, false, false, 2000);
insert into sys.args values (18777, 912, 'res_0', 'time', 7, 0, 0, 0);
insert into sys.args values (18778, 912, 'arg_1', 'month_interval', 32, 0, 1, 1);
insert into sys.args values (18779, 912, 'arg_2', 'time', 7, 0, 1, 2);
insert into sys.functions values (913, 'scale_up', '*', 'calc', 0, 1, false, false, false, 2000);
insert into sys.args values (18780, 913, 'res_0', 'time', 7, 0, 0, 0);
insert into sys.args values (18781, 913, 'arg_1', 'sec_interval', 13, 0, 1, 1);
insert into sys.args values (18782, 913, 'arg_2', 'time', 7, 0, 1, 2);
insert into sys.functions values (914, 'scale_up', '*', 'calc', 0, 1, false, false, false, 2000);
insert into sys.args values (18783, 914, 'res_0', 'time', 7, 0, 0, 0);
insert into sys.args values (18784, 914, 'arg_1', 'time', 7, 0, 1, 1);
insert into sys.args values (18785, 914, 'arg_2', 'time', 7, 0, 1, 2);
insert into sys.functions values (915, 'scale_up', '*', 'calc', 0, 1, false, false, false, 2000);
insert into sys.args values (18786, 915, 'res_0', 'time', 7, 0, 0, 0);
insert into sys.args values (18787, 915, 'arg_1', 'timetz', 7, 0, 1, 1);
insert into sys.args values (18788, 915, 'arg_2', 'time', 7, 0, 1, 2);
insert into sys.functions values (916, 'scale_up', '*', 'calc', 0, 1, false, false, false, 2000);
insert into sys.args values (18789, 916, 'res_0', 'time', 7, 0, 0, 0);
insert into sys.args values (18790, 916, 'arg_1', 'date', 0, 0, 1, 1);
insert into sys.args values (18791, 916, 'arg_2', 'time', 7, 0, 1, 2);
insert into sys.functions values (917, 'scale_up', '*', 'calc', 0, 1, false, false, false, 2000);
insert into sys.args values (18792, 917, 'res_0', 'time', 7, 0, 0, 0);
insert into sys.args values (18793, 917, 'arg_1', 'timestamp', 7, 0, 1, 1);
insert into sys.args values (18794, 917, 'arg_2', 'time', 7, 0, 1, 2);
insert into sys.functions values (918, 'scale_up', '*', 'calc', 0, 1, false, false, false, 2000);
insert into sys.args values (18795, 918, 'res_0', 'time', 7, 0, 0, 0);
insert into sys.args values (18796, 918, 'arg_1', 'timestamptz', 7, 0, 1, 1);
insert into sys.args values (18797, 918, 'arg_2', 'time', 7, 0, 1, 2);
insert into sys.functions values (919, 'scale_up', '*', 'calc', 0, 1, false, false, false, 2000);
insert into sys.args values (18798, 919, 'res_0', 'time', 7, 0, 0, 0);
insert into sys.args values (18799, 919, 'arg_1', 'blob', 0, 0, 1, 1);
insert into sys.args values (18800, 919, 'arg_2', 'time', 7, 0, 1, 2);
insert into sys.functions values (920, 'scale_up', '*', 'calc', 0, 1, false, false, false, 2000);
insert into sys.args values (18801, 920, 'res_0', 'time', 7, 0, 0, 0);
insert into sys.args values (18802, 920, 'arg_1', 'geometry', 0, 0, 1, 1);
insert into sys.args values (18803, 920, 'arg_2', 'time', 7, 0, 1, 2);
insert into sys.functions values (921, 'scale_up', '*', 'calc', 0, 1, false, false, false, 2000);
insert into sys.args values (18804, 921, 'res_0', 'time', 7, 0, 0, 0);
insert into sys.args values (18805, 921, 'arg_1', 'geometrya', 0, 0, 1, 1);
insert into sys.args values (18806, 921, 'arg_2', 'time', 7, 0, 1, 2);
insert into sys.functions values (922, 'scale_up', '*', 'calc', 0, 1, false, false, false, 2000);
insert into sys.args values (18807, 922, 'res_0', 'time', 7, 0, 0, 0);
insert into sys.args values (18808, 922, 'arg_1', 'mbr', 0, 0, 1, 1);
insert into sys.args values (18809, 922, 'arg_2', 'time', 7, 0, 1, 2);
insert into sys.functions values (923, 'scale_up', '*', 'calc', 0, 1, false, false, false, 2000);
insert into sys.args values (18810, 923, 'res_0', 'timetz', 7, 0, 0, 0);
insert into sys.args values (18811, 923, 'arg_1', 'oid', 63, 0, 1, 1);
insert into sys.args values (18812, 923, 'arg_2', 'timetz', 7, 0, 1, 2);
insert into sys.functions values (924, 'scale_up', '*', 'calc', 0, 1, false, false, false, 2000);
insert into sys.args values (18813, 924, 'res_0', 'timetz', 7, 0, 0, 0);
insert into sys.args values (18814, 924, 'arg_1', 'tinyint', 8, 0, 1, 1);
insert into sys.args values (18815, 924, 'arg_2', 'timetz', 7, 0, 1, 2);
insert into sys.functions values (925, 'scale_up', '*', 'calc', 0, 1, false, false, false, 2000);
insert into sys.args values (18816, 925, 'res_0', 'timetz', 7, 0, 0, 0);
insert into sys.args values (18817, 925, 'arg_1', 'smallint', 16, 0, 1, 1);
insert into sys.args values (18818, 925, 'arg_2', 'timetz', 7, 0, 1, 2);
insert into sys.functions values (926, 'scale_up', '*', 'calc', 0, 1, false, false, false, 2000);
insert into sys.args values (18819, 926, 'res_0', 'timetz', 7, 0, 0, 0);
insert into sys.args values (18820, 926, 'arg_1', 'int', 32, 0, 1, 1);
insert into sys.args values (18821, 926, 'arg_2', 'timetz', 7, 0, 1, 2);
insert into sys.functions values (927, 'scale_up', '*', 'calc', 0, 1, false, false, false, 2000);
insert into sys.args values (18822, 927, 'res_0', 'timetz', 7, 0, 0, 0);
insert into sys.args values (18823, 927, 'arg_1', 'bigint', 64, 0, 1, 1);
insert into sys.args values (18824, 927, 'arg_2', 'timetz', 7, 0, 1, 2);
insert into sys.functions values (928, 'scale_up', '*', 'calc', 0, 1, false, false, false, 2000);
insert into sys.args values (18825, 928, 'res_0', 'timetz', 7, 0, 0, 0);
insert into sys.args values (18826, 928, 'arg_1', 'hugeint', 128, 0, 1, 1);
insert into sys.args values (18827, 928, 'arg_2', 'timetz', 7, 0, 1, 2);
insert into sys.functions values (929, 'scale_up', '*', 'calc', 0, 1, false, false, false, 2000);
insert into sys.args values (18828, 929, 'res_0', 'timetz', 7, 0, 0, 0);
insert into sys.args values (18829, 929, 'arg_1', 'decimal', 2, 0, 1, 1);
insert into sys.args values (18830, 929, 'arg_2', 'timetz', 7, 0, 1, 2);
insert into sys.functions values (930, 'scale_up', '*', 'calc', 0, 1, false, false, false, 2000);
insert into sys.args values (18831, 930, 'res_0', 'timetz', 7, 0, 0, 0);
insert into sys.args values (18832, 930, 'arg_1', 'decimal', 4, 0, 1, 1);
insert into sys.args values (18833, 930, 'arg_2', 'timetz', 7, 0, 1, 2);
insert into sys.functions values (931, 'scale_up', '*', 'calc', 0, 1, false, false, false, 2000);
insert into sys.args values (18834, 931, 'res_0', 'timetz', 7, 0, 0, 0);
insert into sys.args values (18835, 931, 'arg_1', 'decimal', 9, 0, 1, 1);
insert into sys.args values (18836, 931, 'arg_2', 'timetz', 7, 0, 1, 2);
insert into sys.functions values (932, 'scale_up', '*', 'calc', 0, 1, false, false, false, 2000);
insert into sys.args values (18837, 932, 'res_0', 'timetz', 7, 0, 0, 0);
insert into sys.args values (18838, 932, 'arg_1', 'decimal', 18, 0, 1, 1);
insert into sys.args values (18839, 932, 'arg_2', 'timetz', 7, 0, 1, 2);
insert into sys.functions values (933, 'scale_up', '*', 'calc', 0, 1, false, false, false, 2000);
insert into sys.args values (18840, 933, 'res_0', 'timetz', 7, 0, 0, 0);
insert into sys.args values (18841, 933, 'arg_1', 'decimal', 38, 0, 1, 1);
insert into sys.args values (18842, 933, 'arg_2', 'timetz', 7, 0, 1, 2);
insert into sys.functions values (934, 'scale_up', '*', 'calc', 0, 1, false, false, false, 2000);
insert into sys.args values (18843, 934, 'res_0', 'timetz', 7, 0, 0, 0);
insert into sys.args values (18844, 934, 'arg_1', 'real', 24, 0, 1, 1);
insert into sys.args values (18845, 934, 'arg_2', 'timetz', 7, 0, 1, 2);
insert into sys.functions values (935, 'scale_up', '*', 'calc', 0, 1, false, false, false, 2000);
insert into sys.args values (18846, 935, 'res_0', 'timetz', 7, 0, 0, 0);
insert into sys.args values (18847, 935, 'arg_1', 'double', 53, 0, 1, 1);
insert into sys.args values (18848, 935, 'arg_2', 'timetz', 7, 0, 1, 2);
insert into sys.functions values (936, 'scale_up', '*', 'calc', 0, 1, false, false, false, 2000);
insert into sys.args values (18849, 936, 'res_0', 'timetz', 7, 0, 0, 0);
insert into sys.args values (18850, 936, 'arg_1', 'month_interval', 32, 0, 1, 1);
insert into sys.args values (18851, 936, 'arg_2', 'timetz', 7, 0, 1, 2);
insert into sys.functions values (937, 'scale_up', '*', 'calc', 0, 1, false, false, false, 2000);
insert into sys.args values (18852, 937, 'res_0', 'timetz', 7, 0, 0, 0);
insert into sys.args values (18853, 937, 'arg_1', 'sec_interval', 13, 0, 1, 1);
insert into sys.args values (18854, 937, 'arg_2', 'timetz', 7, 0, 1, 2);
insert into sys.functions values (938, 'scale_up', '*', 'calc', 0, 1, false, false, false, 2000);
insert into sys.args values (18855, 938, 'res_0', 'timetz', 7, 0, 0, 0);
insert into sys.args values (18856, 938, 'arg_1', 'time', 7, 0, 1, 1);
insert into sys.args values (18857, 938, 'arg_2', 'timetz', 7, 0, 1, 2);
insert into sys.functions values (939, 'scale_up', '*', 'calc', 0, 1, false, false, false, 2000);
insert into sys.args values (18858, 939, 'res_0', 'timetz', 7, 0, 0, 0);
insert into sys.args values (18859, 939, 'arg_1', 'timetz', 7, 0, 1, 1);
insert into sys.args values (18860, 939, 'arg_2', 'timetz', 7, 0, 1, 2);
insert into sys.functions values (940, 'scale_up', '*', 'calc', 0, 1, false, false, false, 2000);
insert into sys.args values (18861, 940, 'res_0', 'timetz', 7, 0, 0, 0);
insert into sys.args values (18862, 940, 'arg_1', 'date', 0, 0, 1, 1);
insert into sys.args values (18863, 940, 'arg_2', 'timetz', 7, 0, 1, 2);
insert into sys.functions values (941, 'scale_up', '*', 'calc', 0, 1, false, false, false, 2000);
insert into sys.args values (18864, 941, 'res_0', 'timetz', 7, 0, 0, 0);
insert into sys.args values (18865, 941, 'arg_1', 'timestamp', 7, 0, 1, 1);
insert into sys.args values (18866, 941, 'arg_2', 'timetz', 7, 0, 1, 2);
insert into sys.functions values (942, 'scale_up', '*', 'calc', 0, 1, false, false, false, 2000);
insert into sys.args values (18867, 942, 'res_0', 'timetz', 7, 0, 0, 0);
insert into sys.args values (18868, 942, 'arg_1', 'timestamptz', 7, 0, 1, 1);
insert into sys.args values (18869, 942, 'arg_2', 'timetz', 7, 0, 1, 2);
insert into sys.functions values (943, 'scale_up', '*', 'calc', 0, 1, false, false, false, 2000);
insert into sys.args values (18870, 943, 'res_0', 'timetz', 7, 0, 0, 0);
insert into sys.args values (18871, 943, 'arg_1', 'blob', 0, 0, 1, 1);
insert into sys.args values (18872, 943, 'arg_2', 'timetz', 7, 0, 1, 2);
insert into sys.functions values (944, 'scale_up', '*', 'calc', 0, 1, false, false, false, 2000);
insert into sys.args values (18873, 944, 'res_0', 'timetz', 7, 0, 0, 0);
insert into sys.args values (18874, 944, 'arg_1', 'geometry', 0, 0, 1, 1);
insert into sys.args values (18875, 944, 'arg_2', 'timetz', 7, 0, 1, 2);
insert into sys.functions values (945, 'scale_up', '*', 'calc', 0, 1, false, false, false, 2000);
insert into sys.args values (18876, 945, 'res_0', 'timetz', 7, 0, 0, 0);
insert into sys.args values (18877, 945, 'arg_1', 'geometrya', 0, 0, 1, 1);
insert into sys.args values (18878, 945, 'arg_2', 'timetz', 7, 0, 1, 2);
insert into sys.functions values (946, 'scale_up', '*', 'calc', 0, 1, false, false, false, 2000);
insert into sys.args values (18879, 946, 'res_0', 'timetz', 7, 0, 0, 0);
insert into sys.args values (18880, 946, 'arg_1', 'mbr', 0, 0, 1, 1);
insert into sys.args values (18881, 946, 'arg_2', 'timetz', 7, 0, 1, 2);
insert into sys.functions values (947, 'scale_up', '*', 'calc', 0, 1, false, false, false, 2000);
insert into sys.args values (18882, 947, 'res_0', 'date', 0, 0, 0, 0);
insert into sys.args values (18883, 947, 'arg_1', 'oid', 63, 0, 1, 1);
insert into sys.args values (18884, 947, 'arg_2', 'date', 0, 0, 1, 2);
insert into sys.functions values (948, 'scale_up', '*', 'calc', 0, 1, false, false, false, 2000);
insert into sys.args values (18885, 948, 'res_0', 'date', 0, 0, 0, 0);
insert into sys.args values (18886, 948, 'arg_1', 'tinyint', 8, 0, 1, 1);
insert into sys.args values (18887, 948, 'arg_2', 'date', 0, 0, 1, 2);
insert into sys.functions values (949, 'scale_up', '*', 'calc', 0, 1, false, false, false, 2000);
insert into sys.args values (18888, 949, 'res_0', 'date', 0, 0, 0, 0);
insert into sys.args values (18889, 949, 'arg_1', 'smallint', 16, 0, 1, 1);
insert into sys.args values (18890, 949, 'arg_2', 'date', 0, 0, 1, 2);
insert into sys.functions values (950, 'scale_up', '*', 'calc', 0, 1, false, false, false, 2000);
insert into sys.args values (18891, 950, 'res_0', 'date', 0, 0, 0, 0);
insert into sys.args values (18892, 950, 'arg_1', 'int', 32, 0, 1, 1);
insert into sys.args values (18893, 950, 'arg_2', 'date', 0, 0, 1, 2);
insert into sys.functions values (951, 'scale_up', '*', 'calc', 0, 1, false, false, false, 2000);
insert into sys.args values (18894, 951, 'res_0', 'date', 0, 0, 0, 0);
insert into sys.args values (18895, 951, 'arg_1', 'bigint', 64, 0, 1, 1);
insert into sys.args values (18896, 951, 'arg_2', 'date', 0, 0, 1, 2);
insert into sys.functions values (952, 'scale_up', '*', 'calc', 0, 1, false, false, false, 2000);
insert into sys.args values (18897, 952, 'res_0', 'date', 0, 0, 0, 0);
insert into sys.args values (18898, 952, 'arg_1', 'hugeint', 128, 0, 1, 1);
insert into sys.args values (18899, 952, 'arg_2', 'date', 0, 0, 1, 2);
insert into sys.functions values (953, 'scale_up', '*', 'calc', 0, 1, false, false, false, 2000);
insert into sys.args values (18900, 953, 'res_0', 'date', 0, 0, 0, 0);
insert into sys.args values (18901, 953, 'arg_1', 'decimal', 2, 0, 1, 1);
insert into sys.args values (18902, 953, 'arg_2', 'date', 0, 0, 1, 2);
insert into sys.functions values (954, 'scale_up', '*', 'calc', 0, 1, false, false, false, 2000);
insert into sys.args values (18903, 954, 'res_0', 'date', 0, 0, 0, 0);
insert into sys.args values (18904, 954, 'arg_1', 'decimal', 4, 0, 1, 1);
insert into sys.args values (18905, 954, 'arg_2', 'date', 0, 0, 1, 2);
insert into sys.functions values (955, 'scale_up', '*', 'calc', 0, 1, false, false, false, 2000);
insert into sys.args values (18906, 955, 'res_0', 'date', 0, 0, 0, 0);
insert into sys.args values (18907, 955, 'arg_1', 'decimal', 9, 0, 1, 1);
insert into sys.args values (18908, 955, 'arg_2', 'date', 0, 0, 1, 2);
insert into sys.functions values (956, 'scale_up', '*', 'calc', 0, 1, false, false, false, 2000);
insert into sys.args values (18909, 956, 'res_0', 'date', 0, 0, 0, 0);
insert into sys.args values (18910, 956, 'arg_1', 'decimal', 18, 0, 1, 1);
insert into sys.args values (18911, 956, 'arg_2', 'date', 0, 0, 1, 2);
insert into sys.functions values (957, 'scale_up', '*', 'calc', 0, 1, false, false, false, 2000);
insert into sys.args values (18912, 957, 'res_0', 'date', 0, 0, 0, 0);
insert into sys.args values (18913, 957, 'arg_1', 'decimal', 38, 0, 1, 1);
insert into sys.args values (18914, 957, 'arg_2', 'date', 0, 0, 1, 2);
insert into sys.functions values (958, 'scale_up', '*', 'calc', 0, 1, false, false, false, 2000);
insert into sys.args values (18915, 958, 'res_0', 'date', 0, 0, 0, 0);
insert into sys.args values (18916, 958, 'arg_1', 'real', 24, 0, 1, 1);
insert into sys.args values (18917, 958, 'arg_2', 'date', 0, 0, 1, 2);
insert into sys.functions values (959, 'scale_up', '*', 'calc', 0, 1, false, false, false, 2000);
insert into sys.args values (18918, 959, 'res_0', 'date', 0, 0, 0, 0);
insert into sys.args values (18919, 959, 'arg_1', 'double', 53, 0, 1, 1);
insert into sys.args values (18920, 959, 'arg_2', 'date', 0, 0, 1, 2);
insert into sys.functions values (960, 'scale_up', '*', 'calc', 0, 1, false, false, false, 2000);
insert into sys.args values (18921, 960, 'res_0', 'date', 0, 0, 0, 0);
insert into sys.args values (18922, 960, 'arg_1', 'month_interval', 32, 0, 1, 1);
insert into sys.args values (18923, 960, 'arg_2', 'date', 0, 0, 1, 2);
insert into sys.functions values (961, 'scale_up', '*', 'calc', 0, 1, false, false, false, 2000);
insert into sys.args values (18924, 961, 'res_0', 'date', 0, 0, 0, 0);
insert into sys.args values (18925, 961, 'arg_1', 'sec_interval', 13, 0, 1, 1);
insert into sys.args values (18926, 961, 'arg_2', 'date', 0, 0, 1, 2);
insert into sys.functions values (962, 'scale_up', '*', 'calc', 0, 1, false, false, false, 2000);
insert into sys.args values (18927, 962, 'res_0', 'date', 0, 0, 0, 0);
insert into sys.args values (18928, 962, 'arg_1', 'time', 7, 0, 1, 1);
insert into sys.args values (18929, 962, 'arg_2', 'date', 0, 0, 1, 2);
insert into sys.functions values (963, 'scale_up', '*', 'calc', 0, 1, false, false, false, 2000);
insert into sys.args values (18930, 963, 'res_0', 'date', 0, 0, 0, 0);
insert into sys.args values (18931, 963, 'arg_1', 'timetz', 7, 0, 1, 1);
insert into sys.args values (18932, 963, 'arg_2', 'date', 0, 0, 1, 2);
insert into sys.functions values (964, 'scale_up', '*', 'calc', 0, 1, false, false, false, 2000);
insert into sys.args values (18933, 964, 'res_0', 'date', 0, 0, 0, 0);
insert into sys.args values (18934, 964, 'arg_1', 'date', 0, 0, 1, 1);
insert into sys.args values (18935, 964, 'arg_2', 'date', 0, 0, 1, 2);
insert into sys.functions values (965, 'scale_up', '*', 'calc', 0, 1, false, false, false, 2000);
insert into sys.args values (18936, 965, 'res_0', 'date', 0, 0, 0, 0);
insert into sys.args values (18937, 965, 'arg_1', 'timestamp', 7, 0, 1, 1);
insert into sys.args values (18938, 965, 'arg_2', 'date', 0, 0, 1, 2);
insert into sys.functions values (966, 'scale_up', '*', 'calc', 0, 1, false, false, false, 2000);
insert into sys.args values (18939, 966, 'res_0', 'date', 0, 0, 0, 0);
insert into sys.args values (18940, 966, 'arg_1', 'timestamptz', 7, 0, 1, 1);
insert into sys.args values (18941, 966, 'arg_2', 'date', 0, 0, 1, 2);
insert into sys.functions values (967, 'scale_up', '*', 'calc', 0, 1, false, false, false, 2000);
insert into sys.args values (18942, 967, 'res_0', 'date', 0, 0, 0, 0);
insert into sys.args values (18943, 967, 'arg_1', 'blob', 0, 0, 1, 1);
insert into sys.args values (18944, 967, 'arg_2', 'date', 0, 0, 1, 2);
insert into sys.functions values (968, 'scale_up', '*', 'calc', 0, 1, false, false, false, 2000);
insert into sys.args values (18945, 968, 'res_0', 'date', 0, 0, 0, 0);
insert into sys.args values (18946, 968, 'arg_1', 'geometry', 0, 0, 1, 1);
insert into sys.args values (18947, 968, 'arg_2', 'date', 0, 0, 1, 2);
insert into sys.functions values (969, 'scale_up', '*', 'calc', 0, 1, false, false, false, 2000);
insert into sys.args values (18948, 969, 'res_0', 'date', 0, 0, 0, 0);
insert into sys.args values (18949, 969, 'arg_1', 'geometrya', 0, 0, 1, 1);
insert into sys.args values (18950, 969, 'arg_2', 'date', 0, 0, 1, 2);
insert into sys.functions values (970, 'scale_up', '*', 'calc', 0, 1, false, false, false, 2000);
insert into sys.args values (18951, 970, 'res_0', 'date', 0, 0, 0, 0);
insert into sys.args values (18952, 970, 'arg_1', 'mbr', 0, 0, 1, 1);
insert into sys.args values (18953, 970, 'arg_2', 'date', 0, 0, 1, 2);
insert into sys.functions values (971, 'scale_up', '*', 'calc', 0, 1, false, false, false, 2000);
insert into sys.args values (18954, 971, 'res_0', 'timestamp', 7, 0, 0, 0);
insert into sys.args values (18955, 971, 'arg_1', 'oid', 63, 0, 1, 1);
insert into sys.args values (18956, 971, 'arg_2', 'timestamp', 7, 0, 1, 2);
insert into sys.functions values (972, 'scale_up', '*', 'calc', 0, 1, false, false, false, 2000);
insert into sys.args values (18957, 972, 'res_0', 'timestamp', 7, 0, 0, 0);
insert into sys.args values (18958, 972, 'arg_1', 'tinyint', 8, 0, 1, 1);
insert into sys.args values (18959, 972, 'arg_2', 'timestamp', 7, 0, 1, 2);
insert into sys.functions values (973, 'scale_up', '*', 'calc', 0, 1, false, false, false, 2000);
insert into sys.args values (18960, 973, 'res_0', 'timestamp', 7, 0, 0, 0);
insert into sys.args values (18961, 973, 'arg_1', 'smallint', 16, 0, 1, 1);
insert into sys.args values (18962, 973, 'arg_2', 'timestamp', 7, 0, 1, 2);
insert into sys.functions values (974, 'scale_up', '*', 'calc', 0, 1, false, false, false, 2000);
insert into sys.args values (18963, 974, 'res_0', 'timestamp', 7, 0, 0, 0);
insert into sys.args values (18964, 974, 'arg_1', 'int', 32, 0, 1, 1);
insert into sys.args values (18965, 974, 'arg_2', 'timestamp', 7, 0, 1, 2);
insert into sys.functions values (975, 'scale_up', '*', 'calc', 0, 1, false, false, false, 2000);
insert into sys.args values (18966, 975, 'res_0', 'timestamp', 7, 0, 0, 0);
insert into sys.args values (18967, 975, 'arg_1', 'bigint', 64, 0, 1, 1);
insert into sys.args values (18968, 975, 'arg_2', 'timestamp', 7, 0, 1, 2);
insert into sys.functions values (976, 'scale_up', '*', 'calc', 0, 1, false, false, false, 2000);
insert into sys.args values (18969, 976, 'res_0', 'timestamp', 7, 0, 0, 0);
insert into sys.args values (18970, 976, 'arg_1', 'hugeint', 128, 0, 1, 1);
insert into sys.args values (18971, 976, 'arg_2', 'timestamp', 7, 0, 1, 2);
insert into sys.functions values (977, 'scale_up', '*', 'calc', 0, 1, false, false, false, 2000);
insert into sys.args values (18972, 977, 'res_0', 'timestamp', 7, 0, 0, 0);
insert into sys.args values (18973, 977, 'arg_1', 'decimal', 2, 0, 1, 1);
insert into sys.args values (18974, 977, 'arg_2', 'timestamp', 7, 0, 1, 2);
insert into sys.functions values (978, 'scale_up', '*', 'calc', 0, 1, false, false, false, 2000);
insert into sys.args values (18975, 978, 'res_0', 'timestamp', 7, 0, 0, 0);
insert into sys.args values (18976, 978, 'arg_1', 'decimal', 4, 0, 1, 1);
insert into sys.args values (18977, 978, 'arg_2', 'timestamp', 7, 0, 1, 2);
insert into sys.functions values (979, 'scale_up', '*', 'calc', 0, 1, false, false, false, 2000);
insert into sys.args values (18978, 979, 'res_0', 'timestamp', 7, 0, 0, 0);
insert into sys.args values (18979, 979, 'arg_1', 'decimal', 9, 0, 1, 1);
insert into sys.args values (18980, 979, 'arg_2', 'timestamp', 7, 0, 1, 2);
insert into sys.functions values (980, 'scale_up', '*', 'calc', 0, 1, false, false, false, 2000);
insert into sys.args values (18981, 980, 'res_0', 'timestamp', 7, 0, 0, 0);
insert into sys.args values (18982, 980, 'arg_1', 'decimal', 18, 0, 1, 1);
insert into sys.args values (18983, 980, 'arg_2', 'timestamp', 7, 0, 1, 2);
insert into sys.functions values (981, 'scale_up', '*', 'calc', 0, 1, false, false, false, 2000);
insert into sys.args values (18984, 981, 'res_0', 'timestamp', 7, 0, 0, 0);
insert into sys.args values (18985, 981, 'arg_1', 'decimal', 38, 0, 1, 1);
insert into sys.args values (18986, 981, 'arg_2', 'timestamp', 7, 0, 1, 2);
insert into sys.functions values (982, 'scale_up', '*', 'calc', 0, 1, false, false, false, 2000);
insert into sys.args values (18987, 982, 'res_0', 'timestamp', 7, 0, 0, 0);
insert into sys.args values (18988, 982, 'arg_1', 'real', 24, 0, 1, 1);
insert into sys.args values (18989, 982, 'arg_2', 'timestamp', 7, 0, 1, 2);
insert into sys.functions values (983, 'scale_up', '*', 'calc', 0, 1, false, false, false, 2000);
insert into sys.args values (18990, 983, 'res_0', 'timestamp', 7, 0, 0, 0);
insert into sys.args values (18991, 983, 'arg_1', 'double', 53, 0, 1, 1);
insert into sys.args values (18992, 983, 'arg_2', 'timestamp', 7, 0, 1, 2);
insert into sys.functions values (984, 'scale_up', '*', 'calc', 0, 1, false, false, false, 2000);
insert into sys.args values (18993, 984, 'res_0', 'timestamp', 7, 0, 0, 0);
insert into sys.args values (18994, 984, 'arg_1', 'month_interval', 32, 0, 1, 1);
insert into sys.args values (18995, 984, 'arg_2', 'timestamp', 7, 0, 1, 2);
insert into sys.functions values (985, 'scale_up', '*', 'calc', 0, 1, false, false, false, 2000);
insert into sys.args values (18996, 985, 'res_0', 'timestamp', 7, 0, 0, 0);
insert into sys.args values (18997, 985, 'arg_1', 'sec_interval', 13, 0, 1, 1);
insert into sys.args values (18998, 985, 'arg_2', 'timestamp', 7, 0, 1, 2);
insert into sys.functions values (986, 'scale_up', '*', 'calc', 0, 1, false, false, false, 2000);
insert into sys.args values (18999, 986, 'res_0', 'timestamp', 7, 0, 0, 0);
insert into sys.args values (19000, 986, 'arg_1', 'time', 7, 0, 1, 1);
insert into sys.args values (19001, 986, 'arg_2', 'timestamp', 7, 0, 1, 2);
insert into sys.functions values (987, 'scale_up', '*', 'calc', 0, 1, false, false, false, 2000);
insert into sys.args values (19002, 987, 'res_0', 'timestamp', 7, 0, 0, 0);
insert into sys.args values (19003, 987, 'arg_1', 'timetz', 7, 0, 1, 1);
insert into sys.args values (19004, 987, 'arg_2', 'timestamp', 7, 0, 1, 2);
insert into sys.functions values (988, 'scale_up', '*', 'calc', 0, 1, false, false, false, 2000);
insert into sys.args values (19005, 988, 'res_0', 'timestamp', 7, 0, 0, 0);
insert into sys.args values (19006, 988, 'arg_1', 'date', 0, 0, 1, 1);
insert into sys.args values (19007, 988, 'arg_2', 'timestamp', 7, 0, 1, 2);
insert into sys.functions values (989, 'scale_up', '*', 'calc', 0, 1, false, false, false, 2000);
insert into sys.args values (19008, 989, 'res_0', 'timestamp', 7, 0, 0, 0);
insert into sys.args values (19009, 989, 'arg_1', 'timestamp', 7, 0, 1, 1);
insert into sys.args values (19010, 989, 'arg_2', 'timestamp', 7, 0, 1, 2);
insert into sys.functions values (990, 'scale_up', '*', 'calc', 0, 1, false, false, false, 2000);
insert into sys.args values (19011, 990, 'res_0', 'timestamp', 7, 0, 0, 0);
insert into sys.args values (19012, 990, 'arg_1', 'timestamptz', 7, 0, 1, 1);
insert into sys.args values (19013, 990, 'arg_2', 'timestamp', 7, 0, 1, 2);
insert into sys.functions values (991, 'scale_up', '*', 'calc', 0, 1, false, false, false, 2000);
insert into sys.args values (19014, 991, 'res_0', 'timestamp', 7, 0, 0, 0);
insert into sys.args values (19015, 991, 'arg_1', 'blob', 0, 0, 1, 1);
insert into sys.args values (19016, 991, 'arg_2', 'timestamp', 7, 0, 1, 2);
insert into sys.functions values (992, 'scale_up', '*', 'calc', 0, 1, false, false, false, 2000);
insert into sys.args values (19017, 992, 'res_0', 'timestamp', 7, 0, 0, 0);
insert into sys.args values (19018, 992, 'arg_1', 'geometry', 0, 0, 1, 1);
insert into sys.args values (19019, 992, 'arg_2', 'timestamp', 7, 0, 1, 2);
insert into sys.functions values (993, 'scale_up', '*', 'calc', 0, 1, false, false, false, 2000);
insert into sys.args values (19020, 993, 'res_0', 'timestamp', 7, 0, 0, 0);
insert into sys.args values (19021, 993, 'arg_1', 'geometrya', 0, 0, 1, 1);
insert into sys.args values (19022, 993, 'arg_2', 'timestamp', 7, 0, 1, 2);
insert into sys.functions values (994, 'scale_up', '*', 'calc', 0, 1, false, false, false, 2000);
insert into sys.args values (19023, 994, 'res_0', 'timestamp', 7, 0, 0, 0);
insert into sys.args values (19024, 994, 'arg_1', 'mbr', 0, 0, 1, 1);
insert into sys.args values (19025, 994, 'arg_2', 'timestamp', 7, 0, 1, 2);
insert into sys.functions values (995, 'scale_up', '*', 'calc', 0, 1, false, false, false, 2000);
insert into sys.args values (19026, 995, 'res_0', 'timestamptz', 7, 0, 0, 0);
insert into sys.args values (19027, 995, 'arg_1', 'oid', 63, 0, 1, 1);
insert into sys.args values (19028, 995, 'arg_2', 'timestamptz', 7, 0, 1, 2);
insert into sys.functions values (996, 'scale_up', '*', 'calc', 0, 1, false, false, false, 2000);
insert into sys.args values (19029, 996, 'res_0', 'timestamptz', 7, 0, 0, 0);
insert into sys.args values (19030, 996, 'arg_1', 'tinyint', 8, 0, 1, 1);
insert into sys.args values (19031, 996, 'arg_2', 'timestamptz', 7, 0, 1, 2);
insert into sys.functions values (997, 'scale_up', '*', 'calc', 0, 1, false, false, false, 2000);
insert into sys.args values (19032, 997, 'res_0', 'timestamptz', 7, 0, 0, 0);
insert into sys.args values (19033, 997, 'arg_1', 'smallint', 16, 0, 1, 1);
insert into sys.args values (19034, 997, 'arg_2', 'timestamptz', 7, 0, 1, 2);
insert into sys.functions values (998, 'scale_up', '*', 'calc', 0, 1, false, false, false, 2000);
insert into sys.args values (19035, 998, 'res_0', 'timestamptz', 7, 0, 0, 0);
insert into sys.args values (19036, 998, 'arg_1', 'int', 32, 0, 1, 1);
insert into sys.args values (19037, 998, 'arg_2', 'timestamptz', 7, 0, 1, 2);
insert into sys.functions values (999, 'scale_up', '*', 'calc', 0, 1, false, false, false, 2000);
insert into sys.args values (19038, 999, 'res_0', 'timestamptz', 7, 0, 0, 0);
insert into sys.args values (19039, 999, 'arg_1', 'bigint', 64, 0, 1, 1);
insert into sys.args values (19040, 999, 'arg_2', 'timestamptz', 7, 0, 1, 2);
insert into sys.functions values (1000, 'scale_up', '*', 'calc', 0, 1, false, false, false, 2000);
insert into sys.args values (19041, 1000, 'res_0', 'timestamptz', 7, 0, 0, 0);
insert into sys.args values (19042, 1000, 'arg_1', 'hugeint', 128, 0, 1, 1);
insert into sys.args values (19043, 1000, 'arg_2', 'timestamptz', 7, 0, 1, 2);
insert into sys.functions values (1001, 'scale_up', '*', 'calc', 0, 1, false, false, false, 2000);
insert into sys.args values (19044, 1001, 'res_0', 'timestamptz', 7, 0, 0, 0);
insert into sys.args values (19045, 1001, 'arg_1', 'decimal', 2, 0, 1, 1);
insert into sys.args values (19046, 1001, 'arg_2', 'timestamptz', 7, 0, 1, 2);
insert into sys.functions values (1002, 'scale_up', '*', 'calc', 0, 1, false, false, false, 2000);
insert into sys.args values (19047, 1002, 'res_0', 'timestamptz', 7, 0, 0, 0);
insert into sys.args values (19048, 1002, 'arg_1', 'decimal', 4, 0, 1, 1);
insert into sys.args values (19049, 1002, 'arg_2', 'timestamptz', 7, 0, 1, 2);
insert into sys.functions values (1003, 'scale_up', '*', 'calc', 0, 1, false, false, false, 2000);
insert into sys.args values (19050, 1003, 'res_0', 'timestamptz', 7, 0, 0, 0);
insert into sys.args values (19051, 1003, 'arg_1', 'decimal', 9, 0, 1, 1);
insert into sys.args values (19052, 1003, 'arg_2', 'timestamptz', 7, 0, 1, 2);
insert into sys.functions values (1004, 'scale_up', '*', 'calc', 0, 1, false, false, false, 2000);
insert into sys.args values (19053, 1004, 'res_0', 'timestamptz', 7, 0, 0, 0);
insert into sys.args values (19054, 1004, 'arg_1', 'decimal', 18, 0, 1, 1);
insert into sys.args values (19055, 1004, 'arg_2', 'timestamptz', 7, 0, 1, 2);
insert into sys.functions values (1005, 'scale_up', '*', 'calc', 0, 1, false, false, false, 2000);
insert into sys.args values (19056, 1005, 'res_0', 'timestamptz', 7, 0, 0, 0);
insert into sys.args values (19057, 1005, 'arg_1', 'decimal', 38, 0, 1, 1);
insert into sys.args values (19058, 1005, 'arg_2', 'timestamptz', 7, 0, 1, 2);
insert into sys.functions values (1006, 'scale_up', '*', 'calc', 0, 1, false, false, false, 2000);
insert into sys.args values (19059, 1006, 'res_0', 'timestamptz', 7, 0, 0, 0);
insert into sys.args values (19060, 1006, 'arg_1', 'real', 24, 0, 1, 1);
insert into sys.args values (19061, 1006, 'arg_2', 'timestamptz', 7, 0, 1, 2);
insert into sys.functions values (1007, 'scale_up', '*', 'calc', 0, 1, false, false, false, 2000);
insert into sys.args values (19062, 1007, 'res_0', 'timestamptz', 7, 0, 0, 0);
insert into sys.args values (19063, 1007, 'arg_1', 'double', 53, 0, 1, 1);
insert into sys.args values (19064, 1007, 'arg_2', 'timestamptz', 7, 0, 1, 2);
insert into sys.functions values (1008, 'scale_up', '*', 'calc', 0, 1, false, false, false, 2000);
insert into sys.args values (19065, 1008, 'res_0', 'timestamptz', 7, 0, 0, 0);
insert into sys.args values (19066, 1008, 'arg_1', 'month_interval', 32, 0, 1, 1);
insert into sys.args values (19067, 1008, 'arg_2', 'timestamptz', 7, 0, 1, 2);
insert into sys.functions values (1009, 'scale_up', '*', 'calc', 0, 1, false, false, false, 2000);
insert into sys.args values (19068, 1009, 'res_0', 'timestamptz', 7, 0, 0, 0);
insert into sys.args values (19069, 1009, 'arg_1', 'sec_interval', 13, 0, 1, 1);
insert into sys.args values (19070, 1009, 'arg_2', 'timestamptz', 7, 0, 1, 2);
insert into sys.functions values (1010, 'scale_up', '*', 'calc', 0, 1, false, false, false, 2000);
insert into sys.args values (19071, 1010, 'res_0', 'timestamptz', 7, 0, 0, 0);
insert into sys.args values (19072, 1010, 'arg_1', 'time', 7, 0, 1, 1);
insert into sys.args values (19073, 1010, 'arg_2', 'timestamptz', 7, 0, 1, 2);
insert into sys.functions values (1011, 'scale_up', '*', 'calc', 0, 1, false, false, false, 2000);
insert into sys.args values (19074, 1011, 'res_0', 'timestamptz', 7, 0, 0, 0);
insert into sys.args values (19075, 1011, 'arg_1', 'timetz', 7, 0, 1, 1);
insert into sys.args values (19076, 1011, 'arg_2', 'timestamptz', 7, 0, 1, 2);
insert into sys.functions values (1012, 'scale_up', '*', 'calc', 0, 1, false, false, false, 2000);
insert into sys.args values (19077, 1012, 'res_0', 'timestamptz', 7, 0, 0, 0);
insert into sys.args values (19078, 1012, 'arg_1', 'date', 0, 0, 1, 1);
insert into sys.args values (19079, 1012, 'arg_2', 'timestamptz', 7, 0, 1, 2);
insert into sys.functions values (1013, 'scale_up', '*', 'calc', 0, 1, false, false, false, 2000);
insert into sys.args values (19080, 1013, 'res_0', 'timestamptz', 7, 0, 0, 0);
insert into sys.args values (19081, 1013, 'arg_1', 'timestamp', 7, 0, 1, 1);
insert into sys.args values (19082, 1013, 'arg_2', 'timestamptz', 7, 0, 1, 2);
insert into sys.functions values (1014, 'scale_up', '*', 'calc', 0, 1, false, false, false, 2000);
insert into sys.args values (19083, 1014, 'res_0', 'timestamptz', 7, 0, 0, 0);
insert into sys.args values (19084, 1014, 'arg_1', 'timestamptz', 7, 0, 1, 1);
insert into sys.args values (19085, 1014, 'arg_2', 'timestamptz', 7, 0, 1, 2);
insert into sys.functions values (1015, 'scale_up', '*', 'calc', 0, 1, false, false, false, 2000);
insert into sys.args values (19086, 1015, 'res_0', 'timestamptz', 7, 0, 0, 0);
insert into sys.args values (19087, 1015, 'arg_1', 'blob', 0, 0, 1, 1);
insert into sys.args values (19088, 1015, 'arg_2', 'timestamptz', 7, 0, 1, 2);
insert into sys.functions values (1016, 'scale_up', '*', 'calc', 0, 1, false, false, false, 2000);
insert into sys.args values (19089, 1016, 'res_0', 'timestamptz', 7, 0, 0, 0);
insert into sys.args values (19090, 1016, 'arg_1', 'geometry', 0, 0, 1, 1);
insert into sys.args values (19091, 1016, 'arg_2', 'timestamptz', 7, 0, 1, 2);
insert into sys.functions values (1017, 'scale_up', '*', 'calc', 0, 1, false, false, false, 2000);
insert into sys.args values (19092, 1017, 'res_0', 'timestamptz', 7, 0, 0, 0);
insert into sys.args values (19093, 1017, 'arg_1', 'geometrya', 0, 0, 1, 1);
insert into sys.args values (19094, 1017, 'arg_2', 'timestamptz', 7, 0, 1, 2);
insert into sys.functions values (1018, 'scale_up', '*', 'calc', 0, 1, false, false, false, 2000);
insert into sys.args values (19095, 1018, 'res_0', 'timestamptz', 7, 0, 0, 0);
insert into sys.args values (19096, 1018, 'arg_1', 'mbr', 0, 0, 1, 1);
insert into sys.args values (19097, 1018, 'arg_2', 'timestamptz', 7, 0, 1, 2);
insert into sys.functions values (1019, 'scale_up', '*', 'calc', 0, 1, false, false, false, 2000);
insert into sys.args values (19098, 1019, 'res_0', 'blob', 0, 0, 0, 0);
insert into sys.args values (19099, 1019, 'arg_1', 'oid', 63, 0, 1, 1);
insert into sys.args values (19100, 1019, 'arg_2', 'blob', 0, 0, 1, 2);
insert into sys.functions values (1020, 'scale_up', '*', 'calc', 0, 1, false, false, false, 2000);
insert into sys.args values (19101, 1020, 'res_0', 'blob', 0, 0, 0, 0);
insert into sys.args values (19102, 1020, 'arg_1', 'tinyint', 8, 0, 1, 1);
insert into sys.args values (19103, 1020, 'arg_2', 'blob', 0, 0, 1, 2);
insert into sys.functions values (1021, 'scale_up', '*', 'calc', 0, 1, false, false, false, 2000);
insert into sys.args values (19104, 1021, 'res_0', 'blob', 0, 0, 0, 0);
insert into sys.args values (19105, 1021, 'arg_1', 'smallint', 16, 0, 1, 1);
insert into sys.args values (19106, 1021, 'arg_2', 'blob', 0, 0, 1, 2);
insert into sys.functions values (1022, 'scale_up', '*', 'calc', 0, 1, false, false, false, 2000);
insert into sys.args values (19107, 1022, 'res_0', 'blob', 0, 0, 0, 0);
insert into sys.args values (19108, 1022, 'arg_1', 'int', 32, 0, 1, 1);
insert into sys.args values (19109, 1022, 'arg_2', 'blob', 0, 0, 1, 2);
insert into sys.functions values (1023, 'scale_up', '*', 'calc', 0, 1, false, false, false, 2000);
insert into sys.args values (19110, 1023, 'res_0', 'blob', 0, 0, 0, 0);
insert into sys.args values (19111, 1023, 'arg_1', 'bigint', 64, 0, 1, 1);
insert into sys.args values (19112, 1023, 'arg_2', 'blob', 0, 0, 1, 2);
insert into sys.functions values (1024, 'scale_up', '*', 'calc', 0, 1, false, false, false, 2000);
insert into sys.args values (19113, 1024, 'res_0', 'blob', 0, 0, 0, 0);
insert into sys.args values (19114, 1024, 'arg_1', 'hugeint', 128, 0, 1, 1);
insert into sys.args values (19115, 1024, 'arg_2', 'blob', 0, 0, 1, 2);
insert into sys.functions values (1025, 'scale_up', '*', 'calc', 0, 1, false, false, false, 2000);
insert into sys.args values (19116, 1025, 'res_0', 'blob', 0, 0, 0, 0);
insert into sys.args values (19117, 1025, 'arg_1', 'decimal', 2, 0, 1, 1);
insert into sys.args values (19118, 1025, 'arg_2', 'blob', 0, 0, 1, 2);
insert into sys.functions values (1026, 'scale_up', '*', 'calc', 0, 1, false, false, false, 2000);
insert into sys.args values (19119, 1026, 'res_0', 'blob', 0, 0, 0, 0);
insert into sys.args values (19120, 1026, 'arg_1', 'decimal', 4, 0, 1, 1);
insert into sys.args values (19121, 1026, 'arg_2', 'blob', 0, 0, 1, 2);
insert into sys.functions values (1027, 'scale_up', '*', 'calc', 0, 1, false, false, false, 2000);
insert into sys.args values (19122, 1027, 'res_0', 'blob', 0, 0, 0, 0);
insert into sys.args values (19123, 1027, 'arg_1', 'decimal', 9, 0, 1, 1);
insert into sys.args values (19124, 1027, 'arg_2', 'blob', 0, 0, 1, 2);
insert into sys.functions values (1028, 'scale_up', '*', 'calc', 0, 1, false, false, false, 2000);
insert into sys.args values (19125, 1028, 'res_0', 'blob', 0, 0, 0, 0);
insert into sys.args values (19126, 1028, 'arg_1', 'decimal', 18, 0, 1, 1);
insert into sys.args values (19127, 1028, 'arg_2', 'blob', 0, 0, 1, 2);
insert into sys.functions values (1029, 'scale_up', '*', 'calc', 0, 1, false, false, false, 2000);
insert into sys.args values (19128, 1029, 'res_0', 'blob', 0, 0, 0, 0);
insert into sys.args values (19129, 1029, 'arg_1', 'decimal', 38, 0, 1, 1);
insert into sys.args values (19130, 1029, 'arg_2', 'blob', 0, 0, 1, 2);
insert into sys.functions values (1030, 'scale_up', '*', 'calc', 0, 1, false, false, false, 2000);
insert into sys.args values (19131, 1030, 'res_0', 'blob', 0, 0, 0, 0);
insert into sys.args values (19132, 1030, 'arg_1', 'real', 24, 0, 1, 1);
insert into sys.args values (19133, 1030, 'arg_2', 'blob', 0, 0, 1, 2);
insert into sys.functions values (1031, 'scale_up', '*', 'calc', 0, 1, false, false, false, 2000);
insert into sys.args values (19134, 1031, 'res_0', 'blob', 0, 0, 0, 0);
insert into sys.args values (19135, 1031, 'arg_1', 'double', 53, 0, 1, 1);
insert into sys.args values (19136, 1031, 'arg_2', 'blob', 0, 0, 1, 2);
insert into sys.functions values (1032, 'scale_up', '*', 'calc', 0, 1, false, false, false, 2000);
insert into sys.args values (19137, 1032, 'res_0', 'blob', 0, 0, 0, 0);
insert into sys.args values (19138, 1032, 'arg_1', 'month_interval', 32, 0, 1, 1);
insert into sys.args values (19139, 1032, 'arg_2', 'blob', 0, 0, 1, 2);
insert into sys.functions values (1033, 'scale_up', '*', 'calc', 0, 1, false, false, false, 2000);
insert into sys.args values (19140, 1033, 'res_0', 'blob', 0, 0, 0, 0);
insert into sys.args values (19141, 1033, 'arg_1', 'sec_interval', 13, 0, 1, 1);
insert into sys.args values (19142, 1033, 'arg_2', 'blob', 0, 0, 1, 2);
insert into sys.functions values (1034, 'scale_up', '*', 'calc', 0, 1, false, false, false, 2000);
insert into sys.args values (19143, 1034, 'res_0', 'blob', 0, 0, 0, 0);
insert into sys.args values (19144, 1034, 'arg_1', 'time', 7, 0, 1, 1);
insert into sys.args values (19145, 1034, 'arg_2', 'blob', 0, 0, 1, 2);
insert into sys.functions values (1035, 'scale_up', '*', 'calc', 0, 1, false, false, false, 2000);
insert into sys.args values (19146, 1035, 'res_0', 'blob', 0, 0, 0, 0);
insert into sys.args values (19147, 1035, 'arg_1', 'timetz', 7, 0, 1, 1);
insert into sys.args values (19148, 1035, 'arg_2', 'blob', 0, 0, 1, 2);
insert into sys.functions values (1036, 'scale_up', '*', 'calc', 0, 1, false, false, false, 2000);
insert into sys.args values (19149, 1036, 'res_0', 'blob', 0, 0, 0, 0);
insert into sys.args values (19150, 1036, 'arg_1', 'date', 0, 0, 1, 1);
insert into sys.args values (19151, 1036, 'arg_2', 'blob', 0, 0, 1, 2);
insert into sys.functions values (1037, 'scale_up', '*', 'calc', 0, 1, false, false, false, 2000);
insert into sys.args values (19152, 1037, 'res_0', 'blob', 0, 0, 0, 0);
insert into sys.args values (19153, 1037, 'arg_1', 'timestamp', 7, 0, 1, 1);
insert into sys.args values (19154, 1037, 'arg_2', 'blob', 0, 0, 1, 2);
insert into sys.functions values (1038, 'scale_up', '*', 'calc', 0, 1, false, false, false, 2000);
insert into sys.args values (19155, 1038, 'res_0', 'blob', 0, 0, 0, 0);
insert into sys.args values (19156, 1038, 'arg_1', 'timestamptz', 7, 0, 1, 1);
insert into sys.args values (19157, 1038, 'arg_2', 'blob', 0, 0, 1, 2);
insert into sys.functions values (1039, 'scale_up', '*', 'calc', 0, 1, false, false, false, 2000);
insert into sys.args values (19158, 1039, 'res_0', 'blob', 0, 0, 0, 0);
insert into sys.args values (19159, 1039, 'arg_1', 'blob', 0, 0, 1, 1);
insert into sys.args values (19160, 1039, 'arg_2', 'blob', 0, 0, 1, 2);
insert into sys.functions values (1040, 'scale_up', '*', 'calc', 0, 1, false, false, false, 2000);
insert into sys.args values (19161, 1040, 'res_0', 'blob', 0, 0, 0, 0);
insert into sys.args values (19162, 1040, 'arg_1', 'geometry', 0, 0, 1, 1);
insert into sys.args values (19163, 1040, 'arg_2', 'blob', 0, 0, 1, 2);
insert into sys.functions values (1041, 'scale_up', '*', 'calc', 0, 1, false, false, false, 2000);
insert into sys.args values (19164, 1041, 'res_0', 'blob', 0, 0, 0, 0);
insert into sys.args values (19165, 1041, 'arg_1', 'geometrya', 0, 0, 1, 1);
insert into sys.args values (19166, 1041, 'arg_2', 'blob', 0, 0, 1, 2);
insert into sys.functions values (1042, 'scale_up', '*', 'calc', 0, 1, false, false, false, 2000);
insert into sys.args values (19167, 1042, 'res_0', 'blob', 0, 0, 0, 0);
insert into sys.args values (19168, 1042, 'arg_1', 'mbr', 0, 0, 1, 1);
insert into sys.args values (19169, 1042, 'arg_2', 'blob', 0, 0, 1, 2);
insert into sys.functions values (1043, 'scale_up', '*', 'calc', 0, 1, false, false, false, 2000);
insert into sys.args values (19170, 1043, 'res_0', 'geometry', 0, 0, 0, 0);
insert into sys.args values (19171, 1043, 'arg_1', 'oid', 63, 0, 1, 1);
insert into sys.args values (19172, 1043, 'arg_2', 'geometry', 0, 0, 1, 2);
insert into sys.functions values (1044, 'scale_up', '*', 'calc', 0, 1, false, false, false, 2000);
insert into sys.args values (19173, 1044, 'res_0', 'geometry', 0, 0, 0, 0);
insert into sys.args values (19174, 1044, 'arg_1', 'tinyint', 8, 0, 1, 1);
insert into sys.args values (19175, 1044, 'arg_2', 'geometry', 0, 0, 1, 2);
insert into sys.functions values (1045, 'scale_up', '*', 'calc', 0, 1, false, false, false, 2000);
insert into sys.args values (19176, 1045, 'res_0', 'geometry', 0, 0, 0, 0);
insert into sys.args values (19177, 1045, 'arg_1', 'smallint', 16, 0, 1, 1);
insert into sys.args values (19178, 1045, 'arg_2', 'geometry', 0, 0, 1, 2);
insert into sys.functions values (1046, 'scale_up', '*', 'calc', 0, 1, false, false, false, 2000);
insert into sys.args values (19179, 1046, 'res_0', 'geometry', 0, 0, 0, 0);
insert into sys.args values (19180, 1046, 'arg_1', 'int', 32, 0, 1, 1);
insert into sys.args values (19181, 1046, 'arg_2', 'geometry', 0, 0, 1, 2);
insert into sys.functions values (1047, 'scale_up', '*', 'calc', 0, 1, false, false, false, 2000);
insert into sys.args values (19182, 1047, 'res_0', 'geometry', 0, 0, 0, 0);
insert into sys.args values (19183, 1047, 'arg_1', 'bigint', 64, 0, 1, 1);
insert into sys.args values (19184, 1047, 'arg_2', 'geometry', 0, 0, 1, 2);
insert into sys.functions values (1048, 'scale_up', '*', 'calc', 0, 1, false, false, false, 2000);
insert into sys.args values (19185, 1048, 'res_0', 'geometry', 0, 0, 0, 0);
insert into sys.args values (19186, 1048, 'arg_1', 'hugeint', 128, 0, 1, 1);
insert into sys.args values (19187, 1048, 'arg_2', 'geometry', 0, 0, 1, 2);
insert into sys.functions values (1049, 'scale_up', '*', 'calc', 0, 1, false, false, false, 2000);
insert into sys.args values (19188, 1049, 'res_0', 'geometry', 0, 0, 0, 0);
insert into sys.args values (19189, 1049, 'arg_1', 'decimal', 2, 0, 1, 1);
insert into sys.args values (19190, 1049, 'arg_2', 'geometry', 0, 0, 1, 2);
insert into sys.functions values (1050, 'scale_up', '*', 'calc', 0, 1, false, false, false, 2000);
insert into sys.args values (19191, 1050, 'res_0', 'geometry', 0, 0, 0, 0);
insert into sys.args values (19192, 1050, 'arg_1', 'decimal', 4, 0, 1, 1);
insert into sys.args values (19193, 1050, 'arg_2', 'geometry', 0, 0, 1, 2);
insert into sys.functions values (1051, 'scale_up', '*', 'calc', 0, 1, false, false, false, 2000);
insert into sys.args values (19194, 1051, 'res_0', 'geometry', 0, 0, 0, 0);
insert into sys.args values (19195, 1051, 'arg_1', 'decimal', 9, 0, 1, 1);
insert into sys.args values (19196, 1051, 'arg_2', 'geometry', 0, 0, 1, 2);
insert into sys.functions values (1052, 'scale_up', '*', 'calc', 0, 1, false, false, false, 2000);
insert into sys.args values (19197, 1052, 'res_0', 'geometry', 0, 0, 0, 0);
insert into sys.args values (19198, 1052, 'arg_1', 'decimal', 18, 0, 1, 1);
insert into sys.args values (19199, 1052, 'arg_2', 'geometry', 0, 0, 1, 2);
insert into sys.functions values (1053, 'scale_up', '*', 'calc', 0, 1, false, false, false, 2000);
insert into sys.args values (19200, 1053, 'res_0', 'geometry', 0, 0, 0, 0);
insert into sys.args values (19201, 1053, 'arg_1', 'decimal', 38, 0, 1, 1);
insert into sys.args values (19202, 1053, 'arg_2', 'geometry', 0, 0, 1, 2);
insert into sys.functions values (1054, 'scale_up', '*', 'calc', 0, 1, false, false, false, 2000);
insert into sys.args values (19203, 1054, 'res_0', 'geometry', 0, 0, 0, 0);
insert into sys.args values (19204, 1054, 'arg_1', 'real', 24, 0, 1, 1);
insert into sys.args values (19205, 1054, 'arg_2', 'geometry', 0, 0, 1, 2);
insert into sys.functions values (1055, 'scale_up', '*', 'calc', 0, 1, false, false, false, 2000);
insert into sys.args values (19206, 1055, 'res_0', 'geometry', 0, 0, 0, 0);
insert into sys.args values (19207, 1055, 'arg_1', 'double', 53, 0, 1, 1);
insert into sys.args values (19208, 1055, 'arg_2', 'geometry', 0, 0, 1, 2);
insert into sys.functions values (1056, 'scale_up', '*', 'calc', 0, 1, false, false, false, 2000);
insert into sys.args values (19209, 1056, 'res_0', 'geometry', 0, 0, 0, 0);
insert into sys.args values (19210, 1056, 'arg_1', 'month_interval', 32, 0, 1, 1);
insert into sys.args values (19211, 1056, 'arg_2', 'geometry', 0, 0, 1, 2);
insert into sys.functions values (1057, 'scale_up', '*', 'calc', 0, 1, false, false, false, 2000);
insert into sys.args values (19212, 1057, 'res_0', 'geometry', 0, 0, 0, 0);
insert into sys.args values (19213, 1057, 'arg_1', 'sec_interval', 13, 0, 1, 1);
insert into sys.args values (19214, 1057, 'arg_2', 'geometry', 0, 0, 1, 2);
insert into sys.functions values (1058, 'scale_up', '*', 'calc', 0, 1, false, false, false, 2000);
insert into sys.args values (19215, 1058, 'res_0', 'geometry', 0, 0, 0, 0);
insert into sys.args values (19216, 1058, 'arg_1', 'time', 7, 0, 1, 1);
insert into sys.args values (19217, 1058, 'arg_2', 'geometry', 0, 0, 1, 2);
insert into sys.functions values (1059, 'scale_up', '*', 'calc', 0, 1, false, false, false, 2000);
insert into sys.args values (19218, 1059, 'res_0', 'geometry', 0, 0, 0, 0);
insert into sys.args values (19219, 1059, 'arg_1', 'timetz', 7, 0, 1, 1);
insert into sys.args values (19220, 1059, 'arg_2', 'geometry', 0, 0, 1, 2);
insert into sys.functions values (1060, 'scale_up', '*', 'calc', 0, 1, false, false, false, 2000);
insert into sys.args values (19221, 1060, 'res_0', 'geometry', 0, 0, 0, 0);
insert into sys.args values (19222, 1060, 'arg_1', 'date', 0, 0, 1, 1);
insert into sys.args values (19223, 1060, 'arg_2', 'geometry', 0, 0, 1, 2);
insert into sys.functions values (1061, 'scale_up', '*', 'calc', 0, 1, false, false, false, 2000);
insert into sys.args values (19224, 1061, 'res_0', 'geometry', 0, 0, 0, 0);
insert into sys.args values (19225, 1061, 'arg_1', 'timestamp', 7, 0, 1, 1);
insert into sys.args values (19226, 1061, 'arg_2', 'geometry', 0, 0, 1, 2);
insert into sys.functions values (1062, 'scale_up', '*', 'calc', 0, 1, false, false, false, 2000);
insert into sys.args values (19227, 1062, 'res_0', 'geometry', 0, 0, 0, 0);
insert into sys.args values (19228, 1062, 'arg_1', 'timestamptz', 7, 0, 1, 1);
insert into sys.args values (19229, 1062, 'arg_2', 'geometry', 0, 0, 1, 2);
insert into sys.functions values (1063, 'scale_up', '*', 'calc', 0, 1, false, false, false, 2000);
insert into sys.args values (19230, 1063, 'res_0', 'geometry', 0, 0, 0, 0);
insert into sys.args values (19231, 1063, 'arg_1', 'blob', 0, 0, 1, 1);
insert into sys.args values (19232, 1063, 'arg_2', 'geometry', 0, 0, 1, 2);
insert into sys.functions values (1064, 'scale_up', '*', 'calc', 0, 1, false, false, false, 2000);
insert into sys.args values (19233, 1064, 'res_0', 'geometry', 0, 0, 0, 0);
insert into sys.args values (19234, 1064, 'arg_1', 'geometry', 0, 0, 1, 1);
insert into sys.args values (19235, 1064, 'arg_2', 'geometry', 0, 0, 1, 2);
insert into sys.functions values (1065, 'scale_up', '*', 'calc', 0, 1, false, false, false, 2000);
insert into sys.args values (19236, 1065, 'res_0', 'geometry', 0, 0, 0, 0);
insert into sys.args values (19237, 1065, 'arg_1', 'geometrya', 0, 0, 1, 1);
insert into sys.args values (19238, 1065, 'arg_2', 'geometry', 0, 0, 1, 2);
insert into sys.functions values (1066, 'scale_up', '*', 'calc', 0, 1, false, false, false, 2000);
insert into sys.args values (19239, 1066, 'res_0', 'geometry', 0, 0, 0, 0);
insert into sys.args values (19240, 1066, 'arg_1', 'mbr', 0, 0, 1, 1);
insert into sys.args values (19241, 1066, 'arg_2', 'geometry', 0, 0, 1, 2);
insert into sys.functions values (1067, 'scale_up', '*', 'calc', 0, 1, false, false, false, 2000);
insert into sys.args values (19242, 1067, 'res_0', 'geometrya', 0, 0, 0, 0);
insert into sys.args values (19243, 1067, 'arg_1', 'oid', 63, 0, 1, 1);
insert into sys.args values (19244, 1067, 'arg_2', 'geometrya', 0, 0, 1, 2);
insert into sys.functions values (1068, 'scale_up', '*', 'calc', 0, 1, false, false, false, 2000);
insert into sys.args values (19245, 1068, 'res_0', 'geometrya', 0, 0, 0, 0);
insert into sys.args values (19246, 1068, 'arg_1', 'tinyint', 8, 0, 1, 1);
insert into sys.args values (19247, 1068, 'arg_2', 'geometrya', 0, 0, 1, 2);
insert into sys.functions values (1069, 'scale_up', '*', 'calc', 0, 1, false, false, false, 2000);
insert into sys.args values (19248, 1069, 'res_0', 'geometrya', 0, 0, 0, 0);
insert into sys.args values (19249, 1069, 'arg_1', 'smallint', 16, 0, 1, 1);
insert into sys.args values (19250, 1069, 'arg_2', 'geometrya', 0, 0, 1, 2);
insert into sys.functions values (1070, 'scale_up', '*', 'calc', 0, 1, false, false, false, 2000);
insert into sys.args values (19251, 1070, 'res_0', 'geometrya', 0, 0, 0, 0);
insert into sys.args values (19252, 1070, 'arg_1', 'int', 32, 0, 1, 1);
insert into sys.args values (19253, 1070, 'arg_2', 'geometrya', 0, 0, 1, 2);
insert into sys.functions values (1071, 'scale_up', '*', 'calc', 0, 1, false, false, false, 2000);
insert into sys.args values (19254, 1071, 'res_0', 'geometrya', 0, 0, 0, 0);
insert into sys.args values (19255, 1071, 'arg_1', 'bigint', 64, 0, 1, 1);
insert into sys.args values (19256, 1071, 'arg_2', 'geometrya', 0, 0, 1, 2);
insert into sys.functions values (1072, 'scale_up', '*', 'calc', 0, 1, false, false, false, 2000);
insert into sys.args values (19257, 1072, 'res_0', 'geometrya', 0, 0, 0, 0);
insert into sys.args values (19258, 1072, 'arg_1', 'hugeint', 128, 0, 1, 1);
insert into sys.args values (19259, 1072, 'arg_2', 'geometrya', 0, 0, 1, 2);
insert into sys.functions values (1073, 'scale_up', '*', 'calc', 0, 1, false, false, false, 2000);
insert into sys.args values (19260, 1073, 'res_0', 'geometrya', 0, 0, 0, 0);
insert into sys.args values (19261, 1073, 'arg_1', 'decimal', 2, 0, 1, 1);
insert into sys.args values (19262, 1073, 'arg_2', 'geometrya', 0, 0, 1, 2);
insert into sys.functions values (1074, 'scale_up', '*', 'calc', 0, 1, false, false, false, 2000);
insert into sys.args values (19263, 1074, 'res_0', 'geometrya', 0, 0, 0, 0);
insert into sys.args values (19264, 1074, 'arg_1', 'decimal', 4, 0, 1, 1);
insert into sys.args values (19265, 1074, 'arg_2', 'geometrya', 0, 0, 1, 2);
insert into sys.functions values (1075, 'scale_up', '*', 'calc', 0, 1, false, false, false, 2000);
insert into sys.args values (19266, 1075, 'res_0', 'geometrya', 0, 0, 0, 0);
insert into sys.args values (19267, 1075, 'arg_1', 'decimal', 9, 0, 1, 1);
insert into sys.args values (19268, 1075, 'arg_2', 'geometrya', 0, 0, 1, 2);
insert into sys.functions values (1076, 'scale_up', '*', 'calc', 0, 1, false, false, false, 2000);
insert into sys.args values (19269, 1076, 'res_0', 'geometrya', 0, 0, 0, 0);
insert into sys.args values (19270, 1076, 'arg_1', 'decimal', 18, 0, 1, 1);
insert into sys.args values (19271, 1076, 'arg_2', 'geometrya', 0, 0, 1, 2);
insert into sys.functions values (1077, 'scale_up', '*', 'calc', 0, 1, false, false, false, 2000);
insert into sys.args values (19272, 1077, 'res_0', 'geometrya', 0, 0, 0, 0);
insert into sys.args values (19273, 1077, 'arg_1', 'decimal', 38, 0, 1, 1);
insert into sys.args values (19274, 1077, 'arg_2', 'geometrya', 0, 0, 1, 2);
insert into sys.functions values (1078, 'scale_up', '*', 'calc', 0, 1, false, false, false, 2000);
insert into sys.args values (19275, 1078, 'res_0', 'geometrya', 0, 0, 0, 0);
insert into sys.args values (19276, 1078, 'arg_1', 'real', 24, 0, 1, 1);
insert into sys.args values (19277, 1078, 'arg_2', 'geometrya', 0, 0, 1, 2);
insert into sys.functions values (1079, 'scale_up', '*', 'calc', 0, 1, false, false, false, 2000);
insert into sys.args values (19278, 1079, 'res_0', 'geometrya', 0, 0, 0, 0);
insert into sys.args values (19279, 1079, 'arg_1', 'double', 53, 0, 1, 1);
insert into sys.args values (19280, 1079, 'arg_2', 'geometrya', 0, 0, 1, 2);
insert into sys.functions values (1080, 'scale_up', '*', 'calc', 0, 1, false, false, false, 2000);
insert into sys.args values (19281, 1080, 'res_0', 'geometrya', 0, 0, 0, 0);
insert into sys.args values (19282, 1080, 'arg_1', 'month_interval', 32, 0, 1, 1);
insert into sys.args values (19283, 1080, 'arg_2', 'geometrya', 0, 0, 1, 2);
insert into sys.functions values (1081, 'scale_up', '*', 'calc', 0, 1, false, false, false, 2000);
insert into sys.args values (19284, 1081, 'res_0', 'geometrya', 0, 0, 0, 0);
insert into sys.args values (19285, 1081, 'arg_1', 'sec_interval', 13, 0, 1, 1);
insert into sys.args values (19286, 1081, 'arg_2', 'geometrya', 0, 0, 1, 2);
insert into sys.functions values (1082, 'scale_up', '*', 'calc', 0, 1, false, false, false, 2000);
insert into sys.args values (19287, 1082, 'res_0', 'geometrya', 0, 0, 0, 0);
insert into sys.args values (19288, 1082, 'arg_1', 'time', 7, 0, 1, 1);
insert into sys.args values (19289, 1082, 'arg_2', 'geometrya', 0, 0, 1, 2);
insert into sys.functions values (1083, 'scale_up', '*', 'calc', 0, 1, false, false, false, 2000);
insert into sys.args values (19290, 1083, 'res_0', 'geometrya', 0, 0, 0, 0);
insert into sys.args values (19291, 1083, 'arg_1', 'timetz', 7, 0, 1, 1);
insert into sys.args values (19292, 1083, 'arg_2', 'geometrya', 0, 0, 1, 2);
insert into sys.functions values (1084, 'scale_up', '*', 'calc', 0, 1, false, false, false, 2000);
insert into sys.args values (19293, 1084, 'res_0', 'geometrya', 0, 0, 0, 0);
insert into sys.args values (19294, 1084, 'arg_1', 'date', 0, 0, 1, 1);
insert into sys.args values (19295, 1084, 'arg_2', 'geometrya', 0, 0, 1, 2);
insert into sys.functions values (1085, 'scale_up', '*', 'calc', 0, 1, false, false, false, 2000);
insert into sys.args values (19296, 1085, 'res_0', 'geometrya', 0, 0, 0, 0);
insert into sys.args values (19297, 1085, 'arg_1', 'timestamp', 7, 0, 1, 1);
insert into sys.args values (19298, 1085, 'arg_2', 'geometrya', 0, 0, 1, 2);
insert into sys.functions values (1086, 'scale_up', '*', 'calc', 0, 1, false, false, false, 2000);
insert into sys.args values (19299, 1086, 'res_0', 'geometrya', 0, 0, 0, 0);
insert into sys.args values (19300, 1086, 'arg_1', 'timestamptz', 7, 0, 1, 1);
insert into sys.args values (19301, 1086, 'arg_2', 'geometrya', 0, 0, 1, 2);
insert into sys.functions values (1087, 'scale_up', '*', 'calc', 0, 1, false, false, false, 2000);
insert into sys.args values (19302, 1087, 'res_0', 'geometrya', 0, 0, 0, 0);
insert into sys.args values (19303, 1087, 'arg_1', 'blob', 0, 0, 1, 1);
insert into sys.args values (19304, 1087, 'arg_2', 'geometrya', 0, 0, 1, 2);
insert into sys.functions values (1088, 'scale_up', '*', 'calc', 0, 1, false, false, false, 2000);
insert into sys.args values (19305, 1088, 'res_0', 'geometrya', 0, 0, 0, 0);
insert into sys.args values (19306, 1088, 'arg_1', 'geometry', 0, 0, 1, 1);
insert into sys.args values (19307, 1088, 'arg_2', 'geometrya', 0, 0, 1, 2);
insert into sys.functions values (1089, 'scale_up', '*', 'calc', 0, 1, false, false, false, 2000);
insert into sys.args values (19308, 1089, 'res_0', 'geometrya', 0, 0, 0, 0);
insert into sys.args values (19309, 1089, 'arg_1', 'geometrya', 0, 0, 1, 1);
insert into sys.args values (19310, 1089, 'arg_2', 'geometrya', 0, 0, 1, 2);
insert into sys.functions values (1090, 'scale_up', '*', 'calc', 0, 1, false, false, false, 2000);
insert into sys.args values (19311, 1090, 'res_0', 'geometrya', 0, 0, 0, 0);
insert into sys.args values (19312, 1090, 'arg_1', 'mbr', 0, 0, 1, 1);
insert into sys.args values (19313, 1090, 'arg_2', 'geometrya', 0, 0, 1, 2);
insert into sys.functions values (1091, 'scale_up', '*', 'calc', 0, 1, false, false, false, 2000);
insert into sys.args values (19314, 1091, 'res_0', 'mbr', 0, 0, 0, 0);
insert into sys.args values (19315, 1091, 'arg_1', 'oid', 63, 0, 1, 1);
insert into sys.args values (19316, 1091, 'arg_2', 'mbr', 0, 0, 1, 2);
insert into sys.functions values (1092, 'scale_up', '*', 'calc', 0, 1, false, false, false, 2000);
insert into sys.args values (19317, 1092, 'res_0', 'mbr', 0, 0, 0, 0);
insert into sys.args values (19318, 1092, 'arg_1', 'tinyint', 8, 0, 1, 1);
insert into sys.args values (19319, 1092, 'arg_2', 'mbr', 0, 0, 1, 2);
insert into sys.functions values (1093, 'scale_up', '*', 'calc', 0, 1, false, false, false, 2000);
insert into sys.args values (19320, 1093, 'res_0', 'mbr', 0, 0, 0, 0);
insert into sys.args values (19321, 1093, 'arg_1', 'smallint', 16, 0, 1, 1);
insert into sys.args values (19322, 1093, 'arg_2', 'mbr', 0, 0, 1, 2);
insert into sys.functions values (1094, 'scale_up', '*', 'calc', 0, 1, false, false, false, 2000);
insert into sys.args values (19323, 1094, 'res_0', 'mbr', 0, 0, 0, 0);
insert into sys.args values (19324, 1094, 'arg_1', 'int', 32, 0, 1, 1);
insert into sys.args values (19325, 1094, 'arg_2', 'mbr', 0, 0, 1, 2);
insert into sys.functions values (1095, 'scale_up', '*', 'calc', 0, 1, false, false, false, 2000);
insert into sys.args values (19326, 1095, 'res_0', 'mbr', 0, 0, 0, 0);
insert into sys.args values (19327, 1095, 'arg_1', 'bigint', 64, 0, 1, 1);
insert into sys.args values (19328, 1095, 'arg_2', 'mbr', 0, 0, 1, 2);
insert into sys.functions values (1096, 'scale_up', '*', 'calc', 0, 1, false, false, false, 2000);
insert into sys.args values (19329, 1096, 'res_0', 'mbr', 0, 0, 0, 0);
insert into sys.args values (19330, 1096, 'arg_1', 'hugeint', 128, 0, 1, 1);
insert into sys.args values (19331, 1096, 'arg_2', 'mbr', 0, 0, 1, 2);
insert into sys.functions values (1097, 'scale_up', '*', 'calc', 0, 1, false, false, false, 2000);
insert into sys.args values (19332, 1097, 'res_0', 'mbr', 0, 0, 0, 0);
insert into sys.args values (19333, 1097, 'arg_1', 'decimal', 2, 0, 1, 1);
insert into sys.args values (19334, 1097, 'arg_2', 'mbr', 0, 0, 1, 2);
insert into sys.functions values (1098, 'scale_up', '*', 'calc', 0, 1, false, false, false, 2000);
insert into sys.args values (19335, 1098, 'res_0', 'mbr', 0, 0, 0, 0);
insert into sys.args values (19336, 1098, 'arg_1', 'decimal', 4, 0, 1, 1);
insert into sys.args values (19337, 1098, 'arg_2', 'mbr', 0, 0, 1, 2);
insert into sys.functions values (1099, 'scale_up', '*', 'calc', 0, 1, false, false, false, 2000);
insert into sys.args values (19338, 1099, 'res_0', 'mbr', 0, 0, 0, 0);
insert into sys.args values (19339, 1099, 'arg_1', 'decimal', 9, 0, 1, 1);
insert into sys.args values (19340, 1099, 'arg_2', 'mbr', 0, 0, 1, 2);
insert into sys.functions values (1100, 'scale_up', '*', 'calc', 0, 1, false, false, false, 2000);
insert into sys.args values (19341, 1100, 'res_0', 'mbr', 0, 0, 0, 0);
insert into sys.args values (19342, 1100, 'arg_1', 'decimal', 18, 0, 1, 1);
insert into sys.args values (19343, 1100, 'arg_2', 'mbr', 0, 0, 1, 2);
insert into sys.functions values (1101, 'scale_up', '*', 'calc', 0, 1, false, false, false, 2000);
insert into sys.args values (19344, 1101, 'res_0', 'mbr', 0, 0, 0, 0);
insert into sys.args values (19345, 1101, 'arg_1', 'decimal', 38, 0, 1, 1);
insert into sys.args values (19346, 1101, 'arg_2', 'mbr', 0, 0, 1, 2);
insert into sys.functions values (1102, 'scale_up', '*', 'calc', 0, 1, false, false, false, 2000);
insert into sys.args values (19347, 1102, 'res_0', 'mbr', 0, 0, 0, 0);
insert into sys.args values (19348, 1102, 'arg_1', 'real', 24, 0, 1, 1);
insert into sys.args values (19349, 1102, 'arg_2', 'mbr', 0, 0, 1, 2);
insert into sys.functions values (1103, 'scale_up', '*', 'calc', 0, 1, false, false, false, 2000);
insert into sys.args values (19350, 1103, 'res_0', 'mbr', 0, 0, 0, 0);
insert into sys.args values (19351, 1103, 'arg_1', 'double', 53, 0, 1, 1);
insert into sys.args values (19352, 1103, 'arg_2', 'mbr', 0, 0, 1, 2);
insert into sys.functions values (1104, 'scale_up', '*', 'calc', 0, 1, false, false, false, 2000);
insert into sys.args values (19353, 1104, 'res_0', 'mbr', 0, 0, 0, 0);
insert into sys.args values (19354, 1104, 'arg_1', 'month_interval', 32, 0, 1, 1);
insert into sys.args values (19355, 1104, 'arg_2', 'mbr', 0, 0, 1, 2);
insert into sys.functions values (1105, 'scale_up', '*', 'calc', 0, 1, false, false, false, 2000);
insert into sys.args values (19356, 1105, 'res_0', 'mbr', 0, 0, 0, 0);
insert into sys.args values (19357, 1105, 'arg_1', 'sec_interval', 13, 0, 1, 1);
insert into sys.args values (19358, 1105, 'arg_2', 'mbr', 0, 0, 1, 2);
insert into sys.functions values (1106, 'scale_up', '*', 'calc', 0, 1, false, false, false, 2000);
insert into sys.args values (19359, 1106, 'res_0', 'mbr', 0, 0, 0, 0);
insert into sys.args values (19360, 1106, 'arg_1', 'time', 7, 0, 1, 1);
insert into sys.args values (19361, 1106, 'arg_2', 'mbr', 0, 0, 1, 2);
insert into sys.functions values (1107, 'scale_up', '*', 'calc', 0, 1, false, false, false, 2000);
insert into sys.args values (19362, 1107, 'res_0', 'mbr', 0, 0, 0, 0);
insert into sys.args values (19363, 1107, 'arg_1', 'timetz', 7, 0, 1, 1);
insert into sys.args values (19364, 1107, 'arg_2', 'mbr', 0, 0, 1, 2);
insert into sys.functions values (1108, 'scale_up', '*', 'calc', 0, 1, false, false, false, 2000);
insert into sys.args values (19365, 1108, 'res_0', 'mbr', 0, 0, 0, 0);
insert into sys.args values (19366, 1108, 'arg_1', 'date', 0, 0, 1, 1);
insert into sys.args values (19367, 1108, 'arg_2', 'mbr', 0, 0, 1, 2);
insert into sys.functions values (1109, 'scale_up', '*', 'calc', 0, 1, false, false, false, 2000);
insert into sys.args values (19368, 1109, 'res_0', 'mbr', 0, 0, 0, 0);
insert into sys.args values (19369, 1109, 'arg_1', 'timestamp', 7, 0, 1, 1);
insert into sys.args values (19370, 1109, 'arg_2', 'mbr', 0, 0, 1, 2);
insert into sys.functions values (1110, 'scale_up', '*', 'calc', 0, 1, false, false, false, 2000);
insert into sys.args values (19371, 1110, 'res_0', 'mbr', 0, 0, 0, 0);
insert into sys.args values (19372, 1110, 'arg_1', 'timestamptz', 7, 0, 1, 1);
insert into sys.args values (19373, 1110, 'arg_2', 'mbr', 0, 0, 1, 2);
insert into sys.functions values (1111, 'scale_up', '*', 'calc', 0, 1, false, false, false, 2000);
insert into sys.args values (19374, 1111, 'res_0', 'mbr', 0, 0, 0, 0);
insert into sys.args values (19375, 1111, 'arg_1', 'blob', 0, 0, 1, 1);
insert into sys.args values (19376, 1111, 'arg_2', 'mbr', 0, 0, 1, 2);
insert into sys.functions values (1112, 'scale_up', '*', 'calc', 0, 1, false, false, false, 2000);
insert into sys.args values (19377, 1112, 'res_0', 'mbr', 0, 0, 0, 0);
insert into sys.args values (19378, 1112, 'arg_1', 'geometry', 0, 0, 1, 1);
insert into sys.args values (19379, 1112, 'arg_2', 'mbr', 0, 0, 1, 2);
insert into sys.functions values (1113, 'scale_up', '*', 'calc', 0, 1, false, false, false, 2000);
insert into sys.args values (19380, 1113, 'res_0', 'mbr', 0, 0, 0, 0);
insert into sys.args values (19381, 1113, 'arg_1', 'geometrya', 0, 0, 1, 1);
insert into sys.args values (19382, 1113, 'arg_2', 'mbr', 0, 0, 1, 2);
insert into sys.functions values (1114, 'scale_up', '*', 'calc', 0, 1, false, false, false, 2000);
insert into sys.args values (19383, 1114, 'res_0', 'mbr', 0, 0, 0, 0);
insert into sys.args values (19384, 1114, 'arg_1', 'mbr', 0, 0, 1, 1);
insert into sys.args values (19385, 1114, 'arg_2', 'mbr', 0, 0, 1, 2);
insert into sys.functions values (1115, 'power', 'pow', 'mmath', 0, 1, false, false, false, 2000);
insert into sys.args values (19386, 1115, 'res_0', 'real', 24, 0, 0, 0);
insert into sys.args values (19387, 1115, 'arg_1', 'real', 24, 0, 1, 1);
insert into sys.args values (19388, 1115, 'arg_2', 'real', 24, 0, 1, 2);
insert into sys.functions values (1116, 'floor', 'floor', 'mmath', 0, 1, false, false, false, 2000);
insert into sys.args values (19389, 1116, 'res_0', 'real', 24, 0, 0, 0);
insert into sys.args values (19390, 1116, 'arg_1', 'real', 24, 0, 1, 1);
insert into sys.functions values (1117, 'ceil', 'ceil', 'mmath', 0, 1, false, false, false, 2000);
insert into sys.args values (19391, 1117, 'res_0', 'real', 24, 0, 0, 0);
insert into sys.args values (19392, 1117, 'arg_1', 'real', 24, 0, 1, 1);
insert into sys.functions values (1118, 'ceiling', 'ceil', 'mmath', 0, 1, false, false, false, 2000);
insert into sys.args values (19393, 1118, 'res_0', 'real', 24, 0, 0, 0);
insert into sys.args values (19394, 1118, 'arg_1', 'real', 24, 0, 1, 1);
insert into sys.functions values (1119, 'sin', 'sin', 'mmath', 0, 1, false, false, false, 2000);
insert into sys.args values (19395, 1119, 'res_0', 'real', 24, 0, 0, 0);
insert into sys.args values (19396, 1119, 'arg_1', 'real', 24, 0, 1, 1);
insert into sys.functions values (1120, 'cos', 'cos', 'mmath', 0, 1, false, false, false, 2000);
insert into sys.args values (19397, 1120, 'res_0', 'real', 24, 0, 0, 0);
insert into sys.args values (19398, 1120, 'arg_1', 'real', 24, 0, 1, 1);
insert into sys.functions values (1121, 'tan', 'tan', 'mmath', 0, 1, false, false, false, 2000);
insert into sys.args values (19399, 1121, 'res_0', 'real', 24, 0, 0, 0);
insert into sys.args values (19400, 1121, 'arg_1', 'real', 24, 0, 1, 1);
insert into sys.functions values (1122, 'asin', 'asin', 'mmath', 0, 1, false, false, false, 2000);
insert into sys.args values (19401, 1122, 'res_0', 'real', 24, 0, 0, 0);
insert into sys.args values (19402, 1122, 'arg_1', 'real', 24, 0, 1, 1);
insert into sys.functions values (1123, 'acos', 'acos', 'mmath', 0, 1, false, false, false, 2000);
insert into sys.args values (19403, 1123, 'res_0', 'real', 24, 0, 0, 0);
insert into sys.args values (19404, 1123, 'arg_1', 'real', 24, 0, 1, 1);
insert into sys.functions values (1124, 'atan', 'atan', 'mmath', 0, 1, false, false, false, 2000);
insert into sys.args values (19405, 1124, 'res_0', 'real', 24, 0, 0, 0);
insert into sys.args values (19406, 1124, 'arg_1', 'real', 24, 0, 1, 1);
insert into sys.functions values (1125, 'atan', 'atan2', 'mmath', 0, 1, false, false, false, 2000);
insert into sys.args values (19407, 1125, 'res_0', 'real', 24, 0, 0, 0);
insert into sys.args values (19408, 1125, 'arg_1', 'real', 24, 0, 1, 1);
insert into sys.args values (19409, 1125, 'arg_2', 'real', 24, 0, 1, 2);
insert into sys.functions values (1126, 'sinh', 'sinh', 'mmath', 0, 1, false, false, false, 2000);
insert into sys.args values (19410, 1126, 'res_0', 'real', 24, 0, 0, 0);
insert into sys.args values (19411, 1126, 'arg_1', 'real', 24, 0, 1, 1);
insert into sys.functions values (1127, 'cot', 'cot', 'mmath', 0, 1, false, false, false, 2000);
insert into sys.args values (19412, 1127, 'res_0', 'real', 24, 0, 0, 0);
insert into sys.args values (19413, 1127, 'arg_1', 'real', 24, 0, 1, 1);
insert into sys.functions values (1128, 'cosh', 'cosh', 'mmath', 0, 1, false, false, false, 2000);
insert into sys.args values (19414, 1128, 'res_0', 'real', 24, 0, 0, 0);
insert into sys.args values (19415, 1128, 'arg_1', 'real', 24, 0, 1, 1);
insert into sys.functions values (1129, 'tanh', 'tanh', 'mmath', 0, 1, false, false, false, 2000);
insert into sys.args values (19416, 1129, 'res_0', 'real', 24, 0, 0, 0);
insert into sys.args values (19417, 1129, 'arg_1', 'real', 24, 0, 1, 1);
insert into sys.functions values (1130, 'sqrt', 'sqrt', 'mmath', 0, 1, false, false, false, 2000);
insert into sys.args values (19418, 1130, 'res_0', 'real', 24, 0, 0, 0);
insert into sys.args values (19419, 1130, 'arg_1', 'real', 24, 0, 1, 1);
insert into sys.functions values (1131, 'exp', 'exp', 'mmath', 0, 1, false, false, false, 2000);
insert into sys.args values (19420, 1131, 'res_0', 'real', 24, 0, 0, 0);
insert into sys.args values (19421, 1131, 'arg_1', 'real', 24, 0, 1, 1);
insert into sys.functions values (1132, 'log', 'log', 'mmath', 0, 1, false, false, false, 2000);
insert into sys.args values (19422, 1132, 'res_0', 'real', 24, 0, 0, 0);
insert into sys.args values (19423, 1132, 'arg_1', 'real', 24, 0, 1, 1);
insert into sys.functions values (1133, 'log10', 'log10', 'mmath', 0, 1, false, false, false, 2000);
insert into sys.args values (19424, 1133, 'res_0', 'real', 24, 0, 0, 0);
insert into sys.args values (19425, 1133, 'arg_1', 'real', 24, 0, 1, 1);
insert into sys.functions values (1134, 'power', 'pow', 'mmath', 0, 1, false, false, false, 2000);
insert into sys.args values (19426, 1134, 'res_0', 'double', 53, 0, 0, 0);
insert into sys.args values (19427, 1134, 'arg_1', 'double', 53, 0, 1, 1);
insert into sys.args values (19428, 1134, 'arg_2', 'double', 53, 0, 1, 2);
insert into sys.functions values (1135, 'floor', 'floor', 'mmath', 0, 1, false, false, false, 2000);
insert into sys.args values (19429, 1135, 'res_0', 'double', 53, 0, 0, 0);
insert into sys.args values (19430, 1135, 'arg_1', 'double', 53, 0, 1, 1);
insert into sys.functions values (1136, 'ceil', 'ceil', 'mmath', 0, 1, false, false, false, 2000);
insert into sys.args values (19431, 1136, 'res_0', 'double', 53, 0, 0, 0);
insert into sys.args values (19432, 1136, 'arg_1', 'double', 53, 0, 1, 1);
insert into sys.functions values (1137, 'ceiling', 'ceil', 'mmath', 0, 1, false, false, false, 2000);
insert into sys.args values (19433, 1137, 'res_0', 'double', 53, 0, 0, 0);
insert into sys.args values (19434, 1137, 'arg_1', 'double', 53, 0, 1, 1);
insert into sys.functions values (1138, 'sin', 'sin', 'mmath', 0, 1, false, false, false, 2000);
insert into sys.args values (19435, 1138, 'res_0', 'double', 53, 0, 0, 0);
insert into sys.args values (19436, 1138, 'arg_1', 'double', 53, 0, 1, 1);
insert into sys.functions values (1139, 'cos', 'cos', 'mmath', 0, 1, false, false, false, 2000);
insert into sys.args values (19437, 1139, 'res_0', 'double', 53, 0, 0, 0);
insert into sys.args values (19438, 1139, 'arg_1', 'double', 53, 0, 1, 1);
insert into sys.functions values (1140, 'tan', 'tan', 'mmath', 0, 1, false, false, false, 2000);
insert into sys.args values (19439, 1140, 'res_0', 'double', 53, 0, 0, 0);
insert into sys.args values (19440, 1140, 'arg_1', 'double', 53, 0, 1, 1);
insert into sys.functions values (1141, 'asin', 'asin', 'mmath', 0, 1, false, false, false, 2000);
insert into sys.args values (19441, 1141, 'res_0', 'double', 53, 0, 0, 0);
insert into sys.args values (19442, 1141, 'arg_1', 'double', 53, 0, 1, 1);
insert into sys.functions values (1142, 'acos', 'acos', 'mmath', 0, 1, false, false, false, 2000);
insert into sys.args values (19443, 1142, 'res_0', 'double', 53, 0, 0, 0);
insert into sys.args values (19444, 1142, 'arg_1', 'double', 53, 0, 1, 1);
insert into sys.functions values (1143, 'atan', 'atan', 'mmath', 0, 1, false, false, false, 2000);
insert into sys.args values (19445, 1143, 'res_0', 'double', 53, 0, 0, 0);
insert into sys.args values (19446, 1143, 'arg_1', 'double', 53, 0, 1, 1);
insert into sys.functions values (1144, 'atan', 'atan2', 'mmath', 0, 1, false, false, false, 2000);
insert into sys.args values (19447, 1144, 'res_0', 'double', 53, 0, 0, 0);
insert into sys.args values (19448, 1144, 'arg_1', 'double', 53, 0, 1, 1);
insert into sys.args values (19449, 1144, 'arg_2', 'double', 53, 0, 1, 2);
insert into sys.functions values (1145, 'sinh', 'sinh', 'mmath', 0, 1, false, false, false, 2000);
insert into sys.args values (19450, 1145, 'res_0', 'double', 53, 0, 0, 0);
insert into sys.args values (19451, 1145, 'arg_1', 'double', 53, 0, 1, 1);
insert into sys.functions values (1146, 'cot', 'cot', 'mmath', 0, 1, false, false, false, 2000);
insert into sys.args values (19452, 1146, 'res_0', 'double', 53, 0, 0, 0);
insert into sys.args values (19453, 1146, 'arg_1', 'double', 53, 0, 1, 1);
insert into sys.functions values (1147, 'cosh', 'cosh', 'mmath', 0, 1, false, false, false, 2000);
insert into sys.args values (19454, 1147, 'res_0', 'double', 53, 0, 0, 0);
insert into sys.args values (19455, 1147, 'arg_1', 'double', 53, 0, 1, 1);
insert into sys.functions values (1148, 'tanh', 'tanh', 'mmath', 0, 1, false, false, false, 2000);
insert into sys.args values (19456, 1148, 'res_0', 'double', 53, 0, 0, 0);
insert into sys.args values (19457, 1148, 'arg_1', 'double', 53, 0, 1, 1);
insert into sys.functions values (1149, 'sqrt', 'sqrt', 'mmath', 0, 1, false, false, false, 2000);
insert into sys.args values (19458, 1149, 'res_0', 'double', 53, 0, 0, 0);
insert into sys.args values (19459, 1149, 'arg_1', 'double', 53, 0, 1, 1);
insert into sys.functions values (1150, 'exp', 'exp', 'mmath', 0, 1, false, false, false, 2000);
insert into sys.args values (19460, 1150, 'res_0', 'double', 53, 0, 0, 0);
insert into sys.args values (19461, 1150, 'arg_1', 'double', 53, 0, 1, 1);
insert into sys.functions values (1151, 'log', 'log', 'mmath', 0, 1, false, false, false, 2000);
insert into sys.args values (19462, 1151, 'res_0', 'double', 53, 0, 0, 0);
insert into sys.args values (19463, 1151, 'arg_1', 'double', 53, 0, 1, 1);
insert into sys.functions values (1152, 'log10', 'log10', 'mmath', 0, 1, false, false, false, 2000);
insert into sys.args values (19464, 1152, 'res_0', 'double', 53, 0, 0, 0);
insert into sys.args values (19465, 1152, 'arg_1', 'double', 53, 0, 1, 1);
insert into sys.functions values (1153, 'pi', 'pi', 'mmath', 0, 1, false, false, false, 2000);
insert into sys.args values (19466, 1153, 'res_0', 'double', 53, 0, 0, 0);
insert into sys.functions values (1154, 'rand', 'rand', 'mmath', 0, 1, true, false, false, 2000);
insert into sys.args values (19467, 1154, 'res_0', 'int', 32, 0, 0, 0);
insert into sys.functions values (1155, 'rand', 'sqlrand', 'mmath', 0, 1, true, false, false, 2000);
insert into sys.args values (19468, 1155, 'res_0', 'int', 32, 0, 0, 0);
insert into sys.args values (19469, 1155, 'arg_1', 'int', 32, 0, 1, 1);
insert into sys.functions values (1156, 'curdate', 'current_date', 'mtime', 0, 1, false, false, false, 2000);
insert into sys.args values (19470, 1156, 'res_0', 'date', 0, 0, 0, 0);
insert into sys.functions values (1157, 'current_date', 'current_date', 'mtime', 0, 1, false, false, false, 2000);
insert into sys.args values (19471, 1157, 'res_0', 'date', 0, 0, 0, 0);
insert into sys.functions values (1158, 'curtime', 'current_time', 'mtime', 0, 1, false, false, false, 2000);
insert into sys.args values (19472, 1158, 'res_0', 'timetz', 7, 0, 0, 0);
insert into sys.functions values (1159, 'current_time', 'current_time', 'mtime', 0, 1, false, false, false, 2000);
insert into sys.args values (19473, 1159, 'res_0', 'timetz', 7, 0, 0, 0);
insert into sys.functions values (1160, 'current_timestamp', 'current_timestamp', 'mtime', 0, 1, false, false, false, 2000);
insert into sys.args values (19474, 1160, 'res_0', 'timestamptz', 7, 0, 0, 0);
insert into sys.functions values (1161, 'localtime', 'current_time', 'sql', 0, 1, false, false, false, 2000);
insert into sys.args values (19475, 1161, 'res_0', 'time', 7, 0, 0, 0);
insert into sys.functions values (1162, 'localtimestamp', 'current_timestamp', 'sql', 0, 1, false, false, false, 2000);
insert into sys.args values (19476, 1162, 'res_0', 'timestamp', 7, 0, 0, 0);
insert into sys.functions values (1163, 'sql_sub', 'diff', 'mtime', 0, 1, false, false, false, 2000);
insert into sys.args values (19477, 1163, 'res_0', 'int', 32, 0, 0, 0);
insert into sys.args values (19478, 1163, 'arg_1', 'date', 0, 0, 1, 1);
insert into sys.args values (19479, 1163, 'arg_2', 'date', 0, 0, 1, 2);
insert into sys.functions values (1164, 'sql_sub', 'diff', 'mtime', 0, 1, false, false, false, 2000);
insert into sys.args values (19480, 1164, 'res_0', 'sec_interval', 13, 0, 0, 0);
insert into sys.args values (19481, 1164, 'arg_1', 'timetz', 7, 0, 1, 1);
insert into sys.args values (19482, 1164, 'arg_2', 'timetz', 7, 0, 1, 2);
insert into sys.functions values (1165, 'sql_sub', 'diff', 'mtime', 0, 1, false, false, false, 2000);
insert into sys.args values (19483, 1165, 'res_0', 'sec_interval', 13, 0, 0, 0);
insert into sys.args values (19484, 1165, 'arg_1', 'time', 7, 0, 1, 1);
insert into sys.args values (19485, 1165, 'arg_2', 'time', 7, 0, 1, 2);
insert into sys.functions values (1166, 'sql_sub', 'diff', 'mtime', 0, 1, false, false, false, 2000);
insert into sys.args values (19486, 1166, 'res_0', 'sec_interval', 13, 0, 0, 0);
insert into sys.args values (19487, 1166, 'arg_1', 'timestamptz', 7, 0, 1, 1);
insert into sys.args values (19488, 1166, 'arg_2', 'timestamptz', 7, 0, 1, 2);
insert into sys.functions values (1167, 'sql_sub', 'diff', 'mtime', 0, 1, false, false, false, 2000);
insert into sys.args values (19489, 1167, 'res_0', 'sec_interval', 13, 0, 0, 0);
insert into sys.args values (19490, 1167, 'arg_1', 'timestamp', 7, 0, 1, 1);
insert into sys.args values (19491, 1167, 'arg_2', 'timestamp', 7, 0, 1, 2);
insert into sys.functions values (1168, 'sql_sub', 'date_sub_msec_interval', 'mtime', 0, 1, false, false, false, 2000);
insert into sys.args values (19492, 1168, 'res_0', 'date', 0, 0, 0, 0);
insert into sys.args values (19493, 1168, 'arg_1', 'date', 0, 0, 1, 1);
insert into sys.args values (19494, 1168, 'arg_2', 'sec_interval', 13, 0, 1, 2);
insert into sys.functions values (1169, 'sql_sub', 'date_sub_month_interval', 'mtime', 0, 1, false, false, false, 2000);
insert into sys.args values (19495, 1169, 'res_0', 'date', 0, 0, 0, 0);
insert into sys.args values (19496, 1169, 'arg_1', 'date', 0, 0, 1, 1);
insert into sys.args values (19497, 1169, 'arg_2', 'month_interval', 32, 0, 1, 2);
insert into sys.functions values (1170, 'sql_sub', 'time_sub_msec_interval', 'mtime', 0, 1, false, false, false, 2000);
insert into sys.args values (19498, 1170, 'res_0', 'time', 7, 0, 0, 0);
insert into sys.args values (19499, 1170, 'arg_1', 'time', 7, 0, 1, 1);
insert into sys.args values (19500, 1170, 'arg_2', 'sec_interval', 13, 0, 1, 2);
insert into sys.functions values (1171, 'sql_sub', 'time_sub_msec_interval', 'mtime', 0, 1, false, false, false, 2000);
insert into sys.args values (19501, 1171, 'res_0', 'timetz', 7, 0, 0, 0);
insert into sys.args values (19502, 1171, 'arg_1', 'timetz', 7, 0, 1, 1);
insert into sys.args values (19503, 1171, 'arg_2', 'sec_interval', 13, 0, 1, 2);
insert into sys.functions values (1172, 'sql_sub', 'timestamp_sub_msec_interval', 'mtime', 0, 1, false, false, false, 2000);
insert into sys.args values (19504, 1172, 'res_0', 'timestamp', 7, 0, 0, 0);
insert into sys.args values (19505, 1172, 'arg_1', 'timestamp', 7, 0, 1, 1);
insert into sys.args values (19506, 1172, 'arg_2', 'sec_interval', 13, 0, 1, 2);
insert into sys.functions values (1173, 'sql_sub', 'timestamp_sub_month_interval', 'mtime', 0, 1, false, false, false, 2000);
insert into sys.args values (19507, 1173, 'res_0', 'timestamp', 7, 0, 0, 0);
insert into sys.args values (19508, 1173, 'arg_1', 'timestamp', 7, 0, 1, 1);
insert into sys.args values (19509, 1173, 'arg_2', 'month_interval', 32, 0, 1, 2);
insert into sys.functions values (1174, 'sql_sub', 'timestamp_sub_msec_interval', 'mtime', 0, 1, false, false, false, 2000);
insert into sys.args values (19510, 1174, 'res_0', 'timestamptz', 7, 0, 0, 0);
insert into sys.args values (19511, 1174, 'arg_1', 'timestamptz', 7, 0, 1, 1);
insert into sys.args values (19512, 1174, 'arg_2', 'sec_interval', 13, 0, 1, 2);
insert into sys.functions values (1175, 'sql_sub', 'timestamp_sub_month_interval', 'mtime', 0, 1, false, false, false, 2000);
insert into sys.args values (19513, 1175, 'res_0', 'timestamptz', 7, 0, 0, 0);
insert into sys.args values (19514, 1175, 'arg_1', 'timestamptz', 7, 0, 1, 1);
insert into sys.args values (19515, 1175, 'arg_2', 'month_interval', 32, 0, 1, 2);
insert into sys.functions values (1176, 'sql_add', 'date_add_msec_interval', 'mtime', 0, 1, false, false, false, 2000);
insert into sys.args values (19516, 1176, 'res_0', 'date', 0, 0, 0, 0);
insert into sys.args values (19517, 1176, 'arg_1', 'date', 0, 0, 1, 1);
insert into sys.args values (19518, 1176, 'arg_2', 'sec_interval', 13, 0, 1, 2);
insert into sys.functions values (1177, 'sql_add', 'addmonths', 'mtime', 0, 1, false, false, false, 2000);
insert into sys.args values (19519, 1177, 'res_0', 'date', 0, 0, 0, 0);
insert into sys.args values (19520, 1177, 'arg_1', 'date', 0, 0, 1, 1);
insert into sys.args values (19521, 1177, 'arg_2', 'month_interval', 32, 0, 1, 2);
insert into sys.functions values (1178, 'sql_add', 'timestamp_add_msec_interval', 'mtime', 0, 1, false, false, false, 2000);
insert into sys.args values (19522, 1178, 'res_0', 'timestamp', 7, 0, 0, 0);
insert into sys.args values (19523, 1178, 'arg_1', 'timestamp', 7, 0, 1, 1);
insert into sys.args values (19524, 1178, 'arg_2', 'sec_interval', 13, 0, 1, 2);
insert into sys.functions values (1179, 'sql_add', 'timestamp_add_month_interval', 'mtime', 0, 1, false, false, false, 2000);
insert into sys.args values (19525, 1179, 'res_0', 'timestamp', 7, 0, 0, 0);
insert into sys.args values (19526, 1179, 'arg_1', 'timestamp', 7, 0, 1, 1);
insert into sys.args values (19527, 1179, 'arg_2', 'month_interval', 32, 0, 1, 2);
insert into sys.functions values (1180, 'sql_add', 'timestamp_add_msec_interval', 'mtime', 0, 1, false, false, false, 2000);
insert into sys.args values (19528, 1180, 'res_0', 'timestamptz', 7, 0, 0, 0);
insert into sys.args values (19529, 1180, 'arg_1', 'timestamptz', 7, 0, 1, 1);
insert into sys.args values (19530, 1180, 'arg_2', 'sec_interval', 13, 0, 1, 2);
insert into sys.functions values (1181, 'sql_add', 'timestamp_add_month_interval', 'mtime', 0, 1, false, false, false, 2000);
insert into sys.args values (19531, 1181, 'res_0', 'timestamptz', 7, 0, 0, 0);
insert into sys.args values (19532, 1181, 'arg_1', 'timestamptz', 7, 0, 1, 1);
insert into sys.args values (19533, 1181, 'arg_2', 'month_interval', 32, 0, 1, 2);
insert into sys.functions values (1182, 'sql_add', 'time_add_msec_interval', 'mtime', 0, 1, false, false, false, 2000);
insert into sys.args values (19534, 1182, 'res_0', 'time', 7, 0, 0, 0);
insert into sys.args values (19535, 1182, 'arg_1', 'time', 7, 0, 1, 1);
insert into sys.args values (19536, 1182, 'arg_2', 'sec_interval', 13, 0, 1, 2);
insert into sys.functions values (1183, 'sql_add', 'time_add_msec_interval', 'mtime', 0, 1, false, false, false, 2000);
insert into sys.args values (19537, 1183, 'res_0', 'timetz', 7, 0, 0, 0);
insert into sys.args values (19538, 1183, 'arg_1', 'timetz', 7, 0, 1, 1);
insert into sys.args values (19539, 1183, 'arg_2', 'sec_interval', 13, 0, 1, 2);
insert into sys.functions values (1184, 'local_timezone', 'local_timezone', 'mtime', 0, 1, false, false, false, 2000);
insert into sys.args values (19540, 1184, 'res_0', 'sec_interval', 13, 0, 0, 0);
insert into sys.functions values (1185, 'year', 'year', 'mtime', 0, 1, false, false, false, 2000);
insert into sys.args values (19541, 1185, 'res_0', 'int', 32, 0, 0, 0);
insert into sys.args values (19542, 1185, 'arg_1', 'date', 0, 0, 1, 1);
insert into sys.functions values (1186, 'quarter', 'quarter', 'mtime', 0, 1, false, false, false, 2000);
insert into sys.args values (19543, 1186, 'res_0', 'int', 32, 0, 0, 0);
insert into sys.args values (19544, 1186, 'arg_1', 'date', 0, 0, 1, 1);
insert into sys.functions values (1187, 'month', 'month', 'mtime', 0, 1, false, false, false, 2000);
insert into sys.args values (19545, 1187, 'res_0', 'int', 32, 0, 0, 0);
insert into sys.args values (19546, 1187, 'arg_1', 'date', 0, 0, 1, 1);
insert into sys.functions values (1188, 'day', 'day', 'mtime', 0, 1, false, false, false, 2000);
insert into sys.args values (19547, 1188, 'res_0', 'int', 32, 0, 0, 0);
insert into sys.args values (19548, 1188, 'arg_1', 'date', 0, 0, 1, 1);
insert into sys.functions values (1189, 'hour', 'hours', 'mtime', 0, 1, false, false, false, 2000);
insert into sys.args values (19549, 1189, 'res_0', 'int', 32, 0, 0, 0);
insert into sys.args values (19550, 1189, 'arg_1', 'time', 7, 0, 1, 1);
insert into sys.functions values (1190, 'minute', 'minutes', 'mtime', 0, 1, false, false, false, 2000);
insert into sys.args values (19551, 1190, 'res_0', 'int', 32, 0, 0, 0);
insert into sys.args values (19552, 1190, 'arg_1', 'time', 7, 0, 1, 1);
insert into sys.functions values (1191, 'second', 'sql_seconds', 'mtime', 0, 1, false, false, false, 2000);
insert into sys.args values (19553, 1191, 'res_0', 'decimal', 9, 3, 0, 0);
insert into sys.args values (19554, 1191, 'arg_1', 'time', 7, 0, 1, 1);
insert into sys.functions values (1192, 'hour', 'hours', 'mtime', 0, 1, false, false, false, 2000);
insert into sys.args values (19555, 1192, 'res_0', 'int', 32, 0, 0, 0);
insert into sys.args values (19556, 1192, 'arg_1', 'timetz', 7, 0, 1, 1);
insert into sys.functions values (1193, 'minute', 'minutes', 'mtime', 0, 1, false, false, false, 2000);
insert into sys.args values (19557, 1193, 'res_0', 'int', 32, 0, 0, 0);
insert into sys.args values (19558, 1193, 'arg_1', 'timetz', 7, 0, 1, 1);
insert into sys.functions values (1194, 'second', 'sql_seconds', 'mtime', 0, 1, false, false, false, 2000);
insert into sys.args values (19559, 1194, 'res_0', 'decimal', 9, 3, 0, 0);
insert into sys.args values (19560, 1194, 'arg_1', 'timetz', 7, 0, 1, 1);
insert into sys.functions values (1195, 'year', 'year', 'mtime', 0, 1, false, false, false, 2000);
insert into sys.args values (19561, 1195, 'res_0', 'int', 32, 0, 0, 0);
insert into sys.args values (19562, 1195, 'arg_1', 'timestamp', 7, 0, 1, 1);
insert into sys.functions values (1196, 'quarter', 'quarter', 'mtime', 0, 1, false, false, false, 2000);
insert into sys.args values (19563, 1196, 'res_0', 'int', 32, 0, 0, 0);
insert into sys.args values (19564, 1196, 'arg_1', 'timestamp', 7, 0, 1, 1);
insert into sys.functions values (1197, 'month', 'month', 'mtime', 0, 1, false, false, false, 2000);
insert into sys.args values (19565, 1197, 'res_0', 'int', 32, 0, 0, 0);
insert into sys.args values (19566, 1197, 'arg_1', 'timestamp', 7, 0, 1, 1);
insert into sys.functions values (1198, 'day', 'day', 'mtime', 0, 1, false, false, false, 2000);
insert into sys.args values (19567, 1198, 'res_0', 'int', 32, 0, 0, 0);
insert into sys.args values (19568, 1198, 'arg_1', 'timestamp', 7, 0, 1, 1);
insert into sys.functions values (1199, 'hour', 'hours', 'mtime', 0, 1, false, false, false, 2000);
insert into sys.args values (19569, 1199, 'res_0', 'int', 32, 0, 0, 0);
insert into sys.args values (19570, 1199, 'arg_1', 'timestamp', 7, 0, 1, 1);
insert into sys.functions values (1200, 'minute', 'minutes', 'mtime', 0, 1, false, false, false, 2000);
insert into sys.args values (19571, 1200, 'res_0', 'int', 32, 0, 0, 0);
insert into sys.args values (19572, 1200, 'arg_1', 'timestamp', 7, 0, 1, 1);
insert into sys.functions values (1201, 'second', 'sql_seconds', 'mtime', 0, 1, false, false, false, 2000);
insert into sys.args values (19573, 1201, 'res_0', 'decimal', 9, 3, 0, 0);
insert into sys.args values (19574, 1201, 'arg_1', 'timestamp', 7, 0, 1, 1);
insert into sys.functions values (1202, 'year', 'year', 'mtime', 0, 1, false, false, false, 2000);
insert into sys.args values (19575, 1202, 'res_0', 'int', 32, 0, 0, 0);
insert into sys.args values (19576, 1202, 'arg_1', 'timestamptz', 7, 0, 1, 1);
insert into sys.functions values (1203, 'quarter', 'quarter', 'mtime', 0, 1, false, false, false, 2000);
insert into sys.args values (19577, 1203, 'res_0', 'int', 32, 0, 0, 0);
insert into sys.args values (19578, 1203, 'arg_1', 'timestamptz', 7, 0, 1, 1);
insert into sys.functions values (1204, 'month', 'month', 'mtime', 0, 1, false, false, false, 2000);
insert into sys.args values (19579, 1204, 'res_0', 'int', 32, 0, 0, 0);
insert into sys.args values (19580, 1204, 'arg_1', 'timestamptz', 7, 0, 1, 1);
insert into sys.functions values (1205, 'day', 'day', 'mtime', 0, 1, false, false, false, 2000);
insert into sys.args values (19581, 1205, 'res_0', 'int', 32, 0, 0, 0);
insert into sys.args values (19582, 1205, 'arg_1', 'timestamptz', 7, 0, 1, 1);
insert into sys.functions values (1206, 'hour', 'hours', 'mtime', 0, 1, false, false, false, 2000);
insert into sys.args values (19583, 1206, 'res_0', 'int', 32, 0, 0, 0);
insert into sys.args values (19584, 1206, 'arg_1', 'timestamptz', 7, 0, 1, 1);
insert into sys.functions values (1207, 'minute', 'minutes', 'mtime', 0, 1, false, false, false, 2000);
insert into sys.args values (19585, 1207, 'res_0', 'int', 32, 0, 0, 0);
insert into sys.args values (19586, 1207, 'arg_1', 'timestamptz', 7, 0, 1, 1);
insert into sys.functions values (1208, 'second', 'sql_seconds', 'mtime', 0, 1, false, false, false, 2000);
insert into sys.args values (19587, 1208, 'res_0', 'decimal', 9, 3, 0, 0);
insert into sys.args values (19588, 1208, 'arg_1', 'timestamptz', 7, 0, 1, 1);
insert into sys.functions values (1209, 'year', 'year', 'mtime', 0, 1, false, false, false, 2000);
insert into sys.args values (19589, 1209, 'res_0', 'int', 32, 0, 0, 0);
insert into sys.args values (19590, 1209, 'arg_1', 'month_interval', 32, 0, 1, 1);
insert into sys.functions values (1210, 'month', 'month', 'mtime', 0, 1, false, false, false, 2000);
insert into sys.args values (19591, 1210, 'res_0', 'int', 32, 0, 0, 0);
insert into sys.args values (19592, 1210, 'arg_1', 'month_interval', 32, 0, 1, 1);
insert into sys.functions values (1211, 'day', 'day', 'mtime', 0, 1, false, false, false, 2000);
insert into sys.args values (19593, 1211, 'res_0', 'bigint', 64, 0, 0, 0);
insert into sys.args values (19594, 1211, 'arg_1', 'sec_interval', 13, 0, 1, 1);
insert into sys.functions values (1212, 'hour', 'hours', 'mtime', 0, 1, false, false, false, 2000);
insert into sys.args values (19595, 1212, 'res_0', 'int', 32, 0, 0, 0);
insert into sys.args values (19596, 1212, 'arg_1', 'sec_interval', 13, 0, 1, 1);
insert into sys.functions values (1213, 'minute', 'minutes', 'mtime', 0, 1, false, false, false, 2000);
insert into sys.args values (19597, 1213, 'res_0', 'int', 32, 0, 0, 0);
insert into sys.args values (19598, 1213, 'arg_1', 'sec_interval', 13, 0, 1, 1);
insert into sys.functions values (1214, 'second', 'seconds', 'mtime', 0, 1, false, false, false, 2000);
insert into sys.args values (19599, 1214, 'res_0', 'int', 32, 0, 0, 0);
insert into sys.args values (19600, 1214, 'arg_1', 'sec_interval', 13, 0, 1, 1);
insert into sys.functions values (1215, 'dayofyear', 'dayofyear', 'mtime', 0, 1, false, false, false, 2000);
insert into sys.args values (19601, 1215, 'res_0', 'int', 32, 0, 0, 0);
insert into sys.args values (19602, 1215, 'arg_1', 'date', 0, 0, 1, 1);
insert into sys.functions values (1216, 'weekofyear', 'weekofyear', 'mtime', 0, 1, false, false, false, 2000);
insert into sys.args values (19603, 1216, 'res_0', 'int', 32, 0, 0, 0);
insert into sys.args values (19604, 1216, 'arg_1', 'date', 0, 0, 1, 1);
insert into sys.functions values (1217, 'dayofweek', 'dayofweek', 'mtime', 0, 1, false, false, false, 2000);
insert into sys.args values (19605, 1217, 'res_0', 'int', 32, 0, 0, 0);
insert into sys.args values (19606, 1217, 'arg_1', 'date', 0, 0, 1, 1);
insert into sys.functions values (1218, 'dayofmonth', 'day', 'mtime', 0, 1, false, false, false, 2000);
insert into sys.args values (19607, 1218, 'res_0', 'int', 32, 0, 0, 0);
insert into sys.args values (19608, 1218, 'arg_1', 'date', 0, 0, 1, 1);
insert into sys.functions values (1219, 'week', 'weekofyear', 'mtime', 0, 1, false, false, false, 2000);
insert into sys.args values (19609, 1219, 'res_0', 'int', 32, 0, 0, 0);
insert into sys.args values (19610, 1219, 'arg_1', 'date', 0, 0, 1, 1);
insert into sys.functions values (1220, 'next_value_for', 'next_value', 'sql', 0, 1, true, false, false, 2000);
insert into sys.args values (19611, 1220, 'res_0', 'bigint', 64, 0, 0, 0);
insert into sys.args values (19612, 1220, 'arg_1', 'varchar', 0, 0, 1, 1);
insert into sys.args values (19613, 1220, 'arg_2', 'varchar', 0, 0, 1, 2);
insert into sys.functions values (1221, 'get_value_for', 'get_value', 'sql', 0, 1, false, false, false, 2000);
insert into sys.args values (19614, 1221, 'res_0', 'bigint', 64, 0, 0, 0);
insert into sys.args values (19615, 1221, 'arg_1', 'varchar', 0, 0, 1, 1);
insert into sys.args values (19616, 1221, 'arg_2', 'varchar', 0, 0, 1, 2);
insert into sys.functions values (1222, 'restart', 'restart', 'sql', 0, 1, false, false, false, 2000);
insert into sys.args values (19617, 1222, 'res_0', 'bigint', 64, 0, 0, 0);
insert into sys.args values (19618, 1222, 'arg_1', 'varchar', 0, 0, 1, 1);
insert into sys.args values (19619, 1222, 'arg_2', 'varchar', 0, 0, 1, 2);
insert into sys.args values (19620, 1222, 'arg_3', 'bigint', 64, 0, 1, 3);
insert into sys.functions values (1223, 'index', 'index', 'calc', 0, 1, false, false, false, 2000);
insert into sys.args values (19621, 1223, 'res_0', 'tinyint', 8, 0, 0, 0);
insert into sys.args values (19622, 1223, 'arg_1', 'char', 0, 0, 1, 1);
insert into sys.args values (19623, 1223, 'arg_2', 'boolean', 1, 0, 1, 2);
insert into sys.functions values (1224, 'index', 'index', 'calc', 0, 1, false, false, false, 2000);
insert into sys.args values (19624, 1224, 'res_0', 'smallint', 16, 0, 0, 0);
insert into sys.args values (19625, 1224, 'arg_1', 'char', 0, 0, 1, 1);
insert into sys.args values (19626, 1224, 'arg_2', 'boolean', 1, 0, 1, 2);
insert into sys.functions values (1225, 'index', 'index', 'calc', 0, 1, false, false, false, 2000);
insert into sys.args values (19627, 1225, 'res_0', 'int', 32, 0, 0, 0);
insert into sys.args values (19628, 1225, 'arg_1', 'char', 0, 0, 1, 1);
insert into sys.args values (19629, 1225, 'arg_2', 'boolean', 1, 0, 1, 2);
insert into sys.functions values (1226, 'strings', 'strings', 'calc', 0, 1, false, false, false, 2000);
insert into sys.args values (19630, 1226, 'res_0', 'char', 0, 0, 0, 0);
insert into sys.args values (19631, 1226, 'arg_1', 'char', 0, 0, 1, 1);
insert into sys.functions values (1227, 'locate', 'locate', 'str', 0, 1, false, false, false, 2000);
insert into sys.args values (19632, 1227, 'res_0', 'int', 32, 0, 0, 0);
insert into sys.args values (19633, 1227, 'arg_1', 'char', 0, 0, 1, 1);
insert into sys.args values (19634, 1227, 'arg_2', 'char', 0, 0, 1, 2);
insert into sys.functions values (1228, 'locate', 'locate', 'str', 0, 1, false, false, false, 2000);
insert into sys.args values (19635, 1228, 'res_0', 'int', 32, 0, 0, 0);
insert into sys.args values (19636, 1228, 'arg_1', 'char', 0, 0, 1, 1);
insert into sys.args values (19637, 1228, 'arg_2', 'char', 0, 0, 1, 2);
insert into sys.args values (19638, 1228, 'arg_3', 'int', 32, 0, 1, 3);
insert into sys.functions values (1229, 'charindex', 'locate', 'str', 0, 1, false, false, false, 2000);
insert into sys.args values (19639, 1229, 'res_0', 'int', 32, 0, 0, 0);
insert into sys.args values (19640, 1229, 'arg_1', 'char', 0, 0, 1, 1);
insert into sys.args values (19641, 1229, 'arg_2', 'char', 0, 0, 1, 2);
insert into sys.functions values (1230, 'charindex', 'locate', 'str', 0, 1, false, false, false, 2000);
insert into sys.args values (19642, 1230, 'res_0', 'int', 32, 0, 0, 0);
insert into sys.args values (19643, 1230, 'arg_1', 'char', 0, 0, 1, 1);
insert into sys.args values (19644, 1230, 'arg_2', 'char', 0, 0, 1, 2);
insert into sys.args values (19645, 1230, 'arg_3', 'int', 32, 0, 1, 3);
insert into sys.functions values (1231, 'splitpart', 'splitpart', 'str', 0, 1, false, false, false, 2000);
insert into sys.args values (19646, 1231, 'res_0', 'char', 0, 0, 0, 0);
insert into sys.args values (19647, 1231, 'arg_1', 'char', 0, 0, 1, 1);
insert into sys.args values (19648, 1231, 'arg_2', 'char', 0, 0, 1, 2);
insert into sys.args values (19649, 1231, 'arg_3', 'int', 32, 0, 1, 3);
insert into sys.functions values (1232, 'substring', 'substring', 'str', 0, 1, false, false, false, 2000);
insert into sys.args values (19650, 1232, 'res_0', 'char', 0, 0, 0, 0);
insert into sys.args values (19651, 1232, 'arg_1', 'char', 0, 0, 1, 1);
insert into sys.args values (19652, 1232, 'arg_2', 'int', 32, 0, 1, 2);
insert into sys.functions values (1233, 'substring', 'substring', 'str', 0, 1, false, false, false, 2000);
insert into sys.args values (19653, 1233, 'res_0', 'char', 0, 0, 0, 0);
insert into sys.args values (19654, 1233, 'arg_1', 'char', 0, 0, 1, 1);
insert into sys.args values (19655, 1233, 'arg_2', 'int', 32, 0, 1, 2);
insert into sys.args values (19656, 1233, 'arg_3', 'int', 32, 0, 1, 3);
insert into sys.functions values (1234, 'substr', 'substring', 'str', 0, 1, false, false, false, 2000);
insert into sys.args values (19657, 1234, 'res_0', 'char', 0, 0, 0, 0);
insert into sys.args values (19658, 1234, 'arg_1', 'char', 0, 0, 1, 1);
insert into sys.args values (19659, 1234, 'arg_2', 'int', 32, 0, 1, 2);
insert into sys.functions values (1235, 'substr', 'substring', 'str', 0, 1, false, false, false, 2000);
insert into sys.args values (19660, 1235, 'res_0', 'char', 0, 0, 0, 0);
insert into sys.args values (19661, 1235, 'arg_1', 'char', 0, 0, 1, 1);
insert into sys.args values (19662, 1235, 'arg_2', 'int', 32, 0, 1, 2);
insert into sys.args values (19663, 1235, 'arg_3', 'int', 32, 0, 1, 3);
insert into sys.functions values (1236, 'not_like', 'not_like', 'algebra', 0, 1, false, false, false, 2000);
insert into sys.args values (19664, 1236, 'res_0', 'boolean', 1, 0, 0, 0);
insert into sys.args values (19665, 1236, 'arg_1', 'char', 0, 0, 1, 1);
insert into sys.args values (19666, 1236, 'arg_2', 'char', 0, 0, 1, 2);
insert into sys.functions values (1237, 'not_like', 'not_like', 'algebra', 0, 1, false, false, false, 2000);
insert into sys.args values (19667, 1237, 'res_0', 'boolean', 1, 0, 0, 0);
insert into sys.args values (19668, 1237, 'arg_1', 'char', 0, 0, 1, 1);
insert into sys.args values (19669, 1237, 'arg_2', 'char', 0, 0, 1, 2);
insert into sys.args values (19670, 1237, 'arg_3', 'char', 0, 0, 1, 3);
insert into sys.functions values (1238, 'not_ilike', 'not_ilike', 'algebra', 0, 1, false, false, false, 2000);
insert into sys.args values (19671, 1238, 'res_0', 'boolean', 1, 0, 0, 0);
insert into sys.args values (19672, 1238, 'arg_1', 'char', 0, 0, 1, 1);
insert into sys.args values (19673, 1238, 'arg_2', 'char', 0, 0, 1, 2);
insert into sys.functions values (1239, 'not_ilike', 'not_ilike', 'algebra', 0, 1, false, false, false, 2000);
insert into sys.args values (19674, 1239, 'res_0', 'boolean', 1, 0, 0, 0);
insert into sys.args values (19675, 1239, 'arg_1', 'char', 0, 0, 1, 1);
insert into sys.args values (19676, 1239, 'arg_2', 'char', 0, 0, 1, 2);
insert into sys.args values (19677, 1239, 'arg_3', 'char', 0, 0, 1, 3);
insert into sys.functions values (1240, 'patindex', 'patindex', 'pcre', 0, 1, false, false, false, 2000);
insert into sys.args values (19678, 1240, 'res_0', 'int', 32, 0, 0, 0);
insert into sys.args values (19679, 1240, 'arg_1', 'char', 0, 0, 1, 1);
insert into sys.args values (19680, 1240, 'arg_2', 'char', 0, 0, 1, 2);
insert into sys.functions values (1241, 'truncate', 'stringleft', 'str', 0, 1, false, false, false, 2000);
insert into sys.args values (19681, 1241, 'res_0', 'char', 0, 0, 0, 0);
insert into sys.args values (19682, 1241, 'arg_1', 'char', 0, 0, 1, 1);
insert into sys.args values (19683, 1241, 'arg_2', 'int', 32, 0, 1, 2);
insert into sys.functions values (1242, 'concat', '+', 'calc', 0, 1, false, false, false, 2000);
insert into sys.args values (19684, 1242, 'res_0', 'char', 0, 0, 0, 0);
insert into sys.args values (19685, 1242, 'arg_1', 'char', 0, 0, 1, 1);
insert into sys.args values (19686, 1242, 'arg_2', 'char', 0, 0, 1, 2);
insert into sys.functions values (1243, 'ascii', 'ascii', 'str', 0, 1, false, false, false, 2000);
insert into sys.args values (19687, 1243, 'res_0', 'int', 32, 0, 0, 0);
insert into sys.args values (19688, 1243, 'arg_1', 'char', 0, 0, 1, 1);
insert into sys.functions values (1244, 'code', 'unicode', 'str', 0, 1, false, false, false, 2000);
insert into sys.args values (19689, 1244, 'res_0', 'char', 0, 0, 0, 0);
insert into sys.args values (19690, 1244, 'arg_1', 'int', 32, 0, 1, 1);
insert into sys.functions values (1245, 'length', 'length', 'str', 0, 1, false, false, false, 2000);
insert into sys.args values (19691, 1245, 'res_0', 'int', 32, 0, 0, 0);
insert into sys.args values (19692, 1245, 'arg_1', 'char', 0, 0, 1, 1);
insert into sys.functions values (1246, 'right', 'stringright', 'str', 0, 1, false, false, false, 2000);
insert into sys.args values (19693, 1246, 'res_0', 'char', 0, 0, 0, 0);
insert into sys.args values (19694, 1246, 'arg_1', 'char', 0, 0, 1, 1);
insert into sys.args values (19695, 1246, 'arg_2', 'int', 32, 0, 1, 2);
insert into sys.functions values (1247, 'left', 'stringleft', 'str', 0, 1, false, false, false, 2000);
insert into sys.args values (19696, 1247, 'res_0', 'char', 0, 0, 0, 0);
insert into sys.args values (19697, 1247, 'arg_1', 'char', 0, 0, 1, 1);
insert into sys.args values (19698, 1247, 'arg_2', 'int', 32, 0, 1, 2);
insert into sys.functions values (1248, 'upper', 'toUpper', 'str', 0, 1, false, false, false, 2000);
insert into sys.args values (19699, 1248, 'res_0', 'char', 0, 0, 0, 0);
insert into sys.args values (19700, 1248, 'arg_1', 'char', 0, 0, 1, 1);
insert into sys.functions values (1249, 'ucase', 'toUpper', 'str', 0, 1, false, false, false, 2000);
insert into sys.args values (19701, 1249, 'res_0', 'char', 0, 0, 0, 0);
insert into sys.args values (19702, 1249, 'arg_1', 'char', 0, 0, 1, 1);
insert into sys.functions values (1250, 'lower', 'toLower', 'str', 0, 1, false, false, false, 2000);
insert into sys.args values (19703, 1250, 'res_0', 'char', 0, 0, 0, 0);
insert into sys.args values (19704, 1250, 'arg_1', 'char', 0, 0, 1, 1);
insert into sys.functions values (1251, 'lcase', 'toLower', 'str', 0, 1, false, false, false, 2000);
insert into sys.args values (19705, 1251, 'res_0', 'char', 0, 0, 0, 0);
insert into sys.args values (19706, 1251, 'arg_1', 'char', 0, 0, 1, 1);
insert into sys.functions values (1252, 'trim', 'trim', 'str', 0, 1, false, false, false, 2000);
insert into sys.args values (19707, 1252, 'res_0', 'char', 0, 0, 0, 0);
insert into sys.args values (19708, 1252, 'arg_1', 'char', 0, 0, 1, 1);
insert into sys.functions values (1253, 'trim', 'trim', 'str', 0, 1, false, false, false, 2000);
insert into sys.args values (19709, 1253, 'res_0', 'char', 0, 0, 0, 0);
insert into sys.args values (19710, 1253, 'arg_1', 'char', 0, 0, 1, 1);
insert into sys.args values (19711, 1253, 'arg_2', 'char', 0, 0, 1, 2);
insert into sys.functions values (1254, 'ltrim', 'ltrim', 'str', 0, 1, false, false, false, 2000);
insert into sys.args values (19712, 1254, 'res_0', 'char', 0, 0, 0, 0);
insert into sys.args values (19713, 1254, 'arg_1', 'char', 0, 0, 1, 1);
insert into sys.functions values (1255, 'ltrim', 'ltrim', 'str', 0, 1, false, false, false, 2000);
insert into sys.args values (19714, 1255, 'res_0', 'char', 0, 0, 0, 0);
insert into sys.args values (19715, 1255, 'arg_1', 'char', 0, 0, 1, 1);
insert into sys.args values (19716, 1255, 'arg_2', 'char', 0, 0, 1, 2);
insert into sys.functions values (1256, 'rtrim', 'rtrim', 'str', 0, 1, false, false, false, 2000);
insert into sys.args values (19717, 1256, 'res_0', 'char', 0, 0, 0, 0);
insert into sys.args values (19718, 1256, 'arg_1', 'char', 0, 0, 1, 1);
insert into sys.functions values (1257, 'rtrim', 'rtrim', 'str', 0, 1, false, false, false, 2000);
insert into sys.args values (19719, 1257, 'res_0', 'char', 0, 0, 0, 0);
insert into sys.args values (19720, 1257, 'arg_1', 'char', 0, 0, 1, 1);
insert into sys.args values (19721, 1257, 'arg_2', 'char', 0, 0, 1, 2);
insert into sys.functions values (1258, 'lpad', 'lpad', 'str', 0, 1, false, false, false, 2000);
insert into sys.args values (19722, 1258, 'res_0', 'char', 0, 0, 0, 0);
insert into sys.args values (19723, 1258, 'arg_1', 'char', 0, 0, 1, 1);
insert into sys.args values (19724, 1258, 'arg_2', 'int', 32, 0, 1, 2);
insert into sys.functions values (1259, 'lpad', 'lpad', 'str', 0, 1, false, false, false, 2000);
insert into sys.args values (19725, 1259, 'res_0', 'char', 0, 0, 0, 0);
insert into sys.args values (19726, 1259, 'arg_1', 'char', 0, 0, 1, 1);
insert into sys.args values (19727, 1259, 'arg_2', 'int', 32, 0, 1, 2);
insert into sys.args values (19728, 1259, 'arg_3', 'char', 0, 0, 1, 3);
insert into sys.functions values (1260, 'rpad', 'rpad', 'str', 0, 1, false, false, false, 2000);
insert into sys.args values (19729, 1260, 'res_0', 'char', 0, 0, 0, 0);
insert into sys.args values (19730, 1260, 'arg_1', 'char', 0, 0, 1, 1);
insert into sys.args values (19731, 1260, 'arg_2', 'int', 32, 0, 1, 2);
insert into sys.functions values (1261, 'rpad', 'rpad', 'str', 0, 1, false, false, false, 2000);
insert into sys.args values (19732, 1261, 'res_0', 'char', 0, 0, 0, 0);
insert into sys.args values (19733, 1261, 'arg_1', 'char', 0, 0, 1, 1);
insert into sys.args values (19734, 1261, 'arg_2', 'int', 32, 0, 1, 2);
insert into sys.args values (19735, 1261, 'arg_3', 'char', 0, 0, 1, 3);
insert into sys.functions values (1262, 'insert', 'insert', 'str', 0, 1, false, false, false, 2000);
insert into sys.args values (19736, 1262, 'res_0', 'char', 0, 0, 0, 0);
insert into sys.args values (19737, 1262, 'arg_1', 'char', 0, 0, 1, 1);
insert into sys.args values (19738, 1262, 'arg_2', 'int', 32, 0, 1, 2);
insert into sys.args values (19739, 1262, 'arg_3', 'int', 32, 0, 1, 3);
insert into sys.args values (19740, 1262, 'arg_4', 'char', 0, 0, 1, 4);
insert into sys.functions values (1263, 'replace', 'replace', 'str', 0, 1, false, false, false, 2000);
insert into sys.args values (19741, 1263, 'res_0', 'char', 0, 0, 0, 0);
insert into sys.args values (19742, 1263, 'arg_1', 'char', 0, 0, 1, 1);
insert into sys.args values (19743, 1263, 'arg_2', 'char', 0, 0, 1, 2);
insert into sys.args values (19744, 1263, 'arg_3', 'char', 0, 0, 1, 3);
insert into sys.functions values (1264, 'repeat', 'repeat', 'str', 0, 1, false, false, false, 2000);
insert into sys.args values (19745, 1264, 'res_0', 'char', 0, 0, 0, 0);
insert into sys.args values (19746, 1264, 'arg_1', 'char', 0, 0, 1, 1);
insert into sys.args values (19747, 1264, 'arg_2', 'int', 32, 0, 1, 2);
insert into sys.functions values (1265, 'space', 'space', 'str', 0, 1, false, false, false, 2000);
insert into sys.args values (19748, 1265, 'res_0', 'char', 0, 0, 0, 0);
insert into sys.args values (19749, 1265, 'arg_1', 'int', 32, 0, 1, 1);
insert into sys.functions values (1266, 'char_length', 'length', 'str', 0, 1, false, false, false, 2000);
insert into sys.args values (19750, 1266, 'res_0', 'int', 32, 0, 0, 0);
insert into sys.args values (19751, 1266, 'arg_1', 'char', 0, 0, 1, 1);
insert into sys.functions values (1267, 'character_length', 'length', 'str', 0, 1, false, false, false, 2000);
insert into sys.args values (19752, 1267, 'res_0', 'int', 32, 0, 0, 0);
insert into sys.args values (19753, 1267, 'arg_1', 'char', 0, 0, 1, 1);
insert into sys.functions values (1268, 'octet_length', 'nbytes', 'str', 0, 1, false, false, false, 2000);
insert into sys.args values (19754, 1268, 'res_0', 'int', 32, 0, 0, 0);
insert into sys.args values (19755, 1268, 'arg_1', 'char', 0, 0, 1, 1);
insert into sys.functions values (1269, 'soundex', 'soundex', 'txtsim', 0, 1, false, false, false, 2000);
insert into sys.args values (19756, 1269, 'res_0', 'char', 0, 0, 0, 0);
insert into sys.args values (19757, 1269, 'arg_1', 'char', 0, 0, 1, 1);
insert into sys.functions values (1270, 'difference', 'stringdiff', 'txtsim', 0, 1, false, false, false, 2000);
insert into sys.args values (19758, 1270, 'res_0', 'int', 32, 0, 0, 0);
insert into sys.args values (19759, 1270, 'arg_1', 'char', 0, 0, 1, 1);
insert into sys.args values (19760, 1270, 'arg_2', 'char', 0, 0, 1, 2);
insert into sys.functions values (1271, 'editdistance', 'editdistance', 'txtsim', 0, 1, false, false, false, 2000);
insert into sys.args values (19761, 1271, 'res_0', 'int', 32, 0, 0, 0);
insert into sys.args values (19762, 1271, 'arg_1', 'char', 0, 0, 1, 1);
insert into sys.args values (19763, 1271, 'arg_2', 'char', 0, 0, 1, 2);
insert into sys.functions values (1272, 'editdistance2', 'editdistance2', 'txtsim', 0, 1, false, false, false, 2000);
insert into sys.args values (19764, 1272, 'res_0', 'int', 32, 0, 0, 0);
insert into sys.args values (19765, 1272, 'arg_1', 'char', 0, 0, 1, 1);
insert into sys.args values (19766, 1272, 'arg_2', 'char', 0, 0, 1, 2);
insert into sys.functions values (1273, 'similarity', 'similarity', 'txtsim', 0, 1, false, false, false, 2000);
insert into sys.args values (19767, 1273, 'res_0', 'double', 53, 0, 0, 0);
insert into sys.args values (19768, 1273, 'arg_1', 'char', 0, 0, 1, 1);
insert into sys.args values (19769, 1273, 'arg_2', 'char', 0, 0, 1, 2);
insert into sys.functions values (1274, 'qgramnormalize', 'qgramnormalize', 'txtsim', 0, 1, false, false, false, 2000);
insert into sys.args values (19770, 1274, 'res_0', 'char', 0, 0, 0, 0);
insert into sys.args values (19771, 1274, 'arg_1', 'char', 0, 0, 1, 1);
insert into sys.functions values (1275, 'levenshtein', 'levenshtein', 'txtsim', 0, 1, false, false, false, 2000);
insert into sys.args values (19772, 1275, 'res_0', 'int', 32, 0, 0, 0);
insert into sys.args values (19773, 1275, 'arg_1', 'char', 0, 0, 1, 1);
insert into sys.args values (19774, 1275, 'arg_2', 'char', 0, 0, 1, 2);
insert into sys.functions values (1276, 'levenshtein', 'levenshtein', 'txtsim', 0, 1, false, false, false, 2000);
insert into sys.args values (19775, 1276, 'res_0', 'int', 32, 0, 0, 0);
insert into sys.args values (19776, 1276, 'arg_1', 'char', 0, 0, 1, 1);
insert into sys.args values (19777, 1276, 'arg_2', 'char', 0, 0, 1, 2);
insert into sys.args values (19778, 1276, 'arg_3', 'int', 32, 0, 1, 3);
insert into sys.args values (19779, 1276, 'arg_4', 'int', 32, 0, 1, 4);
insert into sys.args values (19780, 1276, 'arg_5', 'int', 32, 0, 1, 5);
insert into sys.functions values (1277, 'index', 'index', 'calc', 0, 1, false, false, false, 2000);
insert into sys.args values (19781, 1277, 'res_0', 'tinyint', 8, 0, 0, 0);
insert into sys.args values (19782, 1277, 'arg_1', 'varchar', 0, 0, 1, 1);
insert into sys.args values (19783, 1277, 'arg_2', 'boolean', 1, 0, 1, 2);
insert into sys.functions values (1278, 'index', 'index', 'calc', 0, 1, false, false, false, 2000);
insert into sys.args values (19784, 1278, 'res_0', 'smallint', 16, 0, 0, 0);
insert into sys.args values (19785, 1278, 'arg_1', 'varchar', 0, 0, 1, 1);
insert into sys.args values (19786, 1278, 'arg_2', 'boolean', 1, 0, 1, 2);
insert into sys.functions values (1279, 'index', 'index', 'calc', 0, 1, false, false, false, 2000);
insert into sys.args values (19787, 1279, 'res_0', 'int', 32, 0, 0, 0);
insert into sys.args values (19788, 1279, 'arg_1', 'varchar', 0, 0, 1, 1);
insert into sys.args values (19789, 1279, 'arg_2', 'boolean', 1, 0, 1, 2);
insert into sys.functions values (1280, 'strings', 'strings', 'calc', 0, 1, false, false, false, 2000);
insert into sys.args values (19790, 1280, 'res_0', 'varchar', 0, 0, 0, 0);
insert into sys.args values (19791, 1280, 'arg_1', 'varchar', 0, 0, 1, 1);
insert into sys.functions values (1281, 'locate', 'locate', 'str', 0, 1, false, false, false, 2000);
insert into sys.args values (19792, 1281, 'res_0', 'int', 32, 0, 0, 0);
insert into sys.args values (19793, 1281, 'arg_1', 'varchar', 0, 0, 1, 1);
insert into sys.args values (19794, 1281, 'arg_2', 'varchar', 0, 0, 1, 2);
insert into sys.functions values (1282, 'locate', 'locate', 'str', 0, 1, false, false, false, 2000);
insert into sys.args values (19795, 1282, 'res_0', 'int', 32, 0, 0, 0);
insert into sys.args values (19796, 1282, 'arg_1', 'varchar', 0, 0, 1, 1);
insert into sys.args values (19797, 1282, 'arg_2', 'varchar', 0, 0, 1, 2);
insert into sys.args values (19798, 1282, 'arg_3', 'int', 32, 0, 1, 3);
insert into sys.functions values (1283, 'charindex', 'locate', 'str', 0, 1, false, false, false, 2000);
insert into sys.args values (19799, 1283, 'res_0', 'int', 32, 0, 0, 0);
insert into sys.args values (19800, 1283, 'arg_1', 'varchar', 0, 0, 1, 1);
insert into sys.args values (19801, 1283, 'arg_2', 'varchar', 0, 0, 1, 2);
insert into sys.functions values (1284, 'charindex', 'locate', 'str', 0, 1, false, false, false, 2000);
insert into sys.args values (19802, 1284, 'res_0', 'int', 32, 0, 0, 0);
insert into sys.args values (19803, 1284, 'arg_1', 'varchar', 0, 0, 1, 1);
insert into sys.args values (19804, 1284, 'arg_2', 'varchar', 0, 0, 1, 2);
insert into sys.args values (19805, 1284, 'arg_3', 'int', 32, 0, 1, 3);
insert into sys.functions values (1285, 'splitpart', 'splitpart', 'str', 0, 1, false, false, false, 2000);
insert into sys.args values (19806, 1285, 'res_0', 'varchar', 0, 0, 0, 0);
insert into sys.args values (19807, 1285, 'arg_1', 'varchar', 0, 0, 1, 1);
insert into sys.args values (19808, 1285, 'arg_2', 'varchar', 0, 0, 1, 2);
insert into sys.args values (19809, 1285, 'arg_3', 'int', 32, 0, 1, 3);
insert into sys.functions values (1286, 'substring', 'substring', 'str', 0, 1, false, false, false, 2000);
insert into sys.args values (19810, 1286, 'res_0', 'varchar', 0, 0, 0, 0);
insert into sys.args values (19811, 1286, 'arg_1', 'varchar', 0, 0, 1, 1);
insert into sys.args values (19812, 1286, 'arg_2', 'int', 32, 0, 1, 2);
insert into sys.functions values (1287, 'substring', 'substring', 'str', 0, 1, false, false, false, 2000);
insert into sys.args values (19813, 1287, 'res_0', 'varchar', 0, 0, 0, 0);
insert into sys.args values (19814, 1287, 'arg_1', 'varchar', 0, 0, 1, 1);
insert into sys.args values (19815, 1287, 'arg_2', 'int', 32, 0, 1, 2);
insert into sys.args values (19816, 1287, 'arg_3', 'int', 32, 0, 1, 3);
insert into sys.functions values (1288, 'substr', 'substring', 'str', 0, 1, false, false, false, 2000);
insert into sys.args values (19817, 1288, 'res_0', 'varchar', 0, 0, 0, 0);
insert into sys.args values (19818, 1288, 'arg_1', 'varchar', 0, 0, 1, 1);
insert into sys.args values (19819, 1288, 'arg_2', 'int', 32, 0, 1, 2);
insert into sys.functions values (1289, 'substr', 'substring', 'str', 0, 1, false, false, false, 2000);
insert into sys.args values (19820, 1289, 'res_0', 'varchar', 0, 0, 0, 0);
insert into sys.args values (19821, 1289, 'arg_1', 'varchar', 0, 0, 1, 1);
insert into sys.args values (19822, 1289, 'arg_2', 'int', 32, 0, 1, 2);
insert into sys.args values (19823, 1289, 'arg_3', 'int', 32, 0, 1, 3);
insert into sys.functions values (1290, 'not_like', 'not_like', 'algebra', 0, 1, false, false, false, 2000);
insert into sys.args values (19824, 1290, 'res_0', 'boolean', 1, 0, 0, 0);
insert into sys.args values (19825, 1290, 'arg_1', 'varchar', 0, 0, 1, 1);
insert into sys.args values (19826, 1290, 'arg_2', 'varchar', 0, 0, 1, 2);
insert into sys.functions values (1291, 'not_like', 'not_like', 'algebra', 0, 1, false, false, false, 2000);
insert into sys.args values (19827, 1291, 'res_0', 'boolean', 1, 0, 0, 0);
insert into sys.args values (19828, 1291, 'arg_1', 'varchar', 0, 0, 1, 1);
insert into sys.args values (19829, 1291, 'arg_2', 'varchar', 0, 0, 1, 2);
insert into sys.args values (19830, 1291, 'arg_3', 'varchar', 0, 0, 1, 3);
insert into sys.functions values (1292, 'not_ilike', 'not_ilike', 'algebra', 0, 1, false, false, false, 2000);
insert into sys.args values (19831, 1292, 'res_0', 'boolean', 1, 0, 0, 0);
insert into sys.args values (19832, 1292, 'arg_1', 'varchar', 0, 0, 1, 1);
insert into sys.args values (19833, 1292, 'arg_2', 'varchar', 0, 0, 1, 2);
insert into sys.functions values (1293, 'not_ilike', 'not_ilike', 'algebra', 0, 1, false, false, false, 2000);
insert into sys.args values (19834, 1293, 'res_0', 'boolean', 1, 0, 0, 0);
insert into sys.args values (19835, 1293, 'arg_1', 'varchar', 0, 0, 1, 1);
insert into sys.args values (19836, 1293, 'arg_2', 'varchar', 0, 0, 1, 2);
insert into sys.args values (19837, 1293, 'arg_3', 'varchar', 0, 0, 1, 3);
insert into sys.functions values (1294, 'patindex', 'patindex', 'pcre', 0, 1, false, false, false, 2000);
insert into sys.args values (19838, 1294, 'res_0', 'int', 32, 0, 0, 0);
insert into sys.args values (19839, 1294, 'arg_1', 'varchar', 0, 0, 1, 1);
insert into sys.args values (19840, 1294, 'arg_2', 'varchar', 0, 0, 1, 2);
insert into sys.functions values (1295, 'truncate', 'stringleft', 'str', 0, 1, false, false, false, 2000);
insert into sys.args values (19841, 1295, 'res_0', 'varchar', 0, 0, 0, 0);
insert into sys.args values (19842, 1295, 'arg_1', 'varchar', 0, 0, 1, 1);
insert into sys.args values (19843, 1295, 'arg_2', 'int', 32, 0, 1, 2);
insert into sys.functions values (1296, 'concat', '+', 'calc', 0, 1, false, false, false, 2000);
insert into sys.args values (19844, 1296, 'res_0', 'varchar', 0, 0, 0, 0);
insert into sys.args values (19845, 1296, 'arg_1', 'varchar', 0, 0, 1, 1);
insert into sys.args values (19846, 1296, 'arg_2', 'varchar', 0, 0, 1, 2);
insert into sys.functions values (1297, 'ascii', 'ascii', 'str', 0, 1, false, false, false, 2000);
insert into sys.args values (19847, 1297, 'res_0', 'int', 32, 0, 0, 0);
insert into sys.args values (19848, 1297, 'arg_1', 'varchar', 0, 0, 1, 1);
insert into sys.functions values (1298, 'code', 'unicode', 'str', 0, 1, false, false, false, 2000);
insert into sys.args values (19849, 1298, 'res_0', 'varchar', 0, 0, 0, 0);
insert into sys.args values (19850, 1298, 'arg_1', 'int', 32, 0, 1, 1);
insert into sys.functions values (1299, 'length', 'length', 'str', 0, 1, false, false, false, 2000);
insert into sys.args values (19851, 1299, 'res_0', 'int', 32, 0, 0, 0);
insert into sys.args values (19852, 1299, 'arg_1', 'varchar', 0, 0, 1, 1);
insert into sys.functions values (1300, 'right', 'stringright', 'str', 0, 1, false, false, false, 2000);
insert into sys.args values (19853, 1300, 'res_0', 'varchar', 0, 0, 0, 0);
insert into sys.args values (19854, 1300, 'arg_1', 'varchar', 0, 0, 1, 1);
insert into sys.args values (19855, 1300, 'arg_2', 'int', 32, 0, 1, 2);
insert into sys.functions values (1301, 'left', 'stringleft', 'str', 0, 1, false, false, false, 2000);
insert into sys.args values (19856, 1301, 'res_0', 'varchar', 0, 0, 0, 0);
insert into sys.args values (19857, 1301, 'arg_1', 'varchar', 0, 0, 1, 1);
insert into sys.args values (19858, 1301, 'arg_2', 'int', 32, 0, 1, 2);
insert into sys.functions values (1302, 'upper', 'toUpper', 'str', 0, 1, false, false, false, 2000);
insert into sys.args values (19859, 1302, 'res_0', 'varchar', 0, 0, 0, 0);
insert into sys.args values (19860, 1302, 'arg_1', 'varchar', 0, 0, 1, 1);
insert into sys.functions values (1303, 'ucase', 'toUpper', 'str', 0, 1, false, false, false, 2000);
insert into sys.args values (19861, 1303, 'res_0', 'varchar', 0, 0, 0, 0);
insert into sys.args values (19862, 1303, 'arg_1', 'varchar', 0, 0, 1, 1);
insert into sys.functions values (1304, 'lower', 'toLower', 'str', 0, 1, false, false, false, 2000);
insert into sys.args values (19863, 1304, 'res_0', 'varchar', 0, 0, 0, 0);
insert into sys.args values (19864, 1304, 'arg_1', 'varchar', 0, 0, 1, 1);
insert into sys.functions values (1305, 'lcase', 'toLower', 'str', 0, 1, false, false, false, 2000);
insert into sys.args values (19865, 1305, 'res_0', 'varchar', 0, 0, 0, 0);
insert into sys.args values (19866, 1305, 'arg_1', 'varchar', 0, 0, 1, 1);
insert into sys.functions values (1306, 'trim', 'trim', 'str', 0, 1, false, false, false, 2000);
insert into sys.args values (19867, 1306, 'res_0', 'varchar', 0, 0, 0, 0);
insert into sys.args values (19868, 1306, 'arg_1', 'varchar', 0, 0, 1, 1);
insert into sys.functions values (1307, 'trim', 'trim', 'str', 0, 1, false, false, false, 2000);
insert into sys.args values (19869, 1307, 'res_0', 'varchar', 0, 0, 0, 0);
insert into sys.args values (19870, 1307, 'arg_1', 'varchar', 0, 0, 1, 1);
insert into sys.args values (19871, 1307, 'arg_2', 'varchar', 0, 0, 1, 2);
insert into sys.functions values (1308, 'ltrim', 'ltrim', 'str', 0, 1, false, false, false, 2000);
insert into sys.args values (19872, 1308, 'res_0', 'varchar', 0, 0, 0, 0);
insert into sys.args values (19873, 1308, 'arg_1', 'varchar', 0, 0, 1, 1);
insert into sys.functions values (1309, 'ltrim', 'ltrim', 'str', 0, 1, false, false, false, 2000);
insert into sys.args values (19874, 1309, 'res_0', 'varchar', 0, 0, 0, 0);
insert into sys.args values (19875, 1309, 'arg_1', 'varchar', 0, 0, 1, 1);
insert into sys.args values (19876, 1309, 'arg_2', 'varchar', 0, 0, 1, 2);
insert into sys.functions values (1310, 'rtrim', 'rtrim', 'str', 0, 1, false, false, false, 2000);
insert into sys.args values (19877, 1310, 'res_0', 'varchar', 0, 0, 0, 0);
insert into sys.args values (19878, 1310, 'arg_1', 'varchar', 0, 0, 1, 1);
insert into sys.functions values (1311, 'rtrim', 'rtrim', 'str', 0, 1, false, false, false, 2000);
insert into sys.args values (19879, 1311, 'res_0', 'varchar', 0, 0, 0, 0);
insert into sys.args values (19880, 1311, 'arg_1', 'varchar', 0, 0, 1, 1);
insert into sys.args values (19881, 1311, 'arg_2', 'varchar', 0, 0, 1, 2);
insert into sys.functions values (1312, 'lpad', 'lpad', 'str', 0, 1, false, false, false, 2000);
insert into sys.args values (19882, 1312, 'res_0', 'varchar', 0, 0, 0, 0);
insert into sys.args values (19883, 1312, 'arg_1', 'varchar', 0, 0, 1, 1);
insert into sys.args values (19884, 1312, 'arg_2', 'int', 32, 0, 1, 2);
insert into sys.functions values (1313, 'lpad', 'lpad', 'str', 0, 1, false, false, false, 2000);
insert into sys.args values (19885, 1313, 'res_0', 'varchar', 0, 0, 0, 0);
insert into sys.args values (19886, 1313, 'arg_1', 'varchar', 0, 0, 1, 1);
insert into sys.args values (19887, 1313, 'arg_2', 'int', 32, 0, 1, 2);
insert into sys.args values (19888, 1313, 'arg_3', 'varchar', 0, 0, 1, 3);
insert into sys.functions values (1314, 'rpad', 'rpad', 'str', 0, 1, false, false, false, 2000);
insert into sys.args values (19889, 1314, 'res_0', 'varchar', 0, 0, 0, 0);
insert into sys.args values (19890, 1314, 'arg_1', 'varchar', 0, 0, 1, 1);
insert into sys.args values (19891, 1314, 'arg_2', 'int', 32, 0, 1, 2);
insert into sys.functions values (1315, 'rpad', 'rpad', 'str', 0, 1, false, false, false, 2000);
insert into sys.args values (19892, 1315, 'res_0', 'varchar', 0, 0, 0, 0);
insert into sys.args values (19893, 1315, 'arg_1', 'varchar', 0, 0, 1, 1);
insert into sys.args values (19894, 1315, 'arg_2', 'int', 32, 0, 1, 2);
insert into sys.args values (19895, 1315, 'arg_3', 'varchar', 0, 0, 1, 3);
insert into sys.functions values (1316, 'insert', 'insert', 'str', 0, 1, false, false, false, 2000);
insert into sys.args values (19896, 1316, 'res_0', 'varchar', 0, 0, 0, 0);
insert into sys.args values (19897, 1316, 'arg_1', 'varchar', 0, 0, 1, 1);
insert into sys.args values (19898, 1316, 'arg_2', 'int', 32, 0, 1, 2);
insert into sys.args values (19899, 1316, 'arg_3', 'int', 32, 0, 1, 3);
insert into sys.args values (19900, 1316, 'arg_4', 'varchar', 0, 0, 1, 4);
insert into sys.functions values (1317, 'replace', 'replace', 'str', 0, 1, false, false, false, 2000);
insert into sys.args values (19901, 1317, 'res_0', 'varchar', 0, 0, 0, 0);
insert into sys.args values (19902, 1317, 'arg_1', 'varchar', 0, 0, 1, 1);
insert into sys.args values (19903, 1317, 'arg_2', 'varchar', 0, 0, 1, 2);
insert into sys.args values (19904, 1317, 'arg_3', 'varchar', 0, 0, 1, 3);
insert into sys.functions values (1318, 'repeat', 'repeat', 'str', 0, 1, false, false, false, 2000);
insert into sys.args values (19905, 1318, 'res_0', 'varchar', 0, 0, 0, 0);
insert into sys.args values (19906, 1318, 'arg_1', 'varchar', 0, 0, 1, 1);
insert into sys.args values (19907, 1318, 'arg_2', 'int', 32, 0, 1, 2);
insert into sys.functions values (1319, 'space', 'space', 'str', 0, 1, false, false, false, 2000);
insert into sys.args values (19908, 1319, 'res_0', 'varchar', 0, 0, 0, 0);
insert into sys.args values (19909, 1319, 'arg_1', 'int', 32, 0, 1, 1);
insert into sys.functions values (1320, 'char_length', 'length', 'str', 0, 1, false, false, false, 2000);
insert into sys.args values (19910, 1320, 'res_0', 'int', 32, 0, 0, 0);
insert into sys.args values (19911, 1320, 'arg_1', 'varchar', 0, 0, 1, 1);
insert into sys.functions values (1321, 'character_length', 'length', 'str', 0, 1, false, false, false, 2000);
insert into sys.args values (19912, 1321, 'res_0', 'int', 32, 0, 0, 0);
insert into sys.args values (19913, 1321, 'arg_1', 'varchar', 0, 0, 1, 1);
insert into sys.functions values (1322, 'octet_length', 'nbytes', 'str', 0, 1, false, false, false, 2000);
insert into sys.args values (19914, 1322, 'res_0', 'int', 32, 0, 0, 0);
insert into sys.args values (19915, 1322, 'arg_1', 'varchar', 0, 0, 1, 1);
insert into sys.functions values (1323, 'soundex', 'soundex', 'txtsim', 0, 1, false, false, false, 2000);
insert into sys.args values (19916, 1323, 'res_0', 'varchar', 0, 0, 0, 0);
insert into sys.args values (19917, 1323, 'arg_1', 'varchar', 0, 0, 1, 1);
insert into sys.functions values (1324, 'difference', 'stringdiff', 'txtsim', 0, 1, false, false, false, 2000);
insert into sys.args values (19918, 1324, 'res_0', 'int', 32, 0, 0, 0);
insert into sys.args values (19919, 1324, 'arg_1', 'varchar', 0, 0, 1, 1);
insert into sys.args values (19920, 1324, 'arg_2', 'varchar', 0, 0, 1, 2);
insert into sys.functions values (1325, 'editdistance', 'editdistance', 'txtsim', 0, 1, false, false, false, 2000);
insert into sys.args values (19921, 1325, 'res_0', 'int', 32, 0, 0, 0);
insert into sys.args values (19922, 1325, 'arg_1', 'varchar', 0, 0, 1, 1);
insert into sys.args values (19923, 1325, 'arg_2', 'varchar', 0, 0, 1, 2);
insert into sys.functions values (1326, 'editdistance2', 'editdistance2', 'txtsim', 0, 1, false, false, false, 2000);
insert into sys.args values (19924, 1326, 'res_0', 'int', 32, 0, 0, 0);
insert into sys.args values (19925, 1326, 'arg_1', 'varchar', 0, 0, 1, 1);
insert into sys.args values (19926, 1326, 'arg_2', 'varchar', 0, 0, 1, 2);
insert into sys.functions values (1327, 'similarity', 'similarity', 'txtsim', 0, 1, false, false, false, 2000);
insert into sys.args values (19927, 1327, 'res_0', 'double', 53, 0, 0, 0);
insert into sys.args values (19928, 1327, 'arg_1', 'varchar', 0, 0, 1, 1);
insert into sys.args values (19929, 1327, 'arg_2', 'varchar', 0, 0, 1, 2);
insert into sys.functions values (1328, 'qgramnormalize', 'qgramnormalize', 'txtsim', 0, 1, false, false, false, 2000);
insert into sys.args values (19930, 1328, 'res_0', 'varchar', 0, 0, 0, 0);
insert into sys.args values (19931, 1328, 'arg_1', 'varchar', 0, 0, 1, 1);
insert into sys.functions values (1329, 'levenshtein', 'levenshtein', 'txtsim', 0, 1, false, false, false, 2000);
insert into sys.args values (19932, 1329, 'res_0', 'int', 32, 0, 0, 0);
insert into sys.args values (19933, 1329, 'arg_1', 'varchar', 0, 0, 1, 1);
insert into sys.args values (19934, 1329, 'arg_2', 'varchar', 0, 0, 1, 2);
insert into sys.functions values (1330, 'levenshtein', 'levenshtein', 'txtsim', 0, 1, false, false, false, 2000);
insert into sys.args values (19935, 1330, 'res_0', 'int', 32, 0, 0, 0);
insert into sys.args values (19936, 1330, 'arg_1', 'varchar', 0, 0, 1, 1);
insert into sys.args values (19937, 1330, 'arg_2', 'varchar', 0, 0, 1, 2);
insert into sys.args values (19938, 1330, 'arg_3', 'int', 32, 0, 1, 3);
insert into sys.args values (19939, 1330, 'arg_4', 'int', 32, 0, 1, 4);
insert into sys.args values (19940, 1330, 'arg_5', 'int', 32, 0, 1, 5);
insert into sys.functions values (1331, 'index', 'index', 'calc', 0, 1, false, false, false, 2000);
insert into sys.args values (19941, 1331, 'res_0', 'tinyint', 8, 0, 0, 0);
insert into sys.args values (19942, 1331, 'arg_1', 'clob', 0, 0, 1, 1);
insert into sys.args values (19943, 1331, 'arg_2', 'boolean', 1, 0, 1, 2);
insert into sys.functions values (1332, 'index', 'index', 'calc', 0, 1, false, false, false, 2000);
insert into sys.args values (19944, 1332, 'res_0', 'smallint', 16, 0, 0, 0);
insert into sys.args values (19945, 1332, 'arg_1', 'clob', 0, 0, 1, 1);
insert into sys.args values (19946, 1332, 'arg_2', 'boolean', 1, 0, 1, 2);
insert into sys.functions values (1333, 'index', 'index', 'calc', 0, 1, false, false, false, 2000);
insert into sys.args values (19947, 1333, 'res_0', 'int', 32, 0, 0, 0);
insert into sys.args values (19948, 1333, 'arg_1', 'clob', 0, 0, 1, 1);
insert into sys.args values (19949, 1333, 'arg_2', 'boolean', 1, 0, 1, 2);
insert into sys.functions values (1334, 'strings', 'strings', 'calc', 0, 1, false, false, false, 2000);
insert into sys.args values (19950, 1334, 'res_0', 'clob', 0, 0, 0, 0);
insert into sys.args values (19951, 1334, 'arg_1', 'clob', 0, 0, 1, 1);
insert into sys.functions values (1335, 'locate', 'locate', 'str', 0, 1, false, false, false, 2000);
insert into sys.args values (19952, 1335, 'res_0', 'int', 32, 0, 0, 0);
insert into sys.args values (19953, 1335, 'arg_1', 'clob', 0, 0, 1, 1);
insert into sys.args values (19954, 1335, 'arg_2', 'clob', 0, 0, 1, 2);
insert into sys.functions values (1336, 'locate', 'locate', 'str', 0, 1, false, false, false, 2000);
insert into sys.args values (19955, 1336, 'res_0', 'int', 32, 0, 0, 0);
insert into sys.args values (19956, 1336, 'arg_1', 'clob', 0, 0, 1, 1);
insert into sys.args values (19957, 1336, 'arg_2', 'clob', 0, 0, 1, 2);
insert into sys.args values (19958, 1336, 'arg_3', 'int', 32, 0, 1, 3);
insert into sys.functions values (1337, 'charindex', 'locate', 'str', 0, 1, false, false, false, 2000);
insert into sys.args values (19959, 1337, 'res_0', 'int', 32, 0, 0, 0);
insert into sys.args values (19960, 1337, 'arg_1', 'clob', 0, 0, 1, 1);
insert into sys.args values (19961, 1337, 'arg_2', 'clob', 0, 0, 1, 2);
insert into sys.functions values (1338, 'charindex', 'locate', 'str', 0, 1, false, false, false, 2000);
insert into sys.args values (19962, 1338, 'res_0', 'int', 32, 0, 0, 0);
insert into sys.args values (19963, 1338, 'arg_1', 'clob', 0, 0, 1, 1);
insert into sys.args values (19964, 1338, 'arg_2', 'clob', 0, 0, 1, 2);
insert into sys.args values (19965, 1338, 'arg_3', 'int', 32, 0, 1, 3);
insert into sys.functions values (1339, 'splitpart', 'splitpart', 'str', 0, 1, false, false, false, 2000);
insert into sys.args values (19966, 1339, 'res_0', 'clob', 0, 0, 0, 0);
insert into sys.args values (19967, 1339, 'arg_1', 'clob', 0, 0, 1, 1);
insert into sys.args values (19968, 1339, 'arg_2', 'clob', 0, 0, 1, 2);
insert into sys.args values (19969, 1339, 'arg_3', 'int', 32, 0, 1, 3);
insert into sys.functions values (1340, 'substring', 'substring', 'str', 0, 1, false, false, false, 2000);
insert into sys.args values (19970, 1340, 'res_0', 'clob', 0, 0, 0, 0);
insert into sys.args values (19971, 1340, 'arg_1', 'clob', 0, 0, 1, 1);
insert into sys.args values (19972, 1340, 'arg_2', 'int', 32, 0, 1, 2);
insert into sys.functions values (1341, 'substring', 'substring', 'str', 0, 1, false, false, false, 2000);
insert into sys.args values (19973, 1341, 'res_0', 'clob', 0, 0, 0, 0);
insert into sys.args values (19974, 1341, 'arg_1', 'clob', 0, 0, 1, 1);
insert into sys.args values (19975, 1341, 'arg_2', 'int', 32, 0, 1, 2);
insert into sys.args values (19976, 1341, 'arg_3', 'int', 32, 0, 1, 3);
insert into sys.functions values (1342, 'substr', 'substring', 'str', 0, 1, false, false, false, 2000);
insert into sys.args values (19977, 1342, 'res_0', 'clob', 0, 0, 0, 0);
insert into sys.args values (19978, 1342, 'arg_1', 'clob', 0, 0, 1, 1);
insert into sys.args values (19979, 1342, 'arg_2', 'int', 32, 0, 1, 2);
insert into sys.functions values (1343, 'substr', 'substring', 'str', 0, 1, false, false, false, 2000);
insert into sys.args values (19980, 1343, 'res_0', 'clob', 0, 0, 0, 0);
insert into sys.args values (19981, 1343, 'arg_1', 'clob', 0, 0, 1, 1);
insert into sys.args values (19982, 1343, 'arg_2', 'int', 32, 0, 1, 2);
insert into sys.args values (19983, 1343, 'arg_3', 'int', 32, 0, 1, 3);
insert into sys.functions values (1344, 'not_like', 'not_like', 'algebra', 0, 1, false, false, false, 2000);
insert into sys.args values (19984, 1344, 'res_0', 'boolean', 1, 0, 0, 0);
insert into sys.args values (19985, 1344, 'arg_1', 'clob', 0, 0, 1, 1);
insert into sys.args values (19986, 1344, 'arg_2', 'clob', 0, 0, 1, 2);
insert into sys.functions values (1345, 'not_like', 'not_like', 'algebra', 0, 1, false, false, false, 2000);
insert into sys.args values (19987, 1345, 'res_0', 'boolean', 1, 0, 0, 0);
insert into sys.args values (19988, 1345, 'arg_1', 'clob', 0, 0, 1, 1);
insert into sys.args values (19989, 1345, 'arg_2', 'clob', 0, 0, 1, 2);
insert into sys.args values (19990, 1345, 'arg_3', 'clob', 0, 0, 1, 3);
insert into sys.functions values (1346, 'not_ilike', 'not_ilike', 'algebra', 0, 1, false, false, false, 2000);
insert into sys.args values (19991, 1346, 'res_0', 'boolean', 1, 0, 0, 0);
insert into sys.args values (19992, 1346, 'arg_1', 'clob', 0, 0, 1, 1);
insert into sys.args values (19993, 1346, 'arg_2', 'clob', 0, 0, 1, 2);
insert into sys.functions values (1347, 'not_ilike', 'not_ilike', 'algebra', 0, 1, false, false, false, 2000);
insert into sys.args values (19994, 1347, 'res_0', 'boolean', 1, 0, 0, 0);
insert into sys.args values (19995, 1347, 'arg_1', 'clob', 0, 0, 1, 1);
insert into sys.args values (19996, 1347, 'arg_2', 'clob', 0, 0, 1, 2);
insert into sys.args values (19997, 1347, 'arg_3', 'clob', 0, 0, 1, 3);
insert into sys.functions values (1348, 'patindex', 'patindex', 'pcre', 0, 1, false, false, false, 2000);
insert into sys.args values (19998, 1348, 'res_0', 'int', 32, 0, 0, 0);
insert into sys.args values (19999, 1348, 'arg_1', 'clob', 0, 0, 1, 1);
insert into sys.args values (20000, 1348, 'arg_2', 'clob', 0, 0, 1, 2);
insert into sys.functions values (1349, 'truncate', 'stringleft', 'str', 0, 1, false, false, false, 2000);
insert into sys.args values (20001, 1349, 'res_0', 'clob', 0, 0, 0, 0);
insert into sys.args values (20002, 1349, 'arg_1', 'clob', 0, 0, 1, 1);
insert into sys.args values (20003, 1349, 'arg_2', 'int', 32, 0, 1, 2);
insert into sys.functions values (1350, 'concat', '+', 'calc', 0, 1, false, false, false, 2000);
insert into sys.args values (20004, 1350, 'res_0', 'clob', 0, 0, 0, 0);
insert into sys.args values (20005, 1350, 'arg_1', 'clob', 0, 0, 1, 1);
insert into sys.args values (20006, 1350, 'arg_2', 'clob', 0, 0, 1, 2);
insert into sys.functions values (1351, 'ascii', 'ascii', 'str', 0, 1, false, false, false, 2000);
insert into sys.args values (20007, 1351, 'res_0', 'int', 32, 0, 0, 0);
insert into sys.args values (20008, 1351, 'arg_1', 'clob', 0, 0, 1, 1);
insert into sys.functions values (1352, 'code', 'unicode', 'str', 0, 1, false, false, false, 2000);
insert into sys.args values (20009, 1352, 'res_0', 'clob', 0, 0, 0, 0);
insert into sys.args values (20010, 1352, 'arg_1', 'int', 32, 0, 1, 1);
insert into sys.functions values (1353, 'length', 'length', 'str', 0, 1, false, false, false, 2000);
insert into sys.args values (20011, 1353, 'res_0', 'int', 32, 0, 0, 0);
insert into sys.args values (20012, 1353, 'arg_1', 'clob', 0, 0, 1, 1);
insert into sys.functions values (1354, 'right', 'stringright', 'str', 0, 1, false, false, false, 2000);
insert into sys.args values (20013, 1354, 'res_0', 'clob', 0, 0, 0, 0);
insert into sys.args values (20014, 1354, 'arg_1', 'clob', 0, 0, 1, 1);
insert into sys.args values (20015, 1354, 'arg_2', 'int', 32, 0, 1, 2);
insert into sys.functions values (1355, 'left', 'stringleft', 'str', 0, 1, false, false, false, 2000);
insert into sys.args values (20016, 1355, 'res_0', 'clob', 0, 0, 0, 0);
insert into sys.args values (20017, 1355, 'arg_1', 'clob', 0, 0, 1, 1);
insert into sys.args values (20018, 1355, 'arg_2', 'int', 32, 0, 1, 2);
insert into sys.functions values (1356, 'upper', 'toUpper', 'str', 0, 1, false, false, false, 2000);
insert into sys.args values (20019, 1356, 'res_0', 'clob', 0, 0, 0, 0);
insert into sys.args values (20020, 1356, 'arg_1', 'clob', 0, 0, 1, 1);
insert into sys.functions values (1357, 'ucase', 'toUpper', 'str', 0, 1, false, false, false, 2000);
insert into sys.args values (20021, 1357, 'res_0', 'clob', 0, 0, 0, 0);
insert into sys.args values (20022, 1357, 'arg_1', 'clob', 0, 0, 1, 1);
insert into sys.functions values (1358, 'lower', 'toLower', 'str', 0, 1, false, false, false, 2000);
insert into sys.args values (20023, 1358, 'res_0', 'clob', 0, 0, 0, 0);
insert into sys.args values (20024, 1358, 'arg_1', 'clob', 0, 0, 1, 1);
insert into sys.functions values (1359, 'lcase', 'toLower', 'str', 0, 1, false, false, false, 2000);
insert into sys.args values (20025, 1359, 'res_0', 'clob', 0, 0, 0, 0);
insert into sys.args values (20026, 1359, 'arg_1', 'clob', 0, 0, 1, 1);
insert into sys.functions values (1360, 'trim', 'trim', 'str', 0, 1, false, false, false, 2000);
insert into sys.args values (20027, 1360, 'res_0', 'clob', 0, 0, 0, 0);
insert into sys.args values (20028, 1360, 'arg_1', 'clob', 0, 0, 1, 1);
insert into sys.functions values (1361, 'trim', 'trim', 'str', 0, 1, false, false, false, 2000);
insert into sys.args values (20029, 1361, 'res_0', 'clob', 0, 0, 0, 0);
insert into sys.args values (20030, 1361, 'arg_1', 'clob', 0, 0, 1, 1);
insert into sys.args values (20031, 1361, 'arg_2', 'clob', 0, 0, 1, 2);
insert into sys.functions values (1362, 'ltrim', 'ltrim', 'str', 0, 1, false, false, false, 2000);
insert into sys.args values (20032, 1362, 'res_0', 'clob', 0, 0, 0, 0);
insert into sys.args values (20033, 1362, 'arg_1', 'clob', 0, 0, 1, 1);
insert into sys.functions values (1363, 'ltrim', 'ltrim', 'str', 0, 1, false, false, false, 2000);
insert into sys.args values (20034, 1363, 'res_0', 'clob', 0, 0, 0, 0);
insert into sys.args values (20035, 1363, 'arg_1', 'clob', 0, 0, 1, 1);
insert into sys.args values (20036, 1363, 'arg_2', 'clob', 0, 0, 1, 2);
insert into sys.functions values (1364, 'rtrim', 'rtrim', 'str', 0, 1, false, false, false, 2000);
insert into sys.args values (20037, 1364, 'res_0', 'clob', 0, 0, 0, 0);
insert into sys.args values (20038, 1364, 'arg_1', 'clob', 0, 0, 1, 1);
insert into sys.functions values (1365, 'rtrim', 'rtrim', 'str', 0, 1, false, false, false, 2000);
insert into sys.args values (20039, 1365, 'res_0', 'clob', 0, 0, 0, 0);
insert into sys.args values (20040, 1365, 'arg_1', 'clob', 0, 0, 1, 1);
insert into sys.args values (20041, 1365, 'arg_2', 'clob', 0, 0, 1, 2);
insert into sys.functions values (1366, 'lpad', 'lpad', 'str', 0, 1, false, false, false, 2000);
insert into sys.args values (20042, 1366, 'res_0', 'clob', 0, 0, 0, 0);
insert into sys.args values (20043, 1366, 'arg_1', 'clob', 0, 0, 1, 1);
insert into sys.args values (20044, 1366, 'arg_2', 'int', 32, 0, 1, 2);
insert into sys.functions values (1367, 'lpad', 'lpad', 'str', 0, 1, false, false, false, 2000);
insert into sys.args values (20045, 1367, 'res_0', 'clob', 0, 0, 0, 0);
insert into sys.args values (20046, 1367, 'arg_1', 'clob', 0, 0, 1, 1);
insert into sys.args values (20047, 1367, 'arg_2', 'int', 32, 0, 1, 2);
insert into sys.args values (20048, 1367, 'arg_3', 'clob', 0, 0, 1, 3);
insert into sys.functions values (1368, 'rpad', 'rpad', 'str', 0, 1, false, false, false, 2000);
insert into sys.args values (20049, 1368, 'res_0', 'clob', 0, 0, 0, 0);
insert into sys.args values (20050, 1368, 'arg_1', 'clob', 0, 0, 1, 1);
insert into sys.args values (20051, 1368, 'arg_2', 'int', 32, 0, 1, 2);
insert into sys.functions values (1369, 'rpad', 'rpad', 'str', 0, 1, false, false, false, 2000);
insert into sys.args values (20052, 1369, 'res_0', 'clob', 0, 0, 0, 0);
insert into sys.args values (20053, 1369, 'arg_1', 'clob', 0, 0, 1, 1);
insert into sys.args values (20054, 1369, 'arg_2', 'int', 32, 0, 1, 2);
insert into sys.args values (20055, 1369, 'arg_3', 'clob', 0, 0, 1, 3);
insert into sys.functions values (1370, 'insert', 'insert', 'str', 0, 1, false, false, false, 2000);
insert into sys.args values (20056, 1370, 'res_0', 'clob', 0, 0, 0, 0);
insert into sys.args values (20057, 1370, 'arg_1', 'clob', 0, 0, 1, 1);
insert into sys.args values (20058, 1370, 'arg_2', 'int', 32, 0, 1, 2);
insert into sys.args values (20059, 1370, 'arg_3', 'int', 32, 0, 1, 3);
insert into sys.args values (20060, 1370, 'arg_4', 'clob', 0, 0, 1, 4);
insert into sys.functions values (1371, 'replace', 'replace', 'str', 0, 1, false, false, false, 2000);
insert into sys.args values (20061, 1371, 'res_0', 'clob', 0, 0, 0, 0);
insert into sys.args values (20062, 1371, 'arg_1', 'clob', 0, 0, 1, 1);
insert into sys.args values (20063, 1371, 'arg_2', 'clob', 0, 0, 1, 2);
insert into sys.args values (20064, 1371, 'arg_3', 'clob', 0, 0, 1, 3);
insert into sys.functions values (1372, 'repeat', 'repeat', 'str', 0, 1, false, false, false, 2000);
insert into sys.args values (20065, 1372, 'res_0', 'clob', 0, 0, 0, 0);
insert into sys.args values (20066, 1372, 'arg_1', 'clob', 0, 0, 1, 1);
insert into sys.args values (20067, 1372, 'arg_2', 'int', 32, 0, 1, 2);
insert into sys.functions values (1373, 'space', 'space', 'str', 0, 1, false, false, false, 2000);
insert into sys.args values (20068, 1373, 'res_0', 'clob', 0, 0, 0, 0);
insert into sys.args values (20069, 1373, 'arg_1', 'int', 32, 0, 1, 1);
insert into sys.functions values (1374, 'char_length', 'length', 'str', 0, 1, false, false, false, 2000);
insert into sys.args values (20070, 1374, 'res_0', 'int', 32, 0, 0, 0);
insert into sys.args values (20071, 1374, 'arg_1', 'clob', 0, 0, 1, 1);
insert into sys.functions values (1375, 'character_length', 'length', 'str', 0, 1, false, false, false, 2000);
insert into sys.args values (20072, 1375, 'res_0', 'int', 32, 0, 0, 0);
insert into sys.args values (20073, 1375, 'arg_1', 'clob', 0, 0, 1, 1);
insert into sys.functions values (1376, 'octet_length', 'nbytes', 'str', 0, 1, false, false, false, 2000);
insert into sys.args values (20074, 1376, 'res_0', 'int', 32, 0, 0, 0);
insert into sys.args values (20075, 1376, 'arg_1', 'clob', 0, 0, 1, 1);
insert into sys.functions values (1377, 'soundex', 'soundex', 'txtsim', 0, 1, false, false, false, 2000);
insert into sys.args values (20076, 1377, 'res_0', 'clob', 0, 0, 0, 0);
insert into sys.args values (20077, 1377, 'arg_1', 'clob', 0, 0, 1, 1);
insert into sys.functions values (1378, 'difference', 'stringdiff', 'txtsim', 0, 1, false, false, false, 2000);
insert into sys.args values (20078, 1378, 'res_0', 'int', 32, 0, 0, 0);
insert into sys.args values (20079, 1378, 'arg_1', 'clob', 0, 0, 1, 1);
insert into sys.args values (20080, 1378, 'arg_2', 'clob', 0, 0, 1, 2);
insert into sys.functions values (1379, 'editdistance', 'editdistance', 'txtsim', 0, 1, false, false, false, 2000);
insert into sys.args values (20081, 1379, 'res_0', 'int', 32, 0, 0, 0);
insert into sys.args values (20082, 1379, 'arg_1', 'clob', 0, 0, 1, 1);
insert into sys.args values (20083, 1379, 'arg_2', 'clob', 0, 0, 1, 2);
insert into sys.functions values (1380, 'editdistance2', 'editdistance2', 'txtsim', 0, 1, false, false, false, 2000);
insert into sys.args values (20084, 1380, 'res_0', 'int', 32, 0, 0, 0);
insert into sys.args values (20085, 1380, 'arg_1', 'clob', 0, 0, 1, 1);
insert into sys.args values (20086, 1380, 'arg_2', 'clob', 0, 0, 1, 2);
insert into sys.functions values (1381, 'similarity', 'similarity', 'txtsim', 0, 1, false, false, false, 2000);
insert into sys.args values (20087, 1381, 'res_0', 'double', 53, 0, 0, 0);
insert into sys.args values (20088, 1381, 'arg_1', 'clob', 0, 0, 1, 1);
insert into sys.args values (20089, 1381, 'arg_2', 'clob', 0, 0, 1, 2);
insert into sys.functions values (1382, 'qgramnormalize', 'qgramnormalize', 'txtsim', 0, 1, false, false, false, 2000);
insert into sys.args values (20090, 1382, 'res_0', 'clob', 0, 0, 0, 0);
insert into sys.args values (20091, 1382, 'arg_1', 'clob', 0, 0, 1, 1);
insert into sys.functions values (1383, 'levenshtein', 'levenshtein', 'txtsim', 0, 1, false, false, false, 2000);
insert into sys.args values (20092, 1383, 'res_0', 'int', 32, 0, 0, 0);
insert into sys.args values (20093, 1383, 'arg_1', 'clob', 0, 0, 1, 1);
insert into sys.args values (20094, 1383, 'arg_2', 'clob', 0, 0, 1, 2);
insert into sys.functions values (1384, 'levenshtein', 'levenshtein', 'txtsim', 0, 1, false, false, false, 2000);
insert into sys.args values (20095, 1384, 'res_0', 'int', 32, 0, 0, 0);
insert into sys.args values (20096, 1384, 'arg_1', 'clob', 0, 0, 1, 1);
insert into sys.args values (20097, 1384, 'arg_2', 'clob', 0, 0, 1, 2);
insert into sys.args values (20098, 1384, 'arg_3', 'int', 32, 0, 1, 3);
insert into sys.args values (20099, 1384, 'arg_4', 'int', 32, 0, 1, 4);
insert into sys.args values (20100, 1384, 'arg_5', 'int', 32, 0, 1, 5);
insert into sys.functions values (1385, 'copyfrom', 'copy_from', 'sql', 0, 5, false, true, false, 2000);
insert into sys.args values (20101, 1385, 'res_0', 'table', 0, 0, 0, 0);
insert into sys.args values (20102, 1385, 'arg_1', 'varchar', 0, 0, 1, 1);
insert into sys.args values (20103, 1385, 'arg_2', 'varchar', 0, 0, 1, 2);
insert into sys.args values (20104, 1385, 'arg_3', 'varchar', 0, 0, 1, 3);
insert into sys.args values (20105, 1385, 'arg_4', 'varchar', 0, 0, 1, 4);
insert into sys.args values (20106, 1385, 'arg_5', 'varchar', 0, 0, 1, 5);
insert into sys.args values (20107, 1385, 'arg_6', 'varchar', 0, 0, 1, 6);
insert into sys.args values (20108, 1385, 'arg_7', 'bigint', 64, 0, 1, 7);
insert into sys.args values (20109, 1385, 'arg_8', 'bigint', 64, 0, 1, 8);
insert into sys.args values (20110, 1385, 'arg_9', 'int', 32, 0, 1, 9);
insert into sys.args values (20111, 1385, 'arg_10', 'int', 32, 0, 1, 10);
insert into sys.args values (20112, 1385, 'arg_11', 'varchar', 0, 0, 1, 11);
insert into sys.functions values (1386, 'copyfrom', 'importTable', 'sql', 0, 5, false, true, false, 2000);
insert into sys.args values (20113, 1386, 'res_0', 'table', 0, 0, 0, 0);
insert into sys.args values (20114, 1386, 'arg_1', 'varchar', 0, 0, 1, 1);
insert into sys.args values (20115, 1386, 'arg_2', 'varchar', 0, 0, 1, 2);
insert into sys.functions values (1387, 'sys_update_schemas', 'update_schemas', 'sql', 0, 2, false, false, false, 2000);
insert into sys.functions values (1388, 'sys_update_tables', 'update_tables', 'sql', 0, 2, false, false, false, 2000);
insert into sys.functions values (61, 'not_unique', 'not_unique', 'sql', 0, 3, false, false, false, 2000);
insert into sys.args values (20116, 61, 'res', 'boolean', 1, 0, 0, 0);
insert into sys.args values (20117, 61, 'arg', 'oid', 63, 0, 1, 1);
insert into sys.functions values (73, 'zero_or_one', 'zero_or_one', 'sql', 0, 3, false, false, false, 2000);
insert into sys.args values (20118, 73, 'res', 'any', 0, 0, 0, 0);
insert into sys.args values (20119, 73, 'arg', 'any', 0, 0, 1, 1);
insert into sys.functions values (74, 'all', 'all', 'sql', 0, 3, false, false, false, 2000);
insert into sys.args values (20120, 74, 'res', 'any', 0, 0, 0, 0);
insert into sys.args values (20121, 74, 'arg', 'any', 0, 0, 1, 1);
insert into sys.functions values (75, 'exist', 'exist', 'aggr', 0, 3, false, false, false, 2000);
insert into sys.args values (20122, 75, 'res', 'boolean', 1, 0, 0, 0);
insert into sys.args values (20123, 75, 'arg', 'any', 0, 0, 1, 1);
insert into sys.functions values (76, 'not_exist', 'not_exist', 'aggr', 0, 3, false, false, false, 2000);
insert into sys.args values (20124, 76, 'res', 'boolean', 1, 0, 0, 0);
insert into sys.args values (20125, 76, 'arg', 'any', 0, 0, 1, 1);
insert into sys.functions values (83, 'min', 'min', 'aggr', 0, 3, false, false, false, 2000);
insert into sys.args values (20126, 83, 'res', 'any', 0, 0, 0, 0);
insert into sys.args values (20127, 83, 'arg', 'any', 0, 0, 1, 1);
insert into sys.functions values (84, 'max', 'max', 'aggr', 0, 3, false, false, false, 2000);
insert into sys.args values (20128, 84, 'res', 'any', 0, 0, 0, 0);
insert into sys.args values (20129, 84, 'arg', 'any', 0, 0, 1, 1);
insert into sys.functions values (88, 'sum', 'sum', 'aggr', 0, 3, false, false, false, 2000);
insert into sys.args values (20130, 88, 'res', 'hugeint', 128, 0, 0, 0);
insert into sys.args values (20131, 88, 'arg', 'tinyint', 8, 0, 1, 1);
insert into sys.functions values (89, 'sum', 'sum', 'aggr', 0, 3, false, false, false, 2000);
insert into sys.args values (20132, 89, 'res', 'hugeint', 128, 0, 0, 0);
insert into sys.args values (20133, 89, 'arg', 'smallint', 16, 0, 1, 1);
insert into sys.functions values (90, 'sum', 'sum', 'aggr', 0, 3, false, false, false, 2000);
insert into sys.args values (20134, 90, 'res', 'hugeint', 128, 0, 0, 0);
insert into sys.args values (20135, 90, 'arg', 'int', 32, 0, 1, 1);
insert into sys.functions values (91, 'sum', 'sum', 'aggr', 0, 3, false, false, false, 2000);
insert into sys.args values (20136, 91, 'res', 'hugeint', 128, 0, 0, 0);
insert into sys.args values (20137, 91, 'arg', 'hugeint', 128, 0, 1, 1);
insert into sys.functions values (92, 'sum', 'sum', 'aggr', 0, 3, false, false, false, 2000);
insert into sys.args values (20138, 92, 'res', 'bigint', 64, 0, 0, 0);
insert into sys.args values (20139, 92, 'arg', 'bigint', 64, 0, 1, 1);
insert into sys.functions values (93, 'sum', 'sum', 'aggr', 0, 3, false, false, false, 2000);
insert into sys.args values (20140, 93, 'res', 'decimal', 38, 0, 0, 0);
insert into sys.args values (20141, 93, 'arg', 'decimal', 2, 0, 1, 1);
insert into sys.functions values (94, 'sum', 'sum', 'aggr', 0, 3, false, false, false, 2000);
insert into sys.args values (20142, 94, 'res', 'decimal', 38, 0, 0, 0);
insert into sys.args values (20143, 94, 'arg', 'decimal', 4, 0, 1, 1);
insert into sys.functions values (95, 'sum', 'sum', 'aggr', 0, 3, false, false, false, 2000);
insert into sys.args values (20144, 95, 'res', 'decimal', 38, 0, 0, 0);
insert into sys.args values (20145, 95, 'arg', 'decimal', 9, 0, 1, 1);
insert into sys.functions values (96, 'sum', 'sum', 'aggr', 0, 3, false, false, false, 2000);
insert into sys.args values (20146, 96, 'res', 'decimal', 38, 0, 0, 0);
insert into sys.args values (20147, 96, 'arg', 'decimal', 18, 0, 1, 1);
insert into sys.functions values (97, 'sum', 'sum', 'aggr', 0, 3, false, false, false, 2000);
insert into sys.args values (20148, 97, 'res', 'decimal', 38, 0, 0, 0);
insert into sys.args values (20149, 97, 'arg', 'decimal', 38, 0, 1, 1);
insert into sys.functions values (98, 'prod', 'prod', 'aggr', 0, 3, false, false, false, 2000);
insert into sys.args values (20150, 98, 'res', 'hugeint', 128, 0, 0, 0);
insert into sys.args values (20151, 98, 'arg', 'tinyint', 8, 0, 1, 1);
insert into sys.functions values (99, 'prod', 'prod', 'aggr', 0, 3, false, false, false, 2000);
insert into sys.args values (20152, 99, 'res', 'hugeint', 128, 0, 0, 0);
insert into sys.args values (20153, 99, 'arg', 'smallint', 16, 0, 1, 1);
insert into sys.functions values (100, 'prod', 'prod', 'aggr', 0, 3, false, false, false, 2000);
insert into sys.args values (20154, 100, 'res', 'hugeint', 128, 0, 0, 0);
insert into sys.args values (20155, 100, 'arg', 'int', 32, 0, 1, 1);
insert into sys.functions values (101, 'prod', 'prod', 'aggr', 0, 3, false, false, false, 2000);
insert into sys.args values (20156, 101, 'res', 'hugeint', 128, 0, 0, 0);
insert into sys.args values (20157, 101, 'arg', 'bigint', 64, 0, 1, 1);
insert into sys.functions values (102, 'prod', 'prod', 'aggr', 0, 3, false, false, false, 2000);
insert into sys.args values (20158, 102, 'res', 'hugeint', 128, 0, 0, 0);
insert into sys.args values (20159, 102, 'arg', 'hugeint', 128, 0, 1, 1);
insert into sys.functions values (103, 'prod', 'prod', 'aggr', 0, 3, false, false, false, 2000);
insert into sys.args values (20160, 103, 'res', 'decimal', 38, 0, 0, 0);
insert into sys.args values (20161, 103, 'arg', 'decimal', 2, 0, 1, 1);
insert into sys.functions values (104, 'prod', 'prod', 'aggr', 0, 3, false, false, false, 2000);
insert into sys.args values (20162, 104, 'res', 'decimal', 38, 0, 0, 0);
insert into sys.args values (20163, 104, 'arg', 'decimal', 4, 0, 1, 1);
insert into sys.functions values (105, 'prod', 'prod', 'aggr', 0, 3, false, false, false, 2000);
insert into sys.args values (20164, 105, 'res', 'decimal', 38, 0, 0, 0);
insert into sys.args values (20165, 105, 'arg', 'decimal', 9, 0, 1, 1);
insert into sys.functions values (106, 'prod', 'prod', 'aggr', 0, 3, false, false, false, 2000);
insert into sys.args values (20166, 106, 'res', 'decimal', 38, 0, 0, 0);
insert into sys.args values (20167, 106, 'arg', 'decimal', 18, 0, 1, 1);
insert into sys.functions values (107, 'prod', 'prod', 'aggr', 0, 3, false, false, false, 2000);
insert into sys.args values (20168, 107, 'res', 'decimal', 38, 0, 0, 0);
insert into sys.args values (20169, 107, 'arg', 'decimal', 38, 0, 1, 1);
insert into sys.functions values (121, 'sum', 'sum', 'aggr', 0, 3, false, false, false, 2000);
insert into sys.args values (20170, 121, 'res', 'real', 24, 0, 0, 0);
insert into sys.args values (20171, 121, 'arg', 'real', 24, 0, 1, 1);
insert into sys.functions values (122, 'prod', 'prod', 'aggr', 0, 3, false, false, false, 2000);
insert into sys.args values (20172, 122, 'res', 'real', 24, 0, 0, 0);
insert into sys.args values (20173, 122, 'arg', 'real', 24, 0, 1, 1);
insert into sys.functions values (123, 'sum', 'sum', 'aggr', 0, 3, false, false, false, 2000);
insert into sys.args values (20174, 123, 'res', 'double', 53, 0, 0, 0);
insert into sys.args values (20175, 123, 'arg', 'double', 53, 0, 1, 1);
insert into sys.functions values (124, 'prod', 'prod', 'aggr', 0, 3, false, false, false, 2000);
insert into sys.args values (20176, 124, 'res', 'double', 53, 0, 0, 0);
insert into sys.args values (20177, 124, 'arg', 'double', 53, 0, 1, 1);
insert into sys.functions values (125, 'sum', 'sum', 'aggr', 0, 3, false, false, false, 2000);
insert into sys.args values (20178, 125, 'res', 'month_interval', 32, 0, 0, 0);
insert into sys.args values (20179, 125, 'arg', 'month_interval', 32, 0, 1, 1);
insert into sys.functions values (126, 'sum', 'sum', 'aggr', 0, 3, false, false, false, 2000);
insert into sys.args values (20180, 126, 'res', 'sec_interval', 13, 0, 0, 0);
insert into sys.args values (20181, 126, 'arg', 'sec_interval', 13, 0, 1, 1);
insert into sys.functions values (127, 'avg', 'avg', 'aggr', 0, 3, false, false, false, 2000);
insert into sys.args values (20182, 127, 'res', 'double', 53, 0, 0, 0);
insert into sys.args values (20183, 127, 'arg', 'double', 53, 0, 1, 1);
insert into sys.functions values (128, 'avg', 'avg', 'aggr', 0, 3, false, false, false, 2000);
insert into sys.args values (20184, 128, 'res', 'double', 53, 0, 0, 0);
insert into sys.args values (20185, 128, 'arg', 'tinyint', 8, 0, 1, 1);
insert into sys.functions values (129, 'avg', 'avg', 'aggr', 0, 3, false, false, false, 2000);
insert into sys.args values (20186, 129, 'res', 'double', 53, 0, 0, 0);
insert into sys.args values (20187, 129, 'arg', 'smallint', 16, 0, 1, 1);
insert into sys.functions values (130, 'avg', 'avg', 'aggr', 0, 3, false, false, false, 2000);
insert into sys.args values (20188, 130, 'res', 'double', 53, 0, 0, 0);
insert into sys.args values (20189, 130, 'arg', 'int', 32, 0, 1, 1);
insert into sys.functions values (131, 'avg', 'avg', 'aggr', 0, 3, false, false, false, 2000);
insert into sys.args values (20190, 131, 'res', 'double', 53, 0, 0, 0);
insert into sys.args values (20191, 131, 'arg', 'bigint', 64, 0, 1, 1);
insert into sys.functions values (132, 'avg', 'avg', 'aggr', 0, 3, false, false, false, 2000);
insert into sys.args values (20192, 132, 'res', 'double', 53, 0, 0, 0);
insert into sys.args values (20193, 132, 'arg', 'hugeint', 128, 0, 1, 1);
insert into sys.functions values (133, 'avg', 'avg', 'aggr', 0, 3, false, false, false, 2000);
insert into sys.args values (20194, 133, 'res', 'double', 53, 0, 0, 0);
insert into sys.args values (20195, 133, 'arg', 'real', 24, 0, 1, 1);
insert into sys.functions values (134, 'count_no_nil', 'count_no_nil', 'aggr', 0, 3, false, false, false, 2000);
insert into sys.args values (20196, 134, 'res', 'bigint', 64, 0, 0, 0);
insert into sys.functions values (135, 'count', 'count', 'aggr', 0, 3, false, false, false, 2000);
insert into sys.args values (20197, 135, 'res', 'bigint', 64, 0, 0, 0);
delete from sys.systemfunctions where function_id < 2000;
insert into sys.systemfunctions (select id from sys.functions where id < 2000);
set schema "sys";

Running database upgrade commands:
set schema "sys";
CREATE VIEW sys.ids (id, name, schema_id, table_id, table_name, obj_type, sys_table) AS
SELECT id, name, cast(null as int) as schema_id, cast(null as int) as table_id, cast(null as varchar(124)) as table_name, 'author' AS obj_type, 'sys.auths' AS sys_table FROM sys.auths UNION ALL
SELECT id, name, cast(null as int) as schema_id, cast(null as int) as table_id, cast(null as varchar(124)) as table_name, 'schema', 'sys.schemas' FROM sys.schemas UNION ALL
SELECT id, name, schema_id, id as table_id, name as table_name, case when type = 1 then 'view' else 'table' end, 'sys._tables' FROM sys._tables UNION ALL
SELECT id, name, schema_id, id as table_id, name as table_name, case when type = 1 then 'view' else 'table' end, 'tmp._tables' FROM tmp._tables UNION ALL
SELECT c.id, c.name, t.schema_id, c.table_id, t.name as table_name, 'column', 'sys._columns' FROM sys._columns c JOIN sys._tables t ON c.table_id = t.id UNION ALL
SELECT c.id, c.name, t.schema_id, c.table_id, t.name as table_name, 'column', 'tmp._columns' FROM tmp._columns c JOIN tmp._tables t ON c.table_id = t.id UNION ALL
SELECT k.id, k.name, t.schema_id, k.table_id, t.name as table_name, 'key', 'sys.keys' FROM sys.keys k JOIN sys._tables t ON k.table_id = t.id UNION ALL
SELECT k.id, k.name, t.schema_id, k.table_id, t.name as table_name, 'key', 'tmp.keys' FROM tmp.keys k JOIN sys._tables t ON k.table_id = t.id UNION ALL
SELECT i.id, i.name, t.schema_id, i.table_id, t.name as table_name, 'index', 'sys.idxs' FROM sys.idxs i JOIN sys._tables t ON i.table_id = t.id UNION ALL
SELECT i.id, i.name, t.schema_id, i.table_id, t.name as table_name, 'index', 'tmp.idxs' FROM tmp.idxs i JOIN sys._tables t ON i.table_id = t.id UNION ALL
SELECT g.id, g.name, t.schema_id, g.table_id, t.name as table_name, 'trigger', 'sys.triggers' FROM sys.triggers g JOIN sys._tables t ON g.table_id = t.id UNION ALL
SELECT g.id, g.name, t.schema_id, g.table_id, t.name as table_name, 'trigger', 'tmp.triggers' FROM tmp.triggers g JOIN sys._tables t ON g.table_id = t.id UNION ALL
SELECT id, name, schema_id, cast(null as int) as table_id, cast(null as varchar(124)) as table_name, case when type = 2 then 'procedure' else 'function' end, 'sys.functions' FROM sys.functions UNION ALL
SELECT a.id, a.name, f.schema_id, cast(null as int) as table_id, cast(null as varchar(124)) as table_name, case when f.type = 2 then 'procedure arg' else 'function arg' end, 'sys.args' FROM sys.args a JOIN sys.functions f ON a.func_id = f.id UNION ALL
SELECT id, name, schema_id, cast(null as int) as table_id, cast(null as varchar(124)) as table_name, 'sequence', 'sys.sequences' FROM sys.sequences UNION ALL
SELECT id, sqlname, schema_id, cast(null as int) as table_id, cast(null as varchar(124)) as table_name, 'type', 'sys.types' FROM sys.types WHERE id > 2000 /* exclude system types to prevent duplicates with auths.id */
 ORDER BY id;
GRANT SELECT ON sys.ids TO PUBLIC;
CREATE VIEW sys.dependencies_vw AS
SELECT d.id, i1.obj_type, i1.name,
       d.depend_id as used_by_id, i2.obj_type as used_by_obj_type, i2.name as used_by_name,
       d.depend_type, dt.dependency_type_name
  FROM sys.dependencies d
  JOIN sys.ids i1 ON d.id = i1.id
  JOIN sys.ids i2 ON d.depend_id = i2.id
  JOIN sys.dependency_types dt ON d.depend_type = dt.dependency_type_id
 ORDER BY id, depend_id;
GRANT SELECT ON sys.dependencies_vw TO PUBLIC;
CREATE VIEW sys.dependency_owners_on_schemas AS
SELECT a.name AS owner_name, s.id AS schema_id, s.name AS schema_name, CAST(1 AS smallint) AS depend_type
  FROM sys.schemas AS s, sys.auths AS a
 WHERE s.owner = a.id
 ORDER BY a.name, s.name;
GRANT SELECT ON sys.dependency_owners_on_schemas TO PUBLIC;
CREATE VIEW sys.dependency_columns_on_keys AS
SELECT t.schema_id AS table_schema_id, t.id AS table_id, t.name AS table_name, c.id AS column_id, c.name AS column_name, k.id AS key_id, k.name AS key_name, CAST(kc.nr +1 AS int) AS key_col_nr, CAST(k.type AS smallint) AS key_type, CAST(4 AS smallint) AS depend_type
  FROM sys.columns AS c, sys.objects AS kc, sys.keys AS k, sys.tables AS t
 WHERE k.table_id = c.table_id AND c.table_id = t.id AND kc.id = k.id AND kc.name = c.name
   AND k.type IN (0, 1)
 ORDER BY t.schema_id, t.name, c.name, k.type, k.name, kc.nr;
GRANT SELECT ON sys.dependency_columns_on_keys TO PUBLIC;
CREATE VIEW sys.dependency_tables_on_views AS
SELECT t.schema_id AS table_schema_id, t.id AS table_id, t.name AS table_name, v.schema_id AS view_schema_id, v.id AS view_id, v.name AS view_name, dep.depend_type AS depend_type
  FROM sys.tables AS t, sys.tables AS v, sys.dependencies AS dep
 WHERE t.id = dep.id AND v.id = dep.depend_id
   AND dep.depend_type = 5 AND t.type NOT IN (1, 11) AND v.type IN (1, 11)
 ORDER BY t.schema_id, t.name, v.schema_id, v.name;
GRANT SELECT ON sys.dependency_tables_on_views TO PUBLIC;
CREATE VIEW sys.dependency_views_on_views AS
SELECT v1.schema_id AS view1_schema_id, v1.id AS view1_id, v1.name AS view1_name, v2.schema_id AS view2_schema_id, v2.id AS view2_id, v2.name AS view2_name, dep.depend_type AS depend_type
  FROM sys.tables AS v1, sys.tables AS v2, sys.dependencies AS dep
 WHERE v1.id = dep.id AND v2.id = dep.depend_id
   AND dep.depend_type = 5 AND v1.type IN (1, 11) AND v2.type IN (1, 11)
 ORDER BY v1.schema_id, v1.name, v2.schema_id, v2.name;
GRANT SELECT ON sys.dependency_views_on_views TO PUBLIC;
CREATE VIEW sys.dependency_columns_on_views AS
SELECT t.schema_id AS table_schema_id, t.id AS table_id, t.name AS table_name, c.id AS column_id, c.name AS column_name, v.schema_id AS view_schema_id, v.id AS view_id, v.name AS view_name, dep.depend_type AS depend_type
  FROM sys.columns AS c, sys.tables AS v, sys.tables AS t, sys.dependencies AS dep
 WHERE c.id = dep.id AND v.id = dep.depend_id AND c.table_id = t.id
   AND dep.depend_type = 5 AND v.type IN (1, 11)
 ORDER BY t.schema_id, t.name, c.name, v.name;
GRANT SELECT ON sys.dependency_columns_on_views TO PUBLIC;
CREATE VIEW sys.dependency_functions_on_views AS
SELECT f.schema_id AS function_schema_id, f.id AS function_id, f.name AS function_name, v.schema_id AS view_schema_id, v.id AS view_id, v.name AS view_name, dep.depend_type AS depend_type
  FROM sys.functions AS f, sys.tables AS v, sys.dependencies AS dep
 WHERE f.id = dep.id AND v.id = dep.depend_id
   AND dep.depend_type = 5 AND v.type IN (1, 11)
 ORDER BY f.schema_id, f.name, v.schema_id, v.name;
GRANT SELECT ON sys.dependency_functions_on_views TO PUBLIC;
CREATE VIEW sys.dependency_schemas_on_users AS
SELECT s.id AS schema_id, s.name AS schema_name, u.name AS user_name, CAST(6 AS smallint) AS depend_type
  FROM sys.users AS u, sys.schemas AS s
 WHERE u.default_schema = s.id
 ORDER BY s.name, u.name;
GRANT SELECT ON sys.dependency_schemas_on_users TO PUBLIC;
CREATE VIEW sys.dependency_tables_on_functions AS
SELECT t.schema_id AS table_schema_id, t.id AS table_id, t.name AS table_name, f.name AS function_name, f.type AS function_type, dep.depend_type AS depend_type
  FROM sys.functions AS f, sys.tables AS t, sys.dependencies AS dep
 WHERE t.id = dep.id AND f.id = dep.depend_id
   AND dep.depend_type = 7 AND f.type <> 2 AND t.type NOT IN (1, 11)
 ORDER BY t.name, t.schema_id, f.name, f.id;
GRANT SELECT ON sys.dependency_tables_on_functions TO PUBLIC;
CREATE VIEW sys.dependency_views_on_functions AS
SELECT v.schema_id AS view_schema_id, v.id AS view_id, v.name AS view_name, f.name AS function_name, f.type AS function_type, dep.depend_type AS depend_type
  FROM sys.functions AS f, sys.tables AS v, sys.dependencies AS dep
 WHERE v.id = dep.id AND f.id = dep.depend_id
   AND dep.depend_type = 7 AND f.type <> 2 AND v.type IN (1, 11)
 ORDER BY v.name, v.schema_id, f.name, f.id;
GRANT SELECT ON sys.dependency_views_on_functions TO PUBLIC;
CREATE VIEW sys.dependency_columns_on_functions AS
SELECT c.table_id, c.id AS column_id, c.name, f.id AS function_id, f.name AS function_name, f.type AS function_type, dep.depend_type AS depend_type
  FROM sys.functions AS f, sys.columns AS c, sys.dependencies AS dep
 WHERE c.id = dep.id AND f.id = dep.depend_id
   AND dep.depend_type = 7 AND f.type <> 2
 ORDER BY c.name, c.table_id, f.name, f.id;
GRANT SELECT ON sys.dependency_columns_on_functions TO PUBLIC;
CREATE VIEW sys.dependency_functions_on_functions AS
SELECT f1.schema_id, f1.id AS function_id, f1.name AS function_name, f1.type AS function_type,
       f2.schema_id AS used_in_function_schema_id, f2.id AS used_in_function_id, f2.name AS used_in_function_name, f2.type AS used_in_function_type, dep.depend_type AS depend_type
  FROM sys.functions AS f1, sys.functions AS f2, sys.dependencies AS dep
 WHERE f1.id = dep.id AND f2.id = dep.depend_id
   AND dep.depend_type = 7 AND f2.type <> 2
 ORDER BY f1.name, f1.id, f2.name, f2.id;
GRANT SELECT ON sys.dependency_functions_on_functions TO PUBLIC;
CREATE VIEW sys.dependency_tables_on_triggers AS
(SELECT t.schema_id AS table_schema_id, t.id AS table_id, t.name AS table_name, tri.id AS trigger_id, tri.name AS trigger_name, CAST(8 AS smallint) AS depend_type
  FROM sys.tables AS t, sys.triggers AS tri
 WHERE tri.table_id = t.id)
UNION
(SELECT t.schema_id AS table_schema_id, t.id AS table_id, t.name AS table_name, tri.id AS trigger_id, tri.name AS trigger_name, dep.depend_type AS depend_type
  FROM sys.tables AS t, sys.triggers AS tri, sys.dependencies AS dep
 WHERE dep.id = t.id AND dep.depend_id = tri.id
   AND dep.depend_type = 8)
 ORDER BY table_schema_id, table_name, trigger_name;
GRANT SELECT ON sys.dependency_tables_on_triggers TO PUBLIC;
CREATE VIEW sys.dependency_columns_on_triggers AS
SELECT t.schema_id AS table_schema_id, t.id AS table_id, t.name AS table_name, tri.id AS trigger_id, tri.name AS trigger_name, c.id AS column_id, c.name AS column_name, dep.depend_type AS depend_type
  FROM sys.tables AS t, sys.columns AS c, sys.triggers AS tri, sys.dependencies AS dep
 WHERE dep.id = c.id AND dep.depend_id = tri.id AND c.table_id = t.id
   AND dep.depend_type = 8
 ORDER BY t.schema_id, t.name, tri.name, c.name;
GRANT SELECT ON sys.dependency_columns_on_triggers TO PUBLIC;
CREATE VIEW sys.dependency_functions_on_triggers AS
SELECT f.schema_id AS function_schema_id, f.id AS function_id, f.name AS function_name, f.type AS function_type,
       tri.id AS trigger_id, tri.name AS trigger_name, tri.table_id AS trigger_table_id, dep.depend_type AS depend_type
  FROM sys.functions AS f, sys.triggers AS tri, sys.dependencies AS dep
 WHERE dep.id = f.id AND dep.depend_id = tri.id
   AND dep.depend_type = 8
 ORDER BY f.schema_id, f.name, tri.name;
GRANT SELECT ON sys.dependency_functions_on_triggers TO PUBLIC;
CREATE VIEW sys.dependency_tables_on_indexes AS
SELECT t.schema_id AS table_schema_id, t.id AS table_id, t.name AS table_name, i.id AS index_id, i.name AS index_name, i.type AS index_type, CAST(10 AS smallint) AS depend_type
  FROM sys.tables AS t, sys.idxs AS i
 WHERE i.table_id = t.id
    -- exclude internal system generated and managed indexes for enforcing declarative PKey and Unique constraints
   AND (i.table_id, i.name) NOT IN (SELECT k.table_id, k.name FROM sys.keys k)
 ORDER BY t.schema_id, t.name, i.name;
GRANT SELECT ON sys.dependency_tables_on_indexes TO PUBLIC;
CREATE VIEW sys.dependency_columns_on_indexes AS
SELECT c.id AS column_id, c.name AS column_name, t.id AS table_id, t.name AS table_name, t.schema_id, i.id AS index_id, i.name AS index_name, i.type AS index_type, CAST(ic.nr +1 AS INT) AS seq_nr, CAST(10 AS smallint) AS depend_type
  FROM sys.tables AS t, sys.columns AS c, sys.objects AS ic, sys.idxs AS i
 WHERE ic.name = c.name AND ic.id = i.id AND c.table_id = i.table_id AND c.table_id = t.id
    -- exclude internal system generated and managed indexes for enforcing declarative PKey and Unique constraints
   AND (i.table_id, i.name) NOT IN (SELECT k.table_id, k.name FROM sys.keys k)
 ORDER BY c.name, t.name, t.schema_id, i.name, ic.nr;
GRANT SELECT ON sys.dependency_columns_on_indexes TO PUBLIC;
CREATE VIEW sys.dependency_tables_on_foreignkeys AS
SELECT t.schema_id AS table_schema_id, t.id AS table_id, t.name AS table_name, fk.name AS fk_name, CAST(k.type AS smallint) AS key_type, CAST(11 AS smallint) AS depend_type
  FROM sys.tables AS t, sys.keys AS k, sys.keys AS fk
 WHERE fk.rkey = k.id and k.table_id = t.id
 ORDER BY t.schema_id, t.name, fk.name;
GRANT SELECT ON sys.dependency_tables_on_foreignkeys TO PUBLIC;
CREATE VIEW sys.dependency_keys_on_foreignkeys AS
SELECT k.table_id AS key_table_id, k.id AS key_id, k.name AS key_name, fk.table_id AS fk_table_id, fk.id AS fk_id, fk.name AS fk_name, CAST(k.type AS smallint) AS key_type, CAST(11 AS smallint) AS depend_type
  FROM sys.keys AS k, sys.keys AS fk
 WHERE k.id = fk.rkey
 ORDER BY k.name, fk.name;
GRANT SELECT ON sys.dependency_keys_on_foreignkeys TO PUBLIC;
CREATE VIEW sys.dependency_tables_on_procedures AS
SELECT t.schema_id AS table_schema_id, t.id AS table_id, t.name AS table_name, p.id AS procedure_id, p.name AS procedure_name, p.type AS procedure_type, dep.depend_type AS depend_type
  FROM sys.functions AS p, sys.tables AS t, sys.dependencies AS dep
 WHERE t.id = dep.id AND p.id = dep.depend_id
   AND dep.depend_type = 13 AND p.type = 2 AND t.type NOT IN (1, 11)
 ORDER BY t.name, t.schema_id, p.name, p.id;
GRANT SELECT ON sys.dependency_tables_on_procedures TO PUBLIC;
CREATE VIEW sys.dependency_views_on_procedures AS
SELECT v.schema_id AS view_schema_id, v.id AS view_id, v.name AS view_name, p.id AS procedure_id, p.name AS procedure_name, p.type AS procedure_type, dep.depend_type AS depend_type
  FROM sys.functions AS p, sys.tables AS v, sys.dependencies AS dep
 WHERE v.id = dep.id AND p.id = dep.depend_id
   AND dep.depend_type = 13 AND p.type = 2 AND v.type IN (1, 11)
 ORDER BY v.name, v.schema_id, p.name, p.id;
GRANT SELECT ON sys.dependency_views_on_procedures TO PUBLIC;
CREATE VIEW sys.dependency_columns_on_procedures AS
SELECT c.table_id, c.id AS column_id, c.name AS column_name, p.id AS procedure_id, p.name AS procedure_name, p.type AS procedure_type, dep.depend_type AS depend_type
  FROM sys.functions AS p, sys.columns AS c, sys.dependencies AS dep
 WHERE c.id = dep.id AND p.id = dep.depend_id
   AND dep.depend_type = 13 AND p.type = 2
 ORDER BY c.name, c.table_id, p.name, p.id;
GRANT SELECT ON sys.dependency_columns_on_procedures TO PUBLIC;
CREATE VIEW sys.dependency_functions_on_procedures AS
SELECT f.schema_id AS function_schema_id, f.id AS function_id, f.name AS function_name, f.type AS function_type,
       p.schema_id AS procedure_schema_id, p.id AS procedure_id, p.name AS procedure_name, p.type AS procedure_type, dep.depend_type AS depend_type
  FROM sys.functions AS p, sys.functions AS f, sys.dependencies AS dep
 WHERE f.id = dep.id AND p.id = dep.depend_id
   AND dep.depend_type = 13 AND p.type = 2
 ORDER BY p.name, p.id, f.name, f.id;
GRANT SELECT ON sys.dependency_functions_on_procedures TO PUBLIC;
CREATE VIEW sys.dependency_columns_on_types AS
SELECT t.schema_id AS table_schema_id, t.id AS table_id, t.name AS table_name, dt.id AS type_id, dt.sqlname AS type_name, c.id AS column_id, c.name AS column_name, dep.depend_type AS depend_type
  FROM sys.tables AS t, sys.columns AS c, sys.types AS dt, sys.dependencies AS dep
 WHERE dep.id = dt.id AND dep.depend_id = c.id AND c.table_id = t.id
   AND dep.depend_type = 15
 ORDER BY dt.sqlname, t.name, c.name, c.id;
GRANT SELECT ON sys.dependency_columns_on_types TO PUBLIC;
CREATE VIEW sys.dependency_functions_on_types AS
SELECT dt.id AS type_id, dt.sqlname AS type_name, f.id AS function_id, f.name AS function_name, f.type AS function_type, dep.depend_type AS depend_type
  FROM sys.functions AS f, sys.types AS dt, sys.dependencies AS dep
 WHERE dep.id = dt.id AND dep.depend_id = f.id
   AND dep.depend_type = 15
 ORDER BY dt.sqlname, f.name, f.id;
GRANT SELECT ON sys.dependency_functions_on_types TO PUBLIC;
CREATE VIEW sys.dependency_args_on_types AS
SELECT dt.id AS type_id, dt.sqlname AS type_name, f.id AS function_id, f.name AS function_name, a.id AS arg_id, a.name AS arg_name, a.number AS arg_nr, dep.depend_type AS depend_type
  FROM sys.args AS a, sys.functions AS f, sys.types AS dt, sys.dependencies AS dep
 WHERE dep.id = dt.id AND dep.depend_id = a.id AND a.func_id = f.id
   AND dep.depend_type = 15
 ORDER BY dt.sqlname, f.name, a.number, a.name;
GRANT SELECT ON sys.dependency_args_on_types TO PUBLIC;
UPDATE sys._tables SET system = true
 WHERE name IN ('ids', 'dependencies_vw', 'dependency_owners_on_schemas', 'dependency_columns_on_keys',
 'dependency_tables_on_views', 'dependency_views_on_views', 'dependency_columns_on_views', 'dependency_functions_on_views',
 'dependency_schemas_on_users',
 'dependency_tables_on_functions', 'dependency_views_on_functions', 'dependency_columns_on_functions', 'dependency_functions_on_functions',
 'dependency_tables_on_triggers', 'dependency_columns_on_triggers', 'dependency_functions_on_triggers',
 'dependency_tables_on_indexes', 'dependency_columns_on_indexes',
 'dependency_tables_on_foreignkeys', 'dependency_keys_on_foreignkeys',
 'dependency_tables_on_procedures', 'dependency_views_on_procedures', 'dependency_columns_on_procedures', 'dependency_functions_on_procedures',
 'dependency_columns_on_types', 'dependency_functions_on_types', 'dependency_args_on_types')
 AND schema_id IN (SELECT id FROM sys.schemas WHERE name = 'sys');
drop view sys.environment cascade;
drop function sys.environment() cascade;
create view sys.environment as select * from sys.env();
GRANT SELECT ON sys.environment TO PUBLIC;
update sys._tables set system = true where system = false and name = 'environment' and schema_id in (select id from sys.schemas where name = 'sys');
drop aggregate corr(tinyint, tinyint);
drop aggregate corr(smallint, smallint);
drop aggregate corr(integer, integer);
drop aggregate corr(bigint, bigint);
drop aggregate corr(real, real);
drop aggregate corr(hugeint, hugeint);
create aggregate corr(e1 TINYINT, e2 TINYINT) returns DOUBLE
	external name "aggr"."corr";
grant execute on aggregate sys.corr(tinyint, tinyint) to public;
create aggregate corr(e1 SMALLINT, e2 SMALLINT) returns DOUBLE
	external name "aggr"."corr";
grant execute on aggregate sys.corr(smallint, smallint) to public;
create aggregate corr(e1 INTEGER, e2 INTEGER) returns DOUBLE
	external name "aggr"."corr";
grant execute on aggregate sys.corr(integer, integer) to public;
create aggregate corr(e1 BIGINT, e2 BIGINT) returns DOUBLE
	external name "aggr"."corr";
grant execute on aggregate sys.corr(bigint, bigint) to public;
create aggregate corr(e1 REAL, e2 REAL) returns DOUBLE
	external name "aggr"."corr";
grant execute on aggregate sys.corr(real, real) to public;
create aggregate corr(e1 HUGEINT, e2 HUGEINT) returns DOUBLE
	external name "aggr"."corr";
grant execute on aggregate sys.corr(hugeint, hugeint) to public;
insert into sys.systemfunctions (select id from sys.functions where name = 'corr' and schema_id = (select id from sys.schemas where name = 'sys') and id not in (select function_id from sys.systemfunctions));
CREATE VIEW sys.roles AS SELECT id, name, grantor FROM sys.auths a WHERE a.name NOT IN (SELECT u.name FROM sys.db_users() u);
GRANT SELECT ON sys.roles TO PUBLIC;
CREATE VIEW sys.var_values (var_name, value) AS
SELECT 'cache' AS var_name, convert(cache, varchar(10)) AS value UNION ALL
SELECT 'current_role', current_role UNION ALL
SELECT 'current_schema', current_schema UNION ALL
SELECT 'current_timezone', current_timezone UNION ALL
SELECT 'current_user', current_user UNION ALL
SELECT 'debug', debug UNION ALL
SELECT 'history', history UNION ALL
SELECT 'last_id', last_id UNION ALL
SELECT 'optimizer', optimizer UNION ALL
SELECT 'pi', pi() UNION ALL
SELECT 'rowcnt', rowcnt;
GRANT SELECT ON sys.var_values TO PUBLIC;
UPDATE sys._tables SET system = true
 WHERE name IN ('roles', 'var_values') AND schema_id IN (SELECT id FROM sys.schemas WHERE name = 'sys');
ALTER TABLE sys.privilege_codes SET READ WRITE;
DROP TABLE sys.privilege_codes;
CREATE TABLE sys.privilege_codes (
    privilege_code_id   INT NOT NULL PRIMARY KEY,
    privilege_code_name VARCHAR(40) NOT NULL UNIQUE);
INSERT INTO sys.privilege_codes (privilege_code_id, privilege_code_name) VALUES
  (1, 'SELECT'),
  (2, 'UPDATE'),
  (4, 'INSERT'),
  (8, 'DELETE'),
  (16, 'EXECUTE'),
  (32, 'GRANT'),
  (64, 'TRUNCATE'),
  (3, 'SELECT,UPDATE'),
  (5, 'SELECT,INSERT'),
  (6, 'INSERT,UPDATE'),
  (7, 'SELECT,INSERT,UPDATE'),
  (9, 'SELECT,DELETE'),
  (10, 'UPDATE,DELETE'),
  (11, 'SELECT,UPDATE,DELETE'),
  (12, 'INSERT,DELETE'),
  (13, 'SELECT,INSERT,DELETE'),
  (14, 'INSERT,UPDATE,DELETE'),
  (15, 'SELECT,INSERT,UPDATE,DELETE'),
  (65, 'SELECT,TRUNCATE'),
  (66, 'UPDATE,TRUNCATE'),
  (68, 'INSERT,TRUNCATE'),
  (72, 'DELETE,TRUNCATE'),
  (67, 'SELECT,UPDATE,TRUNCATE'),
  (69, 'SELECT,INSERT,TRUNCATE'),
  (73, 'SELECT,DELETE,TRUNCATE'),
  (70, 'INSERT,UPDATE,TRUNCATE'),
  (76, 'INSERT,DELETE,TRUNCATE'),
  (74, 'UPDATE,DELETE,TRUNCATE'),
  (71, 'SELECT,INSERT,UPDATE,TRUNCATE'),
  (75, 'SELECT,UPDATE,DELETE,TRUNCATE'),
  (77, 'SELECT,INSERT,DELETE,TRUNCATE'),
  (78, 'INSERT,UPDATE,DELETE,TRUNCATE'),
  (79, 'SELECT,INSERT,UPDATE,DELETE,TRUNCATE');
ALTER TABLE sys.privilege_codes SET READ ONLY;
GRANT SELECT ON sys.privilege_codes TO PUBLIC;
UPDATE sys._tables SET system = TRUE WHERE name = 'privilege_codes' AND schema_id = (SELECT id FROM sys.schemas WHERE name = 'sys');
ALTER TABLE sys.keywords SET READ WRITE;
INSERT INTO sys.keywords VALUES ('COMMENT'), ('CONTINUE'), ('START'), ('TRUNCATE');
ALTER TABLE sys.function_types SET READ WRITE;
ALTER TABLE function_types ADD COLUMN function_type_keyword VARCHAR(30);
UPDATE sys.function_types SET function_type_keyword =
    (SELECT kw FROM (VALUES
        (1, 'FUNCTION'),
        (2, 'PROCEDURE'),
        (3, 'AGGREGATE'),
        (4, 'FILTER FUNCTION'),
        (5, 'FUNCTION'),
        (6, 'FUNCTION'),
        (7, 'LOADER'))
    AS ft (id, kw) WHERE function_type_id = id);
ALTER TABLE sys.function_types ALTER COLUMN function_type_keyword SET NOT NULL;
ALTER TABLE sys.function_languages SET READ WRITE;
ALTER TABLE sys.function_languages ADD COLUMN language_keyword VARCHAR(20);
UPDATE sys.function_languages SET language_keyword =
    (SELECT kw FROM (VALUES
        (3, 'R'),
        (6, 'PYTHON'),
        (7, 'PYTHON_MAP'),
        (8, 'PYTHON2'),
        (9, 'PYTHON2_MAP'),
        (10, 'PYTHON3'),
        (11, 'PYTHON3_MAP'))
    AS ft (id, kw) WHERE language_id = id);
INSERT INTO sys.function_languages VALUES (4, 'C', 'C'), (12, 'C++', 'CPP');
create procedure master()
external name wlc.master;
create procedure master(path string)
external name wlc.master;
create procedure stopmaster()
external name wlc.stopmaster;
create procedure masterbeat( duration int)
external name wlc."setmasterbeat";
create function masterClock() returns string
external name wlc."getmasterclock";
create function masterTick() returns bigint
external name wlc."getmastertick";
create procedure replicate()
external name wlr.replicate;
create procedure replicate(pointintime timestamp)
external name wlr.replicate;
create procedure replicate(dbname string)
external name wlr.replicate;
create procedure replicate(dbname string, pointintime timestamp)
external name wlr.replicate;
create procedure replicate(dbname string, id tinyint)
external name wlr.replicate;
create procedure replicate(dbname string, id smallint)
external name wlr.replicate;
create procedure replicate(dbname string, id integer)
external name wlr.replicate;
create procedure replicate(dbname string, id bigint)
external name wlr.replicate;
create procedure replicabeat(duration integer)
external name wlr."setreplicabeat";
create function replicaClock() returns string
external name wlr."getreplicaclock";
create function replicaTick() returns bigint
external name wlr."getreplicatick";
insert into sys.systemfunctions (select id from sys.functions where name in ('master', 'stopmaster', 'masterbeat', 'masterclock', 'mastertick', 'replicate', 'replicabeat', 'replicaclock', 'replicatick') and schema_id = (select id from sys.schemas where name = 'sys') and id not in (select function_id from sys.systemfunctions));
UPDATE sys._tables
SET system = true
WHERE name = 'comments'
AND schema_id = (SELECT id FROM sys.schemas WHERE name = 'sys');
DELETE FROM sys.systemfunctions WHERE function_id IS NULL;
ALTER TABLE sys.systemfunctions ALTER COLUMN function_id SET NOT NULL;
delete from sys.systemfunctions where function_id not in (select id from sys.functions);
set schema "sys";
commit;

Running database upgrade commands:
set schema "sys";
ALTER TABLE sys.keywords SET READ ONLY;
ALTER TABLE sys.function_types SET READ ONLY;
ALTER TABLE sys.function_languages SET READ ONLY;
set schema "sys";
commit;

Running database upgrade commands:
set schema sys;
grant select on sys.netcdf_files to public;
grant select on sys.netcdf_dims to public;
grant select on sys.netcdf_vars to public;
grant select on sys.netcdf_vardim to public;
grant select on sys.netcdf_attrs to public;
grant execute on procedure sys.netcdf_attach(varchar(256)) to public;
grant execute on procedure sys.netcdf_importvar(integer, varchar(256)) to public;
set schema "sys";
commit;

Running database upgrade commands:
set schema sys;
CREATE FUNCTION bam.seq_char(ref_pos INT, alg_seq STRING, alg_pos INT, alg_cigar STRING)
RETURNS CHAR(1) EXTERNAL NAME bam.seq_char;
insert into sys.systemfunctions (select id from sys.functions where name in ('seq_char') and schema_id = (select id from sys.schemas where name = 'bam') and id not in (select function_id from sys.systemfunctions));
drop procedure bam.bam_loader_repos(string, smallint, smallint);
drop procedure bam.bam_loader_files(string, smallint, smallint);
delete from systemfunctions where function_id not in (select id from functions);
CREATE PROCEDURE bam.bam_loader_repos(bam_repos STRING, dbschema SMALLINT)
EXTERNAL NAME bam.bam_loader_repos;
CREATE PROCEDURE bam.bam_loader_files(bam_files STRING, dbschema SMALLINT)
EXTERNAL NAME bam.bam_loader_files;
insert into sys.systemfunctions (select id from sys.functions where name in ('bam_loader_repos', 'bam_loader_files') and schema_id = (select id from sys.schemas where name = 'bam') and id not in (select function_id from sys.systemfunctions));
GRANT SELECT ON bam.files TO PUBLIC;
GRANT SELECT ON bam.sq TO PUBLIC;
GRANT SELECT ON bam.rg TO PUBLIC;
GRANT SELECT ON bam.pg TO PUBLIC;
GRANT SELECT ON bam.export TO PUBLIC;
GRANT EXECUTE ON FUNCTION bam.bam_flag(SMALLINT, STRING) TO PUBLIC;
GRANT EXECUTE ON FUNCTION bam.reverse_seq(STRING) TO PUBLIC;
GRANT EXECUTE ON FUNCTION bam.reverse_qual(STRING) TO PUBLIC;
GRANT EXECUTE ON FUNCTION bam.seq_length(STRING) TO PUBLIC;
GRANT EXECUTE ON FUNCTION bam.seq_char(INT, STRING, INT, STRING) TO PUBLIC;
GRANT EXECUTE ON PROCEDURE bam.bam_loader_repos(STRING, SMALLINT) TO PUBLIC;
GRANT EXECUTE ON PROCEDURE bam.bam_loader_files(STRING, SMALLINT) TO PUBLIC;
GRANT EXECUTE ON PROCEDURE bam.bam_loader_file(STRING, SMALLINT) TO PUBLIC;
GRANT EXECUTE ON PROCEDURE bam.bam_drop_file(BIGINT, SMALLINT) TO PUBLIC;
GRANT EXECUTE ON PROCEDURE bam.sam_export(STRING) TO PUBLIC;
GRANT EXECUTE ON PROCEDURE bam.bam_export(STRING) TO PUBLIC;
set schema "sys";
commit;

Running database upgrade commands:
set schema sys;
create aggregate sys.group_concat(str string) returns string external name "aggr"."str_group_concat";
grant execute on aggregate sys.group_concat(string) to public;
create aggregate sys.group_concat(str string, sep string) returns string external name "aggr"."str_group_concat";
grant execute on aggregate sys.group_concat(string, string) to public;
insert into sys.systemfunctions (select id from sys.functions where name in ('group_concat') and schema_id = (select id from sys.schemas where name = 'sys') and id not in (select function_id from sys.systemfunctions));
set schema "sys";
commit;


# 13:50:24 >  
# 13:50:24 >  "mclient" "-lsql" "-ftest" "-Eutf-8" "-i" "-e" "--host=/var/tmp/mtest-7858" "--port=33066"
# 13:50:24 >  
=======
# 15:50:22 >  
# 15:50:22 >  "mclient" "-lsql" "-ftest" "-tnone" "-Eutf-8" "-i" "-e" "--host=/var/tmp/mtest-17773" "--port=32731"
# 15:50:22 >  
>>>>>>> 8fd0a2bc

#select 1;
% .L2 # table_name
% L2 # name
% tinyint # type
% 1 # length
[ 1	]

# 16:53:39 >  
# 16:53:39 >  "Done."
# 16:53:39 >  
<|MERGE_RESOLUTION|>--- conflicted
+++ resolved
@@ -24,5721 +24,6 @@
 # MonetDB/R   module loaded
 
 Ready.
-
-<<<<<<< HEAD
-Running database upgrade commands:
-set schema "sys";
-delete from sys.dependencies where id < 2000;
-delete from sys.types where id < 2000;
-insert into sys.types values (0, 'void', 'any', 0, 0, 0, 0, 2000);
-insert into sys.types values (1, 'bat', 'table', 0, 0, 0, 1, 2000);
-insert into sys.types values (2, 'ptr', 'ptr', 0, 0, 0, 1, 2000);
-insert into sys.types values (3, 'bit', 'boolean', 1, 0, 2, 2, 2000);
-insert into sys.types values (4, 'str', 'char', 0, 0, 0, 3, 2000);
-insert into sys.types values (5, 'str', 'varchar', 0, 0, 0, 4, 2000);
-insert into sys.types values (6, 'str', 'clob', 0, 0, 0, 4, 2000);
-insert into sys.types values (7, 'oid', 'oid', 63, 0, 2, 6, 2000);
-insert into sys.types values (8, 'bte', 'tinyint', 8, 1, 2, 7, 2000);
-insert into sys.types values (9, 'sht', 'smallint', 16, 1, 2, 7, 2000);
-insert into sys.types values (10, 'int', 'int', 32, 1, 2, 7, 2000);
-insert into sys.types values (11, 'lng', 'bigint', 64, 1, 2, 7, 2000);
-insert into sys.types values (12, 'hge', 'hugeint', 128, 1, 2, 7, 2000);
-insert into sys.types values (13, 'bte', 'decimal', 2, 1, 10, 10, 2000);
-insert into sys.types values (14, 'sht', 'decimal', 4, 1, 10, 10, 2000);
-insert into sys.types values (15, 'int', 'decimal', 9, 1, 10, 10, 2000);
-insert into sys.types values (16, 'lng', 'decimal', 18, 1, 10, 10, 2000);
-insert into sys.types values (17, 'hge', 'decimal', 38, 1, 10, 10, 2000);
-insert into sys.types values (18, 'flt', 'real', 24, 2, 2, 11, 2000);
-insert into sys.types values (19, 'dbl', 'double', 53, 2, 2, 11, 2000);
-insert into sys.types values (20, 'int', 'month_interval', 32, 0, 2, 8, 2000);
-insert into sys.types values (21, 'lng', 'sec_interval', 13, 1, 10, 9, 2000);
-insert into sys.types values (22, 'daytime', 'time', 7, 0, 0, 12, 2000);
-insert into sys.types values (23, 'daytime', 'timetz', 7, 1, 0, 12, 2000);
-insert into sys.types values (24, 'date', 'date', 0, 0, 0, 13, 2000);
-insert into sys.types values (25, 'timestamp', 'timestamp', 7, 0, 0, 14, 2000);
-insert into sys.types values (26, 'timestamp', 'timestamptz', 7, 1, 0, 14, 2000);
-insert into sys.types values (27, 'sqlblob', 'blob', 0, 0, 0, 5, 2000);
-insert into sys.types values (28, 'wkb', 'geometry', 0, 0, 0, 15, 2000);
-insert into sys.types values (29, 'wkba', 'geometrya', 0, 0, 0, 16, 2000);
-insert into sys.types values (30, 'mbr', 'mbr', 0, 0, 0, 16, 2000);
-delete from sys.functions where id < 2000;
-delete from sys.args where func_id not in (select id from sys.functions);
-insert into sys.functions values (31, 'mbr_overlap', 'mbrOverlaps', 'geom', 0, 1, false, false, false, 2000);
-insert into sys.args values (16320, 31, 'res_0', 'boolean', 1, 0, 0, 0);
-insert into sys.args values (16321, 31, 'arg_1', 'geometry', 0, 0, 1, 1);
-insert into sys.args values (16322, 31, 'arg_2', 'geometry', 0, 0, 1, 2);
-insert into sys.functions values (32, 'mbr_overlap', 'mbrOverlaps', 'geom', 0, 1, false, false, false, 2000);
-insert into sys.args values (16323, 32, 'res_0', 'boolean', 1, 0, 0, 0);
-insert into sys.args values (16324, 32, 'arg_1', 'mbr', 0, 0, 1, 1);
-insert into sys.args values (16325, 32, 'arg_2', 'mbr', 0, 0, 1, 2);
-insert into sys.functions values (33, 'mbr_above', 'mbrAbove', 'geom', 0, 1, false, false, false, 2000);
-insert into sys.args values (16326, 33, 'res_0', 'boolean', 1, 0, 0, 0);
-insert into sys.args values (16327, 33, 'arg_1', 'geometry', 0, 0, 1, 1);
-insert into sys.args values (16328, 33, 'arg_2', 'geometry', 0, 0, 1, 2);
-insert into sys.functions values (34, 'mbr_above', 'mbrAbove', 'geom', 0, 1, false, false, false, 2000);
-insert into sys.args values (16329, 34, 'res_0', 'boolean', 1, 0, 0, 0);
-insert into sys.args values (16330, 34, 'arg_1', 'mbr', 0, 0, 1, 1);
-insert into sys.args values (16331, 34, 'arg_2', 'mbr', 0, 0, 1, 2);
-insert into sys.functions values (35, 'mbr_below', 'mbrBelow', 'geom', 0, 1, false, false, false, 2000);
-insert into sys.args values (16332, 35, 'res_0', 'boolean', 1, 0, 0, 0);
-insert into sys.args values (16333, 35, 'arg_1', 'geometry', 0, 0, 1, 1);
-insert into sys.args values (16334, 35, 'arg_2', 'geometry', 0, 0, 1, 2);
-insert into sys.functions values (36, 'mbr_below', 'mbrBelow', 'geom', 0, 1, false, false, false, 2000);
-insert into sys.args values (16335, 36, 'res_0', 'boolean', 1, 0, 0, 0);
-insert into sys.args values (16336, 36, 'arg_1', 'mbr', 0, 0, 1, 1);
-insert into sys.args values (16337, 36, 'arg_2', 'mbr', 0, 0, 1, 2);
-insert into sys.functions values (37, 'mbr_right', 'mbrRight', 'geom', 0, 1, false, false, false, 2000);
-insert into sys.args values (16338, 37, 'res_0', 'boolean', 1, 0, 0, 0);
-insert into sys.args values (16339, 37, 'arg_1', 'geometry', 0, 0, 1, 1);
-insert into sys.args values (16340, 37, 'arg_2', 'geometry', 0, 0, 1, 2);
-insert into sys.functions values (38, 'mbr_right', 'mbrRight', 'geom', 0, 1, false, false, false, 2000);
-insert into sys.args values (16341, 38, 'res_0', 'boolean', 1, 0, 0, 0);
-insert into sys.args values (16342, 38, 'arg_1', 'mbr', 0, 0, 1, 1);
-insert into sys.args values (16343, 38, 'arg_2', 'mbr', 0, 0, 1, 2);
-insert into sys.functions values (39, 'mbr_left', 'mbrLeft', 'geom', 0, 1, false, false, false, 2000);
-insert into sys.args values (16344, 39, 'res_0', 'boolean', 1, 0, 0, 0);
-insert into sys.args values (16345, 39, 'arg_1', 'geometry', 0, 0, 1, 1);
-insert into sys.args values (16346, 39, 'arg_2', 'geometry', 0, 0, 1, 2);
-insert into sys.functions values (40, 'mbr_left', 'mbrLeft', 'geom', 0, 1, false, false, false, 2000);
-insert into sys.args values (16347, 40, 'res_0', 'boolean', 1, 0, 0, 0);
-insert into sys.args values (16348, 40, 'arg_1', 'mbr', 0, 0, 1, 1);
-insert into sys.args values (16349, 40, 'arg_2', 'mbr', 0, 0, 1, 2);
-insert into sys.functions values (41, 'mbr_overlap_or_above', 'mbrOverlapOrAbove', 'geom', 0, 1, false, false, false, 2000);
-insert into sys.args values (16350, 41, 'res_0', 'boolean', 1, 0, 0, 0);
-insert into sys.args values (16351, 41, 'arg_1', 'geometry', 0, 0, 1, 1);
-insert into sys.args values (16352, 41, 'arg_2', 'geometry', 0, 0, 1, 2);
-insert into sys.functions values (42, 'mbr_overlap_or_above', 'mbrOverlapOrAbove', 'geom', 0, 1, false, false, false, 2000);
-insert into sys.args values (16353, 42, 'res_0', 'boolean', 1, 0, 0, 0);
-insert into sys.args values (16354, 42, 'arg_1', 'mbr', 0, 0, 1, 1);
-insert into sys.args values (16355, 42, 'arg_2', 'mbr', 0, 0, 1, 2);
-insert into sys.functions values (43, 'mbr_overlap_or_below', 'mbrOverlapOrBelow', 'geom', 0, 1, false, false, false, 2000);
-insert into sys.args values (16356, 43, 'res_0', 'boolean', 1, 0, 0, 0);
-insert into sys.args values (16357, 43, 'arg_1', 'geometry', 0, 0, 1, 1);
-insert into sys.args values (16358, 43, 'arg_2', 'geometry', 0, 0, 1, 2);
-insert into sys.functions values (44, 'mbr_overlap_or_below', 'mbrOverlapOrBelow', 'geom', 0, 1, false, false, false, 2000);
-insert into sys.args values (16359, 44, 'res_0', 'boolean', 1, 0, 0, 0);
-insert into sys.args values (16360, 44, 'arg_1', 'mbr', 0, 0, 1, 1);
-insert into sys.args values (16361, 44, 'arg_2', 'mbr', 0, 0, 1, 2);
-insert into sys.functions values (45, 'mbr_overlap_or_right', 'mbrOverlapOrRight', 'geom', 0, 1, false, false, false, 2000);
-insert into sys.args values (16362, 45, 'res_0', 'boolean', 1, 0, 0, 0);
-insert into sys.args values (16363, 45, 'arg_1', 'geometry', 0, 0, 1, 1);
-insert into sys.args values (16364, 45, 'arg_2', 'geometry', 0, 0, 1, 2);
-insert into sys.functions values (46, 'mbr_overlap_or_right', 'mbrOverlapOrRight', 'geom', 0, 1, false, false, false, 2000);
-insert into sys.args values (16365, 46, 'res_0', 'boolean', 1, 0, 0, 0);
-insert into sys.args values (16366, 46, 'arg_1', 'mbr', 0, 0, 1, 1);
-insert into sys.args values (16367, 46, 'arg_2', 'mbr', 0, 0, 1, 2);
-insert into sys.functions values (47, 'mbr_overlap_or_left', 'mbrOverlapOrLeft', 'geom', 0, 1, false, false, false, 2000);
-insert into sys.args values (16368, 47, 'res_0', 'boolean', 1, 0, 0, 0);
-insert into sys.args values (16369, 47, 'arg_1', 'geometry', 0, 0, 1, 1);
-insert into sys.args values (16370, 47, 'arg_2', 'geometry', 0, 0, 1, 2);
-insert into sys.functions values (48, 'mbr_overlap_or_left', 'mbrOverlapOrLeft', 'geom', 0, 1, false, false, false, 2000);
-insert into sys.args values (16371, 48, 'res_0', 'boolean', 1, 0, 0, 0);
-insert into sys.args values (16372, 48, 'arg_1', 'mbr', 0, 0, 1, 1);
-insert into sys.args values (16373, 48, 'arg_2', 'mbr', 0, 0, 1, 2);
-insert into sys.functions values (49, 'mbr_contains', 'mbrContains', 'geom', 0, 1, false, false, false, 2000);
-insert into sys.args values (16374, 49, 'res_0', 'boolean', 1, 0, 0, 0);
-insert into sys.args values (16375, 49, 'arg_1', 'geometry', 0, 0, 1, 1);
-insert into sys.args values (16376, 49, 'arg_2', 'geometry', 0, 0, 1, 2);
-insert into sys.functions values (50, 'mbr_contains', 'mbrContains', 'geom', 0, 1, false, false, false, 2000);
-insert into sys.args values (16377, 50, 'res_0', 'boolean', 1, 0, 0, 0);
-insert into sys.args values (16378, 50, 'arg_1', 'mbr', 0, 0, 1, 1);
-insert into sys.args values (16379, 50, 'arg_2', 'mbr', 0, 0, 1, 2);
-insert into sys.functions values (51, 'mbr_contained', 'mbrContained', 'geom', 0, 1, false, false, false, 2000);
-insert into sys.args values (16380, 51, 'res_0', 'boolean', 1, 0, 0, 0);
-insert into sys.args values (16381, 51, 'arg_1', 'geometry', 0, 0, 1, 1);
-insert into sys.args values (16382, 51, 'arg_2', 'geometry', 0, 0, 1, 2);
-insert into sys.functions values (52, 'mbr_contained', 'mbrContained', 'geom', 0, 1, false, false, false, 2000);
-insert into sys.args values (16383, 52, 'res_0', 'boolean', 1, 0, 0, 0);
-insert into sys.args values (16384, 52, 'arg_1', 'mbr', 0, 0, 1, 1);
-insert into sys.args values (16385, 52, 'arg_2', 'mbr', 0, 0, 1, 2);
-insert into sys.functions values (53, 'mbr_equal', 'mbrEqual', 'geom', 0, 1, false, false, false, 2000);
-insert into sys.args values (16386, 53, 'res_0', 'boolean', 1, 0, 0, 0);
-insert into sys.args values (16387, 53, 'arg_1', 'geometry', 0, 0, 1, 1);
-insert into sys.args values (16388, 53, 'arg_2', 'geometry', 0, 0, 1, 2);
-insert into sys.functions values (54, 'mbr_equal', 'mbrEqual', 'geom', 0, 1, false, false, false, 2000);
-insert into sys.args values (16389, 54, 'res_0', 'boolean', 1, 0, 0, 0);
-insert into sys.args values (16390, 54, 'arg_1', 'mbr', 0, 0, 1, 1);
-insert into sys.args values (16391, 54, 'arg_2', 'mbr', 0, 0, 1, 2);
-insert into sys.functions values (55, 'mbr_distance', 'mbrDistance', 'geom', 0, 1, false, false, false, 2000);
-insert into sys.args values (16392, 55, 'res_0', 'double', 53, 0, 0, 0);
-insert into sys.args values (16393, 55, 'arg_1', 'geometry', 0, 0, 1, 1);
-insert into sys.args values (16394, 55, 'arg_2', 'geometry', 0, 0, 1, 2);
-insert into sys.functions values (56, 'mbr_distance', 'mbrDistance', 'geom', 0, 1, false, false, false, 2000);
-insert into sys.args values (16395, 56, 'res_0', 'double', 53, 0, 0, 0);
-insert into sys.args values (16396, 56, 'arg_1', 'mbr', 0, 0, 1, 1);
-insert into sys.args values (16397, 56, 'arg_2', 'mbr', 0, 0, 1, 2);
-insert into sys.functions values (57, 'left_shift', 'mbrLeft', 'geom', 0, 1, false, false, false, 2000);
-insert into sys.args values (16398, 57, 'res_0', 'boolean', 1, 0, 0, 0);
-insert into sys.args values (16399, 57, 'arg_1', 'geometry', 0, 0, 1, 1);
-insert into sys.args values (16400, 57, 'arg_2', 'geometry', 0, 0, 1, 2);
-insert into sys.functions values (58, 'left_shift', 'mbrLeft', 'geom', 0, 1, false, false, false, 2000);
-insert into sys.args values (16401, 58, 'res_0', 'boolean', 1, 0, 0, 0);
-insert into sys.args values (16402, 58, 'arg_1', 'mbr', 0, 0, 1, 1);
-insert into sys.args values (16403, 58, 'arg_2', 'mbr', 0, 0, 1, 2);
-insert into sys.functions values (59, 'right_shift', 'mbrRight', 'geom', 0, 1, false, false, false, 2000);
-insert into sys.args values (16404, 59, 'res_0', 'boolean', 1, 0, 0, 0);
-insert into sys.args values (16405, 59, 'arg_1', 'geometry', 0, 0, 1, 1);
-insert into sys.args values (16406, 59, 'arg_2', 'geometry', 0, 0, 1, 2);
-insert into sys.functions values (60, 'right_shift', 'mbrRight', 'geom', 0, 1, false, false, false, 2000);
-insert into sys.args values (16407, 60, 'res_0', 'boolean', 1, 0, 0, 0);
-insert into sys.args values (16408, 60, 'arg_1', 'mbr', 0, 0, 1, 1);
-insert into sys.args values (16409, 60, 'arg_2', 'mbr', 0, 0, 1, 2);
-insert into sys.functions values (62, 'not_uniques', 'not_uniques', 'sql', 0, 1, false, false, false, 2000);
-insert into sys.args values (16410, 62, 'res_0', 'oid', 63, 0, 0, 0);
-insert into sys.args values (16411, 62, 'arg_1', 'bigint', 64, 0, 1, 1);
-insert into sys.functions values (63, 'not_uniques', 'not_uniques', 'sql', 0, 1, false, false, false, 2000);
-insert into sys.args values (16412, 63, 'res_0', 'oid', 63, 0, 0, 0);
-insert into sys.args values (16413, 63, 'arg_1', 'oid', 63, 0, 1, 1);
-insert into sys.functions values (64, 'hash', 'hash', 'mkey', 0, 1, false, false, false, 2000);
-insert into sys.args values (16414, 64, 'res_0', 'bigint', 64, 0, 0, 0);
-insert into sys.args values (16415, 64, 'arg_1', 'any', 0, 0, 1, 1);
-insert into sys.functions values (65, 'rotate_xor_hash', 'rotate_xor_hash', 'calc', 0, 1, false, false, false, 2000);
-insert into sys.args values (16416, 65, 'res_0', 'bigint', 64, 0, 0, 0);
-insert into sys.args values (16417, 65, 'arg_1', 'bigint', 64, 0, 1, 1);
-insert into sys.args values (16418, 65, 'arg_2', 'int', 32, 0, 1, 2);
-insert into sys.args values (16419, 65, 'arg_3', 'any', 0, 0, 1, 3);
-insert into sys.functions values (66, '=', '=', 'calc', 0, 1, false, false, false, 2000);
-insert into sys.args values (16420, 66, 'res_0', 'boolean', 1, 0, 0, 0);
-insert into sys.args values (16421, 66, 'arg_1', 'any', 0, 0, 1, 1);
-insert into sys.args values (16422, 66, 'arg_2', 'any', 0, 0, 1, 2);
-insert into sys.functions values (67, '<>', '!=', 'calc', 0, 1, false, false, false, 2000);
-insert into sys.args values (16423, 67, 'res_0', 'boolean', 1, 0, 0, 0);
-insert into sys.args values (16424, 67, 'arg_1', 'any', 0, 0, 1, 1);
-insert into sys.args values (16425, 67, 'arg_2', 'any', 0, 0, 1, 2);
-insert into sys.functions values (68, 'isnull', 'isnil', 'calc', 0, 1, false, false, false, 2000);
-insert into sys.args values (16426, 68, 'res_0', 'boolean', 1, 0, 0, 0);
-insert into sys.args values (16427, 68, 'arg_1', 'any', 0, 0, 1, 1);
-insert into sys.functions values (69, '>', '>', 'calc', 0, 1, false, false, false, 2000);
-insert into sys.args values (16428, 69, 'res_0', 'boolean', 1, 0, 0, 0);
-insert into sys.args values (16429, 69, 'arg_1', 'any', 0, 0, 1, 1);
-insert into sys.args values (16430, 69, 'arg_2', 'any', 0, 0, 1, 2);
-insert into sys.functions values (70, '>=', '>=', 'calc', 0, 1, false, false, false, 2000);
-insert into sys.args values (16431, 70, 'res_0', 'boolean', 1, 0, 0, 0);
-insert into sys.args values (16432, 70, 'arg_1', 'any', 0, 0, 1, 1);
-insert into sys.args values (16433, 70, 'arg_2', 'any', 0, 0, 1, 2);
-insert into sys.functions values (71, '<', '<', 'calc', 0, 1, false, false, false, 2000);
-insert into sys.args values (16434, 71, 'res_0', 'boolean', 1, 0, 0, 0);
-insert into sys.args values (16435, 71, 'arg_1', 'any', 0, 0, 1, 1);
-insert into sys.args values (16436, 71, 'arg_2', 'any', 0, 0, 1, 2);
-insert into sys.functions values (72, '<=', '<=', 'calc', 0, 1, false, false, false, 2000);
-insert into sys.args values (16437, 72, 'res_0', 'boolean', 1, 0, 0, 0);
-insert into sys.args values (16438, 72, 'arg_1', 'any', 0, 0, 1, 1);
-insert into sys.args values (16439, 72, 'arg_2', 'any', 0, 0, 1, 2);
-insert into sys.functions values (77, 'sql_exists', 'exist', 'aggr', 0, 1, false, false, false, 2000);
-insert into sys.args values (16440, 77, 'res_0', 'boolean', 1, 0, 0, 0);
-insert into sys.args values (16441, 77, 'arg_1', 'any', 0, 0, 1, 1);
-insert into sys.functions values (78, 'sql_not_exists', 'not_exist', 'aggr', 0, 1, false, false, false, 2000);
-insert into sys.args values (16442, 78, 'res_0', 'boolean', 1, 0, 0, 0);
-insert into sys.args values (16443, 78, 'arg_1', 'any', 0, 0, 1, 1);
-insert into sys.functions values (79, 'in', 'in', 'calc', 0, 1, false, false, false, 2000);
-insert into sys.args values (16444, 79, 'res_0', 'boolean', 1, 0, 0, 0);
-insert into sys.args values (16445, 79, 'arg_1', 'any', 0, 0, 1, 1);
-insert into sys.args values (16446, 79, 'arg_2', 'any', 0, 0, 1, 2);
-insert into sys.functions values (80, 'identity', 'identity', 'calc', 0, 1, false, false, false, 2000);
-insert into sys.args values (16447, 80, 'res_0', 'oid', 63, 0, 0, 0);
-insert into sys.args values (16448, 80, 'arg_1', 'any', 0, 0, 1, 1);
-insert into sys.functions values (81, 'rowid', 'identity', 'calc', 0, 1, false, false, false, 2000);
-insert into sys.args values (16449, 81, 'res_0', 'int', 32, 0, 0, 0);
-insert into sys.args values (16450, 81, 'arg_1', 'any', 0, 0, 1, 1);
-insert into sys.functions values (82, 'rowid', 'rowid', 'calc', 0, 1, false, false, false, 2000);
-insert into sys.args values (16451, 82, 'res_0', 'oid', 63, 0, 0, 0);
-insert into sys.args values (16452, 82, 'arg_1', 'any', 0, 0, 1, 1);
-insert into sys.args values (16453, 82, 'arg_2', 'varchar', 0, 0, 1, 2);
-insert into sys.args values (16454, 82, 'arg_3', 'varchar', 0, 0, 1, 3);
-insert into sys.functions values (85, 'sql_min', 'min', 'calc', 0, 1, false, false, false, 2000);
-insert into sys.args values (16455, 85, 'res_0', 'any', 0, 0, 0, 0);
-insert into sys.args values (16456, 85, 'arg_1', 'any', 0, 0, 1, 1);
-insert into sys.args values (16457, 85, 'arg_2', 'any', 0, 0, 1, 2);
-insert into sys.functions values (86, 'sql_max', 'max', 'calc', 0, 1, false, false, false, 2000);
-insert into sys.args values (16458, 86, 'res_0', 'any', 0, 0, 0, 0);
-insert into sys.args values (16459, 86, 'arg_1', 'any', 0, 0, 1, 1);
-insert into sys.args values (16460, 86, 'arg_2', 'any', 0, 0, 1, 2);
-insert into sys.functions values (87, 'ifthenelse', 'ifthenelse', 'calc', 0, 1, false, false, false, 2000);
-insert into sys.args values (16461, 87, 'res_0', 'any', 0, 0, 0, 0);
-insert into sys.args values (16462, 87, 'arg_1', 'boolean', 1, 0, 1, 1);
-insert into sys.args values (16463, 87, 'arg_2', 'any', 0, 0, 1, 2);
-insert into sys.args values (16464, 87, 'arg_3', 'any', 0, 0, 1, 3);
-insert into sys.functions values (108, 'mod', '%', 'calc', 0, 1, false, false, false, 2000);
-insert into sys.args values (16465, 108, 'res_0', 'oid', 63, 0, 0, 0);
-insert into sys.args values (16466, 108, 'arg_1', 'oid', 63, 0, 1, 1);
-insert into sys.args values (16467, 108, 'arg_2', 'oid', 63, 0, 1, 2);
-insert into sys.functions values (109, 'mod', '%', 'calc', 0, 1, false, false, false, 2000);
-insert into sys.args values (16468, 109, 'res_0', 'tinyint', 8, 0, 0, 0);
-insert into sys.args values (16469, 109, 'arg_1', 'tinyint', 8, 0, 1, 1);
-insert into sys.args values (16470, 109, 'arg_2', 'tinyint', 8, 0, 1, 2);
-insert into sys.functions values (110, 'mod', '%', 'calc', 0, 1, false, false, false, 2000);
-insert into sys.args values (16471, 110, 'res_0', 'smallint', 16, 0, 0, 0);
-insert into sys.args values (16472, 110, 'arg_1', 'smallint', 16, 0, 1, 1);
-insert into sys.args values (16473, 110, 'arg_2', 'smallint', 16, 0, 1, 2);
-insert into sys.functions values (111, 'mod', '%', 'calc', 0, 1, false, false, false, 2000);
-insert into sys.args values (16474, 111, 'res_0', 'int', 32, 0, 0, 0);
-insert into sys.args values (16475, 111, 'arg_1', 'int', 32, 0, 1, 1);
-insert into sys.args values (16476, 111, 'arg_2', 'int', 32, 0, 1, 2);
-insert into sys.functions values (112, 'mod', '%', 'calc', 0, 1, false, false, false, 2000);
-insert into sys.args values (16477, 112, 'res_0', 'bigint', 64, 0, 0, 0);
-insert into sys.args values (16478, 112, 'arg_1', 'bigint', 64, 0, 1, 1);
-insert into sys.args values (16479, 112, 'arg_2', 'bigint', 64, 0, 1, 2);
-insert into sys.functions values (113, 'mod', '%', 'calc', 0, 1, false, false, false, 2000);
-insert into sys.args values (16480, 113, 'res_0', 'hugeint', 128, 0, 0, 0);
-insert into sys.args values (16481, 113, 'arg_1', 'hugeint', 128, 0, 1, 1);
-insert into sys.args values (16482, 113, 'arg_2', 'hugeint', 128, 0, 1, 2);
-insert into sys.functions values (114, 'mod', '%', 'calc', 0, 1, false, false, false, 2000);
-insert into sys.args values (16483, 114, 'res_0', 'decimal', 2, 0, 0, 0);
-insert into sys.args values (16484, 114, 'arg_1', 'decimal', 2, 0, 1, 1);
-insert into sys.args values (16485, 114, 'arg_2', 'decimal', 2, 0, 1, 2);
-insert into sys.functions values (115, 'mod', '%', 'calc', 0, 1, false, false, false, 2000);
-insert into sys.args values (16486, 115, 'res_0', 'decimal', 4, 0, 0, 0);
-insert into sys.args values (16487, 115, 'arg_1', 'decimal', 4, 0, 1, 1);
-insert into sys.args values (16488, 115, 'arg_2', 'decimal', 4, 0, 1, 2);
-insert into sys.functions values (116, 'mod', '%', 'calc', 0, 1, false, false, false, 2000);
-insert into sys.args values (16489, 116, 'res_0', 'decimal', 9, 0, 0, 0);
-insert into sys.args values (16490, 116, 'arg_1', 'decimal', 9, 0, 1, 1);
-insert into sys.args values (16491, 116, 'arg_2', 'decimal', 9, 0, 1, 2);
-insert into sys.functions values (117, 'mod', '%', 'calc', 0, 1, false, false, false, 2000);
-insert into sys.args values (16492, 117, 'res_0', 'decimal', 18, 0, 0, 0);
-insert into sys.args values (16493, 117, 'arg_1', 'decimal', 18, 0, 1, 1);
-insert into sys.args values (16494, 117, 'arg_2', 'decimal', 18, 0, 1, 2);
-insert into sys.functions values (118, 'mod', '%', 'calc', 0, 1, false, false, false, 2000);
-insert into sys.args values (16495, 118, 'res_0', 'decimal', 38, 0, 0, 0);
-insert into sys.args values (16496, 118, 'arg_1', 'decimal', 38, 0, 1, 1);
-insert into sys.args values (16497, 118, 'arg_2', 'decimal', 38, 0, 1, 2);
-insert into sys.functions values (119, 'mod', '%', 'calc', 0, 1, false, false, false, 2000);
-insert into sys.args values (16498, 119, 'res_0', 'real', 24, 0, 0, 0);
-insert into sys.args values (16499, 119, 'arg_1', 'real', 24, 0, 1, 1);
-insert into sys.args values (16500, 119, 'arg_2', 'real', 24, 0, 1, 2);
-insert into sys.functions values (120, 'mod', '%', 'calc', 0, 1, false, false, false, 2000);
-insert into sys.args values (16501, 120, 'res_0', 'double', 53, 0, 0, 0);
-insert into sys.args values (16502, 120, 'arg_1', 'double', 53, 0, 1, 1);
-insert into sys.args values (16503, 120, 'arg_2', 'double', 53, 0, 1, 2);
-insert into sys.functions values (136, 'diff', 'diff', 'sql', 0, 6, false, false, false, 2000);
-insert into sys.args values (16504, 136, 'res_0', 'boolean', 1, 0, 0, 0);
-insert into sys.args values (16505, 136, 'arg_1', 'any', 0, 0, 1, 1);
-insert into sys.functions values (137, 'diff', 'diff', 'sql', 0, 6, false, false, false, 2000);
-insert into sys.args values (16506, 137, 'res_0', 'boolean', 1, 0, 0, 0);
-insert into sys.args values (16507, 137, 'arg_1', 'boolean', 1, 0, 1, 1);
-insert into sys.args values (16508, 137, 'arg_2', 'any', 0, 0, 1, 2);
-insert into sys.functions values (138, 'rank', 'rank', 'sql', 0, 6, false, false, false, 2000);
-insert into sys.args values (16509, 138, 'res_0', 'int', 32, 0, 0, 0);
-insert into sys.args values (16510, 138, 'arg_1', 'any', 0, 0, 1, 1);
-insert into sys.args values (16511, 138, 'arg_2', 'boolean', 1, 0, 1, 2);
-insert into sys.args values (16512, 138, 'arg_3', 'boolean', 1, 0, 1, 3);
-insert into sys.functions values (139, 'dense_rank', 'dense_rank', 'sql', 0, 6, false, false, false, 2000);
-insert into sys.args values (16513, 139, 'res_0', 'int', 32, 0, 0, 0);
-insert into sys.args values (16514, 139, 'arg_1', 'any', 0, 0, 1, 1);
-insert into sys.args values (16515, 139, 'arg_2', 'boolean', 1, 0, 1, 2);
-insert into sys.args values (16516, 139, 'arg_3', 'boolean', 1, 0, 1, 3);
-insert into sys.functions values (140, 'row_number', 'row_number', 'sql', 0, 6, false, false, false, 2000);
-insert into sys.args values (16517, 140, 'res_0', 'int', 32, 0, 0, 0);
-insert into sys.args values (16518, 140, 'arg_1', 'any', 0, 0, 1, 1);
-insert into sys.args values (16519, 140, 'arg_2', 'boolean', 1, 0, 1, 2);
-insert into sys.args values (16520, 140, 'arg_3', 'boolean', 1, 0, 1, 3);
-insert into sys.functions values (141, 'and', 'and', 'calc', 0, 1, false, false, false, 2000);
-insert into sys.args values (16521, 141, 'res_0', 'boolean', 1, 0, 0, 0);
-insert into sys.args values (16522, 141, 'arg_1', 'boolean', 1, 0, 1, 1);
-insert into sys.args values (16523, 141, 'arg_2', 'boolean', 1, 0, 1, 2);
-insert into sys.functions values (142, 'or', 'or', 'calc', 0, 1, false, false, false, 2000);
-insert into sys.args values (16524, 142, 'res_0', 'boolean', 1, 0, 0, 0);
-insert into sys.args values (16525, 142, 'arg_1', 'boolean', 1, 0, 1, 1);
-insert into sys.args values (16526, 142, 'arg_2', 'boolean', 1, 0, 1, 2);
-insert into sys.functions values (143, 'xor', 'xor', 'calc', 0, 1, false, false, false, 2000);
-insert into sys.args values (16527, 143, 'res_0', 'boolean', 1, 0, 0, 0);
-insert into sys.args values (16528, 143, 'arg_1', 'boolean', 1, 0, 1, 1);
-insert into sys.args values (16529, 143, 'arg_2', 'boolean', 1, 0, 1, 2);
-insert into sys.functions values (144, 'not', 'not', 'calc', 0, 1, false, false, false, 2000);
-insert into sys.args values (16530, 144, 'res_0', 'boolean', 1, 0, 0, 0);
-insert into sys.args values (16531, 144, 'arg_1', 'boolean', 1, 0, 1, 1);
-insert into sys.functions values (145, 'sql_mul', '*', 'calc', 0, 1, false, false, false, 2000);
-insert into sys.args values (16532, 145, 'res_0', 'smallint', 16, 0, 0, 0);
-insert into sys.args values (16533, 145, 'arg_1', 'smallint', 16, 0, 1, 1);
-insert into sys.args values (16534, 145, 'arg_2', 'tinyint', 8, 0, 1, 2);
-insert into sys.functions values (146, 'sql_mul', '*', 'calc', 0, 1, false, false, false, 2000);
-insert into sys.args values (16535, 146, 'res_0', 'smallint', 16, 0, 0, 0);
-insert into sys.args values (16536, 146, 'arg_1', 'tinyint', 8, 0, 1, 1);
-insert into sys.args values (16537, 146, 'arg_2', 'smallint', 16, 0, 1, 2);
-insert into sys.functions values (147, 'sql_div', '/', 'calc', 0, 1, false, false, false, 2000);
-insert into sys.args values (16538, 147, 'res_0', 'smallint', 16, 0, 0, 0);
-insert into sys.args values (16539, 147, 'arg_1', 'smallint', 16, 0, 1, 1);
-insert into sys.args values (16540, 147, 'arg_2', 'tinyint', 8, 0, 1, 2);
-insert into sys.functions values (148, 'sql_mul', '*', 'calc', 0, 1, false, false, false, 2000);
-insert into sys.args values (16541, 148, 'res_0', 'int', 32, 0, 0, 0);
-insert into sys.args values (16542, 148, 'arg_1', 'int', 32, 0, 1, 1);
-insert into sys.args values (16543, 148, 'arg_2', 'tinyint', 8, 0, 1, 2);
-insert into sys.functions values (149, 'sql_mul', '*', 'calc', 0, 1, false, false, false, 2000);
-insert into sys.args values (16544, 149, 'res_0', 'int', 32, 0, 0, 0);
-insert into sys.args values (16545, 149, 'arg_1', 'tinyint', 8, 0, 1, 1);
-insert into sys.args values (16546, 149, 'arg_2', 'int', 32, 0, 1, 2);
-insert into sys.functions values (150, 'sql_div', '/', 'calc', 0, 1, false, false, false, 2000);
-insert into sys.args values (16547, 150, 'res_0', 'int', 32, 0, 0, 0);
-insert into sys.args values (16548, 150, 'arg_1', 'int', 32, 0, 1, 1);
-insert into sys.args values (16549, 150, 'arg_2', 'tinyint', 8, 0, 1, 2);
-insert into sys.functions values (151, 'sql_mul', '*', 'calc', 0, 1, false, false, false, 2000);
-insert into sys.args values (16550, 151, 'res_0', 'int', 32, 0, 0, 0);
-insert into sys.args values (16551, 151, 'arg_1', 'int', 32, 0, 1, 1);
-insert into sys.args values (16552, 151, 'arg_2', 'smallint', 16, 0, 1, 2);
-insert into sys.functions values (152, 'sql_mul', '*', 'calc', 0, 1, false, false, false, 2000);
-insert into sys.args values (16553, 152, 'res_0', 'int', 32, 0, 0, 0);
-insert into sys.args values (16554, 152, 'arg_1', 'smallint', 16, 0, 1, 1);
-insert into sys.args values (16555, 152, 'arg_2', 'int', 32, 0, 1, 2);
-insert into sys.functions values (153, 'sql_div', '/', 'calc', 0, 1, false, false, false, 2000);
-insert into sys.args values (16556, 153, 'res_0', 'int', 32, 0, 0, 0);
-insert into sys.args values (16557, 153, 'arg_1', 'int', 32, 0, 1, 1);
-insert into sys.args values (16558, 153, 'arg_2', 'smallint', 16, 0, 1, 2);
-insert into sys.functions values (154, 'sql_mul', '*', 'calc', 0, 1, false, false, false, 2000);
-insert into sys.args values (16559, 154, 'res_0', 'bigint', 64, 0, 0, 0);
-insert into sys.args values (16560, 154, 'arg_1', 'bigint', 64, 0, 1, 1);
-insert into sys.args values (16561, 154, 'arg_2', 'tinyint', 8, 0, 1, 2);
-insert into sys.functions values (155, 'sql_mul', '*', 'calc', 0, 1, false, false, false, 2000);
-insert into sys.args values (16562, 155, 'res_0', 'bigint', 64, 0, 0, 0);
-insert into sys.args values (16563, 155, 'arg_1', 'tinyint', 8, 0, 1, 1);
-insert into sys.args values (16564, 155, 'arg_2', 'bigint', 64, 0, 1, 2);
-insert into sys.functions values (156, 'sql_div', '/', 'calc', 0, 1, false, false, false, 2000);
-insert into sys.args values (16565, 156, 'res_0', 'bigint', 64, 0, 0, 0);
-insert into sys.args values (16566, 156, 'arg_1', 'bigint', 64, 0, 1, 1);
-insert into sys.args values (16567, 156, 'arg_2', 'tinyint', 8, 0, 1, 2);
-insert into sys.functions values (157, 'sql_mul', '*', 'calc', 0, 1, false, false, false, 2000);
-insert into sys.args values (16568, 157, 'res_0', 'bigint', 64, 0, 0, 0);
-insert into sys.args values (16569, 157, 'arg_1', 'bigint', 64, 0, 1, 1);
-insert into sys.args values (16570, 157, 'arg_2', 'smallint', 16, 0, 1, 2);
-insert into sys.functions values (158, 'sql_mul', '*', 'calc', 0, 1, false, false, false, 2000);
-insert into sys.args values (16571, 158, 'res_0', 'bigint', 64, 0, 0, 0);
-insert into sys.args values (16572, 158, 'arg_1', 'smallint', 16, 0, 1, 1);
-insert into sys.args values (16573, 158, 'arg_2', 'bigint', 64, 0, 1, 2);
-insert into sys.functions values (159, 'sql_div', '/', 'calc', 0, 1, false, false, false, 2000);
-insert into sys.args values (16574, 159, 'res_0', 'bigint', 64, 0, 0, 0);
-insert into sys.args values (16575, 159, 'arg_1', 'bigint', 64, 0, 1, 1);
-insert into sys.args values (16576, 159, 'arg_2', 'smallint', 16, 0, 1, 2);
-insert into sys.functions values (160, 'sql_mul', '*', 'calc', 0, 1, false, false, false, 2000);
-insert into sys.args values (16577, 160, 'res_0', 'bigint', 64, 0, 0, 0);
-insert into sys.args values (16578, 160, 'arg_1', 'bigint', 64, 0, 1, 1);
-insert into sys.args values (16579, 160, 'arg_2', 'int', 32, 0, 1, 2);
-insert into sys.functions values (161, 'sql_mul', '*', 'calc', 0, 1, false, false, false, 2000);
-insert into sys.args values (16580, 161, 'res_0', 'bigint', 64, 0, 0, 0);
-insert into sys.args values (16581, 161, 'arg_1', 'int', 32, 0, 1, 1);
-insert into sys.args values (16582, 161, 'arg_2', 'bigint', 64, 0, 1, 2);
-insert into sys.functions values (162, 'sql_div', '/', 'calc', 0, 1, false, false, false, 2000);
-insert into sys.args values (16583, 162, 'res_0', 'bigint', 64, 0, 0, 0);
-insert into sys.args values (16584, 162, 'arg_1', 'bigint', 64, 0, 1, 1);
-insert into sys.args values (16585, 162, 'arg_2', 'int', 32, 0, 1, 2);
-insert into sys.functions values (163, 'sql_mul', '*', 'calc', 0, 1, false, false, false, 2000);
-insert into sys.args values (16586, 163, 'res_0', 'hugeint', 128, 0, 0, 0);
-insert into sys.args values (16587, 163, 'arg_1', 'hugeint', 128, 0, 1, 1);
-insert into sys.args values (16588, 163, 'arg_2', 'tinyint', 8, 0, 1, 2);
-insert into sys.functions values (164, 'sql_mul', '*', 'calc', 0, 1, false, false, false, 2000);
-insert into sys.args values (16589, 164, 'res_0', 'hugeint', 128, 0, 0, 0);
-insert into sys.args values (16590, 164, 'arg_1', 'tinyint', 8, 0, 1, 1);
-insert into sys.args values (16591, 164, 'arg_2', 'hugeint', 128, 0, 1, 2);
-insert into sys.functions values (165, 'sql_div', '/', 'calc', 0, 1, false, false, false, 2000);
-insert into sys.args values (16592, 165, 'res_0', 'hugeint', 128, 0, 0, 0);
-insert into sys.args values (16593, 165, 'arg_1', 'hugeint', 128, 0, 1, 1);
-insert into sys.args values (16594, 165, 'arg_2', 'tinyint', 8, 0, 1, 2);
-insert into sys.functions values (166, 'sql_mul', '*', 'calc', 0, 1, false, false, false, 2000);
-insert into sys.args values (16595, 166, 'res_0', 'hugeint', 128, 0, 0, 0);
-insert into sys.args values (16596, 166, 'arg_1', 'hugeint', 128, 0, 1, 1);
-insert into sys.args values (16597, 166, 'arg_2', 'smallint', 16, 0, 1, 2);
-insert into sys.functions values (167, 'sql_mul', '*', 'calc', 0, 1, false, false, false, 2000);
-insert into sys.args values (16598, 167, 'res_0', 'hugeint', 128, 0, 0, 0);
-insert into sys.args values (16599, 167, 'arg_1', 'smallint', 16, 0, 1, 1);
-insert into sys.args values (16600, 167, 'arg_2', 'hugeint', 128, 0, 1, 2);
-insert into sys.functions values (168, 'sql_div', '/', 'calc', 0, 1, false, false, false, 2000);
-insert into sys.args values (16601, 168, 'res_0', 'hugeint', 128, 0, 0, 0);
-insert into sys.args values (16602, 168, 'arg_1', 'hugeint', 128, 0, 1, 1);
-insert into sys.args values (16603, 168, 'arg_2', 'smallint', 16, 0, 1, 2);
-insert into sys.functions values (169, 'sql_mul', '*', 'calc', 0, 1, false, false, false, 2000);
-insert into sys.args values (16604, 169, 'res_0', 'hugeint', 128, 0, 0, 0);
-insert into sys.args values (16605, 169, 'arg_1', 'hugeint', 128, 0, 1, 1);
-insert into sys.args values (16606, 169, 'arg_2', 'int', 32, 0, 1, 2);
-insert into sys.functions values (170, 'sql_mul', '*', 'calc', 0, 1, false, false, false, 2000);
-insert into sys.args values (16607, 170, 'res_0', 'hugeint', 128, 0, 0, 0);
-insert into sys.args values (16608, 170, 'arg_1', 'int', 32, 0, 1, 1);
-insert into sys.args values (16609, 170, 'arg_2', 'hugeint', 128, 0, 1, 2);
-insert into sys.functions values (171, 'sql_div', '/', 'calc', 0, 1, false, false, false, 2000);
-insert into sys.args values (16610, 171, 'res_0', 'hugeint', 128, 0, 0, 0);
-insert into sys.args values (16611, 171, 'arg_1', 'hugeint', 128, 0, 1, 1);
-insert into sys.args values (16612, 171, 'arg_2', 'int', 32, 0, 1, 2);
-insert into sys.functions values (172, 'sql_mul', '*', 'calc', 0, 1, false, false, false, 2000);
-insert into sys.args values (16613, 172, 'res_0', 'hugeint', 128, 0, 0, 0);
-insert into sys.args values (16614, 172, 'arg_1', 'hugeint', 128, 0, 1, 1);
-insert into sys.args values (16615, 172, 'arg_2', 'bigint', 64, 0, 1, 2);
-insert into sys.functions values (173, 'sql_mul', '*', 'calc', 0, 1, false, false, false, 2000);
-insert into sys.args values (16616, 173, 'res_0', 'hugeint', 128, 0, 0, 0);
-insert into sys.args values (16617, 173, 'arg_1', 'bigint', 64, 0, 1, 1);
-insert into sys.args values (16618, 173, 'arg_2', 'hugeint', 128, 0, 1, 2);
-insert into sys.functions values (174, 'sql_div', '/', 'calc', 0, 1, false, false, false, 2000);
-insert into sys.args values (16619, 174, 'res_0', 'hugeint', 128, 0, 0, 0);
-insert into sys.args values (16620, 174, 'arg_1', 'hugeint', 128, 0, 1, 1);
-insert into sys.args values (16621, 174, 'arg_2', 'bigint', 64, 0, 1, 2);
-insert into sys.functions values (175, 'sql_mul', '*', 'calc', 0, 1, false, false, false, 2000);
-insert into sys.args values (16622, 175, 'res_0', 'decimal', 9, 0, 0, 0);
-insert into sys.args values (16623, 175, 'arg_1', 'decimal', 9, 0, 1, 1);
-insert into sys.args values (16624, 175, 'arg_2', 'decimal', 4, 0, 1, 2);
-insert into sys.functions values (176, 'sql_div', '/', 'calc', 0, 1, false, false, false, 2000);
-insert into sys.args values (16625, 176, 'res_0', 'decimal', 9, 0, 0, 0);
-insert into sys.args values (16626, 176, 'arg_1', 'decimal', 9, 0, 1, 1);
-insert into sys.args values (16627, 176, 'arg_2', 'decimal', 4, 0, 1, 2);
-insert into sys.functions values (177, 'sql_mul', '*', 'calc', 0, 1, false, false, false, 2000);
-insert into sys.args values (16628, 177, 'res_0', 'decimal', 18, 0, 0, 0);
-insert into sys.args values (16629, 177, 'arg_1', 'decimal', 18, 0, 1, 1);
-insert into sys.args values (16630, 177, 'arg_2', 'decimal', 4, 0, 1, 2);
-insert into sys.functions values (178, 'sql_div', '/', 'calc', 0, 1, false, false, false, 2000);
-insert into sys.args values (16631, 178, 'res_0', 'decimal', 18, 0, 0, 0);
-insert into sys.args values (16632, 178, 'arg_1', 'decimal', 18, 0, 1, 1);
-insert into sys.args values (16633, 178, 'arg_2', 'decimal', 4, 0, 1, 2);
-insert into sys.functions values (179, 'sql_mul', '*', 'calc', 0, 1, false, false, false, 2000);
-insert into sys.args values (16634, 179, 'res_0', 'decimal', 18, 0, 0, 0);
-insert into sys.args values (16635, 179, 'arg_1', 'decimal', 18, 0, 1, 1);
-insert into sys.args values (16636, 179, 'arg_2', 'decimal', 9, 0, 1, 2);
-insert into sys.functions values (180, 'sql_div', '/', 'calc', 0, 1, false, false, false, 2000);
-insert into sys.args values (16637, 180, 'res_0', 'decimal', 18, 0, 0, 0);
-insert into sys.args values (16638, 180, 'arg_1', 'decimal', 18, 0, 1, 1);
-insert into sys.args values (16639, 180, 'arg_2', 'decimal', 9, 0, 1, 2);
-insert into sys.functions values (181, 'sql_mul', '*', 'calc', 0, 1, false, false, false, 2000);
-insert into sys.args values (16640, 181, 'res_0', 'decimal', 38, 0, 0, 0);
-insert into sys.args values (16641, 181, 'arg_1', 'decimal', 38, 0, 1, 1);
-insert into sys.args values (16642, 181, 'arg_2', 'decimal', 4, 0, 1, 2);
-insert into sys.functions values (182, 'sql_div', '/', 'calc', 0, 1, false, false, false, 2000);
-insert into sys.args values (16643, 182, 'res_0', 'decimal', 38, 0, 0, 0);
-insert into sys.args values (16644, 182, 'arg_1', 'decimal', 38, 0, 1, 1);
-insert into sys.args values (16645, 182, 'arg_2', 'decimal', 4, 0, 1, 2);
-insert into sys.functions values (183, 'sql_mul', '*', 'calc', 0, 1, false, false, false, 2000);
-insert into sys.args values (16646, 183, 'res_0', 'decimal', 38, 0, 0, 0);
-insert into sys.args values (16647, 183, 'arg_1', 'decimal', 38, 0, 1, 1);
-insert into sys.args values (16648, 183, 'arg_2', 'decimal', 9, 0, 1, 2);
-insert into sys.functions values (184, 'sql_div', '/', 'calc', 0, 1, false, false, false, 2000);
-insert into sys.args values (16649, 184, 'res_0', 'decimal', 38, 0, 0, 0);
-insert into sys.args values (16650, 184, 'arg_1', 'decimal', 38, 0, 1, 1);
-insert into sys.args values (16651, 184, 'arg_2', 'decimal', 9, 0, 1, 2);
-insert into sys.functions values (185, 'sql_mul', '*', 'calc', 0, 1, false, false, false, 2000);
-insert into sys.args values (16652, 185, 'res_0', 'decimal', 38, 0, 0, 0);
-insert into sys.args values (16653, 185, 'arg_1', 'decimal', 38, 0, 1, 1);
-insert into sys.args values (16654, 185, 'arg_2', 'decimal', 18, 0, 1, 2);
-insert into sys.functions values (186, 'sql_div', '/', 'calc', 0, 1, false, false, false, 2000);
-insert into sys.args values (16655, 186, 'res_0', 'decimal', 38, 0, 0, 0);
-insert into sys.args values (16656, 186, 'arg_1', 'decimal', 38, 0, 1, 1);
-insert into sys.args values (16657, 186, 'arg_2', 'decimal', 18, 0, 1, 2);
-insert into sys.functions values (187, 'sql_sub', '-', 'calc', 0, 1, false, false, false, 2000);
-insert into sys.args values (16658, 187, 'res_0', 'oid', 63, 0, 0, 0);
-insert into sys.args values (16659, 187, 'arg_1', 'oid', 63, 0, 1, 1);
-insert into sys.args values (16660, 187, 'arg_2', 'oid', 63, 0, 1, 2);
-insert into sys.functions values (188, 'sql_add', '+', 'calc', 0, 1, false, false, false, 2000);
-insert into sys.args values (16661, 188, 'res_0', 'oid', 63, 0, 0, 0);
-insert into sys.args values (16662, 188, 'arg_1', 'oid', 63, 0, 1, 1);
-insert into sys.args values (16663, 188, 'arg_2', 'oid', 63, 0, 1, 2);
-insert into sys.functions values (189, 'sql_mul', '*', 'calc', 0, 1, false, false, false, 2000);
-insert into sys.args values (16664, 189, 'res_0', 'oid', 63, 0, 0, 0);
-insert into sys.args values (16665, 189, 'arg_1', 'oid', 63, 0, 1, 1);
-insert into sys.args values (16666, 189, 'arg_2', 'oid', 63, 0, 1, 2);
-insert into sys.functions values (190, 'sql_div', '/', 'calc', 0, 1, false, false, false, 2000);
-insert into sys.args values (16667, 190, 'res_0', 'oid', 63, 0, 0, 0);
-insert into sys.args values (16668, 190, 'arg_1', 'oid', 63, 0, 1, 1);
-insert into sys.args values (16669, 190, 'arg_2', 'oid', 63, 0, 1, 2);
-insert into sys.functions values (191, 'bit_and', 'and', 'calc', 0, 1, false, false, false, 2000);
-insert into sys.args values (16670, 191, 'res_0', 'oid', 63, 0, 0, 0);
-insert into sys.args values (16671, 191, 'arg_1', 'oid', 63, 0, 1, 1);
-insert into sys.args values (16672, 191, 'arg_2', 'oid', 63, 0, 1, 2);
-insert into sys.functions values (192, 'bit_or', 'or', 'calc', 0, 1, false, false, false, 2000);
-insert into sys.args values (16673, 192, 'res_0', 'oid', 63, 0, 0, 0);
-insert into sys.args values (16674, 192, 'arg_1', 'oid', 63, 0, 1, 1);
-insert into sys.args values (16675, 192, 'arg_2', 'oid', 63, 0, 1, 2);
-insert into sys.functions values (193, 'bit_xor', 'xor', 'calc', 0, 1, false, false, false, 2000);
-insert into sys.args values (16676, 193, 'res_0', 'oid', 63, 0, 0, 0);
-insert into sys.args values (16677, 193, 'arg_1', 'oid', 63, 0, 1, 1);
-insert into sys.args values (16678, 193, 'arg_2', 'oid', 63, 0, 1, 2);
-insert into sys.functions values (194, 'bit_not', 'not', 'calc', 0, 1, false, false, false, 2000);
-insert into sys.args values (16679, 194, 'res_0', 'oid', 63, 0, 0, 0);
-insert into sys.args values (16680, 194, 'arg_1', 'oid', 63, 0, 1, 1);
-insert into sys.functions values (195, 'left_shift', '<<', 'calc', 0, 1, false, false, false, 2000);
-insert into sys.args values (16681, 195, 'res_0', 'oid', 63, 0, 0, 0);
-insert into sys.args values (16682, 195, 'arg_1', 'oid', 63, 0, 1, 1);
-insert into sys.args values (16683, 195, 'arg_2', 'int', 32, 0, 1, 2);
-insert into sys.functions values (196, 'right_shift', '>>', 'calc', 0, 1, false, false, false, 2000);
-insert into sys.args values (16684, 196, 'res_0', 'oid', 63, 0, 0, 0);
-insert into sys.args values (16685, 196, 'arg_1', 'oid', 63, 0, 1, 1);
-insert into sys.args values (16686, 196, 'arg_2', 'int', 32, 0, 1, 2);
-insert into sys.functions values (197, 'sql_neg', '-', 'calc', 0, 1, false, false, false, 2000);
-insert into sys.args values (16687, 197, 'res_0', 'oid', 63, 0, 0, 0);
-insert into sys.args values (16688, 197, 'arg_1', 'oid', 63, 0, 1, 1);
-insert into sys.functions values (198, 'abs', 'abs', 'calc', 0, 1, false, false, false, 2000);
-insert into sys.args values (16689, 198, 'res_0', 'oid', 63, 0, 0, 0);
-insert into sys.args values (16690, 198, 'arg_1', 'oid', 63, 0, 1, 1);
-insert into sys.functions values (199, 'sign', 'sign', 'calc', 0, 1, false, false, false, 2000);
-insert into sys.args values (16691, 199, 'res_0', 'tinyint', 8, 0, 0, 0);
-insert into sys.args values (16692, 199, 'arg_1', 'oid', 63, 0, 1, 1);
-insert into sys.functions values (200, 'scale_up', '*', 'calc', 0, 1, false, false, false, 2000);
-insert into sys.args values (16693, 200, 'res_0', 'oid', 63, 0, 0, 0);
-insert into sys.args values (16694, 200, 'arg_1', 'oid', 63, 0, 1, 1);
-insert into sys.args values (16695, 200, 'arg_2', 'oid', 63, 0, 1, 2);
-insert into sys.functions values (201, 'scale_down', 'dec_round', 'sql', 0, 1, false, false, false, 2000);
-insert into sys.args values (16696, 201, 'res_0', 'oid', 63, 0, 0, 0);
-insert into sys.args values (16697, 201, 'arg_1', 'oid', 63, 0, 1, 1);
-insert into sys.args values (16698, 201, 'arg_2', 'oid', 63, 0, 1, 2);
-insert into sys.functions values (202, 'sql_sub', '-', 'calc', 0, 1, false, false, false, 2000);
-insert into sys.args values (16699, 202, 'res_0', 'month_interval', 32, 0, 0, 0);
-insert into sys.args values (16700, 202, 'arg_1', 'month_interval', 32, 0, 1, 1);
-insert into sys.args values (16701, 202, 'arg_2', 'oid', 63, 0, 1, 2);
-insert into sys.functions values (203, 'sql_add', '+', 'calc', 0, 1, false, false, false, 2000);
-insert into sys.args values (16702, 203, 'res_0', 'month_interval', 32, 0, 0, 0);
-insert into sys.args values (16703, 203, 'arg_1', 'month_interval', 32, 0, 1, 1);
-insert into sys.args values (16704, 203, 'arg_2', 'oid', 63, 0, 1, 2);
-insert into sys.functions values (204, 'sql_mul', '*', 'calc', 0, 1, false, false, false, 2000);
-insert into sys.args values (16705, 204, 'res_0', 'month_interval', 32, 0, 0, 0);
-insert into sys.args values (16706, 204, 'arg_1', 'month_interval', 32, 0, 1, 1);
-insert into sys.args values (16707, 204, 'arg_2', 'oid', 63, 0, 1, 2);
-insert into sys.functions values (205, 'sql_div', '/', 'calc', 0, 1, false, false, false, 2000);
-insert into sys.args values (16708, 205, 'res_0', 'month_interval', 32, 0, 0, 0);
-insert into sys.args values (16709, 205, 'arg_1', 'month_interval', 32, 0, 1, 1);
-insert into sys.args values (16710, 205, 'arg_2', 'oid', 63, 0, 1, 2);
-insert into sys.functions values (206, 'sql_sub', '-', 'calc', 0, 1, false, false, false, 2000);
-insert into sys.args values (16711, 206, 'res_0', 'sec_interval', 13, 0, 0, 0);
-insert into sys.args values (16712, 206, 'arg_1', 'sec_interval', 13, 0, 1, 1);
-insert into sys.args values (16713, 206, 'arg_2', 'oid', 63, 0, 1, 2);
-insert into sys.functions values (207, 'sql_add', '+', 'calc', 0, 1, false, false, false, 2000);
-insert into sys.args values (16714, 207, 'res_0', 'sec_interval', 13, 0, 0, 0);
-insert into sys.args values (16715, 207, 'arg_1', 'sec_interval', 13, 0, 1, 1);
-insert into sys.args values (16716, 207, 'arg_2', 'oid', 63, 0, 1, 2);
-insert into sys.functions values (208, 'sql_mul', '*', 'calc', 0, 1, false, false, false, 2000);
-insert into sys.args values (16717, 208, 'res_0', 'sec_interval', 13, 0, 0, 0);
-insert into sys.args values (16718, 208, 'arg_1', 'sec_interval', 13, 0, 1, 1);
-insert into sys.args values (16719, 208, 'arg_2', 'oid', 63, 0, 1, 2);
-insert into sys.functions values (209, 'sql_div', '/', 'calc', 0, 1, false, false, false, 2000);
-insert into sys.args values (16720, 209, 'res_0', 'sec_interval', 13, 0, 0, 0);
-insert into sys.args values (16721, 209, 'arg_1', 'sec_interval', 13, 0, 1, 1);
-insert into sys.args values (16722, 209, 'arg_2', 'oid', 63, 0, 1, 2);
-insert into sys.functions values (210, 'sql_sub', '-', 'calc', 0, 1, false, false, false, 2000);
-insert into sys.args values (16723, 210, 'res_0', 'tinyint', 8, 0, 0, 0);
-insert into sys.args values (16724, 210, 'arg_1', 'tinyint', 8, 0, 1, 1);
-insert into sys.args values (16725, 210, 'arg_2', 'tinyint', 8, 0, 1, 2);
-insert into sys.functions values (211, 'sql_add', '+', 'calc', 0, 1, false, false, false, 2000);
-insert into sys.args values (16726, 211, 'res_0', 'tinyint', 8, 0, 0, 0);
-insert into sys.args values (16727, 211, 'arg_1', 'tinyint', 8, 0, 1, 1);
-insert into sys.args values (16728, 211, 'arg_2', 'tinyint', 8, 0, 1, 2);
-insert into sys.functions values (212, 'sql_mul', '*', 'calc', 0, 1, false, false, false, 2000);
-insert into sys.args values (16729, 212, 'res_0', 'tinyint', 8, 0, 0, 0);
-insert into sys.args values (16730, 212, 'arg_1', 'tinyint', 8, 0, 1, 1);
-insert into sys.args values (16731, 212, 'arg_2', 'tinyint', 8, 0, 1, 2);
-insert into sys.functions values (213, 'sql_div', '/', 'calc', 0, 1, false, false, false, 2000);
-insert into sys.args values (16732, 213, 'res_0', 'tinyint', 8, 0, 0, 0);
-insert into sys.args values (16733, 213, 'arg_1', 'tinyint', 8, 0, 1, 1);
-insert into sys.args values (16734, 213, 'arg_2', 'tinyint', 8, 0, 1, 2);
-insert into sys.functions values (214, 'bit_and', 'and', 'calc', 0, 1, false, false, false, 2000);
-insert into sys.args values (16735, 214, 'res_0', 'tinyint', 8, 0, 0, 0);
-insert into sys.args values (16736, 214, 'arg_1', 'tinyint', 8, 0, 1, 1);
-insert into sys.args values (16737, 214, 'arg_2', 'tinyint', 8, 0, 1, 2);
-insert into sys.functions values (215, 'bit_or', 'or', 'calc', 0, 1, false, false, false, 2000);
-insert into sys.args values (16738, 215, 'res_0', 'tinyint', 8, 0, 0, 0);
-insert into sys.args values (16739, 215, 'arg_1', 'tinyint', 8, 0, 1, 1);
-insert into sys.args values (16740, 215, 'arg_2', 'tinyint', 8, 0, 1, 2);
-insert into sys.functions values (216, 'bit_xor', 'xor', 'calc', 0, 1, false, false, false, 2000);
-insert into sys.args values (16741, 216, 'res_0', 'tinyint', 8, 0, 0, 0);
-insert into sys.args values (16742, 216, 'arg_1', 'tinyint', 8, 0, 1, 1);
-insert into sys.args values (16743, 216, 'arg_2', 'tinyint', 8, 0, 1, 2);
-insert into sys.functions values (217, 'bit_not', 'not', 'calc', 0, 1, false, false, false, 2000);
-insert into sys.args values (16744, 217, 'res_0', 'tinyint', 8, 0, 0, 0);
-insert into sys.args values (16745, 217, 'arg_1', 'tinyint', 8, 0, 1, 1);
-insert into sys.functions values (218, 'left_shift', '<<', 'calc', 0, 1, false, false, false, 2000);
-insert into sys.args values (16746, 218, 'res_0', 'tinyint', 8, 0, 0, 0);
-insert into sys.args values (16747, 218, 'arg_1', 'tinyint', 8, 0, 1, 1);
-insert into sys.args values (16748, 218, 'arg_2', 'int', 32, 0, 1, 2);
-insert into sys.functions values (219, 'right_shift', '>>', 'calc', 0, 1, false, false, false, 2000);
-insert into sys.args values (16749, 219, 'res_0', 'tinyint', 8, 0, 0, 0);
-insert into sys.args values (16750, 219, 'arg_1', 'tinyint', 8, 0, 1, 1);
-insert into sys.args values (16751, 219, 'arg_2', 'int', 32, 0, 1, 2);
-insert into sys.functions values (220, 'sql_neg', '-', 'calc', 0, 1, false, false, false, 2000);
-insert into sys.args values (16752, 220, 'res_0', 'tinyint', 8, 0, 0, 0);
-insert into sys.args values (16753, 220, 'arg_1', 'tinyint', 8, 0, 1, 1);
-insert into sys.functions values (221, 'abs', 'abs', 'calc', 0, 1, false, false, false, 2000);
-insert into sys.args values (16754, 221, 'res_0', 'tinyint', 8, 0, 0, 0);
-insert into sys.args values (16755, 221, 'arg_1', 'tinyint', 8, 0, 1, 1);
-insert into sys.functions values (222, 'sign', 'sign', 'calc', 0, 1, false, false, false, 2000);
-insert into sys.args values (16756, 222, 'res_0', 'tinyint', 8, 0, 0, 0);
-insert into sys.args values (16757, 222, 'arg_1', 'tinyint', 8, 0, 1, 1);
-insert into sys.functions values (223, 'scale_up', '*', 'calc', 0, 1, false, false, false, 2000);
-insert into sys.args values (16758, 223, 'res_0', 'tinyint', 8, 0, 0, 0);
-insert into sys.args values (16759, 223, 'arg_1', 'tinyint', 8, 0, 1, 1);
-insert into sys.args values (16760, 223, 'arg_2', 'tinyint', 8, 0, 1, 2);
-insert into sys.functions values (224, 'scale_down', 'dec_round', 'sql', 0, 1, false, false, false, 2000);
-insert into sys.args values (16761, 224, 'res_0', 'tinyint', 8, 0, 0, 0);
-insert into sys.args values (16762, 224, 'arg_1', 'tinyint', 8, 0, 1, 1);
-insert into sys.args values (16763, 224, 'arg_2', 'tinyint', 8, 0, 1, 2);
-insert into sys.functions values (225, 'sql_sub', '-', 'calc', 0, 1, false, false, false, 2000);
-insert into sys.args values (16764, 225, 'res_0', 'month_interval', 32, 0, 0, 0);
-insert into sys.args values (16765, 225, 'arg_1', 'month_interval', 32, 0, 1, 1);
-insert into sys.args values (16766, 225, 'arg_2', 'tinyint', 8, 0, 1, 2);
-insert into sys.functions values (226, 'sql_add', '+', 'calc', 0, 1, false, false, false, 2000);
-insert into sys.args values (16767, 226, 'res_0', 'month_interval', 32, 0, 0, 0);
-insert into sys.args values (16768, 226, 'arg_1', 'month_interval', 32, 0, 1, 1);
-insert into sys.args values (16769, 226, 'arg_2', 'tinyint', 8, 0, 1, 2);
-insert into sys.functions values (227, 'sql_mul', '*', 'calc', 0, 1, false, false, false, 2000);
-insert into sys.args values (16770, 227, 'res_0', 'month_interval', 32, 0, 0, 0);
-insert into sys.args values (16771, 227, 'arg_1', 'month_interval', 32, 0, 1, 1);
-insert into sys.args values (16772, 227, 'arg_2', 'tinyint', 8, 0, 1, 2);
-insert into sys.functions values (228, 'sql_div', '/', 'calc', 0, 1, false, false, false, 2000);
-insert into sys.args values (16773, 228, 'res_0', 'month_interval', 32, 0, 0, 0);
-insert into sys.args values (16774, 228, 'arg_1', 'month_interval', 32, 0, 1, 1);
-insert into sys.args values (16775, 228, 'arg_2', 'tinyint', 8, 0, 1, 2);
-insert into sys.functions values (229, 'sql_sub', '-', 'calc', 0, 1, false, false, false, 2000);
-insert into sys.args values (16776, 229, 'res_0', 'sec_interval', 13, 0, 0, 0);
-insert into sys.args values (16777, 229, 'arg_1', 'sec_interval', 13, 0, 1, 1);
-insert into sys.args values (16778, 229, 'arg_2', 'tinyint', 8, 0, 1, 2);
-insert into sys.functions values (230, 'sql_add', '+', 'calc', 0, 1, false, false, false, 2000);
-insert into sys.args values (16779, 230, 'res_0', 'sec_interval', 13, 0, 0, 0);
-insert into sys.args values (16780, 230, 'arg_1', 'sec_interval', 13, 0, 1, 1);
-insert into sys.args values (16781, 230, 'arg_2', 'tinyint', 8, 0, 1, 2);
-insert into sys.functions values (231, 'sql_mul', '*', 'calc', 0, 1, false, false, false, 2000);
-insert into sys.args values (16782, 231, 'res_0', 'sec_interval', 13, 0, 0, 0);
-insert into sys.args values (16783, 231, 'arg_1', 'sec_interval', 13, 0, 1, 1);
-insert into sys.args values (16784, 231, 'arg_2', 'tinyint', 8, 0, 1, 2);
-insert into sys.functions values (232, 'sql_div', '/', 'calc', 0, 1, false, false, false, 2000);
-insert into sys.args values (16785, 232, 'res_0', 'sec_interval', 13, 0, 0, 0);
-insert into sys.args values (16786, 232, 'arg_1', 'sec_interval', 13, 0, 1, 1);
-insert into sys.args values (16787, 232, 'arg_2', 'tinyint', 8, 0, 1, 2);
-insert into sys.functions values (233, 'sql_sub', '-', 'calc', 0, 1, false, false, false, 2000);
-insert into sys.args values (16788, 233, 'res_0', 'smallint', 16, 0, 0, 0);
-insert into sys.args values (16789, 233, 'arg_1', 'smallint', 16, 0, 1, 1);
-insert into sys.args values (16790, 233, 'arg_2', 'smallint', 16, 0, 1, 2);
-insert into sys.functions values (234, 'sql_add', '+', 'calc', 0, 1, false, false, false, 2000);
-insert into sys.args values (16791, 234, 'res_0', 'smallint', 16, 0, 0, 0);
-insert into sys.args values (16792, 234, 'arg_1', 'smallint', 16, 0, 1, 1);
-insert into sys.args values (16793, 234, 'arg_2', 'smallint', 16, 0, 1, 2);
-insert into sys.functions values (235, 'sql_mul', '*', 'calc', 0, 1, false, false, false, 2000);
-insert into sys.args values (16794, 235, 'res_0', 'smallint', 16, 0, 0, 0);
-insert into sys.args values (16795, 235, 'arg_1', 'smallint', 16, 0, 1, 1);
-insert into sys.args values (16796, 235, 'arg_2', 'smallint', 16, 0, 1, 2);
-insert into sys.functions values (236, 'sql_div', '/', 'calc', 0, 1, false, false, false, 2000);
-insert into sys.args values (16797, 236, 'res_0', 'smallint', 16, 0, 0, 0);
-insert into sys.args values (16798, 236, 'arg_1', 'smallint', 16, 0, 1, 1);
-insert into sys.args values (16799, 236, 'arg_2', 'smallint', 16, 0, 1, 2);
-insert into sys.functions values (237, 'bit_and', 'and', 'calc', 0, 1, false, false, false, 2000);
-insert into sys.args values (16800, 237, 'res_0', 'smallint', 16, 0, 0, 0);
-insert into sys.args values (16801, 237, 'arg_1', 'smallint', 16, 0, 1, 1);
-insert into sys.args values (16802, 237, 'arg_2', 'smallint', 16, 0, 1, 2);
-insert into sys.functions values (238, 'bit_or', 'or', 'calc', 0, 1, false, false, false, 2000);
-insert into sys.args values (16803, 238, 'res_0', 'smallint', 16, 0, 0, 0);
-insert into sys.args values (16804, 238, 'arg_1', 'smallint', 16, 0, 1, 1);
-insert into sys.args values (16805, 238, 'arg_2', 'smallint', 16, 0, 1, 2);
-insert into sys.functions values (239, 'bit_xor', 'xor', 'calc', 0, 1, false, false, false, 2000);
-insert into sys.args values (16806, 239, 'res_0', 'smallint', 16, 0, 0, 0);
-insert into sys.args values (16807, 239, 'arg_1', 'smallint', 16, 0, 1, 1);
-insert into sys.args values (16808, 239, 'arg_2', 'smallint', 16, 0, 1, 2);
-insert into sys.functions values (240, 'bit_not', 'not', 'calc', 0, 1, false, false, false, 2000);
-insert into sys.args values (16809, 240, 'res_0', 'smallint', 16, 0, 0, 0);
-insert into sys.args values (16810, 240, 'arg_1', 'smallint', 16, 0, 1, 1);
-insert into sys.functions values (241, 'left_shift', '<<', 'calc', 0, 1, false, false, false, 2000);
-insert into sys.args values (16811, 241, 'res_0', 'smallint', 16, 0, 0, 0);
-insert into sys.args values (16812, 241, 'arg_1', 'smallint', 16, 0, 1, 1);
-insert into sys.args values (16813, 241, 'arg_2', 'int', 32, 0, 1, 2);
-insert into sys.functions values (242, 'right_shift', '>>', 'calc', 0, 1, false, false, false, 2000);
-insert into sys.args values (16814, 242, 'res_0', 'smallint', 16, 0, 0, 0);
-insert into sys.args values (16815, 242, 'arg_1', 'smallint', 16, 0, 1, 1);
-insert into sys.args values (16816, 242, 'arg_2', 'int', 32, 0, 1, 2);
-insert into sys.functions values (243, 'sql_neg', '-', 'calc', 0, 1, false, false, false, 2000);
-insert into sys.args values (16817, 243, 'res_0', 'smallint', 16, 0, 0, 0);
-insert into sys.args values (16818, 243, 'arg_1', 'smallint', 16, 0, 1, 1);
-insert into sys.functions values (244, 'abs', 'abs', 'calc', 0, 1, false, false, false, 2000);
-insert into sys.args values (16819, 244, 'res_0', 'smallint', 16, 0, 0, 0);
-insert into sys.args values (16820, 244, 'arg_1', 'smallint', 16, 0, 1, 1);
-insert into sys.functions values (245, 'sign', 'sign', 'calc', 0, 1, false, false, false, 2000);
-insert into sys.args values (16821, 245, 'res_0', 'tinyint', 8, 0, 0, 0);
-insert into sys.args values (16822, 245, 'arg_1', 'smallint', 16, 0, 1, 1);
-insert into sys.functions values (246, 'scale_up', '*', 'calc', 0, 1, false, false, false, 2000);
-insert into sys.args values (16823, 246, 'res_0', 'smallint', 16, 0, 0, 0);
-insert into sys.args values (16824, 246, 'arg_1', 'smallint', 16, 0, 1, 1);
-insert into sys.args values (16825, 246, 'arg_2', 'smallint', 16, 0, 1, 2);
-insert into sys.functions values (247, 'scale_down', 'dec_round', 'sql', 0, 1, false, false, false, 2000);
-insert into sys.args values (16826, 247, 'res_0', 'smallint', 16, 0, 0, 0);
-insert into sys.args values (16827, 247, 'arg_1', 'smallint', 16, 0, 1, 1);
-insert into sys.args values (16828, 247, 'arg_2', 'smallint', 16, 0, 1, 2);
-insert into sys.functions values (248, 'sql_sub', '-', 'calc', 0, 1, false, false, false, 2000);
-insert into sys.args values (16829, 248, 'res_0', 'month_interval', 32, 0, 0, 0);
-insert into sys.args values (16830, 248, 'arg_1', 'month_interval', 32, 0, 1, 1);
-insert into sys.args values (16831, 248, 'arg_2', 'smallint', 16, 0, 1, 2);
-insert into sys.functions values (249, 'sql_add', '+', 'calc', 0, 1, false, false, false, 2000);
-insert into sys.args values (16832, 249, 'res_0', 'month_interval', 32, 0, 0, 0);
-insert into sys.args values (16833, 249, 'arg_1', 'month_interval', 32, 0, 1, 1);
-insert into sys.args values (16834, 249, 'arg_2', 'smallint', 16, 0, 1, 2);
-insert into sys.functions values (250, 'sql_mul', '*', 'calc', 0, 1, false, false, false, 2000);
-insert into sys.args values (16835, 250, 'res_0', 'month_interval', 32, 0, 0, 0);
-insert into sys.args values (16836, 250, 'arg_1', 'month_interval', 32, 0, 1, 1);
-insert into sys.args values (16837, 250, 'arg_2', 'smallint', 16, 0, 1, 2);
-insert into sys.functions values (251, 'sql_div', '/', 'calc', 0, 1, false, false, false, 2000);
-insert into sys.args values (16838, 251, 'res_0', 'month_interval', 32, 0, 0, 0);
-insert into sys.args values (16839, 251, 'arg_1', 'month_interval', 32, 0, 1, 1);
-insert into sys.args values (16840, 251, 'arg_2', 'smallint', 16, 0, 1, 2);
-insert into sys.functions values (252, 'sql_sub', '-', 'calc', 0, 1, false, false, false, 2000);
-insert into sys.args values (16841, 252, 'res_0', 'sec_interval', 13, 0, 0, 0);
-insert into sys.args values (16842, 252, 'arg_1', 'sec_interval', 13, 0, 1, 1);
-insert into sys.args values (16843, 252, 'arg_2', 'smallint', 16, 0, 1, 2);
-insert into sys.functions values (253, 'sql_add', '+', 'calc', 0, 1, false, false, false, 2000);
-insert into sys.args values (16844, 253, 'res_0', 'sec_interval', 13, 0, 0, 0);
-insert into sys.args values (16845, 253, 'arg_1', 'sec_interval', 13, 0, 1, 1);
-insert into sys.args values (16846, 253, 'arg_2', 'smallint', 16, 0, 1, 2);
-insert into sys.functions values (254, 'sql_mul', '*', 'calc', 0, 1, false, false, false, 2000);
-insert into sys.args values (16847, 254, 'res_0', 'sec_interval', 13, 0, 0, 0);
-insert into sys.args values (16848, 254, 'arg_1', 'sec_interval', 13, 0, 1, 1);
-insert into sys.args values (16849, 254, 'arg_2', 'smallint', 16, 0, 1, 2);
-insert into sys.functions values (255, 'sql_div', '/', 'calc', 0, 1, false, false, false, 2000);
-insert into sys.args values (16850, 255, 'res_0', 'sec_interval', 13, 0, 0, 0);
-insert into sys.args values (16851, 255, 'arg_1', 'sec_interval', 13, 0, 1, 1);
-insert into sys.args values (16852, 255, 'arg_2', 'smallint', 16, 0, 1, 2);
-insert into sys.functions values (256, 'sql_sub', '-', 'calc', 0, 1, false, false, false, 2000);
-insert into sys.args values (16853, 256, 'res_0', 'int', 32, 0, 0, 0);
-insert into sys.args values (16854, 256, 'arg_1', 'int', 32, 0, 1, 1);
-insert into sys.args values (16855, 256, 'arg_2', 'int', 32, 0, 1, 2);
-insert into sys.functions values (257, 'sql_add', '+', 'calc', 0, 1, false, false, false, 2000);
-insert into sys.args values (16856, 257, 'res_0', 'int', 32, 0, 0, 0);
-insert into sys.args values (16857, 257, 'arg_1', 'int', 32, 0, 1, 1);
-insert into sys.args values (16858, 257, 'arg_2', 'int', 32, 0, 1, 2);
-insert into sys.functions values (258, 'sql_mul', '*', 'calc', 0, 1, false, false, false, 2000);
-insert into sys.args values (16859, 258, 'res_0', 'int', 32, 0, 0, 0);
-insert into sys.args values (16860, 258, 'arg_1', 'int', 32, 0, 1, 1);
-insert into sys.args values (16861, 258, 'arg_2', 'int', 32, 0, 1, 2);
-insert into sys.functions values (259, 'sql_div', '/', 'calc', 0, 1, false, false, false, 2000);
-insert into sys.args values (16862, 259, 'res_0', 'int', 32, 0, 0, 0);
-insert into sys.args values (16863, 259, 'arg_1', 'int', 32, 0, 1, 1);
-insert into sys.args values (16864, 259, 'arg_2', 'int', 32, 0, 1, 2);
-insert into sys.functions values (260, 'bit_and', 'and', 'calc', 0, 1, false, false, false, 2000);
-insert into sys.args values (16865, 260, 'res_0', 'int', 32, 0, 0, 0);
-insert into sys.args values (16866, 260, 'arg_1', 'int', 32, 0, 1, 1);
-insert into sys.args values (16867, 260, 'arg_2', 'int', 32, 0, 1, 2);
-insert into sys.functions values (261, 'bit_or', 'or', 'calc', 0, 1, false, false, false, 2000);
-insert into sys.args values (16868, 261, 'res_0', 'int', 32, 0, 0, 0);
-insert into sys.args values (16869, 261, 'arg_1', 'int', 32, 0, 1, 1);
-insert into sys.args values (16870, 261, 'arg_2', 'int', 32, 0, 1, 2);
-insert into sys.functions values (262, 'bit_xor', 'xor', 'calc', 0, 1, false, false, false, 2000);
-insert into sys.args values (16871, 262, 'res_0', 'int', 32, 0, 0, 0);
-insert into sys.args values (16872, 262, 'arg_1', 'int', 32, 0, 1, 1);
-insert into sys.args values (16873, 262, 'arg_2', 'int', 32, 0, 1, 2);
-insert into sys.functions values (263, 'bit_not', 'not', 'calc', 0, 1, false, false, false, 2000);
-insert into sys.args values (16874, 263, 'res_0', 'int', 32, 0, 0, 0);
-insert into sys.args values (16875, 263, 'arg_1', 'int', 32, 0, 1, 1);
-insert into sys.functions values (264, 'left_shift', '<<', 'calc', 0, 1, false, false, false, 2000);
-insert into sys.args values (16876, 264, 'res_0', 'int', 32, 0, 0, 0);
-insert into sys.args values (16877, 264, 'arg_1', 'int', 32, 0, 1, 1);
-insert into sys.args values (16878, 264, 'arg_2', 'int', 32, 0, 1, 2);
-insert into sys.functions values (265, 'right_shift', '>>', 'calc', 0, 1, false, false, false, 2000);
-insert into sys.args values (16879, 265, 'res_0', 'int', 32, 0, 0, 0);
-insert into sys.args values (16880, 265, 'arg_1', 'int', 32, 0, 1, 1);
-insert into sys.args values (16881, 265, 'arg_2', 'int', 32, 0, 1, 2);
-insert into sys.functions values (266, 'sql_neg', '-', 'calc', 0, 1, false, false, false, 2000);
-insert into sys.args values (16882, 266, 'res_0', 'int', 32, 0, 0, 0);
-insert into sys.args values (16883, 266, 'arg_1', 'int', 32, 0, 1, 1);
-insert into sys.functions values (267, 'abs', 'abs', 'calc', 0, 1, false, false, false, 2000);
-insert into sys.args values (16884, 267, 'res_0', 'int', 32, 0, 0, 0);
-insert into sys.args values (16885, 267, 'arg_1', 'int', 32, 0, 1, 1);
-insert into sys.functions values (268, 'sign', 'sign', 'calc', 0, 1, false, false, false, 2000);
-insert into sys.args values (16886, 268, 'res_0', 'tinyint', 8, 0, 0, 0);
-insert into sys.args values (16887, 268, 'arg_1', 'int', 32, 0, 1, 1);
-insert into sys.functions values (269, 'scale_up', '*', 'calc', 0, 1, false, false, false, 2000);
-insert into sys.args values (16888, 269, 'res_0', 'int', 32, 0, 0, 0);
-insert into sys.args values (16889, 269, 'arg_1', 'int', 32, 0, 1, 1);
-insert into sys.args values (16890, 269, 'arg_2', 'int', 32, 0, 1, 2);
-insert into sys.functions values (270, 'scale_down', 'dec_round', 'sql', 0, 1, false, false, false, 2000);
-insert into sys.args values (16891, 270, 'res_0', 'int', 32, 0, 0, 0);
-insert into sys.args values (16892, 270, 'arg_1', 'int', 32, 0, 1, 1);
-insert into sys.args values (16893, 270, 'arg_2', 'int', 32, 0, 1, 2);
-insert into sys.functions values (271, 'sql_sub', '-', 'calc', 0, 1, false, false, false, 2000);
-insert into sys.args values (16894, 271, 'res_0', 'month_interval', 32, 0, 0, 0);
-insert into sys.args values (16895, 271, 'arg_1', 'month_interval', 32, 0, 1, 1);
-insert into sys.args values (16896, 271, 'arg_2', 'int', 32, 0, 1, 2);
-insert into sys.functions values (272, 'sql_add', '+', 'calc', 0, 1, false, false, false, 2000);
-insert into sys.args values (16897, 272, 'res_0', 'month_interval', 32, 0, 0, 0);
-insert into sys.args values (16898, 272, 'arg_1', 'month_interval', 32, 0, 1, 1);
-insert into sys.args values (16899, 272, 'arg_2', 'int', 32, 0, 1, 2);
-insert into sys.functions values (273, 'sql_mul', '*', 'calc', 0, 1, false, false, false, 2000);
-insert into sys.args values (16900, 273, 'res_0', 'month_interval', 32, 0, 0, 0);
-insert into sys.args values (16901, 273, 'arg_1', 'month_interval', 32, 0, 1, 1);
-insert into sys.args values (16902, 273, 'arg_2', 'int', 32, 0, 1, 2);
-insert into sys.functions values (274, 'sql_div', '/', 'calc', 0, 1, false, false, false, 2000);
-insert into sys.args values (16903, 274, 'res_0', 'month_interval', 32, 0, 0, 0);
-insert into sys.args values (16904, 274, 'arg_1', 'month_interval', 32, 0, 1, 1);
-insert into sys.args values (16905, 274, 'arg_2', 'int', 32, 0, 1, 2);
-insert into sys.functions values (275, 'sql_sub', '-', 'calc', 0, 1, false, false, false, 2000);
-insert into sys.args values (16906, 275, 'res_0', 'sec_interval', 13, 0, 0, 0);
-insert into sys.args values (16907, 275, 'arg_1', 'sec_interval', 13, 0, 1, 1);
-insert into sys.args values (16908, 275, 'arg_2', 'int', 32, 0, 1, 2);
-insert into sys.functions values (276, 'sql_add', '+', 'calc', 0, 1, false, false, false, 2000);
-insert into sys.args values (16909, 276, 'res_0', 'sec_interval', 13, 0, 0, 0);
-insert into sys.args values (16910, 276, 'arg_1', 'sec_interval', 13, 0, 1, 1);
-insert into sys.args values (16911, 276, 'arg_2', 'int', 32, 0, 1, 2);
-insert into sys.functions values (277, 'sql_mul', '*', 'calc', 0, 1, false, false, false, 2000);
-insert into sys.args values (16912, 277, 'res_0', 'sec_interval', 13, 0, 0, 0);
-insert into sys.args values (16913, 277, 'arg_1', 'sec_interval', 13, 0, 1, 1);
-insert into sys.args values (16914, 277, 'arg_2', 'int', 32, 0, 1, 2);
-insert into sys.functions values (278, 'sql_div', '/', 'calc', 0, 1, false, false, false, 2000);
-insert into sys.args values (16915, 278, 'res_0', 'sec_interval', 13, 0, 0, 0);
-insert into sys.args values (16916, 278, 'arg_1', 'sec_interval', 13, 0, 1, 1);
-insert into sys.args values (16917, 278, 'arg_2', 'int', 32, 0, 1, 2);
-insert into sys.functions values (279, 'sql_sub', '-', 'calc', 0, 1, false, false, false, 2000);
-insert into sys.args values (16918, 279, 'res_0', 'bigint', 64, 0, 0, 0);
-insert into sys.args values (16919, 279, 'arg_1', 'bigint', 64, 0, 1, 1);
-insert into sys.args values (16920, 279, 'arg_2', 'bigint', 64, 0, 1, 2);
-insert into sys.functions values (280, 'sql_add', '+', 'calc', 0, 1, false, false, false, 2000);
-insert into sys.args values (16921, 280, 'res_0', 'bigint', 64, 0, 0, 0);
-insert into sys.args values (16922, 280, 'arg_1', 'bigint', 64, 0, 1, 1);
-insert into sys.args values (16923, 280, 'arg_2', 'bigint', 64, 0, 1, 2);
-insert into sys.functions values (281, 'sql_mul', '*', 'calc', 0, 1, false, false, false, 2000);
-insert into sys.args values (16924, 281, 'res_0', 'bigint', 64, 0, 0, 0);
-insert into sys.args values (16925, 281, 'arg_1', 'bigint', 64, 0, 1, 1);
-insert into sys.args values (16926, 281, 'arg_2', 'bigint', 64, 0, 1, 2);
-insert into sys.functions values (282, 'sql_div', '/', 'calc', 0, 1, false, false, false, 2000);
-insert into sys.args values (16927, 282, 'res_0', 'bigint', 64, 0, 0, 0);
-insert into sys.args values (16928, 282, 'arg_1', 'bigint', 64, 0, 1, 1);
-insert into sys.args values (16929, 282, 'arg_2', 'bigint', 64, 0, 1, 2);
-insert into sys.functions values (283, 'bit_and', 'and', 'calc', 0, 1, false, false, false, 2000);
-insert into sys.args values (16930, 283, 'res_0', 'bigint', 64, 0, 0, 0);
-insert into sys.args values (16931, 283, 'arg_1', 'bigint', 64, 0, 1, 1);
-insert into sys.args values (16932, 283, 'arg_2', 'bigint', 64, 0, 1, 2);
-insert into sys.functions values (284, 'bit_or', 'or', 'calc', 0, 1, false, false, false, 2000);
-insert into sys.args values (16933, 284, 'res_0', 'bigint', 64, 0, 0, 0);
-insert into sys.args values (16934, 284, 'arg_1', 'bigint', 64, 0, 1, 1);
-insert into sys.args values (16935, 284, 'arg_2', 'bigint', 64, 0, 1, 2);
-insert into sys.functions values (285, 'bit_xor', 'xor', 'calc', 0, 1, false, false, false, 2000);
-insert into sys.args values (16936, 285, 'res_0', 'bigint', 64, 0, 0, 0);
-insert into sys.args values (16937, 285, 'arg_1', 'bigint', 64, 0, 1, 1);
-insert into sys.args values (16938, 285, 'arg_2', 'bigint', 64, 0, 1, 2);
-insert into sys.functions values (286, 'bit_not', 'not', 'calc', 0, 1, false, false, false, 2000);
-insert into sys.args values (16939, 286, 'res_0', 'bigint', 64, 0, 0, 0);
-insert into sys.args values (16940, 286, 'arg_1', 'bigint', 64, 0, 1, 1);
-insert into sys.functions values (287, 'left_shift', '<<', 'calc', 0, 1, false, false, false, 2000);
-insert into sys.args values (16941, 287, 'res_0', 'bigint', 64, 0, 0, 0);
-insert into sys.args values (16942, 287, 'arg_1', 'bigint', 64, 0, 1, 1);
-insert into sys.args values (16943, 287, 'arg_2', 'int', 32, 0, 1, 2);
-insert into sys.functions values (288, 'right_shift', '>>', 'calc', 0, 1, false, false, false, 2000);
-insert into sys.args values (16944, 288, 'res_0', 'bigint', 64, 0, 0, 0);
-insert into sys.args values (16945, 288, 'arg_1', 'bigint', 64, 0, 1, 1);
-insert into sys.args values (16946, 288, 'arg_2', 'int', 32, 0, 1, 2);
-insert into sys.functions values (289, 'sql_neg', '-', 'calc', 0, 1, false, false, false, 2000);
-insert into sys.args values (16947, 289, 'res_0', 'bigint', 64, 0, 0, 0);
-insert into sys.args values (16948, 289, 'arg_1', 'bigint', 64, 0, 1, 1);
-insert into sys.functions values (290, 'abs', 'abs', 'calc', 0, 1, false, false, false, 2000);
-insert into sys.args values (16949, 290, 'res_0', 'bigint', 64, 0, 0, 0);
-insert into sys.args values (16950, 290, 'arg_1', 'bigint', 64, 0, 1, 1);
-insert into sys.functions values (291, 'sign', 'sign', 'calc', 0, 1, false, false, false, 2000);
-insert into sys.args values (16951, 291, 'res_0', 'tinyint', 8, 0, 0, 0);
-insert into sys.args values (16952, 291, 'arg_1', 'bigint', 64, 0, 1, 1);
-insert into sys.functions values (292, 'scale_up', '*', 'calc', 0, 1, false, false, false, 2000);
-insert into sys.args values (16953, 292, 'res_0', 'bigint', 64, 0, 0, 0);
-insert into sys.args values (16954, 292, 'arg_1', 'bigint', 64, 0, 1, 1);
-insert into sys.args values (16955, 292, 'arg_2', 'bigint', 64, 0, 1, 2);
-insert into sys.functions values (293, 'scale_down', 'dec_round', 'sql', 0, 1, false, false, false, 2000);
-insert into sys.args values (16956, 293, 'res_0', 'bigint', 64, 0, 0, 0);
-insert into sys.args values (16957, 293, 'arg_1', 'bigint', 64, 0, 1, 1);
-insert into sys.args values (16958, 293, 'arg_2', 'bigint', 64, 0, 1, 2);
-insert into sys.functions values (294, 'sql_sub', '-', 'calc', 0, 1, false, false, false, 2000);
-insert into sys.args values (16959, 294, 'res_0', 'month_interval', 32, 0, 0, 0);
-insert into sys.args values (16960, 294, 'arg_1', 'month_interval', 32, 0, 1, 1);
-insert into sys.args values (16961, 294, 'arg_2', 'bigint', 64, 0, 1, 2);
-insert into sys.functions values (295, 'sql_add', '+', 'calc', 0, 1, false, false, false, 2000);
-insert into sys.args values (16962, 295, 'res_0', 'month_interval', 32, 0, 0, 0);
-insert into sys.args values (16963, 295, 'arg_1', 'month_interval', 32, 0, 1, 1);
-insert into sys.args values (16964, 295, 'arg_2', 'bigint', 64, 0, 1, 2);
-insert into sys.functions values (296, 'sql_mul', '*', 'calc', 0, 1, false, false, false, 2000);
-insert into sys.args values (16965, 296, 'res_0', 'month_interval', 32, 0, 0, 0);
-insert into sys.args values (16966, 296, 'arg_1', 'month_interval', 32, 0, 1, 1);
-insert into sys.args values (16967, 296, 'arg_2', 'bigint', 64, 0, 1, 2);
-insert into sys.functions values (297, 'sql_div', '/', 'calc', 0, 1, false, false, false, 2000);
-insert into sys.args values (16968, 297, 'res_0', 'month_interval', 32, 0, 0, 0);
-insert into sys.args values (16969, 297, 'arg_1', 'month_interval', 32, 0, 1, 1);
-insert into sys.args values (16970, 297, 'arg_2', 'bigint', 64, 0, 1, 2);
-insert into sys.functions values (298, 'sql_sub', '-', 'calc', 0, 1, false, false, false, 2000);
-insert into sys.args values (16971, 298, 'res_0', 'sec_interval', 13, 0, 0, 0);
-insert into sys.args values (16972, 298, 'arg_1', 'sec_interval', 13, 0, 1, 1);
-insert into sys.args values (16973, 298, 'arg_2', 'bigint', 64, 0, 1, 2);
-insert into sys.functions values (299, 'sql_add', '+', 'calc', 0, 1, false, false, false, 2000);
-insert into sys.args values (16974, 299, 'res_0', 'sec_interval', 13, 0, 0, 0);
-insert into sys.args values (16975, 299, 'arg_1', 'sec_interval', 13, 0, 1, 1);
-insert into sys.args values (16976, 299, 'arg_2', 'bigint', 64, 0, 1, 2);
-insert into sys.functions values (300, 'sql_mul', '*', 'calc', 0, 1, false, false, false, 2000);
-insert into sys.args values (16977, 300, 'res_0', 'sec_interval', 13, 0, 0, 0);
-insert into sys.args values (16978, 300, 'arg_1', 'sec_interval', 13, 0, 1, 1);
-insert into sys.args values (16979, 300, 'arg_2', 'bigint', 64, 0, 1, 2);
-insert into sys.functions values (301, 'sql_div', '/', 'calc', 0, 1, false, false, false, 2000);
-insert into sys.args values (16980, 301, 'res_0', 'sec_interval', 13, 0, 0, 0);
-insert into sys.args values (16981, 301, 'arg_1', 'sec_interval', 13, 0, 1, 1);
-insert into sys.args values (16982, 301, 'arg_2', 'bigint', 64, 0, 1, 2);
-insert into sys.functions values (302, 'sql_sub', '-', 'calc', 0, 1, false, false, false, 2000);
-insert into sys.args values (16983, 302, 'res_0', 'hugeint', 128, 0, 0, 0);
-insert into sys.args values (16984, 302, 'arg_1', 'hugeint', 128, 0, 1, 1);
-insert into sys.args values (16985, 302, 'arg_2', 'hugeint', 128, 0, 1, 2);
-insert into sys.functions values (303, 'sql_add', '+', 'calc', 0, 1, false, false, false, 2000);
-insert into sys.args values (16986, 303, 'res_0', 'hugeint', 128, 0, 0, 0);
-insert into sys.args values (16987, 303, 'arg_1', 'hugeint', 128, 0, 1, 1);
-insert into sys.args values (16988, 303, 'arg_2', 'hugeint', 128, 0, 1, 2);
-insert into sys.functions values (304, 'sql_mul', '*', 'calc', 0, 1, false, false, false, 2000);
-insert into sys.args values (16989, 304, 'res_0', 'hugeint', 128, 0, 0, 0);
-insert into sys.args values (16990, 304, 'arg_1', 'hugeint', 128, 0, 1, 1);
-insert into sys.args values (16991, 304, 'arg_2', 'hugeint', 128, 0, 1, 2);
-insert into sys.functions values (305, 'sql_div', '/', 'calc', 0, 1, false, false, false, 2000);
-insert into sys.args values (16992, 305, 'res_0', 'hugeint', 128, 0, 0, 0);
-insert into sys.args values (16993, 305, 'arg_1', 'hugeint', 128, 0, 1, 1);
-insert into sys.args values (16994, 305, 'arg_2', 'hugeint', 128, 0, 1, 2);
-insert into sys.functions values (306, 'bit_and', 'and', 'calc', 0, 1, false, false, false, 2000);
-insert into sys.args values (16995, 306, 'res_0', 'hugeint', 128, 0, 0, 0);
-insert into sys.args values (16996, 306, 'arg_1', 'hugeint', 128, 0, 1, 1);
-insert into sys.args values (16997, 306, 'arg_2', 'hugeint', 128, 0, 1, 2);
-insert into sys.functions values (307, 'bit_or', 'or', 'calc', 0, 1, false, false, false, 2000);
-insert into sys.args values (16998, 307, 'res_0', 'hugeint', 128, 0, 0, 0);
-insert into sys.args values (16999, 307, 'arg_1', 'hugeint', 128, 0, 1, 1);
-insert into sys.args values (17000, 307, 'arg_2', 'hugeint', 128, 0, 1, 2);
-insert into sys.functions values (308, 'bit_xor', 'xor', 'calc', 0, 1, false, false, false, 2000);
-insert into sys.args values (17001, 308, 'res_0', 'hugeint', 128, 0, 0, 0);
-insert into sys.args values (17002, 308, 'arg_1', 'hugeint', 128, 0, 1, 1);
-insert into sys.args values (17003, 308, 'arg_2', 'hugeint', 128, 0, 1, 2);
-insert into sys.functions values (309, 'bit_not', 'not', 'calc', 0, 1, false, false, false, 2000);
-insert into sys.args values (17004, 309, 'res_0', 'hugeint', 128, 0, 0, 0);
-insert into sys.args values (17005, 309, 'arg_1', 'hugeint', 128, 0, 1, 1);
-insert into sys.functions values (310, 'left_shift', '<<', 'calc', 0, 1, false, false, false, 2000);
-insert into sys.args values (17006, 310, 'res_0', 'hugeint', 128, 0, 0, 0);
-insert into sys.args values (17007, 310, 'arg_1', 'hugeint', 128, 0, 1, 1);
-insert into sys.args values (17008, 310, 'arg_2', 'int', 32, 0, 1, 2);
-insert into sys.functions values (311, 'right_shift', '>>', 'calc', 0, 1, false, false, false, 2000);
-insert into sys.args values (17009, 311, 'res_0', 'hugeint', 128, 0, 0, 0);
-insert into sys.args values (17010, 311, 'arg_1', 'hugeint', 128, 0, 1, 1);
-insert into sys.args values (17011, 311, 'arg_2', 'int', 32, 0, 1, 2);
-insert into sys.functions values (312, 'sql_neg', '-', 'calc', 0, 1, false, false, false, 2000);
-insert into sys.args values (17012, 312, 'res_0', 'hugeint', 128, 0, 0, 0);
-insert into sys.args values (17013, 312, 'arg_1', 'hugeint', 128, 0, 1, 1);
-insert into sys.functions values (313, 'abs', 'abs', 'calc', 0, 1, false, false, false, 2000);
-insert into sys.args values (17014, 313, 'res_0', 'hugeint', 128, 0, 0, 0);
-insert into sys.args values (17015, 313, 'arg_1', 'hugeint', 128, 0, 1, 1);
-insert into sys.functions values (314, 'sign', 'sign', 'calc', 0, 1, false, false, false, 2000);
-insert into sys.args values (17016, 314, 'res_0', 'tinyint', 8, 0, 0, 0);
-insert into sys.args values (17017, 314, 'arg_1', 'hugeint', 128, 0, 1, 1);
-insert into sys.functions values (315, 'scale_up', '*', 'calc', 0, 1, false, false, false, 2000);
-insert into sys.args values (17018, 315, 'res_0', 'hugeint', 128, 0, 0, 0);
-insert into sys.args values (17019, 315, 'arg_1', 'hugeint', 128, 0, 1, 1);
-insert into sys.args values (17020, 315, 'arg_2', 'hugeint', 128, 0, 1, 2);
-insert into sys.functions values (316, 'scale_down', 'dec_round', 'sql', 0, 1, false, false, false, 2000);
-insert into sys.args values (17021, 316, 'res_0', 'hugeint', 128, 0, 0, 0);
-insert into sys.args values (17022, 316, 'arg_1', 'hugeint', 128, 0, 1, 1);
-insert into sys.args values (17023, 316, 'arg_2', 'hugeint', 128, 0, 1, 2);
-insert into sys.functions values (317, 'sql_sub', '-', 'calc', 0, 1, false, false, false, 2000);
-insert into sys.args values (17024, 317, 'res_0', 'month_interval', 32, 0, 0, 0);
-insert into sys.args values (17025, 317, 'arg_1', 'month_interval', 32, 0, 1, 1);
-insert into sys.args values (17026, 317, 'arg_2', 'hugeint', 128, 0, 1, 2);
-insert into sys.functions values (318, 'sql_add', '+', 'calc', 0, 1, false, false, false, 2000);
-insert into sys.args values (17027, 318, 'res_0', 'month_interval', 32, 0, 0, 0);
-insert into sys.args values (17028, 318, 'arg_1', 'month_interval', 32, 0, 1, 1);
-insert into sys.args values (17029, 318, 'arg_2', 'hugeint', 128, 0, 1, 2);
-insert into sys.functions values (319, 'sql_mul', '*', 'calc', 0, 1, false, false, false, 2000);
-insert into sys.args values (17030, 319, 'res_0', 'month_interval', 32, 0, 0, 0);
-insert into sys.args values (17031, 319, 'arg_1', 'month_interval', 32, 0, 1, 1);
-insert into sys.args values (17032, 319, 'arg_2', 'hugeint', 128, 0, 1, 2);
-insert into sys.functions values (320, 'sql_div', '/', 'calc', 0, 1, false, false, false, 2000);
-insert into sys.args values (17033, 320, 'res_0', 'month_interval', 32, 0, 0, 0);
-insert into sys.args values (17034, 320, 'arg_1', 'month_interval', 32, 0, 1, 1);
-insert into sys.args values (17035, 320, 'arg_2', 'hugeint', 128, 0, 1, 2);
-insert into sys.functions values (321, 'sql_sub', '-', 'calc', 0, 1, false, false, false, 2000);
-insert into sys.args values (17036, 321, 'res_0', 'sec_interval', 13, 0, 0, 0);
-insert into sys.args values (17037, 321, 'arg_1', 'sec_interval', 13, 0, 1, 1);
-insert into sys.args values (17038, 321, 'arg_2', 'hugeint', 128, 0, 1, 2);
-insert into sys.functions values (322, 'sql_add', '+', 'calc', 0, 1, false, false, false, 2000);
-insert into sys.args values (17039, 322, 'res_0', 'sec_interval', 13, 0, 0, 0);
-insert into sys.args values (17040, 322, 'arg_1', 'sec_interval', 13, 0, 1, 1);
-insert into sys.args values (17041, 322, 'arg_2', 'hugeint', 128, 0, 1, 2);
-insert into sys.functions values (323, 'sql_mul', '*', 'calc', 0, 1, false, false, false, 2000);
-insert into sys.args values (17042, 323, 'res_0', 'sec_interval', 13, 0, 0, 0);
-insert into sys.args values (17043, 323, 'arg_1', 'sec_interval', 13, 0, 1, 1);
-insert into sys.args values (17044, 323, 'arg_2', 'hugeint', 128, 0, 1, 2);
-insert into sys.functions values (324, 'sql_div', '/', 'calc', 0, 1, false, false, false, 2000);
-insert into sys.args values (17045, 324, 'res_0', 'sec_interval', 13, 0, 0, 0);
-insert into sys.args values (17046, 324, 'arg_1', 'sec_interval', 13, 0, 1, 1);
-insert into sys.args values (17047, 324, 'arg_2', 'hugeint', 128, 0, 1, 2);
-insert into sys.functions values (325, 'sql_sub', '-', 'calc', 0, 1, false, false, false, 2000);
-insert into sys.args values (17048, 325, 'res_0', 'decimal', 2, 0, 0, 0);
-insert into sys.args values (17049, 325, 'arg_1', 'decimal', 2, 0, 1, 1);
-insert into sys.args values (17050, 325, 'arg_2', 'decimal', 2, 0, 1, 2);
-insert into sys.functions values (326, 'sql_add', '+', 'calc', 0, 1, false, false, false, 2000);
-insert into sys.args values (17051, 326, 'res_0', 'decimal', 2, 0, 0, 0);
-insert into sys.args values (17052, 326, 'arg_1', 'decimal', 2, 0, 1, 1);
-insert into sys.args values (17053, 326, 'arg_2', 'decimal', 2, 0, 1, 2);
-insert into sys.functions values (327, 'sql_mul', '*', 'calc', 0, 1, false, false, false, 2000);
-insert into sys.args values (17054, 327, 'res_0', 'decimal', 2, 0, 0, 0);
-insert into sys.args values (17055, 327, 'arg_1', 'decimal', 2, 0, 1, 1);
-insert into sys.args values (17056, 327, 'arg_2', 'decimal', 2, 0, 1, 2);
-insert into sys.functions values (328, 'sql_div', '/', 'calc', 0, 1, false, false, false, 2000);
-insert into sys.args values (17057, 328, 'res_0', 'decimal', 2, 0, 0, 0);
-insert into sys.args values (17058, 328, 'arg_1', 'decimal', 2, 0, 1, 1);
-insert into sys.args values (17059, 328, 'arg_2', 'decimal', 2, 0, 1, 2);
-insert into sys.functions values (329, 'bit_and', 'and', 'calc', 0, 1, false, false, false, 2000);
-insert into sys.args values (17060, 329, 'res_0', 'decimal', 2, 0, 0, 0);
-insert into sys.args values (17061, 329, 'arg_1', 'decimal', 2, 0, 1, 1);
-insert into sys.args values (17062, 329, 'arg_2', 'decimal', 2, 0, 1, 2);
-insert into sys.functions values (330, 'bit_or', 'or', 'calc', 0, 1, false, false, false, 2000);
-insert into sys.args values (17063, 330, 'res_0', 'decimal', 2, 0, 0, 0);
-insert into sys.args values (17064, 330, 'arg_1', 'decimal', 2, 0, 1, 1);
-insert into sys.args values (17065, 330, 'arg_2', 'decimal', 2, 0, 1, 2);
-insert into sys.functions values (331, 'bit_xor', 'xor', 'calc', 0, 1, false, false, false, 2000);
-insert into sys.args values (17066, 331, 'res_0', 'decimal', 2, 0, 0, 0);
-insert into sys.args values (17067, 331, 'arg_1', 'decimal', 2, 0, 1, 1);
-insert into sys.args values (17068, 331, 'arg_2', 'decimal', 2, 0, 1, 2);
-insert into sys.functions values (332, 'bit_not', 'not', 'calc', 0, 1, false, false, false, 2000);
-insert into sys.args values (17069, 332, 'res_0', 'decimal', 2, 0, 0, 0);
-insert into sys.args values (17070, 332, 'arg_1', 'decimal', 2, 0, 1, 1);
-insert into sys.functions values (333, 'left_shift', '<<', 'calc', 0, 1, false, false, false, 2000);
-insert into sys.args values (17071, 333, 'res_0', 'decimal', 2, 0, 0, 0);
-insert into sys.args values (17072, 333, 'arg_1', 'decimal', 2, 0, 1, 1);
-insert into sys.args values (17073, 333, 'arg_2', 'int', 32, 0, 1, 2);
-insert into sys.functions values (334, 'right_shift', '>>', 'calc', 0, 1, false, false, false, 2000);
-insert into sys.args values (17074, 334, 'res_0', 'decimal', 2, 0, 0, 0);
-insert into sys.args values (17075, 334, 'arg_1', 'decimal', 2, 0, 1, 1);
-insert into sys.args values (17076, 334, 'arg_2', 'int', 32, 0, 1, 2);
-insert into sys.functions values (335, 'sql_neg', '-', 'calc', 0, 1, false, false, false, 2000);
-insert into sys.args values (17077, 335, 'res_0', 'decimal', 2, 0, 0, 0);
-insert into sys.args values (17078, 335, 'arg_1', 'decimal', 2, 0, 1, 1);
-insert into sys.functions values (336, 'abs', 'abs', 'calc', 0, 1, false, false, false, 2000);
-insert into sys.args values (17079, 336, 'res_0', 'decimal', 2, 0, 0, 0);
-insert into sys.args values (17080, 336, 'arg_1', 'decimal', 2, 0, 1, 1);
-insert into sys.functions values (337, 'sign', 'sign', 'calc', 0, 1, false, false, false, 2000);
-insert into sys.args values (17081, 337, 'res_0', 'tinyint', 8, 0, 0, 0);
-insert into sys.args values (17082, 337, 'arg_1', 'decimal', 2, 0, 1, 1);
-insert into sys.functions values (338, 'scale_up', '*', 'calc', 0, 1, false, false, false, 2000);
-insert into sys.args values (17083, 338, 'res_0', 'decimal', 2, 0, 0, 0);
-insert into sys.args values (17084, 338, 'arg_1', 'decimal', 2, 0, 1, 1);
-insert into sys.args values (17085, 338, 'arg_2', 'tinyint', 8, 0, 1, 2);
-insert into sys.functions values (339, 'scale_down', 'dec_round', 'sql', 0, 1, false, false, false, 2000);
-insert into sys.args values (17086, 339, 'res_0', 'decimal', 2, 0, 0, 0);
-insert into sys.args values (17087, 339, 'arg_1', 'decimal', 2, 0, 1, 1);
-insert into sys.args values (17088, 339, 'arg_2', 'tinyint', 8, 0, 1, 2);
-insert into sys.functions values (340, 'sql_sub', '-', 'calc', 0, 1, false, false, false, 2000);
-insert into sys.args values (17089, 340, 'res_0', 'month_interval', 32, 0, 0, 0);
-insert into sys.args values (17090, 340, 'arg_1', 'month_interval', 32, 0, 1, 1);
-insert into sys.args values (17091, 340, 'arg_2', 'decimal', 2, 0, 1, 2);
-insert into sys.functions values (341, 'sql_add', '+', 'calc', 0, 1, false, false, false, 2000);
-insert into sys.args values (17092, 341, 'res_0', 'month_interval', 32, 0, 0, 0);
-insert into sys.args values (17093, 341, 'arg_1', 'month_interval', 32, 0, 1, 1);
-insert into sys.args values (17094, 341, 'arg_2', 'decimal', 2, 0, 1, 2);
-insert into sys.functions values (342, 'sql_mul', '*', 'calc', 0, 1, false, false, false, 2000);
-insert into sys.args values (17095, 342, 'res_0', 'month_interval', 32, 0, 0, 0);
-insert into sys.args values (17096, 342, 'arg_1', 'month_interval', 32, 0, 1, 1);
-insert into sys.args values (17097, 342, 'arg_2', 'decimal', 2, 0, 1, 2);
-insert into sys.functions values (343, 'sql_div', '/', 'calc', 0, 1, false, false, false, 2000);
-insert into sys.args values (17098, 343, 'res_0', 'month_interval', 32, 0, 0, 0);
-insert into sys.args values (17099, 343, 'arg_1', 'month_interval', 32, 0, 1, 1);
-insert into sys.args values (17100, 343, 'arg_2', 'decimal', 2, 0, 1, 2);
-insert into sys.functions values (344, 'sql_sub', '-', 'calc', 0, 1, false, false, false, 2000);
-insert into sys.args values (17101, 344, 'res_0', 'sec_interval', 13, 0, 0, 0);
-insert into sys.args values (17102, 344, 'arg_1', 'sec_interval', 13, 0, 1, 1);
-insert into sys.args values (17103, 344, 'arg_2', 'decimal', 2, 0, 1, 2);
-insert into sys.functions values (345, 'sql_add', '+', 'calc', 0, 1, false, false, false, 2000);
-insert into sys.args values (17104, 345, 'res_0', 'sec_interval', 13, 0, 0, 0);
-insert into sys.args values (17105, 345, 'arg_1', 'sec_interval', 13, 0, 1, 1);
-insert into sys.args values (17106, 345, 'arg_2', 'decimal', 2, 0, 1, 2);
-insert into sys.functions values (346, 'sql_mul', '*', 'calc', 0, 1, false, false, false, 2000);
-insert into sys.args values (17107, 346, 'res_0', 'sec_interval', 13, 0, 0, 0);
-insert into sys.args values (17108, 346, 'arg_1', 'sec_interval', 13, 0, 1, 1);
-insert into sys.args values (17109, 346, 'arg_2', 'decimal', 2, 0, 1, 2);
-insert into sys.functions values (347, 'sql_div', '/', 'calc', 0, 1, false, false, false, 2000);
-insert into sys.args values (17110, 347, 'res_0', 'sec_interval', 13, 0, 0, 0);
-insert into sys.args values (17111, 347, 'arg_1', 'sec_interval', 13, 0, 1, 1);
-insert into sys.args values (17112, 347, 'arg_2', 'decimal', 2, 0, 1, 2);
-insert into sys.functions values (348, 'sql_sub', '-', 'calc', 0, 1, false, false, false, 2000);
-insert into sys.args values (17113, 348, 'res_0', 'decimal', 4, 0, 0, 0);
-insert into sys.args values (17114, 348, 'arg_1', 'decimal', 4, 0, 1, 1);
-insert into sys.args values (17115, 348, 'arg_2', 'decimal', 4, 0, 1, 2);
-insert into sys.functions values (349, 'sql_add', '+', 'calc', 0, 1, false, false, false, 2000);
-insert into sys.args values (17116, 349, 'res_0', 'decimal', 4, 0, 0, 0);
-insert into sys.args values (17117, 349, 'arg_1', 'decimal', 4, 0, 1, 1);
-insert into sys.args values (17118, 349, 'arg_2', 'decimal', 4, 0, 1, 2);
-insert into sys.functions values (350, 'sql_mul', '*', 'calc', 0, 1, false, false, false, 2000);
-insert into sys.args values (17119, 350, 'res_0', 'decimal', 4, 0, 0, 0);
-insert into sys.args values (17120, 350, 'arg_1', 'decimal', 4, 0, 1, 1);
-insert into sys.args values (17121, 350, 'arg_2', 'decimal', 4, 0, 1, 2);
-insert into sys.functions values (351, 'sql_div', '/', 'calc', 0, 1, false, false, false, 2000);
-insert into sys.args values (17122, 351, 'res_0', 'decimal', 4, 0, 0, 0);
-insert into sys.args values (17123, 351, 'arg_1', 'decimal', 4, 0, 1, 1);
-insert into sys.args values (17124, 351, 'arg_2', 'decimal', 4, 0, 1, 2);
-insert into sys.functions values (352, 'bit_and', 'and', 'calc', 0, 1, false, false, false, 2000);
-insert into sys.args values (17125, 352, 'res_0', 'decimal', 4, 0, 0, 0);
-insert into sys.args values (17126, 352, 'arg_1', 'decimal', 4, 0, 1, 1);
-insert into sys.args values (17127, 352, 'arg_2', 'decimal', 4, 0, 1, 2);
-insert into sys.functions values (353, 'bit_or', 'or', 'calc', 0, 1, false, false, false, 2000);
-insert into sys.args values (17128, 353, 'res_0', 'decimal', 4, 0, 0, 0);
-insert into sys.args values (17129, 353, 'arg_1', 'decimal', 4, 0, 1, 1);
-insert into sys.args values (17130, 353, 'arg_2', 'decimal', 4, 0, 1, 2);
-insert into sys.functions values (354, 'bit_xor', 'xor', 'calc', 0, 1, false, false, false, 2000);
-insert into sys.args values (17131, 354, 'res_0', 'decimal', 4, 0, 0, 0);
-insert into sys.args values (17132, 354, 'arg_1', 'decimal', 4, 0, 1, 1);
-insert into sys.args values (17133, 354, 'arg_2', 'decimal', 4, 0, 1, 2);
-insert into sys.functions values (355, 'bit_not', 'not', 'calc', 0, 1, false, false, false, 2000);
-insert into sys.args values (17134, 355, 'res_0', 'decimal', 4, 0, 0, 0);
-insert into sys.args values (17135, 355, 'arg_1', 'decimal', 4, 0, 1, 1);
-insert into sys.functions values (356, 'left_shift', '<<', 'calc', 0, 1, false, false, false, 2000);
-insert into sys.args values (17136, 356, 'res_0', 'decimal', 4, 0, 0, 0);
-insert into sys.args values (17137, 356, 'arg_1', 'decimal', 4, 0, 1, 1);
-insert into sys.args values (17138, 356, 'arg_2', 'int', 32, 0, 1, 2);
-insert into sys.functions values (357, 'right_shift', '>>', 'calc', 0, 1, false, false, false, 2000);
-insert into sys.args values (17139, 357, 'res_0', 'decimal', 4, 0, 0, 0);
-insert into sys.args values (17140, 357, 'arg_1', 'decimal', 4, 0, 1, 1);
-insert into sys.args values (17141, 357, 'arg_2', 'int', 32, 0, 1, 2);
-insert into sys.functions values (358, 'sql_neg', '-', 'calc', 0, 1, false, false, false, 2000);
-insert into sys.args values (17142, 358, 'res_0', 'decimal', 4, 0, 0, 0);
-insert into sys.args values (17143, 358, 'arg_1', 'decimal', 4, 0, 1, 1);
-insert into sys.functions values (359, 'abs', 'abs', 'calc', 0, 1, false, false, false, 2000);
-insert into sys.args values (17144, 359, 'res_0', 'decimal', 4, 0, 0, 0);
-insert into sys.args values (17145, 359, 'arg_1', 'decimal', 4, 0, 1, 1);
-insert into sys.functions values (360, 'sign', 'sign', 'calc', 0, 1, false, false, false, 2000);
-insert into sys.args values (17146, 360, 'res_0', 'tinyint', 8, 0, 0, 0);
-insert into sys.args values (17147, 360, 'arg_1', 'decimal', 4, 0, 1, 1);
-insert into sys.functions values (361, 'scale_up', '*', 'calc', 0, 1, false, false, false, 2000);
-insert into sys.args values (17148, 361, 'res_0', 'decimal', 4, 0, 0, 0);
-insert into sys.args values (17149, 361, 'arg_1', 'decimal', 4, 0, 1, 1);
-insert into sys.args values (17150, 361, 'arg_2', 'smallint', 16, 0, 1, 2);
-insert into sys.functions values (362, 'scale_down', 'dec_round', 'sql', 0, 1, false, false, false, 2000);
-insert into sys.args values (17151, 362, 'res_0', 'decimal', 4, 0, 0, 0);
-insert into sys.args values (17152, 362, 'arg_1', 'decimal', 4, 0, 1, 1);
-insert into sys.args values (17153, 362, 'arg_2', 'smallint', 16, 0, 1, 2);
-insert into sys.functions values (363, 'sql_sub', '-', 'calc', 0, 1, false, false, false, 2000);
-insert into sys.args values (17154, 363, 'res_0', 'month_interval', 32, 0, 0, 0);
-insert into sys.args values (17155, 363, 'arg_1', 'month_interval', 32, 0, 1, 1);
-insert into sys.args values (17156, 363, 'arg_2', 'decimal', 4, 0, 1, 2);
-insert into sys.functions values (364, 'sql_add', '+', 'calc', 0, 1, false, false, false, 2000);
-insert into sys.args values (17157, 364, 'res_0', 'month_interval', 32, 0, 0, 0);
-insert into sys.args values (17158, 364, 'arg_1', 'month_interval', 32, 0, 1, 1);
-insert into sys.args values (17159, 364, 'arg_2', 'decimal', 4, 0, 1, 2);
-insert into sys.functions values (365, 'sql_mul', '*', 'calc', 0, 1, false, false, false, 2000);
-insert into sys.args values (17160, 365, 'res_0', 'month_interval', 32, 0, 0, 0);
-insert into sys.args values (17161, 365, 'arg_1', 'month_interval', 32, 0, 1, 1);
-insert into sys.args values (17162, 365, 'arg_2', 'decimal', 4, 0, 1, 2);
-insert into sys.functions values (366, 'sql_div', '/', 'calc', 0, 1, false, false, false, 2000);
-insert into sys.args values (17163, 366, 'res_0', 'month_interval', 32, 0, 0, 0);
-insert into sys.args values (17164, 366, 'arg_1', 'month_interval', 32, 0, 1, 1);
-insert into sys.args values (17165, 366, 'arg_2', 'decimal', 4, 0, 1, 2);
-insert into sys.functions values (367, 'sql_sub', '-', 'calc', 0, 1, false, false, false, 2000);
-insert into sys.args values (17166, 367, 'res_0', 'sec_interval', 13, 0, 0, 0);
-insert into sys.args values (17167, 367, 'arg_1', 'sec_interval', 13, 0, 1, 1);
-insert into sys.args values (17168, 367, 'arg_2', 'decimal', 4, 0, 1, 2);
-insert into sys.functions values (368, 'sql_add', '+', 'calc', 0, 1, false, false, false, 2000);
-insert into sys.args values (17169, 368, 'res_0', 'sec_interval', 13, 0, 0, 0);
-insert into sys.args values (17170, 368, 'arg_1', 'sec_interval', 13, 0, 1, 1);
-insert into sys.args values (17171, 368, 'arg_2', 'decimal', 4, 0, 1, 2);
-insert into sys.functions values (369, 'sql_mul', '*', 'calc', 0, 1, false, false, false, 2000);
-insert into sys.args values (17172, 369, 'res_0', 'sec_interval', 13, 0, 0, 0);
-insert into sys.args values (17173, 369, 'arg_1', 'sec_interval', 13, 0, 1, 1);
-insert into sys.args values (17174, 369, 'arg_2', 'decimal', 4, 0, 1, 2);
-insert into sys.functions values (370, 'sql_div', '/', 'calc', 0, 1, false, false, false, 2000);
-insert into sys.args values (17175, 370, 'res_0', 'sec_interval', 13, 0, 0, 0);
-insert into sys.args values (17176, 370, 'arg_1', 'sec_interval', 13, 0, 1, 1);
-insert into sys.args values (17177, 370, 'arg_2', 'decimal', 4, 0, 1, 2);
-insert into sys.functions values (371, 'sql_sub', '-', 'calc', 0, 1, false, false, false, 2000);
-insert into sys.args values (17178, 371, 'res_0', 'decimal', 9, 0, 0, 0);
-insert into sys.args values (17179, 371, 'arg_1', 'decimal', 9, 0, 1, 1);
-insert into sys.args values (17180, 371, 'arg_2', 'decimal', 9, 0, 1, 2);
-insert into sys.functions values (372, 'sql_add', '+', 'calc', 0, 1, false, false, false, 2000);
-insert into sys.args values (17181, 372, 'res_0', 'decimal', 9, 0, 0, 0);
-insert into sys.args values (17182, 372, 'arg_1', 'decimal', 9, 0, 1, 1);
-insert into sys.args values (17183, 372, 'arg_2', 'decimal', 9, 0, 1, 2);
-insert into sys.functions values (373, 'sql_mul', '*', 'calc', 0, 1, false, false, false, 2000);
-insert into sys.args values (17184, 373, 'res_0', 'decimal', 9, 0, 0, 0);
-insert into sys.args values (17185, 373, 'arg_1', 'decimal', 9, 0, 1, 1);
-insert into sys.args values (17186, 373, 'arg_2', 'decimal', 9, 0, 1, 2);
-insert into sys.functions values (374, 'sql_div', '/', 'calc', 0, 1, false, false, false, 2000);
-insert into sys.args values (17187, 374, 'res_0', 'decimal', 9, 0, 0, 0);
-insert into sys.args values (17188, 374, 'arg_1', 'decimal', 9, 0, 1, 1);
-insert into sys.args values (17189, 374, 'arg_2', 'decimal', 9, 0, 1, 2);
-insert into sys.functions values (375, 'bit_and', 'and', 'calc', 0, 1, false, false, false, 2000);
-insert into sys.args values (17190, 375, 'res_0', 'decimal', 9, 0, 0, 0);
-insert into sys.args values (17191, 375, 'arg_1', 'decimal', 9, 0, 1, 1);
-insert into sys.args values (17192, 375, 'arg_2', 'decimal', 9, 0, 1, 2);
-insert into sys.functions values (376, 'bit_or', 'or', 'calc', 0, 1, false, false, false, 2000);
-insert into sys.args values (17193, 376, 'res_0', 'decimal', 9, 0, 0, 0);
-insert into sys.args values (17194, 376, 'arg_1', 'decimal', 9, 0, 1, 1);
-insert into sys.args values (17195, 376, 'arg_2', 'decimal', 9, 0, 1, 2);
-insert into sys.functions values (377, 'bit_xor', 'xor', 'calc', 0, 1, false, false, false, 2000);
-insert into sys.args values (17196, 377, 'res_0', 'decimal', 9, 0, 0, 0);
-insert into sys.args values (17197, 377, 'arg_1', 'decimal', 9, 0, 1, 1);
-insert into sys.args values (17198, 377, 'arg_2', 'decimal', 9, 0, 1, 2);
-insert into sys.functions values (378, 'bit_not', 'not', 'calc', 0, 1, false, false, false, 2000);
-insert into sys.args values (17199, 378, 'res_0', 'decimal', 9, 0, 0, 0);
-insert into sys.args values (17200, 378, 'arg_1', 'decimal', 9, 0, 1, 1);
-insert into sys.functions values (379, 'left_shift', '<<', 'calc', 0, 1, false, false, false, 2000);
-insert into sys.args values (17201, 379, 'res_0', 'decimal', 9, 0, 0, 0);
-insert into sys.args values (17202, 379, 'arg_1', 'decimal', 9, 0, 1, 1);
-insert into sys.args values (17203, 379, 'arg_2', 'int', 32, 0, 1, 2);
-insert into sys.functions values (380, 'right_shift', '>>', 'calc', 0, 1, false, false, false, 2000);
-insert into sys.args values (17204, 380, 'res_0', 'decimal', 9, 0, 0, 0);
-insert into sys.args values (17205, 380, 'arg_1', 'decimal', 9, 0, 1, 1);
-insert into sys.args values (17206, 380, 'arg_2', 'int', 32, 0, 1, 2);
-insert into sys.functions values (381, 'sql_neg', '-', 'calc', 0, 1, false, false, false, 2000);
-insert into sys.args values (17207, 381, 'res_0', 'decimal', 9, 0, 0, 0);
-insert into sys.args values (17208, 381, 'arg_1', 'decimal', 9, 0, 1, 1);
-insert into sys.functions values (382, 'abs', 'abs', 'calc', 0, 1, false, false, false, 2000);
-insert into sys.args values (17209, 382, 'res_0', 'decimal', 9, 0, 0, 0);
-insert into sys.args values (17210, 382, 'arg_1', 'decimal', 9, 0, 1, 1);
-insert into sys.functions values (383, 'sign', 'sign', 'calc', 0, 1, false, false, false, 2000);
-insert into sys.args values (17211, 383, 'res_0', 'tinyint', 8, 0, 0, 0);
-insert into sys.args values (17212, 383, 'arg_1', 'decimal', 9, 0, 1, 1);
-insert into sys.functions values (384, 'scale_up', '*', 'calc', 0, 1, false, false, false, 2000);
-insert into sys.args values (17213, 384, 'res_0', 'decimal', 9, 0, 0, 0);
-insert into sys.args values (17214, 384, 'arg_1', 'decimal', 9, 0, 1, 1);
-insert into sys.args values (17215, 384, 'arg_2', 'int', 32, 0, 1, 2);
-insert into sys.functions values (385, 'scale_down', 'dec_round', 'sql', 0, 1, false, false, false, 2000);
-insert into sys.args values (17216, 385, 'res_0', 'decimal', 9, 0, 0, 0);
-insert into sys.args values (17217, 385, 'arg_1', 'decimal', 9, 0, 1, 1);
-insert into sys.args values (17218, 385, 'arg_2', 'int', 32, 0, 1, 2);
-insert into sys.functions values (386, 'sql_sub', '-', 'calc', 0, 1, false, false, false, 2000);
-insert into sys.args values (17219, 386, 'res_0', 'month_interval', 32, 0, 0, 0);
-insert into sys.args values (17220, 386, 'arg_1', 'month_interval', 32, 0, 1, 1);
-insert into sys.args values (17221, 386, 'arg_2', 'decimal', 9, 0, 1, 2);
-insert into sys.functions values (387, 'sql_add', '+', 'calc', 0, 1, false, false, false, 2000);
-insert into sys.args values (17222, 387, 'res_0', 'month_interval', 32, 0, 0, 0);
-insert into sys.args values (17223, 387, 'arg_1', 'month_interval', 32, 0, 1, 1);
-insert into sys.args values (17224, 387, 'arg_2', 'decimal', 9, 0, 1, 2);
-insert into sys.functions values (388, 'sql_mul', '*', 'calc', 0, 1, false, false, false, 2000);
-insert into sys.args values (17225, 388, 'res_0', 'month_interval', 32, 0, 0, 0);
-insert into sys.args values (17226, 388, 'arg_1', 'month_interval', 32, 0, 1, 1);
-insert into sys.args values (17227, 388, 'arg_2', 'decimal', 9, 0, 1, 2);
-insert into sys.functions values (389, 'sql_div', '/', 'calc', 0, 1, false, false, false, 2000);
-insert into sys.args values (17228, 389, 'res_0', 'month_interval', 32, 0, 0, 0);
-insert into sys.args values (17229, 389, 'arg_1', 'month_interval', 32, 0, 1, 1);
-insert into sys.args values (17230, 389, 'arg_2', 'decimal', 9, 0, 1, 2);
-insert into sys.functions values (390, 'sql_sub', '-', 'calc', 0, 1, false, false, false, 2000);
-insert into sys.args values (17231, 390, 'res_0', 'sec_interval', 13, 0, 0, 0);
-insert into sys.args values (17232, 390, 'arg_1', 'sec_interval', 13, 0, 1, 1);
-insert into sys.args values (17233, 390, 'arg_2', 'decimal', 9, 0, 1, 2);
-insert into sys.functions values (391, 'sql_add', '+', 'calc', 0, 1, false, false, false, 2000);
-insert into sys.args values (17234, 391, 'res_0', 'sec_interval', 13, 0, 0, 0);
-insert into sys.args values (17235, 391, 'arg_1', 'sec_interval', 13, 0, 1, 1);
-insert into sys.args values (17236, 391, 'arg_2', 'decimal', 9, 0, 1, 2);
-insert into sys.functions values (392, 'sql_mul', '*', 'calc', 0, 1, false, false, false, 2000);
-insert into sys.args values (17237, 392, 'res_0', 'sec_interval', 13, 0, 0, 0);
-insert into sys.args values (17238, 392, 'arg_1', 'sec_interval', 13, 0, 1, 1);
-insert into sys.args values (17239, 392, 'arg_2', 'decimal', 9, 0, 1, 2);
-insert into sys.functions values (393, 'sql_div', '/', 'calc', 0, 1, false, false, false, 2000);
-insert into sys.args values (17240, 393, 'res_0', 'sec_interval', 13, 0, 0, 0);
-insert into sys.args values (17241, 393, 'arg_1', 'sec_interval', 13, 0, 1, 1);
-insert into sys.args values (17242, 393, 'arg_2', 'decimal', 9, 0, 1, 2);
-insert into sys.functions values (394, 'sql_sub', '-', 'calc', 0, 1, false, false, false, 2000);
-insert into sys.args values (17243, 394, 'res_0', 'decimal', 18, 0, 0, 0);
-insert into sys.args values (17244, 394, 'arg_1', 'decimal', 18, 0, 1, 1);
-insert into sys.args values (17245, 394, 'arg_2', 'decimal', 18, 0, 1, 2);
-insert into sys.functions values (395, 'sql_add', '+', 'calc', 0, 1, false, false, false, 2000);
-insert into sys.args values (17246, 395, 'res_0', 'decimal', 18, 0, 0, 0);
-insert into sys.args values (17247, 395, 'arg_1', 'decimal', 18, 0, 1, 1);
-insert into sys.args values (17248, 395, 'arg_2', 'decimal', 18, 0, 1, 2);
-insert into sys.functions values (396, 'sql_mul', '*', 'calc', 0, 1, false, false, false, 2000);
-insert into sys.args values (17249, 396, 'res_0', 'decimal', 18, 0, 0, 0);
-insert into sys.args values (17250, 396, 'arg_1', 'decimal', 18, 0, 1, 1);
-insert into sys.args values (17251, 396, 'arg_2', 'decimal', 18, 0, 1, 2);
-insert into sys.functions values (397, 'sql_div', '/', 'calc', 0, 1, false, false, false, 2000);
-insert into sys.args values (17252, 397, 'res_0', 'decimal', 18, 0, 0, 0);
-insert into sys.args values (17253, 397, 'arg_1', 'decimal', 18, 0, 1, 1);
-insert into sys.args values (17254, 397, 'arg_2', 'decimal', 18, 0, 1, 2);
-insert into sys.functions values (398, 'bit_and', 'and', 'calc', 0, 1, false, false, false, 2000);
-insert into sys.args values (17255, 398, 'res_0', 'decimal', 18, 0, 0, 0);
-insert into sys.args values (17256, 398, 'arg_1', 'decimal', 18, 0, 1, 1);
-insert into sys.args values (17257, 398, 'arg_2', 'decimal', 18, 0, 1, 2);
-insert into sys.functions values (399, 'bit_or', 'or', 'calc', 0, 1, false, false, false, 2000);
-insert into sys.args values (17258, 399, 'res_0', 'decimal', 18, 0, 0, 0);
-insert into sys.args values (17259, 399, 'arg_1', 'decimal', 18, 0, 1, 1);
-insert into sys.args values (17260, 399, 'arg_2', 'decimal', 18, 0, 1, 2);
-insert into sys.functions values (400, 'bit_xor', 'xor', 'calc', 0, 1, false, false, false, 2000);
-insert into sys.args values (17261, 400, 'res_0', 'decimal', 18, 0, 0, 0);
-insert into sys.args values (17262, 400, 'arg_1', 'decimal', 18, 0, 1, 1);
-insert into sys.args values (17263, 400, 'arg_2', 'decimal', 18, 0, 1, 2);
-insert into sys.functions values (401, 'bit_not', 'not', 'calc', 0, 1, false, false, false, 2000);
-insert into sys.args values (17264, 401, 'res_0', 'decimal', 18, 0, 0, 0);
-insert into sys.args values (17265, 401, 'arg_1', 'decimal', 18, 0, 1, 1);
-insert into sys.functions values (402, 'left_shift', '<<', 'calc', 0, 1, false, false, false, 2000);
-insert into sys.args values (17266, 402, 'res_0', 'decimal', 18, 0, 0, 0);
-insert into sys.args values (17267, 402, 'arg_1', 'decimal', 18, 0, 1, 1);
-insert into sys.args values (17268, 402, 'arg_2', 'int', 32, 0, 1, 2);
-insert into sys.functions values (403, 'right_shift', '>>', 'calc', 0, 1, false, false, false, 2000);
-insert into sys.args values (17269, 403, 'res_0', 'decimal', 18, 0, 0, 0);
-insert into sys.args values (17270, 403, 'arg_1', 'decimal', 18, 0, 1, 1);
-insert into sys.args values (17271, 403, 'arg_2', 'int', 32, 0, 1, 2);
-insert into sys.functions values (404, 'sql_neg', '-', 'calc', 0, 1, false, false, false, 2000);
-insert into sys.args values (17272, 404, 'res_0', 'decimal', 18, 0, 0, 0);
-insert into sys.args values (17273, 404, 'arg_1', 'decimal', 18, 0, 1, 1);
-insert into sys.functions values (405, 'abs', 'abs', 'calc', 0, 1, false, false, false, 2000);
-insert into sys.args values (17274, 405, 'res_0', 'decimal', 18, 0, 0, 0);
-insert into sys.args values (17275, 405, 'arg_1', 'decimal', 18, 0, 1, 1);
-insert into sys.functions values (406, 'sign', 'sign', 'calc', 0, 1, false, false, false, 2000);
-insert into sys.args values (17276, 406, 'res_0', 'tinyint', 8, 0, 0, 0);
-insert into sys.args values (17277, 406, 'arg_1', 'decimal', 18, 0, 1, 1);
-insert into sys.functions values (407, 'scale_up', '*', 'calc', 0, 1, false, false, false, 2000);
-insert into sys.args values (17278, 407, 'res_0', 'decimal', 18, 0, 0, 0);
-insert into sys.args values (17279, 407, 'arg_1', 'decimal', 18, 0, 1, 1);
-insert into sys.args values (17280, 407, 'arg_2', 'bigint', 64, 0, 1, 2);
-insert into sys.functions values (408, 'scale_down', 'dec_round', 'sql', 0, 1, false, false, false, 2000);
-insert into sys.args values (17281, 408, 'res_0', 'decimal', 18, 0, 0, 0);
-insert into sys.args values (17282, 408, 'arg_1', 'decimal', 18, 0, 1, 1);
-insert into sys.args values (17283, 408, 'arg_2', 'bigint', 64, 0, 1, 2);
-insert into sys.functions values (409, 'sql_sub', '-', 'calc', 0, 1, false, false, false, 2000);
-insert into sys.args values (17284, 409, 'res_0', 'month_interval', 32, 0, 0, 0);
-insert into sys.args values (17285, 409, 'arg_1', 'month_interval', 32, 0, 1, 1);
-insert into sys.args values (17286, 409, 'arg_2', 'decimal', 18, 0, 1, 2);
-insert into sys.functions values (410, 'sql_add', '+', 'calc', 0, 1, false, false, false, 2000);
-insert into sys.args values (17287, 410, 'res_0', 'month_interval', 32, 0, 0, 0);
-insert into sys.args values (17288, 410, 'arg_1', 'month_interval', 32, 0, 1, 1);
-insert into sys.args values (17289, 410, 'arg_2', 'decimal', 18, 0, 1, 2);
-insert into sys.functions values (411, 'sql_mul', '*', 'calc', 0, 1, false, false, false, 2000);
-insert into sys.args values (17290, 411, 'res_0', 'month_interval', 32, 0, 0, 0);
-insert into sys.args values (17291, 411, 'arg_1', 'month_interval', 32, 0, 1, 1);
-insert into sys.args values (17292, 411, 'arg_2', 'decimal', 18, 0, 1, 2);
-insert into sys.functions values (412, 'sql_div', '/', 'calc', 0, 1, false, false, false, 2000);
-insert into sys.args values (17293, 412, 'res_0', 'month_interval', 32, 0, 0, 0);
-insert into sys.args values (17294, 412, 'arg_1', 'month_interval', 32, 0, 1, 1);
-insert into sys.args values (17295, 412, 'arg_2', 'decimal', 18, 0, 1, 2);
-insert into sys.functions values (413, 'sql_sub', '-', 'calc', 0, 1, false, false, false, 2000);
-insert into sys.args values (17296, 413, 'res_0', 'sec_interval', 13, 0, 0, 0);
-insert into sys.args values (17297, 413, 'arg_1', 'sec_interval', 13, 0, 1, 1);
-insert into sys.args values (17298, 413, 'arg_2', 'decimal', 18, 0, 1, 2);
-insert into sys.functions values (414, 'sql_add', '+', 'calc', 0, 1, false, false, false, 2000);
-insert into sys.args values (17299, 414, 'res_0', 'sec_interval', 13, 0, 0, 0);
-insert into sys.args values (17300, 414, 'arg_1', 'sec_interval', 13, 0, 1, 1);
-insert into sys.args values (17301, 414, 'arg_2', 'decimal', 18, 0, 1, 2);
-insert into sys.functions values (415, 'sql_mul', '*', 'calc', 0, 1, false, false, false, 2000);
-insert into sys.args values (17302, 415, 'res_0', 'sec_interval', 13, 0, 0, 0);
-insert into sys.args values (17303, 415, 'arg_1', 'sec_interval', 13, 0, 1, 1);
-insert into sys.args values (17304, 415, 'arg_2', 'decimal', 18, 0, 1, 2);
-insert into sys.functions values (416, 'sql_div', '/', 'calc', 0, 1, false, false, false, 2000);
-insert into sys.args values (17305, 416, 'res_0', 'sec_interval', 13, 0, 0, 0);
-insert into sys.args values (17306, 416, 'arg_1', 'sec_interval', 13, 0, 1, 1);
-insert into sys.args values (17307, 416, 'arg_2', 'decimal', 18, 0, 1, 2);
-insert into sys.functions values (417, 'sql_sub', '-', 'calc', 0, 1, false, false, false, 2000);
-insert into sys.args values (17308, 417, 'res_0', 'decimal', 38, 0, 0, 0);
-insert into sys.args values (17309, 417, 'arg_1', 'decimal', 38, 0, 1, 1);
-insert into sys.args values (17310, 417, 'arg_2', 'decimal', 38, 0, 1, 2);
-insert into sys.functions values (418, 'sql_add', '+', 'calc', 0, 1, false, false, false, 2000);
-insert into sys.args values (17311, 418, 'res_0', 'decimal', 38, 0, 0, 0);
-insert into sys.args values (17312, 418, 'arg_1', 'decimal', 38, 0, 1, 1);
-insert into sys.args values (17313, 418, 'arg_2', 'decimal', 38, 0, 1, 2);
-insert into sys.functions values (419, 'sql_mul', '*', 'calc', 0, 1, false, false, false, 2000);
-insert into sys.args values (17314, 419, 'res_0', 'decimal', 38, 0, 0, 0);
-insert into sys.args values (17315, 419, 'arg_1', 'decimal', 38, 0, 1, 1);
-insert into sys.args values (17316, 419, 'arg_2', 'decimal', 38, 0, 1, 2);
-insert into sys.functions values (420, 'sql_div', '/', 'calc', 0, 1, false, false, false, 2000);
-insert into sys.args values (17317, 420, 'res_0', 'decimal', 38, 0, 0, 0);
-insert into sys.args values (17318, 420, 'arg_1', 'decimal', 38, 0, 1, 1);
-insert into sys.args values (17319, 420, 'arg_2', 'decimal', 38, 0, 1, 2);
-insert into sys.functions values (421, 'bit_and', 'and', 'calc', 0, 1, false, false, false, 2000);
-insert into sys.args values (17320, 421, 'res_0', 'decimal', 38, 0, 0, 0);
-insert into sys.args values (17321, 421, 'arg_1', 'decimal', 38, 0, 1, 1);
-insert into sys.args values (17322, 421, 'arg_2', 'decimal', 38, 0, 1, 2);
-insert into sys.functions values (422, 'bit_or', 'or', 'calc', 0, 1, false, false, false, 2000);
-insert into sys.args values (17323, 422, 'res_0', 'decimal', 38, 0, 0, 0);
-insert into sys.args values (17324, 422, 'arg_1', 'decimal', 38, 0, 1, 1);
-insert into sys.args values (17325, 422, 'arg_2', 'decimal', 38, 0, 1, 2);
-insert into sys.functions values (423, 'bit_xor', 'xor', 'calc', 0, 1, false, false, false, 2000);
-insert into sys.args values (17326, 423, 'res_0', 'decimal', 38, 0, 0, 0);
-insert into sys.args values (17327, 423, 'arg_1', 'decimal', 38, 0, 1, 1);
-insert into sys.args values (17328, 423, 'arg_2', 'decimal', 38, 0, 1, 2);
-insert into sys.functions values (424, 'bit_not', 'not', 'calc', 0, 1, false, false, false, 2000);
-insert into sys.args values (17329, 424, 'res_0', 'decimal', 38, 0, 0, 0);
-insert into sys.args values (17330, 424, 'arg_1', 'decimal', 38, 0, 1, 1);
-insert into sys.functions values (425, 'left_shift', '<<', 'calc', 0, 1, false, false, false, 2000);
-insert into sys.args values (17331, 425, 'res_0', 'decimal', 38, 0, 0, 0);
-insert into sys.args values (17332, 425, 'arg_1', 'decimal', 38, 0, 1, 1);
-insert into sys.args values (17333, 425, 'arg_2', 'int', 32, 0, 1, 2);
-insert into sys.functions values (426, 'right_shift', '>>', 'calc', 0, 1, false, false, false, 2000);
-insert into sys.args values (17334, 426, 'res_0', 'decimal', 38, 0, 0, 0);
-insert into sys.args values (17335, 426, 'arg_1', 'decimal', 38, 0, 1, 1);
-insert into sys.args values (17336, 426, 'arg_2', 'int', 32, 0, 1, 2);
-insert into sys.functions values (427, 'sql_neg', '-', 'calc', 0, 1, false, false, false, 2000);
-insert into sys.args values (17337, 427, 'res_0', 'decimal', 38, 0, 0, 0);
-insert into sys.args values (17338, 427, 'arg_1', 'decimal', 38, 0, 1, 1);
-insert into sys.functions values (428, 'abs', 'abs', 'calc', 0, 1, false, false, false, 2000);
-insert into sys.args values (17339, 428, 'res_0', 'decimal', 38, 0, 0, 0);
-insert into sys.args values (17340, 428, 'arg_1', 'decimal', 38, 0, 1, 1);
-insert into sys.functions values (429, 'sign', 'sign', 'calc', 0, 1, false, false, false, 2000);
-insert into sys.args values (17341, 429, 'res_0', 'tinyint', 8, 0, 0, 0);
-insert into sys.args values (17342, 429, 'arg_1', 'decimal', 38, 0, 1, 1);
-insert into sys.functions values (430, 'scale_up', '*', 'calc', 0, 1, false, false, false, 2000);
-insert into sys.args values (17343, 430, 'res_0', 'decimal', 38, 0, 0, 0);
-insert into sys.args values (17344, 430, 'arg_1', 'decimal', 38, 0, 1, 1);
-insert into sys.args values (17345, 430, 'arg_2', 'hugeint', 128, 0, 1, 2);
-insert into sys.functions values (431, 'scale_down', 'dec_round', 'sql', 0, 1, false, false, false, 2000);
-insert into sys.args values (17346, 431, 'res_0', 'decimal', 38, 0, 0, 0);
-insert into sys.args values (17347, 431, 'arg_1', 'decimal', 38, 0, 1, 1);
-insert into sys.args values (17348, 431, 'arg_2', 'hugeint', 128, 0, 1, 2);
-insert into sys.functions values (432, 'sql_sub', '-', 'calc', 0, 1, false, false, false, 2000);
-insert into sys.args values (17349, 432, 'res_0', 'month_interval', 32, 0, 0, 0);
-insert into sys.args values (17350, 432, 'arg_1', 'month_interval', 32, 0, 1, 1);
-insert into sys.args values (17351, 432, 'arg_2', 'decimal', 38, 0, 1, 2);
-insert into sys.functions values (433, 'sql_add', '+', 'calc', 0, 1, false, false, false, 2000);
-insert into sys.args values (17352, 433, 'res_0', 'month_interval', 32, 0, 0, 0);
-insert into sys.args values (17353, 433, 'arg_1', 'month_interval', 32, 0, 1, 1);
-insert into sys.args values (17354, 433, 'arg_2', 'decimal', 38, 0, 1, 2);
-insert into sys.functions values (434, 'sql_mul', '*', 'calc', 0, 1, false, false, false, 2000);
-insert into sys.args values (17355, 434, 'res_0', 'month_interval', 32, 0, 0, 0);
-insert into sys.args values (17356, 434, 'arg_1', 'month_interval', 32, 0, 1, 1);
-insert into sys.args values (17357, 434, 'arg_2', 'decimal', 38, 0, 1, 2);
-insert into sys.functions values (435, 'sql_div', '/', 'calc', 0, 1, false, false, false, 2000);
-insert into sys.args values (17358, 435, 'res_0', 'month_interval', 32, 0, 0, 0);
-insert into sys.args values (17359, 435, 'arg_1', 'month_interval', 32, 0, 1, 1);
-insert into sys.args values (17360, 435, 'arg_2', 'decimal', 38, 0, 1, 2);
-insert into sys.functions values (436, 'sql_sub', '-', 'calc', 0, 1, false, false, false, 2000);
-insert into sys.args values (17361, 436, 'res_0', 'sec_interval', 13, 0, 0, 0);
-insert into sys.args values (17362, 436, 'arg_1', 'sec_interval', 13, 0, 1, 1);
-insert into sys.args values (17363, 436, 'arg_2', 'decimal', 38, 0, 1, 2);
-insert into sys.functions values (437, 'sql_add', '+', 'calc', 0, 1, false, false, false, 2000);
-insert into sys.args values (17364, 437, 'res_0', 'sec_interval', 13, 0, 0, 0);
-insert into sys.args values (17365, 437, 'arg_1', 'sec_interval', 13, 0, 1, 1);
-insert into sys.args values (17366, 437, 'arg_2', 'decimal', 38, 0, 1, 2);
-insert into sys.functions values (438, 'sql_mul', '*', 'calc', 0, 1, false, false, false, 2000);
-insert into sys.args values (17367, 438, 'res_0', 'sec_interval', 13, 0, 0, 0);
-insert into sys.args values (17368, 438, 'arg_1', 'sec_interval', 13, 0, 1, 1);
-insert into sys.args values (17369, 438, 'arg_2', 'decimal', 38, 0, 1, 2);
-insert into sys.functions values (439, 'sql_div', '/', 'calc', 0, 1, false, false, false, 2000);
-insert into sys.args values (17370, 439, 'res_0', 'sec_interval', 13, 0, 0, 0);
-insert into sys.args values (17371, 439, 'arg_1', 'sec_interval', 13, 0, 1, 1);
-insert into sys.args values (17372, 439, 'arg_2', 'decimal', 38, 0, 1, 2);
-insert into sys.functions values (440, 'sql_sub', '-', 'calc', 0, 1, false, false, false, 2000);
-insert into sys.args values (17373, 440, 'res_0', 'real', 24, 0, 0, 0);
-insert into sys.args values (17374, 440, 'arg_1', 'real', 24, 0, 1, 1);
-insert into sys.args values (17375, 440, 'arg_2', 'real', 24, 0, 1, 2);
-insert into sys.functions values (441, 'sql_add', '+', 'calc', 0, 1, false, false, false, 2000);
-insert into sys.args values (17376, 441, 'res_0', 'real', 24, 0, 0, 0);
-insert into sys.args values (17377, 441, 'arg_1', 'real', 24, 0, 1, 1);
-insert into sys.args values (17378, 441, 'arg_2', 'real', 24, 0, 1, 2);
-insert into sys.functions values (442, 'sql_mul', '*', 'calc', 0, 1, false, false, false, 2000);
-insert into sys.args values (17379, 442, 'res_0', 'real', 24, 0, 0, 0);
-insert into sys.args values (17380, 442, 'arg_1', 'real', 24, 0, 1, 1);
-insert into sys.args values (17381, 442, 'arg_2', 'real', 24, 0, 1, 2);
-insert into sys.functions values (443, 'sql_div', '/', 'calc', 0, 1, false, false, false, 2000);
-insert into sys.args values (17382, 443, 'res_0', 'real', 24, 0, 0, 0);
-insert into sys.args values (17383, 443, 'arg_1', 'real', 24, 0, 1, 1);
-insert into sys.args values (17384, 443, 'arg_2', 'real', 24, 0, 1, 2);
-insert into sys.functions values (444, 'sql_neg', '-', 'calc', 0, 1, false, false, false, 2000);
-insert into sys.args values (17385, 444, 'res_0', 'real', 24, 0, 0, 0);
-insert into sys.args values (17386, 444, 'arg_1', 'real', 24, 0, 1, 1);
-insert into sys.functions values (445, 'abs', 'abs', 'calc', 0, 1, false, false, false, 2000);
-insert into sys.args values (17387, 445, 'res_0', 'real', 24, 0, 0, 0);
-insert into sys.args values (17388, 445, 'arg_1', 'real', 24, 0, 1, 1);
-insert into sys.functions values (446, 'sign', 'sign', 'calc', 0, 1, false, false, false, 2000);
-insert into sys.args values (17389, 446, 'res_0', 'tinyint', 8, 0, 0, 0);
-insert into sys.args values (17390, 446, 'arg_1', 'real', 24, 0, 1, 1);
-insert into sys.functions values (447, 'scale_up', '*', 'calc', 0, 1, false, false, false, 2000);
-insert into sys.args values (17391, 447, 'res_0', 'real', 24, 0, 0, 0);
-insert into sys.args values (17392, 447, 'arg_1', 'real', 24, 0, 1, 1);
-insert into sys.args values (17393, 447, 'arg_2', 'real', 24, 0, 1, 2);
-insert into sys.functions values (448, 'scale_down', 'dec_round', 'sql', 0, 1, false, false, false, 2000);
-insert into sys.args values (17394, 448, 'res_0', 'real', 24, 0, 0, 0);
-insert into sys.args values (17395, 448, 'arg_1', 'real', 24, 0, 1, 1);
-insert into sys.args values (17396, 448, 'arg_2', 'real', 24, 0, 1, 2);
-insert into sys.functions values (449, 'sql_sub', '-', 'calc', 0, 1, false, false, false, 2000);
-insert into sys.args values (17397, 449, 'res_0', 'month_interval', 32, 0, 0, 0);
-insert into sys.args values (17398, 449, 'arg_1', 'month_interval', 32, 0, 1, 1);
-insert into sys.args values (17399, 449, 'arg_2', 'real', 24, 0, 1, 2);
-insert into sys.functions values (450, 'sql_add', '+', 'calc', 0, 1, false, false, false, 2000);
-insert into sys.args values (17400, 450, 'res_0', 'month_interval', 32, 0, 0, 0);
-insert into sys.args values (17401, 450, 'arg_1', 'month_interval', 32, 0, 1, 1);
-insert into sys.args values (17402, 450, 'arg_2', 'real', 24, 0, 1, 2);
-insert into sys.functions values (451, 'sql_mul', '*', 'calc', 0, 1, false, false, false, 2000);
-insert into sys.args values (17403, 451, 'res_0', 'month_interval', 32, 0, 0, 0);
-insert into sys.args values (17404, 451, 'arg_1', 'month_interval', 32, 0, 1, 1);
-insert into sys.args values (17405, 451, 'arg_2', 'real', 24, 0, 1, 2);
-insert into sys.functions values (452, 'sql_div', '/', 'calc', 0, 1, false, false, false, 2000);
-insert into sys.args values (17406, 452, 'res_0', 'month_interval', 32, 0, 0, 0);
-insert into sys.args values (17407, 452, 'arg_1', 'month_interval', 32, 0, 1, 1);
-insert into sys.args values (17408, 452, 'arg_2', 'real', 24, 0, 1, 2);
-insert into sys.functions values (453, 'sql_sub', '-', 'calc', 0, 1, false, false, false, 2000);
-insert into sys.args values (17409, 453, 'res_0', 'sec_interval', 13, 0, 0, 0);
-insert into sys.args values (17410, 453, 'arg_1', 'sec_interval', 13, 0, 1, 1);
-insert into sys.args values (17411, 453, 'arg_2', 'real', 24, 0, 1, 2);
-insert into sys.functions values (454, 'sql_add', '+', 'calc', 0, 1, false, false, false, 2000);
-insert into sys.args values (17412, 454, 'res_0', 'sec_interval', 13, 0, 0, 0);
-insert into sys.args values (17413, 454, 'arg_1', 'sec_interval', 13, 0, 1, 1);
-insert into sys.args values (17414, 454, 'arg_2', 'real', 24, 0, 1, 2);
-insert into sys.functions values (455, 'sql_mul', '*', 'calc', 0, 1, false, false, false, 2000);
-insert into sys.args values (17415, 455, 'res_0', 'sec_interval', 13, 0, 0, 0);
-insert into sys.args values (17416, 455, 'arg_1', 'sec_interval', 13, 0, 1, 1);
-insert into sys.args values (17417, 455, 'arg_2', 'real', 24, 0, 1, 2);
-insert into sys.functions values (456, 'sql_div', '/', 'calc', 0, 1, false, false, false, 2000);
-insert into sys.args values (17418, 456, 'res_0', 'sec_interval', 13, 0, 0, 0);
-insert into sys.args values (17419, 456, 'arg_1', 'sec_interval', 13, 0, 1, 1);
-insert into sys.args values (17420, 456, 'arg_2', 'real', 24, 0, 1, 2);
-insert into sys.functions values (457, 'sql_sub', '-', 'calc', 0, 1, false, false, false, 2000);
-insert into sys.args values (17421, 457, 'res_0', 'double', 53, 0, 0, 0);
-insert into sys.args values (17422, 457, 'arg_1', 'double', 53, 0, 1, 1);
-insert into sys.args values (17423, 457, 'arg_2', 'double', 53, 0, 1, 2);
-insert into sys.functions values (458, 'sql_add', '+', 'calc', 0, 1, false, false, false, 2000);
-insert into sys.args values (17424, 458, 'res_0', 'double', 53, 0, 0, 0);
-insert into sys.args values (17425, 458, 'arg_1', 'double', 53, 0, 1, 1);
-insert into sys.args values (17426, 458, 'arg_2', 'double', 53, 0, 1, 2);
-insert into sys.functions values (459, 'sql_mul', '*', 'calc', 0, 1, false, false, false, 2000);
-insert into sys.args values (17427, 459, 'res_0', 'double', 53, 0, 0, 0);
-insert into sys.args values (17428, 459, 'arg_1', 'double', 53, 0, 1, 1);
-insert into sys.args values (17429, 459, 'arg_2', 'double', 53, 0, 1, 2);
-insert into sys.functions values (460, 'sql_div', '/', 'calc', 0, 1, false, false, false, 2000);
-insert into sys.args values (17430, 460, 'res_0', 'double', 53, 0, 0, 0);
-insert into sys.args values (17431, 460, 'arg_1', 'double', 53, 0, 1, 1);
-insert into sys.args values (17432, 460, 'arg_2', 'double', 53, 0, 1, 2);
-insert into sys.functions values (461, 'sql_neg', '-', 'calc', 0, 1, false, false, false, 2000);
-insert into sys.args values (17433, 461, 'res_0', 'double', 53, 0, 0, 0);
-insert into sys.args values (17434, 461, 'arg_1', 'double', 53, 0, 1, 1);
-insert into sys.functions values (462, 'abs', 'abs', 'calc', 0, 1, false, false, false, 2000);
-insert into sys.args values (17435, 462, 'res_0', 'double', 53, 0, 0, 0);
-insert into sys.args values (17436, 462, 'arg_1', 'double', 53, 0, 1, 1);
-insert into sys.functions values (463, 'sign', 'sign', 'calc', 0, 1, false, false, false, 2000);
-insert into sys.args values (17437, 463, 'res_0', 'tinyint', 8, 0, 0, 0);
-insert into sys.args values (17438, 463, 'arg_1', 'double', 53, 0, 1, 1);
-insert into sys.functions values (464, 'scale_up', '*', 'calc', 0, 1, false, false, false, 2000);
-insert into sys.args values (17439, 464, 'res_0', 'double', 53, 0, 0, 0);
-insert into sys.args values (17440, 464, 'arg_1', 'double', 53, 0, 1, 1);
-insert into sys.args values (17441, 464, 'arg_2', 'double', 53, 0, 1, 2);
-insert into sys.functions values (465, 'scale_down', 'dec_round', 'sql', 0, 1, false, false, false, 2000);
-insert into sys.args values (17442, 465, 'res_0', 'double', 53, 0, 0, 0);
-insert into sys.args values (17443, 465, 'arg_1', 'double', 53, 0, 1, 1);
-insert into sys.args values (17444, 465, 'arg_2', 'double', 53, 0, 1, 2);
-insert into sys.functions values (466, 'sql_sub', '-', 'calc', 0, 1, false, false, false, 2000);
-insert into sys.args values (17445, 466, 'res_0', 'month_interval', 32, 0, 0, 0);
-insert into sys.args values (17446, 466, 'arg_1', 'month_interval', 32, 0, 1, 1);
-insert into sys.args values (17447, 466, 'arg_2', 'double', 53, 0, 1, 2);
-insert into sys.functions values (467, 'sql_add', '+', 'calc', 0, 1, false, false, false, 2000);
-insert into sys.args values (17448, 467, 'res_0', 'month_interval', 32, 0, 0, 0);
-insert into sys.args values (17449, 467, 'arg_1', 'month_interval', 32, 0, 1, 1);
-insert into sys.args values (17450, 467, 'arg_2', 'double', 53, 0, 1, 2);
-insert into sys.functions values (468, 'sql_mul', '*', 'calc', 0, 1, false, false, false, 2000);
-insert into sys.args values (17451, 468, 'res_0', 'month_interval', 32, 0, 0, 0);
-insert into sys.args values (17452, 468, 'arg_1', 'month_interval', 32, 0, 1, 1);
-insert into sys.args values (17453, 468, 'arg_2', 'double', 53, 0, 1, 2);
-insert into sys.functions values (469, 'sql_div', '/', 'calc', 0, 1, false, false, false, 2000);
-insert into sys.args values (17454, 469, 'res_0', 'month_interval', 32, 0, 0, 0);
-insert into sys.args values (17455, 469, 'arg_1', 'month_interval', 32, 0, 1, 1);
-insert into sys.args values (17456, 469, 'arg_2', 'double', 53, 0, 1, 2);
-insert into sys.functions values (470, 'sql_sub', '-', 'calc', 0, 1, false, false, false, 2000);
-insert into sys.args values (17457, 470, 'res_0', 'sec_interval', 13, 0, 0, 0);
-insert into sys.args values (17458, 470, 'arg_1', 'sec_interval', 13, 0, 1, 1);
-insert into sys.args values (17459, 470, 'arg_2', 'double', 53, 0, 1, 2);
-insert into sys.functions values (471, 'sql_add', '+', 'calc', 0, 1, false, false, false, 2000);
-insert into sys.args values (17460, 471, 'res_0', 'sec_interval', 13, 0, 0, 0);
-insert into sys.args values (17461, 471, 'arg_1', 'sec_interval', 13, 0, 1, 1);
-insert into sys.args values (17462, 471, 'arg_2', 'double', 53, 0, 1, 2);
-insert into sys.functions values (472, 'sql_mul', '*', 'calc', 0, 1, false, false, false, 2000);
-insert into sys.args values (17463, 472, 'res_0', 'sec_interval', 13, 0, 0, 0);
-insert into sys.args values (17464, 472, 'arg_1', 'sec_interval', 13, 0, 1, 1);
-insert into sys.args values (17465, 472, 'arg_2', 'double', 53, 0, 1, 2);
-insert into sys.functions values (473, 'sql_div', '/', 'calc', 0, 1, false, false, false, 2000);
-insert into sys.args values (17466, 473, 'res_0', 'sec_interval', 13, 0, 0, 0);
-insert into sys.args values (17467, 473, 'arg_1', 'sec_interval', 13, 0, 1, 1);
-insert into sys.args values (17468, 473, 'arg_2', 'double', 53, 0, 1, 2);
-insert into sys.functions values (474, 'sql_sub', '-', 'calc', 0, 1, false, false, false, 2000);
-insert into sys.args values (17469, 474, 'res_0', 'month_interval', 32, 0, 0, 0);
-insert into sys.args values (17470, 474, 'arg_1', 'month_interval', 32, 0, 1, 1);
-insert into sys.args values (17471, 474, 'arg_2', 'month_interval', 32, 0, 1, 2);
-insert into sys.functions values (475, 'sql_add', '+', 'calc', 0, 1, false, false, false, 2000);
-insert into sys.args values (17472, 475, 'res_0', 'month_interval', 32, 0, 0, 0);
-insert into sys.args values (17473, 475, 'arg_1', 'month_interval', 32, 0, 1, 1);
-insert into sys.args values (17474, 475, 'arg_2', 'month_interval', 32, 0, 1, 2);
-insert into sys.functions values (476, 'sql_mul', '*', 'calc', 0, 1, false, false, false, 2000);
-insert into sys.args values (17475, 476, 'res_0', 'month_interval', 32, 0, 0, 0);
-insert into sys.args values (17476, 476, 'arg_1', 'month_interval', 32, 0, 1, 1);
-insert into sys.args values (17477, 476, 'arg_2', 'month_interval', 32, 0, 1, 2);
-insert into sys.functions values (477, 'sql_div', '/', 'calc', 0, 1, false, false, false, 2000);
-insert into sys.args values (17478, 477, 'res_0', 'month_interval', 32, 0, 0, 0);
-insert into sys.args values (17479, 477, 'arg_1', 'month_interval', 32, 0, 1, 1);
-insert into sys.args values (17480, 477, 'arg_2', 'month_interval', 32, 0, 1, 2);
-insert into sys.functions values (478, 'sql_neg', '-', 'calc', 0, 1, false, false, false, 2000);
-insert into sys.args values (17481, 478, 'res_0', 'month_interval', 32, 0, 0, 0);
-insert into sys.args values (17482, 478, 'arg_1', 'month_interval', 32, 0, 1, 1);
-insert into sys.functions values (479, 'abs', 'abs', 'calc', 0, 1, false, false, false, 2000);
-insert into sys.args values (17483, 479, 'res_0', 'month_interval', 32, 0, 0, 0);
-insert into sys.args values (17484, 479, 'arg_1', 'month_interval', 32, 0, 1, 1);
-insert into sys.functions values (480, 'sign', 'sign', 'calc', 0, 1, false, false, false, 2000);
-insert into sys.args values (17485, 480, 'res_0', 'tinyint', 8, 0, 0, 0);
-insert into sys.args values (17486, 480, 'arg_1', 'month_interval', 32, 0, 1, 1);
-insert into sys.functions values (481, 'scale_up', '*', 'calc', 0, 1, false, false, false, 2000);
-insert into sys.args values (17487, 481, 'res_0', 'month_interval', 32, 0, 0, 0);
-insert into sys.args values (17488, 481, 'arg_1', 'month_interval', 32, 0, 1, 1);
-insert into sys.args values (17489, 481, 'arg_2', 'int', 32, 0, 1, 2);
-insert into sys.functions values (482, 'scale_down', 'dec_round', 'sql', 0, 1, false, false, false, 2000);
-insert into sys.args values (17490, 482, 'res_0', 'month_interval', 32, 0, 0, 0);
-insert into sys.args values (17491, 482, 'arg_1', 'month_interval', 32, 0, 1, 1);
-insert into sys.args values (17492, 482, 'arg_2', 'int', 32, 0, 1, 2);
-insert into sys.functions values (483, 'sql_sub', '-', 'calc', 0, 1, false, false, false, 2000);
-insert into sys.args values (17493, 483, 'res_0', 'sec_interval', 13, 0, 0, 0);
-insert into sys.args values (17494, 483, 'arg_1', 'sec_interval', 13, 0, 1, 1);
-insert into sys.args values (17495, 483, 'arg_2', 'sec_interval', 13, 0, 1, 2);
-insert into sys.functions values (484, 'sql_add', '+', 'calc', 0, 1, false, false, false, 2000);
-insert into sys.args values (17496, 484, 'res_0', 'sec_interval', 13, 0, 0, 0);
-insert into sys.args values (17497, 484, 'arg_1', 'sec_interval', 13, 0, 1, 1);
-insert into sys.args values (17498, 484, 'arg_2', 'sec_interval', 13, 0, 1, 2);
-insert into sys.functions values (485, 'sql_mul', '*', 'calc', 0, 1, false, false, false, 2000);
-insert into sys.args values (17499, 485, 'res_0', 'sec_interval', 13, 0, 0, 0);
-insert into sys.args values (17500, 485, 'arg_1', 'sec_interval', 13, 0, 1, 1);
-insert into sys.args values (17501, 485, 'arg_2', 'sec_interval', 13, 0, 1, 2);
-insert into sys.functions values (486, 'sql_div', '/', 'calc', 0, 1, false, false, false, 2000);
-insert into sys.args values (17502, 486, 'res_0', 'sec_interval', 13, 0, 0, 0);
-insert into sys.args values (17503, 486, 'arg_1', 'sec_interval', 13, 0, 1, 1);
-insert into sys.args values (17504, 486, 'arg_2', 'sec_interval', 13, 0, 1, 2);
-insert into sys.functions values (487, 'sql_neg', '-', 'calc', 0, 1, false, false, false, 2000);
-insert into sys.args values (17505, 487, 'res_0', 'sec_interval', 13, 0, 0, 0);
-insert into sys.args values (17506, 487, 'arg_1', 'sec_interval', 13, 0, 1, 1);
-insert into sys.functions values (488, 'abs', 'abs', 'calc', 0, 1, false, false, false, 2000);
-insert into sys.args values (17507, 488, 'res_0', 'sec_interval', 13, 0, 0, 0);
-insert into sys.args values (17508, 488, 'arg_1', 'sec_interval', 13, 0, 1, 1);
-insert into sys.functions values (489, 'sign', 'sign', 'calc', 0, 1, false, false, false, 2000);
-insert into sys.args values (17509, 489, 'res_0', 'tinyint', 8, 0, 0, 0);
-insert into sys.args values (17510, 489, 'arg_1', 'sec_interval', 13, 0, 1, 1);
-insert into sys.functions values (490, 'scale_up', '*', 'calc', 0, 1, false, false, false, 2000);
-insert into sys.args values (17511, 490, 'res_0', 'sec_interval', 13, 0, 0, 0);
-insert into sys.args values (17512, 490, 'arg_1', 'sec_interval', 13, 0, 1, 1);
-insert into sys.args values (17513, 490, 'arg_2', 'bigint', 64, 0, 1, 2);
-insert into sys.functions values (491, 'scale_down', 'dec_round', 'sql', 0, 1, false, false, false, 2000);
-insert into sys.args values (17514, 491, 'res_0', 'sec_interval', 13, 0, 0, 0);
-insert into sys.args values (17515, 491, 'arg_1', 'sec_interval', 13, 0, 1, 1);
-insert into sys.args values (17516, 491, 'arg_2', 'bigint', 64, 0, 1, 2);
-insert into sys.functions values (492, 'sql_mul', '*', 'calc', 0, 1, false, false, false, 2000);
-insert into sys.args values (17517, 492, 'res_0', 'decimal', 4, 0, 0, 0);
-insert into sys.args values (17518, 492, 'arg_1', 'decimal', 4, 0, 1, 1);
-insert into sys.args values (17519, 492, 'arg_2', 'tinyint', 8, 0, 1, 2);
-insert into sys.functions values (493, 'sql_mul', '*', 'calc', 0, 1, false, false, false, 2000);
-insert into sys.args values (17520, 493, 'res_0', 'decimal', 4, 0, 0, 0);
-insert into sys.args values (17521, 493, 'arg_1', 'tinyint', 8, 0, 1, 1);
-insert into sys.args values (17522, 493, 'arg_2', 'decimal', 4, 0, 1, 2);
-insert into sys.functions values (494, 'sql_mul', '*', 'calc', 0, 1, false, false, false, 2000);
-insert into sys.args values (17523, 494, 'res_0', 'decimal', 4, 0, 0, 0);
-insert into sys.args values (17524, 494, 'arg_1', 'decimal', 4, 0, 1, 1);
-insert into sys.args values (17525, 494, 'arg_2', 'decimal', 2, 0, 1, 2);
-insert into sys.functions values (495, 'sql_mul', '*', 'calc', 0, 1, false, false, false, 2000);
-insert into sys.args values (17526, 495, 'res_0', 'decimal', 4, 0, 0, 0);
-insert into sys.args values (17527, 495, 'arg_1', 'decimal', 2, 0, 1, 1);
-insert into sys.args values (17528, 495, 'arg_2', 'decimal', 4, 0, 1, 2);
-insert into sys.functions values (496, 'sql_mul', '*', 'calc', 0, 1, false, false, false, 2000);
-insert into sys.args values (17529, 496, 'res_0', 'decimal', 9, 0, 0, 0);
-insert into sys.args values (17530, 496, 'arg_1', 'decimal', 9, 0, 1, 1);
-insert into sys.args values (17531, 496, 'arg_2', 'tinyint', 8, 0, 1, 2);
-insert into sys.functions values (497, 'sql_mul', '*', 'calc', 0, 1, false, false, false, 2000);
-insert into sys.args values (17532, 497, 'res_0', 'decimal', 9, 0, 0, 0);
-insert into sys.args values (17533, 497, 'arg_1', 'tinyint', 8, 0, 1, 1);
-insert into sys.args values (17534, 497, 'arg_2', 'decimal', 9, 0, 1, 2);
-insert into sys.functions values (498, 'sql_mul', '*', 'calc', 0, 1, false, false, false, 2000);
-insert into sys.args values (17535, 498, 'res_0', 'decimal', 9, 0, 0, 0);
-insert into sys.args values (17536, 498, 'arg_1', 'decimal', 9, 0, 1, 1);
-insert into sys.args values (17537, 498, 'arg_2', 'smallint', 16, 0, 1, 2);
-insert into sys.functions values (499, 'sql_mul', '*', 'calc', 0, 1, false, false, false, 2000);
-insert into sys.args values (17538, 499, 'res_0', 'decimal', 9, 0, 0, 0);
-insert into sys.args values (17539, 499, 'arg_1', 'smallint', 16, 0, 1, 1);
-insert into sys.args values (17540, 499, 'arg_2', 'decimal', 9, 0, 1, 2);
-insert into sys.functions values (500, 'sql_mul', '*', 'calc', 0, 1, false, false, false, 2000);
-insert into sys.args values (17541, 500, 'res_0', 'decimal', 9, 0, 0, 0);
-insert into sys.args values (17542, 500, 'arg_1', 'decimal', 9, 0, 1, 1);
-insert into sys.args values (17543, 500, 'arg_2', 'decimal', 2, 0, 1, 2);
-insert into sys.functions values (501, 'sql_mul', '*', 'calc', 0, 1, false, false, false, 2000);
-insert into sys.args values (17544, 501, 'res_0', 'decimal', 9, 0, 0, 0);
-insert into sys.args values (17545, 501, 'arg_1', 'decimal', 2, 0, 1, 1);
-insert into sys.args values (17546, 501, 'arg_2', 'decimal', 9, 0, 1, 2);
-insert into sys.functions values (502, 'sql_mul', '*', 'calc', 0, 1, false, false, false, 2000);
-insert into sys.args values (17547, 502, 'res_0', 'decimal', 9, 0, 0, 0);
-insert into sys.args values (17548, 502, 'arg_1', 'decimal', 9, 0, 1, 1);
-insert into sys.args values (17549, 502, 'arg_2', 'decimal', 4, 0, 1, 2);
-insert into sys.functions values (503, 'sql_mul', '*', 'calc', 0, 1, false, false, false, 2000);
-insert into sys.args values (17550, 503, 'res_0', 'decimal', 9, 0, 0, 0);
-insert into sys.args values (17551, 503, 'arg_1', 'decimal', 4, 0, 1, 1);
-insert into sys.args values (17552, 503, 'arg_2', 'decimal', 9, 0, 1, 2);
-insert into sys.functions values (504, 'sql_mul', '*', 'calc', 0, 1, false, false, false, 2000);
-insert into sys.args values (17553, 504, 'res_0', 'decimal', 18, 0, 0, 0);
-insert into sys.args values (17554, 504, 'arg_1', 'decimal', 18, 0, 1, 1);
-insert into sys.args values (17555, 504, 'arg_2', 'tinyint', 8, 0, 1, 2);
-insert into sys.functions values (505, 'sql_mul', '*', 'calc', 0, 1, false, false, false, 2000);
-insert into sys.args values (17556, 505, 'res_0', 'decimal', 18, 0, 0, 0);
-insert into sys.args values (17557, 505, 'arg_1', 'tinyint', 8, 0, 1, 1);
-insert into sys.args values (17558, 505, 'arg_2', 'decimal', 18, 0, 1, 2);
-insert into sys.functions values (506, 'sql_mul', '*', 'calc', 0, 1, false, false, false, 2000);
-insert into sys.args values (17559, 506, 'res_0', 'decimal', 18, 0, 0, 0);
-insert into sys.args values (17560, 506, 'arg_1', 'decimal', 18, 0, 1, 1);
-insert into sys.args values (17561, 506, 'arg_2', 'smallint', 16, 0, 1, 2);
-insert into sys.functions values (507, 'sql_mul', '*', 'calc', 0, 1, false, false, false, 2000);
-insert into sys.args values (17562, 507, 'res_0', 'decimal', 18, 0, 0, 0);
-insert into sys.args values (17563, 507, 'arg_1', 'smallint', 16, 0, 1, 1);
-insert into sys.args values (17564, 507, 'arg_2', 'decimal', 18, 0, 1, 2);
-insert into sys.functions values (508, 'sql_mul', '*', 'calc', 0, 1, false, false, false, 2000);
-insert into sys.args values (17565, 508, 'res_0', 'decimal', 18, 0, 0, 0);
-insert into sys.args values (17566, 508, 'arg_1', 'decimal', 18, 0, 1, 1);
-insert into sys.args values (17567, 508, 'arg_2', 'int', 32, 0, 1, 2);
-insert into sys.functions values (509, 'sql_mul', '*', 'calc', 0, 1, false, false, false, 2000);
-insert into sys.args values (17568, 509, 'res_0', 'decimal', 18, 0, 0, 0);
-insert into sys.args values (17569, 509, 'arg_1', 'int', 32, 0, 1, 1);
-insert into sys.args values (17570, 509, 'arg_2', 'decimal', 18, 0, 1, 2);
-insert into sys.functions values (510, 'sql_mul', '*', 'calc', 0, 1, false, false, false, 2000);
-insert into sys.args values (17571, 510, 'res_0', 'decimal', 18, 0, 0, 0);
-insert into sys.args values (17572, 510, 'arg_1', 'decimal', 18, 0, 1, 1);
-insert into sys.args values (17573, 510, 'arg_2', 'decimal', 2, 0, 1, 2);
-insert into sys.functions values (511, 'sql_mul', '*', 'calc', 0, 1, false, false, false, 2000);
-insert into sys.args values (17574, 511, 'res_0', 'decimal', 18, 0, 0, 0);
-insert into sys.args values (17575, 511, 'arg_1', 'decimal', 2, 0, 1, 1);
-insert into sys.args values (17576, 511, 'arg_2', 'decimal', 18, 0, 1, 2);
-insert into sys.functions values (512, 'sql_mul', '*', 'calc', 0, 1, false, false, false, 2000);
-insert into sys.args values (17577, 512, 'res_0', 'decimal', 18, 0, 0, 0);
-insert into sys.args values (17578, 512, 'arg_1', 'decimal', 18, 0, 1, 1);
-insert into sys.args values (17579, 512, 'arg_2', 'decimal', 4, 0, 1, 2);
-insert into sys.functions values (513, 'sql_mul', '*', 'calc', 0, 1, false, false, false, 2000);
-insert into sys.args values (17580, 513, 'res_0', 'decimal', 18, 0, 0, 0);
-insert into sys.args values (17581, 513, 'arg_1', 'decimal', 4, 0, 1, 1);
-insert into sys.args values (17582, 513, 'arg_2', 'decimal', 18, 0, 1, 2);
-insert into sys.functions values (514, 'sql_mul', '*', 'calc', 0, 1, false, false, false, 2000);
-insert into sys.args values (17583, 514, 'res_0', 'decimal', 18, 0, 0, 0);
-insert into sys.args values (17584, 514, 'arg_1', 'decimal', 18, 0, 1, 1);
-insert into sys.args values (17585, 514, 'arg_2', 'decimal', 9, 0, 1, 2);
-insert into sys.functions values (515, 'sql_mul', '*', 'calc', 0, 1, false, false, false, 2000);
-insert into sys.args values (17586, 515, 'res_0', 'decimal', 18, 0, 0, 0);
-insert into sys.args values (17587, 515, 'arg_1', 'decimal', 9, 0, 1, 1);
-insert into sys.args values (17588, 515, 'arg_2', 'decimal', 18, 0, 1, 2);
-insert into sys.functions values (516, 'sql_mul', '*', 'calc', 0, 1, false, false, false, 2000);
-insert into sys.args values (17589, 516, 'res_0', 'decimal', 38, 0, 0, 0);
-insert into sys.args values (17590, 516, 'arg_1', 'decimal', 38, 0, 1, 1);
-insert into sys.args values (17591, 516, 'arg_2', 'tinyint', 8, 0, 1, 2);
-insert into sys.functions values (517, 'sql_mul', '*', 'calc', 0, 1, false, false, false, 2000);
-insert into sys.args values (17592, 517, 'res_0', 'decimal', 38, 0, 0, 0);
-insert into sys.args values (17593, 517, 'arg_1', 'tinyint', 8, 0, 1, 1);
-insert into sys.args values (17594, 517, 'arg_2', 'decimal', 38, 0, 1, 2);
-insert into sys.functions values (518, 'sql_mul', '*', 'calc', 0, 1, false, false, false, 2000);
-insert into sys.args values (17595, 518, 'res_0', 'decimal', 38, 0, 0, 0);
-insert into sys.args values (17596, 518, 'arg_1', 'decimal', 38, 0, 1, 1);
-insert into sys.args values (17597, 518, 'arg_2', 'smallint', 16, 0, 1, 2);
-insert into sys.functions values (519, 'sql_mul', '*', 'calc', 0, 1, false, false, false, 2000);
-insert into sys.args values (17598, 519, 'res_0', 'decimal', 38, 0, 0, 0);
-insert into sys.args values (17599, 519, 'arg_1', 'smallint', 16, 0, 1, 1);
-insert into sys.args values (17600, 519, 'arg_2', 'decimal', 38, 0, 1, 2);
-insert into sys.functions values (520, 'sql_mul', '*', 'calc', 0, 1, false, false, false, 2000);
-insert into sys.args values (17601, 520, 'res_0', 'decimal', 38, 0, 0, 0);
-insert into sys.args values (17602, 520, 'arg_1', 'decimal', 38, 0, 1, 1);
-insert into sys.args values (17603, 520, 'arg_2', 'int', 32, 0, 1, 2);
-insert into sys.functions values (521, 'sql_mul', '*', 'calc', 0, 1, false, false, false, 2000);
-insert into sys.args values (17604, 521, 'res_0', 'decimal', 38, 0, 0, 0);
-insert into sys.args values (17605, 521, 'arg_1', 'int', 32, 0, 1, 1);
-insert into sys.args values (17606, 521, 'arg_2', 'decimal', 38, 0, 1, 2);
-insert into sys.functions values (522, 'sql_mul', '*', 'calc', 0, 1, false, false, false, 2000);
-insert into sys.args values (17607, 522, 'res_0', 'decimal', 38, 0, 0, 0);
-insert into sys.args values (17608, 522, 'arg_1', 'decimal', 38, 0, 1, 1);
-insert into sys.args values (17609, 522, 'arg_2', 'bigint', 64, 0, 1, 2);
-insert into sys.functions values (523, 'sql_mul', '*', 'calc', 0, 1, false, false, false, 2000);
-insert into sys.args values (17610, 523, 'res_0', 'decimal', 38, 0, 0, 0);
-insert into sys.args values (17611, 523, 'arg_1', 'bigint', 64, 0, 1, 1);
-insert into sys.args values (17612, 523, 'arg_2', 'decimal', 38, 0, 1, 2);
-insert into sys.functions values (524, 'sql_mul', '*', 'calc', 0, 1, false, false, false, 2000);
-insert into sys.args values (17613, 524, 'res_0', 'decimal', 38, 0, 0, 0);
-insert into sys.args values (17614, 524, 'arg_1', 'decimal', 38, 0, 1, 1);
-insert into sys.args values (17615, 524, 'arg_2', 'decimal', 2, 0, 1, 2);
-insert into sys.functions values (525, 'sql_mul', '*', 'calc', 0, 1, false, false, false, 2000);
-insert into sys.args values (17616, 525, 'res_0', 'decimal', 38, 0, 0, 0);
-insert into sys.args values (17617, 525, 'arg_1', 'decimal', 2, 0, 1, 1);
-insert into sys.args values (17618, 525, 'arg_2', 'decimal', 38, 0, 1, 2);
-insert into sys.functions values (526, 'sql_mul', '*', 'calc', 0, 1, false, false, false, 2000);
-insert into sys.args values (17619, 526, 'res_0', 'decimal', 38, 0, 0, 0);
-insert into sys.args values (17620, 526, 'arg_1', 'decimal', 38, 0, 1, 1);
-insert into sys.args values (17621, 526, 'arg_2', 'decimal', 4, 0, 1, 2);
-insert into sys.functions values (527, 'sql_mul', '*', 'calc', 0, 1, false, false, false, 2000);
-insert into sys.args values (17622, 527, 'res_0', 'decimal', 38, 0, 0, 0);
-insert into sys.args values (17623, 527, 'arg_1', 'decimal', 4, 0, 1, 1);
-insert into sys.args values (17624, 527, 'arg_2', 'decimal', 38, 0, 1, 2);
-insert into sys.functions values (528, 'sql_mul', '*', 'calc', 0, 1, false, false, false, 2000);
-insert into sys.args values (17625, 528, 'res_0', 'decimal', 38, 0, 0, 0);
-insert into sys.args values (17626, 528, 'arg_1', 'decimal', 38, 0, 1, 1);
-insert into sys.args values (17627, 528, 'arg_2', 'decimal', 9, 0, 1, 2);
-insert into sys.functions values (529, 'sql_mul', '*', 'calc', 0, 1, false, false, false, 2000);
-insert into sys.args values (17628, 529, 'res_0', 'decimal', 38, 0, 0, 0);
-insert into sys.args values (17629, 529, 'arg_1', 'decimal', 9, 0, 1, 1);
-insert into sys.args values (17630, 529, 'arg_2', 'decimal', 38, 0, 1, 2);
-insert into sys.functions values (530, 'sql_mul', '*', 'calc', 0, 1, false, false, false, 2000);
-insert into sys.args values (17631, 530, 'res_0', 'decimal', 38, 0, 0, 0);
-insert into sys.args values (17632, 530, 'arg_1', 'decimal', 38, 0, 1, 1);
-insert into sys.args values (17633, 530, 'arg_2', 'decimal', 18, 0, 1, 2);
-insert into sys.functions values (531, 'sql_mul', '*', 'calc', 0, 1, false, false, false, 2000);
-insert into sys.args values (17634, 531, 'res_0', 'decimal', 38, 0, 0, 0);
-insert into sys.args values (17635, 531, 'arg_1', 'decimal', 18, 0, 1, 1);
-insert into sys.args values (17636, 531, 'arg_2', 'decimal', 38, 0, 1, 2);
-insert into sys.functions values (532, 'round', 'round', 'sql', 0, 1, false, false, false, 2000);
-insert into sys.args values (17637, 532, 'res_0', 'decimal', 2, 0, 0, 0);
-insert into sys.args values (17638, 532, 'arg_1', 'decimal', 2, 0, 1, 1);
-insert into sys.args values (17639, 532, 'arg_2', 'tinyint', 8, 0, 1, 2);
-insert into sys.functions values (533, 'round', 'round', 'sql', 0, 1, false, false, false, 2000);
-insert into sys.args values (17640, 533, 'res_0', 'decimal', 4, 0, 0, 0);
-insert into sys.args values (17641, 533, 'arg_1', 'decimal', 4, 0, 1, 1);
-insert into sys.args values (17642, 533, 'arg_2', 'tinyint', 8, 0, 1, 2);
-insert into sys.functions values (534, 'round', 'round', 'sql', 0, 1, false, false, false, 2000);
-insert into sys.args values (17643, 534, 'res_0', 'decimal', 9, 0, 0, 0);
-insert into sys.args values (17644, 534, 'arg_1', 'decimal', 9, 0, 1, 1);
-insert into sys.args values (17645, 534, 'arg_2', 'tinyint', 8, 0, 1, 2);
-insert into sys.functions values (535, 'round', 'round', 'sql', 0, 1, false, false, false, 2000);
-insert into sys.args values (17646, 535, 'res_0', 'decimal', 18, 0, 0, 0);
-insert into sys.args values (17647, 535, 'arg_1', 'decimal', 18, 0, 1, 1);
-insert into sys.args values (17648, 535, 'arg_2', 'tinyint', 8, 0, 1, 2);
-insert into sys.functions values (536, 'round', 'round', 'sql', 0, 1, false, false, false, 2000);
-insert into sys.args values (17649, 536, 'res_0', 'decimal', 38, 0, 0, 0);
-insert into sys.args values (17650, 536, 'arg_1', 'decimal', 38, 0, 1, 1);
-insert into sys.args values (17651, 536, 'arg_2', 'tinyint', 8, 0, 1, 2);
-insert into sys.functions values (537, 'round', 'round', 'sql', 0, 1, false, false, false, 2000);
-insert into sys.args values (17652, 537, 'res_0', 'real', 24, 0, 0, 0);
-insert into sys.args values (17653, 537, 'arg_1', 'real', 24, 0, 1, 1);
-insert into sys.args values (17654, 537, 'arg_2', 'tinyint', 8, 0, 1, 2);
-insert into sys.functions values (538, 'round', 'round', 'sql', 0, 1, false, false, false, 2000);
-insert into sys.args values (17655, 538, 'res_0', 'double', 53, 0, 0, 0);
-insert into sys.args values (17656, 538, 'arg_1', 'double', 53, 0, 1, 1);
-insert into sys.args values (17657, 538, 'arg_2', 'tinyint', 8, 0, 1, 2);
-insert into sys.functions values (539, 'scale_up', '*', 'calc', 0, 1, false, false, false, 2000);
-insert into sys.args values (17658, 539, 'res_0', 'oid', 63, 0, 0, 0);
-insert into sys.args values (17659, 539, 'arg_1', 'oid', 63, 0, 1, 1);
-insert into sys.args values (17660, 539, 'arg_2', 'oid', 63, 0, 1, 2);
-insert into sys.functions values (540, 'scale_up', '*', 'calc', 0, 1, false, false, false, 2000);
-insert into sys.args values (17661, 540, 'res_0', 'oid', 63, 0, 0, 0);
-insert into sys.args values (17662, 540, 'arg_1', 'tinyint', 8, 0, 1, 1);
-insert into sys.args values (17663, 540, 'arg_2', 'oid', 63, 0, 1, 2);
-insert into sys.functions values (541, 'scale_up', '*', 'calc', 0, 1, false, false, false, 2000);
-insert into sys.args values (17664, 541, 'res_0', 'oid', 63, 0, 0, 0);
-insert into sys.args values (17665, 541, 'arg_1', 'smallint', 16, 0, 1, 1);
-insert into sys.args values (17666, 541, 'arg_2', 'oid', 63, 0, 1, 2);
-insert into sys.functions values (542, 'scale_up', '*', 'calc', 0, 1, false, false, false, 2000);
-insert into sys.args values (17667, 542, 'res_0', 'oid', 63, 0, 0, 0);
-insert into sys.args values (17668, 542, 'arg_1', 'int', 32, 0, 1, 1);
-insert into sys.args values (17669, 542, 'arg_2', 'oid', 63, 0, 1, 2);
-insert into sys.functions values (543, 'scale_up', '*', 'calc', 0, 1, false, false, false, 2000);
-insert into sys.args values (17670, 543, 'res_0', 'oid', 63, 0, 0, 0);
-insert into sys.args values (17671, 543, 'arg_1', 'bigint', 64, 0, 1, 1);
-insert into sys.args values (17672, 543, 'arg_2', 'oid', 63, 0, 1, 2);
-insert into sys.functions values (544, 'scale_up', '*', 'calc', 0, 1, false, false, false, 2000);
-insert into sys.args values (17673, 544, 'res_0', 'oid', 63, 0, 0, 0);
-insert into sys.args values (17674, 544, 'arg_1', 'hugeint', 128, 0, 1, 1);
-insert into sys.args values (17675, 544, 'arg_2', 'oid', 63, 0, 1, 2);
-insert into sys.functions values (545, 'scale_up', '*', 'calc', 0, 1, false, false, false, 2000);
-insert into sys.args values (17676, 545, 'res_0', 'oid', 63, 0, 0, 0);
-insert into sys.args values (17677, 545, 'arg_1', 'decimal', 2, 0, 1, 1);
-insert into sys.args values (17678, 545, 'arg_2', 'oid', 63, 0, 1, 2);
-insert into sys.functions values (546, 'scale_up', '*', 'calc', 0, 1, false, false, false, 2000);
-insert into sys.args values (17679, 546, 'res_0', 'oid', 63, 0, 0, 0);
-insert into sys.args values (17680, 546, 'arg_1', 'decimal', 4, 0, 1, 1);
-insert into sys.args values (17681, 546, 'arg_2', 'oid', 63, 0, 1, 2);
-insert into sys.functions values (547, 'scale_up', '*', 'calc', 0, 1, false, false, false, 2000);
-insert into sys.args values (17682, 547, 'res_0', 'oid', 63, 0, 0, 0);
-insert into sys.args values (17683, 547, 'arg_1', 'decimal', 9, 0, 1, 1);
-insert into sys.args values (17684, 547, 'arg_2', 'oid', 63, 0, 1, 2);
-insert into sys.functions values (548, 'scale_up', '*', 'calc', 0, 1, false, false, false, 2000);
-insert into sys.args values (17685, 548, 'res_0', 'oid', 63, 0, 0, 0);
-insert into sys.args values (17686, 548, 'arg_1', 'decimal', 18, 0, 1, 1);
-insert into sys.args values (17687, 548, 'arg_2', 'oid', 63, 0, 1, 2);
-insert into sys.functions values (549, 'scale_up', '*', 'calc', 0, 1, false, false, false, 2000);
-insert into sys.args values (17688, 549, 'res_0', 'oid', 63, 0, 0, 0);
-insert into sys.args values (17689, 549, 'arg_1', 'decimal', 38, 0, 1, 1);
-insert into sys.args values (17690, 549, 'arg_2', 'oid', 63, 0, 1, 2);
-insert into sys.functions values (550, 'scale_up', '*', 'calc', 0, 1, false, false, false, 2000);
-insert into sys.args values (17691, 550, 'res_0', 'oid', 63, 0, 0, 0);
-insert into sys.args values (17692, 550, 'arg_1', 'real', 24, 0, 1, 1);
-insert into sys.args values (17693, 550, 'arg_2', 'oid', 63, 0, 1, 2);
-insert into sys.functions values (551, 'scale_up', '*', 'calc', 0, 1, false, false, false, 2000);
-insert into sys.args values (17694, 551, 'res_0', 'oid', 63, 0, 0, 0);
-insert into sys.args values (17695, 551, 'arg_1', 'double', 53, 0, 1, 1);
-insert into sys.args values (17696, 551, 'arg_2', 'oid', 63, 0, 1, 2);
-insert into sys.functions values (552, 'scale_up', '*', 'calc', 0, 1, false, false, false, 2000);
-insert into sys.args values (17697, 552, 'res_0', 'oid', 63, 0, 0, 0);
-insert into sys.args values (17698, 552, 'arg_1', 'month_interval', 32, 0, 1, 1);
-insert into sys.args values (17699, 552, 'arg_2', 'oid', 63, 0, 1, 2);
-insert into sys.functions values (553, 'scale_up', '*', 'calc', 0, 1, false, false, false, 2000);
-insert into sys.args values (17700, 553, 'res_0', 'oid', 63, 0, 0, 0);
-insert into sys.args values (17701, 553, 'arg_1', 'sec_interval', 13, 0, 1, 1);
-insert into sys.args values (17702, 553, 'arg_2', 'oid', 63, 0, 1, 2);
-insert into sys.functions values (554, 'scale_up', '*', 'calc', 0, 1, false, false, false, 2000);
-insert into sys.args values (17703, 554, 'res_0', 'oid', 63, 0, 0, 0);
-insert into sys.args values (17704, 554, 'arg_1', 'time', 7, 0, 1, 1);
-insert into sys.args values (17705, 554, 'arg_2', 'oid', 63, 0, 1, 2);
-insert into sys.functions values (555, 'scale_up', '*', 'calc', 0, 1, false, false, false, 2000);
-insert into sys.args values (17706, 555, 'res_0', 'oid', 63, 0, 0, 0);
-insert into sys.args values (17707, 555, 'arg_1', 'timetz', 7, 0, 1, 1);
-insert into sys.args values (17708, 555, 'arg_2', 'oid', 63, 0, 1, 2);
-insert into sys.functions values (556, 'scale_up', '*', 'calc', 0, 1, false, false, false, 2000);
-insert into sys.args values (17709, 556, 'res_0', 'oid', 63, 0, 0, 0);
-insert into sys.args values (17710, 556, 'arg_1', 'date', 0, 0, 1, 1);
-insert into sys.args values (17711, 556, 'arg_2', 'oid', 63, 0, 1, 2);
-insert into sys.functions values (557, 'scale_up', '*', 'calc', 0, 1, false, false, false, 2000);
-insert into sys.args values (17712, 557, 'res_0', 'oid', 63, 0, 0, 0);
-insert into sys.args values (17713, 557, 'arg_1', 'timestamp', 7, 0, 1, 1);
-insert into sys.args values (17714, 557, 'arg_2', 'oid', 63, 0, 1, 2);
-insert into sys.functions values (558, 'scale_up', '*', 'calc', 0, 1, false, false, false, 2000);
-insert into sys.args values (17715, 558, 'res_0', 'oid', 63, 0, 0, 0);
-insert into sys.args values (17716, 558, 'arg_1', 'timestamptz', 7, 0, 1, 1);
-insert into sys.args values (17717, 558, 'arg_2', 'oid', 63, 0, 1, 2);
-insert into sys.functions values (559, 'scale_up', '*', 'calc', 0, 1, false, false, false, 2000);
-insert into sys.args values (17718, 559, 'res_0', 'oid', 63, 0, 0, 0);
-insert into sys.args values (17719, 559, 'arg_1', 'blob', 0, 0, 1, 1);
-insert into sys.args values (17720, 559, 'arg_2', 'oid', 63, 0, 1, 2);
-insert into sys.functions values (560, 'scale_up', '*', 'calc', 0, 1, false, false, false, 2000);
-insert into sys.args values (17721, 560, 'res_0', 'oid', 63, 0, 0, 0);
-insert into sys.args values (17722, 560, 'arg_1', 'geometry', 0, 0, 1, 1);
-insert into sys.args values (17723, 560, 'arg_2', 'oid', 63, 0, 1, 2);
-insert into sys.functions values (561, 'scale_up', '*', 'calc', 0, 1, false, false, false, 2000);
-insert into sys.args values (17724, 561, 'res_0', 'oid', 63, 0, 0, 0);
-insert into sys.args values (17725, 561, 'arg_1', 'geometrya', 0, 0, 1, 1);
-insert into sys.args values (17726, 561, 'arg_2', 'oid', 63, 0, 1, 2);
-insert into sys.functions values (562, 'scale_up', '*', 'calc', 0, 1, false, false, false, 2000);
-insert into sys.args values (17727, 562, 'res_0', 'oid', 63, 0, 0, 0);
-insert into sys.args values (17728, 562, 'arg_1', 'mbr', 0, 0, 1, 1);
-insert into sys.args values (17729, 562, 'arg_2', 'oid', 63, 0, 1, 2);
-insert into sys.functions values (563, 'scale_up', '*', 'calc', 0, 1, false, false, false, 2000);
-insert into sys.args values (17730, 563, 'res_0', 'tinyint', 8, 0, 0, 0);
-insert into sys.args values (17731, 563, 'arg_1', 'oid', 63, 0, 1, 1);
-insert into sys.args values (17732, 563, 'arg_2', 'tinyint', 8, 0, 1, 2);
-insert into sys.functions values (564, 'scale_up', '*', 'calc', 0, 1, false, false, false, 2000);
-insert into sys.args values (17733, 564, 'res_0', 'tinyint', 8, 0, 0, 0);
-insert into sys.args values (17734, 564, 'arg_1', 'tinyint', 8, 0, 1, 1);
-insert into sys.args values (17735, 564, 'arg_2', 'tinyint', 8, 0, 1, 2);
-insert into sys.functions values (565, 'scale_up', '*', 'calc', 0, 1, false, false, false, 2000);
-insert into sys.args values (17736, 565, 'res_0', 'tinyint', 8, 0, 0, 0);
-insert into sys.args values (17737, 565, 'arg_1', 'smallint', 16, 0, 1, 1);
-insert into sys.args values (17738, 565, 'arg_2', 'tinyint', 8, 0, 1, 2);
-insert into sys.functions values (566, 'scale_up', '*', 'calc', 0, 1, false, false, false, 2000);
-insert into sys.args values (17739, 566, 'res_0', 'tinyint', 8, 0, 0, 0);
-insert into sys.args values (17740, 566, 'arg_1', 'int', 32, 0, 1, 1);
-insert into sys.args values (17741, 566, 'arg_2', 'tinyint', 8, 0, 1, 2);
-insert into sys.functions values (567, 'scale_up', '*', 'calc', 0, 1, false, false, false, 2000);
-insert into sys.args values (17742, 567, 'res_0', 'tinyint', 8, 0, 0, 0);
-insert into sys.args values (17743, 567, 'arg_1', 'bigint', 64, 0, 1, 1);
-insert into sys.args values (17744, 567, 'arg_2', 'tinyint', 8, 0, 1, 2);
-insert into sys.functions values (568, 'scale_up', '*', 'calc', 0, 1, false, false, false, 2000);
-insert into sys.args values (17745, 568, 'res_0', 'tinyint', 8, 0, 0, 0);
-insert into sys.args values (17746, 568, 'arg_1', 'hugeint', 128, 0, 1, 1);
-insert into sys.args values (17747, 568, 'arg_2', 'tinyint', 8, 0, 1, 2);
-insert into sys.functions values (569, 'scale_up', '*', 'calc', 0, 1, false, false, false, 2000);
-insert into sys.args values (17748, 569, 'res_0', 'tinyint', 8, 0, 0, 0);
-insert into sys.args values (17749, 569, 'arg_1', 'decimal', 2, 0, 1, 1);
-insert into sys.args values (17750, 569, 'arg_2', 'tinyint', 8, 0, 1, 2);
-insert into sys.functions values (570, 'scale_up', '*', 'calc', 0, 1, false, false, false, 2000);
-insert into sys.args values (17751, 570, 'res_0', 'tinyint', 8, 0, 0, 0);
-insert into sys.args values (17752, 570, 'arg_1', 'decimal', 4, 0, 1, 1);
-insert into sys.args values (17753, 570, 'arg_2', 'tinyint', 8, 0, 1, 2);
-insert into sys.functions values (571, 'scale_up', '*', 'calc', 0, 1, false, false, false, 2000);
-insert into sys.args values (17754, 571, 'res_0', 'tinyint', 8, 0, 0, 0);
-insert into sys.args values (17755, 571, 'arg_1', 'decimal', 9, 0, 1, 1);
-insert into sys.args values (17756, 571, 'arg_2', 'tinyint', 8, 0, 1, 2);
-insert into sys.functions values (572, 'scale_up', '*', 'calc', 0, 1, false, false, false, 2000);
-insert into sys.args values (17757, 572, 'res_0', 'tinyint', 8, 0, 0, 0);
-insert into sys.args values (17758, 572, 'arg_1', 'decimal', 18, 0, 1, 1);
-insert into sys.args values (17759, 572, 'arg_2', 'tinyint', 8, 0, 1, 2);
-insert into sys.functions values (573, 'scale_up', '*', 'calc', 0, 1, false, false, false, 2000);
-insert into sys.args values (17760, 573, 'res_0', 'tinyint', 8, 0, 0, 0);
-insert into sys.args values (17761, 573, 'arg_1', 'decimal', 38, 0, 1, 1);
-insert into sys.args values (17762, 573, 'arg_2', 'tinyint', 8, 0, 1, 2);
-insert into sys.functions values (574, 'scale_up', '*', 'calc', 0, 1, false, false, false, 2000);
-insert into sys.args values (17763, 574, 'res_0', 'tinyint', 8, 0, 0, 0);
-insert into sys.args values (17764, 574, 'arg_1', 'real', 24, 0, 1, 1);
-insert into sys.args values (17765, 574, 'arg_2', 'tinyint', 8, 0, 1, 2);
-insert into sys.functions values (575, 'scale_up', '*', 'calc', 0, 1, false, false, false, 2000);
-insert into sys.args values (17766, 575, 'res_0', 'tinyint', 8, 0, 0, 0);
-insert into sys.args values (17767, 575, 'arg_1', 'double', 53, 0, 1, 1);
-insert into sys.args values (17768, 575, 'arg_2', 'tinyint', 8, 0, 1, 2);
-insert into sys.functions values (576, 'scale_up', '*', 'calc', 0, 1, false, false, false, 2000);
-insert into sys.args values (17769, 576, 'res_0', 'tinyint', 8, 0, 0, 0);
-insert into sys.args values (17770, 576, 'arg_1', 'month_interval', 32, 0, 1, 1);
-insert into sys.args values (17771, 576, 'arg_2', 'tinyint', 8, 0, 1, 2);
-insert into sys.functions values (577, 'scale_up', '*', 'calc', 0, 1, false, false, false, 2000);
-insert into sys.args values (17772, 577, 'res_0', 'tinyint', 8, 0, 0, 0);
-insert into sys.args values (17773, 577, 'arg_1', 'sec_interval', 13, 0, 1, 1);
-insert into sys.args values (17774, 577, 'arg_2', 'tinyint', 8, 0, 1, 2);
-insert into sys.functions values (578, 'scale_up', '*', 'calc', 0, 1, false, false, false, 2000);
-insert into sys.args values (17775, 578, 'res_0', 'tinyint', 8, 0, 0, 0);
-insert into sys.args values (17776, 578, 'arg_1', 'time', 7, 0, 1, 1);
-insert into sys.args values (17777, 578, 'arg_2', 'tinyint', 8, 0, 1, 2);
-insert into sys.functions values (579, 'scale_up', '*', 'calc', 0, 1, false, false, false, 2000);
-insert into sys.args values (17778, 579, 'res_0', 'tinyint', 8, 0, 0, 0);
-insert into sys.args values (17779, 579, 'arg_1', 'timetz', 7, 0, 1, 1);
-insert into sys.args values (17780, 579, 'arg_2', 'tinyint', 8, 0, 1, 2);
-insert into sys.functions values (580, 'scale_up', '*', 'calc', 0, 1, false, false, false, 2000);
-insert into sys.args values (17781, 580, 'res_0', 'tinyint', 8, 0, 0, 0);
-insert into sys.args values (17782, 580, 'arg_1', 'date', 0, 0, 1, 1);
-insert into sys.args values (17783, 580, 'arg_2', 'tinyint', 8, 0, 1, 2);
-insert into sys.functions values (581, 'scale_up', '*', 'calc', 0, 1, false, false, false, 2000);
-insert into sys.args values (17784, 581, 'res_0', 'tinyint', 8, 0, 0, 0);
-insert into sys.args values (17785, 581, 'arg_1', 'timestamp', 7, 0, 1, 1);
-insert into sys.args values (17786, 581, 'arg_2', 'tinyint', 8, 0, 1, 2);
-insert into sys.functions values (582, 'scale_up', '*', 'calc', 0, 1, false, false, false, 2000);
-insert into sys.args values (17787, 582, 'res_0', 'tinyint', 8, 0, 0, 0);
-insert into sys.args values (17788, 582, 'arg_1', 'timestamptz', 7, 0, 1, 1);
-insert into sys.args values (17789, 582, 'arg_2', 'tinyint', 8, 0, 1, 2);
-insert into sys.functions values (583, 'scale_up', '*', 'calc', 0, 1, false, false, false, 2000);
-insert into sys.args values (17790, 583, 'res_0', 'tinyint', 8, 0, 0, 0);
-insert into sys.args values (17791, 583, 'arg_1', 'blob', 0, 0, 1, 1);
-insert into sys.args values (17792, 583, 'arg_2', 'tinyint', 8, 0, 1, 2);
-insert into sys.functions values (584, 'scale_up', '*', 'calc', 0, 1, false, false, false, 2000);
-insert into sys.args values (17793, 584, 'res_0', 'tinyint', 8, 0, 0, 0);
-insert into sys.args values (17794, 584, 'arg_1', 'geometry', 0, 0, 1, 1);
-insert into sys.args values (17795, 584, 'arg_2', 'tinyint', 8, 0, 1, 2);
-insert into sys.functions values (585, 'scale_up', '*', 'calc', 0, 1, false, false, false, 2000);
-insert into sys.args values (17796, 585, 'res_0', 'tinyint', 8, 0, 0, 0);
-insert into sys.args values (17797, 585, 'arg_1', 'geometrya', 0, 0, 1, 1);
-insert into sys.args values (17798, 585, 'arg_2', 'tinyint', 8, 0, 1, 2);
-insert into sys.functions values (586, 'scale_up', '*', 'calc', 0, 1, false, false, false, 2000);
-insert into sys.args values (17799, 586, 'res_0', 'tinyint', 8, 0, 0, 0);
-insert into sys.args values (17800, 586, 'arg_1', 'mbr', 0, 0, 1, 1);
-insert into sys.args values (17801, 586, 'arg_2', 'tinyint', 8, 0, 1, 2);
-insert into sys.functions values (587, 'scale_up', '*', 'calc', 0, 1, false, false, false, 2000);
-insert into sys.args values (17802, 587, 'res_0', 'smallint', 16, 0, 0, 0);
-insert into sys.args values (17803, 587, 'arg_1', 'oid', 63, 0, 1, 1);
-insert into sys.args values (17804, 587, 'arg_2', 'smallint', 16, 0, 1, 2);
-insert into sys.functions values (588, 'scale_up', '*', 'calc', 0, 1, false, false, false, 2000);
-insert into sys.args values (17805, 588, 'res_0', 'smallint', 16, 0, 0, 0);
-insert into sys.args values (17806, 588, 'arg_1', 'tinyint', 8, 0, 1, 1);
-insert into sys.args values (17807, 588, 'arg_2', 'smallint', 16, 0, 1, 2);
-insert into sys.functions values (589, 'scale_up', '*', 'calc', 0, 1, false, false, false, 2000);
-insert into sys.args values (17808, 589, 'res_0', 'smallint', 16, 0, 0, 0);
-insert into sys.args values (17809, 589, 'arg_1', 'smallint', 16, 0, 1, 1);
-insert into sys.args values (17810, 589, 'arg_2', 'smallint', 16, 0, 1, 2);
-insert into sys.functions values (590, 'scale_up', '*', 'calc', 0, 1, false, false, false, 2000);
-insert into sys.args values (17811, 590, 'res_0', 'smallint', 16, 0, 0, 0);
-insert into sys.args values (17812, 590, 'arg_1', 'int', 32, 0, 1, 1);
-insert into sys.args values (17813, 590, 'arg_2', 'smallint', 16, 0, 1, 2);
-insert into sys.functions values (591, 'scale_up', '*', 'calc', 0, 1, false, false, false, 2000);
-insert into sys.args values (17814, 591, 'res_0', 'smallint', 16, 0, 0, 0);
-insert into sys.args values (17815, 591, 'arg_1', 'bigint', 64, 0, 1, 1);
-insert into sys.args values (17816, 591, 'arg_2', 'smallint', 16, 0, 1, 2);
-insert into sys.functions values (592, 'scale_up', '*', 'calc', 0, 1, false, false, false, 2000);
-insert into sys.args values (17817, 592, 'res_0', 'smallint', 16, 0, 0, 0);
-insert into sys.args values (17818, 592, 'arg_1', 'hugeint', 128, 0, 1, 1);
-insert into sys.args values (17819, 592, 'arg_2', 'smallint', 16, 0, 1, 2);
-insert into sys.functions values (593, 'scale_up', '*', 'calc', 0, 1, false, false, false, 2000);
-insert into sys.args values (17820, 593, 'res_0', 'smallint', 16, 0, 0, 0);
-insert into sys.args values (17821, 593, 'arg_1', 'decimal', 2, 0, 1, 1);
-insert into sys.args values (17822, 593, 'arg_2', 'smallint', 16, 0, 1, 2);
-insert into sys.functions values (594, 'scale_up', '*', 'calc', 0, 1, false, false, false, 2000);
-insert into sys.args values (17823, 594, 'res_0', 'smallint', 16, 0, 0, 0);
-insert into sys.args values (17824, 594, 'arg_1', 'decimal', 4, 0, 1, 1);
-insert into sys.args values (17825, 594, 'arg_2', 'smallint', 16, 0, 1, 2);
-insert into sys.functions values (595, 'scale_up', '*', 'calc', 0, 1, false, false, false, 2000);
-insert into sys.args values (17826, 595, 'res_0', 'smallint', 16, 0, 0, 0);
-insert into sys.args values (17827, 595, 'arg_1', 'decimal', 9, 0, 1, 1);
-insert into sys.args values (17828, 595, 'arg_2', 'smallint', 16, 0, 1, 2);
-insert into sys.functions values (596, 'scale_up', '*', 'calc', 0, 1, false, false, false, 2000);
-insert into sys.args values (17829, 596, 'res_0', 'smallint', 16, 0, 0, 0);
-insert into sys.args values (17830, 596, 'arg_1', 'decimal', 18, 0, 1, 1);
-insert into sys.args values (17831, 596, 'arg_2', 'smallint', 16, 0, 1, 2);
-insert into sys.functions values (597, 'scale_up', '*', 'calc', 0, 1, false, false, false, 2000);
-insert into sys.args values (17832, 597, 'res_0', 'smallint', 16, 0, 0, 0);
-insert into sys.args values (17833, 597, 'arg_1', 'decimal', 38, 0, 1, 1);
-insert into sys.args values (17834, 597, 'arg_2', 'smallint', 16, 0, 1, 2);
-insert into sys.functions values (598, 'scale_up', '*', 'calc', 0, 1, false, false, false, 2000);
-insert into sys.args values (17835, 598, 'res_0', 'smallint', 16, 0, 0, 0);
-insert into sys.args values (17836, 598, 'arg_1', 'real', 24, 0, 1, 1);
-insert into sys.args values (17837, 598, 'arg_2', 'smallint', 16, 0, 1, 2);
-insert into sys.functions values (599, 'scale_up', '*', 'calc', 0, 1, false, false, false, 2000);
-insert into sys.args values (17838, 599, 'res_0', 'smallint', 16, 0, 0, 0);
-insert into sys.args values (17839, 599, 'arg_1', 'double', 53, 0, 1, 1);
-insert into sys.args values (17840, 599, 'arg_2', 'smallint', 16, 0, 1, 2);
-insert into sys.functions values (600, 'scale_up', '*', 'calc', 0, 1, false, false, false, 2000);
-insert into sys.args values (17841, 600, 'res_0', 'smallint', 16, 0, 0, 0);
-insert into sys.args values (17842, 600, 'arg_1', 'month_interval', 32, 0, 1, 1);
-insert into sys.args values (17843, 600, 'arg_2', 'smallint', 16, 0, 1, 2);
-insert into sys.functions values (601, 'scale_up', '*', 'calc', 0, 1, false, false, false, 2000);
-insert into sys.args values (17844, 601, 'res_0', 'smallint', 16, 0, 0, 0);
-insert into sys.args values (17845, 601, 'arg_1', 'sec_interval', 13, 0, 1, 1);
-insert into sys.args values (17846, 601, 'arg_2', 'smallint', 16, 0, 1, 2);
-insert into sys.functions values (602, 'scale_up', '*', 'calc', 0, 1, false, false, false, 2000);
-insert into sys.args values (17847, 602, 'res_0', 'smallint', 16, 0, 0, 0);
-insert into sys.args values (17848, 602, 'arg_1', 'time', 7, 0, 1, 1);
-insert into sys.args values (17849, 602, 'arg_2', 'smallint', 16, 0, 1, 2);
-insert into sys.functions values (603, 'scale_up', '*', 'calc', 0, 1, false, false, false, 2000);
-insert into sys.args values (17850, 603, 'res_0', 'smallint', 16, 0, 0, 0);
-insert into sys.args values (17851, 603, 'arg_1', 'timetz', 7, 0, 1, 1);
-insert into sys.args values (17852, 603, 'arg_2', 'smallint', 16, 0, 1, 2);
-insert into sys.functions values (604, 'scale_up', '*', 'calc', 0, 1, false, false, false, 2000);
-insert into sys.args values (17853, 604, 'res_0', 'smallint', 16, 0, 0, 0);
-insert into sys.args values (17854, 604, 'arg_1', 'date', 0, 0, 1, 1);
-insert into sys.args values (17855, 604, 'arg_2', 'smallint', 16, 0, 1, 2);
-insert into sys.functions values (605, 'scale_up', '*', 'calc', 0, 1, false, false, false, 2000);
-insert into sys.args values (17856, 605, 'res_0', 'smallint', 16, 0, 0, 0);
-insert into sys.args values (17857, 605, 'arg_1', 'timestamp', 7, 0, 1, 1);
-insert into sys.args values (17858, 605, 'arg_2', 'smallint', 16, 0, 1, 2);
-insert into sys.functions values (606, 'scale_up', '*', 'calc', 0, 1, false, false, false, 2000);
-insert into sys.args values (17859, 606, 'res_0', 'smallint', 16, 0, 0, 0);
-insert into sys.args values (17860, 606, 'arg_1', 'timestamptz', 7, 0, 1, 1);
-insert into sys.args values (17861, 606, 'arg_2', 'smallint', 16, 0, 1, 2);
-insert into sys.functions values (607, 'scale_up', '*', 'calc', 0, 1, false, false, false, 2000);
-insert into sys.args values (17862, 607, 'res_0', 'smallint', 16, 0, 0, 0);
-insert into sys.args values (17863, 607, 'arg_1', 'blob', 0, 0, 1, 1);
-insert into sys.args values (17864, 607, 'arg_2', 'smallint', 16, 0, 1, 2);
-insert into sys.functions values (608, 'scale_up', '*', 'calc', 0, 1, false, false, false, 2000);
-insert into sys.args values (17865, 608, 'res_0', 'smallint', 16, 0, 0, 0);
-insert into sys.args values (17866, 608, 'arg_1', 'geometry', 0, 0, 1, 1);
-insert into sys.args values (17867, 608, 'arg_2', 'smallint', 16, 0, 1, 2);
-insert into sys.functions values (609, 'scale_up', '*', 'calc', 0, 1, false, false, false, 2000);
-insert into sys.args values (17868, 609, 'res_0', 'smallint', 16, 0, 0, 0);
-insert into sys.args values (17869, 609, 'arg_1', 'geometrya', 0, 0, 1, 1);
-insert into sys.args values (17870, 609, 'arg_2', 'smallint', 16, 0, 1, 2);
-insert into sys.functions values (610, 'scale_up', '*', 'calc', 0, 1, false, false, false, 2000);
-insert into sys.args values (17871, 610, 'res_0', 'smallint', 16, 0, 0, 0);
-insert into sys.args values (17872, 610, 'arg_1', 'mbr', 0, 0, 1, 1);
-insert into sys.args values (17873, 610, 'arg_2', 'smallint', 16, 0, 1, 2);
-insert into sys.functions values (611, 'scale_up', '*', 'calc', 0, 1, false, false, false, 2000);
-insert into sys.args values (17874, 611, 'res_0', 'int', 32, 0, 0, 0);
-insert into sys.args values (17875, 611, 'arg_1', 'oid', 63, 0, 1, 1);
-insert into sys.args values (17876, 611, 'arg_2', 'int', 32, 0, 1, 2);
-insert into sys.functions values (612, 'scale_up', '*', 'calc', 0, 1, false, false, false, 2000);
-insert into sys.args values (17877, 612, 'res_0', 'int', 32, 0, 0, 0);
-insert into sys.args values (17878, 612, 'arg_1', 'tinyint', 8, 0, 1, 1);
-insert into sys.args values (17879, 612, 'arg_2', 'int', 32, 0, 1, 2);
-insert into sys.functions values (613, 'scale_up', '*', 'calc', 0, 1, false, false, false, 2000);
-insert into sys.args values (17880, 613, 'res_0', 'int', 32, 0, 0, 0);
-insert into sys.args values (17881, 613, 'arg_1', 'smallint', 16, 0, 1, 1);
-insert into sys.args values (17882, 613, 'arg_2', 'int', 32, 0, 1, 2);
-insert into sys.functions values (614, 'scale_up', '*', 'calc', 0, 1, false, false, false, 2000);
-insert into sys.args values (17883, 614, 'res_0', 'int', 32, 0, 0, 0);
-insert into sys.args values (17884, 614, 'arg_1', 'int', 32, 0, 1, 1);
-insert into sys.args values (17885, 614, 'arg_2', 'int', 32, 0, 1, 2);
-insert into sys.functions values (615, 'scale_up', '*', 'calc', 0, 1, false, false, false, 2000);
-insert into sys.args values (17886, 615, 'res_0', 'int', 32, 0, 0, 0);
-insert into sys.args values (17887, 615, 'arg_1', 'bigint', 64, 0, 1, 1);
-insert into sys.args values (17888, 615, 'arg_2', 'int', 32, 0, 1, 2);
-insert into sys.functions values (616, 'scale_up', '*', 'calc', 0, 1, false, false, false, 2000);
-insert into sys.args values (17889, 616, 'res_0', 'int', 32, 0, 0, 0);
-insert into sys.args values (17890, 616, 'arg_1', 'hugeint', 128, 0, 1, 1);
-insert into sys.args values (17891, 616, 'arg_2', 'int', 32, 0, 1, 2);
-insert into sys.functions values (617, 'scale_up', '*', 'calc', 0, 1, false, false, false, 2000);
-insert into sys.args values (17892, 617, 'res_0', 'int', 32, 0, 0, 0);
-insert into sys.args values (17893, 617, 'arg_1', 'decimal', 2, 0, 1, 1);
-insert into sys.args values (17894, 617, 'arg_2', 'int', 32, 0, 1, 2);
-insert into sys.functions values (618, 'scale_up', '*', 'calc', 0, 1, false, false, false, 2000);
-insert into sys.args values (17895, 618, 'res_0', 'int', 32, 0, 0, 0);
-insert into sys.args values (17896, 618, 'arg_1', 'decimal', 4, 0, 1, 1);
-insert into sys.args values (17897, 618, 'arg_2', 'int', 32, 0, 1, 2);
-insert into sys.functions values (619, 'scale_up', '*', 'calc', 0, 1, false, false, false, 2000);
-insert into sys.args values (17898, 619, 'res_0', 'int', 32, 0, 0, 0);
-insert into sys.args values (17899, 619, 'arg_1', 'decimal', 9, 0, 1, 1);
-insert into sys.args values (17900, 619, 'arg_2', 'int', 32, 0, 1, 2);
-insert into sys.functions values (620, 'scale_up', '*', 'calc', 0, 1, false, false, false, 2000);
-insert into sys.args values (17901, 620, 'res_0', 'int', 32, 0, 0, 0);
-insert into sys.args values (17902, 620, 'arg_1', 'decimal', 18, 0, 1, 1);
-insert into sys.args values (17903, 620, 'arg_2', 'int', 32, 0, 1, 2);
-insert into sys.functions values (621, 'scale_up', '*', 'calc', 0, 1, false, false, false, 2000);
-insert into sys.args values (17904, 621, 'res_0', 'int', 32, 0, 0, 0);
-insert into sys.args values (17905, 621, 'arg_1', 'decimal', 38, 0, 1, 1);
-insert into sys.args values (17906, 621, 'arg_2', 'int', 32, 0, 1, 2);
-insert into sys.functions values (622, 'scale_up', '*', 'calc', 0, 1, false, false, false, 2000);
-insert into sys.args values (17907, 622, 'res_0', 'int', 32, 0, 0, 0);
-insert into sys.args values (17908, 622, 'arg_1', 'real', 24, 0, 1, 1);
-insert into sys.args values (17909, 622, 'arg_2', 'int', 32, 0, 1, 2);
-insert into sys.functions values (623, 'scale_up', '*', 'calc', 0, 1, false, false, false, 2000);
-insert into sys.args values (17910, 623, 'res_0', 'int', 32, 0, 0, 0);
-insert into sys.args values (17911, 623, 'arg_1', 'double', 53, 0, 1, 1);
-insert into sys.args values (17912, 623, 'arg_2', 'int', 32, 0, 1, 2);
-insert into sys.functions values (624, 'scale_up', '*', 'calc', 0, 1, false, false, false, 2000);
-insert into sys.args values (17913, 624, 'res_0', 'int', 32, 0, 0, 0);
-insert into sys.args values (17914, 624, 'arg_1', 'month_interval', 32, 0, 1, 1);
-insert into sys.args values (17915, 624, 'arg_2', 'int', 32, 0, 1, 2);
-insert into sys.functions values (625, 'scale_up', '*', 'calc', 0, 1, false, false, false, 2000);
-insert into sys.args values (17916, 625, 'res_0', 'int', 32, 0, 0, 0);
-insert into sys.args values (17917, 625, 'arg_1', 'sec_interval', 13, 0, 1, 1);
-insert into sys.args values (17918, 625, 'arg_2', 'int', 32, 0, 1, 2);
-insert into sys.functions values (626, 'scale_up', '*', 'calc', 0, 1, false, false, false, 2000);
-insert into sys.args values (17919, 626, 'res_0', 'int', 32, 0, 0, 0);
-insert into sys.args values (17920, 626, 'arg_1', 'time', 7, 0, 1, 1);
-insert into sys.args values (17921, 626, 'arg_2', 'int', 32, 0, 1, 2);
-insert into sys.functions values (627, 'scale_up', '*', 'calc', 0, 1, false, false, false, 2000);
-insert into sys.args values (17922, 627, 'res_0', 'int', 32, 0, 0, 0);
-insert into sys.args values (17923, 627, 'arg_1', 'timetz', 7, 0, 1, 1);
-insert into sys.args values (17924, 627, 'arg_2', 'int', 32, 0, 1, 2);
-insert into sys.functions values (628, 'scale_up', '*', 'calc', 0, 1, false, false, false, 2000);
-insert into sys.args values (17925, 628, 'res_0', 'int', 32, 0, 0, 0);
-insert into sys.args values (17926, 628, 'arg_1', 'date', 0, 0, 1, 1);
-insert into sys.args values (17927, 628, 'arg_2', 'int', 32, 0, 1, 2);
-insert into sys.functions values (629, 'scale_up', '*', 'calc', 0, 1, false, false, false, 2000);
-insert into sys.args values (17928, 629, 'res_0', 'int', 32, 0, 0, 0);
-insert into sys.args values (17929, 629, 'arg_1', 'timestamp', 7, 0, 1, 1);
-insert into sys.args values (17930, 629, 'arg_2', 'int', 32, 0, 1, 2);
-insert into sys.functions values (630, 'scale_up', '*', 'calc', 0, 1, false, false, false, 2000);
-insert into sys.args values (17931, 630, 'res_0', 'int', 32, 0, 0, 0);
-insert into sys.args values (17932, 630, 'arg_1', 'timestamptz', 7, 0, 1, 1);
-insert into sys.args values (17933, 630, 'arg_2', 'int', 32, 0, 1, 2);
-insert into sys.functions values (631, 'scale_up', '*', 'calc', 0, 1, false, false, false, 2000);
-insert into sys.args values (17934, 631, 'res_0', 'int', 32, 0, 0, 0);
-insert into sys.args values (17935, 631, 'arg_1', 'blob', 0, 0, 1, 1);
-insert into sys.args values (17936, 631, 'arg_2', 'int', 32, 0, 1, 2);
-insert into sys.functions values (632, 'scale_up', '*', 'calc', 0, 1, false, false, false, 2000);
-insert into sys.args values (17937, 632, 'res_0', 'int', 32, 0, 0, 0);
-insert into sys.args values (17938, 632, 'arg_1', 'geometry', 0, 0, 1, 1);
-insert into sys.args values (17939, 632, 'arg_2', 'int', 32, 0, 1, 2);
-insert into sys.functions values (633, 'scale_up', '*', 'calc', 0, 1, false, false, false, 2000);
-insert into sys.args values (17940, 633, 'res_0', 'int', 32, 0, 0, 0);
-insert into sys.args values (17941, 633, 'arg_1', 'geometrya', 0, 0, 1, 1);
-insert into sys.args values (17942, 633, 'arg_2', 'int', 32, 0, 1, 2);
-insert into sys.functions values (634, 'scale_up', '*', 'calc', 0, 1, false, false, false, 2000);
-insert into sys.args values (17943, 634, 'res_0', 'int', 32, 0, 0, 0);
-insert into sys.args values (17944, 634, 'arg_1', 'mbr', 0, 0, 1, 1);
-insert into sys.args values (17945, 634, 'arg_2', 'int', 32, 0, 1, 2);
-insert into sys.functions values (635, 'scale_up', '*', 'calc', 0, 1, false, false, false, 2000);
-insert into sys.args values (17946, 635, 'res_0', 'bigint', 64, 0, 0, 0);
-insert into sys.args values (17947, 635, 'arg_1', 'oid', 63, 0, 1, 1);
-insert into sys.args values (17948, 635, 'arg_2', 'bigint', 64, 0, 1, 2);
-insert into sys.functions values (636, 'scale_up', '*', 'calc', 0, 1, false, false, false, 2000);
-insert into sys.args values (17949, 636, 'res_0', 'bigint', 64, 0, 0, 0);
-insert into sys.args values (17950, 636, 'arg_1', 'tinyint', 8, 0, 1, 1);
-insert into sys.args values (17951, 636, 'arg_2', 'bigint', 64, 0, 1, 2);
-insert into sys.functions values (637, 'scale_up', '*', 'calc', 0, 1, false, false, false, 2000);
-insert into sys.args values (17952, 637, 'res_0', 'bigint', 64, 0, 0, 0);
-insert into sys.args values (17953, 637, 'arg_1', 'smallint', 16, 0, 1, 1);
-insert into sys.args values (17954, 637, 'arg_2', 'bigint', 64, 0, 1, 2);
-insert into sys.functions values (638, 'scale_up', '*', 'calc', 0, 1, false, false, false, 2000);
-insert into sys.args values (17955, 638, 'res_0', 'bigint', 64, 0, 0, 0);
-insert into sys.args values (17956, 638, 'arg_1', 'int', 32, 0, 1, 1);
-insert into sys.args values (17957, 638, 'arg_2', 'bigint', 64, 0, 1, 2);
-insert into sys.functions values (639, 'scale_up', '*', 'calc', 0, 1, false, false, false, 2000);
-insert into sys.args values (17958, 639, 'res_0', 'bigint', 64, 0, 0, 0);
-insert into sys.args values (17959, 639, 'arg_1', 'bigint', 64, 0, 1, 1);
-insert into sys.args values (17960, 639, 'arg_2', 'bigint', 64, 0, 1, 2);
-insert into sys.functions values (640, 'scale_up', '*', 'calc', 0, 1, false, false, false, 2000);
-insert into sys.args values (17961, 640, 'res_0', 'bigint', 64, 0, 0, 0);
-insert into sys.args values (17962, 640, 'arg_1', 'hugeint', 128, 0, 1, 1);
-insert into sys.args values (17963, 640, 'arg_2', 'bigint', 64, 0, 1, 2);
-insert into sys.functions values (641, 'scale_up', '*', 'calc', 0, 1, false, false, false, 2000);
-insert into sys.args values (17964, 641, 'res_0', 'bigint', 64, 0, 0, 0);
-insert into sys.args values (17965, 641, 'arg_1', 'decimal', 2, 0, 1, 1);
-insert into sys.args values (17966, 641, 'arg_2', 'bigint', 64, 0, 1, 2);
-insert into sys.functions values (642, 'scale_up', '*', 'calc', 0, 1, false, false, false, 2000);
-insert into sys.args values (17967, 642, 'res_0', 'bigint', 64, 0, 0, 0);
-insert into sys.args values (17968, 642, 'arg_1', 'decimal', 4, 0, 1, 1);
-insert into sys.args values (17969, 642, 'arg_2', 'bigint', 64, 0, 1, 2);
-insert into sys.functions values (643, 'scale_up', '*', 'calc', 0, 1, false, false, false, 2000);
-insert into sys.args values (17970, 643, 'res_0', 'bigint', 64, 0, 0, 0);
-insert into sys.args values (17971, 643, 'arg_1', 'decimal', 9, 0, 1, 1);
-insert into sys.args values (17972, 643, 'arg_2', 'bigint', 64, 0, 1, 2);
-insert into sys.functions values (644, 'scale_up', '*', 'calc', 0, 1, false, false, false, 2000);
-insert into sys.args values (17973, 644, 'res_0', 'bigint', 64, 0, 0, 0);
-insert into sys.args values (17974, 644, 'arg_1', 'decimal', 18, 0, 1, 1);
-insert into sys.args values (17975, 644, 'arg_2', 'bigint', 64, 0, 1, 2);
-insert into sys.functions values (645, 'scale_up', '*', 'calc', 0, 1, false, false, false, 2000);
-insert into sys.args values (17976, 645, 'res_0', 'bigint', 64, 0, 0, 0);
-insert into sys.args values (17977, 645, 'arg_1', 'decimal', 38, 0, 1, 1);
-insert into sys.args values (17978, 645, 'arg_2', 'bigint', 64, 0, 1, 2);
-insert into sys.functions values (646, 'scale_up', '*', 'calc', 0, 1, false, false, false, 2000);
-insert into sys.args values (17979, 646, 'res_0', 'bigint', 64, 0, 0, 0);
-insert into sys.args values (17980, 646, 'arg_1', 'real', 24, 0, 1, 1);
-insert into sys.args values (17981, 646, 'arg_2', 'bigint', 64, 0, 1, 2);
-insert into sys.functions values (647, 'scale_up', '*', 'calc', 0, 1, false, false, false, 2000);
-insert into sys.args values (17982, 647, 'res_0', 'bigint', 64, 0, 0, 0);
-insert into sys.args values (17983, 647, 'arg_1', 'double', 53, 0, 1, 1);
-insert into sys.args values (17984, 647, 'arg_2', 'bigint', 64, 0, 1, 2);
-insert into sys.functions values (648, 'scale_up', '*', 'calc', 0, 1, false, false, false, 2000);
-insert into sys.args values (17985, 648, 'res_0', 'bigint', 64, 0, 0, 0);
-insert into sys.args values (17986, 648, 'arg_1', 'month_interval', 32, 0, 1, 1);
-insert into sys.args values (17987, 648, 'arg_2', 'bigint', 64, 0, 1, 2);
-insert into sys.functions values (649, 'scale_up', '*', 'calc', 0, 1, false, false, false, 2000);
-insert into sys.args values (17988, 649, 'res_0', 'bigint', 64, 0, 0, 0);
-insert into sys.args values (17989, 649, 'arg_1', 'sec_interval', 13, 0, 1, 1);
-insert into sys.args values (17990, 649, 'arg_2', 'bigint', 64, 0, 1, 2);
-insert into sys.functions values (650, 'scale_up', '*', 'calc', 0, 1, false, false, false, 2000);
-insert into sys.args values (17991, 650, 'res_0', 'bigint', 64, 0, 0, 0);
-insert into sys.args values (17992, 650, 'arg_1', 'time', 7, 0, 1, 1);
-insert into sys.args values (17993, 650, 'arg_2', 'bigint', 64, 0, 1, 2);
-insert into sys.functions values (651, 'scale_up', '*', 'calc', 0, 1, false, false, false, 2000);
-insert into sys.args values (17994, 651, 'res_0', 'bigint', 64, 0, 0, 0);
-insert into sys.args values (17995, 651, 'arg_1', 'timetz', 7, 0, 1, 1);
-insert into sys.args values (17996, 651, 'arg_2', 'bigint', 64, 0, 1, 2);
-insert into sys.functions values (652, 'scale_up', '*', 'calc', 0, 1, false, false, false, 2000);
-insert into sys.args values (17997, 652, 'res_0', 'bigint', 64, 0, 0, 0);
-insert into sys.args values (17998, 652, 'arg_1', 'date', 0, 0, 1, 1);
-insert into sys.args values (17999, 652, 'arg_2', 'bigint', 64, 0, 1, 2);
-insert into sys.functions values (653, 'scale_up', '*', 'calc', 0, 1, false, false, false, 2000);
-insert into sys.args values (18000, 653, 'res_0', 'bigint', 64, 0, 0, 0);
-insert into sys.args values (18001, 653, 'arg_1', 'timestamp', 7, 0, 1, 1);
-insert into sys.args values (18002, 653, 'arg_2', 'bigint', 64, 0, 1, 2);
-insert into sys.functions values (654, 'scale_up', '*', 'calc', 0, 1, false, false, false, 2000);
-insert into sys.args values (18003, 654, 'res_0', 'bigint', 64, 0, 0, 0);
-insert into sys.args values (18004, 654, 'arg_1', 'timestamptz', 7, 0, 1, 1);
-insert into sys.args values (18005, 654, 'arg_2', 'bigint', 64, 0, 1, 2);
-insert into sys.functions values (655, 'scale_up', '*', 'calc', 0, 1, false, false, false, 2000);
-insert into sys.args values (18006, 655, 'res_0', 'bigint', 64, 0, 0, 0);
-insert into sys.args values (18007, 655, 'arg_1', 'blob', 0, 0, 1, 1);
-insert into sys.args values (18008, 655, 'arg_2', 'bigint', 64, 0, 1, 2);
-insert into sys.functions values (656, 'scale_up', '*', 'calc', 0, 1, false, false, false, 2000);
-insert into sys.args values (18009, 656, 'res_0', 'bigint', 64, 0, 0, 0);
-insert into sys.args values (18010, 656, 'arg_1', 'geometry', 0, 0, 1, 1);
-insert into sys.args values (18011, 656, 'arg_2', 'bigint', 64, 0, 1, 2);
-insert into sys.functions values (657, 'scale_up', '*', 'calc', 0, 1, false, false, false, 2000);
-insert into sys.args values (18012, 657, 'res_0', 'bigint', 64, 0, 0, 0);
-insert into sys.args values (18013, 657, 'arg_1', 'geometrya', 0, 0, 1, 1);
-insert into sys.args values (18014, 657, 'arg_2', 'bigint', 64, 0, 1, 2);
-insert into sys.functions values (658, 'scale_up', '*', 'calc', 0, 1, false, false, false, 2000);
-insert into sys.args values (18015, 658, 'res_0', 'bigint', 64, 0, 0, 0);
-insert into sys.args values (18016, 658, 'arg_1', 'mbr', 0, 0, 1, 1);
-insert into sys.args values (18017, 658, 'arg_2', 'bigint', 64, 0, 1, 2);
-insert into sys.functions values (659, 'scale_up', '*', 'calc', 0, 1, false, false, false, 2000);
-insert into sys.args values (18018, 659, 'res_0', 'hugeint', 128, 0, 0, 0);
-insert into sys.args values (18019, 659, 'arg_1', 'oid', 63, 0, 1, 1);
-insert into sys.args values (18020, 659, 'arg_2', 'hugeint', 128, 0, 1, 2);
-insert into sys.functions values (660, 'scale_up', '*', 'calc', 0, 1, false, false, false, 2000);
-insert into sys.args values (18021, 660, 'res_0', 'hugeint', 128, 0, 0, 0);
-insert into sys.args values (18022, 660, 'arg_1', 'tinyint', 8, 0, 1, 1);
-insert into sys.args values (18023, 660, 'arg_2', 'hugeint', 128, 0, 1, 2);
-insert into sys.functions values (661, 'scale_up', '*', 'calc', 0, 1, false, false, false, 2000);
-insert into sys.args values (18024, 661, 'res_0', 'hugeint', 128, 0, 0, 0);
-insert into sys.args values (18025, 661, 'arg_1', 'smallint', 16, 0, 1, 1);
-insert into sys.args values (18026, 661, 'arg_2', 'hugeint', 128, 0, 1, 2);
-insert into sys.functions values (662, 'scale_up', '*', 'calc', 0, 1, false, false, false, 2000);
-insert into sys.args values (18027, 662, 'res_0', 'hugeint', 128, 0, 0, 0);
-insert into sys.args values (18028, 662, 'arg_1', 'int', 32, 0, 1, 1);
-insert into sys.args values (18029, 662, 'arg_2', 'hugeint', 128, 0, 1, 2);
-insert into sys.functions values (663, 'scale_up', '*', 'calc', 0, 1, false, false, false, 2000);
-insert into sys.args values (18030, 663, 'res_0', 'hugeint', 128, 0, 0, 0);
-insert into sys.args values (18031, 663, 'arg_1', 'bigint', 64, 0, 1, 1);
-insert into sys.args values (18032, 663, 'arg_2', 'hugeint', 128, 0, 1, 2);
-insert into sys.functions values (664, 'scale_up', '*', 'calc', 0, 1, false, false, false, 2000);
-insert into sys.args values (18033, 664, 'res_0', 'hugeint', 128, 0, 0, 0);
-insert into sys.args values (18034, 664, 'arg_1', 'hugeint', 128, 0, 1, 1);
-insert into sys.args values (18035, 664, 'arg_2', 'hugeint', 128, 0, 1, 2);
-insert into sys.functions values (665, 'scale_up', '*', 'calc', 0, 1, false, false, false, 2000);
-insert into sys.args values (18036, 665, 'res_0', 'hugeint', 128, 0, 0, 0);
-insert into sys.args values (18037, 665, 'arg_1', 'decimal', 2, 0, 1, 1);
-insert into sys.args values (18038, 665, 'arg_2', 'hugeint', 128, 0, 1, 2);
-insert into sys.functions values (666, 'scale_up', '*', 'calc', 0, 1, false, false, false, 2000);
-insert into sys.args values (18039, 666, 'res_0', 'hugeint', 128, 0, 0, 0);
-insert into sys.args values (18040, 666, 'arg_1', 'decimal', 4, 0, 1, 1);
-insert into sys.args values (18041, 666, 'arg_2', 'hugeint', 128, 0, 1, 2);
-insert into sys.functions values (667, 'scale_up', '*', 'calc', 0, 1, false, false, false, 2000);
-insert into sys.args values (18042, 667, 'res_0', 'hugeint', 128, 0, 0, 0);
-insert into sys.args values (18043, 667, 'arg_1', 'decimal', 9, 0, 1, 1);
-insert into sys.args values (18044, 667, 'arg_2', 'hugeint', 128, 0, 1, 2);
-insert into sys.functions values (668, 'scale_up', '*', 'calc', 0, 1, false, false, false, 2000);
-insert into sys.args values (18045, 668, 'res_0', 'hugeint', 128, 0, 0, 0);
-insert into sys.args values (18046, 668, 'arg_1', 'decimal', 18, 0, 1, 1);
-insert into sys.args values (18047, 668, 'arg_2', 'hugeint', 128, 0, 1, 2);
-insert into sys.functions values (669, 'scale_up', '*', 'calc', 0, 1, false, false, false, 2000);
-insert into sys.args values (18048, 669, 'res_0', 'hugeint', 128, 0, 0, 0);
-insert into sys.args values (18049, 669, 'arg_1', 'decimal', 38, 0, 1, 1);
-insert into sys.args values (18050, 669, 'arg_2', 'hugeint', 128, 0, 1, 2);
-insert into sys.functions values (670, 'scale_up', '*', 'calc', 0, 1, false, false, false, 2000);
-insert into sys.args values (18051, 670, 'res_0', 'hugeint', 128, 0, 0, 0);
-insert into sys.args values (18052, 670, 'arg_1', 'real', 24, 0, 1, 1);
-insert into sys.args values (18053, 670, 'arg_2', 'hugeint', 128, 0, 1, 2);
-insert into sys.functions values (671, 'scale_up', '*', 'calc', 0, 1, false, false, false, 2000);
-insert into sys.args values (18054, 671, 'res_0', 'hugeint', 128, 0, 0, 0);
-insert into sys.args values (18055, 671, 'arg_1', 'double', 53, 0, 1, 1);
-insert into sys.args values (18056, 671, 'arg_2', 'hugeint', 128, 0, 1, 2);
-insert into sys.functions values (672, 'scale_up', '*', 'calc', 0, 1, false, false, false, 2000);
-insert into sys.args values (18057, 672, 'res_0', 'hugeint', 128, 0, 0, 0);
-insert into sys.args values (18058, 672, 'arg_1', 'month_interval', 32, 0, 1, 1);
-insert into sys.args values (18059, 672, 'arg_2', 'hugeint', 128, 0, 1, 2);
-insert into sys.functions values (673, 'scale_up', '*', 'calc', 0, 1, false, false, false, 2000);
-insert into sys.args values (18060, 673, 'res_0', 'hugeint', 128, 0, 0, 0);
-insert into sys.args values (18061, 673, 'arg_1', 'sec_interval', 13, 0, 1, 1);
-insert into sys.args values (18062, 673, 'arg_2', 'hugeint', 128, 0, 1, 2);
-insert into sys.functions values (674, 'scale_up', '*', 'calc', 0, 1, false, false, false, 2000);
-insert into sys.args values (18063, 674, 'res_0', 'hugeint', 128, 0, 0, 0);
-insert into sys.args values (18064, 674, 'arg_1', 'time', 7, 0, 1, 1);
-insert into sys.args values (18065, 674, 'arg_2', 'hugeint', 128, 0, 1, 2);
-insert into sys.functions values (675, 'scale_up', '*', 'calc', 0, 1, false, false, false, 2000);
-insert into sys.args values (18066, 675, 'res_0', 'hugeint', 128, 0, 0, 0);
-insert into sys.args values (18067, 675, 'arg_1', 'timetz', 7, 0, 1, 1);
-insert into sys.args values (18068, 675, 'arg_2', 'hugeint', 128, 0, 1, 2);
-insert into sys.functions values (676, 'scale_up', '*', 'calc', 0, 1, false, false, false, 2000);
-insert into sys.args values (18069, 676, 'res_0', 'hugeint', 128, 0, 0, 0);
-insert into sys.args values (18070, 676, 'arg_1', 'date', 0, 0, 1, 1);
-insert into sys.args values (18071, 676, 'arg_2', 'hugeint', 128, 0, 1, 2);
-insert into sys.functions values (677, 'scale_up', '*', 'calc', 0, 1, false, false, false, 2000);
-insert into sys.args values (18072, 677, 'res_0', 'hugeint', 128, 0, 0, 0);
-insert into sys.args values (18073, 677, 'arg_1', 'timestamp', 7, 0, 1, 1);
-insert into sys.args values (18074, 677, 'arg_2', 'hugeint', 128, 0, 1, 2);
-insert into sys.functions values (678, 'scale_up', '*', 'calc', 0, 1, false, false, false, 2000);
-insert into sys.args values (18075, 678, 'res_0', 'hugeint', 128, 0, 0, 0);
-insert into sys.args values (18076, 678, 'arg_1', 'timestamptz', 7, 0, 1, 1);
-insert into sys.args values (18077, 678, 'arg_2', 'hugeint', 128, 0, 1, 2);
-insert into sys.functions values (679, 'scale_up', '*', 'calc', 0, 1, false, false, false, 2000);
-insert into sys.args values (18078, 679, 'res_0', 'hugeint', 128, 0, 0, 0);
-insert into sys.args values (18079, 679, 'arg_1', 'blob', 0, 0, 1, 1);
-insert into sys.args values (18080, 679, 'arg_2', 'hugeint', 128, 0, 1, 2);
-insert into sys.functions values (680, 'scale_up', '*', 'calc', 0, 1, false, false, false, 2000);
-insert into sys.args values (18081, 680, 'res_0', 'hugeint', 128, 0, 0, 0);
-insert into sys.args values (18082, 680, 'arg_1', 'geometry', 0, 0, 1, 1);
-insert into sys.args values (18083, 680, 'arg_2', 'hugeint', 128, 0, 1, 2);
-insert into sys.functions values (681, 'scale_up', '*', 'calc', 0, 1, false, false, false, 2000);
-insert into sys.args values (18084, 681, 'res_0', 'hugeint', 128, 0, 0, 0);
-insert into sys.args values (18085, 681, 'arg_1', 'geometrya', 0, 0, 1, 1);
-insert into sys.args values (18086, 681, 'arg_2', 'hugeint', 128, 0, 1, 2);
-insert into sys.functions values (682, 'scale_up', '*', 'calc', 0, 1, false, false, false, 2000);
-insert into sys.args values (18087, 682, 'res_0', 'hugeint', 128, 0, 0, 0);
-insert into sys.args values (18088, 682, 'arg_1', 'mbr', 0, 0, 1, 1);
-insert into sys.args values (18089, 682, 'arg_2', 'hugeint', 128, 0, 1, 2);
-insert into sys.functions values (683, 'scale_up', '*', 'calc', 0, 1, false, false, false, 2000);
-insert into sys.args values (18090, 683, 'res_0', 'decimal', 2, 0, 0, 0);
-insert into sys.args values (18091, 683, 'arg_1', 'oid', 63, 0, 1, 1);
-insert into sys.args values (18092, 683, 'arg_2', 'decimal', 2, 0, 1, 2);
-insert into sys.functions values (684, 'scale_up', '*', 'calc', 0, 1, false, false, false, 2000);
-insert into sys.args values (18093, 684, 'res_0', 'decimal', 2, 0, 0, 0);
-insert into sys.args values (18094, 684, 'arg_1', 'tinyint', 8, 0, 1, 1);
-insert into sys.args values (18095, 684, 'arg_2', 'decimal', 2, 0, 1, 2);
-insert into sys.functions values (685, 'scale_up', '*', 'calc', 0, 1, false, false, false, 2000);
-insert into sys.args values (18096, 685, 'res_0', 'decimal', 2, 0, 0, 0);
-insert into sys.args values (18097, 685, 'arg_1', 'smallint', 16, 0, 1, 1);
-insert into sys.args values (18098, 685, 'arg_2', 'decimal', 2, 0, 1, 2);
-insert into sys.functions values (686, 'scale_up', '*', 'calc', 0, 1, false, false, false, 2000);
-insert into sys.args values (18099, 686, 'res_0', 'decimal', 2, 0, 0, 0);
-insert into sys.args values (18100, 686, 'arg_1', 'int', 32, 0, 1, 1);
-insert into sys.args values (18101, 686, 'arg_2', 'decimal', 2, 0, 1, 2);
-insert into sys.functions values (687, 'scale_up', '*', 'calc', 0, 1, false, false, false, 2000);
-insert into sys.args values (18102, 687, 'res_0', 'decimal', 2, 0, 0, 0);
-insert into sys.args values (18103, 687, 'arg_1', 'bigint', 64, 0, 1, 1);
-insert into sys.args values (18104, 687, 'arg_2', 'decimal', 2, 0, 1, 2);
-insert into sys.functions values (688, 'scale_up', '*', 'calc', 0, 1, false, false, false, 2000);
-insert into sys.args values (18105, 688, 'res_0', 'decimal', 2, 0, 0, 0);
-insert into sys.args values (18106, 688, 'arg_1', 'hugeint', 128, 0, 1, 1);
-insert into sys.args values (18107, 688, 'arg_2', 'decimal', 2, 0, 1, 2);
-insert into sys.functions values (689, 'scale_up', '*', 'calc', 0, 1, false, false, false, 2000);
-insert into sys.args values (18108, 689, 'res_0', 'decimal', 2, 0, 0, 0);
-insert into sys.args values (18109, 689, 'arg_1', 'decimal', 2, 0, 1, 1);
-insert into sys.args values (18110, 689, 'arg_2', 'decimal', 2, 0, 1, 2);
-insert into sys.functions values (690, 'scale_up', '*', 'calc', 0, 1, false, false, false, 2000);
-insert into sys.args values (18111, 690, 'res_0', 'decimal', 2, 0, 0, 0);
-insert into sys.args values (18112, 690, 'arg_1', 'decimal', 4, 0, 1, 1);
-insert into sys.args values (18113, 690, 'arg_2', 'decimal', 2, 0, 1, 2);
-insert into sys.functions values (691, 'scale_up', '*', 'calc', 0, 1, false, false, false, 2000);
-insert into sys.args values (18114, 691, 'res_0', 'decimal', 2, 0, 0, 0);
-insert into sys.args values (18115, 691, 'arg_1', 'decimal', 9, 0, 1, 1);
-insert into sys.args values (18116, 691, 'arg_2', 'decimal', 2, 0, 1, 2);
-insert into sys.functions values (692, 'scale_up', '*', 'calc', 0, 1, false, false, false, 2000);
-insert into sys.args values (18117, 692, 'res_0', 'decimal', 2, 0, 0, 0);
-insert into sys.args values (18118, 692, 'arg_1', 'decimal', 18, 0, 1, 1);
-insert into sys.args values (18119, 692, 'arg_2', 'decimal', 2, 0, 1, 2);
-insert into sys.functions values (693, 'scale_up', '*', 'calc', 0, 1, false, false, false, 2000);
-insert into sys.args values (18120, 693, 'res_0', 'decimal', 2, 0, 0, 0);
-insert into sys.args values (18121, 693, 'arg_1', 'decimal', 38, 0, 1, 1);
-insert into sys.args values (18122, 693, 'arg_2', 'decimal', 2, 0, 1, 2);
-insert into sys.functions values (694, 'scale_up', '*', 'calc', 0, 1, false, false, false, 2000);
-insert into sys.args values (18123, 694, 'res_0', 'decimal', 2, 0, 0, 0);
-insert into sys.args values (18124, 694, 'arg_1', 'real', 24, 0, 1, 1);
-insert into sys.args values (18125, 694, 'arg_2', 'decimal', 2, 0, 1, 2);
-insert into sys.functions values (695, 'scale_up', '*', 'calc', 0, 1, false, false, false, 2000);
-insert into sys.args values (18126, 695, 'res_0', 'decimal', 2, 0, 0, 0);
-insert into sys.args values (18127, 695, 'arg_1', 'double', 53, 0, 1, 1);
-insert into sys.args values (18128, 695, 'arg_2', 'decimal', 2, 0, 1, 2);
-insert into sys.functions values (696, 'scale_up', '*', 'calc', 0, 1, false, false, false, 2000);
-insert into sys.args values (18129, 696, 'res_0', 'decimal', 2, 0, 0, 0);
-insert into sys.args values (18130, 696, 'arg_1', 'month_interval', 32, 0, 1, 1);
-insert into sys.args values (18131, 696, 'arg_2', 'decimal', 2, 0, 1, 2);
-insert into sys.functions values (697, 'scale_up', '*', 'calc', 0, 1, false, false, false, 2000);
-insert into sys.args values (18132, 697, 'res_0', 'decimal', 2, 0, 0, 0);
-insert into sys.args values (18133, 697, 'arg_1', 'sec_interval', 13, 0, 1, 1);
-insert into sys.args values (18134, 697, 'arg_2', 'decimal', 2, 0, 1, 2);
-insert into sys.functions values (698, 'scale_up', '*', 'calc', 0, 1, false, false, false, 2000);
-insert into sys.args values (18135, 698, 'res_0', 'decimal', 2, 0, 0, 0);
-insert into sys.args values (18136, 698, 'arg_1', 'time', 7, 0, 1, 1);
-insert into sys.args values (18137, 698, 'arg_2', 'decimal', 2, 0, 1, 2);
-insert into sys.functions values (699, 'scale_up', '*', 'calc', 0, 1, false, false, false, 2000);
-insert into sys.args values (18138, 699, 'res_0', 'decimal', 2, 0, 0, 0);
-insert into sys.args values (18139, 699, 'arg_1', 'timetz', 7, 0, 1, 1);
-insert into sys.args values (18140, 699, 'arg_2', 'decimal', 2, 0, 1, 2);
-insert into sys.functions values (700, 'scale_up', '*', 'calc', 0, 1, false, false, false, 2000);
-insert into sys.args values (18141, 700, 'res_0', 'decimal', 2, 0, 0, 0);
-insert into sys.args values (18142, 700, 'arg_1', 'date', 0, 0, 1, 1);
-insert into sys.args values (18143, 700, 'arg_2', 'decimal', 2, 0, 1, 2);
-insert into sys.functions values (701, 'scale_up', '*', 'calc', 0, 1, false, false, false, 2000);
-insert into sys.args values (18144, 701, 'res_0', 'decimal', 2, 0, 0, 0);
-insert into sys.args values (18145, 701, 'arg_1', 'timestamp', 7, 0, 1, 1);
-insert into sys.args values (18146, 701, 'arg_2', 'decimal', 2, 0, 1, 2);
-insert into sys.functions values (702, 'scale_up', '*', 'calc', 0, 1, false, false, false, 2000);
-insert into sys.args values (18147, 702, 'res_0', 'decimal', 2, 0, 0, 0);
-insert into sys.args values (18148, 702, 'arg_1', 'timestamptz', 7, 0, 1, 1);
-insert into sys.args values (18149, 702, 'arg_2', 'decimal', 2, 0, 1, 2);
-insert into sys.functions values (703, 'scale_up', '*', 'calc', 0, 1, false, false, false, 2000);
-insert into sys.args values (18150, 703, 'res_0', 'decimal', 2, 0, 0, 0);
-insert into sys.args values (18151, 703, 'arg_1', 'blob', 0, 0, 1, 1);
-insert into sys.args values (18152, 703, 'arg_2', 'decimal', 2, 0, 1, 2);
-insert into sys.functions values (704, 'scale_up', '*', 'calc', 0, 1, false, false, false, 2000);
-insert into sys.args values (18153, 704, 'res_0', 'decimal', 2, 0, 0, 0);
-insert into sys.args values (18154, 704, 'arg_1', 'geometry', 0, 0, 1, 1);
-insert into sys.args values (18155, 704, 'arg_2', 'decimal', 2, 0, 1, 2);
-insert into sys.functions values (705, 'scale_up', '*', 'calc', 0, 1, false, false, false, 2000);
-insert into sys.args values (18156, 705, 'res_0', 'decimal', 2, 0, 0, 0);
-insert into sys.args values (18157, 705, 'arg_1', 'geometrya', 0, 0, 1, 1);
-insert into sys.args values (18158, 705, 'arg_2', 'decimal', 2, 0, 1, 2);
-insert into sys.functions values (706, 'scale_up', '*', 'calc', 0, 1, false, false, false, 2000);
-insert into sys.args values (18159, 706, 'res_0', 'decimal', 2, 0, 0, 0);
-insert into sys.args values (18160, 706, 'arg_1', 'mbr', 0, 0, 1, 1);
-insert into sys.args values (18161, 706, 'arg_2', 'decimal', 2, 0, 1, 2);
-insert into sys.functions values (707, 'scale_up', '*', 'calc', 0, 1, false, false, false, 2000);
-insert into sys.args values (18162, 707, 'res_0', 'decimal', 4, 0, 0, 0);
-insert into sys.args values (18163, 707, 'arg_1', 'oid', 63, 0, 1, 1);
-insert into sys.args values (18164, 707, 'arg_2', 'decimal', 4, 0, 1, 2);
-insert into sys.functions values (708, 'scale_up', '*', 'calc', 0, 1, false, false, false, 2000);
-insert into sys.args values (18165, 708, 'res_0', 'decimal', 4, 0, 0, 0);
-insert into sys.args values (18166, 708, 'arg_1', 'tinyint', 8, 0, 1, 1);
-insert into sys.args values (18167, 708, 'arg_2', 'decimal', 4, 0, 1, 2);
-insert into sys.functions values (709, 'scale_up', '*', 'calc', 0, 1, false, false, false, 2000);
-insert into sys.args values (18168, 709, 'res_0', 'decimal', 4, 0, 0, 0);
-insert into sys.args values (18169, 709, 'arg_1', 'smallint', 16, 0, 1, 1);
-insert into sys.args values (18170, 709, 'arg_2', 'decimal', 4, 0, 1, 2);
-insert into sys.functions values (710, 'scale_up', '*', 'calc', 0, 1, false, false, false, 2000);
-insert into sys.args values (18171, 710, 'res_0', 'decimal', 4, 0, 0, 0);
-insert into sys.args values (18172, 710, 'arg_1', 'int', 32, 0, 1, 1);
-insert into sys.args values (18173, 710, 'arg_2', 'decimal', 4, 0, 1, 2);
-insert into sys.functions values (711, 'scale_up', '*', 'calc', 0, 1, false, false, false, 2000);
-insert into sys.args values (18174, 711, 'res_0', 'decimal', 4, 0, 0, 0);
-insert into sys.args values (18175, 711, 'arg_1', 'bigint', 64, 0, 1, 1);
-insert into sys.args values (18176, 711, 'arg_2', 'decimal', 4, 0, 1, 2);
-insert into sys.functions values (712, 'scale_up', '*', 'calc', 0, 1, false, false, false, 2000);
-insert into sys.args values (18177, 712, 'res_0', 'decimal', 4, 0, 0, 0);
-insert into sys.args values (18178, 712, 'arg_1', 'hugeint', 128, 0, 1, 1);
-insert into sys.args values (18179, 712, 'arg_2', 'decimal', 4, 0, 1, 2);
-insert into sys.functions values (713, 'scale_up', '*', 'calc', 0, 1, false, false, false, 2000);
-insert into sys.args values (18180, 713, 'res_0', 'decimal', 4, 0, 0, 0);
-insert into sys.args values (18181, 713, 'arg_1', 'decimal', 2, 0, 1, 1);
-insert into sys.args values (18182, 713, 'arg_2', 'decimal', 4, 0, 1, 2);
-insert into sys.functions values (714, 'scale_up', '*', 'calc', 0, 1, false, false, false, 2000);
-insert into sys.args values (18183, 714, 'res_0', 'decimal', 4, 0, 0, 0);
-insert into sys.args values (18184, 714, 'arg_1', 'decimal', 4, 0, 1, 1);
-insert into sys.args values (18185, 714, 'arg_2', 'decimal', 4, 0, 1, 2);
-insert into sys.functions values (715, 'scale_up', '*', 'calc', 0, 1, false, false, false, 2000);
-insert into sys.args values (18186, 715, 'res_0', 'decimal', 4, 0, 0, 0);
-insert into sys.args values (18187, 715, 'arg_1', 'decimal', 9, 0, 1, 1);
-insert into sys.args values (18188, 715, 'arg_2', 'decimal', 4, 0, 1, 2);
-insert into sys.functions values (716, 'scale_up', '*', 'calc', 0, 1, false, false, false, 2000);
-insert into sys.args values (18189, 716, 'res_0', 'decimal', 4, 0, 0, 0);
-insert into sys.args values (18190, 716, 'arg_1', 'decimal', 18, 0, 1, 1);
-insert into sys.args values (18191, 716, 'arg_2', 'decimal', 4, 0, 1, 2);
-insert into sys.functions values (717, 'scale_up', '*', 'calc', 0, 1, false, false, false, 2000);
-insert into sys.args values (18192, 717, 'res_0', 'decimal', 4, 0, 0, 0);
-insert into sys.args values (18193, 717, 'arg_1', 'decimal', 38, 0, 1, 1);
-insert into sys.args values (18194, 717, 'arg_2', 'decimal', 4, 0, 1, 2);
-insert into sys.functions values (718, 'scale_up', '*', 'calc', 0, 1, false, false, false, 2000);
-insert into sys.args values (18195, 718, 'res_0', 'decimal', 4, 0, 0, 0);
-insert into sys.args values (18196, 718, 'arg_1', 'real', 24, 0, 1, 1);
-insert into sys.args values (18197, 718, 'arg_2', 'decimal', 4, 0, 1, 2);
-insert into sys.functions values (719, 'scale_up', '*', 'calc', 0, 1, false, false, false, 2000);
-insert into sys.args values (18198, 719, 'res_0', 'decimal', 4, 0, 0, 0);
-insert into sys.args values (18199, 719, 'arg_1', 'double', 53, 0, 1, 1);
-insert into sys.args values (18200, 719, 'arg_2', 'decimal', 4, 0, 1, 2);
-insert into sys.functions values (720, 'scale_up', '*', 'calc', 0, 1, false, false, false, 2000);
-insert into sys.args values (18201, 720, 'res_0', 'decimal', 4, 0, 0, 0);
-insert into sys.args values (18202, 720, 'arg_1', 'month_interval', 32, 0, 1, 1);
-insert into sys.args values (18203, 720, 'arg_2', 'decimal', 4, 0, 1, 2);
-insert into sys.functions values (721, 'scale_up', '*', 'calc', 0, 1, false, false, false, 2000);
-insert into sys.args values (18204, 721, 'res_0', 'decimal', 4, 0, 0, 0);
-insert into sys.args values (18205, 721, 'arg_1', 'sec_interval', 13, 0, 1, 1);
-insert into sys.args values (18206, 721, 'arg_2', 'decimal', 4, 0, 1, 2);
-insert into sys.functions values (722, 'scale_up', '*', 'calc', 0, 1, false, false, false, 2000);
-insert into sys.args values (18207, 722, 'res_0', 'decimal', 4, 0, 0, 0);
-insert into sys.args values (18208, 722, 'arg_1', 'time', 7, 0, 1, 1);
-insert into sys.args values (18209, 722, 'arg_2', 'decimal', 4, 0, 1, 2);
-insert into sys.functions values (723, 'scale_up', '*', 'calc', 0, 1, false, false, false, 2000);
-insert into sys.args values (18210, 723, 'res_0', 'decimal', 4, 0, 0, 0);
-insert into sys.args values (18211, 723, 'arg_1', 'timetz', 7, 0, 1, 1);
-insert into sys.args values (18212, 723, 'arg_2', 'decimal', 4, 0, 1, 2);
-insert into sys.functions values (724, 'scale_up', '*', 'calc', 0, 1, false, false, false, 2000);
-insert into sys.args values (18213, 724, 'res_0', 'decimal', 4, 0, 0, 0);
-insert into sys.args values (18214, 724, 'arg_1', 'date', 0, 0, 1, 1);
-insert into sys.args values (18215, 724, 'arg_2', 'decimal', 4, 0, 1, 2);
-insert into sys.functions values (725, 'scale_up', '*', 'calc', 0, 1, false, false, false, 2000);
-insert into sys.args values (18216, 725, 'res_0', 'decimal', 4, 0, 0, 0);
-insert into sys.args values (18217, 725, 'arg_1', 'timestamp', 7, 0, 1, 1);
-insert into sys.args values (18218, 725, 'arg_2', 'decimal', 4, 0, 1, 2);
-insert into sys.functions values (726, 'scale_up', '*', 'calc', 0, 1, false, false, false, 2000);
-insert into sys.args values (18219, 726, 'res_0', 'decimal', 4, 0, 0, 0);
-insert into sys.args values (18220, 726, 'arg_1', 'timestamptz', 7, 0, 1, 1);
-insert into sys.args values (18221, 726, 'arg_2', 'decimal', 4, 0, 1, 2);
-insert into sys.functions values (727, 'scale_up', '*', 'calc', 0, 1, false, false, false, 2000);
-insert into sys.args values (18222, 727, 'res_0', 'decimal', 4, 0, 0, 0);
-insert into sys.args values (18223, 727, 'arg_1', 'blob', 0, 0, 1, 1);
-insert into sys.args values (18224, 727, 'arg_2', 'decimal', 4, 0, 1, 2);
-insert into sys.functions values (728, 'scale_up', '*', 'calc', 0, 1, false, false, false, 2000);
-insert into sys.args values (18225, 728, 'res_0', 'decimal', 4, 0, 0, 0);
-insert into sys.args values (18226, 728, 'arg_1', 'geometry', 0, 0, 1, 1);
-insert into sys.args values (18227, 728, 'arg_2', 'decimal', 4, 0, 1, 2);
-insert into sys.functions values (729, 'scale_up', '*', 'calc', 0, 1, false, false, false, 2000);
-insert into sys.args values (18228, 729, 'res_0', 'decimal', 4, 0, 0, 0);
-insert into sys.args values (18229, 729, 'arg_1', 'geometrya', 0, 0, 1, 1);
-insert into sys.args values (18230, 729, 'arg_2', 'decimal', 4, 0, 1, 2);
-insert into sys.functions values (730, 'scale_up', '*', 'calc', 0, 1, false, false, false, 2000);
-insert into sys.args values (18231, 730, 'res_0', 'decimal', 4, 0, 0, 0);
-insert into sys.args values (18232, 730, 'arg_1', 'mbr', 0, 0, 1, 1);
-insert into sys.args values (18233, 730, 'arg_2', 'decimal', 4, 0, 1, 2);
-insert into sys.functions values (731, 'scale_up', '*', 'calc', 0, 1, false, false, false, 2000);
-insert into sys.args values (18234, 731, 'res_0', 'decimal', 9, 0, 0, 0);
-insert into sys.args values (18235, 731, 'arg_1', 'oid', 63, 0, 1, 1);
-insert into sys.args values (18236, 731, 'arg_2', 'decimal', 9, 0, 1, 2);
-insert into sys.functions values (732, 'scale_up', '*', 'calc', 0, 1, false, false, false, 2000);
-insert into sys.args values (18237, 732, 'res_0', 'decimal', 9, 0, 0, 0);
-insert into sys.args values (18238, 732, 'arg_1', 'tinyint', 8, 0, 1, 1);
-insert into sys.args values (18239, 732, 'arg_2', 'decimal', 9, 0, 1, 2);
-insert into sys.functions values (733, 'scale_up', '*', 'calc', 0, 1, false, false, false, 2000);
-insert into sys.args values (18240, 733, 'res_0', 'decimal', 9, 0, 0, 0);
-insert into sys.args values (18241, 733, 'arg_1', 'smallint', 16, 0, 1, 1);
-insert into sys.args values (18242, 733, 'arg_2', 'decimal', 9, 0, 1, 2);
-insert into sys.functions values (734, 'scale_up', '*', 'calc', 0, 1, false, false, false, 2000);
-insert into sys.args values (18243, 734, 'res_0', 'decimal', 9, 0, 0, 0);
-insert into sys.args values (18244, 734, 'arg_1', 'int', 32, 0, 1, 1);
-insert into sys.args values (18245, 734, 'arg_2', 'decimal', 9, 0, 1, 2);
-insert into sys.functions values (735, 'scale_up', '*', 'calc', 0, 1, false, false, false, 2000);
-insert into sys.args values (18246, 735, 'res_0', 'decimal', 9, 0, 0, 0);
-insert into sys.args values (18247, 735, 'arg_1', 'bigint', 64, 0, 1, 1);
-insert into sys.args values (18248, 735, 'arg_2', 'decimal', 9, 0, 1, 2);
-insert into sys.functions values (736, 'scale_up', '*', 'calc', 0, 1, false, false, false, 2000);
-insert into sys.args values (18249, 736, 'res_0', 'decimal', 9, 0, 0, 0);
-insert into sys.args values (18250, 736, 'arg_1', 'hugeint', 128, 0, 1, 1);
-insert into sys.args values (18251, 736, 'arg_2', 'decimal', 9, 0, 1, 2);
-insert into sys.functions values (737, 'scale_up', '*', 'calc', 0, 1, false, false, false, 2000);
-insert into sys.args values (18252, 737, 'res_0', 'decimal', 9, 0, 0, 0);
-insert into sys.args values (18253, 737, 'arg_1', 'decimal', 2, 0, 1, 1);
-insert into sys.args values (18254, 737, 'arg_2', 'decimal', 9, 0, 1, 2);
-insert into sys.functions values (738, 'scale_up', '*', 'calc', 0, 1, false, false, false, 2000);
-insert into sys.args values (18255, 738, 'res_0', 'decimal', 9, 0, 0, 0);
-insert into sys.args values (18256, 738, 'arg_1', 'decimal', 4, 0, 1, 1);
-insert into sys.args values (18257, 738, 'arg_2', 'decimal', 9, 0, 1, 2);
-insert into sys.functions values (739, 'scale_up', '*', 'calc', 0, 1, false, false, false, 2000);
-insert into sys.args values (18258, 739, 'res_0', 'decimal', 9, 0, 0, 0);
-insert into sys.args values (18259, 739, 'arg_1', 'decimal', 9, 0, 1, 1);
-insert into sys.args values (18260, 739, 'arg_2', 'decimal', 9, 0, 1, 2);
-insert into sys.functions values (740, 'scale_up', '*', 'calc', 0, 1, false, false, false, 2000);
-insert into sys.args values (18261, 740, 'res_0', 'decimal', 9, 0, 0, 0);
-insert into sys.args values (18262, 740, 'arg_1', 'decimal', 18, 0, 1, 1);
-insert into sys.args values (18263, 740, 'arg_2', 'decimal', 9, 0, 1, 2);
-insert into sys.functions values (741, 'scale_up', '*', 'calc', 0, 1, false, false, false, 2000);
-insert into sys.args values (18264, 741, 'res_0', 'decimal', 9, 0, 0, 0);
-insert into sys.args values (18265, 741, 'arg_1', 'decimal', 38, 0, 1, 1);
-insert into sys.args values (18266, 741, 'arg_2', 'decimal', 9, 0, 1, 2);
-insert into sys.functions values (742, 'scale_up', '*', 'calc', 0, 1, false, false, false, 2000);
-insert into sys.args values (18267, 742, 'res_0', 'decimal', 9, 0, 0, 0);
-insert into sys.args values (18268, 742, 'arg_1', 'real', 24, 0, 1, 1);
-insert into sys.args values (18269, 742, 'arg_2', 'decimal', 9, 0, 1, 2);
-insert into sys.functions values (743, 'scale_up', '*', 'calc', 0, 1, false, false, false, 2000);
-insert into sys.args values (18270, 743, 'res_0', 'decimal', 9, 0, 0, 0);
-insert into sys.args values (18271, 743, 'arg_1', 'double', 53, 0, 1, 1);
-insert into sys.args values (18272, 743, 'arg_2', 'decimal', 9, 0, 1, 2);
-insert into sys.functions values (744, 'scale_up', '*', 'calc', 0, 1, false, false, false, 2000);
-insert into sys.args values (18273, 744, 'res_0', 'decimal', 9, 0, 0, 0);
-insert into sys.args values (18274, 744, 'arg_1', 'month_interval', 32, 0, 1, 1);
-insert into sys.args values (18275, 744, 'arg_2', 'decimal', 9, 0, 1, 2);
-insert into sys.functions values (745, 'scale_up', '*', 'calc', 0, 1, false, false, false, 2000);
-insert into sys.args values (18276, 745, 'res_0', 'decimal', 9, 0, 0, 0);
-insert into sys.args values (18277, 745, 'arg_1', 'sec_interval', 13, 0, 1, 1);
-insert into sys.args values (18278, 745, 'arg_2', 'decimal', 9, 0, 1, 2);
-insert into sys.functions values (746, 'scale_up', '*', 'calc', 0, 1, false, false, false, 2000);
-insert into sys.args values (18279, 746, 'res_0', 'decimal', 9, 0, 0, 0);
-insert into sys.args values (18280, 746, 'arg_1', 'time', 7, 0, 1, 1);
-insert into sys.args values (18281, 746, 'arg_2', 'decimal', 9, 0, 1, 2);
-insert into sys.functions values (747, 'scale_up', '*', 'calc', 0, 1, false, false, false, 2000);
-insert into sys.args values (18282, 747, 'res_0', 'decimal', 9, 0, 0, 0);
-insert into sys.args values (18283, 747, 'arg_1', 'timetz', 7, 0, 1, 1);
-insert into sys.args values (18284, 747, 'arg_2', 'decimal', 9, 0, 1, 2);
-insert into sys.functions values (748, 'scale_up', '*', 'calc', 0, 1, false, false, false, 2000);
-insert into sys.args values (18285, 748, 'res_0', 'decimal', 9, 0, 0, 0);
-insert into sys.args values (18286, 748, 'arg_1', 'date', 0, 0, 1, 1);
-insert into sys.args values (18287, 748, 'arg_2', 'decimal', 9, 0, 1, 2);
-insert into sys.functions values (749, 'scale_up', '*', 'calc', 0, 1, false, false, false, 2000);
-insert into sys.args values (18288, 749, 'res_0', 'decimal', 9, 0, 0, 0);
-insert into sys.args values (18289, 749, 'arg_1', 'timestamp', 7, 0, 1, 1);
-insert into sys.args values (18290, 749, 'arg_2', 'decimal', 9, 0, 1, 2);
-insert into sys.functions values (750, 'scale_up', '*', 'calc', 0, 1, false, false, false, 2000);
-insert into sys.args values (18291, 750, 'res_0', 'decimal', 9, 0, 0, 0);
-insert into sys.args values (18292, 750, 'arg_1', 'timestamptz', 7, 0, 1, 1);
-insert into sys.args values (18293, 750, 'arg_2', 'decimal', 9, 0, 1, 2);
-insert into sys.functions values (751, 'scale_up', '*', 'calc', 0, 1, false, false, false, 2000);
-insert into sys.args values (18294, 751, 'res_0', 'decimal', 9, 0, 0, 0);
-insert into sys.args values (18295, 751, 'arg_1', 'blob', 0, 0, 1, 1);
-insert into sys.args values (18296, 751, 'arg_2', 'decimal', 9, 0, 1, 2);
-insert into sys.functions values (752, 'scale_up', '*', 'calc', 0, 1, false, false, false, 2000);
-insert into sys.args values (18297, 752, 'res_0', 'decimal', 9, 0, 0, 0);
-insert into sys.args values (18298, 752, 'arg_1', 'geometry', 0, 0, 1, 1);
-insert into sys.args values (18299, 752, 'arg_2', 'decimal', 9, 0, 1, 2);
-insert into sys.functions values (753, 'scale_up', '*', 'calc', 0, 1, false, false, false, 2000);
-insert into sys.args values (18300, 753, 'res_0', 'decimal', 9, 0, 0, 0);
-insert into sys.args values (18301, 753, 'arg_1', 'geometrya', 0, 0, 1, 1);
-insert into sys.args values (18302, 753, 'arg_2', 'decimal', 9, 0, 1, 2);
-insert into sys.functions values (754, 'scale_up', '*', 'calc', 0, 1, false, false, false, 2000);
-insert into sys.args values (18303, 754, 'res_0', 'decimal', 9, 0, 0, 0);
-insert into sys.args values (18304, 754, 'arg_1', 'mbr', 0, 0, 1, 1);
-insert into sys.args values (18305, 754, 'arg_2', 'decimal', 9, 0, 1, 2);
-insert into sys.functions values (755, 'scale_up', '*', 'calc', 0, 1, false, false, false, 2000);
-insert into sys.args values (18306, 755, 'res_0', 'decimal', 18, 0, 0, 0);
-insert into sys.args values (18307, 755, 'arg_1', 'oid', 63, 0, 1, 1);
-insert into sys.args values (18308, 755, 'arg_2', 'decimal', 18, 0, 1, 2);
-insert into sys.functions values (756, 'scale_up', '*', 'calc', 0, 1, false, false, false, 2000);
-insert into sys.args values (18309, 756, 'res_0', 'decimal', 18, 0, 0, 0);
-insert into sys.args values (18310, 756, 'arg_1', 'tinyint', 8, 0, 1, 1);
-insert into sys.args values (18311, 756, 'arg_2', 'decimal', 18, 0, 1, 2);
-insert into sys.functions values (757, 'scale_up', '*', 'calc', 0, 1, false, false, false, 2000);
-insert into sys.args values (18312, 757, 'res_0', 'decimal', 18, 0, 0, 0);
-insert into sys.args values (18313, 757, 'arg_1', 'smallint', 16, 0, 1, 1);
-insert into sys.args values (18314, 757, 'arg_2', 'decimal', 18, 0, 1, 2);
-insert into sys.functions values (758, 'scale_up', '*', 'calc', 0, 1, false, false, false, 2000);
-insert into sys.args values (18315, 758, 'res_0', 'decimal', 18, 0, 0, 0);
-insert into sys.args values (18316, 758, 'arg_1', 'int', 32, 0, 1, 1);
-insert into sys.args values (18317, 758, 'arg_2', 'decimal', 18, 0, 1, 2);
-insert into sys.functions values (759, 'scale_up', '*', 'calc', 0, 1, false, false, false, 2000);
-insert into sys.args values (18318, 759, 'res_0', 'decimal', 18, 0, 0, 0);
-insert into sys.args values (18319, 759, 'arg_1', 'bigint', 64, 0, 1, 1);
-insert into sys.args values (18320, 759, 'arg_2', 'decimal', 18, 0, 1, 2);
-insert into sys.functions values (760, 'scale_up', '*', 'calc', 0, 1, false, false, false, 2000);
-insert into sys.args values (18321, 760, 'res_0', 'decimal', 18, 0, 0, 0);
-insert into sys.args values (18322, 760, 'arg_1', 'hugeint', 128, 0, 1, 1);
-insert into sys.args values (18323, 760, 'arg_2', 'decimal', 18, 0, 1, 2);
-insert into sys.functions values (761, 'scale_up', '*', 'calc', 0, 1, false, false, false, 2000);
-insert into sys.args values (18324, 761, 'res_0', 'decimal', 18, 0, 0, 0);
-insert into sys.args values (18325, 761, 'arg_1', 'decimal', 2, 0, 1, 1);
-insert into sys.args values (18326, 761, 'arg_2', 'decimal', 18, 0, 1, 2);
-insert into sys.functions values (762, 'scale_up', '*', 'calc', 0, 1, false, false, false, 2000);
-insert into sys.args values (18327, 762, 'res_0', 'decimal', 18, 0, 0, 0);
-insert into sys.args values (18328, 762, 'arg_1', 'decimal', 4, 0, 1, 1);
-insert into sys.args values (18329, 762, 'arg_2', 'decimal', 18, 0, 1, 2);
-insert into sys.functions values (763, 'scale_up', '*', 'calc', 0, 1, false, false, false, 2000);
-insert into sys.args values (18330, 763, 'res_0', 'decimal', 18, 0, 0, 0);
-insert into sys.args values (18331, 763, 'arg_1', 'decimal', 9, 0, 1, 1);
-insert into sys.args values (18332, 763, 'arg_2', 'decimal', 18, 0, 1, 2);
-insert into sys.functions values (764, 'scale_up', '*', 'calc', 0, 1, false, false, false, 2000);
-insert into sys.args values (18333, 764, 'res_0', 'decimal', 18, 0, 0, 0);
-insert into sys.args values (18334, 764, 'arg_1', 'decimal', 18, 0, 1, 1);
-insert into sys.args values (18335, 764, 'arg_2', 'decimal', 18, 0, 1, 2);
-insert into sys.functions values (765, 'scale_up', '*', 'calc', 0, 1, false, false, false, 2000);
-insert into sys.args values (18336, 765, 'res_0', 'decimal', 18, 0, 0, 0);
-insert into sys.args values (18337, 765, 'arg_1', 'decimal', 38, 0, 1, 1);
-insert into sys.args values (18338, 765, 'arg_2', 'decimal', 18, 0, 1, 2);
-insert into sys.functions values (766, 'scale_up', '*', 'calc', 0, 1, false, false, false, 2000);
-insert into sys.args values (18339, 766, 'res_0', 'decimal', 18, 0, 0, 0);
-insert into sys.args values (18340, 766, 'arg_1', 'real', 24, 0, 1, 1);
-insert into sys.args values (18341, 766, 'arg_2', 'decimal', 18, 0, 1, 2);
-insert into sys.functions values (767, 'scale_up', '*', 'calc', 0, 1, false, false, false, 2000);
-insert into sys.args values (18342, 767, 'res_0', 'decimal', 18, 0, 0, 0);
-insert into sys.args values (18343, 767, 'arg_1', 'double', 53, 0, 1, 1);
-insert into sys.args values (18344, 767, 'arg_2', 'decimal', 18, 0, 1, 2);
-insert into sys.functions values (768, 'scale_up', '*', 'calc', 0, 1, false, false, false, 2000);
-insert into sys.args values (18345, 768, 'res_0', 'decimal', 18, 0, 0, 0);
-insert into sys.args values (18346, 768, 'arg_1', 'month_interval', 32, 0, 1, 1);
-insert into sys.args values (18347, 768, 'arg_2', 'decimal', 18, 0, 1, 2);
-insert into sys.functions values (769, 'scale_up', '*', 'calc', 0, 1, false, false, false, 2000);
-insert into sys.args values (18348, 769, 'res_0', 'decimal', 18, 0, 0, 0);
-insert into sys.args values (18349, 769, 'arg_1', 'sec_interval', 13, 0, 1, 1);
-insert into sys.args values (18350, 769, 'arg_2', 'decimal', 18, 0, 1, 2);
-insert into sys.functions values (770, 'scale_up', '*', 'calc', 0, 1, false, false, false, 2000);
-insert into sys.args values (18351, 770, 'res_0', 'decimal', 18, 0, 0, 0);
-insert into sys.args values (18352, 770, 'arg_1', 'time', 7, 0, 1, 1);
-insert into sys.args values (18353, 770, 'arg_2', 'decimal', 18, 0, 1, 2);
-insert into sys.functions values (771, 'scale_up', '*', 'calc', 0, 1, false, false, false, 2000);
-insert into sys.args values (18354, 771, 'res_0', 'decimal', 18, 0, 0, 0);
-insert into sys.args values (18355, 771, 'arg_1', 'timetz', 7, 0, 1, 1);
-insert into sys.args values (18356, 771, 'arg_2', 'decimal', 18, 0, 1, 2);
-insert into sys.functions values (772, 'scale_up', '*', 'calc', 0, 1, false, false, false, 2000);
-insert into sys.args values (18357, 772, 'res_0', 'decimal', 18, 0, 0, 0);
-insert into sys.args values (18358, 772, 'arg_1', 'date', 0, 0, 1, 1);
-insert into sys.args values (18359, 772, 'arg_2', 'decimal', 18, 0, 1, 2);
-insert into sys.functions values (773, 'scale_up', '*', 'calc', 0, 1, false, false, false, 2000);
-insert into sys.args values (18360, 773, 'res_0', 'decimal', 18, 0, 0, 0);
-insert into sys.args values (18361, 773, 'arg_1', 'timestamp', 7, 0, 1, 1);
-insert into sys.args values (18362, 773, 'arg_2', 'decimal', 18, 0, 1, 2);
-insert into sys.functions values (774, 'scale_up', '*', 'calc', 0, 1, false, false, false, 2000);
-insert into sys.args values (18363, 774, 'res_0', 'decimal', 18, 0, 0, 0);
-insert into sys.args values (18364, 774, 'arg_1', 'timestamptz', 7, 0, 1, 1);
-insert into sys.args values (18365, 774, 'arg_2', 'decimal', 18, 0, 1, 2);
-insert into sys.functions values (775, 'scale_up', '*', 'calc', 0, 1, false, false, false, 2000);
-insert into sys.args values (18366, 775, 'res_0', 'decimal', 18, 0, 0, 0);
-insert into sys.args values (18367, 775, 'arg_1', 'blob', 0, 0, 1, 1);
-insert into sys.args values (18368, 775, 'arg_2', 'decimal', 18, 0, 1, 2);
-insert into sys.functions values (776, 'scale_up', '*', 'calc', 0, 1, false, false, false, 2000);
-insert into sys.args values (18369, 776, 'res_0', 'decimal', 18, 0, 0, 0);
-insert into sys.args values (18370, 776, 'arg_1', 'geometry', 0, 0, 1, 1);
-insert into sys.args values (18371, 776, 'arg_2', 'decimal', 18, 0, 1, 2);
-insert into sys.functions values (777, 'scale_up', '*', 'calc', 0, 1, false, false, false, 2000);
-insert into sys.args values (18372, 777, 'res_0', 'decimal', 18, 0, 0, 0);
-insert into sys.args values (18373, 777, 'arg_1', 'geometrya', 0, 0, 1, 1);
-insert into sys.args values (18374, 777, 'arg_2', 'decimal', 18, 0, 1, 2);
-insert into sys.functions values (778, 'scale_up', '*', 'calc', 0, 1, false, false, false, 2000);
-insert into sys.args values (18375, 778, 'res_0', 'decimal', 18, 0, 0, 0);
-insert into sys.args values (18376, 778, 'arg_1', 'mbr', 0, 0, 1, 1);
-insert into sys.args values (18377, 778, 'arg_2', 'decimal', 18, 0, 1, 2);
-insert into sys.functions values (779, 'scale_up', '*', 'calc', 0, 1, false, false, false, 2000);
-insert into sys.args values (18378, 779, 'res_0', 'decimal', 38, 0, 0, 0);
-insert into sys.args values (18379, 779, 'arg_1', 'oid', 63, 0, 1, 1);
-insert into sys.args values (18380, 779, 'arg_2', 'decimal', 38, 0, 1, 2);
-insert into sys.functions values (780, 'scale_up', '*', 'calc', 0, 1, false, false, false, 2000);
-insert into sys.args values (18381, 780, 'res_0', 'decimal', 38, 0, 0, 0);
-insert into sys.args values (18382, 780, 'arg_1', 'tinyint', 8, 0, 1, 1);
-insert into sys.args values (18383, 780, 'arg_2', 'decimal', 38, 0, 1, 2);
-insert into sys.functions values (781, 'scale_up', '*', 'calc', 0, 1, false, false, false, 2000);
-insert into sys.args values (18384, 781, 'res_0', 'decimal', 38, 0, 0, 0);
-insert into sys.args values (18385, 781, 'arg_1', 'smallint', 16, 0, 1, 1);
-insert into sys.args values (18386, 781, 'arg_2', 'decimal', 38, 0, 1, 2);
-insert into sys.functions values (782, 'scale_up', '*', 'calc', 0, 1, false, false, false, 2000);
-insert into sys.args values (18387, 782, 'res_0', 'decimal', 38, 0, 0, 0);
-insert into sys.args values (18388, 782, 'arg_1', 'int', 32, 0, 1, 1);
-insert into sys.args values (18389, 782, 'arg_2', 'decimal', 38, 0, 1, 2);
-insert into sys.functions values (783, 'scale_up', '*', 'calc', 0, 1, false, false, false, 2000);
-insert into sys.args values (18390, 783, 'res_0', 'decimal', 38, 0, 0, 0);
-insert into sys.args values (18391, 783, 'arg_1', 'bigint', 64, 0, 1, 1);
-insert into sys.args values (18392, 783, 'arg_2', 'decimal', 38, 0, 1, 2);
-insert into sys.functions values (784, 'scale_up', '*', 'calc', 0, 1, false, false, false, 2000);
-insert into sys.args values (18393, 784, 'res_0', 'decimal', 38, 0, 0, 0);
-insert into sys.args values (18394, 784, 'arg_1', 'hugeint', 128, 0, 1, 1);
-insert into sys.args values (18395, 784, 'arg_2', 'decimal', 38, 0, 1, 2);
-insert into sys.functions values (785, 'scale_up', '*', 'calc', 0, 1, false, false, false, 2000);
-insert into sys.args values (18396, 785, 'res_0', 'decimal', 38, 0, 0, 0);
-insert into sys.args values (18397, 785, 'arg_1', 'decimal', 2, 0, 1, 1);
-insert into sys.args values (18398, 785, 'arg_2', 'decimal', 38, 0, 1, 2);
-insert into sys.functions values (786, 'scale_up', '*', 'calc', 0, 1, false, false, false, 2000);
-insert into sys.args values (18399, 786, 'res_0', 'decimal', 38, 0, 0, 0);
-insert into sys.args values (18400, 786, 'arg_1', 'decimal', 4, 0, 1, 1);
-insert into sys.args values (18401, 786, 'arg_2', 'decimal', 38, 0, 1, 2);
-insert into sys.functions values (787, 'scale_up', '*', 'calc', 0, 1, false, false, false, 2000);
-insert into sys.args values (18402, 787, 'res_0', 'decimal', 38, 0, 0, 0);
-insert into sys.args values (18403, 787, 'arg_1', 'decimal', 9, 0, 1, 1);
-insert into sys.args values (18404, 787, 'arg_2', 'decimal', 38, 0, 1, 2);
-insert into sys.functions values (788, 'scale_up', '*', 'calc', 0, 1, false, false, false, 2000);
-insert into sys.args values (18405, 788, 'res_0', 'decimal', 38, 0, 0, 0);
-insert into sys.args values (18406, 788, 'arg_1', 'decimal', 18, 0, 1, 1);
-insert into sys.args values (18407, 788, 'arg_2', 'decimal', 38, 0, 1, 2);
-insert into sys.functions values (789, 'scale_up', '*', 'calc', 0, 1, false, false, false, 2000);
-insert into sys.args values (18408, 789, 'res_0', 'decimal', 38, 0, 0, 0);
-insert into sys.args values (18409, 789, 'arg_1', 'decimal', 38, 0, 1, 1);
-insert into sys.args values (18410, 789, 'arg_2', 'decimal', 38, 0, 1, 2);
-insert into sys.functions values (790, 'scale_up', '*', 'calc', 0, 1, false, false, false, 2000);
-insert into sys.args values (18411, 790, 'res_0', 'decimal', 38, 0, 0, 0);
-insert into sys.args values (18412, 790, 'arg_1', 'real', 24, 0, 1, 1);
-insert into sys.args values (18413, 790, 'arg_2', 'decimal', 38, 0, 1, 2);
-insert into sys.functions values (791, 'scale_up', '*', 'calc', 0, 1, false, false, false, 2000);
-insert into sys.args values (18414, 791, 'res_0', 'decimal', 38, 0, 0, 0);
-insert into sys.args values (18415, 791, 'arg_1', 'double', 53, 0, 1, 1);
-insert into sys.args values (18416, 791, 'arg_2', 'decimal', 38, 0, 1, 2);
-insert into sys.functions values (792, 'scale_up', '*', 'calc', 0, 1, false, false, false, 2000);
-insert into sys.args values (18417, 792, 'res_0', 'decimal', 38, 0, 0, 0);
-insert into sys.args values (18418, 792, 'arg_1', 'month_interval', 32, 0, 1, 1);
-insert into sys.args values (18419, 792, 'arg_2', 'decimal', 38, 0, 1, 2);
-insert into sys.functions values (793, 'scale_up', '*', 'calc', 0, 1, false, false, false, 2000);
-insert into sys.args values (18420, 793, 'res_0', 'decimal', 38, 0, 0, 0);
-insert into sys.args values (18421, 793, 'arg_1', 'sec_interval', 13, 0, 1, 1);
-insert into sys.args values (18422, 793, 'arg_2', 'decimal', 38, 0, 1, 2);
-insert into sys.functions values (794, 'scale_up', '*', 'calc', 0, 1, false, false, false, 2000);
-insert into sys.args values (18423, 794, 'res_0', 'decimal', 38, 0, 0, 0);
-insert into sys.args values (18424, 794, 'arg_1', 'time', 7, 0, 1, 1);
-insert into sys.args values (18425, 794, 'arg_2', 'decimal', 38, 0, 1, 2);
-insert into sys.functions values (795, 'scale_up', '*', 'calc', 0, 1, false, false, false, 2000);
-insert into sys.args values (18426, 795, 'res_0', 'decimal', 38, 0, 0, 0);
-insert into sys.args values (18427, 795, 'arg_1', 'timetz', 7, 0, 1, 1);
-insert into sys.args values (18428, 795, 'arg_2', 'decimal', 38, 0, 1, 2);
-insert into sys.functions values (796, 'scale_up', '*', 'calc', 0, 1, false, false, false, 2000);
-insert into sys.args values (18429, 796, 'res_0', 'decimal', 38, 0, 0, 0);
-insert into sys.args values (18430, 796, 'arg_1', 'date', 0, 0, 1, 1);
-insert into sys.args values (18431, 796, 'arg_2', 'decimal', 38, 0, 1, 2);
-insert into sys.functions values (797, 'scale_up', '*', 'calc', 0, 1, false, false, false, 2000);
-insert into sys.args values (18432, 797, 'res_0', 'decimal', 38, 0, 0, 0);
-insert into sys.args values (18433, 797, 'arg_1', 'timestamp', 7, 0, 1, 1);
-insert into sys.args values (18434, 797, 'arg_2', 'decimal', 38, 0, 1, 2);
-insert into sys.functions values (798, 'scale_up', '*', 'calc', 0, 1, false, false, false, 2000);
-insert into sys.args values (18435, 798, 'res_0', 'decimal', 38, 0, 0, 0);
-insert into sys.args values (18436, 798, 'arg_1', 'timestamptz', 7, 0, 1, 1);
-insert into sys.args values (18437, 798, 'arg_2', 'decimal', 38, 0, 1, 2);
-insert into sys.functions values (799, 'scale_up', '*', 'calc', 0, 1, false, false, false, 2000);
-insert into sys.args values (18438, 799, 'res_0', 'decimal', 38, 0, 0, 0);
-insert into sys.args values (18439, 799, 'arg_1', 'blob', 0, 0, 1, 1);
-insert into sys.args values (18440, 799, 'arg_2', 'decimal', 38, 0, 1, 2);
-insert into sys.functions values (800, 'scale_up', '*', 'calc', 0, 1, false, false, false, 2000);
-insert into sys.args values (18441, 800, 'res_0', 'decimal', 38, 0, 0, 0);
-insert into sys.args values (18442, 800, 'arg_1', 'geometry', 0, 0, 1, 1);
-insert into sys.args values (18443, 800, 'arg_2', 'decimal', 38, 0, 1, 2);
-insert into sys.functions values (801, 'scale_up', '*', 'calc', 0, 1, false, false, false, 2000);
-insert into sys.args values (18444, 801, 'res_0', 'decimal', 38, 0, 0, 0);
-insert into sys.args values (18445, 801, 'arg_1', 'geometrya', 0, 0, 1, 1);
-insert into sys.args values (18446, 801, 'arg_2', 'decimal', 38, 0, 1, 2);
-insert into sys.functions values (802, 'scale_up', '*', 'calc', 0, 1, false, false, false, 2000);
-insert into sys.args values (18447, 802, 'res_0', 'decimal', 38, 0, 0, 0);
-insert into sys.args values (18448, 802, 'arg_1', 'mbr', 0, 0, 1, 1);
-insert into sys.args values (18449, 802, 'arg_2', 'decimal', 38, 0, 1, 2);
-insert into sys.functions values (803, 'scale_up', '*', 'calc', 0, 1, false, false, false, 2000);
-insert into sys.args values (18450, 803, 'res_0', 'real', 24, 0, 0, 0);
-insert into sys.args values (18451, 803, 'arg_1', 'oid', 63, 0, 1, 1);
-insert into sys.args values (18452, 803, 'arg_2', 'real', 24, 0, 1, 2);
-insert into sys.functions values (804, 'scale_up', '*', 'calc', 0, 1, false, false, false, 2000);
-insert into sys.args values (18453, 804, 'res_0', 'real', 24, 0, 0, 0);
-insert into sys.args values (18454, 804, 'arg_1', 'tinyint', 8, 0, 1, 1);
-insert into sys.args values (18455, 804, 'arg_2', 'real', 24, 0, 1, 2);
-insert into sys.functions values (805, 'scale_up', '*', 'calc', 0, 1, false, false, false, 2000);
-insert into sys.args values (18456, 805, 'res_0', 'real', 24, 0, 0, 0);
-insert into sys.args values (18457, 805, 'arg_1', 'smallint', 16, 0, 1, 1);
-insert into sys.args values (18458, 805, 'arg_2', 'real', 24, 0, 1, 2);
-insert into sys.functions values (806, 'scale_up', '*', 'calc', 0, 1, false, false, false, 2000);
-insert into sys.args values (18459, 806, 'res_0', 'real', 24, 0, 0, 0);
-insert into sys.args values (18460, 806, 'arg_1', 'int', 32, 0, 1, 1);
-insert into sys.args values (18461, 806, 'arg_2', 'real', 24, 0, 1, 2);
-insert into sys.functions values (807, 'scale_up', '*', 'calc', 0, 1, false, false, false, 2000);
-insert into sys.args values (18462, 807, 'res_0', 'real', 24, 0, 0, 0);
-insert into sys.args values (18463, 807, 'arg_1', 'bigint', 64, 0, 1, 1);
-insert into sys.args values (18464, 807, 'arg_2', 'real', 24, 0, 1, 2);
-insert into sys.functions values (808, 'scale_up', '*', 'calc', 0, 1, false, false, false, 2000);
-insert into sys.args values (18465, 808, 'res_0', 'real', 24, 0, 0, 0);
-insert into sys.args values (18466, 808, 'arg_1', 'hugeint', 128, 0, 1, 1);
-insert into sys.args values (18467, 808, 'arg_2', 'real', 24, 0, 1, 2);
-insert into sys.functions values (809, 'scale_up', '*', 'calc', 0, 1, false, false, false, 2000);
-insert into sys.args values (18468, 809, 'res_0', 'real', 24, 0, 0, 0);
-insert into sys.args values (18469, 809, 'arg_1', 'decimal', 2, 0, 1, 1);
-insert into sys.args values (18470, 809, 'arg_2', 'real', 24, 0, 1, 2);
-insert into sys.functions values (810, 'scale_up', '*', 'calc', 0, 1, false, false, false, 2000);
-insert into sys.args values (18471, 810, 'res_0', 'real', 24, 0, 0, 0);
-insert into sys.args values (18472, 810, 'arg_1', 'decimal', 4, 0, 1, 1);
-insert into sys.args values (18473, 810, 'arg_2', 'real', 24, 0, 1, 2);
-insert into sys.functions values (811, 'scale_up', '*', 'calc', 0, 1, false, false, false, 2000);
-insert into sys.args values (18474, 811, 'res_0', 'real', 24, 0, 0, 0);
-insert into sys.args values (18475, 811, 'arg_1', 'decimal', 9, 0, 1, 1);
-insert into sys.args values (18476, 811, 'arg_2', 'real', 24, 0, 1, 2);
-insert into sys.functions values (812, 'scale_up', '*', 'calc', 0, 1, false, false, false, 2000);
-insert into sys.args values (18477, 812, 'res_0', 'real', 24, 0, 0, 0);
-insert into sys.args values (18478, 812, 'arg_1', 'decimal', 18, 0, 1, 1);
-insert into sys.args values (18479, 812, 'arg_2', 'real', 24, 0, 1, 2);
-insert into sys.functions values (813, 'scale_up', '*', 'calc', 0, 1, false, false, false, 2000);
-insert into sys.args values (18480, 813, 'res_0', 'real', 24, 0, 0, 0);
-insert into sys.args values (18481, 813, 'arg_1', 'decimal', 38, 0, 1, 1);
-insert into sys.args values (18482, 813, 'arg_2', 'real', 24, 0, 1, 2);
-insert into sys.functions values (814, 'scale_up', '*', 'calc', 0, 1, false, false, false, 2000);
-insert into sys.args values (18483, 814, 'res_0', 'real', 24, 0, 0, 0);
-insert into sys.args values (18484, 814, 'arg_1', 'real', 24, 0, 1, 1);
-insert into sys.args values (18485, 814, 'arg_2', 'real', 24, 0, 1, 2);
-insert into sys.functions values (815, 'scale_up', '*', 'calc', 0, 1, false, false, false, 2000);
-insert into sys.args values (18486, 815, 'res_0', 'real', 24, 0, 0, 0);
-insert into sys.args values (18487, 815, 'arg_1', 'double', 53, 0, 1, 1);
-insert into sys.args values (18488, 815, 'arg_2', 'real', 24, 0, 1, 2);
-insert into sys.functions values (816, 'scale_up', '*', 'calc', 0, 1, false, false, false, 2000);
-insert into sys.args values (18489, 816, 'res_0', 'real', 24, 0, 0, 0);
-insert into sys.args values (18490, 816, 'arg_1', 'month_interval', 32, 0, 1, 1);
-insert into sys.args values (18491, 816, 'arg_2', 'real', 24, 0, 1, 2);
-insert into sys.functions values (817, 'scale_up', '*', 'calc', 0, 1, false, false, false, 2000);
-insert into sys.args values (18492, 817, 'res_0', 'real', 24, 0, 0, 0);
-insert into sys.args values (18493, 817, 'arg_1', 'sec_interval', 13, 0, 1, 1);
-insert into sys.args values (18494, 817, 'arg_2', 'real', 24, 0, 1, 2);
-insert into sys.functions values (818, 'scale_up', '*', 'calc', 0, 1, false, false, false, 2000);
-insert into sys.args values (18495, 818, 'res_0', 'real', 24, 0, 0, 0);
-insert into sys.args values (18496, 818, 'arg_1', 'time', 7, 0, 1, 1);
-insert into sys.args values (18497, 818, 'arg_2', 'real', 24, 0, 1, 2);
-insert into sys.functions values (819, 'scale_up', '*', 'calc', 0, 1, false, false, false, 2000);
-insert into sys.args values (18498, 819, 'res_0', 'real', 24, 0, 0, 0);
-insert into sys.args values (18499, 819, 'arg_1', 'timetz', 7, 0, 1, 1);
-insert into sys.args values (18500, 819, 'arg_2', 'real', 24, 0, 1, 2);
-insert into sys.functions values (820, 'scale_up', '*', 'calc', 0, 1, false, false, false, 2000);
-insert into sys.args values (18501, 820, 'res_0', 'real', 24, 0, 0, 0);
-insert into sys.args values (18502, 820, 'arg_1', 'date', 0, 0, 1, 1);
-insert into sys.args values (18503, 820, 'arg_2', 'real', 24, 0, 1, 2);
-insert into sys.functions values (821, 'scale_up', '*', 'calc', 0, 1, false, false, false, 2000);
-insert into sys.args values (18504, 821, 'res_0', 'real', 24, 0, 0, 0);
-insert into sys.args values (18505, 821, 'arg_1', 'timestamp', 7, 0, 1, 1);
-insert into sys.args values (18506, 821, 'arg_2', 'real', 24, 0, 1, 2);
-insert into sys.functions values (822, 'scale_up', '*', 'calc', 0, 1, false, false, false, 2000);
-insert into sys.args values (18507, 822, 'res_0', 'real', 24, 0, 0, 0);
-insert into sys.args values (18508, 822, 'arg_1', 'timestamptz', 7, 0, 1, 1);
-insert into sys.args values (18509, 822, 'arg_2', 'real', 24, 0, 1, 2);
-insert into sys.functions values (823, 'scale_up', '*', 'calc', 0, 1, false, false, false, 2000);
-insert into sys.args values (18510, 823, 'res_0', 'real', 24, 0, 0, 0);
-insert into sys.args values (18511, 823, 'arg_1', 'blob', 0, 0, 1, 1);
-insert into sys.args values (18512, 823, 'arg_2', 'real', 24, 0, 1, 2);
-insert into sys.functions values (824, 'scale_up', '*', 'calc', 0, 1, false, false, false, 2000);
-insert into sys.args values (18513, 824, 'res_0', 'real', 24, 0, 0, 0);
-insert into sys.args values (18514, 824, 'arg_1', 'geometry', 0, 0, 1, 1);
-insert into sys.args values (18515, 824, 'arg_2', 'real', 24, 0, 1, 2);
-insert into sys.functions values (825, 'scale_up', '*', 'calc', 0, 1, false, false, false, 2000);
-insert into sys.args values (18516, 825, 'res_0', 'real', 24, 0, 0, 0);
-insert into sys.args values (18517, 825, 'arg_1', 'geometrya', 0, 0, 1, 1);
-insert into sys.args values (18518, 825, 'arg_2', 'real', 24, 0, 1, 2);
-insert into sys.functions values (826, 'scale_up', '*', 'calc', 0, 1, false, false, false, 2000);
-insert into sys.args values (18519, 826, 'res_0', 'real', 24, 0, 0, 0);
-insert into sys.args values (18520, 826, 'arg_1', 'mbr', 0, 0, 1, 1);
-insert into sys.args values (18521, 826, 'arg_2', 'real', 24, 0, 1, 2);
-insert into sys.functions values (827, 'scale_up', '*', 'calc', 0, 1, false, false, false, 2000);
-insert into sys.args values (18522, 827, 'res_0', 'double', 53, 0, 0, 0);
-insert into sys.args values (18523, 827, 'arg_1', 'oid', 63, 0, 1, 1);
-insert into sys.args values (18524, 827, 'arg_2', 'double', 53, 0, 1, 2);
-insert into sys.functions values (828, 'scale_up', '*', 'calc', 0, 1, false, false, false, 2000);
-insert into sys.args values (18525, 828, 'res_0', 'double', 53, 0, 0, 0);
-insert into sys.args values (18526, 828, 'arg_1', 'tinyint', 8, 0, 1, 1);
-insert into sys.args values (18527, 828, 'arg_2', 'double', 53, 0, 1, 2);
-insert into sys.functions values (829, 'scale_up', '*', 'calc', 0, 1, false, false, false, 2000);
-insert into sys.args values (18528, 829, 'res_0', 'double', 53, 0, 0, 0);
-insert into sys.args values (18529, 829, 'arg_1', 'smallint', 16, 0, 1, 1);
-insert into sys.args values (18530, 829, 'arg_2', 'double', 53, 0, 1, 2);
-insert into sys.functions values (830, 'scale_up', '*', 'calc', 0, 1, false, false, false, 2000);
-insert into sys.args values (18531, 830, 'res_0', 'double', 53, 0, 0, 0);
-insert into sys.args values (18532, 830, 'arg_1', 'int', 32, 0, 1, 1);
-insert into sys.args values (18533, 830, 'arg_2', 'double', 53, 0, 1, 2);
-insert into sys.functions values (831, 'scale_up', '*', 'calc', 0, 1, false, false, false, 2000);
-insert into sys.args values (18534, 831, 'res_0', 'double', 53, 0, 0, 0);
-insert into sys.args values (18535, 831, 'arg_1', 'bigint', 64, 0, 1, 1);
-insert into sys.args values (18536, 831, 'arg_2', 'double', 53, 0, 1, 2);
-insert into sys.functions values (832, 'scale_up', '*', 'calc', 0, 1, false, false, false, 2000);
-insert into sys.args values (18537, 832, 'res_0', 'double', 53, 0, 0, 0);
-insert into sys.args values (18538, 832, 'arg_1', 'hugeint', 128, 0, 1, 1);
-insert into sys.args values (18539, 832, 'arg_2', 'double', 53, 0, 1, 2);
-insert into sys.functions values (833, 'scale_up', '*', 'calc', 0, 1, false, false, false, 2000);
-insert into sys.args values (18540, 833, 'res_0', 'double', 53, 0, 0, 0);
-insert into sys.args values (18541, 833, 'arg_1', 'decimal', 2, 0, 1, 1);
-insert into sys.args values (18542, 833, 'arg_2', 'double', 53, 0, 1, 2);
-insert into sys.functions values (834, 'scale_up', '*', 'calc', 0, 1, false, false, false, 2000);
-insert into sys.args values (18543, 834, 'res_0', 'double', 53, 0, 0, 0);
-insert into sys.args values (18544, 834, 'arg_1', 'decimal', 4, 0, 1, 1);
-insert into sys.args values (18545, 834, 'arg_2', 'double', 53, 0, 1, 2);
-insert into sys.functions values (835, 'scale_up', '*', 'calc', 0, 1, false, false, false, 2000);
-insert into sys.args values (18546, 835, 'res_0', 'double', 53, 0, 0, 0);
-insert into sys.args values (18547, 835, 'arg_1', 'decimal', 9, 0, 1, 1);
-insert into sys.args values (18548, 835, 'arg_2', 'double', 53, 0, 1, 2);
-insert into sys.functions values (836, 'scale_up', '*', 'calc', 0, 1, false, false, false, 2000);
-insert into sys.args values (18549, 836, 'res_0', 'double', 53, 0, 0, 0);
-insert into sys.args values (18550, 836, 'arg_1', 'decimal', 18, 0, 1, 1);
-insert into sys.args values (18551, 836, 'arg_2', 'double', 53, 0, 1, 2);
-insert into sys.functions values (837, 'scale_up', '*', 'calc', 0, 1, false, false, false, 2000);
-insert into sys.args values (18552, 837, 'res_0', 'double', 53, 0, 0, 0);
-insert into sys.args values (18553, 837, 'arg_1', 'decimal', 38, 0, 1, 1);
-insert into sys.args values (18554, 837, 'arg_2', 'double', 53, 0, 1, 2);
-insert into sys.functions values (838, 'scale_up', '*', 'calc', 0, 1, false, false, false, 2000);
-insert into sys.args values (18555, 838, 'res_0', 'double', 53, 0, 0, 0);
-insert into sys.args values (18556, 838, 'arg_1', 'real', 24, 0, 1, 1);
-insert into sys.args values (18557, 838, 'arg_2', 'double', 53, 0, 1, 2);
-insert into sys.functions values (839, 'scale_up', '*', 'calc', 0, 1, false, false, false, 2000);
-insert into sys.args values (18558, 839, 'res_0', 'double', 53, 0, 0, 0);
-insert into sys.args values (18559, 839, 'arg_1', 'double', 53, 0, 1, 1);
-insert into sys.args values (18560, 839, 'arg_2', 'double', 53, 0, 1, 2);
-insert into sys.functions values (840, 'scale_up', '*', 'calc', 0, 1, false, false, false, 2000);
-insert into sys.args values (18561, 840, 'res_0', 'double', 53, 0, 0, 0);
-insert into sys.args values (18562, 840, 'arg_1', 'month_interval', 32, 0, 1, 1);
-insert into sys.args values (18563, 840, 'arg_2', 'double', 53, 0, 1, 2);
-insert into sys.functions values (841, 'scale_up', '*', 'calc', 0, 1, false, false, false, 2000);
-insert into sys.args values (18564, 841, 'res_0', 'double', 53, 0, 0, 0);
-insert into sys.args values (18565, 841, 'arg_1', 'sec_interval', 13, 0, 1, 1);
-insert into sys.args values (18566, 841, 'arg_2', 'double', 53, 0, 1, 2);
-insert into sys.functions values (842, 'scale_up', '*', 'calc', 0, 1, false, false, false, 2000);
-insert into sys.args values (18567, 842, 'res_0', 'double', 53, 0, 0, 0);
-insert into sys.args values (18568, 842, 'arg_1', 'time', 7, 0, 1, 1);
-insert into sys.args values (18569, 842, 'arg_2', 'double', 53, 0, 1, 2);
-insert into sys.functions values (843, 'scale_up', '*', 'calc', 0, 1, false, false, false, 2000);
-insert into sys.args values (18570, 843, 'res_0', 'double', 53, 0, 0, 0);
-insert into sys.args values (18571, 843, 'arg_1', 'timetz', 7, 0, 1, 1);
-insert into sys.args values (18572, 843, 'arg_2', 'double', 53, 0, 1, 2);
-insert into sys.functions values (844, 'scale_up', '*', 'calc', 0, 1, false, false, false, 2000);
-insert into sys.args values (18573, 844, 'res_0', 'double', 53, 0, 0, 0);
-insert into sys.args values (18574, 844, 'arg_1', 'date', 0, 0, 1, 1);
-insert into sys.args values (18575, 844, 'arg_2', 'double', 53, 0, 1, 2);
-insert into sys.functions values (845, 'scale_up', '*', 'calc', 0, 1, false, false, false, 2000);
-insert into sys.args values (18576, 845, 'res_0', 'double', 53, 0, 0, 0);
-insert into sys.args values (18577, 845, 'arg_1', 'timestamp', 7, 0, 1, 1);
-insert into sys.args values (18578, 845, 'arg_2', 'double', 53, 0, 1, 2);
-insert into sys.functions values (846, 'scale_up', '*', 'calc', 0, 1, false, false, false, 2000);
-insert into sys.args values (18579, 846, 'res_0', 'double', 53, 0, 0, 0);
-insert into sys.args values (18580, 846, 'arg_1', 'timestamptz', 7, 0, 1, 1);
-insert into sys.args values (18581, 846, 'arg_2', 'double', 53, 0, 1, 2);
-insert into sys.functions values (847, 'scale_up', '*', 'calc', 0, 1, false, false, false, 2000);
-insert into sys.args values (18582, 847, 'res_0', 'double', 53, 0, 0, 0);
-insert into sys.args values (18583, 847, 'arg_1', 'blob', 0, 0, 1, 1);
-insert into sys.args values (18584, 847, 'arg_2', 'double', 53, 0, 1, 2);
-insert into sys.functions values (848, 'scale_up', '*', 'calc', 0, 1, false, false, false, 2000);
-insert into sys.args values (18585, 848, 'res_0', 'double', 53, 0, 0, 0);
-insert into sys.args values (18586, 848, 'arg_1', 'geometry', 0, 0, 1, 1);
-insert into sys.args values (18587, 848, 'arg_2', 'double', 53, 0, 1, 2);
-insert into sys.functions values (849, 'scale_up', '*', 'calc', 0, 1, false, false, false, 2000);
-insert into sys.args values (18588, 849, 'res_0', 'double', 53, 0, 0, 0);
-insert into sys.args values (18589, 849, 'arg_1', 'geometrya', 0, 0, 1, 1);
-insert into sys.args values (18590, 849, 'arg_2', 'double', 53, 0, 1, 2);
-insert into sys.functions values (850, 'scale_up', '*', 'calc', 0, 1, false, false, false, 2000);
-insert into sys.args values (18591, 850, 'res_0', 'double', 53, 0, 0, 0);
-insert into sys.args values (18592, 850, 'arg_1', 'mbr', 0, 0, 1, 1);
-insert into sys.args values (18593, 850, 'arg_2', 'double', 53, 0, 1, 2);
-insert into sys.functions values (851, 'scale_up', '*', 'calc', 0, 1, false, false, false, 2000);
-insert into sys.args values (18594, 851, 'res_0', 'month_interval', 32, 0, 0, 0);
-insert into sys.args values (18595, 851, 'arg_1', 'oid', 63, 0, 1, 1);
-insert into sys.args values (18596, 851, 'arg_2', 'month_interval', 32, 0, 1, 2);
-insert into sys.functions values (852, 'scale_up', '*', 'calc', 0, 1, false, false, false, 2000);
-insert into sys.args values (18597, 852, 'res_0', 'month_interval', 32, 0, 0, 0);
-insert into sys.args values (18598, 852, 'arg_1', 'tinyint', 8, 0, 1, 1);
-insert into sys.args values (18599, 852, 'arg_2', 'month_interval', 32, 0, 1, 2);
-insert into sys.functions values (853, 'scale_up', '*', 'calc', 0, 1, false, false, false, 2000);
-insert into sys.args values (18600, 853, 'res_0', 'month_interval', 32, 0, 0, 0);
-insert into sys.args values (18601, 853, 'arg_1', 'smallint', 16, 0, 1, 1);
-insert into sys.args values (18602, 853, 'arg_2', 'month_interval', 32, 0, 1, 2);
-insert into sys.functions values (854, 'scale_up', '*', 'calc', 0, 1, false, false, false, 2000);
-insert into sys.args values (18603, 854, 'res_0', 'month_interval', 32, 0, 0, 0);
-insert into sys.args values (18604, 854, 'arg_1', 'int', 32, 0, 1, 1);
-insert into sys.args values (18605, 854, 'arg_2', 'month_interval', 32, 0, 1, 2);
-insert into sys.functions values (855, 'scale_up', '*', 'calc', 0, 1, false, false, false, 2000);
-insert into sys.args values (18606, 855, 'res_0', 'month_interval', 32, 0, 0, 0);
-insert into sys.args values (18607, 855, 'arg_1', 'bigint', 64, 0, 1, 1);
-insert into sys.args values (18608, 855, 'arg_2', 'month_interval', 32, 0, 1, 2);
-insert into sys.functions values (856, 'scale_up', '*', 'calc', 0, 1, false, false, false, 2000);
-insert into sys.args values (18609, 856, 'res_0', 'month_interval', 32, 0, 0, 0);
-insert into sys.args values (18610, 856, 'arg_1', 'hugeint', 128, 0, 1, 1);
-insert into sys.args values (18611, 856, 'arg_2', 'month_interval', 32, 0, 1, 2);
-insert into sys.functions values (857, 'scale_up', '*', 'calc', 0, 1, false, false, false, 2000);
-insert into sys.args values (18612, 857, 'res_0', 'month_interval', 32, 0, 0, 0);
-insert into sys.args values (18613, 857, 'arg_1', 'decimal', 2, 0, 1, 1);
-insert into sys.args values (18614, 857, 'arg_2', 'month_interval', 32, 0, 1, 2);
-insert into sys.functions values (858, 'scale_up', '*', 'calc', 0, 1, false, false, false, 2000);
-insert into sys.args values (18615, 858, 'res_0', 'month_interval', 32, 0, 0, 0);
-insert into sys.args values (18616, 858, 'arg_1', 'decimal', 4, 0, 1, 1);
-insert into sys.args values (18617, 858, 'arg_2', 'month_interval', 32, 0, 1, 2);
-insert into sys.functions values (859, 'scale_up', '*', 'calc', 0, 1, false, false, false, 2000);
-insert into sys.args values (18618, 859, 'res_0', 'month_interval', 32, 0, 0, 0);
-insert into sys.args values (18619, 859, 'arg_1', 'decimal', 9, 0, 1, 1);
-insert into sys.args values (18620, 859, 'arg_2', 'month_interval', 32, 0, 1, 2);
-insert into sys.functions values (860, 'scale_up', '*', 'calc', 0, 1, false, false, false, 2000);
-insert into sys.args values (18621, 860, 'res_0', 'month_interval', 32, 0, 0, 0);
-insert into sys.args values (18622, 860, 'arg_1', 'decimal', 18, 0, 1, 1);
-insert into sys.args values (18623, 860, 'arg_2', 'month_interval', 32, 0, 1, 2);
-insert into sys.functions values (861, 'scale_up', '*', 'calc', 0, 1, false, false, false, 2000);
-insert into sys.args values (18624, 861, 'res_0', 'month_interval', 32, 0, 0, 0);
-insert into sys.args values (18625, 861, 'arg_1', 'decimal', 38, 0, 1, 1);
-insert into sys.args values (18626, 861, 'arg_2', 'month_interval', 32, 0, 1, 2);
-insert into sys.functions values (862, 'scale_up', '*', 'calc', 0, 1, false, false, false, 2000);
-insert into sys.args values (18627, 862, 'res_0', 'month_interval', 32, 0, 0, 0);
-insert into sys.args values (18628, 862, 'arg_1', 'real', 24, 0, 1, 1);
-insert into sys.args values (18629, 862, 'arg_2', 'month_interval', 32, 0, 1, 2);
-insert into sys.functions values (863, 'scale_up', '*', 'calc', 0, 1, false, false, false, 2000);
-insert into sys.args values (18630, 863, 'res_0', 'month_interval', 32, 0, 0, 0);
-insert into sys.args values (18631, 863, 'arg_1', 'double', 53, 0, 1, 1);
-insert into sys.args values (18632, 863, 'arg_2', 'month_interval', 32, 0, 1, 2);
-insert into sys.functions values (864, 'scale_up', '*', 'calc', 0, 1, false, false, false, 2000);
-insert into sys.args values (18633, 864, 'res_0', 'month_interval', 32, 0, 0, 0);
-insert into sys.args values (18634, 864, 'arg_1', 'month_interval', 32, 0, 1, 1);
-insert into sys.args values (18635, 864, 'arg_2', 'month_interval', 32, 0, 1, 2);
-insert into sys.functions values (865, 'scale_up', '*', 'calc', 0, 1, false, false, false, 2000);
-insert into sys.args values (18636, 865, 'res_0', 'month_interval', 32, 0, 0, 0);
-insert into sys.args values (18637, 865, 'arg_1', 'sec_interval', 13, 0, 1, 1);
-insert into sys.args values (18638, 865, 'arg_2', 'month_interval', 32, 0, 1, 2);
-insert into sys.functions values (866, 'scale_up', '*', 'calc', 0, 1, false, false, false, 2000);
-insert into sys.args values (18639, 866, 'res_0', 'month_interval', 32, 0, 0, 0);
-insert into sys.args values (18640, 866, 'arg_1', 'time', 7, 0, 1, 1);
-insert into sys.args values (18641, 866, 'arg_2', 'month_interval', 32, 0, 1, 2);
-insert into sys.functions values (867, 'scale_up', '*', 'calc', 0, 1, false, false, false, 2000);
-insert into sys.args values (18642, 867, 'res_0', 'month_interval', 32, 0, 0, 0);
-insert into sys.args values (18643, 867, 'arg_1', 'timetz', 7, 0, 1, 1);
-insert into sys.args values (18644, 867, 'arg_2', 'month_interval', 32, 0, 1, 2);
-insert into sys.functions values (868, 'scale_up', '*', 'calc', 0, 1, false, false, false, 2000);
-insert into sys.args values (18645, 868, 'res_0', 'month_interval', 32, 0, 0, 0);
-insert into sys.args values (18646, 868, 'arg_1', 'date', 0, 0, 1, 1);
-insert into sys.args values (18647, 868, 'arg_2', 'month_interval', 32, 0, 1, 2);
-insert into sys.functions values (869, 'scale_up', '*', 'calc', 0, 1, false, false, false, 2000);
-insert into sys.args values (18648, 869, 'res_0', 'month_interval', 32, 0, 0, 0);
-insert into sys.args values (18649, 869, 'arg_1', 'timestamp', 7, 0, 1, 1);
-insert into sys.args values (18650, 869, 'arg_2', 'month_interval', 32, 0, 1, 2);
-insert into sys.functions values (870, 'scale_up', '*', 'calc', 0, 1, false, false, false, 2000);
-insert into sys.args values (18651, 870, 'res_0', 'month_interval', 32, 0, 0, 0);
-insert into sys.args values (18652, 870, 'arg_1', 'timestamptz', 7, 0, 1, 1);
-insert into sys.args values (18653, 870, 'arg_2', 'month_interval', 32, 0, 1, 2);
-insert into sys.functions values (871, 'scale_up', '*', 'calc', 0, 1, false, false, false, 2000);
-insert into sys.args values (18654, 871, 'res_0', 'month_interval', 32, 0, 0, 0);
-insert into sys.args values (18655, 871, 'arg_1', 'blob', 0, 0, 1, 1);
-insert into sys.args values (18656, 871, 'arg_2', 'month_interval', 32, 0, 1, 2);
-insert into sys.functions values (872, 'scale_up', '*', 'calc', 0, 1, false, false, false, 2000);
-insert into sys.args values (18657, 872, 'res_0', 'month_interval', 32, 0, 0, 0);
-insert into sys.args values (18658, 872, 'arg_1', 'geometry', 0, 0, 1, 1);
-insert into sys.args values (18659, 872, 'arg_2', 'month_interval', 32, 0, 1, 2);
-insert into sys.functions values (873, 'scale_up', '*', 'calc', 0, 1, false, false, false, 2000);
-insert into sys.args values (18660, 873, 'res_0', 'month_interval', 32, 0, 0, 0);
-insert into sys.args values (18661, 873, 'arg_1', 'geometrya', 0, 0, 1, 1);
-insert into sys.args values (18662, 873, 'arg_2', 'month_interval', 32, 0, 1, 2);
-insert into sys.functions values (874, 'scale_up', '*', 'calc', 0, 1, false, false, false, 2000);
-insert into sys.args values (18663, 874, 'res_0', 'month_interval', 32, 0, 0, 0);
-insert into sys.args values (18664, 874, 'arg_1', 'mbr', 0, 0, 1, 1);
-insert into sys.args values (18665, 874, 'arg_2', 'month_interval', 32, 0, 1, 2);
-insert into sys.functions values (875, 'scale_up', '*', 'calc', 0, 1, false, false, false, 2000);
-insert into sys.args values (18666, 875, 'res_0', 'sec_interval', 13, 0, 0, 0);
-insert into sys.args values (18667, 875, 'arg_1', 'oid', 63, 0, 1, 1);
-insert into sys.args values (18668, 875, 'arg_2', 'sec_interval', 13, 0, 1, 2);
-insert into sys.functions values (876, 'scale_up', '*', 'calc', 0, 1, false, false, false, 2000);
-insert into sys.args values (18669, 876, 'res_0', 'sec_interval', 13, 0, 0, 0);
-insert into sys.args values (18670, 876, 'arg_1', 'tinyint', 8, 0, 1, 1);
-insert into sys.args values (18671, 876, 'arg_2', 'sec_interval', 13, 0, 1, 2);
-insert into sys.functions values (877, 'scale_up', '*', 'calc', 0, 1, false, false, false, 2000);
-insert into sys.args values (18672, 877, 'res_0', 'sec_interval', 13, 0, 0, 0);
-insert into sys.args values (18673, 877, 'arg_1', 'smallint', 16, 0, 1, 1);
-insert into sys.args values (18674, 877, 'arg_2', 'sec_interval', 13, 0, 1, 2);
-insert into sys.functions values (878, 'scale_up', '*', 'calc', 0, 1, false, false, false, 2000);
-insert into sys.args values (18675, 878, 'res_0', 'sec_interval', 13, 0, 0, 0);
-insert into sys.args values (18676, 878, 'arg_1', 'int', 32, 0, 1, 1);
-insert into sys.args values (18677, 878, 'arg_2', 'sec_interval', 13, 0, 1, 2);
-insert into sys.functions values (879, 'scale_up', '*', 'calc', 0, 1, false, false, false, 2000);
-insert into sys.args values (18678, 879, 'res_0', 'sec_interval', 13, 0, 0, 0);
-insert into sys.args values (18679, 879, 'arg_1', 'bigint', 64, 0, 1, 1);
-insert into sys.args values (18680, 879, 'arg_2', 'sec_interval', 13, 0, 1, 2);
-insert into sys.functions values (880, 'scale_up', '*', 'calc', 0, 1, false, false, false, 2000);
-insert into sys.args values (18681, 880, 'res_0', 'sec_interval', 13, 0, 0, 0);
-insert into sys.args values (18682, 880, 'arg_1', 'hugeint', 128, 0, 1, 1);
-insert into sys.args values (18683, 880, 'arg_2', 'sec_interval', 13, 0, 1, 2);
-insert into sys.functions values (881, 'scale_up', '*', 'calc', 0, 1, false, false, false, 2000);
-insert into sys.args values (18684, 881, 'res_0', 'sec_interval', 13, 0, 0, 0);
-insert into sys.args values (18685, 881, 'arg_1', 'decimal', 2, 0, 1, 1);
-insert into sys.args values (18686, 881, 'arg_2', 'sec_interval', 13, 0, 1, 2);
-insert into sys.functions values (882, 'scale_up', '*', 'calc', 0, 1, false, false, false, 2000);
-insert into sys.args values (18687, 882, 'res_0', 'sec_interval', 13, 0, 0, 0);
-insert into sys.args values (18688, 882, 'arg_1', 'decimal', 4, 0, 1, 1);
-insert into sys.args values (18689, 882, 'arg_2', 'sec_interval', 13, 0, 1, 2);
-insert into sys.functions values (883, 'scale_up', '*', 'calc', 0, 1, false, false, false, 2000);
-insert into sys.args values (18690, 883, 'res_0', 'sec_interval', 13, 0, 0, 0);
-insert into sys.args values (18691, 883, 'arg_1', 'decimal', 9, 0, 1, 1);
-insert into sys.args values (18692, 883, 'arg_2', 'sec_interval', 13, 0, 1, 2);
-insert into sys.functions values (884, 'scale_up', '*', 'calc', 0, 1, false, false, false, 2000);
-insert into sys.args values (18693, 884, 'res_0', 'sec_interval', 13, 0, 0, 0);
-insert into sys.args values (18694, 884, 'arg_1', 'decimal', 18, 0, 1, 1);
-insert into sys.args values (18695, 884, 'arg_2', 'sec_interval', 13, 0, 1, 2);
-insert into sys.functions values (885, 'scale_up', '*', 'calc', 0, 1, false, false, false, 2000);
-insert into sys.args values (18696, 885, 'res_0', 'sec_interval', 13, 0, 0, 0);
-insert into sys.args values (18697, 885, 'arg_1', 'decimal', 38, 0, 1, 1);
-insert into sys.args values (18698, 885, 'arg_2', 'sec_interval', 13, 0, 1, 2);
-insert into sys.functions values (886, 'scale_up', '*', 'calc', 0, 1, false, false, false, 2000);
-insert into sys.args values (18699, 886, 'res_0', 'sec_interval', 13, 0, 0, 0);
-insert into sys.args values (18700, 886, 'arg_1', 'real', 24, 0, 1, 1);
-insert into sys.args values (18701, 886, 'arg_2', 'sec_interval', 13, 0, 1, 2);
-insert into sys.functions values (887, 'scale_up', '*', 'calc', 0, 1, false, false, false, 2000);
-insert into sys.args values (18702, 887, 'res_0', 'sec_interval', 13, 0, 0, 0);
-insert into sys.args values (18703, 887, 'arg_1', 'double', 53, 0, 1, 1);
-insert into sys.args values (18704, 887, 'arg_2', 'sec_interval', 13, 0, 1, 2);
-insert into sys.functions values (888, 'scale_up', '*', 'calc', 0, 1, false, false, false, 2000);
-insert into sys.args values (18705, 888, 'res_0', 'sec_interval', 13, 0, 0, 0);
-insert into sys.args values (18706, 888, 'arg_1', 'month_interval', 32, 0, 1, 1);
-insert into sys.args values (18707, 888, 'arg_2', 'sec_interval', 13, 0, 1, 2);
-insert into sys.functions values (889, 'scale_up', '*', 'calc', 0, 1, false, false, false, 2000);
-insert into sys.args values (18708, 889, 'res_0', 'sec_interval', 13, 0, 0, 0);
-insert into sys.args values (18709, 889, 'arg_1', 'sec_interval', 13, 0, 1, 1);
-insert into sys.args values (18710, 889, 'arg_2', 'sec_interval', 13, 0, 1, 2);
-insert into sys.functions values (890, 'scale_up', '*', 'calc', 0, 1, false, false, false, 2000);
-insert into sys.args values (18711, 890, 'res_0', 'sec_interval', 13, 0, 0, 0);
-insert into sys.args values (18712, 890, 'arg_1', 'time', 7, 0, 1, 1);
-insert into sys.args values (18713, 890, 'arg_2', 'sec_interval', 13, 0, 1, 2);
-insert into sys.functions values (891, 'scale_up', '*', 'calc', 0, 1, false, false, false, 2000);
-insert into sys.args values (18714, 891, 'res_0', 'sec_interval', 13, 0, 0, 0);
-insert into sys.args values (18715, 891, 'arg_1', 'timetz', 7, 0, 1, 1);
-insert into sys.args values (18716, 891, 'arg_2', 'sec_interval', 13, 0, 1, 2);
-insert into sys.functions values (892, 'scale_up', '*', 'calc', 0, 1, false, false, false, 2000);
-insert into sys.args values (18717, 892, 'res_0', 'sec_interval', 13, 0, 0, 0);
-insert into sys.args values (18718, 892, 'arg_1', 'date', 0, 0, 1, 1);
-insert into sys.args values (18719, 892, 'arg_2', 'sec_interval', 13, 0, 1, 2);
-insert into sys.functions values (893, 'scale_up', '*', 'calc', 0, 1, false, false, false, 2000);
-insert into sys.args values (18720, 893, 'res_0', 'sec_interval', 13, 0, 0, 0);
-insert into sys.args values (18721, 893, 'arg_1', 'timestamp', 7, 0, 1, 1);
-insert into sys.args values (18722, 893, 'arg_2', 'sec_interval', 13, 0, 1, 2);
-insert into sys.functions values (894, 'scale_up', '*', 'calc', 0, 1, false, false, false, 2000);
-insert into sys.args values (18723, 894, 'res_0', 'sec_interval', 13, 0, 0, 0);
-insert into sys.args values (18724, 894, 'arg_1', 'timestamptz', 7, 0, 1, 1);
-insert into sys.args values (18725, 894, 'arg_2', 'sec_interval', 13, 0, 1, 2);
-insert into sys.functions values (895, 'scale_up', '*', 'calc', 0, 1, false, false, false, 2000);
-insert into sys.args values (18726, 895, 'res_0', 'sec_interval', 13, 0, 0, 0);
-insert into sys.args values (18727, 895, 'arg_1', 'blob', 0, 0, 1, 1);
-insert into sys.args values (18728, 895, 'arg_2', 'sec_interval', 13, 0, 1, 2);
-insert into sys.functions values (896, 'scale_up', '*', 'calc', 0, 1, false, false, false, 2000);
-insert into sys.args values (18729, 896, 'res_0', 'sec_interval', 13, 0, 0, 0);
-insert into sys.args values (18730, 896, 'arg_1', 'geometry', 0, 0, 1, 1);
-insert into sys.args values (18731, 896, 'arg_2', 'sec_interval', 13, 0, 1, 2);
-insert into sys.functions values (897, 'scale_up', '*', 'calc', 0, 1, false, false, false, 2000);
-insert into sys.args values (18732, 897, 'res_0', 'sec_interval', 13, 0, 0, 0);
-insert into sys.args values (18733, 897, 'arg_1', 'geometrya', 0, 0, 1, 1);
-insert into sys.args values (18734, 897, 'arg_2', 'sec_interval', 13, 0, 1, 2);
-insert into sys.functions values (898, 'scale_up', '*', 'calc', 0, 1, false, false, false, 2000);
-insert into sys.args values (18735, 898, 'res_0', 'sec_interval', 13, 0, 0, 0);
-insert into sys.args values (18736, 898, 'arg_1', 'mbr', 0, 0, 1, 1);
-insert into sys.args values (18737, 898, 'arg_2', 'sec_interval', 13, 0, 1, 2);
-insert into sys.functions values (899, 'scale_up', '*', 'calc', 0, 1, false, false, false, 2000);
-insert into sys.args values (18738, 899, 'res_0', 'time', 7, 0, 0, 0);
-insert into sys.args values (18739, 899, 'arg_1', 'oid', 63, 0, 1, 1);
-insert into sys.args values (18740, 899, 'arg_2', 'time', 7, 0, 1, 2);
-insert into sys.functions values (900, 'scale_up', '*', 'calc', 0, 1, false, false, false, 2000);
-insert into sys.args values (18741, 900, 'res_0', 'time', 7, 0, 0, 0);
-insert into sys.args values (18742, 900, 'arg_1', 'tinyint', 8, 0, 1, 1);
-insert into sys.args values (18743, 900, 'arg_2', 'time', 7, 0, 1, 2);
-insert into sys.functions values (901, 'scale_up', '*', 'calc', 0, 1, false, false, false, 2000);
-insert into sys.args values (18744, 901, 'res_0', 'time', 7, 0, 0, 0);
-insert into sys.args values (18745, 901, 'arg_1', 'smallint', 16, 0, 1, 1);
-insert into sys.args values (18746, 901, 'arg_2', 'time', 7, 0, 1, 2);
-insert into sys.functions values (902, 'scale_up', '*', 'calc', 0, 1, false, false, false, 2000);
-insert into sys.args values (18747, 902, 'res_0', 'time', 7, 0, 0, 0);
-insert into sys.args values (18748, 902, 'arg_1', 'int', 32, 0, 1, 1);
-insert into sys.args values (18749, 902, 'arg_2', 'time', 7, 0, 1, 2);
-insert into sys.functions values (903, 'scale_up', '*', 'calc', 0, 1, false, false, false, 2000);
-insert into sys.args values (18750, 903, 'res_0', 'time', 7, 0, 0, 0);
-insert into sys.args values (18751, 903, 'arg_1', 'bigint', 64, 0, 1, 1);
-insert into sys.args values (18752, 903, 'arg_2', 'time', 7, 0, 1, 2);
-insert into sys.functions values (904, 'scale_up', '*', 'calc', 0, 1, false, false, false, 2000);
-insert into sys.args values (18753, 904, 'res_0', 'time', 7, 0, 0, 0);
-insert into sys.args values (18754, 904, 'arg_1', 'hugeint', 128, 0, 1, 1);
-insert into sys.args values (18755, 904, 'arg_2', 'time', 7, 0, 1, 2);
-insert into sys.functions values (905, 'scale_up', '*', 'calc', 0, 1, false, false, false, 2000);
-insert into sys.args values (18756, 905, 'res_0', 'time', 7, 0, 0, 0);
-insert into sys.args values (18757, 905, 'arg_1', 'decimal', 2, 0, 1, 1);
-insert into sys.args values (18758, 905, 'arg_2', 'time', 7, 0, 1, 2);
-insert into sys.functions values (906, 'scale_up', '*', 'calc', 0, 1, false, false, false, 2000);
-insert into sys.args values (18759, 906, 'res_0', 'time', 7, 0, 0, 0);
-insert into sys.args values (18760, 906, 'arg_1', 'decimal', 4, 0, 1, 1);
-insert into sys.args values (18761, 906, 'arg_2', 'time', 7, 0, 1, 2);
-insert into sys.functions values (907, 'scale_up', '*', 'calc', 0, 1, false, false, false, 2000);
-insert into sys.args values (18762, 907, 'res_0', 'time', 7, 0, 0, 0);
-insert into sys.args values (18763, 907, 'arg_1', 'decimal', 9, 0, 1, 1);
-insert into sys.args values (18764, 907, 'arg_2', 'time', 7, 0, 1, 2);
-insert into sys.functions values (908, 'scale_up', '*', 'calc', 0, 1, false, false, false, 2000);
-insert into sys.args values (18765, 908, 'res_0', 'time', 7, 0, 0, 0);
-insert into sys.args values (18766, 908, 'arg_1', 'decimal', 18, 0, 1, 1);
-insert into sys.args values (18767, 908, 'arg_2', 'time', 7, 0, 1, 2);
-insert into sys.functions values (909, 'scale_up', '*', 'calc', 0, 1, false, false, false, 2000);
-insert into sys.args values (18768, 909, 'res_0', 'time', 7, 0, 0, 0);
-insert into sys.args values (18769, 909, 'arg_1', 'decimal', 38, 0, 1, 1);
-insert into sys.args values (18770, 909, 'arg_2', 'time', 7, 0, 1, 2);
-insert into sys.functions values (910, 'scale_up', '*', 'calc', 0, 1, false, false, false, 2000);
-insert into sys.args values (18771, 910, 'res_0', 'time', 7, 0, 0, 0);
-insert into sys.args values (18772, 910, 'arg_1', 'real', 24, 0, 1, 1);
-insert into sys.args values (18773, 910, 'arg_2', 'time', 7, 0, 1, 2);
-insert into sys.functions values (911, 'scale_up', '*', 'calc', 0, 1, false, false, false, 2000);
-insert into sys.args values (18774, 911, 'res_0', 'time', 7, 0, 0, 0);
-insert into sys.args values (18775, 911, 'arg_1', 'double', 53, 0, 1, 1);
-insert into sys.args values (18776, 911, 'arg_2', 'time', 7, 0, 1, 2);
-insert into sys.functions values (912, 'scale_up', '*', 'calc', 0, 1, false, false, false, 2000);
-insert into sys.args values (18777, 912, 'res_0', 'time', 7, 0, 0, 0);
-insert into sys.args values (18778, 912, 'arg_1', 'month_interval', 32, 0, 1, 1);
-insert into sys.args values (18779, 912, 'arg_2', 'time', 7, 0, 1, 2);
-insert into sys.functions values (913, 'scale_up', '*', 'calc', 0, 1, false, false, false, 2000);
-insert into sys.args values (18780, 913, 'res_0', 'time', 7, 0, 0, 0);
-insert into sys.args values (18781, 913, 'arg_1', 'sec_interval', 13, 0, 1, 1);
-insert into sys.args values (18782, 913, 'arg_2', 'time', 7, 0, 1, 2);
-insert into sys.functions values (914, 'scale_up', '*', 'calc', 0, 1, false, false, false, 2000);
-insert into sys.args values (18783, 914, 'res_0', 'time', 7, 0, 0, 0);
-insert into sys.args values (18784, 914, 'arg_1', 'time', 7, 0, 1, 1);
-insert into sys.args values (18785, 914, 'arg_2', 'time', 7, 0, 1, 2);
-insert into sys.functions values (915, 'scale_up', '*', 'calc', 0, 1, false, false, false, 2000);
-insert into sys.args values (18786, 915, 'res_0', 'time', 7, 0, 0, 0);
-insert into sys.args values (18787, 915, 'arg_1', 'timetz', 7, 0, 1, 1);
-insert into sys.args values (18788, 915, 'arg_2', 'time', 7, 0, 1, 2);
-insert into sys.functions values (916, 'scale_up', '*', 'calc', 0, 1, false, false, false, 2000);
-insert into sys.args values (18789, 916, 'res_0', 'time', 7, 0, 0, 0);
-insert into sys.args values (18790, 916, 'arg_1', 'date', 0, 0, 1, 1);
-insert into sys.args values (18791, 916, 'arg_2', 'time', 7, 0, 1, 2);
-insert into sys.functions values (917, 'scale_up', '*', 'calc', 0, 1, false, false, false, 2000);
-insert into sys.args values (18792, 917, 'res_0', 'time', 7, 0, 0, 0);
-insert into sys.args values (18793, 917, 'arg_1', 'timestamp', 7, 0, 1, 1);
-insert into sys.args values (18794, 917, 'arg_2', 'time', 7, 0, 1, 2);
-insert into sys.functions values (918, 'scale_up', '*', 'calc', 0, 1, false, false, false, 2000);
-insert into sys.args values (18795, 918, 'res_0', 'time', 7, 0, 0, 0);
-insert into sys.args values (18796, 918, 'arg_1', 'timestamptz', 7, 0, 1, 1);
-insert into sys.args values (18797, 918, 'arg_2', 'time', 7, 0, 1, 2);
-insert into sys.functions values (919, 'scale_up', '*', 'calc', 0, 1, false, false, false, 2000);
-insert into sys.args values (18798, 919, 'res_0', 'time', 7, 0, 0, 0);
-insert into sys.args values (18799, 919, 'arg_1', 'blob', 0, 0, 1, 1);
-insert into sys.args values (18800, 919, 'arg_2', 'time', 7, 0, 1, 2);
-insert into sys.functions values (920, 'scale_up', '*', 'calc', 0, 1, false, false, false, 2000);
-insert into sys.args values (18801, 920, 'res_0', 'time', 7, 0, 0, 0);
-insert into sys.args values (18802, 920, 'arg_1', 'geometry', 0, 0, 1, 1);
-insert into sys.args values (18803, 920, 'arg_2', 'time', 7, 0, 1, 2);
-insert into sys.functions values (921, 'scale_up', '*', 'calc', 0, 1, false, false, false, 2000);
-insert into sys.args values (18804, 921, 'res_0', 'time', 7, 0, 0, 0);
-insert into sys.args values (18805, 921, 'arg_1', 'geometrya', 0, 0, 1, 1);
-insert into sys.args values (18806, 921, 'arg_2', 'time', 7, 0, 1, 2);
-insert into sys.functions values (922, 'scale_up', '*', 'calc', 0, 1, false, false, false, 2000);
-insert into sys.args values (18807, 922, 'res_0', 'time', 7, 0, 0, 0);
-insert into sys.args values (18808, 922, 'arg_1', 'mbr', 0, 0, 1, 1);
-insert into sys.args values (18809, 922, 'arg_2', 'time', 7, 0, 1, 2);
-insert into sys.functions values (923, 'scale_up', '*', 'calc', 0, 1, false, false, false, 2000);
-insert into sys.args values (18810, 923, 'res_0', 'timetz', 7, 0, 0, 0);
-insert into sys.args values (18811, 923, 'arg_1', 'oid', 63, 0, 1, 1);
-insert into sys.args values (18812, 923, 'arg_2', 'timetz', 7, 0, 1, 2);
-insert into sys.functions values (924, 'scale_up', '*', 'calc', 0, 1, false, false, false, 2000);
-insert into sys.args values (18813, 924, 'res_0', 'timetz', 7, 0, 0, 0);
-insert into sys.args values (18814, 924, 'arg_1', 'tinyint', 8, 0, 1, 1);
-insert into sys.args values (18815, 924, 'arg_2', 'timetz', 7, 0, 1, 2);
-insert into sys.functions values (925, 'scale_up', '*', 'calc', 0, 1, false, false, false, 2000);
-insert into sys.args values (18816, 925, 'res_0', 'timetz', 7, 0, 0, 0);
-insert into sys.args values (18817, 925, 'arg_1', 'smallint', 16, 0, 1, 1);
-insert into sys.args values (18818, 925, 'arg_2', 'timetz', 7, 0, 1, 2);
-insert into sys.functions values (926, 'scale_up', '*', 'calc', 0, 1, false, false, false, 2000);
-insert into sys.args values (18819, 926, 'res_0', 'timetz', 7, 0, 0, 0);
-insert into sys.args values (18820, 926, 'arg_1', 'int', 32, 0, 1, 1);
-insert into sys.args values (18821, 926, 'arg_2', 'timetz', 7, 0, 1, 2);
-insert into sys.functions values (927, 'scale_up', '*', 'calc', 0, 1, false, false, false, 2000);
-insert into sys.args values (18822, 927, 'res_0', 'timetz', 7, 0, 0, 0);
-insert into sys.args values (18823, 927, 'arg_1', 'bigint', 64, 0, 1, 1);
-insert into sys.args values (18824, 927, 'arg_2', 'timetz', 7, 0, 1, 2);
-insert into sys.functions values (928, 'scale_up', '*', 'calc', 0, 1, false, false, false, 2000);
-insert into sys.args values (18825, 928, 'res_0', 'timetz', 7, 0, 0, 0);
-insert into sys.args values (18826, 928, 'arg_1', 'hugeint', 128, 0, 1, 1);
-insert into sys.args values (18827, 928, 'arg_2', 'timetz', 7, 0, 1, 2);
-insert into sys.functions values (929, 'scale_up', '*', 'calc', 0, 1, false, false, false, 2000);
-insert into sys.args values (18828, 929, 'res_0', 'timetz', 7, 0, 0, 0);
-insert into sys.args values (18829, 929, 'arg_1', 'decimal', 2, 0, 1, 1);
-insert into sys.args values (18830, 929, 'arg_2', 'timetz', 7, 0, 1, 2);
-insert into sys.functions values (930, 'scale_up', '*', 'calc', 0, 1, false, false, false, 2000);
-insert into sys.args values (18831, 930, 'res_0', 'timetz', 7, 0, 0, 0);
-insert into sys.args values (18832, 930, 'arg_1', 'decimal', 4, 0, 1, 1);
-insert into sys.args values (18833, 930, 'arg_2', 'timetz', 7, 0, 1, 2);
-insert into sys.functions values (931, 'scale_up', '*', 'calc', 0, 1, false, false, false, 2000);
-insert into sys.args values (18834, 931, 'res_0', 'timetz', 7, 0, 0, 0);
-insert into sys.args values (18835, 931, 'arg_1', 'decimal', 9, 0, 1, 1);
-insert into sys.args values (18836, 931, 'arg_2', 'timetz', 7, 0, 1, 2);
-insert into sys.functions values (932, 'scale_up', '*', 'calc', 0, 1, false, false, false, 2000);
-insert into sys.args values (18837, 932, 'res_0', 'timetz', 7, 0, 0, 0);
-insert into sys.args values (18838, 932, 'arg_1', 'decimal', 18, 0, 1, 1);
-insert into sys.args values (18839, 932, 'arg_2', 'timetz', 7, 0, 1, 2);
-insert into sys.functions values (933, 'scale_up', '*', 'calc', 0, 1, false, false, false, 2000);
-insert into sys.args values (18840, 933, 'res_0', 'timetz', 7, 0, 0, 0);
-insert into sys.args values (18841, 933, 'arg_1', 'decimal', 38, 0, 1, 1);
-insert into sys.args values (18842, 933, 'arg_2', 'timetz', 7, 0, 1, 2);
-insert into sys.functions values (934, 'scale_up', '*', 'calc', 0, 1, false, false, false, 2000);
-insert into sys.args values (18843, 934, 'res_0', 'timetz', 7, 0, 0, 0);
-insert into sys.args values (18844, 934, 'arg_1', 'real', 24, 0, 1, 1);
-insert into sys.args values (18845, 934, 'arg_2', 'timetz', 7, 0, 1, 2);
-insert into sys.functions values (935, 'scale_up', '*', 'calc', 0, 1, false, false, false, 2000);
-insert into sys.args values (18846, 935, 'res_0', 'timetz', 7, 0, 0, 0);
-insert into sys.args values (18847, 935, 'arg_1', 'double', 53, 0, 1, 1);
-insert into sys.args values (18848, 935, 'arg_2', 'timetz', 7, 0, 1, 2);
-insert into sys.functions values (936, 'scale_up', '*', 'calc', 0, 1, false, false, false, 2000);
-insert into sys.args values (18849, 936, 'res_0', 'timetz', 7, 0, 0, 0);
-insert into sys.args values (18850, 936, 'arg_1', 'month_interval', 32, 0, 1, 1);
-insert into sys.args values (18851, 936, 'arg_2', 'timetz', 7, 0, 1, 2);
-insert into sys.functions values (937, 'scale_up', '*', 'calc', 0, 1, false, false, false, 2000);
-insert into sys.args values (18852, 937, 'res_0', 'timetz', 7, 0, 0, 0);
-insert into sys.args values (18853, 937, 'arg_1', 'sec_interval', 13, 0, 1, 1);
-insert into sys.args values (18854, 937, 'arg_2', 'timetz', 7, 0, 1, 2);
-insert into sys.functions values (938, 'scale_up', '*', 'calc', 0, 1, false, false, false, 2000);
-insert into sys.args values (18855, 938, 'res_0', 'timetz', 7, 0, 0, 0);
-insert into sys.args values (18856, 938, 'arg_1', 'time', 7, 0, 1, 1);
-insert into sys.args values (18857, 938, 'arg_2', 'timetz', 7, 0, 1, 2);
-insert into sys.functions values (939, 'scale_up', '*', 'calc', 0, 1, false, false, false, 2000);
-insert into sys.args values (18858, 939, 'res_0', 'timetz', 7, 0, 0, 0);
-insert into sys.args values (18859, 939, 'arg_1', 'timetz', 7, 0, 1, 1);
-insert into sys.args values (18860, 939, 'arg_2', 'timetz', 7, 0, 1, 2);
-insert into sys.functions values (940, 'scale_up', '*', 'calc', 0, 1, false, false, false, 2000);
-insert into sys.args values (18861, 940, 'res_0', 'timetz', 7, 0, 0, 0);
-insert into sys.args values (18862, 940, 'arg_1', 'date', 0, 0, 1, 1);
-insert into sys.args values (18863, 940, 'arg_2', 'timetz', 7, 0, 1, 2);
-insert into sys.functions values (941, 'scale_up', '*', 'calc', 0, 1, false, false, false, 2000);
-insert into sys.args values (18864, 941, 'res_0', 'timetz', 7, 0, 0, 0);
-insert into sys.args values (18865, 941, 'arg_1', 'timestamp', 7, 0, 1, 1);
-insert into sys.args values (18866, 941, 'arg_2', 'timetz', 7, 0, 1, 2);
-insert into sys.functions values (942, 'scale_up', '*', 'calc', 0, 1, false, false, false, 2000);
-insert into sys.args values (18867, 942, 'res_0', 'timetz', 7, 0, 0, 0);
-insert into sys.args values (18868, 942, 'arg_1', 'timestamptz', 7, 0, 1, 1);
-insert into sys.args values (18869, 942, 'arg_2', 'timetz', 7, 0, 1, 2);
-insert into sys.functions values (943, 'scale_up', '*', 'calc', 0, 1, false, false, false, 2000);
-insert into sys.args values (18870, 943, 'res_0', 'timetz', 7, 0, 0, 0);
-insert into sys.args values (18871, 943, 'arg_1', 'blob', 0, 0, 1, 1);
-insert into sys.args values (18872, 943, 'arg_2', 'timetz', 7, 0, 1, 2);
-insert into sys.functions values (944, 'scale_up', '*', 'calc', 0, 1, false, false, false, 2000);
-insert into sys.args values (18873, 944, 'res_0', 'timetz', 7, 0, 0, 0);
-insert into sys.args values (18874, 944, 'arg_1', 'geometry', 0, 0, 1, 1);
-insert into sys.args values (18875, 944, 'arg_2', 'timetz', 7, 0, 1, 2);
-insert into sys.functions values (945, 'scale_up', '*', 'calc', 0, 1, false, false, false, 2000);
-insert into sys.args values (18876, 945, 'res_0', 'timetz', 7, 0, 0, 0);
-insert into sys.args values (18877, 945, 'arg_1', 'geometrya', 0, 0, 1, 1);
-insert into sys.args values (18878, 945, 'arg_2', 'timetz', 7, 0, 1, 2);
-insert into sys.functions values (946, 'scale_up', '*', 'calc', 0, 1, false, false, false, 2000);
-insert into sys.args values (18879, 946, 'res_0', 'timetz', 7, 0, 0, 0);
-insert into sys.args values (18880, 946, 'arg_1', 'mbr', 0, 0, 1, 1);
-insert into sys.args values (18881, 946, 'arg_2', 'timetz', 7, 0, 1, 2);
-insert into sys.functions values (947, 'scale_up', '*', 'calc', 0, 1, false, false, false, 2000);
-insert into sys.args values (18882, 947, 'res_0', 'date', 0, 0, 0, 0);
-insert into sys.args values (18883, 947, 'arg_1', 'oid', 63, 0, 1, 1);
-insert into sys.args values (18884, 947, 'arg_2', 'date', 0, 0, 1, 2);
-insert into sys.functions values (948, 'scale_up', '*', 'calc', 0, 1, false, false, false, 2000);
-insert into sys.args values (18885, 948, 'res_0', 'date', 0, 0, 0, 0);
-insert into sys.args values (18886, 948, 'arg_1', 'tinyint', 8, 0, 1, 1);
-insert into sys.args values (18887, 948, 'arg_2', 'date', 0, 0, 1, 2);
-insert into sys.functions values (949, 'scale_up', '*', 'calc', 0, 1, false, false, false, 2000);
-insert into sys.args values (18888, 949, 'res_0', 'date', 0, 0, 0, 0);
-insert into sys.args values (18889, 949, 'arg_1', 'smallint', 16, 0, 1, 1);
-insert into sys.args values (18890, 949, 'arg_2', 'date', 0, 0, 1, 2);
-insert into sys.functions values (950, 'scale_up', '*', 'calc', 0, 1, false, false, false, 2000);
-insert into sys.args values (18891, 950, 'res_0', 'date', 0, 0, 0, 0);
-insert into sys.args values (18892, 950, 'arg_1', 'int', 32, 0, 1, 1);
-insert into sys.args values (18893, 950, 'arg_2', 'date', 0, 0, 1, 2);
-insert into sys.functions values (951, 'scale_up', '*', 'calc', 0, 1, false, false, false, 2000);
-insert into sys.args values (18894, 951, 'res_0', 'date', 0, 0, 0, 0);
-insert into sys.args values (18895, 951, 'arg_1', 'bigint', 64, 0, 1, 1);
-insert into sys.args values (18896, 951, 'arg_2', 'date', 0, 0, 1, 2);
-insert into sys.functions values (952, 'scale_up', '*', 'calc', 0, 1, false, false, false, 2000);
-insert into sys.args values (18897, 952, 'res_0', 'date', 0, 0, 0, 0);
-insert into sys.args values (18898, 952, 'arg_1', 'hugeint', 128, 0, 1, 1);
-insert into sys.args values (18899, 952, 'arg_2', 'date', 0, 0, 1, 2);
-insert into sys.functions values (953, 'scale_up', '*', 'calc', 0, 1, false, false, false, 2000);
-insert into sys.args values (18900, 953, 'res_0', 'date', 0, 0, 0, 0);
-insert into sys.args values (18901, 953, 'arg_1', 'decimal', 2, 0, 1, 1);
-insert into sys.args values (18902, 953, 'arg_2', 'date', 0, 0, 1, 2);
-insert into sys.functions values (954, 'scale_up', '*', 'calc', 0, 1, false, false, false, 2000);
-insert into sys.args values (18903, 954, 'res_0', 'date', 0, 0, 0, 0);
-insert into sys.args values (18904, 954, 'arg_1', 'decimal', 4, 0, 1, 1);
-insert into sys.args values (18905, 954, 'arg_2', 'date', 0, 0, 1, 2);
-insert into sys.functions values (955, 'scale_up', '*', 'calc', 0, 1, false, false, false, 2000);
-insert into sys.args values (18906, 955, 'res_0', 'date', 0, 0, 0, 0);
-insert into sys.args values (18907, 955, 'arg_1', 'decimal', 9, 0, 1, 1);
-insert into sys.args values (18908, 955, 'arg_2', 'date', 0, 0, 1, 2);
-insert into sys.functions values (956, 'scale_up', '*', 'calc', 0, 1, false, false, false, 2000);
-insert into sys.args values (18909, 956, 'res_0', 'date', 0, 0, 0, 0);
-insert into sys.args values (18910, 956, 'arg_1', 'decimal', 18, 0, 1, 1);
-insert into sys.args values (18911, 956, 'arg_2', 'date', 0, 0, 1, 2);
-insert into sys.functions values (957, 'scale_up', '*', 'calc', 0, 1, false, false, false, 2000);
-insert into sys.args values (18912, 957, 'res_0', 'date', 0, 0, 0, 0);
-insert into sys.args values (18913, 957, 'arg_1', 'decimal', 38, 0, 1, 1);
-insert into sys.args values (18914, 957, 'arg_2', 'date', 0, 0, 1, 2);
-insert into sys.functions values (958, 'scale_up', '*', 'calc', 0, 1, false, false, false, 2000);
-insert into sys.args values (18915, 958, 'res_0', 'date', 0, 0, 0, 0);
-insert into sys.args values (18916, 958, 'arg_1', 'real', 24, 0, 1, 1);
-insert into sys.args values (18917, 958, 'arg_2', 'date', 0, 0, 1, 2);
-insert into sys.functions values (959, 'scale_up', '*', 'calc', 0, 1, false, false, false, 2000);
-insert into sys.args values (18918, 959, 'res_0', 'date', 0, 0, 0, 0);
-insert into sys.args values (18919, 959, 'arg_1', 'double', 53, 0, 1, 1);
-insert into sys.args values (18920, 959, 'arg_2', 'date', 0, 0, 1, 2);
-insert into sys.functions values (960, 'scale_up', '*', 'calc', 0, 1, false, false, false, 2000);
-insert into sys.args values (18921, 960, 'res_0', 'date', 0, 0, 0, 0);
-insert into sys.args values (18922, 960, 'arg_1', 'month_interval', 32, 0, 1, 1);
-insert into sys.args values (18923, 960, 'arg_2', 'date', 0, 0, 1, 2);
-insert into sys.functions values (961, 'scale_up', '*', 'calc', 0, 1, false, false, false, 2000);
-insert into sys.args values (18924, 961, 'res_0', 'date', 0, 0, 0, 0);
-insert into sys.args values (18925, 961, 'arg_1', 'sec_interval', 13, 0, 1, 1);
-insert into sys.args values (18926, 961, 'arg_2', 'date', 0, 0, 1, 2);
-insert into sys.functions values (962, 'scale_up', '*', 'calc', 0, 1, false, false, false, 2000);
-insert into sys.args values (18927, 962, 'res_0', 'date', 0, 0, 0, 0);
-insert into sys.args values (18928, 962, 'arg_1', 'time', 7, 0, 1, 1);
-insert into sys.args values (18929, 962, 'arg_2', 'date', 0, 0, 1, 2);
-insert into sys.functions values (963, 'scale_up', '*', 'calc', 0, 1, false, false, false, 2000);
-insert into sys.args values (18930, 963, 'res_0', 'date', 0, 0, 0, 0);
-insert into sys.args values (18931, 963, 'arg_1', 'timetz', 7, 0, 1, 1);
-insert into sys.args values (18932, 963, 'arg_2', 'date', 0, 0, 1, 2);
-insert into sys.functions values (964, 'scale_up', '*', 'calc', 0, 1, false, false, false, 2000);
-insert into sys.args values (18933, 964, 'res_0', 'date', 0, 0, 0, 0);
-insert into sys.args values (18934, 964, 'arg_1', 'date', 0, 0, 1, 1);
-insert into sys.args values (18935, 964, 'arg_2', 'date', 0, 0, 1, 2);
-insert into sys.functions values (965, 'scale_up', '*', 'calc', 0, 1, false, false, false, 2000);
-insert into sys.args values (18936, 965, 'res_0', 'date', 0, 0, 0, 0);
-insert into sys.args values (18937, 965, 'arg_1', 'timestamp', 7, 0, 1, 1);
-insert into sys.args values (18938, 965, 'arg_2', 'date', 0, 0, 1, 2);
-insert into sys.functions values (966, 'scale_up', '*', 'calc', 0, 1, false, false, false, 2000);
-insert into sys.args values (18939, 966, 'res_0', 'date', 0, 0, 0, 0);
-insert into sys.args values (18940, 966, 'arg_1', 'timestamptz', 7, 0, 1, 1);
-insert into sys.args values (18941, 966, 'arg_2', 'date', 0, 0, 1, 2);
-insert into sys.functions values (967, 'scale_up', '*', 'calc', 0, 1, false, false, false, 2000);
-insert into sys.args values (18942, 967, 'res_0', 'date', 0, 0, 0, 0);
-insert into sys.args values (18943, 967, 'arg_1', 'blob', 0, 0, 1, 1);
-insert into sys.args values (18944, 967, 'arg_2', 'date', 0, 0, 1, 2);
-insert into sys.functions values (968, 'scale_up', '*', 'calc', 0, 1, false, false, false, 2000);
-insert into sys.args values (18945, 968, 'res_0', 'date', 0, 0, 0, 0);
-insert into sys.args values (18946, 968, 'arg_1', 'geometry', 0, 0, 1, 1);
-insert into sys.args values (18947, 968, 'arg_2', 'date', 0, 0, 1, 2);
-insert into sys.functions values (969, 'scale_up', '*', 'calc', 0, 1, false, false, false, 2000);
-insert into sys.args values (18948, 969, 'res_0', 'date', 0, 0, 0, 0);
-insert into sys.args values (18949, 969, 'arg_1', 'geometrya', 0, 0, 1, 1);
-insert into sys.args values (18950, 969, 'arg_2', 'date', 0, 0, 1, 2);
-insert into sys.functions values (970, 'scale_up', '*', 'calc', 0, 1, false, false, false, 2000);
-insert into sys.args values (18951, 970, 'res_0', 'date', 0, 0, 0, 0);
-insert into sys.args values (18952, 970, 'arg_1', 'mbr', 0, 0, 1, 1);
-insert into sys.args values (18953, 970, 'arg_2', 'date', 0, 0, 1, 2);
-insert into sys.functions values (971, 'scale_up', '*', 'calc', 0, 1, false, false, false, 2000);
-insert into sys.args values (18954, 971, 'res_0', 'timestamp', 7, 0, 0, 0);
-insert into sys.args values (18955, 971, 'arg_1', 'oid', 63, 0, 1, 1);
-insert into sys.args values (18956, 971, 'arg_2', 'timestamp', 7, 0, 1, 2);
-insert into sys.functions values (972, 'scale_up', '*', 'calc', 0, 1, false, false, false, 2000);
-insert into sys.args values (18957, 972, 'res_0', 'timestamp', 7, 0, 0, 0);
-insert into sys.args values (18958, 972, 'arg_1', 'tinyint', 8, 0, 1, 1);
-insert into sys.args values (18959, 972, 'arg_2', 'timestamp', 7, 0, 1, 2);
-insert into sys.functions values (973, 'scale_up', '*', 'calc', 0, 1, false, false, false, 2000);
-insert into sys.args values (18960, 973, 'res_0', 'timestamp', 7, 0, 0, 0);
-insert into sys.args values (18961, 973, 'arg_1', 'smallint', 16, 0, 1, 1);
-insert into sys.args values (18962, 973, 'arg_2', 'timestamp', 7, 0, 1, 2);
-insert into sys.functions values (974, 'scale_up', '*', 'calc', 0, 1, false, false, false, 2000);
-insert into sys.args values (18963, 974, 'res_0', 'timestamp', 7, 0, 0, 0);
-insert into sys.args values (18964, 974, 'arg_1', 'int', 32, 0, 1, 1);
-insert into sys.args values (18965, 974, 'arg_2', 'timestamp', 7, 0, 1, 2);
-insert into sys.functions values (975, 'scale_up', '*', 'calc', 0, 1, false, false, false, 2000);
-insert into sys.args values (18966, 975, 'res_0', 'timestamp', 7, 0, 0, 0);
-insert into sys.args values (18967, 975, 'arg_1', 'bigint', 64, 0, 1, 1);
-insert into sys.args values (18968, 975, 'arg_2', 'timestamp', 7, 0, 1, 2);
-insert into sys.functions values (976, 'scale_up', '*', 'calc', 0, 1, false, false, false, 2000);
-insert into sys.args values (18969, 976, 'res_0', 'timestamp', 7, 0, 0, 0);
-insert into sys.args values (18970, 976, 'arg_1', 'hugeint', 128, 0, 1, 1);
-insert into sys.args values (18971, 976, 'arg_2', 'timestamp', 7, 0, 1, 2);
-insert into sys.functions values (977, 'scale_up', '*', 'calc', 0, 1, false, false, false, 2000);
-insert into sys.args values (18972, 977, 'res_0', 'timestamp', 7, 0, 0, 0);
-insert into sys.args values (18973, 977, 'arg_1', 'decimal', 2, 0, 1, 1);
-insert into sys.args values (18974, 977, 'arg_2', 'timestamp', 7, 0, 1, 2);
-insert into sys.functions values (978, 'scale_up', '*', 'calc', 0, 1, false, false, false, 2000);
-insert into sys.args values (18975, 978, 'res_0', 'timestamp', 7, 0, 0, 0);
-insert into sys.args values (18976, 978, 'arg_1', 'decimal', 4, 0, 1, 1);
-insert into sys.args values (18977, 978, 'arg_2', 'timestamp', 7, 0, 1, 2);
-insert into sys.functions values (979, 'scale_up', '*', 'calc', 0, 1, false, false, false, 2000);
-insert into sys.args values (18978, 979, 'res_0', 'timestamp', 7, 0, 0, 0);
-insert into sys.args values (18979, 979, 'arg_1', 'decimal', 9, 0, 1, 1);
-insert into sys.args values (18980, 979, 'arg_2', 'timestamp', 7, 0, 1, 2);
-insert into sys.functions values (980, 'scale_up', '*', 'calc', 0, 1, false, false, false, 2000);
-insert into sys.args values (18981, 980, 'res_0', 'timestamp', 7, 0, 0, 0);
-insert into sys.args values (18982, 980, 'arg_1', 'decimal', 18, 0, 1, 1);
-insert into sys.args values (18983, 980, 'arg_2', 'timestamp', 7, 0, 1, 2);
-insert into sys.functions values (981, 'scale_up', '*', 'calc', 0, 1, false, false, false, 2000);
-insert into sys.args values (18984, 981, 'res_0', 'timestamp', 7, 0, 0, 0);
-insert into sys.args values (18985, 981, 'arg_1', 'decimal', 38, 0, 1, 1);
-insert into sys.args values (18986, 981, 'arg_2', 'timestamp', 7, 0, 1, 2);
-insert into sys.functions values (982, 'scale_up', '*', 'calc', 0, 1, false, false, false, 2000);
-insert into sys.args values (18987, 982, 'res_0', 'timestamp', 7, 0, 0, 0);
-insert into sys.args values (18988, 982, 'arg_1', 'real', 24, 0, 1, 1);
-insert into sys.args values (18989, 982, 'arg_2', 'timestamp', 7, 0, 1, 2);
-insert into sys.functions values (983, 'scale_up', '*', 'calc', 0, 1, false, false, false, 2000);
-insert into sys.args values (18990, 983, 'res_0', 'timestamp', 7, 0, 0, 0);
-insert into sys.args values (18991, 983, 'arg_1', 'double', 53, 0, 1, 1);
-insert into sys.args values (18992, 983, 'arg_2', 'timestamp', 7, 0, 1, 2);
-insert into sys.functions values (984, 'scale_up', '*', 'calc', 0, 1, false, false, false, 2000);
-insert into sys.args values (18993, 984, 'res_0', 'timestamp', 7, 0, 0, 0);
-insert into sys.args values (18994, 984, 'arg_1', 'month_interval', 32, 0, 1, 1);
-insert into sys.args values (18995, 984, 'arg_2', 'timestamp', 7, 0, 1, 2);
-insert into sys.functions values (985, 'scale_up', '*', 'calc', 0, 1, false, false, false, 2000);
-insert into sys.args values (18996, 985, 'res_0', 'timestamp', 7, 0, 0, 0);
-insert into sys.args values (18997, 985, 'arg_1', 'sec_interval', 13, 0, 1, 1);
-insert into sys.args values (18998, 985, 'arg_2', 'timestamp', 7, 0, 1, 2);
-insert into sys.functions values (986, 'scale_up', '*', 'calc', 0, 1, false, false, false, 2000);
-insert into sys.args values (18999, 986, 'res_0', 'timestamp', 7, 0, 0, 0);
-insert into sys.args values (19000, 986, 'arg_1', 'time', 7, 0, 1, 1);
-insert into sys.args values (19001, 986, 'arg_2', 'timestamp', 7, 0, 1, 2);
-insert into sys.functions values (987, 'scale_up', '*', 'calc', 0, 1, false, false, false, 2000);
-insert into sys.args values (19002, 987, 'res_0', 'timestamp', 7, 0, 0, 0);
-insert into sys.args values (19003, 987, 'arg_1', 'timetz', 7, 0, 1, 1);
-insert into sys.args values (19004, 987, 'arg_2', 'timestamp', 7, 0, 1, 2);
-insert into sys.functions values (988, 'scale_up', '*', 'calc', 0, 1, false, false, false, 2000);
-insert into sys.args values (19005, 988, 'res_0', 'timestamp', 7, 0, 0, 0);
-insert into sys.args values (19006, 988, 'arg_1', 'date', 0, 0, 1, 1);
-insert into sys.args values (19007, 988, 'arg_2', 'timestamp', 7, 0, 1, 2);
-insert into sys.functions values (989, 'scale_up', '*', 'calc', 0, 1, false, false, false, 2000);
-insert into sys.args values (19008, 989, 'res_0', 'timestamp', 7, 0, 0, 0);
-insert into sys.args values (19009, 989, 'arg_1', 'timestamp', 7, 0, 1, 1);
-insert into sys.args values (19010, 989, 'arg_2', 'timestamp', 7, 0, 1, 2);
-insert into sys.functions values (990, 'scale_up', '*', 'calc', 0, 1, false, false, false, 2000);
-insert into sys.args values (19011, 990, 'res_0', 'timestamp', 7, 0, 0, 0);
-insert into sys.args values (19012, 990, 'arg_1', 'timestamptz', 7, 0, 1, 1);
-insert into sys.args values (19013, 990, 'arg_2', 'timestamp', 7, 0, 1, 2);
-insert into sys.functions values (991, 'scale_up', '*', 'calc', 0, 1, false, false, false, 2000);
-insert into sys.args values (19014, 991, 'res_0', 'timestamp', 7, 0, 0, 0);
-insert into sys.args values (19015, 991, 'arg_1', 'blob', 0, 0, 1, 1);
-insert into sys.args values (19016, 991, 'arg_2', 'timestamp', 7, 0, 1, 2);
-insert into sys.functions values (992, 'scale_up', '*', 'calc', 0, 1, false, false, false, 2000);
-insert into sys.args values (19017, 992, 'res_0', 'timestamp', 7, 0, 0, 0);
-insert into sys.args values (19018, 992, 'arg_1', 'geometry', 0, 0, 1, 1);
-insert into sys.args values (19019, 992, 'arg_2', 'timestamp', 7, 0, 1, 2);
-insert into sys.functions values (993, 'scale_up', '*', 'calc', 0, 1, false, false, false, 2000);
-insert into sys.args values (19020, 993, 'res_0', 'timestamp', 7, 0, 0, 0);
-insert into sys.args values (19021, 993, 'arg_1', 'geometrya', 0, 0, 1, 1);
-insert into sys.args values (19022, 993, 'arg_2', 'timestamp', 7, 0, 1, 2);
-insert into sys.functions values (994, 'scale_up', '*', 'calc', 0, 1, false, false, false, 2000);
-insert into sys.args values (19023, 994, 'res_0', 'timestamp', 7, 0, 0, 0);
-insert into sys.args values (19024, 994, 'arg_1', 'mbr', 0, 0, 1, 1);
-insert into sys.args values (19025, 994, 'arg_2', 'timestamp', 7, 0, 1, 2);
-insert into sys.functions values (995, 'scale_up', '*', 'calc', 0, 1, false, false, false, 2000);
-insert into sys.args values (19026, 995, 'res_0', 'timestamptz', 7, 0, 0, 0);
-insert into sys.args values (19027, 995, 'arg_1', 'oid', 63, 0, 1, 1);
-insert into sys.args values (19028, 995, 'arg_2', 'timestamptz', 7, 0, 1, 2);
-insert into sys.functions values (996, 'scale_up', '*', 'calc', 0, 1, false, false, false, 2000);
-insert into sys.args values (19029, 996, 'res_0', 'timestamptz', 7, 0, 0, 0);
-insert into sys.args values (19030, 996, 'arg_1', 'tinyint', 8, 0, 1, 1);
-insert into sys.args values (19031, 996, 'arg_2', 'timestamptz', 7, 0, 1, 2);
-insert into sys.functions values (997, 'scale_up', '*', 'calc', 0, 1, false, false, false, 2000);
-insert into sys.args values (19032, 997, 'res_0', 'timestamptz', 7, 0, 0, 0);
-insert into sys.args values (19033, 997, 'arg_1', 'smallint', 16, 0, 1, 1);
-insert into sys.args values (19034, 997, 'arg_2', 'timestamptz', 7, 0, 1, 2);
-insert into sys.functions values (998, 'scale_up', '*', 'calc', 0, 1, false, false, false, 2000);
-insert into sys.args values (19035, 998, 'res_0', 'timestamptz', 7, 0, 0, 0);
-insert into sys.args values (19036, 998, 'arg_1', 'int', 32, 0, 1, 1);
-insert into sys.args values (19037, 998, 'arg_2', 'timestamptz', 7, 0, 1, 2);
-insert into sys.functions values (999, 'scale_up', '*', 'calc', 0, 1, false, false, false, 2000);
-insert into sys.args values (19038, 999, 'res_0', 'timestamptz', 7, 0, 0, 0);
-insert into sys.args values (19039, 999, 'arg_1', 'bigint', 64, 0, 1, 1);
-insert into sys.args values (19040, 999, 'arg_2', 'timestamptz', 7, 0, 1, 2);
-insert into sys.functions values (1000, 'scale_up', '*', 'calc', 0, 1, false, false, false, 2000);
-insert into sys.args values (19041, 1000, 'res_0', 'timestamptz', 7, 0, 0, 0);
-insert into sys.args values (19042, 1000, 'arg_1', 'hugeint', 128, 0, 1, 1);
-insert into sys.args values (19043, 1000, 'arg_2', 'timestamptz', 7, 0, 1, 2);
-insert into sys.functions values (1001, 'scale_up', '*', 'calc', 0, 1, false, false, false, 2000);
-insert into sys.args values (19044, 1001, 'res_0', 'timestamptz', 7, 0, 0, 0);
-insert into sys.args values (19045, 1001, 'arg_1', 'decimal', 2, 0, 1, 1);
-insert into sys.args values (19046, 1001, 'arg_2', 'timestamptz', 7, 0, 1, 2);
-insert into sys.functions values (1002, 'scale_up', '*', 'calc', 0, 1, false, false, false, 2000);
-insert into sys.args values (19047, 1002, 'res_0', 'timestamptz', 7, 0, 0, 0);
-insert into sys.args values (19048, 1002, 'arg_1', 'decimal', 4, 0, 1, 1);
-insert into sys.args values (19049, 1002, 'arg_2', 'timestamptz', 7, 0, 1, 2);
-insert into sys.functions values (1003, 'scale_up', '*', 'calc', 0, 1, false, false, false, 2000);
-insert into sys.args values (19050, 1003, 'res_0', 'timestamptz', 7, 0, 0, 0);
-insert into sys.args values (19051, 1003, 'arg_1', 'decimal', 9, 0, 1, 1);
-insert into sys.args values (19052, 1003, 'arg_2', 'timestamptz', 7, 0, 1, 2);
-insert into sys.functions values (1004, 'scale_up', '*', 'calc', 0, 1, false, false, false, 2000);
-insert into sys.args values (19053, 1004, 'res_0', 'timestamptz', 7, 0, 0, 0);
-insert into sys.args values (19054, 1004, 'arg_1', 'decimal', 18, 0, 1, 1);
-insert into sys.args values (19055, 1004, 'arg_2', 'timestamptz', 7, 0, 1, 2);
-insert into sys.functions values (1005, 'scale_up', '*', 'calc', 0, 1, false, false, false, 2000);
-insert into sys.args values (19056, 1005, 'res_0', 'timestamptz', 7, 0, 0, 0);
-insert into sys.args values (19057, 1005, 'arg_1', 'decimal', 38, 0, 1, 1);
-insert into sys.args values (19058, 1005, 'arg_2', 'timestamptz', 7, 0, 1, 2);
-insert into sys.functions values (1006, 'scale_up', '*', 'calc', 0, 1, false, false, false, 2000);
-insert into sys.args values (19059, 1006, 'res_0', 'timestamptz', 7, 0, 0, 0);
-insert into sys.args values (19060, 1006, 'arg_1', 'real', 24, 0, 1, 1);
-insert into sys.args values (19061, 1006, 'arg_2', 'timestamptz', 7, 0, 1, 2);
-insert into sys.functions values (1007, 'scale_up', '*', 'calc', 0, 1, false, false, false, 2000);
-insert into sys.args values (19062, 1007, 'res_0', 'timestamptz', 7, 0, 0, 0);
-insert into sys.args values (19063, 1007, 'arg_1', 'double', 53, 0, 1, 1);
-insert into sys.args values (19064, 1007, 'arg_2', 'timestamptz', 7, 0, 1, 2);
-insert into sys.functions values (1008, 'scale_up', '*', 'calc', 0, 1, false, false, false, 2000);
-insert into sys.args values (19065, 1008, 'res_0', 'timestamptz', 7, 0, 0, 0);
-insert into sys.args values (19066, 1008, 'arg_1', 'month_interval', 32, 0, 1, 1);
-insert into sys.args values (19067, 1008, 'arg_2', 'timestamptz', 7, 0, 1, 2);
-insert into sys.functions values (1009, 'scale_up', '*', 'calc', 0, 1, false, false, false, 2000);
-insert into sys.args values (19068, 1009, 'res_0', 'timestamptz', 7, 0, 0, 0);
-insert into sys.args values (19069, 1009, 'arg_1', 'sec_interval', 13, 0, 1, 1);
-insert into sys.args values (19070, 1009, 'arg_2', 'timestamptz', 7, 0, 1, 2);
-insert into sys.functions values (1010, 'scale_up', '*', 'calc', 0, 1, false, false, false, 2000);
-insert into sys.args values (19071, 1010, 'res_0', 'timestamptz', 7, 0, 0, 0);
-insert into sys.args values (19072, 1010, 'arg_1', 'time', 7, 0, 1, 1);
-insert into sys.args values (19073, 1010, 'arg_2', 'timestamptz', 7, 0, 1, 2);
-insert into sys.functions values (1011, 'scale_up', '*', 'calc', 0, 1, false, false, false, 2000);
-insert into sys.args values (19074, 1011, 'res_0', 'timestamptz', 7, 0, 0, 0);
-insert into sys.args values (19075, 1011, 'arg_1', 'timetz', 7, 0, 1, 1);
-insert into sys.args values (19076, 1011, 'arg_2', 'timestamptz', 7, 0, 1, 2);
-insert into sys.functions values (1012, 'scale_up', '*', 'calc', 0, 1, false, false, false, 2000);
-insert into sys.args values (19077, 1012, 'res_0', 'timestamptz', 7, 0, 0, 0);
-insert into sys.args values (19078, 1012, 'arg_1', 'date', 0, 0, 1, 1);
-insert into sys.args values (19079, 1012, 'arg_2', 'timestamptz', 7, 0, 1, 2);
-insert into sys.functions values (1013, 'scale_up', '*', 'calc', 0, 1, false, false, false, 2000);
-insert into sys.args values (19080, 1013, 'res_0', 'timestamptz', 7, 0, 0, 0);
-insert into sys.args values (19081, 1013, 'arg_1', 'timestamp', 7, 0, 1, 1);
-insert into sys.args values (19082, 1013, 'arg_2', 'timestamptz', 7, 0, 1, 2);
-insert into sys.functions values (1014, 'scale_up', '*', 'calc', 0, 1, false, false, false, 2000);
-insert into sys.args values (19083, 1014, 'res_0', 'timestamptz', 7, 0, 0, 0);
-insert into sys.args values (19084, 1014, 'arg_1', 'timestamptz', 7, 0, 1, 1);
-insert into sys.args values (19085, 1014, 'arg_2', 'timestamptz', 7, 0, 1, 2);
-insert into sys.functions values (1015, 'scale_up', '*', 'calc', 0, 1, false, false, false, 2000);
-insert into sys.args values (19086, 1015, 'res_0', 'timestamptz', 7, 0, 0, 0);
-insert into sys.args values (19087, 1015, 'arg_1', 'blob', 0, 0, 1, 1);
-insert into sys.args values (19088, 1015, 'arg_2', 'timestamptz', 7, 0, 1, 2);
-insert into sys.functions values (1016, 'scale_up', '*', 'calc', 0, 1, false, false, false, 2000);
-insert into sys.args values (19089, 1016, 'res_0', 'timestamptz', 7, 0, 0, 0);
-insert into sys.args values (19090, 1016, 'arg_1', 'geometry', 0, 0, 1, 1);
-insert into sys.args values (19091, 1016, 'arg_2', 'timestamptz', 7, 0, 1, 2);
-insert into sys.functions values (1017, 'scale_up', '*', 'calc', 0, 1, false, false, false, 2000);
-insert into sys.args values (19092, 1017, 'res_0', 'timestamptz', 7, 0, 0, 0);
-insert into sys.args values (19093, 1017, 'arg_1', 'geometrya', 0, 0, 1, 1);
-insert into sys.args values (19094, 1017, 'arg_2', 'timestamptz', 7, 0, 1, 2);
-insert into sys.functions values (1018, 'scale_up', '*', 'calc', 0, 1, false, false, false, 2000);
-insert into sys.args values (19095, 1018, 'res_0', 'timestamptz', 7, 0, 0, 0);
-insert into sys.args values (19096, 1018, 'arg_1', 'mbr', 0, 0, 1, 1);
-insert into sys.args values (19097, 1018, 'arg_2', 'timestamptz', 7, 0, 1, 2);
-insert into sys.functions values (1019, 'scale_up', '*', 'calc', 0, 1, false, false, false, 2000);
-insert into sys.args values (19098, 1019, 'res_0', 'blob', 0, 0, 0, 0);
-insert into sys.args values (19099, 1019, 'arg_1', 'oid', 63, 0, 1, 1);
-insert into sys.args values (19100, 1019, 'arg_2', 'blob', 0, 0, 1, 2);
-insert into sys.functions values (1020, 'scale_up', '*', 'calc', 0, 1, false, false, false, 2000);
-insert into sys.args values (19101, 1020, 'res_0', 'blob', 0, 0, 0, 0);
-insert into sys.args values (19102, 1020, 'arg_1', 'tinyint', 8, 0, 1, 1);
-insert into sys.args values (19103, 1020, 'arg_2', 'blob', 0, 0, 1, 2);
-insert into sys.functions values (1021, 'scale_up', '*', 'calc', 0, 1, false, false, false, 2000);
-insert into sys.args values (19104, 1021, 'res_0', 'blob', 0, 0, 0, 0);
-insert into sys.args values (19105, 1021, 'arg_1', 'smallint', 16, 0, 1, 1);
-insert into sys.args values (19106, 1021, 'arg_2', 'blob', 0, 0, 1, 2);
-insert into sys.functions values (1022, 'scale_up', '*', 'calc', 0, 1, false, false, false, 2000);
-insert into sys.args values (19107, 1022, 'res_0', 'blob', 0, 0, 0, 0);
-insert into sys.args values (19108, 1022, 'arg_1', 'int', 32, 0, 1, 1);
-insert into sys.args values (19109, 1022, 'arg_2', 'blob', 0, 0, 1, 2);
-insert into sys.functions values (1023, 'scale_up', '*', 'calc', 0, 1, false, false, false, 2000);
-insert into sys.args values (19110, 1023, 'res_0', 'blob', 0, 0, 0, 0);
-insert into sys.args values (19111, 1023, 'arg_1', 'bigint', 64, 0, 1, 1);
-insert into sys.args values (19112, 1023, 'arg_2', 'blob', 0, 0, 1, 2);
-insert into sys.functions values (1024, 'scale_up', '*', 'calc', 0, 1, false, false, false, 2000);
-insert into sys.args values (19113, 1024, 'res_0', 'blob', 0, 0, 0, 0);
-insert into sys.args values (19114, 1024, 'arg_1', 'hugeint', 128, 0, 1, 1);
-insert into sys.args values (19115, 1024, 'arg_2', 'blob', 0, 0, 1, 2);
-insert into sys.functions values (1025, 'scale_up', '*', 'calc', 0, 1, false, false, false, 2000);
-insert into sys.args values (19116, 1025, 'res_0', 'blob', 0, 0, 0, 0);
-insert into sys.args values (19117, 1025, 'arg_1', 'decimal', 2, 0, 1, 1);
-insert into sys.args values (19118, 1025, 'arg_2', 'blob', 0, 0, 1, 2);
-insert into sys.functions values (1026, 'scale_up', '*', 'calc', 0, 1, false, false, false, 2000);
-insert into sys.args values (19119, 1026, 'res_0', 'blob', 0, 0, 0, 0);
-insert into sys.args values (19120, 1026, 'arg_1', 'decimal', 4, 0, 1, 1);
-insert into sys.args values (19121, 1026, 'arg_2', 'blob', 0, 0, 1, 2);
-insert into sys.functions values (1027, 'scale_up', '*', 'calc', 0, 1, false, false, false, 2000);
-insert into sys.args values (19122, 1027, 'res_0', 'blob', 0, 0, 0, 0);
-insert into sys.args values (19123, 1027, 'arg_1', 'decimal', 9, 0, 1, 1);
-insert into sys.args values (19124, 1027, 'arg_2', 'blob', 0, 0, 1, 2);
-insert into sys.functions values (1028, 'scale_up', '*', 'calc', 0, 1, false, false, false, 2000);
-insert into sys.args values (19125, 1028, 'res_0', 'blob', 0, 0, 0, 0);
-insert into sys.args values (19126, 1028, 'arg_1', 'decimal', 18, 0, 1, 1);
-insert into sys.args values (19127, 1028, 'arg_2', 'blob', 0, 0, 1, 2);
-insert into sys.functions values (1029, 'scale_up', '*', 'calc', 0, 1, false, false, false, 2000);
-insert into sys.args values (19128, 1029, 'res_0', 'blob', 0, 0, 0, 0);
-insert into sys.args values (19129, 1029, 'arg_1', 'decimal', 38, 0, 1, 1);
-insert into sys.args values (19130, 1029, 'arg_2', 'blob', 0, 0, 1, 2);
-insert into sys.functions values (1030, 'scale_up', '*', 'calc', 0, 1, false, false, false, 2000);
-insert into sys.args values (19131, 1030, 'res_0', 'blob', 0, 0, 0, 0);
-insert into sys.args values (19132, 1030, 'arg_1', 'real', 24, 0, 1, 1);
-insert into sys.args values (19133, 1030, 'arg_2', 'blob', 0, 0, 1, 2);
-insert into sys.functions values (1031, 'scale_up', '*', 'calc', 0, 1, false, false, false, 2000);
-insert into sys.args values (19134, 1031, 'res_0', 'blob', 0, 0, 0, 0);
-insert into sys.args values (19135, 1031, 'arg_1', 'double', 53, 0, 1, 1);
-insert into sys.args values (19136, 1031, 'arg_2', 'blob', 0, 0, 1, 2);
-insert into sys.functions values (1032, 'scale_up', '*', 'calc', 0, 1, false, false, false, 2000);
-insert into sys.args values (19137, 1032, 'res_0', 'blob', 0, 0, 0, 0);
-insert into sys.args values (19138, 1032, 'arg_1', 'month_interval', 32, 0, 1, 1);
-insert into sys.args values (19139, 1032, 'arg_2', 'blob', 0, 0, 1, 2);
-insert into sys.functions values (1033, 'scale_up', '*', 'calc', 0, 1, false, false, false, 2000);
-insert into sys.args values (19140, 1033, 'res_0', 'blob', 0, 0, 0, 0);
-insert into sys.args values (19141, 1033, 'arg_1', 'sec_interval', 13, 0, 1, 1);
-insert into sys.args values (19142, 1033, 'arg_2', 'blob', 0, 0, 1, 2);
-insert into sys.functions values (1034, 'scale_up', '*', 'calc', 0, 1, false, false, false, 2000);
-insert into sys.args values (19143, 1034, 'res_0', 'blob', 0, 0, 0, 0);
-insert into sys.args values (19144, 1034, 'arg_1', 'time', 7, 0, 1, 1);
-insert into sys.args values (19145, 1034, 'arg_2', 'blob', 0, 0, 1, 2);
-insert into sys.functions values (1035, 'scale_up', '*', 'calc', 0, 1, false, false, false, 2000);
-insert into sys.args values (19146, 1035, 'res_0', 'blob', 0, 0, 0, 0);
-insert into sys.args values (19147, 1035, 'arg_1', 'timetz', 7, 0, 1, 1);
-insert into sys.args values (19148, 1035, 'arg_2', 'blob', 0, 0, 1, 2);
-insert into sys.functions values (1036, 'scale_up', '*', 'calc', 0, 1, false, false, false, 2000);
-insert into sys.args values (19149, 1036, 'res_0', 'blob', 0, 0, 0, 0);
-insert into sys.args values (19150, 1036, 'arg_1', 'date', 0, 0, 1, 1);
-insert into sys.args values (19151, 1036, 'arg_2', 'blob', 0, 0, 1, 2);
-insert into sys.functions values (1037, 'scale_up', '*', 'calc', 0, 1, false, false, false, 2000);
-insert into sys.args values (19152, 1037, 'res_0', 'blob', 0, 0, 0, 0);
-insert into sys.args values (19153, 1037, 'arg_1', 'timestamp', 7, 0, 1, 1);
-insert into sys.args values (19154, 1037, 'arg_2', 'blob', 0, 0, 1, 2);
-insert into sys.functions values (1038, 'scale_up', '*', 'calc', 0, 1, false, false, false, 2000);
-insert into sys.args values (19155, 1038, 'res_0', 'blob', 0, 0, 0, 0);
-insert into sys.args values (19156, 1038, 'arg_1', 'timestamptz', 7, 0, 1, 1);
-insert into sys.args values (19157, 1038, 'arg_2', 'blob', 0, 0, 1, 2);
-insert into sys.functions values (1039, 'scale_up', '*', 'calc', 0, 1, false, false, false, 2000);
-insert into sys.args values (19158, 1039, 'res_0', 'blob', 0, 0, 0, 0);
-insert into sys.args values (19159, 1039, 'arg_1', 'blob', 0, 0, 1, 1);
-insert into sys.args values (19160, 1039, 'arg_2', 'blob', 0, 0, 1, 2);
-insert into sys.functions values (1040, 'scale_up', '*', 'calc', 0, 1, false, false, false, 2000);
-insert into sys.args values (19161, 1040, 'res_0', 'blob', 0, 0, 0, 0);
-insert into sys.args values (19162, 1040, 'arg_1', 'geometry', 0, 0, 1, 1);
-insert into sys.args values (19163, 1040, 'arg_2', 'blob', 0, 0, 1, 2);
-insert into sys.functions values (1041, 'scale_up', '*', 'calc', 0, 1, false, false, false, 2000);
-insert into sys.args values (19164, 1041, 'res_0', 'blob', 0, 0, 0, 0);
-insert into sys.args values (19165, 1041, 'arg_1', 'geometrya', 0, 0, 1, 1);
-insert into sys.args values (19166, 1041, 'arg_2', 'blob', 0, 0, 1, 2);
-insert into sys.functions values (1042, 'scale_up', '*', 'calc', 0, 1, false, false, false, 2000);
-insert into sys.args values (19167, 1042, 'res_0', 'blob', 0, 0, 0, 0);
-insert into sys.args values (19168, 1042, 'arg_1', 'mbr', 0, 0, 1, 1);
-insert into sys.args values (19169, 1042, 'arg_2', 'blob', 0, 0, 1, 2);
-insert into sys.functions values (1043, 'scale_up', '*', 'calc', 0, 1, false, false, false, 2000);
-insert into sys.args values (19170, 1043, 'res_0', 'geometry', 0, 0, 0, 0);
-insert into sys.args values (19171, 1043, 'arg_1', 'oid', 63, 0, 1, 1);
-insert into sys.args values (19172, 1043, 'arg_2', 'geometry', 0, 0, 1, 2);
-insert into sys.functions values (1044, 'scale_up', '*', 'calc', 0, 1, false, false, false, 2000);
-insert into sys.args values (19173, 1044, 'res_0', 'geometry', 0, 0, 0, 0);
-insert into sys.args values (19174, 1044, 'arg_1', 'tinyint', 8, 0, 1, 1);
-insert into sys.args values (19175, 1044, 'arg_2', 'geometry', 0, 0, 1, 2);
-insert into sys.functions values (1045, 'scale_up', '*', 'calc', 0, 1, false, false, false, 2000);
-insert into sys.args values (19176, 1045, 'res_0', 'geometry', 0, 0, 0, 0);
-insert into sys.args values (19177, 1045, 'arg_1', 'smallint', 16, 0, 1, 1);
-insert into sys.args values (19178, 1045, 'arg_2', 'geometry', 0, 0, 1, 2);
-insert into sys.functions values (1046, 'scale_up', '*', 'calc', 0, 1, false, false, false, 2000);
-insert into sys.args values (19179, 1046, 'res_0', 'geometry', 0, 0, 0, 0);
-insert into sys.args values (19180, 1046, 'arg_1', 'int', 32, 0, 1, 1);
-insert into sys.args values (19181, 1046, 'arg_2', 'geometry', 0, 0, 1, 2);
-insert into sys.functions values (1047, 'scale_up', '*', 'calc', 0, 1, false, false, false, 2000);
-insert into sys.args values (19182, 1047, 'res_0', 'geometry', 0, 0, 0, 0);
-insert into sys.args values (19183, 1047, 'arg_1', 'bigint', 64, 0, 1, 1);
-insert into sys.args values (19184, 1047, 'arg_2', 'geometry', 0, 0, 1, 2);
-insert into sys.functions values (1048, 'scale_up', '*', 'calc', 0, 1, false, false, false, 2000);
-insert into sys.args values (19185, 1048, 'res_0', 'geometry', 0, 0, 0, 0);
-insert into sys.args values (19186, 1048, 'arg_1', 'hugeint', 128, 0, 1, 1);
-insert into sys.args values (19187, 1048, 'arg_2', 'geometry', 0, 0, 1, 2);
-insert into sys.functions values (1049, 'scale_up', '*', 'calc', 0, 1, false, false, false, 2000);
-insert into sys.args values (19188, 1049, 'res_0', 'geometry', 0, 0, 0, 0);
-insert into sys.args values (19189, 1049, 'arg_1', 'decimal', 2, 0, 1, 1);
-insert into sys.args values (19190, 1049, 'arg_2', 'geometry', 0, 0, 1, 2);
-insert into sys.functions values (1050, 'scale_up', '*', 'calc', 0, 1, false, false, false, 2000);
-insert into sys.args values (19191, 1050, 'res_0', 'geometry', 0, 0, 0, 0);
-insert into sys.args values (19192, 1050, 'arg_1', 'decimal', 4, 0, 1, 1);
-insert into sys.args values (19193, 1050, 'arg_2', 'geometry', 0, 0, 1, 2);
-insert into sys.functions values (1051, 'scale_up', '*', 'calc', 0, 1, false, false, false, 2000);
-insert into sys.args values (19194, 1051, 'res_0', 'geometry', 0, 0, 0, 0);
-insert into sys.args values (19195, 1051, 'arg_1', 'decimal', 9, 0, 1, 1);
-insert into sys.args values (19196, 1051, 'arg_2', 'geometry', 0, 0, 1, 2);
-insert into sys.functions values (1052, 'scale_up', '*', 'calc', 0, 1, false, false, false, 2000);
-insert into sys.args values (19197, 1052, 'res_0', 'geometry', 0, 0, 0, 0);
-insert into sys.args values (19198, 1052, 'arg_1', 'decimal', 18, 0, 1, 1);
-insert into sys.args values (19199, 1052, 'arg_2', 'geometry', 0, 0, 1, 2);
-insert into sys.functions values (1053, 'scale_up', '*', 'calc', 0, 1, false, false, false, 2000);
-insert into sys.args values (19200, 1053, 'res_0', 'geometry', 0, 0, 0, 0);
-insert into sys.args values (19201, 1053, 'arg_1', 'decimal', 38, 0, 1, 1);
-insert into sys.args values (19202, 1053, 'arg_2', 'geometry', 0, 0, 1, 2);
-insert into sys.functions values (1054, 'scale_up', '*', 'calc', 0, 1, false, false, false, 2000);
-insert into sys.args values (19203, 1054, 'res_0', 'geometry', 0, 0, 0, 0);
-insert into sys.args values (19204, 1054, 'arg_1', 'real', 24, 0, 1, 1);
-insert into sys.args values (19205, 1054, 'arg_2', 'geometry', 0, 0, 1, 2);
-insert into sys.functions values (1055, 'scale_up', '*', 'calc', 0, 1, false, false, false, 2000);
-insert into sys.args values (19206, 1055, 'res_0', 'geometry', 0, 0, 0, 0);
-insert into sys.args values (19207, 1055, 'arg_1', 'double', 53, 0, 1, 1);
-insert into sys.args values (19208, 1055, 'arg_2', 'geometry', 0, 0, 1, 2);
-insert into sys.functions values (1056, 'scale_up', '*', 'calc', 0, 1, false, false, false, 2000);
-insert into sys.args values (19209, 1056, 'res_0', 'geometry', 0, 0, 0, 0);
-insert into sys.args values (19210, 1056, 'arg_1', 'month_interval', 32, 0, 1, 1);
-insert into sys.args values (19211, 1056, 'arg_2', 'geometry', 0, 0, 1, 2);
-insert into sys.functions values (1057, 'scale_up', '*', 'calc', 0, 1, false, false, false, 2000);
-insert into sys.args values (19212, 1057, 'res_0', 'geometry', 0, 0, 0, 0);
-insert into sys.args values (19213, 1057, 'arg_1', 'sec_interval', 13, 0, 1, 1);
-insert into sys.args values (19214, 1057, 'arg_2', 'geometry', 0, 0, 1, 2);
-insert into sys.functions values (1058, 'scale_up', '*', 'calc', 0, 1, false, false, false, 2000);
-insert into sys.args values (19215, 1058, 'res_0', 'geometry', 0, 0, 0, 0);
-insert into sys.args values (19216, 1058, 'arg_1', 'time', 7, 0, 1, 1);
-insert into sys.args values (19217, 1058, 'arg_2', 'geometry', 0, 0, 1, 2);
-insert into sys.functions values (1059, 'scale_up', '*', 'calc', 0, 1, false, false, false, 2000);
-insert into sys.args values (19218, 1059, 'res_0', 'geometry', 0, 0, 0, 0);
-insert into sys.args values (19219, 1059, 'arg_1', 'timetz', 7, 0, 1, 1);
-insert into sys.args values (19220, 1059, 'arg_2', 'geometry', 0, 0, 1, 2);
-insert into sys.functions values (1060, 'scale_up', '*', 'calc', 0, 1, false, false, false, 2000);
-insert into sys.args values (19221, 1060, 'res_0', 'geometry', 0, 0, 0, 0);
-insert into sys.args values (19222, 1060, 'arg_1', 'date', 0, 0, 1, 1);
-insert into sys.args values (19223, 1060, 'arg_2', 'geometry', 0, 0, 1, 2);
-insert into sys.functions values (1061, 'scale_up', '*', 'calc', 0, 1, false, false, false, 2000);
-insert into sys.args values (19224, 1061, 'res_0', 'geometry', 0, 0, 0, 0);
-insert into sys.args values (19225, 1061, 'arg_1', 'timestamp', 7, 0, 1, 1);
-insert into sys.args values (19226, 1061, 'arg_2', 'geometry', 0, 0, 1, 2);
-insert into sys.functions values (1062, 'scale_up', '*', 'calc', 0, 1, false, false, false, 2000);
-insert into sys.args values (19227, 1062, 'res_0', 'geometry', 0, 0, 0, 0);
-insert into sys.args values (19228, 1062, 'arg_1', 'timestamptz', 7, 0, 1, 1);
-insert into sys.args values (19229, 1062, 'arg_2', 'geometry', 0, 0, 1, 2);
-insert into sys.functions values (1063, 'scale_up', '*', 'calc', 0, 1, false, false, false, 2000);
-insert into sys.args values (19230, 1063, 'res_0', 'geometry', 0, 0, 0, 0);
-insert into sys.args values (19231, 1063, 'arg_1', 'blob', 0, 0, 1, 1);
-insert into sys.args values (19232, 1063, 'arg_2', 'geometry', 0, 0, 1, 2);
-insert into sys.functions values (1064, 'scale_up', '*', 'calc', 0, 1, false, false, false, 2000);
-insert into sys.args values (19233, 1064, 'res_0', 'geometry', 0, 0, 0, 0);
-insert into sys.args values (19234, 1064, 'arg_1', 'geometry', 0, 0, 1, 1);
-insert into sys.args values (19235, 1064, 'arg_2', 'geometry', 0, 0, 1, 2);
-insert into sys.functions values (1065, 'scale_up', '*', 'calc', 0, 1, false, false, false, 2000);
-insert into sys.args values (19236, 1065, 'res_0', 'geometry', 0, 0, 0, 0);
-insert into sys.args values (19237, 1065, 'arg_1', 'geometrya', 0, 0, 1, 1);
-insert into sys.args values (19238, 1065, 'arg_2', 'geometry', 0, 0, 1, 2);
-insert into sys.functions values (1066, 'scale_up', '*', 'calc', 0, 1, false, false, false, 2000);
-insert into sys.args values (19239, 1066, 'res_0', 'geometry', 0, 0, 0, 0);
-insert into sys.args values (19240, 1066, 'arg_1', 'mbr', 0, 0, 1, 1);
-insert into sys.args values (19241, 1066, 'arg_2', 'geometry', 0, 0, 1, 2);
-insert into sys.functions values (1067, 'scale_up', '*', 'calc', 0, 1, false, false, false, 2000);
-insert into sys.args values (19242, 1067, 'res_0', 'geometrya', 0, 0, 0, 0);
-insert into sys.args values (19243, 1067, 'arg_1', 'oid', 63, 0, 1, 1);
-insert into sys.args values (19244, 1067, 'arg_2', 'geometrya', 0, 0, 1, 2);
-insert into sys.functions values (1068, 'scale_up', '*', 'calc', 0, 1, false, false, false, 2000);
-insert into sys.args values (19245, 1068, 'res_0', 'geometrya', 0, 0, 0, 0);
-insert into sys.args values (19246, 1068, 'arg_1', 'tinyint', 8, 0, 1, 1);
-insert into sys.args values (19247, 1068, 'arg_2', 'geometrya', 0, 0, 1, 2);
-insert into sys.functions values (1069, 'scale_up', '*', 'calc', 0, 1, false, false, false, 2000);
-insert into sys.args values (19248, 1069, 'res_0', 'geometrya', 0, 0, 0, 0);
-insert into sys.args values (19249, 1069, 'arg_1', 'smallint', 16, 0, 1, 1);
-insert into sys.args values (19250, 1069, 'arg_2', 'geometrya', 0, 0, 1, 2);
-insert into sys.functions values (1070, 'scale_up', '*', 'calc', 0, 1, false, false, false, 2000);
-insert into sys.args values (19251, 1070, 'res_0', 'geometrya', 0, 0, 0, 0);
-insert into sys.args values (19252, 1070, 'arg_1', 'int', 32, 0, 1, 1);
-insert into sys.args values (19253, 1070, 'arg_2', 'geometrya', 0, 0, 1, 2);
-insert into sys.functions values (1071, 'scale_up', '*', 'calc', 0, 1, false, false, false, 2000);
-insert into sys.args values (19254, 1071, 'res_0', 'geometrya', 0, 0, 0, 0);
-insert into sys.args values (19255, 1071, 'arg_1', 'bigint', 64, 0, 1, 1);
-insert into sys.args values (19256, 1071, 'arg_2', 'geometrya', 0, 0, 1, 2);
-insert into sys.functions values (1072, 'scale_up', '*', 'calc', 0, 1, false, false, false, 2000);
-insert into sys.args values (19257, 1072, 'res_0', 'geometrya', 0, 0, 0, 0);
-insert into sys.args values (19258, 1072, 'arg_1', 'hugeint', 128, 0, 1, 1);
-insert into sys.args values (19259, 1072, 'arg_2', 'geometrya', 0, 0, 1, 2);
-insert into sys.functions values (1073, 'scale_up', '*', 'calc', 0, 1, false, false, false, 2000);
-insert into sys.args values (19260, 1073, 'res_0', 'geometrya', 0, 0, 0, 0);
-insert into sys.args values (19261, 1073, 'arg_1', 'decimal', 2, 0, 1, 1);
-insert into sys.args values (19262, 1073, 'arg_2', 'geometrya', 0, 0, 1, 2);
-insert into sys.functions values (1074, 'scale_up', '*', 'calc', 0, 1, false, false, false, 2000);
-insert into sys.args values (19263, 1074, 'res_0', 'geometrya', 0, 0, 0, 0);
-insert into sys.args values (19264, 1074, 'arg_1', 'decimal', 4, 0, 1, 1);
-insert into sys.args values (19265, 1074, 'arg_2', 'geometrya', 0, 0, 1, 2);
-insert into sys.functions values (1075, 'scale_up', '*', 'calc', 0, 1, false, false, false, 2000);
-insert into sys.args values (19266, 1075, 'res_0', 'geometrya', 0, 0, 0, 0);
-insert into sys.args values (19267, 1075, 'arg_1', 'decimal', 9, 0, 1, 1);
-insert into sys.args values (19268, 1075, 'arg_2', 'geometrya', 0, 0, 1, 2);
-insert into sys.functions values (1076, 'scale_up', '*', 'calc', 0, 1, false, false, false, 2000);
-insert into sys.args values (19269, 1076, 'res_0', 'geometrya', 0, 0, 0, 0);
-insert into sys.args values (19270, 1076, 'arg_1', 'decimal', 18, 0, 1, 1);
-insert into sys.args values (19271, 1076, 'arg_2', 'geometrya', 0, 0, 1, 2);
-insert into sys.functions values (1077, 'scale_up', '*', 'calc', 0, 1, false, false, false, 2000);
-insert into sys.args values (19272, 1077, 'res_0', 'geometrya', 0, 0, 0, 0);
-insert into sys.args values (19273, 1077, 'arg_1', 'decimal', 38, 0, 1, 1);
-insert into sys.args values (19274, 1077, 'arg_2', 'geometrya', 0, 0, 1, 2);
-insert into sys.functions values (1078, 'scale_up', '*', 'calc', 0, 1, false, false, false, 2000);
-insert into sys.args values (19275, 1078, 'res_0', 'geometrya', 0, 0, 0, 0);
-insert into sys.args values (19276, 1078, 'arg_1', 'real', 24, 0, 1, 1);
-insert into sys.args values (19277, 1078, 'arg_2', 'geometrya', 0, 0, 1, 2);
-insert into sys.functions values (1079, 'scale_up', '*', 'calc', 0, 1, false, false, false, 2000);
-insert into sys.args values (19278, 1079, 'res_0', 'geometrya', 0, 0, 0, 0);
-insert into sys.args values (19279, 1079, 'arg_1', 'double', 53, 0, 1, 1);
-insert into sys.args values (19280, 1079, 'arg_2', 'geometrya', 0, 0, 1, 2);
-insert into sys.functions values (1080, 'scale_up', '*', 'calc', 0, 1, false, false, false, 2000);
-insert into sys.args values (19281, 1080, 'res_0', 'geometrya', 0, 0, 0, 0);
-insert into sys.args values (19282, 1080, 'arg_1', 'month_interval', 32, 0, 1, 1);
-insert into sys.args values (19283, 1080, 'arg_2', 'geometrya', 0, 0, 1, 2);
-insert into sys.functions values (1081, 'scale_up', '*', 'calc', 0, 1, false, false, false, 2000);
-insert into sys.args values (19284, 1081, 'res_0', 'geometrya', 0, 0, 0, 0);
-insert into sys.args values (19285, 1081, 'arg_1', 'sec_interval', 13, 0, 1, 1);
-insert into sys.args values (19286, 1081, 'arg_2', 'geometrya', 0, 0, 1, 2);
-insert into sys.functions values (1082, 'scale_up', '*', 'calc', 0, 1, false, false, false, 2000);
-insert into sys.args values (19287, 1082, 'res_0', 'geometrya', 0, 0, 0, 0);
-insert into sys.args values (19288, 1082, 'arg_1', 'time', 7, 0, 1, 1);
-insert into sys.args values (19289, 1082, 'arg_2', 'geometrya', 0, 0, 1, 2);
-insert into sys.functions values (1083, 'scale_up', '*', 'calc', 0, 1, false, false, false, 2000);
-insert into sys.args values (19290, 1083, 'res_0', 'geometrya', 0, 0, 0, 0);
-insert into sys.args values (19291, 1083, 'arg_1', 'timetz', 7, 0, 1, 1);
-insert into sys.args values (19292, 1083, 'arg_2', 'geometrya', 0, 0, 1, 2);
-insert into sys.functions values (1084, 'scale_up', '*', 'calc', 0, 1, false, false, false, 2000);
-insert into sys.args values (19293, 1084, 'res_0', 'geometrya', 0, 0, 0, 0);
-insert into sys.args values (19294, 1084, 'arg_1', 'date', 0, 0, 1, 1);
-insert into sys.args values (19295, 1084, 'arg_2', 'geometrya', 0, 0, 1, 2);
-insert into sys.functions values (1085, 'scale_up', '*', 'calc', 0, 1, false, false, false, 2000);
-insert into sys.args values (19296, 1085, 'res_0', 'geometrya', 0, 0, 0, 0);
-insert into sys.args values (19297, 1085, 'arg_1', 'timestamp', 7, 0, 1, 1);
-insert into sys.args values (19298, 1085, 'arg_2', 'geometrya', 0, 0, 1, 2);
-insert into sys.functions values (1086, 'scale_up', '*', 'calc', 0, 1, false, false, false, 2000);
-insert into sys.args values (19299, 1086, 'res_0', 'geometrya', 0, 0, 0, 0);
-insert into sys.args values (19300, 1086, 'arg_1', 'timestamptz', 7, 0, 1, 1);
-insert into sys.args values (19301, 1086, 'arg_2', 'geometrya', 0, 0, 1, 2);
-insert into sys.functions values (1087, 'scale_up', '*', 'calc', 0, 1, false, false, false, 2000);
-insert into sys.args values (19302, 1087, 'res_0', 'geometrya', 0, 0, 0, 0);
-insert into sys.args values (19303, 1087, 'arg_1', 'blob', 0, 0, 1, 1);
-insert into sys.args values (19304, 1087, 'arg_2', 'geometrya', 0, 0, 1, 2);
-insert into sys.functions values (1088, 'scale_up', '*', 'calc', 0, 1, false, false, false, 2000);
-insert into sys.args values (19305, 1088, 'res_0', 'geometrya', 0, 0, 0, 0);
-insert into sys.args values (19306, 1088, 'arg_1', 'geometry', 0, 0, 1, 1);
-insert into sys.args values (19307, 1088, 'arg_2', 'geometrya', 0, 0, 1, 2);
-insert into sys.functions values (1089, 'scale_up', '*', 'calc', 0, 1, false, false, false, 2000);
-insert into sys.args values (19308, 1089, 'res_0', 'geometrya', 0, 0, 0, 0);
-insert into sys.args values (19309, 1089, 'arg_1', 'geometrya', 0, 0, 1, 1);
-insert into sys.args values (19310, 1089, 'arg_2', 'geometrya', 0, 0, 1, 2);
-insert into sys.functions values (1090, 'scale_up', '*', 'calc', 0, 1, false, false, false, 2000);
-insert into sys.args values (19311, 1090, 'res_0', 'geometrya', 0, 0, 0, 0);
-insert into sys.args values (19312, 1090, 'arg_1', 'mbr', 0, 0, 1, 1);
-insert into sys.args values (19313, 1090, 'arg_2', 'geometrya', 0, 0, 1, 2);
-insert into sys.functions values (1091, 'scale_up', '*', 'calc', 0, 1, false, false, false, 2000);
-insert into sys.args values (19314, 1091, 'res_0', 'mbr', 0, 0, 0, 0);
-insert into sys.args values (19315, 1091, 'arg_1', 'oid', 63, 0, 1, 1);
-insert into sys.args values (19316, 1091, 'arg_2', 'mbr', 0, 0, 1, 2);
-insert into sys.functions values (1092, 'scale_up', '*', 'calc', 0, 1, false, false, false, 2000);
-insert into sys.args values (19317, 1092, 'res_0', 'mbr', 0, 0, 0, 0);
-insert into sys.args values (19318, 1092, 'arg_1', 'tinyint', 8, 0, 1, 1);
-insert into sys.args values (19319, 1092, 'arg_2', 'mbr', 0, 0, 1, 2);
-insert into sys.functions values (1093, 'scale_up', '*', 'calc', 0, 1, false, false, false, 2000);
-insert into sys.args values (19320, 1093, 'res_0', 'mbr', 0, 0, 0, 0);
-insert into sys.args values (19321, 1093, 'arg_1', 'smallint', 16, 0, 1, 1);
-insert into sys.args values (19322, 1093, 'arg_2', 'mbr', 0, 0, 1, 2);
-insert into sys.functions values (1094, 'scale_up', '*', 'calc', 0, 1, false, false, false, 2000);
-insert into sys.args values (19323, 1094, 'res_0', 'mbr', 0, 0, 0, 0);
-insert into sys.args values (19324, 1094, 'arg_1', 'int', 32, 0, 1, 1);
-insert into sys.args values (19325, 1094, 'arg_2', 'mbr', 0, 0, 1, 2);
-insert into sys.functions values (1095, 'scale_up', '*', 'calc', 0, 1, false, false, false, 2000);
-insert into sys.args values (19326, 1095, 'res_0', 'mbr', 0, 0, 0, 0);
-insert into sys.args values (19327, 1095, 'arg_1', 'bigint', 64, 0, 1, 1);
-insert into sys.args values (19328, 1095, 'arg_2', 'mbr', 0, 0, 1, 2);
-insert into sys.functions values (1096, 'scale_up', '*', 'calc', 0, 1, false, false, false, 2000);
-insert into sys.args values (19329, 1096, 'res_0', 'mbr', 0, 0, 0, 0);
-insert into sys.args values (19330, 1096, 'arg_1', 'hugeint', 128, 0, 1, 1);
-insert into sys.args values (19331, 1096, 'arg_2', 'mbr', 0, 0, 1, 2);
-insert into sys.functions values (1097, 'scale_up', '*', 'calc', 0, 1, false, false, false, 2000);
-insert into sys.args values (19332, 1097, 'res_0', 'mbr', 0, 0, 0, 0);
-insert into sys.args values (19333, 1097, 'arg_1', 'decimal', 2, 0, 1, 1);
-insert into sys.args values (19334, 1097, 'arg_2', 'mbr', 0, 0, 1, 2);
-insert into sys.functions values (1098, 'scale_up', '*', 'calc', 0, 1, false, false, false, 2000);
-insert into sys.args values (19335, 1098, 'res_0', 'mbr', 0, 0, 0, 0);
-insert into sys.args values (19336, 1098, 'arg_1', 'decimal', 4, 0, 1, 1);
-insert into sys.args values (19337, 1098, 'arg_2', 'mbr', 0, 0, 1, 2);
-insert into sys.functions values (1099, 'scale_up', '*', 'calc', 0, 1, false, false, false, 2000);
-insert into sys.args values (19338, 1099, 'res_0', 'mbr', 0, 0, 0, 0);
-insert into sys.args values (19339, 1099, 'arg_1', 'decimal', 9, 0, 1, 1);
-insert into sys.args values (19340, 1099, 'arg_2', 'mbr', 0, 0, 1, 2);
-insert into sys.functions values (1100, 'scale_up', '*', 'calc', 0, 1, false, false, false, 2000);
-insert into sys.args values (19341, 1100, 'res_0', 'mbr', 0, 0, 0, 0);
-insert into sys.args values (19342, 1100, 'arg_1', 'decimal', 18, 0, 1, 1);
-insert into sys.args values (19343, 1100, 'arg_2', 'mbr', 0, 0, 1, 2);
-insert into sys.functions values (1101, 'scale_up', '*', 'calc', 0, 1, false, false, false, 2000);
-insert into sys.args values (19344, 1101, 'res_0', 'mbr', 0, 0, 0, 0);
-insert into sys.args values (19345, 1101, 'arg_1', 'decimal', 38, 0, 1, 1);
-insert into sys.args values (19346, 1101, 'arg_2', 'mbr', 0, 0, 1, 2);
-insert into sys.functions values (1102, 'scale_up', '*', 'calc', 0, 1, false, false, false, 2000);
-insert into sys.args values (19347, 1102, 'res_0', 'mbr', 0, 0, 0, 0);
-insert into sys.args values (19348, 1102, 'arg_1', 'real', 24, 0, 1, 1);
-insert into sys.args values (19349, 1102, 'arg_2', 'mbr', 0, 0, 1, 2);
-insert into sys.functions values (1103, 'scale_up', '*', 'calc', 0, 1, false, false, false, 2000);
-insert into sys.args values (19350, 1103, 'res_0', 'mbr', 0, 0, 0, 0);
-insert into sys.args values (19351, 1103, 'arg_1', 'double', 53, 0, 1, 1);
-insert into sys.args values (19352, 1103, 'arg_2', 'mbr', 0, 0, 1, 2);
-insert into sys.functions values (1104, 'scale_up', '*', 'calc', 0, 1, false, false, false, 2000);
-insert into sys.args values (19353, 1104, 'res_0', 'mbr', 0, 0, 0, 0);
-insert into sys.args values (19354, 1104, 'arg_1', 'month_interval', 32, 0, 1, 1);
-insert into sys.args values (19355, 1104, 'arg_2', 'mbr', 0, 0, 1, 2);
-insert into sys.functions values (1105, 'scale_up', '*', 'calc', 0, 1, false, false, false, 2000);
-insert into sys.args values (19356, 1105, 'res_0', 'mbr', 0, 0, 0, 0);
-insert into sys.args values (19357, 1105, 'arg_1', 'sec_interval', 13, 0, 1, 1);
-insert into sys.args values (19358, 1105, 'arg_2', 'mbr', 0, 0, 1, 2);
-insert into sys.functions values (1106, 'scale_up', '*', 'calc', 0, 1, false, false, false, 2000);
-insert into sys.args values (19359, 1106, 'res_0', 'mbr', 0, 0, 0, 0);
-insert into sys.args values (19360, 1106, 'arg_1', 'time', 7, 0, 1, 1);
-insert into sys.args values (19361, 1106, 'arg_2', 'mbr', 0, 0, 1, 2);
-insert into sys.functions values (1107, 'scale_up', '*', 'calc', 0, 1, false, false, false, 2000);
-insert into sys.args values (19362, 1107, 'res_0', 'mbr', 0, 0, 0, 0);
-insert into sys.args values (19363, 1107, 'arg_1', 'timetz', 7, 0, 1, 1);
-insert into sys.args values (19364, 1107, 'arg_2', 'mbr', 0, 0, 1, 2);
-insert into sys.functions values (1108, 'scale_up', '*', 'calc', 0, 1, false, false, false, 2000);
-insert into sys.args values (19365, 1108, 'res_0', 'mbr', 0, 0, 0, 0);
-insert into sys.args values (19366, 1108, 'arg_1', 'date', 0, 0, 1, 1);
-insert into sys.args values (19367, 1108, 'arg_2', 'mbr', 0, 0, 1, 2);
-insert into sys.functions values (1109, 'scale_up', '*', 'calc', 0, 1, false, false, false, 2000);
-insert into sys.args values (19368, 1109, 'res_0', 'mbr', 0, 0, 0, 0);
-insert into sys.args values (19369, 1109, 'arg_1', 'timestamp', 7, 0, 1, 1);
-insert into sys.args values (19370, 1109, 'arg_2', 'mbr', 0, 0, 1, 2);
-insert into sys.functions values (1110, 'scale_up', '*', 'calc', 0, 1, false, false, false, 2000);
-insert into sys.args values (19371, 1110, 'res_0', 'mbr', 0, 0, 0, 0);
-insert into sys.args values (19372, 1110, 'arg_1', 'timestamptz', 7, 0, 1, 1);
-insert into sys.args values (19373, 1110, 'arg_2', 'mbr', 0, 0, 1, 2);
-insert into sys.functions values (1111, 'scale_up', '*', 'calc', 0, 1, false, false, false, 2000);
-insert into sys.args values (19374, 1111, 'res_0', 'mbr', 0, 0, 0, 0);
-insert into sys.args values (19375, 1111, 'arg_1', 'blob', 0, 0, 1, 1);
-insert into sys.args values (19376, 1111, 'arg_2', 'mbr', 0, 0, 1, 2);
-insert into sys.functions values (1112, 'scale_up', '*', 'calc', 0, 1, false, false, false, 2000);
-insert into sys.args values (19377, 1112, 'res_0', 'mbr', 0, 0, 0, 0);
-insert into sys.args values (19378, 1112, 'arg_1', 'geometry', 0, 0, 1, 1);
-insert into sys.args values (19379, 1112, 'arg_2', 'mbr', 0, 0, 1, 2);
-insert into sys.functions values (1113, 'scale_up', '*', 'calc', 0, 1, false, false, false, 2000);
-insert into sys.args values (19380, 1113, 'res_0', 'mbr', 0, 0, 0, 0);
-insert into sys.args values (19381, 1113, 'arg_1', 'geometrya', 0, 0, 1, 1);
-insert into sys.args values (19382, 1113, 'arg_2', 'mbr', 0, 0, 1, 2);
-insert into sys.functions values (1114, 'scale_up', '*', 'calc', 0, 1, false, false, false, 2000);
-insert into sys.args values (19383, 1114, 'res_0', 'mbr', 0, 0, 0, 0);
-insert into sys.args values (19384, 1114, 'arg_1', 'mbr', 0, 0, 1, 1);
-insert into sys.args values (19385, 1114, 'arg_2', 'mbr', 0, 0, 1, 2);
-insert into sys.functions values (1115, 'power', 'pow', 'mmath', 0, 1, false, false, false, 2000);
-insert into sys.args values (19386, 1115, 'res_0', 'real', 24, 0, 0, 0);
-insert into sys.args values (19387, 1115, 'arg_1', 'real', 24, 0, 1, 1);
-insert into sys.args values (19388, 1115, 'arg_2', 'real', 24, 0, 1, 2);
-insert into sys.functions values (1116, 'floor', 'floor', 'mmath', 0, 1, false, false, false, 2000);
-insert into sys.args values (19389, 1116, 'res_0', 'real', 24, 0, 0, 0);
-insert into sys.args values (19390, 1116, 'arg_1', 'real', 24, 0, 1, 1);
-insert into sys.functions values (1117, 'ceil', 'ceil', 'mmath', 0, 1, false, false, false, 2000);
-insert into sys.args values (19391, 1117, 'res_0', 'real', 24, 0, 0, 0);
-insert into sys.args values (19392, 1117, 'arg_1', 'real', 24, 0, 1, 1);
-insert into sys.functions values (1118, 'ceiling', 'ceil', 'mmath', 0, 1, false, false, false, 2000);
-insert into sys.args values (19393, 1118, 'res_0', 'real', 24, 0, 0, 0);
-insert into sys.args values (19394, 1118, 'arg_1', 'real', 24, 0, 1, 1);
-insert into sys.functions values (1119, 'sin', 'sin', 'mmath', 0, 1, false, false, false, 2000);
-insert into sys.args values (19395, 1119, 'res_0', 'real', 24, 0, 0, 0);
-insert into sys.args values (19396, 1119, 'arg_1', 'real', 24, 0, 1, 1);
-insert into sys.functions values (1120, 'cos', 'cos', 'mmath', 0, 1, false, false, false, 2000);
-insert into sys.args values (19397, 1120, 'res_0', 'real', 24, 0, 0, 0);
-insert into sys.args values (19398, 1120, 'arg_1', 'real', 24, 0, 1, 1);
-insert into sys.functions values (1121, 'tan', 'tan', 'mmath', 0, 1, false, false, false, 2000);
-insert into sys.args values (19399, 1121, 'res_0', 'real', 24, 0, 0, 0);
-insert into sys.args values (19400, 1121, 'arg_1', 'real', 24, 0, 1, 1);
-insert into sys.functions values (1122, 'asin', 'asin', 'mmath', 0, 1, false, false, false, 2000);
-insert into sys.args values (19401, 1122, 'res_0', 'real', 24, 0, 0, 0);
-insert into sys.args values (19402, 1122, 'arg_1', 'real', 24, 0, 1, 1);
-insert into sys.functions values (1123, 'acos', 'acos', 'mmath', 0, 1, false, false, false, 2000);
-insert into sys.args values (19403, 1123, 'res_0', 'real', 24, 0, 0, 0);
-insert into sys.args values (19404, 1123, 'arg_1', 'real', 24, 0, 1, 1);
-insert into sys.functions values (1124, 'atan', 'atan', 'mmath', 0, 1, false, false, false, 2000);
-insert into sys.args values (19405, 1124, 'res_0', 'real', 24, 0, 0, 0);
-insert into sys.args values (19406, 1124, 'arg_1', 'real', 24, 0, 1, 1);
-insert into sys.functions values (1125, 'atan', 'atan2', 'mmath', 0, 1, false, false, false, 2000);
-insert into sys.args values (19407, 1125, 'res_0', 'real', 24, 0, 0, 0);
-insert into sys.args values (19408, 1125, 'arg_1', 'real', 24, 0, 1, 1);
-insert into sys.args values (19409, 1125, 'arg_2', 'real', 24, 0, 1, 2);
-insert into sys.functions values (1126, 'sinh', 'sinh', 'mmath', 0, 1, false, false, false, 2000);
-insert into sys.args values (19410, 1126, 'res_0', 'real', 24, 0, 0, 0);
-insert into sys.args values (19411, 1126, 'arg_1', 'real', 24, 0, 1, 1);
-insert into sys.functions values (1127, 'cot', 'cot', 'mmath', 0, 1, false, false, false, 2000);
-insert into sys.args values (19412, 1127, 'res_0', 'real', 24, 0, 0, 0);
-insert into sys.args values (19413, 1127, 'arg_1', 'real', 24, 0, 1, 1);
-insert into sys.functions values (1128, 'cosh', 'cosh', 'mmath', 0, 1, false, false, false, 2000);
-insert into sys.args values (19414, 1128, 'res_0', 'real', 24, 0, 0, 0);
-insert into sys.args values (19415, 1128, 'arg_1', 'real', 24, 0, 1, 1);
-insert into sys.functions values (1129, 'tanh', 'tanh', 'mmath', 0, 1, false, false, false, 2000);
-insert into sys.args values (19416, 1129, 'res_0', 'real', 24, 0, 0, 0);
-insert into sys.args values (19417, 1129, 'arg_1', 'real', 24, 0, 1, 1);
-insert into sys.functions values (1130, 'sqrt', 'sqrt', 'mmath', 0, 1, false, false, false, 2000);
-insert into sys.args values (19418, 1130, 'res_0', 'real', 24, 0, 0, 0);
-insert into sys.args values (19419, 1130, 'arg_1', 'real', 24, 0, 1, 1);
-insert into sys.functions values (1131, 'exp', 'exp', 'mmath', 0, 1, false, false, false, 2000);
-insert into sys.args values (19420, 1131, 'res_0', 'real', 24, 0, 0, 0);
-insert into sys.args values (19421, 1131, 'arg_1', 'real', 24, 0, 1, 1);
-insert into sys.functions values (1132, 'log', 'log', 'mmath', 0, 1, false, false, false, 2000);
-insert into sys.args values (19422, 1132, 'res_0', 'real', 24, 0, 0, 0);
-insert into sys.args values (19423, 1132, 'arg_1', 'real', 24, 0, 1, 1);
-insert into sys.functions values (1133, 'log10', 'log10', 'mmath', 0, 1, false, false, false, 2000);
-insert into sys.args values (19424, 1133, 'res_0', 'real', 24, 0, 0, 0);
-insert into sys.args values (19425, 1133, 'arg_1', 'real', 24, 0, 1, 1);
-insert into sys.functions values (1134, 'power', 'pow', 'mmath', 0, 1, false, false, false, 2000);
-insert into sys.args values (19426, 1134, 'res_0', 'double', 53, 0, 0, 0);
-insert into sys.args values (19427, 1134, 'arg_1', 'double', 53, 0, 1, 1);
-insert into sys.args values (19428, 1134, 'arg_2', 'double', 53, 0, 1, 2);
-insert into sys.functions values (1135, 'floor', 'floor', 'mmath', 0, 1, false, false, false, 2000);
-insert into sys.args values (19429, 1135, 'res_0', 'double', 53, 0, 0, 0);
-insert into sys.args values (19430, 1135, 'arg_1', 'double', 53, 0, 1, 1);
-insert into sys.functions values (1136, 'ceil', 'ceil', 'mmath', 0, 1, false, false, false, 2000);
-insert into sys.args values (19431, 1136, 'res_0', 'double', 53, 0, 0, 0);
-insert into sys.args values (19432, 1136, 'arg_1', 'double', 53, 0, 1, 1);
-insert into sys.functions values (1137, 'ceiling', 'ceil', 'mmath', 0, 1, false, false, false, 2000);
-insert into sys.args values (19433, 1137, 'res_0', 'double', 53, 0, 0, 0);
-insert into sys.args values (19434, 1137, 'arg_1', 'double', 53, 0, 1, 1);
-insert into sys.functions values (1138, 'sin', 'sin', 'mmath', 0, 1, false, false, false, 2000);
-insert into sys.args values (19435, 1138, 'res_0', 'double', 53, 0, 0, 0);
-insert into sys.args values (19436, 1138, 'arg_1', 'double', 53, 0, 1, 1);
-insert into sys.functions values (1139, 'cos', 'cos', 'mmath', 0, 1, false, false, false, 2000);
-insert into sys.args values (19437, 1139, 'res_0', 'double', 53, 0, 0, 0);
-insert into sys.args values (19438, 1139, 'arg_1', 'double', 53, 0, 1, 1);
-insert into sys.functions values (1140, 'tan', 'tan', 'mmath', 0, 1, false, false, false, 2000);
-insert into sys.args values (19439, 1140, 'res_0', 'double', 53, 0, 0, 0);
-insert into sys.args values (19440, 1140, 'arg_1', 'double', 53, 0, 1, 1);
-insert into sys.functions values (1141, 'asin', 'asin', 'mmath', 0, 1, false, false, false, 2000);
-insert into sys.args values (19441, 1141, 'res_0', 'double', 53, 0, 0, 0);
-insert into sys.args values (19442, 1141, 'arg_1', 'double', 53, 0, 1, 1);
-insert into sys.functions values (1142, 'acos', 'acos', 'mmath', 0, 1, false, false, false, 2000);
-insert into sys.args values (19443, 1142, 'res_0', 'double', 53, 0, 0, 0);
-insert into sys.args values (19444, 1142, 'arg_1', 'double', 53, 0, 1, 1);
-insert into sys.functions values (1143, 'atan', 'atan', 'mmath', 0, 1, false, false, false, 2000);
-insert into sys.args values (19445, 1143, 'res_0', 'double', 53, 0, 0, 0);
-insert into sys.args values (19446, 1143, 'arg_1', 'double', 53, 0, 1, 1);
-insert into sys.functions values (1144, 'atan', 'atan2', 'mmath', 0, 1, false, false, false, 2000);
-insert into sys.args values (19447, 1144, 'res_0', 'double', 53, 0, 0, 0);
-insert into sys.args values (19448, 1144, 'arg_1', 'double', 53, 0, 1, 1);
-insert into sys.args values (19449, 1144, 'arg_2', 'double', 53, 0, 1, 2);
-insert into sys.functions values (1145, 'sinh', 'sinh', 'mmath', 0, 1, false, false, false, 2000);
-insert into sys.args values (19450, 1145, 'res_0', 'double', 53, 0, 0, 0);
-insert into sys.args values (19451, 1145, 'arg_1', 'double', 53, 0, 1, 1);
-insert into sys.functions values (1146, 'cot', 'cot', 'mmath', 0, 1, false, false, false, 2000);
-insert into sys.args values (19452, 1146, 'res_0', 'double', 53, 0, 0, 0);
-insert into sys.args values (19453, 1146, 'arg_1', 'double', 53, 0, 1, 1);
-insert into sys.functions values (1147, 'cosh', 'cosh', 'mmath', 0, 1, false, false, false, 2000);
-insert into sys.args values (19454, 1147, 'res_0', 'double', 53, 0, 0, 0);
-insert into sys.args values (19455, 1147, 'arg_1', 'double', 53, 0, 1, 1);
-insert into sys.functions values (1148, 'tanh', 'tanh', 'mmath', 0, 1, false, false, false, 2000);
-insert into sys.args values (19456, 1148, 'res_0', 'double', 53, 0, 0, 0);
-insert into sys.args values (19457, 1148, 'arg_1', 'double', 53, 0, 1, 1);
-insert into sys.functions values (1149, 'sqrt', 'sqrt', 'mmath', 0, 1, false, false, false, 2000);
-insert into sys.args values (19458, 1149, 'res_0', 'double', 53, 0, 0, 0);
-insert into sys.args values (19459, 1149, 'arg_1', 'double', 53, 0, 1, 1);
-insert into sys.functions values (1150, 'exp', 'exp', 'mmath', 0, 1, false, false, false, 2000);
-insert into sys.args values (19460, 1150, 'res_0', 'double', 53, 0, 0, 0);
-insert into sys.args values (19461, 1150, 'arg_1', 'double', 53, 0, 1, 1);
-insert into sys.functions values (1151, 'log', 'log', 'mmath', 0, 1, false, false, false, 2000);
-insert into sys.args values (19462, 1151, 'res_0', 'double', 53, 0, 0, 0);
-insert into sys.args values (19463, 1151, 'arg_1', 'double', 53, 0, 1, 1);
-insert into sys.functions values (1152, 'log10', 'log10', 'mmath', 0, 1, false, false, false, 2000);
-insert into sys.args values (19464, 1152, 'res_0', 'double', 53, 0, 0, 0);
-insert into sys.args values (19465, 1152, 'arg_1', 'double', 53, 0, 1, 1);
-insert into sys.functions values (1153, 'pi', 'pi', 'mmath', 0, 1, false, false, false, 2000);
-insert into sys.args values (19466, 1153, 'res_0', 'double', 53, 0, 0, 0);
-insert into sys.functions values (1154, 'rand', 'rand', 'mmath', 0, 1, true, false, false, 2000);
-insert into sys.args values (19467, 1154, 'res_0', 'int', 32, 0, 0, 0);
-insert into sys.functions values (1155, 'rand', 'sqlrand', 'mmath', 0, 1, true, false, false, 2000);
-insert into sys.args values (19468, 1155, 'res_0', 'int', 32, 0, 0, 0);
-insert into sys.args values (19469, 1155, 'arg_1', 'int', 32, 0, 1, 1);
-insert into sys.functions values (1156, 'curdate', 'current_date', 'mtime', 0, 1, false, false, false, 2000);
-insert into sys.args values (19470, 1156, 'res_0', 'date', 0, 0, 0, 0);
-insert into sys.functions values (1157, 'current_date', 'current_date', 'mtime', 0, 1, false, false, false, 2000);
-insert into sys.args values (19471, 1157, 'res_0', 'date', 0, 0, 0, 0);
-insert into sys.functions values (1158, 'curtime', 'current_time', 'mtime', 0, 1, false, false, false, 2000);
-insert into sys.args values (19472, 1158, 'res_0', 'timetz', 7, 0, 0, 0);
-insert into sys.functions values (1159, 'current_time', 'current_time', 'mtime', 0, 1, false, false, false, 2000);
-insert into sys.args values (19473, 1159, 'res_0', 'timetz', 7, 0, 0, 0);
-insert into sys.functions values (1160, 'current_timestamp', 'current_timestamp', 'mtime', 0, 1, false, false, false, 2000);
-insert into sys.args values (19474, 1160, 'res_0', 'timestamptz', 7, 0, 0, 0);
-insert into sys.functions values (1161, 'localtime', 'current_time', 'sql', 0, 1, false, false, false, 2000);
-insert into sys.args values (19475, 1161, 'res_0', 'time', 7, 0, 0, 0);
-insert into sys.functions values (1162, 'localtimestamp', 'current_timestamp', 'sql', 0, 1, false, false, false, 2000);
-insert into sys.args values (19476, 1162, 'res_0', 'timestamp', 7, 0, 0, 0);
-insert into sys.functions values (1163, 'sql_sub', 'diff', 'mtime', 0, 1, false, false, false, 2000);
-insert into sys.args values (19477, 1163, 'res_0', 'int', 32, 0, 0, 0);
-insert into sys.args values (19478, 1163, 'arg_1', 'date', 0, 0, 1, 1);
-insert into sys.args values (19479, 1163, 'arg_2', 'date', 0, 0, 1, 2);
-insert into sys.functions values (1164, 'sql_sub', 'diff', 'mtime', 0, 1, false, false, false, 2000);
-insert into sys.args values (19480, 1164, 'res_0', 'sec_interval', 13, 0, 0, 0);
-insert into sys.args values (19481, 1164, 'arg_1', 'timetz', 7, 0, 1, 1);
-insert into sys.args values (19482, 1164, 'arg_2', 'timetz', 7, 0, 1, 2);
-insert into sys.functions values (1165, 'sql_sub', 'diff', 'mtime', 0, 1, false, false, false, 2000);
-insert into sys.args values (19483, 1165, 'res_0', 'sec_interval', 13, 0, 0, 0);
-insert into sys.args values (19484, 1165, 'arg_1', 'time', 7, 0, 1, 1);
-insert into sys.args values (19485, 1165, 'arg_2', 'time', 7, 0, 1, 2);
-insert into sys.functions values (1166, 'sql_sub', 'diff', 'mtime', 0, 1, false, false, false, 2000);
-insert into sys.args values (19486, 1166, 'res_0', 'sec_interval', 13, 0, 0, 0);
-insert into sys.args values (19487, 1166, 'arg_1', 'timestamptz', 7, 0, 1, 1);
-insert into sys.args values (19488, 1166, 'arg_2', 'timestamptz', 7, 0, 1, 2);
-insert into sys.functions values (1167, 'sql_sub', 'diff', 'mtime', 0, 1, false, false, false, 2000);
-insert into sys.args values (19489, 1167, 'res_0', 'sec_interval', 13, 0, 0, 0);
-insert into sys.args values (19490, 1167, 'arg_1', 'timestamp', 7, 0, 1, 1);
-insert into sys.args values (19491, 1167, 'arg_2', 'timestamp', 7, 0, 1, 2);
-insert into sys.functions values (1168, 'sql_sub', 'date_sub_msec_interval', 'mtime', 0, 1, false, false, false, 2000);
-insert into sys.args values (19492, 1168, 'res_0', 'date', 0, 0, 0, 0);
-insert into sys.args values (19493, 1168, 'arg_1', 'date', 0, 0, 1, 1);
-insert into sys.args values (19494, 1168, 'arg_2', 'sec_interval', 13, 0, 1, 2);
-insert into sys.functions values (1169, 'sql_sub', 'date_sub_month_interval', 'mtime', 0, 1, false, false, false, 2000);
-insert into sys.args values (19495, 1169, 'res_0', 'date', 0, 0, 0, 0);
-insert into sys.args values (19496, 1169, 'arg_1', 'date', 0, 0, 1, 1);
-insert into sys.args values (19497, 1169, 'arg_2', 'month_interval', 32, 0, 1, 2);
-insert into sys.functions values (1170, 'sql_sub', 'time_sub_msec_interval', 'mtime', 0, 1, false, false, false, 2000);
-insert into sys.args values (19498, 1170, 'res_0', 'time', 7, 0, 0, 0);
-insert into sys.args values (19499, 1170, 'arg_1', 'time', 7, 0, 1, 1);
-insert into sys.args values (19500, 1170, 'arg_2', 'sec_interval', 13, 0, 1, 2);
-insert into sys.functions values (1171, 'sql_sub', 'time_sub_msec_interval', 'mtime', 0, 1, false, false, false, 2000);
-insert into sys.args values (19501, 1171, 'res_0', 'timetz', 7, 0, 0, 0);
-insert into sys.args values (19502, 1171, 'arg_1', 'timetz', 7, 0, 1, 1);
-insert into sys.args values (19503, 1171, 'arg_2', 'sec_interval', 13, 0, 1, 2);
-insert into sys.functions values (1172, 'sql_sub', 'timestamp_sub_msec_interval', 'mtime', 0, 1, false, false, false, 2000);
-insert into sys.args values (19504, 1172, 'res_0', 'timestamp', 7, 0, 0, 0);
-insert into sys.args values (19505, 1172, 'arg_1', 'timestamp', 7, 0, 1, 1);
-insert into sys.args values (19506, 1172, 'arg_2', 'sec_interval', 13, 0, 1, 2);
-insert into sys.functions values (1173, 'sql_sub', 'timestamp_sub_month_interval', 'mtime', 0, 1, false, false, false, 2000);
-insert into sys.args values (19507, 1173, 'res_0', 'timestamp', 7, 0, 0, 0);
-insert into sys.args values (19508, 1173, 'arg_1', 'timestamp', 7, 0, 1, 1);
-insert into sys.args values (19509, 1173, 'arg_2', 'month_interval', 32, 0, 1, 2);
-insert into sys.functions values (1174, 'sql_sub', 'timestamp_sub_msec_interval', 'mtime', 0, 1, false, false, false, 2000);
-insert into sys.args values (19510, 1174, 'res_0', 'timestamptz', 7, 0, 0, 0);
-insert into sys.args values (19511, 1174, 'arg_1', 'timestamptz', 7, 0, 1, 1);
-insert into sys.args values (19512, 1174, 'arg_2', 'sec_interval', 13, 0, 1, 2);
-insert into sys.functions values (1175, 'sql_sub', 'timestamp_sub_month_interval', 'mtime', 0, 1, false, false, false, 2000);
-insert into sys.args values (19513, 1175, 'res_0', 'timestamptz', 7, 0, 0, 0);
-insert into sys.args values (19514, 1175, 'arg_1', 'timestamptz', 7, 0, 1, 1);
-insert into sys.args values (19515, 1175, 'arg_2', 'month_interval', 32, 0, 1, 2);
-insert into sys.functions values (1176, 'sql_add', 'date_add_msec_interval', 'mtime', 0, 1, false, false, false, 2000);
-insert into sys.args values (19516, 1176, 'res_0', 'date', 0, 0, 0, 0);
-insert into sys.args values (19517, 1176, 'arg_1', 'date', 0, 0, 1, 1);
-insert into sys.args values (19518, 1176, 'arg_2', 'sec_interval', 13, 0, 1, 2);
-insert into sys.functions values (1177, 'sql_add', 'addmonths', 'mtime', 0, 1, false, false, false, 2000);
-insert into sys.args values (19519, 1177, 'res_0', 'date', 0, 0, 0, 0);
-insert into sys.args values (19520, 1177, 'arg_1', 'date', 0, 0, 1, 1);
-insert into sys.args values (19521, 1177, 'arg_2', 'month_interval', 32, 0, 1, 2);
-insert into sys.functions values (1178, 'sql_add', 'timestamp_add_msec_interval', 'mtime', 0, 1, false, false, false, 2000);
-insert into sys.args values (19522, 1178, 'res_0', 'timestamp', 7, 0, 0, 0);
-insert into sys.args values (19523, 1178, 'arg_1', 'timestamp', 7, 0, 1, 1);
-insert into sys.args values (19524, 1178, 'arg_2', 'sec_interval', 13, 0, 1, 2);
-insert into sys.functions values (1179, 'sql_add', 'timestamp_add_month_interval', 'mtime', 0, 1, false, false, false, 2000);
-insert into sys.args values (19525, 1179, 'res_0', 'timestamp', 7, 0, 0, 0);
-insert into sys.args values (19526, 1179, 'arg_1', 'timestamp', 7, 0, 1, 1);
-insert into sys.args values (19527, 1179, 'arg_2', 'month_interval', 32, 0, 1, 2);
-insert into sys.functions values (1180, 'sql_add', 'timestamp_add_msec_interval', 'mtime', 0, 1, false, false, false, 2000);
-insert into sys.args values (19528, 1180, 'res_0', 'timestamptz', 7, 0, 0, 0);
-insert into sys.args values (19529, 1180, 'arg_1', 'timestamptz', 7, 0, 1, 1);
-insert into sys.args values (19530, 1180, 'arg_2', 'sec_interval', 13, 0, 1, 2);
-insert into sys.functions values (1181, 'sql_add', 'timestamp_add_month_interval', 'mtime', 0, 1, false, false, false, 2000);
-insert into sys.args values (19531, 1181, 'res_0', 'timestamptz', 7, 0, 0, 0);
-insert into sys.args values (19532, 1181, 'arg_1', 'timestamptz', 7, 0, 1, 1);
-insert into sys.args values (19533, 1181, 'arg_2', 'month_interval', 32, 0, 1, 2);
-insert into sys.functions values (1182, 'sql_add', 'time_add_msec_interval', 'mtime', 0, 1, false, false, false, 2000);
-insert into sys.args values (19534, 1182, 'res_0', 'time', 7, 0, 0, 0);
-insert into sys.args values (19535, 1182, 'arg_1', 'time', 7, 0, 1, 1);
-insert into sys.args values (19536, 1182, 'arg_2', 'sec_interval', 13, 0, 1, 2);
-insert into sys.functions values (1183, 'sql_add', 'time_add_msec_interval', 'mtime', 0, 1, false, false, false, 2000);
-insert into sys.args values (19537, 1183, 'res_0', 'timetz', 7, 0, 0, 0);
-insert into sys.args values (19538, 1183, 'arg_1', 'timetz', 7, 0, 1, 1);
-insert into sys.args values (19539, 1183, 'arg_2', 'sec_interval', 13, 0, 1, 2);
-insert into sys.functions values (1184, 'local_timezone', 'local_timezone', 'mtime', 0, 1, false, false, false, 2000);
-insert into sys.args values (19540, 1184, 'res_0', 'sec_interval', 13, 0, 0, 0);
-insert into sys.functions values (1185, 'year', 'year', 'mtime', 0, 1, false, false, false, 2000);
-insert into sys.args values (19541, 1185, 'res_0', 'int', 32, 0, 0, 0);
-insert into sys.args values (19542, 1185, 'arg_1', 'date', 0, 0, 1, 1);
-insert into sys.functions values (1186, 'quarter', 'quarter', 'mtime', 0, 1, false, false, false, 2000);
-insert into sys.args values (19543, 1186, 'res_0', 'int', 32, 0, 0, 0);
-insert into sys.args values (19544, 1186, 'arg_1', 'date', 0, 0, 1, 1);
-insert into sys.functions values (1187, 'month', 'month', 'mtime', 0, 1, false, false, false, 2000);
-insert into sys.args values (19545, 1187, 'res_0', 'int', 32, 0, 0, 0);
-insert into sys.args values (19546, 1187, 'arg_1', 'date', 0, 0, 1, 1);
-insert into sys.functions values (1188, 'day', 'day', 'mtime', 0, 1, false, false, false, 2000);
-insert into sys.args values (19547, 1188, 'res_0', 'int', 32, 0, 0, 0);
-insert into sys.args values (19548, 1188, 'arg_1', 'date', 0, 0, 1, 1);
-insert into sys.functions values (1189, 'hour', 'hours', 'mtime', 0, 1, false, false, false, 2000);
-insert into sys.args values (19549, 1189, 'res_0', 'int', 32, 0, 0, 0);
-insert into sys.args values (19550, 1189, 'arg_1', 'time', 7, 0, 1, 1);
-insert into sys.functions values (1190, 'minute', 'minutes', 'mtime', 0, 1, false, false, false, 2000);
-insert into sys.args values (19551, 1190, 'res_0', 'int', 32, 0, 0, 0);
-insert into sys.args values (19552, 1190, 'arg_1', 'time', 7, 0, 1, 1);
-insert into sys.functions values (1191, 'second', 'sql_seconds', 'mtime', 0, 1, false, false, false, 2000);
-insert into sys.args values (19553, 1191, 'res_0', 'decimal', 9, 3, 0, 0);
-insert into sys.args values (19554, 1191, 'arg_1', 'time', 7, 0, 1, 1);
-insert into sys.functions values (1192, 'hour', 'hours', 'mtime', 0, 1, false, false, false, 2000);
-insert into sys.args values (19555, 1192, 'res_0', 'int', 32, 0, 0, 0);
-insert into sys.args values (19556, 1192, 'arg_1', 'timetz', 7, 0, 1, 1);
-insert into sys.functions values (1193, 'minute', 'minutes', 'mtime', 0, 1, false, false, false, 2000);
-insert into sys.args values (19557, 1193, 'res_0', 'int', 32, 0, 0, 0);
-insert into sys.args values (19558, 1193, 'arg_1', 'timetz', 7, 0, 1, 1);
-insert into sys.functions values (1194, 'second', 'sql_seconds', 'mtime', 0, 1, false, false, false, 2000);
-insert into sys.args values (19559, 1194, 'res_0', 'decimal', 9, 3, 0, 0);
-insert into sys.args values (19560, 1194, 'arg_1', 'timetz', 7, 0, 1, 1);
-insert into sys.functions values (1195, 'year', 'year', 'mtime', 0, 1, false, false, false, 2000);
-insert into sys.args values (19561, 1195, 'res_0', 'int', 32, 0, 0, 0);
-insert into sys.args values (19562, 1195, 'arg_1', 'timestamp', 7, 0, 1, 1);
-insert into sys.functions values (1196, 'quarter', 'quarter', 'mtime', 0, 1, false, false, false, 2000);
-insert into sys.args values (19563, 1196, 'res_0', 'int', 32, 0, 0, 0);
-insert into sys.args values (19564, 1196, 'arg_1', 'timestamp', 7, 0, 1, 1);
-insert into sys.functions values (1197, 'month', 'month', 'mtime', 0, 1, false, false, false, 2000);
-insert into sys.args values (19565, 1197, 'res_0', 'int', 32, 0, 0, 0);
-insert into sys.args values (19566, 1197, 'arg_1', 'timestamp', 7, 0, 1, 1);
-insert into sys.functions values (1198, 'day', 'day', 'mtime', 0, 1, false, false, false, 2000);
-insert into sys.args values (19567, 1198, 'res_0', 'int', 32, 0, 0, 0);
-insert into sys.args values (19568, 1198, 'arg_1', 'timestamp', 7, 0, 1, 1);
-insert into sys.functions values (1199, 'hour', 'hours', 'mtime', 0, 1, false, false, false, 2000);
-insert into sys.args values (19569, 1199, 'res_0', 'int', 32, 0, 0, 0);
-insert into sys.args values (19570, 1199, 'arg_1', 'timestamp', 7, 0, 1, 1);
-insert into sys.functions values (1200, 'minute', 'minutes', 'mtime', 0, 1, false, false, false, 2000);
-insert into sys.args values (19571, 1200, 'res_0', 'int', 32, 0, 0, 0);
-insert into sys.args values (19572, 1200, 'arg_1', 'timestamp', 7, 0, 1, 1);
-insert into sys.functions values (1201, 'second', 'sql_seconds', 'mtime', 0, 1, false, false, false, 2000);
-insert into sys.args values (19573, 1201, 'res_0', 'decimal', 9, 3, 0, 0);
-insert into sys.args values (19574, 1201, 'arg_1', 'timestamp', 7, 0, 1, 1);
-insert into sys.functions values (1202, 'year', 'year', 'mtime', 0, 1, false, false, false, 2000);
-insert into sys.args values (19575, 1202, 'res_0', 'int', 32, 0, 0, 0);
-insert into sys.args values (19576, 1202, 'arg_1', 'timestamptz', 7, 0, 1, 1);
-insert into sys.functions values (1203, 'quarter', 'quarter', 'mtime', 0, 1, false, false, false, 2000);
-insert into sys.args values (19577, 1203, 'res_0', 'int', 32, 0, 0, 0);
-insert into sys.args values (19578, 1203, 'arg_1', 'timestamptz', 7, 0, 1, 1);
-insert into sys.functions values (1204, 'month', 'month', 'mtime', 0, 1, false, false, false, 2000);
-insert into sys.args values (19579, 1204, 'res_0', 'int', 32, 0, 0, 0);
-insert into sys.args values (19580, 1204, 'arg_1', 'timestamptz', 7, 0, 1, 1);
-insert into sys.functions values (1205, 'day', 'day', 'mtime', 0, 1, false, false, false, 2000);
-insert into sys.args values (19581, 1205, 'res_0', 'int', 32, 0, 0, 0);
-insert into sys.args values (19582, 1205, 'arg_1', 'timestamptz', 7, 0, 1, 1);
-insert into sys.functions values (1206, 'hour', 'hours', 'mtime', 0, 1, false, false, false, 2000);
-insert into sys.args values (19583, 1206, 'res_0', 'int', 32, 0, 0, 0);
-insert into sys.args values (19584, 1206, 'arg_1', 'timestamptz', 7, 0, 1, 1);
-insert into sys.functions values (1207, 'minute', 'minutes', 'mtime', 0, 1, false, false, false, 2000);
-insert into sys.args values (19585, 1207, 'res_0', 'int', 32, 0, 0, 0);
-insert into sys.args values (19586, 1207, 'arg_1', 'timestamptz', 7, 0, 1, 1);
-insert into sys.functions values (1208, 'second', 'sql_seconds', 'mtime', 0, 1, false, false, false, 2000);
-insert into sys.args values (19587, 1208, 'res_0', 'decimal', 9, 3, 0, 0);
-insert into sys.args values (19588, 1208, 'arg_1', 'timestamptz', 7, 0, 1, 1);
-insert into sys.functions values (1209, 'year', 'year', 'mtime', 0, 1, false, false, false, 2000);
-insert into sys.args values (19589, 1209, 'res_0', 'int', 32, 0, 0, 0);
-insert into sys.args values (19590, 1209, 'arg_1', 'month_interval', 32, 0, 1, 1);
-insert into sys.functions values (1210, 'month', 'month', 'mtime', 0, 1, false, false, false, 2000);
-insert into sys.args values (19591, 1210, 'res_0', 'int', 32, 0, 0, 0);
-insert into sys.args values (19592, 1210, 'arg_1', 'month_interval', 32, 0, 1, 1);
-insert into sys.functions values (1211, 'day', 'day', 'mtime', 0, 1, false, false, false, 2000);
-insert into sys.args values (19593, 1211, 'res_0', 'bigint', 64, 0, 0, 0);
-insert into sys.args values (19594, 1211, 'arg_1', 'sec_interval', 13, 0, 1, 1);
-insert into sys.functions values (1212, 'hour', 'hours', 'mtime', 0, 1, false, false, false, 2000);
-insert into sys.args values (19595, 1212, 'res_0', 'int', 32, 0, 0, 0);
-insert into sys.args values (19596, 1212, 'arg_1', 'sec_interval', 13, 0, 1, 1);
-insert into sys.functions values (1213, 'minute', 'minutes', 'mtime', 0, 1, false, false, false, 2000);
-insert into sys.args values (19597, 1213, 'res_0', 'int', 32, 0, 0, 0);
-insert into sys.args values (19598, 1213, 'arg_1', 'sec_interval', 13, 0, 1, 1);
-insert into sys.functions values (1214, 'second', 'seconds', 'mtime', 0, 1, false, false, false, 2000);
-insert into sys.args values (19599, 1214, 'res_0', 'int', 32, 0, 0, 0);
-insert into sys.args values (19600, 1214, 'arg_1', 'sec_interval', 13, 0, 1, 1);
-insert into sys.functions values (1215, 'dayofyear', 'dayofyear', 'mtime', 0, 1, false, false, false, 2000);
-insert into sys.args values (19601, 1215, 'res_0', 'int', 32, 0, 0, 0);
-insert into sys.args values (19602, 1215, 'arg_1', 'date', 0, 0, 1, 1);
-insert into sys.functions values (1216, 'weekofyear', 'weekofyear', 'mtime', 0, 1, false, false, false, 2000);
-insert into sys.args values (19603, 1216, 'res_0', 'int', 32, 0, 0, 0);
-insert into sys.args values (19604, 1216, 'arg_1', 'date', 0, 0, 1, 1);
-insert into sys.functions values (1217, 'dayofweek', 'dayofweek', 'mtime', 0, 1, false, false, false, 2000);
-insert into sys.args values (19605, 1217, 'res_0', 'int', 32, 0, 0, 0);
-insert into sys.args values (19606, 1217, 'arg_1', 'date', 0, 0, 1, 1);
-insert into sys.functions values (1218, 'dayofmonth', 'day', 'mtime', 0, 1, false, false, false, 2000);
-insert into sys.args values (19607, 1218, 'res_0', 'int', 32, 0, 0, 0);
-insert into sys.args values (19608, 1218, 'arg_1', 'date', 0, 0, 1, 1);
-insert into sys.functions values (1219, 'week', 'weekofyear', 'mtime', 0, 1, false, false, false, 2000);
-insert into sys.args values (19609, 1219, 'res_0', 'int', 32, 0, 0, 0);
-insert into sys.args values (19610, 1219, 'arg_1', 'date', 0, 0, 1, 1);
-insert into sys.functions values (1220, 'next_value_for', 'next_value', 'sql', 0, 1, true, false, false, 2000);
-insert into sys.args values (19611, 1220, 'res_0', 'bigint', 64, 0, 0, 0);
-insert into sys.args values (19612, 1220, 'arg_1', 'varchar', 0, 0, 1, 1);
-insert into sys.args values (19613, 1220, 'arg_2', 'varchar', 0, 0, 1, 2);
-insert into sys.functions values (1221, 'get_value_for', 'get_value', 'sql', 0, 1, false, false, false, 2000);
-insert into sys.args values (19614, 1221, 'res_0', 'bigint', 64, 0, 0, 0);
-insert into sys.args values (19615, 1221, 'arg_1', 'varchar', 0, 0, 1, 1);
-insert into sys.args values (19616, 1221, 'arg_2', 'varchar', 0, 0, 1, 2);
-insert into sys.functions values (1222, 'restart', 'restart', 'sql', 0, 1, false, false, false, 2000);
-insert into sys.args values (19617, 1222, 'res_0', 'bigint', 64, 0, 0, 0);
-insert into sys.args values (19618, 1222, 'arg_1', 'varchar', 0, 0, 1, 1);
-insert into sys.args values (19619, 1222, 'arg_2', 'varchar', 0, 0, 1, 2);
-insert into sys.args values (19620, 1222, 'arg_3', 'bigint', 64, 0, 1, 3);
-insert into sys.functions values (1223, 'index', 'index', 'calc', 0, 1, false, false, false, 2000);
-insert into sys.args values (19621, 1223, 'res_0', 'tinyint', 8, 0, 0, 0);
-insert into sys.args values (19622, 1223, 'arg_1', 'char', 0, 0, 1, 1);
-insert into sys.args values (19623, 1223, 'arg_2', 'boolean', 1, 0, 1, 2);
-insert into sys.functions values (1224, 'index', 'index', 'calc', 0, 1, false, false, false, 2000);
-insert into sys.args values (19624, 1224, 'res_0', 'smallint', 16, 0, 0, 0);
-insert into sys.args values (19625, 1224, 'arg_1', 'char', 0, 0, 1, 1);
-insert into sys.args values (19626, 1224, 'arg_2', 'boolean', 1, 0, 1, 2);
-insert into sys.functions values (1225, 'index', 'index', 'calc', 0, 1, false, false, false, 2000);
-insert into sys.args values (19627, 1225, 'res_0', 'int', 32, 0, 0, 0);
-insert into sys.args values (19628, 1225, 'arg_1', 'char', 0, 0, 1, 1);
-insert into sys.args values (19629, 1225, 'arg_2', 'boolean', 1, 0, 1, 2);
-insert into sys.functions values (1226, 'strings', 'strings', 'calc', 0, 1, false, false, false, 2000);
-insert into sys.args values (19630, 1226, 'res_0', 'char', 0, 0, 0, 0);
-insert into sys.args values (19631, 1226, 'arg_1', 'char', 0, 0, 1, 1);
-insert into sys.functions values (1227, 'locate', 'locate', 'str', 0, 1, false, false, false, 2000);
-insert into sys.args values (19632, 1227, 'res_0', 'int', 32, 0, 0, 0);
-insert into sys.args values (19633, 1227, 'arg_1', 'char', 0, 0, 1, 1);
-insert into sys.args values (19634, 1227, 'arg_2', 'char', 0, 0, 1, 2);
-insert into sys.functions values (1228, 'locate', 'locate', 'str', 0, 1, false, false, false, 2000);
-insert into sys.args values (19635, 1228, 'res_0', 'int', 32, 0, 0, 0);
-insert into sys.args values (19636, 1228, 'arg_1', 'char', 0, 0, 1, 1);
-insert into sys.args values (19637, 1228, 'arg_2', 'char', 0, 0, 1, 2);
-insert into sys.args values (19638, 1228, 'arg_3', 'int', 32, 0, 1, 3);
-insert into sys.functions values (1229, 'charindex', 'locate', 'str', 0, 1, false, false, false, 2000);
-insert into sys.args values (19639, 1229, 'res_0', 'int', 32, 0, 0, 0);
-insert into sys.args values (19640, 1229, 'arg_1', 'char', 0, 0, 1, 1);
-insert into sys.args values (19641, 1229, 'arg_2', 'char', 0, 0, 1, 2);
-insert into sys.functions values (1230, 'charindex', 'locate', 'str', 0, 1, false, false, false, 2000);
-insert into sys.args values (19642, 1230, 'res_0', 'int', 32, 0, 0, 0);
-insert into sys.args values (19643, 1230, 'arg_1', 'char', 0, 0, 1, 1);
-insert into sys.args values (19644, 1230, 'arg_2', 'char', 0, 0, 1, 2);
-insert into sys.args values (19645, 1230, 'arg_3', 'int', 32, 0, 1, 3);
-insert into sys.functions values (1231, 'splitpart', 'splitpart', 'str', 0, 1, false, false, false, 2000);
-insert into sys.args values (19646, 1231, 'res_0', 'char', 0, 0, 0, 0);
-insert into sys.args values (19647, 1231, 'arg_1', 'char', 0, 0, 1, 1);
-insert into sys.args values (19648, 1231, 'arg_2', 'char', 0, 0, 1, 2);
-insert into sys.args values (19649, 1231, 'arg_3', 'int', 32, 0, 1, 3);
-insert into sys.functions values (1232, 'substring', 'substring', 'str', 0, 1, false, false, false, 2000);
-insert into sys.args values (19650, 1232, 'res_0', 'char', 0, 0, 0, 0);
-insert into sys.args values (19651, 1232, 'arg_1', 'char', 0, 0, 1, 1);
-insert into sys.args values (19652, 1232, 'arg_2', 'int', 32, 0, 1, 2);
-insert into sys.functions values (1233, 'substring', 'substring', 'str', 0, 1, false, false, false, 2000);
-insert into sys.args values (19653, 1233, 'res_0', 'char', 0, 0, 0, 0);
-insert into sys.args values (19654, 1233, 'arg_1', 'char', 0, 0, 1, 1);
-insert into sys.args values (19655, 1233, 'arg_2', 'int', 32, 0, 1, 2);
-insert into sys.args values (19656, 1233, 'arg_3', 'int', 32, 0, 1, 3);
-insert into sys.functions values (1234, 'substr', 'substring', 'str', 0, 1, false, false, false, 2000);
-insert into sys.args values (19657, 1234, 'res_0', 'char', 0, 0, 0, 0);
-insert into sys.args values (19658, 1234, 'arg_1', 'char', 0, 0, 1, 1);
-insert into sys.args values (19659, 1234, 'arg_2', 'int', 32, 0, 1, 2);
-insert into sys.functions values (1235, 'substr', 'substring', 'str', 0, 1, false, false, false, 2000);
-insert into sys.args values (19660, 1235, 'res_0', 'char', 0, 0, 0, 0);
-insert into sys.args values (19661, 1235, 'arg_1', 'char', 0, 0, 1, 1);
-insert into sys.args values (19662, 1235, 'arg_2', 'int', 32, 0, 1, 2);
-insert into sys.args values (19663, 1235, 'arg_3', 'int', 32, 0, 1, 3);
-insert into sys.functions values (1236, 'not_like', 'not_like', 'algebra', 0, 1, false, false, false, 2000);
-insert into sys.args values (19664, 1236, 'res_0', 'boolean', 1, 0, 0, 0);
-insert into sys.args values (19665, 1236, 'arg_1', 'char', 0, 0, 1, 1);
-insert into sys.args values (19666, 1236, 'arg_2', 'char', 0, 0, 1, 2);
-insert into sys.functions values (1237, 'not_like', 'not_like', 'algebra', 0, 1, false, false, false, 2000);
-insert into sys.args values (19667, 1237, 'res_0', 'boolean', 1, 0, 0, 0);
-insert into sys.args values (19668, 1237, 'arg_1', 'char', 0, 0, 1, 1);
-insert into sys.args values (19669, 1237, 'arg_2', 'char', 0, 0, 1, 2);
-insert into sys.args values (19670, 1237, 'arg_3', 'char', 0, 0, 1, 3);
-insert into sys.functions values (1238, 'not_ilike', 'not_ilike', 'algebra', 0, 1, false, false, false, 2000);
-insert into sys.args values (19671, 1238, 'res_0', 'boolean', 1, 0, 0, 0);
-insert into sys.args values (19672, 1238, 'arg_1', 'char', 0, 0, 1, 1);
-insert into sys.args values (19673, 1238, 'arg_2', 'char', 0, 0, 1, 2);
-insert into sys.functions values (1239, 'not_ilike', 'not_ilike', 'algebra', 0, 1, false, false, false, 2000);
-insert into sys.args values (19674, 1239, 'res_0', 'boolean', 1, 0, 0, 0);
-insert into sys.args values (19675, 1239, 'arg_1', 'char', 0, 0, 1, 1);
-insert into sys.args values (19676, 1239, 'arg_2', 'char', 0, 0, 1, 2);
-insert into sys.args values (19677, 1239, 'arg_3', 'char', 0, 0, 1, 3);
-insert into sys.functions values (1240, 'patindex', 'patindex', 'pcre', 0, 1, false, false, false, 2000);
-insert into sys.args values (19678, 1240, 'res_0', 'int', 32, 0, 0, 0);
-insert into sys.args values (19679, 1240, 'arg_1', 'char', 0, 0, 1, 1);
-insert into sys.args values (19680, 1240, 'arg_2', 'char', 0, 0, 1, 2);
-insert into sys.functions values (1241, 'truncate', 'stringleft', 'str', 0, 1, false, false, false, 2000);
-insert into sys.args values (19681, 1241, 'res_0', 'char', 0, 0, 0, 0);
-insert into sys.args values (19682, 1241, 'arg_1', 'char', 0, 0, 1, 1);
-insert into sys.args values (19683, 1241, 'arg_2', 'int', 32, 0, 1, 2);
-insert into sys.functions values (1242, 'concat', '+', 'calc', 0, 1, false, false, false, 2000);
-insert into sys.args values (19684, 1242, 'res_0', 'char', 0, 0, 0, 0);
-insert into sys.args values (19685, 1242, 'arg_1', 'char', 0, 0, 1, 1);
-insert into sys.args values (19686, 1242, 'arg_2', 'char', 0, 0, 1, 2);
-insert into sys.functions values (1243, 'ascii', 'ascii', 'str', 0, 1, false, false, false, 2000);
-insert into sys.args values (19687, 1243, 'res_0', 'int', 32, 0, 0, 0);
-insert into sys.args values (19688, 1243, 'arg_1', 'char', 0, 0, 1, 1);
-insert into sys.functions values (1244, 'code', 'unicode', 'str', 0, 1, false, false, false, 2000);
-insert into sys.args values (19689, 1244, 'res_0', 'char', 0, 0, 0, 0);
-insert into sys.args values (19690, 1244, 'arg_1', 'int', 32, 0, 1, 1);
-insert into sys.functions values (1245, 'length', 'length', 'str', 0, 1, false, false, false, 2000);
-insert into sys.args values (19691, 1245, 'res_0', 'int', 32, 0, 0, 0);
-insert into sys.args values (19692, 1245, 'arg_1', 'char', 0, 0, 1, 1);
-insert into sys.functions values (1246, 'right', 'stringright', 'str', 0, 1, false, false, false, 2000);
-insert into sys.args values (19693, 1246, 'res_0', 'char', 0, 0, 0, 0);
-insert into sys.args values (19694, 1246, 'arg_1', 'char', 0, 0, 1, 1);
-insert into sys.args values (19695, 1246, 'arg_2', 'int', 32, 0, 1, 2);
-insert into sys.functions values (1247, 'left', 'stringleft', 'str', 0, 1, false, false, false, 2000);
-insert into sys.args values (19696, 1247, 'res_0', 'char', 0, 0, 0, 0);
-insert into sys.args values (19697, 1247, 'arg_1', 'char', 0, 0, 1, 1);
-insert into sys.args values (19698, 1247, 'arg_2', 'int', 32, 0, 1, 2);
-insert into sys.functions values (1248, 'upper', 'toUpper', 'str', 0, 1, false, false, false, 2000);
-insert into sys.args values (19699, 1248, 'res_0', 'char', 0, 0, 0, 0);
-insert into sys.args values (19700, 1248, 'arg_1', 'char', 0, 0, 1, 1);
-insert into sys.functions values (1249, 'ucase', 'toUpper', 'str', 0, 1, false, false, false, 2000);
-insert into sys.args values (19701, 1249, 'res_0', 'char', 0, 0, 0, 0);
-insert into sys.args values (19702, 1249, 'arg_1', 'char', 0, 0, 1, 1);
-insert into sys.functions values (1250, 'lower', 'toLower', 'str', 0, 1, false, false, false, 2000);
-insert into sys.args values (19703, 1250, 'res_0', 'char', 0, 0, 0, 0);
-insert into sys.args values (19704, 1250, 'arg_1', 'char', 0, 0, 1, 1);
-insert into sys.functions values (1251, 'lcase', 'toLower', 'str', 0, 1, false, false, false, 2000);
-insert into sys.args values (19705, 1251, 'res_0', 'char', 0, 0, 0, 0);
-insert into sys.args values (19706, 1251, 'arg_1', 'char', 0, 0, 1, 1);
-insert into sys.functions values (1252, 'trim', 'trim', 'str', 0, 1, false, false, false, 2000);
-insert into sys.args values (19707, 1252, 'res_0', 'char', 0, 0, 0, 0);
-insert into sys.args values (19708, 1252, 'arg_1', 'char', 0, 0, 1, 1);
-insert into sys.functions values (1253, 'trim', 'trim', 'str', 0, 1, false, false, false, 2000);
-insert into sys.args values (19709, 1253, 'res_0', 'char', 0, 0, 0, 0);
-insert into sys.args values (19710, 1253, 'arg_1', 'char', 0, 0, 1, 1);
-insert into sys.args values (19711, 1253, 'arg_2', 'char', 0, 0, 1, 2);
-insert into sys.functions values (1254, 'ltrim', 'ltrim', 'str', 0, 1, false, false, false, 2000);
-insert into sys.args values (19712, 1254, 'res_0', 'char', 0, 0, 0, 0);
-insert into sys.args values (19713, 1254, 'arg_1', 'char', 0, 0, 1, 1);
-insert into sys.functions values (1255, 'ltrim', 'ltrim', 'str', 0, 1, false, false, false, 2000);
-insert into sys.args values (19714, 1255, 'res_0', 'char', 0, 0, 0, 0);
-insert into sys.args values (19715, 1255, 'arg_1', 'char', 0, 0, 1, 1);
-insert into sys.args values (19716, 1255, 'arg_2', 'char', 0, 0, 1, 2);
-insert into sys.functions values (1256, 'rtrim', 'rtrim', 'str', 0, 1, false, false, false, 2000);
-insert into sys.args values (19717, 1256, 'res_0', 'char', 0, 0, 0, 0);
-insert into sys.args values (19718, 1256, 'arg_1', 'char', 0, 0, 1, 1);
-insert into sys.functions values (1257, 'rtrim', 'rtrim', 'str', 0, 1, false, false, false, 2000);
-insert into sys.args values (19719, 1257, 'res_0', 'char', 0, 0, 0, 0);
-insert into sys.args values (19720, 1257, 'arg_1', 'char', 0, 0, 1, 1);
-insert into sys.args values (19721, 1257, 'arg_2', 'char', 0, 0, 1, 2);
-insert into sys.functions values (1258, 'lpad', 'lpad', 'str', 0, 1, false, false, false, 2000);
-insert into sys.args values (19722, 1258, 'res_0', 'char', 0, 0, 0, 0);
-insert into sys.args values (19723, 1258, 'arg_1', 'char', 0, 0, 1, 1);
-insert into sys.args values (19724, 1258, 'arg_2', 'int', 32, 0, 1, 2);
-insert into sys.functions values (1259, 'lpad', 'lpad', 'str', 0, 1, false, false, false, 2000);
-insert into sys.args values (19725, 1259, 'res_0', 'char', 0, 0, 0, 0);
-insert into sys.args values (19726, 1259, 'arg_1', 'char', 0, 0, 1, 1);
-insert into sys.args values (19727, 1259, 'arg_2', 'int', 32, 0, 1, 2);
-insert into sys.args values (19728, 1259, 'arg_3', 'char', 0, 0, 1, 3);
-insert into sys.functions values (1260, 'rpad', 'rpad', 'str', 0, 1, false, false, false, 2000);
-insert into sys.args values (19729, 1260, 'res_0', 'char', 0, 0, 0, 0);
-insert into sys.args values (19730, 1260, 'arg_1', 'char', 0, 0, 1, 1);
-insert into sys.args values (19731, 1260, 'arg_2', 'int', 32, 0, 1, 2);
-insert into sys.functions values (1261, 'rpad', 'rpad', 'str', 0, 1, false, false, false, 2000);
-insert into sys.args values (19732, 1261, 'res_0', 'char', 0, 0, 0, 0);
-insert into sys.args values (19733, 1261, 'arg_1', 'char', 0, 0, 1, 1);
-insert into sys.args values (19734, 1261, 'arg_2', 'int', 32, 0, 1, 2);
-insert into sys.args values (19735, 1261, 'arg_3', 'char', 0, 0, 1, 3);
-insert into sys.functions values (1262, 'insert', 'insert', 'str', 0, 1, false, false, false, 2000);
-insert into sys.args values (19736, 1262, 'res_0', 'char', 0, 0, 0, 0);
-insert into sys.args values (19737, 1262, 'arg_1', 'char', 0, 0, 1, 1);
-insert into sys.args values (19738, 1262, 'arg_2', 'int', 32, 0, 1, 2);
-insert into sys.args values (19739, 1262, 'arg_3', 'int', 32, 0, 1, 3);
-insert into sys.args values (19740, 1262, 'arg_4', 'char', 0, 0, 1, 4);
-insert into sys.functions values (1263, 'replace', 'replace', 'str', 0, 1, false, false, false, 2000);
-insert into sys.args values (19741, 1263, 'res_0', 'char', 0, 0, 0, 0);
-insert into sys.args values (19742, 1263, 'arg_1', 'char', 0, 0, 1, 1);
-insert into sys.args values (19743, 1263, 'arg_2', 'char', 0, 0, 1, 2);
-insert into sys.args values (19744, 1263, 'arg_3', 'char', 0, 0, 1, 3);
-insert into sys.functions values (1264, 'repeat', 'repeat', 'str', 0, 1, false, false, false, 2000);
-insert into sys.args values (19745, 1264, 'res_0', 'char', 0, 0, 0, 0);
-insert into sys.args values (19746, 1264, 'arg_1', 'char', 0, 0, 1, 1);
-insert into sys.args values (19747, 1264, 'arg_2', 'int', 32, 0, 1, 2);
-insert into sys.functions values (1265, 'space', 'space', 'str', 0, 1, false, false, false, 2000);
-insert into sys.args values (19748, 1265, 'res_0', 'char', 0, 0, 0, 0);
-insert into sys.args values (19749, 1265, 'arg_1', 'int', 32, 0, 1, 1);
-insert into sys.functions values (1266, 'char_length', 'length', 'str', 0, 1, false, false, false, 2000);
-insert into sys.args values (19750, 1266, 'res_0', 'int', 32, 0, 0, 0);
-insert into sys.args values (19751, 1266, 'arg_1', 'char', 0, 0, 1, 1);
-insert into sys.functions values (1267, 'character_length', 'length', 'str', 0, 1, false, false, false, 2000);
-insert into sys.args values (19752, 1267, 'res_0', 'int', 32, 0, 0, 0);
-insert into sys.args values (19753, 1267, 'arg_1', 'char', 0, 0, 1, 1);
-insert into sys.functions values (1268, 'octet_length', 'nbytes', 'str', 0, 1, false, false, false, 2000);
-insert into sys.args values (19754, 1268, 'res_0', 'int', 32, 0, 0, 0);
-insert into sys.args values (19755, 1268, 'arg_1', 'char', 0, 0, 1, 1);
-insert into sys.functions values (1269, 'soundex', 'soundex', 'txtsim', 0, 1, false, false, false, 2000);
-insert into sys.args values (19756, 1269, 'res_0', 'char', 0, 0, 0, 0);
-insert into sys.args values (19757, 1269, 'arg_1', 'char', 0, 0, 1, 1);
-insert into sys.functions values (1270, 'difference', 'stringdiff', 'txtsim', 0, 1, false, false, false, 2000);
-insert into sys.args values (19758, 1270, 'res_0', 'int', 32, 0, 0, 0);
-insert into sys.args values (19759, 1270, 'arg_1', 'char', 0, 0, 1, 1);
-insert into sys.args values (19760, 1270, 'arg_2', 'char', 0, 0, 1, 2);
-insert into sys.functions values (1271, 'editdistance', 'editdistance', 'txtsim', 0, 1, false, false, false, 2000);
-insert into sys.args values (19761, 1271, 'res_0', 'int', 32, 0, 0, 0);
-insert into sys.args values (19762, 1271, 'arg_1', 'char', 0, 0, 1, 1);
-insert into sys.args values (19763, 1271, 'arg_2', 'char', 0, 0, 1, 2);
-insert into sys.functions values (1272, 'editdistance2', 'editdistance2', 'txtsim', 0, 1, false, false, false, 2000);
-insert into sys.args values (19764, 1272, 'res_0', 'int', 32, 0, 0, 0);
-insert into sys.args values (19765, 1272, 'arg_1', 'char', 0, 0, 1, 1);
-insert into sys.args values (19766, 1272, 'arg_2', 'char', 0, 0, 1, 2);
-insert into sys.functions values (1273, 'similarity', 'similarity', 'txtsim', 0, 1, false, false, false, 2000);
-insert into sys.args values (19767, 1273, 'res_0', 'double', 53, 0, 0, 0);
-insert into sys.args values (19768, 1273, 'arg_1', 'char', 0, 0, 1, 1);
-insert into sys.args values (19769, 1273, 'arg_2', 'char', 0, 0, 1, 2);
-insert into sys.functions values (1274, 'qgramnormalize', 'qgramnormalize', 'txtsim', 0, 1, false, false, false, 2000);
-insert into sys.args values (19770, 1274, 'res_0', 'char', 0, 0, 0, 0);
-insert into sys.args values (19771, 1274, 'arg_1', 'char', 0, 0, 1, 1);
-insert into sys.functions values (1275, 'levenshtein', 'levenshtein', 'txtsim', 0, 1, false, false, false, 2000);
-insert into sys.args values (19772, 1275, 'res_0', 'int', 32, 0, 0, 0);
-insert into sys.args values (19773, 1275, 'arg_1', 'char', 0, 0, 1, 1);
-insert into sys.args values (19774, 1275, 'arg_2', 'char', 0, 0, 1, 2);
-insert into sys.functions values (1276, 'levenshtein', 'levenshtein', 'txtsim', 0, 1, false, false, false, 2000);
-insert into sys.args values (19775, 1276, 'res_0', 'int', 32, 0, 0, 0);
-insert into sys.args values (19776, 1276, 'arg_1', 'char', 0, 0, 1, 1);
-insert into sys.args values (19777, 1276, 'arg_2', 'char', 0, 0, 1, 2);
-insert into sys.args values (19778, 1276, 'arg_3', 'int', 32, 0, 1, 3);
-insert into sys.args values (19779, 1276, 'arg_4', 'int', 32, 0, 1, 4);
-insert into sys.args values (19780, 1276, 'arg_5', 'int', 32, 0, 1, 5);
-insert into sys.functions values (1277, 'index', 'index', 'calc', 0, 1, false, false, false, 2000);
-insert into sys.args values (19781, 1277, 'res_0', 'tinyint', 8, 0, 0, 0);
-insert into sys.args values (19782, 1277, 'arg_1', 'varchar', 0, 0, 1, 1);
-insert into sys.args values (19783, 1277, 'arg_2', 'boolean', 1, 0, 1, 2);
-insert into sys.functions values (1278, 'index', 'index', 'calc', 0, 1, false, false, false, 2000);
-insert into sys.args values (19784, 1278, 'res_0', 'smallint', 16, 0, 0, 0);
-insert into sys.args values (19785, 1278, 'arg_1', 'varchar', 0, 0, 1, 1);
-insert into sys.args values (19786, 1278, 'arg_2', 'boolean', 1, 0, 1, 2);
-insert into sys.functions values (1279, 'index', 'index', 'calc', 0, 1, false, false, false, 2000);
-insert into sys.args values (19787, 1279, 'res_0', 'int', 32, 0, 0, 0);
-insert into sys.args values (19788, 1279, 'arg_1', 'varchar', 0, 0, 1, 1);
-insert into sys.args values (19789, 1279, 'arg_2', 'boolean', 1, 0, 1, 2);
-insert into sys.functions values (1280, 'strings', 'strings', 'calc', 0, 1, false, false, false, 2000);
-insert into sys.args values (19790, 1280, 'res_0', 'varchar', 0, 0, 0, 0);
-insert into sys.args values (19791, 1280, 'arg_1', 'varchar', 0, 0, 1, 1);
-insert into sys.functions values (1281, 'locate', 'locate', 'str', 0, 1, false, false, false, 2000);
-insert into sys.args values (19792, 1281, 'res_0', 'int', 32, 0, 0, 0);
-insert into sys.args values (19793, 1281, 'arg_1', 'varchar', 0, 0, 1, 1);
-insert into sys.args values (19794, 1281, 'arg_2', 'varchar', 0, 0, 1, 2);
-insert into sys.functions values (1282, 'locate', 'locate', 'str', 0, 1, false, false, false, 2000);
-insert into sys.args values (19795, 1282, 'res_0', 'int', 32, 0, 0, 0);
-insert into sys.args values (19796, 1282, 'arg_1', 'varchar', 0, 0, 1, 1);
-insert into sys.args values (19797, 1282, 'arg_2', 'varchar', 0, 0, 1, 2);
-insert into sys.args values (19798, 1282, 'arg_3', 'int', 32, 0, 1, 3);
-insert into sys.functions values (1283, 'charindex', 'locate', 'str', 0, 1, false, false, false, 2000);
-insert into sys.args values (19799, 1283, 'res_0', 'int', 32, 0, 0, 0);
-insert into sys.args values (19800, 1283, 'arg_1', 'varchar', 0, 0, 1, 1);
-insert into sys.args values (19801, 1283, 'arg_2', 'varchar', 0, 0, 1, 2);
-insert into sys.functions values (1284, 'charindex', 'locate', 'str', 0, 1, false, false, false, 2000);
-insert into sys.args values (19802, 1284, 'res_0', 'int', 32, 0, 0, 0);
-insert into sys.args values (19803, 1284, 'arg_1', 'varchar', 0, 0, 1, 1);
-insert into sys.args values (19804, 1284, 'arg_2', 'varchar', 0, 0, 1, 2);
-insert into sys.args values (19805, 1284, 'arg_3', 'int', 32, 0, 1, 3);
-insert into sys.functions values (1285, 'splitpart', 'splitpart', 'str', 0, 1, false, false, false, 2000);
-insert into sys.args values (19806, 1285, 'res_0', 'varchar', 0, 0, 0, 0);
-insert into sys.args values (19807, 1285, 'arg_1', 'varchar', 0, 0, 1, 1);
-insert into sys.args values (19808, 1285, 'arg_2', 'varchar', 0, 0, 1, 2);
-insert into sys.args values (19809, 1285, 'arg_3', 'int', 32, 0, 1, 3);
-insert into sys.functions values (1286, 'substring', 'substring', 'str', 0, 1, false, false, false, 2000);
-insert into sys.args values (19810, 1286, 'res_0', 'varchar', 0, 0, 0, 0);
-insert into sys.args values (19811, 1286, 'arg_1', 'varchar', 0, 0, 1, 1);
-insert into sys.args values (19812, 1286, 'arg_2', 'int', 32, 0, 1, 2);
-insert into sys.functions values (1287, 'substring', 'substring', 'str', 0, 1, false, false, false, 2000);
-insert into sys.args values (19813, 1287, 'res_0', 'varchar', 0, 0, 0, 0);
-insert into sys.args values (19814, 1287, 'arg_1', 'varchar', 0, 0, 1, 1);
-insert into sys.args values (19815, 1287, 'arg_2', 'int', 32, 0, 1, 2);
-insert into sys.args values (19816, 1287, 'arg_3', 'int', 32, 0, 1, 3);
-insert into sys.functions values (1288, 'substr', 'substring', 'str', 0, 1, false, false, false, 2000);
-insert into sys.args values (19817, 1288, 'res_0', 'varchar', 0, 0, 0, 0);
-insert into sys.args values (19818, 1288, 'arg_1', 'varchar', 0, 0, 1, 1);
-insert into sys.args values (19819, 1288, 'arg_2', 'int', 32, 0, 1, 2);
-insert into sys.functions values (1289, 'substr', 'substring', 'str', 0, 1, false, false, false, 2000);
-insert into sys.args values (19820, 1289, 'res_0', 'varchar', 0, 0, 0, 0);
-insert into sys.args values (19821, 1289, 'arg_1', 'varchar', 0, 0, 1, 1);
-insert into sys.args values (19822, 1289, 'arg_2', 'int', 32, 0, 1, 2);
-insert into sys.args values (19823, 1289, 'arg_3', 'int', 32, 0, 1, 3);
-insert into sys.functions values (1290, 'not_like', 'not_like', 'algebra', 0, 1, false, false, false, 2000);
-insert into sys.args values (19824, 1290, 'res_0', 'boolean', 1, 0, 0, 0);
-insert into sys.args values (19825, 1290, 'arg_1', 'varchar', 0, 0, 1, 1);
-insert into sys.args values (19826, 1290, 'arg_2', 'varchar', 0, 0, 1, 2);
-insert into sys.functions values (1291, 'not_like', 'not_like', 'algebra', 0, 1, false, false, false, 2000);
-insert into sys.args values (19827, 1291, 'res_0', 'boolean', 1, 0, 0, 0);
-insert into sys.args values (19828, 1291, 'arg_1', 'varchar', 0, 0, 1, 1);
-insert into sys.args values (19829, 1291, 'arg_2', 'varchar', 0, 0, 1, 2);
-insert into sys.args values (19830, 1291, 'arg_3', 'varchar', 0, 0, 1, 3);
-insert into sys.functions values (1292, 'not_ilike', 'not_ilike', 'algebra', 0, 1, false, false, false, 2000);
-insert into sys.args values (19831, 1292, 'res_0', 'boolean', 1, 0, 0, 0);
-insert into sys.args values (19832, 1292, 'arg_1', 'varchar', 0, 0, 1, 1);
-insert into sys.args values (19833, 1292, 'arg_2', 'varchar', 0, 0, 1, 2);
-insert into sys.functions values (1293, 'not_ilike', 'not_ilike', 'algebra', 0, 1, false, false, false, 2000);
-insert into sys.args values (19834, 1293, 'res_0', 'boolean', 1, 0, 0, 0);
-insert into sys.args values (19835, 1293, 'arg_1', 'varchar', 0, 0, 1, 1);
-insert into sys.args values (19836, 1293, 'arg_2', 'varchar', 0, 0, 1, 2);
-insert into sys.args values (19837, 1293, 'arg_3', 'varchar', 0, 0, 1, 3);
-insert into sys.functions values (1294, 'patindex', 'patindex', 'pcre', 0, 1, false, false, false, 2000);
-insert into sys.args values (19838, 1294, 'res_0', 'int', 32, 0, 0, 0);
-insert into sys.args values (19839, 1294, 'arg_1', 'varchar', 0, 0, 1, 1);
-insert into sys.args values (19840, 1294, 'arg_2', 'varchar', 0, 0, 1, 2);
-insert into sys.functions values (1295, 'truncate', 'stringleft', 'str', 0, 1, false, false, false, 2000);
-insert into sys.args values (19841, 1295, 'res_0', 'varchar', 0, 0, 0, 0);
-insert into sys.args values (19842, 1295, 'arg_1', 'varchar', 0, 0, 1, 1);
-insert into sys.args values (19843, 1295, 'arg_2', 'int', 32, 0, 1, 2);
-insert into sys.functions values (1296, 'concat', '+', 'calc', 0, 1, false, false, false, 2000);
-insert into sys.args values (19844, 1296, 'res_0', 'varchar', 0, 0, 0, 0);
-insert into sys.args values (19845, 1296, 'arg_1', 'varchar', 0, 0, 1, 1);
-insert into sys.args values (19846, 1296, 'arg_2', 'varchar', 0, 0, 1, 2);
-insert into sys.functions values (1297, 'ascii', 'ascii', 'str', 0, 1, false, false, false, 2000);
-insert into sys.args values (19847, 1297, 'res_0', 'int', 32, 0, 0, 0);
-insert into sys.args values (19848, 1297, 'arg_1', 'varchar', 0, 0, 1, 1);
-insert into sys.functions values (1298, 'code', 'unicode', 'str', 0, 1, false, false, false, 2000);
-insert into sys.args values (19849, 1298, 'res_0', 'varchar', 0, 0, 0, 0);
-insert into sys.args values (19850, 1298, 'arg_1', 'int', 32, 0, 1, 1);
-insert into sys.functions values (1299, 'length', 'length', 'str', 0, 1, false, false, false, 2000);
-insert into sys.args values (19851, 1299, 'res_0', 'int', 32, 0, 0, 0);
-insert into sys.args values (19852, 1299, 'arg_1', 'varchar', 0, 0, 1, 1);
-insert into sys.functions values (1300, 'right', 'stringright', 'str', 0, 1, false, false, false, 2000);
-insert into sys.args values (19853, 1300, 'res_0', 'varchar', 0, 0, 0, 0);
-insert into sys.args values (19854, 1300, 'arg_1', 'varchar', 0, 0, 1, 1);
-insert into sys.args values (19855, 1300, 'arg_2', 'int', 32, 0, 1, 2);
-insert into sys.functions values (1301, 'left', 'stringleft', 'str', 0, 1, false, false, false, 2000);
-insert into sys.args values (19856, 1301, 'res_0', 'varchar', 0, 0, 0, 0);
-insert into sys.args values (19857, 1301, 'arg_1', 'varchar', 0, 0, 1, 1);
-insert into sys.args values (19858, 1301, 'arg_2', 'int', 32, 0, 1, 2);
-insert into sys.functions values (1302, 'upper', 'toUpper', 'str', 0, 1, false, false, false, 2000);
-insert into sys.args values (19859, 1302, 'res_0', 'varchar', 0, 0, 0, 0);
-insert into sys.args values (19860, 1302, 'arg_1', 'varchar', 0, 0, 1, 1);
-insert into sys.functions values (1303, 'ucase', 'toUpper', 'str', 0, 1, false, false, false, 2000);
-insert into sys.args values (19861, 1303, 'res_0', 'varchar', 0, 0, 0, 0);
-insert into sys.args values (19862, 1303, 'arg_1', 'varchar', 0, 0, 1, 1);
-insert into sys.functions values (1304, 'lower', 'toLower', 'str', 0, 1, false, false, false, 2000);
-insert into sys.args values (19863, 1304, 'res_0', 'varchar', 0, 0, 0, 0);
-insert into sys.args values (19864, 1304, 'arg_1', 'varchar', 0, 0, 1, 1);
-insert into sys.functions values (1305, 'lcase', 'toLower', 'str', 0, 1, false, false, false, 2000);
-insert into sys.args values (19865, 1305, 'res_0', 'varchar', 0, 0, 0, 0);
-insert into sys.args values (19866, 1305, 'arg_1', 'varchar', 0, 0, 1, 1);
-insert into sys.functions values (1306, 'trim', 'trim', 'str', 0, 1, false, false, false, 2000);
-insert into sys.args values (19867, 1306, 'res_0', 'varchar', 0, 0, 0, 0);
-insert into sys.args values (19868, 1306, 'arg_1', 'varchar', 0, 0, 1, 1);
-insert into sys.functions values (1307, 'trim', 'trim', 'str', 0, 1, false, false, false, 2000);
-insert into sys.args values (19869, 1307, 'res_0', 'varchar', 0, 0, 0, 0);
-insert into sys.args values (19870, 1307, 'arg_1', 'varchar', 0, 0, 1, 1);
-insert into sys.args values (19871, 1307, 'arg_2', 'varchar', 0, 0, 1, 2);
-insert into sys.functions values (1308, 'ltrim', 'ltrim', 'str', 0, 1, false, false, false, 2000);
-insert into sys.args values (19872, 1308, 'res_0', 'varchar', 0, 0, 0, 0);
-insert into sys.args values (19873, 1308, 'arg_1', 'varchar', 0, 0, 1, 1);
-insert into sys.functions values (1309, 'ltrim', 'ltrim', 'str', 0, 1, false, false, false, 2000);
-insert into sys.args values (19874, 1309, 'res_0', 'varchar', 0, 0, 0, 0);
-insert into sys.args values (19875, 1309, 'arg_1', 'varchar', 0, 0, 1, 1);
-insert into sys.args values (19876, 1309, 'arg_2', 'varchar', 0, 0, 1, 2);
-insert into sys.functions values (1310, 'rtrim', 'rtrim', 'str', 0, 1, false, false, false, 2000);
-insert into sys.args values (19877, 1310, 'res_0', 'varchar', 0, 0, 0, 0);
-insert into sys.args values (19878, 1310, 'arg_1', 'varchar', 0, 0, 1, 1);
-insert into sys.functions values (1311, 'rtrim', 'rtrim', 'str', 0, 1, false, false, false, 2000);
-insert into sys.args values (19879, 1311, 'res_0', 'varchar', 0, 0, 0, 0);
-insert into sys.args values (19880, 1311, 'arg_1', 'varchar', 0, 0, 1, 1);
-insert into sys.args values (19881, 1311, 'arg_2', 'varchar', 0, 0, 1, 2);
-insert into sys.functions values (1312, 'lpad', 'lpad', 'str', 0, 1, false, false, false, 2000);
-insert into sys.args values (19882, 1312, 'res_0', 'varchar', 0, 0, 0, 0);
-insert into sys.args values (19883, 1312, 'arg_1', 'varchar', 0, 0, 1, 1);
-insert into sys.args values (19884, 1312, 'arg_2', 'int', 32, 0, 1, 2);
-insert into sys.functions values (1313, 'lpad', 'lpad', 'str', 0, 1, false, false, false, 2000);
-insert into sys.args values (19885, 1313, 'res_0', 'varchar', 0, 0, 0, 0);
-insert into sys.args values (19886, 1313, 'arg_1', 'varchar', 0, 0, 1, 1);
-insert into sys.args values (19887, 1313, 'arg_2', 'int', 32, 0, 1, 2);
-insert into sys.args values (19888, 1313, 'arg_3', 'varchar', 0, 0, 1, 3);
-insert into sys.functions values (1314, 'rpad', 'rpad', 'str', 0, 1, false, false, false, 2000);
-insert into sys.args values (19889, 1314, 'res_0', 'varchar', 0, 0, 0, 0);
-insert into sys.args values (19890, 1314, 'arg_1', 'varchar', 0, 0, 1, 1);
-insert into sys.args values (19891, 1314, 'arg_2', 'int', 32, 0, 1, 2);
-insert into sys.functions values (1315, 'rpad', 'rpad', 'str', 0, 1, false, false, false, 2000);
-insert into sys.args values (19892, 1315, 'res_0', 'varchar', 0, 0, 0, 0);
-insert into sys.args values (19893, 1315, 'arg_1', 'varchar', 0, 0, 1, 1);
-insert into sys.args values (19894, 1315, 'arg_2', 'int', 32, 0, 1, 2);
-insert into sys.args values (19895, 1315, 'arg_3', 'varchar', 0, 0, 1, 3);
-insert into sys.functions values (1316, 'insert', 'insert', 'str', 0, 1, false, false, false, 2000);
-insert into sys.args values (19896, 1316, 'res_0', 'varchar', 0, 0, 0, 0);
-insert into sys.args values (19897, 1316, 'arg_1', 'varchar', 0, 0, 1, 1);
-insert into sys.args values (19898, 1316, 'arg_2', 'int', 32, 0, 1, 2);
-insert into sys.args values (19899, 1316, 'arg_3', 'int', 32, 0, 1, 3);
-insert into sys.args values (19900, 1316, 'arg_4', 'varchar', 0, 0, 1, 4);
-insert into sys.functions values (1317, 'replace', 'replace', 'str', 0, 1, false, false, false, 2000);
-insert into sys.args values (19901, 1317, 'res_0', 'varchar', 0, 0, 0, 0);
-insert into sys.args values (19902, 1317, 'arg_1', 'varchar', 0, 0, 1, 1);
-insert into sys.args values (19903, 1317, 'arg_2', 'varchar', 0, 0, 1, 2);
-insert into sys.args values (19904, 1317, 'arg_3', 'varchar', 0, 0, 1, 3);
-insert into sys.functions values (1318, 'repeat', 'repeat', 'str', 0, 1, false, false, false, 2000);
-insert into sys.args values (19905, 1318, 'res_0', 'varchar', 0, 0, 0, 0);
-insert into sys.args values (19906, 1318, 'arg_1', 'varchar', 0, 0, 1, 1);
-insert into sys.args values (19907, 1318, 'arg_2', 'int', 32, 0, 1, 2);
-insert into sys.functions values (1319, 'space', 'space', 'str', 0, 1, false, false, false, 2000);
-insert into sys.args values (19908, 1319, 'res_0', 'varchar', 0, 0, 0, 0);
-insert into sys.args values (19909, 1319, 'arg_1', 'int', 32, 0, 1, 1);
-insert into sys.functions values (1320, 'char_length', 'length', 'str', 0, 1, false, false, false, 2000);
-insert into sys.args values (19910, 1320, 'res_0', 'int', 32, 0, 0, 0);
-insert into sys.args values (19911, 1320, 'arg_1', 'varchar', 0, 0, 1, 1);
-insert into sys.functions values (1321, 'character_length', 'length', 'str', 0, 1, false, false, false, 2000);
-insert into sys.args values (19912, 1321, 'res_0', 'int', 32, 0, 0, 0);
-insert into sys.args values (19913, 1321, 'arg_1', 'varchar', 0, 0, 1, 1);
-insert into sys.functions values (1322, 'octet_length', 'nbytes', 'str', 0, 1, false, false, false, 2000);
-insert into sys.args values (19914, 1322, 'res_0', 'int', 32, 0, 0, 0);
-insert into sys.args values (19915, 1322, 'arg_1', 'varchar', 0, 0, 1, 1);
-insert into sys.functions values (1323, 'soundex', 'soundex', 'txtsim', 0, 1, false, false, false, 2000);
-insert into sys.args values (19916, 1323, 'res_0', 'varchar', 0, 0, 0, 0);
-insert into sys.args values (19917, 1323, 'arg_1', 'varchar', 0, 0, 1, 1);
-insert into sys.functions values (1324, 'difference', 'stringdiff', 'txtsim', 0, 1, false, false, false, 2000);
-insert into sys.args values (19918, 1324, 'res_0', 'int', 32, 0, 0, 0);
-insert into sys.args values (19919, 1324, 'arg_1', 'varchar', 0, 0, 1, 1);
-insert into sys.args values (19920, 1324, 'arg_2', 'varchar', 0, 0, 1, 2);
-insert into sys.functions values (1325, 'editdistance', 'editdistance', 'txtsim', 0, 1, false, false, false, 2000);
-insert into sys.args values (19921, 1325, 'res_0', 'int', 32, 0, 0, 0);
-insert into sys.args values (19922, 1325, 'arg_1', 'varchar', 0, 0, 1, 1);
-insert into sys.args values (19923, 1325, 'arg_2', 'varchar', 0, 0, 1, 2);
-insert into sys.functions values (1326, 'editdistance2', 'editdistance2', 'txtsim', 0, 1, false, false, false, 2000);
-insert into sys.args values (19924, 1326, 'res_0', 'int', 32, 0, 0, 0);
-insert into sys.args values (19925, 1326, 'arg_1', 'varchar', 0, 0, 1, 1);
-insert into sys.args values (19926, 1326, 'arg_2', 'varchar', 0, 0, 1, 2);
-insert into sys.functions values (1327, 'similarity', 'similarity', 'txtsim', 0, 1, false, false, false, 2000);
-insert into sys.args values (19927, 1327, 'res_0', 'double', 53, 0, 0, 0);
-insert into sys.args values (19928, 1327, 'arg_1', 'varchar', 0, 0, 1, 1);
-insert into sys.args values (19929, 1327, 'arg_2', 'varchar', 0, 0, 1, 2);
-insert into sys.functions values (1328, 'qgramnormalize', 'qgramnormalize', 'txtsim', 0, 1, false, false, false, 2000);
-insert into sys.args values (19930, 1328, 'res_0', 'varchar', 0, 0, 0, 0);
-insert into sys.args values (19931, 1328, 'arg_1', 'varchar', 0, 0, 1, 1);
-insert into sys.functions values (1329, 'levenshtein', 'levenshtein', 'txtsim', 0, 1, false, false, false, 2000);
-insert into sys.args values (19932, 1329, 'res_0', 'int', 32, 0, 0, 0);
-insert into sys.args values (19933, 1329, 'arg_1', 'varchar', 0, 0, 1, 1);
-insert into sys.args values (19934, 1329, 'arg_2', 'varchar', 0, 0, 1, 2);
-insert into sys.functions values (1330, 'levenshtein', 'levenshtein', 'txtsim', 0, 1, false, false, false, 2000);
-insert into sys.args values (19935, 1330, 'res_0', 'int', 32, 0, 0, 0);
-insert into sys.args values (19936, 1330, 'arg_1', 'varchar', 0, 0, 1, 1);
-insert into sys.args values (19937, 1330, 'arg_2', 'varchar', 0, 0, 1, 2);
-insert into sys.args values (19938, 1330, 'arg_3', 'int', 32, 0, 1, 3);
-insert into sys.args values (19939, 1330, 'arg_4', 'int', 32, 0, 1, 4);
-insert into sys.args values (19940, 1330, 'arg_5', 'int', 32, 0, 1, 5);
-insert into sys.functions values (1331, 'index', 'index', 'calc', 0, 1, false, false, false, 2000);
-insert into sys.args values (19941, 1331, 'res_0', 'tinyint', 8, 0, 0, 0);
-insert into sys.args values (19942, 1331, 'arg_1', 'clob', 0, 0, 1, 1);
-insert into sys.args values (19943, 1331, 'arg_2', 'boolean', 1, 0, 1, 2);
-insert into sys.functions values (1332, 'index', 'index', 'calc', 0, 1, false, false, false, 2000);
-insert into sys.args values (19944, 1332, 'res_0', 'smallint', 16, 0, 0, 0);
-insert into sys.args values (19945, 1332, 'arg_1', 'clob', 0, 0, 1, 1);
-insert into sys.args values (19946, 1332, 'arg_2', 'boolean', 1, 0, 1, 2);
-insert into sys.functions values (1333, 'index', 'index', 'calc', 0, 1, false, false, false, 2000);
-insert into sys.args values (19947, 1333, 'res_0', 'int', 32, 0, 0, 0);
-insert into sys.args values (19948, 1333, 'arg_1', 'clob', 0, 0, 1, 1);
-insert into sys.args values (19949, 1333, 'arg_2', 'boolean', 1, 0, 1, 2);
-insert into sys.functions values (1334, 'strings', 'strings', 'calc', 0, 1, false, false, false, 2000);
-insert into sys.args values (19950, 1334, 'res_0', 'clob', 0, 0, 0, 0);
-insert into sys.args values (19951, 1334, 'arg_1', 'clob', 0, 0, 1, 1);
-insert into sys.functions values (1335, 'locate', 'locate', 'str', 0, 1, false, false, false, 2000);
-insert into sys.args values (19952, 1335, 'res_0', 'int', 32, 0, 0, 0);
-insert into sys.args values (19953, 1335, 'arg_1', 'clob', 0, 0, 1, 1);
-insert into sys.args values (19954, 1335, 'arg_2', 'clob', 0, 0, 1, 2);
-insert into sys.functions values (1336, 'locate', 'locate', 'str', 0, 1, false, false, false, 2000);
-insert into sys.args values (19955, 1336, 'res_0', 'int', 32, 0, 0, 0);
-insert into sys.args values (19956, 1336, 'arg_1', 'clob', 0, 0, 1, 1);
-insert into sys.args values (19957, 1336, 'arg_2', 'clob', 0, 0, 1, 2);
-insert into sys.args values (19958, 1336, 'arg_3', 'int', 32, 0, 1, 3);
-insert into sys.functions values (1337, 'charindex', 'locate', 'str', 0, 1, false, false, false, 2000);
-insert into sys.args values (19959, 1337, 'res_0', 'int', 32, 0, 0, 0);
-insert into sys.args values (19960, 1337, 'arg_1', 'clob', 0, 0, 1, 1);
-insert into sys.args values (19961, 1337, 'arg_2', 'clob', 0, 0, 1, 2);
-insert into sys.functions values (1338, 'charindex', 'locate', 'str', 0, 1, false, false, false, 2000);
-insert into sys.args values (19962, 1338, 'res_0', 'int', 32, 0, 0, 0);
-insert into sys.args values (19963, 1338, 'arg_1', 'clob', 0, 0, 1, 1);
-insert into sys.args values (19964, 1338, 'arg_2', 'clob', 0, 0, 1, 2);
-insert into sys.args values (19965, 1338, 'arg_3', 'int', 32, 0, 1, 3);
-insert into sys.functions values (1339, 'splitpart', 'splitpart', 'str', 0, 1, false, false, false, 2000);
-insert into sys.args values (19966, 1339, 'res_0', 'clob', 0, 0, 0, 0);
-insert into sys.args values (19967, 1339, 'arg_1', 'clob', 0, 0, 1, 1);
-insert into sys.args values (19968, 1339, 'arg_2', 'clob', 0, 0, 1, 2);
-insert into sys.args values (19969, 1339, 'arg_3', 'int', 32, 0, 1, 3);
-insert into sys.functions values (1340, 'substring', 'substring', 'str', 0, 1, false, false, false, 2000);
-insert into sys.args values (19970, 1340, 'res_0', 'clob', 0, 0, 0, 0);
-insert into sys.args values (19971, 1340, 'arg_1', 'clob', 0, 0, 1, 1);
-insert into sys.args values (19972, 1340, 'arg_2', 'int', 32, 0, 1, 2);
-insert into sys.functions values (1341, 'substring', 'substring', 'str', 0, 1, false, false, false, 2000);
-insert into sys.args values (19973, 1341, 'res_0', 'clob', 0, 0, 0, 0);
-insert into sys.args values (19974, 1341, 'arg_1', 'clob', 0, 0, 1, 1);
-insert into sys.args values (19975, 1341, 'arg_2', 'int', 32, 0, 1, 2);
-insert into sys.args values (19976, 1341, 'arg_3', 'int', 32, 0, 1, 3);
-insert into sys.functions values (1342, 'substr', 'substring', 'str', 0, 1, false, false, false, 2000);
-insert into sys.args values (19977, 1342, 'res_0', 'clob', 0, 0, 0, 0);
-insert into sys.args values (19978, 1342, 'arg_1', 'clob', 0, 0, 1, 1);
-insert into sys.args values (19979, 1342, 'arg_2', 'int', 32, 0, 1, 2);
-insert into sys.functions values (1343, 'substr', 'substring', 'str', 0, 1, false, false, false, 2000);
-insert into sys.args values (19980, 1343, 'res_0', 'clob', 0, 0, 0, 0);
-insert into sys.args values (19981, 1343, 'arg_1', 'clob', 0, 0, 1, 1);
-insert into sys.args values (19982, 1343, 'arg_2', 'int', 32, 0, 1, 2);
-insert into sys.args values (19983, 1343, 'arg_3', 'int', 32, 0, 1, 3);
-insert into sys.functions values (1344, 'not_like', 'not_like', 'algebra', 0, 1, false, false, false, 2000);
-insert into sys.args values (19984, 1344, 'res_0', 'boolean', 1, 0, 0, 0);
-insert into sys.args values (19985, 1344, 'arg_1', 'clob', 0, 0, 1, 1);
-insert into sys.args values (19986, 1344, 'arg_2', 'clob', 0, 0, 1, 2);
-insert into sys.functions values (1345, 'not_like', 'not_like', 'algebra', 0, 1, false, false, false, 2000);
-insert into sys.args values (19987, 1345, 'res_0', 'boolean', 1, 0, 0, 0);
-insert into sys.args values (19988, 1345, 'arg_1', 'clob', 0, 0, 1, 1);
-insert into sys.args values (19989, 1345, 'arg_2', 'clob', 0, 0, 1, 2);
-insert into sys.args values (19990, 1345, 'arg_3', 'clob', 0, 0, 1, 3);
-insert into sys.functions values (1346, 'not_ilike', 'not_ilike', 'algebra', 0, 1, false, false, false, 2000);
-insert into sys.args values (19991, 1346, 'res_0', 'boolean', 1, 0, 0, 0);
-insert into sys.args values (19992, 1346, 'arg_1', 'clob', 0, 0, 1, 1);
-insert into sys.args values (19993, 1346, 'arg_2', 'clob', 0, 0, 1, 2);
-insert into sys.functions values (1347, 'not_ilike', 'not_ilike', 'algebra', 0, 1, false, false, false, 2000);
-insert into sys.args values (19994, 1347, 'res_0', 'boolean', 1, 0, 0, 0);
-insert into sys.args values (19995, 1347, 'arg_1', 'clob', 0, 0, 1, 1);
-insert into sys.args values (19996, 1347, 'arg_2', 'clob', 0, 0, 1, 2);
-insert into sys.args values (19997, 1347, 'arg_3', 'clob', 0, 0, 1, 3);
-insert into sys.functions values (1348, 'patindex', 'patindex', 'pcre', 0, 1, false, false, false, 2000);
-insert into sys.args values (19998, 1348, 'res_0', 'int', 32, 0, 0, 0);
-insert into sys.args values (19999, 1348, 'arg_1', 'clob', 0, 0, 1, 1);
-insert into sys.args values (20000, 1348, 'arg_2', 'clob', 0, 0, 1, 2);
-insert into sys.functions values (1349, 'truncate', 'stringleft', 'str', 0, 1, false, false, false, 2000);
-insert into sys.args values (20001, 1349, 'res_0', 'clob', 0, 0, 0, 0);
-insert into sys.args values (20002, 1349, 'arg_1', 'clob', 0, 0, 1, 1);
-insert into sys.args values (20003, 1349, 'arg_2', 'int', 32, 0, 1, 2);
-insert into sys.functions values (1350, 'concat', '+', 'calc', 0, 1, false, false, false, 2000);
-insert into sys.args values (20004, 1350, 'res_0', 'clob', 0, 0, 0, 0);
-insert into sys.args values (20005, 1350, 'arg_1', 'clob', 0, 0, 1, 1);
-insert into sys.args values (20006, 1350, 'arg_2', 'clob', 0, 0, 1, 2);
-insert into sys.functions values (1351, 'ascii', 'ascii', 'str', 0, 1, false, false, false, 2000);
-insert into sys.args values (20007, 1351, 'res_0', 'int', 32, 0, 0, 0);
-insert into sys.args values (20008, 1351, 'arg_1', 'clob', 0, 0, 1, 1);
-insert into sys.functions values (1352, 'code', 'unicode', 'str', 0, 1, false, false, false, 2000);
-insert into sys.args values (20009, 1352, 'res_0', 'clob', 0, 0, 0, 0);
-insert into sys.args values (20010, 1352, 'arg_1', 'int', 32, 0, 1, 1);
-insert into sys.functions values (1353, 'length', 'length', 'str', 0, 1, false, false, false, 2000);
-insert into sys.args values (20011, 1353, 'res_0', 'int', 32, 0, 0, 0);
-insert into sys.args values (20012, 1353, 'arg_1', 'clob', 0, 0, 1, 1);
-insert into sys.functions values (1354, 'right', 'stringright', 'str', 0, 1, false, false, false, 2000);
-insert into sys.args values (20013, 1354, 'res_0', 'clob', 0, 0, 0, 0);
-insert into sys.args values (20014, 1354, 'arg_1', 'clob', 0, 0, 1, 1);
-insert into sys.args values (20015, 1354, 'arg_2', 'int', 32, 0, 1, 2);
-insert into sys.functions values (1355, 'left', 'stringleft', 'str', 0, 1, false, false, false, 2000);
-insert into sys.args values (20016, 1355, 'res_0', 'clob', 0, 0, 0, 0);
-insert into sys.args values (20017, 1355, 'arg_1', 'clob', 0, 0, 1, 1);
-insert into sys.args values (20018, 1355, 'arg_2', 'int', 32, 0, 1, 2);
-insert into sys.functions values (1356, 'upper', 'toUpper', 'str', 0, 1, false, false, false, 2000);
-insert into sys.args values (20019, 1356, 'res_0', 'clob', 0, 0, 0, 0);
-insert into sys.args values (20020, 1356, 'arg_1', 'clob', 0, 0, 1, 1);
-insert into sys.functions values (1357, 'ucase', 'toUpper', 'str', 0, 1, false, false, false, 2000);
-insert into sys.args values (20021, 1357, 'res_0', 'clob', 0, 0, 0, 0);
-insert into sys.args values (20022, 1357, 'arg_1', 'clob', 0, 0, 1, 1);
-insert into sys.functions values (1358, 'lower', 'toLower', 'str', 0, 1, false, false, false, 2000);
-insert into sys.args values (20023, 1358, 'res_0', 'clob', 0, 0, 0, 0);
-insert into sys.args values (20024, 1358, 'arg_1', 'clob', 0, 0, 1, 1);
-insert into sys.functions values (1359, 'lcase', 'toLower', 'str', 0, 1, false, false, false, 2000);
-insert into sys.args values (20025, 1359, 'res_0', 'clob', 0, 0, 0, 0);
-insert into sys.args values (20026, 1359, 'arg_1', 'clob', 0, 0, 1, 1);
-insert into sys.functions values (1360, 'trim', 'trim', 'str', 0, 1, false, false, false, 2000);
-insert into sys.args values (20027, 1360, 'res_0', 'clob', 0, 0, 0, 0);
-insert into sys.args values (20028, 1360, 'arg_1', 'clob', 0, 0, 1, 1);
-insert into sys.functions values (1361, 'trim', 'trim', 'str', 0, 1, false, false, false, 2000);
-insert into sys.args values (20029, 1361, 'res_0', 'clob', 0, 0, 0, 0);
-insert into sys.args values (20030, 1361, 'arg_1', 'clob', 0, 0, 1, 1);
-insert into sys.args values (20031, 1361, 'arg_2', 'clob', 0, 0, 1, 2);
-insert into sys.functions values (1362, 'ltrim', 'ltrim', 'str', 0, 1, false, false, false, 2000);
-insert into sys.args values (20032, 1362, 'res_0', 'clob', 0, 0, 0, 0);
-insert into sys.args values (20033, 1362, 'arg_1', 'clob', 0, 0, 1, 1);
-insert into sys.functions values (1363, 'ltrim', 'ltrim', 'str', 0, 1, false, false, false, 2000);
-insert into sys.args values (20034, 1363, 'res_0', 'clob', 0, 0, 0, 0);
-insert into sys.args values (20035, 1363, 'arg_1', 'clob', 0, 0, 1, 1);
-insert into sys.args values (20036, 1363, 'arg_2', 'clob', 0, 0, 1, 2);
-insert into sys.functions values (1364, 'rtrim', 'rtrim', 'str', 0, 1, false, false, false, 2000);
-insert into sys.args values (20037, 1364, 'res_0', 'clob', 0, 0, 0, 0);
-insert into sys.args values (20038, 1364, 'arg_1', 'clob', 0, 0, 1, 1);
-insert into sys.functions values (1365, 'rtrim', 'rtrim', 'str', 0, 1, false, false, false, 2000);
-insert into sys.args values (20039, 1365, 'res_0', 'clob', 0, 0, 0, 0);
-insert into sys.args values (20040, 1365, 'arg_1', 'clob', 0, 0, 1, 1);
-insert into sys.args values (20041, 1365, 'arg_2', 'clob', 0, 0, 1, 2);
-insert into sys.functions values (1366, 'lpad', 'lpad', 'str', 0, 1, false, false, false, 2000);
-insert into sys.args values (20042, 1366, 'res_0', 'clob', 0, 0, 0, 0);
-insert into sys.args values (20043, 1366, 'arg_1', 'clob', 0, 0, 1, 1);
-insert into sys.args values (20044, 1366, 'arg_2', 'int', 32, 0, 1, 2);
-insert into sys.functions values (1367, 'lpad', 'lpad', 'str', 0, 1, false, false, false, 2000);
-insert into sys.args values (20045, 1367, 'res_0', 'clob', 0, 0, 0, 0);
-insert into sys.args values (20046, 1367, 'arg_1', 'clob', 0, 0, 1, 1);
-insert into sys.args values (20047, 1367, 'arg_2', 'int', 32, 0, 1, 2);
-insert into sys.args values (20048, 1367, 'arg_3', 'clob', 0, 0, 1, 3);
-insert into sys.functions values (1368, 'rpad', 'rpad', 'str', 0, 1, false, false, false, 2000);
-insert into sys.args values (20049, 1368, 'res_0', 'clob', 0, 0, 0, 0);
-insert into sys.args values (20050, 1368, 'arg_1', 'clob', 0, 0, 1, 1);
-insert into sys.args values (20051, 1368, 'arg_2', 'int', 32, 0, 1, 2);
-insert into sys.functions values (1369, 'rpad', 'rpad', 'str', 0, 1, false, false, false, 2000);
-insert into sys.args values (20052, 1369, 'res_0', 'clob', 0, 0, 0, 0);
-insert into sys.args values (20053, 1369, 'arg_1', 'clob', 0, 0, 1, 1);
-insert into sys.args values (20054, 1369, 'arg_2', 'int', 32, 0, 1, 2);
-insert into sys.args values (20055, 1369, 'arg_3', 'clob', 0, 0, 1, 3);
-insert into sys.functions values (1370, 'insert', 'insert', 'str', 0, 1, false, false, false, 2000);
-insert into sys.args values (20056, 1370, 'res_0', 'clob', 0, 0, 0, 0);
-insert into sys.args values (20057, 1370, 'arg_1', 'clob', 0, 0, 1, 1);
-insert into sys.args values (20058, 1370, 'arg_2', 'int', 32, 0, 1, 2);
-insert into sys.args values (20059, 1370, 'arg_3', 'int', 32, 0, 1, 3);
-insert into sys.args values (20060, 1370, 'arg_4', 'clob', 0, 0, 1, 4);
-insert into sys.functions values (1371, 'replace', 'replace', 'str', 0, 1, false, false, false, 2000);
-insert into sys.args values (20061, 1371, 'res_0', 'clob', 0, 0, 0, 0);
-insert into sys.args values (20062, 1371, 'arg_1', 'clob', 0, 0, 1, 1);
-insert into sys.args values (20063, 1371, 'arg_2', 'clob', 0, 0, 1, 2);
-insert into sys.args values (20064, 1371, 'arg_3', 'clob', 0, 0, 1, 3);
-insert into sys.functions values (1372, 'repeat', 'repeat', 'str', 0, 1, false, false, false, 2000);
-insert into sys.args values (20065, 1372, 'res_0', 'clob', 0, 0, 0, 0);
-insert into sys.args values (20066, 1372, 'arg_1', 'clob', 0, 0, 1, 1);
-insert into sys.args values (20067, 1372, 'arg_2', 'int', 32, 0, 1, 2);
-insert into sys.functions values (1373, 'space', 'space', 'str', 0, 1, false, false, false, 2000);
-insert into sys.args values (20068, 1373, 'res_0', 'clob', 0, 0, 0, 0);
-insert into sys.args values (20069, 1373, 'arg_1', 'int', 32, 0, 1, 1);
-insert into sys.functions values (1374, 'char_length', 'length', 'str', 0, 1, false, false, false, 2000);
-insert into sys.args values (20070, 1374, 'res_0', 'int', 32, 0, 0, 0);
-insert into sys.args values (20071, 1374, 'arg_1', 'clob', 0, 0, 1, 1);
-insert into sys.functions values (1375, 'character_length', 'length', 'str', 0, 1, false, false, false, 2000);
-insert into sys.args values (20072, 1375, 'res_0', 'int', 32, 0, 0, 0);
-insert into sys.args values (20073, 1375, 'arg_1', 'clob', 0, 0, 1, 1);
-insert into sys.functions values (1376, 'octet_length', 'nbytes', 'str', 0, 1, false, false, false, 2000);
-insert into sys.args values (20074, 1376, 'res_0', 'int', 32, 0, 0, 0);
-insert into sys.args values (20075, 1376, 'arg_1', 'clob', 0, 0, 1, 1);
-insert into sys.functions values (1377, 'soundex', 'soundex', 'txtsim', 0, 1, false, false, false, 2000);
-insert into sys.args values (20076, 1377, 'res_0', 'clob', 0, 0, 0, 0);
-insert into sys.args values (20077, 1377, 'arg_1', 'clob', 0, 0, 1, 1);
-insert into sys.functions values (1378, 'difference', 'stringdiff', 'txtsim', 0, 1, false, false, false, 2000);
-insert into sys.args values (20078, 1378, 'res_0', 'int', 32, 0, 0, 0);
-insert into sys.args values (20079, 1378, 'arg_1', 'clob', 0, 0, 1, 1);
-insert into sys.args values (20080, 1378, 'arg_2', 'clob', 0, 0, 1, 2);
-insert into sys.functions values (1379, 'editdistance', 'editdistance', 'txtsim', 0, 1, false, false, false, 2000);
-insert into sys.args values (20081, 1379, 'res_0', 'int', 32, 0, 0, 0);
-insert into sys.args values (20082, 1379, 'arg_1', 'clob', 0, 0, 1, 1);
-insert into sys.args values (20083, 1379, 'arg_2', 'clob', 0, 0, 1, 2);
-insert into sys.functions values (1380, 'editdistance2', 'editdistance2', 'txtsim', 0, 1, false, false, false, 2000);
-insert into sys.args values (20084, 1380, 'res_0', 'int', 32, 0, 0, 0);
-insert into sys.args values (20085, 1380, 'arg_1', 'clob', 0, 0, 1, 1);
-insert into sys.args values (20086, 1380, 'arg_2', 'clob', 0, 0, 1, 2);
-insert into sys.functions values (1381, 'similarity', 'similarity', 'txtsim', 0, 1, false, false, false, 2000);
-insert into sys.args values (20087, 1381, 'res_0', 'double', 53, 0, 0, 0);
-insert into sys.args values (20088, 1381, 'arg_1', 'clob', 0, 0, 1, 1);
-insert into sys.args values (20089, 1381, 'arg_2', 'clob', 0, 0, 1, 2);
-insert into sys.functions values (1382, 'qgramnormalize', 'qgramnormalize', 'txtsim', 0, 1, false, false, false, 2000);
-insert into sys.args values (20090, 1382, 'res_0', 'clob', 0, 0, 0, 0);
-insert into sys.args values (20091, 1382, 'arg_1', 'clob', 0, 0, 1, 1);
-insert into sys.functions values (1383, 'levenshtein', 'levenshtein', 'txtsim', 0, 1, false, false, false, 2000);
-insert into sys.args values (20092, 1383, 'res_0', 'int', 32, 0, 0, 0);
-insert into sys.args values (20093, 1383, 'arg_1', 'clob', 0, 0, 1, 1);
-insert into sys.args values (20094, 1383, 'arg_2', 'clob', 0, 0, 1, 2);
-insert into sys.functions values (1384, 'levenshtein', 'levenshtein', 'txtsim', 0, 1, false, false, false, 2000);
-insert into sys.args values (20095, 1384, 'res_0', 'int', 32, 0, 0, 0);
-insert into sys.args values (20096, 1384, 'arg_1', 'clob', 0, 0, 1, 1);
-insert into sys.args values (20097, 1384, 'arg_2', 'clob', 0, 0, 1, 2);
-insert into sys.args values (20098, 1384, 'arg_3', 'int', 32, 0, 1, 3);
-insert into sys.args values (20099, 1384, 'arg_4', 'int', 32, 0, 1, 4);
-insert into sys.args values (20100, 1384, 'arg_5', 'int', 32, 0, 1, 5);
-insert into sys.functions values (1385, 'copyfrom', 'copy_from', 'sql', 0, 5, false, true, false, 2000);
-insert into sys.args values (20101, 1385, 'res_0', 'table', 0, 0, 0, 0);
-insert into sys.args values (20102, 1385, 'arg_1', 'varchar', 0, 0, 1, 1);
-insert into sys.args values (20103, 1385, 'arg_2', 'varchar', 0, 0, 1, 2);
-insert into sys.args values (20104, 1385, 'arg_3', 'varchar', 0, 0, 1, 3);
-insert into sys.args values (20105, 1385, 'arg_4', 'varchar', 0, 0, 1, 4);
-insert into sys.args values (20106, 1385, 'arg_5', 'varchar', 0, 0, 1, 5);
-insert into sys.args values (20107, 1385, 'arg_6', 'varchar', 0, 0, 1, 6);
-insert into sys.args values (20108, 1385, 'arg_7', 'bigint', 64, 0, 1, 7);
-insert into sys.args values (20109, 1385, 'arg_8', 'bigint', 64, 0, 1, 8);
-insert into sys.args values (20110, 1385, 'arg_9', 'int', 32, 0, 1, 9);
-insert into sys.args values (20111, 1385, 'arg_10', 'int', 32, 0, 1, 10);
-insert into sys.args values (20112, 1385, 'arg_11', 'varchar', 0, 0, 1, 11);
-insert into sys.functions values (1386, 'copyfrom', 'importTable', 'sql', 0, 5, false, true, false, 2000);
-insert into sys.args values (20113, 1386, 'res_0', 'table', 0, 0, 0, 0);
-insert into sys.args values (20114, 1386, 'arg_1', 'varchar', 0, 0, 1, 1);
-insert into sys.args values (20115, 1386, 'arg_2', 'varchar', 0, 0, 1, 2);
-insert into sys.functions values (1387, 'sys_update_schemas', 'update_schemas', 'sql', 0, 2, false, false, false, 2000);
-insert into sys.functions values (1388, 'sys_update_tables', 'update_tables', 'sql', 0, 2, false, false, false, 2000);
-insert into sys.functions values (61, 'not_unique', 'not_unique', 'sql', 0, 3, false, false, false, 2000);
-insert into sys.args values (20116, 61, 'res', 'boolean', 1, 0, 0, 0);
-insert into sys.args values (20117, 61, 'arg', 'oid', 63, 0, 1, 1);
-insert into sys.functions values (73, 'zero_or_one', 'zero_or_one', 'sql', 0, 3, false, false, false, 2000);
-insert into sys.args values (20118, 73, 'res', 'any', 0, 0, 0, 0);
-insert into sys.args values (20119, 73, 'arg', 'any', 0, 0, 1, 1);
-insert into sys.functions values (74, 'all', 'all', 'sql', 0, 3, false, false, false, 2000);
-insert into sys.args values (20120, 74, 'res', 'any', 0, 0, 0, 0);
-insert into sys.args values (20121, 74, 'arg', 'any', 0, 0, 1, 1);
-insert into sys.functions values (75, 'exist', 'exist', 'aggr', 0, 3, false, false, false, 2000);
-insert into sys.args values (20122, 75, 'res', 'boolean', 1, 0, 0, 0);
-insert into sys.args values (20123, 75, 'arg', 'any', 0, 0, 1, 1);
-insert into sys.functions values (76, 'not_exist', 'not_exist', 'aggr', 0, 3, false, false, false, 2000);
-insert into sys.args values (20124, 76, 'res', 'boolean', 1, 0, 0, 0);
-insert into sys.args values (20125, 76, 'arg', 'any', 0, 0, 1, 1);
-insert into sys.functions values (83, 'min', 'min', 'aggr', 0, 3, false, false, false, 2000);
-insert into sys.args values (20126, 83, 'res', 'any', 0, 0, 0, 0);
-insert into sys.args values (20127, 83, 'arg', 'any', 0, 0, 1, 1);
-insert into sys.functions values (84, 'max', 'max', 'aggr', 0, 3, false, false, false, 2000);
-insert into sys.args values (20128, 84, 'res', 'any', 0, 0, 0, 0);
-insert into sys.args values (20129, 84, 'arg', 'any', 0, 0, 1, 1);
-insert into sys.functions values (88, 'sum', 'sum', 'aggr', 0, 3, false, false, false, 2000);
-insert into sys.args values (20130, 88, 'res', 'hugeint', 128, 0, 0, 0);
-insert into sys.args values (20131, 88, 'arg', 'tinyint', 8, 0, 1, 1);
-insert into sys.functions values (89, 'sum', 'sum', 'aggr', 0, 3, false, false, false, 2000);
-insert into sys.args values (20132, 89, 'res', 'hugeint', 128, 0, 0, 0);
-insert into sys.args values (20133, 89, 'arg', 'smallint', 16, 0, 1, 1);
-insert into sys.functions values (90, 'sum', 'sum', 'aggr', 0, 3, false, false, false, 2000);
-insert into sys.args values (20134, 90, 'res', 'hugeint', 128, 0, 0, 0);
-insert into sys.args values (20135, 90, 'arg', 'int', 32, 0, 1, 1);
-insert into sys.functions values (91, 'sum', 'sum', 'aggr', 0, 3, false, false, false, 2000);
-insert into sys.args values (20136, 91, 'res', 'hugeint', 128, 0, 0, 0);
-insert into sys.args values (20137, 91, 'arg', 'hugeint', 128, 0, 1, 1);
-insert into sys.functions values (92, 'sum', 'sum', 'aggr', 0, 3, false, false, false, 2000);
-insert into sys.args values (20138, 92, 'res', 'bigint', 64, 0, 0, 0);
-insert into sys.args values (20139, 92, 'arg', 'bigint', 64, 0, 1, 1);
-insert into sys.functions values (93, 'sum', 'sum', 'aggr', 0, 3, false, false, false, 2000);
-insert into sys.args values (20140, 93, 'res', 'decimal', 38, 0, 0, 0);
-insert into sys.args values (20141, 93, 'arg', 'decimal', 2, 0, 1, 1);
-insert into sys.functions values (94, 'sum', 'sum', 'aggr', 0, 3, false, false, false, 2000);
-insert into sys.args values (20142, 94, 'res', 'decimal', 38, 0, 0, 0);
-insert into sys.args values (20143, 94, 'arg', 'decimal', 4, 0, 1, 1);
-insert into sys.functions values (95, 'sum', 'sum', 'aggr', 0, 3, false, false, false, 2000);
-insert into sys.args values (20144, 95, 'res', 'decimal', 38, 0, 0, 0);
-insert into sys.args values (20145, 95, 'arg', 'decimal', 9, 0, 1, 1);
-insert into sys.functions values (96, 'sum', 'sum', 'aggr', 0, 3, false, false, false, 2000);
-insert into sys.args values (20146, 96, 'res', 'decimal', 38, 0, 0, 0);
-insert into sys.args values (20147, 96, 'arg', 'decimal', 18, 0, 1, 1);
-insert into sys.functions values (97, 'sum', 'sum', 'aggr', 0, 3, false, false, false, 2000);
-insert into sys.args values (20148, 97, 'res', 'decimal', 38, 0, 0, 0);
-insert into sys.args values (20149, 97, 'arg', 'decimal', 38, 0, 1, 1);
-insert into sys.functions values (98, 'prod', 'prod', 'aggr', 0, 3, false, false, false, 2000);
-insert into sys.args values (20150, 98, 'res', 'hugeint', 128, 0, 0, 0);
-insert into sys.args values (20151, 98, 'arg', 'tinyint', 8, 0, 1, 1);
-insert into sys.functions values (99, 'prod', 'prod', 'aggr', 0, 3, false, false, false, 2000);
-insert into sys.args values (20152, 99, 'res', 'hugeint', 128, 0, 0, 0);
-insert into sys.args values (20153, 99, 'arg', 'smallint', 16, 0, 1, 1);
-insert into sys.functions values (100, 'prod', 'prod', 'aggr', 0, 3, false, false, false, 2000);
-insert into sys.args values (20154, 100, 'res', 'hugeint', 128, 0, 0, 0);
-insert into sys.args values (20155, 100, 'arg', 'int', 32, 0, 1, 1);
-insert into sys.functions values (101, 'prod', 'prod', 'aggr', 0, 3, false, false, false, 2000);
-insert into sys.args values (20156, 101, 'res', 'hugeint', 128, 0, 0, 0);
-insert into sys.args values (20157, 101, 'arg', 'bigint', 64, 0, 1, 1);
-insert into sys.functions values (102, 'prod', 'prod', 'aggr', 0, 3, false, false, false, 2000);
-insert into sys.args values (20158, 102, 'res', 'hugeint', 128, 0, 0, 0);
-insert into sys.args values (20159, 102, 'arg', 'hugeint', 128, 0, 1, 1);
-insert into sys.functions values (103, 'prod', 'prod', 'aggr', 0, 3, false, false, false, 2000);
-insert into sys.args values (20160, 103, 'res', 'decimal', 38, 0, 0, 0);
-insert into sys.args values (20161, 103, 'arg', 'decimal', 2, 0, 1, 1);
-insert into sys.functions values (104, 'prod', 'prod', 'aggr', 0, 3, false, false, false, 2000);
-insert into sys.args values (20162, 104, 'res', 'decimal', 38, 0, 0, 0);
-insert into sys.args values (20163, 104, 'arg', 'decimal', 4, 0, 1, 1);
-insert into sys.functions values (105, 'prod', 'prod', 'aggr', 0, 3, false, false, false, 2000);
-insert into sys.args values (20164, 105, 'res', 'decimal', 38, 0, 0, 0);
-insert into sys.args values (20165, 105, 'arg', 'decimal', 9, 0, 1, 1);
-insert into sys.functions values (106, 'prod', 'prod', 'aggr', 0, 3, false, false, false, 2000);
-insert into sys.args values (20166, 106, 'res', 'decimal', 38, 0, 0, 0);
-insert into sys.args values (20167, 106, 'arg', 'decimal', 18, 0, 1, 1);
-insert into sys.functions values (107, 'prod', 'prod', 'aggr', 0, 3, false, false, false, 2000);
-insert into sys.args values (20168, 107, 'res', 'decimal', 38, 0, 0, 0);
-insert into sys.args values (20169, 107, 'arg', 'decimal', 38, 0, 1, 1);
-insert into sys.functions values (121, 'sum', 'sum', 'aggr', 0, 3, false, false, false, 2000);
-insert into sys.args values (20170, 121, 'res', 'real', 24, 0, 0, 0);
-insert into sys.args values (20171, 121, 'arg', 'real', 24, 0, 1, 1);
-insert into sys.functions values (122, 'prod', 'prod', 'aggr', 0, 3, false, false, false, 2000);
-insert into sys.args values (20172, 122, 'res', 'real', 24, 0, 0, 0);
-insert into sys.args values (20173, 122, 'arg', 'real', 24, 0, 1, 1);
-insert into sys.functions values (123, 'sum', 'sum', 'aggr', 0, 3, false, false, false, 2000);
-insert into sys.args values (20174, 123, 'res', 'double', 53, 0, 0, 0);
-insert into sys.args values (20175, 123, 'arg', 'double', 53, 0, 1, 1);
-insert into sys.functions values (124, 'prod', 'prod', 'aggr', 0, 3, false, false, false, 2000);
-insert into sys.args values (20176, 124, 'res', 'double', 53, 0, 0, 0);
-insert into sys.args values (20177, 124, 'arg', 'double', 53, 0, 1, 1);
-insert into sys.functions values (125, 'sum', 'sum', 'aggr', 0, 3, false, false, false, 2000);
-insert into sys.args values (20178, 125, 'res', 'month_interval', 32, 0, 0, 0);
-insert into sys.args values (20179, 125, 'arg', 'month_interval', 32, 0, 1, 1);
-insert into sys.functions values (126, 'sum', 'sum', 'aggr', 0, 3, false, false, false, 2000);
-insert into sys.args values (20180, 126, 'res', 'sec_interval', 13, 0, 0, 0);
-insert into sys.args values (20181, 126, 'arg', 'sec_interval', 13, 0, 1, 1);
-insert into sys.functions values (127, 'avg', 'avg', 'aggr', 0, 3, false, false, false, 2000);
-insert into sys.args values (20182, 127, 'res', 'double', 53, 0, 0, 0);
-insert into sys.args values (20183, 127, 'arg', 'double', 53, 0, 1, 1);
-insert into sys.functions values (128, 'avg', 'avg', 'aggr', 0, 3, false, false, false, 2000);
-insert into sys.args values (20184, 128, 'res', 'double', 53, 0, 0, 0);
-insert into sys.args values (20185, 128, 'arg', 'tinyint', 8, 0, 1, 1);
-insert into sys.functions values (129, 'avg', 'avg', 'aggr', 0, 3, false, false, false, 2000);
-insert into sys.args values (20186, 129, 'res', 'double', 53, 0, 0, 0);
-insert into sys.args values (20187, 129, 'arg', 'smallint', 16, 0, 1, 1);
-insert into sys.functions values (130, 'avg', 'avg', 'aggr', 0, 3, false, false, false, 2000);
-insert into sys.args values (20188, 130, 'res', 'double', 53, 0, 0, 0);
-insert into sys.args values (20189, 130, 'arg', 'int', 32, 0, 1, 1);
-insert into sys.functions values (131, 'avg', 'avg', 'aggr', 0, 3, false, false, false, 2000);
-insert into sys.args values (20190, 131, 'res', 'double', 53, 0, 0, 0);
-insert into sys.args values (20191, 131, 'arg', 'bigint', 64, 0, 1, 1);
-insert into sys.functions values (132, 'avg', 'avg', 'aggr', 0, 3, false, false, false, 2000);
-insert into sys.args values (20192, 132, 'res', 'double', 53, 0, 0, 0);
-insert into sys.args values (20193, 132, 'arg', 'hugeint', 128, 0, 1, 1);
-insert into sys.functions values (133, 'avg', 'avg', 'aggr', 0, 3, false, false, false, 2000);
-insert into sys.args values (20194, 133, 'res', 'double', 53, 0, 0, 0);
-insert into sys.args values (20195, 133, 'arg', 'real', 24, 0, 1, 1);
-insert into sys.functions values (134, 'count_no_nil', 'count_no_nil', 'aggr', 0, 3, false, false, false, 2000);
-insert into sys.args values (20196, 134, 'res', 'bigint', 64, 0, 0, 0);
-insert into sys.functions values (135, 'count', 'count', 'aggr', 0, 3, false, false, false, 2000);
-insert into sys.args values (20197, 135, 'res', 'bigint', 64, 0, 0, 0);
-delete from sys.systemfunctions where function_id < 2000;
-insert into sys.systemfunctions (select id from sys.functions where id < 2000);
-set schema "sys";
-
-Running database upgrade commands:
-set schema "sys";
-CREATE VIEW sys.ids (id, name, schema_id, table_id, table_name, obj_type, sys_table) AS
-SELECT id, name, cast(null as int) as schema_id, cast(null as int) as table_id, cast(null as varchar(124)) as table_name, 'author' AS obj_type, 'sys.auths' AS sys_table FROM sys.auths UNION ALL
-SELECT id, name, cast(null as int) as schema_id, cast(null as int) as table_id, cast(null as varchar(124)) as table_name, 'schema', 'sys.schemas' FROM sys.schemas UNION ALL
-SELECT id, name, schema_id, id as table_id, name as table_name, case when type = 1 then 'view' else 'table' end, 'sys._tables' FROM sys._tables UNION ALL
-SELECT id, name, schema_id, id as table_id, name as table_name, case when type = 1 then 'view' else 'table' end, 'tmp._tables' FROM tmp._tables UNION ALL
-SELECT c.id, c.name, t.schema_id, c.table_id, t.name as table_name, 'column', 'sys._columns' FROM sys._columns c JOIN sys._tables t ON c.table_id = t.id UNION ALL
-SELECT c.id, c.name, t.schema_id, c.table_id, t.name as table_name, 'column', 'tmp._columns' FROM tmp._columns c JOIN tmp._tables t ON c.table_id = t.id UNION ALL
-SELECT k.id, k.name, t.schema_id, k.table_id, t.name as table_name, 'key', 'sys.keys' FROM sys.keys k JOIN sys._tables t ON k.table_id = t.id UNION ALL
-SELECT k.id, k.name, t.schema_id, k.table_id, t.name as table_name, 'key', 'tmp.keys' FROM tmp.keys k JOIN sys._tables t ON k.table_id = t.id UNION ALL
-SELECT i.id, i.name, t.schema_id, i.table_id, t.name as table_name, 'index', 'sys.idxs' FROM sys.idxs i JOIN sys._tables t ON i.table_id = t.id UNION ALL
-SELECT i.id, i.name, t.schema_id, i.table_id, t.name as table_name, 'index', 'tmp.idxs' FROM tmp.idxs i JOIN sys._tables t ON i.table_id = t.id UNION ALL
-SELECT g.id, g.name, t.schema_id, g.table_id, t.name as table_name, 'trigger', 'sys.triggers' FROM sys.triggers g JOIN sys._tables t ON g.table_id = t.id UNION ALL
-SELECT g.id, g.name, t.schema_id, g.table_id, t.name as table_name, 'trigger', 'tmp.triggers' FROM tmp.triggers g JOIN sys._tables t ON g.table_id = t.id UNION ALL
-SELECT id, name, schema_id, cast(null as int) as table_id, cast(null as varchar(124)) as table_name, case when type = 2 then 'procedure' else 'function' end, 'sys.functions' FROM sys.functions UNION ALL
-SELECT a.id, a.name, f.schema_id, cast(null as int) as table_id, cast(null as varchar(124)) as table_name, case when f.type = 2 then 'procedure arg' else 'function arg' end, 'sys.args' FROM sys.args a JOIN sys.functions f ON a.func_id = f.id UNION ALL
-SELECT id, name, schema_id, cast(null as int) as table_id, cast(null as varchar(124)) as table_name, 'sequence', 'sys.sequences' FROM sys.sequences UNION ALL
-SELECT id, sqlname, schema_id, cast(null as int) as table_id, cast(null as varchar(124)) as table_name, 'type', 'sys.types' FROM sys.types WHERE id > 2000 /* exclude system types to prevent duplicates with auths.id */
- ORDER BY id;
-GRANT SELECT ON sys.ids TO PUBLIC;
-CREATE VIEW sys.dependencies_vw AS
-SELECT d.id, i1.obj_type, i1.name,
-       d.depend_id as used_by_id, i2.obj_type as used_by_obj_type, i2.name as used_by_name,
-       d.depend_type, dt.dependency_type_name
-  FROM sys.dependencies d
-  JOIN sys.ids i1 ON d.id = i1.id
-  JOIN sys.ids i2 ON d.depend_id = i2.id
-  JOIN sys.dependency_types dt ON d.depend_type = dt.dependency_type_id
- ORDER BY id, depend_id;
-GRANT SELECT ON sys.dependencies_vw TO PUBLIC;
-CREATE VIEW sys.dependency_owners_on_schemas AS
-SELECT a.name AS owner_name, s.id AS schema_id, s.name AS schema_name, CAST(1 AS smallint) AS depend_type
-  FROM sys.schemas AS s, sys.auths AS a
- WHERE s.owner = a.id
- ORDER BY a.name, s.name;
-GRANT SELECT ON sys.dependency_owners_on_schemas TO PUBLIC;
-CREATE VIEW sys.dependency_columns_on_keys AS
-SELECT t.schema_id AS table_schema_id, t.id AS table_id, t.name AS table_name, c.id AS column_id, c.name AS column_name, k.id AS key_id, k.name AS key_name, CAST(kc.nr +1 AS int) AS key_col_nr, CAST(k.type AS smallint) AS key_type, CAST(4 AS smallint) AS depend_type
-  FROM sys.columns AS c, sys.objects AS kc, sys.keys AS k, sys.tables AS t
- WHERE k.table_id = c.table_id AND c.table_id = t.id AND kc.id = k.id AND kc.name = c.name
-   AND k.type IN (0, 1)
- ORDER BY t.schema_id, t.name, c.name, k.type, k.name, kc.nr;
-GRANT SELECT ON sys.dependency_columns_on_keys TO PUBLIC;
-CREATE VIEW sys.dependency_tables_on_views AS
-SELECT t.schema_id AS table_schema_id, t.id AS table_id, t.name AS table_name, v.schema_id AS view_schema_id, v.id AS view_id, v.name AS view_name, dep.depend_type AS depend_type
-  FROM sys.tables AS t, sys.tables AS v, sys.dependencies AS dep
- WHERE t.id = dep.id AND v.id = dep.depend_id
-   AND dep.depend_type = 5 AND t.type NOT IN (1, 11) AND v.type IN (1, 11)
- ORDER BY t.schema_id, t.name, v.schema_id, v.name;
-GRANT SELECT ON sys.dependency_tables_on_views TO PUBLIC;
-CREATE VIEW sys.dependency_views_on_views AS
-SELECT v1.schema_id AS view1_schema_id, v1.id AS view1_id, v1.name AS view1_name, v2.schema_id AS view2_schema_id, v2.id AS view2_id, v2.name AS view2_name, dep.depend_type AS depend_type
-  FROM sys.tables AS v1, sys.tables AS v2, sys.dependencies AS dep
- WHERE v1.id = dep.id AND v2.id = dep.depend_id
-   AND dep.depend_type = 5 AND v1.type IN (1, 11) AND v2.type IN (1, 11)
- ORDER BY v1.schema_id, v1.name, v2.schema_id, v2.name;
-GRANT SELECT ON sys.dependency_views_on_views TO PUBLIC;
-CREATE VIEW sys.dependency_columns_on_views AS
-SELECT t.schema_id AS table_schema_id, t.id AS table_id, t.name AS table_name, c.id AS column_id, c.name AS column_name, v.schema_id AS view_schema_id, v.id AS view_id, v.name AS view_name, dep.depend_type AS depend_type
-  FROM sys.columns AS c, sys.tables AS v, sys.tables AS t, sys.dependencies AS dep
- WHERE c.id = dep.id AND v.id = dep.depend_id AND c.table_id = t.id
-   AND dep.depend_type = 5 AND v.type IN (1, 11)
- ORDER BY t.schema_id, t.name, c.name, v.name;
-GRANT SELECT ON sys.dependency_columns_on_views TO PUBLIC;
-CREATE VIEW sys.dependency_functions_on_views AS
-SELECT f.schema_id AS function_schema_id, f.id AS function_id, f.name AS function_name, v.schema_id AS view_schema_id, v.id AS view_id, v.name AS view_name, dep.depend_type AS depend_type
-  FROM sys.functions AS f, sys.tables AS v, sys.dependencies AS dep
- WHERE f.id = dep.id AND v.id = dep.depend_id
-   AND dep.depend_type = 5 AND v.type IN (1, 11)
- ORDER BY f.schema_id, f.name, v.schema_id, v.name;
-GRANT SELECT ON sys.dependency_functions_on_views TO PUBLIC;
-CREATE VIEW sys.dependency_schemas_on_users AS
-SELECT s.id AS schema_id, s.name AS schema_name, u.name AS user_name, CAST(6 AS smallint) AS depend_type
-  FROM sys.users AS u, sys.schemas AS s
- WHERE u.default_schema = s.id
- ORDER BY s.name, u.name;
-GRANT SELECT ON sys.dependency_schemas_on_users TO PUBLIC;
-CREATE VIEW sys.dependency_tables_on_functions AS
-SELECT t.schema_id AS table_schema_id, t.id AS table_id, t.name AS table_name, f.name AS function_name, f.type AS function_type, dep.depend_type AS depend_type
-  FROM sys.functions AS f, sys.tables AS t, sys.dependencies AS dep
- WHERE t.id = dep.id AND f.id = dep.depend_id
-   AND dep.depend_type = 7 AND f.type <> 2 AND t.type NOT IN (1, 11)
- ORDER BY t.name, t.schema_id, f.name, f.id;
-GRANT SELECT ON sys.dependency_tables_on_functions TO PUBLIC;
-CREATE VIEW sys.dependency_views_on_functions AS
-SELECT v.schema_id AS view_schema_id, v.id AS view_id, v.name AS view_name, f.name AS function_name, f.type AS function_type, dep.depend_type AS depend_type
-  FROM sys.functions AS f, sys.tables AS v, sys.dependencies AS dep
- WHERE v.id = dep.id AND f.id = dep.depend_id
-   AND dep.depend_type = 7 AND f.type <> 2 AND v.type IN (1, 11)
- ORDER BY v.name, v.schema_id, f.name, f.id;
-GRANT SELECT ON sys.dependency_views_on_functions TO PUBLIC;
-CREATE VIEW sys.dependency_columns_on_functions AS
-SELECT c.table_id, c.id AS column_id, c.name, f.id AS function_id, f.name AS function_name, f.type AS function_type, dep.depend_type AS depend_type
-  FROM sys.functions AS f, sys.columns AS c, sys.dependencies AS dep
- WHERE c.id = dep.id AND f.id = dep.depend_id
-   AND dep.depend_type = 7 AND f.type <> 2
- ORDER BY c.name, c.table_id, f.name, f.id;
-GRANT SELECT ON sys.dependency_columns_on_functions TO PUBLIC;
-CREATE VIEW sys.dependency_functions_on_functions AS
-SELECT f1.schema_id, f1.id AS function_id, f1.name AS function_name, f1.type AS function_type,
-       f2.schema_id AS used_in_function_schema_id, f2.id AS used_in_function_id, f2.name AS used_in_function_name, f2.type AS used_in_function_type, dep.depend_type AS depend_type
-  FROM sys.functions AS f1, sys.functions AS f2, sys.dependencies AS dep
- WHERE f1.id = dep.id AND f2.id = dep.depend_id
-   AND dep.depend_type = 7 AND f2.type <> 2
- ORDER BY f1.name, f1.id, f2.name, f2.id;
-GRANT SELECT ON sys.dependency_functions_on_functions TO PUBLIC;
-CREATE VIEW sys.dependency_tables_on_triggers AS
-(SELECT t.schema_id AS table_schema_id, t.id AS table_id, t.name AS table_name, tri.id AS trigger_id, tri.name AS trigger_name, CAST(8 AS smallint) AS depend_type
-  FROM sys.tables AS t, sys.triggers AS tri
- WHERE tri.table_id = t.id)
-UNION
-(SELECT t.schema_id AS table_schema_id, t.id AS table_id, t.name AS table_name, tri.id AS trigger_id, tri.name AS trigger_name, dep.depend_type AS depend_type
-  FROM sys.tables AS t, sys.triggers AS tri, sys.dependencies AS dep
- WHERE dep.id = t.id AND dep.depend_id = tri.id
-   AND dep.depend_type = 8)
- ORDER BY table_schema_id, table_name, trigger_name;
-GRANT SELECT ON sys.dependency_tables_on_triggers TO PUBLIC;
-CREATE VIEW sys.dependency_columns_on_triggers AS
-SELECT t.schema_id AS table_schema_id, t.id AS table_id, t.name AS table_name, tri.id AS trigger_id, tri.name AS trigger_name, c.id AS column_id, c.name AS column_name, dep.depend_type AS depend_type
-  FROM sys.tables AS t, sys.columns AS c, sys.triggers AS tri, sys.dependencies AS dep
- WHERE dep.id = c.id AND dep.depend_id = tri.id AND c.table_id = t.id
-   AND dep.depend_type = 8
- ORDER BY t.schema_id, t.name, tri.name, c.name;
-GRANT SELECT ON sys.dependency_columns_on_triggers TO PUBLIC;
-CREATE VIEW sys.dependency_functions_on_triggers AS
-SELECT f.schema_id AS function_schema_id, f.id AS function_id, f.name AS function_name, f.type AS function_type,
-       tri.id AS trigger_id, tri.name AS trigger_name, tri.table_id AS trigger_table_id, dep.depend_type AS depend_type
-  FROM sys.functions AS f, sys.triggers AS tri, sys.dependencies AS dep
- WHERE dep.id = f.id AND dep.depend_id = tri.id
-   AND dep.depend_type = 8
- ORDER BY f.schema_id, f.name, tri.name;
-GRANT SELECT ON sys.dependency_functions_on_triggers TO PUBLIC;
-CREATE VIEW sys.dependency_tables_on_indexes AS
-SELECT t.schema_id AS table_schema_id, t.id AS table_id, t.name AS table_name, i.id AS index_id, i.name AS index_name, i.type AS index_type, CAST(10 AS smallint) AS depend_type
-  FROM sys.tables AS t, sys.idxs AS i
- WHERE i.table_id = t.id
-    -- exclude internal system generated and managed indexes for enforcing declarative PKey and Unique constraints
-   AND (i.table_id, i.name) NOT IN (SELECT k.table_id, k.name FROM sys.keys k)
- ORDER BY t.schema_id, t.name, i.name;
-GRANT SELECT ON sys.dependency_tables_on_indexes TO PUBLIC;
-CREATE VIEW sys.dependency_columns_on_indexes AS
-SELECT c.id AS column_id, c.name AS column_name, t.id AS table_id, t.name AS table_name, t.schema_id, i.id AS index_id, i.name AS index_name, i.type AS index_type, CAST(ic.nr +1 AS INT) AS seq_nr, CAST(10 AS smallint) AS depend_type
-  FROM sys.tables AS t, sys.columns AS c, sys.objects AS ic, sys.idxs AS i
- WHERE ic.name = c.name AND ic.id = i.id AND c.table_id = i.table_id AND c.table_id = t.id
-    -- exclude internal system generated and managed indexes for enforcing declarative PKey and Unique constraints
-   AND (i.table_id, i.name) NOT IN (SELECT k.table_id, k.name FROM sys.keys k)
- ORDER BY c.name, t.name, t.schema_id, i.name, ic.nr;
-GRANT SELECT ON sys.dependency_columns_on_indexes TO PUBLIC;
-CREATE VIEW sys.dependency_tables_on_foreignkeys AS
-SELECT t.schema_id AS table_schema_id, t.id AS table_id, t.name AS table_name, fk.name AS fk_name, CAST(k.type AS smallint) AS key_type, CAST(11 AS smallint) AS depend_type
-  FROM sys.tables AS t, sys.keys AS k, sys.keys AS fk
- WHERE fk.rkey = k.id and k.table_id = t.id
- ORDER BY t.schema_id, t.name, fk.name;
-GRANT SELECT ON sys.dependency_tables_on_foreignkeys TO PUBLIC;
-CREATE VIEW sys.dependency_keys_on_foreignkeys AS
-SELECT k.table_id AS key_table_id, k.id AS key_id, k.name AS key_name, fk.table_id AS fk_table_id, fk.id AS fk_id, fk.name AS fk_name, CAST(k.type AS smallint) AS key_type, CAST(11 AS smallint) AS depend_type
-  FROM sys.keys AS k, sys.keys AS fk
- WHERE k.id = fk.rkey
- ORDER BY k.name, fk.name;
-GRANT SELECT ON sys.dependency_keys_on_foreignkeys TO PUBLIC;
-CREATE VIEW sys.dependency_tables_on_procedures AS
-SELECT t.schema_id AS table_schema_id, t.id AS table_id, t.name AS table_name, p.id AS procedure_id, p.name AS procedure_name, p.type AS procedure_type, dep.depend_type AS depend_type
-  FROM sys.functions AS p, sys.tables AS t, sys.dependencies AS dep
- WHERE t.id = dep.id AND p.id = dep.depend_id
-   AND dep.depend_type = 13 AND p.type = 2 AND t.type NOT IN (1, 11)
- ORDER BY t.name, t.schema_id, p.name, p.id;
-GRANT SELECT ON sys.dependency_tables_on_procedures TO PUBLIC;
-CREATE VIEW sys.dependency_views_on_procedures AS
-SELECT v.schema_id AS view_schema_id, v.id AS view_id, v.name AS view_name, p.id AS procedure_id, p.name AS procedure_name, p.type AS procedure_type, dep.depend_type AS depend_type
-  FROM sys.functions AS p, sys.tables AS v, sys.dependencies AS dep
- WHERE v.id = dep.id AND p.id = dep.depend_id
-   AND dep.depend_type = 13 AND p.type = 2 AND v.type IN (1, 11)
- ORDER BY v.name, v.schema_id, p.name, p.id;
-GRANT SELECT ON sys.dependency_views_on_procedures TO PUBLIC;
-CREATE VIEW sys.dependency_columns_on_procedures AS
-SELECT c.table_id, c.id AS column_id, c.name AS column_name, p.id AS procedure_id, p.name AS procedure_name, p.type AS procedure_type, dep.depend_type AS depend_type
-  FROM sys.functions AS p, sys.columns AS c, sys.dependencies AS dep
- WHERE c.id = dep.id AND p.id = dep.depend_id
-   AND dep.depend_type = 13 AND p.type = 2
- ORDER BY c.name, c.table_id, p.name, p.id;
-GRANT SELECT ON sys.dependency_columns_on_procedures TO PUBLIC;
-CREATE VIEW sys.dependency_functions_on_procedures AS
-SELECT f.schema_id AS function_schema_id, f.id AS function_id, f.name AS function_name, f.type AS function_type,
-       p.schema_id AS procedure_schema_id, p.id AS procedure_id, p.name AS procedure_name, p.type AS procedure_type, dep.depend_type AS depend_type
-  FROM sys.functions AS p, sys.functions AS f, sys.dependencies AS dep
- WHERE f.id = dep.id AND p.id = dep.depend_id
-   AND dep.depend_type = 13 AND p.type = 2
- ORDER BY p.name, p.id, f.name, f.id;
-GRANT SELECT ON sys.dependency_functions_on_procedures TO PUBLIC;
-CREATE VIEW sys.dependency_columns_on_types AS
-SELECT t.schema_id AS table_schema_id, t.id AS table_id, t.name AS table_name, dt.id AS type_id, dt.sqlname AS type_name, c.id AS column_id, c.name AS column_name, dep.depend_type AS depend_type
-  FROM sys.tables AS t, sys.columns AS c, sys.types AS dt, sys.dependencies AS dep
- WHERE dep.id = dt.id AND dep.depend_id = c.id AND c.table_id = t.id
-   AND dep.depend_type = 15
- ORDER BY dt.sqlname, t.name, c.name, c.id;
-GRANT SELECT ON sys.dependency_columns_on_types TO PUBLIC;
-CREATE VIEW sys.dependency_functions_on_types AS
-SELECT dt.id AS type_id, dt.sqlname AS type_name, f.id AS function_id, f.name AS function_name, f.type AS function_type, dep.depend_type AS depend_type
-  FROM sys.functions AS f, sys.types AS dt, sys.dependencies AS dep
- WHERE dep.id = dt.id AND dep.depend_id = f.id
-   AND dep.depend_type = 15
- ORDER BY dt.sqlname, f.name, f.id;
-GRANT SELECT ON sys.dependency_functions_on_types TO PUBLIC;
-CREATE VIEW sys.dependency_args_on_types AS
-SELECT dt.id AS type_id, dt.sqlname AS type_name, f.id AS function_id, f.name AS function_name, a.id AS arg_id, a.name AS arg_name, a.number AS arg_nr, dep.depend_type AS depend_type
-  FROM sys.args AS a, sys.functions AS f, sys.types AS dt, sys.dependencies AS dep
- WHERE dep.id = dt.id AND dep.depend_id = a.id AND a.func_id = f.id
-   AND dep.depend_type = 15
- ORDER BY dt.sqlname, f.name, a.number, a.name;
-GRANT SELECT ON sys.dependency_args_on_types TO PUBLIC;
-UPDATE sys._tables SET system = true
- WHERE name IN ('ids', 'dependencies_vw', 'dependency_owners_on_schemas', 'dependency_columns_on_keys',
- 'dependency_tables_on_views', 'dependency_views_on_views', 'dependency_columns_on_views', 'dependency_functions_on_views',
- 'dependency_schemas_on_users',
- 'dependency_tables_on_functions', 'dependency_views_on_functions', 'dependency_columns_on_functions', 'dependency_functions_on_functions',
- 'dependency_tables_on_triggers', 'dependency_columns_on_triggers', 'dependency_functions_on_triggers',
- 'dependency_tables_on_indexes', 'dependency_columns_on_indexes',
- 'dependency_tables_on_foreignkeys', 'dependency_keys_on_foreignkeys',
- 'dependency_tables_on_procedures', 'dependency_views_on_procedures', 'dependency_columns_on_procedures', 'dependency_functions_on_procedures',
- 'dependency_columns_on_types', 'dependency_functions_on_types', 'dependency_args_on_types')
- AND schema_id IN (SELECT id FROM sys.schemas WHERE name = 'sys');
-drop view sys.environment cascade;
-drop function sys.environment() cascade;
-create view sys.environment as select * from sys.env();
-GRANT SELECT ON sys.environment TO PUBLIC;
-update sys._tables set system = true where system = false and name = 'environment' and schema_id in (select id from sys.schemas where name = 'sys');
-drop aggregate corr(tinyint, tinyint);
-drop aggregate corr(smallint, smallint);
-drop aggregate corr(integer, integer);
-drop aggregate corr(bigint, bigint);
-drop aggregate corr(real, real);
-drop aggregate corr(hugeint, hugeint);
-create aggregate corr(e1 TINYINT, e2 TINYINT) returns DOUBLE
-	external name "aggr"."corr";
-grant execute on aggregate sys.corr(tinyint, tinyint) to public;
-create aggregate corr(e1 SMALLINT, e2 SMALLINT) returns DOUBLE
-	external name "aggr"."corr";
-grant execute on aggregate sys.corr(smallint, smallint) to public;
-create aggregate corr(e1 INTEGER, e2 INTEGER) returns DOUBLE
-	external name "aggr"."corr";
-grant execute on aggregate sys.corr(integer, integer) to public;
-create aggregate corr(e1 BIGINT, e2 BIGINT) returns DOUBLE
-	external name "aggr"."corr";
-grant execute on aggregate sys.corr(bigint, bigint) to public;
-create aggregate corr(e1 REAL, e2 REAL) returns DOUBLE
-	external name "aggr"."corr";
-grant execute on aggregate sys.corr(real, real) to public;
-create aggregate corr(e1 HUGEINT, e2 HUGEINT) returns DOUBLE
-	external name "aggr"."corr";
-grant execute on aggregate sys.corr(hugeint, hugeint) to public;
-insert into sys.systemfunctions (select id from sys.functions where name = 'corr' and schema_id = (select id from sys.schemas where name = 'sys') and id not in (select function_id from sys.systemfunctions));
-CREATE VIEW sys.roles AS SELECT id, name, grantor FROM sys.auths a WHERE a.name NOT IN (SELECT u.name FROM sys.db_users() u);
-GRANT SELECT ON sys.roles TO PUBLIC;
-CREATE VIEW sys.var_values (var_name, value) AS
-SELECT 'cache' AS var_name, convert(cache, varchar(10)) AS value UNION ALL
-SELECT 'current_role', current_role UNION ALL
-SELECT 'current_schema', current_schema UNION ALL
-SELECT 'current_timezone', current_timezone UNION ALL
-SELECT 'current_user', current_user UNION ALL
-SELECT 'debug', debug UNION ALL
-SELECT 'history', history UNION ALL
-SELECT 'last_id', last_id UNION ALL
-SELECT 'optimizer', optimizer UNION ALL
-SELECT 'pi', pi() UNION ALL
-SELECT 'rowcnt', rowcnt;
-GRANT SELECT ON sys.var_values TO PUBLIC;
-UPDATE sys._tables SET system = true
- WHERE name IN ('roles', 'var_values') AND schema_id IN (SELECT id FROM sys.schemas WHERE name = 'sys');
-ALTER TABLE sys.privilege_codes SET READ WRITE;
-DROP TABLE sys.privilege_codes;
-CREATE TABLE sys.privilege_codes (
-    privilege_code_id   INT NOT NULL PRIMARY KEY,
-    privilege_code_name VARCHAR(40) NOT NULL UNIQUE);
-INSERT INTO sys.privilege_codes (privilege_code_id, privilege_code_name) VALUES
-  (1, 'SELECT'),
-  (2, 'UPDATE'),
-  (4, 'INSERT'),
-  (8, 'DELETE'),
-  (16, 'EXECUTE'),
-  (32, 'GRANT'),
-  (64, 'TRUNCATE'),
-  (3, 'SELECT,UPDATE'),
-  (5, 'SELECT,INSERT'),
-  (6, 'INSERT,UPDATE'),
-  (7, 'SELECT,INSERT,UPDATE'),
-  (9, 'SELECT,DELETE'),
-  (10, 'UPDATE,DELETE'),
-  (11, 'SELECT,UPDATE,DELETE'),
-  (12, 'INSERT,DELETE'),
-  (13, 'SELECT,INSERT,DELETE'),
-  (14, 'INSERT,UPDATE,DELETE'),
-  (15, 'SELECT,INSERT,UPDATE,DELETE'),
-  (65, 'SELECT,TRUNCATE'),
-  (66, 'UPDATE,TRUNCATE'),
-  (68, 'INSERT,TRUNCATE'),
-  (72, 'DELETE,TRUNCATE'),
-  (67, 'SELECT,UPDATE,TRUNCATE'),
-  (69, 'SELECT,INSERT,TRUNCATE'),
-  (73, 'SELECT,DELETE,TRUNCATE'),
-  (70, 'INSERT,UPDATE,TRUNCATE'),
-  (76, 'INSERT,DELETE,TRUNCATE'),
-  (74, 'UPDATE,DELETE,TRUNCATE'),
-  (71, 'SELECT,INSERT,UPDATE,TRUNCATE'),
-  (75, 'SELECT,UPDATE,DELETE,TRUNCATE'),
-  (77, 'SELECT,INSERT,DELETE,TRUNCATE'),
-  (78, 'INSERT,UPDATE,DELETE,TRUNCATE'),
-  (79, 'SELECT,INSERT,UPDATE,DELETE,TRUNCATE');
-ALTER TABLE sys.privilege_codes SET READ ONLY;
-GRANT SELECT ON sys.privilege_codes TO PUBLIC;
-UPDATE sys._tables SET system = TRUE WHERE name = 'privilege_codes' AND schema_id = (SELECT id FROM sys.schemas WHERE name = 'sys');
-ALTER TABLE sys.keywords SET READ WRITE;
-INSERT INTO sys.keywords VALUES ('COMMENT'), ('CONTINUE'), ('START'), ('TRUNCATE');
-ALTER TABLE sys.function_types SET READ WRITE;
-ALTER TABLE function_types ADD COLUMN function_type_keyword VARCHAR(30);
-UPDATE sys.function_types SET function_type_keyword =
-    (SELECT kw FROM (VALUES
-        (1, 'FUNCTION'),
-        (2, 'PROCEDURE'),
-        (3, 'AGGREGATE'),
-        (4, 'FILTER FUNCTION'),
-        (5, 'FUNCTION'),
-        (6, 'FUNCTION'),
-        (7, 'LOADER'))
-    AS ft (id, kw) WHERE function_type_id = id);
-ALTER TABLE sys.function_types ALTER COLUMN function_type_keyword SET NOT NULL;
-ALTER TABLE sys.function_languages SET READ WRITE;
-ALTER TABLE sys.function_languages ADD COLUMN language_keyword VARCHAR(20);
-UPDATE sys.function_languages SET language_keyword =
-    (SELECT kw FROM (VALUES
-        (3, 'R'),
-        (6, 'PYTHON'),
-        (7, 'PYTHON_MAP'),
-        (8, 'PYTHON2'),
-        (9, 'PYTHON2_MAP'),
-        (10, 'PYTHON3'),
-        (11, 'PYTHON3_MAP'))
-    AS ft (id, kw) WHERE language_id = id);
-INSERT INTO sys.function_languages VALUES (4, 'C', 'C'), (12, 'C++', 'CPP');
-create procedure master()
-external name wlc.master;
-create procedure master(path string)
-external name wlc.master;
-create procedure stopmaster()
-external name wlc.stopmaster;
-create procedure masterbeat( duration int)
-external name wlc."setmasterbeat";
-create function masterClock() returns string
-external name wlc."getmasterclock";
-create function masterTick() returns bigint
-external name wlc."getmastertick";
-create procedure replicate()
-external name wlr.replicate;
-create procedure replicate(pointintime timestamp)
-external name wlr.replicate;
-create procedure replicate(dbname string)
-external name wlr.replicate;
-create procedure replicate(dbname string, pointintime timestamp)
-external name wlr.replicate;
-create procedure replicate(dbname string, id tinyint)
-external name wlr.replicate;
-create procedure replicate(dbname string, id smallint)
-external name wlr.replicate;
-create procedure replicate(dbname string, id integer)
-external name wlr.replicate;
-create procedure replicate(dbname string, id bigint)
-external name wlr.replicate;
-create procedure replicabeat(duration integer)
-external name wlr."setreplicabeat";
-create function replicaClock() returns string
-external name wlr."getreplicaclock";
-create function replicaTick() returns bigint
-external name wlr."getreplicatick";
-insert into sys.systemfunctions (select id from sys.functions where name in ('master', 'stopmaster', 'masterbeat', 'masterclock', 'mastertick', 'replicate', 'replicabeat', 'replicaclock', 'replicatick') and schema_id = (select id from sys.schemas where name = 'sys') and id not in (select function_id from sys.systemfunctions));
-UPDATE sys._tables
-SET system = true
-WHERE name = 'comments'
-AND schema_id = (SELECT id FROM sys.schemas WHERE name = 'sys');
-DELETE FROM sys.systemfunctions WHERE function_id IS NULL;
-ALTER TABLE sys.systemfunctions ALTER COLUMN function_id SET NOT NULL;
-delete from sys.systemfunctions where function_id not in (select id from sys.functions);
-set schema "sys";
-commit;
-
-Running database upgrade commands:
-set schema "sys";
-ALTER TABLE sys.keywords SET READ ONLY;
-ALTER TABLE sys.function_types SET READ ONLY;
-ALTER TABLE sys.function_languages SET READ ONLY;
-set schema "sys";
-commit;
-
-Running database upgrade commands:
-set schema sys;
-grant select on sys.netcdf_files to public;
-grant select on sys.netcdf_dims to public;
-grant select on sys.netcdf_vars to public;
-grant select on sys.netcdf_vardim to public;
-grant select on sys.netcdf_attrs to public;
-grant execute on procedure sys.netcdf_attach(varchar(256)) to public;
-grant execute on procedure sys.netcdf_importvar(integer, varchar(256)) to public;
-set schema "sys";
-commit;
-
-Running database upgrade commands:
-set schema sys;
-CREATE FUNCTION bam.seq_char(ref_pos INT, alg_seq STRING, alg_pos INT, alg_cigar STRING)
-RETURNS CHAR(1) EXTERNAL NAME bam.seq_char;
-insert into sys.systemfunctions (select id from sys.functions where name in ('seq_char') and schema_id = (select id from sys.schemas where name = 'bam') and id not in (select function_id from sys.systemfunctions));
-drop procedure bam.bam_loader_repos(string, smallint, smallint);
-drop procedure bam.bam_loader_files(string, smallint, smallint);
-delete from systemfunctions where function_id not in (select id from functions);
-CREATE PROCEDURE bam.bam_loader_repos(bam_repos STRING, dbschema SMALLINT)
-EXTERNAL NAME bam.bam_loader_repos;
-CREATE PROCEDURE bam.bam_loader_files(bam_files STRING, dbschema SMALLINT)
-EXTERNAL NAME bam.bam_loader_files;
-insert into sys.systemfunctions (select id from sys.functions where name in ('bam_loader_repos', 'bam_loader_files') and schema_id = (select id from sys.schemas where name = 'bam') and id not in (select function_id from sys.systemfunctions));
-GRANT SELECT ON bam.files TO PUBLIC;
-GRANT SELECT ON bam.sq TO PUBLIC;
-GRANT SELECT ON bam.rg TO PUBLIC;
-GRANT SELECT ON bam.pg TO PUBLIC;
-GRANT SELECT ON bam.export TO PUBLIC;
-GRANT EXECUTE ON FUNCTION bam.bam_flag(SMALLINT, STRING) TO PUBLIC;
-GRANT EXECUTE ON FUNCTION bam.reverse_seq(STRING) TO PUBLIC;
-GRANT EXECUTE ON FUNCTION bam.reverse_qual(STRING) TO PUBLIC;
-GRANT EXECUTE ON FUNCTION bam.seq_length(STRING) TO PUBLIC;
-GRANT EXECUTE ON FUNCTION bam.seq_char(INT, STRING, INT, STRING) TO PUBLIC;
-GRANT EXECUTE ON PROCEDURE bam.bam_loader_repos(STRING, SMALLINT) TO PUBLIC;
-GRANT EXECUTE ON PROCEDURE bam.bam_loader_files(STRING, SMALLINT) TO PUBLIC;
-GRANT EXECUTE ON PROCEDURE bam.bam_loader_file(STRING, SMALLINT) TO PUBLIC;
-GRANT EXECUTE ON PROCEDURE bam.bam_drop_file(BIGINT, SMALLINT) TO PUBLIC;
-GRANT EXECUTE ON PROCEDURE bam.sam_export(STRING) TO PUBLIC;
-GRANT EXECUTE ON PROCEDURE bam.bam_export(STRING) TO PUBLIC;
-set schema "sys";
-commit;
-
 Running database upgrade commands:
 set schema sys;
 create aggregate sys.group_concat(str string) returns string external name "aggr"."str_group_concat";
@@ -5749,15 +34,9 @@
 set schema "sys";
 commit;
 
-
-# 13:50:24 >  
-# 13:50:24 >  "mclient" "-lsql" "-ftest" "-Eutf-8" "-i" "-e" "--host=/var/tmp/mtest-7858" "--port=33066"
-# 13:50:24 >  
-=======
 # 15:50:22 >  
 # 15:50:22 >  "mclient" "-lsql" "-ftest" "-tnone" "-Eutf-8" "-i" "-e" "--host=/var/tmp/mtest-17773" "--port=32731"
 # 15:50:22 >  
->>>>>>> 8fd0a2bc
 
 #select 1;
 % .L2 # table_name
