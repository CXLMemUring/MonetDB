--- conflicted
+++ resolved
@@ -1124,18 +1124,6 @@
 UPDATE sys._tables SET system = true where system <> true
  and schema_id = (select s.id from sys.schemas s where s.name = 'information_schema')
  and name in ('check_constraints','table_constraints');
-<<<<<<< HEAD
-
-Running database upgrade commands:
-drop procedure if exists sys.gzcompress(string, string);
-drop procedure if exists sys.gzdecompress(string, string);
-drop procedure if exists sys.gztruncate(string, string);
-drop procedure if exists sys.gzexpand(string, string);
-
-Running database upgrade commands:
-drop procedure if exists sys.newdictionary(string, string);
-drop procedure if exists sys.dropdictionary(string, string);
-drop procedure if exists sys.initializedictionary();
 
 Running database upgrade commands:
 create procedure sys.vacuum(sname string, tname string)
@@ -1145,5 +1133,3 @@
 create procedure sys.stop_vacuum(sname string, tname string)
 external name sql.stop_vacuum;
 update sys.functions set system = true where system <> true and schema_id = 2000 and name in ('vacuum', 'stop_vacuum');
-=======
->>>>>>> 1569baa1
