--- conflicted
+++ resolved
@@ -25,15 +25,6 @@
 
 #declare id_event integer;
 #set id_event = -1;
-<<<<<<< HEAD
-#select id_event; 
-% . # table_name
-% single_value # name
-% int # type
-% 2 # length
-[ -1	]
-=======
->>>>>>> 246342f0
 
 # 10:49:39 >  
 # 10:49:39 >  "Done."
