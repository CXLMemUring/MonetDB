stdout of test 'file_s15` in directory 'sql/test/Via-m` itself:


# 10:49:51 >  
# 10:49:51 >  "mserver5" "--debug=10" "--set" "gdk_nr_threads=0" "--set" "mapi_open=true" "--set" "mapi_port=36838" "--set" "mapi_usock=/var/tmp/mtest-5263/.s.monetdb.36838" "--set" "monet_prompt=" "--forcemito" "--dbpath=/ufs/sjoerd/@Monet-stable/var/MonetDB/mTests_sql_test_Via-m"
# 10:49:51 >  

# MonetDB 5 server v11.27.12 (hg id: 9a05add39d7b)
# This is an unreleased version
# Serving database 'mTests_sql_test_Via-m', using 8 threads
# Compiled for x86_64-pc-linux-gnu/64bit with 128bit integers
# Found 62.695 GiB available main-memory.
# Copyright (c) 1993 - July 2008 CWI.
# Copyright (c) August 2008 - 2018 MonetDB B.V., all rights reserved
# Visit https://www.monetdb.org/ for further information
# Listening for connection requests on mapi:monetdb://methuselah.da.cwi.nl:36838/
# Listening for UNIX domain connection requests on mapi:monetdb:///var/tmp/mtest-5263/.s.monetdb.36838
# MonetDB/GIS module loaded
# MonetDB/SQL module loaded


# 10:49:51 >  
# 10:49:51 >  "mclient" "-lsql" "-ftest" "-Eutf-8" "-i" "-e" "--host=/var/tmp/mtest-5263" "--port=36838"
# 10:49:51 >  

#declare return_id integer;
#set return_id = -1234567890;
#set return_id = i_add_video_file_event('fabchannel2007',
#                                       'event 4',
#                                       'dummy description',
#                                       4,
#                                       'filename 4',
#                                       250,
#                                       250,
#                                       25,
#                                       125,
#                                       'codec 1',
#                                       2000);
<<<<<<< HEAD
#select return_id;
% . # table_name
% single_value # name
% int # type
% 1 # length
[ 4	]
=======
>>>>>>> 246342f0

# 10:49:52 >  
# 10:49:52 >  "Done."
# 10:49:52 >  
<|MERGE_RESOLUTION|>--- conflicted
+++ resolved
@@ -36,15 +36,6 @@
 #                                       125,
 #                                       'codec 1',
 #                                       2000);
-<<<<<<< HEAD
-#select return_id;
-% . # table_name
-% single_value # name
-% int # type
-% 1 # length
-[ 4	]
-=======
->>>>>>> 246342f0
 
 # 10:49:52 >  
 # 10:49:52 >  "Done."
