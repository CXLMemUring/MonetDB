--- conflicted
+++ resolved
@@ -32,15 +32,6 @@
 #set id_event1 = (select event_id from event where event_name = 'event 2');
 #set id_media_description1 = (select max(media_description_id) from media_description);
 #set id_media1 = add_media(id_event1, id_media_description1, 'identifier2', 1, 25, 125);
-<<<<<<< HEAD
-#select id_media1;
-% . # table_name
-% single_value # name
-% int # type
-% 1 # length
-[ 2	]
-=======
->>>>>>> 246342f0
 
 # 10:49:42 >  
 # 10:49:42 >  "Done."
