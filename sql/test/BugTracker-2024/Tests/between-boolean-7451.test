statement ok
CREATE TABLE t0(c0 VARCHAR, PRIMARY KEY(c0))

statement ok
CREATE TABLE t1(c1 INTEGER, c2 VARCHAR(500))

statement ok
INSERT INTO t0 ( c0) VALUES ('a')

statement ok
INSERT INTO t0 (c0) VALUES (false)

statement ok
INSERT INTO t1 ( c1) VALUES (0)

query IT nosort
SELECT t1.c1, t1.c2 FROM t1, t0
----
0
NULL
0
NULL

query I nosort
SELECT (NOT CAST((true BETWEEN t1.c2 AND t0.c0) AS VARCHAR)) FROM t1, t0
----
1
1

<<<<<<< HEAD
query IT
=======
query IT nosort
>>>>>>> e8a27936
SELECT t1.c1, t1.c2 FROM t1, t0 WHERE (NOT CAST((true BETWEEN t1.c2 AND t0.c0) AS VARCHAR))
----
0
NULL
0
NULL

<<<<<<< HEAD
query ITT
SELECT * FROM t1, t0 WHERE (NOT CAST((true BETWEEN t1.c2 AND t0.c0) AS VARCHAR))
=======
query ITT nosort
SELECT * FROM t1, t0 WHERE (NOT CAST((true BETWEEN t1.c2 AND t0.c0) AS VARCHAR)); -- 2 rows
>>>>>>> e8a27936
----
0
NULL
a
0
NULL
false
<<<<<<< HEAD

statement ok
DROP TABLE t1

statement ok
DROP TABLE t0
=======
>>>>>>> e8a27936
<|MERGE_RESOLUTION|>--- conflicted
+++ resolved
@@ -27,11 +27,7 @@
 1
 1
 
-<<<<<<< HEAD
-query IT
-=======
 query IT nosort
->>>>>>> e8a27936
 SELECT t1.c1, t1.c2 FROM t1, t0 WHERE (NOT CAST((true BETWEEN t1.c2 AND t0.c0) AS VARCHAR))
 ----
 0
@@ -39,13 +35,8 @@
 0
 NULL
 
-<<<<<<< HEAD
-query ITT
+query ITT nosort
 SELECT * FROM t1, t0 WHERE (NOT CAST((true BETWEEN t1.c2 AND t0.c0) AS VARCHAR))
-=======
-query ITT nosort
-SELECT * FROM t1, t0 WHERE (NOT CAST((true BETWEEN t1.c2 AND t0.c0) AS VARCHAR)); -- 2 rows
->>>>>>> e8a27936
 ----
 0
 NULL
@@ -53,12 +44,9 @@
 0
 NULL
 false
-<<<<<<< HEAD
 
 statement ok
 DROP TABLE t1
 
 statement ok
 DROP TABLE t0
-=======
->>>>>>> e8a27936
