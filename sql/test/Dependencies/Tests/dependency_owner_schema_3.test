statement ok
ALTER USER "monet_test" SET SCHEMA "sys"

statement ok
DROP SCHEMA test

statement ok
DROP USER monet_test

statement error
DROP SCHEMA test_2

query TTT rowsort
SELECT s.name, u.name, 'DEP_USER' from sys.schemas as s, users u where u.default_schema = s.id order by s.name, u.name
----
sys
.snapshot
DEP_USER
sys
monetdb
DEP_USER

query TTT rowsort
SELECT a.name, s.name, 'DEP_SCHEMA' from sys.schemas as s, auths a where s.owner = a.id order by a.name, s.name
----
monetdb
json
DEP_SCHEMA
monetdb
logging
DEP_SCHEMA
monetdb
profiler
DEP_SCHEMA
monetdb
sys
DEP_SCHEMA
monetdb
tmp
DEP_SCHEMA
monetdb
wlc
DEP_SCHEMA
monetdb
wlr
DEP_SCHEMA

query TTT rowsort
SELECT t.name, v.name, 'DEP_VIEW' from sys.tables as t, sys.tables as v, sys.dependencies as dep where t.id = dep.id AND v.id = dep.depend_id AND dep.depend_type = 5 AND v.type in (1, 11, 21, 31) order by t.name, v.name
----
651 values hashing to fcf545c1dde0da41e4ac6e7dd57e59fb

query TTT rowsort
SELECT t.name, i.name, 'DEP_INDEX' from sys.tables as t, sys.idxs as i where i.table_id = t.id and i.name not in (select name from sys.keys) and t.type in (0, 10, 20, 30) order by t.name, i.name
----

query TTT rowsort
(SELECT t.name as name, tri.name as trigname, 'DEP_TRIGGER' from sys.tables as t, sys.triggers as tri where tri.table_id = t.id) UNION (SELECT t.name as name, tri.name as trigname, 'DEP_TRIGGER' from sys.triggers tri, sys.tables t, sys.dependencies dep where dep.id = t.id AND dep.depend_id =tri.id AND dep.depend_type = 8) order by name, trigname
----
_tables
system_update_tables
DEP_TRIGGER
schemas
system_update_schemas
DEP_TRIGGER

query TTT rowsort
SELECT t.name, fk.name, 'DEP_FKEY' from sys.tables as t, sys.keys as k, sys.keys as fk where fk.rkey = k.id and k.table_id = t.id order by t.name, fk.name
----

query TTT rowsort
SELECT t.name, f.sqlname, 'DEP_FUNC' from sys.functions as f, sys.tables as t, sys.dependencies as dep where t.id = dep.id AND f.id = dep.depend_id AND dep.depend_type = 7 AND t.type in (0, 10, 20, 30) ORDER BY t.name, f.sqlname
----
_columns
describe_columns
DEP_FUNC
_tables
describe_columns
DEP_FUNC
_tables
describe_table
DEP_FUNC
comments
describe_columns
DEP_FUNC
comments
describe_function
DEP_FUNC
comments
describe_table
DEP_FUNC
dump_statements
dump_database
DEP_FUNC
function_languages
describe_function
DEP_FUNC
function_types
describe_function
DEP_FUNC
functions
describe_function
DEP_FUNC
schemas
describe_columns
DEP_FUNC
schemas
describe_function
DEP_FUNC
schemas
describe_table
DEP_FUNC
spatial_ref_sys
getproj4
DEP_FUNC
table_partitions
get_merge_table_partition_expressions
DEP_FUNC
table_types
describe_table
DEP_FUNC
types
describe_type
DEP_FUNC

query TTT rowsort
SELECT c.name, v.name, 'DEP_VIEW' from sys.columns as c, sys.tables as v, sys.dependencies as dep where c.id = dep.id AND v.id = dep.depend_id AND dep.depend_type = 5 AND v.type in (1, 11, 21, 31) order by c.name, v.name
----
<<<<<<< HEAD
2277 values hashing to 82599f8f3921727fe13dcd0310143f3b
=======
2277 values hashing to be0394cfd4bbe2f3fb9af9fb43087e76
>>>>>>> f52c0e2d

query TTT rowsort
SELECT c.name, k.name, 'DEP_KEY' from sys.columns as c,  sys.objects as kc, sys.keys as k where kc."name" = c.name AND kc.id = k.id AND k.table_id = c.table_id AND k.rkey = -1 order by c.name, k.name
----
action_id
fkey_actions_action_id_pkey
DEP_KEY
dependency_type_id
dependency_types_dependency_type_id_pkey
DEP_KEY
dependency_type_name
dependency_types_dependency_type_name_unique
DEP_KEY
function_type_id
function_types_function_type_id_pkey
DEP_KEY
function_type_name
function_types_function_type_name_unique
DEP_KEY
id
comments_id_pkey
DEP_KEY
index_type_id
index_types_index_type_id_pkey
DEP_KEY
index_type_name
index_types_index_type_name_unique
DEP_KEY
key_type_id
key_types_key_type_id_pkey
DEP_KEY
key_type_name
key_types_key_type_name_unique
DEP_KEY
keyword
keywords_keyword_pkey
DEP_KEY
language_id
function_languages_language_id_pkey
DEP_KEY
language_name
function_languages_language_name_unique
DEP_KEY
privilege_code_id
privilege_codes_privilege_code_id_pkey
DEP_KEY
privilege_code_name
privilege_codes_privilege_code_name_unique
DEP_KEY
srid
spatial_ref_sys_srid_pkey
DEP_KEY
table_type_id
table_types_table_type_id_pkey
DEP_KEY
table_type_name
table_types_table_type_name_unique
DEP_KEY

query TTT rowsort
SELECT c.name, i.name, 'DEP_INDEX' from sys.columns as c,  sys.objects as kc, sys.idxs as i where kc."name" = c.name AND kc.id = i.id AND c.table_id = i.table_id AND i.name not in (select name from sys.keys) order by c.name, i.name
----

query TTT rowsort
SELECT c.name, f.sqlname, 'DEP_FUNC' from sys.functions as f, sys.columns as c, sys.dependencies as dep where c.id = dep.id AND f.id = dep.depend_id AND dep.depend_type = 7 ORDER BY c.name, f.sqlname
----
273 values hashing to 30ee6b016a50b55ec8f71f46211980d7

query TTT rowsort
SELECT c.name, tri.name, 'DEP_TRIGGER' from sys.columns as c, sys.objects as tri, sys.dependencies as dep where dep.id = c.id AND dep.depend_id =tri.id AND dep.depend_type = 8 order by c.name, tri.name
----

query TTT rowsort
SELECT v.name, f.sqlname, 'DEP_FUNC' from sys.functions as f, sys.tables as v, sys.dependencies as dep where v.id = dep.id AND f.id = dep.depend_id AND dep.depend_type = 7 AND v.type in (1, 11, 21, 31) ORDER BY v.name, f.sqlname
----
columns
get_merge_table_partition_expressions
DEP_FUNC
dump_add_schemas_to_users
dump_database
DEP_FUNC
dump_column_defaults
dump_database
DEP_FUNC
dump_column_grants
dump_database
DEP_FUNC
dump_comments
dump_database
DEP_FUNC
dump_create_roles
dump_database
DEP_FUNC
dump_create_schemas
dump_database
DEP_FUNC
dump_create_users
dump_database
DEP_FUNC
dump_foreign_keys
dump_database
DEP_FUNC
dump_function_grants
dump_database
DEP_FUNC
dump_functions
dump_database
DEP_FUNC
dump_grant_user_privileges
dump_database
DEP_FUNC
dump_indices
dump_database
DEP_FUNC
dump_partition_tables
dump_database
DEP_FUNC
dump_sequences
dump_database
DEP_FUNC
dump_start_sequences
dump_database
DEP_FUNC
dump_table_constraint_type
dump_database
DEP_FUNC
dump_table_grants
dump_database
DEP_FUNC
dump_tables
dump_database
DEP_FUNC
dump_triggers
dump_database
DEP_FUNC
dump_user_defined_types
dump_database
DEP_FUNC

query TTT rowsort
SELECT v.name, i.name, 'DEP_INDEX' from sys.tables as v, sys.idxs as i where i.table_id = v.id and i.name not in (select name from sys.keys) and v.type in (1, 11, 21, 31) order by v.name, i.name
----

query TTT rowsort
SELECT v.name, tri.name, 'DEP_TRIGGER' from sys.tables as v, sys.objects as tri, sys.dependencies as dep where dep.id = v.id AND dep.depend_id =tri.id AND dep.depend_type = 8 AND v.type in (1, 11, 21, 31) order by v.name, tri.name
----

query TTT rowsort
SELECT f1.sqlname, f2.sqlname, 'DEP_FUNC' from sys.functions as f1, sys.functions as f2, sys.dependencies as dep where f1.id = dep.id AND f2.id = dep.depend_id AND dep.depend_type = 7 ORDER BY f1.sqlname, f2.sqlname
----
describe_type
describe_columns
DEP_FUNC
dq
get_merge_table_partition_expressions
DEP_FUNC
dq
prepare_esc
DEP_FUNC
dump_table_data
dump_database
DEP_FUNC
fqn
schema_guard
DEP_FUNC
getproj4
st_transform
DEP_FUNC
internaltransform
st_transform
DEP_FUNC
ms_trunc
ms_round
DEP_FUNC
remote_table_credentials
get_remote_table_expressions
DEP_FUNC
replace_first
schema_guard
DEP_FUNC
sq
get_remote_table_expressions
DEP_FUNC
st_geometryn
st_patchn
DEP_FUNC
st_numgeometries
st_numpatches
DEP_FUNC
st_srid
st_transform
DEP_FUNC

query TTT rowsort
SELECT f.sqlname, tri.name, 'DEP_TRIGGER' from sys.functions as f, sys.objects as tri, sys.dependencies as dep where dep.id = f.id AND dep.depend_id =tri.id AND dep.depend_type = 8 order by f.sqlname, tri.name
----

query TTT rowsort
SELECT k.name, fk.name, 'DEP_FKEY' from sys.keys as k, sys.keys as fk where fk.rkey = k.id order by k.name, fk.name
----
<|MERGE_RESOLUTION|>--- conflicted
+++ resolved
@@ -126,11 +126,7 @@
 query TTT rowsort
 SELECT c.name, v.name, 'DEP_VIEW' from sys.columns as c, sys.tables as v, sys.dependencies as dep where c.id = dep.id AND v.id = dep.depend_id AND dep.depend_type = 5 AND v.type in (1, 11, 21, 31) order by c.name, v.name
 ----
-<<<<<<< HEAD
-2277 values hashing to 82599f8f3921727fe13dcd0310143f3b
-=======
-2277 values hashing to be0394cfd4bbe2f3fb9af9fb43087e76
->>>>>>> f52c0e2d
+2280 values hashing to 9468d3ef409f132c9410a0816ccaed40
 
 query TTT rowsort
 SELECT c.name, k.name, 'DEP_KEY' from sys.columns as c,  sys.objects as kc, sys.keys as k where kc."name" = c.name AND kc.id = k.id AND k.table_id = c.table_id AND k.rkey = -1 order by c.name, k.name
