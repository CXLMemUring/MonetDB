--- conflicted
+++ resolved
@@ -174,8 +174,4 @@
 query I rowsort
 select count(*) from dependencies where depend_type = 5 and depend_id in (select id from sys._tables where not system)
 ----
-<<<<<<< HEAD
-1081
-=======
 72
->>>>>>> cb3eabbd
