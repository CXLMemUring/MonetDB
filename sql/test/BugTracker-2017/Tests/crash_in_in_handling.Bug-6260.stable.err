stderr of test 'crash_in_in_handling.Bug-6260` in directory 'sql/test/BugTracker-2017` itself:


# 14:07:27 >  
# 14:07:27 >  "mserver5" "--debug=10" "--set" "gdk_nr_threads=0" "--set" "mapi_open=true" "--set" "mapi_port=39677" "--set" "mapi_usock=/var/tmp/mtest-29945/.s.monetdb.39677" "--set" "monet_prompt=" "--forcemito" "--dbpath=/home/niels/scratch/rc-clean/Linux-x86_64/var/MonetDB/mTests_sql_test_BugTracker-2017"
# 14:07:27 >  

# builtin opt 	gdk_dbpath = /home/niels/scratch/rc-clean/Linux-x86_64/var/monetdb5/dbfarm/demo
# builtin opt 	gdk_debug = 0
# builtin opt 	gdk_vmtrim = no
# builtin opt 	monet_prompt = >
# builtin opt 	monet_daemon = no
# builtin opt 	mapi_port = 50000
# builtin opt 	mapi_open = false
# builtin opt 	mapi_autosense = false
# builtin opt 	sql_optimizer = default_pipe
# builtin opt 	sql_debug = 0
# cmdline opt 	gdk_nr_threads = 0
# cmdline opt 	mapi_open = true
# cmdline opt 	mapi_port = 39677
# cmdline opt 	mapi_usock = /var/tmp/mtest-29945/.s.monetdb.39677
# cmdline opt 	monet_prompt = 
# cmdline opt 	gdk_dbpath = /home/niels/scratch/rc-clean/Linux-x86_64/var/MonetDB/mTests_sql_test_BugTracker-2017
# cmdline opt 	gdk_debug = 536870922

# 14:07:27 >  
# 14:07:27 >  "mclient" "-lsql" "-ftest" "-Eutf-8" "-i" "-e" "--host=/var/tmp/mtest-29945" "--port=39677"
# 14:07:27 >  

<<<<<<< HEAD
MAPI  = (monetdb) /var/tmp/mtest-29945/.s.monetdb.39677
QUERY = SELECT * FROM tab0 AS cor0 WHERE NOT NULL IN ( col3 );
ERROR = !SELECT: identifier 'col3' unknown
CODE  = 42000
=======
>>>>>>> 890f3f00

# 14:07:27 >  
# 14:07:27 >  "Done."
# 14:07:27 >  
<|MERGE_RESOLUTION|>--- conflicted
+++ resolved
@@ -27,13 +27,6 @@
 # 14:07:27 >  "mclient" "-lsql" "-ftest" "-Eutf-8" "-i" "-e" "--host=/var/tmp/mtest-29945" "--port=39677"
 # 14:07:27 >  
 
-<<<<<<< HEAD
-MAPI  = (monetdb) /var/tmp/mtest-29945/.s.monetdb.39677
-QUERY = SELECT * FROM tab0 AS cor0 WHERE NOT NULL IN ( col3 );
-ERROR = !SELECT: identifier 'col3' unknown
-CODE  = 42000
-=======
->>>>>>> 890f3f00
 
 # 14:07:27 >  
 # 14:07:27 >  "Done."
