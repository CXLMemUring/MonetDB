--- conflicted
+++ resolved
@@ -5,77 +5,10 @@
 # 21:23:57 >  "mserver5" "--debug=10" "--set" "gdk_nr_threads=0" "--set" "mapi_open=true" "--set" "mapi_port=39261" "--set" "mapi_usock=/var/tmp/mtest-22986/.s.monetdb.39261" "--set" "monet_prompt=" "--forcemito" "--dbpath=/home/sjoerd/Monet-stable/var/MonetDB/mTests_sql_test_BugTracker-2017" "--set" "embedded_r=yes" "--set" "embedded_py=true"
 # 21:23:57 >  
 
-<<<<<<< HEAD
-# MonetDB 5 server v11.25.12 (hg id: 947957af7128+)
-# This is an unreleased version
-# Serving database 'mTests_sql_test_BugTracker-2017', using 4 threads
-# Compiled for x86_64-unknown-linux-gnu/64bit with 128bit integers
-# Found 15.521 GiB available main-memory.
-# Copyright (c) 1993-July 2008 CWI.
-# Copyright (c) August 2008-2017 MonetDB B.V., all rights reserved
-# Visit http://www.monetdb.org/ for further information
-# Listening for connection requests on mapi:monetdb://meeuw.mullender.nl:39261/
-# Listening for UNIX domain connection requests on mapi:monetdb:///var/tmp/mtest-22986/.s.monetdb.39261
-# MonetDB/GIS module loaded
-# MonetDB/SQL module loaded
-# MonetDB/Python module loaded
-# MonetDB/R   module loaded
-
-# SQL catalog created, loading sql scripts once
-# loading sql script: 09_like.sql
-# loading sql script: 10_math.sql
-# loading sql script: 11_times.sql
-# loading sql script: 12_url.sql
-# loading sql script: 13_date.sql
-# loading sql script: 14_inet.sql
-# loading sql script: 15_querylog.sql
-# loading sql script: 16_tracelog.sql
-# loading sql script: 17_temporal.sql
-# loading sql script: 18_index.sql
-# loading sql script: 20_vacuum.sql
-# loading sql script: 21_dependency_functions.sql
-# loading sql script: 22_clients.sql
-# loading sql script: 23_skyserver.sql
-# loading sql script: 25_debug.sql
-# loading sql script: 26_sysmon.sql
-# loading sql script: 27_rejects.sql
-# loading sql script: 39_analytics.sql
-# loading sql script: 39_analytics_hge.sql
-# loading sql script: 40_geom.sql
-# loading sql script: 40_json.sql
-# loading sql script: 40_json_hge.sql
-# loading sql script: 41_md5sum.sql
-# loading sql script: 45_uuid.sql
-# loading sql script: 46_gsl.sql
-# loading sql script: 46_profiler.sql
-# loading sql script: 51_sys_schema_extension.sql
-# loading sql script: 72_fits.sql
-# loading sql script: 74_netcdf.sql
-# loading sql script: 75_lidar.sql
-# loading sql script: 75_shp.sql
-# loading sql script: 75_storagemodel.sql
-# loading sql script: 80_statistics.sql
-# loading sql script: 80_udf.sql
-# loading sql script: 80_udf_hge.sql
-# loading sql script: 85_bam.sql
-# loading sql script: 90_generator.sql
-# loading sql script: 90_generator_hge.sql
-# loading sql script: 99_system.sql
-
-# 21:23:57 >  
-# 21:23:57 >  "mclient" "-lsql" "-ftest" "-Eutf-8" "-i" "-e" "--host=/var/tmp/mtest-22986" "--port=39261"
-# 21:23:57 >  
-
-#select 1 + null;
-% .%2 # table_name
-% %2 # name
-% hugeint # type
-=======
 #select cast(1 + null as bigint);
 % .%1 # table_name
 % %1 # name
 % bigint # type
->>>>>>> 76b5ba89
 % 1 # length
 [ NULL	]
 
