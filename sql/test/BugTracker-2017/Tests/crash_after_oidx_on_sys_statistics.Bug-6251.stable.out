--- conflicted
+++ resolved
@@ -16,13 +16,6 @@
 # Listening for connection requests on mapi:monetdb://toulouse.da.cwi.nl:32740/
 # Listening for UNIX domain connection requests on mapi:monetdb:///var/tmp/mtest-1294/.s.monetdb.32740
 # MonetDB/GIS module loaded
-<<<<<<< HEAD
-# MonetDB/SQL module loaded
-# MonetDB/Python module loaded
-# MonetDB/R   module loaded
-
-=======
->>>>>>> fa717d67
 # SQL catalog created, loading sql scripts once
 # loading sql script: 09_like.sql
 # loading sql script: 10_math.sql
@@ -63,9 +56,6 @@
 # loading sql script: 90_generator.sql
 # loading sql script: 90_generator_hge.sql
 # loading sql script: 99_system.sql
-# MonetDB/SQL module loaded
-
-Ready.
 
 # 17:38:15 >  
 # 17:38:15 >  "mclient" "-lsql" "-ftest" "-Eutf-8" "-i" "-e" "--host=/var/tmp/mtest-1294" "--port=32740"
@@ -97,10 +87,6 @@
 [ "int",	4,	12,	12,	12,	0,	true,	false	]
 [ "clob",	1,	12,	12,	5,	0,	false,	false	]
 [ "int",	4,	12,	12,	3,	0,	false,	false	]
-<<<<<<< HEAD
-[ "timestamp",	8,	12,	12,	12,	0,	true,	false	]
-=======
->>>>>>> fa717d67
 [ "bigint",	8,	12,	12,	1,	0,	true,	true	]
 [ "bigint",	8,	12,	12,	1,	0,	true,	true	]
 [ "bigint",	8,	12,	12,	1,	0,	true,	true	]
@@ -118,10 +104,6 @@
 [ "int",	4,	12,	12,	12,	0,	true,	false	]
 [ "clob",	1,	12,	12,	5,	0,	false,	false	]
 [ "int",	4,	12,	12,	3,	0,	false,	false	]
-<<<<<<< HEAD
-[ "timestamp",	8,	12,	12,	12,	0,	true,	false	]
-=======
->>>>>>> fa717d67
 [ "bigint",	8,	12,	12,	1,	0,	true,	true	]
 [ "bigint",	8,	12,	12,	1,	0,	true,	true	]
 [ "bigint",	8,	12,	12,	1,	0,	true,	true	]
