--- conflicted
+++ resolved
@@ -252,7 +252,7 @@
 9135780246913578
 
 # TO_CHAR()
-# Note: this PostgreSQL (and Oracle) function is NOT supported by MonetDB, so all to_char(<expr>, '<format>') queries will fail with Error: SELECT: no such binary operator 'to_char(bigint,char)'
+# Note: this PostgreSQL (and Oracle) function is NOT supported by MonetDB, so all to_char(<expr>, '<format>') queries will fail with Error: SELECT: no such binary operator 'to_char(bigint,varchar)'
 statement error 42000!SELECT: no such binary operator 'to_char'(bigint,varchar)
 SELECT '' AS to_char_1, to_char(q1, '9G999G999G999G999G999'), to_char(q2, '9,999,999,999,999,999')
 	FROM INT8_TBL
@@ -261,39 +261,27 @@
 SELECT '' AS to_char_2, to_char(q1, '9G999G999G999G999G999D999G999'), to_char(q2, '9,999,999,999,999,999.999,999')
 	FROM INT8_TBL
 
-<<<<<<< HEAD
 onlyif has-hugeint
-statement error 42000!SELECT: no such binary operator 'to_char'(hugeint,char)
+statement error 42000!SELECT: no such binary operator 'to_char'(hugeint,varchar)
 SELECT '' AS to_char_3, to_char( (q1 * -1), '9999999999999999PR'), to_char( (q2 * -1), '9999999999999999.999PR')
 	FROM INT8_TBL
 
 skipif has-hugeint
-statement error 42000!SELECT: no such binary operator 'to_char'(bigint,char)
+statement error 42000!SELECT: no such binary operator 'to_char'(bigint,varchar)
 SELECT '' AS to_char_3, to_char( (q1 * -1), '9999999999999999PR'), to_char( (q2 * -1), '9999999999999999.999PR')
 	FROM INT8_TBL
 
 onlyif has-hugeint
-statement error 42000!SELECT: no such binary operator 'to_char'(hugeint,char)
+statement error 42000!SELECT: no such binary operator 'to_char'(hugeint,varchar)
 SELECT '' AS to_char_4, to_char( (q1 * -1), '9999999999999999S'), to_char( (q2 * -1), 'S9999999999999999')
 	FROM INT8_TBL
 
 skipif has-hugeint
-statement error 42000!SELECT: no such binary operator 'to_char'(bigint,char)
+statement error 42000!SELECT: no such binary operator 'to_char'(bigint,varchar)
 SELECT '' AS to_char_4, to_char( (q1 * -1), '9999999999999999S'), to_char( (q2 * -1), 'S9999999999999999')
 	FROM INT8_TBL
 
-statement error 42000!SELECT: no such binary operator 'to_char'(bigint,char)
-=======
-statement error 42000!SELECT: no such binary operator 'to_char'(bigint,varchar)
-SELECT '' AS to_char_3, to_char( (q1 * -1), '9999999999999999PR'), to_char( (q2 * -1), '9999999999999999.999PR')
-	FROM INT8_TBL
-
-statement error 42000!SELECT: no such binary operator 'to_char'(bigint,varchar)
-SELECT '' AS to_char_4, to_char( (q1 * -1), '9999999999999999S'), to_char( (q2 * -1), 'S9999999999999999')
-	FROM INT8_TBL
-
-statement error 42000!SELECT: no such binary operator 'to_char'(bigint,varchar)
->>>>>>> 11a9daa8
+statement error 42000!SELECT: no such binary operator 'to_char'(bigint,varchar)
 SELECT '' AS to_char_5,  to_char(q2, 'MI9999999999999999')     FROM INT8_TBL
 
 statement error 42000!SELECT: no such binary operator 'to_char'(bigint,varchar)
