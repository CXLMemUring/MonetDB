--- conflicted
+++ resolved
@@ -138,14 +138,9 @@
 CODE  = 22003
 MAPI  = (monetdb) /var/tmp/mtest-30274/.s.monetdb.37685
 QUERY = SELECT '' AS bad, f.f1 ^ '1e200' from FLOAT8_TBL f;
-<<<<<<< HEAD
-ERROR = !Decimal (1e200) doesn't have format (38.0)
-CODE  = 42000
-MAPI  = (monetdb) /var/tmp/mtest-30274/.s.monetdb.37685
-=======
 ERROR = !too many digits (201 > 38)
-MAPI  = (monetdb) /var/tmp/mtest-2099/.s.monetdb.39647
->>>>>>> 0856c0d6
+CODE  = 22003
+MAPI  = (monetdb) /var/tmp/mtest-12357/.s.monetdb.39793
 QUERY = SELECT '' AS bad, f.f1 / '0.0' from FLOAT8_TBL f;
 ERROR = !division by zero.
 CODE  = 22012
