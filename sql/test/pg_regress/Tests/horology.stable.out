stdout of test 'horology` in directory 'sql/test/pg_regress` itself:


# 17:11:18 >  
# 17:11:18 >  "mserver5" "--debug=10" "--set" "gdk_nr_threads=0" "--set" "mapi_open=true" "--set" "mapi_port=38959" "--set" "mapi_usock=/var/tmp/mtest-1142/.s.monetdb.38959" "--set" "monet_prompt=" "--forcemito" "--set" "mal_listing=2" "--dbpath=/ufs/dinther/INSTALL/var/MonetDB/mTests_sql_test_pg_regress" "--set" "mal_listing=0"
# 17:11:18 >  

# MonetDB 5 server v11.18.0
# This is an unreleased version
# Serving database 'mTests_sql_test_pg_regress', using 8 threads
# Compiled for x86_64-unknown-linux-gnu/64bit with 64bit OIDs dynamically linked
# Found 15.356 GiB available main-memory.
# Copyright (c) 1993-July 2008 CWI.
# Copyright (c) August 2008-2015 MonetDB B.V., all rights reserved
# Visit http://www.monetdb.org/ for further information
# Listening for connection requests on mapi:monetdb://uwakai.da.cwi.nl:38959/
# Listening for UNIX domain connection requests on mapi:monetdb:///var/tmp/mtest-1142/.s.monetdb.38959
# MonetDB/GIS module loaded
# MonetDB/SQL module loaded

Ready.

# 14:44:45 >  
# 14:44:45 >  "mclient" "-lsql" "-ftest" "-Eutf-8" "-i" "-e" "--host=/var/tmp/mtest-25322" "--port=34339"
# 14:44:45 >  

#SET TIME ZONE INTERVAL '+1:0' HOUR TO MINUTE;
#SELECT CURRENT_TIMEZONE;
<<<<<<< HEAD
% .L # table_name
% single_value # name
=======
% .L1 # table_name
% L1 # name
>>>>>>> 9c458830
% sec_interval # type
% 8 # length
[ 3600.000      ]
#SELECT timestamp with time zone '2001-12-27 04:05:06.789-08';
% .L1 # table_name
% L1 # name
% timestamptz # type
% 32 # length
[ 2001-12-27 05:05:06.789000+01:00	]
#SELECT timestamp with time zone '2001/12/27 04:05:06.789-08';
% .L1 # table_name
% L1 # name
% timestamptz # type
% 32 # length
[ 2001-12-27 05:05:06.789000+01:00	]
#CREATE TABLE TEMP_TIMESTAMP (f1 timestamp with time zone);
#SELECT '' AS "16", f1 AS "timestamp"
#  FROM TEMP_TIMESTAMP
#  ORDER BY "timestamp";
% .L1,	sys.L2 # table_name
% 16,	timestamp # name
% char,	timestamptz # type
% 0,	32 # length
#SELECT '' AS "16", d.f1 AS "timestamp",
#   timestamp with time zone '1980-01-06 00:00 GMT' AS gpstime_zero,
#   d.f1 - timestamp with time zone '1980-01-06 00:00 GMT' AS difference
#  FROM TEMP_TIMESTAMP d
#  ORDER BY difference;
% .L1,	sys.L2,	.L3,	sys.L4 # table_name
% 16,	timestamp,	gpstime_zero,	difference # name
% char,	timestamptz,	timestamptz,	sec_interval # type
% 0,	32,	32,	5 # length
#SELECT '' AS "226", d1.f1 AS timestamp1, d2.f1 AS timestamp2, d1.f1 - d2.f1 AS difference
#  FROM TEMP_TIMESTAMP d1, TEMP_TIMESTAMP d2
#  ORDER BY timestamp1, timestamp2, difference;
% .L1,	sys.L2,	sys.L3,	sys.L4 # table_name
% 226,	timestamp1,	timestamp2,	difference # name
% char,	timestamptz,	timestamptz,	sec_interval # type
% 0,	32,	32,	5 # length
#DROP TABLE TEMP_TIMESTAMP;

# 17:11:19 >  
# 17:11:19 >  "Done."
# 17:11:19 >  
<|MERGE_RESOLUTION|>--- conflicted
+++ resolved
@@ -26,13 +26,8 @@
 
 #SET TIME ZONE INTERVAL '+1:0' HOUR TO MINUTE;
 #SELECT CURRENT_TIMEZONE;
-<<<<<<< HEAD
-% .L # table_name
-% single_value # name
-=======
 % .L1 # table_name
 % L1 # name
->>>>>>> 9c458830
 % sec_interval # type
 % 8 # length
 [ 3600.000      ]
