--- conflicted
+++ resolved
@@ -715,85 +715,45 @@
 #SELECT f1, sql_sub(f1, cast('2001-12-12' as date)) FROM DATE_TBL;
 % sys.date_tbl,	sys. # table_name
 % f1,	%2 # name
-<<<<<<< HEAD
 % date,	day_interval # type
-% 10,	15 # length
-[ 1957-04-09,	-1409875200.000	]
-[ 1957-06-13,	-1404259200.000	]
-[ 1996-02-28,	-182649600.000	]
-[ 1996-02-29,	-182563200.000	]
-[ 1996-03-01,	-182476800.000	]
-[ 1996-03-02,	-182390400.000	]
-[ 1997-02-28,	-151027200.000	]
-[ 1997-03-01,	-150940800.000	]
-[ 1997-03-02,	-150854400.000	]
-[ 2000-04-01,	-53568000.000	]
-[ 2000-04-02,	-53481600.000	]
-[ 2000-04-03,	-53395200.000	]
-[ 2038-04-08,	1146182400.000	]
-[ 2039-04-09,	1177804800.000	]
-[ 2040-04-10,	1209513600.000	]
-=======
-% date,	int # type
-% 10,	6 # length
-[ 1957-04-09,	-16318	]
-[ 1957-06-13,	-16253	]
-[ 1996-02-28,	-2114	]
-[ 1996-02-29,	-2113	]
-[ 1996-03-01,	-2112	]
-[ 1996-03-02,	-2111	]
-[ 1997-02-28,	-1748	]
-[ 1997-03-01,	-1747	]
-[ 1997-03-02,	-1746	]
-[ 2000-04-01,	-620	]
-[ 2000-04-02,	-619	]
-[ 2000-04-03,	-618	]
-[ 2038-04-08,	13266	]
-[ 2039-04-09,	13632	]
-[ 2040-04-10,	13999	]
->>>>>>> 0079fdca
-[ NULL,	NULL	]
+% 10,	12 # length
+[ 1957-04-09,	-16.318	]
+[ 1957-06-13,	-16.253	]
+[ 1996-02-28,	-2.114	]
+[ 1996-02-29,	-2.113	]
+[ 1996-03-01,	-2.112	]
+[ 1996-03-02,	-2.111	]
+[ 1997-02-28,	-1.748	]
+[ 1997-03-01,	-1.747	]
+[ 1997-03-02,	-1.746	]
+[ 2000-04-01,	-0.620	]
+[ 2000-04-02,	-0.619	]
+[ 2000-04-03,	-0.618	]
+[ 2038-04-08,	13.266	]
+[ 2039-04-09,	13.632	]
+[ 2040-04-10,	13.999	]
+[ NULL,	-2147483.648	]
 #SELECT f1, sql_sub(cast('2001-12-12' as date), f1) FROM DATE_TBL;
 % sys.date_tbl,	. # table_name
 % f1,	%2 # name
-<<<<<<< HEAD
 % date,	day_interval # type
-% 10,	15 # length
-[ 1957-04-09,	1409875200.000	]
-[ 1957-06-13,	1404259200.000	]
-[ 1996-02-28,	182649600.000	]
-[ 1996-02-29,	182563200.000	]
-[ 1996-03-01,	182476800.000	]
-[ 1996-03-02,	182390400.000	]
-[ 1997-02-28,	151027200.000	]
-[ 1997-03-01,	150940800.000	]
-[ 1997-03-02,	150854400.000	]
-[ 2000-04-01,	53568000.000	]
-[ 2000-04-02,	53481600.000	]
-[ 2000-04-03,	53395200.000	]
-[ 2038-04-08,	-1146182400.000	]
-[ 2039-04-09,	-1177804800.000	]
-[ 2040-04-10,	-1209513600.000	]
-=======
-% date,	int # type
-% 10,	6 # length
-[ 1957-04-09,	16318	]
-[ 1957-06-13,	16253	]
-[ 1996-02-28,	2114	]
-[ 1996-02-29,	2113	]
-[ 1996-03-01,	2112	]
-[ 1996-03-02,	2111	]
-[ 1997-02-28,	1748	]
-[ 1997-03-01,	1747	]
-[ 1997-03-02,	1746	]
-[ 2000-04-01,	620	]
-[ 2000-04-02,	619	]
-[ 2000-04-03,	618	]
-[ 2038-04-08,	-13266	]
-[ 2039-04-09,	-13632	]
-[ 2040-04-10,	-13999	]
->>>>>>> 0079fdca
-[ NULL,	NULL	]
+% 10,	12 # length
+[ 1957-04-09,	16.318	]
+[ 1957-06-13,	16.253	]
+[ 1996-02-28,	2.114	]
+[ 1996-02-29,	2.113	]
+[ 1996-03-01,	2.112	]
+[ 1996-03-02,	2.111	]
+[ 1997-02-28,	1.748	]
+[ 1997-03-01,	1.747	]
+[ 1997-03-02,	1.746	]
+[ 2000-04-01,	0.620	]
+[ 2000-04-02,	0.619	]
+[ 2000-04-03,	0.618	]
+[ 2038-04-08,	-13.266	]
+[ 2039-04-09,	-13.632	]
+[ 2040-04-10,	-13.999	]
+[ NULL,	-2147483.648	]
 #SELECT date 'January 8, 1999';
 % . # table_name
 % single_value # name
@@ -1139,116 +1099,60 @@
 #SELECT f1 - date '2000-01-01' AS "Days From 2K" FROM DATE_TBL;
 % sys. # table_name
 % "Days From 2K" # name
-<<<<<<< HEAD
 % day_interval # type
-% 15 # length
-[ -1348444800.000	]
-[ -1342828800.000	]
-[ -121219200.000	]
-[ -121132800.000	]
-[ -121046400.000	]
-[ -120960000.000	]
-[ -89596800.000	]
-[ -89510400.000	]
-[ -89424000.000	]
-[ 7862400.000	]
-[ 7948800.000	]
-[ 8035200.000	]
-[ 1207612800.000	]
-[ 1239235200.000	]
-[ 1270944000.000	]
-=======
-% int # type
-% 6 # length
-[ -15607 ]
-[ -15542 ]
-[ -1403 ]
-[ -1402 ]
-[ -1401 ]
-[ -1400 ]
-[ -1037 ]
-[ -1036 ]
-[ -1035 ]
-[ 91 ]
-[ 92 ]
-[ 93 ]
-[ 13977 ]
-[ 14343 ]
-[ 14710 ]
->>>>>>> 0079fdca
-[ NULL	]
+% 12 # length
+[ -15.607	]
+[ -15.542	]
+[ -1.403	]
+[ -1.402	]
+[ -1.401	]
+[ -1.400	]
+[ -1.037	]
+[ -1.036	]
+[ -1.035	]
+[ 0.091	]
+[ 0.092	]
+[ 0.093	]
+[ 13.977	]
+[ 14.343	]
+[ 14.710	]
+[ -2147483.648	]
 #SELECT sql_sub(current_date, 24*60*60.0) - current_date AS "One day";
-% . # table_name
-% "One day" # name
-<<<<<<< HEAD
-% day_interval # type
-% 10 # length
-[ -86400.000	]
-#SELECT current_date - sql_add(current_date, 24*60*60.0) AS "One day";
 % . # table_name
 % "One day" # name
 % day_interval # type
-% 10 # length
-[ -86400.000	]
+% 5 # length
+[ -0.001	]
+#SELECT current_date - sql_add(current_date, 24*60*60.0) AS "One day";
+% . # table_name
+% "One day" # name
+% day_interval # type
+% 5 # length
+[ -0.001	]
 #SELECT sql_sub(current_date, 24*60*60.0) - sql_add(current_date, 24*60*60.0) AS "Two days";
 % . # table_name
 % "Two days" # name
 % day_interval # type
-% 11 # length
-[ -172800.000	]
+% 5 # length
+[ -0.002	]
 #SELECT sql_add(current_date, 24*60*60.0) - current_date AS "One day";
 % . # table_name
 % "One day" # name
 % day_interval # type
-% 9 # length
-[ 86400.000	]
+% 5 # length
+[ 0.001	]
 #SELECT current_date - sql_sub(current_date, 24*60*60.0) AS "One day";
 % . # table_name
 % "One day" # name
 % day_interval # type
-% 9 # length
-[ 86400.000	]
+% 5 # length
+[ 0.001	]
 #SELECT sql_add(current_date, 24*60*60.0) - sql_sub(current_date, 24*60*60.0) AS "Two days";
 % . # table_name
 % "Two days" # name
 % day_interval # type
-% 10 # length
-[ 172800.000	]
-=======
-% int # type
-% 2 # length
-[ -1 ]
-#SELECT current_date - sql_add(current_date, 24*60*60.0) AS "One day";
-% . # table_name
-% "One day" # name
-% int # type
-% 2 # length
-[ -1 ]
-#SELECT sql_sub(current_date, 24*60*60.0) - sql_add(current_date, 24*60*60.0) AS "Two days";
-% . # table_name
-% "Two days" # name
-% int # type
-% 2 # length
-[ -2 ]
-#SELECT sql_add(current_date, 24*60*60.0) - current_date AS "One day";
-% . # table_name
-% "One day" # name
-% int # type
-% 1 # length
-[ 1 ]
-#SELECT current_date - sql_sub(current_date, 24*60*60.0) AS "One day";
-% . # table_name
-% "One day" # name
-% int # type
-% 1 # length
-[ 1 ]
-#SELECT sql_add(current_date, 24*60*60.0) - sql_sub(current_date, 24*60*60.0) AS "Two days";
-% . # table_name
-% "Two days" # name
-% int # type
-% 1 # length
-[ 2 ]
->>>>>>> 0079fdca
+% 5 # length
+[ 0.002	]
 #SELECT EXTRACT(CENTURY FROM DATE '0101-12-31 BC'); -- -2
 % . # table_name
 % %1 # name
