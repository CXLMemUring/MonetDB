stdout of test 'date` in directory 'sql/test/pg_regress` itself:


# 17:11:18 >  
# 17:11:18 >  "mserver5" "--debug=10" "--set" "gdk_nr_threads=0" "--set" "mapi_open=true" "--set" "mapi_port=38959" "--set" "mapi_usock=/var/tmp/mtest-1142/.s.monetdb.38959" "--set" "monet_prompt=" "--forcemito" "--set" "mal_listing=2" "--dbpath=/ufs/dinther/INSTALL/var/MonetDB/mTests_sql_test_pg_regress" "--set" "mal_listing=0"
# 17:11:18 >  

# MonetDB 5 server v11.18.0
# This is an unreleased version
# Serving database 'mTests_sql_test_pg_regress', using 8 threads
# Compiled for x86_64-unknown-linux-gnu/64bit with 64bit OIDs dynamically linked
# Found 15.356 GiB available main-memory.
# Copyright (c) 1993-July 2008 CWI.
# Copyright (c) August 2008-2015 MonetDB B.V., all rights reserved
# Visit http://www.monetdb.org/ for further information
# Listening for connection requests on mapi:monetdb://uwakai.da.cwi.nl:38959/
# Listening for UNIX domain connection requests on mapi:monetdb:///var/tmp/mtest-1142/.s.monetdb.38959
# MonetDB/GIS module loaded
# MonetDB/SQL module loaded


# 17:11:19 >  
# 17:11:19 >  "mclient" "-lsql" "-ftest" "-Eutf-8" "-i" "-e" "--host=/var/tmp/mtest-1142" "--port=38959"
# 17:11:19 >  

#--
#-- DATE
#--
#CREATE TABLE DATE_TBL (f1 date);
#INSERT INTO DATE_TBL VALUES ('1957-04-09');
[ 1 ]
#INSERT INTO DATE_TBL VALUES ('1957-06-13');
[ 1 ]
#INSERT INTO DATE_TBL VALUES ('1996-02-28');
[ 1 ]
#INSERT INTO DATE_TBL VALUES ('1996-02-29');
[ 1 ]
#INSERT INTO DATE_TBL VALUES ('1996-03-01');
[ 1 ]
#INSERT INTO DATE_TBL VALUES ('1996-03-02');
[ 1 ]
#INSERT INTO DATE_TBL VALUES ('1997-02-28');
[ 1 ]
#
#INSERT INTO DATE_TBL VALUES ('1997-03-01');
[ 1 ]
#INSERT INTO DATE_TBL VALUES ('1997-03-02');
[ 1 ]
#INSERT INTO DATE_TBL VALUES ('2000-04-01');
[ 1 ]
#INSERT INTO DATE_TBL VALUES ('2000-04-02');
[ 1 ]
#INSERT INTO DATE_TBL VALUES ('2000-04-03');
[ 1 ]
#INSERT INTO DATE_TBL VALUES ('2038-04-08');
[ 1 ]
#INSERT INTO DATE_TBL VALUES ('2039-04-09');
[ 1 ]
#INSERT INTO DATE_TBL VALUES ('2040-04-10');
[ 1 ]
#SELECT f1 AS "Fifteen" FROM DATE_TBL;
% sys. # table_name
% Fifteen # name
% date # type
% 10 # length
[ 1957-04-09	]
[ 1957-06-13	]
[ 1996-02-28	]
[ 1996-02-29	]
[ 1996-03-01	]
[ 1996-03-02	]
[ 1997-02-28	]
[ 1997-03-01	]
[ 1997-03-02	]
[ 2000-04-01	]
[ 2000-04-02	]
[ 2000-04-03	]
[ 2038-04-08	]
[ 2039-04-09	]
[ 2040-04-10	]
#SELECT f1 AS "Nine" FROM DATE_TBL WHERE f1 < '2000-01-01';
% sys. # table_name
% Nine # name
% date # type
% 10 # length
[ 1957-04-09	]
[ 1957-06-13	]
[ 1996-02-28	]
[ 1996-02-29	]
[ 1996-03-01	]
[ 1996-03-02	]
[ 1997-02-28	]
[ 1997-03-01	]
[ 1997-03-02	]
#SELECT f1 AS "Three" FROM DATE_TBL
#  WHERE f1 BETWEEN '2000-01-01' AND '2001-01-01';
% sys. # table_name
% Three # name
% date # type
% 10 # length
[ 2000-04-01	]
[ 2000-04-02	]
[ 2000-04-03	]
#INSERT INTO DATE_TBL VALUES (null);
[ 1	]
#SELECT f1, "day"(f1) FROM DATE_TBL;
% sys.date_tbl,	sys.%1 # table_name
% f1,	%1 # name
% date,	int # type
% 10,	2 # length
[ 1957-04-09,	9	]
[ 1957-06-13,	13	]
[ 1996-02-28,	28	]
[ 1996-02-29,	29	]
[ 1996-03-01,	1	]
[ 1996-03-02,	2	]
[ 1997-02-28,	28	]
[ 1997-03-01,	1	]
[ 1997-03-02,	2	]
[ 2000-04-01,	1	]
[ 2000-04-02,	2	]
[ 2000-04-03,	3	]
[ 2038-04-08,	8	]
[ 2039-04-09,	9	]
[ 2040-04-10,	10	]
[ NULL,	NULL	]
#SELECT f1, "month"(f1) FROM DATE_TBL;
% sys.date_tbl,	sys.%1 # table_name
% f1,	%1 # name
% date,	int # type
% 10,	1 # length
[ 1957-04-09,	4	]
[ 1957-06-13,	6	]
[ 1996-02-28,	2	]
[ 1996-02-29,	2	]
[ 1996-03-01,	3	]
[ 1996-03-02,	3	]
[ 1997-02-28,	2	]
[ 1997-03-01,	3	]
[ 1997-03-02,	3	]
[ 2000-04-01,	4	]
[ 2000-04-02,	4	]
[ 2000-04-03,	4	]
[ 2038-04-08,	4	]
[ 2039-04-09,	4	]
[ 2040-04-10,	4	]
[ NULL,	NULL	]
#SELECT f1, "year"(f1) FROM DATE_TBL;
% sys.date_tbl,	sys.%1 # table_name
% f1,	%1 # name
% date,	int # type
% 10,	4 # length
[ 1957-04-09,	1957	]
[ 1957-06-13,	1957	]
[ 1996-02-28,	1996	]
[ 1996-02-29,	1996	]
[ 1996-03-01,	1996	]
[ 1996-03-02,	1996	]
[ 1997-02-28,	1997	]
[ 1997-03-01,	1997	]
[ 1997-03-02,	1997	]
[ 2000-04-01,	2000	]
[ 2000-04-02,	2000	]
[ 2000-04-03,	2000	]
[ 2038-04-08,	2038	]
[ 2039-04-09,	2039	]
[ 2040-04-10,	2040	]
[ NULL,	NULL	]
#SELECT f1, extract(day from f1) FROM DATE_TBL;
% sys.date_tbl,	sys.%1 # table_name
% f1,	%1 # name
% date,	int # type
% 10,	2 # length
[ 1957-04-09,	9	]
[ 1957-06-13,	13	]
[ 1996-02-28,	28	]
[ 1996-02-29,	29	]
[ 1996-03-01,	1	]
[ 1996-03-02,	2	]
[ 1997-02-28,	28	]
[ 1997-03-01,	1	]
[ 1997-03-02,	2	]
[ 2000-04-01,	1	]
[ 2000-04-02,	2	]
[ 2000-04-03,	3	]
[ 2038-04-08,	8	]
[ 2039-04-09,	9	]
[ 2040-04-10,	10	]
[ NULL,	NULL	]
#SELECT f1, extract(week from f1) FROM DATE_TBL;
% sys.date_tbl,	sys.%1 # table_name
% f1,	%1 # name
% date,	int # type
% 10,	2 # length
[ 1957-04-09,	15	]
[ 1957-06-13,	24	]
[ 1996-02-28,	9	]
[ 1996-02-29,	9	]
[ 1996-03-01,	9	]
[ 1996-03-02,	9	]
[ 1997-02-28,	9	]
[ 1997-03-01,	9	]
[ 1997-03-02,	9	]
[ 2000-04-01,	13	]
[ 2000-04-02,	13	]
[ 2000-04-03,	14	]
[ 2038-04-08,	14	]
[ 2039-04-09,	14	]
[ 2040-04-10,	15	]
[ NULL,	NULL	]
#SELECT f1, extract(month from f1) FROM DATE_TBL;
% sys.date_tbl,	sys.%1 # table_name
% f1,	%1 # name
% date,	int # type
% 10,	1 # length
[ 1957-04-09,	4	]
[ 1957-06-13,	6	]
[ 1996-02-28,	2	]
[ 1996-02-29,	2	]
[ 1996-03-01,	3	]
[ 1996-03-02,	3	]
[ 1997-02-28,	2	]
[ 1997-03-01,	3	]
[ 1997-03-02,	3	]
[ 2000-04-01,	4	]
[ 2000-04-02,	4	]
[ 2000-04-03,	4	]
[ 2038-04-08,	4	]
[ 2039-04-09,	4	]
[ 2040-04-10,	4	]
[ NULL,	NULL	]
#SELECT f1, extract(quarter from f1) FROM DATE_TBL;
% sys.date_tbl,	sys.%1 # table_name
% f1,	%1 # name
% date,	int # type
% 10,	1 # length
[ 1957-04-09,	2	]
[ 1957-06-13,	2	]
[ 1996-02-28,	1	]
[ 1996-02-29,	1	]
[ 1996-03-01,	1	]
[ 1996-03-02,	1	]
[ 1997-02-28,	1	]
[ 1997-03-01,	1	]
[ 1997-03-02,	1	]
[ 2000-04-01,	2	]
[ 2000-04-02,	2	]
[ 2000-04-03,	2	]
[ 2038-04-08,	2	]
[ 2039-04-09,	2	]
[ 2040-04-10,	2	]
[ NULL,	NULL	]
#SELECT f1, extract(year from f1) FROM DATE_TBL;
% sys.date_tbl,	sys.%1 # table_name
% f1,	%1 # name
% date,	int # type
% 10,	4 # length
[ 1957-04-09,	1957	]
[ 1957-06-13,	1957	]
[ 1996-02-28,	1996	]
[ 1996-02-29,	1996	]
[ 1996-03-01,	1996	]
[ 1996-03-02,	1996	]
[ 1997-02-28,	1997	]
[ 1997-03-01,	1997	]
[ 1997-03-02,	1997	]
[ 2000-04-01,	2000	]
[ 2000-04-02,	2000	]
[ 2000-04-03,	2000	]
[ 2038-04-08,	2038	]
[ 2039-04-09,	2039	]
[ 2040-04-10,	2040	]
[ NULL,	NULL	]
#SELECT f1, extract(century from f1) FROM DATE_TBL;
% sys.date_tbl,	sys.%1 # table_name
% f1,	%1 # name
% date,	int # type
% 10,	2 # length
[ 1957-04-09,	20	]
[ 1957-06-13,	20	]
[ 1996-02-28,	20	]
[ 1996-02-29,	20	]
[ 1996-03-01,	20	]
[ 1996-03-02,	20	]
[ 1997-02-28,	20	]
[ 1997-03-01,	20	]
[ 1997-03-02,	20	]
[ 2000-04-01,	20	]
[ 2000-04-02,	20	]
[ 2000-04-03,	20	]
[ 2038-04-08,	21	]
[ 2039-04-09,	21	]
[ 2040-04-10,	21	]
[ NULL,	NULL	]
#SELECT f1, week(f1) FROM DATE_TBL;
% sys.date_tbl,	sys.%1 # table_name
% f1,	%1 # name
% date,	int # type
% 10,	2 # length
[ 1957-04-09,	15	]
[ 1957-06-13,	24	]
[ 1996-02-28,	9	]
[ 1996-02-29,	9	]
[ 1996-03-01,	9	]
[ 1996-03-02,	9	]
[ 1997-02-28,	9	]
[ 1997-03-01,	9	]
[ 1997-03-02,	9	]
[ 2000-04-01,	13	]
[ 2000-04-02,	13	]
[ 2000-04-03,	14	]
[ 2038-04-08,	14	]
[ 2039-04-09,	14	]
[ 2040-04-10,	15	]
[ NULL,	NULL	]
#SELECT f1, weekofyear(f1) FROM DATE_TBL;
% sys.date_tbl,	sys.%1 # table_name
% f1,	%1 # name
% date,	int # type
% 10,	2 # length
[ 1957-04-09,	15	]
[ 1957-06-13,	24	]
[ 1996-02-28,	9	]
[ 1996-02-29,	9	]
[ 1996-03-01,	9	]
[ 1996-03-02,	9	]
[ 1997-02-28,	9	]
[ 1997-03-01,	9	]
[ 1997-03-02,	9	]
[ 2000-04-01,	13	]
[ 2000-04-02,	13	]
[ 2000-04-03,	14	]
[ 2038-04-08,	14	]
[ 2039-04-09,	14	]
[ 2040-04-10,	15	]
[ NULL,	NULL	]
#SELECT f1, dayofmonth(f1) FROM DATE_TBL;
% sys.date_tbl,	sys.%1 # table_name
% f1,	%1 # name
% date,	int # type
% 10,	2 # length
[ 1957-04-09,	9	]
[ 1957-06-13,	13	]
[ 1996-02-28,	28	]
[ 1996-02-29,	29	]
[ 1996-03-01,	1	]
[ 1996-03-02,	2	]
[ 1997-02-28,	28	]
[ 1997-03-01,	1	]
[ 1997-03-02,	2	]
[ 2000-04-01,	1	]
[ 2000-04-02,	2	]
[ 2000-04-03,	3	]
[ 2038-04-08,	8	]
[ 2039-04-09,	9	]
[ 2040-04-10,	10	]
[ NULL,	NULL	]
#SELECT f1, dayofweek(f1) FROM DATE_TBL;
% sys.date_tbl,	sys.%1 # table_name
% f1,	%1 # name
% date,	int # type
% 10,	1 # length
[ 1957-04-09,	2	]
[ 1957-06-13,	4	]
[ 1996-02-28,	3	]
[ 1996-02-29,	4	]
[ 1996-03-01,	5	]
[ 1996-03-02,	6	]
[ 1997-02-28,	5	]
[ 1997-03-01,	6	]
[ 1997-03-02,	7	]
[ 2000-04-01,	6	]
[ 2000-04-02,	7	]
[ 2000-04-03,	1	]
[ 2038-04-08,	4	]
[ 2039-04-09,	6	]
[ 2040-04-10,	2	]
[ NULL,	NULL	]
#SELECT f1, dayofyear(f1) FROM DATE_TBL;
% sys.date_tbl,	sys.%1 # table_name
% f1,	%1 # name
% date,	int # type
% 10,	3 # length
[ 1957-04-09,	99	]
[ 1957-06-13,	164	]
[ 1996-02-28,	59	]
[ 1996-02-29,	60	]
[ 1996-03-01,	61	]
[ 1996-03-02,	62	]
[ 1997-02-28,	59	]
[ 1997-03-01,	60	]
[ 1997-03-02,	61	]
[ 2000-04-01,	92	]
[ 2000-04-02,	93	]
[ 2000-04-03,	94	]
[ 2038-04-08,	98	]
[ 2039-04-09,	99	]
[ 2040-04-10,	101	]
[ NULL,	NULL	]
#SELECT f1, cast(f1 as timestamp) FROM DATE_TBL;
% sys.date_tbl,	sys.%1 # table_name
% f1,	%1 # name
% date,	timestamp # type
% 10,	26 # length
[ 1957-04-09,	1957-04-09 00:00:00.000000	]
[ 1957-06-13,	1957-06-13 00:00:00.000000	]
[ 1996-02-28,	1996-02-28 00:00:00.000000	]
[ 1996-02-29,	1996-02-29 00:00:00.000000	]
[ 1996-03-01,	1996-03-01 00:00:00.000000	]
[ 1996-03-02,	1996-03-02 00:00:00.000000	]
[ 1997-02-28,	1997-02-28 00:00:00.000000	]
[ 1997-03-01,	1997-03-01 00:00:00.000000	]
[ 1997-03-02,	1997-03-02 00:00:00.000000	]
[ 2000-04-01,	2000-04-01 00:00:00.000000	]
[ 2000-04-02,	2000-04-02 00:00:00.000000	]
[ 2000-04-03,	2000-04-03 00:00:00.000000	]
[ 2038-04-08,	2038-04-08 00:00:00.000000	]
[ 2039-04-09,	2039-04-09 00:00:00.000000	]
[ 2040-04-10,	2040-04-10 00:00:00.000000	]
[ NULL,	NULL	]
#SELECT f1, "hour"(cast(f1 as timestamp)) FROM DATE_TBL;
% sys.date_tbl,	sys.%2 # table_name
% f1,	%2 # name
% date,	int # type
% 10,	1 # length
[ 1957-04-09,	0	]
[ 1957-06-13,	0	]
[ 1996-02-28,	0	]
[ 1996-02-29,	0	]
[ 1996-03-01,	0	]
[ 1996-03-02,	0	]
[ 1997-02-28,	0	]
[ 1997-03-01,	0	]
[ 1997-03-02,	0	]
[ 2000-04-01,	0	]
[ 2000-04-02,	0	]
[ 2000-04-03,	0	]
[ 2038-04-08,	0	]
[ 2039-04-09,	0	]
[ 2040-04-10,	0	]
[ NULL,	NULL	]
#SELECT f1, "minute"(cast(f1 as timestamp)) FROM DATE_TBL;
% sys.date_tbl,	sys.%2 # table_name
% f1,	%2 # name
% date,	int # type
% 10,	1 # length
[ 1957-04-09,	0	]
[ 1957-06-13,	0	]
[ 1996-02-28,	0	]
[ 1996-02-29,	0	]
[ 1996-03-01,	0	]
[ 1996-03-02,	0	]
[ 1997-02-28,	0	]
[ 1997-03-01,	0	]
[ 1997-03-02,	0	]
[ 2000-04-01,	0	]
[ 2000-04-02,	0	]
[ 2000-04-03,	0	]
[ 2038-04-08,	0	]
[ 2039-04-09,	0	]
[ 2040-04-10,	0	]
[ NULL,	NULL	]
#SELECT f1, "second"(cast(f1 as timestamp)) FROM DATE_TBL;
% sys.date_tbl,	sys.%2 # table_name
% f1,	%2 # name
% date,	decimal # type
% 10,	11 # length
[ 1957-04-09,	0.000000	]
[ 1957-06-13,	0.000000	]
[ 1996-02-28,	0.000000	]
[ 1996-02-29,	0.000000	]
[ 1996-03-01,	0.000000	]
[ 1996-03-02,	0.000000	]
[ 1997-02-28,	0.000000	]
[ 1997-03-01,	0.000000	]
[ 1997-03-02,	0.000000	]
[ 2000-04-01,	0.000000	]
[ 2000-04-02,	0.000000	]
[ 2000-04-03,	0.000000	]
[ 2038-04-08,	0.000000	]
[ 2039-04-09,	0.000000	]
[ 2040-04-10,	0.000000	]
[ NULL,	NULL	]
#SELECT f1, extract(hour from cast(f1 as timestamp)) FROM DATE_TBL;
% sys.date_tbl,	sys.%2 # table_name
% f1,	%2 # name
% date,	int # type
% 10,	1 # length
[ 1957-04-09,	0	]
[ 1957-06-13,	0	]
[ 1996-02-28,	0	]
[ 1996-02-29,	0	]
[ 1996-03-01,	0	]
[ 1996-03-02,	0	]
[ 1997-02-28,	0	]
[ 1997-03-01,	0	]
[ 1997-03-02,	0	]
[ 2000-04-01,	0	]
[ 2000-04-02,	0	]
[ 2000-04-03,	0	]
[ 2038-04-08,	0	]
[ 2039-04-09,	0	]
[ 2040-04-10,	0	]
[ NULL,	NULL	]
#SELECT f1, extract(minute from cast(f1 as timestamp)) FROM DATE_TBL;
% sys.date_tbl,	sys.%2 # table_name
% f1,	%2 # name
% date,	int # type
% 10,	1 # length
[ 1957-04-09,	0	]
[ 1957-06-13,	0	]
[ 1996-02-28,	0	]
[ 1996-02-29,	0	]
[ 1996-03-01,	0	]
[ 1996-03-02,	0	]
[ 1997-02-28,	0	]
[ 1997-03-01,	0	]
[ 1997-03-02,	0	]
[ 2000-04-01,	0	]
[ 2000-04-02,	0	]
[ 2000-04-03,	0	]
[ 2038-04-08,	0	]
[ 2039-04-09,	0	]
[ 2040-04-10,	0	]
[ NULL,	NULL	]
#SELECT f1, extract(second from cast(f1 as timestamp)) FROM DATE_TBL;
% sys.date_tbl,	sys.%2 # table_name
% f1,	%2 # name
% date,	decimal # type
% 10,	11 # length
[ 1957-04-09,	0.000000	]
[ 1957-06-13,	0.000000	]
[ 1996-02-28,	0.000000	]
[ 1996-02-29,	0.000000	]
[ 1996-03-01,	0.000000	]
[ 1996-03-02,	0.000000	]
[ 1997-02-28,	0.000000	]
[ 1997-03-01,	0.000000	]
[ 1997-03-02,	0.000000	]
[ 2000-04-01,	0.000000	]
[ 2000-04-02,	0.000000	]
[ 2000-04-03,	0.000000	]
[ 2038-04-08,	0.000000	]
[ 2039-04-09,	0.000000	]
[ 2040-04-10,	0.000000	]
[ NULL,	NULL	]
#SELECT f1, sql_add(f1, 365*24*60*60.0) FROM DATE_TBL;
% sys.date_tbl,	sys.%1 # table_name
% f1,	%1 # name
% date,	date # type
% 10,	10 # length
[ 1957-04-09,	1958-04-09	]
[ 1957-06-13,	1958-06-13	]
[ 1996-02-28,	1997-02-27	]
[ 1996-02-29,	1997-02-28	]
[ 1996-03-01,	1997-03-01	]
[ 1996-03-02,	1997-03-02	]
[ 1997-02-28,	1998-02-28	]
[ 1997-03-01,	1998-03-01	]
[ 1997-03-02,	1998-03-02	]
[ 2000-04-01,	2001-04-01	]
[ 2000-04-02,	2001-04-02	]
[ 2000-04-03,	2001-04-03	]
[ 2038-04-08,	2039-04-08	]
[ 2039-04-09,	2040-04-08	]
[ 2040-04-10,	2041-04-10	]
[ NULL,	NULL	]
#SELECT f1, sql_add(f1, cast(365*24*60*60 as interval second)) FROM DATE_TBL;
% sys.date_tbl,	sys.%2 # table_name
% f1,	%2 # name
% date,	date # type
% 10,	10 # length
[ 1957-04-09,	1958-04-09	]
[ 1957-06-13,	1958-06-13	]
[ 1996-02-28,	1997-02-27	]
[ 1996-02-29,	1997-02-28	]
[ 1996-03-01,	1997-03-01	]
[ 1996-03-02,	1997-03-02	]
[ 1997-02-28,	1998-02-28	]
[ 1997-03-01,	1998-03-01	]
[ 1997-03-02,	1998-03-02	]
[ 2000-04-01,	2001-04-01	]
[ 2000-04-02,	2001-04-02	]
[ 2000-04-03,	2001-04-03	]
[ 2038-04-08,	2039-04-08	]
[ 2039-04-09,	2040-04-08	]
[ 2040-04-10,	2041-04-10	]
[ NULL,	NULL	]
#SELECT f1, sql_add(f1, cast(12 as interval month)) FROM DATE_TBL;
% sys.date_tbl,	sys.%2 # table_name
% f1,	%2 # name
% date,	date # type
% 10,	10 # length
[ 1957-04-09,	1958-04-09	]
[ 1957-06-13,	1958-06-13	]
[ 1996-02-28,	1997-02-28	]
[ 1996-02-29,	1997-03-01	]
[ 1996-03-01,	1997-03-01	]
[ 1996-03-02,	1997-03-02	]
[ 1997-02-28,	1998-02-28	]
[ 1997-03-01,	1998-03-01	]
[ 1997-03-02,	1998-03-02	]
[ 2000-04-01,	2001-04-01	]
[ 2000-04-02,	2001-04-02	]
[ 2000-04-03,	2001-04-03	]
[ 2038-04-08,	2039-04-08	]
[ 2039-04-09,	2040-04-09	]
[ 2040-04-10,	2041-04-10	]
[ NULL,	NULL	]
#SELECT f1, sql_add(f1, cast(-18 as interval month)) FROM DATE_TBL;
% sys.date_tbl,	sys.%2 # table_name
% f1,	%2 # name
% date,	date # type
% 10,	10 # length
[ 1957-04-09,	1955-10-09	]
[ 1957-06-13,	1955-12-13	]
[ 1996-02-28,	1994-08-28	]
[ 1996-02-29,	1994-08-29	]
[ 1996-03-01,	1994-09-01	]
[ 1996-03-02,	1994-09-02	]
[ 1997-02-28,	1995-08-28	]
[ 1997-03-01,	1995-09-01	]
[ 1997-03-02,	1995-09-02	]
[ 2000-04-01,	1998-10-01	]
[ 2000-04-02,	1998-10-02	]
[ 2000-04-03,	1998-10-03	]
[ 2038-04-08,	2036-10-08	]
[ 2039-04-09,	2037-10-09	]
[ 2040-04-10,	2038-10-10	]
[ NULL,	NULL	]
#SELECT f1, sql_sub(f1, 365*24*60*60.0) FROM DATE_TBL;
% sys.date_tbl,	sys.%1 # table_name
% f1,	%1 # name
% date,	date # type
% 10,	10 # length
[ 1957-04-09,	1956-04-09	]
[ 1957-06-13,	1956-06-13	]
[ 1996-02-28,	1995-02-28	]
[ 1996-02-29,	1995-03-01	]
[ 1996-03-01,	1995-03-02	]
[ 1996-03-02,	1995-03-03	]
[ 1997-02-28,	1996-02-29	]
[ 1997-03-01,	1996-03-01	]
[ 1997-03-02,	1996-03-02	]
[ 2000-04-01,	1999-04-02	]
[ 2000-04-02,	1999-04-03	]
[ 2000-04-03,	1999-04-04	]
[ 2038-04-08,	2037-04-08	]
[ 2039-04-09,	2038-04-09	]
[ 2040-04-10,	2039-04-11	]
[ NULL,	NULL	]
#SELECT f1, sql_sub(f1, cast(365*24*60*60 as interval second)) FROM DATE_TBL;
% sys.date_tbl,	sys.%2 # table_name
% f1,	%2 # name
% date,	date # type
% 10,	10 # length
[ 1957-04-09,	1956-04-09	]
[ 1957-06-13,	1956-06-13	]
[ 1996-02-28,	1995-02-28	]
[ 1996-02-29,	1995-03-01	]
[ 1996-03-01,	1995-03-02	]
[ 1996-03-02,	1995-03-03	]
[ 1997-02-28,	1996-02-29	]
[ 1997-03-01,	1996-03-01	]
[ 1997-03-02,	1996-03-02	]
[ 2000-04-01,	1999-04-02	]
[ 2000-04-02,	1999-04-03	]
[ 2000-04-03,	1999-04-04	]
[ 2038-04-08,	2037-04-08	]
[ 2039-04-09,	2038-04-09	]
[ 2040-04-10,	2039-04-11	]
[ NULL,	NULL	]
#SELECT f1, sql_sub(f1, cast(12 as interval month)) FROM DATE_TBL;
% sys.date_tbl,	sys.%2 # table_name
% f1,	%2 # name
% date,	date # type
% 10,	10 # length
[ 1957-04-09,	1956-04-09	]
[ 1957-06-13,	1956-06-13	]
[ 1996-02-28,	1995-02-28	]
[ 1996-02-29,	1995-03-01	]
[ 1996-03-01,	1995-03-01	]
[ 1996-03-02,	1995-03-02	]
[ 1997-02-28,	1996-02-28	]
[ 1997-03-01,	1996-03-01	]
[ 1997-03-02,	1996-03-02	]
[ 2000-04-01,	1999-04-01	]
[ 2000-04-02,	1999-04-02	]
[ 2000-04-03,	1999-04-03	]
[ 2038-04-08,	2037-04-08	]
[ 2039-04-09,	2038-04-09	]
[ 2040-04-10,	2039-04-10	]
[ NULL,	NULL	]
#SELECT f1, sql_sub(f1, cast(-18 as interval month)) FROM DATE_TBL;
% sys.date_tbl,	sys.%2 # table_name
% f1,	%2 # name
% date,	date # type
% 10,	10 # length
[ 1957-04-09,	1958-10-09	]
[ 1957-06-13,	1958-12-13	]
[ 1996-02-28,	1997-08-28	]
[ 1996-02-29,	1997-08-29	]
[ 1996-03-01,	1997-09-01	]
[ 1996-03-02,	1997-09-02	]
[ 1997-02-28,	1998-08-28	]
[ 1997-03-01,	1998-09-01	]
[ 1997-03-02,	1998-09-02	]
[ 2000-04-01,	2001-10-01	]
[ 2000-04-02,	2001-10-02	]
[ 2000-04-03,	2001-10-03	]
[ 2038-04-08,	2039-10-08	]
[ 2039-04-09,	2040-10-09	]
[ 2040-04-10,	2041-10-10	]
[ NULL,	NULL	]
#SELECT f1, sql_sub(f1, cast('2001-12-12' as date)) FROM DATE_TBL;
<<<<<<< HEAD
% sys.date_tbl,	sys.%1 # table_name
% f1,	%1 # name
% date,	day_interval # type
% 10,	7 # length
[ 1957-04-09,	-16.318	]
[ 1957-06-13,	-16.253	]
[ 1996-02-28,	-2.114	]
[ 1996-02-29,	-2.113	]
[ 1996-03-01,	-2.112	]
[ 1996-03-02,	-2.111	]
[ 1997-02-28,	-1.748	]
[ 1997-03-01,	-1.747	]
[ 1997-03-02,	-1.746	]
[ 2000-04-01,	-0.620	]
[ 2000-04-02,	-0.619	]
[ 2000-04-03,	-0.618	]
[ 2038-04-08,	13.266	]
[ 2039-04-09,	13.632	]
[ 2040-04-10,	13.999	]
[ NULL,	NULL	]
#SELECT f1, sql_sub(cast('2001-12-12' as date), f1) FROM DATE_TBL;
% sys.date_tbl,	.%1 # table_name
% f1,	%1 # name
% date,	day_interval # type
% 10,	7 # length
[ 1957-04-09,	16.318	]
[ 1957-06-13,	16.253	]
[ 1996-02-28,	2.114	]
[ 1996-02-29,	2.113	]
[ 1996-03-01,	2.112	]
[ 1996-03-02,	2.111	]
[ 1997-02-28,	1.748	]
[ 1997-03-01,	1.747	]
[ 1997-03-02,	1.746	]
[ 2000-04-01,	0.620	]
[ 2000-04-02,	0.619	]
[ 2000-04-03,	0.618	]
[ 2038-04-08,	-13.266	]
[ 2039-04-09,	-13.632	]
[ 2040-04-10,	-13.999	]
=======
% sys.date_tbl,	sys.%2 # table_name
% f1,	%2 # name
% date,	int # type
% 10,	6 # length
[ 1957-04-09,	-16318	]
[ 1957-06-13,	-16253	]
[ 1996-02-28,	-2114	]
[ 1996-02-29,	-2113	]
[ 1996-03-01,	-2112	]
[ 1996-03-02,	-2111	]
[ 1997-02-28,	-1748	]
[ 1997-03-01,	-1747	]
[ 1997-03-02,	-1746	]
[ 2000-04-01,	-620	]
[ 2000-04-02,	-619	]
[ 2000-04-03,	-618	]
[ 2038-04-08,	13266	]
[ 2039-04-09,	13632	]
[ 2040-04-10,	13999	]
[ NULL,	NULL	]
#SELECT f1, sql_sub(cast('2001-12-12' as date), f1) FROM DATE_TBL;
% sys.date_tbl,	.%2 # table_name
% f1,	%2 # name
% date,	int # type
% 10,	6 # length
[ 1957-04-09,	16318	]
[ 1957-06-13,	16253	]
[ 1996-02-28,	2114	]
[ 1996-02-29,	2113	]
[ 1996-03-01,	2112	]
[ 1996-03-02,	2111	]
[ 1997-02-28,	1748	]
[ 1997-03-01,	1747	]
[ 1997-03-02,	1746	]
[ 2000-04-01,	620	]
[ 2000-04-02,	619	]
[ 2000-04-03,	618	]
[ 2038-04-08,	-13266	]
[ 2039-04-09,	-13632	]
[ 2040-04-10,	-13999	]
>>>>>>> a9009dd9
[ NULL,	NULL	]
#SELECT date 'January 8, 1999';
% .%2 # table_name
% %2 # name
% date # type
% 10 # length
[ 1999-01-08	]
#SELECT date '1999-01-08';
% .%2 # table_name
% %2 # name
% date # type
% 10 # length
[ 1999-01-08	]
#SELECT date '1999-01-18';
% .%2 # table_name
% %2 # name
% date # type
% 10 # length
[ 1999-01-18	]
#SELECT date '01/02/03';
% .%2 # table_name
% %2 # name
% date # type
% 10 # length
[ 1-02-03	]
#SELECT date 'January 8, 99 BC';
% .%2 # table_name
% %2 # name
% date # type
% 10 # length
[ 99-01-08	]
#SELECT date '99-Jan-08';
% .%2 # table_name
% %2 # name
% date # type
% 10 # length
[ 99-01-08	]
#SELECT date '1999-Jan-08';
% .%2 # table_name
% %2 # name
% date # type
% 10 # length
[ 1999-01-08	]
#SELECT date '99 Jan 08';
% .%2 # table_name
% %2 # name
% date # type
% 10 # length
[ 99-01-08	]
#SELECT date '1999 Jan 08';
% .%2 # table_name
% %2 # name
% date # type
% 10 # length
[ 1999-01-08	]
#SELECT date 'Jan 08 99';
% .%2 # table_name
% %2 # name
% date # type
% 10 # length
[ 99-01-08	]
#SELECT date 'Jan 08 1999';
% .%2 # table_name
% %2 # name
% date # type
% 10 # length
[ 1999-01-08	]
#SELECT date '99-01-08';
% .%2 # table_name
% %2 # name
% date # type
% 10 # length
[ 99-01-08	]
#SELECT date '1999-01-08';
% .%2 # table_name
% %2 # name
% date # type
% 10 # length
[ 1999-01-08	]
#SELECT date '99-08-01';
% .%2 # table_name
% %2 # name
% date # type
% 10 # length
[ 99-08-01	]
#SELECT date '1999-08-01';
% .%2 # table_name
% %2 # name
% date # type
% 10 # length
[ 1999-08-01	]
#SELECT date '99 01 08';
% .%2 # table_name
% %2 # name
% date # type
% 10 # length
[ 99-01-08	]
#SELECT date '1999 01 08';
% .%2 # table_name
% %2 # name
% date # type
% 10 # length
[ 1999-01-08	]
#SELECT date '99 08 01';
% .%2 # table_name
% %2 # name
% date # type
% 10 # length
[ 99-08-01	]
#SELECT date '1999 08 01';
% .%2 # table_name
% %2 # name
% date # type
% 10 # length
[ 1999-08-01	]
#SELECT date 'January 8, 1999';
% .%2 # table_name
% %2 # name
% date # type
% 10 # length
[ 1999-01-08	]
#SELECT date '1999-01-08';
% .%2 # table_name
% %2 # name
% date # type
% 10 # length
[ 1999-01-08	]
#SELECT date '1999-01-18';
% .%2 # table_name
% %2 # name
% date # type
% 10 # length
[ 1999-01-18	]
#SELECT date '01/02/03';
% .%2 # table_name
% %2 # name
% date # type
% 10 # length
[ 1-02-03	]
#SELECT date 'January 8, 99 BC';
% .%2 # table_name
% %2 # name
% date # type
% 10 # length
[ 99-01-08	]
#SELECT date '99-Jan-08';
% .%2 # table_name
% %2 # name
% date # type
% 10 # length
[ 99-01-08	]
#SELECT date '1999-Jan-08';
% .%2 # table_name
% %2 # name
% date # type
% 10 # length
[ 1999-01-08	]
#SELECT date '99 Jan 08';
% .%2 # table_name
% %2 # name
% date # type
% 10 # length
[ 99-01-08	]
#SELECT date '1999 Jan 08';
% .%2 # table_name
% %2 # name
% date # type
% 10 # length
[ 1999-01-08	]
#SELECT date 'Jan 08 99';
% .%2 # table_name
% %2 # name
% date # type
% 10 # length
[ 99-01-08	]
#SELECT date 'Jan 08 1999';
% .%2 # table_name
% %2 # name
% date # type
% 10 # length
[ 1999-01-08	]
#SELECT date '99-01-08';
% .%2 # table_name
% %2 # name
% date # type
% 10 # length
[ 99-01-08	]
#SELECT date '1999-01-08';
% .%2 # table_name
% %2 # name
% date # type
% 10 # length
[ 1999-01-08	]
#SELECT date '99-08-01';
% .%2 # table_name
% %2 # name
% date # type
% 10 # length
[ 99-08-01	]
#SELECT date '1999-08-01';
% .%2 # table_name
% %2 # name
% date # type
% 10 # length
[ 1999-08-01	]
#SELECT date '99 01 08';
% .%2 # table_name
% %2 # name
% date # type
% 10 # length
[ 99-01-08	]
#SELECT date '1999 01 08';
% .%2 # table_name
% %2 # name
% date # type
% 10 # length
[ 1999-01-08	]
#SELECT date '99 08 01';
% .%2 # table_name
% %2 # name
% date # type
% 10 # length
[ 99-08-01	]
#SELECT date '1999 08 01';
% .%2 # table_name
% %2 # name
% date # type
% 10 # length
[ 1999-08-01	]
#SELECT date 'January 8, 1999';
% .%2 # table_name
% %2 # name
% date # type
% 10 # length
[ 1999-01-08	]
#SELECT date '1999-01-08';
% .%2 # table_name
% %2 # name
% date # type
% 10 # length
[ 1999-01-08	]
#SELECT date '1999-01-18';
% .%2 # table_name
% %2 # name
% date # type
% 10 # length
[ 1999-01-18	]
#SELECT date '01/02/03';
% .%2 # table_name
% %2 # name
% date # type
% 10 # length
[ 1-02-03	]
#SELECT date 'January 8, 99 BC';
% .%2 # table_name
% %2 # name
% date # type
% 10 # length
[ 99-01-08	]
#SELECT date '99-Jan-08';
% .%2 # table_name
% %2 # name
% date # type
% 10 # length
[ 99-01-08	]
#SELECT date '1999-Jan-08';
% .%2 # table_name
% %2 # name
% date # type
% 10 # length
[ 1999-01-08	]
#SELECT date '99 Jan 08';
% .%2 # table_name
% %2 # name
% date # type
% 10 # length
[ 99-01-08	]
#SELECT date '1999 Jan 08';
% .%2 # table_name
% %2 # name
% date # type
% 10 # length
[ 1999-01-08	]
#SELECT date 'Jan 08 99';
% .%2 # table_name
% %2 # name
% date # type
% 10 # length
[ 99-01-08	]
#SELECT date 'Jan 08 1999';
% .%2 # table_name
% %2 # name
% date # type
% 10 # length
[ 1999-01-08	]
#SELECT date '99-01-08';
% .%2 # table_name
% %2 # name
% date # type
% 10 # length
[ 99-01-08	]
#SELECT date '1999-01-08';
% .%2 # table_name
% %2 # name
% date # type
% 10 # length
[ 1999-01-08	]
#SELECT date '99-08-01';
% .%2 # table_name
% %2 # name
% date # type
% 10 # length
[ 99-08-01	]
#SELECT date '1999-08-01';
% .%2 # table_name
% %2 # name
% date # type
% 10 # length
[ 1999-08-01	]
#SELECT date '99 01 08';
% .%2 # table_name
% %2 # name
% date # type
% 10 # length
[ 99-01-08	]
#SELECT date '1999 01 08';
% .%2 # table_name
% %2 # name
% date # type
% 10 # length
[ 1999-01-08	]
#SELECT date '99 08 01';
% .%2 # table_name
% %2 # name
% date # type
% 10 # length
[ 99-08-01	]
#SELECT date '1999 08 01';
% .%2 # table_name
% %2 # name
% date # type
% 10 # length
[ 1999-08-01	]
#SELECT f1 - date '2000-01-01' AS "Days From 2K" FROM DATE_TBL;
% sys. # table_name
% "Days From 2K" # name
% day_interval # type
% 7 # length
[ -15.607	]
[ -15.542	]
[ -1.403	]
[ -1.402	]
[ -1.401	]
[ -1.400	]
[ -1.037	]
[ -1.036	]
[ -1.035	]
[ 0.091	]
[ 0.092	]
[ 0.093	]
[ 13.977	]
[ 14.343	]
[ 14.710	]
[ NULL	]
#SELECT sql_sub(current_date, 24*60*60.0) - current_date AS "One day";
% . # table_name
% "One day" # name
% day_interval # type
% 5 # length
[ -0.001	]
#SELECT current_date - sql_add(current_date, 24*60*60.0) AS "One day";
% . # table_name
% "One day" # name
% day_interval # type
% 5 # length
[ -0.001	]
#SELECT sql_sub(current_date, 24*60*60.0) - sql_add(current_date, 24*60*60.0) AS "Two days";
% . # table_name
% "Two days" # name
% day_interval # type
% 5 # length
[ -0.002	]
#SELECT sql_add(current_date, 24*60*60.0) - current_date AS "One day";
% . # table_name
% "One day" # name
% day_interval # type
% 5 # length
[ 0.001	]
#SELECT current_date - sql_sub(current_date, 24*60*60.0) AS "One day";
% . # table_name
% "One day" # name
% day_interval # type
% 5 # length
[ 0.001	]
#SELECT sql_add(current_date, 24*60*60.0) - sql_sub(current_date, 24*60*60.0) AS "Two days";
% . # table_name
% "Two days" # name
% day_interval # type
% 5 # length
[ 0.002	]
#SELECT EXTRACT(CENTURY FROM DATE '0101-12-31 BC'); -- -2
% .%2 # table_name
% %2 # name
% int # type
% 1 # length
[ 2	]
#SELECT EXTRACT(CENTURY FROM DATE '0100-12-31 BC'); -- -1
% .%2 # table_name
% %2 # name
% int # type
% 1 # length
[ 1	]
#SELECT EXTRACT(CENTURY FROM DATE '0001-12-31 BC'); -- -1
% .%2 # table_name
% %2 # name
% int # type
% 1 # length
[ 1	]
#SELECT EXTRACT(CENTURY FROM DATE '0001-01-01');    --  1
% .%2 # table_name
% %2 # name
% int # type
% 1 # length
[ 1	]
#SELECT EXTRACT(CENTURY FROM DATE '0001-01-01 AD'); --  1
% .%2 # table_name
% %2 # name
% int # type
% 1 # length
[ 1	]
#SELECT EXTRACT(CENTURY FROM DATE '1900-12-31');    -- 19
% .%2 # table_name
% %2 # name
% int # type
% 2 # length
[ 19	]
#SELECT EXTRACT(CENTURY FROM DATE '1901-01-01');    -- 20
% .%2 # table_name
% %2 # name
% int # type
% 2 # length
[ 20	]
#SELECT EXTRACT(CENTURY FROM DATE '2000-12-31');    -- 20
% .%2 # table_name
% %2 # name
% int # type
% 2 # length
[ 20	]
#SELECT EXTRACT(CENTURY FROM DATE '2001-01-01');    -- 21
% .%2 # table_name
% %2 # name
% int # type
% 2 # length
[ 21	]
#SELECT EXTRACT(DECADE FROM DATE '1994-12-25');    -- 199
% .%2 # table_name
% %2 # name
% int # type
% 3 # length
[ 199	]
#SELECT EXTRACT(DECADE FROM DATE '0010-01-01');    --   1
% .%2 # table_name
% %2 # name
% int # type
% 1 # length
[ 1	]
#SELECT EXTRACT(DECADE FROM DATE '0009-12-31');    --   0
% .%2 # table_name
% %2 # name
% int # type
% 1 # length
[ 0	]
#SELECT EXTRACT(DECADE FROM DATE '0001-01-01 BC'); --   0
% .%2 # table_name
% %2 # name
% int # type
% 1 # length
[ 0	]
#SELECT EXTRACT(DECADE FROM DATE '0002-12-31 BC'); --  -1
% .%2 # table_name
% %2 # name
% int # type
% 1 # length
[ 0	]
#SELECT EXTRACT(DECADE FROM DATE '0011-01-01 BC'); --  -1
% .%2 # table_name
% %2 # name
% int # type
% 1 # length
[ 1	]
#SELECT EXTRACT(DECADE FROM DATE '0012-12-31 BC'); --  -2
% .%2 # table_name
% %2 # name
% int # type
% 1 # length
[ 1	]
#SELECT EXTRACT(CENTURY FROM TIMESTAMP '1970-03-20 04:30:00.00000'); -- 20
% .%2 # table_name
% %2 # name
% int # type
% 2 # length
[ 20	]
#SELECT DATE_TRUNC('MILLENNIUM', TIMESTAMP '1970-03-20 04:30:00.00000'); -- 1001
% .%2 # table_name
% %2 # name
% timestamp # type
% 26 # length
[ 1000-01-01 00:00:00.000000	]
#SELECT DATE_TRUNC('CENTURY', TIMESTAMP '1970-03-20 04:30:00.00000'); -- 1901
% .%2 # table_name
% %2 # name
% timestamp # type
% 26 # length
[ 1900-01-01 00:00:00.000000	]
#DROP TABLE DATE_TBL;

# 11:57:21 >  
# 11:57:21 >  "Done."
# 11:57:21 >  
<|MERGE_RESOLUTION|>--- conflicted
+++ resolved
@@ -399,7 +399,7 @@
 [ NULL,	NULL	]
 #SELECT f1, cast(f1 as timestamp) FROM DATE_TBL;
 % sys.date_tbl,	sys.%1 # table_name
-% f1,	%1 # name
+% f1,	f1 # name
 % date,	timestamp # type
 % 10,	26 # length
 [ 1957-04-09,	1957-04-09 00:00:00.000000	]
@@ -419,8 +419,8 @@
 [ 2040-04-10,	2040-04-10 00:00:00.000000	]
 [ NULL,	NULL	]
 #SELECT f1, "hour"(cast(f1 as timestamp)) FROM DATE_TBL;
-% sys.date_tbl,	sys.%2 # table_name
-% f1,	%2 # name
+% sys.date_tbl,	sys.%1 # table_name
+% f1,	%1 # name
 % date,	int # type
 % 10,	1 # length
 [ 1957-04-09,	0	]
@@ -440,8 +440,8 @@
 [ 2040-04-10,	0	]
 [ NULL,	NULL	]
 #SELECT f1, "minute"(cast(f1 as timestamp)) FROM DATE_TBL;
-% sys.date_tbl,	sys.%2 # table_name
-% f1,	%2 # name
+% sys.date_tbl,	sys.%1 # table_name
+% f1,	%1 # name
 % date,	int # type
 % 10,	1 # length
 [ 1957-04-09,	0	]
@@ -461,8 +461,8 @@
 [ 2040-04-10,	0	]
 [ NULL,	NULL	]
 #SELECT f1, "second"(cast(f1 as timestamp)) FROM DATE_TBL;
-% sys.date_tbl,	sys.%2 # table_name
-% f1,	%2 # name
+% sys.date_tbl,	sys.%1 # table_name
+% f1,	%1 # name
 % date,	decimal # type
 % 10,	11 # length
 [ 1957-04-09,	0.000000	]
@@ -482,8 +482,8 @@
 [ 2040-04-10,	0.000000	]
 [ NULL,	NULL	]
 #SELECT f1, extract(hour from cast(f1 as timestamp)) FROM DATE_TBL;
-% sys.date_tbl,	sys.%2 # table_name
-% f1,	%2 # name
+% sys.date_tbl,	sys.%1 # table_name
+% f1,	%1 # name
 % date,	int # type
 % 10,	1 # length
 [ 1957-04-09,	0	]
@@ -503,8 +503,8 @@
 [ 2040-04-10,	0	]
 [ NULL,	NULL	]
 #SELECT f1, extract(minute from cast(f1 as timestamp)) FROM DATE_TBL;
-% sys.date_tbl,	sys.%2 # table_name
-% f1,	%2 # name
+% sys.date_tbl,	sys.%1 # table_name
+% f1,	%1 # name
 % date,	int # type
 % 10,	1 # length
 [ 1957-04-09,	0	]
@@ -524,8 +524,8 @@
 [ 2040-04-10,	0	]
 [ NULL,	NULL	]
 #SELECT f1, extract(second from cast(f1 as timestamp)) FROM DATE_TBL;
-% sys.date_tbl,	sys.%2 # table_name
-% f1,	%2 # name
+% sys.date_tbl,	sys.%1 # table_name
+% f1,	%1 # name
 % date,	decimal # type
 % 10,	11 # length
 [ 1957-04-09,	0.000000	]
@@ -566,8 +566,8 @@
 [ 2040-04-10,	2041-04-10	]
 [ NULL,	NULL	]
 #SELECT f1, sql_add(f1, cast(365*24*60*60 as interval second)) FROM DATE_TBL;
-% sys.date_tbl,	sys.%2 # table_name
-% f1,	%2 # name
+% sys.date_tbl,	sys.%1 # table_name
+% f1,	%1 # name
 % date,	date # type
 % 10,	10 # length
 [ 1957-04-09,	1958-04-09	]
@@ -587,8 +587,8 @@
 [ 2040-04-10,	2041-04-10	]
 [ NULL,	NULL	]
 #SELECT f1, sql_add(f1, cast(12 as interval month)) FROM DATE_TBL;
-% sys.date_tbl,	sys.%2 # table_name
-% f1,	%2 # name
+% sys.date_tbl,	sys.%1 # table_name
+% f1,	%1 # name
 % date,	date # type
 % 10,	10 # length
 [ 1957-04-09,	1958-04-09	]
@@ -608,8 +608,8 @@
 [ 2040-04-10,	2041-04-10	]
 [ NULL,	NULL	]
 #SELECT f1, sql_add(f1, cast(-18 as interval month)) FROM DATE_TBL;
-% sys.date_tbl,	sys.%2 # table_name
-% f1,	%2 # name
+% sys.date_tbl,	sys.%1 # table_name
+% f1,	%1 # name
 % date,	date # type
 % 10,	10 # length
 [ 1957-04-09,	1955-10-09	]
@@ -650,8 +650,8 @@
 [ 2040-04-10,	2039-04-11	]
 [ NULL,	NULL	]
 #SELECT f1, sql_sub(f1, cast(365*24*60*60 as interval second)) FROM DATE_TBL;
-% sys.date_tbl,	sys.%2 # table_name
-% f1,	%2 # name
+% sys.date_tbl,	sys.%1 # table_name
+% f1,	%1 # name
 % date,	date # type
 % 10,	10 # length
 [ 1957-04-09,	1956-04-09	]
@@ -671,8 +671,8 @@
 [ 2040-04-10,	2039-04-11	]
 [ NULL,	NULL	]
 #SELECT f1, sql_sub(f1, cast(12 as interval month)) FROM DATE_TBL;
-% sys.date_tbl,	sys.%2 # table_name
-% f1,	%2 # name
+% sys.date_tbl,	sys.%1 # table_name
+% f1,	%1 # name
 % date,	date # type
 % 10,	10 # length
 [ 1957-04-09,	1956-04-09	]
@@ -692,8 +692,8 @@
 [ 2040-04-10,	2039-04-10	]
 [ NULL,	NULL	]
 #SELECT f1, sql_sub(f1, cast(-18 as interval month)) FROM DATE_TBL;
-% sys.date_tbl,	sys.%2 # table_name
-% f1,	%2 # name
+% sys.date_tbl,	sys.%1 # table_name
+% f1,	%1 # name
 % date,	date # type
 % 10,	10 # length
 [ 1957-04-09,	1958-10-09	]
@@ -713,7 +713,6 @@
 [ 2040-04-10,	2041-10-10	]
 [ NULL,	NULL	]
 #SELECT f1, sql_sub(f1, cast('2001-12-12' as date)) FROM DATE_TBL;
-<<<<<<< HEAD
 % sys.date_tbl,	sys.%1 # table_name
 % f1,	%1 # name
 % date,	day_interval # type
@@ -754,48 +753,6 @@
 [ 2038-04-08,	-13.266	]
 [ 2039-04-09,	-13.632	]
 [ 2040-04-10,	-13.999	]
-=======
-% sys.date_tbl,	sys.%2 # table_name
-% f1,	%2 # name
-% date,	int # type
-% 10,	6 # length
-[ 1957-04-09,	-16318	]
-[ 1957-06-13,	-16253	]
-[ 1996-02-28,	-2114	]
-[ 1996-02-29,	-2113	]
-[ 1996-03-01,	-2112	]
-[ 1996-03-02,	-2111	]
-[ 1997-02-28,	-1748	]
-[ 1997-03-01,	-1747	]
-[ 1997-03-02,	-1746	]
-[ 2000-04-01,	-620	]
-[ 2000-04-02,	-619	]
-[ 2000-04-03,	-618	]
-[ 2038-04-08,	13266	]
-[ 2039-04-09,	13632	]
-[ 2040-04-10,	13999	]
-[ NULL,	NULL	]
-#SELECT f1, sql_sub(cast('2001-12-12' as date), f1) FROM DATE_TBL;
-% sys.date_tbl,	.%2 # table_name
-% f1,	%2 # name
-% date,	int # type
-% 10,	6 # length
-[ 1957-04-09,	16318	]
-[ 1957-06-13,	16253	]
-[ 1996-02-28,	2114	]
-[ 1996-02-29,	2113	]
-[ 1996-03-01,	2112	]
-[ 1996-03-02,	2111	]
-[ 1997-02-28,	1748	]
-[ 1997-03-01,	1747	]
-[ 1997-03-02,	1746	]
-[ 2000-04-01,	620	]
-[ 2000-04-02,	619	]
-[ 2000-04-03,	618	]
-[ 2038-04-08,	-13266	]
-[ 2039-04-09,	-13632	]
-[ 2040-04-10,	-13999	]
->>>>>>> a9009dd9
 [ NULL,	NULL	]
 #SELECT date 'January 8, 1999';
 % .%2 # table_name
