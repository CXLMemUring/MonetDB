--- conflicted
+++ resolved
@@ -275,7 +275,6 @@
 % %13 # name
 % tinyint # type
 % 1 # length
-<<<<<<< HEAD
 #create or replace function iamok() returns int
 #begin
 #	DECLARE myvar INT;
@@ -302,18 +301,6 @@
 #	return aa;
 #end;
 #drop function iamok;
-=======
-#DECLARE myvar INT;
-#DECLARE ovar INT;
-#DECLARE abc,def INT;
-#SET (abc, def) = (SELECT 1, 2);
-#SELECT abc, def;
-% .%2,	.%3 # table_name
-% %2,	%3 # name
-% int,	int # type
-% 1,	1 # length
-[ 1,	2	]
->>>>>>> 39a04c84
 #UPDATE another_T SET col4 = (SELECT SUM(col4 + ColID) FROM tbl_ProductSales); --4 rows affected
 [ 4	]
 #SELECT col4 FROM another_T;
