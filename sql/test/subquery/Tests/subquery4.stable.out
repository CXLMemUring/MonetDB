--- conflicted
+++ resolved
@@ -300,14 +300,12 @@
 [ 3,	2	]
 [ 3,	3	]
 [ 3,	NULL	]
-<<<<<<< HEAD
 #SELECT 1 IN ((SELECT MIN(col2)), (SELECT SUM(col4))) FROM another_t;
 % .%20 # table_name
 % %20 # name
 % boolean # type
 % 5 # length
 [ false	]
-=======
 #DECLARE myvar INT;
 #DECLARE ovar INT;
 #DECLARE abc,def INT;
@@ -318,7 +316,6 @@
 % int,	int # type
 % 1,	1 # length
 [ 1,	2	]
->>>>>>> 3b95e9ca
 #UPDATE another_T SET col4 = (SELECT SUM(col4 + ColID) FROM tbl_ProductSales); --4 rows affected
 [ 4	]
 #SELECT col4 FROM another_T;
