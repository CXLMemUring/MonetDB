stderr of test 'subquery3` in directory 'sql/test/subquery` itself:


# 17:40:41 >  
# 17:40:41 >  "mserver5" "--debug=10" "--set" "gdk_nr_threads=0" "--set" "mapi_open=true" "--set" "mapi_port=33945" "--set" "mapi_usock=/var/tmp/mtest-14741/.s.monetdb.33945" "--forcemito" "--dbpath=/home/niels/scratch/monetdb/Linux-x86_64/var/MonetDB/mTests_sql_test_subquery" "--set" "embedded_c=true"
# 17:40:41 >  

# builtin opt 	gdk_dbpath = /home/niels/scratch/monetdb/Linux-x86_64/var/monetdb5/dbfarm/demo
# builtin opt 	mapi_port = 50000
# builtin opt 	mapi_open = false
# builtin opt 	mapi_ipv6 = false
# builtin opt 	mapi_autosense = false
# builtin opt 	sql_optimizer = default_pipe
# builtin opt 	sql_debug = 0
# cmdline opt 	gdk_nr_threads = 0
# cmdline opt 	mapi_open = true
# cmdline opt 	mapi_port = 33945
# cmdline opt 	mapi_usock = /var/tmp/mtest-14741/.s.monetdb.33945
# cmdline opt 	gdk_dbpath = /home/niels/scratch/monetdb/Linux-x86_64/var/MonetDB/mTests_sql_test_subquery
# cmdline opt 	embedded_c = true
#client2:!ERROR:SQLException:assert:M0M29!zero_or_one: cardinality violation, scalar expression expected
#client2:!ERROR:ParseException:SQLparser:42000!SELECT: cannot use non GROUP BY column 'col2' in query results without an aggregate function
#client2:!ERROR:SQLException:assert:M0M29!zero_or_one: cardinality violation, scalar expression expected
#client2:!ERROR:SQLException:assert:M0M29!zero_or_one: cardinality violation, scalar expression expected
#client2:!ERROR:SQLException:assert:M0M29!zero_or_one: cardinality violation, scalar expression expected
#client2:!ERROR:ParseException:SQLparser:42000!SELECT: cannot use non GROUP BY column 'col8' in query results without an aggregate function
#client2:!ERROR:SQLException:assert:M0M29!zero_or_one: cardinality violation, scalar expression expected
#client2:!ERROR:ParseException:SQLparser:42000!SELECT: cannot use non GROUP BY column in query results without an aggregate function

# 17:40:41 >  
# 17:40:41 >  "mclient" "-lsql" "-ftest" "-tnone" "-Eutf-8" "-i" "-e" "--host=/var/tmp/mtest-14741" "--port=33945"
# 17:40:41 >  

MAPI  = (monetdb) /var/tmp/mtest-14741/.s.monetdb.33945
QUERY = SELECT
            (SELECT AVG(col1) OVER (PARTITION BY col5 ORDER BY col1 ROWS UNBOUNDED PRECEDING) FROM tbl_ProductSales)
        FROM another_T t1; --error, more than one row returned by a subquery used as an expression
ERROR = !zero_or_one: cardinality violation, scalar expression expected
CODE  = M0M29
MAPI  = (monetdb) /var/tmp/mtest-14741/.s.monetdb.33945
QUERY = SELECT
            (SELECT SUM(col2) OVER (PARTITION BY SUM(col2) ORDER BY MAX(col1 + ColID) ROWS UNBOUNDED PRECEDING) FROM tbl_ProductSales)
        FROM another_T t1
        GROUP BY col1; --error, subquery uses ungrouped column "t1.col2" from outer query
ERROR = !SELECT: cannot use non GROUP BY column 'col2' in query results without an aggregate function
CODE  = 42000
MAPI  = (monetdb) /var/tmp/mtest-14741/.s.monetdb.33945
QUERY = SELECT
            (SELECT SUM(SUM(col2)) OVER (PARTITION BY SUM(col2) ORDER BY MAX(col2) ROWS UNBOUNDED PRECEDING) FROM tbl_ProductSales)
        FROM another_T t1
        GROUP BY col1; --error, more than one row returned by a subquery used as an expression
ERROR = !zero_or_one: cardinality violation, scalar expression expected
CODE  = M0M29
MAPI  = (monetdb) /var/tmp/mtest-14741/.s.monetdb.33945
QUERY = SELECT
            (SELECT DENSE_RANK() OVER (PARTITION BY col5 ORDER BY col1) FROM tbl_ProductSales)
        FROM another_T t1; --error, more than one row returned by a subquery used as an expression
ERROR = !zero_or_one: cardinality violation, scalar expression expected
CODE  = M0M29
MAPI  = (monetdb) /var/tmp/mtest-14741/.s.monetdb.33945
QUERY = SELECT
            (SELECT DENSE_RANK() OVER (PARTITION BY MIN(col5) ORDER BY MAX(col8)) FROM tbl_ProductSales)
        FROM another_T t1
        GROUP BY col6; --error, more than one row returned by a subquery used as an expression
ERROR = !zero_or_one: cardinality violation, scalar expression expected
CODE  = M0M29
MAPI  = (monetdb) /var/tmp/mtest-14741/.s.monetdb.33945
QUERY = SELECT
            (SELECT DENSE_RANK() OVER (PARTITION BY MIN(col5) ORDER BY col8 * ColID) FROM tbl_ProductSales)
        FROM another_T t1
        GROUP BY col6; --error, subquery uses ungrouped column "t1.col8" from outer query
ERROR = !SELECT: cannot use non GROUP BY column 'col8' in query results without an aggregate function
CODE  = 42000
MAPI  = (monetdb) /var/tmp/mtest-14741/.s.monetdb.33945
QUERY = SELECT
            (SELECT t2.col1 * SUM(SUM(t1.col2)) OVER (PARTITION BY SUM(t1.col2) ORDER BY MAX(t1.col1) ROWS UNBOUNDED PRECEDING) FROM another_T t2)
        FROM another_T t1
        GROUP BY col1; --error, more than one row returned by a subquery used as an expression
ERROR = !zero_or_one: cardinality violation, scalar expression expected
CODE  = M0M29
MAPI  = (monetdb) /var/tmp/mtest-14741/.s.monetdb.33945
QUERY = SELECT
            (SELECT t2.col1 * SUM(SUM(col2)) OVER (PARTITION BY SUM(col2) ORDER BY MAX(col1) ROWS UNBOUNDED PRECEDING) FROM another_T t2)
        FROM another_T t1
        GROUP BY col1; --error, column "t2.col1" must appear in the GROUP BY clause or be used in an aggregate function
ERROR = !SELECT: cannot use non GROUP BY column in query results without an aggregate function
CODE  = 42000
MAPI  = (monetdb) /var/tmp/mtest-379847/.s.monetdb.32523
QUERY = SELECT
        	MIN(i1.i)
        FROM integers i1
        GROUP BY (SELECT i2.i FROM integers i2); --error, more than one row returned by a subquery used as an expression
ERROR = !Cardinality violation, scalar value expected
CODE  = 21000
MAPI  = (monetdb) /var/tmp/mtest-538831/.s.monetdb.31459
QUERY = SELECT
            (SELECT SUM(t1.col1) OVER (PARTITION BY (VALUES(1)) ROWS UNBOUNDED PRECEDING) FROM tbl_ProductSales)
        FROM another_T t1; --error, subqueries not allowed inside PARTITION BY
ERROR = !PARTITION BY: subqueries not allowed in PARTITION BY clause
CODE  = 42000
MAPI  = (monetdb) /var/tmp/mtest-6419/.s.monetdb.37915
QUERY = SELECT
            (SELECT SUM(t1.col1) OVER (ORDER BY (VALUES(1)) ROWS UNBOUNDED PRECEDING) FROM tbl_ProductSales)
        FROM another_T t1;
ERROR = !zero_or_one: cardinality violation, scalar expression expected
CODE  = M0M29
MAPI  = (monetdb) /var/tmp/mtest-6419/.s.monetdb.37915
QUERY = SELECT
            (SELECT SUM(t1.col1) OVER (ORDER BY (SELECT SUM(t1.col1 + t2.col1) FROM another_T t2) ROWS UNBOUNDED PRECEDING) FROM tbl_ProductSales)
        FROM another_T t1;
ERROR = !zero_or_one: cardinality violation, scalar expression expected
CODE  = M0M29
MAPI  = (monetdb) /var/tmp/mtest-18306/.s.monetdb.35753
QUERY = SELECT
            SUM(SUM(t1.col7) * CAST (NOT t1.col1 IN (SELECT 1) AS INTEGER)) OVER ()
        FROM another_T t1
        GROUP BY t1.col7; --error, column "t1.col1" must appear in the GROUP BY clause or be used in an aggregate function
ERROR = !SELECT: cannot use non GROUP BY column 't1.col1' in query results without an aggregate function
CODE  = 42000
MAPI  = (monetdb) /var/tmp/mtest-18306/.s.monetdb.35753
QUERY = SELECT
            SUM(CAST(SUM(t1.col6 * CAST (NOT t1.col1 IN (SELECT t2.col2 FROM another_T t2 GROUP BY t2.col2) AS INTEGER)) < ANY (SELECT MAX(ColID + t1.col7 - t1.col2) FROM tbl_ProductSales) AS INT)) OVER (PARTITION BY SUM(t1.col5) ORDER BY (SELECT MIN(t1.col6 + t1.col5 - t2.col2) FROM another_T t2))
        FROM another_T t1
        GROUP BY t1.col7, t1.col6; --error, subquery uses ungrouped column "t1.col2" from outer query
ERROR = !SELECT: cannot use non GROUP BY column 't1.col5' in query results without an aggregate function
CODE  = 42000
MAPI  = (monetdb) /var/tmp/mtest-22911/.s.monetdb.35494
QUERY = SELECT
            (SELECT 1 FROM integers i2 GROUP BY SUM(i2.i))
        FROM integers i1; --error, aggregates not allowed in group by clause
ERROR = !SUM: aggregate function 'sum' not allowed in GROUP BY clause
CODE  = 42000
MAPI  = (monetdb) /var/tmp/mtest-22911/.s.monetdb.35494
QUERY = SELECT 
            (SELECT SUM(SUM(i1.i) + i2.i) FROM integers i2 GROUP BY i2.i)
        FROM integers i1; --SUM(i1.i) is a correlation from the outer query, so the sum aggregates can be nested at this case
ERROR = !zero_or_one: cardinality violation, scalar expression expected
CODE  = M0M29
MAPI  = (monetdb) /var/tmp/mtest-224250/.s.monetdb.30823
QUERY = SELECT 
            (SELECT SUM(SUM(i1.i)) FROM integers i2 GROUP BY i2.i)
        FROM integers i1; --error, more than one row returned by a subquery used as an expression
ERROR = !zero_or_one: cardinality violation, scalar expression expected
CODE  = M0M29
MAPI  = (monetdb) /var/tmp/mtest-22911/.s.monetdb.35494
QUERY = SELECT 
            (SELECT SUM(SUM(i2.i)) FROM integers i2 GROUP BY i2.i)
        FROM integers i1; --error, aggregation functions cannot be nested
ERROR = !SUM: aggregate functions cannot be nested
CODE  = 42000
MAPI  = (monetdb) /var/tmp/mtest-161550/.s.monetdb.31658
QUERY = SELECT (col1, col2) IN (VALUES (1,2)) FROM another_T; --TODO
ERROR = !Tuple matching at projections not implemented in the backend yet
CODE  = 42000
MAPI  = (monetdb) /var/tmp/mtest-161550/.s.monetdb.31658
QUERY = SELECT (col1, col2) IN (SELECT 1,2) FROM another_T; --TODO
ERROR = !Tuple matching at projections not implemented in the backend yet
CODE  = 42000
MAPI  = (monetdb) /var/tmp/mtest-161550/.s.monetdb.31658
QUERY = SELECT (col1, col2) IN (SELECT 1,3) FROM another_T; --TODO
ERROR = !Tuple matching at projections not implemented in the backend yet
CODE  = 42000
MAPI  = (monetdb) /var/tmp/mtest-161550/.s.monetdb.31658
QUERY = SELECT (1,2) IN (SELECT 1,2); --TODO
ERROR = !Tuple matching at projections not implemented in the backend yet
CODE  = 42000
MAPI  = (monetdb) /var/tmp/mtest-161550/.s.monetdb.31658
QUERY = SELECT (1,2) IN (1,2); --error, trying to match a tuple with a number
ERROR = !Cannot match a tuple to a single value
CODE  = 42000
MAPI  = (monetdb) /var/tmp/mtest-137729/.s.monetdb.37120
QUERY = SELECT (1,2) IN (1); --error, trying to match a tuple with a number
ERROR = !Cannot match a tuple to a single value
CODE  = 42000
MAPI  = (monetdb) /var/tmp/mtest-150963/.s.monetdb.32297
QUERY = SELECT (col1, col2) IN (VALUES (1)) FROM another_T; --error, subquery has too few columns
ERROR = !Subquery has too few columns
CODE  = 42000
MAPI  = (monetdb) /var/tmp/mtest-150963/.s.monetdb.32297
QUERY = SELECT (col1, col2) IN (1) FROM another_T; --error, trying to match a tuple with a number
ERROR = !Cannot match a tuple to a single value
CODE  = 42000
MAPI  = (monetdb) /var/tmp/mtest-140028/.s.monetdb.36211
QUERY = SELECT col1 FROM another_T WHERE (col2, col3) IN (1,2,3); --error, test tuple against individual numbers
ERROR = !Cannot match a tuple to a single value
CODE  = 42000
MAPI  = (monetdb) /var/tmp/mtest-54567/.s.monetdb.37260
QUERY = SELECT col1 FROM another_T WHERE (col2, col3) IN (SELECT 1); -- error, missing columns in the subquery
ERROR = !Subquery has too few columns
CODE  = 42000
MAPI  = (monetdb) /var/tmp/mtest-36813/.s.monetdb.31552
QUERY = SELECT col1 FROM another_T WHERE (col2, 1) IN (SELECT 1); -- error, missing columns in the subquery
ERROR = !Subquery has too few columns
CODE  = 42000
MAPI  = (monetdb) /var/tmp/mtest-36813/.s.monetdb.31552
QUERY = SELECT col1 FROM another_T WHERE (1, col2) IN (SELECT 1); -- error, missing columns in the subquery
ERROR = !Subquery has too few columns
CODE  = 42000
MAPI  = (monetdb) /var/tmp/mtest-36813/.s.monetdb.31552
QUERY = SELECT col1 FROM another_T WHERE (1, 1) IN (SELECT 1); -- error, missing columns in the subquery
ERROR = !Subquery has too few columns
CODE  = 42000
MAPI  = (monetdb) /var/tmp/mtest-36813/.s.monetdb.31552
QUERY = SELECT col1 FROM another_T WHERE (col2) IN (SELECT 1,2); -- error, too many columns in the subquery
ERROR = !SELECT: subquery must return only one column
CODE  = 42000
MAPI  = (monetdb) /var/tmp/mtest-36813/.s.monetdb.31552
QUERY = SELECT col1 FROM another_T WHERE (col2, col3) IN (SELECT 1,2,3); -- error, too many columns in the subquery
ERROR = !Subquery has too many columns
CODE  = 42000
MAPI  = (monetdb) /var/tmp/mtest-54567/.s.monetdb.37260
QUERY = SELECT col1 FROM another_T WHERE (col2, col3) IN (VALUES(1,2,3)); -- error, too many columns in the subquery
ERROR = !Subquery has too many columns
CODE  = 42000
MAPI  = (monetdb) /var/tmp/mtest-135307/.s.monetdb.36213
QUERY = SELECT
        	(SELECT outt FROM evilfunction((SELECT col0))) 
        FROM another_T; --error, col0 doesn't exist
ERROR = !SELECT: identifier 'col0' unknown
CODE  = 42000
MAPI  = (monetdb) /var/tmp/mtest-139585/.s.monetdb.31629
QUERY = SELECT
        	(SELECT outt FROM evilfunction((SELECT col1))) 
        FROM another_T; --error, more than one row returned by a subquery used as an expression
ERROR = !zero_or_one: cardinality violation, scalar expression expected
CODE  = M0M29
MAPI  = (monetdb) /var/tmp/mtest-139585/.s.monetdb.31629
QUERY = SELECT
        	(SELECT outt FROM evilfunction((SELECT col1 FROM tbl_ProductSales))) 
        FROM another_T; --error, more than one row returned by a subquery used as an expression
ERROR = !zero_or_one: cardinality violation, scalar expression expected
CODE  = M0M29
MAPI  = (monetdb) /var/tmp/mtest-139585/.s.monetdb.31629
QUERY = SELECT
        	(SELECT outt FROM evilfunction((SELECT t2.col1 FROM another_T t2))) 
        FROM another_T; --error, more than one row returned by a subquery used as an expression
ERROR = !Cardinality violation, scalar value expected
CODE  = 21000
<<<<<<< HEAD
=======
MAPI  = (monetdb) /var/tmp/mtest-511176/.s.monetdb.31334
QUERY = SELECT
        	(SELECT outt FROM evilfunction((SELECT MAX(col1) FROM tbl_ProductSales))) 
        FROM another_T;  --error, more than one row returned by a subquery used as an expression
ERROR = !zero_or_one: cardinality violation, scalar expression expected
CODE  = M0M29
MAPI  = (monetdb) /var/tmp/mtest-511176/.s.monetdb.31334
QUERY = PREPARE SELECT
        	(SELECT ? FROM evilfunction((SELECT 1))) 
        FROM another_T;
ERROR = !Could not determine type for argument number 1
CODE  = 42000
>>>>>>> 10220eab

# 17:40:41 >  
# 17:40:41 >  "Done."
# 17:40:41 >  
<|MERGE_RESOLUTION|>--- conflicted
+++ resolved
@@ -236,21 +236,12 @@
         FROM another_T; --error, more than one row returned by a subquery used as an expression
 ERROR = !Cardinality violation, scalar value expected
 CODE  = 21000
-<<<<<<< HEAD
-=======
-MAPI  = (monetdb) /var/tmp/mtest-511176/.s.monetdb.31334
-QUERY = SELECT
-        	(SELECT outt FROM evilfunction((SELECT MAX(col1) FROM tbl_ProductSales))) 
-        FROM another_T;  --error, more than one row returned by a subquery used as an expression
-ERROR = !zero_or_one: cardinality violation, scalar expression expected
-CODE  = M0M29
-MAPI  = (monetdb) /var/tmp/mtest-511176/.s.monetdb.31334
-QUERY = PREPARE SELECT
-        	(SELECT ? FROM evilfunction((SELECT 1))) 
-        FROM another_T;
-ERROR = !Could not determine type for argument number 1
-CODE  = 42000
->>>>>>> 10220eab
+MAPI  = (monetdb) /var/tmp/mtest-516119/.s.monetdb.36929
+QUERY = SELECT
+        	(SELECT outt FROM evilfunction((SELECT MAX(t1.col1) FROM tbl_ProductSales))) 
+        FROM another_T t1; --error, more than one row returned by a subquery used as an expression
+ERROR = !zero_or_one: cardinality violation, scalar expression expected
+CODE  = M0M29
 
 # 17:40:41 >  
 # 17:40:41 >  "Done."
