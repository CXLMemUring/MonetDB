Running database upgrade commands:
drop procedure if exists wlc.master();
drop procedure if exists wlc.master(string);
drop procedure if exists wlc.stop();
drop procedure if exists wlc.flush();
drop procedure if exists wlc.beat(int);
drop function if exists wlc.clock();
drop function if exists wlc.tick();
drop procedure if exists wlr.master(string);
drop procedure if exists wlr.stop();
drop procedure if exists wlr.accept();
drop procedure if exists wlr.replicate();
drop procedure if exists wlr.replicate(timestamp);
drop procedure if exists wlr.replicate(tinyint);
drop procedure if exists wlr.replicate(smallint);
drop procedure if exists wlr.replicate(integer);
drop procedure if exists wlr.replicate(bigint);
drop procedure if exists wlr.beat(integer);
drop function if exists wlr.clock();
drop function if exists wlr.tick();
drop schema if exists wlc;
drop schema if exists wlr;

Running database upgrade commands:
create function sys.regexp_replace(ori string, pat string, rep string, flg string)
returns string external name pcre.replace;
grant execute on function regexp_replace(string, string, string, string) to public;
create function sys.regexp_replace(ori string, pat string, rep string)
returns string
begin
 return sys.regexp_replace(ori, pat, rep, '');
end;
grant execute on function regexp_replace(string, string, string) to public;
update sys.functions set system = true where system <> true and name = 'regexp_replace' and schema_id = 2000 and type = 1;

Running database upgrade commands:
drop function if exists sys.dump_database(boolean);
drop procedure if exists sys.dump_table_data();
drop procedure if exists sys.dump_table_data(string, string);
drop view if exists sys.dump_tables;
drop view if exists sys.dump_comments;
drop function if exists sys.prepare_esc(string, string);
drop view if exists sys.dump_partition_tables;
drop view if exists sys.dump_create_users;
drop view if exists sys.describe_tables;
drop function if exists sys.get_remote_table_expressions(string, string);
drop function if exists sys.sq(string);
CREATE FUNCTION sys.SQ (s STRING) RETURNS STRING BEGIN RETURN '''' || sys.replace(s,'''','''''') || ''''; END;
CREATE FUNCTION sys.get_remote_table_expressions(s STRING, t STRING) RETURNS STRING BEGIN
 RETURN SELECT ' ON ' || sys.SQ(uri) || ' WITH USER ' || sys.SQ(username) || ' ENCRYPTED PASSWORD ' || sys.SQ("hash") FROM sys.remote_table_credentials(s ||'.' || t);
END;
CREATE VIEW sys.describe_tables AS
 SELECT
 t.id o,
 s.name sch,
 t.name tab,
 ts.table_type_name typ,
 (SELECT
 ' (' ||
 GROUP_CONCAT(
 sys.DQ(c.name) || ' ' ||
 sys.describe_type(c.type, c.type_digits, c.type_scale) ||
 ifthenelse(c."null" = 'false', ' NOT NULL', '')
 , ', ') || ')'
 FROM sys._columns c
 WHERE c.table_id = t.id) col,
 CASE ts.table_type_name
 WHEN 'REMOTE TABLE' THEN
 sys.get_remote_table_expressions(s.name, t.name)
 WHEN 'MERGE TABLE' THEN
 sys.get_merge_table_partition_expressions(t.id)
 WHEN 'VIEW' THEN
 sys.schema_guard(s.name, t.name, t.query)
 ELSE
 ''
 END opt
 FROM sys.schemas s, sys.table_types ts, sys.tables t
 WHERE ts.table_type_name IN ('TABLE', 'VIEW', 'MERGE TABLE', 'REMOTE TABLE', 'REPLICA TABLE', 'UNLOGGED TABLE')
 AND t.system = FALSE
 AND s.id = t.schema_id
 AND ts.table_type_id = t.type
 AND s.name <> 'tmp';
CREATE VIEW sys.dump_create_users AS
 SELECT
 'CREATE USER ' || sys.dq(ui.name) || ' WITH ENCRYPTED PASSWORD ' ||
 sys.sq(sys.password_hash(ui.name)) ||
 ' NAME ' || sys.sq(ui.fullname) || ' SCHEMA sys' || ifthenelse(ui.schema_path = '"sys"', '', ' SCHEMA PATH ' || sys.sq(ui.schema_path)) || ';' stmt,
 ui.name user_name
 FROM sys.db_user_info ui, sys.schemas s
 WHERE ui.default_schema = s.id
 AND ui.name <> 'monetdb'
 AND ui.name <> '.snapshot';
CREATE VIEW sys.dump_partition_tables AS
 SELECT
 'ALTER TABLE ' || sys.FQN(m_sch, m_tbl) || ' ADD TABLE ' || sys.FQN(p_sch, p_tbl) ||
 CASE
 WHEN tpe = 'VALUES' THEN ' AS PARTITION IN (' || pvalues || ')'
 WHEN tpe = 'RANGE' THEN ' AS PARTITION FROM ' || ifthenelse(minimum IS NOT NULL, sys.SQ(minimum), 'RANGE MINVALUE') || ' TO ' || ifthenelse(maximum IS NOT NULL, sys.SQ(maximum), 'RANGE MAXVALUE')
 WHEN tpe = 'FOR NULLS' THEN ' AS PARTITION FOR NULL VALUES'
 ELSE '' --'READ ONLY'
 END ||
 CASE WHEN tpe in ('VALUES', 'RANGE') AND with_nulls THEN ' WITH NULL VALUES' ELSE '' END ||
 ';' stmt,
 m_sch merge_schema_name,
 m_tbl merge_table_name,
 p_sch partition_schema_name,
 p_tbl partition_table_name
 FROM sys.describe_partition_tables;
CREATE VIEW sys.dump_tables AS
 SELECT
 t.o o,
 CASE
 WHEN t.typ <> 'VIEW' THEN
 'CREATE ' || t.typ || ' ' || sys.FQN(t.sch, t.tab) || t.col || t.opt || ';'
 ELSE
 t.opt
 END stmt,
 t.sch schema_name,
 t.tab table_name
 FROM sys.describe_tables t;
CREATE VIEW sys.dump_comments AS
 SELECT 'COMMENT ON ' || c.tpe || ' ' || c.fqn || ' IS ' || sys.SQ(c.rem) || ';' stmt FROM sys.describe_comments c;
CREATE FUNCTION sys.prepare_esc(s STRING, t STRING) RETURNS STRING
BEGIN
 RETURN
 CASE
 WHEN (t = 'varchar' OR t ='char' OR t = 'clob' OR t = 'json' OR t = 'geometry' OR t = 'url') THEN
 'CASE WHEN ' || sys.DQ(s) || ' IS NULL THEN ''null'' ELSE ' || 'sys.esc(' || sys.DQ(s) || ')' || ' END'
 ELSE
 'CASE WHEN ' || sys.DQ(s) || ' IS NULL THEN ''null'' ELSE CAST(' || sys.DQ(s) || ' AS STRING) END'
 END;
END;
CREATE PROCEDURE sys.dump_table_data(sch STRING, tbl STRING)
BEGIN
 DECLARE tid INT;
 SET tid = (SELECT MIN(t.id) FROM sys.tables t, sys.schemas s WHERE t.name = tbl AND t.schema_id = s.id AND s.name = sch);
 IF tid IS NOT NULL THEN
 DECLARE k INT;
 DECLARE m INT;
 SET k = (SELECT MIN(c.id) FROM sys.columns c WHERE c.table_id = tid);
 SET m = (SELECT MAX(c.id) FROM sys.columns c WHERE c.table_id = tid);
 IF k IS NOT NULL AND m IS NOT NULL THEN
 DECLARE cname STRING;
 DECLARE ctype STRING;
 DECLARE _cnt INT;
 SET cname = (SELECT c.name FROM sys.columns c WHERE c.id = k);
 SET ctype = (SELECT c.type FROM sys.columns c WHERE c.id = k);
 SET _cnt = (SELECT count FROM sys.storage(sch, tbl, cname));
 IF _cnt > 0 THEN
 DECLARE COPY_INTO_STMT STRING;
 DECLARE SELECT_DATA_STMT STRING;
 SET COPY_INTO_STMT = 'COPY ' || _cnt || ' RECORDS INTO ' || sys.FQN(sch, tbl) || '(' || sys.DQ(cname);
 SET SELECT_DATA_STMT = 'SELECT (SELECT COUNT(*) FROM sys.dump_statements) + RANK() OVER(), ' || sys.prepare_esc(cname, ctype);
 WHILE (k < m) DO
 SET k = (SELECT MIN(c.id) FROM sys.columns c WHERE c.table_id = tid AND c.id > k);
 SET cname = (SELECT c.name FROM sys.columns c WHERE c.id = k);
 SET ctype = (SELECT c.type FROM sys.columns c WHERE c.id = k);
 SET COPY_INTO_STMT = (COPY_INTO_STMT || ', ' || sys.DQ(cname));
 SET SELECT_DATA_STMT = (SELECT_DATA_STMT || '|| ''|'' || ' || sys.prepare_esc(cname, ctype));
 END WHILE;
 SET COPY_INTO_STMT = (COPY_INTO_STMT || R') FROM STDIN USING DELIMITERS ''|'',E''\n'',''"'';');
 SET SELECT_DATA_STMT = (SELECT_DATA_STMT || ' FROM ' || sys.FQN(sch, tbl));
 INSERT INTO sys.dump_statements VALUES ((SELECT COUNT(*) FROM sys.dump_statements) + 1, COPY_INTO_STMT);
 CALL sys.EVAL('INSERT INTO sys.dump_statements ' || SELECT_DATA_STMT || ';');
 END IF;
 END IF;
 END IF;
 END;
CREATE PROCEDURE sys.dump_table_data()
BEGIN
 DECLARE i INT;
 SET i = (SELECT MIN(t.id) FROM sys.tables t, sys.table_types ts WHERE t.type = ts.table_type_id AND ts.table_type_name = 'TABLE' AND NOT t.system);
 IF i IS NOT NULL THEN
 DECLARE M INT;
 SET M = (SELECT MAX(t.id) FROM sys.tables t, sys.table_types ts WHERE t.type = ts.table_type_id AND ts.table_type_name = 'TABLE' AND NOT t.system);
 DECLARE sch STRING;
 DECLARE tbl STRING;
 WHILE i IS NOT NULL AND i <= M DO
 SET sch = (SELECT s.name FROM sys.tables t, sys.schemas s WHERE s.id = t.schema_id AND t.id = i);
 SET tbl = (SELECT t.name FROM sys.tables t, sys.schemas s WHERE s.id = t.schema_id AND t.id = i);
 CALL sys.dump_table_data(sch, tbl);
 SET i = (SELECT MIN(t.id) FROM sys.tables t, sys.table_types ts WHERE t.type = ts.table_type_id AND ts.table_type_name = 'TABLE' AND NOT t.system AND t.id > i);
 END WHILE;
 END IF;
END;
CREATE FUNCTION sys.dump_database(describe BOOLEAN) RETURNS TABLE(o int, stmt STRING)
BEGIN
 SET SCHEMA sys;
 TRUNCATE sys.dump_statements;
 INSERT INTO sys.dump_statements VALUES (1, 'START TRANSACTION;');
 INSERT INTO sys.dump_statements VALUES (2, 'SET SCHEMA "sys";');
 INSERT INTO sys.dump_statements SELECT (SELECT COUNT(*) FROM sys.dump_statements) + RANK() OVER(), stmt FROM sys.dump_create_roles;
 INSERT INTO sys.dump_statements SELECT (SELECT COUNT(*) FROM sys.dump_statements) + RANK() OVER(), stmt FROM sys.dump_create_users;
 INSERT INTO sys.dump_statements SELECT (SELECT COUNT(*) FROM sys.dump_statements) + RANK() OVER(), stmt FROM sys.dump_create_schemas;
 INSERT INTO sys.dump_statements SELECT (SELECT COUNT(*) FROM sys.dump_statements) + RANK() OVER(), stmt FROM sys.dump_user_defined_types;
 INSERT INTO sys.dump_statements SELECT (SELECT COUNT(*) FROM sys.dump_statements) + RANK() OVER(), stmt FROM sys.dump_add_schemas_to_users;
 INSERT INTO sys.dump_statements SELECT (SELECT COUNT(*) FROM sys.dump_statements) + RANK() OVER(), stmt FROM sys.dump_grant_user_privileges;
 INSERT INTO sys.dump_statements SELECT (SELECT COUNT(*) FROM sys.dump_statements) + RANK() OVER(), stmt FROM sys.dump_sequences;
 --functions and table-likes can be interdependent. They should be inserted in the order of their catalogue id.
 INSERT INTO sys.dump_statements SELECT (SELECT COUNT(*) FROM sys.dump_statements) + RANK() OVER(ORDER BY stmts.o), stmts.s
 FROM (
 SELECT f.o, f.stmt FROM sys.dump_functions f
 UNION ALL
 SELECT t.o, t.stmt FROM sys.dump_tables t
 ) AS stmts(o, s);
 -- dump table data before adding constraints and fixing sequences
 IF NOT DESCRIBE THEN
 CALL sys.dump_table_data();
 END IF;
 INSERT INTO sys.dump_statements SELECT (SELECT COUNT(*) FROM sys.dump_statements) + RANK() OVER(), stmt FROM sys.dump_start_sequences;
 INSERT INTO sys.dump_statements SELECT (SELECT COUNT(*) FROM sys.dump_statements) + RANK() OVER(), stmt FROM sys.dump_column_defaults;
 INSERT INTO sys.dump_statements SELECT (SELECT COUNT(*) FROM sys.dump_statements) + RANK() OVER(), stmt FROM sys.dump_table_constraint_type;
 INSERT INTO sys.dump_statements SELECT (SELECT COUNT(*) FROM sys.dump_statements) + RANK() OVER(), stmt FROM sys.dump_indices;
 INSERT INTO sys.dump_statements SELECT (SELECT COUNT(*) FROM sys.dump_statements) + RANK() OVER(), stmt FROM sys.dump_foreign_keys;
 INSERT INTO sys.dump_statements SELECT (SELECT COUNT(*) FROM sys.dump_statements) + RANK() OVER(), stmt FROM sys.dump_partition_tables;
 INSERT INTO sys.dump_statements SELECT (SELECT COUNT(*) FROM sys.dump_statements) + RANK() OVER(), stmt FROM sys.dump_triggers;
 INSERT INTO sys.dump_statements SELECT (SELECT COUNT(*) FROM sys.dump_statements) + RANK() OVER(), stmt FROM sys.dump_comments;
 INSERT INTO sys.dump_statements SELECT (SELECT COUNT(*) FROM sys.dump_statements) + RANK() OVER(), stmt FROM sys.dump_table_grants;
 INSERT INTO sys.dump_statements SELECT (SELECT COUNT(*) FROM sys.dump_statements) + RANK() OVER(), stmt FROM sys.dump_column_grants;
 INSERT INTO sys.dump_statements SELECT (SELECT COUNT(*) FROM sys.dump_statements) + RANK() OVER(), stmt FROM sys.dump_function_grants;
 --TODO Improve performance of dump_table_data.
 --TODO loaders ,procedures, window and filter sys.functions.
 --TODO look into order dependent group_concat
 INSERT INTO sys.dump_statements VALUES ((SELECT COUNT(*) FROM sys.dump_statements) + 1, 'COMMIT;');
 RETURN sys.dump_statements;
END;
update sys.functions set system = true where system <> true and name in ('sq', 'get_remote_table_expressions', 'prepare_esc') and schema_id = 2000 and type = 1;
update sys._tables set system = true where system <> true and name in ('describe_tables', 'dump_create_users', 'dump_partition_tables', 'dump_comments', 'dump_tables') and schema_id = 2000;
update sys.functions set system = true where system <> true and name = 'dump_table_data' and schema_id = 2000 and type = 2;
update sys.functions set system = true where system <> true and name = 'dump_database' and schema_id = 2000 and type = 5;
GRANT SELECT ON sys.describe_tables TO PUBLIC;
<<<<<<< HEAD
=======

Running database upgrade commands:
drop view if exists sys.dependency_tables_on_functions;
drop view if exists sys.dependency_views_on_functions;
CREATE VIEW sys.dependency_tables_on_functions AS
SELECT t.schema_id AS table_schema_id, t.id AS table_id, t.name AS table_name, f.id AS function_id, f.name AS function_name, f.type AS function_type, dep.depend_type AS depend_type
  FROM sys.functions AS f, sys.tables AS t, sys.dependencies AS dep
 WHERE t.id = dep.id AND f.id = dep.depend_id
   AND dep.depend_type = 7 AND f.type <> 2 AND t.type NOT IN (1, 11)
 ORDER BY t.name, t.schema_id, f.name, f.id;
GRANT SELECT ON sys.dependency_tables_on_functions TO PUBLIC;
CREATE VIEW sys.dependency_views_on_functions AS
SELECT v.schema_id AS view_schema_id, v.id AS view_id, v.name AS view_name, f.id AS function_id, f.name AS function_name, f.type AS function_type, dep.depend_type AS depend_type
  FROM sys.functions AS f, sys.tables AS v, sys.dependencies AS dep
 WHERE v.id = dep.id AND f.id = dep.depend_id
   AND dep.depend_type = 7 AND f.type <> 2 AND v.type IN (1, 11)
 ORDER BY v.name, v.schema_id, f.name, f.id;
GRANT SELECT ON sys.dependency_views_on_functions TO PUBLIC;
update sys._tables set system = true where system <> true and name in ('dependency_tables_on_functions','dependency_views_on_functions') and schema_id = 2000;
>>>>>>> f797cb58
<|MERGE_RESOLUTION|>--- conflicted
+++ resolved
@@ -229,8 +229,6 @@
 update sys.functions set system = true where system <> true and name = 'dump_table_data' and schema_id = 2000 and type = 2;
 update sys.functions set system = true where system <> true and name = 'dump_database' and schema_id = 2000 and type = 5;
 GRANT SELECT ON sys.describe_tables TO PUBLIC;
-<<<<<<< HEAD
-=======
 
 Running database upgrade commands:
 drop view if exists sys.dependency_tables_on_functions;
@@ -250,4 +248,3 @@
  ORDER BY v.name, v.schema_id, f.name, f.id;
 GRANT SELECT ON sys.dependency_views_on_functions TO PUBLIC;
 update sys._tables set system = true where system <> true and name in ('dependency_tables_on_functions','dependency_views_on_functions') and schema_id = 2000;
->>>>>>> f797cb58
