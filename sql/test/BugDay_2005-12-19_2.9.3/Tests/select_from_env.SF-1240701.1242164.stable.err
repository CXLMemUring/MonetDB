stderr of test 'select_from_env.SF-1240701.1242164` in directory 'test/BugDay_2005-12-19_2.9.3` itself:


# 13:22:15 >  
# 13:22:15 >  Mtimeout -timeout 180 Mserver "--config=/ufs/sjoerd/Monet-virgin/etc/MonetDB.conf" --debug=10 --set "monet_mod_path=/ufs/sjoerd/src/MonetDB/devel/sql-virgin/Linux/lib/MonetDB:/ufs/sjoerd/Monet-virgin/lib/MonetDB" --set "gdk_dbfarm=/ufs/sjoerd/Monet-virgin/var/MonetDB/dbfarm" --set "sql_logdir=/ufs/sjoerd/Monet-virgin/var/MonetDB/log" --set mapi_port=30620 --set sql_port=47090 --set xquery_port=50410 --set monet_prompt= --trace "--dbname=mTests_src_test_BugDay_2005-12-19_2.9.3" --dbinit="module(sql_server); sql_server_start();" ; echo ; echo Over..
# 13:22:15 >  

# builtin opt 	gdk_arch = 64bitx86_64-pc-solaris2.11
# builtin opt 	gdk_version = 1.33.0
# builtin opt 	prefix = /export/scratch/stripe/fabian/monetdb/current/program-i86pc
# builtin opt 	exec_prefix = ${prefix}
# builtin opt 	gdk_dbname = tst
# builtin opt 	gdk_dbfarm = ${prefix}/var/MonetDB
# builtin opt 	gdk_debug = 8
# builtin opt 	gdk_alloc_map = yes
# builtin opt 	gdk_vmtrim = yes
# builtin opt 	monet_admin = adm
# builtin opt 	monet_prompt = >
# builtin opt 	monet_welcome = yes
# builtin opt 	monet_mod_path = /export/scratch/stripe/fabian/monetdb/current/program-i86pc/lib/MonetDB
# builtin opt 	monet_daemon = yes
# builtin opt 	host = localhost
# builtin opt 	mapi_port = 50000
# builtin opt 	mapi_noheaders = no
# builtin opt 	mapi_debug = 0
# builtin opt 	mapi_clients = 2
# builtin opt 	sql_debug = 0
# builtin opt 	standoff_ns = http://monetdb.cwi.nl/standoff
# builtin opt 	standoff_start = start
# builtin opt 	standoff_end = end
# config opt 	prefix = /export/scratch/stripe/fabian/monetdb/current/program-i86pc
# config opt 	config = ${prefix}/etc/monetdb5.conf
# config opt 	prefix = /export/scratch/stripe/fabian/monetdb/current/program-i86pc
# config opt 	exec_prefix = ${prefix}
# config opt 	gdk_dbfarm = ${prefix}/var/MonetDB5/dbfarm
# config opt 	gdk_dbname = demo
# config opt 	gdk_alloc_map = no
# config opt 	gdk_embedded = no
# config opt 	gdk_debug = 0
# config opt 	monet_mod_path = /export/scratch/stripe/fabian/monetdb/current/program-i86pc/lib/MonetDB5:/export/scratch/stripe/fabian/monetdb/current/program-i86pc/lib/MonetDB5/lib:/export/scratch/stripe/fabian/monetdb/current/program-i86pc/lib/MonetDB5/bin
# config opt 	monet_daemon = no
# config opt 	monet_welcome = yes
# config opt 	mero_msglog = ${prefix}/var/log/MonetDB/merovingian.log
# config opt 	mero_errlog = ${prefix}/var/log/MonetDB/merovingian.log
# config opt 	mero_pidfile = ${prefix}/var/run/MonetDB/merovingian.pid
# config opt 	mero_controlport = 50001
# config opt 	mal_init = /export/scratch/stripe/fabian/monetdb/current/program-i86pc/lib/MonetDB5/mal_init.mal
# config opt 	mal_listing = 2
# config opt 	mapi_port = 50000
# config opt 	mapi_autosense = false
# config opt 	mapi_open = false
# config opt 	sql_optimizer = inline,remap,evaluate,costModel,coercions,emptySet,aliases,mergetable,deadcode,constants,commonTerms,joinPath,deadcode,reduce,garbageCollector,dataflow,history,replication,multiplex
# cmdline opt 	config = /export/scratch/stripe/fabian/monetdb/current/program-i86pc/etc/monetdb5.conf
# cmdline opt 	gdk_nr_threads = 0
# cmdline opt 	monet_mod_path = /export/scratch/stripe/fabian/monetdb/current/program-i86pc/lib/MonetDB5:/export/scratch/stripe/fabian/monetdb/current/program-i86pc/lib/MonetDB5/lib:/export/scratch/stripe/fabian/monetdb/current/program-i86pc/lib/MonetDB5/bin
# cmdline opt 	gdk_dbfarm = /export/scratch/stripe/fabian/monetdb/current/mtest-pegasus.ins.cwi.nl/sql/dbfarm
# cmdline opt 	mapi_open = true
# cmdline opt 	xrpc_open = true
# cmdline opt 	mapi_port = 30332
# cmdline opt 	xrpc_port = 44644
# cmdline opt 	monet_prompt = 
# cmdline opt 	gdk_dbname = mTests_src_test_BugDay_2005-12-19_2.9.3
# cmdline opt 	mal_listing = 0
#warning: please don't forget to set your vault key!
#(see /export/scratch/stripe/fabian/monetdb/current/program-i86pc/etc/monetdb5.conf)

# 22:29:10 >  
# 22:29:10 >  mclient -lsql -i -umonetdb -Pmonetdb --host=pegasus --port=30332 
# 22:29:10 >  

<<<<<<< HEAD
MAPI  = monetdb@madrid:39416
=======
MAPI  = (monetdb) /var/tmp/mtest-29744/.s.monetdb.36963
>>>>>>> 005a2818
QUERY = select * from env() as env where name = ( select 'prefix' from env() as env );
ERROR = !cardinality violation (21>1)



# 13:22:15 >  
# 13:22:15 >  Done.
# 13:22:15 >  
<|MERGE_RESOLUTION|>--- conflicted
+++ resolved
@@ -68,11 +68,7 @@
 # 22:29:10 >  mclient -lsql -i -umonetdb -Pmonetdb --host=pegasus --port=30332 
 # 22:29:10 >  
 
-<<<<<<< HEAD
-MAPI  = monetdb@madrid:39416
-=======
 MAPI  = (monetdb) /var/tmp/mtest-29744/.s.monetdb.36963
->>>>>>> 005a2818
 QUERY = select * from env() as env where name = ( select 'prefix' from env() as env );
 ERROR = !cardinality violation (21>1)
 
