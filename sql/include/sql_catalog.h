/*
 * This Source Code Form is subject to the terms of the Mozilla Public
 * License, v. 2.0.  If a copy of the MPL was not distributed with this
 * file, You can obtain one at http://mozilla.org/MPL/2.0/.
 *
 * Copyright 1997 - July 2008 CWI, August 2008 - 2021 MonetDB B.V.
 */

#ifndef SQL_CATALOG_H
#define SQL_CATALOG_H

#include "sql_mem.h"
#include "sql_list.h"
#include "sql_hash.h"
#include "mapi_querytype.h"
#include "stream.h"
#include "matomic.h"

#define tr_none		0
#define tr_readonly	1
#define tr_writable	2
#define tr_serializable 4
#define tr_append 	8

#define ACT_NO_ACTION 0
#define ACT_CASCADE 1
#define ACT_RESTRICT 2
#define ACT_SET_NULL 3
#define ACT_SET_DEFAULT 4

#define DROP_RESTRICT 0
#define DROP_CASCADE 1
#define DROP_CASCADE_START 2

#define PRIV_SELECT 1
#define PRIV_UPDATE 2
#define PRIV_INSERT 4
#define PRIV_DELETE 8
#define PRIV_EXECUTE 16
#define PRIV_GRANT 32
#define PRIV_TRUNCATE 64
/* global privs */
#define PRIV_COPYFROMFILE 1
#define PRIV_COPYINTOFILE 2

typedef enum sql_dependency {
	SCHEMA_DEPENDENCY = 1,
	TABLE_DEPENDENCY = 2,
	COLUMN_DEPENDENCY = 3,
	KEY_DEPENDENCY = 4,
	VIEW_DEPENDENCY = 5,
	USER_DEPENDENCY = 6,
	FUNC_DEPENDENCY = 7,
	TRIGGER_DEPENDENCY = 8,
	OWNER_DEPENDENCY = 9,
	INDEX_DEPENDENCY = 10,
	FKEY_DEPENDENCY = 11,
	SEQ_DEPENDENCY = 12,
	PROC_DEPENDENCY = 13,
	BEDROPPED_DEPENDENCY = 14, /*The object must be dropped when the dependent object is dropped independently of the DROP type.*/
	TYPE_DEPENDENCY = 15
} sql_dependency;

#define NO_DEPENDENCY 0
#define HAS_DEPENDENCY 1
#define CICLE_DEPENDENCY 2
#define DEPENDENCY_CHECK_ERROR 3
#define DEPENDENCY_CHECK_OK 0

#define ROLE_PUBLIC   1
#define ROLE_SYSADMIN 2
#define USER_MONETDB  3

#define ISO_READ_UNCOMMITED 1
#define ISO_READ_COMMITED   2
#define ISO_READ_REPEAT	    3
#define ISO_SERIALIZABLE    4

#define SCALE_NONE	0
#define SCALE_FIX	1	/* many numerical functions require equal
                           scales/precision for all their inputs */
#define SCALE_NOFIX	2
#define SCALE_MUL	3	/* multiplication gives the sum of scales */
#define SCALE_DIV	4	/* div on the other hand reduces the scales */
#define DIGITS_ADD	5	/* some types grow under functions (concat) */
#define INOUT		6	/* output type equals input type */
#define SCALE_EQ	7	/* user defined functions need equal scales */
#define SCALE_DIGITS_FIX 8	/* the geom module requires the types and functions to have the same scale and digits */

/* Warning TR flags is a bitmask */
#define TR_NEW 1

#define RDONLY 0
#define RD_UPD_ID 2
#define RD_UPD_VAL 3
#define QUICK  4

/* the following list of macros are used by rel_rankop function */
#define UNBOUNDED_PRECEDING_BOUND 0
#define UNBOUNDED_FOLLOWING_BOUND 1
#define CURRENT_ROW_BOUND         2

#define FRAME_ROWS  0 		/* number of rows (preceding/following) */
#define FRAME_RANGE 1		/* logical range (based on the ordering column).
				   Example:
				   RANGE BETWEEN INTERVAL '1' MONTH PRECEDING
				             AND INTERVAL '1' MONTH FOLLOWING */
#define FRAME_GROUPS 2
#define FRAME_UNBOUNDED_TILL_CURRENT_ROW 3
#define FRAME_CURRENT_ROW_TILL_UNBOUNDED 4
#define FRAME_ALL 5
#define FRAME_CURRENT_ROW 6

/* the following list of macros are used by SQLwindow_bound function */
#define BOUND_FIRST_HALF_PRECEDING  0
#define BOUND_FIRST_HALF_FOLLOWING  1
#define BOUND_SECOND_HALF_PRECEDING 2
#define BOUND_SECOND_HALF_FOLLOWING 3
#define CURRENT_ROW_PRECEDING       4
#define CURRENT_ROW_FOLLOWING       5

#define EXCLUDE_NONE 0		/* nothing excluded (also the default) */
#define EXCLUDE_CURRENT_ROW 1	/* exclude the current row */
#define EXCLUDE_GROUP 2		/* exclude group */
#define EXCLUDE_TIES 3		/* exclude group but not the current row */

/* The following macros are used in properties field of sql_table */
#define PARTITION_RANGE       1
#define PARTITION_LIST        2
#define PARTITION_COLUMN      4
#define PARTITION_EXPRESSION  8

#define STORAGE_MAX_VALUE_LENGTH 2048

#define cur_user 1
#define cur_role 2

#define sql_max(i1,i2) ((i1)<(i2))?(i2):(i1)

#define dt_schema 	"%dt%"
#define isDeclaredSchema(s) 	(strcmp(s->base.name, dt_schema) == 0)

extern const char *TID;

typedef enum temp_t {
	SQL_PERSIST = 0,
	SQL_LOCAL_TEMP = 1,
	SQL_GLOBAL_TEMP = 2,
	SQL_DECLARED_TABLE = 3,	/* variable inside a stored procedure */
	SQL_MERGE_TABLE = 4,
	/* SQL_STREAM = 5, stream tables are not used anymore */
	SQL_REMOTE = 6,
	SQL_REPLICA_TABLE = 7
} temp_t;

typedef enum comp_type {
	cmp_gt = 0,
	cmp_gte = 1,
	cmp_lte = 2,
	cmp_lt = 3,
	cmp_equal = 4,
	cmp_notequal = 5,

	cmp_filter = 6,
	cmp_or = 7,
	cmp_in = 8,			/* in value list */
	cmp_notin = 9,			/* not in value list */

	mark_in = 10,			/* mark joins */
	mark_notin = 11,

	/* The followin cmp_* are only used within stmt (not sql_exp) */
	cmp_all = 12,			/* special case for crossproducts */
	cmp_project = 13,		/* special case for projection joins */
	cmp_joined = 14, 		/* special case already joined */
	cmp_left_project = 15	/* last step of outer join */
} comp_type;

/* for ranges we keep the requirment for symmetric */
#define CMP_SYMMETRIC 8
#define CMP_BETWEEN 16

#define is_theta_exp(e) ((e) == cmp_gt || (e) == cmp_gte || (e) == cmp_lte ||\
						 (e) == cmp_lt || (e) == cmp_equal || (e) == cmp_notequal)

#define is_complex_exp(et) ((et) == cmp_or || (et) == cmp_in || (et) == cmp_notin || (et) == cmp_filter)

#define is_equality_or_inequality_exp(et) ((et) == cmp_equal || (et) == cmp_notequal || (et) == cmp_in || \
							 			   (et) == cmp_notin || (et) == mark_in || (et) == mark_notin)

typedef enum commit_action_t {
	CA_COMMIT, 	/* commit rows, only for persistent tables */
	CA_DELETE, 	/* delete rows */
	CA_PRESERVE,	/* preserve rows */
	CA_DROP		/* drop table */
} ca_t;

typedef int sqlid;

typedef struct sql_base {
<<<<<<< HEAD
	int wtime;
	int rtime;
	int atime;	/* appends should not conflict */
	int stime;
	int allocated;
	int flags;
=======
	int flags;			/* todo change into bool new */
>>>>>>> 870346ff
	int refcnt;
	sqlid id;
	char *name;
} sql_base;

#define newFlagSet(x)     ((x & TR_NEW) == TR_NEW)
#define removeNewFlag(x)  ((x)->base.flags &= ~TR_NEW)
#define isNew(x)          (newFlagSet((x)->base.flags))

extern void base_init(sql_allocator *sa, sql_base * b, sqlid id, int flags, const char *name);

typedef struct changeset {
	sql_allocator *sa;
	fdestroy destroy;
	struct list *set;
	struct list *dset;
	node *nelm;
} changeset;

typedef void *sql_store;

struct sql_trans;
struct sql_change;
struct objectset;
struct versionhead;
struct os_iter {
	struct objectset *os;
	struct sql_trans *tr;
	struct versionhead *n;
	struct sql_hash_e *e;
	const char *name;
};

/* transaction changes */
typedef int (*tc_validate_fptr) (struct sql_trans *tr, struct sql_change *c, ulng commit_ts, ulng oldest);
typedef int (*tc_log_fptr) (struct sql_trans *tr, struct sql_change *c);								/* write changes to the log */
typedef int (*tc_commit_fptr) (struct sql_trans *tr, struct sql_change *c, ulng commit_ts, ulng oldest);/* commit/rollback changes */
typedef int (*tc_cleanup_fptr) (sql_store store, struct sql_change *c, ulng commit_ts, ulng oldest);	/* garbage collection, ie cleanup structures when possible */
typedef void (*destroy_fptr)(sql_store store, sql_base *b);

extern struct objectset *os_new(sql_allocator *sa, destroy_fptr destroy, bool temporary, bool unique);
extern struct objectset *os_dup(struct objectset *os);
extern void os_destroy(struct objectset *os, sql_store store);
extern int /*ok, error (name existed) and conflict (added before) */ os_add(struct objectset *os, struct sql_trans *tr, const char *name, sql_base *b);
extern int os_del(struct objectset *os, struct sql_trans *tr, const char *name, sql_base *b);
extern int os_size(struct objectset *os, struct sql_trans *tr);
extern int os_empty(struct objectset *os, struct sql_trans *tr);
extern int os_remove(struct objectset *os, struct sql_trans *tr, const char *name);
extern sql_base *os_find_name(struct objectset *os, struct sql_trans *tr, const char *name);
extern sql_base *os_find_id(struct objectset *os, struct sql_trans *tr, sqlid id);
/* iterating (for example for location functinos) */
extern void os_iterator(struct os_iter *oi, struct objectset *os, struct sql_trans *tr, const char *name /*optional*/);
extern sql_base *oi_next(struct os_iter *oi);
extern bool os_obj_intransaction(struct objectset *os, struct sql_trans *tr, sql_base *b);

extern void cs_new(changeset * cs, sql_allocator *sa, fdestroy destroy);
extern changeset* cs_dup(changeset * cs);
extern void cs_destroy(changeset * cs, void *data);
extern void cs_add(changeset * cs, void *elm, int flag);
extern void *cs_add_with_validate(changeset * cs, void *elm, void *extra, int flag, fvalidate cmp);
extern void cs_add_before(changeset * cs, node *n, void *elm);
extern void cs_del(changeset * cs, void *gdata, node *elm, int flag);
extern void cs_move(changeset *from, changeset *to, void *data);
extern void *cs_transverse_with_validate(changeset * cs, void *elm, void *extra, fvalidate cmp);
extern int cs_size(changeset * cs);
extern node *cs_find_name(changeset * cs, const char *name);
extern node *cs_find_id(changeset * cs, sqlid id);
extern node *cs_first_node(changeset * cs);
extern node *cs_last_node(changeset * cs);

typedef void *backend_code;
typedef size_t backend_stack;

<<<<<<< HEAD
typedef struct sql_trans {
	char *name;
	int id;			/* id of this transaction */
	int stime;		/* start of transaction */
	int wstime;		/* first write transaction time stamp */
	int wtime;		/* timestamp of latest write performed in transaction*/
	int atime;
	int schema_number;	/* schema timestamp */
	int schema_updates;	/* set on schema changes */
	int active;		/* active transaction */
	int status;		/* status of the last query */
	list *dropped;  	/* protection against recursive cascade action*/
	list *moved_tables;

	changeset schemas;

	sql_allocator *sa;	/* transaction allocator */

	struct sql_trans *parent;	/* multilevel transaction support */
	backend_stack stk;
} sql_trans;

=======
>>>>>>> 870346ff
typedef struct sql_schema {
	sql_base base;
	sqlid auth_id;
	sqlid owner;
	bit system;		/* system or user schema */
	// TODO? int type;	/* persistent, session local, transaction local */

	struct objectset *tables;
	struct objectset *types;
	struct objectset *funcs;
	struct objectset *seqs;
	struct objectset *keys;		/* Names for keys, idxs, and triggers and parts are */
	struct objectset *idxs;		/* global, but these objects are only */
	struct objectset *triggers;	/* useful within a table */
	struct objectset *parts;

	char *internal; 	/* optional internal module name */
	sql_store store;
} sql_schema;

typedef struct sql_catalog {
	struct objectset *schemas;
	struct objectset *objects;
} sql_catalog;

typedef struct sql_trans {
	char *name;

	ulng ts;			/* transaction start timestamp */
	ulng tid;			/* transaction id */

	sql_store store;	/* keep link into the global store */
	list *changes;		/* list of changes */
	int logchanges;		/* count number of changes to be applied too the wal */

	int active;			/* is active transaction */
	int status;			/* status of the last query */

	list *dropped;  	/* protection against recursive cascade action*/

	sql_catalog *cat;
	sql_schema *tmp;	/* each session has its own tmp schema */
	changeset localtmps;
	sql_allocator *sa;	/* transaction allocator */

	struct sql_trans *parent;	/* multilevel transaction support */
} sql_trans;

typedef enum sql_class {
	EC_ANY,
	EC_TABLE,
	EC_BIT,
	EC_CHAR,
	EC_STRING,
	EC_BLOB,
	EC_POS,
	EC_NUM,
	EC_MONTH,
	EC_SEC,
	EC_DEC,
	EC_FLT,
	EC_TIME,
	EC_TIME_TZ,
	EC_DATE,
	EC_TIMESTAMP,
	EC_TIMESTAMP_TZ,
	EC_GEOM,
	EC_EXTERNAL,
	EC_MAX /* evaluated to the max value, should be always kept at the bottom */
} sql_class;

#define has_tz(e,n)		(EC_TEMP_TZ(e))
#define type_has_tz(t)		has_tz((t)->type->eclass, (t)->type->sqlname)
#define EC_VARCHAR(e)		(e==EC_CHAR||e==EC_STRING)
#define EC_INTERVAL(e)		(e==EC_MONTH||e==EC_SEC)
#define EC_NUMBER(e)		(e==EC_POS||e==EC_NUM||EC_INTERVAL(e)||e==EC_DEC||e==EC_FLT)
#define EC_EXACTNUM(e)		(e==EC_NUM||e==EC_DEC)
#define EC_APPNUM(e)		(e==EC_FLT)
#define EC_COMPUTE(e)		(e==EC_NUM||e==EC_FLT)
#define EC_BOOLEAN(e)		(e==EC_BIT||e==EC_NUM||e==EC_FLT)
#define EC_TEMP_TZ(e)		(e==EC_TIME_TZ||e==EC_TIMESTAMP_TZ)
#define EC_TEMP(e)			(e==EC_TIME||e==EC_DATE||e==EC_TIMESTAMP||EC_TEMP_TZ(e))
#define EC_TEMP_FRAC(e)		(e==EC_TIME||e==EC_TIMESTAMP||EC_TEMP_TZ(e))
#define EC_TEMP_NOFRAC(e)	(e==EC_TIME||e==EC_TIMESTAMP)
#define EC_SCALE(e)			(e==EC_DEC||EC_TEMP_FRAC(e)||e==EC_SEC)
#define EC_BACKEND_FIXED(e)	(EC_NUMBER(e)||e==EC_BIT||EC_TEMP(e))

typedef struct sql_type {
	sql_base base;

	char *sqlname;
	unsigned int digits;
	unsigned int scale;	/* indicates how scale is used in functions */
	int localtype;		/* localtype, need for coersions */
	unsigned char radix;
	unsigned int bits;
	sql_class eclass; 	/* types are grouped into equivalence classes */
	sql_schema *s;
} sql_type;

typedef struct sql_alias {
	char *name;
	char *alias;
} sql_alias;

#define ARG_IN 1
#define ARG_OUT 0

typedef struct sql_subtype {
	sql_type *type;
	unsigned int digits;
	unsigned int scale;
} sql_subtype;

/* sql_func need type transform rules types are equal if underlying
 * types are equal + scale is equal if types do not mach we try type
 * conversions which means for simple 1 arg functions
 */

typedef struct sql_arg {
	char *name;
	bte inout;
	sql_subtype type;
} sql_arg;

typedef enum sql_ftype {
	F_FUNC = 1,
	F_PROC = 2,
	F_AGGR = 3,
	F_FILT = 4,
	F_UNION = 5,
	F_ANALYTIC = 6,
	F_LOADER = 7
} sql_ftype;

#define IS_FUNC(f)     ((f)->type == F_FUNC)
#define IS_PROC(f)     ((f)->type == F_PROC)
#define IS_AGGR(f)     ((f)->type == F_AGGR)
#define IS_FILT(f)     ((f)->type == F_FILT)
#define IS_UNION(f)    ((f)->type == F_UNION)
#define IS_ANALYTIC(f) ((f)->type == F_ANALYTIC)
#define IS_LOADER(f)   ((f)->type == F_LOADER)

#define FUNC_TYPE_STR(type, F, fn) \
	switch (type) { \
		case F_FUNC: \
			F = "FUNCTION"; \
			fn = "function"; \
			break; \
		case F_PROC: \
			F = "PROCEDURE"; \
			fn = "procedure"; \
			break; \
		case F_AGGR: \
			F = "AGGREGATE"; \
			fn = "aggregate"; \
			break; \
		case F_FILT: \
			F = "FILTER FUNCTION"; \
			fn = "filter function"; \
			break; \
		case F_UNION: \
			F = "UNION FUNCTION"; \
			fn = "table returning function"; \
			break; \
		case F_ANALYTIC: \
			F = "WINDOW FUNCTION"; \
			fn = "window function"; \
			break; \
		case F_LOADER: \
			F = "LOADER FUNCTION"; \
			fn = "loader function"; \
			break; \
		default: \
			assert(0); \
	}

typedef enum sql_flang {
	FUNC_LANG_INT = 0, /* internal */
	FUNC_LANG_MAL = 1, /* create sql external mod.func */
	FUNC_LANG_SQL = 2, /* create ... sql function/procedure */
	FUNC_LANG_R = 3,   /* create .. language R */
	FUNC_LANG_C = 4,   /* create .. language C */
	FUNC_LANG_J = 5,   /* create .. language JAVASCRIPT (not implemented) */
	/* this should probably be done in a better way */
	FUNC_LANG_PY = 6,       /* create .. language PYTHON */
	FUNC_LANG_MAP_PY = 7,   /* create .. language PYTHON_MAP */
	/* values 8 and 9 were for Python 2 */
	FUNC_LANG_PY3 = 10,     /* create .. language PYTHON3 */
	FUNC_LANG_MAP_PY3 = 11, /* create .. language PYTHON3_MAP */
	FUNC_LANG_CPP = 12      /* create .. language CPP */
} sql_flang;

#define LANG_EXT(l)  (l>FUNC_LANG_SQL)

typedef struct sql_func {
	sql_base base;

	char *imp;
	char *mod;
	sql_ftype type;
	list *ops;	/* param list */
	list *res;	/* list of results */
	int nr;
	int sql;	/* 0 native implementation
			   1 sql
			   2 sql instantiated proc
			*/
	sql_flang lang;
	char *query;	/* sql code */
	bit semantics; /*When set to true, function incorporates some kind of null semantics.*/
	bit side_effect;
	bit varres;	/* variable output result */
	bit vararg;	/* variable input arguments */
	bit system;	/* system function */
	int fix_scale;
			/*
	   		   SCALE_NOFIX/SCALE_NONE => nothing
	   		   SCALE_FIX => input scale fixing,
	   		   SCALE_ADD => leave inputs as is and do add scales
	   		   example numerical multiplication
	   		   SCALE_SUB => first input scale, fix with second scale
	   		   result scale is equal to first input
	   		   example numerical division
	   		   DIGITS_ADD => result digits, sum of args
	   		   example string concat
	 		*/
	sql_schema *s;
	sql_allocator *sa;
	void *rel;	/* implementation */
} sql_func;

typedef struct sql_subfunc {
	sql_func *func;
	list *res;
	list *coltypes; /* we need this for copy into from loader */
	list *colnames; /* we need this for copy into from loader */
	char *sname, *tname; /* we need this for create table from loader */
} sql_subfunc;

typedef enum key_type {
	pkey,
	ukey,
	fkey
} key_type;

typedef struct sql_kc {
	struct sql_column *c;
	int trunc;		/* 0 not truncated, >0 colum is truncated */
} sql_kc;

typedef enum idx_type {
	hash_idx,
	join_idx,
	oph_idx,		/* order preserving hash */
	no_idx,			/* no idx, ie no storage */
	imprints_idx,
	ordered_idx,
	new_idx_types
} idx_type;

#define hash_index(t) 		(t == hash_idx || t == oph_idx )
#define idx_has_column(t) 	(hash_index(t) || t == join_idx)
#define oid_index(t)		(t == join_idx)
#define non_updatable_index(t) (t == ordered_idx || t == no_idx || !idx_has_column(t))

typedef struct sql_idx {
	sql_base base;
	idx_type type;		/* unique */
	struct list *columns;	/* list of sql_kc */
	struct sql_table *t;
	struct sql_key *key;	/* key */
	ATOMIC_PTR_TYPE data;
} sql_idx;

/* fkey consists of two of these */
typedef struct sql_key {	/* pkey, ukey, fkey */
	sql_base base;
	key_type type;		/* pkey, ukey, fkey */
	sql_idx *idx;		/* idx to accelerate key check */

	struct list *columns;	/* list of sql_kc */
	struct sql_table *t;
	int drop_action;	/* only needed for alter drop key */
} sql_key;

typedef struct sql_ukey {	/* pkey, ukey */
	sql_key k;
	//list *keys;
} sql_ukey;

typedef struct sql_fkey {	/* fkey */
	sql_key k;
	/* no action, restrict (default), cascade, set null, set default */
	int on_delete;
	int on_update;
	sqlid rkey;
} sql_fkey;

typedef struct sql_trigger {
	sql_base base;
	sht time;		/* before or after */
	sht orientation; 	/* row or statement */
	sht event;		/* insert, delete, update, truncate */
	/* int action_order;	 TODO, order within the set of triggers */
	struct list *columns;	/* update trigger on list of (sql_kc) columns */

	struct sql_table *t;
	char *old_name;		/* name referencing the old values */
	char *new_name;		/* name referencing the new values */

	char *condition; 	/* when search condition, ie query */
	char *statement;	/* action, ie list of sql statements */
} sql_trigger;

typedef struct sql_sequence {
	sql_base base;
	lng start;
	lng minvalue;
	lng maxvalue;
	lng increment;
	lng cacheinc;
	bit cycle;
	bit bedropped;		/*Drop the SEQUENCE if you are dropping the column, e.g., SERIAL COLUMN".*/
	sql_schema *s;
} sql_sequence;

typedef struct sql_column {
	sql_base base;
	sql_subtype type;
	int colnr;
	bit null;
	char *def;
	char unique; 		/* NOT UNIQUE, UNIQUE, SUB_UNIQUE */
	int drop_action;	/* only used for alter statements */
	char *storage_type;
	int sorted;		/* for DECLARED (dupped tables) we keep order info */
	size_t dcount;
	char *min;
	char *max;

	struct sql_table *t;
	ATOMIC_PTR_TYPE data;
} sql_column;

typedef enum table_types {
	tt_table = 0, 		/* table */
	tt_view = 1, 		/* view */
	tt_merge_table = 3,	/* multiple tables form one table */
	/* tt_stream = 4, stream tables are not used anymore */
	tt_remote = 5,		/* stored on a remote server */
	tt_replica_table = 6	/* multiple replica of the same table */
} table_types;

#define TABLE_TYPE_DESCRIPTION(tt,properties)                                                                       \
(tt == tt_table)?"TABLE":(tt == tt_view)?"VIEW":(tt == tt_merge_table && !properties)?"MERGE TABLE":                \
(tt == tt_remote)?"REMOTE TABLE":                                                  \
(tt == tt_merge_table && (properties & PARTITION_LIST) == PARTITION_LIST)?"LIST PARTITION TABLE":                   \
(tt == tt_merge_table && (properties & PARTITION_RANGE) == PARTITION_RANGE)?"RANGE PARTITION TABLE":"REPLICA TABLE"

#define isTable(x)                        ((x)->type==tt_table)
#define isView(x)                         ((x)->type==tt_view)
#define isNonPartitionedTable(x)          ((x)->type==tt_merge_table && !(x)->properties)
#define isRangePartitionTable(x)          ((x)->type==tt_merge_table && ((x)->properties & PARTITION_RANGE) == PARTITION_RANGE)
#define isListPartitionTable(x)           ((x)->type==tt_merge_table && ((x)->properties & PARTITION_LIST) == PARTITION_LIST)
#define isPartitionedByColumnTable(x)     ((x)->type==tt_merge_table && ((x)->properties & PARTITION_COLUMN) == PARTITION_COLUMN)
#define isPartitionedByExpressionTable(x) ((x)->type==tt_merge_table && ((x)->properties & PARTITION_EXPRESSION) == PARTITION_EXPRESSION)
#define isMergeTable(x)                   ((x)->type==tt_merge_table)
#define isRemote(x)                       ((x)->type==tt_remote)
#define isReplicaTable(x)                 ((x)->type==tt_replica_table)
#define isKindOfTable(x)                  (isTable(x) || isMergeTable(x) || isRemote(x) || isReplicaTable(x))

#define TABLE_WRITABLE	0
#define TABLE_READONLY	1
#define TABLE_APPENDONLY	2

typedef struct sql_part_value {
	ptr value;
	size_t length;
} sql_part_value;

typedef struct sql_part {
	sql_base base;
	struct sql_table *t;	/* the merge table */
	sqlid member;			/* the member of the merge table */
	bit with_nills;			/* 0 no nills, 1 holds nills, NULL holds all values -> range FROM MINVALUE TO MAXVALUE WITH NULL */
	union {
		list *values;       /* partition by values/list */
		struct sql_range {  /* partition by range */
			ptr minvalue;
			ptr maxvalue;
			size_t minlength;
			size_t maxlength;
		} range;
	} part;
} sql_part;

typedef struct sql_expression {
	sql_subtype type; /* the returning sql_subtype of the expression */
	char *exp;        /* the expression itself */
	list *cols;       /* list of colnr of the columns of the table used in the expression */
} sql_expression;

typedef struct sql_table {
	sql_base base;
	sht type;		/* table, view, etc */
	sht access;		/* writable, readonly, appendonly */
	bit system;		/* system or user table */
	bit bootstrap;		/* system table created during bootstrap */
	bte properties;		/* used for merge_tables */
	temp_t persistence;	/* persistent, global or local temporary */
	ca_t commit_action;  	/* on commit action */
	char *query;		/* views may require some query */
	int  sz;

	sql_ukey *pkey;
	changeset columns;
	changeset idxs;
	changeset keys;
	changeset triggers;
	changeset members;	/* member tables of merge/replica tables */
	int drop_action;	/* only needed for alter drop table */

	ATOMIC_PTR_TYPE data;
	struct sql_schema *s;

	union {
		struct sql_column *pcol; /* If it is partitioned on a column */
		struct sql_expression *pexp; /* If it is partitioned by an expression */
	} part;
} sql_table;

typedef struct res_col {
	char *tn;
	char *name;
	sql_subtype type;
	bat b;
	int mtype;
	ptr *p;
} res_col;

typedef struct res_table {
	int id;
	oid query_id;
	mapi_query_t query_type;
	int nr_cols;
	BUN nr_rows;
	int cur_col;
	const char *tsep;
	const char *rsep;
	const char *ssep;
	const char *ns;
	res_col *cols;
	bat order;
	struct res_table *next;
} res_table;

typedef struct sql_session {
	sql_allocator *sa;
	sql_trans *tr; 		/* active transaction */

	char *schema_name; /* transaction's schema name */
	sql_schema *schema;

	char ac_on_commit;	/* if 1, auto_commit should be enabled on
	                           commit, rollback, etc. */
	char auto_commit;
	int level;		/* TRANSACTION isolation level */
	int status;		/* status, ok/error */
	backend_stack stk;
} sql_session;

#define sql_base_loop(l, n) for (n=l->h; n; n=n->next)

extern int base_key(sql_base *b);
extern node *list_find_name(list *l, const char *name);
extern node *list_find_id(list *l, sqlid id);
extern node *list_find_base_id(list *l, sqlid id);

extern sql_key *find_sql_key(sql_table *t, const char *kname);
extern sql_key *sql_trans_find_key(sql_trans *tr, sqlid id);

extern sql_idx *find_sql_idx(sql_table *t, const char *kname);
extern sql_idx *sql_trans_find_idx(sql_trans *tr, sqlid id);

extern sql_column *find_sql_column(sql_table *t, const char *cname);

extern sql_table *find_sql_table(sql_trans *tr, sql_schema *s, const char *tname);
extern sql_table *find_sql_table_id(sql_trans *tr, sql_schema *s, sqlid id);
extern sql_table *sql_trans_find_table(sql_trans *tr, sqlid id);

extern sql_sequence *find_sql_sequence(sql_trans *tr, sql_schema *s, const char *sname);

extern sql_schema *find_sql_schema(sql_trans *t, const char *sname);
extern sql_schema *find_sql_schema_id(sql_trans *t, sqlid id);

extern sql_type *find_sql_type(sql_trans *tr, sql_schema * s, const char *tname);
extern sql_type *sql_trans_bind_type(sql_trans *tr, sql_schema *s, const char *name);
extern sql_type *sql_trans_find_type(sql_trans *tr, sql_schema *s /*optional */, sqlid id);
extern sql_func *sql_trans_find_func(sql_trans *tr, sqlid id);
extern sql_trigger *sql_trans_find_trigger(sql_trans *tr, sqlid id);

extern void find_partition_type(sql_subtype *tpe, sql_table *mt);
extern void *sql_values_list_element_validate_and_insert(void *v1, void *v2, void *tpe, int* res);
extern void *sql_range_part_validate_and_insert(void *v1, void *v2, void *tpe);
extern void *sql_values_part_validate_and_insert(void *v1, void *v2, void *tpe);

typedef struct {
	BAT *b;
	char* name;
	void* def;
} sql_emit_col;

extern int nested_mergetable(sql_trans *tr, sql_table *t, const char *sname, const char *tname);
extern sql_part *partition_find_part(sql_trans *tr, sql_table *pt, sql_part *pp);
extern node *members_find_child_id(list *l, sqlid id);

#define outside_str 1
#define inside_str 2

#define extracting_schema 1
#define extracting_sequence 2

static inline void
extract_schema_and_sequence_name(sql_allocator *sa, char *default_value, char **schema, char **sequence)
{
	int status = outside_str, identifier = extracting_schema;
	char next_identifier[1024]; /* needs one extra character for null terminator */
	size_t bp = 0;

	for (size_t i = 0; default_value[i]; i++) {
		char next = default_value[i];

		if (next == '"') {
			if (status == inside_str && default_value[i + 1] == '"') {
				next_identifier[bp++] = '"';
				i++; /* has to advance two positions */
			} else if (status == inside_str) {
				next_identifier[bp++] = '\0';
				if (identifier == extracting_schema) {
					*schema = SA_STRDUP(sa, next_identifier);
					identifier = extracting_sequence;
				} else if (identifier == extracting_sequence) {
					*sequence = SA_STRDUP(sa, next_identifier);
					break; /* done extracting */
				}
				bp = 0;
				status = outside_str;
			} else {
				assert(status == outside_str);
				status = inside_str;
			}
		} else if (next == '.') {
			if (status == outside_str && default_value[i + 1] == '"') {
				status = inside_str;
				i++; /* has to advance two positions */
			} else {
				assert(status == inside_str);
				next_identifier[bp++] = '.'; /* used inside an identifier name */
			}
		} else if (status == inside_str) {
			next_identifier[bp++] = next;
		} else {
			assert(status == outside_str);
		}
	}
}

extern void arg_destroy(sql_store store, sql_arg *a);
extern void part_value_destroy(sql_store store, sql_part_value *pv);


#endif /* SQL_CATALOG_H */<|MERGE_RESOLUTION|>--- conflicted
+++ resolved
@@ -198,16 +198,7 @@
 typedef int sqlid;
 
 typedef struct sql_base {
-<<<<<<< HEAD
-	int wtime;
-	int rtime;
-	int atime;	/* appends should not conflict */
-	int stime;
-	int allocated;
-	int flags;
-=======
 	int flags;			/* todo change into bool new */
->>>>>>> 870346ff
 	int refcnt;
 	sqlid id;
 	char *name;
@@ -281,31 +272,6 @@
 typedef void *backend_code;
 typedef size_t backend_stack;
 
-<<<<<<< HEAD
-typedef struct sql_trans {
-	char *name;
-	int id;			/* id of this transaction */
-	int stime;		/* start of transaction */
-	int wstime;		/* first write transaction time stamp */
-	int wtime;		/* timestamp of latest write performed in transaction*/
-	int atime;
-	int schema_number;	/* schema timestamp */
-	int schema_updates;	/* set on schema changes */
-	int active;		/* active transaction */
-	int status;		/* status of the last query */
-	list *dropped;  	/* protection against recursive cascade action*/
-	list *moved_tables;
-
-	changeset schemas;
-
-	sql_allocator *sa;	/* transaction allocator */
-
-	struct sql_trans *parent;	/* multilevel transaction support */
-	backend_stack stk;
-} sql_trans;
-
-=======
->>>>>>> 870346ff
 typedef struct sql_schema {
 	sql_base base;
 	sqlid auth_id;
