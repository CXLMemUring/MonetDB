/*
 * This Source Code Form is subject to the terms of the Mozilla Public
 * License, v. 2.0.  If a copy of the MPL was not distributed with this
 * file, You can obtain one at http://mozilla.org/MPL/2.0/.
 *
 * Copyright 1997 - July 2008 CWI, August 2008 - 2021 MonetDB B.V.
 */

#ifndef SQL_CATALOG_H
#define SQL_CATALOG_H

#include "sql_mem.h"
#include "sql_list.h"
#include "sql_hash.h"
#include "mapi_querytype.h"
#include "stream.h"
#include "matomic.h"

<<<<<<< HEAD
#define sql_shared_module_name "sql"
#define sql_private_module_name "user"

#define tr_none		0
#define tr_readonly	1
#define tr_writable	2
#define tr_snapshot 4
#define tr_serializable 8
#define tr_append 	16
=======
#define tr_none		1
#define tr_readonly	2
#define tr_writable	4
#define tr_append 	8
#define tr_snapshot 16
#define tr_serializable 32
>>>>>>> 33bbfc09

#define ACT_NO_ACTION 0
#define ACT_CASCADE 1
#define ACT_RESTRICT 2
#define ACT_SET_NULL 3
#define ACT_SET_DEFAULT 4

#define DROP_RESTRICT 0
#define DROP_CASCADE 1
#define DROP_CASCADE_START 2

#define PRIV_SELECT 1
#define PRIV_UPDATE 2
#define PRIV_INSERT 4
#define PRIV_DELETE 8
#define PRIV_EXECUTE 16
#define PRIV_GRANT 32
#define PRIV_TRUNCATE 64
/* global privs */
#define PRIV_COPYFROMFILE 1
#define PRIV_COPYINTOFILE 2

typedef enum sql_dependency {
	SCHEMA_DEPENDENCY = 1,
	TABLE_DEPENDENCY = 2,
	COLUMN_DEPENDENCY = 3,
	KEY_DEPENDENCY = 4,
	VIEW_DEPENDENCY = 5,
	USER_DEPENDENCY = 6,
	FUNC_DEPENDENCY = 7,
	TRIGGER_DEPENDENCY = 8,
	OWNER_DEPENDENCY = 9,
	INDEX_DEPENDENCY = 10,
	FKEY_DEPENDENCY = 11,
	SEQ_DEPENDENCY = 12,
	PROC_DEPENDENCY = 13,
	BEDROPPED_DEPENDENCY = 14, /*The object must be dropped when the dependent object is dropped independently of the DROP type.*/
	TYPE_DEPENDENCY = 15
} sql_dependency;

#define NO_DEPENDENCY 0
#define HAS_DEPENDENCY 1
#define CICLE_DEPENDENCY 2
#define DEPENDENCY_CHECK_ERROR 3
#define DEPENDENCY_CHECK_OK 0

#define ROLE_PUBLIC   1
#define ROLE_SYSADMIN 2
#define USER_MONETDB  3

#define SCALE_NONE	0
#define SCALE_FIX	1	/* many numerical functions require equal
                           scales/precision for all their inputs */
#define SCALE_NOFIX	2
#define SCALE_MUL	3	/* multiplication gives the sum of scales */
#define SCALE_DIV	4	/* div on the other hand reduces the scales */
#define DIGITS_ADD	5	/* some types grow under functions (concat) */
#define INOUT		6	/* output type equals input type */
#define SCALE_EQ	7	/* user defined functions need equal scales */

#define RDONLY 0
#define RD_INS 1
#define RD_UPD_ID 2
#define RD_UPD_VAL 3
#define QUICK  4
#define RD_EXT 5

/* the following list of macros are used by rel_rankop function */
#define UNBOUNDED_PRECEDING_BOUND 0
#define UNBOUNDED_FOLLOWING_BOUND 1
#define CURRENT_ROW_BOUND         2

#define FRAME_ROWS  0 		/* number of rows (preceding/following) */
#define FRAME_RANGE 1		/* logical range (based on the ordering column).
				   Example:
				   RANGE BETWEEN INTERVAL '1' MONTH PRECEDING
				             AND INTERVAL '1' MONTH FOLLOWING */
#define FRAME_GROUPS 2
#define FRAME_UNBOUNDED_TILL_CURRENT_ROW 3
#define FRAME_CURRENT_ROW_TILL_UNBOUNDED 4
#define FRAME_ALL 5
#define FRAME_CURRENT_ROW 6

/* the following list of macros are used by SQLwindow_bound function */
#define BOUND_FIRST_HALF_PRECEDING  0
#define BOUND_FIRST_HALF_FOLLOWING  1
#define BOUND_SECOND_HALF_PRECEDING 2
#define BOUND_SECOND_HALF_FOLLOWING 3
#define CURRENT_ROW_PRECEDING       4
#define CURRENT_ROW_FOLLOWING       5

#define EXCLUDE_NONE 0		/* nothing excluded (also the default) */
#define EXCLUDE_CURRENT_ROW 1	/* exclude the current row */
#define EXCLUDE_GROUP 2		/* exclude group */
#define EXCLUDE_TIES 3		/* exclude group but not the current row */

/* The following macros are used in properties field of sql_table */
#define PARTITION_RANGE       1
#define PARTITION_LIST        2
#define PARTITION_COLUMN      4
#define PARTITION_EXPRESSION  8

#define STORAGE_MAX_VALUE_LENGTH 2048

#define cur_user 1
#define cur_role 2

#define sql_max(i1,i2) ((i1)<(i2))?(i2):(i1)

#define dt_schema 	"%dt%"
#define isDeclaredSchema(s) 	(strcmp(s->base.name, dt_schema) == 0)

extern const char *TID;

typedef enum temp_t {
	SQL_PERSIST = 0,
	SQL_LOCAL_TEMP = 1,
	SQL_GLOBAL_TEMP = 2,
	SQL_DECLARED_TABLE = 3,	/* variable inside a stored procedure */
	SQL_MERGE_TABLE = 4,
	/* SQL_STREAM = 5, stream tables are not used anymore */
	SQL_REMOTE = 6,
	SQL_REPLICA_TABLE = 7
} temp_t;

typedef enum comp_type {
	cmp_gt = 0,
	cmp_gte = 1,
	cmp_lte = 2,
	cmp_lt = 3,
	cmp_equal = 4,
	cmp_notequal = 5,

	cmp_filter = 6,
	cmp_or = 7,
	cmp_in = 8,			/* in value list */
	cmp_notin = 9,			/* not in value list */

	mark_in = 10,			/* mark joins */
	mark_notin = 11,

	/* The followin cmp_* are only used within stmt (not sql_exp) */
	cmp_all = 12,			/* special case for crossproducts */
	cmp_project = 13,		/* special case for projection joins */
	cmp_joined = 14, 		/* special case already joined */
	cmp_left_project = 15	/* last step of outer join */
} comp_type;

#define is_theta_exp(e) ((e) == cmp_gt || (e) == cmp_gte || (e) == cmp_lte ||\
						 (e) == cmp_lt || (e) == cmp_equal || (e) == cmp_notequal)

#define is_complex_exp(et) ((et) == cmp_or || (et) == cmp_in || (et) == cmp_notin || (et) == cmp_filter)

#define is_equality_or_inequality_exp(et) ((et) == cmp_equal || (et) == cmp_notequal || (et) == cmp_in || \
							 			   (et) == cmp_notin || (et) == mark_in || (et) == mark_notin)

typedef enum commit_action_t {
	CA_COMMIT, 	/* commit rows, only for persistent tables */
	CA_DELETE, 	/* delete rows */
	CA_PRESERVE,	/* preserve rows */
	CA_DROP		/* drop table */
} ca_t;

typedef int sqlid;
typedef void *sql_store;

typedef struct sql_base {
	unsigned int
		new:1,
		deleted:1,
		refcnt:30;
	sqlid id;
	char *name;
} sql_base;

#define isNew(x)          ((x)->base.new)

extern void base_init(sql_allocator *sa, sql_base * b, sqlid id, bool isnew, const char *name);

typedef struct changeset {
	sql_allocator *sa;
	fdestroy destroy;
	struct list *set;
	struct list *dset;
	node *nelm;
} changeset;

typedef struct objlist {
	list *l;
	sql_hash *h;
	sql_store store;
} objlist;

struct sql_trans;
struct sql_change;
struct objectset;
struct versionhead;
struct os_iter {
	struct objectset *os;
	struct sql_trans *tr;
	struct versionhead *n;
	struct sql_hash_e *e;
	const char *name;
};

/* transaction changes */
typedef int (*tc_valid_fptr) (struct sql_trans *tr, struct sql_change *c/*, ulng commit_ts, ulng oldest*/);
typedef int (*tc_log_fptr) (struct sql_trans *tr, struct sql_change *c);								/* write changes to the log */
typedef int (*tc_commit_fptr) (struct sql_trans *tr, struct sql_change *c, ulng commit_ts, ulng oldest);/* commit/rollback changes */
typedef int (*tc_cleanup_fptr) (sql_store store, struct sql_change *c, ulng oldest);	/* garbage collection, ie cleanup structures when possible */
typedef void (*destroy_fptr)(sql_store store, sql_base *b);
typedef int (*validate_fptr)(struct sql_trans *tr, sql_base *b, int delete);

extern struct objectset *os_new(sql_allocator *sa, destroy_fptr destroy, bool temporary, bool unique, bool concurrent, sql_store store);
extern struct objectset *os_dup(struct objectset *os);
extern void os_destroy(struct objectset *os, sql_store store);
extern int /*ok, error (name existed) and conflict (added before) */ os_add(struct objectset *os, struct sql_trans *tr, const char *name, sql_base *b);
extern int os_del(struct objectset *os, struct sql_trans *tr, const char *name, sql_base *b);
extern int os_size(struct objectset *os, struct sql_trans *tr);
extern int os_empty(struct objectset *os, struct sql_trans *tr);
extern int os_remove(struct objectset *os, struct sql_trans *tr, const char *name);
extern sql_base *os_find_name(struct objectset *os, struct sql_trans *tr, const char *name);
extern sql_base *os_find_id(struct objectset *os, struct sql_trans *tr, sqlid id);
/* iterating (for example for location functinos) */
extern void os_iterator(struct os_iter *oi, struct objectset *os, struct sql_trans *tr, const char *name /*optional*/);
extern sql_base *oi_next(struct os_iter *oi);
extern bool os_obj_intransaction(struct objectset *os, struct sql_trans *tr, sql_base *b);
extern bool os_has_changes(struct objectset *os, struct sql_trans *tr);

extern objlist *ol_new(sql_allocator *sa, destroy_fptr destroy, sql_store store);
extern void ol_destroy(objlist *ol, sql_store store);
extern int ol_add(objlist *ol, sql_base *data);
extern void ol_del(objlist *ol, sql_store store, node *data);
extern node *ol_find_name(objlist *ol, const char *name);
extern node *ol_find_id(objlist *ol, sqlid id);
extern node *ol_rehash(objlist *ol, const char *oldname, node *n);
#define ol_length(ol) (list_length(ol->l))
#define ol_first_node(ol) (ol->l->h)
#define ol_last_node(ol) (ol->l->t)
#define ol_fetch(ol,nr) (list_fetch(ol->l, nr))

extern void cs_new(changeset * cs, sql_allocator *sa, fdestroy destroy);
extern void cs_destroy(changeset * cs, void *data);
extern void cs_add(changeset * cs, void *elm, bool isnew);
extern void cs_del(changeset * cs, void *gdata, node *elm, bool isnew);
extern int cs_size(changeset * cs);
extern node *cs_find_id(changeset * cs, sqlid id);

typedef void *backend_code;
typedef size_t backend_stack;

typedef struct sql_schema {
	sql_base base;
	sqlid auth_id;
	sqlid owner;
	bit system;		/* system or user schema */
	// TODO? int type;	/* persistent, session local, transaction local */

	struct objectset *tables;
	struct objectset *types;
	struct objectset *funcs;
	struct objectset *seqs;
	struct objectset *keys;		/* Names for keys, idxs, and triggers and parts are */
	struct objectset *idxs;		/* global, but these objects are only */
	struct objectset *triggers;	/* useful within a table */
	struct objectset *parts;

	char *internal; 	/* optional internal module name */
	sql_store store;
} sql_schema;

typedef struct sql_catalog {
	struct objectset *schemas;
	struct objectset *objects;
} sql_catalog;

typedef struct sql_trans {
	char *name;

	ulng ts;			/* transaction start timestamp */
	ulng tid;			/* transaction id */

	sql_store store;	/* keep link into the global store */
	MT_Lock lock;		/* lock protecting concurrent writes to the changes list */
	list *changes;		/* list of changes */

	list *dropped;  	/* protection against recursive cascade action*/
	list *predicates;	/* list of read predicates logged during update transactions */
	list *dependencies;	/* list of dependencies created (list of sqlids from the objects) */
	list *depchanges;	/* list of dependencies changed (it would be tested for conflicts at the end of the transaction) */

	int logchanges;		/* count number of changes to be applied to the wal */
	int active;			/* is active transaction */
	int status;			/* status of the last query */

	sql_catalog *cat;
	sql_schema *tmp;	/* each session has its own tmp schema */
	changeset localtmps;
	sql_allocator *sa;	/* transaction allocator */

	struct sql_trans *parent;	/* multilevel transaction support */
} sql_trans;

typedef enum sql_class {
	EC_ANY,
	EC_TABLE,
	EC_BIT,
	EC_CHAR,
	EC_STRING,
	EC_BLOB,
	EC_POS,
	EC_NUM,
	EC_MONTH,
	EC_SEC,
	EC_DEC,
	EC_FLT,
	EC_TIME,
	EC_TIME_TZ,
	EC_DATE,
	EC_TIMESTAMP,
	EC_TIMESTAMP_TZ,
	EC_GEOM,
	EC_EXTERNAL,
	EC_MAX /* evaluated to the max value, should be always kept at the bottom */
} sql_class;

#define has_tz(e)			(EC_TEMP_TZ(e))
#define type_has_tz(t)		has_tz((t)->type->eclass)
#define EC_VARCHAR(e)		((e)==EC_CHAR||(e)==EC_STRING)
#define EC_INTERVAL(e)		((e)==EC_MONTH||(e)==EC_SEC)
#define EC_NUMBER(e)		((e)==EC_POS||(e)==EC_NUM||EC_INTERVAL(e)||(e)==EC_DEC||(e)==EC_FLT)
#define EC_EXACTNUM(e)		((e)==EC_NUM||(e)==EC_DEC)
#define EC_APPNUM(e)		((e)==EC_FLT)
#define EC_COMPUTE(e)		((e)==EC_NUM||(e)==EC_FLT)
#define EC_BOOLEAN(e)		((e)==EC_BIT||(e)==EC_NUM||(e)==EC_FLT)
#define EC_TEMP_TZ(e)		((e)==EC_TIME_TZ||(e)==EC_TIMESTAMP_TZ)
#define EC_TEMP(e)			((e)==EC_TIME||(e)==EC_DATE||(e)==EC_TIMESTAMP||EC_TEMP_TZ(e))
#define EC_TEMP_FRAC(e)		((e)==EC_TIME||(e)==EC_TIMESTAMP||EC_TEMP_TZ(e))
#define EC_TEMP_NOFRAC(e)	((e)==EC_TIME||(e)==EC_TIMESTAMP)
#define EC_SCALE(e)			((e)==EC_DEC||EC_TEMP_FRAC(e)||(e)==EC_SEC)
#define EC_BACKEND_FIXED(e)	(EC_NUMBER(e)||(e)==EC_BIT||EC_TEMP(e))

typedef struct sql_type {
	sql_base base;

	char *impl; /* backend correspondent type */
	unsigned int digits;
	unsigned int scale;	/* indicates how scale is used in functions */
	int localtype;		/* localtype, need for coersions */
	unsigned char radix;
	unsigned int bits;
	sql_class eclass; 	/* types are grouped into equivalence classes */
	sql_schema *s;
} sql_type;

typedef struct sql_alias {
	char *name;
	char *alias;
} sql_alias;

#define ARG_IN 1
#define ARG_OUT 0

typedef struct sql_subtype {
	sql_type *type;
	unsigned int digits;
	unsigned int scale;
} sql_subtype;

/* sql_func need type transform rules types are equal if underlying
 * types are equal + scale is equal if types do not mach we try type
 * conversions which means for simple 1 arg functions
 */

typedef struct sql_arg {
	char *name;
	bte inout;
	sql_subtype type;
} sql_arg;

typedef enum sql_ftype {
	F_FUNC = 1,
	F_PROC = 2,
	F_AGGR = 3,
	F_FILT = 4,
	F_UNION = 5,
	F_ANALYTIC = 6,
	F_LOADER = 7
} sql_ftype;

#define IS_FUNC(f)     ((f)->type == F_FUNC)
#define IS_PROC(f)     ((f)->type == F_PROC)
#define IS_AGGR(f)     ((f)->type == F_AGGR)
#define IS_FILT(f)     ((f)->type == F_FILT)
#define IS_UNION(f)    ((f)->type == F_UNION)
#define IS_ANALYTIC(f) ((f)->type == F_ANALYTIC)
#define IS_LOADER(f)   ((f)->type == F_LOADER)

#define FUNC_TYPE_STR(type, F, fn) \
	switch (type) { \
		case F_FUNC: \
			F = "FUNCTION"; \
			fn = "function"; \
			break; \
		case F_PROC: \
			F = "PROCEDURE"; \
			fn = "procedure"; \
			break; \
		case F_AGGR: \
			F = "AGGREGATE"; \
			fn = "aggregate"; \
			break; \
		case F_FILT: \
			F = "FILTER FUNCTION"; \
			fn = "filter function"; \
			break; \
		case F_UNION: \
			F = "UNION FUNCTION"; \
			fn = "table returning function"; \
			break; \
		case F_ANALYTIC: \
			F = "WINDOW FUNCTION"; \
			fn = "window function"; \
			break; \
		case F_LOADER: \
			F = "LOADER FUNCTION"; \
			fn = "loader function"; \
			break; \
		default: \
			assert(0); \
	}

typedef enum sql_flang {
	FUNC_LANG_INT = 0, /* internal */
	FUNC_LANG_MAL = 1, /* create sql external mod.func */
	FUNC_LANG_SQL = 2, /* create ... sql function/procedure */
	FUNC_LANG_R = 3,   /* create .. language R */
	FUNC_LANG_C = 4,   /* create .. language C */
	FUNC_LANG_J = 5,   /* create .. language JAVASCRIPT (not implemented) */
	/* this should probably be done in a better way */
	FUNC_LANG_PY = 6,       /* create .. language PYTHON */
	FUNC_LANG_MAP_PY = 7,   /* create .. language PYTHON_MAP */
	/* values 8 and 9 were for Python 2 */
	FUNC_LANG_PY3 = 10,     /* create .. language PYTHON3 */
	FUNC_LANG_MAP_PY3 = 11, /* create .. language PYTHON3_MAP */
	FUNC_LANG_CPP = 12      /* create .. language CPP */
} sql_flang;

#define LANG_EXT(l)  ((l)>FUNC_LANG_SQL)
#define UDF_LANG(l)  ((l)>=FUNC_LANG_SQL)

typedef struct sql_func {
	sql_base base;

	char *mod;
	char *imp;
		/*
		Backend implementation function after it gets instantiated.
		During instantiation 'imp' will be set, but look for the 'instantiated' value to check if it's done or not.
		Note that functions other than SQL and MAL, don't require instantiation and 'imp' is always set.
		*/
	sql_ftype type;
	list *ops;	/* param list */
	list *res;	/* list of results */
	sql_flang lang;
	char *query;	/* sql code */
	bit semantics; /*When set to true, function incorporates some kind of null semantics.*/
	bit side_effect;
	bit varres;	/* variable output result */
	bit vararg;	/* variable input arguments */
	bit system;	/* system function */
	bit instantiated; /* if the function is instantiated */
	int fix_scale;
			/*
	   		   SCALE_NOFIX/SCALE_NONE => nothing
	   		   SCALE_FIX => input scale fixing,
	   		   SCALE_ADD => leave inputs as is and do add scales
	   		   example numerical multiplication
	   		   SCALE_SUB => first input scale, fix with second scale
	   		   result scale is equal to first input
	   		   example numerical division
	   		   DIGITS_ADD => result digits, sum of args
	   		   example string concat
	 		*/
	sql_schema *s;
	sql_allocator *sa;
	MT_Lock function_lock; /* protecting concurrent function instantiations. Only used in MAL and SQL functions */
} sql_func;

typedef struct sql_subfunc {
	sql_func *func;
	list *res;
	list *coltypes; /* we need this for copy into from loader */
	list *colnames; /* we need this for copy into from loader */
	char *sname, *tname; /* we need this for create table from loader */
} sql_subfunc;

typedef enum key_type {
	pkey,
	ukey,
	fkey
} key_type;

typedef struct sql_kc {
	struct sql_column *c;
	int trunc;		/* 0 not truncated, >0 colum is truncated */
} sql_kc;

typedef enum idx_type {
	hash_idx,
	join_idx,
	oph_idx,		/* order preserving hash */
	no_idx,			/* no idx, ie no storage */
	imprints_idx,
	ordered_idx,
	new_idx_types
} idx_type;

#define hash_index(t) 		((t) == hash_idx || (t) == oph_idx)
#define idx_has_column(t) 	(hash_index(t) || (t) == join_idx)
#define oid_index(t)		((t) == join_idx)
#define non_updatable_index(t) ((t) == ordered_idx || (t) == no_idx || !idx_has_column(t))

typedef struct sql_idx {
	sql_base base;
	idx_type type;		/* unique */
	struct list *columns;	/* list of sql_kc */
	struct sql_table *t;
	struct sql_key *key;	/* key */
	ATOMIC_PTR_TYPE data;
} sql_idx;

/* fkey consists of two of these */
typedef struct sql_key {	/* pkey, ukey, fkey */
	sql_base base;
	key_type type;		/* pkey, ukey, fkey */
	sql_idx *idx;		/* idx to accelerate key check */

	struct list *columns;	/* list of sql_kc */
	struct sql_table *t;
	int drop_action;	/* only needed for alter drop key */
} sql_key;

typedef struct sql_ukey {	/* pkey, ukey */
	sql_key k;
	//list *keys;
} sql_ukey;

typedef struct sql_fkey {	/* fkey */
	sql_key k;
	/* 0=no action, 1=cascade, 2=restrict (default setting), 3=set null, 4=set default */
	int on_delete;
	int on_update;
	sqlid rkey;
} sql_fkey;

typedef struct sql_trigger {
	sql_base base;
	sht time;		/* before or after */
	sht orientation; 	/* row or statement */
	sht event;		/* insert, delete, update, truncate */
	/* int action_order;	 TODO, order within the set of triggers */
	struct list *columns;	/* update trigger on list of (sql_kc) columns */

	struct sql_table *t;
	char *old_name;		/* name referencing the old values */
	char *new_name;		/* name referencing the new values */

	char *condition; 	/* when search condition, ie query */
	char *statement;	/* action, ie list of sql statements */
} sql_trigger;

typedef struct sql_sequence {
	sql_base base;
	lng start;
	lng minvalue;
	lng maxvalue;
	lng increment;
	lng cacheinc;
	bit cycle;
	bit bedropped;		/*Drop the SEQUENCE if you are dropping the column, e.g., SERIAL COLUMN".*/
	sql_schema *s;
} sql_sequence;

typedef struct sql_column {
	sql_base base;
	sql_subtype type;
	int colnr;
	bit null;
	char *def;
	char unique; 		/* 0 NOT UNIQUE, 1 SUB_UNIQUE, 2 UNIQUE */
	int drop_action;	/* only used for alter statements */
	char *storage_type;
	int sorted;		/* for DECLARED (dupped tables) we keep order info */
	size_t dcount;
	char *min;
	char *max;

	struct sql_table *t;
	ATOMIC_PTR_TYPE data;
} sql_column;

typedef enum table_types {
	tt_table = 0, 		/* table */
	tt_view = 1, 		/* view */
	tt_merge_table = 3,	/* multiple tables form one table */
	/* tt_stream = 4, stream tables are not used anymore */
	tt_remote = 5,		/* stored on a remote server */
	tt_replica_table = 6	/* multiple replica of the same table */
} table_types;

#define TABLE_TYPE_DESCRIPTION(tt, properties)                                                                      \
((tt) == tt_table)?"TABLE":((tt) == tt_view)?"VIEW":((tt) == tt_merge_table && !(properties))?"MERGE TABLE":                \
((tt) == tt_remote)?"REMOTE TABLE":                                                  \
((tt) == tt_merge_table && ((properties) & PARTITION_LIST) == PARTITION_LIST)?"LIST PARTITION TABLE":                   \
((tt) == tt_merge_table && ((properties) & PARTITION_RANGE) == PARTITION_RANGE)?"RANGE PARTITION TABLE":"REPLICA TABLE"

#define isTable(x)                        ((x)->type==tt_table)
#define isView(x)                         ((x)->type==tt_view)
#define isNonPartitionedTable(x)          ((x)->type==tt_merge_table && !(x)->properties)
#define isRangePartitionTable(x)          ((x)->type==tt_merge_table && ((x)->properties & PARTITION_RANGE) == PARTITION_RANGE)
#define isListPartitionTable(x)           ((x)->type==tt_merge_table && ((x)->properties & PARTITION_LIST) == PARTITION_LIST)
#define isPartitionedByColumnTable(x)     ((x)->type==tt_merge_table && ((x)->properties & PARTITION_COLUMN) == PARTITION_COLUMN)
#define isPartitionedByExpressionTable(x) ((x)->type==tt_merge_table && ((x)->properties & PARTITION_EXPRESSION) == PARTITION_EXPRESSION)
#define isMergeTable(x)                   ((x)->type==tt_merge_table)
#define isRemote(x)                       ((x)->type==tt_remote)
#define isReplicaTable(x)                 ((x)->type==tt_replica_table)
#define isKindOfTable(x)                  (isTable(x) || isMergeTable(x) || isRemote(x) || isReplicaTable(x))

#define TABLE_WRITABLE	0
#define TABLE_READONLY	1
#define TABLE_APPENDONLY	2

typedef struct sql_part_value {
	ptr value;
	size_t length;
} sql_part_value;

typedef struct sql_part {
	sql_base base;
	struct sql_table *t;	/* the merge table */
	sqlid member;			/* the member of the merge table */
	bit with_nills;			/* 0 no nills, 1 holds nills, NULL holds all values -> range FROM MINVALUE TO MAXVALUE WITH NULL */
	union {
		list *values;       /* partition by values/list */
		struct sql_range {  /* partition by range */
			ptr minvalue;
			ptr maxvalue;
			size_t minlength;
			size_t maxlength;
		} range;
	} part;
} sql_part;

typedef struct sql_expression {
	sql_subtype type; /* the returning sql_subtype of the expression */
	char *exp;        /* the expression itself */
	list *cols;       /* list of colnr of the columns of the table used in the expression */
} sql_expression;

typedef struct sql_table {
	sql_base base;
	sht type;		/* table, view, etc */
	sht access;		/* writable, readonly, appendonly */
	bit system;		/* system or user table */
	bit bootstrap;		/* system table created during bootstrap */
	bte properties;		/* used for merge_tables */
	temp_t persistence;	/* persistent, global or local temporary */
	ca_t commit_action;  	/* on commit action */
	char *query;		/* views may require some query */
	int  sz;

	sql_ukey *pkey;
	objlist *columns;
	objlist *idxs;
	objlist *keys;
	objlist *triggers;
	list *members;		/* member tables of merge/replica tables */
	int drop_action;	/* only needed for alter drop table */

	ATOMIC_PTR_TYPE data;
	struct sql_schema *s;

	union {
		struct sql_column *pcol; /* If it is partitioned on a column */
		struct sql_expression *pexp; /* If it is partitioned by an expression */
	} part;
} sql_table;

typedef struct res_col {
	char *tn;
	char *name;
	sql_subtype type;
	bat b;
	char mtype;
	bool cached;
	ptr *p;
} res_col;

typedef struct res_table {
	int id;
	oid query_id;
	mapi_query_t query_type;
	int nr_cols;
	BUN nr_rows;
	BUN cur_row;
	int cur_col;
	const char *tsep;
	const char *rsep;
	const char *ssep;
	const char *ns;
	res_col *cols;
	bat order;
	struct res_table *next;
} res_table;

typedef struct sql_session {
	sql_allocator *sa;
	sql_trans *tr; 		/* active transaction */

	char *schema_name; /* transaction's schema name */
	sql_schema *schema;

	char ac_on_commit;	/* if 1, auto_commit should be enabled on
	                           commit, rollback, etc. */
	char auto_commit;
	int level;		/* TRANSACTION isolation level */
	int status;		/* status, ok/error */
	backend_stack stk;
} sql_session;

#define sql_base_loop(l, n) for (n=l->h; n; n=n->next)

extern int base_key(sql_base *b);
extern node *list_find_name(list *l, const char *name);
extern node *list_find_id(list *l, sqlid id);
extern node *list_find_base_id(list *l, sqlid id);

extern sql_key *find_sql_key(sql_table *t, const char *kname);
extern sql_key *sql_trans_find_key(sql_trans *tr, sqlid id);

extern sql_idx *find_sql_idx(sql_table *t, const char *kname);
extern sql_idx *sql_trans_find_idx(sql_trans *tr, sqlid id);

extern sql_column *find_sql_column(sql_table *t, const char *cname);

extern sql_table *find_sql_table(sql_trans *tr, sql_schema *s, const char *tname);
extern sql_table *find_sql_table_id(sql_trans *tr, sql_schema *s, sqlid id);
extern sql_table *sql_trans_find_table(sql_trans *tr, sqlid id);

extern sql_sequence *find_sql_sequence(sql_trans *tr, sql_schema *s, const char *sname);

extern sql_schema *find_sql_schema(sql_trans *t, const char *sname);
extern sql_schema *find_sql_schema_id(sql_trans *t, sqlid id);

extern sql_type *find_sql_type(sql_trans *tr, sql_schema * s, const char *tname);
extern sql_type *sql_trans_bind_type(sql_trans *tr, sql_schema *s, const char *name);
extern sql_type *sql_trans_find_type(sql_trans *tr, sql_schema *s /*optional */, sqlid id);
extern sql_func *sql_trans_find_func(sql_trans *tr, sqlid id);
extern sql_trigger *sql_trans_find_trigger(sql_trans *tr, sqlid id);

extern void find_partition_type(sql_subtype *tpe, sql_table *mt);
extern void *sql_values_list_element_validate_and_insert(void *v1, void *v2, void *tpe, int* res);
extern void *sql_range_part_validate_and_insert(void *v1, void *v2, void *tpe);
extern void *sql_values_part_validate_and_insert(void *v1, void *v2, void *tpe);

typedef struct {
	BAT *b;
	char* name;
	void* def;
} sql_emit_col;

extern int nested_mergetable(sql_trans *tr, sql_table *t, const char *sname, const char *tname);
extern bool is_column_unique(sql_column *c);
sql_export sql_part *partition_find_part(sql_trans *tr, sql_table *pt, sql_part *pp);
extern node *members_find_child_id(list *l, sqlid id);

#define outside_str 1
#define inside_str 2

#define extracting_schema 1
#define extracting_sequence 2

static inline void
extract_schema_and_sequence_name(sql_allocator *sa, char *default_value, char **schema, char **sequence)
{
	int status = outside_str, identifier = extracting_schema;
	char next_identifier[1024]; /* needs one extra character for null terminator */
	size_t bp = 0;

	for (size_t i = 0; default_value[i]; i++) {
		char next = default_value[i];

		if (next == '"') {
			if (status == inside_str && default_value[i + 1] == '"') {
				next_identifier[bp++] = '"';
				i++; /* has to advance two positions */
			} else if (status == inside_str) {
				next_identifier[bp++] = '\0';
				if (identifier == extracting_schema) {
					*schema = SA_STRDUP(sa, next_identifier);
					identifier = extracting_sequence;
				} else if (identifier == extracting_sequence) {
					*sequence = SA_STRDUP(sa, next_identifier);
					break; /* done extracting */
				}
				bp = 0;
				status = outside_str;
			} else {
				assert(status == outside_str);
				status = inside_str;
			}
		} else if (next == '.') {
			if (status == outside_str && default_value[i + 1] == '"') {
				status = inside_str;
				i++; /* has to advance two positions */
			} else {
				assert(status == inside_str);
				next_identifier[bp++] = '.'; /* used inside an identifier name */
			}
		} else if (status == inside_str) {
			next_identifier[bp++] = next;
		} else {
			assert(status == outside_str);
		}
	}
}

extern void arg_destroy(sql_store store, sql_arg *a);
extern void part_value_destroy(sql_store store, sql_part_value *pv);

typedef struct atom {
	int isnull;
	sql_subtype tpe;
	ValRecord data;
} atom;

/* duplicate atom */
extern ValPtr SA_VALcopy(sql_allocator *sa, ValPtr d, const ValRecord *s);
extern atom *atom_copy(sql_allocator *sa, atom *a);

typedef struct pl {
	sql_column *c;
	unsigned int cmp;
	atom *r; /* if r is NULL then a full match is required */
	atom *f; /* make it match range expressions */
	uint8_t
	 anti:1,
	 semantics:1;
} pl;

#endif /* SQL_CATALOG_H */<|MERGE_RESOLUTION|>--- conflicted
+++ resolved
@@ -16,24 +16,15 @@
 #include "stream.h"
 #include "matomic.h"
 
-<<<<<<< HEAD
 #define sql_shared_module_name "sql"
 #define sql_private_module_name "user"
 
-#define tr_none		0
-#define tr_readonly	1
-#define tr_writable	2
-#define tr_snapshot 4
-#define tr_serializable 8
-#define tr_append 	16
-=======
 #define tr_none		1
 #define tr_readonly	2
 #define tr_writable	4
 #define tr_append 	8
 #define tr_snapshot 16
 #define tr_serializable 32
->>>>>>> 33bbfc09
 
 #define ACT_NO_ACTION 0
 #define ACT_CASCADE 1
