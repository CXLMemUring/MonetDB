HAVE_JDBCTESTS?JDBC_API_Tester
#HAVE_JDBCTESTS?Test_Csendthread  # unfortunately has runtime-dependant output
<<<<<<< HEAD
HAVE_JDBCCLIENT_JAR?Test_JdbcClient
HAVE_JDBCCLIENT_JAR?bogus-auto-generated-keys
#HAVE_JDBCTESTS?Test_PSlargeamount # scalabity test which is disabled by default (it takes a long time to run and does not need to be run everytime, only before a new release)
# next test should be done AFTER all the other tests have completed
HAVE_JDBCCLIENT_JAR?ValidateSystemCatalogTables
=======
#HAVE_JDBCTESTS?Test_PSlargeamount # scalabity test which is disabled by default (it takes a long time to run and does not need to be run everytime, only before a new release)

HAVE_JDBCCLIENT_JAR?Test_JdbcClient
>>>>>>> 5286370a
<|MERGE_RESOLUTION|>--- conflicted
+++ resolved
@@ -1,13 +1,6 @@
 HAVE_JDBCTESTS?JDBC_API_Tester
 #HAVE_JDBCTESTS?Test_Csendthread  # unfortunately has runtime-dependant output
-<<<<<<< HEAD
-HAVE_JDBCCLIENT_JAR?Test_JdbcClient
-HAVE_JDBCCLIENT_JAR?bogus-auto-generated-keys
 #HAVE_JDBCTESTS?Test_PSlargeamount # scalabity test which is disabled by default (it takes a long time to run and does not need to be run everytime, only before a new release)
 # next test should be done AFTER all the other tests have completed
-HAVE_JDBCCLIENT_JAR?ValidateSystemCatalogTables
-=======
-#HAVE_JDBCTESTS?Test_PSlargeamount # scalabity test which is disabled by default (it takes a long time to run and does not need to be run everytime, only before a new release)
-
 HAVE_JDBCCLIENT_JAR?Test_JdbcClient
->>>>>>> 5286370a
+HAVE_JDBCCLIENT_JAR?ValidateSystemCatalogTables