--- conflicted
+++ resolved
@@ -38,11 +38,8 @@
 typedef struct backend {
 	char 	console;
 	char 	language;		/* 'S' or 's' or 'X' */
-<<<<<<< HEAD
+	char 	depth;
 	bit		first_statement_generated;
-=======
-	char 	depth;
->>>>>>> 68ab498d
 	mvc 	*mvc;
 	stream 	*out;
 	ofmt	output_format;	/* csv, json */
