--- conflicted
+++ resolved
@@ -1586,6 +1586,7 @@
 		s->op2 = op2;
 		s->op3 = sub;
 		s->flag = cmptype;
+		s->key = op1->nrcols == 0 && op2->nrcols == 0;
 		s->nrcols = op1->nrcols;
 		s->nr = getDestVar(q);
 		s->q = q;
@@ -1594,23 +1595,7 @@
 			return stmt_project(be, s, sel);
 		return s;
 	}
-<<<<<<< HEAD
-	return NULL;
-=======
-
-	s->op1 = op1;
-	s->op2 = op2;
-	s->op3 = sub;
-	s->flag = cmptype;
-	s->key = op1->nrcols == 0 && op2->nrcols == 0;
-	s->nrcols = op1->nrcols;
-	s->nr = getDestVar(q);
-	s->q = q;
-	s->cand = sub;
-	if (!sub && sel) /* project back the old ids */
-		return stmt_project(be, s, sel);
-	return s;
->>>>>>> f1065cf9
+	return NULL;
 }
 
 /*
