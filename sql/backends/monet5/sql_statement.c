--- conflicted
+++ resolved
@@ -3837,13 +3837,8 @@
 
 	if (val && val->nr < 0)
 		return NULL;
-<<<<<<< HEAD
 	if (level != 0) {
 		char *buf,  levelstr[16];
-=======
-	if (level != 1) {
-		char *buf;
->>>>>>> 79ba4235
 
 		if (!val) {
 			/* drop declared table */
