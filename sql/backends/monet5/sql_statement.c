--- conflicted
+++ resolved
@@ -1449,7 +1449,6 @@
 
 		if ((q = multiplex2(mb, mod, convertOperator(op), l, r, TYPE_bit)) == NULL) 
 			return NULL;
-<<<<<<< HEAD
 		if (sub && (op1->cand || op2->cand)) {
 			if (op1->cand && !op2->cand) {
 				q = pushNil(mb, q, TYPE_bat);
@@ -1460,10 +1459,7 @@
 			}
 			sub = NULL;
 		}
-		if (cmptype == cmp_equal_nil)
-=======
 		if (is_semantics)
->>>>>>> 6b29163f
 			q = pushBit(mb, q, TRUE); 
 		k = getDestVar(q);
 
