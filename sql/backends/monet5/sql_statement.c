/*
 * This Source Code Form is subject to the terms of the Mozilla Public
 * License, v. 2.0.  If a copy of the MPL was not distributed with this
 * file, You can obtain one at http://mozilla.org/MPL/2.0/.
 *
 * Copyright 1997 - July 2008 CWI, August 2008 - 2020 MonetDB B.V.
 */

#include "monetdb_config.h"
#include "sql_mem.h"
#include "sql_stack.h"
#include "sql_statement.h"
#include "sql_gencode.h"
#include "rel_rel.h"
#include "rel_exp.h"
#include "rel_prop.h"
#include "rel_unnest.h"
#include "rel_optimizer.h"

#include "mal_namespace.h"
#include "mal_builder.h"
#include "mal_debugger.h"
#include "opt_prelude.h"

/*
 * Some utility routines to generate code
 * The equality operator in MAL is '==' instead of '='.
 */
static const char *
convertMultiplexMod(const char *mod, const char *op)
{
	if (strcmp(op, "=") == 0)
		return "calc";
	return mod;
}

static const char *
convertMultiplexFcn(const char *op)
{
	if (strcmp(op, "=") == 0)
		return "==";
	return op;
}

static const char *
convertOperator(const char *op)
{
	if (strcmp(op, "=") == 0)
		return "==";
	return op;
}

static InstrPtr
multiplex2(MalBlkPtr mb, const char *mod, const char *name, int o1, int o2, int rtype)
{
	InstrPtr q = NULL;

	q = newStmt(mb, malRef, multiplexRef);
	if (q == NULL)
		return NULL;
	setVarType(mb, getArg(q, 0), newBatType(rtype));
	setVarUDFtype(mb, getArg(q, 0));
	q = pushStr(mb, q, convertMultiplexMod(mod, name));
	q = pushStr(mb, q, convertMultiplexFcn(name));
	q = pushArgument(mb, q, o1);
	q = pushArgument(mb, q, o2);
	return q;
}

static InstrPtr
dump_1(MalBlkPtr mb, const char *mod, const char *name, stmt *o1)
{
	InstrPtr q = NULL;

	if (o1->nr < 0)
		return NULL;
	q = newStmt(mb, mod, name);
	q = pushArgument(mb, q, o1->nr);
	return q;
}

static InstrPtr
dump_2(MalBlkPtr mb, const char *mod, const char *name, stmt *o1, stmt *o2)
{
	InstrPtr q = NULL;

	if (o1->nr < 0 || o2->nr < 0)
		return NULL;
	q = newStmt(mb, mod, name);
	q = pushArgument(mb, q, o1->nr);
	q = pushArgument(mb, q, o2->nr);
	return q;
}

static InstrPtr
pushPtr(MalBlkPtr mb, InstrPtr q, ptr val)
{
	int _t;
	ValRecord cst;

	if (q == NULL)
		return NULL;
	cst.vtype= TYPE_ptr;
	cst.val.pval = val;
	cst.len = 0;
	_t = defConstant(mb, TYPE_ptr, &cst);
	if( _t >= 0)
		return pushArgument(mb, q, _t);
	return q;
}

static InstrPtr
pushSchema(MalBlkPtr mb, InstrPtr q, sql_table *t)
{
	if (t->s)
		return pushArgument(mb, q, getStrConstant(mb,t->s->base.name));
	else
		return pushNil(mb, q, TYPE_str);
}

void
create_merge_partitions_accumulator(backend *be)
{
	sql_subtype tpe;

	sql_find_subtype(&tpe, "bigint", 0, 0);
	be->cur_append = constantAtom(be, be->mb, atom_int(be->mvc->sa, &tpe, 0));
}

int
add_to_merge_partitions_accumulator(backend *be, int nr)
{
	MalBlkPtr mb = be->mb;
	int help = be->cur_append;
	InstrPtr q = newStmt(mb, calcRef, plusRef);

	getArg(q, 0) = be->cur_append = newTmpVariable(mb, TYPE_lng);
	q = pushArgument(mb, q, help);
	q = pushArgument(mb, q, nr);

	be->first_statement_generated = true; /* set the first statement as generated */

	return getDestVar(q);
}

int
stmt_key(stmt *s)
{
	const char *nme = column_name(NULL, s);

	return hash_key(nme);
}

/* #TODO make proper traversal operations */
stmt *
stmt_atom_string(backend *be, const char *S)
{
	const char *s = sa_strdup(be->mvc->sa, S);
	sql_subtype t;

	sql_find_subtype(&t, "varchar", _strlen(s), 0);
	return stmt_atom(be, atom_string(be->mvc->sa, &t, s));
}

stmt *
stmt_atom_string_nil(backend *be)
{
	sql_subtype t;

	sql_find_subtype(&t, "clob", 0, 0);
	return stmt_atom(be, atom_string(be->mvc->sa, &t, NULL));
}

stmt *
stmt_atom_int(backend *be, int i)
{
	sql_subtype t;

	sql_find_subtype(&t, "int", 32, 0);
	return stmt_atom(be, atom_int(be->mvc->sa, &t, i));
}

stmt *
stmt_atom_lng(backend *be, lng i)
{
	sql_subtype t;

	sql_find_subtype(&t, "bigint", 64, 0);
	return stmt_atom(be, atom_int(be->mvc->sa, &t, i));
}

stmt *
stmt_atom_lng_nil(backend *be)
{
	sql_subtype t;

	sql_find_subtype(&t, "bigint", 64, 0);
	return stmt_atom(be, atom_general(be->mvc->sa, &t, NULL));
}

stmt *
stmt_bool(backend *be, int b)
{
	sql_subtype t;

	sql_find_subtype(&t, "boolean", 0, 0);
	if (b) {
		return stmt_atom(be, atom_bool(be->mvc->sa, &t, TRUE));
	} else {
		return stmt_atom(be, atom_bool(be->mvc->sa, &t, FALSE));
	}
}

static stmt *
stmt_create(sql_allocator *sa, st_type type)
{
	stmt *s = SA_NEW(sa, stmt);

	if (!s)
		return NULL;
	*s = (stmt) {
		.type = type,
	};
	return s;
}

stmt *
stmt_group(backend *be, stmt *s, stmt *grp, stmt *ext, stmt *cnt, int done)
{
	MalBlkPtr mb = be->mb;
	InstrPtr q = NULL;

	if (s->nr < 0)
		return NULL;
	if (grp && (grp->nr < 0 || ext->nr < 0 || cnt->nr < 0))
		return NULL;

	q = newStmt(mb, groupRef, done ? grp ? subgroupdoneRef : groupdoneRef : grp ? subgroupRef : groupRef);
	if(!q)
		return NULL;

	/* output variables extent and hist */
	q = pushReturn(mb, q, newTmpVariable(mb, TYPE_any));
	q = pushReturn(mb, q, newTmpVariable(mb, TYPE_any));
	q = pushArgument(mb, q, s->nr);
	if (grp)
		q = pushArgument(mb, q, grp->nr);
	if (q) {
		stmt *ns = stmt_create(be->mvc->sa, st_group);
		if (ns == NULL) {
			freeInstruction(q);
			return NULL;
		}

		ns->op1 = s;

		if (grp) {
			ns->op2 = grp;
			ns->op3 = ext;
			ns->op4.stval = cnt;
		}
		ns->nrcols = s->nrcols;
		ns->key = 0;
		ns->q = q;
		ns->nr = getDestVar(q);
		return ns;
	}
	return NULL;
}

stmt *
stmt_unique(backend *be, stmt *s)
{
	MalBlkPtr mb = be->mb;
	InstrPtr q = NULL;

	if (s->nr < 0)
		return NULL;

	q = newStmt(mb, algebraRef, uniqueRef);
	if(!q)
		return NULL;

	q = pushArgument(mb, q, s->nr);
	if (q) {
		stmt *ns = stmt_create(be->mvc->sa, st_unique);
		if (ns == NULL) {
			freeInstruction(q);
			return NULL;
		}

		ns->op1 = s;
		ns->nrcols = s->nrcols;
		ns->key = 1;
		ns->q = q;
		ns->nr = getDestVar(q);
		return ns;
	}
	return NULL;
}

stmt *
stmt_none(backend *be)
{
	return stmt_create(be->mvc->sa, st_none);
}

static int
create_bat(MalBlkPtr mb, int tt)
{
	InstrPtr q = newStmt(mb, batRef, newRef);

	if (q == NULL)
		return -1;
	setVarType(mb, getArg(q, 0), newBatType(tt));
	setVarUDFtype(mb, getArg(q, 0));
	q = pushType(mb, q, tt);
	return getDestVar(q);
}

static int *
dump_table(sql_allocator *sa, MalBlkPtr mb, sql_table *t)
{
	int i = 0;
	node *n;
	int *l = SA_NEW_ARRAY(sa, int, list_length(t->columns.set) + 1);

	if (!l)
		return NULL;

	/* tid column */
	if ((l[i++] = create_bat(mb, TYPE_oid)) < 0)
		return NULL;

	for (n = t->columns.set->h; n; n = n->next) {
		sql_column *c = n->data;

		if ((l[i++] = create_bat(mb, c->type.type->localtype)) < 0)
			return NULL;
	}
	return l;
}

stmt *
stmt_var(backend *be, const char *sname, const char *varname, sql_subtype *t, int declare, int level)
{
	MalBlkPtr mb = be->mb;
	InstrPtr q = NULL;
	char *buf;

	if (level == 0) { /* global */
		int tt = t->type->localtype;

		assert(sname);
		q = newStmt(mb, sqlRef, getVariableRef);
		q = pushArgument(mb, q, be->mvc_var);
		q = pushStr(mb, q, sname); /* all global variables have a schema */
		q = pushStr(mb, q, varname);
		if (q == NULL)
			return NULL;
		setVarType(mb, getArg(q, 0), tt);
		setVarUDFtype(mb, getArg(q, 0));
	} else if (!declare) {
		char levelstr[16];

		assert(!sname);
		snprintf(levelstr, sizeof(levelstr), "%d", level);
		buf = SA_NEW_ARRAY(be->mvc->sa, char, strlen(levelstr) + strlen(varname) + 3);
		if (!buf)
			return NULL;
		stpcpy(stpcpy(stpcpy(stpcpy(buf, "A"), levelstr), "%"), varname); /* mangle variable name */
		q = newAssignment(mb);
		q = pushArgumentId(mb, q, buf);
	} else {
		int tt = t->type->localtype;
		char levelstr[16];

		assert(!sname);
		snprintf(levelstr, sizeof(levelstr), "%d", level);
		buf = SA_NEW_ARRAY(be->mvc->sa, char, strlen(levelstr) + strlen(varname) + 3);
		if (!buf)
			return NULL;
		stpcpy(stpcpy(stpcpy(stpcpy(buf, "A"), levelstr), "%"), varname); /* mangle variable name */

		q = newInstruction(mb, NULL, NULL);
		if (q == NULL) {
			return NULL;
		}
		q->argc = q->retc = 0;
		q = pushArgumentId(mb, q, buf);
		q = pushNil(mb, q, tt);
		pushInstruction(mb, q);
		if (q == NULL)
			return NULL;
		q->retc++;
	}
	if (q) {
		stmt *s = stmt_create(be->mvc->sa, st_var);
		if (s == NULL) {
			freeInstruction(q);
			return NULL;
		}

		if (t)
			s->op4.typeval = *t;
		else
			s->op4.typeval.type = NULL;
		s->flag = declare + (level << 1);
		s->key = 1;
		s->q = q;
		s->nr = getDestVar(q);
		return s;
	}
	return NULL;
}

stmt *
stmt_vars(backend *be, const char *varname, sql_table *t, int declare, int level)
{
	MalBlkPtr mb = be->mb;
	InstrPtr q = NULL;
	int *l;

	(void)varname;
	/* declared table */
	if ((l = dump_table(be->mvc->sa, mb, t)) != NULL) {
		stmt *s = stmt_create(be->mvc->sa, st_var);

		if (s == NULL) {
			freeInstruction(q);
			return NULL;
		}

		t->data = l;
		/*
		s->op2 = (stmt*)l;
		s->op3 = (stmt*)t;
		*/
		s->flag = declare + (level << 1);
		s->key = 1;
		s->nr = l[0];
		return s;
	}
	return NULL;
}

stmt *
stmt_varnr(backend *be, int nr, sql_subtype *t)
{
	MalBlkPtr mb = be->mb;
	InstrPtr q = newAssignment(mb);
	char buf[IDLENGTH];

	if (!q)
		return NULL;

	(void) snprintf(buf, sizeof(buf), "A%d", nr);
	q = pushArgumentId(mb, q, buf);
	if (q) {
		stmt *s = stmt_create(be->mvc->sa, st_var);
		if (s == NULL) {
			freeInstruction(q);
			return NULL;
		}

		s->op1 = NULL;
		if (t)
			s->op4.typeval = *t;
		else
			s->op4.typeval.type = NULL;
		s->flag = nr;
		s->key = 1;
		s->q = q;
		s->nr = getDestVar(q);
		return s;
	}
	return NULL;
}

stmt *
stmt_table(backend *be, stmt *cols, int temp)
{
	stmt *s = stmt_create(be->mvc->sa, st_table);
	MalBlkPtr mb = be->mb;

	if (s == NULL || cols->nr < 0)
		return NULL;

	if (cols->type != st_list) {
	    InstrPtr q = newAssignment(mb);
		q = newStmt(mb, sqlRef, printRef);
		q = pushStr(mb, q, "not a valid output list\n");
		if (q == NULL)
			return NULL;
	}
	s->op1 = cols;
	s->flag = temp;
	s->nr = cols->nr;
	s->nrcols = cols->nrcols;
	return s;
}

stmt *
stmt_temp(backend *be, sql_subtype *t)
{
	int tt = t->type->localtype;
	MalBlkPtr mb = be->mb;
	InstrPtr q = newStmt(mb, batRef, newRef);

	if (q == NULL)
		return NULL;
	setVarType(mb, getArg(q, 0), newBatType(tt));
	setVarUDFtype(mb, getArg(q, 0));
	q = pushType(mb, q, tt);
	if (q) {
		stmt *s = stmt_create(be->mvc->sa, st_temp);

		if (s == NULL) {
			freeInstruction(q);
			return NULL;
		}
		s->op4.typeval = *t;
		s->nrcols = 1;
		s->q = q;
		s->nr = getDestVar(q);
		return s;
	}
	return NULL;
}

stmt *
stmt_tid(backend *be, sql_table *t, int partition)
{
	int tt = TYPE_oid;
	MalBlkPtr mb = be->mb;
	InstrPtr q;

	if (!t->s && t->data) { /* declared table */
		stmt *s = stmt_create(be->mvc->sa, st_tid);
		int *l = t->data;

		if (s == NULL) {
			return NULL;
		}
		assert(partition == 0);
		s->partition = partition;
		s->op4.tval = t;
		s->nrcols = 1;
		s->nr = l[0];
		return s;
	}
	q = newStmt(mb, sqlRef, tidRef);
	if (q == NULL)
		return NULL;
	setVarType(mb, getArg(q, 0), newBatType(tt));
	setVarUDFtype(mb, getArg(q, 0));
	q = pushArgument(mb, q, be->mvc_var);
	q = pushSchema(mb, q, t);
	q = pushStr(mb, q, t->base.name);
	if (q == NULL)
		return NULL;
	if (t && (!isRemote(t) && !isMergeTable(t)) && partition) {
		sql_trans *tr = be->mvc->session->tr;
		BUN rows = (BUN) store_funcs.count_col(tr, t->columns.set->h->data, 0);
		setRowCnt(mb,getArg(q,0),rows);
	}

	stmt *s = stmt_create(be->mvc->sa, st_tid);
	if (s == NULL) {
		freeInstruction(q);
		return NULL;
	}

	s->partition = partition;
	s->op4.tval = t;
	s->nrcols = 1;
	s->nr = getDestVar(q);
	s->q = q;
	return s;
}

stmt *
stmt_bat(backend *be, sql_column *c, int access, int partition)
{
	int tt = c->type.type->localtype;
	MalBlkPtr mb = be->mb;
	InstrPtr q;

	/* for read access tid.project(col) */
	if (!c->t->s && c->t->data) { /* declared table */
		stmt *s = stmt_create(be->mvc->sa, st_bat);
		int *l = c->t->data;

		if (s == NULL) {
			return NULL;
		}
		assert(partition == 0);
		s->partition = partition;
		s->op4.cval = c;
		s->nrcols = 1;
		s->flag = access;
		s->nr = l[c->colnr+1];
		s->tname = c->t?c->t->base.name:NULL;
		s->cname = c->base.name;
		return s;
	}
	q = newStmtArgs(mb, sqlRef, bindRef, 9);
	if (q == NULL)
		return NULL;
	if (access == RD_UPD_ID) {
		q = pushReturn(mb, q, newTmpVariable(mb, newBatType(tt)));
		setVarUDFtype(mb, getArg(q, 0));
		setVarUDFtype(mb, getArg(q, 1));
	} else {
		setVarType(mb, getArg(q, 0), newBatType(tt));
		setVarUDFtype(mb, getArg(q, 0));
	}
	q = pushArgument(mb, q, be->mvc_var);
	q = pushSchema(mb, q, c->t);
	q = pushArgument(mb, q, getStrConstant(mb,c->t->base.name));
	q = pushArgument(mb, q, getStrConstant(mb,c->base.name));
	q = pushArgument(mb, q, getIntConstant(mb,access));
	if (q == NULL)
		return NULL;

	if (access == RD_UPD_ID) {
		setVarType(mb, getArg(q, 1), newBatType(tt));
		setVarUDFtype(mb, getArg(q, 1));
	}
	if (partition) {
		sql_trans *tr = be->mvc->session->tr;

		if (c && (!isRemote(c->t) && !isMergeTable(c->t))) {
			BUN rows = (BUN) store_funcs.count_col(tr, c, 0);
			setRowCnt(mb,getArg(q,0),rows);
		}
	}

	stmt *s = stmt_create(be->mvc->sa, st_bat);
	if (s == NULL) {
		freeInstruction(q);
		return NULL;
	}

	s->partition = partition;
	s->op4.cval = c;
	s->nrcols = 1;
	s->flag = access;
	s->nr = getDestVar(q);
	s->q = q;
	s->tname = c->t->base.name;
	s->cname = c->base.name;
	return s;
}

stmt *
stmt_idxbat(backend *be, sql_idx *i, int access, int partition)
{
	int tt = hash_index(i->type)?TYPE_lng:TYPE_oid;
	MalBlkPtr mb = be->mb;
	InstrPtr q = newStmtArgs(mb, sqlRef, bindidxRef, 9);

	if (q == NULL)
		return NULL;

	if (access == RD_UPD_ID) {
		q = pushReturn(mb, q, newTmpVariable(mb, newBatType(tt)));
	} else {
		setVarType(mb, getArg(q, 0), newBatType(tt));
		setVarUDFtype(mb, getArg(q, 0));
	}

	q = pushArgument(mb, q, be->mvc_var);
	q = pushSchema(mb, q, i->t);
	q = pushArgument(mb, q, getStrConstant(mb, i->t->base.name));
	q = pushArgument(mb, q, getStrConstant(mb, i->base.name));
	q = pushArgument(mb, q, getIntConstant(mb, access));
	if (q == NULL)
		return NULL;

	if (access == RD_UPD_ID) {
		setVarType(mb, getArg(q, 1), newBatType(tt));
		setVarUDFtype(mb, getArg(q, 1));
	}
	if (partition) {
		sql_trans *tr = be->mvc->session->tr;

		if (i && (!isRemote(i->t) && !isMergeTable(i->t))) {
			BUN rows = (BUN) store_funcs.count_idx(tr, i, 0);
			setRowCnt(mb,getArg(q,0),rows);
		}
	}

	stmt *s = stmt_create(be->mvc->sa, st_idxbat);
	if (s == NULL) {
		freeInstruction(q);
		return NULL;
	}

	s->partition = partition;
	s->op4.idxval = i;
	s->nrcols = 1;
	s->flag = access;
	s->nr = getDestVar(q);
	s->q = q;
	return s;
}

stmt *
stmt_append_col(backend *be, sql_column *c, stmt *offset, stmt *b, int fake)
{
	MalBlkPtr mb = be->mb;
	InstrPtr q = NULL;

	if (b->nr < 0)
		return NULL;

	if (!c->t->s && c->t->data) { /* declared table */
		int *l = c->t->data;

		if (c->colnr == 0) { /* append to tid column */
			q = newStmt(mb, sqlRef, growRef);
			q = pushArgument(mb, q, l[0]);
			q = pushArgument(mb, q, b->nr);
		}
		q = newStmt(mb, batRef, appendRef);
		q = pushArgument(mb, q, l[c->colnr+1]);
		q = pushArgument(mb, q, b->nr);
		q = pushBit(mb, q, TRUE);
		if (q)
			getArg(q,0) = l[c->colnr+1];
	} else if (!fake) {	/* fake append */
		if (offset->nr < 0)
			return NULL;
		q = newStmt(mb, sqlRef, appendRef);
		q = pushArgument(mb, q, be->mvc_var);
		if (q == NULL)
			return NULL;
		getArg(q, 0) = be->mvc_var = newTmpVariable(mb, TYPE_int);
		q = pushSchema(mb, q, c->t);
		q = pushStr(mb, q, c->t->base.name);
		q = pushStr(mb, q, c->base.name);
		q = pushArgument(mb, q, offset->nr);
		q = pushArgument(mb, q, b->nr);
		if (q == NULL)
			return NULL;
		be->mvc_var = getDestVar(q);
	} else {
		return b;
	}
	if (q) {
		stmt *s = stmt_create(be->mvc->sa, st_append_col);

		if (s == NULL) {
			freeInstruction(q);
			return NULL;
		}
		s->op1 = b;
		s->op2 = offset;
		s->op4.cval = c;
		s->q = q;
		s->nr = getDestVar(q);
		return s;
	}
	return NULL;
}

stmt *
stmt_append_idx(backend *be, sql_idx *i, stmt *offset, stmt *b)
{
	MalBlkPtr mb = be->mb;
	InstrPtr q = NULL;

	if (offset->nr < 0 || b->nr < 0)
		return NULL;

	q = newStmt(mb, sqlRef, appendRef);
	q = pushArgument(mb, q, be->mvc_var);
	if (q == NULL)
		return NULL;
	getArg(q, 0) = be->mvc_var = newTmpVariable(mb, TYPE_int);
	q = pushSchema(mb, q, i->t);
	q = pushStr(mb, q, i->t->base.name);
	q = pushStr(mb, q, sa_strconcat(be->mvc->sa, "%", i->base.name));
	q = pushArgument(mb, q, offset->nr);
	q = pushArgument(mb, q, b->nr);
	if (q == NULL)
		return NULL;
	be->mvc_var = getDestVar(q);

<<<<<<< HEAD
		s->op1 = b;
		s->op2 = offset;
		s->op4.idxval = i;
		s->q = q;
		s->nr = getDestVar(q);
		return s;
=======
	stmt *s = stmt_create(be->mvc->sa, st_append_idx);
	if (s == NULL) {
		freeInstruction(q);
		return NULL;
>>>>>>> afa21998
	}

	s->op1 = b;
	s->op4.idxval = i;
	s->q = q;
	s->nr = getDestVar(q);
	return s;
}

stmt *
stmt_update_col(backend *be, sql_column *c, stmt *tids, stmt *upd)
{
	MalBlkPtr mb = be->mb;
	InstrPtr q = NULL;

	if (tids->nr < 0 || upd->nr < 0)
		return NULL;

	if (!c->t->s && c->t->data) { /* declared table */
		int *l = c->t->data;

		q = newStmt(mb, batRef, replaceRef);
		q = pushArgument(mb, q, l[c->colnr+1]);
		q = pushArgument(mb, q, tids->nr);
		q = pushArgument(mb, q, upd->nr);
	} else {
		q = newStmt(mb, sqlRef, updateRef);
		q = pushArgument(mb, q, be->mvc_var);
		if (q == NULL)
			return NULL;
		getArg(q, 0) = be->mvc_var = newTmpVariable(mb, TYPE_int);
		q = pushSchema(mb, q, c->t);
		q = pushStr(mb, q, c->t->base.name);
		q = pushStr(mb, q, c->base.name);
		q = pushArgument(mb, q, tids->nr);
		q = pushArgument(mb, q, upd->nr);
		if (q == NULL)
			return NULL;
		be->mvc_var = getDestVar(q);
	}
	if (q){
		stmt *s = stmt_create(be->mvc->sa, st_update_col);

		if (s == NULL) {
			freeInstruction(q);
			return NULL;
		}
		s->op1 = tids;
		s->op2 = upd;
		s->op4.cval = c;
		s->q = q;
		s->nr = getDestVar(q);
		return s;
	}
	return NULL;
}


stmt *
stmt_update_idx(backend *be, sql_idx *i, stmt *tids, stmt *upd)
{
	MalBlkPtr mb = be->mb;
	InstrPtr q = NULL;

	if (tids->nr < 0 || upd->nr < 0)
		return NULL;

	q = newStmt(mb, sqlRef, updateRef);
	q = pushArgument(mb, q, be->mvc_var);
	if (q == NULL)
		return NULL;
	getArg(q, 0) = be->mvc_var = newTmpVariable(mb, TYPE_int);
	q = pushSchema(mb, q, i->t);
	q = pushStr(mb, q, i->t->base.name);
	q = pushStr(mb, q, sa_strconcat(be->mvc->sa, "%", i->base.name));
	q = pushArgument(mb, q, tids->nr);
	q = pushArgument(mb, q, upd->nr);
	if (q == NULL)
		return NULL;
	be->mvc_var = getDestVar(q);
	stmt *s = stmt_create(be->mvc->sa, st_update_idx);
	if (s == NULL) {
		freeInstruction(q);
		return NULL;
	}

	s->op1 = tids;
	s->op2 = upd;
	s->op4.idxval = i;
	s->q = q;
	s->nr = getDestVar(q);
	return s;
}

stmt *
stmt_delete(backend *be, sql_table *t, stmt *tids)
{
	MalBlkPtr mb = be->mb;
	InstrPtr q = NULL;

	if (tids->nr < 0)
		return NULL;

	if (!t->s && t->data) { /* declared table */
		int *l = t->data;

		q = newStmt(mb, batRef, deleteRef);
		q = pushArgument(mb, q, l[0]);
		q = pushArgument(mb, q, tids->nr);
	} else {
		q = newStmt(mb, sqlRef, deleteRef);
		q = pushArgument(mb, q, be->mvc_var);
		if (q == NULL)
			return NULL;
		getArg(q, 0) = be->mvc_var = newTmpVariable(mb, TYPE_int);
		q = pushSchema(mb, q, t);
		q = pushStr(mb, q, t->base.name);
		q = pushArgument(mb, q, tids->nr);
		if (q == NULL)
			return NULL;
		be->mvc_var = getDestVar(q);
	}
	if (q) {
		stmt *s = stmt_create(be->mvc->sa, st_delete);
		if (s == NULL) {
			freeInstruction(q);
			return NULL;
		}

		s->op1 = tids;
		s->op4.tval = t;
		s->q = q;
		s->nr = getDestVar(q);
		return s;
	}
	return NULL;
}

stmt *
stmt_const(backend *be, stmt *s, stmt *val)
{
	InstrPtr q = NULL;
	MalBlkPtr mb = be->mb;

	if (val)
		q = dump_2(mb, algebraRef, projectRef, s, val);
	else
		q = dump_1(mb, algebraRef, projectRef, s);
	if (q) {
		stmt *ns = stmt_create(be->mvc->sa, st_const);
		if (ns == NULL) {
			freeInstruction(q);
			return NULL;
		}

		ns->op1 = s;
		ns->op2 = val;
		ns->nrcols = s->nrcols;
		ns->key = s->key;
		ns->aggr = s->aggr;
		ns->q = q;
		ns->nr = getDestVar(q);
		ns->tname = val->tname;
		ns->cname = val->cname;
		return ns;
	}
	return NULL;
}

stmt *
stmt_gen_group(backend *be, stmt *gids, stmt *cnts)
{
	MalBlkPtr mb = be->mb;
	InstrPtr q = dump_2(mb, algebraRef, groupbyRef, gids, cnts);

	if (q) {
		stmt *ns = stmt_create(be->mvc->sa, st_gen_group);
		if (ns == NULL) {
			freeInstruction(q);
			return NULL;
		}

		ns->op1 = gids;
		ns->op2 = cnts;

		ns->nrcols = gids->nrcols;
		ns->key = 0;
		ns->aggr = 0;
		ns->q = q;
		ns->nr = getDestVar(q);
		return ns;
	}
	return NULL;
}

stmt *
stmt_mirror(backend *be, stmt *s)
{
	MalBlkPtr mb = be->mb;
	InstrPtr q = dump_1(mb, batRef, mirrorRef, s);

	if (q) {
		stmt *ns = stmt_create(be->mvc->sa, st_mirror);
		if (ns == NULL) {
			freeInstruction(q);
			return NULL;
		}

		ns->op1 = s;
		ns->nrcols = 2;
		ns->key = s->key;
		ns->aggr = s->aggr;
		ns->q = q;
		ns->nr = getDestVar(q);
		return ns;
	}
	return NULL;
}

stmt *
stmt_result(backend *be, stmt *s, int nr)
{
	stmt *ns;

	if (s->type == st_join && s->flag == cmp_joined) {
		if (nr)
			return s->op2;
		return s->op1;
	}

	if (s->op1->nr < 0)
		return NULL;

	ns = stmt_create(be->mvc->sa, st_result);
	if(!ns) {
		return NULL;
	}
	if (s->op1->type == st_join && s->op1->flag == cmp_joined) {
		assert(0);
	} else if (nr) {
		int v = getArg(s->q, nr);

		assert(s->q->retc >= nr);
		ns->nr = v;
	} else {
		ns->nr = s->nr;
	}
	ns->op1 = s;
	ns->flag = nr;
	ns->nrcols = s->nrcols;
	ns->key = s->key;
	ns->aggr = s->aggr;
	return ns;
}


/* limit maybe atom nil */
stmt *
stmt_limit(backend *be, stmt *col, stmt *piv, stmt *gid, stmt *offset, stmt *limit, int distinct, int dir, int nullslast, int last, int order)
{
	MalBlkPtr mb = be->mb;
	InstrPtr q = NULL;
	int l, p, g, c;

	if (col->nr < 0 || offset->nr < 0 || limit->nr < 0)
		return NULL;
	if (piv && (piv->nr < 0 || gid->nr < 0))
		return NULL;

	c = (col) ? col->nr : 0;
	p = (piv) ? piv->nr : 0;
	g = (gid) ? gid->nr : 0;

	/* first insert single value into a bat */
	if (col->nrcols == 0) {
		int k, tt = tail_type(col)->type->localtype;

		q = newStmt(mb, batRef, newRef);
		if (q == NULL)
			return NULL;
		setVarType(mb, getArg(q, 0), newBatType(tt));
		setVarUDFtype(mb, getArg(q, 0));
		q = pushType(mb, q, tt);
		if (q == NULL)
			return NULL;
		k = getDestVar(q);

		q = newStmt(mb, batRef, appendRef);
		q = pushArgument(mb, q, k);
		q = pushArgument(mb, q, c);
		if (q == NULL)
			return NULL;
		c = k;
	}
	if (order) {
		int topn = 0;

		q = newStmt(mb, calcRef, plusRef);
		q = pushArgument(mb, q, offset->nr);
		q = pushArgument(mb, q, limit->nr);
		if (q == NULL)
			return NULL;
		topn = getDestVar(q);

		q = newStmtArgs(mb, algebraRef, firstnRef, 9);
		if (!last) /* we need the groups for the next firstn */
			q = pushReturn(mb, q, newTmpVariable(mb, TYPE_any));
		q = pushArgument(mb, q, c);
		if (p)
			q = pushArgument(mb, q, p);
		if (g)
			q = pushArgument(mb, q, g);
		q = pushArgument(mb, q, topn);
		q = pushBit(mb, q, dir);
		q = pushBit(mb, q, nullslast);
		q = pushBit(mb, q, distinct != 0);

		if (q == NULL)
			return NULL;
		l = getArg(q, 0);
		l = getDestVar(q);
	} else {
		int len;

		q = newStmt(mb, calcRef, plusRef);
		q = pushArgument(mb, q, offset->nr);
		q = pushArgument(mb, q, limit->nr);
		if (q == NULL)
			return NULL;
		len = getDestVar(q);

		/* since both arguments of algebra.subslice are
		   inclusive correct the LIMIT value by
		   subtracting 1 */
		q = newStmt(mb, calcRef, minusRef);
		q = pushArgument(mb, q, len);
		q = pushInt(mb, q, 1);
		if (q == NULL)
			return NULL;
		len = getDestVar(q);

		q = newStmt(mb, algebraRef, subsliceRef);
		q = pushArgument(mb, q, c);
		q = pushArgument(mb, q, offset->nr);
		q = pushArgument(mb, q, len);
		if (q == NULL)
			return NULL;
		l = getDestVar(q);
	}
	/* retrieve the single values again */
	if (col->nrcols == 0) {
		q = newStmt(mb, algebraRef, findRef);
		q = pushArgument(mb, q, l);
		q = pushOid(mb, q, 0);
		if (q == NULL)
			return NULL;
		l = getDestVar(q);
	}

	stmt *ns = stmt_create(be->mvc->sa, piv?st_limit2:st_limit);
	if (ns == NULL) {
		freeInstruction(q);
		return NULL;
	}

	ns->op1 = col;
	ns->op2 = offset;
	ns->op3 = limit;
	ns->nrcols = col->nrcols;
	ns->key = col->key;
	ns->aggr = col->aggr;
	ns->q = q;
	ns->nr = l;
	return ns;
}

stmt *
stmt_sample(backend *be, stmt *s, stmt *sample, stmt *seed)
{
	MalBlkPtr mb = be->mb;
	InstrPtr q = NULL;

	if (s->nr < 0 || sample->nr < 0)
		return NULL;
	q = newStmt(mb, sampleRef, subuniformRef);
	q = pushArgument(mb, q, s->nr);
	q = pushArgument(mb, q, sample->nr);

	if (seed) {
		if (seed->nr < 0)
			return NULL;

		q = pushArgument(mb, q, seed->nr);
	}

	if (q) {
		stmt *ns = stmt_create(be->mvc->sa, st_sample);
		if (ns == NULL) {
			freeInstruction(q);
			return NULL;
		}

		ns->op1 = s;
		ns->op2 = sample;

		if (seed) {
			ns->op3 = seed;
		}

		ns->nrcols = s->nrcols;
		ns->key = s->key;
		ns->aggr = s->aggr;
		ns->flag = 0;
		ns->q = q;
		ns->nr = getDestVar(q);
		return ns;
	}
	return NULL;
}


stmt *
stmt_order(backend *be, stmt *s, int direction, int nullslast)
{
	MalBlkPtr mb = be->mb;
	InstrPtr q = NULL;

	if (s->nr < 0)
		return NULL;
	q = newStmt(mb, algebraRef, sortRef);
	/* both ordered result and oid's order en subgroups */
	q = pushReturn(mb, q, newTmpVariable(mb, TYPE_any));
	q = pushReturn(mb, q, newTmpVariable(mb, TYPE_any));
	q = pushArgument(mb, q, s->nr);
	q = pushBit(mb, q, !direction);
	q = pushBit(mb, q, nullslast);
	q = pushBit(mb, q, FALSE);
	if (q == NULL)
		return NULL;


	stmt *ns = stmt_create(be->mvc->sa, st_order);
	if (ns == NULL) {
		freeInstruction(q);
		return NULL;
	}

	ns->op1 = s;
	ns->flag = direction;
	ns->nrcols = s->nrcols;
	ns->key = s->key;
	ns->aggr = s->aggr;
	ns->q = q;
	ns->nr = getDestVar(q);
	return ns;
}

stmt *
stmt_reorder(backend *be, stmt *s, int direction, int nullslast, stmt *orderby_ids, stmt *orderby_grp)
{
	MalBlkPtr mb = be->mb;
	InstrPtr q = NULL;

	if (s->nr < 0 || orderby_ids->nr < 0 || orderby_grp->nr < 0)
		return NULL;
	q = newStmtArgs(mb, algebraRef, sortRef, 9);
	/* both ordered result and oid's order en subgroups */
	q = pushReturn(mb, q, newTmpVariable(mb, TYPE_any));
	q = pushReturn(mb, q, newTmpVariable(mb, TYPE_any));
	q = pushArgument(mb, q, s->nr);
	q = pushArgument(mb, q, orderby_ids->nr);
	q = pushArgument(mb, q, orderby_grp->nr);
	q = pushBit(mb, q, !direction);
	q = pushBit(mb, q, nullslast);
	q = pushBit(mb, q, FALSE);
	if (q == NULL)
		return NULL;

	stmt *ns = stmt_create(be->mvc->sa, st_reorder);
	if (ns == NULL) {
		freeInstruction(q);
		return NULL;
	}

	ns->op1 = s;
	ns->op2 = orderby_ids;
	ns->op3 = orderby_grp;
	ns->flag = direction;
	ns->nrcols = s->nrcols;
	ns->key = s->key;
	ns->aggr = s->aggr;
	ns->nr = getDestVar(q);
	ns->q = q;
	return ns;
}

stmt *
stmt_atom(backend *be, atom *a)
{
	MalBlkPtr mb = be->mb;
	InstrPtr q = EC_TEMP_FRAC(atom_type(a)->type->eclass) ? newStmt(mb, calcRef, atom_type(a)->type->base.name) : newAssignment(mb);

	if (!q)
		return NULL;
	if (atom_null(a)) {
		q = pushNil(mb, q, atom_type(a)->type->localtype);
	} else {
		int k;
		if ((k = constantAtom(be, mb, a)) == -1) {
			freeInstruction(q);
			return NULL;
		}
		q = pushArgument(mb, q, k);
	}
	/* digits of the result timestamp/daytime */
	if (EC_TEMP_FRAC(atom_type(a)->type->eclass))
		q = pushInt(mb, q, atom_type(a)->digits);
	if (q) {
		stmt *s = stmt_create(be->mvc->sa, st_atom);
		if (s == NULL) {
			freeInstruction(q);
			return NULL;
		}

		s->op4.aval = a;
		s->key = 1;		/* values are also unique */
		s->q = q;
		s->nr = getDestVar(q);
		return s;
	}
	return NULL;
}

stmt *
stmt_genselect(backend *be, stmt *lops, stmt *rops, sql_subfunc *f, stmt *sub, int anti)
{
	MalBlkPtr mb = be->mb;
	InstrPtr q = NULL;
	const char *mod, *op;
	node *n;
	int k;

	if (backend_create_subfunc(be, f, NULL) < 0)
		return NULL;
	op = sql_func_imp(f->func);
	mod = sql_func_mod(f->func);

	if (rops->nrcols >= 1) {
		bit need_not = FALSE;

		int narg = 3;
		for (n = lops->op4.lval->h; n; n = n->next)
			narg++;
		for (n = rops->op4.lval->h; n; n = n->next)
			narg++;
		q = newStmtArgs(mb, malRef, multiplexRef, narg);
		setVarType(mb, getArg(q, 0), newBatType(TYPE_bit));
		setVarUDFtype(mb, getArg(q, 0));
		q = pushStr(mb, q, convertMultiplexMod(mod, op));
		q = pushStr(mb, q, convertMultiplexFcn(op));
		for (n = lops->op4.lval->h; n; n = n->next) {
			stmt *op = n->data;

			q = pushArgument(mb, q, op->nr);
		}
		for (n = rops->op4.lval->h; n; n = n->next) {
			stmt *op = n->data;

			q = pushArgument(mb, q, op->nr);
		}
		k = getDestVar(q);

		q = newStmtArgs(mb, algebraRef, selectRef, 9);
		q = pushArgument(mb, q, k);
		if (sub)
			q = pushArgument(mb, q, sub->nr);
		q = pushBit(mb, q, !need_not);
		q = pushBit(mb, q, !need_not);
		q = pushBit(mb, q, TRUE);
		q = pushBit(mb, q, TRUE);
		q = pushBit(mb, q, anti);
	} else {
		node *n;

		op = sa_strconcat(be->mvc->sa, op, selectRef);
		q = newStmtArgs(mb, mod, convertOperator(op), 9);
		// push pointer to the SQL structure into the MAL call
		// allows getting argument names for example
		if (LANG_EXT(f->func->lang))
			q = pushPtr(mb, q, f); // nothing to see here, please move along
		// f->query contains the R code to be run
		if (f->func->lang == FUNC_LANG_R || f->func->lang >= FUNC_LANG_PY)
			q = pushStr(mb, q, f->func->query);

		for (n = lops->op4.lval->h; n; n = n->next) {
			stmt *op = n->data;

			q = pushArgument(mb, q, op->nr);
		}
		/* candidate lists */
		if (sub)
			q = pushArgument(mb, q, sub->nr);
		else
			q = pushNil(mb, q, TYPE_bat);

		for (n = rops->op4.lval->h; n; n = n->next) {
			stmt *op = n->data;

			q = pushArgument(mb, q, op->nr);
		}

		q = pushBit(mb, q, anti);
	}

	if (q) {
		stmt *s = stmt_create(be->mvc->sa, st_uselect);
		if (s == NULL) {
			freeInstruction(q);
			return NULL;
		}

		s->op1 = lops;
		s->op2 = rops;
		s->op3 = sub;
		s->flag = cmp_filter;
		s->nrcols = lops->nrcols;
		s->nr = getDestVar(q);
		s->q = q;
		s->cand = sub;
		return s;
	}
	return NULL;
}

stmt *
stmt_uselect(backend *be, stmt *op1, stmt *op2, comp_type cmptype, stmt *sub, int anti, int is_semantics)
{
	MalBlkPtr mb = be->mb;
	InstrPtr q = NULL;
	int l, r;
	stmt *sel = sub;

	if (op1->nr < 0 || op2->nr < 0 || (sub && sub->nr < 0))
		return NULL;
	l = op1->nr;
	r = op2->nr;

	if (op2->nrcols >= 1 && op1->nrcols == 0) { /* swap */
		stmt *v = op1;
		op1 = op2;
		op2 = v;
		int n = l;
		l = r;
		r = n;
		cmptype = swap_compare(cmptype);
	}
	if (op2->nrcols >= 1) {
		bit need_not = FALSE;
		const char *mod = calcRef;
		const char *op = "=";
		int k;

		switch (cmptype) {
		case mark_in:
		case mark_notin:
		case cmp_equal:
			op = "=";
			break;
		case cmp_notequal:
			op = "!=";
			break;
		case cmp_lt:
			op = "<";
			break;
		case cmp_lte:
			op = "<=";
			break;
		case cmp_gt:
			op = ">";
			break;
		case cmp_gte:
			op = ">=";
			break;
		default:
			TRC_ERROR(SQL_EXECUTION, "Unknown operator\n");
		}

		if ((q = multiplex2(mb, mod, convertOperator(op), l, r, TYPE_bit)) == NULL)
			return NULL;
		if (sub && (op1->cand || op2->cand)) {
			if (op1->cand && !op2->cand) {
				if (op1->nrcols > 0)
					q = pushNil(mb, q, TYPE_bat);
				q = pushArgument(mb, q, sub->nr);
			} else if (!op1->cand && op2->cand) {
				q = pushArgument(mb, q, sub->nr);
				if (op2->nrcols > 0)
					q = pushNil(mb, q, TYPE_bat);
			}
			sub = NULL;
		}
		if (is_semantics)
			q = pushBit(mb, q, TRUE);
		k = getDestVar(q);

		q = newStmtArgs(mb, algebraRef, selectRef, 9);
		q = pushArgument(mb, q, k);
		if (sub)
			q = pushArgument(mb, q, sub->nr);
		q = pushBit(mb, q, !need_not);
		q = pushBit(mb, q, !need_not);
		q = pushBit(mb, q, TRUE);
		q = pushBit(mb, q, TRUE);
		q = pushBit(mb, q, anti);
		if (q == NULL)
			return NULL;
		k = getDestVar(q);
	} else {
		assert (cmptype != cmp_filter);
		if (is_semantics) {
			assert(cmptype == cmp_equal || cmptype == cmp_notequal);
			if (cmptype == cmp_notequal)
				anti = !anti;
			q = newStmtArgs(mb, algebraRef, selectRef, 9);
			q = pushArgument(mb, q, l);
			if (sub && !op1->cand) {
				q = pushArgument(mb, q, sub->nr);
			} else {
				assert(!sub || op1->cand == sub);
				sub = NULL;
			}
			q = pushArgument(mb, q, r);
			q = pushArgument(mb, q, r);
			q = pushBit(mb, q, TRUE);
			q = pushBit(mb, q, TRUE);
			q = pushBit(mb, q, anti);
		} else {
			q = newStmt(mb, algebraRef, thetaselectRef);
			q = pushArgument(mb, q, l);
			if (sub && !op1->cand) {
				q = pushArgument(mb, q, sub->nr);
			} else {
				assert(!sub || op1->cand == sub);
				sub = NULL;
			}
			q = pushArgument(mb, q, r);
			switch (cmptype) {
			case mark_in:
			case mark_notin: /* we use a anti join, todo handle null (not) in empty semantics */
			case cmp_equal:
				q = pushStr(mb, q, anti?"!=":"==");
				break;
			case cmp_notequal:
				q = pushStr(mb, q, anti?"==":"!=");
				break;
			case cmp_lt:
				q = pushStr(mb, q, anti?">=":"<");
				break;
			case cmp_lte:
				q = pushStr(mb, q, anti?">":"<=");
				break;
			case cmp_gt:
				q = pushStr(mb, q, anti?"<=":">");
				break;
			case cmp_gte:
				q = pushStr(mb, q, anti?"<":">=");
				break;
			default:
				TRC_ERROR(SQL_EXECUTION, "Impossible select compare\n");
				if (q)
					freeInstruction(q);
				q = NULL;
			}
		}
		if (q == NULL)
			return NULL;
	}

	stmt *s = stmt_create(be->mvc->sa, st_uselect);
	if (s == NULL) {
		freeInstruction(q);
		return NULL;
	}

	s->op1 = op1;
	s->op2 = op2;
	s->op3 = sub;
	s->flag = cmptype;
	s->nrcols = op1->nrcols;
	s->nr = getDestVar(q);
	s->q = q;
	s->cand = sub;
	if (!sub && sel) /* project back the old ids */
		return stmt_project(be, s, sel);
	return s;
}

/*
static int
range_join_convertable(stmt *s, stmt **base, stmt **L, stmt **H)
{
	int ls = 0, hs = 0;
	stmt *l = NULL, *h = NULL;
	stmt *bl = s->op2, *bh = s->op3;
	int tt = tail_type(s->op2)->type->localtype;

#ifdef HAVE_HGE
	if (tt > TYPE_hge)
#else
	if (tt > TYPE_lng)
#endif
		return 0;
	if (s->op2->type == st_Nop && list_length(s->op2->op1->op4.lval) == 2) {
		bl = s->op2->op1->op4.lval->h->data;
		l = s->op2->op1->op4.lval->t->data;
	}
	if (s->op3->type == st_Nop && list_length(s->op3->op1->op4.lval) == 2) {
		bh = s->op3->op1->op4.lval->h->data;
		h = s->op3->op1->op4.lval->t->data;
	}

	if (((ls = (l && strcmp(s->op2->op4.funcval->func->base.name, "sql_sub") == 0 && l->nrcols == 0)) || (hs = (h && strcmp(s->op3->op4.funcval->func->base.name, "sql_add") == 0 && h->nrcols == 0))) && (ls || hs) && bl == bh) {
		*base = bl;
		*L = l;
		*H = h;
		return 1;
	}
	return 0;
}

static int
argumentZero(MalBlkPtr mb, int tpe)
{
	ValRecord cst;
	str msg;

	cst.vtype = TYPE_int;
	cst.val.ival = 0;
	msg = convertConstant(tpe, &cst);
	if( msg)
		freeException(msg); // will not be called
	return defConstant(mb, tpe, &cst);
}
*/


static InstrPtr
select2_join2(backend *be, stmt *op1, stmt *op2, stmt *op3, int cmp, stmt **Sub, int anti, int swapped, int type, int
		reduce)
{
	MalBlkPtr mb = be->mb;
	InstrPtr p, q;
	int l;
	const char *cmd = (type == st_uselect2) ? selectRef : rangejoinRef;
	stmt *sub = (Sub)?*Sub:NULL;

	if (op1->nr < 0 || (sub && sub->nr < 0))
		return NULL;
	l = op1->nr;
	if (((cmp & CMP_BETWEEN && cmp & CMP_SYMMETRIC) || (cmp & CMP_BETWEEN && anti) || op2->nrcols > 0 || op3->nrcols > 0 || !reduce) && (type == st_uselect2)) {
		int k;
		int nrcols = (op1->nrcols || op2->nrcols || op3->nrcols);

		if (op2->nr < 0 || op3->nr < 0)
			return NULL;

		if (nrcols)
			p = newStmtArgs(mb, batcalcRef, betweenRef, 12);
		else
			p = newStmtArgs(mb, calcRef, betweenRef, 9);
		p = pushArgument(mb, p, l);
		p = pushArgument(mb, p, op2->nr);
		p = pushArgument(mb, p, op3->nr);

		/* cands */
		if ((sub && !reduce) || op1->cand || op2->cand || op3->cand) { /* some already handled the previous selection */
			if (op1->cand && op1->nrcols)
				p = pushNil(mb, p, TYPE_bat);
			else if (op1->nrcols)
				p = pushArgument(mb, p, sub->nr);
			if (op2->nrcols) {
				if (op2->cand)
					p = pushNil(mb, p, TYPE_bat);
				else if (op2->nrcols)
					p = pushArgument(mb, p, sub->nr);
			}
			if (op3->nrcols) {
				if (op3->cand)
					p = pushNil(mb, p, TYPE_bat);
				else if (op3->nrcols)
					p = pushArgument(mb, p, sub->nr);
			}
			sub = NULL;
		}

		p = pushBit(mb, p, (cmp & CMP_SYMMETRIC) != 0); /* symmetric */
		p = pushBit(mb, p, (cmp & 1) != 0);	    /* lo inclusive */
		p = pushBit(mb, p, (cmp & 2) != 0);	    /* hi inclusive */
		p = pushBit(mb, p, FALSE);		    /* nils_false */
		p = pushBit(mb, p, (anti)?TRUE:FALSE);	    /* anti */
		if (!reduce)
			return p;
		k = getDestVar(p);

		q = newStmtArgs(mb, algebraRef, selectRef, 9);
		q = pushArgument(mb, q, k);
		if (sub)
			q = pushArgument(mb, q, sub->nr);
		q = pushBit(mb, q, TRUE);
		q = pushBit(mb, q, TRUE);
		q = pushBit(mb, q, TRUE);
		q = pushBit(mb, q, TRUE);
		q = pushBit(mb, q, FALSE);
		if (q == NULL)
			return NULL;
	} else {
		/* if st_join2 try to convert to bandjoin */
		/* ie check if we subtract/add a constant, to the
	   	same column */
		/* move this optimization into the relational phase! */
	/*
		stmt *base, *low = NULL, *high = NULL;
		if (type == st_join2 && range_join_convertable(s, &base, &low, &high)) {
			int tt = tail_type(base)->type->localtype;

			if ((rs = _dumpstmt(sql, mb, base)) < 0)
				return -1;
			if (low) {
				if ((r1 = _dumpstmt(sql, mb, low)) < 0)
					return -1;
			} else
				r1 = argumentZero(mb, tt);
			if (high) {
				if ((r2 = _dumpstmt(sql, mb, high)) < 0)
					return -1;
			} else
				r2 = argumentZero(mb, tt);
			cmd = bandjoinRef;
		}
	*/

		int r1 = op2->nr;
		int r2 = op3->nr;
		int rs = 0;
		q = newStmtArgs(mb, algebraRef, cmd, 12);
		if (type == st_join2)
			q = pushReturn(mb, q, newTmpVariable(mb, TYPE_any));
		q = pushArgument(mb, q, l);
		if (sub) {
			int cand = op1->cand || op2->cand || op3->cand;
			if (cand) {
				if (op1->nrcols && !op1->cand) {
					assert(0);
				}
				if (op2->nrcols && !op2->cand) {
					assert(0);
				}
				if (op3->nrcols && !op3->cand) {
					assert(0);
				}
				sub = NULL;
			}
		}
		if (sub) /* only for uselect2 */
			q = pushArgument(mb, q, sub->nr);
		if (rs) {
			q = pushArgument(mb, q, rs);
		} else {
			q = pushArgument(mb, q, r1);
			q = pushArgument(mb, q, r2);
		}
		if (type == st_join2) {
			q = pushNil(mb, q, TYPE_bat);
			q = pushNil(mb, q, TYPE_bat);
		}

		switch (cmp & 3) {
		case 0:
			q = pushBit(mb, q, FALSE);
			q = pushBit(mb, q, FALSE);
			break;
		case 1:
			q = pushBit(mb, q, TRUE);
			q = pushBit(mb, q, FALSE);
			break;
		case 2:
			q = pushBit(mb, q, FALSE);
			q = pushBit(mb, q, TRUE);
			break;
		case 3:
			q = pushBit(mb, q, TRUE);
			q = pushBit(mb, q, TRUE);
			break;
		}
		q = pushBit(mb, q, anti);
		if (type == st_uselect2) {
			if (cmp & CMP_BETWEEN)
				q = pushBit(mb, q, TRUE); /* all nil's are != */
		} else {
			q = pushBit(mb, q, (cmp & CMP_SYMMETRIC)?TRUE:FALSE);
		}
		if (type == st_join2)
			q = pushNil(mb, q, TYPE_lng); /* estimate */
		if (q == NULL)
			return NULL;
		if (swapped) {
			InstrPtr r = newInstruction(mb,  NULL, NULL);
			if (r == NULL)
				return NULL;
			getArg(r, 0) = newTmpVariable(mb, TYPE_any);
			r = pushReturn(mb, r, newTmpVariable(mb, TYPE_any));
			r = pushArgument(mb, r, getArg(q,1));
			r = pushArgument(mb, r, getArg(q,0));
			pushInstruction(mb, r);
			q = r;
		}
	}
	if (Sub)
		*Sub = sub;
	return q;
}

stmt *
stmt_uselect2(backend *be, stmt *op1, stmt *op2, stmt *op3, int cmp, stmt *sub, int anti, int reduce)
{
	stmt *sel = sub;
	InstrPtr q = select2_join2(be, op1, op2, op3, cmp, &sub, anti, 0, st_uselect2, reduce);

	if (q) {
		stmt *s = stmt_create(be->mvc->sa, st_uselect2);
		if (s == NULL) {
			freeInstruction(q);
			return NULL;
		}

		s->op1 = op1;
		s->op2 = op2;
		s->op3 = op3;
		s->op4.stval = sub;
		s->flag = cmp;
		s->nrcols = op1->nrcols;
		s->nr = getDestVar(q);
		s->q = q;
		s->cand = sub;
		s->reduce = reduce;
		if (!sub && sel) /* project back the old ids */
			return stmt_project(be, s, sel);
		return s;
	}
	return NULL;
}

stmt *
stmt_tunion(backend *be, stmt *op1, stmt *op2)
{
	InstrPtr q = NULL;
	MalBlkPtr mb = be->mb;

	q = dump_2(mb, batRef, mergecandRef, op1, op2);
	if (q) {
		stmt *s = stmt_create(be->mvc->sa, st_tunion);
		if (s == NULL) {
			freeInstruction(q);
			return NULL;
		}

		s->op1 = op1;
		s->op2 = op2;
		s->nrcols = op1->nrcols;
		s->key = op1->key;
		s->aggr = op1->aggr;
		s->nr = getDestVar(q);
		s->q = q;
		return s;
	}
	return NULL;
}

stmt *
stmt_tdiff(backend *be, stmt *op1, stmt *op2, stmt *lcand)
{
	InstrPtr q = NULL;
	MalBlkPtr mb = be->mb;

	if (op1->nr < 0 || op2->nr < 0)
		return NULL;
	q = newStmt(mb, algebraRef, differenceRef);
	q = pushArgument(mb, q, op1->nr); /* left */
	q = pushArgument(mb, q, op2->nr); /* right */
	if (lcand)
		q = pushArgument(mb, q, lcand->nr); /* left */
	else
		q = pushNil(mb, q, TYPE_bat); /* left candidate */
	q = pushNil(mb, q, TYPE_bat); /* right candidate */
	q = pushBit(mb, q, FALSE);    /* nil matches */
	q = pushBit(mb, q, FALSE);    /* do not clear nils */
	q = pushNil(mb, q, TYPE_lng); /* estimate */

	if (q) {
		stmt *s = stmt_create(be->mvc->sa, st_tdiff);
		if (s == NULL) {
			freeInstruction(q);
			return NULL;
		}

		s->op1 = op1;
		s->op2 = op2;
		s->nrcols = op1->nrcols;
		s->key = op1->key;
		s->aggr = op1->aggr;
		s->nr = getDestVar(q);
		s->q = q;
		return s;
	}
	return NULL;
}

stmt *
stmt_tdiff2(backend *be, stmt *op1, stmt *op2, stmt *lcand)
{
	InstrPtr q = NULL;
	MalBlkPtr mb = be->mb;

	if (op1->nr < 0 || op2->nr < 0)
		return NULL;
	q = newStmt(mb, algebraRef, differenceRef);
	q = pushArgument(mb, q, op1->nr); /* left */
	q = pushArgument(mb, q, op2->nr); /* right */
	if (lcand)
		q = pushArgument(mb, q, lcand->nr); /* left */
	else
		q = pushNil(mb, q, TYPE_bat); /* left candidate */
	q = pushNil(mb, q, TYPE_bat); /* right candidate */
	q = pushBit(mb, q, FALSE);    /* nil matches */
	q = pushBit(mb, q, TRUE);     /* clear nils */
	q = pushNil(mb, q, TYPE_lng); /* estimate */

	if (q) {
		stmt *s = stmt_create(be->mvc->sa, st_tdiff);
		if (s == NULL) {
			freeInstruction(q);
			return NULL;
		}

		s->op1 = op1;
		s->op2 = op2;
		s->nrcols = op1->nrcols;
		s->key = op1->key;
		s->aggr = op1->aggr;
		s->nr = getDestVar(q);
		s->q = q;
		return s;
	}
	return NULL;
}

stmt *
stmt_tinter(backend *be, stmt *op1, stmt *op2, bool single)
{
	InstrPtr q = NULL;
	MalBlkPtr mb = be->mb;

	if (op1->nr < 0 || op2->nr < 0)
		return NULL;
	q = newStmt(mb, algebraRef, intersectRef);
	q = pushArgument(mb, q, op1->nr); /* left */
	q = pushArgument(mb, q, op2->nr); /* right */
	q = pushNil(mb, q, TYPE_bat); /* left candidate */
	q = pushNil(mb, q, TYPE_bat); /* right candidate */
	q = pushBit(mb, q, FALSE);    /* nil matches */
	q = pushBit(mb, q, single?TRUE:FALSE);    /* max_one */
	q = pushNil(mb, q, TYPE_lng); /* estimate */

	if (q) {
		stmt *s = stmt_create(be->mvc->sa, st_tinter);
		if (s == NULL) {
			freeInstruction(q);
			return NULL;
		}

		s->op1 = op1;
		s->op2 = op2;
		s->nrcols = op1->nrcols;
		s->key = op1->key;
		s->aggr = op1->aggr;
		s->nr = getDestVar(q);
		s->q = q;
		return s;
	}
	return NULL;
}

stmt *
stmt_join_cand(backend *be, stmt *op1, stmt *op2, stmt *lcand, stmt *rcand, int anti, comp_type cmptype, int need_left, int is_semantics, bool single)
{
	MalBlkPtr mb = be->mb;
	InstrPtr q = NULL;
	const char *sjt = joinRef;

	(void)anti;

	if (need_left) {
		cmptype = cmp_equal;
		sjt = leftjoinRef;
	}
	if (op1->nr < 0 || op2->nr < 0)
		return NULL;

	assert (!single || cmptype == cmp_all);

	switch (cmptype) {
	case mark_in:
	case mark_notin: /* we use a anti join, todo handle null (not) in empty */
	case cmp_equal:
		q = newStmt(mb, algebraRef, sjt);
		q = pushReturn(mb, q, newTmpVariable(mb, TYPE_any));
		q = pushArgument(mb, q, op1->nr);
		q = pushArgument(mb, q, op2->nr);
		if (!lcand)
			q = pushNil(mb, q, TYPE_bat);
		else
			q = pushArgument(mb, q, lcand->nr);
		if (!rcand)
			q = pushNil(mb, q, TYPE_bat);
		else
			q = pushArgument(mb, q, rcand->nr);
		q = pushBit(mb, q, is_semantics?TRUE:FALSE);
		q = pushNil(mb, q, TYPE_lng);
		if (q == NULL)
			return NULL;
		break;
	case cmp_notequal:
		q = newStmtArgs(mb, algebraRef, thetajoinRef, 9);
		q = pushReturn(mb, q, newTmpVariable(mb, TYPE_any));
		q = pushArgument(mb, q, op1->nr);
		q = pushArgument(mb, q, op2->nr);
		if (!lcand)
			q = pushNil(mb, q, TYPE_bat);
		else
			q = pushArgument(mb, q, lcand->nr);
		if (!rcand)
			q = pushNil(mb, q, TYPE_bat);
		else
			q = pushArgument(mb, q, rcand->nr);
		q = pushInt(mb, q, JOIN_NE);
		q = pushBit(mb, q, is_semantics?TRUE:FALSE);
		q = pushNil(mb, q, TYPE_lng);
		if (q == NULL)
			return NULL;
		break;
	case cmp_lt:
	case cmp_lte:
	case cmp_gt:
	case cmp_gte:
		q = newStmtArgs(mb, algebraRef, thetajoinRef, 9);
		q = pushReturn(mb, q, newTmpVariable(mb, TYPE_any));
		q = pushArgument(mb, q, op1->nr);
		q = pushArgument(mb, q, op2->nr);
		if (!lcand)
			q = pushNil(mb, q, TYPE_bat);
		else
			q = pushArgument(mb, q, lcand->nr);
		if (!rcand)
			q = pushNil(mb, q, TYPE_bat);
		else
			q = pushArgument(mb, q, rcand->nr);
		if (cmptype == cmp_lt)
			q = pushInt(mb, q, JOIN_LT);
		else if (cmptype == cmp_lte)
			q = pushInt(mb, q, JOIN_LE);
		else if (cmptype == cmp_gt)
			q = pushInt(mb, q, JOIN_GT);
		else if (cmptype == cmp_gte)
			q = pushInt(mb, q, JOIN_GE);
		q = pushBit(mb, q, is_semantics?TRUE:FALSE);
		q = pushNil(mb, q, TYPE_lng);
		if (q == NULL)
			return NULL;
		break;
	case cmp_all:	/* aka cross table */
		q = newStmt(mb, algebraRef, crossRef);
		q = pushReturn(mb, q, newTmpVariable(mb, TYPE_any));
		q = pushArgument(mb, q, op1->nr);
		q = pushArgument(mb, q, op2->nr);
		q = pushBit(mb, q, single?TRUE:FALSE); /* max_one */
		assert(!lcand && !rcand);
		if (q == NULL)
			return NULL;
		break;
	case cmp_joined:
		q = op1->q;
		break;
	default:
		TRC_ERROR(SQL_EXECUTION, "Impossible action\n");
	}
	if (q) {
		stmt *s = stmt_create(be->mvc->sa, st_join);
		if (s == NULL) {
			freeInstruction(q);
			return NULL;
		}

		s->op1 = op1;
		s->op2 = op2;
		s->flag = cmptype;
		s->key = 0;
		s->nrcols = 2;
		s->nr = getDestVar(q);
		s->q = q;
		return s;
	}
	return NULL;
}

stmt *
stmt_join(backend *be, stmt *l, stmt *r, int anti, comp_type cmptype, int need_left, int is_semantics, bool single)
{
	return stmt_join_cand(be, l, r, NULL, NULL, anti, cmptype, need_left, is_semantics, single);
}

stmt *
stmt_semijoin(backend *be, stmt *op1, stmt *op2, stmt *lcand, stmt *rcand, int is_semantics, bool single)
{
	MalBlkPtr mb = be->mb;
	InstrPtr q = NULL;

	if (op1->nr < 0 || op2->nr < 0)
		return NULL;

	if (single) {
		q = newStmtArgs(mb, algebraRef, semijoinRef, 9);
		q = pushReturn(mb, q, newTmpVariable(mb, TYPE_any));
	} else
		q = newStmt(mb, algebraRef, intersectRef);
	q = pushArgument(mb, q, op1->nr);
	q = pushArgument(mb, q, op2->nr);
	if (lcand)
		q = pushArgument(mb, q, lcand->nr);
	else
		q = pushNil(mb, q, TYPE_bat);
	if (rcand)
		q = pushArgument(mb, q, rcand->nr);
	else
		q = pushNil(mb, q, TYPE_bat);
	q = pushBit(mb, q, is_semantics?TRUE:FALSE);
	q = pushBit(mb, q, single?TRUE:FALSE); /* max_one */
	q = pushNil(mb, q, TYPE_lng);
	if (q == NULL)
		return NULL;

	stmt *s = stmt_create(be->mvc->sa, st_semijoin);
	if (s == NULL) {
		freeInstruction(q);
		return NULL;
	}

	s->op1 = op1;
	s->op2 = op2;
	s->flag = cmp_equal;
	s->key = 0;
	s->nrcols = 1;
	if (single)
		s->nrcols = 2;
	s->nr = getDestVar(q);
	s->q = q;
	return s;
}

static InstrPtr
stmt_project_join(backend *be, stmt *op1, stmt *op2, bool delta)
{
	MalBlkPtr mb = be->mb;
	InstrPtr q = NULL;

	if (op1->nr < 0 || op2->nr < 0)
		return NULL;
	/* delta bat */
	if (delta) {
		int uval = getArg(op2->q, 1);

		q = newStmt(mb, sqlRef, deltaRef);
		q = pushArgument(mb, q, op1->nr);
		q = pushArgument(mb, q, op2->nr);
		q = pushArgument(mb, q, uval);
	} else {
		/* projections, ie left is void headed */
		q = newStmt(mb, algebraRef, projectionRef);
		q = pushArgument(mb, q, op1->nr);
		q = pushArgument(mb, q, op2->nr);
		if (q == NULL)
			return NULL;
	}
	return q;
}

stmt *
stmt_project(backend *be, stmt *op1, stmt *op2)
{
	if (!op2->nrcols)
		return stmt_const(be, op1, op2);
	InstrPtr q = stmt_project_join(be, op1, op2, false);
	if (q) {
		stmt *s = stmt_create(be->mvc->sa, st_join);
		if (s == NULL) {
			freeInstruction(q);
			return NULL;
		}

		s->op1 = op1;
		s->op2 = op2;
		s->flag = cmp_project;
		s->key = 0;
		s->nrcols = MAX(op1->nrcols,op2->nrcols);
		s->nr = getDestVar(q);
		s->q = q;
		s->tname = op2->tname;
		s->cname = op2->cname;
		return s;
	}
	return NULL;
}

stmt *
stmt_project_delta(backend *be, stmt *col, stmt *upd)
{
	InstrPtr q = stmt_project_join(be, col, upd, true);
	if (q) {
		stmt *s = stmt_create(be->mvc->sa, st_join);
		if (s == NULL) {
			freeInstruction(q);
			return NULL;
		}

		s->op1 = col;
		s->op2 = upd;
		s->flag = cmp_project;
		s->key = 0;
		s->nrcols = 2;
		s->nr = getDestVar(q);
		s->q = q;
		s->tname = col->tname;
		s->cname = col->cname;
		return s;
	}
	return NULL;
}

stmt *
stmt_left_project(backend *be, stmt *op1, stmt *op2, stmt *op3)
{
	MalBlkPtr mb = be->mb;
	InstrPtr q = NULL;
	if (op1->nr < 0 || op2->nr < 0 || op3->nr < 0)
		return NULL;

	q = newStmt(mb, sqlRef, projectRef);
	q = pushArgument(mb, q, op1->nr);
	q = pushArgument(mb, q, op2->nr);
	q = pushArgument(mb, q, op3->nr);

	if (q){
		stmt *s = stmt_create(be->mvc->sa, st_join);
		if (s == NULL) {
			freeInstruction(q);
			return NULL;
		}

		s->op1 = op1;
		s->op2 = op2;
		s->op3 = op3;
		s->flag = cmp_left_project;
		s->key = 0;
		s->nrcols = 2;
		s->nr = getDestVar(q);
		s->q = q;
		return s;
	}
	return NULL;
}

stmt *
stmt_join2(backend *be, stmt *l, stmt *ra, stmt *rb, int cmp, int anti, int swapped)
{
	InstrPtr q = select2_join2(be, l, ra, rb, cmp, NULL, anti, swapped, st_join2, 1/*reduce semantics*/);
	if (q) {
		stmt *s = stmt_create(be->mvc->sa, st_join2);
		if (s == NULL) {
			freeInstruction(q);
			return NULL;
		}

		s->op1 = l;
		s->op2 = ra;
		s->op3 = rb;
		s->flag = cmp;
		s->nrcols = 2;
		s->nr = getDestVar(q);
		s->q = q;
		s->reduce = 1;
		return s;
	}
	return NULL;
}

stmt *
stmt_genjoin(backend *be, stmt *l, stmt *r, sql_subfunc *op, int anti, int swapped)
{
	MalBlkPtr mb = be->mb;
	InstrPtr q = NULL;
	const char *mod, *fimp;
	node *n;

	if (backend_create_subfunc(be, op, NULL) < 0)
		return NULL;
	mod = sql_func_mod(op->func);
	fimp = sql_func_imp(op->func);
	fimp = sa_strconcat(be->mvc->sa, fimp, "join");

	/* filter qualifying tuples, return oids of h and tail */
	q = newStmtArgs(mb, mod, fimp, list_length(l->op4.lval) + list_length(r->op4.lval) + 7);
	q = pushReturn(mb, q, newTmpVariable(mb, TYPE_any));
	for (n = l->op4.lval->h; n; n = n->next) {
		stmt *op = n->data;

		q = pushArgument(mb, q, op->nr);
	}

	for (n = r->op4.lval->h; n; n = n->next) {
		stmt *op = n->data;

		q = pushArgument(mb, q, op->nr);
	}
	q = pushNil(mb, q, TYPE_bat); /* candidate lists */
	q = pushNil(mb, q, TYPE_bat); /* candidate lists */
	q = pushBit(mb, q, TRUE);     /* nil_matches */
	q = pushNil(mb, q, TYPE_lng); /* estimate */
	q = pushBit(mb, q, anti?TRUE:FALSE); /* 'not' matching */

	if (swapped) {
		InstrPtr r = newInstruction(mb,  NULL, NULL);
		if (r == NULL)
			return NULL;
		getArg(r, 0) = newTmpVariable(mb, TYPE_any);
		r = pushReturn(mb, r, newTmpVariable(mb, TYPE_any));
		r = pushArgument(mb, r, getArg(q,1));
		r = pushArgument(mb, r, getArg(q,0));
		pushInstruction(mb, r);
		q = r;
	}

	if (q) {
		stmt *s = stmt_create(be->mvc->sa, st_joinN);
		if (s == NULL) {
			freeInstruction(q);
			return NULL;
		}

		s->op1 = l;
		s->op2 = r;
		s->op4.funcval = op;
		s->nrcols = 2;
		if (swapped)
			s->flag |= SWAPPED;
		s->nr = getDestVar(q);
		s->q = q;
		return s;
	}
	return NULL;
}

stmt *
stmt_rs_column(backend *be, stmt *rs, int i, sql_subtype *tpe)
{
	InstrPtr q = NULL;

	if (rs->nr < 0)
		return NULL;
	q = rs->q;
	if (q) {
		stmt *s = stmt_create(be->mvc->sa, st_rs_column);
		if (s == NULL) {
			freeInstruction(q);
			return NULL;
		}

		s->op1 = rs;
		s->op4.typeval = *tpe;
		s->flag = i;
		s->nrcols = 1;
		s->key = 0;
		s->q = q;
		s->nr = getArg(q, s->flag);
		return s;
	}
	return NULL;
}

/*
 * The dump_header produces a sequence of instructions for
 * the front-end to prepare presentation of a result table.
 *
 * A secondary scheme is added to assemblt all information
 * in columns first. Then it can be returned to the environment.
 */
#define NEWRESULTSET

#define meta(P, Id, Tpe, Args)						\
	do {											\
		P = newStmtArgs(mb, batRef, packRef, Args);	\
		Id = getArg(P,0);							\
		setVarType(mb, Id, newBatType(Tpe));		\
		setVarFixed(mb, Id);						\
		list = pushArgument(mb, list, Id);			\
	} while (0)

#define metaInfo(P,Tpe,Val)						\
	do {										\
		P = push##Tpe(mb, P, Val);				\
	} while (0)


static int
dump_export_header(mvc *sql, MalBlkPtr mb, list *l, int file, const char * format, const char * sep,const char * rsep,const char * ssep,const char * ns, int onclient)
{
	node *n;
	bool error = false;
	int ret = -1;
	int args;

	// gather the meta information
	int tblId, nmeId, tpeId, lenId, scaleId;
	InstrPtr list;
	InstrPtr tblPtr, nmePtr, tpePtr, lenPtr, scalePtr;

	args = list_length(l) + 1;

	list = newInstructionArgs(mb, sqlRef, export_tableRef, args + 13);
	getArg(list,0) = newTmpVariable(mb,TYPE_int);
	if( file >= 0){
		list = pushArgument(mb, list, file);
		list = pushStr(mb, list, format);
		list = pushStr(mb, list, sep);
		list = pushStr(mb, list, rsep);
		list = pushStr(mb, list, ssep);
		list = pushStr(mb, list, ns);
		list = pushInt(mb, list, onclient);
	}
	meta(tblPtr, tblId, TYPE_str, args);
	meta(nmePtr, nmeId, TYPE_str, args);
	meta(tpePtr, tpeId, TYPE_str, args);
	meta(lenPtr, lenId, TYPE_int, args);
	meta(scalePtr, scaleId, TYPE_int, args);
	if(tblPtr == NULL || nmePtr == NULL || tpePtr == NULL || lenPtr == NULL || scalePtr == NULL)
		return -1;

	for (n = l->h; n; n = n->next) {
		stmt *c = n->data;
		sql_subtype *t = tail_type(c);
		const char *tname = table_name(sql->sa, c);
		const char *sname = schema_name(sql->sa, c);
		const char *_empty = "";
		const char *tn = (tname) ? tname : _empty;
		const char *sn = (sname) ? sname : _empty;
		const char *cn = column_name(sql->sa, c);
		const char *ntn = sql_escape_ident(sql->ta, tn);
		const char *nsn = sql_escape_ident(sql->ta, sn);
		size_t fqtnl;
		char *fqtn = NULL;

		if (ntn && nsn && (fqtnl = strlen(ntn) + 1 + strlen(nsn) + 1) ){
			fqtn = SA_NEW_ARRAY(sql->ta, char, fqtnl);
			if(fqtn) {
				snprintf(fqtn, fqtnl, "%s.%s", nsn, ntn);
				metaInfo(tblPtr, Str, fqtn);
				metaInfo(nmePtr, Str, cn);
				metaInfo(tpePtr, Str, (t->type->localtype == TYPE_void ? "char" : t->type->sqlname));
				metaInfo(lenPtr, Int, t->digits);
				metaInfo(scalePtr, Int, t->scale);
				list = pushArgument(mb, list, c->nr);
			} else
				error = true;
		} else
			error = true;
		if(error)
			return -1;
	}
	sa_reset(sql->ta);
	ret = getArg(list,0);
	pushInstruction(mb,list);
	return ret;
}


stmt *
stmt_export(backend *be, stmt *t, const char *sep, const char *rsep, const char *ssep, const char *null_string, int onclient, stmt *file)
{
	MalBlkPtr mb = be->mb;
	InstrPtr q = NULL;
	int fnr;
	list *l;

	if (t->nr < 0)
		return NULL;
	l = t->op4.lval;
	if (file) {
		if (file->nr < 0)
			return NULL;
		fnr = file->nr;
        } else {
		q = newAssignment(mb);
		q = pushStr(mb,q,"stdout");
		fnr = getArg(q,0);
	}
	if (t->type == st_list) {
		if (dump_export_header(be->mvc, mb, l, fnr, "csv", sep, rsep, ssep, null_string, onclient) < 0)
			return NULL;
	} else {
		q = newStmt(mb, sqlRef, raiseRef);
		q = pushStr(mb, q, "not a valid output list\n");
		if (q == NULL)
			return NULL;
	}
	if (q) {
		stmt *s = stmt_create(be->mvc->sa, st_export);
		if(!s) {
			freeInstruction(q);
			return NULL;
		}
		s->op1 = t;
		s->op2 = file;
		s->q = q;
		s->nr = 1;
		return s;
	}
	return NULL;
}

stmt *
stmt_trans(backend *be, int type, stmt *chain, stmt *name)
{
	MalBlkPtr mb = be->mb;
	InstrPtr q = NULL;

	if (chain->nr < 0)
		return NULL;

	switch(type){
	case ddl_release:
		q = newStmt(mb, sqlRef, transaction_releaseRef);
		break;
	case ddl_commit:
		q = newStmt(mb, sqlRef, transaction_commitRef);
		break;
	case ddl_rollback:
		q = newStmt(mb, sqlRef, transaction_rollbackRef);
		break;
	case ddl_trans:
		q = newStmt(mb, sqlRef, transaction_beginRef);
		break;
	default:
		TRC_ERROR(SQL_EXECUTION, "Unknown transaction type\n");
	}
	q = pushArgument(mb, q, chain->nr);
	if (name)
		q = pushArgument(mb, q, name->nr);
	else
		q = pushNil(mb, q, TYPE_str);
	if (q) {
		stmt *s = stmt_create(be->mvc->sa, st_trans);
		if(!s) {
			freeInstruction(q);
			return NULL;
		}
		s->op1 = chain;
		s->op2 = name;
		s->flag = type;
		s->q = q;
		s->nr = getDestVar(q);
		return s;
	}
	return NULL;
}

stmt *
stmt_catalog(backend *be, int type, stmt *args)
{
	MalBlkPtr mb = be->mb;
	InstrPtr q = NULL;
	node *n;

	if (args->nr < 0)
		return NULL;

	/* cast them into properly named operations */
	const char *ref;
	switch(type){
	case ddl_create_seq:			ref = create_seqRef;		break;
	case ddl_alter_seq:				ref = alter_seqRef;			break;
	case ddl_drop_seq:				ref = drop_seqRef;			break;
	case ddl_create_schema:			ref = create_schemaRef;		break;
	case ddl_drop_schema:			ref = drop_schemaRef;		break;
	case ddl_create_table:			ref = create_tableRef;		break;
	case ddl_create_view:			ref = create_viewRef;		break;
	case ddl_drop_table:			ref = drop_tableRef;		break;
	case ddl_drop_view:				ref = drop_viewRef;			break;
	case ddl_drop_constraint:		ref = drop_constraintRef;	break;
	case ddl_alter_table:			ref = alter_tableRef;		break;
	case ddl_create_type:			ref = create_typeRef;		break;
	case ddl_drop_type:				ref = drop_typeRef;			break;
	case ddl_grant_roles:			ref = grant_rolesRef;		break;
	case ddl_revoke_roles:			ref = revoke_rolesRef;		break;
	case ddl_grant:					ref = grantRef;				break;
	case ddl_revoke:				ref = revokeRef;			break;
	case ddl_grant_func:			ref = grant_functionRef;	break;
	case ddl_revoke_func:			ref = revoke_functionRef;	break;
	case ddl_create_user:			ref = create_userRef;		break;
	case ddl_drop_user:				ref = drop_userRef;			break;
	case ddl_alter_user:			ref = alter_userRef;		break;
	case ddl_rename_user:			ref = rename_userRef;		break;
	case ddl_create_role:			ref = create_roleRef;		break;
	case ddl_drop_role:				ref = drop_roleRef;			break;
	case ddl_drop_index:			ref = drop_indexRef;		break;
	case ddl_drop_function:			ref = drop_functionRef;		break;
	case ddl_create_function:		ref = create_functionRef;	break;
	case ddl_create_trigger:		ref = create_triggerRef;	break;
	case ddl_drop_trigger:			ref = drop_triggerRef;		break;
	case ddl_alter_table_add_table:	ref = alter_add_tableRef;	break;
	case ddl_alter_table_del_table:	ref = alter_del_tableRef;	break;
	case ddl_alter_table_set_access:ref = alter_set_tableRef;	break;
	case ddl_alter_table_add_range_partition: ref = alter_add_range_partitionRef; break;
	case ddl_alter_table_add_list_partition: ref = alter_add_value_partitionRef; break;
	case ddl_comment_on:			ref = comment_onRef;		break;
	case ddl_rename_schema:			ref = rename_schemaRef;		break;
	case ddl_rename_table:			ref = rename_tableRef;		break;
	case ddl_rename_column:			ref = rename_columnRef;		break;
	default:
		TRC_ERROR(SQL_EXECUTION, "Unknown catalog operation\n");
		return NULL;
	}
	q = newStmtArgs(mb, sqlcatalogRef, ref, list_length(args->op4.lval) + 1);
	// pass all arguments as before
	for (n = args->op4.lval->h; n; n = n->next) {
		stmt *c = n->data;

		q = pushArgument(mb, q, c->nr);
	}
	if (q) {
		stmt *s = stmt_create(be->mvc->sa, st_catalog);
		if(!s) {
			freeInstruction(q);
			return NULL;
		}
		s->op1 = args;
		s->flag = type;
		s->q = q;
		s->nr = getDestVar(q);
		return s;
	}
	return NULL;
}

void
stmt_set_nrcols(stmt *s)
{
	unsigned nrcols = 0;
	int key = 1;
	node *n;
	list *l = s->op4.lval;

	assert(s->type == st_list);
	for (n = l->h; n; n = n->next) {
		stmt *f = n->data;

		if (!f)
			continue;
		if (f->nrcols > nrcols)
			nrcols = f->nrcols;
		key &= f->key;
		s->nr = f->nr;
	}
	s->nrcols = nrcols;
	s->key = key;
}

stmt *
stmt_list(backend *be, list *l)
{
	stmt *s = stmt_create(be->mvc->sa, st_list);
	if(!s) {
		return NULL;
	}
	s->op4.lval = l;
	stmt_set_nrcols(s);
	return s;
}

static InstrPtr
dump_header(mvc *sql, MalBlkPtr mb, stmt *s, list *l)
{
	node *n;
	bool error = false;
	// gather the meta information
	int tblId, nmeId, tpeId, lenId, scaleId;
	int args;
	InstrPtr list;
	InstrPtr tblPtr, nmePtr, tpePtr, lenPtr, scalePtr;

	args = list_length(l) + 1;

	list = newInstructionArgs(mb,sqlRef, resultSetRef, args + 5);
	if(!list) {
		return NULL;
	}
	getArg(list,0) = newTmpVariable(mb,TYPE_int);
	meta(tblPtr, tblId, TYPE_str, args);
	meta(nmePtr, nmeId, TYPE_str, args);
	meta(tpePtr, tpeId, TYPE_str, args);
	meta(lenPtr, lenId, TYPE_int, args);
	meta(scalePtr, scaleId, TYPE_int, args);
	if(tblPtr == NULL || nmePtr == NULL || tpePtr == NULL || lenPtr == NULL || scalePtr == NULL)
		return NULL;

	(void) s;

	for (n = l->h; n; n = n->next) {
		stmt *c = n->data;
		sql_subtype *t = tail_type(c);
		const char *tname = table_name(sql->sa, c);
		const char *sname = schema_name(sql->sa, c);
		const char *_empty = "";
		const char *tn = (tname) ? tname : _empty;
		const char *sn = (sname) ? sname : _empty;
		const char *cn = column_name(sql->sa, c);
		const char *ntn = sql_escape_ident(sql->ta, tn);
		const char *nsn = sql_escape_ident(sql->ta, sn);
		size_t fqtnl;
		char *fqtn = NULL;

		if (ntn && nsn && (fqtnl = strlen(ntn) + 1 + strlen(nsn) + 1) ){
			fqtn = SA_NEW_ARRAY(sql->ta, char, fqtnl);
			if(fqtn) {
				snprintf(fqtn, fqtnl, "%s.%s", nsn, ntn);
				metaInfo(tblPtr,Str,fqtn);
				metaInfo(nmePtr,Str,cn);
				metaInfo(tpePtr,Str,(t->type->localtype == TYPE_void ? "char" : t->type->sqlname));
				metaInfo(lenPtr,Int,t->digits);
				metaInfo(scalePtr,Int,t->scale);
				list = pushArgument(mb,list,c->nr);
			} else
				error = true;
		} else
			error = true;
		if (error)
			return NULL;
	}
	sa_reset(sql->ta);
	pushInstruction(mb,list);
	return list;
}

stmt *
stmt_output(backend *be, stmt *lst)
{
	MalBlkPtr mb = be->mb;
	InstrPtr q = NULL;
	list *l = lst->op4.lval;

	int cnt = list_length(l), ok = 0;
	stmt *first;
	node *n;

	n = l->h;
	first = n->data;

	/* single value result, has a fast exit */
	if (cnt == 1 && first->nrcols <= 0 ){
		stmt *c = n->data;
		sql_subtype *t = tail_type(c);
		const char *tname = table_name(be->mvc->sa, c);
		const char *sname = schema_name(be->mvc->sa, c);
		const char *_empty = "";
		const char *tn = (tname) ? tname : _empty;
		const char *sn = (sname) ? sname : _empty;
		const char *cn = column_name(be->mvc->sa, c);
		const char *ntn = sql_escape_ident(be->mvc->ta, tn);
		const char *nsn = sql_escape_ident(be->mvc->ta, sn);
		size_t fqtnl;
		char *fqtn = NULL;

		if(ntn && nsn) {
			fqtnl = strlen(ntn) + 1 + strlen(nsn) + 1;
			fqtn = SA_NEW_ARRAY(be->mvc->ta, char, fqtnl);
			if(fqtn) {
				ok = 1;
				snprintf(fqtn, fqtnl, "%s.%s", nsn, ntn);

				q = newStmt(mb, sqlRef, resultSetRef);
				getArg(q,0) = newTmpVariable(mb,TYPE_int);
				if (q) {
					q = pushStr(mb, q, fqtn);
					q = pushStr(mb, q, cn);
					q = pushStr(mb, q, t->type->localtype == TYPE_void ? "char" : t->type->sqlname);
					q = pushInt(mb, q, t->digits);
					q = pushInt(mb, q, t->scale);
					q = pushInt(mb, q, t->type->eclass);
					q = pushArgument(mb, q, c->nr);
				}
			}
		}
		sa_reset(be->mvc->ta);
		if(!ok)
			return NULL;
	} else {
		if ((q = dump_header(be->mvc, mb, lst, l)) == NULL)
			return NULL;
	}
	if (q) {
		stmt *s = stmt_create(be->mvc->sa, st_output);
		if (s == NULL) {
			freeInstruction(q);
			return NULL;
		}

		s->op1 = lst;
		s->nr = getDestVar(q);
		s->q = q;
		return s;
	}
	return NULL;
}

stmt *
stmt_affected_rows(backend *be, stmt *l)
{
	MalBlkPtr mb = be->mb;
	InstrPtr q = NULL;

	if (l->nr < 0)
		return NULL;
	q = newStmt(mb, sqlRef, affectedRowsRef);
	q = pushArgument(mb, q, be->mvc_var);
	if (q == NULL)
		return NULL;
	getArg(q, 0) = be->mvc_var = newTmpVariable(mb, TYPE_int);
	q = pushArgument(mb, q, l->nr);
	if (q == NULL)
		return NULL;
	be->mvc_var = getDestVar(q);
	if (q) {
		stmt *s = stmt_create(be->mvc->sa, st_affected_rows);
		if(!s) {
			freeInstruction(q);
			return NULL;
		}
		s->op1 = l;
		s->nr = getDestVar(q);
		s->q = q;
		return s;
	}
	return NULL;
}

stmt *
stmt_append(backend *be, stmt *c, stmt *a)
{
	MalBlkPtr mb = be->mb;
	InstrPtr q = NULL;

	if (c->nr < 0 || a->nr < 0)
		return NULL;
	q = newStmt(mb, batRef, appendRef);
	q = pushArgument(mb, q, c->nr);
	q = pushArgument(mb, q, a->nr);
	q = pushBit(mb, q, TRUE);
	if (q) {
		stmt *s = stmt_create(be->mvc->sa, st_append);
		if(!s) {
			freeInstruction(q);
			return NULL;
		}
		s->op1 = c;
		s->op2 = a;
		s->nrcols = c->nrcols;
		s->key = c->key;
		s->nr = getDestVar(q);
		s->q = q;
		return s;
	}
	return NULL;
}

stmt *
stmt_append_bulk(backend *be, stmt *c, list *l)
{
	MalBlkPtr mb = be->mb;
	InstrPtr q = NULL;
	bool needs_columns = false;

	if (c->nr < 0)
		return NULL;

	/* currently appendBulk accepts its inputs all either scalar or vectors
	   if there is one vector and any scala, then the scalars mut be upgraded to vectors */
	for (node *n = l->h; n; n = n->next) {
		stmt *t = n->data;
		needs_columns |= t->nrcols > 0;
	}
	if (needs_columns) {
		for (node *n = l->h; n; n = n->next) {
			stmt *t = n->data;
			if (t->nrcols == 0)
				n->data = const_column(be, t);
		}
	}

	q = newStmtArgs(mb, batRef, appendBulkRef, list_length(l) + 3);
	q = pushArgument(mb, q, c->nr);
	q = pushBit(mb, q, TRUE);
	for (node *n = l->h ; n ; n = n->next) {
		stmt *a = n->data;
		q = pushArgument(mb, q, a->nr);
	}
	if (q) {
		stmt *s = stmt_create(be->mvc->sa, st_append_bulk);
		if(!s) {
			freeInstruction(q);
			return NULL;
		}
		s->op1 = c;
		s->op4.lval = l;
		s->nrcols = c->nrcols;
		s->key = c->key;
		s->nr = getDestVar(q);
		s->q = q;
		return s;
	}
	return NULL;
}

stmt *
stmt_claim(backend *be, sql_table *t, stmt *cnt)
{
	MalBlkPtr mb = be->mb;
	InstrPtr q = NULL;

	if (!t || cnt->nr < 0)
		return NULL;
	if (!t->s && t->data) /* declared table */
		assert(0);
	q = newStmt(mb, sqlRef, claimRef);
	q = pushArgument(mb, q, be->mvc_var);
	q = pushSchema(mb, q, t);
	q = pushStr(mb, q, t->base.name);
	q = pushArgument(mb, q, cnt->nr);
	if (q) {
		stmt *s = stmt_create(be->mvc->sa, st_claim);
		if(!s) {
			freeInstruction(q);
			return NULL;
		}
		s->op1 = cnt;
		s->op4.tval = t;
		s->nr = getDestVar(q);
		s->q = q;
		return s;
	}
	return NULL;
}

stmt *
stmt_replace(backend *be, stmt *r, stmt *id, stmt *val)
{
	MalBlkPtr mb = be->mb;
	InstrPtr q = NULL;

	if (r->nr < 0)
		return NULL;

	q = newStmt(mb, batRef, replaceRef);
	q = pushArgument(mb, q, r->nr);
	q = pushArgument(mb, q, id->nr);
	q = pushArgument(mb, q, val->nr);
	q = pushBit(mb, q, TRUE); /* forced */
	if (q) {
		stmt *s = stmt_create(be->mvc->sa, st_replace);
		if(!s) {
			freeInstruction(q);
			return NULL;
		}
		s->op1 = r;
		s->op2 = id;
		s->op3 = val;
		s->nrcols = r->nrcols;
		s->key = r->key;
		s->nr = getDestVar(q);
		s->q = q;
		s->cand = r->cand;
		return s;
	}
	return NULL;
}

stmt *
stmt_table_clear(backend *be, sql_table *t)
{
	MalBlkPtr mb = be->mb;
	InstrPtr q = NULL;

	if (!t->s && t->data) { /* declared table */
		int *l = t->data, cnt = list_length(t->columns.set)+1;

		for (int i = 0; i < cnt; i++) {
			q = newStmt(mb, batRef, deleteRef);
			q = pushArgument(mb, q, l[i]);
		}
	} else {
		q = newStmt(mb, sqlRef, clear_tableRef);
		q = pushSchema(mb, q, t);
		q = pushStr(mb, q, t->base.name);
	}
	if (q) {
		stmt *s = stmt_create(be->mvc->sa, st_table_clear);

		if(!s) {
			freeInstruction(q);
			return NULL;
		}
		s->op4.tval = t;
		s->nrcols = 0;
		s->nr = getDestVar(q);
		s->q = q;
		return s;
	}
	return NULL;
}

stmt *
stmt_exception(backend *be, stmt *cond, const char *errstr, int errcode)
{
	MalBlkPtr mb = be->mb;
	InstrPtr q = NULL;

	if (cond->nr < 0)
		return NULL;

	/* if(bit(l)) { error(r);}  ==raising an exception */
	q = newStmt(mb, sqlRef, assertRef);
	q = pushArgument(mb, q, cond->nr);
	q = pushStr(mb, q, errstr);
	if (q) {
		stmt *s = stmt_create(be->mvc->sa, st_exception);
		if(!s) {
			freeInstruction(q);
			return NULL;
		}
		assert(cond);
		s->op1 = cond;
		(void)errcode;
		s->nrcols = 0;
		s->q = q;
		s->nr = getDestVar(q);
		return s;
	}
	return NULL;
}

/* The type setting is not propagated to statements such as st_bat and st_append,
	because they are not considered projections */
static void
tail_set_type(stmt *st, sql_subtype *t)
{
	for (;;) {
		switch (st->type) {
		case st_const:
			st = st->op2;
			continue;
		case st_alias:
		case st_gen_group:
		case st_order:
			st = st->op1;
			continue;
		case st_list:
			st = st->op4.lval->h->data;
			continue;
		case st_join:
		case st_join2:
		case st_joinN:
			if (st->flag == cmp_project) {
				st = st->op2;
				continue;
			}
			return;
		case st_aggr:
		case st_Nop: {
			list *res = st->op4.funcval->res;

			if (res && list_length(res) == 1)
				res->h->data = t;
			return;
		}
		case st_atom:
			atom_set_type(st->op4.aval, t);
			return;
		case st_convert:
		case st_temp:
		case st_single:
			st->op4.typeval = *t;
			return;
		case st_var:
			if (st->op4.typeval.type)
				st->op4.typeval = *t;
			return;
		default:
			return;
		}
	}
}

#define trivial_string_conversion(x) ((x) == EC_BIT || (x) == EC_CHAR || (x) == EC_STRING || (x) == EC_NUM || (x) == EC_POS || (x) == EC_FLT \
									  || (x) == EC_DATE || (x) == EC_BLOB || (x) == EC_MONTH)

stmt *
stmt_convert(backend *be, stmt *v, stmt *sel, sql_subtype *f, sql_subtype *t)
{
	MalBlkPtr mb = be->mb;
	InstrPtr q = NULL;
	const char *convert = t->type->base.name;
	int pushed = (v->cand && v->cand == sel);
	/* convert types and make sure they are rounded up correctly */

	if (v->nr < 0)
		return NULL;

	if ((t->type->localtype == f->type->localtype &&
	    (t->type->eclass == f->type->eclass ||
	     (EC_VARCHAR(f->type->eclass) && EC_VARCHAR(t->type->eclass))) &&
	    !EC_INTERVAL(f->type->eclass) &&
	    f->type->eclass != EC_DEC &&
	    (t->digits == 0 || f->digits == t->digits) &&
	    type_has_tz(t) == type_has_tz(f)) ||
		(EC_VARCHAR(f->type->eclass) && EC_VARCHAR(t->type->eclass) && f->digits > 0 && t->digits >= f->digits)) {
		/* set output type. Despite the MAL code already being generated,
		   the output type may still be checked */
		tail_set_type(v, t);
		return v;
	}

	/* external types have sqlname convert functions,
	   these can generate errors (fromstr cannot) */
	if (t->type->eclass == EC_EXTERNAL)
		convert = t->type->sqlname;

	if (t->type->eclass == EC_MONTH)
		convert = "month_interval";
	else if (t->type->eclass == EC_SEC)
		convert = "second_interval";

	/* Lookup the sql convert function, there is no need
	 * for single value vs bat, this is handled by the
	 * mal function resolution */
	if (v->nrcols == 0 && (!sel || sel->nrcols == 0)) {	/* simple calc */
		q = newStmtArgs(mb, calcRef, convert, 13);
	} else if ((v->nrcols > 0 || (sel && sel->nrcols > 0)) && t->type->eclass == EC_EXTERNAL) {
		int type = t->type->localtype;

		/* with our current implementation, all internal SQL types have candidate list support on their conversions */
		if (sel && !pushed) {
			pushed = 1;
			v = stmt_project(be, sel, v);
			v->cand = sel;
		}
		q = newStmtArgs(mb, malRef, multiplexRef, 15);
		if (q == NULL)
			return NULL;
		setVarType(mb, getArg(q, 0), newBatType(type));
		setVarUDFtype(mb, getArg(q, 0));
		q = pushStr(mb, q, convertMultiplexMod(calcRef, convert));
		q = pushStr(mb, q, convertMultiplexFcn(convert));
	} else {
		if (v->nrcols == 0 && sel && !pushed) {
			pushed = 1;
			v = stmt_project(be, sel, v);
			v->cand = sel;
		}
		q = newStmtArgs(mb, batcalcRef, convert, 13);
	}

	/* convert to string is complex, we need full type info and mvc for the timezone */
	if (EC_VARCHAR(t->type->eclass) && !(trivial_string_conversion(f->type->eclass) && t->digits == 0)) {
		q = pushInt(mb, q, f->type->eclass);
		q = pushInt(mb, q, f->digits);
		q = pushInt(mb, q, f->scale);
		q = pushInt(mb, q, type_has_tz(f));
	} else if (f->type->eclass == EC_DEC) {
		/* scale of the current decimal */
		q = pushInt(mb, q, f->scale);
	} else if (f->type->eclass == EC_SEC && (EC_COMPUTE(t->type->eclass) || t->type->eclass == EC_DEC)) {
		/* scale of the current decimal */
		q = pushInt(mb, q, 3);
	}
	q = pushArgument(mb, q, v->nr);
	if (sel && !pushed && !v->cand)
		q = pushArgument(mb, q, sel->nr);
	else if (v->nrcols > 0 && t->type->eclass != EC_EXTERNAL)
		q = pushNil(mb, q, TYPE_bat);

	if (t->type->eclass == EC_DEC || EC_TEMP_FRAC(t->type->eclass) || EC_INTERVAL(t->type->eclass)) {
		/* digits, scale of the result decimal */
		q = pushInt(mb, q, t->digits);
		if (!EC_TEMP_FRAC(t->type->eclass))
			q = pushInt(mb, q, t->scale);
	}
	/* convert to string, give error on to large strings */
	if (EC_VARCHAR(t->type->eclass) && !(trivial_string_conversion(f->type->eclass) && t->digits == 0))
		q = pushInt(mb, q, t->digits);
	/* convert a string to a time(stamp) with time zone */
	if (EC_VARCHAR(f->type->eclass) && EC_TEMP_TZ(t->type->eclass))
		q = pushInt(mb, q, type_has_tz(t));
	if (t->type->eclass == EC_GEOM) {
		/* push the type and coordinates of the column */
		q = pushInt(mb, q, t->digits);
		/* push the SRID of the whole columns */
		q = pushInt(mb, q, t->scale);
		/* push the type and coordinates of the inserted value */
		//q = pushInt(mb, q, f->digits);
		/* push the SRID of the inserted value */
		//q = pushInt(mb, q, f->scale);
		/* we decided to create the EWKB type also used by PostGIS and has the SRID provided by the user inside alreay */
		/* push the SRID provided for this value */
		/* GEOS library is able to store in the returned wkb the type an
 		 * number if coordinates but not the SRID so SRID should be provided
 		 * from this level */
/*		if(be->argc > 1)
			f->scale = ((ValRecord)((atom*)(be->mvc)->args[1])->data).val.ival;

			q = pushInt(mb, q, f->digits);
			q = pushInt(mb, q, f->scale);
*/			//q = pushInt(mb, q, ((ValRecord)((atom*)(be->mvc)->args[1])->data).val.ival);
	}
	if (q) {
		stmt *s = stmt_create(be->mvc->sa, st_convert);
		if(!s) {
			freeInstruction(q);
			return NULL;
		}
		s->op1 = v;
		s->nrcols = 0;	/* function without arguments returns single value */
		s->key = v->key;
		s->nrcols = v->nrcols;
		s->aggr = v->aggr;
		s->op4.typeval = *t;
		s->nr = getDestVar(q);
		s->q = q;
		s->cand = sel;
		return s;
	}
	return NULL;
}

stmt *
stmt_unop(backend *be, stmt *op1, sql_subfunc *op)
{
	list *ops = sa_list(be->mvc->sa);
	list_append(ops, op1);
	stmt *r = stmt_Nop(be, stmt_list(be, ops), op);
	r->cand = op1->cand;
	return r;
}

stmt *
stmt_binop(backend *be, stmt *op1, stmt *op2, sql_subfunc *op)
{
	list *ops = sa_list(be->mvc->sa);
	list_append(ops, op1);
	list_append(ops, op2);
	stmt *r = stmt_Nop(be, stmt_list(be, ops), op);
	r->cand = op1->cand?op1->cand:op2->cand;
	return r;
}

stmt *
stmt_Nop(backend *be, stmt *ops, sql_subfunc *f)
{
	MalBlkPtr mb = be->mb;
	InstrPtr q = NULL;
	const char *mod, *fimp;
	sql_subtype *tpe = NULL;

	node *n;
	stmt *o = NULL;

	if (list_length(ops->op4.lval)) {
		for (n = ops->op4.lval->h, o = n->data; n; n = n->next) {
			stmt *c = n->data;

			if (c && o->nrcols < c->nrcols)
				o = c;
		}
	}

	/* handle nullif */
	if (list_length(ops->op4.lval) == 2 &&
		f->func->mod && strcmp(f->func->mod, "") == 0 && f->func->imp && strcmp(f->func->imp, "") == 0) {
		stmt *e1 = ops->op4.lval->h->data;
		stmt *e2 = ops->op4.lval->h->next->data;
		int nrcols = 0;

		nrcols = e1->nrcols>e2->nrcols ? e1->nrcols:e2->nrcols;
		/* nullif(e1,e2) -> ifthenelse(e1==e2),NULL,e1) */
		if (strcmp(f->func->base.name, "nullif") == 0) {
			str mod = (!nrcols)?calcRef:batcalcRef;
			sql_subtype *t = tail_type(e1);
			int tt = t->type->localtype;
			q = newStmt(mb, mod, "==");
			q = pushArgument(mb, q, e1->nr);
			q = pushArgument(mb, q, e2->nr);
			int nr = getDestVar(q);

			q = newStmt(mb, mod, "ifthenelse");
			q = pushArgument(mb, q, nr);
			q = pushNil(mb, q, tt);
			q = pushArgument(mb, q, e1->nr);
		}
	}
	if (!q) {
		if (backend_create_subfunc(be, f, ops->op4.lval) < 0)
			return NULL;
		mod = sql_func_mod(f->func);
		fimp = sql_func_imp(f->func);
		if (o && o->nrcols > 0 && f->func->type != F_LOADER && f->func->type != F_PROC) {
			sql_subtype *res = f->res->h->data;
			fimp = convertMultiplexFcn(fimp);
			q = NULL;
			if (strcmp(fimp, "rotate_xor_hash") == 0 &&
				strcmp(mod, calcRef) == 0 &&
				(q = newStmt(mb, mkeyRef, bulk_rotate_xor_hashRef)) == NULL)
				return NULL;
			if (!q) {
				if (f->func->type == F_UNION)
					q = newStmtArgs(mb, batmalRef, multiplexRef, (f->res && list_length(f->res) ? list_length(f->res) : 1) + list_length(ops->op4.lval) + 6);
				else
					q = newStmtArgs(mb, malRef, multiplexRef, (f->res && list_length(f->res) ? list_length(f->res) : 1) + list_length(ops->op4.lval) + 6);
				if (q == NULL)
					return NULL;
				setVarType(mb, getArg(q, 0), newBatType(res->type->localtype));
				setVarUDFtype(mb, getArg(q, 0));
				q = pushStr(mb, q, mod);
				q = pushStr(mb, q, fimp);
			} else {
				setVarType(mb, getArg(q, 0), newBatType(res->type->localtype));
				setVarUDFtype(mb, getArg(q, 0));
			}
		} else {
			fimp = convertOperator(fimp);
			q = newStmtArgs(mb, mod, fimp, (f->res && list_length(f->res) ? list_length(f->res) : 1) + list_length(ops->op4.lval) + 4);

			if (f->res && list_length(f->res)) {
				sql_subtype *res = f->res->h->data;

				setVarType(mb, getArg(q, 0), res->type->localtype);
				setVarUDFtype(mb, getArg(q, 0));
			}
		}
		if (LANG_EXT(f->func->lang))
			q = pushPtr(mb, q, f);
		if (f->func->lang == FUNC_LANG_C) {
			q = pushBit(mb, q, 0);
		} else if (f->func->lang == FUNC_LANG_CPP) {
			q = pushBit(mb, q, 1);
		}
		if (f->func->lang == FUNC_LANG_R || f->func->lang >= FUNC_LANG_PY ||
			f->func->lang == FUNC_LANG_C || f->func->lang == FUNC_LANG_CPP) {
			q = pushStr(mb, q, f->func->query);
		}
		/* first dynamic output of copy* functions */
		if (f->func->type == F_UNION || (f->func->type == F_LOADER && f->res != NULL))
			q = table_func_create_result(mb, q, f->func, f->res);
		if (list_length(ops->op4.lval))
			tpe = tail_type(ops->op4.lval->h->data);

		for (n = ops->op4.lval->h; n; n = n->next) {
			stmt *op = n->data;

			if (!op)
				q = pushNil(mb, q, TYPE_bat);
			else
				q = pushArgument(mb, q, op->nr);
		}
		/* special case for round function on decimals */
		if (strcmp(fimp, "round") == 0 && tpe && tpe->type->eclass == EC_DEC && ops->op4.lval->h && ops->op4.lval->h->data) {
			q = pushInt(mb, q, tpe->digits);
			setVarUDFtype(mb, getArg(q, q->argc-1));
			q = pushInt(mb, q, tpe->scale);
			setVarUDFtype(mb, getArg(q, q->argc-1));
		}
	}

	if (q) {
		stmt *s = stmt_create(be->mvc->sa, st_Nop);
		if(!s) {
			freeInstruction(q);
			return NULL;
		}
		s->op1 = ops;
		if (o) {
			s->nrcols = o->nrcols;
			s->key = o->key;
			s->aggr = o->aggr;
		} else {
			s->nrcols = 0;
			s->key = 1;
		}
		s->op4.funcval = f;
		s->nr = getDestVar(q);
		s->q = q;
		return s;
	}
	return NULL;
}

stmt *
stmt_direct_func(backend *be, InstrPtr q)
{
	if (q) {
		stmt *s = stmt_create(be->mvc->sa, st_func);
		if(!s) {
			freeInstruction(q);
			return NULL;
		}
		s->flag = op_union;
		s->nrcols = 3;
		s->nr = getDestVar(q);
		s->q = q;
		return s;
	}
	return NULL;
}

stmt *
stmt_func(backend *be, stmt *ops, const char *name, sql_rel *rel, int f_union)
{
	MalBlkPtr mb = be->mb;
	InstrPtr q = NULL;
	const char *mod = "user";
	node *n;
	prop *p = NULL;

	/* dump args */
	if (ops && ops->nr < 0)
		return NULL;

	p = find_prop(rel->p, PROP_REMOTE);
	if (p)
		rel->p = prop_remove(rel->p, p);
	rel = sql_processrelation(be->mvc, rel, 1, 1);
	if (p) {
		p->p = rel->p;
		rel->p = p;
	}

	if (monet5_create_relational_function(be->mvc, mod, name, rel, ops, NULL, 1) < 0)
		 return NULL;

	if (f_union)
		q = newStmt(mb, batmalRef, multiplexRef);
	else
		q = newStmt(mb, mod, name);
	q = relational_func_create_result(be->mvc, mb, q, rel);
	if (f_union) {
		q = pushStr(mb, q, mod);
		q = pushStr(mb, q, name);
	}
	if (ops) {
		for (n = ops->op4.lval->h; n; n = n->next) {
			stmt *op = n->data;

			q = pushArgument(mb, q, op->nr);
		}
	}

	if (q) {
		node *n;
		sql_allocator *sa = be->mvc->sa;
		stmt *o = NULL, *s = stmt_create(sa, st_func);
		if(!s) {
			freeInstruction(q);
			return NULL;
		}
		s->op1 = ops;
		s->op2 = stmt_atom_string(be, name);
		s->op4.rel = rel;
		s->flag = f_union;
		if (ops && list_length(ops->op4.lval)) {
			for (n = ops->op4.lval->h, o = n->data; n; n = n->next) {
				stmt *c = n->data;

				if (o->nrcols < c->nrcols)
					o = c;
			}
		}

		if (o) {
			s->nrcols = o->nrcols;
			s->key = o->key;
			s->aggr = o->aggr;
		} else {
			s->nrcols = 0;
			s->key = 1;
		}
		s->nr = getDestVar(q);
		s->q = q;
		return s;
	}
	return NULL;
}

stmt *
stmt_aggr(backend *be, stmt *op1, stmt *grp, stmt *ext, sql_subfunc *op, int reduce, int no_nil, int nil_if_empty)
{
	MalBlkPtr mb = be->mb;
	InstrPtr q = NULL;
	const char *mod, *aggrfunc;
	sql_subtype *res = op->res->h->data;
	int restype = res->type->localtype;
	bool complex_aggr = false;
	bool abort_on_error;
	int *stmt_nr = NULL;
	int avg = 0;

	if (op1->nr < 0)
		return NULL;
	if (backend_create_subaggr(be, op) < 0)
		return NULL;
	mod = op->func->mod;
	aggrfunc = op->func->imp;

	if (strcmp(aggrfunc, "avg") == 0)
		avg = 1;
	if (avg || strcmp(aggrfunc, "sum") == 0 || strcmp(aggrfunc, "prod") == 0
		|| strcmp(aggrfunc, "str_group_concat") == 0)
		complex_aggr = true;
	if (restype == TYPE_dbl)
		avg = 0;
	/* some "sub" aggregates have an extra argument "abort_on_error" */
	abort_on_error = complex_aggr || strncmp(aggrfunc, "stdev", 5) == 0 || strncmp(aggrfunc, "variance", 8) == 0 ||
					strncmp(aggrfunc, "covariance", 10) == 0 || strncmp(aggrfunc, "corr", 4) == 0;

	int argc = 1
		+ 2 * avg
		+ (LANG_EXT(op->func->lang) != 0)
		+ 2 * (op->func->lang == FUNC_LANG_C || op->func->lang == FUNC_LANG_CPP)
		+ (op->func->lang == FUNC_LANG_PY || op->func->lang == FUNC_LANG_R)
		+ (op1->type != st_list ? 1 : list_length(op1->op4.lval))
		+ (grp ? 4 : avg + 1);

	if (ext) {
		char *aggrF = SA_NEW_ARRAY(be->mvc->sa, char, strlen(aggrfunc) + 4);
		if (!aggrF)
			return NULL;
		stpcpy(stpcpy(aggrF, "sub"), aggrfunc);
		aggrfunc = aggrF;
		if (grp && (grp->nr < 0 || ext->nr < 0))
			return NULL;

		q = newStmtArgs(mb, mod, aggrfunc, argc);
		if (q == NULL)
			return NULL;
		setVarType(mb, getArg(q, 0), newBatType(restype));
		setVarUDFtype(mb, getArg(q, 0));
		if (avg) { /* for avg also return rest and count */
			q = pushReturn(mb, q, newTmpVariable(mb, newBatType(TYPE_lng)));
			q = pushReturn(mb, q, newTmpVariable(mb, newBatType(TYPE_lng)));
		}
	} else {
		q = newStmtArgs(mb, mod, aggrfunc, argc);
		if (q == NULL)
			return NULL;
		if (complex_aggr) {
			setVarType(mb, getArg(q, 0), restype);
			setVarUDFtype(mb, getArg(q, 0));
			if (avg) { /* for avg also return rest and count */
				q = pushReturn(mb, q, newTmpVariable(mb, TYPE_lng));
				setVarUDFtype(mb, getArg(q, 1));
				q = pushReturn(mb, q, newTmpVariable(mb, TYPE_lng));
				setVarUDFtype(mb, getArg(q, 1));
			}
		}
	}

	if (LANG_EXT(op->func->lang))
		q = pushPtr(mb, q, op->func);
	if (op->func->lang == FUNC_LANG_R ||
		op->func->lang >= FUNC_LANG_PY ||
		op->func->lang == FUNC_LANG_C ||
		op->func->lang == FUNC_LANG_CPP) {
		if (!grp) {
			setVarType(mb, getArg(q, 0), restype);
			setVarUDFtype(mb, getArg(q, 0));
		}
		if (op->func->lang == FUNC_LANG_C) {
			q = pushBit(mb, q, 0);
		} else if (op->func->lang == FUNC_LANG_CPP) {
			q = pushBit(mb, q, 1);
		}
 		q = pushStr(mb, q, op->func->query);
	}

	if (op1->type != st_list) {
		q = pushArgument(mb, q, op1->nr);
	} else {
		int i;
		node *n;

		for (i=0, n = op1->op4.lval->h; n; n = n->next, i++) {
			stmt *op = n->data;

			if (stmt_nr)
				q = pushArgument(mb, q, stmt_nr[i]);
			else
				q = pushArgument(mb, q, op->nr);
		}
	}
	if (grp) {
		q = pushArgument(mb, q, grp->nr);
		q = pushArgument(mb, q, ext->nr);
		if (avg) /* push nil candidates */
			q = pushNil(mb, q, TYPE_bat);
		if (q == NULL)
			return NULL;
		q = pushBit(mb, q, no_nil);
		if (!avg && abort_on_error)
			q = pushBit(mb, q, TRUE);
	} else if (no_nil && strncmp(aggrfunc, "count", 5) == 0) {
		q = pushBit(mb, q, no_nil);
	} else if (!nil_if_empty && strncmp(aggrfunc, "sum", 3) == 0) {
		q = pushBit(mb, q, FALSE);
	} else if (avg) { /* push candidates */
		q = pushNil(mb, q, TYPE_bat);
		q = pushBit(mb, q, no_nil);
	}
	if (q) {
		stmt *s = stmt_create(be->mvc->sa, st_aggr);
		if(!s) {
			freeInstruction(q);
			return NULL;
		}
		s->op1 = op1;
		if (grp) {
			s->op2 = grp;
			s->op3 = ext;
			s->nrcols = 1;
		} else {
			if (!reduce)
				s->nrcols = 1;
		}
		s->key = reduce;
		s->aggr = reduce;
		s->flag = no_nil;
		s->op4.funcval = op;
		s->nr = getDestVar(q);
		s->q = q;
		return s;
	}
	return NULL;
}

static stmt *
stmt_alias_(backend *be, stmt *op1, const char *tname, const char *alias)
{
	stmt *s = stmt_create(be->mvc->sa, st_alias);
	if(!s) {
		return NULL;
	}
	s->op1 = op1;
	s->nrcols = op1->nrcols;
	s->key = op1->key;
	s->aggr = op1->aggr;

	s->tname = tname;
	s->cname = alias;
	s->nr = op1->nr;
	s->q = op1->q;
	return s;
}

stmt *
stmt_alias(backend *be, stmt *op1, const char *tname, const char *alias)
{
	if (((!op1->tname && !tname) ||
	    (op1->tname && tname && strcmp(op1->tname, tname)==0)) &&
	    op1->cname && strcmp(op1->cname, alias)==0)
		return op1;
	return stmt_alias_(be, op1, tname, alias);
}

sql_subtype *
tail_type(stmt *st)
{
	for (;;) {
		switch (st->type) {
		case st_const:
			st = st->op2;
			continue;
		case st_uselect:
		case st_semijoin:
		case st_limit:
		case st_limit2:
		case st_sample:
		case st_tunion:
		case st_tdiff:
		case st_tinter:
			return sql_bind_localtype("oid");
		case st_uselect2:
			if (!st->reduce)
				return sql_bind_localtype("bit");
			return sql_bind_localtype("oid");
		case st_append:
		case st_append_bulk:
		case st_replace:
		case st_alias:
		case st_gen_group:
		case st_order:
			st = st->op1;
			continue;
		case st_list:
			st = st->op4.lval->h->data;
			continue;
		case st_bat:
			return &st->op4.cval->type;
		case st_idxbat:
			if (hash_index(st->op4.idxval->type)) {
				return sql_bind_localtype("lng");
			} else if (oid_index(st->op4.idxval->type)) {
				return sql_bind_localtype("oid");
			}
			/* fall through */
		case st_join:
		case st_join2:
		case st_joinN:
			if (st->flag == cmp_project) {
				st = st->op2;
				continue;
			}
			/* fall through */
		case st_reorder:
		case st_group:
		case st_result:
		case st_tid:
		case st_mirror:
			return sql_bind_localtype("oid");
		case st_table_clear:
			return sql_bind_localtype("lng");
		case st_aggr:
		case st_Nop: {
			list *res = st->op4.funcval->res;

			if (res && list_length(res) == 1)
				return res->h->data;

			return NULL;
		}
		case st_atom:
			return atom_type(st->op4.aval);
		case st_convert:
		case st_temp:
		case st_single:
		case st_rs_column:
			return &st->op4.typeval;
		case st_var:
			if (st->op4.typeval.type)
				return &st->op4.typeval;
			/* fall through */
		case st_exception:
			return NULL;
		case st_table:
			return sql_bind_localtype("bat");
		default:
			assert(0);
			return NULL;
		}
	}
}

int
stmt_has_null(stmt *s)
{
	switch (s->type) {
	case st_aggr:
	case st_Nop:
	case st_semijoin:
	case st_uselect:
	case st_uselect2:
	case st_atom:
		return 0;
	case st_join:
		return stmt_has_null(s->op2);
	case st_bat:
		return s->op4.cval->null;

	default:
		return 1;
	}
}

static const char *
func_name(sql_allocator *sa, const char *n1, const char *n2)
{
	size_t l1 = _strlen(n1), l2;

	if (!sa)
		return n1;
	if (!n2)
		return sa_strdup(sa, n1);
	l2 = _strlen(n2);

	if (l2 > 16) {		/* only support short names */
		char *ns = SA_NEW_ARRAY(sa, char, l2 + 1);
		if(!ns)
			return NULL;
		snprintf(ns, l2 + 1, "%s", n2);
		return ns;
	} else {
		char *ns = SA_NEW_ARRAY(sa, char, l1 + l2 + 2), *s = ns;
		if(!ns)
			return NULL;
		snprintf(ns, l1 + l2 + 2, "%s_%s", n1, n2);
		return s;
	}
}

const char *_column_name(sql_allocator *sa, stmt *st);

const char *
column_name(sql_allocator *sa, stmt *st)
{
	if (!st->cname)
		st->cname = _column_name(sa, st);
	return st->cname;
}

const char *
_column_name(sql_allocator *sa, stmt *st)
{
	switch (st->type) {
	case st_order:
	case st_reorder:
		return column_name(sa, st->op1);
	case st_const:
	case st_join:
	case st_join2:
	case st_joinN:
		return column_name(sa, st->op2);

	case st_mirror:
	case st_group:
	case st_result:
	case st_append:
	case st_append_bulk:
	case st_replace:
	case st_gen_group:
	case st_semijoin:
	case st_uselect:
	case st_uselect2:
	case st_limit:
	case st_limit2:
	case st_sample:
	case st_tunion:
	case st_tdiff:
	case st_tinter:
	case st_convert:
		return column_name(sa, st->op1);
	case st_Nop:
	case st_aggr:
	{
		const char *cn = column_name(sa, st->op1);
		return func_name(sa, st->op4.funcval->func->base.name, cn);
	}
	case st_alias:
		if (st->op3)
			return column_name(sa, st->op3);
		break;
	case st_bat:
		return st->op4.cval->base.name;
	case st_atom:
		if (st->op4.aval->data.vtype == TYPE_str)
			return atom2string(sa, st->op4.aval);
		/* fall through */
	case st_var:
	case st_temp:
	case st_single:
		if (sa)
			return sa_strdup(sa, "single_value");
		return "single_value";

	case st_list:
		if (list_length(st->op4.lval))
			return column_name(sa, st->op4.lval->h->data);
		/* fall through */
	case st_rs_column:
		return NULL;
	default:
		return NULL;
	}
	return NULL;
}

const char *
table_name(sql_allocator *sa, stmt *st)
{
	(void)sa;
	return st->tname;
}

const char *
schema_name(sql_allocator *sa, stmt *st)
{
	switch (st->type) {
	case st_const:
	case st_semijoin:
	case st_join:
	case st_join2:
	case st_joinN:
		return schema_name(sa, st->op2);
	case st_mirror:
	case st_group:
	case st_result:
	case st_append:
	case st_append_bulk:
	case st_replace:
	case st_gen_group:
	case st_uselect:
	case st_uselect2:
	case st_limit:
	case st_limit2:
	case st_sample:
	case st_tunion:
	case st_tdiff:
	case st_tinter:
	case st_convert:
	case st_Nop:
	case st_aggr:
		return schema_name(sa, st->op1);
	case st_alias:
		/* there are no schema aliases, ie look into the base column */
		return schema_name(sa, st->op1);
	case st_bat:
		return st->op4.cval->t->s->base.name;
	case st_atom:
		return NULL;
	case st_var:
	case st_temp:
	case st_single:
		return NULL;
	case st_list:
		if (list_length(st->op4.lval))
			return schema_name(sa, st->op4.lval->h->data);
		return NULL;
	default:
		return NULL;
	}
}

stmt *
stmt_cond(backend *be, stmt *cond, stmt *outer, int loop /* 0 if, 1 while */, int anti )
{
	MalBlkPtr mb = be->mb;
	InstrPtr q = NULL;

	if (cond->nr < 0)
		return NULL;
	if (anti) {
		sql_subtype *bt = sql_bind_localtype("bit");
		sql_subfunc *not = sql_bind_func(be->mvc->sa, NULL, "not", bt, NULL, F_FUNC);
		sql_subfunc *or = sql_bind_func(be->mvc->sa, NULL, "or", bt, bt, F_FUNC);
		sql_subfunc *isnull = sql_bind_func(be->mvc->sa, NULL, "isnull", bt, NULL, F_FUNC);
		cond = stmt_binop(be,
			stmt_unop(be, cond, not),
			stmt_unop(be, cond, isnull), or);
	}
	if (!loop) {	/* if */
		q = newAssignment(mb);
		if (q == NULL)
			return NULL;
		q->barrier = BARRIERsymbol;
		q = pushArgument(mb, q, cond->nr);
	} else {	/* while */
		int c;

		if (outer->nr < 0)
			return NULL;
		/* leave barrier */
		q = newStmt(mb, calcRef, notRef);
		q = pushArgument(mb, q, cond->nr);
		if (q == NULL)
			return NULL;
		c = getArg(q, 0);

		q = newAssignment(mb);
		if (q == NULL)
			return NULL;
		getArg(q, 0) = outer->nr;
		q->barrier = LEAVEsymbol;
		q = pushArgument(mb, q, c);
	}
	if (q){
		stmt *s = stmt_create(be->mvc->sa, st_cond);
		if(!s) {
			freeInstruction(q);
			return NULL;
		}
		s->flag = loop;
		s->op1 = cond;
		s->nr = getArg(q, 0);
		return s;
	}
	return NULL;
}

stmt *
stmt_control_end(backend *be, stmt *cond)
{
	MalBlkPtr mb = be->mb;
	InstrPtr q = NULL;

	if (cond->nr < 0)
		return NULL;

	if (cond->flag) {	/* while */
		/* redo barrier */
		q = newAssignment(mb);
		if (q == NULL)
			return NULL;
		getArg(q, 0) = cond->nr;
		q->argc = q->retc = 1;
		q->barrier = REDOsymbol;
		q = pushBit(mb, q, TRUE);
		if (q == NULL)
			return NULL;
	} else {
		q = newAssignment(mb);
		if (q == NULL)
			return NULL;
		getArg(q, 0) = cond->nr;
		q->argc = q->retc = 1;
		q->barrier = EXITsymbol;
	}
	q = newStmt(mb, sqlRef, mvcRef);
	if (q == NULL)
		return NULL;
	be->mvc_var = getDestVar(q);
	stmt *s = stmt_create(be->mvc->sa, st_control_end);
	if(!s) {
		freeInstruction(q);
		return NULL;
	}
	s->op1 = cond;
	s->nr = getArg(q, 0);
	return s;
}


static InstrPtr
dump_cols(MalBlkPtr mb, list *l, InstrPtr q)
{
	int i;
	node *n;

	if (q == NULL)
		return NULL;
	q->retc = q->argc = 0;
	for (i = 0, n = l->h; n; n = n->next, i++) {
		stmt *c = n->data;

		q = pushArgument(mb, q, c->nr);
	}
	if (q == NULL)
		return NULL;
	q->retc = q->argc;
	/* Lets make it a propper assignment */
	for (i = 0, n = l->h; n; n = n->next, i++) {
		stmt *c = n->data;

		q = pushArgument(mb, q, c->nr);
	}
	return q;
}

stmt *
stmt_return(backend *be, stmt *val, int nr_declared_tables)
{
	MalBlkPtr mb = be->mb;
	InstrPtr q = NULL;

	if (val->nr < 0)
		return NULL;
	int args = val->type == st_table ? 2 * list_length(val->op1->op4.lval) : 0;
	if (args < MAXARG)
		args = MAXARG;
	q = newInstructionArgs(mb, NULL, NULL, args);
	if (q == NULL)
		return NULL;
	q->barrier= RETURNsymbol;
	if (val->type == st_table) {
		list *l = val->op1->op4.lval;

		q = dump_cols(mb, l, q);
	} else {
		getArg(q, 0) = getArg(getInstrPtr(mb, 0), 0);
		q = pushArgument(mb, q, val->nr);
	}
	if (q == NULL)
		return NULL;
	pushInstruction(mb, q);

	stmt *s = stmt_create(be->mvc->sa, st_return);
	if(!s) {
		freeInstruction(q);
		return NULL;
	}
	s->op1 = val;
	s->flag = nr_declared_tables;
	s->nr = getDestVar(q);
	s->q = q;
	return s;
}

stmt *
stmt_assign(backend *be, const char *sname, const char *varname, stmt *val, int level)
{
	MalBlkPtr mb = be->mb;
	InstrPtr q = NULL;

	if (val && val->nr < 0)
		return NULL;
	if (level != 0) {
		char *buf,  levelstr[16];

		if (!val) {
			/* drop declared table */
			assert(0);
		}

		assert(!sname);
		snprintf(levelstr, sizeof(levelstr), "%d", level);
		buf = SA_NEW_ARRAY(be->mvc->sa, char, strlen(levelstr) + strlen(varname) + 3);
		if (!buf)
			return NULL;
		stpcpy(stpcpy(stpcpy(stpcpy(buf, "A"), levelstr), "%"), varname); /* mangle variable name */
		q = newInstruction(mb, NULL, NULL);
		if (q == NULL) {
			return NULL;
		}
		q->argc = q->retc = 0;
		q = pushArgumentId(mb, q, buf);
		if (q == NULL)
			return NULL;
		pushInstruction(mb, q);
		if (mb->errors)
			return NULL;
		q->retc++;
	} else {
		assert(sname); /* all global variables have a schema */
		q = newStmt(mb, sqlRef, setVariableRef);
		q = pushArgument(mb, q, be->mvc_var);
		q = pushStr(mb, q, sname);
		q = pushStr(mb, q, varname);
		if (q == NULL)
			return NULL;
		getArg(q, 0) = be->mvc_var = newTmpVariable(mb, TYPE_int);
		be->mvc_var = getDestVar(q);
	}
	q = pushArgument(mb, q, val->nr);
	if (q){
		stmt *s = stmt_create(be->mvc->sa, st_assign);
		if(!s) {
			freeInstruction(q);
			return NULL;
		}
		s->op2 = val;
		s->flag = (level << 1);
		s->q = q;
		s->nr = 1;
		return s;
	}
	return NULL;
}

stmt *
const_column(backend *be, stmt *val)
{
	sql_subtype *ct = tail_type(val);
	MalBlkPtr mb = be->mb;
	InstrPtr q = NULL;
	int tt = ct->type->localtype;

	if (val->nr < 0)
		return NULL;
	q = newStmt(mb, batRef, singleRef);
	if (q == NULL)
		return NULL;
	setVarType(mb, getArg(q, 0), newBatType(tt));
	q = pushArgument(mb, q, val->nr);
	if (q) {
		stmt *s = stmt_create(be->mvc->sa, st_single);
		if(!s) {
			freeInstruction(q);
			return NULL;
		}
		s->op1 = val;
		s->op4.typeval = *ct;
		s->nrcols = 1;

		s->tname = val->tname;
		s->cname = val->cname;
		s->nr = getDestVar(q);
		s->q = q;
		return s;
	}
	return NULL;
}

stmt *
stmt_fetch(backend *be, stmt *val)
{
	sql_subtype *ct;
	MalBlkPtr mb = be->mb;
	InstrPtr q = NULL;
	int tt;

	if (val->nr < 0)
		return NULL;
	/* pick from first column on a table case */
	if (val->type == st_table) {
		if (list_length(val->op1->op4.lval) > 1)
			return NULL;
		val = val->op1->op4.lval->h->data;
	}
	ct = tail_type(val);
	tt = ct->type->localtype;

	q = newStmt(mb, algebraRef, fetchRef);
	if (q == NULL)
		return NULL;
	setVarType(mb, getArg(q, 0), tt);
	q = pushArgument(mb, q, val->nr);
	q = pushOid(mb, q, 0);
	if (q) {
		stmt *s = stmt_create(be->mvc->sa, st_single);
		if(!s) {
			freeInstruction(q);
			return NULL;
		}
		s->op1 = val;
		s->op4.typeval = *ct;
		s->nrcols = 0;

		s->tname = val->tname;
		s->cname = val->cname;
		s->nr = getDestVar(q);
		s->q = q;
		return s;
	}
	return NULL;
}<|MERGE_RESOLUTION|>--- conflicted
+++ resolved
@@ -564,19 +564,21 @@
 		BUN rows = (BUN) store_funcs.count_col(tr, t->columns.set->h->data, 0);
 		setRowCnt(mb,getArg(q,0),rows);
 	}
-
-	stmt *s = stmt_create(be->mvc->sa, st_tid);
-	if (s == NULL) {
-		freeInstruction(q);
-		return NULL;
-	}
-
-	s->partition = partition;
-	s->op4.tval = t;
-	s->nrcols = 1;
-	s->nr = getDestVar(q);
-	s->q = q;
-	return s;
+	if (q) {
+		stmt *s = stmt_create(be->mvc->sa, st_tid);
+		if (s == NULL) {
+			freeInstruction(q);
+			return NULL;
+		}
+
+		s->partition = partition;
+		s->op4.tval = t;
+		s->nrcols = 1;
+		s->nr = getDestVar(q);
+		s->q = q;
+		return s;
+	}
+	return NULL;
 }
 
 stmt *
@@ -635,22 +637,24 @@
 			setRowCnt(mb,getArg(q,0),rows);
 		}
 	}
-
-	stmt *s = stmt_create(be->mvc->sa, st_bat);
-	if (s == NULL) {
-		freeInstruction(q);
-		return NULL;
-	}
-
-	s->partition = partition;
-	s->op4.cval = c;
-	s->nrcols = 1;
-	s->flag = access;
-	s->nr = getDestVar(q);
-	s->q = q;
-	s->tname = c->t->base.name;
-	s->cname = c->base.name;
-	return s;
+	if (q) {
+		stmt *s = stmt_create(be->mvc->sa, st_bat);
+		if (s == NULL) {
+			freeInstruction(q);
+			return NULL;
+		}
+
+		s->partition = partition;
+		s->op4.cval = c;
+		s->nrcols = 1;
+		s->flag = access;
+		s->nr = getDestVar(q);
+		s->q = q;
+		s->tname = c->t->base.name;
+		s->cname = c->base.name;
+		return s;
+	}
+	return NULL;
 }
 
 stmt *
@@ -690,20 +694,22 @@
 			setRowCnt(mb,getArg(q,0),rows);
 		}
 	}
-
-	stmt *s = stmt_create(be->mvc->sa, st_idxbat);
-	if (s == NULL) {
-		freeInstruction(q);
-		return NULL;
-	}
-
-	s->partition = partition;
-	s->op4.idxval = i;
-	s->nrcols = 1;
-	s->flag = access;
-	s->nr = getDestVar(q);
-	s->q = q;
-	return s;
+	if (q) {
+		stmt *s = stmt_create(be->mvc->sa, st_idxbat);
+		if (s == NULL) {
+			freeInstruction(q);
+			return NULL;
+		}
+
+		s->partition = partition;
+		s->op4.idxval = i;
+		s->nrcols = 1;
+		s->flag = access;
+		s->nr = getDestVar(q);
+		s->q = q;
+		return s;
+	}
+	return NULL;
 }
 
 stmt *
@@ -787,27 +793,21 @@
 	if (q == NULL)
 		return NULL;
 	be->mvc_var = getDestVar(q);
-
-<<<<<<< HEAD
+	if (q) {
+		stmt *s = stmt_create(be->mvc->sa, st_append_idx);
+		if (s == NULL) {
+			freeInstruction(q);
+			return NULL;
+		}
+
 		s->op1 = b;
 		s->op2 = offset;
 		s->op4.idxval = i;
 		s->q = q;
 		s->nr = getDestVar(q);
 		return s;
-=======
-	stmt *s = stmt_create(be->mvc->sa, st_append_idx);
-	if (s == NULL) {
-		freeInstruction(q);
-		return NULL;
->>>>>>> afa21998
-	}
-
-	s->op1 = b;
-	s->op4.idxval = i;
-	s->q = q;
-	s->nr = getDestVar(q);
-	return s;
+	}
+	return NULL;
 }
 
 stmt *
@@ -881,18 +881,21 @@
 	if (q == NULL)
 		return NULL;
 	be->mvc_var = getDestVar(q);
-	stmt *s = stmt_create(be->mvc->sa, st_update_idx);
-	if (s == NULL) {
-		freeInstruction(q);
-		return NULL;
-	}
-
-	s->op1 = tids;
-	s->op2 = upd;
-	s->op4.idxval = i;
-	s->q = q;
-	s->nr = getDestVar(q);
-	return s;
+	if (q) {
+		stmt *s = stmt_create(be->mvc->sa, st_update_idx);
+		if (s == NULL) {
+			freeInstruction(q);
+			return NULL;
+		}
+
+		s->op1 = tids;
+		s->op2 = upd;
+		s->op4.idxval = i;
+		s->q = q;
+		s->nr = getDestVar(q);
+		return s;
+	}
+	return NULL;
 }
 
 stmt *
@@ -1159,22 +1162,24 @@
 			return NULL;
 		l = getDestVar(q);
 	}
-
-	stmt *ns = stmt_create(be->mvc->sa, piv?st_limit2:st_limit);
-	if (ns == NULL) {
-		freeInstruction(q);
-		return NULL;
-	}
-
-	ns->op1 = col;
-	ns->op2 = offset;
-	ns->op3 = limit;
-	ns->nrcols = col->nrcols;
-	ns->key = col->key;
-	ns->aggr = col->aggr;
-	ns->q = q;
-	ns->nr = l;
-	return ns;
+	if (q) {
+		stmt *ns = stmt_create(be->mvc->sa, piv?st_limit2:st_limit);
+		if (ns == NULL) {
+			freeInstruction(q);
+			return NULL;
+		}
+
+		ns->op1 = col;
+		ns->op2 = offset;
+		ns->op3 = limit;
+		ns->nrcols = col->nrcols;
+		ns->key = col->key;
+		ns->aggr = col->aggr;
+		ns->q = q;
+		ns->nr = l;
+		return ns;
+	}
+	return NULL;
 }
 
 stmt *
@@ -1241,21 +1246,23 @@
 	if (q == NULL)
 		return NULL;
 
-
-	stmt *ns = stmt_create(be->mvc->sa, st_order);
-	if (ns == NULL) {
-		freeInstruction(q);
-		return NULL;
-	}
-
-	ns->op1 = s;
-	ns->flag = direction;
-	ns->nrcols = s->nrcols;
-	ns->key = s->key;
-	ns->aggr = s->aggr;
-	ns->q = q;
-	ns->nr = getDestVar(q);
-	return ns;
+	if (q) {
+		stmt *ns = stmt_create(be->mvc->sa, st_order);
+		if (ns == NULL) {
+			freeInstruction(q);
+			return NULL;
+		}
+
+		ns->op1 = s;
+		ns->flag = direction;
+		ns->nrcols = s->nrcols;
+		ns->key = s->key;
+		ns->aggr = s->aggr;
+		ns->q = q;
+		ns->nr = getDestVar(q);
+		return ns;
+	}
+	return NULL;
 }
 
 stmt *
@@ -1278,23 +1285,25 @@
 	q = pushBit(mb, q, FALSE);
 	if (q == NULL)
 		return NULL;
-
-	stmt *ns = stmt_create(be->mvc->sa, st_reorder);
-	if (ns == NULL) {
-		freeInstruction(q);
-		return NULL;
-	}
-
-	ns->op1 = s;
-	ns->op2 = orderby_ids;
-	ns->op3 = orderby_grp;
-	ns->flag = direction;
-	ns->nrcols = s->nrcols;
-	ns->key = s->key;
-	ns->aggr = s->aggr;
-	ns->nr = getDestVar(q);
-	ns->q = q;
-	return ns;
+	if (q) {
+		stmt *ns = stmt_create(be->mvc->sa, st_reorder);
+		if (ns == NULL) {
+			freeInstruction(q);
+			return NULL;
+		}
+
+		ns->op1 = s;
+		ns->op2 = orderby_ids;
+		ns->op3 = orderby_grp;
+		ns->flag = direction;
+		ns->nrcols = s->nrcols;
+		ns->key = s->key;
+		ns->aggr = s->aggr;
+		ns->nr = getDestVar(q);
+		ns->q = q;
+		return ns;
+	}
+	return NULL;
 }
 
 stmt *
@@ -1578,24 +1587,26 @@
 		if (q == NULL)
 			return NULL;
 	}
-
-	stmt *s = stmt_create(be->mvc->sa, st_uselect);
-	if (s == NULL) {
-		freeInstruction(q);
-		return NULL;
-	}
-
-	s->op1 = op1;
-	s->op2 = op2;
-	s->op3 = sub;
-	s->flag = cmptype;
-	s->nrcols = op1->nrcols;
-	s->nr = getDestVar(q);
-	s->q = q;
-	s->cand = sub;
-	if (!sub && sel) /* project back the old ids */
-		return stmt_project(be, s, sel);
-	return s;
+	if (q) {
+		stmt *s = stmt_create(be->mvc->sa, st_uselect);
+		if (s == NULL) {
+			freeInstruction(q);
+			return NULL;
+		}
+
+		s->op1 = op1;
+		s->op2 = op2;
+		s->op3 = sub;
+		s->flag = cmptype;
+		s->nrcols = op1->nrcols;
+		s->nr = getDestVar(q);
+		s->q = q;
+		s->cand = sub;
+		if (!sub && sel) /* project back the old ids */
+			return stmt_project(be, s, sel);
+		return s;
+	}
+	return NULL;
 }
 
 /*
@@ -2150,23 +2161,21 @@
 	q = pushNil(mb, q, TYPE_lng);
 	if (q == NULL)
 		return NULL;
-
-	stmt *s = stmt_create(be->mvc->sa, st_semijoin);
-	if (s == NULL) {
-		freeInstruction(q);
-		return NULL;
-	}
-
-	s->op1 = op1;
-	s->op2 = op2;
-	s->flag = cmp_equal;
-	s->key = 0;
-	s->nrcols = 1;
-	if (single)
-		s->nrcols = 2;
-	s->nr = getDestVar(q);
-	s->q = q;
-	return s;
+	if (q) {
+		stmt *s = stmt_create(be->mvc->sa, st_semijoin);
+
+		s->op1 = op1;
+		s->op2 = op2;
+		s->flag = cmp_equal;
+		s->key = 0;
+		s->nrcols = 1;
+		if (single)
+			s->nrcols = 2;
+		s->nr = getDestVar(q);
+		s->q = q;
+		return s;
+	}
+	return NULL;
 }
 
 static InstrPtr
@@ -2950,7 +2959,7 @@
 		return NULL;
 	if (!t->s && t->data) /* declared table */
 		assert(0);
-	q = newStmt(mb, sqlRef, claimRef);
+	q = newStmtArgs(mb, sqlRef, claimRef, 5);
 	q = pushArgument(mb, q, be->mvc_var);
 	q = pushSchema(mb, q, t);
 	q = pushStr(mb, q, t->base.name);
@@ -4051,14 +4060,17 @@
 	if (q == NULL)
 		return NULL;
 	be->mvc_var = getDestVar(q);
-	stmt *s = stmt_create(be->mvc->sa, st_control_end);
-	if(!s) {
-		freeInstruction(q);
-		return NULL;
-	}
-	s->op1 = cond;
-	s->nr = getArg(q, 0);
-	return s;
+	if (q){
+		stmt *s = stmt_create(be->mvc->sa, st_control_end);
+		if(!s) {
+			freeInstruction(q);
+			return NULL;
+		}
+		s->op1 = cond;
+		s->nr = getArg(q, 0);
+		return s;
+	}
+	return NULL;
 }
 
 
@@ -4114,17 +4126,19 @@
 	if (q == NULL)
 		return NULL;
 	pushInstruction(mb, q);
-
-	stmt *s = stmt_create(be->mvc->sa, st_return);
-	if(!s) {
-		freeInstruction(q);
-		return NULL;
-	}
-	s->op1 = val;
-	s->flag = nr_declared_tables;
-	s->nr = getDestVar(q);
-	s->q = q;
-	return s;
+	if (q) {
+		stmt *s = stmt_create(be->mvc->sa, st_return);
+		if(!s) {
+			freeInstruction(q);
+			return NULL;
+		}
+		s->op1 = val;
+		s->flag = nr_declared_tables;
+		s->nr = getDestVar(q);
+		s->q = q;
+		return s;
+	}
+	return NULL;
 }
 
 stmt *
