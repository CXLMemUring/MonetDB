--- conflicted
+++ resolved
@@ -2835,16 +2835,44 @@
 }
 
 stmt *
-<<<<<<< HEAD
+stmt_append_bulk(backend *be, stmt *c, list *l)
+{
+	MalBlkPtr mb = be->mb;
+	InstrPtr q = NULL;
+
+	if (c->nr < 0)
+		return NULL;
+
+	q = newStmtArgs(mb, batRef, appendBulkRef, list_length(l) + 3);
+	q = pushArgument(mb, q, c->nr);
+	q = pushBit(mb, q, TRUE);
+	for (node *n = l->h ; n ; n = n->next) {
+		stmt *a = n->data;
+		q = pushArgument(mb, q, a->nr);
+	}
+	if (q) {
+		stmt *s = stmt_create(be->mvc->sa, st_append_bulk);
+		if(!s) {
+			freeInstruction(q);
+			return NULL;
+		}
+		s->op1 = c;
+		s->op4.lval = l;
+		s->nrcols = c->nrcols;
+		s->key = c->key;
+		s->nr = getDestVar(q);
+		s->q = q;
+		return s;
+	}
+	return NULL;
+}
+
+stmt *
 stmt_claim(backend *be, sql_table *t, stmt *cnt)
-=======
-stmt_append_bulk(backend *be, stmt *c, list *l)
->>>>>>> 17ab9b68
-{
-	MalBlkPtr mb = be->mb;
-	InstrPtr q = NULL;
-
-<<<<<<< HEAD
+{
+	MalBlkPtr mb = be->mb;
+	InstrPtr q = NULL;
+
 	if (!t || cnt->nr < 0)
 		return NULL;
 	if (!t->s && t->data) /* declared table */
@@ -2856,33 +2884,12 @@
 	q = pushArgument(mb, q, cnt->nr);
 	if (q) {
 		stmt *s = stmt_create(be->mvc->sa, st_claim);
-=======
-	if (c->nr < 0)
-		return NULL;
-
-	q = newStmtArgs(mb, batRef, appendBulkRef, list_length(l) + 3);
-	q = pushArgument(mb, q, c->nr);
-	q = pushBit(mb, q, TRUE);
-	for (node *n = l->h ; n ; n = n->next) {
-		stmt *a = n->data;
-		q = pushArgument(mb, q, a->nr);
-	}
-	if (q) {
-		stmt *s = stmt_create(be->mvc->sa, st_append_bulk);
->>>>>>> 17ab9b68
 		if(!s) {
 			freeInstruction(q);
 			return NULL;
 		}
-<<<<<<< HEAD
 		s->op1 = cnt;
 		s->op4.tval = t;
-=======
-		s->op1 = c;
-		s->op4.lval = l;
-		s->nrcols = c->nrcols;
-		s->key = c->key;
->>>>>>> 17ab9b68
 		s->nr = getDestVar(q);
 		s->q = q;
 		return s;
