/*
 * This Source Code Form is subject to the terms of the Mozilla Public
 * License, v. 2.0.  If a copy of the MPL was not distributed with this
 * file, You can obtain one at http://mozilla.org/MPL/2.0/.
 *
 * Copyright 1997 - July 2008 CWI, August 2008 - 2017 MonetDB B.V.
 */

/*
 * authors M Kersten, N Nes
 * SQL catalog support implementation
 * This module contains the wrappers around the SQL catalog operations
 */
#include "monetdb_config.h"
#include "sql_cat.h"
#include "sql_gencode.h"
#include "sql_optimizer.h"
#include "sql_scenario.h"
#include "sql_mvc.h"
#include "sql_qc.h"
#include "sql_optimizer.h"
#include "mal_namespace.h"
#include "opt_prelude.h"
#include "querylog.h"
#include "mal_builder.h"
#include "mal_debugger.h"

#include <rel_select.h>
#include <rel_optimizer.h>
#include <rel_prop.h>
#include <rel_rel.h>
#include <rel_exp.h>
#include <rel_bin.h>
#include <rel_dump.h>
#include <rel_remote.h>
#include <orderidx.h>

#define initcontext() \
    if ((msg = getSQLContext(cntxt, mb, &sql, NULL)) != NULL)\
        return msg;\
    if ((msg = checkSQLContext(cntxt)) != NULL)\
        return msg;\
    if (STORE_READONLY)\
        throw(SQL,"sql.cat",SQLSTATE(25006) "Schema statements cannot be executed on a readonly database.");

static char *
SaveArgReference(MalStkPtr stk, InstrPtr pci, int arg)
{   
    char *val = *getArgReference_str(stk, pci, arg);
    
    if (val && strcmp(val, str_nil) == 0)
        val = NULL;
    return val;
}

static int
table_has_updates(sql_trans *tr, sql_table *t)
{
	node *n;
	int cnt = 0;

	for ( n = t->columns.set->h; !cnt && n; n = n->next) {
		sql_column *c = n->data;
		BAT *b = store_funcs.bind_col(tr, c, RD_UPD_ID);
		if ( b == 0)
			return -1;
		cnt |= BATcount(b) > 0;
		if (isTable(t) && t->access != TABLE_READONLY && (t->base.flag != TR_NEW /* alter */ ) &&
		    t->persistence == SQL_PERSIST && !t->commit_action)
			cnt |= store_funcs.count_col(tr, c, 0) > 0;
		BBPunfix(b->batCacheid);
	}
	return cnt;
}

static char *
rel_check_tables(sql_table *nt, sql_table *nnt)
{
	node *n, *m;

	if (cs_size(&nt->columns) != cs_size(&nnt->columns))
		throw(SQL,"sql.rel_check_tables",SQLSTATE(3F000) "ALTER MERGE TABLE: to be added table doesn't match MERGE TABLE definition");
	for (n = nt->columns.set->h, m = nnt->columns.set->h; n && m; n = n->next, m = m->next) {
		sql_column *nc = n->data;
		sql_column *mc = m->data;

		if (subtype_cmp(&nc->type, &mc->type) != 0)
			throw(SQL,"sql.relcheck_tables",SQLSTATE(3F000) "ALTER MERGE TABLE: to be added table column type doesn't match MERGE TABLE definition");
	}
	if (cs_size(&nt->idxs) != cs_size(&nnt->idxs))
		throw(SQL,"sql.relcheck_tables",SQLSTATE(3F000) "ALTER MERGE TABLE: to be added table index doesn't match MERGE TABLE definition");
	if (cs_size(&nt->idxs))
		for (n = nt->idxs.set->h, m = nnt->idxs.set->h; n && m; n = n->next, m = m->next) {
			sql_idx *ni = n->data;
			sql_idx *mi = m->data;

			if (ni->type != mi->type)
				throw(SQL,"sql.relcheck_tables",SQLSTATE(3F000) "ALTER MERGE TABLE: to be added table index type doesn't match MERGE TABLE definition");
		}
	return MAL_SUCCEED;
}

static char *
alter_table_add_table(mvc *sql, char *msname, char *mtname, char *psname, char *ptname)
{
	sql_schema *ms = mvc_bind_schema(sql, msname), *ps = mvc_bind_schema(sql, psname);
	sql_table *mt = NULL, *pt = NULL;

	if (ms)
		mt = mvc_bind_table(sql, ms, mtname);
	if (ps)
		pt = mvc_bind_table(sql, ps, ptname);
	if (mt && (mt->type != tt_merge_table && mt->type != tt_replica_table))
		throw(SQL,"sql.alter_table_add_table",SQLSTATE(42S02) "ALTER TABLE: cannot add table '%s.%s' to table '%s.%s'", psname, ptname, msname, mtname);
	if (mt && pt) {
		char *msg;
		node *n = cs_find_id(&mt->members, pt->base.id);

		if (n)
			throw(SQL,"alter_table_add_table",SQLSTATE(42S02) "ALTER TABLE: table '%s.%s' is already part of the MERGE TABLE '%s.%s'", psname, ptname, msname, mtname);
		if ((msg = rel_check_tables(mt, pt)) != NULL)
			return msg;
		sql_trans_add_table(sql->session->tr, mt, pt);
	} else if (mt) {
		throw(SQL,"sql.alter_table_add_table",SQLSTATE(42S02) "ALTER TABLE: no such table '%s' in schema '%s'", ptname, psname);
	} else {
		throw(SQL,"sql.alter_table_add_table",SQLSTATE(42S02) "ALTER TABLE: no such table '%s' in schema '%s'", mtname, msname);
	}
	return MAL_SUCCEED;
}

static char *
alter_table_del_table(mvc *sql, char *msname, char *mtname, char *psname, char *ptname, int drop_action)
{
	sql_schema *ms = mvc_bind_schema(sql, msname), *ps = mvc_bind_schema(sql, psname);
	sql_table *mt = NULL, *pt = NULL;

	if (ms)
		mt = mvc_bind_table(sql, ms, mtname);
	if (ps)
		pt = mvc_bind_table(sql, ps, ptname);
	if (mt && pt) {
		node *n = NULL;

		if (!pt || (n = cs_find_id(&mt->members, pt->base.id)) == NULL)
			throw(SQL,"sql.alter_table_del_table",SQLSTATE(42S02) "ALTER TABLE: table '%s.%s' isn't part of the MERGE TABLE '%s.%s'", psname, ptname, msname, mtname);

		sql_trans_del_table(sql->session->tr, mt, pt, drop_action);
	} else if (mt) {
		throw(SQL,"sql.alter_table_del_table",SQLSTATE(42S02) "ALTER TABLE: no such table '%s' in schema '%s'", ptname, psname);
	} else {
		throw(SQL,"sql.alter_table_del_table",SQLSTATE(42S02) "ALTER TABLE: no such table '%s' in schema '%s'", mtname, msname);
	}
	return MAL_SUCCEED;
}

static char *
alter_table_set_access(mvc *sql, char *sname, char *tname, int access)
{
	sql_schema *s = mvc_bind_schema(sql, sname);
	sql_table *t = NULL;

	if (s)
		t = mvc_bind_table(sql, s, tname);
	if (t) {
		if (t->type == tt_merge_table)
			throw(SQL,"sql.alter_table_set_access",SQLSTATE(42S02) "ALTER TABLE: read only MERGE TABLES are not supported");
		if (t->access != access) {
			if (access && table_has_updates(sql->session->tr, t))
				throw(SQL,"sql.alter_table_set_access",SQLSTATE(40000) "ALTER TABLE: set READ or INSERT ONLY not possible with outstanding updates (wait until updates are flushed)\n");

			mvc_access(sql, t, access);
		}
	} else {
		throw(SQL,"sql.alter_table_set_access",SQLSTATE(42S02) "ALTER TABLE: no such table '%s' in schema '%s'", tname, sname);
	}
	return MAL_SUCCEED;
}

static char *
create_trigger(mvc *sql, char *sname, char *tname, char *triggername, int time, int orientation, int event, char *old_name, char *new_name, char *condition, char *query)
{
	sql_trigger *tri = NULL;
	sql_schema *s = NULL;
	sql_table *t;

	if (sname && !(s = mvc_bind_schema(sql, sname)))
		throw(SQL,"sql.create_trigger",SQLSTATE(3F000) "CREATE TRIGGER: no such schema '%s'", sname);
	if (!s)
		s = cur_schema(sql);
	if (!mvc_schema_privs(sql, s))
		throw(SQL,"sql.create_trigger",SQLSTATE(3F000) "CREATE TRIGGER: access denied for %s to schema ;'%s'", stack_get_string(sql, "current_user"), s->base.name);
	if (mvc_bind_trigger(sql, s, triggername) != NULL)
		throw(SQL,"sql.create_trigger",SQLSTATE(3F000) "CREATE TRIGGER: name '%s' already in use", triggername);

	if (!(t = mvc_bind_table(sql, s, tname)))
		throw(SQL,"sql.create_trigger",SQLSTATE(3F000) "CREATE TRIGGER: unknown table '%s'", tname);

	if (isView(t))
		throw(SQL,"sql.create_trigger",SQLSTATE(3F000) "CREATE TRIGGER: cannot create trigger on view '%s'", tname);

	tri = mvc_create_trigger(sql, t, triggername, time, orientation, event, old_name, new_name, condition, query);
	if (tri) {
		char *buf;
		sql_rel *r = NULL;
		sql_allocator *sa = sql->sa;

		sql->sa = sa_create();
		if(!sql->sa)
			throw(SQL, "sql.catalog",MAL_MALLOC_FAIL);
		buf = sa_strdup(sql->sa, query);
		if(!buf)
			throw(SQL, "sql.catalog",MAL_MALLOC_FAIL);
		r = rel_parse(sql, s, buf, m_deps);
		if (r)
			r = rel_optimizer(sql, r);
		if (r) {
			list *id_l = rel_dependencies(sql->sa, r);

			mvc_create_dependencies(sql, id_l, tri->base.id, TRIGGER_DEPENDENCY);
		}
		sa_destroy(sql->sa);
		sql->sa = sa;
	}
	return MAL_SUCCEED;
}

static char *
drop_trigger(mvc *sql, char *sname, char *tname)
{
	sql_trigger *tri = NULL;
	sql_schema *s = NULL;

	if (sname && !(s = mvc_bind_schema(sql, sname)))
		throw(SQL,"sql.drop_trigger",SQLSTATE(3F000) "DROP TRIGGER: no such schema '%s'", sname);
	if (!s)
		s = cur_schema(sql);
	assert(s);
	if (!mvc_schema_privs(sql, s))
		throw(SQL,"sql.drop_trigger",SQLSTATE(3F000) "DROP TRIGGER: access denied for %s to schema ;'%s'", stack_get_string(sql, "current_user"), s->base.name);

	if ((tri = mvc_bind_trigger(sql, s, tname)) == NULL)
		throw(SQL,"sql.drop_trigger", SQLSTATE(3F000) "DROP TRIGGER: unknown trigger %s\n", tname);
	mvc_drop_trigger(sql, s, tri);
	return MAL_SUCCEED;
}

static char *
drop_table(mvc *sql, char *sname, char *tname, int drop_action, int if_exists)
{
	sql_schema *s = NULL;
	sql_table *t = NULL;
	node *n;

	if (sname && !(s = mvc_bind_schema(sql, sname)))
		throw(SQL,"sql.drop_table",SQLSTATE(3F000) "DROP TABLE: no such schema '%s'", sname);
	if (!s)
		s = cur_schema(sql);
	t = mvc_bind_table(sql, s, tname);
	if (!t && !sname) {
		s = tmp_schema(sql);
		t = mvc_bind_table(sql, s, tname);
	}
	if (!t) {
		if (if_exists)
			return MAL_SUCCEED;
		throw(SQL,"sql.droptable", SQLSTATE(42S02) "DROP TABLE: no such table '%s'", tname);
	} else if (isView(t)) {
		throw(SQL,"sql.droptable", SQLSTATE(42000) "DROP TABLE: cannot drop VIEW '%s'", tname);
	} else if (t->system) {
		throw(SQL,"sql.droptable", SQLSTATE(42000) "DROP TABLE: cannot drop system table '%s'", tname);
	} else if (!mvc_schema_privs(sql, s) && !(isTempSchema(s) && t->persistence == SQL_LOCAL_TEMP)) {
		throw(SQL,"sql.droptable",SQLSTATE(42000) "DROP TABLE: access denied for %s to schema ;'%s'", stack_get_string(sql, "current_user"), s->base.name);
	}
	if (!drop_action && t->keys.set) {
		for (n = t->keys.set->h; n; n = n->next) {
			sql_key *k = n->data;

			if (k->type == ukey || k->type == pkey) {
				sql_ukey *uk = (sql_ukey *) k;

				if (uk->keys && list_length(uk->keys)) {
					node *l = uk->keys->h;

					for (; l; l = l->next) {
						k = l->data;
						/* make sure it is not a self referencing key */
						if (k->t != t)
							throw(SQL,"sql.droptable", SQLSTATE(40000) "DROP TABLE: FOREIGN KEY %s.%s depends on %s", k->t->base.name, k->base.name, tname);
					}
				}
			}
		}
	}

	if (!drop_action && mvc_check_dependency(sql, t->base.id, TABLE_DEPENDENCY, NULL))
		throw (SQL,"sql.droptable",SQLSTATE(42000) "DROP TABLE: unable to drop table %s (there are database objects which depend on it)\n", t->base.name);

	mvc_drop_table(sql, s, t, drop_action);
	return MAL_SUCCEED;
}

static char *
drop_view(mvc *sql, char *sname, char *tname, int drop_action, int if_exists)
{
	sql_table *t = NULL;
	sql_schema *ss = NULL;

	if (sname != NULL && (ss = mvc_bind_schema(sql, sname)) == NULL)
		throw(SQL,"sql.dropview", SQLSTATE(3F000) "DROP VIEW: no such schema '%s'", sname);

	if (ss == NULL)
		ss = cur_schema(sql);

	t = mvc_bind_table(sql, ss, tname);
	if (!mvc_schema_privs(sql, ss) && !(isTempSchema(ss) && t && t->persistence == SQL_LOCAL_TEMP)) {
		throw(SQL,"sql.dropview", SQLSTATE(42000) "DROP VIEW: access denied for %s to schema '%s'", stack_get_string(sql, "current_user"), ss->base.name);
	} else if (!t) {
		if(if_exists){
			return MAL_SUCCEED;
		}
		throw(SQL,"sql.drop_view",SQLSTATE(42S02) "DROP VIEW: unknown view '%s'", tname);
	} else if (!isView(t)) {
		throw(SQL,"sql.drop_view", SQLSTATE(42000) "DROP VIEW: unable to drop view '%s': is a table", tname);
	} else if (t->system) {
		throw(SQL,"sql.drop_view", SQLSTATE(42000) "DROP VIEW: cannot drop system view '%s'", tname);
	} else if (!drop_action && mvc_check_dependency(sql, t->base.id, VIEW_DEPENDENCY, NULL)) {
		throw(SQL,"sql.drop_view", SQLSTATE(42000) "DROP VIEW: cannot drop view '%s', there are database objects which depend on it", t->base.name);
	} else {
		mvc_drop_table(sql, ss, t, drop_action);
		return MAL_SUCCEED;
	}
}

static str
drop_key(mvc *sql, char *sname, char *kname, int drop_action)
{
	sql_key *key;
	sql_schema *ss = NULL;

	if (sname != NULL && (ss = mvc_bind_schema(sql, sname)) == NULL)
		throw(SQL,"drop_key", SQLSTATE(3F000) "ALTER TABLE: no such schema '%s'", sname);

	if (ss == NULL)
		ss = cur_schema(sql);

	if ((key = mvc_bind_key(sql, ss, kname)) == NULL)
		throw(SQL,"sql.drop_key", SQLSTATE(42000) "ALTER TABLE: no such constraint '%s'", kname);
	if (!drop_action && mvc_check_dependency(sql, key->base.id, KEY_DEPENDENCY, NULL))
		throw(SQL,"sql.drop_key", SQLSTATE(42000) "ALTER TABLE: cannot drop constraint '%s': there are database objects which depend on it", key->base.name);
	mvc_drop_key(sql, ss, key, drop_action);
	return MAL_SUCCEED;
}

static str
drop_index(Client cntxt, mvc *sql, char *sname, char *iname)
{
	sql_schema *s = NULL;
	sql_idx *i = NULL;

	if (!(s = mvc_bind_schema(sql, sname)))
		throw(SQL,"sql.drop_index", SQLSTATE(3F000) "DROP INDEX: no such schema '%s'", sname);
	i = mvc_bind_idx(sql, s, iname);
	if (!i) {
		throw(SQL,"sql.drop_index", SQLSTATE(42S12) "DROP INDEX: no such index '%s'", iname);
	} else if (!mvc_schema_privs(sql, s)) {
		throw(SQL,"sql.drop_index", SQLSTATE(42000) "DROP INDEX: access denied for %s to schema ;'%s'", stack_get_string(sql, "current_user"), s->base.name);
	} else {
		if (i->type == ordered_idx) {
			sql_kc *ic = i->columns->h->data;
			BAT *b = mvc_bind(sql, s->base.name, ic->c->t->base.name, ic->c->base.name, 0);
			OIDXdropImplementation(cntxt, b);
			BBPunfix(b->batCacheid);
		}
		if (i->type == imprints_idx) {
			sql_kc *ic = i->columns->h->data;
			BAT *b = mvc_bind(sql, s->base.name, ic->c->t->base.name, ic->c->base.name, 0);
			IMPSdestroy(b);
			BBPunfix(b->batCacheid);
		}
		mvc_drop_idx(sql, s, i);
	}
	return NULL;
}

static str
create_seq(mvc *sql, char *sname, char *seqname, sql_sequence *seq)
{
	sql_schema *s = NULL;

	(void)seqname;
	if (sname && !(s = mvc_bind_schema(sql, sname)))
		throw(SQL,"sql.create_seq", SQLSTATE(3F000) "CREATE SEQUENCE: no such schema '%s'", sname);
	if (s == NULL)
		s = cur_schema(sql);
	if (find_sql_sequence(s, seq->base.name)) {
		throw(SQL,"sql.create_seq", SQLSTATE(42000) "CREATE SEQUENCE: name '%s' already in use", seq->base.name);
	} else if (!mvc_schema_privs(sql, s)) {
		throw(SQL,"sql.create_seq", SQLSTATE(42000) "CREATE SEQUENCE: insufficient privileges for '%s' in schema '%s'", stack_get_string(sql, "current_user"), s->base.name);
	}
	sql_trans_create_sequence(sql->session->tr, s, seq->base.name, seq->start, seq->minvalue, seq->maxvalue, seq->increment, seq->cacheinc, seq->cycle, seq->bedropped);
	return NULL;
}

static str
alter_seq(mvc *sql, char *sname, char *seqname, sql_sequence *seq, lng *val)
{
	sql_schema *s = NULL;
	sql_sequence *nseq = NULL;

	(void)seqname;
	if (sname && !(s = mvc_bind_schema(sql, sname)))
		throw(SQL,"sql.alter_seq", SQLSTATE(3F000) "ALTER SEQUENCE: no such schema '%s'", sname);
	if (s == NULL)
		s = cur_schema(sql);
	if (!(nseq = find_sql_sequence(s, seq->base.name))) {
		throw(SQL,"sql.alter_seq", SQLSTATE(42000) "ALTER SEQUENCE: no such sequence '%s'", seq->base.name);
	} else if (!mvc_schema_privs(sql, s)) {
		throw(SQL,"sql.alter_seq", SQLSTATE(42000) "ALTER SEQUENCE: insufficient privileges for '%s' in schema '%s'", stack_get_string(sql, "current_user"), s->base.name);
	}

	/* first alter the known values */
	sql_trans_alter_sequence(sql->session->tr, nseq, seq->minvalue, seq->maxvalue, seq->increment, seq->cacheinc, seq->cycle);
	if (val)
		sql_trans_sequence_restart(sql->session->tr, nseq, *val);
	return MAL_SUCCEED;
}

static str
drop_seq(mvc *sql, char *sname, char *name)
{
	sql_schema *s = NULL;
	sql_sequence *seq = NULL;

	if (sname && !(s = mvc_bind_schema(sql, sname)))
		throw(SQL,"sql.drop_seq", SQLSTATE(3F000) "DROP SEQUENCE: no such schema '%s'", sname);
	if (!s)
		s = cur_schema(sql);
	if (!(seq = find_sql_sequence(s, name))) {
		throw(SQL,"sql.drop_seq", SQLSTATE(42M35) "DROP SEQUENCE: no such sequence '%s'", name);
	} else if (!mvc_schema_privs(sql, s)) {
		throw(SQL,"sql.drop_seq", SQLSTATE(42000) "DROP SEQUENCE: insufficient privileges for '%s' in schema '%s'", stack_get_string(sql, "current_user"), s->base.name);
	}
	if (mvc_check_dependency(sql, seq->base.id, BEDROPPED_DEPENDENCY, NULL))
		throw(SQL,"sql.drop_seq", SQLSTATE(2B000) "DROP SEQUENCE: unable to drop sequence %s (there are database objects which depend on it)\n", seq->base.name);

	sql_trans_drop_sequence(sql->session->tr, s, seq, 0);
	return NULL;
}

static str
drop_func(mvc *sql, char *sname, char *name, int fid, int type, int action)
{
	sql_schema *s = NULL;
	char is_aggr = (type == F_AGGR);
	char is_func = (type != F_PROC);
	char *F = is_aggr ? "AGGREGATE" : (is_func ? "FUNCTION" : "PROCEDURE");
	char *f = is_aggr ? "aggregate" : (is_func ? "function" : "procedure");
	char *KF = type == F_FILT ? "FILTER " : type == F_UNION ? "UNION " : "";
	char *kf = type == F_FILT ? "filter " : type == F_UNION ? "union " : "";

	if (sname && !(s = mvc_bind_schema(sql, sname)))
		throw(SQL,"sql.drop_func", SQLSTATE(3F000) "DROP %s%s: no such schema '%s'", KF, F, sname);
	if (!s)
		s = cur_schema(sql);
	if (fid >= 0) {
		node *n = find_sql_func_node(s, fid);
		if (n) {
			sql_func *func = n->data;

			if (!mvc_schema_privs(sql, s)) {
				throw(SQL,"sql.drop_func", SQLSTATE(42000) "DROP %s%s: access denied for %s to schema ;'%s'", KF, F, stack_get_string(sql, "current_user"), s->base.name);
			}
			if (!action && mvc_check_dependency(sql, func->base.id, !IS_PROC(func) ? FUNC_DEPENDENCY : PROC_DEPENDENCY, NULL))
				throw(SQL,"sql.drop_func", SQLSTATE(42000) "DROP %s%s: there are database objects dependent on %s%s %s;", KF, F, kf, f, func->base.name);

			mvc_drop_func(sql, s, func, action);
		}
	} else {
		node *n = NULL;
		list *list_func = schema_bind_func(sql, s, name, type);

		if (!mvc_schema_privs(sql, s)) {
			list_destroy(list_func);
			throw(SQL,"sql.drop_func", SQLSTATE(42000) "DROP %s%s: access denied for %s to schema ;'%s'", KF, F, stack_get_string(sql, "current_user"), s->base.name);
		}
		for (n = list_func->h; n; n = n->next) {
			sql_func *func = n->data;

			if (!action && mvc_check_dependency(sql, func->base.id, !IS_PROC(func) ? FUNC_DEPENDENCY : PROC_DEPENDENCY, list_func)) {
				list_destroy(list_func);
				throw(SQL,"sql.drop_func", SQLSTATE(42000) "DROP %s%s: there are database objects dependent on %s%s %s;", KF, F, kf, f, func->base.name);
			}
		}
		mvc_drop_all_func(sql, s, list_func, action);
		list_destroy(list_func);
	}
	return MAL_SUCCEED;
}

static char *
create_func(mvc *sql, char *sname, char *fname, sql_func *f)
{
	sql_func *nf;
	sql_schema *s = NULL;
	char is_aggr = (f->type == F_AGGR);
	char is_func = (f->type != F_PROC);
	char *F = is_aggr ? "AGGREGATE" : (is_func ? "FUNCTION" : "PROCEDURE");
	char *KF = f->type == F_FILT ? "FILTER " : f->type == F_UNION ? "UNION " : "";

	(void)fname;
	if (sname && !(s = mvc_bind_schema(sql, sname)))
		throw(SQL,"sql.create_func", SQLSTATE(3F000) "CREATE %s%s: no such schema '%s'", KF, F, sname);
	if (!s)
		s = cur_schema(sql);
	nf = mvc_create_func(sql, NULL, s, f->base.name, f->ops, f->res, f->type, f->lang, f->mod, f->imp, f->query, f->varres, f->vararg);
	if (nf && nf->query && nf->lang <= FUNC_LANG_SQL) {
		char *buf;
		sql_rel *r = NULL;
		sql_allocator *sa = sql->sa;

		sql->sa = sa_create();
		if(!sql->sa)
			throw(SQL, "sql.catalog",MAL_MALLOC_FAIL);
		buf = sa_strdup(sql->sa, nf->query);
		if(!buf)
			throw(SQL, "sql.catalog",MAL_MALLOC_FAIL);
		r = rel_parse(sql, s, buf, m_deps);
		if (r)
			r = rel_optimizer(sql, r);
		if (r) {
			node *n;
			list *id_l = rel_dependencies(sql->sa, r);

			if (!f->vararg && f->ops) {
				for (n = f->ops->h; n; n = n->next) {
					sql_arg *a = n->data;

					if (a->type.type->s) 
						mvc_create_dependency(sql, a->type.type->base.id, nf->base.id, TYPE_DEPENDENCY);
				}
			}
			if (!f->varres && f->res) {
				for (n = f->res->h; n; n = n->next) {
					sql_arg *a = n->data;

					if (a->type.type->s) 
						mvc_create_dependency(sql, a->type.type->base.id, nf->base.id, TYPE_DEPENDENCY);
				}
			}
			mvc_create_dependencies(sql, id_l, nf->base.id, !IS_PROC(f) ? FUNC_DEPENDENCY : PROC_DEPENDENCY);
		}
		sa_destroy(sql->sa);
		sql->sa = sa;
	} else if (nf->lang == FUNC_LANG_MAL) {
		if (!backend_resolve_function(sql, nf))
			throw(SQL,"sql.create_func", SQLSTATE(3F000) "CREATE %s%s: external name %s.%s not bound", KF, F, nf->mod, nf->base.name);
	}
	return MAL_SUCCEED;
}

static str
alter_table(Client cntxt, mvc *sql, char *sname, sql_table *t)
{
	sql_schema *s = mvc_bind_schema(sql, sname);
	sql_table *nt = NULL;
	node *n;

	if (!s)
		throw(SQL,"sql.alter_table", SQLSTATE(3F000) "ALTER TABLE: no such schema '%s'", sname);

	if ((nt = mvc_bind_table(sql, s, t->base.name)) == NULL) {
		throw(SQL,"sql.alter_table", SQLSTATE(42S02) "ALTER TABLE: no such table '%s'", t->base.name);
	} else if (!mvc_schema_privs(sql, s) && !(isTempSchema(s) && t->persistence == SQL_LOCAL_TEMP)) {
		throw(SQL,"sql.alter_table", SQLSTATE(42000) "ALTER TABLE: insufficient privileges for user '%s' in schema '%s'", stack_get_string(sql, "current_user"), s->base.name);
	}

	/* First check if all the changes are allowed */
	if (t->idxs.set) {
		/* only one pkey */
		if (nt->pkey) {
			for (n = t->idxs.nelm; n; n = n->next) {
				sql_idx *i = n->data;
				if (i->key && i->key->type == pkey)
					throw(SQL,"sql.alter_table", SQLSTATE(40000) "CONSTRAINT PRIMARY KEY: a table can have only one PRIMARY KEY\n");
			}
		}
	}

	/* check for changes */
	if (t->columns.dset)
		for (n = t->columns.dset->h; n; n = n->next) {
			/* propagate alter table .. drop column */
			sql_column *c = n->data;
			sql_column *nc = mvc_bind_column(sql, nt, c->base.name);
			mvc_drop_column(sql, nt, nc, c->drop_action);
		}
	/* check for changes on current cols */
	for (n = t->columns.set->h; n != t->columns.nelm; n = n->next) {

		/* null or default value changes */
		sql_column *c = n->data;
		sql_column *nc = mvc_bind_column(sql, nt, c->base.name);

		if (c->null != nc->null && isTable(nt)) {
			if (c->null && nt->pkey) { /* check for primary keys based on this column */
				node *m;
				for(m = nt->pkey->k.columns->h; m; m = m->next) {
					sql_kc *kc = m->data;

					if (kc->c->base.id == c->base.id)
						throw(SQL,"sql.alter_table", SQLSTATE(40000) "NOT NULL CONSTRAINT: cannot change NOT NULL CONSTRAINT for column '%s' as its part of the PRIMARY KEY\n", c->base.name);
				}
			}
			mvc_null(sql, nc, c->null);
			/* for non empty check for nulls */
			if (c->null == 0) {
				const void *nilptr = ATOMnilptr(c->type.type->localtype);
				rids *nils = table_funcs.rids_select(sql->session->tr, nc, nilptr, NULL, NULL);
				int has_nils = (table_funcs.rids_next(nils) != oid_nil);

				table_funcs.rids_destroy(nils);
				if (has_nils)
					throw(SQL,"sql.alter_table", SQLSTATE(40002) "ALTER TABLE: NOT NULL constraint violated for column %s.%s", c->t->base.name, c->base.name);
			}
		}
		if (c->def != nc->def)
			mvc_default(sql, nc, c->def);

		if (c->storage_type != nc->storage_type) {
			if (c->t->access == TABLE_WRITABLE)
				throw(SQL,"sql.alter_table", SQLSTATE(40002) "ALTER TABLE: SET STORAGE for column %s.%s only allowed on READ or INSERT ONLY tables", c->t->base.name, c->base.name);
			nc->base.rtime = nc->base.wtime = sql->session->tr->wtime;
			mvc_storage(sql, nc, c->storage_type);
		}
	}
	for (; n; n = n->next) {
		/* propagate alter table .. add column */
		sql_column *c = n->data;
		mvc_copy_column(sql, nt, c);
	}
	if (t->idxs.set) {
		/* alter drop index */
		if (t->idxs.dset)
			for (n = t->idxs.dset->h; n; n = n->next) {
				sql_idx *i = n->data;
				sql_idx *ni = mvc_bind_idx(sql, s, i->base.name);
				mvc_drop_idx(sql, s, ni);
			}
		/* alter add index */
		for (n = t->idxs.nelm; n; n = n->next) {
			sql_idx *i = n->data;

			if (i->type == ordered_idx) {
				sql_kc *ic = i->columns->h->data;
				BAT *b = mvc_bind(sql, nt->s->base.name, nt->base.name, ic->c->base.name, 0);
				char *msg = OIDXcreateImplementation(cntxt, newBatType(b->ttype), b, -1);
				BBPunfix(b->batCacheid);
				if (msg != MAL_SUCCEED) {
					char *smsg = createException(SQL,"sql.alter_table", SQLSTATE(40002) "CREATE ORDERED INDEX: %s", msg);
					freeException(msg);
					return smsg;
				}
			}
			if (i->type == imprints_idx) {
				sql_kc *ic = i->columns->h->data;
				BAT *b = mvc_bind(sql, nt->s->base.name, nt->base.name, ic->c->base.name, 0);
				BATimprints(b);
				BBPunfix(b->batCacheid);
			}
			mvc_copy_idx(sql, nt, i);
		}
	}
	if (t->keys.set) {
		/* alter drop key */
		if (t->keys.dset)
			for (n = t->keys.dset->h; n; n = n->next) {
				sql_key *k = n->data;
				sql_key *nk = mvc_bind_key(sql, s, k->base.name);
				if (nk)
					mvc_drop_key(sql, s, nk, k->drop_action);
			}
		/* alter add key */
		for (n = t->keys.nelm; n; n = n->next) {
			sql_key *k = n->data;
			mvc_copy_key(sql, nt, k);
		}
	}
	return MAL_SUCCEED;
}

str
UPGdrop_func(Client cntxt, MalBlkPtr mb, MalStkPtr stk, InstrPtr pci)
{
	mvc *sql = NULL;
	str msg = MAL_SUCCEED;
	int id = *getArgReference_int(stk, pci, 1);
	sql_func *func;

	if ((msg = getSQLContext(cntxt, mb, &sql, NULL)) != NULL)
		return msg;
	if ((msg = checkSQLContext(cntxt)) != NULL)
		return msg;

	func = sql_trans_find_func(sql->session->tr, id);
	if (func)
		mvc_drop_func(sql, func->s, func, 0);
	return msg;
}

str
UPGcreate_func(Client cntxt, MalBlkPtr mb, MalStkPtr stk, InstrPtr pci)
{
	mvc *sql = NULL;
	str msg = MAL_SUCCEED;
	str sname = *getArgReference_str(stk, pci, 1), osname;
	str fname = *getArgReference_str(stk, pci, 2);
	str func = *getArgReference_str(stk, pci, 3);
	stmt *s;
	backend *be;
	sql_allocator *sa;

	if ((msg = getSQLContext(cntxt, mb, &sql, &be)) != NULL)
		return msg;
	if ((msg = checkSQLContext(cntxt)) != NULL)
		return msg;
	osname = cur_schema(sql)->base.name;
	mvc_set_schema(sql, sname);
	sa = sa_create();
	if(!sa)
		throw(SQL, "sql.catalog",MAL_MALLOC_FAIL);
	s = sql_parse(be, sa, func, 0);
	if (s && s->type == st_catalog) {
		char *schema = ((stmt*)s->op1->op4.lval->h->data)->op4.aval->data.val.sval;
		sql_func *func = (sql_func*)((stmt*)s->op1->op4.lval->t->data)->op4.aval->data.val.pval;

		msg = create_func(sql, schema, fname, func);
		mvc_set_schema(sql, osname);
	} else {
		mvc_set_schema(sql, osname);
		throw(SQL, "sql.catalog", SQLSTATE(42000) "function creation failed '%s'", func);
	}
	return msg;
}

str
UPGcreate_view(Client cntxt, MalBlkPtr mb, MalStkPtr stk, InstrPtr pci)
{
	mvc *sql = NULL;
	str msg = MAL_SUCCEED;
	str sname = *getArgReference_str(stk, pci, 1), osname;
	str view = *getArgReference_str(stk, pci, 2);
	stmt *s;
	backend *be;
	sql_allocator *sa;

	if ((msg = getSQLContext(cntxt, mb, &sql, &be)) != NULL)
		return msg;
	if ((msg = checkSQLContext(cntxt)) != NULL)
		return msg;
                                                              
	osname = cur_schema(sql)->base.name;
	mvc_set_schema(sql, sname);
	sa = sa_create();
	if(!sa)
		throw(SQL, "sql.catalog",MAL_MALLOC_FAIL);
	s = sql_parse(be, sa, view, 0);
	if (s && s->type == st_catalog) {
		char *schema = ((stmt*)s->op1->op4.lval->h->data)->op4.aval->data.val.sval;
		sql_table *v = (sql_table*)((stmt*)s->op1->op4.lval->h->next->data)->op4.aval->data.val.pval;
		int temp = ((stmt*)s->op1->op4.lval->t->data)->op4.aval->data.val.ival;

		msg = create_table_or_view(sql, schema, v->base.name, v, temp);
		mvc_set_schema(sql, osname);
	} else {
		mvc_set_schema(sql, osname);
		throw(SQL, "sql.catalog", SQLSTATE(42000) "view creation failed '%s'", view);
	}
	return msg;
}

/* the MAL wrappers */
str
SQLcreate_seq(Client cntxt, MalBlkPtr mb, MalStkPtr stk, InstrPtr pci)
{	mvc *sql = NULL;
	str msg;
	str sname = *getArgReference_str(stk, pci, 1); 
	str seqname = *getArgReference_str(stk, pci, 2); 
	sql_sequence *s = *(sql_sequence **) getArgReference(stk, pci, 3);

	initcontext();
	msg = create_seq(sql, sname, seqname, s);
	return msg;
}

str
SQLalter_seq(Client cntxt, MalBlkPtr mb, MalStkPtr stk, InstrPtr pci) 
{	mvc *sql = NULL;
	str msg = MAL_SUCCEED;
	str sname = *getArgReference_str(stk, pci, 1); 
	str seqname = *getArgReference_str(stk, pci, 2); 
	sql_sequence *s = *(sql_sequence **) getArgReference(stk, pci, 3);
	lng *val = NULL;

	initcontext();
	if (getArgType(mb, pci, 4) == TYPE_lng)
		val = getArgReference_lng(stk, pci, 4);
	if (val == NULL || *val == lng_nil)
		msg = createException(SQL,"sql.alter_seq", SQLSTATE(42M36) "ALTER SEQUENCE: cannot (re)start with NULL");
	else
		msg = alter_seq(sql, sname, seqname, s, val);
	return msg;
}

str
SQLdrop_seq(Client cntxt, MalBlkPtr mb, MalStkPtr stk, InstrPtr pci) 
{	mvc *sql = NULL;
	str msg = MAL_SUCCEED;
	str sname = *getArgReference_str(stk, pci, 1); 
	str name = *getArgReference_str(stk, pci, 2);

	initcontext();
	msg = drop_seq(sql, sname, name);
	return msg;
}

str
SQLcreate_schema(Client cntxt, MalBlkPtr mb, MalStkPtr stk, InstrPtr pci) 
{	mvc *sql = NULL;
	str msg = MAL_SUCCEED;
	str sname = *getArgReference_str(stk, pci, 1); 
	str name = SaveArgReference(stk, pci, 2);
	int auth_id;

	initcontext();
	auth_id = sql->role_id;
	if (name && (auth_id = sql_find_auth(sql, name)) < 0) {
		throw(SQL,"sql.create_schema", SQLSTATE(42M32) "CREATE SCHEMA: no such authorization '%s'", name);
	}
	if (sql->user_id != USER_MONETDB && sql->role_id != ROLE_SYSADMIN) {
		throw(SQL,"sql.create_schema", SQLSTATE(42000) "CREATE SCHEMA: insufficient privileges for user '%s'", stack_get_string(sql, "current_user"));
	}
	if (mvc_bind_schema(sql, sname)) {
		throw(SQL,"sql.create_schema", SQLSTATE(3F000) "CREATE SCHEMA: name '%s' already in use", sname);
	} else {
		(void) mvc_create_schema(sql, sname, auth_id, sql->user_id);
	}
	return msg;
}

str
SQLdrop_schema(Client cntxt, MalBlkPtr mb, MalStkPtr stk, InstrPtr pci) 
{	mvc *sql = NULL;
	str msg= MAL_SUCCEED;
	str sname = *getArgReference_str(stk, pci, 1); 
	str notused = *getArgReference_str(stk, pci, 2); 
	int action = *getArgReference_int(stk, pci, 3);
	int if_exists = 0;	// should become an argument
	sql_schema *s;

	if( pci->argc > 4)
		if_exists  = *getArgReference_int(stk, pci, 4);

	(void) notused;
	initcontext();
	s = mvc_bind_schema(sql, sname);
	if (!s) {
		if(!if_exists)
			throw(SQL,"sql.drop_schema",SQLSTATE(3F000) "DROP SCHEMA: name %s does not exist", sname);
	} else if (!mvc_schema_privs(sql, s)) {
		throw(SQL,"sql.drop_schema",SQLSTATE(42000) "DROP SCHEMA: access denied for %s to schema ;'%s'", stack_get_string(sql, "current_user"), s->base.name);
	} else if (s == cur_schema(sql)) {
		throw(SQL,"sql.drop_schema",SQLSTATE(42000) "DROP SCHEMA: cannot drop current schema");
	} else if (s->system) {
		throw(SQL,"sql.drop_schema",SQLSTATE(42000) "DROP SCHEMA: access denied for '%s'", sname);
	} else if (sql_schema_has_user(sql, s)) {
<<<<<<< HEAD
		throw(SQL,"sql.drop_schema",SQLSTATE(2BM37) "DROP SCHEMA: unable to drop schema '%s' (there are database objects which depend on it", sname);
=======
		msg = sql_message("2BM37!DROP SCHEMA: unable to drop schema '%s' (there are database objects which depend on it)", sname);
	} else if (!action /* RESTRICT */ && (
		!list_empty(s->tables.set) || !list_empty(s->types.set) ||
		!list_empty(s->funcs.set) || !list_empty(s->seqs.set))) {
		msg = sql_message("2BM37!DROP SCHEMA: unable to drop schema '%s' (there are database objects which depend on it)", sname);
>>>>>>> 6c15124a
	} else {
		mvc_drop_schema(sql, s, action);
	}
	return msg;
}

str
SQLcreate_table(Client cntxt, MalBlkPtr mb, MalStkPtr stk, InstrPtr pci) 
{	mvc *sql = NULL;
	str msg;
	str sname = *getArgReference_str(stk, pci, 1); 
	str tname = *getArgReference_str(stk, pci, 2); 
	sql_table *t = *(sql_table **) getArgReference(stk, pci, 3);
	int temp = *getArgReference_int(stk, pci, 4);

	initcontext();
	msg = create_table_or_view(sql, sname, tname, t, temp);
	return msg;
}

str
SQLcreate_view(Client cntxt, MalBlkPtr mb, MalStkPtr stk, InstrPtr pci) 
{	mvc *sql = NULL;
	str msg;
	str sname = *getArgReference_str(stk, pci, 1); 
	str vname = *getArgReference_str(stk, pci, 2); 
	sql_table *t = *(sql_table **) getArgReference(stk, pci, 3);
	int temp = *getArgReference_int(stk, pci, 4);

	initcontext();
	msg = create_table_or_view(sql, sname, vname, t, temp);
	return msg;
}

str
SQLdrop_table(Client cntxt, MalBlkPtr mb, MalStkPtr stk, InstrPtr pci) 
{	mvc *sql = NULL;
	str msg;
	str sname = *getArgReference_str(stk, pci, 1); 
	str name = *getArgReference_str(stk, pci, 2);
	int action = *getArgReference_int(stk, pci, 3);
	int if_exists = 0; // should become an argument

	initcontext();
	if( pci->argc > 4)
		if_exists  = *getArgReference_int(stk, pci, 4);

	msg = drop_table(sql, sname, name, action, if_exists);
	return msg;
}

str
SQLdrop_view(Client cntxt, MalBlkPtr mb, MalStkPtr stk, InstrPtr pci) 
{	mvc *sql = NULL;
	str msg;
	str sname = *getArgReference_str(stk, pci, 1); 
	str name = *getArgReference_str(stk, pci, 2);
	int action = *getArgReference_int(stk, pci, 3);
	int if_exists = 0; // should become an argument

	initcontext();
	if( pci->argc > 4)
		if_exists  = *getArgReference_int(stk, pci, 4);

	msg = drop_view(sql, sname, name, action, if_exists);
	return msg;
}

str
SQLdrop_constraint(Client cntxt, MalBlkPtr mb, MalStkPtr stk, InstrPtr pci) 
{	mvc *sql = NULL;
	str msg;
	str sname = *getArgReference_str(stk, pci, 1); 
	str name = *getArgReference_str(stk, pci, 2);
	int action = *getArgReference_int(stk, pci, 3);

	initcontext();
	msg = drop_key(sql, sname, name, action);

	return msg;
}

str
SQLalter_table(Client cntxt, MalBlkPtr mb, MalStkPtr stk, InstrPtr pci) 
{	mvc *sql = NULL;
	str msg;
	str sname = *getArgReference_str(stk, pci, 1); 
	str tname = *getArgReference_str(stk, pci, 2); 
	sql_table *t = *(sql_table **) getArgReference(stk, pci, 3);

	(void)tname;
	initcontext();
	msg = alter_table(cntxt, sql, sname, t);
	return msg;
}

str
SQLcreate_type(Client cntxt, MalBlkPtr mb, MalStkPtr stk, InstrPtr pci) 
{	mvc *sql = NULL;
	str msg;
	str sname = *getArgReference_str(stk, pci, 1); 
	char *name = *getArgReference_str(stk, pci, 2);
	char *impl = *getArgReference_str(stk, pci, 3);
	sql_schema *s;

	initcontext();
	s = mvc_bind_schema(sql, sname);
	if (!mvc_schema_privs(sql, sql->session->schema))
		throw(SQL,"sql.create_type", SQLSTATE(0D000) "CREATE TYPE: not enough privileges to create type '%s'", sname);
	if (!mvc_create_type(sql, s, name, 0, 0, 0, impl))
		throw(SQL,"sql.create_type", SQLSTATE(0D000) "CREATE TYPE: unknown external type '%s'", impl);
	return msg;
}

str
SQLdrop_type(Client cntxt, MalBlkPtr mb, MalStkPtr stk, InstrPtr pci) 
{	mvc *sql = NULL;
	str msg;
	str sname = *getArgReference_str(stk, pci, 1); 
	char *name = *getArgReference_str(stk, pci, 2);
	int drop_action = *getArgReference_int(stk, pci, 3);
	sql_schema *s;
	sql_type *t;

	initcontext();
	s = mvc_bind_schema(sql, sname);
	t = schema_bind_type( sql, s, name);
	if (!t)
		throw(SQL,"sql.drop_type", SQLSTATE(0D000) "DROP TYPE: type '%s' does not exist", sname);
	else if (!mvc_schema_privs(sql, sql->session->schema))
		throw(SQL,"sql.drop_type", SQLSTATE(0D000) "DROP TYPE: not enough privileges to drop type '%s'", sname);
	else if (!drop_action && mvc_check_dependency(sql, t->base.id, TYPE_DEPENDENCY, NULL))
		throw(SQL,"sql.drop_type", SQLSTATE(42000) "DROP TYPE: unable to drop type %s (there are database objects which depend on it)\n", sname);
	else if (!mvc_drop_type(sql, sql->session->schema, t, drop_action))
		throw(SQL,"sql.drop_type", SQLSTATE(0D000) "DROP TYPE: failed to drop type '%s'", sname);
	return MAL_SUCCEED;
}

str
SQLgrant_roles(Client cntxt, MalBlkPtr mb, MalStkPtr stk, InstrPtr pci) 
{	mvc *sql = NULL;
	str msg;
	str sname = *getArgReference_str(stk, pci, 1); 
	char *auth = SaveArgReference(stk, pci, 2);
	int grantor = *getArgReference_int(stk, pci, 3);
	int admin = *getArgReference_int(stk, pci, 4);

	initcontext();
	msg = sql_grant_role(sql, sname /*grantee */ , auth, grantor, admin);
	return msg;
}

str
SQLrevoke_roles(Client cntxt, MalBlkPtr mb, MalStkPtr stk, InstrPtr pci) 
{	mvc *sql = NULL;
	str msg;
	str sname = *getArgReference_str(stk, pci, 1); 
	char *auth = SaveArgReference(stk, pci, 2);
	int grantor = *getArgReference_int(stk, pci, 3);
	int admin = *getArgReference_int(stk, pci, 4);

	initcontext();
	msg = sql_revoke_role(sql, sname /*grantee */ , auth, grantor, admin);
	return msg;
}

str
SQLgrant(Client cntxt, MalBlkPtr mb, MalStkPtr stk, InstrPtr pci) 
{	mvc *sql = NULL;
	str msg;
	str sname = *getArgReference_str(stk, pci, 1); 
	char *tname = *getArgReference_str(stk, pci, 2);
	char *grantee = *getArgReference_str(stk, pci, 3);
	int privs = *getArgReference_int(stk, pci, 4);
	char *cname = SaveArgReference(stk, pci, 5);
	int grant = *getArgReference_int(stk, pci, 6);
	int grantor = *getArgReference_int(stk, pci, 7);

	initcontext();
	if (!tname || strcmp(tname, str_nil) == 0)
		msg = sql_grant_global_privs(sql, grantee, privs, grant, grantor);
	else
		msg = sql_grant_table_privs(sql, grantee, privs, sname, tname, cname, grant, grantor);
	return msg;
}

str SQLrevoke(Client cntxt, MalBlkPtr mb, MalStkPtr stk, InstrPtr pci) 
{	mvc *sql = NULL;
	str msg;
	str sname = *getArgReference_str(stk, pci, 1); 
	char *tname = *getArgReference_str(stk, pci, 2);
	char *grantee = *getArgReference_str(stk, pci, 3);
	int privs = *getArgReference_int(stk, pci, 4);
	char *cname = SaveArgReference(stk, pci, 5);
	int grant = *getArgReference_int(stk, pci, 6);
	int grantor = *getArgReference_int(stk, pci, 7);

	initcontext();
	if (!tname || strcmp(tname, str_nil) == 0)
		msg = sql_revoke_global_privs(sql, grantee, privs, grant, grantor);
	else
		msg = sql_revoke_table_privs(sql, grantee, privs, sname, tname, cname, grant, grantor);
	return msg;
}

str
SQLgrant_function(Client cntxt, MalBlkPtr mb, MalStkPtr stk, InstrPtr pci) 
{	mvc *sql = NULL;
	str msg;
	str sname = *getArgReference_str(stk, pci, 1); 
	int func_id = *getArgReference_int(stk, pci, 2);
	char *grantee = *getArgReference_str(stk, pci, 3);
	int privs = *getArgReference_int(stk, pci, 4);
	int grant = *getArgReference_int(stk, pci, 5);
	int grantor = *getArgReference_int(stk, pci, 6);

	initcontext();
	msg = sql_grant_func_privs(sql, grantee, privs, sname, func_id, grant, grantor);
	return msg;
}

str
SQLrevoke_function(Client cntxt, MalBlkPtr mb, MalStkPtr stk, InstrPtr pci) 
{	mvc *sql = NULL;
	str msg;
	str sname = *getArgReference_str(stk, pci, 1); 
	int func_id = *getArgReference_int(stk, pci, 2);
	char *grantee = *getArgReference_str(stk, pci, 3);
	int privs = *getArgReference_int(stk, pci, 4);
	int grant = *getArgReference_int(stk, pci, 5);
	int grantor = *getArgReference_int(stk, pci, 6);

	initcontext();
	msg = sql_revoke_func_privs(sql, grantee, privs, sname, func_id, grant, grantor);
	return msg;
}

str
SQLcreate_user(Client cntxt, MalBlkPtr mb, MalStkPtr stk, InstrPtr pci) 
{	mvc *sql = NULL;
	str msg;
	str sname = *getArgReference_str(stk, pci, 1); 
	char *passwd = *getArgReference_str(stk, pci, 2);
	int enc = *getArgReference_int(stk, pci, 3);
	char *schema = SaveArgReference(stk, pci, 4);
	char *fullname = SaveArgReference(stk, pci, 5);

	initcontext();
	msg = sql_create_user(sql, sname, passwd, enc, fullname, schema);
	return msg;
}

str
SQLdrop_user(Client cntxt, MalBlkPtr mb, MalStkPtr stk, InstrPtr pci) 
{	mvc *sql = NULL;
	str msg;
	str sname = *getArgReference_str(stk, pci, 1); 

	initcontext();
	 msg = sql_drop_user(sql, sname);
	return msg;
}

str
SQLalter_user(Client cntxt, MalBlkPtr mb, MalStkPtr stk, InstrPtr pci) 
{	mvc *sql = NULL;
	str msg;
	str sname = *getArgReference_str(stk, pci, 1); 
	char *passwd = SaveArgReference(stk, pci, 2);
	int enc = *getArgReference_int(stk, pci, 3);
	char *schema = SaveArgReference(stk, pci, 4);
	char *oldpasswd = SaveArgReference(stk, pci, 5);

	initcontext();
	msg = sql_alter_user(sql, sname, passwd, enc, schema, oldpasswd);

	return msg;
}

str
SQLrename_user(Client cntxt, MalBlkPtr mb, MalStkPtr stk, InstrPtr pci) 
{	mvc *sql = NULL;
	str msg;
	str sname = *getArgReference_str(stk, pci, 1); 
	char *newuser = *getArgReference_str(stk, pci, 2);

	initcontext();
	msg = sql_rename_user(sql, sname, newuser);
	return msg;
}

str
SQLcreate_role(Client cntxt, MalBlkPtr mb, MalStkPtr stk, InstrPtr pci) 
{	mvc *sql = NULL;
	str msg;
	str sname = *getArgReference_str(stk, pci, 1); 
	char *role = sname;
	int grantor = *getArgReference_int(stk, pci, 3);

	initcontext();
	msg = sql_create_role(sql, role, grantor);
	return msg;
}

str
SQLdrop_role(Client cntxt, MalBlkPtr mb, MalStkPtr stk, InstrPtr pci) 
{	mvc *sql = NULL;
	str msg;
	str sname = *getArgReference_str(stk, pci, 1); 
	char *role = sname;

	initcontext();
	msg = sql_drop_role(sql, role);
	return msg;
}

str
SQLdrop_index(Client cntxt, MalBlkPtr mb, MalStkPtr stk, InstrPtr pci) 
{	mvc *sql = NULL;
	str msg;
	str sname = *getArgReference_str(stk, pci, 1); 
	char *iname = *getArgReference_str(stk, pci, 2);

	initcontext();
	msg = drop_index(cntxt, sql, sname, iname);
	return msg;
}

str
SQLdrop_function(Client cntxt, MalBlkPtr mb, MalStkPtr stk, InstrPtr pci) 
{	mvc *sql = NULL;
	str msg;
	str sname = *getArgReference_str(stk, pci, 1); 
	char *fname = *getArgReference_str(stk, pci, 2);
	int fid = *getArgReference_int(stk, pci, 3);
	int type = *getArgReference_int(stk, pci, 4);
	int action = *getArgReference_int(stk, pci, 5);

	initcontext();
	msg = drop_func(sql, sname, fname, fid, type, action);
	return msg;
}

str
SQLcreate_function(Client cntxt, MalBlkPtr mb, MalStkPtr stk, InstrPtr pci) 
{	mvc *sql = NULL;
	str msg;
	str sname = *getArgReference_str(stk, pci, 1); 
	str fname = *getArgReference_str(stk, pci, 2); 
	sql_func *f = *(sql_func **) getArgReference(stk, pci, 3);

	initcontext();
	msg = create_func(sql, sname, fname, f);
	return msg;
}

str
SQLcreate_trigger(Client cntxt, MalBlkPtr mb, MalStkPtr stk, InstrPtr pci) 
{	mvc *sql = NULL;
	str msg;
	str sname = *getArgReference_str(stk, pci, 1); 
	char *tname = *getArgReference_str(stk, pci, 2);
	char *triggername = *getArgReference_str(stk, pci, 3);
	int time = *getArgReference_int(stk, pci, 4);
	int orientation = *getArgReference_int(stk, pci, 5);
	int event = *getArgReference_int(stk, pci, 6);
	char *old_name = *getArgReference_str(stk, pci, 7);
	char *new_name = *getArgReference_str(stk, pci, 8);
	char *condition = *getArgReference_str(stk, pci, 9);
	char *query = *getArgReference_str(stk, pci, 10);

	initcontext();
	old_name=(!old_name || strcmp(old_name, str_nil) == 0)?NULL:old_name; 
	new_name=(!new_name || strcmp(new_name, str_nil) == 0)?NULL:new_name; 
	condition=(!condition || strcmp(condition, str_nil) == 0)?NULL:condition;
	msg = create_trigger(sql, sname, tname, triggername, time, orientation, event, old_name, new_name, condition, query);
	return msg;
}

str
SQLdrop_trigger(Client cntxt, MalBlkPtr mb, MalStkPtr stk, InstrPtr pci) 
{	mvc *sql = NULL;
	str msg;
	str sname = *getArgReference_str(stk, pci, 1); 
	char *triggername = *getArgReference_str(stk, pci, 2);

	initcontext();
	msg = drop_trigger(sql, sname, triggername);
	return msg;
}

str
SQLalter_add_table(Client cntxt, MalBlkPtr mb, MalStkPtr stk, InstrPtr pci) 
{	mvc *sql = NULL;
	str msg;
	str sname = *getArgReference_str(stk, pci, 1); 
	char *mtname = SaveArgReference(stk, pci, 2);
	char *psname = SaveArgReference(stk, pci, 3);
	char *ptname = SaveArgReference(stk, pci, 4);

	initcontext();
	msg = alter_table_add_table(sql, sname, mtname, psname, ptname);
	return msg;
}

str
SQLalter_del_table(Client cntxt, MalBlkPtr mb, MalStkPtr stk, InstrPtr pci) 
{	mvc *sql = NULL;
	str msg;
	str sname = *getArgReference_str(stk, pci, 1); 
	char *mtname = SaveArgReference(stk, pci, 2);
	char *psname = SaveArgReference(stk, pci, 3);
	char *ptname = SaveArgReference(stk, pci, 4);
	int drop_action = *getArgReference_int(stk, pci, 5);

	initcontext();
	msg= alter_table_del_table(sql, sname, mtname, psname, ptname, drop_action);
	return msg;
}

str
SQLalter_set_table(Client cntxt, MalBlkPtr mb, MalStkPtr stk, InstrPtr pci) 
{	mvc *sql = NULL;
	str msg;
	str sname = *getArgReference_str(stk, pci, 1); 
	char *tname = SaveArgReference(stk, pci, 2);
	int access = *getArgReference_int(stk, pci, 3);

	initcontext();
	msg = alter_table_set_access(sql, sname, tname, access);

	return msg;
}<|MERGE_RESOLUTION|>--- conflicted
+++ resolved
@@ -874,15 +874,11 @@
 	} else if (s->system) {
 		throw(SQL,"sql.drop_schema",SQLSTATE(42000) "DROP SCHEMA: access denied for '%s'", sname);
 	} else if (sql_schema_has_user(sql, s)) {
-<<<<<<< HEAD
-		throw(SQL,"sql.drop_schema",SQLSTATE(2BM37) "DROP SCHEMA: unable to drop schema '%s' (there are database objects which depend on it", sname);
-=======
-		msg = sql_message("2BM37!DROP SCHEMA: unable to drop schema '%s' (there are database objects which depend on it)", sname);
+		throw(SQL,"sql.drop_schema",SQLSTATE(2BM37) "DROP SCHEMA: unable to drop schema '%s' (there are database objects which depend on it)", sname);
 	} else if (!action /* RESTRICT */ && (
 		!list_empty(s->tables.set) || !list_empty(s->types.set) ||
 		!list_empty(s->funcs.set) || !list_empty(s->seqs.set))) {
-		msg = sql_message("2BM37!DROP SCHEMA: unable to drop schema '%s' (there are database objects which depend on it)", sname);
->>>>>>> 6c15124a
+		throw(SQL,"sql.drop_schema",SQLSTATE(2BM37) "DROP SCHEMA: unable to drop schema '%s' (there are database objects which depend on it)", sname);
 	} else {
 		mvc_drop_schema(sql, s, action);
 	}
