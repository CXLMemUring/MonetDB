/*
 * This Source Code Form is subject to the terms of the Mozilla Public
 * License, v. 2.0.  If a copy of the MPL was not distributed with this
 * file, You can obtain one at http://mozilla.org/MPL/2.0/.
 *
 * Copyright 1997 - July 2008 CWI, August 2008 - 2021 MonetDB B.V.
 */

/*
 * authors M Kersten, N Nes
 * SQL catalog support implementation
 * This module contains the wrappers around the SQL catalog operations
 */
#include "monetdb_config.h"
#include "sql_cat.h"
#include "sql_gencode.h"
#include "sql_optimizer.h"
#include "sql_scenario.h"
#include "sql_mvc.h"
#include "sql_qc.h"
#include "sql_partition.h"
#include "sql_statistics.h"
#include "mal_namespace.h"
#include "opt_prelude.h"
#include "querylog.h"
#include "mal_builder.h"
#include "mal_debugger.h"

#include "rel_select.h"
#include "rel_unnest.h"
#include "rel_optimizer.h"
#include "rel_prop.h"
#include "rel_rel.h"
#include "rel_exp.h"
#include "rel_bin.h"
#include "rel_dump.h"
#include "rel_remote.h"
#include "orderidx.h"

#define initcontext() \
	if ((msg = getSQLContext(cntxt, mb, &sql, NULL)) != NULL)\
		return msg;\
	if ((msg = checkSQLContext(cntxt)) != NULL)\
		return msg;\
	if (store_readonly(sql->session->tr->store))\
		throw(SQL,"sql.cat",SQLSTATE(25006) "Schema statements cannot be executed on a readonly database.");

static char *
SaveArgReference(MalStkPtr stk, InstrPtr pci, int arg)
{
	char *val = *getArgReference_str(stk, pci, arg);

	if (strNil(val))
		val = NULL;
	return val;
}

static int
table_has_updates(sql_trans *tr, sql_table *t)
{
	node *n;
	int cnt = 0;
	sqlstore *store = tr->store;

	for ( n = t->columns.set->h; !cnt && n; n = n->next) {
		sql_column *c = n->data;
<<<<<<< HEAD

		size_t upd = store_funcs.count_col( tr, c, 2/* count updates */);
		cnt |= upd > 0;
=======
		BAT *b = store->storage_api.bind_col(tr, c, RD_UPD_ID);
		if ( b == 0)
			return -1;
		cnt |= BATcount(b) > 0;
		if (isTable(t) && t->access != TABLE_READONLY && (!isNew(t) /* alter */ ) &&
		    t->persistence == SQL_PERSIST && !t->commit_action)
			cnt |= store->storage_api.count_col(tr, c, 0) > 0;
		BBPunfix(b->batCacheid);
>>>>>>> 870346ff
	}
	return cnt;
}

static char *
rel_check_tables(mvc *sql, sql_table *nt, sql_table *nnt, const char *errtable)
{
	node *n, *m, *nn, *mm;

	if (cs_size(&nt->columns) != cs_size(&nnt->columns))
		throw(SQL,"sql.rel_check_tables",SQLSTATE(3F000) "ALTER %s: to be added table doesn't match %s definition", errtable, errtable);
	for (n = nt->columns.set->h, m = nnt->columns.set->h; n && m; n = n->next, m = m->next) {
		sql_column *nc = n->data;
		sql_column *mc = m->data;

		if (subtype_cmp(&nc->type, &mc->type) != 0)
			throw(SQL,"sql.rel_check_tables",SQLSTATE(3F000) "ALTER %s: to be added table column type doesn't match %s definition", errtable, errtable);
		if (isRangePartitionTable(nt) || isListPartitionTable(nt)) {
			if (nc->null != mc->null)
				throw(SQL,"sql.rel_check_tables",SQLSTATE(3F000) "ALTER %s: to be added table column NULL check doesn't match %s definition", errtable, errtable);
			if ((!nc->def && mc->def) || (nc->def && !mc->def) || (nc->def && mc->def && strcmp(nc->def, mc->def) != 0))
				throw(SQL,"sql.rel_check_tables",SQLSTATE(3F000) "ALTER %s: to be added table column DEFAULT value doesn't match %s definition", errtable, errtable);
		}
	}
	if (isNonPartitionedTable(nt)) {
		if (cs_size(&nt->idxs) != cs_size(&nnt->idxs))
			throw(SQL,"sql.rel_check_tables",SQLSTATE(3F000) "ALTER %s: to be added table index doesn't match %s definition", errtable, errtable);
		if (cs_size(&nt->idxs))
			for (n = nt->idxs.set->h, m = nnt->idxs.set->h; n && m; n = n->next, m = m->next) {
				sql_idx *ni = n->data;
				sql_idx *mi = m->data;

				if (ni->type != mi->type)
					throw(SQL,"sql.rel_check_tables",SQLSTATE(3F000) "ALTER %s: to be added table index type doesn't match %s definition", errtable, errtable);
			}
	} else { //for partitioned tables we allow indexes but the key set must be exactly the same
		if (cs_size(&nt->keys) != cs_size(&nnt->keys))
			throw(SQL,"sql.rel_check_tables",SQLSTATE(3F000) "ALTER %s: to be added table key doesn't match %s definition", errtable, errtable);
		if (cs_size(&nt->keys))
			for (n = nt->keys.set->h, m = nnt->keys.set->h; n && m; n = n->next, m = m->next) {
				sql_key *ni = n->data;
				sql_key *mi = m->data;

				if (ni->type != mi->type)
					throw(SQL,"sql.rel_check_tables",SQLSTATE(3F000) "ALTER %s: to be added table key type doesn't match %s definition", errtable, errtable);
				if (list_length(ni->columns) != list_length(mi->columns))
					throw(SQL,"sql.rel_check_tables",SQLSTATE(3F000) "ALTER %s: to be added table key type doesn't match %s definition", errtable, errtable);
				for (nn = ni->columns->h, mm = mi->columns->h; nn && mm; nn = nn->next, mm = mm->next) {
					sql_kc *nni = nn->data;
					sql_kc *mmi = mm->data;

					if (nni->c->colnr != mmi->c->colnr)
						throw(SQL,"sql.rel_check_tables",SQLSTATE(3F000) "ALTER %s: to be added table key's columns doesn't match %s definition", errtable, errtable);
				}
			}
	}

	if (nested_mergetable(sql->session->tr, nt/*mergetable*/, nnt->s->base.name, nnt->base.name/*parts*/))
		throw(SQL,"sql.rel_check_tables",SQLSTATE(3F000) "ALTER %s: to be added table is a parent of the %s", errtable, errtable);
	return MAL_SUCCEED;
}

static char*
validate_alter_table_add_table(mvc *sql, char* call, char *msname, char *mtname, char *psname, char *ptname,
							   sql_table **mt, sql_table **pt, int update)
{
	char *msg = MAL_SUCCEED;
	sql_schema *ms = NULL, *ps = NULL;
	sql_table *rmt = NULL, *rpt = NULL;

	if (!(ms = mvc_bind_schema(sql, msname)))
		throw(SQL,call,SQLSTATE(3F000) "ALTER TABLE: no such schema '%s'", msname);
	if (!(ps = mvc_bind_schema(sql, psname)))
		throw(SQL,call,SQLSTATE(3F000) "ALTER TABLE: no such schema '%s'", psname);
	if (!mvc_schema_privs(sql, ms))
		throw(SQL,call,SQLSTATE(42000) "ALTER TABLE: access denied for %s to schema '%s'", get_string_global_var(sql, "current_user"), ms->base.name);
	if (!mvc_schema_privs(sql, ps))
		throw(SQL,call,SQLSTATE(42000) "ALTER TABLE: access denied for %s to schema '%s'", get_string_global_var(sql, "current_user"), ps->base.name);
	if (!(rmt = mvc_bind_table(sql, ms, mtname)))
		throw(SQL,call,SQLSTATE(42S02) "ALTER TABLE: no such table '%s' in schema '%s'", ms->base.name, mtname);
	if (!(rpt = mvc_bind_table(sql, ps, ptname)))
		throw(SQL,call,SQLSTATE(42S02) "ALTER TABLE: no such table '%s' in schema '%s'", ps->base.name, ptname);

	const char *errtable = TABLE_TYPE_DESCRIPTION(rmt->type, rmt->properties);
	if (!update && (!isMergeTable(rmt) && !isReplicaTable(rmt)))
		throw(SQL,call,SQLSTATE(42S02) "ALTER TABLE: cannot add table '%s.%s' to %s '%s.%s'", psname, ptname, errtable, msname, mtname);
	node *n = members_find_child_id(rmt->members.set, rpt->base.id);
	if (isView(rpt))
		throw(SQL,call,SQLSTATE(42000) "ALTER TABLE: can't add a view into a %s", errtable);
	if (isDeclaredTable(rpt))
		throw(SQL,call,SQLSTATE(42000) "ALTER TABLE: can't add a declared table into a %s", errtable);
	if (isTempSchema(rpt->s))
		throw(SQL,call,SQLSTATE(42000) "ALTER TABLE: can't add a temporary table into a %s", errtable);
	if (ms->base.id != ps->base.id)
		throw(SQL,call,SQLSTATE(42000) "ALTER TABLE: all children tables of '%s.%s' must be part of schema '%s'", msname, mtname, msname);
	if (n && !update)
		throw(SQL,call,SQLSTATE(42S02) "ALTER TABLE: table '%s.%s' is already part of %s '%s.%s'", psname, ptname, errtable, msname, mtname);
	if (!n && update)
		throw(SQL,call,SQLSTATE(42S02) "ALTER TABLE: table '%s.%s' isn't part of %s '%s.%s'", psname, ptname, errtable, msname, mtname);
	if ((msg = rel_check_tables(sql, rmt, rpt, errtable)) != MAL_SUCCEED)
		return msg;

	*mt = rmt;
	*pt = rpt;
	return MAL_SUCCEED;
}

static char *
alter_table_add_table(mvc *sql, char *msname, char *mtname, char *psname, char *ptname)
{
	sql_table *mt = NULL, *pt = NULL;
	str msg = validate_alter_table_add_table(sql, "sql.alter_table_add_table", msname, mtname, psname, ptname, &mt, &pt, 0);

	if (msg == MAL_SUCCEED) {
		if (isRangePartitionTable(mt))
			return createException(SQL, "sql.alter_table_add_table",SQLSTATE(42000) "ALTER TABLE: a range partition is required while adding under a range partition table");
		if (isListPartitionTable(mt))
			return createException(SQL, "sql.alter_table_add_table",SQLSTATE(42000) "ALTER TABLE: a value partition is required while adding under a list partition table");
		sql_trans_add_table(sql->session->tr, mt, pt);
	}
	return msg;
}

static char *
alter_table_add_range_partition(mvc *sql, char *msname, char *mtname, char *psname, char *ptname, ptr min, ptr max,
								bit with_nills, int update)
{
	sql_table *mt = NULL, *pt = NULL;
	sql_part *err = NULL;
	str msg = MAL_SUCCEED, err_min = NULL, err_max = NULL, conflict_err_min = NULL, conflict_err_max = NULL;
	int tp1 = 0, errcode = 0, min_null = 0, max_null = 0;
	size_t length = 0;
	sql_subtype tpe;

	if ((msg = validate_alter_table_add_table(sql, "sql.alter_table_add_range_partition", msname, mtname, psname, ptname,
											 &mt, &pt, update))) {
		return msg;
	} else if (!isRangePartitionTable(mt)) {
		msg = createException(SQL,"sql.alter_table_add_range_partition",SQLSTATE(42000)
									"ALTER TABLE: cannot add range partition into a %s table",
									(isListPartitionTable(mt))?"list partition":"merge");
		goto finish;
	} else if (!update && partition_find_part(sql->session->tr, pt, NULL)) {
		msg = createException(SQL,"sql.alter_table_add_range_partition",SQLSTATE(42000)
							  "ALTER TABLE: table '%s.%s' is already part of another table",
							  psname, ptname);
		goto finish;
	}

	find_partition_type(&tpe, mt);
	tp1 = tpe.type->localtype;
	min_null = ATOMcmp(tp1, min, ATOMnilptr(tp1)) == 0;
	max_null = ATOMcmp(tp1, max, ATOMnilptr(tp1)) == 0;

	if (!min_null && !max_null && ATOMcmp(tp1, min, max) > 0) {
		msg = createException(SQL,"sql.alter_table_add_range_partition",SQLSTATE(42000) "ALTER TABLE: minimum value is higher than maximum value");
		goto finish;
	}

	errcode = sql_trans_add_range_partition(sql->session->tr, mt, pt, tpe, min, max, with_nills, update, &err);
	switch (errcode) {
		case 0:
			break;
		case -1:
			msg = createException(SQL,"sql.alter_table_add_range_partition",SQLSTATE(HY013) MAL_MALLOC_FAIL);
			break;
		case -2:
			msg = createException(SQL,"sql.alter_table_add_range_partition",SQLSTATE(42000)
									"ALTER TABLE: minimum value length is higher than %d", STORAGE_MAX_VALUE_LENGTH);
			break;
		case -3:
			msg = createException(SQL,"sql.alter_table_add_range_partition",SQLSTATE(42000)
									"ALTER TABLE: maximum value length is higher than %d", STORAGE_MAX_VALUE_LENGTH);
			break;
		case -4:
			assert(err);
			if (is_bit_nil(err->with_nills)) {
				msg = createException(SQL,"sql.alter_table_add_range_partition",SQLSTATE(42000)
										"ALTER TABLE: conflicting partitions: table %s.%s stores every possible value", err->t->s->base.name, err->base.name);
			} else if (with_nills && err->with_nills) {
				msg = createException(SQL,"sql.alter_table_add_range_partition",SQLSTATE(42000)
										"ALTER TABLE: conflicting partitions: table %s.%s stores null values and only "
										"one partition can store null values at the time", err->t->s->base.name, err->base.name);
			} else {
				ssize_t (*atomtostr)(str *, size_t *, const void *, bool) = BATatoms[tp1].atomToStr;
				const void *nil = ATOMnilptr(tp1);
				sql_table *errt = mvc_bind_table(sql, mt->s, err->base.name);

				if (!errt) {
					msg = createException(SQL,"sql.alter_table_add_range_partition",SQLSTATE(42000)
									  "ALTER TABLE: cannot find partition table %s.%s", err->t->s->base.name, err->base.name);
					goto finish;
				}
				if (!ATOMcmp(tp1, nil, err->part.range.minvalue)) {
					if (!(conflict_err_min = GDKstrdup("absolute min value")))
						msg = createException(SQL,"sql.alter_table_add_range_partition",SQLSTATE(HY013) MAL_MALLOC_FAIL);
				} else if (atomtostr(&conflict_err_min, &length, err->part.range.minvalue, true) < 0) {
					msg = createException(SQL,"sql.alter_table_add_range_partition",SQLSTATE(HY013) MAL_MALLOC_FAIL);
				}
				if (msg)
					goto finish;

				if (!ATOMcmp(tp1, nil, err->part.range.maxvalue)) {
					if (!(conflict_err_max = GDKstrdup("absolute max value")))
						msg = createException(SQL,"sql.alter_table_add_range_partition",SQLSTATE(HY013) MAL_MALLOC_FAIL);
				} else if (atomtostr(&conflict_err_max, &length, err->part.range.maxvalue, true) < 0) {
					msg = createException(SQL,"sql.alter_table_add_range_partition",SQLSTATE(HY013) MAL_MALLOC_FAIL);
				}
				if (msg)
					goto finish;

				if (!ATOMcmp(tp1, nil, min)) {
					if (!(err_min = GDKstrdup("absolute min value")))
						msg = createException(SQL,"sql.alter_table_add_range_partition",SQLSTATE(HY013) MAL_MALLOC_FAIL);
				} else if (atomtostr(&err_min, &length, min, true) < 0) {
					msg = createException(SQL,"sql.alter_table_add_range_partition",SQLSTATE(HY013) MAL_MALLOC_FAIL);
				}
				if (msg)
					goto finish;

				if (!ATOMcmp(tp1, nil, max)) {
					if (!(err_max = GDKstrdup("absolute max value")))
						msg = createException(SQL,"sql.alter_table_add_range_partition",SQLSTATE(HY013) MAL_MALLOC_FAIL);
				} else if (atomtostr(&err_max, &length, max, true) < 0) {
					msg = createException(SQL,"sql.alter_table_add_range_partition",SQLSTATE(HY013) MAL_MALLOC_FAIL);
				}
				if (msg)
					goto finish;

				msg = createException(SQL,"sql.alter_table_add_range_partition",SQLSTATE(42000)
									  "ALTER TABLE: conflicting partitions: %s to %s and %s to %s from table %s.%s",
									  err_min, err_max, conflict_err_min, conflict_err_max, errt->s->base.name, errt->base.name);
			}
			break;
		default:
			assert(0);
	}

finish:
	if (err_min)
		GDKfree(err_min);
	if (err_max)
		GDKfree(err_max);
	if (conflict_err_min)
		GDKfree(conflict_err_min);
	if (conflict_err_max)
		GDKfree(conflict_err_max);
	return msg;
}

static char *
alter_table_add_value_partition(mvc *sql, MalStkPtr stk, InstrPtr pci, char *msname, char *mtname, char *psname,
								char *ptname, bit with_nills, int update)
{
	sql_table *mt = NULL, *pt = NULL;
	str msg = MAL_SUCCEED;
	sql_part *err = NULL;
	int errcode = 0, i = 0, ninserts = 0;
	sql_subtype tpe;
	list *values = NULL;

	assert(with_nills == false || with_nills == true); /* No nills allowed here */
	if ((msg = validate_alter_table_add_table(sql, "sql.alter_table_add_value_partition", msname, mtname, psname, ptname,
											 &mt, &pt, update))) {
		return msg;
	} else if (!isListPartitionTable(mt)) {
		msg = createException(SQL,"sql.alter_table_add_value_partition",SQLSTATE(42000)
									"ALTER TABLE: cannot add value partition into a %s table",
									(isRangePartitionTable(mt))?"range partition":"merge");
		goto finish;
	} else if (!update && partition_find_part(sql->session->tr, pt, NULL)) {
		msg = createException(SQL,"sql.alter_table_add_value_partition",SQLSTATE(42000)
							  "ALTER TABLE: table '%s.%s' is already part of another table",
							  psname, ptname);
		goto finish;
	}

	find_partition_type(&tpe, mt);
	ninserts = pci->argc - pci->retc - 6;
	if (ninserts <= 0 && !with_nills) {
		msg = createException(SQL,"sql.alter_table_add_value_partition",SQLSTATE(42000) "ALTER TABLE: no values in the list");
		goto finish;
	}
	values = list_new(sql->session->tr->sa, (fdestroy) &part_value_destroy);
	for ( i = pci->retc+6; i < pci->argc; i++){
		sql_part_value *nextv = NULL;
		ValRecord *vnext = &(stk)->stk[(pci)->argv[i]];
		ptr pnext = VALget(vnext);
		size_t len = ATOMlen(vnext->vtype, pnext);

		if (VALisnil(vnext)) { /* check for an eventual null value which cannot be */
			msg = createException(SQL,"sql.alter_table_add_value_partition",SQLSTATE(42000)
																			"ALTER TABLE: list value cannot be null");
			list_destroy2(values, sql->session->tr->store);
			goto finish;
		}

		nextv = SA_ZNEW(sql->session->tr->sa, sql_part_value); /* instantiate the part value */
		nextv->value = SA_NEW_ARRAY(sql->session->tr->sa, char, len);
		memcpy(nextv->value, pnext, len);
		nextv->length = len;

		if (list_append_sorted(values, nextv, &tpe, sql_values_list_element_validate_and_insert) != NULL) {
			msg = createException(SQL,"sql.alter_table_add_value_partition",SQLSTATE(42000)
									"ALTER TABLE: there are duplicated values in the list");
			list_destroy2(values, sql->session->tr->store);
			_DELETE(nextv->value);
			_DELETE(nextv);
			goto finish;
		}
	}

	errcode = sql_trans_add_value_partition(sql->session->tr, mt, pt, tpe, values, with_nills, update, &err);
	switch (errcode) {
		case 0:
			break;
		case -1:
			msg = createException(SQL,"sql.alter_table_add_value_partition",SQLSTATE(42000)
									"ALTER TABLE: the new partition is conflicting with the existing partition %s.%s",
									err->t->s->base.name, err->base.name);
			break;
		default:
			msg = createException(SQL,"sql.alter_table_add_value_partition",SQLSTATE(42000)
									"ALTER TABLE: value at position %d length is higher than %d",
									(errcode * -1) - 1, STORAGE_MAX_VALUE_LENGTH);
			break;
	}

finish:
	return msg;
}

static char *
alter_table_del_table(mvc *sql, char *msname, char *mtname, char *psname, char *ptname, int drop_action)
{
	sql_schema *ms = NULL, *ps = NULL;
	sql_table *mt = NULL, *pt = NULL;
	node *n = NULL;

	if (!(ms = mvc_bind_schema(sql, msname)))
		throw(SQL,"sql.alter_table_del_table",SQLSTATE(3F000) "ALTER TABLE: no such schema '%s'", msname);
	if (!(ps = mvc_bind_schema(sql, psname)))
		throw(SQL,"sql.alter_table_del_table",SQLSTATE(3F000) "ALTER TABLE: no such schema '%s'", psname);
	if (!mvc_schema_privs(sql, ms))
		throw(SQL,"sql.alter_table_del_table",SQLSTATE(42000) "ALTER TABLE: access denied for %s to schema '%s'", get_string_global_var(sql, "current_user"), ms->base.name);
	if (!mvc_schema_privs(sql, ps))
		throw(SQL,"sql.alter_table_del_table",SQLSTATE(42000) "ALTER TABLE: access denied for %s to schema '%s'", get_string_global_var(sql, "current_user"), ps->base.name);
	if (!(mt = mvc_bind_table(sql, ms, mtname)))
		throw(SQL,"sql.alter_table_del_table",SQLSTATE(42S02) "ALTER TABLE: no such table '%s' in schema '%s'", ms->base.name, mtname);
	if (!(pt = mvc_bind_table(sql, ps, ptname)))
		throw(SQL,"sql.alter_table_del_table",SQLSTATE(42S02) "ALTER TABLE: no such table '%s' in schema '%s'", ps->base.name, ptname);
	const char *errtable = TABLE_TYPE_DESCRIPTION(mt->type, mt->properties);
	if (!isMergeTable(mt) && !isReplicaTable(mt))
		throw(SQL,"sql.alter_table_del_table",SQLSTATE(42S02) "ALTER TABLE: cannot drop table '%s.%s' to %s '%s.%s'", psname, ptname, errtable, msname, mtname);
	if (!(n = members_find_child_id(mt->members.set, pt->base.id)))
		throw(SQL,"sql.alter_table_del_table",SQLSTATE(42S02) "ALTER TABLE: table '%s.%s' isn't part of %s '%s.%s'", ps->base.name, ptname, errtable, ms->base.name, mtname);

	if (sql_trans_del_table(sql->session->tr, mt, pt, drop_action))
		throw(SQL,"sql.alter_table_del_table",SQLSTATE(42000) "ALTER TABLE: transaction conflict detected");
	return MAL_SUCCEED;
}

static char *
alter_table_set_access(mvc *sql, char *sname, char *tname, int access)
{
	sql_schema *s = NULL;
	sql_table *t = NULL;

	if (!(s = mvc_bind_schema(sql, sname)))
		throw(SQL,"sql.alter_table_set_access",SQLSTATE(3F000) "ALTER TABLE: no such schema '%s'", sname);
	if (s && !mvc_schema_privs(sql, s))
		throw(SQL,"sql.alter_table_set_access",SQLSTATE(42000) "ALTER TABLE: access denied for %s to schema '%s'", get_string_global_var(sql, "current_user"), s->base.name);
	if (!(t = mvc_bind_table(sql, s, tname)))
		throw(SQL,"sql.alter_table_set_access",SQLSTATE(42S02) "ALTER TABLE: no such table '%s' in schema '%s'", tname, s->base.name);
	if (isMergeTable(t))
		throw(SQL,"sql.alter_table_set_access",SQLSTATE(42S02) "ALTER TABLE: read only MERGE TABLES are not supported");
	if (t->access != access) {
		if (access && table_has_updates(sql->session->tr, t))
			throw(SQL,"sql.alter_table_set_access",SQLSTATE(40000) "ALTER TABLE: set READ or INSERT ONLY not possible with outstanding updates (wait until updates are flushed)\n");

		mvc_access(sql, t, access);
		if (access == 0)
			sql_drop_statistics(sql, t);
	}
	return MAL_SUCCEED;
}

static char *
create_trigger(mvc *sql, char *sname, char *tname, char *triggername, int time, int orientation, int event, char *old_name, char *new_name, char *condition, char *query)
{
	sql_trigger *tri = NULL;
	sql_schema *s = NULL;
	sql_table *t;

	if (!(s = mvc_bind_schema(sql, sname)))
		throw(SQL,"sql.create_trigger",SQLSTATE(3F000) "CREATE TRIGGER: no such schema '%s'", sname);
	if (!mvc_schema_privs(sql, s))
		throw(SQL,"sql.create_trigger",SQLSTATE(42000) "CREATE TRIGGER: access denied for %s to schema '%s'", get_string_global_var(sql, "current_user"), s->base.name);
	if (mvc_bind_trigger(sql, s, triggername))
		throw(SQL,"sql.create_trigger",SQLSTATE(3F000) "CREATE TRIGGER: name '%s' already in use", triggername);
	if (!(t = mvc_bind_table(sql, s, tname)))
		throw(SQL,"sql.create_trigger",SQLSTATE(3F000) "CREATE TRIGGER: unknown table '%s'", tname);
	if (isView(t))
		throw(SQL,"sql.create_trigger",SQLSTATE(3F000) "CREATE TRIGGER: cannot create trigger on view '%s'", tname);

	tri = mvc_create_trigger(sql, t, triggername, time, orientation, event, old_name, new_name, condition, query);
	if (tri) {
		char *buf;
		sql_rel *r = NULL;
		sql_allocator *sa = sql->sa;

		sql->sa = sa_create(sql->pa);
		if (!sql->sa)
			throw(SQL, "sql.catalog",SQLSTATE(HY013) MAL_MALLOC_FAIL);
		buf = sa_strdup(sql->sa, query);
		if (!buf)
			throw(SQL, "sql.catalog",SQLSTATE(HY013) MAL_MALLOC_FAIL);
		r = rel_parse(sql, s, buf, m_deps);
		if (r)
			r = sql_processrelation(sql, r, 0, 0);
		if (r) {
			list *id_l = rel_dependencies(sql, r);
			mvc_create_dependencies(sql, id_l, tri->base.id, TRIGGER_DEPENDENCY);
		}
		sa_destroy(sql->sa);
		sql->sa = sa;
		if (!r) {
			if (strlen(sql->errstr) > 6 && sql->errstr[5] == '!')
				throw(SQL, "sql.create_trigger", "%s", sql->errstr);
			else
				throw(SQL, "sql.create_trigger", SQLSTATE(42000) "%s", sql->errstr);
		}
	}
	return MAL_SUCCEED;
}

static char *
drop_trigger(mvc *sql, char *sname, char *tname, int if_exists)
{
	sql_trigger *tri = NULL;
	sql_schema *s = NULL;

	if (!(s = mvc_bind_schema(sql, sname))) {
		if (if_exists)
			return MAL_SUCCEED;
		throw(SQL,"sql.drop_trigger",SQLSTATE(3F000) "DROP TRIGGER: no such schema '%s'", sname);
	}
	if (!mvc_schema_privs(sql, s))
		throw(SQL,"sql.drop_trigger",SQLSTATE(42000) "DROP TRIGGER: access denied for %s to schema '%s'", get_string_global_var(sql, "current_user"), s->base.name);

	if ((tri = mvc_bind_trigger(sql, s, tname)) == NULL) {
		if (if_exists)
			return MAL_SUCCEED;
		throw(SQL,"sql.drop_trigger", SQLSTATE(3F000) "DROP TRIGGER: unknown trigger %s\n", tname);
	}
	if (mvc_drop_trigger(sql, s, tri))
		throw(SQL,"sql.drop_trigger", SQLSTATE(HY013) MAL_MALLOC_FAIL);
	return MAL_SUCCEED;
}

static char *
drop_table(mvc *sql, char *sname, char *tname, int drop_action, int if_exists)
{
	sql_schema *s = NULL;
	sql_table *t = NULL;

	if (!(s = mvc_bind_schema(sql, sname))) {
		if (if_exists)
			return MAL_SUCCEED;
		throw(SQL,"sql.drop_table",SQLSTATE(3F000) "DROP TABLE: no such schema '%s'", sname);
	}
	if (!(t = mvc_bind_table(sql, s, tname))) {
		if (if_exists)
			return MAL_SUCCEED;
		throw(SQL,"sql.drop_table", SQLSTATE(42S02) "DROP TABLE: no such table '%s'", tname);
	}
	if (isView(t))
		throw(SQL,"sql.drop_table", SQLSTATE(42000) "DROP TABLE: cannot drop VIEW '%s'", tname);
	if (t->system)
		throw(SQL,"sql.drop_table", SQLSTATE(42000) "DROP TABLE: cannot drop system table '%s'", tname);
	if (!mvc_schema_privs(sql, s) && !(isTempSchema(s) && t->persistence == SQL_LOCAL_TEMP))
		throw(SQL,"sql.drop_table", SQLSTATE(42000) "DROP TABLE: access denied for %s to schema '%s'", get_string_global_var(sql, "current_user"), s->base.name);

	if (!drop_action && t->keys.set) {
		for (node *n = t->keys.set->h; n; n = n->next) {
			sql_key *k = n->data;

			if (k->type == ukey || k->type == pkey) {
				struct os_iter oi;
				os_iterator(&oi, k->t->s->keys, sql->session->tr, NULL);
				for (sql_base *b = oi_next(&oi); b; b=oi_next(&oi)) {
					sql_key *fk = (sql_key*)b;
					sql_fkey *rk = (sql_fkey*)b;

					if (fk->type != fkey || rk->rkey != k->base.id)
						continue;

					/* make sure it is not a self referencing key */
					if (fk->t != t)
						throw(SQL,"sql.drop_table", SQLSTATE(40000) "DROP TABLE: FOREIGN KEY %s.%s depends on %s", k->t->base.name, k->base.name, tname);
				}
			}
		}
	}

	if (!drop_action && mvc_check_dependency(sql, t->base.id, TABLE_DEPENDENCY, NULL))
		throw (SQL,"sql.drop_table",SQLSTATE(42000) "DROP TABLE: unable to drop table %s (there are database objects which depend on it)\n", t->base.name);

	return mvc_drop_table(sql, s, t, drop_action);
}

static char *
drop_view(mvc *sql, char *sname, char *tname, int drop_action, int if_exists)
{
	sql_table *t = NULL;
	sql_schema *ss = NULL;

	if (!(ss = mvc_bind_schema(sql, sname))) {
		if (if_exists)
			return MAL_SUCCEED;
		throw(SQL,"sql.drop_view", SQLSTATE(3F000) "DROP VIEW: no such schema '%s'", sname);
	}
	if (!(t = mvc_bind_table(sql, ss, tname))) {
		if (if_exists)
			return MAL_SUCCEED;
		throw(SQL,"sql.drop_view",SQLSTATE(42S02) "DROP VIEW: unknown view '%s'", tname);
	}
	if (!mvc_schema_privs(sql, ss) && !(isTempSchema(ss) && t && t->persistence == SQL_LOCAL_TEMP))
		throw(SQL,"sql.drop_view", SQLSTATE(42000) "DROP VIEW: access denied for %s to schema '%s'", get_string_global_var(sql, "current_user"), ss->base.name);
	if (!isView(t))
		throw(SQL,"sql.drop_view", SQLSTATE(42000) "DROP VIEW: unable to drop view '%s': is a table", tname);
	if (t->system)
		throw(SQL,"sql.drop_view", SQLSTATE(42000) "DROP VIEW: cannot drop system view '%s'", tname);
	if (!drop_action && mvc_check_dependency(sql, t->base.id, VIEW_DEPENDENCY, NULL))
		throw(SQL,"sql.drop_view", SQLSTATE(42000) "DROP VIEW: cannot drop view '%s', there are database objects which depend on it", t->base.name);
	return mvc_drop_table(sql, ss, t, drop_action);
}

static str
drop_key(mvc *sql, char *sname, char *tname, char *kname, int drop_action)
{
	node *n;
	sql_schema *s = cur_schema(sql);
	sql_table *t = NULL;
	sql_key *key;

	if (!(s = mvc_bind_schema(sql, sname)))
		throw(SQL,"sql.drop_key", SQLSTATE(3F000) "ALTER TABLE: no such schema '%s'", sname);
	if (!mvc_schema_privs(sql, s))
		throw(SQL,"sql.drop_key", SQLSTATE(42000) "ALTER TABLE: access denied for %s to schema '%s'", get_string_global_var(sql, "current_user"), s->base.name);
	if (!(t = mvc_bind_table(sql, s, tname)))
		throw(SQL,"sql.drop_key", SQLSTATE(42S02) "ALTER TABLE: no such table '%s'", tname);
	if (!(n = list_find_name(t->keys.set, kname)))
		throw(SQL,"sql.drop_key", SQLSTATE(42000) "ALTER TABLE: no such constraint '%s'", kname);
	key = n->data;
	if (!drop_action && mvc_check_dependency(sql, key->base.id, KEY_DEPENDENCY, NULL))
		throw(SQL,"sql.drop_key", SQLSTATE(42000) "ALTER TABLE: cannot drop constraint '%s': there are database objects which depend on it", key->base.name);
	if (mvc_drop_key(sql, s, key, drop_action))
		throw(SQL,"sql.drop_key", SQLSTATE(HY013) MAL_MALLOC_FAIL);
	return MAL_SUCCEED;
}

static str
drop_index(Client cntxt, mvc *sql, char *sname, char *iname)
{
	sql_schema *s = NULL;
	sql_idx *i = NULL;

	if (!(s = mvc_bind_schema(sql, sname)))
		throw(SQL,"sql.drop_index", SQLSTATE(3F000) "DROP INDEX: no such schema '%s'", sname);
	if (!mvc_schema_privs(sql, s))
		throw(SQL,"sql.drop_index", SQLSTATE(42000) "DROP INDEX: access denied for %s to schema '%s'", get_string_global_var(sql, "current_user"), s->base.name);
	if (!(i = mvc_bind_idx(sql, s, iname)))
		throw(SQL,"sql.drop_index", SQLSTATE(42S12) "DROP INDEX: no such index '%s'", iname);
	if (i->key)
		throw(SQL,"sql.drop_index", SQLSTATE(42S12) "DROP INDEX: cannot drop index '%s', because the constraint '%s' depends on it", iname, i->key->base.name);
	if (i->type == ordered_idx) {
		sql_kc *ic = i->columns->h->data;
		BAT *b = mvc_bind(sql, s->base.name, ic->c->t->base.name, ic->c->base.name, 0);
		if (b) {
			OIDXdropImplementation(cntxt, b);
			BBPunfix(b->batCacheid);
		}
	}
	if (i->type == imprints_idx) {
		sql_kc *ic = i->columns->h->data;
		BAT *b = mvc_bind(sql, s->base.name, ic->c->t->base.name, ic->c->base.name, 0);
		if (b) {
			IMPSdestroy(b);
			BBPunfix(b->batCacheid);
		}
	}
	if (mvc_drop_idx(sql, s, i))
		throw(SQL,"sql.drop_index", SQLSTATE(HY013) MAL_MALLOC_FAIL);
	return NULL;
}

static str
create_seq(mvc *sql, char *sname, char *seqname, sql_sequence *seq)
{
	sql_schema *s = NULL;

	(void)seqname;
	if (!(s = mvc_bind_schema(sql, sname)))
		throw(SQL,"sql.create_seq", SQLSTATE(3F000) "CREATE SEQUENCE: no such schema '%s'", sname);
	if (!mvc_schema_privs(sql, s))
		throw(SQL,"sql.create_seq", SQLSTATE(42000) "CREATE SEQUENCE: insufficient privileges for '%s' in schema '%s'", get_string_global_var(sql, "current_user"), s->base.name);
	if (find_sql_sequence(sql->session->tr, s, seq->base.name))
		throw(SQL,"sql.create_seq", SQLSTATE(42000) "CREATE SEQUENCE: name '%s' already in use", seq->base.name);
	if (is_lng_nil(seq->start) || is_lng_nil(seq->minvalue) || is_lng_nil(seq->maxvalue) ||
			   is_lng_nil(seq->increment) || is_lng_nil(seq->cacheinc) || is_bit_nil(seq->cycle))
		throw(SQL,"sql.create_seq", SQLSTATE(42000) "CREATE SEQUENCE: sequence properties must be non-NULL");
	if (seq->minvalue && seq->start < seq->minvalue)
		throw(SQL,"sql.create_seq", SQLSTATE(42000) "CREATE SEQUENCE: start value is lesser than the minimum ("LLFMT" < "LLFMT")", seq->start, seq->minvalue);
	if (seq->maxvalue && seq->start > seq->maxvalue)
		throw(SQL,"sql.create_seq", SQLSTATE(42000) "CREATE SEQUENCE: start value is higher than the maximum ("LLFMT" > "LLFMT")", seq->start, seq->maxvalue);
	if (seq->minvalue && seq->maxvalue && seq->maxvalue < seq->minvalue)
		throw(SQL,"sql.create_seq", SQLSTATE(42000) "CREATE SEQUENCE: maximum value is lesser than the minimum ("LLFMT" < "LLFMT")", seq->maxvalue, seq->minvalue);
	sql_trans_create_sequence(sql->session->tr, s, seq->base.name, seq->start, seq->minvalue, seq->maxvalue, seq->increment, seq->cacheinc, seq->cycle, seq->bedropped);
	return NULL;
}

static str
alter_seq(mvc *sql, char *sname, char *seqname, sql_sequence *seq, const lng *val)
{
	sql_schema *s = NULL;
	sql_sequence *nseq = NULL;

	(void)seqname;
	if (!(s = mvc_bind_schema(sql, sname)))
		throw(SQL,"sql.alter_seq", SQLSTATE(3F000) "ALTER SEQUENCE: no such schema '%s'", sname);
	if (!mvc_schema_privs(sql, s))
		throw(SQL,"sql.alter_seq", SQLSTATE(42000) "ALTER SEQUENCE: insufficient privileges for '%s' in schema '%s'", get_string_global_var(sql, "current_user"), s->base.name);
	if (!(nseq = find_sql_sequence(sql->session->tr, s, seq->base.name)))
		throw(SQL,"sql.alter_seq", SQLSTATE(42000) "ALTER SEQUENCE: no such sequence '%s'", seq->base.name);
	/* if seq properties hold NULL values, then they should be ignored during the update */
	/* first alter the known values */
	sql_trans_alter_sequence(sql->session->tr, nseq, seq->minvalue, seq->maxvalue, seq->increment, seq->cacheinc, seq->cycle);
	if (nseq->minvalue && nseq->maxvalue && nseq->maxvalue < seq->minvalue)
		throw(SQL, "sql.alter_seq", SQLSTATE(42000) "ALTER SEQUENCE: maximum value is lesser than the minimum ("LLFMT" < "LLFMT")", nseq->maxvalue, nseq->minvalue);
	if (val) {
		if (is_lng_nil(*val))
			throw(SQL,"sql.alter_seq", SQLSTATE(42000) "ALTER SEQUENCE: sequence value must be non-NULL");
		if (nseq->minvalue && *val < nseq->minvalue)
			throw(SQL,"sql.alter_seq", SQLSTATE(42000) "ALTER SEQUENCE: cannot set sequence start to a value lesser than the minimum ("LLFMT" < "LLFMT")", *val, nseq->minvalue);
		if (nseq->maxvalue && *val > nseq->maxvalue)
			throw(SQL,"sql.alter_seq", SQLSTATE(42000) "ALTER SEQUENCE: cannot set sequence start to a value higher than the maximum ("LLFMT" > "LLFMT")", *val, nseq->maxvalue);
		if (!sql_trans_sequence_restart(sql->session->tr, nseq, *val))
			throw(SQL,"sql.alter_seq", SQLSTATE(42000) "ALTER SEQUENCE: failed to restart sequence %s.%s", sname, nseq->base.name);
	}
	return MAL_SUCCEED;
}

static str
drop_seq(mvc *sql, char *sname, char *name)
{
	sql_schema *s = NULL;
	sql_sequence *seq = NULL;

	if (!(s = mvc_bind_schema(sql, sname)))
		throw(SQL,"sql.drop_seq", SQLSTATE(3F000) "DROP SEQUENCE: no such schema '%s'", sname);
	if (!mvc_schema_privs(sql, s))
		throw(SQL,"sql.drop_seq", SQLSTATE(42000) "DROP SEQUENCE: insufficient privileges for '%s' in schema '%s'", get_string_global_var(sql, "current_user"), s->base.name);
	if (!(seq = find_sql_sequence(sql->session->tr, s, name)))
		throw(SQL,"sql.drop_seq", SQLSTATE(42M35) "DROP SEQUENCE: no such sequence '%s'", name);
	if (mvc_check_dependency(sql, seq->base.id, BEDROPPED_DEPENDENCY, NULL))
		throw(SQL,"sql.drop_seq", SQLSTATE(2B000) "DROP SEQUENCE: unable to drop sequence %s (there are database objects which depend on it)\n", seq->base.name);

	sql_trans_drop_sequence(sql->session->tr, s, seq, 0);
	return NULL;
}

static str
drop_func(mvc *sql, char *sname, char *name, sqlid fid, sql_ftype type, int action)
{
	sql_schema *s = NULL;
	char *F = NULL, *fn = NULL;

	FUNC_TYPE_STR(type, F, fn)

	if (!(s = mvc_bind_schema(sql, sname))) {
		if (fid == -2) /* if exists option */
			return MAL_SUCCEED;
		throw(SQL,"sql.drop_func", SQLSTATE(3F000) "DROP %s: no such schema '%s'", F, sname);
	}
	if (!mvc_schema_privs(sql, s))
		throw(SQL,"sql.drop_func", SQLSTATE(42000) "DROP %s: access denied for %s to schema '%s'", F, get_string_global_var(sql, "current_user"), s->base.name);
	if (fid >= 0) {
		sql_base *b = os_find_id(s->funcs, sql->session->tr, fid);
		if (b) {
			sql_func *func = (sql_func*)b;

			if (!action && mvc_check_dependency(sql, func->base.id, !IS_PROC(func) ? FUNC_DEPENDENCY : PROC_DEPENDENCY, NULL))
				throw(SQL,"sql.drop_func", SQLSTATE(42000) "DROP %s: there are database objects dependent on %s %s;", F, fn, func->base.name);
			if (mvc_drop_func(sql, s, func, action))
				throw(SQL,"sql.drop_func", SQLSTATE(HY013) MAL_MALLOC_FAIL);
		}
	} else if (fid == -2) { /* if exists option */
		return MAL_SUCCEED;
	} else { /* fid == -1 */
		list *list_func = sql_find_funcs_by_name(sql, s->base.name, name, type);
		int res;

		if (list_func)
			for (node *n = list_func->h; n; n = n->next) {
				sql_func *func = n->data;

				if (!action && mvc_check_dependency(sql, func->base.id, !IS_PROC(func) ? FUNC_DEPENDENCY : PROC_DEPENDENCY, list_func)) {
					list_destroy(list_func);
					throw(SQL,"sql.drop_func", SQLSTATE(42000) "DROP %s: there are database objects dependent on %s %s;", F, fn, func->base.name);
				}
			}
		res = mvc_drop_all_func(sql, s, list_func, action);
		list_destroy(list_func);
		if (res)
			throw(SQL,"sql.drop_func", SQLSTATE(HY013) MAL_MALLOC_FAIL);
	}
	return MAL_SUCCEED;
}

static char *
create_func(mvc *sql, char *sname, char *fname, sql_func *f)
{
	sql_func *nf;
	sql_schema *s = NULL;
	int clientid = sql->clientid;
	char *F = NULL, *fn = NULL;

	FUNC_TYPE_STR(f->type, F, fn)

	(void) fn;
	if (!(s = mvc_bind_schema(sql, sname)))
		throw(SQL,"sql.create_func", SQLSTATE(3F000) "CREATE %s: no such schema '%s'", F, sname);
	if (!mvc_schema_privs(sql, s))
		throw(SQL,"sql.create_func", SQLSTATE(42000) "CREATE %s: access denied for %s to schema '%s'", F, get_string_global_var(sql, "current_user"), s->base.name);
	if (strlen(fname) >= IDLENGTH)
		throw(SQL,"sql.create_func", SQLSTATE(42000) "CREATE %s: name '%s' too large for the backend", F, fname);
	nf = mvc_create_func(sql, NULL, s, f->base.name, f->ops, f->res, f->type, f->lang, f->mod, f->imp, f->query, f->varres, f->vararg, f->system);
	assert(nf);
	switch (nf->lang) {
	case FUNC_LANG_INT:
	case FUNC_LANG_MAL: /* shouldn't be reachable, but leave it here */
		if (!backend_resolve_function(&clientid, nf))
			throw(SQL,"sql.create_func", SQLSTATE(3F000) "CREATE %s: external name %s.%s not bound", F, nf->mod, nf->base.name);
		if (nf->query == NULL)
			break;
		/* fall through */
	case FUNC_LANG_SQL: {
		char *buf;
		sql_rel *r = NULL;
		sql_allocator *sa = sql->sa;

		assert(nf->query);
		if (!(sql->sa = sa_create(sql->pa)))
			throw(SQL, "sql.create_func", SQLSTATE(HY013) MAL_MALLOC_FAIL);
		if (!(buf = sa_strdup(sql->sa, nf->query)))
			throw(SQL, "sql.create_func", SQLSTATE(HY013) MAL_MALLOC_FAIL);
		r = rel_parse(sql, s, buf, m_deps);
		if (r)
			r = sql_processrelation(sql, r, 0, 0);
		if (r) {
			node *n;
			list *id_l = rel_dependencies(sql, r);

			if (!f->vararg && f->ops) {
				for (n = f->ops->h; n; n = n->next) {
					sql_arg *a = n->data;

					if (a->type.type->s)
						mvc_create_dependency(sql, a->type.type->base.id, nf->base.id, TYPE_DEPENDENCY);
				}
			}
			if (!f->varres && f->res) {
				for (n = f->res->h; n; n = n->next) {
					sql_arg *a = n->data;

					if (a->type.type->s)
						mvc_create_dependency(sql, a->type.type->base.id, nf->base.id, TYPE_DEPENDENCY);
				}
			}
			mvc_create_dependencies(sql, id_l, nf->base.id, !IS_PROC(f) ? FUNC_DEPENDENCY : PROC_DEPENDENCY);
		}
		sa_destroy(sql->sa);
		sql->sa = sa;
		if (!r) {
			if (strlen(sql->errstr) > 6 && sql->errstr[5] == '!')
				throw(SQL, "sql.create_func", "%s", sql->errstr);
			else
				throw(SQL, "sql.create_func", SQLSTATE(42000) "%s", sql->errstr);
		}
	}
	default:
		break;
	}
	return MAL_SUCCEED;
}

static str
alter_table(Client cntxt, mvc *sql, char *sname, sql_table *t)
{
	sql_schema *s = NULL;
	sql_table *nt = NULL;
	node *n;

	if (!(s = mvc_bind_schema(sql, sname)))
		throw(SQL,"sql.alter_table", SQLSTATE(3F000) "ALTER TABLE: no such schema '%s'", sname);
	if (!mvc_schema_privs(sql, s) && !(isTempSchema(s) && t->persistence == SQL_LOCAL_TEMP))
		throw(SQL,"sql.alter_table", SQLSTATE(42000) "ALTER TABLE: insufficient privileges for user '%s' in schema '%s'", get_string_global_var(sql, "current_user"), s->base.name);
	if (!(nt = mvc_bind_table(sql, s, t->base.name)))
		throw(SQL,"sql.alter_table", SQLSTATE(42S02) "ALTER TABLE: no such table '%s'", t->base.name);

	/* First check if all the changes are allowed */
	if (t->idxs.set) {
		/* only one pkey */
		if (nt->pkey) {
			for (n = t->idxs.nelm; n; n = n->next) {
				sql_idx *i = n->data;
				if (i->key && i->key->type == pkey)
					throw(SQL,"sql.alter_table", SQLSTATE(40000) "CONSTRAINT PRIMARY KEY: a table can have only one PRIMARY KEY\n");
			}
		}
	}

	/* check for changes */
	if (t->columns.dset)
		for (n = t->columns.dset->h; n; n = n->next) {
			/* propagate alter table .. drop column */
			sql_column *c = n->data;
			sql_column *nc = mvc_bind_column(sql, nt, c->base.name);
			if (mvc_drop_column(sql, nt, nc, c->drop_action))
				throw(SQL,"sql.alter_table", SQLSTATE(HY013) MAL_MALLOC_FAIL);
		}
	/* check for changes on current cols */
	for (n = t->columns.set->h; n != t->columns.nelm; n = n->next) {

		/* null or default value changes */
		sql_column *c = n->data;
		sql_column *nc = mvc_bind_column(sql, nt, c->base.name);

		if (c->null != nc->null && isTable(nt)) {
			if (c->null && nt->pkey) { /* check for primary keys based on this column */
				node *m;
				for (m = nt->pkey->k.columns->h; m; m = m->next) {
					sql_kc *kc = m->data;

					if (kc->c->base.id == c->base.id)
						throw(SQL,"sql.alter_table", SQLSTATE(40000) "NOT NULL CONSTRAINT: cannot change NOT NULL CONSTRAINT for column '%s' as its part of the PRIMARY KEY\n", c->base.name);
				}
			}
			mvc_null(sql, nc, c->null);
			/* for non empty check for nulls */
			sqlstore *store = sql->session->tr->store;
			if (c->null == 0) {
				const void *nilptr = ATOMnilptr(c->type.type->localtype);
				rids *nils = store->table_api.rids_select(sql->session->tr, nc, nilptr, NULL, NULL);
				int has_nils = !is_oid_nil(store->table_api.rids_next(nils));

				store->table_api.rids_destroy(nils);
				if (has_nils)
					throw(SQL,"sql.alter_table", SQLSTATE(40002) "ALTER TABLE: NOT NULL constraint violated for column %s.%s", c->t->base.name, c->base.name);
			}
		}
		if (c->def != nc->def)
			mvc_default(sql, nc, c->def);

		if (c->storage_type != nc->storage_type) {
			if (c->t->access == TABLE_WRITABLE)
				throw(SQL,"sql.alter_table", SQLSTATE(40002) "ALTER TABLE: SET STORAGE for column %s.%s only allowed on READ or INSERT ONLY tables", c->t->base.name, c->base.name);
			mvc_storage(sql, nc, c->storage_type);
		}
	}
	for (; n; n = n->next) {
		/* propagate alter table .. add column */
		sql_column *c = n->data;

		if (mvc_copy_column(sql, nt, c) == NULL)
			throw(SQL,"sql.alter_table", SQLSTATE(40002) "ALTER TABLE: Failed to create column %s.%s", c->t->base.name, c->base.name);
	}
	if (t->idxs.set) {
		/* alter drop index */
		if (t->idxs.dset)
			for (n = t->idxs.dset->h; n; n = n->next) {
				sql_idx *i = n->data;
				sql_idx *ni = mvc_bind_idx(sql, s, i->base.name);
				if (mvc_drop_idx(sql, s, ni))
					throw(SQL,"sql.alter_table", SQLSTATE(HY013) MAL_MALLOC_FAIL);
			}
		/* alter add index */
		for (n = t->idxs.nelm; n; n = n->next) {
			sql_idx *i = n->data;

			if (i->type == ordered_idx) {
				sql_kc *ic = i->columns->h->data;
				BAT *b = mvc_bind(sql, nt->s->base.name, nt->base.name, ic->c->base.name, 0);
				char *msg = OIDXcreateImplementation(cntxt, newBatType(b->ttype), b, -1);
				BBPunfix(b->batCacheid);
				if (msg != MAL_SUCCEED) {
					char *smsg = createException(SQL,"sql.alter_table", SQLSTATE(40002) "CREATE ORDERED INDEX: %s", msg);
					freeException(msg);
					return smsg;
				}
			}
			if (i->type == imprints_idx) {
				gdk_return r;
				sql_kc *ic = i->columns->h->data;
				BAT *b = mvc_bind(sql, nt->s->base.name, nt->base.name, ic->c->base.name, 0);
				r = BATimprints(b);
				BBPunfix(b->batCacheid);
				if (r != GDK_SUCCEED)
					throw(SQL, "sql.alter_table", GDK_EXCEPTION);
			}
			if (mvc_copy_idx(sql, nt, i) == NULL)
				throw(SQL,"sql.alter_table", SQLSTATE(40002) "ALTER TABLE: Failed to create index %s.%s", i->t->base.name, i->base.name);
		}
	}
	if (t->keys.set) {
		/* alter drop key */
		if (t->keys.dset)
			for (n = t->keys.dset->h; n; n = n->next) {
				sql_key *k = n->data;
				sql_key *nk = mvc_bind_key(sql, s, k->base.name);
				if (nk) {
					if (mvc_drop_key(sql, s, nk, k->drop_action))
						throw(SQL,"sql.alter_table", SQLSTATE(HY013) MAL_MALLOC_FAIL);
				}
			}
		/* alter add key */
		for (n = t->keys.nelm; n; n = n->next) {
			sql_key *k = n->data;
			str err;
			if ((err = sql_partition_validate_key(sql, t, k, "ALTER")))
				return err;
			mvc_copy_key(sql, nt, k);
		}
	}
	return MAL_SUCCEED;
}

/* the MAL wrappers */
str
SQLcreate_seq(Client cntxt, MalBlkPtr mb, MalStkPtr stk, InstrPtr pci)
{	mvc *sql = NULL;
	str msg;
	str sname = *getArgReference_str(stk, pci, 1);
	str seqname = *getArgReference_str(stk, pci, 2);
	sql_sequence *s = *(sql_sequence **) getArgReference(stk, pci, 3);

	initcontext();
	msg = create_seq(sql, sname, seqname, s);
	return msg;
}

str
SQLalter_seq(Client cntxt, MalBlkPtr mb, MalStkPtr stk, InstrPtr pci)
{	mvc *sql = NULL;
	str msg = MAL_SUCCEED;
	str sname = *getArgReference_str(stk, pci, 1);
	str seqname = *getArgReference_str(stk, pci, 2);
	sql_sequence *s = *(sql_sequence **) getArgReference(stk, pci, 3);
	lng *val = NULL;
	BAT *b = NULL;

	initcontext();
	if (getArgType(mb, pci, 4) == TYPE_lng)
		val = getArgReference_lng(stk, pci, 4);
	else if (isaBatType(getArgType(mb, pci, 4))) {
		bat *bid = getArgReference_bat(stk, pci, 4);

		if (!(b = BATdescriptor(*bid)))
			throw(SQL, "sql.alter_seq", SQLSTATE(HY005) "Cannot access column descriptor");
		if (BATcount(b) != 1) {
			BBPunfix(b->batCacheid);
			throw(SQL, "sql.alter_seq", SQLSTATE(42000) "Only one value allowed to alter a sequence value");
		}
		if (getBatType(getArgType(mb, pci, 4)) == TYPE_lng)
			val = (lng*)Tloc(b, 0);
	}

	if (val == NULL || is_lng_nil(*val))
		msg = createException(SQL,"sql.alter_seq", SQLSTATE(42M36) "ALTER SEQUENCE: cannot (re)start with NULL");
	else
		msg = alter_seq(sql, sname, seqname, s, val);

	if (b)
		BBPunfix(b->batCacheid);
	return msg;
}

str
SQLdrop_seq(Client cntxt, MalBlkPtr mb, MalStkPtr stk, InstrPtr pci)
{	mvc *sql = NULL;
	str msg = MAL_SUCCEED;
	str sname = *getArgReference_str(stk, pci, 1);
	str name = *getArgReference_str(stk, pci, 2);

	initcontext();
	msg = drop_seq(sql, sname, name);
	return msg;
}

str
SQLcreate_schema(Client cntxt, MalBlkPtr mb, MalStkPtr stk, InstrPtr pci)
{	mvc *sql = NULL;
	str msg = MAL_SUCCEED;
	str sname = *getArgReference_str(stk, pci, 1);
	str name = SaveArgReference(stk, pci, 2);
	sqlid auth_id;

	initcontext();
	auth_id = sql->role_id;
	if (!strNil(name) && (auth_id = sql_find_auth(sql, name)) < 0)
		throw(SQL,"sql.create_schema", SQLSTATE(42M32) "CREATE SCHEMA: no such authorization '%s'", name);
	if (sql->user_id != USER_MONETDB && sql->role_id != ROLE_SYSADMIN)
		throw(SQL,"sql.create_schema", SQLSTATE(42000) "CREATE SCHEMA: insufficient privileges for user '%s'", get_string_global_var(sql, "current_user"));
	if (mvc_bind_schema(sql, sname))
		throw(SQL,"sql.create_schema", SQLSTATE(3F000) "CREATE SCHEMA: name '%s' already in use", sname);
	(void) mvc_create_schema(sql, sname, auth_id, sql->user_id);
	return msg;
}

str
SQLdrop_schema(Client cntxt, MalBlkPtr mb, MalStkPtr stk, InstrPtr pci)
{
	mvc *sql = NULL;
	str msg = MAL_SUCCEED;
	str sname = *getArgReference_str(stk, pci, 1);
	int if_exists = *getArgReference_int(stk, pci, 2);
	int action = *getArgReference_int(stk, pci, 3);
	sql_schema *s;

	initcontext();
	s = mvc_bind_schema(sql, sname);
	if (!s) {
		if (!if_exists)
			throw(SQL,"sql.drop_schema",SQLSTATE(3F000) "DROP SCHEMA: name %s does not exist", sname);
		return MAL_SUCCEED;
	}
	sql_trans *tr = sql->session->tr;
	if (!mvc_schema_privs(sql, s))
		throw(SQL,"sql.drop_schema",SQLSTATE(42000) "DROP SCHEMA: access denied for %s to schema '%s'", get_string_global_var(sql, "current_user"), s->base.name);
	if (s == cur_schema(sql))
		throw(SQL,"sql.drop_schema",SQLSTATE(42000) "DROP SCHEMA: cannot drop current schema");
	if (s->system)
		throw(SQL,"sql.drop_schema",SQLSTATE(42000) "DROP SCHEMA: access denied for '%s'", sname);
	if (sql_schema_has_user(sql, s))
		throw(SQL,"sql.drop_schema",SQLSTATE(2BM37) "DROP SCHEMA: unable to drop schema '%s' (there are database objects which depend on it)", sname);
	if (!action /* RESTRICT */ && (
		os_size(s->tables, tr) || os_size(s->types, tr) || os_size(s->funcs, tr) || os_size(s->seqs, tr)))
		throw(SQL,"sql.drop_schema",SQLSTATE(2BM37) "DROP SCHEMA: unable to drop schema '%s' (there are database objects which depend on it)", sname);

	if (mvc_drop_schema(sql, s, action))
		throw(SQL,"sql.drop_schema", SQLSTATE(HY013) MAL_MALLOC_FAIL);
	return msg;
}

str
SQLcreate_table(Client cntxt, MalBlkPtr mb, MalStkPtr stk, InstrPtr pci)
{	mvc *sql = NULL;
	str msg;
	str sname = *getArgReference_str(stk, pci, 1);
	//str tname = *getArgReference_str(stk, pci, 2);
	sql_table *t = *(sql_table **) getArgReference(stk, pci, 3);
	int temp = *getArgReference_int(stk, pci, 4);

	initcontext();
	msg = create_table_or_view(sql, sname, t->base.name, t, temp);
	return msg;
}

str
SQLcreate_view(Client cntxt, MalBlkPtr mb, MalStkPtr stk, InstrPtr pci)
{	mvc *sql = NULL;
	str msg;
	str sname = *getArgReference_str(stk, pci, 1);
	//str vname = *getArgReference_str(stk, pci, 2);
	sql_table *t = *(sql_table **) getArgReference(stk, pci, 3);
	int temp = *getArgReference_int(stk, pci, 4);

	initcontext();
	msg = create_table_or_view(sql, sname, t->base.name, t, temp);
	return msg;
}

str
SQLdrop_table(Client cntxt, MalBlkPtr mb, MalStkPtr stk, InstrPtr pci)
{	mvc *sql = NULL;
	str msg;
	str sname = *getArgReference_str(stk, pci, 1);
	str name = *getArgReference_str(stk, pci, 2);
	int if_exists = *getArgReference_int(stk, pci, 3);
	int action = *getArgReference_int(stk, pci, 4);

	initcontext();
	msg = drop_table(sql, sname, name, action, if_exists);
	return msg;
}

str
SQLdrop_view(Client cntxt, MalBlkPtr mb, MalStkPtr stk, InstrPtr pci)
{	mvc *sql = NULL;
	str msg;
	str sname = *getArgReference_str(stk, pci, 1);
	str name = *getArgReference_str(stk, pci, 2);
	int if_exists = *getArgReference_int(stk, pci, 3);
	int action = *getArgReference_int(stk, pci, 4);

	initcontext();
	msg = drop_view(sql, sname, name, action, if_exists);
	return msg;
}

str
SQLdrop_constraint(Client cntxt, MalBlkPtr mb, MalStkPtr stk, InstrPtr pci)
{	mvc *sql = NULL;
	str msg;
	str sname = *getArgReference_str(stk, pci, 1);
	str tname = *getArgReference_str(stk, pci, 2);
	str kname = *getArgReference_str(stk, pci, 3);
	int action = *getArgReference_int(stk, pci, 5);
	(void) *getArgReference_int(stk, pci, 4); //the if_exists parameter is also passed but not used

	initcontext();
	msg = drop_key(sql, sname, tname, kname, action);
	return msg;
}

str
SQLalter_table(Client cntxt, MalBlkPtr mb, MalStkPtr stk, InstrPtr pci)
{	mvc *sql = NULL;
	str msg;
	str sname = *getArgReference_str(stk, pci, 1);
	str tname = *getArgReference_str(stk, pci, 2);
	sql_table *t = *(sql_table **) getArgReference(stk, pci, 3);

	(void)tname;
	initcontext();
	msg = alter_table(cntxt, sql, sname, t);
	return msg;
}

str
SQLcreate_type(Client cntxt, MalBlkPtr mb, MalStkPtr stk, InstrPtr pci)
{	mvc *sql = NULL;
	str msg;
	str sname = *getArgReference_str(stk, pci, 1);
	char *name = *getArgReference_str(stk, pci, 2);
	char *impl = *getArgReference_str(stk, pci, 3);
	sql_schema *s = NULL;

	initcontext();

	if (!(s = mvc_bind_schema(sql, sname)))
		throw(SQL,"sql.create_type",SQLSTATE(3F000) "CREATE TYPE: no such schema '%s'", sname);
	if (!mvc_schema_privs(sql, s))
		throw(SQL,"sql.create_type", SQLSTATE(42000) "CREATE TYPE: access denied for %s to schema '%s'", get_string_global_var(sql, "current_user"), s->base.name);
	if (schema_bind_type(sql, s, name))
		throw(SQL,"sql.create_type", SQLSTATE(42S02) "CREATE TYPE: type '%s' already exists", name);
	if (!mvc_create_type(sql, s, name, 0, 0, 0, impl))
		throw(SQL,"sql.create_type", SQLSTATE(0D000) "CREATE TYPE: unknown external type '%s'", impl);
	return msg;
}

str
SQLdrop_type(Client cntxt, MalBlkPtr mb, MalStkPtr stk, InstrPtr pci)
{	mvc *sql = NULL;
	str msg;
	str sname = *getArgReference_str(stk, pci, 1);
	char *name = *getArgReference_str(stk, pci, 2);
	int drop_action = *getArgReference_int(stk, pci, 3);
	sql_schema *s = NULL;
	sql_type *t;

	initcontext();

	if (!(s = mvc_bind_schema(sql, sname)))
		throw(SQL,"sql.drop_type",SQLSTATE(3F000) "DROP TYPE: no such schema '%s'", sname);
	if (!mvc_schema_privs(sql, s))
		throw(SQL,"sql.drop_type", SQLSTATE(42000) "DROP TYPE:  access denied for %s to schema '%s'", get_string_global_var(sql, "current_user"), s->base.name);
	if (!(t = schema_bind_type(sql, s, name)))
		throw(SQL,"sql.drop_type", SQLSTATE(3F000) "DROP TYPE: type '%s' does not exist", name);
	if (!drop_action && mvc_check_dependency(sql, t->base.id, TYPE_DEPENDENCY, NULL))
		throw(SQL,"sql.drop_type", SQLSTATE(42000) "DROP TYPE: unable to drop type %s (there are database objects which depend on it)\n", name);
	if (!mvc_drop_type(sql, s, t, drop_action))
		throw(SQL,"sql.drop_type", SQLSTATE(0D000) "DROP TYPE: failed to drop type '%s'", name);
	return msg;
}

str
SQLgrant_roles(Client cntxt, MalBlkPtr mb, MalStkPtr stk, InstrPtr pci)
{	mvc *sql = NULL;
	str msg;
	str sname = *getArgReference_str(stk, pci, 1);
	char *auth = SaveArgReference(stk, pci, 2);
	sqlid grantor = (sqlid) *getArgReference_int(stk, pci, 3);
	int admin = *getArgReference_int(stk, pci, 4);

	initcontext();
	msg = sql_grant_role(sql, sname /*grantee */ , auth, grantor, admin);
	return msg;
}

str
SQLrevoke_roles(Client cntxt, MalBlkPtr mb, MalStkPtr stk, InstrPtr pci)
{	mvc *sql = NULL;
	str msg;
	str sname = *getArgReference_str(stk, pci, 1);
	char *auth = SaveArgReference(stk, pci, 2);
	sqlid grantor = (sqlid) *getArgReference_int(stk, pci, 3);
	int admin = *getArgReference_int(stk, pci, 4);

	initcontext();
	msg = sql_revoke_role(sql, sname /*grantee */ , auth, grantor, admin);
	return msg;
}

str
SQLgrant(Client cntxt, MalBlkPtr mb, MalStkPtr stk, InstrPtr pci)
{	mvc *sql = NULL;
	str msg;
	str sname = *getArgReference_str(stk, pci, 1);
	char *tname = *getArgReference_str(stk, pci, 2);
	char *grantee = *getArgReference_str(stk, pci, 3);
	int privs = *getArgReference_int(stk, pci, 4);
	char *cname = SaveArgReference(stk, pci, 5);
	int grant = *getArgReference_int(stk, pci, 6);
	sqlid grantor = (sqlid) *getArgReference_int(stk, pci, 7);

	initcontext();
	if (strNil(tname))
		msg = sql_grant_global_privs(sql, grantee, privs, grant, grantor);
	else
		msg = sql_grant_table_privs(sql, grantee, privs, sname, tname, cname, grant, grantor);
	return msg;
}

str SQLrevoke(Client cntxt, MalBlkPtr mb, MalStkPtr stk, InstrPtr pci)
{	mvc *sql = NULL;
	str msg;
	str sname = *getArgReference_str(stk, pci, 1);
	char *tname = *getArgReference_str(stk, pci, 2);
	char *grantee = *getArgReference_str(stk, pci, 3);
	int privs = *getArgReference_int(stk, pci, 4);
	char *cname = SaveArgReference(stk, pci, 5);
	int grant = *getArgReference_int(stk, pci, 6);
	sqlid grantor = (sqlid) *getArgReference_int(stk, pci, 7);

	initcontext();
	if (strNil(tname))
		msg = sql_revoke_global_privs(sql, grantee, privs, grant, grantor);
	else
		msg = sql_revoke_table_privs(sql, grantee, privs, sname, tname, cname, grant, grantor);
	return msg;
}

str
SQLgrant_function(Client cntxt, MalBlkPtr mb, MalStkPtr stk, InstrPtr pci)
{	mvc *sql = NULL;
	str msg;
	str sname = *getArgReference_str(stk, pci, 1);
	sqlid func_id = (sqlid) *getArgReference_int(stk, pci, 2);
	char *grantee = *getArgReference_str(stk, pci, 3);
	int privs = *getArgReference_int(stk, pci, 4);
	int grant = *getArgReference_int(stk, pci, 5);
	sqlid grantor = (sqlid) *getArgReference_int(stk, pci, 6);

	initcontext();
	msg = sql_grant_func_privs(sql, grantee, privs, sname, func_id, grant, grantor);
	return msg;
}

str
SQLrevoke_function(Client cntxt, MalBlkPtr mb, MalStkPtr stk, InstrPtr pci)
{	mvc *sql = NULL;
	str msg;
	str sname = *getArgReference_str(stk, pci, 1);
	sqlid func_id = (sqlid) *getArgReference_int(stk, pci, 2);
	char *grantee = *getArgReference_str(stk, pci, 3);
	int privs = *getArgReference_int(stk, pci, 4);
	int grant = *getArgReference_int(stk, pci, 5);
	sqlid grantor = (sqlid) *getArgReference_int(stk, pci, 6);

	initcontext();
	msg = sql_revoke_func_privs(sql, grantee, privs, sname, func_id, grant, grantor);
	return msg;
}

str
SQLcreate_user(Client cntxt, MalBlkPtr mb, MalStkPtr stk, InstrPtr pci)
{	mvc *sql = NULL;
	str msg;
	str sname = *getArgReference_str(stk, pci, 1);
	char *passwd = *getArgReference_str(stk, pci, 2);
	int enc = *getArgReference_int(stk, pci, 3);
	char *schema = SaveArgReference(stk, pci, 4);
	char *schema_path = SaveArgReference(stk, pci, 5);
	char *fullname = SaveArgReference(stk, pci, 6);

	initcontext();
	msg = sql_create_user(sql, sname, passwd, enc, fullname, schema, schema_path);
	return msg;
}

str
SQLdrop_user(Client cntxt, MalBlkPtr mb, MalStkPtr stk, InstrPtr pci)
{	mvc *sql = NULL;
	str msg;
	str sname = *getArgReference_str(stk, pci, 1);

	initcontext();
	 msg = sql_drop_user(sql, sname);
	return msg;
}

str
SQLalter_user(Client cntxt, MalBlkPtr mb, MalStkPtr stk, InstrPtr pci)
{	mvc *sql = NULL;
	str msg;
	str sname = *getArgReference_str(stk, pci, 1);
	char *passwd = SaveArgReference(stk, pci, 2);
	int enc = *getArgReference_int(stk, pci, 3);
	char *schema = SaveArgReference(stk, pci, 4);
	char *schema_path = SaveArgReference(stk, pci, 5);
	char *oldpasswd = SaveArgReference(stk, pci, 6);

	initcontext();
	msg = sql_alter_user(sql, sname, passwd, enc, schema, schema_path, oldpasswd);

	return msg;
}

str
SQLrename_user(Client cntxt, MalBlkPtr mb, MalStkPtr stk, InstrPtr pci)
{	mvc *sql = NULL;
	str msg;
	str sname = *getArgReference_str(stk, pci, 1);
	char *newuser = *getArgReference_str(stk, pci, 2);

	initcontext();
	msg = sql_rename_user(sql, sname, newuser);
	return msg;
}

str
SQLcreate_role(Client cntxt, MalBlkPtr mb, MalStkPtr stk, InstrPtr pci)
{	mvc *sql = NULL;
	str msg;
	str sname = *getArgReference_str(stk, pci, 1);
	char *role = sname;
	sqlid grantor = (sqlid)*getArgReference_int(stk, pci, 3);

	initcontext();
	msg = sql_create_role(sql, role, grantor);
	return msg;
}

str
SQLdrop_role(Client cntxt, MalBlkPtr mb, MalStkPtr stk, InstrPtr pci)
{	mvc *sql = NULL;
	str msg;
	str sname = *getArgReference_str(stk, pci, 1);
	char *role = sname;

	initcontext();
	msg = sql_drop_role(sql, role);
	return msg;
}

str
SQLdrop_index(Client cntxt, MalBlkPtr mb, MalStkPtr stk, InstrPtr pci)
{	mvc *sql = NULL;
	str msg;
	str sname = *getArgReference_str(stk, pci, 1);
	char *iname = *getArgReference_str(stk, pci, 2);

	initcontext();
	msg = drop_index(cntxt, sql, sname, iname);
	return msg;
}

str
SQLdrop_function(Client cntxt, MalBlkPtr mb, MalStkPtr stk, InstrPtr pci)
{	mvc *sql = NULL;
	str msg;
	str sname = *getArgReference_str(stk, pci, 1);
	char *fname = *getArgReference_str(stk, pci, 2);
	sqlid fid = (sqlid)*getArgReference_int(stk, pci, 3);
	sql_ftype type = (sql_ftype) *getArgReference_int(stk, pci, 4);
	int action = *getArgReference_int(stk, pci, 5);

	initcontext();
	msg = drop_func(sql, sname, fname, fid, type, action);
	return msg;
}

str
SQLcreate_function(Client cntxt, MalBlkPtr mb, MalStkPtr stk, InstrPtr pci)
{	mvc *sql = NULL;
	str msg;
	str sname = *getArgReference_str(stk, pci, 1);
	str fname = *getArgReference_str(stk, pci, 2);
	sql_func *f = *(sql_func **) getArgReference(stk, pci, 3);

	initcontext();
	msg = create_func(sql, sname, fname, f);
	return msg;
}

str
SQLcreate_trigger(Client cntxt, MalBlkPtr mb, MalStkPtr stk, InstrPtr pci)
{	mvc *sql = NULL;
	str msg;
	str sname = *getArgReference_str(stk, pci, 1);
	char *tname = *getArgReference_str(stk, pci, 2);
	char *triggername = *getArgReference_str(stk, pci, 3);
	int time = *getArgReference_int(stk, pci, 4);
	int orientation = *getArgReference_int(stk, pci, 5);
	int event = *getArgReference_int(stk, pci, 6);
	char *old_name = *getArgReference_str(stk, pci, 7);
	char *new_name = *getArgReference_str(stk, pci, 8);
	char *condition = *getArgReference_str(stk, pci, 9);
	char *query = *getArgReference_str(stk, pci, 10);

	initcontext();
	old_name=(strNil(old_name))?NULL:old_name;
	new_name=(strNil(new_name))?NULL:new_name;
	condition=(strNil(condition))?NULL:condition;
	msg = create_trigger(sql, sname, tname, triggername, time, orientation, event, old_name, new_name, condition, query);
	return msg;
}

str
SQLdrop_trigger(Client cntxt, MalBlkPtr mb, MalStkPtr stk, InstrPtr pci)
{	mvc *sql = NULL;
	str msg;
	str sname = *getArgReference_str(stk, pci, 1);
	char *triggername = *getArgReference_str(stk, pci, 2);
	int if_exists = *getArgReference_int(stk, pci, 3);

	initcontext();
	msg = drop_trigger(sql, sname, triggername, if_exists);
	return msg;
}

str
SQLalter_add_table(Client cntxt, MalBlkPtr mb, MalStkPtr stk, InstrPtr pci)
{	mvc *sql = NULL;
	str msg;
	str sname = *getArgReference_str(stk, pci, 1);
	char *mtname = SaveArgReference(stk, pci, 2);
	char *psname = SaveArgReference(stk, pci, 3);
	char *ptname = SaveArgReference(stk, pci, 4);

	initcontext();
	msg = alter_table_add_table(sql, sname, mtname, psname, ptname);
	return msg;
}

str
SQLalter_add_range_partition(Client cntxt, MalBlkPtr mb, MalStkPtr stk, InstrPtr pci)
{	mvc *sql = NULL;
	str msg;
	str sname = *getArgReference_str(stk, pci, 1);
	char *mtname = SaveArgReference(stk, pci, 2);
	char *psname = SaveArgReference(stk, pci, 3);
	char *ptname = SaveArgReference(stk, pci, 4);
	ValRecord *min = &(stk)->stk[(pci)->argv[5]];
	ValRecord *max = &(stk)->stk[(pci)->argv[6]];
	bit with_nills = *getArgReference_bit(stk, pci, 7);
	int update = *getArgReference_int(stk, pci, 8);

	initcontext();
	msg = alter_table_add_range_partition(sql, sname, mtname, psname, ptname, VALget(min), VALget(max), with_nills, update);
	return msg;
}

str
SQLalter_add_value_partition(Client cntxt, MalBlkPtr mb, MalStkPtr stk, InstrPtr pci)
{	mvc *sql = NULL;
	str msg;
	str sname = *getArgReference_str(stk, pci, 1);
	char *mtname = SaveArgReference(stk, pci, 2);
	char *psname = SaveArgReference(stk, pci, 3);
	char *ptname = SaveArgReference(stk, pci, 4);
	bit with_nills = *getArgReference_bit(stk, pci, 5);
	int update = *getArgReference_int(stk, pci, 6);

	initcontext();
	msg = alter_table_add_value_partition(sql, stk, pci, sname, mtname, psname, ptname, with_nills, update);
	return msg;
}

str
SQLalter_del_table(Client cntxt, MalBlkPtr mb, MalStkPtr stk, InstrPtr pci)
{	mvc *sql = NULL;
	str msg;
	str sname = *getArgReference_str(stk, pci, 1);
	char *mtname = SaveArgReference(stk, pci, 2);
	char *psname = SaveArgReference(stk, pci, 3);
	char *ptname = SaveArgReference(stk, pci, 4);
	int drop_action = *getArgReference_int(stk, pci, 5);

	initcontext();
	msg= alter_table_del_table(sql, sname, mtname, psname, ptname, drop_action);
	return msg;
}

str
SQLalter_set_table(Client cntxt, MalBlkPtr mb, MalStkPtr stk, InstrPtr pci)
{	mvc *sql = NULL;
	str msg;
	str sname = *getArgReference_str(stk, pci, 1);
	char *tname = SaveArgReference(stk, pci, 2);
	int access = *getArgReference_int(stk, pci, 3);

	initcontext();
	msg = alter_table_set_access(sql, sname, tname, access);

	return msg;
}

str
SQLcomment_on(Client cntxt, MalBlkPtr mb, MalStkPtr stk, InstrPtr pci)
{
	mvc *sql = NULL;
	str msg;
	sqlid objid = (sqlid) *getArgReference_int(stk, pci, 1);
	char *remark = *getArgReference_str(stk, pci, 2);
	sql_trans *tx;
	sql_schema *sys;
	sql_table *comments;
	sql_column *id_col, *remark_col;
	oid rid;
	int ok = LOG_OK;

	initcontext();

	// Manually insert the rows to circumvent permission checks.
	tx = sql->session->tr;
	sys = mvc_bind_schema(sql, "sys");
	if (!sys)
		throw(SQL, "sql.comment_on", SQLSTATE(3F000) "Internal error");
	comments = mvc_bind_table(sql, sys, "comments");
	if (!comments)
		throw(SQL, "sql.comment_on", SQLSTATE(3F000) "no table sys.comments");
	id_col = mvc_bind_column(sql, comments, "id");
	remark_col = find_sql_column(comments, "remark");
	if (!id_col || !remark_col)
		throw(SQL, "sql.comment_on", SQLSTATE(3F000) "no table sys.comments");
	sqlstore *store = tx->store;
	rid = store->table_api.column_find_row(tx, id_col, &objid, NULL);
	if (!strNil(remark) && *remark) {
		if (!is_oid_nil(rid)) {
			// have new remark and found old one, so update field
			/* UPDATE sys.comments SET remark = %s WHERE id = %d */
			ok = store->table_api.column_update_value(tx, remark_col, rid, remark);
		} else {
			// have new remark but found none so insert row
			/* INSERT INTO sys.comments (id, remark) VALUES (%d, %s) */
			ok = store->table_api.table_insert(tx, comments, &objid, remark);
		}
	} else {
		if (!is_oid_nil(rid)) {
			// have no remark but found one, so delete row
			/* DELETE FROM sys.comments WHERE id = %d */
			ok = store->table_api.table_delete(tx, comments, rid);
		}
	}
	if (ok != LOG_OK)
		throw(SQL, "sql.comment_on", SQLSTATE(3F000) "operation failed");
	return MAL_SUCCEED;
}

str
SQLrename_schema(Client cntxt, MalBlkPtr mb, MalStkPtr stk, InstrPtr pci)
{
	mvc *sql = NULL;
	str msg = MAL_SUCCEED;
	str old_name = *getArgReference_str(stk, pci, 1);
	str new_name = *getArgReference_str(stk, pci, 2);
	sql_schema *s;

	initcontext();
	sql_trans *tr = sql->session->tr;
	if (!(s = mvc_bind_schema(sql, old_name)))
		throw(SQL, "sql.rename_schema", SQLSTATE(42S02) "ALTER SCHEMA: no such schema '%s'", old_name);
	if (!mvc_schema_privs(sql, s))
		throw(SQL, "sql.rename_schema", SQLSTATE(42000) "ALTER SCHEMA: access denied for %s to schema '%s'", get_string_global_var(sql, "current_user"), old_name);
	if (s->system)
		throw(SQL, "sql.rename_schema", SQLSTATE(3F000) "ALTER SCHEMA: cannot rename a system schema");
	if (os_size(s->tables, tr) || os_size(s->types, tr) || os_size(s->funcs, tr) || os_size(s->seqs, tr))
		throw(SQL, "sql.rename_schema", SQLSTATE(2BM37) "ALTER SCHEMA: unable to rename schema '%s' (there are database objects which depend on it)", old_name);
	if (strNil(new_name) || *new_name == '\0')
		throw(SQL, "sql.rename_schema", SQLSTATE(3F000) "ALTER SCHEMA: invalid new schema name");
	if (mvc_bind_schema(sql, new_name))
		throw(SQL, "sql.rename_schema", SQLSTATE(3F000) "ALTER SCHEMA: there is a schema named '%s' in the database", new_name);

	if (!sql_trans_rename_schema(sql->session->tr, s->base.id, new_name))
		throw(SQL, "sql.rename_schema",SQLSTATE(HY013) MAL_MALLOC_FAIL);
	if (s == cur_schema(sql)) /* change current session schema name */
		if (!mvc_set_schema(sql, new_name))
			throw(SQL, "sql.rename_schema",SQLSTATE(HY013) MAL_MALLOC_FAIL);
	return msg;
}

str
SQLrename_table(Client cntxt, MalBlkPtr mb, MalStkPtr stk, InstrPtr pci)
{
	mvc *sql = NULL;
	str msg = MAL_SUCCEED;
	str oschema_name = *getArgReference_str(stk, pci, 1);
	str nschema_name = *getArgReference_str(stk, pci, 2);
	str otable_name = *getArgReference_str(stk, pci, 3);
	str ntable_name = *getArgReference_str(stk, pci, 4);
	sql_schema *o, *s;
	sql_table *t;

	initcontext();

	if (strcmp(oschema_name, nschema_name) == 0) { //renaming the table itself
		if (!(s = mvc_bind_schema(sql, oschema_name)))
			throw(SQL, "sql.rename_table", SQLSTATE(42S02) "ALTER TABLE: no such schema '%s'", oschema_name);
		if (!mvc_schema_privs(sql, s))
			throw(SQL, "sql.rename_table", SQLSTATE(42000) "ALTER TABLE: access denied for %s to schema '%s'", get_string_global_var(sql, "current_user"), oschema_name);
		if (!(t = mvc_bind_table(sql, s, otable_name)))
			throw(SQL, "sql.rename_table", SQLSTATE(42S02) "ALTER TABLE: no such table '%s' in schema '%s'", otable_name, oschema_name);
		if (t->system)
			throw(SQL, "sql.rename_table", SQLSTATE(42000) "ALTER TABLE: cannot rename a system table");
		if (isView(t))
			throw(SQL, "sql.rename_table", SQLSTATE(42000) "ALTER TABLE: cannot rename a view");
		if (isDeclaredTable(t))
			throw(SQL, "sql.rename_table", SQLSTATE(42000) "ALTER TABLE: cannot rename a declared table");
		if (mvc_check_dependency(sql, t->base.id, TABLE_DEPENDENCY, NULL))
			throw (SQL,"sql.rename_table", SQLSTATE(2BM37) "ALTER TABLE: unable to rename table '%s' (there are database objects which depend on it)", otable_name);
		if (strNil(ntable_name) || *ntable_name == '\0')
			throw(SQL, "sql.rename_table", SQLSTATE(3F000) "ALTER TABLE: invalid new table name");
		if (mvc_bind_table(sql, s, ntable_name))
			throw(SQL, "sql.rename_table", SQLSTATE(3F000) "ALTER TABLE: there is a table named '%s' in schema '%s'", ntable_name, oschema_name);

		if (!sql_trans_rename_table(sql->session->tr, s, t->base.id, ntable_name))
			throw(SQL, "sql.rename_table",SQLSTATE(HY013) MAL_MALLOC_FAIL);
	} else { //changing the schema of the table
		assert(strcmp(otable_name, ntable_name) == 0);

		if (!(o = mvc_bind_schema(sql, oschema_name)))
			throw(SQL, "sql.rename_table", SQLSTATE(42S02) "ALTER TABLE: no such schema '%s'", oschema_name);
		if (!mvc_schema_privs(sql, o))
			throw(SQL, "sql.rename_table", SQLSTATE(42000) "ALTER TABLE: access denied for %s to schema '%s'", get_string_global_var(sql, "current_user"), oschema_name);
		if (!(t = mvc_bind_table(sql, o, otable_name)))
			throw(SQL, "sql.rename_table", SQLSTATE(42S02) "ALTER TABLE: no such table '%s' in schema '%s'", otable_name, oschema_name);
		if (t->system)
			throw(SQL, "sql.rename_table", SQLSTATE(42000) "ALTER TABLE: cannot set schema of a system table");
		if (isTempSchema(o))
			throw(SQL, "sql.rename_table", SQLSTATE(42000) "ALTER TABLE: not possible to change a temporary table schema");
		if (isView(t))
			throw(SQL, "sql.rename_table", SQLSTATE(42000) "ALTER TABLE: not possible to change schema of a view");
		if (isDeclaredTable(t))
			throw(SQL, "sql.rename_table", SQLSTATE(42000) "ALTER TABLE: not possible to change schema of a declared table");
		if (mvc_check_dependency(sql, t->base.id, TABLE_DEPENDENCY, NULL) || cs_size(&t->members) || !list_empty(t->triggers.set))
			throw(SQL, "sql.rename_table", SQLSTATE(2BM37) "ALTER TABLE: unable to set schema of table '%s' (there are database objects which depend on it)", otable_name);
		if (!(s = mvc_bind_schema(sql, nschema_name)))
			throw(SQL, "sql.rename_table", SQLSTATE(42S02) "ALTER TABLE: no such schema '%s'", nschema_name);
		if (!mvc_schema_privs(sql, s))
			throw(SQL, "sql.rename_table", SQLSTATE(42000) "ALTER TABLE: access denied for '%s' to schema '%s'", get_string_global_var(sql, "current_user"), nschema_name);
		if (isTempSchema(s))
			throw(SQL, "sql.rename_table", SQLSTATE(3F000) "ALTER TABLE: not possible to change table's schema to temporary");
		if (mvc_bind_table(sql, s, otable_name))
			throw(SQL, "sql.rename_table", SQLSTATE(42S02) "ALTER TABLE: table '%s' on schema '%s' already exists", otable_name, nschema_name);

		if (!sql_trans_set_table_schema(sql->session->tr, t->base.id, o, s))
			throw(SQL, "sql.rename_table",SQLSTATE(HY013) MAL_MALLOC_FAIL);
	}

	return msg;
}

str
SQLrename_column(Client cntxt, MalBlkPtr mb, MalStkPtr stk, InstrPtr pci)
{
	mvc *sql = NULL;
	str msg = MAL_SUCCEED;
	str schema_name = *getArgReference_str(stk, pci, 1);
	str table_name = *getArgReference_str(stk, pci, 2);
	str old_name = *getArgReference_str(stk, pci, 3);
	str new_name = *getArgReference_str(stk, pci, 4);
	sql_schema *s;
	sql_table *t;
	sql_column *col;

	initcontext();
	if (!(s = mvc_bind_schema(sql, schema_name)))
		throw(SQL, "sql.rename_column", SQLSTATE(42S02) "ALTER TABLE: no such schema '%s'", schema_name);
	if (!mvc_schema_privs(sql, s))
		throw(SQL, "sql.rename_column", SQLSTATE(42000) "ALTER TABLE: access denied for %s to schema '%s'", get_string_global_var(sql, "current_user"), schema_name);
	if (!(t = mvc_bind_table(sql, s, table_name)))
		throw(SQL, "sql.rename_column", SQLSTATE(42S02) "ALTER TABLE: no such table '%s' in schema '%s'", table_name, schema_name);
	if (t->system)
		throw(SQL, "sql.rename_column", SQLSTATE(42000) "ALTER TABLE: cannot rename a column in a system table");
	if (isView(t))
		throw(SQL, "sql.rename_column", SQLSTATE(42000) "ALTER TABLE: cannot rename column '%s': '%s' is a view", old_name, table_name);
	if (isDeclaredTable(t))
		throw(SQL, "sql.rename_column", SQLSTATE(42000) "ALTER TABLE: cannot rename column in a declared table");
	if (!(col = mvc_bind_column(sql, t, old_name)))
		throw(SQL, "sql.rename_column", SQLSTATE(42S22) "ALTER TABLE: no such column '%s' in table '%s'", old_name, table_name);
	if (mvc_check_dependency(sql, col->base.id, COLUMN_DEPENDENCY, NULL))
		throw(SQL, "sql.rename_column", SQLSTATE(2BM37) "ALTER TABLE: cannot rename column '%s' (there are database objects which depend on it)", old_name);
	if (strNil(new_name) || *new_name == '\0')
		throw(SQL, "sql.rename_column", SQLSTATE(3F000) "ALTER TABLE: invalid new column name");
	if (mvc_bind_column(sql, t, new_name))
		throw(SQL, "sql.rename_column", SQLSTATE(3F000) "ALTER TABLE: there is a column named '%s' in table '%s'", new_name, table_name);

	if (!sql_trans_rename_column(sql->session->tr, t, old_name, new_name))
		throw(SQL, "sql.rename_column",SQLSTATE(HY013) MAL_MALLOC_FAIL);
	return msg;
}<|MERGE_RESOLUTION|>--- conflicted
+++ resolved
@@ -64,20 +64,9 @@
 
 	for ( n = t->columns.set->h; !cnt && n; n = n->next) {
 		sql_column *c = n->data;
-<<<<<<< HEAD
-
-		size_t upd = store_funcs.count_col( tr, c, 2/* count updates */);
+
+		size_t upd = store->storage_api.count_col( tr, c, 2/* count updates */);
 		cnt |= upd > 0;
-=======
-		BAT *b = store->storage_api.bind_col(tr, c, RD_UPD_ID);
-		if ( b == 0)
-			return -1;
-		cnt |= BATcount(b) > 0;
-		if (isTable(t) && t->access != TABLE_READONLY && (!isNew(t) /* alter */ ) &&
-		    t->persistence == SQL_PERSIST && !t->commit_action)
-			cnt |= store->storage_api.count_col(tr, c, 0) > 0;
-		BBPunfix(b->batCacheid);
->>>>>>> 870346ff
 	}
 	return cnt;
 }
