--- conflicted
+++ resolved
@@ -538,16 +538,7 @@
 			return MAL_SUCCEED;
 		throw(SQL,"sql.drop_table",SQLSTATE(3F000) "DROP TABLE: no such schema '%s'", sname);
 	}
-<<<<<<< HEAD
 	if (!(t = mvc_bind_table(sql, s, tname))) {
-=======
-	t = mvc_bind_table(sql, s, tname);
-	if (!t && !sname) {
-		s = tmp_schema(sql);
-		t = mvc_bind_table(sql, s, tname);
-	}
-	if (!t) {
->>>>>>> 79ba4235
 		if (if_exists)
 			return MAL_SUCCEED;
 		throw(SQL,"sql.drop_table", SQLSTATE(42S02) "DROP TABLE: no such table '%s'", tname);
@@ -640,11 +631,7 @@
 	if (sname && !(s = mvc_bind_schema(sql, sname)))
 		throw(SQL,"sql.drop_index", SQLSTATE(3F000) "DROP INDEX: no such schema '%s'", sname);
 	if (!mvc_schema_privs(sql, s))
-<<<<<<< HEAD
-		throw(SQL,"sql.drop_index", SQLSTATE(42000) "DROP INDEX: access denied for %s to schema '%s'", sqlvar_get_string(find_global_var(sql, mvc_bind_schema(sql, "sys"), "current_user")), s->base.name); 
-=======
-		throw(SQL,"sql.drop_index", SQLSTATE(42000) "DROP INDEX: access denied for %s to schema '%s'", stack_get_string(sql, "current_user"), s->base.name);
->>>>>>> 79ba4235
+		throw(SQL,"sql.drop_index", SQLSTATE(42000) "DROP INDEX: access denied for %s to schema '%s'", sqlvar_get_string(find_global_var(sql, mvc_bind_schema(sql, "sys"), "current_user")), s->base.name);
 	if (!(i = mvc_bind_idx(sql, s, iname)))
 		throw(SQL,"sql.drop_index", SQLSTATE(42S12) "DROP INDEX: no such index '%s'", iname);
 	if (i->type == ordered_idx) {
