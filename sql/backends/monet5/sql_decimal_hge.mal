# This Source Code Form is subject to the terms of the Mozilla Public
# License, v. 2.0.  If a copy of the MPL was not distributed with this
# file, You can obtain one at http://mozilla.org/MPL/2.0/.
#
# Copyright 1997 - July 2008 CWI, August 2008 - 2016 MonetDB B.V.

# This file was generated by using the script sql_decimal_hge.mal.sh.

command calc.hge(v:flt, digits:int, scale:int) :hge
address flt_num2dec_hge
comment "cast number to decimal(hge) and check for overflow";

command batcalc.hge(v:bat[:flt], digits:int, scale:int) :bat[:hge]
address batflt_num2dec_hge
comment "cast number to decimal(hge) and check for overflow";

command calc.hge(v:dbl, digits:int, scale:int) :hge
address dbl_num2dec_hge
comment "cast number to decimal(hge) and check for overflow";

command batcalc.hge(v:bat[:dbl], digits:int, scale:int) :bat[:hge]
address batdbl_num2dec_hge
comment "cast number to decimal(hge) and check for overflow";

command calc.hge(v:bte, digits:int, scale:int) :hge
address bte_num2dec_hge
comment "cast number to decimal(hge) and check for overflow";

command batcalc.hge(v:bat[:bte], digits:int, scale:int) :bat[:hge]
address batbte_num2dec_hge
comment "cast number to decimal(hge) and check for overflow";

command calc.hge(s1:int, v:bte) :hge
address bte_dec2_hge
comment "cast decimal(bte) to hge and check for overflow";
command calc.hge(s1:int, v:bte, d2:int, s2:int) :hge
address bte_dec2dec_hge
comment "cast decimal(bte) to decimal(hge) and check for overflow";

command batcalc.hge(s1:int, v:bat[:bte]) :bat[:hge]
address batbte_dec2_hge
comment "cast decimal(bte) to hge and check for overflow";
command batcalc.hge(s1:int, v:bat[:bte], d2:int, s2:int) :bat[:hge]
address batbte_dec2dec_hge
comment "cast decimal(bte) to decimal(hge) and check for overflow";

command calc.hge(v:sht, digits:int, scale:int) :hge
address sht_num2dec_hge
comment "cast number to decimal(hge) and check for overflow";

command batcalc.hge(v:bat[:sht], digits:int, scale:int) :bat[:hge]
address batsht_num2dec_hge
comment "cast number to decimal(hge) and check for overflow";

command calc.hge(s1:int, v:sht) :hge
address sht_dec2_hge
comment "cast decimal(sht) to hge and check for overflow";
command calc.hge(s1:int, v:sht, d2:int, s2:int) :hge
address sht_dec2dec_hge
comment "cast decimal(sht) to decimal(hge) and check for overflow";

command batcalc.hge(s1:int, v:bat[:sht]) :bat[:hge]
address batsht_dec2_hge
comment "cast decimal(sht) to hge and check for overflow";
command batcalc.hge(s1:int, v:bat[:sht], d2:int, s2:int) :bat[:hge]
address batsht_dec2dec_hge
comment "cast decimal(sht) to decimal(hge) and check for overflow";

command calc.hge(v:int, digits:int, scale:int) :hge
address int_num2dec_hge
comment "cast number to decimal(hge) and check for overflow";

command batcalc.hge(v:bat[:int], digits:int, scale:int) :bat[:hge]
address batint_num2dec_hge
comment "cast number to decimal(hge) and check for overflow";

command calc.hge(s1:int, v:int) :hge
address int_dec2_hge
comment "cast decimal(int) to hge and check for overflow";
command calc.hge(s1:int, v:int, d2:int, s2:int) :hge
address int_dec2dec_hge
comment "cast decimal(int) to decimal(hge) and check for overflow";

command batcalc.hge(s1:int, v:bat[:int]) :bat[:hge]
address batint_dec2_hge
comment "cast decimal(int) to hge and check for overflow";
command batcalc.hge(s1:int, v:bat[:int], d2:int, s2:int) :bat[:hge]
address batint_dec2dec_hge
comment "cast decimal(int) to decimal(hge) and check for overflow";

<<<<<<< HEAD
command calc.hge( v:lng, digits:int, scale:int ) :hge
=======
command calc.hge(v:wrd, digits:int, scale:int) :hge
address wrd_num2dec_hge
comment "cast number to decimal(hge) and check for overflow";

command batcalc.hge(v:bat[:wrd], digits:int, scale:int) :bat[:hge]
address batwrd_num2dec_hge
comment "cast number to decimal(hge) and check for overflow";

command calc.hge(s1:int, v:wrd) :hge
address wrd_dec2_hge
comment "cast decimal(wrd) to hge and check for overflow";
command calc.hge(s1:int, v:wrd, d2:int, s2:int) :hge
address wrd_dec2dec_hge
comment "cast decimal(wrd) to decimal(hge) and check for overflow";

command batcalc.hge(s1:int, v:bat[:wrd]) :bat[:hge]
address batwrd_dec2_hge
comment "cast decimal(wrd) to hge and check for overflow";
command batcalc.hge(s1:int, v:bat[:wrd], d2:int, s2:int) :bat[:hge]
address batwrd_dec2dec_hge
comment "cast decimal(wrd) to decimal(hge) and check for overflow";

command calc.hge(v:lng, digits:int, scale:int) :hge
>>>>>>> 24097900
address lng_num2dec_hge
comment "cast number to decimal(hge) and check for overflow";

command batcalc.hge(v:bat[:lng], digits:int, scale:int) :bat[:hge]
address batlng_num2dec_hge
comment "cast number to decimal(hge) and check for overflow";

command calc.hge(s1:int, v:lng) :hge
address lng_dec2_hge
comment "cast decimal(lng) to hge and check for overflow";
command calc.hge(s1:int, v:lng, d2:int, s2:int) :hge
address lng_dec2dec_hge
comment "cast decimal(lng) to decimal(hge) and check for overflow";

command batcalc.hge(s1:int, v:bat[:lng]) :bat[:hge]
address batlng_dec2_hge
comment "cast decimal(lng) to hge and check for overflow";
command batcalc.hge(s1:int, v:bat[:lng], d2:int, s2:int) :bat[:hge]
address batlng_dec2dec_hge
comment "cast decimal(lng) to decimal(hge) and check for overflow";

command calc.hge(v:hge, digits:int, scale:int) :hge
address hge_num2dec_hge
comment "cast number to decimal(hge) and check for overflow";

command batcalc.hge(v:bat[:hge], digits:int, scale:int) :bat[:hge]
address bathge_num2dec_hge
comment "cast number to decimal(hge) and check for overflow";

command calc.hge(s1:int, v:hge) :hge
address hge_dec2_hge
comment "cast decimal(hge) to hge and check for overflow";
command calc.hge(s1:int, v:hge, d2:int, s2:int) :hge
address hge_dec2dec_hge
comment "cast decimal(hge) to decimal(hge) and check for overflow";

command batcalc.hge(s1:int, v:bat[:hge]) :bat[:hge]
address bathge_dec2_hge
comment "cast decimal(hge) to hge and check for overflow";
command batcalc.hge(s1:int, v:bat[:hge], d2:int, s2:int) :bat[:hge]
address bathge_dec2dec_hge
comment "cast decimal(hge) to decimal(hge) and check for overflow";

command calc.bte(v:hge, digits:int, scale:int) :bte
address hge_num2dec_bte
comment "cast number to decimal(bte) and check for overflow";

command batcalc.bte(v:bat[:hge], digits:int, scale:int) :bat[:bte]
address bathge_num2dec_bte
comment "cast number to decimal(bte) and check for overflow";

command calc.bte(s1:int, v:hge) :bte
address hge_dec2_bte
comment "cast decimal(hge) to bte and check for overflow";
command calc.bte(s1:int, v:hge, d2:int, s2:int) :bte
address hge_dec2dec_bte
comment "cast decimal(hge) to decimal(bte) and check for overflow";

command batcalc.bte(s1:int, v:bat[:hge]) :bat[:bte]
address bathge_dec2_bte
comment "cast decimal(hge) to bte and check for overflow";
command batcalc.bte(s1:int, v:bat[:hge], d2:int, s2:int) :bat[:bte]
address bathge_dec2dec_bte
comment "cast decimal(hge) to decimal(bte) and check for overflow";

command calc.sht(v:hge, digits:int, scale:int) :sht
address hge_num2dec_sht
comment "cast number to decimal(sht) and check for overflow";

command batcalc.sht(v:bat[:hge], digits:int, scale:int) :bat[:sht]
address bathge_num2dec_sht
comment "cast number to decimal(sht) and check for overflow";

command calc.sht(s1:int, v:hge) :sht
address hge_dec2_sht
comment "cast decimal(hge) to sht and check for overflow";
command calc.sht(s1:int, v:hge, d2:int, s2:int) :sht
address hge_dec2dec_sht
comment "cast decimal(hge) to decimal(sht) and check for overflow";

command batcalc.sht(s1:int, v:bat[:hge]) :bat[:sht]
address bathge_dec2_sht
comment "cast decimal(hge) to sht and check for overflow";
command batcalc.sht(s1:int, v:bat[:hge], d2:int, s2:int) :bat[:sht]
address bathge_dec2dec_sht
comment "cast decimal(hge) to decimal(sht) and check for overflow";

command calc.int(v:hge, digits:int, scale:int) :int
address hge_num2dec_int
comment "cast number to decimal(int) and check for overflow";

command batcalc.int(v:bat[:hge], digits:int, scale:int) :bat[:int]
address bathge_num2dec_int
comment "cast number to decimal(int) and check for overflow";

command calc.int(s1:int, v:hge) :int
address hge_dec2_int
comment "cast decimal(hge) to int and check for overflow";
command calc.int(s1:int, v:hge, d2:int, s2:int) :int
address hge_dec2dec_int
comment "cast decimal(hge) to decimal(int) and check for overflow";

command batcalc.int(s1:int, v:bat[:hge]) :bat[:int]
address bathge_dec2_int
comment "cast decimal(hge) to int and check for overflow";
command batcalc.int(s1:int, v:bat[:hge], d2:int, s2:int) :bat[:int]
address bathge_dec2dec_int
comment "cast decimal(hge) to decimal(int) and check for overflow";

<<<<<<< HEAD
command calc.lng( v:hge, digits:int, scale:int ) :lng
=======
command calc.wrd(v:hge, digits:int, scale:int) :wrd
address hge_num2dec_wrd
comment "cast number to decimal(wrd) and check for overflow";

command batcalc.wrd(v:bat[:hge], digits:int, scale:int) :bat[:wrd]
address bathge_num2dec_wrd
comment "cast number to decimal(wrd) and check for overflow";

command calc.wrd(s1:int, v:hge) :wrd
address hge_dec2_wrd
comment "cast decimal(hge) to wrd and check for overflow";
command calc.wrd(s1:int, v:hge, d2:int, s2:int) :wrd
address hge_dec2dec_wrd
comment "cast decimal(hge) to decimal(wrd) and check for overflow";

command batcalc.wrd(s1:int, v:bat[:hge]) :bat[:wrd]
address bathge_dec2_wrd
comment "cast decimal(hge) to wrd and check for overflow";
command batcalc.wrd(s1:int, v:bat[:hge], d2:int, s2:int) :bat[:wrd]
address bathge_dec2dec_wrd
comment "cast decimal(hge) to decimal(wrd) and check for overflow";

command calc.lng(v:hge, digits:int, scale:int) :lng
>>>>>>> 24097900
address hge_num2dec_lng
comment "cast number to decimal(lng) and check for overflow";

command batcalc.lng(v:bat[:hge], digits:int, scale:int) :bat[:lng]
address bathge_num2dec_lng
comment "cast number to decimal(lng) and check for overflow";

command calc.lng(s1:int, v:hge) :lng
address hge_dec2_lng
comment "cast decimal(hge) to lng and check for overflow";
command calc.lng(s1:int, v:hge, d2:int, s2:int) :lng
address hge_dec2dec_lng
comment "cast decimal(hge) to decimal(lng) and check for overflow";

command batcalc.lng(s1:int, v:bat[:hge]) :bat[:lng]
address bathge_dec2_lng
comment "cast decimal(hge) to lng and check for overflow";
command batcalc.lng(s1:int, v:bat[:hge], d2:int, s2:int) :bat[:lng]
address bathge_dec2dec_lng
comment "cast decimal(hge) to decimal(lng) and check for overflow";

command calc.flt(v:hge, digits:int, scale:int) :flt
address hge_num2dec_flt
comment "cast number to decimal(flt) and check for overflow";

command batcalc.flt(v:bat[:hge], digits:int, scale:int) :bat[:flt]
address bathge_num2dec_flt
comment "cast number to decimal(flt) and check for overflow";

command calc.flt(s1:int, v:hge) :flt
address hge_dec2_flt
comment "cast decimal(hge) to flt and check for overflow";
command calc.flt(s1:int, v:hge, d2:int, s2:int) :flt
address hge_dec2dec_flt
comment "cast decimal(hge) to decimal(flt) and check for overflow";

command batcalc.flt(s1:int, v:bat[:hge]) :bat[:flt]
address bathge_dec2_flt
comment "cast decimal(hge) to flt and check for overflow";
command batcalc.flt(s1:int, v:bat[:hge], d2:int, s2:int) :bat[:flt]
address bathge_dec2dec_flt
comment "cast decimal(hge) to decimal(flt) and check for overflow";

command calc.dbl(v:hge, digits:int, scale:int) :dbl
address hge_num2dec_dbl
comment "cast number to decimal(dbl) and check for overflow";

command batcalc.dbl(v:bat[:hge], digits:int, scale:int) :bat[:dbl]
address bathge_num2dec_dbl
comment "cast number to decimal(dbl) and check for overflow";

command calc.dbl(s1:int, v:hge) :dbl
address hge_dec2_dbl
comment "cast decimal(hge) to dbl and check for overflow";
command calc.dbl(s1:int, v:hge, d2:int, s2:int) :dbl
address hge_dec2dec_dbl
comment "cast decimal(hge) to decimal(dbl) and check for overflow";

command batcalc.dbl(s1:int, v:bat[:hge]) :bat[:dbl]
address bathge_dec2_dbl
comment "cast decimal(hge) to dbl and check for overflow";
command batcalc.dbl(s1:int, v:bat[:hge], d2:int, s2:int) :bat[:dbl]
address bathge_dec2dec_dbl
comment "cast decimal(hge) to decimal(dbl) and check for overflow";
<|MERGE_RESOLUTION|>--- conflicted
+++ resolved
@@ -88,33 +88,7 @@
 address batint_dec2dec_hge
 comment "cast decimal(int) to decimal(hge) and check for overflow";
 
-<<<<<<< HEAD
 command calc.hge( v:lng, digits:int, scale:int ) :hge
-=======
-command calc.hge(v:wrd, digits:int, scale:int) :hge
-address wrd_num2dec_hge
-comment "cast number to decimal(hge) and check for overflow";
-
-command batcalc.hge(v:bat[:wrd], digits:int, scale:int) :bat[:hge]
-address batwrd_num2dec_hge
-comment "cast number to decimal(hge) and check for overflow";
-
-command calc.hge(s1:int, v:wrd) :hge
-address wrd_dec2_hge
-comment "cast decimal(wrd) to hge and check for overflow";
-command calc.hge(s1:int, v:wrd, d2:int, s2:int) :hge
-address wrd_dec2dec_hge
-comment "cast decimal(wrd) to decimal(hge) and check for overflow";
-
-command batcalc.hge(s1:int, v:bat[:wrd]) :bat[:hge]
-address batwrd_dec2_hge
-comment "cast decimal(wrd) to hge and check for overflow";
-command batcalc.hge(s1:int, v:bat[:wrd], d2:int, s2:int) :bat[:hge]
-address batwrd_dec2dec_hge
-comment "cast decimal(wrd) to decimal(hge) and check for overflow";
-
-command calc.hge(v:lng, digits:int, scale:int) :hge
->>>>>>> 24097900
 address lng_num2dec_hge
 comment "cast number to decimal(hge) and check for overflow";
 
@@ -224,33 +198,7 @@
 address bathge_dec2dec_int
 comment "cast decimal(hge) to decimal(int) and check for overflow";
 
-<<<<<<< HEAD
 command calc.lng( v:hge, digits:int, scale:int ) :lng
-=======
-command calc.wrd(v:hge, digits:int, scale:int) :wrd
-address hge_num2dec_wrd
-comment "cast number to decimal(wrd) and check for overflow";
-
-command batcalc.wrd(v:bat[:hge], digits:int, scale:int) :bat[:wrd]
-address bathge_num2dec_wrd
-comment "cast number to decimal(wrd) and check for overflow";
-
-command calc.wrd(s1:int, v:hge) :wrd
-address hge_dec2_wrd
-comment "cast decimal(hge) to wrd and check for overflow";
-command calc.wrd(s1:int, v:hge, d2:int, s2:int) :wrd
-address hge_dec2dec_wrd
-comment "cast decimal(hge) to decimal(wrd) and check for overflow";
-
-command batcalc.wrd(s1:int, v:bat[:hge]) :bat[:wrd]
-address bathge_dec2_wrd
-comment "cast decimal(hge) to wrd and check for overflow";
-command batcalc.wrd(s1:int, v:bat[:hge], d2:int, s2:int) :bat[:wrd]
-address bathge_dec2dec_wrd
-comment "cast decimal(hge) to decimal(wrd) and check for overflow";
-
-command calc.lng(v:hge, digits:int, scale:int) :lng
->>>>>>> 24097900
 address hge_num2dec_lng
 comment "cast number to decimal(lng) and check for overflow";
 
