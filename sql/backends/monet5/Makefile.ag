--- conflicted
+++ resolved
@@ -65,11 +65,7 @@
 	DIR = libdir/monetdb5
 	SOURCES = sql_aggr_bte.mal  sql_aggr_flt.mal sql_aggr_dbl.mal  sql_aggr_int.mal  sql_aggr_lng.mal \
 		sql_aggr_sht.mal  sql_decimal.mal  sql_inspect.mal wlr.mal \
-<<<<<<< HEAD
-		sql_rank.mal sqlcatalog.mal sql_transaction.mal  sql.mal sql_session.mal
-=======
-		sql_subquery.mal sql_rank.mal sqlcatalog.mal sql_transaction.mal  sql.mal
->>>>>>> 93609e93
+		sql_subquery.mal sql_rank.mal sqlcatalog.mal sql_transaction.mal  sql.mal sql_session.mal
 }
 
 headers_mal_hge = {
