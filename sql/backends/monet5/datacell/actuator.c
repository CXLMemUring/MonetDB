--- conflicted
+++ resolved
@@ -19,10 +19,9 @@
 
 /*
  * @a M. Kersten, E. Liarou, R. Goncalves
-The Actuator Simulation program
-
-This program listens to an event stream on a particular port.
-It collects statistics on the events.
+ * @* The Actuator Simulation program
+ * This program listens to an event stream on a particular port.
+ * It collects statistics on the events.
  * @f actuator
  */
 #ifndef ACTUATOR
@@ -83,10 +82,6 @@
 #define PASSIVE 2
 static int mode = PASSIVE;
 
-<<<<<<< HEAD
-static void
-usage(void)
-=======
 /*
 The actuator.
 Events leave the Datacell to trigger actions in the real world. It may be as simple 
@@ -109,7 +104,6 @@
 */
 void
 usage()
->>>>>>> 3e799f30
 {
 	mnstr_printf(ACout, "The actuator tool can be used to catch an event sequence \n");
 	mnstr_printf(ACout, "from the emitter port. Data is in ascii .\n");
