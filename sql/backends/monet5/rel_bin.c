--- conflicted
+++ resolved
@@ -1048,11 +1048,7 @@
 	if (b == NULL || n == NULL) {
 		GDKfree(b);
 		GDKfree(n);
-<<<<<<< HEAD
 		return sql_error(m, 02, SQLSTATE(HY001) MAL_MALLOC_FAIL);
-=======
-		return sql_error(m, 02, MAL_MALLOC_FAIL);
->>>>>>> 7f40131d
 	}
 	strncpy(n, query, len);
 	query = n;
@@ -1063,12 +1059,12 @@
 	sr = buffer_rastream(b, "sqlstatement");
 	if (sr == NULL) {
 		buffer_destroy(b);
-		return sql_error(m, 02, MAL_MALLOC_FAIL);
+		return sql_error(m, 02, SQLSTATE(HY001) MAL_MALLOC_FAIL);
 	}
 	bs = bstream_create(sr, b->len);
 	if(bs == NULL) {
 		buffer_destroy(b);
-		return sql_error(m, 02, MAL_MALLOC_FAIL);
+		return sql_error(m, 02, SQLSTATE(HY001) MAL_MALLOC_FAIL);
 	}
 	scanner_init(&m->scanner, bs, NULL);
 	m->scanner.mode = LINE_1; 
@@ -2861,17 +2857,10 @@
 
 	b = (buffer*)GDKmalloc(sizeof(buffer));
 	if (b == 0)
-<<<<<<< HEAD
 		return sql_error(m, 02, SQLSTATE(HY001) MAL_MALLOC_FAIL);
 	n = GDKmalloc(len + 1 + 1);
 	if (n == 0)
 		return sql_error(m, 02, SQLSTATE(HY001) MAL_MALLOC_FAIL);
-=======
-		return sql_error(m, 02, MAL_MALLOC_FAIL);
-	n = GDKmalloc(len + 1 + 1);
-	if (n == 0)
-		return sql_error(m, 02, MAL_MALLOC_FAIL);
->>>>>>> 7f40131d
 	strncpy(n, query, len);
 	query = n;
 	query[len] = '\n';
@@ -2881,7 +2870,7 @@
 	buf = buffer_rastream(b, "sqlstatement");
 	if(buf == NULL) {
 		buffer_destroy(b);
-		return sql_error(m, 02, MAL_MALLOC_FAIL);
+		return sql_error(m, 02, SQLSTATE(HY001) MAL_MALLOC_FAIL);
 	}
 	scanner_init( &m->scanner, bstream_create(buf, b->len), NULL);
 	m->scanner.mode = LINE_1; 
@@ -2899,7 +2888,7 @@
 		GDKfree(query);
 		GDKfree(b);
 		bstream_destroy(m->scanner.rs);
-		return sql_error(m, 02, MAL_MALLOC_FAIL);
+		return sql_error(m, 02, SQLSTATE(HY001) MAL_MALLOC_FAIL);
 	}
 
 	if (sqlparse(m) || !m->sym) {
