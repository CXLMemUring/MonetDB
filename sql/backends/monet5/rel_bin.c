/*
 * SPDX-License-Identifier: MPL-2.0
 *
 * This Source Code Form is subject to the terms of the Mozilla Public
 * License, v. 2.0.  If a copy of the MPL was not distributed with this
 * file, You can obtain one at http://mozilla.org/MPL/2.0/.
 *
 * Copyright 2024 MonetDB Foundation;
 * Copyright August 2008 - 2023 MonetDB B.V.;
 * Copyright 1997 - July 2008 CWI.
 */

#include "monetdb_config.h"

#include "rel_bin.h"
#include "rel_rel.h"
#include "rel_basetable.h"
#include "rel_exp.h"
#include "rel_psm.h"
#include "rel_prop.h"
#include "rel_select.h"
#include "rel_updates.h"
#include "rel_predicates.h"
#include "rel_file_loader.h"
#include "sql_env.h"
#include "sql_optimizer.h"
#include "sql_gencode.h"
#include "mal_builder.h"
#include "opt_prelude.h"

static stmt * rel_bin(backend *be, sql_rel *rel);
static stmt * subrel_bin(backend *be, sql_rel *rel, list *refs);

static stmt *check_types(backend *be, sql_subtype *fromtype, stmt *s, check_type tpe);

static void
clean_mal_statements(backend *be, int oldstop, int oldvtop)
{
	MSresetInstructions(be->mb, oldstop);
	freeVariables(be->client, be->mb, NULL, oldvtop);
	be->mvc->session->status = 0; /* clean possible generated error */
	be->mvc->errstr[0] = '\0';
}

static int
add_to_rowcount_accumulator(backend *be, int nr)
{
	if (be->silent)
		return 0;

	if (be->rowcount == 0) {
		be->rowcount = nr;
		return 0;
	}

	InstrPtr q = newStmt(be->mb, calcRef, plusRef);
	if (q == NULL) {
		if (be->mvc->sa->eb.enabled)
			eb_error(&be->mvc->sa->eb, be->mvc->errstr[0] ? be->mvc->errstr : be->mb->errors ? be->mb->errors : *GDKerrbuf ? GDKerrbuf : "out of memory", 1000);
		return -1;
	}
	q = pushArgument(be->mb, q, be->rowcount);
	q = pushArgument(be->mb, q, nr);
	pushInstruction(be->mb, q);

	be->rowcount = getDestVar(q);
	return 0;
}

static stmt *
stmt_selectnil(backend *be, stmt *col)
{
	sql_subtype *t = tail_type(col);
	return stmt_uselect(be, col, stmt_atom(be, atom_general(be->mvc->sa, t, NULL, 0)), cmp_equal, NULL, 0, 1);
}

static stmt *
sql_unop_(backend *be, const char *fname, stmt *rs)
{
	mvc *sql = be->mvc;
	sql_subtype *rt = NULL;
	sql_subfunc *f = NULL;

	rt = tail_type(rs);
	f = sql_bind_func(sql, "sys", fname, rt, NULL, F_FUNC, true, true);
	/* try to find the function without a type, and convert
	 * the value to the type needed by this function!
	 */
	if (!f && (f = sql_find_func(sql, "sys", fname, 1, F_FUNC, true, NULL)) != NULL) {
		sql_arg *a = f->func->ops->h->data;

		sql->session->status = 0;
		sql->errstr[0] = '\0';
		rs = check_types(be, &a->type, rs, type_equal);
		if (!rs)
			f = NULL;
	}
	if (f) {
		/*
		if (f->func->res.scale == INOUT) {
			f->res.digits = rt->digits;
			f->res.scale = rt->scale;
		}
		*/
		return stmt_unop(be, rs, NULL, f);
	} else if (rs) {
		char *type = tail_type(rs)->type->base.name;

		return sql_error(sql, ERR_NOTFOUND, SQLSTATE(42000) "SELECT: no such unary operator '%s(%s)'", fname, type);
	}
	return NULL;
}

static stmt *
refs_find_rel(list *refs, sql_rel *rel)
{
	node *n;

	for (n=refs->h; n; n = n->next->next) {
		sql_rel *ref = n->data;
		stmt *s = n->next->data;

		if (rel == ref)
			return s;
	}
	return NULL;
}

static void
refs_update_stmt(list *refs, sql_rel *rel, stmt *s)
{
	node *n;

	for (n=refs->h; n; n = n->next->next) {
		sql_rel *ref = n->data;

		if (rel == ref) {
			n->next->data = s;
			break;
		}
	}
}


static void
print_stmtlist(allocator *sa, stmt *l)
{
	node *n;
	if (l) {
		for (n = l->op4.lval->h; n; n = n->next) {
			const char *rnme = table_name(sa, n->data);
			const char *nme = column_name(sa, n->data);

			TRC_INFO(SQL_EXECUTION, "%s.%s\n", rnme ? rnme : "(null!)", nme ? nme : "(null!)");
		}
	}
}

static stmt *
list_find_column(backend *be, list *l, const char *rname, const char *name)
{
	stmt *res = NULL;
	node *n;

	if (!l)
		return NULL;
	if (!l->ht && list_length(l) > HASH_MIN_SIZE) {
		l->ht = hash_new(l->sa, MAX(list_length(l), l->expected_cnt), (fkeyvalue)&stmt_key);
		if (l->ht != NULL) {
			for (n = l->h; n; n = n->next) {
				const char *nme = column_name(be->mvc->sa, n->data);
				if (nme) {
					int key = hash_key(nme);

					if (hash_add(l->ht, key, n->data) == NULL) {
						hash_destroy(l->ht);
						l->ht = NULL;
						break;
					}
				}
			}
		}
	}
	if (l->ht) {
		int key = hash_key(name);
		sql_hash_e *e = l->ht->buckets[key&(l->ht->size-1)];

		if (rname) {
			for (; e; e = e->chain) {
				stmt *s = e->value;
				const char *rnme = table_name(be->mvc->sa, s);
				const char *nme = column_name(be->mvc->sa, s);

				if (rnme && strcmp(rnme, rname) == 0 &&
					    strcmp(nme, name) == 0) {
					res = s;
					break;
				}
			}
		} else {
			for (; e; e = e->chain) {
				stmt *s = e->value;
				const char *rnme = table_name(be->mvc->sa, s);
				const char *nme = column_name(be->mvc->sa, s);

				if (!rnme && nme && strcmp(nme, name) == 0) {
					res = s;
					break;
				}
			}
		}
		if (!res)
			return NULL;
		return res;
	}
	if (rname) {
		for (n = l->h; n; n = n->next) {
			const char *rnme = table_name(be->mvc->sa, n->data);
			const char *nme = column_name(be->mvc->sa, n->data);

			if (rnme && strcmp(rnme, rname) == 0 &&
				    strcmp(nme, name) == 0) {
				res = n->data;
				break;
			}
		}
	} else {
		for (n = l->h; n; n = n->next) {
			const char *rnme = table_name(be->mvc->sa, n->data);
			const char *nme = column_name(be->mvc->sa, n->data);

			if (!rnme && nme && strcmp(nme, name) == 0) {
				res = n->data;
				break;
			}
		}
	}
	if (!res)
		return NULL;
	return res;
}

static stmt *
bin_find_column(backend *be, stmt *sub, const char *rname, const char *name)
{
	return list_find_column(be, sub->op4.lval, rname, name);
}

static list *
bin_find_columns(backend *be, stmt *sub, const char *name)
{
	node *n;
	list *l = sa_list(be->mvc->sa);

	for (n = sub->op4.lval->h; n; n = n->next) {
		const char *nme = column_name(be->mvc->sa, n->data);

		if (strcmp(nme, name) == 0)
			append(l, n->data);
	}
	if (list_length(l))
		return l;
	return NULL;
}

static stmt *
column(backend *be, stmt *val)
{
	if (val->nrcols == 0)
		return const_column(be, val);
	return val;
}

static stmt *
create_const_column(backend *be, stmt *val)
{
	if (val->nrcols == 0)
		val = const_column(be, val);
	return stmt_append(be, stmt_temp(be, tail_type(val)), val);
}

static int
statment_score(stmt *c)
{
	sql_subtype *t = tail_type(c);
	int score = 0;

	if (c->nrcols != 0) /* no need to create an extra intermediate */
		score += 200;

	if (!t)
		return score;
	switch (ATOMstorage(t->type->localtype)) { /* give preference to smaller types */
		case TYPE_bte:
			score += 150 - 8;
			break;
		case TYPE_sht:
			score += 150 - 16;
			break;
		case TYPE_int:
			score += 150 - 32;
			break;
		case TYPE_void:
		case TYPE_lng:
			score += 150 - 64;
			break;
		case TYPE_uuid:
#ifdef HAVE_HGE
		case TYPE_hge:
#endif
			score += 150 - 128;
			break;
		case TYPE_flt:
			score += 75 - 24;
			break;
		case TYPE_dbl:
			score += 75 - 53;
			break;
		default:
			break;
	}
	return score;
}

static stmt *
bin_find_smallest_column(backend *be, stmt *sub)
{
	stmt *res = sub->op4.lval->h->data;
	int best_score = statment_score(sub->op4.lval->h->data);

	if (sub->op4.lval->h->next)
		for (node *n = sub->op4.lval->h->next ; n ; n = n->next) {
			stmt *c = n->data;
			int next_score = statment_score(c);

			if (next_score > best_score) {
				res = c;
				best_score = next_score;
			}
		}
	if (res->nrcols == 0)
		return const_column(be, res);
	return res;
}

static stmt *
row2cols(backend *be, stmt *sub)
{
	if (sub->nrcols == 0 && sub->key) {
		node *n;
		list *l = sa_list(be->mvc->sa);
		if (l == NULL)
			return NULL;

		for (n = sub->op4.lval->h; n; n = n->next) {
			stmt *sc = n->data;
			const char *cname = column_name(be->mvc->sa, sc);
			const char *tname = table_name(be->mvc->sa, sc);

			sc = column(be, sc);
			list_append(l, stmt_alias(be, sc, tname, cname));
		}
		sub = stmt_list(be, l);
	}
	return sub;
}

static stmt*
distinct_value_list(backend *be, list *vals, stmt **last_null_value, int depth, int push)
{
	list *l = sa_list(be->mvc->sa);
	stmt *s;

	/* create bat append values */
	for (node *n = vals->h; n; n = n->next) {
		sql_exp *e = n->data;
		stmt *i = exp_bin(be, e, NULL, NULL, NULL, NULL, NULL, NULL, depth, 0, push);

		if (exp_is_null(e))
			*last_null_value = i;

		if (!i)
			return NULL;

		list_append(l, i);
	}
	s = stmt_append_bulk(be, stmt_temp(be, exp_subtype(vals->h->data)), l);
	/* Probably faster to filter out the values directly in the underlying list of atoms.
	   But for now use groupby to filter out duplicate values. */
	stmt* groupby = stmt_group(be, s, NULL, NULL, NULL, 1);
	stmt* ext = stmt_result(be, groupby, 1);

	return stmt_project(be, ext, s);
}

static stmt *
stmt_selectnonil(backend *be, stmt *col, stmt *s)
{
	sql_subtype *t = tail_type(col);
	return stmt_uselect(be, col, stmt_atom(be, atom_general(be->mvc->sa, t, NULL, 0)), cmp_equal, s, 1, 1);
}

static int
is_tid_chain(stmt *cand)
{
	while(cand && cand->type != st_tid && cand->cand) {
		cand = cand->cand;
	}
	if (cand && cand->type == st_tid)
		return 1;
	return 0;
}

static stmt *
subrel_project(backend *be, stmt *s, list *refs, sql_rel *rel)
{
	if (!s || s->type != st_list || !s->cand)
		return s;

	list *l = sa_list(be->mvc->sa);
	stmt *cand = s->cand;
	if (!l)
		return NULL;
	for (node *n = s->op4.lval->h; n; n = n->next) {
		stmt *c = n->data;

		assert(c->type == st_alias || (c->type == st_join && c->flag == cmp_project) || c->type == st_bat || c->type == st_idxbat || c->type == st_single);
		if (c->type != st_alias) {
			c = stmt_project(be, cand, c);
		} else if (c->op1->type == st_mirror && is_tid_chain(cand)) { /* alias with mirror (ie full row ids) */
			c = stmt_alias(be, cand, c->tname, c->cname);
		} else { /* st_alias */
			stmt *s = c->op1;
			if (s->nrcols == 0)
				s = stmt_const(be, cand, s);
			else
				s = stmt_project(be, cand, s);
			c = stmt_alias(be, s, c->tname, c->cname);
		}
		append(l, c);
	}
	s = stmt_list(be, l);
	if (rel && rel_is_ref(rel))
		refs_update_stmt(refs, rel, s);
	return s;
}

static stmt *
handle_in_exps(backend *be, sql_exp *ce, list *nl, stmt *left, stmt *right, stmt *grp, stmt *ext, stmt *cnt, stmt *sel, bool in, int depth, int reduce, int push)
{
	mvc *sql = be->mvc;
	node *n;
	stmt *s = NULL, *c = exp_bin(be, ce, left, right, grp, ext, cnt, NULL, depth+1, 0, push);

	if(!c)
		return NULL;

	if (reduce && c->nrcols == 0)
		c = stmt_const(be, bin_find_smallest_column(be, left), c);

	if (c->nrcols == 0 || depth || !reduce) {
		sql_subtype *bt = sql_bind_localtype("bit");
		sql_subfunc *cmp = (in)
			?sql_bind_func(sql, "sys", "=", tail_type(c), tail_type(c), F_FUNC, true, true)
			:sql_bind_func(sql, "sys", "<>", tail_type(c), tail_type(c), F_FUNC, true, true);
		sql_subfunc *a = (in)?sql_bind_func(sql, "sys", "or", bt, bt, F_FUNC, true, true)
				     :sql_bind_func(sql, "sys", "and", bt, bt, F_FUNC, true, true);

		for (n = nl->h; n; n = n->next) {
			sql_exp *e = n->data;
			stmt *i = exp_bin(be, e, left, right, grp, ext, cnt, NULL, depth+1, 0, push);
			if(!i)
				return NULL;

			i = stmt_binop(be, c, i, NULL, cmp);
			if (s)
				s = stmt_binop(be, s, i, NULL, a);
			else
				s = i;
		}
		if (sel && !(depth || !reduce))
			s = stmt_uselect(be,
				stmt_const(be, bin_find_smallest_column(be, left), s),
				stmt_bool(be, 1), cmp_equal, sel, 0, 0);
	} else if (list_length(nl) < 16) {
		comp_type cmp = (in)?cmp_equal:cmp_notequal;

		if (!in)
			s = sel;
		for (n = nl->h; n; n = n->next) {
			sql_exp *e = n->data;
			stmt *i = exp_bin(be, e, left, right, grp, ext, cnt, NULL, depth+1, 0, push);
			if(!i)
				return NULL;

			if (in) {
				i = stmt_uselect(be, c, i, cmp, sel, 0, 0);
				if (s)
					s = stmt_tunion(be, s, i);
				else
					s = i;
			} else {
				s = stmt_uselect(be, c, i, cmp, s, 0, 0);
			}
		}
	} else {
		/* TODO: handle_in_exps should contain all necessary logic for in-expressions to be SQL compliant.
		   For non-SQL-standard compliant behavior, e.g. PostgreSQL backwards compatibility, we should
		   make sure that this behavior is replicated by the sql optimizer and not handle_in_exps. */

		stmt* last_null_value = NULL;  /* CORNER CASE ALERT: See description below. */

		/* The actual in-value-list should not contain duplicates to ensure that final join results are unique. */
		s = distinct_value_list(be, nl, &last_null_value, depth+1, push);
		if (!s)
			return NULL;

		if (last_null_value) {
			/* The actual in-value-list should not contain null values. */
			s = stmt_project(be, stmt_selectnonil(be, s, NULL), s);
		}

		if (in) {
			s = stmt_semijoin(be, c, s, sel, NULL, 0, false);
		} else {
			if (last_null_value) {
				/* CORNER CASE ALERT:
				   In case of a not-in-expression with the associated in-value-list containing a null value,
				   the entire in-predicate is forced to always return false, i.e. an empty candidate list.
				   This is similar to postgres behavior.
				   TODO: However I do not think this behavior is in accordance with SQL standard 2003.

				   Ugly trick to return empty candidate list, because for all x it holds that: (x == null) == false.
				   list* singleton_bat = sa_list(sql->sa);
				   list_append(singleton_bat, null_value); */
				s = stmt_uselect(be, c, last_null_value, cmp_equal, NULL, 0, 0);
			} else {
				/* BACK TO HAPPY FLOW:
				   Make sure that null values are never returned. */
				stmt* non_nulls;
				non_nulls = stmt_selectnonil(be, c, sel);
				s = stmt_tdiff(be, stmt_project(be, non_nulls, c), s, NULL);
				s = stmt_project(be, s, non_nulls);
			}
		}
	}
	return s;
}

static stmt *
value_list(backend *be, list *vals, stmt *left, stmt *sel)
{
	sql_subtype *type = exp_subtype(vals->h->data);
	list *l;

	if (!type)
		return sql_error(be->mvc, 02, SQLSTATE(42000) "Could not infer the type of a value list column");
	/* create bat append values */
	l = sa_list(be->mvc->sa);
	for (node *n = vals->h; n; n = n->next) {
		sql_exp *e = n->data;
		stmt *i = exp_bin(be, e, left, NULL, NULL, NULL, NULL, sel, 0, 0, 0);

		if (!i)
			return NULL;

		if (list_length(vals) == 1)
			return i;
		list_append(l, i);
	}
	return stmt_append_bulk(be, stmt_temp(be, type), l);
}

static stmt *
exp_list(backend *be, list *exps, stmt *l, stmt *r, stmt *grp, stmt *ext, stmt *cnt, stmt *sel)
{
	mvc *sql = be->mvc;
	node *n;
	list *nl = sa_list(sql->sa);

	if (nl == NULL)
		return NULL;
	for (n = exps->h; n; n = n->next) {
		sql_exp *e = n->data;
		stmt *i = exp_bin(be, e, l, r, grp, ext, cnt, sel, 0, 0, 0);
		if(!i)
			return NULL;

		if (n->next && i->type == st_table) /* relational statement */
			l = i->op1;
		else
			append(nl, i);
	}
	return stmt_list(be, nl);
}

static stmt *
exp_count_no_nil_arg(sql_exp *e, stmt *ext, sql_exp *ae, stmt *as)
{
	/* small optimization, ie use candidates directly on count(*) */
	if (!need_distinct(e) && !ext && as && (!need_no_nil(e) || !ae || !has_nil(ae))) {
		/* skip alias statements */
		while (as->type == st_alias)
			as = as->op1;
		/* use candidate */
		if (as && as->type == st_join && as->flag == cmp_project) {
			if (as->op1 && (as->op1->type != st_result || as->op1->op1->type != st_group)) /* exclude a subquery with select distinct under the count */
				as = as->op1;
		}
	}
	return as;
}

static stmt *
exp_bin_or(backend *be, sql_exp *e, stmt *left, stmt *right, stmt *grp, stmt *ext, stmt *cnt, stmt *sel, int depth, bool reduce, int push)
{
	sql_subtype *bt = sql_bind_localtype("bit");
	list *l = e->l;
	node *n;
	stmt *sel1 = NULL, *sel2 = NULL, *s = NULL;
	int anti = is_anti(e);

	sel1 = sel;
	sel2 = sel;
	for (n = l->h; n; n = n->next) {
		sql_exp *c = n->data;
		stmt *sin = (sel1 && sel1->nrcols)?sel1:NULL;

		/* propagate the anti flag */
		if (anti)
			set_anti(c);
		s = exp_bin(be, c, left, right, grp, ext, cnt, reduce?sin:NULL, depth, reduce, push);
		if (!s)
			return s;

		if (!reduce && sin) {
			sql_subfunc *f = sql_bind_func(be->mvc, "sys", anti?"or":"and", bt, bt, F_FUNC, true, true);
			assert(f);
			s = stmt_binop(be, sin, s, NULL, f);
		} else if (!sin && sel1 && sel1->nrcols == 0 && s->nrcols == 0) {
			sql_subfunc *f = sql_bind_func(be->mvc, "sys", anti?"or":"and", bt, bt, F_FUNC, true, true);
			assert(f);
			s = stmt_binop(be, sel1, s, sin, f);
		} else if (sel1 && (sel1->nrcols == 0 || s->nrcols == 0)) {
			stmt *predicate = bin_find_smallest_column(be, left);

			predicate = stmt_const(be, predicate, stmt_bool(be, 1));
			if (s->nrcols == 0)
				s = stmt_uselect(be, predicate, s, cmp_equal, sel1, anti, is_semantics(c));
			else
				s = stmt_uselect(be, predicate, sel1, cmp_equal, s, anti, is_semantics(c));
		}
		sel1 = s;
	}
	l = e->r;
	for (n = l->h; n; n = n->next) {
		sql_exp *c = n->data;
		stmt *sin = (sel2 && sel2->nrcols)?sel2:NULL;

		/* propagate the anti flag */
		if (anti)
			set_anti(c);
		s = exp_bin(be, c, left, right, grp, ext, cnt, reduce?sin:NULL, depth, reduce, push);
		if (!s)
			return s;

		if (!reduce && sin) {
			sql_subfunc *f = sql_bind_func(be->mvc, "sys", anti?"or":"and", bt, bt, F_FUNC, true, true);
			assert(f);
			s = stmt_binop(be, sin, s, NULL, f);
		} else if (!sin && sel2 && sel2->nrcols == 0 && s->nrcols == 0) {
			sql_subfunc *f = sql_bind_func(be->mvc, "sys", anti?"or":"and", bt, bt, F_FUNC, true, true);
			assert(f);
			s = stmt_binop(be, sel2, s, sin, f);
		} else if (sel2 && (sel2->nrcols == 0 || s->nrcols == 0)) {
			stmt *predicate = bin_find_smallest_column(be, left);

			predicate = stmt_const(be, predicate, stmt_bool(be, 1));
			if (s->nrcols == 0)
				s = stmt_uselect(be, predicate, s, cmp_equal, sel2, anti, 0);
			else
				s = stmt_uselect(be, predicate, sel2, cmp_equal, s, anti, 0);
		}
		sel2 = s;
	}
	if (sel1->nrcols == 0 && sel2->nrcols == 0) {
		sql_subfunc *f = sql_bind_func(be->mvc, "sys", anti?"and":"or", bt, bt, F_FUNC, true, true);
		assert(f);
		return stmt_binop(be, sel1, sel2, NULL, f);
	}
	if (sel1->nrcols == 0) {
		stmt *predicate = bin_find_smallest_column(be, left);

		if (!reduce) {
			predicate = stmt_const(be, predicate, sel1);
		} else {
			predicate = stmt_const(be, predicate, stmt_bool(be, 1));
			sel1 = stmt_uselect(be, predicate, sel1, cmp_equal, NULL, 0/*anti*/, 0);
		}
	}
	if (sel2->nrcols == 0) {
		stmt *predicate = bin_find_smallest_column(be, left);

		if (!reduce) {
			predicate = stmt_const(be, predicate, sel2);
		} else {
			predicate = stmt_const(be, predicate, stmt_bool(be, 1));
			sel2 = stmt_uselect(be, predicate, sel2, cmp_equal, NULL, 0/*anti*/, 0);
		}
	}
	if (!reduce) {
			sql_subfunc *f = sql_bind_func(be->mvc, "sys", anti?"and":"or", bt, bt, F_FUNC, true, true);
			assert(f);
			return stmt_binop(be, sel1, sel2, NULL, f);
	}
	if (anti)
		return stmt_project(be, stmt_tinter(be, sel1, sel2, false), sel1);
	return stmt_tunion(be, sel1, sel2);
}

static stmt *
exp2bin_case(backend *be, sql_exp *fe, stmt *left, stmt *right, stmt *isel, int depth)
{
	stmt *res = NULL, *ires = NULL, *rsel = NULL, *osel = NULL, *ncond = NULL, *ocond = NULL, *cond = NULL;
	int next_cond = 1, single_value = (fe->card <= CARD_ATOM && (!left || !left->nrcols));
	char name[16], *nme = NULL;
	sql_subtype *bt = sql_bind_localtype("bit");
	sql_subfunc *not = sql_bind_func(be->mvc, "sys", "not", bt, NULL, F_FUNC, true, true);
	sql_subfunc *or = sql_bind_func(be->mvc, "sys", "or", bt, bt, F_FUNC, true, true);
	sql_subfunc *and = sql_bind_func(be->mvc, "sys", "and", bt, bt, F_FUNC, true, true);

	if (single_value) {
		/* var_x = nil; */
		nme = number2name(name, sizeof(name), ++be->mvc->label);
		(void)stmt_var(be, NULL, nme, exp_subtype(fe), 1, 2);
	}

	list *exps = fe->l;

	/*
	 * left - isel: calls down need id's from the range of left
	 * res  - rsel: updates to res need id's in the range from res
	 */
	for (node *en = exps->h; en; en = en->next) {
		sql_exp *e = en->data;

		next_cond = next_cond && en->next; /* last else is only a value */

		stmt *nsel = rsel;
		if (!single_value) {
			if (/*!next_cond &&*/ rsel && isel) {
				/* back into left range */
				nsel = stmt_project(be, rsel, isel);
			} else if (isel && !rsel)
				nsel = isel;
		}
		stmt *es = exp_bin(be, e, left, right, NULL, NULL, NULL, nsel, depth+1, 0, 1);

		if (!es)
			return NULL;
		if (!single_value) {
			/* create result */
			if (!res) {
				stmt *l = isel;
				if (!l)
					l = bin_find_smallest_column(be, left);
				res = stmt_const(be, l, stmt_atom(be, atom_general(be->mvc->sa, exp_subtype(fe), NULL, 0)));
				ires = l;
				if (res)
					res->cand = isel;
			} else if (res && !next_cond) { /* use result to update column */
				stmt *val = es;
				stmt *pos = rsel;

				if (val->nrcols == 0)
					val = stmt_const(be, pos, val);
				else if (!val->cand && nsel)
					val = stmt_project(be, nsel, val);
				res = stmt_replace(be, res, pos, val);

				assert(cond);

				if (en->next) {
					/* osel - rsel */
					if (!osel)
						osel = stmt_mirror(be, ires);
					stmt *d = stmt_tdiff(be, osel, rsel, NULL);
					osel = rsel = stmt_project(be, d, osel);
				}
			}
			if (next_cond) {
				ncond = cond = es;
				if (!ncond->nrcols) {
					if (osel) {
						ncond = stmt_const(be, nsel, ncond);
						ncond->cand = nsel;
					} else if (isel) {
						ncond = stmt_const(be, isel, ncond);
						ncond->cand = isel;
					} else
						ncond = stmt_const(be, bin_find_smallest_column(be, left), ncond);
				}
				if (isel && !ncond->cand) {
					ncond = stmt_project(be, nsel, ncond);
					ncond->cand = nsel;
				}
				stmt *s = stmt_uselect(be, ncond, stmt_bool(be, 1), cmp_equal, !ncond->cand?rsel:NULL, 0/*anti*/, 0);
				if (rsel && ncond->cand)
					rsel = stmt_project(be, s, rsel);
				else
					rsel = s;
			}
		} else {
			if (!res) {
				/* if_barrier ... */
				assert(next_cond);
				if (next_cond) {
					if (cond) {
						ncond = stmt_binop(be, cond, es, nsel, and);
					} else {
						ncond = es;
					}
					cond = es;
				}
			} else {
				/* var_x = s */
				(void)stmt_assign(be, NULL, nme, es, 2);
				/* endif_barrier */
				(void)stmt_control_end(be, res);
				res = NULL;

				if (en->next) {
					cond = stmt_unop(be, cond, nsel, not);

					sql_subfunc *isnull = sql_bind_func(be->mvc, "sys", "isnull", bt, NULL, F_FUNC, true, true);
					cond = stmt_binop(be, cond, stmt_unop(be, cond, nsel, isnull), nsel, or);
					if (ocond)
						cond = stmt_binop(be, ocond, cond, nsel, and);
					ocond = cond;
					if (!en->next->next)
						ncond = cond;
				}
			}
			if (ncond && (next_cond || (en->next && !en->next->next))) {
				/* if_barrier ... */
				res = stmt_cond(be, ncond, NULL, 0, 0);
			}
		}
		next_cond = !next_cond;
	}
	if (single_value)
		return stmt_var(be, NULL, nme, exp_subtype(fe), 0, 2);
	return res;
}

static stmt *
exp2bin_named_placeholders(backend *be, sql_exp *fe)
{
	int argc = 0;
	char arg[IDLENGTH];
	list *args = fe->l;

	if (list_empty(args))
		return NULL;
	for (node *n = args->h; n; n = n->next, argc++) {
		sql_exp *a = n->data;
		sql_subtype *t = exp_subtype(a);
		stmt *s = exp_bin(be, a, NULL, NULL, NULL, NULL, NULL, NULL, 1, 0, 1);
		InstrPtr q = newAssignment(be->mb);

		if (!q || !t || !s) {
            sql_error(be->mvc, 10, SQLSTATE(42000) MAL_MALLOC_FAIL);
			return NULL;
		}
        int type = t->type->localtype, varid = 0;

        snprintf(arg, IDLENGTH, "A%d", argc);
        if ((varid = newVariable(be->mb, arg, strlen(arg), type)) < 0) {
            sql_error(be->mvc, 10, SQLSTATE(42000) "Internal error while compiling statement: variable id too long");
			return NULL;
        }
		if (q)
			getDestVar(q) = varid;
        q = pushArgument(be->mb, q, s->nr);
		pushInstruction(be->mb, q);
	}
	return NULL;
}

static stmt *
exp2bin_casewhen(backend *be, sql_exp *fe, stmt *left, stmt *right, stmt *isel, int depth)
{
	stmt *res = NULL, *ires = NULL, *rsel = NULL, *osel = NULL, *ncond = NULL, *ocond = NULL, *cond = NULL;
	int next_cond = 1, single_value = (fe->card <= CARD_ATOM && (!left || !left->nrcols));
	char name[16], *nme = NULL;
	sql_subtype *bt = sql_bind_localtype("bit");
	sql_subfunc *not = sql_bind_func(be->mvc, "sys", "not", bt, NULL, F_FUNC, true, true);
	sql_subfunc *or = sql_bind_func(be->mvc, "sys", "or", bt, bt, F_FUNC, true, true);
	sql_subfunc *and = sql_bind_func(be->mvc, "sys", "and", bt, bt, F_FUNC, true, true);
	sql_subfunc *cmp;

	if (single_value) {
		/* var_x = nil; */
		nme = number2name(name, sizeof(name), ++be->mvc->label);
		(void)stmt_var(be, NULL, nme, exp_subtype(fe), 1, 2);
	}

	list *exps = fe->l;
	node *en = exps->h;
	sql_exp *e = en->data;

	stmt *nsel = !single_value?isel:NULL;
	stmt *case_when = exp_bin(be, e, left, right, NULL, NULL, NULL, nsel, depth+1, 0, 1);
	if (!case_when)
		return NULL;
	cmp = sql_bind_func(be->mvc, "sys", "=", exp_subtype(e), exp_subtype(e), F_FUNC, true, true);
	if (!cmp)
		return NULL;
	if (!single_value && !case_when->nrcols) {
		stmt *l = isel;
		if (!l && left)
			l = bin_find_smallest_column(be, left);
		else if (!l)
			return NULL;
		case_when = stmt_const(be, l, case_when);
		if (case_when)
			case_when->cand = isel;
	}
	if (!single_value && isel && !case_when->cand) {
		case_when = stmt_project(be, isel, case_when);
		case_when->cand = isel;
	}

	/*
	 * left - isel: calls down need id's from the range of left
	 * res  - rsel: updates to res need id's in the range from res
	 */
	for (en = en->next; en; en = en->next) {
		sql_exp *e = en->data;

		next_cond = next_cond && en->next; /* last else is only a value */

		stmt *nsel = rsel;
		if (!single_value) {
			if (/*!next_cond &&*/ rsel && isel) {
				/* back into left range */
				nsel = stmt_project(be, rsel, isel);
			} else if (isel && !rsel)
				nsel = isel;
		}
		stmt *es = exp_bin(be, e, left, right, NULL, NULL, NULL, nsel, depth+1, 0, 1);

		if (!es)
			return NULL;
		if (next_cond) {
			stmt *l = case_when;
			if (!single_value) {
				if (rsel && isel) {
					assert(l->cand == isel);
					l = stmt_project(be, rsel, l);
					l->cand = nsel;
				}

				if (es->cand && !l->cand) {
					assert(es->cand == rsel);
					l = stmt_project(be, es->cand, l);
					l->cand = es->cand;
				} else if (nsel && !es->cand) {
					es = stmt_project(be, nsel, es);
					es->cand = nsel;
					if (!l->cand) {
						l = stmt_project(be, nsel, l);
						l->cand = nsel;
					}
				}
				assert(l->cand == es->cand);
			}
			es = stmt_binop(be, l, es, NULL, cmp);
		}
		if (!single_value) {
			/* create result */
			if (!res) {
				stmt *l = isel;
				if (!l)
					l = bin_find_smallest_column(be, left);
				res = stmt_const(be, l, stmt_atom(be, atom_general(be->mvc->sa, exp_subtype(fe), NULL, 0)));
				ires = l;
				if (res)
					res->cand = isel;
			} else if (res && !next_cond) { /* use result to update column */
				stmt *val = es;
				stmt *pos = rsel;

				if (val->nrcols == 0)
					val = stmt_const(be, pos, val);
				else if (!val->cand && nsel)
					val = stmt_project(be, nsel, val);
				res = stmt_replace(be, res, pos, val);

				assert(cond);

				if (en->next) {
					/* osel - rsel */
					if (!osel)
						osel = stmt_mirror(be, ires);
					stmt *d = stmt_tdiff(be, osel, rsel, NULL);
					osel = rsel = stmt_project(be, d, osel);
				}
			}
			if (next_cond) {
				ncond = cond = es;
				if (!ncond->nrcols) {
					if (osel) {
						ncond = stmt_const(be, nsel, ncond);
						ncond->cand = nsel;
					} else if (isel) {
						ncond = stmt_const(be, isel, ncond);
						ncond->cand = isel;
					} else
						ncond = stmt_const(be, bin_find_smallest_column(be, left), ncond);
				}
				if (isel && !ncond->cand)
					ncond = stmt_project(be, nsel, ncond);
				stmt *s = stmt_uselect(be, ncond, stmt_bool(be, 1), cmp_equal, !ncond->cand?rsel:NULL, 0/*anti*/, 0);
				if (rsel && ncond->cand)
					rsel = stmt_project(be, s, rsel);
				else
					rsel = s;
			}
		} else {
			if (!res) {
				/* if_barrier ... */
				assert(next_cond);
				if (next_cond) {
					if (cond) {
						ncond = stmt_binop(be, cond, es, nsel, and);
					} else {
						ncond = es;
					}
					cond = es;
				}
			} else {
				/* var_x = s */
				(void)stmt_assign(be, NULL, nme, es, 2);
				/* endif_barrier */
				(void)stmt_control_end(be, res);
				res = NULL;

				if (en->next) {
					cond = stmt_unop(be, cond, nsel, not);

					sql_subfunc *isnull = sql_bind_func(be->mvc, "sys", "isnull", bt, NULL, F_FUNC, true, true);
					cond = stmt_binop(be, cond, stmt_unop(be, cond, nsel, isnull), nsel, or);
					if (ocond)
						cond = stmt_binop(be, ocond, cond, nsel, and);
					ocond = cond;
					if (!en->next->next)
						ncond = cond;
				}
			}
			if (ncond && (next_cond || (en->next && !en->next->next))) {
				/* if_barrier ... */
				res = stmt_cond(be, ncond, NULL, 0, 0);
			}
		}
		next_cond = !next_cond;
	}
	if (single_value)
		return stmt_var(be, NULL, nme, exp_subtype(fe), 0, 2);
	return res;
}

static stmt*
exp2bin_coalesce(backend *be, sql_exp *fe, stmt *left, stmt *right, stmt *isel, int depth)
{
	stmt *res = NULL, *rsel = NULL, *osel = NULL, *ncond = NULL, *ocond = NULL;
	int single_value = (fe->card <= CARD_ATOM && (!left || !left->nrcols));
	char name[16], *nme = NULL;
	sql_subtype *bt = sql_bind_localtype("bit");
	sql_subfunc *and = sql_bind_func(be->mvc, "sys", "and", bt, bt, F_FUNC, true, true);
	sql_subfunc *not = sql_bind_func(be->mvc, "sys", "not", bt, NULL, F_FUNC, true, true);

	if (single_value) {
		/* var_x = nil; */
		nme = number2name(name, sizeof(name), ++be->mvc->label);
		(void)stmt_var(be, NULL, nme, exp_subtype(fe), 1, 2);
	}

	list *exps = fe->l;
	for (node *en = exps->h; en; en = en->next) {
		sql_exp *e = en->data;

		stmt *nsel = rsel;
		if (!single_value) {
			if (/*!next_cond &&*/ rsel && isel) {
				/* back into left range */
				nsel = stmt_project(be, rsel, isel);
			} else if (isel && !rsel)
				nsel = isel;
		}
		stmt *es = exp_bin(be, e, left, right, NULL, NULL, NULL, nsel, depth+1, 0, 1);

		if (!es)
			return NULL;
		/* create result */
		if (!single_value) {
			if (!res) {
				stmt *l = isel;
				if (!l)
					l = bin_find_smallest_column(be, left);
				res = stmt_const(be, l, stmt_atom(be, atom_general(be->mvc->sa, exp_subtype(fe), NULL, 0)));
				if (res)
					res->cand = isel;
			}
			if (res) {
				stmt *val = es;
				stmt *pos = rsel;

				if (en->next) {
					sql_subfunc *a = sql_bind_func(be->mvc, "sys", "isnotnull", tail_type(es), NULL, F_FUNC, true, true);
					ncond = stmt_unop(be, es, NULL, a);
					if (ncond->nrcols == 0) {
						stmt *l = bin_find_smallest_column(be, left);
						if (nsel && l)
							l = stmt_project(be, nsel, l);
						ncond = stmt_const(be, l, ncond);
						if (nsel)
							ncond->cand = nsel;
					} else if (!ncond->cand && nsel)
						ncond = stmt_project(be, nsel, ncond);
					stmt *s = stmt_uselect(be, ncond, stmt_bool(be, 1), cmp_equal, NULL, 0/*anti*/, 0);
					if (!val->cand && nsel)
						val = stmt_project(be, nsel, val);
					val = stmt_project(be, s, val);
					if (osel)
						rsel = stmt_project(be, s, osel);
					else
						rsel = s;
					pos = rsel;
					val->cand = pos;
				}
				if (val->nrcols == 0)
					val = stmt_const(be, pos, val);
				else if (!val->cand && nsel)
					val = stmt_project(be, nsel, val);

				res = stmt_replace(be, res, pos, val);
			}
			if (en->next) { /* handled then part */
				stmt *s = stmt_uselect(be, ncond, stmt_bool(be, 1), cmp_equal, NULL, 1/*anti*/, 0);
				if (osel)
					rsel = stmt_project(be, s, osel);
				else
					rsel = s;
				osel = rsel;
			}
		} else {
			stmt *cond = ocond;
			if (en->next) {
				sql_subfunc *a = sql_bind_func(be->mvc, "sys", "isnotnull", tail_type(es), NULL, F_FUNC, true, true);
				ncond = stmt_unop(be, es, nsel, a);

				if (ocond)
					cond = stmt_binop(be, ocond, ncond, nsel, and);
				else
					cond = ncond;
			}

			/* if_barrier ... */
			stmt *b = stmt_cond(be, cond, NULL, 0, 0);
			/* var_x = s */
			(void)stmt_assign(be, NULL, nme, es, 2);
			/* endif_barrier */
			(void)stmt_control_end(be, b);

			cond = stmt_unop(be, ncond, nsel, not);
			if (ocond)
				ocond = stmt_binop(be, cond, ocond, nsel, and);
			else
				ocond = cond;
		}
	}
	if (single_value)
		return stmt_var(be, NULL, nme, exp_subtype(fe), 0, 2);
	return res;
}

// This is the per-column portion of exp2bin_copyfrombinary
static stmt *
emit_loadcolumn(backend *be, stmt *onclient_stmt, stmt *bswap_stmt,  int *count_var, node *file_node, node *type_node)
{
	MalBlkPtr mb = be->mb;

	sql_exp *file_exp = file_node->data;
	stmt *file_stmt = exp_bin(be, file_exp, NULL, NULL, NULL, NULL, NULL, NULL, 0, 0, 0);
	sql_subtype *subtype = type_node->data;
	int data_type = subtype->type->localtype;
	int bat_type = newBatType(data_type);

	// The sql.importColumn operator takes a 'method' string to determine how to
	// load the data. This leaves the door open to have multiple loaders for the
	// same backend type, for example nul- and newline terminated strings.
	// For the time being we just use the name of the storage type as the method
	// name.
	const char *method = ATOMname(data_type);

	int width;
	switch (subtype->type->eclass) {
		case EC_DEC:
		case EC_STRING:
			width = subtype->digits;
			break;
		default:
			width = 0;
			break;
	}

	int new_count_var = newTmpVariable(mb, TYPE_oid);

	InstrPtr p = newStmt(mb, sqlRef, importColumnRef);
	if (p != NULL) {
		setArgType(mb, p, 0, bat_type);
		p = pushReturn(mb, p, new_count_var);
		//
		p = pushStr(mb, p, method);
		p = pushInt(mb, p, width);
		p = pushArgument(mb, p, bswap_stmt->nr);
		p = pushArgument(mb, p, file_stmt->nr);
		p = pushArgument(mb, p, onclient_stmt->nr);
		if (*count_var < 0)
			p = pushOid(mb, p, 0);
		else
			p = pushArgument(mb, p, *count_var);
		pushInstruction(mb, p);
	}
	if (p == NULL || mb->errors) {
		if (be->mvc->sa->eb.enabled)
			eb_error(&be->mvc->sa->eb, be->mvc->errstr[0] ? be->mvc->errstr : mb->errors ? mb->errors : *GDKerrbuf ? GDKerrbuf : "out of memory", 1000);
		return sql_error(be->mvc, 10, SQLSTATE(HY013) MAL_MALLOC_FAIL);
	}

	*count_var = new_count_var;

	stmt *s = stmt_blackbox_result(be, p, 0, subtype);
	return s;
}

// Try to predict which column will be quickest to load first
static int
node_type_score(node *n)
{
	sql_subtype *st = n->data;
	int tpe = st->type->localtype;
	int stpe = ATOMstorage(tpe);
	int score = stpe + (stpe == TYPE_bit);
	return score;
}

static stmt*
exp2bin_copyfrombinary(backend *be, sql_exp *fe, stmt *left, stmt *right, stmt *isel)
{
	mvc *sql = be->mvc;
	assert(left == NULL); (void)left;
	assert(right == NULL); (void)right;
	assert(isel == NULL); (void)isel;
	sql_subfunc *f = fe->f;

	list *arg_list = fe->l;
	list *type_list = f->res;
	assert(4 + list_length(type_list) == list_length(arg_list));

	sql_exp * onclient_exp = arg_list->h->next->next->data;
	stmt *onclient_stmt = exp_bin(be, onclient_exp, NULL, NULL, NULL, NULL, NULL, NULL, 0, 0, 0);
	sql_exp *bswap_exp = arg_list->h->next->next->next->data;
	stmt *bswap_stmt = exp_bin(be, bswap_exp, NULL, NULL, NULL, NULL, NULL, NULL, 0, 0, 0);

	// If it's ON SERVER we can optimize by running the imports in parallel
	bool onserver = false;
	if (onclient_exp->type == e_atom) {
		atom *onclient_atom = onclient_exp->l;
		int onclient = onclient_atom->data.val.ival;
		onserver = (onclient == 0);
	}

	node *const first_file = arg_list->h->next->next->next->next;
	node *const first_type = type_list->h;
	node *file, *type;

	// The first column we load determines the number of rows.
	// We pass it on to the other columns.
	// The first column to load should therefore be an 'easy' one.
	// We identify the columns by the address of their type node.
	node *prototype_file = first_file;
	node *prototype_type = first_type;
	int score = node_type_score(prototype_type);
	for (file = first_file->next, type = first_type->next; file && type; file = file->next, type = type->next) {
		int sc = node_type_score(type);
		if (sc < score) {
			prototype_file = file;
			prototype_type = type;
			score = sc;
		}
	}

	// Emit the columns
	int count_var = -1;
	list *columns = sa_list(sql->sa);
	if (columns == NULL)
		return NULL;
	stmt *prototype_stmt = emit_loadcolumn(be, onclient_stmt, bswap_stmt, &count_var, prototype_file, prototype_type);
	if (!prototype_stmt)
		return NULL;
	int orig_count_var = count_var;
	for (file = first_file, type = first_type; file && type; file = file->next, type = type->next) {
		stmt *s;
		if (type == prototype_type) {
			s = prototype_stmt;
		} else {
			s = emit_loadcolumn(be, onclient_stmt, bswap_stmt, &count_var, file, type);
			if (!s)
				return NULL;
		}
		list_append(columns, s);
		if (onserver) {
			// Not threading the count variable from one importColumn to the next
			// makes it possible to run them in parallel in a dataflow region.
			count_var = orig_count_var;
		}
	}

	return stmt_list(be, columns);
}

static bool
is_const_func(sql_subfunc *f, list *attr)
{
	if (list_length(attr) != 2)
		return false;
	if (strcmp(f->func->base.name, "quantile") == 0 ||
	    strcmp(f->func->base.name, "quantile_avg") == 0)
		return true;
	return false;
}

static stmt*
exp2bin_file_loader(backend *be, sql_exp *fe, stmt *left, stmt *right, stmt *sel)
{
	assert(left == NULL); (void)left;
	assert(right == NULL); (void)right;
	assert(sel == NULL); (void)sel;
	sql_subfunc *f = fe->f;

	list *arg_list = fe->l;
	/*
	list *type_list = f->res;
	assert(1 + list_length(type_list) == list_length(arg_list));
	*/

	sql_exp *eexp = arg_list->h->next->data;
	assert(is_atom(eexp->type));
	atom *ea = eexp->l;
	assert(ea->data.vtype == TYPE_str);
	char *ext = ea->data.val.sval;

	file_loader_t *fl = fl_find(ext);
	if (!fl)
		fl = fl_find("csv");
	if (!fl)
		return NULL;
	sql_exp *fexp = arg_list->h->data;
	assert(is_atom(fexp->type));
	atom *fa = fexp->l;
	assert(fa->data.vtype == TYPE_str);
	char *filename = fa->data.val.sval;
	sql_exp *topn = NULL;
	if (list_length(arg_list) == 3)
		topn = list_fetch(arg_list, 2);
	return (stmt*)fl->load(be, f, filename, topn);
}

stmt *
exp_bin(backend *be, sql_exp *e, stmt *left, stmt *right, stmt *grp, stmt *ext, stmt *cnt, stmt *sel, int depth, int reduce, int push)
{
	mvc *sql = be->mvc;
	stmt *s = NULL;

	if (mvc_highwater(sql))
		return sql_error(be->mvc, 10, SQLSTATE(42000) "Query too complex: running out of stack space");

	if (!e) {
		assert(0);
		return NULL;
	}

	switch(e->type) {
	case e_psm:
		if (e->flag & PSM_SET) {
			stmt *r = exp_bin(be, e->l, left, right, grp, ext, cnt, sel, 0, 0, push);
			if(!r)
				return NULL;
			if (e->card <= CARD_ATOM && r->nrcols > 0) /* single value, get result from bat */
				r = stmt_fetch(be, r);
			return stmt_assign(be, exp_relname(e), exp_name(e), r, GET_PSM_LEVEL(e->flag));
		} else if (e->flag & PSM_VAR) {
			if (e->f)
				return stmt_vars(be, exp_name(e), e->f, 1, GET_PSM_LEVEL(e->flag));
			else
				return stmt_var(be, exp_relname(e), exp_name(e), &e->tpe, 1, GET_PSM_LEVEL(e->flag));
		} else if (e->flag & PSM_RETURN) {
			sql_exp *l = e->l;
			stmt *r = exp_bin(be, l, left, right, grp, ext, cnt, sel, 0, 0, push);

			if (!r)
				return NULL;
			/* handle table returning functions */
			if (l->type == e_psm && l->flag & PSM_REL) {
				stmt *lst = r->op1;
				if (r->type == st_table && lst->nrcols == 0 && lst->key && e->card > CARD_ATOM) {
					node *n;
					list *l = sa_list(sql->sa);
					if (l == NULL)
						return NULL;

					for (n=lst->op4.lval->h; n; n = n->next)
						list_append(l, const_column(be, (stmt*)n->data));
					r = stmt_list(be, l);
				} else if (r->type == st_table && e->card == CARD_ATOM) { /* fetch value */
					r = lst->op4.lval->h->data;
					if (!r->aggr) /* if the cardinality is atom, no fetch call needed */
						r = stmt_fetch(be, r);
				}
				if (r->type == st_list)
					r = stmt_table(be, r, 1);
			}
			return stmt_return(be, r, GET_PSM_LEVEL(e->flag));
		} else if (e->flag & PSM_WHILE) {
			/* while is a if - block true with leave statement
			 * needed because the condition needs to be inside this outer block */
			stmt *ifstmt = stmt_cond(be, stmt_bool(be, 1), NULL, 0, 0);
			stmt *cond = exp_bin(be, e->l, left, right, grp, ext, cnt, sel, 0, 0, push);
			stmt *wstmt;

			if(!cond)
				return NULL;
			wstmt = stmt_cond(be, cond, ifstmt, 1, 0);

			if (!exp_list(be, e->r, left, right, grp, ext, cnt, sel))
				return NULL;
			(void)stmt_control_end(be, wstmt);
			return stmt_control_end(be, ifstmt);
		} else if (e->flag & PSM_IF) {
			stmt *cond = exp_bin(be, e->l, left, right, grp, ext, cnt, sel, 0, 0, push);
			stmt *ifstmt, *res;

			if(!cond)
				return NULL;
			ifstmt = stmt_cond(be, cond, NULL, 0, 0);
			if (!exp_list(be, e->r, left, right, grp, ext, cnt, sel))
				return NULL;
			res = stmt_control_end(be, ifstmt);
			if (e->f) {
				stmt *elsestmt = stmt_cond(be, cond, NULL, 0, 1);

				if (!exp_list(be, e->f, left, right, grp, ext, cnt, sel))
					return NULL;
				res = stmt_control_end(be, elsestmt);
			}
			return res;
		} else if (e->flag & PSM_REL) {
			sql_rel *rel = e->l;
			stmt *r = rel_bin(be, rel);

			if (!r)
				return NULL;
			if (is_modify(rel->op) || is_ddl(rel->op))
				return r;
			return stmt_table(be, r, 1);
		} else if (e->flag & PSM_EXCEPTION) {
			stmt *cond = exp_bin(be, e->l, left, right, grp, ext, cnt, sel, 0, 0, push);
			if (!cond)
				return NULL;
			if (cond->nrcols)
				cond = stmt_fetch(be, cond);
			return stmt_exception(be, cond, (const char *) e->r, 0);
		}
		break;
	case e_atom: {
		if (e->l) {			/* literals */
			s = stmt_atom(be, e->l);
		} else if (e->r) {		/* parameters and declared variables */
			sql_var_name *vname = (sql_var_name*) e->r;
			assert(vname->name);
			s = stmt_var(be, vname->sname ? sa_strdup(sql->sa, vname->sname) : NULL, sa_strdup(sql->sa, vname->name), e->tpe.type?&e->tpe:NULL, 0, e->flag);
		} else if (e->f) {		/* values */
			s = value_list(be, e->f, left, sel);
		} else {			/* arguments */
			sql_subtype *t = e->tpe.type?&e->tpe:NULL;
			if (!t && 0) {
				sql_arg *a = sql_bind_paramnr(be->mvc, e->flag);
				t = a->type.type?&a->type:NULL;
			}
			s = stmt_varnr(be, e->flag, t);
		}
	}	break;
	case e_convert: {
		/* if input is type any NULL or column of nulls, change type */
		list *tps = e->r;
		sql_subtype *from = tps->h->data;
		sql_subtype *to = tps->h->next->data;
		stmt *l;

		if (from->type->localtype == 0) {
			l = exp_bin(be, e->l, left, right, grp, ext, cnt, sel, depth+1, 0, push);
			if (l)
				l = stmt_atom(be, atom_general(sql->sa, to, NULL, 0));
		} else {
			l = exp_bin(be, e->l, left, right, grp, ext, cnt, sel, depth+1, 0, push);
		}
		if (!l)
			return NULL;
<<<<<<< HEAD
		s = stmt_convert(be, l, (!push&&l->nrcols==0)?NULL:sel, from, to);
	}	break;
=======
		if (from->type->eclass == EC_SEC && to->type->eclass == EC_SEC) {
			// trivial conversion because EC_SEC is always in milliseconds
			s = l;
		} else {
			s = stmt_convert(be, l, (!push&&l->nrcols==0)?NULL:sel, from, to);
		}
	} 	break;
>>>>>>> 5fbc295c
	case e_func: {
		node *en;
		list *l = sa_list(sql->sa), *exps = e->l;
		sql_subfunc *f = e->f;
		const char *fname = f->func->base.name;
		stmt *rows = NULL;
		const char *mod, *fimp;

		if (l == NULL)
			return NULL;

		/* attempt to instantiate MAL functions now, so we can know if we can push candidate lists */
		if (f->func->lang == FUNC_LANG_MAL && backend_create_mal_func(be->mvc, f) < 0)
			return NULL;
		mod = sql_func_mod(f->func);
		fimp = backend_function_imp(be, f->func);

		if (f->func->side_effect && left && left->nrcols > 0 && f->func->type != F_LOADER && exps_card(exps) < CARD_MULTI) {
			rows = bin_find_smallest_column(be, left);
		}
		assert(!e->r);
		if (strcmp(mod, "") == 0 && strcmp(fimp, "") == 0) {
			if (strcmp(fname, "star") == 0) {
				if (!left)
					return const_column(be, stmt_bool(be, 1));
				return left->op4.lval->h->data;
			}
			if (strcmp(fname, "case") == 0)
				return exp2bin_case(be, e, left, right, sel, depth);
			if (strcmp(fname, "casewhen") == 0)
				return exp2bin_casewhen(be, e, left, right, sel, depth);
			if (strcmp(fname, "coalesce") == 0)
				return exp2bin_coalesce(be, e, left, right, sel, depth);
			if (strcmp(fname, "copyfrombinary") == 0)
				return exp2bin_copyfrombinary(be, e, left, right, sel);
			if (strcmp(fname, "file_loader") == 0)
				return exp2bin_file_loader(be, e, left, right, sel);
			if (strcmp(fname, "-1") == 0) /* map arguments to A0 .. An */
				return exp2bin_named_placeholders(be, e);
		}
		if (!list_empty(exps)) {
			unsigned nrcols = 0;
			int push_cands = can_push_cands(sel, mod, fimp);

			for (en = exps->h; en; en = en->next) {
				sql_exp *e = en->data;
				stmt *es = exp_bin(be, e, left, right, grp, ext, cnt, (push_cands)?sel:NULL, depth+1, 0, push);

				if (!es)
					return NULL;
				/*if (rows && en == exps->h && f->func->type != F_LOADER)
					es = stmt_const(be, rows, es);*/
				else if (f->func->type == F_ANALYTIC && es->nrcols == 0) {
					if (en == exps->h && left && left->nrcols)
						es = stmt_const(be, bin_find_smallest_column(be, left), es); /* ensure the first argument is a column */
					if (!f->func->s && !strcmp(f->func->base.name, "window_bound")
						&& exps->h->next && list_length(f->func->ops) == 6 && en == exps->h->next && left->nrcols)
						es = stmt_const(be, bin_find_smallest_column(be, left), es);
				}
				if (es->nrcols > nrcols)
					nrcols = es->nrcols;
				list_append(l, es);
			}
		}
		if (!(s = stmt_Nop(be, stmt_list(be, l), sel, f, rows)))
			return NULL;
	}	break;
	case e_aggr: {
		list *attr = e->l;
		stmt *as = NULL;
		sql_subfunc *a = e->f;

		assert(sel == NULL);
		if (attr && attr->h) {
			node *en;
			list *l = sa_list(sql->sa);

			for (en = attr->h; en; en = en->next) {
				sql_exp *at = en->data;

				as = exp_bin(be, at, left, right, NULL, NULL, NULL, sel, depth+1, 0, push);

				if (as && as->nrcols <= 0 && left && (!is_const_func(a, attr) || grp))
					as = stmt_const(be, bin_find_smallest_column(be, left), as);
				if (en == attr->h && !en->next && exp_aggr_is_count(e))
					as = exp_count_no_nil_arg(e, ext, at, as);
				/* insert single value into a column */
				if (as && as->nrcols <= 0 && !left)
					as = const_column(be, as);

				if (!as)
					return NULL;
				append(l, as);
			}
			if (need_distinct(e) && (grp || list_length(l) > 1)){
				list *nl = sa_list(sql->sa);
				stmt *ngrp = grp;
				stmt *next = ext;
				stmt *ncnt = cnt;
				if (nl == NULL)
					return NULL;
				for (en = l->h; en; en = en->next) {
					stmt *as = en->data;
					stmt *g = stmt_group(be, as, ngrp, next, ncnt, 1);
					ngrp = stmt_result(be, g, 0);
					next = stmt_result(be, g, 1);
					ncnt = stmt_result(be, g, 2);
				}
				for (en = l->h; en; en = en->next) {
					stmt *as = en->data;
					append(nl, stmt_project(be, next, as));
				}
				if (grp)
					grp = stmt_project(be, next, grp);
				l = nl;
			} else if (need_distinct(e)) {
				stmt *a = l->h->data;
				stmt *u = stmt_unique(be, a);
				if (u == NULL)
					return NULL;
				l = sa_list(sql->sa);
				if (l == NULL)
					return NULL;
				append(l, stmt_project(be, u, a));
			}
			as = stmt_list(be, l);
		} else {
			/* count(*) may need the default group (relation) and
			   and/or an attribute to count */
			if (grp) {
				as = grp;
			} else if (left) {
				as = bin_find_smallest_column(be, left);
				as = exp_count_no_nil_arg(e, ext, NULL, as);
			} else {
				/* create dummy single value in a column */
				as = stmt_atom_lng(be, 0);
				as = const_column(be, as);
			}
		}
		s = stmt_aggr(be, as, grp, ext, a, 1, need_no_nil(e) /* ignore nil*/, !zero_if_empty(e));
		if (find_prop(e->p, PROP_COUNT)) /* propagate count == 0 ipv NULL in outer joins */
			s->flag |= OUTER_ZERO;
	}	break;
	case e_column: {
		if (right) /* check relation names */
			s = bin_find_column(be, right, e->l, e->r);
		if (!s && left)
			s = bin_find_column(be, left, e->l, e->r);
		if (s && grp)
			s = stmt_project(be, ext, s);
		if (!s && right) {
			TRC_CRITICAL(SQL_EXECUTION, "Could not find %s.%s\n", (char*)e->l, (char*)e->r);
			print_stmtlist(sql->sa, left);
			print_stmtlist(sql->sa, right);
			if (!s) {
				TRC_ERROR(SQL_EXECUTION, "Query: '%s'\n", be->client->query);
			}
			assert(s);
			return NULL;
		}
	}	break;
	case e_cmp: {
		stmt *l = NULL, *r = NULL, *r2 = NULL;
		int swapped = 0, is_select = 0, oldvtop, oldstop;
		sql_exp *re = e->r, *re2 = e->f;

		/* general predicate, select and join */
		if (e->flag == cmp_filter) {
			list *args;
			list *ops;
			node *n;
			int first = 1;

			ops = sa_list(sql->sa);
			if (ops == NULL)
				return NULL;
			args = e->l;
			for (n = args->h; n; n = n->next) {
				oldvtop = be->mb->vtop;
				oldstop = be->mb->stop;
				s = NULL;
				if (!swapped)
					s = exp_bin(be, n->data, left, NULL, grp, ext, cnt, NULL, depth+1, 0, push);
				if (!s && (first || swapped)) {
					clean_mal_statements(be, oldstop, oldvtop);
					s = exp_bin(be, n->data, right, NULL, grp, ext, cnt, NULL, depth+1, 0, push);
					swapped = 1;
				}
				if (!s)
					return s;
				if (s->nrcols == 0 && first && left)
					s = stmt_const(be, bin_find_smallest_column(be, swapped?right:left), s);
				list_append(ops, s);
				first = 0;
			}
			l = stmt_list(be, ops);
			ops = sa_list(sql->sa);
			if (ops == NULL)
				return NULL;
			args = e->r;
			for (n = args->h; n; n = n->next) {
				s = exp_bin(be, n->data, (swapped || !right)?left:right, NULL, grp, ext, cnt, NULL, depth+1, 0, push);
				if (!s)
					return s;
				list_append(ops, s);
			}
			r = stmt_list(be, ops);

			if (!reduce) {
				sql_subfunc *f = e->f;
				list *ops = sa_list(sql->sa);
				for (node *n = l->op4.lval->h ; n ; n = n->next)
					append(ops, n->data);
				for (node *n = r->op4.lval->h ; n ; n = n->next)
					append(ops, n->data);
				if (!(s = stmt_Nop(be, stmt_list(be, ops), sel, f, NULL)))
					return NULL;
				return s;
			}

			if (left && right && (exps_card(e->r) != CARD_ATOM || !exps_are_atoms(e->r))) {
				sql_subfunc *f = e->f;
				for (node *n = l->op4.lval->h ; n ; n = n->next)
					n->data = column(be, n->data);
				for (node *n = r->op4.lval->h ; n ; n = n->next)
					n->data = column(be, n->data);
				return stmt_genjoin(be, l, r, f, is_anti(e), swapped);
			}
			assert(!swapped);
			s = stmt_genselect(be, l, r, e->f, sel, is_anti(e));
			return s;
		}
		if (e->flag == cmp_in || e->flag == cmp_notin)
			return handle_in_exps(be, e->l, e->r, left, right, grp, ext, cnt, sel, (e->flag == cmp_in), depth, reduce, push);
		if (e->flag == cmp_or && (!right || right->nrcols == 1))
			return exp_bin_or(be, e, left, right, grp, ext, cnt, sel, depth, reduce, push);
		if (e->flag == cmp_or && right) {  /* join */
			assert(0);
		}

		/* mark use of join indices */
		if (right && find_prop(e->p, PROP_JOINIDX) != NULL)
			be->join_idx++;

		oldvtop = be->mb->vtop;
		oldstop = be->mb->stop;
		if (!l) {
			l = exp_bin(be, e->l, left, (!reduce)?right:NULL, grp, ext, cnt, sel, depth+1, 0, push);
			swapped = 0;
		}
		if (!l && right) {
			clean_mal_statements(be, oldstop, oldvtop);
			l = exp_bin(be, e->l, right, NULL, grp, ext, cnt, sel, depth+1, 0, push);
			swapped = 1;
		}

		oldvtop = be->mb->vtop;
		oldstop = be->mb->stop;
		if (swapped || !right || !reduce)
			r = exp_bin(be, re, left, (!reduce)?right:NULL, grp, ext, cnt, sel, depth+1, 0, push);
		else
			r = exp_bin(be, re, right, NULL, grp, ext, cnt, sel, depth+1, 0, push);
		if (!r && !swapped) {
			clean_mal_statements(be, oldstop, oldvtop);
			r = exp_bin(be, re, left, NULL, grp, ext, cnt, sel, depth+1, 0, push);
			is_select = 1;
		}
		if (!r && swapped) {
			clean_mal_statements(be, oldstop, oldvtop);
			r = exp_bin(be, re, right, NULL, grp, ext, cnt, sel, depth+1, 0, push);
			is_select = 1;
		}
		if (re2 && (swapped || !right || !reduce))
			r2 = exp_bin(be, re2, left, (!reduce)?right:NULL, grp, ext, cnt, sel, depth+1, 0, push);
		else if (re2)
			r2 = exp_bin(be, re2, right, NULL, grp, ext, cnt, sel, depth+1, 0, push);

		if (!l || !r || (re2 && !r2))
			return NULL;

		(void)is_select;
		if (reduce && left && right) {
			if (l->nrcols == 0)
				l = stmt_const(be, bin_find_smallest_column(be, swapped?right:left), l);
			if (r->nrcols == 0)
				r = stmt_const(be, bin_find_smallest_column(be, swapped?left:right), r);
			if (r2 && r2->nrcols == 0)
				r2 = stmt_const(be, bin_find_smallest_column(be, swapped?left:right), r2);
			if (r2) {
				s = stmt_join2(be, l, r, r2, (comp_type)e->flag, is_anti(e), is_symmetric(e), swapped);
			} else if (swapped) {
				s = stmt_join(be, r, l, is_anti(e), swap_compare((comp_type)e->flag), 0, is_semantics(e), false);
			} else {
				s = stmt_join(be, l, r, is_anti(e), (comp_type)e->flag, 0, is_semantics(e), false);
			}
		} else {
			if (r2) { /* handle all cases in stmt_uselect, reducing, non reducing, scalar etc */
				if (l->nrcols == 0 && ((sel && sel->nrcols > 0) || r->nrcols > 0 || r2->nrcols > 0 || reduce))
					l = left ? stmt_const(be, bin_find_smallest_column(be, left), l) : column(be, l);
				s = stmt_uselect2(be, l, r, r2, (comp_type)e->flag, sel, is_anti(e), is_symmetric(e), reduce);
			} else {
				/* value compare or select */
				if (!reduce || (l->nrcols == 0 && r->nrcols == 0)) {
					sql_subfunc *f = sql_bind_func(sql, "sys", compare_func((comp_type)e->flag, is_anti(e)),
												   tail_type(l), tail_type(l), F_FUNC, true, true);
					assert(f);
					if (is_semantics(e)) {
						if (exp_is_null(e->l) && exp_is_null(e->r) && (e->flag == cmp_equal || e->flag == cmp_notequal)) {
							s = stmt_bool(be, e->flag == cmp_equal ? !is_anti(e): is_anti(e));
						} else {
							list *args = sa_list(sql->sa);
							if (args == NULL)
								return NULL;
							/* add nil semantics bit */
							list_append(args, l);
							list_append(args, r);
							list_append(args, stmt_bool(be, 1));
							s = stmt_Nop(be, stmt_list(be, args), sel, f, NULL);
						}
					} else {
						s = stmt_binop(be, l, r, sel, f);
					}
					if (l->cand)
						s->cand = l->cand;
					if (r->cand)
						s->cand = r->cand;
				} else {
					/* this can still be a join (as relational algebra and single value subquery results still means joins */
					s = stmt_uselect(be, l, r, (comp_type)e->flag, sel, is_anti(e), is_semantics(e));
				}
			}
		}
	 }	break;
	default:
		;
	}
	return s;
}

static stmt *
stmt_col(backend *be, sql_column *c, stmt *del, int part)
{
	stmt *sc = stmt_bat(be, c, RDONLY, part);

	if (isTable(c->t) && c->t->access != TABLE_READONLY &&
	   (!isNew(c) || !isNew(c->t) /* alter */) &&
	   (c->t->persistence == SQL_PERSIST || c->t->s) /*&& !c->t->commit_action*/) {
		stmt *u = stmt_bat(be, c, RD_UPD_ID, part);
		assert(u);
		sc = stmt_project_delta(be, sc, u);
		if (c->storage_type && c->storage_type[0] == 'D') {
			stmt *v = stmt_bat(be, c, RD_EXT, part);
			sc = stmt_dict(be, sc, v);
		} else if (c->storage_type && c->storage_type[0] == 'F') {
			sc = stmt_for(be, sc, stmt_atom(be, atom_general(be->mvc->sa, &c->type, c->storage_type+4/*skip FOR-*/, be->mvc->timezone)));
		}
		if (del)
			sc = stmt_project(be, del, sc);
	} else if (del) { /* always handle the deletes */
		sc = stmt_project(be, del, sc);
	}
	return sc;
}

static stmt *
stmt_idx(backend *be, sql_idx *i, stmt *del, int part)
{
	stmt *sc = stmt_idxbat(be, i, RDONLY, part);

	if (isTable(i->t) && i->t->access != TABLE_READONLY &&
	   (!isNew(i) || !isNew(i->t) /* alter */) &&
	   (i->t->persistence == SQL_PERSIST || i->t->s) /*&& !i->t->commit_action*/) {
		stmt *u = stmt_idxbat(be, i, RD_UPD_ID, part);
		sc = stmt_project_delta(be, sc, u);
		if (del)
			sc = stmt_project(be, del, sc);
	} else if (del) { /* always handle the deletes */
		sc = stmt_project(be, del, sc);
	}
	return sc;
}

static int
stmt_set_type_param(mvc *sql, sql_subtype *type, stmt *param)
{
	if (!type || !param || param->type != st_var)
		return -1;

	if (set_type_param(sql, type, param->flag) == 0) {
		param->op4.typeval = *type;
		return 0;
	}
	return -1;
}

/* check_types tries to match the t type with the type of s if they don't
 * match s is converted. Returns NULL on failure.
 */
static stmt *
check_types(backend *be, sql_subtype *t, stmt *s, check_type tpe)
{
	mvc *sql = be->mvc;
	int c, err = 0;
	sql_subtype *fromtype = tail_type(s);

	if ((!fromtype || !fromtype->type) && stmt_set_type_param(sql, t, s) == 0)
		return s;
	if (!fromtype)
		return sql_error(sql, 02, SQLSTATE(42000) "statement has no type information");

	if (fromtype && subtype_cmp(t, fromtype) != 0) {
		if (EC_INTERVAL(fromtype->type->eclass) && (t->type->eclass == EC_NUM || t->type->eclass == EC_POS) && t->digits < fromtype->digits) {
			err = 1; /* conversion from interval to num depends on the number of digits */
		} else {
			c = sql_type_convert(fromtype->type->eclass, t->type->eclass);
			if (!c || (c == 2 && tpe == type_set) || (c == 3 && tpe != type_cast)) {
				err = 1;
			} else {
				s = stmt_convert(be, s, NULL, fromtype, t);
			}
		}
	}
	if (err) {
		stmt *res = sql_error(sql, 10, SQLSTATE(42000) "types %s(%u,%u) (%s) and %s(%u,%u) (%s) are not equal",
			fromtype->type->base.name,
			fromtype->digits,
			fromtype->scale,
			fromtype->type->impl,
			t->type->base.name,
			t->digits,
			t->scale,
			t->type->impl
		);
		return res;
	}
	return s;
}

static stmt *
sql_Nop_(backend *be, const char *fname, stmt *a1, stmt *a2, stmt *a3, stmt *a4)
{
	mvc *sql = be->mvc;
	list *sl = sa_list(sql->sa);
	list *tl = sa_list(sql->sa);
	sql_subfunc *f = NULL;

	if (sl == NULL || tl == NULL)
		return NULL;
	list_append(sl, a1);
	list_append(tl, tail_type(a1));
	list_append(sl, a2);
	list_append(tl, tail_type(a2));
	list_append(sl, a3);
	list_append(tl, tail_type(a3));
	if (a4) {
		list_append(sl, a4);
		list_append(tl, tail_type(a4));
	}

	if ((f = sql_bind_func_(sql, "sys", fname, tl, F_FUNC, true, true)))
		return stmt_Nop(be, stmt_list(be, sl), NULL, f, NULL);
	return sql_error(sql, ERR_NOTFOUND, SQLSTATE(42000) "SELECT: no such operator '%s'", fname);
}

static stmt *
parse_value(backend *be, sql_schema *s, char *query, sql_subtype *tpe, char emode)
{
	sql_exp *e = NULL;

	if (!(e = rel_parse_val(be->mvc, s, query, tpe, emode, NULL)))
		return NULL;
	return exp_bin(be, e, NULL, NULL, NULL, NULL, NULL, NULL, 0, 0, 0);
}

static stmt *
rel2bin_sql_table(backend *be, sql_table *t, list *aliases)
{
	mvc *sql = be->mvc;
	list *l = sa_list(sql->sa);
	node *n;
	stmt *dels = stmt_tid(be, t, 0);

	if (l == NULL || dels == NULL)
		return NULL;
	if (aliases) {
		for (n = aliases->h; n; n = n->next) {
			sql_exp *e = n->data;
			if (e->type != e_column)
				continue;
			assert(e->type == e_column);
			char *name = e->r;
			if (name[0] == '%') {
				if (strcmp(name, TID)==0) {
					/* tid function  sql.tid(t) */
					const char *rnme = t->base.name;

					stmt *sc = dels?dels:stmt_tid(be, t, 0);
					sc = stmt_alias(be, sc, rnme, TID);
					list_append(l, sc);
				} else {
					node *m = ol_find_name(t->idxs, name+1);
					if (!m)
						assert(0);
					sql_idx *i = m->data;
					stmt *sc = stmt_idx(be, i, dels, dels->partition);
					const char *rnme = t->base.name;

					/* index names are prefixed, to make them independent */
					sc = stmt_alias(be, sc, rnme, sa_strconcat(sql->sa, "%", i->base.name));
					list_append(l, sc);
				}
			} else {
				node *m = ol_find_name(t->columns, name);
				if (!m)
					assert(0);
				sql_column *c = m->data;
				stmt *sc = stmt_col(be, c, dels, dels->partition);
				list_append(l, sc);
			}
		}
	} else {
		for (n = ol_first_node(t->columns); n; n = n->next) {
			sql_column *c = n->data;
			stmt *sc = stmt_col(be, c, dels, dels->partition);

			list_append(l, sc);
		}
		/* TID column */
		if (ol_first_node(t->columns)) {
			/* tid function  sql.tid(t) */
			const char *rnme = t->base.name;

			stmt *sc = dels?dels:stmt_tid(be, t, 0);
			sc = stmt_alias(be, sc, rnme, TID);
			list_append(l, sc);
		}
		if (t->idxs) {
			for (n = ol_first_node(t->idxs); n; n = n->next) {
				sql_idx *i = n->data;
				stmt *sc = stmt_idx(be, i, dels, dels->partition);
				const char *rnme = t->base.name;

				/* index names are prefixed, to make them independent */
				sc = stmt_alias(be, sc, rnme, sa_strconcat(sql->sa, "%", i->base.name));
				list_append(l, sc);
			}
		}
	}
	return stmt_list(be, l);
}

static stmt *
rel2bin_basetable(backend *be, sql_rel *rel)
{
	mvc *sql = be->mvc;
	sql_table *t = rel->l;
	sql_column *fcol = NULL;
	sql_idx *fi = NULL;
	list *l = sa_list(sql->sa);
	stmt *dels = stmt_tid(be, t, rel->flag == REL_PARTITION), *col = NULL;
	node *en;

	if (l == NULL || dels == NULL)
		return NULL;
	/* add aliases */
	assert(rel->exps);
	for (en = rel->exps->h; en && !col; en = en->next) {
		sql_exp *exp = en->data;
		const char *oname = exp->r;

		if (is_func(exp->type) || (oname[0] == '%' && strcmp(oname, TID) == 0))
			continue;
		if (oname[0] == '%') {
			sql_idx *i = find_sql_idx(t, oname+1);

			/* do not include empty indices in the plan */
			if ((hash_index(i->type) && list_length(i->columns) <= 1) || !idx_has_column(i->type))
				continue;
			fi = i;
			col = stmt_idx(be, i, NULL/*dels*/, dels->partition);
		} else {
			sql_column *c = find_sql_column(t, oname);

			fcol = c;
			col = stmt_col(be, c, NULL/*dels*/, dels->partition);
		}
	}
	for (en = rel->exps->h; en; en = en->next) {
		sql_exp *exp = en->data;
		const char *rname = exp_relname(exp)?exp_relname(exp):exp->l;
		const char *oname = exp->r;
		stmt *s = NULL;

		assert(!is_func(exp->type));
		if (oname[0] == '%' && strcmp(oname, TID) == 0) {
			/* tid function  sql.tid(t) */
			const char *rnme = t->base.name;

			if (col)
				s = stmt_mirror(be, col);
			else {
				s = dels?dels:stmt_tid(be, t, 0);
				dels = NULL;
			}
			s = stmt_alias(be, s, rnme, TID);
		} else if (oname[0] == '%') {
			sql_idx *i = find_sql_idx(t, oname+1);

			/* do not include empty indices in the plan */
			if ((hash_index(i->type) && list_length(i->columns) <= 1) || !idx_has_column(i->type))
				continue;
			s = (i == fi) ? col : stmt_idx(be, i, NULL/*dels*/, dels->partition);
		} else {
			sql_column *c = find_sql_column(t, oname);

			s = (c == fcol) ? col : stmt_col(be, c, NULL/*dels*/, dels->partition);
		}
		s->tname = rname;
		s->cname = exp_name(exp);
		list_append(l, s);
	}
	stmt *res = stmt_list(be, l);
	if (res && dels)
		res->cand = dels;
	return res;
}

static int
alias_cmp(stmt *s, const char *nme)
{
	return strcmp(s->cname, nme);
}

static list* exps2bin_args(backend *be, list *exps, list *args);

static list *
exp2bin_args(backend *be, sql_exp *e, list *args)
{
	mvc *sql = be->mvc;

	if (mvc_highwater(sql))
		return sql_error(sql, 10, SQLSTATE(42000) "Query too complex: running out of stack space");

	if (!e || !args)
		return args;
	switch(e->type){
	case e_column:
	case e_psm:
		return args;
	case e_cmp:
		if (e->flag == cmp_or || e->flag == cmp_filter) {
			args = exps2bin_args(be, e->l, args);
			args = exps2bin_args(be, e->r, args);
		} else if (e->flag == cmp_in || e->flag == cmp_notin) {
			args = exp2bin_args(be, e->l, args);
			args = exps2bin_args(be, e->r, args);
		} else {
			args = exp2bin_args(be, e->l, args);
			args = exp2bin_args(be, e->r, args);
			if (e->f)
				args = exp2bin_args(be, e->f, args);
		}
		return args;
	case e_convert:
		if (e->l)
			return exp2bin_args(be, e->l, args);
		break;
	case e_aggr:
	case e_func:
		if (e->l)
			return exps2bin_args(be, e->l, args);
		break;
	case e_atom:
		if (e->l) {
			return args;
		} else if (e->f) {
			return exps2bin_args(be, e->f, args);
		} else if (e->r) {
			sql_var_name *vname = (sql_var_name*) e->r;
			const char *nme = sql_escape_ident(sql->sa, vname->name);
			char *buf = NULL;

			if (vname->sname) { /* Global variable */
				const char *sname = sql_escape_ident(sql->sa, vname->sname);
				if (!nme || !sname || !(buf = SA_NEW_ARRAY(be->mvc->sa, char, strlen(sname) + strlen(nme) + 6)))
					return NULL;
				stpcpy(stpcpy(stpcpy(stpcpy(stpcpy(buf, "0\""), sname), "\"\""), nme), "\""); /* escape variable name */
			} else { /* Parameter or local variable */
				char levelstr[16];
				snprintf(levelstr, sizeof(levelstr), "%u", e->flag);
				if (!nme || !(buf = SA_NEW_ARRAY(be->mvc->sa, char, strlen(levelstr) + strlen(nme) + 3)))
					return NULL;
				stpcpy(stpcpy(stpcpy(stpcpy(buf, levelstr), "\""), nme), "\""); /* escape variable name */
			}
			if (!list_find(args, buf, (fcmp)&alias_cmp)) {
				stmt *s = stmt_var(be, vname->sname, vname->name, &e->tpe, 0, e->flag);

				s = stmt_alias(be, s, NULL, sa_strdup(sql->sa, buf));
				list_append(args, s);
			}
		}
	}
	return args;
}

static list *
exps2bin_args(backend *be, list *exps, list *args)
{
	node *n;

	if (!exps)
		return args;
	for (n = exps->h; n; n = n->next)
		args = exp2bin_args(be, n->data, args);
	return args;
}

static list *
rel2bin_args(backend *be, sql_rel *rel, list *args)
{
	if (mvc_highwater(be->mvc))
		return sql_error(be->mvc, 10, SQLSTATE(42000) "Query too complex: running out of stack space");

	if (!rel || !args)
		return args;
	switch(rel->op) {
	case op_basetable:
	case op_table:
		break;
	case op_join:
	case op_left:
	case op_right:
	case op_full:

	case op_semi:
	case op_anti:

	case op_union:
	case op_inter:
	case op_except:
	case op_merge:
		args = rel2bin_args(be, rel->l, args);
		args = rel2bin_args(be, rel->r, args);
		break;
	case op_groupby:
		if (rel->r)
			args = exps2bin_args(be, rel->r, args);
		/* fall through */
	case op_project:
	case op_select:
	case op_topn:
	case op_sample:
		if (rel->exps)
			args = exps2bin_args(be, rel->exps, args);
		args = rel2bin_args(be, rel->l, args);
		break;
	case op_ddl:
		args = rel2bin_args(be, rel->l, args);
		if (rel->r)
			args = rel2bin_args(be, rel->r, args);
		break;
	case op_insert:
	case op_update:
	case op_delete:
	case op_truncate:
		args = rel2bin_args(be, rel->r, args);
		break;
	}
	return args;
}

typedef struct trigger_input {
	sql_table *t;
	stmt *tids;
	stmt **updates;
	int type; /* insert 1, update 2, delete 3, truncate 4 */
	const char *on;
	const char *nn;
} trigger_input;

static stmt *
rel2bin_table(backend *be, sql_rel *rel, list *refs)
{
	mvc *sql = be->mvc;
	list *l;
	stmt *sub = NULL, *osub = NULL;
	node *en, *n;
	sql_exp *op = rel->r;

	if (rel->flag == TRIGGER_WRAPPER) {
		trigger_input *ti = rel->l;
		l = sa_list(sql->sa);
		if (l == NULL)
			return NULL;

		for (n = ol_first_node(ti->t->columns); n; n = n->next) {
			sql_column *c = n->data;

			if (ti->type == 2) { /* updates */
				stmt *s = stmt_col(be, c, ti->tids, ti->tids->partition);
				append(l, stmt_alias(be, s, ti->on, c->base.name));
			}
			if (ti->updates && ti->updates[c->colnr]) {
				append(l, stmt_alias(be, ti->updates[c->colnr], ti->nn, c->base.name));
			} else {
				stmt *s = stmt_col(be, c, ti->tids, ti->tids->partition);
				append(l, stmt_alias(be, s, ti->nn, c->base.name));
				assert(ti->type != 1);
			}
		}
		sub = stmt_list(be, l);
		return sub;
	} else if (op) {
		int i;
		sql_subfunc *f = op->f;
		stmt *psub = NULL;
		list *ops = NULL;
		stmt *ids = NULL;

		if (rel->l) { /* first construct the sub relation */
			sql_rel *l = rel->l;
			if (l->op == op_ddl) {
				sql_table *t = rel_ddl_table_get(l);

				if (t)
					sub = rel2bin_sql_table(be, t, NULL);
			} else {
				sub = subrel_bin(be, rel->l, refs);
			}
			sub = subrel_project(be, sub, refs, rel->l);
			if (!sub)
				return NULL;
		}

		assert(f);
		if (f->func->res && list_length(f->func->res) + 1 == list_length(rel->exps) && !f->func->varres) {
			/* add inputs in correct order ie loop through args of f and pass column */
			list *exps = op->l;
			ops = sa_list(be->mvc->sa);
			if (exps) {
				for (node *en = exps->h; en; en = en->next) {
					sql_exp *e = en->data;

					/* find column */
					stmt *s = exp_bin(be, e, sub, NULL, NULL, NULL, NULL, NULL, 0, 0, 0);
					if (!s)
						return NULL;
					if (en->next)
						append(ops, s);
					else /* last added exp is the ids (todo use name base lookup !!) */
						ids = s;
				}
			}
		} else {
			psub = exp_bin(be, op, sub, NULL, NULL, NULL, NULL, NULL, 0, 0, 0); /* table function */
			if (!psub)
				return NULL;
		}
		l = sa_list(sql->sa);
		if (l == NULL)
			return NULL;
		if (f->func->res) {
			if (f->func->varres) {
				for (i=0, en = rel->exps->h, n = f->res->h; en; en = en->next, n = n->next, i++) {
					sql_exp *exp = en->data;
					sql_subtype *st = n->data;
					const char *rnme = exp_relname(exp)?exp_relname(exp):exp->l;
					stmt *s = stmt_rs_column(be, psub, i, st);

					s = stmt_alias(be, s, rnme, exp_name(exp));
					list_append(l, s);
				}
			} else {
				node *m = rel->exps->h;
				int i = 0;

				/* correlated table returning function */
				if (list_length(f->func->res) + 1 == list_length(rel->exps)) {
					/* use a simple nested loop solution for this case, ie
					 * output a table of (input) row-ids, the output of the table producing function
					 */
					/* make sure the input for sql.unionfunc are bats */
					if (ids)
						ids = column(be, ids);
					if (ops)
						for (node *en = ops->h; en; en = en->next)
							en->data = column(be, (stmt *) en->data);

					int narg = 3 + list_length(rel->exps);
					if (ops)
						narg += list_length(ops);
					InstrPtr q = newStmtArgs(be->mb, sqlRef, "unionfunc", narg);
					if (q == NULL) {
						if (be->mvc->sa->eb.enabled)
							eb_error(&be->mvc->sa->eb, be->mvc->errstr[0] ? be->mvc->errstr : be->mb->errors ? be->mb->errors : *GDKerrbuf ? GDKerrbuf : "out of memory", 1000);
						return sql_error(sql, 10, SQLSTATE(HY013) MAL_MALLOC_FAIL);
					}
					/* Generate output rowid column and output of function f */
					for (i=0; m; m = m->next, i++) {
						sql_exp *e = m->data;
						int type = exp_subtype(e)->type->localtype;

						type = newBatType(type);
						if (i)
							q = pushReturn(be->mb, q, newTmpVariable(be->mb, type));
						else
							getArg(q, 0) = newTmpVariable(be->mb, type);
					}
					if (backend_create_subfunc(be, f, ops) < 0) {
						freeInstruction(q);
						return NULL;
					}
					str mod = sql_func_mod(f->func);
					str fcn = backend_function_imp(be, f->func);
					q = pushStr(be->mb, q, mod);
					q = pushStr(be->mb, q, fcn);
					psub = stmt_direct_func(be, q);
					if (psub == NULL) {
						freeInstruction(q);
						return NULL;
					}

					if (ids) /* push input rowids column */
						q = pushArgument(be->mb, q, ids->nr);

					/* add inputs in correct order ie loop through args of f and pass column */
					if (ops) {
						for (node *en = ops->h; en; en = en->next) {
							stmt *op = en->data;

							q = pushArgument(be->mb, q, op->nr);
						}
					}
					pushInstruction(be->mb, q);

					/* name output of dependent columns, output of function is handled the same as without correlation */
					int len = list_length(rel->exps)-list_length(f->func->res);
					assert(len== 1);
					for (i=0, m=rel->exps->h; m && i<len; m = m->next, i++) {
						sql_exp *exp = m->data;
						stmt *s = stmt_rs_column(be, psub, i, exp_subtype(exp));

						s = stmt_alias(be, s, exp->l, exp->r);
						list_append(l, s);
					}
				}
				for (n = f->func->res->h; n && m; n = n->next, m = m->next, i++) {
					sql_arg *a = n->data;
					sql_exp *exp = m->data;
					stmt *s = stmt_rs_column(be, psub, i, &a->type);
					const char *rnme = exp_relname(exp)?exp_relname(exp):exp_find_rel_name(op);

					s = stmt_alias(be, s, rnme, a->name);
					list_append(l, s);
				}
			}
		}
		assert(rel->flag != TABLE_PROD_FUNC || !sub || !(sub->nrcols));
		sub = stmt_list(be, l);
	} else if (rel->l) { /* handle sub query via function */
		int i;
		char name[16], *nme;

		nme = number2name(name, sizeof(name), ++be->remote);

		l = rel2bin_args(be, rel->l, sa_list(sql->sa));
		if (!l)
			return NULL;
		sub = stmt_list(be, l);
		if (!(sub = stmt_func(be, sub, sa_strdup(sql->sa, nme), rel->l, 0)))
			return NULL;
		rel->l = sub->op4.rel; /* rel->l may get rewritten */
		l = sa_list(sql->sa);
		for (i = 0, n = rel->exps->h; n; n = n->next, i++) {
			sql_exp *c = n->data;
			stmt *s = stmt_rs_column(be, sub, i, exp_subtype(c));
			const char *nme = exp_name(c);
			const char *rnme = exp_relname(c);

			s = stmt_alias(be, s, rnme, nme);
			list_append(l, s);
		}
		sub = stmt_list(be, l);
	}
	if (!sub) {
		assert(sql->session->status == -10); /* Stack overflow errors shouldn't terminate the server */
		return NULL;
	}
	l = sa_list(sql->sa);
	if (l == NULL)
		return NULL;
	for (en = rel->exps->h; en; en = en->next) {
		sql_exp *exp = en->data;
		const char *rnme = exp_relname(exp)?exp_relname(exp):exp->l;
		stmt *s = bin_find_column(be, sub, exp->l, exp->r);

		if (!s) {
			assert(sql->session->status == -10); /* Stack overflow errors shouldn't terminate the server */
			return NULL;
		}
		if (sub && sub->nrcols >= 1 && s->nrcols == 0)
			s = stmt_const(be, bin_find_smallest_column(be, sub), s);
		s = stmt_alias(be, s, rnme, exp_name(exp));
		list_append(l, s);
	}
	if (osub && osub->nrcols)
		list_merge(l, osub->op4.lval, NULL);
	sub = stmt_list(be, l);
	return sub;
}

static stmt *
rel2bin_hash_lookup(backend *be, sql_rel *rel, stmt *left, stmt *right, sql_idx *i, node *en)
{
	mvc *sql = be->mvc;
	node *n;
	sql_subtype *it = sql_bind_localtype("int");
	sql_subtype *lng = sql_bind_localtype("lng");
	stmt *h = NULL;
	stmt *bits = stmt_atom_int(be, 1 + ((sizeof(lng)*8)-1)/(list_length(i->columns)+1));
	sql_exp *e = en->data;
	sql_exp *l = e->l;
	stmt *idx = bin_find_column(be, left, l->l, sa_strconcat(sql->sa, "%", i->base.name));
	int swap_exp = 0, swap_rel = 0, semantics = 0;

	if (!idx) {
		swap_exp = 1;
		l = e->r;
		idx = bin_find_column(be, left, l->l, sa_strconcat(sql->sa, "%", i->base.name));
	}
	if (!idx && right) {
		swap_exp = 0;
		swap_rel = 1;
		l = e->l;
		idx = bin_find_column(be, right, l->l, sa_strconcat(sql->sa, "%", i->base.name));
	}
	if (!idx && right) {
		swap_exp = 1;
		swap_rel = 1;
		l = e->r;
		idx = bin_find_column(be, right, l->l, sa_strconcat(sql->sa, "%", i->base.name));
	}
	if (!idx)
		return NULL;
	/* should be in key order! */
	for (en = rel->exps->h, n = i->columns->h; en && n; en = en->next, n = n->next) {
		sql_exp *e = en->data;
		stmt *s = NULL;

		if (e->type == e_cmp && e->flag == cmp_equal) {
			sql_exp *ee = (swap_exp)?e->l:e->r;
			if (swap_rel)
				s = exp_bin(be, ee, left, NULL, NULL, NULL, NULL, NULL, 0, 0, 0);
			else
				s = exp_bin(be, ee, right, NULL, NULL, NULL, NULL, NULL, 0, 0, 0);
		}

		if (!s)
			return NULL;
		if (h) {
			sql_subfunc *xor = sql_bind_func_result(sql, "sys", "rotate_xor_hash", F_FUNC, true, lng, 3, lng, it, tail_type(s));

			h = stmt_Nop(be, stmt_list(be, list_append(list_append(
				list_append(sa_list(sql->sa), h), bits), s)), NULL, xor, NULL);
			semantics = 1;
		} else {
			sql_subfunc *hf = sql_bind_func_result(sql, "sys", "hash", F_FUNC, true, lng, 1, tail_type(s));

			h = stmt_unop(be, s, NULL, hf);
		}
	}
	if (n != NULL) /* need to use all cols of the index */
		return NULL;
	if (h && h->nrcols) {
		if (!swap_rel) {
			return stmt_join(be, idx, h, 0, cmp_equal, 0, semantics, false);
		} else {
			return stmt_join(be, h, idx, 0, cmp_equal, 0, semantics, false);
		}
	} else {
		return stmt_uselect(be, idx, h, cmp_equal, NULL, 0, semantics);
	}
}

static stmt *
join_hash_key(backend *be, list *l)
{
	mvc *sql = be->mvc;
	node *m;
	sql_subtype *it, *lng;
	stmt *h = NULL;
	stmt *bits = stmt_atom_int(be, 1 + ((sizeof(lng)*8)-1)/(list_length(l)+1));

	it = sql_bind_localtype("int");
	lng = sql_bind_localtype("lng");
	for (m = l->h; m; m = m->next) {
		stmt *s = m->data;

		if (h) {
			sql_subfunc *xor = sql_bind_func_result(sql, "sys", "rotate_xor_hash", F_FUNC, true, lng, 3, lng, it, tail_type(s));

			h = stmt_Nop(be, stmt_list(be, list_append(list_append(list_append(sa_list(sql->sa), h), bits), s)), NULL, xor, NULL);
		} else {
			sql_subfunc *hf = sql_bind_func_result(sql, "sys", "hash", F_FUNC, true, lng, 1, tail_type(s));
			h = stmt_unop(be, s, NULL, hf);
		}
	}
	return h;
}

static stmt *
releqjoin(backend *be, list *l1, list *l2, list *exps, int used_hash, int need_left, int is_semantics)
{
	node *n1 = l1->h, *n2 = l2->h, *n3 = NULL;
	stmt *l, *r, *res;
	sql_exp *e;

	if (exps)
		n3 = exps->h;
	if (list_length(l1) <= 1) {
		l = l1->h->data;
		r = l2->h->data;
		if (!is_semantics && exps) {
			e = n3->data;
			is_semantics = is_semantics(e);
		}
		r =  stmt_join(be, l, r, 0, cmp_equal, need_left, is_semantics, false);
		return r;
	}
	if (used_hash) {
		l = n1->data;
		r = n2->data;
		n1 = n1->next;
		n2 = n2->next;
		n3 = n3?n3->next:NULL;
		res = stmt_join(be, l, r, 0, cmp_equal, need_left, 1, false);
	} else { /* need hash */
		l = join_hash_key(be, l1);
		r = join_hash_key(be, l2);
		res = stmt_join(be, l, r, 0, cmp_equal, need_left, 1, false);
	}
	l = stmt_result(be, res, 0);
	r = stmt_result(be, res, 1);
	for (; n1 && n2; n1 = n1->next, n2 = n2->next, n3 = n3?n3->next:NULL) {
		int semantics = is_semantics;
		stmt *ld = n1->data;
		stmt *rd = n2->data;
		stmt *le = stmt_project(be, l, ld);
		stmt *re = stmt_project(be, r, rd);
		stmt *cmp;
		/* intentional both tail_type's of le (as re sometimes is a find for bulk loading */

		if (!semantics && exps) {
			e = n3->data;
			semantics = is_semantics(e);
		}
		cmp = stmt_uselect(be, le, re, cmp_equal, NULL, 0, semantics);
		l = stmt_project(be, cmp, l);
		r = stmt_project(be, cmp, r);
	}
	res = stmt_join(be, l, r, 0, cmp_joined, 0, 0, false);
	return res;
}

static bool
can_join_exp(sql_rel *rel, sql_exp *e, bool anti)
{
	bool can_join = 0;

	if (e->type == e_cmp) {
		int flag = e->flag;
		/* check if its a select or join expression, ie use only expressions of one relation left and of the other right (than join) */
		if (flag < cmp_filter) { /* theta and range joins */
			/* join or select ? */
			sql_exp *l = e->l, *r = e->r, *f = e->f;

			if (f) {
				int ll = rel_find_exp(rel->l, l) != NULL;
				int rl = rel_find_exp(rel->r, l) != NULL;
				int lr = rel_find_exp(rel->l, r) != NULL;
				int rr = rel_find_exp(rel->r, r) != NULL;
				int lf = rel_find_exp(rel->l, f) != NULL;
				int rf = rel_find_exp(rel->r, f) != NULL;
				int nrcr1 = 0, nrcr2 = 0, nrcl1 = 0, nrcl2 = 0;

				if ((ll && !rl &&
				   ((rr && !lr) || (nrcr1 = r->card == CARD_ATOM && exp_is_atom(r))) &&
				   ((rf && !lf) || (nrcr2 = f->card == CARD_ATOM && exp_is_atom(f))) && (nrcr1+nrcr2) <= 1) ||
				    (rl && !ll &&
				   ((lr && !rr) || (nrcl1 = r->card == CARD_ATOM && exp_is_atom(r))) &&
				   ((lf && !rf) || (nrcl2 = f->card == CARD_ATOM && exp_is_atom(f))) && (nrcl1+nrcl2) <= 1)) {
					can_join = 1;
				}
			} else {
				int ll = 0, lr = 0, rl = 0, rr = 0, cst = 0;
				if (l->card != CARD_ATOM || !exp_is_atom(l)) {
					ll = rel_find_exp(rel->l, l) != NULL;
					rl = rel_find_exp(rel->r, l) != NULL;
				} else if (anti) {
					ll = 1;
					cst = 1;
				}
				if (r->card != CARD_ATOM || !exp_is_atom(r)) {
					lr = rel_find_exp(rel->l, r) != NULL;
					rr = rel_find_exp(rel->r, r) != NULL;
				} else if (anti) {
					rr = cst?0:1;
				}
				if ((ll && !lr && !rl && rr) || (!ll && lr && rl && !rr))
					can_join = 1;
			}
		} else if (flag == cmp_filter) {
			list *l = e->l, *r = e->r;
			int ll = 0, lr = 0, rl = 0, rr = 0;

			for (node *n = l->h ; n ; n = n->next) {
				sql_exp *ee = n->data;

				if (ee->card != CARD_ATOM || !exp_is_atom(ee)) {
					ll |= rel_find_exp(rel->l, ee) != NULL;
					rl |= rel_find_exp(rel->r, ee) != NULL;
				}
			}
			for (node *n = r->h ; n ; n = n->next) {
				sql_exp *ee = n->data;

				if (ee->card != CARD_ATOM || !exp_is_atom(ee)) {
					lr |= rel_find_exp(rel->l, ee) != NULL;
					rr |= rel_find_exp(rel->r, ee) != NULL;
				}
			}
			if ((ll && !lr && !rl && rr) || (!ll && lr && rl && !rr))
				can_join = 1;
		}
	}
	return can_join;
}

static void
split_join_exps(sql_rel *rel, list *joinable, list *not_joinable, bool anti)
{
	if (!list_empty(rel->exps)) {
		for (node *n = rel->exps->h; n; n = n->next) {
			sql_exp *e = n->data;

			/* we can handle thetajoins, rangejoins and filter joins (like) */
			/* ToDo how about atom expressions? */
			if (can_join_exp(rel, e, anti)) {
				append(joinable, e);
			} else {
				append(not_joinable, e);
			}
		}
	}
}


#define is_equi_exp_(e) ((e)->flag == cmp_equal)

static list *
get_simple_equi_joins_first(mvc *sql, sql_rel *rel, list *exps, bool *equality_only)
{
	list *new_exps = sa_list(sql->sa);
	*equality_only = true;

	if (!exps)
		return new_exps;

	for (node *n = exps->h; n; n = n->next) {
		sql_exp *e = n->data;

		if (can_join_exp(rel, e, false) && is_equi_exp_(e) && !is_any(e))
			list_append(new_exps, e);
		else
			*equality_only = false;
	}
	for (node *n = exps->h; n; n = n->next) {
		sql_exp *e = n->data;

		if (!is_equi_exp_(e) || !can_join_exp(rel, e, false) || is_any(e))
			list_append(new_exps, e);
	}
	return new_exps;
}

static stmt *
rel2bin_groupjoin(backend *be, sql_rel *rel, list *refs)
{
	mvc *sql = be->mvc;
	list *l;
	node *n , *en;
	stmt *left = NULL, *right = NULL, *join = NULL, *jl = NULL, *jr = NULL, *m = NULL, *ls = NULL, *res;
	bool need_project = false, exist = true, mark = false;

	if (rel->op == op_left) { /* left outer group join */
		if (list_length(rel->attr) == 1) {
			sql_exp *e = rel->attr->h->data;
			if (exp_is_atom(e))
				mark = true;
			if (exp_is_atom(e) && exp_is_false(e))
				exist = false;
		}
	}

	if (rel->l) /* first construct the left sub relation */
		left = subrel_bin(be, rel->l, refs);
	if (rel->r) /* first construct the right sub relation */
		right = subrel_bin(be, rel->r, refs);
	left = subrel_project(be, left, refs, rel->l);
	right = subrel_project(be, right, refs, rel->r);
	if (!left || !right)
		return NULL;
	left = row2cols(be, left);
	right = row2cols(be, right);

	bool equality_only = true;
	list *jexps = get_simple_equi_joins_first(sql, rel, rel->exps, &equality_only);

	en = jexps?jexps->h:NULL;
	if (list_empty(jexps) || !(is_equi_exp_((sql_exp*)en->data) && can_join_exp(rel, en->data, false))) {
		stmt *l = bin_find_smallest_column(be, left);
		stmt *r = bin_find_smallest_column(be, right);
		if (list_empty(jexps)) {
			stmt *limit = stmt_limit(be, r, NULL, NULL, stmt_atom_lng(be, 0), stmt_atom_lng(be, 1), 0, 0, 0, 0, 0);
			r = stmt_project(be, limit, r);
		}
		join = stmt_join_cand(be, column(be, l), column(be, r), left->cand, NULL/*right->cand*/, 0, cmp_all, 0, 0, false, rel->op == op_left?false:true);
		need_project = true;
		jl = stmt_result(be, join, 0);
		jr = stmt_result(be, join, 1);
	} else {
		sql_exp *e = en->data;
		en = en->next;
		stmt *l = exp_bin(be, e->l, left, NULL, NULL, NULL, NULL, NULL, 0, 1, 0), *r = NULL;
		bool swap = false;

		if (!l) {
			swap = true;
			l = exp_bin(be, e->l, right, NULL, NULL, NULL, NULL, NULL, 0, 1, 0);
		}
		if (!l)
			return NULL;
		if ((r = exp_bin(be, e->r, left, right, NULL, NULL, NULL, NULL, 0, 1, 0)) == NULL)
			return NULL;

		if (l && l->nrcols == 0)
			l = stmt_const(be, bin_find_smallest_column(be, left), l);
		if (r && r->nrcols == 0)
			r = stmt_const(be, bin_find_smallest_column(be, right), r);
		if (swap) {
			stmt *t = l;
			l = r;
			r = t;
		}
		if ((!is_semantics(e) && is_anti(e)) || !mark)
			ls = l;
		if (en || !mark) {
			/* split out (left)join vs (left)mark-join */
			/* call 3 result version */
			if (mark && is_any(e)) {
				join = stmt_markjoin(be, l, r, 0);
			} else
				join = stmt_join_cand(be, column(be, l), column(be, r), left->cand, NULL/*right->cand*/, is_anti(e), (comp_type) cmp_equal/*e->flag*/, 0, is_any(e)|is_semantics(e), false, rel->op == op_left?false:true);
			jl = stmt_result(be, join, 0);
			jr = stmt_result(be, join, 1);
			if (mark && is_any(e))
				m = stmt_result(be, join, 2);
		} else {
			join = stmt_markjoin(be, l, r, 1);
			jl = stmt_result(be, join, 0);
			m = stmt_result(be, join, 1);
		}
	}

	if (en) {
		stmt *sub, *sel = NULL, *osel = NULL;
		list *nl;

		need_project = false;

		/* construct relation */
		nl = sa_list(sql->sa);

		/* first project using equi-joins */
		for (n = left->op4.lval->h; n; n = n->next) {
			stmt *c = n->data;
			const char *rnme = table_name(sql->sa, c);
			const char *nme = column_name(sql->sa, c);
			stmt *s = stmt_project(be, jl, column(be, c));

			s = stmt_alias(be, s, rnme, nme);
			list_append(nl, s);
		}
		for (n = right->op4.lval->h; n; n = n->next) {
			stmt *c = n->data;
			const char *rnme = table_name(sql->sa, c);
			const char *nme = column_name(sql->sa, c);
			stmt *s = stmt_project(be, jr, column(be, c));

			s = stmt_alias(be, s, rnme, nme);
			list_append(nl, s);
		}
		left = sub = stmt_list(be, nl);

		if (!m) {
			if (ls) {
				stmt *nls = stmt_project(be, jl, ls);
					m = sql_Nop_(be, "ifthenelse", sql_unop_(be, "isnull", nls), stmt_bool(be, bit_nil),
						sql_Nop_(be, "ifthenelse", sql_unop_(be, "isnull", jr), stmt_bool(be, 0), stmt_bool(be, 1), NULL),
						NULL);
			} else {
				/* 0 == empty (no matches possible), nil - no match (but has nil), 1 match */
				m = sql_Nop_(be, "ifthenelse", sql_unop_(be, "isnull", jr), stmt_bool(be, 0), stmt_bool(be, 1), NULL);
			}
		}

		/* continue with non equi-joins */
		for ( ; en; en = en->next) {
			sql_exp *e = en->data;
			stmt *p = exp_bin(be, e, sub, NULL, NULL, NULL, NULL, NULL, 1, 0, 0);

			if (!p) {
				assert(sql->session->status == -10); /* Stack overflow errors shouldn't terminate the server */
				return NULL;
			}
			if (p->nrcols == 0)
				p = stmt_const(be, bin_find_smallest_column(be, sub), p);
			if (sel)
				p = stmt_project(be, sel, column(be, p));
			stmt *li = jl;
			if (sel)
				li = stmt_project(be, sel, li);
			osel = sel;
			if (en->next) {
				join = stmt_outerselect(be, li, m, p, is_any(e));
			} else {
				join = stmt_markselect(be, li, m, p, is_any(e));
			}
			sel = stmt_result(be, join, 0);
			m = stmt_result(be, join, 1);
			/* go back to offset in the table */
			if (sel && osel)
				sel = stmt_project(be, sel, osel);
			if (!en->next)
				jl = sel;
		}
	}
	/* construct relation */
	l = sa_list(sql->sa);
	for (n = left->op4.lval->h; n; n = n->next) {
		stmt *c = n->data;
		const char *rnme = table_name(sql->sa, c);
		const char *nme = column_name(sql->sa, c);
		stmt *s = stmt_project(be, jl, column(be, c));

		s = stmt_alias(be, s, rnme, nme);
		list_append(l, s);
	}
	if (!mark && jr) {
		for (n = right->op4.lval->h; n; n = n->next) {
			stmt *c = n->data;
			const char *rnme = table_name(sql->sa, c);
			const char *nme = column_name(sql->sa, c);
			stmt *s = stmt_project(be, jr, column(be, c));

			s = stmt_alias(be, s, rnme, nme);
			list_append(l, s);
		}
		left = stmt_list(be, l);
		l = sa_list(sql->sa);
	}
	if (rel->attr) {
		sql_exp *e = rel->attr->h->data;
		const char *rnme = exp_relname(e);
		const char *nme = exp_name(e);

		if (mark) {
			if (need_project) {
				m = sql_Nop_(be, "ifthenelse", sql_unop_(be, "isnull", jr), stmt_bool(be, !exist), stmt_bool(be, exist), NULL);
			} else {
				assert(m);
				sql_exp *e = rel->attr->h->data;
				if (exp_is_atom(e) && need_no_nil(e))
					m = sql_Nop_(be, "ifthenelse", sql_unop_(be, "isnull", m), stmt_bool(be, false), m, NULL);
				if (!exist) {
					sql_subtype *bt = sql_bind_localtype("bit");
					sql_subfunc *not = sql_bind_func(be->mvc, "sys", "not", bt, NULL, F_FUNC, true, true);
					m = stmt_unop(be, m, NULL, not);
				}
			}
			stmt *s = stmt_alias(be, m, rnme, nme);
			append(l, s);
		} else {
			/* group / aggrs */
			stmt *nls = stmt_project(be, jl, ls);
			stmt *groupby = stmt_group(be, nls, NULL, NULL, NULL, true);
			stmt *grp = stmt_result(be, groupby, 0);
			stmt *ext = stmt_result(be, groupby, 1);
			stmt *cnt = stmt_result(be, groupby, 2);
			for(node *n = rel->attr->h; n; n = n->next) {
				sql_exp *e = n->data;
				const char *rnme = exp_relname(e);
				const char *nme = exp_name(e);
				stmt *s = exp_bin(be, e, left, NULL, grp, ext, cnt, NULL, 0, 0, 0);
				s = stmt_alias(be, s, rnme, nme);
				append(l, s);
			}
		}
	}
	res = stmt_list(be, l);
	return res;
}

static list *
get_equi_joins_first(mvc *sql, list *exps, int *equality_only)
{
	list *new_exps = sa_list(sql->sa);

	for (node *n = exps->h; n; n = n->next) {
		sql_exp *e = n->data;

		assert(e->type == e_cmp && e->flag != cmp_in && e->flag != cmp_notin && e->flag != cmp_or);
		if (is_equi_exp_(e))
			list_append(new_exps, e);
		else
			*equality_only = 0;
	}
	for (node *n = exps->h; n; n = n->next) {
		sql_exp *e = n->data;

		if (!is_equi_exp_(e))
			list_append(new_exps, e);
	}
	return new_exps;
}

static stmt *
rel2bin_join(backend *be, sql_rel *rel, list *refs)
{
	mvc *sql = be->mvc;
	list *l, *sexps = NULL, *l2 = NULL;
	node *en = NULL, *n;
	stmt *left = NULL, *right = NULL, *join = NULL, *jl, *jr, *ld = NULL, *rd = NULL, *res;
	int need_left = (rel->flag & LEFT_JOIN);

	if (rel->attr && list_length(rel->attr) > 0)
		return rel2bin_groupjoin(be, rel, refs);

	if (rel->l) /* first construct the left sub relation */
		left = subrel_bin(be, rel->l, refs);
	if (rel->r) /* first construct the right sub relation */
		right = subrel_bin(be, rel->r, refs);
	left = subrel_project(be, left, refs, rel->l);
	right = subrel_project(be, right, refs, rel->r);
	if (!left || !right)
		return NULL;
	left = row2cols(be, left);
	right = row2cols(be, right);
	/*
	 * split in 2 steps,
	 *	first cheap join(s) (equality or idx)
	 *	second selects/filters
	 */
	if (!list_empty(rel->exps)) {
		list *jexps = sa_list(sql->sa);
		sexps = sa_list(sql->sa);

		split_join_exps(rel, jexps, sexps, false);
		if (list_empty(jexps)) { /* cross product and continue after project */
			stmt *l = bin_find_smallest_column(be, left);
			stmt *r = bin_find_smallest_column(be, right);
			join = stmt_join(be, l, r, 0, cmp_all, 0, 0, false);
		}

		if (join) {
			en = jexps->h;
		} else {
			list *lje = sa_list(sql->sa), *rje = sa_list(sql->sa), *exps = sa_list(sql->sa);
			int used_hash = 0, idx = 0, equality_only = 1;

			(void) equality_only;
			jexps = get_equi_joins_first(sql, jexps, &equality_only);
			/* generate a relational join (releqjoin) which does a multi attribute (equi) join */
			for (en = jexps->h; en ; en = en->next) {
				int join_idx = be->join_idx;
				sql_exp *e = en->data;
				stmt *s = NULL;
				prop *p;

				/* stop search for equi joins on first non equi */
				if (list_length(lje) && (idx || e->type != e_cmp || e->flag != cmp_equal))
					break;

				/* handle possible index lookups, expressions are in index order! */
				if (!join && (p=find_prop(e->p, PROP_HASHCOL)) != NULL) {
					sql_idx *i = p->value.pval;
					int oldvtop = be->mb->vtop, oldstop = be->mb->stop;

					join = s = rel2bin_hash_lookup(be, rel, left, right, i, en);
					if (s) {
						list_append(lje, s->op1);
						list_append(rje, s->op2);
						list_append(exps, NULL);
						used_hash = 1;
					} else {
						/* hash lookup cannot be used, clean leftover mal statements */
						clean_mal_statements(be, oldstop, oldvtop);
					}
				}

				s = exp_bin(be, e, left, right, NULL, NULL, NULL, NULL, 0, 1, 0);
				if (!s) {
					assert(sql->session->status == -10); /* Stack overflow errors shouldn't terminate the server */
					return NULL;
				}
				if (join_idx != be->join_idx)
					idx = 1;
				assert(s->type == st_join || s->type == st_join2 || s->type == st_joinN);
				if (!join)
					join = s;
				if (e->flag != cmp_equal) { /* only collect equi joins */
					en = en->next;
					break;
				}
				list_append(lje, s->op1);
				list_append(rje, s->op2);
				list_append(exps, e);
			}
			if (list_length(lje) > 1) {
				join = releqjoin(be, lje, rje, exps, used_hash, need_left, 0);
			} else if (!join || need_left) {
				sql_exp *e = exps->h->data;
				join = stmt_join(be, lje->h->data, rje->h->data, 0, cmp_equal, need_left, is_semantics(e), false);
			}
		}
	} else {
		stmt *l = bin_find_smallest_column(be, left);
		stmt *r = bin_find_smallest_column(be, right);
		join = stmt_join(be, l, r, 0, cmp_all, 0, 0, is_single(rel));
	}
	jl = stmt_result(be, join, 0);
	jr = stmt_result(be, join, 1);
	if (en || (sexps && list_length(sexps))) {
		stmt *sub, *sel = NULL;
		list *nl;

		/* construct relation */
		nl = sa_list(sql->sa);

		/* first project using equi-joins */
		for (n = left->op4.lval->h; n; n = n->next) {
			stmt *c = n->data;
			const char *rnme = table_name(sql->sa, c);
			const char *nme = column_name(sql->sa, c);
			stmt *s = stmt_project(be, jl, column(be, c));

			s = stmt_alias(be, s, rnme, nme);
			list_append(nl, s);
		}
		for (n = right->op4.lval->h; n; n = n->next) {
			stmt *c = n->data;
			const char *rnme = table_name(sql->sa, c);
			const char *nme = column_name(sql->sa, c);
			stmt *s = stmt_project(be, jr, column(be, c));

			s = stmt_alias(be, s, rnme, nme);
			list_append(nl, s);
		}
		sub = stmt_list(be, nl);

		/* continue with non equi-joins */
		while(sexps) {
			if (!en) {
				en = sexps->h;
				sexps = NULL;
			}
			for ( ; en; en = en->next) {
				stmt *s = exp_bin(be, en->data, sub, NULL, NULL, NULL, NULL, sel, 0, 1, 0);

				if (!s) {
					assert(sql->session->status == -10); /* Stack overflow errors shouldn't terminate the server */
					return NULL;
				}
				if (s->nrcols == 0) {
					stmt *l = bin_find_smallest_column(be, sub);
					s = stmt_uselect(be, stmt_const(be, l, stmt_bool(be, 1)), s, cmp_equal, sel, 0, 0);
				}
				sel = s;
			}
		}
		/* recreate join output */
		jl = stmt_project(be, sel, jl);
		jr = stmt_project(be, sel, jr);
	}

	/* construct relation */
	l = sa_list(sql->sa);

	if (rel->op == op_left || rel->op == op_full || is_single(rel)) {
		/* we need to add the missing oid's */
		stmt *l = ld = stmt_mirror(be, bin_find_smallest_column(be, left));
		if (rel->op == op_left || rel->op == op_full)
			ld = stmt_tdiff(be, ld, jl, NULL);
		if (is_single(rel) && !list_empty(rel->exps)) {
			join = stmt_semijoin(be, l, jl, NULL, NULL, 0, true);
			jl = stmt_result(be, join, 0);
			jr = stmt_project(be, stmt_result(be, join, 1), jr);
		}
	}
	if (rel->op == op_right || rel->op == op_full) {
		/* we need to add the missing oid's */
		rd = stmt_mirror(be, bin_find_smallest_column(be, right));
		rd = stmt_tdiff(be, rd, jr, NULL);
	}

	if (rel->op == op_left) { /* used for merge statments, this will be cleaned out on the pushcands branch :) */
		l2 = sa_list(sql->sa);
		list_append(l2, left);
		list_append(l2, right);
		list_append(l2, jl);
		list_append(l2, jr);
		list_append(l2, ld);
	}

	for (n = left->op4.lval->h; n; n = n->next) {
		stmt *c = n->data;
		const char *rnme = table_name(sql->sa, c);
		const char *nme = column_name(sql->sa, c);
		stmt *s = stmt_project(be, jl, column(be, c));

		/* as append isn't save, we append to a new copy */
		if (rel->op == op_left || rel->op == op_full || rel->op == op_right)
			s = create_const_column(be, s);
		if (rel->op == op_left || rel->op == op_full)
			s = stmt_append(be, s, stmt_project(be, ld, c));
		if (rel->op == op_right || rel->op == op_full)
			s = stmt_append(be, s, stmt_const(be, rd, (c->flag&OUTER_ZERO)?stmt_atom_lng(be, 0):stmt_atom(be, atom_general(sql->sa, tail_type(c), NULL, 0))));

		s = stmt_alias(be, s, rnme, nme);
		list_append(l, s);
	}
	for (n = right->op4.lval->h; n; n = n->next) {
		stmt *c = n->data;
		const char *rnme = table_name(sql->sa, c);
		const char *nme = column_name(sql->sa, c);
		stmt *s = stmt_project(be, jr, column(be, c));

		/* as append isn't save, we append to a new copy */
		if (rel->op == op_left || rel->op == op_full || rel->op == op_right)
			s = create_const_column(be, s);
		if (rel->op == op_left || rel->op == op_full)
			s = stmt_append(be, s, stmt_const(be, ld, (c->flag&OUTER_ZERO)?stmt_atom_lng(be, 0):stmt_atom(be, atom_general(sql->sa, tail_type(c), NULL, 0))));
		if (rel->op == op_right || rel->op == op_full)
			s = stmt_append(be, s, stmt_project(be, rd, c));

		s = stmt_alias(be, s, rnme, nme);
		list_append(l, s);
	}
	if (rel->attr) {
		sql_exp *e = rel->attr->h->data;
		const char *rnme = exp_relname(e);
		const char *nme = exp_name(e);
		stmt *last = l->t->data;
		sql_subtype *tp = tail_type(last);

		sql_subfunc *isnil = sql_bind_func(sql, "sys", "isnull", tp, NULL, F_FUNC, true, true);

		stmt *s = stmt_unop(be, last, NULL, isnil);

		sql_subtype *bt = sql_bind_localtype("bit");
		sql_subfunc *not = sql_bind_func(be->mvc, "sys", "not", bt, NULL, F_FUNC, true, true);

		s = stmt_unop(be, s, NULL, not);
		s = stmt_alias(be, s, rnme, nme);
		list_append(l, s);
	}

	res = stmt_list(be, l);
	res->extra = l2; /* used for merge statments, this will be cleaned out on the pushcands branch :) */
	return res;
}

static stmt *
rel2bin_antijoin(backend *be, sql_rel *rel, list *refs)
{
	mvc *sql = be->mvc;
	list *l, *jexps = NULL, *sexps = NULL;
	node *en = NULL, *n;
	stmt *left = NULL, *right = NULL, *join = NULL, *sel = NULL, *sub = NULL;

	if (rel->l) /* first construct the left sub relation */
		left = subrel_bin(be, rel->l, refs);
	if (rel->r) /* first construct the right sub relation */
		right = subrel_bin(be, rel->r, refs);
	left = subrel_project(be, left, refs, rel->l);
	right = subrel_project(be, right, refs, rel->r);
	if (!left || !right)
		return NULL;
	left = row2cols(be, left);
	right = row2cols(be, right);

	stmt *li = NULL;
	bool swap = false;

	jexps = sa_list(sql->sa);
	sexps = sa_list(sql->sa);

	split_join_exps(rel, jexps, sexps, true);
	if (list_empty(jexps)) {
		stmt *l = bin_find_smallest_column(be, left);
		stmt *r = bin_find_smallest_column(be, right);
		join = stmt_join(be, l, r, 0, cmp_all, 0, 0, false);

		jexps = sexps;
		sexps = NULL;
		en = jexps->h;
	} else {
		if (list_length(sexps))
			list_merge(jexps, sexps, NULL);
		en = jexps->h;
		sql_exp *e = en->data;
		assert(e->type == e_cmp);
		stmt *ls = exp_bin(be, e->l, left, NULL, NULL, NULL, NULL, NULL, 1, 0, 0), *rs;
		bool constval = false;
		if (!ls) {
			swap = true;
			ls = exp_bin(be, e->l, right, NULL, NULL, NULL, NULL, NULL, 1, 0, 0);
		}
		if (!ls)
			return NULL;

		if (!(rs = exp_bin(be, e->r, left, right, NULL, NULL, NULL, NULL, 1, 0, 0)))
			return NULL;

		if (swap) {
			stmt *t = ls;
			ls = rs;
			rs = t;
		}
		if (ls->nrcols == 0) {
			constval = true;
			ls = stmt_const(be, bin_find_smallest_column(be, left), ls);
		}
		if (rs->nrcols == 0)
			rs = stmt_const(be, bin_find_smallest_column(be, right), rs);

		if (!li)
			li = ls;

		if (!en->next && (constval || stmt_has_null(ls) /*|| stmt_has_null(rs) (change into check for fk)*/)) {
			assert(e->flag == cmp_equal);
			join = stmt_tdiff2(be, ls, rs, NULL);
			jexps = NULL;
		} else {
			join = stmt_join_cand(be, ls, rs, NULL, NULL, is_anti(e), (comp_type) e->flag, 0, is_semantics(e), false, true);
		}
		en = en->next;
	}
	if (en || jexps) {
		stmt *jl = stmt_result(be, join, 0);
		stmt *jr = stmt_result(be, join, 1);
		stmt *nulls = NULL;

		if (li && stmt_has_null(li)) {
			nulls = stmt_selectnil(be, li);
		}
		/* construct relation */
		list *nl = sa_list(sql->sa);
		/* first project after equi-joins */
		for (n = left->op4.lval->h; n; n = n->next) {
			stmt *c = n->data;
			const char *rnme = table_name(sql->sa, c);
			const char *nme = column_name(sql->sa, c);
			stmt *s = stmt_project(be, jl, column(be, c));

			s = stmt_alias(be, s, rnme, nme);
			list_append(nl, s);
		}
		for (n = right->op4.lval->h; n; n = n->next) {
			stmt *c = n->data;
			const char *rnme = table_name(sql->sa, c);
			const char *nme = column_name(sql->sa, c);
			stmt *s = stmt_project(be, jr, column(be, c));

			s = stmt_alias(be, s, rnme, nme);
			list_append(nl, s);
		}
		sub = stmt_list(be, nl);

		/* continue with non equi-joins */
		for (; en; en = en->next) {
			stmt *s = exp_bin(be, en->data, sub, NULL, NULL, NULL, NULL, NULL /* sel */, 0, 0/* just the project call not the select*/, 0);

			/* ifthenelse if (not(predicate)) then false else true (needed for antijoin) */
			sql_subtype *bt = sql_bind_localtype("bit");
			sql_subfunc *not = sql_bind_func(be->mvc, "sys", "not", bt, NULL, F_FUNC, true, true);
			s = stmt_unop(be, s, NULL, not);
			s = sql_Nop_(be, "ifthenelse", s, stmt_bool(be, 0), stmt_bool(be, 1), NULL);

			if (s->nrcols == 0) {
				stmt *l = bin_find_smallest_column(be, sub);
				s = stmt_uselect(be, stmt_const(be, l, s), stmt_bool(be, 1), cmp_equal, sel, 0, 0);
			} else {
				s = stmt_uselect(be, s, stmt_bool(be, 1), cmp_equal, sel, 0, 0);
			}

			if (!s) {
				assert(sql->session->status == -10); /* Stack overflow errors shouldn't terminate the server */
				return NULL;
			}

			sel = s;
		}
		stmt *c = stmt_mirror(be, bin_find_smallest_column(be, left));
		if (nulls) {
			stmt *nonilcand = stmt_tdiff(be, c, nulls, NULL);
			c = stmt_project(be, nonilcand, c);
		}
		if (join && sel) {
			/* recreate join output */
			jl = stmt_project(be, sel, jl);
			join = stmt_tdiff(be, c, jl, NULL);
		} else {
			join = stmt_tdiff2(be, c, jl, NULL);
		}
		if (nulls)
			join = stmt_project(be, join, c);

	} else if (jexps && list_empty(jexps)) {
		stmt *jl = stmt_result(be, join, 0);
		stmt *c = stmt_mirror(be, bin_find_smallest_column(be, left));
		join = stmt_tdiff2(be, c, jl, NULL);
	}

	/* construct relation */
	l = sa_list(sql->sa);

	/* project all the left columns */
	for (n = left->op4.lval->h; n; n = n->next) {
		stmt *c = n->data;
		const char *rnme = table_name(sql->sa, c);
		const char *nme = column_name(sql->sa, c);
		stmt *s = stmt_project(be, join, column(be, c));

		s = stmt_alias(be, s, rnme, nme);
		list_append(l, s);
	}
	return stmt_list(be, l);
}

static stmt *
rel2bin_semijoin(backend *be, sql_rel *rel, list *refs)
{
	mvc *sql = be->mvc;
	list *l, *sexps = NULL;
	node *en = NULL, *n;
	stmt *left = NULL, *right = NULL, *join = NULL, *jl, *jr, *c, *lcand = NULL;
	int semijoin_only = 0, l_is_base = 0;

	assert(rel->op != op_anti);

	if (rel->l) { /* first construct the left sub relation */
		sql_rel *l = rel->l;
		l_is_base = is_basetable(l->op);
		left = subrel_bin(be, l, refs);
	}
	if (rel->r) /* first construct the right sub relation */
		right = subrel_bin(be, rel->r, refs);
	if (!left || !right)
		return NULL;
	left = row2cols(be, left);
	right = row2cols(be, right);
	/*
	 * split in 2 steps,
	 *	first cheap join(s) (equality or idx)
	 *	second selects/filters
	 */
	if (!list_empty(rel->exps)) {
		list *jexps = sa_list(sql->sa);
		sexps = sa_list(sql->sa);

		split_join_exps(rel, jexps, sexps, false);
		if (list_empty(jexps)) { /* cross product and continue after project */
			right = subrel_project(be, right, refs, rel->r);
			stmt *l = bin_find_smallest_column(be, left);
			stmt *r = bin_find_smallest_column(be, right);
			join = stmt_join(be, l, r, 0, cmp_all, 0, 0, false);
			lcand = left->cand;
		}

		if (join) {
			en = jexps->h;
		} else {
			list *lje = sa_list(sql->sa), *rje = sa_list(sql->sa), *exps = sa_list(sql->sa);
			int idx = 0, equality_only = 1;

			jexps = get_equi_joins_first(sql, jexps, &equality_only);
			if (!equality_only || list_length(jexps) > 1 || exp_has_func((sql_exp*)jexps->h->data))
				left = subrel_project(be, left, refs, rel->l);
			right = subrel_project(be, right, refs, rel->r);

			for (en = jexps->h; en; en = en->next) {
				int join_idx = be->join_idx;
				sql_exp *e = en->data;
				stmt *s = NULL;

				/* only handle simple joins here */
				if ((exp_has_func(e) && e->flag != cmp_filter) || e->flag == cmp_or || (e->f && is_anti(e))) {
					if (!join && !list_length(lje)) {
						stmt *l = bin_find_smallest_column(be, left);
						stmt *r = bin_find_smallest_column(be, right);
						join = stmt_join(be, l, r, 0, cmp_all, 0, 0, false);
					}
					break;
				}
				if (list_length(lje) && (idx || e->type != e_cmp || (e->flag != cmp_equal && e->flag != cmp_filter) ||
				(join && e->flag == cmp_filter)))
					break;

				if (equality_only) {
					int oldvtop = be->mb->vtop, oldstop = be->mb->stop, swap = 0;
					stmt *r, *l = exp_bin(be, e->l, left, NULL, NULL, NULL, NULL, NULL, 1, 0, 0);

					if (l && left && l->nrcols==0 && left->nrcols >0)
						l = stmt_const(be, bin_find_smallest_column(be, left), l);
					if (!l) {
						swap = 1;
						clean_mal_statements(be, oldstop, oldvtop);
						l = exp_bin(be, e->l, right, NULL, NULL, NULL, NULL, NULL, 1, 0, 0);
					}
					r = exp_bin(be, e->r, left, right, NULL, NULL, NULL, NULL, 1, 0, 0);

					if (swap) {
						stmt *t = l;
						l = r;
						r = t;
					}

					if (!l || !r)
						return NULL;
					if (be->no_mitosis && list_length(jexps) == 1 && list_empty(sexps) && rel->op == op_semi && !is_anti(e) && is_equi_exp_(e)) {
						join = stmt_semijoin(be, column(be, l), column(be, r), left->cand, NULL/*right->cand*/, is_semantics(e), false);
						semijoin_only = 1;
						en = NULL;
						break;
					} else
						s = stmt_join_cand(be, column(be, l), column(be, r), left->cand, NULL/*right->cand*/, is_anti(e), (comp_type) e->flag, 0, is_semantics(e), false, true);
					lcand = left->cand;
				} else {
					s = exp_bin(be, e, left, right, NULL, NULL, NULL, NULL, 0, 1, 0);
				}
				if (!s) {
					assert(sql->session->status == -10); /* Stack overflow errors shouldn't terminate the server */
					return NULL;
				}
				if (join_idx != be->join_idx)
					idx = 1;
				/* stop on first non equality join */
				if (!join) {
					if (s->type != st_join && s->type != st_join2 && s->type != st_joinN) {
						if (!en->next && (s->type == st_uselect || s->type == st_uselect2))
							join = s;
						else
							break;
					}
					join = s;
				} else if (s->type != st_join && s->type != st_join2 && s->type != st_joinN) {
					/* handle select expressions */
					break;
				}
				if (s->type == st_join || s->type == st_join2 || s->type == st_joinN) {
					list_append(lje, s->op1);
					list_append(rje, s->op2);
					list_append(exps, e);
				}
			}
			if (list_length(lje) > 1) {
				join = releqjoin(be, lje, rje, exps, 0 /* use hash */, 0, rel->op == op_anti?1:0);
			} else if (!join && list_length(lje) == list_length(rje) && list_length(lje)) {
				sql_exp *e = exps->h->data;
				join = stmt_join(be, lje->h->data, rje->h->data, 0, cmp_equal, 0, is_semantics(e), false);
			} else if (!join) {
				stmt *l = bin_find_smallest_column(be, left);
				stmt *r = bin_find_smallest_column(be, right);
				join = stmt_join(be, l, r, 0, cmp_all, 0, 0, false);
			}
		}
	} else {
		right = subrel_project(be, right, refs, rel->r);
		stmt *l = bin_find_smallest_column(be, left);
		stmt *r = bin_find_smallest_column(be, right);
		join = stmt_join(be, l, r, 0, cmp_all, 0, 0, false);
		lcand = left->cand;
	}
	jl = stmt_result(be, join, 0);
	if (en || (sexps && list_length(sexps))) {
		stmt *sub, *sel = NULL;
		list *nl;

		jr = stmt_result(be, join, 1);
		/* construct relation */
		nl = sa_list(sql->sa);

		/* first project after equi-joins */
		for (n = left->op4.lval->h; n; n = n->next) {
			stmt *c = n->data;
			const char *rnme = table_name(sql->sa, c);
			const char *nme = column_name(sql->sa, c);
			stmt *s = stmt_project(be, jl, column(be, c));

			s = stmt_alias(be, s, rnme, nme);
			list_append(nl, s);
		}
		for (n = right->op4.lval->h; n; n = n->next) {
			stmt *c = n->data;
			const char *rnme = table_name(sql->sa, c);
			const char *nme = column_name(sql->sa, c);
			stmt *s = stmt_project(be, jr, column(be, c));

			s = stmt_alias(be, s, rnme, nme);
			list_append(nl, s);
		}
		sub = stmt_list(be, nl);

		/* continue with non equi-joins */
		while(sexps) {
			if (!en) {
				en = sexps->h;
				sexps = NULL;
			}
			for ( ; en; en = en->next) {
				stmt *s = exp_bin(be, en->data, sub, NULL, NULL, NULL, NULL, sel, 0, 1, 0);

				if (!s) {
					assert(sql->session->status == -10); /* Stack overflow errors shouldn't terminate the server */
					return NULL;
				}
				if (s->nrcols == 0) {
					stmt *l = bin_find_smallest_column(be, sub);
					s = stmt_uselect(be, stmt_const(be, l, stmt_bool(be, 1)), s, cmp_equal, sel, 0, 0);
				}
				sel = s;
			}
		}
		/* recreate join output */
		jl = stmt_project(be, sel, jl);
	}

	/* construct relation */
	l = sa_list(sql->sa);

	/* We did a full join, thats too much.
	   Reduce this using difference and intersect */
	if (!semijoin_only) {
		c = stmt_mirror(be, bin_find_smallest_column(be, left));
		if (rel->op == op_anti) {
			assert(0);
			join = stmt_tdiff(be, c, jl, lcand);
		} else {
			if (lcand)
				join = stmt_semijoin(be, c, jl, lcand, NULL/*right->cand*/, 0, false);
			else
				join = stmt_tinter(be, c, jl, false);
		}
	}

	/* project all the left columns */
	for (n = left->op4.lval->h; n; n = n->next) {
		stmt *c = n->data, *s;
		const char *rnme = table_name(sql->sa, c);
		const char *nme = column_name(sql->sa, c);

		if (semijoin_only && l_is_base && nme[0] == '%' && strcmp(nme, TID) == 0)
			s = join;
		else
			s = stmt_project(be, join, column(be, c));

		s = stmt_alias(be, s, rnme, nme);
		list_append(l, s);
	}
	return stmt_list(be, l);
}

static stmt *
rel2bin_distinct(backend *be, stmt *s, stmt **distinct)
{
	mvc *sql = be->mvc;
	node *n;
	stmt *g = NULL, *grp = NULL, *ext = NULL, *cnt = NULL;
	list *rl = sa_list(sql->sa), *tids;

	/* single values are unique */
	if (s->key && s->nrcols == 0)
		return s;

	/* Use 'all' tid columns */
	if (/* DISABLES CODE */ (0) && (tids = bin_find_columns(be, s, TID)) != NULL) {
		for (n = tids->h; n; n = n->next) {
			stmt *t = n->data;

			g = stmt_group(be, column(be, t), grp, ext, cnt, !n->next);
			grp = stmt_result(be, g, 0);
			ext = stmt_result(be, g, 1);
			cnt = stmt_result(be, g, 2);
		}
	} else {
		for (n = s->op4.lval->h; n; n = n->next) {
			stmt *t = n->data;

			g = stmt_group(be, column(be, t), grp, ext, cnt, !n->next);
			grp = stmt_result(be, g, 0);
			ext = stmt_result(be, g, 1);
			cnt = stmt_result(be, g, 2);
		}
	}
	if (!ext)
		return NULL;

	for (n = s->op4.lval->h; n; n = n->next) {
		stmt *t = n->data;

		list_append(rl, stmt_project(be, ext, t));
	}

	if (distinct)
		*distinct = ext;
	s = stmt_list(be, rl);
	return s;
}

static stmt *
rel2bin_single(backend *be, stmt *s)
{
	if (s->key && s->nrcols == 0)
		return s;

	mvc *sql = be->mvc;
	list *rl = sa_list(sql->sa);

	for (node *n = s->op4.lval->h; n; n = n->next) {
		stmt *t = n->data;
		const char *rnme = table_name(sql->sa, t);
		const char *nme = column_name(sql->sa, t);
		sql_subfunc *zero_or_one = sql_bind_func(sql, "sys", "zero_or_one", tail_type(t), NULL, F_AGGR, true, true);

		t = stmt_aggr(be, t, NULL, NULL, zero_or_one, 1, 0, 1);
		t = stmt_alias(be, t, rnme, nme);
		list_append(rl, t);
	}
	s = stmt_list(be, rl);
	return s;
}

static stmt *
rel_rename(backend *be, sql_rel *rel, stmt *sub)
{
	mvc *sql = be->mvc;

	(void) sql;
	if (rel->exps) {
		node *en, *n;
		list *l = sa_list(be->mvc->sa);

		for (en = rel->exps->h, n = sub->op4.lval->h; en && n; en = en->next, n = n->next) {
			sql_exp *exp = en->data;
			stmt *s = n->data;

			if (!s) {
				assert(sql->session->status == -10); /* Stack overflow errors shouldn't terminate the server */
				return NULL;
			}
			s = stmt_rename(be, exp, s);
			list_append(l, s);
		}
		sub = stmt_list(be, l);
	}
	return sub;
}

static stmt *
rel2bin_union(backend *be, sql_rel *rel, list *refs)
{
	mvc *sql = be->mvc;
	list *l;
	node *n, *m;
	stmt *left = NULL, *right = NULL, *sub;

	if (rel->l) /* first construct the left sub relation */
		left = subrel_bin(be, rel->l, refs);
	if (rel->r) /* first construct the right sub relation */
		right = subrel_bin(be, rel->r, refs);
	left = subrel_project(be, left, refs, rel->l);
	right = subrel_project(be, right, refs, rel->r);
	if (!left || !right)
		return NULL;

	/* construct relation */
	l = sa_list(sql->sa);
	for (n = left->op4.lval->h, m = right->op4.lval->h; n && m;
		 n = n->next, m = m->next) {
		stmt *c1 = n->data;
		stmt *c2 = m->data;
		const char *rnme = table_name(sql->sa, c1);
		const char *nme = column_name(sql->sa, c1);
		stmt *s;

		s = stmt_append(be, create_const_column(be, c1), c2);
		if (s == NULL)
			return NULL;
		s = stmt_alias(be, s, rnme, nme);
		if (s == NULL)
			return NULL;
		list_append(l, s);
	}
	sub = stmt_list(be, l);

	sub = rel_rename(be, rel, sub);
	if (need_distinct(rel))
		sub = rel2bin_distinct(be, sub, NULL);
	if (is_single(rel))
		sub = rel2bin_single(be, sub);
	return sub;
}

static stmt *
rel2bin_except(backend *be, sql_rel *rel, list *refs)
{
	mvc *sql = be->mvc;
	sql_subtype *lng = sql_bind_localtype("lng");
	list *stmts;
	node *n, *m;
	stmt *left = NULL, *right = NULL, *sub;
	sql_subfunc *min;

	stmt *lg = NULL, *rg = NULL;
	stmt *lgrp = NULL, *rgrp = NULL;
	stmt *lext = NULL, *rext = NULL, *next = NULL;
	stmt *lcnt = NULL, *rcnt = NULL, *ncnt = NULL, *zero = NULL;
	stmt *s, *lm, *rm;
	list *lje = sa_list(sql->sa);
	list *rje = sa_list(sql->sa);

	if (rel->l) /* first construct the left sub relation */
		left = subrel_bin(be, rel->l, refs);
	if (rel->r) /* first construct the right sub relation */
		right = subrel_bin(be, rel->r, refs);
	if (!left || !right)
		return NULL;
	left = subrel_project(be, left, refs, rel->l);
	right = subrel_project(be, right, refs, rel->r);
	left = row2cols(be, left);
	right = row2cols(be, right);

	/*
	 * The multi column except is handled using group by's and
	 * group size counts on both sides of the intersect. We then
	 * return for each group of L with min(L.count,R.count),
	 * number of rows.
	 */
	for (n = left->op4.lval->h; n; n = n->next) {
		lg = stmt_group(be, column(be, n->data), lgrp, lext, lcnt, !n->next);
		lgrp = stmt_result(be, lg, 0);
		lext = stmt_result(be, lg, 1);
		lcnt = stmt_result(be, lg, 2);
	}
	for (n = right->op4.lval->h; n; n = n->next) {
		rg = stmt_group(be, column(be, n->data), rgrp, rext, rcnt, !n->next);
		rgrp = stmt_result(be, rg, 0);
		rext = stmt_result(be, rg, 1);
		rcnt = stmt_result(be, rg, 2);
	}

	if (!lg || !rg)
		return NULL;

	if (need_distinct(rel)) {
		lcnt = stmt_const(be, lcnt, stmt_atom_lng(be, 1));
		rcnt = stmt_const(be, rcnt, stmt_atom_lng(be, 1));
	}

	/* now find the matching groups */
	for (n = left->op4.lval->h, m = right->op4.lval->h; n && m; n = n->next, m = m->next) {
		stmt *l = column(be, n->data);
		stmt *r = column(be, m->data);

		l = stmt_project(be, lext, l);
		r = stmt_project(be, rext, r);
		list_append(lje, l);
		list_append(rje, r);
	}
	s = releqjoin(be, lje, rje, NULL, 0 /* use hash */, 0, 1 /*is_semantics*/);
	lm = stmt_result(be, s, 0);
	rm = stmt_result(be, s, 1);

	s = stmt_mirror(be, lext);
	s = stmt_tdiff(be, s, lm, NULL);

	/* first we find those missing in R */
	next = stmt_project(be, s, lext);
	ncnt = stmt_project(be, s, lcnt);
	zero = stmt_const(be, s, stmt_atom_lng(be, 0));

	/* ext, lcount, rcount */
	lext = stmt_project(be, lm, lext);
	lcnt = stmt_project(be, lm, lcnt);
	rcnt = stmt_project(be, rm, rcnt);

	/* append those missing in L */
	lext = stmt_append(be, lext, next);
	lcnt = stmt_append(be, lcnt, ncnt);
	rcnt = stmt_append(be, rcnt, zero);

	min = sql_bind_func_result(sql, "sys", "sql_sub", F_FUNC, true, lng, 2, lng, lng);
	s = stmt_binop(be, lcnt, rcnt, NULL, min); /* use count */

	/* now we have gid,cnt, blowup to full groupsizes */
	s = stmt_gen_group(be, lext, s);

	/* project columns of left hand expression */
	stmts = sa_list(sql->sa);
	for (n = left->op4.lval->h; n; n = n->next) {
		stmt *c1 = column(be, n->data);
		const char *rnme = NULL;
		const char *nme = column_name(sql->sa, c1);

		/* retain name via the stmt_alias */
		c1 = stmt_project(be, s, c1);

		rnme = table_name(sql->sa, c1);
		c1 = stmt_alias(be, c1, rnme, nme);
		list_append(stmts, c1);
	}
	sub = stmt_list(be, stmts);
	return rel_rename(be, rel, sub);
}

static stmt *
rel2bin_inter(backend *be, sql_rel *rel, list *refs)
{
	mvc *sql = be->mvc;
	sql_subtype *lng = sql_bind_localtype("lng");
	list *stmts;
	node *n, *m;
	stmt *left = NULL, *right = NULL, *sub;
	sql_subfunc *min;

	stmt *lg = NULL, *rg = NULL;
	stmt *lgrp = NULL, *rgrp = NULL;
	stmt *lext = NULL, *rext = NULL;
	stmt *lcnt = NULL, *rcnt = NULL;
	stmt *s, *lm, *rm;
	list *lje = sa_list(sql->sa);
	list *rje = sa_list(sql->sa);

	if (rel->l) /* first construct the left sub relation */
		left = subrel_bin(be, rel->l, refs);
	if (rel->r) /* first construct the right sub relation */
		right = subrel_bin(be, rel->r, refs);
	left = subrel_project(be, left, refs, rel->l);
	right = subrel_project(be, right, refs, rel->r);
	if (!left || !right)
		return NULL;
	left = row2cols(be, left);

	/*
	 * The multi column intersect is handled using group by's and
	 * group size counts on both sides of the intersect. We then
	 * return for each group of L with min(L.count,R.count),
	 * number of rows.
	 */
	for (n = left->op4.lval->h; n; n = n->next) {
		lg = stmt_group(be, column(be, n->data), lgrp, lext, lcnt, !n->next);
		lgrp = stmt_result(be, lg, 0);
		lext = stmt_result(be, lg, 1);
		lcnt = stmt_result(be, lg, 2);
	}
	for (n = right->op4.lval->h; n; n = n->next) {
		rg = stmt_group(be, column(be, n->data), rgrp, rext, rcnt, !n->next);
		rgrp = stmt_result(be, rg, 0);
		rext = stmt_result(be, rg, 1);
		rcnt = stmt_result(be, rg, 2);
	}

	if (!lg || !rg)
		return NULL;

	if (need_distinct(rel)) {
		lcnt = stmt_const(be, lcnt, stmt_atom_lng(be, 1));
		rcnt = stmt_const(be, rcnt, stmt_atom_lng(be, 1));
	}

	/* now find the matching groups */
	for (n = left->op4.lval->h, m = right->op4.lval->h; n && m; n = n->next, m = m->next) {
		stmt *l = column(be, n->data);
		stmt *r = column(be, m->data);

		l = stmt_project(be, lext, l);
		r = stmt_project(be, rext, r);
		list_append(lje, l);
		list_append(rje, r);
	}
	s = releqjoin(be, lje, rje, NULL, 0 /* use hash */, 0, 1 /* is_semantics */);
	lm = stmt_result(be, s, 0);
	rm = stmt_result(be, s, 1);

	/* ext, lcount, rcount */
	lext = stmt_project(be, lm, lext);
	lcnt = stmt_project(be, lm, lcnt);
	rcnt = stmt_project(be, rm, rcnt);

	min = sql_bind_func(sql, "sys", "sql_min", lng, lng, F_FUNC, true, true);
	s = stmt_binop(be, lcnt, rcnt, NULL, min);

	/* now we have gid,cnt, blowup to full groupsizes */
	s = stmt_gen_group(be, lext, s);

	/* project columns of left hand expression */
	stmts = sa_list(sql->sa);
	for (n = left->op4.lval->h; n; n = n->next) {
		stmt *c1 = column(be, n->data);
		const char *rnme = NULL;
		const char *nme = column_name(sql->sa, c1);

		/* retain name via the stmt_alias */
		c1 = stmt_project(be, s, c1);

		rnme = table_name(sql->sa, c1);
		c1 = stmt_alias(be, c1, rnme, nme);
		list_append(stmts, c1);
	}
	sub = stmt_list(be, stmts);
	return rel_rename(be, rel, sub);
}

static int
find_matching_exp(list *exps, sql_exp *e)
{
	int i = 0;
	for (node *n = exps->h; n; n = n->next, i++) {
		if (exp_match(n->data, e))
			return i;
	}
	return -1;
}

static stmt *
sql_reorder(backend *be, stmt *order, list *exps, stmt *s, list *oexps, list *ostmts)
{
	list *l = sa_list(be->mvc->sa);

	for (node *n = s->op4.lval->h, *m = exps->h; n && m; n = n->next, m = m->next) {
		int pos = 0;
		stmt *sc = n->data;
		sql_exp *pe = m->data;
		const char *cname = column_name(be->mvc->sa, sc);
		const char *tname = table_name(be->mvc->sa, sc);

		if (oexps && (pos = find_matching_exp(oexps, pe)) >= 0 && list_fetch(ostmts, pos)) {
			sc = list_fetch(ostmts, pos);
		} else {
			sc = stmt_project(be, order, sc);
		}
		sc = stmt_alias(be, sc, tname, cname);
		list_append(l, sc);
	}
	return stmt_list(be, l);
}

static sql_exp*
topn_limit(sql_rel *rel)
{
	if (rel->exps) {
		sql_exp *limit = rel->exps->h->data;
		if (exp_is_null(limit)) /* If the limit is NULL, ignore the value */
			return NULL;
		return limit;
	}
	return NULL;
}

static sql_exp*
topn_offset(sql_rel *rel)
{
	if (rel->exps && list_length(rel->exps) > 1) {
		sql_exp *offset = rel->exps->h->next->data;

		return offset;
	}
	return NULL;
}

static stmt *
rel2bin_project(backend *be, sql_rel *rel, list *refs, sql_rel *topn)
{
	mvc *sql = be->mvc;
	list *pl;
	node *en, *n;
	stmt *sub = NULL, *psub = NULL;
	stmt *l = NULL;

	if (topn) {
		sql_exp *le = topn_limit(topn);
		sql_exp *oe = topn_offset(topn);

		if (!le) { /* Don't push only offset */
			topn = NULL;
		} else {
			l = exp_bin(be, le, NULL, NULL, NULL, NULL, NULL, NULL, 0, 0, 0);
			if(!l)
				return NULL;
			if (oe) {
				sql_subtype *lng = sql_bind_localtype("lng");
				sql_subfunc *add = sql_bind_func_result(sql, "sys", "sql_add", F_FUNC, true, lng, 2, lng, lng);
				stmt *o = exp_bin(be, oe, NULL, NULL, NULL, NULL, NULL, NULL, 0, 0, 0);
				if(!o)
					return NULL;
				l = stmt_binop(be, l, o, NULL, add);
			}
		}
	}

	if (!rel->exps)
		return stmt_none(be);

	if (rel->l) { /* first construct the sub relation */
		sql_rel *l = rel->l;
		if (l->op == op_ddl) {
			sql_table *t = rel_ddl_table_get(l);

			if (t)
				sub = rel2bin_sql_table(be, t, rel->exps);
		} else {
			sub = subrel_bin(be, rel->l, refs);
		}
		sub = subrel_project(be, sub, refs, rel->l);
		if (!sub)
			return NULL;
	}

	pl = sa_list(sql->sa);
	if (pl == NULL)
		return NULL;
	if (sub)
		pl->expected_cnt = list_length(sub->op4.lval);
	psub = stmt_list(be, pl);
	if (psub == NULL)
		return NULL;
	for (en = rel->exps->h; en; en = en->next) {
		sql_exp *exp = en->data;
		int oldvtop = be->mb->vtop, oldstop = be->mb->stop;
		stmt *s = exp_bin(be, exp, sub, NULL /*psub*/, NULL, NULL, NULL, NULL, 0, 0, 0);

		if (!s) { /* try with own projection as well, but first clean leftover statements */
			clean_mal_statements(be, oldstop, oldvtop);
			s = exp_bin(be, exp, sub, psub, NULL, NULL, NULL, NULL, 0, 0, 0);
		}
		if (!s) /* error */
			return NULL;
		/* single value with limit */
		if (topn && rel->r && sub && sub->nrcols == 0 && s->nrcols == 0)
			s = const_column(be, s);
		else if (sub && sub->nrcols >= 1 && s->nrcols == 0)
			s = stmt_const(be, bin_find_smallest_column(be, sub), s);

		if (!exp_name(exp))
			exp_label(sql->sa, exp, ++sql->label);
		s = stmt_rename(be, exp, s);
		column_name(sql->sa, s); /* save column name */
		list_append(pl, s);
	}
	stmt_set_nrcols(psub);

	/* In case of a topn
		if both order by and distinct: then get first order by col
		do topn on it. Project all again! Then rest
	*/
	if (topn && rel->r) {
		list *oexps = rel->r, *npl = sa_list(sql->sa);
		/* distinct, topn returns atleast N (unique groups) */
		int distinct = need_distinct(rel);
		stmt *limit = NULL, *lpiv = NULL, *lgid = NULL;

		for (n=oexps->h; n; n = n->next) {
			sql_exp *orderbycole = n->data;
			int last = (n->next == NULL);

			stmt *orderbycolstmt = exp_bin(be, orderbycole, sub, psub, NULL, NULL, NULL, NULL, 0, 0, 0);

			if (!orderbycolstmt)
				return NULL;

			/* handle constants */
			if (orderbycolstmt->nrcols == 0 && !last) /* no need to sort on constant */
				continue;
			orderbycolstmt = column(be, orderbycolstmt);
			if (!limit) {	/* topn based on a single column */
				limit = stmt_limit(be, orderbycolstmt, NULL, NULL, stmt_atom_lng(be, 0), l, distinct, is_ascending(orderbycole), nulls_last(orderbycole), last, 1);
			} else {	/* topn based on 2 columns */
				limit = stmt_limit(be, orderbycolstmt, lpiv, lgid, stmt_atom_lng(be, 0), l, distinct, is_ascending(orderbycole), nulls_last(orderbycole), last, 1);
			}
			if (!limit)
				return NULL;
			lpiv = limit;
			if (!last) {
				lpiv = stmt_result(be, limit, 0);
				lgid = stmt_result(be, limit, 1);
				if (lpiv == NULL || lgid == NULL)
					return NULL;
			}
		}

		limit = lpiv;
		for (n=pl->h ; n; n = n->next)
			list_append(npl, stmt_project(be, limit, column(be, n->data)));
		psub = stmt_list(be, npl);

		/* also rebuild sub as multiple orderby expressions may use the sub table (ie aren't part of the result columns) */
		pl = sub->op4.lval;
		npl = sa_list(sql->sa);
		for (n=pl->h ; n; n = n->next) {
			list_append(npl, stmt_project(be, limit, column(be, n->data)));
		}
		sub = stmt_list(be, npl);
	}
	if (need_distinct(rel)) {
		stmt *distinct = NULL;
		psub = rel2bin_distinct(be, psub, &distinct);
		/* also rebuild sub as multiple orderby expressions may use the sub table (ie aren't part of the result columns) */
		if (sub && distinct) {
			list *npl = sa_list(sql->sa);

			pl = sub->op4.lval;
			for (n=pl->h ; n; n = n->next)
				list_append(npl, stmt_project(be, distinct, column(be, n->data)));
			sub = stmt_list(be, npl);
		}
	}
	if (/*(!topn || need_distinct(rel)) &&*/ rel->r) {
		list *oexps = rel->r;
		stmt *orderby_ids = NULL, *orderby_grp = NULL;

		list *ostmts = sa_list(be->mvc->sa);
		for (en = oexps->h; en; en = en->next) {
			stmt *orderby = NULL;
			sql_exp *orderbycole = en->data;
			stmt *orderbycolstmt = exp_bin(be, orderbycole, sub, psub, NULL, NULL, NULL, NULL, 0, 0, 0);

			if (!orderbycolstmt) {
				assert(sql->session->status == -10); /* Stack overflow errors shouldn't terminate the server */
				return NULL;
			}
			/* single values don't need sorting */
			if (orderbycolstmt->nrcols == 0) {
				append(ostmts, NULL);
				continue;
			}
			if (orderby_ids)
				orderby = stmt_reorder(be, orderbycolstmt, is_ascending(orderbycole), nulls_last(orderbycole), orderby_ids, orderby_grp);
			else
				orderby = stmt_order(be, orderbycolstmt, is_ascending(orderbycole), nulls_last(orderbycole));
			stmt *orderby_vals = stmt_result(be, orderby, 0);
			append(ostmts, orderby_vals);
			orderby_ids = stmt_result(be, orderby, 1);
			orderby_grp = stmt_result(be, orderby, 2);
		}
		if (orderby_ids)
			psub = sql_reorder(be, orderby_ids, rel->exps, psub, oexps, ostmts);
	}
	return psub;
}

static stmt *
rel2bin_predicate(backend *be)
{
	return const_column(be, stmt_bool(be, 1));
}

static stmt *
rel2bin_select(backend *be, sql_rel *rel, list *refs)
{
	mvc *sql = be->mvc;
	node *en;
	stmt *sub = NULL, *sel = NULL;
	stmt *predicate = NULL;

	if (rel->l) { /* first construct the sub relation */
		sub = subrel_bin(be, rel->l, refs);
		if (!sub)
			return NULL;
		sel = sub->cand;
		sub = row2cols(be, sub);
	}
	if (!sub && !predicate)
		predicate = rel2bin_predicate(be);
	if (list_empty(rel->exps)) {
		if (sub)
			return sub;
		if (predicate)
			return predicate;
		assert(0);
	}
	en = rel->exps->h;
	if (!sub && predicate) {
		list *l = sa_list(sql->sa);
		assert(predicate);
		append(l, predicate);
		sub = stmt_list(be, l);
	}
	/* handle possible index lookups */
	/* expressions are in index order ! */
	if (sub && en) {
		sql_exp *e = en->data;
		prop *p;

		if ((p=find_prop(e->p, PROP_HASHCOL)) != NULL && !is_anti(e)) {
			sql_idx *i = p->value.pval;
			int oldvtop = be->mb->vtop, oldstop = be->mb->stop;

			if (!(sel = rel2bin_hash_lookup(be, rel, sub, NULL, i, en))) {
				/* hash lookup cannot be used, clean leftover mal statements */
				clean_mal_statements(be, oldstop, oldvtop);
			}
		}
	}
	for (en = rel->exps->h; en; en = en->next) {
		sql_exp *e = en->data;
		stmt *s = exp_bin(be, e, sub, NULL, NULL, NULL, NULL, sel, 0, 1, 0);

		if (!s) {
			assert(sql->session->status == -10); /* Stack overflow errors shouldn't terminate the server */
			return NULL;
		}
		if (s->nrcols == 0){
			if (!predicate && sub && !list_empty(sub->op4.lval))
				predicate = stmt_const(be, bin_find_smallest_column(be, sub), stmt_bool(be, 1));
			else if (!predicate)
				predicate = const_column(be, stmt_bool(be, 1));
			if (e->type != e_cmp) {
				sql_subtype *bt = sql_bind_localtype("bit");

				s = stmt_convert(be, s, NULL, exp_subtype(e), bt);
			}
			sel = stmt_uselect(be, predicate, s, cmp_equal, sel, 0, 0);
		} else if (e->type != e_cmp) {
			sel = stmt_uselect(be, s, stmt_bool(be, 1), cmp_equal, sel, 0, 0);
		} else {
			sel = s;
		}
	}

	if (sub && sel) {
		sub = stmt_list(be, sub->op4.lval); /* protect against references */
		sub->cand = sel;
	}
	return sub;
}

static stmt *
rel2bin_groupby(backend *be, sql_rel *rel, list *refs)
{
	mvc *sql = be->mvc;
	list *l, *aggrs, *gbexps = sa_list(sql->sa);
	node *n, *en;
	stmt *sub = NULL, *cursub;
	stmt *groupby = NULL, *grp = NULL, *ext = NULL, *cnt = NULL;

	if (rel->l) { /* first construct the sub relation */
		sub = subrel_bin(be, rel->l, refs);
		sub = subrel_project(be, sub, refs, rel->l);
		if (!sub)
			return NULL;
	}

	if (sub && sub->type == st_list && sub->op4.lval->h && !((stmt*)sub->op4.lval->h->data)->nrcols) {
		list *newl = sa_list(sql->sa);
		node *n;

		for (n=sub->op4.lval->h; n; n = n->next) {
			const char *cname = column_name(sql->sa, n->data);
			const char *tname = table_name(sql->sa, n->data);
			stmt *s = column(be, n->data);

			s = stmt_alias(be, s, tname, cname);
			append(newl, s);
		}
		sub = stmt_list(be, newl);
	}

	/* groupby columns */

	/* Keep groupby columns, so that they can be looked up in the aggr list */
	if (rel->r) {
		list *exps = rel->r;

		for (en = exps->h; en; en = en->next) {
			sql_exp *e = en->data;
			stmt *gbcol = exp_bin(be, e, sub, NULL, NULL, NULL, NULL, NULL, 0, 0, 0);

			if (!gbcol) {
				assert(sql->session->status == -10); /* Stack overflow errors shouldn't terminate the server */
				return NULL;
			}
			if (!gbcol->nrcols)
				gbcol = stmt_const(be, bin_find_smallest_column(be, sub), gbcol);
			groupby = stmt_group(be, gbcol, grp, ext, cnt, !en->next);
			grp = stmt_result(be, groupby, 0);
			ext = stmt_result(be, groupby, 1);
			cnt = stmt_result(be, groupby, 2);
			gbcol = stmt_alias(be, gbcol, exp_find_rel_name(e), exp_name(e));
			list_append(gbexps, gbcol);
		}
	}
	/* now aggregate */
	l = sa_list(sql->sa);
	if (l == NULL)
		return NULL;
	aggrs = rel->exps;
	cursub = stmt_list(be, l);
	if (cursub == NULL)
		return NULL;
	if (aggrs && !aggrs->h && ext)
		list_append(l, ext);
	for (n = aggrs->h; n; n = n->next) {
		sql_exp *aggrexp = n->data;
		stmt *aggrstmt = NULL;
		int oldvtop, oldstop;

		/* first look in the current aggr list (l) and group by column list */
		if (l && !aggrstmt && aggrexp->type == e_column)
			aggrstmt = list_find_column(be, l, aggrexp->l, aggrexp->r);
		if (gbexps && !aggrstmt && aggrexp->type == e_column) {
			aggrstmt = list_find_column(be, gbexps, aggrexp->l, aggrexp->r);
			if (aggrstmt && groupby) {
				aggrstmt = stmt_project(be, ext, aggrstmt);
				if (list_length(gbexps) == 1)
					aggrstmt->key = 1;
			}
		}

		oldvtop = be->mb->vtop;
		oldstop = be->mb->stop;
		if (!aggrstmt)
			aggrstmt = exp_bin(be, aggrexp, sub, NULL, grp, ext, cnt, NULL, 0, 0, 0);
		/* maybe the aggr uses intermediate results of this group by,
		   therefore we pass the group by columns too
		 */
		if (!aggrstmt) {
			clean_mal_statements(be, oldstop, oldvtop);
			aggrstmt = exp_bin(be, aggrexp, sub, cursub, grp, ext, cnt, NULL, 0, 0, 0);
		}
		if (!aggrstmt) {
			assert(sql->session->status == -10); /* Stack overflow errors shouldn't terminate the server */
			return NULL;
		}

		if (!aggrstmt->nrcols && ext && ext->nrcols)
			aggrstmt = stmt_const(be, ext, aggrstmt);

		aggrstmt = stmt_rename(be, aggrexp, aggrstmt);
		list_append(l, aggrstmt);
	}
	stmt_set_nrcols(cursub);
	return cursub;
}

static stmt *
rel2bin_topn(backend *be, sql_rel *rel, list *refs)
{
	mvc *sql = be->mvc;
	sql_exp *oe = NULL, *le = NULL;
	stmt *sub = NULL, *l = NULL, *o = NULL;
	node *n;

	if (rel->l) { /* first construct the sub relation */
		sql_rel *rl = rel->l;

		if (rl->op == op_project) {
			sub = rel2bin_project(be, rl, refs, rel);
		} else {
			sub = subrel_bin(be, rl, refs);
		}
		sub = subrel_project(be, sub, refs, rl);
	}
	if (!sub)
		return NULL;

	le = topn_limit(rel);
	oe = topn_offset(rel);

	n = sub->op4.lval->h;
	if (n) {
		stmt *limit = NULL, *sc = n->data;
		const char *cname = column_name(sql->sa, sc);
		const char *tname = table_name(sql->sa, sc);
		list *newl = sa_list(sql->sa);
		int oldvtop = be->mb->vtop, oldstop = be->mb->stop;

		if (le)
			l = exp_bin(be, le, NULL, NULL, NULL, NULL, NULL, NULL, 0, 0, 0);
		if (!l) {
			clean_mal_statements(be, oldstop, oldvtop);
			l = stmt_atom_lng_nil(be);
		}

		oldvtop = be->mb->vtop;
		oldstop = be->mb->stop;
		if (oe)
			o = exp_bin(be, oe, NULL, NULL, NULL, NULL, NULL, NULL, 0, 0, 0);
		if (!o) {
			clean_mal_statements(be, oldstop, oldvtop);
			o = stmt_atom_lng(be, 0);
		}
		if (!l || !o)
			return NULL;

		sc = column(be, sc);
		limit = stmt_limit(be, stmt_alias(be, sc, tname, cname), NULL, NULL, o, l, 0,0,0,0,0);

		for ( ; n; n = n->next) {
			stmt *sc = n->data;
			const char *cname = column_name(sql->sa, sc);
			const char *tname = table_name(sql->sa, sc);

			sc = column(be, sc);
			sc = stmt_project(be, limit, sc);
			list_append(newl, stmt_alias(be, sc, tname, cname));
		}
		sub = stmt_list(be, newl);
	}
	return sub;
}

static stmt *
rel2bin_sample(backend *be, sql_rel *rel, list *refs)
{
	mvc *sql = be->mvc;
	list *newl;
	stmt *sub = NULL, *sample_size = NULL, *sample = NULL, *seed = NULL;
	node *n;

	if (rel->l) /* first construct the sub relation */
		sub = subrel_bin(be, rel->l, refs);
	sub = subrel_project(be, sub, refs, rel->l);
	if (!sub)
		return NULL;

	n = sub->op4.lval->h;
	newl = sa_list(sql->sa);

	if (n) {
		stmt *sc = n->data;
		const char *cname = column_name(sql->sa, sc);
		const char *tname = table_name(sql->sa, sc);

		 if (!(sample_size = exp_bin(be, rel->exps->h->data, NULL, NULL, NULL, NULL, NULL, NULL, 0, 0, 0)))
			return NULL;

		if (rel->exps->cnt == 2) {
			seed = exp_bin(be, rel->exps->h->next->data, NULL, NULL, NULL, NULL, NULL, NULL, 0, 0, 0);
			if (!seed)
				return NULL;
		}

		sc = column(be, sc);
		sample = stmt_sample(be, stmt_alias(be, sc, tname, cname),sample_size, seed);

		for ( ; n; n = n->next) {
			stmt *sc = n->data;
			const char *cname = column_name(sql->sa, sc);
			const char *tname = table_name(sql->sa, sc);

			sc = column(be, sc);
			sc = stmt_project(be, sample, sc);
			list_append(newl, stmt_alias(be, sc, tname, cname));
		}
	}
	sub = stmt_list(be, newl);
	return sub;
}

static stmt *
sql_parse(backend *be, sql_schema *s, const char *query, char mode)
{
	sql_rel *rel = rel_parse(be->mvc, s, query, mode);
	stmt *sq = NULL;

	if (rel && (rel = sql_processrelation(be->mvc, rel, 0, 1, 1, 1)))
		sq = rel_bin(be, rel);
	return sq;
}

static stmt *
insert_check_ukey(backend *be, list *inserts, sql_key *k, stmt *idx_inserts)
{
	mvc *sql = be->mvc;
/* pkey's cannot have NULLs, ukeys however can
   current implementation switches on 'NOT NULL' on primary key columns */

	char *msg = NULL;
	stmt *res;

	sql_subtype *lng = sql_bind_localtype("lng");
	sql_subfunc *cnt = sql_bind_func(sql, "sys", "count", sql_bind_localtype("void"), NULL, F_AGGR, true, true);
	sql_subtype *bt = sql_bind_localtype("bit");
	stmt *dels = stmt_tid(be, k->t, 0);
	sql_subfunc *ne = sql_bind_func_result(sql, "sys", "<>", F_FUNC, true, bt, 2, lng, lng);

	if (list_length(k->columns) > 1) {
		node *m;
		stmt *s = list_fetch(inserts, 0), *ins = s;
		sql_subfunc *sum;
		stmt *ssum = NULL;
		stmt *col = NULL;

		s = ins;
		/* 1st stage: find out if original contains same values */
		if (/*s->key &&*/ s->nrcols == 0) {
			s = NULL;
			if (k->idx && hash_index(k->idx->type))
				s = stmt_uselect(be, stmt_idx(be, k->idx, dels, dels->partition), idx_inserts, cmp_equal, s, 0, 1 /* is_semantics*/);
			for (m = k->columns->h; m; m = m->next) {
				sql_kc *c = m->data;
				stmt *cs = list_fetch(inserts, c->c->colnr);

				/* foreach column add predicate */
				stmt_add_column_predicate(be, c->c);

				col = stmt_col(be, c->c, dels, dels->partition);
				if (k->type == unndkey)
					s = stmt_uselect(be, col, cs, cmp_equal, s, 0, 1);
				else if ((k->type == ukey) && stmt_has_null(col)) {
					stmt *nn = stmt_selectnonil(be, col, s);
					s = stmt_uselect(be, col, cs, cmp_equal, nn, 0, 0);
				} else {
					s = stmt_uselect(be, col, cs, cmp_equal, s, 0, 0);
				}
			}
		} else {
			list *lje = sa_list(sql->sa);
			list *rje = sa_list(sql->sa);
			if (k->idx && hash_index(k->idx->type)) {
				list_append(lje, stmt_idx(be, k->idx, dels, dels->partition));
				list_append(rje, idx_inserts);
			}
			for (m = k->columns->h; m; m = m->next) {
				sql_kc *c = m->data;
				stmt *cs = list_fetch(inserts, c->c->colnr);

				/* foreach column add predicate */
				stmt_add_column_predicate(be, c->c);

				col = stmt_col(be, c->c, dels, dels->partition);
				list_append(lje, col);
				list_append(rje, cs);
			}
			s = releqjoin(be, lje, rje, NULL, 1 /* hash used */, 0, k->type == unndkey? 1: 0);
			s = stmt_result(be, s, 0);
		}
		s = stmt_binop(be, stmt_aggr(be, s, NULL, NULL, cnt, 1, 0, 1), stmt_atom_lng(be, 0), NULL, ne);

		/* 2nd stage: find out if inserted are unique */
		if ((!idx_inserts && ins->nrcols) || (idx_inserts && idx_inserts->nrcols)) {	/* insert columns not atoms */
			sql_subfunc *or = sql_bind_func_result(sql, "sys", "or", F_FUNC, true, bt, 2, bt, bt);
			stmt *orderby_ids = NULL, *orderby_grp = NULL;
			stmt *sel = NULL;

			/* remove any nils as in stmt_order NULL = NULL, instead of NULL != NULL */
			if (k->type == ukey) {
				for (m = k->columns->h; m; m = m->next) {
					sql_kc *c = m->data;
					stmt *cs = list_fetch(inserts, c->c->colnr);
					if (stmt_has_null(cs))
						sel = stmt_selectnonil(be, cs, sel);
				}
			}
			/* implementation uses sort key check */
			for (m = k->columns->h; m; m = m->next) {
				sql_kc *c = m->data;
				stmt *orderby;
				stmt *cs = list_fetch(inserts, c->c->colnr);

				if (sel)
					cs = stmt_project(be, sel, cs);
				if (orderby_grp)
					orderby = stmt_reorder(be, cs, 1, 0, orderby_ids, orderby_grp);
				else
					orderby = stmt_order(be, cs, 1, 0);
				orderby_ids = stmt_result(be, orderby, 1);
				orderby_grp = stmt_result(be, orderby, 2);
			}

			if (!orderby_grp || !orderby_ids)
				return NULL;

			sum = sql_bind_func(sql, "sys", "not_unique", tail_type(orderby_grp), NULL, F_AGGR, true, true);
			ssum = stmt_aggr(be, orderby_grp, NULL, NULL, sum, 1, 0, 1);
			/* combine results */
			s = stmt_binop(be, s, ssum, NULL, or);
		}

		if (k->type == pkey) {
			msg = sa_message(sql->sa, SQLSTATE(40002) "INSERT INTO: PRIMARY KEY constraint '%s.%s' violated", k->t->base.name, k->base.name);
		} else {
			msg = sa_message(sql->sa, SQLSTATE(40002) "INSERT INTO: UNIQUE constraint '%s.%s' violated", k->t->base.name, k->base.name);
		}
		res = stmt_exception(be, s, msg, 00001);
	} else {		/* single column key */
		sql_kc *c = k->columns->h->data;
		stmt *s = list_fetch(inserts, c->c->colnr), *h = s;

		/* add predicate for this column */
		stmt_add_column_predicate(be, c->c);

		s = stmt_col(be, c->c, dels, dels->partition);
		if ((k->type == ukey) && stmt_has_null(s)) {
			stmt *nn = stmt_selectnonil(be, s, NULL);
			s = stmt_project(be, nn, s);
		}
		if (h->nrcols) {
			s = stmt_join(be, s, h, 0, cmp_equal, 0, k->type == unndkey? 1: 0, false);
			/* s should be empty */
			s = stmt_result(be, s, 0);
			s = stmt_aggr(be, s, NULL, NULL, cnt, 1, 0, 1);
		} else {
			s = stmt_uselect(be, s, h, cmp_equal, NULL, 0, k->type == unndkey? 1: 0);
			/* s should be empty */
			s = stmt_aggr(be, s, NULL, NULL, cnt, 1, 0, 1);
		}
		/* s should be empty */
		s = stmt_binop(be, s, stmt_atom_lng(be, 0), NULL, ne);

		/* 2e stage: find out if inserts are unique */
		if (h->nrcols) {	/* insert multiple atoms */
			sql_subfunc *sum;
			stmt *count_sum = NULL;
			sql_subfunc *or = sql_bind_func_result(sql, "sys", "or", F_FUNC, true, bt, 2, bt, bt);
			stmt *ssum, *ss;

			stmt *g = list_fetch(inserts, c->c->colnr), *ins = g;

			/* inserted vaules may be null */
			if ((k->type == ukey) && stmt_has_null(ins)) {
				stmt *nn = stmt_selectnonil(be, ins, NULL);
				ins = stmt_project(be, nn, ins);
			}

			g = stmt_group(be, ins, NULL, NULL, NULL, 1);
			ss = stmt_result(be, g, 2); /* use count */
			/* (count(ss) <> sum(ss)) */
			sum = sql_bind_func(sql, "sys", "sum", lng, NULL, F_AGGR, true, true);
			ssum = stmt_aggr(be, ss, NULL, NULL, sum, 1, 0, 1);
			ssum = sql_Nop_(be, "ifthenelse", sql_unop_(be, "isnull", ssum), stmt_atom_lng(be, 0), ssum, NULL);
			count_sum = stmt_binop(be, check_types(be, tail_type(ssum), stmt_aggr(be, ss, NULL, NULL, cnt, 1, 0, 1), type_equal), ssum, NULL, ne);

			/* combine results */
			s = stmt_binop(be, s, count_sum, NULL, or);
		}
		if (k->type == pkey) {
			msg = sa_message(sql->sa, SQLSTATE(40002) "INSERT INTO: PRIMARY KEY constraint '%s.%s' violated", k->t->base.name, k->base.name);
		} else {
			msg = sa_message(sql->sa, SQLSTATE(40002) "INSERT INTO: UNIQUE constraint '%s.%s' violated", k->t->base.name, k->base.name);
		}
		res = stmt_exception(be, s, msg, 00001);
	}
	return res;
}

static stmt *
insert_check_fkey(backend *be, list *inserts, sql_key *k, stmt *idx_inserts, stmt *pin)
{
	mvc *sql = be->mvc;
	char *msg = NULL;
	stmt *cs = list_fetch(inserts, 0), *s = cs;
	sql_subtype *lng = sql_bind_localtype("lng");
	sql_subfunc *cnt = sql_bind_func(sql, "sys", "count", sql_bind_localtype("void"), NULL, F_AGGR, true, true);
	sql_subtype *bt = sql_bind_localtype("bit");
	sql_subfunc *ne = sql_bind_func_result(sql, "sys", "<>", F_FUNC, true, bt, 2, lng, lng);

    stmt *nonil_rows = NULL;
	for (node *m = k->columns->h; m; m = m->next) {
		sql_kc *c = m->data;

		/* foreach column add predicate */
		stmt_add_column_predicate(be, c->c);

		// foreach column aggregate the nonil (literally 'null') values.
		// mind that null values are valid fkeys with undefined value so
		// we won't have an entry for them in the idx_inserts col
		s = list_fetch(inserts, c->c->colnr);
		nonil_rows = stmt_selectnonil(be, s, nonil_rows);
	}

	if (!s && pin && list_length(pin->op4.lval))
		s = pin->op4.lval->h->data;

    // we want to make sure that the data column(s) has the same number
    // of (nonil) rows as the index column. if that is **not** the case
    // then we are obviously dealing with an invalid foreign key
	if (s->key && s->nrcols == 0) {
		s = stmt_binop(be,
			stmt_aggr(be, idx_inserts, NULL, NULL, cnt, 1, 1, 1),
			stmt_aggr(be, const_column(be, nonil_rows), NULL, NULL, cnt, 1, 1, 1),
			NULL, ne);
	} else {
		/* relThetaJoin.notNull.count <> inserts[notNull(col1) && ... && notNull(colN)].count */
		s = stmt_binop(be,
			stmt_aggr(be, idx_inserts, NULL, NULL, cnt, 1, 1, 1),
			stmt_aggr(be, column(be, nonil_rows), NULL, NULL, cnt, 1, 1, 1),
			NULL, ne);
	}

	/* s should be empty */
	msg = sa_message(sql->sa, SQLSTATE(40002) "INSERT INTO: FOREIGN KEY constraint '%s.%s' violated", k->t->base.name, k->base.name);
	return stmt_exception(be, s, msg, 00001);
}

static stmt *
sql_insert_key(backend *be, list *inserts, sql_key *k, stmt *idx_inserts, stmt *pin)
{
	/* int insert = 1;
	 * while insert and has u/pkey and not defered then
	 *      if u/pkey values exist then
	 *              insert = 0
	 * while insert and has fkey and not defered then
	 *      find id of corresponding u/pkey
	 *      if (!found)
	 *              insert = 0
	 * if insert
	 *      insert values
	 *      insert fkey/pkey index
	 */
	if (k->type == pkey || k->type == ukey || k->type == unndkey) {
		return insert_check_ukey(be, inserts, k, idx_inserts);
	} else {		/* foreign keys */
		return insert_check_fkey(be, inserts, k, idx_inserts, pin);
	}
}

static int
sql_stack_add_inserted(mvc *sql, const char *name, sql_table *t, stmt **updates)
{
	/* Put single relation of updates and old values on to the stack */
	sql_rel *r = NULL;
	node *n;
	list *exps = sa_list(sql->sa);
	trigger_input *ti = SA_NEW(sql->sa, trigger_input);

	ti->t = t;
	ti->tids = NULL;
	ti->updates = updates;
	ti->type = 1;
	ti->nn = name;

	for (n = ol_first_node(t->columns); n; n = n->next) {
		sql_column *c = n->data;
		sql_exp *ne = exp_column(sql->sa, name, c->base.name, &c->type, CARD_MULTI, c->null, is_column_unique(c), 0);

		append(exps, ne);
	}
	r = rel_table_func(sql->sa, NULL, NULL, exps, TRIGGER_WRAPPER);
	r->l = ti;

	return stack_push_rel_view(sql, name, r) ? 1 : 0;
}

static int
sql_insert_triggers(backend *be, sql_table *t, stmt **updates, int time)
{
	mvc *sql = be->mvc;
	node *n;
	int res = 1;

	if (!ol_length(t->triggers))
		return res;

	for (n = ol_first_node(t->triggers); n; n = n->next) {
		sql_trigger *trigger = n->data;

		if (!stack_push_frame(sql, "%OLD-NEW"))
			return 0;
		if (trigger->event == 0 && trigger->time == time) {
			const char *n = trigger->new_name;

			/* add name for the 'inserted' to the stack */
			if (!n) n = "new";

			if(!sql_stack_add_inserted(sql, n, t, updates)) {
				stack_pop_frame(sql);
				return 0;
			}
			if (!sql_parse(be, trigger->t->s, trigger->statement, m_instantiate)) {
				stack_pop_frame(sql);
				return 0;
			}
		}
		stack_pop_frame(sql);
	}
	return res;
}

static sql_table *
sql_insert_check_null(backend *be, sql_table *t, list *inserts)
{
	mvc *sql = be->mvc;
	node *m, *n;
	sql_subfunc *cnt = NULL;

	for (n = ol_first_node(t->columns), m = inserts->h; n && m;
		n = n->next, m = m->next) {
		stmt *i = m->data;
		sql_column *c = n->data;

		if (!c->null) {
			stmt *s = i;
			char *msg = NULL;

			if (!(s->key && s->nrcols == 0)) {
				s = stmt_selectnil(be, column(be, i));
				if (!cnt)
					cnt = sql_bind_func(sql, "sys", "count", sql_bind_localtype("void"), NULL, F_AGGR, true, true);
				s = stmt_aggr(be, s, NULL, NULL, cnt, 1, 0, 1);
			} else {
				sql_subfunc *isnil = sql_bind_func(sql, "sys", "isnull", &c->type, NULL, F_FUNC, true, true);

				s = stmt_unop(be, i, NULL, isnil);
			}
			msg = sa_message(sql->sa, SQLSTATE(40002) "INSERT INTO: NOT NULL constraint violated for column %s.%s", c->t->base.name, c->base.name);
			(void)stmt_exception(be, s, msg, 00001);
		}
	}
	return t; /* return something to say it succeeded */
}

static stmt **
table_update_stmts(mvc *sql, sql_table *t, int *Len)
{
	*Len = ol_length(t->columns);
	return SA_ZNEW_ARRAY(sql->sa, stmt *, *Len);
}

static stmt *
rel2bin_insert(backend *be, sql_rel *rel, list *refs)
{
	mvc *sql = be->mvc;
	list *l;
	stmt *inserts = NULL, *insert = NULL, *ddl = NULL, *pin = NULL, **updates, *ret = NULL, *cnt = NULL, *pos = NULL;
	int idx_ins = 0, len = 0;
	node *n, *m, *idx_m = NULL;
	sql_rel *tr = rel->l, *prel = rel->r;
	sql_table *t = NULL;

	if ((rel->flag&UPD_COMP)) {  /* special case ! */
		idx_ins = 1;
		prel = rel->l;
		rel = rel->r;
		tr = rel->l;
	}

	if (tr->op == op_basetable) {
		t = tr->l;
	} else {
		ddl = subrel_bin(be, tr, refs);
		ddl = subrel_project(be, ddl, refs, NULL);
		if (!ddl)
			return NULL;
		t = rel_ddl_table_get(tr);
	}

	if (rel->r) /* first construct the inserts relation */
		inserts = subrel_bin(be, rel->r, refs);
	inserts = subrel_project(be, inserts, refs, rel->r);

	if (!inserts)
		return NULL;

	if (idx_ins)
		pin = refs_find_rel(refs, prel);

	if (!sql_insert_check_null(be, t, inserts->op4.lval))
		return NULL;

	l = sa_list(sql->sa);

	updates = table_update_stmts(sql, t, &len);
	for (n = ol_first_node(t->columns), m = inserts->op4.lval->h; n && m; n = n->next, m = m->next) {
		sql_column *c = n->data;

		updates[c->colnr] = m->data;
	}

/* before */
	if (!sql_insert_triggers(be, t, updates, 0))
		return sql_error(sql, 10, SQLSTATE(27000) "INSERT INTO: triggers failed for table '%s'", t->base.name);

	insert = inserts->op4.lval->h->data;
	if (insert->nrcols == 0) {
		cnt = stmt_atom_lng(be, 1);
	} else {
		cnt = stmt_aggr(be, insert, NULL, NULL, sql_bind_func(sql, "sys", "count", sql_bind_localtype("void"), NULL, F_AGGR, true, true), 1, 0, 1);
	}
	insert = NULL;

	if (t->idxs) {
		idx_m = m;
		for (n = ol_first_node(t->idxs); n && m; n = n->next, m = m->next) {
			stmt *is = m->data;
			sql_idx *i = n->data;

			if (non_updatable_index(i->type)) /* Some indexes don't hold delta structures */
				continue;
			if (hash_index(i->type) && list_length(i->columns) <= 1)
				is = NULL;
			if (i->key) {
				stmt *ckeys = sql_insert_key(be, inserts->op4.lval, i->key, is, pin);

				list_append(l, ckeys);
			}
			if (!insert)
				insert = is;
		}
		assert(!n && !m);
	}

	if (t->s) /* only not declared tables, need this */
		pos = stmt_claim(be, t, cnt);

	if (t->idxs) {
		for (n = ol_first_node(t->idxs), m = idx_m; n && m; n = n->next, m = m->next) {
			stmt *is = m->data;
			sql_idx *i = n->data;

			if (non_updatable_index(i->type)) /* Some indexes don't hold delta structures */
				continue;
			if (hash_index(i->type) && list_length(i->columns) <= 1)
				is = NULL;
			if (is)
				is = stmt_append_idx(be, i, pos, is);
		}
		assert(!n && !m);
	}

	int mvc_var = be->mvc_var;
	for (n = ol_first_node(t->columns), m = inserts->op4.lval->h; n && m; n = n->next, m = m->next) {

		stmt *ins = m->data;
		sql_column *c = n->data;

		insert = stmt_append_col(be, c, pos, ins, &mvc_var, rel->flag);
		append(l,insert);
	}
	be->mvc_var = mvc_var;
	if (!insert)
		return NULL;

	if (!sql_insert_triggers(be, t, updates, 1))
		return sql_error(sql, 10, SQLSTATE(27000) "INSERT INTO: triggers failed for table '%s'", t->base.name);
	/* update predicate list */
	if (rel->r && !rel_predicates(be, rel->r))
		return NULL;

	if (ddl) {
		ret = ddl;
		list_prepend(l, ddl);
		return stmt_list(be, l);
	} else {
		ret = cnt;
		if (add_to_rowcount_accumulator(be, ret->nr) < 0)
			return sql_error(sql, 10, SQLSTATE(HY013) MAL_MALLOC_FAIL);
		if (t->s && isGlobal(t) && !isGlobalTemp(t))
			stmt_add_dependency_change(be, t, ret);
		return ret;
	}
}

static int
is_idx_updated(sql_idx * i, stmt **updates)
{
	int update = 0;
	node *m;

	for (m = i->columns->h; m; m = m->next) {
		sql_kc *ic = m->data;

		if (updates[ic->c->colnr]) {
			update = 1;
			break;
		}
	}
	return update;
}

static int
first_updated_col(stmt **updates, int cnt)
{
	int i;

	for (i = 0; i < cnt; i++) {
		if (updates[i])
			return i;
	}
	return -1;
}

static stmt *
update_check_ukey(backend *be, stmt **updates, sql_key *k, stmt *u_tids, stmt *idx_updates, int updcol)
{
	mvc *sql = be->mvc;
	char *msg = NULL;
	stmt *res = NULL;

	sql_subtype *lng = sql_bind_localtype("lng");
	sql_subfunc *cnt = sql_bind_func(sql, "sys", "count", sql_bind_localtype("void"), NULL, F_AGGR, true, true);
	sql_subtype *bt = sql_bind_localtype("bit");
	sql_subfunc *ne;

	ne = sql_bind_func_result(sql, "sys", "<>", F_FUNC, true, bt, 2, lng, lng);
	if (list_length(k->columns) > 1) {
		stmt *dels = stmt_tid(be, k->t, 0);
		node *m;
		stmt *s = NULL;

		/* 1st stage: find out if original (without the updated)
			do not contain the same values as the updated values.
			This is done using a relation join and a count (which
			should be zero)
		*/
		if (!isNew(k)) {
			stmt *nu_tids = stmt_tdiff(be, dels, u_tids, NULL); /* not updated ids */
			nu_tids = stmt_project(be, nu_tids, dels);
			list *lje = sa_list(sql->sa);
			list *rje = sa_list(sql->sa);

			if (k->idx && hash_index(k->idx->type)) {
				list_append(lje, stmt_idx(be, k->idx, nu_tids, nu_tids->partition));
				list_append(rje, idx_updates);
			}
			for (m = k->columns->h; m; m = m->next) {
				sql_kc *c = m->data;
				stmt *upd;

				assert(updates);
				if (updates[c->c->colnr]) {
					upd = updates[c->c->colnr];
				} else {
					upd = stmt_col(be, c->c, u_tids, u_tids->partition);
				}
				list_append(lje, stmt_col(be, c->c, nu_tids, nu_tids->partition));
				list_append(rje, upd);
			}
			s = releqjoin(be, lje, rje, NULL, 1 /* hash used */, 0, 0);
			s = stmt_result(be, s, 0);
			s = stmt_binop(be, stmt_aggr(be, s, NULL, NULL, cnt, 1, 0, 1), stmt_atom_lng(be, 0), NULL, ne);
		}

		/* 2e stage: find out if the updated are unique */
		if (!updates || updates[updcol]->nrcols) {	/* update columns not atoms */
			sql_subfunc *sum;
			stmt *count_sum = NULL, *ssum;
			stmt *g = NULL, *grp = NULL, *ext = NULL, *Cnt = NULL;
			stmt *cand = NULL;
			stmt *ss;
			sql_subfunc *or = sql_bind_func_result(sql, "sys", "or", F_FUNC, true, bt, 2, bt, bt);

			/* also take the hopefully unique hash keys, to reduce
			   (re)group costs */
			if (k->idx && hash_index(k->idx->type)) {
				g = stmt_group(be, idx_updates, grp, ext, Cnt, 0);
				grp = stmt_result(be, g, 0);
				ext = stmt_result(be, g, 1);
				Cnt = stmt_result(be, g, 2);

				/* continue only with groups with a cnt > 1 */
				cand = stmt_uselect(be, Cnt, stmt_atom_lng(be, 1), cmp_gt, NULL, 0, 0);
				/* project cand on ext and Cnt */
				Cnt = stmt_project(be, cand, Cnt);
				ext = stmt_project(be, cand, ext);

				/* join groups with extend to retrieve all oid's of the original
				 * bat that belong to a group with Cnt >1 */
				g = stmt_join(be, grp, ext, 0, cmp_equal, 0, 0, false);
				cand = stmt_result(be, g, 0);
				grp = stmt_project(be, cand, grp);
			}

			for (m = k->columns->h; m; m = m->next) {
				sql_kc *c = m->data;
				stmt *upd;

				if (updates && updates[c->c->colnr]) {
					upd = updates[c->c->colnr];
				} else {
					upd = stmt_col(be, c->c, dels, dels->partition);
				}

				/* apply cand list first */
				if (cand)
					upd = stmt_project(be, cand, upd);

				/* remove nulls */
				if ((k->type == ukey) && stmt_has_null(upd)) {
					stmt *nn = stmt_selectnonil(be, upd, NULL);
					upd = stmt_project(be, nn, upd);
					if (grp)
						grp = stmt_project(be, nn, grp);
					if (cand)
						cand = stmt_project(be, nn, cand);
				}

				/* apply group by on groups with Cnt > 1 */
				g = stmt_group(be, upd, grp, ext, Cnt, !m->next);
				grp = stmt_result(be, g, 0);
				ext = stmt_result(be, g, 1);
				Cnt = stmt_result(be, g, 2);
			}
			ss = Cnt; /* use count */
			/* (count(ss) <> sum(ss)) */
			sum = sql_bind_func(sql, "sys", "sum", lng, NULL, F_AGGR, true, true);
			ssum = stmt_aggr(be, ss, NULL, NULL, sum, 1, 0, 1);
			ssum = sql_Nop_(be, "ifthenelse", sql_unop_(be, "isnull", ssum), stmt_atom_lng(be, 0), ssum, NULL);
			count_sum = stmt_binop(be, stmt_aggr(be, ss, NULL, NULL, cnt, 1, 0, 1), check_types(be, lng, ssum, type_equal), NULL, ne);

			/* combine results */
			if (s)
				s = stmt_binop(be, s, count_sum, NULL, or);
			else
				s = count_sum;
		}

		if (k->type == pkey) {
			msg = sa_message(sql->sa, SQLSTATE(40002) "UPDATE: PRIMARY KEY constraint '%s.%s' violated", k->t->base.name, k->base.name);
		} else {
			msg = sa_message(sql->sa, SQLSTATE(40002) "UPDATE: UNIQUE constraint '%s.%s' violated", k->t->base.name, k->base.name);
		}
		res = stmt_exception(be, s, msg, 00001);
	} else {		/* single column key */
		stmt *dels = stmt_tid(be, k->t, 0);
		sql_kc *c = k->columns->h->data;
		stmt *s = NULL, *h = NULL, *o;

		/* s should be empty */
		if (!isNew(k)) {
			stmt *nu_tids = stmt_tdiff(be, dels, u_tids, NULL); /* not updated ids */
			nu_tids = stmt_project(be, nu_tids, dels);
			assert (updates);

			h = updates[c->c->colnr];
			o = stmt_col(be, c->c, nu_tids, nu_tids->partition);
			s = stmt_join(be, o, h, 0, cmp_equal, 0, 0, false);
			s = stmt_result(be, s, 0);
			s = stmt_binop(be, stmt_aggr(be, s, NULL, NULL, cnt, 1, 0, 1), stmt_atom_lng(be, 0), NULL, ne);
		}

		/* 2e stage: find out if updated are unique */
		if (!h || h->nrcols) {	/* update columns not atoms */
			sql_subfunc *sum;
			stmt *count_sum = NULL;
			sql_subfunc *or = sql_bind_func_result(sql, "sys", "or", F_FUNC, true, bt, 2, bt, bt);
			stmt *ssum, *ss;
			stmt *upd;
			stmt *g;

			if (updates) {
				upd = updates[c->c->colnr];
			} else {
				upd = stmt_col(be, c->c, dels, dels->partition);
			}

			/* remove nulls */
			if ((k->type == ukey) && stmt_has_null(upd)) {
				stmt *nn = stmt_selectnonil(be, upd, NULL);
				upd = stmt_project(be, nn, upd);
			}

			g = stmt_group(be, upd, NULL, NULL, NULL, 1);
			ss = stmt_result(be, g, 2); /* use count */

			/* (count(ss) <> sum(ss)) */
			sum = sql_bind_func(sql, "sys", "sum", lng, NULL, F_AGGR, true, true);
			ssum = stmt_aggr(be, ss, NULL, NULL, sum, 1, 0, 1);
			ssum = sql_Nop_(be, "ifthenelse", sql_unop_(be, "isnull", ssum), stmt_atom_lng(be, 0), ssum, NULL);
			count_sum = stmt_binop(be, check_types(be, tail_type(ssum), stmt_aggr(be, ss, NULL, NULL, cnt, 1, 0, 1), type_equal), ssum, NULL, ne);

			/* combine results */
			if (s)
				s = stmt_binop(be, s, count_sum, NULL, or);
			else
				s = count_sum;
		}

		if (k->type == pkey) {
			msg = sa_message(sql->sa, SQLSTATE(40002) "UPDATE: PRIMARY KEY constraint '%s.%s' violated", k->t->base.name, k->base.name);
		} else {
			msg = sa_message(sql->sa, SQLSTATE(40002) "UPDATE: UNIQUE constraint '%s.%s' violated", k->t->base.name, k->base.name);
		}
		res = stmt_exception(be, s, msg, 00001);
	}
	return res;
}

/*
         A referential constraint is satisfied if one of the following con-
         ditions is true, depending on the <match option> specified in the
         <referential constraint definition>:

         -  If no <match type> was specified then, for each row R1 of the
            referencing table, either at least one of the values of the
            referencing columns in R1 shall be a null value, or the value of
            each referencing column in R1 shall be equal to the value of the
            corresponding referenced column in some row of the referenced
            table.

         -  If MATCH FULL was specified then, for each row R1 of the refer-
            encing table, either the value of every referencing column in R1
            shall be a null value, or the value of every referencing column
            in R1 shall not be null and there shall be some row R2 of the
            referenced table such that the value of each referencing col-
            umn in R1 is equal to the value of the corresponding referenced
            column in R2.

         -  If MATCH PARTIAL was specified then, for each row R1 of the
            referencing table, there shall be some row R2 of the refer-
            enced table such that the value of each referencing column in
            R1 is either null or is equal to the value of the corresponding
            referenced column in R2.
*/

static stmt *
update_check_fkey(backend *be, stmt **updates, sql_key *k, stmt *tids, stmt *idx_updates, int updcol, stmt *pup)
{
	mvc *sql = be->mvc;
	char *msg = NULL;
	stmt *s, *cur, *null = NULL, *cntnulls;
	sql_subtype *lng = sql_bind_localtype("lng"), *bt = sql_bind_localtype("bit");
	sql_subfunc *cnt = sql_bind_func(sql, "sys", "count", sql_bind_localtype("void"), NULL, F_AGGR, true, true);
	sql_subfunc *ne = sql_bind_func_result(sql, "sys", "<>", F_FUNC, true, bt, 2, lng, lng);
	sql_subfunc *or = sql_bind_func_result(sql, "sys", "or", F_FUNC, true, bt, 2, bt, bt);
	node *m;

	if (!idx_updates)
		return NULL;
	/* releqjoin.count <> updates[updcol].count */
	if (pup && list_length(pup->op4.lval)) {
		cur = pup->op4.lval->h->data;
	} else if (updates) {
		cur = updates[updcol];
	} else {
		sql_kc *c = k->columns->h->data;
		stmt *dels = stmt_tid(be, k->t, 0);
		assert(0);
		cur = stmt_col(be, c->c, dels, dels->partition);
	}
	s = stmt_binop(be, stmt_aggr(be, idx_updates, NULL, NULL, cnt, 1, 0, 1), stmt_aggr(be, cur, NULL, NULL, cnt, 1, 0, 1), NULL, ne);

	for (m = k->columns->h; m; m = m->next) {
		sql_kc *c = m->data;

		/* FOR MATCH FULL/SIMPLE/PARTIAL see above */
		/* Currently only the default MATCH SIMPLE is supported */
		if (c->c->null) {
			stmt *upd, *nn;

			if (updates && updates[c->c->colnr]) {
				upd = updates[c->c->colnr];
			} else { /* created idx/key using alter */
				upd = stmt_col(be, c->c, tids, tids->partition);
			}
			nn = stmt_selectnil(be, upd);
			if (null)
				null = stmt_tunion(be, null, nn);
			else
				null = nn;
		}
	}
	if (null) {
		cntnulls = stmt_aggr(be, null, NULL, NULL, cnt, 1, 0, 1);
	} else {
		cntnulls = stmt_atom_lng(be, 0);
	}
	s = stmt_binop(be, s,
		stmt_binop(be, stmt_aggr(be, stmt_selectnil(be, idx_updates), NULL, NULL, cnt, 1, 0, 1), cntnulls, NULL, ne), NULL, or);

	/* s should be empty */
	msg = sa_message(sql->sa, SQLSTATE(40002) "UPDATE: FOREIGN KEY constraint '%s.%s' violated", k->t->base.name, k->base.name);
	return stmt_exception(be, s, msg, 00001);
}

static stmt *
join_updated_pkey(backend *be, sql_key * k, stmt *tids, stmt **updates)
{
	mvc *sql = be->mvc;
	sql_trans *tr = sql->session->tr;
	char *msg = NULL;
	int nulls = 0;
	node *m, *o;
	sql_key *rk = (sql_key*)os_find_id(tr->cat->objects, tr, ((sql_fkey*)k)->rkey);
	stmt *s = NULL, *dels = stmt_tid(be, rk->t, 0), *fdels, *cnteqjoin;
	stmt *null = NULL, *rows;
	sql_subtype *lng = sql_bind_localtype("lng");
	sql_subtype *bt = sql_bind_localtype("bit");
	sql_subfunc *cnt = sql_bind_func(sql, "sys", "count", sql_bind_localtype("void"), NULL, F_AGGR, true, true);
	sql_subfunc *ne = sql_bind_func_result(sql, "sys", "<>", F_FUNC, true, bt, 2, lng, lng);
	list *lje = sa_list(sql->sa);
	list *rje = sa_list(sql->sa);

	fdels = stmt_tid(be, k->idx->t, 0);
	rows = stmt_idx(be, k->idx, fdels, fdels->partition);

	rows = stmt_join(be, rows, tids, 0, cmp_equal, 0, 0, false); /* join over the join index */
	rows = stmt_result(be, rows, 0);

	for (m = k->idx->columns->h, o = rk->columns->h; m && o; m = m->next, o = o->next) {
		sql_kc *fc = m->data;
		sql_kc *c = o->data;
		stmt *upd, *col;

		if (updates[c->c->colnr]) {
			upd = updates[c->c->colnr];
		} else {
			upd = stmt_project(be, tids, stmt_col(be, c->c, dels, dels->partition));
		}
		if (c->c->null) {	/* new nulls (MATCH SIMPLE) */
			stmt *nn = stmt_selectnil(be, upd);
			if (null)
				null = stmt_tunion(be, null, nn);
			else
				null = nn;
			nulls = 1;
		}
		col = stmt_col(be, fc->c, rows, rows->partition);
		if (!upd || (upd = check_types(be, &fc->c->type, upd, type_equal)) == NULL)
			return NULL;
		list_append(lje, upd);
		list_append(rje, col);
	}
	s = releqjoin(be, lje, rje, NULL, 1 /* hash used */, 0, 0);
	s = stmt_result(be, s, 0);

	/* add missing nulls */
	cnteqjoin = stmt_aggr(be, s, NULL, NULL, cnt, 1, 0, 1);
	if (nulls) {
		sql_subfunc *add = sql_bind_func_result(sql, "sys", "sql_add", F_FUNC, true, lng, 2, lng, lng);
		cnteqjoin = stmt_binop(be, cnteqjoin, stmt_aggr(be, null, NULL, NULL, cnt, 1, 0, 1), NULL, add);
	}

	/* releqjoin.count <> updates[updcol].count */
	s = stmt_binop(be, cnteqjoin, stmt_aggr(be, rows, NULL, NULL, cnt, 1, 0, 1), NULL, ne);

	/* s should be empty */
	msg = sa_message(sql->sa, SQLSTATE(40002) "UPDATE: FOREIGN KEY constraint '%s.%s' violated", k->t->base.name, k->base.name);
	return stmt_exception(be, s, msg, 00001);
}

static list * sql_update(backend *be, sql_table *t, stmt *rows, stmt **updates);

static stmt*
sql_delete_set_Fkeys(backend *be, sql_key *k, stmt *ftids /* to be updated rows of fkey table */, int action)
{
	mvc *sql = be->mvc;
	sql_trans *tr = sql->session->tr;
	list *l = NULL;
	int len = 0;
	node *m, *o;
	sql_key *rk = (sql_key*)os_find_id(tr->cat->objects, tr, ((sql_fkey*)k)->rkey);
	stmt **new_updates;
	sql_table *t = mvc_bind_table(sql, k->t->s, k->t->base.name);

	new_updates = table_update_stmts(sql, t, &len);
	for (m = k->idx->columns->h, o = rk->columns->h; m && o; m = m->next, o = o->next) {
		sql_kc *fc = m->data;
		stmt *upd = NULL;

		if (action == ACT_SET_DEFAULT) {
			if (fc->c->def) {
				stmt *sq = parse_value(be, fc->c->t->s, fc->c->def, &fc->c->type, sql->emode);
				if (!sq)
					return NULL;
				upd = sq;
			} else {
				upd = stmt_atom(be, atom_general(sql->sa, &fc->c->type, NULL, 0));
			}
		} else {
			upd = stmt_atom(be, atom_general(sql->sa, &fc->c->type, NULL, 0));
		}

		if (!upd || (upd = check_types(be, &fc->c->type, upd, type_equal)) == NULL)
			return NULL;

		if (upd->nrcols <= 0)
			upd = stmt_const(be, ftids, upd);

		new_updates[fc->c->colnr] = upd;
	}
	if ((l = sql_update(be, t, ftids, new_updates)) == NULL)
		return NULL;
	return stmt_list(be, l);
}

static stmt*
sql_update_cascade_Fkeys(backend *be, sql_key *k, stmt *utids, stmt **updates, int action)
{
	mvc *sql = be->mvc;
	sql_trans *tr = sql->session->tr;
	list *l = NULL;
	int len = 0;
	node *m, *o;
	sql_key *rk = (sql_key*)os_find_id(tr->cat->objects, tr, ((sql_fkey*)k)->rkey);
	stmt **new_updates;
	stmt *rows;
	sql_table *t = mvc_bind_table(sql, k->t->s, k->t->base.name);
	stmt *ftids, *upd_ids;

	ftids = stmt_tid(be, k->idx->t, 0);
	rows = stmt_idx(be, k->idx, ftids, ftids->partition);

	rows = stmt_join(be, rows, utids, 0, cmp_equal, 0, 0, false); /* join over the join index */
	upd_ids = stmt_result(be, rows, 1);
	rows = stmt_result(be, rows, 0);
	rows = stmt_project(be, rows, ftids);

	new_updates = table_update_stmts(sql, t, &len);
	for (m = k->idx->columns->h, o = rk->columns->h; m && o; m = m->next, o = o->next) {
		sql_kc *fc = m->data;
		sql_kc *c = o->data;
		stmt *upd = NULL;

		if (!updates[c->c->colnr]) {
			continue;
		} else if (action == ACT_CASCADE) {
			upd = updates[c->c->colnr];
		} else if (action == ACT_SET_DEFAULT) {
			if (fc->c->def) {
				stmt *sq = parse_value(be, fc->c->t->s, fc->c->def, &fc->c->type, sql->emode);
				if (!sq)
					return NULL;
				upd = sq;
			} else {
				upd = stmt_atom(be, atom_general(sql->sa, &fc->c->type, NULL, 0));
			}
		} else if (action == ACT_SET_NULL) {
			upd = stmt_atom(be, atom_general(sql->sa, &fc->c->type, NULL, 0));
		}

		if (!upd || (upd = check_types(be, &fc->c->type, upd, type_equal)) == NULL)
			return NULL;

		if (upd->nrcols <= 0)
			upd = stmt_const(be, upd_ids, upd);
		else
			upd = stmt_project(be, upd_ids, upd);

		new_updates[fc->c->colnr] = upd;
	}

	if ((l = sql_update(be, t, rows, new_updates)) == NULL)
		return NULL;
	return stmt_list(be, l);
}

static int
cascade_ukey(backend *be, stmt **updates, sql_key *k, stmt *tids)
{
	/* now iterate over all keys */
	sql_trans *tr = be->mvc->session->tr;
	list *keys = sql_trans_get_dependents(tr, k->base.id, FKEY_DEPENDENCY, NULL);
	if (keys) {
		for (node *n = keys->h; n; n = n->next->next) {
			sqlid fkey_id = *(sqlid*)n->data;
			sql_base *b = os_find_id(tr->cat->objects, tr, fkey_id);
			sql_key *fk = (sql_key*)b;
			sql_fkey *rk = (sql_fkey*)b;

			if (fk->type != fkey || rk->rkey != k->base.id)
				continue;

			/* All rows of the foreign key table which are
			   affected by the primary key update should all
			   match one of the updated primary keys again.
			 */
			switch (((sql_fkey*)fk)->on_update) {
			case ACT_NO_ACTION:
				break;
			case ACT_SET_NULL:
			case ACT_SET_DEFAULT:
			case ACT_CASCADE:
				if (!sql_update_cascade_Fkeys(be, fk, tids, updates, ((sql_fkey*)fk)->on_update)) {
					list_destroy(keys);
					return -1;
				}
				break;
			default:	/*RESTRICT*/
				if (!join_updated_pkey(be, fk, tids, updates)) {
					list_destroy(keys);
					return -1;
				}
			}
		}
		list_destroy(keys);
	}
	return 0;
}

static void
sql_update_check_key(backend *be, stmt **updates, sql_key *k, stmt *tids, stmt *idx_updates, int updcol, list *l, stmt *pup)
{
	stmt *ckeys;

	if (k->type == pkey || k->type == ukey) {
		ckeys = update_check_ukey(be, updates, k, tids, idx_updates, updcol);
	} else { /* foreign keys */
		ckeys = update_check_fkey(be, updates, k, tids, idx_updates, updcol, pup);
	}
	list_append(l, ckeys);
}

static stmt *
hash_update(backend *be, sql_idx * i, stmt *rows, stmt **updates, int updcol)
{
	mvc *sql = be->mvc;
	/* calculate new value */
	node *m;
	sql_subtype *it, *lng;
	int bits = 1 + ((sizeof(lng)*8)-1)/(list_length(i->columns)+1);
	stmt *h = NULL, *tids;

	if (list_length(i->columns) <= 1)
		return NULL;

	tids = stmt_tid(be, i->t, 0);
	it = sql_bind_localtype("int");
	lng = sql_bind_localtype("lng");
	for (m = i->columns->h; m; m = m->next) {
		sql_kc *c = m->data;
		stmt *upd;

		if (updates && updates[c->c->colnr]) {
			upd = updates[c->c->colnr];
		} else if (updates && updcol >= 0) {
			assert(0);
			upd = stmt_col(be, c->c, rows, rows->partition);
		} else { /* created idx/key using alter */
			upd = stmt_col(be, c->c, tids, tids->partition);
		}

		if (h && i->type == hash_idx)  {
			sql_subfunc *xor = sql_bind_func_result(sql, "sys", "rotate_xor_hash", F_FUNC, true, lng, 3, lng, it, &c->c->type);

			h = stmt_Nop(be, stmt_list(be, list_append(list_append(
				list_append(sa_list(sql->sa), h),
				stmt_atom_int(be, bits)),  upd)), NULL,
				xor, NULL);
		} else if (h)  {
			stmt *h2;
			sql_subfunc *lsh = sql_bind_func_result(sql, "sys", "left_shift", F_FUNC, true, lng, 2, lng, it);
			sql_subfunc *lor = sql_bind_func_result(sql, "sys", "bit_or", F_FUNC, true, lng, 2, lng, lng);
			sql_subfunc *hf = sql_bind_func_result(sql, "sys", "hash", F_FUNC, true, lng, 1, &c->c->type);

			h = stmt_binop(be, h, stmt_atom_int(be, bits), NULL, lsh);
			h2 = stmt_unop(be, upd, NULL, hf);
			h = stmt_binop(be, h, h2, NULL, lor);
		} else {
			sql_subfunc *hf = sql_bind_func_result(sql, "sys", "hash", F_FUNC, true, lng, 1, &c->c->type);
			h = stmt_unop(be, upd, NULL, hf);
			if (i->type == oph_idx)
				break;
		}
	}
	return h;
}

static stmt *
join_idx_update(backend *be, sql_idx * i, stmt *ftids, stmt **updates, int updcol)
{
	mvc *sql = be->mvc;
	sql_trans *tr = sql->session->tr;
	node *m, *o;
	sql_key *rk = (sql_key*)os_find_id(tr->cat->objects, tr, ((sql_fkey*)i->key)->rkey);
	stmt *s = NULL, *ptids = stmt_tid(be, rk->t, 0), *l, *r;
	list *lje = sa_list(sql->sa);
	list *rje = sa_list(sql->sa);

	for (m = i->columns->h, o = rk->columns->h; m && o; m = m->next, o = o->next) {
		sql_kc *c = m->data;
		sql_kc *rc = o->data;
		stmt *upd;

		if (updates && updates[c->c->colnr]) {
			upd = updates[c->c->colnr];
		} else if (updates && updcol >= 0) {
			assert(0);
			upd = stmt_col(be, c->c, ftids, ftids->partition);
		} else { /* created idx/key using alter */
			upd = stmt_col(be, c->c, ftids, ftids->partition);
		}

		if (!upd || (upd = check_types(be, &rc->c->type, upd, type_equal)) == NULL)
			return NULL;
		list_append(lje, upd);
		list_append(rje, stmt_col(be, rc->c, ptids, ptids->partition));
	}
	s = releqjoin(be, lje, rje, NULL, 0 /* use hash */, 0, 0);
	l = stmt_result(be, s, 0);
	r = stmt_result(be, s, 1);
	r = stmt_project(be, r, ptids);
	return stmt_left_project(be, ftids, l, r);
}

static int
cascade_updates(backend *be, sql_table *t, stmt *rows, stmt **updates)
{
	mvc *sql = be->mvc;
	node *n;

	if (!ol_length(t->idxs))
		return 0;

	for (n = ol_first_node(t->idxs); n; n = n->next) {
		sql_idx *i = n->data;

		/* check if update is needed,
		 * ie atleast on of the idx columns is updated
		 */
		if (is_idx_updated(i, updates) == 0)
			continue;

		if (i->key) {
			if (!(sql->cascade_action && list_find_id(sql->cascade_action, i->key->base.id))) {
				sql_key *k = i->key;
				sqlid *local_id = SA_NEW(sql->sa, sqlid);
				if (!sql->cascade_action)
					sql->cascade_action = sa_list(sql->sa);
				*local_id = i->key->base.id;
				list_append(sql->cascade_action, local_id);
				if (k->type == pkey || k->type == ukey) {
					if (cascade_ukey(be, updates, k, rows))
						return -1;
				}
			}
		}
	}
	return 0;
}

static list *
update_idxs_and_check_keys(backend *be, sql_table *t, stmt *rows, stmt **updates, list *l, stmt *pup)
{
	mvc *sql = be->mvc;
	node *n;
	int updcol;
	list *idx_updates = sa_list(sql->sa);

	if (!ol_length(t->idxs))
		return idx_updates;

	updcol = first_updated_col(updates, ol_length(t->columns));
	for (n = ol_first_node(t->idxs); n; n = n->next) {
		sql_idx *i = n->data;
		stmt *is = NULL;

		/* check if update is needed,
		 * ie atleast on of the idx columns is updated
		 */
		if (is_idx_updated(i, updates) == 0)
			continue;

		if (hash_index(i->type)) {
			is = hash_update(be, i, rows, updates, updcol);
		} else if (i->type == join_idx) {
			if (updcol < 0)
				return NULL;
			if (!(is = join_idx_update(be, i, rows, updates, updcol)))
				return NULL;
		}
		if (i->key)
			sql_update_check_key(be, updates, i->key, rows, is, updcol, l, pup);
		if (is)
			list_append(idx_updates, stmt_update_idx(be, i, rows, is));
	}
	return idx_updates;
}

static int
sql_stack_add_updated(mvc *sql, const char *on, const char *nn, sql_table *t, stmt *tids, stmt **updates)
{
	/* Put single relation of updates and old values on to the stack */
	sql_rel *r = NULL;
	node *n;
	list *exps = sa_list(sql->sa);
	trigger_input *ti = SA_NEW(sql->sa, trigger_input);

	ti->t = t;
	ti->tids = tids;
	ti->updates = updates;
	ti->type = 2;
	ti->on = on;
	ti->nn = nn;
	for (n = ol_first_node(t->columns); n; n = n->next) {
		sql_column *c = n->data;

		if (updates[c->colnr]) {
			sql_exp *oe = exp_column(sql->sa, on, c->base.name, &c->type, CARD_MULTI, c->null, is_column_unique(c), 0);
			sql_exp *ne = exp_column(sql->sa, nn, c->base.name, &c->type, CARD_MULTI, c->null, is_column_unique(c), 0);

			append(exps, oe);
			append(exps, ne);
		} else {
			sql_exp *oe = exp_column(sql->sa, on, c->base.name, &c->type, CARD_MULTI, c->null, is_column_unique(c), 0);
			sql_exp *ne = exp_column(sql->sa, nn, c->base.name, &c->type, CARD_MULTI, c->null, is_column_unique(c), 0);

			append(exps, oe);
			append(exps, ne);
		}
	}
	r = rel_table_func(sql->sa, NULL, NULL, exps, TRIGGER_WRAPPER);
	r->l = ti;

	/* put single table into the stack with 2 names, needed for the psm code */
	if (!stack_push_rel_view(sql, on, r) || !stack_push_rel_view(sql, nn, rel_dup(r)))
		return 0;
	return 1;
}

static int
sql_update_triggers(backend *be, sql_table *t, stmt *tids, stmt **updates, int time)
{
	mvc *sql = be->mvc;
	node *n;
	int res = 1;

	if (!ol_length(t->triggers))
		return res;

	for (n = ol_first_node(t->triggers); n; n = n->next) {
		sql_trigger *trigger = n->data;

		if (!stack_push_frame(sql, "%OLD-NEW"))
			return 0;
		if (trigger->event == 2 && trigger->time == time) {
			/* add name for the 'inserted' to the stack */
			const char *n = trigger->new_name;
			const char *o = trigger->old_name;

			if (!n) n = "new";
			if (!o) o = "old";

			if(!sql_stack_add_updated(sql, o, n, t, tids, updates)) {
				stack_pop_frame(sql);
				return 0;
			}

			if (!sql_parse(be, trigger->t->s, trigger->statement, m_instantiate)) {
				stack_pop_frame(sql);
				return 0;
			}
		}
		stack_pop_frame(sql);
	}
	return res;
}

static void
sql_update_check_null(backend *be, sql_table *t, stmt **updates)
{
	mvc *sql = be->mvc;
	node *n;
	sql_subfunc *cnt = sql_bind_func(sql, "sys", "count", sql_bind_localtype("void"), NULL, F_AGGR, true, true);

	for (n = ol_first_node(t->columns); n; n = n->next) {
		sql_column *c = n->data;

		if (updates[c->colnr] && !c->null) {
			stmt *s = updates[c->colnr];
			char *msg = NULL;

			if (!(s->key && s->nrcols == 0)) {
				s = stmt_selectnil(be, updates[c->colnr]);
				s = stmt_aggr(be, s, NULL, NULL, cnt, 1, 0, 1);
			} else {
				sql_subfunc *isnil = sql_bind_func(sql, "sys", "isnull", &c->type, NULL, F_FUNC, true, true);

				s = stmt_unop(be, updates[c->colnr], NULL, isnil);
			}
			msg = sa_message(sql->sa, SQLSTATE(40002) "UPDATE: NOT NULL constraint violated for column '%s.%s'", c->t->base.name, c->base.name);
			(void)stmt_exception(be, s, msg, 00001);
		}
	}
}

/* updates: an array of table width, per column holds the values for the to be updated rows  */
static list *
sql_update(backend *be, sql_table *t, stmt *rows, stmt **updates)
{
	mvc *sql = be->mvc;
	list *idx_updates = NULL;
	int i, nr_cols = ol_length(t->columns);
	list *l = sa_list(sql->sa);
	node *n;
	stmt *cnt = NULL;

	sql_update_check_null(be, t, updates);

	/* check keys + get idx */
	idx_updates = update_idxs_and_check_keys(be, t, rows, updates, l, NULL);
	if (!idx_updates) {
		assert(0);
		return sql_error(sql, 10, SQLSTATE(42000) "UPDATE: failed to update indexes for table '%s'", t->base.name);
	}

/* before */
	if (!sql_update_triggers(be, t, rows, updates, 0))
		return sql_error(sql, 10, SQLSTATE(27000) "UPDATE: triggers failed for table '%s'", t->base.name);

/* apply updates */
	for (i = 0, n = ol_first_node(t->columns); i < nr_cols && n; i++, n = n->next) {
		sql_column *c = n->data;

		if (updates[i])
			append(l, stmt_update_col(be, c, rows, updates[i]));
	}
	if (cascade_updates(be, t, rows, updates))
		return sql_error(sql, 10, SQLSTATE(42000) "UPDATE: cascade failed for table '%s'", t->base.name);

/* after */
	if (!sql_update_triggers(be, t, rows, updates, 1))
		return sql_error(sql, 10, SQLSTATE(27000) "UPDATE: triggers failed for table '%s'", t->base.name);

	if (!be->silent || (t->s && isGlobal(t) && !isGlobalTemp(t)))
		cnt = stmt_aggr(be, rows, NULL, NULL, sql_bind_func(sql, "sys", "count", sql_bind_localtype("void"), NULL, F_AGGR, true, true), 1, 0, 1);
	if (add_to_rowcount_accumulator(be, cnt->nr) < 0)
		return sql_error(sql, 10, SQLSTATE(HY013) MAL_MALLOC_FAIL);
	if (t->s && isGlobal(t) && !isGlobalTemp(t))
		stmt_add_dependency_change(be, t, cnt);
/* cascade ?? */
	return l;
}

/* updates with empty list is alter with create idx or keys */
static stmt *
rel2bin_update(backend *be, sql_rel *rel, list *refs)
{
	mvc *sql = be->mvc;
	stmt *update = NULL, **updates = NULL, *tids, *ddl = NULL, *pup = NULL, *cnt;
	list *l = sa_list(sql->sa);
	int nr_cols, updcol, idx_ups = 0;
	node *m;
	sql_rel *tr = rel->l, *prel = rel->r;
	sql_table *t = NULL;

	if ((rel->flag&UPD_COMP)) {  /* special case ! */
		idx_ups = 1;
		prel = rel->l;
		rel = rel->r;
		tr = rel->l;
	}
	if (tr->op == op_basetable) {
		t = tr->l;
	} else {
		ddl = subrel_bin(be, tr, refs);
		ddl = subrel_project(be, ddl, refs, NULL);
		if (!ddl)
			return NULL;
		t = rel_ddl_table_get(tr);

		/* no columns to update (probably an new pkey!) */
		if (!rel->exps)
			return ddl;
	}

	if (rel->r) /* first construct the update relation */
		update = subrel_bin(be, rel->r, refs);
	update = subrel_project(be, update, refs, rel->r);

	if (!update)
		return NULL;

	if (idx_ups)
		pup = refs_find_rel(refs, prel);

	updates = table_update_stmts(sql, t, &nr_cols);
	tids = update->op4.lval->h->data;

	/* lookup the updates */
	for (m = rel->exps->h; m; m = m->next) {
		sql_exp *ce = m->data;
		sql_column *c = find_sql_column(t, exp_name(ce));

		if (c)
			updates[c->colnr] = bin_find_column(be, update, ce->l, ce->r);
	}
	sql_update_check_null(be, t, updates);

	/* check keys + get idx */
	updcol = first_updated_col(updates, ol_length(t->columns));
	for (m = rel->exps->h; m; m = m->next) {
		sql_exp *ce = m->data;
		sql_idx *i = find_sql_idx(t, exp_name(ce)+1);
		stmt *update_idx, *is = NULL;

		if (i) {
			if (non_updatable_index(i->type)) /* Some indexes don't hold delta structures */
				continue;

			update_idx = bin_find_column(be, update, ce->l, ce->r);
			if (update_idx)
				is = update_idx;
			if (hash_index(i->type) && list_length(i->columns) <= 1) {
				is = NULL;
				update_idx = NULL;
			}
			if (i->key)
				sql_update_check_key(be, (updcol>=0)?updates:NULL, i->key, tids, update_idx, updcol, l, pup);
			if (is)
				list_append(l, stmt_update_idx(be,  i, tids, is));
		}
	}

/* before */
	if (!sql_update_triggers(be, t, tids, updates, 0)) {
		if (sql->cascade_action)
			sql->cascade_action = NULL;
		return sql_error(sql, 10, SQLSTATE(27000) "UPDATE: triggers failed for table '%s'", t->base.name);
	}

/* apply the update */
	for (m = rel->exps->h; m; m = m->next) {
		sql_exp *ce = m->data;
		sql_column *c = find_sql_column(t, exp_name(ce));

		if (c)
			append(l, stmt_update_col(be,  c, tids, updates[c->colnr]));
	}

	if (cascade_updates(be, t, tids, updates)) {
		if (sql->cascade_action)
			sql->cascade_action = NULL;
		return sql_error(sql, 10, SQLSTATE(42000) "UPDATE: cascade failed for table '%s'", t->base.name);
	}

/* after */
	if (!sql_update_triggers(be, t, tids, updates, 1)) {
		if (sql->cascade_action)
			sql->cascade_action = NULL;
		return sql_error(sql, 10, SQLSTATE(27000) "UPDATE: triggers failed for table '%s'", t->base.name);
	}

	if (ddl) {
		list_prepend(l, ddl);
		cnt = stmt_list(be, l);
	} else {
		cnt = stmt_aggr(be, tids, NULL, NULL, sql_bind_func(sql, "sys", "count", sql_bind_localtype("void"), NULL, F_AGGR, true, true), 1, 0, 1);
		if (add_to_rowcount_accumulator(be, cnt->nr) < 0)
			return sql_error(sql, 10, SQLSTATE(HY013) MAL_MALLOC_FAIL);
		if (t->s && isGlobal(t) && !isGlobalTemp(t))
			stmt_add_dependency_change(be, t, cnt);
	}

	if (sql->cascade_action)
		sql->cascade_action = NULL;
	if (rel->r && !rel_predicates(be, rel->r))
		return NULL;
	return cnt;
}

static int
sql_stack_add_deleted(mvc *sql, const char *name, sql_table *t, stmt *tids, stmt **deleted_cols, int type)
{
	/* Put single relation of updates and old values on to the stack */
	sql_rel *r = NULL;
	node *n;
	list *exps = sa_list(sql->sa);
	trigger_input *ti = SA_NEW(sql->sa, trigger_input);

	ti->t = t;
	ti->tids = tids;
	ti->updates = deleted_cols;
	ti->type = type;
	ti->nn = name;
	for (n = ol_first_node(t->columns); n; n = n->next) {
		sql_column *c = n->data;
		sql_exp *ne = exp_column(sql->sa, name, c->base.name, &c->type, CARD_MULTI, c->null, is_column_unique(c), 0);

		append(exps, ne);
	}
	r = rel_table_func(sql->sa, NULL, NULL, exps, TRIGGER_WRAPPER);
	r->l = ti;

	return stack_push_rel_view(sql, name, r) ? 1 : 0;
}

static int
sql_delete_triggers(backend *be, sql_table *t, stmt *tids, stmt **deleted_cols, int time, int firing_type, int internal_type)
{
	mvc *sql = be->mvc;
	node *n;
	int res = 1;

	if (!ol_length(t->triggers))
		return res;

	for (n = ol_first_node(t->triggers); n; n = n->next) {
		sql_trigger *trigger = n->data;

		if (!stack_push_frame(sql, "%OLD-NEW"))
			return 0;
		if (trigger->event == firing_type && trigger->time == time) {
			/* add name for the 'deleted' to the stack */
			const char *o = trigger->old_name;

			if (!o) o = "old";

			if(!sql_stack_add_deleted(sql, o, t, tids, deleted_cols, internal_type)) {
				stack_pop_frame(sql);
				return 0;
			}

			if (!sql_parse(be, trigger->t->s, trigger->statement, m_instantiate)) {
				stack_pop_frame(sql);
				return 0;
			}
		}
		stack_pop_frame(sql);
	}
	return res;
}

static stmt * sql_delete(backend *be, sql_table *t, stmt *rows);

static stmt *
sql_delete_cascade_Fkeys(backend *be, sql_key *fk, stmt *ftids)
{
	sql_table *t = mvc_bind_table(be->mvc, fk->t->s, fk->t->base.name);
	return sql_delete(be, t, ftids);
}

static void
sql_delete_ukey(backend *be, stmt *utids /* deleted tids from ukey table */, sql_key *k, list *l, char* which, int cascade)
{
	mvc *sql = be->mvc;
	sql_subtype *lng = sql_bind_localtype("lng");
	sql_subtype *bt = sql_bind_localtype("bit");
	sql_trans *tr = be->mvc->session->tr;
	list *keys = sql_trans_get_dependents(tr, k->base.id, FKEY_DEPENDENCY, NULL);

	if (keys) {
		for (node *n = keys->h; n; n = n->next->next) {
			sqlid fkey_id = *(sqlid*)n->data;
			sql_base *b = os_find_id(tr->cat->objects, tr, fkey_id);
			sql_key *fk = (sql_key*)b;
			sql_fkey *rk = (sql_fkey*)b;

			if (fk->type != fkey || rk->rkey != k->base.id)
				continue;
			char *msg = NULL;
			sql_subfunc *cnt = sql_bind_func(sql, "sys", "count", sql_bind_localtype("void"), NULL, F_AGGR, true, true);
			sql_subfunc *ne = sql_bind_func_result(sql, "sys", "<>", F_FUNC, true, bt, 2, lng, lng);
			stmt *s, *tids;

			tids = stmt_tid(be, fk->idx->t, 0);
			s = stmt_idx(be, fk->idx, tids, tids->partition);
			s = stmt_join(be, s, utids, 0, cmp_equal, 0, 0, false); /* join over the join index */
			s = stmt_result(be, s, 0);
			tids = stmt_project(be, s, tids);
			if(cascade) { /* for truncate statements with the cascade option */
				s = sql_delete_cascade_Fkeys(be, fk, tids);
				list_prepend(l, s);
			} else {
				switch (((sql_fkey*)fk)->on_delete) {
					case ACT_NO_ACTION:
						break;
					case ACT_SET_NULL:
					case ACT_SET_DEFAULT:
						s = sql_delete_set_Fkeys(be, fk, tids, ((sql_fkey*)fk)->on_delete);
						list_prepend(l, s);
						break;
					case ACT_CASCADE:
						s = sql_delete_cascade_Fkeys(be, fk, tids);
						list_prepend(l, s);
						break;
					default:	/*RESTRICT*/
						/* The overlap between deleted primaries and foreign should be empty */
						s = stmt_binop(be, stmt_aggr(be, tids, NULL, NULL, cnt, 1, 0, 1), stmt_atom_lng(be, 0), NULL, ne);
						msg = sa_message(sql->sa, SQLSTATE(40002) "%s: FOREIGN KEY constraint '%s.%s' violated", which, fk->t->base.name, fk->base.name);
						s = stmt_exception(be, s, msg, 00001);
						list_prepend(l, s);
				}
			}
		}
		list_destroy(keys);
	}
}

static int
sql_delete_keys(backend *be, sql_table *t, stmt *rows, list *l, char* which, int cascade)
{
	mvc *sql = be->mvc;
	int res = 1;
	node *n;

	if (!ol_length(t->keys))
		return res;

	for (n = ol_first_node(t->keys); n; n = n->next) {
		sql_key *k = n->data;

		if (k->type == pkey || k->type == ukey) {
			if (!(sql->cascade_action && list_find_id(sql->cascade_action, k->base.id))) {
				sqlid *local_id = SA_NEW(sql->sa, sqlid);
				if (!sql->cascade_action)
					sql->cascade_action = sa_list(sql->sa);

				*local_id = k->base.id;
				list_append(sql->cascade_action, local_id);
				sql_delete_ukey(be, rows, k, l, which, cascade);
			}
		}
	}
	return res;
}

static stmt *
sql_delete(backend *be, sql_table *t, stmt *rows)
{
	mvc *sql = be->mvc;
	stmt *v = NULL, *s = NULL;
	list *l = sa_list(sql->sa);
	stmt **deleted_cols = NULL;

	if (rows) {
		v = rows;
	} else { /* delete all */
		v = stmt_tid(be, t, 0);
	}

	/*  project all columns */
	if (ol_length(t->triggers) || partition_find_part(sql->session->tr, t, NULL)) {
		int nr = 0;
		deleted_cols = table_update_stmts(sql, t, &nr);
		int i = 0;
		for (node *n = ol_first_node(t->columns); n; n = n->next, i++) {
			sql_column *c = n->data;
			stmt *s = stmt_col(be, c, v, v->partition);

			deleted_cols[i] = s;
			list_append(l, s);
		}
	}

/* before */
	if (!sql_delete_triggers(be, t, v, deleted_cols, 0, 1, 3))
		return sql_error(sql, 10, SQLSTATE(27000) "DELETE: triggers failed for table '%s'", t->base.name);

	if (!sql_delete_keys(be, t, v, l, "DELETE", 0))
		return sql_error(sql, 10, SQLSTATE(42000) "DELETE: failed to delete indexes for table '%s'", t->base.name);

	if (rows) {
		s = stmt_delete(be, t, rows);
		if (!be->silent || (t->s && isGlobal(t) && !isGlobalTemp(t)))
			s = stmt_aggr(be, rows, NULL, NULL, sql_bind_func(sql, "sys", "count", sql_bind_localtype("void"), NULL, F_AGGR, true, true), 1, 0, 1);
	} else { /* delete all */
		s = stmt_table_clear(be, t, 0); /* first column */
	}

/* after */
	if (!sql_delete_triggers(be, t, v, deleted_cols, 1, 1, 3))
		return sql_error(sql, 10, SQLSTATE(27000) "DELETE: triggers failed for table '%s'", t->base.name);

	if (add_to_rowcount_accumulator(be, s->nr) < 0)
		return sql_error(sql, 10, SQLSTATE(HY013) MAL_MALLOC_FAIL);
	if (t->s && isGlobal(t) && !isGlobalTemp(t))
		stmt_add_dependency_change(be, t, s);
	return s;
}

static stmt *
rel2bin_delete(backend *be, sql_rel *rel, list *refs)
{
	mvc *sql = be->mvc;
	stmt *stdelete = NULL, *tids = NULL;
	sql_rel *tr = rel->l;
	sql_table *t = NULL;

	if (tr->op == op_basetable)
		t = tr->l;
	else
		assert(0/*ddl statement*/);

	if (rel->r) { /* first construct the deletes relation */
		stmt *rows = subrel_bin(be, rel->r, refs);
		rows = subrel_project(be, rows, refs, rel->r);
		if (!rows)
			return NULL;
		assert(rows->type == st_list);
		tids = rows->op4.lval->h->data; /* TODO this should be the candidate list instead */
	}
	stdelete = sql_delete(be, t, tids);
	if (sql->cascade_action)
		sql->cascade_action = NULL;
	if (!stdelete)
		return NULL;

	if (rel->r && !rel_predicates(be, rel->r))
		return NULL;
	return stdelete;
}

struct tablelist {
	sql_table *table;
	struct tablelist* next;
};

static sql_table * /* inspect the other tables recursively for foreign key dependencies */
check_for_foreign_key_references(mvc *sql, struct tablelist* tlist, struct tablelist* next_append, sql_table *t, int cascade)
{
	struct tablelist* new_node;
	sql_trans *tr = sql->session->tr;
	sqlstore *store = sql->session->tr->store;

	if (mvc_highwater(sql))
		return sql_error(sql, 10, SQLSTATE(42000) "Query too complex: running out of stack space");

	if (t->keys) { /* Check for foreign key references */
		for (node *n = ol_first_node(t->keys); n; n = n->next) {
			sql_key *k = n->data;

			if (k->type == ukey || k->type == pkey) {
				list *keys = sql_trans_get_dependents(tr, k->base.id, FKEY_DEPENDENCY, NULL);

				if (keys) {
					for (node *nn = keys->h; nn; nn = nn->next->next) {
						sqlid fkey_id = *(sqlid*)nn->data;
						sql_base *b = os_find_id(tr->cat->objects, tr, fkey_id);
						sql_key *fk = (sql_key*)b;
						sql_fkey *rk = (sql_fkey*)b;

						if (fk->type != fkey || rk->rkey != k->base.id)
							continue;
						k = fk;
						/* make sure it is not a self referencing key */
						if (k->t != t && !cascade && isTable(t)) {
							node *nnn = ol_first_node(t->columns);
							sql_column *c = nnn->data;
							size_t n_rows = store->storage_api.count_col(sql->session->tr, c, 10);
							if (n_rows > 0) {
								list_destroy(keys);
								return sql_error(sql, 02, SQLSTATE(23000) "TRUNCATE: FOREIGN KEY %s.%s depends on %s", k->t->base.name, k->base.name, t->base.name);
							}
						} else if (k->t != t) {
							int found = 0;
							for (struct tablelist *node_check = tlist; node_check; node_check = node_check->next) {
								if (node_check->table == k->t)
									found = 1;
							}
							if (!found) {
								if ((new_node = SA_NEW(sql->ta, struct tablelist)) == NULL) {
									list_destroy(keys);
									return sql_error(sql, 10, SQLSTATE(HY013) MAL_MALLOC_FAIL);
								}
								new_node->table = k->t;
								new_node->next = NULL;
								next_append->next = new_node;
								if (!check_for_foreign_key_references(sql, tlist, new_node, k->t, cascade)) {
									list_destroy(keys);
									return NULL;
								}
							}
						}
					}
					list_destroy(keys);
				}
			}
		}
	}
	return t;
}

static stmt *
sql_truncate(backend *be, sql_table *t, int restart_sequences, int cascade)
{
	mvc *sql = be->mvc;
	list *l = sa_list(sql->sa);
	stmt *ret = NULL, *other = NULL;
	struct tablelist *new_list = SA_NEW(sql->ta, struct tablelist);
	stmt **deleted_cols = NULL;

	if (!new_list)
		return sql_error(sql, 10, SQLSTATE(HY013) MAL_MALLOC_FAIL);
	new_list->table = t;
	new_list->next = NULL;
	if (!check_for_foreign_key_references(sql, new_list, new_list, t, cascade))
		goto finalize;

	for (struct tablelist *list_node = new_list; list_node; list_node = list_node->next) {
		sql_table *next = list_node->table;
		stmt *v = stmt_tid(be, next, 0);

		/* project all columns */
		if (ol_length(t->triggers) || partition_find_part(sql->session->tr, t, NULL)) {
			int nr = 0;
			deleted_cols = table_update_stmts(sql, t, &nr);
			int i = 0;
			for (node *n = ol_first_node(t->columns); n; n = n->next, i++) {
				sql_column *c = n->data;
				stmt *s = stmt_col(be, c, v, v->partition);

				deleted_cols[i] = s;
				list_append(l, s);
			}
		}

		/* before */
		if (!sql_delete_triggers(be, next, v, deleted_cols, 0, 3, 4)) {
			(void) sql_error(sql, 10, SQLSTATE(27000) "TRUNCATE: triggers failed for table '%s'", next->base.name);
			ret = NULL;
			goto finalize;
		}

		if (!sql_delete_keys(be, next, v, l, "TRUNCATE", cascade)) {
			(void) sql_error(sql, 10, SQLSTATE(42000) "TRUNCATE: failed to delete indexes for table '%s'", next->base.name);
			ret = NULL;
			goto finalize;
		}

		other = stmt_table_clear(be, next, restart_sequences);
		list_append(l, other);
		if (next && t && next->base.id == t->base.id)
			ret = other;

		/* after */
		if (!sql_delete_triggers(be, next, v, deleted_cols, 1, 3, 4)) {
			(void) sql_error(sql, 10, SQLSTATE(27000) "TRUNCATE: triggers failed for table '%s'", next->base.name);
			ret = NULL;
			goto finalize;
		}

		if (add_to_rowcount_accumulator(be, other->nr) < 0) {
			(void) sql_error(sql, 10, SQLSTATE(HY013) MAL_MALLOC_FAIL);
			ret = NULL;
			goto finalize;
		}
		if (next->s && isGlobal(next) && !isGlobalTemp(next))
			stmt_add_dependency_change(be, next, other);
	}

finalize:
	sa_reset(sql->ta);
	return ret;
}

#define E_ATOM_INT(e) ((atom*)((sql_exp*)e)->l)->data.val.ival
#define E_ATOM_STRING(e) ((atom*)((sql_exp*)e)->l)->data.val.sval

static stmt *
rel2bin_truncate(backend *be, sql_rel *rel)
{
	mvc *sql = be->mvc;
	stmt *truncate = NULL;
	sql_rel *tr = rel->l;
	sql_table *t = NULL;
	node *n = NULL;
	int restart_sequences, cascade;

	if (tr->op == op_basetable)
		t = tr->l;
	else
		assert(0/*ddl statement*/);

	n = rel->exps->h;
	restart_sequences = E_ATOM_INT(n->data);
	cascade = E_ATOM_INT(n->next->data);
	truncate = sql_truncate(be, t, restart_sequences, cascade);
	if (sql->cascade_action)
		sql->cascade_action = NULL;
	return truncate;
}

static ValPtr take_atom_arg(node **n, int expected_type) {
	sql_exp *e = (*n)->data;
	atom *a = e->l;
	assert(a->tpe.type->localtype == expected_type); (void) expected_type;
	assert(!a->isnull);
	*n = (*n)->next;
	return &a->data;
}

static stmt *
rel2bin_output(backend *be, sql_rel *rel, list *refs)
{
	mvc *sql = be->mvc;
	stmt *sub = NULL, *fns = NULL, *res = NULL;
	list *slist = sa_list(sql->sa);

	if (rel->l)  /* first construct the sub relation */
		sub = subrel_bin(be, rel->l, refs);
	sub = subrel_project(be, sub, refs, rel->l);
	if (!sub)
		return NULL;

	if (!rel->exps)
		return sub;

	list *arglist = rel->exps;
	node *argnode = arglist->h;
	atom *a = ((sql_exp*)argnode->data)->l;
	int tpe = a->tpe.type->localtype;

	// With regular COPY INTO <file>, the first argument is a string.
	// With COPY INTO BINARY, it is an int.
	if (tpe == TYPE_str) {
		atom *tatom = ((sql_exp*) argnode->data)->l;
		const char *tsep  = sa_strdup(sql->sa, tatom->isnull ? "" : tatom->data.val.sval);
		atom *ratom = ((sql_exp*) argnode->next->data)->l;
		const char *rsep  = sa_strdup(sql->sa, ratom->isnull ? "" : ratom->data.val.sval);
		atom *satom = ((sql_exp*) argnode->next->next->data)->l;
		const char *ssep  = sa_strdup(sql->sa, satom->isnull ? "" : satom->data.val.sval);
		atom *natom = ((sql_exp*) argnode->next->next->next->data)->l;
		const char *ns = sa_strdup(sql->sa, natom->isnull ? "" : natom->data.val.sval);

		const char *fn = NULL;
		int onclient = 0;
		if (argnode->next->next->next->next) {
			fn = E_ATOM_STRING(argnode->next->next->next->next->data);
			fns = stmt_atom_string(be, sa_strdup(sql->sa, fn));
			onclient = E_ATOM_INT(argnode->next->next->next->next->next->data);
		}
		stmt *export = stmt_export(be, sub, tsep, rsep, ssep, ns, onclient, fns);
		list_append(slist, export);
	} else if (tpe == TYPE_int) {
		endianness endian = take_atom_arg(&argnode, TYPE_int)->val.ival;
		bool do_byteswap = (endian != endian_native && endian != OUR_ENDIANNESS);
		int on_client = take_atom_arg(&argnode, TYPE_int)->val.ival;
		assert(sub->type == st_list);
		list *collist = sub->op4.lval;
		for (node *colnode = collist->h; colnode; colnode = colnode->next) {
			stmt *colstmt = colnode->data;
			assert(argnode != NULL);
			const char *filename = take_atom_arg(&argnode, TYPE_str)->val.sval;
			stmt *export = stmt_export_bin(be, colstmt, do_byteswap, filename, on_client);
			list_append(slist, export);
		}
		assert(argnode == NULL);

	} else {
		assert(0 && "unimplemented export statement type");
		return sub;
	}

	if (sub->type == st_list && ((stmt*)sub->op4.lval->h->data)->nrcols != 0) {
		res = stmt_aggr(be, sub->op4.lval->h->data, NULL, NULL, sql_bind_func(sql, "sys", "count", sql_bind_localtype("void"), NULL, F_AGGR, true, true), 1, 0, 1);
	} else {
		res = stmt_atom_lng(be, 1);
	}
	if (add_to_rowcount_accumulator(be, res->nr) < 0)
		return sql_error(sql, 10, SQLSTATE(HY013) MAL_MALLOC_FAIL);
	return res;
}

static list *
merge_stmt_join_projections(backend *be, stmt *left, stmt *right, stmt *jl, stmt *jr, stmt *diff)
{
	mvc *sql = be->mvc;
	list *l = sa_list(sql->sa);

	if (left)
		for (node *n = left->op4.lval->h; n; n = n->next) {
			stmt *c = n->data;
			const char *rnme = table_name(sql->sa, c);
			const char *nme = column_name(sql->sa, c);
			stmt *s = stmt_project(be, jl ? jl : diff, column(be, c));

			s = stmt_alias(be, s, rnme, nme);
			list_append(l, s);
		}
	if (right)
		for (node *n = right->op4.lval->h; n; n = n->next) {
			stmt *c = n->data;
			const char *rnme = table_name(sql->sa, c);
			const char *nme = column_name(sql->sa, c);
			stmt *s = stmt_project(be, jr ? jr : diff, column(be, c));

			s = stmt_alias(be, s, rnme, nme);
			list_append(l, s);
		}
	return l;
}

static void
validate_merge_delete_update(backend *be, bool delete, stmt *bt_stmt, sql_rel *bt, stmt *jl, stmt *ld)
{
	mvc *sql = be->mvc;
	str msg;
	sql_table *t = bt->l;
	char *alias = (char *) rel_name(bt);
	stmt *cnt1 = stmt_aggr(be, jl, NULL, NULL, sql_bind_func(sql, "sys", "count", sql_bind_localtype("void"), NULL, F_AGGR, true, true), 1, 0, 1);
	stmt *cnt2 = stmt_aggr(be, ld, NULL, NULL, sql_bind_func(sql, "sys", "count", sql_bind_localtype("void"), NULL, F_AGGR, true, true), 1, 0, 1);
	sql_subfunc *add = sql_bind_func(sql, "sys", "sql_add", tail_type(cnt1), tail_type(cnt2), F_FUNC, true, true);
	stmt *s1 = stmt_binop(be, cnt1, cnt2, NULL, add);
	stmt *cnt3 = stmt_aggr(be, bin_find_smallest_column(be, bt_stmt), NULL, NULL, sql_bind_func(sql, "sys", "count", sql_bind_localtype("void"), NULL, F_AGGR, true, true), 1, 0, 1);
	sql_subfunc *bf = sql_bind_func(sql, "sys", ">", tail_type(s1), tail_type(cnt3), F_FUNC, true, true);
	stmt *s2 = stmt_binop(be, s1, cnt3, NULL, bf);

	if (alias && strcmp(alias, t->base.name) == 0) /* detect if alias is present */
		alias = NULL;
	msg = sa_message(sql->sa, SQLSTATE(40002) "MERGE %s: Multiple rows in the input relation match the same row in the target %s '%s%s%s'",
					 delete ? "DELETE" : "UPDATE",
					 alias ? "relation" : "table",
					 alias ? alias : t->s ? t->s->base.name : "", alias ? "" : ".", alias ? "" : t->base.name);
	(void)stmt_exception(be, s2, msg, 00001);
}

static stmt *
rel2bin_merge_apply_update(backend *be, sql_rel *join, sql_rel *upd, list *refs, stmt *bt_stmt, stmt *target_stmt, stmt *jl, stmt *jr, stmt *ld, stmt **rd)
{
	if (is_insert(upd->op)) {
		if (!*rd) {
			*rd = stmt_tdiff(be, stmt_mirror(be, bin_find_smallest_column(be, target_stmt)), jr, NULL);
		}
		stmt *s = stmt_list(be, merge_stmt_join_projections(be, NULL, target_stmt, NULL, NULL, *rd));
		refs_update_stmt(refs, join, s); /* project the differences on the target side for inserts */

		return rel2bin_insert(be, upd, refs);
	} else {
		stmt *s = stmt_list(be, merge_stmt_join_projections(be, bt_stmt, is_update(upd->op) ? target_stmt : NULL, jl, is_update(upd->op) ? jr : NULL, NULL));
		refs_update_stmt(refs, join, s); /* project the matched values on both sides for updates and deletes */

		assert(is_update(upd->op) || is_delete(upd->op));
		/* the left joined values + left difference must be smaller than the table count */
		validate_merge_delete_update(be, is_update(upd->op), bt_stmt, join->l, jl, ld);

		return is_update(upd->op) ? rel2bin_update(be, upd, refs) : rel2bin_delete(be, upd, refs);
	}
}

static stmt *
rel2bin_merge(backend *be, sql_rel *rel, list *refs)
{
	mvc *sql = be->mvc;
	sql_rel *join = rel->l, *r = rel->r;
	stmt *join_st, *bt_stmt, *target_stmt, *jl, *jr, *ld, *rd = NULL, *ns;
	list *slist = sa_list(sql->sa);

	assert(rel_is_ref(join) && is_left(join->op));
	join_st = subrel_bin(be, join, refs);
	if (!join_st)
		return NULL;

	/* grab generated left join outputs and generate updates accordingly to matched and not matched values */
	assert(join_st->type == st_list && list_length(join_st->extra) == 5);
	bt_stmt = join_st->extra->h->data;
	target_stmt = join_st->extra->h->next->data;
	jl = join_st->extra->h->next->next->data;
	jr = join_st->extra->h->next->next->next->data;
	ld = join_st->extra->h->next->next->next->next->data;

	if (is_ddl(r->op)) {
		assert(r->flag == ddl_list);
		if (r->l) {
			if ((ns = rel2bin_merge_apply_update(be, join, r->l, refs, bt_stmt, target_stmt, jl, jr, ld, &rd)) == NULL)
				return NULL;
			list_append(slist, ns);
		}
		if (r->r) {
			if ((ns = rel2bin_merge_apply_update(be, join, r->r, refs, bt_stmt, target_stmt, jl, jr, ld, &rd)) == NULL)
				return NULL;
			list_append(slist, ns);
		}
	} else {
		if (!(ns = rel2bin_merge_apply_update(be, join, r, refs, bt_stmt, target_stmt, jl, jr, ld, &rd)))
			return NULL;
		list_append(slist, ns);
	}
	return stmt_list(be, slist);
}

static stmt *
rel2bin_list(backend *be, sql_rel *rel, list *refs)
{
	mvc *sql = be->mvc;
	stmt *l = NULL, *r = NULL;
	list *slist = sa_list(sql->sa);

	if (rel->l)  /* first construct the sub relation */
		l = subrel_bin(be, rel->l, refs);
	if (rel->r)  /* first construct the sub relation */
		r = subrel_bin(be, rel->r, refs);
	l = subrel_project(be, l, refs, rel->l);
	r = subrel_project(be, r, refs, rel->r);
	if (!l || !r)
		return NULL;
	list_append(slist, l);
	list_append(slist, r);
	return stmt_list(be, slist);
}

static stmt *
rel2bin_psm(backend *be, sql_rel *rel)
{
	mvc *sql = be->mvc;
	node *n;
	list *l = sa_list(sql->sa);
	stmt *sub = NULL;

	for (n = rel->exps->h; n; n = n->next) {
		sql_exp *e = n->data;
		stmt *s = exp_bin(be, e, sub, NULL, NULL, NULL, NULL, NULL, 0, 0, 0);
		if (!s)
			return NULL;

		if (s && s->type == st_table) /* relational statement */
			sub = s->op1;
		else
			append(l, s);
	}
	return stmt_list(be, l);
}

static stmt *
rel2bin_partition_limits(backend *be, sql_rel *rel, list *refs)
{
	stmt *l = NULL, *r = NULL;
	node *n = NULL;
	list *slist = sa_list(be->mvc->sa);

	if (rel->l)  /* first construct the sub relation */
		l = subrel_bin(be, rel->l, refs);
	if (rel->r)  /* first construct the sub relation */
		r = subrel_bin(be, rel->r, refs);
	l = subrel_project(be, l, refs, rel->l);
	r = subrel_project(be, r, refs, rel->r);
	if ((rel->l && !l) || (rel->r && !r))
		return NULL;

	assert(rel->exps);
	assert(rel->flag == ddl_alter_table_add_range_partition || rel->flag == ddl_alter_table_add_list_partition);

	if (rel->exps) {
		for (n = rel->exps->h; n; n = n->next) {
			sql_exp *e = n->data;
			stmt *s = exp_bin(be, e, l, r, NULL, NULL, NULL, NULL, 0, 0, 0);
			if (!s)
				return NULL;
			append(slist, s);
		}
	}
	return stmt_catalog(be, rel->flag, stmt_list(be, slist));
}

static stmt *
rel2bin_exception(backend *be, sql_rel *rel, list *refs)
{
	stmt *l = NULL, *r = NULL;
	list *slist = sa_list(be->mvc->sa);

	if (rel->l)  /* first construct the sub relation */
		l = subrel_bin(be, rel->l, refs);
	if (rel->r)  /* first construct the sub relation */
		r = subrel_bin(be, rel->r, refs);
	l = subrel_project(be, l, refs, rel->l);
	r = subrel_project(be, r, refs, rel->r);
	if ((rel->l && !l) || (rel->r && !r))
		return NULL;

	assert(rel->exps);
	for (node *n = rel->exps->h; n; n = n->next) {
		sql_exp *e = n->data;
		stmt *s = exp_bin(be, e, l, r, NULL, NULL, NULL, NULL, 0, 0, 0);
		if (!s)
			return NULL;
		list_append(slist, s);
	}
	return stmt_list(be, slist);
}

static stmt *
rel2bin_seq(backend *be, sql_rel *rel, list *refs)
{
	mvc *sql = be->mvc;
	node *en = rel->exps->h;
	stmt *restart, *sname, *seq, *seqname, *sl = NULL;
	list *l = sa_list(sql->sa);

	if (rel->l) { /* first construct the sub relation */
		sl = subrel_bin(be, rel->l, refs);
		sl = subrel_project(be, sl, refs, rel->l);
		if (!sl)
			return NULL;
	}

	restart = exp_bin(be, en->data, sl, NULL, NULL, NULL, NULL, NULL, 0, 0, 0);
	sname = exp_bin(be, en->next->data, sl, NULL, NULL, NULL, NULL, NULL, 0, 0, 0);
	seqname = exp_bin(be, en->next->next->data, sl, NULL, NULL, NULL, NULL, NULL, 0, 0, 0);
	seq = exp_bin(be, en->next->next->next->data, sl, NULL, NULL, NULL, NULL, NULL, 0, 0, 0);
	if (!restart || !sname || !seqname || !seq)
		return NULL;

	(void)refs;
	append(l, sname);
	append(l, seqname);
	append(l, seq);
	append(l, restart);
	return stmt_catalog(be, rel->flag, stmt_list(be, l));
}

static stmt *
rel2bin_trans(backend *be, sql_rel *rel, list *refs)
{
	node *en = rel->exps->h;
	stmt *chain = exp_bin(be, en->data, NULL, NULL, NULL, NULL, NULL, NULL, 0, 0, 0);
	stmt *name = NULL;

	if (!chain)
		return NULL;

	(void)refs;
	if (en->next) {
		name = exp_bin(be, en->next->data, NULL, NULL, NULL, NULL, NULL, NULL, 0, 0, 0);
		if (!name)
			return NULL;
	}
	return stmt_trans(be, rel->flag, chain, name);
}

static stmt *
rel2bin_catalog_schema(backend *be, sql_rel *rel, list *refs)
{
	mvc *sql = be->mvc;
	node *en = rel->exps->h;
	stmt *action = exp_bin(be, en->data, NULL, NULL, NULL, NULL, NULL, NULL, 0, 0, 0);
	stmt *sname = NULL, *name = NULL, *ifexists = NULL;
	list *l = sa_list(sql->sa);

	if (!action)
		return NULL;

	(void)refs;
	en = en->next;
	sname = exp_bin(be, en->data, NULL, NULL, NULL, NULL, NULL, NULL, 0, 0, 0);
	if (!sname)
		return NULL;
	append(l, sname);
	en = en->next;
	if (rel->flag == ddl_create_schema) {
		if (en) {
			name = exp_bin(be, en->data, NULL, NULL, NULL, NULL, NULL, NULL, 0, 0, 0);
			if (!name)
				return NULL;
		} else {
			name = stmt_atom_string_nil(be);
		}
		append(l, name);
	} else {
		assert(rel->flag == ddl_drop_schema);
		ifexists = exp_bin(be, en->data, NULL, NULL, NULL, NULL, NULL, NULL, 0, 0, 0);
		if (!ifexists)
			return NULL;
		append(l, ifexists);
	}
	append(l, action);
	return stmt_catalog(be, rel->flag, stmt_list(be, l));
}

static stmt *
rel2bin_catalog_table(backend *be, sql_rel *rel, list *refs)
{
	mvc *sql = be->mvc;
	node *en = rel->exps->h;
	stmt *action = exp_bin(be, en->data, NULL, NULL, NULL, NULL, NULL, NULL, 0, 0, 0);
	stmt *table = NULL, *sname, *tname = NULL, *kname = NULL, *ifexists = NULL, *replace = NULL;
	list *l = sa_list(sql->sa);

	if (!action)
		return NULL;

	(void)refs;
	en = en->next;
	sname = exp_bin(be, en->data, NULL, NULL, NULL, NULL, NULL, NULL, 0, 0, 0);
	if (!sname)
		return NULL;
	en = en->next;
	if (en) {
		tname = exp_bin(be, en->data, NULL, NULL, NULL, NULL, NULL, NULL, 0, 0, 0);
		if (!tname)
			return NULL;
		en = en->next;
	}
	append(l, sname);
	assert(tname);
	append(l, tname);
	if (rel->flag == ddl_drop_constraint) { /* needs extra string parameter for constraint name */
		if (en) {
			kname = exp_bin(be, en->data, NULL, NULL, NULL, NULL, NULL, NULL, 0, 0, 0);
			if (!kname)
				return NULL;
			en = en->next;
		}
		append(l, kname);
	}
	if (rel->flag != ddl_drop_table && rel->flag != ddl_drop_view && rel->flag != ddl_drop_constraint) {
		if (en) {
			table = exp_bin(be, en->data, NULL, NULL, NULL, NULL, NULL, NULL, 0, 0, 0);
			if (!table)
				return NULL;
			en = en->next;
		}
		append(l, table);
	} else {
		if (en) {
			ifexists = exp_bin(be, en->data, NULL, NULL, NULL, NULL, NULL, NULL, 0, 0, 0);
			if (!ifexists)
				return NULL;
			en = en->next;
		} else {
			ifexists = stmt_atom_int(be, 0);
		}
		append(l, ifexists);
	}
	append(l, action);
	if (rel->flag == ddl_create_view) {
		if (en) {
			replace = exp_bin(be, en->data, NULL, NULL, NULL, NULL, NULL, NULL, 0, 0, 0);
			if (!replace)
				return NULL;
		} else {
			replace = stmt_atom_int(be, 0);
		}
		append(l, replace);
	} else if (rel->flag == ddl_create_table && en) {
		stmt *name = exp_bin(be, en->data, NULL, NULL, NULL, NULL, NULL, NULL, 0, 0, 0);
		if (!name)
			return NULL;
		en = en->next;
		append(l, name);
		if (!en)
			return NULL;
		stmt *passwd = exp_bin(be, en->data, NULL, NULL, NULL, NULL, NULL, NULL, 0, 0, 0);
		if (!passwd)
			return NULL;
		append(l, passwd);
	}
	return stmt_catalog(be, rel->flag, stmt_list(be, l));
}

static stmt *
rel2bin_catalog2(backend *be, sql_rel *rel, list *refs)
{
	mvc *sql = be->mvc;
	node *en;
	list *l = sa_list(sql->sa);

	(void)refs;
	for (en = rel->exps->h; en; en = en->next) {
		stmt *es = NULL;

		if (en->data) {
			es = exp_bin(be, en->data, NULL, NULL, NULL, NULL, NULL, NULL, 0, 0, 0);
			if (!es)
				return NULL;
		} else {
			es = stmt_atom_string_nil(be);
		}
		append(l,es);
	}
	return stmt_catalog(be, rel->flag, stmt_list(be, l));
}

static stmt *
rel2bin_ddl(backend *be, sql_rel *rel, list *refs)
{
	mvc *sql = be->mvc;
	stmt *s = NULL;

	switch (rel->flag) {
		case ddl_output:
			s = rel2bin_output(be, rel, refs);
			sql->type = Q_TABLE;
			break;
		case ddl_list:
			s = rel2bin_list(be, rel, refs);
			break;
		case ddl_psm:
			s = rel2bin_psm(be, rel);
			break;
		case ddl_exception:
			s = rel2bin_exception(be, rel, refs);
			break;
		case ddl_create_seq:
		case ddl_alter_seq:
			s = rel2bin_seq(be, rel, refs);
			sql->type = Q_SCHEMA;
			break;
		case ddl_alter_table_add_range_partition:
		case ddl_alter_table_add_list_partition:
			s = rel2bin_partition_limits(be, rel, refs);
			sql->type = Q_SCHEMA;
			break;
		case ddl_release:
		case ddl_commit:
		case ddl_rollback:
		case ddl_trans:
			s = rel2bin_trans(be, rel, refs);
			sql->type = Q_TRANS;
			break;
		case ddl_create_schema:
		case ddl_drop_schema:
			s = rel2bin_catalog_schema(be, rel, refs);
			sql->type = Q_SCHEMA;
			break;
		case ddl_create_table:
		case ddl_drop_table:
		case ddl_create_view:
		case ddl_drop_view:
		case ddl_drop_constraint:
		case ddl_alter_table:
			s = rel2bin_catalog_table(be, rel, refs);
			sql->type = Q_SCHEMA;
			break;
		case ddl_drop_seq:
		case ddl_create_type:
		case ddl_drop_type:
		case ddl_drop_index:
		case ddl_create_function:
		case ddl_drop_function:
		case ddl_create_trigger:
		case ddl_drop_trigger:
		case ddl_grant_roles:
		case ddl_revoke_roles:
		case ddl_grant:
		case ddl_revoke:
		case ddl_grant_func:
		case ddl_revoke_func:
		case ddl_create_user:
		case ddl_drop_user:
		case ddl_alter_user:
		case ddl_rename_user:
		case ddl_create_role:
		case ddl_drop_role:
		case ddl_alter_table_add_table:
		case ddl_alter_table_del_table:
		case ddl_alter_table_set_access:
		case ddl_comment_on:
		case ddl_rename_schema:
		case ddl_rename_table:
		case ddl_rename_column:
			s = rel2bin_catalog2(be, rel, refs);
			sql->type = Q_SCHEMA;
			break;
		default:
			assert(0);
	}
	return s;
}

static stmt *
subrel_bin(backend *be, sql_rel *rel, list *refs)
{
	mvc *sql = be->mvc;
	stmt *s = NULL;

	if (mvc_highwater(sql))
		return sql_error(be->mvc, 10, SQLSTATE(42000) "Query too complex: running out of stack space");

	if (!rel)
		return s;
	if (rel_is_ref(rel)) {
		s = refs_find_rel(refs, rel);
		/* needs a proper fix!! */
		if (s)
			return s;
	}
	switch (rel->op) {
	case op_basetable:
		s = rel2bin_basetable(be, rel);
		sql->type = Q_TABLE;
		break;
	case op_table:
		s = rel2bin_table(be, rel, refs);
		sql->type = Q_TABLE;
		break;
	case op_join:
	case op_left:
	case op_right:
	case op_full:
		s = rel2bin_join(be, rel, refs);
		sql->type = Q_TABLE;
		break;
	case op_semi:
		s = rel2bin_semijoin(be, rel, refs);
		sql->type = Q_TABLE;
		break;
	case op_anti:
		s = rel2bin_antijoin(be, rel, refs);
		sql->type = Q_TABLE;
		break;
	case op_union:
		s = rel2bin_union(be, rel, refs);
		sql->type = Q_TABLE;
		break;
	case op_except:
		s = rel2bin_except(be, rel, refs);
		sql->type = Q_TABLE;
		break;
	case op_inter:
		s = rel2bin_inter(be, rel, refs);
		sql->type = Q_TABLE;
		break;
	case op_project:
		s = rel2bin_project(be, rel, refs, NULL);
		sql->type = Q_TABLE;
		break;
	case op_select:
		s = rel2bin_select(be, rel, refs);
		sql->type = Q_TABLE;
		break;
	case op_groupby:
		s = rel2bin_groupby(be, rel, refs);
		sql->type = Q_TABLE;
		break;
	case op_topn:
		s = rel2bin_topn(be, rel, refs);
		sql->type = Q_TABLE;
		break;
	case op_sample:
		s = rel2bin_sample(be, rel, refs);
		sql->type = Q_TABLE;
		break;
	case op_insert:
		s = rel2bin_insert(be, rel, refs);
		if (sql->type == Q_TABLE)
			sql->type = Q_UPDATE;
		break;
	case op_update:
		s = rel2bin_update(be, rel, refs);
		if (sql->type == Q_TABLE)
			sql->type = Q_UPDATE;
		break;
	case op_delete:
		s = rel2bin_delete(be, rel, refs);
		if (sql->type == Q_TABLE)
			sql->type = Q_UPDATE;
		break;
	case op_truncate:
		s = rel2bin_truncate(be, rel);
		if (sql->type == Q_TABLE)
			sql->type = Q_UPDATE;
		break;
	case op_merge:
		s = rel2bin_merge(be, rel, refs);
		if (sql->type == Q_TABLE)
			sql->type = Q_UPDATE;
		break;
	case op_ddl:
		s = rel2bin_ddl(be, rel, refs);
		break;
	}
	if (s && rel_is_ref(rel)) {
		list_append(refs, rel);
		list_append(refs, s);
	}
	return s;
}

stmt *
rel_bin(backend *be, sql_rel *rel)
{
	mvc *sql = be->mvc;
	list *refs = sa_list(sql->sa);
	mapi_query_t sqltype = sql->type;
	stmt *s = subrel_bin(be, rel, refs);

	s = subrel_project(be, s, refs, rel);
	if (sqltype == Q_SCHEMA)
		sql->type = sqltype;  /* reset */

	if (be->mb->errors) {
		if (be->mvc->sa->eb.enabled)
			eb_error(&be->mvc->sa->eb, be->mvc->errstr[0] ? be->mvc->errstr : be->mb->errors, 1000);
		return NULL;
	}
	return s;
}

stmt *
output_rel_bin(backend *be, sql_rel *rel, int top)
{
	mvc *sql = be->mvc;
	list *refs = sa_list(sql->sa);
	mapi_query_t sqltype = sql->type;
	stmt *s = NULL;

	be->join_idx = 0;
	be->rowcount = 0;
	be->silent = !top;

	s = subrel_bin(be, rel, refs);
	s = subrel_project(be, s, refs, rel);

	if (!s)
		return NULL;
	if (sqltype == Q_SCHEMA)
		sql->type = sqltype; /* reset */

	if (!be->silent) { /* don't generate outputs when we are silent */
		if (!is_ddl(rel->op) && sql->type == Q_TABLE && stmt_output(be, s) < 0) {
			return NULL;
		} else if (be->rowcount > 0 && sqltype == Q_UPDATE && stmt_affected_rows(be, be->rowcount) < 0) {
			/* only call stmt_affected_rows outside functions and ddl */
			return NULL;
		}
	}
	return s;
}<|MERGE_RESOLUTION|>--- conflicted
+++ resolved
@@ -1518,10 +1518,6 @@
 		}
 		if (!l)
 			return NULL;
-<<<<<<< HEAD
-		s = stmt_convert(be, l, (!push&&l->nrcols==0)?NULL:sel, from, to);
-	}	break;
-=======
 		if (from->type->eclass == EC_SEC && to->type->eclass == EC_SEC) {
 			// trivial conversion because EC_SEC is always in milliseconds
 			s = l;
@@ -1529,7 +1525,6 @@
 			s = stmt_convert(be, l, (!push&&l->nrcols==0)?NULL:sel, from, to);
 		}
 	} 	break;
->>>>>>> 5fbc295c
 	case e_func: {
 		node *en;
 		list *l = sa_list(sql->sa), *exps = e->l;
