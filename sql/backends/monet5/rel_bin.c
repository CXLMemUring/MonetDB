--- conflicted
+++ resolved
@@ -1443,10 +1443,8 @@
 	} else {
 		int label = m->label;
 
-		while (m->topvars > o.topvars) {
-			if (m->vars[--m->topvars].name)
-				c_delete(m->vars[m->topvars].name);
-		}
+		while (m->topframes > o.topframes)
+			clear_frame(m, m->frames[--m->topframes]);
 		*m = o;
 		m->label = label;
 	}
@@ -3615,16 +3613,10 @@
 
 		strcpy(o->errstr, m->errstr);
 		*m = *o;
-<<<<<<< HEAD
+		m->label = label;
 		m->sizeframes = sizeframes;
 		m->topframes = topframes;
 		m->frames = frames;
-=======
-		m->label = label;
-		m->sizevars = sizevars;
-		m->topvars = topvars;
-		m->vars = vars;
->>>>>>> 0ad8f9a7
 		m->session->status = status;
 		m->cascade_action = cascade_action;
 		m->query = mquery;
