--- conflicted
+++ resolved
@@ -730,13 +730,8 @@
 				if (en->next) {
 					cond = stmt_unop(be, cond, nsel, not);
 
-<<<<<<< HEAD
 					sql_subfunc *isnull = sql_bind_func(be->mvc, "sys", "isnull", bt, NULL, F_FUNC);
-					cond = stmt_binop(be, cond, stmt_unop(be, cond, isnull), or);
-=======
-					sql_subfunc *isnull = sql_bind_func(be->mvc->sa, be->mvc->session->schema, "isnull", bt, NULL, F_FUNC);
 					cond = stmt_binop(be, cond, stmt_unop(be, cond, nsel, isnull), nsel, or);
->>>>>>> 62ccd3df
 					if (ocond)
 						cond = stmt_binop(be, ocond, cond, nsel, and);
 					ocond = cond;
@@ -803,13 +798,8 @@
 				stmt *pos = rsel;
 
 				if (en->next) {
-<<<<<<< HEAD
 					sql_subfunc *a = sql_bind_func(be->mvc, "sys", "isnotnull", tail_type(es), NULL, F_FUNC);
-					ncond = stmt_unop(be, es, a);
-=======
-					sql_subfunc *a = sql_bind_func(be->mvc->sa, be->mvc->session->schema, "isnotnull", tail_type(es), NULL, F_FUNC);
 					ncond = stmt_unop(be, es, NULL, a); /*TODO sql/test/coalesce failing for passing 'nsel' here */
->>>>>>> 62ccd3df
 					if (ncond->nrcols == 0) {
 						stmt *l = bin_first_column(be, left);
 						if (nsel && l)
@@ -848,13 +838,8 @@
 		} else {
 			stmt *cond = ocond;
 			if (en->next) {
-<<<<<<< HEAD
 				sql_subfunc *a = sql_bind_func(be->mvc, "sys", "isnotnull", tail_type(es), NULL, F_FUNC);
-				ncond = stmt_unop(be, es, a);
-=======
-				sql_subfunc *a = sql_bind_func(be->mvc->sa, be->mvc->session->schema, "isnotnull", tail_type(es), NULL, F_FUNC);
 				ncond = stmt_unop(be, es, nsel, a);
->>>>>>> 62ccd3df
 
 				if (ocond)
 					cond = stmt_binop(be, ocond, ncond, nsel, and);
@@ -1018,17 +1003,8 @@
 		node *en;
 		list *l = sa_list(sql->sa), *exps = e->l;
 		sql_subfunc *f = e->f;
-<<<<<<< HEAD
-		stmt *rows = NULL, *isel = sel;
-		int nrcands = 0, push_cands = 0;
-
-		if (sel && (strcmp(sql_func_mod(f->func), "calc") == 0 || strcmp(sql_func_mod(f->func), "mmath") == 0 || strcmp(sql_func_mod(f->func), "mtime") == 0
-					|| (strcmp(sql_func_mod(f->func), "str") == 0 && batstr_func_has_candidates(sql_func_imp(f->func)))))
-			push_cands = 1;
-=======
 		stmt *rows = NULL;
 		int push_cands = can_push_cands(sel, f);
->>>>>>> 62ccd3df
 
 		if (f->func->side_effect && left && left->nrcols > 0) {
 			sql_subfunc *f1 = NULL;
@@ -1467,16 +1443,9 @@
 		list_append(tl, tail_type(a4));
 	}
 
-<<<<<<< HEAD
 	if ((f = sql_bind_func_(sql, "sys", fname, tl, F_FUNC)))
-		return stmt_Nop(be, stmt_list(be, sl), f);
+		return stmt_Nop(be, stmt_list(be, sl), NULL, f);
 	return sql_error(sql, ERR_NOTFOUND, SQLSTATE(42000) "SELECT: no such operator '%s'", fname);
-=======
-	f = sql_bind_func_(sql->sa, sql->session->schema, fname, tl, F_FUNC);
-	if (f)
-		return stmt_Nop(be, stmt_list(be, sl), NULL, f);
-	return sql_error(sql, 02, SQLSTATE(42000) "SELECT: no such operator '%s'", fname);
->>>>>>> 62ccd3df
 }
 
 static stmt *
@@ -2105,13 +2074,8 @@
 
 			h = stmt_Nop(be, stmt_list(be, list_append( list_append( list_append(sa_list(sql->sa), h), bits), s )), NULL, xor);
 		} else {
-<<<<<<< HEAD
 			sql_subfunc *hf = sql_bind_func_result(sql, "sys", "hash", F_FUNC, lng, 1, tail_type(s));
-			h = stmt_unop(be, s, hf);
-=======
-			sql_subfunc *hf = sql_bind_func_result(sql->sa, sql->session->schema, "hash", F_FUNC, lng, 1, tail_type(s));
 			h = stmt_unop(be, s, NULL, hf);
->>>>>>> 62ccd3df
 		}
 	}
 	return h;
@@ -2993,13 +2957,8 @@
 	lcnt = stmt_append(be, lcnt, ncnt);
 	rcnt = stmt_append(be, rcnt, zero);
 
-<<<<<<< HEAD
  	min = sql_bind_func(sql, "sys", "sql_sub", lng, lng, F_FUNC);
-	s = stmt_binop(be, lcnt, rcnt, min); /* use count */
-=======
- 	min = sql_bind_func(sql->sa, sql->session->schema, "sql_sub", lng, lng, F_FUNC);
 	s = stmt_binop(be, lcnt, rcnt, NULL, min); /* use count */
->>>>>>> 62ccd3df
 
 	/* now we have gid,cnt, blowup to full groupsizes */
 	s = stmt_gen_group(be, lext, s);
@@ -3096,13 +3055,8 @@
 	lcnt = stmt_project(be, lm, lcnt);
 	rcnt = stmt_project(be, rm, rcnt);
 
-<<<<<<< HEAD
  	min = sql_bind_func(sql, "sys", "sql_min", lng, lng, F_FUNC);
-	s = stmt_binop(be, lcnt, rcnt, min);
-=======
- 	min = sql_bind_func(sql->sa, sql->session->schema, "sql_min", lng, lng, F_FUNC);
 	s = stmt_binop(be, lcnt, rcnt, NULL, min);
->>>>>>> 62ccd3df
 
 	/* now we have gid,cnt, blowup to full groupsizes */
 	s = stmt_gen_group(be, lext, s);
@@ -3794,13 +3748,8 @@
 			/* (count(ss) <> sum(ss)) */
 			sum = sql_bind_func(sql, "sys", "sum", lng, NULL, F_AGGR);
 			ssum = stmt_aggr(be, ss, NULL, NULL, sum, 1, 0, 1);
-<<<<<<< HEAD
 			ssum = sql_Nop_(be, "ifthenelse", sql_unop_(be, "isnull", ssum), stmt_atom_lng(be, 0), ssum, NULL);
-			count_sum = stmt_binop(be, check_types(be, tail_type(ssum), stmt_aggr(be, ss, NULL, NULL, cnt, 1, 0, 1), type_equal), ssum, ne);
-=======
-			ssum = sql_Nop_(be, "ifthenelse", sql_unop_(be, NULL, "isnull", ssum), stmt_atom_lng(be, 0), ssum, NULL);
 			count_sum = stmt_binop(be, check_types(be, tail_type(ssum), stmt_aggr(be, ss, NULL, NULL, cnt, 1, 0, 1), type_equal), ssum, NULL, ne);
->>>>>>> 62ccd3df
 
 			/* combine results */
 			s = stmt_binop(be, s, count_sum, NULL, or);
@@ -4232,13 +4181,8 @@
 			/* (count(ss) <> sum(ss)) */
 			sum = sql_bind_func(sql, "sys", "sum", lng, NULL, F_AGGR);
 			ssum = stmt_aggr(be, ss, NULL, NULL, sum, 1, 0, 1);
-<<<<<<< HEAD
 			ssum = sql_Nop_(be, "ifthenelse", sql_unop_(be, "isnull", ssum), stmt_atom_lng(be, 0), ssum, NULL);
-			count_sum = stmt_binop(be, stmt_aggr(be, ss, NULL, NULL, cnt, 1, 0, 1), check_types(be, lng, ssum, type_equal), ne);
-=======
-			ssum = sql_Nop_(be, "ifthenelse", sql_unop_(be, NULL, "isnull", ssum), stmt_atom_lng(be, 0), ssum, NULL);
 			count_sum = stmt_binop(be, stmt_aggr(be, ss, NULL, NULL, cnt, 1, 0, 1), check_types(be, lng, ssum, type_equal), NULL, ne);
->>>>>>> 62ccd3df
 
 			/* combine results */
 			if (s)
@@ -4297,13 +4241,8 @@
 			/* (count(ss) <> sum(ss)) */
 			sum = sql_bind_func(sql, "sys", "sum", lng, NULL, F_AGGR);
 			ssum = stmt_aggr(be, ss, NULL, NULL, sum, 1, 0, 1);
-<<<<<<< HEAD
 			ssum = sql_Nop_(be, "ifthenelse", sql_unop_(be, "isnull", ssum), stmt_atom_lng(be, 0), ssum, NULL);
-			count_sum = stmt_binop(be, check_types(be, tail_type(ssum), stmt_aggr(be, ss, NULL, NULL, cnt, 1, 0, 1), type_equal), ssum, ne);
-=======
-			ssum = sql_Nop_(be, "ifthenelse", sql_unop_(be, NULL, "isnull", ssum), stmt_atom_lng(be, 0), ssum, NULL);
 			count_sum = stmt_binop(be, check_types(be, tail_type(ssum), stmt_aggr(be, ss, NULL, NULL, cnt, 1, 0, 1), type_equal), ssum, NULL, ne);
->>>>>>> 62ccd3df
 
 			/* combine results */
 			if (s)
@@ -4463,13 +4402,8 @@
 	/* add missing nulls */
 	cnteqjoin = stmt_aggr(be, s, NULL, NULL, cnt, 1, 0, 1);
 	if (nulls) {
-<<<<<<< HEAD
 		sql_subfunc *add = sql_bind_func_result(sql, "sys", "sql_add", F_FUNC, lng, 2, lng, lng);
-		cnteqjoin = stmt_binop(be, cnteqjoin, stmt_aggr(be, null, NULL, NULL, cnt, 1, 0, 1), add);
-=======
-		sql_subfunc *add = sql_bind_func_result(sql->sa, sql->session->schema, "sql_add", F_FUNC, lng, 2, lng, lng);
 		cnteqjoin = stmt_binop(be, cnteqjoin, stmt_aggr(be, null, NULL, NULL, cnt, 1, 0, 1), NULL, add);
->>>>>>> 62ccd3df
 	}
 
 	/* releqjoin.count <> updates[updcol].count */
@@ -4675,13 +4609,8 @@
 			h2 = stmt_unop(be, upd, NULL, hf);
 			h = stmt_binop(be, h, h2, NULL, lor);
 		} else {
-<<<<<<< HEAD
 			sql_subfunc *hf = sql_bind_func_result(sql, "sys", "hash", F_FUNC, lng, 1, &c->c->type);
-			h = stmt_unop(be, upd, hf);
-=======
-			sql_subfunc *hf = sql_bind_func_result(sql->sa, sql->session->schema, "hash", F_FUNC, lng, 1, &c->c->type);
 			h = stmt_unop(be, upd, NULL, hf);
->>>>>>> 62ccd3df
 			if (i->type == oph_idx)
 				break;
 		}
