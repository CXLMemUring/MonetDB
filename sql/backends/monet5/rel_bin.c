--- conflicted
+++ resolved
@@ -2976,19 +2976,11 @@
 		if (s->nrcols == 0){
 			if (!predicate && sub)
 				predicate = stmt_const(be, bin_first_column(be, sub), stmt_bool(be, 1));
-<<<<<<< HEAD
 			if (e->type != e_cmp) {
 				sql_subtype *bt = sql_bind_localtype("bit");
 
-				s = stmt_convert(be, s, exp_subtype(e), bt);
-			}
-=======
- 			if (e->type != e_cmp) {
- 				sql_subtype *bt = sql_bind_localtype("bit");
- 
 				s = stmt_convert(be, s, exp_subtype(e), bt, NULL);
- 			}
->>>>>>> 1bad64c4
+			}
 			sel = stmt_uselect(be, predicate, s, cmp_equal, sel, 0);
 		} else if (e->type != e_cmp) {
 			sel = stmt_uselect(be, s, stmt_bool(be, 1), cmp_equal, NULL, 0);
