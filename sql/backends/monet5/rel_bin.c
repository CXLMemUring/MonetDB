/*
 * This Source Code Form is subject to the terms of the Mozilla Public
 * License, v. 2.0.  If a copy of the MPL was not distributed with this
 * file, You can obtain one at http://mozilla.org/MPL/2.0/.
 *
 * Copyright 1997 - July 2008 CWI, August 2008 - 2021 MonetDB B.V.
 */

#include "monetdb_config.h"

#include "rel_bin.h"
#include "rel_rel.h"
#include "rel_exp.h"
#include "rel_psm.h"
#include "rel_prop.h"
#include "rel_select.h"
#include "rel_updates.h"
#include "rel_unnest.h"
#include "rel_optimizer.h"
#include "sql_env.h"
#include "sql_optimizer.h"
#include "sql_gencode.h"
#include "mal_builder.h"
#include "opt_prelude.h"

#define OUTER_ZERO 64

static stmt * exp_bin(backend *be, sql_exp *e, stmt *left, stmt *right, stmt *grp, stmt *ext, stmt *cnt, stmt *sel, int depth, int reduce, int push);
static stmt * rel_bin(backend *be, sql_rel *rel);
static stmt * subrel_bin(backend *be, sql_rel *rel, list *refs);

static stmt *check_types(backend *be, sql_subtype *ct, stmt *s, check_type tpe);

static void
clean_mal_statements(backend *be, int oldstop, int oldvtop)
{
	MSresetInstructions(be->mb, oldstop);
	freeVariables(be->client, be->mb, NULL, oldvtop);
}

static stmt *
stmt_selectnil( backend *be, stmt *col)
{
	sql_subtype *t = tail_type(col);
	stmt *n = stmt_atom(be, atom_general(be->mvc->sa, t, NULL));
	stmt *nn = stmt_uselect2(be, col, n, n, 3, NULL, 0, 1);
	return nn;
}

static stmt *
sql_unop_(backend *be, const char *fname, stmt *rs)
{
	mvc *sql = be->mvc;
	sql_subtype *rt = NULL;
	sql_subfunc *f = NULL;

	rt = tail_type(rs);
	f = sql_bind_func(sql, "sys", fname, rt, NULL, F_FUNC);
	/* try to find the function without a type, and convert
	 * the value to the type needed by this function!
	 */
	if (!f && (f = sql_find_func(sql, "sys", fname, 1, F_FUNC, NULL)) != NULL) {
		sql_arg *a = f->func->ops->h->data;

		sql->session->status = 0;
		sql->errstr[0] = '\0';
		rs = check_types(be, &a->type, rs, type_equal);
		if (!rs)
			f = NULL;
	}
	if (f) {
		/*
		if (f->func->res.scale == INOUT) {
			f->res.digits = rt->digits;
			f->res.scale = rt->scale;
		}
		*/
		return stmt_unop(be, rs, NULL, f);
	} else if (rs) {
		char *type = tail_type(rs)->type->sqlname;

		return sql_error(sql, ERR_NOTFOUND, SQLSTATE(42000) "SELECT: no such unary operator '%s(%s)'", fname, type);
	}
	return NULL;
}

static stmt *
refs_find_rel(list *refs, sql_rel *rel)
{
	node *n;

	for(n=refs->h; n; n = n->next->next) {
		sql_rel *ref = n->data;
		stmt *s = n->next->data;

		if (rel == ref)
			return s;
	}
	return NULL;
}

static void
refs_update_stmt(list *refs, sql_rel *rel, stmt *s)
{
	node *n;

	for(n=refs->h; n; n = n->next->next) {
		sql_rel *ref = n->data;

		if (rel == ref) {
			n->next->data = s;
			break;
		}
	}
}


static void
print_stmtlist(sql_allocator *sa, stmt *l)
{
	node *n;
	if (l) {
		for (n = l->op4.lval->h; n; n = n->next) {
			const char *rnme = table_name(sa, n->data);
			const char *nme = column_name(sa, n->data);

			TRC_INFO(SQL_EXECUTION, "%s.%s\n", rnme ? rnme : "(null!)", nme ? nme : "(null!)");
		}
	}
}

static stmt *
list_find_column(backend *be, list *l, const char *rname, const char *name )
{
	stmt *res = NULL;
	node *n;

	if (!l)
		return NULL;
	MT_lock_set(&l->ht_lock);
	if (!l->ht && list_length(l) > HASH_MIN_SIZE) {
		l->ht = hash_new(l->sa, MAX(list_length(l), l->expected_cnt), (fkeyvalue)&stmt_key);
		if (l->ht == NULL) {
			MT_lock_unset(&l->ht_lock);
			return NULL;
		}

		for (n = l->h; n; n = n->next) {
			const char *nme = column_name(be->mvc->sa, n->data);
			if (nme) {
				int key = hash_key(nme);

				if (hash_add(l->ht, key, n->data) == NULL) {
					MT_lock_unset(&l->ht_lock);
					return NULL;
				}
			}
		}
	}
	if (l->ht) {
		int key = hash_key(name);
		sql_hash_e *e = l->ht->buckets[key&(l->ht->size-1)];

		if (rname) {
			for (; e; e = e->chain) {
				stmt *s = e->value;
				const char *rnme = table_name(be->mvc->sa, s);
				const char *nme = column_name(be->mvc->sa, s);

				if (rnme && strcmp(rnme, rname) == 0 &&
		 	            strcmp(nme, name) == 0) {
					res = s;
					break;
				}
			}
		} else {
			for (; e; e = e->chain) {
				stmt *s = e->value;
				const char *rnme = table_name(be->mvc->sa, s);
				const char *nme = column_name(be->mvc->sa, s);

				if (!rnme && nme && strcmp(nme, name) == 0) {
					res = s;
					break;
				}
			}
		}
		MT_lock_unset(&l->ht_lock);
		if (!res)
			return NULL;
		return res;
	}
	MT_lock_unset(&l->ht_lock);
	if (rname) {
		for (n = l->h; n; n = n->next) {
			const char *rnme = table_name(be->mvc->sa, n->data);
			const char *nme = column_name(be->mvc->sa, n->data);

			if (rnme && strcmp(rnme, rname) == 0 &&
				    strcmp(nme, name) == 0) {
				res = n->data;
				break;
			}
		}
	} else {
		for (n = l->h; n; n = n->next) {
			const char *rnme = table_name(be->mvc->sa, n->data);
			const char *nme = column_name(be->mvc->sa, n->data);

			if (!rnme && nme && strcmp(nme, name) == 0) {
				res = n->data;
				break;
			}
		}
	}
	if (!res)
		return NULL;
	return res;
}

static stmt *
bin_find_column( backend *be, stmt *sub, const char *rname, const char *name )
{
	return list_find_column( be, sub->op4.lval, rname, name);
}

static list *
bin_find_columns( backend *be, stmt *sub, const char *name )
{
	node *n;
	list *l = sa_list(be->mvc->sa);

	for (n = sub->op4.lval->h; n; n = n->next) {
		const char *nme = column_name(be->mvc->sa, n->data);

		if (strcmp(nme, name) == 0)
			append(l, n->data);
	}
	if (list_length(l))
		return l;
	return NULL;
}

static stmt *column(backend *be, stmt *val )
{
	if (val->nrcols == 0)
		return const_column(be, val);
	return val;
}

static stmt *create_const_column(backend *be, stmt *val )
{
	if (val->nrcols == 0)
		val = const_column(be, val);
	return stmt_append(be, stmt_temp(be, tail_type(val)), val);
}

static stmt *
bin_first_column(backend *be, stmt *sub )
{
	node *n = sub->op4.lval->h;
	stmt *c = n->data;

	if (c->nrcols == 0)
		return const_column(be, c);
	return c;
}

static stmt *
row2cols(backend *be, stmt *sub)
{
	if (sub->nrcols == 0 && sub->key) {
		node *n;
		list *l = sa_list(be->mvc->sa);

		for (n = sub->op4.lval->h; n; n = n->next) {
			stmt *sc = n->data;
			const char *cname = column_name(be->mvc->sa, sc);
			const char *tname = table_name(be->mvc->sa, sc);

			sc = column(be, sc);
			list_append(l, stmt_alias(be, sc, tname, cname));
		}
		sub = stmt_list(be, l);
	}
	return sub;
}

static stmt*
distinct_value_list(backend *be, list *vals, stmt ** last_null_value)
{
	list *l = sa_list(be->mvc->sa);
	stmt *s;

	/* create bat append values */
	for (node *n = vals->h; n; n = n->next) {
		sql_exp *e = n->data;
		stmt *i = exp_bin(be, e, NULL, NULL, NULL, NULL, NULL, NULL, 0, 0, 0);

		if (exp_is_null(e))
			*last_null_value = i;

		if (!i)
			return NULL;

		list_append(l, i);
	}
	s = stmt_append_bulk(be, stmt_temp(be, exp_subtype(vals->h->data)), l);
	/* Probably faster to filter out the values directly in the underlying list of atoms.
	   But for now use groupby to filter out duplicate values. */
	stmt* groupby = stmt_group(be, s, NULL, NULL, NULL, 1);
	stmt* ext = stmt_result(be, groupby, 1);

	return stmt_project(be, ext, s);
}

static stmt *
stmt_selectnonil( backend *be, stmt *col, stmt *s )
{
	sql_subtype *t = tail_type(col);
	stmt *n = stmt_atom(be, atom_general(be->mvc->sa, t, NULL));
	stmt *nn = stmt_uselect2(be, col, n, n, 3, s, 1, 1);
	return nn;
}

static int
is_tid_chain(stmt *cand)
{
	while(cand && cand->type != st_tid && cand->cand) {
		cand = cand->cand;
	}
	if (cand && cand->type == st_tid)
		return 1;
	return 0;
}

static stmt *
subrel_project( backend *be, stmt *s, list *refs, sql_rel *rel)
{
	if (!s || s->type != st_list || !s->cand)
		return s;

	list *l = sa_list(be->mvc->sa);
	stmt *cand = s->cand;
	if (!l)
		return NULL;
	for(node *n = s->op4.lval->h; n; n = n->next) {
		stmt *c = n->data;

		assert(c->type == st_alias || (c->type == st_join && c->flag == cmp_project) || c->type == st_bat || c->type == st_idxbat || c->type == st_single);
		if (c->type != st_alias) {
			c = stmt_project(be, cand, c);
		} else if (c->op1->type == st_mirror && is_tid_chain(cand)) { /* alias with mirror (ie full row ids) */
			c = stmt_alias(be, cand, c->tname, c->cname);
		} else { /* st_alias */
			stmt *s = c->op1;
			if (s->nrcols == 0)
				s = stmt_const(be, cand, s);
			else
				s = stmt_project(be, cand, s);
			c = stmt_alias(be, s, c->tname, c->cname);
		}
		append(l, c);
	}
	s = stmt_list(be, l);
	if (rel && rel_is_ref(rel))
		refs_update_stmt(refs, rel, s);
	return s;
}

static stmt *
handle_in_exps(backend *be, sql_exp *ce, list *nl, stmt *left, stmt *right, stmt *grp, stmt *ext, stmt *cnt, stmt *sel, bool in, int use_r, int depth, int reduce)
{
	mvc *sql = be->mvc;
	node *n;
	stmt *s = NULL, *c = exp_bin(be, ce, left, right, grp, ext, cnt, NULL, 0, 0, 0);

	if(!c)
		return NULL;

	if (reduce && c->nrcols == 0)
		c = stmt_const(be, bin_first_column(be, left), c);

	if (c->nrcols == 0 || (depth && !reduce)) {
		sql_subtype *bt = sql_bind_localtype("bit");
		sql_subfunc *cmp = (in)
			?sql_bind_func(sql, "sys", "=", tail_type(c), tail_type(c), F_FUNC)
			:sql_bind_func(sql, "sys", "<>", tail_type(c), tail_type(c), F_FUNC);
		sql_subfunc *a = (in)?sql_bind_func(sql, "sys", "or", bt, bt, F_FUNC)
				     :sql_bind_func(sql, "sys", "and", bt, bt, F_FUNC);

		for( n = nl->h; n; n = n->next) {
			sql_exp *e = n->data;
			stmt *i = exp_bin(be, use_r?e->r:e, left, right, grp, ext, cnt, NULL, 0, 0, 0);
			if(!i)
				return NULL;

			i = stmt_binop(be, c, i, NULL, cmp);
			if (s)
				s = stmt_binop(be, s, i, NULL, a);
			else
				s = i;

		}
		if (sel && !(depth && !reduce))
			s = stmt_uselect(be,
				stmt_const(be, bin_first_column(be, left), s),
				stmt_bool(be, 1), cmp_equal, sel, 0, 0);
	} else if (list_length(nl) < 16) {
		comp_type cmp = (in)?cmp_equal:cmp_notequal;

		if (!in)
			s = sel;
		for( n = nl->h; n; n = n->next) {
			sql_exp *e = n->data;
			stmt *i = exp_bin(be, use_r?e->r:e, left, right, grp, ext, cnt, NULL, 0, 0, 0);
			if(!i)
				return NULL;

			if (in) {
				i = stmt_uselect(be, c, i, cmp, sel, 0, 0);
				if (s)
					s = stmt_tunion(be, s, i);
				else
					s = i;
			} else {
				s = stmt_uselect(be, c, i, cmp, s, 0, 0);
			}
		}
	} else {
		/* TODO: handle_in_exps should contain all necessary logic for in-expressions to be SQL compliant.
		   For non-SQL-standard compliant behavior, e.g. PostgreSQL backwards compatibility, we should
		   make sure that this behavior is replicated by the sql optimizer and not handle_in_exps. */

		stmt* last_null_value = NULL;  /* CORNER CASE ALERT: See description below. */

		/* The actual in-value-list should not contain duplicates to ensure that final join results are unique. */
		s = distinct_value_list(be, nl, &last_null_value);
		if (!s)
			return NULL;

		if (last_null_value) {
			/* The actual in-value-list should not contain null values. */
			s = stmt_project(be, stmt_selectnonil(be, s, NULL), s);
		}

		if (in) {
			s = stmt_semijoin(be, c, s, sel, NULL, 0, false);
		} else {
			if (last_null_value) {
				/* CORNER CASE ALERT:
				   In case of a not-in-expression with the associated in-value-list containing a null value,
				   the entire in-predicate is forced to always return false, i.e. an empty candidate list.
				   This is similar to postgres behavior.
				   TODO: However I do not think this behavior is in accordance with SQL standard 2003.

				   Ugly trick to return empty candidate list, because for all x it holds that: (x == null) == false.
				   list* singleton_bat = sa_list(sql->sa);
				   list_append(singleton_bat, null_value); */
				s = stmt_uselect(be, c, last_null_value, cmp_equal, NULL, 0, 0);
			} else {
				/* BACK TO HAPPY FLOW:
				   Make sure that null values are never returned. */
				stmt* non_nulls;
				non_nulls = stmt_selectnonil(be, c, sel);
				s = stmt_tdiff(be, stmt_project(be, non_nulls, c), s, NULL);
				s = stmt_project(be, s, non_nulls);
			}
		}
	}
	return s;
}

static stmt *
value_list(backend *be, list *vals, stmt *left, stmt *sel)
{
	sql_subtype *type = exp_subtype(vals->h->data);
	list *l;

	if (!type)
		return sql_error(be->mvc, 02, SQLSTATE(42000) "Could not infer the type of a value list column");
	/* create bat append values */
	l = sa_list(be->mvc->sa);
	for (node *n = vals->h; n; n = n->next) {
		sql_exp *e = n->data;
		stmt *i = exp_bin(be, e, left, NULL, NULL, NULL, NULL, sel, 0, 0, 0);

		if (!i)
			return NULL;

		if (list_length(vals) == 1)
			return i;
		list_append(l, i);
	}
	return stmt_append_bulk(be, stmt_temp(be, type), l);
}

static stmt *
exp_list(backend *be, list *exps, stmt *l, stmt *r, stmt *grp, stmt *ext, stmt *cnt, stmt *sel)
{
	mvc *sql = be->mvc;
	node *n;
	list *nl = sa_list(sql->sa);

	for( n = exps->h; n; n = n->next) {
		sql_exp *e = n->data;
		stmt *i = exp_bin(be, e, l, r, grp, ext, cnt, sel, 0, 0, 0);
		if(!i)
			return NULL;

		if (n->next && i->type == st_table) /* relational statement */
			l = i->op1;
		else
			append(nl, i);
	}
	return stmt_list(be, nl);
}

static stmt *
exp_count_no_nil_arg( sql_exp *e, stmt *ext, sql_exp *ae, stmt *as )
{
	/* small optimization, ie use candidates directly on count(*) */
	if (!need_distinct(e) && !ext && as && (!need_no_nil(e) || !ae || !has_nil(ae))) {
		/* skip alias statements */
		while (as->type == st_alias)
			as = as->op1;
		/* use candidate */
	       	if (as && as->type == st_join && as->flag == cmp_project) {
			if (as->op1 && (as->op1->type != st_result || as->op1->op1->type != st_group)) /* exclude a subquery with select distinct under the count */
				as = as->op1;
		}
	}
	return as;
}

static stmt *
exp_bin_or(backend *be, sql_exp *e, stmt *left, stmt *right, stmt *grp, stmt *ext, stmt *cnt, stmt *sel, int depth, bool reduce, int push)
{
	sql_subtype *bt = sql_bind_localtype("bit");
	list *l = e->l;
	node *n;
	stmt *sel1 = NULL, *sel2 = NULL, *s = NULL;
	int anti = is_anti(e);

	sel1 = sel;
	sel2 = sel;
	for( n = l->h; n; n = n->next ) {
		sql_exp *c = n->data;
		stmt *sin = (sel1 && sel1->nrcols)?sel1:NULL;

		/* propagate the anti flag */
		if (anti)
			set_anti(c);
		s = exp_bin(be, c, left, right, grp, ext, cnt, sin, depth, reduce, push);
		if (!s)
			return s;

		if (!sin && sel1 && sel1->nrcols == 0 && s->nrcols == 0) {
			sql_subfunc *f = sql_bind_func(be->mvc, "sys", anti?"or":"and", bt, bt, F_FUNC);
			assert(f);
			s = stmt_binop(be, sel1, s, sin, f);
		} else if (sel1 && (sel1->nrcols == 0 || s->nrcols == 0)) {
			stmt *predicate = bin_first_column(be, left);

			predicate = stmt_const(be, predicate, stmt_bool(be, 1));
			if (s->nrcols == 0)
				s = stmt_uselect(be, predicate, s, cmp_equal, sel1, anti, is_semantics(c));
			else
				s = stmt_uselect(be, predicate, sel1, cmp_equal, s, anti, is_semantics(c));
		}
		sel1 = s;
	}
	l = e->r;
	for( n = l->h; n; n = n->next ) {
		sql_exp *c = n->data;
		stmt *sin = (sel2 && sel2->nrcols)?sel2:NULL;

		/* propagate the anti flag */
		if (anti)
			set_anti(c);
		s = exp_bin(be, c, left, right, grp, ext, cnt, sin, depth, reduce, push);
		if (!s)
			return s;

		if (!sin && sel2 && sel2->nrcols == 0 && s->nrcols == 0) {
			sql_subfunc *f = sql_bind_func(be->mvc, "sys", anti?"or":"and", bt, bt, F_FUNC);
			assert(f);
			s = stmt_binop(be, sel2, s, sin, f);
		} else if (sel2 && (sel2->nrcols == 0 || s->nrcols == 0)) {
			stmt *predicate = bin_first_column(be, left);

			predicate = stmt_const(be, predicate, stmt_bool(be, 1));
			if (s->nrcols == 0)
				s = stmt_uselect(be, predicate, s, cmp_equal, sel2, anti, 0);
			else
				s = stmt_uselect(be, predicate, sel2, cmp_equal, s, anti, 0);
		}
		sel2 = s;
	}
	if (sel1->nrcols == 0 && sel2->nrcols == 0) {
		sql_subfunc *f = sql_bind_func(be->mvc, "sys", anti?"and":"or", bt, bt, F_FUNC);
		assert(f);
		return stmt_binop(be, sel1, sel2, NULL, f);
	}
	if (sel1->nrcols == 0) {
		stmt *predicate = bin_first_column(be, left);

		predicate = stmt_const(be, predicate, stmt_bool(be, 1));
		sel1 = stmt_uselect(be, predicate, sel1, cmp_equal, NULL, 0/*anti*/, 0);
	}
	if (sel2->nrcols == 0) {
		stmt *predicate = bin_first_column(be, left);

		predicate = stmt_const(be, predicate, stmt_bool(be, 1));
		sel2 = stmt_uselect(be, predicate, sel2, cmp_equal, NULL, 0/*anti*/, 0);
	}
	if (anti)
		return stmt_project(be, stmt_tinter(be, sel1, sel2, false), sel1);
	return stmt_tunion(be, sel1, sel2);
}

static stmt *
exp2bin_case(backend *be, sql_exp *fe, stmt *left, stmt *right, stmt *isel, int depth)
{
	stmt *res = NULL, *ires = NULL, *rsel = NULL, *osel = NULL, *ncond = NULL, *ocond = NULL, *cond = NULL;
	int next_cond = 1, single_value = (fe->card <= CARD_ATOM && (!left || !left->nrcols));
	char name[16], *nme = NULL;
	sql_subtype *bt = sql_bind_localtype("bit");
	sql_subfunc *not = sql_bind_func(be->mvc, "sys", "not", bt, NULL, F_FUNC);
	sql_subfunc *or = sql_bind_func(be->mvc, "sys", "or", bt, bt, F_FUNC);
	sql_subfunc *and = sql_bind_func(be->mvc, "sys", "and", bt, bt, F_FUNC);

	if (single_value) {
		/* var_x = nil; */
		nme = number2name(name, sizeof(name), ++be->mvc->label);
		(void)stmt_var(be, NULL, nme, exp_subtype(fe), 1, 2);
	}

	list *exps = fe->l;
	/*
	 * left - isel: calls down need id's from the range of left
	 * res  - rsel: updates too res need id's in the range from res
	 */
	for (node *en = exps->h; en; en = en->next) {
		sql_exp *e = en->data;

		next_cond = next_cond && en->next; /* last else is only a value */

		stmt *nsel = rsel;
		if (!single_value) {
			if (/*!next_cond &&*/ rsel && isel) {
				/* back into left range */
				nsel = stmt_project(be, rsel, isel);
			} else if (isel && !rsel)
				nsel = isel;
		}
		stmt *es = exp_bin(be, e, left, right, NULL, NULL, NULL, nsel, depth+1, 0, 1);

		if (!es)
			return NULL;
		if (!single_value) {
			/* create result */
			if (!res) {
				stmt *l = isel;
				if (!l)
					l = bin_first_column(be, left);
				res = stmt_const(be, l, stmt_atom(be, atom_general(be->mvc->sa, exp_subtype(fe), NULL)));
				ires = l;
				if (res)
					res->cand = isel;
			} else if (res && !next_cond) { /* use result too update column */
				stmt *val = es;
				stmt *pos = rsel;

				if (val->nrcols == 0)
					val = stmt_const(be, pos, val);
				else if (!val->cand && nsel)
					val = stmt_project(be, nsel, val);
				res = stmt_replace(be, res, pos, val);

				assert(cond);

				if (en->next) {
					/* osel - rsel */
					if (!osel)
						osel = stmt_mirror(be, ires);
					stmt *d = stmt_tdiff(be, osel, rsel, NULL);
					osel = rsel = stmt_project(be, d, osel);
				}
			}
			if (next_cond) {
				ncond = cond = es;
				if (!ncond->nrcols) {
					if (osel) {
						ncond = stmt_const(be, nsel, ncond);
						ncond->cand = nsel;
					} else if (isel) {
						ncond = stmt_const(be, isel, ncond);
						ncond->cand = isel;
					} else
						ncond = stmt_const(be, bin_first_column(be, left), ncond);
				}
				if (isel && !ncond->cand)
					ncond = stmt_project(be, nsel, ncond);
				stmt *s = stmt_uselect(be, ncond, stmt_bool(be, 1), cmp_equal, !ncond->cand?rsel:NULL, 0/*anti*/, 0);
				if (rsel && ncond->cand)
					rsel = stmt_project(be, s, rsel);
				else
					rsel = s;
			}
		} else {
			if (!res) {
				/* if_barrier ... */
				assert(next_cond);
				if (next_cond) {
					if (cond) {
						ncond = stmt_binop(be, cond, es, nsel, and);
					} else {
						ncond = es;
					}
					cond = es;
				}
			} else {
				/* var_x = s */
				(void)stmt_assign(be, NULL, nme, es, 2);
				/* endif_barrier */
				(void)stmt_control_end(be, res);
				res = NULL;

				if (en->next) {
					cond = stmt_unop(be, cond, nsel, not);

					sql_subfunc *isnull = sql_bind_func(be->mvc, "sys", "isnull", bt, NULL, F_FUNC);
					cond = stmt_binop(be, cond, stmt_unop(be, cond, nsel, isnull), nsel, or);
					if (ocond)
						cond = stmt_binop(be, ocond, cond, nsel, and);
					ocond = cond;
					if (!en->next->next)
						ncond = cond;
				}
			}
			if (ncond && (next_cond || (en->next && !en->next->next))) {
				/* if_barrier ... */
				res = stmt_cond(be, ncond, NULL, 0, 0);
			}
		}
		next_cond = !next_cond;
	}
	if (single_value)
		return stmt_var(be, NULL, nme, exp_subtype(fe), 0, 2);
	return res;
}

static stmt*
exp2bin_coalesce(backend *be, sql_exp *fe, stmt *left, stmt *right, stmt *isel, int depth)
{
	stmt *res = NULL, *rsel = NULL, *osel = NULL, *ncond = NULL, *ocond = NULL;
	int single_value = (fe->card <= CARD_ATOM && (!left || !left->nrcols));
	char name[16], *nme = NULL;
	sql_subtype *bt = sql_bind_localtype("bit");
	sql_subfunc *and = sql_bind_func(be->mvc, "sys", "and", bt, bt, F_FUNC);
	sql_subfunc *not = sql_bind_func(be->mvc, "sys", "not", bt, NULL, F_FUNC);

	if (single_value) {
		/* var_x = nil; */
		nme = number2name(name, sizeof(name), ++be->mvc->label);
		(void)stmt_var(be, NULL, nme, exp_subtype(fe), 1, 2);
	}

	list *exps = fe->l;
	for (node *en = exps->h; en; en = en->next) {
		sql_exp *e = en->data;

		stmt *nsel = rsel;
		if (!single_value) {
			if (/*!next_cond &&*/ rsel && isel) {
				/* back into left range */
				nsel = stmt_project(be, rsel, isel);
			} else if (isel && !rsel)
				nsel = isel;
		}
		stmt *es = exp_bin(be, e, left, right, NULL, NULL, NULL, nsel, depth+1, 0, 1);

		if (!es)
			return NULL;
		/* create result */
		if (!single_value) {
			if (!res) {
				stmt *l = isel;
				if (!l)
					l = bin_first_column(be, left);
				res = stmt_const(be, l, stmt_atom(be, atom_general(be->mvc->sa, exp_subtype(fe), NULL)));
				if (res)
					res->cand = isel;
			}
			if (res) {
				stmt *val = es;
				stmt *pos = rsel;

				if (en->next) {
					sql_subfunc *a = sql_bind_func(be->mvc, "sys", "isnotnull", tail_type(es), NULL, F_FUNC);
					ncond = stmt_unop(be, es, NULL, a); /*TODO sql/test/coalesce failing for passing 'nsel' here */
					if (ncond->nrcols == 0) {
						stmt *l = bin_first_column(be, left);
						if (nsel && l)
							l = stmt_project(be, nsel, l);
						ncond = stmt_const(be, l, ncond);
						if (nsel)
							ncond->cand = nsel;
					} else if (!ncond->cand && nsel)
						ncond = stmt_project(be, nsel, ncond);
					stmt *s = stmt_uselect(be, ncond, stmt_bool(be, 1), cmp_equal, NULL, 0/*anti*/, 0);
					if (!val->cand && nsel)
						val = stmt_project(be, nsel, val);
					val = stmt_project(be, s, val);
					if (osel)
						rsel = stmt_project(be, s, osel);
					else
						rsel = s;
					pos = rsel;
					val->cand = pos;
				}
				if (val->nrcols == 0)
					val = stmt_const(be, pos, val);
				else if (!val->cand && nsel)
					val = stmt_project(be, nsel, val);

				res = stmt_replace(be, res, pos, val);
			}
			if (en->next) { /* handled then part */
				stmt *s = stmt_uselect(be, ncond, stmt_bool(be, 1), cmp_equal, NULL, 1/*anti*/, 0);
				if (osel)
					rsel = stmt_project(be, s, osel);
				else
					rsel = s;
				osel = rsel;
			}
		} else {
			stmt *cond = ocond;
			if (en->next) {
				sql_subfunc *a = sql_bind_func(be->mvc, "sys", "isnotnull", tail_type(es), NULL, F_FUNC);
				ncond = stmt_unop(be, es, nsel, a);

				if (ocond)
					cond = stmt_binop(be, ocond, ncond, nsel, and);
				else
					cond = ncond;
			}

			/* if_barrier ... */
			stmt *b = stmt_cond(be, cond, NULL, 0, 0);
			/* var_x = s */
			(void)stmt_assign(be, NULL, nme, es, 2);
			/* endif_barrier */
			(void)stmt_control_end(be, b);

			cond = stmt_unop(be, ncond, nsel, not);
			if (ocond)
				ocond = stmt_binop(be, cond, ocond, nsel, and);
			else
				ocond = cond;
		}
	}
	if (single_value)
		return stmt_var(be, NULL, nme, exp_subtype(fe), 0, 2);
	return res;
}

stmt *
exp_bin(backend *be, sql_exp *e, stmt *left, stmt *right, stmt *grp, stmt *ext, stmt *cnt, stmt *sel, int depth, int reduce, int push)
{
	mvc *sql = be->mvc;
	stmt *s = NULL;

 	if (THRhighwater())
		return sql_error(be->mvc, 10, SQLSTATE(42000) "Query too complex: running out of stack space");

	if (!e) {
		assert(0);
		return NULL;
	}

	switch(e->type) {
	case e_psm:
		if (e->flag & PSM_SET) {
			stmt *r = exp_bin(be, e->l, left, right, grp, ext, cnt, sel, 0, 0, push);
			if(!r)
				return NULL;
			if (e->card <= CARD_ATOM && r->nrcols > 0) /* single value, get result from bat */
				r = stmt_fetch(be, r);
			return stmt_assign(be, exp_relname(e), exp_name(e), r, GET_PSM_LEVEL(e->flag));
		} else if (e->flag & PSM_VAR) {
			if (e->f)
				return stmt_vars(be, exp_name(e), e->f, 1, GET_PSM_LEVEL(e->flag));
			else
				return stmt_var(be, exp_relname(e), exp_name(e), &e->tpe, 1, GET_PSM_LEVEL(e->flag));
		} else if (e->flag & PSM_RETURN) {
			sql_exp *l = e->l;
			stmt *r = exp_bin(be, l, left, right, grp, ext, cnt, sel, 0, 0, push);

			if (!r)
				return NULL;
			/* handle table returning functions */
			if (l->type == e_psm && l->flag & PSM_REL) {
				stmt *lst = r->op1;
				if (r->type == st_table && lst->nrcols == 0 && lst->key && e->card > CARD_ATOM) {
					node *n;
					list *l = sa_list(sql->sa);

					for(n=lst->op4.lval->h; n; n = n->next)
						list_append(l, const_column(be, (stmt*)n->data));
					r = stmt_list(be, l);
				} else if (r->type == st_table && e->card == CARD_ATOM) { /* fetch value */
					sql_rel *ll = (sql_rel*) l->l;
					r = lst->op4.lval->h->data;
					if (!r->aggr && lastexp(ll)->card > CARD_ATOM) /* if the cardinality is atom, no fetch call needed */
						r = stmt_fetch(be, r);
				}
				if (r->type == st_list)
					r = stmt_table(be, r, 1);
			}
			return stmt_return(be, r, GET_PSM_LEVEL(e->flag));
		} else if (e->flag & PSM_WHILE) {
			/* while is a if - block true with leave statement
	 		 * needed because the condition needs to be inside this outer block */
			stmt *ifstmt = stmt_cond(be, stmt_bool(be, 1), NULL, 0, 0);
			stmt *cond = exp_bin(be, e->l, left, right, grp, ext, cnt, sel, 0, 0, push);
			stmt *wstmt;

			if(!cond)
				return NULL;
			wstmt = stmt_cond(be, cond, ifstmt, 1, 0);

			if (!exp_list(be, e->r, left, right, grp, ext, cnt, sel))
				return NULL;
			(void)stmt_control_end(be, wstmt);
			return stmt_control_end(be, ifstmt);
		} else if (e->flag & PSM_IF) {
			stmt *cond = exp_bin(be, e->l, left, right, grp, ext, cnt, sel, 0, 0, push);
			stmt *ifstmt, *res;

			if(!cond)
				return NULL;
			ifstmt = stmt_cond(be, cond, NULL, 0, 0);
			if (!exp_list(be, e->r, left, right, grp, ext, cnt, sel))
				return NULL;
			res = stmt_control_end(be, ifstmt);
			if (e->f) {
				stmt *elsestmt = stmt_cond(be, cond, NULL, 0, 1);

				if (!exp_list(be, e->f, left, right, grp, ext, cnt, sel))
					return NULL;
				res = stmt_control_end(be, elsestmt);
			}
			return res;
		} else if (e->flag & PSM_REL) {
			sql_rel *rel = e->l;
			stmt *r = rel_bin(be, rel);

			if (!r)
				return NULL;
			if (is_modify(rel->op) || is_ddl(rel->op))
				return r;
			return stmt_table(be, r, 1);
		} else if (e->flag & PSM_EXCEPTION) {
			stmt *cond = exp_bin(be, e->l, left, right, grp, ext, cnt, sel, 0, 0, push);
			if (!cond)
				return NULL;
			return stmt_exception(be, cond, (const char *) e->r, 0);
		}
		break;
	case e_atom: {
		if (e->l) { 			/* literals */
			atom *a = e->l;
			s = stmt_atom(be, atom_dup(sql->sa, a));
		} else if (e->r) { 		/* parameters and declared variables */
			sql_var_name *vname = (sql_var_name*) e->r;
			assert(vname->name);
			s = stmt_var(be, vname->sname ? sa_strdup(sql->sa, vname->sname) : NULL, sa_strdup(sql->sa, vname->name), e->tpe.type?&e->tpe:NULL, 0, e->flag);
		} else if (e->f) { 		/* values */
			s = value_list(be, e->f, left, sel);
		} else { 			/* arguments */
			s = stmt_varnr(be, e->flag, e->tpe.type?&e->tpe:NULL);
		}
	}	break;
	case e_convert: {
		/* if input is type any NULL or column of nulls, change type */
		list *tps = e->r;
		sql_subtype *from = tps->h->data;
		sql_subtype *to = tps->h->next->data;
		stmt *l;

		if (from->type->localtype == 0) {
			l = stmt_atom(be, atom_general(sql->sa, to, NULL));
		} else {
			l = exp_bin(be, e->l, left, right, grp, ext, cnt, sel, depth+1, 0, push);
		}
		if (!l)
			return NULL;
		s = stmt_convert(be, l, (!push&&l->nrcols==0)?NULL:sel, from, to);
	} 	break;
	case e_func: {
		node *en;
		list *l = sa_list(sql->sa), *exps = e->l;
		sql_subfunc *f = e->f;
		stmt *rows = NULL;
		int push_cands = can_push_cands(sel, f);

		if (f->func->side_effect && left && left->nrcols > 0) {
			sql_subfunc *f1 = NULL;
			/* we cannot assume all SQL functions with no arguments have a correspondent with one argument, so attempt to find it. 'rand' function is the exception */
			if (list_empty(exps) && (strcmp(f->func->base.name, "rand") == 0 || (f1 = sql_find_func(sql, f->func->s ? f->func->s->base.name : NULL, f->func->base.name, 1, f->func->type, NULL)))) {
				if (f1)
					f = f1;
				list_append(l, stmt_const(be, bin_first_column(be, left),
										  stmt_atom(be, atom_general(sql->sa, f1 ? &(((sql_arg*)f1->func->ops->h->data)->type) : sql_bind_localtype("int"), NULL))));
			} else if (exps_card(exps) < CARD_MULTI) {
				rows = bin_first_column(be, left);
			}
			sql->session->status = 0; /* if the function was not found clean the error */
			sql->errstr[0] = '\0';
		}
		assert(!e->r);
		if (strcmp(sql_func_mod(f->func), "") == 0 && strcmp(sql_func_imp(f->func), "") == 0 && strcmp(f->func->base.name, "star") == 0)
			return left->op4.lval->h->data;
		else if (!list_empty(exps)) {
			unsigned nrcols = 0;

			if (strcmp(sql_func_mod(f->func), "calc") == 0 && strcmp(sql_func_imp(f->func), "ifthenelse") == 0)
				return exp2bin_case(be, e, left, right, sel, depth);
			if (strcmp(sql_func_mod(f->func), "") == 0 && strcmp(sql_func_imp(f->func), "") == 0 && strcmp(f->func->base.name, "coalesce") == 0)
				return exp2bin_coalesce(be, e, left, right, sel, depth);

			assert(list_length(exps) == list_length(f->func->ops) || f->func->type == F_ANALYTIC || f->func->type == F_LOADER || f->func->vararg || f->func->varres);
			for (en = exps->h; en; en = en->next) {
				sql_exp *e = en->data;
				stmt *es = exp_bin(be, e, left, right, grp, ext, cnt, (push_cands)?sel:NULL, depth+1, 0, push);

				if (!es)
					return NULL;
				if (rows && en == exps->h && f->func->type != F_LOADER)
					es = stmt_const(be, rows, es);
				else if (f->func->type == F_ANALYTIC && es->nrcols == 0) {
					if (en == exps->h && left->nrcols)
						es = stmt_const(be, bin_first_column(be, left), es); /* ensure the first argument is a column */
					if (!f->func->s && !strcmp(f->func->base.name, "window_bound")
						&& exps->h->next && list_length(f->func->ops) == 6 && en == exps->h->next && left->nrcols)
						es = stmt_const(be, bin_first_column(be, left), es);
				}
				if (es->nrcols > nrcols)
					nrcols = es->nrcols;
				list_append(l, es);
			}
		}
		if (f->func->rel)
			s = stmt_func(be, stmt_list(be, l), sa_strdup(sql->sa, f->func->base.name), f->func->rel, (f->func->type == F_UNION));
		else
			s = stmt_Nop(be, stmt_list(be, l), sel, f);
		if (!s)
			return NULL;
	} 	break;
	case e_aggr: {
		list *attr = e->l;
		stmt *as = NULL;
		sql_subfunc *a = e->f;

		assert(sel == NULL);
		if (attr && attr->h) {
			node *en;
			list *l = sa_list(sql->sa);

			for (en = attr->h; en; en = en->next) {
				sql_exp *at = en->data;

				as = exp_bin(be, at, left, right, NULL, NULL, NULL, sel, depth+1, 0, push);

				if (as && as->nrcols <= 0 && left)
					as = stmt_const(be, bin_first_column(be, left), as);
				if (en == attr->h && !en->next && exp_aggr_is_count(e))
					as = exp_count_no_nil_arg(e, ext, at, as);
				/* insert single value into a column */
				if (as && as->nrcols <= 0 && !left)
					as = const_column(be, as);

				if (!as)
					return NULL;
				append(l, as);
			}
			if (need_distinct(e) && (grp || list_length(l) > 1)){
				list *nl = sa_list(sql->sa);
				stmt *ngrp = grp;
				stmt *next = ext;
				stmt *ncnt = cnt;
				for (en = l->h; en; en = en->next) {
					stmt *as = en->data;
					stmt *g = stmt_group(be, as, ngrp, next, ncnt, 1);
					ngrp = stmt_result(be, g, 0);
					next = stmt_result(be, g, 1);
					ncnt = stmt_result(be, g, 2);
				}
				for (en = l->h; en; en = en->next) {
					stmt *as = en->data;
					append(nl, stmt_project(be, next, as));
				}
				if (grp)
					grp = stmt_project(be, next, grp);
				l = nl;
			} else if (need_distinct(e)) {
				stmt *a = l->h->data;
				stmt *u = stmt_unique(be, a);
				l = sa_list(sql->sa);
				append(l, stmt_project(be, u, a));
			}
			as = stmt_list(be, l);
		} else {
			/* count(*) may need the default group (relation) and
			   and/or an attribute to count */
			if (grp) {
				as = grp;
			} else if (left) {
				as = bin_first_column(be, left);
				as = exp_count_no_nil_arg(e, ext, NULL, as);
			} else {
				/* create dummy single value in a column */
				as = stmt_atom_lng(be, 0);
				as = const_column(be, as);
			}
		}
		s = stmt_aggr(be, as, grp, ext, a, 1, need_no_nil(e) /* ignore nil*/, !zero_if_empty(e) );
		if (find_prop(e->p, PROP_COUNT)) /* propagate count == 0 ipv NULL in outer joins */
			s->flag |= OUTER_ZERO;
	} 	break;
	case e_column: {
		if (right) /* check relation names */
			s = bin_find_column(be, right, e->l, e->r);
		if (!s && left)
			s = bin_find_column(be, left, e->l, e->r);
		if (s && grp)
			s = stmt_project(be, ext, s);
		if (!s && right) {
			TRC_CRITICAL(SQL_EXECUTION, "Could not find %s.%s\n", (char*)e->l, (char*)e->r);
			print_stmtlist(sql->sa, left);
			print_stmtlist(sql->sa, right);
			if (!s) {
				TRC_ERROR(SQL_EXECUTION, "Query: '%s'\n", be->client->query);
			}
			assert(s);
			return NULL;
		}
	}	break;
	case e_cmp: {
		stmt *l = NULL, *r = NULL, *r2 = NULL;
		int swapped = 0, is_select = 0, oldvtop, oldstop;
		sql_exp *re = e->r, *re2 = e->f;

		/* general predicate, select and join */
		if (e->flag == cmp_filter) {
			list *args;
			list *ops;
			node *n;
			int first = 1;

			ops = sa_list(sql->sa);
			args = e->l;
			for( n = args->h; n; n = n->next ) {
				oldvtop = be->mb->vtop;
				oldstop = be->mb->stop;
				s = NULL;
				if (!swapped)
					s = exp_bin(be, n->data, left, NULL, grp, ext, cnt, NULL, depth+1, 0, push);
				if (!s && (first || swapped)) {
					clean_mal_statements(be, oldstop, oldvtop);
					s = exp_bin(be, n->data, right, NULL, grp, ext, cnt, NULL, depth+1, 0, push);
					swapped = 1;
				}
				if (!s)
					return s;
				if (s->nrcols == 0 && first)
					s = stmt_const(be, bin_first_column(be, swapped?right:left), s);
				list_append(ops, s);
				first = 0;
			}
			l = stmt_list(be, ops);
			ops = sa_list(sql->sa);
			args = e->r;
			for( n = args->h; n; n = n->next ) {
				s = exp_bin(be, n->data, (swapped || !right)?left:right, NULL, grp, ext, cnt, NULL, depth+1, 0, push);
				if (!s)
					return s;
				list_append(ops, s);
			}
			r = stmt_list(be, ops);

			if (left && right && (exps_card(e->r) != CARD_ATOM || !exps_are_atoms(e->r))) {
				sql_subfunc *f = e->f;
				for (node *n = l->op4.lval->h ; n ; n = n->next)
					n->data = column(be, n->data);
				for (node *n = r->op4.lval->h ; n ; n = n->next)
					n->data = column(be, n->data);
				return stmt_genjoin(be, l, r, f, is_anti(e), swapped);
			}
			assert(!swapped);
			s = stmt_genselect(be, l, r, e->f, sel, is_anti(e));
			return s;
		}
		if (e->flag == cmp_in || e->flag == cmp_notin) {
			return handle_in_exps(be, e->l, e->r, left, right, grp, ext, cnt, sel, (e->flag == cmp_in), 0, depth, reduce);
		}
		if (e->flag == cmp_or && (!right || right->nrcols == 1))
			return exp_bin_or(be, e, left, right, grp, ext, cnt, sel, depth, reduce, push);
		if (e->flag == cmp_or && right) {  /* join */
			assert(0);
		}

		/* mark use of join indices */
		if (right && find_prop(e->p, PROP_JOINIDX) != NULL)
			be->join_idx++;

		oldvtop = be->mb->vtop;
		oldstop = be->mb->stop;
		if (!l) {
			l = exp_bin(be, e->l, left, (!reduce)?right:NULL, grp, ext, cnt, sel, depth+1, 0, push);
			swapped = 0;
		}
		if (!l && right) {
			clean_mal_statements(be, oldstop, oldvtop);
 			l = exp_bin(be, e->l, right, NULL, grp, ext, cnt, sel, depth+1, 0, push);
			swapped = 1;
		}

		oldvtop = be->mb->vtop;
		oldstop = be->mb->stop;
		if (swapped || !right || !reduce)
 			r = exp_bin(be, re, left, (!reduce)?right:NULL, grp, ext, cnt, sel, depth+1, 0, push);
		else
 			r = exp_bin(be, re, right, NULL, grp, ext, cnt, sel, depth+1, 0, push);
		if (!r && !swapped) {
			clean_mal_statements(be, oldstop, oldvtop);
 			r = exp_bin(be, re, left, NULL, grp, ext, cnt, sel, depth+1, 0, push);
			is_select = 1;
		}
		if (!r && swapped) {
			clean_mal_statements(be, oldstop, oldvtop);
 			r = exp_bin(be, re, right, NULL, grp, ext, cnt, sel, depth+1, 0, push);
			is_select = 1;
		}
		if (re2 && (swapped || !right || !reduce))
 			r2 = exp_bin(be, re2, left, (!reduce)?right:NULL, grp, ext, cnt, sel, depth+1, 0, push);
		else if (re2)
 			r2 = exp_bin(be, re2, right, NULL, grp, ext, cnt, sel, depth+1, 0, push);

		if (!l || !r || (re2 && !r2))
			return NULL;

		(void)is_select;
		if (reduce && left && right) {
			if (l->nrcols == 0)
				l = stmt_const(be, bin_first_column(be, swapped?right:left), l);
			if (r->nrcols == 0)
				r = stmt_const(be, bin_first_column(be, swapped?left:right), r);
			if (r2 && r2->nrcols == 0)
				r2 = stmt_const(be, bin_first_column(be, swapped?left:right), r2);
			if (r2) {
				s = stmt_join2(be, l, r, r2, (comp_type)e->flag, is_anti(e), swapped);
			} else if (swapped) {
				s = stmt_join(be, r, l, is_anti(e), swap_compare((comp_type)e->flag), 0, is_semantics(e), false);
			} else {
				s = stmt_join(be, l, r, is_anti(e), (comp_type)e->flag, 0, is_semantics(e), false);
			}
		} else {
			if (r2) { /* handle all cases in stmt_uselect,
						 reducing, non reducing, scalar etc */
				if (l->nrcols == 0 && left && left->nrcols > 0)
					l = stmt_const(be, bin_first_column(be, left), l);
				s = stmt_uselect2(be, l, r, r2, (comp_type)e->flag, sel, is_anti(e), reduce);
			} else {
				/* value compare or select */
				if ((!reduce || (l->nrcols == 0 && r->nrcols == 0)) && (e->flag == mark_in || e->flag == mark_notin)) {
					int in_flag = e->flag==mark_in?1:0;
					if (e->anti)
						in_flag = !in_flag;
					sql_subfunc *f = sql_bind_func(sql, "sys", in_flag?"=":"<>", tail_type(l), tail_type(l), F_FUNC);
					assert(f);
					s = stmt_binop(be, l, r, sel, f);
					if (l->cand)
						s->cand = l->cand;
					if (r->cand)
						s->cand = r->cand;
				} else if (!reduce || (l->nrcols == 0 && r->nrcols == 0)) {
					sql_subfunc *f = sql_bind_func(sql, "sys", compare_func((comp_type)e->flag, is_anti(e)),
												   tail_type(l), tail_type(l), F_FUNC);
					assert(f);
					if (is_semantics(e)) {
						if (exp_is_null(e->l) && exp_is_null(e->r)) {
							s = stmt_bool(be, !is_anti(e));
						} else {
							list *args = sa_list(sql->sa);
							/* add nil semantics bit */
							list_append(args, l);
							list_append(args, r);
							list_append(args, stmt_bool(be, 1));
							s = stmt_Nop(be, stmt_list(be, args), sel, f);
						}
					} else {
						s = stmt_binop(be, l, r, sel, f);
					}
					if (l->cand)
						s->cand = l->cand;
					if (r->cand)
						s->cand = r->cand;
				} else {
					/* this can still be a join (as relational algebra and single value subquery results still means joins */
					s = stmt_uselect(be, l, r, (comp_type)e->flag, sel, is_anti(e), is_semantics(e));
				}
			}
		}
	 }	break;
	default:
		;
	}
	return s;
}

static stmt *
stmt_col( backend *be, sql_column *c, stmt *del, int part)
{
	sql_trans *tr = be->mvc->session->tr;
	stmt *sc = stmt_bat(be, c, RDONLY, part);

	if (isTable(c->t) && c->t->access != TABLE_READONLY &&
	   (!isNew(c) || (c->t->s && !inTransaction(tr, c->t)) || !isNew(c->t) /* alter */) &&
	   (c->t->persistence == SQL_PERSIST || c->t->s) && !c->t->commit_action) {
		stmt *i = stmt_bat(be, c, RD_INS, 0);
		stmt *u = stmt_bat(be, c, RD_UPD_ID, part);
		sc = stmt_project_delta(be, sc, u, i);
		if (del)
			sc = stmt_project(be, del, sc);
	} else if (del) { /* always handle the deletes */
		sc = stmt_project(be, del, sc);
	}
	return sc;
}

static stmt *
stmt_idx( backend *be, sql_idx *i, stmt *del, int part)
{
	sql_trans *tr = be->mvc->session->tr;
	stmt *sc = stmt_idxbat(be, i, RDONLY, part);

	if (isTable(i->t) && i->t->access != TABLE_READONLY &&
	   (!isNew(i) || (i->t->s && !inTransaction(tr, i->t)) || !isNew(i->t)/* alter */) &&
	   (i->t->persistence == SQL_PERSIST || i->t->s) && !i->t->commit_action) {
		stmt *ic = stmt_idxbat(be, i, RD_INS, 0);
		stmt *u = stmt_idxbat(be, i, RD_UPD_ID, part);
		sc = stmt_project_delta(be, sc, u, ic);
		if (del)
			sc = stmt_project(be, del, sc);
	} else if (del) { /* always handle the deletes */
		sc = stmt_project(be, del, sc);
	}
	return sc;
}

static int
stmt_set_type_param(mvc *sql, sql_subtype *type, stmt *param)
{
	if (!type || !param || param->type != st_var)
		return -1;

	if (set_type_param(sql, type, param->flag) == 0) {
		param->op4.typeval = *type;
		return 0;
	}
	return -1;
}

/* check_types tries to match the ct type with the type of s if they don't
 * match s is converted. Returns NULL on failure.
 */
static stmt *
check_types(backend *be, sql_subtype *ct, stmt *s, check_type tpe)
{
	mvc *sql = be->mvc;
	int c = 0;
	sql_subtype *t = NULL, *st = NULL;

 	st = tail_type(s);
	if ((!st || !st->type) && stmt_set_type_param(sql, ct, s) == 0) {
		return s;
	} else if (!st) {
		return sql_error(sql, 02, SQLSTATE(42000) "statement has no type information");
	}

	/* check if the types are the same */
	if (t && subtype_cmp(t, ct) != 0) {
		t = NULL;
	}

	if (!t) {	/* try to convert if needed */
		if (EC_INTERVAL(st->type->eclass) && (ct->type->eclass == EC_NUM || ct->type->eclass == EC_POS) && ct->digits < st->digits) {
			s = NULL; /* conversion from interval to num depends on the number of digits */
		} else {
			c = sql_type_convert(st->type->eclass, ct->type->eclass);
			if (!c || (c == 2 && tpe == type_set) || (c == 3 && tpe != type_cast)) {
				s = NULL;
			} else {
				s = stmt_convert(be, s, NULL, st, ct);
			}
		}
	}
	if (!s) {
		stmt *res = sql_error(
			sql, 03,
			SQLSTATE(42000) "types %s(%u,%u) (%s) and %s(%u,%u) (%s) are not equal",
			st->type->sqlname,
			st->digits,
			st->scale,
			st->type->base.name,
			ct->type->sqlname,
			ct->digits,
			ct->scale,
			ct->type->base.name
		);
		return res;
	}
	return s;
}

static stmt *
sql_Nop_(backend *be, const char *fname, stmt *a1, stmt *a2, stmt *a3, stmt *a4)
{
	mvc *sql = be->mvc;
	list *sl = sa_list(sql->sa);
	list *tl = sa_list(sql->sa);
	sql_subfunc *f = NULL;

	list_append(sl, a1);
	list_append(tl, tail_type(a1));
	list_append(sl, a2);
	list_append(tl, tail_type(a2));
	list_append(sl, a3);
	list_append(tl, tail_type(a3));
	if (a4) {
		list_append(sl, a4);
		list_append(tl, tail_type(a4));
	}

	if ((f = sql_bind_func_(sql, "sys", fname, tl, F_FUNC)))
		return stmt_Nop(be, stmt_list(be, sl), NULL, f);
	return sql_error(sql, ERR_NOTFOUND, SQLSTATE(42000) "SELECT: no such operator '%s'", fname);
}

static stmt *
parse_value(backend *be, char *query, sql_subtype *tpe, char emode)
{
	sql_exp *e = rel_parse_val(be->mvc, query, tpe, emode, NULL);
	if (e)
		return exp_bin(be, e, NULL, NULL, NULL, NULL, NULL, NULL, 0, 0, 0);
	return sql_error(be->mvc, 02, SQLSTATE(HY001) MAL_MALLOC_FAIL);
}

static stmt *
stmt_rename(backend *be, sql_exp *exp, stmt *s )
{
	const char *name = exp_name(exp);
	const char *rname = exp_relname(exp);
	stmt *o = s;

	if (!name && exp_is_atom(exp))
		name = sa_strdup(be->mvc->sa, "single_value");
	assert(name);
	s = stmt_alias(be, s, rname, name);
	if (o->flag & OUTER_ZERO)
		s->flag |= OUTER_ZERO;
	return s;
}

static stmt *
rel2bin_sql_table(backend *be, sql_table *t)
{
	mvc *sql = be->mvc;
	list *l = sa_list(sql->sa);
	node *n;
	stmt *dels = stmt_tid(be, t, 0);

	for (n = t->columns.set->h; n; n = n->next) {
		sql_column *c = n->data;
		stmt *sc = stmt_col(be, c, dels, dels->partition);

		list_append(l, sc);
	}
	/* TID column */
	if (t->columns.set->h) {
		/* tid function  sql.tid(t) */
		const char *rnme = t->base.name;

		stmt *sc = dels?dels:stmt_tid(be, t, 0);
		sc = stmt_alias(be, sc, rnme, TID);
		list_append(l, sc);
	}
	if (t->idxs.set) {
		for (n = t->idxs.set->h; n; n = n->next) {
			sql_idx *i = n->data;
			stmt *sc = stmt_idx(be, i, dels, dels->partition);
			const char *rnme = t->base.name;

			/* index names are prefixed, to make them independent */
			sc = stmt_alias(be, sc, rnme, sa_strconcat(sql->sa, "%", i->base.name));
			list_append(l, sc);
		}
	}
	return stmt_list(be, l);
}

static stmt *
rel2bin_basetable(backend *be, sql_rel *rel)
{
	mvc *sql = be->mvc;
	sql_table *t = rel->l;
	sql_column *c = rel->r;
	list *l = sa_list(sql->sa);
	stmt *dels, *col = NULL;
	node *en;

	if (!t && c)
		t = c->t;

	dels = stmt_tid(be, t, rel->flag == REL_PARTITION);

	/* add aliases */
	assert(rel->exps);
	for( en = rel->exps->h; en && !col; en = en->next ) {
		sql_exp *exp = en->data;
		const char *oname = exp->r;

		if (is_func(exp->type) || (oname[0] == '%' && strcmp(oname, TID) == 0))
			continue;
		if (oname[0] == '%') {
			sql_idx *i = find_sql_idx(t, oname+1);

			/* do not include empty indices in the plan */
			if ((hash_index(i->type) && list_length(i->columns) <= 1) || !idx_has_column(i->type))
				continue;
			col = stmt_idx(be, i, NULL/*dels*/, dels->partition);
		} else {
			sql_column *c = find_sql_column(t, oname);

			col = stmt_col(be, c, NULL/*dels*/, dels->partition);
		}
	}
	for( en = rel->exps->h; en; en = en->next ) {
		sql_exp *exp = en->data;
		const char *rname = exp_relname(exp)?exp_relname(exp):exp->l;
		const char *oname = exp->r;
		stmt *s = NULL;

		if (is_func(exp->type)) {
			assert(0);
			list *exps = exp->l;
			sql_exp *cexp = exps->h->data;
			const char *cname = cexp->r;
			list *l = sa_list(sql->sa);

			c = find_sql_column(t, cname);
			s = stmt_col(be, c, NULL/*dels*/, dels->partition);
			append(l, s);
			if (exps->h->next) {
				sql_exp *at = exps->h->next->data;
				stmt *u = exp_bin(be, at, NULL, NULL, NULL, NULL, NULL, NULL, 0, 0, 0);
				if(!u)
					return NULL;

				append(l, u);
			}
			s = stmt_Nop(be, stmt_list(be, l), NULL, exp->f);
		} else if (oname[0] == '%' && strcmp(oname, TID) == 0) {
			/* tid function  sql.tid(t) */
			const char *rnme = t->base.name;

			if (col)
				s = stmt_mirror(be, col);
			else {
				s = dels?dels:stmt_tid(be, t, 0);
				dels = NULL;
			}
			s = stmt_alias(be, s, rnme, TID);
		} else if (oname[0] == '%') {
			sql_idx *i = find_sql_idx(t, oname+1);

			/* do not include empty indices in the plan */
			if ((hash_index(i->type) && list_length(i->columns) <= 1) || !idx_has_column(i->type))
				continue;
			s = stmt_idx(be, i, NULL/*dels*/, dels->partition);
		} else {
			sql_column *c = find_sql_column(t, oname);

			s = stmt_col(be, c, NULL/*dels*/, dels->partition);
		}
		s->tname = rname;
		s->cname = exp_name(exp);
		list_append(l, s);
	}
	stmt *res = stmt_list(be, l);
	if (res && dels)
		res->cand = dels;
	return res;
}

static int
alias_cmp( stmt *s, const char *nme )
{
	return strcmp(s->cname, nme);
}

static list* exps2bin_args(backend *be, list *exps, list *args);

static list *
exp2bin_args(backend *be, sql_exp *e, list *args)
{
	mvc *sql = be->mvc;

	if (THRhighwater())
		return sql_error(sql, 10, SQLSTATE(42000) "Query too complex: running out of stack space");

	if (!e || !args)
		return args;
	switch(e->type){
	case e_column:
	case e_psm:
		return args;
	case e_cmp:
		if (e->flag == cmp_or || e->flag == cmp_filter) {
			args = exps2bin_args(be, e->l, args);
			args = exps2bin_args(be, e->r, args);
		} else if (e->flag == cmp_in || e->flag == cmp_notin) {
			args = exp2bin_args(be, e->l, args);
			args = exps2bin_args(be, e->r, args);
		} else {
			args = exp2bin_args(be, e->l, args);
			args = exp2bin_args(be, e->r, args);
			if (e->f)
				args = exp2bin_args(be, e->f, args);
		}
		return args;
	case e_convert:
		if (e->l)
			return exp2bin_args(be, e->l, args);
		break;
	case e_aggr:
	case e_func:
		if (e->l)
			return exps2bin_args(be, e->l, args);
		break;
	case e_atom:
		if (e->l) {
			return args;
		} else if (e->f) {
			return exps2bin_args(be, e->f, args);
		} else if (e->r) {
			char *nme;
			sql_var_name *vname = (sql_var_name*) e->r;

			if (vname->sname) { /* Global variable */
				nme = SA_NEW_ARRAY(be->mvc->sa, char, strlen(vname->sname) + strlen(vname->name) + 5);
				if (!nme)
					return NULL;
				stpcpy(stpcpy(stpcpy(stpcpy(nme, "A0%"), vname->sname), "%"), vname->name); /* mangle variable name */
			} else { /* Parameter or local variable */
				char levelstr[16];
				snprintf(levelstr, sizeof(levelstr), "%u", e->flag);
				nme = SA_NEW_ARRAY(be->mvc->sa, char, strlen(levelstr) + strlen(vname->name) + 3);
				if (!nme)
					return NULL;
				stpcpy(stpcpy(stpcpy(stpcpy(nme, "A"), levelstr), "%"), vname->name); /* mangle variable name */
			}
			if (!list_find(args, nme, (fcmp)&alias_cmp)) {
				stmt *s = stmt_var(be, vname->sname, vname->name, &e->tpe, 0, 0);

				s = stmt_alias(be, s, NULL, sa_strdup(sql->sa, nme));
				list_append(args, s);
			}
		}
	}
	return args;
}

static list *
exps2bin_args(backend *be, list *exps, list *args)
{
	node *n;

	if (!exps)
		return args;
	for (n = exps->h; n; n = n->next)
		args = exp2bin_args(be, n->data, args);
	return args;
}

static list *
rel2bin_args(backend *be, sql_rel *rel, list *args)
{
	if (THRhighwater())
		return sql_error(be->mvc, 10, SQLSTATE(42000) "Query too complex: running out of stack space");

	if (!rel || !args)
		return args;
	switch(rel->op) {
	case op_basetable:
	case op_table:
		break;
	case op_join:
	case op_left:
	case op_right:
	case op_full:

	case op_semi:
	case op_anti:

	case op_union:
	case op_inter:
	case op_except:
		args = rel2bin_args(be, rel->l, args);
		args = rel2bin_args(be, rel->r, args);
		break;
	case op_groupby:
		if (rel->r)
			args = exps2bin_args(be, rel->r, args);
		/* fall through */
	case op_project:
	case op_select:
	case op_topn:
	case op_sample:
		if (rel->exps)
			args = exps2bin_args(be, rel->exps, args);
		args = rel2bin_args(be, rel->l, args);
		break;
	case op_ddl:
		args = rel2bin_args(be, rel->l, args);
		if (rel->r)
			args = rel2bin_args(be, rel->r, args);
		break;
	case op_insert:
	case op_update:
	case op_delete:
	case op_truncate:
		args = rel2bin_args(be, rel->r, args);
		break;
	}
	return args;
}

typedef struct trigger_input {
	sql_table *t;
	stmt *tids;
	stmt **updates;
	int type; /* insert 1, update 2, delete 3, truncate 4 */
	const char *on;
	const char *nn;
} trigger_input;

static stmt *
rel2bin_table(backend *be, sql_rel *rel, list *refs)
{
	mvc *sql = be->mvc;
	list *l;
	stmt *sub = NULL, *osub = NULL;
	node *en, *n;
	sql_exp *op = rel->r;

	if (rel->flag == TRIGGER_WRAPPER) {
		trigger_input *ti = rel->l;
		l = sa_list(sql->sa);

		for(n = ti->t->columns.set->h; n; n = n->next) {
			sql_column *c = n->data;

			if (ti->type == 2) { /* updates */
				stmt *s = stmt_col(be, c, ti->tids, ti->tids->partition);
				append(l, stmt_alias(be, s, ti->on, c->base.name));
			}
			if (ti->updates && ti->updates[c->colnr]) {
				append(l, stmt_alias(be, ti->updates[c->colnr], ti->nn, c->base.name));
			} else {
				stmt *s = stmt_col(be, c, ti->tids, ti->tids->partition);
				append(l, stmt_alias(be, s, ti->nn, c->base.name));
				assert(ti->type != 1);
			}
		}
		sub = stmt_list(be, l);
		return sub;
	} else if (op) {
		int i;
		sql_subfunc *f = op->f;
		stmt *psub = NULL;
		list *ops = NULL;
		stmt *ids = NULL;

		if (rel->l) { /* first construct the sub relation */
			sql_rel *l = rel->l;
			if (l->op == op_ddl) {
				sql_table *t = rel_ddl_table_get(l);

				if (t)
					sub = rel2bin_sql_table(be, t);
			} else {
				sub = subrel_bin(be, rel->l, refs);
			}
			sub = subrel_project(be, sub, refs, rel->l);
			if (!sub)
				return NULL;
		}

		assert(f);
		if (f->func->res && list_length(f->func->res) + 1 == list_length(rel->exps) && !f->func->varres) {
			/* add inputs in correct order ie loop through args of f and pass column */
			list *exps = op->l;
			ops = sa_list(be->mvc->sa);
			if (exps) {
				for (node *en = exps->h; en; en = en->next) {
					sql_exp *e = en->data;

					/* find column */
					stmt *s = exp_bin(be, e, sub, NULL, NULL, NULL, NULL, NULL, 0, 0, 0);
					if (!s)
						return NULL;
					if (en->next)
						append(ops, s);
					else /* last added exp is the ids (todo use name base lookup !!) */
						ids = s;
				}
			}
		} else {
			psub = exp_bin(be, op, sub, NULL, NULL, NULL, NULL, NULL, 0, 0, 0); /* table function */
			if (!psub)
				return NULL;
		}
		l = sa_list(sql->sa);
		if (f->func->res) {
			if (f->func->varres) {
				for(i=0, en = rel->exps->h, n = f->res->h; en; en = en->next, n = n->next, i++ ) {
					sql_exp *exp = en->data;
					sql_subtype *st = n->data;
					const char *rnme = exp_relname(exp)?exp_relname(exp):exp->l;
					stmt *s = stmt_rs_column(be, psub, i, st);

					s = stmt_alias(be, s, rnme, exp_name(exp));
					list_append(l, s);
				}
			} else {
				node *m = rel->exps->h;
				int i = 0;

				/* correlated table returning function */
				if (list_length(f->func->res) + 1 == list_length(rel->exps)) {
					/* use a simple nested loop solution for this case, ie
					 * output a table of (input) row-ids, the output of the table producing function
					 */
					/* make sure the input for sql.unionfunc are bats */
					if (ids)
						ids = column(be, ids);
					if (ops)
						for (node *en = ops->h; en; en = en->next)
							en->data = column(be, (stmt *) en->data);

					int narg = 3 + list_length(rel->exps);
					if (ops)
						narg += list_length(ops);
					InstrPtr q = newStmtArgs(be->mb, sqlRef, "unionfunc", narg);
					/* Generate output rowid column and output of function f */
					for(i=0; m; m = m->next, i++) {
						sql_exp *e = m->data;
						int type = exp_subtype(e)->type->localtype;

						type = newBatType(type);
						if (i)
							q = pushReturn(be->mb, q, newTmpVariable(be->mb, type));
						else
							getArg(q, 0) = newTmpVariable(be->mb, type);
					}
					str mod = sql_func_mod(f->func);
					str fcn = sql_func_imp(f->func);
					q = pushStr(be->mb, q, mod);
					q = pushStr(be->mb, q, fcn);
					if (backend_create_func(be, f->func, NULL, ops) < 0)
		 				return NULL;
					psub = stmt_direct_func(be, q);

					if (ids) /* push input rowids column */
						q = pushArgument(be->mb, q, ids->nr);

					/* add inputs in correct order ie loop through args of f and pass column */
					if (ops) {
						for (node *en = ops->h; en; en = en->next) {
							stmt *op = en->data;

							q = pushArgument(be->mb, q, op->nr);
						}
					}

					/* name output of dependent columns, output of function is handled the same as without correlation */
					int len = list_length(rel->exps)-list_length(f->func->res);
					assert(len== 1);
					for(i=0, m=rel->exps->h; m && i<len; m = m->next, i++ ) {
						sql_exp *exp = m->data;
						stmt *s = stmt_rs_column(be, psub, i, exp_subtype(exp));

						s = stmt_alias(be, s, exp->l, exp->r);
						list_append(l, s);
					}
				}
				for(n = f->func->res->h; n && m; n = n->next, m = m->next, i++ ) {
					sql_arg *a = n->data;
					sql_exp *exp = m->data;
					stmt *s = stmt_rs_column(be, psub, i, &a->type);
					const char *rnme = exp_relname(exp)?exp_relname(exp):exp_find_rel_name(op);

					s = stmt_alias(be, s, rnme, a->name);
					list_append(l, s);
				}
#if 0
				if (list_length(f->res) == list_length(f->func->res) + 1) {
					assert(0);
					/* add missing %TID% column */
					sql_subtype *t = f->res->t->data;
					stmt *s = stmt_rs_column(be, psub, i, t);
					const char *rnme = exp_find_rel_name(op);

					s = stmt_alias(be, s, rnme, TID);
					list_append(l, s);
				}
#endif
			}
		}
		assert(rel->flag != TABLE_PROD_FUNC || !sub || !(sub->nrcols));
		sub = stmt_list(be, l);
	} else if (rel->l) { /* handle sub query via function */
		int i;
		char name[16], *nme;
		sql_rel *fr;

		nme = number2name(name, sizeof(name), ++be->remote);

		l = rel2bin_args(be, rel->l, sa_list(sql->sa));
		if (!l)
			return NULL;
		sub = stmt_list(be, l);
		if (!(sub = stmt_func(be, sub, sa_strdup(sql->sa, nme), rel->l, 0)))
			return NULL;
		fr = rel->l;
		l = sa_list(sql->sa);
		for(i = 0, n = rel->exps->h; n; n = n->next, i++ ) {
			sql_exp *c = n->data;
			stmt *s = stmt_rs_column(be, sub, i, exp_subtype(c));
			const char *nme = exp_name(c);
			const char *rnme = exp_relname(c);

			s = stmt_alias(be, s, rnme, nme);
			if (fr->card <= CARD_ATOM) /* single value, get result from bat */
				s = stmt_fetch(be, s);
			list_append(l, s);
		}
		sub = stmt_list(be, l);
	}
	if (!sub) {
		assert(sql->session->status == -10); /* Stack overflow errors shouldn't terminate the server */
		return NULL;
	}
	l = sa_list(sql->sa);
	for( en = rel->exps->h; en; en = en->next ) {
		sql_exp *exp = en->data;
		const char *rnme = exp_relname(exp)?exp_relname(exp):exp->l;
		stmt *s = bin_find_column(be, sub, exp->l, exp->r);

		if (!s) {
			assert(sql->session->status == -10); /* Stack overflow errors shouldn't terminate the server */
			return NULL;
		}
		if (sub && sub->nrcols >= 1 && s->nrcols == 0)
			s = stmt_const(be, bin_first_column(be, sub), s);
		s = stmt_alias(be, s, rnme, exp_name(exp));
		list_append(l, s);
	}
	if (osub && osub->nrcols)
		list_merge(l, osub->op4.lval, NULL);
	sub = stmt_list(be, l);
	return sub;
}

static stmt *
rel2bin_hash_lookup(backend *be, sql_rel *rel, stmt *left, stmt *right, sql_idx *i, node *en )
{
	mvc *sql = be->mvc;
	node *n;
	sql_subtype *it = sql_bind_localtype("int");
	sql_subtype *lng = sql_bind_localtype("lng");
	stmt *h = NULL;
	stmt *bits = stmt_atom_int(be, 1 + ((sizeof(lng)*8)-1)/(list_length(i->columns)+1));
	sql_exp *e = en->data;
	sql_exp *l = e->l;
	stmt *idx = bin_find_column(be, left, l->l, sa_strconcat(sql->sa, "%", i->base.name));
	int swap_exp = 0, swap_rel = 0, semantics = 0;

	if (!idx) {
		swap_exp = 1;
		l = e->r;
		idx = bin_find_column(be, left, l->l, sa_strconcat(sql->sa, "%", i->base.name));
	}
	if (!idx && right) {
		swap_exp = 0;
		swap_rel = 1;
		l = e->l;
		idx = bin_find_column(be, right, l->l, sa_strconcat(sql->sa, "%", i->base.name));
	}
	if (!idx && right) {
		swap_exp = 1;
		swap_rel = 1;
		l = e->r;
		idx = bin_find_column(be, right, l->l, sa_strconcat(sql->sa, "%", i->base.name));
	}
	if (!idx)
		return NULL;
	/* should be in key order! */
	for( en = rel->exps->h, n = i->columns->h; en && n; en = en->next, n = n->next ) {
		sql_exp *e = en->data;
		stmt *s = NULL;

		if (e->type == e_cmp && e->flag == cmp_equal) {
			sql_exp *ee = (swap_exp)?e->l:e->r;
			if (swap_rel)
				s = exp_bin(be, ee, left, NULL, NULL, NULL, NULL, NULL, 0, 0, 0);
			else
				s = exp_bin(be, ee, right, NULL, NULL, NULL, NULL, NULL, 0, 0, 0);
		}

		if (!s)
			return NULL;
		if (h) {
			sql_subfunc *xor = sql_bind_func_result(sql, "sys", "rotate_xor_hash", F_FUNC, lng, 3, lng, it, tail_type(s));

			h = stmt_Nop(be, stmt_list(be, list_append( list_append(
				list_append(sa_list(sql->sa), h), bits), s)), NULL, xor);
			semantics = 1;
		} else {
			sql_subfunc *hf = sql_bind_func_result(sql, "sys", "hash", F_FUNC, lng, 1, tail_type(s));

			h = stmt_unop(be, s, NULL, hf);
		}
	}
	if (h && h->nrcols) {
		if (!swap_rel) {
			return stmt_join(be, idx, h, 0, cmp_equal, 0, semantics, false);
		} else {
			return stmt_join(be, h, idx, 0, cmp_equal, 0, semantics, false);
		}
	} else {
		return stmt_uselect(be, idx, h, cmp_equal, NULL, 0, semantics);
	}
}

static stmt *
join_hash_key( backend *be, list *l )
{
	mvc *sql = be->mvc;
	node *m;
	sql_subtype *it, *lng;
	stmt *h = NULL;
	stmt *bits = stmt_atom_int(be, 1 + ((sizeof(lng)*8)-1)/(list_length(l)+1));

	it = sql_bind_localtype("int");
	lng = sql_bind_localtype("lng");
	for (m = l->h; m; m = m->next) {
		stmt *s = m->data;

		if (h) {
			sql_subfunc *xor = sql_bind_func_result(sql, "sys", "rotate_xor_hash", F_FUNC, lng, 3, lng, it, tail_type(s));

			h = stmt_Nop(be, stmt_list(be, list_append( list_append( list_append(sa_list(sql->sa), h), bits), s )), NULL, xor);
		} else {
			sql_subfunc *hf = sql_bind_func_result(sql, "sys", "hash", F_FUNC, lng, 1, tail_type(s));
			h = stmt_unop(be, s, NULL, hf);
		}
	}
	return h;
}

static stmt *
releqjoin( backend *be, list *l1, list *l2, list *exps, int used_hash, int need_left, int is_semantics )
{
	mvc *sql = be->mvc;
	node *n1 = l1->h, *n2 = l2->h, *n3 = NULL;
	stmt *l, *r, *res;
	sql_exp *e;

	if (exps)
		n3 = exps->h;
	if (list_length(l1) <= 1) {
		l = l1->h->data;
		r = l2->h->data;
		if (!is_semantics && exps) {
			e = n3->data;
			is_semantics = is_semantics(e);
		}
		r =  stmt_join(be, l, r, 0, cmp_equal, need_left, is_semantics, false);
		return r;
	}
	if (used_hash) {
		l = n1->data;
		r = n2->data;
		n1 = n1->next;
		n2 = n2->next;
		n3 = n3?n3->next:NULL;
		res = stmt_join(be, l, r, 0, cmp_equal, need_left, 1, false);
	} else { /* need hash */
		l = join_hash_key(be, l1);
		r = join_hash_key(be, l2);
		res = stmt_join(be, l, r, 0, cmp_equal, need_left, 1, false);
	}
	l = stmt_result(be, res, 0);
	r = stmt_result(be, res, 1);
	for (; n1 && n2; n1 = n1->next, n2 = n2->next, n3 = n3?n3->next:NULL) {
		int semantics = is_semantics;
		stmt *ld = n1->data;
		stmt *rd = n2->data;
		stmt *le = stmt_project(be, l, ld );
		stmt *re = stmt_project(be, r, rd );
		/* intentional both tail_type's of le (as re sometimes is a find for bulk loading */
		sql_subfunc *f = NULL;
		stmt * cmp;
		list *ops;

		f = sql_bind_func(sql, "sys", "=", tail_type(le), tail_type(le), F_FUNC);
		assert(f);

		ops = sa_list(be->mvc->sa);
		list_append(ops, le);
		list_append(ops, re);
		if (!semantics && exps) {
			e = n3->data;
			semantics = is_semantics(e);
		}
		if (semantics)
			list_append(ops, stmt_bool(be, 1));
		cmp = stmt_Nop(be, stmt_list(be, ops), NULL, f);
		cmp = stmt_uselect(be, cmp, stmt_bool(be, 1), cmp_equal, NULL, 0, 0);
		l = stmt_project(be, cmp, l );
		r = stmt_project(be, cmp, r );
	}
	res = stmt_join(be, l, r, 0, cmp_joined, 0, 0, false);
	return res;
}

static void
split_join_exps(sql_rel *rel, list *joinable, list *not_joinable)
{
	if (!list_empty(rel->exps)) {
		for (node *n = rel->exps->h; n; n = n->next) {
			sql_exp *e = n->data;
			int left_reference = 0, right_reference = 0;

			/* we can handle thetajoins, rangejoins and filter joins (like) */
			/* ToDo how about atom expressions? */
			if (e->type == e_cmp) {
				int flag = e->flag & ~CMP_BETWEEN;
				/* check if its a select or join expression, ie use only expressions of one relation left and of the other right (than join) */
				if (flag < cmp_filter || flag == mark_in || flag == mark_notin) { /* theta and range joins */
					/* join or select ? */
					sql_exp *l = e->l, *r = e->r, *f = e->f;

					if (f) {
						int ll = rel_find_exp(rel->l, l) != NULL;
						int rl = rel_find_exp(rel->r, l) != NULL;
						int lr = rel_find_exp(rel->l, r) != NULL;
						int rr = rel_find_exp(rel->r, r) != NULL;
						int lf = rel_find_exp(rel->l, f) != NULL;
						int rf = rel_find_exp(rel->r, f) != NULL;
						int nrcr1 = 0, nrcr2 = 0, nrcl1 = 0, nrcl2 = 0;

						if ((ll && !rl &&
						   ((rr && !lr) || (nrcr1 = r->card == CARD_ATOM && exp_is_atom(r))) &&
						   ((rf && !lf) || (nrcr2 = f->card == CARD_ATOM && exp_is_atom(f))) && (nrcr1+nrcr2) <= 1) ||
						    (rl && !ll &&
						   ((lr && !rr) || (nrcl1 = r->card == CARD_ATOM && exp_is_atom(r))) &&
						   ((lf && !rf) || (nrcl2 = f->card == CARD_ATOM && exp_is_atom(f))) && (nrcl1+nrcl2) <= 1)) {
							left_reference = right_reference = 1;
						}
					} else {
						if (l->card != CARD_ATOM || !exp_is_atom(l)) {
							left_reference += rel_find_exp(rel->l, l) != NULL;
							right_reference += rel_find_exp(rel->r, l) != NULL;
						}
						if (r->card != CARD_ATOM || !exp_is_atom(r)) {
							left_reference += rel_find_exp(rel->l, r) != NULL;
							right_reference += rel_find_exp(rel->r, r) != NULL;
						}
					}
				} else if (flag == cmp_filter) {
					list *l = e->l, *r = e->r;

					for (node *n = l->h ; n ; n = n->next) {
						sql_exp *ee = n->data;

						if (ee->card != CARD_ATOM || !exp_is_atom(ee)) {
							left_reference += rel_find_exp(rel->l, ee) != NULL;
							right_reference += rel_find_exp(rel->r, ee) != NULL;
						}
					}
					for (node *n = r->h ; n ; n = n->next) {
						sql_exp *ee = n->data;

						if (ee->card != CARD_ATOM || !exp_is_atom(ee)) {
							left_reference += rel_find_exp(rel->l, ee) != NULL;
							right_reference += rel_find_exp(rel->r, ee) != NULL;
						}
					}
				}
			}
			if (left_reference && right_reference) {
				append(joinable, e);
			} else {
				append(not_joinable, e);
			}
		}
	}
}

#define is_equi_exp(e) ((e)->flag == cmp_equal || (e)->flag == mark_in || (e)->flag == mark_notin)

static list *
get_equi_joins_first(mvc *sql, list *exps, int *equality_only)
{
	list *new_exps = sa_list(sql->sa);

	for( node *n = exps->h; n; n = n->next ) {
		sql_exp *e = n->data;

		assert(e->type == e_cmp && e->flag != cmp_in && e->flag != cmp_notin && e->flag != cmp_or);
		if (is_equi_exp(e))
			list_append(new_exps, e);
		else
			*equality_only = 0;
	}
	for( node *n = exps->h; n; n = n->next ) {
		sql_exp *e = n->data;

		if (!is_equi_exp(e))
			list_append(new_exps, e);
	}
	return new_exps;
}

static stmt *
rel2bin_join(backend *be, sql_rel *rel, list *refs)
{
	mvc *sql = be->mvc;
	list *l, *sexps = NULL;
	node *en = NULL, *n;
	stmt *left = NULL, *right = NULL, *join = NULL, *jl, *jr;
	stmt *ld = NULL, *rd = NULL;
	int need_left = (rel->flag == LEFT_JOIN);

	if (rel->l) /* first construct the left sub relation */
		left = subrel_bin(be, rel->l, refs);
	if (rel->r) /* first construct the right sub relation */
		right = subrel_bin(be, rel->r, refs);
	left = subrel_project(be, left, refs, rel->l);
	right = subrel_project(be, right, refs, rel->r);
	if (!left || !right)
		return NULL;
	left = row2cols(be, left);
	right = row2cols(be, right);
	/*
 	 * split in 2 steps,
 	 * 	first cheap join(s) (equality or idx)
 	 * 	second selects/filters
	 */
	if (!list_empty(rel->exps)) {
		list *jexps = sa_list(sql->sa);
		sexps = sa_list(sql->sa);

		split_join_exps(rel, jexps, sexps);
		if (list_empty(jexps)) { /* cross product and continue after project */
			stmt *l = bin_first_column(be, left);
			stmt *r = bin_first_column(be, right);
			join = stmt_join(be, l, r, 0, cmp_all, 0, 0, false);
		}

		if (join) {
			en = jexps->h;
		} else {
			list *lje = sa_list(sql->sa), *rje = sa_list(sql->sa), *exps = sa_list(sql->sa);
			int used_hash = 0, idx = 0, equality_only = 1;

			(void) equality_only;
			jexps = get_equi_joins_first(sql, jexps, &equality_only);
			/* generate a relational join (releqjoin) which does a multi attribute (equi) join */
			for( en = jexps->h; en; en = en->next ) {
				int join_idx = be->join_idx;
				sql_exp *e = en->data;
				stmt *s = NULL;
				prop *p;

				/* stop search for equi joins on first non equi */
				if (list_length(lje) && (idx || e->type != e_cmp || e->flag != cmp_equal))
					break;

				/* handle possible index lookups, expressions are in index order! */
				if (!join &&
					(p=find_prop(e->p, PROP_HASHCOL)) != NULL) {
					sql_idx *i = p->value;

					join = s = rel2bin_hash_lookup(be, rel, left, right, i, en);
					if (s) {
						list_append(lje, s->op1);
						list_append(rje, s->op2);
						list_append(exps, NULL);
						used_hash = 1;
					}
				}

				s = exp_bin(be, e, left, right, NULL, NULL, NULL, NULL, 0, 1, 0);
				if (!s) {
					assert(sql->session->status == -10); /* Stack overflow errors shouldn't terminate the server */
					return NULL;
				}
				if (join_idx != be->join_idx)
					idx = 1;
				assert(s->type == st_join || s->type == st_join2 || s->type == st_joinN);
				if (!join)
					join = s;
				if (e->flag != cmp_equal) { /* only collect equi joins */
					en = en->next;
					break;
				}
				list_append(lje, s->op1);
				list_append(rje, s->op2);
				list_append(exps, e);
			}
			if (list_length(lje) > 1) {
				join = releqjoin(be, lje, rje, exps, used_hash, need_left, 0);
			} else if (!join || need_left) {
				sql_exp *e = exps->h->data;
				join = stmt_join(be, lje->h->data, rje->h->data, 0, cmp_equal, need_left, is_semantics(e), false);
			}
		}
	} else {
		stmt *l = bin_first_column(be, left);
		stmt *r = bin_first_column(be, right);
		join = stmt_join(be, l, r, 0, cmp_all, 0, 0, rel->single);
	}
	jl = stmt_result(be, join, 0);
	jr = stmt_result(be, join, 1);
	if (en || (sexps && list_length(sexps))) {
		stmt *sub, *sel = NULL;
		list *nl;

		/* construct relation */
		nl = sa_list(sql->sa);

		/* first project using equi-joins */
		for( n = left->op4.lval->h; n; n = n->next ) {
			stmt *c = n->data;
			const char *rnme = table_name(sql->sa, c);
			const char *nme = column_name(sql->sa, c);
			stmt *s = stmt_project(be, jl, column(be, c) );

			s = stmt_alias(be, s, rnme, nme);
			list_append(nl, s);
		}
		for( n = right->op4.lval->h; n; n = n->next ) {
			stmt *c = n->data;
			const char *rnme = table_name(sql->sa, c);
			const char *nme = column_name(sql->sa, c);
			stmt *s = stmt_project(be, jr, column(be, c) );

			s = stmt_alias(be, s, rnme, nme);
			list_append(nl, s);
		}
		sub = stmt_list(be, nl);

		/* continue with non equi-joins */
		while(sexps) {
			if (!en) {
				en = sexps->h;
				sexps = NULL;
			}
			for( ; en; en = en->next ) {
				stmt *s = exp_bin(be, en->data, sub, NULL, NULL, NULL, NULL, sel, 0, 1, 0);

				if (!s) {
					assert(sql->session->status == -10); /* Stack overflow errors shouldn't terminate the server */
					return NULL;
				}
				if (s->nrcols == 0) {
					stmt *l = bin_first_column(be, sub);
					s = stmt_uselect(be, stmt_const(be, l, stmt_bool(be, 1)), s, cmp_equal, sel, 0, 0);
				}
				sel = s;
			}
		}
		/* recreate join output */
		jl = stmt_project(be, sel, jl);
		jr = stmt_project(be, sel, jr);
	}

	/* construct relation */
	l = sa_list(sql->sa);

	if (rel->op == op_left || rel->op == op_full || is_single(rel)) {
		/* we need to add the missing oid's */
		stmt *l = ld = stmt_mirror(be, bin_first_column(be, left));
		if (rel->op == op_left || rel->op == op_full)
			ld = stmt_tdiff(be, ld, jl, NULL);
		if (rel->single && !list_empty(rel->exps)) {
			join = stmt_semijoin(be, l, jl, NULL, NULL, 0, true);
			jl = stmt_result(be, join, 0);
			jr = stmt_project(be, stmt_result(be, join, 1), jr);
		}
	}
	if (rel->op == op_right || rel->op == op_full) {
		/* we need to add the missing oid's */
		rd = stmt_mirror(be, bin_first_column(be, right));
		rd = stmt_tdiff(be, rd, jr, NULL);
	}

	for( n = left->op4.lval->h; n; n = n->next ) {
		stmt *c = n->data;
		const char *rnme = table_name(sql->sa, c);
		const char *nme = column_name(sql->sa, c);
		stmt *s = stmt_project(be, jl, column(be, c) );

		/* as append isn't save, we append to a new copy */
		if (rel->op == op_left || rel->op == op_full || rel->op == op_right)
			s = create_const_column(be, s);
		if (rel->op == op_left || rel->op == op_full)
			s = stmt_append(be, s, stmt_project(be, ld, c));
		if (rel->op == op_right || rel->op == op_full)
			s = stmt_append(be, s, stmt_const(be, rd, (c->flag&OUTER_ZERO)?stmt_atom_lng(be, 0):stmt_atom(be, atom_general(sql->sa, tail_type(c), NULL))));

		s = stmt_alias(be, s, rnme, nme);
		list_append(l, s);
	}
	for( n = right->op4.lval->h; n; n = n->next ) {
		stmt *c = n->data;
		const char *rnme = table_name(sql->sa, c);
		const char *nme = column_name(sql->sa, c);
		stmt *s = stmt_project(be, jr, column(be, c) );

		/* as append isn't save, we append to a new copy */
		if (rel->op == op_left || rel->op == op_full || rel->op == op_right)
			s = create_const_column(be, s);
		if (rel->op == op_left || rel->op == op_full)
			s = stmt_append(be, s, stmt_const(be, ld, (c->flag&OUTER_ZERO)?stmt_atom_lng(be, 0):stmt_atom(be, atom_general(sql->sa, tail_type(c), NULL))));
		if (rel->op == op_right || rel->op == op_full)
			s = stmt_append(be, s, stmt_project(be, rd, c));

		s = stmt_alias(be, s, rnme, nme);
		list_append(l, s);
	}
	return stmt_list(be, l);
}

static int
exp_is_mark(sql_exp *e)
{
	if (e->type == e_cmp && (e->flag == mark_in || e->flag == mark_notin))
		return 1;
	return 0;
}

static stmt *
rel2bin_antijoin(backend *be, sql_rel *rel, list *refs)
{
	mvc *sql = be->mvc;
	list *l, *jexps = NULL, *mexps = NULL;
	node *en = NULL, *n;
	stmt *left = NULL, *right = NULL, *join = NULL;

	if (rel->l) /* first construct the left sub relation */
		left = subrel_bin(be, rel->l, refs);
	if (rel->r) /* first construct the right sub relation */
		right = subrel_bin(be, rel->r, refs);
	left = subrel_project(be, left, refs, rel->l);
	right = subrel_project(be, right, refs, rel->r);
	if (!left || !right)
		return NULL;
	left = row2cols(be, left);
	right = row2cols(be, right);

	if (rel->exps) {
		jexps = sa_list(sql->sa);
		mexps = sa_list(sql->sa);

		for( en = rel->exps->h; en; en = en->next ) {
			sql_exp *e = en->data;

			assert(e->type == e_cmp);
			if (exp_is_mark(e))
				append(mexps, e);
			else
				append(jexps, e);
		}
	}
	/* handle join-ing conditions first */
	if (!list_empty(jexps)) {
		if (list_empty(mexps))
			mexps = jexps;
	}
	/* handle mark conditions second */
	if (!list_empty(mexps)) {
		assert(list_length(mexps) == 1);
		for( en = mexps->h; en; en = en->next ) {
			sql_exp *e = en->data;
			stmt *ls = exp_bin(be, e->l, left, right, NULL, NULL, NULL, NULL, 0, 0, 0), *rs;
			if (!ls)
				return NULL;

			if (!(rs = exp_bin(be, e->r, left, right, NULL, NULL, NULL, NULL, 0, 0, 0)))
				return NULL;

			if (ls->nrcols == 0)
				ls = stmt_const(be, bin_first_column(be, left), ls);
			if (rs->nrcols == 0)
				rs = stmt_const(be, bin_first_column(be, right), rs);
			join = stmt_tdiff2(be, ls, rs, NULL);
		}
	}

	/* construct relation */
	l = sa_list(sql->sa);

	/* project all the left columns */
	for( n = left->op4.lval->h; n; n = n->next ) {
		stmt *c = n->data;
		const char *rnme = table_name(sql->sa, c);
		const char *nme = column_name(sql->sa, c);
		stmt *s = stmt_project(be, join, column(be, c));

		s = stmt_alias(be, s, rnme, nme);
		list_append(l, s);
	}
	return stmt_list(be, l);
}

static stmt *
rel2bin_semijoin(backend *be, sql_rel *rel, list *refs)
{
	mvc *sql = be->mvc;
	list *l, *sexps = NULL;
	node *en = NULL, *n;
	stmt *left = NULL, *right = NULL, *join = NULL, *jl, *jr, *c, *lcand = NULL;

	if (rel->op == op_anti && !list_empty(rel->exps) && list_length(rel->exps) == 1 && ((sql_exp*)rel->exps->h->data)->flag == mark_notin)
		return rel2bin_antijoin(be, rel, refs);

	if (rel->l) /* first construct the left sub relation */
		left = subrel_bin(be, rel->l, refs);
	if (rel->r) /* first construct the right sub relation */
		right = subrel_bin(be, rel->r, refs);
	if (!left || !right)
		return NULL;
	left = row2cols(be, left);
	right = row2cols(be, right);
	/*
 	 * split in 2 steps,
 	 * 	first cheap join(s) (equality or idx)
 	 * 	second selects/filters
	 */
	if (!list_empty(rel->exps)) {
		list *jexps = sa_list(sql->sa);
		sexps = sa_list(sql->sa);

		split_join_exps(rel, jexps, sexps);
		if (list_empty(jexps)) { /* cross product and continue after project */
			right = subrel_project(be, right, refs, rel->r);
			stmt *l = bin_first_column(be, left);
			stmt *r = bin_first_column(be, right);
			join = stmt_join(be, l, r, 0, cmp_all, 0, 0, false);
			lcand = left->cand;
		}

		if (join) {
			en = jexps->h;
		} else {
			list *lje = sa_list(sql->sa), *rje = sa_list(sql->sa), *exps = sa_list(sql->sa);
			int idx = 0, equality_only = 1;

			jexps = get_equi_joins_first(sql, jexps, &equality_only);
			if (!equality_only || list_length(jexps) > 1) {
				left = subrel_project(be, left, refs, rel->l);
				equality_only = 0;
			}
			right = subrel_project(be, right, refs, rel->r);

			for( en = jexps->h; en; en = en->next ) {
				int join_idx = be->join_idx;
				sql_exp *e = en->data;
				stmt *s = NULL;

				/* only handle simple joins here */
				if ((exp_has_func(e) && e->flag != cmp_filter) ||
					e->flag == cmp_or || (e->f && e->anti)) {
					if (!join && !list_length(lje)) {
						stmt *l = bin_first_column(be, left);
						stmt *r = bin_first_column(be, right);
						join = stmt_join(be, l, r, 0, cmp_all, 0, 0, false);
					}
					break;
				}
				if (list_length(lje) && (idx || e->type != e_cmp || (e->flag != cmp_equal && e->flag != cmp_filter) ||
				(join && e->flag == cmp_filter)))
					break;

				if (equality_only) {
					int oldvtop = be->mb->vtop, oldstop = be->mb->stop, swap = 0;
					stmt *r, *l = exp_bin(be, e->l, left, NULL, NULL, NULL, NULL, NULL, 0, 0, 0);

					if (!l) {
						swap = 1;
						clean_mal_statements(be, oldstop, oldvtop);
						l = exp_bin(be, e->l, right, NULL, NULL, NULL, NULL, NULL, 0, 0, 0);
					}
					r = exp_bin(be, e->r, left, right, NULL, NULL, NULL, NULL, 0, 0, 0);

					if (swap) {
						stmt *t = l;
						l = r;
						r = t;
					}

					if (!l || !r)
						return NULL;
					s = stmt_join_cand(be, column(be, l), column(be, r), left->cand, NULL/*right->cand*/, e->anti, (comp_type) e->flag, 0, is_semantics(e), false);
					lcand = left->cand;
				} else {
					s = exp_bin(be, e, left, right, NULL, NULL, NULL, NULL, 0, 1, 0);
				}
				if (!s) {
					assert(sql->session->status == -10); /* Stack overflow errors shouldn't terminate the server */
					return NULL;
				}
				if (join_idx != be->join_idx)
					idx = 1;
				/* stop on first non equality join */
				if (!join) {
					if (s->type != st_join && s->type != st_join2 && s->type != st_joinN) {
						if (!en->next && (s->type == st_uselect || s->type == st_uselect2))
							join = s;
						else
							break;
					}
					join = s;
				} else if (s->type != st_join && s->type != st_join2 && s->type != st_joinN) {
					/* handle select expressions */
					break;
				}
				if (s->type == st_join || s->type == st_join2 || s->type == st_joinN) {
					list_append(lje, s->op1);
					list_append(rje, s->op2);
					list_append(exps, e);
				}
			}
			if (list_length(lje) > 1) {
				join = releqjoin(be, lje, rje, exps, 0 /* use hash */, 0, 0);
			} else if (!join && list_length(lje) == list_length(rje) && list_length(lje)) {
				sql_exp *e = exps->h->data;
				join = stmt_join(be, lje->h->data, rje->h->data, 0, cmp_equal, 0, is_semantics(e), false);
			} else if (!join) {
				stmt *l = bin_first_column(be, left);
				stmt *r = bin_first_column(be, right);
				join = stmt_join(be, l, r, 0, cmp_all, 0, 0, false);
			}
		}
	} else {
		right = subrel_project(be, right, refs, rel->r);
		stmt *l = bin_first_column(be, left);
		stmt *r = bin_first_column(be, right);
		join = stmt_join(be, l, r, 0, cmp_all, 0, 0, false);
		lcand = left->cand;
	}
	jl = stmt_result(be, join, 0);
	if (en || (sexps && list_length(sexps))) {
		stmt *sub, *sel = NULL;
		list *nl;

		jr = stmt_result(be, join, 1);
		/* construct relation */
		nl = sa_list(sql->sa);

		/* first project after equi-joins */
		for( n = left->op4.lval->h; n; n = n->next ) {
			stmt *c = n->data;
			const char *rnme = table_name(sql->sa, c);
			const char *nme = column_name(sql->sa, c);
			stmt *s = stmt_project(be, jl, column(be, c) );

			s = stmt_alias(be, s, rnme, nme);
			list_append(nl, s);
		}
		for( n = right->op4.lval->h; n; n = n->next ) {
			stmt *c = n->data;
			const char *rnme = table_name(sql->sa, c);
			const char *nme = column_name(sql->sa, c);
			stmt *s = stmt_project(be, jr, column(be, c) );

			s = stmt_alias(be, s, rnme, nme);
			list_append(nl, s);
		}
		sub = stmt_list(be, nl);

		/* continue with non equi-joins */
		while(sexps) {
			if (!en) {
				en = sexps->h;
				sexps = NULL;
			}
			for( ; en; en = en->next ) {
				stmt *s = exp_bin(be, en->data, sub, NULL, NULL, NULL, NULL, sel, 0, 1, 0);

				if (!s) {
					assert(sql->session->status == -10); /* Stack overflow errors shouldn't terminate the server */
					return NULL;
				}
				if (s->nrcols == 0) {
					stmt *l = bin_first_column(be, sub);
					s = stmt_uselect(be, stmt_const(be, l, stmt_bool(be, 1)), s, cmp_equal, sel, 0, 0);
				}
				sel = s;
			}
		}
		/* recreate join output */
		jl = stmt_project(be, sel, jl);
	}

	/* construct relation */
	l = sa_list(sql->sa);

	/* We did a full join, thats too much.
	   Reduce this using difference and intersect */
	c = stmt_mirror(be, bin_first_column(be, left));
	if (rel->op == op_anti) {
		join = stmt_tdiff(be, c, jl, lcand);
	} else {
		if (lcand)
			join = stmt_semijoin(be, c, jl, lcand, NULL/*right->cand*/, 0, false);
		else
			join = stmt_tinter(be, c, jl, false);
	}

	/* project all the left columns */
	for( n = left->op4.lval->h; n; n = n->next ) {
		stmt *c = n->data;
		const char *rnme = table_name(sql->sa, c);
		const char *nme = column_name(sql->sa, c);
		stmt *s = stmt_project(be, join, column(be, c));

		s = stmt_alias(be, s, rnme, nme);
		list_append(l, s);
	}
	return stmt_list(be, l);
}

static stmt *
rel2bin_distinct(backend *be, stmt *s, stmt **distinct)
{
	mvc *sql = be->mvc;
	node *n;
	stmt *g = NULL, *grp = NULL, *ext = NULL, *cnt = NULL;
	list *rl = sa_list(sql->sa), *tids;

	/* single values are unique */
	if (s->key && s->nrcols == 0)
		return s;

	/* Use 'all' tid columns */
	if (/* DISABLES CODE */ (0) && (tids = bin_find_columns(be, s, TID)) != NULL) {
		for (n = tids->h; n; n = n->next) {
			stmt *t = n->data;

			g = stmt_group(be, column(be, t), grp, ext, cnt, !n->next);
			grp = stmt_result(be, g, 0);
			ext = stmt_result(be, g, 1);
			cnt = stmt_result(be, g, 2);
		}
	} else {
		for (n = s->op4.lval->h; n; n = n->next) {
			stmt *t = n->data;

			g = stmt_group(be, column(be, t), grp, ext, cnt, !n->next);
			grp = stmt_result(be, g, 0);
			ext = stmt_result(be, g, 1);
			cnt = stmt_result(be, g, 2);
		}
	}
	if (!ext)
		return NULL;

	for (n = s->op4.lval->h; n; n = n->next) {
		stmt *t = n->data;

		list_append(rl, stmt_project(be, ext, t));
	}

	if (distinct)
		*distinct = ext;
	s = stmt_list(be, rl);
	return s;
}

static stmt *
rel_rename(backend *be, sql_rel *rel, stmt *sub)
{
	mvc *sql = be->mvc;

	(void) sql;
	if (rel->exps) {
		node *en, *n;
		list *l = sa_list(be->mvc->sa);

		for( en = rel->exps->h, n = sub->op4.lval->h; en && n; en = en->next, n = n->next ) {
			sql_exp *exp = en->data;
			stmt *s = n->data;

			if (!s) {
				assert(sql->session->status == -10); /* Stack overflow errors shouldn't terminate the server */
				return NULL;
			}
			s = stmt_rename(be, exp, s);
			list_append(l, s);
		}
		sub = stmt_list(be, l);
	}
	return sub;
}

static stmt *
rel2bin_union(backend *be, sql_rel *rel, list *refs)
{
	mvc *sql = be->mvc;
	list *l;
	node *n, *m;
	stmt *left = NULL, *right = NULL, *sub;

	if (rel->l) /* first construct the left sub relation */
		left = subrel_bin(be, rel->l, refs);
	if (rel->r) /* first construct the right sub relation */
		right = subrel_bin(be, rel->r, refs);
	left = subrel_project(be, left, refs, rel->l);
	right = subrel_project(be, right, refs, rel->r);
	if (!left || !right)
		return NULL;

	/* construct relation */
	l = sa_list(sql->sa);
	for( n = left->op4.lval->h, m = right->op4.lval->h; n && m;
		 n = n->next, m = m->next ) {
		stmt *c1 = n->data;
		stmt *c2 = m->data;
		const char *rnme = table_name(sql->sa, c1);
		const char *nme = column_name(sql->sa, c1);
		stmt *s;

		s = stmt_append(be, create_const_column(be, c1), c2);
		s = stmt_alias(be, s, rnme, nme);
		list_append(l, s);
	}
	sub = stmt_list(be, l);

	sub = rel_rename(be, rel, sub);
	if (need_distinct(rel))
		sub = rel2bin_distinct(be, sub, NULL);
	return sub;
}

static stmt *
rel2bin_except(backend *be, sql_rel *rel, list *refs)
{
	mvc *sql = be->mvc;
	sql_subtype *lng = sql_bind_localtype("lng");
	list *stmts;
	node *n, *m;
	stmt *left = NULL, *right = NULL, *sub;
	sql_subfunc *min;

	stmt *lg = NULL, *rg = NULL;
	stmt *lgrp = NULL, *rgrp = NULL;
	stmt *lext = NULL, *rext = NULL, *next = NULL;
	stmt *lcnt = NULL, *rcnt = NULL, *ncnt = NULL, *zero = NULL;
	stmt *s, *lm, *rm;
	list *lje = sa_list(sql->sa);
	list *rje = sa_list(sql->sa);

	if (rel->l) /* first construct the left sub relation */
		left = subrel_bin(be, rel->l, refs);
	if (rel->r) /* first construct the right sub relation */
		right = subrel_bin(be, rel->r, refs);
	if (!left || !right)
		return NULL;
	left = subrel_project(be, left, refs, rel->l);
	right = subrel_project(be, right, refs, rel->r);
	left = row2cols(be, left);
	right = row2cols(be, right);

	/*
	 * The multi column except is handled using group by's and
	 * group size counts on both sides of the intersect. We then
	 * return for each group of L with min(L.count,R.count),
	 * number of rows.
	 */
	for (n = left->op4.lval->h; n; n = n->next) {
		lg = stmt_group(be, column(be, n->data), lgrp, lext, lcnt, !n->next);
		lgrp = stmt_result(be, lg, 0);
		lext = stmt_result(be, lg, 1);
		lcnt = stmt_result(be, lg, 2);
	}
	for (n = right->op4.lval->h; n; n = n->next) {
		rg = stmt_group(be, column(be, n->data), rgrp, rext, rcnt, !n->next);
		rgrp = stmt_result(be, rg, 0);
		rext = stmt_result(be, rg, 1);
		rcnt = stmt_result(be, rg, 2);
	}

	if (!lg || !rg)
		return NULL;

	if (need_distinct(rel)) {
		lcnt = stmt_const(be, lcnt, stmt_atom_lng(be, 1));
		rcnt = stmt_const(be, rcnt, stmt_atom_lng(be, 1));
	}

	/* now find the matching groups */
	for (n = left->op4.lval->h, m = right->op4.lval->h; n && m; n = n->next, m = m->next) {
		stmt *l = column(be, n->data);
		stmt *r = column(be, m->data);

		l = stmt_project(be, lext, l);
		r = stmt_project(be, rext, r);
		list_append(lje, l);
		list_append(rje, r);
	}
	s = releqjoin(be, lje, rje, NULL, 0 /* use hash */, 0, 1 /*is_semantics*/);
	lm = stmt_result(be, s, 0);
	rm = stmt_result(be, s, 1);

	s = stmt_mirror(be, lext);
	s = stmt_tdiff(be, s, lm, NULL);

	/* first we find those missing in R */
	next = stmt_project(be, s, lext);
	ncnt = stmt_project(be, s, lcnt);
	zero = stmt_const(be, s, stmt_atom_lng(be, 0));

	/* ext, lcount, rcount */
	lext = stmt_project(be, lm, lext);
	lcnt = stmt_project(be, lm, lcnt);
	rcnt = stmt_project(be, rm, rcnt);

	/* append those missing in L */
	lext = stmt_append(be, lext, next);
	lcnt = stmt_append(be, lcnt, ncnt);
	rcnt = stmt_append(be, rcnt, zero);

 	min = sql_bind_func(sql, "sys", "sql_sub", lng, lng, F_FUNC);
	s = stmt_binop(be, lcnt, rcnt, NULL, min); /* use count */

	/* now we have gid,cnt, blowup to full groupsizes */
	s = stmt_gen_group(be, lext, s);

	/* project columns of left hand expression */
	stmts = sa_list(sql->sa);
	for (n = left->op4.lval->h; n; n = n->next) {
		stmt *c1 = column(be, n->data);
		const char *rnme = NULL;
		const char *nme = column_name(sql->sa, c1);

		/* retain name via the stmt_alias */
		c1 = stmt_project(be, s, c1);

		rnme = table_name(sql->sa, c1);
		c1 = stmt_alias(be, c1, rnme, nme);
		list_append(stmts, c1);
	}
	sub = stmt_list(be, stmts);
	return rel_rename(be, rel, sub);
}

static stmt *
rel2bin_inter(backend *be, sql_rel *rel, list *refs)
{
	mvc *sql = be->mvc;
	sql_subtype *lng = sql_bind_localtype("lng");
	list *stmts;
	node *n, *m;
	stmt *left = NULL, *right = NULL, *sub;
 	sql_subfunc *min;

	stmt *lg = NULL, *rg = NULL;
	stmt *lgrp = NULL, *rgrp = NULL;
	stmt *lext = NULL, *rext = NULL;
	stmt *lcnt = NULL, *rcnt = NULL;
	stmt *s, *lm, *rm;
	list *lje = sa_list(sql->sa);
	list *rje = sa_list(sql->sa);

	if (rel->l) /* first construct the left sub relation */
		left = subrel_bin(be, rel->l, refs);
	if (rel->r) /* first construct the right sub relation */
		right = subrel_bin(be, rel->r, refs);
	left = subrel_project(be, left, refs, rel->l);
	right = subrel_project(be, right, refs, rel->r);
	if (!left || !right)
		return NULL;
	left = row2cols(be, left);

	/*
	 * The multi column intersect is handled using group by's and
	 * group size counts on both sides of the intersect. We then
	 * return for each group of L with min(L.count,R.count),
	 * number of rows.
	 */
	for (n = left->op4.lval->h; n; n = n->next) {
		lg = stmt_group(be, column(be, n->data), lgrp, lext, lcnt, !n->next);
		lgrp = stmt_result(be, lg, 0);
		lext = stmt_result(be, lg, 1);
		lcnt = stmt_result(be, lg, 2);
	}
	for (n = right->op4.lval->h; n; n = n->next) {
		rg = stmt_group(be, column(be, n->data), rgrp, rext, rcnt, !n->next);
		rgrp = stmt_result(be, rg, 0);
		rext = stmt_result(be, rg, 1);
		rcnt = stmt_result(be, rg, 2);
	}

	if (!lg || !rg)
		return NULL;

	if (need_distinct(rel)) {
		lcnt = stmt_const(be, lcnt, stmt_atom_lng(be, 1));
		rcnt = stmt_const(be, rcnt, stmt_atom_lng(be, 1));
	}

	/* now find the matching groups */
	for (n = left->op4.lval->h, m = right->op4.lval->h; n && m; n = n->next, m = m->next) {
		stmt *l = column(be, n->data);
		stmt *r = column(be, m->data);

		l = stmt_project(be, lext, l);
		r = stmt_project(be, rext, r);
		list_append(lje, l);
		list_append(rje, r);
	}
	s = releqjoin(be, lje, rje, NULL, 0 /* use hash */, 0, 1 /* is_semantics */);
	lm = stmt_result(be, s, 0);
	rm = stmt_result(be, s, 1);

	/* ext, lcount, rcount */
	lext = stmt_project(be, lm, lext);
	lcnt = stmt_project(be, lm, lcnt);
	rcnt = stmt_project(be, rm, rcnt);

 	min = sql_bind_func(sql, "sys", "sql_min", lng, lng, F_FUNC);
	s = stmt_binop(be, lcnt, rcnt, NULL, min);

	/* now we have gid,cnt, blowup to full groupsizes */
	s = stmt_gen_group(be, lext, s);

	/* project columns of left hand expression */
	stmts = sa_list(sql->sa);
	for (n = left->op4.lval->h; n; n = n->next) {
		stmt *c1 = column(be, n->data);
		const char *rnme = NULL;
		const char *nme = column_name(sql->sa, c1);

		/* retain name via the stmt_alias */
		c1 = stmt_project(be, s, c1);

		rnme = table_name(sql->sa, c1);
		c1 = stmt_alias(be, c1, rnme, nme);
		list_append(stmts, c1);
	}
	sub = stmt_list(be, stmts);
	return rel_rename(be, rel, sub);
}

static stmt *
sql_reorder(backend *be, stmt *order, stmt *s)
{
	list *l = sa_list(be->mvc->sa);
	node *n;

	for (n = s->op4.lval->h; n; n = n->next) {
		stmt *sc = n->data;
		const char *cname = column_name(be->mvc->sa, sc);
		const char *tname = table_name(be->mvc->sa, sc);

		sc = stmt_project(be, order, sc);
		sc = stmt_alias(be, sc, tname, cname );
		list_append(l, sc);
	}
	return stmt_list(be, l);
}

static sql_exp*
topn_limit(sql_rel *rel)
{
	if (rel->exps) {
		sql_exp *limit = rel->exps->h->data;
		if (exp_is_null(limit)) /* If the limit is NULL, ignore the value */
			return NULL;
		return limit;
	}
	return NULL;
}

static sql_exp*
topn_offset( sql_rel *rel )
{
	if (rel->exps && list_length(rel->exps) > 1) {
		sql_exp *offset = rel->exps->h->next->data;

		return offset;
	}
	return NULL;
}

static stmt *
rel2bin_project(backend *be, sql_rel *rel, list *refs, sql_rel *topn)
{
	mvc *sql = be->mvc;
	list *pl;
	node *en, *n;
	stmt *sub = NULL, *psub = NULL;
	stmt *l = NULL;

	if (topn) {
		sql_exp *le = topn_limit(topn);
		sql_exp *oe = topn_offset(topn);

		if (!le) { /* Don't push only offset */
			topn = NULL;
		} else {
			l = exp_bin(be, le, NULL, NULL, NULL, NULL, NULL, NULL, 0, 0, 0);
			if(!l)
				return NULL;
			if (oe) {
				sql_subtype *lng = sql_bind_localtype("lng");
				sql_subfunc *add = sql_bind_func_result(sql, "sys", "sql_add", F_FUNC, lng, 2, lng, lng);
				stmt *o = exp_bin(be, oe, NULL, NULL, NULL, NULL, NULL, NULL, 0, 0, 0);
				if(!o)
					return NULL;
				l = stmt_binop(be, l, o, NULL, add);
			}
		}
	}

	if (!rel->exps)
		return stmt_none(be);

	if (rel->l) { /* first construct the sub relation */
		sql_rel *l = rel->l;
		if (l->op == op_ddl) {
			sql_table *t = rel_ddl_table_get(l);

			if (t)
				sub = rel2bin_sql_table(be, t);
		} else {
			sub = subrel_bin(be, rel->l, refs);
		}
		sub = subrel_project(be, sub, refs, rel->l);
		if (!sub)
			return NULL;
	}

	pl = sa_list(sql->sa);
	if (sub)
		pl->expected_cnt = list_length(sub->op4.lval);
	psub = stmt_list(be, pl);
	for( en = rel->exps->h; en; en = en->next ) {
		sql_exp *exp = en->data;
		int oldvtop = be->mb->vtop, oldstop = be->mb->stop;
		stmt *s = exp_bin(be, exp, sub, NULL /*psub*/, NULL, NULL, NULL, NULL, 0, 0, 0);

		if (!s) { /* try with own projection as well, but first clean leftover statements */
			clean_mal_statements(be, oldstop, oldvtop);
			s = exp_bin(be, exp, sub, psub, NULL, NULL, NULL, NULL, 0, 0, 0);
		}
		if (!s) /* error */
			return NULL;
		/* single value with limit */
		if (topn && rel->r && sub && sub->nrcols == 0 && s->nrcols == 0)
			s = const_column(be, s);
		else if (sub && sub->nrcols >= 1 && s->nrcols == 0)
			s = stmt_const(be, bin_first_column(be, sub), s);

		if (!exp_name(exp))
			exp_label(sql->sa, exp, ++sql->label);
		s = stmt_rename(be, exp, s);
		column_name(sql->sa, s); /* save column name */
		list_append(pl, s);
	}
	stmt_set_nrcols(psub);

	/* In case of a topn
		if both order by and distinct: then get first order by col
		do topn on it. Project all again! Then rest
	*/
	if (topn && rel->r) {
		list *oexps = rel->r, *npl = sa_list(sql->sa);
		/* distinct, topn returns atleast N (unique groups) */
		int distinct = need_distinct(rel);
		stmt *limit = NULL, *lpiv = NULL, *lgid = NULL;

		for (n=oexps->h; n; n = n->next) {
			sql_exp *orderbycole = n->data;
 			int last = (n->next == NULL);

			stmt *orderbycolstmt = exp_bin(be, orderbycole, sub, psub, NULL, NULL, NULL, NULL, 0, 0, 0);

			if (!orderbycolstmt)
				return NULL;

			/* handle constants */
			if (orderbycolstmt->nrcols == 0 && !last) /* no need to sort on constant */
				continue;
			orderbycolstmt = column(be, orderbycolstmt);
			if (!limit) {	/* topn based on a single column */
				limit = stmt_limit(be, orderbycolstmt, NULL, NULL, stmt_atom_lng(be, 0), l, distinct, is_ascending(orderbycole), nulls_last(orderbycole), last, 1);
			} else { 	/* topn based on 2 columns */
				limit = stmt_limit(be, orderbycolstmt, lpiv, lgid, stmt_atom_lng(be, 0), l, distinct, is_ascending(orderbycole), nulls_last(orderbycole), last, 1);
			}
			if (!limit)
				return NULL;
			lpiv = limit;
			if (!last) {
				lpiv = stmt_result(be, limit, 0);
				lgid = stmt_result(be, limit, 1);
			}
		}

		limit = lpiv;
		for ( n=pl->h ; n; n = n->next)
			list_append(npl, stmt_project(be, limit, column(be, n->data)));
		psub = stmt_list(be, npl);

		/* also rebuild sub as multiple orderby expressions may use the sub table (ie aren't part of the result columns) */
		pl = sub->op4.lval;
		npl = sa_list(sql->sa);
		for ( n=pl->h ; n; n = n->next) {
			list_append(npl, stmt_project(be, limit, column(be, n->data)));
		}
		sub = stmt_list(be, npl);
	}
	if (need_distinct(rel)) {
		stmt *distinct = NULL;
		psub = rel2bin_distinct(be, psub, &distinct);
		/* also rebuild sub as multiple orderby expressions may use the sub table (ie aren't part of the result columns) */
		if (sub && distinct) {
			list *npl = sa_list(sql->sa);

			pl = sub->op4.lval;
			for ( n=pl->h ; n; n = n->next)
				list_append(npl, stmt_project(be, distinct, column(be, n->data)));
			sub = stmt_list(be, npl);
		}
	}
	if (/*(!topn || need_distinct(rel)) &&*/ rel->r) {
		list *oexps = rel->r;
		stmt *orderby_ids = NULL, *orderby_grp = NULL;

		for (en = oexps->h; en; en = en->next) {
			stmt *orderby = NULL;
			sql_exp *orderbycole = en->data;
			stmt *orderbycolstmt = exp_bin(be, orderbycole, sub, psub, NULL, NULL, NULL, NULL, 0, 0, 0);

			if (!orderbycolstmt) {
				assert(sql->session->status == -10); /* Stack overflow errors shouldn't terminate the server */
				return NULL;
			}
			/* single values don't need sorting */
			if (orderbycolstmt->nrcols == 0)
				continue;
			if (orderby_ids)
				orderby = stmt_reorder(be, orderbycolstmt, is_ascending(orderbycole), nulls_last(orderbycole), orderby_ids, orderby_grp);
			else
				orderby = stmt_order(be, orderbycolstmt, is_ascending(orderbycole), nulls_last(orderbycole));
			orderby_ids = stmt_result(be, orderby, 1);
			orderby_grp = stmt_result(be, orderby, 2);
		}
		if (orderby_ids)
			psub = sql_reorder(be, orderby_ids, psub);
	}
	return psub;
}

static stmt *
rel2bin_predicate(backend *be)
{
	return const_column(be, stmt_bool(be, 1));
}

static stmt *
rel2bin_select(backend *be, sql_rel *rel, list *refs)
{
	mvc *sql = be->mvc;
	node *en;
	stmt *sub = NULL, *sel = NULL;
	stmt *predicate = NULL;

	if (rel->l) { /* first construct the sub relation */
		sub = subrel_bin(be, rel->l, refs);
		sel = sub->cand;
		if (!sub)
			return NULL;
		sub = row2cols(be, sub);
	}
	if (!sub && !predicate)
		predicate = rel2bin_predicate(be);
	if (!rel->exps || !rel->exps->h) {
		if (sub)
			return sub;
		if (predicate)
			return predicate;
		assert(0);
		return stmt_const(be, bin_first_column(be, sub), stmt_bool(be, 1));
	}
	if (!sub && predicate) {
		list *l = sa_list(sql->sa);
		assert(predicate);
		append(l, predicate);
		sub = stmt_list(be, l);
	}
	/* handle possible index lookups */
	/* expressions are in index order ! */
	if (sub && (en = rel->exps->h) != NULL) {
		sql_exp *e = en->data;
		prop *p;

		if ((p=find_prop(e->p, PROP_HASHCOL)) != NULL) {
			sql_idx *i = p->value;

			assert(0);
			sel = rel2bin_hash_lookup(be, rel, sub, NULL, i, en);
		}
	}
	for( en = rel->exps->h; en; en = en->next ) {
		sql_exp *e = en->data;
		stmt *s = exp_bin(be, e, sub, NULL, NULL, NULL, NULL, sel, 0, 1, 0);

		if (!s) {
			assert(sql->session->status == -10); /* Stack overflow errors shouldn't terminate the server */
			return NULL;
		}
		if (s->nrcols == 0){
			if (!predicate && sub)
				predicate = stmt_const(be, bin_first_column(be, sub), stmt_bool(be, 1));
			if (e->type != e_cmp) {
				sql_subtype *bt = sql_bind_localtype("bit");

				s = stmt_convert(be, s, NULL, exp_subtype(e), bt);
			}
			sel = stmt_uselect(be, predicate, s, cmp_equal, sel, 0, 0);
		} else if (e->type != e_cmp) {
			sel = stmt_uselect(be, s, stmt_bool(be, 1), cmp_equal, sel, 0, 0);
		} else {
			sel = s;
		}
	}

	if (sub && sel) {
		sub = stmt_list(be, sub->op4.lval); /* protect against references */
		sub->cand = sel;
	}
	return sub;
}

static stmt *
rel2bin_groupby(backend *be, sql_rel *rel, list *refs)
{
	mvc *sql = be->mvc;
	list *l, *aggrs, *gbexps = sa_list(sql->sa);
	node *n, *en;
	stmt *sub = NULL, *cursub;
	stmt *groupby = NULL, *grp = NULL, *ext = NULL, *cnt = NULL;

	if (rel->l) { /* first construct the sub relation */
		sub = subrel_bin(be, rel->l, refs);
		sub = subrel_project(be, sub, refs, rel->l);
		if (!sub)
			return NULL;
	}

	if (sub && sub->type == st_list && sub->op4.lval->h && !((stmt*)sub->op4.lval->h->data)->nrcols) {
		list *newl = sa_list(sql->sa);
		node *n;

		for(n=sub->op4.lval->h; n; n = n->next) {
			const char *cname = column_name(sql->sa, n->data);
			const char *tname = table_name(sql->sa, n->data);
			stmt *s = column(be, n->data);

			s = stmt_alias(be, s, tname, cname );
			append(newl, s);
		}
		sub = stmt_list(be, newl);
	}

	/* groupby columns */

	/* Keep groupby columns, sub that they can be lookup in the aggr list */
	if (rel->r) {
		list *exps = rel->r;

		for( en = exps->h; en; en = en->next ) {
			sql_exp *e = en->data;
			stmt *gbcol = exp_bin(be, e, sub, NULL, NULL, NULL, NULL, NULL, 0, 0, 0);

			if (!gbcol) {
				assert(sql->session->status == -10); /* Stack overflow errors shouldn't terminate the server */
				return NULL;
			}
			if (!gbcol->nrcols)
				gbcol = stmt_const(be, bin_first_column(be, sub), gbcol);
			groupby = stmt_group(be, gbcol, grp, ext, cnt, !en->next);
			grp = stmt_result(be, groupby, 0);
			ext = stmt_result(be, groupby, 1);
			cnt = stmt_result(be, groupby, 2);
			gbcol = stmt_alias(be, gbcol, exp_find_rel_name(e), exp_name(e));
			list_append(gbexps, gbcol);
		}
	}
	/* now aggregate */
	l = sa_list(sql->sa);
	aggrs = rel->exps;
	cursub = stmt_list(be, l);
	for( n = aggrs->h; n; n = n->next ) {
		sql_exp *aggrexp = n->data;
		stmt *aggrstmt = NULL;
		int oldvtop, oldstop;

		/* first look in the current aggr list (l) and group by column list */
		if (l && !aggrstmt && aggrexp->type == e_column)
			aggrstmt = list_find_column(be, l, aggrexp->l, aggrexp->r);
		if (gbexps && !aggrstmt && aggrexp->type == e_column) {
			aggrstmt = list_find_column(be, gbexps, aggrexp->l, aggrexp->r);
			if (aggrstmt && groupby) {
				aggrstmt = stmt_project(be, ext, aggrstmt);
				if (list_length(gbexps) == 1)
					aggrstmt->key = 1;
			}
		}

		oldvtop = be->mb->vtop;
		oldstop = be->mb->stop;
		if (!aggrstmt)
			aggrstmt = exp_bin(be, aggrexp, sub, NULL, grp, ext, cnt, NULL, 0, 0, 0);
		/* maybe the aggr uses intermediate results of this group by,
		   therefore we pass the group by columns too
		 */
		if (!aggrstmt) {
			clean_mal_statements(be, oldstop, oldvtop);
			aggrstmt = exp_bin(be, aggrexp, sub, cursub, grp, ext, cnt, NULL, 0, 0, 0);
		}
		if (!aggrstmt) {
			assert(sql->session->status == -10); /* Stack overflow errors shouldn't terminate the server */
			return NULL;
		}

		if (!aggrstmt->nrcols && ext && ext->nrcols)
			aggrstmt = stmt_const(be, ext, aggrstmt);

		aggrstmt = stmt_rename(be, aggrexp, aggrstmt);
		list_append(l, aggrstmt);
	}
	stmt_set_nrcols(cursub);
	return cursub;
}

static stmt *
rel2bin_topn(backend *be, sql_rel *rel, list *refs)
{
	mvc *sql = be->mvc;
	sql_exp *oe = NULL, *le = NULL;
	stmt *sub = NULL, *l = NULL, *o = NULL;
	node *n;

	if (rel->l) { /* first construct the sub relation */
		sql_rel *rl = rel->l;

		if (rl->op == op_project) {
			sub = rel2bin_project(be, rl, refs, rel);
		} else {
			sub = subrel_bin(be, rl, refs);
		}
		sub = subrel_project(be, sub, refs, rl);
	}
	if (!sub)
		return NULL;

	le = topn_limit(rel);
	oe = topn_offset(rel);

	n = sub->op4.lval->h;
	if (n) {
		stmt *limit = NULL, *sc = n->data;
		const char *cname = column_name(sql->sa, sc);
		const char *tname = table_name(sql->sa, sc);
		list *newl = sa_list(sql->sa);
		int oldvtop = be->mb->vtop, oldstop = be->mb->stop;

		if (le)
			l = exp_bin(be, le, NULL, NULL, NULL, NULL, NULL, NULL, 0, 0, 0);
		if (!l) {
			clean_mal_statements(be, oldstop, oldvtop);
			l = stmt_atom_lng_nil(be);
		}

		oldvtop = be->mb->vtop;
		oldstop = be->mb->stop;
		if (oe)
			o = exp_bin(be, oe, NULL, NULL, NULL, NULL, NULL, NULL, 0, 0, 0);
		if (!o) {
			clean_mal_statements(be, oldstop, oldvtop);
			o = stmt_atom_lng(be, 0);
		}
		if (!l || !o)
			return NULL;

		sc = column(be, sc);
		limit = stmt_limit(be, stmt_alias(be, sc, tname, cname), NULL, NULL, o, l, 0,0,0,0,0);

		for ( ; n; n = n->next) {
			stmt *sc = n->data;
			const char *cname = column_name(sql->sa, sc);
			const char *tname = table_name(sql->sa, sc);

			sc = column(be, sc);
			sc = stmt_project(be, limit, sc);
			list_append(newl, stmt_alias(be, sc, tname, cname));
		}
		sub = stmt_list(be, newl);
	}
	return sub;
}

static stmt *
rel2bin_sample(backend *be, sql_rel *rel, list *refs)
{
	mvc *sql = be->mvc;
	list *newl;
	stmt *sub = NULL, *sample_size = NULL, *sample = NULL, *seed = NULL;
	node *n;

	if (rel->l) /* first construct the sub relation */
		sub = subrel_bin(be, rel->l, refs);
	sub = subrel_project(be, sub, refs, rel->l);
	if (!sub)
		return NULL;

	n = sub->op4.lval->h;
	newl = sa_list(sql->sa);

	if (n) {
		stmt *sc = n->data;
		const char *cname = column_name(sql->sa, sc);
		const char *tname = table_name(sql->sa, sc);

		 if (!(sample_size = exp_bin(be, rel->exps->h->data, NULL, NULL, NULL, NULL, NULL, NULL, 0, 0, 0)))
			return NULL;

		if (rel->exps->cnt == 2) {
			seed = exp_bin(be, rel->exps->h->next->data, NULL, NULL, NULL, NULL, NULL, NULL, 0, 0, 0);
			if (!seed)
				return NULL;
		}

		sc = column(be, sc);
		sample = stmt_sample(be, stmt_alias(be, sc, tname, cname),sample_size, seed);

		for ( ; n; n = n->next) {
			stmt *sc = n->data;
			const char *cname = column_name(sql->sa, sc);
			const char *tname = table_name(sql->sa, sc);

			sc = column(be, sc);
			sc = stmt_project(be, sample, sc);
			list_append(newl, stmt_alias(be, sc, tname, cname));
		}
	}
	sub = stmt_list(be, newl);
	return sub;
}

static stmt *
sql_parse(backend *be, sql_schema *s, const char *query, char mode)
{
	sql_rel *rel = rel_parse(be->mvc, s, query, mode);
	stmt *sq = NULL;

	if ((rel = sql_processrelation(be->mvc, rel, 1, 1)))
		sq = rel_bin(be, rel);
	return sq;
}

static stmt *
insert_check_ukey(backend *be, list *inserts, sql_key *k, stmt *idx_inserts)
{
	mvc *sql = be->mvc;
/* pkey's cannot have NULLs, ukeys however can
   current implementation switches on 'NOT NULL' on primary key columns */

	char *msg = NULL;
	stmt *res;

	sql_subtype *lng = sql_bind_localtype("lng");
	sql_subfunc *cnt = sql_bind_func(sql, "sys", "count", sql_bind_localtype("void"), NULL, F_AGGR);
	sql_subtype *bt = sql_bind_localtype("bit");
	stmt *dels = stmt_tid(be, k->t, 0);
	sql_subfunc *ne = sql_bind_func_result(sql, "sys", "<>", F_FUNC, bt, 2, lng, lng);

	if (list_length(k->columns) > 1) {
		node *m;
		stmt *s = list_fetch(inserts, 0), *ins = s;
		sql_subfunc *sum;
		stmt *ssum = NULL;
		stmt *col = NULL;

		s = ins;
		/* 1st stage: find out if original contains same values */
		if (/*s->key &&*/ s->nrcols == 0) {
			s = NULL;
			if (k->idx && hash_index(k->idx->type))
				s = stmt_uselect(be, stmt_idx(be, k->idx, dels, dels->partition), idx_inserts, cmp_equal, s, 0, 1 /* is_semantics*/);
			for (m = k->columns->h; m; m = m->next) {
				sql_kc *c = m->data;
				stmt *cs = list_fetch(inserts, c->c->colnr);

				col = stmt_col(be, c->c, dels, dels->partition);
				if ((k->type == ukey) && stmt_has_null(col)) {
					stmt *nn = stmt_selectnonil(be, col, s);
					s = stmt_uselect( be, col, cs, cmp_equal, nn, 0, 0);
				} else {
					s = stmt_uselect( be, col, cs, cmp_equal, s, 0, 0);
				}
			}
		} else {
			list *lje = sa_list(sql->sa);
			list *rje = sa_list(sql->sa);
			if (k->idx && hash_index(k->idx->type)) {
				list_append(lje, stmt_idx(be, k->idx, dels, dels->partition));
				list_append(rje, idx_inserts);
			}
			for (m = k->columns->h; m; m = m->next) {
				sql_kc *c = m->data;
				stmt *cs = list_fetch(inserts, c->c->colnr);

				col = stmt_col(be, c->c, dels, dels->partition);
				list_append(lje, col);
				list_append(rje, cs);
			}
			s = releqjoin(be, lje, rje, NULL, 1 /* hash used */, 0, 0);
			s = stmt_result(be, s, 0);
		}
		s = stmt_binop(be, stmt_aggr(be, s, NULL, NULL, cnt, 1, 0, 1), stmt_atom_lng(be, 0), NULL, ne);

		/* 2nd stage: find out if inserted are unique */
		if ((!idx_inserts && ins->nrcols) || (idx_inserts && idx_inserts->nrcols)) {	/* insert columns not atoms */
			sql_subfunc *or = sql_bind_func_result(sql, "sys", "or", F_FUNC, bt, 2, bt, bt);
			stmt *orderby_ids = NULL, *orderby_grp = NULL;
			stmt *sel = NULL;

			/* remove any nils as in stmt_order NULL = NULL, instead of NULL != NULL */
			if (k->type == ukey) {
				for (m = k->columns->h; m; m = m->next) {
					sql_kc *c = m->data;
					stmt *cs = list_fetch(inserts, c->c->colnr);

				   	if (stmt_has_null(cs))
						sel = stmt_selectnonil(be, cs, sel);
				}
			}
			/* implementation uses sort key check */
			for (m = k->columns->h; m; m = m->next) {
				sql_kc *c = m->data;
				stmt *orderby;
				stmt *cs = list_fetch(inserts, c->c->colnr);

				if (sel)
					cs = stmt_project(be, sel, cs);
				if (orderby_grp)
					orderby = stmt_reorder(be, cs, 1, 0, orderby_ids, orderby_grp);
				else
					orderby = stmt_order(be, cs, 1, 0);
				orderby_ids = stmt_result(be, orderby, 1);
				orderby_grp = stmt_result(be, orderby, 2);
			}

			if (!orderby_grp || !orderby_ids)
				return NULL;

			sum = sql_bind_func(sql, "sys", "not_unique", tail_type(orderby_grp), NULL, F_AGGR);
			ssum = stmt_aggr(be, orderby_grp, NULL, NULL, sum, 1, 0, 1);
			/* combine results */
			s = stmt_binop(be, s, ssum, NULL, or);
		}

		if (k->type == pkey) {
			msg = sa_message(sql->sa, SQLSTATE(40002) "INSERT INTO: PRIMARY KEY constraint '%s.%s' violated", k->t->base.name, k->base.name);
		} else {
			msg = sa_message(sql->sa, SQLSTATE(40002) "INSERT INTO: UNIQUE constraint '%s.%s' violated", k->t->base.name, k->base.name);
		}
		res = stmt_exception(be, s, msg, 00001);
	} else {		/* single column key */
		sql_kc *c = k->columns->h->data;
		stmt *s = list_fetch(inserts, c->c->colnr), *h = s;

		s = stmt_col(be, c->c, dels, dels->partition);
		if ((k->type == ukey) && stmt_has_null(s)) {
			stmt *nn = stmt_selectnonil(be, s, NULL);
			s = stmt_project(be, nn, s);
		}
		if (h->nrcols) {
			s = stmt_join(be, s, h, 0, cmp_equal, 0, 0, false);
			/* s should be empty */
			s = stmt_result(be, s, 0);
			s = stmt_aggr(be, s, NULL, NULL, cnt, 1, 0, 1);
		} else {
			s = stmt_uselect(be, s, h, cmp_equal, NULL, 0, 0);
			/* s should be empty */
			s = stmt_aggr(be, s, NULL, NULL, cnt, 1, 0, 1);
		}
		/* s should be empty */
		s = stmt_binop(be, s, stmt_atom_lng(be, 0), NULL, ne);

		/* 2e stage: find out if inserts are unique */
		if (h->nrcols) {	/* insert multiple atoms */
			sql_subfunc *sum;
			stmt *count_sum = NULL;
			sql_subfunc *or = sql_bind_func_result(sql, "sys", "or", F_FUNC, bt, 2, bt, bt);
			stmt *ssum, *ss;

			stmt *g = list_fetch(inserts, c->c->colnr), *ins = g;

			/* inserted vaules may be null */
			if ((k->type == ukey) && stmt_has_null(ins)) {
				stmt *nn = stmt_selectnonil(be, ins, NULL);
				ins = stmt_project(be, nn, ins);
			}

			g = stmt_group(be, ins, NULL, NULL, NULL, 1);
			ss = stmt_result(be, g, 2); /* use count */
			/* (count(ss) <> sum(ss)) */
			sum = sql_bind_func(sql, "sys", "sum", lng, NULL, F_AGGR);
			ssum = stmt_aggr(be, ss, NULL, NULL, sum, 1, 0, 1);
			ssum = sql_Nop_(be, "ifthenelse", sql_unop_(be, "isnull", ssum), stmt_atom_lng(be, 0), ssum, NULL);
			count_sum = stmt_binop(be, check_types(be, tail_type(ssum), stmt_aggr(be, ss, NULL, NULL, cnt, 1, 0, 1), type_equal), ssum, NULL, ne);

			/* combine results */
			s = stmt_binop(be, s, count_sum, NULL, or);
		}
		if (k->type == pkey) {
			msg = sa_message( sql->sa, SQLSTATE(40002) "INSERT INTO: PRIMARY KEY constraint '%s.%s' violated", k->t->base.name, k->base.name);
		} else {
			msg = sa_message(sql->sa, SQLSTATE(40002) "INSERT INTO: UNIQUE constraint '%s.%s' violated", k->t->base.name, k->base.name);
		}
		res = stmt_exception(be, s, msg, 00001);
	}
	return res;
}

static stmt *
insert_check_fkey(backend *be, list *inserts, sql_key *k, stmt *idx_inserts, stmt *pin)
{
	mvc *sql = be->mvc;
	char *msg = NULL;
	stmt *cs = list_fetch(inserts, 0), *s = cs;
	sql_subtype *lng = sql_bind_localtype("lng");
	sql_subfunc *cnt = sql_bind_func(sql, "sys", "count", sql_bind_localtype("void"), NULL, F_AGGR);
	sql_subtype *bt = sql_bind_localtype("bit");
	sql_subfunc *ne = sql_bind_func_result(sql, "sys", "<>", F_FUNC, bt, 2, lng, lng);

	if (pin && list_length(pin->op4.lval))
		s = pin->op4.lval->h->data;
	if (s->key && s->nrcols == 0) {
		s = stmt_binop(be, stmt_aggr(be, idx_inserts, NULL, NULL, cnt, 1, 0, 1), stmt_atom_lng(be, 1), NULL, ne);
	} else {
		/* releqjoin.count <> inserts[col1].count */
		s = stmt_binop(be, stmt_aggr(be, idx_inserts, NULL, NULL, cnt, 1, 0, 1), stmt_aggr(be, column(be, s), NULL, NULL, cnt, 1, 0, 1), NULL, ne);
	}

	/* s should be empty */
	msg = sa_message(sql->sa, SQLSTATE(40002) "INSERT INTO: FOREIGN KEY constraint '%s.%s' violated", k->t->base.name, k->base.name);
	return stmt_exception(be, s, msg, 00001);
}

static stmt *
sql_insert_key(backend *be, list *inserts, sql_key *k, stmt *idx_inserts, stmt *pin)
{
	/* int insert = 1;
	 * while insert and has u/pkey and not defered then
	 *      if u/pkey values exist then
	 *              insert = 0
	 * while insert and has fkey and not defered then
	 *      find id of corresponding u/pkey
	 *      if (!found)
	 *              insert = 0
	 * if insert
	 *      insert values
	 *      insert fkey/pkey index
	 */
	if (k->type == pkey || k->type == ukey) {
		return insert_check_ukey(be, inserts, k, idx_inserts );
	} else {		/* foreign keys */
		return insert_check_fkey(be, inserts, k, idx_inserts, pin );
	}
}

static int
sql_stack_add_inserted( mvc *sql, const char *name, sql_table *t, stmt **updates)
{
	/* Put single relation of updates and old values on to the stack */
	sql_rel *r = NULL;
	node *n;
	list *exps = sa_list(sql->sa);
	trigger_input *ti = SA_NEW(sql->sa, trigger_input);

	ti->t = t;
	ti->tids = NULL;
	ti->updates = updates;
	ti->type = 1;
	ti->nn = name;
	for (n = t->columns.set->h; n; n = n->next) {
		sql_column *c = n->data;
		sql_exp *ne = exp_column(sql->sa, name, c->base.name, &c->type, CARD_MULTI, c->null, 0);

		append(exps, ne);
	}
	r = rel_table_func(sql->sa, NULL, NULL, exps, TRIGGER_WRAPPER);
	r->l = ti;

	return stack_push_rel_view(sql, name, r) ? 1 : 0;
}

static int
sql_insert_triggers(backend *be, sql_table *t, stmt **updates, int time)
{
	mvc *sql = be->mvc;
	node *n;
	int res = 1;

	if (!t->triggers.set)
		return res;

	for (n = t->triggers.set->h; n; n = n->next) {
		sql_trigger *trigger = n->data;

		if (!stack_push_frame(sql, "%OLD-NEW"))
			return 0;
		if (trigger->event == 0 && trigger->time == time) {
			const char *n = trigger->new_name;

			/* add name for the 'inserted' to the stack */
			if (!n) n = "new";

			if(!sql_stack_add_inserted(sql, n, t, updates)) {
				stack_pop_frame(sql);
				return 0;
			}
			if (!sql_parse(be, trigger->t->s, trigger->statement, m_instantiate)) {
				stack_pop_frame(sql);
				return 0;
			}
		}
		stack_pop_frame(sql);
	}
	return res;
}

static void
sql_insert_check_null(backend *be, sql_table *t, list *inserts)
{
	mvc *sql = be->mvc;
	node *m, *n;
	sql_subfunc *cnt = sql_bind_func(sql, "sys", "count", sql_bind_localtype("void"), NULL, F_AGGR);

	for (n = t->columns.set->h, m = inserts->h; n && m;
		n = n->next, m = m->next) {
		stmt *i = m->data;
		sql_column *c = n->data;

		if (!c->null) {
			stmt *s = i;
			char *msg = NULL;

			if (!(s->key && s->nrcols == 0)) {
				s = stmt_selectnil(be, column(be, i));
				s = stmt_aggr(be, s, NULL, NULL, cnt, 1, 0, 1);
			} else {
				sql_subfunc *isnil = sql_bind_func(sql, "sys", "isnull", &c->type, NULL, F_FUNC);

				s = stmt_unop(be, i, NULL, isnil);
			}
			msg = sa_message(sql->sa, SQLSTATE(40002) "INSERT INTO: NOT NULL constraint violated for column %s.%s", c->t->base.name, c->base.name);
			(void)stmt_exception(be, s, msg, 00001);
		}
	}
}

static stmt **
table_update_stmts(mvc *sql, sql_table *t, int *Len)
{
	*Len = list_length(t->columns.set);
	return SA_ZNEW_ARRAY(sql->sa, stmt *, *Len);
}

static stmt *
rel2bin_insert(backend *be, sql_rel *rel, list *refs)
{
	mvc *sql = be->mvc;
	list *l;
	stmt *inserts = NULL, *insert = NULL, *s, *ddl = NULL, *pin = NULL, **updates, *ret = NULL;
	int idx_ins = 0, constraint = 1, len = 0;
	node *n, *m;
	sql_rel *tr = rel->l, *prel = rel->r;
	sql_table *t = NULL;

	if ((rel->flag&UPD_NO_CONSTRAINT))
		constraint = 0;
	if ((rel->flag&UPD_COMP)) {  /* special case ! */
		idx_ins = 1;
		prel = rel->l;
		rel = rel->r;
		tr = rel->l;
	}

	if (tr->op == op_basetable) {
		t = tr->l;
	} else {
		ddl = subrel_bin(be, tr, refs);
		ddl = subrel_project(be, ddl, refs, NULL);
		if (!ddl)
			return NULL;
		t = rel_ddl_table_get(tr);
	}

	if (rel->r) /* first construct the inserts relation */
		inserts = subrel_bin(be, rel->r, refs);
	inserts = subrel_project(be, inserts, refs, rel->r);

	if (!inserts)
		return NULL;

	if (idx_ins)
		pin = refs_find_rel(refs, prel);

	if (constraint && !be->first_statement_generated)
		sql_insert_check_null(be, /*(be->cur_append && t->p) ? t->p :*/ t, inserts->op4.lval);

	l = sa_list(sql->sa);

	updates = table_update_stmts(sql, t, &len);
	for (n = t->columns.set->h, m = inserts->op4.lval->h; n && m; n = n->next, m = m->next) {
		sql_column *c = n->data;

		updates[c->colnr] = m->data;
	}

/* before */
#if 0
	if (be->cur_append && !be->first_statement_generated) {
		for(sql_table *up = t->p ; up ; up = up->p) {
			if (!sql_insert_triggers(be, up, updates, 0))
				return sql_error(sql, 02, SQLSTATE(27000) "INSERT INTO: triggers failed for table '%s'", up->base.name);
		}
	}
#endif
	if (!sql_insert_triggers(be, t, updates, 0))
		return sql_error(sql, 02, SQLSTATE(27000) "INSERT INTO: triggers failed for table '%s'", t->base.name);

	if (t->idxs.set)
	for (n = t->idxs.set->h; n && m; n = n->next) {
		stmt *is = m->data;
		sql_idx *i = n->data;

		if (non_updatable_index(i->type)) /* Some indexes don't hold delta structures */
			continue;
		if (hash_index(i->type) && list_length(i->columns) <= 1)
			is = NULL;
		if (i->key && constraint) {
			stmt *ckeys = sql_insert_key(be, inserts->op4.lval, i->key, is, pin);

			list_append(l, ckeys);
		}
		if (!insert)
			insert = is;
		if (is)
			is = stmt_append_idx(be, i, is);
		/* If the index doesn't hold delta structures, don't update the 'm' variable */
		m = m->next;
	}

	for (n = t->columns.set->h, m = inserts->op4.lval->h; n && m; n = n->next, m = m->next) {

		stmt *ins = m->data;
		sql_column *c = n->data;

		insert = stmt_append_col(be, c, ins, rel->flag&UPD_LOCKED);
		append(l,insert);
	}
	if (!insert)
		return NULL;

#if 0
	if (be->cur_append && !be->first_statement_generated) {
		for(sql_table *up = t->p ; up ; up = up->p) {
			if (!sql_insert_triggers(be, up, updates, 1))
				return sql_error(sql, 02, SQLSTATE(27000) "INSERT INTO: triggers failed for table '%s'", up->base.name);
		}
	}
#endif
	if (!sql_insert_triggers(be, t, updates, 1))
		return sql_error(sql, 02, SQLSTATE(27000) "INSERT INTO: triggers failed for table '%s'", t->base.name);
	if (ddl) {
		ret = ddl;
		list_prepend(l, ddl);
	} else {
		if (insert->op1->nrcols == 0) {
			s = stmt_atom_lng(be, 1);
		} else {
			s = stmt_aggr(be, insert->op1, NULL, NULL, sql_bind_func(sql, "sys", "count", sql_bind_localtype("void"), NULL, F_AGGR), 1, 0, 1);
		}
		ret = s;
	}

	if (be->cur_append) /* building the total number of rows affected across all tables */
		ret->nr = add_to_merge_partitions_accumulator(be, ret->nr);

	if (ddl)
		return stmt_list(be, l);
	else
		return ret;
}

static int
is_idx_updated(sql_idx * i, stmt **updates)
{
	int update = 0;
	node *m;

	for (m = i->columns->h; m; m = m->next) {
		sql_kc *ic = m->data;

		if (updates[ic->c->colnr]) {
			update = 1;
			break;
		}
	}
	return update;
}

static int
first_updated_col(stmt **updates, int cnt)
{
	int i;

	for (i = 0; i < cnt; i++) {
		if (updates[i])
			return i;
	}
	return -1;
}

static stmt *
update_check_ukey(backend *be, stmt **updates, sql_key *k, stmt *tids, stmt *idx_updates, int updcol)
{
	mvc *sql = be->mvc;
	//sql_trans *tr = sql->session->tr;
	char *msg = NULL;
	stmt *res = NULL;

	sql_subtype *lng = sql_bind_localtype("lng");
	sql_subfunc *cnt = sql_bind_func(sql, "sys", "count", sql_bind_localtype("void"), NULL, F_AGGR);
	sql_subtype *bt = sql_bind_localtype("bit");
	sql_subfunc *ne;

	(void)tids;
	ne = sql_bind_func_result(sql, "sys", "<>", F_FUNC, bt, 2, lng, lng);
	if (list_length(k->columns) > 1) {
		stmt *dels = stmt_tid(be, k->t, 0);
		node *m;
		stmt *s = NULL;

		/* 1st stage: find out if original (without the updated)
			do not contain the same values as the updated values.
			This is done using a relation join and a count (which
			should be zero)
	 	*/
		if (!isNew(k) /*|| !inTransaction(tr, k)*/) {
			stmt *nu_tids = stmt_tdiff(be, dels, tids, NULL); /* not updated ids */
			list *lje = sa_list(sql->sa);
			list *rje = sa_list(sql->sa);

			if (k->idx && hash_index(k->idx->type)) {
				list_append(lje, stmt_idx(be, k->idx, nu_tids, nu_tids->partition));
				list_append(rje, idx_updates);
			}
			for (m = k->columns->h; m; m = m->next) {
				sql_kc *c = m->data;
				stmt *upd;

				assert(updates);
				if (updates[c->c->colnr]) {
					upd = updates[c->c->colnr];
				} else {
					upd = stmt_project(be, tids, stmt_col(be, c->c, dels, dels->partition));
				}
				list_append(lje, stmt_col(be, c->c, nu_tids, nu_tids->partition));
				list_append(rje, upd);
			}
			s = releqjoin(be, lje, rje, NULL, 1 /* hash used */, 0, 0);
			s = stmt_result(be, s, 0);
			s = stmt_binop(be, stmt_aggr(be, s, NULL, NULL, cnt, 1, 0, 1), stmt_atom_lng(be, 0), NULL, ne);
		}

		/* 2e stage: find out if the updated are unique */
		if (!updates || updates[updcol]->nrcols) {	/* update columns not atoms */
			sql_subfunc *sum;
			stmt *count_sum = NULL, *ssum;
			stmt *g = NULL, *grp = NULL, *ext = NULL, *Cnt = NULL;
			stmt *cand = NULL;
			stmt *ss;
			sql_subfunc *or = sql_bind_func_result(sql, "sys", "or", F_FUNC, bt, 2, bt, bt);

			/* also take the hopefully unique hash keys, to reduce
			   (re)group costs */
			if (k->idx && hash_index(k->idx->type)) {
				g = stmt_group(be, idx_updates, grp, ext, Cnt, 0);
				grp = stmt_result(be, g, 0);
				ext = stmt_result(be, g, 1);
				Cnt = stmt_result(be, g, 2);

				/* continue only with groups with a cnt > 1 */
				cand = stmt_uselect(be, Cnt, stmt_atom_lng(be, 1), cmp_gt, NULL, 0, 0);
				/* project cand on ext and Cnt */
				Cnt = stmt_project(be, cand, Cnt);
				ext = stmt_project(be, cand, ext);

				/* join groups with extend to retrieve all oid's of the original
				 * bat that belong to a group with Cnt >1 */
				g = stmt_join(be, grp, ext, 0, cmp_equal, 0, 0, false);
				cand = stmt_result(be, g, 0);
				grp = stmt_project(be, cand, grp);
			}

			for (m = k->columns->h; m; m = m->next) {
				sql_kc *c = m->data;
				stmt *upd;

				if (updates && updates[c->c->colnr]) {
					upd = updates[c->c->colnr];
				} else {
					upd = stmt_col(be, c->c, dels, dels->partition);
				}

				/* apply cand list first */
				if (cand)
					upd = stmt_project(be, cand, upd);

				/* remove nulls */
				if ((k->type == ukey) && stmt_has_null(upd)) {
					stmt *nn = stmt_selectnonil(be, upd, NULL);
					upd = stmt_project(be, nn, upd);
					if (grp)
						grp = stmt_project(be, nn, grp);
					if (cand)
						cand = stmt_project(be, nn, cand);
				}

				/* apply group by on groups with Cnt > 1 */
				g = stmt_group(be, upd, grp, ext, Cnt, !m->next);
				grp = stmt_result(be, g, 0);
				ext = stmt_result(be, g, 1);
				Cnt = stmt_result(be, g, 2);
			}
			ss = Cnt; /* use count */
			/* (count(ss) <> sum(ss)) */
			sum = sql_bind_func(sql, "sys", "sum", lng, NULL, F_AGGR);
			ssum = stmt_aggr(be, ss, NULL, NULL, sum, 1, 0, 1);
			ssum = sql_Nop_(be, "ifthenelse", sql_unop_(be, "isnull", ssum), stmt_atom_lng(be, 0), ssum, NULL);
			count_sum = stmt_binop(be, stmt_aggr(be, ss, NULL, NULL, cnt, 1, 0, 1), check_types(be, lng, ssum, type_equal), NULL, ne);

			/* combine results */
			if (s)
				s = stmt_binop(be, s, count_sum, NULL, or);
			else
				s = count_sum;
		}

		if (k->type == pkey) {
			msg = sa_message(sql->sa, SQLSTATE(40002) "UPDATE: PRIMARY KEY constraint '%s.%s' violated", k->t->base.name, k->base.name);
		} else {
			msg = sa_message(sql->sa, SQLSTATE(40002) "UPDATE: UNIQUE constraint '%s.%s' violated", k->t->base.name, k->base.name);
		}
		res = stmt_exception(be, s, msg, 00001);
	} else {		/* single column key */
		stmt *dels = stmt_tid(be, k->t, 0);
		sql_kc *c = k->columns->h->data;
		stmt *s = NULL, *h = NULL, *o;

		/* s should be empty */
		if (!isNew(k) /*|| !inTransaction(tr, k)*/) {
			stmt *nu_tids = stmt_tdiff(be, dels, tids, NULL); /* not updated ids */
			assert (updates);

			h = updates[c->c->colnr];
			o = stmt_col(be, c->c, nu_tids, nu_tids->partition);
			s = stmt_join(be, o, h, 0, cmp_equal, 0, 0, false);
			s = stmt_result(be, s, 0);
			s = stmt_binop(be, stmt_aggr(be, s, NULL, NULL, cnt, 1, 0, 1), stmt_atom_lng(be, 0), NULL, ne);
		}

		/* 2e stage: find out if updated are unique */
		if (!h || h->nrcols) {	/* update columns not atoms */
			sql_subfunc *sum;
			stmt *count_sum = NULL;
			sql_subfunc *or = sql_bind_func_result(sql, "sys", "or", F_FUNC, bt, 2, bt, bt);
			stmt *ssum, *ss;
			stmt *upd;
			stmt *g;

			if (updates) {
 				upd = updates[c->c->colnr];
			} else {
 				upd = stmt_col(be, c->c, dels, dels->partition);
			}

			/* remove nulls */
			if ((k->type == ukey) && stmt_has_null(upd)) {
				stmt *nn = stmt_selectnonil(be, upd, NULL);
				upd = stmt_project(be, nn, upd);
			}

			g = stmt_group(be, upd, NULL, NULL, NULL, 1);
			ss = stmt_result(be, g, 2); /* use count */

			/* (count(ss) <> sum(ss)) */
			sum = sql_bind_func(sql, "sys", "sum", lng, NULL, F_AGGR);
			ssum = stmt_aggr(be, ss, NULL, NULL, sum, 1, 0, 1);
			ssum = sql_Nop_(be, "ifthenelse", sql_unop_(be, "isnull", ssum), stmt_atom_lng(be, 0), ssum, NULL);
			count_sum = stmt_binop(be, check_types(be, tail_type(ssum), stmt_aggr(be, ss, NULL, NULL, cnt, 1, 0, 1), type_equal), ssum, NULL, ne);

			/* combine results */
			if (s)
				s = stmt_binop(be, s, count_sum, NULL, or);
			else
				s = count_sum;
		}

		if (k->type == pkey) {
			msg = sa_message(sql->sa, SQLSTATE(40002) "UPDATE: PRIMARY KEY constraint '%s.%s' violated", k->t->base.name, k->base.name);
		} else {
			msg = sa_message(sql->sa, SQLSTATE(40002) "UPDATE: UNIQUE constraint '%s.%s' violated", k->t->base.name, k->base.name);
		}
		res = stmt_exception(be, s, msg, 00001);
	}
	return res;
}

/*
         A referential constraint is satisfied if one of the following con-
         ditions is true, depending on the <match option> specified in the
         <referential constraint definition>:

         -  If no <match type> was specified then, for each row R1 of the
            referencing table, either at least one of the values of the
            referencing columns in R1 shall be a null value, or the value of
            each referencing column in R1 shall be equal to the value of the
            corresponding referenced column in some row of the referenced
            table.

         -  If MATCH FULL was specified then, for each row R1 of the refer-
            encing table, either the value of every referencing column in R1
            shall be a null value, or the value of every referencing column
            in R1 shall not be null and there shall be some row R2 of the
            referenced table such that the value of each referencing col-
            umn in R1 is equal to the value of the corresponding referenced
            column in R2.

         -  If MATCH PARTIAL was specified then, for each row R1 of the
            referencing table, there shall be some row R2 of the refer-
            enced table such that the value of each referencing column in
            R1 is either null or is equal to the value of the corresponding
            referenced column in R2.
*/

static stmt *
update_check_fkey(backend *be, stmt **updates, sql_key *k, stmt *tids, stmt *idx_updates, int updcol, stmt *pup)
{
	mvc *sql = be->mvc;
	char *msg = NULL;
	stmt *s, *cur, *null = NULL, *cntnulls;
	sql_subtype *lng = sql_bind_localtype("lng"), *bt = sql_bind_localtype("bit");
	sql_subfunc *cnt = sql_bind_func(sql, "sys", "count", sql_bind_localtype("void"), NULL, F_AGGR);
	sql_subfunc *ne = sql_bind_func_result(sql, "sys", "<>", F_FUNC, bt, 2, lng, lng);
	sql_subfunc *or = sql_bind_func_result(sql, "sys", "or", F_FUNC, bt, 2, bt, bt);
	node *m;

	if (!idx_updates)
		return NULL;
	/* releqjoin.count <> updates[updcol].count */
	if (pup && list_length(pup->op4.lval)) {
		cur = pup->op4.lval->h->data;
	} else if (updates) {
		cur = updates[updcol];
	} else {
		sql_kc *c = k->columns->h->data;
		stmt *dels = stmt_tid(be, k->t, 0);
		assert(0);
		cur = stmt_col(be, c->c, dels, dels->partition);
	}
	s = stmt_binop(be, stmt_aggr(be, idx_updates, NULL, NULL, cnt, 1, 0, 1), stmt_aggr(be, cur, NULL, NULL, cnt, 1, 0, 1), NULL, ne);

	for (m = k->columns->h; m; m = m->next) {
		sql_kc *c = m->data;

		/* FOR MATCH FULL/SIMPLE/PARTIAL see above */
		/* Currently only the default MATCH SIMPLE is supported */
		if (c->c->null) {
			stmt *upd, *nn;

			if (updates && updates[c->c->colnr]) {
				upd = updates[c->c->colnr];
			} else if (updates && updcol >= 0) {
				assert(0);
				upd = stmt_col(be, c->c, tids, tids->partition);
			} else { /* created idx/key using alter */
				upd = stmt_col(be, c->c, tids, tids->partition);
			}
			nn = stmt_selectnil(be, upd);
			if (null)
				null = stmt_tunion(be, null, nn);
			else
				null = nn;
		}
	}
	if (null) {
		cntnulls = stmt_aggr(be, null, NULL, NULL, cnt, 1, 0, 1);
	} else {
		cntnulls = stmt_atom_lng(be, 0);
	}
	s = stmt_binop(be, s,
		stmt_binop(be, stmt_aggr(be, stmt_selectnil(be, idx_updates), NULL, NULL, cnt, 1, 0, 1), cntnulls, NULL, ne), NULL, or);

	/* s should be empty */
	msg = sa_message(sql->sa, SQLSTATE(40002) "UPDATE: FOREIGN KEY constraint '%s.%s' violated", k->t->base.name, k->base.name);
	return stmt_exception(be, s, msg, 00001);
}

static stmt *
join_updated_pkey(backend *be, sql_key * k, stmt *tids, stmt **updates)
{
	mvc *sql = be->mvc;
	char *msg = NULL;
	int nulls = 0;
	node *m, *o;
	sql_key *rk = (sql_key*)os_find_id(k->t->s->keys, be->mvc->session->tr, ((sql_fkey*)k)->rkey);
	stmt *s = NULL, *dels = stmt_tid(be, rk->t, 0), *fdels, *cnteqjoin;
	stmt *null = NULL, *rows;
	sql_subtype *lng = sql_bind_localtype("lng");
	sql_subtype *bt = sql_bind_localtype("bit");
	sql_subfunc *cnt = sql_bind_func(sql, "sys", "count", sql_bind_localtype("void"), NULL, F_AGGR);
	sql_subfunc *ne = sql_bind_func_result(sql, "sys", "<>", F_FUNC, bt, 2, lng, lng);
	list *lje = sa_list(sql->sa);
	list *rje = sa_list(sql->sa);

	fdels = stmt_tid(be, k->idx->t, 0);
	rows = stmt_idx(be, k->idx, fdels, fdels->partition);

	rows = stmt_join(be, rows, tids, 0, cmp_equal, 0, 0, false); /* join over the join index */
	rows = stmt_result(be, rows, 0);

	for (m = k->idx->columns->h, o = rk->columns->h; m && o; m = m->next, o = o->next) {
		sql_kc *fc = m->data;
		sql_kc *c = o->data;
		stmt *upd, *col;

		if (updates[c->c->colnr]) {
			upd = updates[c->c->colnr];
		} else {
			upd = stmt_project(be, tids, stmt_col(be, c->c, dels, dels->partition));
		}
		if (c->c->null) {	/* new nulls (MATCH SIMPLE) */
			stmt *nn = stmt_selectnil(be, upd);
			if (null)
				null = stmt_tunion(be, null, nn);
			else
				null = nn;
			nulls = 1;
		}
		col = stmt_col(be, fc->c, rows, rows->partition);
		list_append(lje, upd);
		list_append(rje, col);
	}
	s = releqjoin(be, lje, rje, NULL, 1 /* hash used */, 0, 0);
	s = stmt_result(be, s, 0);

	/* add missing nulls */
	cnteqjoin = stmt_aggr(be, s, NULL, NULL, cnt, 1, 0, 1);
	if (nulls) {
		sql_subfunc *add = sql_bind_func_result(sql, "sys", "sql_add", F_FUNC, lng, 2, lng, lng);
		cnteqjoin = stmt_binop(be, cnteqjoin, stmt_aggr(be, null, NULL, NULL, cnt, 1, 0, 1), NULL, add);
	}

	/* releqjoin.count <> updates[updcol].count */
	s = stmt_binop(be, cnteqjoin, stmt_aggr(be, rows, NULL, NULL, cnt, 1, 0, 1), NULL, ne);

	/* s should be empty */
	msg = sa_message(sql->sa, SQLSTATE(40002) "UPDATE: FOREIGN KEY constraint '%s.%s' violated", k->t->base.name, k->base.name);
	return stmt_exception(be, s, msg, 00001);
}

static list * sql_update(backend *be, sql_table *t, stmt *rows, stmt **updates);

static stmt*
sql_delete_set_Fkeys(backend *be, sql_key *k, stmt *ftids /* to be updated rows of fkey table */, int action)
{
	mvc *sql = be->mvc;
	list *l = NULL;
	int len = 0;
	node *m, *o;
	sql_key *rk = (sql_key*)os_find_id(k->t->s->keys, be->mvc->session->tr, ((sql_fkey*)k)->rkey);
	stmt **new_updates;
	sql_table *t = mvc_bind_table(sql, k->t->s, k->t->base.name);

	new_updates = table_update_stmts(sql, t, &len);
	for (m = k->idx->columns->h, o = rk->columns->h; m && o; m = m->next, o = o->next) {
		sql_kc *fc = m->data;
		stmt *upd = NULL;

		if (action == ACT_SET_DEFAULT) {
			if (fc->c->def) {
				stmt *sq = parse_value(be, fc->c->def, &fc->c->type, sql->emode);
				if (!sq)
					return NULL;
				upd = sq;
			} else {
				upd = stmt_atom(be, atom_general(sql->sa, &fc->c->type, NULL));
			}
		} else {
			upd = stmt_atom(be, atom_general(sql->sa, &fc->c->type, NULL));
		}

		if (!upd || (upd = check_types(be, &fc->c->type, upd, type_equal)) == NULL)
			return NULL;

		if (upd->nrcols <= 0)
			upd = stmt_const(be, ftids, upd);

		new_updates[fc->c->colnr] = upd;
	}
	if ((l = sql_update(be, t, ftids, new_updates)) == NULL)
		return NULL;
	return stmt_list(be, l);
}

static stmt*
sql_update_cascade_Fkeys(backend *be, sql_key *k, stmt *utids, stmt **updates, int action)
{
	mvc *sql = be->mvc;
	list *l = NULL;
	int len = 0;
	node *m, *o;
	sql_key *rk = (sql_key*)os_find_id(k->t->s->keys, be->mvc->session->tr, ((sql_fkey*)k)->rkey);
	stmt **new_updates;
	stmt *rows;
	sql_table *t = mvc_bind_table(sql, k->t->s, k->t->base.name);
	stmt *ftids, *upd_ids;

	ftids = stmt_tid(be, k->idx->t, 0);
	rows = stmt_idx(be, k->idx, ftids, ftids->partition);

	rows = stmt_join(be, rows, utids, 0, cmp_equal, 0, 0, false); /* join over the join index */
	upd_ids = stmt_result(be, rows, 1);
	rows = stmt_result(be, rows, 0);
	rows = stmt_project(be, rows, ftids);

	new_updates = table_update_stmts(sql, t, &len);
	for (m = k->idx->columns->h, o = rk->columns->h; m && o; m = m->next, o = o->next) {
		sql_kc *fc = m->data;
		sql_kc *c = o->data;
		stmt *upd = NULL;

		if (!updates[c->c->colnr]) {
			continue;
		} else if (action == ACT_CASCADE) {
			upd = updates[c->c->colnr];
		} else if (action == ACT_SET_DEFAULT) {
			if (fc->c->def) {
				stmt *sq = parse_value(be, fc->c->def, &fc->c->type, sql->emode);
				if (!sq)
					return NULL;
				upd = sq;
			} else {
				upd = stmt_atom(be, atom_general(sql->sa, &fc->c->type, NULL));
			}
		} else if (action == ACT_SET_NULL) {
			upd = stmt_atom(be, atom_general(sql->sa, &fc->c->type, NULL));
		}

		if (!upd || (upd = check_types(be, &fc->c->type, upd, type_equal)) == NULL)
			return NULL;

		if (upd->nrcols <= 0)
			upd = stmt_const(be, upd_ids, upd);
		else
			upd = stmt_project(be, upd_ids, upd);

		new_updates[fc->c->colnr] = upd;
	}

	if ((l = sql_update(be, t, rows, new_updates)) == NULL)
		return NULL;
	return stmt_list(be, l);
}

static int
cascade_ukey(backend *be, stmt **updates, sql_key *k, stmt *tids)
{
	/* now iterate over all keys */
	sql_trans *tr = be->mvc->session->tr;
	struct os_iter oi;
	os_iterator(&oi, k->t->s->keys, tr, NULL);
	for (sql_base *b = oi_next(&oi); b; b=oi_next(&oi)) {
		sql_key *fk = (sql_key*)b;
		sql_fkey *rk = (sql_fkey*)b;

		if (fk->type != fkey || rk->rkey != k->base.id)
			continue;

		/* All rows of the foreign key table which are
		   affected by the primary key update should all
		   match one of the updated primary keys again.
		 */
		switch (((sql_fkey*)fk)->on_update) {
			case ACT_NO_ACTION:
				break;
			case ACT_SET_NULL:
			case ACT_SET_DEFAULT:
			case ACT_CASCADE:
				if (!sql_update_cascade_Fkeys(be, fk, tids, updates, ((sql_fkey*)fk)->on_update))
					return -1;
				break;
			default:	/*RESTRICT*/
				if (!join_updated_pkey(be, fk, tids, updates))
					return -1;
		}
	}
	return 0;
}

static void
sql_update_check_key(backend *be, stmt **updates, sql_key *k, stmt *tids, stmt *idx_updates, int updcol, list *l, stmt *pup)
{
	stmt *ckeys;

	if (k->type == pkey || k->type == ukey) {
		ckeys = update_check_ukey(be, updates, k, tids, idx_updates, updcol);
	} else { /* foreign keys */
		ckeys = update_check_fkey(be, updates, k, tids, idx_updates, updcol, pup);
	}
	list_append(l, ckeys);
}

static stmt *
hash_update(backend *be, sql_idx * i, stmt *rows, stmt **updates, int updcol)
{
	mvc *sql = be->mvc;
	/* calculate new value */
	node *m;
	sql_subtype *it, *lng;
	int bits = 1 + ((sizeof(lng)*8)-1)/(list_length(i->columns)+1);
	stmt *h = NULL, *tids;

	if (list_length(i->columns) <= 1)
		return NULL;

	tids = stmt_tid(be, i->t, 0);
	it = sql_bind_localtype("int");
	lng = sql_bind_localtype("lng");
	for (m = i->columns->h; m; m = m->next ) {
		sql_kc *c = m->data;
		stmt *upd;

		if (updates && updates[c->c->colnr]) {
			upd = updates[c->c->colnr];
		} else if (updates && updcol >= 0) {
			assert(0);
			upd = stmt_col(be, c->c, rows, rows->partition);
		} else { /* created idx/key using alter */
			upd = stmt_col(be, c->c, tids, tids->partition);
		}

		if (h && i->type == hash_idx)  {
			sql_subfunc *xor = sql_bind_func_result(sql, "sys", "rotate_xor_hash", F_FUNC, lng, 3, lng, it, &c->c->type);

			h = stmt_Nop(be, stmt_list( be, list_append( list_append(
				list_append(sa_list(sql->sa), h),
				stmt_atom_int(be, bits)),  upd)), NULL,
				xor);
		} else if (h)  {
			stmt *h2;
			sql_subfunc *lsh = sql_bind_func_result(sql, "sys", "left_shift", F_FUNC, lng, 2, lng, it);
			sql_subfunc *lor = sql_bind_func_result(sql, "sys", "bit_or", F_FUNC, lng, 2, lng, lng);
			sql_subfunc *hf = sql_bind_func_result(sql, "sys", "hash", F_FUNC, lng, 1, &c->c->type);

			h = stmt_binop(be, h, stmt_atom_int(be, bits), NULL, lsh);
			h2 = stmt_unop(be, upd, NULL, hf);
			h = stmt_binop(be, h, h2, NULL, lor);
		} else {
			sql_subfunc *hf = sql_bind_func_result(sql, "sys", "hash", F_FUNC, lng, 1, &c->c->type);
			h = stmt_unop(be, upd, NULL, hf);
			if (i->type == oph_idx)
				break;
		}
	}
	return h;
}

static stmt *
join_idx_update(backend *be, sql_idx * i, stmt *ftids, stmt **updates, int updcol)
{
	mvc *sql = be->mvc;
	node *m, *o;
	sql_key *rk = (sql_key*)os_find_id(i->t->s->keys, be->mvc->session->tr, ((sql_fkey*)i->key)->rkey);
	stmt *s = NULL, *ptids = stmt_tid(be, rk->t, 0), *l, *r;
	list *lje = sa_list(sql->sa);
	list *rje = sa_list(sql->sa);

	for (m = i->columns->h, o = rk->columns->h; m && o; m = m->next, o = o->next) {
		sql_kc *c = m->data;
		sql_kc *rc = o->data;
		stmt *upd;

		if (updates && updates[c->c->colnr]) {
			upd = updates[c->c->colnr];
		} else if (updates && updcol >= 0) {
			assert(0);
			upd = stmt_col(be, c->c, ftids, ftids->partition);
		} else { /* created idx/key using alter */
			upd = stmt_col(be, c->c, ftids, ftids->partition);
		}

		list_append(lje, check_types(be, &rc->c->type, upd, type_equal));
		list_append(rje, stmt_col(be, rc->c, ptids, ptids->partition));
	}
	s = releqjoin(be, lje, rje, NULL, 0 /* use hash */, 0, 0);
	l = stmt_result(be, s, 0);
	r = stmt_result(be, s, 1);
	r = stmt_project(be, r, ptids);
	return stmt_left_project(be, ftids, l, r);
}

static int
cascade_updates(backend *be, sql_table *t, stmt *rows, stmt **updates)
{
	mvc *sql = be->mvc;
	node *n;

	if (!t->idxs.set)
		return 0;

	for (n = t->idxs.set->h; n; n = n->next) {
		sql_idx *i = n->data;

		/* check if update is needed,
		 * ie atleast on of the idx columns is updated
		 */
		if (is_idx_updated(i, updates) == 0)
			continue;

		if (i->key) {
			if (!(sql->cascade_action && list_find_id(sql->cascade_action, i->key->base.id))) {
				sql_key *k = i->key;
				sqlid *local_id = SA_NEW(sql->sa, sqlid);
				if (!sql->cascade_action)
					sql->cascade_action = sa_list(sql->sa);
				*local_id = i->key->base.id;
				list_append(sql->cascade_action, local_id);
				if (k->type == pkey || k->type == ukey) {
					if (cascade_ukey(be, updates, k, rows))
						return -1;
				}
			}
		}
	}
	return 0;
}

static list *
update_idxs_and_check_keys(backend *be, sql_table *t, stmt *rows, stmt **updates, list *l, stmt *pup)
{
	mvc *sql = be->mvc;
	node *n;
	int updcol;
	list *idx_updates = sa_list(sql->sa);

	if (!t->idxs.set)
		return idx_updates;

	updcol = first_updated_col(updates, list_length(t->columns.set));
	for (n = t->idxs.set->h; n; n = n->next) {
		sql_idx *i = n->data;
		stmt *is = NULL;

		/* check if update is needed,
		 * ie atleast on of the idx columns is updated
		 */
		if (is_idx_updated(i, updates) == 0)
			continue;

		if (hash_index(i->type)) {
			is = hash_update(be, i, rows, updates, updcol);
		} else if (i->type == join_idx) {
			if (updcol < 0)
				return NULL;
			is = join_idx_update(be, i, rows, updates, updcol);
		}
		if (i->key)
			sql_update_check_key(be, updates, i->key, rows, is, updcol, l, pup);
		if (is)
			list_append(idx_updates, stmt_update_idx(be, i, rows, is));
	}
	return idx_updates;
}

static int
sql_stack_add_updated(mvc *sql, const char *on, const char *nn, sql_table *t, stmt *tids, stmt **updates)
{
	/* Put single relation of updates and old values on to the stack */
	sql_rel *r = NULL;
	node *n;
	list *exps = sa_list(sql->sa);
	trigger_input *ti = SA_NEW(sql->sa, trigger_input);

	ti->t = t;
	ti->tids = tids;
	ti->updates = updates;
	ti->type = 2;
	ti->on = on;
	ti->nn = nn;
	for (n = t->columns.set->h; n; n = n->next) {
		sql_column *c = n->data;

		if (updates[c->colnr]) {
			sql_exp *oe = exp_column(sql->sa, on, c->base.name, &c->type, CARD_MULTI, c->null, 0);
			sql_exp *ne = exp_column(sql->sa, nn, c->base.name, &c->type, CARD_MULTI, c->null, 0);

			append(exps, oe);
			append(exps, ne);
		} else {
			sql_exp *oe = exp_column(sql->sa, on, c->base.name, &c->type, CARD_MULTI, c->null, 0);
			sql_exp *ne = exp_column(sql->sa, nn, c->base.name, &c->type, CARD_MULTI, c->null, 0);

			append(exps, oe);
			append(exps, ne);
		}
	}
	r = rel_table_func(sql->sa, NULL, NULL, exps, TRIGGER_WRAPPER);
	r->l = ti;

	/* put single table into the stack with 2 names, needed for the psm code */
	if (!stack_push_rel_view(sql, on, r) || !stack_push_rel_view(sql, nn, rel_dup(r)))
		return 0;
	return 1;
}

static int
sql_update_triggers(backend *be, sql_table *t, stmt *tids, stmt **updates, int time )
{
	mvc *sql = be->mvc;
	node *n;
	int res = 1;

	if (!t->triggers.set)
		return res;

	for (n = t->triggers.set->h; n; n = n->next) {
		sql_trigger *trigger = n->data;

		if (!stack_push_frame(sql, "%OLD-NEW"))
			return 0;
		if (trigger->event == 2 && trigger->time == time) {
			/* add name for the 'inserted' to the stack */
			const char *n = trigger->new_name;
			const char *o = trigger->old_name;

			if (!n) n = "new";
			if (!o) o = "old";

			if(!sql_stack_add_updated(sql, o, n, t, tids, updates)) {
				stack_pop_frame(sql);
				return 0;
			}

			if (!sql_parse(be, trigger->t->s, trigger->statement, m_instantiate)) {
				stack_pop_frame(sql);
				return 0;
			}
		}
		stack_pop_frame(sql);
	}
	return res;
}

static void
sql_update_check_null(backend *be, sql_table *t, stmt **updates)
{
	mvc *sql = be->mvc;
	node *n;
	sql_subfunc *cnt = sql_bind_func(sql, "sys", "count", sql_bind_localtype("void"), NULL, F_AGGR);

	for (n = t->columns.set->h; n; n = n->next) {
		sql_column *c = n->data;

		if (updates[c->colnr] && !c->null) {
			stmt *s = updates[c->colnr];
			char *msg = NULL;

			if (!(s->key && s->nrcols == 0)) {
				s = stmt_selectnil(be, updates[c->colnr]);
				s = stmt_aggr(be, s, NULL, NULL, cnt, 1, 0, 1);
			} else {
				sql_subfunc *isnil = sql_bind_func(sql, "sys", "isnull", &c->type, NULL, F_FUNC);

				s = stmt_unop(be, updates[c->colnr], NULL, isnil);
			}
			msg = sa_message(sql->sa, SQLSTATE(40002) "UPDATE: NOT NULL constraint violated for column '%s.%s'", c->t->base.name, c->base.name);
			(void)stmt_exception(be, s, msg, 00001);
		}
	}
}

/* updates: an array of table width, per column holds the values for the to be updated rows  */
static list *
sql_update(backend *be, sql_table *t, stmt *rows, stmt **updates)
{
	mvc *sql = be->mvc;
	list *idx_updates = NULL;
	int i, nr_cols = list_length(t->columns.set);
	list *l = sa_list(sql->sa);
	node *n;

	if (!be->first_statement_generated)
		sql_update_check_null(be, /*(be->cur_append && t->p) ? t->p :*/ t, updates);

	/* check keys + get idx */
	idx_updates = update_idxs_and_check_keys(be, t, rows, updates, l, NULL);
	if (!idx_updates) {
		assert(0);
		return sql_error(sql, 02, SQLSTATE(42000) "UPDATE: failed to update indexes for table '%s'", t->base.name);
	}

/* before */
#if 0
	if (be->cur_append && !be->first_statement_generated) {
		for(sql_table *up = t->p ; up ; up = up->p) {
			if (!sql_update_triggers(be, up, rows, updates, 0))
				return sql_error(sql, 02, SQLSTATE(27000) "UPDATE: triggers failed for table '%s'", up->base.name);
		}
	}
#endif
	if (!sql_update_triggers(be, t, rows, updates, 0))
		return sql_error(sql, 02, SQLSTATE(27000) "UPDATE: triggers failed for table '%s'", t->base.name);

/* apply updates */
	for (i = 0, n = t->columns.set->h; i < nr_cols && n; i++, n = n->next) {
		sql_column *c = n->data;

		if (updates[i])
	       		append(l, stmt_update_col(be, c, rows, updates[i]));
	}
	if (cascade_updates(be, t, rows, updates))
		return sql_error(sql, 02, SQLSTATE(42000) "UPDATE: cascade failed for table '%s'", t->base.name);

/* after */
#if 0
	if (be->cur_append && !be->first_statement_generated) {
		for(sql_table *up = t->p ; up ; up = up->p) {
			if (!sql_update_triggers(be, up, rows, updates, 1))
				return sql_error(sql, 02, SQLSTATE(27000) "UPDATE: triggers failed for table '%s'", up->base.name);
		}
	}
#endif
	if (!sql_update_triggers(be, t, rows, updates, 1))
		return sql_error(sql, 02, SQLSTATE(27000) "UPDATE: triggers failed for table '%s'", t->base.name);

/* cascade ?? */
	return l;
}

/* updates with empty list is alter with create idx or keys */
static stmt *
rel2bin_update(backend *be, sql_rel *rel, list *refs)
{
	mvc *sql = be->mvc;
	stmt *update = NULL, **updates = NULL, *tids, *s, *ddl = NULL, *pup = NULL, *cnt;
	list *l = sa_list(sql->sa);
	int nr_cols, updcol, idx_ups = 0;
	node *m;
	sql_rel *tr = rel->l, *prel = rel->r;
	sql_table *t = NULL;

	if ((rel->flag&UPD_COMP)) {  /* special case ! */
		idx_ups = 1;
		prel = rel->l;
		rel = rel->r;
		tr = rel->l;
	}
	if (tr->op == op_basetable) {
		t = tr->l;
	} else {
		ddl = subrel_bin(be, tr, refs);
		ddl = subrel_project(be, ddl, refs, NULL);
		if (!ddl)
			return NULL;
		t = rel_ddl_table_get(tr);

		/* no columns to update (probably an new pkey!) */
		if (!rel->exps)
			return ddl;
	}

	if (rel->r) /* first construct the update relation */
		update = subrel_bin(be, rel->r, refs);
	update = subrel_project(be, update, refs, rel->r);

	if (!update)
		return NULL;

	if (idx_ups)
		pup = refs_find_rel(refs, prel);

	updates = table_update_stmts(sql, t, &nr_cols);
	tids = update->op4.lval->h->data;

	/* lookup the updates */
	for (m = rel->exps->h; m; m = m->next) {
		sql_exp *ce = m->data;
		sql_column *c = find_sql_column(t, exp_name(ce));

		if (c)
			updates[c->colnr] = bin_find_column(be, update, ce->l, ce->r);
	}
	if (!be->first_statement_generated)
		sql_update_check_null(be, /*(be->cur_append && t->p) ? t->p :*/ t, updates);

	/* check keys + get idx */
	updcol = first_updated_col(updates, list_length(t->columns.set));
	for (m = rel->exps->h; m; m = m->next) {
		sql_exp *ce = m->data;
		sql_idx *i = find_sql_idx(t, exp_name(ce)+1);
		stmt *update_idx, *is = NULL;

		if (i) {
			if (non_updatable_index(i->type)) /* Some indexes don't hold delta structures */
				continue;

			update_idx = bin_find_column(be, update, ce->l, ce->r);
			if (update_idx)
				is = update_idx;
			if (hash_index(i->type) && list_length(i->columns) <= 1) {
				is = NULL;
				update_idx = NULL;
			}
			if (i->key)
				sql_update_check_key(be, (updcol>=0)?updates:NULL, i->key, tids, update_idx, updcol, l, pup);
			if (is)
				list_append(l, stmt_update_idx(be,  i, tids, is));
		}
	}

/* before */
#if 0
	if (be->cur_append && !be->first_statement_generated) {
		for(sql_table *up = t->p ; up ; up = up->p) {
			if (!sql_update_triggers(be, up, tids, updates, 0))
				return sql_error(sql, 02, SQLSTATE(27000) "UPDATE: triggers failed for table '%s'", up->base.name);
		}
	}
#endif
	if (!sql_update_triggers(be, t, tids, updates, 0))
		return sql_error(sql, 02, SQLSTATE(27000) "UPDATE: triggers failed for table '%s'", t->base.name);

/* apply the update */
	for (m = rel->exps->h; m; m = m->next) {
		sql_exp *ce = m->data;
		sql_column *c = find_sql_column(t, exp_name(ce));

		if (c)
			append(l, stmt_update_col(be,  c, tids, updates[c->colnr]));
	}

	if (cascade_updates(be, t, tids, updates))
		return sql_error(sql, 02, SQLSTATE(42000) "UPDATE: cascade failed for table '%s'", t->base.name);

/* after */
#if 0
	if (be->cur_append && !be->first_statement_generated) {
		for(sql_table *up = t->p ; up ; up = up->p) {
			if (!sql_update_triggers(be, up, tids, updates, 1))
				return sql_error(sql, 02, SQLSTATE(27000) "UPDATE: triggers failed for table '%s'", up->base.name);
		}
	}
#endif
	if (!sql_update_triggers(be, t, tids, updates, 1))
		return sql_error(sql, 02, SQLSTATE(27000) "UPDATE: triggers failed for table '%s'", t->base.name);

	if (ddl) {
		list_prepend(l, ddl);
		cnt = stmt_list(be, l);
	} else {
		s = stmt_aggr(be, tids, NULL, NULL, sql_bind_func(sql, "sys", "count", sql_bind_localtype("void"), NULL, F_AGGR), 1, 0, 1);
		cnt = s;
	}

	if (be->cur_append) /* building the total number of rows affected across all tables */
		cnt->nr = add_to_merge_partitions_accumulator(be, cnt->nr);

	if (sql->cascade_action)
		sql->cascade_action = NULL;
	return cnt;
}

static int
sql_stack_add_deleted(mvc *sql, const char *name, sql_table *t, stmt *tids, int type)
{
	/* Put single relation of updates and old values on to the stack */
	sql_rel *r = NULL;
	node *n;
	list *exps = sa_list(sql->sa);
	trigger_input *ti = SA_NEW(sql->sa, trigger_input);

	ti->t = t;
	ti->tids = tids;
	ti->updates = NULL;
	ti->type = type;
	ti->nn = name;
	for (n = t->columns.set->h; n; n = n->next) {
		sql_column *c = n->data;
		sql_exp *ne = exp_column(sql->sa, name, c->base.name, &c->type, CARD_MULTI, c->null, 0);

		append(exps, ne);
	}
	r = rel_table_func(sql->sa, NULL, NULL, exps, TRIGGER_WRAPPER);
	r->l = ti;

	return stack_push_rel_view(sql, name, r) ? 1 : 0;
}

static int
sql_delete_triggers(backend *be, sql_table *t, stmt *tids, int time, int firing_type, int internal_type)
{
	mvc *sql = be->mvc;
	node *n;
	int res = 1;

	if (!t->triggers.set)
		return res;

	for (n = t->triggers.set->h; n; n = n->next) {
		sql_trigger *trigger = n->data;

		if (!stack_push_frame(sql, "%OLD-NEW"))
			return 0;
		if (trigger->event == firing_type && trigger->time == time) {
			/* add name for the 'deleted' to the stack */
			const char *o = trigger->old_name;

			if (!o) o = "old";

			if(!sql_stack_add_deleted(sql, o, t, tids, internal_type)) {
				stack_pop_frame(sql);
				return 0;
			}

			if (!sql_parse(be, trigger->t->s, trigger->statement, m_instantiate)) {
				stack_pop_frame(sql);
				return 0;
			}
		}
		stack_pop_frame(sql);
	}
	return res;
}

static stmt * sql_delete(backend *be, sql_table *t, stmt *rows);

static stmt *
sql_delete_cascade_Fkeys(backend *be, sql_key *fk, stmt *ftids)
{
	sql_table *t = mvc_bind_table(be->mvc, fk->t->s, fk->t->base.name);
	return sql_delete(be, t, ftids);
}

static void
sql_delete_ukey(backend *be, stmt *utids /* deleted tids from ukey table */, sql_key *k, list *l, char* which, int cascade)
{
	mvc *sql = be->mvc;
	sql_subtype *lng = sql_bind_localtype("lng");
	sql_subtype *bt = sql_bind_localtype("bit");
	sql_trans *tr = be->mvc->session->tr;
	struct os_iter oi;

<<<<<<< HEAD
	os_iterator(&oi, k->t->s->keys, tr, NULL);
	for (sql_base *b = oi_next(&oi); b; b=oi_next(&oi)) {
		sql_key *fk = (sql_key*)b;
		sql_fkey *rk = (sql_fkey*)b;

		if (fk->type != fkey || rk->rkey != k->base.id)
			continue;
		char *msg = NULL;
		sql_subfunc *cnt = sql_bind_func(sql, "sys", "count", sql_bind_localtype("void"), NULL, F_AGGR);
		sql_subfunc *ne = sql_bind_func_result(sql, "sys", "<>", F_FUNC, bt, 2, lng, lng);
		stmt *s, *tids;

		tids = stmt_tid(be, fk->idx->t, 0);
		s = stmt_idx(be, fk->idx, tids, tids->partition);
		s = stmt_join(be, s, utids, 0, cmp_equal, 0, 0, false); /* join over the join index */
		s = stmt_result(be, s, 0);
		tids = stmt_project(be, s, tids);
		if(cascade) { /* for truncate statements with the cascade option */
			s = sql_delete_cascade_Fkeys(be, fk, tids);
			list_prepend(l, s);
		} else {
			switch (((sql_fkey*)fk)->on_delete) {
				case ACT_NO_ACTION:
					break;
				case ACT_SET_NULL:
				case ACT_SET_DEFAULT:
					s = sql_delete_set_Fkeys(be, fk, tids, ((sql_fkey*)fk)->on_delete);
					list_prepend(l, s);
					break;
				case ACT_CASCADE:
					s = sql_delete_cascade_Fkeys(be, fk, tids);
					list_prepend(l, s);
					break;
				default:	/*RESTRICT*/
					/* The overlap between deleted primaries and foreign should be empty */
					s = stmt_binop(be, stmt_aggr(be, tids, NULL, NULL, cnt, 1, 0, 1), stmt_atom_lng(be, 0), ne);
					msg = sa_message(sql->sa, SQLSTATE(40002) "%s: FOREIGN KEY constraint '%s.%s' violated", which, fk->t->base.name, fk->base.name);
					s = stmt_exception(be, s, msg, 00001);
					list_prepend(l, s);
=======
	if (uk->keys && list_length(uk->keys) > 0) {
		sql_subtype *lng = sql_bind_localtype("lng");
		sql_subtype *bt = sql_bind_localtype("bit");
		node *n;
		for(n = uk->keys->h; n; n = n->next) {
			char *msg = NULL;
			sql_subfunc *cnt = sql_bind_func(sql, "sys", "count", sql_bind_localtype("void"), NULL, F_AGGR);
			sql_subfunc *ne = sql_bind_func_result(sql, "sys", "<>", F_FUNC, bt, 2, lng, lng);
			sql_key *fk = n->data;
			stmt *s, *tids;

			tids = stmt_tid(be, fk->idx->t, 0);
			s = stmt_idx(be, fk->idx, tids, tids->partition);
			s = stmt_join(be, s, utids, 0, cmp_equal, 0, 0, false); /* join over the join index */
			s = stmt_result(be, s, 0);
			tids = stmt_project(be, s, tids);
			if(cascade) { /* for truncate statements with the cascade option */
				s = sql_delete_cascade_Fkeys(be, fk, tids);
				list_prepend(l, s);
			} else {
				switch (((sql_fkey*)fk)->on_delete) {
					case ACT_NO_ACTION:
						break;
					case ACT_SET_NULL:
					case ACT_SET_DEFAULT:
						s = sql_delete_set_Fkeys(be, fk, tids, ((sql_fkey*)fk)->on_delete);
						list_prepend(l, s);
						break;
					case ACT_CASCADE:
						s = sql_delete_cascade_Fkeys(be, fk, tids);
						list_prepend(l, s);
						break;
					default:	/*RESTRICT*/
						/* The overlap between deleted primaries and foreign should be empty */
						s = stmt_binop(be, stmt_aggr(be, tids, NULL, NULL, cnt, 1, 0, 1), stmt_atom_lng(be, 0), NULL, ne);
						msg = sa_message(sql->sa, SQLSTATE(40002) "%s: FOREIGN KEY constraint '%s.%s' violated", which, fk->t->base.name, fk->base.name);
						s = stmt_exception(be, s, msg, 00001);
						list_prepend(l, s);
				}
>>>>>>> 987b6074
			}
		}
	}
}

static int
sql_delete_keys(backend *be, sql_table *t, stmt *rows, list *l, char* which, int cascade)
{
	mvc *sql = be->mvc;
	int res = 1;
	node *n;

	if (!t->keys.set)
		return res;

	for (n = t->keys.set->h; n; n = n->next) {
		sql_key *k = n->data;

		if (k->type == pkey || k->type == ukey) {
			if (!(sql->cascade_action && list_find_id(sql->cascade_action, k->base.id))) {
				sqlid *local_id = SA_NEW(sql->sa, sqlid);
				if (!sql->cascade_action)
					sql->cascade_action = sa_list(sql->sa);

				*local_id = k->base.id;
				list_append(sql->cascade_action, local_id);
				sql_delete_ukey(be, rows, k, l, which, cascade);
			}
		}
	}
	return res;
}

static stmt *
sql_delete(backend *be, sql_table *t, stmt *rows)
{
	mvc *sql = be->mvc;
	stmt *v = NULL, *s = NULL;
	list *l = sa_list(sql->sa);

	if (rows) {
		v = rows;
	} else { /* delete all */
		v = stmt_tid(be, t, 0);
	}

/* before */
#if 0
	if (be->cur_append && !be->first_statement_generated) {
		for(sql_table *up = t->p ; up ; up = up->p) {
			if (!sql_delete_triggers(be, up, v, 0, 1, 3))
				return sql_error(sql, 02, SQLSTATE(27000) "DELETE: triggers failed for table '%s'", up->base.name);
		}
	}
#endif
	if (!sql_delete_triggers(be, t, v, 0, 1, 3))
		return sql_error(sql, 02, SQLSTATE(27000) "DELETE: triggers failed for table '%s'", t->base.name);

	if (!sql_delete_keys(be, t, v, l, "DELETE", 0))
		return sql_error(sql, 02, SQLSTATE(42000) "DELETE: failed to delete indexes for table '%s'", t->base.name);

	if (rows) {
		list_append(l, stmt_delete(be, t, rows));
	} else { /* delete all */
		/* first column */
		s = stmt_table_clear(be, t);
		list_append(l, s);
	}

/* after */
#if 0
	if (be->cur_append && !be->first_statement_generated) {
		for(sql_table *up = t->p ; up ; up = up->p) {
			if (!sql_delete_triggers(be, up, v, 1, 1, 3))
				return sql_error(sql, 02, SQLSTATE(27000) "DELETE: triggers failed for table '%s'", up->base.name);
		}
	}
#endif
	if (!sql_delete_triggers(be, t, v, 1, 1, 3))
		return sql_error(sql, 02, SQLSTATE(27000) "DELETE: triggers failed for table '%s'", t->base.name);
	if (rows)
		s = stmt_aggr(be, rows, NULL, NULL, sql_bind_func(sql, "sys", "count", sql_bind_localtype("void"), NULL, F_AGGR), 1, 0, 1);
	if (be->cur_append) /* building the total number of rows affected across all tables */
		s->nr = add_to_merge_partitions_accumulator(be, s->nr);
	return s;
}

static stmt *
rel2bin_delete(backend *be, sql_rel *rel, list *refs)
{
	mvc *sql = be->mvc;
	stmt *rows = NULL, *stdelete = NULL;
	sql_rel *tr = rel->l;
	sql_table *t = NULL;

	if (tr->op == op_basetable)
		t = tr->l;
	else
		assert(0/*ddl statement*/);

	if (rel->r) { /* first construct the deletes relation */
		rows = subrel_bin(be, rel->r, refs);
		rows = subrel_project(be, rows, refs, rel->r);
		if (!rows)
			return NULL;
	}
	if (rows && rows->type == st_list) {
		stmt *s = rows;
		rows = s->op4.lval->h->data;
	}
	stdelete = sql_delete(be, t, rows);
	if (sql->cascade_action)
		sql->cascade_action = NULL;
	return stdelete;
}

struct tablelist {
	sql_table *table;
	struct tablelist* next;
};

static void /* inspect the other tables recursively for foreign key dependencies */
check_for_foreign_key_references(mvc *sql, struct tablelist* list, struct tablelist* next_append, sql_table *t, int cascade, int *error)
{
	node *n;
	int found;
	struct tablelist* new_node, *node_check;
	sql_trans *tr = sql->session->tr;

	if (THRhighwater()) {
		sql_error(sql, 10, SQLSTATE(42000) "Query too complex: running out of stack space");
		*error = 1;
		return;
	}

	if (*error)
		return;

	sqlstore *store = sql->session->tr->store;
	if (t->keys.set) { /* Check for foreign key references */
		for (n = t->keys.set->h; n; n = n->next) {
			sql_key *k = n->data;

			if (k->type == ukey || k->type == pkey) {
				struct os_iter oi;
				os_iterator(&oi, k->t->s->keys, tr, NULL);
				for (sql_base *b = oi_next(&oi); b; b=oi_next(&oi)) {
					sql_key *fk = (sql_key*)b;
					sql_fkey *rk = (sql_fkey*)b;

					if (fk->type != fkey || rk->rkey != k->base.id)
						continue;
					k = fk;
					/* make sure it is not a self referencing key */
					if (k->t != t && !cascade) {
						node *n = t->columns.set->h;
						sql_column *c = n->data;
						size_t n_rows = store->storage_api.count_col(sql->session->tr, c, 1);
						size_t n_deletes = store->storage_api.count_del(sql->session->tr, c->t);
						assert (n_rows >= n_deletes);
						if (n_rows - n_deletes > 0) {
							sql_error(sql, 02, SQLSTATE(23000) "TRUNCATE: FOREIGN KEY %s.%s depends on %s", k->t->base.name, k->base.name, t->base.name);
							*error = 1;
							return;
						}
					} else if (k->t != t) {
						found = 0;
						for (node_check = list; node_check; node_check = node_check->next) {
							if (node_check->table == k->t)
								found = 1;
						}
						if (!found) {
							if ((new_node = SA_NEW(sql->ta, struct tablelist)) == NULL) {
								sql_error(sql, 02, SQLSTATE(HY013) MAL_MALLOC_FAIL);
								*error = 1;
								return;
							}
							new_node->table = k->t;
							new_node->next = NULL;
							next_append->next = new_node;
							check_for_foreign_key_references(sql, list, new_node, k->t, cascade, error);
						}
					}
				}
			}
		}
	}
}

static stmt *
sql_truncate(backend *be, sql_table *t, int restart_sequences, int cascade)
{
	mvc *sql = be->mvc;
	list *l = sa_list(sql->sa);
	stmt *v, *ret = NULL, *other = NULL;
	const char *next_value_for = "next value for ";
	sql_column *col = NULL;
	sql_schema *sche = NULL;
	sql_table *next = NULL;
	sql_trans *tr = sql->session->tr;
	int error = 0;
	struct tablelist* new_list = SA_NEW(sql->ta, struct tablelist), *list_node;

	if (!new_list) {
		sql_error(sql, 02, SQLSTATE(HY013) MAL_MALLOC_FAIL);
		error = 1;
		goto finalize;
	}

	new_list->table = t;
	new_list->next = NULL;
	check_for_foreign_key_references(sql, new_list, new_list, t, cascade, &error);
	if (error)
		goto finalize;

	for (list_node = new_list; list_node; list_node = list_node->next) {
		next = list_node->table;
		sche = next->s;

		if (restart_sequences) { /* restart the sequences if it's the case */
			for (node *n = next->columns.set->h; n; n = n->next) {
				col = n->data;

				if (col->def && !strncmp(col->def, next_value_for, strlen(next_value_for))) {
					sql_schema *s = NULL;
					sql_sequence *seq = NULL;
					char *schema = NULL, *seq_name = NULL;

					extract_schema_and_sequence_name(sql->ta, col->def + strlen(next_value_for), &schema, &seq_name);
					if (!schema || !seq_name || !(s = find_sql_schema(tr, schema)))
						continue;

					assert(s->base.id == sche->base.id);
					if ((seq = find_sql_sequence(tr, s, seq_name))) {
						if (!sql_trans_sequence_restart(tr, seq, seq->start)) {
							sql_error(sql, 02, SQLSTATE(HY005) "Could not restart sequence %s.%s", sche->base.name, seq_name);
							error = 1;
							goto finalize;
						}
					}
				}
			}
		}

		v = stmt_tid(be, next, 0);

		/* before */
#if 0
		if (be->cur_append && !be->first_statement_generated) {
			for (sql_table *up = t->p ; up ; up = up->p) {
				if (!sql_delete_triggers(be, up, v, 0, 3, 4)) {
					sql_error(sql, 02, SQLSTATE(27000) "TRUNCATE: triggers failed for table '%s'", up->base.name);
					error = 1;
					goto finalize;
				}
			}
		}
#endif
		if (!sql_delete_triggers(be, next, v, 0, 3, 4)) {
			sql_error(sql, 02, SQLSTATE(27000) "TRUNCATE: triggers failed for table '%s'", next->base.name);
			error = 1;
			goto finalize;
		}

		if (!sql_delete_keys(be, next, v, l, "TRUNCATE", cascade)) {
			sql_error(sql, 02, SQLSTATE(42000) "TRUNCATE: failed to delete indexes for table '%s'", next->base.name);
			error = 1;
			goto finalize;
		}

		other = stmt_table_clear(be, next);
		list_append(l, other);
		if (next == t)
			ret = other;

		/* after */
#if 0
		if (be->cur_append && !be->first_statement_generated) {
			for (sql_table *up = t->p ; up ; up = up->p) {
				if (!sql_delete_triggers(be, up, v, 1, 3, 4)) {
					sql_error(sql, 02, SQLSTATE(27000) "TRUNCATE: triggers failed for table '%s'", up->base.name);
					error = 1;
					goto finalize;
				}
			}
		}
#endif
		if (!sql_delete_triggers(be, next, v, 1, 3, 4)) {
			sql_error(sql, 02, SQLSTATE(27000) "TRUNCATE: triggers failed for table '%s'", next->base.name);
			error = 1;
			goto finalize;
		}

		if (be->cur_append) /* building the total number of rows affected across all tables */
			other->nr = add_to_merge_partitions_accumulator(be, other->nr);
	}

finalize:
	sa_reset(sql->ta);
	if (error)
		return NULL;
	return ret;
}

#define E_ATOM_INT(e) ((atom*)((sql_exp*)e)->l)->data.val.ival
#define E_ATOM_STRING(e) ((atom*)((sql_exp*)e)->l)->data.val.sval

static stmt *
rel2bin_truncate(backend *be, sql_rel *rel)
{
	mvc *sql = be->mvc;
	stmt *truncate = NULL;
	sql_rel *tr = rel->l;
	sql_table *t = NULL;
	node *n = NULL;
	int restart_sequences, cascade;

	if (tr->op == op_basetable)
		t = tr->l;
	else
		assert(0/*ddl statement*/);

	n = rel->exps->h;
	restart_sequences = E_ATOM_INT(n->data);
	cascade = E_ATOM_INT(n->next->data);

	truncate = sql_truncate(be, t, restart_sequences, cascade);
	if (sql->cascade_action)
		sql->cascade_action = NULL;
	return truncate;
}

static stmt *
rel2bin_output(backend *be, sql_rel *rel, list *refs)
{
	mvc *sql = be->mvc;
	node *n;
	const char *tsep, *rsep, *ssep, *ns;
	const char *fn   = NULL;
	int onclient = 0;
	stmt *s = NULL, *fns = NULL;
	list *slist = sa_list(sql->sa);

	if (rel->l)  /* first construct the sub relation */
		s = subrel_bin(be, rel->l, refs);
	s = subrel_project(be, s, refs, rel->l);
	if (!s)
		return NULL;

	if (!rel->exps)
		return s;
	n = rel->exps->h;
	tsep = sa_strdup(sql->sa, E_ATOM_STRING(n->data));
	rsep = sa_strdup(sql->sa, E_ATOM_STRING(n->next->data));
	ssep = sa_strdup(sql->sa, E_ATOM_STRING(n->next->next->data));
	ns   = sa_strdup(sql->sa, E_ATOM_STRING(n->next->next->next->data));

	if (n->next->next->next->next) {
		fn = E_ATOM_STRING(n->next->next->next->next->data);
		fns = stmt_atom_string(be, sa_strdup(sql->sa, fn));
		onclient = E_ATOM_INT(n->next->next->next->next->next->data);
	}
	list_append(slist, stmt_export(be, s, tsep, rsep, ssep, ns, onclient, fns));
	if (s->type == st_list && ((stmt*)s->op4.lval->h->data)->nrcols != 0) {
		stmt *cnt = stmt_aggr(be, s->op4.lval->h->data, NULL, NULL, sql_bind_func(sql, "sys", "count", sql_bind_localtype("void"), NULL, F_AGGR), 1, 0, 1);
		return cnt;
	} else {
		return stmt_atom_lng(be, 1);
	}
}

static stmt *
rel2bin_list(backend *be, sql_rel *rel, list *refs)
{
	mvc *sql = be->mvc;
	stmt *l = NULL, *r = NULL;
	list *slist = sa_list(sql->sa);

	(void)refs;

	if (find_prop(rel->p, PROP_DISTRIBUTE) && be->cur_append == 0) /* create affected rows accumulator */
		create_merge_partitions_accumulator(be);

	if (rel->l)  /* first construct the sub relation */
		l = subrel_bin(be, rel->l, refs);
	if (rel->r)  /* first construct the sub relation */
		r = subrel_bin(be, rel->r, refs);
	l = subrel_project(be, l, refs, rel->l);
	r = subrel_project(be, r, refs, rel->r);
	if (!l || !r)
		return NULL;
	list_append(slist, l);
	list_append(slist, r);
	return stmt_list(be, slist);
}

static stmt *
rel2bin_psm(backend *be, sql_rel *rel)
{
	mvc *sql = be->mvc;
	node *n;
	list *l = sa_list(sql->sa);
	stmt *sub = NULL;

	for (n = rel->exps->h; n; n = n->next) {
		sql_exp *e = n->data;
		stmt *s = exp_bin(be, e, sub, NULL, NULL, NULL, NULL, NULL, 0, 0, 0);
		if (!s)
			return NULL;

		if (s && s->type == st_table) /* relational statement */
			sub = s->op1;
		else
			append(l, s);
	}
	return stmt_list(be, l);
}

static stmt *
rel2bin_partition_limits(backend *be, sql_rel *rel, list *refs)
{
	stmt *l = NULL, *r = NULL;
	node *n = NULL;
	list *slist = sa_list(be->mvc->sa);

	if (rel->l)  /* first construct the sub relation */
		l = subrel_bin(be, rel->l, refs);
	if (rel->r)  /* first construct the sub relation */
		r = subrel_bin(be, rel->r, refs);
	l = subrel_project(be, l, refs, rel->l);
	r = subrel_project(be, r, refs, rel->r);
	if ((rel->l && !l) || (rel->r && !r))
		return NULL;

	assert(rel->exps);
	assert(rel->flag == ddl_alter_table_add_range_partition || rel->flag == ddl_alter_table_add_list_partition);

	if (rel->exps) {
		for (n = rel->exps->h; n; n = n->next) {
			sql_exp *e = n->data;
			stmt *s = exp_bin(be, e, l, r, NULL, NULL, NULL, NULL, 0, 0, 0);
			if (!s)
				return NULL;
			append(slist, s);
		}
	}
	return stmt_catalog(be, rel->flag, stmt_list(be, slist));
}

static stmt *
rel2bin_exception(backend *be, sql_rel *rel, list *refs)
{
	stmt *l = NULL, *r = NULL;
	node *n = NULL;
	list *slist = sa_list(be->mvc->sa);

	if (find_prop(rel->p, PROP_DISTRIBUTE) && be->cur_append == 0) /* create affected rows accumulator */
		create_merge_partitions_accumulator(be);

	if (rel->l)  /* first construct the sub relation */
		l = subrel_bin(be, rel->l, refs);
	if (rel->r)  /* first construct the sub relation */
		r = subrel_bin(be, rel->r, refs);
	l = subrel_project(be, l, refs, rel->l);
	r = subrel_project(be, r, refs, rel->r);
	if ((rel->l && !l) || (rel->r && !r))
		return NULL;

	if (rel->exps) {
		for (n = rel->exps->h; n; n = n->next) {
			sql_exp *e = n->data;
			stmt *s = exp_bin(be, e, l, r, NULL, NULL, NULL, NULL, 0, 0, 0);
			if (!s)
				return NULL;
			append(slist, s);
		}
	} else { /* if there is no exception condition, just generate a statement list */
		list_append(slist, l);
		list_append(slist, r);
	}
	return stmt_list(be, slist);
}

static stmt *
rel2bin_seq(backend *be, sql_rel *rel, list *refs)
{
	mvc *sql = be->mvc;
	node *en = rel->exps->h;
	stmt *restart, *sname, *seq, *seqname, *sl = NULL;
	list *l = sa_list(sql->sa);

	if (rel->l) { /* first construct the sub relation */
		sl = subrel_bin(be, rel->l, refs);
		sl = subrel_project(be, sl, refs, rel->l);
		if (!sl)
			return NULL;
	}

	restart = exp_bin(be, en->data, sl, NULL, NULL, NULL, NULL, NULL, 0, 0, 0);
	sname = exp_bin(be, en->next->data, sl, NULL, NULL, NULL, NULL, NULL, 0, 0, 0);
	seqname = exp_bin(be, en->next->next->data, sl, NULL, NULL, NULL, NULL, NULL, 0, 0, 0);
	seq = exp_bin(be, en->next->next->next->data, sl, NULL, NULL, NULL, NULL, NULL, 0, 0, 0);
	if (!restart || !sname || !seqname || !seq)
		return NULL;

	(void)refs;
	append(l, sname);
	append(l, seqname);
	append(l, seq);
	append(l, restart);
	return stmt_catalog(be, rel->flag, stmt_list(be, l));
}

static stmt *
rel2bin_trans(backend *be, sql_rel *rel, list *refs)
{
	node *en = rel->exps->h;
	stmt *chain = exp_bin(be, en->data, NULL, NULL, NULL, NULL, NULL, NULL, 0, 0, 0);
	stmt *name = NULL;

	if (!chain)
		return NULL;

	(void)refs;
	if (en->next) {
		name = exp_bin(be, en->next->data, NULL, NULL, NULL, NULL, NULL, NULL, 0, 0, 0);
		if (!name)
			return NULL;
	}
	return stmt_trans(be, rel->flag, chain, name);
}

static stmt *
rel2bin_catalog(backend *be, sql_rel *rel, list *refs)
{
	mvc *sql = be->mvc;
	node *en = rel->exps->h;
	stmt *action = exp_bin(be, en->data, NULL, NULL, NULL, NULL, NULL, NULL, 0, 0, 0);
	stmt *sname = NULL, *name = NULL, *ifexists = NULL;
	list *l = sa_list(sql->sa);

	if (!action)
		return NULL;

	(void)refs;
	en = en->next;
	sname = exp_bin(be, en->data, NULL, NULL, NULL, NULL, NULL, NULL, 0, 0, 0);
	if (!sname)
		return NULL;
	if (en->next) {
		name = exp_bin(be, en->next->data, NULL, NULL, NULL, NULL, NULL, NULL, 0, 0, 0);
		if (!name)
			return NULL;
	} else {
		name = stmt_atom_string_nil(be);
	}
	if (en->next && en->next->next) {
		ifexists = exp_bin(be, en->next->next->data, NULL, NULL, NULL, NULL, NULL, NULL, 0, 0, 0);
		if (!ifexists)
			return NULL;
	} else {
		ifexists = stmt_atom_int(be, 0);
	}
	append(l, sname);
	append(l, name);
	append(l, ifexists);
	append(l, action);
	return stmt_catalog(be, rel->flag, stmt_list(be, l));
}

static stmt *
rel2bin_catalog_table(backend *be, sql_rel *rel, list *refs)
{
	mvc *sql = be->mvc;
	node *en = rel->exps->h;
	stmt *action = exp_bin(be, en->data, NULL, NULL, NULL, NULL, NULL, NULL, 0, 0, 0);
	stmt *table = NULL, *sname, *tname = NULL, *ifexists = NULL;
	list *l = sa_list(sql->sa);

	if (!action)
		return NULL;

	(void)refs;
	en = en->next;
	sname = exp_bin(be, en->data, NULL, NULL, NULL, NULL, NULL, NULL, 0, 0, 0);
	if (!sname)
		return NULL;
	en = en->next;
	if (en) {
		tname = exp_bin(be, en->data, NULL, NULL, NULL, NULL, NULL, NULL, 0, 0, 0);
		if (!tname)
			return NULL;
		en = en->next;
	}
	append(l, sname);
	assert(tname);
	append(l, tname);
	if (rel->flag != ddl_drop_table && rel->flag != ddl_drop_view && rel->flag != ddl_drop_constraint) {
		if (en) {
			table = exp_bin(be, en->data, NULL, NULL, NULL, NULL, NULL, NULL, 0, 0, 0);
			if (!table)
				return NULL;
		}
		append(l, table);
	} else {
		if (en) {
			ifexists = exp_bin(be, en->data, NULL, NULL, NULL, NULL, NULL, NULL, 0, 0, 0);
			if (!ifexists)
				return NULL;
		} else {
			ifexists = stmt_atom_int(be, 0);
		}
		append(l, ifexists);
	}
	append(l, action);
	return stmt_catalog(be, rel->flag, stmt_list(be, l));
}

static stmt *
rel2bin_catalog2(backend *be, sql_rel *rel, list *refs)
{
	mvc *sql = be->mvc;
	node *en;
	list *l = sa_list(sql->sa);

	(void)refs;
	for (en = rel->exps->h; en; en = en->next) {
		stmt *es = NULL;

		if (en->data) {
			es = exp_bin(be, en->data, NULL, NULL, NULL, NULL, NULL, NULL, 0, 0, 0);
			if (!es)
				return NULL;
		} else {
			es = stmt_atom_string_nil(be);
		}
		append(l,es);
	}
	return stmt_catalog(be, rel->flag, stmt_list(be, l));
}

static stmt *
rel2bin_ddl(backend *be, sql_rel *rel, list *refs)
{
	mvc *sql = be->mvc;
	stmt *s = NULL;

	switch (rel->flag) {
		case ddl_output:
			s = rel2bin_output(be, rel, refs);
			sql->type = Q_TABLE;
			break;
		case ddl_list:
			s = rel2bin_list(be, rel, refs);
			break;
		case ddl_psm:
			s = rel2bin_psm(be, rel);
			break;
		case ddl_exception:
			s = rel2bin_exception(be, rel, refs);
			sql->type = Q_UPDATE;
			break;
		case ddl_create_seq:
		case ddl_alter_seq:
			s = rel2bin_seq(be, rel, refs);
			sql->type = Q_SCHEMA;
			break;
		case ddl_alter_table_add_range_partition:
		case ddl_alter_table_add_list_partition:
			s = rel2bin_partition_limits(be, rel, refs);
			sql->type = Q_SCHEMA;
			break;
		case ddl_release:
		case ddl_commit:
		case ddl_rollback:
		case ddl_trans:
			s = rel2bin_trans(be, rel, refs);
			sql->type = Q_TRANS;
			break;
		case ddl_create_schema:
		case ddl_drop_schema:
			s = rel2bin_catalog(be, rel, refs);
			sql->type = Q_SCHEMA;
			break;
		case ddl_create_table:
		case ddl_drop_table:
		case ddl_create_view:
		case ddl_drop_view:
		case ddl_drop_constraint:
		case ddl_alter_table:
			s = rel2bin_catalog_table(be, rel, refs);
			sql->type = Q_SCHEMA;
			break;
		case ddl_drop_seq:
		case ddl_create_type:
		case ddl_drop_type:
		case ddl_drop_index:
		case ddl_create_function:
		case ddl_drop_function:
		case ddl_create_trigger:
		case ddl_drop_trigger:
		case ddl_grant_roles:
		case ddl_revoke_roles:
		case ddl_grant:
		case ddl_revoke:
		case ddl_grant_func:
		case ddl_revoke_func:
		case ddl_create_user:
		case ddl_drop_user:
		case ddl_alter_user:
		case ddl_rename_user:
		case ddl_create_role:
		case ddl_drop_role:
		case ddl_alter_table_add_table:
		case ddl_alter_table_del_table:
		case ddl_alter_table_set_access:
		case ddl_comment_on:
		case ddl_rename_schema:
		case ddl_rename_table:
		case ddl_rename_column:
			s = rel2bin_catalog2(be, rel, refs);
			sql->type = Q_SCHEMA;
			break;
		default:
			assert(0);
	}
	return s;
}

static stmt *
subrel_bin(backend *be, sql_rel *rel, list *refs)
{
	mvc *sql = be->mvc;
	stmt *s = NULL;

	if (THRhighwater())
		return sql_error(be->mvc, 10, SQLSTATE(42000) "Query too complex: running out of stack space");

	if (!rel)
		return s;
	if (rel_is_ref(rel)) {
		s = refs_find_rel(refs, rel);
		/* needs a proper fix!! */
		if (s)
			return s;
	}
	switch (rel->op) {
	case op_basetable:
		s = rel2bin_basetable(be, rel);
		sql->type = Q_TABLE;
		break;
	case op_table:
		s = rel2bin_table(be, rel, refs);
		sql->type = Q_TABLE;
		break;
	case op_join:
	case op_left:
	case op_right:
	case op_full:
		s = rel2bin_join(be, rel, refs);
		sql->type = Q_TABLE;
		break;
	case op_semi:
	case op_anti:
		s = rel2bin_semijoin(be, rel, refs);
		sql->type = Q_TABLE;
		break;
	case op_union:
		s = rel2bin_union(be, rel, refs);
		sql->type = Q_TABLE;
		break;
	case op_except:
		s = rel2bin_except(be, rel, refs);
		sql->type = Q_TABLE;
		break;
	case op_inter:
		s = rel2bin_inter(be, rel, refs);
		sql->type = Q_TABLE;
		break;
	case op_project:
		s = rel2bin_project(be, rel, refs, NULL);
		sql->type = Q_TABLE;
		break;
	case op_select:
		s = rel2bin_select(be, rel, refs);
		sql->type = Q_TABLE;
		break;
	case op_groupby:
		s = rel2bin_groupby(be, rel, refs);
		sql->type = Q_TABLE;
		break;
	case op_topn:
		s = rel2bin_topn(be, rel, refs);
		sql->type = Q_TABLE;
		break;
	case op_sample:
		s = rel2bin_sample(be, rel, refs);
		sql->type = Q_TABLE;
		break;
	case op_insert:
		s = rel2bin_insert(be, rel, refs);
		if (sql->type == Q_TABLE)
			sql->type = Q_UPDATE;
		break;
	case op_update:
		s = rel2bin_update(be, rel, refs);
		if (sql->type == Q_TABLE)
			sql->type = Q_UPDATE;
		break;
	case op_delete:
		s = rel2bin_delete(be, rel, refs);
		if (sql->type == Q_TABLE)
			sql->type = Q_UPDATE;
		break;
	case op_truncate:
		s = rel2bin_truncate(be, rel);
		if (sql->type == Q_TABLE)
			sql->type = Q_UPDATE;
		break;
	case op_ddl:
		s = rel2bin_ddl(be, rel, refs);
		break;
	}
	if (s && rel_is_ref(rel)) {
		list_append(refs, rel);
		list_append(refs, s);
	}
	return s;
}

stmt *
rel_bin(backend *be, sql_rel *rel)
{
	mvc *sql = be->mvc;
	list *refs = sa_list(sql->sa);
	mapi_query_t sqltype = sql->type;
	stmt *s = subrel_bin(be, rel, refs);

	s = subrel_project(be, s, refs, rel);
	if (sqltype == Q_SCHEMA)
		sql->type = sqltype;  /* reset */

	return s;
}

stmt *
output_rel_bin(backend *be, sql_rel *rel )
{
	mvc *sql = be->mvc;
	list *refs = sa_list(sql->sa);
	mapi_query_t sqltype = sql->type;
	stmt *s;

	be->join_idx = 0;
	if (refs == NULL)
		return NULL;
	s = subrel_bin(be, rel, refs);
	s = subrel_project(be, s, refs, rel);
	if (sqltype == Q_SCHEMA)
		sql->type = sqltype;  /* reset */

	if (!is_ddl(rel->op) && s && s->type != st_none && sql->type == Q_TABLE)
		s = stmt_output(be, s);
	if (sqltype == Q_UPDATE && s && (s->type != st_list || be->cur_append)) {
		if (be->cur_append) { /* finish the output bat */
			s->nr = be->cur_append;
			be->cur_append = 0;
			be->first_statement_generated = false;
		}
		s = stmt_affected_rows(be, s);
	}
	return s;
}<|MERGE_RESOLUTION|>--- conflicted
+++ resolved
@@ -5109,7 +5109,6 @@
 	sql_trans *tr = be->mvc->session->tr;
 	struct os_iter oi;
 
-<<<<<<< HEAD
 	os_iterator(&oi, k->t->s->keys, tr, NULL);
 	for (sql_base *b = oi_next(&oi); b; b=oi_next(&oi)) {
 		sql_key *fk = (sql_key*)b;
@@ -5145,51 +5144,10 @@
 					break;
 				default:	/*RESTRICT*/
 					/* The overlap between deleted primaries and foreign should be empty */
-					s = stmt_binop(be, stmt_aggr(be, tids, NULL, NULL, cnt, 1, 0, 1), stmt_atom_lng(be, 0), ne);
+					s = stmt_binop(be, stmt_aggr(be, tids, NULL, NULL, cnt, 1, 0, 1), stmt_atom_lng(be, 0), NULL, ne);
 					msg = sa_message(sql->sa, SQLSTATE(40002) "%s: FOREIGN KEY constraint '%s.%s' violated", which, fk->t->base.name, fk->base.name);
 					s = stmt_exception(be, s, msg, 00001);
 					list_prepend(l, s);
-=======
-	if (uk->keys && list_length(uk->keys) > 0) {
-		sql_subtype *lng = sql_bind_localtype("lng");
-		sql_subtype *bt = sql_bind_localtype("bit");
-		node *n;
-		for(n = uk->keys->h; n; n = n->next) {
-			char *msg = NULL;
-			sql_subfunc *cnt = sql_bind_func(sql, "sys", "count", sql_bind_localtype("void"), NULL, F_AGGR);
-			sql_subfunc *ne = sql_bind_func_result(sql, "sys", "<>", F_FUNC, bt, 2, lng, lng);
-			sql_key *fk = n->data;
-			stmt *s, *tids;
-
-			tids = stmt_tid(be, fk->idx->t, 0);
-			s = stmt_idx(be, fk->idx, tids, tids->partition);
-			s = stmt_join(be, s, utids, 0, cmp_equal, 0, 0, false); /* join over the join index */
-			s = stmt_result(be, s, 0);
-			tids = stmt_project(be, s, tids);
-			if(cascade) { /* for truncate statements with the cascade option */
-				s = sql_delete_cascade_Fkeys(be, fk, tids);
-				list_prepend(l, s);
-			} else {
-				switch (((sql_fkey*)fk)->on_delete) {
-					case ACT_NO_ACTION:
-						break;
-					case ACT_SET_NULL:
-					case ACT_SET_DEFAULT:
-						s = sql_delete_set_Fkeys(be, fk, tids, ((sql_fkey*)fk)->on_delete);
-						list_prepend(l, s);
-						break;
-					case ACT_CASCADE:
-						s = sql_delete_cascade_Fkeys(be, fk, tids);
-						list_prepend(l, s);
-						break;
-					default:	/*RESTRICT*/
-						/* The overlap between deleted primaries and foreign should be empty */
-						s = stmt_binop(be, stmt_aggr(be, tids, NULL, NULL, cnt, 1, 0, 1), stmt_atom_lng(be, 0), NULL, ne);
-						msg = sa_message(sql->sa, SQLSTATE(40002) "%s: FOREIGN KEY constraint '%s.%s' violated", which, fk->t->base.name, fk->base.name);
-						s = stmt_exception(be, s, msg, 00001);
-						list_prepend(l, s);
-				}
->>>>>>> 987b6074
 			}
 		}
 	}
