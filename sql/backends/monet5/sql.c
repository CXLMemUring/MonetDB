--- conflicted
+++ resolved
@@ -1097,12 +1097,8 @@
 	throw(SQL, "sql.bind", SQLSTATE(42000) "unable to find %s(%s)", tname, cname);
 }
 
-<<<<<<< HEAD
-/* The output of this function is a lng bat with:
-=======
 /* The output of this function are 7 columns:
  *  - The sqlid of the column
->>>>>>> 49705163
  *  - A flag indicating if the column's upper table is cleared or not.
  *  - Number of read-only values of the column (inherited from the previous transaction).
  *  - Number of inserted rows during the current transaction.
@@ -1115,15 +1111,6 @@
 str
 mvc_delta_values(Client cntxt, MalBlkPtr mb, MalStkPtr stk, InstrPtr pci)
 {
-<<<<<<< HEAD
-	const char *sname = *getArgReference_str(stk, pci, 1);
-	const char *tname = *getArgReference_str(stk, pci, 2);
-	const char *cname = *getArgReference_str(stk, pci, 3);
-	mvc *m;
-	str msg = MAL_SUCCEED;
-	BAT *b = NULL;
-	bat *bid = getArgReference_bat(stk, pci, 0);
-=======
 	const char *sname = *getArgReference_str(stk, pci, 7),
 			   *tname = (pci->argc > 8) ? *getArgReference_str(stk, pci, 8) : NULL,
 			   *cname = (pci->argc > 9) ? *getArgReference_str(stk, pci, 9) : NULL;
@@ -1137,70 +1124,20 @@
 		*b5 = getArgReference_bat(stk, pci, 4),
 		*b6 = getArgReference_bat(stk, pci, 5),
 		*b7 = getArgReference_bat(stk, pci, 6);
->>>>>>> 49705163
 	sql_trans *tr;
 	sql_schema *s = NULL;
 	sql_table *t = NULL;
 	sql_column *c = NULL;
-<<<<<<< HEAD
-	lng level = 0, cleared, all, readonly, inserted, updates, deletes;
-=======
 	node *n;
 	bool cleared;
 	int level = 0;
 	lng nrows = 0, all, readonly, inserted, updates, deletes;
->>>>>>> 49705163
 
 	if ((msg = getSQLContext(cntxt, mb, &m, NULL)) != NULL)
 		goto cleanup;
 	if ((msg = checkSQLContext(cntxt)) != NULL)
 		goto cleanup;
 
-<<<<<<< HEAD
-	if (!sname || strcmp(sname, str_nil) == 0 || *sname == '\0')
-		throw(SQL, "sql.delta", SQLSTATE(3F000) "Invalid schema name");
-	if (!tname || strcmp(tname, str_nil) == 0 || *tname == '\0')
-		throw(SQL, "sql.delta", SQLSTATE(3F000) "Invalid table name");
-	if (!cname || strcmp(cname, str_nil) == 0 || *cname == '\0')
-		throw(SQL, "sql.delta", SQLSTATE(3F000) "Invalid column name");
-	if (!(s = mvc_bind_schema(m, sname)))
-		throw(SQL, "sql.delta", SQLSTATE(3F000) "No such schema '%s'", sname);
-	if (!(t = mvc_bind_table(m, s, tname)))
-		throw(SQL, "sql.delta", SQLSTATE(3F000) "No such table '%s' in schema '%s'", tname, s->base.name);
-	if (!(c = mvc_bind_column(m, t, cname)))
-		throw(SQL, "sql.delta", SQLSTATE(3F000) "No such column '%s' in table '%s'", cname, t->base.name);
-
-	if ((b = COLnew(0, TYPE_lng, 6, TRANSIENT)) == NULL) {
-		msg = createException(SQL, "sql.delta", SQLSTATE(HY001) MAL_MALLOC_FAIL);
-		goto cleanup;
-	}
-
-	cleared = t->cleared ? 1 : 0;
-	if (BUNappend(b, &cleared, false) != GDK_SUCCEED) {
-		msg = createException(SQL,"sql.delta", SQLSTATE(HY001) MAL_MALLOC_FAIL);
-		goto cleanup;
-	}
-
-	inserted = (lng) store_funcs.count_col(m->session->tr, c, 0);
-	all = (lng) store_funcs.count_col(m->session->tr, c, 1);
-	updates = (lng) store_funcs.count_col_upd(m->session->tr, c);
-	deletes = (lng) store_funcs.count_del(m->session->tr, t);
-	readonly = all - inserted;
-	if (BUNappend(b, &readonly, false) != GDK_SUCCEED) {
-		msg = createException(SQL,"sql.delta", SQLSTATE(HY001) MAL_MALLOC_FAIL);
-		goto cleanup;
-	}
-	if (BUNappend(b, &inserted, false) != GDK_SUCCEED) {
-		msg = createException(SQL,"sql.delta", SQLSTATE(HY001) MAL_MALLOC_FAIL);
-		goto cleanup;
-	}
-	if (BUNappend(b, &updates, false) != GDK_SUCCEED) {
-		msg = createException(SQL,"sql.delta", SQLSTATE(HY001) MAL_MALLOC_FAIL);
-		goto cleanup;
-	}
-	if (BUNappend(b, &deletes, false) != GDK_SUCCEED) {
-		msg = createException(SQL,"sql.delta", SQLSTATE(HY001) MAL_MALLOC_FAIL);
-=======
 	if (!(s = mvc_bind_schema(m, sname)))
 		throw(SQL, "sql.delta", SQLSTATE(3F000) "No such schema '%s'", sname);
 
@@ -1259,17 +1196,11 @@
 	}
 	if ((col7 = COLnew(0, TYPE_int, nrows, TRANSIENT)) == NULL) {
 		msg = createException(SQL, "sql.delta", SQLSTATE(HY001) MAL_MALLOC_FAIL);
->>>>>>> 49705163
 		goto cleanup;
 	}
 
 	tr = m->session->tr;
 	while((tr = tr->parent)) level++;
-<<<<<<< HEAD
-	if (BUNappend(b, &level, false) != GDK_SUCCEED) {
-		msg = createException(SQL,"sql.delta", SQLSTATE(HY001) MAL_MALLOC_FAIL);
-		goto cleanup;
-=======
 
 	if (tname) {
 		cleared = (t->cleared != 0);
@@ -1393,17 +1324,10 @@
 				}
 			}
 		}
->>>>>>> 49705163
 	}
 
 cleanup:
 	if (msg) {
-<<<<<<< HEAD
-		if (b)
-			BBPreclaim(b);
-	} else {
-		BBPkeepref(*bid = b->batCacheid);
-=======
 		if (col1)
 			BBPreclaim(col1);
 		if (col2)
@@ -1426,7 +1350,6 @@
 		BBPkeepref(*b5 = col5->batCacheid);
 		BBPkeepref(*b6 = col6->batCacheid);
 		BBPkeepref(*b7 = col7->batCacheid);
->>>>>>> 49705163
 	}
 	return msg;
 }
