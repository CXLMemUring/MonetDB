/*
 * This Source Code Form is subject to the terms of the Mozilla Public
 * License, v. 2.0.  If a copy of the MPL was not distributed with this
 * file, You can obtain one at http://mozilla.org/MPL/2.0/.
 *
 * Copyright 1997 - July 2008 CWI, August 2008 - 2021 MonetDB B.V.
 */

/*
 * authors M Kersten, N Nes
 * SQL support implementation
 * This module contains the wrappers around the SQL
 * multi-version-catalog and support routines copied
 * from the Version 4 code base.
 */
#include "monetdb_config.h"
#include "sql.h"
#include "mapi_prompt.h"
#include "sql_result.h"
#include "sql_gencode.h"
#include "sql_storage.h"
#include "sql_scenario.h"
#include "store_sequence.h"
#include "sql_optimizer.h"
#include "sql_datetime.h"
#include "sql_partition.h"
#include "rel_unnest.h"
#include "rel_optimizer.h"
#include "rel_partition.h"
#include "rel_distribute.h"
#include "rel_select.h"
#include "rel_rel.h"
#include "rel_exp.h"
#include "rel_dump.h"
#include "rel_bin.h"
#include "mal.h"
#include "mal_client.h"
#include "mal_interpreter.h"
#include "mal_module.h"
#include "mal_session.h"
#include "mal_resolve.h"
#include "mal_client.h"
#include "mal_interpreter.h"
#include "mal_profiler.h"
#include "bat5.h"
#include "opt_pipes.h"
#include "orderidx.h"
#include "clients.h"
#include "mal_instruction.h"
#include "mal_resource.h"
#include "mal_authorize.h"
#include "gdk_cand.h"

static int
rel_is_table(sql_rel *rel)
{
	if (!rel || is_base(rel->op))
		return 1;
	return 0;
}

static int
exp_is_point_select(sql_exp *e)
{
	if (!e)
		return 1;
	if (e->type == e_cmp && !e->f && e->flag == (int) cmp_equal) {
		sql_exp *r = e->r;
		sql_exp *l = e->l;

		if (!is_func(l->type) && r->card <= CARD_AGGR)
			return 1;
	}
	return 0;
}

static int
rel_no_mitosis(mvc *sql, sql_rel *rel)
{
	if (mvc_highwater(sql))
		return 0;
	if (!rel || is_basetable(rel->op))
		return 1;
	/* use mitosis on order topn */
	if (is_topn(rel->op)) {
		sql_rel *l = rel->l;
		if (l && is_simple_project(l->op) && l->r)
			return 0;
	}
	if (is_topn(rel->op) || is_sample(rel->op) || is_simple_project(rel->op))
		return rel_no_mitosis(sql, rel->l);
	if ((is_delete(rel->op) || is_truncate(rel->op)) && rel->card <= CARD_AGGR)
		return 1;
	if ((is_insert(rel->op) || is_update(rel->op)) && rel->card <= CARD_AGGR)
		return rel_no_mitosis(sql, rel->r);
	if (is_select(rel->op) && rel_is_table(rel->l) && !list_empty(rel->exps)) {
		/* just one point expression makes this a point query */
		if (exp_is_point_select(rel->exps->h->data))
			return 1;
	}
	return 0;
}

static int
rel_need_distinct_query(sql_rel *rel)
{
	int need_distinct = 0;

	while (rel && is_simple_project(rel->op))
		rel = rel->l;
	if (rel && is_groupby(rel->op) && !list_empty(rel->exps) && list_empty(rel->r)) {
		for (node *n = rel->exps->h; n && !need_distinct; n = n->next) {
			sql_exp *e = n->data;

			if (e->type == e_aggr && need_distinct(e))
				need_distinct = 1;
		}
	}
	return need_distinct;
}

sql_rel *
sql_symbol2relation(backend *be, symbol *sym)
{
	sql_rel *rel;
	sql_query *query = query_create(be->mvc);
	lng Tbegin;
	int extra_opts = be->mvc->emode != m_prepare;

	rel = rel_semantic(query, sym);
	Tbegin = GDKusec();
	if (rel)
		rel = sql_processrelation(be->mvc, rel, extra_opts, extra_opts);
	if (rel)
		rel = rel_distribute(be->mvc, rel);
	if (rel)
		rel = rel_partition(be->mvc, rel);
	if (rel && (rel_no_mitosis(be->mvc, rel) || rel_need_distinct_query(rel)))
		be->no_mitosis = 1;
	be->reloptimizer = GDKusec() - Tbegin;
	return rel;
}

/*
 * After the SQL statement has been executed, its data structures
 * should be garbage collected. For successful actions we have to finish
 * the transaction as well, e.g. commit or rollback.
 */
int
sqlcleanup(backend *be, int err)
{
	sql_destroy_params(be->mvc);

	/* some statements dynamically disable caching */
	be->mvc->sym = NULL;
	if (be->mvc->ta)
		be->mvc->ta = sa_reset(be->mvc->ta);
	if (be->mvc->sa)
		be->mvc->sa = sa_reset(be->mvc->sa);
	if (err >0)
		be->mvc->session->status = -err;
	if (err <0)
		be->mvc->session->status = err;
	be->mvc->label = 0;
	be->no_mitosis = 0;
	scanner_query_processed(&(be->mvc->scanner));
	return err;
}

/*
 * The internal administration of the SQL compilation and execution state
 * is administered by a state descriptor accessible in each phase.
 * Failure to find the state descriptor aborts the session.
 */

str
checkSQLContext(Client cntxt)
{
	backend *be;

	if (cntxt == NULL)
		throw(SQL, "mvc", SQLSTATE(42005) "No client record");
	if (cntxt->sqlcontext == NULL)
		throw(SQL, "mvc", SQLSTATE(42006) "SQL module not initialized");
	be = (backend *) cntxt->sqlcontext;
	if (be->mvc == NULL)
		throw(SQL, "mvc", SQLSTATE(42006) "SQL module not initialized, mvc struct missing");
	return MAL_SUCCEED;
}

str
getBackendContext(Client cntxt, backend **be)
{
	str msg;

	if ((msg = checkSQLContext(cntxt)) != MAL_SUCCEED)
		return msg;
	*be = (backend *) cntxt->sqlcontext;
	return MAL_SUCCEED;
}

str
getSQLContext(Client cntxt, MalBlkPtr mb, mvc **c, backend **b)
{
	backend *be;
	(void) mb;
	str msg;

	if ((msg = checkSQLContext(cntxt)) != MAL_SUCCEED)
		return msg;
	be = (backend *) cntxt->sqlcontext;
	if (c)
		*c = be->mvc;
	if (b)
		*b = be;
	return MAL_SUCCEED;
}

str
SQLmvc(Client cntxt, MalBlkPtr mb, MalStkPtr stk, InstrPtr pci)
{
	mvc *sql = NULL;
	str msg;
	int *res = getArgReference_int(stk, pci, 0);

	if ((msg = getSQLContext(cntxt, mb, &sql, NULL)) != NULL)
		return msg;
	if ((msg = checkSQLContext(cntxt)) != NULL)
		return msg;
	*res = 0;
	return MAL_SUCCEED;
}

str
SQLcommit(Client cntxt, MalBlkPtr mb, MalStkPtr stk, InstrPtr pci)
{
	mvc *sql = NULL;
	str msg;
	(void) stk;
	(void) pci;

	if ((msg = getSQLContext(cntxt, mb, &sql, NULL)) != NULL)
		return msg;
	if ((msg = checkSQLContext(cntxt)) != NULL)
		return msg;

	if (sql->session->auto_commit != 0)
		throw(SQL, "sql.trans", SQLSTATE(2DM30) "COMMIT not allowed in auto commit mode");
	return mvc_commit(sql, 0, 0, false);
}

str
SQLabort(Client cntxt, MalBlkPtr mb, MalStkPtr stk, InstrPtr pci)
{
	mvc *sql = NULL;
	str msg;
	(void) stk;
	(void) pci;

	if ((msg = getSQLContext(cntxt, mb, &sql, NULL)) != NULL)
		return msg;
	if ((msg = checkSQLContext(cntxt)) != NULL)
		return msg;

	if (sql->session->tr->active) {
		msg = mvc_rollback(sql, 0, NULL, false);
	}
	return msg;
}

static str
SQLshutdown_wrap(Client cntxt, MalBlkPtr mb, MalStkPtr stk, InstrPtr pci)
{
	str msg;

	if ((msg = CLTshutdown(cntxt, mb, stk, pci)) == MAL_SUCCEED) {
		/* administer the shutdown in the system log */
		TRC_INFO(SQL_TRANS, "Shutdown: %s\n", *getArgReference_str(stk, pci, 0));
	}
	return msg;
}

static str
SQLset_protocol(Client cntxt, MalBlkPtr mb, MalStkPtr stk, InstrPtr pci)
{
	const int protocol = *getArgReference_int(stk, pci, 1);

	(void) mb;
	(void) stk;

	if (!(
		protocol == PROTOCOL_AUTO ||
		protocol == PROTOCOL_9 ||
		protocol == PROTOCOL_COLUMNAR))
	{
		return createException(SQL, "sql.set_protocol", "unknown protocol: %d", protocol);
	}

	*getArgReference_int(stk, pci, 0) = (cntxt->protocol = (protocol_version) protocol);

	return MAL_SUCCEED;
}

str
create_table_or_view(mvc *sql, char *sname, char *tname, sql_table *t, int temp, int replace)
{
	sql_allocator *osa;
	sql_schema *s = mvc_bind_schema(sql, sname);
	sql_table *nt = NULL, *ot;
	node *n;
	int check = 0;
	const char *action = (temp == SQL_DECLARED_TABLE) ? "DECLARE" : (replace ? "CREATE OR REPLACE" : "CREATE");
	const char *obj = t->query ? "VIEW" : "TABLE";
	str msg = MAL_SUCCEED;

	if (store_readonly(sql->session->tr->store))
		throw(SQL, "sql.catalog", SQLSTATE(25006) "schema statements cannot be executed on a readonly database.");

	if (!s)
		throw(SQL, "sql.catalog", SQLSTATE(3F000) "%s %s: schema '%s' doesn't exist", action, obj, sname);
	if (temp != SQL_DECLARED_TABLE && (!mvc_schema_privs(sql, s) && !(isTempSchema(s) && temp == SQL_LOCAL_TEMP)))
		throw(SQL, "sql.catalog", SQLSTATE(42000) "%s %s: insufficient privileges for user '%s' in schema '%s'",
						 action, obj, get_string_global_var(sql, "current_user"), s->base.name);
	if ((ot = mvc_bind_table(sql, s, t->base.name))) {
		if (replace) {
			if (ot->type != t->type)
				throw(SQL, "sql.catalog", SQLSTATE(42000) "%s %s: unable to drop %s '%s': is a %s",
								 action, obj, obj, t->base.name, TABLE_TYPE_DESCRIPTION(ot->type, ot->properties));
			if (ot->system)
				throw(SQL, "sql.catalog", SQLSTATE(42000) "%s %s: cannot replace system %s '%s'", action, obj, obj, t->base.name);
			if (mvc_check_dependency(sql, ot->base.id, isView(ot) ? VIEW_DEPENDENCY : TABLE_DEPENDENCY, NULL))
				throw(SQL, "sql.catalog", SQLSTATE(42000) "%s %s: cannot replace %s '%s', there are database objects which depend on it",
								 action, obj, obj, t->base.name);
			if ((msg = mvc_drop_table(sql, s, ot, 0)) != MAL_SUCCEED)
				return msg;
		} else {
			throw(SQL, "sql.catalog", SQLSTATE(42S01) "%s %s: name '%s' already in use", action, obj, t->base.name);
		}
	}
	if (temp == SQL_DECLARED_TABLE && ol_length(t->keys))
		throw(SQL, "sql.catalog", SQLSTATE(42000) "%s %s: '%s' cannot have constraints", action, obj, t->base.name);

	switch (sql_trans_create_table(&nt, sql->session->tr, s, tname, t->query, t->type, t->system, temp, t->commit_action, t->sz, t->properties)) {
		case -1:
			throw(SQL, "sql.catalog", SQLSTATE(HY013) MAL_MALLOC_FAIL);
		case -2:
		case -3:
			throw(SQL, "sql.catalog", SQLSTATE(42000) "%s %s: '%s' name conflicts", action, obj, t->base.name);
		default:
			break;
	}
	osa = sql->sa;
	sql->sa = sql->ta;
	/* first check default values */
	for (n = ol_first_node(t->columns); n; n = n->next) {
		sql_column *c = n->data;

		if (c->def) {
			/* TODO please don't place an auto incremented sequence in the default value */
			const char *next_value_for = "next value for \"sys\".\"seq_";
			sql_rel *r = NULL;

			sql->sa = sql->ta;
			r = rel_parse(sql, s, sa_message(sql->ta, "select %s;", c->def), m_deps);
			if (!r || !is_project(r->op) || !r->exps || list_length(r->exps) != 1 ||
				exp_check_type(sql, &c->type, r, r->exps->h->data, type_equal) == NULL) {
				if (r)
					rel_destroy(r);
				sa_reset(sql->ta);
				sql->sa = osa;
				if (strlen(sql->errstr) > 6 && sql->errstr[5] == '!')
					throw(SQL, "sql.catalog", "%s", sql->errstr);
				else
					throw(SQL, "sql.catalog", SQLSTATE(42000) "%s", sql->errstr);
			}
			/* For a self incremented column, it's sequence will get a BEDROPPED_DEPENDENCY,
				so no additional dependencies are needed */
			if (strncmp(c->def, next_value_for, strlen(next_value_for)) != 0) {
				list *blist = rel_dependencies(sql, r);
				if (mvc_create_dependencies(sql, blist, nt->base.id, FUNC_DEPENDENCY)) {
					rel_destroy(r);
					sa_reset(sql->sa);
					throw(SQL, "sql.catalog", SQLSTATE(HY013) MAL_MALLOC_FAIL);
				}
			}
			rel_destroy(r);
			sa_reset(sql->sa);
		}
	}

	for (n = ol_first_node(t->columns); n; n = n->next) {
		sql_column *c = n->data, *copied = NULL;

		switch (mvc_copy_column(sql, nt, c, &copied)) {
			case -1:
				sa_reset(sql->ta);
				sql->sa = osa;
				throw(SQL, "sql.catalog", SQLSTATE(HY013) MAL_MALLOC_FAIL);
			case -2:
			case -3:
				sa_reset(sql->ta);
				sql->sa = osa;
				throw(SQL, "sql.catalog", SQLSTATE(42000) "CREATE TABLE: %s_%s_%s conflicts", s->base.name, t->base.name, c->base.name);
			default:
				break;
		}
		if (isPartitionedByColumnTable(t) && c->base.id == t->part.pcol->base.id)
			nt->part.pcol = copied;
	}
	if (isPartitionedByExpressionTable(t)) {
		char *err = NULL;

		_DELETE(nt->part.pexp->exp);
		nt->part.pexp->exp = SA_STRDUP(sql->session->tr->sa, t->part.pexp->exp);
		err = bootstrap_partition_expression(sql, nt, 1);
		sa_reset(sql->ta);
		if (err) {
			sql->sa = osa;
			return err;
		}
	}
	check = sql_trans_set_partition_table(sql->session->tr, nt);
	if (check == -4) {
		sql->sa = osa;
		throw(SQL, "sql.catalog", SQLSTATE(42000) "CREATE TABLE: %s_%s: the partition's expression is too long", s->base.name, t->base.name);
	} else if (check) {
		sql->sa = osa;
		throw(SQL, "sql.catalog", SQLSTATE(42000) "CREATE TABLE: %s_%s: an internal error occurred", s->base.name, t->base.name);
	}

	if (t->idxs) {
		for (n = ol_first_node(t->idxs); n; n = n->next) {
			sql_idx *i = n->data;

			switch (mvc_copy_idx(sql, nt, i, NULL)) {
				case -1:
					sql->sa = osa;
					throw(SQL, "sql.catalog", SQLSTATE(HY013) MAL_MALLOC_FAIL);
				case -2:
				case -3:
					sql->sa = osa;
					throw(SQL, "sql.catalog", SQLSTATE(42000) "CREATE TABLE: %s_%s_%s index conflicts", s->base.name, t->base.name, i->base.name);
				default:
					break;
			}
		}
	}
	if (t->keys) {
		for (n = ol_first_node(t->keys); n; n = n->next) {
			sql_key *k = n->data;
			char *err = NULL;

			err = sql_partition_validate_key(sql, nt, k, "CREATE");
			sa_reset(sql->ta);
			if (err) {
				sql->sa = osa;
				return err;
			}
			switch (mvc_copy_key(sql, nt, k, NULL)) {
				case -1:
					sql->sa = osa;
					throw(SQL, "sql.catalog", SQLSTATE(HY013) MAL_MALLOC_FAIL);
				case -2:
				case -3:
					sql->sa = osa;
					throw(SQL, "sql.catalog", SQLSTATE(42000) "CREATE TABLE: %s_%s_%s constraint conflicts", s->base.name, t->base.name, k->base.name);
				default:
					break;
			}
		}
	}
	if (t->triggers) {
		for (n = ol_first_node(t->triggers); n; n = n->next) {
			sql_trigger *tr = n->data;

			switch (mvc_copy_trigger(sql, nt, tr, NULL)) {
				case -1:
					sql->sa = osa;
					throw(SQL, "sql.catalog", SQLSTATE(HY013) MAL_MALLOC_FAIL);
				case -2:
				case -3:
					sql->sa = osa;
					throw(SQL, "sql.catalog", SQLSTATE(42000) "CREATE TABLE: %s_%s_%s trigger conflicts", s->base.name, t->base.name, nt->base.name);
				default:
					break;
			}
		}
	}
	/* also create dependencies when not renaming */
	if (nt->query && isView(nt)) {
		sql_rel *r = NULL;

		r = rel_parse(sql, s, nt->query, m_deps);
		if (r)
			r = sql_processrelation(sql, r, 0, 0);
		if (r) {
			list *blist = rel_dependencies(sql, r);
			if (mvc_create_dependencies(sql, blist, nt->base.id, VIEW_DEPENDENCY)) {
				sa_reset(sql->ta);
				sql->sa = osa;
				throw(SQL, "sql.catalog", SQLSTATE(HY013) MAL_MALLOC_FAIL);
			}
		}
		sa_reset(sql->ta);
		if (!r) {
			sql->sa = osa;
			if (strlen(sql->errstr) > 6 && sql->errstr[5] == '!')
				throw(SQL, "sql.catalog", "%s", sql->errstr);
			else
				throw(SQL, "sql.catalog", SQLSTATE(42000) "%s", sql->errstr);
		}
	}
	sql->sa = osa;
	return MAL_SUCCEED;
}

static int
mvc_claim_slots(sql_trans *tr, sql_table *t, size_t cnt, BUN *offset, BAT **pos)
{
	sqlstore *store = tr->store;
	return store->storage_api.claim_tab(tr, t, cnt, offset, pos);
}

str
mvc_claim_wrap(Client cntxt, MalBlkPtr mb, MalStkPtr stk, InstrPtr pci)
{
	BUN *offset = (BUN*)getArgReference_oid(stk, pci, 0);
	bat *res = getArgReference_bat(stk, pci, 1);
	mvc *m = NULL;
	str msg;
	const char *sname = *getArgReference_str(stk, pci, 3);
	const char *tname = *getArgReference_str(stk, pci, 4);
	lng cnt = *(lng*)getArgReference_lng(stk, pci, 5);
	BAT *pos = NULL;
	sql_schema *s;
	sql_table *t;

	*res = 0;
	if ((msg = getSQLContext(cntxt, mb, &m, NULL)) != NULL)
		return msg;
	if ((msg = checkSQLContext(cntxt)) != NULL)
		return msg;

	s = mvc_bind_schema(m, sname);
	if (s == NULL)
		throw(SQL, "sql.claim", SQLSTATE(3F000) "Schema missing %s", sname);
	t = mvc_bind_table(m, s, tname);
	if (t == NULL)
		throw(SQL, "sql.claim", SQLSTATE(42S02) "Table missing %s.%s", sname, tname);
	if (!isTable(t))
		throw(SQL, "sql.claim", SQLSTATE(42000) "%s '%s' is not persistent", TABLE_TYPE_DESCRIPTION(t->type, t->properties), t->base.name);
	if (mvc_claim_slots(m->session->tr, t, (size_t)cnt, offset, &pos) == LOG_OK) {
		*res = bat_nil;
		if (pos)
			BBPkeepref(*res = pos->batCacheid);
		return MAL_SUCCEED;
	}
	throw(SQL, "sql.claim", SQLSTATE(3F000) "Could not claim slots");
}

str
create_table_from_emit(Client cntxt, char *sname, char *tname, sql_emit_col *columns, size_t ncols)
{
	size_t i;
	sql_table *t = NULL;
	sql_schema *s = NULL;
	mvc *sql = NULL;
	str msg = MAL_SUCCEED;

	if ((msg = getSQLContext(cntxt, NULL, &sql, NULL)) != NULL)
		return msg;
	if ((msg = checkSQLContext(cntxt)) != NULL)
		return msg;

	if (!sname)
		sname = "sys";
	if (!(s = mvc_bind_schema(sql, sname)))
		throw(SQL, "sql.catalog", SQLSTATE(3F000) "CREATE TABLE: no such schema '%s'", sname);
	if (!mvc_schema_privs(sql, s))
		throw(SQL, "sql.catalog", SQLSTATE(42000) "CREATE TABLE: Access denied for %s to schema '%s'", get_string_global_var(sql, "current_user"), s->base.name);
	switch (mvc_create_table(&t, sql, s, tname, tt_table, 0, SQL_DECLARED_TABLE, CA_COMMIT, -1, 0)) {
		case -1:
			throw(SQL, "sql.catalog", SQLSTATE(HY013) MAL_MALLOC_FAIL);
		case -2:
		case -3:
			throw(SQL, "sql.catalog", SQLSTATE(42000) "CREATE TABLE: transaction conflict detected");
		default:
			break;
	}

	for (i = 0; i < ncols; i++) {
		BAT *b = columns[i].b;
		str atoname = ATOMname(b->ttype);
		sql_subtype tpe;
		sql_column *col = NULL;

		if (!strcmp(atoname, "str"))
			sql_find_subtype(&tpe, "clob", 0, 0);
		else {
			sql_subtype *t = sql_bind_localtype(atoname);
			if (!t)
				throw(SQL, "sql.catalog", SQLSTATE(3F000) "CREATE TABLE: could not find type for column");
			tpe = *t;
		}

		if (columns[i].name && columns[i].name[0] == '%')
			throw(SQL, "sql.catalog", SQLSTATE(42000) "CREATE TABLE: generated labels not allowed in column names, use an alias instead");
		switch (mvc_create_column(&col, sql, t, columns[i].name, &tpe)) {
			case -1:
				throw(SQL, "sql.catalog", SQLSTATE(HY013) MAL_MALLOC_FAIL);
			case -2:
			case -3:
				throw(SQL, "sql.catalog", SQLSTATE(42000) "CREATE TABLE: transaction conflict detected");
			default:
				break;
		}
	}
	if ((msg = create_table_or_view(sql, sname, t->base.name, t, 0, 0)) != MAL_SUCCEED)
		return msg;
	if (!(t = mvc_bind_table(sql, s, tname)))
		throw(SQL, "sql.catalog", SQLSTATE(3F000) "CREATE TABLE: could not bind table %s", tname);
	BUN offset;
	BAT *pos = NULL;
	if (mvc_claim_slots(sql->session->tr, t, BATcount(columns[0].b), &offset, &pos) != LOG_OK)
		throw(SQL, "sql.catalog", SQLSTATE(3F000) "CREATE TABLE: Could not insert data");
	for (i = 0; i < ncols; i++) {
		BAT *b = columns[i].b;
		sql_column *col = NULL;

		if (!(col = mvc_bind_column(sql, t, columns[i].name))) {
			bat_destroy(pos);
			throw(SQL, "sql.catalog", SQLSTATE(3F000) "CREATE TABLE: could not bind column %s", columns[i].name);
		}
		if ((msg = mvc_append_column(sql->session->tr, col, offset, pos, b)) != MAL_SUCCEED) {
			bat_destroy(pos);
			return msg;
		}
	}
	bat_destroy(pos);
	return msg;
}

str
append_to_table_from_emit(Client cntxt, char *sname, char *tname, sql_emit_col *columns, size_t ncols)
{
	size_t i;
	sql_table *t;
	sql_schema *s;
	mvc *sql = NULL;
	str msg = MAL_SUCCEED;

	if ((msg = getSQLContext(cntxt, NULL, &sql, NULL)) != NULL)
		return msg;
	if ((msg = checkSQLContext(cntxt)) != NULL)
		return msg;

	if (!sname)
		sname = "sys";
	if (!(s = mvc_bind_schema(sql, sname)))
		throw(SQL, "sql.catalog", SQLSTATE(3F000) "APPEND TABLE: no such schema '%s'", sname);
	if (!(t = mvc_bind_table(sql, s, tname)))
		throw(SQL, "sql.catalog", SQLSTATE(3F000) "APPEND TABLE: could not bind table %s", tname);
	if (!isTable(t))
		throw(SQL, "sql.catalog", SQLSTATE(42000) "APPEND TABLE: %s '%s' is not persistent", TABLE_TYPE_DESCRIPTION(t->type, t->properties), t->base.name);
	BUN offset;
	BAT *pos = NULL;
	if (mvc_claim_slots(sql->session->tr, t, BATcount(columns[0].b), &offset, &pos) != LOG_OK)
		throw(SQL, "sql.catalog", SQLSTATE(3F000) "APPEND TABLE: Could not append data");
	for (i = 0; i < ncols; i++) {
		BAT *b = columns[i].b;
		sql_column *col = NULL;

		if (!(col = mvc_bind_column(sql, t, columns[i].name))) {
			bat_destroy(pos);
			throw(SQL, "sql.catalog", SQLSTATE(3F000) "APPEND TABLE: could not bind column %s", columns[i].name);
		}
		if ((msg = mvc_append_column(sql->session->tr, col, offset, pos, b)) != MAL_SUCCEED) {
			bat_destroy(pos);
			return msg;
		}
	}
	bat_destroy(pos);
	return msg;
}

BAT *
mvc_bind(mvc *m, const char *sname, const char *tname, const char *cname, int access)
{
	sql_trans *tr = m->session->tr;
	BAT *b = NULL;
	sql_schema *s = NULL;
	sql_table *t = NULL;
	sql_column *c = NULL;

	s = mvc_bind_schema(m, sname);
	if (s == NULL)
		return NULL;
	t = mvc_bind_table(m, s, tname);
	if (t == NULL || !isTable(t))
		return NULL;
	c = mvc_bind_column(m, t, cname);
	if (c == NULL)
		return NULL;

	sqlstore *store = tr->store;
	b = store->storage_api.bind_col(tr, c, access);
	return b;
}

/* setVariable(int *ret, str *sname, str *name, any value) */
str
setVariable(Client cntxt, MalBlkPtr mb, MalStkPtr stk, InstrPtr pci)
{
	int *res = getArgReference_int(stk, pci, 0);
	mvc *m = NULL;
	str msg;
	const char *sname = *getArgReference_str(stk, pci, 2);
	const char *varname = *getArgReference_str(stk, pci, 3);
	int mtype = getArgType(mb, pci, 4);
	sql_schema *s;
	sql_var *var;

	if ((msg = getSQLContext(cntxt, mb, &m, NULL)) != NULL)
		return msg;
	if ((msg = checkSQLContext(cntxt)) != NULL)
		return msg;

	if (!(s = mvc_bind_schema(m, sname)))
		throw(SQL, "sql.setVariable", SQLSTATE(3F000) "Cannot find the schema '%s'", sname);

	*res = 0;
	if (mtype < 0 || mtype >= 255)
		throw(SQL, "sql.setVariable", SQLSTATE(42100) "Variable type error");

	if ((var = find_global_var(m, s, varname))) {
		if (!strcmp("sys", s->base.name) && !strcmp("optimizer", varname)) {
			const char *newopt = *getArgReference_str(stk, pci, 4);
			char buf[18];

			if (strNil(newopt))
				throw(SQL, "sql.setVariable", SQLSTATE(42000) "Variable '%s.%s' cannot be NULL", sname, varname);
			if (!isOptimizerPipe(newopt) && strchr(newopt, (int) ';') == 0)
				throw(SQL, "sql.setVariable", SQLSTATE(42100) "optimizer '%s' unknown", newopt);
			(void) snprintf(buf, sizeof(buf), "user_%d", cntxt->idx); /* should always suffice */
			if (!isOptimizerPipe(newopt) || strcmp(buf, newopt) == 0) {
				if ((msg = addPipeDefinition(cntxt, buf, newopt)))
					return msg;
				if (!sqlvar_set_string(find_global_var(m, s, varname), buf))
					throw(SQL, "sql.setVariable", SQLSTATE(HY013) MAL_MALLOC_FAIL);
			} else if (!sqlvar_set_string(find_global_var(m, s, varname), newopt))
				throw(SQL, "sql.setVariable", SQLSTATE(HY013) MAL_MALLOC_FAIL);
		} else {
			ValPtr ptr = &stk->stk[getArg(pci, 4)];

			if ((msg = sql_update_var(m, s, varname, ptr)))
				return msg;
			if (!sqlvar_set(var, ptr))
				throw(SQL, "sql.setVariable", SQLSTATE(HY013) MAL_MALLOC_FAIL);
		}
		return MAL_SUCCEED;
	}
	throw(SQL, "sql.setVariable", SQLSTATE(42100) "Variable '%s.%s' unknown", sname, varname);
}

/* getVariable(int *ret, str *name) */
str
getVariable(Client cntxt, MalBlkPtr mb, MalStkPtr stk, InstrPtr pci)
{
	int mtype = getArgType(mb, pci, 0);
	mvc *m = NULL;
	str msg;
	const char *sname = *getArgReference_str(stk, pci, 2);
	const char *varname = *getArgReference_str(stk, pci, 3);
	ValRecord *dst, *src;
	sql_schema *s;
	sql_var *var;

	if ((msg = getSQLContext(cntxt, mb, &m, NULL)) != NULL)
		return msg;
	if ((msg = checkSQLContext(cntxt)) != NULL)
		return msg;

	if (!(s = mvc_bind_schema(m, sname)))
		throw(SQL, "sql.getVariable", SQLSTATE(3F000) "Cannot find the schema '%s'", sname);
	if (mtype < 0 || mtype >= 255)
		throw(SQL, "sql.getVariable", SQLSTATE(42100) "Variable type error");
	if (!(var = find_global_var(m, s, varname)))
		throw(SQL, "sql.getVariable", SQLSTATE(42100) "Variable '%s.%s' unknown", sname, varname);
	src = &(var->var.data);
	dst = &stk->stk[getArg(pci, 0)];
	if (VALcopy(dst, src) == NULL)
		throw(MAL, "sql.getVariable", SQLSTATE(HY013) MAL_MALLOC_FAIL);
	return MAL_SUCCEED;
}

str
sql_variables(Client cntxt, MalBlkPtr mb, MalStkPtr stk, InstrPtr pci)
{
	mvc *m = NULL;
	BAT *schemas, *names, *types, *values;
	str msg = MAL_SUCCEED;
	bat *s = getArgReference_bat(stk,pci,0);
	bat *n = getArgReference_bat(stk,pci,1);
	bat *t = getArgReference_bat(stk,pci,2);
	bat *v = getArgReference_bat(stk,pci,3);
	int nvars;

	if ((msg = getSQLContext(cntxt, mb, &m, NULL)) != NULL)
		return msg;
	if ((msg = checkSQLContext(cntxt)) != NULL)
		return msg;

	nvars = list_length(m->global_vars);
	schemas = COLnew(0, TYPE_str, nvars, TRANSIENT);
	names = COLnew(0, TYPE_str, nvars, TRANSIENT);
	types = COLnew(0, TYPE_str, nvars, TRANSIENT);
	values = COLnew(0, TYPE_str, nvars, TRANSIENT);
	if (!schemas || !names || !types || !values) {
		msg = createException(SQL, "sql.variables", SQLSTATE(HY013) MAL_MALLOC_FAIL);
		goto bailout;
	}

	if (m->global_vars) {
		for (node *n = m->global_vars->h; n ; n = n->next) {
			sql_var *var = (sql_var*) n->data;
			atom value = var->var;
			ValPtr myptr = &(value.data);
			ValRecord val = (ValRecord) {.vtype = TYPE_void,};
			gdk_return res;

			if (value.tpe.type->localtype != TYPE_str) {
				ptr ok = VALcopy(&val, myptr);
				if (ok)
					ok = VALconvert(TYPE_str, &val);
				if (!ok) {
					VALclear(&val);
					msg = createException(SQL, "sql.variables", SQLSTATE(HY013) "Failed to convert variable '%s.%s' into a string", var->sname, var->name);
					goto bailout;
				}
				myptr = &val;
			}
			res = BUNappend(values, VALget(myptr), false);
			VALclear(&val);
			if (res != GDK_SUCCEED) {
				msg = createException(SQL, "sql.variables", SQLSTATE(HY013) MAL_MALLOC_FAIL);
				goto bailout;
			}
			if (BUNappend(schemas, var->sname, false) != GDK_SUCCEED) {
				msg = createException(SQL, "sql.variables", SQLSTATE(HY013) MAL_MALLOC_FAIL);
				goto bailout;
			}
			if (BUNappend(names, var->name, false) != GDK_SUCCEED) {
				msg = createException(SQL, "sql.variables", SQLSTATE(HY013) MAL_MALLOC_FAIL);
				goto bailout;
			}
			if (BUNappend(types, value.tpe.type->base.name, false) != GDK_SUCCEED) {
				msg = createException(SQL, "sql.variables", SQLSTATE(HY013) MAL_MALLOC_FAIL);
				goto bailout;
			}
		}
	}

bailout:
	if (msg) {
		BBPreclaim(schemas);
		BBPreclaim(names);
		BBPreclaim(types);
		BBPreclaim(values);
	} else {
		BBPkeepref(*s = schemas->batCacheid);
		BBPkeepref(*n = names->batCacheid);
		BBPkeepref(*t = types->batCacheid);
		BBPkeepref(*v = values->batCacheid);
	}
	return msg;
}

/* str mvc_logfile(int *d, str *filename); */
str
mvc_logfile(Client cntxt, MalBlkPtr mb, MalStkPtr stk, InstrPtr pci)
{
	mvc *m = NULL;
	str msg;
	const char *filename = *getArgReference_str(stk, pci, 1);

	if ((msg = getSQLContext(cntxt, mb, &m, NULL)) != NULL)
		return msg;
	if ((msg = checkSQLContext(cntxt)) != NULL)
		return msg;
	if (m->scanner.log) {
		close_stream(m->scanner.log);
		m->scanner.log = NULL;
	}

	if (!strNil(filename)) {
		if((m->scanner.log = open_wastream(filename)) == NULL)
			throw(SQL, "sql.logfile", SQLSTATE(HY013) "%s", mnstr_peek_error(NULL));
	}
	return MAL_SUCCEED;
}

/* str mvc_next_value(lng *res, str *sname, str *seqname); */
str
mvc_next_value(Client cntxt, MalBlkPtr mb, MalStkPtr stk, InstrPtr pci)
{
	backend *be = NULL;
	str msg;
	sql_schema *s;
	sql_sequence *seq;
	lng *res = getArgReference_lng(stk, pci, 0);
	const char *sname = *getArgReference_str(stk, pci, 1);
	const char *seqname = *getArgReference_str(stk, pci, 2);

	(void)mb;
	if ((msg = getBackendContext(cntxt, &be)) != NULL)
		return msg;
	if (!(s = mvc_bind_schema(be->mvc, sname)))
		throw(SQL, "sql.next_value", SQLSTATE(3F000) "Cannot find the schema %s", sname);
	if (!mvc_schema_privs(be->mvc, s))
		throw(SQL, "sql.next_value", SQLSTATE(42000) "Access denied for %s to schema '%s'", get_string_global_var(be->mvc, "current_user"), s->base.name);
	if (!(seq = find_sql_sequence(be->mvc->session->tr, s, seqname)))
		throw(SQL, "sql.next_value", SQLSTATE(HY050) "Cannot find the sequence %s.%s", sname, seqname);

	if (seq_next_value(be->mvc->session->tr->store, seq, res)) {
		be->last_id = *res;
		sqlvar_set_number(find_global_var(be->mvc, mvc_bind_schema(be->mvc, "sys"), "last_id"), be->last_id);
		return MAL_SUCCEED;
	}
	throw(SQL, "sql.next_value", SQLSTATE(HY050) "Cannot generate next sequence value %s.%s", sname, seqname);
}

/* str mvc_get_value(lng *res, str *sname, str *seqname); */
str
mvc_get_value(Client cntxt, MalBlkPtr mb, MalStkPtr stk, InstrPtr pci)
{
	mvc *m = NULL;
	str msg;
	sql_schema *s;
	sql_sequence *seq;
	lng *res = getArgReference_lng(stk, pci, 0);
	const char *sname = *getArgReference_str(stk, pci, 1);
	const char *seqname = *getArgReference_str(stk, pci, 2);

	if ((msg = getSQLContext(cntxt, mb, &m, NULL)) != NULL)
		return msg;
	if ((msg = checkSQLContext(cntxt)) != NULL)
		return msg;
	if (!(s = mvc_bind_schema(m, sname)))
		throw(SQL, "sql.get_value", SQLSTATE(3F000) "Cannot find the schema %s", sname);
	if (!(seq = find_sql_sequence(m->session->tr, s, seqname)))
		throw(SQL, "sql.get_value", SQLSTATE(HY050) "Cannot find the sequence %s.%s", sname, seqname);

	if (seq_get_value(m->session->tr->store, seq, res))
		return MAL_SUCCEED;
	throw(SQL, "sql.get_value", SQLSTATE(HY050) "Cannot get sequence value %s.%s", sname, seqname);
}

static str
mvc_bat_next_get_value(Client cntxt, MalBlkPtr mb, MalStkPtr stk, InstrPtr pci, int (*bulk_func)(seqbulk *, lng *), const char *call, const char *action)
{
	mvc *m = NULL;
	str msg = MAL_SUCCEED, sname = NULL, seqname = NULL;
	BAT *b = NULL, *c = NULL, *r = NULL, *it;
	BUN p, q;
	sql_schema *s = NULL;
	sql_sequence *seq = NULL;
	seqbulk *sb = NULL;
	BATiter bi =  (BATiter) { .b = NULL }, ci =  (BATiter) { .b = NULL };
	bat *res = getArgReference_bat(stk, pci, 0);
	bat schid = 0, seqid = 0;

	if (isaBatType(getArgType(mb, pci, 1)))
		schid = *getArgReference_bat(stk, pci, 1);
	else
		sname = *getArgReference_str(stk, pci, 1);
	if (isaBatType(getArgType(mb, pci, 2)))
		seqid = *getArgReference_bat(stk, pci, 2);
	else
		seqname = *getArgReference_str(stk, pci, 2);

	if ((msg = getSQLContext(cntxt, mb, &m, NULL)) != NULL)
		return msg;
	if ((msg = checkSQLContext(cntxt)) != NULL)
		return msg;
	sqlstore *store = m->session->tr->store;

	if (schid && !(b = BATdescriptor(schid))) {
		msg = createException(SQL, call, SQLSTATE(HY005) "Cannot access column descriptor");
		goto bailout;
	}
	if (seqid && !(c = BATdescriptor(seqid))) {
		msg = createException(SQL, call, SQLSTATE(HY005) "Cannot access column descriptor");
		goto bailout;
	}
	assert(b || c);
	it = b ? b : c; /* Either b or c must be set */

	if (!(r = COLnew(it->hseqbase, TYPE_lng, BATcount(it), TRANSIENT))) {
		msg = createException(SQL, call, SQLSTATE(HY013) MAL_MALLOC_FAIL);
		goto bailout;
	}

	if (!BATcount(it))
		goto bailout; /* Success case */

	bi = bat_iterator(b);
	ci = bat_iterator(c);

	BATloop(it, p, q) {
		str nsname, nseqname;
		lng l;

		if (b)
			nsname = BUNtvar(bi, p);
		else
			nsname = sname;
		if (c)
			nseqname = BUNtvar(ci, p);
		else
			nseqname = seqname;

		if (!s || strcmp(s->base.name, nsname) != 0 || !seq || strcmp(seq->base.name, nseqname) != 0) {
			if (sb) {
				seqbulk_destroy(store, sb);
				sb = NULL;
			}
			seq = NULL;
			if ((!s || strcmp(s->base.name, nsname) != 0) && !(s = mvc_bind_schema(m, nsname))) {
				msg = createException(SQL, call, SQLSTATE(3F000) "Cannot find the schema %s", nsname);
				goto bailout1;
			}
			if (bulk_func == seqbulk_next_value && !mvc_schema_privs(m, s)) {
				msg = createException(SQL, call, SQLSTATE(42000) "Access denied for %s to schema '%s'", get_string_global_var(m, "current_user"), s->base.name);
				goto bailout1;
			}
			if (!(seq = find_sql_sequence(m->session->tr, s, nseqname)) || !(sb = seqbulk_create(store, seq, BATcount(it)))) {
				msg = createException(SQL, call, SQLSTATE(HY050) "Cannot find the sequence %s.%s", nsname, nseqname);
				goto bailout1;
			}
		}
		if (!bulk_func(sb, &l)) {
			msg = createException(SQL, call, SQLSTATE(HY050) "Cannot %s sequence value %s.%s", action, nsname, nseqname);
			goto bailout1;
		}
		if (BUNappend(r, &l, false) != GDK_SUCCEED) {
			msg = createException(SQL, call, SQLSTATE(HY013) MAL_MALLOC_FAIL);
			goto bailout1;
		}
	}
bailout1:
	bat_iterator_end(&bi);
	bat_iterator_end(&ci);

bailout:
	if (sb)
		seqbulk_destroy(store, sb);
	if (b)
		BBPunfix(b->batCacheid);
	if (c)
		BBPunfix(c->batCacheid);
	if (msg)
		BBPreclaim(r);
	else
		BBPkeepref(*res = r->batCacheid);
	return msg;
}

str
mvc_bat_next_value(Client cntxt, MalBlkPtr mb, MalStkPtr stk, InstrPtr pci)
{
	return mvc_bat_next_get_value(cntxt, mb, stk, pci, seqbulk_next_value, "sql.next_value", "generate next");
}

str
mvc_bat_get_value(Client cntxt, MalBlkPtr mb, MalStkPtr stk, InstrPtr pci)
{
	return mvc_bat_next_get_value(cntxt, mb, stk, pci, seqbulk_get_value, "sql.get_value", "get");
}

str
mvc_getVersion(lng *version, const int *clientid)
{
	mvc *m = NULL;
	Client cntxt = MCgetClient(*clientid);
	str msg;

	if ((msg = getSQLContext(cntxt, NULL, &m, NULL)) != NULL)
		return msg;
	if ((msg = checkSQLContext(cntxt)) != NULL)
		return msg;
	*version = -1;
	if (m->session->tr)
		*version = (lng)m->session->tr->ts;
	return MAL_SUCCEED;
}

/* str mvc_restart_seq(lng *res, str *sname, str *seqname, lng *start); */
str
mvc_restart_seq(Client cntxt, MalBlkPtr mb, MalStkPtr stk, InstrPtr pci)
{
	mvc *m = NULL;
	str msg;
	sql_schema *s;
	sql_sequence *seq;
	lng *res = getArgReference_lng(stk, pci, 0);
	const char *sname = *getArgReference_str(stk, pci, 1);
	const char *seqname = *getArgReference_str(stk, pci, 2);
	lng start = *getArgReference_lng(stk, pci, 3);

	if ((msg = getSQLContext(cntxt, mb, &m, NULL)) != NULL)
		return msg;
	if ((msg = checkSQLContext(cntxt)) != NULL)
		return msg;
	if (!(s = mvc_bind_schema(m, sname)))
		throw(SQL, "sql.restart", SQLSTATE(3F000) "Cannot find the schema %s", sname);
	if (!mvc_schema_privs(m, s))
		throw(SQL, "sql.restart", SQLSTATE(42000) "Access denied for %s to schema '%s'", get_string_global_var(m, "current_user"), s->base.name);
	if (!(seq = find_sql_sequence(m->session->tr, s, seqname)))
		throw(SQL, "sql.restart", SQLSTATE(HY050) "Failed to fetch sequence %s.%s", sname, seqname);
	if (is_lng_nil(start))
		throw(SQL, "sql.restart", SQLSTATE(HY050) "Cannot (re)start sequence %s.%s with NULL", sname, seqname);
	if (seq->minvalue && start < seq->minvalue)
		throw(SQL, "sql.restart", SQLSTATE(HY050) "Cannot set sequence %s.%s start to a value lesser than the minimum ("LLFMT" < "LLFMT")", sname, seqname, start, seq->minvalue);
	if (seq->maxvalue && start > seq->maxvalue)
		throw(SQL, "sql.restart", SQLSTATE(HY050) "Cannot set sequence %s.%s start to a value higher than the maximum ("LLFMT" > "LLFMT")", sname, seqname, start, seq->maxvalue);
	switch (sql_trans_sequence_restart(m->session->tr, seq, start)) {
		case -1:
			throw(SQL,"sql.restart",SQLSTATE(HY013) MAL_MALLOC_FAIL);
		case -2:
		case -3:
			throw(SQL,"sql.restart",SQLSTATE(42000) "RESTART SEQUENCE: transaction conflict detected");
		case -4:
			throw(SQL,"sql.restart",SQLSTATE(HY050) "Cannot (re)start sequence %s.%s", sname, seqname);
		default:
			*res = start;
	}
	return MAL_SUCCEED;
}

str
mvc_bat_restart_seq(Client cntxt, MalBlkPtr mb, MalStkPtr stk, InstrPtr pci)
{
	mvc *m = NULL;
	str msg = MAL_SUCCEED, sname = NULL, seqname = NULL;
	BAT *b = NULL, *c = NULL, *d = NULL, *r = NULL, *it;
	BUN p, q;
	sql_schema *s = NULL;
	sql_sequence *seq = NULL;
	seqbulk *sb = NULL;
	BATiter bi, ci, di;
	bat *res = getArgReference_bat(stk, pci, 0);
	bat schid = 0, seqid = 0, startid = 0;
	lng start = 0, *dptr = NULL;

	if (isaBatType(getArgType(mb, pci, 1)))
		schid = *getArgReference_bat(stk, pci, 1);
	else
		sname = *getArgReference_str(stk, pci, 1);
	if (isaBatType(getArgType(mb, pci, 2)))
		seqid = *getArgReference_bat(stk, pci, 2);
	else
		seqname = *getArgReference_str(stk, pci, 2);
	if (isaBatType(getArgType(mb, pci, 3)))
		startid = *getArgReference_bat(stk, pci, 3);
	else
		start = *getArgReference_lng(stk, pci, 3);

	if ((msg = getSQLContext(cntxt, mb, &m, NULL)) != NULL)
		return msg;
	if ((msg = checkSQLContext(cntxt)) != NULL)
		return msg;

	sqlstore *store = m->session->tr->store;
	if (schid && !(b = BATdescriptor(schid))) {
		msg = createException(SQL, "sql.restart", SQLSTATE(HY005) "Cannot access column descriptor");
		goto bailout;
	}
	if (seqid && !(c = BATdescriptor(seqid))) {
		msg = createException(SQL, "sql.restart", SQLSTATE(HY005) "Cannot access column descriptor");
		goto bailout;
	}
	if (startid && !(d = BATdescriptor(startid))) {
		msg = createException(SQL, "sql.restart", SQLSTATE(HY005) "Cannot access column descriptor");
		goto bailout;
	}
	assert(b || c || d);
	it = b ? b : c ? c : d; /* Either b, c or d must be set */

	if (!(r = COLnew(it->hseqbase, TYPE_lng, BATcount(it), TRANSIENT))) {
		msg = createException(SQL, "sql.restart", SQLSTATE(HY013) MAL_MALLOC_FAIL);
		goto bailout;
	}

	if (!BATcount(it))
		goto bailout; /* Success case */

	bi = bat_iterator(b);
	ci = bat_iterator(c);
<<<<<<< HEAD
	di = bat_iterator(d);
=======
>>>>>>> b6e385c8
	if (d)
		dptr = (lng *) di.base;

	BATloop(it, p, q) {
		str nsname, nseqname;
		lng nstart;

		if (b)
			nsname = BUNtvar(bi, p);
		else
			nsname = sname;
		if (c)
			nseqname = BUNtvar(ci, p);
		else
			nseqname = seqname;
		if (dptr)
			nstart = dptr[p];
		else
			nstart = start;

		if (!s || strcmp(s->base.name, nsname) != 0 || !seq || strcmp(seq->base.name, nseqname) != 0) {
			if (sb) {
				seqbulk_destroy(store, sb);
				sb = NULL;
			}
			seq = NULL;
			if ((!s || strcmp(s->base.name, nsname) != 0) && !(s = mvc_bind_schema(m, nsname))) {
				msg = createException(SQL, "sql.restart", SQLSTATE(3F000) "Cannot find the schema %s", nsname);
				goto bailout1;
			}
			if (!mvc_schema_privs(m, s)) {
				msg = createException(SQL, "sql.restart", SQLSTATE(42000) "Access denied for %s to schema '%s'", get_string_global_var(m, "current_user"), s->base.name);
				goto bailout1;
			}
			if (!(seq = find_sql_sequence(m->session->tr, s, nseqname)) || !(sb = seqbulk_create(store, seq, BATcount(it)))) {
				msg = createException(SQL, "sql.restart", SQLSTATE(HY050) "Cannot find the sequence %s.%s", nsname, nseqname);
				goto bailout1;
			}
		}
		if (is_lng_nil(nstart)) {
			msg = createException(SQL, "sql.restart", SQLSTATE(HY050) "Cannot (re)start sequence %s.%s with NULL", sname, seqname);
			goto bailout1;
		}
		if (seq->minvalue && nstart < seq->minvalue) {
			msg = createException(SQL, "sql.restart", SQLSTATE(HY050) "Cannot set sequence %s.%s start to a value lesser than the minimum ("LLFMT" < "LLFMT")", sname, seqname, start, seq->minvalue);
			goto bailout1;
		}
		if (seq->maxvalue && nstart > seq->maxvalue) {
			msg = createException(SQL, "sql.restart", SQLSTATE(HY050) "Cannot set sequence %s.%s start to a value higher than the maximum ("LLFMT" > "LLFMT")", sname, seqname, start, seq->maxvalue);
			goto bailout1;
		}
		switch (sql_trans_seqbulk_restart(m->session->tr, sb, nstart)) {
			case -1:
				msg = createException(SQL,"sql.restart",SQLSTATE(HY013) MAL_MALLOC_FAIL);
				goto bailout1;
			case -2:
			case -3:
				msg = createException(SQL,"sql.restart",SQLSTATE(42000) "RESTART SEQUENCE: transaction conflict detected");
				goto bailout1;
			case -4:
				msg = createException(SQL,"sql.restart",SQLSTATE(HY050) "Cannot restart sequence %s.%s", nsname, nseqname);
				goto bailout1;
			default:
				break;
		}
		if (BUNappend(r, &nstart, false) != GDK_SUCCEED) {
			msg = createException(SQL, "sql.restart", SQLSTATE(HY013) MAL_MALLOC_FAIL);
			goto bailout1;
		}
	}
bailout1:
	bat_iterator_end(&bi);
	bat_iterator_end(&ci);
	bat_iterator_end(&di);

bailout:
	if (sb)
		seqbulk_destroy(store, sb);
	if (b)
		BBPunfix(b->batCacheid);
	if (c)
		BBPunfix(c->batCacheid);
	if (d)
		BBPunfix(d->batCacheid);
	if (msg)
		BBPreclaim(r);
	else
		BBPkeepref(*res = r->batCacheid);
	return msg;
}

BAT *
mvc_bind_idxbat(mvc *m, const char *sname, const char *tname, const char *iname, int access)
{
	sql_trans *tr = m->session->tr;
	BAT *b = NULL;
	sql_schema *s = NULL;
	sql_idx *i = NULL;

	s = mvc_bind_schema(m, sname);
	if (s == NULL)
		return NULL;
	i = mvc_bind_idx(m, s, iname);
	if (i == NULL || !isTable(i->t))
		return NULL;

	(void) tname;
	sqlstore *store = tr->store;
	b = store->storage_api.bind_idx(tr, i, access);
	return b;
}

/* str mvc_bind_wrap(int *bid, str *sname, str *tname, str *cname, int *access); */
str
mvc_bind_wrap(Client cntxt, MalBlkPtr mb, MalStkPtr stk, InstrPtr pci)
{
	int upd = (pci->argc == 7 || pci->argc == 9);
	BAT *b = NULL, *bn;
	bat *bid = getArgReference_bat(stk, pci, 0);
	int coltype = getBatType(getArgType(mb, pci, 0));
	mvc *m = NULL;
	str msg;
	const char *sname = *getArgReference_str(stk, pci, 2 + upd);
	const char *tname = *getArgReference_str(stk, pci, 3 + upd);
	const char *cname = *getArgReference_str(stk, pci, 4 + upd);
	int access = *getArgReference_int(stk, pci, 5 + upd);

	/* This doesn't work with quick access for now... */
	assert(access != QUICK);
	if ((msg = getSQLContext(cntxt, mb, &m, NULL)) != NULL)
		return msg;
	if ((msg = checkSQLContext(cntxt)) != NULL)
		return msg;
	sqlstore *store = m->store;
	sql_schema *s = mvc_bind_schema(m, sname);
	sql_table *t = mvc_bind_table(m, s, tname);
	if (t && !isTable(t))
		throw(SQL, "sql.bind", SQLSTATE(42000) "%s '%s' is not persistent",
			  TABLE_TYPE_DESCRIPTION(t->type, t->properties), t->base.name);
	sql_column *c = mvc_bind_column(m, t, cname);
	b = mvc_bind(m, sname, tname, cname, access);
	if (b && b->ttype && b->ttype != coltype) {
		BBPunfix(b->batCacheid);
		throw(SQL,"sql.bind",SQLSTATE(42000) "Column type mismatch %s.%s.%s",sname,tname,cname);
	}
	if (b) {
		if (pci->argc == (8 + upd) && getArgType(mb, pci, 6 + upd) == TYPE_int) {
			BUN cnt = store->storage_api.count_col(m->session->tr, c, 0), psz;
			/* partitioned access */
			int part_nr = *getArgReference_int(stk, pci, 6 + upd);
			int nr_parts = *getArgReference_int(stk, pci, 7 + upd);

			if (access == 0) {
				BUN l, h;
				psz = cnt ? (cnt / nr_parts) : 0;
				l = part_nr * psz;
				if (l > cnt)
					l = cnt;
				h = (part_nr + 1 == nr_parts) ? cnt : ((part_nr + 1) * psz);
				if (h > cnt)
					h = cnt;
				bn = BATslice(b, l, h);
				if(bn == NULL) {
					BBPunfix(b->batCacheid);
					throw(SQL, "sql.bind", GDK_EXCEPTION);
				}
				BAThseqbase(bn, l);
			} else {
				/* BAT b holds the UPD_ID bat */
				oid l, h;
				cnt = store->storage_api.count_col(m->session->tr, c, 0);
				psz = cnt ? (cnt / nr_parts) : 0;
				l = part_nr * psz;
				if (l > cnt)
					l = cnt;
				h = (part_nr + 1 == nr_parts) ? cnt : ((part_nr + 1) * psz);
				if (h > cnt)
					h = cnt;
				h--;
				bn = BATselect(b, NULL, &l, &h, true, true, false);
				if(bn == NULL) {
					BBPunfix(b->batCacheid);
					throw(SQL, "sql.bind", GDK_EXCEPTION);
				}
			}
			BBPunfix(b->batCacheid);
			b = bn;
		} else if (upd) {
			BAT *uv = mvc_bind(m, sname, tname, cname, RD_UPD_VAL);
			bat *uvl = getArgReference_bat(stk, pci, 1);

			if (uv == NULL) {
				BBPunfix(b->batCacheid);
				throw(SQL,"sql.bind",SQLSTATE(HY005) "Cannot access the update column %s.%s.%s",
					sname,tname,cname);
			}
			BBPkeepref(*bid = b->batCacheid);
			BBPkeepref(*uvl = uv->batCacheid);
			return MAL_SUCCEED;
		}
		if (upd) {
			bat *uvl = getArgReference_bat(stk, pci, 1);

			if (BATcount(b)) {
				BAT *uv = mvc_bind(m, sname, tname, cname, RD_UPD_VAL);
				BAT *ui = mvc_bind(m, sname, tname, cname, RD_UPD_ID);
				BAT *id;
				BAT *vl;
				if (ui == NULL || uv == NULL) {
					bat_destroy(uv);
					bat_destroy(ui);
					BBPunfix(b->batCacheid);
					throw(SQL,"sql.bind",SQLSTATE(HY005) "Cannot access the insert column %s.%s.%s",
						sname, tname, cname);
				}
				id = BATproject(b, ui);
				vl = BATproject(b, uv);
				bat_destroy(ui);
				bat_destroy(uv);
				if (id == NULL || vl == NULL) {
					BBPunfix(b->batCacheid);
					bat_destroy(id);
					bat_destroy(vl);
					throw(SQL, "sql.bind", GDK_EXCEPTION);
				}
				if ( BATcount(id) != BATcount(vl)){
					BBPunfix(b->batCacheid);
					bat_destroy(id);
					bat_destroy(vl);
					throw(SQL, "sql.bind", SQLSTATE(0000) "Inconsistent BAT count");
				}
				BBPkeepref(*bid = id->batCacheid);
				BBPkeepref(*uvl = vl->batCacheid);
			} else {
				*bid = e_bat(TYPE_oid);
				*uvl = e_bat(c->type.type->localtype);
				if (*bid == BID_NIL || *uvl == BID_NIL) {
					if (*bid)
						BBPunfix(*bid);
					if (*uvl)
						BBPunfix(*uvl);
					BBPunfix(b->batCacheid);
					throw(SQL, "sql.bind", SQLSTATE(HY013) MAL_MALLOC_FAIL);
				}
			}
			BBPunfix(b->batCacheid);
		} else {
			BBPkeepref(*bid = b->batCacheid);
		}
		return MAL_SUCCEED;
	}
	if (!strNil(sname))
		throw(SQL, "sql.bind", SQLSTATE(42000) "unable to find %s.%s(%s)", sname, tname, cname);
	throw(SQL, "sql.bind", SQLSTATE(42000) "unable to find %s(%s)", tname, cname);
}

/* The output of this function are 7 columns:
 *  - The sqlid of the column
 *  - Number of values of the column.
 *  - Number of segments, indication of the fragmentation
 *  - Number of inserted rows during the current transaction.
 *  - Number of updated rows during the current transaction.
 *  - Number of deletes of the column's table.
 *  - the number in the transaction chain (.i.e for each savepoint a new transaction is added in the chain)
 */

static str
mvc_insert_delta_values(mvc *m, BAT *col1, BAT *col2, BAT *col3, BAT *col4, BAT *col5, BAT *col6, BAT *col7, sql_column *c, lng segments, lng deletes)
{
	int level = 0;
	sqlstore *store = m->session->tr->store;

	lng inserted = (lng) store->storage_api.count_col(m->session->tr, c, 1);
	lng all = (lng) store->storage_api.count_col(m->session->tr, c, 0);
	lng updates = (lng) store->storage_api.count_col(m->session->tr, c, 2);

	if (BUNappend(col1, &c->base.id, false) != GDK_SUCCEED) {
		return createException(SQL,"sql.delta", SQLSTATE(HY013) MAL_MALLOC_FAIL);
	}
	if (BUNappend(col2, &segments, false) != GDK_SUCCEED) {
		return createException(SQL,"sql.delta", SQLSTATE(HY013) MAL_MALLOC_FAIL);
	}
	if (BUNappend(col3, &all, false) != GDK_SUCCEED) {
		return createException(SQL,"sql.delta", SQLSTATE(HY013) MAL_MALLOC_FAIL);
	}
	if (BUNappend(col4, &inserted, false) != GDK_SUCCEED) {
		return createException(SQL,"sql.delta", SQLSTATE(HY013) MAL_MALLOC_FAIL);
	}
	if (BUNappend(col5, &updates, false) != GDK_SUCCEED) {
		return createException(SQL,"sql.delta", SQLSTATE(HY013) MAL_MALLOC_FAIL);
	}
	if (BUNappend(col6, &deletes, false) != GDK_SUCCEED) {
		return createException(SQL,"sql.delta", SQLSTATE(HY013) MAL_MALLOC_FAIL);
	}
	/* compute level using global transaction */
	if (c) {
		for(sql_delta *d = ATOMIC_PTR_GET(&c->data); d; d = d->next)
			level++;
	}
	if (BUNappend(col7, &level, false) != GDK_SUCCEED) {
		return createException(SQL,"sql.delta", SQLSTATE(HY013) MAL_MALLOC_FAIL);
	}
	return MAL_SUCCEED;
}

str
mvc_delta_values(Client cntxt, MalBlkPtr mb, MalStkPtr stk, InstrPtr pci)
{
	const char *sname = *getArgReference_str(stk, pci, 7),
			   *tname = (pci->argc > 8) ? *getArgReference_str(stk, pci, 8) : NULL,
			   *cname = (pci->argc > 9) ? *getArgReference_str(stk, pci, 9) : NULL;
	mvc *m;
	str msg = MAL_SUCCEED;
	BAT *col1 = NULL, *col2 = NULL, *col3 = NULL, *col4 = NULL, *col5 = NULL, *col6 = NULL, *col7 = NULL;
	bat *b1 = getArgReference_bat(stk, pci, 0),
		*b2 = getArgReference_bat(stk, pci, 1),
		*b3 = getArgReference_bat(stk, pci, 2),
		*b4 = getArgReference_bat(stk, pci, 3),
		*b5 = getArgReference_bat(stk, pci, 4),
		*b6 = getArgReference_bat(stk, pci, 5),
		*b7 = getArgReference_bat(stk, pci, 6);
	sql_schema *s = NULL;
	sql_table *t = NULL;
	sql_column *c = NULL;
	node *n;
	BUN nrows = 0;
	lng deletes, segments;

	if ((msg = getSQLContext(cntxt, mb, &m, NULL)) != NULL)
		return msg;

	sqlstore *store = m->store;
	sql_trans *tr = m->session->tr;
	if ((msg = checkSQLContext(cntxt)) != NULL)
		goto cleanup;

	if (!(s = mvc_bind_schema(m, sname)))
		throw(SQL, "sql.delta", SQLSTATE(3F000) "No such schema '%s'", sname);

	if (tname) {
		if (!(t = mvc_bind_table(m, s, tname)))
			throw(SQL, "sql.delta", SQLSTATE(3F000) "No such table '%s' in schema '%s'", tname, s->base.name);
		if (!isTable(t))
			throw(SQL, "sql.delta", SQLSTATE(42000) "%s doesn't have delta values", TABLE_TYPE_DESCRIPTION(t->type, t->properties));
		if (cname) {
			if (!(c = mvc_bind_column(m, t, cname)))
				throw(SQL, "sql.delta", SQLSTATE(3F000) "No such column '%s' in table '%s'", cname, t->base.name);
			nrows = 1;
		} else {
			nrows = (BUN) ol_length(t->columns);
		}
	} else if (s->tables) {
		struct os_iter oi;
		os_iterator(&oi, s->tables, tr, NULL);
		for (sql_base *b = oi_next(&oi); b; b = oi_next(&oi)) {
			t = (sql_table *)b;
			if (isTable(t))
				nrows += (BUN) ol_length(t->columns);
		}
	}

	if ((col1 = COLnew(0, TYPE_int, nrows, TRANSIENT)) == NULL) {
		msg = createException(SQL, "sql.delta", SQLSTATE(HY013) MAL_MALLOC_FAIL);
		goto cleanup;
	}
	if ((col2 = COLnew(0, TYPE_lng, nrows, TRANSIENT)) == NULL) {
		msg = createException(SQL, "sql.delta", SQLSTATE(HY013) MAL_MALLOC_FAIL);
		goto cleanup;
	}
	if ((col3 = COLnew(0, TYPE_lng, nrows, TRANSIENT)) == NULL) {
		msg = createException(SQL, "sql.delta", SQLSTATE(HY013) MAL_MALLOC_FAIL);
		goto cleanup;
	}
	if ((col4 = COLnew(0, TYPE_lng, nrows, TRANSIENT)) == NULL) {
		msg = createException(SQL, "sql.delta", SQLSTATE(HY013) MAL_MALLOC_FAIL);
		goto cleanup;
	}
	if ((col5 = COLnew(0, TYPE_lng, nrows, TRANSIENT)) == NULL) {
		msg = createException(SQL, "sql.delta", SQLSTATE(HY013) MAL_MALLOC_FAIL);
		goto cleanup;
	}
	if ((col6 = COLnew(0, TYPE_lng, nrows, TRANSIENT)) == NULL) {
		msg = createException(SQL, "sql.delta", SQLSTATE(HY013) MAL_MALLOC_FAIL);
		goto cleanup;
	}
	if ((col7 = COLnew(0, TYPE_int, nrows, TRANSIENT)) == NULL) {
		msg = createException(SQL, "sql.delta", SQLSTATE(HY013) MAL_MALLOC_FAIL);
		goto cleanup;
	}

	if (nrows) {
		if (tname) {
			deletes = (lng) store->storage_api.count_del(m->session->tr, t, 0);
			segments = (lng) store->storage_api.count_del(m->session->tr, t, 10);
			if (cname) {
				if ((msg=mvc_insert_delta_values(m, col1, col2, col3, col4, col5, col6, col7, c, segments, deletes)) != NULL)
					goto cleanup;
			} else {
				for (n = ol_first_node(t->columns); n ; n = n->next) {
					c = (sql_column*) n->data;
					if ((msg=mvc_insert_delta_values(m, col1, col2, col3, col4, col5, col6, col7, c, segments, deletes)) != NULL)
						goto cleanup;
				}
			}
		} else if (s->tables) {
			struct os_iter oi;
			os_iterator(&oi, s->tables, tr, NULL);
			for (sql_base *b = oi_next(&oi); b; b = oi_next(&oi)) {
				t = (sql_table *)b;
				if (isTable(t)) {
					deletes = (lng) store->storage_api.count_del(m->session->tr, t, 0);
					segments = (lng) store->storage_api.count_del(m->session->tr, t, 10);

					for (node *nn = ol_first_node(t->columns); nn ; nn = nn->next) {
						c = (sql_column*) nn->data;

						if ((msg=mvc_insert_delta_values(m, col1, col2, col3, col4, col5, col6, col7, c, segments, deletes)) != NULL)
							goto cleanup;
					}
				}
			}
		}
	}

cleanup:
	if (msg) {
		if (col1)
			BBPreclaim(col1);
		if (col2)
			BBPreclaim(col2);
		if (col3)
			BBPreclaim(col3);
		if (col4)
			BBPreclaim(col4);
		if (col5)
			BBPreclaim(col5);
		if (col6)
			BBPreclaim(col6);
		if (col7)
			BBPreclaim(col7);
	} else {
		BBPkeepref(*b1 = col1->batCacheid);
		BBPkeepref(*b2 = col2->batCacheid);
		BBPkeepref(*b3 = col3->batCacheid);
		BBPkeepref(*b4 = col4->batCacheid);
		BBPkeepref(*b5 = col5->batCacheid);
		BBPkeepref(*b6 = col6->batCacheid);
		BBPkeepref(*b7 = col7->batCacheid);
	}
	return msg;
}

/* str mvc_bind_idxbat_wrap(int *bid, str *sname, str *tname, str *iname, int *access); */
str
mvc_bind_idxbat_wrap(Client cntxt, MalBlkPtr mb, MalStkPtr stk, InstrPtr pci)
{
	int upd = (pci->argc == 7 || pci->argc == 9);
	BAT *b = NULL, *bn;
	bat *bid = getArgReference_bat(stk, pci, 0);
	int coltype = getBatType(getArgType(mb, pci, 0));
	mvc *m = NULL;
	str msg;
	const char *sname = *getArgReference_str(stk, pci, 2 + upd);
	const char *tname = *getArgReference_str(stk, pci, 3 + upd);
	const char *iname = *getArgReference_str(stk, pci, 4 + upd);
	int access = *getArgReference_int(stk, pci, 5 + upd);

	if ((msg = getSQLContext(cntxt, mb, &m, NULL)) != NULL)
		return msg;
	if ((msg = checkSQLContext(cntxt)) != NULL)
		return msg;
	sqlstore *store = m->store;
	sql_schema *s = mvc_bind_schema(m, sname);
	sql_table *t = mvc_bind_table(m, s, tname);
	if (t && !isTable(t))
		throw(SQL, "sql.tid", SQLSTATE(42000) "%s '%s' is not persistent",
			  TABLE_TYPE_DESCRIPTION(t->type, t->properties), t->base.name);
	sql_idx *i = mvc_bind_idx(m, s, iname);
	b = mvc_bind_idxbat(m, sname, tname, iname, access);
	if (b && b->ttype && b->ttype != coltype) {
		BBPunfix(b->batCacheid);
		throw(SQL,"sql.bind",SQLSTATE(42000) "Index column type mismatch %s.%s.%s",sname,tname,iname);
	}
	if (b) {
		if (pci->argc == (8 + upd) && getArgType(mb, pci, 6 + upd) == TYPE_int) {
			BUN cnt = store->storage_api.count_idx(m->session->tr, i, 0), psz;
			/* partitioned access */
			int part_nr = *getArgReference_int(stk, pci, 6 + upd);
			int nr_parts = *getArgReference_int(stk, pci, 7 + upd);

			if (access == 0) {
				BUN l, h;
				psz = cnt ? (cnt / nr_parts) : 0;
				l = part_nr * psz;
				if (l > cnt)
					l = cnt;
				h = (part_nr + 1 == nr_parts) ? cnt : ((part_nr + 1) * psz);
				if (h > cnt)
					h = cnt;
				bn = BATslice(b, l, h);
				if(bn == NULL){
					BBPunfix(b->batCacheid);
					throw(SQL, "sql.bindidx", GDK_EXCEPTION);
				}
				BAThseqbase(bn, l);
			} else {
				/* BAT b holds the UPD_ID bat */
				oid l, h;
				cnt = store->storage_api.count_idx(m->session->tr, i, 0);
				psz = cnt ? (cnt / nr_parts) : 0;
				l = part_nr * psz;
				if (l > cnt)
					l = cnt;
				h = (part_nr + 1 == nr_parts) ? cnt : ((part_nr + 1) * psz);
				if (h > cnt)
					h = cnt;
				h--;
				bn = BATselect(b, NULL, &l, &h, true, true, false);
				if(bn == NULL) {
					BBPunfix(b->batCacheid);
					throw(SQL, "sql.bindidx", GDK_EXCEPTION);
				}
			}
			BBPunfix(b->batCacheid);
			b = bn;
		} else if (upd) {
			BAT *uv = mvc_bind_idxbat(m, sname, tname, iname, RD_UPD_VAL);
			bat *uvl = getArgReference_bat(stk, pci, 1);
			if ( uv == NULL){
				BBPunfix(b->batCacheid);
				throw(SQL,"sql.bindidx",SQLSTATE(42000) "Cannot access index column %s.%s.%s",sname,tname,iname);
			}
			BBPkeepref(*bid = b->batCacheid);
			BBPkeepref(*uvl = uv->batCacheid);
			return MAL_SUCCEED;
		}
		if (upd) {
			bat *uvl = getArgReference_bat(stk, pci, 1);

			if (BATcount(b)) {
				BAT *uv = mvc_bind_idxbat(m, sname, tname, iname, RD_UPD_VAL);
				BAT *ui = mvc_bind_idxbat(m, sname, tname, iname, RD_UPD_ID);
				BAT *id, *vl;
				if ( ui == NULL || uv == NULL) {
					bat_destroy(uv);
					bat_destroy(ui);
					BBPunfix(b->batCacheid);
					throw(SQL,"sql.bindidx",SQLSTATE(42000) "Cannot access index column %s.%s.%s",sname,tname,iname);
				}
				id = BATproject(b, ui);
				vl = BATproject(b, uv);
				bat_destroy(ui);
				bat_destroy(uv);
				if (id == NULL || vl == NULL) {
					bat_destroy(id);
					bat_destroy(vl);
					BBPunfix(b->batCacheid);
					throw(SQL, "sql.bindidx", GDK_EXCEPTION);
				}
				if ( BATcount(id) != BATcount(vl)){
					BBPunfix(b->batCacheid);
					bat_destroy(id);
					bat_destroy(vl);
					throw(SQL, "sql.bindidx", SQLSTATE(0000) "Inconsistent BAT count");
				}
				BBPkeepref(*bid = id->batCacheid);
				BBPkeepref(*uvl = vl->batCacheid);
			} else {
				*bid = e_bat(TYPE_oid);
				*uvl = e_bat((i->type==join_idx)?TYPE_oid:TYPE_lng);
				if (*bid == BID_NIL || *uvl == BID_NIL) {
					if (*bid)
						BBPunfix(*bid);
					if (*uvl)
						BBPunfix(*uvl);
					BBPunfix(b->batCacheid);
					throw(SQL, "sql.bindidx", SQLSTATE(HY013) MAL_MALLOC_FAIL);
				}
			}
			BBPunfix(b->batCacheid);
		} else {
			BBPkeepref(*bid = b->batCacheid);
		}
		return MAL_SUCCEED;
	}
	if (sname)
		throw(SQL, "sql.bindidx", SQLSTATE(HY005) "Cannot access column descriptor %s for %s.%s", iname, sname, tname);
	throw(SQL, "sql.bindidx", SQLSTATE(HY005) "Cannot access column descriptor %s for %s", iname, tname);
}

str
mvc_append_column(sql_trans *t, sql_column *c, BUN offset, BAT *pos, BAT *ins)
{
	sqlstore *store = t->store;
	int res = store->storage_api.append_col(t, c, offset, pos, ins, BATcount(ins), TYPE_bat);
	if (res != LOG_OK) /* the conflict case should never happen, but leave it here */
		throw(SQL, "sql.append", SQLSTATE(42000) "Append failed%s", res == LOG_CONFLICT ? " due to conflict with another transaction" : "");
	return MAL_SUCCEED;
}

/*mvc_grow_wrap(int *bid, str *sname, str *tname, str *cname, ptr d) */
str
mvc_grow_wrap(Client cntxt, MalBlkPtr mb, MalStkPtr stk, InstrPtr pci)
{
	int *res = getArgReference_int(stk, pci, 0);
	bat Tid = *getArgReference_bat(stk, pci, 1);
	ptr Ins = getArgReference(stk, pci, 2);
	int tpe = getArgType(mb, pci, 2);
	BAT *tid = 0, *ins = 0;
	size_t cnt = 1;
	oid v = 0;

	(void)cntxt;
	*res = 0;
	if ((tid = BATdescriptor(Tid)) == NULL)
		throw(SQL, "sql.grow", SQLSTATE(HY005) "Cannot access descriptor");
	if (tpe > GDKatomcnt)
		tpe = TYPE_bat;
	if (tpe == TYPE_bat && (ins = BATdescriptor(*(bat *) Ins)) == NULL) {
		BBPunfix(Tid);
		throw(SQL, "sql.grow", SQLSTATE(HY005) "Cannot access descriptor");
	}
	if (ins) {
		cnt = BATcount(ins);
		BBPunfix(ins->batCacheid);
	}
	if (BATcount(tid)) {
		(void)BATmax(tid, &v);
		v++;
	}
	for(;cnt>0; cnt--, v++) {
		if (BUNappend(tid, &v, false) != GDK_SUCCEED) {
			BBPunfix(Tid);
			throw(SQL, "sql.grow", GDK_EXCEPTION);
		}
	}
	BBPunfix(Tid);
	return MAL_SUCCEED;
}

/*mvc_append_wrap(int *bid, str *sname, str *tname, str *cname, ptr d) */
str
mvc_append_wrap(Client cntxt, MalBlkPtr mb, MalStkPtr stk, InstrPtr pci)
{
	int *res = getArgReference_int(stk, pci, 0);
	mvc *m = NULL;
	str msg;
	const char *sname = *getArgReference_str(stk, pci, 2);
	const char *tname = *getArgReference_str(stk, pci, 3);
	const char *cname = *getArgReference_str(stk, pci, 4);
	BUN offset = *(BUN*)getArgReference_oid(stk, pci, 5);
	bat Pos = *getArgReference_bat(stk, pci, 6);
	ptr ins = getArgReference(stk, pci, 7);
	int tpe = getArgType(mb, pci, 7), log_res = LOG_OK;
	sql_schema *s;
	sql_table *t;
	sql_column *c;
	sql_idx *i;
	BAT *b = NULL, *pos = NULL;
	BUN cnt = 1;

	*res = 0;
	if ((msg = getSQLContext(cntxt, mb, &m, NULL)) != NULL)
		return msg;
	if ((msg = checkSQLContext(cntxt)) != NULL)
		return msg;
	if (tpe > GDKatomcnt)
		tpe = TYPE_bat;
	if (Pos != bat_nil && (pos = BATdescriptor(Pos)) == NULL)
		throw(SQL, "sql.append", SQLSTATE(HY005) "Cannot access append positions descriptor");
	if (tpe == TYPE_bat && (ins = BATdescriptor(*(bat *) ins)) == NULL) {
		bat_destroy(pos);
		throw(SQL, "sql.append", SQLSTATE(HY005) "Cannot access append values descriptor");
	}
	if (ATOMextern(tpe) && !ATOMvarsized(tpe))
		ins = *(ptr *) ins;
	if ( tpe == TYPE_bat)
		b =  (BAT*) ins;
	s = mvc_bind_schema(m, sname);
	if (s == NULL) {
		bat_destroy(pos);
		bat_destroy(b);
		throw(SQL, "sql.append", SQLSTATE(3F000) "Schema missing %s",sname);
	}
	t = mvc_bind_table(m, s, tname);
	if (t == NULL) {
		bat_destroy(pos);
		bat_destroy(b);
		throw(SQL, "sql.append", SQLSTATE(42S02) "Table missing %s",tname);
	}
	if (!isTable(t)) {
		bat_destroy(pos);
		bat_destroy(b);
		throw(SQL, "sql.append", SQLSTATE(42000) "%s '%s' is not persistent", TABLE_TYPE_DESCRIPTION(t->type, t->properties), t->base.name);
	}
	if (b)
		cnt = BATcount(b);
	sqlstore *store = m->session->tr->store;
	if (cname[0] != '%' && (c = mvc_bind_column(m, t, cname)) != NULL) {
		log_res = store->storage_api.append_col(m->session->tr, c, offset, pos, ins, cnt, tpe);
	} else if (cname[0] == '%' && (i = mvc_bind_idx(m, s, cname + 1)) != NULL) {
		log_res = store->storage_api.append_idx(m->session->tr, i, offset, pos, ins, cnt, tpe);
	} else {
		bat_destroy(pos);
		bat_destroy(b);
		throw(SQL, "sql.append", SQLSTATE(38000) "Unable to find column or index %s.%s.%s",sname,tname,cname);
	}
	bat_destroy(pos);
	bat_destroy(b);
	if (log_res != LOG_OK) /* the conflict case should never happen, but leave it here */
		throw(SQL, "sql.append", SQLSTATE(42000) "Append failed%s", log_res == LOG_CONFLICT ? " due to conflict with another transaction" : "");
	return MAL_SUCCEED;
}

/*mvc_update_wrap(int *bid, str *sname, str *tname, str *cname, ptr d) */
str
mvc_update_wrap(Client cntxt, MalBlkPtr mb, MalStkPtr stk, InstrPtr pci)
{
	int *res = getArgReference_int(stk, pci, 0);
	mvc *m = NULL;
	str msg;
	const char *sname = *getArgReference_str(stk, pci, 2);
	const char *tname = *getArgReference_str(stk, pci, 3);
	const char *cname = *getArgReference_str(stk, pci, 4);
	bat Tids = *getArgReference_bat(stk, pci, 5);
	bat Upd = *getArgReference_bat(stk, pci, 6);
	BAT *tids, *upd;
	int tpe = getArgType(mb, pci, 6), log_res = LOG_OK;
	sql_schema *s;
	sql_table *t;
	sql_column *c;
	sql_idx *i;

	*res = 0;
	if ((msg = getSQLContext(cntxt, mb, &m, NULL)) != NULL)
		return msg;
	if ((msg = checkSQLContext(cntxt)) != NULL)
		return msg;
	if (tpe > TYPE_any)
		tpe = TYPE_bat;
	else
		assert(0);
	if (tpe != TYPE_bat)
		throw(SQL, "sql.update", SQLSTATE(HY005) "Update values is not a BAT input");
	if ((tids = BATdescriptor(Tids)) == NULL)
		throw(SQL, "sql.update", SQLSTATE(HY005) "Cannot access update positions descriptor");
	if ((upd = BATdescriptor(Upd)) == NULL) {
		BBPunfix(tids->batCacheid);
		throw(SQL, "sql.update", SQLSTATE(HY005) "Cannot access update values descriptor");
	}
	s = mvc_bind_schema(m, sname);
	if (s == NULL) {
		BBPunfix(tids->batCacheid);
		BBPunfix(upd->batCacheid);
		throw(SQL, "sql.update", SQLSTATE(3F000) "Schema missing %s",sname);
	}
	t = mvc_bind_table(m, s, tname);
	if (t == NULL) {
		BBPunfix(tids->batCacheid);
		BBPunfix(upd->batCacheid);
		throw(SQL, "sql.update", SQLSTATE(42S02) "Table missing %s.%s",sname,tname);
	}
	if (!isTable(t)) {
		BBPunfix(tids->batCacheid);
		BBPunfix(upd->batCacheid);
		throw(SQL, "sql.update", SQLSTATE(42000) "%s '%s' is not persistent", TABLE_TYPE_DESCRIPTION(t->type, t->properties), t->base.name);
	}
	sqlstore *store = m->session->tr->store;
	if (cname[0] != '%' && (c = mvc_bind_column(m, t, cname)) != NULL) {
		log_res = store->storage_api.update_col(m->session->tr, c, tids, upd, TYPE_bat);
	} else if (cname[0] == '%' && (i = mvc_bind_idx(m, s, cname + 1)) != NULL) {
		log_res = store->storage_api.update_idx(m->session->tr, i, tids, upd, TYPE_bat);
	} else {
		BBPunfix(tids->batCacheid);
		BBPunfix(upd->batCacheid);
		throw(SQL, "sql.update", SQLSTATE(38000) "Unable to find column or index %s.%s.%s",sname,tname,cname);
	}
	BBPunfix(tids->batCacheid);
	BBPunfix(upd->batCacheid);
	if (log_res != LOG_OK)
		throw(SQL, "sql.update", SQLSTATE(42000) "Update failed%s", log_res == LOG_CONFLICT ? " due to conflict with another transaction" : "");
	return MAL_SUCCEED;
}

/* str mvc_clear_table_wrap(lng *res, str *sname, str *tname); */
str
mvc_clear_table_wrap(Client cntxt, MalBlkPtr mb, MalStkPtr stk, InstrPtr pci)
{
	sql_schema *s;
	sql_table *t;
	mvc *m = NULL;
	str msg;
	BUN clear_res;
	lng *res = getArgReference_lng(stk, pci, 0);
	const char *sname = *getArgReference_str(stk, pci, 1);
	const char *tname = *getArgReference_str(stk, pci, 2);

	if ((msg = getSQLContext(cntxt, mb, &m, NULL)) != NULL)
		return msg;
	if ((msg = checkSQLContext(cntxt)) != NULL)
		return msg;
	s = mvc_bind_schema(m, sname);
	if (s == NULL)
		throw(SQL, "sql.clear_table", SQLSTATE(3F000) "Schema missing %s", sname);
	t = mvc_bind_table(m, s, tname);
	if (t == NULL)
		throw(SQL, "sql.clear_table", SQLSTATE(42S02) "Table missing %s.%s", sname,tname);
	if (!isTable(t))
		throw(SQL, "sql.clear_table", SQLSTATE(42000) "%s '%s' is not persistent", TABLE_TYPE_DESCRIPTION(t->type, t->properties), t->base.name);
	clear_res = mvc_clear_table(m, t);
	if (clear_res >= BUN_NONE - 1)
		throw(SQL, "sql.clear_table", SQLSTATE(42000) "Table clear failed%s", clear_res == (BUN_NONE - 1) ? " due to conflict with another transaction" : "");
	*res = (lng) clear_res;
	return MAL_SUCCEED;
}

/*mvc_delete_wrap(int *d, str *sname, str *tname, ptr d) */
str
mvc_delete_wrap(Client cntxt, MalBlkPtr mb, MalStkPtr stk, InstrPtr pci)
{
	int *res = getArgReference_int(stk, pci, 0);
	mvc *m = NULL;
	str msg;
	const char *sname = *getArgReference_str(stk, pci, 2);
	const char *tname = *getArgReference_str(stk, pci, 3);
	ptr ins = getArgReference(stk, pci, 4);
	int tpe = getArgType(mb, pci, 4), log_res;
	BAT *b = NULL;
	sql_schema *s;
	sql_table *t;

	*res = 0;
	if ((msg = getSQLContext(cntxt, mb, &m, NULL)) != NULL)
		return msg;
	if ((msg = checkSQLContext(cntxt)) != NULL)
		return msg;
	if (tpe > TYPE_any)
		tpe = TYPE_bat;
	if (tpe == TYPE_bat && (b = BATdescriptor(*(bat *) ins)) == NULL)
		throw(SQL, "sql.delete", SQLSTATE(HY005) "Cannot access column descriptor");
	if (tpe != TYPE_bat || (b->ttype != TYPE_oid && b->ttype != TYPE_void && b->ttype != TYPE_msk)) {
		if (b)
			BBPunfix(b->batCacheid);
		throw(SQL, "sql.delete", SQLSTATE(HY005) "Cannot access column descriptor");
	}
	s = mvc_bind_schema(m, sname);
	if (s == NULL) {
		if (b)
			BBPunfix(b->batCacheid);
		throw(SQL, "sql.delete", SQLSTATE(3F000) "Schema missing %s",sname);
	}
	t = mvc_bind_table(m, s, tname);
	if (t == NULL) {
		if (b)
			BBPunfix(b->batCacheid);
		throw(SQL, "sql.delete", SQLSTATE(42S02) "Table missing %s.%s",sname,tname);
	}
	if (!isTable(t)) {
		if (b)
			BBPunfix(b->batCacheid);
		throw(SQL, "sql.delete", SQLSTATE(42000) "%s '%s' is not persistent", TABLE_TYPE_DESCRIPTION(t->type, t->properties), t->base.name);
	}
	sqlstore *store = m->session->tr->store;
	log_res = store->storage_api.delete_tab(m->session->tr, t, b, tpe);
	if (b)
		BBPunfix(b->batCacheid);
	if (log_res != LOG_OK)
		throw(SQL, "sql.delete", SQLSTATE(42000) "Delete failed%s", log_res == LOG_CONFLICT ? " due to conflict with another transaction" : "");
	return MAL_SUCCEED;
}

static inline BAT *
setwritable(BAT *b)
{
	if (isVIEW(b)) {
		BAT *bn = COLcopy(b, b->ttype, true, TRANSIENT);
		BBPunfix(b->batCacheid);
		b = bn;
	}
	return b;
}

str
DELTAbat(bat *result, const bat *col, const bat *uid, const bat *uval)
{
	BAT *c, *u_id, *u_val, *res;

	if ((u_id = BBPquickdesc(*uid)) == NULL)
		throw(MAL, "sql.delta", SQLSTATE(HY002) RUNTIME_OBJECT_MISSING);

	/* no updates */
	if (BATcount(u_id) == 0) {
		BBPretain(*result = *col);
		return MAL_SUCCEED;
	}

	c = BATdescriptor(*col);
	if (c == NULL)
		throw(MAL, "sql.delta", SQLSTATE(HY002) RUNTIME_OBJECT_MISSING);
	if ((res = COLcopy(c, c->ttype, true, TRANSIENT)) == NULL) {
		BBPunfix(c->batCacheid);
		throw(MAL, "sql.delta", GDK_EXCEPTION);
	}
	BBPunfix(c->batCacheid);

	if ((u_val = BATdescriptor(*uval)) == NULL) {
		BBPunfix(res->batCacheid);
		throw(MAL, "sql.delta", SQLSTATE(HY002) RUNTIME_OBJECT_MISSING);
	}
	if ((u_id = BATdescriptor(*uid)) == NULL) {
		BBPunfix(u_val->batCacheid);
		BBPunfix(res->batCacheid);
		throw(MAL, "sql.delta", SQLSTATE(HY002) RUNTIME_OBJECT_MISSING);
	}
	assert(BATcount(u_id) == BATcount(u_val));
	if (BATcount(u_id) &&
	    BATreplace(res, u_id, u_val, true) != GDK_SUCCEED) {
		BBPunfix(u_id->batCacheid);
		BBPunfix(u_val->batCacheid);
		BBPunfix(res->batCacheid);
		throw(MAL, "sql.delta", GDK_EXCEPTION);
	}
	BBPunfix(u_id->batCacheid);
	BBPunfix(u_val->batCacheid);

	BBPkeepref(*result = res->batCacheid);
	return MAL_SUCCEED;
}

str
DELTAsub(bat *result, const bat *col, const bat *cid, const bat *uid, const bat *uval)
{
	BAT *c, *cminu = NULL, *u_id, *u_val, *u, *res;
	gdk_return ret;

	if ((u_id = BBPquickdesc(*uid)) == NULL)
		throw(MAL, "sql.delta", SQLSTATE(HY002) RUNTIME_OBJECT_MISSING);

	/* no updates */
	if (BATcount(u_id) == 0) {
		BBPretain(*result = *col);
		return MAL_SUCCEED;
	}

	c = BATdescriptor(*col);
	if (c == NULL)
		throw(MAL, "sql.delta", SQLSTATE(HY002) RUNTIME_OBJECT_MISSING);
	res = c;
	if (BATcount(u_id)) {
		u_id = BATdescriptor(*uid);
		if (!u_id) {
			BBPunfix(c->batCacheid);
			throw(MAL, "sql.delta", SQLSTATE(HY002) RUNTIME_OBJECT_MISSING);
		}
		cminu = BATdiff(c, u_id, NULL, NULL, false, false, BUN_NONE);
		if (!cminu) {
			BBPunfix(c->batCacheid);
			BBPunfix(u_id->batCacheid);
			throw(MAL, "sql.delta", GDK_EXCEPTION);
		}
		res = BATproject(cminu, c);
		BBPunfix(c->batCacheid);
		BBPunfix(cminu->batCacheid);
		cminu = NULL;
		if (!res) {
			BBPunfix(u_id->batCacheid);
			throw(MAL, "sql.delta", GDK_EXCEPTION);
		}
		c = res;

		if ((u_val = BATdescriptor(*uval)) == NULL) {
			BBPunfix(c->batCacheid);
			BBPunfix(u_id->batCacheid);
			throw(MAL, "sql.delta", SQLSTATE(HY002) RUNTIME_OBJECT_MISSING);
		}
		if (BATcount(u_val)) {
			u = BATproject(u_val, u_id);
			BBPunfix(u_val->batCacheid);
			BBPunfix(u_id->batCacheid);
			if (!u) {
				BBPunfix(c->batCacheid);
				throw(MAL, "sql.delta", GDK_EXCEPTION);
			}

			/* check selected updated values against candidates */
			BAT *c_ids = BATdescriptor(*cid);

			if (!c_ids) {
				BBPunfix(c->batCacheid);
				BBPunfix(u->batCacheid);
				throw(MAL, "sql.delta", SQLSTATE(HY002) RUNTIME_OBJECT_MISSING);
			}
			cminu = BATintersect(u, c_ids, NULL, NULL, false, false, BUN_NONE);
			BBPunfix(c_ids->batCacheid);
			if (cminu == NULL) {
				BBPunfix(c->batCacheid);
				BBPunfix(u->batCacheid);
				throw(MAL, "sql.delta", GDK_EXCEPTION);
			}
			BAT *nres;
			if ((nres = COLcopy(res, res->ttype, true, TRANSIENT)) == NULL) {
				BBPunfix(res->batCacheid);
				BBPunfix(u->batCacheid);
				BBPunfix(cminu->batCacheid);
				throw(MAL, "sql.delta", GDK_EXCEPTION);
			}
			BBPunfix(res->batCacheid);
			res = nres;
			ret = BATappend(res, u, cminu, true);
			BBPunfix(u->batCacheid);
			BBPunfix(cminu->batCacheid);
			cminu = NULL;
			if (ret != GDK_SUCCEED) {
				BBPunfix(res->batCacheid);
				throw(MAL, "sql.delta", GDK_EXCEPTION);
			}

			ret = BATsort(&u, NULL, NULL, res, NULL, NULL, false, false, false);
			BBPunfix(res->batCacheid);
			if (ret != GDK_SUCCEED) {
				throw(MAL, "sql.delta", GDK_EXCEPTION);
			}
			res = u;
		} else {
			BBPunfix(u_val->batCacheid);
			BBPunfix(u_id->batCacheid);
		}
	}

	BATkey(res, true);
	BBPkeepref(*result = res->batCacheid);
	return MAL_SUCCEED;
}

str
DELTAproject(bat *result, const bat *sub, const bat *col, const bat *uid, const bat *uval)
{
	BAT *s, *c, *u_id, *u_val, *res, *tres;

	if ((s = BATdescriptor(*sub)) == NULL)
		throw(MAL, "sql.delta", SQLSTATE(HY002) RUNTIME_OBJECT_MISSING);

	if ((c = BATdescriptor(*col)) == NULL) {
		BBPunfix(s->batCacheid);
		throw(MAL, "sql.delta", SQLSTATE(HY002) RUNTIME_OBJECT_MISSING);
	}

	/* projection(sub,col) */
	res = c;
	tres = BATproject(s, res);
	BBPunfix(res->batCacheid);

	if (tres == NULL) {
		BBPunfix(s->batCacheid);
		throw(MAL, "sql.projectdelta", GDK_EXCEPTION);
	}
	res = tres;

	if ((u_id = BATdescriptor(*uid)) == NULL) {
		BBPunfix(res->batCacheid);
		BBPunfix(s->batCacheid);
		throw(MAL, "sql.delta", SQLSTATE(HY002) RUNTIME_OBJECT_MISSING);
	}
	if (!BATcount(u_id)) {
		BBPunfix(u_id->batCacheid);
		BBPunfix(s->batCacheid);
		BBPkeepref(*result = res->batCacheid);
		return MAL_SUCCEED;
	}
	if ((u_val = BATdescriptor(*uval)) == NULL) {
		BBPunfix(u_id->batCacheid);
		BBPunfix(res->batCacheid);
		BBPunfix(s->batCacheid);
		throw(MAL, "sql.delta", SQLSTATE(HY002) RUNTIME_OBJECT_MISSING);
	}

	if (BATcount(u_val)) {
		BAT *os, *ou;
		/* figure out the positions in res that we have to
		 * replace with values from u_val */
		if (BATsemijoin(&ou, &os, u_id, s, NULL, NULL, false, false, BUN_NONE) != GDK_SUCCEED) {
			BBPunfix(s->batCacheid);
			BBPunfix(res->batCacheid);
			BBPunfix(u_id->batCacheid);
			BBPunfix(u_val->batCacheid);
			throw(MAL, "sql.delta", GDK_EXCEPTION);
		}
		/* BATcount(ou) == BATcount(os) */
		if (BATcount(ou) != 0) {
			/* ou contains the position in u_id/u_val that
			 * contain the new values */
			BAT *nu_val = BATproject(ou, u_val);
			BBPunfix(ou->batCacheid);
			/* os contains the corresponding positions in
			 * res that need to be replaced with those new
			 * values */
			if (!nu_val || (res = setwritable(res)) == NULL ||
			    BATreplace(res, os, nu_val, false) != GDK_SUCCEED) {
				if (res)
					BBPunfix(res->batCacheid);
				BBPunfix(os->batCacheid);
				BBPunfix(s->batCacheid);
				BBPunfix(u_id->batCacheid);
				BBPunfix(u_val->batCacheid);
				if (nu_val)
					BBPunfix(nu_val->batCacheid);
				throw(MAL, "sql.delta", GDK_EXCEPTION);
			}
			BBPunfix(nu_val->batCacheid);
		} else {
			/* nothing to replace */
			BBPunfix(ou->batCacheid);
		}
		BBPunfix(os->batCacheid);
	}
	BBPunfix(s->batCacheid);
	BBPunfix(u_id->batCacheid);
	BBPunfix(u_val->batCacheid);

	BBPkeepref(*result = res->batCacheid);
	return MAL_SUCCEED;
}

str
BATleftproject(bat *Res, const bat *Col, const bat *L, const bat *R)
{
	BAT *c, *l, *r, *res;
	oid *p, *lp, *rp;
	BUN cnt = 0, i;
	BATiter li, ri;

	c = BATdescriptor(*Col);
	if (c)
		cnt = BATcount(c);
	l = BATdescriptor(*L);
	r = BATdescriptor(*R);
	res = COLnew(0, TYPE_oid, cnt, TRANSIENT);
	if (!c || !l || !r || !res) {
		if (c)
			BBPunfix(c->batCacheid);
		if (l)
			BBPunfix(l->batCacheid);
		if (r)
			BBPunfix(r->batCacheid);
		if (res)
			BBPunfix(res->batCacheid);
		throw(MAL, "sql.delta", SQLSTATE(HY002) RUNTIME_OBJECT_MISSING);
	}
	p = (oid*)Tloc(res,0);
	for(i=0;i<cnt; i++)
		*p++ = oid_nil;
	BATsetcount(res, cnt);

	cnt = BATcount(l);
	p = (oid*)Tloc(res, 0);
	li = bat_iterator(l);
	ri = bat_iterator(r);
	lp = (oid*)li.base;
	rp = (oid*)ri.base;
	if (l->ttype == TYPE_void) {
		oid lp = l->tseqbase;
		if (r->ttype == TYPE_void) {
			oid rp = r->tseqbase;
			for(i=0;i<cnt; i++, lp++, rp++)
				p[lp] = rp;
		} else {
			for(i=0;i<cnt; i++, lp++)
				p[lp] = rp[i];
		}
	}
	if (r->ttype == TYPE_void) {
		oid rp = r->tseqbase;
		for(i=0;i<cnt; i++, rp++)
			p[lp[i]] = rp;
	} else {
		for(i=0;i<cnt; i++)
			p[lp[i]] = rp[i];
	}
	bat_iterator_end(&li);
	bat_iterator_end(&ri);
	res->tsorted = false;
	res->trevsorted = false;
	res->tnil = false;
	res->tnonil = false;
	res->tkey = false;
	BBPunfix(c->batCacheid);
	BBPunfix(l->batCacheid);
	BBPunfix(r->batCacheid);
	BBPkeepref(*Res = res->batCacheid);
	return MAL_SUCCEED;
}

/* str SQLtid(bat *result, mvc *m, str *sname, str *tname) */
str
SQLtid(Client cntxt, MalBlkPtr mb, MalStkPtr stk, InstrPtr pci)
{
	bat *res = getArgReference_bat(stk, pci, 0);
	mvc *m = NULL;
	str msg = MAL_SUCCEED;
	sql_trans *tr;
	const char *sname = *getArgReference_str(stk, pci, 2);
	const char *tname = *getArgReference_str(stk, pci, 3);
	sql_schema *s;
	sql_table *t;

	*res = bat_nil;
	if ((msg = getSQLContext(cntxt, mb, &m, NULL)) != NULL)
		return msg;
	tr = m->session->tr;
	if ((msg = checkSQLContext(cntxt)) != NULL)
		return msg;
	s = mvc_bind_schema(m, sname);
	if (s == NULL)
		throw(SQL, "sql.tid", SQLSTATE(3F000) "Schema missing %s",sname);
	t = mvc_bind_table(m, s, tname);
	if (t == NULL)
		throw(SQL, "sql.tid", SQLSTATE(42S02) "Table missing %s.%s",sname,tname);
	if (!isTable(t))
		throw(SQL, "sql.tid", SQLSTATE(42000) "%s '%s' is not persistent",
			  TABLE_TYPE_DESCRIPTION(t->type, t->properties), t->base.name);

	sqlstore *store = m->store;
	/* we have full table count, nr of deleted (unused rows) */
	int part_nr = 0;
	int nr_parts = 1;
	if (pci->argc == 6) {	/* partitioned version */
		part_nr = *getArgReference_int(stk, pci, 4);
		nr_parts = *getArgReference_int(stk, pci, 5);
	}
	BAT *b = store->storage_api.bind_cands(tr, t, nr_parts, part_nr);
	if (b) {
		BBPkeepref(*res = b->batCacheid);
	} else {
		msg = createException(SQL, "sql.tid", SQLSTATE(HY013) MAL_MALLOC_FAIL);
	}
	return msg;
}

/* unsafe pattern resultSet(tbl:bat[:str], attr:bat[:str], tpe:bat[:str], len:bat[:int],scale:bat[:int], cols:bat[:any]...) :int */
/* New result set rendering infrastructure */

static str
mvc_result_set_wrap( Client cntxt, MalBlkPtr mb, MalStkPtr stk, InstrPtr pci)
{
	int *res_id =getArgReference_int(stk,pci,0);
	bat tblId= *getArgReference_bat(stk, pci,1);
	bat atrId= *getArgReference_bat(stk, pci,2);
	bat tpeId= *getArgReference_bat(stk, pci,3);
	bat lenId= *getArgReference_bat(stk, pci,4);
	bat scaleId= *getArgReference_bat(stk, pci,5);
	bat bid;
	int i, res, ok;
	str tblname, colname, tpename, msg= MAL_SUCCEED;
	int *digits, *scaledigits;
	oid o = 0;
	BATiter itertbl,iteratr,itertpe,iterdig,iterscl;
	backend *be = NULL;
	BAT *b = NULL, *tbl = NULL, *atr = NULL, *tpe = NULL,*len = NULL,*scale = NULL;

	if ((msg = getBackendContext(cntxt, &be)) != NULL)
		return msg;
	bid = *getArgReference_bat(stk,pci,6);
	b = BATdescriptor(bid);
	if ( b == NULL) {
		msg = createException(SQL, "sql.resultSet", SQLSTATE(HY005) "Cannot access column descriptor");
		goto wrapup_result_set;
	}
	res = *res_id = mvc_result_table(be, mb->tag, pci->argc - (pci->retc + 5), Q_TABLE, b);
	BBPunfix(b->batCacheid);
	if (res < 0) {
		msg = createException(SQL, "sql.resultSet", SQLSTATE(HY013) MAL_MALLOC_FAIL);
		goto wrapup_result_set;
	}

	tbl = BATdescriptor(tblId);
	atr = BATdescriptor(atrId);
	tpe = BATdescriptor(tpeId);
	len = BATdescriptor(lenId);
	scale = BATdescriptor(scaleId);
	if (tbl == NULL || atr == NULL || tpe == NULL || len == NULL || scale == NULL)
		goto wrapup_result_set;
	/* mimick the old rsColumn approach; */
	itertbl = bat_iterator(tbl);
	iteratr = bat_iterator(atr);
	itertpe = bat_iterator(tpe);
	iterdig = bat_iterator(len);
	iterscl = bat_iterator(scale);
	digits = (int*) iterdig.base;
	scaledigits = (int*) iterscl.base;

	for( i = 6; msg == MAL_SUCCEED && i< pci->argc; i++, o++){
		bid = *getArgReference_bat(stk,pci,i);
		tblname = BUNtvar(itertbl,o);
		colname = BUNtvar(iteratr,o);
		tpename = BUNtvar(itertpe,o);
		b = BATdescriptor(bid);
		if ( b == NULL)
			msg = createException(SQL, "sql.resultSet", SQLSTATE(HY005) "Cannot access column descriptor");
		else if (mvc_result_column(be, tblname, colname, tpename, *digits++, *scaledigits++, b))
			msg = createException(SQL, "sql.resultSet", SQLSTATE(42000) "Cannot access column descriptor %s.%s",tblname,colname);
		if( b)
			BBPunfix(bid);
	}
	bat_iterator_end(&itertbl);
	bat_iterator_end(&iteratr);
	bat_iterator_end(&itertpe);
	bat_iterator_end(&iterdig);
	bat_iterator_end(&iterscl);
	/* now send it to the channel cntxt->fdout */
	if (!msg && (ok = mvc_export_result(cntxt->sqlcontext, cntxt->fdout, res, true, mb->starttime, mb->optimize)) < 0)
		msg = createException(SQL, "sql.resultSet", SQLSTATE(45000) "Result set construction failed");
  wrapup_result_set:
	mb->starttime = 0;
	mb->optimize = 0;
	if( tbl) BBPunfix(tblId);
	if( atr) BBPunfix(atrId);
	if( tpe) BBPunfix(tpeId);
	if( len) BBPunfix(lenId);
	if( scale) BBPunfix(scaleId);
	return msg;
}

/* Copy the result set into a CSV file */
str
mvc_export_table_wrap( Client cntxt, MalBlkPtr mb, MalStkPtr stk, InstrPtr pci)
{
	int *res_id =getArgReference_int(stk,pci,0);
	const char *filename = *getArgReference_str(stk,pci,1);
	const char *format = *getArgReference_str(stk,pci,2);
	const char *tsep = *getArgReference_str(stk, pci, 3);
	const char *rsep = *getArgReference_str(stk, pci, 4);
	const char *ssep = *getArgReference_str(stk, pci, 5);
	const char *ns = *getArgReference_str(stk, pci, 6);
	int onclient = *getArgReference_int(stk, pci, 7);

	bat tblId= *getArgReference_bat(stk, pci,8);
	bat atrId= *getArgReference_bat(stk, pci,9);
	bat tpeId= *getArgReference_bat(stk, pci,10);
	bat lenId= *getArgReference_bat(stk, pci,11);
	bat scaleId= *getArgReference_bat(stk, pci,12);
	stream *s = NULL;
	bat bid;
	int i, res, ok;
	str tblname, colname, tpename, msg= MAL_SUCCEED;
	int *digits, *scaledigits;
	oid o = 0;
	BATiter itertbl,iteratr,itertpe,iterdig,iterscl;
	backend *be;
	mvc *m = NULL;
	BAT *order = NULL, *b = NULL, *tbl = NULL, *atr = NULL, *tpe = NULL,*len = NULL,*scale = NULL;
	res_table *t = NULL;
	bool tostdout;
	char buf[80];
	ssize_t sz;

	(void) format;

	if ((msg = getBackendContext(cntxt, &be)) != NULL)
		return msg;
	m = be->mvc;

	if (onclient && !cntxt->filetrans) {
		msg = createException(SQL, "sql.resultSet", SQLSTATE(42000) "Cannot transfer files to client");
		goto wrapup_result_set1;
	}

	bid = *getArgReference_bat(stk,pci,13);
	order = BATdescriptor(bid);
	if ( order == NULL) {
		msg = createException(SQL, "sql.resultSet", SQLSTATE(HY005) "Cannot access column descriptor");
		goto wrapup_result_set1;
	}
	res = *res_id = mvc_result_table(be, mb->tag, pci->argc - (pci->retc + 12), Q_TABLE, order);
	t = be->results;
	if (res < 0) {
		msg = createException(SQL, "sql.resultSet", SQLSTATE(HY013) MAL_MALLOC_FAIL);
		goto wrapup_result_set1;
	}

	t->tsep = tsep;
	t->rsep = rsep;
	t->ssep = ssep;
	t->ns = ns;

	tbl = BATdescriptor(tblId);
	atr = BATdescriptor(atrId);
	tpe = BATdescriptor(tpeId);
	len = BATdescriptor(lenId);
	scale = BATdescriptor(scaleId);
	if( tbl == NULL || atr == NULL || tpe == NULL || len == NULL || scale == NULL)
		goto wrapup_result_set1;
	/* mimick the old rsColumn approach; */
	itertbl = bat_iterator(tbl);
	iteratr = bat_iterator(atr);
	itertpe = bat_iterator(tpe);
	iterdig = bat_iterator(len);
	iterscl = bat_iterator(scale);
	digits = (int*) iterdig.base;
	scaledigits = (int*) iterscl.base;

	for( i = 13; msg == MAL_SUCCEED && i< pci->argc; i++, o++){
		bid = *getArgReference_bat(stk,pci,i);
		tblname = BUNtvar(itertbl,o);
		colname = BUNtvar(iteratr,o);
		tpename = BUNtvar(itertpe,o);
		b = BATdescriptor(bid);
		if ( b == NULL)
			msg = createException(SQL, "sql.resultSet", SQLSTATE(HY005) "Cannot access column descriptor");
		else if (mvc_result_column(be, tblname, colname, tpename, *digits++, *scaledigits++, b))
			msg = createException(SQL, "sql.resultSet", SQLSTATE(42000) "Cannot access column descriptor %s.%s",tblname,colname);
		if( b)
			BBPunfix(bid);
	}
	bat_iterator_end(&itertbl);
	bat_iterator_end(&iteratr);
	bat_iterator_end(&itertpe);
	bat_iterator_end(&iterdig);
	bat_iterator_end(&iterscl);
	if ( msg )
		goto wrapup_result_set1;

	/* now select the file channel */
	if ((tostdout = strcmp(filename,"stdout") == 0)) {
		s = cntxt->fdout;
	} else if (!onclient) {
		if ((s = open_wastream(filename)) == NULL || mnstr_errnr(s)) {
			msg=  createException(IO, "streams.open", SQLSTATE(42000) "%s", mnstr_peek_error(NULL));
			close_stream(s);
			goto wrapup_result_set1;
		}
		be->output_format = OFMT_CSV;
	} else {
		while (!m->scanner.rs->eof)
			bstream_next(m->scanner.rs);
		s = m->scanner.ws;
		mnstr_write(s, PROMPT3, sizeof(PROMPT3) - 1, 1);
		mnstr_printf(s, "w %s\n", filename);
		mnstr_flush(s, MNSTR_FLUSH_DATA);
		if ((sz = mnstr_readline(m->scanner.rs->s, buf, sizeof(buf))) > 1) {
			/* non-empty line indicates failure on client */
			msg = createException(IO, "streams.open", "%s", buf);
			/* discard until client flushes */
			while (mnstr_read(m->scanner.rs->s, buf, 1, sizeof(buf)) > 0) {
				/* ignore remainder of error message */
			}
			goto wrapup_result_set1;
		}
	}
	if ((ok = mvc_export_result(cntxt->sqlcontext, s, res, tostdout, mb->starttime, mb->optimize)) < 0) {
		msg = createException(SQL, "sql.resultSet", SQLSTATE(45000) "Result set construction failed");
		if (!onclient && !tostdout)
			close_stream(s);
		goto wrapup_result_set1;
	}
	if (onclient) {
		mnstr_flush(s, MNSTR_FLUSH_DATA);
		if ((sz = mnstr_readline(m->scanner.rs->s, buf, sizeof(buf))) > 1) {
			msg = createException(IO, "streams.open", "%s", buf);
		}
		while (sz > 0)
			sz = mnstr_readline(m->scanner.rs->s, buf, sizeof(buf));
	} else if (!tostdout) {
		close_stream(s);
	}
  wrapup_result_set1:
	mb->starttime = 0;
	mb->optimize = 0;
	if( order) BBPunfix(order->batCacheid);
	if( tbl) BBPunfix(tblId);
	if( atr) BBPunfix(atrId);
	if( tpe) BBPunfix(tpeId);
	if( len) BBPunfix(lenId);
	if( scale) BBPunfix(scaleId);
	return msg;
}

/* unsafe pattern resultSet(tbl:bat[:str], attr:bat[:str], tpe:bat[:str], len:bat[:int],scale:bat[:int], cols:any...) :int */
str
mvc_row_result_wrap( Client cntxt, MalBlkPtr mb, MalStkPtr stk, InstrPtr pci)
{
	int *res_id= getArgReference_int(stk, pci,0);
	bat tblId= *getArgReference_bat(stk, pci,1);
	bat atrId= *getArgReference_bat(stk, pci,2);
	bat tpeId= *getArgReference_bat(stk, pci,3);
	bat lenId= *getArgReference_bat(stk, pci,4);
	bat scaleId= *getArgReference_bat(stk, pci,5);
	int i, res, ok;
	str tblname, colname, tpename, msg= MAL_SUCCEED;
	int *digits, *scaledigits;
	oid o = 0;
	BATiter itertbl,iteratr,itertpe,iterdig,iterscl;
	backend *be = NULL;
	ptr v;
	int mtype;
	BAT *tbl = NULL, *atr = NULL, *tpe = NULL, *len = NULL, *scale = NULL;

	if ((msg = getBackendContext(cntxt, &be)) != NULL)
		return msg;
	res = *res_id = mvc_result_table(be, mb->tag, pci->argc - (pci->retc + 5), Q_TABLE, NULL);
	if (res < 0) {
		msg = createException(SQL, "sql.resultSet", SQLSTATE(HY013) MAL_MALLOC_FAIL);
		goto wrapup_result_set;
	}

	tbl = BATdescriptor(tblId);
	atr = BATdescriptor(atrId);
	tpe = BATdescriptor(tpeId);
	len = BATdescriptor(lenId);
	scale = BATdescriptor(scaleId);
	if( tbl == NULL || atr == NULL || tpe == NULL || len == NULL || scale == NULL)
		goto wrapup_result_set;
	/* mimick the old rsColumn approach; */
	itertbl = bat_iterator(tbl);
	iteratr = bat_iterator(atr);
	itertpe = bat_iterator(tpe);
	iterdig = bat_iterator(len);
	iterscl = bat_iterator(scale);
	digits = (int*) iterdig.base;
	scaledigits = (int*) iterscl.base;

	for( i = 6; msg == MAL_SUCCEED && i< pci->argc; i++, o++){
		tblname = BUNtvar(itertbl,o);
		colname = BUNtvar(iteratr,o);
		tpename = BUNtvar(itertpe,o);

		v = getArgReference(stk, pci, i);
		mtype = getArgType(mb, pci, i);
		if (ATOMextern(mtype))
			v = *(ptr *) v;
		if ((ok = mvc_result_value(be, tblname, colname, tpename, *digits++, *scaledigits++, v, mtype) < 0)) {
			msg = createException(SQL, "sql.rsColumn", SQLSTATE(45000) "Result set construction failed");
			bat_iterator_end(&itertbl);
			bat_iterator_end(&iteratr);
			bat_iterator_end(&itertpe);
			bat_iterator_end(&iterdig);
			bat_iterator_end(&iterscl);
			goto wrapup_result_set;
		}
	}
	bat_iterator_end(&itertbl);
	bat_iterator_end(&iteratr);
	bat_iterator_end(&itertpe);
	bat_iterator_end(&iterdig);
	bat_iterator_end(&iterscl);
	if (!msg && (ok = mvc_export_result(cntxt->sqlcontext, cntxt->fdout, res, true, mb->starttime, mb->optimize)) < 0)
		msg = createException(SQL, "sql.resultSet", SQLSTATE(45000) "Result set construction failed");
  wrapup_result_set:
	mb->starttime = 0;
	mb->optimize = 0;
	if( tbl) BBPunfix(tblId);
	if( atr) BBPunfix(atrId);
	if( tpe) BBPunfix(tpeId);
	if( len) BBPunfix(lenId);
	if( scale) BBPunfix(scaleId);
	return msg;
}

str
mvc_export_row_wrap( Client cntxt, MalBlkPtr mb, MalStkPtr stk, InstrPtr pci)
{
	int *res_id= getArgReference_int(stk, pci,0);
	str filename = * getArgReference_str(stk,pci,1);
	const char *format = *getArgReference_str(stk,pci,2);
	const char *tsep = *getArgReference_str(stk, pci, 3);
	const char *rsep = *getArgReference_str(stk, pci, 4);
	const char *ssep = *getArgReference_str(stk, pci, 5);
	const char *ns = *getArgReference_str(stk, pci, 6);
	int onclient = *getArgReference_int(stk, pci, 7);

	bat tblId= *getArgReference_bat(stk, pci,8);
	bat atrId= *getArgReference_bat(stk, pci,9);
	bat tpeId= *getArgReference_bat(stk, pci,10);
	bat lenId= *getArgReference_bat(stk, pci,11);
	bat scaleId= *getArgReference_bat(stk, pci,12);

	int i, res, ok;
	stream *s = NULL;
	str tblname, colname, tpename, msg= MAL_SUCCEED;
	int *digits, *scaledigits;
	oid o = 0;
	BATiter itertbl,iteratr,itertpe,iterdig,iterscl;
	backend *be;
	mvc *m = NULL;
	res_table *t = NULL;
	ptr v;
	int mtype;
	BAT  *tbl = NULL, *atr = NULL, *tpe = NULL,*len = NULL,*scale = NULL;
	bool tostdout;
	char buf[80];
	ssize_t sz;

	(void) format;
	if ((msg = getBackendContext(cntxt, &be)) != NULL)
		return msg;
	m = be->mvc;
	if (onclient && !cntxt->filetrans) {
		msg = createException(SQL, "sql.resultSet", SQLSTATE(42000) "Cannot transfer files to client");
		goto wrapup_result_set;
	}

	res = *res_id = mvc_result_table(be, mb->tag, pci->argc - (pci->retc + 12), Q_TABLE, NULL);

	t = be->results;
	if (res < 0){
		msg = createException(SQL, "sql.resultSet", SQLSTATE(HY013) MAL_MALLOC_FAIL);
		goto wrapup_result_set;
	}

	t->tsep = tsep;
	t->rsep = rsep;
	t->ssep = ssep;
	t->ns = ns;

	tbl = BATdescriptor(tblId);
	atr = BATdescriptor(atrId);
	tpe = BATdescriptor(tpeId);
	len = BATdescriptor(lenId);
	scale = BATdescriptor(scaleId);
	if (tbl == NULL || atr == NULL || tpe == NULL || len == NULL || scale == NULL)
		goto wrapup_result_set;
	/* mimick the old rsColumn approach; */
	itertbl = bat_iterator(tbl);
	iteratr = bat_iterator(atr);
	itertpe = bat_iterator(tpe);
	iterdig = bat_iterator(len);
	iterscl = bat_iterator(scale);
	digits = (int*) iterdig.base;
	scaledigits = (int*) iterscl.base;

	for( i = 13; msg == MAL_SUCCEED && i< pci->argc; i++, o++){
		tblname = BUNtvar(itertbl,o);
		colname = BUNtvar(iteratr,o);
		tpename = BUNtvar(itertpe,o);

		v = getArgReference(stk, pci, i);
		mtype = getArgType(mb, pci, i);
		if (ATOMextern(mtype))
			v = *(ptr *) v;
		if ((ok = mvc_result_value(be, tblname, colname, tpename, *digits++, *scaledigits++, v, mtype)) < 0) {
			msg = createException(SQL, "sql.rsColumn", SQLSTATE(45000) "Result set construction failed");
			bat_iterator_end(&itertbl);
			bat_iterator_end(&iteratr);
			bat_iterator_end(&itertpe);
			bat_iterator_end(&iterdig);
			bat_iterator_end(&iterscl);
			goto wrapup_result_set;
		}
	}
	bat_iterator_end(&itertbl);
	bat_iterator_end(&iteratr);
	bat_iterator_end(&itertpe);
	bat_iterator_end(&iterdig);
	bat_iterator_end(&iterscl);
	/* now select the file channel */
	if ((tostdout = strcmp(filename,"stdout") == 0)) {
		s = cntxt->fdout;
	} else if (!onclient) {
		if ((s = open_wastream(filename)) == NULL || mnstr_errnr(s)) {
			msg=  createException(IO, "streams.open", SQLSTATE(42000) "%s", mnstr_peek_error(NULL));
			close_stream(s);
			goto wrapup_result_set;
		}
	} else {
		while (!m->scanner.rs->eof)
			bstream_next(m->scanner.rs);
		s = m->scanner.ws;
		mnstr_write(s, PROMPT3, sizeof(PROMPT3) - 1, 1);
		mnstr_printf(s, "w %s\n", filename);
		mnstr_flush(s, MNSTR_FLUSH_DATA);
		if ((sz = mnstr_readline(m->scanner.rs->s, buf, sizeof(buf))) > 1) {
			/* non-empty line indicates failure on client */
			msg = createException(IO, "streams.open", "%s", buf);
			/* discard until client flushes */
			while (mnstr_read(m->scanner.rs->s, buf, 1, sizeof(buf)) > 0) {
				/* ignore remainder of error message */
			}
			goto wrapup_result_set;
		}
	}
	if ((ok = mvc_export_result(cntxt->sqlcontext, s, res, strcmp(filename, "stdout") == 0, mb->starttime, mb->optimize)) < 0) {
		msg = createException(SQL, "sql.resultSet", SQLSTATE(45000) "Result set construction failed");
		if (!onclient && !tostdout)
			close_stream(s);
		goto wrapup_result_set;
	}
	if (onclient) {
		mnstr_flush(s, MNSTR_FLUSH_DATA);
		if ((sz = mnstr_readline(m->scanner.rs->s, buf, sizeof(buf))) > 1) {
			msg = createException(IO, "streams.open", "%s", buf);
		}
		while (sz > 0)
			sz = mnstr_readline(m->scanner.rs->s, buf, sizeof(buf));
	} else if (!tostdout) {
		close_stream(s);
	}
  wrapup_result_set:
	mb->starttime = 0;
	mb->optimize = 0;
	if( tbl) BBPunfix(tblId);
	if( atr) BBPunfix(atrId);
	if( tpe) BBPunfix(tpeId);
	if( len) BBPunfix(lenId);
	if( scale) BBPunfix(scaleId);
	return msg;
}

str
mvc_table_result_wrap(Client cntxt, MalBlkPtr mb, MalStkPtr stk, InstrPtr pci)
{
	str res = MAL_SUCCEED;
	BAT *order;
	backend *be = NULL;
	str msg;
	int *res_id;
	int nr_cols;
	mapi_query_t qtype;
	bat order_bid;

	if ( pci->argc > 6)
		return mvc_result_set_wrap(cntxt,mb,stk,pci);

	res_id = getArgReference_int(stk, pci, 0);
	nr_cols = *getArgReference_int(stk, pci, 1);
	qtype = (mapi_query_t) *getArgReference_int(stk, pci, 2);
	order_bid = *getArgReference_bat(stk, pci, 3);

	if ((msg = getBackendContext(cntxt, &be)) != NULL)
		return msg;
	if ((order = BATdescriptor(order_bid)) == NULL) {
		throw(SQL, "sql.resultSet", SQLSTATE(HY005) "Cannot access column descriptor");
	}
	*res_id = mvc_result_table(be, mb->tag, nr_cols, qtype, order);
	if (*res_id < 0)
		res = createException(SQL, "sql.resultSet", SQLSTATE(45000) "Result set construction failed");
	BBPunfix(order->batCacheid);
	return res;
}

/* str mvc_affected_rows_wrap(int *m, int m, lng *nr, str *w); */
str
mvc_affected_rows_wrap(Client cntxt, MalBlkPtr mb, MalStkPtr stk, InstrPtr pci)
{
	backend *b = NULL;
	int *res = getArgReference_int(stk, pci, 0), error;
#ifndef NDEBUG
	int mtype = getArgType(mb, pci, 2);
#endif
	lng nr;
	str msg;

	(void) mb;		/* NOT USED */
	if ((msg = checkSQLContext(cntxt)) != NULL)
		return msg;
	*res = 0;
	assert(mtype == TYPE_lng);
	nr = *getArgReference_lng(stk, pci, 2);
	b = cntxt->sqlcontext;
	error = mvc_export_affrows(b, b->out, nr, "", mb->tag, mb->starttime, mb->optimize);
	mb->starttime = 0;
	mb->optimize = 0;
	if (error)
		throw(SQL, "sql.affectedRows", SQLSTATE(45000) "Result set construction failed");
	return MAL_SUCCEED;
}

/* str mvc_export_head_wrap(int *ret, stream **s, int *res_id); */
str
mvc_export_head_wrap(Client cntxt, MalBlkPtr mb, MalStkPtr stk, InstrPtr pci)
{
	backend *b = NULL;
	stream **s = (stream **) getArgReference(stk, pci, 1);
	int res_id = *getArgReference_int(stk, pci, 2);
	str msg;

	(void) mb;		/* NOT USED */
	if ((msg = checkSQLContext(cntxt)) != NULL)
		return msg;
	b = cntxt->sqlcontext;
	if (mvc_export_head(b, *s, res_id, FALSE, TRUE, mb->starttime, mb->optimize))
		throw(SQL, "sql.exportHead", SQLSTATE(45000) "Result set construction failed");
	mb->starttime = 0;
	mb->optimize = 0;
	return MAL_SUCCEED;
}

/* str mvc_export_result_wrap(int *ret, stream **s, int *res_id); */
str
mvc_export_result_wrap(Client cntxt, MalBlkPtr mb, MalStkPtr stk, InstrPtr pci)
{
	backend *b = NULL;
	stream **s = (stream **) getArgReference(stk, pci, 1);
	int res_id = *getArgReference_int(stk, pci, 2);
	str msg;

	(void) mb;		/* NOT USED */
	if ((msg = checkSQLContext(cntxt)) != NULL)
		return msg;
	b = cntxt->sqlcontext;
	if( pci->argc > 5){
		res_id = *getArgReference_int(stk, pci, 2);
		if (mvc_export_result(b, cntxt->fdout, res_id, true, mb->starttime, mb->optimize))
			throw(SQL, "sql.exportResult", SQLSTATE(45000) "Result set construction failed");
	} else if (mvc_export_result(b, *s, res_id, false, mb->starttime, mb->optimize))
		throw(SQL, "sql.exportResult", SQLSTATE(45000) "Result set construction failed");
	mb->starttime = 0;
	mb->optimize = 0;
	return MAL_SUCCEED;
}

/* str mvc_export_chunk_wrap(int *ret, stream **s, int *res_id, str *w); */
str
mvc_export_chunk_wrap(Client cntxt, MalBlkPtr mb, MalStkPtr stk, InstrPtr pci)
{
	backend *b = NULL;
	stream **s = (stream **) getArgReference(stk, pci, 1);
	int res_id = *getArgReference_int(stk, pci, 2);
	BUN offset = 0;
	BUN nr = 0;
	str msg;

	(void) mb;		/* NOT USED */
	if (pci->argc == 5) {
		offset = (BUN) *getArgReference_int(stk, pci, 3);
		int cnt = *getArgReference_int(stk, pci, 4);
		nr = cnt < 0 ? BUN_NONE : (BUN) cnt;
	}

	if ((msg = checkSQLContext(cntxt)) != NULL)
		return msg;
	b = cntxt->sqlcontext;
	if (mvc_export_chunk(b, *s, res_id, offset, nr))
		throw(SQL, "sql.exportChunk", SQLSTATE(45000) "Result set construction failed");
	return NULL;
}

/* str mvc_export_operation_wrap(int *ret, str *w); */
str
mvc_export_operation_wrap(Client cntxt, MalBlkPtr mb, MalStkPtr stk, InstrPtr pci)
{
	backend *b = NULL;
	str msg;

	(void) stk;		/* NOT USED */
	(void) pci;		/* NOT USED */
	if ((msg = checkSQLContext(cntxt)) != NULL)
		return msg;
	b = cntxt->sqlcontext;
	if (mvc_export_operation(b, b->out, "", mb->starttime, mb->optimize))
		throw(SQL, "sql.exportOperation", SQLSTATE(45000) "Result set construction failed");
	mb->starttime = 0;
	mb->optimize = 0;
	return NULL;
}

str
/*mvc_scalar_value_wrap(int *ret, int *qtype, str tn, str name, str type, int *digits, int *scale, int *eclass, ptr p, int mtype)*/
mvc_scalar_value_wrap(Client cntxt, MalBlkPtr mb, MalStkPtr stk, InstrPtr pci)
{
	const char *tn = *getArgReference_str(stk, pci, 1);
	const char *cn = *getArgReference_str(stk, pci, 2);
	const char *type = *getArgReference_str(stk, pci, 3);
	int digits = *getArgReference_int(stk, pci, 4);
	int scale = *getArgReference_int(stk, pci, 5);
	ptr p = getArgReference(stk, pci, 7);
	int mtype = getArgType(mb, pci, 7);
	str msg;
	backend *be = NULL;
	int res_id;
	(void) mb;		/* NOT USED */
	if ((msg = getBackendContext(cntxt, &be)) != NULL)
		return msg;
	if (ATOMextern(mtype))
		p = *(ptr *) p;

	// scalar values are single-column result sets
	if ((res_id = mvc_result_table(be, mb->tag, 1, Q_TABLE, NULL)) < 0)
		throw(SQL, "sql.exportValue", SQLSTATE(HY013) MAL_MALLOC_FAIL);
	if (mvc_result_value(be, tn, cn, type, digits, scale, p, mtype))
		throw(SQL, "sql.exportValue", SQLSTATE(45000) "Result set construction failed");
	if (be->output_format == OFMT_NONE) {
		return MAL_SUCCEED;
	}
	if (mvc_export_result(be, be->out, res_id, true, mb->starttime, mb->optimize) < 0) {
		throw(SQL, "sql.exportValue", SQLSTATE(45000) "Result set construction failed");
	}
	mb->starttime = 0;
	mb->optimize = 0;
	return MAL_SUCCEED;
}

static void
bat2return(MalStkPtr stk, InstrPtr pci, BAT **b)
{
	int i;

	for (i = 0; i < pci->retc; i++) {
		*getArgReference_bat(stk, pci, i) = b[i]->batCacheid;
		BBPkeepref(b[i]->batCacheid);
	}
}

static char fwftsep[2] = {STREAM_FWF_FIELD_SEP, '\0'};
static char fwfrsep[2] = {STREAM_FWF_RECORD_SEP, '\0'};

/* str mvc_import_table_wrap(int *res, sql_table **t, unsigned char* *T, unsigned char* *R, unsigned char* *S, unsigned char* *N, str *fname, lng *sz, lng *offset, int *besteffort, str *fixed_width, int *onclient, int *escape); */
str
mvc_import_table_wrap(Client cntxt, MalBlkPtr mb, MalStkPtr stk, InstrPtr pci)
{
	backend *be;
	BAT **b = NULL;
	ssize_t len = 0;
	sql_table *t = *(sql_table **) getArgReference(stk, pci, pci->retc + 0);
	const char *tsep = *getArgReference_str(stk, pci, pci->retc + 1);
	const char *rsep = *getArgReference_str(stk, pci, pci->retc + 2);
	const char *ssep = *getArgReference_str(stk, pci, pci->retc + 3);
	const char *ns = *getArgReference_str(stk, pci, pci->retc + 4);
	const char *fname = *getArgReference_str(stk, pci, pci->retc + 5);
	lng sz = *getArgReference_lng(stk, pci, pci->retc + 6);
	lng offset = *getArgReference_lng(stk, pci, pci->retc + 7);
	int besteffort = *getArgReference_int(stk, pci, pci->retc + 8);
	char *fixed_widths = *getArgReference_str(stk, pci, pci->retc + 9);
	int onclient = *getArgReference_int(stk, pci, pci->retc + 10);
	bool escape = *getArgReference_int(stk, pci, pci->retc + 11);
	str msg = MAL_SUCCEED;
	bstream *s = NULL;
	stream *ss;

	(void) mb;		/* NOT USED */
	if ((msg = checkSQLContext(cntxt)) != NULL)
		return msg;
	if (onclient && !cntxt->filetrans)
		throw(MAL, "sql.copy_from", SQLSTATE(42000) "Cannot transfer files from client");

	be = cntxt->sqlcontext;
	/* The CSV parser expects ssep to have the value 0 if the user does not
	 * specify a quotation character
	 */
	if (*ssep == 0 || strNil(ssep))
		ssep = NULL;

	if (strNil(fname))
		fname = NULL;
	if (fname == NULL) {
		msg = mvc_import_table(cntxt, &b, be->mvc, be->mvc->scanner.rs, t, tsep, rsep, ssep, ns, sz, offset, besteffort, true, escape);
	} else {
		if (onclient) {
			mnstr_write(be->mvc->scanner.ws, PROMPT3, sizeof(PROMPT3)-1, 1);
			if (offset > 1 && rsep && rsep[0] == '\n' && rsep[1] == '\0') {
				/* only let client skip simple lines */
				mnstr_printf(be->mvc->scanner.ws, "r " LLFMT " %s\n",
					     offset, fname);
				offset = 0;
			} else {
				mnstr_printf(be->mvc->scanner.ws, "r 0 %s\n", fname);
			}
			msg = MAL_SUCCEED;
			mnstr_flush(be->mvc->scanner.ws, MNSTR_FLUSH_DATA);
			while (!be->mvc->scanner.rs->eof)
				bstream_next(be->mvc->scanner.rs);
			ss = be->mvc->scanner.rs->s;
			char buf[80];
			if ((len = mnstr_readline(ss, buf, sizeof(buf))) > 1) {
				if (buf[0] == '!' && buf[6] == '!')
					msg = createException(IO, "sql.copy_from", "%.7s%s: %s", buf, fname, buf+7);
				else
					msg = createException(IO, "sql.copy_from", "%s: %s", fname, buf);
				while (buf[len - 1] != '\n' &&
				       (len = mnstr_readline(ss, buf, sizeof(buf))) > 0)
					;
				/* read until flush marker */
				while (mnstr_read(ss, buf, 1, sizeof(buf)) > 0)
					;
				return msg;
			}
		} else {
			ss = open_rastream(fname);
			if (ss == NULL || mnstr_errnr(ss)) {
				msg = createException(IO, "sql.copy_from", SQLSTATE(42000) "%s", mnstr_peek_error(NULL));
				close_stream(ss);
				return msg;
			}
		}

		if (!strNil(fixed_widths)) {
			size_t ncol = 0, current_width_entry = 0, i;
			size_t *widths;
			char* val_start = fixed_widths;
			size_t width_len = strlen(fixed_widths);
			stream *ns;

			for (i = 0; i < width_len; i++) {
				if (fixed_widths[i] == '|') {
					ncol++;
				}
			}
			widths = malloc(sizeof(size_t) * ncol);
			if (!widths) {
				close_stream(ss);
				throw(MAL, "sql.copy_from", SQLSTATE(HY013) MAL_MALLOC_FAIL);
			}
			for (i = 0; i < width_len; i++) {
				if (fixed_widths[i] == STREAM_FWF_FIELD_SEP) {
					fixed_widths[i] = '\0';
					widths[current_width_entry++] = (size_t) strtoll(val_start, NULL, 10);
					val_start = fixed_widths + i + 1;
				}
			}
			/* overwrite other delimiters to the ones the FWF stream uses */
			tsep = fwftsep;
			rsep = fwfrsep;

			ns = stream_fwf_create(ss, ncol, widths, STREAM_FWF_FILLER);
			if (ns == NULL || mnstr_errnr(ns)) {
				msg = createException(IO, "sql.copy_from", SQLSTATE(42000) "%s", mnstr_peek_error(NULL));
				close_stream(ss);
				free(widths);
				return msg;
			}
			ss = ns;
		}
#if SIZEOF_VOID_P == 4
		s = bstream_create(ss, 0x20000);
#else
		s = bstream_create(ss, 0x200000);
#endif
		if (s == NULL) {
			close_stream(ss);
			throw(MAL, "sql.copy_from", SQLSTATE(HY013) MAL_MALLOC_FAIL);
		}
		msg = mvc_import_table(cntxt, &b, be->mvc, s, t, tsep, rsep, ssep, ns, sz, offset, besteffort, false, escape);
		if (onclient) {
			mnstr_write(be->mvc->scanner.ws, PROMPT3, sizeof(PROMPT3)-1, 1);
			mnstr_flush(be->mvc->scanner.ws, MNSTR_FLUSH_DATA);
			be->mvc->scanner.rs->eof = s->eof;
			s->s = NULL;
		}
		bstream_destroy(s);
	}
	if (b && !msg)
		bat2return(stk, pci, b);
	GDKfree(b);
	return msg;
}

str
not_unique(bit *ret, const bat *bid)
{
	BAT *b;

	if ((b = BATdescriptor(*bid)) == NULL) {
		throw(SQL, "not_unique", SQLSTATE(HY005) "Cannot access column descriptor");
	}

	*ret = FALSE;
	if (BATtkey(b) || BATtdense(b) || BATcount(b) <= 1) {
		BBPunfix(b->batCacheid);
		return MAL_SUCCEED;
	} else if (b->tsorted) {
		BUN p, q;
		BATiter bi = bat_iterator(b);
		oid c = ((oid *) bi.base)[0];

		for (p = 1, q = BUNlast(b); p < q; p++) {
			oid v = ((oid *) bi.base)[p];
			if (v <= c) {
				*ret = TRUE;
				break;
			}
			c = v;
		}
		bat_iterator_end(&bi);
	} else {
		BBPunfix(b->batCacheid);
		throw(SQL, "not_unique", SQLSTATE(42000) "Input column should be sorted");
	}
	BBPunfix(b->batCacheid);
	return MAL_SUCCEED;
}

/* row case */
str
SQLidentity(oid *ret, const void *i)
{
	(void)i;
	*ret = 0;
	return MAL_SUCCEED;
}

str
BATSQLidentity(bat *ret, const bat *bid)
{
	return BKCmirror(ret, bid);
}

str
PBATSQLidentity(Client cntxt, MalBlkPtr mb, MalStkPtr stk, InstrPtr pci)
{
	bat *res = getArgReference_bat(stk, pci, 0);
	oid *ns = getArgReference_oid(stk, pci, 1);
	bat bid = *getArgReference_bat(stk, pci, 2);
	oid s = *getArgReference_oid(stk, pci, 3);
	BAT *b, *bn = NULL;

	(void) cntxt;
	(void) mb;
	if (!(b = BBPquickdesc(bid)))
		throw(MAL, "batcalc.identity", SQLSTATE(HY002) RUNTIME_OBJECT_MISSING);
	if (!(bn = BATdense(b->hseqbase, s, BATcount(b))))
		throw(MAL, "batcalc.identity", GDK_EXCEPTION);
	*ns = s + BATcount(b);
	BBPkeepref(*res = bn->batCacheid);
	return MAL_SUCCEED;
}

/*
 * The core modules of Monet provide just a limited set of
 * mathematical operators. The extensions required to support
 * SQL-99 are shown below. At some point they also should be
 * moved to module code base.
 */

str
SQLcst_alpha_cst(dbl *res, const dbl *decl, const dbl *theta)
{
	dbl s, c1, c2;
	char *msg = MAL_SUCCEED;
	if (is_dbl_nil(*decl) || is_dbl_nil(*theta)) {
		*res = dbl_nil;
	} else if (fabs(*decl) + *theta > 89.9) {
		*res = 180.0;
	} else {
		s = sin(radians(*theta));
		c1 = cos(radians(*decl - *theta));
		c2 = cos(radians(*decl + *theta));
		*res = degrees(fabs(atan(s / sqrt(fabs(c1 * c2)))));
	}
	return msg;
}

/*
  sql5_export str SQLcst_alpha_cst(dbl *res, dbl *decl, dbl *theta);
  sql5_export str SQLbat_alpha_cst(bat *res, bat *decl, dbl *theta);
  sql5_export str SQLcst_alpha_bat(bat *res, dbl *decl, bat *theta);
*/
str
SQLbat_alpha_cst(bat *res, const bat *decl, const dbl *theta)
{
	BAT *b, *bn;
	BUN p, q;
	dbl s, c1, c2, r;
	char *msg = NULL;

	if (is_dbl_nil(*theta)) {
		throw(SQL, "SQLbat_alpha", SQLSTATE(42000) "Parameter theta should not be nil");
	}
	if ((b = BATdescriptor(*decl)) == NULL) {
		throw(SQL, "alpha", SQLSTATE(HY005) "Cannot access column descriptor");
	}
	bn = COLnew(b->hseqbase, TYPE_dbl, BATcount(b), TRANSIENT);
	if (bn == NULL) {
		BBPunfix(b->batCacheid);
		throw(SQL, "sql.alpha", SQLSTATE(HY013) MAL_MALLOC_FAIL);
	}
	s = sin(radians(*theta));
	BATiter bi = bat_iterator(b);
	const dbl *vals = (const dbl *) bi.base;
	BATloop(b, p, q) {
		dbl d = vals[p];
		if (is_dbl_nil(d))
			r = dbl_nil;
		else if (fabs(d) + *theta > 89.9)
			r = 180.0;
		else {
			c1 = cos(radians(d - *theta));
			c2 = cos(radians(d + *theta));
			r = degrees(fabs(atan(s / sqrt(fabs(c1 * c2)))));
		}
		if (BUNappend(bn, &r, false) != GDK_SUCCEED) {
			BBPreclaim(bn);
			bat_iterator_end(&bi);
			throw(SQL, "sql.alpha", SQLSTATE(HY013) MAL_MALLOC_FAIL);
		}
	}
	bat_iterator_end(&bi);
	*res = bn->batCacheid;
	BBPkeepref(bn->batCacheid);
	BBPunfix(b->batCacheid);
	return msg;
}

str
SQLcst_alpha_bat(bat *res, const dbl *decl, const bat *thetabid)
{
	BAT *b, *bn;
	BUN p, q;
	dbl s, c1, c2, r;
	char *msg = NULL;
	dbl *thetas;

	if ((b = BATdescriptor(*thetabid)) == NULL) {
		throw(SQL, "alpha", SQLSTATE(HY005) "Cannot access column descriptor");
	}
	bn = COLnew(b->hseqbase, TYPE_dbl, BATcount(b), TRANSIENT);
	if (bn == NULL) {
		BBPunfix(b->batCacheid);
		throw(SQL, "sql.alpha", SQLSTATE(HY013) MAL_MALLOC_FAIL);
	}
	BATiter bi = bat_iterator(b);
	thetas = (dbl *) bi.base;
	BATloop(b, p, q) {
		dbl d = *decl;
		dbl theta = thetas[p];

		if (is_dbl_nil(d))
			r = dbl_nil;
		else if (fabs(d) + theta > 89.9)
			r = (dbl) 180.0;
		else {
			s = sin(radians(theta));
			c1 = cos(radians(d - theta));
			c2 = cos(radians(d + theta));
			r = degrees(fabs(atan(s / sqrt(fabs(c1 * c2)))));
		}
		if (BUNappend(bn, &r, false) != GDK_SUCCEED) {
			BBPreclaim(bn);
			bat_iterator_end(&bi);
			throw(SQL, "sql.alpha", SQLSTATE(HY013) MAL_MALLOC_FAIL);
		}
	}
	bat_iterator_end(&bi);
	BBPkeepref(*res = bn->batCacheid);
	BBPunfix(b->batCacheid);
	return msg;
}

/* str dump_cache(int *r); */
str
dump_cache(Client cntxt, MalBlkPtr mb, MalStkPtr stk, InstrPtr pci)
{
	mvc *m = NULL;
	str msg;
	int cnt;
	cq *q = NULL;
	BAT *query, *count;
	bat *rquery = getArgReference_bat(stk, pci, 0);
	bat *rcount = getArgReference_bat(stk, pci, 1);

	if ((msg = getSQLContext(cntxt, mb, &m, NULL)) != NULL)
		return msg;
	if ((msg = checkSQLContext(cntxt)) != NULL)
		return msg;
	cnt = m->qc->id;
	query = COLnew(0, TYPE_str, cnt, TRANSIENT);
	if (query == NULL)
		throw(SQL, "sql.dumpcache", SQLSTATE(HY013) MAL_MALLOC_FAIL);
	count = COLnew(0, TYPE_int, cnt, TRANSIENT);
	if (count == NULL) {
		BBPunfix(query->batCacheid);
		throw(SQL, "sql.dumpcache", SQLSTATE(HY013) MAL_MALLOC_FAIL);
	}

	for (q = m->qc->q; q; q = q->next) {
		if (BUNappend(query, q->f->query, false) != GDK_SUCCEED ||
		    BUNappend(count, &q->count, false) != GDK_SUCCEED) {
			BBPunfix(query->batCacheid);
			BBPunfix(count->batCacheid);
			throw(SQL, "sql.dumpcache", SQLSTATE(HY013) MAL_MALLOC_FAIL);
		}
	}
	*rquery = query->batCacheid;
	*rcount = count->batCacheid;
	BBPkeepref(*rquery);
	BBPkeepref(*rcount);
	return MAL_SUCCEED;
}

/* str dump_opt_stats(int *r); */
str
dump_opt_stats(Client cntxt, MalBlkPtr mb, MalStkPtr stk, InstrPtr pci)
{
	backend *be;
	str msg;
	int cnt;
	BAT *rewrite, *count;
	bat *rrewrite = getArgReference_bat(stk, pci, 0);
	bat *rcount = getArgReference_bat(stk, pci, 1);

	(void)mb;
	if ((msg = getBackendContext(cntxt, &be)) != NULL)
		return msg;
	cnt = be->mvc->qc->id;
	rewrite = COLnew(0, TYPE_str, cnt, TRANSIENT);
	count = COLnew(0, TYPE_int, cnt, TRANSIENT);
	if (rewrite == NULL || count == NULL) {
		BBPreclaim(rewrite);
		BBPreclaim(count);
		throw(SQL, "sql.optstats", SQLSTATE(HY013) MAL_MALLOC_FAIL);
	}

	if (BUNappend(rewrite, "joinidx", false) != GDK_SUCCEED ||
	    BUNappend(count, &be->join_idx, false) != GDK_SUCCEED) {
		BBPreclaim(rewrite);
		BBPreclaim(count);
		throw(SQL, "sql.optstats", SQLSTATE(HY013) MAL_MALLOC_FAIL);
	}
	/* TODO add other rewrites */

	*rrewrite = rewrite->batCacheid;
	*rcount = count->batCacheid;
	BBPkeepref(*rrewrite);
	BBPkeepref(*rcount);
	return MAL_SUCCEED;
}

/* str dump_opt_stats(int *r); */
str
dump_trace(Client cntxt, MalBlkPtr mb, MalStkPtr stk, InstrPtr pci)
{
	int i;
	BAT *t[2];
	bat id;

	(void) cntxt;
	(void) mb;
	if (TRACEtable(cntxt, t) != 2)
		throw(SQL, "sql.dump_trace", SQLSTATE(3F000) "Profiler not started");
	for(i=0; i< 2; i++)
	if( t[i]){
		id = t[i]->batCacheid;
		*getArgReference_bat(stk, pci, i) = id;
		BBPkeepref(id);
	} else
		throw(SQL,"dump_trace", SQLSTATE(45000) "Missing trace BAT ");
	return MAL_SUCCEED;
}

static str
sql_sessions_wrap(Client cntxt, MalBlkPtr mb, MalStkPtr stk, InstrPtr pci)
{
	return CLTsessions(cntxt, mb, stk, pci);
}

str
sql_rt_credentials_wrap(Client cntxt, MalBlkPtr mb, MalStkPtr stk, InstrPtr pci)
{
	BAT *urib = NULL;
	BAT *unameb = NULL;
	BAT *hashb = NULL;
	bat *uri = getArgReference_bat(stk, pci, 0);
	bat *uname = getArgReference_bat(stk, pci, 1);
	bat *hash = getArgReference_bat(stk, pci, 2);
	str *table = getArgReference_str(stk, pci, 3);
	str uris = NULL;
	str unames = NULL;
	str hashs = NULL;
	str msg = MAL_SUCCEED;
	(void)mb;
	(void)cntxt;

	urib = COLnew(0, TYPE_str, 0, TRANSIENT);
	unameb = COLnew(0, TYPE_str, 0, TRANSIENT);
	hashb = COLnew(0, TYPE_str, 0, TRANSIENT);

	if (urib == NULL || unameb == NULL || hashb == NULL) {
		msg = createException(SQL, "sql.remote_table_credentials", SQLSTATE(HY013) MAL_MALLOC_FAIL);
		goto bailout;
	}

	if ((msg = AUTHgetRemoteTableCredentials(*table, &uris, &unames, &hashs)) != MAL_SUCCEED)
		goto bailout;

	MT_lock_set(&mal_contextLock);
	if (BUNappend(urib, uris? uris: str_nil, false) != GDK_SUCCEED)
		goto lbailout;
	if (BUNappend(unameb, unames? unames: str_nil , false) != GDK_SUCCEED)
		goto lbailout;
	if (BUNappend(hashb, hashs? hashs: str_nil, false) != GDK_SUCCEED)
		goto lbailout;
	MT_lock_unset(&mal_contextLock);
	BBPkeepref(*uri = urib->batCacheid);
	BBPkeepref(*uname = unameb->batCacheid);
	BBPkeepref(*hash = hashb->batCacheid);

	if (hashs) GDKfree(hashs);
	return MAL_SUCCEED;

  lbailout:
	MT_lock_unset(&mal_contextLock);
	msg = createException(SQL, "sql.remote_table_credentials", SQLSTATE(HY013) MAL_MALLOC_FAIL);
  bailout:
	if (hashs) GDKfree(hashs);
	if (urib) BBPunfix(urib->batCacheid);
	if (unameb) BBPunfix(unameb->batCacheid);
	if (hashb) BBPunfix(hashb->batCacheid);
	return msg;
}

str
sql_querylog_catalog(Client cntxt, MalBlkPtr mb, MalStkPtr stk, InstrPtr pci)
{
	int i;
	BAT *t[8];
	str msg;

	(void) cntxt;
	(void) mb;
	msg = QLOGcatalog(t);
	if( msg != MAL_SUCCEED)
		return msg;
	for (i = 0; i < 8; i++)
	if( t[i]){
		bat id = t[i]->batCacheid;

		*getArgReference_bat(stk, pci, i) = id;
		BBPkeepref(id);
	} else
		throw(SQL,"sql.querylog", SQLSTATE(45000) "Missing query catalog BAT");
	return MAL_SUCCEED;
}

str
sql_querylog_calls(Client cntxt, MalBlkPtr mb, MalStkPtr stk, InstrPtr pci)
{
	int i;
	BAT *t[10];
	str msg;

	(void) cntxt;
	(void) mb;
	msg = QLOGcalls(t);
	if( msg != MAL_SUCCEED)
		return msg;
	for (i = 0; i < 9; i++)
	if( t[i]){
		bat id = t[i]->batCacheid;

		*getArgReference_bat(stk, pci, i) = id;
		BBPkeepref(id);
	} else
		throw(SQL,"sql.querylog", SQLSTATE(45000) "Missing query call BAT");
	return MAL_SUCCEED;
}

str
sql_querylog_empty(Client cntxt, MalBlkPtr mb, MalStkPtr stk, InstrPtr pci)
{
	(void) cntxt;
	(void) mb;
	(void) stk;
	(void) pci;
	return QLOGempty(NULL);
}

/* str sql_rowid(oid *rid, ptr v, str *sname, str *tname); */
str
sql_rowid(Client cntxt, MalBlkPtr mb, MalStkPtr stk, InstrPtr pci)
{
	BAT *b;
	mvc *m = NULL;
	str msg;
	sql_schema *s = NULL;
	sql_table *t = NULL;
	sql_column *c = NULL;
	oid *rid = getArgReference_oid(stk, pci, 0);
	const char *sname = *getArgReference_str(stk, pci, 2);
	const char *tname = *getArgReference_str(stk, pci, 3);

	if ((msg = getSQLContext(cntxt, mb, &m, NULL)) != NULL)
		return msg;
	if ((msg = checkSQLContext(cntxt)) != NULL)
		return msg;
	s = mvc_bind_schema(m, sname);
	if (s == NULL)
		throw(SQL, "calc.rowid", SQLSTATE(3F000) "Schema missing %s", sname);
	t = mvc_bind_table(m, s, tname);
	if (t == NULL)
		throw(SQL, "calc.rowid", SQLSTATE(42S02) "Table missing %s.%s",sname,tname);
	if (!isTable(t))
		throw(SQL, "calc.rowid", SQLSTATE(42000) "%s '%s' is not persistent",
			  TABLE_TYPE_DESCRIPTION(t->type, t->properties), t->base.name);
	if (!ol_first_node(t->columns))
		throw(SQL, "calc.rowid", SQLSTATE(42S22) "Column missing %s.%s",sname,tname);
	c = ol_first_node(t->columns)->data;
	/* HACK, get insert bat */
	sqlstore *store = m->session->tr->store;
	b = store->storage_api.bind_col(m->session->tr, c, QUICK);
	if( b == NULL)
		throw(SQL,"calc.rowid", SQLSTATE(HY005) "Cannot access column descriptor");
	/* UGH (move into storage backends!!) */
	*rid = BATcount(b);
	return MAL_SUCCEED;
}

static str
do_sql_rank_grp(bat *rid, const bat *bid, const bat *gid, int nrank, int dense, const char *name)
{
	BAT *r, *b, *g;
	BUN p, q;
	BATiter bi, gi;
	int (*ocmp) (const void *, const void *);
	int (*gcmp) (const void *, const void *);
	const void *oc, *gc, *on, *gn;
	int rank = 1;
	int c;

	if ((b = BATdescriptor(*bid)) == NULL)
		throw(SQL, name, SQLSTATE(HY005) "Cannot access column descriptor");
	if ((g = BATdescriptor(*gid)) == NULL) {
		BBPunfix(b->batCacheid);
		throw(SQL, name, SQLSTATE(HY005) "Cannot access column descriptor");
	}
	bi = bat_iterator(b);
	gi = bat_iterator(g);
	ocmp = ATOMcompare(b->ttype);
	gcmp = ATOMcompare(g->ttype);
	oc = BUNtail(bi, 0);
	gc = BUNtail(gi, 0);
	if (!ALIGNsynced(b, g)) {
		bat_iterator_end(&bi);
		bat_iterator_end(&gi);
		BBPunfix(b->batCacheid);
		BBPunfix(g->batCacheid);
		throw(SQL, name, SQLSTATE(45000) "Internal error, columns not aligned");
	}
/*
  if (!BATtordered(b)) {
  BBPunfix(b->batCacheid);
  BBPunfix(g->batCacheid);
  throw(SQL, name, SQLSTATE(45000) "Internal error, columns not sorted");
  }
*/
	r = COLnew(b->hseqbase, TYPE_int, BATcount(b), TRANSIENT);
	if (r == NULL) {
		bat_iterator_end(&bi);
		bat_iterator_end(&gi);
		BBPunfix(b->batCacheid);
		BBPunfix(g->batCacheid);
		throw(SQL, name, SQLSTATE(HY013) MAL_MALLOC_FAIL);
	}
	BATloop(b, p, q) {
		on = BUNtail(bi, p);
		gn = BUNtail(gi, p);

		if ((c = ocmp(on, oc)) != 0)
			rank = nrank;
		if (gcmp(gn, gc) != 0)
			c = rank = nrank = 1;
		oc = on;
		gc = gn;
		if (BUNappend(r, &rank, false) != GDK_SUCCEED) {
			bat_iterator_end(&bi);
			bat_iterator_end(&gi);
			BBPunfix(b->batCacheid);
			BBPunfix(g->batCacheid);
			BBPunfix(r->batCacheid);
			throw(SQL, name, SQLSTATE(HY013) MAL_MALLOC_FAIL);
		}
		nrank += !dense || c;
	}
	bat_iterator_end(&bi);
	bat_iterator_end(&gi);
	BBPunfix(b->batCacheid);
	BBPunfix(g->batCacheid);
	BBPkeepref(*rid = r->batCacheid);
	return MAL_SUCCEED;
}

static str
do_sql_rank(bat *rid, const bat *bid, int nrank, int dense, const char *name)
{
	BAT *r, *b;
	BATiter bi;
	int (*cmp) (const void *, const void *);
	const void *cur, *n;
	BUN p, q;
	int rank = 1;
	int c;

	if ((b = BATdescriptor(*bid)) == NULL)
		throw(SQL, name, SQLSTATE(HY005) "Cannot access column descriptor");
	if (!BATtordered(b) && !BATtrevordered(b)) {
		BBPunfix(b->batCacheid);
		throw(SQL, name, SQLSTATE(45000) "Internal error, columns not sorted");
	}

	bi = bat_iterator(b);
	cmp = ATOMcompare(b->ttype);
	cur = BUNtail(bi, 0);
	r = COLnew(b->hseqbase, TYPE_int, BATcount(b), TRANSIENT);
	if (r == NULL) {
		bat_iterator_end(&bi);
		BBPunfix(b->batCacheid);
		throw(SQL, name, SQLSTATE(HY013) MAL_MALLOC_FAIL);
	}
	if (BATtdense(b)) {
		BATloop(b, p, q) {
			if (BUNappend(r, &rank, false) != GDK_SUCCEED)
				goto bailout;
			rank++;
		}
	} else {
		BATloop(b, p, q) {
			n = BUNtail(bi, p);
			if ((c = cmp(n, cur)) != 0)
				rank = nrank;
			cur = n;
			if (BUNappend(r, &rank, false) != GDK_SUCCEED)
				goto bailout;
			nrank += !dense || c;
		}
	}
	bat_iterator_end(&bi);
	BBPunfix(b->batCacheid);
	BBPkeepref(*rid = r->batCacheid);
	return MAL_SUCCEED;
  bailout:
	bat_iterator_end(&bi);
	BBPunfix(b->batCacheid);
	BBPunfix(r->batCacheid);
	throw(SQL, name, SQLSTATE(HY013) MAL_MALLOC_FAIL);
}

str
sql_rank_grp(bat *rid, const bat *bid, const bat *gid, const bat *gpe)
{
	(void) gpe;
	return do_sql_rank_grp(rid, bid, gid, 1, 0, "sql.rank_grp");
}

str
sql_dense_rank_grp(bat *rid, const bat *bid, const bat *gid, const bat *gpe)
{
	(void) gpe;
	return do_sql_rank_grp(rid, bid, gid, 2, 1, "sql.dense_rank_grp");
}

str
sql_rank(bat *rid, const bat *bid)
{
	return do_sql_rank(rid, bid, 1, 0, "sql.rank");
}

str
sql_dense_rank(bat *rid, const bat *bid)
{
	return do_sql_rank(rid, bid, 2, 1, "sql.dense_rank");
}

str
SQLargRecord(Client cntxt, MalBlkPtr mb, MalStkPtr stk, InstrPtr pci)
{
	str s, t, *ret;

	(void) cntxt;
	ret = getArgReference_str(stk, pci, 0);
	s = instruction2str(mb, stk, getInstrPtr(mb, 0), LIST_MAL_CALL);
	if(s == NULL)
		throw(SQL, "sql.argRecord", SQLSTATE(HY013) MAL_MALLOC_FAIL);
	t = strchr(s, ' ');
	if( ! t)
		t = strchr(s, '\t');
	*ret = GDKstrdup(t ? t + 1 : s);
	GDKfree(s);
	if(*ret == NULL)
		throw(SQL, "sql.argRecord", SQLSTATE(HY013) MAL_MALLOC_FAIL);
	return MAL_SUCCEED;
}

/*
 * The drop_hash operation cleans up any hash indices on any of the tables columns.
 */
str
SQLdrop_hash(Client cntxt, MalBlkPtr mb, MalStkPtr stk, InstrPtr pci)
{
	const char *sch = *getArgReference_str(stk, pci, 1);
	const char *tbl = *getArgReference_str(stk, pci, 2);
	sql_schema *s;
	sql_table *t;
	sql_column *c;
	mvc *m = NULL;
	str msg;
	BAT *b;
	node *o;

	if ((msg = getSQLContext(cntxt, mb, &m, NULL)) != NULL)
		return msg;
	if ((msg = checkSQLContext(cntxt)) != NULL)
		return msg;
	s = mvc_bind_schema(m, sch);
	if (s == NULL)
		throw(SQL, "sql.drop_hash", SQLSTATE(3F000) "Schema missing %s",sch);
	if (!mvc_schema_privs(m, s))
		throw(SQL, "sql.drop_hash", SQLSTATE(42000) "Access denied for %s to schema '%s'", get_string_global_var(m, "current_user"), s->base.name);
	t = mvc_bind_table(m, s, tbl);
	if (t == NULL)
		throw(SQL, "sql.drop_hash", SQLSTATE(42S02) "Table missing %s.%s",sch, tbl);
	if (!isTable(t))
		throw(SQL, "sql.drop_hash", SQLSTATE(42000) "%s '%s' is not persistent",
			  TABLE_TYPE_DESCRIPTION(t->type, t->properties), t->base.name);

	sqlstore *store = m->session->tr->store;
	for (o = ol_first_node(t->columns); o; o = o->next) {
		c = o->data;
		b = store->storage_api.bind_col(m->session->tr, c, RDONLY);
		if (b == NULL)
			throw(SQL, "sql.drop_hash", SQLSTATE(HY005) "Cannot access column descriptor");
		HASHdestroy(b);
		BBPunfix(b->batCacheid);
	}
	return MAL_SUCCEED;
}

/* after an update on the optimizer catalog, we have to change
 * the internal optimizer pipe line administration
 * The minimal and default pipelines may not be changed.
 */
str
SQLoptimizersUpdate(Client cntxt, MalBlkPtr mb, MalStkPtr stk, InstrPtr pci)
{
	mvc *m = NULL;
	str msg;

	if ((msg = getSQLContext(cntxt, mb, &m, NULL)) != NULL)
		return msg;
	if ((msg = checkSQLContext(cntxt)) != NULL)
		return msg;
	/* find the optimizer pipeline */
	(void) stk;
	(void) pci;
	throw(SQL, "updateOptimizer", SQLSTATE(0A000) PROGRAM_NYI);
}

/*
 * Inspection of the actual storage footprint is a recurring question of users.
 * This is modelled as a generic SQL table producing function.
 * create function storage()
 * returns table ("schema" string, "table" string, "column" string, "type" string, "mode" string, location string, "count" bigint, width int, columnsize bigint, heapsize bigint indices bigint, sorted int)
 * external name sql.storage;
 */
str
sql_storage(Client cntxt, MalBlkPtr mb, MalStkPtr stk, InstrPtr pci)
{
	BAT *sch, *tab, *col, *type, *loc, *cnt, *atom, *size, *heap, *indices, *phash, *sort, *imprints, *mode, *revsort, *key, *oidx, *bs = NULL;
	mvc *m = NULL;
	str msg = MAL_SUCCEED;
	sql_trans *tr;
	node *ncol;
	int w;
	bit bitval;
	bat *rsch = getArgReference_bat(stk, pci, 0);
	bat *rtab = getArgReference_bat(stk, pci, 1);
	bat *rcol = getArgReference_bat(stk, pci, 2);
	bat *rtype = getArgReference_bat(stk, pci, 3);
	bat *rmode = getArgReference_bat(stk, pci, 4);
	bat *rloc = getArgReference_bat(stk, pci, 5);
	bat *rcnt = getArgReference_bat(stk, pci, 6);
	bat *ratom = getArgReference_bat(stk, pci, 7);
	bat *rsize = getArgReference_bat(stk, pci, 8);
	bat *rheap = getArgReference_bat(stk, pci, 9);
	bat *rindices = getArgReference_bat(stk, pci, 10);
	bat *rphash = getArgReference_bat(stk, pci, 11);
	bat *rimprints = getArgReference_bat(stk, pci, 12);
	bat *rsort = getArgReference_bat(stk, pci, 13);
	bat *rrevsort = getArgReference_bat(stk, pci, 14);
	bat *rkey = getArgReference_bat(stk, pci, 15);
	bat *roidx = getArgReference_bat(stk, pci, 16);
	str sname = 0;
	str tname = 0;
	str cname = 0;
	struct os_iter si = {0};

	if ((msg = getSQLContext(cntxt, mb, &m, NULL)) != NULL)
		return msg;
	if ((msg = checkSQLContext(cntxt)) != NULL)
		return msg;

	if( pci->argc - pci->retc >= 1) {
		sname = *getArgReference_str(stk, pci, pci->retc);
		if (strNil(sname))
			throw(SQL, "sql.storage", SQLSTATE(42000) "Schema name cannot be NULL");
	}
	if( pci->argc - pci->retc >= 2) {
		tname = *getArgReference_str(stk, pci, pci->retc + 1);
		if (strNil(tname))
			throw(SQL, "sql.storage", SQLSTATE(42000) "Table name cannot be NULL");
	}
	if( pci->argc - pci->retc >= 3) {
		cname = *getArgReference_str(stk, pci, pci->retc + 2);
		if (strNil(cname))
			throw(SQL, "sql.storage", SQLSTATE(42000) "Column name cannot be NULL");
	}

	tr = m->session->tr;
	sqlstore *store = tr->store;
	sch = COLnew(0, TYPE_str, 0, TRANSIENT);
	tab = COLnew(0, TYPE_str, 0, TRANSIENT);
	col = COLnew(0, TYPE_str, 0, TRANSIENT);
	type = COLnew(0, TYPE_str, 0, TRANSIENT);
	mode = COLnew(0, TYPE_str, 0, TRANSIENT);
	loc = COLnew(0, TYPE_str, 0, TRANSIENT);
	cnt = COLnew(0, TYPE_lng, 0, TRANSIENT);
	atom = COLnew(0, TYPE_int, 0, TRANSIENT);
	size = COLnew(0, TYPE_lng, 0, TRANSIENT);
	heap = COLnew(0, TYPE_lng, 0, TRANSIENT);
	indices = COLnew(0, TYPE_lng, 0, TRANSIENT);
	phash = COLnew(0, TYPE_bit, 0, TRANSIENT);
	imprints = COLnew(0, TYPE_lng, 0, TRANSIENT);
	sort = COLnew(0, TYPE_bit, 0, TRANSIENT);
	revsort = COLnew(0, TYPE_bit, 0, TRANSIENT);
	key = COLnew(0, TYPE_bit, 0, TRANSIENT);
	oidx = COLnew(0, TYPE_lng, 0, TRANSIENT);

	if (sch == NULL || tab == NULL || col == NULL || type == NULL || mode == NULL || loc == NULL || imprints == NULL ||
	    sort == NULL || cnt == NULL || atom == NULL || size == NULL || heap == NULL || indices == NULL || phash == NULL ||
	    revsort == NULL || key == NULL || oidx == NULL) {
		msg = createException(SQL, "sql.storage", SQLSTATE(HY013) MAL_MALLOC_FAIL);
		goto bailout;
	}

	/* check for limited storage tables */
	os_iterator(&si, tr->cat->schemas, tr, NULL);
	for (sql_base *b = oi_next(&si); b; b = oi_next(&si)) {
		sql_schema *s = (sql_schema *) b;
		if ((sname && strcmp(b->name, sname) ) || b->name[0] == '%')
			continue;
		if (s->tables) {
			struct os_iter oi;

			os_iterator(&oi, s->tables, tr, NULL);
			for (sql_base *bt = oi_next(&oi); bt; bt = oi_next(&oi)) {
				sql_table *t = (sql_table *) bt;
				if( tname && strcmp(bt->name, tname) )
					continue;
				if (isTable(t)) {
					if (ol_first_node(t->columns)) {
						for (ncol = ol_first_node((t)->columns); ncol; ncol = ncol->next) {
							sql_base *bc = ncol->data;
							sql_column *c = (sql_column *) ncol->data;
							lng sz;

							if( cname && strcmp(bc->name, cname) )
								continue;
							bs = store->storage_api.bind_col(tr, c, QUICK);
							if (bs == NULL) {
								msg = createException(SQL, "sql.storage", SQLSTATE(HY005) "Cannot access column descriptor");
								goto bailout;
							}

							/*printf("schema %s.%s.%s" , b->name, bt->name, bc->name); */
							if (BUNappend(sch, b->name, false) != GDK_SUCCEED ||
							    BUNappend(tab, bt->name, false) != GDK_SUCCEED ||
							    BUNappend(col, bc->name, false) != GDK_SUCCEED)
								goto bailout;
							if (c->t->access == TABLE_WRITABLE) {
								if (BUNappend(mode, "writable", false) != GDK_SUCCEED)
									goto bailout;
							} else if (c->t->access == TABLE_APPENDONLY) {
								if (BUNappend(mode, "appendonly", false) != GDK_SUCCEED)
									goto bailout;
							} else if (c->t->access == TABLE_READONLY) {
								if (BUNappend(mode, "readonly", false) != GDK_SUCCEED)
									goto bailout;
							} else {
								if (BUNappend(mode, str_nil, false) != GDK_SUCCEED)
									goto bailout;
							}
							if (BUNappend(type, c->type.type->base.name, false) != GDK_SUCCEED)
								goto bailout;

							/*printf(" cnt "BUNFMT, BATcount(bs)); */
							sz = BATcount(bs);
							if (BUNappend(cnt, &sz, false) != GDK_SUCCEED)
								goto bailout;

							/*printf(" loc %s", BBP_physical(bs->batCacheid)); */
							if (BUNappend(loc, BBP_physical(bs->batCacheid), false) != GDK_SUCCEED)
								goto bailout;
							/*printf(" width %d", bs->twidth); */
							w = bs->twidth;
							if (BUNappend(atom, &w, false) != GDK_SUCCEED)
								goto bailout;

							sz = BATcount(bs) << bs->tshift;
							if (BUNappend(size, &sz, false) != GDK_SUCCEED)
								goto bailout;

							sz = heapinfo(bs->tvheap, bs->batCacheid);
							if (BUNappend(heap, &sz, false) != GDK_SUCCEED)
								goto bailout;

							MT_rwlock_rdlock(&bs->thashlock);
							sz = hashinfo(bs->thash, bs->batCacheid);
							MT_rwlock_rdunlock(&bs->thashlock);
							if (BUNappend(indices, &sz, false) != GDK_SUCCEED)
								goto bailout;

							bitval = 0; /* HASHispersistent(bs); */
							if (BUNappend(phash, &bitval, false) != GDK_SUCCEED)
								goto bailout;

							sz = IMPSimprintsize(bs);
							if (BUNappend(imprints, &sz, false) != GDK_SUCCEED)
								goto bailout;
							/*printf(" indices "BUNFMT, bs->thash?bs->thash->heap.size:0); */
							/*printf("\n"); */
							bitval = BATtordered(bs);
							if (!bitval && bs->tnosorted == 0)
								bitval = bit_nil;
							if (BUNappend(sort, &bitval, false) != GDK_SUCCEED)
								goto bailout;

							bitval = BATtrevordered(bs);
							if (!bitval && bs->tnorevsorted == 0)
								bitval = bit_nil;
							if (BUNappend(revsort, &bitval, false) != GDK_SUCCEED)
								goto bailout;

							bitval = BATtkey(bs);
							if (!bitval && bs->tnokey[0] == 0 && bs->tnokey[1] == 0)
								bitval = bit_nil;
							if (BUNappend(key, &bitval, false) != GDK_SUCCEED)
								goto bailout;

							sz = bs->torderidx && bs->torderidx != (Heap *) 1 ? bs->torderidx->free : 0;
							if (BUNappend(oidx, &sz, false) != GDK_SUCCEED)
								goto bailout;
						}
					}

					if (t->idxs) {
						for (ncol = ol_first_node((t)->idxs); ncol; ncol = ncol->next) {
							sql_base *bc = ncol->data;
							sql_idx *c = (sql_idx *) ncol->data;
							if (idx_has_column(c->type)) {
								bs = store->storage_api.bind_idx(tr, c, QUICK);
								lng sz;

								if (bs == NULL) {
									msg = createException(SQL, "sql.storage", SQLSTATE(HY005) "Cannot access column descriptor");
									goto bailout;
								}
								if( cname && strcmp(bc->name, cname) )
									continue;
								/*printf("schema %s.%s.%s" , b->name, bt->name, bc->name); */
								if (BUNappend(sch, b->name, false) != GDK_SUCCEED ||
								    BUNappend(tab, bt->name, false) != GDK_SUCCEED ||
								    BUNappend(col, bc->name, false) != GDK_SUCCEED)
									goto bailout;
								if (c->t->access == TABLE_WRITABLE) {
									if (BUNappend(mode, "writable", false) != GDK_SUCCEED)
										goto bailout;
								} else if (c->t->access == TABLE_APPENDONLY) {
									if (BUNappend(mode, "appendonly", false) != GDK_SUCCEED)
										goto bailout;
								} else if (c->t->access == TABLE_READONLY) {
									if (BUNappend(mode, "readonly", false) != GDK_SUCCEED)
										goto bailout;
								} else {
									if (BUNappend(mode, str_nil, false) != GDK_SUCCEED)
										goto bailout;
								}
								if (BUNappend(type, "oid", false) != GDK_SUCCEED)
									goto bailout;

								/*printf(" cnt "BUNFMT, BATcount(bs)); */
								sz = BATcount(bs);
								if (BUNappend(cnt, &sz, false) != GDK_SUCCEED)
									goto bailout;

								/*printf(" loc %s", BBP_physical(bs->batCacheid)); */
								if (BUNappend(loc, BBP_physical(bs->batCacheid), false) != GDK_SUCCEED)
									goto bailout;
								/*printf(" width %d", bs->twidth); */
								w = bs->twidth;
								if (BUNappend(atom, &w, false) != GDK_SUCCEED)
									goto bailout;
								/*printf(" size "BUNFMT, tailsize(bs,BATcount(bs)) + (bs->tvheap? bs->tvheap->size:0)); */
								sz = tailsize(bs, BATcount(bs));
								if (BUNappend(size, &sz, false) != GDK_SUCCEED)
									goto bailout;

								sz = bs->tvheap ? bs->tvheap->size : 0;
								if (BUNappend(heap, &sz, false) != GDK_SUCCEED)
									goto bailout;

								MT_rwlock_rdlock(&bs->thashlock);
								sz = bs->thash && bs->thash != (Hash *) 1 ? bs->thash->heaplink.size + bs->thash->heapbckt.size : 0; /* HASHsize() */
								MT_rwlock_rdunlock(&bs->thashlock);
								if (BUNappend(indices, &sz, false) != GDK_SUCCEED)
									goto bailout;
								bitval = 0; /* HASHispersistent(bs); */
								if (BUNappend(phash, &bitval, false) != GDK_SUCCEED)
									goto bailout;

								sz = IMPSimprintsize(bs);
								if (BUNappend(imprints, &sz, false) != GDK_SUCCEED)
									goto bailout;
								/*printf(" indices "BUNFMT, bs->thash?bs->thash->heaplink.size+bs->thash->heapbckt.size:0); */
								/*printf("\n"); */
								bitval = BATtordered(bs);
								if (!bitval && bs->tnosorted == 0)
									bitval = bit_nil;
								if (BUNappend(sort, &bitval, false) != GDK_SUCCEED)
									goto bailout;
								bitval = BATtrevordered(bs);
								if (!bitval && bs->tnorevsorted == 0)
									bitval = bit_nil;
								if (BUNappend(revsort, &bitval, false) != GDK_SUCCEED)
									goto bailout;
								bitval = BATtkey(bs);
								if (!bitval && bs->tnokey[0] == 0 && bs->tnokey[1] == 0)
									bitval = bit_nil;
								if (BUNappend(key, &bitval, false) != GDK_SUCCEED)
									goto bailout;
								sz = bs->torderidx && bs->torderidx != (Heap *) 1 ? bs->torderidx->free : 0;
								if (BUNappend(oidx, &sz, false) != GDK_SUCCEED)
									goto bailout;
							}
						}
					}
				}
			}
		}
	}

	BBPkeepref(*rsch = sch->batCacheid);
	BBPkeepref(*rtab = tab->batCacheid);
	BBPkeepref(*rcol = col->batCacheid);
	BBPkeepref(*rmode = mode->batCacheid);
	BBPkeepref(*rloc = loc->batCacheid);
	BBPkeepref(*rtype = type->batCacheid);
	BBPkeepref(*rcnt = cnt->batCacheid);
	BBPkeepref(*ratom = atom->batCacheid);
	BBPkeepref(*rsize = size->batCacheid);
	BBPkeepref(*rheap = heap->batCacheid);
	BBPkeepref(*rindices = indices->batCacheid);
	BBPkeepref(*rphash = phash->batCacheid);
	BBPkeepref(*rimprints = imprints->batCacheid);
	BBPkeepref(*rsort = sort->batCacheid);
	BBPkeepref(*rrevsort = revsort->batCacheid);
	BBPkeepref(*rkey = key->batCacheid);
	BBPkeepref(*roidx = oidx->batCacheid);
	return MAL_SUCCEED;

  bailout:
	if (sch)
		BBPunfix(sch->batCacheid);
	if (tab)
		BBPunfix(tab->batCacheid);
	if (col)
		BBPunfix(col->batCacheid);
	if (mode)
		BBPunfix(mode->batCacheid);
	if (loc)
		BBPunfix(loc->batCacheid);
	if (cnt)
		BBPunfix(cnt->batCacheid);
	if (type)
		BBPunfix(type->batCacheid);
	if (atom)
		BBPunfix(atom->batCacheid);
	if (size)
		BBPunfix(size->batCacheid);
	if (heap)
		BBPunfix(heap->batCacheid);
	if (indices)
		BBPunfix(indices->batCacheid);
	if (phash)
		BBPunfix(phash->batCacheid);
	if (imprints)
		BBPunfix(imprints->batCacheid);
	if (sort)
		BBPunfix(sort->batCacheid);
	if (revsort)
		BBPunfix(revsort->batCacheid);
	if (key)
		BBPunfix(key->batCacheid);
	if (oidx)
		BBPunfix(oidx->batCacheid);
	if (!msg)
		msg = createException(SQL, "sql.storage", GDK_EXCEPTION);
	return msg;
}

void
freeVariables(Client c, MalBlkPtr mb, MalStkPtr glb, int oldvtop, int oldvid)
{
	for (int i = oldvtop; i < mb->vtop;) {
		if (glb) {
			if (isVarCleanup(mb, i))
				garbageElement(c, &glb->stk[i]);
			/* clean stack entry */
			glb->stk[i].vtype = TYPE_int;
			glb->stk[i].val.ival = 0;
			glb->stk[i].len = 0;
		}
		clearVariable(mb, i);
		i++;
	}
	mb->vtop = oldvtop;
	mb->vid = oldvid;
}

/* if at least (2*SIZEOF_BUN), also store length (heaps are then
 * incompatible) */
#define EXTRALEN ((SIZEOF_BUN + GDK_VARALIGN - 1) & ~(GDK_VARALIGN - 1))

str
STRindex_int(int *i, const str *src, const bit *u)
{
	(void)src; (void)u;
	*i = 0;
	return MAL_SUCCEED;
}

str
BATSTRindex_int(bat *res, const bat *src, const bit *u)
{
	BAT *s, *r;

	if ((s = BATdescriptor(*src)) == NULL)
		throw(SQL, "calc.index", SQLSTATE(HY005) "Cannot access column descriptor");

	if (*u) {
		Heap *h = s->tvheap;
		size_t pad, pos;
		const size_t extralen = h->hashash ? EXTRALEN : 0;
		int v;

		r = COLnew(0, TYPE_int, 1024, TRANSIENT);
		if (r == NULL) {
			BBPunfix(s->batCacheid);
			throw(SQL, "calc.index", SQLSTATE(HY013) MAL_MALLOC_FAIL);
		}
		pos = GDK_STRHASHSIZE;
		while (pos < h->free) {
			const char *p;

			pad = GDK_VARALIGN - (pos & (GDK_VARALIGN - 1));
			if (pad < sizeof(stridx_t))
				pad += GDK_VARALIGN;
			pos += pad + extralen;
			p = h->base + pos;
			v = (int) (pos - GDK_STRHASHSIZE);
			if (BUNappend(r, &v, false) != GDK_SUCCEED) {
				BBPreclaim(r);
				BBPunfix(s->batCacheid);
				throw(SQL, "calc.index", SQLSTATE(HY013) MAL_MALLOC_FAIL);
			}
			pos += strLen(p);
		}
	} else {
		r = VIEWcreate(s->hseqbase, s);
		if (r == NULL) {
			BBPunfix(s->batCacheid);
			throw(SQL, "calc.index", SQLSTATE(HY013) MAL_MALLOC_FAIL);
		}
		r->ttype = TYPE_int;
		r->tvarsized = false;
		HEAPdecref(r->tvheap, false);
		r->tvheap = NULL;
	}
	BBPunfix(s->batCacheid);
	BBPkeepref((*res = r->batCacheid));
	return MAL_SUCCEED;
}

str
STRindex_sht(sht *i, const str *src, const bit *u)
{
	(void)src; (void)u;
	*i = 0;
	return MAL_SUCCEED;
}

str
BATSTRindex_sht(bat *res, const bat *src, const bit *u)
{
	BAT *s, *r;

	if ((s = BATdescriptor(*src)) == NULL)
		throw(SQL, "calc.index", SQLSTATE(HY005) "Cannot access column descriptor");

	if (*u) {
		Heap *h = s->tvheap;
		size_t pad, pos;
		const size_t extralen = h->hashash ? EXTRALEN : 0;
		sht v;

		r = COLnew(0, TYPE_sht, 1024, TRANSIENT);
		if (r == NULL) {
			BBPunfix(s->batCacheid);
			throw(SQL, "calc.index", SQLSTATE(HY013) MAL_MALLOC_FAIL);
		}
		pos = GDK_STRHASHSIZE;
		while (pos < h->free) {
			const char *s;

			pad = GDK_VARALIGN - (pos & (GDK_VARALIGN - 1));
			if (pad < sizeof(stridx_t))
				pad += GDK_VARALIGN;
			pos += pad + extralen;
			s = h->base + pos;
			v = (sht) (pos - GDK_STRHASHSIZE);
			if (BUNappend(r, &v, false) != GDK_SUCCEED) {
				BBPreclaim(r);
				throw(SQL, "calc.index", SQLSTATE(HY013) MAL_MALLOC_FAIL);
			}
			pos += strLen(s);
		}
	} else {
		r = VIEWcreate(s->hseqbase, s);
		if (r == NULL) {
			BBPunfix(s->batCacheid);
			throw(SQL, "calc.index", SQLSTATE(HY013) MAL_MALLOC_FAIL);
		}
		r->ttype = TYPE_sht;
		r->tvarsized = false;
		HEAPdecref(r->tvheap, false);
		r->tvheap = NULL;
	}
	BBPunfix(s->batCacheid);
	BBPkeepref((*res = r->batCacheid));
	return MAL_SUCCEED;
}

str
STRindex_bte(bte *i, const str *src, const bit *u)
{
	(void)src; (void)u;
	*i = 0;
	return MAL_SUCCEED;
}

str
BATSTRindex_bte(bat *res, const bat *src, const bit *u)
{
	BAT *s, *r;

	if ((s = BATdescriptor(*src)) == NULL)
		throw(SQL, "calc.index", SQLSTATE(HY005) "Cannot access column descriptor");

	if (*u) {
		Heap *h = s->tvheap;
		size_t pad, pos;
		const size_t extralen = h->hashash ? EXTRALEN : 0;
		bte v;

		r = COLnew(0, TYPE_bte, 64, TRANSIENT);
		if (r == NULL) {
			BBPunfix(s->batCacheid);
			throw(SQL, "calc.index", SQLSTATE(HY013) MAL_MALLOC_FAIL);
		}
		pos = GDK_STRHASHSIZE;
		while (pos < h->free) {
			const char *p;

			pad = GDK_VARALIGN - (pos & (GDK_VARALIGN - 1));
			if (pad < sizeof(stridx_t))
				pad += GDK_VARALIGN;
			pos += pad + extralen;
			p = h->base + pos;
			v = (bte) (pos - GDK_STRHASHSIZE);
			if (BUNappend(r, &v, false) != GDK_SUCCEED) {
				BBPreclaim(r);
				BBPunfix(s->batCacheid);
				throw(SQL, "calc.index", SQLSTATE(HY013) MAL_MALLOC_FAIL);
			}
			pos += strLen(p);
		}
	} else {
		r = VIEWcreate(s->hseqbase, s);
		if (r == NULL) {
			BBPunfix(s->batCacheid);
			throw(SQL, "calc.index", SQLSTATE(HY013) MAL_MALLOC_FAIL);
		}
		r->ttype = TYPE_bte;
		r->tvarsized = false;
		HEAPdecref(r->tvheap, false);
		r->tvheap = NULL;
	}
	BBPunfix(s->batCacheid);
	BBPkeepref((*res = r->batCacheid));
	return MAL_SUCCEED;
}

str
STRstrings(str *i, const str *src)
{
	(void)src;
	*i = 0;
	return MAL_SUCCEED;
}

str
BATSTRstrings(bat *res, const bat *src)
{
	BAT *s, *r;
	Heap *h;
	size_t pad, pos;
	size_t extralen;

	if ((s = BATdescriptor(*src)) == NULL)
		throw(SQL, "calc.strings", SQLSTATE(HY005) "Cannot access column descriptor");

	h = s->tvheap;
	extralen = h->hashash ? EXTRALEN : 0;
	r = COLnew(0, TYPE_str, 1024, TRANSIENT);
	if (r == NULL) {
		BBPunfix(s->batCacheid);
		throw(SQL, "calc.strings", SQLSTATE(HY013) MAL_MALLOC_FAIL);
	}
	pos = GDK_STRHASHSIZE;
	while (pos < h->free) {
		const char *p;

		pad = GDK_VARALIGN - (pos & (GDK_VARALIGN - 1));
		if (pad < sizeof(stridx_t))
			pad += GDK_VARALIGN;
		pos += pad + extralen;
		p = h->base + pos;
		if (BUNappend(r, p, false) != GDK_SUCCEED) {
			BBPreclaim(r);
			BBPunfix(s->batCacheid);
			throw(SQL, "calc.strings", SQLSTATE(HY013) MAL_MALLOC_FAIL);
		}
		pos += strLen(p);
	}
	BBPunfix(s->batCacheid);
	BBPkeepref((*res = r->batCacheid));
	return MAL_SUCCEED;
}

str
SQLresume_log_flushing(Client cntxt, MalBlkPtr mb, MalStkPtr stk, InstrPtr pci)
{
	mvc *mvc;

	(void)stk; (void)pci;
	char *msg = getSQLContext(cntxt, mb, &mvc, NULL);
	if (msg)
		return msg;
	store_resume_log(mvc->store);
	return MAL_SUCCEED;
}

str
SQLsuspend_log_flushing(Client cntxt, MalBlkPtr mb, MalStkPtr stk, InstrPtr pci)
{
	mvc *mvc;

	(void)stk; (void)pci;
	char *msg = getSQLContext(cntxt, mb, &mvc, NULL);
	if (msg)
		return msg;
	store_suspend_log(mvc->store);
	return MAL_SUCCEED;
}

str
/*SQLhot_snapshot(void *ret, const str *tarfile_arg)*/
SQLhot_snapshot(Client cntxt, MalBlkPtr mb, MalStkPtr stk, InstrPtr pci)
{
	char *tarfile = *getArgReference_str(stk, pci, 1);
	mvc *mvc;

	char *msg = getSQLContext(cntxt, mb, &mvc, NULL);
	if (msg)
		return msg;
	lng result = store_hot_snapshot(mvc->session->tr->store, tarfile);
	if (result)
		return MAL_SUCCEED;
	else
		throw(SQL, "sql.hot_snapshot", GDK_EXCEPTION);
}

str
SQLhot_snapshot_wrap(Client cntxt, MalBlkPtr mb, MalStkPtr stk, InstrPtr pci)
{
	char *filename;
	bool onserver;
	char *msg = MAL_SUCCEED;
	char buf[80];
	mvc *mvc;
	ssize_t sz;
	stream *s;
	stream *cb = NULL;
	lng result;

	filename = *getArgReference_str(stk, pci, 1);
	onserver = *getArgReference_bit(stk, pci, 2);

	msg = getSQLContext(cntxt, mb, &mvc, NULL);
	if (msg)
		return msg;

	sqlstore *store = mvc->session->tr->store;
	if (onserver) {
		lng result = store_hot_snapshot(store, filename);
		if (result)
			return MAL_SUCCEED;
		else
			throw(SQL, "sql.hot_snapshot", GDK_EXCEPTION);
	}

	// sync with client, copy pasted from mvc_export_table_wrap
	while (!mvc->scanner.rs->eof)
		bstream_next(mvc->scanner.rs);

	// The snapshot code flushes from time to time.
	// Use a callback stream to suppress those.
	s = mvc->scanner.ws;
	cb = callback_stream(
		/* private */ s,
		/* read */    NULL,
		/* write */   (void*)mnstr_write,
		/* close */   NULL,
		/* destroy */ NULL,
		"snapshot-callback"
	);
	if (!cb)
		throw(SQL, "sql.hot_snapshot", GDK_EXCEPTION);

	// tell client to open file, copy pasted from mvc_export_table_wrap
	mnstr_write(s, PROMPT3, sizeof(PROMPT3) - 1, 1);
	mnstr_printf(s, "w %s\n", filename);
	mnstr_flush(s, MNSTR_FLUSH_DATA);
	if ((sz = mnstr_readline(mvc->scanner.rs->s, buf, sizeof(buf))) > 1) {
		/* non-empty line indicates failure on client */
		msg = createException(IO, "streams.open", "%s", buf);
			/* discard until client flushes */
			while (mnstr_read(mvc->scanner.rs->s, buf, 1, sizeof(buf)) > 0) {
				/* ignore remainder of error message */
			}
		goto end;
	}

	// client is waiting for data now, send it.
	result = store_hot_snapshot_to_stream(store, cb);
	if (result)
		msg = MAL_SUCCEED;
	else
		msg = createException(SQL, "sql.hot_snapshot", GDK_EXCEPTION);
	mnstr_destroy(cb);

	// tell client no more data, also copy pasted from mvc_export_table_wrap
	mnstr_flush(s, MNSTR_FLUSH_DATA);
	if ((sz = mnstr_readline(mvc->scanner.rs->s, buf, sizeof(buf))) > 1) {
		msg = createException(IO, "streams.open", "%s", buf);
	}
	while (sz > 0)
		sz = mnstr_readline(mvc->scanner.rs->s, buf, sizeof(buf));

end:
	return msg;
}

str
SQLsession_prepared_statements(Client cntxt, MalBlkPtr mb, MalStkPtr stk, InstrPtr pci)
{
	BAT *sessionid, *user, *statementid, *statement, *created;
	bat *sid = getArgReference_bat(stk,pci,0);
	bat *u = getArgReference_bat(stk,pci,1);
	bat *i = getArgReference_bat(stk,pci,2);
	bat *s = getArgReference_bat(stk,pci,3);
	bat *c = getArgReference_bat(stk,pci,4);
	str msg = MAL_SUCCEED, usr;
	mvc *sql = NULL;
	cq *q = NULL;

	(void) stk;
	(void) pci;
	if ((msg = getSQLContext(cntxt, mb, &sql, NULL)) != NULL)
		return msg;
	if ((msg = checkSQLContext(cntxt)) != NULL)
		return msg;

	assert(sql->qc);

	sessionid = COLnew(0, TYPE_int, 256, TRANSIENT);
	user = COLnew(0, TYPE_str, 256, TRANSIENT);
	statementid = COLnew(0, TYPE_int, 256, TRANSIENT);
	statement = COLnew(0, TYPE_str, 256, TRANSIENT);
	created = COLnew(0, TYPE_timestamp, 256, TRANSIENT);
	if (sessionid == NULL || user == NULL || statementid == NULL || statement == NULL || created == NULL) {
		msg = createException(SQL, "sql.session_prepared_statements", GDK_EXCEPTION);
		goto bailout;
	}

	for (q = sql->qc->q; q; q = q->next) {
		gdk_return bun_res;
		if (BUNappend(sessionid, &(cntxt->idx), false) != GDK_SUCCEED) {
			msg = createException(SQL, "sql.session_prepared_statements", GDK_EXCEPTION);
			goto bailout;
		}

		msg = AUTHgetUsername(&usr, cntxt);
		if (msg != MAL_SUCCEED)
			goto bailout;
		bun_res = BUNappend(user, usr, false);
		GDKfree(usr);
		if (bun_res != GDK_SUCCEED) {
			msg = createException(SQL, "sql.session_prepared_statements", GDK_EXCEPTION);
			goto bailout;
		}

		if (BUNappend(statementid, &(q->id), false) != GDK_SUCCEED) {
			msg = createException(SQL, "sql.session_prepared_statements", GDK_EXCEPTION);
			goto bailout;
		}
		if (BUNappend(statement, q->f->query, false) != GDK_SUCCEED) {
			msg = createException(SQL, "sql.session_prepared_statements", GDK_EXCEPTION);
			goto bailout;
		}
		if (BUNappend(created, &(q->created), false) != GDK_SUCCEED) {
			msg = createException(SQL, "sql.session_prepared_statements", GDK_EXCEPTION);
			goto bailout;
		}
	}

bailout:
	if (msg) {
		BBPreclaim(sessionid);
		BBPreclaim(user);
		BBPreclaim(statementid);
		BBPreclaim(statement);
		BBPreclaim(created);
	} else {
		BBPkeepref(*sid = sessionid->batCacheid);
		BBPkeepref(*u = user->batCacheid);
		BBPkeepref(*i = statementid->batCacheid);
		BBPkeepref(*s = statement->batCacheid);
		BBPkeepref(*c = created->batCacheid);
	}
	return msg;
}

str
SQLsession_prepared_statements_args(Client cntxt, MalBlkPtr mb, MalStkPtr stk, InstrPtr pci)
{
	BAT *statementid, *type, *digits, *isinout, *number, *scale, *schema, *table, *column;
	bat *sid = getArgReference_bat(stk,pci,0);
	bat *t = getArgReference_bat(stk,pci,1);
	bat *d = getArgReference_bat(stk,pci,2);
	bat *s = getArgReference_bat(stk,pci,3);
	bat *io = getArgReference_bat(stk,pci,4);
	bat *n = getArgReference_bat(stk,pci,5);
	bat *sch = getArgReference_bat(stk,pci,6);
	bat *tbl = getArgReference_bat(stk,pci,7);
	bat *col = getArgReference_bat(stk,pci,8);
	str msg = MAL_SUCCEED;
	mvc *sql = NULL;
	cq *q = NULL;

	(void) stk;
	(void) pci;
	if ((msg = getSQLContext(cntxt, mb, &sql, NULL)) != NULL)
		return msg;
	if ((msg = checkSQLContext(cntxt)) != NULL)
		return msg;

	assert(sql->qc);

	statementid = COLnew(0, TYPE_int, 256, TRANSIENT);
	type = COLnew(0, TYPE_str, 256, TRANSIENT);
	digits = COLnew(0, TYPE_int, 256, TRANSIENT);
	scale = COLnew(0, TYPE_int, 256, TRANSIENT);
	isinout = COLnew(0, TYPE_bte, 256, TRANSIENT);
	number = COLnew(0, TYPE_int, 256, TRANSIENT);
	schema = COLnew(0, TYPE_str, 256, TRANSIENT);
	table = COLnew(0, TYPE_str, 256, TRANSIENT);
	column = COLnew(0, TYPE_str, 256, TRANSIENT);
	if (!statementid || !type || !digits || !scale || !isinout || !number || !schema || !table || !column) {
		msg = createException(SQL, "sql.session_prepared_statements_args", GDK_EXCEPTION);
		goto bailout;
	}

	for (q = sql->qc->q; q; q = q->next) {
		sql_rel *r = q->rel;
		int arg_number = 0;
		bte inout = ARG_OUT;

		if (r && (is_topn(r->op) || is_sample(r->op)))
			r = r->l;

		if (r && is_project(r->op) && r->exps) {
			for (node *n = r->exps->h; n; n = n->next, arg_number++) {
				sql_exp *e = n->data;
				sql_subtype *t = exp_subtype(e);
				const char *name = exp_name(e), *rname = exp_relname(e), *rschema = ATOMnilptr(TYPE_str);

				if (!name && e->type == e_column && e->r)
					name = e->r;
				if (!name)
					name = ATOMnilptr(TYPE_str);
				if (!rname && e->type == e_column && e->l)
					rname = e->l;
				if (!rname)
					rname = ATOMnilptr(TYPE_str);

				if (BUNappend(statementid, &(q->id), false) != GDK_SUCCEED ||
					BUNappend(type, t->type->base.name, false) != GDK_SUCCEED ||
					BUNappend(digits, &t->digits, false) != GDK_SUCCEED ||
					BUNappend(scale, &t->scale, false) != GDK_SUCCEED ||
					BUNappend(isinout, &inout, false) != GDK_SUCCEED ||
					BUNappend(number, &arg_number, false) != GDK_SUCCEED ||
					BUNappend(schema, rschema, false) != GDK_SUCCEED ||
					BUNappend(table, rname, false) != GDK_SUCCEED ||
					BUNappend(column, name, false) != GDK_SUCCEED) {
					msg = createException(SQL, "sql.session_prepared_statements_args", GDK_EXCEPTION);
					goto bailout;
				}
			}
		}

		if (q->f->ops) {
			inout = ARG_IN;
			for (node *n = q->f->ops->h; n; n=n->next, arg_number++) {
				sql_arg *a = n->data;
				sql_subtype *t = &a->type;

				if (BUNappend(statementid, &(q->id), false) != GDK_SUCCEED ||
					BUNappend(type, t->type->base.name, false) != GDK_SUCCEED ||
					BUNappend(digits, &(t->digits), false) != GDK_SUCCEED ||
					BUNappend(scale, &(t->scale), false) != GDK_SUCCEED ||
					BUNappend(isinout, &inout, false) != GDK_SUCCEED ||
					BUNappend(number, &arg_number, false) != GDK_SUCCEED ||
					BUNappend(schema, ATOMnilptr(TYPE_str), false) != GDK_SUCCEED ||
					BUNappend(table, ATOMnilptr(TYPE_str), false) != GDK_SUCCEED ||
					BUNappend(column, ATOMnilptr(TYPE_str), false) != GDK_SUCCEED) {
					msg = createException(SQL, "sql.session_prepared_statements_args", GDK_EXCEPTION);
					goto bailout;
				}
			}
		}
	}

bailout:
	if (msg) {
		BBPreclaim(statementid);
		BBPreclaim(type);
		BBPreclaim(digits);
		BBPreclaim(scale);
		BBPreclaim(isinout);
		BBPreclaim(number);
		BBPreclaim(schema);
		BBPreclaim(table);
		BBPreclaim(column);
	} else {
		BBPkeepref(*sid = statementid->batCacheid);
		BBPkeepref(*t = type->batCacheid);
		BBPkeepref(*d = digits->batCacheid);
		BBPkeepref(*s = scale->batCacheid);
		BBPkeepref(*io = isinout->batCacheid);
		BBPkeepref(*n = number->batCacheid);
		BBPkeepref(*sch = schema->batCacheid);
		BBPkeepref(*tbl = table->batCacheid);
		BBPkeepref(*col = column->batCacheid);
	}
	return msg;
}

/* input id,row-input-values
 * for each id call function(with row-input-values) return table
 * return for each id the table, ie id (*length of table) and table results
 */
str
SQLunionfunc(Client cntxt, MalBlkPtr mb, MalStkPtr stk, InstrPtr pci)
{
	int arg = pci->retc;
	str mod, fcn, ret = MAL_SUCCEED;
	InstrPtr npci;

	mod = *getArgReference_str(stk, pci, arg++);
	fcn = *getArgReference_str(stk, pci, arg++);
	npci = newStmtArgs(mb, mod, fcn, pci->argc);

	for (int i = 1; i < pci->retc; i++) {
		int type = getArgType(mb, pci, i);

		if (i==1)
			getArg(npci, 0) = newTmpVariable(mb, type);
		else
			npci = pushReturn(mb, npci, newTmpVariable(mb, type));
	}
	for (int i = pci->retc+2+1; i < pci->argc; i++) {
		int type = getBatType(getArgType(mb, pci, i));

		npci = pushNil(mb, npci, type);
	}
	/* check program to get the proper malblk */
	if (chkInstruction(cntxt->usermodule, mb, npci)) {
		freeInstruction(npci);
		return createException(MAL, "sql.unionfunc", SQLSTATE(42000) PROGRAM_GENERAL);
	}

	if (npci) {
		BAT **res = NULL, **input = NULL;
		BATiter *bi = NULL;
		BUN cnt = 0;
		int nrinput = pci->argc - 2 - pci->retc;
		MalBlkPtr nmb = NULL;
		MalStkPtr env = NULL;
		InstrPtr q = NULL;

		if (!(input = GDKzalloc(sizeof(BAT*) * nrinput))) {
			ret = createException(MAL, "sql.unionfunc", SQLSTATE(HY013) MAL_MALLOC_FAIL);
			goto finalize;
		}
		if (!(bi = GDKmalloc(sizeof(BATiter) * nrinput))) {
			ret = createException(MAL, "sql.unionfunc", SQLSTATE(HY013) MAL_MALLOC_FAIL);
			goto finalize;
		}
		assert(nrinput == pci->retc);
		for (int i = 0, j = pci->retc+2; j < pci->argc; i++, j++) {
			bat *b = getArgReference_bat(stk, pci, j);
			if (!(input[i] = BATdescriptor(*b))) {
				ret = createException(MAL, "sql.unionfunc", SQLSTATE(HY005) "Cannot access column descriptor");
				goto finalize;
			}
			bi[i] = bat_iterator(input[i]);
			cnt = BATcount(input[i]);
		}

		/* create result bats */
		if (!(res = GDKzalloc(sizeof(BAT*) * pci->retc))) {
			ret = createException(MAL, "sql.unionfunc", SQLSTATE(HY013) MAL_MALLOC_FAIL);
			goto finalize;
		}
		for (int i = 0; i<pci->retc; i++) {
			int type = getArgType(mb, pci, i);

			if (!(res[i] = COLnew(0, getBatType(type), cnt, TRANSIENT))) {
				ret = createException(MAL, "sql.unionfunc", GDK_EXCEPTION);
				goto finalize;
			}
		}

		if (!(nmb = copyMalBlk(npci->blk))) {
			ret = createException(MAL, "sql.unionfunc", SQLSTATE(HY013) MAL_MALLOC_FAIL);
			goto finalize;
		}
		if (!(env = prepareMALstack(nmb, nmb->vsize))) { /* needed for result */
			ret = createException(MAL, "sql.unionfunc", SQLSTATE(HY013) MAL_MALLOC_FAIL);
			goto finalize;
		}

		q = getInstrPtr(nmb, 0);

		for (BUN cur = 0; cur<cnt && !ret; cur++ ) {
			MalStkPtr nstk = prepareMALstack(nmb, nmb->vsize);
			int i,ii;

			if (!nstk) { /* needed for result */
				ret = createException(MAL, "sql.unionfunc", SQLSTATE(HY013) MAL_MALLOC_FAIL);
			} else {
				/* copy (input) arguments onto destination stack, skipping rowid col */
				for (i = 1, ii = q->retc; ii < q->argc && !ret; ii++) {
					ValPtr lhs = &nstk->stk[q->argv[ii]];
					ptr rhs = (ptr)BUNtail(bi[i], cur);

					assert(lhs->vtype != TYPE_bat);
					if (VALset(lhs, input[i]->ttype, rhs) == NULL)
						ret = createException(MAL, "sql.unionfunc", SQLSTATE(HY013) MAL_MALLOC_FAIL);
				}
				if (!ret && ii == q->argc) {
					BAT *fres = NULL;
					ret = runMALsequence(cntxt, nmb, 1, nmb->stop, nstk, env /* copy result in nstk first instruction*/, q);

					if (!ret) {
						/* insert into result */
						if (!(fres = BBPquickdesc(env->stk[q->argv[0]].val.bval))) {
							ret = createException(MAL, "sql.unionfunc", SQLSTATE(HY005) "Cannot access column descriptor");
						} else {
							BAT *p = BATconstant(fres->hseqbase, res[0]->ttype, (ptr)BUNtail(bi[0], cur), BATcount(fres), TRANSIENT);

							if (p) {
								if (BATappend(res[0], p, NULL, FALSE) != GDK_SUCCEED)
									ret = createException(MAL, "sql.unionfunc", GDK_EXCEPTION);
								BBPunfix(p->batCacheid);
							} else {
								ret = createException(MAL, "sql.unionfunc", GDK_EXCEPTION);
							}
						}
						i=1;
						for (ii = 0; i < pci->retc && !ret; i++) {
							BAT *b;

							if (!(b = BATdescriptor(env->stk[q->argv[ii]].val.bval)))
								ret = createException(MAL, "sql.unionfunc", SQLSTATE(HY005) "Cannot access column descriptor");
							else if (BATappend(res[i], b, NULL, FALSE) != GDK_SUCCEED)
								ret = createException(MAL, "sql.unionfunc", GDK_EXCEPTION);
							if (b) {
								BBPrelease(b->batCacheid); /* release ref from env stack */
								BBPunfix(b->batCacheid);   /* free pointer */
							}
						}
					}
				}
				GDKfree(nstk);
			}
		}
finalize:
		GDKfree(env);
		if (nmb)
			freeMalBlk(nmb);
		if (res)
			for (int i = 0; i<pci->retc; i++) {
				bat *b = getArgReference_bat(stk, pci, i);
				if (res[i]) {
					*b = res[i]->batCacheid;
					if (ret)
						BBPunfix(*b);
					else
						BBPkeepref(*b);
				}
			}
		GDKfree(res);
		if (input)
			for (int i = 0; i<nrinput; i++) {
				if (input[i]) {
					bat_iterator_end(&bi[i]);
					BBPunfix(input[i]->batCacheid);
				}
			}
		GDKfree(input);
		GDKfree(bi);
	}
	return ret;
}

#include "wlr.h"
#include "sql_cat.h"
#include "sql_rank.h"
#include "sql_user.h"
#include "sql_assert.h"
#include "sql_execute.h"
#include "sql_orderidx.h"
#include "sql_subquery.h"
#include "sql_statistics.h"
#include "sql_transaction.h"
#include "mel.h"
static mel_func sql_init_funcs[] = {
 pattern("sql", "shutdown", SQLshutdown_wrap, false, "", args(1,3, arg("",str),arg("delay",bte),arg("force",bit))),
 pattern("sql", "shutdown", SQLshutdown_wrap, false, "", args(1,3, arg("",str),arg("delay",sht),arg("force",bit))),
 pattern("sql", "shutdown", SQLshutdown_wrap, false, "", args(1,3, arg("",str),arg("delay",int),arg("force",bit))),
 pattern("sql", "shutdown", SQLshutdown_wrap, false, "", args(1,2, arg("",str),arg("delay",bte))),
 pattern("sql", "shutdown", SQLshutdown_wrap, false, "", args(1,2, arg("",str),arg("delay",sht))),
 pattern("sql", "shutdown", SQLshutdown_wrap, false, "", args(1,2, arg("",str),arg("delay",int))),
 pattern("sql", "set_protocol", SQLset_protocol, true, "Configures the result set protocol", args(1,2, arg("",int), arg("protocol",int))),
 pattern("sql", "mvc", SQLmvc, false, "Get the multiversion catalog context. \nNeeded for correct statement dependencies\n(ie sql.update, should be after sql.bind in concurrent execution)", args(1,1, arg("",int))),
 pattern("sql", "transaction", SQLtransaction2, true, "Start an autocommit transaction", noargs),
 pattern("sql", "commit", SQLcommit, true, "Trigger the commit operation for a MAL block", noargs),
 pattern("sql", "abort", SQLabort, true, "Trigger the abort operation for a MAL block", noargs),
 pattern("sql", "eval", SQLstatement, false, "Compile and execute a single sql statement", args(1,2, arg("",void),arg("cmd",str))),
 pattern("sql", "eval", SQLstatement, false, "Compile and execute a single sql statement (and optionaly set the output to columnar format)", args(1,3, arg("",void),arg("cmd",str),arg("columnar",bit))),
 pattern("sql", "include", SQLinclude, false, "Compile and execute a sql statements on the file", args(1,2, arg("",void),arg("fname",str))),
 pattern("sql", "evalAlgebra", RAstatement, false, "Compile and execute a single 'relational algebra' statement", args(1,3, arg("",void),arg("cmd",str),arg("optimize",bit))),
 pattern("sql", "register", RAstatement2, false, "", args(1,5, arg("",int),arg("mod",str),arg("fname",str),arg("rel_stmt",str),arg("sig",str))),
 pattern("sql", "register", RAstatement2, false, "Compile the relational statement (rel_smt) and register it as mal function, mod.fname(signature)", args(1,6, arg("",int),arg("mod",str),arg("fname",str),arg("rel_stmt",str),arg("sig",str),arg("typ",str))),
 pattern("sql", "deregister", RAstatementEnd, false, "Finish running transaction", args(1,1, arg("",int))),
 pattern("sql", "hot_snapshot", SQLhot_snapshot, true, "Write db snapshot to the given tar(.gz) file", args(1,2, arg("",void),arg("tarfile",str))),
 pattern("sql", "resume_log_flushing", SQLresume_log_flushing, true, "Resume WAL log flushing", args(1,1, arg("",void))),
 pattern("sql", "suspend_log_flushing", SQLsuspend_log_flushing, true, "Suspend WAL log flushing", args(1,1, arg("",void))),
 pattern("sql", "hot_snapshot", SQLhot_snapshot_wrap, true, "Write db snapshot to the given tar(.gz/.lz4/.bz/.xz) file on either server or client", args(1,3, arg("",void),arg("tarfile", str),arg("onserver",bit))),
 pattern("sql", "assert", SQLassert, false, "Generate an exception when b==true", args(1,3, arg("",void),arg("b",bit),arg("msg",str))),
 pattern("sql", "assert", SQLassertInt, false, "Generate an exception when b!=0", args(1,3, arg("",void),arg("b",int),arg("msg",str))),
 pattern("sql", "assert", SQLassertLng, false, "Generate an exception when b!=0", args(1,3, arg("",void),arg("b",lng),arg("msg",str))),
 pattern("sql", "setVariable", setVariable, true, "Set the value of a session variable", args(1,5, arg("",int),arg("mvc",int),arg("sname",str),arg("varname",str),argany("value",1))),
 pattern("sql", "getVariable", getVariable, false, "Get the value of a session variable", args(1,4, argany("",1),arg("mvc",int),arg("sname",str),arg("varname",str))),
 pattern("sql", "logfile", mvc_logfile, true, "Enable/disable saving the sql statement traces", args(1,2, arg("",void),arg("filename",str))),
 pattern("sql", "next_value", mvc_next_value, false, "return the next value of the sequence", args(1,3, arg("",lng),arg("sname",str),arg("sequence",str))),
 pattern("batsql", "next_value", mvc_bat_next_value, false, "return the next value of the sequence", args(1,3, batarg("",lng),batarg("sname",str),arg("sequence",str))),
 pattern("batsql", "next_value", mvc_bat_next_value, false, "return the next value of sequences", args(1,3, batarg("",lng),arg("sname",str),batarg("sequence",str))),
 pattern("batsql", "next_value", mvc_bat_next_value, false, "return the next value of sequences", args(1,3, batarg("",lng),batarg("sname",str),batarg("sequence",str))),
 pattern("sql", "get_value", mvc_get_value, false, "return the current value of the sequence", args(1,3, arg("",lng),arg("sname",str),arg("sequence",str))),
 pattern("batsql", "get_value", mvc_bat_get_value, false, "return the current value of the sequence", args(1,3, batarg("",lng),batarg("sname",str),arg("sequence",str))),
 pattern("batsql", "get_value", mvc_bat_get_value, false, "return the current value of sequences", args(1,3, batarg("",lng),arg("sname",str),batarg("sequence",str))),
 pattern("batsql", "get_value", mvc_bat_get_value, false, "return the current value of sequences", args(1,3, batarg("",lng),batarg("sname",str),batarg("sequence",str))),
 pattern("sql", "restart", mvc_restart_seq, true, "restart the sequence with value start", args(1,4, arg("",lng),arg("sname",str),arg("sequence",str),arg("start",lng))),
 pattern("batsql", "restart", mvc_bat_restart_seq, true, "restart the sequence with value start", args(1,4, batarg("",lng),batarg("sname",str),arg("sequence",str),arg("start",lng))),
 pattern("batsql", "restart", mvc_bat_restart_seq, true, "restart the sequence with value start", args(1,4, batarg("",lng),arg("sname",str),batarg("sequence",str),arg("start",lng))),
 pattern("batsql", "restart", mvc_bat_restart_seq, true, "restart the sequence with value start", args(1,4, batarg("",lng),arg("sname",str),arg("sequence",str),batarg("start",lng))),
 pattern("batsql", "restart", mvc_bat_restart_seq, true, "restart the sequence with value start", args(1,4, batarg("",lng),batarg("sname",str),batarg("sequence",str),arg("start",lng))),
 pattern("batsql", "restart", mvc_bat_restart_seq, true, "restart the sequence with value start", args(1,4, batarg("",lng),batarg("sname",str),arg("sequence",str),batarg("start",lng))),
 pattern("batsql", "restart", mvc_bat_restart_seq, true, "restart the sequence with value start", args(1,4, batarg("",lng),arg("sname",str),batarg("sequence",str),batarg("start",lng))),
 pattern("batsql", "restart", mvc_bat_restart_seq, true, "restart the sequence with value start", args(1,4, batarg("",lng),batarg("sname",str),batarg("sequence",str),batarg("start",lng))),
 pattern("sql", "deltas", mvc_delta_values, false, "Return the delta values sizes of all columns of the schema's tables, plus the current transaction level", args(7,8, batarg("ids",int),batarg("segments",lng),batarg("all",lng),batarg("inserted",lng),batarg("updated",lng),batarg("deleted",lng),batarg("tr_level",int),arg("schema",str))),
 pattern("sql", "deltas", mvc_delta_values, false, "Return the delta values sizes from the table's columns, plus the current transaction level", args(7,9, batarg("ids",int),batarg("segments",lng),batarg("all",lng),batarg("inserted",lng),batarg("updated",lng),batarg("deleted",lng),batarg("tr_level",int),arg("schema",str),arg("table",str))),
 pattern("sql", "deltas", mvc_delta_values, false, "Return the delta values sizes of a column, plus the current transaction level", args(7,10, batarg("ids",int),batarg("segments",lng),batarg("all",lng),batarg("inserted",lng),batarg("updated",lng),batarg("deleted",lng),batarg("tr_level",int),arg("schema",str),arg("table",str),arg("column",str))),
 pattern("sql", "emptybindidx", mvc_bind_idxbat_wrap, false, "", args(1,6, batargany("",1),arg("mvc",int),arg("schema",str),arg("table",str),arg("index",str),arg("access",int))),
 pattern("sql", "bind_idxbat", mvc_bind_idxbat_wrap, false, "Bind the 'schema.table.index' BAT with access kind:\n0 - base table\n1 - inserts\n2 - updates", args(1,6, batargany("",1),arg("mvc",int),arg("schema",str),arg("table",str),arg("index",str),arg("access",int))),
 pattern("sql", "emptybindidx", mvc_bind_idxbat_wrap, false, "", args(2,7, batarg("uid",oid),batargany("uval",1),arg("mvc",int),arg("schema",str),arg("table",str),arg("index",str),arg("access",int))),
 pattern("sql", "bind_idxbat", mvc_bind_idxbat_wrap, false, "Bind the 'schema.table.index' BAT with access kind:\n0 - base table\n1 - inserts\n2 - updates", args(2,7, batarg("uid",oid),batargany("uval",1),arg("mvc",int),arg("schema",str),arg("table",str),arg("index",str),arg("access",int))),
 pattern("sql", "emptybindidx", mvc_bind_idxbat_wrap, false, "", args(1,8, batargany("",1),arg("mvc",int),arg("schema",str),arg("table",str),arg("index",str),arg("access",int),arg("part_nr",int),arg("nr_parts",int))),
 pattern("sql", "bind_idxbat", mvc_bind_idxbat_wrap, false, "Bind the 'schema.table.index' BAT with access kind:\n0 - base table\n1 - inserts\n2 - updates", args(1,8, batargany("",1),arg("mvc",int),arg("schema",str),arg("table",str),arg("index",str),arg("access",int),arg("part_nr",int),arg("nr_parts",int))),
 pattern("sql", "emptybindidx", mvc_bind_idxbat_wrap, false, "", args(2,9, batarg("uid",oid),batargany("uval",1),arg("mvc",int),arg("schema",str),arg("table",str),arg("index",str),arg("access",int),arg("part_nr",int),arg("nr_parts",int))),
 pattern("sql", "bind_idxbat", mvc_bind_idxbat_wrap, false, "Bind the 'schema.table.index' BAT with access kind:\n0 - base table\n1 - inserts\n2 - updates", args(2,9, batarg("uid",oid),batargany("uval",1),arg("mvc",int),arg("schema",str),arg("table",str),arg("index",str),arg("access",int),arg("part_nr",int),arg("nr_parts",int))),
 pattern("sql", "emptybind", mvc_bind_wrap, false, "", args(1,6, batargany("",1),arg("mvc",int),arg("schema",str),arg("table",str),arg("column",str),arg("access",int))),
 pattern("sql", "bind", mvc_bind_wrap, false, "Bind the 'schema.table.column' BAT with access kind:\n0 - base table\n1 - inserts\n2 - updates", args(1,6, batargany("",1),arg("mvc",int),arg("schema",str),arg("table",str),arg("column",str),arg("access",int))),
 pattern("sql", "emptybind", mvc_bind_wrap, false, "", args(2,7, batarg("uid",oid),batargany("uval",1),arg("mvc",int),arg("schema",str),arg("table",str),arg("column",str),arg("access",int))),
 pattern("sql", "bind", mvc_bind_wrap, false, "Bind the 'schema.table.column' BAT with access kind:\n0 - base table\n1 - inserts\n2 - updates", args(2,7, batarg("uid",oid),batargany("uval",1),arg("mvc",int),arg("schema",str),arg("table",str),arg("column",str),arg("access",int))),
 pattern("sql", "emptybind", mvc_bind_wrap, false, "", args(1,8, batargany("",1),arg("mvc",int),arg("schema",str),arg("table",str),arg("column",str),arg("access",int),arg("part_nr",int),arg("nr_parts",int))),
 pattern("sql", "bind", mvc_bind_wrap, false, "Bind the 'schema.table.column' BAT partition with access kind:\n0 - base table\n1 - inserts\n2 - updates", args(1,8, batargany("",1),arg("mvc",int),arg("schema",str),arg("table",str),arg("column",str),arg("access",int),arg("part_nr",int),arg("nr_parts",int))),
 pattern("sql", "emptybind", mvc_bind_wrap, false, "", args(2,9, batarg("uid",oid),batargany("uval",1),arg("mvc",int),arg("schema",str),arg("table",str),arg("column",str),arg("access",int),arg("part_nr",int),arg("nr_parts",int))),
 pattern("sql", "bind", mvc_bind_wrap, false, "Bind the 'schema.table.column' BAT with access kind:\n0 - base table\n1 - inserts\n2 - updates", args(2,9, batarg("uid",oid),batargany("uval",1),arg("mvc",int),arg("schema",str),arg("table",str),arg("column",str),arg("access",int),arg("part_nr",int),arg("nr_parts",int))),
 command("sql", "delta", DELTAbat, false, "Return column bat with delta's applied.", args(1,4, batargany("",3),batargany("col",3),batarg("uid",oid),batargany("uval",3))),
 command("sql", "projectdelta", DELTAproject, false, "Return column bat with delta's applied.", args(1,5, batargany("",3),batarg("select",oid),batargany("col",3),batarg("uid",oid),batargany("uval",3))),
 command("sql", "subdelta", DELTAsub, false, "Return a single bat of selected delta.", args(1,5, batarg("",oid),batarg("col",oid),batarg("cand",oid),batarg("uid",oid),batarg("uval",oid))),
 command("sql", "project", BATleftproject, false, "Last step of a left outer join, ie project the inner join (l,r) over the left input side (col)", args(1,4, batarg("",oid),batarg("col",oid),batarg("l",oid),batarg("r",oid))),
 command("sql", "getVersion", mvc_getVersion, false, "Return the database version identifier for a client.", args(1,2, arg("",lng),arg("clientid",int))),
 pattern("sql", "grow", mvc_grow_wrap, false, "Resize the tid column of a declared table.", args(1,3, arg("",int),batarg("tid",oid),argany("",1))),
 pattern("sql", "claim", mvc_claim_wrap, true, "Claims slots for appending rows.", args(2,6, arg("",oid),batarg("",oid),arg("mvc",int),arg("sname",str),arg("tname",str),arg("cnt",lng))),
 pattern("sql", "append", mvc_append_wrap, false, "Append to the column tname.cname (possibly optimized to replace the insert bat of tname.cname. Returns sequence number for order dependence.", args(1,8, arg("",int), arg("mvc",int),arg("sname",str),arg("tname",str),arg("cname",str),arg("offset",oid),batarg("pos",oid),argany("ins",0))),
 pattern("sql", "update", mvc_update_wrap, false, "Update the values of the column tname.cname. Returns sequence number for order dependence)", args(1,7, arg("",int), arg("mvc",int),arg("sname",str),arg("tname",str),arg("cname",str),argany("rids",0),argany("upd",0))), pattern("sql", "clear_table", mvc_clear_table_wrap, true, "Clear the table sname.tname.", args(1,3, arg("",lng),arg("sname",str),arg("tname",str))),
 pattern("sql", "tid", SQLtid, false, "Return a column with the valid tuple identifiers associated with the table sname.tname.", args(1,4, batarg("",oid),arg("mvc",int),arg("sname",str),arg("tname",str))),
 pattern("sql", "tid", SQLtid, false, "Return the tables tid column.", args(1,6, batarg("",oid),arg("mvc",int),arg("sname",str),arg("tname",str),arg("part_nr",int),arg("nr_parts",int))),
 pattern("sql", "delete", mvc_delete_wrap, true, "Delete a row from a table. Returns sequence number for order dependence.", args(1,5, arg("",int),arg("mvc",int),arg("sname",str),arg("tname",str),argany("b",0))),
 pattern("sql", "resultSet", mvc_scalar_value_wrap, true, "Prepare a table result set for the client front-end.", args(1,8, arg("",int),arg("tbl",str),arg("attr",str),arg("tpe",str),arg("len",int),arg("scale",int),arg("eclass",int),argany("val",0))),
 pattern("sql", "resultSet", mvc_row_result_wrap, true, "Prepare a table result set for the client front-end", args(1,7, arg("",int),batarg("tbl",str),batarg("attr",str),batarg("tpe",str),batarg("len",int),batarg("scale",int),varargany("cols",0))),
 pattern("sql", "resultSet", mvc_table_result_wrap, true, "Prepare a table result set for the client in default CSV format", args(1,7, arg("",int),batarg("tbl",str),batarg("attr",str),batarg("tpe",str),batarg("len",int),batarg("scale",int),batvarargany("cols",0))),
 pattern("sql", "export_table", mvc_export_row_wrap, true, "Prepare a table result set for the COPY INTO stream", args(1,14, arg("",int),arg("fname",str),arg("fmt",str),arg("colsep",str),arg("recsep",str),arg("qout",str),arg("nullrep",str),arg("onclient",int),batarg("tbl",str),batarg("attr",str),batarg("tpe",str),batarg("len",int),batarg("scale",int),varargany("cols",0))),
 pattern("sql", "export_table", mvc_export_table_wrap, true, "Prepare a table result set for the COPY INTO stream", args(1,14, arg("",int),arg("fname",str),arg("fmt",str),arg("colsep",str),arg("recsep",str),arg("qout",str),arg("nullrep",str),arg("onclient",int),batarg("tbl",str),batarg("attr",str),batarg("tpe",str),batarg("len",int),batarg("scale",int),batvarargany("cols",0))),
 pattern("sql", "exportHead", mvc_export_head_wrap, true, "Export a result (in order) to stream s", args(1,3, arg("",void),arg("s",streams),arg("res_id",int))),
 pattern("sql", "exportResult", mvc_export_result_wrap, true, "Export a result (in order) to stream s", args(1,3, arg("",void),arg("s",streams),arg("res_id",int))),
 pattern("sql", "exportChunk", mvc_export_chunk_wrap, true, "Export a chunk of the result set (in order) to stream s", args(1,3, arg("",void),arg("s",streams),arg("res_id",int))),
 pattern("sql", "exportChunk", mvc_export_chunk_wrap, true, "Export a chunk of the result set (in order) to stream s", args(1,5, arg("",void),arg("s",streams),arg("res_id",int),arg("offset",int),arg("nr",int))),
 pattern("sql", "exportOperation", mvc_export_operation_wrap, true, "Export result of schema/transaction queries", args(1,1, arg("",void))),
 pattern("sql", "affectedRows", mvc_affected_rows_wrap, true, "export the number of affected rows by the current query", args(1,3, arg("",int),arg("mvc",int),arg("nr",lng))),
 pattern("sql", "copy_from", mvc_import_table_wrap, true, "Import a table from bstream s with the \ngiven tuple and seperators (sep/rsep)", args(1,13, batvarargany("",0),arg("t",ptr),arg("sep",str),arg("rsep",str),arg("ssep",str),arg("ns",str),arg("fname",str),arg("nr",lng),arg("offset",lng),arg("best",int),arg("fwf",str),arg("onclient",int),arg("escape",int))),
 //we use bat.single now
 //pattern("sql", "single", CMDBATsingle, false, "", args(1,2, batargany("",2),argany("x",2))),
 pattern("sql", "importTable", mvc_bin_import_table_wrap, true, "Import a table from the files (fname)", args(1,6, batvarargany("",0),arg("sname",str),arg("tname",str),arg("onclient",int),arg("bswap",bit),vararg("fname",str))),
 pattern("sql", "importColumn", mvc_bin_import_column_wrap, false, "Import a column from the given file", args(2, 7, batargany("", 0),arg("", oid), arg("method",str),arg("bswap",bit),arg("path",str),arg("onclient",int),arg("nrows",oid))),
 command("aggr", "not_unique", not_unique, false, "check if the tail sorted bat b doesn't have unique tail values", args(1,2, arg("",bit),batarg("b",oid))),
 command("sql", "optimizers", getPipeCatalog, false, "", args(3,3, batarg("",str),batarg("",str),batarg("",str))),
 pattern("sql", "optimizer_updates", SQLoptimizersUpdate, false, "", noargs),
 pattern("sql", "argRecord", SQLargRecord, false, "Glue together the calling sequence", args(1,1, arg("",str))),
 pattern("sql", "argRecord", SQLargRecord, false, "Glue together the calling sequence", args(1,2, arg("",str),varargany("a",0))),
 pattern("sql", "sql_variables", sql_variables, false, "return the table with session variables", args(4,4, batarg("sname",str),batarg("name",str),batarg("type",str),batarg("value",str))),
 pattern("sql", "sessions", sql_sessions_wrap, false, "SQL export table of active sessions, their timeouts and idle status", args(9,9, batarg("id",int),batarg("user",str),batarg("start",timestamp),batarg("idle",timestamp),batarg("optmizer",str),batarg("stimeout",int),batarg("qtimeout",int),batarg("wlimit",int),batarg("mlimit",int))),
 pattern("sql", "db_users", db_users_wrap, false, "return table of users with sql scenario", args(1,1, batarg("",str))),
 pattern("sql", "password", db_password_wrap, false, "Return password hash of user", args(1,2, arg("",str),arg("user",str))),
 pattern("batsql", "password", db_password_wrap, false, "Return password hash of user", args(1,2, batarg("",str),batarg("user",str))),
 pattern("sql", "rt_credentials", sql_rt_credentials_wrap, false, "Return the remote table credentials for the given table", args(3,4, batarg("uri",str),batarg("username",str),batarg("hash",str),arg("tablename",str))),
 pattern("sql", "dump_cache", dump_cache, false, "dump the content of the query cache", args(2,2, batarg("query",str),batarg("count",int))),
 pattern("sql", "dump_opt_stats", dump_opt_stats, false, "dump the optimizer rewrite statistics", args(2,2, batarg("rewrite",str),batarg("count",int))),
 pattern("sql", "dump_trace", dump_trace, false, "dump the trace statistics", args(2,2, batarg("ticks",lng),batarg("stmt",str))),
 pattern("sql", "analyze", sql_analyze, true, "", args(1,3, arg("",void),arg("minmax",int),arg("sample",lng))),
 pattern("sql", "analyze", sql_analyze, true, "", args(1,4, arg("",void),arg("minmax",int),arg("sample",lng),arg("sch",str))),
 pattern("sql", "analyze", sql_analyze, true, "", args(1,5, arg("",void),arg("minmax",int),arg("sample",lng),arg("sch",str),arg("tbl",str))),
 pattern("sql", "analyze", sql_analyze, true, "Update the database statistics table", args(1,6, arg("",void),arg("minmax",int),arg("sample",lng),arg("sch",str),arg("tbl",str),arg("col",str))),
 pattern("sql", "storage", sql_storage, false, "return a table with storage information ", args(17,17, batarg("schema",str),batarg("table",str),batarg("column",str),batarg("type",str),batarg("mode",str),batarg("location",str),batarg("count",lng),batarg("atomwidth",int),batarg("columnsize",lng),batarg("heap",lng),batarg("hashes",lng),batarg("phash",bit),batarg("imprints",lng),batarg("sorted",bit),batarg("revsorted",bit),batarg("key",bit),batarg("orderidx",lng))),
 pattern("sql", "storage", sql_storage, false, "return a table with storage information for a particular schema ", args(17,18, batarg("schema",str),batarg("table",str),batarg("column",str),batarg("type",str),batarg("mode",str),batarg("location",str),batarg("count",lng),batarg("atomwidth",int),batarg("columnsize",lng),batarg("heap",lng),batarg("hashes",lng),batarg("phash",bit),batarg("imprints",lng),batarg("sorted",bit),batarg("revsorted",bit),batarg("key",bit),batarg("orderidx",lng),arg("sname",str))),
 pattern("sql", "storage", sql_storage, false, "return a table with storage information for a particular table", args(17,19, batarg("schema",str),batarg("table",str),batarg("column",str),batarg("type",str),batarg("mode",str),batarg("location",str),batarg("count",lng),batarg("atomwidth",int),batarg("columnsize",lng),batarg("heap",lng),batarg("hashes",lng),batarg("phash",bit),batarg("imprints",lng),batarg("sorted",bit),batarg("revsorted",bit),batarg("key",bit),batarg("orderidx",lng),arg("sname",str),arg("tname",str))),
 pattern("sql", "storage", sql_storage, false, "return a table with storage information for a particular column", args(17,20, batarg("schema",str),batarg("table",str),batarg("column",str),batarg("type",str),batarg("mode",str),batarg("location",str),batarg("count",lng),batarg("atomwidth",int),batarg("columnsize",lng),batarg("heap",lng),batarg("hashes",lng),batarg("phash",bit),batarg("imprints",lng),batarg("sorted",bit),batarg("revsorted",bit),batarg("key",bit),batarg("orderidx",lng),arg("sname",str),arg("tname",str),arg("cname",str))),
 pattern("sql", "createorderindex", sql_createorderindex, true, "Instantiate the order index on a column", args(0,3, arg("sch",str),arg("tbl",str),arg("col",str))),
 pattern("sql", "droporderindex", sql_droporderindex, true, "Drop the order index on a column", args(0,3, arg("sch",str),arg("tbl",str),arg("col",str))),
 command("calc", "identity", SQLidentity, false, "Returns a unique row identitfier.", args(1,2, arg("",oid),argany("",0))),
 command("batcalc", "identity", BATSQLidentity, false, "Returns the unique row identitfiers.", args(1,2, batarg("",oid),batargany("b",0))),
 pattern("batcalc", "identity", PBATSQLidentity, false, "Returns the unique row identitfiers.", args(2,4, batarg("resb",oid),arg("ns",oid),batargany("b",0),arg("s",oid))),
 pattern("sql", "querylog_catalog", sql_querylog_catalog, false, "Obtain the query log catalog", args(8,8, batarg("id",oid),batarg("user",str),batarg("defined",timestamp),batarg("query",str),batarg("pipe",str),batarg("plan",str),batarg("mal",int),batarg("optimize",lng))),
 pattern("sql", "querylog_calls", sql_querylog_calls, false, "Obtain the query log calls", args(9,9, batarg("id",oid),batarg("start",timestamp),batarg("stop",timestamp),batarg("arguments",str),batarg("tuples",lng),batarg("exec",lng),batarg("result",lng),batarg("cpuload",int),batarg("iowait",int))),
 pattern("sql", "querylog_empty", sql_querylog_empty, true, "", noargs),
 command("sql", "querylog_enable", QLOGenable, true, "", noargs),
 command("sql", "querylog_enable", QLOGenableThreshold, true, "", args(0,1, arg("thres",int))),
 command("sql", "querylog_disable", QLOGdisable, true, "", noargs),
 pattern("sql", "prepared_statements", SQLsession_prepared_statements, false, "Available prepared statements in the current session", args(5,5, batarg("sessionid",int),batarg("user",str),batarg("statementid",int),batarg("statement",str),batarg("created",timestamp))),
 pattern("sql", "prepared_statements_args", SQLsession_prepared_statements_args, false, "Available prepared statements' arguments in the current session", args(9,9, batarg("statementid",int),batarg("type",str),batarg("digits",int),batarg("scale",int),batarg("inout",bte),batarg("number",int),batarg("schema",str),batarg("table",str),batarg("column",str))),
 pattern("sql", "copy_rejects", COPYrejects, false, "", args(4,4, batarg("rowid",lng),batarg("fldid",int),batarg("msg",str),batarg("inp",str))),
 pattern("sql", "copy_rejects_clear", COPYrejects_clear, true, "", noargs),
 command("calc", "dec_round", bte_dec_round_wrap, false, "round off the value v to nearests multiple of r", args(1,3, arg("",bte),arg("v",bte),arg("r",bte))),
 pattern("batcalc", "dec_round", bte_bat_dec_round_wrap, false, "round off the value v to nearests multiple of r", args(1,3, batarg("",bte),batarg("v",bte),arg("r",bte))),
 pattern("batcalc", "dec_round", bte_bat_dec_round_wrap, false, "round off the value v to nearests multiple of r", args(1,4, batarg("",bte),batarg("v",bte),arg("r",bte),batarg("s",oid))),
 pattern("batcalc", "dec_round", bte_bat_dec_round_wrap_cst, false, "round off the value v to nearests multiple of r", args(1,3, batarg("",bte),arg("v",bte),batarg("r",bte))),
 pattern("batcalc", "dec_round", bte_bat_dec_round_wrap_cst, false, "round off the value v to nearests multiple of r", args(1,4, batarg("",bte),arg("v",bte),batarg("r",bte),batarg("s",oid))),
 pattern("batcalc", "dec_round", bte_bat_dec_round_wrap_nocst, false, "round off the value v to nearests multiple of r", args(1,3, batarg("",bte),batarg("v",bte),batarg("r",bte))),
 pattern("batcalc", "dec_round", bte_bat_dec_round_wrap_nocst, false, "round off the value v to nearests multiple of r", args(1,5, batarg("",bte),batarg("v",bte),batarg("r",bte),batarg("s1",oid),batarg("s2",oid))),
 command("calc", "round", bte_round_wrap, false, "round off the decimal v(d,s) to r digits behind the dot (if r < 0, before the dot)", args(1,5, arg("",bte),arg("v",bte),arg("r",bte),arg("d",int),arg("s",int))),
 pattern("batcalc", "round", bte_bat_round_wrap, false, "round off the decimal v(d,s) to r digits behind the dot (if r < 0, before the dot)", args(1,5, batarg("",bte),batarg("v",bte),arg("r",bte),arg("d",int),arg("s",int))),
 pattern("batcalc", "round", bte_bat_round_wrap, false, "round off the decimal v(d,s) to r digits behind the dot (if r < 0, before the dot)", args(1,6, batarg("",bte),batarg("v",bte),arg("r",bte),batarg("s",oid),arg("d",int),arg("s",int))),
 pattern("batcalc", "round", bte_bat_round_wrap_cst, false, "round off the decimal v(d,s) to r digits behind the dot (if r < 0, before the dot)", args(1,5, batarg("",bte),arg("v",bte),batarg("r",bte),arg("d",int),arg("s",int))),
 pattern("batcalc", "round", bte_bat_round_wrap_cst, false, "round off the decimal v(d,s) to r digits behind the dot (if r < 0, before the dot)", args(1,6, batarg("",bte),arg("v",bte),batarg("r",bte),batarg("s",oid),arg("d",int),arg("s",int))),
 pattern("batcalc", "round", bte_bat_round_wrap_nocst, false, "round off the decimal v(d,s) to r digits behind the dot (if r < 0, before the dot)", args(1,5, batarg("",bte),batarg("v",bte),batarg("r",bte),arg("d",int),arg("s",int))),
 pattern("batcalc", "round", bte_bat_round_wrap_nocst, false, "round off the decimal v(d,s) to r digits behind the dot (if r < 0, before the dot)", args(1,7, batarg("",bte),batarg("v",bte),batarg("r",bte),batarg("s1",oid),batarg("s2",oid),arg("d",int),arg("s",int))),
 command("calc", "second_interval", bte_dec2second_interval, false, "cast bte decimal to a second_interval", args(1,5, arg("",lng),arg("sc",int),arg("v",bte),arg("ek",int),arg("sk",int))),
 pattern("batcalc", "second_interval", bte_batdec2second_interval, false, "cast bte decimal to a second_interval", args(1,6, batarg("",lng),arg("sc",int),batarg("v",bte),batarg("s",oid),arg("ek",int),arg("sk",int))),
 command("calc", "dec_round", sht_dec_round_wrap, false, "round off the value v to nearests multiple of r", args(1,3, arg("",sht),arg("v",sht),arg("r",sht))),
 pattern("batcalc", "dec_round", sht_bat_dec_round_wrap, false, "round off the value v to nearests multiple of r", args(1,3, batarg("",sht),batarg("v",sht),arg("r",sht))),
 pattern("batcalc", "dec_round", sht_bat_dec_round_wrap, false, "round off the value v to nearests multiple of r", args(1,4, batarg("",sht),batarg("v",sht),arg("r",sht),batarg("s",oid))),
 pattern("batcalc", "dec_round", sht_bat_dec_round_wrap_cst, false, "round off the value v to nearests multiple of r", args(1,3, batarg("",sht),arg("v",sht),batarg("r",sht))),
 pattern("batcalc", "dec_round", sht_bat_dec_round_wrap_cst, false, "round off the value v to nearests multiple of r", args(1,4, batarg("",sht),arg("v",sht),batarg("r",sht),batarg("s",oid))),
 pattern("batcalc", "dec_round", sht_bat_dec_round_wrap_nocst, false, "round off the value v to nearests multiple of r", args(1,3, batarg("",sht),batarg("v",sht),batarg("r",sht))),
 pattern("batcalc", "dec_round", sht_bat_dec_round_wrap_nocst, false, "round off the value v to nearests multiple of r", args(1,5, batarg("",sht),batarg("v",sht),batarg("r",sht),batarg("s1",oid),batarg("s2",oid))),
 command("calc", "round", sht_round_wrap, false, "round off the decimal v(d,s) to r digits behind the dot (if r < 0, before the dot)", args(1,5, arg("",sht),arg("v",sht),arg("r",bte),arg("d",int),arg("s",int))),
 pattern("batcalc", "round", sht_bat_round_wrap, false, "round off the decimal v(d,s) to r digits behind the dot (if r < 0, before the dot)", args(1,5, batarg("",sht),batarg("v",sht),arg("r",bte),arg("d",int),arg("s",int))),
 pattern("batcalc", "round", sht_bat_round_wrap, false, "round off the decimal v(d,s) to r digits behind the dot (if r < 0, before the dot)", args(1,6, batarg("",sht),batarg("v",sht),arg("r",bte),batarg("s",oid),arg("d",int),arg("s",int))),
 pattern("batcalc", "round", sht_bat_round_wrap_cst, false, "round off the decimal v(d,s) to r digits behind the dot (if r < 0, before the dot)", args(1,5, batarg("",sht),arg("v",sht),batarg("r",bte),arg("d",int),arg("s",int))),
 pattern("batcalc", "round", sht_bat_round_wrap_cst, false, "round off the decimal v(d,s) to r digits behind the dot (if r < 0, before the dot)", args(1,6, batarg("",sht),arg("v",sht),batarg("r",bte),batarg("s",oid),arg("d",int),arg("s",int))),
 pattern("batcalc", "round", sht_bat_round_wrap_nocst, false, "round off the decimal v(d,s) to r digits behind the dot (if r < 0, before the dot)", args(1,5, batarg("",sht),batarg("v",sht),batarg("r",bte),arg("d",int),arg("s",int))),
 pattern("batcalc", "round", sht_bat_round_wrap_nocst, false, "round off the decimal v(d,s) to r digits behind the dot (if r < 0, before the dot)", args(1,7, batarg("",sht),batarg("v",sht),batarg("r",bte),batarg("s1",oid),batarg("s2",oid),arg("d",int),arg("s",int))),
 command("calc", "second_interval", sht_dec2second_interval, false, "cast sht decimal to a second_interval", args(1,5, arg("",lng),arg("sc",int),arg("v",sht),arg("ek",int),arg("sk",int))),
 pattern("batcalc", "second_interval", sht_batdec2second_interval, false, "cast sht decimal to a second_interval", args(1,6, batarg("",lng),arg("sc",int),batarg("v",sht),batarg("s",oid),arg("ek",int),arg("sk",int))),
 command("calc", "dec_round", int_dec_round_wrap, false, "round off the value v to nearests multiple of r", args(1,3, arg("",int),arg("v",int),arg("r",int))),
 pattern("batcalc", "dec_round", int_bat_dec_round_wrap, false, "round off the value v to nearests multiple of r", args(1,3, batarg("",int),batarg("v",int),arg("r",int))),
 pattern("batcalc", "dec_round", int_bat_dec_round_wrap, false, "round off the value v to nearests multiple of r", args(1,4, batarg("",int),batarg("v",int),arg("r",int),batarg("s",oid))),
 pattern("batcalc", "dec_round", int_bat_dec_round_wrap_cst, false, "round off the value v to nearests multiple of r", args(1,3, batarg("",int),arg("v",int),batarg("r",int))),
 pattern("batcalc", "dec_round", int_bat_dec_round_wrap_cst, false, "round off the value v to nearests multiple of r", args(1,4, batarg("",int),arg("v",int),batarg("r",int),batarg("s",oid))),
 pattern("batcalc", "dec_round", int_bat_dec_round_wrap_nocst, false, "round off the value v to nearests multiple of r", args(1,3, batarg("",int),batarg("v",int),batarg("r",int))),
 pattern("batcalc", "dec_round", int_bat_dec_round_wrap_nocst, false, "round off the value v to nearests multiple of r", args(1,5, batarg("",int),batarg("v",int),batarg("r",int),batarg("s1",oid),batarg("s2",oid))),
 command("calc", "round", int_round_wrap, false, "round off the decimal v(d,s) to r digits behind the dot (if r < 0, before the dot)", args(1,5, arg("",int),arg("v",int),arg("r",bte),arg("d",int),arg("s",int))),
 pattern("batcalc", "round", int_bat_round_wrap, false, "round off the decimal v(d,s) to r digits behind the dot (if r < 0, before the dot)", args(1,5, batarg("",int),batarg("v",int),arg("r",bte),arg("d",int),arg("s",int))),
 pattern("batcalc", "round", int_bat_round_wrap, false, "round off the decimal v(d,s) to r digits behind the dot (if r < 0, before the dot)", args(1,6, batarg("",int),batarg("v",int),arg("r",bte),batarg("s",oid),arg("d",int),arg("s",int))),
 pattern("batcalc", "round", int_bat_round_wrap_cst, false, "round off the decimal v(d,s) to r digits behind the dot (if r < 0, before the dot)", args(1,5, batarg("",int),arg("v",int),batarg("r",bte),arg("d",int),arg("s",int))),
 pattern("batcalc", "round", int_bat_round_wrap_cst, false, "round off the decimal v(d,s) to r digits behind the dot (if r < 0, before the dot)", args(1,6, batarg("",int),arg("v",int),batarg("r",bte),batarg("s",oid),arg("d",int),arg("s",int))),
 pattern("batcalc", "round", int_bat_round_wrap_nocst, false, "round off the decimal v(d,s) to r digits behind the dot (if r < 0, before the dot)", args(1,5, batarg("",int),batarg("v",int),batarg("r",bte),arg("d",int),arg("s",int))),
 pattern("batcalc", "round", int_bat_round_wrap_nocst, false, "round off the decimal v(d,s) to r digits behind the dot (if r < 0, before the dot)", args(1,7, batarg("",int),batarg("v",int),batarg("r",bte),batarg("s1",oid),batarg("s2",oid),arg("d",int),arg("s",int))),
 command("calc", "second_interval", int_dec2second_interval, false, "cast int decimal to a second_interval", args(1,5, arg("",lng),arg("sc",int),arg("v",int),arg("ek",int),arg("sk",int))),
 pattern("batcalc", "second_interval", int_batdec2second_interval, false, "cast int decimal to a second_interval", args(1,6, batarg("",lng),arg("sc",int),batarg("v",int),batarg("s",oid),arg("ek",int),arg("sk",int))),
 command("calc", "dec_round", lng_dec_round_wrap, false, "round off the value v to nearests multiple of r", args(1,3, arg("",lng),arg("v",lng),arg("r",lng))),
 pattern("batcalc", "dec_round", lng_bat_dec_round_wrap, false, "round off the value v to nearests multiple of r", args(1,3, batarg("",lng),batarg("v",lng),arg("r",lng))),
 pattern("batcalc", "dec_round", lng_bat_dec_round_wrap, false, "round off the value v to nearests multiple of r", args(1,4, batarg("",lng),batarg("v",lng),arg("r",lng),batarg("s",oid))),
 pattern("batcalc", "dec_round", lng_bat_dec_round_wrap_cst, false, "round off the value v to nearests multiple of r", args(1,3, batarg("",lng),arg("v",lng),batarg("r",lng))),
 pattern("batcalc", "dec_round", lng_bat_dec_round_wrap_cst, false, "round off the value v to nearests multiple of r", args(1,4, batarg("",lng),arg("v",lng),batarg("r",lng),batarg("s",oid))),
 pattern("batcalc", "dec_round", lng_bat_dec_round_wrap_nocst, false, "round off the value v to nearests multiple of r", args(1,3, batarg("",lng),batarg("v",lng),batarg("r",lng))),
 pattern("batcalc", "dec_round", lng_bat_dec_round_wrap_nocst, false, "round off the value v to nearests multiple of r", args(1,5, batarg("",lng),batarg("v",lng),batarg("r",lng),batarg("s1",oid),batarg("s2",oid))),
 command("calc", "round", lng_round_wrap, false, "round off the decimal v(d,s) to r digits behind the dot (if r < 0, before the dot)", args(1,5, arg("",lng),arg("v",lng),arg("r",bte),arg("d",int),arg("s",int))),
 pattern("batcalc", "round", lng_bat_round_wrap, false, "round off the decimal v(d,s) to r digits behind the dot (if r < 0, before the dot)", args(1,5, batarg("",lng),batarg("v",lng),arg("r",bte),arg("d",int),arg("s",int))),
 pattern("batcalc", "round", lng_bat_round_wrap, false, "round off the decimal v(d,s) to r digits behind the dot (if r < 0, before the dot)", args(1,6, batarg("",lng),batarg("v",lng),arg("r",bte),batarg("s",oid),arg("d",int),arg("s",int))),
 pattern("batcalc", "round", lng_bat_round_wrap_cst, false, "round off the decimal v(d,s) to r digits behind the dot (if r < 0, before the dot)", args(1,5, batarg("",lng),arg("v",lng),batarg("r",bte),arg("d",int),arg("s",int))),
 pattern("batcalc", "round", lng_bat_round_wrap_cst, false, "round off the decimal v(d,s) to r digits behind the dot (if r < 0, before the dot)", args(1,6, batarg("",lng),arg("v",lng),batarg("r",bte),batarg("s",oid),arg("d",int),arg("s",int))),
 pattern("batcalc", "round", lng_bat_round_wrap_nocst, false, "round off the decimal v(d,s) to r digits behind the dot (if r < 0, before the dot)", args(1,5, batarg("",lng),batarg("v",lng),batarg("r",bte),arg("d",int),arg("s",int))),
 pattern("batcalc", "round", lng_bat_round_wrap_nocst, false, "round off the decimal v(d,s) to r digits behind the dot (if r < 0, before the dot)", args(1,7, batarg("",lng),batarg("v",lng),batarg("r",bte),batarg("s1",oid),batarg("s2",oid),arg("d",int),arg("s",int))),
 command("calc", "second_interval", lng_dec2second_interval, false, "cast lng decimal to a second_interval", args(1,5, arg("",lng),arg("sc",int),arg("v",lng),arg("ek",int),arg("sk",int))),
 pattern("batcalc", "second_interval", lng_batdec2second_interval, false, "cast lng decimal to a second_interval", args(1,6, batarg("",lng),arg("sc",int),batarg("v",lng),batarg("s",oid),arg("ek",int),arg("sk",int))),
 command("calc", "dec_round", flt_dec_round_wrap, false, "round off the value v to nearests multiple of r", args(1,3, arg("",flt),arg("v",flt),arg("r",flt))),
 pattern("batcalc", "dec_round", flt_bat_dec_round_wrap, false, "round off the value v to nearests multiple of r", args(1,3, batarg("",flt),batarg("v",flt),arg("r",flt))),
 pattern("batcalc", "dec_round", flt_bat_dec_round_wrap, false, "round off the value v to nearests multiple of r", args(1,4, batarg("",flt),batarg("v",flt),arg("r",flt),batarg("s",oid))),
 pattern("batcalc", "dec_round", flt_bat_dec_round_wrap_cst, false, "round off the value v to nearests multiple of r", args(1,3, batarg("",flt),arg("v",flt),batarg("r",flt))),
 pattern("batcalc", "dec_round", flt_bat_dec_round_wrap_cst, false, "round off the value v to nearests multiple of r", args(1,4, batarg("",flt),arg("v",flt),batarg("r",flt),batarg("s",oid))),
 pattern("batcalc", "dec_round", flt_bat_dec_round_wrap_nocst, false, "round off the value v to nearests multiple of r", args(1,3, batarg("",flt),batarg("v",flt),batarg("r",flt))),
 pattern("batcalc", "dec_round", flt_bat_dec_round_wrap_nocst, false, "round off the value v to nearests multiple of r", args(1,5, batarg("",flt),batarg("v",flt),batarg("r",flt),batarg("s1",oid),batarg("s2",oid))),
 command("calc", "round", flt_round_wrap, false, "round off the floating point v to r digits behind the dot (if r < 0, before the dot)", args(1,3, arg("",flt),arg("v",flt),arg("r",bte))),
 pattern("batcalc", "round", flt_bat_round_wrap, false, "round off the floating point v to r digits behind the dot (if r < 0, before the dot)", args(1,3, batarg("",flt),batarg("v",flt),arg("r",bte))),
 pattern("batcalc", "round", flt_bat_round_wrap, false, "round off the floating point v to r digits behind the dot (if r < 0, before the dot)", args(1,4, batarg("",flt),batarg("v",flt),arg("r",bte),batarg("s",oid))),
 pattern("batcalc", "round", flt_bat_round_wrap_cst, false, "round off the floating point v to r digits behind the dot (if r < 0, before the dot)", args(1,3, batarg("",flt),arg("v",flt),batarg("r",bte))),
 pattern("batcalc", "round", flt_bat_round_wrap_cst, false, "round off the floating point v to r digits behind the dot (if r < 0, before the dot)", args(1,4, batarg("",flt),arg("v",flt),batarg("r",bte),batarg("s",oid))),
 pattern("batcalc", "round", flt_bat_round_wrap_nocst, false, "round off the floating point v to r digits behind the dot (if r < 0, before the dot)", args(1,3, batarg("",flt),batarg("v",flt),batarg("r",bte))),
 pattern("batcalc", "round", flt_bat_round_wrap_nocst, false, "round off the floating point v to r digits behind the dot (if r < 0, before the dot)", args(1,5, batarg("",flt),batarg("v",flt),batarg("r",bte),batarg("s1",oid),batarg("s2",oid))),
 command("sql", "ms_trunc", flt_trunc_wrap, false, "truncate the floating point v to r digits behind the dot (if r < 0, before the dot)", args(1,3, arg("",flt),arg("v",flt),arg("r",int))),
 command("calc", "dec_round", dbl_dec_round_wrap, false, "round off the value v to nearests multiple of r", args(1,3, arg("",dbl),arg("v",dbl),arg("r",dbl))),
 pattern("batcalc", "dec_round", dbl_bat_dec_round_wrap, false, "round off the value v to nearests multiple of r", args(1,3, batarg("",dbl),batarg("v",dbl),arg("r",dbl))),
 pattern("batcalc", "dec_round", dbl_bat_dec_round_wrap, false, "round off the value v to nearests multiple of r", args(1,4, batarg("",dbl),batarg("v",dbl),arg("r",dbl),batarg("s",oid))),
 pattern("batcalc", "dec_round", dbl_bat_dec_round_wrap_cst, false, "round off the value v to nearests multiple of r", args(1,3, batarg("",dbl),arg("v",dbl),batarg("r",dbl))),
 pattern("batcalc", "dec_round", dbl_bat_dec_round_wrap_cst, false, "round off the value v to nearests multiple of r", args(1,4, batarg("",dbl),arg("v",dbl),batarg("r",dbl),batarg("s",oid))),
 pattern("batcalc", "dec_round", dbl_bat_dec_round_wrap_nocst, false, "round off the value v to nearests multiple of r", args(1,3, batarg("",dbl),batarg("v",dbl),batarg("r",dbl))),
 pattern("batcalc", "dec_round", dbl_bat_dec_round_wrap_nocst, false, "round off the value v to nearests multiple of r", args(1,5, batarg("",dbl),batarg("v",dbl),batarg("r",dbl),batarg("s1",oid),batarg("s2",oid))),
 command("calc", "round", dbl_round_wrap, false, "round off the floating point v to r digits behind the dot (if r < 0, before the dot)", args(1,3, arg("",dbl),arg("v",dbl),arg("r",bte))),
 pattern("batcalc", "round", dbl_bat_round_wrap, false, "round off the floating point v to r digits behind the dot (if r < 0, before the dot)", args(1,3, batarg("",dbl),batarg("v",dbl),arg("r",bte))),
 pattern("batcalc", "round", dbl_bat_round_wrap, false, "round off the floating point v to r digits behind the dot (if r < 0, before the dot)", args(1,4, batarg("",dbl),batarg("v",dbl),arg("r",bte),batarg("s",oid))),
 pattern("batcalc", "round", dbl_bat_round_wrap_cst, false, "round off the floating point v to r digits behind the dot (if r < 0, before the dot)", args(1,3, batarg("",dbl),arg("v",dbl),batarg("r",bte))),
 pattern("batcalc", "round", dbl_bat_round_wrap_cst, false, "round off the floating point v to r digits behind the dot (if r < 0, before the dot)", args(1,4, batarg("",dbl),arg("v",dbl),batarg("r",bte),batarg("s",oid))),
 pattern("batcalc", "round", dbl_bat_round_wrap_nocst, false, "round off the floating point v to r digits behind the dot (if r < 0, before the dot)", args(1,3, batarg("",dbl),batarg("v",dbl),batarg("r",bte))),
 pattern("batcalc", "round", dbl_bat_round_wrap_nocst, false, "round off the floating point v to r digits behind the dot (if r < 0, before the dot)", args(1,5, batarg("",dbl),batarg("v",dbl),batarg("r",bte),batarg("s1",oid),batarg("s2",oid))),
 command("sql", "ms_trunc", dbl_trunc_wrap, false, "truncate the floating point v to r digits behind the dot (if r < 0, before the dot)", args(1,3, arg("",dbl),arg("v",dbl),arg("r",int))),
 command("sql", "alpha", SQLcst_alpha_cst, false, "Implementation of astronomy alpha function: expands the radius theta depending on the declination", args(1,3, arg("",dbl),arg("dec",dbl),arg("theta",dbl))),
 command("batsql", "alpha", SQLbat_alpha_cst, false, "BAT implementation of astronomy alpha function", args(1,3, batarg("",dbl),batarg("dec",dbl),arg("theta",dbl))),
 command("batsql", "alpha", SQLcst_alpha_bat, false, "BAT implementation of astronomy alpha function", args(1,3, batarg("",dbl),arg("dec",dbl),batarg("theta",dbl))),
 command("calc", "bte", nil_2dec_bte, false, "cast to dec(bte) and check for overflow", args(1,4, arg("",bte),arg("v",void),arg("digits",int),arg("scale",int))),
 command("batcalc", "bte", batnil_2dec_bte, false, "cast to dec(bte) and check for overflow", args(1,4, batarg("",bte),batarg("v",oid),arg("digits",int),arg("scale",int))),
 command("calc", "bte", str_2dec_bte, false, "cast to dec(bte) and check for overflow", args(1,4, arg("",bte),arg("v",str),arg("digits",int),arg("scale",int))),
 pattern("batcalc", "bte", batstr_2dec_bte, false, "cast to dec(bte) and check for overflow", args(1,5, batarg("",bte),batarg("v",str),batarg("s",oid),arg("digits",int),arg("scale",int))),
 command("calc", "sht", nil_2dec_sht, false, "cast to dec(sht) and check for overflow", args(1,4, arg("",sht),arg("v",void),arg("digits",int),arg("scale",int))),
 command("batcalc", "sht", batnil_2dec_sht, false, "cast to dec(sht) and check for overflow", args(1,4, batarg("",sht),batarg("v",oid),arg("digits",int),arg("scale",int))),
 command("calc", "sht", str_2dec_sht, false, "cast to dec(sht) and check for overflow", args(1,4, arg("",sht),arg("v",str),arg("digits",int),arg("scale",int))),
 pattern("batcalc", "sht", batstr_2dec_sht, false, "cast to dec(sht) and check for overflow", args(1,5, batarg("",sht),batarg("v",str),batarg("s",oid),arg("digits",int),arg("scale",int))),
 command("calc", "int", nil_2dec_int, false, "cast to dec(int) and check for overflow", args(1,4, arg("",int),arg("v",void),arg("digits",int),arg("scale",int))),
 command("batcalc", "int", batnil_2dec_int, false, "cast to dec(int) and check for overflow", args(1,4, batarg("",int),batarg("v",oid),arg("digits",int),arg("scale",int))),
 command("calc", "int", str_2dec_int, false, "cast to dec(int) and check for overflow", args(1,4, arg("",int),arg("v",str),arg("digits",int),arg("scale",int))),
 pattern("batcalc", "int", batstr_2dec_int, false, "cast to dec(int) and check for overflow", args(1,5, batarg("",int),batarg("v",str),batarg("s",oid),arg("digits",int),arg("scale",int))),
 command("calc", "lng", nil_2dec_lng, false, "cast to dec(lng) and check for overflow", args(1,4, arg("",lng),arg("v",void),arg("digits",int),arg("scale",int))),
 command("batcalc", "lng", batnil_2dec_lng, false, "cast to dec(lng) and check for overflow", args(1,4, batarg("",lng),batarg("v",oid),arg("digits",int),arg("scale",int))),
 command("calc", "lng", str_2dec_lng, false, "cast to dec(lng) and check for overflow", args(1,4, arg("",lng),arg("v",str),arg("digits",int),arg("scale",int))),
 pattern("batcalc", "lng", batstr_2dec_lng, false, "cast to dec(lng) and check for overflow", args(1,5, batarg("",lng),batarg("v",str),batarg("s",oid),arg("digits",int),arg("scale",int))),
 pattern("calc", "timestamp", nil_2time_timestamp, false, "cast to timestamp and check for overflow", args(1,3, arg("",timestamp),arg("v",void),arg("digits",int))),
 pattern("batcalc", "timestamp", nil_2time_timestamp, false, "cast to timestamp and check for overflow", args(1,3, batarg("",timestamp),batarg("v",oid),arg("digits",int))),
 pattern("batcalc", "timestamp", nil_2time_timestamp, false, "cast to timestamp and check for overflow", args(1,4, batarg("",timestamp),batarg("v",oid),arg("digits",int),batarg("r",bat))),
 pattern("calc", "timestamp", str_2time_timestamp, false, "cast to timestamp and check for overflow", args(1,3, arg("",timestamp),arg("v",str),arg("digits",int))),
 pattern("calc", "timestamp", str_2time_timestamptz, false, "cast to timestamp and check for overflow", args(1,4, arg("",timestamp),arg("v",str),arg("digits",int),arg("has_tz",int))),
 pattern("calc", "timestamp", timestamp_2time_timestamp, false, "cast timestamp to timestamp and check for overflow", args(1,3, arg("",timestamp),arg("v",timestamp),arg("digits",int))),
 command("batcalc", "timestamp", batstr_2time_timestamp, false, "cast to timestamp and check for overflow", args(1,4, batarg("",timestamp),batarg("v",str),batarg("s",oid),arg("digits",int))),
 command("batcalc", "timestamp", batstr_2time_timestamptz, false, "cast to timestamp and check for overflow", args(1,5, batarg("",timestamp),batarg("v",str),batarg("s",oid),arg("digits",int),arg("has_tz",int))),
 pattern("batcalc", "timestamp", timestamp_2time_timestamp, false, "cast timestamp to timestamp and check for overflow", args(1,4, batarg("",timestamp),batarg("v",timestamp),batarg("s",oid),arg("digits",int))),
 pattern("batcalc", "daytime", nil_2time_daytime, false, "cast to daytime and check for overflow", args(1,3, batarg("",daytime),batarg("v",oid),arg("digits",int))),
 pattern("calc", "daytime", str_2time_daytime, false, "cast to daytime and check for overflow", args(1,3, arg("",daytime),arg("v",str),arg("digits",int))),
 pattern("calc", "daytime", str_2time_daytimetz, false, "cast to daytime and check for overflow", args(1,4, arg("",daytime),arg("v",str),arg("digits",int),arg("has_tz",int))),
 pattern("calc", "daytime", daytime_2time_daytime, false, "cast daytime to daytime and check for overflow", args(1,3, arg("",daytime),arg("v",daytime),arg("digits",int))),
 command("batcalc", "daytime", batstr_2time_daytime, false, "cast to daytime and check for overflow", args(1,4, batarg("",daytime),batarg("v",str),batarg("s",oid),arg("digits",int))),
 pattern("batcalc", "daytime", str_2time_daytimetz, false, "cast daytime to daytime and check for overflow", args(1,5, batarg("",daytime),batarg("v",str),batarg("s",oid),arg("digits",int),arg("has_tz",int))),
 pattern("batcalc", "daytime", daytime_2time_daytime, false, "cast daytime to daytime and check for overflow", args(1,4, batarg("",daytime),batarg("v",daytime),batarg("s",oid),arg("digits",int))),
 command("sql", "date_trunc", bat_date_trunc, false, "Truncate a timestamp to (millennium, century,decade,year,quarter,month,week,day,hour,minute,second, milliseconds,microseconds)", args(1,3, batarg("",timestamp),arg("scale",str),batarg("v",timestamp))),
 command("sql", "date_trunc", date_trunc, false, "Truncate a timestamp to (millennium, century,decade,year,quarter,month,week,day,hour,minute,second, milliseconds,microseconds)", args(1,3, arg("",timestamp),arg("scale",str),arg("v",timestamp))),
 pattern("sql", "current_time", SQLcurrent_daytime, false, "Get the clients current daytime", args(1,1, arg("",daytime))),
 pattern("sql", "current_timestamp", SQLcurrent_timestamp, false, "Get the clients current timestamp", args(1,1, arg("",timestamp))),
 pattern("calc", "date", nil_2_date, false, "cast to date", args(1,2, arg("",date),arg("v",void))),
 pattern("batcalc", "date", nil_2_date, false, "cast to date", args(1,2, batarg("",date),batarg("v",oid))),
 pattern("calc", "date", str_2_date, false, "cast to date", args(1,2, arg("",date),arg("v",str))),
 command("batcalc", "date", batstr_2_date, false, "cast to date", args(1,3, batarg("",date),batarg("v",str),batarg("s",oid))),
 command("calc", "blob", str_2_blob, false, "cast to blob", args(1,2, arg("",blob),arg("v",str))),
 command("batcalc", "blob", batstr_2_blob, false, "cast to blob", args(1,3, batarg("",blob),batarg("v",str),batarg("s",oid))),
 pattern("calc", "str", SQLstr_cast, false, "cast to string and check for overflow", args(1,7, arg("",str),arg("eclass",int),arg("d1",int),arg("s1",int),arg("has_tz",int),argany("v",1),arg("digits",int))),
 pattern("batcalc", "str", SQLbatstr_cast, false, "cast to string and check for overflow", args(1,8, batarg("",str),arg("eclass",int),arg("d1",int),arg("s1",int),arg("has_tz",int),batargany("v",1),batarg("s",oid),arg("digits",int))),
 pattern("calc", "month_interval", month_interval_str, false, "cast str to a month_interval and check for overflow", args(1,4, arg("",int),arg("v",str),arg("ek",int),arg("sk",int))),
 pattern("batcalc", "month_interval", month_interval_str, false, "cast str to a month_interval and check for overflow", args(1,5, batarg("",int),batarg("v",str),batarg("s",oid),arg("ek",int),arg("sk",int))),
 pattern("calc", "second_interval", second_interval_str, false, "cast str to a second_interval and check for overflow", args(1,4, arg("",lng),arg("v",str),arg("ek",int),arg("sk",int))),
 pattern("batcalc", "second_interval", second_interval_str, false, "cast str to a second_interval and check for overflow", args(1,5, batarg("",lng),batarg("v",str),batarg("s",oid),arg("ek",int),arg("sk",int))),
 pattern("calc", "month_interval", month_interval, false, "cast bte to a month_interval and check for overflow", args(1,4, arg("",int),arg("v",bte),arg("ek",int),arg("sk",int))),
 pattern("batcalc", "month_interval", month_interval, false, "cast bte to a month_interval and check for overflow", args(1,5, batarg("",int),batarg("v",bte),batarg("s",oid),arg("ek",int),arg("sk",int))),
 pattern("calc", "second_interval", second_interval, false, "cast bte to a second_interval and check for overflow", args(1,4, arg("",lng),arg("v",bte),arg("ek",int),arg("sk",int))),
 pattern("batcalc", "second_interval", second_interval, false, "cast bte to a second_interval and check for overflow", args(1,5, batarg("",lng),batarg("v",bte),batarg("s",oid),arg("ek",int),arg("sk",int))),
 pattern("calc", "month_interval", month_interval, false, "cast sht to a month_interval and check for overflow", args(1,4, arg("",int),arg("v",sht),arg("ek",int),arg("sk",int))),
 pattern("batcalc", "month_interval", month_interval, false, "cast sht to a month_interval and check for overflow", args(1,5, batarg("",int),batarg("v",sht),batarg("s",oid),arg("ek",int),arg("sk",int))),
 pattern("calc", "second_interval", second_interval, false, "cast sht to a second_interval and check for overflow", args(1,4, arg("",lng),arg("v",sht),arg("ek",int),arg("sk",int))),
 pattern("batcalc", "second_interval", second_interval, false, "cast sht to a second_interval and check for overflow", args(1,5, batarg("",lng),batarg("v",sht),batarg("s",oid),arg("ek",int),arg("sk",int))),
 pattern("calc", "month_interval", month_interval, false, "cast int to a month_interval and check for overflow", args(1,4, arg("",int),arg("v",int),arg("ek",int),arg("sk",int))),
 pattern("batcalc", "month_interval", month_interval, false, "cast int to a month_interval and check for overflow", args(1,5, batarg("",int),batarg("v",int),batarg("s",oid),arg("ek",int),arg("sk",int))),
 pattern("calc", "second_interval", second_interval, false, "cast int to a second_interval and check for overflow", args(1,4, arg("",lng),arg("v",int),arg("ek",int),arg("sk",int))),
 pattern("batcalc", "second_interval", second_interval, false, "cast int to a second_interval and check for overflow", args(1,5, batarg("",lng),batarg("v",int),batarg("s",oid),arg("ek",int),arg("sk",int))),
 pattern("calc", "month_interval", month_interval, false, "cast lng to a month_interval and check for overflow", args(1,4, arg("",int),arg("v",lng),arg("ek",int),arg("sk",int))),
 pattern("batcalc", "month_interval", month_interval, false, "cast lng to a month_interval and check for overflow", args(1,5, batarg("",int),batarg("v",lng),batarg("s",oid),arg("ek",int),arg("sk",int))),
 pattern("calc", "second_interval", second_interval, false, "cast lng to a second_interval and check for overflow", args(1,4, arg("",lng),arg("v",lng),arg("ek",int),arg("sk",int))),
 pattern("batcalc", "second_interval", second_interval, false, "cast lng to a second_interval and check for overflow", args(1,5, batarg("",lng),batarg("v",lng),batarg("s",oid),arg("ek",int),arg("sk",int))),
 pattern("calc", "rowid", sql_rowid, false, "return the next rowid", args(1,4, arg("",oid),argany("v",1),arg("schema",str),arg("table",str))),
 pattern("sql", "drop_hash", SQLdrop_hash, true, "Drop hash indices for the given table", args(0,2, arg("sch",str),arg("tbl",str))),
 pattern("sql", "prelude", SQLprelude, false, "", noargs),
 command("sql", "epilogue", SQLepilogue, false, "", noargs),
 pattern("calc", "second_interval", second_interval_daytime, false, "cast daytime to a second_interval and check for overflow", args(1,4, arg("",lng),arg("v",daytime),arg("ek",int),arg("sk",int))),
 pattern("batcalc", "second_interval", second_interval_daytime, false, "cast daytime to a second_interval and check for overflow", args(1,5, batarg("",lng),batarg("v",daytime),batarg("s",oid),arg("ek",int),arg("sk",int))),
 pattern("calc", "daytime", second_interval_2_daytime, false, "cast second_interval to a daytime and check for overflow", args(1,3, arg("",daytime),arg("v",lng),arg("d",int))),
 pattern("batcalc", "daytime", second_interval_2_daytime, false, "cast second_interval to a daytime and check for overflow", args(1,4, batarg("",daytime),batarg("v",lng),batarg("s",oid),arg("d",int))),
 pattern("calc", "daytime", timestamp_2_daytime, false, "cast timestamp to a daytime and check for overflow", args(1,3, arg("",daytime),arg("v",timestamp),arg("d",int))),
 pattern("batcalc", "daytime", timestamp_2_daytime, false, "cast timestamp to a daytime and check for overflow", args(1,4, batarg("",daytime),batarg("v",timestamp),batarg("s",oid),arg("d",int))),
 pattern("calc", "timestamp", date_2_timestamp, false, "cast date to a timestamp and check for overflow", args(1,3, arg("",timestamp),arg("v",date),arg("d",int))),
 pattern("batcalc", "timestamp", date_2_timestamp, false, "cast date to a timestamp and check for overflow", args(1,4, batarg("",timestamp),batarg("v",date),batarg("s",oid),arg("d",int))),
 command("sql", "index", STRindex_bte, false, "Return the offsets as an index bat", args(1,3, arg("",bte),arg("v",str),arg("u",bit))), /* TODO add candidate list support? */
 command("batsql", "index", BATSTRindex_bte, false, "Return the offsets as an index bat", args(1,3, batarg("",bte),batarg("v",str),arg("u",bit))),
 command("sql", "index", STRindex_sht, false, "Return the offsets as an index bat", args(1,3, arg("",sht),arg("v",str),arg("u",bit))),
 command("batsql", "index", BATSTRindex_sht, false, "Return the offsets as an index bat", args(1,3, batarg("",sht),batarg("v",str),arg("u",bit))),
 command("sql", "index", STRindex_int, false, "Return the offsets as an index bat", args(1,3, arg("",int),arg("v",str),arg("u",bit))),
 command("batsql", "index", BATSTRindex_int, false, "Return the offsets as an index bat", args(1,3, batarg("",int),batarg("v",str),arg("u",bit))),
 command("sql", "strings", STRstrings, false, "Return the strings", args(1,2, arg("",str),arg("v",str))), /* TODO add candidate list support? */
 command("batsql", "strings", BATSTRstrings, false, "Return the strings", args(1,2, batarg("",str),batarg("v",str))),
 pattern("sql", "update_tables", SYSupdate_tables, true, "Procedure triggered on update of the sys._tables table", args(1,1, arg("",void))),
 pattern("sql", "update_schemas", SYSupdate_schemas, true, "Procedure triggered on update of the sys.schemas table", args(1,1, arg("",void))),
 pattern("sql", "unionfunc", SQLunionfunc, false, "", args(1,4, varargany("",0),arg("mod",str),arg("fcn",str),varargany("",0))),
 /* decimals */
 command("calc", "bte", flt_num2dec_bte, false, "cast number to decimal(bte) and check for overflow", args(1,4, arg("",bte),arg("v",flt),arg("digits",int),arg("scale",int))),
 command("batcalc", "bte", batflt_num2dec_bte, false, "cast number to decimal(bte) and check for overflow", args(1,5, batarg("",bte),batarg("v",flt),batarg("s",oid),arg("digits",int),arg("scale",int))),
 command("calc", "bte", dbl_num2dec_bte, false, "cast number to decimal(bte) and check for overflow", args(1,4, arg("",bte),arg("v",dbl),arg("digits",int),arg("scale",int))),
 command("batcalc", "bte", batdbl_num2dec_bte, false, "cast number to decimal(bte) and check for overflow", args(1,5, batarg("",bte),batarg("v",dbl),batarg("s",oid),arg("digits",int),arg("scale",int))),
 command("calc", "sht", flt_num2dec_sht, false, "cast number to decimal(sht) and check for overflow", args(1,4, arg("",sht),arg("v",flt),arg("digits",int),arg("scale",int))),
 command("batcalc", "sht", batflt_num2dec_sht, false, "cast number to decimal(sht) and check for overflow", args(1,5, batarg("",sht),batarg("v",flt),batarg("s",oid),arg("digits",int),arg("scale",int))),
 command("calc", "sht", dbl_num2dec_sht, false, "cast number to decimal(sht) and check for overflow", args(1,4, arg("",sht),arg("v",dbl),arg("digits",int),arg("scale",int))),
 command("batcalc", "sht", batdbl_num2dec_sht, false, "cast number to decimal(sht) and check for overflow", args(1,5, batarg("",sht),batarg("v",dbl),batarg("s",oid),arg("digits",int),arg("scale",int))),
 command("calc", "int", flt_num2dec_int, false, "cast number to decimal(int) and check for overflow", args(1,4, arg("",int),arg("v",flt),arg("digits",int),arg("scale",int))),
 command("batcalc", "int", batflt_num2dec_int, false, "cast number to decimal(int) and check for overflow", args(1,5, batarg("",int),batarg("v",flt),batarg("s",oid),arg("digits",int),arg("scale",int))),
 command("calc", "int", dbl_num2dec_int, false, "cast number to decimal(int) and check for overflow", args(1,4, arg("",int),arg("v",dbl),arg("digits",int),arg("scale",int))),
 command("batcalc", "int", batdbl_num2dec_int, false, "cast number to decimal(int) and check for overflow", args(1,5, batarg("",int),batarg("v",dbl),batarg("s",oid),arg("digits",int),arg("scale",int))),
 command("calc", "lng", flt_num2dec_lng, false, "cast number to decimal(lng) and check for overflow", args(1,4, arg("",lng),arg("v",flt),arg("digits",int),arg("scale",int))),
 command("batcalc", "lng", batflt_num2dec_lng, false, "cast number to decimal(lng) and check for overflow", args(1,5, batarg("",lng),batarg("v",flt),batarg("s",oid),arg("digits",int),arg("scale",int))),
 command("calc", "lng", dbl_num2dec_lng, false, "cast number to decimal(lng) and check for overflow", args(1,4, arg("",lng),arg("v",dbl),arg("digits",int),arg("scale",int))),
 command("batcalc", "lng", batdbl_num2dec_lng, false, "cast number to decimal(lng) and check for overflow", args(1,5, batarg("",lng),batarg("v",dbl),batarg("s",oid),arg("digits",int),arg("scale",int))),
 command("calc", "bte", bte_num2dec_bte, false, "cast number to decimal(bte) and check for overflow", args(1,4, arg("",bte),arg("v",bte),arg("digits",int),arg("scale",int))),
 command("batcalc", "bte", batbte_num2dec_bte, false, "cast number to decimal(bte) and check for overflow", args(1,5, batarg("",bte),batarg("v",bte),batarg("s",oid),arg("digits",int),arg("scale",int))),
 command("calc", "bte", bte_dec2_bte, false, "cast decimal(bte) to bte and check for overflow", args(1,3, arg("",bte),arg("s1",int),arg("v",bte))),
 command("calc", "bte", bte_dec2dec_bte, false, "cast decimal(bte) to decimal(bte) and check for overflow", args(1,5, arg("",bte),arg("s1",int),arg("v",bte),arg("d2",int),arg("s2",int))),
 command("batcalc", "bte", batbte_dec2_bte, false, "cast decimal(bte) to bte and check for overflow", args(1,4, batarg("",bte),arg("s1",int),batarg("v",bte),batarg("s",oid))),
 command("batcalc", "bte", batbte_dec2dec_bte, false, "cast decimal(bte) to decimal(bte) and check for overflow", args(1,6, batarg("",bte),arg("s1",int),batarg("v",bte),batarg("s",oid),arg("d2",int),arg("s2",int))),
 command("calc", "bte", sht_num2dec_bte, false, "cast number to decimal(bte) and check for overflow", args(1,4, arg("",bte),arg("v",sht),arg("digits",int),arg("scale",int))),
 command("batcalc", "bte", batsht_num2dec_bte, false, "cast number to decimal(bte) and check for overflow", args(1,5, batarg("",bte),batarg("v",sht),batarg("s",oid),arg("digits",int),arg("scale",int))),
 command("calc", "bte", sht_dec2_bte, false, "cast decimal(sht) to bte and check for overflow", args(1,3, arg("",bte),arg("s1",int),arg("v",sht))),
 command("calc", "bte", sht_dec2dec_bte, false, "cast decimal(sht) to decimal(bte) and check for overflow", args(1,5, arg("",bte),arg("s1",int),arg("v",sht),arg("d2",int),arg("s2",int))),
 command("batcalc", "bte", batsht_dec2_bte, false, "cast decimal(sht) to bte and check for overflow", args(1,4, batarg("",bte),arg("s1",int),batarg("v",sht),batarg("s",oid))),
 command("batcalc", "bte", batsht_dec2dec_bte, false, "cast decimal(sht) to decimal(bte) and check for overflow", args(1,6, batarg("",bte),arg("s1",int),batarg("v",sht),batarg("s",oid),arg("d2",int),arg("s2",int))),
 command("calc", "bte", int_num2dec_bte, false, "cast number to decimal(bte) and check for overflow", args(1,4, arg("",bte),arg("v",int),arg("digits",int),arg("scale",int))),
 command("batcalc", "bte", batint_num2dec_bte, false, "cast number to decimal(bte) and check for overflow", args(1,5, batarg("",bte),batarg("v",int),batarg("s",oid),arg("digits",int),arg("scale",int))),
 command("calc", "bte", int_dec2_bte, false, "cast decimal(int) to bte and check for overflow", args(1,3, arg("",bte),arg("s1",int),arg("v",int))),
 command("calc", "bte", int_dec2dec_bte, false, "cast decimal(int) to decimal(bte) and check for overflow", args(1,5, arg("",bte),arg("s1",int),arg("v",int),arg("d2",int),arg("s2",int))),
 command("batcalc", "bte", batint_dec2_bte, false, "cast decimal(int) to bte and check for overflow", args(1,4, batarg("",bte),arg("s1",int),batarg("v",int),batarg("s",oid))),
 command("batcalc", "bte", batint_dec2dec_bte, false, "cast decimal(int) to decimal(bte) and check for overflow", args(1,6, batarg("",bte),arg("s1",int),batarg("v",int),batarg("s",oid),arg("d2",int),arg("s2",int))),
 command("calc", "bte", lng_num2dec_bte, false, "cast number to decimal(bte) and check for overflow", args(1,4, arg("",bte),arg("v",lng),arg("digits",int),arg("scale",int))),
 command("batcalc", "bte", batlng_num2dec_bte, false, "cast number to decimal(bte) and check for overflow", args(1,5, batarg("",bte),batarg("v",lng),batarg("s",oid),arg("digits",int),arg("scale",int))),
 command("calc", "bte", lng_dec2_bte, false, "cast decimal(lng) to bte and check for overflow", args(1,3, arg("",bte),arg("s1",int),arg("v",lng))),
 command("calc", "bte", lng_dec2dec_bte, false, "cast decimal(lng) to decimal(bte) and check for overflow", args(1,5, arg("",bte),arg("s1",int),arg("v",lng),arg("d2",int),arg("s2",int))),
 command("batcalc", "bte", batlng_dec2_bte, false, "cast decimal(lng) to bte and check for overflow", args(1,4, batarg("",bte),arg("s1",int),batarg("v",lng),batarg("s",oid))),
 command("batcalc", "bte", batlng_dec2dec_bte, false, "cast decimal(lng) to decimal(bte) and check for overflow", args(1,6, batarg("",bte),arg("s1",int),batarg("v",lng),batarg("s",oid),arg("d2",int),arg("s2",int))),
 command("calc", "sht", bte_num2dec_sht, false, "cast number to decimal(sht) and check for overflow", args(1,4, arg("",sht),arg("v",bte),arg("digits",int),arg("scale",int))),
 command("batcalc", "sht", batbte_num2dec_sht, false, "cast number to decimal(sht) and check for overflow", args(1,5, batarg("",sht),batarg("v",bte),batarg("s",oid),arg("digits",int),arg("scale",int))),
 command("calc", "sht", bte_dec2_sht, false, "cast decimal(bte) to sht and check for overflow", args(1,3, arg("",sht),arg("s1",int),arg("v",bte))),
 command("calc", "sht", bte_dec2dec_sht, false, "cast decimal(bte) to decimal(sht) and check for overflow", args(1,5, arg("",sht),arg("s1",int),arg("v",bte),arg("d2",int),arg("s2",int))),
 command("batcalc", "sht", batbte_dec2_sht, false, "cast decimal(bte) to sht and check for overflow", args(1,4, batarg("",sht),arg("s1",int),batarg("v",bte),batarg("s",oid))),
 command("batcalc", "sht", batbte_dec2dec_sht, false, "cast decimal(bte) to decimal(sht) and check for overflow", args(1,6, batarg("",sht),arg("s1",int),batarg("v",bte),batarg("s",oid),arg("d2",int),arg("s2",int))),
 command("calc", "sht", sht_num2dec_sht, false, "cast number to decimal(sht) and check for overflow", args(1,4, arg("",sht),arg("v",sht),arg("digits",int),arg("scale",int))),
 command("batcalc", "sht", batsht_num2dec_sht, false, "cast number to decimal(sht) and check for overflow", args(1,5, batarg("",sht),batarg("v",sht),batarg("s",oid),arg("digits",int),arg("scale",int))),
 command("calc", "sht", sht_dec2_sht, false, "cast decimal(sht) to sht and check for overflow", args(1,3, arg("",sht),arg("s1",int),arg("v",sht))),
 command("calc", "sht", sht_dec2dec_sht, false, "cast decimal(sht) to decimal(sht) and check for overflow", args(1,5, arg("",sht),arg("s1",int),arg("v",sht),arg("d2",int),arg("s2",int))),
 command("batcalc", "sht", batsht_dec2_sht, false, "cast decimal(sht) to sht and check for overflow", args(1,4, batarg("",sht),arg("s1",int),batarg("v",sht),batarg("s",oid))),
 command("batcalc", "sht", batsht_dec2dec_sht, false, "cast decimal(sht) to decimal(sht) and check for overflow", args(1,6, batarg("",sht),arg("s1",int),batarg("v",sht),batarg("s",oid),arg("d2",int),arg("s2",int))),
 command("calc", "sht", int_num2dec_sht, false, "cast number to decimal(sht) and check for overflow", args(1,4, arg("",sht),arg("v",int),arg("digits",int),arg("scale",int))),
 command("batcalc", "sht", batint_num2dec_sht, false, "cast number to decimal(sht) and check for overflow", args(1,5, batarg("",sht),batarg("v",int),batarg("s",oid),arg("digits",int),arg("scale",int))),
 command("calc", "sht", int_dec2_sht, false, "cast decimal(int) to sht and check for overflow", args(1,3, arg("",sht),arg("s1",int),arg("v",int))),
 command("calc", "sht", int_dec2dec_sht, false, "cast decimal(int) to decimal(sht) and check for overflow", args(1,5, arg("",sht),arg("s1",int),arg("v",int),arg("d2",int),arg("s2",int))),
 command("batcalc", "sht", batint_dec2_sht, false, "cast decimal(int) to sht and check for overflow", args(1,4, batarg("",sht),arg("s1",int),batarg("v",int),batarg("s",oid))),
 command("batcalc", "sht", batint_dec2dec_sht, false, "cast decimal(int) to decimal(sht) and check for overflow", args(1,6, batarg("",sht),arg("s1",int),batarg("v",int),batarg("s",oid),arg("d2",int),arg("s2",int))),
 command("calc", "sht", lng_num2dec_sht, false, "cast number to decimal(sht) and check for overflow", args(1,4, arg("",sht),arg("v",lng),arg("digits",int),arg("scale",int))),
 command("batcalc", "sht", batlng_num2dec_sht, false, "cast number to decimal(sht) and check for overflow", args(1,5, batarg("",sht),batarg("v",lng),batarg("s",oid),arg("digits",int),arg("scale",int))),
 command("calc", "sht", lng_dec2_sht, false, "cast decimal(lng) to sht and check for overflow", args(1,3, arg("",sht),arg("s1",int),arg("v",lng))),
 command("calc", "sht", lng_dec2dec_sht, false, "cast decimal(lng) to decimal(sht) and check for overflow", args(1,5, arg("",sht),arg("s1",int),arg("v",lng),arg("d2",int),arg("s2",int))),
 command("batcalc", "sht", batlng_dec2_sht, false, "cast decimal(lng) to sht and check for overflow", args(1,4, batarg("",sht),arg("s1",int),batarg("v",lng),batarg("s",oid))),
 command("batcalc", "sht", batlng_dec2dec_sht, false, "cast decimal(lng) to decimal(sht) and check for overflow", args(1,6, batarg("",sht),arg("s1",int),batarg("v",lng),batarg("s",oid),arg("d2",int),arg("s2",int))),
 command("calc", "int", bte_num2dec_int, false, "cast number to decimal(int) and check for overflow", args(1,4, arg("",int),arg("v",bte),arg("digits",int),arg("scale",int))),
 command("batcalc", "int", batbte_num2dec_int, false, "cast number to decimal(int) and check for overflow", args(1,5, batarg("",int),batarg("v",bte),batarg("s",oid),arg("digits",int),arg("scale",int))),
 command("calc", "int", bte_dec2_int, false, "cast decimal(bte) to int and check for overflow", args(1,3, arg("",int),arg("s1",int),arg("v",bte))),
 command("calc", "int", bte_dec2dec_int, false, "cast decimal(bte) to decimal(int) and check for overflow", args(1,5, arg("",int),arg("s1",int),arg("v",bte),arg("d2",int),arg("s2",int))),
 command("batcalc", "int", batbte_dec2_int, false, "cast decimal(bte) to int and check for overflow", args(1,4, batarg("",int),arg("s1",int),batarg("v",bte),batarg("s",oid))),
 command("batcalc", "int", batbte_dec2dec_int, false, "cast decimal(bte) to decimal(int) and check for overflow", args(1,6, batarg("",int),arg("s1",int),batarg("v",bte),batarg("s",oid),arg("d2",int),arg("s2",int))),
 command("calc", "int", sht_num2dec_int, false, "cast number to decimal(int) and check for overflow", args(1,4, arg("",int),arg("v",sht),arg("digits",int),arg("scale",int))),
 command("batcalc", "int", batsht_num2dec_int, false, "cast number to decimal(int) and check for overflow", args(1,5, batarg("",int),batarg("v",sht),batarg("s",oid),arg("digits",int),arg("scale",int))),
 command("calc", "int", sht_dec2_int, false, "cast decimal(sht) to int and check for overflow", args(1,3, arg("",int),arg("s1",int),arg("v",sht))),
 command("calc", "int", sht_dec2dec_int, false, "cast decimal(sht) to decimal(int) and check for overflow", args(1,5, arg("",int),arg("s1",int),arg("v",sht),arg("d2",int),arg("s2",int))),
 command("batcalc", "int", batsht_dec2_int, false, "cast decimal(sht) to int and check for overflow", args(1,4, batarg("",int),arg("s1",int),batarg("v",sht),batarg("s",oid))),
 command("batcalc", "int", batsht_dec2dec_int, false, "cast decimal(sht) to decimal(int) and check for overflow", args(1,6, batarg("",int),arg("s1",int),batarg("v",sht),batarg("s",oid),arg("d2",int),arg("s2",int))),
 command("calc", "int", int_num2dec_int, false, "cast number to decimal(int) and check for overflow", args(1,4, arg("",int),arg("v",int),arg("digits",int),arg("scale",int))),
 command("batcalc", "int", batint_num2dec_int, false, "cast number to decimal(int) and check for overflow", args(1,5, batarg("",int),batarg("v",int),batarg("s",oid),arg("digits",int),arg("scale",int))),
 command("calc", "int", int_dec2_int, false, "cast decimal(int) to int and check for overflow", args(1,3, arg("",int),arg("s1",int),arg("v",int))),
 command("calc", "int", int_dec2dec_int, false, "cast decimal(int) to decimal(int) and check for overflow", args(1,5, arg("",int),arg("s1",int),arg("v",int),arg("d2",int),arg("s2",int))),
 command("batcalc", "int", batint_dec2_int, false, "cast decimal(int) to int and check for overflow", args(1,4, batarg("",int),arg("s1",int),batarg("v",int),batarg("s",oid))),
 command("batcalc", "int", batint_dec2dec_int, false, "cast decimal(int) to decimal(int) and check for overflow", args(1,6, batarg("",int),arg("s1",int),batarg("v",int),batarg("s",oid),arg("d2",int),arg("s2",int))),
 command("calc", "int", lng_num2dec_int, false, "cast number to decimal(int) and check for overflow", args(1,4, arg("",int),arg("v",lng),arg("digits",int),arg("scale",int))),
 command("batcalc", "int", batlng_num2dec_int, false, "cast number to decimal(int) and check for overflow", args(1,5, batarg("",int),batarg("v",lng),batarg("s",oid),arg("digits",int),arg("scale",int))),
 command("calc", "int", lng_dec2_int, false, "cast decimal(lng) to int and check for overflow", args(1,3, arg("",int),arg("s1",int),arg("v",lng))),
 command("calc", "int", lng_dec2dec_int, false, "cast decimal(lng) to decimal(int) and check for overflow", args(1,5, arg("",int),arg("s1",int),arg("v",lng),arg("d2",int),arg("s2",int))),
 command("batcalc", "int", batlng_dec2_int, false, "cast decimal(lng) to int and check for overflow", args(1,4, batarg("",int),arg("s1",int),batarg("v",lng),batarg("s",oid))),
 command("batcalc", "int", batlng_dec2dec_int, false, "cast decimal(lng) to decimal(int) and check for overflow", args(1,6, batarg("",int),arg("s1",int),batarg("v",lng),batarg("s",oid),arg("d2",int),arg("s2",int))),
 command("calc", "lng", bte_num2dec_lng, false, "cast number to decimal(lng) and check for overflow", args(1,4, arg("",lng),arg("v",bte),arg("digits",int),arg("scale",int))),
 command("batcalc", "lng", batbte_num2dec_lng, false, "cast number to decimal(lng) and check for overflow", args(1,5, batarg("",lng),batarg("v",bte),batarg("s",oid),arg("digits",int),arg("scale",int))),
 command("calc", "lng", bte_dec2_lng, false, "cast decimal(bte) to lng and check for overflow", args(1,3, arg("",lng),arg("s1",int),arg("v",bte))),
 command("calc", "lng", bte_dec2dec_lng, false, "cast decimal(bte) to decimal(lng) and check for overflow", args(1,5, arg("",lng),arg("s1",int),arg("v",bte),arg("d2",int),arg("s2",int))),
 command("batcalc", "lng", batbte_dec2_lng, false, "cast decimal(bte) to lng and check for overflow", args(1,4, batarg("",lng),arg("s1",int),batarg("v",bte),batarg("s",oid))),
 command("batcalc", "lng", batbte_dec2dec_lng, false, "cast decimal(bte) to decimal(lng) and check for overflow", args(1,6, batarg("",lng),arg("s1",int),batarg("v",bte),batarg("s",oid),arg("d2",int),arg("s2",int))),
 command("calc", "lng", sht_num2dec_lng, false, "cast number to decimal(lng) and check for overflow", args(1,4, arg("",lng),arg("v",sht),arg("digits",int),arg("scale",int))),
 command("batcalc", "lng", batsht_num2dec_lng, false, "cast number to decimal(lng) and check for overflow", args(1,5, batarg("",lng),batarg("v",sht),batarg("s",oid),arg("digits",int),arg("scale",int))),
 command("calc", "lng", sht_dec2_lng, false, "cast decimal(sht) to lng and check for overflow", args(1,3, arg("",lng),arg("s1",int),arg("v",sht))),
 command("calc", "lng", sht_dec2dec_lng, false, "cast decimal(sht) to decimal(lng) and check for overflow", args(1,5, arg("",lng),arg("s1",int),arg("v",sht),arg("d2",int),arg("s2",int))),
 command("batcalc", "lng", batsht_dec2_lng, false, "cast decimal(sht) to lng and check for overflow", args(1,4, batarg("",lng),arg("s1",int),batarg("v",sht),batarg("s",oid))),
 command("batcalc", "lng", batsht_dec2dec_lng, false, "cast decimal(sht) to decimal(lng) and check for overflow", args(1,6, batarg("",lng),arg("s1",int),batarg("v",sht),batarg("s",oid),arg("d2",int),arg("s2",int))),
 command("calc", "lng", int_num2dec_lng, false, "cast number to decimal(lng) and check for overflow", args(1,4, arg("",lng),arg("v",int),arg("digits",int),arg("scale",int))),
 command("batcalc", "lng", batint_num2dec_lng, false, "cast number to decimal(lng) and check for overflow", args(1,5, batarg("",lng),batarg("v",int),batarg("s",oid),arg("digits",int),arg("scale",int))),
 command("calc", "lng", int_dec2_lng, false, "cast decimal(int) to lng and check for overflow", args(1,3, arg("",lng),arg("s1",int),arg("v",int))),
 command("calc", "lng", int_dec2dec_lng, false, "cast decimal(int) to decimal(lng) and check for overflow", args(1,5, arg("",lng),arg("s1",int),arg("v",int),arg("d2",int),arg("s2",int))),
 command("batcalc", "lng", batint_dec2_lng, false, "cast decimal(int) to lng and check for overflow", args(1,4, batarg("",lng),arg("s1",int),batarg("v",int),batarg("s",oid))),
 command("batcalc", "lng", batint_dec2dec_lng, false, "cast decimal(int) to decimal(lng) and check for overflow", args(1,6, batarg("",lng),arg("s1",int),batarg("v",int),batarg("s",oid),arg("d2",int),arg("s2",int))),
 command("calc", "lng", lng_num2dec_lng, false, "cast number to decimal(lng) and check for overflow", args(1,4, arg("",lng),arg("v",lng),arg("digits",int),arg("scale",int))),
 command("batcalc", "lng", batlng_num2dec_lng, false, "cast number to decimal(lng) and check for overflow", args(1,5, batarg("",lng),batarg("v",lng),batarg("s",oid),arg("digits",int),arg("scale",int))),
 command("calc", "lng", lng_dec2_lng, false, "cast decimal(lng) to lng and check for overflow", args(1,3, arg("",lng),arg("s1",int),arg("v",lng))),
 command("calc", "lng", lng_dec2dec_lng, false, "cast decimal(lng) to decimal(lng) and check for overflow", args(1,5, arg("",lng),arg("s1",int),arg("v",lng),arg("d2",int),arg("s2",int))),
 command("batcalc", "lng", batlng_dec2_lng, false, "cast decimal(lng) to lng and check for overflow", args(1,4, batarg("",lng),arg("s1",int),batarg("v",lng),batarg("s",oid))),
 command("batcalc", "lng", batlng_dec2dec_lng, false, "cast decimal(lng) to decimal(lng) and check for overflow", args(1,6, batarg("",lng),arg("s1",int),batarg("v",lng),batarg("s",oid),arg("d2",int),arg("s2",int))),
 command("calc", "flt", bte_num2dec_flt, false, "cast number to decimal(flt) and check for overflow", args(1,4, arg("",flt),arg("v",bte),arg("digits",int),arg("scale",int))),
 command("batcalc", "flt", batbte_num2dec_flt, false, "cast number to decimal(flt) and check for overflow", args(1,5, batarg("",flt),batarg("v",bte),batarg("s",oid),arg("digits",int),arg("scale",int))),
 command("calc", "flt", bte_dec2_flt, false, "cast decimal(bte) to flt and check for overflow", args(1,3, arg("",flt),arg("s1",int),arg("v",bte))),
 command("calc", "flt", bte_dec2dec_flt, false, "cast decimal(bte) to decimal(flt) and check for overflow", args(1,5, arg("",flt),arg("s1",int),arg("v",bte),arg("d2",int),arg("s2",int))),
 command("batcalc", "flt", batbte_dec2_flt, false, "cast decimal(bte) to flt and check for overflow", args(1,4, batarg("",flt),arg("s1",int),batarg("v",bte),batarg("s",oid))),
 command("batcalc", "flt", batbte_dec2dec_flt, false, "cast decimal(bte) to decimal(flt) and check for overflow", args(1,6, batarg("",flt),arg("s1",int),batarg("v",bte),batarg("s",oid),arg("d2",int),arg("s2",int))),
 command("calc", "flt", sht_num2dec_flt, false, "cast number to decimal(flt) and check for overflow", args(1,4, arg("",flt),arg("v",sht),arg("digits",int),arg("scale",int))),
 command("batcalc", "flt", batsht_num2dec_flt, false, "cast number to decimal(flt) and check for overflow", args(1,5, batarg("",flt),batarg("v",sht),batarg("s",oid),arg("digits",int),arg("scale",int))),
 command("calc", "flt", sht_dec2_flt, false, "cast decimal(sht) to flt and check for overflow", args(1,3, arg("",flt),arg("s1",int),arg("v",sht))),
 command("calc", "flt", sht_dec2dec_flt, false, "cast decimal(sht) to decimal(flt) and check for overflow", args(1,5, arg("",flt),arg("s1",int),arg("v",sht),arg("d2",int),arg("s2",int))),
 command("batcalc", "flt", batsht_dec2_flt, false, "cast decimal(sht) to flt and check for overflow", args(1,4, batarg("",flt),arg("s1",int),batarg("v",sht),batarg("s",oid))),
 command("batcalc", "flt", batsht_dec2dec_flt, false, "cast decimal(sht) to decimal(flt) and check for overflow", args(1,6, batarg("",flt),arg("s1",int),batarg("v",sht),batarg("s",oid),arg("d2",int),arg("s2",int))),
 command("calc", "flt", int_num2dec_flt, false, "cast number to decimal(flt) and check for overflow", args(1,4, arg("",flt),arg("v",int),arg("digits",int),arg("scale",int))),
 command("batcalc", "flt", batint_num2dec_flt, false, "cast number to decimal(flt) and check for overflow", args(1,5, batarg("",flt),batarg("v",int),batarg("s",oid),arg("digits",int),arg("scale",int))),
 command("calc", "flt", int_dec2_flt, false, "cast decimal(int) to flt and check for overflow", args(1,3, arg("",flt),arg("s1",int),arg("v",int))),
 command("calc", "flt", int_dec2dec_flt, false, "cast decimal(int) to decimal(flt) and check for overflow", args(1,5, arg("",flt),arg("s1",int),arg("v",int),arg("d2",int),arg("s2",int))),
 command("batcalc", "flt", batint_dec2_flt, false, "cast decimal(int) to flt and check for overflow", args(1,4, batarg("",flt),arg("s1",int),batarg("v",int),batarg("s",oid))),
 command("batcalc", "flt", batint_dec2dec_flt, false, "cast decimal(int) to decimal(flt) and check for overflow", args(1,6, batarg("",flt),arg("s1",int),batarg("v",int),batarg("s",oid),arg("d2",int),arg("s2",int))),
 command("calc", "flt", lng_num2dec_flt, false, "cast number to decimal(flt) and check for overflow", args(1,4, arg("",flt),arg("v",lng),arg("digits",int),arg("scale",int))),
 command("batcalc", "flt", batlng_num2dec_flt, false, "cast number to decimal(flt) and check for overflow", args(1,5, batarg("",flt),batarg("v",lng),batarg("s",oid),arg("digits",int),arg("scale",int))),
 command("calc", "flt", lng_dec2_flt, false, "cast decimal(lng) to flt and check for overflow", args(1,3, arg("",flt),arg("s1",int),arg("v",lng))),
 command("calc", "flt", lng_dec2dec_flt, false, "cast decimal(lng) to decimal(flt) and check for overflow", args(1,5, arg("",flt),arg("s1",int),arg("v",lng),arg("d2",int),arg("s2",int))),
 command("batcalc", "flt", batlng_dec2_flt, false, "cast decimal(lng) to flt and check for overflow", args(1,4, batarg("",flt),arg("s1",int),batarg("v",lng),batarg("s",oid))),
 command("batcalc", "flt", batlng_dec2dec_flt, false, "cast decimal(lng) to decimal(flt) and check for overflow", args(1,6, batarg("",flt),arg("s1",int),batarg("v",lng),batarg("s",oid),arg("d2",int),arg("s2",int))),
 command("calc", "dbl", bte_num2dec_dbl, false, "cast number to decimal(dbl) and check for overflow", args(1,4, arg("",dbl),arg("v",bte),arg("digits",int),arg("scale",int))),
 command("batcalc", "dbl", batbte_num2dec_dbl, false, "cast number to decimal(dbl) and check for overflow", args(1,5, batarg("",dbl),batarg("v",bte),batarg("s",oid),arg("digits",int),arg("scale",int))),
 command("calc", "dbl", bte_dec2_dbl, false, "cast decimal(bte) to dbl and check for overflow", args(1,3, arg("",dbl),arg("s1",int),arg("v",bte))),
 command("calc", "dbl", bte_dec2dec_dbl, false, "cast decimal(bte) to decimal(dbl) and check for overflow", args(1,5, arg("",dbl),arg("s1",int),arg("v",bte),arg("d2",int),arg("s2",int))),
 command("batcalc", "dbl", batbte_dec2_dbl, false, "cast decimal(bte) to dbl and check for overflow", args(1,4, batarg("",dbl),arg("s1",int),batarg("v",bte),batarg("s",oid))),
 command("batcalc", "dbl", batbte_dec2dec_dbl, false, "cast decimal(bte) to decimal(dbl) and check for overflow", args(1,6, batarg("",dbl),arg("s1",int),batarg("v",bte),batarg("s",oid),arg("d2",int),arg("s2",int))),
 command("calc", "dbl", sht_num2dec_dbl, false, "cast number to decimal(dbl) and check for overflow", args(1,4, arg("",dbl),arg("v",sht),arg("digits",int),arg("scale",int))),
 command("batcalc", "dbl", batsht_num2dec_dbl, false, "cast number to decimal(dbl) and check for overflow", args(1,5, batarg("",dbl),batarg("v",sht),batarg("s",oid),arg("digits",int),arg("scale",int))),
 command("calc", "dbl", sht_dec2_dbl, false, "cast decimal(sht) to dbl and check for overflow", args(1,3, arg("",dbl),arg("s1",int),arg("v",sht))),
 command("calc", "dbl", sht_dec2dec_dbl, false, "cast decimal(sht) to decimal(dbl) and check for overflow", args(1,5, arg("",dbl),arg("s1",int),arg("v",sht),arg("d2",int),arg("s2",int))),
 command("batcalc", "dbl", batsht_dec2_dbl, false, "cast decimal(sht) to dbl and check for overflow", args(1,4, batarg("",dbl),arg("s1",int),batarg("v",sht),batarg("s",oid))),
 command("batcalc", "dbl", batsht_dec2dec_dbl, false, "cast decimal(sht) to decimal(dbl) and check for overflow", args(1,6, batarg("",dbl),arg("s1",int),batarg("v",sht),batarg("s",oid),arg("d2",int),arg("s2",int))),
 command("calc", "dbl", int_num2dec_dbl, false, "cast number to decimal(dbl) and check for overflow", args(1,4, arg("",dbl),arg("v",int),arg("digits",int),arg("scale",int))),
 command("batcalc", "dbl", batint_num2dec_dbl, false, "cast number to decimal(dbl) and check for overflow", args(1,5, batarg("",dbl),batarg("v",int),batarg("s",oid),arg("digits",int),arg("scale",int))),
 command("calc", "dbl", int_dec2_dbl, false, "cast decimal(int) to dbl and check for overflow", args(1,3, arg("",dbl),arg("s1",int),arg("v",int))),
 command("calc", "dbl", int_dec2dec_dbl, false, "cast decimal(int) to decimal(dbl) and check for overflow", args(1,5, arg("",dbl),arg("s1",int),arg("v",int),arg("d2",int),arg("s2",int))),
 command("batcalc", "dbl", batint_dec2_dbl, false, "cast decimal(int) to dbl and check for overflow", args(1,4, batarg("",dbl),arg("s1",int),batarg("v",int),batarg("s",oid))),
 command("batcalc", "dbl", batint_dec2dec_dbl, false, "cast decimal(int) to decimal(dbl) and check for overflow", args(1,6, batarg("",dbl),arg("s1",int),batarg("v",int),batarg("s",oid),arg("d2",int),arg("s2",int))),
 command("calc", "dbl", lng_num2dec_dbl, false, "cast number to decimal(dbl) and check for overflow", args(1,4, arg("",dbl),arg("v",lng),arg("digits",int),arg("scale",int))),
 command("batcalc", "dbl", batlng_num2dec_dbl, false, "cast number to decimal(dbl) and check for overflow", args(1,5, batarg("",dbl),batarg("v",lng),batarg("s",oid),arg("digits",int),arg("scale",int))),
 command("calc", "dbl", lng_dec2_dbl, false, "cast decimal(lng) to dbl and check for overflow", args(1,3, arg("",dbl),arg("s1",int),arg("v",lng))),
 command("calc", "dbl", lng_dec2dec_dbl, false, "cast decimal(lng) to decimal(dbl) and check for overflow", args(1,5, arg("",dbl),arg("s1",int),arg("v",lng),arg("d2",int),arg("s2",int))),
 command("batcalc", "dbl", batlng_dec2_dbl, false, "cast decimal(lng) to dbl and check for overflow", args(1,4, batarg("",dbl),arg("s1",int),batarg("v",lng),batarg("s",oid))),
 command("batcalc", "dbl", batlng_dec2dec_dbl, false, "cast decimal(lng) to decimal(dbl) and check for overflow", args(1,6, batarg("",dbl),arg("s1",int),batarg("v",lng),batarg("s",oid),arg("d2",int),arg("s2",int))),
 /* sql_rank */
 pattern("sql", "diff", SQLdiff, false, "return true if cur != prev row", args(1,2, arg("",bit),argany("b",1))),
 pattern("batsql", "diff", SQLdiff, false, "return true if cur != prev row", args(1,2, batarg("",bit),batargany("b",1))),
 pattern("sql", "diff", SQLdiff, false, "return true if cur != prev row", args(1,3, arg("",bit),arg("p",bit),argany("b",1))),
 pattern("batsql", "diff", SQLdiff, false, "return true if cur != prev row", args(1,3, batarg("",bit),arg("p",bit),batargany("b",1))),
 pattern("batsql", "diff", SQLdiff, false, "return true if cur != prev row", args(1,3, batarg("",bit),batarg("p",bit),argany("b",1))),
 pattern("batsql", "diff", SQLdiff, false, "return true if cur != prev row", args(1,3, batarg("",bit),batarg("p",bit),batargany("b",1))),
 pattern("sql", "window_bound", SQLwindow_bound, false, "computes window ranges for each row", args(1,6, arg("",oid),argany("b",1),arg("unit",int),arg("bound",int),arg("excl",int),arg("limit",bte))),
 pattern("batsql", "window_bound", SQLwindow_bound, false, "computes window ranges for each row", args(1,6, batarg("",oid),batargany("b",1),arg("unit",int),arg("bound",int),arg("excl",int),arg("limit",bte))),
 pattern("sql", "window_bound", SQLwindow_bound, false, "computes window ranges for each row", args(1,7, arg("",oid),arg("p",bit),argany("b",1),arg("unit",int),arg("bound",int),arg("excl",int),arg("limit",bte))),
 pattern("batsql", "window_bound", SQLwindow_bound, false, "computes window ranges for each row", args(1,7, batarg("",oid),batarg("p",bit),batargany("b",1),arg("unit",int),arg("bound",int),arg("excl",int),arg("limit",bte))),
 pattern("batsql", "window_bound", SQLwindow_bound, false, "computes window ranges for each row", args(1,6, batarg("",oid),batargany("b",1),arg("unit",int),arg("bound",int),arg("excl",int),batarg("limit",bte))),
 pattern("batsql", "window_bound", SQLwindow_bound, false, "computes window ranges for each row", args(1,7, batarg("",oid),batarg("p",bit),batargany("b",1),arg("unit",int),arg("bound",int),arg("excl",int),batarg("limit",bte))),
 pattern("sql", "window_bound", SQLwindow_bound, false, "computes window ranges for each row", args(1,6, arg("",oid),argany("b",1),arg("unit",int),arg("bound",int),arg("excl",int),arg("limit",sht))),
 pattern("batsql", "window_bound", SQLwindow_bound, false, "computes window ranges for each row", args(1,6, batarg("",oid),batargany("b",1),arg("unit",int),arg("bound",int),arg("excl",int),arg("limit",sht))),
 pattern("sql", "window_bound", SQLwindow_bound, false, "computes window ranges for each row", args(1,7, arg("",oid),arg("p",bit),argany("b",1),arg("unit",int),arg("bound",int),arg("excl",int),arg("limit",sht))),
 pattern("batsql", "window_bound", SQLwindow_bound, false, "computes window ranges for each row", args(1,7, batarg("",oid),batarg("p",bit),batargany("b",1),arg("unit",int),arg("bound",int),arg("excl",int),arg("limit",sht))),
 pattern("batsql", "window_bound", SQLwindow_bound, false, "computes window ranges for each row", args(1,6, batarg("",oid),batargany("b",1),arg("unit",int),arg("bound",int),arg("excl",int),batarg("limit",sht))),
 pattern("batsql", "window_bound", SQLwindow_bound, false, "computes window ranges for each row", args(1,7, batarg("",oid),batarg("p",bit),batargany("b",1),arg("unit",int),arg("bound",int),arg("excl",int),batarg("limit",sht))),
 pattern("sql", "window_bound", SQLwindow_bound, false, "computes window ranges for each row", args(1,6, arg("",oid),argany("b",1),arg("unit",int),arg("bound",int),arg("excl",int),arg("limit",int))),
 pattern("batsql", "window_bound", SQLwindow_bound, false, "computes window ranges for each row", args(1,6, batarg("",oid),batargany("b",1),arg("unit",int),arg("bound",int),arg("excl",int),arg("limit",int))),
 pattern("sql", "window_bound", SQLwindow_bound, false, "computes window ranges for each row", args(1,7, arg("",oid),arg("p",bit),argany("b",1),arg("unit",int),arg("bound",int),arg("excl",int),arg("limit",int))),
 pattern("batsql", "window_bound", SQLwindow_bound, false, "computes window ranges for each row", args(1,7, batarg("",oid),batarg("p",bit),batargany("b",1),arg("unit",int),arg("bound",int),arg("excl",int),arg("limit",int))),
 pattern("batsql", "window_bound", SQLwindow_bound, false, "computes window ranges for each row", args(1,6, batarg("",oid),batargany("b",1),arg("unit",int),arg("bound",int),arg("excl",int),batarg("limit",int))),
 pattern("batsql", "window_bound", SQLwindow_bound, false, "computes window ranges for each row", args(1,7, batarg("",oid),batarg("p",bit),batargany("b",1),arg("unit",int),arg("bound",int),arg("excl",int),batarg("limit",int))),
 pattern("sql", "window_bound", SQLwindow_bound, false, "computes window ranges for each row", args(1,6, arg("",oid),argany("b",1),arg("unit",int),arg("bound",int),arg("excl",int),arg("limit",lng))),
 pattern("batsql", "window_bound", SQLwindow_bound, false, "computes window ranges for each row", args(1,6, batarg("",oid),batargany("b",1),arg("unit",int),arg("bound",int),arg("excl",int),arg("limit",lng))),
 pattern("sql", "window_bound", SQLwindow_bound, false, "computes window ranges for each row", args(1,7, arg("",oid),arg("p",bit),argany("b",1),arg("unit",int),arg("bound",int),arg("excl",int),arg("limit",lng))),
 pattern("batsql", "window_bound", SQLwindow_bound, false, "computes window ranges for each row", args(1,7, batarg("",oid),batarg("p",bit),batargany("b",1),arg("unit",int),arg("bound",int),arg("excl",int),arg("limit",lng))),
 pattern("batsql", "window_bound", SQLwindow_bound, false, "computes window ranges for each row", args(1,6, batarg("",oid),batargany("b",1),arg("unit",int),arg("bound",int),arg("excl",int),batarg("limit",lng))),
 pattern("batsql", "window_bound", SQLwindow_bound, false, "computes window ranges for each row", args(1,7, batarg("",oid),batarg("p",bit),batargany("b",1),arg("unit",int),arg("bound",int),arg("excl",int),batarg("limit",lng))),
 pattern("sql", "window_bound", SQLwindow_bound, false, "computes window ranges for each row", args(1,6, arg("",oid),argany("b",1),arg("unit",int),arg("bound",int),arg("excl",int),arg("limit",flt))),
 pattern("batsql", "window_bound", SQLwindow_bound, false, "computes window ranges for each row", args(1,6, batarg("",oid),batargany("b",1),arg("unit",int),arg("bound",int),arg("excl",int),arg("limit",flt))),
 pattern("sql", "window_bound", SQLwindow_bound, false, "computes window ranges for each row", args(1,7, arg("",oid),arg("p",bit),argany("b",1),arg("unit",int),arg("bound",int),arg("excl",int),arg("limit",flt))),
 pattern("batsql", "window_bound", SQLwindow_bound, false, "computes window ranges for each row", args(1,7, batarg("",oid),batarg("p",bit),batargany("b",1),arg("unit",int),arg("bound",int),arg("excl",int),arg("limit",flt))),
 pattern("batsql", "window_bound", SQLwindow_bound, false, "computes window ranges for each row", args(1,6, batarg("",oid),batargany("b",1),arg("unit",int),arg("bound",int),arg("excl",int),batarg("limit",flt))),
 pattern("batsql", "window_bound", SQLwindow_bound, false, "computes window ranges for each row", args(1,7, batarg("",oid),batarg("p",bit),batargany("b",1),arg("unit",int),arg("bound",int),arg("excl",int),batarg("limit",flt))),
 pattern("sql", "window_bound", SQLwindow_bound, false, "computes window ranges for each row", args(1,6, arg("",oid),argany("b",1),arg("unit",int),arg("bound",int),arg("excl",int),arg("limit",dbl))),
 pattern("batsql", "window_bound", SQLwindow_bound, false, "computes window ranges for each row", args(1,6, batarg("",oid),batargany("b",1),arg("unit",int),arg("bound",int),arg("excl",int),arg("limit",dbl))),
 pattern("sql", "window_bound", SQLwindow_bound, false, "computes window ranges for each row", args(1,7, arg("",oid),arg("p",bit),argany("b",1),arg("unit",int),arg("bound",int),arg("excl",int),arg("limit",dbl))),
 pattern("batsql", "window_bound", SQLwindow_bound, false, "computes window ranges for each row", args(1,7, batarg("",oid),batarg("p",bit),batargany("b",1),arg("unit",int),arg("bound",int),arg("excl",int),arg("limit",dbl))),
 pattern("batsql", "window_bound", SQLwindow_bound, false, "computes window ranges for each row", args(1,6, batarg("",oid),batargany("b",1),arg("unit",int),arg("bound",int),arg("excl",int),batarg("limit",dbl))),
 pattern("batsql", "window_bound", SQLwindow_bound, false, "computes window ranges for each row", args(1,7, batarg("",oid),batarg("p",bit),batargany("b",1),arg("unit",int),arg("bound",int),arg("excl",int),batarg("limit",dbl))),
 pattern("sql", "row_number", SQLrow_number, false, "return the row_numer-ed groups", args(1,4, arg("",int),argany("b",1),arg("p",bit),arg("o",bit))),
 pattern("batsql", "row_number", SQLrow_number, false, "return the row_numer-ed groups", args(1,4, batarg("",int),batargany("b",1),argany("p",2),argany("o",3))),
 pattern("sql", "rank", SQLrank, false, "return the ranked groups", args(1,4, arg("",int),argany("b",1),arg("p",bit),arg("o",bit))),
 pattern("batsql", "rank", SQLrank, false, "return the ranked groups", args(1,4, batarg("",int),batargany("b",1),argany("p",2),argany("o",3))),
 pattern("sql", "dense_rank", SQLdense_rank, false, "return the densely ranked groups", args(1,4, arg("",int),argany("b",1),arg("p",bit),arg("o",bit))),
 pattern("batsql", "dense_rank", SQLdense_rank, false, "return the densely ranked groups", args(1,4, batarg("",int),batargany("b",1),argany("p",2),argany("o",3))),
 pattern("sql", "percent_rank", SQLpercent_rank, false, "return the percentage into the total number of groups for each row", args(1,4, arg("",dbl),argany("b",1),arg("p",bit),arg("o",bit))),
 pattern("batsql", "percent_rank", SQLpercent_rank, false, "return the percentage into the total number of groups for each row", args(1,4, batarg("",dbl),batargany("b",1),argany("p",2),argany("o",3))),
 pattern("sql", "cume_dist", SQLcume_dist, false, "return the accumulated distribution of the number of rows per group to the total number of partition rows", args(1,4, arg("",dbl),argany("b",1),arg("p",bit),arg("o",bit))),
 pattern("batsql", "cume_dist", SQLcume_dist, false, "return the accumulated distribution of the number of rows per group to the total number of partition rows", args(1,4, batarg("",dbl),batargany("b",1),argany("p",2),argany("o",3))),
 pattern("sql", "lag", SQLlag, false, "return the value in the previous row in the partition or NULL if non existent", args(1,4, argany("",1),argany("b",1),arg("p",bit),arg("o",bit))),
 pattern("batsql", "lag", SQLlag, false, "return the value in the previous row in the partition or NULL if non existent", args(1,4, batargany("",1),batargany("b",1),argany("p",2),argany("o",3))),
 pattern("sql", "lag", SQLlag, false, "return the value in the previous 'l' row in the partition or NULL if non existent", args(1,5, argany("",1),argany("b",1),argany("l",0),arg("p",bit),arg("o",bit))),
 pattern("batsql", "lag", SQLlag, false, "return the value in the previous 'l' row in the partition or NULL if non existent", args(1,5, batargany("",1),batargany("b",1),argany("l",0),argany("p",2),argany("o",3))),
 pattern("batsql", "lag", SQLlag, false, "return the value in the previous 'l' row in the partition or NULL if non existent", args(1,5, batargany("",1),argany("b",1),batargany("l",0),argany("p",2),argany("o",3))),
 pattern("batsql", "lag", SQLlag, false, "return the value in the previous 'l' row in the partition or NULL if non existent", args(1,5, batargany("",1),batargany("b",1),batargany("l",0),argany("p",2),argany("o",3))),
 pattern("sql", "lag", SQLlag, false, "return the value in the previous 'l' row in the partition or 'd' if non existent", args(1,6, argany("",1),argany("b",1),argany("l",0),argany("d",1),arg("p",bit),arg("o",bit))),
 pattern("batsql", "lag", SQLlag, false, "return the value in the previous 'l' row in the partition or 'd' if non existent", args(1,6, batargany("",1),batargany("b",1),argany("l",0),argany("d",1),argany("p",2),argany("o",3))),
 pattern("batsql", "lag", SQLlag, false, "return the value in the previous 'l' row in the partition or 'd' if non existent", args(1,6, batargany("",1),argany("b",1),batargany("l",0),argany("d",1),argany("p",2),argany("o",3))),
 pattern("batsql", "lag", SQLlag, false, "return the value in the previous 'l' row in the partition or 'd' if non existent", args(1,6, batargany("",1),batargany("b",1),batargany("l",0),argany("d",1),argany("p",2),argany("o",3))),
 pattern("batsql", "lag", SQLlag, false, "return the value in the previous 'l' row in the partition or 'd' if non existent", args(1,6, batargany("",1),argany("b",1),argany("l",0),batargany("d",1),argany("p",2),argany("o",3))),
 pattern("batsql", "lag", SQLlag, false, "return the value in the previous 'l' row in the partition or 'd' if non existent", args(1,6, batargany("",1),batargany("b",1),argany("l",0),batargany("d",1),argany("p",2),argany("o",3))),
 pattern("batsql", "lag", SQLlag, false, "return the value in the previous 'l' row in the partition or 'd' if non existent", args(1,6, batargany("",1),argany("b",1),batargany("l",0),batargany("d",1),argany("p",2),argany("o",3))),
 pattern("batsql", "lag", SQLlag, false, "return the value in the previous 'l' row in the partition or 'd' if non existent", args(1,6, batargany("",1),batargany("b",1),batargany("l",0),batargany("d",1),argany("p",2),argany("o",3))),
 pattern("sql", "lead", SQLlead, false, "return the value in the next row in the partition or NULL if non existent", args(1,4, argany("",1),argany("b",1),arg("p",bit),arg("o",bit))),
 pattern("batsql", "lead", SQLlead, false, "return the value in the next row in the partition or NULL if non existent", args(1,4, batargany("",1),batargany("b",1),argany("p",2),argany("o",3))),
 pattern("sql", "lead", SQLlead, false, "return the value in the next 'l' row in the partition or NULL if non existent", args(1,5, argany("",1),argany("b",1),argany("l",0),arg("p",bit),arg("o",bit))),
 pattern("batsql", "lead", SQLlead, false, "return the value in the next 'l' row in the partition or NULL if non existent", args(1,5, batargany("",1),batargany("b",1),argany("l",0),argany("p",2),argany("o",3))),
 pattern("batsql", "lead", SQLlead, false, "return the value in the next 'l' row in the partition or NULL if non existent", args(1,5, batargany("",1),argany("b",1),batargany("l",0),argany("p",2),argany("o",3))),
 pattern("batsql", "lead", SQLlead, false, "return the value in the next 'l' row in the partition or NULL if non existent", args(1,5, batargany("",1),batargany("b",1),batargany("l",0),argany("p",2),argany("o",3))),
 pattern("sql", "lead", SQLlead, false, "return the value in the next 'l' row in the partition or 'd' if non existent", args(1,6, argany("",1),argany("b",1),argany("l",0),argany("d",1),arg("p",bit),arg("o",bit))),
 pattern("batsql", "lead", SQLlead, false, "return the value in the next 'l' row in the partition or 'd' if non existent", args(1,6, batargany("",1),batargany("b",1),argany("l",0),argany("d",1),argany("p",2),argany("o",3))),
 pattern("batsql", "lead", SQLlead, false, "return the value in the next 'l' row in the partition or 'd' if non existent", args(1,6, batargany("",1),argany("b",1),batargany("l",0),argany("d",1),argany("p",2),argany("o",3))),
 pattern("batsql", "lead", SQLlead, false, "return the value in the next 'l' row in the partition or 'd' if non existent", args(1,6, batargany("",1),batargany("b",1),batargany("l",0),argany("d",1),argany("p",2),argany("o",3))),
 pattern("batsql", "lead", SQLlead, false, "return the value in the next 'l' row in the partition or 'd' if non existent", args(1,6, batargany("",1),argany("b",1),argany("l",0),batargany("d",1),argany("p",2),argany("o",3))),
 pattern("batsql", "lead", SQLlead, false, "return the value in the next 'l' row in the partition or 'd' if non existent", args(1,6, batargany("",1),batargany("b",1),argany("l",0),batargany("d",1),argany("p",2),argany("o",3))),
 pattern("batsql", "lead", SQLlead, false, "return the value in the next 'l' row in the partition or 'd' if non existent", args(1,6, batargany("",1),argany("b",1),batargany("l",0),batargany("d",1),argany("p",2),argany("o",3))),
 pattern("batsql", "lead", SQLlead, false, "return the value in the next 'l' row in the partition or 'd' if non existent", args(1,6, batargany("",1),batargany("b",1),batargany("l",0),batargany("d",1),argany("p",2),argany("o",3))),
 pattern("sql", "ntile", SQLntile, false, "return the groups divided as equally as possible", args(1,5, argany("",1),argany("b",0),argany("n",1),arg("p",bit),arg("o",bit))),
 pattern("batsql", "ntile", SQLntile, false, "return the groups divided as equally as possible", args(1,5, batargany("",1),batargany("b",0),argany("n",1),argany("p",2),argany("o",3))),
 pattern("batsql", "ntile", SQLntile, false, "return the groups divided as equally as possible", args(1,5, batargany("",1),argany("b",0),batargany("n",1),argany("p",2),argany("o",3))),
 pattern("batsql", "ntile", SQLntile, false, "return the groups divided as equally as possible", args(1,5, batargany("",1),batargany("b",0),batargany("n",1),argany("p",2),argany("o",3))),

 /* these window functions support frames */
 pattern("sql", "first_value", SQLfirst_value, false, "return the first value of groups", args(1,7, argany("",1),argany("b",1),arg("p",bit),arg("o",bit),arg("t",int),arg("s",oid),arg("e",oid))),
 pattern("batsql", "first_value", SQLfirst_value, false, "return the first value of groups", args(1,7, batargany("",1),batargany("b",1),argany("p",0),argany("o",0),arg("t",int),argany("s",0),argany("e",0))),
 pattern("sql", "last_value", SQLlast_value, false, "return the last value of groups", args(1,7, argany("",1),argany("b",1),arg("p",bit),arg("o",bit),arg("t",int),arg("s",oid),arg("e",oid))),
 pattern("batsql", "last_value", SQLlast_value, false, "return the last value of groups", args(1,7, batargany("",1),batargany("b",1),argany("p",0),argany("o",0),arg("t",int),argany("s",0),argany("e",0))),
 pattern("sql", "nth_value", SQLnth_value, false, "return the nth value of each group", args(1,8, argany("",1),argany("b",1),arg("n",lng),arg("p",bit),arg("o",bit),arg("t",int),arg("s",oid),arg("e",oid))),
 pattern("batsql", "nth_value", SQLnth_value, false, "return the nth value of each group", args(1,8, batargany("",1),batargany("b",1),arg("n",lng),argany("p",0),argany("o",0),arg("t",int),argany("s",0),argany("e",0))),
 pattern("batsql", "nth_value", SQLnth_value, false, "return the nth value of each group", args(1,8, batargany("",1),argany("b",1),batarg("n",lng),argany("p",0),argany("o",0),arg("t",int),argany("s",0),argany("e",0))),
 pattern("batsql", "nth_value", SQLnth_value, false, "return the nth value of each group", args(1,8, batargany("",1),batargany("b",1),batarg("n",lng),argany("p",0),argany("o",0),arg("t",int),argany("s",0),argany("e",0))),
 pattern("sql", "min", SQLmin, false, "return the minimum of groups", args(1,7, argany("",1),argany("b",1),arg("p",bit),arg("o",bit),arg("t",int),arg("s",oid),arg("e",oid))),
 pattern("batsql", "min", SQLmin, false, "return the minimum of groups", args(1,7, batargany("",1),batargany("b",1),argany("p",0),argany("o",0),arg("t",int),argany("s",0),argany("e",0))),
 pattern("sql", "max", SQLmax, false, "return the maximum of groups", args(1,7, argany("",1),argany("b",1),arg("p",bit),arg("o",bit),arg("t",int),arg("s",oid),arg("e",oid))),
 pattern("batsql", "max", SQLmax, false, "return the maximum of groups",args(1,7, batargany("",1),batargany("b",1),argany("p",0),argany("o",0),arg("t",int),argany("s",0),argany("e",0))),
 pattern("sql", "count", SQLbasecount, false, "return count of basetable", args(1,3, arg("",lng),arg("sname",str),arg("tname",str))),
 pattern("sql", "count", SQLcount, false, "return count of groups", args(1,8, arg("",lng),argany("b",1),arg("ignils",bit),arg("p",bit),arg("o",bit),arg("t",int),arg("s",oid),arg("e",oid))),
 pattern("batsql", "count", SQLcount, false,"return count of groups",args(1,8, batarg("",lng),batargany("b",1),arg("ignils",bit),argany("p",0),argany("o",0),arg("t",int),argany("s",0),argany("e",0))),
 pattern("sql", "sum", SQLsum, false, "return the sum of groups", args(1,7, arg("",lng),arg("b",bte),arg("p",bit),arg("o",bit),arg("t",int),arg("s",oid),arg("e",oid))),
 pattern("batsql", "sum", SQLsum, false, "return the sum of groups", args(1,7, batarg("",lng),batarg("b",bte),argany("p",0),argany("o",0),arg("t",int),argany("s",0),argany("e",0))),
 pattern("sql", "sum", SQLsum, false, "return the sum of groups", args(1,7, arg("",lng),arg("b",sht),arg("p",bit),arg("o",bit),arg("t",int),arg("s",oid),arg("e",oid))),
 pattern("batsql", "sum", SQLsum, false, "return the sum of groups", args(1,7, batarg("",lng),batarg("b",sht),argany("p",0),argany("o",0),arg("t",int),argany("s",0),argany("e",0))),
 pattern("sql", "sum", SQLsum, false, "return the sum of groups", args(1,7, arg("",lng),arg("b",int),arg("p",bit),arg("o",bit),arg("t",int),arg("s",oid),arg("e",oid))),
 pattern("batsql", "sum", SQLsum, false, "return the sum of groups", args(1,7, batarg("",lng),batarg("b",int),argany("p",0),argany("o",0),arg("t",int),argany("s",0),argany("e",0))),
 pattern("sql", "sum", SQLsum, false, "return the sum of groups", args(1,7, arg("",lng),arg("b",lng),arg("p",bit),arg("o",bit),arg("t",int),arg("s",oid),arg("e",oid))),
 pattern("batsql", "sum", SQLsum, false, "return the sum of groups", args(1,7, batarg("",lng),batarg("b",lng),argany("p",0),argany("o",0),arg("t",int),argany("s",0),argany("e",0))),
 pattern("sql", "sum", SQLsum, false, "return the sum of groups", args(1,7, arg("",flt),arg("b",flt),arg("p",bit),arg("o",bit),arg("t",int),arg("s",oid),arg("e",oid))),
 pattern("batsql", "sum", SQLsum, false, "return the sum of groups", args(1,7, batarg("",flt),batarg("b",flt),argany("p",0),argany("o",0),arg("t",int),argany("s",0),argany("e",0))),
 pattern("sql", "sum", SQLsum, false, "return the sum of groups", args(1,7, arg("",dbl),arg("b",flt),arg("p",bit),arg("o",bit),arg("t",int),arg("s",oid),arg("e",oid))),
 pattern("batsql", "sum", SQLsum, false, "return the sum of groups", args(1,7, batarg("",dbl),batarg("b",flt),argany("p",0),argany("o",0),arg("t",int),argany("s",0),argany("e",0))),
 pattern("sql", "sum", SQLsum, false, "return the sum of groups", args(1,7, arg("",dbl),arg("b",dbl),arg("p",bit),arg("o",bit),arg("t",int),arg("s",oid),arg("e",oid))),
 pattern("batsql", "sum", SQLsum, false, "return the sum of groups", args(1,7, batarg("",dbl),batarg("b",dbl),argany("p",0),argany("o",0),arg("t",int),argany("s",0),argany("e",0))),
 pattern("sql", "prod", SQLprod, false, "return the product of groups", args(1,7, arg("",lng),arg("b",bte),arg("p",bit),arg("o",bit),arg("t",int),arg("s",oid),arg("e",oid))),
 pattern("batsql", "prod", SQLprod, false, "return the product of groups", args(1,7, batarg("",lng),batarg("b",bte),argany("p",0),argany("o",0),arg("t",int),argany("s",0),argany("e",0))),
 pattern("sql", "prod", SQLprod, false, "return the product of groups", args(1,7, arg("",lng),arg("b",sht),arg("p",bit),arg("o",bit),arg("t",int),arg("s",oid),arg("e",oid))),
 pattern("batsql", "prod", SQLprod, false, "return the product of groups", args(1,7, batarg("",lng),batarg("b",sht),argany("p",0),argany("o",0),arg("t",int),argany("s",0),argany("e",0))),
 pattern("sql", "prod", SQLprod, false, "return the product of groups", args(1,7, arg("",lng),arg("b",int),arg("p",bit),arg("o",bit),arg("t",int),arg("s",oid),arg("e",oid))),
 pattern("batsql", "prod", SQLprod, false, "return the product of groups", args(1,7, batarg("",lng),batarg("b",int),argany("p",0),argany("o",0),arg("t",int),argany("s",0),argany("e",0))),
 pattern("sql", "prod", SQLprod, false, "return the product of groups", args(1,7, arg("",lng),arg("b",lng),arg("p",bit),arg("o",bit),arg("t",int),arg("s",oid),arg("e",oid))),
 pattern("batsql", "prod", SQLprod, false, "return the product of groups", args(1,7, batarg("",lng),batarg("b",lng),argany("p",0),argany("o",0),arg("t",int),argany("s",0),argany("e",0))),
 pattern("sql", "prod", SQLprod, false, "return the product of groups", args(1,7, arg("",flt),arg("b",flt),arg("p",bit),arg("o",bit),arg("t",int),arg("s",oid),arg("e",oid))),
 pattern("batsql", "prod", SQLprod, false, "return the product of groups", args(1,7, batarg("",flt),batarg("b",flt),argany("p",0),argany("o",0),arg("t",int),argany("s",0),argany("e",0))),
 pattern("sql", "prod", SQLprod, false, "return the product of groups", args(1,7, arg("",dbl),arg("b",flt),arg("p",bit),arg("o",bit),arg("t",int),arg("s",oid),arg("e",oid))),
 pattern("batsql", "prod", SQLprod, false, "return the product of groups", args(1,7, batarg("",dbl),batarg("b",flt),argany("p",0),argany("o",0),arg("t",int),argany("s",0),argany("e",0))),
 pattern("sql", "prod", SQLprod, false, "return the product of groups", args(1,7, arg("",dbl),arg("b",dbl),arg("p",bit),arg("o",bit),arg("t",int),arg("s",oid),arg("e",oid))),
 pattern("batsql", "prod", SQLprod, false, "return the product of groups", args(1,7, batarg("",dbl),batarg("b",dbl),argany("p",0),argany("o",0),arg("t",int),argany("s",0),argany("e",0))),
 pattern("sql", "avg", SQLavg, false, "return the average of groups", args(1,7, arg("",dbl),arg("b",bte),arg("p",bit),arg("o",bit),arg("t",int),arg("s",oid),arg("e",oid))),
 pattern("batsql", "avg", SQLavg, false, "return the average of groups", args(1,7, batarg("",dbl),batarg("b",bte),argany("p",0),argany("o",0),arg("t",int),argany("s",0),argany("e",0))),
 pattern("sql", "avg", SQLavg, false, "return the average of groups", args(1,7, arg("",dbl),arg("b",sht),arg("p",bit),arg("o",bit),arg("t",int),arg("s",oid),arg("e",oid))),
 pattern("batsql", "avg", SQLavg, false, "return the average of groups", args(1,7, batarg("",dbl),batarg("b",sht),argany("p",0),argany("o",0),arg("t",int),argany("s",0),argany("e",0))),
 pattern("sql", "avg", SQLavg, false, "return the average of groups", args(1,7, arg("",dbl),arg("b",int),arg("p",bit),arg("o",bit),arg("t",int),arg("s",oid),arg("e",oid))),
 pattern("batsql", "avg", SQLavg, false, "return the average of groups", args(1,7, batarg("",dbl),batarg("b",int),argany("p",0),argany("o",0),arg("t",int),argany("s",0),argany("e",0))),
 pattern("sql", "avg", SQLavg, false, "return the average of groups", args(1,7, arg("",dbl),arg("b",lng),arg("p",bit),arg("o",bit),arg("t",int),arg("s",oid),arg("e",oid))),
 pattern("batsql", "avg", SQLavg, false, "return the average of groups", args(1,7, batarg("",dbl),batarg("b",lng),argany("p",0),argany("o",0),arg("t",int),argany("s",0),argany("e",0))),
 pattern("sql", "avg", SQLavg, false, "return the average of groups", args(1,7, arg("",dbl),arg("b",flt),arg("p",bit),arg("o",bit),arg("t",int),arg("s",oid),arg("e",oid))),
 pattern("batsql", "avg", SQLavg, false, "return the average of groups", args(1,7, batarg("",dbl),batarg("b",flt),argany("p",0),argany("o",0),arg("t",int),argany("s",0),argany("e",0))),
 pattern("sql", "avg", SQLavg, false, "return the average of groups", args(1,7, arg("",dbl),arg("b",dbl),arg("p",bit),arg("o",bit),arg("t",int),arg("s",oid),arg("e",oid))),
 pattern("batsql", "avg", SQLavg, false, "return the average of groups", args(1,7, batarg("",dbl),batarg("b",dbl),argany("p",0),argany("o",0),arg("t",int),argany("s",0),argany("e",0))),
 pattern("sql", "avg", SQLavginteger, false, "return the average of groups", args(1,7, arg("",bte),arg("b",bte),arg("p",bit),arg("o",bit),arg("t",int),arg("s",oid),arg("e",oid))),
 pattern("batsql", "avg", SQLavginteger, false, "return the average of groups", args(1,7, batarg("",bte),batarg("b",bte),argany("p",0),argany("o",0),arg("t",int),argany("s",0),argany("e",0))),
 pattern("sql", "avg", SQLavginteger, false, "return the average of groups", args(1,7, arg("",sht),arg("b",sht),arg("p",bit),arg("o",bit),arg("t",int),arg("s",oid),arg("e",oid))),
 pattern("batsql", "avg", SQLavginteger, false, "return the average of groups", args(1,7, batarg("",sht),batarg("b",sht),argany("p",0),argany("o",0),arg("t",int),argany("s",0),argany("e",0))),
 pattern("sql", "avg", SQLavginteger, false, "return the average of groups", args(1,7, arg("",int),arg("b",int),arg("p",bit),arg("o",bit),arg("t",int),arg("s",oid),arg("e",oid))),
 pattern("batsql", "avg", SQLavginteger, false, "return the average of groups", args(1,7, batarg("",int),batarg("b",int),argany("p",0),argany("o",0),arg("t",int),argany("s",0),argany("e",0))),
 pattern("sql", "avg", SQLavginteger, false, "return the average of groups", args(1,7, arg("",lng),arg("b",lng),arg("p",bit),arg("o",bit),arg("t",int),arg("s",oid),arg("e",oid))),
 pattern("batsql", "avg", SQLavginteger, false, "return the average of groups", args(1,7, batarg("",lng),batarg("b",lng),argany("p",0),argany("o",0),arg("t",int),argany("s",0),argany("e",0))),
 pattern("sql", "stdev", SQLstddev_samp, false, "return the standard deviation sample of groups", args(1,7, arg("",dbl),arg("b",bte),arg("p",bit),arg("o",bit),arg("t",int),arg("s",oid),arg("e",oid))),
 pattern("batsql", "stdev", SQLstddev_samp, false, "return the standard deviation sample of groups", args(1,7, batarg("",dbl),batarg("b",bte),argany("p",0),argany("o",0),arg("t",int),argany("s",0),argany("e",0))),
 pattern("sql", "stdev", SQLstddev_samp, false, "return the standard deviation sample of groups", args(1,7, arg("",dbl),arg("b",sht),arg("p",bit),arg("o",bit),arg("t",int),arg("s",oid),arg("e",oid))),
 pattern("batsql", "stdev", SQLstddev_samp, false, "return the standard deviation sample of groups", args(1,7, batarg("",dbl),batarg("b",sht),argany("p",0),argany("o",0),arg("t",int),argany("s",0),argany("e",0))),
 pattern("sql", "stdev", SQLstddev_samp, false, "return the standard deviation sample of groups", args(1,7, arg("",dbl),arg("b",int),arg("p",bit),arg("o",bit),arg("t",int),arg("s",oid),arg("e",oid))),
 pattern("batsql", "stdev", SQLstddev_samp, false, "return the standard deviation sample of groups", args(1,7, batarg("",dbl),batarg("b",int),argany("p",0),argany("o",0),arg("t",int),argany("s",0),argany("e",0))),
 pattern("sql", "stdev", SQLstddev_samp, false, "return the standard deviation sample of groups", args(1,7, arg("",dbl),arg("b",lng),arg("p",bit),arg("o",bit),arg("t",int),arg("s",oid),arg("e",oid))),
 pattern("batsql", "stdev", SQLstddev_samp, false, "return the standard deviation sample of groups", args(1,7, batarg("",dbl),batarg("b",lng),argany("p",0),argany("o",0),arg("t",int),argany("s",0),argany("e",0))),
 pattern("sql", "stdev", SQLstddev_samp, false, "return the standard deviation sample of groups", args(1,7, arg("",dbl),arg("b",flt),arg("p",bit),arg("o",bit),arg("t",int),arg("s",oid),arg("e",oid))),
 pattern("batsql", "stdev", SQLstddev_samp, false, "return the standard deviation sample of groups", args(1,7, batarg("",dbl),batarg("b",flt),argany("p",0),argany("o",0),arg("t",int),argany("s",0),argany("e",0))),
 pattern("sql", "stdev", SQLstddev_samp, false, "return the standard deviation sample of groups", args(1,7, arg("",dbl),arg("b",dbl),arg("p",bit),arg("o",bit),arg("t",int),arg("s",oid),arg("e",oid))),
 pattern("batsql", "stdev", SQLstddev_samp, false, "return the standard deviation sample of groups", args(1,7, batarg("",dbl),batarg("b",dbl),argany("p",0),argany("o",0),arg("t",int),argany("s",0),argany("e",0))),
 pattern("sql", "stdevp", SQLstddev_pop, false, "return the standard deviation population of groups", args(1,7, arg("",dbl),arg("b",bte),arg("p",bit),arg("o",bit),arg("t",int),arg("s",oid),arg("e",oid))),
 pattern("batsql", "stdevp", SQLstddev_pop, false, "return the standard deviation population of groups", args(1,7, batarg("",dbl),batarg("b",bte),argany("p",0),argany("o",0),arg("t",int),argany("s",0),argany("e",0))),
 pattern("sql", "stdevp", SQLstddev_pop, false, "return the standard deviation population of groups", args(1,7, arg("",dbl),arg("b",sht),arg("p",bit),arg("o",bit),arg("t",int),arg("s",oid),arg("e",oid))),
 pattern("batsql", "stdevp", SQLstddev_pop, false, "return the standard deviation population of groups", args(1,7, batarg("",dbl),batarg("b",sht),argany("p",0),argany("o",0),arg("t",int),argany("s",0),argany("e",0))),
 pattern("sql", "stdevp", SQLstddev_pop, false, "return the standard deviation population of groups", args(1,7, arg("",dbl),arg("b",int),arg("p",bit),arg("o",bit),arg("t",int),arg("s",oid),arg("e",oid))),
 pattern("batsql", "stdevp", SQLstddev_pop, false, "return the standard deviation population of groups", args(1,7, batarg("",dbl),batarg("b",int),argany("p",0),argany("o",0),arg("t",int),argany("s",0),argany("e",0))),
 pattern("sql", "stdevp", SQLstddev_pop, false, "return the standard deviation population of groups", args(1,7, arg("",dbl),arg("b",lng),arg("p",bit),arg("o",bit),arg("t",int),arg("s",oid),arg("e",oid))),
 pattern("batsql", "stdevp", SQLstddev_pop, false, "return the standard deviation population of groups", args(1,7, batarg("",dbl),batarg("b",lng),argany("p",0),argany("o",0),arg("t",int),argany("s",0),argany("e",0))),
 pattern("sql", "stdevp", SQLstddev_pop, false, "return the standard deviation population of groups", args(1,7, arg("",dbl),arg("b",flt),arg("p",bit),arg("o",bit),arg("t",int),arg("s",oid),arg("e",oid))),
 pattern("batsql", "stdevp", SQLstddev_pop, false, "return the standard deviation population of groups", args(1,7, batarg("",dbl),batarg("b",flt),argany("p",0),argany("o",0),arg("t",int),argany("s",0),argany("e",0))),
 pattern("sql", "stdevp", SQLstddev_pop, false, "return the standard deviation population of groups", args(1,7, arg("",dbl),arg("b",dbl),arg("p",bit),arg("o",bit),arg("t",int),arg("s",oid),arg("e",oid))),
 pattern("batsql", "stdevp", SQLstddev_pop, false, "return the standard deviation population of groups", args(1,7, batarg("",dbl),batarg("b",dbl),argany("p",0),argany("o",0),arg("t",int),argany("s",0),argany("e",0))),
 pattern("sql", "variance", SQLvar_samp, false, "return the variance sample of groups", args(1,7, arg("",dbl),arg("b",bte),arg("p",bit),arg("o",bit),arg("t",int),arg("s",oid),arg("e",oid))),
 pattern("batsql", "variance", SQLvar_samp, false, "return the variance sample of groups", args(1,7, batarg("",dbl),batarg("b",bte),argany("p",0),argany("o",0),arg("t",int),argany("s",0),argany("e",0))),
 pattern("sql", "variance", SQLvar_samp, false, "return the variance sample of groups", args(1,7, arg("",dbl),arg("b",sht),arg("p",bit),arg("o",bit),arg("t",int),arg("s",oid),arg("e",oid))),
 pattern("batsql", "variance", SQLvar_samp, false, "return the variance sample of groups", args(1,7, batarg("",dbl),batarg("b",sht),argany("p",0),argany("o",0),arg("t",int),argany("s",0),argany("e",0))),
 pattern("sql", "variance", SQLvar_samp, false, "return the variance sample of groups", args(1,7, arg("",dbl),arg("b",int),arg("p",bit),arg("o",bit),arg("t",int),arg("s",oid),arg("e",oid))),
 pattern("batsql", "variance", SQLvar_samp, false, "return the variance sample of groups", args(1,7, batarg("",dbl),batarg("b",int),argany("p",0),argany("o",0),arg("t",int),argany("s",0),argany("e",0))),
 pattern("sql", "variance", SQLvar_samp, false, "return the variance sample of groups", args(1,7, arg("",dbl),arg("b",lng),arg("p",bit),arg("o",bit),arg("t",int),arg("s",oid),arg("e",oid))),
 pattern("batsql", "variance", SQLvar_samp, false, "return the variance sample of groups", args(1,7, batarg("",dbl),batarg("b",lng),argany("p",0),argany("o",0),arg("t",int),argany("s",0),argany("e",0))),
 pattern("sql", "variance", SQLvar_samp, false, "return the variance sample of groups", args(1,7, arg("",dbl),arg("b",flt),arg("p",bit),arg("o",bit),arg("t",int),arg("s",oid),arg("e",oid))),
 pattern("batsql", "variance", SQLvar_samp, false, "return the variance sample of groups", args(1,7, batarg("",dbl),batarg("b",flt),argany("p",0),argany("o",0),arg("t",int),argany("s",0),argany("e",0))),
 pattern("sql", "variance", SQLvar_samp, false, "return the variance sample of groups", args(1,7, arg("",dbl),arg("b",dbl),arg("p",bit),arg("o",bit),arg("t",int),arg("s",oid),arg("e",oid))),
 pattern("batsql", "variance", SQLvar_samp, false, "return the variance sample of groups", args(1,7, batarg("",dbl),batarg("b",dbl),argany("p",0),argany("o",0),arg("t",int),argany("s",0),argany("e",0))),
 pattern("sql", "variancep", SQLvar_pop, false, "return the variance population of groups", args(1,7, arg("",dbl),arg("b",bte),arg("p",bit),arg("o",bit),arg("t",int),arg("s",oid),arg("e",oid))),
 pattern("batsql", "variancep", SQLvar_pop, false, "return the variance population of groups", args(1,7, batarg("",dbl),batarg("b",bte),argany("p",0),argany("o",0),arg("t",int),argany("s",0),argany("e",0))),
 pattern("sql", "variancep", SQLvar_pop, false, "return the variance population of groups", args(1,7, arg("",dbl),arg("b",sht),arg("p",bit),arg("o",bit),arg("t",int),arg("s",oid),arg("e",oid))),
 pattern("batsql", "variancep", SQLvar_pop, false, "return the variance population of groups", args(1,7, batarg("",dbl),batarg("b",sht),argany("p",0),argany("o",0),arg("t",int),argany("s",0),argany("e",0))),
 pattern("sql", "variancep", SQLvar_pop, false, "return the variance population of groups", args(1,7, arg("",dbl),arg("b",int),arg("p",bit),arg("o",bit),arg("t",int),arg("s",oid),arg("e",oid))),
 pattern("batsql", "variancep", SQLvar_pop, false, "return the variance population of groups", args(1,7, batarg("",dbl),batarg("b",int),argany("p",0),argany("o",0),arg("t",int),argany("s",0),argany("e",0))),
 pattern("sql", "variancep", SQLvar_pop, false, "return the variance population of groups", args(1,7, arg("",dbl),arg("b",lng),arg("p",bit),arg("o",bit),arg("t",int),arg("s",oid),arg("e",oid))),
 pattern("batsql", "variancep", SQLvar_pop, false, "return the variance population of groups", args(1,7, batarg("",dbl),batarg("b",lng),argany("p",0),argany("o",0),arg("t",int),argany("s",0),argany("e",0))),
 pattern("sql", "variancep", SQLvar_pop, false, "return the variance population of groups", args(1,7, arg("",dbl),arg("b",flt),arg("p",bit),arg("o",bit),arg("t",int),arg("s",oid),arg("e",oid))),
 pattern("batsql", "variancep", SQLvar_pop, false, "return the variance population of groups", args(1,7, batarg("",dbl),batarg("b",flt),argany("p",0),argany("o",0),arg("t",int),argany("s",0),argany("e",0))),
 pattern("sql", "variancep", SQLvar_pop, false, "return the variance population of groups", args(1,7, arg("",dbl),arg("b",dbl),arg("p",bit),arg("o",bit),arg("t",int),arg("s",oid),arg("e",oid))),
 pattern("batsql", "variancep", SQLvar_pop, false, "return the variance population of groups", args(1,7, batarg("",dbl),batarg("b",dbl),argany("p",0),argany("o",0),arg("t",int),argany("s",0),argany("e",0))),
 pattern("sql", "covariance", SQLcovar_samp, false, "return the covariance sample value of groups", args(1,8, arg("",dbl),arg("b",bte),arg("c",bte),arg("p",bit),arg("o",bit),arg("t",int),arg("s",oid),arg("e",oid))),
 pattern("batsql", "covariance", SQLcovar_samp, false, "return the covariance sample value of groups", args(1,8, batarg("",dbl),arg("b",bte),batarg("c",bte),argany("p",0),argany("o",0),arg("t",int),argany("s",0),argany("e",0))),
 pattern("batsql", "covariance", SQLcovar_samp, false, "return the covariance sample value of groups", args(1,8, batarg("",dbl),batarg("b",bte),arg("c",bte),argany("p",0),argany("o",0),arg("t",int),argany("s",0),argany("e",0))),
 pattern("batsql", "covariance", SQLcovar_samp, false, "return the covariance sample value of groups", args(1,8, batarg("",dbl),batarg("b",bte),batarg("c",bte),argany("p",0),argany("o",0),arg("t",int),argany("s",0),argany("e",0))),
 pattern("sql", "covariance", SQLcovar_samp, false, "return the covariance sample value of groups", args(1,8, arg("",dbl),arg("b",sht),arg("c",sht),arg("p",bit),arg("o",bit),arg("t",int),arg("s",oid),arg("e",oid))),
 pattern("batsql", "covariance", SQLcovar_samp, false, "return the covariance sample value of groups", args(1,8, batarg("",dbl),arg("b",sht),batarg("c",sht),argany("p",0),argany("o",0),arg("t",int),argany("s",0),argany("e",0))),
 pattern("batsql", "covariance", SQLcovar_samp, false, "return the covariance sample value of groups", args(1,8, batarg("",dbl),batarg("b",sht),arg("c",sht),argany("p",0),argany("o",0),arg("t",int),argany("s",0),argany("e",0))),
 pattern("batsql", "covariance", SQLcovar_samp, false, "return the covariance sample value of groups", args(1,8, batarg("",dbl),batarg("b",sht),batarg("c",sht),argany("p",0),argany("o",0),arg("t",int),argany("s",0),argany("e",0))),
 pattern("sql", "covariance", SQLcovar_samp, false, "return the covariance sample value of groups", args(1,8, arg("",dbl),arg("b",int),arg("c",int),arg("p",bit),arg("o",bit),arg("t",int),arg("s",oid),arg("e",oid))),
 pattern("batsql", "covariance", SQLcovar_samp, false, "return the covariance sample value of groups", args(1,8, batarg("",dbl),arg("b",int),batarg("c",int),argany("p",0),argany("o",0),arg("t",int),argany("s",0),argany("e",0))),
 pattern("batsql", "covariance", SQLcovar_samp, false, "return the covariance sample value of groups", args(1,8, batarg("",dbl),batarg("b",int),arg("c",int),argany("p",0),argany("o",0),arg("t",int),argany("s",0),argany("e",0))),
 pattern("batsql", "covariance", SQLcovar_samp, false, "return the covariance sample value of groups", args(1,8, batarg("",dbl),batarg("b",int),batarg("c",int),argany("p",0),argany("o",0),arg("t",int),argany("s",0),argany("e",0))),
 pattern("sql", "covariance", SQLcovar_samp, false, "return the covariance sample value of groups", args(1,8, arg("",dbl),arg("b",lng),arg("c",lng),arg("p",bit),arg("o",bit),arg("t",int),arg("s",oid),arg("e",oid))),
 pattern("batsql", "covariance", SQLcovar_samp, false, "return the covariance sample value of groups", args(1,8, batarg("",dbl),arg("b",lng),batarg("c",lng),argany("p",0),argany("o",0),arg("t",int),argany("s",0),argany("e",0))),
 pattern("batsql", "covariance", SQLcovar_samp, false, "return the covariance sample value of groups", args(1,8, batarg("",dbl),batarg("b",lng),arg("c",lng),argany("p",0),argany("o",0),arg("t",int),argany("s",0),argany("e",0))),
 pattern("batsql", "covariance", SQLcovar_samp, false, "return the covariance sample value of groups", args(1,8, batarg("",dbl),batarg("b",lng),batarg("c",lng),argany("p",0),argany("o",0),arg("t",int),argany("s",0),argany("e",0))),
 pattern("sql", "covariance", SQLcovar_samp, false, "return the covariance sample value of groups", args(1,8, arg("",dbl),arg("b",flt),arg("c",flt),arg("p",bit),arg("o",bit),arg("t",int),arg("s",oid),arg("e",oid))),
 pattern("batsql", "covariance", SQLcovar_samp, false, "return the covariance sample value of groups", args(1,8, batarg("",dbl),arg("b",flt),batarg("c",flt),argany("p",0),argany("o",0),arg("t",int),argany("s",0),argany("e",0))),
 pattern("batsql", "covariance", SQLcovar_samp, false, "return the covariance sample value of groups", args(1,8, batarg("",dbl),batarg("b",flt),arg("c",flt),argany("p",0),argany("o",0),arg("t",int),argany("s",0),argany("e",0))),
 pattern("batsql", "covariance", SQLcovar_samp, false, "return the covariance sample value of groups", args(1,8, batarg("",dbl),batarg("b",flt),batarg("c",flt),argany("p",0),argany("o",0),arg("t",int),argany("s",0),argany("e",0))),
 pattern("sql", "covariance", SQLcovar_samp, false, "return the covariance sample value of groups", args(1,8, arg("",dbl),arg("b",dbl),arg("c",dbl),arg("p",bit),arg("o",bit),arg("t",int),arg("s",oid),arg("e",oid))),
 pattern("batsql", "covariance", SQLcovar_samp, false, "return the covariance sample value of groups", args(1,8, batarg("",dbl),arg("b",dbl),batarg("c",dbl),argany("p",0),argany("o",0),arg("t",int),argany("s",0),argany("e",0))),
 pattern("batsql", "covariance", SQLcovar_samp, false, "return the covariance sample value of groups", args(1,8, batarg("",dbl),batarg("b",dbl),arg("c",dbl),argany("p",0),argany("o",0),arg("t",int),argany("s",0),argany("e",0))),
 pattern("batsql", "covariance", SQLcovar_samp, false, "return the covariance sample value of groups", args(1,8, batarg("",dbl),batarg("b",dbl),batarg("c",dbl),argany("p",0),argany("o",0),arg("t",int),argany("s",0),argany("e",0))),
 pattern("sql", "covariancep", SQLcovar_pop, false, "return the covariance population value of groups", args(1,8, arg("",dbl),arg("b",bte),arg("c",bte),arg("p",bit),arg("o",bit),arg("t",int),arg("s",oid),arg("e",oid))),
 pattern("batsql", "covariancep", SQLcovar_pop, false, "return the covariance population value of groups", args(1,8, batarg("",dbl),arg("b",bte),batarg("c",bte),argany("p",0),argany("o",0),arg("t",int),argany("s",0),argany("e",0))),
 pattern("batsql", "covariancep", SQLcovar_pop, false, "return the covariance population value of groups", args(1,8, batarg("",dbl),batarg("b",bte),arg("c",bte),argany("p",0),argany("o",0),arg("t",int),argany("s",0),argany("e",0))),
 pattern("batsql", "covariancep", SQLcovar_pop, false, "return the covariance population value of groups", args(1,8, batarg("",dbl),batarg("b",bte),batarg("c",bte),argany("p",0),argany("o",0),arg("t",int),argany("s",0),argany("e",0))),
 pattern("sql", "covariancep", SQLcovar_pop, false, "return the covariance population value of groups", args(1,8, arg("",dbl),arg("b",sht),arg("c",sht),arg("p",bit),arg("o",bit),arg("t",int),arg("s",oid),arg("e",oid))),
 pattern("batsql", "covariancep", SQLcovar_pop, false, "return the covariance population value of groups", args(1,8, batarg("",dbl),arg("b",sht),batarg("c",sht),argany("p",0),argany("o",0),arg("t",int),argany("s",0),argany("e",0))),
 pattern("batsql", "covariancep", SQLcovar_pop, false, "return the covariance population value of groups", args(1,8, batarg("",dbl),batarg("b",sht),arg("c",sht),argany("p",0),argany("o",0),arg("t",int),argany("s",0),argany("e",0))),
 pattern("batsql", "covariancep", SQLcovar_pop, false, "return the covariance population value of groups", args(1,8, batarg("",dbl),batarg("b",sht),batarg("c",sht),argany("p",0),argany("o",0),arg("t",int),argany("s",0),argany("e",0))),
 pattern("sql", "covariancep", SQLcovar_pop, false, "return the covariance population value of groups", args(1,8, arg("",dbl),arg("b",int),arg("c",int),arg("p",bit),arg("o",bit),arg("t",int),arg("s",oid),arg("e",oid))),
 pattern("batsql", "covariancep", SQLcovar_pop, false, "return the covariance population value of groups", args(1,8, batarg("",dbl),arg("b",int),batarg("c",int),argany("p",0),argany("o",0),arg("t",int),argany("s",0),argany("e",0))),
 pattern("batsql", "covariancep", SQLcovar_pop, false, "return the covariance population value of groups", args(1,8, batarg("",dbl),batarg("b",int),arg("c",int),argany("p",0),argany("o",0),arg("t",int),argany("s",0),argany("e",0))),
 pattern("batsql", "covariancep", SQLcovar_pop, false, "return the covariance population value of groups", args(1,8, batarg("",dbl),batarg("b",int),batarg("c",int),argany("p",0),argany("o",0),arg("t",int),argany("s",0),argany("e",0))),
 pattern("sql", "covariancep", SQLcovar_pop, false, "return the covariance population value of groups", args(1,8, arg("",dbl),arg("b",lng),arg("c",lng),arg("p",bit),arg("o",bit),arg("t",int),arg("s",oid),arg("e",oid))),
 pattern("batsql", "covariancep", SQLcovar_pop, false, "return the covariance population value of groups", args(1,8, batarg("",dbl),arg("b",lng),batarg("c",lng),argany("p",0),argany("o",0),arg("t",int),argany("s",0),argany("e",0))),
 pattern("batsql", "covariancep", SQLcovar_pop, false, "return the covariance population value of groups", args(1,8, batarg("",dbl),batarg("b",lng),arg("c",lng),argany("p",0),argany("o",0),arg("t",int),argany("s",0),argany("e",0))),
 pattern("batsql", "covariancep", SQLcovar_pop, false, "return the covariance population value of groups", args(1,8, batarg("",dbl),batarg("b",lng),batarg("c",lng),argany("p",0),argany("o",0),arg("t",int),argany("s",0),argany("e",0))),
 pattern("sql", "covariancep", SQLcovar_pop, false, "return the covariance population value of groups", args(1,8, arg("",dbl),arg("b",flt),arg("c",flt),arg("p",bit),arg("o",bit),arg("t",int),arg("s",oid),arg("e",oid))),
 pattern("batsql", "covariancep", SQLcovar_pop, false, "return the covariance population value of groups", args(1,8, batarg("",dbl),arg("b",flt),batarg("c",flt),argany("p",0),argany("o",0),arg("t",int),argany("s",0),argany("e",0))),
 pattern("batsql", "covariancep", SQLcovar_pop, false, "return the covariance population value of groups", args(1,8, batarg("",dbl),batarg("b",flt),arg("c",flt),argany("p",0),argany("o",0),arg("t",int),argany("s",0),argany("e",0))),
 pattern("batsql", "covariancep", SQLcovar_pop, false, "return the covariance population value of groups", args(1,8, batarg("",dbl),batarg("b",flt),batarg("c",flt),argany("p",0),argany("o",0),arg("t",int),argany("s",0),argany("e",0))),
 pattern("sql", "covariancep", SQLcovar_pop, false, "return the covariance population value of groups", args(1,8, arg("",dbl),arg("b",dbl),arg("c",dbl),arg("p",bit),arg("o",bit),arg("t",int),arg("s",oid),arg("e",oid))),
 pattern("batsql", "covariancep", SQLcovar_pop, false, "return the covariance population value of groups", args(1,8, batarg("",dbl),arg("b",dbl),batarg("c",dbl),argany("p",0),argany("o",0),arg("t",int),argany("s",0),argany("e",0))),
 pattern("batsql", "covariancep", SQLcovar_pop, false, "return the covariance population value of groups", args(1,8, batarg("",dbl),batarg("b",dbl),arg("c",dbl),argany("p",0),argany("o",0),arg("t",int),argany("s",0),argany("e",0))),
 pattern("batsql", "covariancep", SQLcovar_pop, false, "return the covariance population value of groups", args(1,8, batarg("",dbl),batarg("b",dbl),batarg("c",dbl),argany("p",0),argany("o",0),arg("t",int),argany("s",0),argany("e",0))),
 pattern("sql", "corr", SQLcorr, false, "return the correlation value of groups", args(1,8, arg("",dbl),arg("b",bte),arg("c",bte),arg("p",bit),arg("o",bit),arg("t",int),arg("s",oid),arg("e",oid))),
 pattern("batsql", "corr", SQLcorr, false, "return the correlation value of groups", args(1,8, batarg("",dbl),arg("b",bte),batarg("c",bte),argany("p",0),argany("o",0),arg("t",int),argany("s",0),argany("e",0))),
 pattern("batsql", "corr", SQLcorr, false, "return the correlation value of groups", args(1,8, batarg("",dbl),batarg("b",bte),arg("c",bte),argany("p",0),argany("o",0),arg("t",int),argany("s",0),argany("e",0))),
 pattern("batsql", "corr", SQLcorr, false, "return the correlation value of groups", args(1,8, batarg("",dbl),batarg("b",bte),batarg("c",bte),argany("p",0),argany("o",0),arg("t",int),argany("s",0),argany("e",0))),
 pattern("sql", "corr", SQLcorr, false, "return the correlation value of groups", args(1,8, arg("",dbl),arg("b",sht),arg("c",sht),arg("p",bit),arg("o",bit),arg("t",int),arg("s",oid),arg("e",oid))),
 pattern("batsql", "corr", SQLcorr, false, "return the correlation value of groups", args(1,8, batarg("",dbl),arg("b",sht),batarg("c",sht),argany("p",0),argany("o",0),arg("t",int),argany("s",0),argany("e",0))),
 pattern("batsql", "corr", SQLcorr, false, "return the correlation value of groups", args(1,8, batarg("",dbl),batarg("b",sht),arg("c",sht),argany("p",0),argany("o",0),arg("t",int),argany("s",0),argany("e",0))),
 pattern("batsql", "corr", SQLcorr, false, "return the correlation value of groups", args(1,8, batarg("",dbl),batarg("b",sht),batarg("c",sht),argany("p",0),argany("o",0),arg("t",int),argany("s",0),argany("e",0))),
 pattern("sql", "corr", SQLcorr, false, "return the correlation value of groups", args(1,8, arg("",dbl),arg("b",int),arg("c",int),arg("p",bit),arg("o",bit),arg("t",int),arg("s",oid),arg("e",oid))),
 pattern("batsql", "corr", SQLcorr, false, "return the correlation value of groups", args(1,8, batarg("",dbl),arg("b",int),batarg("c",int),argany("p",0),argany("o",0),arg("t",int),argany("s",0),argany("e",0))),
 pattern("batsql", "corr", SQLcorr, false, "return the correlation value of groups", args(1,8, batarg("",dbl),batarg("b",int),arg("c",int),argany("p",0),argany("o",0),arg("t",int),argany("s",0),argany("e",0))),
 pattern("batsql", "corr", SQLcorr, false, "return the correlation value of groups", args(1,8, batarg("",dbl),batarg("b",int),batarg("c",int),argany("p",0),argany("o",0),arg("t",int),argany("s",0),argany("e",0))),
 pattern("sql", "corr", SQLcorr, false, "return the correlation value of groups", args(1,8, arg("",dbl),arg("b",lng),arg("c",lng),arg("p",bit),arg("o",bit),arg("t",int),arg("s",oid),arg("e",oid))),
 pattern("batsql", "corr", SQLcorr, false, "return the correlation value of groups", args(1,8, batarg("",dbl),arg("b",lng),batarg("c",lng),argany("p",0),argany("o",0),arg("t",int),argany("s",0),argany("e",0))),
 pattern("batsql", "corr", SQLcorr, false, "return the correlation value of groups", args(1,8, batarg("",dbl),batarg("b",lng),arg("c",lng),argany("p",0),argany("o",0),arg("t",int),argany("s",0),argany("e",0))),
 pattern("batsql", "corr", SQLcorr, false, "return the correlation value of groups", args(1,8, batarg("",dbl),batarg("b",lng),batarg("c",lng),argany("p",0),argany("o",0),arg("t",int),argany("s",0),argany("e",0))),
 pattern("sql", "corr", SQLcorr, false, "return the correlation value of groups", args(1,8, arg("",dbl),arg("b",flt),arg("c",flt),arg("p",bit),arg("o",bit),arg("t",int),arg("s",oid),arg("e",oid))),
 pattern("batsql", "corr", SQLcorr, false, "return the correlation value of groups", args(1,8, batarg("",dbl),arg("b",flt),batarg("c",flt),argany("p",0),argany("o",0),arg("t",int),argany("s",0),argany("e",0))),
 pattern("batsql", "corr", SQLcorr, false, "return the correlation value of groups", args(1,8, batarg("",dbl),batarg("b",flt),arg("c",flt),argany("p",0),argany("o",0),arg("t",int),argany("s",0),argany("e",0))),
 pattern("batsql", "corr", SQLcorr, false, "return the correlation value of groups", args(1,8, batarg("",dbl),batarg("b",flt),batarg("c",flt),argany("p",0),argany("o",0),arg("t",int),argany("s",0),argany("e",0))),
 pattern("sql", "corr", SQLcorr, false, "return the correlation value of groups", args(1,8, arg("",dbl),arg("b",dbl),arg("c",dbl),arg("p",bit),arg("o",bit),arg("t",int),arg("s",oid),arg("e",oid))),
 pattern("batsql", "corr", SQLcorr, false, "return the correlation value of groups", args(1,8, batarg("",dbl),arg("b",dbl),batarg("c",dbl),argany("p",0),argany("o",0),arg("t",int),argany("s",0),argany("e",0))),
 pattern("batsql", "corr", SQLcorr, false, "return the correlation value of groups", args(1,8, batarg("",dbl),batarg("b",dbl),arg("c",dbl),argany("p",0),argany("o",0),arg("t",int),argany("s",0),argany("e",0))),
 pattern("batsql", "corr", SQLcorr, false, "return the correlation value of groups", args(1,8, batarg("",dbl),batarg("b",dbl),batarg("c",dbl),argany("p",0),argany("o",0),arg("t",int),argany("s",0),argany("e",0))),
 pattern("sql", "str_group_concat", SQLstrgroup_concat, false, "return the string concatenation of groups", args(1,7, arg("",str),arg("b",str),arg("p",bit),arg("o",bit),arg("t",int),arg("s",oid),arg("e",oid))),
 pattern("batsql", "str_group_concat", SQLstrgroup_concat, false, "return the string concatenation of groups", args(1,7, batarg("",str),batarg("b",str),argany("p",0),argany("o",0),arg("t",int),argany("s",0),argany("e",0))),
 pattern("sql", "str_group_concat", SQLstrgroup_concat, false, "return the string concatenation of groups with a custom separator", args(1,8, arg("",str),arg("b",str),arg("sep",str),arg("p",bit),arg("o",bit),arg("t",int),arg("s",oid),arg("e",oid))),
 pattern("batsql", "str_group_concat", SQLstrgroup_concat, false, "return the string concatenation of groups with a custom separator", args(1,8, batarg("",str),arg("b",str),batarg("sep",str),argany("p",0),argany("o",0),arg("t",int),argany("s",0),argany("e",0))),
 pattern("batsql", "str_group_concat", SQLstrgroup_concat, false, "return the string concatenation of groups with a custom separator", args(1,8, batarg("",str),batarg("b",str),arg("sep",str),argany("p",0),argany("o",0),arg("t",int),argany("s",0),argany("e",0))),
 pattern("batsql", "str_group_concat", SQLstrgroup_concat, false, "return the string concatenation of groups with a custom separator", args(1,8, batarg("",str),batarg("b",str),batarg("sep",str),argany("p",0),argany("o",0),arg("t",int),argany("s",0),argany("e",0))),
 /* sql_subquery */
 command("aggr", "zero_or_one", zero_or_one, false, "if col contains exactly one value return this. Incase of more raise an exception else return nil", args(1,2, argany("",1),batargany("col",1))),
 command("aggr", "zero_or_one", zero_or_one_error, false, "if col contains exactly one value return this. Incase of more raise an exception if err is true else return nil", args(1,3, argany("",1),batargany("col",1),arg("err",bit))),
 command("aggr", "zero_or_one", zero_or_one_error_bat, false, "if col contains exactly one value return this. Incase of more raise an exception if err is true else return nil", args(1,3, argany("",1),batargany("col",1),batarg("err",bit))),
 command("aggr", "subzero_or_one", SQLsubzero_or_one, false, "", args(1,5, batargany("",1),batargany("b",1),batarg("g",oid),batarg("e",oid),arg("no_nil",bit))),
 command("aggr", "all", SQLall, false, "if all values in b are equal return this, else nil", args(1,2, argany("",1),batargany("b",1))),
 pattern("aggr", "suball", SQLall_grp, false, "if all values in l are equal (per group) return the value, else nil", args(1,5, batargany("",1),batargany("l",1),batarg("g",oid),batarg("e",oid),arg("no_nil",bit))),
 pattern("aggr", "suball", SQLall_grp, false, "if all values in l are equal (per group) return the value, else nil", args(1,6, batargany("",1),batargany("l",1),batarg("g",oid),batarg("e",oid),batarg("s",oid),arg("no_nil",bit))),
 command("aggr", "null", SQLnil, false, "if b has a nil return true, else false", args(1,2, arg("",bit),batargany("b",1))),
 pattern("aggr", "subnull", SQLnil_grp, false, "if any value in l is nil with in a group return true for that group, else false", args(1,5, batarg("",bit),batargany("l",1),batarg("g",oid),batarg("e",oid),arg("no_nil",bit))),
 pattern("aggr", "subnull", SQLnil_grp, false, "if any value in l is nil with in a group return true for that group, else false; with candidate list", args(1,6, batarg("",bit),batargany("l",1),batarg("g",oid),batarg("e",oid),batarg("s",oid),arg("no_nil",bit))),
 pattern("sql", "any", SQLany_cmp, false, "if cmp then true, (nl or nr) nil then nil, else false", args(1,4, arg("",bit),arg("cmp",bit),arg("nl",bit),arg("nr",bit))),
 pattern("batsql", "any", SQLany_cmp, false, "if cmp then true, (nl or nr) nil then nil, else false", args(1,4, batarg("",bit),batarg("cmp",bit),arg("nl",bit),arg("nr",bit))),
 pattern("batsql", "any", SQLany_cmp, false, "if cmp then true, (nl or nr) nil then nil, else false", args(1,4, batarg("",bit),arg("cmp",bit),batarg("nl",bit),arg("nr",bit))),
 pattern("batsql", "any", SQLany_cmp, false, "if cmp then true, (nl or nr) nil then nil, else false", args(1,4, batarg("",bit),arg("cmp",bit),arg("nl",bit),batarg("nr",bit))),
 pattern("batsql", "any", SQLany_cmp, false, "if cmp then true, (nl or nr) nil then nil, else false", args(1,4, batarg("",bit),arg("cmp",bit),batarg("nl",bit),batarg("nr",bit))),
 pattern("batsql", "any", SQLany_cmp, false, "if cmp then true, (nl or nr) nil then nil, else false", args(1,4, batarg("",bit),batarg("cmp",bit),arg("nl",bit),batarg("nr",bit))),
 pattern("batsql", "any", SQLany_cmp, false, "if cmp then true, (nl or nr) nil then nil, else false", args(1,4, batarg("",bit),batarg("cmp",bit),batarg("nl",bit),arg("nr",bit))),
 pattern("batsql", "any", SQLany_cmp, false, "if cmp then true, (nl or nr) nil then nil, else false", args(1,4, batarg("",bit),batarg("cmp",bit),batarg("nl",bit),batarg("nr",bit))),
 pattern("sql", "all", SQLall_cmp, false, "if !cmp then false, (nl or nr) then nil, else true", args(1,4, arg("",bit),arg("cmp",bit),arg("nl",bit),arg("nr",bit))),
 pattern("batsql", "all", SQLall_cmp, false, "if !cmp then false, (nl or nr) then nil, else true", args(1,4, batarg("",bit),batarg("cmp",bit),arg("nl",bit),arg("nr",bit))),
 pattern("batsql", "all", SQLall_cmp, false, "if !cmp then false, (nl or nr) then nil, else true", args(1,4, batarg("",bit),arg("cmp",bit),batarg("nl",bit),arg("nr",bit))),
 pattern("batsql", "all", SQLall_cmp, false, "if !cmp then false, (nl or nr) then nil, else true", args(1,4, batarg("",bit),arg("cmp",bit),arg("nl",bit),batarg("nr",bit))),
 pattern("batsql", "all", SQLall_cmp, false, "if !cmp then false, (nl or nr) then nil, else true", args(1,4, batarg("",bit),arg("cmp",bit),batarg("nl",bit),batarg("nr",bit))),
 pattern("batsql", "all", SQLall_cmp, false, "if !cmp then false, (nl or nr) then nil, else true", args(1,4, batarg("",bit),batarg("cmp",bit),arg("nl",bit),batarg("nr",bit))),
 pattern("batsql", "all", SQLall_cmp, false, "if !cmp then false, (nl or nr) then nil, else true", args(1,4, batarg("",bit),batarg("cmp",bit),batarg("nl",bit),arg("nr",bit))),
 pattern("batsql", "all", SQLall_cmp, false, "if !cmp then false, (nl or nr) then nil, else true", args(1,4, batarg("",bit),batarg("cmp",bit),batarg("nl",bit),batarg("nr",bit))),
 pattern("aggr", "anyequal", SQLanyequal, false, "if any value in r is equal to l return true, else if r has nil nil else false", args(1,3, arg("",bit),batargany("l",1),batargany("r",1))),
 pattern("bataggr", "anyequal", SQLanyequal, false, "", args(1,3, batarg("",bit),batargany("l",1),batargany("r",1))),
 pattern("aggr", "allnotequal", SQLallnotequal, false, "if all values in r are not equal to l return true, else if r has nil nil else false", args(1,3, arg("",bit),batargany("l",1),batargany("r",1))),
 pattern("bataggr", "allnotequal", SQLallnotequal, false, "", args(1,3, arg("",bit),batargany("l",1),batargany("r",1))),
 pattern("aggr", "subanyequal", SQLanyequal_grp, false, "if any value in r is equal to l return true, else if r has nil nil else false", args(1,6, batarg("",bit),batargany("l",1),batargany("r",1),batarg("g",oid),batarg("e",oid),arg("no_nil",bit))),
 pattern("aggr", "subanyequal", SQLanyequal_grp, false, "if any value in r is equal to l return true, else if r has nil nil else false; with candidate list", args(1,7, batarg("",bit),batargany("l",1),batargany("r",1),batarg("g",oid),batarg("e",oid),batarg("s",oid),arg("no_nil",bit))),
 pattern("aggr", "subanyequal", SQLanyequal_grp2, false, "if any value in r is equal to l return true, else if r has nil nil else false, except if rid is nil (ie empty) then false", args(1,7, batarg("",bit),batargany("l",1),batargany("r",1),batarg("rid",oid),batarg("g",oid),batarg("e",oid),arg("no_nil",bit))),
 pattern("aggr", "subanyequal", SQLanyequal_grp2, false, "if any value in r is equal to l return true, else if r has nil nil else false, except if rid is nil (ie empty) then false; with candidate list", args(1,8, batarg("",bit),batargany("l",1),batargany("r",1),batarg("rid",oid),batarg("g",oid),batarg("e",oid),batarg("s",oid),arg("no_nil",bit))),
 pattern("aggr", "suballnotequal", SQLallnotequal_grp, false, "if all values in r are not equal to l return true, else if r has nil nil else false", args(1,6, batarg("",bit),batargany("l",1),batargany("r",1),batarg("g",oid),batarg("e",oid),arg("no_nil",bit))),
 pattern("aggr", "suballnotequal", SQLallnotequal_grp, false, "if all values in r are not equal to l return true, else if r has nil nil else false; with candidate list", args(1,7, batarg("",bit),batargany("l",1),batargany("r",1),batarg("g",oid),batarg("e",oid),batarg("s",oid),arg("no_nil",bit))),
 pattern("aggr", "suballnotequal", SQLallnotequal_grp2, false, "if all values in r are not equal to l return true, else if r has nil nil else false, except if rid is nil (ie empty) then true", args(1,7, batarg("",bit),batargany("l",1),batargany("r",1),batarg("rid",oid),batarg("g",oid),batarg("e",oid),arg("no_nil",bit))),
 pattern("aggr", "suballnotequal", SQLallnotequal_grp2, false, "if all values in r are not equal to l return true, else if r has nil nil else false, except if rid is nil (ie empty) then true; with candidate list", args(1,8, batarg("",bit),batargany("l",1),batargany("r",1),batarg("rid",oid),batarg("g",oid),batarg("e",oid),batarg("s",oid),arg("no_nil",bit))),
 pattern("aggr", "exist", SQLexist, false, "", args(1,2, arg("",bit), argany("b",1))),
 pattern("bataggr", "exist", SQLexist, false, "", args(1,2, batarg("",bit), argany("b",1))),
 pattern("bataggr", "exist", SQLexist, false, "", args(1,2, arg("",bit), batargany("b",1))),
 pattern("bataggr", "exist", SQLexist, false, "", args(1,2, batarg("",bit), batargany("b",1))),
 pattern("aggr", "subexist", SQLsubexist, false, "", args(1,5, batarg("",bit),batargany("b",0),batarg("g",oid),batarg("e",oid),arg("no_nil",bit))),
 pattern("aggr", "subexist", SQLsubexist, false, "", args(1,6, batarg("",bit),batargany("b",0),batarg("g",oid),batarg("e",oid),batarg("s",oid),arg("no_nil",bit))),
 pattern("aggr", "not_exist", SQLnot_exist, false, "", args(1,2, arg("",bit), argany("b",1))),
 pattern("bataggr", "not_exist", SQLnot_exist, false, "", args(1,2, batarg("",bit), argany("b",1))),
 pattern("bataggr", "not_exist", SQLnot_exist, false, "", args(1,2, arg("",bit), batargany("b",1))),
 pattern("bataggr", "not_exist", SQLnot_exist, false, "", args(1,2, batarg("",bit), batargany("b",1))),
 pattern("aggr", "subnot_exist", SQLsubnot_exist, false, "", args(1,5, batarg("",bit),batargany("b",0),batarg("g",oid),batarg("e",oid),arg("no_nil",bit))),
 pattern("aggr", "subnot_exist", SQLsubnot_exist, false, "", args(1,6, batarg("",bit),batargany("b",0),batarg("g",oid),batarg("e",oid),batarg("s",oid),arg("no_nil",bit))),
 /* wlr */
 pattern("wlr", "master", WLRmaster, false, "Initialize the replicator thread", args(0,1, arg("dbname",str))),
 pattern("wlr", "stop", WLRstop, false, "Stop the replicator thread", noargs),
 pattern("wlr", "accept", WLRaccept, false, "Accept failing transaction", noargs),
 pattern("wlr", "replicate", WLRreplicate, false, "Continue to keep the replica in sink", noargs),
 pattern("wlr", "replicate", WLRreplicate, false, "Roll the snapshot forward to an up-to-date clone", args(0,1, arg("ts",timestamp))),
 pattern("wlr", "replicate", WLRreplicate, false, "Roll the snapshot forward to a specific transaction id", args(0,1, arg("id",bte))),
 pattern("wlr", "replicate", WLRreplicate, false, "Roll the snapshot forward to a specific transaction id", args(0,1, arg("id",sht))),
 pattern("wlr", "replicate", WLRreplicate, false, "Roll the snapshot forward to a specific transaction id", args(0,1, arg("id",int))),
 pattern("wlr", "replicate", WLRreplicate, false, "Roll the snapshot forward to a specific transaction id", args(0,1, arg("id",lng))),
 pattern("wlr", "getMaster", WLRgetmaster, false, "What is the current master database", args(1,1, arg("",str))),
 pattern("wlr", "setbeat", WLRsetbeat, false, "Threshold (in seconds) for re-running queries", args(0,1, arg("dur",int))),
 pattern("wlr", "getclock", WLRgetclock, false, "Timestamp of last replicated transaction.", args(1,1, arg("",str))),
 pattern("wlr", "gettick", WLRgettick, false, "Transaction identifier of the last replicated transaction.", args(1,1, arg("",lng))),
 pattern("wlr", "transaction", WLRtransaction, false, "Mark the beginning of the work unit which can be a compound transaction", args(0,3, arg("tid",lng),arg("started",str),arg("user",str))),
 pattern("wlr", "commit", WLRcommit, false, "Mark the end of the work unit", noargs),
 pattern("wlr", "rollback", WLRrollback, false, "Mark the end of the work unit", noargs),
 pattern("wlr", "catalog", WLRcatalog, false, "A catalog changing query", args(0,1, arg("q",str))),
 pattern("wlr", "action", WLRaction, false, "A query producing updates", args(0,1, arg("q",str))),
 pattern("wlr", "append", WLRappend, false, "Apply the insertions in the workload-capture-replay list", args(1,7, arg("",int),arg("sname",str),arg("tname",str),arg("cname",str),arg("offset", oid), batarg("pos", oid), varargany("ins",0))),
 pattern("wlr", "update", WLRupdate, false, "Apply the update in the workload-capture-replay list", args(1,6, arg("",int),arg("sname",str),arg("tname",str),arg("cname",str),arg("tid",oid),argany("val",0))),
 pattern("wlr", "delete", WLRdelete, false, "Apply the deletions in the workload-capture-replay list", args(1,4, arg("",int),arg("sname",str),arg("tname",str),vararg("b",oid))),
 pattern("wlr", "clear_table", WLRclear_table, false, "Destroy the tuples in the table", args(1,3, arg("",int),arg("sname",str),arg("tname",str))),
 pattern("wlr", "create_seq", WLRgeneric, false, "Catalog operation create_seq", args(0,3, arg("sname",str),arg("seqname",str),arg("action",int))),
 pattern("wlr", "alter_seq", WLRgeneric, false, "Catalog operation alter_seq", args(0,3, arg("sname",str),arg("seqname",str),arg("val",lng))),
 pattern("wlr", "alter_seq", WLRgeneric, false, "Catalog operation alter_seq", args(0,4, arg("sname",str),arg("seqname",str),arg("seq",ptr),batarg("val",lng))),
 pattern("wlr", "drop_seq", WLRgeneric, false, "Catalog operation drop_seq", args(0,3, arg("sname",str),arg("nme",str),arg("action",int))),
 pattern("wlr", "create_schema", WLRgeneric, false, "Catalog operation create_schema", args(0,3, arg("sname",str),arg("auth",str),arg("action",int))),
 pattern("wlr", "drop_schema", WLRgeneric, false, "Catalog operation drop_schema", args(0,3, arg("sname",str),arg("ifexists",int),arg("action",int))),
 pattern("wlr", "create_table", WLRgeneric, false, "Catalog operation create_table", args(0,3, arg("sname",str),arg("tname",str),arg("temp",int))),
 pattern("wlr", "create_view", WLRgeneric, false, "Catalog operation create_view", args(0,4, arg("sname",str),arg("tname",str),arg("temp",int),arg("replace",int))),
 pattern("wlr", "drop_table", WLRgeneric, false, "Catalog operation drop_table", args(0,4, arg("sname",str),arg("name",str),arg("action",int),arg("ifexists",int))),
 pattern("wlr", "drop_view", WLRgeneric, false, "Catalog operation drop_view", args(0,4, arg("sname",str),arg("name",str),arg("action",int),arg("ifexists",int))),
 pattern("wlr", "drop_constraint", WLRgeneric, false, "Catalog operation drop_constraint", args(0,5, arg("sname",str),arg("tname",str),arg("name",str),arg("action",int),arg("ifexists",int))),
 pattern("wlr", "alter_table", WLRgeneric, false, "Catalog operation alter_table", args(0,3, arg("sname",str),arg("tname",str),arg("action",int))),
 pattern("wlr", "create_type", WLRgeneric, false, "Catalog operation create_type", args(0,3, arg("sname",str),arg("nme",str),arg("impl",str))),
 pattern("wlr", "drop_type", WLRgeneric, false, "Catalog operation drop_type", args(0,3, arg("sname",str),arg("nme",str),arg("action",int))),
 pattern("wlr", "grant_roles", WLRgeneric, false, "Catalog operation grant_roles", args(0,4, arg("sname",str),arg("auth",str),arg("grantor",int),arg("admin",int))),
 pattern("wlr", "revoke_roles", WLRgeneric, false, "Catalog operation revoke_roles", args(0,4, arg("sname",str),arg("auth",str),arg("grantor",int),arg("admin",int))),
 pattern("wlr", "grant", WLRgeneric, false, "Catalog operation grant", args(0,7, arg("sname",str),arg("tbl",str),arg("grantee",str),arg("privs",int),arg("cname",str),arg("gr",int),arg("grantor",int))),
 pattern("wlr", "revoke", WLRgeneric, false, "Catalog operation revoke", args(0,7, arg("sname",str),arg("tbl",str),arg("grantee",str),arg("privs",int),arg("cname",str),arg("grant",int),arg("grantor",int))),
 pattern("wlr", "grant_function", WLRgeneric, false, "Catalog operation grant_function", args(0,6, arg("sname",str),arg("fcnid",int),arg("grantee",str),arg("privs",int),arg("grant",int),arg("grantor",int))),
 pattern("wlr", "revoke_function", WLRgeneric, false, "Catalog operation revoke_function", args(0,6, arg("sname",str),arg("fcnid",int),arg("grantee",str),arg("privs",int),arg("grant",int),arg("grantor",int))),
 pattern("wlr", "create_user", WLRgeneric, false, "Catalog operation create_user", args(0,5, arg("sname",str),arg("passwrd",str),arg("enc",int),arg("schema",str),arg("fullname",str))),
 pattern("wlr", "drop_user", WLRgeneric, false, "Catalog operation drop_user", args(0,2, arg("sname",str),arg("action",int))),
 pattern("wlr", "drop_user", WLRgeneric, false, "Catalog operation drop_user", args(0,3, arg("sname",str),arg("auth",str),arg("action",int))),
 pattern("wlr", "alter_user", WLRgeneric, false, "Catalog operation alter_user", args(0,5, arg("sname",str),arg("passwrd",str),arg("enc",int),arg("schema",str),arg("oldpasswrd",str))),
 pattern("wlr", "rename_user", WLRgeneric, false, "Catalog operation rename_user", args(0,3, arg("sname",str),arg("newnme",str),arg("action",int))),
 pattern("wlr", "create_role", WLRgeneric, false, "Catalog operation create_role", args(0,3, arg("sname",str),arg("role",str),arg("grator",int))),
 pattern("wlr", "drop_role", WLRgeneric, false, "Catalog operation drop_role", args(0,3, arg("auth",str),arg("role",str),arg("action",int))),
 pattern("wlr", "drop_role", WLRgeneric, false, "Catalog operation drop_role", args(0,2, arg("role",str),arg("action",int))),
 pattern("wlr", "drop_index", WLRgeneric, false, "Catalog operation drop_index", args(0,3, arg("sname",str),arg("iname",str),arg("action",int))),
 pattern("wlr", "drop_function", WLRgeneric, false, "Catalog operation drop_function", args(0,5, arg("sname",str),arg("fname",str),arg("fid",int),arg("type",int),arg("action",int))),
 pattern("wlr", "create_function", WLRgeneric, false, "Catalog operation create_function", args(0,3, arg("sname",str),arg("fname",str),arg("replace",int))),
 pattern("wlr", "create_trigger", WLRgeneric, false, "Catalog operation create_trigger", args(0,11, arg("sname",str),arg("tname",str),arg("triggername",str),arg("time",int),arg("orientation",int),arg("event",int),arg("old",str),arg("new",str),arg("cond",str),arg("qry",str),arg("replace",int))),
 pattern("wlr", "drop_trigger", WLRgeneric, false, "Catalog operation drop_trigger", args(0,3, arg("sname",str),arg("nme",str),arg("ifexists",int))),
 pattern("wlr", "alter_add_table", WLRgeneric, false, "Catalog operation alter_add_table", args(0,5, arg("sname",str),arg("mtnme",str),arg("psnme",str),arg("ptnme",str),arg("action",int))),
 pattern("wlr", "alter_del_table", WLRgeneric, false, "Catalog operation alter_del_table", args(0,5, arg("sname",str),arg("mtnme",str),arg("psnme",str),arg("ptnme",str),arg("action",int))),
 pattern("wlr", "alter_set_table", WLRgeneric, false, "Catalog operation alter_set_table", args(0,3, arg("sname",str),arg("tnme",str),arg("access",int))),
 pattern("wlr", "alter_add_range_partition", WLRgeneric, false, "Catalog operation alter_add_range_partition", args(0,8, arg("sname",str),arg("mtnme",str),arg("psnme",str),arg("ptnme",str),arg("min",str),arg("max",str),arg("nills",bit),arg("update",int))),
 pattern("wlr", "comment_on", WLRgeneric, false, "Catalog operation comment_on", args(0,2, arg("objid",int),arg("remark",str))),
 pattern("wlr", "rename_schema", WLRgeneric, false, "Catalog operation rename_schema", args(0,2, arg("sname",str),arg("newnme",str))),
 pattern("wlr", "rename_table", WLRgeneric, false, "Catalog operation rename_table", args(0,4, arg("osname",str),arg("nsname",str),arg("otname",str),arg("ntname",str))),
 pattern("wlr", "rename_column", WLRgeneric, false, "Catalog operation rename_column", args(0,4, arg("sname",str),arg("tname",str),arg("cname",str),arg("newnme",str))),
 pattern("wlr", "transaction_release", WLRgeneric, false, "A transaction statement (type can be commit,release,rollback or start)", args(1,3, arg("",void),arg("chain",int),arg("name",str))),
 pattern("wlr", "transaction_commit", WLRgeneric, false, "A transaction statement (type can be commit,release,rollback or start)", args(1,3, arg("",void),arg("chain",int),arg("name",str))),
 pattern("wlr", "transaction_rollback", WLRgeneric, false, "A transaction statement (type can be commit,release,rollback or start)", args(1,3, arg("",void),arg("chain",int),arg("name",str))),
 pattern("wlr", "transaction_begin", WLRgeneric, false, "A transaction statement (type can be commit,release,rollback or start)", args(1,3, arg("",void),arg("chain",int),arg("name",str))),
 pattern("wlr", "transaction", WLRgeneric, true, "Start an autocommit transaction", noargs),
 pattern("wlr", "alter_add_value_partition", WLRgeneric, false, "Catalog operation alter_add_value_partition", args(0,6, arg("sname",str),arg("mtnme",str),arg("psnme",str),arg("ptnme",str),arg("nills",bit),arg("update",int))),
 pattern("wlr", "alter_add_value_partition", WLRgeneric, false, "Catalog operation alter_add_value_partition", args(0,7, arg("sname",str),arg("mtnme",str),arg("psnme",str),arg("ptnme",str),arg("nills",bit),arg("update",int),vararg("arg",str))),
 /* sqlcatalog */
 pattern("sqlcatalog", "create_seq", SQLcreate_seq, false, "Catalog operation create_seq", args(0,4, arg("sname",str),arg("seqname",str),arg("seq",ptr),arg("action",int))),
 pattern("sqlcatalog", "alter_seq", SQLalter_seq, false, "Catalog operation alter_seq", args(0,4, arg("sname",str),arg("seqname",str),arg("seq",ptr),arg("val",lng))),
 pattern("sqlcatalog", "alter_seq", SQLalter_seq, false, "Catalog operation alter_seq", args(0,4, arg("sname",str),arg("seqname",str),arg("seq",ptr),batarg("val",lng))),
 pattern("sqlcatalog", "drop_seq", SQLdrop_seq, false, "Catalog operation drop_seq", args(0,3, arg("sname",str),arg("nme",str),arg("action",int))),
 pattern("sqlcatalog", "create_schema", SQLcreate_schema, false, "Catalog operation create_schema", args(0,3, arg("sname",str),arg("auth",str),arg("action",int))),
 pattern("sqlcatalog", "drop_schema", SQLdrop_schema, false, "Catalog operation drop_schema", args(0,3, arg("sname",str),arg("ifexists",int),arg("action",int))),
 pattern("sqlcatalog", "create_table", SQLcreate_table, false, "Catalog operation create_table", args(0,4, arg("sname",str),arg("tname",str),arg("tbl",ptr),arg("temp",int))),
 pattern("sqlcatalog", "create_view", SQLcreate_view, false, "Catalog operation create_view", args(0,5, arg("sname",str),arg("vname",str),arg("tbl",ptr),arg("temp",int),arg("replace",int))),
 pattern("sqlcatalog", "drop_table", SQLdrop_table, false, "Catalog operation drop_table", args(0,4, arg("sname",str),arg("name",str),arg("action",int),arg("ifexists",int))),
 pattern("sqlcatalog", "drop_view", SQLdrop_view, false, "Catalog operation drop_view", args(0,4, arg("sname",str),arg("name",str),arg("action",int),arg("ifexists",int))),
 pattern("sqlcatalog", "drop_constraint", SQLdrop_constraint, false, "Catalog operation drop_constraint", args(0,5, arg("sname",str),arg("tname",str),arg("name",str),arg("action",int),arg("ifexists",int))),
 pattern("sqlcatalog", "alter_table", SQLalter_table, false, "Catalog operation alter_table", args(0,4, arg("sname",str),arg("tname",str),arg("tbl",ptr),arg("action",int))),
 pattern("sqlcatalog", "create_type", SQLcreate_type, false, "Catalog operation create_type", args(0,3, arg("sname",str),arg("nme",str),arg("impl",str))),
 pattern("sqlcatalog", "drop_type", SQLdrop_type, false, "Catalog operation drop_type", args(0,3, arg("sname",str),arg("nme",str),arg("action",int))),
 pattern("sqlcatalog", "grant_roles", SQLgrant_roles, false, "Catalog operation grant_roles", args(0,4, arg("sname",str),arg("auth",str),arg("grantor",int),arg("admin",int))),
 pattern("sqlcatalog", "revoke_roles", SQLrevoke_roles, false, "Catalog operation revoke_roles", args(0,4, arg("sname",str),arg("auth",str),arg("grantor",int),arg("admin",int))),
 pattern("sqlcatalog", "grant", SQLgrant, false, "Catalog operation grant", args(0,7, arg("sname",str),arg("tbl",str),arg("grantee",str),arg("privs",int),arg("cname",str),arg("gr",int),arg("grantor",int))),
 pattern("sqlcatalog", "revoke", SQLrevoke, false, "Catalog operation revoke", args(0,7, arg("sname",str),arg("tbl",str),arg("grantee",str),arg("privs",int),arg("cname",str),arg("grant",int),arg("grantor",int))),
 pattern("sqlcatalog", "grant_function", SQLgrant_function, false, "Catalog operation grant_function", args(0,6, arg("sname",str),arg("fcnid",int),arg("grantee",str),arg("privs",int),arg("grant",int),arg("grantor",int))),
 pattern("sqlcatalog", "revoke_function", SQLrevoke_function, false, "Catalog operation revoke_function", args(0,6, arg("sname",str),arg("fcnid",int),arg("grantee",str),arg("privs",int),arg("grant",int),arg("grantor",int))),
 pattern("sqlcatalog", "create_user", SQLcreate_user, false, "Catalog operation create_user", args(0,6, arg("sname",str),arg("passwrd",str),arg("enc",int),arg("schema",str),arg("schemapath",str),arg("fullname",str))),
 pattern("sqlcatalog", "drop_user", SQLdrop_user, false, "Catalog operation drop_user", args(0,2, arg("sname",str),arg("action",int))),
 pattern("sqlcatalog", "drop_user", SQLdrop_user, false, "Catalog operation drop_user", args(0,3, arg("sname",str),arg("auth",str),arg("action",int))),
 pattern("sqlcatalog", "alter_user", SQLalter_user, false, "Catalog operation alter_user", args(0,6, arg("sname",str),arg("passwrd",str),arg("enc",int),arg("schema",str),arg("schemapath",str),arg("oldpasswrd",str))),
 pattern("sqlcatalog", "rename_user", SQLrename_user, false, "Catalog operation rename_user", args(0,3, arg("sname",str),arg("newnme",str),arg("action",int))),
 pattern("sqlcatalog", "create_role", SQLcreate_role, false, "Catalog operation create_role", args(0,3, arg("sname",str),arg("role",str),arg("grator",int))),
 pattern("sqlcatalog", "drop_role", SQLdrop_role, false, "Catalog operation drop_role", args(0,3, arg("auth",str),arg("role",str),arg("action",int))),
 pattern("sqlcatalog", "drop_role", SQLdrop_role, false, "Catalog operation drop_role", args(0,2, arg("role",str),arg("action",int))),
 pattern("sqlcatalog", "drop_index", SQLdrop_index, false, "Catalog operation drop_index", args(0,3, arg("sname",str),arg("iname",str),arg("action",int))),
 pattern("sqlcatalog", "drop_function", SQLdrop_function, false, "Catalog operation drop_function", args(0,5, arg("sname",str),arg("fname",str),arg("fid",int),arg("type",int),arg("action",int))),
 pattern("sqlcatalog", "create_function", SQLcreate_function, false, "Catalog operation create_function", args(0,4, arg("sname",str),arg("fname",str),arg("fcn",ptr),arg("replace",int))),
 pattern("sqlcatalog", "create_trigger", SQLcreate_trigger, false, "Catalog operation create_trigger", args(0,11, arg("sname",str),arg("tname",str),arg("triggername",str),arg("time",int),arg("orientation",int),arg("event",int),arg("old",str),arg("new",str),arg("cond",str),arg("qry",str),arg("replace",int))),
 pattern("sqlcatalog", "drop_trigger", SQLdrop_trigger, false, "Catalog operation drop_trigger", args(0,3, arg("sname",str),arg("nme",str),arg("ifexists",int))),
 pattern("sqlcatalog", "alter_add_table", SQLalter_add_table, false, "Catalog operation alter_add_table", args(0,5, arg("sname",str),arg("mtnme",str),arg("psnme",str),arg("ptnme",str),arg("action",int))),
 pattern("sqlcatalog", "alter_del_table", SQLalter_del_table, false, "Catalog operation alter_del_table", args(0,5, arg("sname",str),arg("mtnme",str),arg("psnme",str),arg("ptnme",str),arg("action",int))),
 pattern("sqlcatalog", "alter_set_table", SQLalter_set_table, false, "Catalog operation alter_set_table", args(0,3, arg("sname",str),arg("tnme",str),arg("access",int))),
 pattern("sqlcatalog", "alter_add_range_partition", SQLalter_add_range_partition, false, "Catalog operation alter_add_range_partition", args(0,8, arg("sname",str),arg("mtnme",str),arg("psnme",str),arg("ptnme",str),argany("min",1),argany("max",1),arg("nills",bit),arg("update",int))),
 pattern("sqlcatalog", "alter_add_value_partition", SQLalter_add_value_partition, false, "Catalog operation alter_add_value_partition", args(0,6, arg("sname",str),arg("mtnme",str),arg("psnme",str),arg("ptnme",str),arg("nills",bit),arg("update",int))),
 pattern("sqlcatalog", "alter_add_value_partition", SQLalter_add_value_partition, false, "Catalog operation alter_add_value_partition", args(0,7, arg("sname",str),arg("mtnme",str),arg("psnme",str),arg("ptnme",str),arg("nills",bit),arg("update",int),varargany("arg",0))),
 pattern("sqlcatalog", "comment_on", SQLcomment_on, false, "Catalog operation comment_on", args(0,2, arg("objid",int),arg("remark",str))),
 pattern("sqlcatalog", "rename_schema", SQLrename_schema, false, "Catalog operation rename_schema", args(0,2, arg("sname",str),arg("newnme",str))),
 pattern("sqlcatalog", "rename_table", SQLrename_table, false, "Catalog operation rename_table", args(0,4, arg("osname",str),arg("nsname",str),arg("otname",str),arg("ntname",str))),
 pattern("sqlcatalog", "rename_column", SQLrename_column, false, "Catalog operation rename_column", args(0,4, arg("sname",str),arg("tname",str),arg("cname",str),arg("newnme",str))),
 /* sql_transaction */
 pattern("sql", "transaction_release", SQLtransaction_release, true, "A transaction statement (type can be commit,release,rollback or start)", args(1,3, arg("",void),arg("chain",int),arg("name",str))),
 pattern("sql", "transaction_commit", SQLtransaction_commit, true, "A transaction statement (type can be commit,release,rollback or start)", args(1,3, arg("",void),arg("chain",int),arg("name",str))),
 pattern("sql", "transaction_rollback", SQLtransaction_rollback, true, "A transaction statement (type can be commit,release,rollback or start)", args(1,3, arg("",void),arg("chain",int),arg("name",str))),
 pattern("sql", "transaction_begin", SQLtransaction_begin, true, "A transaction statement (type can be commit,release,rollback or start)", args(1,3, arg("",void),arg("chain",int),arg("name",str))),
 pattern("sql", "transaction", SQLtransaction2, true, "Start an autocommit transaction", noargs),
#ifdef HAVE_HGE
 /* sql_hge */
 command("calc", "dec_round", hge_dec_round_wrap, false, "round off the value v to nearests multiple of r", args(1,3, arg("",hge),arg("v",hge),arg("r",hge))),
 pattern("batcalc", "dec_round", hge_bat_dec_round_wrap, false, "round off the value v to nearests multiple of r", args(1,3, batarg("",hge),batarg("v",hge),arg("r",hge))),
 pattern("batcalc", "dec_round", hge_bat_dec_round_wrap, false, "round off the value v to nearests multiple of r", args(1,4, batarg("",hge),batarg("v",hge),arg("r",hge),batarg("s",oid))),
 pattern("batcalc", "dec_round", hge_bat_dec_round_wrap_cst, false, "round off the value v to nearests multiple of r", args(1,3, batarg("",hge),arg("v",hge),batarg("r",hge))),
 pattern("batcalc", "dec_round", hge_bat_dec_round_wrap_cst, false, "round off the value v to nearests multiple of r", args(1,4, batarg("",hge),arg("v",hge),batarg("r",hge),batarg("s",oid))),
 pattern("batcalc", "dec_round", hge_bat_dec_round_wrap_nocst, false, "round off the value v to nearests multiple of r", args(1,3, batarg("",hge),batarg("v",hge),batarg("r",hge))),
 pattern("batcalc", "dec_round", hge_bat_dec_round_wrap_nocst, false, "round off the value v to nearests multiple of r", args(1,5, batarg("",hge),batarg("v",hge),batarg("r",hge),batarg("s1",oid),batarg("s2",oid))),
 command("calc", "round", hge_round_wrap, false, "round off the decimal v(d,s) to r digits behind the dot (if r < 0, before the dot)", args(1,5, arg("",hge),arg("v",hge),arg("r",bte),arg("d",int),arg("s",int))),
 pattern("batcalc", "round", hge_bat_round_wrap, false, "round off the decimal v(d,s) to r digits behind the dot (if r < 0, before the dot)", args(1,5, batarg("",hge),batarg("v",hge),arg("r",bte),arg("d",int),arg("s",int))),
 pattern("batcalc", "round", hge_bat_round_wrap, false, "round off the decimal v(d,s) to r digits behind the dot (if r < 0, before the dot)", args(1,6, batarg("",hge),batarg("v",hge),arg("r",bte),batarg("s",oid),arg("d",int),arg("s",int))),
 pattern("batcalc", "round", hge_bat_round_wrap_cst, false, "round off the decimal v(d,s) to r digits behind the dot (if r < 0, before the dot)", args(1,5, batarg("",hge),arg("v",hge),batarg("r",bte),arg("d",int),arg("s",int))),
 pattern("batcalc", "round", hge_bat_round_wrap_cst, false, "round off the decimal v(d,s) to r digits behind the dot (if r < 0, before the dot)", args(1,6, batarg("",hge),arg("v",hge),batarg("r",bte),batarg("s",oid),arg("d",int),arg("s",int))),
 pattern("batcalc", "round", hge_bat_round_wrap_nocst, false, "round off the decimal v(d,s) to r digits behind the dot (if r < 0, before the dot)", args(1,5, batarg("",hge),batarg("v",hge),batarg("r",bte),arg("d",int),arg("s",int))),
 pattern("batcalc", "round", hge_bat_round_wrap_nocst, false, "round off the decimal v(d,s) to r digits behind the dot (if r < 0, before the dot)", args(1,7, batarg("",hge),batarg("v",hge),batarg("r",bte),batarg("s1",oid),batarg("s2",oid),arg("d",int),arg("s",int))),
 command("calc", "second_interval", hge_dec2second_interval, false, "cast hge decimal to a second_interval", args(1,5, arg("",lng),arg("sc",int),arg("v",hge),arg("ek",int),arg("sk",int))),
 pattern("batcalc", "second_interval", hge_batdec2second_interval, false, "cast hge decimal to a second_interval", args(1,6, batarg("",lng),arg("sc",int),batarg("v",hge),batarg("s",oid),arg("ek",int),arg("sk",int))),
 command("calc", "hge", nil_2dec_hge, false, "cast to dec(hge) and check for overflow", args(1,4, arg("",hge),arg("v",void),arg("digits",int),arg("scale",int))),
 command("batcalc", "hge", batnil_2dec_hge, false, "cast to dec(hge) and check for overflow", args(1,4, batarg("",hge),batarg("v",void),arg("digits",int),arg("scale",int))),
 command("calc", "hge", str_2dec_hge, false, "cast to dec(hge) and check for overflow", args(1,4, arg("",hge),arg("v",str),arg("digits",int),arg("scale",int))),
 pattern("batcalc", "hge", batstr_2dec_hge, false, "cast to dec(hge) and check for overflow", args(1,5, batarg("",hge),batarg("v",str),batarg("s",oid),arg("digits",int),arg("scale",int))),
 pattern("calc", "month_interval", month_interval, false, "cast hge to a month_interval and check for overflow", args(1,4, arg("",int),arg("v",hge),arg("ek",int),arg("sk",int))),
 pattern("batcalc", "month_interval", month_interval, false, "cast hge to a month_interval and check for overflow", args(1,5, batarg("",int),batarg("v",hge),batarg("s",oid),arg("ek",int),arg("sk",int))),
 pattern("calc", "second_interval", second_interval, false, "cast hge to a second_interval and check for overflow", args(1,4, arg("",lng),arg("v",hge),arg("ek",int),arg("sk",int))),
 pattern("batcalc", "second_interval", second_interval, false, "cast hge to a second_interval and check for overflow", args(1,5, batarg("",lng),batarg("v",hge),batarg("s",oid),arg("ek",int),arg("sk",int))),
 /* sql_decimal_hge */
 command("calc", "hge", flt_num2dec_hge, false, "cast number to decimal(hge) and check for overflow", args(1,4, arg("",hge),arg("v",flt),arg("digits",int),arg("scale",int))),
 command("batcalc", "hge", batflt_num2dec_hge, false, "cast number to decimal(hge) and check for overflow", args(1,5, batarg("",hge),batarg("v",flt),batarg("s",oid),arg("digits",int),arg("scale",int))),
 command("calc", "hge", dbl_num2dec_hge, false, "cast number to decimal(hge) and check for overflow", args(1,4, arg("",hge),arg("v",dbl),arg("digits",int),arg("scale",int))),
 command("batcalc", "hge", batdbl_num2dec_hge, false, "cast number to decimal(hge) and check for overflow", args(1,5, batarg("",hge),batarg("v",dbl),batarg("s",oid),arg("digits",int),arg("scale",int))),
 command("calc", "hge", bte_num2dec_hge, false, "cast number to decimal(hge) and check for overflow", args(1,4, arg("",hge),arg("v",bte),arg("digits",int),arg("scale",int))),
 command("batcalc", "hge", batbte_num2dec_hge, false, "cast number to decimal(hge) and check for overflow", args(1,5, batarg("",hge),batarg("v",bte),batarg("s",oid),arg("digits",int),arg("scale",int))),
 command("calc", "hge", bte_dec2_hge, false, "cast decimal(bte) to hge and check for overflow", args(1,3, arg("",hge),arg("s1",int),arg("v",bte))),
 command("calc", "hge", bte_dec2dec_hge, false, "cast decimal(bte) to decimal(hge) and check for overflow", args(1,5, arg("",hge),arg("s1",int),arg("v",bte),arg("d2",int),arg("s2",int))),
 command("batcalc", "hge", batbte_dec2_hge, false, "cast decimal(bte) to hge and check for overflow", args(1,4, batarg("",hge),arg("s1",int),batarg("v",bte),batarg("s",oid))),
 command("batcalc", "hge", batbte_dec2dec_hge, false, "cast decimal(bte) to decimal(hge) and check for overflow", args(1,6, batarg("",hge),arg("s1",int),batarg("v",bte),batarg("s",oid),arg("d2",int),arg("s2",int))),
 command("calc", "hge", sht_num2dec_hge, false, "cast number to decimal(hge) and check for overflow", args(1,4, arg("",hge),arg("v",sht),arg("digits",int),arg("scale",int))),
 command("batcalc", "hge", batsht_num2dec_hge, false, "cast number to decimal(hge) and check for overflow", args(1,5, batarg("",hge),batarg("v",sht),batarg("s",oid),arg("digits",int),arg("scale",int))),
 command("calc", "hge", sht_dec2_hge, false, "cast decimal(sht) to hge and check for overflow", args(1,3, arg("",hge),arg("s1",int),arg("v",sht))),
 command("calc", "hge", sht_dec2dec_hge, false, "cast decimal(sht) to decimal(hge) and check for overflow", args(1,5, arg("",hge),arg("s1",int),arg("v",sht),arg("d2",int),arg("s2",int))),
 command("batcalc", "hge", batsht_dec2_hge, false, "cast decimal(sht) to hge and check for overflow", args(1,4, batarg("",hge),arg("s1",int),batarg("v",sht),batarg("s",oid))),
 command("batcalc", "hge", batsht_dec2dec_hge, false, "cast decimal(sht) to decimal(hge) and check for overflow", args(1,6, batarg("",hge),arg("s1",int),batarg("v",sht),batarg("s",oid),arg("d2",int),arg("s2",int))),
 command("calc", "hge", int_num2dec_hge, false, "cast number to decimal(hge) and check for overflow", args(1,4, arg("",hge),arg("v",int),arg("digits",int),arg("scale",int))),
 command("batcalc", "hge", batint_num2dec_hge, false, "cast number to decimal(hge) and check for overflow", args(1,5, batarg("",hge),batarg("v",int),batarg("s",oid),arg("digits",int),arg("scale",int))),
 command("calc", "hge", int_dec2_hge, false, "cast decimal(int) to hge and check for overflow", args(1,3, arg("",hge),arg("s1",int),arg("v",int))),
 command("calc", "hge", int_dec2dec_hge, false, "cast decimal(int) to decimal(hge) and check for overflow", args(1,5, arg("",hge),arg("s1",int),arg("v",int),arg("d2",int),arg("s2",int))),
 command("batcalc", "hge", batint_dec2_hge, false, "cast decimal(int) to hge and check for overflow", args(1,4, batarg("",hge),arg("s1",int),batarg("v",int),batarg("s",oid))),
 command("batcalc", "hge", batint_dec2dec_hge, false, "cast decimal(int) to decimal(hge) and check for overflow", args(1,6, batarg("",hge),arg("s1",int),batarg("v",int),batarg("s",oid),arg("d2",int),arg("s2",int))),
 command("calc", "hge", lng_num2dec_hge, false, "cast number to decimal(hge) and check for overflow", args(1,4, arg("",hge),arg("v",lng),arg("digits",int),arg("scale",int))),
 command("batcalc", "hge", batlng_num2dec_hge, false, "cast number to decimal(hge) and check for overflow", args(1,5, batarg("",hge),batarg("v",lng),batarg("s",oid),arg("digits",int),arg("scale",int))),
 command("calc", "hge", lng_dec2_hge, false, "cast decimal(lng) to hge and check for overflow", args(1,3, arg("",hge),arg("s1",int),arg("v",lng))),
 command("calc", "hge", lng_dec2dec_hge, false, "cast decimal(lng) to decimal(hge) and check for overflow", args(1,5, arg("",hge),arg("s1",int),arg("v",lng),arg("d2",int),arg("s2",int))),
 command("batcalc", "hge", batlng_dec2_hge, false, "cast decimal(lng) to hge and check for overflow", args(1,4, batarg("",hge),arg("s1",int),batarg("v",lng),batarg("s",oid))),
 command("batcalc", "hge", batlng_dec2dec_hge, false, "cast decimal(lng) to decimal(hge) and check for overflow", args(1,6, batarg("",hge),arg("s1",int),batarg("v",lng),batarg("s",oid),arg("d2",int),arg("s2",int))),
 command("calc", "hge", hge_num2dec_hge, false, "cast number to decimal(hge) and check for overflow", args(1,4, arg("",hge),arg("v",hge),arg("digits",int),arg("scale",int))),
 command("batcalc", "hge", bathge_num2dec_hge, false, "cast number to decimal(hge) and check for overflow", args(1,5, batarg("",hge),batarg("v",hge),batarg("s",oid),arg("digits",int),arg("scale",int))),
 command("calc", "hge", hge_dec2_hge, false, "cast decimal(hge) to hge and check for overflow", args(1,3, arg("",hge),arg("s1",int),arg("v",hge))),
 command("calc", "hge", hge_dec2dec_hge, false, "cast decimal(hge) to decimal(hge) and check for overflow", args(1,5, arg("",hge),arg("s1",int),arg("v",hge),arg("d2",int),arg("s2",int))),
 command("batcalc", "hge", bathge_dec2_hge, false, "cast decimal(hge) to hge and check for overflow", args(1,4, batarg("",hge),arg("s1",int),batarg("v",hge),batarg("s",oid))),
 command("batcalc", "hge", bathge_dec2dec_hge, false, "cast decimal(hge) to decimal(hge) and check for overflow", args(1,6, batarg("",hge),arg("s1",int),batarg("v",hge),batarg("s",oid),arg("d2",int),arg("s2",int))),
 command("calc", "bte", hge_num2dec_bte, false, "cast number to decimal(bte) and check for overflow", args(1,4, arg("",bte),arg("v",hge),arg("digits",int),arg("scale",int))),
 command("batcalc", "bte", bathge_num2dec_bte, false, "cast number to decimal(bte) and check for overflow", args(1,5, batarg("",bte),batarg("v",hge),batarg("s",oid),arg("digits",int),arg("scale",int))),
 command("calc", "bte", hge_dec2_bte, false, "cast decimal(hge) to bte and check for overflow", args(1,3, arg("",bte),arg("s1",int),arg("v",hge))),
 command("calc", "bte", hge_dec2dec_bte, false, "cast decimal(hge) to decimal(bte) and check for overflow", args(1,5, arg("",bte),arg("s1",int),arg("v",hge),arg("d2",int),arg("s2",int))),
 command("batcalc", "bte", bathge_dec2_bte, false, "cast decimal(hge) to bte and check for overflow", args(1,4, batarg("",bte),arg("s1",int),batarg("v",hge),batarg("s",oid))),
 command("batcalc", "bte", bathge_dec2dec_bte, false, "cast decimal(hge) to decimal(bte) and check for overflow", args(1,6, batarg("",bte),arg("s1",int),batarg("v",hge),batarg("s",oid),arg("d2",int),arg("s2",int))),
 command("calc", "sht", hge_num2dec_sht, false, "cast number to decimal(sht) and check for overflow", args(1,4, arg("",sht),arg("v",hge),arg("digits",int),arg("scale",int))),
 command("batcalc", "sht", bathge_num2dec_sht, false, "cast number to decimal(sht) and check for overflow", args(1,5, batarg("",sht),batarg("v",hge),batarg("s",oid),arg("digits",int),arg("scale",int))),
 command("calc", "sht", hge_dec2_sht, false, "cast decimal(hge) to sht and check for overflow", args(1,3, arg("",sht),arg("s1",int),arg("v",hge))),
 command("calc", "sht", hge_dec2dec_sht, false, "cast decimal(hge) to decimal(sht) and check for overflow", args(1,5, arg("",sht),arg("s1",int),arg("v",hge),arg("d2",int),arg("s2",int))),
 command("batcalc", "sht", bathge_dec2_sht, false, "cast decimal(hge) to sht and check for overflow", args(1,4, batarg("",sht),arg("s1",int),batarg("v",hge),batarg("s",oid))),
 command("batcalc", "sht", bathge_dec2dec_sht, false, "cast decimal(hge) to decimal(sht) and check for overflow", args(1,6, batarg("",sht),arg("s1",int),batarg("v",hge),batarg("s",oid),arg("d2",int),arg("s2",int))),
 command("calc", "int", hge_num2dec_int, false, "cast number to decimal(int) and check for overflow", args(1,4, arg("",int),arg("v",hge),arg("digits",int),arg("scale",int))),
 command("batcalc", "int", bathge_num2dec_int, false, "cast number to decimal(int) and check for overflow", args(1,5, batarg("",int),batarg("v",hge),batarg("s",oid),arg("digits",int),arg("scale",int))),
 command("calc", "int", hge_dec2_int, false, "cast decimal(hge) to int and check for overflow", args(1,3, arg("",int),arg("s1",int),arg("v",hge))),
 command("calc", "int", hge_dec2dec_int, false, "cast decimal(hge) to decimal(int) and check for overflow", args(1,5, arg("",int),arg("s1",int),arg("v",hge),arg("d2",int),arg("s2",int))),
 command("batcalc", "int", bathge_dec2_int, false, "cast decimal(hge) to int and check for overflow", args(1,4, batarg("",int),arg("s1",int),batarg("v",hge),batarg("s",oid))),
 command("batcalc", "int", bathge_dec2dec_int, false, "cast decimal(hge) to decimal(int) and check for overflow", args(1,6, batarg("",int),arg("s1",int),batarg("v",hge),batarg("s",oid),arg("d2",int),arg("s2",int))),
 command("calc", "lng", hge_num2dec_lng, false, "cast number to decimal(lng) and check for overflow", args(1,4, arg("",lng),arg("v",hge),arg("digits",int),arg("scale",int))),
 command("batcalc", "lng", bathge_num2dec_lng, false, "cast number to decimal(lng) and check for overflow", args(1,5, batarg("",lng),batarg("v",hge),batarg("s",oid),arg("digits",int),arg("scale",int))),
 command("calc", "lng", hge_dec2_lng, false, "cast decimal(hge) to lng and check for overflow", args(1,3, arg("",lng),arg("s1",int),arg("v",hge))),
 command("calc", "lng", hge_dec2dec_lng, false, "cast decimal(hge) to decimal(lng) and check for overflow", args(1,5, arg("",lng),arg("s1",int),arg("v",hge),arg("d2",int),arg("s2",int))),
 command("batcalc", "lng", bathge_dec2_lng, false, "cast decimal(hge) to lng and check for overflow", args(1,4, batarg("",lng),arg("s1",int),batarg("v",hge),batarg("s",oid))),
 command("batcalc", "lng", bathge_dec2dec_lng, false, "cast decimal(hge) to decimal(lng) and check for overflow", args(1,6, batarg("",lng),arg("s1",int),batarg("v",hge),batarg("s",oid),arg("d2",int),arg("s2",int))),
 command("calc", "flt", hge_num2dec_flt, false, "cast number to decimal(flt) and check for overflow", args(1,4, arg("",flt),arg("v",hge),arg("digits",int),arg("scale",int))),
 command("batcalc", "flt", bathge_num2dec_flt, false, "cast number to decimal(flt) and check for overflow", args(1,5, batarg("",flt),batarg("v",hge),batarg("s",oid),arg("digits",int),arg("scale",int))),
 command("calc", "flt", hge_dec2_flt, false, "cast decimal(hge) to flt and check for overflow", args(1,3, arg("",flt),arg("s1",int),arg("v",hge))),
 command("calc", "flt", hge_dec2dec_flt, false, "cast decimal(hge) to decimal(flt) and check for overflow", args(1,5, arg("",flt),arg("s1",int),arg("v",hge),arg("d2",int),arg("s2",int))),
 command("batcalc", "flt", bathge_dec2_flt, false, "cast decimal(hge) to flt and check for overflow", args(1,4, batarg("",flt),arg("s1",int),batarg("v",hge),batarg("s",oid))),
 command("batcalc", "flt", bathge_dec2dec_flt, false, "cast decimal(hge) to decimal(flt) and check for overflow", args(1,6, batarg("",flt),arg("s1",int),batarg("v",hge),batarg("s",oid),arg("d2",int),arg("s2",int))),
 command("calc", "dbl", hge_num2dec_dbl, false, "cast number to decimal(dbl) and check for overflow", args(1,4, arg("",dbl),arg("v",hge),arg("digits",int),arg("scale",int))),
 command("batcalc", "dbl", bathge_num2dec_dbl, false, "cast number to decimal(dbl) and check for overflow", args(1,5, batarg("",dbl),batarg("v",hge),batarg("s",oid),arg("digits",int),arg("scale",int))),
 command("calc", "dbl", hge_dec2_dbl, false, "cast decimal(hge) to dbl and check for overflow", args(1,3, arg("",dbl),arg("s1",int),arg("v",hge))),
 command("calc", "dbl", hge_dec2dec_dbl, false, "cast decimal(hge) to decimal(dbl) and check for overflow", args(1,5, arg("",dbl),arg("s1",int),arg("v",hge),arg("d2",int),arg("s2",int))),
 command("batcalc", "dbl", bathge_dec2_dbl, false, "cast decimal(hge) to dbl and check for overflow", args(1,4, batarg("",dbl),arg("s1",int),batarg("v",hge),batarg("s",oid))),
 command("batcalc", "dbl", bathge_dec2dec_dbl, false, "cast decimal(hge) to decimal(dbl) and check for overflow", args(1,6, batarg("",dbl),arg("s1",int),batarg("v",hge),batarg("s",oid),arg("d2",int),arg("s2",int))),
 /* sql_rank_hge */
 pattern("sql", "window_bound", SQLwindow_bound, false, "computes window ranges for each row", args(1,6, arg("",oid),argany("b",1),arg("unit",int),arg("bound",int),arg("excl",int),arg("start",hge))),
 pattern("batsql", "window_bound", SQLwindow_bound, false, "computes window ranges for each row", args(1,6, batarg("",oid),batargany("b",1),arg("unit",int),arg("bound",int),arg("excl",int),arg("start",hge))),
 pattern("sql", "window_bound", SQLwindow_bound, false, "computes window ranges for each row", args(1,7, arg("",oid),arg("p",bit),argany("b",1),arg("unit",int),arg("bound",int),arg("excl",int),arg("start",hge))),
 pattern("batsql", "window_bound", SQLwindow_bound, false, "computes window ranges for each row", args(1,7, batarg("",oid),batarg("p",bit),batargany("b",1),arg("unit",int),arg("bound",int),arg("excl",int),arg("start",hge))),
 pattern("batsql", "window_bound", SQLwindow_bound, false, "computes window ranges for each row", args(1,6, batarg("",oid),batargany("b",1),arg("unit",int),arg("bound",int),arg("excl",int),batarg("start",hge))),
 pattern("batsql", "window_bound", SQLwindow_bound, false, "computes window ranges for each row", args(1,7, batarg("",oid),batarg("p",bit),batargany("b",1),arg("unit",int),arg("bound",int),arg("excl",int),batarg("start",hge))),
 pattern("sql", "sum", SQLsum, false, "return the sum of groups", args(1,7, arg("",hge),arg("b",bte),arg("p",bit),arg("o",bit),arg("t",int),arg("s",oid),arg("e",oid))),
 pattern("batsql", "sum", SQLsum, false, "return the sum of groups", args(1,7, batarg("",hge),batarg("b",bte),argany("p",0),argany("o",0),arg("t",int),argany("s",0),argany("e",0))),
 pattern("sql", "sum", SQLsum, false, "return the sum of groups", args(1,7, arg("",hge),arg("b",sht),arg("p",bit),arg("o",bit),arg("t",int),arg("s",oid),arg("e",oid))),
 pattern("batsql", "sum", SQLsum, false, "return the sum of groups", args(1,7, batarg("",hge),batarg("b",sht),argany("p",0),argany("o",0),arg("t",int),argany("s",0),argany("e",0))),
 pattern("sql", "sum", SQLsum, false, "return the sum of groups", args(1,7, arg("",hge),arg("b",int),arg("p",bit),arg("o",bit),arg("t",int),arg("s",oid),arg("e",oid))),
 pattern("batsql", "sum", SQLsum, false, "return the sum of groups", args(1,7, batarg("",hge),batarg("b",int),argany("p",0),argany("o",0),arg("t",int),argany("s",0),argany("e",0))),
 pattern("sql", "sum", SQLsum, false, "return the sum of groups", args(1,7, arg("",hge),arg("b",lng),arg("p",bit),arg("o",bit),arg("t",int),arg("s",oid),arg("e",oid))),
 pattern("batsql", "sum", SQLsum, false, "return the sum of groups", args(1,7, batarg("",hge),batarg("b",lng),argany("p",0),argany("o",0),arg("t",int),argany("s",0),argany("e",0))),
 pattern("sql", "sum", SQLsum, false, "return the sum of groups", args(1,7, arg("",hge),arg("b",hge),arg("p",bit),arg("o",bit),arg("t",int),arg("s",oid),arg("e",oid))),
 pattern("batsql", "sum", SQLsum, false, "return the sum of groups", args(1,7, batarg("",hge),batarg("b",hge),argany("p",0),argany("o",0),arg("t",int),argany("s",0),argany("e",0))),
 pattern("sql", "prod", SQLprod, false, "return the product of groups", args(1,7, arg("",hge),arg("b",bte),arg("p",bit),arg("o",bit),arg("t",int),arg("s",oid),arg("e",oid))),
 pattern("batsql", "prod", SQLprod, false, "return the product of groups", args(1,7, batarg("",hge),batarg("b",bte),argany("p",0),argany("o",0),arg("t",int),argany("s",0),argany("e",0))),
 pattern("sql", "prod", SQLprod, false, "return the product of groups", args(1,7, arg("",hge),arg("b",sht),arg("p",bit),arg("o",bit),arg("t",int),arg("s",oid),arg("e",oid))),
 pattern("batsql", "prod", SQLprod, false, "return the product of groups", args(1,7, batarg("",hge),batarg("b",sht),argany("p",0),argany("o",0),arg("t",int),argany("s",0),argany("e",0))),
 pattern("sql", "prod", SQLprod, false, "return the product of groups", args(1,7, arg("",hge),arg("b",int),arg("p",bit),arg("o",bit),arg("t",int),arg("s",oid),arg("e",oid))),
 pattern("batsql", "prod", SQLprod, false, "return the product of groups", args(1,7, batarg("",hge),batarg("b",int),argany("p",0),argany("o",0),arg("t",int),argany("s",0),argany("e",0))),
 pattern("sql", "prod", SQLprod, false, "return the product of groups", args(1,7, arg("",hge),arg("b",lng),arg("p",bit),arg("o",bit),arg("t",int),arg("s",oid),arg("e",oid))),
 pattern("batsql", "prod", SQLprod, false, "return the product of groups", args(1,7, batarg("",hge),batarg("b",lng),argany("p",0),argany("o",0),arg("t",int),argany("s",0),argany("e",0))),
 pattern("sql", "prod", SQLprod, false, "return the product of groups", args(1,7, arg("",hge),arg("b",hge),arg("p",bit),arg("o",bit),arg("t",int),arg("s",oid),arg("e",oid))),
 pattern("batsql", "prod", SQLprod, false, "return the product of groups", args(1,7, batarg("",hge),batarg("b",hge),argany("p",0),argany("o",0),arg("t",int),argany("s",0),argany("e",0))),
 pattern("sql", "avg", SQLavg, false, "return the average of groups", args(1,7, arg("",dbl),arg("b",hge),arg("p",bit),arg("o",bit),arg("t",int),arg("s",oid),arg("e",oid))),
 pattern("batsql", "avg", SQLavg, false, "return the average of groups", args(1,7, batarg("",dbl),batarg("b",hge),argany("p",0),argany("o",0),arg("t",int),argany("s",0),argany("e",0))),
 pattern("sql", "avg", SQLavginteger, false, "return the average of groups", args(1,7, arg("",hge),arg("b",hge),arg("p",bit),arg("o",bit),arg("t",int),arg("s",oid),arg("e",oid))),
 pattern("batsql", "avg", SQLavginteger, false, "return the average of groups", args(1,7, batarg("",hge),batarg("b",hge),argany("p",0),argany("o",0),arg("t",int),argany("s",0),argany("e",0))),
 pattern("sql", "stdev", SQLstddev_samp, false, "return the standard deviation sample of groups", args(1,7, arg("",dbl),arg("b",hge),arg("p",bit),arg("o",bit),arg("t",int),arg("s",oid),arg("e",oid))),
 pattern("batsql", "stdev", SQLstddev_samp, false, "return the standard deviation sample of groups", args(1,7, batarg("",dbl),batarg("b",hge),argany("p",0),argany("o",0),arg("t",int),argany("s",0),argany("e",0))),
 pattern("sql", "stdevp", SQLstddev_pop, false, "return the standard deviation population of groups", args(1,7, arg("",dbl),arg("b",hge),arg("p",bit),arg("o",bit),arg("t",int),arg("s",oid),arg("e",oid))),
 pattern("batsql", "stdevp", SQLstddev_pop, false, "return the standard deviation population of groups", args(1,7, batarg("",dbl),batarg("b",hge),argany("p",0),argany("o",0),arg("t",int),argany("s",0),argany("e",0))),
 pattern("sql", "variance", SQLvar_samp, false, "return the variance sample of groups", args(1,7, arg("",dbl),arg("b",hge),arg("p",bit),arg("o",bit),arg("t",int),arg("s",oid),arg("e",oid))),
 pattern("batsql", "variance", SQLvar_samp, false, "return the variance sample of groups", args(1,7, batarg("",dbl),batarg("b",hge),argany("p",0),argany("o",0),arg("t",int),argany("s",0),argany("e",0))),
 pattern("sql", "variancep", SQLvar_pop, false, "return the variance population of groups", args(1,7, arg("",dbl),arg("b",hge),arg("p",bit),arg("o",bit),arg("t",int),arg("s",oid),arg("e",oid))),
 pattern("batsql", "variancep", SQLvar_pop, false, "return the variance population of groups", args(1,7, batarg("",dbl),batarg("b",hge),argany("p",0),argany("o",0),arg("t",int),argany("s",0),argany("e",0))),
 pattern("sql", "covariance", SQLcovar_samp, false, "return the covariance sample value of groups", args(1,8, arg("",dbl),arg("b",hge),arg("c",hge),arg("p",bit),arg("o",bit),arg("t",int),arg("s",oid),arg("e",oid))),
 pattern("batsql", "covariance", SQLcovar_samp, false, "return the covariance sample value of groups", args(1,8, batarg("",dbl),arg("b",hge),batarg("c",hge),argany("p",0),argany("o",0),arg("t",int),argany("s",0),argany("e",0))),
 pattern("batsql", "covariance", SQLcovar_samp, false, "return the covariance sample value of groups", args(1,8, batarg("",dbl),batarg("b",hge),arg("c",hge),argany("p",0),argany("o",0),arg("t",int),argany("s",0),argany("e",0))),
 pattern("batsql", "covariance", SQLcovar_samp, false, "return the covariance sample value of groups", args(1,8, batarg("",dbl),batarg("b",hge),batarg("c",hge),argany("p",0),argany("o",0),arg("t",int),argany("s",0),argany("e",0))),
 pattern("sql", "covariancep", SQLcovar_pop, false, "return the covariance population value of groups", args(1,8, arg("",dbl),arg("b",hge),arg("c",hge),arg("p",bit),arg("o",bit),arg("t",int),arg("s",oid),arg("e",oid))),
 pattern("batsql", "covariancep", SQLcovar_pop, false, "return the covariance population value of groups", args(1,8, batarg("",dbl),arg("b",hge),batarg("c",hge),argany("p",0),argany("o",0),arg("t",int),argany("s",0),argany("e",0))),
 pattern("batsql", "covariancep", SQLcovar_pop, false, "return the covariance population value of groups", args(1,8, batarg("",dbl),batarg("b",hge),arg("c",hge),argany("p",0),argany("o",0),arg("t",int),argany("s",0),argany("e",0))),
 pattern("batsql", "covariancep", SQLcovar_pop, false, "return the covariance population value of groups", args(1,8, batarg("",dbl),batarg("b",hge),batarg("c",hge),argany("p",0),argany("o",0),arg("t",int),argany("s",0),argany("e",0))),
 pattern("sql", "corr", SQLcorr, false, "return the correlation value of groups", args(1,8, arg("",dbl),arg("b",hge),arg("c",hge),arg("p",bit),arg("o",bit),arg("t",int),arg("s",oid),arg("e",oid))),
 pattern("batsql", "corr", SQLcorr, false, "return the correlation value of groups", args(1,8, batarg("",dbl),arg("b",hge),batarg("c",hge),argany("p",0),argany("o",0),arg("t",int),argany("s",0),argany("e",0))),
 pattern("batsql", "corr", SQLcorr, false, "return the correlation value of groups", args(1,8, batarg("",dbl),batarg("b",hge),arg("c",hge),argany("p",0),argany("o",0),arg("t",int),argany("s",0),argany("e",0))),
 pattern("batsql", "corr", SQLcorr, false, "return the correlation value of groups", args(1,8, batarg("",dbl),batarg("b",hge),batarg("c",hge),argany("p",0),argany("o",0),arg("t",int),argany("s",0),argany("e",0))),
#endif
 { .imp=NULL }
};
#include "mal_import.h"
#ifdef _MSC_VER
#undef read
#pragma section(".CRT$XCU",read)
#endif
LIB_STARTUP_FUNC(init_sql_mal)
{ mal_module("sql", NULL, sql_init_funcs); }<|MERGE_RESOLUTION|>--- conflicted
+++ resolved
@@ -965,7 +965,7 @@
 	sql_schema *s = NULL;
 	sql_sequence *seq = NULL;
 	seqbulk *sb = NULL;
-	BATiter bi =  (BATiter) { .b = NULL }, ci =  (BATiter) { .b = NULL };
+	BATiter bi, ci;
 	bat *res = getArgReference_bat(stk, pci, 0);
 	bat schid = 0, seqid = 0;
 
@@ -1196,10 +1196,7 @@
 
 	bi = bat_iterator(b);
 	ci = bat_iterator(c);
-<<<<<<< HEAD
 	di = bat_iterator(d);
-=======
->>>>>>> b6e385c8
 	if (d)
 		dptr = (lng *) di.base;
 
