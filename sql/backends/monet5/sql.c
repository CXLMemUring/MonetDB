/*
 * This Source Code Form is subject to the terms of the Mozilla Public
 * License, v. 2.0.  If a copy of the MPL was not distributed with this
 * file, You can obtain one at http://mozilla.org/MPL/2.0/.
 *
 * Copyright 1997 - July 2008 CWI, August 2008 - 2019 MonetDB B.V.
 */

/*
 * authors M Kersten, N Nes
 * SQL support implementation
 * This module contains the wrappers around the SQL
 * multi-version-catalog and support routines copied
 * from the Version 4 code base.
 */
#include "monetdb_config.h"
#include "sql.h"
#include "streams.h"
#include "sql_result.h"
#include "sql_gencode.h"
#include "sql_storage.h"
#include "sql_scenario.h"
#include "store_sequence.h"
#include "sql_optimizer.h"
#include "sql_datetime.h"
#include "sql_partition.h"
#include "rel_unnest.h"
#include "rel_optimizer.h"
#include "rel_partition.h"
#include "rel_distribute.h"
#include "rel_select.h"
#include "rel_rel.h"
#include "rel_exp.h"
#include "rel_dump.h"
#include "rel_bin.h"
#include "bbp.h"
#include "opt_pipes.h"
#include "orderidx.h"
#include "clients.h"
#include "mal_instruction.h"
#include "mal_resource.h"
#include "mal_authorize.h"

static int
rel_is_table(sql_rel *rel)
{
	if (!rel || is_base(rel->op))
		return 1;
	return 0;
}

static int
exp_is_point_select(sql_exp *e)
{
	if (!e)
		return 1;
	if (e->type == e_cmp && !e->f && e->flag == (int) cmp_equal) {
		sql_exp *r = e->r;
		sql_exp *l = e->l;

		if (!is_func(l->type) && r->card <= CARD_AGGR)
			return 1;
	}
	return 0;
}

static int
rel_no_mitosis(sql_rel *rel)
{
	int is_point = 0;

	if (!rel || is_basetable(rel->op))
		return 1;
	if (is_topn(rel->op) || rel->op == op_project)
		return rel_no_mitosis(rel->l);
	if (is_modify(rel->op) && rel->card <= CARD_AGGR)
		return rel_no_mitosis(rel->r);
	if (is_select(rel->op) && rel_is_table(rel->l) && rel->exps) {
		is_point = 0;
		/* just one point expression makes this a point query */
		if (rel->exps->h)
			if (exp_is_point_select(rel->exps->h->data))
				is_point = 1;
	}
	return is_point;
}

static int
rel_need_distinct_query(sql_rel *rel)
{
	int need_distinct = 0;

	while (!need_distinct && rel && is_project(rel->op) && !is_groupby(rel->op))
		rel = rel->l;
	if (!need_distinct && rel && is_groupby(rel->op) && rel->exps) {
		node *n, *m;
		for (n = rel->exps->h; n && !need_distinct; n = n->next) {
			sql_exp *e = n->data;
			if (e->type == e_aggr) {
				list *l = e->l;

				if (l)
					for (m = l->h; m && !need_distinct; m = m->next) {
						sql_exp *a = m->data;

						if (need_distinct(a))
							need_distinct = 1;
					}
			}
		}
	}
	return need_distinct;
}

sql_rel *
sql_symbol2relation(mvc *c, symbol *sym)
{
	sql_rel *r;
	sql_query *query = query_create(c);

	r = rel_semantic(query, sym);
	if (r)
		r = rel_unnest(c, r);
	if (r)
		r = rel_optimizer(c, r, 1);
	if (r)
		r = rel_distribute(c, r);
	if (r)
		r = rel_partition(c, r);
	if (r && (rel_no_mitosis(r) || rel_need_distinct_query(r)))
		c->no_mitosis = 1;
	return r;
}

/*
 * After the SQL statement has been executed, its data structures
 * should be garbage collected. For successful actions we have to finish
 * the transaction as well, e.g. commit or rollback.
 */
int
sqlcleanup(mvc *c, int err)
{
	sql_destroy_params(c);
	sql_destroy_args(c);

	if ((c->emod & mod_locked) == mod_locked) {
		/* here we should commit the transaction */
		if (!err) {
			sql_trans_commit(c->session->tr);
			/* write changes to disk */
			sql_trans_end(c->session);
			store_apply_deltas(true);
			sql_trans_begin(c->session);
		}
		store_unlock();
		c->emod = 0;
	}
	/* some statements dynamically disable caching */
	c->sym = NULL;
	if (c->sa)
		c->sa = sa_reset(c->sa);
	if (err >0)
		c->session->status = -err;
	if (err <0)
		c->session->status = err;
	c->label = 0;
	c->no_mitosis = 0;
	scanner_query_processed(&(c->scanner));
	return err;
}

/*
 * The internal administration of the SQL compilation and execution state
 * is administered by a state descriptor accessible in each phase.
 * Failure to find the state descriptor aborts the session.
 */

str
checkSQLContext(Client cntxt)
{
	backend *be;

	if (cntxt == NULL)
		throw(SQL, "mvc", SQLSTATE(42005) "No client record");
	if (cntxt->sqlcontext == NULL)
		throw(SQL, "mvc", SQLSTATE(42006) "SQL module not initialized");
	be = (backend *) cntxt->sqlcontext;
	if (be->mvc == NULL)
		throw(SQL, "mvc", SQLSTATE(42006) "SQL module not initialized, mvc struct missing");
	return MAL_SUCCEED;
}

str
getSQLContext(Client cntxt, MalBlkPtr mb, mvc **c, backend **b)
{
	backend *be;
	(void) mb;
	str msg;

	if ((msg = checkSQLContext(cntxt)) != MAL_SUCCEED)
		return msg;
	be = (backend *) cntxt->sqlcontext;
	if (c)
		*c = be->mvc;
	if (b)
		*b = be;
	return MAL_SUCCEED;
}

str
SQLmvc(Client cntxt, MalBlkPtr mb, MalStkPtr stk, InstrPtr pci)
{
	mvc *sql = NULL;
	str msg;
	int *res = getArgReference_int(stk, pci, 0);

	if ((msg = getSQLContext(cntxt, mb, &sql, NULL)) != NULL)
		return msg;
	if ((msg = checkSQLContext(cntxt)) != NULL)
		return msg;
	*res = 0;
	return MAL_SUCCEED;
}


str
SQLcommit(Client cntxt, MalBlkPtr mb, MalStkPtr stk, InstrPtr pci)
{
	mvc *sql = NULL;
	str msg;
	(void) stk;
	(void) pci;

	if ((msg = getSQLContext(cntxt, mb, &sql, NULL)) != NULL)
		return msg;
	if ((msg = checkSQLContext(cntxt)) != NULL)
		return msg;

	if (sql->session->auto_commit != 0)
		throw(SQL, "sql.trans", SQLSTATE(2DM30) "COMMIT not allowed in auto commit mode");
	return mvc_commit(sql, 0, 0, false);
}

str
SQLabort(Client cntxt, MalBlkPtr mb, MalStkPtr stk, InstrPtr pci)
{
	mvc *sql = NULL;
	str msg;
	(void) stk;
	(void) pci;

	if ((msg = getSQLContext(cntxt, mb, &sql, NULL)) != NULL)
		return msg;
	if ((msg = checkSQLContext(cntxt)) != NULL)
		return msg;

	if (sql->session->tr->active) {
		msg = mvc_rollback(sql, 0, NULL, false);
	}
	return msg;
}

str
SQLshutdown_wrap(Client cntxt, MalBlkPtr mb, MalStkPtr stk, InstrPtr pci)
{
	str msg;

	if ((msg = CLTshutdown(cntxt, mb, stk, pci)) == MAL_SUCCEED) {
		/* administer the shutdown */
		mnstr_printf(GDKstdout, "#%s\n", *getArgReference_str(stk, pci, 0));
	}
	return msg;
}

str
create_table_or_view(mvc *sql, char* sname, char *tname, sql_table *t, int temp)
{
	sql_allocator *osa;
	sql_schema *s = mvc_bind_schema(sql, sname);
	sql_table *nt = NULL;
	node *n;
	int check = 0;

	if (STORE_READONLY)
		return sql_error(sql, 06, "25006!schema statements cannot be executed on a readonly database.");

	if (!s)
		return sql_message(SQLSTATE(3F000) "CREATE %s: schema '%s' doesn't exist", (t->query) ? "TABLE" : "VIEW", sname);
	if (mvc_bind_table(sql, s, t->base.name)) {
		char *cd = (temp == SQL_DECLARED_TABLE) ? "DECLARE" : "CREATE";
		return sql_message(SQLSTATE(42S01) "%s TABLE: name '%s' already in use", cd, t->base.name);
	} else if (temp != SQL_DECLARED_TABLE && (!mvc_schema_privs(sql, s) && !(isTempSchema(s) && temp == SQL_LOCAL_TEMP))) {
		return sql_message(SQLSTATE(42000) "CREATE TABLE: insufficient privileges for user '%s' in schema '%s'", stack_get_string(sql, "current_user"), s->base.name);
	} else if (temp == SQL_DECLARED_TABLE && !list_empty(t->keys.set)) {
		return sql_message(SQLSTATE(42000) "DECLARE TABLE: '%s' cannot have constraints", t->base.name);
	}

	osa = sql->sa;
	sql->sa = NULL;

	nt = sql_trans_create_table(sql->session->tr, s, tname, t->query, t->type, t->system, temp, t->commit_action,
								t->sz, t->properties);

	/* first check default values */
	for (n = t->columns.set->h; n; n = n->next) {
		sql_column *c = n->data;

		if (c->def) {
			char *buf, *typestr;
			sql_rel *r = NULL;
			list *id_l;

			sql->sa = sa_create();
			if(!sql->sa) {
				sql->sa = osa;
				throw(SQL, "sql.catalog",SQLSTATE(HY001) MAL_MALLOC_FAIL);
			}
			buf = sa_alloc(sql->sa, strlen(c->def) + 8);
			if(!buf) {
				sa_destroy(sql->sa);
				sql->sa = osa;
				throw(SQL, "sql.catalog",SQLSTATE(HY001) MAL_MALLOC_FAIL);
			}
			typestr = subtype2string2(&c->type);
			if(!typestr) {
				sa_destroy(sql->sa);
				sql->sa = osa;
				throw(SQL, "sql.catalog",SQLSTATE(HY001) MAL_MALLOC_FAIL);
			}
			snprintf(buf, BUFSIZ, "select cast(%s as %s);", c->def, typestr);
			_DELETE(typestr);
			r = rel_parse(sql, s, buf, m_deps);
			if (!r || !is_project(r->op) || !r->exps || list_length(r->exps) != 1 ||
				rel_check_type(sql, &c->type, r, r->exps->h->data, type_equal) == NULL) {
				if(r)
					rel_destroy(r);
				sa_destroy(sql->sa);
				sql->sa = osa;
				throw(SQL, "sql.catalog", SQLSTATE(42000) "%s", sql->errstr);
			}
			id_l = rel_dependencies(sql, r);
			mvc_create_dependencies(sql, id_l, nt->base.id, FUNC_DEPENDENCY);
			rel_destroy(r);
			sa_destroy(sql->sa);
			sql->sa = NULL;
		}
	}

	for (n = t->columns.set->h; n; n = n->next) {
		sql_column *c = n->data, *copied = mvc_copy_column(sql, nt, c);

		if (copied == NULL) {
			sql->sa = osa;
			throw(SQL, "sql.catalog", SQLSTATE(42000) "CREATE TABLE: %s_%s_%s conflicts", s->base.name, t->base.name, c->base.name);
		}
		if(isPartitionedByColumnTable(t) && c->base.id == t->part.pcol->base.id)
			nt->part.pcol = copied;
	}
	if(isPartitionedByExpressionTable(t)) {
		char *err = NULL;

		nt->part.pexp->exp = sa_strdup(sql->session->tr->sa, t->part.pexp->exp);

		sql->sa = sa_create();
		if(!sql->sa) {
			sql->sa = osa;
			throw(SQL, "sql.catalog",SQLSTATE(HY001) MAL_MALLOC_FAIL);
		}

		err = bootstrap_partition_expression(sql, sql->session->tr->sa, nt, 1);
		sa_destroy(sql->sa);
		sql->sa = NULL;
		if(err) {
			sql->sa = osa;
			return err;
		}
	}
	check = sql_trans_set_partition_table(sql->session->tr, nt);
	if(check == -1) {
		sql->sa = osa;
		throw(SQL, "sql.catalog", SQLSTATE(42000) "CREATE TABLE: %s_%s: the partition's expression is too long", s->base.name, t->base.name);
	} else if(check) {
		sql->sa = osa;
		throw(SQL, "sql.catalog", SQLSTATE(42000) "CREATE TABLE: %s_%s: an internal error occurred", s->base.name, t->base.name);
	}

	if (t->idxs.set) {
		for (n = t->idxs.set->h; n; n = n->next) {
			sql_idx *i = n->data;
			mvc_copy_idx(sql, nt, i);
		}
	}
	if (t->keys.set) {
		for (n = t->keys.set->h; n; n = n->next) {
			sql_key *k = n->data;
			char *err = NULL;

			sql->sa = sa_create();
			if(!sql->sa) {
				sql->sa = osa;
				throw(SQL, "sql.catalog",SQLSTATE(HY001) MAL_MALLOC_FAIL);
			}

			err = sql_partition_validate_key(sql, nt, k, "CREATE");
			sa_destroy(sql->sa);
			sql->sa = NULL;
			if(err) {
				sql->sa = osa;
				return err;
			}
			mvc_copy_key(sql, nt, k);
		}
	}
	if (t->members.set) {
		for (n = t->members.set->h; n; n = n->next) {
			sql_part *pt = n->data;
			mvc_copy_part(sql, nt, pt);
		}
	}
	if (t->triggers.set) {
		for (n = t->triggers.set->h; n; n = n->next) {
			sql_trigger *tr = n->data;
			mvc_copy_trigger(sql, nt, tr);
		}
	}
	/* also create dependencies when not renaming */
	if (nt->query && isView(nt)) {
		sql_rel *r = NULL;

		sql->sa = sa_create();
		if(!sql->sa) {
			sql->sa = osa;
			throw(SQL, "sql.catalog",SQLSTATE(HY001) MAL_MALLOC_FAIL);
		}
		r = rel_parse(sql, s, nt->query, m_deps);
		if (r)
			r = rel_unnest(sql, r);
		if (r)
			r = rel_optimizer(sql, r, 0);
		if (r) {
			list *id_l = rel_dependencies(sql, r);

			mvc_create_dependencies(sql, id_l, nt->base.id, VIEW_DEPENDENCY);
		}
		sa_destroy(sql->sa);
	}
	sql->sa = osa;
	return MAL_SUCCEED;
}

str 
create_table_from_emit(Client cntxt, char *sname, char *tname, sql_emit_col *columns, size_t ncols) 
{
	size_t i;
	sql_table *t;
	sql_schema *s;
	mvc *sql = NULL;
	str msg = MAL_SUCCEED;

	if ((msg = getSQLContext(cntxt, NULL, &sql, NULL)) != NULL)
		return msg;
	if ((msg = checkSQLContext(cntxt)) != NULL)
		return msg;

	/* for some reason we don't have an allocator here, so make one */
	sql->sa = sa_create();
	if (!sql->sa) {
		msg = sql_error(sql, 02, SQLSTATE(HY001) "CREATE TABLE: %s", MAL_MALLOC_FAIL);
		goto cleanup;
	}

	if (!sname)
		sname = "sys";
	if (!(s = mvc_bind_schema(sql, sname))) {
		msg = sql_error(sql, 02, "3F000!CREATE TABLE: no such schema '%s'", sname);
		goto cleanup;
	}
	if (!(t = mvc_create_table(sql, s, tname, tt_table, 0, SQL_DECLARED_TABLE, CA_COMMIT, -1, 0))) {
		msg = sql_error(sql, 02, "3F000!CREATE TABLE: could not create table '%s'", tname);
		goto cleanup;
	}

	for(i = 0; i < ncols; i++) {
		BAT *b = columns[i].b;
		sql_subtype *tpe = sql_bind_localtype(ATOMname(b->ttype));
		sql_column *col = NULL;

		if (!tpe) {
			msg = sql_error(sql, 02, "3F000!CREATE TABLE: could not find type for column");
			goto cleanup;
		}

		col = mvc_create_column(sql, t, columns[i].name, tpe);
		if (!col) {
			msg = sql_error(sql, 02, "3F000!CREATE TABLE: could not create column %s", columns[i].name);
			goto cleanup;
		}
	}
	msg = create_table_or_view(sql, sname, t->base.name, t, 0);
	if (msg != MAL_SUCCEED) {
		goto cleanup;
	}
	t = mvc_bind_table(sql, s, tname);
	if (!t) {
		msg = sql_error(sql, 02, "3F000!CREATE TABLE: could not bind table %s", tname);
		goto cleanup;
	}
	for(i = 0; i < ncols; i++) {
		BAT *b = columns[i].b;
		sql_column *col = NULL;

		col = mvc_bind_column(sql,t, columns[i].name);
		if (!col) {
			msg = sql_error(sql, 02, "3F000!CREATE TABLE: could not bind column %s", columns[i].name);
			goto cleanup;
		}
		msg = mvc_append_column(sql->session->tr, col, b);
		if (msg != MAL_SUCCEED) {
			goto cleanup;
		}
	}

cleanup:
	if(sql->sa) {
		sa_destroy(sql->sa);
		sql->sa = NULL;
	}
	return msg;
}

str 
append_to_table_from_emit(Client cntxt, char *sname, char *tname, sql_emit_col *columns, size_t ncols)
{
	size_t i;
	sql_table *t;
	sql_schema *s;
	mvc *sql = NULL;
	str msg = MAL_SUCCEED;

	if ((msg = getSQLContext(cntxt, NULL, &sql, NULL)) != NULL)
		return msg;
	if ((msg = checkSQLContext(cntxt)) != NULL)
		return msg;

	/* for some reason we don't have an allocator here, so make one */
	sql->sa = sa_create();
	if (!sql->sa) {
		msg = sql_error(sql, 02, SQLSTATE(HY001) "CREATE TABLE: %s", MAL_MALLOC_FAIL);
		goto cleanup;
	}

	if (!sname)
		sname = "sys";
	if (!(s = mvc_bind_schema(sql, sname))) {
		msg = sql_error(sql, 02, "3F000!CREATE TABLE: no such schema '%s'", sname);
		goto cleanup;
	}
	t = mvc_bind_table(sql, s, tname);
	if (!t) {
		msg = sql_error(sql, 02, "3F000!CREATE TABLE: could not bind table %s", tname);
		goto cleanup;
	}
	for(i = 0; i < ncols; i++) {
		BAT *b = columns[i].b;
		sql_column *col = NULL;

		col = mvc_bind_column(sql,t, columns[i].name);
		if (!col) {
			msg = sql_error(sql, 02, "3F000!CREATE TABLE: could not bind column %s", columns[i].name);
			goto cleanup;
		}
		msg = mvc_append_column(sql->session->tr, col, b);
		if (msg != MAL_SUCCEED) {
			goto cleanup;
		}
	}

cleanup:
	if(sql->sa) {
		sa_destroy(sql->sa);
		sql->sa = NULL;
	}
	return msg;
}

BAT *
mvc_bind(mvc *m, const char *sname, const char *tname, const char *cname, int access)
{
	sql_trans *tr = m->session->tr;
	BAT *b = NULL;
	sql_schema *s = NULL;
	sql_table *t = NULL;
	sql_column *c = NULL;

	s = mvc_bind_schema(m, sname);
	if (s == NULL)
		return NULL;
	t = mvc_bind_table(m, s, tname);
	if (t == NULL)
		return NULL;
	c = mvc_bind_column(m, t, cname);
	if (c == NULL)
		return NULL;

	b = store_funcs.bind_col(tr, c, access);
	return b;
}

str
SQLcatalog(Client cntxt, MalBlkPtr mb, MalStkPtr stk, InstrPtr pci)
{
	(void) cntxt;
	(void) mb;
	(void) stk;
	(void) pci;
	return sql_message(SQLSTATE(25006) "Deprecated statement");
}

/* setVariable(int *ret, str *name, any value) */
str
setVariable(Client cntxt, MalBlkPtr mb, MalStkPtr stk, InstrPtr pci)
{
	int *res = getArgReference_int(stk, pci, 0);
	mvc *m = NULL;
	str msg;
	const char *varname = *getArgReference_str(stk, pci, 2);
	int mtype = getArgType(mb, pci, 3);
	ValRecord *src;
	char buf[BUFSIZ];

	if ((msg = getSQLContext(cntxt, mb, &m, NULL)) != NULL)
		return msg;
	if ((msg = checkSQLContext(cntxt)) != NULL)
		return msg;

	*res = 0;
	if (mtype < 0 || mtype >= 255)
		throw(SQL, "sql.setVariable", SQLSTATE(42100) "Variable type error");
	if (strcmp("optimizer", varname) == 0) {
		const char *newopt = *getArgReference_str(stk, pci, 3);
		if (newopt) {
			if (!isOptimizerPipe(newopt) && strchr(newopt, (int) ';') == 0) {
				throw(SQL, "sql.setVariable", SQLSTATE(42100) "optimizer '%s' unknown", newopt);
			}
			snprintf(buf, BUFSIZ, "user_%d", cntxt->idx);
			if (!isOptimizerPipe(newopt) || strcmp(buf, newopt) == 0) {
				msg = addPipeDefinition(cntxt, buf, newopt);
				if (msg)
					return msg;
				if (stack_find_var(m, varname)) {
					if(!stack_set_string(m, varname, buf))
						throw(SQL, "sql.setVariable", SQLSTATE(HY001) MAL_MALLOC_FAIL);
				}
			} else if (stack_find_var(m, varname)) {
				if(!stack_set_string(m, varname, newopt))
					throw(SQL, "sql.setVariable", SQLSTATE(HY001) MAL_MALLOC_FAIL);
			}
		}
		return MAL_SUCCEED;
	}
	src = &stk->stk[getArg(pci, 3)];
	if (stack_find_var(m, varname)) {
#ifdef HAVE_HGE
		hge sgn = val_get_number(src);
#else
		lng sgn = val_get_number(src);
#endif
		if ((msg = sql_update_var(m, varname, src->val.sval, sgn)) != NULL)
			return msg;
		if(!stack_set_var(m, varname, src))
			throw(SQL, "sql.setVariable", SQLSTATE(HY001) MAL_MALLOC_FAIL);
	} else {
		snprintf(buf, BUFSIZ, "variable '%s' unknown", varname);
		throw(SQL, "sql.setVariable", SQLSTATE(42100) "%s", buf);
	}
	return MAL_SUCCEED;
}

/* getVariable(int *ret, str *name) */
str
getVariable(Client cntxt, MalBlkPtr mb, MalStkPtr stk, InstrPtr pci)
{
	int mtype = getArgType(mb, pci, 0);
	mvc *m = NULL;
	str msg;
	const char *varname = *getArgReference_str(stk, pci, 2);
	atom *a;
	ValRecord *dst, *src;

	if ((msg = getSQLContext(cntxt, mb, &m, NULL)) != NULL)
		return msg;
	if ((msg = checkSQLContext(cntxt)) != NULL)
		return msg;
	if (mtype < 0 || mtype >= 255)
		throw(SQL, "sql.getVariable", SQLSTATE(42100) "Variable type error");
	a = stack_get_var(m, varname);
	if (!a) {
		char buf[BUFSIZ];
		snprintf(buf, BUFSIZ, "variable '%s' unknown", varname);
		throw(SQL, "sql.getVariable", SQLSTATE(42100) "%s", buf);
	}
	src = &a->data;
	dst = &stk->stk[getArg(pci, 0)];
	if (VALcopy(dst, src) == NULL)
		throw(MAL, "sql.getVariable", SQLSTATE(HY001) MAL_MALLOC_FAIL);
	return MAL_SUCCEED;
}

str
sql_variables(Client cntxt, MalBlkPtr mb, MalStkPtr stk, InstrPtr pci)
{
	int i;
	mvc *m = NULL;
	BAT *vars;
	str msg;
	bat *res = getArgReference_bat(stk, pci, 0);

	if ((msg = getSQLContext(cntxt, mb, &m, NULL)) != NULL)
		return msg;
	if ((msg = checkSQLContext(cntxt)) != NULL)
		return msg;

	vars = COLnew(0, TYPE_str, m->topvars, TRANSIENT);
	if (vars == NULL)
		throw(SQL, "sql.variables", SQLSTATE(HY001) MAL_MALLOC_FAIL);
	for (i = 0; i < m->topvars && !m->vars[i].frame; i++) {
		if (BUNappend(vars, m->vars[i].name, false) != GDK_SUCCEED) {
			BBPreclaim(vars);
			throw(SQL, "sql.variables", SQLSTATE(HY001) MAL_MALLOC_FAIL);
		}
	}
	*res = vars->batCacheid;
	BBPkeepref(vars->batCacheid);
	return MAL_SUCCEED;
}

/* str mvc_logfile(int *d, str *filename); */
str
mvc_logfile(Client cntxt, MalBlkPtr mb, MalStkPtr stk, InstrPtr pci)
{
	mvc *m = NULL;
	str msg;
	const char *filename = *getArgReference_str(stk, pci, 1);

	if ((msg = getSQLContext(cntxt, mb, &m, NULL)) != NULL)
		return msg;
	if ((msg = checkSQLContext(cntxt)) != NULL)
		return msg;
	if (m->scanner.log) {
		close_stream(m->scanner.log);
		m->scanner.log = NULL;
	}

	if (strcmp(filename, str_nil)) {
		if((m->scanner.log = open_wastream(filename)) == NULL)
			throw(SQL, "sql.logfile", SQLSTATE(HY001) MAL_MALLOC_FAIL);
	}
	return MAL_SUCCEED;
}

/* str mvc_next_value(lng *res, str *sname, str *seqname); */
str
mvc_next_value(Client cntxt, MalBlkPtr mb, MalStkPtr stk, InstrPtr pci)
{
	mvc *m = NULL;
	str msg;
	sql_schema *s;
	lng *res = getArgReference_lng(stk, pci, 0);
	const char *sname = *getArgReference_str(stk, pci, 1);
	const char *seqname = *getArgReference_str(stk, pci, 2);

	if ((msg = getSQLContext(cntxt, mb, &m, NULL)) != NULL)
		return msg;
	if ((msg = checkSQLContext(cntxt)) != NULL)
		return msg;
	s = mvc_bind_schema(m, sname);
	if (s) {
		sql_sequence *seq = find_sql_sequence(s, seqname);

		if (seq && seq_next_value(seq, res)) {
			m->last_id = *res;
			stack_set_number(m, "last_id", m->last_id);
			return MAL_SUCCEED;
		}
	}
	throw(SQL, "sql.next_value", SQLSTATE(42000) "Error in fetching next value");
}

/* str mvc_bat_next_value(bat *res, int *sid, str *seqname); */
str
mvc_bat_next_value(Client cntxt, MalBlkPtr mb, MalStkPtr stk, InstrPtr pci)
{
	mvc *m = NULL;
	str msg;
	BAT *b, *r;
	BUN p, q;
	sql_schema *s = NULL;
	sql_sequence *seq = NULL;
	seqbulk *sb = NULL;
	BATiter bi;
	bat *res = getArgReference_bat(stk, pci, 0);
	bat sid = *getArgReference_bat(stk, pci, 1);
	const char *seqname = *getArgReference_str(stk, pci, 2);

	if ((msg = getSQLContext(cntxt, mb, &m, NULL)) != NULL)
		return msg;
	if ((msg = checkSQLContext(cntxt)) != NULL)
		return msg;

	if ((b = BATdescriptor(sid)) == NULL)
		throw(SQL, "sql.next_value", SQLSTATE(HY005) "Cannot access column descriptor");

	r = COLnew(b->hseqbase, TYPE_lng, BATcount(b), TRANSIENT);
	if (!r) {
		BBPunfix(b->batCacheid);
		throw(SQL, "sql.next_value", SQLSTATE(HY001) MAL_MALLOC_FAIL);
	}

	if (!BATcount(b)) {
		BBPunfix(b->batCacheid);
		BBPkeepref(r->batCacheid);
		*res = r->batCacheid;
		return MAL_SUCCEED;
	}

	bi = bat_iterator(b);
	BATloop(b, p, q) {
		str sname = BUNtvar(bi, p);
		lng l;

		if (!s || strcmp(s->base.name, sname) != 0) {
			if (sb)
				seqbulk_destroy(sb);
			s = mvc_bind_schema(m, sname);
			seq = NULL;
			if (!s || (seq = find_sql_sequence(s, seqname)) == NULL || !(sb = seqbulk_create(seq, BATcount(b)))) {
				BBPunfix(b->batCacheid);
				BBPunfix(r->batCacheid);
				throw(SQL, "sql.next_value", SQLSTATE(HY050) "Cannot find the sequence %s.%s", sname,seqname);
			}
		}
		if (!seqbulk_next_value(sb, &l)) {
			BBPunfix(b->batCacheid);
			BBPunfix(r->batCacheid);
			seqbulk_destroy(sb);
			throw(SQL, "sql.next_value", SQLSTATE(HY050) "Cannot generate next sequence value %s.%s", sname, seqname);
		}
		if (BUNappend(r, &l, false) != GDK_SUCCEED) {
			BBPunfix(b->batCacheid);
			BBPunfix(r->batCacheid);
			seqbulk_destroy(sb);
			throw(SQL, "sql.next_value", SQLSTATE(HY001) MAL_MALLOC_FAIL);
		}
	}
	if (sb)
		seqbulk_destroy(sb);
	BBPunfix(b->batCacheid);
	BBPkeepref(r->batCacheid);
	*res = r->batCacheid;
	return MAL_SUCCEED;
}

/* str mvc_get_value(lng *res, str *sname, str *seqname); */
str
mvc_get_value(Client cntxt, MalBlkPtr mb, MalStkPtr stk, InstrPtr pci)
{
	mvc *m = NULL;
	str msg;
	sql_schema *s;
	lng *res = getArgReference_lng(stk, pci, 0);
	const char *sname = *getArgReference_str(stk, pci, 1);
	const char *seqname = *getArgReference_str(stk, pci, 2);

	if ((msg = getSQLContext(cntxt, mb, &m, NULL)) != NULL)
		return msg;
	if ((msg = checkSQLContext(cntxt)) != NULL)
		return msg;
	s = mvc_bind_schema(m, sname);
	if (s) {
		sql_sequence *seq = find_sql_sequence(s, seqname);

		if (seq && seq_get_value(seq, res))
			return MAL_SUCCEED;
	}
	throw(SQL, "sql.get_value", SQLSTATE(HY050) "Failed to fetch sequence %s.%s", sname, seqname);
}

str
mvc_getVersion(lng *version, const int *clientid)
{
	mvc *m = NULL;
	Client cntxt = MCgetClient(*clientid);
	str msg;

	if ((msg = getSQLContext(cntxt, NULL, &m, NULL)) != NULL)
		return msg;
	if ((msg = checkSQLContext(cntxt)) != NULL)
		return msg;
	*version = -1;
	if (m->session->tr)
		*version = m->session->tr->stime;
	return MAL_SUCCEED;
}

/* str mvc_restart_seq(lng *res, str *sname, str *seqname, lng *start); */
str
mvc_restart_seq(Client cntxt, MalBlkPtr mb, MalStkPtr stk, InstrPtr pci)
{
	mvc *m = NULL;
	str msg;
	sql_schema *s;
	lng *res = getArgReference_lng(stk, pci, 0);
	const char *sname = *getArgReference_str(stk, pci, 1);
	const char *seqname = *getArgReference_str(stk, pci, 2);
	lng start = *getArgReference_lng(stk, pci, 3);

	if ((msg = getSQLContext(cntxt, mb, &m, NULL)) != NULL)
		return msg;
	if ((msg = checkSQLContext(cntxt)) != NULL)
		return msg;
	if (is_lng_nil(start))
		throw(SQL, "sql.restart", SQLSTATE(HY050) "Cannot (re)start sequence %s.%s with NULL",sname,seqname);
	s = mvc_bind_schema(m, sname);
	if (s) {
		sql_sequence *seq = find_sql_sequence(s, seqname);

		if (seq) {
			*res = sql_trans_sequence_restart(m->session->tr, seq, start);
			return MAL_SUCCEED;
		}
	}
	throw(SQL, "sql.restart", SQLSTATE(HY050) "Sequence %s.%s not found", sname, seqname);
}

static BAT *
mvc_bind_dbat(mvc *m, const char *sname, const char *tname, int access)
{
	sql_trans *tr = m->session->tr;
	BAT *b = NULL;
	sql_schema *s = NULL;
	sql_table *t = NULL;

	s = mvc_bind_schema(m, sname);
	if (s == NULL)
		return NULL;
	t = mvc_bind_table(m, s, tname);
	if (t == NULL)
		return NULL;

	b = store_funcs.bind_del(tr, t, access);
	return b;
}

BAT *
mvc_bind_idxbat(mvc *m, const char *sname, const char *tname, const char *iname, int access)
{
	sql_trans *tr = m->session->tr;
	BAT *b = NULL;
	sql_schema *s = NULL;
	sql_idx *i = NULL;

	s = mvc_bind_schema(m, sname);
	if (s == NULL)
		return NULL;
	i = mvc_bind_idx(m, s, iname);
	if (i == NULL)
		return NULL;

	(void) tname;
	b = store_funcs.bind_idx(tr, i, access);
	return b;
}

/* str mvc_bind_wrap(int *bid, str *sname, str *tname, str *cname, int *access); */
str
mvc_bind_wrap(Client cntxt, MalBlkPtr mb, MalStkPtr stk, InstrPtr pci)
{
	int upd = (pci->argc == 7 || pci->argc == 9);
	BAT *b = NULL, *bn;
	bat *bid = getArgReference_bat(stk, pci, 0);
	int coltype = getBatType(getArgType(mb, pci, 0));
	mvc *m = NULL;
	str msg;
	const char *sname = *getArgReference_str(stk, pci, 2 + upd);
	const char *tname = *getArgReference_str(stk, pci, 3 + upd);
	const char *cname = *getArgReference_str(stk, pci, 4 + upd);
	int access = *getArgReference_int(stk, pci, 5 + upd);

	if ((msg = getSQLContext(cntxt, mb, &m, NULL)) != NULL)
		return msg;
	if ((msg = checkSQLContext(cntxt)) != NULL)
		return msg;
	b = mvc_bind(m, sname, tname, cname, access);
	if (b && b->ttype != coltype) {
		BBPunfix(b->batCacheid);
		throw(SQL,"sql.bind",SQLSTATE(42000) "Column type mismatch");
	}
	if (b) {
		if (pci->argc == (8 + upd) && getArgType(mb, pci, 6 + upd) == TYPE_int) {
			BUN cnt = BATcount(b), psz;
			/* partitioned access */
			int part_nr = *getArgReference_int(stk, pci, 6 + upd);
			int nr_parts = *getArgReference_int(stk, pci, 7 + upd);

			if (access == 0) {
				psz = cnt ? (cnt / nr_parts) : 0;
				bn = BATslice(b, part_nr * psz, (part_nr + 1 == nr_parts) ? cnt : ((part_nr + 1) * psz));
				if(bn == NULL) {
					BBPunfix(b->batCacheid);
					throw(SQL, "sql.bind", SQLSTATE(HY001) MAL_MALLOC_FAIL);
				}
				BAThseqbase(bn, part_nr * psz);
			} else {
				/* BAT b holds the UPD_ID bat */
				oid l, h;
				BAT *c = mvc_bind(m, sname, tname, cname, 0);
				if (c == NULL) {
					BBPunfix(b->batCacheid);
					throw(SQL,"sql.bind",SQLSTATE(HY005) "Cannot access the update column %s.%s.%s",
					      sname,tname,cname);
				}
				cnt = BATcount(c);
				psz = cnt ? (cnt / nr_parts) : 0;
				l = part_nr * psz;
				h = (part_nr + 1 == nr_parts) ? cnt : ((part_nr + 1) * psz);
				h--;
				bn = BATselect(b, NULL, &l, &h, true, true, false);
				BBPunfix(c->batCacheid);
				if(bn == NULL) {
					BBPunfix(b->batCacheid);
					throw(SQL, "sql.bind", SQLSTATE(HY001) MAL_MALLOC_FAIL);
				}
			}
			BBPunfix(b->batCacheid);
			b = bn;
		} else if (upd) {
			BAT *uv = mvc_bind(m, sname, tname, cname, RD_UPD_VAL);
			bat *uvl = getArgReference_bat(stk, pci, 1);

			if (uv == NULL) {
				BBPunfix(b->batCacheid);
				throw(SQL,"sql.bind",SQLSTATE(HY005) "Cannot access the update column %s.%s.%s",
					sname,tname,cname);
			}
			BBPkeepref(*bid = b->batCacheid);
			BBPkeepref(*uvl = uv->batCacheid);
			return MAL_SUCCEED;
		}
		if (upd) {
			bat *uvl = getArgReference_bat(stk, pci, 1);

			if (BATcount(b)) {
				BAT *uv = mvc_bind(m, sname, tname, cname, RD_UPD_VAL);
				BAT *ui = mvc_bind(m, sname, tname, cname, RD_UPD_ID);
				BAT *id;
				BAT *vl;
				if (ui == NULL || uv == NULL) {
					bat_destroy(uv);
					bat_destroy(ui);
					BBPunfix(b->batCacheid);
					throw(SQL,"sql.bind",SQLSTATE(HY005) "Cannot access the insert column %s.%s.%s",
						sname, tname, cname);
				}
				id = BATproject(b, ui);
				vl = BATproject(b, uv);
				bat_destroy(ui);
				bat_destroy(uv);
				if (id == NULL || vl == NULL) {
					BBPunfix(b->batCacheid);
					bat_destroy(id);
					bat_destroy(vl);
					throw(SQL, "sql.bind", SQLSTATE(HY001) MAL_MALLOC_FAIL);
				}
				assert(BATcount(id) == BATcount(vl));
				BBPkeepref(*bid = id->batCacheid);
				BBPkeepref(*uvl = vl->batCacheid);
			} else {
				sql_schema *s = mvc_bind_schema(m, sname);
				sql_table *t = mvc_bind_table(m, s, tname);
				sql_column *c = mvc_bind_column(m, t, cname);

				*bid = e_bat(TYPE_oid);
				*uvl = e_bat(c->type.type->localtype);
				if(*bid == BID_NIL || *uvl == BID_NIL) {
					BBPunfix(b->batCacheid);
					throw(SQL, "sql.bind", SQLSTATE(HY001) MAL_MALLOC_FAIL);
				}
			}
			BBPunfix(b->batCacheid);
		} else {
			BBPkeepref(*bid = b->batCacheid);
		}
		return MAL_SUCCEED;
	}
	if (sname && strcmp(sname, str_nil) != 0)
		throw(SQL, "sql.bind", SQLSTATE(42000) "unable to find %s.%s(%s)", sname, tname, cname);
	throw(SQL, "sql.bind", SQLSTATE(42000) "unable to find %s(%s)", tname, cname);
}

/* The output of this function is a lng bat with:
 *  - A flag indicating if the column's upper table is cleared or not.
 *  - Number of read-only values of the column (inherited from the previous transaction).
 *  - Number of inserted rows during the current transaction.
 *  - Number of updated rows during the current transaction.
 *  - Number of deletes of the column's table.
 *  - the number in the transaction chain (.i.e for each savepoint a new transaction is added in the chain)
 *  If the table is cleared, the values RDONLY, RD_INS and RD_UPD_ID and the number of deletes will be 0.
 */

str
mvc_delta_values(Client cntxt, MalBlkPtr mb, MalStkPtr stk, InstrPtr pci)
{
	const char *sname = *getArgReference_str(stk, pci, 1);
	const char *tname = *getArgReference_str(stk, pci, 2);
	const char *cname = *getArgReference_str(stk, pci, 3);
	mvc *m;
	str msg = MAL_SUCCEED;
	BAT *b = NULL;
	bat *bid = getArgReference_bat(stk, pci, 0);
	sql_trans *tr;
	sql_schema *s = NULL;
	sql_table *t = NULL;
	sql_column *c = NULL;
	lng level = 0, cleared, all, readonly, inserted, updates, deletes;

	if ((msg = getSQLContext(cntxt, mb, &m, NULL)) != NULL)
		goto cleanup;
	if ((msg = checkSQLContext(cntxt)) != NULL)
		goto cleanup;

	if (!sname || strcmp(sname, str_nil) == 0 || *sname == '\0')
		throw(SQL, "sql.delta", SQLSTATE(3F000) "Invalid schema name");
	if (!tname || strcmp(tname, str_nil) == 0 || *tname == '\0')
		throw(SQL, "sql.delta", SQLSTATE(3F000) "Invalid table name");
	if (!cname || strcmp(cname, str_nil) == 0 || *cname == '\0')
		throw(SQL, "sql.delta", SQLSTATE(3F000) "Invalid column name");
	if (!(s = mvc_bind_schema(m, sname)))
		throw(SQL, "sql.delta", SQLSTATE(3F000) "No such schema '%s'", sname);
	if (!(t = mvc_bind_table(m, s, tname)))
		throw(SQL, "sql.delta", SQLSTATE(3F000) "No such table '%s' in schema '%s'", tname, s->base.name);
	if (!(c = mvc_bind_column(m, t, cname)))
		throw(SQL, "sql.delta", SQLSTATE(3F000) "No such column '%s' in table '%s'", cname, t->base.name);

	if ((b = COLnew(0, TYPE_lng, 6, TRANSIENT)) == NULL) {
		msg = createException(SQL, "sql.delta", SQLSTATE(HY001) MAL_MALLOC_FAIL);
		goto cleanup;
	}

	cleared = t->cleared ? 1 : 0;
	if (BUNappend(b, &cleared, false) != GDK_SUCCEED) {
		msg = createException(SQL,"sql.delta", SQLSTATE(HY001) MAL_MALLOC_FAIL);
		goto cleanup;
	}

	inserted = (lng) store_funcs.count_col(m->session->tr, c, 0);
	all = (lng) store_funcs.count_col(m->session->tr, c, 1);
	updates = (lng) store_funcs.count_col_upd(m->session->tr, c);
	deletes = (lng) store_funcs.count_del(m->session->tr, t);
	readonly = all - inserted;
	if (BUNappend(b, &readonly, false) != GDK_SUCCEED) {
		msg = createException(SQL,"sql.delta", SQLSTATE(HY001) MAL_MALLOC_FAIL);
		goto cleanup;
	}
	if (BUNappend(b, &inserted, false) != GDK_SUCCEED) {
		msg = createException(SQL,"sql.delta", SQLSTATE(HY001) MAL_MALLOC_FAIL);
		goto cleanup;
	}
	if (BUNappend(b, &updates, false) != GDK_SUCCEED) {
		msg = createException(SQL,"sql.delta", SQLSTATE(HY001) MAL_MALLOC_FAIL);
		goto cleanup;
	}
	if (BUNappend(b, &deletes, false) != GDK_SUCCEED) {
		msg = createException(SQL,"sql.delta", SQLSTATE(HY001) MAL_MALLOC_FAIL);
		goto cleanup;
	}

	tr = m->session->tr;
	while((tr = tr->parent)) level++;
	if (BUNappend(b, &level, false) != GDK_SUCCEED) {
		msg = createException(SQL,"sql.delta", SQLSTATE(HY001) MAL_MALLOC_FAIL);
		goto cleanup;
	}

cleanup:
	if (msg) {
		if (b)
			BBPreclaim(b);
	} else {
		BBPkeepref(*bid = b->batCacheid);
	}
	return msg;
}

/* str mvc_bind_idxbat_wrap(int *bid, str *sname, str *tname, str *iname, int *access); */
str
mvc_bind_idxbat_wrap(Client cntxt, MalBlkPtr mb, MalStkPtr stk, InstrPtr pci)
{
	int upd = (pci->argc == 7 || pci->argc == 9);
	BAT *b = NULL, *bn;
	bat *bid = getArgReference_bat(stk, pci, 0);
	int coltype = getBatType(getArgType(mb, pci, 0));
	mvc *m = NULL;
	str msg;
	const char *sname = *getArgReference_str(stk, pci, 2 + upd);
	const char *tname = *getArgReference_str(stk, pci, 3 + upd);
	const char *iname = *getArgReference_str(stk, pci, 4 + upd);
	int access = *getArgReference_int(stk, pci, 5 + upd);

	if ((msg = getSQLContext(cntxt, mb, &m, NULL)) != NULL)
		return msg;
	if ((msg = checkSQLContext(cntxt)) != NULL)
		return msg;
	b = mvc_bind_idxbat(m, sname, tname, iname, access);
	if (b && b->ttype != coltype)
		throw(SQL,"sql.bind",SQLSTATE(42000) "Column type mismatch %s.%s.%s",sname,tname,iname);
	if (b) {
		if (pci->argc == (8 + upd) && getArgType(mb, pci, 6 + upd) == TYPE_int) {
			BUN cnt = BATcount(b), psz;
			/* partitioned access */
			int part_nr = *getArgReference_int(stk, pci, 6 + upd);
			int nr_parts = *getArgReference_int(stk, pci, 7 + upd);

			if (access == 0) {
				psz = cnt ? (cnt / nr_parts) : 0;
				bn = BATslice(b, part_nr * psz, (part_nr + 1 == nr_parts) ? cnt : ((part_nr + 1) * psz));
				if(bn == NULL)
					throw(SQL, "sql.bindidx", SQLSTATE(HY001) MAL_MALLOC_FAIL);
				BAThseqbase(bn, part_nr * psz);
			} else {
				/* BAT b holds the UPD_ID bat */
				oid l, h;
				BAT *c = mvc_bind_idxbat(m, sname, tname, iname, 0);
				if ( c == NULL) {
					BBPunfix(b->batCacheid);
					throw(SQL,"sql.bindidx",SQLSTATE(42000) "Cannot access index column %s.%s.%s",sname,tname,iname);
				}
				cnt = BATcount(c);
				psz = cnt ? (cnt / nr_parts) : 0;
				l = part_nr * psz;
				h = (part_nr + 1 == nr_parts) ? cnt : ((part_nr + 1) * psz);
				h--;
				bn = BATselect(b, NULL, &l, &h, true, true, false);
				BBPunfix(c->batCacheid);
				if(bn == NULL) {
					BBPunfix(b->batCacheid);
					throw(SQL, "sql.bindidx", SQLSTATE(HY001) MAL_MALLOC_FAIL);
				}
			}
			BBPunfix(b->batCacheid);
			b = bn;
		} else if (upd) {
			BAT *uv = mvc_bind_idxbat(m, sname, tname, iname, RD_UPD_VAL);
			bat *uvl = getArgReference_bat(stk, pci, 1);
			if ( uv == NULL)
				throw(SQL,"sql.bindidx",SQLSTATE(42000) "Cannot access index column %s.%s.%s",sname,tname,iname);
			BBPkeepref(*bid = b->batCacheid);
			BBPkeepref(*uvl = uv->batCacheid);
			return MAL_SUCCEED;
		}
		if (upd) {
			bat *uvl = getArgReference_bat(stk, pci, 1);

			if (BATcount(b)) {
				BAT *uv = mvc_bind_idxbat(m, sname, tname, iname, RD_UPD_VAL);
				BAT *ui = mvc_bind_idxbat(m, sname, tname, iname, RD_UPD_ID);
				BAT *id, *vl;
				if ( ui == NULL || uv == NULL) {
					bat_destroy(uv);
					bat_destroy(ui);
					throw(SQL,"sql.bindidx",SQLSTATE(42000) "Cannot access index column %s.%s.%s",sname,tname,iname);
				}
				id = BATproject(b, ui);
				vl = BATproject(b, uv);
				bat_destroy(ui);
				bat_destroy(uv);
				if (id == NULL || vl == NULL) {
					bat_destroy(id);
					bat_destroy(vl);
					throw(SQL, "sql.idxbind", SQLSTATE(HY001) MAL_MALLOC_FAIL);
				}
				assert(BATcount(id) == BATcount(vl));
				BBPkeepref(*bid = id->batCacheid);
				BBPkeepref(*uvl = vl->batCacheid);
			} else {
				sql_schema *s = mvc_bind_schema(m, sname);
				sql_idx *i = mvc_bind_idx(m, s, iname);

				*bid = e_bat(TYPE_oid);
				*uvl = e_bat((i->type==join_idx)?TYPE_oid:TYPE_lng);
				if(*bid == BID_NIL || *uvl == BID_NIL)
					throw(SQL, "sql.idxbind", SQLSTATE(HY001) MAL_MALLOC_FAIL);
			}
			BBPunfix(b->batCacheid);
		} else {
			BBPkeepref(*bid = b->batCacheid);
		}
		return MAL_SUCCEED;
	}
	if (sname)
		throw(SQL, "sql.idxbind", SQLSTATE(HY005) "Cannot access column descriptor %s for %s.%s", iname, sname, tname);
	throw(SQL, "sql.idxbind", SQLSTATE(HY005) "Cannot access column descriptor %s for %s", iname, tname);
}

str
mvc_append_column(sql_trans *t, sql_column *c, BAT *ins)
{
	int res = store_funcs.append_col(t, c, ins, TYPE_bat);
	if (res != 0)
		throw(SQL, "sql.append", SQLSTATE(42000) "Cannot append values");
	return MAL_SUCCEED;
}

/*mvc_grow_wrap(int *bid, str *sname, str *tname, str *cname, ptr d) */
str
mvc_grow_wrap(Client cntxt, MalBlkPtr mb, MalStkPtr stk, InstrPtr pci)
{
	int *res = getArgReference_int(stk, pci, 0);
	bat Tid = *getArgReference_bat(stk, pci, 1);
	ptr Ins = getArgReference(stk, pci, 2);
	int tpe = getArgType(mb, pci, 2);
	BAT *tid = 0, *ins = 0;
	size_t cnt = 1;
	oid v = 0;

	(void)cntxt;
	*res = 0;
	if ((tid = BATdescriptor(Tid)) == NULL)
		throw(SQL, "sql.grow", SQLSTATE(HY005) "Cannot access descriptor");
	if (tpe > GDKatomcnt)
		tpe = TYPE_bat;
	if (tpe == TYPE_bat && (ins = BATdescriptor(*(bat *) Ins)) == NULL) {
		BBPunfix(Tid);
		throw(SQL, "sql.grow", SQLSTATE(HY005) "Cannot access descriptor");
	}
	if (ins) {
		cnt = BATcount(ins);
		BBPunfix(ins->batCacheid);
	}
	if (BATcount(tid)) {
		(void)BATmax(tid, &v);
		v++;
	}
	for(;cnt>0; cnt--, v++) {
		if (BUNappend(tid, &v, false) != GDK_SUCCEED) {
			BBPunfix(Tid);
			throw(SQL, "sql", SQLSTATE(HY001) MAL_MALLOC_FAIL);
		}
	}
	BBPunfix(Tid);
	return MAL_SUCCEED;
}

/*mvc_append_wrap(int *bid, str *sname, str *tname, str *cname, ptr d) */
str
mvc_append_wrap(Client cntxt, MalBlkPtr mb, MalStkPtr stk, InstrPtr pci)
{
	int *res = getArgReference_int(stk, pci, 0);
	mvc *m = NULL;
	str msg;
	const char *sname = *getArgReference_str(stk, pci, 2);
	const char *tname = *getArgReference_str(stk, pci, 3);
	const char *cname = *getArgReference_str(stk, pci, 4);
	ptr ins = getArgReference(stk, pci, 5);
	int tpe = getArgType(mb, pci, 5);
	sql_schema *s;
	sql_table *t;
	sql_column *c;
	BAT *b = 0;

	*res = 0;
	if ((msg = getSQLContext(cntxt, mb, &m, NULL)) != NULL)
		return msg;
	if ((msg = checkSQLContext(cntxt)) != NULL)
		return msg;
	if (tpe > GDKatomcnt)
		tpe = TYPE_bat;
	if (tpe == TYPE_bat && (ins = BATdescriptor(*(bat *) ins)) == NULL)
		throw(SQL, "sql.append", SQLSTATE(HY005) "Cannot access column descriptor %s.%s.%s",
			sname,tname,cname);
	if (ATOMextern(tpe))
		ins = *(ptr *) ins;
	if ( tpe == TYPE_bat)
		b =  (BAT*) ins;
	s = mvc_bind_schema(m, sname);
	if (s == NULL) {
		if (b)
			BBPunfix(b->batCacheid);
		throw(SQL, "sql.append", SQLSTATE(3F000) "Schema missing %s",sname);
	}
	t = mvc_bind_table(m, s, tname);
	if (t == NULL) {
		if (b)
			BBPunfix(b->batCacheid);
		throw(SQL, "sql.append", SQLSTATE(42S02) "Table missing %s",tname);
	}
	if( b && BATcount(b) > 4096 && !b->batTransient)
		BATmsync(b);
	if (cname[0] != '%' && (c = mvc_bind_column(m, t, cname)) != NULL) {
		store_funcs.append_col(m->session->tr, c, ins, tpe);
	} else if (cname[0] == '%') {
		sql_idx *i = mvc_bind_idx(m, s, cname + 1);
		if (i)
			store_funcs.append_idx(m->session->tr, i, ins, tpe);
	}
	if (b) {
		BBPunfix(b->batCacheid);
	}
	return MAL_SUCCEED;
}

/*mvc_update_wrap(int *bid, str *sname, str *tname, str *cname, ptr d) */
str
mvc_update_wrap(Client cntxt, MalBlkPtr mb, MalStkPtr stk, InstrPtr pci)
{
	int *res = getArgReference_int(stk, pci, 0);
	mvc *m = NULL;
	str msg;
	const char *sname = *getArgReference_str(stk, pci, 2);
	const char *tname = *getArgReference_str(stk, pci, 3);
	const char *cname = *getArgReference_str(stk, pci, 4);
	bat Tids = *getArgReference_bat(stk, pci, 5);
	bat Upd = *getArgReference_bat(stk, pci, 6);
	BAT *tids, *upd;
	int tpe = getArgType(mb, pci, 6);
	sql_schema *s;
	sql_table *t;
	sql_column *c;

	*res = 0;
	if ((msg = getSQLContext(cntxt, mb, &m, NULL)) != NULL)
		return msg;
	if ((msg = checkSQLContext(cntxt)) != NULL)
		return msg;
	if (tpe > TYPE_any)
		tpe = TYPE_bat;
	else
		assert(0);
	if (tpe != TYPE_bat)
		throw(SQL, "sql.update", SQLSTATE(HY005) "Cannot access column descriptor %s.%s.%s",
		sname,tname,cname);
	if ((tids = BATdescriptor(Tids)) == NULL)
		throw(SQL, "sql.update", SQLSTATE(HY005) "Cannot access column descriptor %s.%s.%s",
			sname,tname,cname);
	if ((upd = BATdescriptor(Upd)) == NULL) {
		BBPunfix(tids->batCacheid);
		throw(SQL, "sql.update", SQLSTATE(HY005) "Cannot access column descriptor %s.%s.%s",
			sname,tname,cname);
	}
	s = mvc_bind_schema(m, sname);
	if (s == NULL) {
		BBPunfix(tids->batCacheid);
		BBPunfix(upd->batCacheid);
		throw(SQL, "sql.update", SQLSTATE(3F000) "Schema missing %s",sname);
	}
	t = mvc_bind_table(m, s, tname);
	if (t == NULL) {
		BBPunfix(tids->batCacheid);
		BBPunfix(upd->batCacheid);
		throw(SQL, "sql.update", SQLSTATE(42S02) "Table missing %s.%s",sname,tname);
	}
	if( upd && BATcount(upd) > 4096 && !upd->batTransient)
		BATmsync(upd);
	if( tids && BATcount(tids) > 4096 && !tids->batTransient)
		BATmsync(tids);
	if (cname[0] != '%' && (c = mvc_bind_column(m, t, cname)) != NULL) {
		store_funcs.update_col(m->session->tr, c, tids, upd, TYPE_bat);
	} else if (cname[0] == '%') {
		sql_idx *i = mvc_bind_idx(m, s, cname + 1);
		if (i)
			store_funcs.update_idx(m->session->tr, i, tids, upd, TYPE_bat);
	}
	BBPunfix(tids->batCacheid);
	BBPunfix(upd->batCacheid);
	return MAL_SUCCEED;
}

/* str mvc_clear_table_wrap(lng *res, str *sname, str *tname); */
str
mvc_clear_table_wrap(Client cntxt, MalBlkPtr mb, MalStkPtr stk, InstrPtr pci)
{
	sql_schema *s;
	sql_table *t;
	mvc *m = NULL;
	str msg;
	lng *res = getArgReference_lng(stk, pci, 0);
	const char *sname = *getArgReference_str(stk, pci, 1);
	const char *tname = *getArgReference_str(stk, pci, 2);

	if ((msg = getSQLContext(cntxt, mb, &m, NULL)) != NULL)
		return msg;
	if ((msg = checkSQLContext(cntxt)) != NULL)
		return msg;
	s = mvc_bind_schema(m, sname);
	if (s == NULL)
		throw(SQL, "sql.clear_table", "3F000!Schema missing %s", sname);
	t = mvc_bind_table(m, s, tname);
	if (t == NULL)
		throw(SQL, "sql.clear_table", "42S02!Table missing %s.%s", sname,tname);
	*res = mvc_clear_table(m, t);
	return MAL_SUCCEED;
}

/*mvc_delete_wrap(int *d, str *sname, str *tname, ptr d) */
str
mvc_delete_wrap(Client cntxt, MalBlkPtr mb, MalStkPtr stk, InstrPtr pci)
{
	int *res = getArgReference_int(stk, pci, 0);
	mvc *m = NULL;
	str msg;
	const char *sname = *getArgReference_str(stk, pci, 2);
	const char *tname = *getArgReference_str(stk, pci, 3);
	ptr ins = getArgReference(stk, pci, 4);
	int tpe = getArgType(mb, pci, 4);
	BAT *b = NULL;

	sql_schema *s;
	sql_table *t;

	*res = 0;
	if ((msg = getSQLContext(cntxt, mb, &m, NULL)) != NULL)
		return msg;
	if ((msg = checkSQLContext(cntxt)) != NULL)
		return msg;
	if (tpe > TYPE_any)
		tpe = TYPE_bat;
	if (tpe == TYPE_bat && (b = BATdescriptor(*(bat *) ins)) == NULL)
		throw(SQL, "sql.delete", SQLSTATE(HY005) "Cannot access column descriptor");
	if (tpe != TYPE_bat || (b->ttype != TYPE_oid && b->ttype != TYPE_void)) {
		if (b)
			BBPunfix(b->batCacheid);
		throw(SQL, "sql.delete", SQLSTATE(HY005) "Cannot access column descriptor");
	}
	s = mvc_bind_schema(m, sname);
	if (s == NULL) {
		if (b)
			BBPunfix(b->batCacheid);
		throw(SQL, "sql.delete", SQLSTATE(3F000) "Schema missing %s",sname);
	}
	t = mvc_bind_table(m, s, tname);
	if (t == NULL) {
		if (b)
			BBPunfix(b->batCacheid);
		throw(SQL, "sql.delete", SQLSTATE(42S02) "Table missing %s.%s",sname,tname);
	}
	if( b && BATcount(b) > 4096 && !b->batTransient)
		BATmsync(b);
	store_funcs.delete_tab(m->session->tr, t, b, tpe);
	if (b)
		BBPunfix(b->batCacheid);
	return MAL_SUCCEED;
}

static BAT *
setwritable(BAT *b)
{
	BAT *bn = b;

	if (BATsetaccess(b, BAT_WRITE) != GDK_SUCCEED) {
		if (b->batSharecnt) {
			bn = COLcopy(b, b->ttype, true, TRANSIENT);
			if (bn != NULL)
				if (BATsetaccess(bn, BAT_WRITE) != GDK_SUCCEED) {
					BBPreclaim(bn);
					bn = NULL;
				}
		} else {
			bn = NULL;
		}
		BBPunfix(b->batCacheid);
	}
	return bn;
}

str
DELTAbat2(bat *result, const bat *col, const bat *uid, const bat *uval)
{
	return DELTAbat(result, col, uid, uval, NULL);
}

str
DELTAsub2(bat *result, const bat *col, const bat *cid, const bat *uid, const bat *uval)
{
	return DELTAsub(result, col, cid, uid, uval, NULL);
}

str
DELTAproject2(bat *result, const bat *sub, const bat *col, const bat *uid, const bat *uval)
{
	return DELTAproject(result, sub, col, uid, uval, NULL);
}

str
DELTAbat(bat *result, const bat *col, const bat *uid, const bat *uval, const bat *ins)
{
	BAT *c, *u_id, *u_val, *i = NULL, *res;

	if ((u_id = BBPquickdesc(*uid, false)) == NULL)
		throw(MAL, "sql.delta", SQLSTATE(HY002) RUNTIME_OBJECT_MISSING);
	if (ins && (i = BBPquickdesc(*ins, false)) == NULL)
		throw(MAL, "sql.delta", SQLSTATE(HY002) RUNTIME_OBJECT_MISSING);

	/* no updates, no inserts */
	if (BATcount(u_id) == 0 && (!i || BATcount(i) == 0)) {
		BBPretain(*result = *col);
		return MAL_SUCCEED;
	}

	if ((c = BBPquickdesc(*col, false)) == NULL)
		throw(MAL, "sql.delta", SQLSTATE(HY002) RUNTIME_OBJECT_MISSING);

	/* bat may change */
	if (i && BATcount(c) == 0 && BATcount(u_id) == 0) {
		BBPretain(*result = *ins);
		return MAL_SUCCEED;
	}

	c = BATdescriptor(*col);
	if (c == NULL)
		throw(MAL, "sql.delta", SQLSTATE(HY002) RUNTIME_OBJECT_MISSING);
	if ((res = COLcopy(c, c->ttype, true, TRANSIENT)) == NULL) {
		BBPunfix(c->batCacheid);
		throw(MAL, "sql.delta", SQLSTATE(45002) "Cannot create copy of delta structure");
	}
	BBPunfix(c->batCacheid);

	if ((u_val = BATdescriptor(*uval)) == NULL) {
		BBPunfix(res->batCacheid);
		throw(MAL, "sql.delta", SQLSTATE(HY002) RUNTIME_OBJECT_MISSING);
	}
	if ((u_id = BATdescriptor(*uid)) == NULL) {
		BBPunfix(u_val->batCacheid);
		BBPunfix(res->batCacheid);
		throw(MAL, "sql.delta", SQLSTATE(HY002) RUNTIME_OBJECT_MISSING);
	}
	assert(BATcount(u_id) == BATcount(u_val));
	if (BATcount(u_id) &&
	    BATreplace(res, u_id, u_val, true) != GDK_SUCCEED) {
		BBPunfix(u_id->batCacheid);
		BBPunfix(u_val->batCacheid);
		BBPunfix(res->batCacheid);
		throw(MAL, "sql.delta", SQLSTATE(45002) "Cannot access delta structure");
	}
	BBPunfix(u_id->batCacheid);
	BBPunfix(u_val->batCacheid);

	if (i && BATcount(i)) {
		if ((i = BATdescriptor(*ins)) == NULL) {
			BBPunfix(res->batCacheid);
			throw(MAL, "sql.delta", SQLSTATE(HY002) RUNTIME_OBJECT_MISSING);
		}
		if (BATappend(res, i, NULL, true) != GDK_SUCCEED) {
			BBPunfix(res->batCacheid);
			BBPunfix(i->batCacheid);
			throw(MAL, "sql.delta", SQLSTATE(45002) "Cannot access delta structure");
		}
		BBPunfix(i->batCacheid);
	}

	BBPkeepref(*result = res->batCacheid);
	return MAL_SUCCEED;
}

str
DELTAsub(bat *result, const bat *col, const bat *cid, const bat *uid, const bat *uval, const bat *ins)
{
	BAT *c, *cminu = NULL, *u_id, *u_val, *u, *i = NULL, *res;
	gdk_return ret;

	if ((u_id = BBPquickdesc(*uid, false)) == NULL)
		throw(MAL, "sql.delta", SQLSTATE(HY002) RUNTIME_OBJECT_MISSING);
	if (ins && (i = BBPquickdesc(*ins, false)) == NULL)
		throw(MAL, "sql.delta", SQLSTATE(HY002) RUNTIME_OBJECT_MISSING);

	/* no updates, no inserts */
	if (BATcount(u_id) == 0 && (!i || BATcount(i) == 0)) {
		BBPretain(*result = *col);
		return MAL_SUCCEED;
	}

	if ((c = BBPquickdesc(*col, false)) == NULL)
		throw(MAL, "sql.delta", SQLSTATE(HY002) RUNTIME_OBJECT_MISSING);

	/* bat may change */
	if (i && BATcount(c) == 0 && BATcount(u_id) == 0) {
		BBPretain(*result = *ins);
		return MAL_SUCCEED;
	}

	c = BATdescriptor(*col);
	if (c == NULL)
		throw(MAL, "sql.delta", SQLSTATE(HY002) RUNTIME_OBJECT_MISSING);
	res = c;
	if (BATcount(u_id)) {
		u_id = BATdescriptor(*uid);
		if (!u_id) {
			BBPunfix(c->batCacheid);
			throw(MAL, "sql.delta", SQLSTATE(HY002) RUNTIME_OBJECT_MISSING);
		}
		cminu = BATdiff(c, u_id, NULL, NULL, false, false, BUN_NONE);
		if (!cminu) {
			BBPunfix(c->batCacheid);
			BBPunfix(u_id->batCacheid);
			throw(MAL, "sql.delta", SQLSTATE(HY001) MAL_MALLOC_FAIL " intermediate");
		}
		res = BATproject(cminu, c);
		BBPunfix(c->batCacheid);
		BBPunfix(cminu->batCacheid);
		cminu = NULL;
		if (!res) {
			BBPunfix(u_id->batCacheid);
			throw(MAL, "sql.delta", SQLSTATE(HY001) MAL_MALLOC_FAIL " intermediate" );
		}
		c = res;

		if ((u_val = BATdescriptor(*uval)) == NULL) {
			BBPunfix(c->batCacheid);
			BBPunfix(u_id->batCacheid);
			throw(MAL, "sql.delta", SQLSTATE(HY002) RUNTIME_OBJECT_MISSING);
		}
		if (BATcount(u_val)) {
			u = BATproject(u_val, u_id);
			BBPunfix(u_val->batCacheid);
			BBPunfix(u_id->batCacheid);
			if (!u) {
				BBPunfix(c->batCacheid);
				throw(MAL, "sql.delta", SQLSTATE(HY001) MAL_MALLOC_FAIL);
			}

			/* check selected updated values against candidates */
			BAT *c_ids = BATdescriptor(*cid);

			if (!c_ids) {
				BBPunfix(c->batCacheid);
				BBPunfix(u->batCacheid);
				throw(MAL, "sql.delta", SQLSTATE(HY002) RUNTIME_OBJECT_MISSING);
			}
			cminu = BATintersect(u, c_ids, NULL, NULL, false, BUN_NONE);
			BBPunfix(c_ids->batCacheid);
			if (cminu == NULL) {
				BBPunfix(c->batCacheid);
				BBPunfix(u->batCacheid);
				throw(MAL, "sql.delta", SQLSTATE(HY001) MAL_MALLOC_FAIL);
			}
			ret = BATappend(res, u, cminu, true);
			BBPunfix(u->batCacheid);
			if (cminu)
				BBPunfix(cminu->batCacheid);
			cminu = NULL;
			if (ret != GDK_SUCCEED) {
				BBPunfix(res->batCacheid);
				throw(MAL, "sql.delta", SQLSTATE(HY001) MAL_MALLOC_FAIL);
			}

			ret = BATsort(&u, NULL, NULL, res, NULL, NULL, false, false, false);
			BBPunfix(res->batCacheid);
			if (ret != GDK_SUCCEED) {
				throw(MAL, "sql.delta", SQLSTATE(HY001) MAL_MALLOC_FAIL);
			}
			res = u;
		} else {
			BBPunfix(u_val->batCacheid);
			BBPunfix(u_id->batCacheid);
		}
	}

	if (i) {
		i = BATdescriptor(*ins);
		if (!i) {
			BBPunfix(res->batCacheid);
			throw(MAL, "sql.delta", SQLSTATE(HY002) RUNTIME_OBJECT_MISSING);
		}
		if (BATcount(u_id)) {
			u_id = BATdescriptor(*uid);
			if (!u_id) {
				BBPunfix(res->batCacheid);
				BBPunfix(i->batCacheid);
				throw(MAL, "sql.delta", SQLSTATE(HY002) RUNTIME_OBJECT_MISSING);
			}
			cminu = BATdiff(i, u_id, NULL, NULL, false, false, BUN_NONE);
			BBPunfix(u_id->batCacheid);
			if (!cminu) {
				BBPunfix(res->batCacheid);
				BBPunfix(i->batCacheid);
				throw(MAL, "sql.delta", SQLSTATE(HY001) MAL_MALLOC_FAIL);
			}
		}
		if (isVIEW(res)) {
			BAT *n = COLcopy(res, res->ttype, true, TRANSIENT);
			BBPunfix(res->batCacheid);
			res = n;
			if (res == NULL) {
				BBPunfix(i->batCacheid);
				if (cminu)
					BBPunfix(cminu->batCacheid);
				throw(MAL, "sql.delta", SQLSTATE(HY001) MAL_MALLOC_FAIL);
			}
		}
		ret = BATappend(res, i, cminu, true);
		BBPunfix(i->batCacheid);
		if (cminu)
			BBPunfix(cminu->batCacheid);
		if (ret != GDK_SUCCEED) {
			BBPunfix(res->batCacheid);
			throw(MAL, "sql.delta", SQLSTATE(HY001) MAL_MALLOC_FAIL);
		}

		ret = BATsort(&u, NULL, NULL, res, NULL, NULL, false, false, false);
		BBPunfix(res->batCacheid);
		if (ret != GDK_SUCCEED)
			throw(MAL, "sql.delta", SQLSTATE(HY001) MAL_MALLOC_FAIL);
		res = u;
	}
	BATkey(res, true);
	BBPkeepref(*result = res->batCacheid);
	return MAL_SUCCEED;
}

str
DELTAproject(bat *result, const bat *sub, const bat *col, const bat *uid, const bat *uval, const bat *ins)
{
	BAT *s, *c, *u_id, *u_val, *i = NULL, *res, *tres;

	if ((s = BATdescriptor(*sub)) == NULL)
		throw(MAL, "sql.delta", SQLSTATE(HY002) RUNTIME_OBJECT_MISSING);

	if (ins && (i = BATdescriptor(*ins)) == NULL) {
		BBPunfix(s->batCacheid);
		throw(MAL, "sql.delta", SQLSTATE(HY002) RUNTIME_OBJECT_MISSING);
	}

	if (i && BATcount(s) == 0) {
		res = BATproject(s, i);
		BBPunfix(s->batCacheid);
		BBPunfix(i->batCacheid);
		if (res == NULL)
			throw(MAL, "sql.projectdelta", SQLSTATE(HY001) MAL_MALLOC_FAIL);

		BBPkeepref(*result = res->batCacheid);
		return MAL_SUCCEED;
	}

	if ((c = BATdescriptor(*col)) == NULL) {
		BBPunfix(s->batCacheid);
		if (i)
			BBPunfix(i->batCacheid);
		throw(MAL, "sql.delta", SQLSTATE(HY002) RUNTIME_OBJECT_MISSING);
	}

	/* projection(sub,col).union(projection(sub,i)) */
	res = c;
	if (i && BATcount(i)) {
		if (BATcount(c) == 0) {
			res = i;
			i = c;
		} else {
			if ((res = COLcopy(c, c->ttype, true, TRANSIENT)) == NULL) {
				BBPunfix(s->batCacheid);
				BBPunfix(i->batCacheid);
				BBPunfix(c->batCacheid);
				throw(MAL, "sql.projectdelta", SQLSTATE(HY001) MAL_MALLOC_FAIL);
			}
			BBPunfix(c->batCacheid);
			if (BATappend(res, i, NULL, false) != GDK_SUCCEED) {
				BBPunfix(s->batCacheid);
				BBPunfix(i->batCacheid);
				throw(MAL, "sql.projectdelta", SQLSTATE(HY001) MAL_MALLOC_FAIL);
			}
		}
	}
	if (i)
		BBPunfix(i->batCacheid);

	tres = BATproject(s, res);
	BBPunfix(res->batCacheid);
	if (tres == NULL) {
		BBPunfix(s->batCacheid);
		throw(MAL, "sql.projectdelta", SQLSTATE(HY001) MAL_MALLOC_FAIL);
	}
	res = tres;

	if ((u_id = BATdescriptor(*uid)) == NULL) {
		BBPunfix(res->batCacheid);
		BBPunfix(s->batCacheid);
		throw(MAL, "sql.delta", SQLSTATE(HY002) RUNTIME_OBJECT_MISSING);
	}
	if (!BATcount(u_id)) {
		BBPunfix(u_id->batCacheid);
		BBPunfix(s->batCacheid);
		BBPkeepref(*result = res->batCacheid);
		return MAL_SUCCEED;
	}
	if ((u_val = BATdescriptor(*uval)) == NULL) {
		BBPunfix(u_id->batCacheid);
		BBPunfix(res->batCacheid);
		BBPunfix(s->batCacheid);
		throw(MAL, "sql.delta", SQLSTATE(HY002) RUNTIME_OBJECT_MISSING);
	}

	if (BATcount(u_val)) {
		BAT *os, *ou;
		/* figure out the positions in res that we have to
		 * replace with values from u_val */
		if (BATsemijoin(&ou, &os, u_id, s, NULL, NULL, false, BUN_NONE) != GDK_SUCCEED) {
			BBPunfix(s->batCacheid);
			BBPunfix(res->batCacheid);
			BBPunfix(u_id->batCacheid);
			BBPunfix(u_val->batCacheid);
			throw(MAL, "sql.delta", SQLSTATE(HY001) MAL_MALLOC_FAIL);
		}
		/* BATcount(ou) == BATcount(os) */
		if (BATcount(ou) != 0) {
			/* ou contains the position in u_id/u_val that
			 * contain the new values */
			BAT *nu_val = BATproject(ou, u_val);
			BBPunfix(ou->batCacheid);
			/* os contains the corresponding positions in
			 * res that need to be replaced with those new
			 * values */
			if ((res = setwritable(res)) == NULL ||
			    BATreplace(res, os, nu_val, false) != GDK_SUCCEED) {
				if (res)
					BBPunfix(res->batCacheid);
				BBPunfix(os->batCacheid);
				BBPunfix(s->batCacheid);
				BBPunfix(u_id->batCacheid);
				BBPunfix(u_val->batCacheid);
				BBPunfix(nu_val->batCacheid);
				throw(MAL, "sql.delta", SQLSTATE(HY001) MAL_MALLOC_FAIL);
			}
			BBPunfix(nu_val->batCacheid);
		} else {
			/* nothing to replace */
			BBPunfix(ou->batCacheid);
		}
		BBPunfix(os->batCacheid);
	}
	BBPunfix(s->batCacheid);
	BBPunfix(u_id->batCacheid);
	BBPunfix(u_val->batCacheid);

	BBPkeepref(*result = res->batCacheid);
	return MAL_SUCCEED;
}

str
BATleftproject(bat *Res, const bat *Col, const bat *L, const bat *R)
{
	BAT *c, *l, *r, *res;
	oid *p, *lp, *rp;
	BUN cnt = 0, i;

	c = BATdescriptor(*Col);
	if (c)
		cnt = BATcount(c);
	l = BATdescriptor(*L);
	r = BATdescriptor(*R);
	res = COLnew(0, TYPE_oid, cnt, TRANSIENT);
	if (!c || !l || !r || !res) {
		if (c)
			BBPunfix(c->batCacheid);
		if (l)
			BBPunfix(l->batCacheid);
		if (r)
			BBPunfix(r->batCacheid);
		if (res)
			BBPunfix(res->batCacheid);
		throw(MAL, "sql.delta", SQLSTATE(HY002) RUNTIME_OBJECT_MISSING);
	}
	p = (oid*)Tloc(res,0);
	for(i=0;i<cnt; i++)
		*p++ = oid_nil;
	BATsetcount(res, cnt);

	cnt = BATcount(l);
	p = (oid*)Tloc(res, 0);
	lp = (oid*)Tloc(l, 0);
	rp = (oid*)Tloc(r, 0);
	if (l->ttype == TYPE_void) {
		oid lp = l->tseqbase;
		if (r->ttype == TYPE_void) {
			oid rp = r->tseqbase;
			for(i=0;i<cnt; i++, lp++, rp++) 
				p[lp] = rp;
		} else {
			for(i=0;i<cnt; i++, lp++) 
				p[lp] = rp[i];
		}
	}
	if (r->ttype == TYPE_void) {
		oid rp = r->tseqbase;
		for(i=0;i<cnt; i++, rp++) 
			p[lp[i]] = rp;
	} else {
		for(i=0;i<cnt; i++) 
			p[lp[i]] = rp[i];
	}
	res->tsorted = false;
	res->trevsorted = false;
	res->tnil = false;
	res->tnonil = false;
	res->tkey = false;
	BBPunfix(c->batCacheid);
	BBPunfix(l->batCacheid);
	BBPunfix(r->batCacheid);
	BBPkeepref(*Res = res->batCacheid);
	return MAL_SUCCEED;
}

/* str SQLtid(bat *result, mvc *m, str *sname, str *tname) */
str
SQLtid(Client cntxt, MalBlkPtr mb, MalStkPtr stk, InstrPtr pci)
{
	bat *res = getArgReference_bat(stk, pci, 0);
	mvc *m = NULL;
	str msg;
	sql_trans *tr;
	const char *sname = *getArgReference_str(stk, pci, 2);
	const char *tname = *getArgReference_str(stk, pci, 3);

	sql_schema *s;
	sql_table *t;
	sql_column *c;
	BAT *tids;
	size_t nr, inr = 0, dcnt;
	oid sb = 0;

	*res = bat_nil;
	if ((msg = getSQLContext(cntxt, mb, &m, NULL)) != NULL)
		return msg;
	tr = m->session->tr;
	if ((msg = checkSQLContext(cntxt)) != NULL)
		return msg;
	s = mvc_bind_schema(m, sname);
	if (s == NULL)
		throw(SQL, "sql.tid", SQLSTATE(3F000) "Schema missing %s",sname);
	t = mvc_bind_table(m, s, tname);
	if (t == NULL)
		throw(SQL, "sql.tid", SQLSTATE(42S02) "Table missing %s.%s",sname,tname);
	c = t->columns.set->h->data;

	nr = store_funcs.count_col(tr, c, 1);

	if (isTable(t) && t->access == TABLE_WRITABLE && (!isNew(t) /* alter */ ) &&
	    t->persistence == SQL_PERSIST && !t->commit_action)
		inr = store_funcs.count_col(tr, c, 0);
	nr -= inr;
	if (pci->argc == 6) {	/* partitioned version */
		size_t cnt = nr;
		int part_nr = *getArgReference_int(stk, pci, 4);
		int nr_parts = *getArgReference_int(stk, pci, 5);

		nr /= nr_parts;
		sb = (oid) (part_nr * nr);
		if (nr_parts == (part_nr + 1)) {	/* last part gets the inserts */
			nr = cnt - (part_nr * nr);	/* keep rest */
			nr += inr;
		}
	} else {
		nr += inr;
	}

	/* create void,void bat with length and oid's set */
	tids = BATdense(sb, sb, (BUN) nr);
	if (tids == NULL)
		throw(SQL, "sql.tid", SQLSTATE(HY001) MAL_MALLOC_FAIL);

	if ((dcnt=store_funcs.count_del(tr, t)) > 0) {
		BAT *d = store_funcs.bind_del(tr, t, RD_INS);
		BAT *diff;
		if (d == NULL) {
			BBPunfix(tids->batCacheid);
			throw(SQL,"sql.tid", SQLSTATE(45002) "Can not bind delete column");
		}

<<<<<<< HEAD
		diff = BATdiff(tids, d, NULL, NULL, false, false, BUN_NONE);
=======
		diff = BATdiff(tids, d, NULL, NULL, false, BUN_NONE);
		(void)dcnt;
		assert(pci->argc == 6 || BATcount(diff) == (nr-dcnt));
>>>>>>> e73fd1dc
		BBPunfix(d->batCacheid);
		BBPunfix(tids->batCacheid);
		if (diff == NULL)
			throw(SQL,"sql.tid", SQLSTATE(45002) "Cannot subtract delete column");
		BAThseqbase(diff, sb);
		tids = diff;
	}
	BBPkeepref(*res = tids->batCacheid);
	return MAL_SUCCEED;
}

/* unsafe pattern resultSet(tbl:bat[:str], attr:bat[:str], tpe:bat[:str], len:bat[:int],scale:bat[:int], cols:bat[:any]...) :int */
/* New result set rendering infrastructure */

static str
mvc_result_set_wrap( Client cntxt, MalBlkPtr mb, MalStkPtr stk, InstrPtr pci)
{
	int *res_id =getArgReference_int(stk,pci,0);
	bat tblId= *getArgReference_bat(stk, pci,1);
	bat atrId= *getArgReference_bat(stk, pci,2);
	bat tpeId= *getArgReference_bat(stk, pci,3);
	bat lenId= *getArgReference_bat(stk, pci,4);
	bat scaleId= *getArgReference_bat(stk, pci,5);
	bat bid;
	int i,res;
	str tblname, colname, tpename, msg= MAL_SUCCEED;
	int *digits, *scaledigits;
	oid o = 0;
	BATiter itertbl,iteratr,itertpe;
	mvc *m = NULL;
	BAT *b, *tbl, *atr, *tpe,*len,*scale;

	if ((msg = getSQLContext(cntxt, mb, &m, NULL)) != NULL)
		return msg;
	if ((msg = checkSQLContext(cntxt)) != NULL)
		return msg;
	bid = *getArgReference_bat(stk,pci,6);
	b = BATdescriptor(bid);
	if ( b == NULL)
		throw(MAL,"sql.resultset", SQLSTATE(HY005) "Cannot access column descriptor");
	res = *res_id = mvc_result_table(m, mb->tag, pci->argc - (pci->retc + 5), 1, b);
	if (res < 0)
		msg = createException(SQL, "sql.resultSet", SQLSTATE(45000) "Result table construction failed");
	BBPunfix(b->batCacheid);

	tbl = BATdescriptor(tblId);
	atr = BATdescriptor(atrId);
	tpe = BATdescriptor(tpeId);
	len = BATdescriptor(lenId);
	scale = BATdescriptor(scaleId);
	if( msg || tbl == NULL || atr == NULL || tpe == NULL || len == NULL || scale == NULL)
		goto wrapup_result_set;
	/* mimick the old rsColumn approach; */
	itertbl = bat_iterator(tbl);
	iteratr = bat_iterator(atr);
	itertpe = bat_iterator(tpe);
	digits = (int*) Tloc(len,0);
	scaledigits = (int*) Tloc(scale,0);

	for( i = 6; msg == MAL_SUCCEED && i< pci->argc; i++, o++){
		bid = *getArgReference_bat(stk,pci,i);
		tblname = BUNtvar(itertbl,o);
		colname = BUNtvar(iteratr,o);
		tpename = BUNtvar(itertpe,o);
		b = BATdescriptor(bid);
		if ( b == NULL)
			msg= createException(MAL,"sql.resultset",SQLSTATE(HY005) "Cannot access column descriptor ");
		else if (mvc_result_column(m, tblname, colname, tpename, *digits++, *scaledigits++, b))
			msg = createException(SQL, "sql.resultset", SQLSTATE(42000) "Cannot access column descriptor %s.%s",tblname,colname);
		if( b)
			BBPunfix(bid);
	}
	/* now send it to the channel cntxt->fdout */
	if (mvc_export_result(cntxt->sqlcontext, cntxt->fdout, res, true, mb->starttime, mb->optimize))
		msg = createException(SQL, "sql.resultset", SQLSTATE(45000) "Result set construction failed");
	mb->starttime = 0;
	mb->optimize = 0;
  wrapup_result_set:
	if( tbl) BBPunfix(tblId);
	if( atr) BBPunfix(atrId);
	if( tpe) BBPunfix(tpeId);
	if( len) BBPunfix(lenId);
	if( scale) BBPunfix(scaleId);
	return msg;
}

/* Copy the result set into a CSV file */
str
mvc_export_table_wrap( Client cntxt, MalBlkPtr mb, MalStkPtr stk, InstrPtr pci)
{
	int *res_id =getArgReference_int(stk,pci,0);
	const char *filename = *getArgReference_str(stk,pci,1);
	const char *format = *getArgReference_str(stk,pci,2);
	const char *tsep = *getArgReference_str(stk, pci, 3);
	const char *rsep = *getArgReference_str(stk, pci, 4);
	const char *ssep = *getArgReference_str(stk, pci, 5);
	const char *ns = *getArgReference_str(stk, pci, 6);
	int onclient = *getArgReference_int(stk, pci, 7);

	bat tblId= *getArgReference_bat(stk, pci,8);
	bat atrId= *getArgReference_bat(stk, pci,9);
	bat tpeId= *getArgReference_bat(stk, pci,10);
	bat lenId= *getArgReference_bat(stk, pci,11);
	bat scaleId= *getArgReference_bat(stk, pci,12);
	stream *s;
	bat bid;
	int i,res;
	str tblname, colname, tpename, msg= MAL_SUCCEED;
	int *digits, *scaledigits;
	oid o = 0;
	BATiter itertbl,iteratr,itertpe;
	mvc *m = NULL;
	BAT *order = NULL, *b = NULL, *tbl = NULL, *atr = NULL, *tpe = NULL,*len = NULL,*scale = NULL;
	res_table *t = NULL;
	bool tostdout;
	char buf[80];
	ssize_t sz;

	(void) format;

	if ((msg = getSQLContext(cntxt, mb, &m, NULL)) != NULL)
		return msg;

	if (onclient && !cntxt->filetrans) {
		throw(MAL, "sql.resultSet", "cannot transfer files to client");
	}

	bid = *getArgReference_bat(stk,pci,13);
	order = BATdescriptor(bid);
	if ( order == NULL)
		throw(MAL,"sql.resultset", SQLSTATE(HY005) "Cannot access column descriptor");
	res = *res_id = mvc_result_table(m, mb->tag, pci->argc - (pci->retc + 12), 1, order);
	t = m->results;
	if (res < 0){
		msg = createException(SQL, "sql.resultSet", SQLSTATE(45000) "Result set construction failed");
		goto wrapup_result_set1;
	}

	t->tsep = tsep;
	t->rsep = rsep;
	t->ssep = ssep;
	t->ns = ns;

	tbl = BATdescriptor(tblId);
	atr = BATdescriptor(atrId);
	tpe = BATdescriptor(tpeId);
	len = BATdescriptor(lenId);
	scale = BATdescriptor(scaleId);
	if( tbl == NULL || atr == NULL || tpe == NULL || len == NULL || scale == NULL)
		goto wrapup_result_set1;
	/* mimick the old rsColumn approach; */
	itertbl = bat_iterator(tbl);
	iteratr = bat_iterator(atr);
	itertpe = bat_iterator(tpe);
	digits = (int*) Tloc(len,0);
	scaledigits = (int*) Tloc(scale,0);

	for( i = 13; msg == MAL_SUCCEED && i< pci->argc; i++, o++){
		bid = *getArgReference_bat(stk,pci,i);
		tblname = BUNtvar(itertbl,o);
		colname = BUNtvar(iteratr,o);
		tpename = BUNtvar(itertpe,o);
		b = BATdescriptor(bid);
		if ( b == NULL)
			msg= createException(MAL,"sql.resultset",SQLSTATE(HY005) "Cannot access column descriptor");
		else if (mvc_result_column(m, tblname, colname, tpename, *digits++, *scaledigits++, b))
			msg = createException(SQL, "sql.resultset", SQLSTATE(42000) "Cannot access column descriptor %s.%s",tblname,colname);
		if( b)
			BBPunfix(bid);
	}
	if ( msg )
		goto wrapup_result_set1;

	/* now select the file channel */
	if ((tostdout = strcmp(filename,"stdout") == 0)) {
		s = cntxt->fdout;
	} else if (!onclient) {
		if ((s = open_wastream(filename)) == NULL || mnstr_errnr(s)) {
			msg=  createException(IO, "streams.open", SQLSTATE(42000) "could not open file '%s': %s",
					      filename?filename:"stdout", strerror(errno));
			close_stream(s);
			goto wrapup_result_set1;
		}
	} else {
		while (!m->scanner.rs->eof)
			bstream_next(m->scanner.rs);
		s = m->scanner.ws;
		mnstr_write(s, PROMPT3, sizeof(PROMPT3) - 1, 1);
		mnstr_printf(s, "w %s\n", filename);
		mnstr_flush(s);
		if ((sz = mnstr_readline(m->scanner.rs->s, buf, sizeof(buf))) > 1) {
			/* non-empty line indicates failure on client */
			msg = createException(IO, "streams.open", "%s", buf);
			/* deal with ridiculously long response from client */
			while (buf[sz - 1] != '\n' &&
			       (sz = mnstr_readline(m->scanner.rs->s, buf, sizeof(buf))) > 0)
				;
			goto wrapup_result_set1;
		}
	}
	if (mvc_export_result(cntxt->sqlcontext, s, res, tostdout, mb->starttime, mb->optimize))
		msg = createException(SQL, "sql.resultset", SQLSTATE(45000) "Result set construction failed");
	mb->starttime = 0;
	mb->optimize = 0;
	if (onclient) {
		mnstr_flush(s);
		if ((sz = mnstr_readline(m->scanner.rs->s, buf, sizeof(buf))) > 1) {
			msg = createException(IO, "streams.open", "%s", buf);
		}
		while (sz > 0)
			sz = mnstr_readline(m->scanner.rs->s, buf, sizeof(buf));
	} else if (!tostdout) {
		close_stream(s);
	}
  wrapup_result_set1:
	BBPunfix(order->batCacheid);
	if( tbl) BBPunfix(tblId);
	if( atr) BBPunfix(atrId);
	if( tpe) BBPunfix(tpeId);
	if( len) BBPunfix(lenId);
	if( scale) BBPunfix(scaleId);
	return msg;
}

/* unsafe pattern resultSet(tbl:bat[:str], attr:bat[:str], tpe:bat[:str], len:bat[:int],scale:bat[:int], cols:any...) :int */
str
mvc_row_result_wrap( Client cntxt, MalBlkPtr mb, MalStkPtr stk, InstrPtr pci)
{
	int *res_id= getArgReference_int(stk, pci,0);
	bat tblId= *getArgReference_bat(stk, pci,1);
	bat atrId= *getArgReference_bat(stk, pci,2);
	bat tpeId= *getArgReference_bat(stk, pci,3);
	bat lenId= *getArgReference_bat(stk, pci,4);
	bat scaleId= *getArgReference_bat(stk, pci,5);
	int i, res;
	str tblname, colname, tpename, msg= MAL_SUCCEED;
	int *digits, *scaledigits;
	oid o = 0;
	BATiter itertbl,iteratr,itertpe;
	mvc *m = NULL;
	ptr v;
	int mtype;
	BAT  *tbl, *atr, *tpe,*len,*scale;

	if ((msg = getSQLContext(cntxt, mb, &m, NULL)) != NULL)
		return msg;
	if ((msg = checkSQLContext(cntxt)) != NULL)
		return msg;
	res = *res_id = mvc_result_table(m, mb->tag, pci->argc - (pci->retc + 5), 1, NULL);
	if (res < 0)
		throw(SQL, "sql.resultset", SQLSTATE(HY001) MAL_MALLOC_FAIL);

	tbl = BATdescriptor(tblId);
	atr = BATdescriptor(atrId);
	tpe = BATdescriptor(tpeId);
	len = BATdescriptor(lenId);
	scale = BATdescriptor(scaleId);
	if( tbl == NULL || atr == NULL || tpe == NULL || len == NULL || scale == NULL)
		goto wrapup_result_set;
	/* mimick the old rsColumn approach; */
	itertbl = bat_iterator(tbl);
	iteratr = bat_iterator(atr);
	itertpe = bat_iterator(tpe);
	digits = (int*) Tloc(len,0);
	scaledigits = (int*) Tloc(scale,0);

	for( i = 6; msg == MAL_SUCCEED && i< pci->argc; i++, o++){
		tblname = BUNtvar(itertbl,o);
		colname = BUNtvar(iteratr,o);
		tpename = BUNtvar(itertpe,o);

		v = getArgReference(stk, pci, i);
		mtype = getArgType(mb, pci, i);
		if (ATOMextern(mtype))
			v = *(ptr *) v;
		if (mvc_result_value(m, tblname, colname, tpename, *digits++, *scaledigits++, v, mtype))
			throw(SQL, "sql.rsColumn", SQLSTATE(45000) "Result set construction failed");
	}
	if (mvc_export_result(cntxt->sqlcontext, cntxt->fdout, res, true, mb->starttime, mb->optimize))
		msg = createException(SQL, "sql.resultset", SQLSTATE(45000) "Result set construction failed");
	mb->starttime = 0;
	mb->optimize = 0;
  wrapup_result_set:
	if( tbl) BBPunfix(tblId);
	if( atr) BBPunfix(atrId);
	if( tpe) BBPunfix(tpeId);
	if( len) BBPunfix(lenId);
	if( scale) BBPunfix(scaleId);
	return msg;
}

str
mvc_export_row_wrap( Client cntxt, MalBlkPtr mb, MalStkPtr stk, InstrPtr pci)
{
	int *res_id= getArgReference_int(stk, pci,0);
	str filename = * getArgReference_str(stk,pci,1);
	const char *format = *getArgReference_str(stk,pci,2);
	const char *tsep = *getArgReference_str(stk, pci, 3);
	const char *rsep = *getArgReference_str(stk, pci, 4);
	const char *ssep = *getArgReference_str(stk, pci, 5);
	const char *ns = *getArgReference_str(stk, pci, 6);
	int onclient = *getArgReference_int(stk, pci, 7);

	bat tblId= *getArgReference_bat(stk, pci,8);
	bat atrId= *getArgReference_bat(stk, pci,9);
	bat tpeId= *getArgReference_bat(stk, pci,10);
	bat lenId= *getArgReference_bat(stk, pci,11);
	bat scaleId= *getArgReference_bat(stk, pci,12);

	int i, res;
	stream *s;
	str tblname, colname, tpename, msg= MAL_SUCCEED;
	int *digits, *scaledigits;
	oid o = 0;
	BATiter itertbl,iteratr,itertpe;
	mvc *m = NULL;
	res_table *t = NULL;
	ptr v;
	int mtype;
	BAT  *tbl = NULL, *atr = NULL, *tpe = NULL,*len = NULL,*scale = NULL;
	bool tostdout;
	char buf[80];
	ssize_t sz;

	(void) format;
	if ((msg = getSQLContext(cntxt, mb, &m, NULL)) != NULL)
		return msg;
	if ((msg = checkSQLContext(cntxt)) != NULL)
		return msg;
	if (onclient && !cntxt->filetrans) {
		throw(MAL, "sql.resultSet", "cannot transfer files to client");
	}

	res = *res_id = mvc_result_table(m, mb->tag, pci->argc - (pci->retc + 12), 1, NULL);

	t = m->results;
	if (res < 0){
		msg = createException(SQL, "sql.resultSet", SQLSTATE(45000) "Result set construction failed");
		goto wrapup_result_set;
	}

	t->tsep = tsep;
	t->rsep = rsep;
	t->ssep = ssep;
	t->ns = ns;

	tbl = BATdescriptor(tblId);
	atr = BATdescriptor(atrId);
	tpe = BATdescriptor(tpeId);
	len = BATdescriptor(lenId);
	scale = BATdescriptor(scaleId);
	if( msg || tbl == NULL || atr == NULL || tpe == NULL || len == NULL || scale == NULL)
		goto wrapup_result_set;
	/* mimick the old rsColumn approach; */
	itertbl = bat_iterator(tbl);
	iteratr = bat_iterator(atr);
	itertpe = bat_iterator(tpe);
	digits = (int*) Tloc(len,0);
	scaledigits = (int*) Tloc(scale,0);

	for( i = 13; msg == MAL_SUCCEED && i< pci->argc; i++, o++){
		tblname = BUNtvar(itertbl,o);
		colname = BUNtvar(iteratr,o);
		tpename = BUNtvar(itertpe,o);

		v = getArgReference(stk, pci, i);
		mtype = getArgType(mb, pci, i);
		if (ATOMextern(mtype))
			v = *(ptr *) v;
		if (mvc_result_value(m, tblname, colname, tpename, *digits++, *scaledigits++, v, mtype))
			throw(SQL, "sql.rsColumn", SQLSTATE(45000) "Result set construction failed");
	}
	/* now select the file channel */
	if ((tostdout = strcmp(filename,"stdout") == 0)) {
		s = cntxt->fdout;
	} else if (!onclient) {
		if ((s = open_wastream(filename)) == NULL || mnstr_errnr(s)) {
			msg=  createException(IO, "streams.open", SQLSTATE(42000) "could not open file '%s': %s",
					      filename?filename:"stdout", strerror(errno));
			close_stream(s);
			goto wrapup_result_set;
		}
	} else {
		while (!m->scanner.rs->eof)
			bstream_next(m->scanner.rs);
		s = m->scanner.ws;
		mnstr_write(s, PROMPT3, sizeof(PROMPT3) - 1, 1);
		mnstr_printf(s, "w %s\n", filename);
		mnstr_flush(s);
		if ((sz = mnstr_readline(m->scanner.rs->s, buf, sizeof(buf))) > 1) {
			/* non-empty line indicates failure on client */
			msg = createException(IO, "streams.open", "%s", buf);
			/* deal with ridiculously long response from client */
			while (buf[sz - 1] != '\n' &&
			       (sz = mnstr_readline(m->scanner.rs->s, buf, sizeof(buf))) > 0)
				;
			goto wrapup_result_set;
		}
	}
	if (mvc_export_result(cntxt->sqlcontext, s, res, strcmp(filename, "stdout") == 0, mb->starttime, mb->optimize))
		msg = createException(SQL, "sql.resultset", SQLSTATE(45000) "Result set construction failed");
	mb->starttime = 0;
	mb->optimize = 0;
	if (onclient) {
		mnstr_flush(s);
		if ((sz = mnstr_readline(m->scanner.rs->s, buf, sizeof(buf))) > 1) {
			msg = createException(IO, "streams.open", "%s", buf);
		}
		while (sz > 0)
			sz = mnstr_readline(m->scanner.rs->s, buf, sizeof(buf));
	} else if (!tostdout) {
		close_stream(s);
	}
  wrapup_result_set:
	if( tbl) BBPunfix(tblId);
	if( atr) BBPunfix(atrId);
	if( tpe) BBPunfix(tpeId);
	if( len) BBPunfix(lenId);
	if( scale) BBPunfix(scaleId);
	return msg;
}

str
mvc_table_result_wrap(Client cntxt, MalBlkPtr mb, MalStkPtr stk, InstrPtr pci)
{
	str res = MAL_SUCCEED;
	BAT *order;
	mvc *m = NULL;
	str msg;
	int *res_id;
	int nr_cols;
	int qtype;
	bat order_bid;

	if ( pci->argc > 6)
		return mvc_result_set_wrap(cntxt,mb,stk,pci);

	res_id = getArgReference_int(stk, pci, 0);
	nr_cols = *getArgReference_int(stk, pci, 1);
	qtype = *getArgReference_int(stk, pci, 2);
	order_bid = *getArgReference_bat(stk, pci, 3);

	if ((msg = getSQLContext(cntxt, mb, &m, NULL)) != NULL)
		return msg;
	if ((msg = checkSQLContext(cntxt)) != NULL)
		return msg;
	if ((order = BATdescriptor(order_bid)) == NULL) {
		throw(SQL, "sql.resultSet", SQLSTATE(HY005) "Cannot access column descriptor");
	}
	*res_id = mvc_result_table(m, mb->tag, nr_cols, qtype, order);
	if (*res_id < 0)
		res = createException(SQL, "sql.resultSet", SQLSTATE(45000) "Result set construction failed");
	BBPunfix(order->batCacheid);
	return res;
}

/* str mvc_affected_rows_wrap(int *m, int m, lng *nr, str *w); */
str
mvc_affected_rows_wrap(Client cntxt, MalBlkPtr mb, MalStkPtr stk, InstrPtr pci)
{
	backend *b = NULL;
	int *res = getArgReference_int(stk, pci, 0), error;
#ifndef NDEBUG
	int mtype = getArgType(mb, pci, 2);
#endif
	lng nr;
	str msg;

	(void) mb;		/* NOT USED */
	if ((msg = checkSQLContext(cntxt)) != NULL)
		return msg;
	*res = 0;
	assert(mtype == TYPE_lng);
	nr = *getArgReference_lng(stk, pci, 2);
	b = cntxt->sqlcontext;
	error = mvc_export_affrows(b, b->out, nr, "", mb->tag, mb->starttime, mb->optimize);
	mb->starttime = 0;
	mb->optimize = 0;
	if (error)
		throw(SQL, "sql.affectedRows", SQLSTATE(45000) "Result set construction failed");
	return MAL_SUCCEED;
}

/* str mvc_export_head_wrap(int *ret, stream **s, int *res_id); */
str
mvc_export_head_wrap(Client cntxt, MalBlkPtr mb, MalStkPtr stk, InstrPtr pci)
{
	backend *b = NULL;
	stream **s = (stream **) getArgReference(stk, pci, 1);
	int res_id = *getArgReference_int(stk, pci, 2);
	str msg;

	(void) mb;		/* NOT USED */
	if ((msg = checkSQLContext(cntxt)) != NULL)
		return msg;
	b = cntxt->sqlcontext;
	if (mvc_export_head(b, *s, res_id, FALSE, TRUE, mb->starttime, mb->optimize))
		throw(SQL, "sql.exportHead", SQLSTATE(45000) "Result set construction failed");
	mb->starttime = 0;
	mb->optimize = 0;
	return MAL_SUCCEED;
}

/* str mvc_export_result_wrap(int *ret, stream **s, int *res_id); */
str
mvc_export_result_wrap(Client cntxt, MalBlkPtr mb, MalStkPtr stk, InstrPtr pci)
{
	backend *b = NULL;
	stream **s = (stream **) getArgReference(stk, pci, 1);
	int res_id = *getArgReference_int(stk, pci, 2);
	str msg;

	(void) mb;		/* NOT USED */
	if ((msg = checkSQLContext(cntxt)) != NULL)
		return msg;
	b = cntxt->sqlcontext;
	if( pci->argc > 5){
		res_id = *getArgReference_int(stk, pci, 2);
		if (mvc_export_result(b, cntxt->fdout, res_id, true, mb->starttime, mb->optimize))
			throw(SQL, "sql.exportResult", SQLSTATE(45000) "Result set construction failed");
	} else if (mvc_export_result(b, *s, res_id, false, mb->starttime, mb->optimize))
		throw(SQL, "sql.exportResult", SQLSTATE(45000) "Result set construction failed");
	mb->starttime = 0;
	mb->optimize = 0;
	return MAL_SUCCEED;
}

/* str mvc_export_chunk_wrap(int *ret, stream **s, int *res_id, str *w); */
str
mvc_export_chunk_wrap(Client cntxt, MalBlkPtr mb, MalStkPtr stk, InstrPtr pci)
{
	backend *b = NULL;
	stream **s = (stream **) getArgReference(stk, pci, 1);
	int res_id = *getArgReference_int(stk, pci, 2);
	BUN offset = 0;
	BUN nr = 0;
	str msg;

	(void) mb;		/* NOT USED */
	if (pci->argc == 5) {
		offset = (BUN) *getArgReference_int(stk, pci, 3);
		nr = (BUN) *getArgReference_int(stk, pci, 4);
	}

	if ((msg = checkSQLContext(cntxt)) != NULL)
		return msg;
	b = cntxt->sqlcontext;
	if (mvc_export_chunk(b, *s, res_id, offset, nr))
		throw(SQL, "sql.exportChunk", SQLSTATE(45000) "Result set construction failed");
	return NULL;
}

/* str mvc_export_operation_wrap(int *ret, str *w); */
str
mvc_export_operation_wrap(Client cntxt, MalBlkPtr mb, MalStkPtr stk, InstrPtr pci)
{
	backend *b = NULL;
	str msg;

	(void) stk;		/* NOT USED */
	(void) pci;		/* NOT USED */
	if ((msg = checkSQLContext(cntxt)) != NULL)
		return msg;
	b = cntxt->sqlcontext;
	if (mvc_export_operation(b, b->out, "", mb->starttime, mb->optimize))
		throw(SQL, "sql.exportOperation", SQLSTATE(45000) "Result set construction failed");
	mb->starttime = 0;
	mb->optimize = 0;
	return NULL;
}

str
/*mvc_scalar_value_wrap(int *ret, int *qtype, str tn, str name, str type, int *digits, int *scale, int *eclass, ptr p, int mtype)*/
mvc_scalar_value_wrap(Client cntxt, MalBlkPtr mb, MalStkPtr stk, InstrPtr pci)
{
	const char *tn = *getArgReference_str(stk, pci, 1);
	const char *cn = *getArgReference_str(stk, pci, 2);
	const char *type = *getArgReference_str(stk, pci, 3);
	int digits = *getArgReference_int(stk, pci, 4);
	int scale = *getArgReference_int(stk, pci, 5);
	ptr p = getArgReference(stk, pci, 7);
	int mtype = getArgType(mb, pci, 7);
	str msg;
	backend *b = NULL;
	int res_id;
	(void) mb;		/* NOT USED */
	if ((msg = checkSQLContext(cntxt)) != NULL)
		return msg;
	b = cntxt->sqlcontext;
	if (ATOMextern(mtype))
		p = *(ptr *) p;

	// scalar values are single-column result sets
	if((res_id = mvc_result_table(b->mvc, mb->tag, 1, 1, NULL)) < 0)
		throw(SQL, "sql.exportValue", SQLSTATE(HY001) MAL_MALLOC_FAIL);
	if (mvc_result_value(b->mvc, tn, cn, type, digits, scale, p, mtype))
		throw(SQL, "sql.exportValue", SQLSTATE(45000) "Result set construction failed");
	if (b->output_format == OFMT_NONE) {
		return MAL_SUCCEED;
	}
	if (mvc_export_result(b, b->out, res_id, true, mb->starttime, mb->optimize) < 0) {
		throw(SQL, "sql.exportValue", SQLSTATE(45000) "Result set construction failed");
	}
	mb->starttime = 0;
	mb->optimize = 0;
	return MAL_SUCCEED;
}

static void
bat2return(MalStkPtr stk, InstrPtr pci, BAT **b)
{
	int i;

	for (i = 0; i < pci->retc; i++) {
		*getArgReference_bat(stk, pci, i) = b[i]->batCacheid;
		BBPkeepref(b[i]->batCacheid);
	}
}

#ifdef WIN32
static void
fix_windows_newline(unsigned char *s)
{
	char *p = NULL;
	int c = '\r';

	if (s && (p=strchr((char*)s, c)) != NULL && p[1] == '\n') {
		for(; p[1]; p++)
			p[0] = p[1];
		p[0] = 0;
	}
}
#endif

static char fwftsep[2] = {STREAM_FWF_FIELD_SEP, '\0'};
static char fwfrsep[2] = {STREAM_FWF_RECORD_SEP, '\0'};

/* str mvc_import_table_wrap(int *res, str *sname, str *tname, unsigned char* *T, unsigned char* *R, unsigned char* *S, unsigned char* *N, str *fname, lng *sz, lng *offset, int *locked, int *besteffort, str *fixed_width, int *onclient); */
str
mvc_import_table_wrap(Client cntxt, MalBlkPtr mb, MalStkPtr stk, InstrPtr pci)
{
	backend *be;
	BAT **b = NULL;
	ssize_t len = 0;
	sql_table *t = *(sql_table **) getArgReference(stk, pci, pci->retc + 0);
	const char *tsep = *getArgReference_str(stk, pci, pci->retc + 1);
	const char *rsep = *getArgReference_str(stk, pci, pci->retc + 2);
	const char *ssep = *getArgReference_str(stk, pci, pci->retc + 3);
	const char *ns = *getArgReference_str(stk, pci, pci->retc + 4);
	const char *fname = *getArgReference_str(stk, pci, pci->retc + 5);
	lng sz = *getArgReference_lng(stk, pci, pci->retc + 6);
	lng offset = *getArgReference_lng(stk, pci, pci->retc + 7);
	int locked = *getArgReference_int(stk, pci, pci->retc + 8);
	int besteffort = *getArgReference_int(stk, pci, pci->retc + 9);
	char *fixed_widths = *getArgReference_str(stk, pci, pci->retc + 10);
	int onclient = *getArgReference_int(stk, pci, pci->retc + 11);
	str msg = MAL_SUCCEED;
	bstream *s = NULL;
	stream *ss;

	(void) mb;		/* NOT USED */
	if ((msg = checkSQLContext(cntxt)) != NULL)
		return msg;
	if (onclient && !cntxt->filetrans) {
		throw(MAL, "sql.copy_from", "cannot transfer files from client");
	}

	be = cntxt->sqlcontext;
	/* The CSV parser expects ssep to have the value 0 if the user does not
	 * specify a quotation character
	 */
	if (*ssep == 0 || strcmp(ssep, str_nil) == 0)
		ssep = NULL;

	if (fname != NULL && strcmp(str_nil, fname) == 0)
		fname = NULL;
	if (fname == NULL) {
		msg = mvc_import_table(cntxt, &b, be->mvc, be->mvc->scanner.rs, t, tsep, rsep, ssep, ns, sz, offset, locked, besteffort, true);
	} else {
		if (onclient) {
			mnstr_write(be->mvc->scanner.ws, PROMPT3, sizeof(PROMPT3)-1, 1);
			if (offset > 1 && rsep && rsep[0] == '\n' && rsep[1] == '\0') {
				/* only let client skip simple lines */
				mnstr_printf(be->mvc->scanner.ws, "r " LLFMT " %s\n",
					     offset, fname);
				offset = 0;
			} else {
				mnstr_printf(be->mvc->scanner.ws, "r 0 %s\n", fname);
			}
			msg = MAL_SUCCEED;
			mnstr_flush(be->mvc->scanner.ws);
			while (!be->mvc->scanner.rs->eof)
				bstream_next(be->mvc->scanner.rs);
			ss = be->mvc->scanner.rs->s;
			char buf[80];
			if ((len = mnstr_readline(ss, buf, sizeof(buf))) > 1) {
				if (buf[0] == '!' && buf[6] == '!')
					msg = createException(IO, "sql.copy_from", "%.7s%s: %s", buf, fname, buf+7);
				else
					msg = createException(IO, "sql.copy_from", "%s: %s", fname, buf);
				while (buf[len - 1] != '\n' &&
				       (len = mnstr_readline(ss, buf, sizeof(buf))) > 0)
					;
				/* read until flush marker */
				while (mnstr_read(ss, buf, 1, sizeof(buf)) > 0)
					;
				return msg;
			}
		} else {
			ss = open_rastream(fname);
			if (ss == NULL || mnstr_errnr(ss)) {
				msg = createException(IO, "sql.copy_from", SQLSTATE(42000) "Cannot open file '%s': %s", fname, strerror(errno));
				close_stream(ss);
				return msg;
			}
		}

		if (fixed_widths && strcmp(fixed_widths, str_nil) != 0) {
			size_t ncol = 0, current_width_entry = 0, i;
			size_t *widths;
			char* val_start = fixed_widths;
			size_t width_len = strlen(fixed_widths);
			for (i = 0; i < width_len; i++) {
				if (fixed_widths[i] == '|') {
					ncol++;
				}
			}
			widths = malloc(sizeof(size_t) * ncol);
			if (!widths) {
				close_stream(ss);
				throw(MAL, "sql.copy_from", SQLSTATE(HY001) MAL_MALLOC_FAIL);
			}
			for (i = 0; i < width_len; i++) {
				if (fixed_widths[i] == STREAM_FWF_FIELD_SEP) {
					fixed_widths[i] = '\0';
					widths[current_width_entry++] = (size_t) strtoll(val_start, NULL, 10);
					val_start = fixed_widths + i + 1;
				}
			}
			/* overwrite other delimiters to the ones the FWF stream uses */
			tsep = fwftsep;
			rsep = fwfrsep;

			ss = stream_fwf_create(ss, ncol, widths, STREAM_FWF_FILLER);
		}
#if SIZEOF_VOID_P == 4
		s = bstream_create(ss, 0x20000);
#else
		s = bstream_create(ss, 0x200000);
#endif
		if (s != NULL) {
			msg = mvc_import_table(cntxt, &b, be->mvc, s, t, tsep, rsep, ssep, ns, sz, offset, locked, besteffort, false);
			if (onclient) {
				mnstr_write(be->mvc->scanner.ws, PROMPT3, sizeof(PROMPT3)-1, 1);
				mnstr_flush(be->mvc->scanner.ws);
				be->mvc->scanner.rs->eof = s->eof;
				s->s = NULL;
			}
			bstream_destroy(s);
		}
	}
	if (fname && s == NULL)
		throw(IO, "bstreams.create", SQLSTATE(42000) "Failed to create block stream");
	if (b == NULL)
		throw(SQL, "importTable", SQLSTATE(42000) "Failed to import table '%s', %s", t->base.name, be->mvc->errstr);
	bat2return(stk, pci, b);
	GDKfree(b);
	return msg;
}

static bool
read_more(bstream *in, stream *out)
{
	do {
		if (bstream_next(in) < 0)
			return false;
		if (in->eof) {
			if (mnstr_write(out, PROMPT2, sizeof(PROMPT2) - 1, 1) != 1
			    || mnstr_flush(out) < 0)
				return false;
			in->eof = false;
			if (bstream_next(in) <= 0)
				return false;
		}
	} while (in->len <= in->pos);
	return true;
}

static BAT *
BATattach_bstream(int tt, bstream *in, stream *out, BUN size)
{
	BAT *bn;
	size_t n;
	size_t asz = (size_t) ATOMsize(tt);

	bn = COLnew(0, tt, size, TRANSIENT);
	if (bn == NULL)
		return NULL;

	if (ATOMstorage(tt) < TYPE_str) {
		while (read_more(in, out)) {
			n = (in->len - in->pos) / asz;
			if (BATextend(bn, bn->batCount + n) != GDK_SUCCEED) {
				BBPreclaim(bn);
				return NULL;
			}
			memcpy(Tloc(bn, bn->batCount), in->buf + in->pos, n * asz);
			bn->batCount += (BUN) n;
			in->pos += n * asz;
		}
		BATsetcount(bn, bn->batCount);
		bn->tseqbase = oid_nil;
		bn->tnonil = bn->batCount == 0;
		bn->tnil = false;
		if (bn->batCount <= 1) {
			bn->tsorted = true;
			bn->trevsorted = true;
			bn->tkey = true;
		} else {
			bn->tsorted = false;
			bn->trevsorted = false;
			bn->tkey = false;
		}
	} else {
		assert(ATOMstorage(tt) == TYPE_str);
		while (read_more(in, out)) {
			int u;
			for (n = in->pos, u = 0; n < in->len; n++) {
				int c = in->buf[n];
				if (u) {
					if ((c & 0xC0) == 0x80)
						u--;
					else
						goto bailout;
				} else if ((c & 0xF8) == 0xF0) {
					u = 3;
				} else if ((c & 0xF0) == 0xE0) {
					u = 2;
				} else if ((c & 0xE0) == 0xC0) {
					u = 1;
				} else if ((c & 0xC0) == 0x80) {
					goto bailout;
				} else if (c == '\r') {
					if (n + 1 < in->len
					    && in->buf[n + 1] == '\n') {
						in->buf[n] = 0;
						if (BUNappend(bn, in->buf + in->pos, false) != GDK_SUCCEED)
							goto bailout;
						in->buf[n] = '\r';
						in->pos = n + 2;
						n++;
					}
				} else if (c == '\n' || c == '\0') {
					in->buf[n] = 0;
					if (BUNappend(bn, in->buf + in->pos, false) != GDK_SUCCEED)
						goto bailout;
					in->buf[n] = c;
					in->pos = n + 1;
				}
			}
		}
	}
	return bn;

  bailout:
	BBPreclaim(bn);
	return NULL;
}

/* str mvc_bin_import_table_wrap(.., str *sname, str *tname, str *fname..);
 * binary attachment only works for simple binary types.
 * Non-simple types require each line to contain a valid ascii representation
 * of the text terminate by a new-line. These strings are passed to the corresponding
 * atom conversion routines to fill the column.
 */
str
mvc_bin_import_table_wrap(Client cntxt, MalBlkPtr mb, MalStkPtr stk, InstrPtr pci)
{
	mvc *m = NULL;
	str msg;
	BUN cnt = 0;
	bool init = false;
	int i;
	const char *sname = *getArgReference_str(stk, pci, 0 + pci->retc);
	const char *tname = *getArgReference_str(stk, pci, 1 + pci->retc);
	int onclient = *getArgReference_int(stk, pci, 2 + pci->retc);
	sql_schema *s;
	sql_table *t;
	node *n;

	if ((msg = getSQLContext(cntxt, mb, &m, NULL)) != NULL)
		return msg;
	if ((msg = checkSQLContext(cntxt)) != NULL)
		return msg;

	if ((s = mvc_bind_schema(m, sname)) == NULL)
		throw(SQL, "sql.import_table", SQLSTATE(3F000) "Schema missing %s",sname);
	t = mvc_bind_table(m, s, tname);
	if (!t)
		throw(SQL, "sql", SQLSTATE(42S02) "Table missing %s", tname);
	if (list_length(t->columns.set) != (pci->argc - (3 + pci->retc)))
		throw(SQL, "sql", SQLSTATE(42000) "Not enough columns found in input file");
	if (2 * pci->retc + 3 != pci->argc)
		throw(SQL, "sql", SQLSTATE(42000) "Not enough output values");

	if (onclient && !cntxt->filetrans) {
		throw(MAL, "sql.copy_from", "cannot transfer files from client");
	}

	backend *be = cntxt->sqlcontext;

	for (i = 0; i < pci->retc; i++)
		*getArgReference_bat(stk, pci, i) = 0;

	for (i = pci->retc + 3, n = t->columns.set->h; i < pci->argc && n; i++, n = n->next) {
		sql_column *col = n->data;
		BAT *c = NULL;
		int tpe = col->type.type->localtype;
		const char *fname = *getArgReference_str(stk, pci, i);

		/* handle the various cases */
		if (strcmp(fname, str_nil) == 0) {
			// no filename for this column, skip for now because we potentially don't know the count yet
			continue;
		}
		if (ATOMvarsized(tpe) && tpe != TYPE_str) {
			msg = createException(SQL, "sql", SQLSTATE(42000) "Failed to attach file %s", *getArgReference_str(stk, pci, i));
			goto bailout;
		}

		if (tpe <= TYPE_str || tpe == TYPE_date || tpe == TYPE_daytime || tpe == TYPE_timestamp) {
			if (onclient) {
				mnstr_write(be->mvc->scanner.ws, PROMPT3, sizeof(PROMPT3)-1, 1);
				mnstr_printf(be->mvc->scanner.ws, "rb %s\n", fname);
				msg = MAL_SUCCEED;
				mnstr_flush(be->mvc->scanner.ws);
				while (!be->mvc->scanner.rs->eof)
					bstream_next(be->mvc->scanner.rs);
				stream *ss = be->mvc->scanner.rs->s;
				char buf[80];
				if (mnstr_readline(ss, buf, sizeof(buf)) > 1) {
					msg = createException(IO, "sql.attach", "%s", buf);
					goto bailout;
				}
				bstream *s = bstream_create(ss, 1 << 20);

				c = BATattach_bstream(col->type.type->localtype, s, be->mvc->scanner.ws, cnt);
				mnstr_write(be->mvc->scanner.ws, PROMPT3, sizeof(PROMPT3)-1, 1);
				mnstr_flush(be->mvc->scanner.ws);
				be->mvc->scanner.rs->eof = s->eof;
				s->s = NULL;
				bstream_destroy(s);
			} else if (tpe == TYPE_str) {
				/* get the BAT and fill it with the strings */
				c = COLnew(0, TYPE_str, 0, TRANSIENT);
				if (c == NULL) {
					msg = createException(SQL, "sql", SQLSTATE(HY001) MAL_MALLOC_FAIL);
					goto bailout;
				}
				/* this code should be extended to
				 * deal with larger text strings. */
				FILE *f = fopen(fname, "r");
				if (f == NULL) {
					BBPreclaim(c);
					msg = createException(SQL, "sql", SQLSTATE(42000) "Failed to re-open file %s", fname);
					goto bailout;
				}

#define bufsiz	(128 * BLOCK)
				char *buf = GDKmalloc(bufsiz);
				if (buf == NULL) {
					fclose(f);
					BBPreclaim(c);
					msg = createException(SQL, "sql", SQLSTATE(HY001) MAL_MALLOC_FAIL);
					goto bailout;
				}
				while (fgets(buf, bufsiz, f) != NULL) {
					char *t = strrchr(buf, '\n');
					if (t)
						*t = 0;
					if (BUNappend(c, buf, false) != GDK_SUCCEED) {
						BBPreclaim(c);
						fclose(f);
						msg = createException(SQL, "sql", SQLSTATE(HY001) MAL_MALLOC_FAIL);
						goto bailout;
					}
				}
#undef bufsiz
				fclose(f);
				GDKfree(buf);
			} else {
				c = BATattach(tpe, fname, TRANSIENT);
			}
			if (c == NULL) {
				msg = createException(SQL, "sql", SQLSTATE(42000) "Failed to attach file %s", fname);
				goto bailout;
			}
			if (BATsetaccess(c, BAT_READ) != GDK_SUCCEED) {
				BBPreclaim(c);
				msg = createException(SQL, "sql", SQLSTATE(42000) "Failed to set internal access while attaching file %s", fname);
				goto bailout;
			}
		} else {
			msg = createException(SQL, "sql", SQLSTATE(42000) "Failed to attach file %s", fname);
			goto bailout;
		}
		if (init && cnt != BATcount(c)) {
			BBPunfix(c->batCacheid);
			msg = createException(SQL, "sql", SQLSTATE(42000) "Binary files for table '%s' have inconsistent counts", tname);
			goto bailout;
		}
		cnt = BATcount(c);
		init = true;
		*getArgReference_bat(stk, pci, i - (3 + pci->retc)) = c->batCacheid;
		BBPkeepref(c->batCacheid);
	}
	if (init) {
		for (i = pci->retc + 3, n = t->columns.set->h; i < pci->argc && n; i++, n = n->next) {
			// now that we know the BAT count, we can fill in the columns for which no parameters were passed
			sql_column *col = n->data;
			BAT *c = NULL;
			int tpe = col->type.type->localtype;

			const char *fname = *getArgReference_str(stk, pci, i);
			if (strcmp(fname, str_nil) == 0) {
				// fill the new BAT with NULL values
				c = BATconstant(0, tpe, ATOMnilptr(tpe), cnt, TRANSIENT);
				if (c == NULL) {
					msg = createException(SQL, "sql", SQLSTATE(HY001) MAL_MALLOC_FAIL);
					goto bailout;
				}
				*getArgReference_bat(stk, pci, i - (3 + pci->retc)) = c->batCacheid;
				BBPkeepref(c->batCacheid);
			}
		}
	}
	return MAL_SUCCEED;
  bailout:
	assert(msg != MAL_SUCCEED);
	for (i = 0; i < pci->retc; i++) {
		bat bid; 
		if ((bid = *getArgReference_bat(stk, pci, i)) != 0) {
			BBPrelease(bid);
			*getArgReference_bat(stk, pci, i) = 0;
		}
	}
	return msg;
}

str
zero_or_one_error(ptr ret, const bat *bid, const bit *err)
{
	BAT *b;
	BUN c;
	size_t _s;
	const void *p;

	if ((b = BATdescriptor(*bid)) == NULL) {
		throw(SQL, "zero_or_one", SQLSTATE(HY005) "Cannot access column descriptor");
	}
	c = BATcount(b);
	if (c == 0) {
		p = ATOMnilptr(b->ttype);
	} else if (c == 1 || (c > 1 && *err == false)) {
		BATiter bi = bat_iterator(b);
		p = BUNtail(bi, 0);
	} else {
		p = NULL;
		BBPunfix(b->batCacheid);
		throw(SQL, "zero_or_one", SQLSTATE(21000) "Cardinality violation, scalar value expected");
	}
	_s = ATOMsize(ATOMtype(b->ttype));
	if (ATOMextern(b->ttype)) {
		_s = ATOMlen(ATOMtype(b->ttype), p);
		*(ptr *) ret = GDKmalloc(_s);
		if(*(ptr *) ret == NULL){
			BBPunfix(b->batCacheid);
			throw(SQL, "zero_or_one", SQLSTATE(HY001) MAL_MALLOC_FAIL);
		}
		memcpy(*(ptr *) ret, p, _s);
	} else if (b->ttype == TYPE_bat) {
		bat bid = *(bat *) p;
		if((*(BAT **) ret = BATdescriptor(bid)) == NULL){
			BBPunfix(b->batCacheid);
			throw(SQL, "zero_or_one", SQLSTATE(HY005) "Cannot access column descriptor");
		}
	} else if (_s == 4) {
		*(int *) ret = *(int *) p;
	} else if (_s == 1) {
		*(bte *) ret = *(bte *) p;
	} else if (_s == 2) {
		*(sht *) ret = *(sht *) p;
	} else if (_s == 8) {
		*(lng *) ret = *(lng *) p;
#ifdef HAVE_HGE
	} else if (_s == 16) {
		*(hge *) ret = *(hge *) p;
#endif
	} else {
		memcpy(ret, p, _s);
	}
	BBPunfix(b->batCacheid);
	return MAL_SUCCEED;
}

str
zero_or_one_error_bat(ptr ret, const bat *bid, const bat *err)
{
	bit t = FALSE;
	(void)err;
	return zero_or_one_error(ret, bid, &t);
}

str
zero_or_one(ptr ret, const bat *bid)
{
	bit t = TRUE;
	return zero_or_one_error(ret, bid, &t);
}

str
SQLall(ptr ret, const bat *bid)
{
	BAT *b;
	BUN c, _s;
	const void *p;

	if ((b = BATdescriptor(*bid)) == NULL) {
		throw(SQL, "all", SQLSTATE(HY005) "Cannot access column descriptor");
	}
	c = BATcount(b);
	if (c == 0) {
		p = ATOMnilptr(b->ttype);
	} else if (c == 1 || (b->tsorted && b->trevsorted)) {
		BATiter bi = bat_iterator(b);
		p = BUNtail(bi, 0);
	} else if (b->ttype == TYPE_void && is_oid_nil(b->tseqbase)) {
		p = ATOMnilptr(b->ttype);
	} else {
		BUN q, r;
		int (*ocmp) (const void *, const void *);
		const void *n = ATOMnilptr(b->ttype);
		BATiter bi = bat_iterator(b);
		r = BUNlast(b);
		p = BUNtail(bi, 0);
		ocmp = ATOMcompare(b->ttype);
		for (q = 1; q < r; q++) {
			const void *c = BUNtail(bi, q);
			if (ocmp(p, c) != 0) {
				if (ocmp(n, c) != 0) 
					p = ATOMnilptr(b->ttype);
				break;
			}
		}
	}
	_s = ATOMsize(ATOMtype(b->ttype));
	if (ATOMextern(b->ttype)) {
		_s = ATOMlen(ATOMtype(b->ttype), p);
		*(ptr *) ret = GDKmalloc(_s);
		if(*(ptr *) ret == NULL){
			BBPunfix(b->batCacheid);
			throw(SQL, "SQLall", SQLSTATE(HY001) MAL_MALLOC_FAIL);
		}
		memcpy(*(ptr *) ret, p, _s);
	} else if (b->ttype == TYPE_bat) {
		bat bid = *(bat *) p;
		if ((*(BAT **) ret = BATdescriptor(bid)) == NULL) {
			BBPunfix(b->batCacheid);
			throw(SQL, "all", SQLSTATE(HY005) "Cannot access column descriptor");
		}
	} else if (_s == 4) {
		*(int *) ret = *(int *) p;
	} else if (_s == 1) {
		*(bte *) ret = *(bte *) p;
	} else if (_s == 2) {
		*(sht *) ret = *(sht *) p;
	} else if (_s == 8) {
		*(lng *) ret = *(lng *) p;
#ifdef HAVE_HGE
	} else if (_s == 16) {
		*(hge *) ret = *(hge *) p;
#endif
	} else {
		memcpy(ret, p, _s);
	}
	BBPunfix(b->batCacheid);
	return MAL_SUCCEED;
}

str
SQLnil(bit *ret, const bat *bid)
{
	BAT *b;

	if ((b = BATdescriptor(*bid)) == NULL) {
		throw(SQL, "all", SQLSTATE(HY005) "Cannot access column descriptor");
	}
	*ret = FALSE;
	if (BATcount(b) == 0)
		*ret = bit_nil;
	if (BATcount(b) > 0) {
		BUN q, o;
		int (*ocmp) (const void *, const void *);
		BATiter bi = bat_iterator(b);
		const void *nilp = ATOMnilptr(b->ttype);

		o = BUNlast(b);
		ocmp = ATOMcompare(b->ttype);
		for (q = 0; q < o; q++) {
			const void *c = BUNtail(bi, q);
			if (ocmp(nilp, c) == 0) {
				*ret = TRUE;
				break;
			}
		}
	}
	BBPunfix(b->batCacheid);
	return MAL_SUCCEED;
}

str 
SQLany_cmp(bit *ret, const bit *cmp, const bit *nl, const bit *nr)
{
	*ret = FALSE;
	if (*nr == bit_nil) /* empty -> FALSE */
		*ret = FALSE;
	else if (*cmp == TRUE)
		*ret = TRUE;
	else if (*nl == TRUE || *nr == TRUE)
		*ret = bit_nil;
	return MAL_SUCCEED;
}

str 
SQLall_cmp(bit *ret, const bit *cmp, const bit *nl, const bit *nr)
{
	*ret = TRUE;
	if (*nr == bit_nil) /* empty -> TRUE */
		*ret = TRUE;
	else if (*cmp == FALSE)
		*ret = FALSE;
	else if (*nl == TRUE || *nr == TRUE)
		*ret = bit_nil;
	return MAL_SUCCEED;
}

str
SQLanyequal(bit *ret, const bat *bid1, const bat *bid2)
{
	BAT *l, *r;
	const void *p;

	if ((l = BATdescriptor(*bid1)) == NULL) {
		throw(SQL, "any =", SQLSTATE(HY005) "Cannot access column descriptor");
	}
	if ((r = BATdescriptor(*bid2)) == NULL) {
		BBPunfix(l->batCacheid);
		throw(SQL, "any =", SQLSTATE(HY005) "Cannot access column descriptor");
	}
	*ret = FALSE;
	if (BATcount(r) > 0) {
		BUN q, o;
		int (*ocmp) (const void *, const void *);
		BATiter li = bat_iterator(l);
		BATiter ri = bat_iterator(r);
		const void *nilp = ATOMnilptr(l->ttype);

		o = BUNlast(r);
		p = BUNtail(li, 0);
		ocmp = ATOMcompare(l->ttype);
		for (q = 0; q < o; q++) {
			const void *c = BUNtail(ri, q);
			if (ocmp(nilp, c) == 0)
				*ret = bit_nil;
			else if (ocmp(p, c) == 0) {
				*ret = TRUE;
				break;
			}
		}
	}
	BBPunfix(l->batCacheid);
	BBPunfix(r->batCacheid);
	return MAL_SUCCEED;
}

str
SQLanyequal_grp(bat *ret, const bat *bid1, const bat *bid2, const bat *gp, const bat *gpe, bit *no_nil)
{
	BAT *l, *r, *g, *e, *res;
	bit F = FALSE, hasnil = 0;
	BUN offset = 0;

	(void)no_nil;
	if ((l = BATdescriptor(*bid1)) == NULL) {
		throw(SQL, "any =", SQLSTATE(HY005) "Cannot access column descriptor");
	}
	if ((r = BATdescriptor(*bid2)) == NULL) {
		BBPunfix(l->batCacheid);
		throw(SQL, "any =", SQLSTATE(HY005) "Cannot access column descriptor");
	}
	if ((g = BATdescriptor(*gp)) == NULL) {
		BBPunfix(l->batCacheid);
		BBPunfix(r->batCacheid);
		throw(SQL, "any =", SQLSTATE(HY005) "Cannot access column descriptor");
	}
	if ((e = BATdescriptor(*gpe)) == NULL) {
		BBPunfix(l->batCacheid);
		BBPunfix(r->batCacheid);
		BBPunfix(g->batCacheid);
		throw(SQL, "any =", SQLSTATE(HY005) "Cannot access column descriptor");
	}
	res = BATconstant(0, TYPE_bit, &F, BATcount(e), TRANSIENT);
	BAThseqbase(res, e->hseqbase);
	assert(BATcount(l) == BATcount(r));
	offset = g->hseqbase - l->hseqbase;
	if (BATcount(g) > 0) {
		BUN q, o, s;
		int (*ocmp) (const void *, const void *);
		BATiter li = bat_iterator(l);
		BATiter ri = bat_iterator(r);
		BATiter gi = bat_iterator(g);
		BATiter rt = bat_iterator(res);

		bit *ret = BUNtail(rt, 0);
		const void *nilp = ATOMnilptr(l->ttype);

		o = BUNlast(g);
		ocmp = ATOMcompare(l->ttype);
		for (q = offset, s = 0; s < o; q++, s++) {
			const void *lv = BUNtail(li, q);
			const void *rv = BUNtail(ri, q);
			oid id = *(oid*)BUNtail(gi, s);

			if (ret[id] != TRUE) {
				if (ocmp(lv, nilp) == 0 || ocmp(rv, nilp) == 0) {
					ret[id] = bit_nil;
					hasnil = 1;
				} else if (ocmp(lv, rv) == 0)
					ret[id] = TRUE;
			}
		}
	}
	res->hseqbase = g->hseqbase;
	res->tnil = hasnil != 0;
	res->tnonil = hasnil == 0;
	res->tsorted = res->trevsorted = 0;
	res->tkey = 0;
	BBPunfix(l->batCacheid);
	BBPunfix(r->batCacheid);
	BBPunfix(g->batCacheid);
	BBPunfix(e->batCacheid);
	BBPkeepref(*ret = res->batCacheid);
	return MAL_SUCCEED;
}

str
SQLanyequal_grp2(bat *ret, const bat *bid1, const bat *bid2, const bat *Rid, const bat *gp, const bat *gpe, bit *no_nil)
{
	BAT *l, *r, *rid, *g, *e, *res;
	bit F = FALSE, hasnil = 0;
	BUN offset = 0;

	(void)no_nil;
	if ((l = BATdescriptor(*bid1)) == NULL) {
		throw(SQL, "any =", SQLSTATE(HY005) "Cannot access column descriptor");
	}
	if ((r = BATdescriptor(*bid2)) == NULL) {
		BBPunfix(l->batCacheid);
		throw(SQL, "any =", SQLSTATE(HY005) "Cannot access column descriptor");
	}
	if ((rid = BATdescriptor(*Rid)) == NULL) {
		BBPunfix(l->batCacheid);
		BBPunfix(r->batCacheid);
		throw(SQL, "any =", SQLSTATE(HY005) "Cannot access column descriptor");
	}
	if ((g = BATdescriptor(*gp)) == NULL) {
		BBPunfix(l->batCacheid);
		BBPunfix(r->batCacheid);
		BBPunfix(rid->batCacheid);
		throw(SQL, "any =", SQLSTATE(HY005) "Cannot access column descriptor");
	}
	if ((e = BATdescriptor(*gpe)) == NULL) {
		BBPunfix(l->batCacheid);
		BBPunfix(r->batCacheid);
		BBPunfix(rid->batCacheid);
		BBPunfix(g->batCacheid);
		throw(SQL, "any =", SQLSTATE(HY005) "Cannot access column descriptor");
	}
	res = BATconstant(0, TYPE_bit, &F, BATcount(e), TRANSIENT);
	BAThseqbase(res, e->hseqbase);
	assert(BATcount(l) == BATcount(r));
	offset = g->hseqbase - l->hseqbase;
	if (BATcount(g) > 0) {
		BUN q, o, s;
		int (*ocmp) (const void *, const void *);
		BATiter li = bat_iterator(l);
		BATiter ri = bat_iterator(r);
		BATiter ii = bat_iterator(rid);
		BATiter gi = bat_iterator(g);
		BATiter rt = bat_iterator(res);

		bit *ret = BUNtail(rt, 0);
		const void *nilp = ATOMnilptr(l->ttype);

		o = BUNlast(g);
		ocmp = ATOMcompare(l->ttype);
		for (q = offset, s = 0; s < o; q++, s++) {
			const void *lv = BUNtail(li, q);
			const void *rv = BUNtail(ri, q);
			const oid rid = *(oid*)BUNtail(ii, q);
			oid id = *(oid*)BUNtail(gi, s);

			if (ret[id] != TRUE) {
				if (rid == oid_nil) {
					ret[id] = FALSE;
				} else if (ocmp(lv, nilp) == 0 || ocmp(rv, nilp) == 0) {
					ret[id] = bit_nil;
					hasnil = 1;
				} else if (ocmp(lv, rv) == 0)
					ret[id] = TRUE;
			}
		}
	}
	res->hseqbase = g->hseqbase;
	res->tnil = hasnil != 0;
	res->tnonil = hasnil == 0;
	res->tsorted = res->trevsorted = 0;
	res->tkey = 0;
	BBPunfix(l->batCacheid);
	BBPunfix(r->batCacheid);
	BBPunfix(g->batCacheid);
	BBPunfix(e->batCacheid);
	BBPkeepref(*ret = res->batCacheid);
	return MAL_SUCCEED;
}

str
SQLallnotequal(bit *ret, const bat *bid1, const bat *bid2)
{
	BAT *l, *r;
	const void *p;

	if ((l = BATdescriptor(*bid1)) == NULL) {
		throw(SQL, "all <>", SQLSTATE(HY005) "Cannot access column descriptor");
	}
	if ((r = BATdescriptor(*bid2)) == NULL) {
		BBPunfix(l->batCacheid);
		throw(SQL, "all <>", SQLSTATE(HY005) "Cannot access column descriptor");
	}
	*ret = TRUE;
	if (BATcount(r) > 0) {
		BUN q, o;
		int (*ocmp) (const void *, const void *);
		BATiter li = bat_iterator(l);
		BATiter ri = bat_iterator(r);
		const void *nilp = ATOMnilptr(l->ttype);

		o = BUNlast(r);
		p = BUNtail(li, 0);
		ocmp = ATOMcompare(l->ttype);
		for (q = 0; q < o; q++) {
			const void *c = BUNtail(ri, q);
			if (ocmp(nilp, c) == 0)
				*ret = bit_nil;
			else if (ocmp(p, c) == 0) {
				*ret = FALSE;
				break;
			}
		}
	}
	BBPunfix(l->batCacheid);
	BBPunfix(r->batCacheid);
	return MAL_SUCCEED;
}

str
SQLallnotequal_grp(bat *ret, const bat *bid1, const bat *bid2, const bat *gp, const bat *gpe, bit *no_nil)
{
	BAT *l, *r, *g, *e, *res;
	bit T = TRUE, hasnil = 0;
	BUN offset = 0;

	(void)no_nil;
	if ((l = BATdescriptor(*bid1)) == NULL) {
		throw(SQL, "all <>", SQLSTATE(HY005) "Cannot access column descriptor");
	}
	if ((r = BATdescriptor(*bid2)) == NULL) {
		BBPunfix(l->batCacheid);
		throw(SQL, "all <>", SQLSTATE(HY005) "Cannot access column descriptor");
	}
	if ((g = BATdescriptor(*gp)) == NULL) {
		BBPunfix(l->batCacheid);
		BBPunfix(r->batCacheid);
		throw(SQL, "all <>", SQLSTATE(HY005) "Cannot access column descriptor");
	}
	if ((e = BATdescriptor(*gpe)) == NULL) {
		BBPunfix(l->batCacheid);
		BBPunfix(r->batCacheid);
		BBPunfix(g->batCacheid);
		throw(SQL, "all <>", SQLSTATE(HY005) "Cannot access column descriptor");
	}
	res = BATconstant(0, TYPE_bit, &T, BATcount(e), TRANSIENT);
	BAThseqbase(res, e->hseqbase);
	assert(BATcount(l) == BATcount(r));
	offset = g->hseqbase - l->hseqbase;
	if (BATcount(g) > 0) {
		BUN q, o, s;
		int (*ocmp) (const void *, const void *);
		BATiter li = bat_iterator(l);
		BATiter ri = bat_iterator(r);
		BATiter gi = bat_iterator(g);
		BATiter rt = bat_iterator(res);

		bit *ret = BUNtail(rt, 0);
		const void *nilp = ATOMnilptr(l->ttype);

		o = BUNlast(g);
		ocmp = ATOMcompare(l->ttype);
		for (q = offset, s = 0; s < o; q++, s++) {
			const void *lv = BUNtail(li, q);
			const void *rv = BUNtail(ri, q);
			oid id = *(oid*)BUNtail(gi, s);

			if (ret[id] != FALSE) {
				if (ocmp(lv, nilp) == 0 || ocmp(rv, nilp) == 0) {
					ret[id] = bit_nil;
					hasnil = 1;
				} else if (ocmp(lv, rv) == 0)
					ret[id] = FALSE;
			}
		}
	}
	res->hseqbase = g->hseqbase;
	res->tnil = hasnil != 0;
	res->tnonil = hasnil == 0;
	res->tsorted = res->trevsorted = 0;
	res->tkey = 0;
	BBPunfix(l->batCacheid);
	BBPunfix(r->batCacheid);
	BBPunfix(g->batCacheid);
	BBPunfix(e->batCacheid);
	BBPkeepref(*ret = res->batCacheid);
	return MAL_SUCCEED;
}

str
SQLallnotequal_grp2(bat *ret, const bat *bid1, const bat *bid2, const bat *Rid, const bat *gp, const bat *gpe, bit *no_nil)
{
	BAT *l, *r, *rid, *g, *e, *res;
	bit T = TRUE, hasnil = 0;
	BUN offset = 0;

	(void)no_nil;
	if ((l = BATdescriptor(*bid1)) == NULL) {
		throw(SQL, "all <>", SQLSTATE(HY005) "Cannot access column descriptor");
	}
	if ((r = BATdescriptor(*bid2)) == NULL) {
		BBPunfix(l->batCacheid);
		throw(SQL, "all <>", SQLSTATE(HY005) "Cannot access column descriptor");
	}
	if ((rid = BATdescriptor(*Rid)) == NULL) {
		BBPunfix(l->batCacheid);
		BBPunfix(r->batCacheid);
		throw(SQL, "any =", SQLSTATE(HY005) "Cannot access column descriptor");
	}
	if ((g = BATdescriptor(*gp)) == NULL) {
		BBPunfix(l->batCacheid);
		BBPunfix(r->batCacheid);
		BBPunfix(rid->batCacheid);
		throw(SQL, "all <>", SQLSTATE(HY005) "Cannot access column descriptor");
	}
	if ((e = BATdescriptor(*gpe)) == NULL) {
		BBPunfix(l->batCacheid);
		BBPunfix(r->batCacheid);
		BBPunfix(rid->batCacheid);
		BBPunfix(g->batCacheid);
		throw(SQL, "all <>", SQLSTATE(HY005) "Cannot access column descriptor");
	}
	res = BATconstant(0, TYPE_bit, &T, BATcount(e), TRANSIENT);
	BAThseqbase(res, e->hseqbase);
	assert(BATcount(l) == BATcount(r));
	offset = g->hseqbase - l->hseqbase;
	if (BATcount(g) > 0) {
		BUN q, o, s;
		int (*ocmp) (const void *, const void *);
		BATiter li = bat_iterator(l);
		BATiter ri = bat_iterator(r);
		BATiter ii = bat_iterator(rid);
		BATiter gi = bat_iterator(g);
		BATiter rt = bat_iterator(res);

		bit *ret = BUNtail(rt, 0);
		const void *nilp = ATOMnilptr(l->ttype);

		o = BUNlast(g);
		ocmp = ATOMcompare(l->ttype);
		for (q = offset, s = 0; s < o; q++, s++) {
			const void *lv = BUNtail(li, q);
			const void *rv = BUNtail(ri, q);
			const oid rid = *(oid*)BUNtail(ii, q);
			oid id = *(oid*)BUNtail(gi, s);

			if (ret[id] != FALSE) {
				if (rid == oid_nil) {
					ret[id] = TRUE;
				} else if (ocmp(lv, nilp) == 0 || ocmp(rv, nilp) == 0) {
					ret[id] = bit_nil;
					hasnil = 1;
				} else if (ocmp(lv, rv) == 0)
					ret[id] = FALSE;
			}
		}
	}
	res->hseqbase = g->hseqbase;
	res->tnil = hasnil != 0;
	res->tnonil = hasnil == 0;
	res->tsorted = res->trevsorted = 0;
	res->tkey = 0;
	BBPunfix(l->batCacheid);
	BBPunfix(r->batCacheid);
	BBPunfix(g->batCacheid);
	BBPunfix(e->batCacheid);
	BBPkeepref(*ret = res->batCacheid);
	return MAL_SUCCEED;
}

str
not_unique(bit *ret, const bat *bid)
{
	BAT *b;

	if ((b = BATdescriptor(*bid)) == NULL) {
		throw(SQL, "not_unique", SQLSTATE(HY005) "Cannot access column descriptor");
	}

	*ret = FALSE;
	if (BATtkey(b) || BATtdense(b) || BATcount(b) <= 1) {
		BBPunfix(b->batCacheid);
		return MAL_SUCCEED;
	} else if (b->tsorted) {
		BUN p, q;
		oid c = *(oid *) Tloc(b, 0);

		for (p = 1, q = BUNlast(b); p < q; p++) {
			oid v = *(oid *) Tloc(b, p);
			if (v <= c) {
				*ret = TRUE;
				break;
			}
			c = v;
		}
	} else {
		BBPunfix(b->batCacheid);
		throw(SQL, "not_unique", SQLSTATE(42000) "Input column should be sorted");
	}
	BBPunfix(b->batCacheid);
	return MAL_SUCCEED;
}

/* row case */
str
SQLidentity(oid *ret, const void *i)
{
	(void)i;
	*ret = 0;
	return MAL_SUCCEED;
}

str
BATSQLidentity(bat *ret, const bat *bid)
{
	return BKCmirror(ret, bid);
}

str
PBATSQLidentity(Client cntxt, MalBlkPtr mb, MalStkPtr stk, InstrPtr pci)
{
	bat *res = getArgReference_bat(stk, pci, 0);
	oid *ns = getArgReference_oid(stk, pci, 1);
	bat bid = *getArgReference_bat(stk, pci, 2);
	oid s = *getArgReference_oid(stk, pci, 3);
	BAT *b, *bn = NULL;

	(void) cntxt;
	(void) mb;
	if ((b = BATdescriptor(bid)) == NULL) {
		throw(MAL, "batcalc.identity", SQLSTATE(HY002) RUNTIME_OBJECT_MISSING);
	}
	bn = BATdense(b->hseqbase, s, BATcount(b));
	if (bn != NULL) {
		*ns = s + BATcount(b);
		BBPunfix(b->batCacheid);
		BBPkeepref(*res = bn->batCacheid);
		return MAL_SUCCEED;
	}
	BBPunfix(b->batCacheid);
	throw(MAL, "batcalc.identity", SQLSTATE(45001) "Internal error");

}

/*
 * The core modules of Monet provide just a limited set of
 * mathematical operators. The extensions required to support
 * SQL-99 are shown below. At some point they also should be
 * moved to module code base.
 */

str
daytime_2time_daytime(daytime *res, const daytime *v, const int *digits)
{
	int d = (*digits) ? *digits - 1 : 0;

	/* correct fraction */
	*res = *v;
	if (!is_daytime_nil(*v) && d < 6) {
#ifdef TRUNCATE_NUMBERS
		*res = (daytime) (*res / scales[6 - d]);
#else
		*res = (daytime) ((*res + scales[5 - d]*5) / scales[6 - d]);
#endif
		*res = (daytime) (*res * scales[6 - d]);
	}
	return MAL_SUCCEED;
}

str
second_interval_2_daytime(daytime *res, const lng *s, const int *digits)
{
	daytime d;
	d = daytime_add_usec(daytime_create(0, 0, 0, 0), *s * 1000);
	return daytime_2time_daytime(res, &d, digits);
}

str
nil_2time_daytime(daytime *res, const void *v, const int *digits)
{
	(void) digits;
	(void) v;
	*res = daytime_nil;
	return MAL_SUCCEED;
}

str
str_2time_daytimetz(daytime *res, const str *v, const int *digits, int *tz)
{
	size_t len = sizeof(daytime);
	ssize_t pos;

	if (!*v || strcmp(str_nil, *v) == 0) {
		*res = daytime_nil;
		return MAL_SUCCEED;
	}
	if (*tz)
		pos = daytime_tz_fromstr(*v, &len, &res, false);
	else
		pos = daytime_fromstr(*v, &len, &res, false);
	if (pos < (ssize_t) strlen(*v) || /* includes pos < 0 */
	    ATOMcmp(TYPE_daytime, res, ATOMnilptr(TYPE_daytime)) == 0)
		throw(SQL, "daytime", SQLSTATE(22007) "Daytime (%s) has incorrect format", *v);
	return daytime_2time_daytime(res, res, digits);
}

str
str_2time_daytime(daytime *res, const str *v, const int *digits)
{
	int zero = 0;
	return str_2time_daytimetz(res, v, digits, &zero);
}

str
timestamp_2_daytime(daytime *res, const timestamp *v, const int *digits)
{
	int d = (*digits) ? *digits - 1 : 0;
	daytime dt;

	dt = timestamp_daytime(*v);

	/* correct fraction */
	if (!is_daytime_nil(dt) && d < 6) {
#ifdef TRUNCATE_NUMBERS
		dt /= scales[6 - d];
#else
		dt = (dt + scales[5 - d]*5) / scales[6 - d];
#endif
		dt *= scales[6 - d];
	}
	*res = dt;
	return MAL_SUCCEED;
}

str
date_2_timestamp(timestamp *res, const date *v, const int *digits)
{
	(void) digits;		/* no precision needed */
	*res = timestamp_fromdate(*v);
	return MAL_SUCCEED;
}

str
timestamp_2time_timestamp(timestamp *res, const timestamp *v, const int *digits)
{
	int d = (*digits) ? *digits - 1 : 0;
	date dt;
	daytime tm;

	dt = timestamp_date(*v);
	tm = timestamp_daytime(*v);
	/* correct fraction */
	if (!is_daytime_nil(tm) && d < 6) {
#ifdef TRUNCATE_NUMBERS
		tm /= scales[6 - d];
#else
		tm = (tm + scales[5 - d]*5) / scales[6 - d];
#endif
		tm *= scales[6 - d];
	}
	*res = timestamp_create(dt, tm);
	return MAL_SUCCEED;
}

str
nil_2time_timestamp(timestamp *res, const void *v, const int *digits)
{
	(void) digits;
	(void) v;
	*res = timestamp_nil;
	return MAL_SUCCEED;
}

str
str_2time_timestamptz(timestamp *res, const str *v, const int *digits, int *tz)
{
	size_t len = sizeof(timestamp);
	ssize_t pos;

	if (!*v || strcmp(str_nil, *v) == 0) {
		*res = timestamp_nil;
		return MAL_SUCCEED;
	}
	if (*tz)
		pos = timestamp_tz_fromstr(*v, &len, &res, false);
	else
		pos = timestamp_fromstr(*v, &len, &res, false);
	if (!pos || pos < (ssize_t) strlen(*v) || ATOMcmp(TYPE_timestamp, res, ATOMnilptr(TYPE_timestamp)) == 0)
		throw(SQL, "timestamp", SQLSTATE(22007) "Timestamp (%s) has incorrect format", *v);
	return timestamp_2time_timestamp(res, res, digits);
}

str
str_2time_timestamp(timestamp *res, const str *v, const int *digits)
{
	int zero = 0;
	return str_2time_timestamptz(res, v, digits, &zero);
}

str
SQLcst_alpha_cst(dbl *res, const dbl *decl, const dbl *theta)
{
	dbl s, c1, c2;
	char *msg = MAL_SUCCEED;
	if (is_dbl_nil(*decl) || is_dbl_nil(*theta)) {
		*res = dbl_nil;
	} else if (fabs(*decl) + *theta > 89.9) {
		*res = 180.0;
	} else {
		s = sin(radians(*theta));
		c1 = cos(radians(*decl - *theta));
		c2 = cos(radians(*decl + *theta));
		*res = degrees(fabs(atan(s / sqrt(fabs(c1 * c2)))));
	}
	return msg;
}

/*
  sql5_export str SQLcst_alpha_cst(dbl *res, dbl *decl, dbl *theta);
  sql5_export str SQLbat_alpha_cst(bat *res, bat *decl, dbl *theta);
  sql5_export str SQLcst_alpha_bat(bat *res, dbl *decl, bat *theta);
*/
str
SQLbat_alpha_cst(bat *res, const bat *decl, const dbl *theta)
{
	BAT *b, *bn;
	BUN p, q;
	dbl s, c1, c2, r;
	char *msg = NULL;

	if (is_dbl_nil(*theta)) {
		throw(SQL, "SQLbat_alpha", SQLSTATE(42000) "Parameter theta should not be nil");
	}
	if ((b = BATdescriptor(*decl)) == NULL) {
		throw(SQL, "alpha", SQLSTATE(HY005) "Cannot access column descriptor");
	}
	bn = COLnew(b->hseqbase, TYPE_dbl, BATcount(b), TRANSIENT);
	if (bn == NULL) {
		BBPunfix(b->batCacheid);
		throw(SQL, "sql.alpha", SQLSTATE(HY001) MAL_MALLOC_FAIL);
	}
	s = sin(radians(*theta));
	const dbl *vals = (const dbl *) Tloc(b, 0);
	BATloop(b, p, q) {
		dbl d = vals[p];
		if (is_dbl_nil(d))
			r = dbl_nil;
		else if (fabs(d) + *theta > 89.9)
			r = 180.0;
		else {
			c1 = cos(radians(d - *theta));
			c2 = cos(radians(d + *theta));
			r = degrees(fabs(atan(s / sqrt(fabs(c1 * c2)))));
		}
		if (BUNappend(bn, &r, false) != GDK_SUCCEED) {
			BBPreclaim(bn);
			throw(SQL, "sql.alpha", SQLSTATE(HY001) MAL_MALLOC_FAIL);
		}
	}
	*res = bn->batCacheid;
	BBPkeepref(bn->batCacheid);
	BBPunfix(b->batCacheid);
	return msg;
}

str
SQLcst_alpha_bat(bat *res, const dbl *decl, const bat *thetabid)
{
	BAT *b, *bn;
	BUN p, q;
	dbl s, c1, c2, r;
	char *msg = NULL;
	dbl *thetas;

	if ((b = BATdescriptor(*thetabid)) == NULL) {
		throw(SQL, "alpha", SQLSTATE(HY005) "Cannot access column descriptor");
	}
	thetas = (dbl *) Tloc(b, 0);
	bn = COLnew(b->hseqbase, TYPE_dbl, BATcount(b), TRANSIENT);
	if (bn == NULL) {
		BBPunfix(b->batCacheid);
		throw(SQL, "sql.alpha", SQLSTATE(HY001) MAL_MALLOC_FAIL);
	}
	BATloop(b, p, q) {
		dbl d = *decl;
		dbl theta = thetas[p];

		if (is_dbl_nil(d))
			r = dbl_nil;
		else if (fabs(d) + theta > 89.9)
			r = (dbl) 180.0;
		else {
			s = sin(radians(theta));
			c1 = cos(radians(d - theta));
			c2 = cos(radians(d + theta));
			r = degrees(fabs(atan(s / sqrt(fabs(c1 * c2)))));
		}
		if (BUNappend(bn, &r, false) != GDK_SUCCEED) {
			BBPreclaim(bn);
			throw(SQL, "sql.alpha", SQLSTATE(HY001) MAL_MALLOC_FAIL);
		}
	}
	BBPkeepref(*res = bn->batCacheid);
	BBPunfix(b->batCacheid);
	return msg;
}

str
month_interval_str(int *ret, const str *s, const int *d, const int *sk)
{
	lng res;

	if (interval_from_str(*s, *d, *sk, &res) < 0)
		throw(SQL, "calc.month_interval", SQLSTATE(42000) "Wrong format (%s)", *s);
	assert((lng) GDK_int_min <= res && res <= (lng) GDK_int_max);
	*ret = (int) res;
	return MAL_SUCCEED;
}

str
second_interval_str(lng *res, const str *s, const int *d, const int *sk)
{
	if (interval_from_str(*s, *d, *sk, res) < 0)
		throw(SQL, "calc.second_interval", SQLSTATE(42000) "Wrong format (%s)", *s);
	return MAL_SUCCEED;
}

str
month_interval(Client cntxt, MalBlkPtr mb, MalStkPtr stk, InstrPtr pci)
{
	int *ret = getArgReference_int(stk, pci, 0);
	int k = digits2ek(*getArgReference_int(stk, pci, 2));
	int r;

	(void) cntxt;
	(void) mb;
	switch (getArgType(mb, pci, 1)) {
	case TYPE_bte:
		r = stk->stk[getArg(pci, 1)].val.btval;
		break;
	case TYPE_sht:
		r = stk->stk[getArg(pci, 1)].val.shval;
		break;
	case TYPE_int:
		r = stk->stk[getArg(pci, 1)].val.ival;
		break;
	case TYPE_lng:
		r = (int) stk->stk[getArg(pci, 1)].val.lval;
		break;
#ifdef HAVE_HGE
	case TYPE_hge:
		r = (int) stk->stk[getArg(pci, 1)].val.hval;
		break;
#endif
	default:
		throw(ILLARG, "calc.month_interval", SQLSTATE(42000) "Illegal argument");
	}
	switch (k) {
	case iyear:
		r *= 12;
		break;
	case imonth:
		break;
	default:
		throw(ILLARG, "calc.month_interval", SQLSTATE(42000) "Illegal argument");
	}
	*ret = r;
	return MAL_SUCCEED;
}

str
second_interval(Client cntxt, MalBlkPtr mb, MalStkPtr stk, InstrPtr pci)
{
	lng *ret = getArgReference_lng(stk, pci, 0), r;
	int k = digits2ek(*getArgReference_int(stk, pci, 2)), scale = 0, isnil = 0;

	(void) cntxt;
	if (pci->argc > 3)
		scale = *getArgReference_int(stk, pci, 3);
	*ret = lng_nil;
	switch (getArgType(mb, pci, 1)) {
	case TYPE_bte:
		r = stk->stk[getArg(pci, 1)].val.btval;
		isnil = (stk->stk[getArg(pci, 1)].val.btval == bte_nil);
		break;
	case TYPE_sht:
		r = stk->stk[getArg(pci, 1)].val.shval;
		isnil = (stk->stk[getArg(pci, 1)].val.shval == sht_nil);
		break;
	case TYPE_int:
		r = stk->stk[getArg(pci, 1)].val.ival;
		isnil = (stk->stk[getArg(pci, 1)].val.ival == int_nil);
		break;
	case TYPE_lng:
		r = stk->stk[getArg(pci, 1)].val.lval;
		isnil = (stk->stk[getArg(pci, 1)].val.lval == lng_nil);
		break;
#ifdef HAVE_HGE
	case TYPE_hge:
		r = (lng) stk->stk[getArg(pci, 1)].val.hval;
		isnil = (stk->stk[getArg(pci, 1)].val.hval == hge_nil);
		break;
#endif
	default:
		throw(ILLARG, "calc.sec_interval", SQLSTATE(42000) "Illegal argument in second interval");
	}
	if (isnil) 
		return MAL_SUCCEED;
	switch (k) {
	case iday:
		r *= 24;
		/* fall through */
	case ihour:
		r *= 60;
		/* fall through */
	case imin:
		r *= 60;
		/* fall through */
	case isec:
		r *= 1000;
		break;
	default:
		throw(ILLARG, "calc.sec_interval", SQLSTATE(42000) "Illegal argument in second interval");
	}
	if (scale) {
#ifndef TRUNCATE_NUMBERS
		r += 5*scales[scale-1];
#endif
		r /= scales[scale];
	}
	*ret = r;
	return MAL_SUCCEED;
}

str
second_interval_daytime(lng *res, const daytime *s, const int *d, const int *sk)
{
	int k = digits2sk(*d);
	lng r = *(int *) s;

	(void) sk;
	if (is_daytime_nil(*s)) {
		*res = lng_nil;
		return MAL_SUCCEED;
	}
	switch (k) {
	case isec:
		break;
	case imin:
		r /= 60000;
		r *= 60000;
		break;
	case ihour:
		r /= 3600000;
		r *= 3600000;
		break;
	case iday:
		r /= (24 * 3600000);
		r *= (24 * 3600000);
		break;
	default:
		throw(ILLARG, "calc.second_interval", SQLSTATE(42000) "Illegal argument in daytime interval");
	}
	*res = r;
	return MAL_SUCCEED;
}

str
SQLcurrent_daytime(Client cntxt, MalBlkPtr mb, MalStkPtr stk, InstrPtr pci)
{
	mvc *m = NULL;
	str msg;
	daytime *res = getArgReference_TYPE(stk, pci, 0, daytime);

	if ((msg = getSQLContext(cntxt, mb, &m, NULL)) != NULL)
		return msg;

	*res = timestamp_daytime(timestamp_add_usec(timestamp_current(),
						    m->timezone * LL_CONSTANT(1000)));
	return msg;
}

str
SQLcurrent_timestamp(Client cntxt, MalBlkPtr mb, MalStkPtr stk, InstrPtr pci)
{
	mvc *m = NULL;
	str msg;
	timestamp *res = getArgReference_TYPE(stk, pci, 0, timestamp);

	if ((msg = getSQLContext(cntxt, mb, &m, NULL)) != NULL)
		return msg;

	*res = timestamp_add_usec(timestamp_current(), m->timezone * LL_CONSTANT(1000));
	return msg;
}

/* str dump_cache(int *r); */
str
dump_cache(Client cntxt, MalBlkPtr mb, MalStkPtr stk, InstrPtr pci)
{
	mvc *m = NULL;
	str msg;
	int cnt;
	cq *q = NULL;
	BAT *query, *count;
	bat *rquery = getArgReference_bat(stk, pci, 0);
	bat *rcount = getArgReference_bat(stk, pci, 1);

	if ((msg = getSQLContext(cntxt, mb, &m, NULL)) != NULL)
		return msg;
	if ((msg = checkSQLContext(cntxt)) != NULL)
		return msg;
	cnt = m->qc->id;
	query = COLnew(0, TYPE_str, cnt, TRANSIENT);
	if (query == NULL)
		throw(SQL, "sql.dumpcache", SQLSTATE(HY001) MAL_MALLOC_FAIL);
	count = COLnew(0, TYPE_int, cnt, TRANSIENT);
	if (count == NULL) {
		BBPunfix(query->batCacheid);
		throw(SQL, "sql.dumpcache", SQLSTATE(HY001) MAL_MALLOC_FAIL);
	}

	for (q = m->qc->q; q; q = q->next) {
		if (!q->prepared) {
			if (BUNappend(query, q->codestring, false) != GDK_SUCCEED ||
			    BUNappend(count, &q->count, false) != GDK_SUCCEED) {
				BBPunfix(query->batCacheid);
				BBPunfix(count->batCacheid);
				throw(SQL, "sql.dumpcache", SQLSTATE(HY001) MAL_MALLOC_FAIL);
			}
		}
	}
	*rquery = query->batCacheid;
	*rcount = count->batCacheid;
	BBPkeepref(*rquery);
	BBPkeepref(*rcount);
	return MAL_SUCCEED;
}

/* str dump_opt_stats(int *r); */
str
dump_opt_stats(Client cntxt, MalBlkPtr mb, MalStkPtr stk, InstrPtr pci)
{
	mvc *m = NULL;
	str msg;
	int cnt;
	BAT *rewrite, *count;
	bat *rrewrite = getArgReference_bat(stk, pci, 0);
	bat *rcount = getArgReference_bat(stk, pci, 1);

	if ((msg = getSQLContext(cntxt, mb, &m, NULL)) != NULL ||
	    (msg = checkSQLContext(cntxt)) != NULL)
		return msg;
	cnt = m->qc->id;
	rewrite = COLnew(0, TYPE_str, cnt, TRANSIENT);
	count = COLnew(0, TYPE_int, cnt, TRANSIENT);
	if (rewrite == NULL || count == NULL) {
		BBPreclaim(rewrite);
		BBPreclaim(count);
		throw(SQL, "sql.optstats", SQLSTATE(HY001) MAL_MALLOC_FAIL);
	}

	if (BUNappend(rewrite, "joinidx", false) != GDK_SUCCEED ||
	    BUNappend(count, &m->opt_stats[0], false) != GDK_SUCCEED) {
		BBPreclaim(rewrite);
		BBPreclaim(count);
		throw(SQL, "sql.optstats", SQLSTATE(HY001) MAL_MALLOC_FAIL);
	}
	/* TODO add other rewrites */

	*rrewrite = rewrite->batCacheid;
	*rcount = count->batCacheid;
	BBPkeepref(*rrewrite);
	BBPkeepref(*rcount);
	return MAL_SUCCEED;
}

/* str dump_opt_stats(int *r); */
str
dump_trace(Client cntxt, MalBlkPtr mb, MalStkPtr stk, InstrPtr pci)
{
	int i;
	BAT *t[13];
	bat id;

	(void) cntxt;
	(void) mb;
	if (TRACEtable(t) != 13)
		throw(SQL, "sql.dump_trace", SQLSTATE(3F000) "Profiler not started");
	for(i=0; i< 13; i++)
	if( t[i]){
		id = t[i]->batCacheid;
		*getArgReference_bat(stk, pci, i) = id;
		BBPkeepref(id);
	} else
		throw(SQL,"dump_trace", SQLSTATE(45000) "Missing trace BAT ");
	return MAL_SUCCEED;
}

str
sql_sessions_wrap(Client cntxt, MalBlkPtr mb, MalStkPtr stk, InstrPtr pci)
{
	return CLTsessions(cntxt, mb, stk, pci);
}

str
sql_rt_credentials_wrap(Client cntxt, MalBlkPtr mb, MalStkPtr stk, InstrPtr pci)
{
	BAT *urib = NULL;
	BAT *unameb = NULL;
	BAT *hashb = NULL;
	bat *uri = getArgReference_bat(stk, pci, 0);
	bat *uname = getArgReference_bat(stk, pci, 1);
	bat *hash = getArgReference_bat(stk, pci, 2);
	str *table = getArgReference_str(stk, pci, 3);
	str uris;
	str unames;
	str hashs = NULL;
	str msg = MAL_SUCCEED;
	(void)mb;
	(void)cntxt;

	urib = COLnew(0, TYPE_str, 0, TRANSIENT);
	unameb = COLnew(0, TYPE_str, 0, TRANSIENT);
	hashb = COLnew(0, TYPE_str, 0, TRANSIENT);

	if (urib == NULL || unameb == NULL || hashb == NULL) {
		msg = createException(SQL, "sql.remote_table_credentials", SQLSTATE(HY001) MAL_MALLOC_FAIL);
		goto bailout;
	}

	if ((msg = AUTHgetRemoteTableCredentials(*table, &uris, &unames, &hashs)) != MAL_SUCCEED)
		goto bailout;

	MT_lock_set(&mal_contextLock);
	if (BUNappend(urib, uris, false) != GDK_SUCCEED)
		goto lbailout;
	if (BUNappend(unameb, unames, false) != GDK_SUCCEED)
		goto lbailout;
	if (BUNappend(hashb, hashs, false) != GDK_SUCCEED)
		goto lbailout;
	MT_lock_unset(&mal_contextLock);
	BBPkeepref(*uri = urib->batCacheid);
	BBPkeepref(*uname = unameb->batCacheid);
	BBPkeepref(*hash = hashb->batCacheid);

	if (hashs) GDKfree(hashs);
	return MAL_SUCCEED;

  lbailout:
	MT_lock_unset(&mal_contextLock);
	msg = createException(SQL, "sql.remote_table_credentials", SQLSTATE(HY001) MAL_MALLOC_FAIL);
  bailout:
	if (hashs) GDKfree(hashs);
	if (urib) BBPunfix(urib->batCacheid);
	if (unameb) BBPunfix(unameb->batCacheid);
	if (hashb) BBPunfix(hashb->batCacheid);
	return msg;
}


str
sql_querylog_catalog(Client cntxt, MalBlkPtr mb, MalStkPtr stk, InstrPtr pci)
{
	int i;
	BAT *t[8];
	str msg;

	(void) cntxt;
	(void) mb;
	msg = QLOGcatalog(t);
	if( msg != MAL_SUCCEED)
		return msg;
	for (i = 0; i < 8; i++) 
	if( t[i]){
		bat id = t[i]->batCacheid;

		*getArgReference_bat(stk, pci, i) = id;
		BBPkeepref(id);
	} else
		throw(SQL,"sql.querylog", SQLSTATE(45000) "Missing query catalog BAT");
	return MAL_SUCCEED;
}

str
sql_querylog_calls(Client cntxt, MalBlkPtr mb, MalStkPtr stk, InstrPtr pci)
{
	int i;
	BAT *t[10];
	str msg;

	(void) cntxt;
	(void) mb;
	msg = QLOGcalls(t);
	if( msg != MAL_SUCCEED)
		return msg;
	for (i = 0; i < 9; i++) 
	if( t[i]){
		bat id = t[i]->batCacheid;

		*getArgReference_bat(stk, pci, i) = id;
		BBPkeepref(id);
	} else
		throw(SQL,"sql.querylog", SQLSTATE(45000) "Missing query call BAT");
	return MAL_SUCCEED;
}

str
sql_querylog_empty(Client cntxt, MalBlkPtr mb, MalStkPtr stk, InstrPtr pci)
{
	(void) cntxt;
	(void) mb;
	(void) stk;
	(void) pci;
	return QLOGempty(NULL);
}

/* str sql_rowid(oid *rid, ptr v, str *sname, str *tname); */
str
sql_rowid(Client cntxt, MalBlkPtr mb, MalStkPtr stk, InstrPtr pci)
{
	BAT *b;
	mvc *m = NULL;
	str msg;
	sql_schema *s = NULL;
	sql_table *t = NULL;
	sql_column *c = NULL;
	sql_delta *d;
	oid *rid = getArgReference_oid(stk, pci, 0);
	const char *sname = *getArgReference_str(stk, pci, 2);
	const char *tname = *getArgReference_str(stk, pci, 3);

	if ((msg = getSQLContext(cntxt, mb, &m, NULL)) != NULL)
		return msg;
	if ((msg = checkSQLContext(cntxt)) != NULL)
		return msg;
	s = mvc_bind_schema(m, sname);
	if (s == NULL)
		throw(SQL, "sql.rowid", SQLSTATE(3F000) "Schema missing %s", sname);
	t = mvc_bind_table(m, s, tname);
	if (t == NULL)
		throw(SQL, "sql.rowid", SQLSTATE(42S02) "Table missing %s.%s",sname,tname);
	if (!s || !t || !t->columns.set->h)
		throw(SQL, "calc.rowid", SQLSTATE(42S22) "Column missing %s.%s",sname,tname);
	c = t->columns.set->h->data;
	/* HACK, get insert bat */
	b = store_funcs.bind_col(m->session->tr, c, RD_INS);
	if( b == NULL)
		throw(SQL,"sql.rowid", SQLSTATE(HY005) "Canot access column descriptor");
	/* UGH (move into storage backends!!) */
	d = c->data;
	*rid = d->ibase + BATcount(b);
	BBPunfix(b->batCacheid);
	return MAL_SUCCEED;
}

static str
do_sql_rank_grp(bat *rid, const bat *bid, const bat *gid, int nrank, int dense, const char *name)
{
	BAT *r, *b, *g;
	BUN p, q;
	BATiter bi, gi;
	int (*ocmp) (const void *, const void *);
	int (*gcmp) (const void *, const void *);
	const void *oc, *gc, *on, *gn;
	int rank = 1;
	int c;

	if ((b = BATdescriptor(*bid)) == NULL)
		throw(SQL, name, SQLSTATE(HY005) "Cannot access column descriptor");
	if ((g = BATdescriptor(*gid)) == NULL) {
		BBPunfix(b->batCacheid);
		throw(SQL, name, SQLSTATE(HY005) "Cannot access column descriptor");
	}
	bi = bat_iterator(b);
	gi = bat_iterator(g);
	ocmp = ATOMcompare(b->ttype);
	gcmp = ATOMcompare(g->ttype);
	oc = BUNtail(bi, 0);
	gc = BUNtail(gi, 0);
	if (!ALIGNsynced(b, g)) {
		BBPunfix(b->batCacheid);
		BBPunfix(g->batCacheid);
		throw(SQL, name, SQLSTATE(45000) "Internal error, columns not aligned");
	}
/*
  if (!BATtordered(b)) {
  BBPunfix(b->batCacheid);
  BBPunfix(g->batCacheid);
  throw(SQL, name, SQLSTATE(45000) "Internal error, columns not sorted");
  }
*/
	r = COLnew(b->hseqbase, TYPE_int, BATcount(b), TRANSIENT);
	if (r == NULL) {
		BBPunfix(b->batCacheid);
		BBPunfix(g->batCacheid);
		throw(SQL, name, SQLSTATE(HY001) MAL_MALLOC_FAIL);
	}
	BATloop(b, p, q) {
		on = BUNtail(bi, p);
		gn = BUNtail(gi, p);

		if ((c = ocmp(on, oc)) != 0)
			rank = nrank;
		if (gcmp(gn, gc) != 0)
			c = rank = nrank = 1;
		oc = on;
		gc = gn;
		if (BUNappend(r, &rank, false) != GDK_SUCCEED) {
			BBPunfix(b->batCacheid);
			BBPunfix(g->batCacheid);
			BBPunfix(r->batCacheid);
			throw(SQL, name, SQLSTATE(HY001) MAL_MALLOC_FAIL);
		}
		nrank += !dense || c;
	}
	BBPunfix(b->batCacheid);
	BBPunfix(g->batCacheid);
	BBPkeepref(*rid = r->batCacheid);
	return MAL_SUCCEED;
}

static str
do_sql_rank(bat *rid, const bat *bid, int nrank, int dense, const char *name)
{
	BAT *r, *b;
	BATiter bi;
	int (*cmp) (const void *, const void *);
	const void *cur, *n;
	BUN p, q;
	int rank = 1;
	int c;

	if ((b = BATdescriptor(*bid)) == NULL)
		throw(SQL, name, SQLSTATE(HY005) "Cannot access column descriptor");
	if (!BATtordered(b) && !BATtrevordered(b)) {
		BBPunfix(b->batCacheid);
		throw(SQL, name, SQLSTATE(45000) "Internal error, columns not sorted");
	}

	bi = bat_iterator(b);
	cmp = ATOMcompare(b->ttype);
	cur = BUNtail(bi, 0);
	r = COLnew(b->hseqbase, TYPE_int, BATcount(b), TRANSIENT);
	if (r == NULL) {
		BBPunfix(b->batCacheid);
		throw(SQL, name, SQLSTATE(HY001) MAL_MALLOC_FAIL);
	}
	if (BATtdense(b)) {
		BATloop(b, p, q) {
			if (BUNappend(r, &rank, false) != GDK_SUCCEED)
				goto bailout;
			rank++;
		}
	} else {
		BATloop(b, p, q) {
			n = BUNtail(bi, p);
			if ((c = cmp(n, cur)) != 0)
				rank = nrank;
			cur = n;
			if (BUNappend(r, &rank, false) != GDK_SUCCEED)
				goto bailout;
			nrank += !dense || c;
		}
	}
	BBPunfix(b->batCacheid);
	BBPkeepref(*rid = r->batCacheid);
	return MAL_SUCCEED;
  bailout:
	BBPunfix(b->batCacheid);
	BBPunfix(r->batCacheid);
	throw(SQL, name, SQLSTATE(HY001) MAL_MALLOC_FAIL);
}

str
sql_rank_grp(bat *rid, const bat *bid, const bat *gid, const bat *gpe)
{
	(void) gpe;
	return do_sql_rank_grp(rid, bid, gid, 1, 0, "sql.rank_grp");
}

str
sql_dense_rank_grp(bat *rid, const bat *bid, const bat *gid, const bat *gpe)
{
	(void) gpe;
	return do_sql_rank_grp(rid, bid, gid, 2, 1, "sql.dense_rank_grp");
}

str
sql_rank(bat *rid, const bat *bid)
{
	return do_sql_rank(rid, bid, 1, 0, "sql.rank");
}

str
sql_dense_rank(bat *rid, const bat *bid)
{
	return do_sql_rank(rid, bid, 2, 1, "sql.dense_rank");
}

str
SQLargRecord(Client cntxt, MalBlkPtr mb, MalStkPtr stk, InstrPtr pci)
{
	str s, t, *ret;

	(void) cntxt;
	ret = getArgReference_str(stk, pci, 0);
	s = instruction2str(mb, stk, getInstrPtr(mb, 0), LIST_MAL_ALL);
	if(s == NULL)
		throw(SQL, "sql.argRecord", SQLSTATE(HY001) MAL_MALLOC_FAIL);
	t = strchr(s, ' ');
	*ret = GDKstrdup(t ? t + 1 : s);
	GDKfree(s);
	if(*ret == NULL)
		throw(SQL, "sql.argRecord", SQLSTATE(HY001) MAL_MALLOC_FAIL);
	return MAL_SUCCEED;
}

/*
 * Vacuum cleaning tables
 * Shrinking and re-using space to vacuum clean the holes in the relations.
 */
static str
vacuum(Client cntxt, MalBlkPtr mb, MalStkPtr stk, InstrPtr pci, str (*func) (bat *, const bat *, const bat *), const char *name)
{
	const char *sch = *getArgReference_str(stk, pci, 1);
	const char *tbl = *getArgReference_str(stk, pci, 2);
	sql_trans *tr;
	sql_schema *s;
	sql_table *t;
	sql_column *c;
	mvc *m = NULL;
	str msg;
	bat bid;
	BAT *b, *del;
	node *o;
	int i, bids[2049];

	if ((msg = getSQLContext(cntxt, mb, &m, NULL)) != NULL)
		return msg;
	if ((msg = checkSQLContext(cntxt)) != NULL)
		return msg;
	s = mvc_bind_schema(m, sch);
	if (s == NULL)
		throw(SQL, name, SQLSTATE(3F000) "Schema missing %s",sch);
	t = mvc_bind_table(m, s, tbl);
	if (t == NULL)
		throw(SQL, name, SQLSTATE(42S02) "Table missing %s.%s",sch,tbl);

	if (m->user_id != USER_MONETDB)
		throw(SQL, name, SQLSTATE(42000) "Insufficient privileges");
	if ((!list_empty(t->idxs.set) || !list_empty(t->keys.set)))
		throw(SQL, name, SQLSTATE(42000) "%s not allowed on tables with indices", name + 4);
	if (t->system)
		throw(SQL, name, SQLSTATE(42000) "%s not allowed on system tables", name + 4);

	if (has_snapshots(m->session->tr))
		throw(SQL, name, SQLSTATE(42000) "%s not allowed on snapshots", name + 4);
	if (!m->session->auto_commit)
		throw(SQL, name, SQLSTATE(42000) "%s only allowed in auto commit mode", name + 4);

	tr = m->session->tr;

	/* get the deletions BAT */
	del = mvc_bind_dbat(m, sch, tbl, RD_INS);
	if (BATcount(del) == 0) {
		BBPunfix(del->batCacheid);
		return MAL_SUCCEED;
	}


	i = 0;
	bids[i] = 0;
	for (o = t->columns.set->h; o; o = o->next, i++) {
		c = o->data;
		b = store_funcs.bind_col(tr, c, RDONLY);
		if (b == NULL || (msg = (*func) (&bid, &b->batCacheid, &del->batCacheid)) != NULL) {
			for (i--; i >= 0; i--)
				BBPrelease(bids[i]);
			if (b)
				BBPunfix(b->batCacheid);
			BBPunfix(del->batCacheid);
			if (!msg)
				throw(SQL, name, SQLSTATE(HY005) "Cannot access column descriptor");
			return msg;
		}
		BBPunfix(b->batCacheid);
		if (i < 2048) {
			bids[i] = bid;
			bids[i + 1] = 0;
		}
	}
	if (i >= 2048) {
		for (i--; i >= 0; i--)
			BBPrelease(bids[i]);
		throw(SQL, name, SQLSTATE(42000) "Too many columns to handle, use copy instead");
	}
	BBPunfix(del->batCacheid);

	mvc_clear_table(m, t);
	for (o = t->columns.set->h, i = 0; o; o = o->next, i++) {
		sql_column *c = o->data;
		BAT *ins = BATdescriptor(bids[i]);	/* use the insert bat */

		if( ins){
			store_funcs.append_col(tr, c, ins, TYPE_bat);
			BBPunfix(ins->batCacheid);
		}
		BBPrelease(bids[i]);
	}
	/* TODO indices */
	return MAL_SUCCEED;
}

str
SQLshrink(Client cntxt, MalBlkPtr mb, MalStkPtr stk, InstrPtr pci)
{
	return vacuum(cntxt, mb, stk, pci, BKCshrinkBAT, "sql.shrink");
}

str
SQLreuse(Client cntxt, MalBlkPtr mb, MalStkPtr stk, InstrPtr pci)
{
	return vacuum(cntxt, mb, stk, pci, BKCreuseBAT, "sql.reuse");
}

/*
 * The vacuum operation inspects the table for ordered properties and
 * will keep them.  To avoid expensive shuffles, the reorganisation is
 * balanced by the number of outstanding deletions.
 */
str
SQLvacuum(Client cntxt, MalBlkPtr mb, MalStkPtr stk, InstrPtr pci)
{
	const char *sch = *getArgReference_str(stk, pci, 1);
	const char *tbl = *getArgReference_str(stk, pci, 2);
	sql_trans *tr;
	sql_schema *s;
	sql_table *t;
	sql_column *c;
	mvc *m = NULL;
	str msg;
	BAT *b, *del;
	node *o;
	int ordered = 0;
	BUN cnt = 0;
	BUN dcnt;

	if ((msg = getSQLContext(cntxt, mb, &m, NULL)) != NULL)
		return msg;
	if ((msg = checkSQLContext(cntxt)) != NULL)
		return msg;
	s = mvc_bind_schema(m, sch);
	if (s == NULL)
		throw(SQL, "sql.vacuum", SQLSTATE(3F000) "Schema missing %s",sch);
	t = mvc_bind_table(m, s, tbl);
	if (t == NULL)
		throw(SQL, "sql.vacuum", SQLSTATE(42S02) "Table missing %s.%s",sch,tbl);

	if (m->user_id != USER_MONETDB)
		throw(SQL, "sql.vacuum", SQLSTATE(42000) "insufficient privileges");
	if ((!list_empty(t->idxs.set) || !list_empty(t->keys.set)))
		throw(SQL, "sql.vacuum", SQLSTATE(42000) "vacuum not allowed on tables with indices");
	if (t->system)
		throw(SQL, "sql.vacuum", SQLSTATE(42000) "vacuum not allowed on system tables");

	if (has_snapshots(m->session->tr))
		throw(SQL, "sql.vacuum", SQLSTATE(42000) "vacuum not allowed on snapshots");

	if (!m->session->auto_commit)
		throw(SQL, "sql.vacuum", SQLSTATE(42000) "vacuum only allowed in auto commit mode");
	tr = m->session->tr;

	for (o = t->columns.set->h; o && ordered == 0; o = o->next) {
		c = o->data;
		b = store_funcs.bind_col(tr, c, RDONLY);
		if (b == NULL)
			throw(SQL, "sql.vacuum", SQLSTATE(HY005) "Cannot access column descriptor");
		ordered |= BATtordered(b);
		cnt = BATcount(b);
		BBPunfix(b->batCacheid);
	}

	/* get the deletions BAT */
	del = mvc_bind_dbat(m, sch, tbl, RD_INS);
	if( del == NULL)
		throw(SQL, "sql.vacuum", SQLSTATE(HY005) "Cannot access deletion column");

	dcnt = BATcount(del);
	BBPunfix(del->batCacheid);
	if (dcnt > 0) {
		/* now decide on the algorithm */
		if (ordered) {
			if (dcnt > cnt / 20)
				return SQLshrink(cntxt, mb, stk, pci);
		} else {
			return SQLreuse(cntxt, mb, stk, pci);
		}
	}
	return MAL_SUCCEED;
}

/*
 * The drop_hash operation cleans up any hash indices on any of the tables columns.
 */
str
SQLdrop_hash(Client cntxt, MalBlkPtr mb, MalStkPtr stk, InstrPtr pci)
{
	const char *sch = *getArgReference_str(stk, pci, 1);
	const char *tbl = *getArgReference_str(stk, pci, 2);
	sql_schema *s;
	sql_table *t;
	sql_column *c;
	mvc *m = NULL;
	str msg;
	BAT *b;
	node *o;

	if ((msg = getSQLContext(cntxt, mb, &m, NULL)) != NULL)
		return msg;
	if ((msg = checkSQLContext(cntxt)) != NULL)
		return msg;
	s = mvc_bind_schema(m, sch);
	if (s == NULL)
		throw(SQL, "sql.drop_hash", SQLSTATE(3F000) "Schema missing %s",sch);
	t = mvc_bind_table(m, s, tbl);
	if (t == NULL)
		throw(SQL, "sql.drop_hash", SQLSTATE(42S02) "Table missing %s.%s",sch, tbl);

	for (o = t->columns.set->h; o; o = o->next) {
		c = o->data;
		b = store_funcs.bind_col(m->session->tr, c, RDONLY);
		if (b == NULL)
			throw(SQL, "sql.drop_hash", SQLSTATE(HY005) "Cannot access column descriptor");
		HASHdestroy(b);
		BBPunfix(b->batCacheid);
	}
	return MAL_SUCCEED;
}


/* after an update on the optimizer catalog, we have to change
 * the internal optimizer pipe line administration
 * The minimal and default pipelines may not be changed.
 */
str
SQLoptimizersUpdate(Client cntxt, MalBlkPtr mb, MalStkPtr stk, InstrPtr pci)
{
	mvc *m = NULL;
	str msg;

	if ((msg = getSQLContext(cntxt, mb, &m, NULL)) != NULL)
		return msg;
	if ((msg = checkSQLContext(cntxt)) != NULL)
		return msg;
	/* find the optimizer pipeline */
	(void) stk;
	(void) pci;
	throw(SQL, "updateOptimizer", SQLSTATE(0A000) PROGRAM_NYI);
}

/*
 * Inspection of the actual storage footprint is a recurring question of users.
 * This is modelled as a generic SQL table producing function.
 * create function storage()
 * returns table ("schema" string, "table" string, "column" string, "type" string, "mode" string, location string, "count" bigint, width int, columnsize bigint, heapsize bigint indices bigint, sorted int)
 * external name sql.storage;
 */
str
sql_storage(Client cntxt, MalBlkPtr mb, MalStkPtr stk, InstrPtr pci)
{
	BAT *sch, *tab, *col, *type, *loc, *cnt, *atom, *size, *heap, *indices, *phash, *sort, *imprints, *mode, *revsort, *key, *oidx;
	mvc *m = NULL;
	str msg;
	sql_trans *tr;
	node *nsch, *ntab, *ncol;
	int w;
	bit bitval;
	bat *rsch = getArgReference_bat(stk, pci, 0);
	bat *rtab = getArgReference_bat(stk, pci, 1);
	bat *rcol = getArgReference_bat(stk, pci, 2);
	bat *rtype = getArgReference_bat(stk, pci, 3);
	bat *rmode = getArgReference_bat(stk, pci, 4);
	bat *rloc = getArgReference_bat(stk, pci, 5);
	bat *rcnt = getArgReference_bat(stk, pci, 6);
	bat *ratom = getArgReference_bat(stk, pci, 7);
	bat *rsize = getArgReference_bat(stk, pci, 8);
	bat *rheap = getArgReference_bat(stk, pci, 9);
	bat *rindices = getArgReference_bat(stk, pci, 10);
	bat *rphash = getArgReference_bat(stk, pci, 11);
	bat *rimprints = getArgReference_bat(stk, pci, 12);
	bat *rsort = getArgReference_bat(stk, pci, 13);
	bat *rrevsort = getArgReference_bat(stk, pci, 14);
	bat *rkey = getArgReference_bat(stk, pci, 15);
	bat *roidx = getArgReference_bat(stk, pci, 16);
	str sname = 0;
	str tname = 0;
	str cname = 0;

	if ((msg = getSQLContext(cntxt, mb, &m, NULL)) != NULL)
		return msg;
	if ((msg = checkSQLContext(cntxt)) != NULL)
		return msg;

	tr = m->session->tr;
	sch = COLnew(0, TYPE_str, 0, TRANSIENT);
	tab = COLnew(0, TYPE_str, 0, TRANSIENT);
	col = COLnew(0, TYPE_str, 0, TRANSIENT);
	type = COLnew(0, TYPE_str, 0, TRANSIENT);
	mode = COLnew(0, TYPE_str, 0, TRANSIENT);
	loc = COLnew(0, TYPE_str, 0, TRANSIENT);
	cnt = COLnew(0, TYPE_lng, 0, TRANSIENT);
	atom = COLnew(0, TYPE_int, 0, TRANSIENT);
	size = COLnew(0, TYPE_lng, 0, TRANSIENT);
	heap = COLnew(0, TYPE_lng, 0, TRANSIENT);
	indices = COLnew(0, TYPE_lng, 0, TRANSIENT);
	phash = COLnew(0, TYPE_bit, 0, TRANSIENT);
	imprints = COLnew(0, TYPE_lng, 0, TRANSIENT);
	sort = COLnew(0, TYPE_bit, 0, TRANSIENT);
	revsort = COLnew(0, TYPE_bit, 0, TRANSIENT);
	key = COLnew(0, TYPE_bit, 0, TRANSIENT);
	oidx = COLnew(0, TYPE_lng, 0, TRANSIENT);

	if (sch == NULL || tab == NULL || col == NULL || type == NULL || mode == NULL || loc == NULL || imprints == NULL || 
	    sort == NULL || cnt == NULL || atom == NULL || size == NULL || heap == NULL || indices == NULL || phash == NULL ||
	    revsort == NULL || key == NULL || oidx == NULL) {
		goto bailout;
	}
	if( pci->argc - pci->retc >= 1)
		sname = *getArgReference_str(stk, pci, pci->retc);
	if( pci->argc - pci->retc >= 2)
		tname = *getArgReference_str(stk, pci, pci->retc + 1);
	if( pci->argc - pci->retc >= 3)
		cname = *getArgReference_str(stk, pci, pci->retc + 2);

	/* check for limited storage tables */
	for (nsch = tr->schemas.set->h; nsch; nsch = nsch->next) {
		sql_base *b = nsch->data;
		sql_schema *s = (sql_schema *) nsch->data;
		if( sname && strcmp(b->name, sname) )
			continue;
		if (isalpha((unsigned char) b->name[0]))
			if (s->tables.set)
				for (ntab = (s)->tables.set->h; ntab; ntab = ntab->next) {
					sql_base *bt = ntab->data;
					sql_table *t = (sql_table *) bt;
					if( tname && strcmp(bt->name, tname) )
						continue;
					if (isTable(t))
						if (t->columns.set)
							for (ncol = (t)->columns.set->h; ncol; ncol = ncol->next) {
								sql_base *bc = ncol->data;
								sql_column *c = (sql_column *) ncol->data;
								BAT *bn;
								lng sz;

								if( cname && strcmp(bc->name, cname) )
									continue;
								bn = store_funcs.bind_col(tr, c, RDONLY);
								if (bn == NULL)
									throw(SQL, "sql.storage", SQLSTATE(HY005) "Cannot access column descriptor");

								/*printf("schema %s.%s.%s" , b->name, bt->name, bc->name); */
								if (BUNappend(sch, b->name, false) != GDK_SUCCEED ||
								    BUNappend(tab, bt->name, false) != GDK_SUCCEED ||
								    BUNappend(col, bc->name, false) != GDK_SUCCEED)
									goto bailout;
								if (c->t->access == TABLE_WRITABLE) {
									if (BUNappend(mode, "writable", false) != GDK_SUCCEED)
										goto bailout;
								} else if (c->t->access == TABLE_APPENDONLY) {
									if (BUNappend(mode, "appendonly", false) != GDK_SUCCEED)
										goto bailout;
								} else if (c->t->access == TABLE_READONLY) {
									if (BUNappend(mode, "readonly", false) != GDK_SUCCEED)
										goto bailout;
								} else {
									if (BUNappend(mode, str_nil, false) != GDK_SUCCEED)
										goto bailout;
								}
								if (BUNappend(type, c->type.type->sqlname, false) != GDK_SUCCEED)
									goto bailout;

								/*printf(" cnt "BUNFMT, BATcount(bn)); */
								sz = BATcount(bn);
								if (BUNappend(cnt, &sz, false) != GDK_SUCCEED)
									goto bailout;

								/*printf(" loc %s", BBP_physical(bn->batCacheid)); */
								if (BUNappend(loc, BBP_physical(bn->batCacheid), false) != GDK_SUCCEED)
									goto bailout;
								/*printf(" width %d", bn->twidth); */
								w = bn->twidth;
								if (bn->ttype == TYPE_str) {
									BUN p, q;
									double sum = 0;
									BATiter bi = bat_iterator(bn);
									lng cnt1, cnt2 = cnt1 = (lng) BATcount(bn);

									/* just take a sample */
									if (cnt1 > 512)
										cnt1 = cnt2 = 512;
									BATloop(bn, p, q) {
										str s = BUNtvar(bi, p);
										if (s != NULL && strcmp(s, str_nil))
											sum += strlen(s);
										if (--cnt1 <= 0)
											break;
									}
									if (cnt2)
										w = (int) (sum / cnt2);
								} else if (ATOMvarsized(bn->ttype)) {
									sz = BATcount(bn);
									if (sz > 0)
										w = (int) ((bn->tvheap->free + sz / 2) / sz);
									else
										w = 0;
								}
								if (BUNappend(atom, &w, false) != GDK_SUCCEED)
									goto bailout;

								sz = BATcount(bn) * bn->twidth; 
								if (BUNappend(size, &sz, false) != GDK_SUCCEED)
									goto bailout;

								sz = heapinfo(bn->tvheap, bn->batCacheid);
								if (BUNappend(heap, &sz, false) != GDK_SUCCEED)
									goto bailout;

								sz = hashinfo(bn->thash, bn->batCacheid);
								if (BUNappend(indices, &sz, false) != GDK_SUCCEED)
									goto bailout;

								bitval = 0; /* HASHispersistent(bn); */
								if (BUNappend(phash, &bitval, false) != GDK_SUCCEED)
									goto bailout;

								sz = IMPSimprintsize(bn);
								if (BUNappend(imprints, &sz, false) != GDK_SUCCEED)
									goto bailout;
								/*printf(" indices "BUNFMT, bn->thash?bn->thash->heap.size:0); */
								/*printf("\n"); */

								bitval = BATtordered(bn);
								if (!bitval && bn->tnosorted == 0)
									bitval = bit_nil;
								if (BUNappend(sort, &bitval, false) != GDK_SUCCEED)
									goto bailout;

								bitval = BATtrevordered(bn);
								if (!bitval && bn->tnorevsorted == 0)
									bitval = bit_nil;
								if (BUNappend(revsort, &bitval, false) != GDK_SUCCEED)
									goto bailout;

								bitval = BATtkey(bn);
								if (!bitval && bn->tnokey[0] == 0 && bn->tnokey[1] == 0)
									bitval = bit_nil;
								if (BUNappend(key, &bitval, false) != GDK_SUCCEED)
									goto bailout;

								sz = bn->torderidx && bn->torderidx != (Heap *) 1 ? bn->torderidx->free : 0;
								if (BUNappend(oidx, &sz, false) != GDK_SUCCEED)
									goto bailout;
								BBPunfix(bn->batCacheid);
							}

					if (isTable(t))
						if (t->idxs.set)
							for (ncol = (t)->idxs.set->h; ncol; ncol = ncol->next) {
								sql_base *bc = ncol->data;
								sql_idx *c = (sql_idx *) ncol->data;
								if (idx_has_column(c->type)) {
									BAT *bn = store_funcs.bind_idx(tr, c, RDONLY);
									lng sz;

									if (bn == NULL)
										throw(SQL, "sql.storage", SQLSTATE(HY005) "Cannot access column descriptor");
									if( cname && strcmp(bc->name, cname) )
										continue;
									/*printf("schema %s.%s.%s" , b->name, bt->name, bc->name); */
									if (BUNappend(sch, b->name, false) != GDK_SUCCEED ||
									    BUNappend(tab, bt->name, false) != GDK_SUCCEED ||
									    BUNappend(col, bc->name, false) != GDK_SUCCEED)
										goto bailout;
									if (c->t->access == TABLE_WRITABLE) {
										if (BUNappend(mode, "writable", false) != GDK_SUCCEED)
											goto bailout;
									} else if (c->t->access == TABLE_APPENDONLY) {
										if (BUNappend(mode, "appendonly", false) != GDK_SUCCEED)
											goto bailout;
									} else if (c->t->access == TABLE_READONLY) {
										if (BUNappend(mode, "readonly", false) != GDK_SUCCEED)
											goto bailout;
									} else {
										if (BUNappend(mode, str_nil, false) != GDK_SUCCEED)
											goto bailout;
									}
									if (BUNappend(type, "oid", false) != GDK_SUCCEED)
										goto bailout;

									/*printf(" cnt "BUNFMT, BATcount(bn)); */
									sz = BATcount(bn);
									if (BUNappend(cnt, &sz, false) != GDK_SUCCEED)
										goto bailout;

									/*printf(" loc %s", BBP_physical(bn->batCacheid)); */
									if (BUNappend(loc, BBP_physical(bn->batCacheid), false) != GDK_SUCCEED)
										goto bailout;
									/*printf(" width %d", bn->twidth); */
									w = bn->twidth;
									if (bn->ttype == TYPE_str) {
										BUN p, q;
										double sum = 0;
										BATiter bi = bat_iterator(bn);
										lng cnt1, cnt2 = cnt1 = BATcount(bn);

										/* just take a sample */
										if (cnt1 > 512)
											cnt1 = cnt2 = 512;
										BATloop(bn, p, q) {
											str s = BUNtvar(bi, p);
											if (s != NULL && strcmp(s, str_nil))
												sum += strlen(s);
											if (--cnt1 <= 0)
												break;
										}
										if (cnt2)
											w = (int) (sum / cnt2);
									}
									if (BUNappend(atom, &w, false) != GDK_SUCCEED)
										goto bailout;
									/*printf(" size "BUNFMT, tailsize(bn,BATcount(bn)) + (bn->tvheap? bn->tvheap->size:0)); */
									sz = tailsize(bn, BATcount(bn));
									if (BUNappend(size, &sz, false) != GDK_SUCCEED)
										goto bailout;

									sz = bn->tvheap ? bn->tvheap->size : 0;
									if (BUNappend(heap, &sz, false) != GDK_SUCCEED)
										goto bailout;

									sz = bn->thash && bn->thash != (Hash *) 1 ? bn->thash->heap.size : 0; /* HASHsize() */
									if (BUNappend(indices, &sz, false) != GDK_SUCCEED)
										goto bailout;
									bitval = 0; /* HASHispersistent(bn); */
									if (BUNappend(phash, &bitval, false) != GDK_SUCCEED)
										goto bailout;

									sz = IMPSimprintsize(bn);
									if (BUNappend(imprints, &sz, false) != GDK_SUCCEED)
										goto bailout;
									/*printf(" indices "BUNFMT, bn->thash?bn->thash->heap.size:0); */
									/*printf("\n"); */
									bitval = BATtordered(bn);
									if (!bitval && bn->tnosorted == 0)
										bitval = bit_nil;
									if (BUNappend(sort, &bitval, false) != GDK_SUCCEED)
										goto bailout;
									bitval = BATtrevordered(bn);
									if (!bitval && bn->tnorevsorted == 0)
										bitval = bit_nil;
									if (BUNappend(revsort, &bitval, false) != GDK_SUCCEED)
										goto bailout;
									bitval = BATtkey(bn);
									if (!bitval && bn->tnokey[0] == 0 && bn->tnokey[1] == 0)
										bitval = bit_nil;
									if (BUNappend(key, &bitval, false) != GDK_SUCCEED)
										goto bailout;
									sz = bn->torderidx && bn->torderidx != (Heap *) 1 ? bn->torderidx->free : 0;
									if (BUNappend(oidx, &sz, false) != GDK_SUCCEED)
										goto bailout;
									BBPunfix(bn->batCacheid);
								}
							}

				}
	}

	BBPkeepref(*rsch = sch->batCacheid);
	BBPkeepref(*rtab = tab->batCacheid);
	BBPkeepref(*rcol = col->batCacheid);
	BBPkeepref(*rmode = mode->batCacheid);
	BBPkeepref(*rloc = loc->batCacheid);
	BBPkeepref(*rtype = type->batCacheid);
	BBPkeepref(*rcnt = cnt->batCacheid);
	BBPkeepref(*ratom = atom->batCacheid);
	BBPkeepref(*rsize = size->batCacheid);
	BBPkeepref(*rheap = heap->batCacheid);
	BBPkeepref(*rindices = indices->batCacheid);
	BBPkeepref(*rphash = phash->batCacheid);
	BBPkeepref(*rimprints = imprints->batCacheid);
	BBPkeepref(*rsort = sort->batCacheid);
	BBPkeepref(*rrevsort = revsort->batCacheid);
	BBPkeepref(*rkey = key->batCacheid);
	BBPkeepref(*roidx = oidx->batCacheid);
	return MAL_SUCCEED;

  bailout:
	if (sch)
		BBPunfix(sch->batCacheid);
	if (tab)
		BBPunfix(tab->batCacheid);
	if (col)
		BBPunfix(col->batCacheid);
	if (mode)
		BBPunfix(mode->batCacheid);
	if (loc)
		BBPunfix(loc->batCacheid);
	if (cnt)
		BBPunfix(cnt->batCacheid);
	if (type)
		BBPunfix(type->batCacheid);
	if (atom)
		BBPunfix(atom->batCacheid);
	if (size)
		BBPunfix(size->batCacheid);
	if (heap)
		BBPunfix(heap->batCacheid);
	if (indices)
		BBPunfix(indices->batCacheid);
	if (phash)
		BBPunfix(phash->batCacheid);
	if (imprints)
		BBPunfix(imprints->batCacheid);
	if (sort)
		BBPunfix(sort->batCacheid);
	if (revsort)
		BBPunfix(revsort->batCacheid);
	if (key)
		BBPunfix(key->batCacheid);
	if (oidx)
		BBPunfix(oidx->batCacheid);
	throw(SQL, "sql.storage", SQLSTATE(HY001) MAL_MALLOC_FAIL);
}

void
freeVariables(Client c, MalBlkPtr mb, MalStkPtr glb, int start)
{
	int i;

	for (i = start; i < mb->vtop;) {
		if (glb) {
			if (isVarCleanup(mb, i))
				garbageElement(c, &glb->stk[i]);
			/* clean stack entry */
			glb->stk[i].vtype = TYPE_int;
			glb->stk[i].val.ival = 0;
			glb->stk[i].len = 0;
		}
		clearVariable(mb, i);
		i++;
	}
	mb->vtop = start;
}

/* if at least (2*SIZEOF_BUN), also store length (heaps are then
 * incompatible) */
#define EXTRALEN ((SIZEOF_BUN + GDK_VARALIGN - 1) & ~(GDK_VARALIGN - 1))

str
STRindex_int(int *i, const str *src, const bit *u)
{
	(void)src; (void)u;
	*i = 0;
	return MAL_SUCCEED;
}

str
BATSTRindex_int(bat *res, const bat *src, const bit *u)
{
	BAT *s, *r;

	if ((s = BATdescriptor(*src)) == NULL)
		throw(SQL, "calc.index", SQLSTATE(HY005) "Cannot access column descriptor");

	if (*u) {
		Heap *h = s->tvheap;
		size_t pad, pos;
		const size_t extralen = h->hashash ? EXTRALEN : 0;
		int v;

		r = COLnew(0, TYPE_int, 1024, TRANSIENT);
		if (r == NULL) {
			BBPunfix(s->batCacheid);
			throw(SQL, "calc.index", SQLSTATE(HY001) MAL_MALLOC_FAIL);
		}
		pos = GDK_STRHASHSIZE;
		while (pos < h->free) {
			const char *p;

			pad = GDK_VARALIGN - (pos & (GDK_VARALIGN - 1));
			if (pad < sizeof(stridx_t))
				pad += GDK_VARALIGN;
			pos += pad + extralen;
			p = h->base + pos;
			v = (int) (pos - GDK_STRHASHSIZE);
			if (BUNappend(r, &v, false) != GDK_SUCCEED) {
				BBPreclaim(r);
				BBPunfix(s->batCacheid);
				throw(SQL, "calc.index", SQLSTATE(HY001) MAL_MALLOC_FAIL);
			}
			pos += GDK_STRLEN(p);
		}
	} else {
		r = VIEWcreate(s->hseqbase, s);
		if (r == NULL) {
			BBPunfix(s->batCacheid);
			throw(SQL, "calc.index", SQLSTATE(HY001) MAL_MALLOC_FAIL);
		}
		r->ttype = TYPE_int;
		r->tvarsized = false;
		r->tvheap = NULL;
	}
	BBPunfix(s->batCacheid);
	BBPkeepref((*res = r->batCacheid));
	return MAL_SUCCEED;
}

str
STRindex_sht(sht *i, const str *src, const bit *u)
{
	(void)src; (void)u;
	*i = 0;
	return MAL_SUCCEED;
}

str
BATSTRindex_sht(bat *res, const bat *src, const bit *u)
{
	BAT *s, *r;

	if ((s = BATdescriptor(*src)) == NULL)
		throw(SQL, "calc.index", SQLSTATE(HY005) "Cannot access column descriptor");

	if (*u) {
		Heap *h = s->tvheap;
		size_t pad, pos;
		const size_t extralen = h->hashash ? EXTRALEN : 0;
		sht v;

		r = COLnew(0, TYPE_sht, 1024, TRANSIENT);
		if (r == NULL) {
			BBPunfix(s->batCacheid);
			throw(SQL, "calc.index", SQLSTATE(HY001) MAL_MALLOC_FAIL);
		}
		pos = GDK_STRHASHSIZE;
		while (pos < h->free) {
			const char *s;

			pad = GDK_VARALIGN - (pos & (GDK_VARALIGN - 1));
			if (pad < sizeof(stridx_t))
				pad += GDK_VARALIGN;
			pos += pad + extralen;
			s = h->base + pos;
			v = (sht) (pos - GDK_STRHASHSIZE);
			if (BUNappend(r, &v, false) != GDK_SUCCEED) {
				BBPreclaim(r);
				throw(SQL, "calc.index", SQLSTATE(HY001) MAL_MALLOC_FAIL);
			}
			pos += GDK_STRLEN(s);
		}
	} else {
		r = VIEWcreate(s->hseqbase, s);
		if (r == NULL) {
			BBPunfix(s->batCacheid);
			throw(SQL, "calc.index", SQLSTATE(HY001) MAL_MALLOC_FAIL);
		}
		r->ttype = TYPE_sht;
		r->tvarsized = false;
		r->tvheap = NULL;
	}
	BBPunfix(s->batCacheid);
	BBPkeepref((*res = r->batCacheid));
	return MAL_SUCCEED;
}

str
STRindex_bte(bte *i, const str *src, const bit *u)
{
	(void)src; (void)u;
	*i = 0;
	return MAL_SUCCEED;
}

str
BATSTRindex_bte(bat *res, const bat *src, const bit *u)
{
	BAT *s, *r;

	if ((s = BATdescriptor(*src)) == NULL)
		throw(SQL, "calc.index", SQLSTATE(HY005) "Cannot access column descriptor");

	if (*u) {
		Heap *h = s->tvheap;
		size_t pad, pos;
		const size_t extralen = h->hashash ? EXTRALEN : 0;
		bte v;

		r = COLnew(0, TYPE_bte, 64, TRANSIENT);
		if (r == NULL) {
			BBPunfix(s->batCacheid);
			throw(SQL, "calc.index", SQLSTATE(HY001) MAL_MALLOC_FAIL);
		}
		pos = GDK_STRHASHSIZE;
		while (pos < h->free) {
			const char *p;

			pad = GDK_VARALIGN - (pos & (GDK_VARALIGN - 1));
			if (pad < sizeof(stridx_t))
				pad += GDK_VARALIGN;
			pos += pad + extralen;
			p = h->base + pos;
			v = (bte) (pos - GDK_STRHASHSIZE);
			if (BUNappend(r, &v, false) != GDK_SUCCEED) {
				BBPreclaim(r);
				BBPunfix(s->batCacheid);
				throw(SQL, "calc.index", SQLSTATE(HY001) MAL_MALLOC_FAIL);
			}
			pos += GDK_STRLEN(p);
		}
	} else {
		r = VIEWcreate(s->hseqbase, s);
		if (r == NULL) {
			BBPunfix(s->batCacheid);
			throw(SQL, "calc.index", SQLSTATE(HY001) MAL_MALLOC_FAIL);
		}
		r->ttype = TYPE_bte;
		r->tvarsized = false;
		r->tvheap = NULL;
	}
	BBPunfix(s->batCacheid);
	BBPkeepref((*res = r->batCacheid));
	return MAL_SUCCEED;
}

str
STRstrings(str *i, const str *src)
{
	(void)src;
	*i = 0;
	return MAL_SUCCEED;
}

str
BATSTRstrings(bat *res, const bat *src)
{
	BAT *s, *r;
	Heap *h;
	size_t pad, pos;
	size_t extralen;

	if ((s = BATdescriptor(*src)) == NULL)
		throw(SQL, "calc.strings", SQLSTATE(HY005) "Cannot access column descriptor");

	h = s->tvheap;
	extralen = h->hashash ? EXTRALEN : 0;
	r = COLnew(0, TYPE_str, 1024, TRANSIENT);
	if (r == NULL) {
		BBPunfix(s->batCacheid);
		throw(SQL, "calc.strings", SQLSTATE(HY001) MAL_MALLOC_FAIL);
	}
	pos = GDK_STRHASHSIZE;
	while (pos < h->free) {
		const char *p;

		pad = GDK_VARALIGN - (pos & (GDK_VARALIGN - 1));
		if (pad < sizeof(stridx_t))
			pad += GDK_VARALIGN;
		pos += pad + extralen;
		p = h->base + pos;
		if (BUNappend(r, p, false) != GDK_SUCCEED) {
			BBPreclaim(r);
			BBPunfix(s->batCacheid);
			throw(SQL, "calc.strings", SQLSTATE(HY001) MAL_MALLOC_FAIL);
		}
		pos += GDK_STRLEN(p);
	}
	BBPunfix(s->batCacheid);
	BBPkeepref((*res = r->batCacheid));
	return MAL_SUCCEED;
}

str 
SQLflush_log(void *ret)
{
	(void)ret;
	store_flush_log();
	return MAL_SUCCEED;
}

str
SQLexist_val(Client cntxt, MalBlkPtr mb, MalStkPtr stk, InstrPtr pci)
{
	bit *res = getArgReference_bit(stk, pci, 0);
	ptr v = getArgReference(stk, pci, 1);
	int mtype = getArgType(mb, pci, 1);

	(void)cntxt;
	if ((mtype == TYPE_bat || mtype > GDKatomcnt)) {
	       	BAT *b = BATdescriptor(*(bat *)v);

		if (b)
			*res = BATcount(b) != 0;
		else
			throw(SQL, "aggr.exist", SQLSTATE(HY005) "Cannot access column descriptor");
	} else
	//if (ATOMcmp(mtype, v, ATOMnilptr(mtype)) != 0)
		*res = TRUE;
		/*
	else
		*res = FALSE;
		*/
	return MAL_SUCCEED;
}

str
SQLexist(bit *res, bat *id)
{
	BAT *b;

	if ((b = BATdescriptor(*id)) == NULL)
		throw(SQL, "aggr.exist", SQLSTATE(HY005) "Cannot access column descriptor");
	*res = BATcount(b) != 0;
	BBPunfix(b->batCacheid);
	return MAL_SUCCEED;
}

str
SQLsubexist(bat *ret, const bat *bp, const bat *gp, const bat *gpe, bit *no_nil)
{
	BAT *b, *g, *e, *res;
	bit F = FALSE, hasnil = 0;
	BUN offset = 0;

	(void)no_nil;
	if ((b = BATdescriptor(*bp)) == NULL) {
		throw(SQL, "exists", SQLSTATE(HY005) "Cannot access column descriptor");
	}
	if ((g = BATdescriptor(*gp)) == NULL) {
		BBPunfix(b->batCacheid);
		throw(SQL, "exists", SQLSTATE(HY005) "Cannot access column descriptor");
	}
	if ((e = BATdescriptor(*gpe)) == NULL) {
		BBPunfix(b->batCacheid);
		BBPunfix(g->batCacheid);
		throw(SQL, "exists", SQLSTATE(HY005) "Cannot access column descriptor");
	}
	res = BATconstant(0, TYPE_bit, &F, BATcount(e), TRANSIENT);
	BAThseqbase(res, e->hseqbase);
	offset = g->hseqbase - b->hseqbase;
	if (BATcount(g) > 0) {
		BUN q, o, s;
		int (*ocmp) (const void *, const void *);
		BATiter bi = bat_iterator(b);
		BATiter gi = bat_iterator(g);
		BATiter rt = bat_iterator(res);

		bit *ret = BUNtail(rt, 0);
		const void *nilp = ATOMnilptr(b->ttype);

		o = BUNlast(g);
		ocmp = ATOMcompare(b->ttype);
		for (q = offset, s = 0; s < o; q++, s++) {
			const void *bv = BUNtail(bi, q);
			oid id = *(oid*)BUNtail(gi, s);

			if (ret[id] != TRUE) {
				if (ocmp(bv, nilp) == 0) {
					ret[id] = bit_nil;
					hasnil = 1;
				}
			}
		}
	}
	res->hseqbase = g->hseqbase;
	res->tnil = hasnil != 0;
	res->tnonil = hasnil == 0;
	res->tsorted = res->trevsorted = 0;
	res->tkey = 0;
	BBPunfix(b->batCacheid);
	BBPunfix(g->batCacheid);
	BBPunfix(e->batCacheid);
	BBPkeepref(*ret = res->batCacheid);
	return MAL_SUCCEED;
}
<|MERGE_RESOLUTION|>--- conflicted
+++ resolved
@@ -2072,13 +2072,9 @@
 			throw(SQL,"sql.tid", SQLSTATE(45002) "Can not bind delete column");
 		}
 
-<<<<<<< HEAD
 		diff = BATdiff(tids, d, NULL, NULL, false, false, BUN_NONE);
-=======
-		diff = BATdiff(tids, d, NULL, NULL, false, BUN_NONE);
 		(void)dcnt;
 		assert(pci->argc == 6 || BATcount(diff) == (nr-dcnt));
->>>>>>> e73fd1dc
 		BBPunfix(d->batCacheid);
 		BBPunfix(tids->batCacheid);
 		if (diff == NULL)
