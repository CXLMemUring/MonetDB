--- conflicted
+++ resolved
@@ -125,22 +125,14 @@
 	sql_rel *rel;
 	sql_query *query = query_create(be->mvc);
 	lng Tbegin;
-<<<<<<< HEAD
 	int value_based_opt = be->mvc->emode != m_prepare, storage_based_opt;
-=======
-	int extra_opts = be->mvc->emode != m_prepare;
 	int profile = be->mvc->emode == m_plan;
->>>>>>> e8c8eb18
 
 	rel = rel_semantic(query, sym);
 	storage_based_opt = value_based_opt && rel && !is_ddl(rel->op);
 	Tbegin = GDKusec();
 	if (rel)
-<<<<<<< HEAD
-		rel = sql_processrelation(be->mvc, rel, 1, value_based_opt, storage_based_opt);
-=======
-		rel = sql_processrelation(be->mvc, rel, profile, 1, extra_opts, extra_opts);
->>>>>>> e8c8eb18
+		rel = sql_processrelation(be->mvc, rel, profile, 1, value_based_opt, storage_based_opt);
 	if (rel)
 		rel = rel_partition(be->mvc, rel);
 	if (rel && (rel_no_mitosis(be->mvc, rel) || rel_need_distinct_query(rel)))
