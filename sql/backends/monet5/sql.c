/*
 * This Source Code Form is subject to the terms of the Mozilla Public
 * License, v. 2.0.  If a copy of the MPL was not distributed with this
 * file, You can obtain one at http://mozilla.org/MPL/2.0/.
 *
 * Copyright 2008-2015 MonetDB B.V.
 */

/*
 * authors M Kersten, N Nes
 * SQL support implementation
 * This module contains the wrappers around the SQL
 * multi-version-catalog and support routines copied
 * from the Version 4 code base.
 */
#include "monetdb_config.h"
#include "sql.h"
#include "streams.h"
#include "sql_result.h"
#include "sql_gencode.h"
#include <sql_storage.h>
#include <sql_scenario.h>
#include <store_sequence.h>
#include <sql_optimizer.h>
#include <sql_datetime.h>
#include <rel_optimizer.h>
#include <rel_distribute.h>
#include <rel_select.h>
#include <rel_exp.h>
#include <rel_dump.h>
#include <rel_bin.h>
#include <bbp.h>
#include <opt_pipes.h>
#include "clients.h"
#include "mal_instruction.h"

static int
rel_is_table(sql_rel *rel)
{
	if (!rel || is_base(rel->op))
		return 1;
	return 0;
}

static int
exp_is_point_select(sql_exp *e)
{
	if (!e)
		return 1;
	if (e->type == e_cmp && !e->f && e->flag == (int) cmp_equal) {
		sql_exp *r = e->r;
		sql_exp *l = e->l;

		if (!is_func(l->type) && r->card <= CARD_AGGR)
			return 1;
	}
	return 0;
}

static int
rel_is_point_query(sql_rel *rel)
{
	int is_point = 0;

	if (!rel)
		return 1;
	if (is_project(rel->op))
		return rel_is_point_query(rel->l);
	if (is_select(rel->op) && rel_is_table(rel->l) && rel->exps) {
		is_point = 0;
		/* just one point expression makes this a point query */
		if (rel->exps->h)
			if (exp_is_point_select(rel->exps->h->data))
				is_point = 1;
	}
	return is_point;
}

static int
rel_need_distinct_query(sql_rel *rel)
{
	int need_distinct = 0;

	while (!need_distinct && rel && is_project(rel->op) && !is_groupby(rel->op))
		rel = rel->l;
	if (!need_distinct && rel && is_groupby(rel->op) && rel->exps) {
		node *n, *m;
		for (n = rel->exps->h; n && !need_distinct; n = n->next) {
			sql_exp *e = n->data;
			if (e->type == e_aggr) {
				list *l = e->l;

				if (l)
					for (m = l->h; m && !need_distinct; m = m->next) {
						sql_exp *a = m->data;

						if (need_distinct(a))
							need_distinct = 1;
					}
			}
		}
	}
	return need_distinct;
}

sql_rel *
sql_symbol2relation(mvc *c, symbol *sym)
{
	sql_rel *r;

	r = rel_semantic(c, sym);
	if (!r)
		return NULL;
	if (r) {
		r = rel_optimizer(c, r);
		r = rel_distribute(c, r);
		if (rel_is_point_query(r) || rel_need_distinct_query(r))
			c->point_query = 1;
	}
	return r;
}

stmt *
sql_relation2stmt(mvc *c, sql_rel *r)
{
	stmt *s = NULL;

	if (!r) {
		return NULL;
	} else {
		if (c->emode == m_plan) {
			rel_print(c, r, 0);
		} else {
			s = output_rel_bin(c, r);
		}
	}
	return s;
}

/*
 * After the SQL statement has been executed, its data structures
 * should be garbage collected. For successful actions we have to finish
 * the transaction as well, e.g. commit or rollback.
 */
int
sqlcleanup(mvc *c, int err)
{
	sql_destroy_params(c);
	sql_destroy_args(c);

	if ((c->emod & mod_locked) == mod_locked) {
		/* here we should commit the transaction */
		if (!err) {
			sql_trans_commit(c->session->tr);
			/* write changes to disk */
			sql_trans_end(c->session);
			store_apply_deltas();
			sql_trans_begin(c->session);
		}
		store_unlock();
		c->emod = 0;
	}
	/* some statements dynamically disable caching */
	c->sym = NULL;
	if (c->sa)
		c->sa = sa_reset(c->sa);
	if (err >0)
		c->session->status = -err;
	if (err <0)
		c->session->status = err;
	c->label = 0;
	c->point_query = 0;
	scanner_query_processed(&(c->scanner));
	return err;
}

/*
 * The internal administration of the SQL compilation and execution state
 * is administered by a state descriptor accessible in each phase.
 * Failure to find the state descriptor aborts the session.
 */

str
checkSQLContext(Client cntxt)
{
	backend *be;

	if (cntxt == NULL)
		throw(SQL, "mvc", "No client record");
	if (cntxt->sqlcontext == NULL)
		throw(SQL, "mvc", "SQL module not initialized");
	be = (backend *) cntxt->sqlcontext;
	if (be->mvc == NULL)
		throw(SQL, "mvc", "SQL module not initialized, mvc struct missing");
	return MAL_SUCCEED;
}

str
getSQLContext(Client cntxt, MalBlkPtr mb, mvc **c, backend **b)
{
	backend *be;
	(void) mb;

	if (cntxt == NULL)
		throw(SQL, "mvc", "No client record");
	if (cntxt->sqlcontext == NULL)
		throw(SQL, "mvc", "SQL module not initialized");
	be = (backend *) cntxt->sqlcontext;
	if (be->mvc == NULL)
		throw(SQL, "mvc", "SQL module not initialized, mvc struct missing");
	if (c)
		*c = be->mvc;
	if (b)
		*b = be;
	return MAL_SUCCEED;
}

str
SQLmvc(Client cntxt, MalBlkPtr mb, MalStkPtr stk, InstrPtr pci)
{
	mvc *sql = NULL;
	str msg;
	int *res = getArgReference_int(stk, pci, 0);

	if ((msg = getSQLContext(cntxt, mb, &sql, NULL)) != NULL)
		return msg;
	if ((msg = checkSQLContext(cntxt)) != NULL)
		return msg;
	*res = 0;
	return MAL_SUCCEED;
}

str
SQLtransaction(Client cntxt, MalBlkPtr mb, MalStkPtr stk, InstrPtr pci)
{
	mvc *sql = NULL;
	str msg;
	int type = *getArgReference_int(stk, pci, 1);
	int chain = *getArgReference_int(stk, pci, 2);
	str name = *getArgReference_str(stk, pci, 3);
	char buf[BUFSIZ];
	int ret = 0;

	if ((msg = getSQLContext(cntxt, mb, &sql, NULL)) != NULL)
		return msg;
	if ((msg = checkSQLContext(cntxt)) != NULL)
		return msg;
	if (name && strcmp(name, str_nil) == 0)
		name = NULL;

	switch (type) {
	case DDL_RELEASE:
		if (sql->session->auto_commit == 1)
			throw(SQL, "sql.trans", "3BM30!RELEASE SAVEPOINT: not allowed in auto commit mode");
		ret = mvc_release(sql, name);
		if (ret < 0) {
			snprintf(buf, BUFSIZ, "3B000!RELEASE SAVEPOINT: (%s) failed", name);
			throw(SQL, "sql.trans", "%s", buf);
		}
		break;
	case DDL_COMMIT:
		if (sql->session->auto_commit == 1) {
			if (name)
				throw(SQL, "sql.trans", "3BM30!SAVEPOINT: not allowed in auto commit mode");
			else
				throw(SQL, "sql.trans", "2DM30!COMMIT: not allowed in auto commit mode");
		}
		ret = mvc_commit(sql, chain, name);
		if (ret < 0 && !name)
			throw(SQL, "sql.trans", "2D000!COMMIT: failed");
		if (ret < 0 && name)
			throw(SQL, "sql.trans", "3B000!SAVEPOINT: (%s) failed", name);
		break;
	case DDL_ROLLBACK:
		if (sql->session->auto_commit == 1)
			throw(SQL, "sql.trans", "2DM30!ROLLBACK: not allowed in auto commit mode");
		RECYCLEdrop(cntxt);
		ret = mvc_rollback(sql, chain, name);
		if (ret < 0 && name) {
			snprintf(buf, BUFSIZ, "3B000!ROLLBACK TO SAVEPOINT: (%s) failed", name);
			throw(SQL, "sql.trans", "%s", buf);
		}
		break;
	case DDL_TRANS:
		if (sql->session->auto_commit == 0)
			throw(SQL, "sql.trans", "25001!START TRANSACTION: cannot start a transaction within a transaction");
		if (sql->session->active) {
			RECYCLEdrop(cntxt);
			mvc_rollback(sql, 0, NULL);
		}
		sql->session->auto_commit = 0;
		sql->session->ac_on_commit = 1;
		sql->session->level = chain;
		(void) mvc_trans(sql);
		break;
	default:
		throw(SQL, "sql.trans", "transaction unknown type");
	}
	return MAL_SUCCEED;
}

str
SQLcommit(Client cntxt, MalBlkPtr mb, MalStkPtr stk, InstrPtr pci)
{
	int ret;
	mvc *sql = NULL;
	str msg;
	(void) stk;
	(void) pci;

	if ((msg = getSQLContext(cntxt, mb, &sql, NULL)) != NULL)
		return msg;
	if ((msg = checkSQLContext(cntxt)) != NULL)
		return msg;

	if (sql->session->auto_commit != 0)
		throw(SQL, "sql.trans", "2DM30!COMMIT: not allowed in auto commit mode");
	ret = mvc_commit(sql, 0, 0);
	if (ret < 0)
		throw(SQL, "sql.trans", "2D000!COMMIT: failed");
	return msg;
}

str
SQLabort(Client cntxt, MalBlkPtr mb, MalStkPtr stk, InstrPtr pci)
{
	mvc *sql = NULL;
	str msg;
	(void) stk;
	(void) pci;

	if ((msg = getSQLContext(cntxt, mb, &sql, NULL)) != NULL)
		return msg;
	if ((msg = checkSQLContext(cntxt)) != NULL)
		return msg;

	if (sql->session->active) {
		RECYCLEdrop(cntxt);
		mvc_rollback(sql, 0, NULL);
	}
	return msg;
}

str
SQLshutdown_wrap(Client cntxt, MalBlkPtr mb, MalStkPtr stk, InstrPtr pci)
{
	str msg;

	if ((msg = CLTshutdown(cntxt, mb, stk, pci)) == MAL_SUCCEED) {
		// administer the shutdown
		mnstr_printf(GDKstdout, "#%s\n", *getArgReference_str(stk, pci, 0));
	}
	return msg;
}

str
SQLtransaction2(Client cntxt, MalBlkPtr mb, MalStkPtr stk, InstrPtr pci)
{
	mvc *sql = NULL;
	str msg;

	(void) stk;
	(void) pci;

	if ((msg = getSQLContext(cntxt, mb, &sql, NULL)) != NULL)
		return msg;
	if ((msg = checkSQLContext(cntxt)) != NULL)
		return msg;
	if (sql->session->auto_commit == 0)
		throw(SQL, "sql.trans", "25001!START TRANSACTION: cannot start a transaction within a transaction");
	if (sql->session->active) {
		RECYCLEdrop(cntxt);
		mvc_rollback(sql, 0, NULL);
	}
	sql->session->auto_commit = 0;
	sql->session->ac_on_commit = 1;
	sql->session->level = 0;
	(void) mvc_trans(sql);
	return msg;
}

static str
create_table_or_view(mvc *sql, char *sname, sql_table *t, int temp)
{
	sql_allocator *osa;
	sql_schema *s = mvc_bind_schema(sql, sname);
	sql_table *nt = NULL;
	node *n;

	if (STORE_READONLY)
		return sql_error(sql, 06, "25006!schema statements cannot be executed on a readonly database.");

	if (!s)
		return sql_message("3F000!CREATE %s: schema '%s' doesn't exist", (t->query) ? "TABLE" : "VIEW", sname);

	if (mvc_bind_table(sql, s, t->base.name)) {
		char *cd = (temp == SQL_DECLARED_TABLE) ? "DECLARE" : "CREATE";
		return sql_message("42S01!%s TABLE: name '%s' already in use", cd, t->base.name);
	} else if (temp != SQL_DECLARED_TABLE && (!schema_privs(sql->role_id, s) && !(isTempSchema(s) && temp == SQL_LOCAL_TEMP))) {
		return sql_message("42000!CREATE TABLE: insufficient privileges for user '%s' in schema '%s'", stack_get_string(sql, "current_user"), s->base.name);
	} else if (temp == SQL_DECLARED_TABLE && !list_empty(t->keys.set)) {
		return sql_message("42000!DECLARE TABLE: '%s' cannot have constraints", t->base.name);

	}

	osa = sql->sa;
	sql->sa = NULL;
	/* first check default values */
	for (n = t->columns.set->h; n; n = n->next) {
		sql_column *c = n->data;

		if (c->def) {
			char *buf;
			sql_rel *r = NULL;

			sql->sa = sa_create();
			buf = sa_alloc(sql->sa, strlen(c->def) + 8);
			snprintf(buf, BUFSIZ, "select %s;", c->def);
			r = rel_parse(sql, buf, m_deps);
			if (!r || !is_project(r->op) || !r->exps || list_length(r->exps) != 1 || rel_check_type(sql, &c->type, r->exps->h->data, type_equal) == NULL)
				throw(SQL, "sql.catalog", "%s", sql->errstr);
			rel_destroy(r);
			sa_destroy(sql->sa);
			sql->sa = NULL;
		}
	}

	nt = sql_trans_create_table(sql->session->tr, s, t->base.name, t->query, t->type, t->system, temp, t->commit_action, t->sz);

	for (n = t->columns.set->h; n; n = n->next) {
		sql_column *c = n->data;
		if (mvc_copy_column(sql, nt, c) == NULL)
			throw(SQL, "sql.catalog", "CREATE TABLE: %s_%s_%s conflicts", s->base.name, t->base.name, c->base.name);

	}
	if (t->idxs.set) {
		for (n = t->idxs.set->h; n; n = n->next) {
			sql_idx *i = n->data;
			mvc_copy_idx(sql, nt, i);
		}
	}
	if (t->keys.set) {
		for (n = t->keys.set->h; n; n = n->next) {
			sql_key *k = n->data;

			mvc_copy_key(sql, nt, k);
		}
	}
	/* also create dependencies */
	if (nt->query && isView(nt)) {
		sql_rel *r = NULL;

		sql->sa = sa_create();
		r = rel_parse(sql, nt->query, m_deps);
		if (r)
			r = rel_optimizer(sql, r);
		if (r) {
			stmt *sqs = rel_bin(sql, r);
			list *view_id_l = stmt_list_dependencies(sql->sa, sqs, VIEW_DEPENDENCY);
			list *id_l = stmt_list_dependencies(sql->sa, sqs, COLUMN_DEPENDENCY);
			list *func_id_l = stmt_list_dependencies(sql->sa, sqs, FUNC_DEPENDENCY);

			mvc_create_dependencies(sql, id_l, nt->base.id, VIEW_DEPENDENCY);
			mvc_create_dependencies(sql, view_id_l, nt->base.id, VIEW_DEPENDENCY);
			mvc_create_dependencies(sql, func_id_l, nt->base.id, VIEW_DEPENDENCY);
		}
		sa_destroy(sql->sa);
	}
	sql->sa = osa;
	return MAL_SUCCEED;
}

static int
table_has_updates(sql_trans *tr, sql_table *t)
{
	node *n;
	int cnt = 0;

	for ( n = t->columns.set->h; !cnt && n; n = n->next) {
		sql_column *c = n->data;
		BAT *b = store_funcs.bind_col(tr, c, RD_UPD_ID);
		if ( b == 0)
			return -1;
		cnt |= BATcount(b) > 0;
		if (isTable(t) && t->access != TABLE_READONLY && (t->base.flag != TR_NEW /* alter */ ) &&
	    	    t->persistence == SQL_PERSIST && !t->commit_action)
			cnt |= store_funcs.count_col(tr, c, 0) > 0;
		BBPunfix(b->batCacheid);
	}
	return cnt;
}

static str
alter_table(mvc *sql, char *sname, sql_table *t)
{
	sql_schema *s = mvc_bind_schema(sql, sname);
	sql_table *nt = NULL;
	node *n;

	if (!s)
		return sql_message("3F000!ALTER TABLE: no such schema '%s'", sname);

	if ((nt = mvc_bind_table(sql, s, t->base.name)) == NULL) {
		return sql_message("42S02!ALTER TABLE: no such table '%s'", t->base.name);

	} else if (!schema_privs(sql->role_id, s) && !(isTempSchema(s) && t->persistence == SQL_LOCAL_TEMP)) {
		return sql_message("42000!ALTER TABLE: insufficient privileges for user '%s' in schema '%s'", stack_get_string(sql, "current_user"), s->base.name);
	}

	/* First check if all the changes are allowed */
	if (t->idxs.set) {
		/* only one pkey */
		if (nt->pkey) {
			for (n = t->idxs.nelm; n; n = n->next) {
				sql_idx *i = n->data;
				if (i->key && i->key->type == pkey)
					return sql_message("40000!CONSTRAINT PRIMARY KEY: a table can have only one PRIMARY KEY\n");
			}
		}
	}

	if (t->access != nt->access) {
		if (t->access && table_has_updates(sql->session->tr, nt)) 
			return sql_message("40000!ALTER TABLE: set READ or INSERT ONLY not possible with outstanding updates (wait until updates are flushed)\n");
		mvc_access(sql, nt, t->access);
	}

	/* check for changes */
	if (t->tables.dset)
		for (n = t->tables.dset->h; n; n = n->next) {
			/* propagate alter table .. drop table */
			sql_table *at = n->data;
			sql_table *pt = mvc_bind_table(sql, nt->s, at->base.name);

			sql_trans_del_table(sql->session->tr, nt, pt, at->drop_action);
		}
	for (n = t->tables.nelm; n; n = n->next) {
		/* propagate alter table .. add table */
		sql_table *at = n->data;
		sql_table *pt = mvc_bind_table(sql, nt->s, at->base.name);

		sql_trans_add_table(sql->session->tr, nt, pt);
	}

	/* check for changes */
	if (t->columns.dset)
		for (n = t->columns.dset->h; n; n = n->next) {
			/* propagate alter table .. drop column */
			sql_column *c = n->data;
			sql_column *nc = mvc_bind_column(sql, nt, c->base.name);
			mvc_drop_column(sql, nt, nc, c->drop_action);
		}
	/* check for changes on current cols */
	for (n = t->columns.set->h; n != t->columns.nelm; n = n->next) {

		/* null or default value changes */
		sql_column *c = n->data;
		sql_column *nc = mvc_bind_column(sql, nt, c->base.name);

		if (c->null != nc->null && isTable(nt)) {
			mvc_null(sql, nc, c->null);
			/* for non empty check for nulls */
			if (c->null == 0) {
				void *nilptr = ATOMnilptr(c->type.type->localtype);
				rids *nils = table_funcs.rids_select(sql->session->tr, nc, nilptr, NULL, NULL);  
				int has_nils = (table_funcs.rids_next(nils) != oid_nil);

				table_funcs.rids_destroy(nils);
				if (has_nils)
					return sql_message("40002!ALTER TABLE: NOT NULL constraint violated for column %s.%s", c->t->base.name, c->base.name);
			}
		}
		if (c->def != nc->def)
			mvc_default(sql, nc, c->def);

		if (c->storage_type != nc->storage_type) {
			if (c->t->access == TABLE_WRITABLE)  
				return sql_message("40002!ALTER TABLE: SET STORAGE for column %s.%s only allowed on READ or INSERT ONLY tables", c->t->base.name, c->base.name);
			nc->base.rtime = nc->base.wtime = sql->session->tr->wtime;
			mvc_storage(sql, nc, c->storage_type);
		}
	}
	for (; n; n = n->next) {
		/* propagate alter table .. add column */
		sql_column *c = n->data;
		mvc_copy_column(sql, nt, c);
	}
	if (t->idxs.set) {
		/* alter drop index */
		if (t->idxs.dset)
			for (n = t->idxs.dset->h; n; n = n->next) {
				sql_idx *i = n->data;
				sql_idx *ni = mvc_bind_idx(sql, s, i->base.name);
				mvc_drop_idx(sql, s, ni);
			}
		/* alter add index */
		for (n = t->idxs.nelm; n; n = n->next) {
			sql_idx *i = n->data;
			mvc_copy_idx(sql, nt, i);
		}
	}
	if (t->keys.set) {
		/* alter drop key */
		if (t->keys.dset)
			for (n = t->keys.dset->h; n; n = n->next) {
				sql_key *k = n->data;
				sql_key *nk = mvc_bind_key(sql, s, k->base.name);
				if (nk)
					mvc_drop_key(sql, s, nk, k->drop_action);
			}
		/* alter add key */
		for (n = t->keys.nelm; n; n = n->next) {
			sql_key *k = n->data;
			mvc_copy_key(sql, nt, k);
		}
	}
	return MAL_SUCCEED;
}

static char *
drop_table(mvc *sql, char *sname, char *tname, int drop_action)
{
	sql_schema *s = NULL;
	sql_table *t = NULL;
	node *n;

	if (sname && !(s = mvc_bind_schema(sql, sname)))
		return sql_message("3F000!DROP TABLE: no such schema '%s'", sname);
	if (!s)
		s = cur_schema(sql);
	t = mvc_bind_table(sql, s, tname);
	if (!t && !sname) {
		s = tmp_schema(sql);
		t = mvc_bind_table(sql, s, tname);
	}
	if (!t) {
		return sql_message("42S02!DROP TABLE: no such table '%s'", tname);
	} else if (isView(t)) {
		return sql_message("42000!DROP TABLE: cannot drop VIEW '%s'", tname);
	} else if (t->system) {
		return sql_message("42000!DROP TABLE: cannot drop system table '%s'", tname);
	} else if (!schema_privs(sql->role_id, s) && !(isTempSchema(s) && t->persistence == SQL_LOCAL_TEMP)) {
		return sql_message("42000!DROP TABLE: access denied for %s to schema ;'%s'", stack_get_string(sql, "current_user"), s->base.name);
	}
	if (!drop_action && t->keys.set) {
		for (n = t->keys.set->h; n; n = n->next) {
			sql_key *k = n->data;

			if (k->type == ukey || k->type == pkey) {
				sql_ukey *uk = (sql_ukey *) k;

				if (uk->keys && list_length(uk->keys)) {
					node *l = uk->keys->h;

					for (; l; l = l->next) {
						k = l->data;
						/* make sure it is not a self referencing key */
						if (k->t != t)
							return sql_message("40000!DROP TABLE: FOREIGN KEY %s.%s depends on %s", k->t->base.name, k->base.name, tname);
					}
				}
			}
		}
	}

	if (!drop_action && mvc_check_dependency(sql, t->base.id, TABLE_DEPENDENCY, NULL))
		 return sql_message("42000!DROP TABLE: unable to drop table %s (there are database objects which depend on it)\n", t->base.name);

	mvc_drop_table(sql, s, t, drop_action);
	return MAL_SUCCEED;
}

static char *
drop_view(mvc *sql, char *sname, char *tname, int drop_action)
{
	sql_table *t = NULL;
	sql_schema *ss = NULL;

	if (sname != NULL && (ss = mvc_bind_schema(sql, sname)) == NULL)
		return sql_message("3F000!DROP VIEW: no such schema '%s'", sname);

	if (ss == NULL)
		ss = cur_schema(sql);

	t = mvc_bind_table(sql, ss, tname);

	if (!schema_privs(sql->role_id, ss) && !(isTempSchema(ss) && t && t->persistence == SQL_LOCAL_TEMP)) {
		return sql_message("42000!DROP VIEW: access denied for %s to schema '%s'", stack_get_string(sql, "current_user"), ss->base.name);
	} else if (!t) {
		return sql_message("42S02!DROP VIEW: unknown view '%s'", tname);
	} else if (!isView(t)) {
		return sql_message("42000!DROP VIEW: unable to drop view '%s': is a table", tname);
	} else if (t->system) {
		return sql_message("42000!DROP VIEW: cannot drop system view '%s'", tname);
	} else if (!drop_action && mvc_check_dependency(sql, t->base.id, VIEW_DEPENDENCY, NULL)) {
		return sql_message("42000!DROP VIEW: cannot drop view '%s', there are database objects which depend on it", t->base.name);
	} else {
		mvc_drop_table(sql, ss, t, drop_action);
		return MAL_SUCCEED;
	}
}

static str
drop_key(mvc *sql, char *sname, char *kname, int drop_action)
{
	sql_key *key;
	sql_schema *ss = NULL;

	if (sname != NULL && (ss = mvc_bind_schema(sql, sname)) == NULL)
		return sql_message("3F000!ALTER TABLE: no such schema '%s'", sname);

	if (ss == NULL)
		ss = cur_schema(sql);

	if ((key = mvc_bind_key(sql, ss, kname)) == NULL)
		return sql_message("42000!ALTER TABLE: no such constraint '%s'", kname);
	if (!drop_action && mvc_check_dependency(sql, key->base.id, KEY_DEPENDENCY, NULL))
		 return sql_message("42000!ALTER TABLE: cannot drop constraint '%s': there are database objects which depend on it", key->base.name);
	mvc_drop_key(sql, ss, key, drop_action);
	return MAL_SUCCEED;
}

static str
drop_index(mvc *sql, char *sname, char *iname)
{
	sql_schema *s = NULL;
	sql_idx *i = NULL;

	if (!(s = mvc_bind_schema(sql, sname)))
		return sql_message("3F000!DROP INDEX: no such schema '%s'", sname);
	i = mvc_bind_idx(sql, s, iname);
	if (!i) {
		return sql_message("42S12!DROP INDEX: no such index '%s'", iname);
	} else if (!schema_privs(sql->role_id, s)) {
		return sql_message("42000!DROP INDEX: access denied for %s to schema ;'%s'", stack_get_string(sql, "current_user"), s->base.name);
	} else {
		mvc_drop_idx(sql, s, i);
	}
	return NULL;
}

static str
create_seq(mvc *sql, char *sname, sql_sequence *seq)
{
	sql_schema *s = NULL;

	if (sname && !(s = mvc_bind_schema(sql, sname)))
		return sql_message("3F000!CREATE SEQUENCE: no such schema '%s'", sname);
	if (s == NULL)
		s = cur_schema(sql);
	if (find_sql_sequence(s, seq->base.name)) {
		return sql_message("42000!CREATE SEQUENCE: name '%s' already in use", seq->base.name);
	} else if (!schema_privs(sql->role_id, s)) {
		return sql_message("42000!CREATE SEQUENCE: insufficient privileges for '%s' in schema '%s'", stack_get_string(sql, "current_user"), s->base.name);
	}
	sql_trans_create_sequence(sql->session->tr, s, seq->base.name, seq->start, seq->minvalue, seq->maxvalue, seq->increment, seq->cacheinc, seq->cycle, seq->bedropped);
	return NULL;
}

static str
alter_seq(mvc *sql, char *sname, sql_sequence *seq, lng *val)
{
	sql_schema *s = NULL;
	sql_sequence *nseq = NULL;

	if (sname && !(s = mvc_bind_schema(sql, sname)))
		return sql_message("3F000!ALTER SEQUENCE: no such schema '%s'", sname);
	if (s == NULL)
		s = cur_schema(sql);
	if (!(nseq = find_sql_sequence(s, seq->base.name))) {
		return sql_message("42000!ALTER SEQUENCE: no such sequence '%s'", seq->base.name);
	} else if (!schema_privs(sql->role_id, s)) {
		return sql_message("42000!ALTER SEQUENCE: insufficient privileges for '%s' in schema '%s'", stack_get_string(sql, "current_user"), s->base.name);
	}

	/* first alter the known values */
	sql_trans_alter_sequence(sql->session->tr, nseq, seq->minvalue, seq->maxvalue, seq->increment, seq->cacheinc, seq->cycle);
	if (val)
		sql_trans_sequence_restart(sql->session->tr, nseq, *val);
	return MAL_SUCCEED;
}

static str
drop_seq(mvc *sql, char *sname, char *name)
{
	sql_schema *s = NULL;
	sql_sequence *seq = NULL;

	if (sname && !(s = mvc_bind_schema(sql, sname)))
		return sql_message("3F000!DROP SEQUENCE: no such schema '%s'", sname);
	if (!s)
		s = cur_schema(sql);
	if (!(seq = find_sql_sequence(s, name))) {
		return sql_message("42M35!DROP SEQUENCE: no such sequence '%s'", name);
	} else if (!schema_privs(sql->role_id, s)) {
		return sql_message("42000!DROP SEQUENCE: insufficient privileges for '%s' in schema '%s'", stack_get_string(sql, "current_user"), s->base.name);
	}
	if (mvc_check_dependency(sql, seq->base.id, BEDROPPED_DEPENDENCY, NULL))
		 return sql_message("2B000!DROP SEQUENCE: unable to drop sequence %s (there are database objects which depend on it)\n", seq->base.name);

	sql_trans_drop_sequence(sql->session->tr, s, seq, 0);
	return NULL;
}

static str
drop_func(mvc *sql, char *sname, char *name, int fid, int type, int action)
{
	sql_schema *s = NULL;
	char is_aggr = (type == F_AGGR);
	char is_func = (type != F_PROC);
	char *F = is_aggr ? "AGGREGATE" : (is_func ? "FUNCTION" : "PROCEDURE");
	char *f = is_aggr ? "aggregate" : (is_func ? "function" : "procedure");
	char *KF = type == F_FILT ? "FILTER " : type == F_UNION ? "UNION " : "";
	char *kf = type == F_FILT ? "filter " : type == F_UNION ? "union " : "";

	if (sname && !(s = mvc_bind_schema(sql, sname)))
		return sql_message("3F000!DROP %s%s: no such schema '%s'", KF, F, sname);
	if (!s)
		s = cur_schema(sql);
	if (fid >= 0) {
		node *n = find_sql_func_node(s, fid);
		if (n) {
			sql_func *func = n->data;

			if (!schema_privs(sql->role_id, s)) {
				return sql_message("DROP %s%s: access denied for %s to schema ;'%s'", KF, F, stack_get_string(sql, "current_user"), s->base.name);
			}
			if (!action && mvc_check_dependency(sql, func->base.id, !IS_PROC(func) ? FUNC_DEPENDENCY : PROC_DEPENDENCY, NULL))
				 return sql_message("DROP %s%s: there are database objects dependent on %s%s %s;", KF, F, kf, f, func->base.name);

			mvc_drop_func(sql, s, func, action);
		}
	} else {
		node *n = NULL;
		list *list_func = schema_bind_func(sql, s, name, type);

		if (!schema_privs(sql->role_id, s)) {
			list_destroy(list_func);
			return sql_message("DROP %s%s: access denied for %s to schema ;'%s'", KF, F, stack_get_string(sql, "current_user"), s->base.name);
		}
		for (n = list_func->h; n; n = n->next) {
			sql_func *func = n->data;

			if (!action && mvc_check_dependency(sql, func->base.id, !IS_PROC(func) ? FUNC_DEPENDENCY : PROC_DEPENDENCY, list_func)) {
				list_destroy(list_func);
				return sql_message("DROP %s%s: there are database objects dependent on %s%s %s;", KF, F, kf, f, func->base.name);
			}
		}
		mvc_drop_all_func(sql, s, list_func, action);
		list_destroy(list_func);
	}
	return MAL_SUCCEED;
}

static char *
create_func(mvc *sql, char *sname, sql_func *f)
{
	sql_func *nf;
	sql_schema *s = NULL;
	char is_aggr = (f->type == F_AGGR);
	char is_func = (f->type != F_PROC);
	char *F = is_aggr ? "AGGREGATE" : (is_func ? "FUNCTION" : "PROCEDURE");
	char *KF = f->type == F_FILT ? "FILTER " : f->type == F_UNION ? "UNION " : "";

	if (sname && !(s = mvc_bind_schema(sql, sname)))
		return sql_message("3F000!CREATE %s%s: no such schema '%s'", KF, F, sname);
	if (!s)
		s = cur_schema(sql);
	nf = mvc_create_func(sql, NULL, s, f->base.name, f->ops, f->res, f->type, f->lang, f->mod, f->imp, f->query, f->varres, f->vararg);
	if (nf && nf->query && nf->lang <= FUNC_LANG_SQL) {
		char *buf;
		sql_rel *r = NULL;
		sql_allocator *sa = sql->sa;

		sql->sa = sa_create();
		buf = sa_strdup(sql->sa, nf->query);
		r = rel_parse(sql, buf, m_deps);
		if (r)
			r = rel_optimizer(sql, r);
		if (r) {
			stmt *sb = rel_bin(sql, r);
			list *id_col_l = stmt_list_dependencies(sql->sa, sb, COLUMN_DEPENDENCY);
			list *id_func_l = stmt_list_dependencies(sql->sa, sb, FUNC_DEPENDENCY);
			list *view_id_l = stmt_list_dependencies(sql->sa, sb, VIEW_DEPENDENCY);

			mvc_create_dependencies(sql, id_col_l, nf->base.id, !IS_PROC(f) ? FUNC_DEPENDENCY : PROC_DEPENDENCY);
			mvc_create_dependencies(sql, id_func_l, nf->base.id, !IS_PROC(f) ? FUNC_DEPENDENCY : PROC_DEPENDENCY);
			mvc_create_dependencies(sql, view_id_l, nf->base.id, !IS_PROC(f) ? FUNC_DEPENDENCY : PROC_DEPENDENCY);
		}
		sa_destroy(sql->sa);
		sql->sa = sa;
	} else if (nf->lang == FUNC_LANG_MAL) {
		if (!backend_resolve_function(sql, nf))
			return sql_message("3F000!CREATE %s%s: external name %s.%s not bound", KF, F, nf->mod, nf->base.name);
	}
	return MAL_SUCCEED;
}

str
UPGdrop_func(Client cntxt, MalBlkPtr mb, MalStkPtr stk, InstrPtr pci)
{
	mvc *sql = NULL;
	str msg = MAL_SUCCEED;
	int id = *getArgReference_int(stk, pci, 1);
	sql_func *func;

	if ((msg = getSQLContext(cntxt, mb, &sql, NULL)) != NULL)
		return msg;
	if ((msg = checkSQLContext(cntxt)) != NULL)
		return msg;

	func = sql_trans_find_func(sql->session->tr, id);
	if (func) 
		mvc_drop_func(sql, func->s, func, 0);
	return msg;
}

str
UPGcreate_func(Client cntxt, MalBlkPtr mb, MalStkPtr stk, InstrPtr pci)
{
	mvc *sql = NULL;
	str msg = MAL_SUCCEED;
	str sname = *getArgReference_str(stk, pci, 1), osname;
	str func = *getArgReference_str(stk, pci, 2);
	stmt *s;

	if ((msg = getSQLContext(cntxt, mb, &sql, NULL)) != NULL)
		return msg;
	if ((msg = checkSQLContext(cntxt)) != NULL)
		return msg;
	osname = cur_schema(sql)->base.name;
	mvc_set_schema(sql, sname);
	s = sql_parse(sql, sa_create(), func, 0);
	if (s && s->type == st_catalog) {
		char *schema = ((stmt*)s->op1->op4.lval->h->data)->op4.aval->data.val.sval;
		sql_func *func = (sql_func*)((stmt*)s->op1->op4.lval->t->data)->op4.aval->data.val.pval;

		msg = create_func(sql, schema, func);
		mvc_set_schema(sql, osname);
	} else {
		mvc_set_schema(sql, osname);
		throw(SQL, "sql.catalog", "function creation failed '%s'", func);
	}
	return msg;
}

str
UPGcreate_view(Client cntxt, MalBlkPtr mb, MalStkPtr stk, InstrPtr pci)
{
	mvc *sql = NULL;
	str msg = MAL_SUCCEED;
	str sname = *getArgReference_str(stk, pci, 1), osname;
	str view = *getArgReference_str(stk, pci, 2);
	stmt *s;

	if ((msg = getSQLContext(cntxt, mb, &sql, NULL)) != NULL)
		return msg;
	if ((msg = checkSQLContext(cntxt)) != NULL)
		return msg;
	osname = cur_schema(sql)->base.name;
	mvc_set_schema(sql, sname);
	s = sql_parse(sql, sa_create(), view, 0);
	if (s && s->type == st_catalog) {
		char *schema = ((stmt*)s->op1->op4.lval->h->data)->op4.aval->data.val.sval;
		sql_table *v = (sql_table*)((stmt*)s->op1->op4.lval->h->next->data)->op4.aval->data.val.pval;
		int temp = ((stmt*)s->op1->op4.lval->t->data)->op4.aval->data.val.ival;

		msg = create_table_or_view(sql, schema, v, temp);
		mvc_set_schema(sql, osname);
	} else {
		mvc_set_schema(sql, osname);
		throw(SQL, "sql.catalog", "view creation failed '%s'", view);
	}
	return msg;
}

static char *
create_trigger(mvc *sql, char *sname, char *tname, char *triggername, int time, int orientation, int event, char *old_name, char *new_name, char *condition, char *query)
{
	sql_trigger *tri = NULL;
	sql_schema *s = NULL;
	sql_table *t;

	if (sname && !(s = mvc_bind_schema(sql, sname)))
		return sql_message("3F000!CREATE TRIGGER: no such schema '%s'", sname);
	if (!s)
		s = cur_schema(sql);
	if (!schema_privs(sql->role_id, s))
		return sql_message("3F000!CREATE TRIGGER: access denied for %s to schema ;'%s'", stack_get_string(sql, "current_user"), s->base.name);
	if (mvc_bind_trigger(sql, s, triggername) != NULL)
		return sql_message("3F000!CREATE TRIGGER: name '%s' already in use", triggername);

	if (!(t = mvc_bind_table(sql, s, tname)))
		return sql_message("3F000!CREATE TRIGGER: unknown table '%s'", tname);

	if (isView(t))
		return sql_message("3F000!CREATE TRIGGER: cannot create trigger on view '%s'", tname);

	tri = mvc_create_trigger(sql, t, triggername, time, orientation, event, old_name, new_name, condition, query);
	if (tri) {
		char *buf;
		sql_rel *r = NULL;
		sql_allocator *sa = sql->sa;

		sql->sa = sa_create();
		buf = sa_strdup(sql->sa, query);
		r = rel_parse(sql, buf, m_deps);
		if (r)
			r = rel_optimizer(sql, r);
		/* TODO use relational part to find dependencies */
		if (r) {
			stmt *sqs = rel_bin(sql, r);
			list *col_l = stmt_list_dependencies(sql->sa, sqs, COLUMN_DEPENDENCY);
			list *func_l = stmt_list_dependencies(sql->sa, sqs, FUNC_DEPENDENCY);
			list *view_id_l = stmt_list_dependencies(sql->sa, sqs, VIEW_DEPENDENCY);

			mvc_create_dependencies(sql, col_l, tri->base.id, TRIGGER_DEPENDENCY);
			mvc_create_dependencies(sql, func_l, tri->base.id, TRIGGER_DEPENDENCY);
			mvc_create_dependencies(sql, view_id_l, tri->base.id, TRIGGER_DEPENDENCY);
		}
		sa_destroy(sql->sa);
		sql->sa = sa;
	}
	return MAL_SUCCEED;
}

static char *
drop_trigger(mvc *sql, char *sname, char *tname)
{
	sql_trigger *tri = NULL;
	sql_schema *s = NULL;

	if (sname && !(s = mvc_bind_schema(sql, sname)))
		return sql_message("3F000!DROP TRIGGER: no such schema '%s'", sname);
	if (!s)
		s = cur_schema(sql);
	assert(s);
	if (!schema_privs(sql->role_id, s))
		return sql_message("3F000!DROP TRIGGER: access denied for %s to schema ;'%s'", stack_get_string(sql, "current_user"), s->base.name);

	if ((tri = mvc_bind_trigger(sql, s, tname)) == NULL)
		return sql_message("3F000!DROP TRIGGER: unknown trigger %s\n", tname);
	mvc_drop_trigger(sql, s, tri);
	return MAL_SUCCEED;
}

static char *
SaveArgReference(MalStkPtr stk, InstrPtr pci, int arg)
{
	char *val = *getArgReference_str(stk, pci, arg);

	if (val && strcmp(val, str_nil) == 0)
		val = NULL;
	return val;
}

str
SQLcatalog(Client cntxt, MalBlkPtr mb, MalStkPtr stk, InstrPtr pci)
{
	mvc *sql = NULL;
	str msg;
	int type = *getArgReference_int(stk, pci, 1);
	str sname = *getArgReference_str(stk, pci, 2);

	if ((msg = getSQLContext(cntxt, mb, &sql, NULL)) != NULL)
		return msg;
	if ((msg = checkSQLContext(cntxt)) != NULL)
		return msg;

	if (STORE_READONLY)
		return sql_message("25006!schema statements cannot be executed on a readonly database.");

	switch (type) {
	case DDL_CREATE_SEQ:
	{
		sql_sequence *s = *(sql_sequence **) getArgReference(stk, pci, 3);
		msg = create_seq(sql, sname, s);
		break;
	}
	case DDL_ALTER_SEQ:
	{
		lng *val = NULL;
		sql_sequence *s = *(sql_sequence **) getArgReference(stk, pci, 3);
		if (getArgType(mb, pci, 4) == TYPE_lng)
			val = getArgReference_lng(stk, pci, 4);
		if (val == NULL || *val == lng_nil)
			msg = sql_message("42M36!ALTER SEQUENCE: cannot (re)start with NULL");
		else
			msg = alter_seq(sql, sname, s, val);
		break;
	}
	case DDL_DROP_SEQ: {
		str name = *getArgReference_str(stk, pci, 3);

		msg = drop_seq(sql, sname, name);
		break;
	}
	case DDL_CREATE_SCHEMA:{
		str name = SaveArgReference(stk, pci, 3);
		int auth_id = sql->role_id;

		if (name && (auth_id = sql_find_auth(sql, name)) < 0) {
			msg = sql_message("42M32!CREATE SCHEMA: no such authorization '%s'", name);
		}
		if (sql->user_id != USER_MONETDB && sql->role_id != ROLE_SYSADMIN) {
			msg = sql_message("42000!CREATE SCHEMA: insufficient privileges for user '%s'", stack_get_string(sql, "current_user"));
		}
		if (mvc_bind_schema(sql, sname)) {
			msg = sql_message("3F000!CREATE SCHEMA: name '%s' already in use", sname);
		} else {
			(void) mvc_create_schema(sql, sname, auth_id, sql->user_id);
		}
		break;
	}
	case DDL_DROP_SCHEMA:{
		int action = *getArgReference_int(stk, pci, 4);
		sql_schema *s = mvc_bind_schema(sql, sname);

		if (!s) {
			msg = sql_message("3F000!DROP SCHEMA: name %s does not exist", sname);
		} else if (!schema_privs(sql->role_id, s)) {
			msg = sql_message("42000!DROP SCHEMA: access denied for %s to schema ;'%s'", stack_get_string(sql, "current_user"), s->base.name);
		} else if (s == cur_schema(sql)) {
			msg = sql_message("42000!DROP SCHEMA: cannot drop current schema");
		} else if (strcmp(sname, "sys") == 0 || strcmp(sname, "tmp") == 0) {
			msg = sql_message("42000!DROP SCHEMA: access denied for '%s'", sname);
		} else if (sql_schema_has_user(sql, s)) {
			msg = sql_message("2BM37!DROP SCHEMA: unable to drop schema '%s' (there are database objects which depend on it", sname);
		} else {
			mvc_drop_schema(sql, s, action);
		}
		break;
	}
	case DDL_CREATE_TABLE:
	case DDL_CREATE_VIEW:
	{
		sql_table *t = *(sql_table **) getArgReference(stk, pci, 3);
		int temp = *getArgReference_int(stk, pci, 4);

		msg = create_table_or_view(sql, sname, t, temp);
		break;
	}
	case DDL_DROP_TABLE:{
		int action = *getArgReference_int(stk, pci, 4);
		str name = *getArgReference_str(stk, pci, 3);

		msg = drop_table(sql, sname, name, action);
		break;
	}
	case DDL_DROP_VIEW:{
		int action = *getArgReference_int(stk, pci, 4);
		str name = *getArgReference_str(stk, pci, 3);

		msg = drop_view(sql, sname, name, action);
		break;
	}
	case DDL_DROP_CONSTRAINT:{
		int action = *getArgReference_int(stk, pci, 4);
		str name = *getArgReference_str(stk, pci, 3);

		msg = drop_key(sql, sname, name, action);
		break;
	}
	case DDL_ALTER_TABLE:{
		sql_table *t = *(sql_table **) getArgReference(stk, pci, 3);
		msg = alter_table(sql, sname, t);
		break;
	}
	case DDL_CREATE_TYPE:{
		char *impl = *getArgReference_str(stk, pci, 3);
		if (!mvc_create_type(sql, sql->session->schema, sname, 0, 0, 0, impl))
			msg = sql_message("0D000!CREATE TYPE: unknown external type '%s'", impl);
		break;
	}
	case DDL_DROP_TYPE:{
		msg = sql_message("0A000!DROP TYPE: not implemented ('%s')", sname);
		break;
	}
	case DDL_GRANT_ROLES:{
		char *auth = SaveArgReference(stk, pci, 3);

		msg = sql_grant_role(sql, sname /*grantee */ , auth);
		break;
	}
	case DDL_REVOKE_ROLES:{
		char *auth = SaveArgReference(stk, pci, 3);

		msg = sql_revoke_role(sql, sname /*grantee */ , auth);
		break;
	}
	case DDL_GRANT:{
		char *tname = *getArgReference_str(stk, pci, 3);
		char *grantee = *getArgReference_str(stk, pci, 4);
		int privs = *getArgReference_int(stk, pci, 5);
		char *cname = SaveArgReference(stk, pci, 6);
		int grant = *getArgReference_int(stk, pci, 7);
		int grantor = *getArgReference_int(stk, pci, 8);
		msg = sql_grant_table_privs(sql, grantee, privs, sname, tname, cname, grant, grantor);
		break;
	}
	case DDL_REVOKE:{
		char *tname = *getArgReference_str(stk, pci, 3);
		char *grantee = *getArgReference_str(stk, pci, 4);
		int privs = *getArgReference_int(stk, pci, 5);
		char *cname = SaveArgReference(stk, pci, 6);
		int grant = *getArgReference_int(stk, pci, 7);
		int grantor = *getArgReference_int(stk, pci, 8);
		msg = sql_revoke_table_privs(sql, grantee, privs, sname, tname, cname, grant, grantor);
		break;
	}
	case DDL_CREATE_USER:{
		char *passwd = *getArgReference_str(stk, pci, 3);
		int enc = *getArgReference_int(stk, pci, 4);
		char *schema = SaveArgReference(stk, pci, 5);
		char *fullname = SaveArgReference(stk, pci, 6);
		msg = sql_create_user(sql, sname, passwd, enc, fullname, schema);
		break;
	}
	case DDL_DROP_USER:{
		msg = sql_drop_user(sql, sname);
		break;
	}
	case DDL_ALTER_USER:{
		char *passwd = SaveArgReference(stk, pci, 3);
		int enc = *getArgReference_int(stk, pci, 4);
		char *schema = SaveArgReference(stk, pci, 5);
		char *oldpasswd = SaveArgReference(stk, pci, 6);
		msg = sql_alter_user(sql, sname, passwd, enc, schema, oldpasswd);
		break;
	}
	case DDL_RENAME_USER:{
		char *newuser = *getArgReference_str(stk, pci, 3);
		msg = sql_rename_user(sql, sname, newuser);
		break;
	}
	case DDL_CREATE_ROLE:{
		char *role = sname;
		int grantor = *getArgReference_int(stk, pci, 4);
		msg = sql_create_role(sql, role, grantor);
		break;
	}
	case DDL_DROP_ROLE:{
		char *role = sname;
		msg = sql_drop_role(sql, role);
		break;
	}
	case DDL_DROP_INDEX:{
		char *iname = *getArgReference_str(stk, pci, 3);
		msg = drop_index(sql, sname, iname);
		break;
	}
	case DDL_DROP_FUNCTION:{
		char *fname = *getArgReference_str(stk, pci, 3);
		int fid = *getArgReference_int(stk, pci, 4);
		int type = *getArgReference_int(stk, pci, 5);
		int action = *getArgReference_int(stk, pci, 6);
		msg = drop_func(sql, sname, fname, fid, type, action);
		break;
	}
	case DDL_CREATE_FUNCTION:{
		sql_func *f = *(sql_func **) getArgReference(stk, pci, 3);
		msg = create_func(sql, sname, f);
		break;
	}
	case DDL_CREATE_TRIGGER:{
		char *tname = *getArgReference_str(stk, pci, 3);
		char *triggername = *getArgReference_str(stk, pci, 4);
		int time = *getArgReference_int(stk, pci, 5);
		int orientation = *getArgReference_int(stk, pci, 6);
		int event = *getArgReference_int(stk, pci, 7);
		char *old_name = *getArgReference_str(stk, pci, 8);
		char *new_name = *getArgReference_str(stk, pci, 9);
		char *condition = *getArgReference_str(stk, pci, 10);
		char *query = *getArgReference_str(stk, pci, 11);

		msg = create_trigger(sql, sname, tname, triggername, time, orientation, event, old_name, new_name, condition, query);
		break;
	}
	case DDL_DROP_TRIGGER:{
		char *triggername = *getArgReference_str(stk, pci, 3);

		msg = drop_trigger(sql, sname, triggername);
		break;
	}
	default:
		throw(SQL, "sql.catalog", "catalog unknown type");
	}
	if (msg)
		return msg;
	return MAL_SUCCEED;
}

/* setVariable(int *ret, str *name, any value) */
str
setVariable(Client cntxt, MalBlkPtr mb, MalStkPtr stk, InstrPtr pci)
{
	int *res = getArgReference_int(stk, pci, 0);
	mvc *m = NULL;
	str msg;
	str varname = *getArgReference_str(stk, pci, 2);
	int mtype = getArgType(mb, pci, 3);
	ValRecord *src;
	char buf[BUFSIZ];

	if ((msg = getSQLContext(cntxt, mb, &m, NULL)) != NULL)
		return msg;
	if ((msg = checkSQLContext(cntxt)) != NULL)
		return msg;

	*res = 0;
	if (mtype < 0 || mtype >= 255)
		throw(SQL, "sql.setVariable", "failed");
	if (strcmp("optimizer", varname) == 0) {
		str newopt = *getArgReference_str(stk, pci, 3);
		if (newopt) {
			if (!isOptimizerPipe(newopt) && strchr(newopt, (int) ';') == 0) {
				snprintf(buf, BUFSIZ, "optimizer '%s' unknown", newopt);
				throw(SQL, "sql.setVariable", "%s", buf);
			}
			snprintf(buf, BUFSIZ, "user_%d", cntxt->idx);
			if (!isOptimizerPipe(newopt) || strcmp(buf, newopt) == 0) {
				msg = addPipeDefinition(cntxt, buf, newopt);
				if (msg)
					return msg;
				if (stack_find_var(m, varname))
					stack_set_string(m, varname, buf);
			} else if (stack_find_var(m, varname))
				stack_set_string(m, varname, newopt);
		}
		return MAL_SUCCEED;
	}
	src = &stk->stk[getArg(pci, 3)];
	if (stack_find_var(m, varname)) {
		lng sgn = val_get_number(src);
		if ((msg = sql_update_var(m, varname, src->val.sval, sgn)) != NULL) {
			snprintf(buf, BUFSIZ, "%s", msg);
			_DELETE(msg);
			throw(SQL, "sql.setVariable", "%s", buf);
		}
		stack_set_var(m, varname, src);
	} else {
		snprintf(buf, BUFSIZ, "variable '%s' unknown", varname);
		throw(SQL, "sql.setVariable", "%s", buf);
	}
	return MAL_SUCCEED;
}

/* getVariable(int *ret, str *name) */
str
getVariable(Client cntxt, MalBlkPtr mb, MalStkPtr stk, InstrPtr pci)
{
	int mtype = getArgType(mb, pci, 0);
	mvc *m = NULL;
	str msg;
	str varname = *getArgReference_str(stk, pci, 2);
	ValRecord *dst, *src;

	if ((msg = getSQLContext(cntxt, mb, &m, NULL)) != NULL)
		return msg;
	if ((msg = checkSQLContext(cntxt)) != NULL)
		return msg;
	if (mtype < 0 || mtype >= 255)
		throw(SQL, "sql.getVariable", "failed");
	src = stack_get_var(m, varname);
	if (!src) {
		char buf[BUFSIZ];
		snprintf(buf, BUFSIZ, "variable '%s' unknown", varname);
		throw(SQL, "sql.getVariable", "%s", buf);
	}
	dst = &stk->stk[getArg(pci, 0)];
	VALcopy(dst, src);
	return MAL_SUCCEED;
}

str
sql_variables(Client cntxt, MalBlkPtr mb, MalStkPtr stk, InstrPtr pci)
{
	int i;
	mvc *m = NULL;
	BAT *vars;
	str msg;
	bat *res = getArgReference_bat(stk, pci, 0);

	if ((msg = getSQLContext(cntxt, mb, &m, NULL)) != NULL)
		return msg;
	if ((msg = checkSQLContext(cntxt)) != NULL)
		return msg;

	vars = BATnew(TYPE_void, TYPE_str, m->topvars, TRANSIENT);
	if (vars == NULL)
		throw(SQL, "sql.variables", MAL_MALLOC_FAIL);
	BATseqbase(vars, 0);
	for (i = 0; i < m->topvars && !m->vars[i].frame; i++)
		BUNappend(vars, m->vars[i].name, FALSE);
	*res = vars->batCacheid;
	BBPkeepref(vars->batCacheid);
	return MAL_SUCCEED;
}

/* str mvc_logfile(int *d, str *filename); */
str
mvc_logfile(Client cntxt, MalBlkPtr mb, MalStkPtr stk, InstrPtr pci)
{
	mvc *m = NULL;
	str msg;
	str filename = *getArgReference_str(stk, pci, 1);

	if ((msg = getSQLContext(cntxt, mb, &m, NULL)) != NULL)
		return msg;
	if ((msg = checkSQLContext(cntxt)) != NULL)
		return msg;
	if (m->scanner.log) {
		close_stream(m->scanner.log);
		m->scanner.log = NULL;
	}

	if (strcmp(filename, str_nil))
		m->scanner.log = open_wastream(filename);
	return MAL_SUCCEED;
}

/* str mvc_next_value(lng *res, str *sname, str *seqname); */
str
mvc_next_value(Client cntxt, MalBlkPtr mb, MalStkPtr stk, InstrPtr pci)
{
	mvc *m = NULL;
	str msg;
	sql_schema *s;
	lng *res = getArgReference_lng(stk, pci, 0);
	str *sname = getArgReference_str(stk, pci, 1);
	str *seqname = getArgReference_str(stk, pci, 2);

	if ((msg = getSQLContext(cntxt, mb, &m, NULL)) != NULL)
		return msg;
	if ((msg = checkSQLContext(cntxt)) != NULL)
		return msg;
	s = mvc_bind_schema(m, *sname);
	if (s) {
		sql_sequence *seq = find_sql_sequence(s, *seqname);

		if (seq && seq_next_value(seq, res)) {
			m->last_id = *res;
			stack_set_number(m, "last_id", m->last_id);
			return MAL_SUCCEED;
		}
	}
	throw(SQL, "sql.next_value", "error");
}

/* str mvc_bat_next_value(bat *res, int *sid, str *seqname); */
str
mvc_bat_next_value(Client cntxt, MalBlkPtr mb, MalStkPtr stk, InstrPtr pci)
{
	mvc *m = NULL;
	str msg;
	BAT *b, *r;
	BUN p, q;
	sql_schema *s = NULL;
	sql_sequence *seq = NULL;
	seqbulk *sb = NULL;
	BATiter bi;
	bat *res = getArgReference_bat(stk, pci, 0);
	bat *sid = getArgReference_bat(stk, pci, 1);
	str *seqname = getArgReference_str(stk, pci, 2);

	if ((msg = getSQLContext(cntxt, mb, &m, NULL)) != NULL)
		return msg;
	if ((msg = checkSQLContext(cntxt)) != NULL)
		return msg;

	if ((b = BATdescriptor(*sid)) == NULL)
		throw(SQL, "sql.next_value", "Cannot access descriptor");

	r = BATnew(b->htype, TYPE_lng, BATcount(b), TRANSIENT);
	if (!r) {
		BBPunfix(b->batCacheid);
		throw(SQL, "sql.next_value", "Cannot create bat");
	}
	BATseqbase(r, b->hseqbase);

	if (!BATcount(b)) {
		BBPunfix(b->batCacheid);
		BBPkeepref(r->batCacheid);
		*res = r->batCacheid;
		return MAL_SUCCEED;
	}

	bi = bat_iterator(b);
	BATloop(b, p, q) {
		str sname = BUNtail(bi, BUNfirst(b));
		lng l;

		if (!s || strcmp(s->base.name, sname) != 0) {
			if (sb)
				seqbulk_destroy(sb);
			s = mvc_bind_schema(m, sname);
			seq = NULL;
			if (!s || (seq = find_sql_sequence(s, *seqname)) == NULL || !(sb = seqbulk_create(seq, BATcount(b)))) {
				BBPunfix(b->batCacheid);
				BBPunfix(r->batCacheid);
				throw(SQL, "sql.next_value", "error");
			}
		}
		if (!seqbulk_next_value(sb, &l)) {
			BBPunfix(b->batCacheid);
			BBPunfix(r->batCacheid);
			seqbulk_destroy(sb);
			throw(SQL, "sql.next_value", "error");
		}
		BUNins(r, BUNhead(bi, p), &l, FALSE);
	}
	if (sb)
		seqbulk_destroy(sb);
	BBPunfix(b->batCacheid);
	BBPkeepref(r->batCacheid);
	*res = r->batCacheid;
	return MAL_SUCCEED;
}

/* str mvc_get_value(lng *res, str *sname, str *seqname); */
str
mvc_get_value(Client cntxt, MalBlkPtr mb, MalStkPtr stk, InstrPtr pci)
{
	mvc *m = NULL;
	str msg;
	sql_schema *s;
	lng *res = getArgReference_lng(stk, pci, 0);
	str *sname = getArgReference_str(stk, pci, 1);
	str *seqname = getArgReference_str(stk, pci, 2);

	if ((msg = getSQLContext(cntxt, mb, &m, NULL)) != NULL)
		return msg;
	if ((msg = checkSQLContext(cntxt)) != NULL)
		return msg;
	s = mvc_bind_schema(m, *sname);
	if (s) {
		sql_sequence *seq = find_sql_sequence(s, *seqname);

		if (seq && seq_get_value(seq, res))
			return MAL_SUCCEED;
	}
	throw(SQL, "sql.get_value", "error");
}

str
mvc_getVersion(lng *version, const int *clientid)
{
	mvc *m = NULL;
	Client cntxt = MCgetClient(*clientid);
	str msg;

	if ((msg = getSQLContext(cntxt, NULL, &m, NULL)) != NULL)
		return msg;
	if ((msg = checkSQLContext(cntxt)) != NULL)
		return msg;
	*version = -1;
	if (m->session->tr)
		*version = m->session->tr->stime;
	return MAL_SUCCEED;
}

/* str mvc_restart_seq(lng *res, str *sname, str *seqname, lng *start); */
str
mvc_restart_seq(Client cntxt, MalBlkPtr mb, MalStkPtr stk, InstrPtr pci)
{
	mvc *m = NULL;
	str msg;
	sql_schema *s;
	lng *res = getArgReference_lng(stk, pci, 0);
	str *sname = getArgReference_str(stk, pci, 1);
	str *seqname = getArgReference_str(stk, pci, 2);
	lng *start = getArgReference_lng(stk, pci, 3);

	if ((msg = getSQLContext(cntxt, mb, &m, NULL)) != NULL)
		return msg;
	if ((msg = checkSQLContext(cntxt)) != NULL)
		return msg;
	if (*start == lng_nil)
		throw(SQL, "sql.restart", "cannot (re)start with NULL");
	s = mvc_bind_schema(m, *sname);
	if (s) {
		sql_sequence *seq = find_sql_sequence(s, *seqname);

		if (seq) {
			*res = sql_trans_sequence_restart(m->session->tr, seq, *start);
			return MAL_SUCCEED;
		}
	}
	throw(SQL, "sql.restart", "sequence %s not found", *sname);
}

static BAT *
mvc_bind(mvc *m, char *sname, char *tname, char *cname, int access)
{
	sql_trans *tr = m->session->tr;
	BAT *b = NULL;
	sql_schema *s = NULL;
	sql_table *t = NULL;
	sql_column *c = NULL;

	s = mvc_bind_schema(m, sname);
	if (s == NULL)
		return NULL;
	t = mvc_bind_table(m, s, tname);
	if (t == NULL)
		return NULL;
	c = mvc_bind_column(m, t, cname);
	if (c == NULL)
		return NULL;

	b = store_funcs.bind_col(tr, c, access);
	return b;
}

static BAT *
mvc_bind_dbat(mvc *m, char *sname, char *tname, int access)
{
	sql_trans *tr = m->session->tr;
	BAT *b = NULL;
	sql_schema *s = NULL;
	sql_table *t = NULL;

	s = mvc_bind_schema(m, sname);
	if (s == NULL)
		return NULL;
	t = mvc_bind_table(m, s, tname);
	if (t == NULL)
		return NULL;

	b = store_funcs.bind_del(tr, t, access);
	return b;
}

BAT *
mvc_bind_idxbat(mvc *m, const char *sname, const char *tname, const char *iname, int access)
{
	sql_trans *tr = m->session->tr;
	BAT *b = NULL;
	sql_schema *s = NULL;
	sql_idx *i = NULL;

	s = mvc_bind_schema(m, sname);
	if (s == NULL)
		return NULL;
	i = mvc_bind_idx(m, s, iname);
	if (i == NULL)
		return NULL;

	(void) tname;
	b = store_funcs.bind_idx(tr, i, access);
	return b;
}

/* str mvc_bind_wrap(int *bid, str *sname, str *tname, str *cname, int *access); */
str
mvc_bind_wrap(Client cntxt, MalBlkPtr mb, MalStkPtr stk, InstrPtr pci)
{
	int upd = (pci->argc == 7 || pci->argc == 9);
	BAT *b = NULL, *bn;
	bat *bid = getArgReference_bat(stk, pci, 0);
	mvc *m = NULL;
	str msg;
	str *sname = getArgReference_str(stk, pci, 2 + upd);
	str *tname = getArgReference_str(stk, pci, 3 + upd);
	str *cname = getArgReference_str(stk, pci, 4 + upd);
	int *access = getArgReference_int(stk, pci, 5 + upd);

	if ((msg = getSQLContext(cntxt, mb, &m, NULL)) != NULL)
		return msg;
	if ((msg = checkSQLContext(cntxt)) != NULL)
		return msg;
	b = mvc_bind(m, *sname, *tname, *cname, *access);
	if (b) {
		if (pci->argc == (8 + upd) && getArgType(mb, pci, 6 + upd) == TYPE_int) {
			BUN cnt = BATcount(b), psz;
			/* partitioned access */
			int part_nr = *getArgReference_int(stk, pci, 6 + upd);
			int nr_parts = *getArgReference_int(stk, pci, 7 + upd);

			if (*access == 0) {
				psz = cnt ? (cnt / nr_parts) : 0;
				bn = BATslice(b, part_nr * psz, (part_nr + 1 == nr_parts) ? cnt : ((part_nr + 1) * psz));
				BATseqbase(bn, part_nr * psz);
			} else {
				/* BAT b holds the UPD_ID bat */
				oid l, h;
				BAT *c = mvc_bind(m, *sname, *tname, *cname, 0);
				if (c == NULL)
					throw(SQL,"sql.bind","Cannot access the update column");

				cnt = BATcount(c);
				psz = cnt ? (cnt / nr_parts) : 0;
				l = part_nr * psz;
				h = (part_nr + 1 == nr_parts) ? cnt : ((part_nr + 1) * psz);
				h--;
				bn = BATsubselect(b, NULL, &l, &h, 1, 1, 0);
				BBPunfix(c->batCacheid);
			}
			BBPunfix(b->batCacheid);
			b = bn;
		} else if (upd) {
			BAT *uv = mvc_bind(m, *sname, *tname, *cname, RD_UPD_VAL);
			bat *uvl = getArgReference_bat(stk, pci, 1);

			if (uv == NULL)
				throw(SQL,"sql.bind","Cannot access the update column");
			BBPkeepref(*bid = b->batCacheid);
			BBPkeepref(*uvl = uv->batCacheid);
			return MAL_SUCCEED;
		}
		if (upd) {
			bat *uvl = getArgReference_bat(stk, pci, 1);

			if (BATcount(b)) {
				BAT *uv = mvc_bind(m, *sname, *tname, *cname, RD_UPD_VAL);
				BAT *ui = mvc_bind(m, *sname, *tname, *cname, RD_UPD_ID);
				BAT *id;
				BAT *vl;
				if (ui == NULL)
					throw(SQL,"sql.bind","Cannot access the insert column");
				if (uv == NULL)
					throw(SQL,"sql.bind","Cannot access the update column");
				id = BATproject(b, ui); 
				vl = BATproject(b, uv);
				assert(BATcount(id) == BATcount(vl));
				bat_destroy(ui);
				bat_destroy(uv);
				BBPkeepref(*bid = id->batCacheid);
				BBPkeepref(*uvl = vl->batCacheid);
			} else {
				sql_schema *s = mvc_bind_schema(m, *sname);
				sql_table *t = mvc_bind_table(m, s, *tname);
				sql_column *c = mvc_bind_column(m, t, *cname);

				*bid = e_bat(TYPE_oid);
				*uvl = e_bat(c->type.type->localtype);
			}
			BBPunfix(b->batCacheid);
		} else {
			BBPkeepref(*bid = b->batCacheid);
		}
		return MAL_SUCCEED;
	}
	if (*sname && strcmp(*sname, str_nil) != 0)
		throw(SQL, "sql.bind", "unable to find %s.%s(%s)", *sname, *tname, *cname);
	throw(SQL, "sql.bind", "unable to find %s(%s)", *tname, *cname);
}

/* str mvc_bind_idxbat_wrap(int *bid, str *sname, str *tname, str *iname, int *access); */
str
mvc_bind_idxbat_wrap(Client cntxt, MalBlkPtr mb, MalStkPtr stk, InstrPtr pci)
{
	int upd = (pci->argc == 7 || pci->argc == 9);
	BAT *b = NULL, *bn;
	bat *bid = getArgReference_bat(stk, pci, 0);
	mvc *m = NULL;
	str msg;
	str *sname = getArgReference_str(stk, pci, 2 + upd);
	str *tname = getArgReference_str(stk, pci, 3 + upd);
	str *iname = getArgReference_str(stk, pci, 4 + upd);
	int *access = getArgReference_int(stk, pci, 5 + upd);

	if ((msg = getSQLContext(cntxt, mb, &m, NULL)) != NULL)
		return msg;
	if ((msg = checkSQLContext(cntxt)) != NULL)
		return msg;
	b = mvc_bind_idxbat(m, *sname, *tname, *iname, *access);
	if (b) {
		if (pci->argc == (8 + upd) && getArgType(mb, pci, 6 + upd) == TYPE_int) {
			BUN cnt = BATcount(b), psz;
			/* partitioned access */
			int part_nr = *getArgReference_int(stk, pci, 6 + upd);
			int nr_parts = *getArgReference_int(stk, pci, 7 + upd);

			if (*access == 0) {
				psz = cnt ? (cnt / nr_parts) : 0;
				bn = BATslice(b, part_nr * psz, (part_nr + 1 == nr_parts) ? cnt : ((part_nr + 1) * psz));
				BATseqbase(bn, part_nr * psz);
			} else {
				/* BAT b holds the UPD_ID bat */
				oid l, h;
				BAT *c = mvc_bind_idxbat(m, *sname, *tname, *iname, 0);
				if ( c == NULL)
					throw(SQL,"sql.bindidx","can not access index column");
				cnt = BATcount(c);
				psz = cnt ? (cnt / nr_parts) : 0;
				l = part_nr * psz;
				h = (part_nr + 1 == nr_parts) ? cnt : ((part_nr + 1) * psz);
				h--;
				bn = BATsubselect(b, NULL, &l, &h, 1, 1, 0);
				BBPunfix(c->batCacheid);
			}
			BBPunfix(b->batCacheid);
			b = bn;
		} else if (upd) {
			BAT *uv = mvc_bind_idxbat(m, *sname, *tname, *iname, RD_UPD_VAL);
			bat *uvl = getArgReference_bat(stk, pci, 1);
			if ( uv == NULL)
				throw(SQL,"sql.bindidx","can not access index column");
			BBPkeepref(*bid = b->batCacheid);
			BBPkeepref(*uvl = uv->batCacheid);
			return MAL_SUCCEED;
		}
		if (upd) {
			bat *uvl = getArgReference_bat(stk, pci, 1);

			if (BATcount(b)) {
				BAT *uv = mvc_bind_idxbat(m, *sname, *tname, *iname, RD_UPD_VAL);
				BAT *ui = mvc_bind_idxbat(m, *sname, *tname, *iname, RD_UPD_ID);
				BAT *id, *vl;
				if ( ui == NULL)
					throw(SQL,"sql.bindidx","can not access index column");
				if ( uv == NULL)
					throw(SQL,"sql.bindidx","can not access index column");
				id = BATproject(b, ui); 
				vl = BATproject(b, uv);
				assert(BATcount(id) == BATcount(vl));
				bat_destroy(ui);
				bat_destroy(uv);
				BBPkeepref(*bid = id->batCacheid);
				BBPkeepref(*uvl = vl->batCacheid);
			} else {
				sql_schema *s = mvc_bind_schema(m, *sname);
				sql_idx *i = mvc_bind_idx(m, s, *iname);

				*bid = e_bat(TYPE_oid);
				*uvl = e_bat((i->type==join_idx)?TYPE_oid:TYPE_wrd);
			}
			BBPunfix(b->batCacheid);
		} else {
			BBPkeepref(*bid = b->batCacheid);
		}
		return MAL_SUCCEED;
	}
	if (*sname)
		throw(SQL, "sql.idxbind", "unable to find index %s for %s.%s", *iname, *sname, *tname);
	throw(SQL, "sql.idxbind", "unable to find index %s for %s", *iname, *tname);
}

/*mvc_append_wrap(int *bid, str *sname, str *tname, str *cname, ptr d) */
str
mvc_append_wrap(Client cntxt, MalBlkPtr mb, MalStkPtr stk, InstrPtr pci)
{
	int *res = getArgReference_int(stk, pci, 0);
	mvc *m = NULL;
	str msg;
	str sname = *getArgReference_str(stk, pci, 2);
	str tname = *getArgReference_str(stk, pci, 3);
	str cname = *getArgReference_str(stk, pci, 4);
	ptr ins = getArgReference(stk, pci, 5);
	int tpe = getArgType(mb, pci, 5);
	sql_schema *s;
	sql_table *t;
	sql_column *c;
	BAT *b = 0;

	*res = 0;
	if ((msg = getSQLContext(cntxt, mb, &m, NULL)) != NULL)
		return msg;
	if ((msg = checkSQLContext(cntxt)) != NULL)
		return msg;
	if (tpe > GDKatomcnt)
		tpe = TYPE_bat;
	if (tpe == TYPE_bat && (ins = BATdescriptor(*(int *) ins)) == NULL)
		throw(SQL, "sql.append", "Cannot access descriptor");
	if (ATOMextern(tpe))
		ins = *(ptr *) ins;
	if ( tpe == TYPE_bat)
		b =  (BAT*) ins;
	s = mvc_bind_schema(m, sname);
	if (s == NULL)
		throw(SQL, "sql.append", "Schema missing");
	t = mvc_bind_table(m, s, tname);
	if (t == NULL)
		throw(SQL, "sql.append", "Table missing");
	if( b && BATcount(b) > 4096)
		BATmsync(b);
	if (cname[0] != '%' && (c = mvc_bind_column(m, t, cname)) != NULL) {
		store_funcs.append_col(m->session->tr, c, ins, tpe);
	} else if (cname[0] == '%') {
		sql_idx *i = mvc_bind_idx(m, s, cname + 1);
		if (i)
			store_funcs.append_idx(m->session->tr, i, ins, tpe);
	}
	if (tpe == TYPE_bat) {
		BBPunfix(((BAT *) ins)->batCacheid);
	}
	return MAL_SUCCEED;
}

/*mvc_update_wrap(int *bid, str *sname, str *tname, str *cname, ptr d) */
str
mvc_update_wrap(Client cntxt, MalBlkPtr mb, MalStkPtr stk, InstrPtr pci)
{
	int *res = getArgReference_int(stk, pci, 0);
	mvc *m = NULL;
	str msg;
	str sname = *getArgReference_str(stk, pci, 2);
	str tname = *getArgReference_str(stk, pci, 3);
	str cname = *getArgReference_str(stk, pci, 4);
	bat Tids = *getArgReference_bat(stk, pci, 5);
	bat Upd = *getArgReference_bat(stk, pci, 6);
	BAT *tids, *upd;
	int tpe = getArgType(mb, pci, 6);
	sql_schema *s;
	sql_table *t;
	sql_column *c;

	*res = 0;
	if ((msg = getSQLContext(cntxt, mb, &m, NULL)) != NULL)
		return msg;
	if ((msg = checkSQLContext(cntxt)) != NULL)
		return msg;
	if (tpe > TYPE_any)
		tpe = TYPE_bat;
	else
		assert(0);
	if (tpe != TYPE_bat)
		throw(SQL, "sql.update", "bat expected");
	if ((tids = BATdescriptor(Tids)) == NULL)
		throw(SQL, "sql.update", "Cannot access descriptor");
	if ((upd = BATdescriptor(Upd)) == NULL) {
		BBPunfix(tids->batCacheid);
		throw(SQL, "sql.update", "Cannot access descriptor");
	}
	s = mvc_bind_schema(m, sname);
	if (s == NULL) {
		BBPunfix(tids->batCacheid);
		BBPunfix(upd->batCacheid);
		throw(SQL, "sql.update", "Schema missing");
	}
	t = mvc_bind_table(m, s, tname);
	if (t == NULL) {
		BBPunfix(tids->batCacheid);
		BBPunfix(upd->batCacheid);
		throw(SQL, "sql.update", "Table missing");
	}
	if( upd && BATcount(upd) > 4096)
		BATmsync(upd);
	if( tids && BATcount(tids) > 4096)
		BATmsync(tids);
	if (cname[0] != '%' && (c = mvc_bind_column(m, t, cname)) != NULL) {
		store_funcs.update_col(m->session->tr, c, tids, upd, tpe);
	} else if (cname[0] == '%') {
		sql_idx *i = mvc_bind_idx(m, s, cname + 1);
		if (i)
			store_funcs.update_idx(m->session->tr, i, tids, upd, tpe);
	}
	BBPunfix(tids->batCacheid);
	BBPunfix(upd->batCacheid);
	return MAL_SUCCEED;
}

/* str mvc_clear_table_wrap(wrd *res, str *sname, str *tname); */
str
mvc_clear_table_wrap(Client cntxt, MalBlkPtr mb, MalStkPtr stk, InstrPtr pci)
{
	sql_schema *s;
	sql_table *t;
	mvc *m = NULL;
	str msg;
	wrd *res = getArgReference_wrd(stk, pci, 0);
	str *sname = getArgReference_str(stk, pci, 1);
	str *tname = getArgReference_str(stk, pci, 2);

	if ((msg = getSQLContext(cntxt, mb, &m, NULL)) != NULL)
		return msg;
	if ((msg = checkSQLContext(cntxt)) != NULL)
		return msg;
	s = mvc_bind_schema(m, *sname);
	if (s == NULL)
		throw(SQL, "sql.clear_table", "3F000!Schema missing");
	t = mvc_bind_table(m, s, *tname);
	if (t == NULL)
		throw(SQL, "sql.clear_table", "42S02!Table missing");
	*res = mvc_clear_table(m, t);
	return MAL_SUCCEED;
}

/*mvc_delete_wrap(int *d, str *sname, str *tname, ptr d) */
str
mvc_delete_wrap(Client cntxt, MalBlkPtr mb, MalStkPtr stk, InstrPtr pci)
{
	int *res = getArgReference_int(stk, pci, 0);
	mvc *m = NULL;
	str msg;
	str sname = *getArgReference_str(stk, pci, 2);
	str tname = *getArgReference_str(stk, pci, 3);
	ptr ins = getArgReference(stk, pci, 4);
	int tpe = getArgType(mb, pci, 4);
	BAT *b = NULL;

	sql_schema *s;
	sql_table *t;

	*res = 0;
	if ((msg = getSQLContext(cntxt, mb, &m, NULL)) != NULL)
		return msg;
	if ((msg = checkSQLContext(cntxt)) != NULL)
		return msg;
	if (tpe > TYPE_any)
		tpe = TYPE_bat;
	if (tpe == TYPE_bat && (b = BATdescriptor(*(int *) ins)) == NULL)
		throw(SQL, "sql.delete", "Cannot access descriptor");
	if (tpe != TYPE_bat || (b->ttype != TYPE_oid && b->ttype != TYPE_void))
		throw(SQL, "sql.delete", "Cannot access descriptor");
	s = mvc_bind_schema(m, sname);
	if (s == NULL)
		throw(SQL, "sql.delete", "3F000!Schema missing");
	t = mvc_bind_table(m, s, tname);
	if (t == NULL)
		throw(SQL, "sql.delete", "42S02!Table missing");
	if( b && BATcount(b) > 4096)
		BATmsync(b);
	store_funcs.delete_tab(m->session->tr, t, b, tpe);
	if (tpe == TYPE_bat)
		BBPunfix(((BAT *) ins)->batCacheid);
	return MAL_SUCCEED;
}

static BAT *
setwritable(BAT *b)
{
	BAT *bn = b;

	if (BATsetaccess(b, BAT_WRITE) != GDK_SUCCEED) {
		if (b->batSharecnt) {
			bn = BATcopy(b, b->htype, b->ttype, TRUE, TRANSIENT);
			if (bn != NULL)
				BATsetaccess(bn, BAT_WRITE);
		} else {
			bn = NULL;
		}
		BBPunfix(b->batCacheid);
	}
	return bn;
}

str
DELTAbat2(bat *result, const bat *col, const bat *uid, const bat *uval)
{
	return DELTAbat(result, col, uid, uval, NULL);
}

str
DELTAsub2(bat *result, const bat *col, const bat *cid, const bat *uid, const bat *uval)
{
	return DELTAsub(result, col, cid, uid, uval, NULL);
}

str
DELTAproject2(bat *result, const bat *sub, const bat *col, const bat *uid, const bat *uval)
{
	return DELTAproject(result, sub, col, uid, uval, NULL);
}

str
DELTAbat(bat *result, const bat *col, const bat *uid, const bat *uval, const bat *ins)
{
	BAT *c, *u_id, *u_val, *i = NULL, *res;

	if ((u_id = BBPquickdesc(abs(*uid), 0)) == NULL)
		throw(MAL, "sql.delta", RUNTIME_OBJECT_MISSING);
	if (ins && (i = BBPquickdesc(abs(*ins), 0)) == NULL)
		throw(MAL, "sql.delta", RUNTIME_OBJECT_MISSING);

	/* no updates, no inserts */
	if (BATcount(u_id) == 0 && (!i || BATcount(i) == 0)) {
		BBPincref(*result = *col, TRUE);
		return MAL_SUCCEED;
	}

	if ((c = BBPquickdesc(abs(*col), 0)) == NULL)
		throw(MAL, "sql.delta", RUNTIME_OBJECT_MISSING);

	/* bat may change */
	if (i && BATcount(c) == 0 && BATcount(u_id) == 0) {
		BBPincref(*result = *ins, TRUE);
		return MAL_SUCCEED;
	}

	c = BATdescriptor(*col);
	if (c == NULL)
		throw(MAL, "sql.delta", RUNTIME_OBJECT_MISSING);
	if ((res = BATcopy(c, TYPE_void, c->ttype, TRUE, TRANSIENT)) == NULL) {
		BBPunfix(c->batCacheid);
		throw(MAL, "sql.delta", OPERATION_FAILED);
	}
	BBPunfix(c->batCacheid);

	if ((u_val = BATdescriptor(*uval)) == NULL)
		throw(MAL, "sql.delta", RUNTIME_OBJECT_MISSING);
	u_id = BATdescriptor(*uid);
	assert(BATcount(u_id) == BATcount(u_val));
	if (BATcount(u_id))
		BATreplace(res, u_id, u_val, TRUE);
	BBPunfix(u_id->batCacheid);
	BBPunfix(u_val->batCacheid);

	if (i && BATcount(i)) {
		i = BATdescriptor(*ins);
		BATappend(res, i, TRUE);
		BBPunfix(i->batCacheid);
	}

	if (!(res->batDirty&2)) BATsetaccess(res, BAT_READ);
	BBPkeepref(*result = res->batCacheid);
	return MAL_SUCCEED;
}

str
DELTAsub(bat *result, const bat *col, const bat *cid, const bat *uid, const bat *uval, const bat *ins)
{
	BAT *c, *cminu, *u_id, *u_val, *u, *i = NULL, *res;
	gdk_return ret;

	if ((u_id = BBPquickdesc(abs(*uid), 0)) == NULL)
		throw(MAL, "sql.delta", RUNTIME_OBJECT_MISSING);
	if (ins && (i = BBPquickdesc(abs(*ins), 0)) == NULL)
		throw(MAL, "sql.delta", RUNTIME_OBJECT_MISSING);

	/* no updates, no inserts */
	if (BATcount(u_id) == 0 && (!i || BATcount(i) == 0)) {
		BBPincref(*result = *col, TRUE);
		return MAL_SUCCEED;
	}

	if ((c = BBPquickdesc(abs(*col), 0)) == NULL)
		throw(MAL, "sql.delta", RUNTIME_OBJECT_MISSING);

	/* bat may change */
	if (i && BATcount(c) == 0 && BATcount(u_id) == 0) {
		BBPincref(*result = *ins, TRUE);
		return MAL_SUCCEED;
	}

	c = BATdescriptor(*col);
	res = c;
	if (BATcount(u_id)) {
		u_id = BATdescriptor(*uid);
		if (!u_id)
			throw(MAL, "sql.delta", RUNTIME_OBJECT_MISSING);
		cminu = BATkdiff(BATmirror(c), BATmirror(u_id));
		if (!cminu) {
			BBPunfix(u_id->batCacheid);
			throw(MAL, "sql.delta", RUNTIME_OBJECT_MISSING);
		}
		BBPunfix(c->batCacheid);
		res = c = BATmirror(BATmark(cminu, 0));
		BBPunfix(cminu->batCacheid);

		if ((u_val = BATdescriptor(*uval)) == NULL) {
			BBPunfix(c->batCacheid);
			BBPunfix(u_id->batCacheid);
			throw(MAL, "sql.delta", RUNTIME_OBJECT_MISSING);
		}
		u = BATleftfetchjoin(u_val, u_id, BATcount(u_val));
		BBPunfix(u_val->batCacheid);
		BBPunfix(u_id->batCacheid);
		if (!u) {
			BBPunfix(c->batCacheid);
			throw(MAL, "sql.delta", RUNTIME_OBJECT_MISSING);
		}
		if (BATcount(u)) {	/* check selected updated values against candidates */
			BAT *c_ids = BATdescriptor(*cid);

			if (!c_ids){
				BBPunfix(c->batCacheid);
				BBPunfix(u->batCacheid);
				throw(MAL, "sql.delta", RUNTIME_OBJECT_MISSING);
			}
			cminu = BATsemijoin(BATmirror(u), BATmirror(c_ids));
			BBPunfix(c_ids->batCacheid);
			BBPunfix(u->batCacheid);
			if (!cminu) {
				BBPunfix(c->batCacheid);
				throw(MAL, "sql.delta", RUNTIME_OBJECT_MISSING);
			}
			u = BATmirror(cminu);
		}
		BATappend(res, u, TRUE);
		BBPunfix(u->batCacheid);

		ret = BATsubsort(&u, NULL, NULL, res, NULL, NULL, 0, 0);
		BBPunfix(res->batCacheid);
		if (ret != GDK_SUCCEED) {
			BBPunfix(c->batCacheid);
			throw(MAL, "sql.delta", RUNTIME_OBJECT_MISSING);
		}
		res = u;
	}

	if (i) {
		i = BATdescriptor(*ins);
		if (!i)
			throw(MAL, "sql.delta", RUNTIME_OBJECT_MISSING);
		if (BATcount(u_id)) {
			u_id = BATdescriptor(*uid);
			cminu = BATkdiff(BATmirror(i), BATmirror(u_id));
			BBPunfix(i->batCacheid);
			BBPunfix(u_id->batCacheid);
			if (!cminu) 
				throw(MAL, "sql.delta", RUNTIME_OBJECT_MISSING);
			i = BATmirror(BATmark(cminu, 0));
			BBPunfix(cminu->batCacheid);
		}
		if (isVIEW(res)) {
			BAT *n = BATcopy(res, res->htype, res->ttype, TRUE, TRANSIENT);
			BBPunfix(res->batCacheid);
			res = n;
			if (res == NULL) {
				BBPunfix(i->batCacheid);
				throw(MAL, "sql.delta", OPERATION_FAILED);
			}
		}
		BATappend(res, i, TRUE);
		BBPunfix(i->batCacheid);

		ret = BATsubsort(&u, NULL, NULL, res, NULL, NULL, 0, 0);
		BBPunfix(res->batCacheid);
		if (ret != GDK_SUCCEED)
			throw(MAL, "sql.delta", RUNTIME_OBJECT_MISSING);
		res = u;
	}
	BATkey(BATmirror(res), TRUE);
	if (!(res->batDirty&2)) BATsetaccess(res, BAT_READ);
	BBPkeepref(*result = res->batCacheid);
	return MAL_SUCCEED;
}

str
DELTAproject(bat *result, const bat *sub, const bat *col, const bat *uid, const bat *uval, const bat *ins)
{
	BAT *s, *c, *u_id, *u_val, *i = NULL, *res, *tres;

	if ((s = BATdescriptor(*sub)) == NULL)
		throw(MAL, "sql.delta", RUNTIME_OBJECT_MISSING);

	if (ins && (i = BATdescriptor(*ins)) == NULL) {
		BBPunfix(s->batCacheid);
		throw(MAL, "sql.delta", RUNTIME_OBJECT_MISSING);
	}

	if (i && BATcount(s) == 0) {
		res = BATproject(s, i);
		BBPunfix(s->batCacheid);
		if (i)
			BBPunfix(i->batCacheid);

		BBPkeepref(*result = res->batCacheid);
		return MAL_SUCCEED;
	}

	if ((c = BATdescriptor(*col)) == NULL) {
		BBPunfix(s->batCacheid);
		if (i)
			BBPunfix(i->batCacheid);
		throw(MAL, "sql.delta", RUNTIME_OBJECT_MISSING);
	}

	/* leftfetchjoin(sub,col).union(leftfetchjoin(sub,i)) */
	res = c;
	if (i && BATcount(i)) {
		if (BATcount(c) == 0) {
			res = i;
			i = c;
		} else {
			if ((res = BATcopy(c, TYPE_void, c->ttype, TRUE, TRANSIENT)) == NULL)
				throw(MAL, "sql.projectdelta", OPERATION_FAILED);
			BATappend(res, i, FALSE);
			BBPunfix(c->batCacheid);
		}
	}
	if (i)
		BBPunfix(i->batCacheid);

	tres = BATproject(s, res);
	assert(tres);
	BBPunfix(res->batCacheid);
	res = tres;

	if ((u_id = BATdescriptor(*uid)) == NULL) {
		BBPunfix(res->batCacheid);
		BBPunfix(s->batCacheid);
		throw(MAL, "sql.delta", RUNTIME_OBJECT_MISSING);
	}
	if (!BATcount(u_id)) {
		BBPunfix(u_id->batCacheid);
		BBPunfix(s->batCacheid);
		BBPkeepref(*result = res->batCacheid);
		return MAL_SUCCEED;
	}
	if ((u_val = BATdescriptor(*uval)) == NULL) {
		BBPunfix(u_id->batCacheid);
		BBPunfix(res->batCacheid);
		BBPunfix(s->batCacheid);
		throw(MAL, "sql.delta", RUNTIME_OBJECT_MISSING);
	}

	if (BATcount(u_val)) {
		BAT *o = BATsemijoin(u_id, s);
		BAT *nu_id = BATproject(o, u_id);
		BAT *nu_val = BATproject(o, u_val);

		BBPunfix(o->batCacheid);
		res = setwritable(res);
		BATreplace(res, nu_id, nu_val, 0);
		BBPunfix(nu_id->batCacheid);
		BBPunfix(nu_val->batCacheid);
	}
	BBPunfix(s->batCacheid);
	BBPunfix(u_id->batCacheid);
	BBPunfix(u_val->batCacheid);

	if (!(res->batDirty&2)) BATsetaccess(res, BAT_READ);
	BBPkeepref(*result = res->batCacheid);
	return MAL_SUCCEED;
}

/* str SQLtid(bat *result, mvc *m, str *sname, str *tname) */
str
SQLtid(Client cntxt, MalBlkPtr mb, MalStkPtr stk, InstrPtr pci)
{
	bat *res = getArgReference_bat(stk, pci, 0);
	mvc *m = NULL;
	str msg;
	sql_trans *tr;
	str sname = *getArgReference_str(stk, pci, 2);
	str tname = *getArgReference_str(stk, pci, 3);

	sql_schema *s;
	sql_table *t;
	sql_column *c;
	BAT *tids;
	size_t nr, inr = 0;
	oid sb = 0;

	*res = bat_nil;
	if ((msg = getSQLContext(cntxt, mb, &m, NULL)) != NULL)
		return msg;
	tr = m->session->tr;
	if ((msg = checkSQLContext(cntxt)) != NULL)
		return msg;
	s = mvc_bind_schema(m, sname);
	if (s == NULL)
		throw(SQL, "sql.tid", "3F000!Schema missing");
	t = mvc_bind_table(m, s, tname);
	if (t == NULL)
		throw(SQL, "sql.tid", "42S02!Table missing");
	c = t->columns.set->h->data;

	nr = store_funcs.count_col(tr, c, 1);

	if (isTable(t) && t->access == TABLE_WRITABLE && (t->base.flag != TR_NEW /* alter */ ) &&
	    t->persistence == SQL_PERSIST && !t->commit_action)
		inr = store_funcs.count_col(tr, c, 0);
	nr -= inr;
	if (pci->argc == 6) {	/* partitioned version */
		size_t cnt = nr;
		int part_nr = *getArgReference_int(stk, pci, 4);
		int nr_parts = *getArgReference_int(stk, pci, 5);

		nr /= nr_parts;
		sb = (oid) (part_nr * nr);
		if (nr_parts == (part_nr + 1)) {	/* last part gets the inserts */
			nr = cnt - (part_nr * nr);	/* keep rest */
			nr += inr;
		}
	} else {
		nr += inr;
	}

	/* create void,void bat with length and oid's set */
	tids = BATnew(TYPE_void, TYPE_void, 0, TRANSIENT);
	if (tids == NULL)
		throw(SQL, "sql.tid", MAL_MALLOC_FAIL);
	tids->H->seq = sb;
	tids->T->seq = sb;
	BATsetcount(tids, (BUN) nr);
	tids->H->revsorted = 0;
	tids->T->revsorted = 0;

	if (store_funcs.count_del(tr, t)) {
		BAT *d = store_funcs.bind_del(tr, t, RD_INS);
		BAT *diff;
		if( d == NULL)
			throw(SQL,"sql.tid","Can not bind delete column");

		diff = BATkdiff(tids, BATmirror(d));
		BBPunfix(tids->batCacheid);
		tids = BATmirror(BATmark(diff, sb));
		BBPunfix(diff->batCacheid);
		BBPunfix(d->batCacheid);
	}
	if (!(tids->batDirty&2)) BATsetaccess(tids, BAT_READ);
	BBPkeepref(*res = tids->batCacheid);
	return MAL_SUCCEED;
}

/* pattern resultSet{unsafe}(tbl:bat[:oid,:str], attr:bat[:oid,:str], tpe:bat[:oid,:str], len:bat[:oid,:int],scale:bat[:oid,:int], cols:bat[:oid,:any]...) :int */
/* New result set rendering infrastructure */

static str
mvc_result_set_wrap( Client cntxt, MalBlkPtr mb, MalStkPtr stk, InstrPtr pci)
{
	int *res_id =getArgReference_int(stk,pci,0);
	bat tblId= *getArgReference_bat(stk, pci,1);
	bat atrId= *getArgReference_bat(stk, pci,2);
	bat tpeId= *getArgReference_bat(stk, pci,3);
	bat lenId= *getArgReference_bat(stk, pci,4);
	bat scaleId= *getArgReference_bat(stk, pci,5);
	bat bid;
	int i,res;
	str tblname, colname, tpename, msg= MAL_SUCCEED;
	int *digits, *scaledigits;
	oid o = 0;
	BATiter itertbl,iteratr,itertpe;
	mvc *m = NULL;
	BAT *b, *tbl, *atr, *tpe,*len,*scale;

	if ((msg = getSQLContext(cntxt, mb, &m, NULL)) != NULL)
		return msg;
	if ((msg = checkSQLContext(cntxt)) != NULL)
		return msg;
	bid = *getArgReference_bat(stk,pci,6);
	b = BATdescriptor(bid);
	if ( b == NULL)
		throw(MAL,"sql.resultset","Failed to access order column");
	res = *res_id = mvc_result_table(m, pci->argc - (pci->retc + 5), 1, b);
	if (res < 0)
		msg = createException(SQL, "sql.resultSet", "failed");
	BBPunfix(b->batCacheid);

	tbl = BATdescriptor(tblId);
	atr = BATdescriptor(atrId);
	tpe = BATdescriptor(tpeId);
	len = BATdescriptor(lenId);
	scale = BATdescriptor(scaleId);
	if( msg || tbl == NULL || atr == NULL || tpe == NULL || len == NULL || scale == NULL)
		goto wrapup_result_set;
	// mimick the old rsColumn approach;
	itertbl = bat_iterator(tbl);
	iteratr = bat_iterator(atr);
	itertpe = bat_iterator(tpe);
	digits = (int*) Tloc(len,BUNfirst(len));
	scaledigits = (int*) Tloc(scale,BUNfirst(scale));

	for( i = 6; msg == MAL_SUCCEED && i< pci->argc; i++, o++){
		bid = *getArgReference_bat(stk,pci,i);
		tblname = BUNtail(itertbl,o);
		colname = BUNtail(iteratr,o);
		tpename = BUNtail(itertpe,o);
		b = BATdescriptor(bid);
		if ( b == NULL)
			msg= createException(MAL,"sql.resultset","Failed to access result column");
		else
		if (mvc_result_column(m, tblname, colname, tpename, *digits++, *scaledigits++, b))
			msg = createException(SQL, "sql.resultset", "mvc_result_column failed");
		if( b)
			BBPunfix(bid);
	}
	// now sent it to the channel cntxt->fdout
	if (mvc_export_result(cntxt->sqlcontext, cntxt->fdout, res))
		msg = createException(SQL, "sql.resultset", "failed");
wrapup_result_set:
	if( tbl) BBPunfix(tblId);
	if( atr) BBPunfix(atrId);
	if( tpe) BBPunfix(tpeId);
	if( len) BBPunfix(lenId);
	if( scale) BBPunfix(scaleId);
	return msg;
}







/* Copy the result set into a CSV file */
str
mvc_export_table_wrap( Client cntxt, MalBlkPtr mb, MalStkPtr stk, InstrPtr pci)
{
	int *res_id =getArgReference_int(stk,pci,0);
	str filename = *getArgReference_str(stk,pci,1);
	str format = *getArgReference_str(stk,pci,2);
	unsigned char *tsep = NULL, *rsep = NULL, *ssep = NULL, *ns = NULL;
    unsigned char **T = (unsigned char **) getArgReference_str(stk, pci, 3);
    unsigned char **R = (unsigned char **) getArgReference_str(stk, pci, 4);
    unsigned char **S = (unsigned char **) getArgReference_str(stk, pci, 5);
    unsigned char **N = (unsigned char **) getArgReference_str(stk, pci, 6);

	bat tblId= *getArgReference_bat(stk, pci,7);
	bat atrId= *getArgReference_bat(stk, pci,8);
	bat tpeId= *getArgReference_bat(stk, pci,9);
	bat lenId= *getArgReference_bat(stk, pci,10);
	bat scaleId= *getArgReference_bat(stk, pci,11);
	stream *s;
	bat bid;
	int i,res;
	size_t l;
	str tblname, colname, tpename, msg= MAL_SUCCEED;
	int *digits, *scaledigits;
	oid o = 0;
	BATiter itertbl,iteratr,itertpe;
	mvc *m = NULL;
	BAT *order = NULL, *b = NULL, *tbl = NULL, *atr = NULL, *tpe = NULL,*len = NULL,*scale = NULL;
	res_table *t = NULL;

	(void) format;

	if ((msg = getSQLContext(cntxt, mb, &m, NULL)) != NULL)
		return msg;
	if ((msg = checkSQLContext(cntxt)) != NULL)
		return msg;

	bid = *getArgReference_bat(stk,pci,12);
	order = BATdescriptor(bid);
	if ( order == NULL)
		throw(MAL,"sql.resultset","Failed to access order column");
	res = *res_id = mvc_result_table(m, pci->argc - (pci->retc + 11), 1, order);
	t = m->results;
	if (res < 0){
		msg = createException(SQL, "sql.resultSet", "failed");
		goto wrapup_result_set1;
	}

    l = strlen((char *) (*T));
    GDKstrFromStr(tsep = GDKmalloc(l + 1), *T, l);
    l = 0;
    l = strlen((char *) (*R));
    GDKstrFromStr(rsep = GDKmalloc(l + 1), *R, l);
    l = 0;
    l = strlen((char *) (*S));
    GDKstrFromStr(ssep = GDKmalloc(l + 1), *S, l);
    l = 0;
    l = strlen((char *) (*N));
    GDKstrFromStr(ns = GDKmalloc(l + 1), *N, l);
    t->tsep = (char *) tsep;
    t->rsep = (char *) rsep;
    t->ssep = (char *) ssep;
    t->ns = (char *) ns;

	tbl = BATdescriptor(tblId);
	atr = BATdescriptor(atrId);
	tpe = BATdescriptor(tpeId);
	len = BATdescriptor(lenId);
	scale = BATdescriptor(scaleId);
	if( msg || tbl == NULL || atr == NULL || tpe == NULL || len == NULL || scale == NULL)
		goto wrapup_result_set1;
	// mimick the old rsColumn approach;
	itertbl = bat_iterator(tbl);
	iteratr = bat_iterator(atr);
	itertpe = bat_iterator(tpe);
	digits = (int*) Tloc(len,BUNfirst(len));
	scaledigits = (int*) Tloc(scale,BUNfirst(scale));

	for( i = 12; msg == MAL_SUCCEED && i< pci->argc; i++, o++){
		bid = *getArgReference_bat(stk,pci,i);
		tblname = BUNtail(itertbl,o);
		colname = BUNtail(iteratr,o);
		tpename = BUNtail(itertpe,o);
		b = BATdescriptor(bid);
		if ( b == NULL)
			msg= createException(MAL,"sql.resultset","Failed to access result column");
		else
		if (mvc_result_column(m, tblname, colname, tpename, *digits++, *scaledigits++, b))
			msg = createException(SQL, "sql.resultset", "mvc_result_column failed");
		if( b)
			BBPunfix(bid);
	}
	// now select the file channel
    if ( strcmp(filename,"stdout") == 0 )
		s= cntxt->fdout;
	else
    if ( (s = open_wastream(filename)) == NULL || mnstr_errnr(s)) {
        int errnr = mnstr_errnr(s);
        if (s)
            mnstr_destroy(s);
        msg=  createException(IO, "streams.open", "could not open file '%s': %s",
                filename?filename:"stdout", strerror(errnr));
		goto wrapup_result_set1;
    } 
	if (mvc_export_result(cntxt->sqlcontext, s, res))
		msg = createException(SQL, "sql.resultset", "failed");
	if( s != cntxt->fdout)
		mnstr_close(s);
wrapup_result_set1:
	BBPunfix(order->batCacheid);
	if( tbl) BBPunfix(tblId);
	if( atr) BBPunfix(atrId);
	if( tpe) BBPunfix(tpeId);
	if( len) BBPunfix(lenId);
	if( scale) BBPunfix(scaleId);
	return msg;
}

/* pattern resultSet{unsafe}(tbl:bat[:oid,:str], attr:bat[:oid,:str], tpe:bat[:oid,:str], len:bat[:oid,:int],scale:bat[:oid,:int], cols:any...) :int */
str
mvc_row_result_wrap( Client cntxt, MalBlkPtr mb, MalStkPtr stk, InstrPtr pci)
{
	int *res_id= getArgReference_int(stk, pci,0);
	bat tblId= *getArgReference_bat(stk, pci,1);
	bat atrId= *getArgReference_bat(stk, pci,2);
	bat tpeId= *getArgReference_bat(stk, pci,3);
	bat lenId= *getArgReference_bat(stk, pci,4);
	bat scaleId= *getArgReference_bat(stk, pci,5);
	int i, res;
	str tblname, colname, tpename, msg= MAL_SUCCEED;
	int *digits, *scaledigits;
	oid o = 0;
	BATiter itertbl,iteratr,itertpe;
	mvc *m = NULL;
//	res_table *t= NULL;
	ptr v;
	int mtype;
	BAT  *tbl, *atr, *tpe,*len,*scale;

	if ((msg = getSQLContext(cntxt, mb, &m, NULL)) != NULL)
		return msg;
	if ((msg = checkSQLContext(cntxt)) != NULL)
		return msg;
//	m->results = t = res_table_create(m->session->tr, m->result_id++, pci->argc - (pci->retc+5), 1, m->results, NULL);
	res = *res_id = mvc_result_table(m, pci->argc - (pci->retc + 5), 1, NULL);

	tbl = BATdescriptor(tblId);
	atr = BATdescriptor(atrId);
	tpe = BATdescriptor(tpeId);
	len = BATdescriptor(lenId);
	scale = BATdescriptor(scaleId);
	if( tbl == NULL || atr == NULL || tpe == NULL || len == NULL || scale == NULL)
		goto wrapup_result_set;
	// mimick the old rsColumn approach;
	itertbl = bat_iterator(tbl);
	iteratr = bat_iterator(atr);
	itertpe = bat_iterator(tpe);
	digits = (int*) Tloc(len,BUNfirst(len));
	scaledigits = (int*) Tloc(scale,BUNfirst(scale));

	for( i = 6; msg == MAL_SUCCEED && i< pci->argc; i++, o++){
		tblname = BUNtail(itertbl,o);
		colname = BUNtail(iteratr,o);
		tpename = BUNtail(itertpe,o);

		v = getArgReference(stk, pci, i);
		mtype = getArgType(mb, pci, i);
		if (ATOMextern(mtype))
			v = *(ptr *) v;
		if (mvc_result_value(m, tblname, colname, tpename, *digits++, *scaledigits++, v, mtype))
			throw(SQL, "sql.rsColumn", "failed");
	}
//	*res_id = t->id;
	//if (*res_id < 0)
		//msg = createException(SQL, "sql.resultSet", "failed");
	if (mvc_export_result(cntxt->sqlcontext, cntxt->fdout, res))
		msg = createException(SQL, "sql.resultset", "failed");
wrapup_result_set:
	if( tbl) BBPunfix(tblId);
	if( atr) BBPunfix(atrId);
	if( tpe) BBPunfix(tpeId);
	if( len) BBPunfix(lenId);
	if( scale) BBPunfix(scaleId);
	return msg;
}

str
mvc_export_row_wrap( Client cntxt, MalBlkPtr mb, MalStkPtr stk, InstrPtr pci)
{
	int *res_id= getArgReference_int(stk, pci,0);
	str filename = * getArgReference_str(stk,pci,1);
	str format = *getArgReference_str(stk,pci,2);
	unsigned char *tsep = NULL, *rsep = NULL, *ssep = NULL, *ns = NULL;
    unsigned char **T = (unsigned char **) getArgReference_str(stk, pci, 3);
    unsigned char **R = (unsigned char **) getArgReference_str(stk, pci, 4);
    unsigned char **S = (unsigned char **) getArgReference_str(stk, pci, 5);
    unsigned char **N = (unsigned char **) getArgReference_str(stk, pci, 6);

	bat tblId= *getArgReference_bat(stk, pci,7);
	bat atrId= *getArgReference_bat(stk, pci,8);
	bat tpeId= *getArgReference_bat(stk, pci,9);
	bat lenId= *getArgReference_bat(stk, pci,10);
	bat scaleId= *getArgReference_bat(stk, pci,11);

	size_t l;
	int i, res;
	stream *s;
	str tblname, colname, tpename, msg= MAL_SUCCEED;
	int *digits, *scaledigits;
	oid o = 0;
	BATiter itertbl,iteratr,itertpe;
	mvc *m = NULL;
	res_table *t = NULL;
	ptr v;
	int mtype;
	BAT  *tbl = NULL, *atr = NULL, *tpe = NULL,*len = NULL,*scale = NULL;

	(void) format;
	if ((msg = getSQLContext(cntxt, mb, &m, NULL)) != NULL)
		return msg;
	if ((msg = checkSQLContext(cntxt)) != NULL)
		return msg;
	res = *res_id = mvc_result_table(m, pci->argc - (pci->retc + 11), 1, NULL);

	t = m->results;
	if (res < 0){
		msg = createException(SQL, "sql.resultSet", "failed");
		goto wrapup_result_set;
	}

    l = strlen((char *) (*T));
    GDKstrFromStr(tsep = GDKmalloc(l + 1), *T, l);
    l = 0;
    l = strlen((char *) (*R));
    GDKstrFromStr(rsep = GDKmalloc(l + 1), *R, l);
    l = 0;
    l = strlen((char *) (*S));
    GDKstrFromStr(ssep = GDKmalloc(l + 1), *S, l);
    l = 0;
    l = strlen((char *) (*N));
    GDKstrFromStr(ns = GDKmalloc(l + 1), *N, l);
    t->tsep = (char *) tsep;
    t->rsep = (char *) rsep;
    t->ssep = (char *) ssep;
    t->ns = (char *) ns;

	tbl = BATdescriptor(tblId);
	atr = BATdescriptor(atrId);
	tpe = BATdescriptor(tpeId);
	len = BATdescriptor(lenId);
	scale = BATdescriptor(scaleId);
	if( msg || tbl == NULL || atr == NULL || tpe == NULL || len == NULL || scale == NULL)
		goto wrapup_result_set;
	// mimick the old rsColumn approach;
	itertbl = bat_iterator(tbl);
	iteratr = bat_iterator(atr);
	itertpe = bat_iterator(tpe);
	digits = (int*) Tloc(len,BUNfirst(len));
	scaledigits = (int*) Tloc(scale,BUNfirst(scale));
		
	for( i = 12; msg == MAL_SUCCEED && i< pci->argc; i++, o++){
		tblname = BUNtail(itertbl,o);
		colname = BUNtail(iteratr,o);
		tpename = BUNtail(itertpe,o);

		v = getArgReference(stk, pci, i);
		mtype = getArgType(mb, pci, i);
		if (ATOMextern(mtype))
			v = *(ptr *) v;
		if (mvc_result_value(m, tblname, colname, tpename, *digits++, *scaledigits++, v, mtype))
			throw(SQL, "sql.rsColumn", "failed");
	}
	// now select the file channel
    if ( strcmp(filename,"stdout") == 0 )
		s= cntxt->fdout;
	else
    if ( (s = open_wastream(filename)) == NULL || mnstr_errnr(s)) {
        int errnr = mnstr_errnr(s);
        if (s)
            mnstr_destroy(s);
        msg=  createException(IO, "streams.open", "could not open file '%s': %s",
                filename?filename:"stdout", strerror(errnr));
		goto wrapup_result_set;
    } 
	if (mvc_export_result(cntxt->sqlcontext, s, res))
		msg = createException(SQL, "sql.resultset", "failed");
	if( s != cntxt->fdout)
		mnstr_close(s);
wrapup_result_set:
	if( tbl) BBPunfix(tblId);
	if( atr) BBPunfix(atrId);
	if( tpe) BBPunfix(tpeId);
	if( len) BBPunfix(lenId);
	if( scale) BBPunfix(scaleId);
	return msg;
}

str
mvc_table_result_wrap(Client cntxt, MalBlkPtr mb, MalStkPtr stk, InstrPtr pci)
{
	str res = MAL_SUCCEED;
	BAT *order;
	mvc *m = NULL;
	str msg;
	int *res_id;
	int *nr_cols;
	int *qtype;
	bat *order_bid;

	if ( pci->argc > 6)
		return mvc_result_set_wrap(cntxt,mb,stk,pci);

	res_id = getArgReference_int(stk, pci, 0);
	nr_cols = getArgReference_int(stk, pci, 1);
	qtype = getArgReference_int(stk, pci, 2);
	order_bid = getArgReference_bat(stk, pci, 3);

	if ((msg = getSQLContext(cntxt, mb, &m, NULL)) != NULL)
		return msg;
	if ((msg = checkSQLContext(cntxt)) != NULL)
		return msg;
	if ((order = BATdescriptor(*order_bid)) == NULL) {
		throw(SQL, "sql.resultSet", "Cannot access descriptor");
	}
	*res_id = mvc_result_table(m, *nr_cols, *qtype, order);
	if (*res_id < 0)
		res = createException(SQL, "sql.resultSet", "failed");
	BBPunfix(order->batCacheid);
	return res;
}

/* str mvc_declared_table_wrap(int *res_id, str *name); */
str
mvc_declared_table_wrap(Client cntxt, MalBlkPtr mb, MalStkPtr stk, InstrPtr pci)
{
	mvc *m = NULL;
	str msg;
	sql_schema *s = NULL;
	int *res_id = getArgReference_int(stk, pci, 0);
	str *name = getArgReference_str(stk, pci, 1);

	if ((msg = getSQLContext(cntxt, mb, &m, NULL)) != NULL)
		return msg;
	if ((msg = checkSQLContext(cntxt)) != NULL)
		return msg;
	s = mvc_bind_schema(m, dt_schema);
	if (s == NULL)
		throw(SQL, "sql.declared_table", "3F000!Schema missing");
	(void) mvc_create_table(m, s, *name, tt_table, TRUE, SQL_DECLARED_TABLE, CA_DROP, 0);
	*res_id = 0;
	return MAL_SUCCEED;
}

/* str mvc_declared_table_column_wrap(int *ret, int *rs, str *tname, str *name, str *type, int *digits, int *scale); */
str
mvc_declared_table_column_wrap(Client cntxt, MalBlkPtr mb, MalStkPtr stk, InstrPtr pci)
{
	mvc *m = NULL;
	str msg;
	sql_schema *s = NULL;
	sql_table *t = NULL;
	sql_type *type = NULL;
	sql_subtype tpe;
	int *rs = getArgReference_int(stk, pci, 1);
	str *tname = getArgReference_str(stk, pci, 2);
	str *name = getArgReference_str(stk, pci, 3);
	str *typename = getArgReference_str(stk, pci, 4);
	int *digits = getArgReference_int(stk, pci, 5);
	int *scale = getArgReference_int(stk, pci, 6);

	if ((msg = getSQLContext(cntxt, mb, &m, NULL)) != NULL)
		return msg;
	if ((msg = checkSQLContext(cntxt)) != NULL)
		return msg;
	if (*rs != 0)
		throw(SQL, "sql.dtColumn", "Cannot access declared table");
	if (!sql_find_subtype(&tpe, *typename, *digits, *scale) && (type = mvc_bind_type(m, *typename)) == NULL)
		throw(SQL, "sql.dtColumn", "Cannot find column type");
	if (type)
		sql_init_subtype(&tpe, type, 0, 0);
	s = mvc_bind_schema(m, dt_schema);
	if (s == NULL)
		throw(SQL, "sql.declared_table_column", "3F000!Schema missing");
	t = mvc_bind_table(m, s, *tname);
	if (t == NULL)
		throw(SQL, "sql.declared_table_column", "42S02!Table missing");
	(void) mvc_create_column(m, t, *name, &tpe);
	return MAL_SUCCEED;
}

str
mvc_drop_declared_table_wrap(Client cntxt, MalBlkPtr mb, MalStkPtr stk, InstrPtr pci)
{
	mvc *m = NULL;
	str *name = getArgReference_str(stk, pci, 1);
	str msg;
	sql_schema *s = NULL;
	sql_table *t = NULL;

	if ((msg = getSQLContext(cntxt, mb, &m, NULL)) != NULL)
		return msg;
	if ((msg = checkSQLContext(cntxt)) != NULL)
		return msg;
	s = mvc_bind_schema(m, dt_schema);
	if (s == NULL)
		throw(SQL, "sql.drop", "3F000!Schema missing");
	t = mvc_bind_table(m, s, *name);
	if (t == NULL)
		throw(SQL, "sql.drop", "42S02!Table missing");
	(void) mvc_drop_table(m, s, t, 0);
	return MAL_SUCCEED;
}

str
mvc_drop_declared_tables_wrap(Client cntxt, MalBlkPtr mb, MalStkPtr stk, InstrPtr pci)
{
	mvc *m = NULL;
	int i = *getArgReference_int(stk, pci, 1);
	str msg;
	sql_schema *s = NULL;
	sql_table *t = NULL;

	if ((msg = getSQLContext(cntxt, mb, &m, NULL)) != NULL)
		return msg;
	if ((msg = checkSQLContext(cntxt)) != NULL)
		return msg;
	s = mvc_bind_schema(m, dt_schema);
	if (s == NULL)
		throw(SQL, "sql.drop", "3F000!Schema missing");
	while (i && s->tables.set->t) {
		t = s->tables.set->t->data;
		(void) mvc_drop_table(m, s, t, 0);
		i--;
	}
	return MAL_SUCCEED;
}

/* str mvc_affected_rows_wrap(int *m, int m, wrd *nr, str *w); */
str
mvc_affected_rows_wrap(Client cntxt, MalBlkPtr mb, MalStkPtr stk, InstrPtr pci)
{
	backend *b = NULL;
	int *res = getArgReference_int(stk, pci, 0);
#ifndef NDEBUG
	int mtype = getArgType(mb, pci, 2);
#endif
	wrd nr;
	str *w = getArgReference_str(stk, pci, 3), msg;

	(void) mb;		/* NOT USED */
	if ((msg = checkSQLContext(cntxt)) != NULL)
		return msg;
	*res = 0;
	assert(mtype == TYPE_wrd);
	nr = *getArgReference_wrd(stk, pci, 2);
	b = cntxt->sqlcontext;
	if (mvc_export_affrows(b, b->out, nr, *w))
		throw(SQL, "sql.affectedRows", "failed");
	return MAL_SUCCEED;
}

/* str mvc_export_head_wrap(int *ret, stream **s, int *res_id); */
str
mvc_export_head_wrap(Client cntxt, MalBlkPtr mb, MalStkPtr stk, InstrPtr pci)
{
	backend *b = NULL;
	stream **s = (stream **) getArgReference(stk, pci, 1);
	int *res_id = getArgReference_int(stk, pci, 2);
	str msg;

	(void) mb;		/* NOT USED */
	if ((msg = checkSQLContext(cntxt)) != NULL)
		return msg;
	b = cntxt->sqlcontext;
	if (mvc_export_head(b, *s, *res_id, FALSE))
		throw(SQL, "sql.exportHead", "failed");
	return MAL_SUCCEED;
}

/* str mvc_export_result_wrap(int *ret, stream **s, int *res_id); */
str
mvc_export_result_wrap(Client cntxt, MalBlkPtr mb, MalStkPtr stk, InstrPtr pci)
{
	backend *b = NULL;
	stream **s = (stream **) getArgReference(stk, pci, 1);
	int *res_id = getArgReference_int(stk, pci, 2);
	str msg;

	(void) mb;		/* NOT USED */
	if ((msg = checkSQLContext(cntxt)) != NULL)
		return msg;
	b = cntxt->sqlcontext;
	if( pci->argc > 5){
		res_id = getArgReference_int(stk, pci, 2);
		if (mvc_export_result(b, cntxt->fdout, *res_id))
			throw(SQL, "sql.exportResult", "failed");
	} else
	if (mvc_export_result(b, *s, *res_id))
		throw(SQL, "sql.exportResult", "failed");
	return MAL_SUCCEED;
}

/* str mvc_export_chunk_wrap(int *ret, stream **s, int *res_id, str *w); */
str
mvc_export_chunk_wrap(Client cntxt, MalBlkPtr mb, MalStkPtr stk, InstrPtr pci)
{
	backend *b = NULL;
	stream **s = (stream **) getArgReference(stk, pci, 1);
	int *res_id = getArgReference_int(stk, pci, 2);
	BUN offset = 0;
	BUN nr = 0;
	str msg;

	(void) mb;		/* NOT USED */
	if (pci->argc == 5) {
		offset = (BUN) *getArgReference_int(stk, pci, 3);
		nr = (BUN) *getArgReference_int(stk, pci, 4);
	}

	if ((msg = checkSQLContext(cntxt)) != NULL)
		return msg;
	b = cntxt->sqlcontext;
	if (mvc_export_chunk(b, *s, *res_id, offset, nr))
		throw(SQL, "sql.exportChunk", "failed");
	return NULL;
}

/* str mvc_export_operation_wrap(int *ret, str *w); */
str
mvc_export_operation_wrap(Client cntxt, MalBlkPtr mb, MalStkPtr stk, InstrPtr pci)
{
	backend *b = NULL;
	str *w = getArgReference_str(stk, pci, 1), msg;

	(void) mb;		/* NOT USED */
	if ((msg = checkSQLContext(cntxt)) != NULL)
		return msg;
	b = cntxt->sqlcontext;
	if (mvc_export_operation(b, b->out, *w))
		throw(SQL, "sql.exportOperation", "failed");
	return NULL;
}

str
/*mvc_scalar_value_wrap(int *ret, int *qtype, str tn, str name, str type, int *digits, int *scale, int *eclass, ptr p, int mtype)*/
mvc_scalar_value_wrap(Client cntxt, MalBlkPtr mb, MalStkPtr stk, InstrPtr pci)
{
	str *tn = getArgReference_str(stk, pci, 1);
	str *cn = getArgReference_str(stk, pci, 2);
	str *type = getArgReference_str(stk, pci, 3);
	int *digits = getArgReference_int(stk, pci, 4);
	int *scale = getArgReference_int(stk, pci, 5);
	int *eclass = getArgReference_int(stk, pci, 6);
	ptr p = getArgReference(stk, pci, 7);
	int mtype = getArgType(mb, pci, 7);
	str msg;
	backend *b = NULL;

	(void) mb;		/* NOT USED */
	if ((msg = checkSQLContext(cntxt)) != NULL)
		return msg;
	b = cntxt->sqlcontext;
	if (ATOMextern(mtype))
		p = *(ptr *) p;
	if (b->out == NULL || mvc_export_value(b, b->out, 1, *tn, *cn, *type, *digits, *scale, *eclass, p, mtype, "", "NULL") != SQL_OK)
		throw(SQL, "sql.exportValue", "failed");
	return MAL_SUCCEED;
}

static void
bat2return(MalStkPtr stk, InstrPtr pci, BAT **b)
{
	int i;

	for (i = 0; i < pci->retc; i++) {
		*getArgReference_bat(stk, pci, i) = b[i]->batCacheid;
		BBPkeepref(b[i]->batCacheid);
	}
}

#ifdef WIN32
static void
fix_windows_newline(unsigned char *s)
{
	char *p = NULL;
	int c = '\r';

	if (s && (p=strchr((char*)s, c)) != NULL && p[1] == '\n') {
		for(; p[1]; p++) 
			p[0] = p[1];
		p[0] = 0;
	}
}
#endif

/* str mvc_import_table_wrap(int *res, str *sname, str *tname, unsigned char* *T, unsigned char* *R, unsigned char* *S, unsigned char* *N, str *fname, lng *sz, lng *offset); */
str
mvc_import_table_wrap(Client cntxt, MalBlkPtr mb, MalStkPtr stk, InstrPtr pci)
{
	backend *be;
	BAT **b = NULL;
	unsigned char *tsep = NULL, *rsep = NULL, *ssep = NULL, *ns = NULL;
	ssize_t len = 0;
	str filename = NULL, cs;
	sql_table *t = *(sql_table **) getArgReference(stk, pci, pci->retc + 0);
	unsigned char **T = (unsigned char **) getArgReference_str(stk, pci, pci->retc + 1);
	unsigned char **R = (unsigned char **) getArgReference_str(stk, pci, pci->retc + 2);
	unsigned char **S = (unsigned char **) getArgReference_str(stk, pci, pci->retc + 3);
	unsigned char **N = (unsigned char **) getArgReference_str(stk, pci, pci->retc + 4);
	str *fname = getArgReference_str(stk, pci, pci->retc + 5);
	lng *sz = getArgReference_lng(stk, pci, pci->retc + 6);
	lng *offset = getArgReference_lng(stk, pci, pci->retc + 7);
	int *locked = getArgReference_int(stk, pci, pci->retc + 8);
	int *besteffort = getArgReference_int(stk, pci, pci->retc + 9);
	str msg = MAL_SUCCEED;
	bstream *s = NULL;
	stream *ss;
	str utf8 = "UTF-8";

	(void) mb;		/* NOT USED */
	if ((msg = checkSQLContext(cntxt)) != NULL)
		return msg;
	be = cntxt->sqlcontext;
	len = strlen((char *) (*T));
	if ((tsep = GDKmalloc(len + 1)) == NULL)
		throw(MAL, "sql.copy_from", MAL_MALLOC_FAIL);
	GDKstrFromStr(tsep, *T, len);
	len = 0;
	len = strlen((char *) (*R));
	if ((rsep = GDKmalloc(len + 1)) == NULL) {
		GDKfree(tsep);
		throw(MAL, "sql.copy_from", MAL_MALLOC_FAIL);
	}
	GDKstrFromStr(rsep, *R, len);
	len = 0;
	if (*S && strcmp(str_nil, *(char **) S)) {
		len = strlen((char *) (*S));
		if ((ssep = GDKmalloc(len + 1)) == NULL) {
			GDKfree(tsep);
			GDKfree(rsep);
			throw(MAL, "sql.copy_from", MAL_MALLOC_FAIL);
		}
		GDKstrFromStr(ssep, *S, len);
		len = 0;
	}
	len = strlen((char *) (*N));
	if ((ns = GDKmalloc(len + 1)) == NULL) {
		GDKfree(tsep);
		GDKfree(rsep);
		GDKfree(ssep);
		throw(MAL, "sql.copy_from", MAL_MALLOC_FAIL);
	}
	GDKstrFromStr(ns, *N, len);
	len = 0;

	if (!*fname || strcmp(str_nil, *(char **) fname) == 0) 
		fname = NULL;
	if (!fname) {
		msg = mvc_import_table(cntxt, &b, be->mvc, be->mvc->scanner.rs, t, (char *) tsep, (char *) rsep, (char *) ssep, (char *) ns, *sz, *offset, *locked, *besteffort);
	} else {
		/* convert UTF-8 encoded file name to the character set of our
	 	 * own locale before passing it on to the system call */
		if ((msg = STRcodeset(&cs)) != MAL_SUCCEED) {
			GDKfree(tsep);
			GDKfree(rsep);
			GDKfree(ssep);
			GDKfree(ns);
			return msg;
		}
		msg = STRIconv(&filename, fname, &utf8, &cs);
		GDKfree(cs);
		if (msg != MAL_SUCCEED) {
			GDKfree(tsep);
			GDKfree(rsep);
			GDKfree(ssep);
			GDKfree(ns);
			return msg;
		}

		ss = open_rastream(filename);
		if (!ss || mnstr_errnr(ss)) {
			int errnr = mnstr_errnr(ss);
			if (ss)
				mnstr_destroy(ss);
			GDKfree(tsep);
			GDKfree(rsep);
			GDKfree(ssep);
			GDKfree(ns);
			msg = createException(IO, "sql.copy_from", "could not open file '%s': %s", filename, strerror(errnr));
			GDKfree(filename);
			return msg;
		}
#if SIZEOF_VOID_P == 4
		s = bstream_create(ss, 0x20000);
#else
		s = bstream_create(ss, 0x200000);
#endif
#ifdef WIN32
		fix_windows_newline(tsep);
		fix_windows_newline(rsep);
		fix_windows_newline(ssep);
#endif
		if (s != NULL) {
			msg = mvc_import_table(cntxt, &b, be->mvc, s, t, (char *) tsep, (char *) rsep, (char *) ssep, (char *) ns, *sz, *offset, *locked, *besteffort);
			bstream_destroy(s);
		}
		GDKfree(filename);
	}
	GDKfree(tsep);
	GDKfree(rsep);
	if (ssep)
		GDKfree(ssep);
	GDKfree(ns);
	if (fname && s == NULL)
		throw(IO, "bstreams.create", "Failed to create block stream");
	if (b == NULL)
		throw(SQL, "importTable", "Failed to import table %s", be->mvc->errstr? be->mvc->errstr:"");
	bat2return(stk, pci, b);
	GDKfree(b);
	return msg;
}

/* str mvc_bin_import_table_wrap(.., str *sname, str *tname, str *fname..);
 * binary attachment only works for simple binary types. 
 * Non-simple types require each line to contain a valid ascii representation
 * of the text terminate by a new-line. These strings are passed to the corresponding
 * atom conversion routines to fill the column.
*/
str
mvc_bin_import_table_wrap(Client cntxt, MalBlkPtr mb, MalStkPtr stk, InstrPtr pci)
{
	mvc *m = NULL;
	str msg;
	BUN cnt = 0;
	int i;
	str sname = *getArgReference_str(stk, pci, 0 + pci->retc);
	str tname = *getArgReference_str(stk, pci, 1 + pci->retc);
	sql_schema *s;
	sql_table *t;
	node *n;
	FILE *f;
	char *buf;
	int bufsiz = 128 * BLOCK;

	if ((msg = getSQLContext(cntxt, mb, &m, NULL)) != NULL)
		return msg;
	if ((msg = checkSQLContext(cntxt)) != NULL)
		return msg;

	if ((s = mvc_bind_schema(m, sname)) == NULL)
		throw(SQL, "sql.drop", "3F000!Schema missing");
	t = mvc_bind_table(m, s, tname);
	if (!t)
		throw(SQL, "sql", "42S02!table %s not found", tname);
	if (list_length(t->columns.set) != (pci->argc - (2 + pci->retc)))
		throw(SQL, "sql", "Not enough columns in found");

	for (i = pci->retc + 2, n = t->columns.set->h; i < pci->argc && n; i++, n = n->next) {
		sql_column *col = n->data;

		if (ATOMvarsized(col->type.type->localtype) && col->type.type->localtype != TYPE_str)
			throw(SQL, "sql", "Failed to attach file %s", *getArgReference_str(stk, pci, i));
		f = fopen(*getArgReference_str(stk, pci, i), "r");
		if (f == NULL)
			throw(SQL, "sql", "Failed to open file %s", *getArgReference_str(stk, pci, i));
		fclose(f);
	}

	for (i = pci->retc + 2, n = t->columns.set->h; i < pci->argc && n; i++, n = n->next) {
		sql_column *col = n->data;
		BAT *c = NULL;
		int tpe = col->type.type->localtype;

		/* handle the various cases */
		if (tpe < TYPE_str || tpe == TYPE_date || tpe == TYPE_daytime || tpe == TYPE_timestamp) {
			c = BATattach(col->type.type->localtype, *getArgReference_str(stk, pci, i), PERSISTENT);
			if (c == NULL)
				throw(SQL, "sql", "Failed to attach file %s", *getArgReference_str(stk, pci, i));
			BATsetaccess(c, BAT_READ);
			BATderiveProps(c, 0);
		} else if (tpe == TYPE_str) {
			/* get the BAT and fill it with the strings */
			c = BATnew(TYPE_void, TYPE_str, 0, PERSISTENT);
			if (c == NULL)
				throw(SQL, "sql", MAL_MALLOC_FAIL);
			BATseqbase(c, 0);
			/* this code should be extended to deal with larger text strings. */
			f = fopen(*getArgReference_str(stk, pci, i), "r");
			if (f == NULL)
				throw(SQL, "sql", "Failed to re-open file %s", *getArgReference_str(stk, pci, i));

			buf = GDKmalloc(bufsiz);
			if (!buf) {
				fclose(f);
				throw(SQL, "sql", "Failed to create buffer");
			}
			while (fgets(buf, bufsiz, f) != NULL) {
				char *t = strrchr(buf, '\n');
				if (t)
					*t = 0;
				BUNappend(c, buf, FALSE);
			}
			fclose(f);
			GDKfree(buf);
		} else {
			throw(SQL, "sql", "Failed to attach file %s", *getArgReference_str(stk, pci, i));
		}
		if (i != (pci->retc + 2) && cnt != BATcount(c))
			throw(SQL, "sql", "binary files for table '%s' have inconsistent counts", tname);
		cnt = BATcount(c);
		*getArgReference_bat(stk, pci, i - (2 + pci->retc)) = c->batCacheid;
		BBPkeepref(c->batCacheid);
	}
	return MAL_SUCCEED;
}

str
zero_or_one(ptr ret, const bat *bid)
{
	BAT *b;
	BUN c, _s;
	ptr p;

	if ((b = BATdescriptor(*bid)) == NULL) {
		throw(SQL, "zero_or_one", "Cannot access descriptor");
	}
	c = BATcount(b);
	if (c == 0) {
		p = ATOMnilptr(b->ttype);
	} else if (c == 1) {
		BATiter bi = bat_iterator(b);
		p = BUNtail(bi, BUNfirst(b));
	} else {
		char buf[BUFSIZ];

		p = NULL;
		snprintf(buf, BUFSIZ, "21000!cardinality violation (" BUNFMT ">1)", c);
		throw(SQL, "zero_or_one", "%s", buf);
	}
	_s = ATOMsize(ATOMtype(b->ttype));
	if (ATOMextern(b->ttype)) {
		_s = ATOMlen(ATOMtype(b->ttype), p);
		memcpy(*(ptr *) ret = GDKmalloc(_s), p, _s);
	} else if (b->ttype == TYPE_bat) {
		bat bid = *(bat *) p;
		*(BAT **) ret = BATdescriptor(bid);
	} else if (_s == 4) {
		*(int *) ret = *(int *) p;
	} else if (_s == 1) {
		*(bte *) ret = *(bte *) p;
	} else if (_s == 2) {
		*(sht *) ret = *(sht *) p;
	} else if (_s == 8) {
		*(lng *) ret = *(lng *) p;
#ifdef HAVE_HGE
	} else if (_s == 16) {
		*(hge *) ret = *(hge *) p;
#endif
	} else {
		memcpy(ret, p, _s);
	}
	BBPunfix(b->batCacheid);
	return MAL_SUCCEED;
}

str
not_unique(bit *ret, const bat *bid)
{
	BAT *b;

	if ((b = BATdescriptor(*bid)) == NULL) {
		throw(SQL, "not_unique", "Cannot access descriptor");
	}

	*ret = FALSE;
	if (BATtkey(b) || BATtdense(b) || BATcount(b) <= 1) {
		BBPunfix(b->batCacheid);
		return MAL_SUCCEED;
	} else if (b->tsorted) {
		BUN p, q;
		oid c = *(oid *) Tloc(b, BUNfirst(b));

		for (p = BUNfirst(b) + 1, q = BUNlast(b); p < q; p++) {
			oid v = *(oid *) Tloc(b, p);
			if (v <= c) {
				*ret = TRUE;
				break;
			}
			c = v;
		}
	} else {
		BBPunfix(b->batCacheid);
		throw(SQL, "not_unique", "input should be sorted");
	}
	BBPunfix(b->batCacheid);
	return MAL_SUCCEED;
}

/* later we could optimize this to start from current BUN 
   And only search the from the first if second is not found.
 */
static inline int
HASHfndTwice(BAT *b, ptr v)
{
	BATiter bi = bat_iterator(b);
	BUN i = BUN_NONE;
	int first = 1;

	HASHloop(bi, b->T->hash, i, v) {
		if (!first)
			return 1;
		first = 0;
	}
	return 0;
}

str
not_unique_oids(bat *ret, const bat *bid)
{
	BAT *b, *bn = NULL;

	if ((b = BATdescriptor(*bid)) == NULL) {
		throw(SQL, "not_uniques", "Cannot access descriptor");
	}
	if (b->ttype != TYPE_oid && b->ttype != TYPE_wrd) {
		throw(SQL, "not_uniques", "Wrong types");
	}

	assert(b->htype == TYPE_oid);
	if (BATtkey(b) || BATtdense(b) || BATcount(b) <= 1) {
		bn = BATnew(TYPE_void, TYPE_void, 0, TRANSIENT);
		if (bn == NULL) {
			BBPunfix(b->batCacheid);
			throw(SQL, "sql.not_uniques", MAL_MALLOC_FAIL);
		}
		BATseqbase(bn, 0);
		BATseqbase(BATmirror(bn), 0);
	} else if (b->tsorted) {	/* ugh handle both wrd and oid types */
		oid c = *(oid *) Tloc(b, BUNfirst(b)), *rf, *rh, *rt;
		oid *h = (oid *) Hloc(b, 0), *vp, *ve;
		int first = 1;

		bn = BATnew(TYPE_oid, TYPE_oid, BATcount(b), TRANSIENT);
		if (bn == NULL) {
			BBPunfix(b->batCacheid);
			throw(SQL, "sql.not_uniques", MAL_MALLOC_FAIL);
		}
		vp = (oid *) Tloc(b, BUNfirst(b));
		ve = vp + BATcount(b);
		rf = rh = (oid *) Hloc(bn, BUNfirst(bn));
		rt = (oid *) Tloc(bn, BUNfirst(bn));
		*rh++ = *h++;
		*rt++ = *vp;
		for (vp++; vp < ve; vp++, h++) {
			oid v = *vp;
			if (v == c) {
				first = 0;
				*rh++ = *h;
				*rt++ = v;
			} else if (!first) {
				first = 1;
				*rh++ = *h;
				*rt++ = v;
			} else {
				*rh = *h;
				*rt = v;
			}
			c = v;
		}
		if (first)
			rh--;
		BATsetcount(bn, (BUN) (rh - rf));
	} else {
		oid *rf, *rh, *rt;
		oid *h = (oid *) Hloc(b, 0), *vp, *ve;

<<<<<<< HEAD
		if (BAThash(b, 0) == GDK_FAIL)
			throw(SQL, "not_uniques", "hash creation failed");
=======
		if (BAThash(b, 0) != GDK_SUCCEED)
			 throw(SQL, "not_uniques", "hash creation failed");
>>>>>>> 2f31bf0a
		bn = BATnew(TYPE_oid, TYPE_oid, BATcount(b), TRANSIENT);
		if (bn == NULL) {
			BBPunfix(b->batCacheid);
			throw(SQL, "sql.unique_oids", MAL_MALLOC_FAIL);
		}
		vp = (oid *) Tloc(b, BUNfirst(b));
		ve = vp + BATcount(b);
		rf = rh = (oid *) Hloc(bn, BUNfirst(bn));
		rt = (oid *) Tloc(bn, BUNfirst(bn));
		for (; vp < ve; vp++, h++) {
			/* try to find value twice */
			if (HASHfndTwice(b, vp)) {
				*rh++ = *h;
				*rt++ = *vp;
			}
		}
		BATsetcount(bn, (BUN) (rh - rf));
	}
	BBPunfix(b->batCacheid);
	BBPkeepref(*ret = bn->batCacheid);
	return MAL_SUCCEED;
}

/* row case */
str
SQLidentity(oid *ret, const void *i)
{
	(void)i;
	*ret = 0;
	return MAL_SUCCEED;
}

str
BATSQLidentity(bat *ret, const bat *bid)
{
	return BKCmirror(ret, bid);
}

str
PBATSQLidentity(Client cntxt, MalBlkPtr mb, MalStkPtr stk, InstrPtr pci)
{
	bat *res = getArgReference_bat(stk, pci, 0);
	oid *ns = getArgReference_oid(stk, pci, 1);
	bat *bid = getArgReference_bat(stk, pci, 2);
	oid *s = getArgReference_oid(stk, pci, 3);
	BAT *b, *bn = NULL;

	(void) cntxt;
	(void) mb;
	if ((b = BATdescriptor(*bid)) == NULL) {
		throw(MAL, "batcalc.identity", RUNTIME_OBJECT_MISSING);
	}
	bn = BATmark(b, *s);
	if (bn != NULL) {
		*ns = *s + BATcount(b);
		BBPunfix(b->batCacheid);
		BBPkeepref(*res = bn->batCacheid);
		return MAL_SUCCEED;
	}
	BBPunfix(b->batCacheid);
	throw(MAL, "batcalc.identity", GDK_EXCEPTION);

}

/*
 * The core modules of Monet provide just a limited set of
 * mathematical operators. The extensions required to support
 * SQL-99 are shown below. At some point they also should be
 * moved to module code base.
 */

str
daytime_2time_daytime(daytime *res, const daytime *v, const int *digits)
{
	int d = (*digits) ? *digits - 1 : 0;

	/* correct fraction */
	*res = *v;
	if (!daytime_isnil(*v) && d < 3) {
		*res = (daytime) (*res / scales[3 - d]);
		*res = (daytime) (*res * scales[3 - d]);
	}
	return MAL_SUCCEED;
}

str
second_interval_2_daytime(daytime *res, const lng *s, const int *digits)
{
	*res = (daytime) *s;
	return daytime_2time_daytime(res, res, digits);
}

str
nil_2time_daytime(daytime *res, const void *v, const int *digits)
{
	(void) digits;
	(void) v;
	*res = daytime_nil;
	return MAL_SUCCEED;
}

str
str_2time_daytimetz(daytime *res, const str *v, const int *digits, int *tz)
{
	int len = sizeof(daytime), pos;

	if (!*v || strcmp(str_nil, *v) == 0) {
		*res = daytime_nil;
		return MAL_SUCCEED;
	}
	if (*tz)
		pos = daytime_tz_fromstr(*v, &len, &res);
	else
		pos = daytime_fromstr(*v, &len, &res);
	if (!pos || pos < (int)strlen(*v))
		throw(SQL, "daytime", "22007!daytime (%s) has incorrect format", *v);
	return daytime_2time_daytime(res, res, digits);
}

str
str_2time_daytime(daytime *res, const str *v, const int *digits)
{
	int zero = 0;
	return str_2time_daytimetz(res, v, digits, &zero);
}

str
timestamp_2_daytime(daytime *res, const timestamp *v, const int *digits)
{
	int d = (*digits) ? *digits - 1 : 0;
	int msec = v->msecs;

	/* correct fraction */
	if (d < 3 && msec) {
		msec = (int) (msec / scales[3 - d]);
		msec = (int) (msec * scales[3 - d]);
	}
	*res = msec;
	return MAL_SUCCEED;
}

str
date_2_timestamp(timestamp *res, const date *v, const int *digits)
{
	(void) digits;		/* no precision needed */
	res->days = *v;
	res->msecs = 0;
	return MAL_SUCCEED;
}

str
timestamp_2time_timestamp(timestamp *res, const timestamp *v, const int *digits)
{
	int d = (*digits) ? *digits - 1 : 0;

	*res = *v;
	/* correct fraction */
	if (d < 3) {
		int msec = res->msecs;
		if (msec) {
			msec = (int) (msec / scales[3 - d]);
			msec = (int) (msec * scales[3 - d]);
		}
		res->msecs = msec;
	}
	return MAL_SUCCEED;
}

str
nil_2time_timestamp(timestamp *res, const void *v, const int *digits)
{
	(void) digits;
	(void) v;
	*res = *timestamp_nil;
	return MAL_SUCCEED;
}

str
str_2time_timestamptz(timestamp *res, const str *v, const int *digits, int *tz)
{
	int len = sizeof(timestamp), pos;

	if (!*v || strcmp(str_nil, *v) == 0) {
		*res = *timestamp_nil;
		return MAL_SUCCEED;
	}
	if (*tz)
		pos = timestamp_tz_fromstr(*v, &len, &res);
	else
		pos = timestamp_fromstr(*v, &len, &res);
	if (!pos || pos < (int)strlen(*v))
		throw(SQL, "timestamp", "22007!timestamp (%s) has incorrect format", *v);
	return timestamp_2time_timestamp(res, res, digits);
}

str
str_2time_timestamp(timestamp *res, const str *v, const int *digits)
{
	int zero = 0;
	return str_2time_timestamptz(res, v, digits, &zero);
}

str
SQLcst_alpha_cst(dbl *res, const dbl *decl, const dbl *theta)
{
	dbl s, c1, c2;
	char *msg = MAL_SUCCEED;
	if (*decl == dbl_nil || *theta == dbl_nil) {
		*res = dbl_nil;
	} else if (fabs(*decl) + *theta > 89.9) {
		*res = 180.0;
	} else {
		s = sin(radians(*theta));
		c1 = cos(radians(*decl - *theta));
		c2 = cos(radians(*decl + *theta));
		*res = degrees(fabs(atan(s / sqrt(fabs(c1 * c2)))));
	}
	return msg;
}

/*
sql5_export str SQLcst_alpha_cst(dbl *res, dbl *decl, dbl *theta);
sql5_export str SQLbat_alpha_cst(bat *res, bat *decl, dbl *theta);
sql5_export str SQLcst_alpha_bat(bat *res, dbl *decl, bat *theta);
*/
str
SQLbat_alpha_cst(bat *res, const bat *decl, const dbl *theta)
{
	BAT *b, *bn;
	BATiter bi;
	BUN p, q;
	dbl s, c1, c2, r;
	char *msg = NULL;

	if (*theta == dbl_nil) {
		throw(SQL, "SQLbat_alpha", "Parameter theta should not be nil");
	}
	if ((b = BATdescriptor(*decl)) == NULL) {
		throw(SQL, "alpha", "Cannot access descriptor");
	}
	bi = bat_iterator(b);
	bn = BATnew(b->htype, TYPE_dbl, BATcount(b), TRANSIENT);
	if (bn == NULL) {
		BBPunfix(b->batCacheid);
		throw(SQL, "sql.alpha", MAL_MALLOC_FAIL);
	}
	BATseqbase(bn, b->hseqbase);
	s = sin(radians(*theta));
	BATloop(b, p, q) {
		dbl d = *(dbl *) BUNtail(bi, p);
		if (d == dbl_nil)
			r = dbl_nil;
		else if (fabs(d) + *theta > 89.9)
			r = 180.0;
		else {
			c1 = cos(radians(d - *theta));
			c2 = cos(radians(d + *theta));
			r = degrees(fabs(atan(s / sqrt(fabs(c1 * c2)))));
		}
		BUNins(bn, BUNhead(bi, p), &r, FALSE);
	}
	*res = bn->batCacheid;
	BBPkeepref(bn->batCacheid);
	BBPunfix(b->batCacheid);
	return msg;
}

str
SQLcst_alpha_bat(bat *res, const dbl *decl, const bat *theta)
{
	BAT *b, *bn;
	BATiter bi;
	BUN p, q;
	dbl s, c1, c2, r;
	char *msg = NULL;

	if ((b = BATdescriptor(*theta)) == NULL) {
		throw(SQL, "alpha", "Cannot access descriptor");
	}
	bi = bat_iterator(b);
	bn = BATnew(b->htype, TYPE_dbl, BATcount(b), TRANSIENT);
	if (bn == NULL) {
		BBPunfix(b->batCacheid);
		throw(SQL, "sql.alpha", MAL_MALLOC_FAIL);
	}
	BATseqbase(bn, b->hseqbase);
	BATloop(b, p, q) {
		dbl d = *decl;
		dbl *theta = (dbl *) BUNtail(bi, p);

		if (d == dbl_nil)
			r = dbl_nil;
		else if (fabs(d) + *theta > 89.9)
			r = (dbl) 180.0;
		else {
			s = sin(radians(*theta));
			c1 = cos(radians(d - *theta));
			c2 = cos(radians(d + *theta));
			r = degrees(fabs(atan(s / sqrt(fabs(c1 * c2)))));
		}
		BUNins(bn, BUNhead(bi, p), &r, FALSE);
	}
	BBPkeepref(*res = bn->batCacheid);
	BBPunfix(b->batCacheid);
	return msg;
}

str
month_interval_str(int *ret, const str *s, const int *d, const int *sk)
{
	lng res;

	if (interval_from_str(*s, *d, *sk, &res) < 0)
		throw(SQL, "calc.month_interval", "wrong format (%s)", *s);
	assert((lng) GDK_int_min <= res && res <= (lng) GDK_int_max);
	*ret = (int) res;
	return MAL_SUCCEED;
}

str
second_interval_str(lng *res, const str *s, const int *d, const int *sk)
{
	if (interval_from_str(*s, *d, *sk, res) < 0)
		throw(SQL, "calc.second_interval", "wrong format (%s)", *s);
	return MAL_SUCCEED;
}

str
month_interval(Client cntxt, MalBlkPtr mb, MalStkPtr stk, InstrPtr pci)
{
	int *ret = getArgReference_int(stk, pci, 0);
	int k = digits2ek(*getArgReference_int(stk, pci, 2));
	int r;

	(void) cntxt;
	(void) mb;
	switch (getArgType(mb, pci, 1)) {
	case TYPE_bte:
		r = stk->stk[getArg(pci, 1)].val.btval;
		break;
	case TYPE_sht:
		r = stk->stk[getArg(pci, 1)].val.shval;
		break;
	case TYPE_int:
		r = stk->stk[getArg(pci, 1)].val.ival;
		break;
	case TYPE_wrd:
		r = (int) stk->stk[getArg(pci, 1)].val.wval;
		break;
	case TYPE_lng:
		r = (int) stk->stk[getArg(pci, 1)].val.lval;
		break;
#ifdef HAVE_HGE
	case TYPE_hge:
		r = (int) stk->stk[getArg(pci, 1)].val.hval;
		break;
#endif
	default:
		throw(ILLARG, "calc.month_interval", "illegal argument");
	}
	switch (k) {
	case iyear:
		r *= 12;
		break;
	case imonth:
		break;
	default:
		throw(ILLARG, "calc.month_interval", "illegal argument");
	}
	*ret = r;
	return MAL_SUCCEED;
}

str
second_interval(Client cntxt, MalBlkPtr mb, MalStkPtr stk, InstrPtr pci)
{
	lng *ret = getArgReference_lng(stk, pci, 0), r;
	int k = digits2ek(*getArgReference_int(stk, pci, 2)), scale = 0;

	(void) cntxt;
	if (pci->argc > 3) 
		scale = *getArgReference_int(stk, pci, 3);
	switch (getArgType(mb, pci, 1)) {
	case TYPE_bte:
		r = stk->stk[getArg(pci, 1)].val.btval;
		break;
	case TYPE_sht:
		r = stk->stk[getArg(pci, 1)].val.shval;
		break;
	case TYPE_int:
		r = stk->stk[getArg(pci, 1)].val.ival;
		break;
	case TYPE_wrd:
		r = stk->stk[getArg(pci, 1)].val.wval;
		break;
	case TYPE_lng:
		r = stk->stk[getArg(pci, 1)].val.lval;
		break;
#ifdef HAVE_HGE
	case TYPE_hge:
		r = (lng) stk->stk[getArg(pci, 1)].val.hval;
		break;
#endif
	default:
		throw(ILLARG, "calc.sec_interval", "illegal argument");
	}
	switch (k) {
	case iday:
		r *= 24;
		/* fall through */
	case ihour:
		r *= 60;
		/* fall through */
	case imin:
		r *= 60;
		/* fall through */
	case isec:
		r *= 1000;
		break;
	default:
		throw(ILLARG, "calc.sec_interval", "illegal argument");
	}
	if (scale) 
		r /= scales[scale];
	*ret = r;
	return MAL_SUCCEED;
}

str
second_interval_daytime(lng *res, const daytime *s, const int *d, const int *sk)
{
	int k = digits2sk(*d);
	lng r = *(int *) s;

	(void) sk;
	if (daytime_isnil(*s)) {
		*res = lng_nil;
		return MAL_SUCCEED;
	}
	switch (k) {
	case isec:
		break;
	case imin:
		r /= 60000;
		r *= 60000;
		break;
	case ihour:
		r /= 3600000;
		r *= 3600000;
		break;
	case iday:
		r /= (24 * 3600000);
		r *= (24 * 3600000);
		break;
	default:
		throw(ILLARG, "calc.second_interval", "illegal argument");
	}
	*res = r;
	return MAL_SUCCEED;
}

str
SQLcurrent_daytime(Client cntxt, MalBlkPtr mb, MalStkPtr stk, InstrPtr pci)
{
	mvc *m = NULL;
	str msg;
	daytime t, *res = getArgReference_TYPE(stk, pci, 0, daytime);

	if ((msg = getSQLContext(cntxt, mb, &m, NULL)) != NULL)
		return msg;

	if ((msg = MTIMEcurrent_time(&t)) == MAL_SUCCEED)
		*res = t + m->timezone;
	return msg;
}

str
SQLcurrent_timestamp(Client cntxt, MalBlkPtr mb, MalStkPtr stk, InstrPtr pci)
{
	mvc *m = NULL;
	str msg;
	timestamp t, *res = getArgReference_TYPE(stk, pci, 0, timestamp);

	if ((msg = getSQLContext(cntxt, mb, &m, NULL)) != NULL)
		return msg;

	if ((msg = MTIMEcurrent_timestamp(&t)) == MAL_SUCCEED) {
		lng offset = m->timezone;
		return MTIMEtimestamp_add(res, &t, &offset);
	}
	return msg;
}

/* str dump_cache(int *r); */
str
dump_cache(Client cntxt, MalBlkPtr mb, MalStkPtr stk, InstrPtr pci)
{
	mvc *m = NULL;
	str msg;
	int cnt;
	cq *q = NULL;
	BAT *query, *count;
	bat *rquery = getArgReference_bat(stk, pci, 0);
	bat *rcount = getArgReference_bat(stk, pci, 1);

	if ((msg = getSQLContext(cntxt, mb, &m, NULL)) != NULL)
		return msg;
	if ((msg = checkSQLContext(cntxt)) != NULL)
		return msg;
	cnt = m->qc->id;
	query = BATnew(TYPE_void, TYPE_str, cnt, TRANSIENT);
	if (query == NULL)
		throw(SQL, "sql.dumpcache", MAL_MALLOC_FAIL);
	BATseqbase(query, 0);
	count = BATnew(TYPE_void, TYPE_int, cnt, TRANSIENT);
	if (count == NULL) {
		BBPunfix(query->batCacheid);
		throw(SQL, "sql.dumpcache", MAL_MALLOC_FAIL);
	}
	BATseqbase(count, 0);

	for (q = m->qc->q; q; q = q->next) {
		if (q->type != Q_PREPARE) {
			BUNappend(query, q->codestring, FALSE);
			BUNappend(count, &q->count, FALSE);
		}
	}
	*rquery = query->batCacheid;
	*rcount = count->batCacheid;
	BBPkeepref(*rquery);
	BBPkeepref(*rcount);
	return MAL_SUCCEED;
}

/* str dump_opt_stats(int *r); */
str
dump_opt_stats(Client cntxt, MalBlkPtr mb, MalStkPtr stk, InstrPtr pci)
{
	mvc *m = NULL;
	str msg;
	int cnt;
	BAT *rewrite, *count;
	bat *rrewrite = getArgReference_bat(stk, pci, 0);
	bat *rcount = getArgReference_bat(stk, pci, 1);

	if ((msg = getSQLContext(cntxt, mb, &m, NULL)) != NULL)
		return msg;
	if ((msg = checkSQLContext(cntxt)) != NULL)
		return msg;
	cnt = m->qc->id;
	rewrite = BATnew(TYPE_void, TYPE_str, cnt, TRANSIENT);
	if (rewrite == NULL)
		throw(SQL, "sql.optstats", MAL_MALLOC_FAIL);
	BATseqbase(rewrite, 0);
	count = BATnew(TYPE_void, TYPE_int, cnt, TRANSIENT);
	if (count == NULL)
		throw(SQL, "sql.optstats", MAL_MALLOC_FAIL);
	BATseqbase(count, 0);

	BUNappend(rewrite, "joinidx", FALSE);
	BUNappend(count, &m->opt_stats[0], FALSE);
	/* TODO add other rewrites */

	*rrewrite = rewrite->batCacheid;
	*rcount = count->batCacheid;
	BBPkeepref(*rrewrite);
	BBPkeepref(*rcount);
	return MAL_SUCCEED;
}

/* str dump_opt_stats(int *r); */
str
dump_trace(Client cntxt, MalBlkPtr mb, MalStkPtr stk, InstrPtr pci)
{
	int i;
	BAT *t[13];

	(void) cntxt;
	(void) mb;
	TRACEtable(t);
	for (i = 0; i < 13; i++) {
		bat id = t[i]->batCacheid;

		*getArgReference_bat(stk, pci, i) = id;
		BBPkeepref(id);
	}
	return MAL_SUCCEED;
}

str
sql_sessions_wrap(Client cntxt, MalBlkPtr mb, MalStkPtr stk, InstrPtr pci)
{
	return CLTsessions(cntxt, mb, stk, pci);
}

str
sql_querylog_catalog(Client cntxt, MalBlkPtr mb, MalStkPtr stk, InstrPtr pci)
{
	int i;
	BAT *t[8];

	(void) cntxt;
	(void) mb;
	QLOGcatalog(t);
	for (i = 0; i < 8; i++) {
		bat id = t[i]->batCacheid;

		*getArgReference_bat(stk, pci, i) = id;
		BBPkeepref(id);
	}
	return MAL_SUCCEED;
}

str
sql_querylog_calls(Client cntxt, MalBlkPtr mb, MalStkPtr stk, InstrPtr pci)
{
	int i;
	BAT *t[10];

	(void) cntxt;
	(void) mb;
	QLOGcalls(t);
	for (i = 0; i < 9; i++) {
		bat id = t[i]->batCacheid;

		*getArgReference_bat(stk, pci, i) = id;
		BBPkeepref(id);
	}
	return MAL_SUCCEED;
}

str
sql_querylog_empty(Client cntxt, MalBlkPtr mb, MalStkPtr stk, InstrPtr pci)
{
	int *ret = getArgReference_int(stk, pci, 0);
	(void) cntxt;
	(void) mb;
	(void) stk;
	(void) pci;
	QLOGempty(ret);
	return MAL_SUCCEED;
}

/* str sql_rowid(oid *rid, ptr v, str *sname, str *tname); */
str
sql_rowid(Client cntxt, MalBlkPtr mb, MalStkPtr stk, InstrPtr pci)
{
	BAT *b;
	mvc *m = NULL;
	str msg;
	sql_schema *s = NULL;
	sql_table *t = NULL;
	sql_column *c = NULL;
	sql_delta *d;
	oid *rid = getArgReference_oid(stk, pci, 0);
	str *sname = getArgReference_str(stk, pci, 2);
	str *tname = getArgReference_str(stk, pci, 3);

	if ((msg = getSQLContext(cntxt, mb, &m, NULL)) != NULL)
		return msg;
	if ((msg = checkSQLContext(cntxt)) != NULL)
		return msg;
	s = mvc_bind_schema(m, *sname);
	if (s == NULL)
		throw(SQL, "sql.rowid", "3F000!Schema missing");
	t = mvc_bind_table(m, s, *tname);
	if (s == NULL)
		throw(SQL, "sql.rowid", "42S02!Table missing");
	if (!s || !t || !t->columns.set->h)
		throw(SQL, "calc.rowid", "42S22!Cannot find column");
	c = t->columns.set->h->data;
	/* HACK, get insert bat */
	b = store_funcs.bind_col(m->session->tr, c, RD_INS);
	if( b == NULL)
		throw(SQL,"sql.rowid","Can not bind to column");
	/* UGH (move into storage backends!!) */
	d = c->data;
	*rid = d->ibase + BATcount(b);
	BBPunfix(b->batCacheid);
	return MAL_SUCCEED;
}

static str
do_sql_rank_grp(bat *rid, const bat *bid, const bat *gid, int nrank, int dense, const char *name)
{
	BAT *r, *b, *g;
	BUN p, q;
	BATiter bi, gi;
	int (*ocmp) (const void *, const void *);
	int (*gcmp) (const void *, const void *);
	const void *oc, *gc, *on, *gn;
	int rank = 1;
	int c;

	if ((b = BATdescriptor(*bid)) == NULL)
		throw(SQL, name, "Cannot access descriptor");
	if ((g = BATdescriptor(*gid)) == NULL) {
		BBPunfix(b->batCacheid);
		throw(SQL, name, "Cannot access descriptor");
	}
	bi = bat_iterator(b);
	gi = bat_iterator(g);
	ocmp = ATOMcompare(b->ttype);
	gcmp = ATOMcompare(g->ttype);
	oc = BUNtail(bi, BUNfirst(b));
	gc = BUNtail(gi, BUNfirst(g));
	if (!ALIGNsynced(b, g)) {
		BBPunfix(b->batCacheid);
		BBPunfix(g->batCacheid);
		throw(SQL, name, "bats not aligned");
	}
/*
	if (!BATtordered(b)) {
		BBPunfix(b->batCacheid);
		BBPunfix(g->batCacheid);
		throw(SQL, name, "bat not sorted");
	}
*/
	r = BATnew(TYPE_oid, TYPE_int, BATcount(b), TRANSIENT);
	if (r == NULL) {
		BBPunfix(b->batCacheid);
		BBPunfix(g->batCacheid);
		throw(SQL, name, "cannot allocate result bat");
	}
	BATloop(b, p, q) {
		on = BUNtail(bi, p);
		gn = BUNtail(gi, p);

		if ((c = ocmp(on, oc)) != 0)
			rank = nrank;
		if (gcmp(gn, gc) != 0)
			c = rank = nrank = 1;
		oc = on;
		gc = gn;
		BUNins(r, BUNhead(bi, p), &rank, FALSE);
		nrank += !dense || c;
	}
	BBPunfix(b->batCacheid);
	BBPunfix(g->batCacheid);
	BBPkeepref(*rid = r->batCacheid);
	return MAL_SUCCEED;
}

static str
do_sql_rank(bat *rid, const bat *bid, int nrank, int dense, const char *name)
{
	BAT *r, *b;
	BATiter bi;
	int (*cmp) (const void *, const void *);
	const void *cur, *n;
	BUN p, q;
	int rank = 1;
	int c;

	if ((b = BATdescriptor(*bid)) == NULL)
		throw(SQL, name, "Cannot access descriptor");
	if (!BATtordered(b) && !BATtrevordered(b))
		throw(SQL, name, "bat not sorted");

	bi = bat_iterator(b);
	cmp = ATOMcompare(b->ttype);
	cur = BUNtail(bi, BUNfirst(b));
	r = BATnew(TYPE_oid, TYPE_int, BATcount(b), TRANSIENT);
	if (r == NULL) {
		BBPunfix(b->batCacheid);
		throw(SQL, name, "cannot allocate result bat");
	}
	if (BATtdense(b)) {
		BATloop(b, p, q) {
			BUNins(r, BUNhead(bi, p), &rank, FALSE);
			rank++;
		}
	} else {
		BATloop(b, p, q) {
			n = BUNtail(bi, p);
			if ((c = cmp(n, cur)) != 0)
				rank = nrank;
			cur = n;
			BUNins(r, BUNhead(bi, p), &rank, FALSE);
			nrank += !dense || c;
		}
	}
	BBPunfix(b->batCacheid);
	BBPkeepref(*rid = r->batCacheid);
	return MAL_SUCCEED;
}

str
sql_rank_grp(bat *rid, const bat *bid, const bat *gid, const bat *gpe)
{
	(void) gpe;
	return do_sql_rank_grp(rid, bid, gid, 1, 0, "sql.rank_grp");
}

str
sql_dense_rank_grp(bat *rid, const bat *bid, const bat *gid, const bat *gpe)
{
	(void) gpe;
	return do_sql_rank_grp(rid, bid, gid, 2, 1, "sql.dense_rank_grp");
}

str
sql_rank(bat *rid, const bat *bid)
{
	return do_sql_rank(rid, bid, 1, 0, "sql.rank");
}

str
sql_dense_rank(bat *rid, const bat *bid)
{
	return do_sql_rank(rid, bid, 2, 1, "sql.dense_rank");
}

str
SQLargRecord(Client cntxt, MalBlkPtr mb, MalStkPtr stk, InstrPtr pci)
{
	str s, t, *ret;

	(void) cntxt;
	ret = getArgReference_str(stk, pci, 0);
	s = instruction2str(mb, stk, getInstrPtr(mb, 0), LIST_MAL_ALL);
	t = strchr(s, ' ');
	*ret = GDKstrdup(t ? t + 1 : s);
	GDKfree(s);
	return MAL_SUCCEED;
}

/*
 * Vacuum cleaning tables
 * Shrinking and re-using space to vacuum clean the holes in the relations.
 */
static str
vacuum(Client cntxt, MalBlkPtr mb, MalStkPtr stk, InstrPtr pci, str (*func) (bat *, const bat *, const bat *), const char *name)
{
	str *sch = getArgReference_str(stk, pci, 1);
	str *tbl = getArgReference_str(stk, pci, 2);
	sql_trans *tr;
	sql_schema *s;
	sql_table *t;
	sql_column *c;
	mvc *m = NULL;
	str msg;
	bat bid;
	BAT *b, *del;
	node *o;
	int i, bids[2049];

	if ((msg = getSQLContext(cntxt, mb, &m, NULL)) != NULL)
		return msg;
	if ((msg = checkSQLContext(cntxt)) != NULL)
		return msg;
	s = mvc_bind_schema(m, *sch);
	if (s == NULL)
		throw(SQL, name, "3F000!Schema missing");
	t = mvc_bind_table(m, s, *tbl);
	if (t == NULL)
		throw(SQL, name, "42S02!Table missing");

	if (m->user_id != USER_MONETDB)
		throw(SQL, name, "42000!insufficient privileges");
	if ((!list_empty(t->idxs.set) || !list_empty(t->keys.set)))
		throw(SQL, name, "%s not allowed on tables with indices", name + 4);
	if (has_snapshots(m->session->tr))
		throw(SQL, name, "%s not allowed on snapshots", name + 4);
	if (!m->session->auto_commit)
		throw(SQL, name, "%s only allowed in auto commit mode", name + 4);

	tr = m->session->tr;

	/* get the deletions BAT */
	del = mvc_bind_dbat(m, *sch, *tbl, RD_INS);
	if (BATcount(del) == 0) {
		BBPunfix(del->batCacheid);
		return MAL_SUCCEED;
	} 


	i = 0;
	bids[i] = 0;
	for (o = t->columns.set->h; o; o = o->next, i++) {
		c = o->data;
		b = store_funcs.bind_col(tr, c, RDONLY);
		if (b == NULL || (msg = (*func) (&bid, &b->batCacheid, &del->batCacheid)) != NULL) {
			for (i--; i >= 0; i--)
				BBPdecref(bids[i], TRUE);
			if (b)
				BBPunfix(b->batCacheid);
			BBPunfix(del->batCacheid);
			if (!msg)
				throw(SQL, name, "Can not access descriptor");
			return msg;
		}
		BBPunfix(b->batCacheid);
		if (i < 2048) {
			bids[i] = bid;
			bids[i + 1] = 0;
		}
	}
	if (i >= 2048) {
		for (i--; i >= 0; i--)
			BBPdecref(bids[i], TRUE);
		throw(SQL, name, "Too many columns to handle, use copy instead");
	}
	BBPunfix(del->batCacheid);

	mvc_clear_table(m, t);
	for (o = t->columns.set->h, i = 0; o; o = o->next, i++) {
		sql_column *c = o->data;
		BAT *ins = BATdescriptor(bids[i]);	/* use the insert bat */

		if( ins){
			store_funcs.append_col(tr, c, ins, TYPE_bat);
			BBPunfix(ins->batCacheid);
		}
		BBPdecref(bids[i], TRUE);
	}
	/* TODO indices */
	return MAL_SUCCEED;
}

str
SQLshrink(Client cntxt, MalBlkPtr mb, MalStkPtr stk, InstrPtr pci)
{
	return vacuum(cntxt, mb, stk, pci, BKCshrinkBAT, "sql.shrink");
}

str
SQLreuse(Client cntxt, MalBlkPtr mb, MalStkPtr stk, InstrPtr pci)
{
	return vacuum(cntxt, mb, stk, pci, BKCreuseBAT, "sql.reuse");
}

/*
 * The vacuum operation inspects the table for ordered properties and
 * will keep them.  To avoid expensive shuffles, the reorganisation is
 * balanced by the number of outstanding deletions.
 */
str
SQLvacuum(Client cntxt, MalBlkPtr mb, MalStkPtr stk, InstrPtr pci)
{
	str *sch = getArgReference_str(stk, pci, 1);
	str *tbl = getArgReference_str(stk, pci, 2);
	sql_trans *tr;
	sql_schema *s;
	sql_table *t;
	sql_column *c;
	mvc *m = NULL;
	str msg;
	BAT *b, *del;
	node *o;
	int ordered = 0;
	BUN cnt = 0;

	if ((msg = getSQLContext(cntxt, mb, &m, NULL)) != NULL)
		return msg;
	if ((msg = checkSQLContext(cntxt)) != NULL)
		return msg;
	s = mvc_bind_schema(m, *sch);
	if (s == NULL)
		throw(SQL, "sql.vacuum", "3F000!Schema missing");
	t = mvc_bind_table(m, s, *tbl);
	if (t == NULL)
		throw(SQL, "sql.vacuum", "42S02!Table missing");

	if (m->user_id != USER_MONETDB)
		throw(SQL, "sql.vacuum", "42000!insufficient privileges");
	if ((!list_empty(t->idxs.set) || !list_empty(t->keys.set)))
		throw(SQL, "sql.vacuum", "vacuum not allowed on tables with indices");
	if (has_snapshots(m->session->tr))
		throw(SQL, "sql.vacuum", "vacuum not allowed on snapshots");

	tr = m->session->tr;

	for (o = t->columns.set->h; o && ordered == 0; o = o->next) {
		c = o->data;
		b = store_funcs.bind_col(tr, c, RDONLY);
		if (b == NULL)
			throw(SQL, "sql.vacuum", "Can not access descriptor");
		ordered |= BATtordered(b);
		cnt = BATcount(b);
		BBPunfix(b->batCacheid);
	}

	/* get the deletions BAT */
	del = mvc_bind_dbat(m, *sch, *tbl, RD_INS);
	if( del == NULL)
		throw(SQL, "sql.vacuum", "Can not access deletion column");

	if (BATcount(del) > 0) {
		/* now decide on the algorithm */
		if (ordered) {
			if (BATcount(del) > cnt / 20)
				SQLshrink(cntxt, mb, stk, pci);
		} else {
			SQLreuse(cntxt, mb, stk, pci);
		}
	}
	BBPunfix(del->batCacheid);
	return MAL_SUCCEED;
}

/*
 * The drop_hash operation cleans up any hash indices on any of the tables columns.
 */
str
SQLdrop_hash(Client cntxt, MalBlkPtr mb, MalStkPtr stk, InstrPtr pci)
{
	str *sch = getArgReference_str(stk, pci, 1);
	str *tbl = getArgReference_str(stk, pci, 2);
	sql_schema *s;
	sql_table *t;
	sql_column *c;
	mvc *m = NULL;
	str msg;
	BAT *b;
	node *o;

	if ((msg = getSQLContext(cntxt, mb, &m, NULL)) != NULL)
		return msg;
	if ((msg = checkSQLContext(cntxt)) != NULL)
		return msg;
	s = mvc_bind_schema(m, *sch);
	if (s == NULL)
		throw(SQL, "sql.drop_hash", "3F000!Schema missing");
	t = mvc_bind_table(m, s, *tbl);
	if (t == NULL)
		throw(SQL, "sql.drop_hash", "42S02!Table missing");

	for (o = t->columns.set->h; o; o = o->next) {
		c = o->data;
		b = store_funcs.bind_col(m->session->tr, c, RDONLY);
		if (b == NULL)
			throw(SQL, "sql.drop_hash", "Can not access descriptor");
		HASHdestroy(b);
		BBPunfix(b->batCacheid);
	}
	return MAL_SUCCEED;
}


/* after an update on the optimizer catalog, we have to change
 * the internal optimizer pipe line administration
 * The minimal and default pipelines may not be changed.
*/
str
SQLoptimizersUpdate(Client cntxt, MalBlkPtr mb, MalStkPtr stk, InstrPtr pci)
{
	mvc *m = NULL;
	str msg;

	if ((msg = getSQLContext(cntxt, mb, &m, NULL)) != NULL)
		return msg;
	if ((msg = checkSQLContext(cntxt)) != NULL)
		return msg;
	/* find the optimizer pipeline */
	(void) stk;
	(void) pci;
	throw(SQL, "updateOptimizer", PROGRAM_NYI);
}

/*
 * Inspection of the actual storage footprint is a recurring question of users.
 * This is modelled as a generic SQL table producing function.
 * create function storage()
 * returns table ("schema" string, "table" string, "column" string, "type" string, "mode" string, location string, "count" bigint, width int, columnsize bigint, heapsize bigint indices bigint, sorted int)
 * external name sql.storage;
 */
str
sql_storage(Client cntxt, MalBlkPtr mb, MalStkPtr stk, InstrPtr pci)
{
	BAT *sch, *tab, *col, *type, *loc, *cnt, *atom, *size, *heap, *indices, *phash, *sort, *imprints, *mode;
	mvc *m = NULL;
	str msg;
	sql_trans *tr;
	node *nsch, *ntab, *ncol;
	int w;
	bit bitval;
	bat *rsch = getArgReference_bat(stk, pci, 0);
	bat *rtab = getArgReference_bat(stk, pci, 1);
	bat *rcol = getArgReference_bat(stk, pci, 2);
	bat *rtype = getArgReference_bat(stk, pci, 3);
	bat *rmode = getArgReference_bat(stk, pci, 4);
	bat *rloc = getArgReference_bat(stk, pci, 5);
	bat *rcnt = getArgReference_bat(stk, pci, 6);
	bat *ratom = getArgReference_bat(stk, pci, 7);
	bat *rsize = getArgReference_bat(stk, pci, 8);
	bat *rheap = getArgReference_bat(stk, pci, 9);
	bat *rindices = getArgReference_bat(stk, pci, 10);
	bat *rphash = getArgReference_bat(stk, pci, 11);
	bat *rimprints = getArgReference_bat(stk, pci, 12);
	bat *rsort = getArgReference_bat(stk, pci, 13);

	if ((msg = getSQLContext(cntxt, mb, &m, NULL)) != NULL)
		return msg;
	if ((msg = checkSQLContext(cntxt)) != NULL)
		return msg;

	tr = m->session->tr;
	sch = BATnew(TYPE_void, TYPE_str, 0, TRANSIENT);
	BATseqbase(sch, 0);
	tab = BATnew(TYPE_void, TYPE_str, 0, TRANSIENT);
	BATseqbase(tab, 0);
	col = BATnew(TYPE_void, TYPE_str, 0, TRANSIENT);
	BATseqbase(col, 0);
	type = BATnew(TYPE_void, TYPE_str, 0, TRANSIENT);
	BATseqbase(type, 0);
	mode = BATnew(TYPE_void, TYPE_str, 0, TRANSIENT);
	BATseqbase(mode, 0);
	loc = BATnew(TYPE_void, TYPE_str, 0, TRANSIENT);
	BATseqbase(loc, 0);
	cnt = BATnew(TYPE_void, TYPE_lng, 0, TRANSIENT);
	BATseqbase(cnt, 0);
	atom = BATnew(TYPE_void, TYPE_int, 0, TRANSIENT);
	BATseqbase(atom, 0);
	size = BATnew(TYPE_void, TYPE_lng, 0, TRANSIENT);
	BATseqbase(size, 0);
	heap = BATnew(TYPE_void, TYPE_lng, 0, TRANSIENT);
	BATseqbase(heap, 0);
	indices = BATnew(TYPE_void, TYPE_lng, 0, TRANSIENT);
	BATseqbase(indices, 0);
	phash = BATnew(TYPE_void, TYPE_bit, 0, TRANSIENT);
	BATseqbase(phash, 0);
	imprints = BATnew(TYPE_void, TYPE_lng, 0, TRANSIENT);
	BATseqbase(imprints, 0);
	sort = BATnew(TYPE_void, TYPE_bit, 0, TRANSIENT);
	BATseqbase(sort, 0);
	

	if (sch == NULL || tab == NULL || col == NULL || type == NULL || mode == NULL || loc == NULL || imprints == NULL || 
		sort == NULL || cnt == NULL || atom == NULL || size == NULL || heap == NULL || indices == NULL || phash == NULL) {
		if (sch)
			BBPunfix(sch->batCacheid);
		if (tab)
			BBPunfix(tab->batCacheid);
		if (col)
			BBPunfix(col->batCacheid);
		if (mode)
			BBPunfix(mode->batCacheid);
		if (loc)
			BBPunfix(loc->batCacheid);
		if (cnt)
			BBPunfix(cnt->batCacheid);
		if (type)
			BBPunfix(type->batCacheid);
		if (atom)
			BBPunfix(atom->batCacheid);
		if (size)
			BBPunfix(size->batCacheid);
		if (heap)
			BBPunfix(heap->batCacheid);
		if (indices)
			BBPunfix(indices->batCacheid);
		if (phash)
			BBPunfix(phash->batCacheid);
		if (imprints)
			BBPunfix(imprints->batCacheid);
		if (sort)
			BBPunfix(sort->batCacheid);
		throw(SQL, "sql.storage", MAL_MALLOC_FAIL);
	}
	for (nsch = tr->schemas.set->h; nsch; nsch = nsch->next) {
		sql_base *b = nsch->data;
		sql_schema *s = (sql_schema *) nsch->data;
		if (isalpha((int) b->name[0]))

			if (s->tables.set)
				for (ntab = (s)->tables.set->h; ntab; ntab = ntab->next) {
					sql_base *bt = ntab->data;
					sql_table *t = (sql_table *) bt;
					if (isTable(t))
						if (t->columns.set)
							for (ncol = (t)->columns.set->h; ncol; ncol = ncol->next) {
								sql_base *bc = ncol->data;
								sql_column *c = (sql_column *) ncol->data;
								BAT *bn = store_funcs.bind_col(tr, c, RDONLY);
								lng sz;

								if (bn == NULL)
									throw(SQL, "sql.storage", "Can not access column");

								/*printf("schema %s.%s.%s" , b->name, bt->name, bc->name); */
								BUNappend(sch, b->name, FALSE);
								BUNappend(tab, bt->name, FALSE);
								BUNappend(col, bc->name, FALSE);
								if (c->t->access == TABLE_WRITABLE) 
									BUNappend(mode, "writable", FALSE);
								else
								if (c->t->access == TABLE_APPENDONLY) 
									BUNappend(mode, "appendonly", FALSE);
								else
								if (c->t->access == TABLE_READONLY) 
									BUNappend(mode, "readonly", FALSE);
								else
									BUNappend(mode, 0, FALSE);
								BUNappend(type, c->type.type->sqlname, FALSE);

								/*printf(" cnt "BUNFMT, BATcount(bn)); */
								sz = BATcount(bn);
								BUNappend(cnt, &sz, FALSE);

								/*printf(" loc %s", BBP_physical(bn->batCacheid)); */
								BUNappend(loc, BBP_physical(bn->batCacheid), FALSE);
								/*printf(" width %d", bn->T->width); */
								w = bn->T->width;
								if (bn->ttype == TYPE_str) {
									BUN p, q;
									double sum = 0;
									BATiter bi = bat_iterator(bn);
									lng cnt1, cnt2 = cnt1 = (lng) BATcount(bn);

									/* just take a sample */
									if (cnt1 > 512)
										cnt1 = cnt2 = 512;
									BATloop(bn, p, q) {
										str s = BUNtail(bi, p);
										if (s != NULL && strcmp(s, str_nil))
											sum += (int) strlen(s);
										if (--cnt1 <= 0)
											break;
									}
									if (cnt2)
										w = (int) (sum / cnt2);
								}
								BUNappend(atom, &w, FALSE);

								sz = tailsize(bn, BATcount(bn));
								sz += headsize(bn, BATcount(bn));
								BUNappend(size, &sz, FALSE);

								sz = bn->T->vheap ? bn->T->vheap->size : 0;
								sz += bn->H->vheap ? bn->H->vheap->size : 0;
								BUNappend(heap, &sz, FALSE);

								sz = bn->T->hash ? bn->T->hash->heap->size : 0; // HASHsize(bn)
								sz += bn->H->hash ? bn->H->hash->heap->size : 0; // HASHsize(bn)
								BUNappend(indices, &sz, FALSE);
								bitval = 0; // HASHispersistent(bn);
								BUNappend(phash, &bitval, FALSE);

								sz = IMPSimprintsize(bn);
								BUNappend(imprints, &sz, FALSE);
								/*printf(" indices "BUNFMT, bn->T->hash?bn->T->hash->heap->size:0); */
								/*printf("\n"); */

								w = BATtordered(bn);
								BUNappend(sort, &w, FALSE);
								BBPunfix(bn->batCacheid);
							}

					if (isTable(t))
						if (t->idxs.set)
							for (ncol = (t)->idxs.set->h; ncol; ncol = ncol->next) {
								sql_base *bc = ncol->data;
								sql_idx *c = (sql_idx *) ncol->data;
								if (c->type != no_idx) {
									BAT *bn = store_funcs.bind_idx(tr, c, RDONLY);
									lng sz;

									if (bn == NULL)
										throw(SQL, "sql.storage", "Can not access column");
									/*printf("schema %s.%s.%s" , b->name, bt->name, bc->name); */
									BUNappend(sch, b->name, FALSE);
									BUNappend(tab, bt->name, FALSE);
									BUNappend(col, bc->name, FALSE);
									if (c->t->access == TABLE_WRITABLE) 
										BUNappend(mode, "writable", FALSE);
									else
									if (c->t->access == TABLE_APPENDONLY) 
										BUNappend(mode, "appendonly", FALSE);
									else
									if (c->t->access == TABLE_READONLY) 
										BUNappend(mode, "readonly", FALSE);
									else
										BUNappend(mode, 0, FALSE);
									BUNappend(type, "oid", FALSE);

									/*printf(" cnt "BUNFMT, BATcount(bn)); */
									sz = BATcount(bn);
									BUNappend(cnt, &sz, FALSE);

									/*printf(" loc %s", BBP_physical(bn->batCacheid)); */
									BUNappend(loc, BBP_physical(bn->batCacheid), FALSE);
									/*printf(" width %d", bn->T->width); */
									w = bn->T->width;
									if (bn->ttype == TYPE_str) {
										BUN p, q;
										double sum = 0;
										BATiter bi = bat_iterator(bn);
										lng cnt1, cnt2 = cnt1 = BATcount(bn);

										/* just take a sample */
										if (cnt1 > 512)
											cnt1 = cnt2 = 512;
										BATloop(bn, p, q) {
											str s = BUNtail(bi, p);
											if (s != NULL && strcmp(s, str_nil))
												sum += (int) strlen(s);
											if (--cnt1 <= 0)
												break;
										}
										if (cnt2)
											w = (int) (sum / cnt2);
									}
									BUNappend(atom, &w, FALSE);
									/*printf(" size "BUNFMT, tailsize(bn,BATcount(bn)) + (bn->T->vheap? bn->T->vheap->size:0)); */
									sz = tailsize(bn, BATcount(bn));
									sz += headsize(bn, BATcount(bn));
									BUNappend(size, &sz, FALSE);

									sz = bn->T->vheap ? bn->T->vheap->size : 0;
									sz += bn->H->vheap ? bn->H->vheap->size : 0;
									BUNappend(heap, &sz, FALSE);

									sz = bn->T->hash ? bn->T->hash->heap->size : 0; // HASHsize()
									sz += bn->H->hash ? bn->H->hash->heap->size : 0; // HASHsize()
									BUNappend(indices, &sz, FALSE);
									bitval = 0; // HASHispersistent(bn);
									BUNappend(phash, &bitval, FALSE);

									sz = IMPSimprintsize(bn);
									BUNappend(imprints, &sz, FALSE);
									/*printf(" indices "BUNFMT, bn->T->hash?bn->T->hash->heap->size:0); */
									/*printf("\n"); */
									w = BATtordered(bn);
									BUNappend(sort, &w, FALSE);
									BBPunfix(bn->batCacheid);
								}
							}

				}
	}

	BBPkeepref(*rsch = sch->batCacheid);
	BBPkeepref(*rtab = tab->batCacheid);
	BBPkeepref(*rcol = col->batCacheid);
	BBPkeepref(*rmode = mode->batCacheid);
	BBPkeepref(*rloc = loc->batCacheid);
	BBPkeepref(*rtype = type->batCacheid);
	BBPkeepref(*rcnt = cnt->batCacheid);
	BBPkeepref(*ratom = atom->batCacheid);
	BBPkeepref(*rsize = size->batCacheid);
	BBPkeepref(*rheap = heap->batCacheid);
	BBPkeepref(*rindices = indices->batCacheid);
	BBPkeepref(*rphash = phash->batCacheid);
	BBPkeepref(*rimprints = imprints->batCacheid);
	BBPkeepref(*rsort = sort->batCacheid);
	return MAL_SUCCEED;
}

str
RAstatement(Client cntxt, MalBlkPtr mb, MalStkPtr stk, InstrPtr pci)
{
	int pos = 0;
	str *expr = getArgReference_str(stk, pci, 1);
	bit *opt = getArgReference_bit(stk, pci, 2);
	backend *b = NULL;
	mvc *m = NULL;
	str msg;
	sql_rel *rel;
	list *refs;

	if ((msg = getSQLContext(cntxt, mb, &m, &b)) != NULL)
		return msg;
	if ((msg = checkSQLContext(cntxt)) != NULL)
		return msg;
	if (!m->sa)
		m->sa = sa_create();
	refs = sa_list(m->sa);
	rel = rel_read(m, *expr, &pos, refs);
	if (rel) {
		int oldvtop = cntxt->curprg->def->vtop;
		int oldstop = cntxt->curprg->def->stop;
		stmt *s;
		MalStkPtr oldglb = cntxt->glb;

		if (*opt)
			rel = rel_optimizer(m, rel);
		s = output_rel_bin(m, rel);
		rel_destroy(rel);

		MSinitClientPrg(cntxt, "user", "test");

		/* generate MAL code */
		backend_callinline(b, cntxt, s);
		addQueryToCache(cntxt);

		msg = (str) runMAL(cntxt, cntxt->curprg->def, 0, 0);
		if (!msg) {
			resetMalBlk(cntxt->curprg->def, oldstop);
			freeVariables(cntxt, cntxt->curprg->def, NULL, oldvtop);
			if( !(cntxt->glb == 0 || cntxt->glb == oldglb))
				msg= createException(MAL,"sql","global stack leakage");	/* detect leak */
		}
		cntxt->glb = oldglb;
	}
	return msg;
}

void
freeVariables(Client c, MalBlkPtr mb, MalStkPtr glb, int start)
{
	int i, j;

	for (i = start; i < mb->vtop;) {
		if (glb) {
			if (isVarCleanup(mb, i))
				garbageElement(c, &glb->stk[i]);
			/* clean stack entry */
			glb->stk[i].vtype = TYPE_int;
			glb->stk[i].val.ival = 0;
			glb->stk[i].len = 0;
		}
		clearVariable(mb, i);
		i++;
	}
	mb->vtop = start;
	for (i = j = 0; i < mb->ptop; i++) {
		if (mb->prps[i].var <start) {
			if (i > j)
				mb->prps[j] = mb->prps[i];
			j++;
		}
	}
	mb->ptop = j;
}

/* if at least (2*SIZEOF_BUN), also store length (heaps are then
 * incompatible) */
#define EXTRALEN ((SIZEOF_BUN + GDK_VARALIGN - 1) & ~(GDK_VARALIGN - 1))

str
STRindex_int(int *i, const str *src, const bit *u)
{
	(void)src; (void)u;
	*i = 0;
	return MAL_SUCCEED;
}

str
BATSTRindex_int(bat *res, const bat *src, const bit *u)
{
	BAT *s, *r;

	if ((s = BATdescriptor(*src)) == NULL)
		throw(SQL, "calc.index", "Cannot access descriptor");
	
	if (*u) {
		Heap *h = s->T->vheap;
		size_t pad, pos;
		const size_t extralen = h->hashash ? EXTRALEN : 0;
		int v;

		r = BATnew(TYPE_void, TYPE_int, 1024, TRANSIENT);
		if (r == NULL) {
			BBPunfix(s->batCacheid);
			throw(SQL, "calc.index", MAL_MALLOC_FAIL);
		}
		BATseqbase(r, 0);
		pos = GDK_STRHASHSIZE;
		while (pos < h->free) {
			const char *s;

			pad = GDK_VARALIGN - (pos & (GDK_VARALIGN - 1));
			if (pad < sizeof(stridx_t))
				pad += GDK_VARALIGN;
			pos += pad + extralen;
			s = h->base + pos;
			v = (int) (pos - GDK_STRHASHSIZE);
			BUNappend(r, &v, FALSE);
			pos += GDK_STRLEN(s);
		}
	} else {
		r = VIEWcreate(s, s);
		if (r == NULL) {
			BBPunfix(s->batCacheid);
			throw(SQL, "calc.index", MAL_MALLOC_FAIL);
		}
		r->ttype = TYPE_int;
		r->tvarsized = 0;
		r->T->vheap = NULL;
	}
	BBPunfix(s->batCacheid);
	BBPkeepref((*res = r->batCacheid));
	return MAL_SUCCEED;
}

str
STRindex_sht(sht *i, const str *src, const bit *u)
{
	(void)src; (void)u;
	*i = 0;
	return MAL_SUCCEED;
}

str
BATSTRindex_sht(bat *res, const bat *src, const bit *u)
{
	BAT *s, *r;

	if ((s = BATdescriptor(*src)) == NULL)
		throw(SQL, "calc.index", "Cannot access descriptor");
	
	if (*u) {
		Heap *h = s->T->vheap;
		size_t pad, pos;
		const size_t extralen = h->hashash ? EXTRALEN : 0;
		sht v;

		r = BATnew(TYPE_void, TYPE_sht, 1024, TRANSIENT);
		if (r == NULL) {
			BBPunfix(s->batCacheid);
			throw(SQL, "calc.index", MAL_MALLOC_FAIL);
		}
		BATseqbase(r, 0);
		pos = GDK_STRHASHSIZE;
		while (pos < h->free) {
			const char *s;

			pad = GDK_VARALIGN - (pos & (GDK_VARALIGN - 1));
			if (pad < sizeof(stridx_t))
				pad += GDK_VARALIGN;
			pos += pad + extralen;
			s = h->base + pos;
			v = (sht) (pos - GDK_STRHASHSIZE);
			BUNappend(r, &v, FALSE);
			pos += GDK_STRLEN(s);
		}
	} else {
		r = VIEWcreate(s, s);
		if (r == NULL) {
			BBPunfix(s->batCacheid);
			throw(SQL, "calc.index", MAL_MALLOC_FAIL);
		}
		r->ttype = TYPE_sht;
		r->tvarsized = 0;
		r->T->vheap = NULL;
	}
	BBPunfix(s->batCacheid);
	BBPkeepref((*res = r->batCacheid));
	return MAL_SUCCEED;
}

str
STRindex_bte(bte *i, const str *src, const bit *u)
{
	(void)src; (void)u;
	*i = 0;
	return MAL_SUCCEED;
}

str
BATSTRindex_bte(bat *res, const bat *src, const bit *u)
{
	BAT *s, *r;

	if ((s = BATdescriptor(*src)) == NULL)
		throw(SQL, "calc.index", "Cannot access descriptor");
	
	if (*u) {
		Heap *h = s->T->vheap;
		size_t pad, pos;
		const size_t extralen = h->hashash ? EXTRALEN : 0;
		bte v;

		r = BATnew(TYPE_void, TYPE_bte, 64, TRANSIENT);
		if (r == NULL) {
			BBPunfix(s->batCacheid);
			throw(SQL, "calc.index", MAL_MALLOC_FAIL);
		}
		BATseqbase(r, 0);
		pos = GDK_STRHASHSIZE;
		while (pos < h->free) {
			const char *s;

			pad = GDK_VARALIGN - (pos & (GDK_VARALIGN - 1));
			if (pad < sizeof(stridx_t))
				pad += GDK_VARALIGN;
			pos += pad + extralen;
			s = h->base + pos;
			v = (bte) (pos - GDK_STRHASHSIZE);
			BUNappend(r, &v, FALSE);
			pos += GDK_STRLEN(s);
		}
	} else {
		r = VIEWcreate(s, s);
		if (r == NULL) {
			BBPunfix(s->batCacheid);
			throw(SQL, "calc.index", MAL_MALLOC_FAIL);
		}
		r->ttype = TYPE_bte;
		r->tvarsized = 0;
		r->T->vheap = NULL;
	}
	BBPunfix(s->batCacheid);
	BBPkeepref((*res = r->batCacheid));
	return MAL_SUCCEED;
}

str
STRstrings(str *i, const str *src)
{
	(void)src;
	*i = 0;
	return MAL_SUCCEED;
}

str
BATSTRstrings(bat *res, const bat *src)
{
	BAT *s, *r;
	Heap *h;
	size_t pad, pos;
	size_t extralen;

	if ((s = BATdescriptor(*src)) == NULL)
		throw(SQL, "calc.strings", "Cannot access descriptor");
	
       	h = s->T->vheap;
       	extralen = h->hashash ? EXTRALEN : 0;
	r = BATnew(TYPE_void, TYPE_str, 1024, TRANSIENT);
	if (r == NULL) {
		BBPunfix(s->batCacheid);
		throw(SQL, "calc.strings", MAL_MALLOC_FAIL);
	}
	BATseqbase(r, 0);
	pos = GDK_STRHASHSIZE;
	while (pos < h->free) {
		const char *s;

		pad = GDK_VARALIGN - (pos & (GDK_VARALIGN - 1));
		if (pad < sizeof(stridx_t))
			pad += GDK_VARALIGN;
		pos += pad + extralen;
		s = h->base + pos;
		BUNappend(r, s, FALSE);
		pos += GDK_STRLEN(s);
	}
	BBPunfix(s->batCacheid);
	BBPkeepref((*res = r->batCacheid));
	return MAL_SUCCEED;
}<|MERGE_RESOLUTION|>--- conflicted
+++ resolved
@@ -3453,13 +3453,8 @@
 		oid *rf, *rh, *rt;
 		oid *h = (oid *) Hloc(b, 0), *vp, *ve;
 
-<<<<<<< HEAD
-		if (BAThash(b, 0) == GDK_FAIL)
+		if (BAThash(b, 0) != GDK_SUCCEED)
 			throw(SQL, "not_uniques", "hash creation failed");
-=======
-		if (BAThash(b, 0) != GDK_SUCCEED)
-			 throw(SQL, "not_uniques", "hash creation failed");
->>>>>>> 2f31bf0a
 		bn = BATnew(TYPE_oid, TYPE_oid, BATcount(b), TRANSIENT);
 		if (bn == NULL) {
 			BBPunfix(b->batCacheid);
