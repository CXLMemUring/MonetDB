/*
 * This Source Code Form is subject to the terms of the Mozilla Public
 * License, v. 2.0.  If a copy of the MPL was not distributed with this
 * file, You can obtain one at http://mozilla.org/MPL/2.0/.
 *
 * Copyright 1997 - July 2008 CWI, August 2008 - 2020 MonetDB B.V.
 */

/*
 * authors M Kersten, N Nes
 * SQL support implementation
 * This module contains the wrappers around the SQL
 * multi-version-catalog and support routines copied
 * from the Version 4 code base.
 */
#include "monetdb_config.h"
#include "sql.h"
#include "mapi_prompt.h"
#include "sql_result.h"
#include "sql_gencode.h"
#include "sql_storage.h"
#include "sql_scenario.h"
#include "store_sequence.h"
#include "sql_optimizer.h"
#include "sql_datetime.h"
#include "sql_partition.h"
#include "rel_unnest.h"
#include "rel_optimizer.h"
#include "rel_partition.h"
#include "rel_distribute.h"
#include "rel_select.h"
#include "rel_rel.h"
#include "rel_exp.h"
#include "rel_dump.h"
#include "rel_bin.h"
#include "bbp.h"
#include "opt_pipes.h"
#include "orderidx.h"
#include "clients.h"
#include "mal_instruction.h"
#include "mal_resource.h"
#include "mal_authorize.h"
#include "gdk_cand.h"

static int
rel_is_table(sql_rel *rel)
{
	if (!rel || is_base(rel->op))
		return 1;
	return 0;
}

static int
exp_is_point_select(sql_exp *e)
{
	if (!e)
		return 1;
	if (e->type == e_cmp && !e->f && e->flag == (int) cmp_equal) {
		sql_exp *r = e->r;
		sql_exp *l = e->l;

		if (!is_func(l->type) && r->card <= CARD_AGGR)
			return 1;
	}
	return 0;
}

static int
rel_no_mitosis(sql_rel *rel)
{
	int is_point = 0;

	if (!rel || is_basetable(rel->op))
		return 1;
	if (is_topn(rel->op) || is_sample(rel->op) || is_simple_project(rel->op))
		return rel_no_mitosis(rel->l);
	if (is_modify(rel->op) && rel->card <= CARD_AGGR) {
		if (is_delete(rel->op))
			return 1;
		return rel_no_mitosis(rel->r);
	}
	if (is_select(rel->op) && rel_is_table(rel->l) && rel->exps) {
		is_point = 0;
		/* just one point expression makes this a point query */
		if (rel->exps->h)
			if (exp_is_point_select(rel->exps->h->data))
				is_point = 1;
	}
	return is_point;
}

static int
rel_need_distinct_query(sql_rel *rel)
{
	int need_distinct = 0;

	while (!need_distinct && rel && is_simple_project(rel->op))
		rel = rel->l;
	if (!need_distinct && rel && is_groupby(rel->op) && rel->exps && !rel->r) {
		for (node *n = rel->exps->h; n && !need_distinct; n = n->next) {
			sql_exp *e = n->data;
			if (e->type == e_aggr) {

				if (need_distinct(e))
					need_distinct = 1;
			}
		}
	}
	return need_distinct;
}

sql_rel *
sql_symbol2relation(backend *be, symbol *sym)
{
	sql_rel *rel;
	sql_query *query = query_create(be->mvc);
	lng Tbegin;

	rel = rel_semantic(query, sym);
	Tbegin = GDKusec();
	if (rel)
		rel = sql_processrelation(be->mvc, rel, 1);
	if (rel)
		rel = rel_distribute(be->mvc, rel);
	if (rel)
		rel = rel_partition(be->mvc, rel);
	if (rel && (rel_no_mitosis(rel) || rel_need_distinct_query(rel)))
		be->no_mitosis = 1;
	be->reloptimizer += GDKusec() - Tbegin;
	return rel;
}

/*
 * After the SQL statement has been executed, its data structures
 * should be garbage collected. For successful actions we have to finish
 * the transaction as well, e.g. commit or rollback.
 */
int
sqlcleanup(backend *be, int err)
{
	sql_destroy_params(be->mvc);

<<<<<<< HEAD
=======
	if ((be->mvc->emod & mod_locked) == mod_locked) {
		/* here we should commit the transaction */
		if (!err) {
			sql_trans_commit(be->mvc->session->tr);
			/* write changes to disk */
			sql_trans_end(be->mvc->session, 1);
			store_apply_deltas(true);
			sql_trans_begin(be->mvc->session);
		}
		store_unlock();
		be->mvc->emod = 0;
	}
>>>>>>> 17ab9b68
	/* some statements dynamically disable caching */
	be->mvc->sym = NULL;
	if (be->mvc->ta)
		be->mvc->ta = sa_reset(be->mvc->ta);
	if (be->mvc->sa)
		be->mvc->sa = sa_reset(be->mvc->sa);
	if (err >0)
		be->mvc->session->status = -err;
	if (err <0)
		be->mvc->session->status = err;
	be->mvc->label = 0;
	be->no_mitosis = 0;
	scanner_query_processed(&(be->mvc->scanner));
	return err;
}

/*
 * The internal administration of the SQL compilation and execution state
 * is administered by a state descriptor accessible in each phase.
 * Failure to find the state descriptor aborts the session.
 */

str
checkSQLContext(Client cntxt)
{
	backend *be;

	if (cntxt == NULL)
		throw(SQL, "mvc", SQLSTATE(42005) "No client record");
	if (cntxt->sqlcontext == NULL)
		throw(SQL, "mvc", SQLSTATE(42006) "SQL module not initialized");
	be = (backend *) cntxt->sqlcontext;
	if (be->mvc == NULL)
		throw(SQL, "mvc", SQLSTATE(42006) "SQL module not initialized, mvc struct missing");
	return MAL_SUCCEED;
}

static str
getBackendContext(Client cntxt, backend **be)
{
	str msg;

	if ((msg = checkSQLContext(cntxt)) != MAL_SUCCEED)
		return msg;
	*be = (backend *) cntxt->sqlcontext;
	return MAL_SUCCEED;
}

str
getSQLContext(Client cntxt, MalBlkPtr mb, mvc **c, backend **b)
{
	backend *be;
	(void) mb;
	str msg;

	if ((msg = checkSQLContext(cntxt)) != MAL_SUCCEED)
		return msg;
	be = (backend *) cntxt->sqlcontext;
	if (c)
		*c = be->mvc;
	if (b)
		*b = be;
	return MAL_SUCCEED;
}

str
SQLmvc(Client cntxt, MalBlkPtr mb, MalStkPtr stk, InstrPtr pci)
{
	mvc *sql = NULL;
	str msg;
	int *res = getArgReference_int(stk, pci, 0);

	if ((msg = getSQLContext(cntxt, mb, &sql, NULL)) != NULL)
		return msg;
	if ((msg = checkSQLContext(cntxt)) != NULL)
		return msg;
	*res = 0;
	return MAL_SUCCEED;
}

str
SQLcommit(Client cntxt, MalBlkPtr mb, MalStkPtr stk, InstrPtr pci)
{
	mvc *sql = NULL;
	str msg;
	(void) stk;
	(void) pci;

	if ((msg = getSQLContext(cntxt, mb, &sql, NULL)) != NULL)
		return msg;
	if ((msg = checkSQLContext(cntxt)) != NULL)
		return msg;

	if (sql->session->auto_commit != 0)
		throw(SQL, "sql.trans", SQLSTATE(2DM30) "COMMIT not allowed in auto commit mode");
	return mvc_commit(sql, 0, 0, false);
}

str
SQLabort(Client cntxt, MalBlkPtr mb, MalStkPtr stk, InstrPtr pci)
{
	mvc *sql = NULL;
	str msg;
	(void) stk;
	(void) pci;

	if ((msg = getSQLContext(cntxt, mb, &sql, NULL)) != NULL)
		return msg;
	if ((msg = checkSQLContext(cntxt)) != NULL)
		return msg;

	if (sql->session->tr->active) {
		msg = mvc_rollback(sql, 0, NULL, false);
	}
	return msg;
}

str
SQLshutdown_wrap(Client cntxt, MalBlkPtr mb, MalStkPtr stk, InstrPtr pci)
{
	str msg;

	if ((msg = CLTshutdown(cntxt, mb, stk, pci)) == MAL_SUCCEED) {
		/* administer the shutdown in the system log */
		TRC_INFO(SQL_TRANS, "Shutdown: %s\n", *getArgReference_str(stk, pci, 0));
	}
	return msg;
}

str
create_table_or_view(mvc *sql, char* sname, char *tname, sql_table *t, int temp)
{
	sql_allocator *osa;
	sql_schema *s = mvc_bind_schema(sql, sname);
	sql_table *nt = NULL;
	node *n;
	int check = 0;
	const char *action = (temp == SQL_DECLARED_TABLE) ? "DECLARE" : "CREATE";

	if (STORE_READONLY)
		return sql_error(sql, 06, SQLSTATE(25006) "schema statements cannot be executed on a readonly database.");

	if (!s)
		return sql_message(SQLSTATE(3F000) "%s %s: schema '%s' doesn't exist", action, (t->query) ? "TABLE" : "VIEW", sname);
	if (mvc_bind_table(sql, s, t->base.name)) {
		return sql_message(SQLSTATE(42S01) "%s TABLE: name '%s' already in use", action, t->base.name);
	} else if (temp != SQL_DECLARED_TABLE && (!mvc_schema_privs(sql, s) && !(isTempSchema(s) && temp == SQL_LOCAL_TEMP))) {
		return sql_message(SQLSTATE(42000) "%s TABLE: insufficient privileges for user '%s' in schema '%s'", action, sqlvar_get_string(find_global_var(sql, mvc_bind_schema(sql, "sys"), "current_user")), s->base.name);
	} else if (temp == SQL_DECLARED_TABLE && !list_empty(t->keys.set)) {
		return sql_message(SQLSTATE(42000) "%s TABLE: '%s' cannot have constraints", action, t->base.name);
	}

	osa = sql->sa;
	sql->sa = sql->ta;

	nt = sql_trans_create_table(sql->session->tr, s, tname, t->query, t->type, t->system, temp, t->commit_action,
								t->sz, t->properties);

	/* first check default values */
	for (n = t->columns.set->h; n; n = n->next) {
		sql_column *c = n->data;

		if (c->def) {
			sql_rel *r = NULL;
			list *id_l;

			sql->sa = sql->ta;
			r = rel_parse(sql, s, sa_message(sql->ta, "select %s;", c->def), m_deps);
			if (!r || !is_project(r->op) || !r->exps || list_length(r->exps) != 1 ||
				exp_check_type(sql, &c->type, r, r->exps->h->data, type_equal) == NULL) {
				if (r)
					rel_destroy(r);
				sa_reset(sql->ta);
				sql->sa = osa;
				if (strlen(sql->errstr) > 6 && sql->errstr[5] == '!')
					throw(SQL, "sql.catalog", "%s", sql->errstr);
				else
					throw(SQL, "sql.catalog", SQLSTATE(42000) "%s", sql->errstr);
			}
			id_l = rel_dependencies(sql, r);
			mvc_create_dependencies(sql, id_l, nt->base.id, FUNC_DEPENDENCY);
			rel_destroy(r);
			sa_reset(sql->sa);
		}
	}

	for (n = t->columns.set->h; n; n = n->next) {
		sql_column *c = n->data, *copied = mvc_copy_column(sql, nt, c);

		if (copied == NULL) {
			sa_reset(sql->ta);
			sql->sa = osa;
			throw(SQL, "sql.catalog", SQLSTATE(42000) "CREATE TABLE: %s_%s_%s conflicts", s->base.name, t->base.name, c->base.name);
		}
		if (isPartitionedByColumnTable(t) && c->base.id == t->part.pcol->base.id)
			nt->part.pcol = copied;
	}
	if (isPartitionedByExpressionTable(t)) {
		char *err = NULL;

		nt->part.pexp->exp = sa_strdup(sql->session->tr->sa, t->part.pexp->exp);
		err = bootstrap_partition_expression(sql, sql->session->tr->sa, nt, 1);
		sa_reset(sql->ta);
		if (err) {
			sql->sa = osa;
			return err;
		}
	}
	check = sql_trans_set_partition_table(sql->session->tr, nt);
	if (check == -1) {
		sql->sa = osa;
		throw(SQL, "sql.catalog", SQLSTATE(42000) "CREATE TABLE: %s_%s: the partition's expression is too long", s->base.name, t->base.name);
	} else if (check) {
		sql->sa = osa;
		throw(SQL, "sql.catalog", SQLSTATE(42000) "CREATE TABLE: %s_%s: an internal error occurred", s->base.name, t->base.name);
	}

	if (t->idxs.set) {
		for (n = t->idxs.set->h; n; n = n->next) {
			sql_idx *i = n->data;
			mvc_copy_idx(sql, nt, i);
		}
	}
	if (t->keys.set) {
		for (n = t->keys.set->h; n; n = n->next) {
			sql_key *k = n->data;
			char *err = NULL;

			err = sql_partition_validate_key(sql, nt, k, "CREATE");
			sa_reset(sql->ta);
			if (err) {
				sql->sa = osa;
				return err;
			}
			mvc_copy_key(sql, nt, k);
		}
	}
	if (t->members.set) {
		for (n = t->members.set->h; n; n = n->next) {
			sql_part *pt = n->data;
			mvc_copy_part(sql, nt, pt);
		}
	}
	if (t->triggers.set) {
		for (n = t->triggers.set->h; n; n = n->next) {
			sql_trigger *tr = n->data;
			mvc_copy_trigger(sql, nt, tr);
		}
	}
	/* also create dependencies when not renaming */
	if (nt->query && isView(nt)) {
		sql_rel *r = NULL;

		r = rel_parse(sql, s, nt->query, m_deps);
		if (r)
			r = sql_processrelation(sql, r, 0);
		if (r) {
			list *id_l = rel_dependencies(sql, r);
			mvc_create_dependencies(sql, id_l, nt->base.id, VIEW_DEPENDENCY);
		}
		sa_reset(sql->ta);
		if (!r) {
			sql->sa = osa;
			if (strlen(sql->errstr) > 6 && sql->errstr[5] == '!')
				throw(SQL, "sql.catalog", "%s", sql->errstr);
			else
				throw(SQL, "sql.catalog", SQLSTATE(42000) "%s", sql->errstr);
		}
	}
	sql->sa = osa;
	return MAL_SUCCEED;
}

static size_t
mvc_claim_slots(sql_trans *tr, sql_table *t, size_t cnt)
{
	return store_funcs.claim_tab(tr, t, cnt);
}

str
mvc_claim_wrap(Client cntxt, MalBlkPtr mb, MalStkPtr stk, InstrPtr pci)
{
	lng *res = getArgReference_lng(stk, pci, 0);
	mvc *m = NULL;
	str msg;
	const char *sname = *getArgReference_str(stk, pci, 2);
	const char *tname = *getArgReference_str(stk, pci, 3);
	lng cnt = *(lng*)getArgReference_lng(stk, pci, 4);

	sql_schema *s;
	sql_table *t;

	*res = 0;
	if ((msg = getSQLContext(cntxt, mb, &m, NULL)) != NULL)
		return msg;
	if ((msg = checkSQLContext(cntxt)) != NULL)
		return msg;

	s = mvc_bind_schema(m, sname);
	if (s == NULL)
		throw(SQL, "sql.claim", SQLSTATE(3F000) "Schema missing %s", sname);
	t = mvc_bind_table(m, s, tname);
	if (t == NULL)
		throw(SQL, "sql.claim", SQLSTATE(42S02) "Table missing %s.%s", sname, tname);
	*res = mvc_claim_slots(m->session->tr, t, (size_t)cnt);
	return MAL_SUCCEED;
}

str
create_table_from_emit(Client cntxt, char *sname, char *tname, sql_emit_col *columns, size_t ncols)
{
	size_t i, pos = 0;
	sql_table *t;
	sql_schema *s;
	mvc *sql = NULL;
	str msg = MAL_SUCCEED;

	if ((msg = getSQLContext(cntxt, NULL, &sql, NULL)) != NULL)
		return msg;
	if ((msg = checkSQLContext(cntxt)) != NULL)
		return msg;

	if (!sname)
		sname = "sys";
	if (!(s = mvc_bind_schema(sql, sname)))
		return sql_error(sql, 02, SQLSTATE(3F000) "CREATE TABLE: no such schema '%s'", sname);
	if (!mvc_schema_privs(sql, s))
		return sql_error(sql, 02, SQLSTATE(42000) "CREATE TABLE: Access denied for %s to schema '%s'", sqlvar_get_string(find_global_var(sql, mvc_bind_schema(sql, "sys"), "current_user")), s->base.name);
	if (!(t = mvc_create_table(sql, s, tname, tt_table, 0, SQL_DECLARED_TABLE, CA_COMMIT, -1, 0)))
		return sql_error(sql, 02, SQLSTATE(3F000) "CREATE TABLE: could not create table '%s'", tname);

	for (i = 0; i < ncols; i++) {
		BAT *b = columns[i].b;
		str atoname = ATOMname(b->ttype);
		sql_subtype tpe;
		sql_column *col = NULL;

		if (!strcmp(atoname, "str"))
			sql_find_subtype(&tpe, "clob", 0, 0);
		else {
			sql_subtype *t = sql_bind_localtype(atoname);
			if (!t)
				return sql_error(sql, 02, SQLSTATE(3F000) "CREATE TABLE: could not find type for column");
			tpe = *t;
		}

		if (columns[i].name && columns[i].name[0] == '%')
			return sql_error(sql, 02, SQLSTATE(42000) "CREATE TABLE: generated labels not allowed in column names, use an alias instead");
		if (!(col = mvc_create_column(sql, t, columns[i].name, &tpe)))
			return sql_error(sql, 02, SQLSTATE(3F000) "CREATE TABLE: could not create column %s", columns[i].name);
	}
	if ((msg = create_table_or_view(sql, sname, t->base.name, t, 0)) != MAL_SUCCEED)
<<<<<<< HEAD
		goto cleanup;
	if (!(t = mvc_bind_table(sql, s, tname))) {
		msg = sql_error(sql, 02, SQLSTATE(3F000) "CREATE TABLE: could not bind table %s", tname);
		goto cleanup;
	}
	pos = mvc_claim_slots(sql->session->tr, t, BATcount(columns[0].b));
=======
		return msg;
	if (!(t = mvc_bind_table(sql, s, tname)))
		return sql_error(sql, 02, SQLSTATE(3F000) "CREATE TABLE: could not bind table %s", tname);
>>>>>>> 17ab9b68
	for (i = 0; i < ncols; i++) {
		BAT *b = columns[i].b;
		sql_column *col = NULL;

<<<<<<< HEAD
		if (!(col = mvc_bind_column(sql, t, columns[i].name))) {
			msg = sql_error(sql, 02, SQLSTATE(3F000) "CREATE TABLE: could not bind column %s", columns[i].name);
			goto cleanup;
		}
		if ((msg = mvc_append_column(sql->session->tr, col, pos, b)) != MAL_SUCCEED)
			goto cleanup;
=======
		if (!(col = mvc_bind_column(sql, t, columns[i].name)))
			return sql_error(sql, 02, SQLSTATE(3F000) "CREATE TABLE: could not bind column %s", columns[i].name);
		if ((msg = mvc_append_column(sql->session->tr, col, b)) != MAL_SUCCEED)
			return msg;
>>>>>>> 17ab9b68
	}

	return msg;
}

str
append_to_table_from_emit(Client cntxt, char *sname, char *tname, sql_emit_col *columns, size_t ncols)
{
	size_t i, pos = 0;
	sql_table *t;
	sql_schema *s;
	mvc *sql = NULL;
	str msg = MAL_SUCCEED;

	if ((msg = getSQLContext(cntxt, NULL, &sql, NULL)) != NULL)
		return msg;
	if ((msg = checkSQLContext(cntxt)) != NULL)
		return msg;

	if (!sname)
		sname = "sys";
<<<<<<< HEAD
	if (!(s = mvc_bind_schema(sql, sname))) {
		msg = sql_error(sql, 02, SQLSTATE(3F000) "APPEND TABLE: no such schema '%s'", sname);
		goto cleanup;
	}
	if (!(t = mvc_bind_table(sql, s, tname))) {
		msg = sql_error(sql, 02, SQLSTATE(3F000) "APPEND TABLE: could not bind table %s", tname);
		goto cleanup;
	}
	pos = mvc_claim_slots(sql->session->tr, t, BATcount(columns[0].b));
=======
	if (!(s = mvc_bind_schema(sql, sname)))
		return sql_error(sql, 02, SQLSTATE(3F000) "APPEND TABLE: no such schema '%s'", sname);
	if (!(t = mvc_bind_table(sql, s, tname)))
		return sql_error(sql, 02, SQLSTATE(3F000) "APPEND TABLE: could not bind table %s", tname);
>>>>>>> 17ab9b68
	for (i = 0; i < ncols; i++) {
		BAT *b = columns[i].b;
		sql_column *col = NULL;

<<<<<<< HEAD
		if (!(col = mvc_bind_column(sql,t, columns[i].name))) {
			msg = sql_error(sql, 02, SQLSTATE(3F000) "APPEND TABLE: could not bind column %s", columns[i].name);
			goto cleanup;
		}
		if ((msg = mvc_append_column(sql->session->tr, col, pos, b)) != MAL_SUCCEED)
			goto cleanup;
=======
		if (!(col = mvc_bind_column(sql, t, columns[i].name)))
			return sql_error(sql, 02, SQLSTATE(3F000) "APPEND TABLE: could not bind column %s", columns[i].name);
		if ((msg = mvc_append_column(sql->session->tr, col, b)) != MAL_SUCCEED)
			return msg;
>>>>>>> 17ab9b68
	}

	return msg;
}

BAT *
mvc_bind(mvc *m, const char *sname, const char *tname, const char *cname, int access)
{
	sql_trans *tr = m->session->tr;
	BAT *b = NULL;
	sql_schema *s = NULL;
	sql_table *t = NULL;
	sql_column *c = NULL;

	s = mvc_bind_schema(m, sname);
	if (s == NULL)
		return NULL;
	t = mvc_bind_table(m, s, tname);
	if (t == NULL)
		return NULL;
	c = mvc_bind_column(m, t, cname);
	if (c == NULL)
		return NULL;

	b = store_funcs.bind_col(tr, c, access);
	return b;
}

str
SQLcatalog(Client cntxt, MalBlkPtr mb, MalStkPtr stk, InstrPtr pci)
{
	(void) cntxt;
	(void) mb;
	(void) stk;
	(void) pci;
	return sql_message(SQLSTATE(25006) "Deprecated statement");
}

/* setVariable(int *ret, str *sname, str *name, any value) */
str
setVariable(Client cntxt, MalBlkPtr mb, MalStkPtr stk, InstrPtr pci)
{
	int *res = getArgReference_int(stk, pci, 0);
	mvc *m = NULL;
	str msg;
	const char *sname = *getArgReference_str(stk, pci, 2);
	const char *varname = *getArgReference_str(stk, pci, 3);
	int mtype = getArgType(mb, pci, 4);
	sql_schema *s;
	sql_var *var;

	if ((msg = getSQLContext(cntxt, mb, &m, NULL)) != NULL)
		return msg;
	if ((msg = checkSQLContext(cntxt)) != NULL)
		return msg;

	if (!(s = mvc_bind_schema(m, sname)))
		throw(SQL, "sql.setVariable", SQLSTATE(3F000) "Cannot find the schema '%s'", sname);

	*res = 0;
	if (mtype < 0 || mtype >= 255)
		throw(SQL, "sql.setVariable", SQLSTATE(42100) "Variable type error");

	if ((var = find_global_var(m, s, varname))) {
		if (!strcmp("sys", s->base.name) && !strcmp("optimizer", varname)) {
			const char *newopt = *getArgReference_str(stk, pci, 4);
			char buf[BUFSIZ];

			if (strNil(newopt))
				throw(SQL, "sql.setVariable", SQLSTATE(42000) "Variable '%s.%s' cannot be NULL", sname, varname);
			if (!isOptimizerPipe(newopt) && strchr(newopt, (int) ';') == 0)
				throw(SQL, "sql.setVariable", SQLSTATE(42100) "optimizer '%s' unknown", newopt);
			(void) snprintf(buf, BUFSIZ, "user_%d", cntxt->idx);
			if (!isOptimizerPipe(newopt) || strcmp(buf, newopt) == 0) {
				if ((msg = addPipeDefinition(cntxt, buf, newopt)))
					return msg;
				if (!sqlvar_set_string(find_global_var(m, s, varname), buf))
					throw(SQL, "sql.setVariable", SQLSTATE(HY013) MAL_MALLOC_FAIL);
			} else if (!sqlvar_set_string(find_global_var(m, s, varname), newopt))
				throw(SQL, "sql.setVariable", SQLSTATE(HY013) MAL_MALLOC_FAIL);
		} else {
			ValPtr ptr = &stk->stk[getArg(pci, 4)];

			if ((msg = sql_update_var(m, s, varname, ptr)))
				return msg;
			if (!sqlvar_set(var, ptr))
				throw(SQL, "sql.setVariable", SQLSTATE(HY013) MAL_MALLOC_FAIL);
		}
		return MAL_SUCCEED;
	}
	throw(SQL, "sql.setVariable", SQLSTATE(42100) "Variable '%s.%s' unknown", sname, varname);
}

/* getVariable(int *ret, str *name) */
str
getVariable(Client cntxt, MalBlkPtr mb, MalStkPtr stk, InstrPtr pci)
{
	int mtype = getArgType(mb, pci, 0);
	mvc *m = NULL;
	str msg;
	const char *sname = *getArgReference_str(stk, pci, 2);
	const char *varname = *getArgReference_str(stk, pci, 3);
	ValRecord *dst, *src;
	sql_schema *s;
	sql_var *var;

	if ((msg = getSQLContext(cntxt, mb, &m, NULL)) != NULL)
		return msg;
	if ((msg = checkSQLContext(cntxt)) != NULL)
		return msg;

	if (!(s = mvc_bind_schema(m, sname)))
		throw(SQL, "sql.getVariable", SQLSTATE(3F000) "Cannot find the schema '%s'", sname);
	if (mtype < 0 || mtype >= 255)
		throw(SQL, "sql.getVariable", SQLSTATE(42100) "Variable type error");
	if (!(var = find_global_var(m, s, varname)))
		throw(SQL, "sql.getVariable", SQLSTATE(42100) "Variable '%s.%s' unknown", sname, varname);
	src = &(var->var.data);
	dst = &stk->stk[getArg(pci, 0)];
	if (VALcopy(dst, src) == NULL)
		throw(MAL, "sql.getVariable", SQLSTATE(HY013) MAL_MALLOC_FAIL);
	return MAL_SUCCEED;
}

str
sql_variables(Client cntxt, MalBlkPtr mb, MalStkPtr stk, InstrPtr pci)
{
	mvc *m = NULL;
	BAT *schemas, *names, *types, *values;
	str msg = MAL_SUCCEED;
	bat *s = getArgReference_bat(stk,pci,0);
	bat *n = getArgReference_bat(stk,pci,1);
	bat *t = getArgReference_bat(stk,pci,2);
	bat *v = getArgReference_bat(stk,pci,3);
	int nvars;

	if ((msg = getSQLContext(cntxt, mb, &m, NULL)) != NULL)
		return msg;
	if ((msg = checkSQLContext(cntxt)) != NULL)
		return msg;

	nvars = list_length(m->global_vars);
	schemas = COLnew(0, TYPE_str, nvars, TRANSIENT);
	names = COLnew(0, TYPE_str, nvars, TRANSIENT);
	types = COLnew(0, TYPE_str, nvars, TRANSIENT);
	values = COLnew(0, TYPE_str, nvars, TRANSIENT);
	if (!schemas || !names || !types || !values) {
		msg = createException(SQL, "sql.variables", SQLSTATE(HY013) MAL_MALLOC_FAIL);
		goto bailout;
	}

	if (m->global_vars) {
		for (node *n = m->global_vars->h; n ; n = n->next) {
			sql_var *var = (sql_var*) n->data;
			atom value = var->var;
			ValPtr myptr = &(value.data);
			ValRecord val = (ValRecord) {.vtype = TYPE_void,};
			gdk_return res;

			if (value.tpe.type->localtype != TYPE_str) {
				ptr ok = VALcopy(&val, myptr);
				if (ok)
					ok = VALconvert(TYPE_str, &val);
				if (!ok) {
					VALclear(&val);
					msg = createException(SQL, "sql.variables", SQLSTATE(HY013) "Failed to convert variable '%s.%s' into a string", var->sname, var->name);
					goto bailout;
				}
				myptr = &val;
			}
			res = BUNappend(values, VALget(myptr), false);
			VALclear(&val);
			if (res != GDK_SUCCEED) {
				msg = createException(SQL, "sql.variables", SQLSTATE(HY013) MAL_MALLOC_FAIL);
				goto bailout;
			}
			if (BUNappend(schemas, var->sname, false) != GDK_SUCCEED) {
				msg = createException(SQL, "sql.variables", SQLSTATE(HY013) MAL_MALLOC_FAIL);
				goto bailout;
			}
			if (BUNappend(names, var->name, false) != GDK_SUCCEED) {
				msg = createException(SQL, "sql.variables", SQLSTATE(HY013) MAL_MALLOC_FAIL);
				goto bailout;
			}
			if (BUNappend(types, value.tpe.type->sqlname, false) != GDK_SUCCEED) {
				msg = createException(SQL, "sql.variables", SQLSTATE(HY013) MAL_MALLOC_FAIL);
				goto bailout;
			}
		}
	}

bailout:
	if (msg) {
		BBPreclaim(schemas);
		BBPreclaim(names);
		BBPreclaim(types);
		BBPreclaim(values);
	} else {
		BBPkeepref(*s = schemas->batCacheid);
		BBPkeepref(*n = names->batCacheid);
		BBPkeepref(*t = types->batCacheid);
		BBPkeepref(*v = values->batCacheid);
	}
	return msg;
}

/* str mvc_logfile(int *d, str *filename); */
str
mvc_logfile(Client cntxt, MalBlkPtr mb, MalStkPtr stk, InstrPtr pci)
{
	mvc *m = NULL;
	str msg;
	const char *filename = *getArgReference_str(stk, pci, 1);

	if ((msg = getSQLContext(cntxt, mb, &m, NULL)) != NULL)
		return msg;
	if ((msg = checkSQLContext(cntxt)) != NULL)
		return msg;
	if (m->scanner.log) {
		close_stream(m->scanner.log);
		m->scanner.log = NULL;
	}

	if (!strNil(filename)) {
		if((m->scanner.log = open_wastream(filename)) == NULL)
			throw(SQL, "sql.logfile", SQLSTATE(HY013) MAL_MALLOC_FAIL);
	}
	return MAL_SUCCEED;
}

/* str mvc_next_value(lng *res, str *sname, str *seqname); */
str
mvc_next_value(Client cntxt, MalBlkPtr mb, MalStkPtr stk, InstrPtr pci)
{
	backend *be = NULL;
	str msg;
	sql_schema *s;
	sql_sequence *seq;
	lng *res = getArgReference_lng(stk, pci, 0);
	const char *sname = *getArgReference_str(stk, pci, 1);
	const char *seqname = *getArgReference_str(stk, pci, 2);

	(void)mb;
	if ((msg = getBackendContext(cntxt, &be)) != NULL)
		return msg;
	if (!(s = mvc_bind_schema(be->mvc, sname)))
		throw(SQL, "sql.next_value", SQLSTATE(3F000) "Cannot find the schema %s", sname);
	if (!mvc_schema_privs(be->mvc, s))
		throw(SQL, "sql.next_value", SQLSTATE(42000) "Access denied for %s to schema '%s'", sqlvar_get_string(find_global_var(be->mvc, mvc_bind_schema(be->mvc, "sys"), "current_user")), s->base.name);
	if (!(seq = find_sql_sequence(s, seqname)))
		throw(SQL, "sql.next_value", SQLSTATE(HY050) "Failed to fetch sequence %s.%s", sname, seqname);

	if (seq_next_value(seq, res)) {
		be->last_id = *res;
		sqlvar_set_number(find_global_var(be->mvc, mvc_bind_schema(be->mvc, "sys"), "last_id"), be->last_id);
		return MAL_SUCCEED;
	}
	throw(SQL, "sql.next_value", SQLSTATE(42000) "Error in fetching next value for sequence %s.%s", sname, seqname);
}

/* str mvc_get_value(lng *res, str *sname, str *seqname); */
str
mvc_get_value(Client cntxt, MalBlkPtr mb, MalStkPtr stk, InstrPtr pci)
{
	mvc *m = NULL;
	str msg;
	sql_schema *s;
	sql_sequence *seq;
	lng *res = getArgReference_lng(stk, pci, 0);
	const char *sname = *getArgReference_str(stk, pci, 1);
	const char *seqname = *getArgReference_str(stk, pci, 2);

	if ((msg = getSQLContext(cntxt, mb, &m, NULL)) != NULL)
		return msg;
	if ((msg = checkSQLContext(cntxt)) != NULL)
		return msg;
	if (!(s = mvc_bind_schema(m, sname)))
		throw(SQL, "sql.get_value", SQLSTATE(3F000) "Cannot find the schema %s", sname);
	if (!(seq = find_sql_sequence(s, seqname)))
		throw(SQL, "sql.get_value", SQLSTATE(HY050) "Failed to fetch sequence %s.%s", sname, seqname);

	if (seq_get_value(seq, res))
		return MAL_SUCCEED;
	throw(SQL, "sql.get_value", SQLSTATE(42000) "Error in fetching current value for sequence %s.%s", sname, seqname);
}

static str
mvc_bat_next_get_value(Client cntxt, MalBlkPtr mb, MalStkPtr stk, InstrPtr pci, int (*bulk_func)(seqbulk *, lng *), const char *call, const char *action)
{
	mvc *m = NULL;
	str msg = MAL_SUCCEED, sname = NULL, seqname = NULL;
	BAT *b = NULL, *c = NULL, *r = NULL, *it;
	BUN p, q;
	sql_schema *s = NULL;
	sql_sequence *seq = NULL;
	seqbulk *sb = NULL;
	BATiter bi, ci;
	bat *res = getArgReference_bat(stk, pci, 0);
	bat schid = 0, seqid = 0;

	if (isaBatType(getArgType(mb, pci, 1)))
		schid = *getArgReference_bat(stk, pci, 1);
	else
		sname = *getArgReference_str(stk, pci, 1);
	if (isaBatType(getArgType(mb, pci, 2)))
		seqid = *getArgReference_bat(stk, pci, 2);
	else
		seqname = *getArgReference_str(stk, pci, 2);

	if ((msg = getSQLContext(cntxt, mb, &m, NULL)) != NULL)
		return msg;
	if ((msg = checkSQLContext(cntxt)) != NULL)
		return msg;

	if (schid && !(b = BATdescriptor(schid))) {
		msg = createException(SQL, call, SQLSTATE(HY005) "Cannot access column descriptor");
		goto bailout;
	}
	if (seqid && !(c = BATdescriptor(seqid))) {
		msg = createException(SQL, call, SQLSTATE(HY005) "Cannot access column descriptor");
		goto bailout;
	}
	assert(b || c);
	it = b ? b : c; /* Either b or c must be set */

	if (!(r = COLnew(it->hseqbase, TYPE_lng, BATcount(it), TRANSIENT))) {
		msg = createException(SQL, call, SQLSTATE(HY013) MAL_MALLOC_FAIL);
		goto bailout;
	}

	if (!BATcount(it))
		goto bailout; /* Success case */

	if (b)
		bi = bat_iterator(b);
	if (c)
		ci = bat_iterator(c);

	BATloop(it, p, q) {
		str nsname, nseqname;
		lng l;

		if (b)
			nsname = BUNtvar(bi, p);
		else
			nsname = sname;
		if (c)
			nseqname = BUNtvar(ci, p);
		else
			nseqname = seqname;

		if (!s || strcmp(s->base.name, nsname) != 0 || !seq || strcmp(seq->base.name, nseqname) != 0) {
			if (sb) {
				seqbulk_destroy(sb);
				sb = NULL;
			}
			seq = NULL;
			if ((!s || strcmp(s->base.name, nsname) != 0) && !(s = mvc_bind_schema(m, nsname))) {
				msg = createException(SQL, call, SQLSTATE(3F000) "Cannot find the schema %s", nsname);
				goto bailout;
			}
			if (bulk_func == seqbulk_next_value && !mvc_schema_privs(m, s)) {
				msg = createException(SQL, call, SQLSTATE(42000) "Access denied for %s to schema '%s'", sqlvar_get_string(find_global_var(m, mvc_bind_schema(m, "sys"), "current_user")), s->base.name);
				goto bailout;
			}
			if (!(seq = find_sql_sequence(s, nseqname)) || !(sb = seqbulk_create(seq, BATcount(it)))) {
				msg = createException(SQL, call, SQLSTATE(HY050) "Cannot find the sequence %s.%s", nsname, nseqname);
				goto bailout;
			}
		}
		if (!bulk_func(sb, &l)) {
			msg = createException(SQL, call, SQLSTATE(HY050) "Cannot %s sequence value %s.%s", action, nsname, nseqname);
			goto bailout;
		}
		if (BUNappend(r, &l, false) != GDK_SUCCEED) {
			msg = createException(SQL, call, SQLSTATE(HY013) MAL_MALLOC_FAIL);
			goto bailout;
		}
	}

bailout:
	if (sb)
		seqbulk_destroy(sb);
	if (b)
		BBPunfix(b->batCacheid);
	if (c)
		BBPunfix(c->batCacheid);
	if (msg)
		BBPreclaim(r);
	else
		BBPkeepref(*res = r->batCacheid);
	return msg;
}

str
mvc_bat_next_value(Client cntxt, MalBlkPtr mb, MalStkPtr stk, InstrPtr pci)
{
	return mvc_bat_next_get_value(cntxt, mb, stk, pci, seqbulk_next_value, "sql.next_value", "generate next");
}

str
mvc_bat_get_value(Client cntxt, MalBlkPtr mb, MalStkPtr stk, InstrPtr pci)
{
	return mvc_bat_next_get_value(cntxt, mb, stk, pci, seqbulk_get_value, "sql.get_value", "get");
}

str
mvc_getVersion(lng *version, const int *clientid)
{
	mvc *m = NULL;
	Client cntxt = MCgetClient(*clientid);
	str msg;

	if ((msg = getSQLContext(cntxt, NULL, &m, NULL)) != NULL)
		return msg;
	if ((msg = checkSQLContext(cntxt)) != NULL)
		return msg;
	*version = -1;
	if (m->session->tr)
		*version = m->session->tr->stime;
	return MAL_SUCCEED;
}

/* str mvc_restart_seq(lng *res, str *sname, str *seqname, lng *start); */
str
mvc_restart_seq(Client cntxt, MalBlkPtr mb, MalStkPtr stk, InstrPtr pci)
{
	mvc *m = NULL;
	str msg;
	sql_schema *s;
	sql_sequence *seq;
	lng *res = getArgReference_lng(stk, pci, 0);
	const char *sname = *getArgReference_str(stk, pci, 1);
	const char *seqname = *getArgReference_str(stk, pci, 2);
	lng start = *getArgReference_lng(stk, pci, 3);

	if ((msg = getSQLContext(cntxt, mb, &m, NULL)) != NULL)
		return msg;
	if ((msg = checkSQLContext(cntxt)) != NULL)
		return msg;
	if (!(s = mvc_bind_schema(m, sname)))
		throw(SQL, "sql.restart", SQLSTATE(3F000) "Cannot find the schema %s", sname);
	if (!mvc_schema_privs(m, s))
		throw(SQL, "sql.restart", SQLSTATE(42000) "Access denied for %s to schema '%s'", sqlvar_get_string(find_global_var(m, mvc_bind_schema(m, "sys"), "current_user")), s->base.name);
	if (!(seq = find_sql_sequence(s, seqname)))
		throw(SQL, "sql.restart", SQLSTATE(HY050) "Failed to fetch sequence %s.%s", sname, seqname);
	if (is_lng_nil(start))
		throw(SQL, "sql.restart", SQLSTATE(HY050) "Cannot (re)start sequence %s.%s with NULL", sname, seqname);
	if (seq->minvalue && start < seq->minvalue)
		throw(SQL, "sql.restart", SQLSTATE(HY050) "Cannot set sequence %s.%s start to a value lesser than the minimum ("LLFMT" < "LLFMT")", sname, seqname, start, seq->minvalue);
	if (seq->maxvalue && start > seq->maxvalue)
		throw(SQL, "sql.restart", SQLSTATE(HY050) "Cannot set sequence %s.%s start to a value higher than the maximum ("LLFMT" > "LLFMT")", sname, seqname, start, seq->maxvalue);
	if (sql_trans_sequence_restart(m->session->tr, seq, start)) {
		*res = start;
		return MAL_SUCCEED;
	}
	throw(SQL, "sql.restart", SQLSTATE(HY050) "Cannot (re)start sequence %s.%s", sname, seqname);
}

str
mvc_bat_restart_seq(Client cntxt, MalBlkPtr mb, MalStkPtr stk, InstrPtr pci)
{
	mvc *m = NULL;
	str msg = MAL_SUCCEED, sname = NULL, seqname = NULL;
	BAT *b = NULL, *c = NULL, *d = NULL, *r = NULL, *it;
	BUN p, q;
	sql_schema *s = NULL;
	sql_sequence *seq = NULL;
	seqbulk *sb = NULL;
	BATiter bi, ci;
	bat *res = getArgReference_bat(stk, pci, 0);
	bat schid = 0, seqid = 0, startid = 0;
	lng start = 0, *di = NULL;

	if (isaBatType(getArgType(mb, pci, 1)))
		schid = *getArgReference_bat(stk, pci, 1);
	else
		sname = *getArgReference_str(stk, pci, 1);
	if (isaBatType(getArgType(mb, pci, 2)))
		seqid = *getArgReference_bat(stk, pci, 2);
	else
		seqname = *getArgReference_str(stk, pci, 2);
	if (isaBatType(getArgType(mb, pci, 3)))
		startid = *getArgReference_bat(stk, pci, 3);
	else
		start = *getArgReference_lng(stk, pci, 3);

	if ((msg = getSQLContext(cntxt, mb, &m, NULL)) != NULL)
		return msg;
	if ((msg = checkSQLContext(cntxt)) != NULL)
		return msg;

	if (schid && !(b = BATdescriptor(schid))) {
		msg = createException(SQL, "sql.restart", SQLSTATE(HY005) "Cannot access column descriptor");
		goto bailout;
	}
	if (seqid && !(c = BATdescriptor(seqid))) {
		msg = createException(SQL, "sql.restart", SQLSTATE(HY005) "Cannot access column descriptor");
		goto bailout;
	}
	if (startid && !(d = BATdescriptor(startid))) {
		msg = createException(SQL, "sql.restart", SQLSTATE(HY005) "Cannot access column descriptor");
		goto bailout;
	}
	assert(b || c || d);
	it = b ? b : c ? c : d; /* Either b, c or d must be set */

	if (!(r = COLnew(it->hseqbase, TYPE_lng, BATcount(it), TRANSIENT))) {
		msg = createException(SQL, "sql.restart", SQLSTATE(HY013) MAL_MALLOC_FAIL);
		goto bailout;
	}

	if (!BATcount(it))
		goto bailout; /* Success case */

	if (b)
		bi = bat_iterator(b);
	if (c)
		ci = bat_iterator(c);
	if (d)
		di = (lng *) Tloc(d, 0);

	BATloop(it, p, q) {
		str nsname, nseqname;
		lng nstart;

		if (b)
			nsname = BUNtvar(bi, p);
		else
			nsname = sname;
		if (c)
			nseqname = BUNtvar(ci, p);
		else
			nseqname = seqname;
		if (di)
			nstart = di[p];
		else
			nstart = start;

		if (!s || strcmp(s->base.name, nsname) != 0 || !seq || strcmp(seq->base.name, nseqname) != 0) {
			if (sb) {
				seqbulk_destroy(sb);
				sb = NULL;
			}
			seq = NULL;
			if ((!s || strcmp(s->base.name, nsname) != 0) && !(s = mvc_bind_schema(m, nsname))) {
				msg = createException(SQL, "sql.restart", SQLSTATE(3F000) "Cannot find the schema %s", nsname);
				goto bailout;
			}
			if (!mvc_schema_privs(m, s)) {
				msg = createException(SQL, "sql.restart", SQLSTATE(42000) "Access denied for %s to schema '%s'", sqlvar_get_string(find_global_var(m, mvc_bind_schema(m, "sys"), "current_user")), s->base.name);
				goto bailout;
			}
			if (!(seq = find_sql_sequence(s, nseqname)) || !(sb = seqbulk_create(seq, BATcount(it)))) {
				msg = createException(SQL, "sql.restart", SQLSTATE(HY050) "Cannot find the sequence %s.%s", nsname, nseqname);
				goto bailout;
			}
		}
		if (is_lng_nil(nstart)) {
			msg = createException(SQL, "sql.restart", SQLSTATE(HY050) "Cannot (re)start sequence %s.%s with NULL", sname, seqname);
			goto bailout;
		}
		if (seq->minvalue && nstart < seq->minvalue) {
			msg = createException(SQL, "sql.restart", SQLSTATE(HY050) "Cannot set sequence %s.%s start to a value lesser than the minimum ("LLFMT" < "LLFMT")", sname, seqname, start, seq->minvalue);
			goto bailout;
		}
		if (seq->maxvalue && nstart > seq->maxvalue) {
			msg = createException(SQL, "sql.restart", SQLSTATE(HY050) "Cannot set sequence %s.%s start to a value higher than the maximum ("LLFMT" > "LLFMT")", sname, seqname, start, seq->maxvalue);
			goto bailout;
		}
		if (!sql_trans_seqbulk_restart(m->session->tr, sb, nstart)) {
			msg = createException(SQL, "sql.restart", SQLSTATE(HY050) "Cannot restart sequence %s.%s", nsname, nseqname);
			goto bailout;
		}
		if (BUNappend(r, &nstart, false) != GDK_SUCCEED) {
			msg = createException(SQL, "sql.restart", SQLSTATE(HY013) MAL_MALLOC_FAIL);
			goto bailout;
		}
	}

bailout:
	if (sb)
		seqbulk_destroy(sb);
	if (b)
		BBPunfix(b->batCacheid);
	if (c)
		BBPunfix(c->batCacheid);
	if (d)
		BBPunfix(d->batCacheid);
	if (msg)
		BBPreclaim(r);
	else
		BBPkeepref(*res = r->batCacheid);
	return msg;
}

BAT *
mvc_bind_idxbat(mvc *m, const char *sname, const char *tname, const char *iname, int access)
{
	sql_trans *tr = m->session->tr;
	BAT *b = NULL;
	sql_schema *s = NULL;
	sql_idx *i = NULL;

	s = mvc_bind_schema(m, sname);
	if (s == NULL)
		return NULL;
	i = mvc_bind_idx(m, s, iname);
	if (i == NULL)
		return NULL;

	(void) tname;
	b = store_funcs.bind_idx(tr, i, access);
	return b;
}

/* str mvc_bind_wrap(int *bid, str *sname, str *tname, str *cname, int *access); */
str
mvc_bind_wrap(Client cntxt, MalBlkPtr mb, MalStkPtr stk, InstrPtr pci)
{
	int upd = (pci->argc == 7 || pci->argc == 9);
	BAT *b = NULL, *bn;
	bat *bid = getArgReference_bat(stk, pci, 0);
	int coltype = getBatType(getArgType(mb, pci, 0));
	mvc *m = NULL;
	str msg;
	const char *sname = *getArgReference_str(stk, pci, 2 + upd);
	const char *tname = *getArgReference_str(stk, pci, 3 + upd);
	const char *cname = *getArgReference_str(stk, pci, 4 + upd);
	int access = *getArgReference_int(stk, pci, 5 + upd);

	if ((msg = getSQLContext(cntxt, mb, &m, NULL)) != NULL)
		return msg;
	if ((msg = checkSQLContext(cntxt)) != NULL)
		return msg;
	b = mvc_bind(m, sname, tname, cname, access);
	if (b && b->ttype != coltype) {
		BBPunfix(b->batCacheid);
		throw(SQL,"sql.bind",SQLSTATE(42000) "Column type mismatch");
	}
	if (b) {
		if (pci->argc == (8 + upd) && getArgType(mb, pci, 6 + upd) == TYPE_int) {
			BUN cnt = BATcount(b), psz;
			/* partitioned access */
			int part_nr = *getArgReference_int(stk, pci, 6 + upd);
			int nr_parts = *getArgReference_int(stk, pci, 7 + upd);

			if (access == 0) {
				psz = cnt ? (cnt / nr_parts) : 0;
				bn = BATslice(b, part_nr * psz, (part_nr + 1 == nr_parts) ? cnt : ((part_nr + 1) * psz));
				if(bn == NULL) {
					BBPunfix(b->batCacheid);
					throw(SQL, "sql.bind", SQLSTATE(HY013) MAL_MALLOC_FAIL);
				}
				BAThseqbase(bn, part_nr * psz);
			} else {
				/* BAT b holds the UPD_ID bat */
				oid l, h;
				BAT *c = mvc_bind(m, sname, tname, cname, 0);
				if (c == NULL) {
					BBPunfix(b->batCacheid);
					throw(SQL,"sql.bind",SQLSTATE(HY005) "Cannot access the update column %s.%s.%s",
					      sname,tname,cname);
				}
				cnt = BATcount(c);
				psz = cnt ? (cnt / nr_parts) : 0;
				l = part_nr * psz;
				h = (part_nr + 1 == nr_parts) ? cnt : ((part_nr + 1) * psz);
				h--;
				bn = BATselect(b, NULL, &l, &h, true, true, false);
				BBPunfix(c->batCacheid);
				if(bn == NULL) {
					BBPunfix(b->batCacheid);
					throw(SQL, "sql.bind", SQLSTATE(HY013) MAL_MALLOC_FAIL);
				}
			}
			BBPunfix(b->batCacheid);
			b = bn;
		} else if (upd) {
			BAT *uv = mvc_bind(m, sname, tname, cname, RD_UPD_VAL);
			bat *uvl = getArgReference_bat(stk, pci, 1);

			if (uv == NULL) {
				BBPunfix(b->batCacheid);
				throw(SQL,"sql.bind",SQLSTATE(HY005) "Cannot access the update column %s.%s.%s",
					sname,tname,cname);
			}
			BBPkeepref(*bid = b->batCacheid);
			BBPkeepref(*uvl = uv->batCacheid);
			return MAL_SUCCEED;
		}
		if (upd) {
			bat *uvl = getArgReference_bat(stk, pci, 1);

			if (BATcount(b)) {
				BAT *uv = mvc_bind(m, sname, tname, cname, RD_UPD_VAL);
				BAT *ui = mvc_bind(m, sname, tname, cname, RD_UPD_ID);
				BAT *id;
				BAT *vl;
				if (ui == NULL || uv == NULL) {
					bat_destroy(uv);
					bat_destroy(ui);
					BBPunfix(b->batCacheid);
					throw(SQL,"sql.bind",SQLSTATE(HY005) "Cannot access the insert column %s.%s.%s",
						sname, tname, cname);
				}
				id = BATproject(b, ui);
				vl = BATproject(b, uv);
				bat_destroy(ui);
				bat_destroy(uv);
				if (id == NULL || vl == NULL) {
					BBPunfix(b->batCacheid);
					bat_destroy(id);
					bat_destroy(vl);
					throw(SQL, "sql.bind", SQLSTATE(HY013) MAL_MALLOC_FAIL);
				}
				if ( BATcount(id) != BATcount(vl)){
					BBPunfix(b->batCacheid);
					throw(SQL, "sql.bind", SQLSTATE(0000) "Inconsistent BAT count");
				}
				BBPkeepref(*bid = id->batCacheid);
				BBPkeepref(*uvl = vl->batCacheid);
			} else {
				sql_schema *s = mvc_bind_schema(m, sname);
				sql_table *t = mvc_bind_table(m, s, tname);
				sql_column *c = mvc_bind_column(m, t, cname);

				*bid = e_bat(TYPE_oid);
				*uvl = e_bat(c->type.type->localtype);
				if(*bid == BID_NIL || *uvl == BID_NIL) {
					BBPunfix(b->batCacheid);
					throw(SQL, "sql.bind", SQLSTATE(HY013) MAL_MALLOC_FAIL);
				}
			}
			BBPunfix(b->batCacheid);
		} else {
			BBPkeepref(*bid = b->batCacheid);
		}
		return MAL_SUCCEED;
	}
	if (!strNil(sname))
		throw(SQL, "sql.bind", SQLSTATE(42000) "unable to find %s.%s(%s)", sname, tname, cname);
	throw(SQL, "sql.bind", SQLSTATE(42000) "unable to find %s(%s)", tname, cname);
}

/* The output of this function are 7 columns:
 *  - The sqlid of the column
 *  - A flag indicating if the column's upper table is cleared or not.
 *  - Number of read-only values of the column (inherited from the previous transaction).
 *  - Number of inserted rows during the current transaction.
 *  - Number of updated rows during the current transaction.
 *  - Number of deletes of the column's table.
 *  - the number in the transaction chain (.i.e for each savepoint a new transaction is added in the chain)
 *  If the table is cleared, the values RDONLY, and RD_UPD_ID and the number of deletes will be 0.
 */

static str
mvc_insert_delta_values(mvc *m, BAT *col1, BAT *col2, BAT *col3, BAT *col4, BAT *col5, BAT *col6, BAT *col7, sql_column *c, bit cleared, lng deletes)
{
	int level = 0;

	lng all = (lng) store_funcs.count_col(m->session->tr, c, 0);
	lng inserted = (lng) store_funcs.count_col(m->session->tr, c, 1);
	lng updates = (lng) store_funcs.count_col(m->session->tr, c, 2);
	lng readonly = all - inserted;

	if (BUNappend(col1, &c->base.id, false) != GDK_SUCCEED) {
		return createException(SQL,"sql.delta", SQLSTATE(HY013) MAL_MALLOC_FAIL);
	}
	if (BUNappend(col2, &cleared, false) != GDK_SUCCEED) {
		return createException(SQL,"sql.delta", SQLSTATE(HY013) MAL_MALLOC_FAIL);
	}
	if (BUNappend(col3, &readonly, false) != GDK_SUCCEED) {
		return createException(SQL,"sql.delta", SQLSTATE(HY013) MAL_MALLOC_FAIL);
	}
	if (BUNappend(col4, &inserted, false) != GDK_SUCCEED) {
		return createException(SQL,"sql.delta", SQLSTATE(HY013) MAL_MALLOC_FAIL);
	}
	if (BUNappend(col5, &updates, false) != GDK_SUCCEED) {
		return createException(SQL,"sql.delta", SQLSTATE(HY013) MAL_MALLOC_FAIL);
	}
	if (BUNappend(col6, &deletes, false) != GDK_SUCCEED) {
		return createException(SQL,"sql.delta", SQLSTATE(HY013) MAL_MALLOC_FAIL);
	}
	/* compute level using global transaction */
	if (gtrans) {
		sql_column *oc = tr_find_column(gtrans, c);

		if (oc) {
			for(sql_delta *d = oc->data; d; d = d->next)
				level++;
		}
	}
	if (BUNappend(col7, &level, false) != GDK_SUCCEED) {
		return createException(SQL,"sql.delta", SQLSTATE(HY013) MAL_MALLOC_FAIL);
	}
	return MAL_SUCCEED;
}

str
mvc_delta_values(Client cntxt, MalBlkPtr mb, MalStkPtr stk, InstrPtr pci)
{
	const char *sname = *getArgReference_str(stk, pci, 7),
			   *tname = (pci->argc > 8) ? *getArgReference_str(stk, pci, 8) : NULL,
			   *cname = (pci->argc > 9) ? *getArgReference_str(stk, pci, 9) : NULL;
	mvc *m;
	str msg = MAL_SUCCEED;
	BAT *col1 = NULL, *col2 = NULL, *col3 = NULL, *col4 = NULL, *col5 = NULL, *col6 = NULL, *col7 = NULL;
	bat *b1 = getArgReference_bat(stk, pci, 0),
		*b2 = getArgReference_bat(stk, pci, 1),
		*b3 = getArgReference_bat(stk, pci, 2),
		*b4 = getArgReference_bat(stk, pci, 3),
		*b5 = getArgReference_bat(stk, pci, 4),
		*b6 = getArgReference_bat(stk, pci, 5),
		*b7 = getArgReference_bat(stk, pci, 6);
	sql_schema *s = NULL;
	sql_table *t = NULL;
	sql_column *c = NULL;
	node *n;
	bit cleared;
	BUN nrows = 0;
	lng deletes;

	if ((msg = getSQLContext(cntxt, mb, &m, NULL)) != NULL)
		goto cleanup;
	if ((msg = checkSQLContext(cntxt)) != NULL)
		goto cleanup;

	if (!(s = mvc_bind_schema(m, sname)))
		throw(SQL, "sql.delta", SQLSTATE(3F000) "No such schema '%s'", sname);

	if (tname) {
		if (!(t = mvc_bind_table(m, s, tname)))
			throw(SQL, "sql.delta", SQLSTATE(3F000) "No such table '%s' in schema '%s'", tname, s->base.name);
		if (isView(t))
			throw(SQL, "sql.delta", SQLSTATE(42000) "Views don't have delta values");
		if (isMergeTable(t))
			throw(SQL, "sql.delta", SQLSTATE(42000) "Merge tables don't have delta values");
		if (isStream(t))
			throw(SQL, "sql.delta", SQLSTATE(42000) "Stream tables don't have delta values");
		if (isRemote(t))
			throw(SQL, "sql.delta", SQLSTATE(42000) "Remote tables don't have delta values");
		if (isReplicaTable(t))
			throw(SQL, "sql.delta", SQLSTATE(42000) "Replica tables don't have delta values");
		if (cname) {
			if (!(c = mvc_bind_column(m, t, cname)))
				throw(SQL, "sql.delta", SQLSTATE(3F000) "No such column '%s' in table '%s'", cname, t->base.name);
			nrows = 1;
		} else {
			nrows = (BUN) t->columns.set->cnt;
		}
	} else if (s->tables.set) {
		for (n = s->tables.set->h; n ; n = n->next) {
			t = (sql_table *) n->data;
			if (!(isView(t) || isMergeTable(t) || isStream(t) || isRemote(t) || isReplicaTable(t)))
				nrows += t->columns.set->cnt;
		}
	}

	if ((col1 = COLnew(0, TYPE_int, nrows, TRANSIENT)) == NULL) {
		msg = createException(SQL, "sql.delta", SQLSTATE(HY013) MAL_MALLOC_FAIL);
		goto cleanup;
	}
	if ((col2 = COLnew(0, TYPE_bit, nrows, TRANSIENT)) == NULL) {
		msg = createException(SQL, "sql.delta", SQLSTATE(HY013) MAL_MALLOC_FAIL);
		goto cleanup;
	}
	if ((col3 = COLnew(0, TYPE_lng, nrows, TRANSIENT)) == NULL) {
		msg = createException(SQL, "sql.delta", SQLSTATE(HY013) MAL_MALLOC_FAIL);
		goto cleanup;
	}
	if ((col4 = COLnew(0, TYPE_lng, nrows, TRANSIENT)) == NULL) {
		msg = createException(SQL, "sql.delta", SQLSTATE(HY013) MAL_MALLOC_FAIL);
		goto cleanup;
	}
	if ((col5 = COLnew(0, TYPE_lng, nrows, TRANSIENT)) == NULL) {
		msg = createException(SQL, "sql.delta", SQLSTATE(HY013) MAL_MALLOC_FAIL);
		goto cleanup;
	}
	if ((col6 = COLnew(0, TYPE_lng, nrows, TRANSIENT)) == NULL) {
		msg = createException(SQL, "sql.delta", SQLSTATE(HY013) MAL_MALLOC_FAIL);
		goto cleanup;
	}
	if ((col7 = COLnew(0, TYPE_int, nrows, TRANSIENT)) == NULL) {
		msg = createException(SQL, "sql.delta", SQLSTATE(HY013) MAL_MALLOC_FAIL);
		goto cleanup;
	}

	if (nrows) {
		if (tname) {
			cleared = (t->cleared != 0);
			deletes = (lng) store_funcs.count_del(m->session->tr, t, 0);
			if (cname) {
				if ((msg=mvc_insert_delta_values(m, col1, col2, col3, col4, col5, col6, col7, c, cleared, deletes)) != NULL)
					goto cleanup;
			} else {
				for (n = t->columns.set->h; n ; n = n->next) {
					c = (sql_column*) n->data;
					if ((msg=mvc_insert_delta_values(m, col1, col2, col3, col4, col5, col6, col7, c, cleared, deletes)) != NULL)
						goto cleanup;
				}
			}
		} else if (s->tables.set) {
			for (n = s->tables.set->h; n ; n = n->next) {
				t = (sql_table *) n->data;
				if (!(isView(t) || isMergeTable(t) || isStream(t) || isRemote(t) || isReplicaTable(t))) {
					cleared = (t->cleared != 0);
					deletes = (lng) store_funcs.count_del(m->session->tr, t, 0);

					for (node *nn = t->columns.set->h; nn ; nn = nn->next) {
						c = (sql_column*) nn->data;

						if ((msg=mvc_insert_delta_values(m, col1, col2, col3, col4, col5, col6, col7,
										 c, cleared, deletes)) != NULL)
							goto cleanup;
					}
				}
			}
		}
	}

cleanup:
	if (msg) {
		if (col1)
			BBPreclaim(col1);
		if (col2)
			BBPreclaim(col2);
		if (col3)
			BBPreclaim(col3);
		if (col4)
			BBPreclaim(col4);
		if (col5)
			BBPreclaim(col5);
		if (col6)
			BBPreclaim(col6);
		if (col7)
			BBPreclaim(col7);
	} else {
		BBPkeepref(*b1 = col1->batCacheid);
		BBPkeepref(*b2 = col2->batCacheid);
		BBPkeepref(*b3 = col3->batCacheid);
		BBPkeepref(*b4 = col4->batCacheid);
		BBPkeepref(*b5 = col5->batCacheid);
		BBPkeepref(*b6 = col6->batCacheid);
		BBPkeepref(*b7 = col7->batCacheid);
	}
	return msg;
}

/* str mvc_bind_idxbat_wrap(int *bid, str *sname, str *tname, str *iname, int *access); */
str
mvc_bind_idxbat_wrap(Client cntxt, MalBlkPtr mb, MalStkPtr stk, InstrPtr pci)
{
	int upd = (pci->argc == 7 || pci->argc == 9);
	BAT *b = NULL, *bn;
	bat *bid = getArgReference_bat(stk, pci, 0);
	int coltype = getBatType(getArgType(mb, pci, 0));
	mvc *m = NULL;
	str msg;
	const char *sname = *getArgReference_str(stk, pci, 2 + upd);
	const char *tname = *getArgReference_str(stk, pci, 3 + upd);
	const char *iname = *getArgReference_str(stk, pci, 4 + upd);
	int access = *getArgReference_int(stk, pci, 5 + upd);

	if ((msg = getSQLContext(cntxt, mb, &m, NULL)) != NULL)
		return msg;
	if ((msg = checkSQLContext(cntxt)) != NULL)
		return msg;
	b = mvc_bind_idxbat(m, sname, tname, iname, access);
	if (b && b->ttype != coltype)
		throw(SQL,"sql.bind",SQLSTATE(42000) "Column type mismatch %s.%s.%s",sname,tname,iname);
	if (b) {
		if (pci->argc == (8 + upd) && getArgType(mb, pci, 6 + upd) == TYPE_int) {
			BUN cnt = BATcount(b), psz;
			/* partitioned access */
			int part_nr = *getArgReference_int(stk, pci, 6 + upd);
			int nr_parts = *getArgReference_int(stk, pci, 7 + upd);

			if (access == 0) {
				psz = cnt ? (cnt / nr_parts) : 0;
				bn = BATslice(b, part_nr * psz, (part_nr + 1 == nr_parts) ? cnt : ((part_nr + 1) * psz));
				if(bn == NULL)
					throw(SQL, "sql.bindidx", SQLSTATE(HY013) MAL_MALLOC_FAIL);
				BAThseqbase(bn, part_nr * psz);
			} else {
				/* BAT b holds the UPD_ID bat */
				oid l, h;
				BAT *c = mvc_bind_idxbat(m, sname, tname, iname, 0);
				if ( c == NULL) {
					BBPunfix(b->batCacheid);
					throw(SQL,"sql.bindidx",SQLSTATE(42000) "Cannot access index column %s.%s.%s",sname,tname,iname);
				}
				cnt = BATcount(c);
				psz = cnt ? (cnt / nr_parts) : 0;
				l = part_nr * psz;
				h = (part_nr + 1 == nr_parts) ? cnt : ((part_nr + 1) * psz);
				h--;
				bn = BATselect(b, NULL, &l, &h, true, true, false);
				BBPunfix(c->batCacheid);
				if(bn == NULL) {
					BBPunfix(b->batCacheid);
					throw(SQL, "sql.bindidx", SQLSTATE(HY013) MAL_MALLOC_FAIL);
				}
			}
			BBPunfix(b->batCacheid);
			b = bn;
		} else if (upd) {
			BAT *uv = mvc_bind_idxbat(m, sname, tname, iname, RD_UPD_VAL);
			bat *uvl = getArgReference_bat(stk, pci, 1);
			if ( uv == NULL)
				throw(SQL,"sql.bindidx",SQLSTATE(42000) "Cannot access index column %s.%s.%s",sname,tname,iname);
			BBPkeepref(*bid = b->batCacheid);
			BBPkeepref(*uvl = uv->batCacheid);
			return MAL_SUCCEED;
		}
		if (upd) {
			bat *uvl = getArgReference_bat(stk, pci, 1);

			if (BATcount(b)) {
				BAT *uv = mvc_bind_idxbat(m, sname, tname, iname, RD_UPD_VAL);
				BAT *ui = mvc_bind_idxbat(m, sname, tname, iname, RD_UPD_ID);
				BAT *id, *vl;
				if ( ui == NULL || uv == NULL) {
					bat_destroy(uv);
					bat_destroy(ui);
					throw(SQL,"sql.bindidx",SQLSTATE(42000) "Cannot access index column %s.%s.%s",sname,tname,iname);
				}
				id = BATproject(b, ui);
				vl = BATproject(b, uv);
				bat_destroy(ui);
				bat_destroy(uv);
				if (id == NULL || vl == NULL) {
					bat_destroy(id);
					bat_destroy(vl);
					throw(SQL, "sql.idxbind", SQLSTATE(HY013) MAL_MALLOC_FAIL);
				}
				assert(BATcount(id) == BATcount(vl));
				BBPkeepref(*bid = id->batCacheid);
				BBPkeepref(*uvl = vl->batCacheid);
			} else {
				sql_schema *s = mvc_bind_schema(m, sname);
				sql_idx *i = mvc_bind_idx(m, s, iname);

				*bid = e_bat(TYPE_oid);
				*uvl = e_bat((i->type==join_idx)?TYPE_oid:TYPE_lng);
				if(*bid == BID_NIL || *uvl == BID_NIL)
					throw(SQL, "sql.idxbind", SQLSTATE(HY013) MAL_MALLOC_FAIL);
			}
			BBPunfix(b->batCacheid);
		} else {
			BBPkeepref(*bid = b->batCacheid);
		}
		return MAL_SUCCEED;
	}
	if (sname)
		throw(SQL, "sql.idxbind", SQLSTATE(HY005) "Cannot access column descriptor %s for %s.%s", iname, sname, tname);
	throw(SQL, "sql.idxbind", SQLSTATE(HY005) "Cannot access column descriptor %s for %s", iname, tname);
}

str
mvc_append_column(sql_trans *t, sql_column *c, size_t pos, BAT *ins)
{
	int res = store_funcs.append_col(t, c, pos, ins, TYPE_bat);
	if (res != 0)
		throw(SQL, "sql.append", SQLSTATE(42000) "Cannot append values");
	return MAL_SUCCEED;
}

/*mvc_grow_wrap(int *bid, str *sname, str *tname, str *cname, ptr d) */
str
mvc_grow_wrap(Client cntxt, MalBlkPtr mb, MalStkPtr stk, InstrPtr pci)
{
	int *res = getArgReference_int(stk, pci, 0);
	bat Tid = *getArgReference_bat(stk, pci, 1);
	ptr Ins = getArgReference(stk, pci, 2);
	int tpe = getArgType(mb, pci, 2);
	BAT *tid = 0, *ins = 0;
	size_t cnt = 1;
	oid v = 0;

	(void)cntxt;
	*res = 0;
	if ((tid = BATdescriptor(Tid)) == NULL)
		throw(SQL, "sql.grow", SQLSTATE(HY005) "Cannot access descriptor");
	if (tpe > GDKatomcnt)
		tpe = TYPE_bat;
	if (tpe == TYPE_bat && (ins = BATdescriptor(*(bat *) Ins)) == NULL) {
		BBPunfix(Tid);
		throw(SQL, "sql.grow", SQLSTATE(HY005) "Cannot access descriptor");
	}
	if (ins) {
		cnt = BATcount(ins);
		BBPunfix(ins->batCacheid);
	}
	if (BATcount(tid)) {
		(void)BATmax(tid, &v);
		v++;
	}
	for(;cnt>0; cnt--, v++) {
		if (BUNappend(tid, &v, false) != GDK_SUCCEED) {
			BBPunfix(Tid);
			throw(SQL, "sql.grow", SQLSTATE(HY013) MAL_MALLOC_FAIL);
		}
	}
	BBPunfix(Tid);
	return MAL_SUCCEED;
}

/*mvc_append_wrap(int *bid, str *sname, str *tname, str *cname, ptr d) */
str
mvc_append_wrap(Client cntxt, MalBlkPtr mb, MalStkPtr stk, InstrPtr pci)
{
	int *res = getArgReference_int(stk, pci, 0);
	mvc *m = NULL;
	str msg;
	const char *sname = *getArgReference_str(stk, pci, 2);
	const char *tname = *getArgReference_str(stk, pci, 3);
	const char *cname = *getArgReference_str(stk, pci, 4);
	lng pos = *(lng*)getArgReference_lng(stk, pci, 5);
	ptr ins = getArgReference(stk, pci, 6);
	int tpe = getArgType(mb, pci, 6);
	sql_schema *s;
	sql_table *t;
	sql_column *c;
	BAT *b = 0;

	*res = 0;
	if ((msg = getSQLContext(cntxt, mb, &m, NULL)) != NULL)
		return msg;
	if ((msg = checkSQLContext(cntxt)) != NULL)
		return msg;
	if (tpe > GDKatomcnt)
		tpe = TYPE_bat;
	if (tpe == TYPE_bat && (ins = BATdescriptor(*(bat *) ins)) == NULL)
		throw(SQL, "sql.append", SQLSTATE(HY005) "Cannot access column descriptor %s.%s.%s",
			sname,tname,cname);
	if (ATOMextern(tpe))
		ins = *(ptr *) ins;
	if ( tpe == TYPE_bat)
		b =  (BAT*) ins;
	s = mvc_bind_schema(m, sname);
	if (s == NULL) {
		if (b)
			BBPunfix(b->batCacheid);
		throw(SQL, "sql.append", SQLSTATE(3F000) "Schema missing %s",sname);
	}
	t = mvc_bind_table(m, s, tname);
	if (t == NULL) {
		if (b)
			BBPunfix(b->batCacheid);
		throw(SQL, "sql.append", SQLSTATE(42S02) "Table missing %s",tname);
	}
	if( b && BATcount(b) > 4096 && !b->batTransient)
		BATmsync(b);
	if (cname[0] != '%' && (c = mvc_bind_column(m, t, cname)) != NULL) {
		store_funcs.append_col(m->session->tr, c, (size_t)pos, ins, tpe);
	} else if (cname[0] == '%') {
		sql_idx *i = mvc_bind_idx(m, s, cname + 1);
		if (i)
			store_funcs.append_idx(m->session->tr, i, (size_t)pos, ins, tpe);
	}
	if (b) {
		BBPunfix(b->batCacheid);
	}
	return MAL_SUCCEED;
}

/*mvc_update_wrap(int *bid, str *sname, str *tname, str *cname, ptr d) */
str
mvc_update_wrap(Client cntxt, MalBlkPtr mb, MalStkPtr stk, InstrPtr pci)
{
	int *res = getArgReference_int(stk, pci, 0);
	mvc *m = NULL;
	str msg;
	const char *sname = *getArgReference_str(stk, pci, 2);
	const char *tname = *getArgReference_str(stk, pci, 3);
	const char *cname = *getArgReference_str(stk, pci, 4);
	bat Tids = *getArgReference_bat(stk, pci, 5);
	bat Upd = *getArgReference_bat(stk, pci, 6);
	BAT *tids, *upd;
	int tpe = getArgType(mb, pci, 6);
	sql_schema *s;
	sql_table *t;
	sql_column *c;

	*res = 0;
	if ((msg = getSQLContext(cntxt, mb, &m, NULL)) != NULL)
		return msg;
	if ((msg = checkSQLContext(cntxt)) != NULL)
		return msg;
	if (tpe > TYPE_any)
		tpe = TYPE_bat;
	else
		assert(0);
	if (tpe != TYPE_bat)
		throw(SQL, "sql.update", SQLSTATE(HY005) "Cannot access column descriptor %s.%s.%s",
		sname,tname,cname);
	if ((tids = BATdescriptor(Tids)) == NULL)
		throw(SQL, "sql.update", SQLSTATE(HY005) "Cannot access column descriptor %s.%s.%s",
			sname,tname,cname);
	if ((upd = BATdescriptor(Upd)) == NULL) {
		BBPunfix(tids->batCacheid);
		throw(SQL, "sql.update", SQLSTATE(HY005) "Cannot access column descriptor %s.%s.%s",
			sname,tname,cname);
	}
	s = mvc_bind_schema(m, sname);
	if (s == NULL) {
		BBPunfix(tids->batCacheid);
		BBPunfix(upd->batCacheid);
		throw(SQL, "sql.update", SQLSTATE(3F000) "Schema missing %s",sname);
	}
	t = mvc_bind_table(m, s, tname);
	if (t == NULL) {
		BBPunfix(tids->batCacheid);
		BBPunfix(upd->batCacheid);
		throw(SQL, "sql.update", SQLSTATE(42S02) "Table missing %s.%s",sname,tname);
	}
	if( upd && BATcount(upd) > 4096 && !upd->batTransient)
		BATmsync(upd);
	if( tids && BATcount(tids) > 4096 && !tids->batTransient)
		BATmsync(tids);
	if (cname[0] != '%' && (c = mvc_bind_column(m, t, cname)) != NULL) {
		store_funcs.update_col(m->session->tr, c, tids, upd, TYPE_bat);
	} else if (cname[0] == '%') {
		sql_idx *i = mvc_bind_idx(m, s, cname + 1);
		if (i)
			store_funcs.update_idx(m->session->tr, i, tids, upd, TYPE_bat);
	}
	BBPunfix(tids->batCacheid);
	BBPunfix(upd->batCacheid);
	return MAL_SUCCEED;
}

/* str mvc_clear_table_wrap(lng *res, str *sname, str *tname); */
str
mvc_clear_table_wrap(Client cntxt, MalBlkPtr mb, MalStkPtr stk, InstrPtr pci)
{
	sql_schema *s;
	sql_table *t;
	mvc *m = NULL;
	str msg;
	lng *res = getArgReference_lng(stk, pci, 0);
	const char *sname = *getArgReference_str(stk, pci, 1);
	const char *tname = *getArgReference_str(stk, pci, 2);

	if ((msg = getSQLContext(cntxt, mb, &m, NULL)) != NULL)
		return msg;
	if ((msg = checkSQLContext(cntxt)) != NULL)
		return msg;
	s = mvc_bind_schema(m, sname);
	if (s == NULL)
		throw(SQL, "sql.clear_table", SQLSTATE(3F000) "Schema missing %s", sname);
	t = mvc_bind_table(m, s, tname);
	if (t == NULL)
		throw(SQL, "sql.clear_table", SQLSTATE(42S02) "Table missing %s.%s", sname,tname);
	*res = mvc_clear_table(m, t);
	return MAL_SUCCEED;
}

/*mvc_delete_wrap(int *d, str *sname, str *tname, ptr d) */
str
mvc_delete_wrap(Client cntxt, MalBlkPtr mb, MalStkPtr stk, InstrPtr pci)
{
	int *res = getArgReference_int(stk, pci, 0);
	mvc *m = NULL;
	str msg;
	const char *sname = *getArgReference_str(stk, pci, 2);
	const char *tname = *getArgReference_str(stk, pci, 3);
	ptr ins = getArgReference(stk, pci, 4);
	int tpe = getArgType(mb, pci, 4);
	BAT *b = NULL;

	sql_schema *s;
	sql_table *t;

	*res = 0;
	if ((msg = getSQLContext(cntxt, mb, &m, NULL)) != NULL)
		return msg;
	if ((msg = checkSQLContext(cntxt)) != NULL)
		return msg;
	if (tpe > TYPE_any)
		tpe = TYPE_bat;
	if (tpe == TYPE_bat && (b = BATdescriptor(*(bat *) ins)) == NULL)
		throw(SQL, "sql.delete", SQLSTATE(HY005) "Cannot access column descriptor");
	if (tpe != TYPE_bat || (b->ttype != TYPE_oid && b->ttype != TYPE_void)) {
		if (b)
			BBPunfix(b->batCacheid);
		throw(SQL, "sql.delete", SQLSTATE(HY005) "Cannot access column descriptor");
	}
	s = mvc_bind_schema(m, sname);
	if (s == NULL) {
		if (b)
			BBPunfix(b->batCacheid);
		throw(SQL, "sql.delete", SQLSTATE(3F000) "Schema missing %s",sname);
	}
	t = mvc_bind_table(m, s, tname);
	if (t == NULL) {
		if (b)
			BBPunfix(b->batCacheid);
		throw(SQL, "sql.delete", SQLSTATE(42S02) "Table missing %s.%s",sname,tname);
	}
	if( b && BATcount(b) > 4096 && !b->batTransient)
		BATmsync(b);
	store_funcs.delete_tab(m->session->tr, t, b, tpe);
	if (b)
		BBPunfix(b->batCacheid);
	return MAL_SUCCEED;
}

static BAT *
setwritable(BAT *b)
{
	BAT *bn = b;

	if (BATsetaccess(b, BAT_WRITE) != GDK_SUCCEED) {
		if (b->batSharecnt) {
			bn = COLcopy(b, b->ttype, true, TRANSIENT);
			if (bn != NULL)
				if (BATsetaccess(bn, BAT_WRITE) != GDK_SUCCEED) {
					BBPreclaim(bn);
					bn = NULL;
				}
		} else {
			bn = NULL;
		}
		BBPunfix(b->batCacheid);
	}
	return bn;
}

str
DELTAbat(bat *result, const bat *col, const bat *uid, const bat *uval)
{
	BAT *c, *u_id, *u_val, *res;

	if ((u_id = BBPquickdesc(*uid, false)) == NULL)
		throw(MAL, "sql.delta", SQLSTATE(HY002) RUNTIME_OBJECT_MISSING);

	/* no updates */
	if (BATcount(u_id) == 0) {
		BBPretain(*result = *col);
		return MAL_SUCCEED;
	}

	c = BATdescriptor(*col);
	if (c == NULL)
		throw(MAL, "sql.delta", SQLSTATE(HY002) RUNTIME_OBJECT_MISSING);
	if ((res = COLcopy(c, c->ttype, true, TRANSIENT)) == NULL) {
		BBPunfix(c->batCacheid);
		throw(MAL, "sql.delta", SQLSTATE(45002) "Cannot create copy of delta structure");
	}
	BBPunfix(c->batCacheid);

	if ((u_val = BATdescriptor(*uval)) == NULL) {
		BBPunfix(res->batCacheid);
		throw(MAL, "sql.delta", SQLSTATE(HY002) RUNTIME_OBJECT_MISSING);
	}
	if ((u_id = BATdescriptor(*uid)) == NULL) {
		BBPunfix(u_val->batCacheid);
		BBPunfix(res->batCacheid);
		throw(MAL, "sql.delta", SQLSTATE(HY002) RUNTIME_OBJECT_MISSING);
	}
	assert(BATcount(u_id) == BATcount(u_val));
	if (BATcount(u_id) &&
	    BATreplace(res, u_id, u_val, true) != GDK_SUCCEED) {
		BBPunfix(u_id->batCacheid);
		BBPunfix(u_val->batCacheid);
		BBPunfix(res->batCacheid);
		throw(MAL, "sql.delta", SQLSTATE(45002) "Cannot access delta structure");
	}
	BBPunfix(u_id->batCacheid);
	BBPunfix(u_val->batCacheid);

	BBPkeepref(*result = res->batCacheid);
	return MAL_SUCCEED;
}

str
DELTAsub(bat *result, const bat *col, const bat *cid, const bat *uid, const bat *uval)
{
	BAT *c, *cminu = NULL, *u_id, *u_val, *u, *res;
	gdk_return ret;

	if ((u_id = BBPquickdesc(*uid, false)) == NULL)
		throw(MAL, "sql.delta", SQLSTATE(HY002) RUNTIME_OBJECT_MISSING);

	/* no updates */
	if (BATcount(u_id) == 0) {
		BBPretain(*result = *col);
		return MAL_SUCCEED;
	}

	c = BATdescriptor(*col);
	if (c == NULL)
		throw(MAL, "sql.delta", SQLSTATE(HY002) RUNTIME_OBJECT_MISSING);
	res = c;
	if (BATcount(u_id)) {
		u_id = BATdescriptor(*uid);
		if (!u_id) {
			BBPunfix(c->batCacheid);
			throw(MAL, "sql.delta", SQLSTATE(HY002) RUNTIME_OBJECT_MISSING);
		}
		cminu = BATdiff(c, u_id, NULL, NULL, false, false, BUN_NONE);
		if (!cminu) {
			BBPunfix(c->batCacheid);
			BBPunfix(u_id->batCacheid);
			throw(MAL, "sql.delta", SQLSTATE(HY013) MAL_MALLOC_FAIL " intermediate");
		}
		res = BATproject(cminu, c);
		BBPunfix(c->batCacheid);
		BBPunfix(cminu->batCacheid);
		cminu = NULL;
		if (!res) {
			BBPunfix(u_id->batCacheid);
			throw(MAL, "sql.delta", SQLSTATE(HY013) MAL_MALLOC_FAIL " intermediate" );
		}
		c = res;

		if ((u_val = BATdescriptor(*uval)) == NULL) {
			BBPunfix(c->batCacheid);
			BBPunfix(u_id->batCacheid);
			throw(MAL, "sql.delta", SQLSTATE(HY002) RUNTIME_OBJECT_MISSING);
		}
		if (BATcount(u_val)) {
			u = BATproject(u_val, u_id);
			BBPunfix(u_val->batCacheid);
			BBPunfix(u_id->batCacheid);
			if (!u) {
				BBPunfix(c->batCacheid);
				throw(MAL, "sql.delta", SQLSTATE(HY013) MAL_MALLOC_FAIL);
			}

			/* check selected updated values against candidates */
			BAT *c_ids = BATdescriptor(*cid);

			if (!c_ids) {
				BBPunfix(c->batCacheid);
				BBPunfix(u->batCacheid);
				throw(MAL, "sql.delta", SQLSTATE(HY002) RUNTIME_OBJECT_MISSING);
			}
			cminu = BATintersect(u, c_ids, NULL, NULL, false, false, BUN_NONE);
			BBPunfix(c_ids->batCacheid);
			if (cminu == NULL) {
				BBPunfix(c->batCacheid);
				BBPunfix(u->batCacheid);
				throw(MAL, "sql.delta", SQLSTATE(HY013) MAL_MALLOC_FAIL);
			}
			ret = BATappend(res, u, cminu, true);
			BBPunfix(u->batCacheid);
			if (cminu)
				BBPunfix(cminu->batCacheid);
			cminu = NULL;
			if (ret != GDK_SUCCEED) {
				BBPunfix(res->batCacheid);
				throw(MAL, "sql.delta", SQLSTATE(HY013) MAL_MALLOC_FAIL);
			}

			ret = BATsort(&u, NULL, NULL, res, NULL, NULL, false, false, false);
			BBPunfix(res->batCacheid);
			if (ret != GDK_SUCCEED) {
				throw(MAL, "sql.delta", SQLSTATE(HY013) MAL_MALLOC_FAIL);
			}
			res = u;
		} else {
			BBPunfix(u_val->batCacheid);
			BBPunfix(u_id->batCacheid);
		}
	}

	BATkey(res, true);
	BBPkeepref(*result = res->batCacheid);
	return MAL_SUCCEED;
}

str
DELTAproject(bat *result, const bat *sub, const bat *col, const bat *uid, const bat *uval)
{
	BAT *s, *c, *u_id, *u_val, *res, *tres;

	if ((s = BATdescriptor(*sub)) == NULL)
		throw(MAL, "sql.delta", SQLSTATE(HY002) RUNTIME_OBJECT_MISSING);

	if ((c = BATdescriptor(*col)) == NULL) {
		BBPunfix(s->batCacheid);
		throw(MAL, "sql.delta", SQLSTATE(HY002) RUNTIME_OBJECT_MISSING);
	}

	/* projection(sub,col) */
	res = c;
	tres = BATproject(s, res);
	BBPunfix(res->batCacheid);

	if (tres == NULL) {
		BBPunfix(s->batCacheid);
		throw(MAL, "sql.projectdelta", SQLSTATE(HY013) MAL_MALLOC_FAIL);
	}
	res = tres;

	if ((u_id = BATdescriptor(*uid)) == NULL) {
		BBPunfix(res->batCacheid);
		BBPunfix(s->batCacheid);
		throw(MAL, "sql.delta", SQLSTATE(HY002) RUNTIME_OBJECT_MISSING);
	}
	if (!BATcount(u_id)) {
		BBPunfix(u_id->batCacheid);
		BBPunfix(s->batCacheid);
		BBPkeepref(*result = res->batCacheid);
		return MAL_SUCCEED;
	}
	if ((u_val = BATdescriptor(*uval)) == NULL) {
		BBPunfix(u_id->batCacheid);
		BBPunfix(res->batCacheid);
		BBPunfix(s->batCacheid);
		throw(MAL, "sql.delta", SQLSTATE(HY002) RUNTIME_OBJECT_MISSING);
	}

	if (BATcount(u_val)) {
		BAT *os, *ou;
		/* figure out the positions in res that we have to
		 * replace with values from u_val */
		if (BATsemijoin(&ou, &os, u_id, s, NULL, NULL, false, false, BUN_NONE) != GDK_SUCCEED) {
			BBPunfix(s->batCacheid);
			BBPunfix(res->batCacheid);
			BBPunfix(u_id->batCacheid);
			BBPunfix(u_val->batCacheid);
			throw(MAL, "sql.delta", SQLSTATE(HY013) MAL_MALLOC_FAIL);
		}
		/* BATcount(ou) == BATcount(os) */
		if (BATcount(ou) != 0) {
			/* ou contains the position in u_id/u_val that
			 * contain the new values */
			BAT *nu_val = BATproject(ou, u_val);
			BBPunfix(ou->batCacheid);
			/* os contains the corresponding positions in
			 * res that need to be replaced with those new
			 * values */
			if ((res = setwritable(res)) == NULL ||
			    BATreplace(res, os, nu_val, false) != GDK_SUCCEED) {
				if (res)
					BBPunfix(res->batCacheid);
				BBPunfix(os->batCacheid);
				BBPunfix(s->batCacheid);
				BBPunfix(u_id->batCacheid);
				BBPunfix(u_val->batCacheid);
				BBPunfix(nu_val->batCacheid);
				throw(MAL, "sql.delta", SQLSTATE(HY013) MAL_MALLOC_FAIL);
			}
			BBPunfix(nu_val->batCacheid);
		} else {
			/* nothing to replace */
			BBPunfix(ou->batCacheid);
		}
		BBPunfix(os->batCacheid);
	}
	BBPunfix(s->batCacheid);
	BBPunfix(u_id->batCacheid);
	BBPunfix(u_val->batCacheid);

	BBPkeepref(*result = res->batCacheid);
	return MAL_SUCCEED;
}

str
BATleftproject(bat *Res, const bat *Col, const bat *L, const bat *R)
{
	BAT *c, *l, *r, *res;
	oid *p, *lp, *rp;
	BUN cnt = 0, i;

	c = BATdescriptor(*Col);
	if (c)
		cnt = BATcount(c);
	l = BATdescriptor(*L);
	r = BATdescriptor(*R);
	res = COLnew(0, TYPE_oid, cnt, TRANSIENT);
	if (!c || !l || !r || !res) {
		if (c)
			BBPunfix(c->batCacheid);
		if (l)
			BBPunfix(l->batCacheid);
		if (r)
			BBPunfix(r->batCacheid);
		if (res)
			BBPunfix(res->batCacheid);
		throw(MAL, "sql.delta", SQLSTATE(HY002) RUNTIME_OBJECT_MISSING);
	}
	p = (oid*)Tloc(res,0);
	for(i=0;i<cnt; i++)
		*p++ = oid_nil;
	BATsetcount(res, cnt);

	cnt = BATcount(l);
	p = (oid*)Tloc(res, 0);
	lp = (oid*)Tloc(l, 0);
	rp = (oid*)Tloc(r, 0);
	if (l->ttype == TYPE_void) {
		oid lp = l->tseqbase;
		if (r->ttype == TYPE_void) {
			oid rp = r->tseqbase;
			for(i=0;i<cnt; i++, lp++, rp++)
				p[lp] = rp;
		} else {
			for(i=0;i<cnt; i++, lp++)
				p[lp] = rp[i];
		}
	}
	if (r->ttype == TYPE_void) {
		oid rp = r->tseqbase;
		for(i=0;i<cnt; i++, rp++)
			p[lp[i]] = rp;
	} else {
		for(i=0;i<cnt; i++)
			p[lp[i]] = rp[i];
	}
	res->tsorted = false;
	res->trevsorted = false;
	res->tnil = false;
	res->tnonil = false;
	res->tkey = false;
	BBPunfix(c->batCacheid);
	BBPunfix(l->batCacheid);
	BBPunfix(r->batCacheid);
	BBPkeepref(*Res = res->batCacheid);
	return MAL_SUCCEED;
}

/* str SQLtid(bat *result, mvc *m, str *sname, str *tname) */
str
SQLtid(Client cntxt, MalBlkPtr mb, MalStkPtr stk, InstrPtr pci)
{
	bat *res = getArgReference_bat(stk, pci, 0);
	mvc *m = NULL;
	str msg = MAL_SUCCEED;
	sql_trans *tr;
	const char *sname = *getArgReference_str(stk, pci, 2);
	const char *tname = *getArgReference_str(stk, pci, 3);

	sql_schema *s;
	sql_table *t;
	sql_column *c;
	BAT *tids;
	size_t nr, dcnt;
	oid sb = 0;

	*res = bat_nil;
	if ((msg = getSQLContext(cntxt, mb, &m, NULL)) != NULL)
		return msg;
	tr = m->session->tr;
	if ((msg = checkSQLContext(cntxt)) != NULL)
		return msg;
	s = mvc_bind_schema(m, sname);
	if (s == NULL)
		throw(SQL, "sql.tid", SQLSTATE(3F000) "Schema missing %s",sname);
	t = mvc_bind_table(m, s, tname);
	if (t == NULL)
		throw(SQL, "sql.tid", SQLSTATE(42S02) "Table missing %s.%s",sname,tname);
	c = t->columns.set->h->data;

	nr = store_funcs.count_col(tr, c, 0);
	if (pci->argc == 6) {	/* partitioned version */
		size_t cnt = nr;
		int part_nr = *getArgReference_int(stk, pci, 4);
		int nr_parts = *getArgReference_int(stk, pci, 5);

		nr /= nr_parts;
		sb = (oid) (part_nr * nr);
		if (nr_parts == (part_nr + 1)) 		/* last part gets remainder */
			nr = cnt - (part_nr * nr);	/* keep rest */
	}

	/* create void,void bat with length and oid's set */
	tids = BATdense(sb, sb, (BUN) nr);
	if (tids == NULL)
		throw(SQL, "sql.tid", SQLSTATE(HY013) MAL_MALLOC_FAIL);

	/* check if we have deletes, iff get bit msk */
	if ((dcnt = store_funcs.count_del(tr, t, 0)) > 0 || store_funcs.count_del(tr, t, 2) > 0) {
		BAT *d = store_funcs.bind_del(tr, t, RDONLY);
		BAT *del_ids = COLnew(0, TYPE_oid, dcnt, TRANSIENT);

		if (d == NULL || del_ids == NULL) {
			BBPunfix(tids->batCacheid);
			if (d)
				BBPunfix(d->batCacheid);
			if (del_ids)
				BBPreclaim(del_ids);
			throw(SQL,"sql.tid", SQLSTATE(45002) "Can not bind delete column");
		}

		if (store_funcs.count_del(tr, t, 2) > 0) {
			BAT *nd = COLcopy(d, d->ttype, true, TRANSIENT);
			BAT *ui = store_funcs.bind_del(tr, t, RD_UPD_ID);
			BAT *uv = store_funcs.bind_del(tr, t, RD_UPD_VAL);

			BBPunfix(d->batCacheid);
	    		if (!nd || !ui || !uv || BATreplace(nd, ui, uv, true) != GDK_SUCCEED) {
				if (nd) BBPunfix(nd->batCacheid);
				if (ui) BBPunfix(ui->batCacheid);
				if (uv) BBPunfix(uv->batCacheid);
				BBPreclaim(del_ids);
				throw(MAL, "sql.tids", SQLSTATE(45003) "TIDdeletes failed");
			}
			BBPunfix(ui->batCacheid);
			BBPunfix(uv->batCacheid);
			d = nd;
		}
		bit *deleted = (bit*)Tloc(d, 0);
		for(BUN p = sb; p < sb+nr; p++) {
			if (deleted[p]) {
				oid id = p;
				if (BUNappend(del_ids, &id, false) != GDK_SUCCEED) {
					BBPreclaim(del_ids);
					BBPunfix(d->batCacheid);
					BBPunfix(tids->batCacheid);
					throw(MAL, "sql.tids", SQLSTATE(45003) "TIDdeletes failed");
				}
			}
		}
		BBPunfix(d->batCacheid);
		gdk_return ret = BATnegcands(tids, del_ids);
		BBPunfix(del_ids->batCacheid);
		if (ret != GDK_SUCCEED)
			throw(MAL, "sql.tids", SQLSTATE(45003) "TIDdeletes failed");
	}
	BBPkeepref(*res = tids->batCacheid);
	return msg;
}

/* unsafe pattern resultSet(tbl:bat[:str], attr:bat[:str], tpe:bat[:str], len:bat[:int],scale:bat[:int], cols:bat[:any]...) :int */
/* New result set rendering infrastructure */

static str
mvc_result_set_wrap( Client cntxt, MalBlkPtr mb, MalStkPtr stk, InstrPtr pci)
{
	int *res_id =getArgReference_int(stk,pci,0);
	bat tblId= *getArgReference_bat(stk, pci,1);
	bat atrId= *getArgReference_bat(stk, pci,2);
	bat tpeId= *getArgReference_bat(stk, pci,3);
	bat lenId= *getArgReference_bat(stk, pci,4);
	bat scaleId= *getArgReference_bat(stk, pci,5);
	bat bid;
	int i,res;
	str tblname, colname, tpename, msg= MAL_SUCCEED;
	int *digits, *scaledigits;
	oid o = 0;
	BATiter itertbl,iteratr,itertpe;
	backend *be = NULL;
	BAT *b, *tbl, *atr, *tpe,*len,*scale;

	if ((msg = getBackendContext(cntxt, &be)) != NULL)
		return msg;
	bid = *getArgReference_bat(stk,pci,6);
	b = BATdescriptor(bid);
	if ( b == NULL)
		throw(MAL,"sql.resultset", SQLSTATE(HY005) "Cannot access column descriptor");
	res = *res_id = mvc_result_table(be, mb->tag, pci->argc - (pci->retc + 5), Q_TABLE, b);
	if (res < 0)
		msg = createException(SQL, "sql.resultSet", SQLSTATE(45000) "Result table construction failed");
	BBPunfix(b->batCacheid);

	tbl = BATdescriptor(tblId);
	atr = BATdescriptor(atrId);
	tpe = BATdescriptor(tpeId);
	len = BATdescriptor(lenId);
	scale = BATdescriptor(scaleId);
	if( msg || tbl == NULL || atr == NULL || tpe == NULL || len == NULL || scale == NULL)
		goto wrapup_result_set;
	/* mimick the old rsColumn approach; */
	itertbl = bat_iterator(tbl);
	iteratr = bat_iterator(atr);
	itertpe = bat_iterator(tpe);
	digits = (int*) Tloc(len,0);
	scaledigits = (int*) Tloc(scale,0);

	for( i = 6; msg == MAL_SUCCEED && i< pci->argc; i++, o++){
		bid = *getArgReference_bat(stk,pci,i);
		tblname = BUNtvar(itertbl,o);
		colname = BUNtvar(iteratr,o);
		tpename = BUNtvar(itertpe,o);
		b = BATdescriptor(bid);
		if ( b == NULL)
			msg= createException(MAL,"sql.resultset",SQLSTATE(HY005) "Cannot access column descriptor ");
		else if (mvc_result_column(be, tblname, colname, tpename, *digits++, *scaledigits++, b))
			msg = createException(SQL, "sql.resultset", SQLSTATE(42000) "Cannot access column descriptor %s.%s",tblname,colname);
		if( b)
			BBPunfix(bid);
	}
	/* now send it to the channel cntxt->fdout */
	if (mvc_export_result(cntxt->sqlcontext, cntxt->fdout, res, true, mb->starttime, mb->optimize))
		msg = createException(SQL, "sql.resultset", SQLSTATE(45000) "Result set construction failed");
	mb->starttime = 0;
	mb->optimize = 0;
  wrapup_result_set:
	if( tbl) BBPunfix(tblId);
	if( atr) BBPunfix(atrId);
	if( tpe) BBPunfix(tpeId);
	if( len) BBPunfix(lenId);
	if( scale) BBPunfix(scaleId);
	return msg;
}

/* Copy the result set into a CSV file */
str
mvc_export_table_wrap( Client cntxt, MalBlkPtr mb, MalStkPtr stk, InstrPtr pci)
{
	int *res_id =getArgReference_int(stk,pci,0);
	const char *filename = *getArgReference_str(stk,pci,1);
	const char *format = *getArgReference_str(stk,pci,2);
	const char *tsep = *getArgReference_str(stk, pci, 3);
	const char *rsep = *getArgReference_str(stk, pci, 4);
	const char *ssep = *getArgReference_str(stk, pci, 5);
	const char *ns = *getArgReference_str(stk, pci, 6);
	int onclient = *getArgReference_int(stk, pci, 7);

	bat tblId= *getArgReference_bat(stk, pci,8);
	bat atrId= *getArgReference_bat(stk, pci,9);
	bat tpeId= *getArgReference_bat(stk, pci,10);
	bat lenId= *getArgReference_bat(stk, pci,11);
	bat scaleId= *getArgReference_bat(stk, pci,12);
	stream *s;
	bat bid;
	int i,res;
	str tblname, colname, tpename, msg= MAL_SUCCEED;
	int *digits, *scaledigits;
	oid o = 0;
	BATiter itertbl,iteratr,itertpe;
	backend *be;
	mvc *m = NULL;
	BAT *order = NULL, *b = NULL, *tbl = NULL, *atr = NULL, *tpe = NULL,*len = NULL,*scale = NULL;
	res_table *t = NULL;
	bool tostdout;
	char buf[80];
	ssize_t sz;

	(void) format;

	if ((msg = getBackendContext(cntxt, &be)) != NULL)
		return msg;
	m = be->mvc;

	if (onclient && !cntxt->filetrans) {
		throw(MAL, "sql.resultSet", "cannot transfer files to client");
	}

	bid = *getArgReference_bat(stk,pci,13);
	order = BATdescriptor(bid);
	if ( order == NULL)
		throw(MAL,"sql.resultset", SQLSTATE(HY005) "Cannot access column descriptor");
	res = *res_id = mvc_result_table(be, mb->tag, pci->argc - (pci->retc + 12), Q_TABLE, order);
	t = be->results;
	if (res < 0){
		msg = createException(SQL, "sql.resultSet", SQLSTATE(45000) "Result set construction failed");
		goto wrapup_result_set1;
	}

	t->tsep = tsep;
	t->rsep = rsep;
	t->ssep = ssep;
	t->ns = ns;

	tbl = BATdescriptor(tblId);
	atr = BATdescriptor(atrId);
	tpe = BATdescriptor(tpeId);
	len = BATdescriptor(lenId);
	scale = BATdescriptor(scaleId);
	if( tbl == NULL || atr == NULL || tpe == NULL || len == NULL || scale == NULL)
		goto wrapup_result_set1;
	/* mimick the old rsColumn approach; */
	itertbl = bat_iterator(tbl);
	iteratr = bat_iterator(atr);
	itertpe = bat_iterator(tpe);
	digits = (int*) Tloc(len,0);
	scaledigits = (int*) Tloc(scale,0);

	for( i = 13; msg == MAL_SUCCEED && i< pci->argc; i++, o++){
		bid = *getArgReference_bat(stk,pci,i);
		tblname = BUNtvar(itertbl,o);
		colname = BUNtvar(iteratr,o);
		tpename = BUNtvar(itertpe,o);
		b = BATdescriptor(bid);
		if ( b == NULL)
			msg= createException(MAL,"sql.resultset",SQLSTATE(HY005) "Cannot access column descriptor");
		else if (mvc_result_column(be, tblname, colname, tpename, *digits++, *scaledigits++, b))
			msg = createException(SQL, "sql.resultset", SQLSTATE(42000) "Cannot access column descriptor %s.%s",tblname,colname);
		if( b)
			BBPunfix(bid);
	}
	if ( msg )
		goto wrapup_result_set1;

	/* now select the file channel */
	if ((tostdout = strcmp(filename,"stdout") == 0)) {
		s = cntxt->fdout;
	} else if (!onclient) {
		if ((s = open_wastream(filename)) == NULL || mnstr_errnr(s)) {
			msg=  createException(IO, "streams.open", SQLSTATE(42000) "could not open file '%s': %s",
					      filename?filename:"stdout", GDKstrerror(errno, (char[128]){0}, 128));
			close_stream(s);
			goto wrapup_result_set1;
		}
	} else {
		while (!m->scanner.rs->eof)
			bstream_next(m->scanner.rs);
		s = m->scanner.ws;
		mnstr_write(s, PROMPT3, sizeof(PROMPT3) - 1, 1);
		mnstr_printf(s, "w %s\n", filename);
		mnstr_flush(s);
		if ((sz = mnstr_readline(m->scanner.rs->s, buf, sizeof(buf))) > 1) {
			/* non-empty line indicates failure on client */
			msg = createException(IO, "streams.open", "%s", buf);
			/* deal with ridiculously long response from client */
			while (buf[sz - 1] != '\n' &&
			       (sz = mnstr_readline(m->scanner.rs->s, buf, sizeof(buf))) > 0)
				;
			goto wrapup_result_set1;
		}
	}
	if (mvc_export_result(cntxt->sqlcontext, s, res, tostdout, mb->starttime, mb->optimize))
		msg = createException(SQL, "sql.resultset", SQLSTATE(45000) "Result set construction failed");
	mb->starttime = 0;
	mb->optimize = 0;
	if (onclient) {
		mnstr_flush(s);
		if ((sz = mnstr_readline(m->scanner.rs->s, buf, sizeof(buf))) > 1) {
			msg = createException(IO, "streams.open", "%s", buf);
		}
		while (sz > 0)
			sz = mnstr_readline(m->scanner.rs->s, buf, sizeof(buf));
	} else if (!tostdout) {
		close_stream(s);
	}
  wrapup_result_set1:
	BBPunfix(order->batCacheid);
	if( tbl) BBPunfix(tblId);
	if( atr) BBPunfix(atrId);
	if( tpe) BBPunfix(tpeId);
	if( len) BBPunfix(lenId);
	if( scale) BBPunfix(scaleId);
	return msg;
}

/* unsafe pattern resultSet(tbl:bat[:str], attr:bat[:str], tpe:bat[:str], len:bat[:int],scale:bat[:int], cols:any...) :int */
str
mvc_row_result_wrap( Client cntxt, MalBlkPtr mb, MalStkPtr stk, InstrPtr pci)
{
	int *res_id= getArgReference_int(stk, pci,0);
	bat tblId= *getArgReference_bat(stk, pci,1);
	bat atrId= *getArgReference_bat(stk, pci,2);
	bat tpeId= *getArgReference_bat(stk, pci,3);
	bat lenId= *getArgReference_bat(stk, pci,4);
	bat scaleId= *getArgReference_bat(stk, pci,5);
	int i, res;
	str tblname, colname, tpename, msg= MAL_SUCCEED;
	int *digits, *scaledigits;
	oid o = 0;
	BATiter itertbl,iteratr,itertpe;
	backend *be = NULL;
	ptr v;
	int mtype;
	BAT  *tbl, *atr, *tpe,*len,*scale;

	if ((msg = getBackendContext(cntxt, &be)) != NULL)
		return msg;
	res = *res_id = mvc_result_table(be, mb->tag, pci->argc - (pci->retc + 5), Q_TABLE, NULL);
	if (res < 0)
		throw(SQL, "sql.resultset", SQLSTATE(HY013) MAL_MALLOC_FAIL);

	tbl = BATdescriptor(tblId);
	atr = BATdescriptor(atrId);
	tpe = BATdescriptor(tpeId);
	len = BATdescriptor(lenId);
	scale = BATdescriptor(scaleId);
	if( tbl == NULL || atr == NULL || tpe == NULL || len == NULL || scale == NULL)
		goto wrapup_result_set;
	/* mimick the old rsColumn approach; */
	itertbl = bat_iterator(tbl);
	iteratr = bat_iterator(atr);
	itertpe = bat_iterator(tpe);
	digits = (int*) Tloc(len,0);
	scaledigits = (int*) Tloc(scale,0);

	for( i = 6; msg == MAL_SUCCEED && i< pci->argc; i++, o++){
		tblname = BUNtvar(itertbl,o);
		colname = BUNtvar(iteratr,o);
		tpename = BUNtvar(itertpe,o);

		v = getArgReference(stk, pci, i);
		mtype = getArgType(mb, pci, i);
		if (ATOMextern(mtype))
			v = *(ptr *) v;
		if (mvc_result_value(be, tblname, colname, tpename, *digits++, *scaledigits++, v, mtype))
			throw(SQL, "sql.rsColumn", SQLSTATE(45000) "Result set construction failed");
	}
	if (mvc_export_result(cntxt->sqlcontext, cntxt->fdout, res, true, mb->starttime, mb->optimize))
		msg = createException(SQL, "sql.resultset", SQLSTATE(45000) "Result set construction failed");
	mb->starttime = 0;
	mb->optimize = 0;
  wrapup_result_set:
	if( tbl) BBPunfix(tblId);
	if( atr) BBPunfix(atrId);
	if( tpe) BBPunfix(tpeId);
	if( len) BBPunfix(lenId);
	if( scale) BBPunfix(scaleId);
	return msg;
}

str
mvc_export_row_wrap( Client cntxt, MalBlkPtr mb, MalStkPtr stk, InstrPtr pci)
{
	int *res_id= getArgReference_int(stk, pci,0);
	str filename = * getArgReference_str(stk,pci,1);
	const char *format = *getArgReference_str(stk,pci,2);
	const char *tsep = *getArgReference_str(stk, pci, 3);
	const char *rsep = *getArgReference_str(stk, pci, 4);
	const char *ssep = *getArgReference_str(stk, pci, 5);
	const char *ns = *getArgReference_str(stk, pci, 6);
	int onclient = *getArgReference_int(stk, pci, 7);

	bat tblId= *getArgReference_bat(stk, pci,8);
	bat atrId= *getArgReference_bat(stk, pci,9);
	bat tpeId= *getArgReference_bat(stk, pci,10);
	bat lenId= *getArgReference_bat(stk, pci,11);
	bat scaleId= *getArgReference_bat(stk, pci,12);

	int i, res;
	stream *s;
	str tblname, colname, tpename, msg= MAL_SUCCEED;
	int *digits, *scaledigits;
	oid o = 0;
	BATiter itertbl,iteratr,itertpe;
	backend *be;
	mvc *m = NULL;
	res_table *t = NULL;
	ptr v;
	int mtype;
	BAT  *tbl = NULL, *atr = NULL, *tpe = NULL,*len = NULL,*scale = NULL;
	bool tostdout;
	char buf[80];
	ssize_t sz;

	(void) format;
	if ((msg = getBackendContext(cntxt, &be)) != NULL)
		return msg;
	m = be->mvc;
	if (onclient && !cntxt->filetrans) {
		throw(MAL, "sql.resultSet", "cannot transfer files to client");
	}

	res = *res_id = mvc_result_table(be, mb->tag, pci->argc - (pci->retc + 12), Q_TABLE, NULL);

	t = be->results;
	if (res < 0){
		msg = createException(SQL, "sql.resultSet", SQLSTATE(45000) "Result set construction failed");
		goto wrapup_result_set;
	}

	t->tsep = tsep;
	t->rsep = rsep;
	t->ssep = ssep;
	t->ns = ns;

	tbl = BATdescriptor(tblId);
	atr = BATdescriptor(atrId);
	tpe = BATdescriptor(tpeId);
	len = BATdescriptor(lenId);
	scale = BATdescriptor(scaleId);
	if( msg || tbl == NULL || atr == NULL || tpe == NULL || len == NULL || scale == NULL)
		goto wrapup_result_set;
	/* mimick the old rsColumn approach; */
	itertbl = bat_iterator(tbl);
	iteratr = bat_iterator(atr);
	itertpe = bat_iterator(tpe);
	digits = (int*) Tloc(len,0);
	scaledigits = (int*) Tloc(scale,0);

	for( i = 13; msg == MAL_SUCCEED && i< pci->argc; i++, o++){
		tblname = BUNtvar(itertbl,o);
		colname = BUNtvar(iteratr,o);
		tpename = BUNtvar(itertpe,o);

		v = getArgReference(stk, pci, i);
		mtype = getArgType(mb, pci, i);
		if (ATOMextern(mtype))
			v = *(ptr *) v;
		if (mvc_result_value(be, tblname, colname, tpename, *digits++, *scaledigits++, v, mtype))
			throw(SQL, "sql.rsColumn", SQLSTATE(45000) "Result set construction failed");
	}
	/* now select the file channel */
	if ((tostdout = strcmp(filename,"stdout") == 0)) {
		s = cntxt->fdout;
	} else if (!onclient) {
		if ((s = open_wastream(filename)) == NULL || mnstr_errnr(s)) {
			msg=  createException(IO, "streams.open", SQLSTATE(42000) "could not open file '%s': %s",
					      filename?filename:"stdout", GDKstrerror(errno, (char[128]){0}, 128));
			close_stream(s);
			goto wrapup_result_set;
		}
	} else {
		while (!m->scanner.rs->eof)
			bstream_next(m->scanner.rs);
		s = m->scanner.ws;
		mnstr_write(s, PROMPT3, sizeof(PROMPT3) - 1, 1);
		mnstr_printf(s, "w %s\n", filename);
		mnstr_flush(s);
		if ((sz = mnstr_readline(m->scanner.rs->s, buf, sizeof(buf))) > 1) {
			/* non-empty line indicates failure on client */
			msg = createException(IO, "streams.open", "%s", buf);
			/* deal with ridiculously long response from client */
			while (buf[sz - 1] != '\n' &&
			       (sz = mnstr_readline(m->scanner.rs->s, buf, sizeof(buf))) > 0)
				;
			goto wrapup_result_set;
		}
	}
	if (mvc_export_result(cntxt->sqlcontext, s, res, strcmp(filename, "stdout") == 0, mb->starttime, mb->optimize)){
		msg = createException(SQL, "sql.resultset", SQLSTATE(45000) "Result set construction failed");
		goto wrapup_result_set;
	}
	mb->starttime = 0;
	mb->optimize = 0;
	if (onclient) {
		mnstr_flush(s);
		if ((sz = mnstr_readline(m->scanner.rs->s, buf, sizeof(buf))) > 1) {
			msg = createException(IO, "streams.open", "%s", buf);
		}
		while (sz > 0)
			sz = mnstr_readline(m->scanner.rs->s, buf, sizeof(buf));
	} else if (!tostdout) {
		close_stream(s);
	}
  wrapup_result_set:
	if( tbl) BBPunfix(tblId);
	if( atr) BBPunfix(atrId);
	if( tpe) BBPunfix(tpeId);
	if( len) BBPunfix(lenId);
	if( scale) BBPunfix(scaleId);
	return msg;
}

str
mvc_table_result_wrap(Client cntxt, MalBlkPtr mb, MalStkPtr stk, InstrPtr pci)
{
	str res = MAL_SUCCEED;
	BAT *order;
	backend *be = NULL;
	str msg;
	int *res_id;
	int nr_cols;
	mapi_query_t qtype;
	bat order_bid;

	if ( pci->argc > 6)
		return mvc_result_set_wrap(cntxt,mb,stk,pci);

	res_id = getArgReference_int(stk, pci, 0);
	nr_cols = *getArgReference_int(stk, pci, 1);
	qtype = (mapi_query_t) *getArgReference_int(stk, pci, 2);
	order_bid = *getArgReference_bat(stk, pci, 3);

	if ((msg = getBackendContext(cntxt, &be)) != NULL)
		return msg;
	if ((order = BATdescriptor(order_bid)) == NULL) {
		throw(SQL, "sql.resultSet", SQLSTATE(HY005) "Cannot access column descriptor");
	}
	*res_id = mvc_result_table(be, mb->tag, nr_cols, qtype, order);
	if (*res_id < 0)
		res = createException(SQL, "sql.resultSet", SQLSTATE(45000) "Result set construction failed");
	BBPunfix(order->batCacheid);
	return res;
}

/* str mvc_affected_rows_wrap(int *m, int m, lng *nr, str *w); */
str
mvc_affected_rows_wrap(Client cntxt, MalBlkPtr mb, MalStkPtr stk, InstrPtr pci)
{
	backend *b = NULL;
	int *res = getArgReference_int(stk, pci, 0), error;
#ifndef NDEBUG
	int mtype = getArgType(mb, pci, 2);
#endif
	lng nr;
	str msg;

	(void) mb;		/* NOT USED */
	if ((msg = checkSQLContext(cntxt)) != NULL)
		return msg;
	*res = 0;
	assert(mtype == TYPE_lng);
	nr = *getArgReference_lng(stk, pci, 2);
	b = cntxt->sqlcontext;
	error = mvc_export_affrows(b, b->out, nr, "", mb->tag, mb->starttime, mb->optimize);
	mb->starttime = 0;
	mb->optimize = 0;
	if (error)
		throw(SQL, "sql.affectedRows", SQLSTATE(45000) "Result set construction failed");
	return MAL_SUCCEED;
}

/* str mvc_export_head_wrap(int *ret, stream **s, int *res_id); */
str
mvc_export_head_wrap(Client cntxt, MalBlkPtr mb, MalStkPtr stk, InstrPtr pci)
{
	backend *b = NULL;
	stream **s = (stream **) getArgReference(stk, pci, 1);
	int res_id = *getArgReference_int(stk, pci, 2);
	str msg;

	(void) mb;		/* NOT USED */
	if ((msg = checkSQLContext(cntxt)) != NULL)
		return msg;
	b = cntxt->sqlcontext;
	if (mvc_export_head(b, *s, res_id, FALSE, TRUE, mb->starttime, mb->optimize))
		throw(SQL, "sql.exportHead", SQLSTATE(45000) "Result set construction failed");
	mb->starttime = 0;
	mb->optimize = 0;
	return MAL_SUCCEED;
}

/* str mvc_export_result_wrap(int *ret, stream **s, int *res_id); */
str
mvc_export_result_wrap(Client cntxt, MalBlkPtr mb, MalStkPtr stk, InstrPtr pci)
{
	backend *b = NULL;
	stream **s = (stream **) getArgReference(stk, pci, 1);
	int res_id = *getArgReference_int(stk, pci, 2);
	str msg;

	(void) mb;		/* NOT USED */
	if ((msg = checkSQLContext(cntxt)) != NULL)
		return msg;
	b = cntxt->sqlcontext;
	if( pci->argc > 5){
		res_id = *getArgReference_int(stk, pci, 2);
		if (mvc_export_result(b, cntxt->fdout, res_id, true, mb->starttime, mb->optimize))
			throw(SQL, "sql.exportResult", SQLSTATE(45000) "Result set construction failed");
	} else if (mvc_export_result(b, *s, res_id, false, mb->starttime, mb->optimize))
		throw(SQL, "sql.exportResult", SQLSTATE(45000) "Result set construction failed");
	mb->starttime = 0;
	mb->optimize = 0;
	return MAL_SUCCEED;
}

/* str mvc_export_chunk_wrap(int *ret, stream **s, int *res_id, str *w); */
str
mvc_export_chunk_wrap(Client cntxt, MalBlkPtr mb, MalStkPtr stk, InstrPtr pci)
{
	backend *b = NULL;
	stream **s = (stream **) getArgReference(stk, pci, 1);
	int res_id = *getArgReference_int(stk, pci, 2);
	BUN offset = 0;
	BUN nr = 0;
	str msg;

	(void) mb;		/* NOT USED */
	if (pci->argc == 5) {
		offset = (BUN) *getArgReference_int(stk, pci, 3);
		int cnt = *getArgReference_int(stk, pci, 4);
		nr = cnt < 0 ? BUN_NONE : (BUN) cnt;
	}

	if ((msg = checkSQLContext(cntxt)) != NULL)
		return msg;
	b = cntxt->sqlcontext;
	if (mvc_export_chunk(b, *s, res_id, offset, nr))
		throw(SQL, "sql.exportChunk", SQLSTATE(45000) "Result set construction failed");
	return NULL;
}

/* str mvc_export_operation_wrap(int *ret, str *w); */
str
mvc_export_operation_wrap(Client cntxt, MalBlkPtr mb, MalStkPtr stk, InstrPtr pci)
{
	backend *b = NULL;
	str msg;

	(void) stk;		/* NOT USED */
	(void) pci;		/* NOT USED */
	if ((msg = checkSQLContext(cntxt)) != NULL)
		return msg;
	b = cntxt->sqlcontext;
	if (mvc_export_operation(b, b->out, "", mb->starttime, mb->optimize))
		throw(SQL, "sql.exportOperation", SQLSTATE(45000) "Result set construction failed");
	mb->starttime = 0;
	mb->optimize = 0;
	return NULL;
}

str
/*mvc_scalar_value_wrap(int *ret, int *qtype, str tn, str name, str type, int *digits, int *scale, int *eclass, ptr p, int mtype)*/
mvc_scalar_value_wrap(Client cntxt, MalBlkPtr mb, MalStkPtr stk, InstrPtr pci)
{
	const char *tn = *getArgReference_str(stk, pci, 1);
	const char *cn = *getArgReference_str(stk, pci, 2);
	const char *type = *getArgReference_str(stk, pci, 3);
	int digits = *getArgReference_int(stk, pci, 4);
	int scale = *getArgReference_int(stk, pci, 5);
	ptr p = getArgReference(stk, pci, 7);
	int mtype = getArgType(mb, pci, 7);
	str msg;
	backend *be = NULL;
	int res_id;
	(void) mb;		/* NOT USED */
	if ((msg = getBackendContext(cntxt, &be)) != NULL)
		return msg;
	if (ATOMextern(mtype))
		p = *(ptr *) p;

	// scalar values are single-column result sets
	if ((res_id = mvc_result_table(be, mb->tag, 1, Q_TABLE, NULL)) < 0)
		throw(SQL, "sql.exportValue", SQLSTATE(HY013) MAL_MALLOC_FAIL);
	if (mvc_result_value(be, tn, cn, type, digits, scale, p, mtype))
		throw(SQL, "sql.exportValue", SQLSTATE(45000) "Result set construction failed");
	if (be->output_format == OFMT_NONE) {
		return MAL_SUCCEED;
	}
	if (mvc_export_result(be, be->out, res_id, true, mb->starttime, mb->optimize) < 0) {
		throw(SQL, "sql.exportValue", SQLSTATE(45000) "Result set construction failed");
	}
	mb->starttime = 0;
	mb->optimize = 0;
	return MAL_SUCCEED;
}

static void
bat2return(MalStkPtr stk, InstrPtr pci, BAT **b)
{
	int i;

	for (i = 0; i < pci->retc; i++) {
		*getArgReference_bat(stk, pci, i) = b[i]->batCacheid;
		BBPkeepref(b[i]->batCacheid);
	}
}

#ifdef WIN32
static void
fix_windows_newline(unsigned char *s)
{
	char *p = NULL;
	int c = '\r';

	if (s && (p=strchr((char*)s, c)) != NULL && p[1] == '\n') {
		for(; p[1]; p++)
			p[0] = p[1];
		p[0] = 0;
	}
}
#endif

static char fwftsep[2] = {STREAM_FWF_FIELD_SEP, '\0'};
static char fwfrsep[2] = {STREAM_FWF_RECORD_SEP, '\0'};

/* str mvc_import_table_wrap(int *res, sql_table **t, unsigned char* *T, unsigned char* *R, unsigned char* *S, unsigned char* *N, str *fname, lng *sz, lng *offset, int *besteffort, str *fixed_width, int *onclient); */
str
mvc_import_table_wrap(Client cntxt, MalBlkPtr mb, MalStkPtr stk, InstrPtr pci)
{
	backend *be;
	BAT **b = NULL;
	ssize_t len = 0;
	sql_table *t = *(sql_table **) getArgReference(stk, pci, pci->retc + 0);
	const char *tsep = *getArgReference_str(stk, pci, pci->retc + 1);
	const char *rsep = *getArgReference_str(stk, pci, pci->retc + 2);
	const char *ssep = *getArgReference_str(stk, pci, pci->retc + 3);
	const char *ns = *getArgReference_str(stk, pci, pci->retc + 4);
	const char *fname = *getArgReference_str(stk, pci, pci->retc + 5);
	lng sz = *getArgReference_lng(stk, pci, pci->retc + 6);
	lng offset = *getArgReference_lng(stk, pci, pci->retc + 7);
	int besteffort = *getArgReference_int(stk, pci, pci->retc + 8);
	char *fixed_widths = *getArgReference_str(stk, pci, pci->retc + 9);
	int onclient = *getArgReference_int(stk, pci, pci->retc + 10);
	str msg = MAL_SUCCEED;
	bstream *s = NULL;
	stream *ss;

	(void) mb;		/* NOT USED */
	if ((msg = checkSQLContext(cntxt)) != NULL)
		return msg;
	if (onclient && !cntxt->filetrans) {
		throw(MAL, "sql.copy_from", "cannot transfer files from client");
	}

	be = cntxt->sqlcontext;
	/* The CSV parser expects ssep to have the value 0 if the user does not
	 * specify a quotation character
	 */
	if (*ssep == 0 || strNil(ssep))
		ssep = NULL;

	if (strNil(fname))
		fname = NULL;
	if (fname == NULL) {
		msg = mvc_import_table(cntxt, &b, be->mvc, be->mvc->scanner.rs, t, tsep, rsep, ssep, ns, sz, offset, besteffort, true);
	} else {
		if (onclient) {
			mnstr_write(be->mvc->scanner.ws, PROMPT3, sizeof(PROMPT3)-1, 1);
			if (offset > 1 && rsep && rsep[0] == '\n' && rsep[1] == '\0') {
				/* only let client skip simple lines */
				mnstr_printf(be->mvc->scanner.ws, "r " LLFMT " %s\n",
					     offset, fname);
				offset = 0;
			} else {
				mnstr_printf(be->mvc->scanner.ws, "r 0 %s\n", fname);
			}
			msg = MAL_SUCCEED;
			mnstr_flush(be->mvc->scanner.ws);
			while (!be->mvc->scanner.rs->eof)
				bstream_next(be->mvc->scanner.rs);
			ss = be->mvc->scanner.rs->s;
			char buf[80];
			if ((len = mnstr_readline(ss, buf, sizeof(buf))) > 1) {
				if (buf[0] == '!' && buf[6] == '!')
					msg = createException(IO, "sql.copy_from", "%.7s%s: %s", buf, fname, buf+7);
				else
					msg = createException(IO, "sql.copy_from", "%s: %s", fname, buf);
				while (buf[len - 1] != '\n' &&
				       (len = mnstr_readline(ss, buf, sizeof(buf))) > 0)
					;
				/* read until flush marker */
				while (mnstr_read(ss, buf, 1, sizeof(buf)) > 0)
					;
				return msg;
			}
		} else {
			ss = open_rastream(fname);
			if (ss == NULL || mnstr_errnr(ss)) {
				msg = createException(IO, "sql.copy_from", SQLSTATE(42000) "Cannot open file '%s': %s", fname, GDKstrerror(errno, (char[128]){0}, 128));
				close_stream(ss);
				return msg;
			}
		}

		if (!strNil(fixed_widths)) {
			size_t ncol = 0, current_width_entry = 0, i;
			size_t *widths;
			char* val_start = fixed_widths;
			size_t width_len = strlen(fixed_widths);
			for (i = 0; i < width_len; i++) {
				if (fixed_widths[i] == '|') {
					ncol++;
				}
			}
			widths = malloc(sizeof(size_t) * ncol);
			if (!widths) {
				close_stream(ss);
				throw(MAL, "sql.copy_from", SQLSTATE(HY013) MAL_MALLOC_FAIL);
			}
			for (i = 0; i < width_len; i++) {
				if (fixed_widths[i] == STREAM_FWF_FIELD_SEP) {
					fixed_widths[i] = '\0';
					widths[current_width_entry++] = (size_t) strtoll(val_start, NULL, 10);
					val_start = fixed_widths + i + 1;
				}
			}
			/* overwrite other delimiters to the ones the FWF stream uses */
			tsep = fwftsep;
			rsep = fwfrsep;

			ss = stream_fwf_create(ss, ncol, widths, STREAM_FWF_FILLER);
		}
#if SIZEOF_VOID_P == 4
		s = bstream_create(ss, 0x20000);
#else
		s = bstream_create(ss, 0x200000);
#endif
		if (s != NULL) {
			msg = mvc_import_table(cntxt, &b, be->mvc, s, t, tsep, rsep, ssep, ns, sz, offset, besteffort, false);
			if (onclient) {
				mnstr_write(be->mvc->scanner.ws, PROMPT3, sizeof(PROMPT3)-1, 1);
				mnstr_flush(be->mvc->scanner.ws);
				be->mvc->scanner.rs->eof = s->eof;
				s->s = NULL;
			}
			bstream_destroy(s);
		}
	}
	if (fname && s == NULL)
		throw(IO, "bstreams.create", SQLSTATE(42000) "Failed to create block stream");
	if (b == NULL)
		throw(SQL, "importTable", SQLSTATE(42000) "Failed to import table '%s', %s", t->base.name, be->mvc->errstr);
	bat2return(stk, pci, b);
	GDKfree(b);
	return msg;
}

static bool
read_more(bstream *in, stream *out)
{
	do {
		if (bstream_next(in) < 0)
			return false;
		if (in->eof) {
			if (mnstr_write(out, PROMPT2, sizeof(PROMPT2) - 1, 1) != 1
			    || mnstr_flush(out) < 0)
				return false;
			in->eof = false;
			if (bstream_next(in) <= 0)
				return false;
		}
	} while (in->len <= in->pos);
	return true;
}

static BAT *
BATattach_bstream(int tt, bstream *in, stream *out, BUN size)
{
	BAT *bn;
	size_t n;
	size_t asz = (size_t) ATOMsize(tt);

	bn = COLnew(0, tt, size, TRANSIENT);
	if (bn == NULL)
		return NULL;

	if (ATOMstorage(tt) < TYPE_str) {
		while (read_more(in, out)) {
			n = (in->len - in->pos) / asz;
			if (BATextend(bn, bn->batCount + n) != GDK_SUCCEED) {
				BBPreclaim(bn);
				return NULL;
			}
			memcpy(Tloc(bn, bn->batCount), in->buf + in->pos, n * asz);
			bn->batCount += (BUN) n;
			in->pos += n * asz;
		}
		BATsetcount(bn, bn->batCount);
		bn->tseqbase = oid_nil;
		bn->tnonil = bn->batCount == 0;
		bn->tnil = false;
		if (bn->batCount <= 1) {
			bn->tsorted = true;
			bn->trevsorted = true;
			bn->tkey = true;
		} else {
			bn->tsorted = false;
			bn->trevsorted = false;
			bn->tkey = false;
		}
	} else {
		assert(ATOMstorage(tt) == TYPE_str);
		while (read_more(in, out)) {
			int u;
			for (n = in->pos, u = 0; n < in->len; n++) {
				int c = in->buf[n];
				if (u) {
					if ((c & 0xC0) == 0x80)
						u--;
					else
						goto bailout;
				} else if ((c & 0xF8) == 0xF0) {
					u = 3;
				} else if ((c & 0xF0) == 0xE0) {
					u = 2;
				} else if ((c & 0xE0) == 0xC0) {
					u = 1;
				} else if ((c & 0xC0) == 0x80) {
					goto bailout;
				} else if (c == '\r') {
					if (n + 1 < in->len
					    && in->buf[n + 1] == '\n') {
						in->buf[n] = 0;
						if (BUNappend(bn, in->buf + in->pos, false) != GDK_SUCCEED)
							goto bailout;
						in->buf[n] = '\r';
						in->pos = n + 2;
						n++;
					}
				} else if (c == '\n' || c == '\0') {
					in->buf[n] = 0;
					if (BUNappend(bn, in->buf + in->pos, false) != GDK_SUCCEED)
						goto bailout;
					in->buf[n] = c;
					in->pos = n + 1;
				}
			}
		}
	}
	return bn;

  bailout:
	BBPreclaim(bn);
	return NULL;
}

/* str mvc_bin_import_table_wrap(.., str *sname, str *tname, str *fname..);
 * binary attachment only works for simple binary types.
 * Non-simple types require each line to contain a valid ascii representation
 * of the text terminate by a new-line. These strings are passed to the corresponding
 * atom conversion routines to fill the column.
 */
str
mvc_bin_import_table_wrap(Client cntxt, MalBlkPtr mb, MalStkPtr stk, InstrPtr pci)
{
	mvc *m = NULL;
	str msg;
	BUN cnt = 0;
	bool init = false;
	int i;
	const char *sname = *getArgReference_str(stk, pci, 0 + pci->retc);
	const char *tname = *getArgReference_str(stk, pci, 1 + pci->retc);
	int onclient = *getArgReference_int(stk, pci, 2 + pci->retc);
	sql_schema *s;
	sql_table *t;
	node *n;

	if ((msg = getSQLContext(cntxt, mb, &m, NULL)) != NULL)
		return msg;
	if ((msg = checkSQLContext(cntxt)) != NULL)
		return msg;

	if ((s = mvc_bind_schema(m, sname)) == NULL)
		throw(SQL, "sql.import_table", SQLSTATE(3F000) "Schema missing %s",sname);
	t = mvc_bind_table(m, s, tname);
	if (!t)
		throw(SQL, "sql", SQLSTATE(42S02) "Table missing %s", tname);
	if (list_length(t->columns.set) != (pci->argc - (3 + pci->retc)))
		throw(SQL, "sql", SQLSTATE(42000) "Not enough columns found in input file");
	if (2 * pci->retc + 3 != pci->argc)
		throw(SQL, "sql", SQLSTATE(42000) "Not enough output values");

	if (onclient && !cntxt->filetrans) {
		throw(MAL, "sql.copy_from", "cannot transfer files from client");
	}

	backend *be = cntxt->sqlcontext;

	for (i = 0; i < pci->retc; i++)
		*getArgReference_bat(stk, pci, i) = 0;

	for (i = pci->retc + 3, n = t->columns.set->h; i < pci->argc && n; i++, n = n->next) {
		sql_column *col = n->data;
		BAT *c = NULL;
		int tpe = col->type.type->localtype;
		const char *fname = *getArgReference_str(stk, pci, i);

		/* handle the various cases */
		if (strNil(fname)) {
			// no filename for this column, skip for now because we potentially don't know the count yet
			continue;
		}
		if (ATOMvarsized(tpe) && tpe != TYPE_str) {
			msg = createException(SQL, "sql", SQLSTATE(42000) "Failed to attach file %s", *getArgReference_str(stk, pci, i));
			goto bailout;
		}

		if (tpe <= TYPE_str || tpe == TYPE_date || tpe == TYPE_daytime || tpe == TYPE_timestamp) {
			if (onclient) {
				mnstr_write(be->mvc->scanner.ws, PROMPT3, sizeof(PROMPT3)-1, 1);
				mnstr_printf(be->mvc->scanner.ws, "rb %s\n", fname);
				msg = MAL_SUCCEED;
				mnstr_flush(be->mvc->scanner.ws);
				while (!be->mvc->scanner.rs->eof)
					bstream_next(be->mvc->scanner.rs);
				stream *ss = be->mvc->scanner.rs->s;
				char buf[80];
				if (mnstr_readline(ss, buf, sizeof(buf)) > 1) {
					msg = createException(IO, "sql.attach", "%s", buf);
					goto bailout;
				}
				bstream *s = bstream_create(ss, 1 << 20);
				if (!s) {
					msg = createException(SQL, "sql", SQLSTATE(HY013) MAL_MALLOC_FAIL);
					goto bailout;
				}
				if (!(c = BATattach_bstream(col->type.type->localtype, s, be->mvc->scanner.ws, cnt))) {
					bstream_destroy(s);
					msg = createException(SQL, "sql", SQLSTATE(HY013) MAL_MALLOC_FAIL);
					goto bailout;
				}
				mnstr_write(be->mvc->scanner.ws, PROMPT3, sizeof(PROMPT3)-1, 1);
				mnstr_flush(be->mvc->scanner.ws);
				be->mvc->scanner.rs->eof = s->eof;
				s->s = NULL;
				bstream_destroy(s);
			} else if (tpe == TYPE_str) {
				/* get the BAT and fill it with the strings */
				c = COLnew(0, TYPE_str, 0, TRANSIENT);
				if (c == NULL) {
					msg = createException(SQL, "sql", SQLSTATE(HY013) MAL_MALLOC_FAIL);
					goto bailout;
				}
				/* this code should be extended to
				 * deal with larger text strings. */
				FILE *f = fopen(fname, "r");
				if (f == NULL) {
					BBPreclaim(c);
					msg = createException(SQL, "sql", SQLSTATE(42000) "Failed to re-open file %s", fname);
					goto bailout;
				}

#define bufsiz	(128 * BLOCK)
				char *buf = GDKmalloc(bufsiz);
				if (buf == NULL) {
					fclose(f);
					BBPreclaim(c);
					msg = createException(SQL, "sql", SQLSTATE(HY013) MAL_MALLOC_FAIL);
					goto bailout;
				}
				while (fgets(buf, bufsiz, f) != NULL) {
					char *t = strrchr(buf, '\n');
					if (t)
						*t = 0;
					if (BUNappend(c, buf, false) != GDK_SUCCEED) {
						BBPreclaim(c);
						fclose(f);
						msg = createException(SQL, "sql", SQLSTATE(HY013) MAL_MALLOC_FAIL);
						goto bailout;
					}
				}
#undef bufsiz
				fclose(f);
				GDKfree(buf);
			} else {
				c = BATattach(tpe, fname, TRANSIENT);
			}
			if (c == NULL) {
				msg = createException(SQL, "sql", SQLSTATE(42000) "Failed to attach file %s", fname);
				goto bailout;
			}
			if (BATsetaccess(c, BAT_READ) != GDK_SUCCEED) {
				BBPreclaim(c);
				msg = createException(SQL, "sql", SQLSTATE(42000) "Failed to set internal access while attaching file %s", fname);
				goto bailout;
			}
		} else {
			msg = createException(SQL, "sql", SQLSTATE(42000) "Failed to attach file %s", fname);
			goto bailout;
		}
		if (init && cnt != BATcount(c)) {
			BBPunfix(c->batCacheid);
			msg = createException(SQL, "sql", SQLSTATE(42000) "Binary files for table '%s' have inconsistent counts", tname);
			goto bailout;
		}
		cnt = BATcount(c);
		init = true;
		*getArgReference_bat(stk, pci, i - (3 + pci->retc)) = c->batCacheid;
		BBPkeepref(c->batCacheid);
	}
	if (init) {
		for (i = pci->retc + 3, n = t->columns.set->h; i < pci->argc && n; i++, n = n->next) {
			// now that we know the BAT count, we can fill in the columns for which no parameters were passed
			sql_column *col = n->data;
			BAT *c = NULL;
			int tpe = col->type.type->localtype;

			const char *fname = *getArgReference_str(stk, pci, i);
			if (strNil(fname)) {
				// fill the new BAT with NULL values
				c = BATconstant(0, tpe, ATOMnilptr(tpe), cnt, TRANSIENT);
				if (c == NULL) {
					msg = createException(SQL, "sql", SQLSTATE(HY013) MAL_MALLOC_FAIL);
					goto bailout;
				}
				*getArgReference_bat(stk, pci, i - (3 + pci->retc)) = c->batCacheid;
				BBPkeepref(c->batCacheid);
			}
		}
	}
	return MAL_SUCCEED;
  bailout:
	for (i = 0; i < pci->retc; i++) {
		bat bid;
		if ((bid = *getArgReference_bat(stk, pci, i)) != 0) {
			BBPrelease(bid);
			*getArgReference_bat(stk, pci, i) = 0;
		}
	}
	return msg;
}

str
not_unique(bit *ret, const bat *bid)
{
	BAT *b;

	if ((b = BATdescriptor(*bid)) == NULL) {
		throw(SQL, "not_unique", SQLSTATE(HY005) "Cannot access column descriptor");
	}

	*ret = FALSE;
	if (BATtkey(b) || BATtdense(b) || BATcount(b) <= 1) {
		BBPunfix(b->batCacheid);
		return MAL_SUCCEED;
	} else if (b->tsorted) {
		BUN p, q;
		oid c = *(oid *) Tloc(b, 0);

		for (p = 1, q = BUNlast(b); p < q; p++) {
			oid v = *(oid *) Tloc(b, p);
			if (v <= c) {
				*ret = TRUE;
				break;
			}
			c = v;
		}
	} else {
		BBPunfix(b->batCacheid);
		throw(SQL, "not_unique", SQLSTATE(42000) "Input column should be sorted");
	}
	BBPunfix(b->batCacheid);
	return MAL_SUCCEED;
}

/* row case */
str
SQLidentity(oid *ret, const void *i)
{
	(void)i;
	*ret = 0;
	return MAL_SUCCEED;
}

str
BATSQLidentity(bat *ret, const bat *bid)
{
	return BKCmirror(ret, bid);
}

str
PBATSQLidentity(Client cntxt, MalBlkPtr mb, MalStkPtr stk, InstrPtr pci)
{
	bat *res = getArgReference_bat(stk, pci, 0);
	oid *ns = getArgReference_oid(stk, pci, 1);
	bat bid = *getArgReference_bat(stk, pci, 2);
	oid s = *getArgReference_oid(stk, pci, 3);
	BAT *b, *bn = NULL;

	(void) cntxt;
	(void) mb;
	if ((b = BATdescriptor(bid)) == NULL) {
		throw(MAL, "batcalc.identity", SQLSTATE(HY002) RUNTIME_OBJECT_MISSING);
	}
	bn = BATdense(b->hseqbase, s, BATcount(b));
	if (bn != NULL) {
		*ns = s + BATcount(b);
		BBPunfix(b->batCacheid);
		BBPkeepref(*res = bn->batCacheid);
		return MAL_SUCCEED;
	}
	BBPunfix(b->batCacheid);
	throw(MAL, "batcalc.identity", SQLSTATE(45001) "Internal error");

}

/*
 * The core modules of Monet provide just a limited set of
 * mathematical operators. The extensions required to support
 * SQL-99 are shown below. At some point they also should be
 * moved to module code base.
 */

str
SQLcst_alpha_cst(dbl *res, const dbl *decl, const dbl *theta)
{
	dbl s, c1, c2;
	char *msg = MAL_SUCCEED;
	if (is_dbl_nil(*decl) || is_dbl_nil(*theta)) {
		*res = dbl_nil;
	} else if (fabs(*decl) + *theta > 89.9) {
		*res = 180.0;
	} else {
		s = sin(radians(*theta));
		c1 = cos(radians(*decl - *theta));
		c2 = cos(radians(*decl + *theta));
		*res = degrees(fabs(atan(s / sqrt(fabs(c1 * c2)))));
	}
	return msg;
}

/*
  sql5_export str SQLcst_alpha_cst(dbl *res, dbl *decl, dbl *theta);
  sql5_export str SQLbat_alpha_cst(bat *res, bat *decl, dbl *theta);
  sql5_export str SQLcst_alpha_bat(bat *res, dbl *decl, bat *theta);
*/
str
SQLbat_alpha_cst(bat *res, const bat *decl, const dbl *theta)
{
	BAT *b, *bn;
	BUN p, q;
	dbl s, c1, c2, r;
	char *msg = NULL;

	if (is_dbl_nil(*theta)) {
		throw(SQL, "SQLbat_alpha", SQLSTATE(42000) "Parameter theta should not be nil");
	}
	if ((b = BATdescriptor(*decl)) == NULL) {
		throw(SQL, "alpha", SQLSTATE(HY005) "Cannot access column descriptor");
	}
	bn = COLnew(b->hseqbase, TYPE_dbl, BATcount(b), TRANSIENT);
	if (bn == NULL) {
		BBPunfix(b->batCacheid);
		throw(SQL, "sql.alpha", SQLSTATE(HY013) MAL_MALLOC_FAIL);
	}
	s = sin(radians(*theta));
	const dbl *vals = (const dbl *) Tloc(b, 0);
	BATloop(b, p, q) {
		dbl d = vals[p];
		if (is_dbl_nil(d))
			r = dbl_nil;
		else if (fabs(d) + *theta > 89.9)
			r = 180.0;
		else {
			c1 = cos(radians(d - *theta));
			c2 = cos(radians(d + *theta));
			r = degrees(fabs(atan(s / sqrt(fabs(c1 * c2)))));
		}
		if (BUNappend(bn, &r, false) != GDK_SUCCEED) {
			BBPreclaim(bn);
			throw(SQL, "sql.alpha", SQLSTATE(HY013) MAL_MALLOC_FAIL);
		}
	}
	*res = bn->batCacheid;
	BBPkeepref(bn->batCacheid);
	BBPunfix(b->batCacheid);
	return msg;
}

str
SQLcst_alpha_bat(bat *res, const dbl *decl, const bat *thetabid)
{
	BAT *b, *bn;
	BUN p, q;
	dbl s, c1, c2, r;
	char *msg = NULL;
	dbl *thetas;

	if ((b = BATdescriptor(*thetabid)) == NULL) {
		throw(SQL, "alpha", SQLSTATE(HY005) "Cannot access column descriptor");
	}
	thetas = (dbl *) Tloc(b, 0);
	bn = COLnew(b->hseqbase, TYPE_dbl, BATcount(b), TRANSIENT);
	if (bn == NULL) {
		BBPunfix(b->batCacheid);
		throw(SQL, "sql.alpha", SQLSTATE(HY013) MAL_MALLOC_FAIL);
	}
	BATloop(b, p, q) {
		dbl d = *decl;
		dbl theta = thetas[p];

		if (is_dbl_nil(d))
			r = dbl_nil;
		else if (fabs(d) + theta > 89.9)
			r = (dbl) 180.0;
		else {
			s = sin(radians(theta));
			c1 = cos(radians(d - theta));
			c2 = cos(radians(d + theta));
			r = degrees(fabs(atan(s / sqrt(fabs(c1 * c2)))));
		}
		if (BUNappend(bn, &r, false) != GDK_SUCCEED) {
			BBPreclaim(bn);
			throw(SQL, "sql.alpha", SQLSTATE(HY013) MAL_MALLOC_FAIL);
		}
	}
	BBPkeepref(*res = bn->batCacheid);
	BBPunfix(b->batCacheid);
	return msg;
}

/* str dump_cache(int *r); */
str
dump_cache(Client cntxt, MalBlkPtr mb, MalStkPtr stk, InstrPtr pci)
{
	mvc *m = NULL;
	str msg;
	int cnt;
	cq *q = NULL;
	BAT *query, *count;
	bat *rquery = getArgReference_bat(stk, pci, 0);
	bat *rcount = getArgReference_bat(stk, pci, 1);

	if ((msg = getSQLContext(cntxt, mb, &m, NULL)) != NULL)
		return msg;
	if ((msg = checkSQLContext(cntxt)) != NULL)
		return msg;
	cnt = m->qc->id;
	query = COLnew(0, TYPE_str, cnt, TRANSIENT);
	if (query == NULL)
		throw(SQL, "sql.dumpcache", SQLSTATE(HY013) MAL_MALLOC_FAIL);
	count = COLnew(0, TYPE_int, cnt, TRANSIENT);
	if (count == NULL) {
		BBPunfix(query->batCacheid);
		throw(SQL, "sql.dumpcache", SQLSTATE(HY013) MAL_MALLOC_FAIL);
	}

	for (q = m->qc->q; q; q = q->next) {
		if (BUNappend(query, q->f->query, false) != GDK_SUCCEED ||
		    BUNappend(count, &q->count, false) != GDK_SUCCEED) {
			BBPunfix(query->batCacheid);
			BBPunfix(count->batCacheid);
			throw(SQL, "sql.dumpcache", SQLSTATE(HY013) MAL_MALLOC_FAIL);
		}
	}
	*rquery = query->batCacheid;
	*rcount = count->batCacheid;
	BBPkeepref(*rquery);
	BBPkeepref(*rcount);
	return MAL_SUCCEED;
}

/* str dump_opt_stats(int *r); */
str
dump_opt_stats(Client cntxt, MalBlkPtr mb, MalStkPtr stk, InstrPtr pci)
{
	backend *be;
	str msg;
	int cnt;
	BAT *rewrite, *count;
	bat *rrewrite = getArgReference_bat(stk, pci, 0);
	bat *rcount = getArgReference_bat(stk, pci, 1);

	(void)mb;
	if ((msg = getBackendContext(cntxt, &be)) != NULL)
		return msg;
	cnt = be->mvc->qc->id;
	rewrite = COLnew(0, TYPE_str, cnt, TRANSIENT);
	count = COLnew(0, TYPE_int, cnt, TRANSIENT);
	if (rewrite == NULL || count == NULL) {
		BBPreclaim(rewrite);
		BBPreclaim(count);
		throw(SQL, "sql.optstats", SQLSTATE(HY013) MAL_MALLOC_FAIL);
	}

	if (BUNappend(rewrite, "joinidx", false) != GDK_SUCCEED ||
	    BUNappend(count, &be->join_idx, false) != GDK_SUCCEED) {
		BBPreclaim(rewrite);
		BBPreclaim(count);
		throw(SQL, "sql.optstats", SQLSTATE(HY013) MAL_MALLOC_FAIL);
	}
	/* TODO add other rewrites */

	*rrewrite = rewrite->batCacheid;
	*rcount = count->batCacheid;
	BBPkeepref(*rrewrite);
	BBPkeepref(*rcount);
	return MAL_SUCCEED;
}

/* str dump_opt_stats(int *r); */
str
dump_trace(Client cntxt, MalBlkPtr mb, MalStkPtr stk, InstrPtr pci)
{
	int i;
	BAT *t[2];
	bat id;

	(void) cntxt;
	(void) mb;
	if (TRACEtable(cntxt, t) != 2)
		throw(SQL, "sql.dump_trace", SQLSTATE(3F000) "Profiler not started");
	for(i=0; i< 2; i++)
	if( t[i]){
		id = t[i]->batCacheid;
		*getArgReference_bat(stk, pci, i) = id;
		BBPkeepref(id);
	} else
		throw(SQL,"dump_trace", SQLSTATE(45000) "Missing trace BAT ");
	return MAL_SUCCEED;
}

str
sql_sessions_wrap(Client cntxt, MalBlkPtr mb, MalStkPtr stk, InstrPtr pci)
{
	return CLTsessions(cntxt, mb, stk, pci);
}

str
sql_rt_credentials_wrap(Client cntxt, MalBlkPtr mb, MalStkPtr stk, InstrPtr pci)
{
	BAT *urib = NULL;
	BAT *unameb = NULL;
	BAT *hashb = NULL;
	bat *uri = getArgReference_bat(stk, pci, 0);
	bat *uname = getArgReference_bat(stk, pci, 1);
	bat *hash = getArgReference_bat(stk, pci, 2);
	str *table = getArgReference_str(stk, pci, 3);
	str uris;
	str unames;
	str hashs = NULL;
	str msg = MAL_SUCCEED;
	(void)mb;
	(void)cntxt;

	urib = COLnew(0, TYPE_str, 0, TRANSIENT);
	unameb = COLnew(0, TYPE_str, 0, TRANSIENT);
	hashb = COLnew(0, TYPE_str, 0, TRANSIENT);

	if (urib == NULL || unameb == NULL || hashb == NULL) {
		msg = createException(SQL, "sql.remote_table_credentials", SQLSTATE(HY013) MAL_MALLOC_FAIL);
		goto bailout;
	}

	if ((msg = AUTHgetRemoteTableCredentials(*table, &uris, &unames, &hashs)) != MAL_SUCCEED)
		goto bailout;

	MT_lock_set(&mal_contextLock);
	if (BUNappend(urib, uris, false) != GDK_SUCCEED)
		goto lbailout;
	if (BUNappend(unameb, unames, false) != GDK_SUCCEED)
		goto lbailout;
	if (BUNappend(hashb, hashs, false) != GDK_SUCCEED)
		goto lbailout;
	MT_lock_unset(&mal_contextLock);
	BBPkeepref(*uri = urib->batCacheid);
	BBPkeepref(*uname = unameb->batCacheid);
	BBPkeepref(*hash = hashb->batCacheid);

	if (hashs) GDKfree(hashs);
	return MAL_SUCCEED;

  lbailout:
	MT_lock_unset(&mal_contextLock);
	msg = createException(SQL, "sql.remote_table_credentials", SQLSTATE(HY013) MAL_MALLOC_FAIL);
  bailout:
	if (hashs) GDKfree(hashs);
	if (urib) BBPunfix(urib->batCacheid);
	if (unameb) BBPunfix(unameb->batCacheid);
	if (hashb) BBPunfix(hashb->batCacheid);
	return msg;
}

str
sql_querylog_catalog(Client cntxt, MalBlkPtr mb, MalStkPtr stk, InstrPtr pci)
{
	int i;
	BAT *t[8];
	str msg;

	(void) cntxt;
	(void) mb;
	msg = QLOGcatalog(t);
	if( msg != MAL_SUCCEED)
		return msg;
	for (i = 0; i < 8; i++)
	if( t[i]){
		bat id = t[i]->batCacheid;

		*getArgReference_bat(stk, pci, i) = id;
		BBPkeepref(id);
	} else
		throw(SQL,"sql.querylog", SQLSTATE(45000) "Missing query catalog BAT");
	return MAL_SUCCEED;
}

str
sql_querylog_calls(Client cntxt, MalBlkPtr mb, MalStkPtr stk, InstrPtr pci)
{
	int i;
	BAT *t[10];
	str msg;

	(void) cntxt;
	(void) mb;
	msg = QLOGcalls(t);
	if( msg != MAL_SUCCEED)
		return msg;
	for (i = 0; i < 9; i++)
	if( t[i]){
		bat id = t[i]->batCacheid;

		*getArgReference_bat(stk, pci, i) = id;
		BBPkeepref(id);
	} else
		throw(SQL,"sql.querylog", SQLSTATE(45000) "Missing query call BAT");
	return MAL_SUCCEED;
}

str
sql_querylog_empty(Client cntxt, MalBlkPtr mb, MalStkPtr stk, InstrPtr pci)
{
	(void) cntxt;
	(void) mb;
	(void) stk;
	(void) pci;
	return QLOGempty(NULL);
}

/* str sql_rowid(oid *rid, ptr v, str *sname, str *tname); */
str
sql_rowid(Client cntxt, MalBlkPtr mb, MalStkPtr stk, InstrPtr pci)
{
	BAT *b;
	mvc *m = NULL;
	str msg;
	sql_schema *s = NULL;
	sql_table *t = NULL;
	sql_column *c = NULL;
	oid *rid = getArgReference_oid(stk, pci, 0);
	const char *sname = *getArgReference_str(stk, pci, 2);
	const char *tname = *getArgReference_str(stk, pci, 3);

	if ((msg = getSQLContext(cntxt, mb, &m, NULL)) != NULL)
		return msg;
	if ((msg = checkSQLContext(cntxt)) != NULL)
		return msg;
	s = mvc_bind_schema(m, sname);
	if (s == NULL)
		throw(SQL, "sql.rowid", SQLSTATE(3F000) "Schema missing %s", sname);
	t = mvc_bind_table(m, s, tname);
	if (t == NULL)
		throw(SQL, "sql.rowid", SQLSTATE(42S02) "Table missing %s.%s",sname,tname);
	if (!s || !t || !t->columns.set->h)
		throw(SQL, "calc.rowid", SQLSTATE(42S22) "Column missing %s.%s",sname,tname);
	c = t->columns.set->h->data;
	/* HACK, get insert bat */
	b = store_funcs.bind_col(m->session->tr, c, RDONLY);
	if( b == NULL)
		throw(SQL,"sql.rowid", SQLSTATE(HY005) "Canot access column descriptor");
	/* UGH (move into storage backends!!) */
	*rid = BATcount(b);
	BBPunfix(b->batCacheid);
	return MAL_SUCCEED;
}

static str
do_sql_rank_grp(bat *rid, const bat *bid, const bat *gid, int nrank, int dense, const char *name)
{
	BAT *r, *b, *g;
	BUN p, q;
	BATiter bi, gi;
	int (*ocmp) (const void *, const void *);
	int (*gcmp) (const void *, const void *);
	const void *oc, *gc, *on, *gn;
	int rank = 1;
	int c;

	if ((b = BATdescriptor(*bid)) == NULL)
		throw(SQL, name, SQLSTATE(HY005) "Cannot access column descriptor");
	if ((g = BATdescriptor(*gid)) == NULL) {
		BBPunfix(b->batCacheid);
		throw(SQL, name, SQLSTATE(HY005) "Cannot access column descriptor");
	}
	bi = bat_iterator(b);
	gi = bat_iterator(g);
	ocmp = ATOMcompare(b->ttype);
	gcmp = ATOMcompare(g->ttype);
	oc = BUNtail(bi, 0);
	gc = BUNtail(gi, 0);
	if (!ALIGNsynced(b, g)) {
		BBPunfix(b->batCacheid);
		BBPunfix(g->batCacheid);
		throw(SQL, name, SQLSTATE(45000) "Internal error, columns not aligned");
	}
/*
  if (!BATtordered(b)) {
  BBPunfix(b->batCacheid);
  BBPunfix(g->batCacheid);
  throw(SQL, name, SQLSTATE(45000) "Internal error, columns not sorted");
  }
*/
	r = COLnew(b->hseqbase, TYPE_int, BATcount(b), TRANSIENT);
	if (r == NULL) {
		BBPunfix(b->batCacheid);
		BBPunfix(g->batCacheid);
		throw(SQL, name, SQLSTATE(HY013) MAL_MALLOC_FAIL);
	}
	BATloop(b, p, q) {
		on = BUNtail(bi, p);
		gn = BUNtail(gi, p);

		if ((c = ocmp(on, oc)) != 0)
			rank = nrank;
		if (gcmp(gn, gc) != 0)
			c = rank = nrank = 1;
		oc = on;
		gc = gn;
		if (BUNappend(r, &rank, false) != GDK_SUCCEED) {
			BBPunfix(b->batCacheid);
			BBPunfix(g->batCacheid);
			BBPunfix(r->batCacheid);
			throw(SQL, name, SQLSTATE(HY013) MAL_MALLOC_FAIL);
		}
		nrank += !dense || c;
	}
	BBPunfix(b->batCacheid);
	BBPunfix(g->batCacheid);
	BBPkeepref(*rid = r->batCacheid);
	return MAL_SUCCEED;
}

static str
do_sql_rank(bat *rid, const bat *bid, int nrank, int dense, const char *name)
{
	BAT *r, *b;
	BATiter bi;
	int (*cmp) (const void *, const void *);
	const void *cur, *n;
	BUN p, q;
	int rank = 1;
	int c;

	if ((b = BATdescriptor(*bid)) == NULL)
		throw(SQL, name, SQLSTATE(HY005) "Cannot access column descriptor");
	if (!BATtordered(b) && !BATtrevordered(b)) {
		BBPunfix(b->batCacheid);
		throw(SQL, name, SQLSTATE(45000) "Internal error, columns not sorted");
	}

	bi = bat_iterator(b);
	cmp = ATOMcompare(b->ttype);
	cur = BUNtail(bi, 0);
	r = COLnew(b->hseqbase, TYPE_int, BATcount(b), TRANSIENT);
	if (r == NULL) {
		BBPunfix(b->batCacheid);
		throw(SQL, name, SQLSTATE(HY013) MAL_MALLOC_FAIL);
	}
	if (BATtdense(b)) {
		BATloop(b, p, q) {
			if (BUNappend(r, &rank, false) != GDK_SUCCEED)
				goto bailout;
			rank++;
		}
	} else {
		BATloop(b, p, q) {
			n = BUNtail(bi, p);
			if ((c = cmp(n, cur)) != 0)
				rank = nrank;
			cur = n;
			if (BUNappend(r, &rank, false) != GDK_SUCCEED)
				goto bailout;
			nrank += !dense || c;
		}
	}
	BBPunfix(b->batCacheid);
	BBPkeepref(*rid = r->batCacheid);
	return MAL_SUCCEED;
  bailout:
	BBPunfix(b->batCacheid);
	BBPunfix(r->batCacheid);
	throw(SQL, name, SQLSTATE(HY013) MAL_MALLOC_FAIL);
}

str
sql_rank_grp(bat *rid, const bat *bid, const bat *gid, const bat *gpe)
{
	(void) gpe;
	return do_sql_rank_grp(rid, bid, gid, 1, 0, "sql.rank_grp");
}

str
sql_dense_rank_grp(bat *rid, const bat *bid, const bat *gid, const bat *gpe)
{
	(void) gpe;
	return do_sql_rank_grp(rid, bid, gid, 2, 1, "sql.dense_rank_grp");
}

str
sql_rank(bat *rid, const bat *bid)
{
	return do_sql_rank(rid, bid, 1, 0, "sql.rank");
}

str
sql_dense_rank(bat *rid, const bat *bid)
{
	return do_sql_rank(rid, bid, 2, 1, "sql.dense_rank");
}

str
SQLargRecord(Client cntxt, MalBlkPtr mb, MalStkPtr stk, InstrPtr pci)
{
	str s, t, *ret;

	(void) cntxt;
	ret = getArgReference_str(stk, pci, 0);
	s = instruction2str(mb, stk, getInstrPtr(mb, 0), LIST_MAL_CALL);
	if(s == NULL)
		throw(SQL, "sql.argRecord", SQLSTATE(HY013) MAL_MALLOC_FAIL);
	t = strchr(s, ' ');
	if( ! t)
		t = strchr(s, '\t');
	*ret = GDKstrdup(t ? t + 1 : s);
	GDKfree(s);
	if(*ret == NULL)
		throw(SQL, "sql.argRecord", SQLSTATE(HY013) MAL_MALLOC_FAIL);
	return MAL_SUCCEED;
}

/*
 * The drop_hash operation cleans up any hash indices on any of the tables columns.
 */
str
SQLdrop_hash(Client cntxt, MalBlkPtr mb, MalStkPtr stk, InstrPtr pci)
{
	const char *sch = *getArgReference_str(stk, pci, 1);
	const char *tbl = *getArgReference_str(stk, pci, 2);
	sql_schema *s;
	sql_table *t;
	sql_column *c;
	mvc *m = NULL;
	str msg;
	BAT *b;
	node *o;

	if ((msg = getSQLContext(cntxt, mb, &m, NULL)) != NULL)
		return msg;
	if ((msg = checkSQLContext(cntxt)) != NULL)
		return msg;
	s = mvc_bind_schema(m, sch);
	if (s == NULL)
		throw(SQL, "sql.drop_hash", SQLSTATE(3F000) "Schema missing %s",sch);
	if (!mvc_schema_privs(m, s))
		throw(SQL, "sql.drop_hash", SQLSTATE(42000) "Access denied for %s to schema '%s'", sqlvar_get_string(find_global_var(m, mvc_bind_schema(m, "sys"), "current_user")), s->base.name);
	t = mvc_bind_table(m, s, tbl);
	if (t == NULL)
		throw(SQL, "sql.drop_hash", SQLSTATE(42S02) "Table missing %s.%s",sch, tbl);

	for (o = t->columns.set->h; o; o = o->next) {
		c = o->data;
		b = store_funcs.bind_col(m->session->tr, c, RDONLY);
		if (b == NULL)
			throw(SQL, "sql.drop_hash", SQLSTATE(HY005) "Cannot access column descriptor");
		HASHdestroy(b);
		BBPunfix(b->batCacheid);
	}
	return MAL_SUCCEED;
}

/* after an update on the optimizer catalog, we have to change
 * the internal optimizer pipe line administration
 * The minimal and default pipelines may not be changed.
 */
str
SQLoptimizersUpdate(Client cntxt, MalBlkPtr mb, MalStkPtr stk, InstrPtr pci)
{
	mvc *m = NULL;
	str msg;

	if ((msg = getSQLContext(cntxt, mb, &m, NULL)) != NULL)
		return msg;
	if ((msg = checkSQLContext(cntxt)) != NULL)
		return msg;
	/* find the optimizer pipeline */
	(void) stk;
	(void) pci;
	throw(SQL, "updateOptimizer", SQLSTATE(0A000) PROGRAM_NYI);
}

/*
 * Inspection of the actual storage footprint is a recurring question of users.
 * This is modelled as a generic SQL table producing function.
 * create function storage()
 * returns table ("schema" string, "table" string, "column" string, "type" string, "mode" string, location string, "count" bigint, width int, columnsize bigint, heapsize bigint indices bigint, sorted int)
 * external name sql.storage;
 */
str
sql_storage(Client cntxt, MalBlkPtr mb, MalStkPtr stk, InstrPtr pci)
{
	BAT *sch, *tab, *col, *type, *loc, *cnt, *atom, *size, *heap, *indices, *phash, *sort, *imprints, *mode, *revsort, *key, *oidx;
	mvc *m = NULL;
	str msg;
	sql_trans *tr;
	node *nsch, *ntab, *ncol;
	int w;
	bit bitval;
	bat *rsch = getArgReference_bat(stk, pci, 0);
	bat *rtab = getArgReference_bat(stk, pci, 1);
	bat *rcol = getArgReference_bat(stk, pci, 2);
	bat *rtype = getArgReference_bat(stk, pci, 3);
	bat *rmode = getArgReference_bat(stk, pci, 4);
	bat *rloc = getArgReference_bat(stk, pci, 5);
	bat *rcnt = getArgReference_bat(stk, pci, 6);
	bat *ratom = getArgReference_bat(stk, pci, 7);
	bat *rsize = getArgReference_bat(stk, pci, 8);
	bat *rheap = getArgReference_bat(stk, pci, 9);
	bat *rindices = getArgReference_bat(stk, pci, 10);
	bat *rphash = getArgReference_bat(stk, pci, 11);
	bat *rimprints = getArgReference_bat(stk, pci, 12);
	bat *rsort = getArgReference_bat(stk, pci, 13);
	bat *rrevsort = getArgReference_bat(stk, pci, 14);
	bat *rkey = getArgReference_bat(stk, pci, 15);
	bat *roidx = getArgReference_bat(stk, pci, 16);
	str sname = 0;
	str tname = 0;
	str cname = 0;

	if ((msg = getSQLContext(cntxt, mb, &m, NULL)) != NULL)
		return msg;
	if ((msg = checkSQLContext(cntxt)) != NULL)
		return msg;

	tr = m->session->tr;
	sch = COLnew(0, TYPE_str, 0, TRANSIENT);
	tab = COLnew(0, TYPE_str, 0, TRANSIENT);
	col = COLnew(0, TYPE_str, 0, TRANSIENT);
	type = COLnew(0, TYPE_str, 0, TRANSIENT);
	mode = COLnew(0, TYPE_str, 0, TRANSIENT);
	loc = COLnew(0, TYPE_str, 0, TRANSIENT);
	cnt = COLnew(0, TYPE_lng, 0, TRANSIENT);
	atom = COLnew(0, TYPE_int, 0, TRANSIENT);
	size = COLnew(0, TYPE_lng, 0, TRANSIENT);
	heap = COLnew(0, TYPE_lng, 0, TRANSIENT);
	indices = COLnew(0, TYPE_lng, 0, TRANSIENT);
	phash = COLnew(0, TYPE_bit, 0, TRANSIENT);
	imprints = COLnew(0, TYPE_lng, 0, TRANSIENT);
	sort = COLnew(0, TYPE_bit, 0, TRANSIENT);
	revsort = COLnew(0, TYPE_bit, 0, TRANSIENT);
	key = COLnew(0, TYPE_bit, 0, TRANSIENT);
	oidx = COLnew(0, TYPE_lng, 0, TRANSIENT);

	if (sch == NULL || tab == NULL || col == NULL || type == NULL || mode == NULL || loc == NULL || imprints == NULL ||
	    sort == NULL || cnt == NULL || atom == NULL || size == NULL || heap == NULL || indices == NULL || phash == NULL ||
	    revsort == NULL || key == NULL || oidx == NULL) {
		goto bailout;
	}
	if( pci->argc - pci->retc >= 1)
		sname = *getArgReference_str(stk, pci, pci->retc);
	if( pci->argc - pci->retc >= 2)
		tname = *getArgReference_str(stk, pci, pci->retc + 1);
	if( pci->argc - pci->retc >= 3)
		cname = *getArgReference_str(stk, pci, pci->retc + 2);

	/* check for limited storage tables */
	for (nsch = tr->schemas.set->h; nsch; nsch = nsch->next) {
		sql_base *b = nsch->data;
		sql_schema *s = (sql_schema *) nsch->data;
		if( sname && strcmp(b->name, sname) )
			continue;
		if (isalpha((unsigned char) b->name[0]))
			if (s->tables.set)
				for (ntab = (s)->tables.set->h; ntab; ntab = ntab->next) {
					sql_base *bt = ntab->data;
					sql_table *t = (sql_table *) bt;
					if( tname && strcmp(bt->name, tname) )
						continue;
					if (isTable(t))
						if (t->columns.set)
							for (ncol = (t)->columns.set->h; ncol; ncol = ncol->next) {
								sql_base *bc = ncol->data;
								sql_column *c = (sql_column *) ncol->data;
								BAT *bn;
								lng sz;

								if( cname && strcmp(bc->name, cname) )
									continue;
								bn = store_funcs.bind_col(tr, c, RDONLY);
								if (bn == NULL)
									throw(SQL, "sql.storage", SQLSTATE(HY005) "Cannot access column descriptor");

								/*printf("schema %s.%s.%s" , b->name, bt->name, bc->name); */
								if (BUNappend(sch, b->name, false) != GDK_SUCCEED ||
								    BUNappend(tab, bt->name, false) != GDK_SUCCEED ||
								    BUNappend(col, bc->name, false) != GDK_SUCCEED)
									goto bailout;
								if (c->t->access == TABLE_WRITABLE) {
									if (BUNappend(mode, "writable", false) != GDK_SUCCEED)
										goto bailout;
								} else if (c->t->access == TABLE_APPENDONLY) {
									if (BUNappend(mode, "appendonly", false) != GDK_SUCCEED)
										goto bailout;
								} else if (c->t->access == TABLE_READONLY) {
									if (BUNappend(mode, "readonly", false) != GDK_SUCCEED)
										goto bailout;
								} else {
									if (BUNappend(mode, str_nil, false) != GDK_SUCCEED)
										goto bailout;
								}
								if (BUNappend(type, c->type.type->sqlname, false) != GDK_SUCCEED)
									goto bailout;

								/*printf(" cnt "BUNFMT, BATcount(bn)); */
								sz = BATcount(bn);
								if (BUNappend(cnt, &sz, false) != GDK_SUCCEED)
									goto bailout;

								/*printf(" loc %s", BBP_physical(bn->batCacheid)); */
								if (BUNappend(loc, BBP_physical(bn->batCacheid), false) != GDK_SUCCEED)
									goto bailout;
								/*printf(" width %d", bn->twidth); */
								w = bn->twidth;
								if (bn->ttype == TYPE_str) {
									BUN p, q;
									double sum = 0;
									BATiter bi = bat_iterator(bn);
									lng cnt1, cnt2 = cnt1 = (lng) BATcount(bn);

									/* just take a sample */
									if (cnt1 > 512)
										cnt1 = cnt2 = 512;
									BATloop(bn, p, q) {
										str s = BUNtvar(bi, p);
										if (!strNil(s))
											sum += strlen(s);
										if (--cnt1 <= 0)
											break;
									}
									if (cnt2)
										w = (int) (sum / cnt2);
								} else if (ATOMvarsized(bn->ttype)) {
									sz = BATcount(bn);
									if (sz > 0)
										w = (int) ((bn->tvheap->free + sz / 2) / sz);
									else
										w = 0;
								}
								if (BUNappend(atom, &w, false) != GDK_SUCCEED)
									goto bailout;

								sz = BATcount(bn) * bn->twidth;
								if (BUNappend(size, &sz, false) != GDK_SUCCEED)
									goto bailout;

								sz = heapinfo(bn->tvheap, bn->batCacheid);
								if (BUNappend(heap, &sz, false) != GDK_SUCCEED)
									goto bailout;

								sz = hashinfo(bn->thash, bn->batCacheid);
								if (BUNappend(indices, &sz, false) != GDK_SUCCEED)
									goto bailout;

								bitval = 0; /* HASHispersistent(bn); */
								if (BUNappend(phash, &bitval, false) != GDK_SUCCEED)
									goto bailout;

								sz = IMPSimprintsize(bn);
								if (BUNappend(imprints, &sz, false) != GDK_SUCCEED)
									goto bailout;
								/*printf(" indices "BUNFMT, bn->thash?bn->thash->heap.size:0); */
								/*printf("\n"); */

								bitval = BATtordered(bn);
								if (!bitval && bn->tnosorted == 0)
									bitval = bit_nil;
								if (BUNappend(sort, &bitval, false) != GDK_SUCCEED)
									goto bailout;

								bitval = BATtrevordered(bn);
								if (!bitval && bn->tnorevsorted == 0)
									bitval = bit_nil;
								if (BUNappend(revsort, &bitval, false) != GDK_SUCCEED)
									goto bailout;

								bitval = BATtkey(bn);
								if (!bitval && bn->tnokey[0] == 0 && bn->tnokey[1] == 0)
									bitval = bit_nil;
								if (BUNappend(key, &bitval, false) != GDK_SUCCEED)
									goto bailout;

								sz = bn->torderidx && bn->torderidx != (Heap *) 1 ? bn->torderidx->free : 0;
								if (BUNappend(oidx, &sz, false) != GDK_SUCCEED)
									goto bailout;
								BBPunfix(bn->batCacheid);
							}

					if (isTable(t))
						if (t->idxs.set)
							for (ncol = (t)->idxs.set->h; ncol; ncol = ncol->next) {
								sql_base *bc = ncol->data;
								sql_idx *c = (sql_idx *) ncol->data;
								if (idx_has_column(c->type)) {
									BAT *bn = store_funcs.bind_idx(tr, c, RDONLY);
									lng sz;

									if (bn == NULL)
										throw(SQL, "sql.storage", SQLSTATE(HY005) "Cannot access column descriptor");
									if( cname && strcmp(bc->name, cname) )
										continue;
									/*printf("schema %s.%s.%s" , b->name, bt->name, bc->name); */
									if (BUNappend(sch, b->name, false) != GDK_SUCCEED ||
									    BUNappend(tab, bt->name, false) != GDK_SUCCEED ||
									    BUNappend(col, bc->name, false) != GDK_SUCCEED)
										goto bailout;
									if (c->t->access == TABLE_WRITABLE) {
										if (BUNappend(mode, "writable", false) != GDK_SUCCEED)
											goto bailout;
									} else if (c->t->access == TABLE_APPENDONLY) {
										if (BUNappend(mode, "appendonly", false) != GDK_SUCCEED)
											goto bailout;
									} else if (c->t->access == TABLE_READONLY) {
										if (BUNappend(mode, "readonly", false) != GDK_SUCCEED)
											goto bailout;
									} else {
										if (BUNappend(mode, str_nil, false) != GDK_SUCCEED)
											goto bailout;
									}
									if (BUNappend(type, "oid", false) != GDK_SUCCEED)
										goto bailout;

									/*printf(" cnt "BUNFMT, BATcount(bn)); */
									sz = BATcount(bn);
									if (BUNappend(cnt, &sz, false) != GDK_SUCCEED)
										goto bailout;

									/*printf(" loc %s", BBP_physical(bn->batCacheid)); */
									if (BUNappend(loc, BBP_physical(bn->batCacheid), false) != GDK_SUCCEED)
										goto bailout;
									/*printf(" width %d", bn->twidth); */
									w = bn->twidth;
									if (bn->ttype == TYPE_str) {
										BUN p, q;
										double sum = 0;
										BATiter bi = bat_iterator(bn);
										lng cnt1, cnt2 = cnt1 = BATcount(bn);

										/* just take a sample */
										if (cnt1 > 512)
											cnt1 = cnt2 = 512;
										BATloop(bn, p, q) {
											str s = BUNtvar(bi, p);
											if (!strNil(s))
												sum += strlen(s);
											if (--cnt1 <= 0)
												break;
										}
										if (cnt2)
											w = (int) (sum / cnt2);
									}
									if (BUNappend(atom, &w, false) != GDK_SUCCEED)
										goto bailout;
									/*printf(" size "BUNFMT, tailsize(bn,BATcount(bn)) + (bn->tvheap? bn->tvheap->size:0)); */
									sz = tailsize(bn, BATcount(bn));
									if (BUNappend(size, &sz, false) != GDK_SUCCEED)
										goto bailout;

									sz = bn->tvheap ? bn->tvheap->size : 0;
									if (BUNappend(heap, &sz, false) != GDK_SUCCEED)
										goto bailout;

									sz = bn->thash && bn->thash != (Hash *) 1 ? bn->thash->heaplink.size + bn->thash->heapbckt.size : 0; /* HASHsize() */
									if (BUNappend(indices, &sz, false) != GDK_SUCCEED)
										goto bailout;
									bitval = 0; /* HASHispersistent(bn); */
									if (BUNappend(phash, &bitval, false) != GDK_SUCCEED)
										goto bailout;

									sz = IMPSimprintsize(bn);
									if (BUNappend(imprints, &sz, false) != GDK_SUCCEED)
										goto bailout;
									/*printf(" indices "BUNFMT, bn->thash?bn->thash->heaplink.size+bn->thash->heapbckt.size:0); */
									/*printf("\n"); */
									bitval = BATtordered(bn);
									if (!bitval && bn->tnosorted == 0)
										bitval = bit_nil;
									if (BUNappend(sort, &bitval, false) != GDK_SUCCEED)
										goto bailout;
									bitval = BATtrevordered(bn);
									if (!bitval && bn->tnorevsorted == 0)
										bitval = bit_nil;
									if (BUNappend(revsort, &bitval, false) != GDK_SUCCEED)
										goto bailout;
									bitval = BATtkey(bn);
									if (!bitval && bn->tnokey[0] == 0 && bn->tnokey[1] == 0)
										bitval = bit_nil;
									if (BUNappend(key, &bitval, false) != GDK_SUCCEED)
										goto bailout;
									sz = bn->torderidx && bn->torderidx != (Heap *) 1 ? bn->torderidx->free : 0;
									if (BUNappend(oidx, &sz, false) != GDK_SUCCEED)
										goto bailout;
									BBPunfix(bn->batCacheid);
								}
							}

				}
	}

	BBPkeepref(*rsch = sch->batCacheid);
	BBPkeepref(*rtab = tab->batCacheid);
	BBPkeepref(*rcol = col->batCacheid);
	BBPkeepref(*rmode = mode->batCacheid);
	BBPkeepref(*rloc = loc->batCacheid);
	BBPkeepref(*rtype = type->batCacheid);
	BBPkeepref(*rcnt = cnt->batCacheid);
	BBPkeepref(*ratom = atom->batCacheid);
	BBPkeepref(*rsize = size->batCacheid);
	BBPkeepref(*rheap = heap->batCacheid);
	BBPkeepref(*rindices = indices->batCacheid);
	BBPkeepref(*rphash = phash->batCacheid);
	BBPkeepref(*rimprints = imprints->batCacheid);
	BBPkeepref(*rsort = sort->batCacheid);
	BBPkeepref(*rrevsort = revsort->batCacheid);
	BBPkeepref(*rkey = key->batCacheid);
	BBPkeepref(*roidx = oidx->batCacheid);
	return MAL_SUCCEED;

  bailout:
	if (sch)
		BBPunfix(sch->batCacheid);
	if (tab)
		BBPunfix(tab->batCacheid);
	if (col)
		BBPunfix(col->batCacheid);
	if (mode)
		BBPunfix(mode->batCacheid);
	if (loc)
		BBPunfix(loc->batCacheid);
	if (cnt)
		BBPunfix(cnt->batCacheid);
	if (type)
		BBPunfix(type->batCacheid);
	if (atom)
		BBPunfix(atom->batCacheid);
	if (size)
		BBPunfix(size->batCacheid);
	if (heap)
		BBPunfix(heap->batCacheid);
	if (indices)
		BBPunfix(indices->batCacheid);
	if (phash)
		BBPunfix(phash->batCacheid);
	if (imprints)
		BBPunfix(imprints->batCacheid);
	if (sort)
		BBPunfix(sort->batCacheid);
	if (revsort)
		BBPunfix(revsort->batCacheid);
	if (key)
		BBPunfix(key->batCacheid);
	if (oidx)
		BBPunfix(oidx->batCacheid);
	throw(SQL, "sql.storage", SQLSTATE(HY013) MAL_MALLOC_FAIL);
}

void
freeVariables(Client c, MalBlkPtr mb, MalStkPtr glb, int start)
{
	int i;

	for (i = start; i < mb->vtop;) {
		if (glb) {
			if (isVarCleanup(mb, i))
				garbageElement(c, &glb->stk[i]);
			/* clean stack entry */
			glb->stk[i].vtype = TYPE_int;
			glb->stk[i].val.ival = 0;
			glb->stk[i].len = 0;
		}
		clearVariable(mb, i);
		i++;
	}
	mb->vtop = start;
}

/* if at least (2*SIZEOF_BUN), also store length (heaps are then
 * incompatible) */
#define EXTRALEN ((SIZEOF_BUN + GDK_VARALIGN - 1) & ~(GDK_VARALIGN - 1))

str
STRindex_int(int *i, const str *src, const bit *u)
{
	(void)src; (void)u;
	*i = 0;
	return MAL_SUCCEED;
}

str
BATSTRindex_int(bat *res, const bat *src, const bit *u)
{
	BAT *s, *r;

	if ((s = BATdescriptor(*src)) == NULL)
		throw(SQL, "calc.index", SQLSTATE(HY005) "Cannot access column descriptor");

	if (*u) {
		Heap *h = s->tvheap;
		size_t pad, pos;
		const size_t extralen = h->hashash ? EXTRALEN : 0;
		int v;

		r = COLnew(0, TYPE_int, 1024, TRANSIENT);
		if (r == NULL) {
			BBPunfix(s->batCacheid);
			throw(SQL, "calc.index", SQLSTATE(HY013) MAL_MALLOC_FAIL);
		}
		pos = GDK_STRHASHSIZE;
		while (pos < h->free) {
			const char *p;

			pad = GDK_VARALIGN - (pos & (GDK_VARALIGN - 1));
			if (pad < sizeof(stridx_t))
				pad += GDK_VARALIGN;
			pos += pad + extralen;
			p = h->base + pos;
			v = (int) (pos - GDK_STRHASHSIZE);
			if (BUNappend(r, &v, false) != GDK_SUCCEED) {
				BBPreclaim(r);
				BBPunfix(s->batCacheid);
				throw(SQL, "calc.index", SQLSTATE(HY013) MAL_MALLOC_FAIL);
			}
			pos += strLen(p);
		}
	} else {
		r = VIEWcreate(s->hseqbase, s);
		if (r == NULL) {
			BBPunfix(s->batCacheid);
			throw(SQL, "calc.index", SQLSTATE(HY013) MAL_MALLOC_FAIL);
		}
		r->ttype = TYPE_int;
		r->tvarsized = false;
		HEAPdecref(r->tvheap, false);
		r->tvheap = NULL;
	}
	BBPunfix(s->batCacheid);
	BBPkeepref((*res = r->batCacheid));
	return MAL_SUCCEED;
}

str
STRindex_sht(sht *i, const str *src, const bit *u)
{
	(void)src; (void)u;
	*i = 0;
	return MAL_SUCCEED;
}

str
BATSTRindex_sht(bat *res, const bat *src, const bit *u)
{
	BAT *s, *r;

	if ((s = BATdescriptor(*src)) == NULL)
		throw(SQL, "calc.index", SQLSTATE(HY005) "Cannot access column descriptor");

	if (*u) {
		Heap *h = s->tvheap;
		size_t pad, pos;
		const size_t extralen = h->hashash ? EXTRALEN : 0;
		sht v;

		r = COLnew(0, TYPE_sht, 1024, TRANSIENT);
		if (r == NULL) {
			BBPunfix(s->batCacheid);
			throw(SQL, "calc.index", SQLSTATE(HY013) MAL_MALLOC_FAIL);
		}
		pos = GDK_STRHASHSIZE;
		while (pos < h->free) {
			const char *s;

			pad = GDK_VARALIGN - (pos & (GDK_VARALIGN - 1));
			if (pad < sizeof(stridx_t))
				pad += GDK_VARALIGN;
			pos += pad + extralen;
			s = h->base + pos;
			v = (sht) (pos - GDK_STRHASHSIZE);
			if (BUNappend(r, &v, false) != GDK_SUCCEED) {
				BBPreclaim(r);
				throw(SQL, "calc.index", SQLSTATE(HY013) MAL_MALLOC_FAIL);
			}
			pos += strLen(s);
		}
	} else {
		r = VIEWcreate(s->hseqbase, s);
		if (r == NULL) {
			BBPunfix(s->batCacheid);
			throw(SQL, "calc.index", SQLSTATE(HY013) MAL_MALLOC_FAIL);
		}
		r->ttype = TYPE_sht;
		r->tvarsized = false;
		HEAPdecref(r->tvheap, false);
		r->tvheap = NULL;
	}
	BBPunfix(s->batCacheid);
	BBPkeepref((*res = r->batCacheid));
	return MAL_SUCCEED;
}

str
STRindex_bte(bte *i, const str *src, const bit *u)
{
	(void)src; (void)u;
	*i = 0;
	return MAL_SUCCEED;
}

str
BATSTRindex_bte(bat *res, const bat *src, const bit *u)
{
	BAT *s, *r;

	if ((s = BATdescriptor(*src)) == NULL)
		throw(SQL, "calc.index", SQLSTATE(HY005) "Cannot access column descriptor");

	if (*u) {
		Heap *h = s->tvheap;
		size_t pad, pos;
		const size_t extralen = h->hashash ? EXTRALEN : 0;
		bte v;

		r = COLnew(0, TYPE_bte, 64, TRANSIENT);
		if (r == NULL) {
			BBPunfix(s->batCacheid);
			throw(SQL, "calc.index", SQLSTATE(HY013) MAL_MALLOC_FAIL);
		}
		pos = GDK_STRHASHSIZE;
		while (pos < h->free) {
			const char *p;

			pad = GDK_VARALIGN - (pos & (GDK_VARALIGN - 1));
			if (pad < sizeof(stridx_t))
				pad += GDK_VARALIGN;
			pos += pad + extralen;
			p = h->base + pos;
			v = (bte) (pos - GDK_STRHASHSIZE);
			if (BUNappend(r, &v, false) != GDK_SUCCEED) {
				BBPreclaim(r);
				BBPunfix(s->batCacheid);
				throw(SQL, "calc.index", SQLSTATE(HY013) MAL_MALLOC_FAIL);
			}
			pos += strLen(p);
		}
	} else {
		r = VIEWcreate(s->hseqbase, s);
		if (r == NULL) {
			BBPunfix(s->batCacheid);
			throw(SQL, "calc.index", SQLSTATE(HY013) MAL_MALLOC_FAIL);
		}
		r->ttype = TYPE_bte;
		r->tvarsized = false;
		HEAPdecref(r->tvheap, false);
		r->tvheap = NULL;
	}
	BBPunfix(s->batCacheid);
	BBPkeepref((*res = r->batCacheid));
	return MAL_SUCCEED;
}

str
STRstrings(str *i, const str *src)
{
	(void)src;
	*i = 0;
	return MAL_SUCCEED;
}

str
BATSTRstrings(bat *res, const bat *src)
{
	BAT *s, *r;
	Heap *h;
	size_t pad, pos;
	size_t extralen;

	if ((s = BATdescriptor(*src)) == NULL)
		throw(SQL, "calc.strings", SQLSTATE(HY005) "Cannot access column descriptor");

	h = s->tvheap;
	extralen = h->hashash ? EXTRALEN : 0;
	r = COLnew(0, TYPE_str, 1024, TRANSIENT);
	if (r == NULL) {
		BBPunfix(s->batCacheid);
		throw(SQL, "calc.strings", SQLSTATE(HY013) MAL_MALLOC_FAIL);
	}
	pos = GDK_STRHASHSIZE;
	while (pos < h->free) {
		const char *p;

		pad = GDK_VARALIGN - (pos & (GDK_VARALIGN - 1));
		if (pad < sizeof(stridx_t))
			pad += GDK_VARALIGN;
		pos += pad + extralen;
		p = h->base + pos;
		if (BUNappend(r, p, false) != GDK_SUCCEED) {
			BBPreclaim(r);
			BBPunfix(s->batCacheid);
			throw(SQL, "calc.strings", SQLSTATE(HY013) MAL_MALLOC_FAIL);
		}
		pos += strLen(p);
	}
	BBPunfix(s->batCacheid);
	BBPkeepref((*res = r->batCacheid));
	return MAL_SUCCEED;
}

str
SQLresume_log_flushing(void *ret)
{
	(void)ret;
	store_resume_log();
	return MAL_SUCCEED;
}

str
SQLsuspend_log_flushing(void *ret)
{
	(void)ret;
	store_suspend_log();
	return MAL_SUCCEED;
}

str
SQLhot_snapshot(void *ret, const str *tarfile_arg)
{
	(void)ret;
	char *tarfile = *tarfile_arg;
	lng result = store_hot_snapshot(tarfile);
	if (result)
		return MAL_SUCCEED;
	else
		throw(SQL, "sql.hot_snapshot", GDK_EXCEPTION);
}

str
SQLhot_snapshot_wrap(Client cntxt, MalBlkPtr mb, MalStkPtr stk, InstrPtr pci)
{
	char *filename;
	bool onserver;
	char *msg = MAL_SUCCEED;
	char buf[80];
	mvc *mvc;
	ssize_t sz;
	stream *s;
	stream *cb = NULL;
	lng result;

	filename = *getArgReference_str(stk, pci, 1);
	onserver = *getArgReference_bit(stk, pci, 2);

	if (onserver) {
		lng result = store_hot_snapshot(filename);
		if (result)
			return MAL_SUCCEED;
		else
			throw(SQL, "sql.hot_snapshot", GDK_EXCEPTION);
	}

	msg = getSQLContext(cntxt, mb, &mvc, NULL);
	if (msg)
		return msg;

	// sync with client, copy pasted from mvc_export_table_wrap
	while (!mvc->scanner.rs->eof)
		bstream_next(mvc->scanner.rs);

	// The snapshot code flushes from time to time.
	// Use a callback stream to suppress those.
	s = mvc->scanner.ws;
	cb = callback_stream(
		/* private */ s,
		/* read */    NULL,
		/* write */   (void*)mnstr_write,
		/* close */   NULL,
		/* destroy */ NULL,
		"snapshot-callback"
	);
	if (!cb)
		throw(SQL, "sql.hot_snapshot", GDK_EXCEPTION);

	// tell client to open file, copy pasted from mvc_export_table_wrap
	mnstr_write(s, PROMPT3, sizeof(PROMPT3) - 1, 1);
	mnstr_printf(s, "w %s\n", filename);
	mnstr_flush(s);
	if ((sz = mnstr_readline(mvc->scanner.rs->s, buf, sizeof(buf))) > 1) {
		/* non-empty line indicates failure on client */
		msg = createException(IO, "streams.open", "%s", buf);
		/* deal with ridiculously long response from client */
		while (buf[sz - 1] != '\n' &&
				(sz = mnstr_readline(mvc->scanner.rs->s, buf, sizeof(buf))) > 0)
			;
		goto end;
	}

	// client is waiting for data now, send it.
	result = store_hot_snapshot_to_stream(cb);
	if (result)
		msg = MAL_SUCCEED;
	else
		msg = createException(SQL, "sql.hot_snapshot", GDK_EXCEPTION);
	mnstr_destroy(cb);

	// tell client no more data, also copy pasted from mvc_export_table_wrap
	mnstr_flush(s);
	if ((sz = mnstr_readline(mvc->scanner.rs->s, buf, sizeof(buf))) > 1) {
		msg = createException(IO, "streams.open", "%s", buf);
	}
	while (sz > 0)
		sz = mnstr_readline(mvc->scanner.rs->s, buf, sizeof(buf));

end:
	return msg;
}

str
SQLsession_prepared_statements(Client cntxt, MalBlkPtr mb, MalStkPtr stk, InstrPtr pci)
{
	BAT *sessionid, *user, *statementid, *statement, *created;
	bat *sid = getArgReference_bat(stk,pci,0);
	bat *u = getArgReference_bat(stk,pci,1);
	bat *i = getArgReference_bat(stk,pci,2);
	bat *s = getArgReference_bat(stk,pci,3);
	bat *c = getArgReference_bat(stk,pci,4);
	str msg = MAL_SUCCEED, usr;
	mvc *sql = NULL;
	cq *q = NULL;

	(void) stk;
	(void) pci;
	if ((msg = getSQLContext(cntxt, mb, &sql, NULL)) != NULL)
		return msg;
	if ((msg = checkSQLContext(cntxt)) != NULL)
		return msg;

	assert(sql->qc);

	sessionid = COLnew(0, TYPE_int, 256, TRANSIENT);
	user = COLnew(0, TYPE_str, 256, TRANSIENT);
	statementid = COLnew(0, TYPE_int, 256, TRANSIENT);
	statement = COLnew(0, TYPE_str, 256, TRANSIENT);
	created = COLnew(0, TYPE_timestamp, 256, TRANSIENT);
	if (sessionid == NULL || user == NULL || statementid == NULL || statement == NULL || created == NULL) {
		msg = createException(SQL, "sql.session_prepared_statements", SQLSTATE(HY013) MAL_MALLOC_FAIL);
		goto bailout;
	}

	for (q = sql->qc->q; q; q = q->next) {
		gdk_return bun_res;
		if (BUNappend(sessionid, &(cntxt->idx), false) != GDK_SUCCEED) {
			msg = createException(SQL, "sql.session_prepared_statements", SQLSTATE(HY013) MAL_MALLOC_FAIL);
			goto bailout;
		}

		msg = AUTHgetUsername(&usr, cntxt);
		if (msg != MAL_SUCCEED)
			goto bailout;
		bun_res = BUNappend(user, usr, false);
		GDKfree(usr);
		if (bun_res != GDK_SUCCEED) {
			msg = createException(SQL, "sql.session_prepared_statements", SQLSTATE(HY013) MAL_MALLOC_FAIL);
			goto bailout;
		}

		if (BUNappend(statementid, &(q->id), false) != GDK_SUCCEED) {
			msg = createException(SQL, "sql.session_prepared_statements", SQLSTATE(HY013) MAL_MALLOC_FAIL);
			goto bailout;
		}
		if (BUNappend(statement, q->f->query, false) != GDK_SUCCEED) {
			msg = createException(SQL, "sql.session_prepared_statements", SQLSTATE(HY013) MAL_MALLOC_FAIL);
			goto bailout;
		}
		if (BUNappend(created, &(q->created), false) != GDK_SUCCEED) {
			msg = createException(SQL, "sql.session_prepared_statements", SQLSTATE(HY013) MAL_MALLOC_FAIL);
			goto bailout;
		}
	}

bailout:
	if (msg) {
		BBPreclaim(sessionid);
		BBPreclaim(user);
		BBPreclaim(statementid);
		BBPreclaim(statement);
		BBPreclaim(created);
	} else {
		BBPkeepref(*sid = sessionid->batCacheid);
		BBPkeepref(*u = user->batCacheid);
		BBPkeepref(*i = statementid->batCacheid);
		BBPkeepref(*s = statement->batCacheid);
		BBPkeepref(*c = created->batCacheid);
	}
	return msg;
}

str
SQLsession_prepared_statements_args(Client cntxt, MalBlkPtr mb, MalStkPtr stk, InstrPtr pci)
{
	BAT *statementid, *type, *digits, *isinout, *number, *scale, *schema, *table, *column;
	bat *sid = getArgReference_bat(stk,pci,0);
	bat *t = getArgReference_bat(stk,pci,1);
	bat *d = getArgReference_bat(stk,pci,2);
	bat *s = getArgReference_bat(stk,pci,3);
	bat *io = getArgReference_bat(stk,pci,4);
	bat *n = getArgReference_bat(stk,pci,5);
	bat *sch = getArgReference_bat(stk,pci,6);
	bat *tbl = getArgReference_bat(stk,pci,7);
	bat *col = getArgReference_bat(stk,pci,8);
	str msg = MAL_SUCCEED;
	mvc *sql = NULL;
	cq *q = NULL;

	(void) stk;
	(void) pci;
	if ((msg = getSQLContext(cntxt, mb, &sql, NULL)) != NULL)
		return msg;
	if ((msg = checkSQLContext(cntxt)) != NULL)
		return msg;

	assert(sql->qc);

	statementid = COLnew(0, TYPE_int, 256, TRANSIENT);
	type = COLnew(0, TYPE_str, 256, TRANSIENT);
	digits = COLnew(0, TYPE_int, 256, TRANSIENT);
	scale = COLnew(0, TYPE_int, 256, TRANSIENT);
	isinout = COLnew(0, TYPE_bte, 256, TRANSIENT);
	number = COLnew(0, TYPE_int, 256, TRANSIENT);
	schema = COLnew(0, TYPE_str, 256, TRANSIENT);
	table = COLnew(0, TYPE_str, 256, TRANSIENT);
	column = COLnew(0, TYPE_str, 256, TRANSIENT);
	if (!statementid || !type || !digits || !scale || !isinout || !number || !schema || !table || !column) {
		msg = createException(SQL, "sql.session_prepared_statements_args", SQLSTATE(HY013) MAL_MALLOC_FAIL);
		goto bailout;
	}

	for (q = sql->qc->q; q; q = q->next) {
		sql_rel *r = q->rel;
		int arg_number = 0;
		bte inout = ARG_OUT;

		if (r && (is_topn(r->op) || is_sample(r->op)))
			r = r->l;

		if (r && is_project(r->op) && r->exps) {
			for (node *n = r->exps->h; n; n = n->next, arg_number++) {
				sql_exp *e = n->data;
				sql_subtype *t = exp_subtype(e);
				const char *name = exp_name(e), *rname = exp_relname(e), *rschema = ATOMnilptr(TYPE_str);

				if (!name && e->type == e_column && e->r)
					name = e->r;
				if (!name)
					name = ATOMnilptr(TYPE_str);
				if (!rname && e->type == e_column && e->l)
					rname = e->l;
				if (!rname)
					rname = ATOMnilptr(TYPE_str);

				if (BUNappend(statementid, &(q->id), false) != GDK_SUCCEED) {
					msg = createException(SQL, "sql.session_prepared_statements_args", SQLSTATE(HY013) MAL_MALLOC_FAIL);
					goto bailout;
				}
				if (BUNappend(type, t->type->sqlname, false) != GDK_SUCCEED) {
					msg = createException(SQL, "sql.session_prepared_statements_args", SQLSTATE(HY013) MAL_MALLOC_FAIL);
					goto bailout;
				}
				if (BUNappend(digits, &t->digits, false) != GDK_SUCCEED) {
					msg = createException(SQL, "sql.session_prepared_statements_args", SQLSTATE(HY013) MAL_MALLOC_FAIL);
					goto bailout;
				}
				if (BUNappend(scale, &t->scale, false) != GDK_SUCCEED) {
					msg = createException(SQL, "sql.session_prepared_statements_args", SQLSTATE(HY013) MAL_MALLOC_FAIL);
					goto bailout;
				}
				if (BUNappend(isinout, &inout, false) != GDK_SUCCEED) {
					msg = createException(SQL, "sql.session_prepared_statements_args", SQLSTATE(HY013) MAL_MALLOC_FAIL);
					goto bailout;
				}
				if (BUNappend(number, &arg_number, false) != GDK_SUCCEED) {
					msg = createException(SQL, "sql.session_prepared_statements_args", SQLSTATE(HY013) MAL_MALLOC_FAIL);
					goto bailout;
				}
				if (BUNappend(schema, rschema, false) != GDK_SUCCEED) {
					msg = createException(SQL, "sql.session_prepared_statements_args", SQLSTATE(HY013) MAL_MALLOC_FAIL);
					goto bailout;
				}
				if (BUNappend(table, rname, false) != GDK_SUCCEED) {
					msg = createException(SQL, "sql.session_prepared_statements_args", SQLSTATE(HY013) MAL_MALLOC_FAIL);
					goto bailout;
				}
				if (BUNappend(column, name, false) != GDK_SUCCEED) {
					msg = createException(SQL, "sql.session_prepared_statements_args", SQLSTATE(HY013) MAL_MALLOC_FAIL);
					goto bailout;
				}
			}
		}

		if (q->f->ops) {
			inout = ARG_IN;
			for (node *n = q->f->ops->h; n; n=n->next, arg_number++) {
				sql_arg *a = n->data;
				sql_subtype *t = &a->type;

				if (BUNappend(statementid, &(q->id), false) != GDK_SUCCEED) {
					msg = createException(SQL, "sql.session_prepared_statements_args", SQLSTATE(HY013) MAL_MALLOC_FAIL);
					goto bailout;
				}
				if (BUNappend(type, t->type->sqlname, false) != GDK_SUCCEED) {
					msg = createException(SQL, "sql.session_prepared_statements_args", SQLSTATE(HY013) MAL_MALLOC_FAIL);
					goto bailout;
				}
				if (BUNappend(digits, &(t->digits), false) != GDK_SUCCEED) {
					msg = createException(SQL, "sql.session_prepared_statements_args", SQLSTATE(HY013) MAL_MALLOC_FAIL);
					goto bailout;
				}
				if (BUNappend(scale, &(t->scale), false) != GDK_SUCCEED) {
					msg = createException(SQL, "sql.session_prepared_statements_args", SQLSTATE(HY013) MAL_MALLOC_FAIL);
					goto bailout;
				}
				if (BUNappend(isinout, &inout, false) != GDK_SUCCEED) {
					msg = createException(SQL, "sql.session_prepared_statements_args", SQLSTATE(HY013) MAL_MALLOC_FAIL);
					goto bailout;
				}
				if (BUNappend(number, &arg_number, false) != GDK_SUCCEED) {
					msg = createException(SQL, "sql.session_prepared_statements_args", SQLSTATE(HY013) MAL_MALLOC_FAIL);
					goto bailout;
				}
				if (BUNappend(schema, ATOMnilptr(TYPE_str), false) != GDK_SUCCEED) {
					msg = createException(SQL, "sql.session_prepared_statements_args", SQLSTATE(HY013) MAL_MALLOC_FAIL);
					goto bailout;
				}
				if (BUNappend(table, ATOMnilptr(TYPE_str), false) != GDK_SUCCEED) {
					msg = createException(SQL, "sql.session_prepared_statements_args", SQLSTATE(HY013) MAL_MALLOC_FAIL);
					goto bailout;
				}
				if (BUNappend(column, ATOMnilptr(TYPE_str), false) != GDK_SUCCEED) {
					msg = createException(SQL, "sql.session_prepared_statements_args", SQLSTATE(HY013) MAL_MALLOC_FAIL);
					goto bailout;
				}
			}
		}
	}

bailout:
	if (msg) {
		BBPreclaim(statementid);
		BBPreclaim(type);
		BBPreclaim(digits);
		BBPreclaim(scale);
		BBPreclaim(isinout);
		BBPreclaim(number);
		BBPreclaim(schema);
		BBPreclaim(table);
		BBPreclaim(column);
	} else {
		BBPkeepref(*sid = statementid->batCacheid);
		BBPkeepref(*t = type->batCacheid);
		BBPkeepref(*d = digits->batCacheid);
		BBPkeepref(*s = scale->batCacheid);
		BBPkeepref(*io = isinout->batCacheid);
		BBPkeepref(*n = number->batCacheid);
		BBPkeepref(*sch = schema->batCacheid);
		BBPkeepref(*tbl = table->batCacheid);
		BBPkeepref(*col = column->batCacheid);
	}
	return msg;
}

/* input id,row-input-values
 * for each id call function(with row-input-values) return table
 * return for each id the table, ie id (*length of table) and table results
 */
str
SQLunionfunc(Client cntxt, MalBlkPtr mb, MalStkPtr stk, InstrPtr pci)
{
	int arg = pci->retc;
	str mod, fcn, ret = MAL_SUCCEED;
	InstrPtr npci;

	mod = *getArgReference_str(stk, pci, arg++);
	fcn = *getArgReference_str(stk, pci, arg++);
	npci = newStmt(mb, mod, fcn);

	for (int i = 1; i < pci->retc; i++) {
		int type = getArgType(mb, pci, i);

		if (i==1)
			getArg(npci, 0) = newTmpVariable(mb, type);
		else
			npci = pushReturn(mb, npci, newTmpVariable(mb, type));
	}
	for (int i = pci->retc+2+1; i < pci->argc; i++) {
		int type = getBatType(getArgType(mb, pci, i));

		npci = pushNil(mb, npci, type);
	}
	/* check program to get the proper malblk */
	if (chkInstruction(cntxt->usermodule, mb, npci)) {
		freeInstruction(npci);
		return createException(MAL, "sql.unionfunc", SQLSTATE(42000) PROGRAM_GENERAL);
	}

	if (npci) {
		BAT **res = NULL, **input = NULL;
		BATiter *bi = NULL;
		BUN cnt = 0;
		int nrinput = pci->argc - 2 - pci->retc;
		MalBlkPtr nmb = NULL;
		MalStkPtr env = NULL;
		InstrPtr q = NULL;

		if (!(input = GDKzalloc(sizeof(BAT*) * nrinput))) {
			ret = createException(MAL, "sql.unionfunc", SQLSTATE(HY013) MAL_MALLOC_FAIL);
			goto finalize;
		}
		if (!(bi = GDKmalloc(sizeof(BATiter) * nrinput))) {
			ret = createException(MAL, "sql.unionfunc", SQLSTATE(HY013) MAL_MALLOC_FAIL);
			goto finalize;
		}
		assert(nrinput == pci->retc);
		for (int i = 0, j = pci->retc+2; j < pci->argc; i++, j++) {
			bat *b = getArgReference_bat(stk, pci, j);
			if (!(input[i] = BATdescriptor(*b))) {
				ret = createException(MAL, "sql.unionfunc", SQLSTATE(HY005) "Cannot access column descriptor");
				goto finalize;
			}
			bi[i] = bat_iterator(input[i]);
			cnt = BATcount(input[i]);
		}

		/* create result bats */
		if (!(res = GDKzalloc(sizeof(BAT*) * pci->retc))) {
			ret = createException(MAL, "sql.unionfunc", SQLSTATE(HY013) MAL_MALLOC_FAIL);
			goto finalize;
		}
		for (int i = 0; i<pci->retc; i++) {
			int type = getArgType(mb, pci, i);

			if (!(res[i] = COLnew(0, getBatType(type), cnt, TRANSIENT))) {
				ret = createException(MAL, "sql.unionfunc", SQLSTATE(HY013) MAL_MALLOC_FAIL);
				goto finalize;
			}
		}

		if (!(nmb = copyMalBlk(npci->blk))) {
			ret = createException(MAL, "sql.unionfunc", SQLSTATE(HY013) MAL_MALLOC_FAIL);
			goto finalize;
		}
		if (!(env = prepareMALstack(nmb, nmb->vsize))) { /* needed for result */
			ret = createException(MAL, "sql.unionfunc", SQLSTATE(HY013) MAL_MALLOC_FAIL);
			goto finalize;
		}

		q = getInstrPtr(nmb, 0);

		for (BUN cur = 0; cur<cnt && !ret; cur++ ) {
			MalStkPtr nstk = prepareMALstack(nmb, nmb->vsize);
			int i,ii;

			if (!nstk) { /* needed for result */
				ret = createException(MAL, "sql.unionfunc", SQLSTATE(HY013) MAL_MALLOC_FAIL);
			} else {
				/* copy (input) arguments onto destination stack, skipping rowid col */
				for (i = 1, ii = q->retc; ii < q->argc && !ret; ii++) {
					ValPtr lhs = &nstk->stk[q->argv[ii]];
					ptr rhs = (ptr)BUNtail(bi[i], cur);

					assert(lhs->vtype != TYPE_bat);
					if (VALset(lhs, input[i]->ttype, rhs) == NULL)
						ret = createException(MAL, "sql.unionfunc", SQLSTATE(HY013) MAL_MALLOC_FAIL);
				}
				if (!ret && ii == q->argc) {
					BAT *fres = NULL;
					ret = runMALsequence(cntxt, nmb, 1, nmb->stop, nstk, env /* copy result in nstk first instruction*/, q);

					if (!ret) {
						/* insert into result */
						if (!(fres = BATdescriptor(env->stk[q->argv[0]].val.bval)))
							ret = createException(MAL, "sql.unionfunc", SQLSTATE(HY005) "Cannot access column descriptor");
						else {
							BAT *p = BATconstant(fres->hseqbase, res[0]->ttype, (ptr)BUNtail(bi[0], cur), BATcount(fres), TRANSIENT);

							if (p) {
								if (BATappend(res[0], p, NULL, FALSE) != GDK_SUCCEED)
									ret = createException(MAL, "sql.unionfunc", SQLSTATE(HY013) MAL_MALLOC_FAIL);
								BBPunfix(p->batCacheid);
							} else {
								ret = createException(MAL, "sql.unionfunc", OPERATION_FAILED);
							}
							BBPunfix(fres->batCacheid);
						}
						i=1;
						for (ii = 0; i < pci->retc && !ret; i++) {
							BAT *b;

							if (!(b = BATdescriptor(env->stk[q->argv[ii]].val.bval)))
								ret = createException(MAL, "sql.unionfunc", SQLSTATE(HY005) "Cannot access column descriptor");
							else if (BATappend(res[i], b, NULL, FALSE) != GDK_SUCCEED)
								ret = createException(MAL, "sql.unionfunc", SQLSTATE(HY013) MAL_MALLOC_FAIL);
							if (b) {
								BBPrelease(b->batCacheid); /* release ref from env stack */
								BBPunfix(b->batCacheid);   /* free pointer */
							}
						}
					}
				}
				GDKfree(nstk);
			}
		}
finalize:
		GDKfree(env);
		if (nmb)
			freeMalBlk(nmb);
		if (res)
			for (int i = 0; i<pci->retc; i++) {
				bat *b = getArgReference_bat(stk, pci, i);
				if (res[i]) {
					*b = res[i]->batCacheid;
					if (ret)
						BBPunfix(*b);
					else
						BBPkeepref(*b);
				}
			}
		GDKfree(res);
		if (input)
			for (int i = 0; i<nrinput; i++) {
				if (input[i])
					BBPunfix(input[i]->batCacheid);
			}
		GDKfree(input);
		GDKfree(bi);
	}
	return ret;
}

#include "wlr.h"
#include "sql_cat.h"
#include "sql_rank.h"
#include "sql_user.h"
#include "sql_assert.h"
#include "sql_session.h"
#include "sql_execute.h"
#include "sql_orderidx.h"
#include "sql_subquery.h"
#include "sql_statistics.h"
#include "sql_transaction.h"
#include "mel.h"
static mel_func sql_init_funcs[] = {
 pattern("sql", "shutdown", SQLshutdown_wrap, false, "", args(1,3, arg("",str),arg("delay",bte),arg("force",bit))),
 pattern("sql", "shutdown", SQLshutdown_wrap, false, "", args(1,3, arg("",str),arg("delay",sht),arg("force",bit))),
 pattern("sql", "shutdown", SQLshutdown_wrap, false, "", args(1,3, arg("",str),arg("delay",int),arg("force",bit))),
 pattern("sql", "shutdown", SQLshutdown_wrap, false, "", args(1,2, arg("",str),arg("delay",bte))),
 pattern("sql", "shutdown", SQLshutdown_wrap, false, "", args(1,2, arg("",str),arg("delay",sht))),
 pattern("sql", "shutdown", SQLshutdown_wrap, false, "", args(1,2, arg("",str),arg("delay",int))),
 pattern("sql", "mvc", SQLmvc, false, "Get the multiversion catalog context. \nNeeded for correct statement dependencies\n(ie sql.update, should be after sql.bind in concurrent execution)", args(1,1, arg("",int))),
 pattern("sql", "transaction", SQLtransaction2, true, "Start an autocommit transaction", noargs),
 pattern("sql", "commit", SQLcommit, true, "Trigger the commit operation for a MAL block", noargs),
 pattern("sql", "abort", SQLabort, true, "Trigger the abort operation for a MAL block", noargs),
 pattern("sql", "eval", SQLstatement, false, "Compile and execute a single sql statement", args(1,2, arg("",void),arg("cmd",str))),
 pattern("sql", "eval", SQLstatement, false, "Compile and execute a single sql statement (and optionaly send output on the output stream)", args(1,3, arg("",void),arg("cmd",str),arg("output",bit))),
 pattern("sql", "include", SQLinclude, false, "Compile and execute a sql statements on the file", args(1,2, arg("",void),arg("fname",str))),
 pattern("sql", "evalAlgebra", RAstatement, false, "Compile and execute a single 'relational algebra' statement", args(1,3, arg("",void),arg("cmd",str),arg("optimize",bit))),
 pattern("sql", "register", RAstatement2, false, "", args(1,5, arg("",int),arg("mod",str),arg("fname",str),arg("rel_stmt",str),arg("sig",str))),
 pattern("sql", "register", RAstatement2, false, "Compile the relational statement (rel_smt) and register it as mal function, mod.fname(signature)", args(1,6, arg("",int),arg("mod",str),arg("fname",str),arg("rel_stmt",str),arg("sig",str),arg("typ",str))),
 command("sql", "hot_snapshot", SQLhot_snapshot, true, "Write db snapshot to the given tar(.gz) file", args(1,2, arg("",void),arg("tarfile",str))),
 command("sql", "resume_log_flushing", SQLresume_log_flushing, true, "Resume WAL log flushing", args(1,1, arg("",void))),
 command("sql", "suspend_log_flushing", SQLsuspend_log_flushing, true, "Suspend WAL log flushing", args(1,1, arg("",void))),
 pattern("sql", "hot_snapshot", SQLhot_snapshot_wrap, true, "Write db snapshot to the given tar(.gz/.lz4/.bz/.xz) file on either server or client", args(1,3, arg("",void),arg("tarfile", str),arg("onserver",bit))),
 pattern("sql", "assert", SQLassert, false, "Generate an exception when b==true", args(1,3, arg("",void),arg("b",bit),arg("msg",str))),
 pattern("sql", "assert", SQLassertInt, false, "Generate an exception when b!=0", args(1,3, arg("",void),arg("b",int),arg("msg",str))),
 pattern("sql", "assert", SQLassertLng, false, "Generate an exception when b!=0", args(1,3, arg("",void),arg("b",lng),arg("msg",str))),
 pattern("sql", "setVariable", setVariable, true, "Set the value of a session variable", args(1,5, arg("",int),arg("mvc",int),arg("sname",str),arg("varname",str),argany("value",1))),
 pattern("sql", "getVariable", getVariable, false, "Get the value of a session variable", args(1,4, argany("",1),arg("mvc",int),arg("sname",str),arg("varname",str))),
 pattern("sql", "logfile", mvc_logfile, true, "Enable/disable saving the sql statement traces", args(1,2, arg("",void),arg("filename",str))),
 pattern("sql", "next_value", mvc_next_value, true, "return the next value of the sequence", args(1,3, arg("",lng),arg("sname",str),arg("sequence",str))),
 pattern("batsql", "next_value", mvc_bat_next_value, true, "return the next value of the sequence", args(1,3, batarg("",lng),batarg("sname",str),arg("sequence",str))),
 pattern("batsql", "next_value", mvc_bat_next_value, true, "return the next value of sequences", args(1,3, batarg("",lng),arg("sname",str),batarg("sequence",str))),
 pattern("batsql", "next_value", mvc_bat_next_value, true, "return the next value of sequences", args(1,3, batarg("",lng),batarg("sname",str),batarg("sequence",str))),
 pattern("sql", "get_value", mvc_get_value, false, "return the current value of the sequence", args(1,3, arg("",lng),arg("sname",str),arg("sequence",str))),
 pattern("batsql", "get_value", mvc_bat_get_value, false, "return the current value of the sequence", args(1,3, batarg("",lng),batarg("sname",str),arg("sequence",str))),
 pattern("batsql", "get_value", mvc_bat_get_value, false, "return the current value of sequences", args(1,3, batarg("",lng),arg("sname",str),batarg("sequence",str))),
 pattern("batsql", "get_value", mvc_bat_get_value, false, "return the current value of sequences", args(1,3, batarg("",lng),batarg("sname",str),batarg("sequence",str))),
 pattern("sql", "restart", mvc_restart_seq, true, "restart the sequence with value start", args(1,4, arg("",lng),arg("sname",str),arg("sequence",str),arg("start",lng))),
 pattern("batsql", "restart", mvc_bat_restart_seq, true, "restart the sequence with value start", args(1,4, batarg("",lng),batarg("sname",str),arg("sequence",str),arg("start",lng))),
 pattern("batsql", "restart", mvc_bat_restart_seq, true, "restart the sequence with value start", args(1,4, batarg("",lng),arg("sname",str),batarg("sequence",str),arg("start",lng))),
 pattern("batsql", "restart", mvc_bat_restart_seq, true, "restart the sequence with value start", args(1,4, batarg("",lng),arg("sname",str),arg("sequence",str),batarg("start",lng))),
 pattern("batsql", "restart", mvc_bat_restart_seq, true, "restart the sequence with value start", args(1,4, batarg("",lng),batarg("sname",str),batarg("sequence",str),arg("start",lng))),
 pattern("batsql", "restart", mvc_bat_restart_seq, true, "restart the sequence with value start", args(1,4, batarg("",lng),batarg("sname",str),arg("sequence",str),batarg("start",lng))),
 pattern("batsql", "restart", mvc_bat_restart_seq, true, "restart the sequence with value start", args(1,4, batarg("",lng),arg("sname",str),batarg("sequence",str),batarg("start",lng))),
 pattern("batsql", "restart", mvc_bat_restart_seq, true, "restart the sequence with value start", args(1,4, batarg("",lng),batarg("sname",str),batarg("sequence",str),batarg("start",lng))),
 pattern("sql", "deltas", mvc_delta_values, false, "Return the delta values sizes of all columns of the schema's tables, plus the current transaction level", args(7,8, batarg("ids",int),batarg("cleared",bit),batarg("readonly",lng),batarg("inserted",lng),batarg("updated",lng),batarg("deleted",lng),batarg("tr_level",int),arg("schema",str))),
 pattern("sql", "deltas", mvc_delta_values, false, "Return the delta values sizes from the table's columns, plus the current transaction level", args(7,9, batarg("ids",int),batarg("cleared",bit),batarg("readonly",lng),batarg("inserted",lng),batarg("updated",lng),batarg("deleted",lng),batarg("tr_level",int),arg("schema",str),arg("table",str))),
 pattern("sql", "deltas", mvc_delta_values, false, "Return the delta values sizes of a column, plus the current transaction level", args(7,10, batarg("ids",int),batarg("cleared",bit),batarg("readonly",lng),batarg("inserted",lng),batarg("updated",lng),batarg("deleted",lng),batarg("tr_level",int),arg("schema",str),arg("table",str),arg("column",str))),
 pattern("sql", "emptybindidx", mvc_bind_idxbat_wrap, false, "", args(1,6, batargany("",1),arg("mvc",int),arg("schema",str),arg("table",str),arg("index",str),arg("access",int))),
 pattern("sql", "bind_idxbat", mvc_bind_idxbat_wrap, false, "Bind the 'schema.table.index' BAT with access kind:\n0 - base table\n1 - inserts\n2 - updates", args(1,6, batargany("",1),arg("mvc",int),arg("schema",str),arg("table",str),arg("index",str),arg("access",int))),
 pattern("sql", "emptybindidx", mvc_bind_idxbat_wrap, false, "", args(2,7, batarg("uid",oid),batargany("uval",1),arg("mvc",int),arg("schema",str),arg("table",str),arg("index",str),arg("access",int))),
 pattern("sql", "bind_idxbat", mvc_bind_idxbat_wrap, false, "Bind the 'schema.table.index' BAT with access kind:\n0 - base table\n1 - inserts\n2 - updates", args(2,7, batarg("uid",oid),batargany("uval",1),arg("mvc",int),arg("schema",str),arg("table",str),arg("index",str),arg("access",int))),
 pattern("sql", "emptybindidx", mvc_bind_idxbat_wrap, false, "", args(1,8, batargany("",1),arg("mvc",int),arg("schema",str),arg("table",str),arg("index",str),arg("access",int),arg("part_nr",int),arg("nr_parts",int))),
 pattern("sql", "bind_idxbat", mvc_bind_idxbat_wrap, false, "Bind the 'schema.table.index' BAT with access kind:\n0 - base table\n1 - inserts\n2 - updates", args(1,8, batargany("",1),arg("mvc",int),arg("schema",str),arg("table",str),arg("index",str),arg("access",int),arg("part_nr",int),arg("nr_parts",int))),
 pattern("sql", "emptybindidx", mvc_bind_idxbat_wrap, false, "", args(2,9, batarg("uid",oid),batargany("uval",1),arg("mvc",int),arg("schema",str),arg("table",str),arg("index",str),arg("access",int),arg("part_nr",int),arg("nr_parts",int))),
 pattern("sql", "bind_idxbat", mvc_bind_idxbat_wrap, false, "Bind the 'schema.table.index' BAT with access kind:\n0 - base table\n1 - inserts\n2 - updates", args(2,9, batarg("uid",oid),batargany("uval",1),arg("mvc",int),arg("schema",str),arg("table",str),arg("index",str),arg("access",int),arg("part_nr",int),arg("nr_parts",int))),
 pattern("sql", "emptybind", mvc_bind_wrap, false, "", args(1,6, batargany("",1),arg("mvc",int),arg("schema",str),arg("table",str),arg("column",str),arg("access",int))),
 pattern("sql", "bind", mvc_bind_wrap, false, "Bind the 'schema.table.column' BAT with access kind:\n0 - base table\n1 - inserts\n2 - updates", args(1,6, batargany("",1),arg("mvc",int),arg("schema",str),arg("table",str),arg("column",str),arg("access",int))),
 pattern("sql", "emptybind", mvc_bind_wrap, false, "", args(2,7, batarg("uid",oid),batargany("uval",1),arg("mvc",int),arg("schema",str),arg("table",str),arg("column",str),arg("access",int))),
 pattern("sql", "bind", mvc_bind_wrap, false, "Bind the 'schema.table.column' BAT with access kind:\n0 - base table\n1 - inserts\n2 - updates", args(2,7, batarg("uid",oid),batargany("uval",1),arg("mvc",int),arg("schema",str),arg("table",str),arg("column",str),arg("access",int))),
 pattern("sql", "emptybind", mvc_bind_wrap, false, "", args(1,8, batargany("",1),arg("mvc",int),arg("schema",str),arg("table",str),arg("column",str),arg("access",int),arg("part_nr",int),arg("nr_parts",int))),
 pattern("sql", "bind", mvc_bind_wrap, false, "Bind the 'schema.table.column' BAT partition with access kind:\n0 - base table\n1 - inserts\n2 - updates", args(1,8, batargany("",1),arg("mvc",int),arg("schema",str),arg("table",str),arg("column",str),arg("access",int),arg("part_nr",int),arg("nr_parts",int))),
 pattern("sql", "emptybind", mvc_bind_wrap, false, "", args(2,9, batarg("uid",oid),batargany("uval",1),arg("mvc",int),arg("schema",str),arg("table",str),arg("column",str),arg("access",int),arg("part_nr",int),arg("nr_parts",int))),
 pattern("sql", "bind", mvc_bind_wrap, false, "Bind the 'schema.table.column' BAT with access kind:\n0 - base table\n1 - inserts\n2 - updates", args(2,9, batarg("uid",oid),batargany("uval",1),arg("mvc",int),arg("schema",str),arg("table",str),arg("column",str),arg("access",int),arg("part_nr",int),arg("nr_parts",int))),
 command("sql", "delta", DELTAbat, false, "Return column bat with delta's applied.", args(1,4, batargany("",3),batargany("col",3),batarg("uid",oid),batargany("uval",3))),
 command("sql", "projectdelta", DELTAproject, false, "Return column bat with delta's applied.", args(1,5, batargany("",3),batarg("select",oid),batargany("col",3),batarg("uid",oid),batargany("uval",3))),
 command("sql", "subdelta", DELTAsub, false, "Return a single bat of selected delta.", args(1,5, batarg("",oid),batarg("col",oid),batarg("cand",oid),batarg("uid",oid),batarg("uval",oid))),
 command("sql", "project", BATleftproject, false, "Last step of a left outer join, ie project the inner join (l,r) over the left input side (col)", args(1,4, batarg("",oid),batarg("col",oid),batarg("l",oid),batarg("r",oid))),
 command("sql", "getVersion", mvc_getVersion, false, "Return the database version identifier for a client.", args(1,2, arg("",lng),arg("clientid",int))),
 pattern("sql", "grow", mvc_grow_wrap, false, "Resize the tid column of a declared table.", args(1,3, arg("",int),batarg("tid",oid),argany("",1))),
 pattern("sql", "claim", mvc_claim_wrap, true, "Claims slots for appending rows.", args(1,5, arg("",lng),arg("mvc",int),arg("sname",str),arg("tname",str),arg("cnt",lng))),
 pattern("sql", "append", mvc_append_wrap, false, "Append to the column tname.cname (possibly optimized to replace the insert bat of tname.cname. Returns sequence number for order dependence.", args(1,7, arg("",int),arg("mvc",int),arg("sname",str),arg("tname",str),arg("cname",str),arg("offset",lng),argany("ins",0))),
 pattern("sql", "update", mvc_update_wrap, false, "Update the values of the column tname.cname. Returns sequence number for order dependence)", args(1,7, arg("",int),arg("mvc",int),arg("sname",str),arg("tname",str),arg("cname",str),argany("rids",0),argany("upd",0))),
 pattern("sql", "clear_table", mvc_clear_table_wrap, true, "Clear the table sname.tname.", args(1,3, arg("",lng),arg("sname",str),arg("tname",str))),
 pattern("sql", "tid", SQLtid, false, "Return a column with the valid tuple identifiers associated with the table sname.tname.", args(1,4, batarg("",oid),arg("mvc",int),arg("sname",str),arg("tname",str))),
 pattern("sql", "tid", SQLtid, false, "Return the tables tid column.", args(1,6, batarg("",oid),arg("mvc",int),arg("sname",str),arg("tname",str),arg("part_nr",int),arg("nr_parts",int))),
 pattern("sql", "delete", mvc_delete_wrap, true, "Delete a row from a table. Returns sequence number for order dependence.", args(1,5, arg("",int),arg("mvc",int),arg("sname",str),arg("tname",str),argany("b",0))),
 pattern("sql", "resultSet", mvc_scalar_value_wrap, true, "Prepare a table result set for the client front-end.", args(1,8, arg("",int),arg("tbl",str),arg("attr",str),arg("tpe",str),arg("len",int),arg("scale",int),arg("eclass",int),argany("val",0))),
 pattern("sql", "resultSet", mvc_row_result_wrap, true, "Prepare a table result set for the client front-end", args(1,7, arg("",int),batarg("tbl",str),batarg("attr",str),batarg("tpe",str),batarg("len",int),batarg("scale",int),varargany("cols",0))),
 pattern("sql", "resultSet", mvc_table_result_wrap, true, "Prepare a table result set for the client in default CSV format", args(1,7, arg("",int),batarg("tbl",str),batarg("attr",str),batarg("tpe",str),batarg("len",int),batarg("scale",int),batvarargany("cols",0))),
 pattern("sql", "export_table", mvc_export_row_wrap, true, "Prepare a table result set for the COPY INTO stream", args(1,14, arg("",int),arg("fname",str),arg("fmt",str),arg("colsep",str),arg("recsep",str),arg("qout",str),arg("nullrep",str),arg("onclient",int),batarg("tbl",str),batarg("attr",str),batarg("tpe",str),batarg("len",int),batarg("scale",int),varargany("cols",0))),
 pattern("sql", "export_table", mvc_export_table_wrap, true, "Prepare a table result set for the COPY INTO stream", args(1,14, arg("",int),arg("fname",str),arg("fmt",str),arg("colsep",str),arg("recsep",str),arg("qout",str),arg("nullrep",str),arg("onclient",int),batarg("tbl",str),batarg("attr",str),batarg("tpe",str),batarg("len",int),batarg("scale",int),batvarargany("cols",0))),
 pattern("sql", "exportHead", mvc_export_head_wrap, true, "Export a result (in order) to stream s", args(1,3, arg("",void),arg("s",streams),arg("res_id",int))),
 pattern("sql", "exportResult", mvc_export_result_wrap, true, "Export a result (in order) to stream s", args(1,3, arg("",void),arg("s",streams),arg("res_id",int))),
 pattern("sql", "exportChunk", mvc_export_chunk_wrap, true, "Export a chunk of the result set (in order) to stream s", args(1,3, arg("",void),arg("s",streams),arg("res_id",int))),
 pattern("sql", "exportChunk", mvc_export_chunk_wrap, true, "Export a chunk of the result set (in order) to stream s", args(1,5, arg("",void),arg("s",streams),arg("res_id",int),arg("offset",int),arg("nr",int))),
 pattern("sql", "exportOperation", mvc_export_operation_wrap, true, "Export result of schema/transaction queries", args(1,1, arg("",void))),
 pattern("sql", "affectedRows", mvc_affected_rows_wrap, true, "export the number of affected rows by the current query", args(1,3, arg("",int),arg("mvc",int),arg("nr",lng))),
 pattern("sql", "copy_from", mvc_import_table_wrap, true, "Import a table from bstream s with the \ngiven tuple and seperators (sep/rsep)", args(1,12, batvarargany("",0),arg("t",ptr),arg("sep",str),arg("rsep",str),arg("ssep",str),arg("ns",str),arg("fname",str),arg("nr",lng),arg("offset",lng),arg("best",int),arg("fwf",str),arg("onclient",int))),
 //we use bat.single now
 //pattern("sql", "single", CMDBATsingle, false, "", args(1,2, batargany("",2),argany("x",2))),
 pattern("sql", "importTable", mvc_bin_import_table_wrap, true, "Import a table from the files (fname)", args(1,5, batvarargany("",0),arg("sname",str),arg("tname",str),arg("onclient",int),vararg("fname",str))),
 command("aggr", "not_unique", not_unique, false, "check if the tail sorted bat b doesn't have unique tail values", args(1,2, arg("",bit),batarg("b",oid))),
 command("sql", "optimizers", getPipeCatalog, false, "", args(3,3, batarg("",str),batarg("",str),batarg("",str))),
 pattern("sql", "optimizer_updates", SQLoptimizersUpdate, false, "", noargs),
 pattern("sql", "argRecord", SQLargRecord, false, "Glue together the calling sequence", args(1,1, arg("",str))),
 pattern("sql", "argRecord", SQLargRecord, false, "Glue together the calling sequence", args(1,2, arg("",str),varargany("a",0))),
 pattern("sql", "sql_variables", sql_variables, false, "return the table with session variables", args(4,4, batarg("sname",str),batarg("name",str),batarg("type",str),batarg("value",str))),
 pattern("sql", "sessions", sql_sessions_wrap, false, "SQL export table of active sessions, their timeouts and idle status", args(9,9, batarg("id",int),batarg("user",str),batarg("start",timestamp),batarg("idle",timestamp),batarg("optmizer",str),batarg("stimeout",int),batarg("qtimeout",int),batarg("wlimit",int),batarg("mlimit",int))),
 pattern("sql", "db_users", db_users_wrap, false, "return table of users with sql scenario", args(1,1, batarg("",str))),
 pattern("sql", "password", db_password_wrap, false, "Return password hash of user", args(1,2, arg("",str),arg("user",str))),
 pattern("batsql", "password", db_password_wrap, false, "Return password hash of user", args(1,2, batarg("",str),batarg("user",str))),
 pattern("sql", "rt_credentials", sql_rt_credentials_wrap, false, "Return the remote table credentials for the given table", args(3,4, batarg("uri",str),batarg("username",str),batarg("hash",str),arg("tablename",str))),
 pattern("sql", "dump_cache", dump_cache, false, "dump the content of the query cache", args(2,2, batarg("query",str),batarg("count",int))),
 pattern("sql", "dump_opt_stats", dump_opt_stats, false, "dump the optimizer rewrite statistics", args(2,2, batarg("rewrite",str),batarg("count",int))),
 pattern("sql", "dump_trace", dump_trace, false, "dump the trace statistics", args(2,2, batarg("ticks",lng),batarg("stmt",str))),
 pattern("sql", "analyze", sql_analyze, true, "", args(1,3, arg("",void),arg("minmax",int),arg("sample",lng))),
 pattern("sql", "analyze", sql_analyze, true, "", args(1,4, arg("",void),arg("minmax",int),arg("sample",lng),arg("sch",str))),
 pattern("sql", "analyze", sql_analyze, true, "", args(1,5, arg("",void),arg("minmax",int),arg("sample",lng),arg("sch",str),arg("tbl",str))),
 pattern("sql", "analyze", sql_analyze, true, "Update the database statistics table", args(1,6, arg("",void),arg("minmax",int),arg("sample",lng),arg("sch",str),arg("tbl",str),arg("col",str))),
 pattern("sql", "storage", sql_storage, false, "return a table with storage information ", args(17,17, batarg("schema",str),batarg("table",str),batarg("column",str),batarg("type",str),batarg("mode",str),batarg("location",str),batarg("count",lng),batarg("atomwidth",int),batarg("columnsize",lng),batarg("heap",lng),batarg("hashes",lng),batarg("phash",bit),batarg("imprints",lng),batarg("sorted",bit),batarg("revsorted",bit),batarg("key",bit),batarg("orderidx",lng))),
 pattern("sql", "storage", sql_storage, false, "return a table with storage information for a particular schema ", args(17,18, batarg("schema",str),batarg("table",str),batarg("column",str),batarg("type",str),batarg("mode",str),batarg("location",str),batarg("count",lng),batarg("atomwidth",int),batarg("columnsize",lng),batarg("heap",lng),batarg("hashes",lng),batarg("phash",bit),batarg("imprints",lng),batarg("sorted",bit),batarg("revsorted",bit),batarg("key",bit),batarg("orderidx",lng),arg("sname",str))),
 pattern("sql", "storage", sql_storage, false, "return a table with storage information for a particular table", args(17,19, batarg("schema",str),batarg("table",str),batarg("column",str),batarg("type",str),batarg("mode",str),batarg("location",str),batarg("count",lng),batarg("atomwidth",int),batarg("columnsize",lng),batarg("heap",lng),batarg("hashes",lng),batarg("phash",bit),batarg("imprints",lng),batarg("sorted",bit),batarg("revsorted",bit),batarg("key",bit),batarg("orderidx",lng),arg("sname",str),arg("tname",str))),
 pattern("sql", "storage", sql_storage, false, "return a table with storage information for a particular column", args(17,20, batarg("schema",str),batarg("table",str),batarg("column",str),batarg("type",str),batarg("mode",str),batarg("location",str),batarg("count",lng),batarg("atomwidth",int),batarg("columnsize",lng),batarg("heap",lng),batarg("hashes",lng),batarg("phash",bit),batarg("imprints",lng),batarg("sorted",bit),batarg("revsorted",bit),batarg("key",bit),batarg("orderidx",lng),arg("sname",str),arg("tname",str),arg("cname",str))),
 pattern("sql", "createorderindex", sql_createorderindex, true, "Instantiate the order index on a column", args(0,3, arg("sch",str),arg("tbl",str),arg("col",str))),
 pattern("sql", "droporderindex", sql_droporderindex, true, "Drop the order index on a column", args(0,3, arg("sch",str),arg("tbl",str),arg("col",str))),
 command("calc", "identity", SQLidentity, false, "Returns a unique row identitfier.", args(1,2, arg("",oid),argany("",0))),
 command("batcalc", "identity", BATSQLidentity, false, "Returns the unique row identitfiers.", args(1,2, batarg("",oid),batargany("b",0))),
 pattern("batcalc", "identity", PBATSQLidentity, false, "Returns the unique row identitfiers.", args(2,4, batarg("resb",oid),arg("ns",oid),batargany("b",0),arg("s",oid))),
 pattern("sql", "querylog_catalog", sql_querylog_catalog, false, "Obtain the query log catalog", args(8,8, batarg("id",oid),batarg("user",str),batarg("defined",timestamp),batarg("query",str),batarg("pipe",str),batarg("plan",str),batarg("mal",int),batarg("optimize",lng))),
 pattern("sql", "querylog_calls", sql_querylog_calls, false, "Obtain the query log calls", args(9,9, batarg("id",oid),batarg("start",timestamp),batarg("stop",timestamp),batarg("arguments",str),batarg("tuples",lng),batarg("exec",lng),batarg("result",lng),batarg("cpuload",int),batarg("iowait",int))),
 pattern("sql", "querylog_empty", sql_querylog_empty, true, "", noargs),
 command("sql", "querylog_enable", QLOGenable, true, "", noargs),
 command("sql", "querylog_enable", QLOGenableThreshold, true, "", args(0,1, arg("thres",int))),
 command("sql", "querylog_disable", QLOGdisable, true, "", noargs),
 /* use from sysmon, ie no need too rename
 pattern("sql", "sysmon_queue", SYSMONqueue, false, "", args(9,9, batarg("tag",lng),batarg("sessionid",int),batarg("user",str),batarg("started",timestamp),batarg("status",str),batarg("query",str),batarg("finished",timestamp),batarg("workers",int),batarg("memory",int))),
 pattern("sql", "sysmon_pause", SYSMONpause, true, "", args(0,1, arg("tag",bte))),
 pattern("sql", "sysmon_pause", SYSMONpause, true, "", args(0,1, arg("tag",sht))),
 pattern("sql", "sysmon_pause", SYSMONpause, true, "", args(0,1, arg("tag",int))),
 pattern("sql", "sysmon_pause", SYSMONpause, true, "", args(0,1, arg("tag",lng))),
 pattern("sql", "sysmon_resume", SYSMONresume, true, "", args(0,1, arg("tag",bte))),
 pattern("sql", "sysmon_resume", SYSMONresume, true, "", args(0,1, arg("tag",sht))),
 pattern("sql", "sysmon_resume", SYSMONresume, true, "", args(0,1, arg("tag",int))),
 pattern("sql", "sysmon_resume", SYSMONresume, true, "", args(0,1, arg("tag",lng))),
 pattern("sql", "sysmon_stop", SYSMONstop, true, "", args(0,1, arg("tag",bte))),
 pattern("sql", "sysmon_stop", SYSMONstop, true, "", args(0,1, arg("tag",sht))),
 pattern("sql", "sysmon_stop", SYSMONstop, true, "", args(0,1, arg("tag",int))),
 pattern("sql", "sysmon_stop", SYSMONstop, true, "", args(0,1, arg("tag",lng))),
 */
 pattern("sql", "prepared_statements", SQLsession_prepared_statements, false, "Available prepared statements in the current session", args(5,5, batarg("sessionid",int),batarg("user",str),batarg("statementid",int),batarg("statement",str),batarg("created",timestamp))),
 pattern("sql", "prepared_statements_args", SQLsession_prepared_statements_args, false, "Available prepared statements' arguments in the current session", args(9,9, batarg("statementid",int),batarg("type",str),batarg("digits",int),batarg("scale",int),batarg("inout",bte),batarg("number",int),batarg("schema",str),batarg("table",str),batarg("column",str))),
 pattern("sql", "copy_rejects", COPYrejects, false, "", args(4,4, batarg("rowid",lng),batarg("fldid",int),batarg("msg",str),batarg("inp",str))),
 pattern("sql", "copy_rejects_clear", COPYrejects_clear, true, "", noargs),
 pattern("calc", "hash", MKEYhash, false, "", args(1,2, arg("",lng),arg("v",bte))),
 command("batcalc", "hash", MKEYbathash, false, "", args(1,2, batarg("",lng),batarg("b",bte))),
 pattern("calc", "hash", MKEYhash, false, "", args(1,2, arg("",lng),arg("v",sht))),
 command("batcalc", "hash", MKEYbathash, false, "", args(1,2, batarg("",lng),batarg("b",sht))),
 pattern("calc", "hash", MKEYhash, false, "", args(1,2, arg("",lng),arg("v",int))),
 command("batcalc", "hash", MKEYbathash, false, "", args(1,2, batarg("",lng),batarg("b",int))),
 pattern("calc", "hash", MKEYhash, false, "", args(1,2, arg("",lng),arg("v",lng))),
 command("batcalc", "hash", MKEYbathash, false, "", args(1,2, batarg("",lng),batarg("b",lng))),
 pattern("calc", "hash", MKEYhash, false, "", args(1,2, arg("",lng),arg("v",oid))),
 command("batcalc", "hash", MKEYbathash, false, "", args(1,2, batarg("",lng),batarg("b",oid))),
 pattern("calc", "hash", MKEYhash, false, "", args(1,2, arg("",lng),arg("v",lng))),
 command("batcalc", "hash", MKEYbathash, false, "", args(1,2, batarg("",lng),batarg("b",lng))),
 pattern("calc", "hash", MKEYhash, false, "", args(1,2, arg("",lng),arg("v",flt))),
 command("batcalc", "hash", MKEYbathash, false, "", args(1,2, batarg("",lng),batarg("b",flt))),
 pattern("calc", "hash", MKEYhash, false, "", args(1,2, arg("",lng),arg("v",dbl))),
 command("batcalc", "hash", MKEYbathash, false, "", args(1,2, batarg("",lng),batarg("b",dbl))),
 pattern("calc", "hash", MKEYhash, false, "", args(1,2, arg("",lng),argany("v",0))),
 command("batcalc", "hash", MKEYbathash, false, "", args(1,2, batarg("",lng),batargany("b",1))),
 pattern("calc", "rotate_xor_hash", MKEYrotate_xor_hash, false, "", args(1,4, arg("",lng),arg("h",lng),arg("nbits",int),argany("v",1))),
 command("batcalc", "rotate_xor_hash", MKEYbulk_rotate_xor_hash, false, "", args(1,4, batarg("",int),batarg("h",lng),arg("nbits",int),batargany("b",1))),
 command("sql", "dec_round", bte_dec_round_wrap, false, "round off the value v to nearests multiple of r", args(1,3, arg("",bte),arg("v",bte),arg("r",bte))),
 command("batsql", "dec_round", bte_bat_dec_round_wrap, false, "round off the value v to nearests multiple of r", args(1,3, batarg("",bte),batarg("v",bte),arg("r",bte))),
 command("sql", "round", bte_round_wrap, false, "round off the decimal v(d,s) to r digits behind the dot (if r < 0, before the dot)", args(1,5, arg("",bte),arg("v",bte),arg("d",int),arg("s",int),arg("r",bte))),
 command("batsql", "round", bte_bat_round_wrap, false, "round off the decimal v(d,s) to r digits behind the dot (if r < 0, before the dot)", args(1,5, batarg("",bte),batarg("v",bte),arg("d",int),arg("s",int),arg("r",bte))),
 command("calc", "second_interval", bte_dec2second_interval, false, "cast bte decimal to a second_interval", args(1,5, arg("",lng),arg("sc",int),arg("v",bte),arg("ek",int),arg("sk",int))),
 command("batcalc", "second_interval", bte_batdec2second_interval, false, "cast bte decimal to a second_interval", args(1,5, batarg("",lng),arg("sc",int),batarg("v",bte),arg("ek",int),arg("sk",int))),
 command("sql", "dec_round", sht_dec_round_wrap, false, "round off the value v to nearests multiple of r", args(1,3, arg("",sht),arg("v",sht),arg("r",sht))),
 command("batsql", "dec_round", sht_bat_dec_round_wrap, false, "round off the value v to nearests multiple of r", args(1,3, batarg("",sht),batarg("v",sht),arg("r",sht))),
 command("sql", "round", sht_round_wrap, false, "round off the decimal v(d,s) to r digits behind the dot (if r < 0, before the dot)", args(1,5, arg("",sht),arg("v",sht),arg("d",int),arg("s",int),arg("r",bte))),
 command("batsql", "round", sht_bat_round_wrap, false, "round off the decimal v(d,s) to r digits behind the dot (if r < 0, before the dot)", args(1,5, batarg("",sht),batarg("v",sht),arg("d",int),arg("s",int),arg("r",bte))),
 command("calc", "second_interval", sht_dec2second_interval, false, "cast sht decimal to a second_interval", args(1,5, arg("",lng),arg("sc",int),arg("v",sht),arg("ek",int),arg("sk",int))),
 command("batcalc", "second_interval", sht_batdec2second_interval, false, "cast sht decimal to a second_interval", args(1,5, batarg("",lng),arg("sc",int),batarg("v",sht),arg("ek",int),arg("sk",int))),
 command("sql", "dec_round", int_dec_round_wrap, false, "round off the value v to nearests multiple of r", args(1,3, arg("",int),arg("v",int),arg("r",int))),
 command("batsql", "dec_round", int_bat_dec_round_wrap, false, "round off the value v to nearests multiple of r", args(1,3, batarg("",int),batarg("v",int),arg("r",int))),
 command("sql", "round", int_round_wrap, false, "round off the decimal v(d,s) to r digits behind the dot (if r < 0, before the dot)", args(1,5, arg("",int),arg("v",int),arg("d",int),arg("s",int),arg("r",bte))),
 command("batsql", "round", int_bat_round_wrap, false, "round off the decimal v(d,s) to r digits behind the dot (if r < 0, before the dot)", args(1,5, batarg("",int),batarg("v",int),arg("d",int),arg("s",int),arg("r",bte))),
 command("calc", "second_interval", int_dec2second_interval, false, "cast int decimal to a second_interval", args(1,5, arg("",lng),arg("sc",int),arg("v",int),arg("ek",int),arg("sk",int))),
 command("batcalc", "second_interval", int_batdec2second_interval, false, "cast int decimal to a second_interval", args(1,5, batarg("",lng),arg("sc",int),batarg("v",int),arg("ek",int),arg("sk",int))),
 command("sql", "dec_round", lng_dec_round_wrap, false, "round off the value v to nearests multiple of r", args(1,3, arg("",lng),arg("v",lng),arg("r",lng))),
 command("batsql", "dec_round", lng_bat_dec_round_wrap, false, "round off the value v to nearests multiple of r", args(1,3, batarg("",lng),batarg("v",lng),arg("r",lng))),
 command("sql", "round", lng_round_wrap, false, "round off the decimal v(d,s) to r digits behind the dot (if r < 0, before the dot)", args(1,5, arg("",lng),arg("v",lng),arg("d",int),arg("s",int),arg("r",bte))),
 command("batsql", "round", lng_bat_round_wrap, false, "round off the decimal v(d,s) to r digits behind the dot (if r < 0, before the dot)", args(1,5, batarg("",lng),batarg("v",lng),arg("d",int),arg("s",int),arg("r",bte))),
 command("calc", "second_interval", lng_dec2second_interval, false, "cast lng decimal to a second_interval", args(1,5, arg("",lng),arg("sc",int),arg("v",lng),arg("ek",int),arg("sk",int))),
 command("batcalc", "second_interval", lng_batdec2second_interval, false, "cast lng decimal to a second_interval", args(1,5, batarg("",lng),arg("sc",int),batarg("v",lng),arg("ek",int),arg("sk",int))),
 command("sql", "dec_round", flt_dec_round_wrap, false, "round off the value v to nearests multiple of r", args(1,3, arg("",flt),arg("v",flt),arg("r",flt))),
 command("batsql", "dec_round", flt_bat_dec_round_wrap, false, "round off the value v to nearests multiple of r", args(1,3, batarg("",flt),batarg("v",flt),arg("r",flt))),
 command("sql", "round", flt_round_wrap, false, "round off the floating point v to r digits behind the dot (if r < 0, before the dot)", args(1,3, arg("",flt),arg("v",flt),arg("r",bte))),
 command("batsql", "round", flt_bat_round_wrap, false, "round off the floating point v to r digits behind the dot (if r < 0, before the dot)", args(1,3, batarg("",flt),batarg("v",flt),arg("r",bte))),
 command("sql", "ms_trunc", flt_trunc_wrap, false, "truncate the floating point v to r digits behind the dot (if r < 0, before the dot)", args(1,3, arg("",flt),arg("v",flt),arg("r",int))),
 command("sql", "dec_round", dbl_dec_round_wrap, false, "round off the value v to nearests multiple of r", args(1,3, arg("",dbl),arg("v",dbl),arg("r",dbl))),
 command("batsql", "dec_round", dbl_bat_dec_round_wrap, false, "round off the value v to nearests multiple of r", args(1,3, batarg("",dbl),batarg("v",dbl),arg("r",dbl))),
 command("sql", "round", dbl_round_wrap, false, "round off the floating point v to r digits behind the dot (if r < 0, before the dot)", args(1,3, arg("",dbl),arg("v",dbl),arg("r",bte))),
 command("batsql", "round", dbl_bat_round_wrap, false, "round off the floating point v to r digits behind the dot (if r < 0, before the dot)", args(1,3, batarg("",dbl),batarg("v",dbl),arg("r",bte))),
 command("sql", "ms_trunc", dbl_trunc_wrap, false, "truncate the floating point v to r digits behind the dot (if r < 0, before the dot)", args(1,3, arg("",dbl),arg("v",dbl),arg("r",int))),
 command("sql", "alpha", SQLcst_alpha_cst, false, "Implementation of astronomy alpha function: expands the radius theta depending on the declination", args(1,3, arg("",dbl),arg("dec",dbl),arg("theta",dbl))),
 command("batsql", "alpha", SQLbat_alpha_cst, false, "BAT implementation of astronomy alpha function", args(1,3, batarg("",dbl),batarg("dec",dbl),arg("theta",dbl))),
 command("batsql", "alpha", SQLcst_alpha_bat, false, "BAT implementation of astronomy alpha function", args(1,3, batarg("",dbl),arg("dec",dbl),batarg("theta",dbl))),
 command("calc", "bte", nil_2dec_bte, false, "cast to dec(bte) and check for overflow", args(1,4, arg("",bte),arg("v",void),arg("digits",int),arg("scale",int))),
 command("batcalc", "bte", batnil_2dec_bte, false, "cast to dec(bte) and check for overflow", args(1,4, batarg("",bte),batarg("v",oid),arg("digits",int),arg("scale",int))),
 command("batcalc", "bte", batnil_ce_2dec_bte, false, "cast to dec(bte) and check for overflow", args(1,5, batarg("",bte),batarg("v",oid),arg("digits",int),arg("scale",int),batarg("r",bit))),
 command("calc", "bte", str_2dec_bte, false, "cast to dec(bte) and check for overflow", args(1,4, arg("",bte),arg("v",str),arg("digits",int),arg("scale",int))),
 command("batcalc", "bte", batstr_2dec_bte, false, "cast to dec(bte) and check for overflow", args(1,4, batarg("",bte),batarg("v",str),arg("digits",int),arg("scale",int))),
 command("batcalc", "bte", batstr_ce_2dec_bte, false, "cast to dec(bte) and check for overflow", args(1,5, batarg("",bte),batarg("v",str),arg("digits",int),arg("scale",int),batarg("r",bit))),
 command("calc", "sht", nil_2dec_sht, false, "cast to dec(sht) and check for overflow", args(1,4, arg("",sht),arg("v",void),arg("digits",int),arg("scale",int))),
 command("batcalc", "sht", batnil_2dec_sht, false, "cast to dec(sht) and check for overflow", args(1,4, batarg("",sht),batarg("v",oid),arg("digits",int),arg("scale",int))),
 command("batcalc", "sht", batnil_ce_2dec_sht, false, "cast to dec(sht) and check for overflow", args(1,5, batarg("",sht),batarg("v",oid),arg("digits",int),arg("scale",int),batarg("r",bit))),
 command("calc", "sht", str_2dec_sht, false, "cast to dec(sht) and check for overflow", args(1,4, arg("",sht),arg("v",str),arg("digits",int),arg("scale",int))),
 command("batcalc", "sht", batstr_2dec_sht, false, "cast to dec(sht) and check for overflow", args(1,4, batarg("",sht),batarg("v",str),arg("digits",int),arg("scale",int))),
 command("batcalc", "sht", batstr_ce_2dec_sht, false, "cast to dec(sht) and check for overflow", args(1,5, batarg("",sht),batarg("v",str),arg("digits",int),arg("scale",int),batarg("r",bit))),
 command("calc", "int", nil_2dec_int, false, "cast to dec(int) and check for overflow", args(1,4, arg("",int),arg("v",void),arg("digits",int),arg("scale",int))),
 command("batcalc", "int", batnil_2dec_int, false, "cast to dec(int) and check for overflow", args(1,4, batarg("",int),batarg("v",oid),arg("digits",int),arg("scale",int))),
 command("batcalc", "int", batnil_ce_2dec_int, false, "cast to dec(int) and check for overflow", args(1,5, batarg("",int),batarg("v",oid),arg("digits",int),arg("scale",int),batarg("r",bit))),
 command("calc", "int", str_2dec_int, false, "cast to dec(int) and check for overflow", args(1,4, arg("",int),arg("v",str),arg("digits",int),arg("scale",int))),
 command("batcalc", "int", batstr_2dec_int, false, "cast to dec(int) and check for overflow", args(1,4, batarg("",int),batarg("v",str),arg("digits",int),arg("scale",int))),
 command("batcalc", "int", batstr_ce_2dec_int, false, "cast to dec(int) and check for overflow", args(1,5, batarg("",int),batarg("v",str),arg("digits",int),arg("scale",int),batarg("r",bit))),
 command("calc", "lng", nil_2dec_lng, false, "cast to dec(lng) and check for overflow", args(1,4, arg("",lng),arg("v",void),arg("digits",int),arg("scale",int))),
 command("batcalc", "lng", batnil_2dec_lng, false, "cast to dec(lng) and check for overflow", args(1,4, batarg("",lng),batarg("v",oid),arg("digits",int),arg("scale",int))),
 command("batcalc", "lng", batnil_ce_2dec_lng, false, "cast to dec(lng) and check for overflow", args(1,5, batarg("",lng),batarg("v",oid),arg("digits",int),arg("scale",int),batarg("r",bit))),
 command("calc", "lng", str_2dec_lng, false, "cast to dec(lng) and check for overflow", args(1,4, arg("",lng),arg("v",str),arg("digits",int),arg("scale",int))),
 command("batcalc", "lng", batstr_2dec_lng, false, "cast to dec(lng) and check for overflow", args(1,4, batarg("",lng),batarg("v",str),arg("digits",int),arg("scale",int))),
 command("batcalc", "lng", batstr_ce_2dec_lng, false, "cast to dec(lng) and check for overflow", args(1,5, batarg("",lng),batarg("v",str),arg("digits",int),arg("scale",int),batarg("r",bit))),
 pattern("calc", "timestamp", nil_2time_timestamp, false, "cast to timestamp and check for overflow", args(1,3, arg("",timestamp),arg("v",void),arg("digits",int))),
 pattern("batcalc", "timestamp", nil_2time_timestamp, false, "cast to timestamp and check for overflow", args(1,3, batarg("",timestamp),batarg("v",oid),arg("digits",int))),
 pattern("batcalc", "timestamp", nil_2time_timestamp, false, "cast to timestamp and check for overflow", args(1,4, batarg("",timestamp),batarg("v",oid),arg("digits",int),batarg("r",bat))),
 pattern("calc", "timestamp", str_2time_timestamp, false, "cast to timestamp and check for overflow", args(1,3, arg("",timestamp),arg("v",str),arg("digits",int))),
 pattern("calc", "timestamp", str_2time_timestamptz, false, "cast to timestamp and check for overflow", args(1,4, arg("",timestamp),arg("v",str),arg("digits",int),arg("has_tz",int))),
 pattern("calc", "timestamp", timestamp_2time_timestamp, false, "cast timestamp to timestamp and check for overflow", args(1,3, arg("",timestamp),arg("v",timestamp),arg("digits",int))),
 command("batcalc", "timestamp", batstr_2time_timestamp, false, "cast to timestamp and check for overflow", args(1,3, batarg("",timestamp),batarg("v",str),arg("digits",int))),
 command("batcalc", "timestamp", batstr_2time_timestamptz, false, "cast to timestamp and check for overflow", args(1,4, batarg("",timestamp),batarg("v",str),arg("digits",int),arg("has_tz",int))),
 pattern("batcalc", "timestamp", timestamp_2time_timestamp, false, "cast timestamp to timestamp and check for overflow", args(1,3, batarg("",timestamp),batarg("v",timestamp),arg("digits",int))),
 pattern("calc", "daytime", nil_2time_daytime, false, "cast to daytime and check for overflow", args(1,3, arg("",daytime),arg("v",void),arg("digits",int))),
 pattern("batcalc", "daytime", nil_2time_daytime, false, "cast to daytime and check for overflow", args(1,3, batarg("",daytime),batarg("v",oid),arg("digits",int))),
 pattern("batcalc", "daytime", nil_2time_daytime, false, "cast to daytime and check for overflow", args(1,4, batarg("",daytime),batarg("v",oid),arg("digits",int),batarg("r",bit))),
 pattern("calc", "daytime", str_2time_daytime, false, "cast to daytime and check for overflow", args(1,3, arg("",daytime),arg("v",str),arg("digits",int))),
 pattern("calc", "daytime", str_2time_daytimetz, false, "cast to daytime and check for overflow", args(1,4, arg("",daytime),arg("v",str),arg("digits",int),arg("has_tz",int))),
 pattern("calc", "daytime", daytime_2time_daytime, false, "cast daytime to daytime and check for overflow", args(1,3, arg("",daytime),arg("v",daytime),arg("digits",int))),
 command("batcalc", "daytime", batstr_2time_daytime, false, "cast to daytime and check for overflow", args(1,3, batarg("",daytime),batarg("v",str),arg("digits",int))),
 pattern("batcalc", "daytime", str_2time_daytimetz, false, "cast daytime to daytime and check for overflow", args(1,3, batarg("",daytime),batarg("v",daytime),arg("digits",int))),
 pattern("batcalc", "daytime", daytime_2time_daytime, false, "cast daytime to daytime and check for overflow", args(1,3, batarg("",daytime),batarg("v",daytime),arg("digits",int))),
 command("sql", "date_trunc", bat_date_trunc, false, "Truncate a timestamp to (millennium, century,decade,year,quarter,month,week,day,hour,minute,second, milliseconds,microseconds)", args(1,3, batarg("",timestamp),arg("scale",str),batarg("v",timestamp))),
 command("sql", "date_trunc", date_trunc, false, "Truncate a timestamp to (millennium, century,decade,year,quarter,month,week,day,hour,minute,second, milliseconds,microseconds)", args(1,3, arg("",timestamp),arg("scale",str),arg("v",timestamp))),
 pattern("sql", "current_time", SQLcurrent_daytime, false, "Get the clients current daytime", args(1,1, arg("",daytime))),
 pattern("sql", "current_timestamp", SQLcurrent_timestamp, false, "Get the clients current timestamp", args(1,1, arg("",timestamp))),
 pattern("calc", "date", nil_2_date, false, "cast to date", args(1,2, arg("",date),arg("v",void))),
 pattern("batcalc", "date", nil_2_date, false, "cast to date", args(1,2, batarg("",date),batarg("v",oid))),
 pattern("batcalc", "date", nil_2_date, false, "cast to date", args(1,3, batarg("",date),batarg("v",oid),batarg("r",bit))),
 pattern("calc", "date", str_2_date, false, "cast to date", args(1,2, arg("",date),arg("v",str))),
 command("batcalc", "date", batstr_2_date, false, "cast to date", args(1,2, batarg("",date),batarg("v",str))),
 command("batcalc", "date", batstr_ce_2_date, false, "cast to date", args(1,3, batarg("",date),batarg("v",str),batarg("r",bit))),
 command("calc", "blob", str_2_blob, false, "cast to blob", args(1,2, arg("",blob),arg("v",str))),
 command("batcalc", "blob", batstr_2_blob, false, "cast to blob", args(1,2, batarg("",blob),batarg("v",str))),
 command("batcalc", "blob", batstr_ce_2_blob, false, "cast to blob", args(1,3, batarg("",blob),batarg("v",str),batarg("r",bit))),
 command("calc", "str", SQLblob_2_str, false, "cast blob to str", args(1,2, arg("",str),arg("v",blob))),
 pattern("calc", "str", SQLstr_cast, false, "cast to string and check for overflow", args(1,7, arg("",str),arg("eclass",int),arg("d1",int),arg("s1",int),arg("has_tz",int),argany("v",1),arg("digits",int))),
 pattern("batcalc", "str", SQLbatstr_cast, false, "cast to string and check for overflow", args(1,7, batarg("",str),arg("eclass",int),arg("d1",int),arg("s1",int),arg("has_tz",int),batargany("v",1),arg("digits",int))),
 pattern("batcalc", "str", SQLbatstr_cast, false, "cast to string and check for overflow", args(1,8, batarg("",str),arg("eclass",int),arg("d1",int),arg("s1",int),arg("has_tz",int),batargany("v",1),arg("digits",int),batarg("r",bit))),
 command("calc", "substring", STRsubstringTail, false, "", args(1,3, arg("",str),arg("s",str),arg("offset",int))),
 command("calc", "substring", STRsubstring, false, "", args(1,4, arg("",str),arg("s",str),arg("offset",int),arg("count",int))),
 pattern("calc", "month_interval", month_interval_str, false, "cast str to a month_interval and check for overflow", args(1,4, arg("",int),arg("v",str),arg("ek",int),arg("sk",int))),
 pattern("batcalc", "month_interval", month_interval_str, false, "cast str to a month_interval and check for overflow", args(1,4, batarg("",int),batarg("v",str),arg("ek",int),arg("sk",int))),
 pattern("calc", "second_interval", second_interval_str, false, "cast str to a second_interval and check for overflow", args(1,4, arg("",lng),arg("v",str),arg("ek",int),arg("sk",int))),
 pattern("batcalc", "second_interval", second_interval_str, false, "cast str to a second_interval and check for overflow", args(1,4, batarg("",lng),batarg("v",str),arg("ek",int),arg("sk",int))),
 pattern("calc", "month_interval", month_interval, false, "cast bte to a month_interval and check for overflow", args(1,4, arg("",int),arg("v",bte),arg("ek",int),arg("sk",int))),
 pattern("batcalc", "month_interval", month_interval, false, "cast bte to a month_interval and check for overflow", args(1,4, batarg("",int),batarg("v",bte),arg("ek",int),arg("sk",int))),
 pattern("calc", "second_interval", second_interval, false, "cast bte to a second_interval and check for overflow", args(1,4, arg("",lng),arg("v",bte),arg("ek",int),arg("sk",int))),
 pattern("batcalc", "second_interval", second_interval, false, "cast bte to a second_interval and check for overflow", args(1,4, batarg("",lng),batarg("v",bte),arg("ek",int),arg("sk",int))),
 pattern("calc", "month_interval", month_interval, false, "cast sht to a month_interval and check for overflow", args(1,4, arg("",int),arg("v",sht),arg("ek",int),arg("sk",int))),
 pattern("batcalc", "month_interval", month_interval, false, "cast sht to a month_interval and check for overflow", args(1,4, batarg("",int),batarg("v",sht),arg("ek",int),arg("sk",int))),
 pattern("calc", "second_interval", second_interval, false, "cast sht to a second_interval and check for overflow", args(1,4, arg("",lng),arg("v",sht),arg("ek",int),arg("sk",int))),
 pattern("batcalc", "second_interval", second_interval, false, "cast sht to a second_interval and check for overflow", args(1,4, batarg("",lng),batarg("v",sht),arg("ek",int),arg("sk",int))),
 pattern("calc", "month_interval", month_interval, false, "cast int to a month_interval and check for overflow", args(1,4, arg("",int),arg("v",int),arg("ek",int),arg("sk",int))),
 pattern("batcalc", "month_interval", month_interval, false, "cast int to a month_interval and check for overflow", args(1,4, batarg("",int),batarg("v",int),arg("ek",int),arg("sk",int))),
 pattern("calc", "second_interval", second_interval, false, "cast int to a second_interval and check for overflow", args(1,4, arg("",lng),arg("v",int),arg("ek",int),arg("sk",int))),
 pattern("batcalc", "second_interval", second_interval, false, "cast int to a second_interval and check for overflow", args(1,4, batarg("",lng),batarg("v",int),arg("ek",int),arg("sk",int))),
 pattern("calc", "month_interval", month_interval, false, "cast lng to a month_interval and check for overflow", args(1,4, arg("",int),arg("v",lng),arg("ek",int),arg("sk",int))),
 pattern("batcalc", "month_interval", month_interval, false, "cast lng to a month_interval and check for overflow", args(1,4, batarg("",int),batarg("v",lng),arg("ek",int),arg("sk",int))),
 pattern("calc", "second_interval", second_interval, false, "cast lng to a second_interval and check for overflow", args(1,4, arg("",lng),arg("v",lng),arg("ek",int),arg("sk",int))),
 pattern("batcalc", "second_interval", second_interval, false, "cast lng to a second_interval and check for overflow", args(1,4, batarg("",lng),batarg("v",lng),arg("ek",int),arg("sk",int))),
 pattern("calc", "rowid", sql_rowid, false, "return the next rowid", args(1,4, arg("",oid),argany("v",1),arg("schema",str),arg("table",str))),
 pattern("sql", "drop_hash", SQLdrop_hash, true, "Drop hash indices for the given table", args(0,2, arg("sch",str),arg("tbl",str))),
 pattern("sql", "prelude", SQLprelude, false, "", noargs),
 command("sql", "epilogue", SQLepilogue, false, "", noargs),
 pattern("calc", "second_interval", second_interval_daytime, false, "cast daytime to a second_interval and check for overflow", args(1,4, arg("",lng),arg("v",daytime),arg("ek",int),arg("sk",int))),
 pattern("batcalc", "second_interval", second_interval_daytime, false, "cast daytime to a second_interval and check for overflow", args(1,4, batarg("",lng),batarg("v",daytime),arg("ek",int),arg("sk",int))),
 pattern("calc", "daytime", second_interval_2_daytime, false, "cast second_interval to a daytime and check for overflow", args(1,3, arg("",daytime),arg("v",lng),arg("d",int))),
 pattern("batcalc", "daytime", second_interval_2_daytime, false, "cast second_interval to a daytime and check for overflow", args(1,3, batarg("",daytime),batarg("v",lng),arg("d",int))),
 pattern("calc", "daytime", timestamp_2_daytime, false, "cast timestamp to a daytime and check for overflow", args(1,3, arg("",daytime),arg("v",timestamp),arg("d",int))),
 pattern("batcalc", "daytime", timestamp_2_daytime, false, "cast timestamp to a daytime and check for overflow", args(1,3, batarg("",daytime),batarg("v",timestamp),arg("d",int))),
 pattern("calc", "timestamp", date_2_timestamp, false, "cast date to a timestamp and check for overflow", args(1,3, arg("",timestamp),arg("v",date),arg("d",int))),
 pattern("batcalc", "timestamp", date_2_timestamp, false, "cast date to a timestamp and check for overflow", args(1,3, batarg("",timestamp),batarg("v",date),arg("d",int))),
 command("calc", "index", STRindex_bte, false, "Return the offsets as an index bat", args(1,3, arg("",bte),arg("v",str),arg("u",bit))),
 command("batcalc", "index", BATSTRindex_bte, false, "Return the offsets as an index bat", args(1,3, batarg("",bte),batarg("v",str),arg("u",bit))),
 command("calc", "index", STRindex_sht, false, "Return the offsets as an index bat", args(1,3, arg("",sht),arg("v",str),arg("u",bit))),
 command("batcalc", "index", BATSTRindex_sht, false, "Return the offsets as an index bat", args(1,3, batarg("",sht),batarg("v",str),arg("u",bit))),
 command("calc", "index", STRindex_int, false, "Return the offsets as an index bat", args(1,3, arg("",int),arg("v",str),arg("u",bit))),
 command("batcalc", "index", BATSTRindex_int, false, "Return the offsets as an index bat", args(1,3, batarg("",int),batarg("v",str),arg("u",bit))),
 command("calc", "strings", STRstrings, false, "Return the strings", args(1,2, arg("",str),arg("v",str))),
 command("batcalc", "strings", BATSTRstrings, false, "Return the strings", args(1,2, batarg("",str),batarg("v",str))),
 pattern("sql", "update_tables", SYSupdate_tables, true, "Procedure triggered on update of the sys._tables table", args(1,1, arg("",void))),
 pattern("sql", "update_schemas", SYSupdate_schemas, true, "Procedure triggered on update of the sys.schemas table", args(1,1, arg("",void))),
 pattern("sql", "unionfunc", SQLunionfunc, false, "", args(1,4, varargany("",0),arg("mod",str),arg("fcn",str),varargany("",0))),
 /* decimals */
 command("calc", "bte", flt_num2dec_bte, false, "cast number to decimal(bte) and check for overflow", args(1,4, arg("",bte),arg("v",flt),arg("digits",int),arg("scale",int))),
 command("batcalc", "bte", batflt_num2dec_bte, false, "cast number to decimal(bte) and check for overflow", args(1,4, batarg("",bte),batarg("v",flt),arg("digits",int),arg("scale",int))),
 command("batcalc", "bte", batflt_ce_num2dec_bte, false, "cast number to decimal(bte) and check for overflow", args(1,5, batarg("",bte),batarg("v",flt),arg("digits",int),arg("scale",int),batarg("r",bit))),
 command("calc", "bte", dbl_num2dec_bte, false, "cast number to decimal(bte) and check for overflow", args(1,4, arg("",bte),arg("v",dbl),arg("digits",int),arg("scale",int))),
 command("batcalc", "bte", batdbl_num2dec_bte, false, "cast number to decimal(bte) and check for overflow", args(1,4, batarg("",bte),batarg("v",dbl),arg("digits",int),arg("scale",int))),
 command("batcalc", "bte", batdbl_ce_num2dec_bte, false, "cast number to decimal(bte) and check for overflow", args(1,5, batarg("",bte),batarg("v",dbl),arg("digits",int),arg("scale",int),batarg("r",bit))),
 command("calc", "sht", flt_num2dec_sht, false, "cast number to decimal(sht) and check for overflow", args(1,4, arg("",sht),arg("v",flt),arg("digits",int),arg("scale",int))),
 command("batcalc", "sht", batflt_num2dec_sht, false, "cast number to decimal(sht) and check for overflow", args(1,4, batarg("",sht),batarg("v",flt),arg("digits",int),arg("scale",int))),
 command("batcalc", "sht", batflt_ce_num2dec_sht, false, "cast number to decimal(sht) and check for overflow", args(1,5, batarg("",sht),batarg("v",flt),arg("digits",int),arg("scale",int),batarg("r",bit))),
 command("calc", "sht", dbl_num2dec_sht, false, "cast number to decimal(sht) and check for overflow", args(1,4, arg("",sht),arg("v",dbl),arg("digits",int),arg("scale",int))),
 command("batcalc", "sht", batdbl_num2dec_sht, false, "cast number to decimal(sht) and check for overflow", args(1,4, batarg("",sht),batarg("v",dbl),arg("digits",int),arg("scale",int))),
 command("batcalc", "sht", batdbl_ce_num2dec_sht, false, "cast number to decimal(sht) and check for overflow", args(1,5, batarg("",sht),batarg("v",dbl),arg("digits",int),arg("scale",int),batarg("r",bit))),
 command("calc", "int", flt_num2dec_int, false, "cast number to decimal(int) and check for overflow", args(1,4, arg("",int),arg("v",flt),arg("digits",int),arg("scale",int))),
 command("batcalc", "int", batflt_num2dec_int, false, "cast number to decimal(int) and check for overflow", args(1,4, batarg("",int),batarg("v",flt),arg("digits",int),arg("scale",int))),
 command("batcalc", "int", batflt_ce_num2dec_int, false, "cast number to decimal(int) and check for overflow", args(1,5, batarg("",int),batarg("v",flt),arg("digits",int),arg("scale",int),batarg("r",bit))),
 command("calc", "int", dbl_num2dec_int, false, "cast number to decimal(int) and check for overflow", args(1,4, arg("",int),arg("v",dbl),arg("digits",int),arg("scale",int))),
 command("batcalc", "int", batdbl_num2dec_int, false, "cast number to decimal(int) and check for overflow", args(1,4, batarg("",int),batarg("v",dbl),arg("digits",int),arg("scale",int))),
 command("batcalc", "int", batdbl_ce_num2dec_int, false, "cast number to decimal(int) and check for overflow", args(1,5, batarg("",int),batarg("v",dbl),arg("digits",int),arg("scale",int),batarg("r",bit))),
 command("calc", "lng", flt_num2dec_lng, false, "cast number to decimal(lng) and check for overflow", args(1,4, arg("",lng),arg("v",flt),arg("digits",int),arg("scale",int))),
 command("batcalc", "lng", batflt_num2dec_lng, false, "cast number to decimal(lng) and check for overflow", args(1,4, batarg("",lng),batarg("v",flt),arg("digits",int),arg("scale",int))),
 command("batcalc", "lng", batflt_ce_num2dec_lng, false, "cast number to decimal(lng) and check for overflow", args(1,5, batarg("",lng),batarg("v",flt),arg("digits",int),arg("scale",int),batarg("r",bit))),
 command("calc", "lng", dbl_num2dec_lng, false, "cast number to decimal(lng) and check for overflow", args(1,4, arg("",lng),arg("v",dbl),arg("digits",int),arg("scale",int))),
 command("batcalc", "lng", batdbl_num2dec_lng, false, "cast number to decimal(lng) and check for overflow", args(1,4, batarg("",lng),batarg("v",dbl),arg("digits",int),arg("scale",int))),
 command("batcalc", "lng", batdbl_ce_num2dec_lng, false, "cast number to decimal(lng) and check for overflow", args(1,5, batarg("",lng),batarg("v",dbl),arg("digits",int),arg("scale",int),batarg("r",bit))),
 command("calc", "bte", bte_num2dec_bte, false, "cast number to decimal(bte) and check for overflow", args(1,4, arg("",bte),arg("v",bte),arg("digits",int),arg("scale",int))),
 command("batcalc", "bte", batbte_num2dec_bte, false, "cast number to decimal(bte) and check for overflow", args(1,4, batarg("",bte),batarg("v",bte),arg("digits",int),arg("scale",int))),
 command("batcalc", "bte", batbte_ce_num2dec_bte, false, "cast number to decimal(bte) and check for overflow", args(1,5, batarg("",bte),batarg("v",bte),arg("digits",int),arg("scale",int),batarg("r",bit))),
 command("calc", "bte", bte_dec2_bte, false, "cast decimal(bte) to bte and check for overflow", args(1,3, arg("",bte),arg("s1",int),arg("v",bte))),
 command("calc", "bte", bte_dec2dec_bte, false, "cast decimal(bte) to decimal(bte) and check for overflow", args(1,5, arg("",bte),arg("s1",int),arg("v",bte),arg("d2",int),arg("s2",int))),
 command("batcalc", "bte", batbte_dec2_bte, false, "cast decimal(bte) to bte and check for overflow", args(1,3, batarg("",bte),arg("s1",int),batarg("v",bte))),
 command("batcalc", "bte", batbte_ce_dec2_bte, false, "cast decimal(bte) to bte and check for overflow", args(1,4, batarg("",bte),arg("s1",int),batarg("v",bte),batarg("r",bit))),
 command("batcalc", "bte", batbte_dec2dec_bte, false, "cast decimal(bte) to decimal(bte) and check for overflow", args(1,5, batarg("",bte),arg("s1",int),batarg("v",bte),arg("d2",int),arg("s2",int))),
 command("batcalc", "bte", batbte_ce_dec2dec_bte, false, "cast decimal(bte) to decimal(bte) and check for overflow", args(1,6, batarg("",bte),arg("s1",int),batarg("v",bte),arg("d2",int),arg("s2",int),batarg("r",bit))),
 command("calc", "bte", sht_num2dec_bte, false, "cast number to decimal(bte) and check for overflow", args(1,4, arg("",bte),arg("v",sht),arg("digits",int),arg("scale",int))),
 command("batcalc", "bte", batsht_num2dec_bte, false, "cast number to decimal(bte) and check for overflow", args(1,4, batarg("",bte),batarg("v",sht),arg("digits",int),arg("scale",int))),
 command("batcalc", "bte", batsht_ce_num2dec_bte, false, "cast number to decimal(bte) and check for overflow", args(1,5, batarg("",bte),batarg("v",sht),arg("digits",int),arg("scale",int),batarg("r",bit))),
 command("calc", "bte", sht_dec2_bte, false, "cast decimal(sht) to bte and check for overflow", args(1,3, arg("",bte),arg("s1",int),arg("v",sht))),
 command("calc", "bte", sht_dec2dec_bte, false, "cast decimal(sht) to decimal(bte) and check for overflow", args(1,5, arg("",bte),arg("s1",int),arg("v",sht),arg("d2",int),arg("s2",int))),
 command("batcalc", "bte", batsht_dec2_bte, false, "cast decimal(sht) to bte and check for overflow", args(1,3, batarg("",bte),arg("s1",int),batarg("v",sht))),
 command("batcalc", "bte", batsht_ce_dec2_bte, false, "cast decimal(sht) to bte and check for overflow", args(1,4, batarg("",bte),arg("s1",int),batarg("v",sht),batarg("r",bit))),
 command("batcalc", "bte", batsht_dec2dec_bte, false, "cast decimal(sht) to decimal(bte) and check for overflow", args(1,5, batarg("",bte),arg("s1",int),batarg("v",sht),arg("d2",int),arg("s2",int))),
 command("batcalc", "bte", batsht_ce_dec2dec_bte, false, "cast decimal(sht) to decimal(bte) and check for overflow", args(1,6, batarg("",bte),arg("s1",int),batarg("v",sht),arg("d2",int),arg("s2",int),batarg("r",bit))),
 command("calc", "bte", int_num2dec_bte, false, "cast number to decimal(bte) and check for overflow", args(1,4, arg("",bte),arg("v",int),arg("digits",int),arg("scale",int))),
 command("batcalc", "bte", batint_num2dec_bte, false, "cast number to decimal(bte) and check for overflow", args(1,4, batarg("",bte),batarg("v",int),arg("digits",int),arg("scale",int))),
 command("batcalc", "bte", batint_ce_num2dec_bte, false, "cast number to decimal(bte) and check for overflow", args(1,5, batarg("",bte),batarg("v",int),arg("digits",int),arg("scale",int),batarg("r",bit))),
 command("calc", "bte", int_dec2_bte, false, "cast decimal(int) to bte and check for overflow", args(1,3, arg("",bte),arg("s1",int),arg("v",int))),
 command("calc", "bte", int_dec2dec_bte, false, "cast decimal(int) to decimal(bte) and check for overflow", args(1,5, arg("",bte),arg("s1",int),arg("v",int),arg("d2",int),arg("s2",int))),
 command("batcalc", "bte", batint_dec2_bte, false, "cast decimal(int) to bte and check for overflow", args(1,3, batarg("",bte),arg("s1",int),batarg("v",int))),
 command("batcalc", "bte", batint_ce_dec2_bte, false, "cast decimal(int) to bte and check for overflow", args(1,4, batarg("",bte),arg("s1",int),batarg("v",int),batarg("r",bit))),
 command("batcalc", "bte", batint_dec2dec_bte, false, "cast decimal(int) to decimal(bte) and check for overflow", args(1,5, batarg("",bte),arg("s1",int),batarg("v",int),arg("d2",int),arg("s2",int))),
 command("batcalc", "bte", batint_ce_dec2dec_bte, false, "cast decimal(int) to decimal(bte) and check for overflow", args(1,6, batarg("",bte),arg("s1",int),batarg("v",int),arg("d2",int),arg("s2",int),batarg("r",bit))),
 command("calc", "bte", lng_num2dec_bte, false, "cast number to decimal(bte) and check for overflow", args(1,4, arg("",bte),arg("v",lng),arg("digits",int),arg("scale",int))),
 command("batcalc", "bte", batlng_num2dec_bte, false, "cast number to decimal(bte) and check for overflow", args(1,4, batarg("",bte),batarg("v",lng),arg("digits",int),arg("scale",int))),
 command("batcalc", "bte", batlng_ce_num2dec_bte, false, "cast number to decimal(bte) and check for overflow", args(1,5, batarg("",bte),batarg("v",lng),arg("digits",int),arg("scale",int),batarg("r",bit))),
 command("calc", "bte", lng_dec2_bte, false, "cast decimal(lng) to bte and check for overflow", args(1,3, arg("",bte),arg("s1",int),arg("v",lng))),
 command("calc", "bte", lng_dec2dec_bte, false, "cast decimal(lng) to decimal(bte) and check for overflow", args(1,5, arg("",bte),arg("s1",int),arg("v",lng),arg("d2",int),arg("s2",int))),
 command("batcalc", "bte", batlng_dec2_bte, false, "cast decimal(lng) to bte and check for overflow", args(1,3, batarg("",bte),arg("s1",int),batarg("v",lng))),
 command("batcalc", "bte", batlng_ce_dec2_bte, false, "cast decimal(lng) to bte and check for overflow", args(1,4, batarg("",bte),arg("s1",int),batarg("v",lng),batarg("r",bit))),
 command("batcalc", "bte", batlng_dec2dec_bte, false, "cast decimal(lng) to decimal(bte) and check for overflow", args(1,5, batarg("",bte),arg("s1",int),batarg("v",lng),arg("d2",int),arg("s2",int))),
 command("batcalc", "bte", batlng_ce_dec2dec_bte, false, "cast decimal(lng) to decimal(bte) and check for overflow", args(1,6, batarg("",bte),arg("s1",int),batarg("v",lng),arg("d2",int),arg("s2",int),batarg("r",bit))),
 command("calc", "sht", bte_num2dec_sht, false, "cast number to decimal(sht) and check for overflow", args(1,4, arg("",sht),arg("v",bte),arg("digits",int),arg("scale",int))),
 command("batcalc", "sht", batbte_num2dec_sht, false, "cast number to decimal(sht) and check for overflow", args(1,4, batarg("",sht),batarg("v",bte),arg("digits",int),arg("scale",int))),
 command("batcalc", "sht", batbte_ce_num2dec_sht, false, "cast number to decimal(sht) and check for overflow", args(1,5, batarg("",sht),batarg("v",bte),arg("digits",int),arg("scale",int),batarg("r",bit))),
 command("calc", "sht", bte_dec2_sht, false, "cast decimal(bte) to sht and check for overflow", args(1,3, arg("",sht),arg("s1",int),arg("v",bte))),
 command("calc", "sht", bte_dec2dec_sht, false, "cast decimal(bte) to decimal(sht) and check for overflow", args(1,5, arg("",sht),arg("s1",int),arg("v",bte),arg("d2",int),arg("s2",int))),
 command("batcalc", "sht", batbte_dec2_sht, false, "cast decimal(bte) to sht and check for overflow", args(1,3, batarg("",sht),arg("s1",int),batarg("v",bte))),
 command("batcalc", "sht", batbte_ce_dec2_sht, false, "cast decimal(bte) to sht and check for overflow", args(1,4, batarg("",sht),arg("s1",int),batarg("v",bte),batarg("r",bit))),
 command("batcalc", "sht", batbte_dec2dec_sht, false, "cast decimal(bte) to decimal(sht) and check for overflow", args(1,5, batarg("",sht),arg("s1",int),batarg("v",bte),arg("d2",int),arg("s2",int))),
 command("batcalc", "sht", batbte_ce_dec2dec_sht, false, "cast decimal(bte) to decimal(sht) and check for overflow", args(1,6, batarg("",sht),arg("s1",int),batarg("v",bte),arg("d2",int),arg("s2",int),batarg("r",bit))),
 command("calc", "sht", sht_num2dec_sht, false, "cast number to decimal(sht) and check for overflow", args(1,4, arg("",sht),arg("v",sht),arg("digits",int),arg("scale",int))),
 command("batcalc", "sht", batsht_num2dec_sht, false, "cast number to decimal(sht) and check for overflow", args(1,4, batarg("",sht),batarg("v",sht),arg("digits",int),arg("scale",int))),
 command("batcalc", "sht", batsht_ce_num2dec_sht, false, "cast number to decimal(sht) and check for overflow", args(1,5, batarg("",sht),batarg("v",sht),arg("digits",int),arg("scale",int),batarg("r",bit))),
 command("calc", "sht", sht_dec2_sht, false, "cast decimal(sht) to sht and check for overflow", args(1,3, arg("",sht),arg("s1",int),arg("v",sht))),
 command("calc", "sht", sht_dec2dec_sht, false, "cast decimal(sht) to decimal(sht) and check for overflow", args(1,5, arg("",sht),arg("s1",int),arg("v",sht),arg("d2",int),arg("s2",int))),
 command("batcalc", "sht", batsht_dec2_sht, false, "cast decimal(sht) to sht and check for overflow", args(1,3, batarg("",sht),arg("s1",int),batarg("v",sht))),
 command("batcalc", "sht", batsht_ce_dec2_sht, false, "cast decimal(sht) to sht and check for overflow", args(1,4, batarg("",sht),arg("s1",int),batarg("v",sht),batarg("r",bit))),
 command("batcalc", "sht", batsht_dec2dec_sht, false, "cast decimal(sht) to decimal(sht) and check for overflow", args(1,5, batarg("",sht),arg("s1",int),batarg("v",sht),arg("d2",int),arg("s2",int))),
 command("batcalc", "sht", batsht_ce_dec2dec_sht, false, "cast decimal(sht) to decimal(sht) and check for overflow", args(1,6, batarg("",sht),arg("s1",int),batarg("v",sht),arg("d2",int),arg("s2",int),batarg("r",bit))),
 command("calc", "sht", int_num2dec_sht, false, "cast number to decimal(sht) and check for overflow", args(1,4, arg("",sht),arg("v",int),arg("digits",int),arg("scale",int))),
 command("batcalc", "sht", batint_num2dec_sht, false, "cast number to decimal(sht) and check for overflow", args(1,4, batarg("",sht),batarg("v",int),arg("digits",int),arg("scale",int))),
 command("batcalc", "sht", batint_ce_num2dec_sht, false, "cast number to decimal(sht) and check for overflow", args(1,5, batarg("",sht),batarg("v",int),arg("digits",int),arg("scale",int),batarg("r",bit))),
 command("calc", "sht", int_dec2_sht, false, "cast decimal(int) to sht and check for overflow", args(1,3, arg("",sht),arg("s1",int),arg("v",int))),
 command("calc", "sht", int_dec2dec_sht, false, "cast decimal(int) to decimal(sht) and check for overflow", args(1,5, arg("",sht),arg("s1",int),arg("v",int),arg("d2",int),arg("s2",int))),
 command("batcalc", "sht", batint_dec2_sht, false, "cast decimal(int) to sht and check for overflow", args(1,3, batarg("",sht),arg("s1",int),batarg("v",int))),
 command("batcalc", "sht", batint_ce_dec2_sht, false, "cast decimal(int) to sht and check for overflow", args(1,4, batarg("",sht),arg("s1",int),batarg("v",int),batarg("r",bit))),
 command("batcalc", "sht", batint_dec2dec_sht, false, "cast decimal(int) to decimal(sht) and check for overflow", args(1,5, batarg("",sht),arg("s1",int),batarg("v",int),arg("d2",int),arg("s2",int))),
 command("batcalc", "sht", batint_ce_dec2dec_sht, false, "cast decimal(int) to decimal(sht) and check for overflow", args(1,6, batarg("",sht),arg("s1",int),batarg("v",int),arg("d2",int),arg("s2",int),batarg("r",bit))),
 command("calc", "sht", lng_num2dec_sht, false, "cast number to decimal(sht) and check for overflow", args(1,4, arg("",sht),arg("v",lng),arg("digits",int),arg("scale",int))),
 command("batcalc", "sht", batlng_num2dec_sht, false, "cast number to decimal(sht) and check for overflow", args(1,4, batarg("",sht),batarg("v",lng),arg("digits",int),arg("scale",int))),
 command("batcalc", "sht", batlng_ce_num2dec_sht, false, "cast number to decimal(sht) and check for overflow", args(1,5, batarg("",sht),batarg("v",lng),arg("digits",int),arg("scale",int),batarg("r",bit))),
 command("calc", "sht", lng_dec2_sht, false, "cast decimal(lng) to sht and check for overflow", args(1,3, arg("",sht),arg("s1",int),arg("v",lng))),
 command("calc", "sht", lng_dec2dec_sht, false, "cast decimal(lng) to decimal(sht) and check for overflow", args(1,5, arg("",sht),arg("s1",int),arg("v",lng),arg("d2",int),arg("s2",int))),
 command("batcalc", "sht", batlng_dec2_sht, false, "cast decimal(lng) to sht and check for overflow", args(1,3, batarg("",sht),arg("s1",int),batarg("v",lng))),
 command("batcalc", "sht", batlng_ce_dec2_sht, false, "cast decimal(lng) to sht and check for overflow", args(1,4, batarg("",sht),arg("s1",int),batarg("v",lng),batarg("r",bit))),
 command("batcalc", "sht", batlng_dec2dec_sht, false, "cast decimal(lng) to decimal(sht) and check for overflow", args(1,5, batarg("",sht),arg("s1",int),batarg("v",lng),arg("d2",int),arg("s2",int))),
 command("batcalc", "sht", batlng_ce_dec2dec_sht, false, "cast decimal(lng) to decimal(sht) and check for overflow", args(1,6, batarg("",sht),arg("s1",int),batarg("v",lng),arg("d2",int),arg("s2",int),batarg("r",bit))),
 command("calc", "int", bte_num2dec_int, false, "cast number to decimal(int) and check for overflow", args(1,4, arg("",int),arg("v",bte),arg("digits",int),arg("scale",int))),
 command("batcalc", "int", batbte_num2dec_int, false, "cast number to decimal(int) and check for overflow", args(1,4, batarg("",int),batarg("v",bte),arg("digits",int),arg("scale",int))),
 command("batcalc", "int", batbte_ce_num2dec_int, false, "cast number to decimal(int) and check for overflow", args(1,5, batarg("",int),batarg("v",bte),arg("digits",int),arg("scale",int),batarg("r",bit))),
 command("calc", "int", bte_dec2_int, false, "cast decimal(bte) to int and check for overflow", args(1,3, arg("",int),arg("s1",int),arg("v",bte))),
 command("calc", "int", bte_dec2dec_int, false, "cast decimal(bte) to decimal(int) and check for overflow", args(1,5, arg("",int),arg("s1",int),arg("v",bte),arg("d2",int),arg("s2",int))),
 command("batcalc", "int", batbte_dec2_int, false, "cast decimal(bte) to int and check for overflow", args(1,3, batarg("",int),arg("s1",int),batarg("v",bte))),
 command("batcalc", "int", batbte_ce_dec2_int, false, "cast decimal(bte) to int and check for overflow", args(1,4, batarg("",int),arg("s1",int),batarg("v",bte),batarg("r",bit))),
 command("batcalc", "int", batbte_dec2dec_int, false, "cast decimal(bte) to decimal(int) and check for overflow", args(1,5, batarg("",int),arg("s1",int),batarg("v",bte),arg("d2",int),arg("s2",int))),
 command("batcalc", "int", batbte_ce_dec2dec_int, false, "cast decimal(bte) to decimal(int) and check for overflow", args(1,6, batarg("",int),arg("s1",int),batarg("v",bte),arg("d2",int),arg("s2",int),batarg("r",bit))),
 command("calc", "int", sht_num2dec_int, false, "cast number to decimal(int) and check for overflow", args(1,4, arg("",int),arg("v",sht),arg("digits",int),arg("scale",int))),
 command("batcalc", "int", batsht_num2dec_int, false, "cast number to decimal(int) and check for overflow", args(1,4, batarg("",int),batarg("v",sht),arg("digits",int),arg("scale",int))),
 command("batcalc", "int", batsht_ce_num2dec_int, false, "cast number to decimal(int) and check for overflow", args(1,5, batarg("",int),batarg("v",sht),arg("digits",int),arg("scale",int),batarg("r",bit))),
 command("calc", "int", sht_dec2_int, false, "cast decimal(sht) to int and check for overflow", args(1,3, arg("",int),arg("s1",int),arg("v",sht))),
 command("calc", "int", sht_dec2dec_int, false, "cast decimal(sht) to decimal(int) and check for overflow", args(1,5, arg("",int),arg("s1",int),arg("v",sht),arg("d2",int),arg("s2",int))),
 command("batcalc", "int", batsht_dec2_int, false, "cast decimal(sht) to int and check for overflow", args(1,3, batarg("",int),arg("s1",int),batarg("v",sht))),
 command("batcalc", "int", batsht_ce_dec2_int, false, "cast decimal(sht) to int and check for overflow", args(1,4, batarg("",int),arg("s1",int),batarg("v",sht),batarg("r",bit))),
 command("batcalc", "int", batsht_dec2dec_int, false, "cast decimal(sht) to decimal(int) and check for overflow", args(1,5, batarg("",int),arg("s1",int),batarg("v",sht),arg("d2",int),arg("s2",int))),
 command("batcalc", "int", batsht_ce_dec2dec_int, false, "cast decimal(sht) to decimal(int) and check for overflow", args(1,6, batarg("",int),arg("s1",int),batarg("v",sht),arg("d2",int),arg("s2",int),batarg("r",bit))),
 command("calc", "int", int_num2dec_int, false, "cast number to decimal(int) and check for overflow", args(1,4, arg("",int),arg("v",int),arg("digits",int),arg("scale",int))),
 command("batcalc", "int", batint_num2dec_int, false, "cast number to decimal(int) and check for overflow", args(1,4, batarg("",int),batarg("v",int),arg("digits",int),arg("scale",int))),
 command("batcalc", "int", batint_ce_num2dec_int, false, "cast number to decimal(int) and check for overflow", args(1,5, batarg("",int),batarg("v",int),arg("digits",int),arg("scale",int),batarg("r",bit))),
 command("calc", "int", int_dec2_int, false, "cast decimal(int) to int and check for overflow", args(1,3, arg("",int),arg("s1",int),arg("v",int))),
 command("calc", "int", int_dec2dec_int, false, "cast decimal(int) to decimal(int) and check for overflow", args(1,5, arg("",int),arg("s1",int),arg("v",int),arg("d2",int),arg("s2",int))),
 command("batcalc", "int", batint_dec2_int, false, "cast decimal(int) to int and check for overflow", args(1,3, batarg("",int),arg("s1",int),batarg("v",int))),
 command("batcalc", "int", batint_ce_dec2_int, false, "cast decimal(int) to int and check for overflow", args(1,4, batarg("",int),arg("s1",int),batarg("v",int),batarg("r",bit))),
 command("batcalc", "int", batint_dec2dec_int, false, "cast decimal(int) to decimal(int) and check for overflow", args(1,5, batarg("",int),arg("s1",int),batarg("v",int),arg("d2",int),arg("s2",int))),
 command("batcalc", "int", batint_ce_dec2dec_int, false, "cast decimal(int) to decimal(int) and check for overflow", args(1,6, batarg("",int),arg("s1",int),batarg("v",int),arg("d2",int),arg("s2",int),batarg("r",bit))),
 command("calc", "int", lng_num2dec_int, false, "cast number to decimal(int) and check for overflow", args(1,4, arg("",int),arg("v",lng),arg("digits",int),arg("scale",int))),
 command("batcalc", "int", batlng_num2dec_int, false, "cast number to decimal(int) and check for overflow", args(1,4, batarg("",int),batarg("v",lng),arg("digits",int),arg("scale",int))),
 command("batcalc", "int", batlng_ce_num2dec_int, false, "cast number to decimal(int) and check for overflow", args(1,5, batarg("",int),batarg("v",lng),arg("digits",int),arg("scale",int),batarg("r",bit))),
 command("calc", "int", lng_dec2_int, false, "cast decimal(lng) to int and check for overflow", args(1,3, arg("",int),arg("s1",int),arg("v",lng))),
 command("calc", "int", lng_dec2dec_int, false, "cast decimal(lng) to decimal(int) and check for overflow", args(1,5, arg("",int),arg("s1",int),arg("v",lng),arg("d2",int),arg("s2",int))),
 command("batcalc", "int", batlng_dec2_int, false, "cast decimal(lng) to int and check for overflow", args(1,3, batarg("",int),arg("s1",int),batarg("v",lng))),
 command("batcalc", "int", batlng_ce_dec2_int, false, "cast decimal(lng) to int and check for overflow", args(1,4, batarg("",int),arg("s1",int),batarg("v",lng),batarg("r",bit))),
 command("batcalc", "int", batlng_dec2dec_int, false, "cast decimal(lng) to decimal(int) and check for overflow", args(1,5, batarg("",int),arg("s1",int),batarg("v",lng),arg("d2",int),arg("s2",int))),
 command("batcalc", "int", batlng_ce_dec2dec_int, false, "cast decimal(lng) to decimal(int) and check for overflow", args(1,6, batarg("",int),arg("s1",int),batarg("v",lng),arg("d2",int),arg("s2",int),batarg("r",bit))),
 command("calc", "lng", bte_num2dec_lng, false, "cast number to decimal(lng) and check for overflow", args(1,4, arg("",lng),arg("v",bte),arg("digits",int),arg("scale",int))),
 command("batcalc", "lng", batbte_num2dec_lng, false, "cast number to decimal(lng) and check for overflow", args(1,4, batarg("",lng),batarg("v",bte),arg("digits",int),arg("scale",int))),
 command("batcalc", "lng", batbte_ce_num2dec_lng, false, "cast number to decimal(lng) and check for overflow", args(1,5, batarg("",lng),batarg("v",bte),arg("digits",int),arg("scale",int),batarg("r",bit))),
 command("calc", "lng", bte_dec2_lng, false, "cast decimal(bte) to lng and check for overflow", args(1,3, arg("",lng),arg("s1",int),arg("v",bte))),
 command("calc", "lng", bte_dec2dec_lng, false, "cast decimal(bte) to decimal(lng) and check for overflow", args(1,5, arg("",lng),arg("s1",int),arg("v",bte),arg("d2",int),arg("s2",int))),
 command("batcalc", "lng", batbte_dec2_lng, false, "cast decimal(bte) to lng and check for overflow", args(1,3, batarg("",lng),arg("s1",int),batarg("v",bte))),
 command("batcalc", "lng", batbte_ce_dec2_lng, false, "cast decimal(bte) to lng and check for overflow", args(1,4, batarg("",lng),arg("s1",int),batarg("v",bte),batarg("r",bit))),
 command("batcalc", "lng", batbte_dec2dec_lng, false, "cast decimal(bte) to decimal(lng) and check for overflow", args(1,5, batarg("",lng),arg("s1",int),batarg("v",bte),arg("d2",int),arg("s2",int))),
 command("batcalc", "lng", batbte_ce_dec2dec_lng, false, "cast decimal(bte) to decimal(lng) and check for overflow", args(1,6, batarg("",lng),arg("s1",int),batarg("v",bte),arg("d2",int),arg("s2",int),batarg("r",bit))),
 command("calc", "lng", sht_num2dec_lng, false, "cast number to decimal(lng) and check for overflow", args(1,4, arg("",lng),arg("v",sht),arg("digits",int),arg("scale",int))),
 command("batcalc", "lng", batsht_num2dec_lng, false, "cast number to decimal(lng) and check for overflow", args(1,4, batarg("",lng),batarg("v",sht),arg("digits",int),arg("scale",int))),
 command("batcalc", "lng", batsht_ce_num2dec_lng, false, "cast number to decimal(lng) and check for overflow", args(1,5, batarg("",lng),batarg("v",sht),arg("digits",int),arg("scale",int),batarg("r",bit))),
 command("calc", "lng", sht_dec2_lng, false, "cast decimal(sht) to lng and check for overflow", args(1,3, arg("",lng),arg("s1",int),arg("v",sht))),
 command("calc", "lng", sht_dec2dec_lng, false, "cast decimal(sht) to decimal(lng) and check for overflow", args(1,5, arg("",lng),arg("s1",int),arg("v",sht),arg("d2",int),arg("s2",int))),
 command("batcalc", "lng", batsht_dec2_lng, false, "cast decimal(sht) to lng and check for overflow", args(1,3, batarg("",lng),arg("s1",int),batarg("v",sht))),
 command("batcalc", "lng", batsht_ce_dec2_lng, false, "cast decimal(sht) to lng and check for overflow", args(1,4, batarg("",lng),arg("s1",int),batarg("v",sht),batarg("r",bit))),
 command("batcalc", "lng", batsht_dec2dec_lng, false, "cast decimal(sht) to decimal(lng) and check for overflow", args(1,5, batarg("",lng),arg("s1",int),batarg("v",sht),arg("d2",int),arg("s2",int))),
 command("batcalc", "lng", batsht_ce_dec2dec_lng, false, "cast decimal(sht) to decimal(lng) and check for overflow", args(1,6, batarg("",lng),arg("s1",int),batarg("v",sht),arg("d2",int),arg("s2",int),batarg("r",bit))),
 command("calc", "lng", int_num2dec_lng, false, "cast number to decimal(lng) and check for overflow", args(1,4, arg("",lng),arg("v",int),arg("digits",int),arg("scale",int))),
 command("batcalc", "lng", batint_num2dec_lng, false, "cast number to decimal(lng) and check for overflow", args(1,4, batarg("",lng),batarg("v",int),arg("digits",int),arg("scale",int))),
 command("batcalc", "lng", batint_ce_num2dec_lng, false, "cast number to decimal(lng) and check for overflow", args(1,5, batarg("",lng),batarg("v",int),arg("digits",int),arg("scale",int),batarg("r",bit))),
 command("calc", "lng", int_dec2_lng, false, "cast decimal(int) to lng and check for overflow", args(1,3, arg("",lng),arg("s1",int),arg("v",int))),
 command("calc", "lng", int_dec2dec_lng, false, "cast decimal(int) to decimal(lng) and check for overflow", args(1,5, arg("",lng),arg("s1",int),arg("v",int),arg("d2",int),arg("s2",int))),
 command("batcalc", "lng", batint_dec2_lng, false, "cast decimal(int) to lng and check for overflow", args(1,3, batarg("",lng),arg("s1",int),batarg("v",int))),
 command("batcalc", "lng", batint_ce_dec2_lng, false, "cast decimal(int) to lng and check for overflow", args(1,4, batarg("",lng),arg("s1",int),batarg("v",int),batarg("r",bit))),
 command("batcalc", "lng", batint_dec2dec_lng, false, "cast decimal(int) to decimal(lng) and check for overflow", args(1,5, batarg("",lng),arg("s1",int),batarg("v",int),arg("d2",int),arg("s2",int))),
 command("batcalc", "lng", batint_ce_dec2dec_lng, false, "cast decimal(int) to decimal(lng) and check for overflow", args(1,6, batarg("",lng),arg("s1",int),batarg("v",int),arg("d2",int),arg("s2",int),batarg("r",bit))),
 command("calc", "lng", lng_num2dec_lng, false, "cast number to decimal(lng) and check for overflow", args(1,4, arg("",lng),arg("v",lng),arg("digits",int),arg("scale",int))),
 command("batcalc", "lng", batlng_num2dec_lng, false, "cast number to decimal(lng) and check for overflow", args(1,4, batarg("",lng),batarg("v",lng),arg("digits",int),arg("scale",int))),
 command("batcalc", "lng", batlng_ce_num2dec_lng, false, "cast number to decimal(lng) and check for overflow", args(1,5, batarg("",lng),batarg("v",lng),arg("digits",int),arg("scale",int),batarg("r",bit))),
 command("calc", "lng", lng_dec2_lng, false, "cast decimal(lng) to lng and check for overflow", args(1,3, arg("",lng),arg("s1",int),arg("v",lng))),
 command("calc", "lng", lng_dec2dec_lng, false, "cast decimal(lng) to decimal(lng) and check for overflow", args(1,5, arg("",lng),arg("s1",int),arg("v",lng),arg("d2",int),arg("s2",int))),
 command("batcalc", "lng", batlng_dec2_lng, false, "cast decimal(lng) to lng and check for overflow", args(1,3, batarg("",lng),arg("s1",int),batarg("v",lng))),
 command("batcalc", "lng", batlng_ce_dec2_lng, false, "cast decimal(lng) to lng and check for overflow", args(1,4, batarg("",lng),arg("s1",int),batarg("v",lng),batarg("r",bit))),
 command("batcalc", "lng", batlng_dec2dec_lng, false, "cast decimal(lng) to decimal(lng) and check for overflow", args(1,5, batarg("",lng),arg("s1",int),batarg("v",lng),arg("d2",int),arg("s2",int))),
 command("batcalc", "lng", batlng_ce_dec2dec_lng, false, "cast decimal(lng) to decimal(lng) and check for overflow", args(1,6, batarg("",lng),arg("s1",int),batarg("v",lng),arg("d2",int),arg("s2",int),batarg("r",bit))),
 command("calc", "flt", bte_num2dec_flt, false, "cast number to decimal(flt) and check for overflow", args(1,4, arg("",flt),arg("v",bte),arg("digits",int),arg("scale",int))),
 command("batcalc", "flt", batbte_num2dec_flt, false, "cast number to decimal(flt) and check for overflow", args(1,4, batarg("",flt),batarg("v",bte),arg("digits",int),arg("scale",int))),
 command("batcalc", "flt", batbte_ce_num2dec_flt, false, "cast number to decimal(flt) and check for overflow", args(1,5, batarg("",flt),batarg("v",bte),arg("digits",int),arg("scale",int),batarg("r",bit))),
 command("calc", "flt", bte_dec2_flt, false, "cast decimal(bte) to flt and check for overflow", args(1,3, arg("",flt),arg("s1",int),arg("v",bte))),
 command("calc", "flt", bte_dec2dec_flt, false, "cast decimal(bte) to decimal(flt) and check for overflow", args(1,5, arg("",flt),arg("s1",int),arg("v",bte),arg("d2",int),arg("s2",int))),
 command("batcalc", "flt", batbte_dec2_flt, false, "cast decimal(bte) to flt and check for overflow", args(1,3, batarg("",flt),arg("s1",int),batarg("v",bte))),
 command("batcalc", "flt", batbte_ce_dec2_flt, false, "cast decimal(bte) to flt and check for overflow", args(1,4, batarg("",flt),arg("s1",int),batarg("v",bte),batarg("r",bit))),
 command("batcalc", "flt", batbte_dec2dec_flt, false, "cast decimal(bte) to decimal(flt) and check for overflow", args(1,5, batarg("",flt),arg("s1",int),batarg("v",bte),arg("d2",int),arg("s2",int))),
 command("batcalc", "flt", batbte_ce_dec2dec_flt, false, "cast decimal(bte) to decimal(flt) and check for overflow", args(1,6, batarg("",flt),arg("s1",int),batarg("v",bte),arg("d2",int),arg("s2",int),batarg("r",bit))),
 command("calc", "flt", sht_num2dec_flt, false, "cast number to decimal(flt) and check for overflow", args(1,4, arg("",flt),arg("v",sht),arg("digits",int),arg("scale",int))),
 command("batcalc", "flt", batsht_num2dec_flt, false, "cast number to decimal(flt) and check for overflow", args(1,4, batarg("",flt),batarg("v",sht),arg("digits",int),arg("scale",int))),
 command("batcalc", "flt", batsht_ce_num2dec_flt, false, "cast number to decimal(flt) and check for overflow", args(1,5, batarg("",flt),batarg("v",sht),arg("digits",int),arg("scale",int),batarg("r",bit))),
 command("calc", "flt", sht_dec2_flt, false, "cast decimal(sht) to flt and check for overflow", args(1,3, arg("",flt),arg("s1",int),arg("v",sht))),
 command("calc", "flt", sht_dec2dec_flt, false, "cast decimal(sht) to decimal(flt) and check for overflow", args(1,5, arg("",flt),arg("s1",int),arg("v",sht),arg("d2",int),arg("s2",int))),
 command("batcalc", "flt", batsht_dec2_flt, false, "cast decimal(sht) to flt and check for overflow", args(1,3, batarg("",flt),arg("s1",int),batarg("v",sht))),
 command("batcalc", "flt", batsht_ce_dec2_flt, false, "cast decimal(sht) to flt and check for overflow", args(1,4, batarg("",flt),arg("s1",int),batarg("v",sht),batarg("r",bit))),
 command("batcalc", "flt", batsht_dec2dec_flt, false, "cast decimal(sht) to decimal(flt) and check for overflow", args(1,5, batarg("",flt),arg("s1",int),batarg("v",sht),arg("d2",int),arg("s2",int))),
 command("batcalc", "flt", batsht_ce_dec2dec_flt, false, "cast decimal(sht) to decimal(flt) and check for overflow", args(1,6, batarg("",flt),arg("s1",int),batarg("v",sht),arg("d2",int),arg("s2",int),batarg("r",bit))),
 command("calc", "flt", int_num2dec_flt, false, "cast number to decimal(flt) and check for overflow", args(1,4, arg("",flt),arg("v",int),arg("digits",int),arg("scale",int))),
 command("batcalc", "flt", batint_num2dec_flt, false, "cast number to decimal(flt) and check for overflow", args(1,4, batarg("",flt),batarg("v",int),arg("digits",int),arg("scale",int))),
 command("batcalc", "flt", batint_ce_num2dec_flt, false, "cast number to decimal(flt) and check for overflow", args(1,5, batarg("",flt),batarg("v",int),arg("digits",int),arg("scale",int),batarg("r",bit))),
 command("calc", "flt", int_dec2_flt, false, "cast decimal(int) to flt and check for overflow", args(1,3, arg("",flt),arg("s1",int),arg("v",int))),
 command("calc", "flt", int_dec2dec_flt, false, "cast decimal(int) to decimal(flt) and check for overflow", args(1,5, arg("",flt),arg("s1",int),arg("v",int),arg("d2",int),arg("s2",int))),
 command("batcalc", "flt", batint_dec2_flt, false, "cast decimal(int) to flt and check for overflow", args(1,3, batarg("",flt),arg("s1",int),batarg("v",int))),
 command("batcalc", "flt", batint_ce_dec2_flt, false, "cast decimal(int) to flt and check for overflow", args(1,4, batarg("",flt),arg("s1",int),batarg("v",int),batarg("r",bit))),
 command("batcalc", "flt", batint_dec2dec_flt, false, "cast decimal(int) to decimal(flt) and check for overflow", args(1,5, batarg("",flt),arg("s1",int),batarg("v",int),arg("d2",int),arg("s2",int))),
 command("batcalc", "flt", batint_ce_dec2dec_flt, false, "cast decimal(int) to decimal(flt) and check for overflow", args(1,6, batarg("",flt),arg("s1",int),batarg("v",int),arg("d2",int),arg("s2",int),batarg("r",bit))),
 command("calc", "flt", lng_num2dec_flt, false, "cast number to decimal(flt) and check for overflow", args(1,4, arg("",flt),arg("v",lng),arg("digits",int),arg("scale",int))),
 command("batcalc", "flt", batlng_num2dec_flt, false, "cast number to decimal(flt) and check for overflow", args(1,4, batarg("",flt),batarg("v",lng),arg("digits",int),arg("scale",int))),
 command("batcalc", "flt", batlng_ce_num2dec_flt, false, "cast number to decimal(flt) and check for overflow", args(1,5, batarg("",flt),batarg("v",lng),arg("digits",int),arg("scale",int),batarg("r",bit))),
 command("calc", "flt", lng_dec2_flt, false, "cast decimal(lng) to flt and check for overflow", args(1,3, arg("",flt),arg("s1",int),arg("v",lng))),
 command("calc", "flt", lng_dec2dec_flt, false, "cast decimal(lng) to decimal(flt) and check for overflow", args(1,5, arg("",flt),arg("s1",int),arg("v",lng),arg("d2",int),arg("s2",int))),
 command("batcalc", "flt", batlng_dec2_flt, false, "cast decimal(lng) to flt and check for overflow", args(1,3, batarg("",flt),arg("s1",int),batarg("v",lng))),
 command("batcalc", "flt", batlng_ce_dec2_flt, false, "cast decimal(lng) to flt and check for overflow", args(1,4, batarg("",flt),arg("s1",int),batarg("v",lng),batarg("r",bit))),
 command("batcalc", "flt", batlng_dec2dec_flt, false, "cast decimal(lng) to decimal(flt) and check for overflow", args(1,5, batarg("",flt),arg("s1",int),batarg("v",lng),arg("d2",int),arg("s2",int))),
 command("batcalc", "flt", batlng_ce_dec2dec_flt, false, "cast decimal(lng) to decimal(flt) and check for overflow", args(1,6, batarg("",flt),arg("s1",int),batarg("v",lng),arg("d2",int),arg("s2",int),batarg("r",bit))),
 command("calc", "dbl", bte_num2dec_dbl, false, "cast number to decimal(dbl) and check for overflow", args(1,4, arg("",dbl),arg("v",bte),arg("digits",int),arg("scale",int))),
 command("batcalc", "dbl", batbte_num2dec_dbl, false, "cast number to decimal(dbl) and check for overflow", args(1,4, batarg("",dbl),batarg("v",bte),arg("digits",int),arg("scale",int))),
 command("batcalc", "dbl", batbte_ce_num2dec_dbl, false, "cast number to decimal(dbl) and check for overflow", args(1,5, batarg("",dbl),batarg("v",bte),arg("digits",int),arg("scale",int),batarg("r",bit))),
 command("calc", "dbl", bte_dec2_dbl, false, "cast decimal(bte) to dbl and check for overflow", args(1,3, arg("",dbl),arg("s1",int),arg("v",bte))),
 command("calc", "dbl", bte_dec2dec_dbl, false, "cast decimal(bte) to decimal(dbl) and check for overflow", args(1,5, arg("",dbl),arg("s1",int),arg("v",bte),arg("d2",int),arg("s2",int))),
 command("batcalc", "dbl", batbte_dec2_dbl, false, "cast decimal(bte) to dbl and check for overflow", args(1,3, batarg("",dbl),arg("s1",int),batarg("v",bte))),
 command("batcalc", "dbl", batbte_ce_dec2_dbl, false, "cast decimal(bte) to dbl and check for overflow", args(1,4, batarg("",dbl),arg("s1",int),batarg("v",bte),batarg("r",bit))),
 command("batcalc", "dbl", batbte_dec2dec_dbl, false, "cast decimal(bte) to decimal(dbl) and check for overflow", args(1,5, batarg("",dbl),arg("s1",int),batarg("v",bte),arg("d2",int),arg("s2",int))),
 command("batcalc", "dbl", batbte_ce_dec2dec_dbl, false, "cast decimal(bte) to decimal(dbl) and check for overflow", args(1,6, batarg("",dbl),arg("s1",int),batarg("v",bte),arg("d2",int),arg("s2",int),batarg("r",bit))),
 command("calc", "dbl", sht_num2dec_dbl, false, "cast number to decimal(dbl) and check for overflow", args(1,4, arg("",dbl),arg("v",sht),arg("digits",int),arg("scale",int))),
 command("batcalc", "dbl", batsht_num2dec_dbl, false, "cast number to decimal(dbl) and check for overflow", args(1,4, batarg("",dbl),batarg("v",sht),arg("digits",int),arg("scale",int))),
 command("batcalc", "dbl", batsht_ce_num2dec_dbl, false, "cast number to decimal(dbl) and check for overflow", args(1,5, batarg("",dbl),batarg("v",sht),arg("digits",int),arg("scale",int),batarg("r",bit))),
 command("calc", "dbl", sht_dec2_dbl, false, "cast decimal(sht) to dbl and check for overflow", args(1,3, arg("",dbl),arg("s1",int),arg("v",sht))),
 command("calc", "dbl", sht_dec2dec_dbl, false, "cast decimal(sht) to decimal(dbl) and check for overflow", args(1,5, arg("",dbl),arg("s1",int),arg("v",sht),arg("d2",int),arg("s2",int))),
 command("batcalc", "dbl", batsht_dec2_dbl, false, "cast decimal(sht) to dbl and check for overflow", args(1,3, batarg("",dbl),arg("s1",int),batarg("v",sht))),
 command("batcalc", "dbl", batsht_ce_dec2_dbl, false, "cast decimal(sht) to dbl and check for overflow", args(1,4, batarg("",dbl),arg("s1",int),batarg("v",sht),batarg("r",bit))),
 command("batcalc", "dbl", batsht_dec2dec_dbl, false, "cast decimal(sht) to decimal(dbl) and check for overflow", args(1,5, batarg("",dbl),arg("s1",int),batarg("v",sht),arg("d2",int),arg("s2",int))),
 command("batcalc", "dbl", batsht_ce_dec2dec_dbl, false, "cast decimal(sht) to decimal(dbl) and check for overflow", args(1,6, batarg("",dbl),arg("s1",int),batarg("v",sht),arg("d2",int),arg("s2",int),batarg("r",bit))),
 command("calc", "dbl", int_num2dec_dbl, false, "cast number to decimal(dbl) and check for overflow", args(1,4, arg("",dbl),arg("v",int),arg("digits",int),arg("scale",int))),
 command("batcalc", "dbl", batint_num2dec_dbl, false, "cast number to decimal(dbl) and check for overflow", args(1,4, batarg("",dbl),batarg("v",int),arg("digits",int),arg("scale",int))),
 command("batcalc", "dbl", batint_ce_num2dec_dbl, false, "cast number to decimal(dbl) and check for overflow", args(1,5, batarg("",dbl),batarg("v",int),arg("digits",int),arg("scale",int),batarg("r",bit))),
 command("calc", "dbl", int_dec2_dbl, false, "cast decimal(int) to dbl and check for overflow", args(1,3, arg("",dbl),arg("s1",int),arg("v",int))),
 command("calc", "dbl", int_dec2dec_dbl, false, "cast decimal(int) to decimal(dbl) and check for overflow", args(1,5, arg("",dbl),arg("s1",int),arg("v",int),arg("d2",int),arg("s2",int))),
 command("batcalc", "dbl", batint_dec2_dbl, false, "cast decimal(int) to dbl and check for overflow", args(1,3, batarg("",dbl),arg("s1",int),batarg("v",int))),
 command("batcalc", "dbl", batint_ce_dec2_dbl, false, "cast decimal(int) to dbl and check for overflow", args(1,4, batarg("",dbl),arg("s1",int),batarg("v",int),batarg("r",bit))),
 command("batcalc", "dbl", batint_dec2dec_dbl, false, "cast decimal(int) to decimal(dbl) and check for overflow", args(1,5, batarg("",dbl),arg("s1",int),batarg("v",int),arg("d2",int),arg("s2",int))),
 command("batcalc", "dbl", batint_ce_dec2dec_dbl, false, "cast decimal(int) to decimal(dbl) and check for overflow", args(1,6, batarg("",dbl),arg("s1",int),batarg("v",int),arg("d2",int),arg("s2",int),batarg("r",bit))),
 command("calc", "dbl", lng_num2dec_dbl, false, "cast number to decimal(dbl) and check for overflow", args(1,4, arg("",dbl),arg("v",lng),arg("digits",int),arg("scale",int))),
 command("batcalc", "dbl", batlng_num2dec_dbl, false, "cast number to decimal(dbl) and check for overflow", args(1,4, batarg("",dbl),batarg("v",lng),arg("digits",int),arg("scale",int))),
 command("batcalc", "dbl", batlng_ce_num2dec_dbl, false, "cast number to decimal(dbl) and check for overflow", args(1,5, batarg("",dbl),batarg("v",lng),arg("digits",int),arg("scale",int),batarg("r",bit))),
 command("calc", "dbl", lng_dec2_dbl, false, "cast decimal(lng) to dbl and check for overflow", args(1,3, arg("",dbl),arg("s1",int),arg("v",lng))),
 command("calc", "dbl", lng_dec2dec_dbl, false, "cast decimal(lng) to decimal(dbl) and check for overflow", args(1,5, arg("",dbl),arg("s1",int),arg("v",lng),arg("d2",int),arg("s2",int))),
 command("batcalc", "dbl", batlng_dec2_dbl, false, "cast decimal(lng) to dbl and check for overflow", args(1,3, batarg("",dbl),arg("s1",int),batarg("v",lng))),
 command("batcalc", "dbl", batlng_ce_dec2_dbl, false, "cast decimal(lng) to dbl and check for overflow", args(1,4, batarg("",dbl),arg("s1",int),batarg("v",lng),batarg("r",bit))),
 command("batcalc", "dbl", batlng_dec2dec_dbl, false, "cast decimal(lng) to decimal(dbl) and check for overflow", args(1,5, batarg("",dbl),arg("s1",int),batarg("v",lng),arg("d2",int),arg("s2",int))),
 command("batcalc", "dbl", batlng_ce_dec2dec_dbl, false, "cast decimal(lng) to decimal(dbl) and check for overflow", args(1,6, batarg("",dbl),arg("s1",int),batarg("v",lng),arg("d2",int),arg("s2",int),batarg("r",bit))),
 /* sql_rank */
 pattern("sql", "diff", SQLdiff, false, "return true if cur != prev row", args(1,2, arg("",bit),argany("b",1))),
 pattern("batsql", "diff", SQLdiff, false, "return true if cur != prev row", args(1,2, batarg("",bit),batargany("b",1))),
 pattern("sql", "diff", SQLdiff, false, "return true if cur != prev row", args(1,3, arg("",bit),arg("p",bit),argany("b",1))),
 pattern("batsql", "diff", SQLdiff, false, "return true if cur != prev row", args(1,3, batarg("",bit),arg("p",bit),batargany("b",1))),
 pattern("batsql", "diff", SQLdiff, false, "return true if cur != prev row", args(1,3, batarg("",bit),batarg("p",bit),argany("b",1))),
 pattern("batsql", "diff", SQLdiff, false, "return true if cur != prev row", args(1,3, batarg("",bit),batarg("p",bit),batargany("b",1))),
 pattern("sql", "window_bound", SQLwindow_bound, false, "computes window ranges for each row", args(1,6, arg("",lng),argany("b",1),arg("unit",int),arg("bound",int),arg("excl",int),arg("limit",bte))),
 pattern("batsql", "window_bound", SQLwindow_bound, false, "computes window ranges for each row", args(1,6, batarg("",lng),batargany("b",1),arg("unit",int),arg("bound",int),arg("excl",int),arg("limit",bte))),
 pattern("sql", "window_bound", SQLwindow_bound, false, "computes window ranges for each row", args(1,7, arg("",lng),arg("p",bit),argany("b",1),arg("unit",int),arg("bound",int),arg("excl",int),arg("limit",bte))),
 pattern("batsql", "window_bound", SQLwindow_bound, false, "computes window ranges for each row", args(1,7, batarg("",lng),batarg("p",bit),batargany("b",1),arg("unit",int),arg("bound",int),arg("excl",int),arg("limit",bte))),
 pattern("batsql", "window_bound", SQLwindow_bound, false, "computes window ranges for each row", args(1,6, batarg("",lng),batargany("b",1),arg("unit",int),arg("bound",int),arg("excl",int),batarg("limit",bte))),
 pattern("batsql", "window_bound", SQLwindow_bound, false, "computes window ranges for each row", args(1,7, batarg("",lng),batarg("p",bit),batargany("b",1),arg("unit",int),arg("bound",int),arg("excl",int),batarg("limit",bte))),
 pattern("sql", "window_bound", SQLwindow_bound, false, "computes window ranges for each row", args(1,6, arg("",lng),argany("b",1),arg("unit",int),arg("bound",int),arg("excl",int),arg("limit",sht))),
 pattern("batsql", "window_bound", SQLwindow_bound, false, "computes window ranges for each row", args(1,6, batarg("",lng),batargany("b",1),arg("unit",int),arg("bound",int),arg("excl",int),arg("limit",sht))),
 pattern("sql", "window_bound", SQLwindow_bound, false, "computes window ranges for each row", args(1,7, arg("",lng),arg("p",bit),argany("b",1),arg("unit",int),arg("bound",int),arg("excl",int),arg("limit",sht))),
 pattern("batsql", "window_bound", SQLwindow_bound, false, "computes window ranges for each row", args(1,7, batarg("",lng),batarg("p",bit),batargany("b",1),arg("unit",int),arg("bound",int),arg("excl",int),arg("limit",sht))),
 pattern("batsql", "window_bound", SQLwindow_bound, false, "computes window ranges for each row", args(1,6, batarg("",lng),batargany("b",1),arg("unit",int),arg("bound",int),arg("excl",int),batarg("limit",sht))),
 pattern("batsql", "window_bound", SQLwindow_bound, false, "computes window ranges for each row", args(1,7, batarg("",lng),batarg("p",bit),batargany("b",1),arg("unit",int),arg("bound",int),arg("excl",int),batarg("limit",sht))),
 pattern("sql", "window_bound", SQLwindow_bound, false, "computes window ranges for each row", args(1,6, arg("",lng),argany("b",1),arg("unit",int),arg("bound",int),arg("excl",int),arg("limit",int))),
 pattern("batsql", "window_bound", SQLwindow_bound, false, "computes window ranges for each row", args(1,6, batarg("",lng),batargany("b",1),arg("unit",int),arg("bound",int),arg("excl",int),arg("limit",int))),
 pattern("sql", "window_bound", SQLwindow_bound, false, "computes window ranges for each row", args(1,7, arg("",lng),arg("p",bit),argany("b",1),arg("unit",int),arg("bound",int),arg("excl",int),arg("limit",int))),
 pattern("batsql", "window_bound", SQLwindow_bound, false, "computes window ranges for each row", args(1,7, batarg("",lng),batarg("p",bit),batargany("b",1),arg("unit",int),arg("bound",int),arg("excl",int),arg("limit",int))),
 pattern("batsql", "window_bound", SQLwindow_bound, false, "computes window ranges for each row", args(1,6, batarg("",lng),batargany("b",1),arg("unit",int),arg("bound",int),arg("excl",int),batarg("limit",int))),
 pattern("batsql", "window_bound", SQLwindow_bound, false, "computes window ranges for each row", args(1,7, batarg("",lng),batarg("p",bit),batargany("b",1),arg("unit",int),arg("bound",int),arg("excl",int),batarg("limit",int))),
 pattern("sql", "window_bound", SQLwindow_bound, false, "computes window ranges for each row", args(1,6, arg("",lng),argany("b",1),arg("unit",int),arg("bound",int),arg("excl",int),arg("limit",lng))),
 pattern("batsql", "window_bound", SQLwindow_bound, false, "computes window ranges for each row", args(1,6, batarg("",lng),batargany("b",1),arg("unit",int),arg("bound",int),arg("excl",int),arg("limit",lng))),
 pattern("sql", "window_bound", SQLwindow_bound, false, "computes window ranges for each row", args(1,7, arg("",lng),arg("p",bit),argany("b",1),arg("unit",int),arg("bound",int),arg("excl",int),arg("limit",lng))),
 pattern("batsql", "window_bound", SQLwindow_bound, false, "computes window ranges for each row", args(1,7, batarg("",lng),batarg("p",bit),batargany("b",1),arg("unit",int),arg("bound",int),arg("excl",int),arg("limit",lng))),
 pattern("batsql", "window_bound", SQLwindow_bound, false, "computes window ranges for each row", args(1,6, batarg("",lng),batargany("b",1),arg("unit",int),arg("bound",int),arg("excl",int),batarg("limit",lng))),
 pattern("batsql", "window_bound", SQLwindow_bound, false, "computes window ranges for each row", args(1,7, batarg("",lng),batarg("p",bit),batargany("b",1),arg("unit",int),arg("bound",int),arg("excl",int),batarg("limit",lng))),
 pattern("sql", "window_bound", SQLwindow_bound, false, "computes window ranges for each row", args(1,6, arg("",lng),argany("b",1),arg("unit",int),arg("bound",int),arg("excl",int),arg("limit",flt))),
 pattern("batsql", "window_bound", SQLwindow_bound, false, "computes window ranges for each row", args(1,6, batarg("",lng),batargany("b",1),arg("unit",int),arg("bound",int),arg("excl",int),arg("limit",flt))),
 pattern("sql", "window_bound", SQLwindow_bound, false, "computes window ranges for each row", args(1,7, arg("",lng),arg("p",bit),argany("b",1),arg("unit",int),arg("bound",int),arg("excl",int),arg("limit",flt))),
 pattern("batsql", "window_bound", SQLwindow_bound, false, "computes window ranges for each row", args(1,7, batarg("",lng),batarg("p",bit),batargany("b",1),arg("unit",int),arg("bound",int),arg("excl",int),arg("limit",flt))),
 pattern("batsql", "window_bound", SQLwindow_bound, false, "computes window ranges for each row", args(1,6, batarg("",lng),batargany("b",1),arg("unit",int),arg("bound",int),arg("excl",int),batarg("limit",flt))),
 pattern("batsql", "window_bound", SQLwindow_bound, false, "computes window ranges for each row", args(1,7, batarg("",lng),batarg("p",bit),batargany("b",1),arg("unit",int),arg("bound",int),arg("excl",int),batarg("limit",flt))),
 pattern("sql", "window_bound", SQLwindow_bound, false, "computes window ranges for each row", args(1,6, arg("",lng),argany("b",1),arg("unit",int),arg("bound",int),arg("excl",int),arg("limit",dbl))),
 pattern("batsql", "window_bound", SQLwindow_bound, false, "computes window ranges for each row", args(1,6, batarg("",lng),batargany("b",1),arg("unit",int),arg("bound",int),arg("excl",int),arg("limit",dbl))),
 pattern("sql", "window_bound", SQLwindow_bound, false, "computes window ranges for each row", args(1,7, arg("",lng),arg("p",bit),argany("b",1),arg("unit",int),arg("bound",int),arg("excl",int),arg("limit",dbl))),
 pattern("batsql", "window_bound", SQLwindow_bound, false, "computes window ranges for each row", args(1,7, batarg("",lng),batarg("p",bit),batargany("b",1),arg("unit",int),arg("bound",int),arg("excl",int),arg("limit",dbl))),
 pattern("batsql", "window_bound", SQLwindow_bound, false, "computes window ranges for each row", args(1,6, batarg("",lng),batargany("b",1),arg("unit",int),arg("bound",int),arg("excl",int),batarg("limit",dbl))),
 pattern("batsql", "window_bound", SQLwindow_bound, false, "computes window ranges for each row", args(1,7, batarg("",lng),batarg("p",bit),batargany("b",1),arg("unit",int),arg("bound",int),arg("excl",int),batarg("limit",dbl))),
 pattern("sql", "row_number", SQLrow_number, false, "return the row_numer-ed groups", args(1,4, arg("",int),argany("b",1),arg("p",bit),arg("o",bit))),
 pattern("batsql", "row_number", SQLrow_number, false, "return the row_numer-ed groups", args(1,4, batarg("",int),batargany("b",1),argany("p",2),argany("o",3))),
 pattern("sql", "rank", SQLrank, false, "return the ranked groups", args(1,4, arg("",int),argany("b",1),arg("p",bit),arg("o",bit))),
 pattern("batsql", "rank", SQLrank, false, "return the ranked groups", args(1,4, batarg("",int),batargany("b",1),argany("p",2),argany("o",3))),
 pattern("sql", "dense_rank", SQLdense_rank, false, "return the densely ranked groups", args(1,4, arg("",int),argany("b",1),arg("p",bit),arg("o",bit))),
 pattern("batsql", "dense_rank", SQLdense_rank, false, "return the densely ranked groups", args(1,4, batarg("",int),batargany("b",1),argany("p",2),argany("o",3))),
 pattern("sql", "percent_rank", SQLpercent_rank, false, "return the percentage into the total number of groups for each row", args(1,4, arg("",dbl),argany("b",1),arg("p",bit),arg("o",bit))),
 pattern("batsql", "percent_rank", SQLpercent_rank, false, "return the percentage into the total number of groups for each row", args(1,4, batarg("",dbl),batargany("b",1),argany("p",2),argany("o",3))),
 pattern("sql", "cume_dist", SQLcume_dist, false, "return the accumulated distribution of the number of rows per group to the total number of partition rows", args(1,4, arg("",dbl),argany("b",1),arg("p",bit),arg("o",bit))),
 pattern("batsql", "cume_dist", SQLcume_dist, false, "return the accumulated distribution of the number of rows per group to the total number of partition rows", args(1,4, batarg("",dbl),batargany("b",1),argany("p",2),argany("o",3))),
 pattern("sql", "lag", SQLlag, false, "return the value in the previous row in the partition or NULL if non existent", args(1,4, argany("",1),argany("b",1),argany("p",3),argany("o",4))),
 pattern("batsql", "lag", SQLlag, false, "return the value in the previous row in the partition or NULL if non existent", args(1,4, batargany("",1),batargany("b",1),argany("p",3),argany("o",4))),
 pattern("sql", "lag", SQLlag, false, "return the value in the previous 'l' row in the partition or NULL if non existent", args(1,5, argany("",1),argany("b",1),argany("l",2),argany("p",3),argany("o",4))),
 pattern("batsql", "lag", SQLlag, false, "return the value in the previous 'l' row in the partition or NULL if non existent", args(1,5, batargany("",1),batargany("b",1),argany("l",2),argany("p",3),argany("o",4))),
 pattern("batsql", "lag", SQLlag, false, "return the value in the previous 'l' row in the partition or NULL if non existent", args(1,5, batargany("",1),argany("b",1),batargany("l",2),argany("p",3),argany("o",4))),
 pattern("batsql", "lag", SQLlag, false, "return the value in the previous 'l' row in the partition or NULL if non existent", args(1,5, batargany("",1),batargany("b",1),batargany("l",2),argany("p",3),argany("o",4))),
 pattern("sql", "lag", SQLlag, false, "return the value in the previous 'l' row in the partition or 'd' if non existent", args(1,6, argany("",1),argany("b",1),argany("l",2),argany("d",1),argany("p",3),argany("o",4))),
 pattern("batsql", "lag", SQLlag, false, "return the value in the previous 'l' row in the partition or 'd' if non existent", args(1,6, batargany("",1),batargany("b",1),argany("l",2),argany("d",1),argany("p",3),argany("o",4))),
 pattern("batsql", "lag", SQLlag, false, "return the value in the previous 'l' row in the partition or 'd' if non existent", args(1,6, batargany("",1),argany("b",1),batargany("l",2),argany("d",1),argany("p",3),argany("o",4))),
 pattern("batsql", "lag", SQLlag, false, "return the value in the previous 'l' row in the partition or 'd' if non existent", args(1,6, batargany("",1),batargany("b",1),batargany("l",2),argany("d",1),argany("p",3),argany("o",4))),
 pattern("batsql", "lag", SQLlag, false, "return the value in the previous 'l' row in the partition or 'd' if non existent", args(1,6, batargany("",1),argany("b",1),argany("l",2),batargany("d",1),argany("p",3),argany("o",4))),
 pattern("batsql", "lag", SQLlag, false, "return the value in the previous 'l' row in the partition or 'd' if non existent", args(1,6, batargany("",1),batargany("b",1),argany("l",2),batargany("d",1),argany("p",3),argany("o",4))),
 pattern("batsql", "lag", SQLlag, false, "return the value in the previous 'l' row in the partition or 'd' if non existent", args(1,6, batargany("",1),argany("b",1),batargany("l",2),batargany("d",1),argany("p",3),argany("o",4))),
 pattern("batsql", "lag", SQLlag, false, "return the value in the previous 'l' row in the partition or 'd' if non existent", args(1,6, batargany("",1),batargany("b",1),batargany("l",2),batargany("d",1),argany("p",3),argany("o",4))),
 pattern("sql", "lead", SQLlead, false, "return the value in the next row in the partition or NULL if non existent", args(1,4, argany("",1),argany("b",1),argany("p",3),argany("o",4))),
 pattern("batsql", "lead", SQLlead, false, "return the value in the next row in the partition or NULL if non existent", args(1,4, batargany("",1),batargany("b",1),argany("p",3),argany("o",4))),
 pattern("sql", "lead", SQLlead, false, "return the value in the next 'l' row in the partition or NULL if non existent", args(1,5, argany("",1),argany("b",1),argany("l",2),argany("p",3),argany("o",4))),
 pattern("batsql", "lead", SQLlead, false, "return the value in the next 'l' row in the partition or NULL if non existent", args(1,5, batargany("",1),batargany("b",1),argany("l",2),argany("p",3),argany("o",4))),
 pattern("batsql", "lead", SQLlead, false, "return the value in the next 'l' row in the partition or NULL if non existent", args(1,5, batargany("",1),argany("b",1),batargany("l",2),argany("p",3),argany("o",4))),
 pattern("batsql", "lead", SQLlead, false, "return the value in the next 'l' row in the partition or NULL if non existent", args(1,5, batargany("",1),batargany("b",1),batargany("l",2),argany("p",3),argany("o",4))),
 pattern("sql", "lead", SQLlead, false, "return the value in the next 'l' row in the partition or 'd' if non existent", args(1,6, argany("",1),argany("b",1),argany("l",2),argany("d",1),argany("p",3),argany("o",4))),
 pattern("batsql", "lead", SQLlead, false, "return the value in the next 'l' row in the partition or 'd' if non existent", args(1,6, batargany("",1),batargany("b",1),argany("l",2),argany("d",1),argany("p",3),argany("o",4))),
 pattern("batsql", "lead", SQLlead, false, "return the value in the next 'l' row in the partition or 'd' if non existent", args(1,6, batargany("",1),argany("b",1),batargany("l",2),argany("d",1),argany("p",3),argany("o",4))),
 pattern("batsql", "lead", SQLlead, false, "return the value in the next 'l' row in the partition or 'd' if non existent", args(1,6, batargany("",1),batargany("b",1),batargany("l",2),argany("d",1),argany("p",3),argany("o",4))),
 pattern("batsql", "lead", SQLlead, false, "return the value in the next 'l' row in the partition or 'd' if non existent", args(1,6, batargany("",1),argany("b",1),argany("l",2),batargany("d",1),argany("p",3),argany("o",4))),
 pattern("batsql", "lead", SQLlead, false, "return the value in the next 'l' row in the partition or 'd' if non existent", args(1,6, batargany("",1),batargany("b",1),argany("l",2),batargany("d",1),argany("p",3),argany("o",4))),
 pattern("batsql", "lead", SQLlead, false, "return the value in the next 'l' row in the partition or 'd' if non existent", args(1,6, batargany("",1),argany("b",1),batargany("l",2),batargany("d",1),argany("p",3),argany("o",4))),
 pattern("batsql", "lead", SQLlead, false, "return the value in the next 'l' row in the partition or 'd' if non existent", args(1,6, batargany("",1),batargany("b",1),batargany("l",2),batargany("d",1),argany("p",3),argany("o",4))),
 pattern("sql", "ntile", SQLntile, false, "return the groups divided as equally as possible", args(1,5, argany("",2),argany("b",1),argany("n",2),argany("p",3),argany("o",4))),
 pattern("batsql", "ntile", SQLntile, false, "return the groups divided as equally as possible", args(1,5, batargany("",2),batargany("b",1),argany("n",2),argany("p",3),argany("o",4))),
 pattern("batsql", "ntile", SQLntile, false, "return the groups divided as equally as possible", args(1,5, batargany("",2),argany("b",1),batargany("n",2),argany("p",3),argany("o",4))),
 pattern("batsql", "ntile", SQLntile, false, "return the groups divided as equally as possible", args(1,5, batargany("",2),batargany("b",1),batargany("n",2),argany("p",3),argany("o",4))),
 pattern("sql", "first_value", SQLfirst_value, false, "return the first value of groups", args(1,4, argany("",1),argany("b",1),arg("s",lng),arg("e",lng))),
 pattern("batsql", "first_value", SQLfirst_value, false, "return the first value of groups", args(1,4, batargany("",1),batargany("b",1),batarg("s",lng),batarg("e",lng))),
 pattern("sql", "last_value", SQLlast_value, false, "return the last value of groups", args(1,4, argany("",1),argany("b",1),arg("s",lng),arg("e",lng))),
 pattern("batsql", "last_value", SQLlast_value, false, "return the last value of groups", args(1,4, batargany("",1),batargany("b",1),batarg("s",lng),batarg("e",lng))),
 pattern("sql", "nth_value", SQLnth_value, false, "return the nth value of each group", args(1,5, argany("",1),argany("b",1),argany("n",2),arg("s",lng),arg("e",lng))),
 pattern("batsql", "nth_value", SQLnth_value, false, "return the nth value of each group", args(1,5, batargany("",1),batargany("b",1),argany("n",2),batarg("s",lng),batarg("e",lng))),
 pattern("batsql", "nth_value", SQLnth_value, false, "return the nth value of each group", args(1,5, batargany("",1),argany("b",1),batargany("n",2),arg("s",lng),arg("e",lng))),
 pattern("batsql", "nth_value", SQLnth_value, false, "return the nth value of each group", args(1,5, batargany("",1),batargany("b",1),batargany("n",2),batarg("s",lng),batarg("e",lng))),
 pattern("sql", "min", SQLmin, false, "return the minimum of groups", args(1,4, argany("",1),argany("b",1),arg("s",lng),arg("e",lng))),
 pattern("batsql", "min", SQLmin, false, "return the minimum of groups", args(1,4, batargany("",1),batargany("b",1),batarg("s",lng),batarg("e",lng))),
 pattern("sql", "max", SQLmax, false, "return the maximum of groups", args(1,4, argany("",1),argany("b",1),arg("s",lng),arg("e",lng))),
 pattern("batsql", "max", SQLmax, false, "return the maximum of groups", args(1,4, batargany("",1),batargany("b",1),batarg("s",lng),batarg("e",lng))),
 pattern("sql", "count", SQLcount, false, "return count of groups", args(1,5, arg("",lng),argany("b",1),arg("ignils",bit),arg("s",lng),arg("e",lng))),
 pattern("batsql", "count", SQLcount, false, "return count of groups", args(1,5, batarg("",lng),batargany("b",1),arg("ignils",bit),batarg("s",lng),batarg("e",lng))),
 pattern("sql", "sum", SQLsum, false, "return the sum of groups", args(1,4, arg("",lng),arg("b",bte),arg("s",lng),arg("e",lng))),
 pattern("batsql", "sum", SQLsum, false, "return the sum of groups", args(1,4, batarg("",lng),batarg("b",bte),batarg("s",lng),batarg("e",lng))),
 pattern("sql", "prod", SQLprod, false, "return the product of groups", args(1,4, arg("",lng),arg("b",bte),arg("s",lng),arg("e",lng))),
 pattern("batsql", "prod", SQLprod, false, "return the product of groups", args(1,4, batarg("",lng),batarg("b",bte),batarg("s",lng),batarg("e",lng))),
 pattern("sql", "sum", SQLsum, false, "return the sum of groups", args(1,4, arg("",lng),arg("b",sht),arg("s",lng),arg("e",lng))),
 pattern("batsql", "sum", SQLsum, false, "return the sum of groups", args(1,4, batarg("",lng),batarg("b",sht),batarg("s",lng),batarg("e",lng))),
 pattern("sql", "prod", SQLprod, false, "return the product of groups", args(1,4, arg("",lng),arg("b",sht),arg("s",lng),arg("e",lng))),
 pattern("batsql", "prod", SQLprod, false, "return the product of groups", args(1,4, batarg("",lng),batarg("b",sht),batarg("s",lng),batarg("e",lng))),
 pattern("sql", "sum", SQLsum, false, "return the sum of groups", args(1,4, arg("",lng),arg("b",int),arg("s",lng),arg("e",lng))),
 pattern("batsql", "sum", SQLsum, false, "return the sum of groups", args(1,4, batarg("",lng),batarg("b",int),batarg("s",lng),batarg("e",lng))),
 pattern("sql", "prod", SQLprod, false, "return the product of groups", args(1,4, arg("",lng),arg("b",int),arg("s",lng),arg("e",lng))),
 pattern("batsql", "prod", SQLprod, false, "return the product of groups", args(1,4, batarg("",lng),batarg("b",int),batarg("s",lng),batarg("e",lng))),
 pattern("sql", "sum", SQLsum, false, "return the sum of groups", args(1,4, arg("",lng),arg("b",lng),arg("s",lng),arg("e",lng))),
 pattern("batsql", "sum", SQLsum, false, "return the sum of groups", args(1,4, batarg("",lng),batarg("b",lng),batarg("s",lng),batarg("e",lng))),
 pattern("sql", "prod", SQLprod, false, "return the product of groups", args(1,4, arg("",lng),arg("b",lng),arg("s",lng),arg("e",lng))),
 pattern("batsql", "prod", SQLprod, false, "return the product of groups", args(1,4, batarg("",lng),batarg("b",lng),batarg("s",lng),batarg("e",lng))),
 pattern("sql", "sum", SQLsum, false, "return the sum of groups", args(1,4, arg("",flt),arg("b",flt),arg("s",lng),arg("e",lng))),
 pattern("batsql", "sum", SQLsum, false, "return the sum of groups", args(1,4, batarg("",flt),batarg("b",flt),batarg("s",lng),batarg("e",lng))),
 pattern("sql", "prod", SQLprod, false, "return the product of groups", args(1,4, arg("",flt),arg("b",flt),arg("s",lng),arg("e",lng))),
 pattern("batsql", "prod", SQLprod, false, "return the product of groups", args(1,4, batarg("",flt),batarg("b",flt),batarg("s",lng),batarg("e",lng))),
 pattern("sql", "sum", SQLsum, false, "return the sum of groups", args(1,4, arg("",dbl),arg("b",flt),arg("s",lng),arg("e",lng))),
 pattern("batsql", "sum", SQLsum, false, "return the sum of groups", args(1,4, batarg("",dbl),batarg("b",flt),batarg("s",lng),batarg("e",lng))),
 pattern("sql", "prod", SQLprod, false, "return the product of groups", args(1,4, arg("",dbl),arg("b",flt),arg("s",lng),arg("e",lng))),
 pattern("batsql", "prod", SQLprod, false, "return the product of groups", args(1,4, batarg("",dbl),batarg("b",flt),batarg("s",lng),batarg("e",lng))),
 pattern("sql", "sum", SQLsum, false, "return the sum of groups", args(1,4, arg("",dbl),arg("b",dbl),arg("s",lng),arg("e",lng))),
 pattern("batsql", "sum", SQLsum, false, "return the sum of groups", args(1,4, batarg("",dbl),batarg("b",dbl),batarg("s",lng),batarg("e",lng))),
 pattern("sql", "prod", SQLprod, false, "return the product of groups", args(1,4, arg("",dbl),arg("b",dbl),arg("s",lng),arg("e",lng))),
 pattern("batsql", "prod", SQLprod, false, "return the product of groups", args(1,4, batarg("",dbl),batarg("b",dbl),batarg("s",lng),batarg("e",lng))),
 pattern("sql", "avg", SQLavg, false, "return the average of groups", args(1,4, arg("",dbl),arg("b",bte),arg("s",lng),arg("e",lng))),
 pattern("batsql", "avg", SQLavg, false, "return the average of groups", args(1,4, batarg("",dbl),batarg("b",bte),batarg("s",lng),batarg("e",lng))),
 pattern("sql", "stdev", SQLstddev_samp, false, "return the standard deviation sample of groups", args(1,4, arg("",dbl),arg("b",bte),arg("s",lng),arg("e",lng))),
 pattern("batsql", "stdev", SQLstddev_samp, false, "return the standard deviation sample of groups", args(1,4, batarg("",dbl),batarg("b",bte),batarg("s",lng),batarg("e",lng))),
 pattern("sql", "stdevp", SQLstddev_pop, false, "return the standard deviation population of groups", args(1,4, arg("",dbl),arg("b",bte),arg("s",lng),arg("e",lng))),
 pattern("batsql", "stdevp", SQLstddev_pop, false, "return the standard deviation population of groups", args(1,4, batarg("",dbl),batarg("b",bte),batarg("s",lng),batarg("e",lng))),
 pattern("sql", "variance", SQLvar_samp, false, "return the variance sample of groups", args(1,4, arg("",dbl),arg("b",bte),arg("s",lng),arg("e",lng))),
 pattern("batsql", "variance", SQLvar_samp, false, "return the variance sample of groups", args(1,4, batarg("",dbl),batarg("b",bte),batarg("s",lng),batarg("e",lng))),
 pattern("sql", "variancep", SQLvar_pop, false, "return the variance population of groups", args(1,4, arg("",dbl),arg("b",bte),arg("s",lng),arg("e",lng))),
 pattern("batsql", "variancep", SQLvar_pop, false, "return the variance population of groups", args(1,4, batarg("",dbl),batarg("b",bte),batarg("s",lng),batarg("e",lng))),
 pattern("sql", "covariance", SQLcovar_samp, false, "return the covariance sample value of groups", args(1,5, arg("",dbl),arg("b",bte),arg("c",bte),arg("s",lng),arg("e",lng))),
 pattern("batsql", "covariance", SQLcovar_samp, false, "return the covariance sample value of groups", args(1,5, batarg("",dbl),batarg("b",bte),arg("c",bte),batarg("s",lng),batarg("e",lng))),
 pattern("batsql", "covariance", SQLcovar_samp, false, "return the covariance sample value of groups", args(1,5, batarg("",dbl),arg("b",bte),batarg("c",bte),arg("s",lng),arg("e",lng))),
 pattern("batsql", "covariance", SQLcovar_samp, false, "return the covariance sample value of groups", args(1,5, batarg("",dbl),batarg("b",bte),batarg("c",bte),batarg("s",lng),batarg("e",lng))),
 pattern("sql", "covariancep", SQLcovar_pop, false, "return the covariance population value of groups", args(1,5, arg("",dbl),arg("b",bte),arg("c",bte),arg("s",lng),arg("e",lng))),
 pattern("batsql", "covariancep", SQLcovar_pop, false, "return the covariance population value of groups", args(1,5, batarg("",dbl),batarg("b",bte),arg("c",bte),batarg("s",lng),batarg("e",lng))),
 pattern("batsql", "covariancep", SQLcovar_pop, false, "return the covariance population value of groups", args(1,5, batarg("",dbl),arg("b",bte),batarg("c",bte),arg("s",lng),arg("e",lng))),
 pattern("batsql", "covariancep", SQLcovar_pop, false, "return the covariance population value of groups", args(1,5, batarg("",dbl),batarg("b",bte),batarg("c",bte),batarg("s",lng),batarg("e",lng))),
 pattern("sql", "corr", SQLcorr, false, "return the correlation value of groups", args(1,5, arg("",dbl),arg("b",bte),arg("c",bte),arg("s",lng),arg("e",lng))),
 pattern("batsql", "corr", SQLcorr, false, "return the correlation value of groups", args(1,5, batarg("",dbl),batarg("b",bte),arg("c",bte),batarg("s",lng),batarg("e",lng))),
 pattern("batsql", "corr", SQLcorr, false, "return the correlation value of groups", args(1,5, batarg("",dbl),arg("b",bte),batarg("c",bte),arg("s",lng),arg("e",lng))),
 pattern("batsql", "corr", SQLcorr, false, "return the correlation value of groups", args(1,5, batarg("",dbl),batarg("b",bte),batarg("c",bte),batarg("s",lng),batarg("e",lng))),
 pattern("sql", "avg", SQLavg, false, "return the average of groups", args(1,4, arg("",dbl),arg("b",sht),arg("s",lng),arg("e",lng))),
 pattern("batsql", "avg", SQLavg, false, "return the average of groups", args(1,4, batarg("",dbl),batarg("b",sht),batarg("s",lng),batarg("e",lng))),
 pattern("sql", "stdev", SQLstddev_samp, false, "return the standard deviation sample of groups", args(1,4, arg("",dbl),arg("b",sht),arg("s",lng),arg("e",lng))),
 pattern("batsql", "stdev", SQLstddev_samp, false, "return the standard deviation sample of groups", args(1,4, batarg("",dbl),batarg("b",sht),batarg("s",lng),batarg("e",lng))),
 pattern("sql", "stdevp", SQLstddev_pop, false, "return the standard deviation population of groups", args(1,4, arg("",dbl),arg("b",sht),arg("s",lng),arg("e",lng))),
 pattern("batsql", "stdevp", SQLstddev_pop, false, "return the standard deviation population of groups", args(1,4, batarg("",dbl),batarg("b",sht),batarg("s",lng),batarg("e",lng))),
 pattern("sql", "variance", SQLvar_samp, false, "return the variance sample of groups", args(1,4, arg("",dbl),arg("b",sht),arg("s",lng),arg("e",lng))),
 pattern("batsql", "variance", SQLvar_samp, false, "return the variance sample of groups", args(1,4, batarg("",dbl),batarg("b",sht),batarg("s",lng),batarg("e",lng))),
 pattern("sql", "variancep", SQLvar_pop, false, "return the variance population of groups", args(1,4, arg("",dbl),arg("b",sht),arg("s",lng),arg("e",lng))),
 pattern("batsql", "variancep", SQLvar_pop, false, "return the variance population of groups", args(1,4, batarg("",dbl),batarg("b",sht),batarg("s",lng),batarg("e",lng))),
 pattern("sql", "covariance", SQLcovar_samp, false, "return the covariance sample value of groups", args(1,5, arg("",dbl),arg("b",sht),arg("c",sht),arg("s",lng),arg("e",lng))),
 pattern("batsql", "covariance", SQLcovar_samp, false, "return the covariance sample value of groups", args(1,5, batarg("",dbl),batarg("b",sht),arg("c",sht),batarg("s",lng),batarg("e",lng))),
 pattern("batsql", "covariance", SQLcovar_samp, false, "return the covariance sample value of groups", args(1,5, batarg("",dbl),arg("b",sht),batarg("c",sht),arg("s",lng),arg("e",lng))),
 pattern("batsql", "covariance", SQLcovar_samp, false, "return the covariance sample value of groups", args(1,5, batarg("",dbl),batarg("b",sht),batarg("c",sht),batarg("s",lng),batarg("e",lng))),
 pattern("sql", "covariancep", SQLcovar_pop, false, "return the covariance population value of groups", args(1,5, arg("",dbl),arg("b",sht),arg("c",sht),arg("s",lng),arg("e",lng))),
 pattern("batsql", "covariancep", SQLcovar_pop, false, "return the covariance population value of groups", args(1,5, batarg("",dbl),batarg("b",sht),arg("c",sht),batarg("s",lng),batarg("e",lng))),
 pattern("batsql", "covariancep", SQLcovar_pop, false, "return the covariance population value of groups", args(1,5, batarg("",dbl),arg("b",sht),batarg("c",sht),arg("s",lng),arg("e",lng))),
 pattern("batsql", "covariancep", SQLcovar_pop, false, "return the covariance population value of groups", args(1,5, batarg("",dbl),batarg("b",sht),batarg("c",sht),batarg("s",lng),batarg("e",lng))),
 pattern("sql", "corr", SQLcorr, false, "return the correlation value of groups", args(1,5, arg("",dbl),arg("b",sht),arg("c",sht),arg("s",lng),arg("e",lng))),
 pattern("batsql", "corr", SQLcorr, false, "return the correlation value of groups", args(1,5, batarg("",dbl),batarg("b",sht),arg("c",sht),batarg("s",lng),batarg("e",lng))),
 pattern("batsql", "corr", SQLcorr, false, "return the correlation value of groups", args(1,5, batarg("",dbl),arg("b",sht),batarg("c",sht),arg("s",lng),arg("e",lng))),
 pattern("batsql", "corr", SQLcorr, false, "return the correlation value of groups", args(1,5, batarg("",dbl),batarg("b",sht),batarg("c",sht),batarg("s",lng),batarg("e",lng))),
 pattern("sql", "avg", SQLavg, false, "return the average of groups", args(1,4, arg("",dbl),arg("b",int),arg("s",lng),arg("e",lng))),
 pattern("batsql", "avg", SQLavg, false, "return the average of groups", args(1,4, batarg("",dbl),batarg("b",int),batarg("s",lng),batarg("e",lng))),
 pattern("sql", "stdev", SQLstddev_samp, false, "return the standard deviation sample of groups", args(1,4, arg("",dbl),arg("b",int),arg("s",lng),arg("e",lng))),
 pattern("batsql", "stdev", SQLstddev_samp, false, "return the standard deviation sample of groups", args(1,4, batarg("",dbl),batarg("b",int),batarg("s",lng),batarg("e",lng))),
 pattern("sql", "stdevp", SQLstddev_pop, false, "return the standard deviation population of groups", args(1,4, arg("",dbl),arg("b",int),arg("s",lng),arg("e",lng))),
 pattern("batsql", "stdevp", SQLstddev_pop, false, "return the standard deviation population of groups", args(1,4, batarg("",dbl),batarg("b",int),batarg("s",lng),batarg("e",lng))),
 pattern("sql", "variance", SQLvar_samp, false, "return the variance sample of groups", args(1,4, arg("",dbl),arg("b",int),arg("s",lng),arg("e",lng))),
 pattern("batsql", "variance", SQLvar_samp, false, "return the variance sample of groups", args(1,4, batarg("",dbl),batarg("b",int),batarg("s",lng),batarg("e",lng))),
 pattern("sql", "variancep", SQLvar_pop, false, "return the variance population of groups", args(1,4, arg("",dbl),arg("b",int),arg("s",lng),arg("e",lng))),
 pattern("batsql", "variancep", SQLvar_pop, false, "return the variance population of groups", args(1,4, batarg("",dbl),batarg("b",int),batarg("s",lng),batarg("e",lng))),
 pattern("sql", "covariance", SQLcovar_samp, false, "return the covariance sample value of groups", args(1,5, arg("",dbl),arg("b",int),arg("c",int),arg("s",lng),arg("e",lng))),
 pattern("batsql", "covariance", SQLcovar_samp, false, "return the covariance sample value of groups", args(1,5, batarg("",dbl),batarg("b",int),arg("c",int),batarg("s",lng),batarg("e",lng))),
 pattern("batsql", "covariance", SQLcovar_samp, false, "return the covariance sample value of groups", args(1,5, batarg("",dbl),arg("b",int),batarg("c",int),arg("s",lng),arg("e",lng))),
 pattern("batsql", "covariance", SQLcovar_samp, false, "return the covariance sample value of groups", args(1,5, batarg("",dbl),batarg("b",int),batarg("c",int),batarg("s",lng),batarg("e",lng))),
 pattern("sql", "covariancep", SQLcovar_pop, false, "return the covariance population value of groups", args(1,5, arg("",dbl),arg("b",int),arg("c",int),arg("s",lng),arg("e",lng))),
 pattern("batsql", "covariancep", SQLcovar_pop, false, "return the covariance population value of groups", args(1,5, batarg("",dbl),batarg("b",int),arg("c",int),batarg("s",lng),batarg("e",lng))),
 pattern("batsql", "covariancep", SQLcovar_pop, false, "return the covariance population value of groups", args(1,5, batarg("",dbl),arg("b",int),batarg("c",int),arg("s",lng),arg("e",lng))),
 pattern("batsql", "covariancep", SQLcovar_pop, false, "return the covariance population value of groups", args(1,5, batarg("",dbl),batarg("b",int),batarg("c",int),batarg("s",lng),batarg("e",lng))),
 pattern("sql", "corr", SQLcorr, false, "return the correlation value of groups", args(1,5, arg("",dbl),arg("b",int),arg("c",int),arg("s",lng),arg("e",lng))),
 pattern("batsql", "corr", SQLcorr, false, "return the correlation value of groups", args(1,5, batarg("",dbl),batarg("b",int),arg("c",int),batarg("s",lng),batarg("e",lng))),
 pattern("batsql", "corr", SQLcorr, false, "return the correlation value of groups", args(1,5, batarg("",dbl),arg("b",int),batarg("c",int),arg("s",lng),arg("e",lng))),
 pattern("batsql", "corr", SQLcorr, false, "return the correlation value of groups", args(1,5, batarg("",dbl),batarg("b",int),batarg("c",int),batarg("s",lng),batarg("e",lng))),
 pattern("sql", "avg", SQLavg, false, "return the average of groups", args(1,4, arg("",dbl),arg("b",lng),arg("s",lng),arg("e",lng))),
 pattern("batsql", "avg", SQLavg, false, "return the average of groups", args(1,4, batarg("",dbl),batarg("b",lng),batarg("s",lng),batarg("e",lng))),
 pattern("sql", "stdev", SQLstddev_samp, false, "return the standard deviation sample of groups", args(1,4, arg("",dbl),arg("b",lng),arg("s",lng),arg("e",lng))),
 pattern("batsql", "stdev", SQLstddev_samp, false, "return the standard deviation sample of groups", args(1,4, batarg("",dbl),batarg("b",lng),batarg("s",lng),batarg("e",lng))),
 pattern("sql", "stdevp", SQLstddev_pop, false, "return the standard deviation population of groups", args(1,4, arg("",dbl),arg("b",lng),arg("s",lng),arg("e",lng))),
 pattern("batsql", "stdevp", SQLstddev_pop, false, "return the standard deviation population of groups", args(1,4, batarg("",dbl),batarg("b",lng),batarg("s",lng),batarg("e",lng))),
 pattern("sql", "variance", SQLvar_samp, false, "return the variance sample of groups", args(1,4, arg("",dbl),arg("b",lng),arg("s",lng),arg("e",lng))),
 pattern("batsql", "variance", SQLvar_samp, false, "return the variance sample of groups", args(1,4, batarg("",dbl),batarg("b",lng),batarg("s",lng),batarg("e",lng))),
 pattern("sql", "variancep", SQLvar_pop, false, "return the variance population of groups", args(1,4, arg("",dbl),arg("b",lng),arg("s",lng),arg("e",lng))),
 pattern("batsql", "variancep", SQLvar_pop, false, "return the variance population of groups", args(1,4, batarg("",dbl),batarg("b",lng),batarg("s",lng),batarg("e",lng))),
 pattern("sql", "covariance", SQLcovar_samp, false, "return the covariance sample value of groups", args(1,5, arg("",dbl),arg("b",lng),arg("c",lng),arg("s",lng),arg("e",lng))),
 pattern("batsql", "covariance", SQLcovar_samp, false, "return the covariance sample value of groups", args(1,5, batarg("",dbl),batarg("b",lng),arg("c",lng),batarg("s",lng),batarg("e",lng))),
 pattern("batsql", "covariance", SQLcovar_samp, false, "return the covariance sample value of groups", args(1,5, batarg("",dbl),arg("b",lng),batarg("c",lng),arg("s",lng),arg("e",lng))),
 pattern("batsql", "covariance", SQLcovar_samp, false, "return the covariance sample value of groups", args(1,5, batarg("",dbl),batarg("b",lng),batarg("c",lng),batarg("s",lng),batarg("e",lng))),
 pattern("sql", "covariancep", SQLcovar_pop, false, "return the covariance population value of groups", args(1,5, arg("",dbl),arg("b",lng),arg("c",lng),arg("s",lng),arg("e",lng))),
 pattern("batsql", "covariancep", SQLcovar_pop, false, "return the covariance population value of groups", args(1,5, batarg("",dbl),batarg("b",lng),arg("c",lng),batarg("s",lng),batarg("e",lng))),
 pattern("batsql", "covariancep", SQLcovar_pop, false, "return the covariance population value of groups", args(1,5, batarg("",dbl),arg("b",lng),batarg("c",lng),arg("s",lng),arg("e",lng))),
 pattern("batsql", "covariancep", SQLcovar_pop, false, "return the covariance population value of groups", args(1,5, batarg("",dbl),batarg("b",lng),batarg("c",lng),batarg("s",lng),batarg("e",lng))),
 pattern("sql", "corr", SQLcorr, false, "return the correlation value of groups", args(1,5, arg("",dbl),arg("b",lng),arg("c",lng),arg("s",lng),arg("e",lng))),
 pattern("batsql", "corr", SQLcorr, false, "return the correlation value of groups", args(1,5, batarg("",dbl),batarg("b",lng),arg("c",lng),batarg("s",lng),batarg("e",lng))),
 pattern("batsql", "corr", SQLcorr, false, "return the correlation value of groups", args(1,5, batarg("",dbl),arg("b",lng),batarg("c",lng),arg("s",lng),arg("e",lng))),
 pattern("batsql", "corr", SQLcorr, false, "return the correlation value of groups", args(1,5, batarg("",dbl),batarg("b",lng),batarg("c",lng),batarg("s",lng),batarg("e",lng))),
 pattern("sql", "avg", SQLavg, false, "return the average of groups", args(1,4, arg("",dbl),arg("b",flt),arg("s",lng),arg("e",lng))),
 pattern("batsql", "avg", SQLavg, false, "return the average of groups", args(1,4, batarg("",dbl),batarg("b",flt),batarg("s",lng),batarg("e",lng))),
 pattern("sql", "stdev", SQLstddev_samp, false, "return the standard deviation sample of groups", args(1,4, arg("",dbl),arg("b",flt),arg("s",lng),arg("e",lng))),
 pattern("batsql", "stdev", SQLstddev_samp, false, "return the standard deviation sample of groups", args(1,4, batarg("",dbl),batarg("b",flt),batarg("s",lng),batarg("e",lng))),
 pattern("sql", "stdevp", SQLstddev_pop, false, "return the standard deviation population of groups", args(1,4, arg("",dbl),arg("b",flt),arg("s",lng),arg("e",lng))),
 pattern("batsql", "stdevp", SQLstddev_pop, false, "return the standard deviation population of groups", args(1,4, batarg("",dbl),batarg("b",flt),batarg("s",lng),batarg("e",lng))),
 pattern("sql", "variance", SQLvar_samp, false, "return the variance sample of groups", args(1,4, arg("",dbl),arg("b",flt),arg("s",lng),arg("e",lng))),
 pattern("batsql", "variance", SQLvar_samp, false, "return the variance sample of groups", args(1,4, batarg("",dbl),batarg("b",flt),batarg("s",lng),batarg("e",lng))),
 pattern("sql", "variancep", SQLvar_pop, false, "return the variance population of groups", args(1,4, arg("",dbl),arg("b",flt),arg("s",lng),arg("e",lng))),
 pattern("batsql", "variancep", SQLvar_pop, false, "return the variance population of groups", args(1,4, batarg("",dbl),batarg("b",flt),batarg("s",lng),batarg("e",lng))),
 pattern("sql", "covariance", SQLcovar_samp, false, "return the covariance sample value of groups", args(1,5, arg("",dbl),arg("b",flt),arg("c",flt),arg("s",lng),arg("e",lng))),
 pattern("batsql", "covariance", SQLcovar_samp, false, "return the covariance sample value of groups", args(1,5, batarg("",dbl),batarg("b",flt),arg("c",flt),batarg("s",lng),batarg("e",lng))),
 pattern("batsql", "covariance", SQLcovar_samp, false, "return the covariance sample value of groups", args(1,5, batarg("",dbl),arg("b",flt),batarg("c",flt),arg("s",lng),arg("e",lng))),
 pattern("batsql", "covariance", SQLcovar_samp, false, "return the covariance sample value of groups", args(1,5, batarg("",dbl),batarg("b",flt),batarg("c",flt),batarg("s",lng),batarg("e",lng))),
 pattern("sql", "covariancep", SQLcovar_pop, false, "return the covariance population value of groups", args(1,5, arg("",dbl),arg("b",flt),arg("c",flt),arg("s",lng),arg("e",lng))),
 pattern("batsql", "covariancep", SQLcovar_pop, false, "return the covariance population value of groups", args(1,5, batarg("",dbl),batarg("b",flt),arg("c",flt),batarg("s",lng),batarg("e",lng))),
 pattern("batsql", "covariancep", SQLcovar_pop, false, "return the covariance population value of groups", args(1,5, batarg("",dbl),arg("b",flt),batarg("c",flt),arg("s",lng),arg("e",lng))),
 pattern("batsql", "covariancep", SQLcovar_pop, false, "return the covariance population value of groups", args(1,5, batarg("",dbl),batarg("b",flt),batarg("c",flt),batarg("s",lng),batarg("e",lng))),
 pattern("sql", "corr", SQLcorr, false, "return the correlation value of groups", args(1,5, arg("",dbl),arg("b",flt),arg("c",flt),arg("s",lng),arg("e",lng))),
 pattern("batsql", "corr", SQLcorr, false, "return the correlation value of groups", args(1,5, batarg("",dbl),batarg("b",flt),arg("c",flt),batarg("s",lng),batarg("e",lng))),
 pattern("batsql", "corr", SQLcorr, false, "return the correlation value of groups", args(1,5, batarg("",dbl),arg("b",flt),batarg("c",flt),arg("s",lng),arg("e",lng))),
 pattern("batsql", "corr", SQLcorr, false, "return the correlation value of groups", args(1,5, batarg("",dbl),batarg("b",flt),batarg("c",flt),batarg("s",lng),batarg("e",lng))),
 pattern("sql", "avg", SQLavg, false, "return the average of groups", args(1,4, arg("",dbl),arg("b",dbl),arg("s",lng),arg("e",lng))),
 pattern("batsql", "avg", SQLavg, false, "return the average of groups", args(1,4, batarg("",dbl),batarg("b",dbl),batarg("s",lng),batarg("e",lng))),
 pattern("sql", "stdev", SQLstddev_samp, false, "return the standard deviation sample of groups", args(1,4, arg("",dbl),arg("b",dbl),arg("s",lng),arg("e",lng))),
 pattern("batsql", "stdev", SQLstddev_samp, false, "return the standard deviation sample of groups", args(1,4, batarg("",dbl),batarg("b",dbl),batarg("s",lng),batarg("e",lng))),
 pattern("sql", "stdevp", SQLstddev_pop, false, "return the standard deviation population of groups", args(1,4, arg("",dbl),arg("b",dbl),arg("s",lng),arg("e",lng))),
 pattern("batsql", "stdevp", SQLstddev_pop, false, "return the standard deviation population of groups", args(1,4, batarg("",dbl),batarg("b",dbl),batarg("s",lng),batarg("e",lng))),
 pattern("sql", "variance", SQLvar_samp, false, "return the variance sample of groups", args(1,4, arg("",dbl),arg("b",dbl),arg("s",lng),arg("e",lng))),
 pattern("batsql", "variance", SQLvar_samp, false, "return the variance sample of groups", args(1,4, batarg("",dbl),batarg("b",dbl),batarg("s",lng),batarg("e",lng))),
 pattern("sql", "variancep", SQLvar_pop, false, "return the variance population of groups", args(1,4, arg("",dbl),arg("b",dbl),arg("s",lng),arg("e",lng))),
 pattern("batsql", "variancep", SQLvar_pop, false, "return the variance population of groups", args(1,4, batarg("",dbl),batarg("b",dbl),batarg("s",lng),batarg("e",lng))),
 pattern("sql", "covariance", SQLcovar_samp, false, "return the covariance sample value of groups", args(1,5, arg("",dbl),arg("b",dbl),arg("c",dbl),arg("s",lng),arg("e",lng))),
 pattern("batsql", "covariance", SQLcovar_samp, false, "return the covariance sample value of groups", args(1,5, batarg("",dbl),batarg("b",dbl),arg("c",dbl),batarg("s",lng),batarg("e",lng))),
 pattern("batsql", "covariance", SQLcovar_samp, false, "return the covariance sample value of groups", args(1,5, batarg("",dbl),arg("b",dbl),batarg("c",dbl),arg("s",lng),arg("e",lng))),
 pattern("batsql", "covariance", SQLcovar_samp, false, "return the covariance sample value of groups", args(1,5, batarg("",dbl),batarg("b",dbl),batarg("c",dbl),batarg("s",lng),batarg("e",lng))),
 pattern("sql", "covariancep", SQLcovar_pop, false, "return the covariance population value of groups", args(1,5, arg("",dbl),arg("b",dbl),arg("c",dbl),arg("s",lng),arg("e",lng))),
 pattern("batsql", "covariancep", SQLcovar_pop, false, "return the covariance population value of groups", args(1,5, batarg("",dbl),batarg("b",dbl),arg("c",dbl),batarg("s",lng),batarg("e",lng))),
 pattern("batsql", "covariancep", SQLcovar_pop, false, "return the covariance population value of groups", args(1,5, batarg("",dbl),arg("b",dbl),batarg("c",dbl),arg("s",lng),arg("e",lng))),
 pattern("batsql", "covariancep", SQLcovar_pop, false, "return the covariance population value of groups", args(1,5, batarg("",dbl),batarg("b",dbl),batarg("c",dbl),batarg("s",lng),batarg("e",lng))),
 pattern("sql", "corr", SQLcorr, false, "return the correlation value of groups", args(1,5, arg("",dbl),arg("b",dbl),arg("c",dbl),arg("s",lng),arg("e",lng))),
 pattern("batsql", "corr", SQLcorr, false, "return the correlation value of groups", args(1,5, batarg("",dbl),batarg("b",dbl),arg("c",dbl),batarg("s",lng),batarg("e",lng))),
 pattern("batsql", "corr", SQLcorr, false, "return the correlation value of groups", args(1,5, batarg("",dbl),arg("b",dbl),batarg("c",dbl),arg("s",lng),arg("e",lng))),
 pattern("batsql", "corr", SQLcorr, false, "return the correlation value of groups", args(1,5, batarg("",dbl),batarg("b",dbl),batarg("c",dbl),batarg("s",lng),batarg("e",lng))),
 pattern("sql", "str_group_concat", SQLstrgroup_concat, false, "return the string concatenation of groups", args(1,4, arg("",str),arg("b",str),arg("s",lng),arg("e",lng))),
 pattern("batsql", "str_group_concat", SQLstrgroup_concat, false, "return the string concatenation of groups", args(1,4, batarg("",str),batarg("b",str),batarg("s",lng),batarg("e",lng))),
 pattern("sql", "str_group_concat", SQLstrgroup_concat, false, "return the string concatenation of groups with a custom separator", args(1,5, arg("",str),arg("b",str),arg("sep",str),arg("s",lng),arg("e",lng))),
 pattern("batsql", "str_group_concat", SQLstrgroup_concat, false, "return the string concatenation of groups with a custom separator", args(1,5, batarg("",str),batarg("b",str),arg("sep",str),batarg("s",lng),batarg("e",lng))),
 pattern("batsql", "str_group_concat", SQLstrgroup_concat, false, "return the string concatenation of groups with a custom separator", args(1,5, batarg("",str),arg("b",str),batarg("sep",str),arg("s",lng),arg("e",lng))),
 pattern("batsql", "str_group_concat", SQLstrgroup_concat, false, "return the string concatenation of groups with a custom separator", args(1,5, batarg("",str),batarg("b",str),batarg("sep",str),batarg("s",lng),batarg("e",lng))),
 /* sql_subquery */
 command("aggr", "zero_or_one", zero_or_one, false, "if col contains exactly one value return this. Incase of more raise an exception else return nil", args(1,2, argany("",1),batargany("col",1))),
 command("aggr", "zero_or_one", zero_or_one_error, false, "if col contains exactly one value return this. Incase of more raise an exception if err is true else return nil", args(1,3, argany("",1),batargany("col",1),arg("err",bit))),
 command("aggr", "zero_or_one", zero_or_one_error_bat, false, "if col contains exactly one value return this. Incase of more raise an exception if err is true else return nil", args(1,3, argany("",1),batargany("col",1),batarg("err",bit))),
 command("aggr", "subzero_or_one", SQLsubzero_or_one, false, "", args(1,5, batargany("",1),batargany("b",1),batarg("g",oid),batarg("e",oid),arg("no_nil",bit))),
 command("aggr", "all", SQLall, false, "if all values in b are equal return this, else nil", args(1,2, argany("",1),batargany("b",1))),
 pattern("aggr", "suball", SQLall_grp, false, "if all values in l are equal (per group) return the value, else nil", args(1,5, batargany("",1),batargany("l",1),batarg("g",oid),batarg("e",oid),arg("no_nil",bit))),
 pattern("aggr", "suball", SQLall_grp, false, "if all values in l are equal (per group) return the value, else nil", args(1,6, batargany("",1),batargany("l",1),batarg("g",oid),batarg("e",oid),batarg("s",oid),arg("no_nil",bit))),
 command("aggr", "null", SQLnil, false, "if b has a nil return true, else false", args(1,2, arg("",bit),batargany("b",1))),
 pattern("aggr", "subnull", SQLnil_grp, false, "if any value in l is nil with in a group return true for that group, else false", args(1,5, batarg("",bit),batargany("l",1),batarg("g",oid),batarg("e",oid),arg("no_nil",bit))),
 pattern("aggr", "subnull", SQLnil_grp, false, "if any value in l is nil with in a group return true for that group, else false; with candidate list", args(1,6, batarg("",bit),batargany("l",1),batarg("g",oid),batarg("e",oid),batarg("s",oid),arg("no_nil",bit))),
 pattern("sql", "any", SQLany_cmp, false, "if cmp then true, (nl or nr) nil then nil, else false", args(1,4, arg("",bit),arg("cmp",bit),arg("nl",bit),arg("nr",bit))),
 pattern("batsql", "any", SQLany_cmp, false, "if cmp then true, (nl or nr) nil then nil, else false", args(1,4, batarg("",bit),batarg("cmp",bit),arg("nl",bit),arg("nr",bit))),
 pattern("batsql", "any", SQLany_cmp, false, "if cmp then true, (nl or nr) nil then nil, else false", args(1,4, batarg("",bit),arg("cmp",bit),batarg("nl",bit),arg("nr",bit))),
 pattern("batsql", "any", SQLany_cmp, false, "if cmp then true, (nl or nr) nil then nil, else false", args(1,4, batarg("",bit),arg("cmp",bit),arg("nl",bit),batarg("nr",bit))),
 pattern("batsql", "any", SQLany_cmp, false, "if cmp then true, (nl or nr) nil then nil, else false", args(1,4, batarg("",bit),arg("cmp",bit),batarg("nl",bit),batarg("nr",bit))),
 pattern("batsql", "any", SQLany_cmp, false, "if cmp then true, (nl or nr) nil then nil, else false", args(1,4, batarg("",bit),batarg("cmp",bit),arg("nl",bit),batarg("nr",bit))),
 pattern("batsql", "any", SQLany_cmp, false, "if cmp then true, (nl or nr) nil then nil, else false", args(1,4, batarg("",bit),batarg("cmp",bit),batarg("nl",bit),arg("nr",bit))),
 pattern("batsql", "any", SQLany_cmp, false, "if cmp then true, (nl or nr) nil then nil, else false", args(1,4, batarg("",bit),batarg("cmp",bit),batarg("nl",bit),batarg("nr",bit))),
 pattern("sql", "all", SQLall_cmp, false, "if !cmp then false, (nl or nr) then nil, else true", args(1,4, arg("",bit),arg("cmp",bit),arg("nl",bit),arg("nr",bit))),
 pattern("batsql", "all", SQLall_cmp, false, "if !cmp then false, (nl or nr) then nil, else true", args(1,4, batarg("",bit),batarg("cmp",bit),arg("nl",bit),arg("nr",bit))),
 pattern("batsql", "all", SQLall_cmp, false, "if !cmp then false, (nl or nr) then nil, else true", args(1,4, batarg("",bit),arg("cmp",bit),batarg("nl",bit),arg("nr",bit))),
 pattern("batsql", "all", SQLall_cmp, false, "if !cmp then false, (nl or nr) then nil, else true", args(1,4, batarg("",bit),arg("cmp",bit),arg("nl",bit),batarg("nr",bit))),
 pattern("batsql", "all", SQLall_cmp, false, "if !cmp then false, (nl or nr) then nil, else true", args(1,4, batarg("",bit),arg("cmp",bit),batarg("nl",bit),batarg("nr",bit))),
 pattern("batsql", "all", SQLall_cmp, false, "if !cmp then false, (nl or nr) then nil, else true", args(1,4, batarg("",bit),batarg("cmp",bit),arg("nl",bit),batarg("nr",bit))),
 pattern("batsql", "all", SQLall_cmp, false, "if !cmp then false, (nl or nr) then nil, else true", args(1,4, batarg("",bit),batarg("cmp",bit),batarg("nl",bit),arg("nr",bit))),
 pattern("batsql", "all", SQLall_cmp, false, "if !cmp then false, (nl or nr) then nil, else true", args(1,4, batarg("",bit),batarg("cmp",bit),batarg("nl",bit),batarg("nr",bit))),
 command("aggr", "anyequal", SQLanyequal, false, "if any value in r is equal to l return true, else if r has nil nil else false", args(1,3, arg("",bit),batargany("l",1),batargany("r",1))),
 command("aggr", "allnotequal", SQLallnotequal, false, "if all values in r are not equal to l return true, else if r has nil nil else false", args(1,3, arg("",bit),batargany("l",1),batargany("r",1))),
 pattern("aggr", "subanyequal", SQLanyequal_grp, false, "if any value in r is equal to l return true, else if r has nil nil else false", args(1,6, batarg("",bit),batargany("l",1),batargany("r",1),batarg("g",oid),batarg("e",oid),arg("no_nil",bit))),
 pattern("aggr", "subanyequal", SQLanyequal_grp, false, "if any value in r is equal to l return true, else if r has nil nil else false; with candidate list", args(1,7, batarg("",bit),batargany("l",1),batargany("r",1),batarg("g",oid),batarg("e",oid),batarg("s",oid),arg("no_nil",bit))),
 pattern("aggr", "subanyequal", SQLanyequal_grp2, false, "if any value in r is equal to l return true, else if r has nil nil else false, except if rid is nil (ie empty) then false", args(1,7, batarg("",bit),batargany("l",1),batargany("r",1),batarg("rid",oid),batarg("g",oid),batarg("e",oid),arg("no_nil",bit))),
 pattern("aggr", "subanyequal", SQLanyequal_grp2, false, "if any value in r is equal to l return true, else if r has nil nil else false, except if rid is nil (ie empty) then false; with candidate list", args(1,8, batarg("",bit),batargany("l",1),batargany("r",1),batarg("rid",oid),batarg("g",oid),batarg("e",oid),batarg("s",oid),arg("no_nil",bit))),
 pattern("aggr", "suballnotequal", SQLallnotequal_grp, false, "if all values in r are not equal to l return true, else if r has nil nil else false", args(1,6, batarg("",bit),batargany("l",1),batargany("r",1),batarg("g",oid),batarg("e",oid),arg("no_nil",bit))),
 pattern("aggr", "suballnotequal", SQLallnotequal_grp, false, "if all values in r are not equal to l return true, else if r has nil nil else false; with candidate list", args(1,7, batarg("",bit),batargany("l",1),batargany("r",1),batarg("g",oid),batarg("e",oid),batarg("s",oid),arg("no_nil",bit))),
 pattern("aggr", "suballnotequal", SQLallnotequal_grp2, false, "if all values in r are not equal to l return true, else if r has nil nil else false, except if rid is nil (ie empty) then true", args(1,7, batarg("",bit),batargany("l",1),batargany("r",1),batarg("rid",oid),batarg("g",oid),batarg("e",oid),arg("no_nil",bit))),
 pattern("aggr", "suballnotequal", SQLallnotequal_grp2, false, "if all values in r are not equal to l return true, else if r has nil nil else false, except if rid is nil (ie empty) then true; with candidate list", args(1,8, batarg("",bit),batargany("l",1),batargany("r",1),batarg("rid",oid),batarg("g",oid),batarg("e",oid),batarg("s",oid),arg("no_nil",bit))),
 pattern("aggr", "exist", SQLexist, false, "", args(1,2, arg("",bit), argany("b",1))),
 pattern("bataggr", "exist", SQLexist, false, "", args(1,2, batarg("",bit), argany("b",1))),
 pattern("bataggr", "exist", SQLexist, false, "", args(1,2, arg("",bit), batargany("b",1))),
 pattern("bataggr", "exist", SQLexist, false, "", args(1,2, batarg("",bit), batargany("b",1))),
 pattern("aggr", "subexist", SQLsubexist, false, "", args(1,5, batarg("",bit),batargany("b",0),batarg("g",oid),batarg("e",oid),arg("no_nil",bit))),
 pattern("aggr", "subexist", SQLsubexist, false, "", args(1,6, batarg("",bit),batargany("b",0),batarg("g",oid),batarg("e",oid),batarg("s",oid),arg("no_nil",bit))),
 pattern("aggr", "not_exist", SQLnot_exist, false, "", args(1,2, arg("",bit), argany("b",1))),
 pattern("bataggr", "not_exist", SQLnot_exist, false, "", args(1,2, batarg("",bit), argany("b",1))),
 pattern("bataggr", "not_exist", SQLnot_exist, false, "", args(1,2, arg("",bit), batargany("b",1))),
 pattern("bataggr", "not_exist", SQLnot_exist, false, "", args(1,2, batarg("",bit), batargany("b",1))),
 pattern("aggr", "subnot_exist", SQLsubnot_exist, false, "", args(1,5, batarg("",bit),batargany("b",0),batarg("g",oid),batarg("e",oid),arg("no_nil",bit))),
 pattern("aggr", "subnot_exist", SQLsubnot_exist, false, "", args(1,6, batarg("",bit),batargany("b",0),batarg("g",oid),batarg("e",oid),batarg("s",oid),arg("no_nil",bit))),
 /* wlr */
 pattern("wlr", "master", WLRmaster, false, "Initialize the replicator thread", args(0,1, arg("dbname",str))),
 pattern("wlr", "stop", WLRstop, false, "Stop the replicator thread", noargs),
 pattern("wlr", "accept", WLRaccept, false, "Accept failing transaction", noargs),
 pattern("wlr", "replicate", WLRreplicate, false, "Continue to keep the replica in sink", noargs),
 pattern("wlr", "replicate", WLRreplicate, false, "Roll the snapshot forward to an up-to-date clone", args(0,1, arg("ts",timestamp))),
 pattern("wlr", "replicate", WLRreplicate, false, "Roll the snapshot forward to a specific transaction id", args(0,1, arg("id",bte))),
 pattern("wlr", "replicate", WLRreplicate, false, "Roll the snapshot forward to a specific transaction id", args(0,1, arg("id",sht))),
 pattern("wlr", "replicate", WLRreplicate, false, "Roll the snapshot forward to a specific transaction id", args(0,1, arg("id",int))),
 pattern("wlr", "replicate", WLRreplicate, false, "Roll the snapshot forward to a specific transaction id", args(0,1, arg("id",lng))),
 pattern("wlr", "getMaster", WLRgetmaster, false, "What is the current master database", args(1,1, arg("",str))),
 pattern("wlr", "setbeat", WLRsetbeat, false, "Threshold (in seconds) for re-running queries", args(0,1, arg("dur",int))),
 pattern("wlr", "getclock", WLRgetclock, false, "Timestamp of last replicated transaction.", args(1,1, arg("",str))),
 pattern("wlr", "gettick", WLRgettick, false, "Transaction identifier of the last replicated transaction.", args(1,1, arg("",lng))),
 pattern("wlr", "transaction", WLRtransaction, false, "Mark the beginning of the work unit which can be a compound transaction", args(0,3, arg("tid",lng),arg("started",str),arg("user",str))),
 pattern("wlr", "commit", WLRcommit, false, "Mark the end of the work unit", noargs),
 pattern("wlr", "rollback", WLRrollback, false, "Mark the end of the work unit", noargs),
 pattern("wlr", "catalog", WLRcatalog, false, "A catalog changing query", args(0,1, arg("q",str))),
 pattern("wlr", "action", WLRaction, false, "A query producing updates", args(0,1, arg("q",str))),
 pattern("wlr", "append", WLRappend, false, "Apply the insertions in the workload-capture-replay list", args(1,5, arg("",int),arg("sname",str),arg("tname",str),arg("cname",str),varargany("ins",0))),
 pattern("wlr", "update", WLRupdate, false, "Apply the update in the workload-capture-replay list", args(1,6, arg("",int),arg("sname",str),arg("tname",str),arg("cname",str),arg("tid",oid),argany("val",0))),
 pattern("wlr", "delete", WLRdelete, false, "Apply the deletions in the workload-capture-replay list", args(1,4, arg("",int),arg("sname",str),arg("tname",str),vararg("b",oid))),
 pattern("wlr", "clear_table", WLRclear_table, false, "Destroy the tuples in the table", args(1,3, arg("",int),arg("sname",str),arg("tname",str))),
 pattern("wlr", "create_seq", WLRgeneric, false, "Catalog operation create_seq", args(0,3, arg("sname",str),arg("seqname",str),arg("action",int))),
 pattern("wlr", "alter_seq", WLRgeneric, false, "Catalog operation alter_seq", args(0,3, arg("sname",str),arg("seqname",str),arg("val",lng))),
 pattern("wlr", "alter_seq", WLRgeneric, false, "Catalog operation alter_seq", args(0,4, arg("sname",str),arg("seqname",str),arg("seq",ptr),batarg("val",lng))),
 pattern("wlr", "drop_seq", WLRgeneric, false, "Catalog operation drop_seq", args(0,3, arg("sname",str),arg("nme",str),arg("action",int))),
 pattern("wlr", "create_schema", WLRgeneric, false, "Catalog operation create_schema", args(0,4, arg("sname",str),arg("auth",str),arg("ifnotexists",int),arg("action",int))),
 pattern("wlr", "drop_schema", WLRgeneric, false, "Catalog operation drop_schema", args(0,4, arg("sname",str),arg("s",str),arg("ifexists",int),arg("action",int))),
 pattern("wlr", "create_table", WLRgeneric, false, "Catalog operation create_table", args(0,3, arg("sname",str),arg("tname",str),arg("temp",int))),
 pattern("wlr", "create_view", WLRgeneric, false, "Catalog operation create_view", args(0,3, arg("sname",str),arg("tname",str),arg("temp",int))),
 pattern("wlr", "drop_table", WLRgeneric, false, "Catalog operation drop_table", args(0,4, arg("sname",str),arg("name",str),arg("action",int),arg("ifexists",int))),
 pattern("wlr", "drop_view", WLRgeneric, false, "Catalog operation drop_view", args(0,4, arg("sname",str),arg("name",str),arg("action",int),arg("ifexists",int))),
 pattern("wlr", "drop_constraint", WLRgeneric, false, "Catalog operation drop_constraint", args(0,4, arg("sname",str),arg("name",str),arg("action",int),arg("ifexists",int))),
 pattern("wlr", "alter_table", WLRgeneric, false, "Catalog operation alter_table", args(0,3, arg("sname",str),arg("tname",str),arg("action",int))),
 pattern("wlr", "create_type", WLRgeneric, false, "Catalog operation create_type", args(0,3, arg("sname",str),arg("nme",str),arg("impl",str))),
 pattern("wlr", "drop_type", WLRgeneric, false, "Catalog operation drop_type", args(0,3, arg("sname",str),arg("nme",str),arg("action",int))),
 pattern("wlr", "grant_roles", WLRgeneric, false, "Catalog operation grant_roles", args(0,4, arg("sname",str),arg("auth",str),arg("grantor",int),arg("admin",int))),
 pattern("wlr", "revoke_roles", WLRgeneric, false, "Catalog operation revoke_roles", args(0,4, arg("sname",str),arg("auth",str),arg("grantor",int),arg("admin",int))),
 pattern("wlr", "grant", WLRgeneric, false, "Catalog operation grant", args(0,7, arg("sname",str),arg("tbl",str),arg("grantee",str),arg("privs",int),arg("cname",str),arg("gr",int),arg("grantor",int))),
 pattern("wlr", "revoke", WLRgeneric, false, "Catalog operation revoke", args(0,7, arg("sname",str),arg("tbl",str),arg("grantee",str),arg("privs",int),arg("cname",str),arg("grant",int),arg("grantor",int))),
 pattern("wlr", "grant_function", WLRgeneric, false, "Catalog operation grant_function", args(0,6, arg("sname",str),arg("fcnid",int),arg("grantee",str),arg("privs",int),arg("grant",int),arg("grantor",int))),
 pattern("wlr", "revoke_function", WLRgeneric, false, "Catalog operation revoke_function", args(0,6, arg("sname",str),arg("fcnid",int),arg("grantee",str),arg("privs",int),arg("grant",int),arg("grantor",int))),
 pattern("wlr", "create_user", WLRgeneric, false, "Catalog operation create_user", args(0,5, arg("sname",str),arg("passwrd",str),arg("enc",int),arg("schema",str),arg("fullname",str))),
 pattern("wlr", "drop_user", WLRgeneric, false, "Catalog operation drop_user", args(0,2, arg("sname",str),arg("action",int))),
 pattern("wlr", "drop_user", WLRgeneric, false, "Catalog operation drop_user", args(0,3, arg("sname",str),arg("auth",str),arg("action",int))),
 pattern("wlr", "alter_user", WLRgeneric, false, "Catalog operation alter_user", args(0,5, arg("sname",str),arg("passwrd",str),arg("enc",int),arg("schema",str),arg("oldpasswrd",str))),
 pattern("wlr", "rename_user", WLRgeneric, false, "Catalog operation rename_user", args(0,3, arg("sname",str),arg("newnme",str),arg("action",int))),
 pattern("wlr", "create_role", WLRgeneric, false, "Catalog operation create_role", args(0,3, arg("sname",str),arg("role",str),arg("grator",int))),
 pattern("wlr", "drop_role", WLRgeneric, false, "Catalog operation drop_role", args(0,3, arg("auth",str),arg("role",str),arg("action",int))),
 pattern("wlr", "drop_role", WLRgeneric, false, "Catalog operation drop_role", args(0,2, arg("role",str),arg("action",int))),
 pattern("wlr", "drop_index", WLRgeneric, false, "Catalog operation drop_index", args(0,3, arg("sname",str),arg("iname",str),arg("action",int))),
 pattern("wlr", "drop_function", WLRgeneric, false, "Catalog operation drop_function", args(0,5, arg("sname",str),arg("fname",str),arg("fid",int),arg("type",int),arg("action",int))),
 pattern("wlr", "create_function", WLRgeneric, false, "Catalog operation create_function", args(0,2, arg("sname",str),arg("fname",str))),
 pattern("wlr", "create_trigger", WLRgeneric, false, "Catalog operation create_trigger", args(0,10, arg("sname",str),arg("tname",str),arg("triggername",str),arg("time",int),arg("orientation",int),arg("event",int),arg("old",str),arg("new",str),arg("cond",str),arg("qry",str))),
 pattern("wlr", "drop_trigger", WLRgeneric, false, "Catalog operation drop_trigger", args(0,3, arg("sname",str),arg("nme",str),arg("ifexists",int))),
 pattern("wlr", "alter_add_table", WLRgeneric, false, "Catalog operation alter_add_table", args(0,5, arg("sname",str),arg("mtnme",str),arg("psnme",str),arg("ptnme",str),arg("action",int))),
 pattern("wlr", "alter_del_table", WLRgeneric, false, "Catalog operation alter_del_table", args(0,5, arg("sname",str),arg("mtnme",str),arg("psnme",str),arg("ptnme",str),arg("action",int))),
 pattern("wlr", "alter_set_table", WLRgeneric, false, "Catalog operation alter_set_table", args(0,3, arg("sname",str),arg("tnme",str),arg("access",int))),
 pattern("wlr", "alter_add_range_partition", WLRgeneric, false, "Catalog operation alter_add_range_partition", args(0,8, arg("sname",str),arg("mtnme",str),arg("psnme",str),arg("ptnme",str),arg("min",str),arg("max",str),arg("nills",bit),arg("update",int))),
 pattern("wlr", "comment_on", WLRgeneric, false, "Catalog operation comment_on", args(0,2, arg("objid",int),arg("remark",str))),
 pattern("wlr", "rename_schema", WLRgeneric, false, "Catalog operation rename_schema", args(0,2, arg("sname",str),arg("newnme",str))),
 pattern("wlr", "rename_table", WLRgeneric, false, "Catalog operation rename_table", args(0,4, arg("osname",str),arg("nsname",str),arg("otname",str),arg("ntname",str))),
 pattern("wlr", "rename_column", WLRgeneric, false, "Catalog operation rename_column", args(0,4, arg("sname",str),arg("tname",str),arg("cname",str),arg("newnme",str))),
 pattern("wlr", "transaction_release", WLRgeneric, false, "A transaction statement (type can be commit,release,rollback or start)", args(1,3, arg("",void),arg("chain",int),arg("name",str))),
 pattern("wlr", "transaction_commit", WLRgeneric, false, "A transaction statement (type can be commit,release,rollback or start)", args(1,3, arg("",void),arg("chain",int),arg("name",str))),
 pattern("wlr", "transaction_rollback", WLRgeneric, false, "A transaction statement (type can be commit,release,rollback or start)", args(1,3, arg("",void),arg("chain",int),arg("name",str))),
 pattern("wlr", "transaction_begin", WLRgeneric, false, "A transaction statement (type can be commit,release,rollback or start)", args(1,3, arg("",void),arg("chain",int),arg("name",str))),
 pattern("wlr", "transaction", WLRgeneric, true, "Start an autocommit transaction", noargs),
 pattern("wlr", "alter_add_value_partition", WLRgeneric, false, "Catalog operation alter_add_value_partition", args(0,6, arg("sname",str),arg("mtnme",str),arg("psnme",str),arg("ptnme",str),arg("nills",bit),arg("update",int))),
 pattern("wlr", "alter_add_value_partition", WLRgeneric, false, "Catalog operation alter_add_value_partition", args(0,7, arg("sname",str),arg("mtnme",str),arg("psnme",str),arg("ptnme",str),arg("nills",bit),arg("update",int),vararg("arg",str))),
 /* sqlcatalog */
 pattern("sqlcatalog", "create_seq", SQLcreate_seq, false, "Catalog operation create_seq", args(0,4, arg("sname",str),arg("seqname",str),arg("seq",ptr),arg("action",int))),
 pattern("sqlcatalog", "alter_seq", SQLalter_seq, false, "Catalog operation alter_seq", args(0,4, arg("sname",str),arg("seqname",str),arg("seq",ptr),arg("val",lng))),
 pattern("sqlcatalog", "alter_seq", SQLalter_seq, false, "Catalog operation alter_seq", args(0,4, arg("sname",str),arg("seqname",str),arg("seq",ptr),batarg("val",lng))),
 pattern("sqlcatalog", "drop_seq", SQLdrop_seq, false, "Catalog operation drop_seq", args(0,3, arg("sname",str),arg("nme",str),arg("action",int))),
 pattern("sqlcatalog", "create_schema", SQLcreate_schema, false, "Catalog operation create_schema", args(0,4, arg("sname",str),arg("auth",str),arg("ifnotexists",int),arg("action",int))),
 pattern("sqlcatalog", "drop_schema", SQLdrop_schema, false, "Catalog operation drop_schema", args(0,4, arg("sname",str),arg("s",str),arg("ifexists",int),arg("action",int))),
 pattern("sqlcatalog", "create_table", SQLcreate_table, false, "Catalog operation create_table", args(0,4, arg("sname",str),arg("tname",str),arg("tbl",ptr),arg("temp",int))),
 pattern("sqlcatalog", "create_view", SQLcreate_view, false, "Catalog operation create_view", args(0,4, arg("sname",str),arg("vname",str),arg("tbl",ptr),arg("temp",int))),
 pattern("sqlcatalog", "drop_table", SQLdrop_table, false, "Catalog operation drop_table", args(0,4, arg("sname",str),arg("name",str),arg("action",int),arg("ifexists",int))),
 pattern("sqlcatalog", "drop_view", SQLdrop_view, false, "Catalog operation drop_view", args(0,4, arg("sname",str),arg("name",str),arg("action",int),arg("ifexists",int))),
 pattern("sqlcatalog", "drop_constraint", SQLdrop_constraint, false, "Catalog operation drop_constraint", args(0,4, arg("sname",str),arg("name",str),arg("action",int),arg("ifexists",int))),
 pattern("sqlcatalog", "alter_table", SQLalter_table, false, "Catalog operation alter_table", args(0,4, arg("sname",str),arg("tname",str),arg("tbl",ptr),arg("action",int))),
 pattern("sqlcatalog", "create_type", SQLcreate_type, false, "Catalog operation create_type", args(0,3, arg("sname",str),arg("nme",str),arg("impl",str))),
 pattern("sqlcatalog", "drop_type", SQLdrop_type, false, "Catalog operation drop_type", args(0,3, arg("sname",str),arg("nme",str),arg("action",int))),
 pattern("sqlcatalog", "grant_roles", SQLgrant_roles, false, "Catalog operation grant_roles", args(0,4, arg("sname",str),arg("auth",str),arg("grantor",int),arg("admin",int))),
 pattern("sqlcatalog", "revoke_roles", SQLrevoke_roles, false, "Catalog operation revoke_roles", args(0,4, arg("sname",str),arg("auth",str),arg("grantor",int),arg("admin",int))),
 pattern("sqlcatalog", "grant", SQLgrant, false, "Catalog operation grant", args(0,7, arg("sname",str),arg("tbl",str),arg("grantee",str),arg("privs",int),arg("cname",str),arg("gr",int),arg("grantor",int))),
 pattern("sqlcatalog", "revoke", SQLrevoke, false, "Catalog operation revoke", args(0,7, arg("sname",str),arg("tbl",str),arg("grantee",str),arg("privs",int),arg("cname",str),arg("grant",int),arg("grantor",int))),
 pattern("sqlcatalog", "grant_function", SQLgrant_function, false, "Catalog operation grant_function", args(0,6, arg("sname",str),arg("fcnid",int),arg("grantee",str),arg("privs",int),arg("grant",int),arg("grantor",int))),
 pattern("sqlcatalog", "revoke_function", SQLrevoke_function, false, "Catalog operation revoke_function", args(0,6, arg("sname",str),arg("fcnid",int),arg("grantee",str),arg("privs",int),arg("grant",int),arg("grantor",int))),
 pattern("sqlcatalog", "create_user", SQLcreate_user, false, "Catalog operation create_user", args(0,5, arg("sname",str),arg("passwrd",str),arg("enc",int),arg("schema",str),arg("fullname",str))),
 pattern("sqlcatalog", "drop_user", SQLdrop_user, false, "Catalog operation drop_user", args(0,2, arg("sname",str),arg("action",int))),
 pattern("sqlcatalog", "drop_user", SQLdrop_user, false, "Catalog operation drop_user", args(0,3, arg("sname",str),arg("auth",str),arg("action",int))),
 pattern("sqlcatalog", "alter_user", SQLalter_user, false, "Catalog operation alter_user", args(0,5, arg("sname",str),arg("passwrd",str),arg("enc",int),arg("schema",str),arg("oldpasswrd",str))),
 pattern("sqlcatalog", "rename_user", SQLrename_user, false, "Catalog operation rename_user", args(0,3, arg("sname",str),arg("newnme",str),arg("action",int))),
 pattern("sqlcatalog", "create_role", SQLcreate_role, false, "Catalog operation create_role", args(0,3, arg("sname",str),arg("role",str),arg("grator",int))),
 pattern("sqlcatalog", "drop_role", SQLdrop_role, false, "Catalog operation drop_role", args(0,3, arg("auth",str),arg("role",str),arg("action",int))),
 pattern("sqlcatalog", "drop_role", SQLdrop_role, false, "Catalog operation drop_role", args(0,2, arg("role",str),arg("action",int))),
 pattern("sqlcatalog", "drop_index", SQLdrop_index, false, "Catalog operation drop_index", args(0,3, arg("sname",str),arg("iname",str),arg("action",int))),
 pattern("sqlcatalog", "drop_function", SQLdrop_function, false, "Catalog operation drop_function", args(0,5, arg("sname",str),arg("fname",str),arg("fid",int),arg("type",int),arg("action",int))),
 pattern("sqlcatalog", "create_function", SQLcreate_function, false, "Catalog operation create_function", args(0,3, arg("sname",str),arg("fname",str),arg("fcn",ptr))),
 pattern("sqlcatalog", "create_trigger", SQLcreate_trigger, false, "Catalog operation create_trigger", args(0,10, arg("sname",str),arg("tname",str),arg("triggername",str),arg("time",int),arg("orientation",int),arg("event",int),arg("old",str),arg("new",str),arg("cond",str),arg("qry",str))),
 pattern("sqlcatalog", "drop_trigger", SQLdrop_trigger, false, "Catalog operation drop_trigger", args(0,3, arg("sname",str),arg("nme",str),arg("ifexists",int))),
 pattern("sqlcatalog", "alter_add_table", SQLalter_add_table, false, "Catalog operation alter_add_table", args(0,5, arg("sname",str),arg("mtnme",str),arg("psnme",str),arg("ptnme",str),arg("action",int))),
 pattern("sqlcatalog", "alter_del_table", SQLalter_del_table, false, "Catalog operation alter_del_table", args(0,5, arg("sname",str),arg("mtnme",str),arg("psnme",str),arg("ptnme",str),arg("action",int))),
 pattern("sqlcatalog", "alter_set_table", SQLalter_set_table, false, "Catalog operation alter_set_table", args(0,3, arg("sname",str),arg("tnme",str),arg("access",int))),
 pattern("sqlcatalog", "alter_add_range_partition", SQLalter_add_range_partition, false, "Catalog operation alter_add_range_partition", args(0,8, arg("sname",str),arg("mtnme",str),arg("psnme",str),arg("ptnme",str),argany("min",1),argany("max",1),arg("nills",bit),arg("update",int))),
 pattern("sqlcatalog", "alter_add_value_partition", SQLalter_add_value_partition, false, "Catalog operation alter_add_value_partition", args(0,6, arg("sname",str),arg("mtnme",str),arg("psnme",str),arg("ptnme",str),arg("nills",bit),arg("update",int))),
 pattern("sqlcatalog", "alter_add_value_partition", SQLalter_add_value_partition, false, "Catalog operation alter_add_value_partition", args(0,7, arg("sname",str),arg("mtnme",str),arg("psnme",str),arg("ptnme",str),arg("nills",bit),arg("update",int),varargany("arg",0))),
 pattern("sqlcatalog", "comment_on", SQLcomment_on, false, "Catalog operation comment_on", args(0,2, arg("objid",int),arg("remark",str))),
 pattern("sqlcatalog", "rename_schema", SQLrename_schema, false, "Catalog operation rename_schema", args(0,2, arg("sname",str),arg("newnme",str))),
 pattern("sqlcatalog", "rename_table", SQLrename_table, false, "Catalog operation rename_table", args(0,4, arg("osname",str),arg("nsname",str),arg("otname",str),arg("ntname",str))),
 pattern("sqlcatalog", "rename_column", SQLrename_column, false, "Catalog operation rename_column", args(0,4, arg("sname",str),arg("tname",str),arg("cname",str),arg("newnme",str))),
 /* sql_transaction */
 pattern("sql", "transaction_release", SQLtransaction_release, true, "A transaction statement (type can be commit,release,rollback or start)", args(1,3, arg("",void),arg("chain",int),arg("name",str))),
 pattern("sql", "transaction_commit", SQLtransaction_commit, true, "A transaction statement (type can be commit,release,rollback or start)", args(1,3, arg("",void),arg("chain",int),arg("name",str))),
 pattern("sql", "transaction_rollback", SQLtransaction_rollback, true, "A transaction statement (type can be commit,release,rollback or start)", args(1,3, arg("",void),arg("chain",int),arg("name",str))),
 pattern("sql", "transaction_begin", SQLtransaction_begin, true, "A transaction statement (type can be commit,release,rollback or start)", args(1,3, arg("",void),arg("chain",int),arg("name",str))),
 pattern("sql", "transaction", SQLtransaction2, true, "Start an autocommit transaction", noargs),
 /* sql_sesssion */
 pattern("sql", "setquerytimeout", SQLqueryTimeout, true, "", args(1,2, arg("",void),arg("n",int))),
 pattern("sql", "setquerytimeout", SQLqueryTimeout, true, "", args(1,3, arg("",void),arg("sid",bte),arg("n",int))),
 pattern("sql", "setquerytimeout", SQLqueryTimeout, true, "", args(1,3, arg("",void),arg("sid",sht),arg("n",int))),
 pattern("sql", "setquerytimeout", SQLqueryTimeout, true, "A query is aborted after q seconds (q=0 means run undisturbed).", args(1,3, arg("",void),arg("sid",int),arg("n",int))),
 pattern("sql", "setsessiontimeout", SQLsessionTimeout, true, "", args(1,2, arg("",void),arg("n",int))),
 pattern("sql", "setsessiontimeout", SQLsessionTimeout, true, "", args(1,3, arg("",void),arg("sid",bte),arg("n",int))),
 pattern("sql", "setsessiontimeout", SQLsessionTimeout, true, "", args(1,3, arg("",void),arg("sid",sht),arg("n",int))),
 pattern("sql", "setsessiontimeout", SQLsessionTimeout, true, "Set the session timeout for a particulat session id", args(1,3, arg("",void),arg("sid",int),arg("n",int))),
 pattern("sql", "setoptimizer", SQLsetoptimizer, true, "", args(1,2, arg("",void),arg("opt",str))),
 pattern("sql", "setoptimizer", SQLsetoptimizer, true, "Set the session optimizer", args(1,3, arg("",void),arg("sid",int),arg("opt",str))),
 pattern("sql", "setworkerlimit", SQLsetworkerlimit, true, "", args(1,2, arg("",void),arg("n",int))),
 pattern("sql", "setworkerlimit", SQLsetworkerlimit, true, "Limit the number of worker threads per query", args(1,3, arg("",void),arg("sid",int),arg("n",int))),
 pattern("sql", "setmemorylimit", SQLsetmemorylimit, true, "", args(1,2, arg("",void),arg("n",int))),
 pattern("sql", "setmemorylimit", SQLsetmemorylimit, true, "Limit the memory claim in MB per query", args(1,3, arg("",void),arg("sid",sht),arg("n",int))),
#ifdef HAVE_HGE
 /* sql_hge */
 pattern("calc", "hash", MKEYhash, false, "", args(1,2, arg("",lng),arg("v",hge))),
 command("batcalc", "hash", MKEYbathash, false, "", args(1,2, batarg("",lng),batarg("b",hge))),
 command("sql", "dec_round", hge_dec_round_wrap, false, "round off the value v to nearests multiple of r", args(1,3, arg("",hge),arg("v",hge),arg("r",hge))),
 command("batsql", "dec_round", hge_bat_dec_round_wrap, false, "round off the value v to nearests multiple of r", args(1,3, batarg("",hge),batarg("v",hge),arg("r",hge))),
 command("sql", "round", hge_round_wrap, false, "round off the decimal v(d,s) to r digits behind the dot (if r < 0, before the dot)", args(1,5, arg("",hge),arg("v",hge),arg("d",int),arg("s",int),arg("r",bte))),
 command("batsql", "round", hge_bat_round_wrap, false, "round off the decimal v(d,s) to r digits behind the dot (if r < 0, before the dot)", args(1,5, batarg("",hge),batarg("v",hge),arg("d",int),arg("s",int),arg("r",bte))),
 command("calc", "second_interval", hge_dec2second_interval, false, "cast hge decimal to a second_interval", args(1,5, arg("",lng),arg("sc",int),arg("v",hge),arg("ek",int),arg("sk",int))),
 command("batcalc", "second_interval", hge_batdec2second_interval, false, "cast hge decimal to a second_interval", args(1,5, batarg("",lng),arg("sc",int),batarg("v",hge),arg("ek",int),arg("sk",int))),
 command("calc", "hge", nil_2dec_hge, false, "cast to dec(hge) and check for overflow", args(1,4, arg("",hge),arg("v",void),arg("digits",int),arg("scale",int))),
 command("batcalc", "hge", batnil_2dec_hge, false, "cast to dec(hge) and check for overflow", args(1,4, batarg("",hge),batarg("v",void),arg("digits",int),arg("scale",int))),
 command("batcalc", "hge", batnil_ce_2dec_hge, false, "cast to dec(hge) and check for overflow", args(1,5, batarg("",hge),batarg("v",void),arg("digits",int),arg("scale",int),batarg("r",bit))),
 command("calc", "hge", str_2dec_hge, false, "cast to dec(hge) and check for overflow", args(1,4, arg("",hge),arg("v",str),arg("digits",int),arg("scale",int))),
 command("batcalc", "hge", batstr_2dec_hge, false, "cast to dec(hge) and check for overflow", args(1,4, batarg("",hge),batarg("v",str),arg("digits",int),arg("scale",int))),
 command("batcalc", "hge", batstr_ce_2dec_hge, false, "cast to dec(hge) and check for overflow", args(1,5, batarg("",hge),batarg("v",str),arg("digits",int),arg("scale",int),batarg("r",bit))),
 pattern("calc", "month_interval", month_interval, false, "cast hge to a month_interval and check for overflow", args(1,4, arg("",int),arg("v",hge),arg("ek",int),arg("sk",int))),
 pattern("batcalc", "month_interval", month_interval, false, "cast hge to a month_interval and check for overflow", args(1,4, batarg("",int),batarg("v",hge),arg("ek",int),arg("sk",int))),
 pattern("calc", "second_interval", second_interval, false, "cast hge to a second_interval and check for overflow", args(1,4, arg("",lng),arg("v",hge),arg("ek",int),arg("sk",int))),
 pattern("batcalc", "second_interval", second_interval, false, "cast hge to a second_interval and check for overflow", args(1,4, batarg("",lng),batarg("v",hge),arg("ek",int),arg("sk",int))),
 /* sql_decimal_hge */
 command("calc", "hge", flt_num2dec_hge, false, "cast number to decimal(hge) and check for overflow", args(1,4, arg("",hge),arg("v",flt),arg("digits",int),arg("scale",int))),
 command("batcalc", "hge", batflt_num2dec_hge, false, "cast number to decimal(hge) and check for overflow", args(1,4, batarg("",hge),batarg("v",flt),arg("digits",int),arg("scale",int))),
 command("batcalc", "hge", batflt_ce_num2dec_hge, false, "cast number to decimal(hge) and check for overflow", args(1,5, batarg("",hge),batarg("v",flt),arg("digits",int),arg("scale",int),batarg("r",bit))),
 command("calc", "hge", dbl_num2dec_hge, false, "cast number to decimal(hge) and check for overflow", args(1,4, arg("",hge),arg("v",dbl),arg("digits",int),arg("scale",int))),
 command("batcalc", "hge", batdbl_num2dec_hge, false, "cast number to decimal(hge) and check for overflow", args(1,4, batarg("",hge),batarg("v",dbl),arg("digits",int),arg("scale",int))),
 command("batcalc", "hge", batdbl_ce_num2dec_hge, false, "cast number to decimal(hge) and check for overflow", args(1,5, batarg("",hge),batarg("v",dbl),arg("digits",int),arg("scale",int),batarg("r",bit))),
 command("calc", "hge", bte_num2dec_hge, false, "cast number to decimal(hge) and check for overflow", args(1,4, arg("",hge),arg("v",bte),arg("digits",int),arg("scale",int))),
 command("batcalc", "hge", batbte_num2dec_hge, false, "cast number to decimal(hge) and check for overflow", args(1,4, batarg("",hge),batarg("v",bte),arg("digits",int),arg("scale",int))),
 command("batcalc", "hge", batbte_ce_num2dec_hge, false, "cast number to decimal(hge) and check for overflow", args(1,5, batarg("",hge),batarg("v",bte),arg("digits",int),arg("scale",int),batarg("r",bit))),
 command("calc", "hge", bte_dec2_hge, false, "cast decimal(bte) to hge and check for overflow", args(1,3, arg("",hge),arg("s1",int),arg("v",bte))),
 command("calc", "hge", bte_dec2dec_hge, false, "cast decimal(bte) to decimal(hge) and check for overflow", args(1,5, arg("",hge),arg("s1",int),arg("v",bte),arg("d2",int),arg("s2",int))),
 command("batcalc", "hge", batbte_dec2_hge, false, "cast decimal(bte) to hge and check for overflow", args(1,3, batarg("",hge),arg("s1",int),batarg("v",bte))),
 command("batcalc", "hge", batbte_ce_dec2_hge, false, "cast decimal(bte) to hge and check for overflow", args(1,4, batarg("",hge),arg("s1",int),batarg("v",bte),batarg("r",bit))),
 command("batcalc", "hge", batbte_dec2dec_hge, false, "cast decimal(bte) to decimal(hge) and check for overflow", args(1,5, batarg("",hge),arg("s1",int),batarg("v",bte),arg("d2",int),arg("s2",int))),
 command("batcalc", "hge", batbte_ce_dec2dec_hge, false, "cast decimal(bte) to decimal(hge) and check for overflow", args(1,6, batarg("",hge),arg("s1",int),batarg("v",bte),arg("d2",int),arg("s2",int),batarg("r",bit))),
 command("calc", "hge", sht_num2dec_hge, false, "cast number to decimal(hge) and check for overflow", args(1,4, arg("",hge),arg("v",sht),arg("digits",int),arg("scale",int))),
 command("batcalc", "hge", batsht_num2dec_hge, false, "cast number to decimal(hge) and check for overflow", args(1,4, batarg("",hge),batarg("v",sht),arg("digits",int),arg("scale",int))),
 command("batcalc", "hge", batsht_ce_num2dec_hge, false, "cast number to decimal(hge) and check for overflow", args(1,5, batarg("",hge),batarg("v",sht),arg("digits",int),arg("scale",int),batarg("r",bit))),
 command("calc", "hge", sht_dec2_hge, false, "cast decimal(sht) to hge and check for overflow", args(1,3, arg("",hge),arg("s1",int),arg("v",sht))),
 command("calc", "hge", sht_dec2dec_hge, false, "cast decimal(sht) to decimal(hge) and check for overflow", args(1,5, arg("",hge),arg("s1",int),arg("v",sht),arg("d2",int),arg("s2",int))),
 command("batcalc", "hge", batsht_dec2_hge, false, "cast decimal(sht) to hge and check for overflow", args(1,3, batarg("",hge),arg("s1",int),batarg("v",sht))),
 command("batcalc", "hge", batsht_ce_dec2_hge, false, "cast decimal(sht) to hge and check for overflow", args(1,4, batarg("",hge),arg("s1",int),batarg("v",sht),batarg("r",bit))),
 command("batcalc", "hge", batsht_dec2dec_hge, false, "cast decimal(sht) to decimal(hge) and check for overflow", args(1,5, batarg("",hge),arg("s1",int),batarg("v",sht),arg("d2",int),arg("s2",int))),
 command("batcalc", "hge", batsht_ce_dec2dec_hge, false, "cast decimal(sht) to decimal(hge) and check for overflow", args(1,6, batarg("",hge),arg("s1",int),batarg("v",sht),arg("d2",int),arg("s2",int),batarg("r",bit))),
 command("calc", "hge", int_num2dec_hge, false, "cast number to decimal(hge) and check for overflow", args(1,4, arg("",hge),arg("v",int),arg("digits",int),arg("scale",int))),
 command("batcalc", "hge", batint_num2dec_hge, false, "cast number to decimal(hge) and check for overflow", args(1,4, batarg("",hge),batarg("v",int),arg("digits",int),arg("scale",int))),
 command("batcalc", "hge", batint_ce_num2dec_hge, false, "cast number to decimal(hge) and check for overflow", args(1,5, batarg("",hge),batarg("v",int),arg("digits",int),arg("scale",int),batarg("r",bit))),
 command("calc", "hge", int_dec2_hge, false, "cast decimal(int) to hge and check for overflow", args(1,3, arg("",hge),arg("s1",int),arg("v",int))),
 command("calc", "hge", int_dec2dec_hge, false, "cast decimal(int) to decimal(hge) and check for overflow", args(1,5, arg("",hge),arg("s1",int),arg("v",int),arg("d2",int),arg("s2",int))),
 command("batcalc", "hge", batint_dec2_hge, false, "cast decimal(int) to hge and check for overflow", args(1,3, batarg("",hge),arg("s1",int),batarg("v",int))),
 command("batcalc", "hge", batint_ce_dec2_hge, false, "cast decimal(int) to hge and check for overflow", args(1,4, batarg("",hge),arg("s1",int),batarg("v",int),batarg("r",bit))),
 command("batcalc", "hge", batint_dec2dec_hge, false, "cast decimal(int) to decimal(hge) and check for overflow", args(1,5, batarg("",hge),arg("s1",int),batarg("v",int),arg("d2",int),arg("s2",int))),
 command("batcalc", "hge", batint_ce_dec2dec_hge, false, "cast decimal(int) to decimal(hge) and check for overflow", args(1,6, batarg("",hge),arg("s1",int),batarg("v",int),arg("d2",int),arg("s2",int),batarg("r",bit))),
 command("calc", "hge", lng_num2dec_hge, false, "cast number to decimal(hge) and check for overflow", args(1,4, arg("",hge),arg("v",lng),arg("digits",int),arg("scale",int))),
 command("batcalc", "hge", batlng_num2dec_hge, false, "cast number to decimal(hge) and check for overflow", args(1,4, batarg("",hge),batarg("v",lng),arg("digits",int),arg("scale",int))),
 command("batcalc", "hge", batlng_ce_num2dec_hge, false, "cast number to decimal(hge) and check for overflow", args(1,5, batarg("",hge),batarg("v",lng),arg("digits",int),arg("scale",int),batarg("r",bit))),
 command("calc", "hge", lng_dec2_hge, false, "cast decimal(lng) to hge and check for overflow", args(1,3, arg("",hge),arg("s1",int),arg("v",lng))),
 command("calc", "hge", lng_dec2dec_hge, false, "cast decimal(lng) to decimal(hge) and check for overflow", args(1,5, arg("",hge),arg("s1",int),arg("v",lng),arg("d2",int),arg("s2",int))),
 command("batcalc", "hge", batlng_dec2_hge, false, "cast decimal(lng) to hge and check for overflow", args(1,3, batarg("",hge),arg("s1",int),batarg("v",lng))),
 command("batcalc", "hge", batlng_ce_dec2_hge, false, "cast decimal(lng) to hge and check for overflow", args(1,4, batarg("",hge),arg("s1",int),batarg("v",lng),batarg("r",bit))),
 command("batcalc", "hge", batlng_dec2dec_hge, false, "cast decimal(lng) to decimal(hge) and check for overflow", args(1,5, batarg("",hge),arg("s1",int),batarg("v",lng),arg("d2",int),arg("s2",int))),
 command("batcalc", "hge", batlng_ce_dec2dec_hge, false, "cast decimal(lng) to decimal(hge) and check for overflow", args(1,6, batarg("",hge),arg("s1",int),batarg("v",lng),arg("d2",int),arg("s2",int),batarg("r",bit))),
 command("calc", "hge", hge_num2dec_hge, false, "cast number to decimal(hge) and check for overflow", args(1,4, arg("",hge),arg("v",hge),arg("digits",int),arg("scale",int))),
 command("batcalc", "hge", bathge_num2dec_hge, false, "cast number to decimal(hge) and check for overflow", args(1,4, batarg("",hge),batarg("v",hge),arg("digits",int),arg("scale",int))),
 command("batcalc", "hge", bathge_ce_num2dec_hge, false, "cast number to decimal(hge) and check for overflow", args(1,5, batarg("",hge),batarg("v",hge),arg("digits",int),arg("scale",int),batarg("r",bit))),
 command("calc", "hge", hge_dec2_hge, false, "cast decimal(hge) to hge and check for overflow", args(1,3, arg("",hge),arg("s1",int),arg("v",hge))),
 command("calc", "hge", hge_dec2dec_hge, false, "cast decimal(hge) to decimal(hge) and check for overflow", args(1,5, arg("",hge),arg("s1",int),arg("v",hge),arg("d2",int),arg("s2",int))),
 command("batcalc", "hge", bathge_dec2_hge, false, "cast decimal(hge) to hge and check for overflow", args(1,3, batarg("",hge),arg("s1",int),batarg("v",hge))),
 command("batcalc", "hge", bathge_ce_dec2_hge, false, "cast decimal(hge) to hge and check for overflow", args(1,4, batarg("",hge),arg("s1",int),batarg("v",hge),batarg("r",bit))),
 command("batcalc", "hge", bathge_dec2dec_hge, false, "cast decimal(hge) to decimal(hge) and check for overflow", args(1,5, batarg("",hge),arg("s1",int),batarg("v",hge),arg("d2",int),arg("s2",int))),
 command("batcalc", "hge", bathge_ce_dec2dec_hge, false, "cast decimal(hge) to decimal(hge) and check for overflow", args(1,6, batarg("",hge),arg("s1",int),batarg("v",hge),arg("d2",int),arg("s2",int),batarg("r",bit))),
 command("calc", "bte", hge_num2dec_bte, false, "cast number to decimal(bte) and check for overflow", args(1,4, arg("",bte),arg("v",hge),arg("digits",int),arg("scale",int))),
 command("batcalc", "bte", bathge_num2dec_bte, false, "cast number to decimal(bte) and check for overflow", args(1,4, batarg("",bte),batarg("v",hge),arg("digits",int),arg("scale",int))),
 command("batcalc", "bte", bathge_num2dec_bte, false, "cast number to decimal(bte) and check for overflow", args(1,4, batarg("",bte),batarg("v",hge),arg("digits",int),arg("scale",int))),
 command("calc", "bte", hge_dec2_bte, false, "cast decimal(hge) to bte and check for overflow", args(1,3, arg("",bte),arg("s1",int),arg("v",hge))),
 command("calc", "bte", hge_dec2dec_bte, false, "cast decimal(hge) to decimal(bte) and check for overflow", args(1,5, arg("",bte),arg("s1",int),arg("v",hge),arg("d2",int),arg("s2",int))),
 command("batcalc", "bte", bathge_dec2_bte, false, "cast decimal(hge) to bte and check for overflow", args(1,3, batarg("",bte),arg("s1",int),batarg("v",hge))),
 command("batcalc", "bte", bathge_ce_dec2_bte, false, "cast decimal(hge) to bte and check for overflow", args(1,4, batarg("",bte),arg("s1",int),batarg("v",hge),batarg("r",bit))),
 command("batcalc", "bte", bathge_dec2dec_bte, false, "cast decimal(hge) to decimal(bte) and check for overflow", args(1,5, batarg("",bte),arg("s1",int),batarg("v",hge),arg("d2",int),arg("s2",int))),
 command("batcalc", "bte", bathge_ce_dec2dec_bte, false, "cast decimal(hge) to decimal(bte) and check for overflow", args(1,6, batarg("",bte),arg("s1",int),batarg("v",hge),arg("d2",int),arg("s2",int),batarg("r",bit))),
 command("calc", "sht", hge_num2dec_sht, false, "cast number to decimal(sht) and check for overflow", args(1,4, arg("",sht),arg("v",hge),arg("digits",int),arg("scale",int))),
 command("batcalc", "sht", bathge_num2dec_sht, false, "cast number to decimal(sht) and check for overflow", args(1,4, batarg("",sht),batarg("v",hge),arg("digits",int),arg("scale",int))),
 command("batcalc", "sht", bathge_num2dec_sht, false, "cast number to decimal(sht) and check for overflow", args(1,4, batarg("",sht),batarg("v",hge),arg("digits",int),arg("scale",int))),
 command("calc", "sht", hge_dec2_sht, false, "cast decimal(hge) to sht and check for overflow", args(1,3, arg("",sht),arg("s1",int),arg("v",hge))),
 command("calc", "sht", hge_dec2dec_sht, false, "cast decimal(hge) to decimal(sht) and check for overflow", args(1,5, arg("",sht),arg("s1",int),arg("v",hge),arg("d2",int),arg("s2",int))),
 command("batcalc", "sht", bathge_dec2_sht, false, "cast decimal(hge) to sht and check for overflow", args(1,3, batarg("",sht),arg("s1",int),batarg("v",hge))),
 command("batcalc", "sht", bathge_ce_dec2_sht, false, "cast decimal(hge) to sht and check for overflow", args(1,4, batarg("",sht),arg("s1",int),batarg("v",hge),batarg("r",bit))),
 command("batcalc", "sht", bathge_dec2dec_sht, false, "cast decimal(hge) to decimal(sht) and check for overflow", args(1,5, batarg("",sht),arg("s1",int),batarg("v",hge),arg("d2",int),arg("s2",int))),
 command("batcalc", "sht", bathge_ce_dec2dec_sht, false, "cast decimal(hge) to decimal(sht) and check for overflow", args(1,6, batarg("",sht),arg("s1",int),batarg("v",hge),arg("d2",int),arg("s2",int),batarg("r",bit))),
 command("calc", "int", hge_num2dec_int, false, "cast number to decimal(int) and check for overflow", args(1,4, arg("",int),arg("v",hge),arg("digits",int),arg("scale",int))),
 command("batcalc", "int", bathge_num2dec_int, false, "cast number to decimal(int) and check for overflow", args(1,4, batarg("",int),batarg("v",hge),arg("digits",int),arg("scale",int))),
 command("batcalc", "int", bathge_num2dec_int, false, "cast number to decimal(int) and check for overflow", args(1,4, batarg("",int),batarg("v",hge),arg("digits",int),arg("scale",int))),
 command("calc", "int", hge_dec2_int, false, "cast decimal(hge) to int and check for overflow", args(1,3, arg("",int),arg("s1",int),arg("v",hge))),
 command("calc", "int", hge_dec2dec_int, false, "cast decimal(hge) to decimal(int) and check for overflow", args(1,5, arg("",int),arg("s1",int),arg("v",hge),arg("d2",int),arg("s2",int))),
 command("batcalc", "int", bathge_dec2_int, false, "cast decimal(hge) to int and check for overflow", args(1,3, batarg("",int),arg("s1",int),batarg("v",hge))),
 command("batcalc", "int", bathge_ce_dec2_int, false, "cast decimal(hge) to int and check for overflow", args(1,4, batarg("",int),arg("s1",int),batarg("v",hge),batarg("r",bit))),
 command("batcalc", "int", bathge_dec2dec_int, false, "cast decimal(hge) to decimal(int) and check for overflow", args(1,5, batarg("",int),arg("s1",int),batarg("v",hge),arg("d2",int),arg("s2",int))),
 command("batcalc", "int", bathge_ce_dec2dec_int, false, "cast decimal(hge) to decimal(int) and check for overflow", args(1,6, batarg("",int),arg("s1",int),batarg("v",hge),arg("d2",int),arg("s2",int),batarg("r",bit))),
 command("calc", "lng", hge_num2dec_lng, false, "cast number to decimal(lng) and check for overflow", args(1,4, arg("",lng),arg("v",hge),arg("digits",int),arg("scale",int))),
 command("batcalc", "lng", bathge_num2dec_lng, false, "cast number to decimal(lng) and check for overflow", args(1,4, batarg("",lng),batarg("v",hge),arg("digits",int),arg("scale",int))),
 command("batcalc", "lng", bathge_num2dec_lng, false, "cast number to decimal(lng) and check for overflow", args(1,4, batarg("",lng),batarg("v",hge),arg("digits",int),arg("scale",int))),
 command("calc", "lng", hge_dec2_lng, false, "cast decimal(hge) to lng and check for overflow", args(1,3, arg("",lng),arg("s1",int),arg("v",hge))),
 command("calc", "lng", hge_dec2dec_lng, false, "cast decimal(hge) to decimal(lng) and check for overflow", args(1,5, arg("",lng),arg("s1",int),arg("v",hge),arg("d2",int),arg("s2",int))),
 command("batcalc", "lng", bathge_dec2_lng, false, "cast decimal(hge) to lng and check for overflow", args(1,3, batarg("",lng),arg("s1",int),batarg("v",hge))),
 command("batcalc", "lng", bathge_ce_dec2_lng, false, "cast decimal(hge) to lng and check for overflow", args(1,4, batarg("",lng),arg("s1",int),batarg("v",hge),batarg("r",bit))),
 command("batcalc", "lng", bathge_dec2dec_lng, false, "cast decimal(hge) to decimal(lng) and check for overflow", args(1,5, batarg("",lng),arg("s1",int),batarg("v",hge),arg("d2",int),arg("s2",int))),
 command("batcalc", "lng", bathge_ce_dec2dec_lng, false, "cast decimal(hge) to decimal(lng) and check for overflow", args(1,6, batarg("",lng),arg("s1",int),batarg("v",hge),arg("d2",int),arg("s2",int),batarg("r",bit))),
 command("calc", "flt", hge_num2dec_flt, false, "cast number to decimal(flt) and check for overflow", args(1,4, arg("",flt),arg("v",hge),arg("digits",int),arg("scale",int))),
 command("batcalc", "flt", bathge_num2dec_flt, false, "cast number to decimal(flt) and check for overflow", args(1,4, batarg("",flt),batarg("v",hge),arg("digits",int),arg("scale",int))),
 command("batcalc", "flt", bathge_num2dec_flt, false, "cast number to decimal(flt) and check for overflow", args(1,4, batarg("",flt),batarg("v",hge),arg("digits",int),arg("scale",int))),
 command("calc", "flt", hge_dec2_flt, false, "cast decimal(hge) to flt and check for overflow", args(1,3, arg("",flt),arg("s1",int),arg("v",hge))),
 command("calc", "flt", hge_dec2dec_flt, false, "cast decimal(hge) to decimal(flt) and check for overflow", args(1,5, arg("",flt),arg("s1",int),arg("v",hge),arg("d2",int),arg("s2",int))),
 command("batcalc", "flt", bathge_dec2_flt, false, "cast decimal(hge) to flt and check for overflow", args(1,3, batarg("",flt),arg("s1",int),batarg("v",hge))),
 command("batcalc", "flt", bathge_ce_dec2_flt, false, "cast decimal(hge) to flt and check for overflow", args(1,4, batarg("",flt),arg("s1",int),batarg("v",hge),batarg("r",bit))),
 command("batcalc", "flt", bathge_dec2dec_flt, false, "cast decimal(hge) to decimal(flt) and check for overflow", args(1,5, batarg("",flt),arg("s1",int),batarg("v",hge),arg("d2",int),arg("s2",int))),
 command("batcalc", "flt", bathge_ce_dec2dec_flt, false, "cast decimal(hge) to decimal(flt) and check for overflow", args(1,6, batarg("",flt),arg("s1",int),batarg("v",hge),arg("d2",int),arg("s2",int),batarg("r",bit))),
 command("calc", "dbl", hge_num2dec_dbl, false, "cast number to decimal(dbl) and check for overflow", args(1,4, arg("",dbl),arg("v",hge),arg("digits",int),arg("scale",int))),
 command("batcalc", "dbl", bathge_num2dec_dbl, false, "cast number to decimal(dbl) and check for overflow", args(1,4, batarg("",dbl),batarg("v",hge),arg("digits",int),arg("scale",int))),
 command("batcalc", "dbl", bathge_num2dec_dbl, false, "cast number to decimal(dbl) and check for overflow", args(1,4, batarg("",dbl),batarg("v",hge),arg("digits",int),arg("scale",int))),
 command("calc", "dbl", hge_dec2_dbl, false, "cast decimal(hge) to dbl and check for overflow", args(1,3, arg("",dbl),arg("s1",int),arg("v",hge))),
 command("calc", "dbl", hge_dec2dec_dbl, false, "cast decimal(hge) to decimal(dbl) and check for overflow", args(1,5, arg("",dbl),arg("s1",int),arg("v",hge),arg("d2",int),arg("s2",int))),
 command("batcalc", "dbl", bathge_dec2_dbl, false, "cast decimal(hge) to dbl and check for overflow", args(1,3, batarg("",dbl),arg("s1",int),batarg("v",hge))),
 command("batcalc", "dbl", bathge_ce_dec2_dbl, false, "cast decimal(hge) to dbl and check for overflow", args(1,4, batarg("",dbl),arg("s1",int),batarg("v",hge),batarg("r",bit))),
 command("batcalc", "dbl", bathge_dec2dec_dbl, false, "cast decimal(hge) to decimal(dbl) and check for overflow", args(1,5, batarg("",dbl),arg("s1",int),batarg("v",hge),arg("d2",int),arg("s2",int))),
 command("batcalc", "dbl", bathge_ce_dec2dec_dbl, false, "cast decimal(hge) to decimal(dbl) and check for overflow", args(1,6, batarg("",dbl),arg("s1",int),batarg("v",hge),arg("d2",int),arg("s2",int),batarg("r",bit))),
 /* sql_rank_hge */
 pattern("sql", "window_bound", SQLwindow_bound, false, "computes window ranges for each row", args(1,6, arg("",lng),argany("b",1),arg("unit",int),arg("bound",int),arg("excl",int),arg("start",hge))),
 pattern("batsql", "window_bound", SQLwindow_bound, false, "computes window ranges for each row", args(1,6, batarg("",lng),batargany("b",1),arg("unit",int),arg("bound",int),arg("excl",int),arg("start",hge))),
 pattern("sql", "window_bound", SQLwindow_bound, false, "computes window ranges for each row", args(1,7, arg("",lng),arg("p",bit),argany("b",1),arg("unit",int),arg("bound",int),arg("excl",int),arg("start",hge))),
 pattern("batsql", "window_bound", SQLwindow_bound, false, "computes window ranges for each row", args(1,7, batarg("",lng),batarg("p",bit),batargany("b",1),arg("unit",int),arg("bound",int),arg("excl",int),arg("start",hge))),
 pattern("batsql", "window_bound", SQLwindow_bound, false, "computes window ranges for each row", args(1,6, batarg("",lng),batargany("b",1),arg("unit",int),arg("bound",int),arg("excl",int),batarg("start",hge))),
 pattern("batsql", "window_bound", SQLwindow_bound, false, "computes window ranges for each row", args(1,7, batarg("",lng),batarg("p",bit),batargany("b",1),arg("unit",int),arg("bound",int),arg("excl",int),batarg("start",hge))),
 pattern("sql", "sum", SQLsum, false, "return the sum of groups", args(1,4, arg("",hge),arg("b",bte),arg("s",lng),arg("e",lng))),
 pattern("batsql", "sum", SQLsum, false, "return the sum of groups", args(1,4, batarg("",hge),batarg("b",bte),batarg("s",lng),batarg("e",lng))),
 pattern("sql", "prod", SQLprod, false, "return the product of groups", args(1,4, arg("",hge),arg("b",bte),arg("s",lng),arg("e",lng))),
 pattern("batsql", "prod", SQLprod, false, "return the product of groups", args(1,4, batarg("",hge),batarg("b",bte),batarg("s",lng),batarg("e",lng))),
 pattern("sql", "sum", SQLsum, false, "return the sum of groups", args(1,4, arg("",hge),arg("b",sht),arg("s",lng),arg("e",lng))),
 pattern("batsql", "sum", SQLsum, false, "return the sum of groups", args(1,4, batarg("",hge),batarg("b",sht),batarg("s",lng),batarg("e",lng))),
 pattern("sql", "prod", SQLprod, false, "return the product of groups", args(1,4, arg("",hge),arg("b",sht),arg("s",lng),arg("e",lng))),
 pattern("batsql", "prod", SQLprod, false, "return the product of groups", args(1,4, batarg("",hge),batarg("b",sht),batarg("s",lng),batarg("e",lng))),
 pattern("sql", "sum", SQLsum, false, "return the sum of groups", args(1,4, arg("",hge),arg("b",int),arg("s",lng),arg("e",lng))),
 pattern("batsql", "sum", SQLsum, false, "return the sum of groups", args(1,4, batarg("",hge),batarg("b",int),batarg("s",lng),batarg("e",lng))),
 pattern("sql", "prod", SQLprod, false, "return the product of groups", args(1,4, arg("",hge),arg("b",int),arg("s",lng),arg("e",lng))),
 pattern("batsql", "prod", SQLprod, false, "return the product of groups", args(1,4, batarg("",hge),batarg("b",int),batarg("s",lng),batarg("e",lng))),
 pattern("sql", "sum", SQLsum, false, "return the sum of groups", args(1,4, arg("",hge),arg("b",lng),arg("s",lng),arg("e",lng))),
 pattern("batsql", "sum", SQLsum, false, "return the sum of groups", args(1,4, batarg("",hge),batarg("b",lng),batarg("s",lng),batarg("e",lng))),
 pattern("sql", "prod", SQLprod, false, "return the product of groups", args(1,4, arg("",hge),arg("b",lng),arg("s",lng),arg("e",lng))),
 pattern("batsql", "prod", SQLprod, false, "return the product of groups", args(1,4, batarg("",hge),batarg("b",lng),batarg("s",lng),batarg("e",lng))),
 pattern("sql", "sum", SQLsum, false, "return the sum of groups", args(1,4, arg("",hge),arg("b",hge),arg("s",lng),arg("e",lng))),
 pattern("batsql", "sum", SQLsum, false, "return the sum of groups", args(1,4, batarg("",hge),batarg("b",hge),batarg("s",lng),batarg("e",lng))),
 pattern("sql", "prod", SQLprod, false, "return the product of groups", args(1,4, arg("",hge),arg("b",hge),arg("s",lng),arg("e",lng))),
 pattern("batsql", "prod", SQLprod, false, "return the product of groups", args(1,4, batarg("",hge),batarg("b",hge),batarg("s",lng),batarg("e",lng))),
 pattern("sql", "avg", SQLavg, false, "return the average of groups", args(1,4, arg("",dbl),arg("b",hge),arg("s",lng),arg("e",lng))),
 pattern("batsql", "avg", SQLavg, false, "return the average of groups", args(1,4, batarg("",dbl),batarg("b",hge),batarg("s",lng),batarg("e",lng))),
 pattern("sql", "stdev", SQLstddev_samp, false, "return the standard deviation of groups", args(1,4, arg("",dbl),arg("b",hge),arg("s",lng),arg("e",lng))),
 pattern("batsql", "stdev", SQLstddev_samp, false, "return the standard deviation of groups", args(1,4, batarg("",dbl),batarg("b",hge),batarg("s",lng),batarg("e",lng))),
 pattern("sql", "stdevp", SQLstddev_pop, false, "return the standard deviation of groups", args(1,4, arg("",dbl),arg("b",hge),arg("s",lng),arg("e",lng))),
 pattern("batsql", "stdevp", SQLstddev_pop, false, "return the standard deviation of groups", args(1,4, batarg("",dbl),batarg("b",hge),batarg("s",lng),batarg("e",lng))),
 pattern("sql", "variance", SQLvar_samp, false, "return the variance of groups", args(1,4, arg("",dbl),arg("b",hge),arg("s",lng),arg("e",lng))),
 pattern("batsql", "variance", SQLvar_samp, false, "return the variance of groups", args(1,4, batarg("",dbl),batarg("b",hge),batarg("s",lng),batarg("e",lng))),
 pattern("sql", "variancep", SQLvar_pop, false, "return the variance of groups", args(1,4, arg("",dbl),arg("b",hge),arg("s",lng),arg("e",lng))),
 pattern("batsql", "variancep", SQLvar_pop, false, "return the variance of groups", args(1,4, batarg("",dbl),batarg("b",hge),batarg("s",lng),batarg("e",lng))),
 pattern("sql", "covariance", SQLcovar_samp, false, "return the covariance sample value of groups", args(1,5, arg("",dbl),arg("b",hge),arg("c",hge),arg("s",lng),arg("e",lng))),
 pattern("batsql", "covariance", SQLcovar_samp, false, "return the covariance sample value of groups", args(1,5, batarg("",dbl),batarg("b",hge),arg("c",hge),batarg("s",lng),batarg("e",lng))),
 pattern("batsql", "covariance", SQLcovar_samp, false, "return the covariance sample value of groups", args(1,5, batarg("",dbl),arg("b",hge),batarg("c",hge),arg("s",lng),arg("e",lng))),
 pattern("batsql", "covariance", SQLcovar_samp, false, "return the covariance sample value of groups", args(1,5, batarg("",dbl),batarg("b",hge),batarg("c",hge),batarg("s",lng),batarg("e",lng))),
 pattern("sql", "covariancep", SQLcovar_pop, false, "return the covariance population value of groups", args(1,5, arg("",dbl),arg("b",hge),arg("c",hge),arg("s",lng),arg("e",lng))),
 pattern("batsql", "covariancep", SQLcovar_pop, false, "return the covariance population value of groups", args(1,5, batarg("",dbl),batarg("b",hge),arg("c",hge),batarg("s",lng),batarg("e",lng))),
 pattern("batsql", "covariancep", SQLcovar_pop, false, "return the covariance population value of groups", args(1,5, batarg("",dbl),arg("b",hge),batarg("c",hge),arg("s",lng),arg("e",lng))),
 pattern("batsql", "covariancep", SQLcovar_pop, false, "return the covariance population value of groups", args(1,5, batarg("",dbl),batarg("b",hge),batarg("c",hge),batarg("s",lng),batarg("e",lng))),
 pattern("sql", "corr", SQLcorr, false, "return the correlation value of groups", args(1,5, arg("",dbl),arg("b",hge),arg("c",hge),arg("s",lng),arg("e",lng))),
 pattern("batsql", "corr", SQLcorr, false, "return the correlation value of groups", args(1,5, batarg("",dbl),batarg("b",hge),arg("c",hge),batarg("s",lng),batarg("e",lng))),
 pattern("batsql", "corr", SQLcorr, false, "return the correlation value of groups", args(1,5, batarg("",dbl),arg("b",hge),batarg("c",hge),arg("s",lng),arg("e",lng))),
 pattern("batsql", "corr", SQLcorr, false, "return the correlation value of groups", args(1,5, batarg("",dbl),batarg("b",hge),batarg("c",hge),batarg("s",lng),batarg("e",lng))),
#endif
 { .imp=NULL }
};
#include "mal_import.h"
#ifdef _MSC_VER
#undef read
#pragma section(".CRT$XCU",read)
#endif
LIB_STARTUP_FUNC(init_sql_mal)
{ mal_module("sql", NULL, sql_init_funcs); }<|MERGE_RESOLUTION|>--- conflicted
+++ resolved
@@ -140,21 +140,6 @@
 {
 	sql_destroy_params(be->mvc);
 
-<<<<<<< HEAD
-=======
-	if ((be->mvc->emod & mod_locked) == mod_locked) {
-		/* here we should commit the transaction */
-		if (!err) {
-			sql_trans_commit(be->mvc->session->tr);
-			/* write changes to disk */
-			sql_trans_end(be->mvc->session, 1);
-			store_apply_deltas(true);
-			sql_trans_begin(be->mvc->session);
-		}
-		store_unlock();
-		be->mvc->emod = 0;
-	}
->>>>>>> 17ab9b68
 	/* some statements dynamically disable caching */
 	be->mvc->sym = NULL;
 	if (be->mvc->ta)
@@ -507,35 +492,18 @@
 			return sql_error(sql, 02, SQLSTATE(3F000) "CREATE TABLE: could not create column %s", columns[i].name);
 	}
 	if ((msg = create_table_or_view(sql, sname, t->base.name, t, 0)) != MAL_SUCCEED)
-<<<<<<< HEAD
-		goto cleanup;
-	if (!(t = mvc_bind_table(sql, s, tname))) {
-		msg = sql_error(sql, 02, SQLSTATE(3F000) "CREATE TABLE: could not bind table %s", tname);
-		goto cleanup;
-	}
-	pos = mvc_claim_slots(sql->session->tr, t, BATcount(columns[0].b));
-=======
 		return msg;
 	if (!(t = mvc_bind_table(sql, s, tname)))
 		return sql_error(sql, 02, SQLSTATE(3F000) "CREATE TABLE: could not bind table %s", tname);
->>>>>>> 17ab9b68
+	pos = mvc_claim_slots(sql->session->tr, t, BATcount(columns[0].b));
 	for (i = 0; i < ncols; i++) {
 		BAT *b = columns[i].b;
 		sql_column *col = NULL;
 
-<<<<<<< HEAD
-		if (!(col = mvc_bind_column(sql, t, columns[i].name))) {
-			msg = sql_error(sql, 02, SQLSTATE(3F000) "CREATE TABLE: could not bind column %s", columns[i].name);
-			goto cleanup;
-		}
-		if ((msg = mvc_append_column(sql->session->tr, col, pos, b)) != MAL_SUCCEED)
-			goto cleanup;
-=======
 		if (!(col = mvc_bind_column(sql, t, columns[i].name)))
 			return sql_error(sql, 02, SQLSTATE(3F000) "CREATE TABLE: could not bind column %s", columns[i].name);
-		if ((msg = mvc_append_column(sql->session->tr, col, b)) != MAL_SUCCEED)
+		if ((msg = mvc_append_column(sql->session->tr, col, pos, b)) != MAL_SUCCEED)
 			return msg;
->>>>>>> 17ab9b68
 	}
 
 	return msg;
@@ -557,39 +525,19 @@
 
 	if (!sname)
 		sname = "sys";
-<<<<<<< HEAD
-	if (!(s = mvc_bind_schema(sql, sname))) {
-		msg = sql_error(sql, 02, SQLSTATE(3F000) "APPEND TABLE: no such schema '%s'", sname);
-		goto cleanup;
-	}
-	if (!(t = mvc_bind_table(sql, s, tname))) {
-		msg = sql_error(sql, 02, SQLSTATE(3F000) "APPEND TABLE: could not bind table %s", tname);
-		goto cleanup;
-	}
-	pos = mvc_claim_slots(sql->session->tr, t, BATcount(columns[0].b));
-=======
 	if (!(s = mvc_bind_schema(sql, sname)))
 		return sql_error(sql, 02, SQLSTATE(3F000) "APPEND TABLE: no such schema '%s'", sname);
 	if (!(t = mvc_bind_table(sql, s, tname)))
 		return sql_error(sql, 02, SQLSTATE(3F000) "APPEND TABLE: could not bind table %s", tname);
->>>>>>> 17ab9b68
+	pos = mvc_claim_slots(sql->session->tr, t, BATcount(columns[0].b));
 	for (i = 0; i < ncols; i++) {
 		BAT *b = columns[i].b;
 		sql_column *col = NULL;
 
-<<<<<<< HEAD
-		if (!(col = mvc_bind_column(sql,t, columns[i].name))) {
-			msg = sql_error(sql, 02, SQLSTATE(3F000) "APPEND TABLE: could not bind column %s", columns[i].name);
-			goto cleanup;
-		}
-		if ((msg = mvc_append_column(sql->session->tr, col, pos, b)) != MAL_SUCCEED)
-			goto cleanup;
-=======
 		if (!(col = mvc_bind_column(sql, t, columns[i].name)))
 			return sql_error(sql, 02, SQLSTATE(3F000) "APPEND TABLE: could not bind column %s", columns[i].name);
-		if ((msg = mvc_append_column(sql->session->tr, col, b)) != MAL_SUCCEED)
+		if ((msg = mvc_append_column(sql->session->tr, col, pos, b)) != MAL_SUCCEED)
 			return msg;
->>>>>>> 17ab9b68
 	}
 
 	return msg;
@@ -4680,86 +4628,6 @@
 }
 
 str
-SQLhot_snapshot_wrap(Client cntxt, MalBlkPtr mb, MalStkPtr stk, InstrPtr pci)
-{
-	char *filename;
-	bool onserver;
-	char *msg = MAL_SUCCEED;
-	char buf[80];
-	mvc *mvc;
-	ssize_t sz;
-	stream *s;
-	stream *cb = NULL;
-	lng result;
-
-	filename = *getArgReference_str(stk, pci, 1);
-	onserver = *getArgReference_bit(stk, pci, 2);
-
-	if (onserver) {
-		lng result = store_hot_snapshot(filename);
-		if (result)
-			return MAL_SUCCEED;
-		else
-			throw(SQL, "sql.hot_snapshot", GDK_EXCEPTION);
-	}
-
-	msg = getSQLContext(cntxt, mb, &mvc, NULL);
-	if (msg)
-		return msg;
-
-	// sync with client, copy pasted from mvc_export_table_wrap
-	while (!mvc->scanner.rs->eof)
-		bstream_next(mvc->scanner.rs);
-
-	// The snapshot code flushes from time to time.
-	// Use a callback stream to suppress those.
-	s = mvc->scanner.ws;
-	cb = callback_stream(
-		/* private */ s,
-		/* read */    NULL,
-		/* write */   (void*)mnstr_write,
-		/* close */   NULL,
-		/* destroy */ NULL,
-		"snapshot-callback"
-	);
-	if (!cb)
-		throw(SQL, "sql.hot_snapshot", GDK_EXCEPTION);
-
-	// tell client to open file, copy pasted from mvc_export_table_wrap
-	mnstr_write(s, PROMPT3, sizeof(PROMPT3) - 1, 1);
-	mnstr_printf(s, "w %s\n", filename);
-	mnstr_flush(s);
-	if ((sz = mnstr_readline(mvc->scanner.rs->s, buf, sizeof(buf))) > 1) {
-		/* non-empty line indicates failure on client */
-		msg = createException(IO, "streams.open", "%s", buf);
-		/* deal with ridiculously long response from client */
-		while (buf[sz - 1] != '\n' &&
-				(sz = mnstr_readline(mvc->scanner.rs->s, buf, sizeof(buf))) > 0)
-			;
-		goto end;
-	}
-
-	// client is waiting for data now, send it.
-	result = store_hot_snapshot_to_stream(cb);
-	if (result)
-		msg = MAL_SUCCEED;
-	else
-		msg = createException(SQL, "sql.hot_snapshot", GDK_EXCEPTION);
-	mnstr_destroy(cb);
-
-	// tell client no more data, also copy pasted from mvc_export_table_wrap
-	mnstr_flush(s);
-	if ((sz = mnstr_readline(mvc->scanner.rs->s, buf, sizeof(buf))) > 1) {
-		msg = createException(IO, "streams.open", "%s", buf);
-	}
-	while (sz > 0)
-		sz = mnstr_readline(mvc->scanner.rs->s, buf, sizeof(buf));
-
-end:
-	return msg;
-}
-
-str
 SQLsession_prepared_statements(Client cntxt, MalBlkPtr mb, MalStkPtr stk, InstrPtr pci)
 {
 	BAT *sessionid, *user, *statementid, *statement, *created;
@@ -5212,7 +5080,6 @@
  command("sql", "hot_snapshot", SQLhot_snapshot, true, "Write db snapshot to the given tar(.gz) file", args(1,2, arg("",void),arg("tarfile",str))),
  command("sql", "resume_log_flushing", SQLresume_log_flushing, true, "Resume WAL log flushing", args(1,1, arg("",void))),
  command("sql", "suspend_log_flushing", SQLsuspend_log_flushing, true, "Suspend WAL log flushing", args(1,1, arg("",void))),
- pattern("sql", "hot_snapshot", SQLhot_snapshot_wrap, true, "Write db snapshot to the given tar(.gz/.lz4/.bz/.xz) file on either server or client", args(1,3, arg("",void),arg("tarfile", str),arg("onserver",bit))),
  pattern("sql", "assert", SQLassert, false, "Generate an exception when b==true", args(1,3, arg("",void),arg("b",bit),arg("msg",str))),
  pattern("sql", "assert", SQLassertInt, false, "Generate an exception when b!=0", args(1,3, arg("",void),arg("b",int),arg("msg",str))),
  pattern("sql", "assert", SQLassertLng, false, "Generate an exception when b!=0", args(1,3, arg("",void),arg("b",lng),arg("msg",str))),
