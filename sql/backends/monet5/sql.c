--- conflicted
+++ resolved
@@ -339,7 +339,7 @@
 			break;
 	}
 	osa = sql->sa;
-	sql_allocator *nsa = sql->sa = sa_create(NULL);
+	allocator *nsa = sql->sa = sa_create(NULL);
 	/* first check default values */
 	for (n = ol_first_node(t->columns); n; n = n->next) {
 		sql_column *c = n->data;
@@ -1834,11 +1834,7 @@
 	}
 	if (!isbat && ATOMextern(tpe) && !ATOMvarsized(tpe))
 		ins = *(ptr *) ins;
-<<<<<<< HEAD
-	if (isbat)
-=======
-	if ( tpe == TYPE_bat) {
->>>>>>> c9a6d07f
+	if (isbat) {
 		b =  (BAT*) ins;
 		if (VIEWtparent(b) || VIEWvtparent(b)) {
 			/* note, b == (BAT*)ins */
@@ -3838,8 +3834,7 @@
 
 		if (!(b = store->storage_api.bind_col(m->session->tr, c, RDONLY)))
 			throw(SQL, "sql.drop_hash", SQLSTATE(HY005) "Cannot access column descriptor");
-		if (VIEWtparent(b)) {
-			nb = BBP_desc(VIEWtparent(b));
+		if (VIEWtparent(b) && (nb = BBP_desc(VIEWtparent(b)))) {
 			BBPunfix(b->batCacheid);
 			if (!(b = BATdescriptor(nb->batCacheid)))
 				throw(SQL, "sql.drop_hash", SQLSTATE(HY005) "Cannot access column descriptor");
