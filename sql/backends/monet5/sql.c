/*
 * This Source Code Form is subject to the terms of the Mozilla Public
 * License, v. 2.0.  If a copy of the MPL was not distributed with this
 * file, You can obtain one at http://mozilla.org/MPL/2.0/.
 *
 * Copyright 1997 - July 2008 CWI, August 2008 - 2021 MonetDB B.V.
 */

/*
 * authors M Kersten, N Nes
 * SQL support implementation
 * This module contains the wrappers around the SQL
 * multi-version-catalog and support routines copied
 * from the Version 4 code base.
 */
#include "monetdb_config.h"
#include "sql.h"
#include "mapi_prompt.h"
#include "sql_result.h"
#include "sql_gencode.h"
#include "sql_storage.h"
#include "sql_scenario.h"
#include "store_sequence.h"
#include "sql_optimizer.h"
#include "sql_datetime.h"
#include "sql_partition.h"
#include "rel_unnest.h"
#include "rel_optimizer.h"
#include "rel_partition.h"
#include "rel_distribute.h"
#include "rel_select.h"
#include "rel_rel.h"
#include "rel_exp.h"
#include "rel_dump.h"
#include "rel_bin.h"
#include "mal.h"
#include "mal_client.h"
#include "mal_interpreter.h"
#include "mal_module.h"
#include "mal_session.h"
#include "mal_resolve.h"
#include "mal_client.h"
#include "mal_interpreter.h"
#include "mal_profiler.h"
#include "bat5.h"
#include "opt_pipes.h"
#include "orderidx.h"
#include "clients.h"
#include "mal_instruction.h"
#include "mal_resource.h"
#include "mal_authorize.h"
#include "gdk_cand.h"

static int
rel_is_table(sql_rel *rel)
{
	if (!rel || is_base(rel->op))
		return 1;
	return 0;
}

static int
exp_is_point_select(sql_exp *e)
{
	if (!e)
		return 1;
	if (e->type == e_cmp && !e->f && e->flag == (int) cmp_equal) {
		sql_exp *r = e->r;
		sql_exp *l = e->l;

		if (!is_func(l->type) && r->card <= CARD_AGGR)
			return 1;
	}
	return 0;
}

static int
rel_no_mitosis(sql_rel *rel)
{
	int is_point = 0;

	if (!rel || is_basetable(rel->op))
		return 1;
	if (is_topn(rel->op) || is_sample(rel->op) || is_simple_project(rel->op))
		return rel_no_mitosis(rel->l);
	if (is_modify(rel->op) && rel->card <= CARD_AGGR) {
		if (is_delete(rel->op))
			return 1;
		return rel_no_mitosis(rel->r);
	}
	if (is_select(rel->op) && rel_is_table(rel->l) && rel->exps) {
		is_point = 0;
		/* just one point expression makes this a point query */
		if (rel->exps->h)
			if (exp_is_point_select(rel->exps->h->data))
				is_point = 1;
	}
	return is_point;
}

static int
rel_need_distinct_query(sql_rel *rel)
{
	int need_distinct = 0;

	while (!need_distinct && rel && is_simple_project(rel->op))
		rel = rel->l;
	if (!need_distinct && rel && is_groupby(rel->op) && rel->exps && !rel->r) {
		for (node *n = rel->exps->h; n && !need_distinct; n = n->next) {
			sql_exp *e = n->data;
			if (e->type == e_aggr) {

				if (need_distinct(e))
					need_distinct = 1;
			}
		}
	}
	return need_distinct;
}

sql_rel *
sql_symbol2relation(backend *be, symbol *sym)
{
	sql_rel *rel;
	sql_query *query = query_create(be->mvc);
	lng Tbegin;
	int extra_opts = be->mvc->emode != m_prepare;

	rel = rel_semantic(query, sym);
	Tbegin = GDKusec();
	if (rel)
		rel = sql_processrelation(be->mvc, rel, extra_opts, extra_opts);
	if (rel)
		rel = rel_distribute(be->mvc, rel);
	if (rel)
		rel = rel_partition(be->mvc, rel);
	if (rel && (rel_no_mitosis(rel) || rel_need_distinct_query(rel)))
		be->no_mitosis = 1;
	be->reloptimizer = GDKusec() - Tbegin;
	return rel;
}

/*
 * After the SQL statement has been executed, its data structures
 * should be garbage collected. For successful actions we have to finish
 * the transaction as well, e.g. commit or rollback.
 */
int
sqlcleanup(backend *be, int err)
{
	sql_destroy_params(be->mvc);

<<<<<<< HEAD
=======
	if ((be->mvc->emod & mod_locked) == mod_locked) {
		/* here we should commit the transaction */
		if (!err) {
			sql_trans_commit(be->mvc->session->tr);
			/* write changes to disk */
			sql_trans_end(be->mvc->session, 1);
			store_apply_deltas(be->mvc->session->tr->store, true);
			sql_trans_begin(be->mvc->session);
		}
		store_unlock(be->mvc->session->tr->store);
		be->mvc->emod = 0;
	}
>>>>>>> 870346ff
	/* some statements dynamically disable caching */
	be->mvc->sym = NULL;
	if (be->mvc->ta)
		be->mvc->ta = sa_reset(be->mvc->ta);
	if (be->mvc->sa)
		be->mvc->sa = sa_reset(be->mvc->sa);
	if (err >0)
		be->mvc->session->status = -err;
	if (err <0)
		be->mvc->session->status = err;
	be->mvc->label = 0;
	be->no_mitosis = 0;
	scanner_query_processed(&(be->mvc->scanner));
	return err;
}

/*
 * The internal administration of the SQL compilation and execution state
 * is administered by a state descriptor accessible in each phase.
 * Failure to find the state descriptor aborts the session.
 */

str
checkSQLContext(Client cntxt)
{
	backend *be;

	if (cntxt == NULL)
		throw(SQL, "mvc", SQLSTATE(42005) "No client record");
	if (cntxt->sqlcontext == NULL)
		throw(SQL, "mvc", SQLSTATE(42006) "SQL module not initialized");
	be = (backend *) cntxt->sqlcontext;
	if (be->mvc == NULL)
		throw(SQL, "mvc", SQLSTATE(42006) "SQL module not initialized, mvc struct missing");
	return MAL_SUCCEED;
}

str
getBackendContext(Client cntxt, backend **be)
{
	str msg;

	if ((msg = checkSQLContext(cntxt)) != MAL_SUCCEED)
		return msg;
	*be = (backend *) cntxt->sqlcontext;
	return MAL_SUCCEED;
}

str
getSQLContext(Client cntxt, MalBlkPtr mb, mvc **c, backend **b)
{
	backend *be;
	(void) mb;
	str msg;

	if ((msg = checkSQLContext(cntxt)) != MAL_SUCCEED)
		return msg;
	be = (backend *) cntxt->sqlcontext;
	if (c)
		*c = be->mvc;
	if (b)
		*b = be;
	return MAL_SUCCEED;
}

str
SQLmvc(Client cntxt, MalBlkPtr mb, MalStkPtr stk, InstrPtr pci)
{
	mvc *sql = NULL;
	str msg;
	int *res = getArgReference_int(stk, pci, 0);

	if ((msg = getSQLContext(cntxt, mb, &sql, NULL)) != NULL)
		return msg;
	if ((msg = checkSQLContext(cntxt)) != NULL)
		return msg;
	*res = 0;
	return MAL_SUCCEED;
}

str
SQLcommit(Client cntxt, MalBlkPtr mb, MalStkPtr stk, InstrPtr pci)
{
	mvc *sql = NULL;
	str msg;
	(void) stk;
	(void) pci;

	if ((msg = getSQLContext(cntxt, mb, &sql, NULL)) != NULL)
		return msg;
	if ((msg = checkSQLContext(cntxt)) != NULL)
		return msg;

	if (sql->session->auto_commit != 0)
		throw(SQL, "sql.trans", SQLSTATE(2DM30) "COMMIT not allowed in auto commit mode");
	return mvc_commit(sql, 0, 0, false);
}

str
SQLabort(Client cntxt, MalBlkPtr mb, MalStkPtr stk, InstrPtr pci)
{
	mvc *sql = NULL;
	str msg;
	(void) stk;
	(void) pci;

	if ((msg = getSQLContext(cntxt, mb, &sql, NULL)) != NULL)
		return msg;
	if ((msg = checkSQLContext(cntxt)) != NULL)
		return msg;

	if (sql->session->tr->active) {
		msg = mvc_rollback(sql, 0, NULL, false);
	}
	return msg;
}

static str
SQLshutdown_wrap(Client cntxt, MalBlkPtr mb, MalStkPtr stk, InstrPtr pci)
{
	str msg;

	if ((msg = CLTshutdown(cntxt, mb, stk, pci)) == MAL_SUCCEED) {
		/* administer the shutdown in the system log */
		TRC_INFO(SQL_TRANS, "Shutdown: %s\n", *getArgReference_str(stk, pci, 0));
	}
	return msg;
}

static str
SQLset_protocol(Client cntxt, MalBlkPtr mb, MalStkPtr stk, InstrPtr pci)
{
	const int protocol = *getArgReference_int(stk, pci, 1);

	(void) mb;
	(void) stk;

	if (!(
		protocol == PROTOCOL_AUTO ||
		protocol == PROTOCOL_9 ||
		protocol == PROTOCOL_COLUMNAR))
	{
		return createException(SQL, "sql.set_protocol", "unknown protocol: %d", protocol);
	}

	*getArgReference_int(stk, pci, 0) = (cntxt->protocol = (protocol_version) protocol);

	return MAL_SUCCEED;
}

str
create_table_or_view(mvc *sql, char* sname, char *tname, sql_table *t, int temp)
{
	sql_allocator *osa;
	sql_schema *s = mvc_bind_schema(sql, sname);
	sql_table *nt = NULL;
	node *n;
	int check = 0;
	const char *action = (temp == SQL_DECLARED_TABLE) ? "DECLARE" : "CREATE";

	if (store_readonly(sql->session->tr->store))
		return sql_error(sql, 06, SQLSTATE(25006) "schema statements cannot be executed on a readonly database.");

	if (!s)
		return sql_message(SQLSTATE(3F000) "%s %s: schema '%s' doesn't exist", action, (t->query) ? "TABLE" : "VIEW", sname);
	if (mvc_bind_table(sql, s, t->base.name)) {
		return sql_message(SQLSTATE(42S01) "%s TABLE: name '%s' already in use", action, t->base.name);
	} else if (temp != SQL_DECLARED_TABLE && (!mvc_schema_privs(sql, s) && !(isTempSchema(s) && temp == SQL_LOCAL_TEMP))) {
		return sql_message(SQLSTATE(42000) "%s TABLE: insufficient privileges for user '%s' in schema '%s'", action, get_string_global_var(sql, "current_user"), s->base.name);
	} else if (temp == SQL_DECLARED_TABLE && !list_empty(t->keys.set)) {
		return sql_message(SQLSTATE(42000) "%s TABLE: '%s' cannot have constraints", action, t->base.name);
	}

	osa = sql->sa;
	sql->sa = sql->ta;

	nt = sql_trans_create_table(sql->session->tr, s, tname, t->query, t->type, t->system, temp, t->commit_action,
								t->sz, t->properties);
	if (!nt)
		return sql_message(SQLSTATE(42000) "%s TABLE: '%s' name conflicts", action, t->base.name);

	/* first check default values */
	for (n = t->columns.set->h; n; n = n->next) {
		sql_column *c = n->data;

		if (c->def) {
			/* TODO please don't place an auto incremented sequence in the default value */
			const char *next_value_for = "next value for \"sys\".\"seq_";
			sql_rel *r = NULL;

			sql->sa = sql->ta;
			r = rel_parse(sql, s, sa_message(sql->ta, "select %s;", c->def), m_deps);
			if (!r || !is_project(r->op) || !r->exps || list_length(r->exps) != 1 ||
				exp_check_type(sql, &c->type, r, r->exps->h->data, type_equal) == NULL) {
				if (r)
					rel_destroy(r);
				sa_reset(sql->ta);
				sql->sa = osa;
				if (strlen(sql->errstr) > 6 && sql->errstr[5] == '!')
					throw(SQL, "sql.catalog", "%s", sql->errstr);
				else
					throw(SQL, "sql.catalog", SQLSTATE(42000) "%s", sql->errstr);
			}
			/* For a self incremented column, it's sequence will get a BEDROPPED_DEPENDENCY,
				so no additional dependencies are needed */
			if (strncmp(c->def, next_value_for, strlen(next_value_for)) != 0) {
				list *id_l = rel_dependencies(sql, r);
				mvc_create_dependencies(sql, id_l, nt->base.id, FUNC_DEPENDENCY);
			}
			rel_destroy(r);
			sa_reset(sql->sa);
		}
	}

	for (n = t->columns.set->h; n; n = n->next) {
		sql_column *c = n->data, *copied = mvc_copy_column(sql, nt, c);

		if (copied == NULL) {
			sa_reset(sql->ta);
			sql->sa = osa;
			throw(SQL, "sql.catalog", SQLSTATE(42000) "CREATE TABLE: %s_%s_%s conflicts", s->base.name, t->base.name, c->base.name);
		}
		if (isPartitionedByColumnTable(t) && c->base.id == t->part.pcol->base.id)
			nt->part.pcol = copied;
	}
	if (isPartitionedByExpressionTable(t)) {
		char *err = NULL;

		_DELETE(nt->part.pexp->exp);
		nt->part.pexp->exp = SA_STRDUP(sql->session->tr->sa, t->part.pexp->exp);
		err = bootstrap_partition_expression(sql, nt, 1);
		sa_reset(sql->ta);
		if (err) {
			sql->sa = osa;
			return err;
		}
	}
	check = sql_trans_set_partition_table(sql->session->tr, nt);
	if (check == -1) {
		sql->sa = osa;
		throw(SQL, "sql.catalog", SQLSTATE(42000) "CREATE TABLE: %s_%s: the partition's expression is too long", s->base.name, t->base.name);
	} else if (check) {
		sql->sa = osa;
		throw(SQL, "sql.catalog", SQLSTATE(42000) "CREATE TABLE: %s_%s: an internal error occurred", s->base.name, t->base.name);
	}

	if (t->idxs.set) {
		for (n = t->idxs.set->h; n; n = n->next) {
			sql_idx *i = n->data;
			if (!mvc_copy_idx(sql, nt, i)) {
				sql->sa = osa;
				throw(SQL, "sql.catalog", SQLSTATE(42000) "CREATE TABLE: %s_%s_%s index conflicts", s->base.name, t->base.name, i->base.name);
			}
		}
	}
	if (t->keys.set) {
		for (n = t->keys.set->h; n; n = n->next) {
			sql_key *k = n->data;
			char *err = NULL;

			err = sql_partition_validate_key(sql, nt, k, "CREATE");
			sa_reset(sql->ta);
			if (err) {
				sql->sa = osa;
				return err;
			}
			if (!mvc_copy_key(sql, nt, k)) {
				sql->sa = osa;
				throw(SQL, "sql.catalog", SQLSTATE(42000) "CREATE TABLE: %s_%s_%s constraint conflicts", s->base.name, t->base.name, k->base.name);
			}
		}
	}
	if (t->triggers.set) {
		for (n = t->triggers.set->h; n; n = n->next) {
			sql_trigger *tr = n->data;
			if (mvc_copy_trigger(sql, nt, tr)) {
				sql->sa = osa;
				throw(SQL, "sql.catalog", SQLSTATE(42000) "CREATE TABLE: %s_%s_%s trigger conflicts", s->base.name, t->base.name, nt->base.name);
			}
		}
	}
	/* also create dependencies when not renaming */
	if (nt->query && isView(nt)) {
		sql_rel *r = NULL;

		r = rel_parse(sql, s, nt->query, m_deps);
		if (r)
			r = sql_processrelation(sql, r, 0, 0);
		if (r) {
			list *id_l = rel_dependencies(sql, r);
			mvc_create_dependencies(sql, id_l, nt->base.id, VIEW_DEPENDENCY);
		}
		sa_reset(sql->ta);
		if (!r) {
			sql->sa = osa;
			if (strlen(sql->errstr) > 6 && sql->errstr[5] == '!')
				throw(SQL, "sql.catalog", "%s", sql->errstr);
			else
				throw(SQL, "sql.catalog", SQLSTATE(42000) "%s", sql->errstr);
		}
	}
	sql->sa = osa;
	return MAL_SUCCEED;
}

static size_t
mvc_claim_slots(sql_trans *tr, sql_table *t, size_t cnt)
{
	return store_funcs.claim_tab(tr, t, cnt);
}

str
mvc_claim_wrap(Client cntxt, MalBlkPtr mb, MalStkPtr stk, InstrPtr pci)
{
	lng *res = getArgReference_lng(stk, pci, 0);
	mvc *m = NULL;
	str msg;
	const char *sname = *getArgReference_str(stk, pci, 2);
	const char *tname = *getArgReference_str(stk, pci, 3);
	lng cnt = *(lng*)getArgReference_lng(stk, pci, 4);

	sql_schema *s;
	sql_table *t;

	*res = 0;
	if ((msg = getSQLContext(cntxt, mb, &m, NULL)) != NULL)
		return msg;
	if ((msg = checkSQLContext(cntxt)) != NULL)
		return msg;

	s = mvc_bind_schema(m, sname);
	if (s == NULL)
		throw(SQL, "sql.claim", SQLSTATE(3F000) "Schema missing %s", sname);
	t = mvc_bind_table(m, s, tname);
	if (t == NULL)
		throw(SQL, "sql.claim", SQLSTATE(42S02) "Table missing %s.%s", sname, tname);
	*res = mvc_claim_slots(m->session->tr, t, (size_t)cnt);
	return MAL_SUCCEED;
}

str
create_table_from_emit(Client cntxt, char *sname, char *tname, sql_emit_col *columns, size_t ncols)
{
	size_t i, pos = 0;
	sql_table *t;
	sql_schema *s;
	mvc *sql = NULL;
	str msg = MAL_SUCCEED;

	if ((msg = getSQLContext(cntxt, NULL, &sql, NULL)) != NULL)
		return msg;
	if ((msg = checkSQLContext(cntxt)) != NULL)
		return msg;

	if (!sname)
		sname = "sys";
	if (!(s = mvc_bind_schema(sql, sname)))
		return sql_error(sql, 02, SQLSTATE(3F000) "CREATE TABLE: no such schema '%s'", sname);
	if (!mvc_schema_privs(sql, s))
		return sql_error(sql, 02, SQLSTATE(42000) "CREATE TABLE: Access denied for %s to schema '%s'", get_string_global_var(sql, "current_user"), s->base.name);
	if (!(t = mvc_create_table(sql, s, tname, tt_table, 0, SQL_DECLARED_TABLE, CA_COMMIT, -1, 0)))
		return sql_error(sql, 02, SQLSTATE(3F000) "CREATE TABLE: could not create table '%s'", tname);

	for (i = 0; i < ncols; i++) {
		BAT *b = columns[i].b;
		str atoname = ATOMname(b->ttype);
		sql_subtype tpe;
		sql_column *col = NULL;

		if (!strcmp(atoname, "str"))
			sql_find_subtype(&tpe, "clob", 0, 0);
		else {
			sql_subtype *t = sql_bind_localtype(atoname);
			if (!t)
				return sql_error(sql, 02, SQLSTATE(3F000) "CREATE TABLE: could not find type for column");
			tpe = *t;
		}

		if (columns[i].name && columns[i].name[0] == '%')
			return sql_error(sql, 02, SQLSTATE(42000) "CREATE TABLE: generated labels not allowed in column names, use an alias instead");
		if (!(col = mvc_create_column(sql, t, columns[i].name, &tpe)))
			return sql_error(sql, 02, SQLSTATE(3F000) "CREATE TABLE: could not create column %s", columns[i].name);
	}
	if ((msg = create_table_or_view(sql, sname, t->base.name, t, 0)) != MAL_SUCCEED)
		return msg;
	if (!(t = mvc_bind_table(sql, s, tname)))
		return sql_error(sql, ERR_NOTFOUND, SQLSTATE(3F000) "CREATE TABLE: could not bind table %s", tname);
	pos = mvc_claim_slots(sql->session->tr, t, BATcount(columns[0].b));
	for (i = 0; i < ncols; i++) {
		BAT *b = columns[i].b;
		sql_column *col = NULL;

		if (!(col = mvc_bind_column(sql, t, columns[i].name)))
			return sql_error(sql, ERR_NOTFOUND, SQLSTATE(3F000) "CREATE TABLE: could not bind column %s", columns[i].name);
		if ((msg = mvc_append_column(sql->session->tr, col, pos, b)) != MAL_SUCCEED)
			return msg;
	}

	return msg;
}

str
append_to_table_from_emit(Client cntxt, char *sname, char *tname, sql_emit_col *columns, size_t ncols)
{
	size_t i, pos = 0;
	sql_table *t;
	sql_schema *s;
	mvc *sql = NULL;
	str msg = MAL_SUCCEED;

	if ((msg = getSQLContext(cntxt, NULL, &sql, NULL)) != NULL)
		return msg;
	if ((msg = checkSQLContext(cntxt)) != NULL)
		return msg;

	if (!sname)
		sname = "sys";
	if (!(s = mvc_bind_schema(sql, sname)))
		return sql_error(sql, ERR_NOTFOUND, SQLSTATE(3F000) "APPEND TABLE: no such schema '%s'", sname);
	if (!(t = mvc_bind_table(sql, s, tname)))
		return sql_error(sql, ERR_NOTFOUND, SQLSTATE(3F000) "APPEND TABLE: could not bind table %s", tname);
	pos = mvc_claim_slots(sql->session->tr, t, BATcount(columns[0].b));
	for (i = 0; i < ncols; i++) {
		BAT *b = columns[i].b;
		sql_column *col = NULL;

		if (!(col = mvc_bind_column(sql, t, columns[i].name)))
			return sql_error(sql, ERR_NOTFOUND, SQLSTATE(3F000) "APPEND TABLE: could not bind column %s", columns[i].name);
		if ((msg = mvc_append_column(sql->session->tr, col, pos, b)) != MAL_SUCCEED)
			return msg;
	}

	return msg;
}

BAT *
mvc_bind(mvc *m, const char *sname, const char *tname, const char *cname, int access)
{
	sql_trans *tr = m->session->tr;
	BAT *b = NULL;
	sql_schema *s = NULL;
	sql_table *t = NULL;
	sql_column *c = NULL;

	s = mvc_bind_schema(m, sname);
	if (s == NULL)
		return NULL;
	t = mvc_bind_table(m, s, tname);
	if (t == NULL)
		return NULL;
	c = mvc_bind_column(m, t, cname);
	if (c == NULL)
		return NULL;

	sqlstore *store = tr->store;
	b = store->storage_api.bind_col(tr, c, access);
	return b;
}

str
SQLcatalog(Client cntxt, MalBlkPtr mb, MalStkPtr stk, InstrPtr pci)
{
	(void) cntxt;
	(void) mb;
	(void) stk;
	(void) pci;
	return sql_message(SQLSTATE(25006) "Deprecated statement");
}

/* setVariable(int *ret, str *sname, str *name, any value) */
str
setVariable(Client cntxt, MalBlkPtr mb, MalStkPtr stk, InstrPtr pci)
{
	int *res = getArgReference_int(stk, pci, 0);
	mvc *m = NULL;
	str msg;
	const char *sname = *getArgReference_str(stk, pci, 2);
	const char *varname = *getArgReference_str(stk, pci, 3);
	int mtype = getArgType(mb, pci, 4);
	sql_schema *s;
	sql_var *var;

	if ((msg = getSQLContext(cntxt, mb, &m, NULL)) != NULL)
		return msg;
	if ((msg = checkSQLContext(cntxt)) != NULL)
		return msg;

	if (!(s = mvc_bind_schema(m, sname)))
		throw(SQL, "sql.setVariable", SQLSTATE(3F000) "Cannot find the schema '%s'", sname);

	*res = 0;
	if (mtype < 0 || mtype >= 255)
		throw(SQL, "sql.setVariable", SQLSTATE(42100) "Variable type error");

	if ((var = find_global_var(m, s, varname))) {
		if (!strcmp("sys", s->base.name) && !strcmp("optimizer", varname)) {
			const char *newopt = *getArgReference_str(stk, pci, 4);
			char buf[BUFSIZ];

			if (strNil(newopt))
				throw(SQL, "sql.setVariable", SQLSTATE(42000) "Variable '%s.%s' cannot be NULL", sname, varname);
			if (!isOptimizerPipe(newopt) && strchr(newopt, (int) ';') == 0)
				throw(SQL, "sql.setVariable", SQLSTATE(42100) "optimizer '%s' unknown", newopt);
			(void) snprintf(buf, BUFSIZ, "user_%d", cntxt->idx);
			if (!isOptimizerPipe(newopt) || strcmp(buf, newopt) == 0) {
				if ((msg = addPipeDefinition(cntxt, buf, newopt)))
					return msg;
				if (!sqlvar_set_string(find_global_var(m, s, varname), buf))
					throw(SQL, "sql.setVariable", SQLSTATE(HY013) MAL_MALLOC_FAIL);
			} else if (!sqlvar_set_string(find_global_var(m, s, varname), newopt))
				throw(SQL, "sql.setVariable", SQLSTATE(HY013) MAL_MALLOC_FAIL);
		} else {
			ValPtr ptr = &stk->stk[getArg(pci, 4)];

			if ((msg = sql_update_var(m, s, varname, ptr)))
				return msg;
			if (!sqlvar_set(var, ptr))
				throw(SQL, "sql.setVariable", SQLSTATE(HY013) MAL_MALLOC_FAIL);
		}
		return MAL_SUCCEED;
	}
	throw(SQL, "sql.setVariable", SQLSTATE(42100) "Variable '%s.%s' unknown", sname, varname);
}

/* getVariable(int *ret, str *name) */
str
getVariable(Client cntxt, MalBlkPtr mb, MalStkPtr stk, InstrPtr pci)
{
	int mtype = getArgType(mb, pci, 0);
	mvc *m = NULL;
	str msg;
	const char *sname = *getArgReference_str(stk, pci, 2);
	const char *varname = *getArgReference_str(stk, pci, 3);
	ValRecord *dst, *src;
	sql_schema *s;
	sql_var *var;

	if ((msg = getSQLContext(cntxt, mb, &m, NULL)) != NULL)
		return msg;
	if ((msg = checkSQLContext(cntxt)) != NULL)
		return msg;

	if (!(s = mvc_bind_schema(m, sname)))
		throw(SQL, "sql.getVariable", SQLSTATE(3F000) "Cannot find the schema '%s'", sname);
	if (mtype < 0 || mtype >= 255)
		throw(SQL, "sql.getVariable", SQLSTATE(42100) "Variable type error");
	if (!(var = find_global_var(m, s, varname)))
		throw(SQL, "sql.getVariable", SQLSTATE(42100) "Variable '%s.%s' unknown", sname, varname);
	src = &(var->var.data);
	dst = &stk->stk[getArg(pci, 0)];
	if (VALcopy(dst, src) == NULL)
		throw(MAL, "sql.getVariable", SQLSTATE(HY013) MAL_MALLOC_FAIL);
	return MAL_SUCCEED;
}

str
sql_variables(Client cntxt, MalBlkPtr mb, MalStkPtr stk, InstrPtr pci)
{
	mvc *m = NULL;
	BAT *schemas, *names, *types, *values;
	str msg = MAL_SUCCEED;
	bat *s = getArgReference_bat(stk,pci,0);
	bat *n = getArgReference_bat(stk,pci,1);
	bat *t = getArgReference_bat(stk,pci,2);
	bat *v = getArgReference_bat(stk,pci,3);
	int nvars;

	if ((msg = getSQLContext(cntxt, mb, &m, NULL)) != NULL)
		return msg;
	if ((msg = checkSQLContext(cntxt)) != NULL)
		return msg;

	nvars = list_length(m->global_vars);
	schemas = COLnew(0, TYPE_str, nvars, TRANSIENT);
	names = COLnew(0, TYPE_str, nvars, TRANSIENT);
	types = COLnew(0, TYPE_str, nvars, TRANSIENT);
	values = COLnew(0, TYPE_str, nvars, TRANSIENT);
	if (!schemas || !names || !types || !values) {
		msg = createException(SQL, "sql.variables", SQLSTATE(HY013) MAL_MALLOC_FAIL);
		goto bailout;
	}

	if (m->global_vars) {
		for (node *n = m->global_vars->h; n ; n = n->next) {
			sql_var *var = (sql_var*) n->data;
			atom value = var->var;
			ValPtr myptr = &(value.data);
			ValRecord val = (ValRecord) {.vtype = TYPE_void,};
			gdk_return res;

			if (value.tpe.type->localtype != TYPE_str) {
				ptr ok = VALcopy(&val, myptr);
				if (ok)
					ok = VALconvert(TYPE_str, &val);
				if (!ok) {
					VALclear(&val);
					msg = createException(SQL, "sql.variables", SQLSTATE(HY013) "Failed to convert variable '%s.%s' into a string", var->sname, var->name);
					goto bailout;
				}
				myptr = &val;
			}
			res = BUNappend(values, VALget(myptr), false);
			VALclear(&val);
			if (res != GDK_SUCCEED) {
				msg = createException(SQL, "sql.variables", SQLSTATE(HY013) MAL_MALLOC_FAIL);
				goto bailout;
			}
			if (BUNappend(schemas, var->sname, false) != GDK_SUCCEED) {
				msg = createException(SQL, "sql.variables", SQLSTATE(HY013) MAL_MALLOC_FAIL);
				goto bailout;
			}
			if (BUNappend(names, var->name, false) != GDK_SUCCEED) {
				msg = createException(SQL, "sql.variables", SQLSTATE(HY013) MAL_MALLOC_FAIL);
				goto bailout;
			}
			if (BUNappend(types, value.tpe.type->sqlname, false) != GDK_SUCCEED) {
				msg = createException(SQL, "sql.variables", SQLSTATE(HY013) MAL_MALLOC_FAIL);
				goto bailout;
			}
		}
	}

bailout:
	if (msg) {
		BBPreclaim(schemas);
		BBPreclaim(names);
		BBPreclaim(types);
		BBPreclaim(values);
	} else {
		BBPkeepref(*s = schemas->batCacheid);
		BBPkeepref(*n = names->batCacheid);
		BBPkeepref(*t = types->batCacheid);
		BBPkeepref(*v = values->batCacheid);
	}
	return msg;
}

/* str mvc_logfile(int *d, str *filename); */
str
mvc_logfile(Client cntxt, MalBlkPtr mb, MalStkPtr stk, InstrPtr pci)
{
	mvc *m = NULL;
	str msg;
	const char *filename = *getArgReference_str(stk, pci, 1);

	if ((msg = getSQLContext(cntxt, mb, &m, NULL)) != NULL)
		return msg;
	if ((msg = checkSQLContext(cntxt)) != NULL)
		return msg;
	if (m->scanner.log) {
		close_stream(m->scanner.log);
		m->scanner.log = NULL;
	}

	if (!strNil(filename)) {
		if((m->scanner.log = open_wastream(filename)) == NULL)
			throw(SQL, "sql.logfile", SQLSTATE(HY013) "%s", mnstr_peek_error(NULL));
	}
	return MAL_SUCCEED;
}

/* str mvc_next_value(lng *res, str *sname, str *seqname); */
str
mvc_next_value(Client cntxt, MalBlkPtr mb, MalStkPtr stk, InstrPtr pci)
{
	backend *be = NULL;
	str msg;
	sql_schema *s;
	sql_sequence *seq;
	lng *res = getArgReference_lng(stk, pci, 0);
	const char *sname = *getArgReference_str(stk, pci, 1);
	const char *seqname = *getArgReference_str(stk, pci, 2);

	(void)mb;
	if ((msg = getBackendContext(cntxt, &be)) != NULL)
		return msg;
	if (!(s = mvc_bind_schema(be->mvc, sname)))
		throw(SQL, "sql.next_value", SQLSTATE(3F000) "Cannot find the schema %s", sname);
	if (!mvc_schema_privs(be->mvc, s))
		throw(SQL, "sql.next_value", SQLSTATE(42000) "Access denied for %s to schema '%s'", get_string_global_var(be->mvc, "current_user"), s->base.name);
	if (!(seq = find_sql_sequence(be->mvc->session->tr, s, seqname)))
		throw(SQL, "sql.next_value", SQLSTATE(HY050) "Cannot find the sequence %s.%s", sname, seqname);

	if (seq_next_value(be->mvc->session->tr->store, seq, res)) {
		be->last_id = *res;
		sqlvar_set_number(find_global_var(be->mvc, mvc_bind_schema(be->mvc, "sys"), "last_id"), be->last_id);
		return MAL_SUCCEED;
	}
	throw(SQL, "sql.next_value", SQLSTATE(HY050) "Cannot generate next sequence value %s.%s", sname, seqname);
}

/* str mvc_get_value(lng *res, str *sname, str *seqname); */
str
mvc_get_value(Client cntxt, MalBlkPtr mb, MalStkPtr stk, InstrPtr pci)
{
	mvc *m = NULL;
	str msg;
	sql_schema *s;
	sql_sequence *seq;
	lng *res = getArgReference_lng(stk, pci, 0);
	const char *sname = *getArgReference_str(stk, pci, 1);
	const char *seqname = *getArgReference_str(stk, pci, 2);

	if ((msg = getSQLContext(cntxt, mb, &m, NULL)) != NULL)
		return msg;
	if ((msg = checkSQLContext(cntxt)) != NULL)
		return msg;
	if (!(s = mvc_bind_schema(m, sname)))
		throw(SQL, "sql.get_value", SQLSTATE(3F000) "Cannot find the schema %s", sname);
	if (!(seq = find_sql_sequence(m->session->tr, s, seqname)))
		throw(SQL, "sql.get_value", SQLSTATE(HY050) "Cannot find the sequence %s.%s", sname, seqname);

	if (seq_get_value(m->session->tr->store, seq, res))
		return MAL_SUCCEED;
	throw(SQL, "sql.get_value", SQLSTATE(HY050) "Cannot get sequence value %s.%s", sname, seqname);
}

static str
mvc_bat_next_get_value(Client cntxt, MalBlkPtr mb, MalStkPtr stk, InstrPtr pci, int (*bulk_func)(seqbulk *, lng *), const char *call, const char *action)
{
	mvc *m = NULL;
	str msg = MAL_SUCCEED, sname = NULL, seqname = NULL;
	BAT *b = NULL, *c = NULL, *r = NULL, *it;
	BUN p, q;
	sql_schema *s = NULL;
	sql_sequence *seq = NULL;
	seqbulk *sb = NULL;
	BATiter bi, ci;
	bat *res = getArgReference_bat(stk, pci, 0);
	bat schid = 0, seqid = 0;

	if (isaBatType(getArgType(mb, pci, 1)))
		schid = *getArgReference_bat(stk, pci, 1);
	else
		sname = *getArgReference_str(stk, pci, 1);
	if (isaBatType(getArgType(mb, pci, 2)))
		seqid = *getArgReference_bat(stk, pci, 2);
	else
		seqname = *getArgReference_str(stk, pci, 2);

	if ((msg = getSQLContext(cntxt, mb, &m, NULL)) != NULL)
		return msg;
	if ((msg = checkSQLContext(cntxt)) != NULL)
		return msg;
	sqlstore *store = m->session->tr->store;

	if (schid && !(b = BATdescriptor(schid))) {
		msg = createException(SQL, call, SQLSTATE(HY005) "Cannot access column descriptor");
		goto bailout;
	}
	if (seqid && !(c = BATdescriptor(seqid))) {
		msg = createException(SQL, call, SQLSTATE(HY005) "Cannot access column descriptor");
		goto bailout;
	}
	assert(b || c);
	it = b ? b : c; /* Either b or c must be set */

	if (!(r = COLnew(it->hseqbase, TYPE_lng, BATcount(it), TRANSIENT))) {
		msg = createException(SQL, call, SQLSTATE(HY013) MAL_MALLOC_FAIL);
		goto bailout;
	}

	if (!BATcount(it))
		goto bailout; /* Success case */

	if (b)
		bi = bat_iterator(b);
	if (c)
		ci = bat_iterator(c);

	BATloop(it, p, q) {
		str nsname, nseqname;
		lng l;

		if (b)
			nsname = BUNtvar(bi, p);
		else
			nsname = sname;
		if (c)
			nseqname = BUNtvar(ci, p);
		else
			nseqname = seqname;

		if (!s || strcmp(s->base.name, nsname) != 0 || !seq || strcmp(seq->base.name, nseqname) != 0) {
			if (sb) {
				seqbulk_destroy(store, sb);
				sb = NULL;
			}
			seq = NULL;
			if ((!s || strcmp(s->base.name, nsname) != 0) && !(s = mvc_bind_schema(m, nsname))) {
				msg = createException(SQL, call, SQLSTATE(3F000) "Cannot find the schema %s", nsname);
				goto bailout;
			}
			if (bulk_func == seqbulk_next_value && !mvc_schema_privs(m, s)) {
				msg = createException(SQL, call, SQLSTATE(42000) "Access denied for %s to schema '%s'", get_string_global_var(m, "current_user"), s->base.name);
				goto bailout;
			}
			if (!(seq = find_sql_sequence(m->session->tr, s, nseqname)) || !(sb = seqbulk_create(store, seq, BATcount(it)))) {
				msg = createException(SQL, call, SQLSTATE(HY050) "Cannot find the sequence %s.%s", nsname, nseqname);
				goto bailout;
			}
		}
		if (!bulk_func(sb, &l)) {
			msg = createException(SQL, call, SQLSTATE(HY050) "Cannot %s sequence value %s.%s", action, nsname, nseqname);
			goto bailout;
		}
		if (BUNappend(r, &l, false) != GDK_SUCCEED) {
			msg = createException(SQL, call, SQLSTATE(HY013) MAL_MALLOC_FAIL);
			goto bailout;
		}
	}

bailout:
	if (sb)
		seqbulk_destroy(store, sb);
	if (b)
		BBPunfix(b->batCacheid);
	if (c)
		BBPunfix(c->batCacheid);
	if (msg)
		BBPreclaim(r);
	else
		BBPkeepref(*res = r->batCacheid);
	return msg;
}

str
mvc_bat_next_value(Client cntxt, MalBlkPtr mb, MalStkPtr stk, InstrPtr pci)
{
	return mvc_bat_next_get_value(cntxt, mb, stk, pci, seqbulk_next_value, "sql.next_value", "generate next");
}

str
mvc_bat_get_value(Client cntxt, MalBlkPtr mb, MalStkPtr stk, InstrPtr pci)
{
	return mvc_bat_next_get_value(cntxt, mb, stk, pci, seqbulk_get_value, "sql.get_value", "get");
}

str
mvc_getVersion(lng *version, const int *clientid)
{
	mvc *m = NULL;
	Client cntxt = MCgetClient(*clientid);
	str msg;

	if ((msg = getSQLContext(cntxt, NULL, &m, NULL)) != NULL)
		return msg;
	if ((msg = checkSQLContext(cntxt)) != NULL)
		return msg;
	*version = -1;
	if (m->session->tr)
		*version = (lng)m->session->tr->ts;
	return MAL_SUCCEED;
}

/* str mvc_restart_seq(lng *res, str *sname, str *seqname, lng *start); */
str
mvc_restart_seq(Client cntxt, MalBlkPtr mb, MalStkPtr stk, InstrPtr pci)
{
	mvc *m = NULL;
	str msg;
	sql_schema *s;
	sql_sequence *seq;
	lng *res = getArgReference_lng(stk, pci, 0);
	const char *sname = *getArgReference_str(stk, pci, 1);
	const char *seqname = *getArgReference_str(stk, pci, 2);
	lng start = *getArgReference_lng(stk, pci, 3);

	if ((msg = getSQLContext(cntxt, mb, &m, NULL)) != NULL)
		return msg;
	if ((msg = checkSQLContext(cntxt)) != NULL)
		return msg;
	if (!(s = mvc_bind_schema(m, sname)))
		throw(SQL, "sql.restart", SQLSTATE(3F000) "Cannot find the schema %s", sname);
	if (!mvc_schema_privs(m, s))
		throw(SQL, "sql.restart", SQLSTATE(42000) "Access denied for %s to schema '%s'", get_string_global_var(m, "current_user"), s->base.name);
	if (!(seq = find_sql_sequence(m->session->tr, s, seqname)))
		throw(SQL, "sql.restart", SQLSTATE(HY050) "Failed to fetch sequence %s.%s", sname, seqname);
	if (is_lng_nil(start))
		throw(SQL, "sql.restart", SQLSTATE(HY050) "Cannot (re)start sequence %s.%s with NULL", sname, seqname);
	if (seq->minvalue && start < seq->minvalue)
		throw(SQL, "sql.restart", SQLSTATE(HY050) "Cannot set sequence %s.%s start to a value lesser than the minimum ("LLFMT" < "LLFMT")", sname, seqname, start, seq->minvalue);
	if (seq->maxvalue && start > seq->maxvalue)
		throw(SQL, "sql.restart", SQLSTATE(HY050) "Cannot set sequence %s.%s start to a value higher than the maximum ("LLFMT" > "LLFMT")", sname, seqname, start, seq->maxvalue);
	if (sql_trans_sequence_restart(m->session->tr, seq, start)) {
		*res = start;
		return MAL_SUCCEED;
	}
	throw(SQL, "sql.restart", SQLSTATE(HY050) "Cannot (re)start sequence %s.%s", sname, seqname);
}

str
mvc_bat_restart_seq(Client cntxt, MalBlkPtr mb, MalStkPtr stk, InstrPtr pci)
{
	mvc *m = NULL;
	str msg = MAL_SUCCEED, sname = NULL, seqname = NULL;
	BAT *b = NULL, *c = NULL, *d = NULL, *r = NULL, *it;
	BUN p, q;
	sql_schema *s = NULL;
	sql_sequence *seq = NULL;
	seqbulk *sb = NULL;
	BATiter bi, ci;
	bat *res = getArgReference_bat(stk, pci, 0);
	bat schid = 0, seqid = 0, startid = 0;
	lng start = 0, *di = NULL;

	if (isaBatType(getArgType(mb, pci, 1)))
		schid = *getArgReference_bat(stk, pci, 1);
	else
		sname = *getArgReference_str(stk, pci, 1);
	if (isaBatType(getArgType(mb, pci, 2)))
		seqid = *getArgReference_bat(stk, pci, 2);
	else
		seqname = *getArgReference_str(stk, pci, 2);
	if (isaBatType(getArgType(mb, pci, 3)))
		startid = *getArgReference_bat(stk, pci, 3);
	else
		start = *getArgReference_lng(stk, pci, 3);

	if ((msg = getSQLContext(cntxt, mb, &m, NULL)) != NULL)
		return msg;
	if ((msg = checkSQLContext(cntxt)) != NULL)
		return msg;

	sqlstore *store = m->session->tr->store;
	if (schid && !(b = BATdescriptor(schid))) {
		msg = createException(SQL, "sql.restart", SQLSTATE(HY005) "Cannot access column descriptor");
		goto bailout;
	}
	if (seqid && !(c = BATdescriptor(seqid))) {
		msg = createException(SQL, "sql.restart", SQLSTATE(HY005) "Cannot access column descriptor");
		goto bailout;
	}
	if (startid && !(d = BATdescriptor(startid))) {
		msg = createException(SQL, "sql.restart", SQLSTATE(HY005) "Cannot access column descriptor");
		goto bailout;
	}
	assert(b || c || d);
	it = b ? b : c ? c : d; /* Either b, c or d must be set */

	if (!(r = COLnew(it->hseqbase, TYPE_lng, BATcount(it), TRANSIENT))) {
		msg = createException(SQL, "sql.restart", SQLSTATE(HY013) MAL_MALLOC_FAIL);
		goto bailout;
	}

	if (!BATcount(it))
		goto bailout; /* Success case */

	if (b)
		bi = bat_iterator(b);
	if (c)
		ci = bat_iterator(c);
	if (d)
		di = (lng *) Tloc(d, 0);

	BATloop(it, p, q) {
		str nsname, nseqname;
		lng nstart;

		if (b)
			nsname = BUNtvar(bi, p);
		else
			nsname = sname;
		if (c)
			nseqname = BUNtvar(ci, p);
		else
			nseqname = seqname;
		if (di)
			nstart = di[p];
		else
			nstart = start;

		if (!s || strcmp(s->base.name, nsname) != 0 || !seq || strcmp(seq->base.name, nseqname) != 0) {
			if (sb) {
				seqbulk_destroy(store, sb);
				sb = NULL;
			}
			seq = NULL;
			if ((!s || strcmp(s->base.name, nsname) != 0) && !(s = mvc_bind_schema(m, nsname))) {
				msg = createException(SQL, "sql.restart", SQLSTATE(3F000) "Cannot find the schema %s", nsname);
				goto bailout;
			}
			if (!mvc_schema_privs(m, s)) {
				msg = createException(SQL, "sql.restart", SQLSTATE(42000) "Access denied for %s to schema '%s'", get_string_global_var(m, "current_user"), s->base.name);
				goto bailout;
			}
			if (!(seq = find_sql_sequence(m->session->tr, s, nseqname)) || !(sb = seqbulk_create(store, seq, BATcount(it)))) {
				msg = createException(SQL, "sql.restart", SQLSTATE(HY050) "Cannot find the sequence %s.%s", nsname, nseqname);
				goto bailout;
			}
		}
		if (is_lng_nil(nstart)) {
			msg = createException(SQL, "sql.restart", SQLSTATE(HY050) "Cannot (re)start sequence %s.%s with NULL", sname, seqname);
			goto bailout;
		}
		if (seq->minvalue && nstart < seq->minvalue) {
			msg = createException(SQL, "sql.restart", SQLSTATE(HY050) "Cannot set sequence %s.%s start to a value lesser than the minimum ("LLFMT" < "LLFMT")", sname, seqname, start, seq->minvalue);
			goto bailout;
		}
		if (seq->maxvalue && nstart > seq->maxvalue) {
			msg = createException(SQL, "sql.restart", SQLSTATE(HY050) "Cannot set sequence %s.%s start to a value higher than the maximum ("LLFMT" > "LLFMT")", sname, seqname, start, seq->maxvalue);
			goto bailout;
		}
		if (!sql_trans_seqbulk_restart(m->session->tr, sb, nstart)) {
			msg = createException(SQL, "sql.restart", SQLSTATE(HY050) "Cannot restart sequence %s.%s", nsname, nseqname);
			goto bailout;
		}
		if (BUNappend(r, &nstart, false) != GDK_SUCCEED) {
			msg = createException(SQL, "sql.restart", SQLSTATE(HY013) MAL_MALLOC_FAIL);
			goto bailout;
		}
	}

bailout:
	if (sb)
		seqbulk_destroy(store, sb);
	if (b)
		BBPunfix(b->batCacheid);
	if (c)
		BBPunfix(c->batCacheid);
	if (d)
		BBPunfix(d->batCacheid);
	if (msg)
		BBPreclaim(r);
	else
		BBPkeepref(*res = r->batCacheid);
	return msg;
}

<<<<<<< HEAD
=======
static BAT *
mvc_bind_dbat(mvc *m, const char *sname, const char *tname, int access)
{
	sql_trans *tr = m->session->tr;
	BAT *b = NULL;
	sql_schema *s = NULL;
	sql_table *t = NULL;

	s = mvc_bind_schema(m, sname);
	if (s == NULL)
		return NULL;
	t = mvc_bind_table(m, s, tname);
	if (t == NULL)
		return NULL;

	sqlstore *store = tr->store;
	b = store->storage_api.bind_del(tr, t, access);
	return b;
}

>>>>>>> 870346ff
BAT *
mvc_bind_idxbat(mvc *m, const char *sname, const char *tname, const char *iname, int access)
{
	sql_trans *tr = m->session->tr;
	BAT *b = NULL;
	sql_schema *s = NULL;
	sql_idx *i = NULL;

	s = mvc_bind_schema(m, sname);
	if (s == NULL)
		return NULL;
	i = mvc_bind_idx(m, s, iname);
	if (i == NULL)
		return NULL;

	(void) tname;
	sqlstore *store = tr->store;
	b = store->storage_api.bind_idx(tr, i, access);
	return b;
}

#define BAT_ALIGN 32
#undef ALIGN
#define ALIGN(s, a)	((s+(a-1))&(~(a-1)))

/* str mvc_bind_wrap(int *bid, str *sname, str *tname, str *cname, int *access); */
str
mvc_bind_wrap(Client cntxt, MalBlkPtr mb, MalStkPtr stk, InstrPtr pci)
{
	int upd = (pci->argc == 7 || pci->argc == 9);
	BAT *b = NULL, *bn;
	bat *bid = getArgReference_bat(stk, pci, 0);
	int coltype = getBatType(getArgType(mb, pci, 0));
	mvc *m = NULL;
	str msg;
	const char *sname = *getArgReference_str(stk, pci, 2 + upd);
	const char *tname = *getArgReference_str(stk, pci, 3 + upd);
	const char *cname = *getArgReference_str(stk, pci, 4 + upd);
	int access = *getArgReference_int(stk, pci, 5 + upd);

	if ((msg = getSQLContext(cntxt, mb, &m, NULL)) != NULL)
		return msg;
	if ((msg = checkSQLContext(cntxt)) != NULL)
		return msg;
	b = mvc_bind(m, sname, tname, cname, access);
	if (b && b->ttype != coltype) {
		BBPunfix(b->batCacheid);
		throw(SQL,"sql.bind",SQLSTATE(42000) "Column type mismatch");
	}
	if (b) {
		if (pci->argc == (8 + upd) && getArgType(mb, pci, 6 + upd) == TYPE_int) {
			BUN cnt = BATcount(b), psz;
			/* partitioned access */
			int part_nr = *getArgReference_int(stk, pci, 6 + upd);
			int nr_parts = *getArgReference_int(stk, pci, 7 + upd);

			if (access == 0) {
				BUN l, h;
				/* here we align the parts to multiples of 'BAT_ALIGN', needed for efficient 'msk' slices */
				psz = cnt ? (cnt / nr_parts) : 0;
				psz = ALIGN(psz, BAT_ALIGN);
				l = part_nr * psz;
				if (l > cnt)
					l = cnt;
				h = (part_nr + 1 == nr_parts) ? cnt : ((part_nr + 1) * psz);
				if (h > cnt)
					h = cnt;
				bn = BATslice(b, l, h);
				if(bn == NULL) {
					BBPunfix(b->batCacheid);
					throw(SQL, "sql.bind", SQLSTATE(HY013) MAL_MALLOC_FAIL);
				}
				BAThseqbase(bn, l);
			} else {
				/* BAT b holds the UPD_ID bat */
				oid l, h;
				BAT *c = mvc_bind(m, sname, tname, cname, 0);
				if (c == NULL) {
					BBPunfix(b->batCacheid);
					throw(SQL,"sql.bind",SQLSTATE(HY005) "Cannot access the update column %s.%s.%s",
					      sname,tname,cname);
				}
				cnt = BATcount(c);
				psz = cnt ? (cnt / nr_parts) : 0;
				psz = ALIGN(psz, BAT_ALIGN);
				l = part_nr * psz;
				if (l > cnt)
					l = cnt;
				h = (part_nr + 1 == nr_parts) ? cnt : ((part_nr + 1) * psz);
				if (h > cnt)
					h = cnt;
				h--;
				bn = BATselect(b, NULL, &l, &h, true, true, false);
				BBPunfix(c->batCacheid);
				if(bn == NULL) {
					BBPunfix(b->batCacheid);
					throw(SQL, "sql.bind", SQLSTATE(HY013) MAL_MALLOC_FAIL);
				}
			}
			BBPunfix(b->batCacheid);
			b = bn;
		} else if (upd) {
			BAT *uv = mvc_bind(m, sname, tname, cname, RD_UPD_VAL);
			bat *uvl = getArgReference_bat(stk, pci, 1);

			if (uv == NULL) {
				BBPunfix(b->batCacheid);
				throw(SQL,"sql.bind",SQLSTATE(HY005) "Cannot access the update column %s.%s.%s",
					sname,tname,cname);
			}
			BBPkeepref(*bid = b->batCacheid);
			BBPkeepref(*uvl = uv->batCacheid);
			return MAL_SUCCEED;
		}
		if (upd) {
			bat *uvl = getArgReference_bat(stk, pci, 1);

			if (BATcount(b)) {
				BAT *uv = mvc_bind(m, sname, tname, cname, RD_UPD_VAL);
				BAT *ui = mvc_bind(m, sname, tname, cname, RD_UPD_ID);
				BAT *id;
				BAT *vl;
				if (ui == NULL || uv == NULL) {
					bat_destroy(uv);
					bat_destroy(ui);
					BBPunfix(b->batCacheid);
					throw(SQL,"sql.bind",SQLSTATE(HY005) "Cannot access the insert column %s.%s.%s",
						sname, tname, cname);
				}
				id = BATproject(b, ui);
				vl = BATproject(b, uv);
				bat_destroy(ui);
				bat_destroy(uv);
				if (id == NULL || vl == NULL) {
					BBPunfix(b->batCacheid);
					bat_destroy(id);
					bat_destroy(vl);
					throw(SQL, "sql.bind", SQLSTATE(HY013) MAL_MALLOC_FAIL);
				}
				if ( BATcount(id) != BATcount(vl)){
					BBPunfix(b->batCacheid);
					throw(SQL, "sql.bind", SQLSTATE(0000) "Inconsistent BAT count");
				}
				BBPkeepref(*bid = id->batCacheid);
				BBPkeepref(*uvl = vl->batCacheid);
			} else {
				sql_schema *s = mvc_bind_schema(m, sname);
				sql_table *t = mvc_bind_table(m, s, tname);
				sql_column *c = mvc_bind_column(m, t, cname);

				*bid = e_bat(TYPE_oid);
				*uvl = e_bat(c->type.type->localtype);
				if(*bid == BID_NIL || *uvl == BID_NIL) {
					BBPunfix(b->batCacheid);
					throw(SQL, "sql.bind", SQLSTATE(HY013) MAL_MALLOC_FAIL);
				}
			}
			BBPunfix(b->batCacheid);
		} else {
			BBPkeepref(*bid = b->batCacheid);
		}
		return MAL_SUCCEED;
	}
	if (!strNil(sname))
		throw(SQL, "sql.bind", SQLSTATE(42000) "unable to find %s.%s(%s)", sname, tname, cname);
	throw(SQL, "sql.bind", SQLSTATE(42000) "unable to find %s(%s)", tname, cname);
}

/* The output of this function are 7 columns:
 *  - The sqlid of the column
 *  - A flag indicating if the column's upper table is cleared or not.
 *  - Number of read-only values of the column (inherited from the previous transaction).
 *  - Number of inserted rows during the current transaction.
 *  - Number of updated rows during the current transaction.
 *  - Number of deletes of the column's table.
 *  - the number in the transaction chain (.i.e for each savepoint a new transaction is added in the chain)
 *  If the table is cleared, the values RDONLY, and RD_UPD_ID and the number of deletes will be 0.
 */

static str
mvc_insert_delta_values(mvc *m, BAT *col1, BAT *col2, BAT *col3, BAT *col4, BAT *col5, BAT *col6, BAT *col7, sql_column *c, bit cleared, lng deletes)
{
	int level = 0;
	sqlstore *store = m->session->tr->store;

<<<<<<< HEAD
	lng all = (lng) store_funcs.count_col(m->session->tr, c, 0);
	lng inserted = (lng) store_funcs.count_col(m->session->tr, c, 1);
	lng updates = (lng) store_funcs.count_col(m->session->tr, c, 2);
=======
	lng inserted = (lng) store->storage_api.count_col(m->session->tr, c, 0);
	lng all = (lng) store->storage_api.count_col(m->session->tr, c, 1);
	lng updates = (lng) store->storage_api.count_col_upd(m->session->tr, c);
>>>>>>> 870346ff
	lng readonly = all - inserted;

	if (BUNappend(col1, &c->base.id, false) != GDK_SUCCEED) {
		return createException(SQL,"sql.delta", SQLSTATE(HY013) MAL_MALLOC_FAIL);
	}
	if (BUNappend(col2, &cleared, false) != GDK_SUCCEED) {
		return createException(SQL,"sql.delta", SQLSTATE(HY013) MAL_MALLOC_FAIL);
	}
	if (BUNappend(col3, &readonly, false) != GDK_SUCCEED) {
		return createException(SQL,"sql.delta", SQLSTATE(HY013) MAL_MALLOC_FAIL);
	}
	if (BUNappend(col4, &inserted, false) != GDK_SUCCEED) {
		return createException(SQL,"sql.delta", SQLSTATE(HY013) MAL_MALLOC_FAIL);
	}
	if (BUNappend(col5, &updates, false) != GDK_SUCCEED) {
		return createException(SQL,"sql.delta", SQLSTATE(HY013) MAL_MALLOC_FAIL);
	}
	if (BUNappend(col6, &deletes, false) != GDK_SUCCEED) {
		return createException(SQL,"sql.delta", SQLSTATE(HY013) MAL_MALLOC_FAIL);
	}
	/* compute level using global transaction */
	if (c) {
			for(sql_delta *d = ATOMIC_PTR_GET(&c->data); d; d = d->next)
				level++;
	}
	if (BUNappend(col7, &level, false) != GDK_SUCCEED) {
		return createException(SQL,"sql.delta", SQLSTATE(HY013) MAL_MALLOC_FAIL);
	}
	return MAL_SUCCEED;
}

str
mvc_delta_values(Client cntxt, MalBlkPtr mb, MalStkPtr stk, InstrPtr pci)
{
	const char *sname = *getArgReference_str(stk, pci, 7),
			   *tname = (pci->argc > 8) ? *getArgReference_str(stk, pci, 8) : NULL,
			   *cname = (pci->argc > 9) ? *getArgReference_str(stk, pci, 9) : NULL;
	mvc *m;
	str msg = MAL_SUCCEED;
	BAT *col1 = NULL, *col2 = NULL, *col3 = NULL, *col4 = NULL, *col5 = NULL, *col6 = NULL, *col7 = NULL;
	bat *b1 = getArgReference_bat(stk, pci, 0),
		*b2 = getArgReference_bat(stk, pci, 1),
		*b3 = getArgReference_bat(stk, pci, 2),
		*b4 = getArgReference_bat(stk, pci, 3),
		*b5 = getArgReference_bat(stk, pci, 4),
		*b6 = getArgReference_bat(stk, pci, 5),
		*b7 = getArgReference_bat(stk, pci, 6);
	sql_schema *s = NULL;
	sql_table *t = NULL;
	sql_column *c = NULL;
	node *n;
	bit cleared;
	BUN nrows = 0;
	lng deletes;

	if ((msg = getSQLContext(cntxt, mb, &m, NULL)) != NULL)
		return msg;

	sqlstore *store = m->store;
	sql_trans *tr = m->session->tr;
	if ((msg = checkSQLContext(cntxt)) != NULL)
		goto cleanup;

	if (!(s = mvc_bind_schema(m, sname)))
		throw(SQL, "sql.delta", SQLSTATE(3F000) "No such schema '%s'", sname);

	if (tname) {
		if (!(t = mvc_bind_table(m, s, tname)))
			throw(SQL, "sql.delta", SQLSTATE(3F000) "No such table '%s' in schema '%s'", tname, s->base.name);
		if (!isTable(t))
			throw(SQL, "sql.delta", SQLSTATE(42000) "%s don't have delta values", TABLE_TYPE_DESCRIPTION(t->type, t->properties));
		if (cname) {
			if (!(c = mvc_bind_column(m, t, cname)))
				throw(SQL, "sql.delta", SQLSTATE(3F000) "No such column '%s' in table '%s'", cname, t->base.name);
			nrows = 1;
		} else {
			nrows = (BUN) t->columns.set->cnt;
		}
	} else if (s->tables) {
		struct os_iter oi;
		os_iterator(&oi, s->tables, tr, NULL);
		for (sql_base *b = oi_next(&oi); b; b = oi_next(&oi)) {
			t = (sql_table *)b;
			if (isTable(t))
				nrows += t->columns.set->cnt;
		}
	}

	if ((col1 = COLnew(0, TYPE_int, nrows, TRANSIENT)) == NULL) {
		msg = createException(SQL, "sql.delta", SQLSTATE(HY013) MAL_MALLOC_FAIL);
		goto cleanup;
	}
	if ((col2 = COLnew(0, TYPE_bit, nrows, TRANSIENT)) == NULL) {
		msg = createException(SQL, "sql.delta", SQLSTATE(HY013) MAL_MALLOC_FAIL);
		goto cleanup;
	}
	if ((col3 = COLnew(0, TYPE_lng, nrows, TRANSIENT)) == NULL) {
		msg = createException(SQL, "sql.delta", SQLSTATE(HY013) MAL_MALLOC_FAIL);
		goto cleanup;
	}
	if ((col4 = COLnew(0, TYPE_lng, nrows, TRANSIENT)) == NULL) {
		msg = createException(SQL, "sql.delta", SQLSTATE(HY013) MAL_MALLOC_FAIL);
		goto cleanup;
	}
	if ((col5 = COLnew(0, TYPE_lng, nrows, TRANSIENT)) == NULL) {
		msg = createException(SQL, "sql.delta", SQLSTATE(HY013) MAL_MALLOC_FAIL);
		goto cleanup;
	}
	if ((col6 = COLnew(0, TYPE_lng, nrows, TRANSIENT)) == NULL) {
		msg = createException(SQL, "sql.delta", SQLSTATE(HY013) MAL_MALLOC_FAIL);
		goto cleanup;
	}
	if ((col7 = COLnew(0, TYPE_int, nrows, TRANSIENT)) == NULL) {
		msg = createException(SQL, "sql.delta", SQLSTATE(HY013) MAL_MALLOC_FAIL);
		goto cleanup;
	}

	if (nrows) {
		if (tname) {
<<<<<<< HEAD
			cleared = (t->cleared != 0);
			deletes = (lng) store_funcs.count_del(m->session->tr, t, 0);
=======
			cleared = 0;//(t->cleared != 0);
			deletes = (lng) store->storage_api.count_del(m->session->tr, t);
>>>>>>> 870346ff
			if (cname) {
				if ((msg=mvc_insert_delta_values(m, col1, col2, col3, col4, col5, col6, col7, c, cleared, deletes)) != NULL)
					goto cleanup;
			} else {
				for (n = t->columns.set->h; n ; n = n->next) {
					c = (sql_column*) n->data;
					if ((msg=mvc_insert_delta_values(m, col1, col2, col3, col4, col5, col6, col7, c, cleared, deletes)) != NULL)
						goto cleanup;
				}
			}
		} else if (s->tables) {
			struct os_iter oi;
			os_iterator(&oi, s->tables, tr, NULL);
			for (sql_base *b = oi_next(&oi); b; b = oi_next(&oi)) {
				t = (sql_table *)b;
				if (isTable(t)) {
<<<<<<< HEAD
					cleared = (t->cleared != 0);
					deletes = (lng) store_funcs.count_del(m->session->tr, t, 0);
=======
					cleared = 0;//(t->cleared != 0);
					deletes = (lng) store->storage_api.count_del(m->session->tr, t);
>>>>>>> 870346ff

					for (node *nn = t->columns.set->h; nn ; nn = nn->next) {
						c = (sql_column*) nn->data;

						if ((msg=mvc_insert_delta_values(m, col1, col2, col3, col4, col5, col6, col7,
										 c, cleared, deletes)) != NULL)
							goto cleanup;
					}
				}
			}
		}
	}

cleanup:
	if (msg) {
		if (col1)
			BBPreclaim(col1);
		if (col2)
			BBPreclaim(col2);
		if (col3)
			BBPreclaim(col3);
		if (col4)
			BBPreclaim(col4);
		if (col5)
			BBPreclaim(col5);
		if (col6)
			BBPreclaim(col6);
		if (col7)
			BBPreclaim(col7);
	} else {
		BBPkeepref(*b1 = col1->batCacheid);
		BBPkeepref(*b2 = col2->batCacheid);
		BBPkeepref(*b3 = col3->batCacheid);
		BBPkeepref(*b4 = col4->batCacheid);
		BBPkeepref(*b5 = col5->batCacheid);
		BBPkeepref(*b6 = col6->batCacheid);
		BBPkeepref(*b7 = col7->batCacheid);
	}
	return msg;
}

/* str mvc_bind_idxbat_wrap(int *bid, str *sname, str *tname, str *iname, int *access); */
str
mvc_bind_idxbat_wrap(Client cntxt, MalBlkPtr mb, MalStkPtr stk, InstrPtr pci)
{
	int upd = (pci->argc == 7 || pci->argc == 9);
	BAT *b = NULL, *bn;
	bat *bid = getArgReference_bat(stk, pci, 0);
	int coltype = getBatType(getArgType(mb, pci, 0));
	mvc *m = NULL;
	str msg;
	const char *sname = *getArgReference_str(stk, pci, 2 + upd);
	const char *tname = *getArgReference_str(stk, pci, 3 + upd);
	const char *iname = *getArgReference_str(stk, pci, 4 + upd);
	int access = *getArgReference_int(stk, pci, 5 + upd);

	if ((msg = getSQLContext(cntxt, mb, &m, NULL)) != NULL)
		return msg;
	if ((msg = checkSQLContext(cntxt)) != NULL)
		return msg;
	b = mvc_bind_idxbat(m, sname, tname, iname, access);
	if (b && b->ttype != coltype)
		throw(SQL,"sql.bind",SQLSTATE(42000) "Column type mismatch %s.%s.%s",sname,tname,iname);
	if (b) {
		if (pci->argc == (8 + upd) && getArgType(mb, pci, 6 + upd) == TYPE_int) {
			BUN cnt = BATcount(b), psz;
			/* partitioned access */
			int part_nr = *getArgReference_int(stk, pci, 6 + upd);
			int nr_parts = *getArgReference_int(stk, pci, 7 + upd);

			if (access == 0) {
				BUN l, h;
				/* here we align the parts to multiples of 'BAT_ALIGN', needed for efficient 'msk' slices */
				psz = cnt ? (cnt / nr_parts) : 0;
				psz = ALIGN(psz, BAT_ALIGN);
				l = part_nr * psz;
				if (l > cnt)
					l = cnt;
				h = (part_nr + 1 == nr_parts) ? cnt : ((part_nr + 1) * psz);
				if (h > cnt)
					h = cnt;
				bn = BATslice(b, l, h);
				if(bn == NULL)
					throw(SQL, "sql.bindidx", SQLSTATE(HY013) MAL_MALLOC_FAIL);
				BAThseqbase(bn, l);
			} else {
				/* BAT b holds the UPD_ID bat */
				oid l, h;
				BAT *c = mvc_bind_idxbat(m, sname, tname, iname, 0);
				if ( c == NULL) {
					BBPunfix(b->batCacheid);
					throw(SQL,"sql.bindidx",SQLSTATE(42000) "Cannot access index column %s.%s.%s",sname,tname,iname);
				}
				cnt = BATcount(c);
				psz = cnt ? (cnt / nr_parts) : 0;
				psz = ALIGN(psz, BAT_ALIGN);
				l = part_nr * psz;
				if (l > cnt)
					l = cnt;
				h = (part_nr + 1 == nr_parts) ? cnt : ((part_nr + 1) * psz);
				if (h > cnt)
					h = cnt;
				h--;
				bn = BATselect(b, NULL, &l, &h, true, true, false);
				BBPunfix(c->batCacheid);
				if(bn == NULL) {
					BBPunfix(b->batCacheid);
					throw(SQL, "sql.bindidx", SQLSTATE(HY013) MAL_MALLOC_FAIL);
				}
			}
			BBPunfix(b->batCacheid);
			b = bn;
		} else if (upd) {
			BAT *uv = mvc_bind_idxbat(m, sname, tname, iname, RD_UPD_VAL);
			bat *uvl = getArgReference_bat(stk, pci, 1);
			if ( uv == NULL)
				throw(SQL,"sql.bindidx",SQLSTATE(42000) "Cannot access index column %s.%s.%s",sname,tname,iname);
			BBPkeepref(*bid = b->batCacheid);
			BBPkeepref(*uvl = uv->batCacheid);
			return MAL_SUCCEED;
		}
		if (upd) {
			bat *uvl = getArgReference_bat(stk, pci, 1);

			if (BATcount(b)) {
				BAT *uv = mvc_bind_idxbat(m, sname, tname, iname, RD_UPD_VAL);
				BAT *ui = mvc_bind_idxbat(m, sname, tname, iname, RD_UPD_ID);
				BAT *id, *vl;
				if ( ui == NULL || uv == NULL) {
					bat_destroy(uv);
					bat_destroy(ui);
					throw(SQL,"sql.bindidx",SQLSTATE(42000) "Cannot access index column %s.%s.%s",sname,tname,iname);
				}
				id = BATproject(b, ui);
				vl = BATproject(b, uv);
				bat_destroy(ui);
				bat_destroy(uv);
				if (id == NULL || vl == NULL) {
					bat_destroy(id);
					bat_destroy(vl);
					throw(SQL, "sql.idxbind", SQLSTATE(HY013) MAL_MALLOC_FAIL);
				}
				assert(BATcount(id) == BATcount(vl));
				BBPkeepref(*bid = id->batCacheid);
				BBPkeepref(*uvl = vl->batCacheid);
			} else {
				sql_schema *s = mvc_bind_schema(m, sname);
				sql_idx *i = mvc_bind_idx(m, s, iname);

				*bid = e_bat(TYPE_oid);
				*uvl = e_bat((i->type==join_idx)?TYPE_oid:TYPE_lng);
				if(*bid == BID_NIL || *uvl == BID_NIL)
					throw(SQL, "sql.idxbind", SQLSTATE(HY013) MAL_MALLOC_FAIL);
			}
			BBPunfix(b->batCacheid);
		} else {
			BBPkeepref(*bid = b->batCacheid);
		}
		return MAL_SUCCEED;
	}
	if (sname)
		throw(SQL, "sql.idxbind", SQLSTATE(HY005) "Cannot access column descriptor %s for %s.%s", iname, sname, tname);
	throw(SQL, "sql.idxbind", SQLSTATE(HY005) "Cannot access column descriptor %s for %s", iname, tname);
}

str
mvc_append_column(sql_trans *t, sql_column *c, size_t pos, BAT *ins)
{
<<<<<<< HEAD
	int res = store_funcs.append_col(t, c, pos, ins, TYPE_bat);
=======
	sqlstore *store = t->store;
	int res = store->storage_api.append_col(t, c, ins, TYPE_bat);
>>>>>>> 870346ff
	if (res != LOG_OK)
		throw(SQL, "sql.append", SQLSTATE(42000) "Cannot append values");
	return MAL_SUCCEED;
}

/*mvc_grow_wrap(int *bid, str *sname, str *tname, str *cname, ptr d) */
str
mvc_grow_wrap(Client cntxt, MalBlkPtr mb, MalStkPtr stk, InstrPtr pci)
{
	int *res = getArgReference_int(stk, pci, 0);
	bat Tid = *getArgReference_bat(stk, pci, 1);
	ptr Ins = getArgReference(stk, pci, 2);
	int tpe = getArgType(mb, pci, 2);
	BAT *tid = 0, *ins = 0;
	size_t cnt = 1;
	oid v = 0;

	(void)cntxt;
	*res = 0;
	if ((tid = BATdescriptor(Tid)) == NULL)
		throw(SQL, "sql.grow", SQLSTATE(HY005) "Cannot access descriptor");
	if (tpe > GDKatomcnt)
		tpe = TYPE_bat;
	if (tpe == TYPE_bat && (ins = BATdescriptor(*(bat *) Ins)) == NULL) {
		BBPunfix(Tid);
		throw(SQL, "sql.grow", SQLSTATE(HY005) "Cannot access descriptor");
	}
	if (ins) {
		cnt = BATcount(ins);
		BBPunfix(ins->batCacheid);
	}
	if (BATcount(tid)) {
		(void)BATmax(tid, &v);
		v++;
	}
	for(;cnt>0; cnt--, v++) {
		if (BUNappend(tid, &v, false) != GDK_SUCCEED) {
			BBPunfix(Tid);
			throw(SQL, "sql.grow", SQLSTATE(HY013) MAL_MALLOC_FAIL);
		}
	}
	BBPunfix(Tid);
	return MAL_SUCCEED;
}

/*mvc_append_wrap(int *bid, str *sname, str *tname, str *cname, ptr d) */
str
mvc_append_wrap(Client cntxt, MalBlkPtr mb, MalStkPtr stk, InstrPtr pci)
{
	int *res = getArgReference_int(stk, pci, 0);
	mvc *m = NULL;
	str msg;
	const char *sname = *getArgReference_str(stk, pci, 2);
	const char *tname = *getArgReference_str(stk, pci, 3);
	const char *cname = *getArgReference_str(stk, pci, 4);
	lng pos = *(lng*)getArgReference_lng(stk, pci, 5);
	ptr ins = getArgReference(stk, pci, 6);
	int tpe = getArgType(mb, pci, 6), err = 0;
	sql_schema *s;
	sql_table *t;
	sql_column *c;
	BAT *b = 0;

	*res = 0;
	if ((msg = getSQLContext(cntxt, mb, &m, NULL)) != NULL)
		return msg;
	if ((msg = checkSQLContext(cntxt)) != NULL)
		return msg;
	if (tpe > GDKatomcnt)
		tpe = TYPE_bat;
	if (tpe == TYPE_bat && (ins = BATdescriptor(*(bat *) ins)) == NULL)
		throw(SQL, "sql.append", SQLSTATE(HY005) "Cannot access column descriptor %s.%s.%s",
			sname,tname,cname);
	if (ATOMextern(tpe))
		ins = *(ptr *) ins;
	if ( tpe == TYPE_bat)
		b =  (BAT*) ins;
	s = mvc_bind_schema(m, sname);
	if (s == NULL) {
		if (b)
			BBPunfix(b->batCacheid);
		throw(SQL, "sql.append", SQLSTATE(3F000) "Schema missing %s",sname);
	}
	t = mvc_bind_table(m, s, tname);
	if (t == NULL) {
		if (b)
			BBPunfix(b->batCacheid);
		throw(SQL, "sql.append", SQLSTATE(42S02) "Table missing %s",tname);
	}
	if( b && BATcount(b) > 4096 && !b->batTransient)
		BATmsync(b);
	sqlstore *store = m->session->tr->store;
	if (cname[0] != '%' && (c = mvc_bind_column(m, t, cname)) != NULL) {
<<<<<<< HEAD
		if (store_funcs.append_col(m->session->tr, c, (size_t)pos, ins, tpe) != LOG_OK)
			err = 1;
	} else if (cname[0] == '%') {
		sql_idx *i = mvc_bind_idx(m, s, cname + 1);
		if (i && store_funcs.append_idx(m->session->tr, i, (size_t)pos, ins, tpe) != LOG_OK)
=======
		if (store->storage_api.append_col(m->session->tr, c, ins, tpe) != LOG_OK)
			err = 1;
	} else if (cname[0] == '%') {
		sql_idx *i = mvc_bind_idx(m, s, cname + 1);
		if (i && store->storage_api.append_idx(m->session->tr, i, ins, tpe) != LOG_OK)
>>>>>>> 870346ff
			err = 1;
	}
	if (err)
		throw(SQL, "sql.append", SQLSTATE(42S02) "append failed");
	if (b) {
		BBPunfix(b->batCacheid);
	}
	return MAL_SUCCEED;
}

static str mvc_modify_prep(Client cntxt, MalBlkPtr mb, MalStkPtr stk, InstrPtr pci, modify_col_prep_fptr colprep, modify_idx_prep_fptr idxprep);

// chain_out, cookie_1, ..., cookie_N := sql.append_prep(chain_in, s, t, c_1, ... c_N);
str
mvc_append_prep_wrap(Client cntxt, MalBlkPtr mb, MalStkPtr stk, InstrPtr pci)
{
	mvc *m = NULL;
	str msg;
	if ((msg = getSQLContext(cntxt, mb, &m, NULL)) != NULL)
		return msg;
	sqlstore *store = m->session->tr->store;
	return mvc_modify_prep(cntxt, mb, stk, pci, store->storage_api.append_col_prep, store->storage_api.append_idx_prep);
}

// chain_out, cookie_1, ..., cookie_N := sql.update_prep(chain_in, s, t, c_1, ... c_N);
str
mvc_update_prep_wrap(Client cntxt, MalBlkPtr mb, MalStkPtr stk, InstrPtr pci)
{
	mvc *m = NULL;
	str msg;
	if ((msg = getSQLContext(cntxt, mb, &m, NULL)) != NULL)
		return msg;
	sqlstore *store = m->session->tr->store;
	return mvc_modify_prep(cntxt, mb, stk, pci, store->storage_api.update_col_prep, store->storage_api.update_idx_prep);
}

// chain_out, cookie_1, ..., cookie_N := sql.{update,modify}_prep(chain_in, s, t, c_1, ... c_N);
static str
mvc_modify_prep(Client cntxt, MalBlkPtr mb, MalStkPtr stk, InstrPtr pci, modify_col_prep_fptr colprep, modify_idx_prep_fptr idxprep)
{
	int *chain_out = getArgReference_int(stk, pci, 0);
	int chain_in = *getArgReference_int(stk, pci, pci->retc);
	mvc *m = NULL;
	str msg;
	const char *sname = *getArgReference_str(stk, pci, pci->retc + 1);
	const char *tname = *getArgReference_str(stk, pci, pci->retc + 2);
	sql_schema *s;
	sql_table *t;

	// for N columns, we ought to have N + 1 return values and N + 3 parameters.
	int first_col = pci->retc + 3;
	int first_ret = 1;
	int ncolumns = pci->retc - first_ret;
	if (pci->argc - first_col != ncolumns)
		throw(SQL, "sql.append_prep",
			SQLSTATE(42000) "sql.append_prep inconsistent argument count argc=%d retc=%d", pci->argc, pci->retc);

	*chain_out = chain_in;

	if (strNil(sname))
		throw(SQL, "sql.modify_prep", SQLSTATE(42000) "schema name is nil");
	if (strNil(tname))
		throw(SQL, "sql.modify_prep", SQLSTATE(42000) "table name is nil");

	if ((msg = getSQLContext(cntxt, mb, &m, NULL)) != NULL)
		return msg;
	if ((msg = checkSQLContext(cntxt)) != NULL)
		return msg;
	s = mvc_bind_schema(m, sname);
	if (s == NULL)
		throw(SQL, "sql.modify_prep", SQLSTATE(3F000) "Schema missing %s", sname);
	t = mvc_bind_table(m, s, tname);
	if (t == NULL)
		throw(SQL, "sql.modify_prep", SQLSTATE(42S02) "Table missing %s.%s", sname, tname);

	for (int i = 0; i < ncolumns; i++) {
		const char *cname = *getArgReference_str(stk, pci, first_col + i);
		ptr *cookie_out = getArgReference_ptr(stk, pci, first_ret + i);

		if (strNil(cname))
			throw(SQL, "sql.modify_prep", SQLSTATE(42000) "column name %d is nil", i);

		bool is_column = cname[0] != '%';
		if (is_column) {
			sql_column *c = mvc_bind_column(m, t, cname);
			if (c == NULL)
				throw(SQL, "sql.modify_prep", SQLSTATE(42S02) "Column missing %s.%s.%s", sname, tname, cname);
			*cookie_out = colprep(m->session->tr, m->sa, c);
			if (!(*cookie_out))
				throw(SQL, "sql.modify_prep", SQLSTATE(42000) "Transaction conflict on %s.%s.%s", sname, tname, cname);
		} else {
			sql_idx *i = mvc_bind_idx(m, s, cname + 1);
			if (i == NULL)
				throw(SQL, "sql.modify_prep", SQLSTATE(42S02) "Index missing %s.%s.%s", sname, tname, cname);
			*cookie_out = idxprep(m->session->tr, m->sa, i);
			if (!(*cookie_out))
				throw(SQL, "sql.modify_prep", SQLSTATE(42000) "Transaction conflict on %s.%s.%s", sname, tname, cname);
		}
	}

	return MAL_SUCCEED;
}

// sql.append_exec(cookie_1, bat_1);
str
mvc_append_exec_wrap(Client cntxt, MalBlkPtr mb, MalStkPtr stk, InstrPtr pci)
{
	mvc *m = NULL;
	str msg;
	if ((msg = getSQLContext(cntxt, mb, &m, NULL)) != NULL)
		return msg;
	sqlstore *store = m->session->tr->store;

	int ret;
	ptr *res_cookie = getArgReference_ptr(stk, pci, 0);
	ptr cookie = *getArgReference_ptr(stk, pci, 1);
	ptr incoming = getArgReference(stk, pci, 2);
	int incoming_type = getArgType(mb, pci, 2);

	*res_cookie = cookie;
	if (incoming_type > GDKatomcnt)
		incoming_type = TYPE_bat;

	if (incoming_type == TYPE_bat) {
		bat batid = *(bat*)incoming;
		BAT *b = BATdescriptor(batid);
		if (b == NULL)
			throw(SQL, "sql.append_exec", SQLSTATE(HY005) "Cannot access column descriptor");
		if (BATcount(b) > 4096 && !b->batTransient)
			BATmsync(b);

		ret = store->storage_api.append_col_exec(cookie, b, true);
		BBPunfix(b->batCacheid);
	} else {
		if (ATOMextern(incoming_type))
			incoming = *(ptr*)incoming;

		ret = store->storage_api.append_col_exec(cookie, incoming, false);
	}

	if (ret != LOG_OK)
		throw(SQL, "sql_append_exec", GDK_EXCEPTION);

	return MAL_SUCCEED;
}

// sql.update_exec(cookie_1, cand_1, bat_1);
str
mvc_update_exec_wrap(Client cntxt, MalBlkPtr mb, MalStkPtr stk, InstrPtr pci)
{
	mvc *m = NULL;
	str msg;
	if ((msg = getSQLContext(cntxt, mb, &m, NULL)) != NULL)
		return msg;
	sqlstore *store = m->session->tr->store;
	(void) mb;
	int ret;
	ptr *res_cookie = getArgReference_ptr(stk, pci, 0);
	ptr cookie = *getArgReference_ptr(stk, pci, 1);
	bat tids_bat = *getArgReference_bat(stk, pci, 2);
	bat incoming_bat = *getArgReference_bat(stk, pci, 3);

	*res_cookie = cookie;
	BAT *data = BATdescriptor(incoming_bat);
	if (data == NULL)
		throw(SQL, "sql.update_exec", SQLSTATE(HY005) "Cannot access column descriptor");
	if (BATcount(data) > 4096 && !data->batTransient)
		BATmsync(data);

	BAT *tids = BATdescriptor(tids_bat);
	if (tids == NULL) {
		BBPunfix(data->batCacheid);
		throw(SQL, "sql.update_exec", SQLSTATE(HY005) "Cannot access column descriptor");
	}
	if (BATcount(tids) > 4096 && !tids->batTransient)
		BATmsync(tids);

	ret = store->storage_api.update_col_exec(cookie, tids, data, true);
	BBPunfix(data->batCacheid);
	BBPunfix(tids->batCacheid);

	if (ret != LOG_OK)
		throw(SQL, "sql_update_exec", GDK_EXCEPTION);

	return MAL_SUCCEED;
}


// chain_out := sql.append_prep(chain_in, cookie_1, ... cookie_N);
str
mvc_append_finish_wrap(Client cntxt, MalBlkPtr mb, MalStkPtr stk, InstrPtr pci)
{
	int *chain_out = getArgReference_int(stk, pci, 0);
	int chain_in = *getArgReference_int(stk, pci, 1);

	*chain_out = chain_in;

	/* cleanup */
	/*
	for( int i = 2; i < pci->argc; i++){
		ptr p = *getArgReference_ptr(stk, pci, i);

		_DELETE(p);
	}
	*/
	(void)cntxt;
	(void)mb;
	return MAL_SUCCEED;
}


/*mvc_update_wrap(int *bid, str *sname, str *tname, str *cname, ptr d) */
str
mvc_update_wrap(Client cntxt, MalBlkPtr mb, MalStkPtr stk, InstrPtr pci)
{
	int *res = getArgReference_int(stk, pci, 0);
	mvc *m = NULL;
	str msg;
	const char *sname = *getArgReference_str(stk, pci, 2);
	const char *tname = *getArgReference_str(stk, pci, 3);
	const char *cname = *getArgReference_str(stk, pci, 4);
	bat Tids = *getArgReference_bat(stk, pci, 5);
	bat Upd = *getArgReference_bat(stk, pci, 6);
	BAT *tids, *upd;
	int tpe = getArgType(mb, pci, 6), err = 0;
	sql_schema *s;
	sql_table *t;
	sql_column *c;

	*res = 0;
	if ((msg = getSQLContext(cntxt, mb, &m, NULL)) != NULL)
		return msg;
	if ((msg = checkSQLContext(cntxt)) != NULL)
		return msg;
	if (tpe > TYPE_any)
		tpe = TYPE_bat;
	else
		assert(0);
	if (tpe != TYPE_bat)
		throw(SQL, "sql.update", SQLSTATE(HY005) "Cannot access column descriptor %s.%s.%s",
		sname,tname,cname);
	if ((tids = BATdescriptor(Tids)) == NULL)
		throw(SQL, "sql.update", SQLSTATE(HY005) "Cannot access column descriptor %s.%s.%s",
			sname,tname,cname);
	if ((upd = BATdescriptor(Upd)) == NULL) {
		BBPunfix(tids->batCacheid);
		throw(SQL, "sql.update", SQLSTATE(HY005) "Cannot access column descriptor %s.%s.%s",
			sname,tname,cname);
	}
	s = mvc_bind_schema(m, sname);
	if (s == NULL) {
		BBPunfix(tids->batCacheid);
		BBPunfix(upd->batCacheid);
		throw(SQL, "sql.update", SQLSTATE(3F000) "Schema missing %s",sname);
	}
	t = mvc_bind_table(m, s, tname);
	if (t == NULL) {
		BBPunfix(tids->batCacheid);
		BBPunfix(upd->batCacheid);
		throw(SQL, "sql.update", SQLSTATE(42S02) "Table missing %s.%s",sname,tname);
	}
	if( upd && BATcount(upd) > 4096 && !upd->batTransient)
		BATmsync(upd);
	if( tids && BATcount(tids) > 4096 && !tids->batTransient)
		BATmsync(tids);
	sqlstore *store = m->session->tr->store;
	if (cname[0] != '%' && (c = mvc_bind_column(m, t, cname)) != NULL) {
		if (store->storage_api.update_col(m->session->tr, c, tids, upd, TYPE_bat) != LOG_OK)
			err = 1;
	} else if (cname[0] == '%') {
		sql_idx *i = mvc_bind_idx(m, s, cname + 1);
		if (i && store->storage_api.update_idx(m->session->tr, i, tids, upd, TYPE_bat) != LOG_OK)
			err = 1;
	}
	BBPunfix(tids->batCacheid);
	BBPunfix(upd->batCacheid);
	if (err)
		throw(SQL, "sql.update", SQLSTATE(42S02) "update failed");
	return MAL_SUCCEED;
}

/* str mvc_clear_table_wrap(lng *res, str *sname, str *tname); */
str
mvc_clear_table_wrap(Client cntxt, MalBlkPtr mb, MalStkPtr stk, InstrPtr pci)
{
	sql_schema *s;
	sql_table *t;
	mvc *m = NULL;
	str msg;
	lng *res = getArgReference_lng(stk, pci, 0);
	const char *sname = *getArgReference_str(stk, pci, 1);
	const char *tname = *getArgReference_str(stk, pci, 2);

	if ((msg = getSQLContext(cntxt, mb, &m, NULL)) != NULL)
		return msg;
	if ((msg = checkSQLContext(cntxt)) != NULL)
		return msg;
	s = mvc_bind_schema(m, sname);
	if (s == NULL)
		throw(SQL, "sql.clear_table", SQLSTATE(3F000) "Schema missing %s", sname);
	t = mvc_bind_table(m, s, tname);
	if (t == NULL)
		throw(SQL, "sql.clear_table", SQLSTATE(42S02) "Table missing %s.%s", sname,tname);
	*res = mvc_clear_table(m, t);
	if (*res == BUN_NONE)
		throw(SQL, "sql.clear_table", SQLSTATE(42S02) "clear failed");
	return MAL_SUCCEED;
}

/*mvc_delete_wrap(int *d, str *sname, str *tname, ptr d) */
str
mvc_delete_wrap(Client cntxt, MalBlkPtr mb, MalStkPtr stk, InstrPtr pci)
{
	int *res = getArgReference_int(stk, pci, 0);
	mvc *m = NULL;
	str msg;
	const char *sname = *getArgReference_str(stk, pci, 2);
	const char *tname = *getArgReference_str(stk, pci, 3);
	ptr ins = getArgReference(stk, pci, 4);
	int tpe = getArgType(mb, pci, 4);
	BAT *b = NULL;

	sql_schema *s;
	sql_table *t;

	*res = 0;
	if ((msg = getSQLContext(cntxt, mb, &m, NULL)) != NULL)
		return msg;
	if ((msg = checkSQLContext(cntxt)) != NULL)
		return msg;
	if (tpe > TYPE_any)
		tpe = TYPE_bat;
	if (tpe == TYPE_bat && (b = BATdescriptor(*(bat *) ins)) == NULL)
		throw(SQL, "sql.delete", SQLSTATE(HY005) "Cannot access column descriptor");
	if (tpe != TYPE_bat || (b->ttype != TYPE_oid && b->ttype != TYPE_void && b->ttype != TYPE_msk)) {
		if (b)
			BBPunfix(b->batCacheid);
		throw(SQL, "sql.delete", SQLSTATE(HY005) "Cannot access column descriptor");
	}
	s = mvc_bind_schema(m, sname);
	if (s == NULL) {
		if (b)
			BBPunfix(b->batCacheid);
		throw(SQL, "sql.delete", SQLSTATE(3F000) "Schema missing %s",sname);
	}
	t = mvc_bind_table(m, s, tname);
	if (t == NULL) {
		if (b)
			BBPunfix(b->batCacheid);
		throw(SQL, "sql.delete", SQLSTATE(42S02) "Table missing %s.%s",sname,tname);
	}
	if( b && BATcount(b) > 4096 && !b->batTransient)
		BATmsync(b);
	sqlstore *store = m->session->tr->store;
	if (store->storage_api.delete_tab(m->session->tr, t, b, tpe) != LOG_OK)
		throw(SQL, "sql.delete", SQLSTATE(3F000) "delete failed");
	if (b)
		BBPunfix(b->batCacheid);
	return MAL_SUCCEED;
}

static BAT *
setwritable(BAT *b)
{
	BAT *bn = b;

	if (BATsetaccess(b, BAT_WRITE) != GDK_SUCCEED) {
		if (b->batSharecnt) {
			bn = COLcopy(b, b->ttype, true, TRANSIENT);
			if (bn != NULL)
				if (BATsetaccess(bn, BAT_WRITE) != GDK_SUCCEED) {
					BBPreclaim(bn);
					bn = NULL;
				}
		} else {
			bn = NULL;
		}
		BBPunfix(b->batCacheid);
	}
	return bn;
}

str
DELTAbat(bat *result, const bat *col, const bat *uid, const bat *uval)
{
	BAT *c, *u_id, *u_val, *res;

	if ((u_id = BBPquickdesc(*uid, false)) == NULL)
		throw(MAL, "sql.delta", SQLSTATE(HY002) RUNTIME_OBJECT_MISSING);

	/* no updates */
	if (BATcount(u_id) == 0) {
		BBPretain(*result = *col);
		return MAL_SUCCEED;
	}

	c = BATdescriptor(*col);
	if (c == NULL)
		throw(MAL, "sql.delta", SQLSTATE(HY002) RUNTIME_OBJECT_MISSING);
	if ((res = COLcopy(c, c->ttype, true, TRANSIENT)) == NULL) {
		BBPunfix(c->batCacheid);
		throw(MAL, "sql.delta", SQLSTATE(45002) "Cannot create copy of delta structure");
	}
	BBPunfix(c->batCacheid);

	if ((u_val = BATdescriptor(*uval)) == NULL) {
		BBPunfix(res->batCacheid);
		throw(MAL, "sql.delta", SQLSTATE(HY002) RUNTIME_OBJECT_MISSING);
	}
	if ((u_id = BATdescriptor(*uid)) == NULL) {
		BBPunfix(u_val->batCacheid);
		BBPunfix(res->batCacheid);
		throw(MAL, "sql.delta", SQLSTATE(HY002) RUNTIME_OBJECT_MISSING);
	}
	assert(BATcount(u_id) == BATcount(u_val));
	if (BATcount(u_id) &&
	    BATreplace(res, u_id, u_val, true) != GDK_SUCCEED) {
		BBPunfix(u_id->batCacheid);
		BBPunfix(u_val->batCacheid);
		BBPunfix(res->batCacheid);
		throw(MAL, "sql.delta", SQLSTATE(45002) "Cannot access delta structure");
	}
	BBPunfix(u_id->batCacheid);
	BBPunfix(u_val->batCacheid);

	BBPkeepref(*result = res->batCacheid);
	return MAL_SUCCEED;
}

str
DELTAsub(bat *result, const bat *col, const bat *cid, const bat *uid, const bat *uval)
{
	BAT *c, *cminu = NULL, *u_id, *u_val, *u, *res;
	gdk_return ret;

	if ((u_id = BBPquickdesc(*uid, false)) == NULL)
		throw(MAL, "sql.delta", SQLSTATE(HY002) RUNTIME_OBJECT_MISSING);

	/* no updates */
	if (BATcount(u_id) == 0) {
		BBPretain(*result = *col);
		return MAL_SUCCEED;
	}

	c = BATdescriptor(*col);
	if (c == NULL)
		throw(MAL, "sql.delta", SQLSTATE(HY002) RUNTIME_OBJECT_MISSING);
	res = c;
	if (BATcount(u_id)) {
		u_id = BATdescriptor(*uid);
		if (!u_id) {
			BBPunfix(c->batCacheid);
			throw(MAL, "sql.delta", SQLSTATE(HY002) RUNTIME_OBJECT_MISSING);
		}
		cminu = BATdiff(c, u_id, NULL, NULL, false, false, BUN_NONE);
		if (!cminu) {
			BBPunfix(c->batCacheid);
			BBPunfix(u_id->batCacheid);
			throw(MAL, "sql.delta", SQLSTATE(HY013) MAL_MALLOC_FAIL " intermediate");
		}
		res = BATproject(cminu, c);
		BBPunfix(c->batCacheid);
		BBPunfix(cminu->batCacheid);
		cminu = NULL;
		if (!res) {
			BBPunfix(u_id->batCacheid);
			throw(MAL, "sql.delta", SQLSTATE(HY013) MAL_MALLOC_FAIL " intermediate" );
		}
		c = res;

		if ((u_val = BATdescriptor(*uval)) == NULL) {
			BBPunfix(c->batCacheid);
			BBPunfix(u_id->batCacheid);
			throw(MAL, "sql.delta", SQLSTATE(HY002) RUNTIME_OBJECT_MISSING);
		}
		if (BATcount(u_val)) {
			u = BATproject(u_val, u_id);
			BBPunfix(u_val->batCacheid);
			BBPunfix(u_id->batCacheid);
			if (!u) {
				BBPunfix(c->batCacheid);
				throw(MAL, "sql.delta", SQLSTATE(HY013) MAL_MALLOC_FAIL);
			}

			/* check selected updated values against candidates */
			BAT *c_ids = BATdescriptor(*cid);

			if (!c_ids) {
				BBPunfix(c->batCacheid);
				BBPunfix(u->batCacheid);
				throw(MAL, "sql.delta", SQLSTATE(HY002) RUNTIME_OBJECT_MISSING);
			}
			cminu = BATintersect(u, c_ids, NULL, NULL, false, false, BUN_NONE);
			BBPunfix(c_ids->batCacheid);
			if (cminu == NULL) {
				BBPunfix(c->batCacheid);
				BBPunfix(u->batCacheid);
				throw(MAL, "sql.delta", SQLSTATE(HY013) MAL_MALLOC_FAIL);
			}
			ret = BATappend(res, u, cminu, true);
			BBPunfix(u->batCacheid);
			if (cminu)
				BBPunfix(cminu->batCacheid);
			cminu = NULL;
			if (ret != GDK_SUCCEED) {
				BBPunfix(res->batCacheid);
				throw(MAL, "sql.delta", SQLSTATE(HY013) MAL_MALLOC_FAIL);
			}

			ret = BATsort(&u, NULL, NULL, res, NULL, NULL, false, false, false);
			BBPunfix(res->batCacheid);
			if (ret != GDK_SUCCEED) {
				throw(MAL, "sql.delta", SQLSTATE(HY013) MAL_MALLOC_FAIL);
			}
			res = u;
		} else {
			BBPunfix(u_val->batCacheid);
			BBPunfix(u_id->batCacheid);
		}
	}

	BATkey(res, true);
	BBPkeepref(*result = res->batCacheid);
	return MAL_SUCCEED;
}

str
DELTAproject(bat *result, const bat *sub, const bat *col, const bat *uid, const bat *uval)
{
	BAT *s, *c, *u_id, *u_val, *res, *tres;

	if ((s = BATdescriptor(*sub)) == NULL)
		throw(MAL, "sql.delta", SQLSTATE(HY002) RUNTIME_OBJECT_MISSING);

	if ((c = BATdescriptor(*col)) == NULL) {
		BBPunfix(s->batCacheid);
		throw(MAL, "sql.delta", SQLSTATE(HY002) RUNTIME_OBJECT_MISSING);
	}

	/* projection(sub,col) */
	res = c;
	tres = BATproject(s, res);
	BBPunfix(res->batCacheid);

	if (tres == NULL) {
		BBPunfix(s->batCacheid);
		throw(MAL, "sql.projectdelta", SQLSTATE(HY013) MAL_MALLOC_FAIL);
	}
	res = tres;

	if ((u_id = BATdescriptor(*uid)) == NULL) {
		BBPunfix(res->batCacheid);
		BBPunfix(s->batCacheid);
		throw(MAL, "sql.delta", SQLSTATE(HY002) RUNTIME_OBJECT_MISSING);
	}
	if (!BATcount(u_id)) {
		BBPunfix(u_id->batCacheid);
		BBPunfix(s->batCacheid);
		BBPkeepref(*result = res->batCacheid);
		return MAL_SUCCEED;
	}
	if ((u_val = BATdescriptor(*uval)) == NULL) {
		BBPunfix(u_id->batCacheid);
		BBPunfix(res->batCacheid);
		BBPunfix(s->batCacheid);
		throw(MAL, "sql.delta", SQLSTATE(HY002) RUNTIME_OBJECT_MISSING);
	}

	if (BATcount(u_val)) {
		BAT *os, *ou;
		/* figure out the positions in res that we have to
		 * replace with values from u_val */
		if (BATsemijoin(&ou, &os, u_id, s, NULL, NULL, false, false, BUN_NONE) != GDK_SUCCEED) {
			BBPunfix(s->batCacheid);
			BBPunfix(res->batCacheid);
			BBPunfix(u_id->batCacheid);
			BBPunfix(u_val->batCacheid);
			throw(MAL, "sql.delta", SQLSTATE(HY013) MAL_MALLOC_FAIL);
		}
		/* BATcount(ou) == BATcount(os) */
		if (BATcount(ou) != 0) {
			/* ou contains the position in u_id/u_val that
			 * contain the new values */
			BAT *nu_val = BATproject(ou, u_val);
			BBPunfix(ou->batCacheid);
			/* os contains the corresponding positions in
			 * res that need to be replaced with those new
			 * values */
			if ((res = setwritable(res)) == NULL ||
			    BATreplace(res, os, nu_val, false) != GDK_SUCCEED) {
				if (res)
					BBPunfix(res->batCacheid);
				BBPunfix(os->batCacheid);
				BBPunfix(s->batCacheid);
				BBPunfix(u_id->batCacheid);
				BBPunfix(u_val->batCacheid);
				BBPunfix(nu_val->batCacheid);
				throw(MAL, "sql.delta", SQLSTATE(HY013) MAL_MALLOC_FAIL);
			}
			BBPunfix(nu_val->batCacheid);
		} else {
			/* nothing to replace */
			BBPunfix(ou->batCacheid);
		}
		BBPunfix(os->batCacheid);
	}
	BBPunfix(s->batCacheid);
	BBPunfix(u_id->batCacheid);
	BBPunfix(u_val->batCacheid);

	BBPkeepref(*result = res->batCacheid);
	return MAL_SUCCEED;
}

str
BATleftproject(bat *Res, const bat *Col, const bat *L, const bat *R)
{
	BAT *c, *l, *r, *res;
	oid *p, *lp, *rp;
	BUN cnt = 0, i;

	c = BATdescriptor(*Col);
	if (c)
		cnt = BATcount(c);
	l = BATdescriptor(*L);
	r = BATdescriptor(*R);
	res = COLnew(0, TYPE_oid, cnt, TRANSIENT);
	if (!c || !l || !r || !res) {
		if (c)
			BBPunfix(c->batCacheid);
		if (l)
			BBPunfix(l->batCacheid);
		if (r)
			BBPunfix(r->batCacheid);
		if (res)
			BBPunfix(res->batCacheid);
		throw(MAL, "sql.delta", SQLSTATE(HY002) RUNTIME_OBJECT_MISSING);
	}
	p = (oid*)Tloc(res,0);
	for(i=0;i<cnt; i++)
		*p++ = oid_nil;
	BATsetcount(res, cnt);

	cnt = BATcount(l);
	p = (oid*)Tloc(res, 0);
	lp = (oid*)Tloc(l, 0);
	rp = (oid*)Tloc(r, 0);
	if (l->ttype == TYPE_void) {
		oid lp = l->tseqbase;
		if (r->ttype == TYPE_void) {
			oid rp = r->tseqbase;
			for(i=0;i<cnt; i++, lp++, rp++)
				p[lp] = rp;
		} else {
			for(i=0;i<cnt; i++, lp++)
				p[lp] = rp[i];
		}
	}
	if (r->ttype == TYPE_void) {
		oid rp = r->tseqbase;
		for(i=0;i<cnt; i++, rp++)
			p[lp[i]] = rp;
	} else {
		for(i=0;i<cnt; i++)
			p[lp[i]] = rp[i];
	}
	res->tsorted = false;
	res->trevsorted = false;
	res->tnil = false;
	res->tnonil = false;
	res->tkey = false;
	BBPunfix(c->batCacheid);
	BBPunfix(l->batCacheid);
	BBPunfix(r->batCacheid);
	BBPkeepref(*Res = res->batCacheid);
	return MAL_SUCCEED;
}

/* str SQLtid(bat *result, mvc *m, str *sname, str *tname) */
str
SQLtid(Client cntxt, MalBlkPtr mb, MalStkPtr stk, InstrPtr pci)
{
	bat *res = getArgReference_bat(stk, pci, 0);
	mvc *m = NULL;
	str msg = MAL_SUCCEED;
	sql_trans *tr;
	const char *sname = *getArgReference_str(stk, pci, 2);
	const char *tname = *getArgReference_str(stk, pci, 3);

	sql_schema *s;
	sql_table *t;
	sql_column *c;
	BAT *tids = NULL;
	size_t nr, dcnt;
	oid sb = 0;

	*res = bat_nil;
	if ((msg = getSQLContext(cntxt, mb, &m, NULL)) != NULL)
		return msg;
	tr = m->session->tr;
	if ((msg = checkSQLContext(cntxt)) != NULL)
		return msg;
	s = mvc_bind_schema(m, sname);
	if (s == NULL)
		throw(SQL, "sql.tid", SQLSTATE(3F000) "Schema missing %s",sname);
	t = mvc_bind_table(m, s, tname);
	if (t == NULL)
		throw(SQL, "sql.tid", SQLSTATE(42S02) "Table missing %s.%s",sname,tname);
	c = t->columns.set->h->data;

<<<<<<< HEAD
	nr = store_funcs.count_col(tr, c, 0);
=======
	sqlstore *store = m->store;
	nr = store->storage_api.count_col(tr, c, 1);

	if (isTable(t) && t->access == TABLE_WRITABLE && (!isNew(t) /* alter *//* || !inTransaction(tr, t)*/) &&
	    t->persistence == SQL_PERSIST && !t->commit_action)
		inr = store->storage_api.count_col(tr, c, 0);
	nr -= inr;
>>>>>>> 870346ff
	if (pci->argc == 6) {	/* partitioned version */
		size_t cnt = nr;
		int part_nr = *getArgReference_int(stk, pci, 4);
		int nr_parts = *getArgReference_int(stk, pci, 5);

		nr /= nr_parts;
		nr = ALIGN(nr, BAT_ALIGN);
		sb = (oid) (part_nr * nr);
		if (sb > cnt)
			sb = cnt;
		if (nr_parts == (part_nr + 1)) 		/* last part gets remainder */
			nr = (cnt > (part_nr*nr))?cnt - (part_nr * nr):0;	/* keep rest */
		if (sb+nr > cnt)
			nr = cnt-sb;
	}

	/* check if we have deletes, iff get bit msk */
	if ((dcnt = store_funcs.count_del(tr, t, 0)) > 0 || store_funcs.count_del(tr, t, 2) > 0) {
		//setVarType(mb, getArg(pci, 0), setCandType(newBatType(TYPE_msk)));
		BAT *d = store_funcs.bind_del(tr, t, RDONLY), *bn = NULL;

		if (d) {
			bn = BATslice(d, sb, sb+nr);
			BBPunfix(d->batCacheid);
			d = NULL;
		}
		if (bn && store_funcs.count_del(tr, t, 2) > 0) {
			BAT *ui = store_funcs.bind_del(tr, t, RD_UPD_ID);
			BAT *uv = store_funcs.bind_del(tr, t, RD_UPD_VAL);
			oid h = sb+nr;

			h--;
			BAT *p = BATselect(ui, NULL, &sb, &h, true, true, false);
			BAT *nui = NULL, *nuv = NULL;

			if (p) {
				nui = BATproject(p, ui);
				nuv = BATproject(p, uv);
				BBPunfix(p->batCacheid);
			}
			if (ui) BBPunfix(ui->batCacheid);
			if (uv) BBPunfix(uv->batCacheid);

	    		if (!nui || !nuv || BATreplace(bn, nui, nuv, true) != GDK_SUCCEED) {
				if (bn) BBPunfix(bn->batCacheid);
				if (nui) BBPunfix(nui->batCacheid);
				if (nuv) BBPunfix(nuv->batCacheid);
				throw(MAL, "sql.tids", SQLSTATE(45003) "TIDdeletes failed");
			}
			BBPunfix(nui->batCacheid);
			BBPunfix(nuv->batCacheid);
		}
		/* true == deleted, need not deleted  */
		if (bn) {
			tids = BATmaskedcands(sb, nr, bn, false);
			BBPunfix(bn->batCacheid);
			if (tids == NULL) {
				throw(MAL, "sql.tids", SQLSTATE(45003) "TIDdeletes failed");
			}
			d = tids;
		}
		if(d == NULL)
			throw(SQL, "sql.tid", SQLSTATE(HY013) MAL_MALLOC_FAIL);
		*res = d->batCacheid;
	} else {
		/* create void,void bat with length and oid's set */
		tids = BATdense(sb, sb, (BUN) nr);
		if (tids == NULL)
			throw(SQL, "sql.tid", SQLSTATE(HY013) MAL_MALLOC_FAIL);
		*res = tids->batCacheid;
	}

<<<<<<< HEAD
	BBPkeepref(*res);
=======
	/* create void,void bat with length and oid's set */
	tids = BATdense(sb, sb, (BUN) nr);
	if (tids == NULL)
		throw(SQL, "sql.tid", SQLSTATE(HY013) MAL_MALLOC_FAIL);

	/* V1 of the deleted list
	 * 1) in case of deletes, bind_del, order it, put into a heap(of the tids bat)
	 * 2) in mal recognize this type of bat.
	 * 3) if function can handle it pass along, else fall back to first diff.
	 * */
	if ((dcnt = store->storage_api.count_del(tr, t)) > 0) {
		BAT *d = store->storage_api.bind_del(tr, t, RD_INS);

		if (d == NULL) {
			BBPunfix(tids->batCacheid);
			throw(SQL,"sql.tid", SQLSTATE(45002) "Can not bind delete column");
		}

#if 1
		BAT *o;
		gdk_return ret = BATsort(&o, NULL, NULL, d, NULL, NULL, false, false, false);
		BBPunfix(d->batCacheid);
		if (ret != GDK_SUCCEED)
			throw(MAL, "sql.tids", SQLSTATE(HY013) MAL_MALLOC_FAIL);

		/* TODO handle dense o, ie full range out of the dense tids, could be at beginning or end (reduce range of tids)
		 * else materialize */
		/* copy into heap */
		ret = BATnegcands(tids, o);
		BBPunfix(o->batCacheid);
		if (ret != GDK_SUCCEED)
			throw(MAL, "sql.tids", SQLSTATE(45003) "TIDdeletes failed");
#else
		BAT *diff;
		diff = BATdiff(tids, d, NULL, NULL, false, false, BUN_NONE);
		assert(pci->argc == 6 || BATcount(diff) == (nr-dcnt));
		//if( !(pci->argc == 6 || BATcount(diff) == (nr-dcnt)) )
			//msg = createException(SQL, "sql.tid", SQLSTATE(00000) "Invalid sqltid state argc=%d diff=" BUNFMT ", nr=%zd, dcnt=%zd", pci->argc, BATcount(diff), nr, dcnt);
		BBPunfix(d->batCacheid);
		BBPunfix(tids->batCacheid);
		if (diff == NULL)
			throw(SQL,"sql.tid", SQLSTATE(45002) "Cannot subtract delete column");
		BAThseqbase(diff, sb);
		tids = diff;
#endif
	}
	BBPkeepref(*res = tids->batCacheid);
>>>>>>> 870346ff
	return msg;
}

/* unsafe pattern resultSet(tbl:bat[:str], attr:bat[:str], tpe:bat[:str], len:bat[:int],scale:bat[:int], cols:bat[:any]...) :int */
/* New result set rendering infrastructure */

static str
mvc_result_set_wrap( Client cntxt, MalBlkPtr mb, MalStkPtr stk, InstrPtr pci)
{
	int *res_id =getArgReference_int(stk,pci,0);
	bat tblId= *getArgReference_bat(stk, pci,1);
	bat atrId= *getArgReference_bat(stk, pci,2);
	bat tpeId= *getArgReference_bat(stk, pci,3);
	bat lenId= *getArgReference_bat(stk, pci,4);
	bat scaleId= *getArgReference_bat(stk, pci,5);
	bat bid;
	int i,res;
	str tblname, colname, tpename, msg= MAL_SUCCEED;
	int *digits, *scaledigits;
	oid o = 0;
	BATiter itertbl,iteratr,itertpe;
	backend *be = NULL;
	BAT *b, *tbl, *atr, *tpe,*len,*scale;

	if ((msg = getBackendContext(cntxt, &be)) != NULL)
		return msg;
	bid = *getArgReference_bat(stk,pci,6);
	b = BATdescriptor(bid);
	if ( b == NULL)
		throw(MAL,"sql.resultset", SQLSTATE(HY005) "Cannot access column descriptor");
	res = *res_id = mvc_result_table(be, mb->tag, pci->argc - (pci->retc + 5), Q_TABLE, b);
	if (res < 0)
		msg = createException(SQL, "sql.resultSet", SQLSTATE(45000) "Result table construction failed");
	BBPunfix(b->batCacheid);

	tbl = BATdescriptor(tblId);
	atr = BATdescriptor(atrId);
	tpe = BATdescriptor(tpeId);
	len = BATdescriptor(lenId);
	scale = BATdescriptor(scaleId);
	if( msg || tbl == NULL || atr == NULL || tpe == NULL || len == NULL || scale == NULL)
		goto wrapup_result_set;
	/* mimick the old rsColumn approach; */
	itertbl = bat_iterator(tbl);
	iteratr = bat_iterator(atr);
	itertpe = bat_iterator(tpe);
	digits = (int*) Tloc(len,0);
	scaledigits = (int*) Tloc(scale,0);

	for( i = 6; msg == MAL_SUCCEED && i< pci->argc; i++, o++){
		bid = *getArgReference_bat(stk,pci,i);
		tblname = BUNtvar(itertbl,o);
		colname = BUNtvar(iteratr,o);
		tpename = BUNtvar(itertpe,o);
		b = BATdescriptor(bid);
		if ( b == NULL)
			msg= createException(MAL,"sql.resultset",SQLSTATE(HY005) "Cannot access column descriptor ");
		else if (mvc_result_column(be, tblname, colname, tpename, *digits++, *scaledigits++, b))
			msg = createException(SQL, "sql.resultset", SQLSTATE(42000) "Cannot access column descriptor %s.%s",tblname,colname);
		if( b)
			BBPunfix(bid);
	}
	/* now send it to the channel cntxt->fdout */
	if (mvc_export_result(cntxt->sqlcontext, cntxt->fdout, res, true, mb->starttime, mb->optimize))
		msg = createException(SQL, "sql.resultset", SQLSTATE(45000) "Result set construction failed");
	mb->starttime = 0;
	mb->optimize = 0;
  wrapup_result_set:
	if( tbl) BBPunfix(tblId);
	if( atr) BBPunfix(atrId);
	if( tpe) BBPunfix(tpeId);
	if( len) BBPunfix(lenId);
	if( scale) BBPunfix(scaleId);
	return msg;
}

/* Copy the result set into a CSV file */
str
mvc_export_table_wrap( Client cntxt, MalBlkPtr mb, MalStkPtr stk, InstrPtr pci)
{
	int *res_id =getArgReference_int(stk,pci,0);
	const char *filename = *getArgReference_str(stk,pci,1);
	const char *format = *getArgReference_str(stk,pci,2);
	const char *tsep = *getArgReference_str(stk, pci, 3);
	const char *rsep = *getArgReference_str(stk, pci, 4);
	const char *ssep = *getArgReference_str(stk, pci, 5);
	const char *ns = *getArgReference_str(stk, pci, 6);
	int onclient = *getArgReference_int(stk, pci, 7);

	bat tblId= *getArgReference_bat(stk, pci,8);
	bat atrId= *getArgReference_bat(stk, pci,9);
	bat tpeId= *getArgReference_bat(stk, pci,10);
	bat lenId= *getArgReference_bat(stk, pci,11);
	bat scaleId= *getArgReference_bat(stk, pci,12);
	stream *s;
	bat bid;
	int i,res;
	str tblname, colname, tpename, msg= MAL_SUCCEED;
	int *digits, *scaledigits;
	oid o = 0;
	BATiter itertbl,iteratr,itertpe;
	backend *be;
	mvc *m = NULL;
	BAT *order = NULL, *b = NULL, *tbl = NULL, *atr = NULL, *tpe = NULL,*len = NULL,*scale = NULL;
	res_table *t = NULL;
	bool tostdout;
	char buf[80];
	ssize_t sz;

	(void) format;

	if ((msg = getBackendContext(cntxt, &be)) != NULL)
		return msg;
	m = be->mvc;

	if (onclient && !cntxt->filetrans) {
		throw(MAL, "sql.resultSet", "cannot transfer files to client");
	}

	bid = *getArgReference_bat(stk,pci,13);
	order = BATdescriptor(bid);
	if ( order == NULL)
		throw(MAL,"sql.resultset", SQLSTATE(HY005) "Cannot access column descriptor");
	res = *res_id = mvc_result_table(be, mb->tag, pci->argc - (pci->retc + 12), Q_TABLE, order);
	t = be->results;
	if (res < 0){
		msg = createException(SQL, "sql.resultSet", SQLSTATE(45000) "Result set construction failed");
		goto wrapup_result_set1;
	}

	t->tsep = tsep;
	t->rsep = rsep;
	t->ssep = ssep;
	t->ns = ns;

	tbl = BATdescriptor(tblId);
	atr = BATdescriptor(atrId);
	tpe = BATdescriptor(tpeId);
	len = BATdescriptor(lenId);
	scale = BATdescriptor(scaleId);
	if( tbl == NULL || atr == NULL || tpe == NULL || len == NULL || scale == NULL)
		goto wrapup_result_set1;
	/* mimick the old rsColumn approach; */
	itertbl = bat_iterator(tbl);
	iteratr = bat_iterator(atr);
	itertpe = bat_iterator(tpe);
	digits = (int*) Tloc(len,0);
	scaledigits = (int*) Tloc(scale,0);

	for( i = 13; msg == MAL_SUCCEED && i< pci->argc; i++, o++){
		bid = *getArgReference_bat(stk,pci,i);
		tblname = BUNtvar(itertbl,o);
		colname = BUNtvar(iteratr,o);
		tpename = BUNtvar(itertpe,o);
		b = BATdescriptor(bid);
		if ( b == NULL)
			msg= createException(MAL,"sql.resultset",SQLSTATE(HY005) "Cannot access column descriptor");
		else if (mvc_result_column(be, tblname, colname, tpename, *digits++, *scaledigits++, b))
			msg = createException(SQL, "sql.resultset", SQLSTATE(42000) "Cannot access column descriptor %s.%s",tblname,colname);
		if( b)
			BBPunfix(bid);
	}
	if ( msg )
		goto wrapup_result_set1;

	/* now select the file channel */
	if ((tostdout = strcmp(filename,"stdout") == 0)) {
		s = cntxt->fdout;
	} else if (!onclient) {
		if ((s = open_wastream(filename)) == NULL || mnstr_errnr(s)) {
			msg=  createException(IO, "streams.open", SQLSTATE(42000) "%s", mnstr_peek_error(NULL));
			close_stream(s);
			goto wrapup_result_set1;
		}
	} else {
		while (!m->scanner.rs->eof)
			bstream_next(m->scanner.rs);
		s = m->scanner.ws;
		mnstr_write(s, PROMPT3, sizeof(PROMPT3) - 1, 1);
		mnstr_printf(s, "w %s\n", filename);
		mnstr_flush(s, MNSTR_FLUSH_DATA);
		if ((sz = mnstr_readline(m->scanner.rs->s, buf, sizeof(buf))) > 1) {
			/* non-empty line indicates failure on client */
			msg = createException(IO, "streams.open", "%s", buf);
			/* deal with ridiculously long response from client */
			while (buf[sz - 1] != '\n' &&
			       (sz = mnstr_readline(m->scanner.rs->s, buf, sizeof(buf))) > 0)
				;
			goto wrapup_result_set1;
		}
	}
	if (mvc_export_result(cntxt->sqlcontext, s, res, tostdout, mb->starttime, mb->optimize))
		msg = createException(SQL, "sql.resultset", SQLSTATE(45000) "Result set construction failed");
	mb->starttime = 0;
	mb->optimize = 0;
	if (onclient) {
		mnstr_flush(s, MNSTR_FLUSH_DATA);
		if ((sz = mnstr_readline(m->scanner.rs->s, buf, sizeof(buf))) > 1) {
			msg = createException(IO, "streams.open", "%s", buf);
		}
		while (sz > 0)
			sz = mnstr_readline(m->scanner.rs->s, buf, sizeof(buf));
	} else if (!tostdout) {
		close_stream(s);
	}
  wrapup_result_set1:
	BBPunfix(order->batCacheid);
	if( tbl) BBPunfix(tblId);
	if( atr) BBPunfix(atrId);
	if( tpe) BBPunfix(tpeId);
	if( len) BBPunfix(lenId);
	if( scale) BBPunfix(scaleId);
	return msg;
}

/* unsafe pattern resultSet(tbl:bat[:str], attr:bat[:str], tpe:bat[:str], len:bat[:int],scale:bat[:int], cols:any...) :int */
str
mvc_row_result_wrap( Client cntxt, MalBlkPtr mb, MalStkPtr stk, InstrPtr pci)
{
	int *res_id= getArgReference_int(stk, pci,0);
	bat tblId= *getArgReference_bat(stk, pci,1);
	bat atrId= *getArgReference_bat(stk, pci,2);
	bat tpeId= *getArgReference_bat(stk, pci,3);
	bat lenId= *getArgReference_bat(stk, pci,4);
	bat scaleId= *getArgReference_bat(stk, pci,5);
	int i, res;
	str tblname, colname, tpename, msg= MAL_SUCCEED;
	int *digits, *scaledigits;
	oid o = 0;
	BATiter itertbl,iteratr,itertpe;
	backend *be = NULL;
	ptr v;
	int mtype;
	BAT  *tbl, *atr, *tpe,*len,*scale;

	if ((msg = getBackendContext(cntxt, &be)) != NULL)
		return msg;
	res = *res_id = mvc_result_table(be, mb->tag, pci->argc - (pci->retc + 5), Q_TABLE, NULL);
	if (res < 0)
		throw(SQL, "sql.resultset", SQLSTATE(HY013) MAL_MALLOC_FAIL);

	tbl = BATdescriptor(tblId);
	atr = BATdescriptor(atrId);
	tpe = BATdescriptor(tpeId);
	len = BATdescriptor(lenId);
	scale = BATdescriptor(scaleId);
	if( tbl == NULL || atr == NULL || tpe == NULL || len == NULL || scale == NULL)
		goto wrapup_result_set;
	/* mimick the old rsColumn approach; */
	itertbl = bat_iterator(tbl);
	iteratr = bat_iterator(atr);
	itertpe = bat_iterator(tpe);
	digits = (int*) Tloc(len,0);
	scaledigits = (int*) Tloc(scale,0);

	for( i = 6; msg == MAL_SUCCEED && i< pci->argc; i++, o++){
		tblname = BUNtvar(itertbl,o);
		colname = BUNtvar(iteratr,o);
		tpename = BUNtvar(itertpe,o);

		v = getArgReference(stk, pci, i);
		mtype = getArgType(mb, pci, i);
		if (ATOMextern(mtype))
			v = *(ptr *) v;
		if (mvc_result_value(be, tblname, colname, tpename, *digits++, *scaledigits++, v, mtype))
			throw(SQL, "sql.rsColumn", SQLSTATE(45000) "Result set construction failed");
	}
	if (mvc_export_result(cntxt->sqlcontext, cntxt->fdout, res, true, mb->starttime, mb->optimize))
		msg = createException(SQL, "sql.resultset", SQLSTATE(45000) "Result set construction failed");
	mb->starttime = 0;
	mb->optimize = 0;
  wrapup_result_set:
	if( tbl) BBPunfix(tblId);
	if( atr) BBPunfix(atrId);
	if( tpe) BBPunfix(tpeId);
	if( len) BBPunfix(lenId);
	if( scale) BBPunfix(scaleId);
	return msg;
}

str
mvc_export_row_wrap( Client cntxt, MalBlkPtr mb, MalStkPtr stk, InstrPtr pci)
{
	int *res_id= getArgReference_int(stk, pci,0);
	str filename = * getArgReference_str(stk,pci,1);
	const char *format = *getArgReference_str(stk,pci,2);
	const char *tsep = *getArgReference_str(stk, pci, 3);
	const char *rsep = *getArgReference_str(stk, pci, 4);
	const char *ssep = *getArgReference_str(stk, pci, 5);
	const char *ns = *getArgReference_str(stk, pci, 6);
	int onclient = *getArgReference_int(stk, pci, 7);

	bat tblId= *getArgReference_bat(stk, pci,8);
	bat atrId= *getArgReference_bat(stk, pci,9);
	bat tpeId= *getArgReference_bat(stk, pci,10);
	bat lenId= *getArgReference_bat(stk, pci,11);
	bat scaleId= *getArgReference_bat(stk, pci,12);

	int i, res;
	stream *s;
	str tblname, colname, tpename, msg= MAL_SUCCEED;
	int *digits, *scaledigits;
	oid o = 0;
	BATiter itertbl,iteratr,itertpe;
	backend *be;
	mvc *m = NULL;
	res_table *t = NULL;
	ptr v;
	int mtype;
	BAT  *tbl = NULL, *atr = NULL, *tpe = NULL,*len = NULL,*scale = NULL;
	bool tostdout;
	char buf[80];
	ssize_t sz;

	(void) format;
	if ((msg = getBackendContext(cntxt, &be)) != NULL)
		return msg;
	m = be->mvc;
	if (onclient && !cntxt->filetrans) {
		throw(MAL, "sql.resultSet", "cannot transfer files to client");
	}

	res = *res_id = mvc_result_table(be, mb->tag, pci->argc - (pci->retc + 12), Q_TABLE, NULL);

	t = be->results;
	if (res < 0){
		msg = createException(SQL, "sql.resultSet", SQLSTATE(45000) "Result set construction failed");
		goto wrapup_result_set;
	}

	t->tsep = tsep;
	t->rsep = rsep;
	t->ssep = ssep;
	t->ns = ns;

	tbl = BATdescriptor(tblId);
	atr = BATdescriptor(atrId);
	tpe = BATdescriptor(tpeId);
	len = BATdescriptor(lenId);
	scale = BATdescriptor(scaleId);
	if( msg || tbl == NULL || atr == NULL || tpe == NULL || len == NULL || scale == NULL)
		goto wrapup_result_set;
	/* mimick the old rsColumn approach; */
	itertbl = bat_iterator(tbl);
	iteratr = bat_iterator(atr);
	itertpe = bat_iterator(tpe);
	digits = (int*) Tloc(len,0);
	scaledigits = (int*) Tloc(scale,0);

	for( i = 13; msg == MAL_SUCCEED && i< pci->argc; i++, o++){
		tblname = BUNtvar(itertbl,o);
		colname = BUNtvar(iteratr,o);
		tpename = BUNtvar(itertpe,o);

		v = getArgReference(stk, pci, i);
		mtype = getArgType(mb, pci, i);
		if (ATOMextern(mtype))
			v = *(ptr *) v;
		if (mvc_result_value(be, tblname, colname, tpename, *digits++, *scaledigits++, v, mtype))
			throw(SQL, "sql.rsColumn", SQLSTATE(45000) "Result set construction failed");
	}
	/* now select the file channel */
	if ((tostdout = strcmp(filename,"stdout") == 0)) {
		s = cntxt->fdout;
	} else if (!onclient) {
		if ((s = open_wastream(filename)) == NULL || mnstr_errnr(s)) {
			msg=  createException(IO, "streams.open", SQLSTATE(42000) "%s", mnstr_peek_error(NULL));
			close_stream(s);
			goto wrapup_result_set;
		}
	} else {
		while (!m->scanner.rs->eof)
			bstream_next(m->scanner.rs);
		s = m->scanner.ws;
		mnstr_write(s, PROMPT3, sizeof(PROMPT3) - 1, 1);
		mnstr_printf(s, "w %s\n", filename);
		mnstr_flush(s, MNSTR_FLUSH_DATA);
		if ((sz = mnstr_readline(m->scanner.rs->s, buf, sizeof(buf))) > 1) {
			/* non-empty line indicates failure on client */
			msg = createException(IO, "streams.open", "%s", buf);
			/* deal with ridiculously long response from client */
			while (buf[sz - 1] != '\n' &&
			       (sz = mnstr_readline(m->scanner.rs->s, buf, sizeof(buf))) > 0)
				;
			goto wrapup_result_set;
		}
	}
	if (mvc_export_result(cntxt->sqlcontext, s, res, strcmp(filename, "stdout") == 0, mb->starttime, mb->optimize)){
		msg = createException(SQL, "sql.resultset", SQLSTATE(45000) "Result set construction failed");
		goto wrapup_result_set;
	}
	mb->starttime = 0;
	mb->optimize = 0;
	if (onclient) {
		mnstr_flush(s, MNSTR_FLUSH_DATA);
		if ((sz = mnstr_readline(m->scanner.rs->s, buf, sizeof(buf))) > 1) {
			msg = createException(IO, "streams.open", "%s", buf);
		}
		while (sz > 0)
			sz = mnstr_readline(m->scanner.rs->s, buf, sizeof(buf));
	} else if (!tostdout) {
		close_stream(s);
	}
  wrapup_result_set:
	if( tbl) BBPunfix(tblId);
	if( atr) BBPunfix(atrId);
	if( tpe) BBPunfix(tpeId);
	if( len) BBPunfix(lenId);
	if( scale) BBPunfix(scaleId);
	return msg;
}

str
mvc_table_result_wrap(Client cntxt, MalBlkPtr mb, MalStkPtr stk, InstrPtr pci)
{
	str res = MAL_SUCCEED;
	BAT *order;
	backend *be = NULL;
	str msg;
	int *res_id;
	int nr_cols;
	mapi_query_t qtype;
	bat order_bid;

	if ( pci->argc > 6)
		return mvc_result_set_wrap(cntxt,mb,stk,pci);

	res_id = getArgReference_int(stk, pci, 0);
	nr_cols = *getArgReference_int(stk, pci, 1);
	qtype = (mapi_query_t) *getArgReference_int(stk, pci, 2);
	order_bid = *getArgReference_bat(stk, pci, 3);

	if ((msg = getBackendContext(cntxt, &be)) != NULL)
		return msg;
	if ((order = BATdescriptor(order_bid)) == NULL) {
		throw(SQL, "sql.resultSet", SQLSTATE(HY005) "Cannot access column descriptor");
	}
	*res_id = mvc_result_table(be, mb->tag, nr_cols, qtype, order);
	if (*res_id < 0)
		res = createException(SQL, "sql.resultSet", SQLSTATE(45000) "Result set construction failed");
	BBPunfix(order->batCacheid);
	return res;
}

/* str mvc_affected_rows_wrap(int *m, int m, lng *nr, str *w); */
str
mvc_affected_rows_wrap(Client cntxt, MalBlkPtr mb, MalStkPtr stk, InstrPtr pci)
{
	backend *b = NULL;
	int *res = getArgReference_int(stk, pci, 0), error;
#ifndef NDEBUG
	int mtype = getArgType(mb, pci, 2);
#endif
	lng nr;
	str msg;

	(void) mb;		/* NOT USED */
	if ((msg = checkSQLContext(cntxt)) != NULL)
		return msg;
	*res = 0;
	assert(mtype == TYPE_lng);
	nr = *getArgReference_lng(stk, pci, 2);
	b = cntxt->sqlcontext;
	error = mvc_export_affrows(b, b->out, nr, "", mb->tag, mb->starttime, mb->optimize);
	mb->starttime = 0;
	mb->optimize = 0;
	if (error)
		throw(SQL, "sql.affectedRows", SQLSTATE(45000) "Result set construction failed");
	return MAL_SUCCEED;
}

/* str mvc_export_head_wrap(int *ret, stream **s, int *res_id); */
str
mvc_export_head_wrap(Client cntxt, MalBlkPtr mb, MalStkPtr stk, InstrPtr pci)
{
	backend *b = NULL;
	stream **s = (stream **) getArgReference(stk, pci, 1);
	int res_id = *getArgReference_int(stk, pci, 2);
	str msg;

	(void) mb;		/* NOT USED */
	if ((msg = checkSQLContext(cntxt)) != NULL)
		return msg;
	b = cntxt->sqlcontext;
	if (mvc_export_head(b, *s, res_id, FALSE, TRUE, mb->starttime, mb->optimize))
		throw(SQL, "sql.exportHead", SQLSTATE(45000) "Result set construction failed");
	mb->starttime = 0;
	mb->optimize = 0;
	return MAL_SUCCEED;
}

/* str mvc_export_result_wrap(int *ret, stream **s, int *res_id); */
str
mvc_export_result_wrap(Client cntxt, MalBlkPtr mb, MalStkPtr stk, InstrPtr pci)
{
	backend *b = NULL;
	stream **s = (stream **) getArgReference(stk, pci, 1);
	int res_id = *getArgReference_int(stk, pci, 2);
	str msg;

	(void) mb;		/* NOT USED */
	if ((msg = checkSQLContext(cntxt)) != NULL)
		return msg;
	b = cntxt->sqlcontext;
	if( pci->argc > 5){
		res_id = *getArgReference_int(stk, pci, 2);
		if (mvc_export_result(b, cntxt->fdout, res_id, true, mb->starttime, mb->optimize))
			throw(SQL, "sql.exportResult", SQLSTATE(45000) "Result set construction failed");
	} else if (mvc_export_result(b, *s, res_id, false, mb->starttime, mb->optimize))
		throw(SQL, "sql.exportResult", SQLSTATE(45000) "Result set construction failed");
	mb->starttime = 0;
	mb->optimize = 0;
	return MAL_SUCCEED;
}

/* str mvc_export_chunk_wrap(int *ret, stream **s, int *res_id, str *w); */
str
mvc_export_chunk_wrap(Client cntxt, MalBlkPtr mb, MalStkPtr stk, InstrPtr pci)
{
	backend *b = NULL;
	stream **s = (stream **) getArgReference(stk, pci, 1);
	int res_id = *getArgReference_int(stk, pci, 2);
	BUN offset = 0;
	BUN nr = 0;
	str msg;

	(void) mb;		/* NOT USED */
	if (pci->argc == 5) {
		offset = (BUN) *getArgReference_int(stk, pci, 3);
		int cnt = *getArgReference_int(stk, pci, 4);
		nr = cnt < 0 ? BUN_NONE : (BUN) cnt;
	}

	if ((msg = checkSQLContext(cntxt)) != NULL)
		return msg;
	b = cntxt->sqlcontext;
	if (mvc_export_chunk(b, *s, res_id, offset, nr))
		throw(SQL, "sql.exportChunk", SQLSTATE(45000) "Result set construction failed");
	return NULL;
}

/* str mvc_export_operation_wrap(int *ret, str *w); */
str
mvc_export_operation_wrap(Client cntxt, MalBlkPtr mb, MalStkPtr stk, InstrPtr pci)
{
	backend *b = NULL;
	str msg;

	(void) stk;		/* NOT USED */
	(void) pci;		/* NOT USED */
	if ((msg = checkSQLContext(cntxt)) != NULL)
		return msg;
	b = cntxt->sqlcontext;
	if (mvc_export_operation(b, b->out, "", mb->starttime, mb->optimize))
		throw(SQL, "sql.exportOperation", SQLSTATE(45000) "Result set construction failed");
	mb->starttime = 0;
	mb->optimize = 0;
	return NULL;
}

str
/*mvc_scalar_value_wrap(int *ret, int *qtype, str tn, str name, str type, int *digits, int *scale, int *eclass, ptr p, int mtype)*/
mvc_scalar_value_wrap(Client cntxt, MalBlkPtr mb, MalStkPtr stk, InstrPtr pci)
{
	const char *tn = *getArgReference_str(stk, pci, 1);
	const char *cn = *getArgReference_str(stk, pci, 2);
	const char *type = *getArgReference_str(stk, pci, 3);
	int digits = *getArgReference_int(stk, pci, 4);
	int scale = *getArgReference_int(stk, pci, 5);
	ptr p = getArgReference(stk, pci, 7);
	int mtype = getArgType(mb, pci, 7);
	str msg;
	backend *be = NULL;
	int res_id;
	(void) mb;		/* NOT USED */
	if ((msg = getBackendContext(cntxt, &be)) != NULL)
		return msg;
	if (ATOMextern(mtype))
		p = *(ptr *) p;

	// scalar values are single-column result sets
	if ((res_id = mvc_result_table(be, mb->tag, 1, Q_TABLE, NULL)) < 0)
		throw(SQL, "sql.exportValue", SQLSTATE(HY013) MAL_MALLOC_FAIL);
	if (mvc_result_value(be, tn, cn, type, digits, scale, p, mtype))
		throw(SQL, "sql.exportValue", SQLSTATE(45000) "Result set construction failed");
	if (be->output_format == OFMT_NONE) {
		return MAL_SUCCEED;
	}
	if (mvc_export_result(be, be->out, res_id, true, mb->starttime, mb->optimize) < 0) {
		throw(SQL, "sql.exportValue", SQLSTATE(45000) "Result set construction failed");
	}
	mb->starttime = 0;
	mb->optimize = 0;
	return MAL_SUCCEED;
}

static void
bat2return(MalStkPtr stk, InstrPtr pci, BAT **b)
{
	int i;

	for (i = 0; i < pci->retc; i++) {
		*getArgReference_bat(stk, pci, i) = b[i]->batCacheid;
		BBPkeepref(b[i]->batCacheid);
	}
}

static char fwftsep[2] = {STREAM_FWF_FIELD_SEP, '\0'};
static char fwfrsep[2] = {STREAM_FWF_RECORD_SEP, '\0'};

/* str mvc_import_table_wrap(int *res, sql_table **t, unsigned char* *T, unsigned char* *R, unsigned char* *S, unsigned char* *N, str *fname, lng *sz, lng *offset, int *besteffort, str *fixed_width, int *onclient, int *escape); */
str
mvc_import_table_wrap(Client cntxt, MalBlkPtr mb, MalStkPtr stk, InstrPtr pci)
{
	backend *be;
	BAT **b = NULL;
	ssize_t len = 0;
	sql_table *t = *(sql_table **) getArgReference(stk, pci, pci->retc + 0);
	const char *tsep = *getArgReference_str(stk, pci, pci->retc + 1);
	const char *rsep = *getArgReference_str(stk, pci, pci->retc + 2);
	const char *ssep = *getArgReference_str(stk, pci, pci->retc + 3);
	const char *ns = *getArgReference_str(stk, pci, pci->retc + 4);
	const char *fname = *getArgReference_str(stk, pci, pci->retc + 5);
	lng sz = *getArgReference_lng(stk, pci, pci->retc + 6);
	lng offset = *getArgReference_lng(stk, pci, pci->retc + 7);
	int besteffort = *getArgReference_int(stk, pci, pci->retc + 8);
	char *fixed_widths = *getArgReference_str(stk, pci, pci->retc + 9);
	int onclient = *getArgReference_int(stk, pci, pci->retc + 10);
	bool escape = *getArgReference_int(stk, pci, pci->retc + 11);
	str msg = MAL_SUCCEED;
	bstream *s = NULL;
	stream *ss;

	(void) mb;		/* NOT USED */
	if ((msg = checkSQLContext(cntxt)) != NULL)
		return msg;
	if (onclient && !cntxt->filetrans) {
		throw(MAL, "sql.copy_from", "cannot transfer files from client");
	}

	be = cntxt->sqlcontext;
	/* The CSV parser expects ssep to have the value 0 if the user does not
	 * specify a quotation character
	 */
	if (*ssep == 0 || strNil(ssep))
		ssep = NULL;

	if (strNil(fname))
		fname = NULL;
	if (fname == NULL) {
		msg = mvc_import_table(cntxt, &b, be->mvc, be->mvc->scanner.rs, t, tsep, rsep, ssep, ns, sz, offset, besteffort, true, escape);
	} else {
		if (onclient) {
			mnstr_write(be->mvc->scanner.ws, PROMPT3, sizeof(PROMPT3)-1, 1);
			if (offset > 1 && rsep && rsep[0] == '\n' && rsep[1] == '\0') {
				/* only let client skip simple lines */
				mnstr_printf(be->mvc->scanner.ws, "r " LLFMT " %s\n",
					     offset, fname);
				offset = 0;
			} else {
				mnstr_printf(be->mvc->scanner.ws, "r 0 %s\n", fname);
			}
			msg = MAL_SUCCEED;
			mnstr_flush(be->mvc->scanner.ws, MNSTR_FLUSH_DATA);
			while (!be->mvc->scanner.rs->eof)
				bstream_next(be->mvc->scanner.rs);
			ss = be->mvc->scanner.rs->s;
			char buf[80];
			if ((len = mnstr_readline(ss, buf, sizeof(buf))) > 1) {
				if (buf[0] == '!' && buf[6] == '!')
					msg = createException(IO, "sql.copy_from", "%.7s%s: %s", buf, fname, buf+7);
				else
					msg = createException(IO, "sql.copy_from", "%s: %s", fname, buf);
				while (buf[len - 1] != '\n' &&
				       (len = mnstr_readline(ss, buf, sizeof(buf))) > 0)
					;
				/* read until flush marker */
				while (mnstr_read(ss, buf, 1, sizeof(buf)) > 0)
					;
				return msg;
			}
		} else {
			ss = open_rastream(fname);
			if (ss == NULL || mnstr_errnr(ss)) {
				msg = createException(IO, "sql.copy_from", SQLSTATE(42000) "%s", mnstr_peek_error(NULL));
				close_stream(ss);
				return msg;
			}
		}

		if (!strNil(fixed_widths)) {
			size_t ncol = 0, current_width_entry = 0, i;
			size_t *widths;
			char* val_start = fixed_widths;
			size_t width_len = strlen(fixed_widths);
			for (i = 0; i < width_len; i++) {
				if (fixed_widths[i] == '|') {
					ncol++;
				}
			}
			widths = malloc(sizeof(size_t) * ncol);
			if (!widths) {
				close_stream(ss);
				throw(MAL, "sql.copy_from", SQLSTATE(HY013) MAL_MALLOC_FAIL);
			}
			for (i = 0; i < width_len; i++) {
				if (fixed_widths[i] == STREAM_FWF_FIELD_SEP) {
					fixed_widths[i] = '\0';
					widths[current_width_entry++] = (size_t) strtoll(val_start, NULL, 10);
					val_start = fixed_widths + i + 1;
				}
			}
			/* overwrite other delimiters to the ones the FWF stream uses */
			tsep = fwftsep;
			rsep = fwfrsep;

			ss = stream_fwf_create(ss, ncol, widths, STREAM_FWF_FILLER);
		}
#if SIZEOF_VOID_P == 4
		s = bstream_create(ss, 0x20000);
#else
		s = bstream_create(ss, 0x200000);
#endif
		if (s != NULL) {
			msg = mvc_import_table(cntxt, &b, be->mvc, s, t, tsep, rsep, ssep, ns, sz, offset, besteffort, false, escape);
			if (onclient) {
				mnstr_write(be->mvc->scanner.ws, PROMPT3, sizeof(PROMPT3)-1, 1);
				mnstr_flush(be->mvc->scanner.ws, MNSTR_FLUSH_DATA);
				be->mvc->scanner.rs->eof = s->eof;
				s->s = NULL;
			}
			bstream_destroy(s);
		}
	}
	if (fname && s == NULL)
		throw(IO, "bstreams.create", SQLSTATE(42000) "Failed to create block stream");
	if (b == NULL)
		throw(SQL, "importTable", SQLSTATE(42000) "Failed to import table '%s', %s", t->base.name, be->mvc->errstr);
	bat2return(stk, pci, b);
	GDKfree(b);
	return msg;
}

str
not_unique(bit *ret, const bat *bid)
{
	BAT *b;

	if ((b = BATdescriptor(*bid)) == NULL) {
		throw(SQL, "not_unique", SQLSTATE(HY005) "Cannot access column descriptor");
	}

	*ret = FALSE;
	if (BATtkey(b) || BATtdense(b) || BATcount(b) <= 1) {
		BBPunfix(b->batCacheid);
		return MAL_SUCCEED;
	} else if (b->tsorted) {
		BUN p, q;
		oid c = *(oid *) Tloc(b, 0);

		for (p = 1, q = BUNlast(b); p < q; p++) {
			oid v = *(oid *) Tloc(b, p);
			if (v <= c) {
				*ret = TRUE;
				break;
			}
			c = v;
		}
	} else {
		BBPunfix(b->batCacheid);
		throw(SQL, "not_unique", SQLSTATE(42000) "Input column should be sorted");
	}
	BBPunfix(b->batCacheid);
	return MAL_SUCCEED;
}

/* row case */
str
SQLidentity(oid *ret, const void *i)
{
	(void)i;
	*ret = 0;
	return MAL_SUCCEED;
}

str
BATSQLidentity(bat *ret, const bat *bid)
{
	return BKCmirror(ret, bid);
}

str
PBATSQLidentity(Client cntxt, MalBlkPtr mb, MalStkPtr stk, InstrPtr pci)
{
	bat *res = getArgReference_bat(stk, pci, 0);
	oid *ns = getArgReference_oid(stk, pci, 1);
	bat bid = *getArgReference_bat(stk, pci, 2);
	oid s = *getArgReference_oid(stk, pci, 3);
	BAT *b, *bn = NULL;

	(void) cntxt;
	(void) mb;
	if ((b = BATdescriptor(bid)) == NULL) {
		throw(MAL, "batcalc.identity", SQLSTATE(HY002) RUNTIME_OBJECT_MISSING);
	}
	bn = BATdense(b->hseqbase, s, BATcount(b));
	if (bn != NULL) {
		*ns = s + BATcount(b);
		BBPunfix(b->batCacheid);
		BBPkeepref(*res = bn->batCacheid);
		return MAL_SUCCEED;
	}
	BBPunfix(b->batCacheid);
	throw(MAL, "batcalc.identity", SQLSTATE(45001) "Internal error");

}

/*
 * The core modules of Monet provide just a limited set of
 * mathematical operators. The extensions required to support
 * SQL-99 are shown below. At some point they also should be
 * moved to module code base.
 */

str
SQLcst_alpha_cst(dbl *res, const dbl *decl, const dbl *theta)
{
	dbl s, c1, c2;
	char *msg = MAL_SUCCEED;
	if (is_dbl_nil(*decl) || is_dbl_nil(*theta)) {
		*res = dbl_nil;
	} else if (fabs(*decl) + *theta > 89.9) {
		*res = 180.0;
	} else {
		s = sin(radians(*theta));
		c1 = cos(radians(*decl - *theta));
		c2 = cos(radians(*decl + *theta));
		*res = degrees(fabs(atan(s / sqrt(fabs(c1 * c2)))));
	}
	return msg;
}

/*
  sql5_export str SQLcst_alpha_cst(dbl *res, dbl *decl, dbl *theta);
  sql5_export str SQLbat_alpha_cst(bat *res, bat *decl, dbl *theta);
  sql5_export str SQLcst_alpha_bat(bat *res, dbl *decl, bat *theta);
*/
str
SQLbat_alpha_cst(bat *res, const bat *decl, const dbl *theta)
{
	BAT *b, *bn;
	BUN p, q;
	dbl s, c1, c2, r;
	char *msg = NULL;

	if (is_dbl_nil(*theta)) {
		throw(SQL, "SQLbat_alpha", SQLSTATE(42000) "Parameter theta should not be nil");
	}
	if ((b = BATdescriptor(*decl)) == NULL) {
		throw(SQL, "alpha", SQLSTATE(HY005) "Cannot access column descriptor");
	}
	bn = COLnew(b->hseqbase, TYPE_dbl, BATcount(b), TRANSIENT);
	if (bn == NULL) {
		BBPunfix(b->batCacheid);
		throw(SQL, "sql.alpha", SQLSTATE(HY013) MAL_MALLOC_FAIL);
	}
	s = sin(radians(*theta));
	const dbl *vals = (const dbl *) Tloc(b, 0);
	BATloop(b, p, q) {
		dbl d = vals[p];
		if (is_dbl_nil(d))
			r = dbl_nil;
		else if (fabs(d) + *theta > 89.9)
			r = 180.0;
		else {
			c1 = cos(radians(d - *theta));
			c2 = cos(radians(d + *theta));
			r = degrees(fabs(atan(s / sqrt(fabs(c1 * c2)))));
		}
		if (BUNappend(bn, &r, false) != GDK_SUCCEED) {
			BBPreclaim(bn);
			throw(SQL, "sql.alpha", SQLSTATE(HY013) MAL_MALLOC_FAIL);
		}
	}
	*res = bn->batCacheid;
	BBPkeepref(bn->batCacheid);
	BBPunfix(b->batCacheid);
	return msg;
}

str
SQLcst_alpha_bat(bat *res, const dbl *decl, const bat *thetabid)
{
	BAT *b, *bn;
	BUN p, q;
	dbl s, c1, c2, r;
	char *msg = NULL;
	dbl *thetas;

	if ((b = BATdescriptor(*thetabid)) == NULL) {
		throw(SQL, "alpha", SQLSTATE(HY005) "Cannot access column descriptor");
	}
	thetas = (dbl *) Tloc(b, 0);
	bn = COLnew(b->hseqbase, TYPE_dbl, BATcount(b), TRANSIENT);
	if (bn == NULL) {
		BBPunfix(b->batCacheid);
		throw(SQL, "sql.alpha", SQLSTATE(HY013) MAL_MALLOC_FAIL);
	}
	BATloop(b, p, q) {
		dbl d = *decl;
		dbl theta = thetas[p];

		if (is_dbl_nil(d))
			r = dbl_nil;
		else if (fabs(d) + theta > 89.9)
			r = (dbl) 180.0;
		else {
			s = sin(radians(theta));
			c1 = cos(radians(d - theta));
			c2 = cos(radians(d + theta));
			r = degrees(fabs(atan(s / sqrt(fabs(c1 * c2)))));
		}
		if (BUNappend(bn, &r, false) != GDK_SUCCEED) {
			BBPreclaim(bn);
			throw(SQL, "sql.alpha", SQLSTATE(HY013) MAL_MALLOC_FAIL);
		}
	}
	BBPkeepref(*res = bn->batCacheid);
	BBPunfix(b->batCacheid);
	return msg;
}

/* str dump_cache(int *r); */
str
dump_cache(Client cntxt, MalBlkPtr mb, MalStkPtr stk, InstrPtr pci)
{
	mvc *m = NULL;
	str msg;
	int cnt;
	cq *q = NULL;
	BAT *query, *count;
	bat *rquery = getArgReference_bat(stk, pci, 0);
	bat *rcount = getArgReference_bat(stk, pci, 1);

	if ((msg = getSQLContext(cntxt, mb, &m, NULL)) != NULL)
		return msg;
	if ((msg = checkSQLContext(cntxt)) != NULL)
		return msg;
	cnt = m->qc->id;
	query = COLnew(0, TYPE_str, cnt, TRANSIENT);
	if (query == NULL)
		throw(SQL, "sql.dumpcache", SQLSTATE(HY013) MAL_MALLOC_FAIL);
	count = COLnew(0, TYPE_int, cnt, TRANSIENT);
	if (count == NULL) {
		BBPunfix(query->batCacheid);
		throw(SQL, "sql.dumpcache", SQLSTATE(HY013) MAL_MALLOC_FAIL);
	}

	for (q = m->qc->q; q; q = q->next) {
		if (BUNappend(query, q->f->query, false) != GDK_SUCCEED ||
		    BUNappend(count, &q->count, false) != GDK_SUCCEED) {
			BBPunfix(query->batCacheid);
			BBPunfix(count->batCacheid);
			throw(SQL, "sql.dumpcache", SQLSTATE(HY013) MAL_MALLOC_FAIL);
		}
	}
	*rquery = query->batCacheid;
	*rcount = count->batCacheid;
	BBPkeepref(*rquery);
	BBPkeepref(*rcount);
	return MAL_SUCCEED;
}

/* str dump_opt_stats(int *r); */
str
dump_opt_stats(Client cntxt, MalBlkPtr mb, MalStkPtr stk, InstrPtr pci)
{
	backend *be;
	str msg;
	int cnt;
	BAT *rewrite, *count;
	bat *rrewrite = getArgReference_bat(stk, pci, 0);
	bat *rcount = getArgReference_bat(stk, pci, 1);

	(void)mb;
	if ((msg = getBackendContext(cntxt, &be)) != NULL)
		return msg;
	cnt = be->mvc->qc->id;
	rewrite = COLnew(0, TYPE_str, cnt, TRANSIENT);
	count = COLnew(0, TYPE_int, cnt, TRANSIENT);
	if (rewrite == NULL || count == NULL) {
		BBPreclaim(rewrite);
		BBPreclaim(count);
		throw(SQL, "sql.optstats", SQLSTATE(HY013) MAL_MALLOC_FAIL);
	}

	if (BUNappend(rewrite, "joinidx", false) != GDK_SUCCEED ||
	    BUNappend(count, &be->join_idx, false) != GDK_SUCCEED) {
		BBPreclaim(rewrite);
		BBPreclaim(count);
		throw(SQL, "sql.optstats", SQLSTATE(HY013) MAL_MALLOC_FAIL);
	}
	/* TODO add other rewrites */

	*rrewrite = rewrite->batCacheid;
	*rcount = count->batCacheid;
	BBPkeepref(*rrewrite);
	BBPkeepref(*rcount);
	return MAL_SUCCEED;
}

/* str dump_opt_stats(int *r); */
str
dump_trace(Client cntxt, MalBlkPtr mb, MalStkPtr stk, InstrPtr pci)
{
	int i;
	BAT *t[2];
	bat id;

	(void) cntxt;
	(void) mb;
	if (TRACEtable(cntxt, t) != 2)
		throw(SQL, "sql.dump_trace", SQLSTATE(3F000) "Profiler not started");
	for(i=0; i< 2; i++)
	if( t[i]){
		id = t[i]->batCacheid;
		*getArgReference_bat(stk, pci, i) = id;
		BBPkeepref(id);
	} else
		throw(SQL,"dump_trace", SQLSTATE(45000) "Missing trace BAT ");
	return MAL_SUCCEED;
}

static str
sql_sessions_wrap(Client cntxt, MalBlkPtr mb, MalStkPtr stk, InstrPtr pci)
{
	return CLTsessions(cntxt, mb, stk, pci);
}

str
sql_rt_credentials_wrap(Client cntxt, MalBlkPtr mb, MalStkPtr stk, InstrPtr pci)
{
	BAT *urib = NULL;
	BAT *unameb = NULL;
	BAT *hashb = NULL;
	bat *uri = getArgReference_bat(stk, pci, 0);
	bat *uname = getArgReference_bat(stk, pci, 1);
	bat *hash = getArgReference_bat(stk, pci, 2);
	str *table = getArgReference_str(stk, pci, 3);
	str uris = NULL;
	str unames = NULL;
	str hashs = NULL;
	str msg = MAL_SUCCEED;
	(void)mb;
	(void)cntxt;

	urib = COLnew(0, TYPE_str, 0, TRANSIENT);
	unameb = COLnew(0, TYPE_str, 0, TRANSIENT);
	hashb = COLnew(0, TYPE_str, 0, TRANSIENT);

	if (urib == NULL || unameb == NULL || hashb == NULL) {
		msg = createException(SQL, "sql.remote_table_credentials", SQLSTATE(HY013) MAL_MALLOC_FAIL);
		goto bailout;
	}

	if ((msg = AUTHgetRemoteTableCredentials(*table, &uris, &unames, &hashs)) != MAL_SUCCEED)
		goto bailout;

	MT_lock_set(&mal_contextLock);
	if (BUNappend(urib, uris? uris: str_nil, false) != GDK_SUCCEED)
		goto lbailout;
	if (BUNappend(unameb, unames? unames: str_nil , false) != GDK_SUCCEED)
		goto lbailout;
	if (BUNappend(hashb, hashs? hashs: str_nil, false) != GDK_SUCCEED)
		goto lbailout;
	MT_lock_unset(&mal_contextLock);
	BBPkeepref(*uri = urib->batCacheid);
	BBPkeepref(*uname = unameb->batCacheid);
	BBPkeepref(*hash = hashb->batCacheid);

	if (hashs) GDKfree(hashs);
	return MAL_SUCCEED;

  lbailout:
	MT_lock_unset(&mal_contextLock);
	msg = createException(SQL, "sql.remote_table_credentials", SQLSTATE(HY013) MAL_MALLOC_FAIL);
  bailout:
	if (hashs) GDKfree(hashs);
	if (urib) BBPunfix(urib->batCacheid);
	if (unameb) BBPunfix(unameb->batCacheid);
	if (hashb) BBPunfix(hashb->batCacheid);
	return msg;
}

str
sql_querylog_catalog(Client cntxt, MalBlkPtr mb, MalStkPtr stk, InstrPtr pci)
{
	int i;
	BAT *t[8];
	str msg;

	(void) cntxt;
	(void) mb;
	msg = QLOGcatalog(t);
	if( msg != MAL_SUCCEED)
		return msg;
	for (i = 0; i < 8; i++)
	if( t[i]){
		bat id = t[i]->batCacheid;

		*getArgReference_bat(stk, pci, i) = id;
		BBPkeepref(id);
	} else
		throw(SQL,"sql.querylog", SQLSTATE(45000) "Missing query catalog BAT");
	return MAL_SUCCEED;
}

str
sql_querylog_calls(Client cntxt, MalBlkPtr mb, MalStkPtr stk, InstrPtr pci)
{
	int i;
	BAT *t[10];
	str msg;

	(void) cntxt;
	(void) mb;
	msg = QLOGcalls(t);
	if( msg != MAL_SUCCEED)
		return msg;
	for (i = 0; i < 9; i++)
	if( t[i]){
		bat id = t[i]->batCacheid;

		*getArgReference_bat(stk, pci, i) = id;
		BBPkeepref(id);
	} else
		throw(SQL,"sql.querylog", SQLSTATE(45000) "Missing query call BAT");
	return MAL_SUCCEED;
}

str
sql_querylog_empty(Client cntxt, MalBlkPtr mb, MalStkPtr stk, InstrPtr pci)
{
	(void) cntxt;
	(void) mb;
	(void) stk;
	(void) pci;
	return QLOGempty(NULL);
}

/* str sql_rowid(oid *rid, ptr v, str *sname, str *tname); */
str
sql_rowid(Client cntxt, MalBlkPtr mb, MalStkPtr stk, InstrPtr pci)
{
	BAT *b;
	mvc *m = NULL;
	str msg;
	sql_schema *s = NULL;
	sql_table *t = NULL;
	sql_column *c = NULL;
	oid *rid = getArgReference_oid(stk, pci, 0);
	const char *sname = *getArgReference_str(stk, pci, 2);
	const char *tname = *getArgReference_str(stk, pci, 3);

	if ((msg = getSQLContext(cntxt, mb, &m, NULL)) != NULL)
		return msg;
	if ((msg = checkSQLContext(cntxt)) != NULL)
		return msg;
	s = mvc_bind_schema(m, sname);
	if (s == NULL)
		throw(SQL, "sql.rowid", SQLSTATE(3F000) "Schema missing %s", sname);
	t = mvc_bind_table(m, s, tname);
	if (t == NULL)
		throw(SQL, "sql.rowid", SQLSTATE(42S02) "Table missing %s.%s",sname,tname);
	if (!s || !t || !t->columns.set->h)
		throw(SQL, "calc.rowid", SQLSTATE(42S22) "Column missing %s.%s",sname,tname);
	c = t->columns.set->h->data;
	/* HACK, get insert bat */
<<<<<<< HEAD
	b = store_funcs.bind_col(m->session->tr, c, RDONLY);
	if( b == NULL)
		throw(SQL,"sql.rowid", SQLSTATE(HY005) "Cannot access column descriptor");
	/* UGH (move into storage backends!!) */
	*rid = BATcount(b);
=======
	sqlstore *store = m->session->tr->store;
	b = store->storage_api.bind_col(m->session->tr, c, RD_INS);
	if( b == NULL)
		throw(SQL,"sql.rowid", SQLSTATE(HY005) "Cannot access column descriptor");
	/* UGH (move into storage backends!!) */
	d = ATOMIC_PTR_GET(&c->data);
	*rid = d->ibase + BATcount(b);
>>>>>>> 870346ff
	BBPunfix(b->batCacheid);
	return MAL_SUCCEED;
}

static str
do_sql_rank_grp(bat *rid, const bat *bid, const bat *gid, int nrank, int dense, const char *name)
{
	BAT *r, *b, *g;
	BUN p, q;
	BATiter bi, gi;
	int (*ocmp) (const void *, const void *);
	int (*gcmp) (const void *, const void *);
	const void *oc, *gc, *on, *gn;
	int rank = 1;
	int c;

	if ((b = BATdescriptor(*bid)) == NULL)
		throw(SQL, name, SQLSTATE(HY005) "Cannot access column descriptor");
	if ((g = BATdescriptor(*gid)) == NULL) {
		BBPunfix(b->batCacheid);
		throw(SQL, name, SQLSTATE(HY005) "Cannot access column descriptor");
	}
	bi = bat_iterator(b);
	gi = bat_iterator(g);
	ocmp = ATOMcompare(b->ttype);
	gcmp = ATOMcompare(g->ttype);
	oc = BUNtail(bi, 0);
	gc = BUNtail(gi, 0);
	if (!ALIGNsynced(b, g)) {
		BBPunfix(b->batCacheid);
		BBPunfix(g->batCacheid);
		throw(SQL, name, SQLSTATE(45000) "Internal error, columns not aligned");
	}
/*
  if (!BATtordered(b)) {
  BBPunfix(b->batCacheid);
  BBPunfix(g->batCacheid);
  throw(SQL, name, SQLSTATE(45000) "Internal error, columns not sorted");
  }
*/
	r = COLnew(b->hseqbase, TYPE_int, BATcount(b), TRANSIENT);
	if (r == NULL) {
		BBPunfix(b->batCacheid);
		BBPunfix(g->batCacheid);
		throw(SQL, name, SQLSTATE(HY013) MAL_MALLOC_FAIL);
	}
	BATloop(b, p, q) {
		on = BUNtail(bi, p);
		gn = BUNtail(gi, p);

		if ((c = ocmp(on, oc)) != 0)
			rank = nrank;
		if (gcmp(gn, gc) != 0)
			c = rank = nrank = 1;
		oc = on;
		gc = gn;
		if (BUNappend(r, &rank, false) != GDK_SUCCEED) {
			BBPunfix(b->batCacheid);
			BBPunfix(g->batCacheid);
			BBPunfix(r->batCacheid);
			throw(SQL, name, SQLSTATE(HY013) MAL_MALLOC_FAIL);
		}
		nrank += !dense || c;
	}
	BBPunfix(b->batCacheid);
	BBPunfix(g->batCacheid);
	BBPkeepref(*rid = r->batCacheid);
	return MAL_SUCCEED;
}

static str
do_sql_rank(bat *rid, const bat *bid, int nrank, int dense, const char *name)
{
	BAT *r, *b;
	BATiter bi;
	int (*cmp) (const void *, const void *);
	const void *cur, *n;
	BUN p, q;
	int rank = 1;
	int c;

	if ((b = BATdescriptor(*bid)) == NULL)
		throw(SQL, name, SQLSTATE(HY005) "Cannot access column descriptor");
	if (!BATtordered(b) && !BATtrevordered(b)) {
		BBPunfix(b->batCacheid);
		throw(SQL, name, SQLSTATE(45000) "Internal error, columns not sorted");
	}

	bi = bat_iterator(b);
	cmp = ATOMcompare(b->ttype);
	cur = BUNtail(bi, 0);
	r = COLnew(b->hseqbase, TYPE_int, BATcount(b), TRANSIENT);
	if (r == NULL) {
		BBPunfix(b->batCacheid);
		throw(SQL, name, SQLSTATE(HY013) MAL_MALLOC_FAIL);
	}
	if (BATtdense(b)) {
		BATloop(b, p, q) {
			if (BUNappend(r, &rank, false) != GDK_SUCCEED)
				goto bailout;
			rank++;
		}
	} else {
		BATloop(b, p, q) {
			n = BUNtail(bi, p);
			if ((c = cmp(n, cur)) != 0)
				rank = nrank;
			cur = n;
			if (BUNappend(r, &rank, false) != GDK_SUCCEED)
				goto bailout;
			nrank += !dense || c;
		}
	}
	BBPunfix(b->batCacheid);
	BBPkeepref(*rid = r->batCacheid);
	return MAL_SUCCEED;
  bailout:
	BBPunfix(b->batCacheid);
	BBPunfix(r->batCacheid);
	throw(SQL, name, SQLSTATE(HY013) MAL_MALLOC_FAIL);
}

str
sql_rank_grp(bat *rid, const bat *bid, const bat *gid, const bat *gpe)
{
	(void) gpe;
	return do_sql_rank_grp(rid, bid, gid, 1, 0, "sql.rank_grp");
}

str
sql_dense_rank_grp(bat *rid, const bat *bid, const bat *gid, const bat *gpe)
{
	(void) gpe;
	return do_sql_rank_grp(rid, bid, gid, 2, 1, "sql.dense_rank_grp");
}

str
sql_rank(bat *rid, const bat *bid)
{
	return do_sql_rank(rid, bid, 1, 0, "sql.rank");
}

str
sql_dense_rank(bat *rid, const bat *bid)
{
	return do_sql_rank(rid, bid, 2, 1, "sql.dense_rank");
}

str
SQLargRecord(Client cntxt, MalBlkPtr mb, MalStkPtr stk, InstrPtr pci)
{
	str s, t, *ret;

	(void) cntxt;
	ret = getArgReference_str(stk, pci, 0);
	s = instruction2str(mb, stk, getInstrPtr(mb, 0), LIST_MAL_CALL);
	if(s == NULL)
		throw(SQL, "sql.argRecord", SQLSTATE(HY013) MAL_MALLOC_FAIL);
	t = strchr(s, ' ');
	if( ! t)
		t = strchr(s, '\t');
	*ret = GDKstrdup(t ? t + 1 : s);
	GDKfree(s);
	if(*ret == NULL)
		throw(SQL, "sql.argRecord", SQLSTATE(HY013) MAL_MALLOC_FAIL);
	return MAL_SUCCEED;
}

/*
<<<<<<< HEAD
=======
 * Vacuum cleaning tables
 * Shrinking and re-using space to vacuum clean the holes in the relations.
 */
static str
vacuum(Client cntxt, MalBlkPtr mb, MalStkPtr stk, InstrPtr pci, str (*func) (bat *, const bat *, const bat *), const char *name)
{
	const char *sch = *getArgReference_str(stk, pci, 1);
	const char *tbl = *getArgReference_str(stk, pci, 2);
	sql_trans *tr;
	sql_schema *s;
	sql_table *t;
	sql_column *c;
	mvc *m = NULL;
	str msg;
	bat bid;
	BAT *b, *del;
	node *o;
	int i, bids[2049], err = 0;

	if ((msg = getSQLContext(cntxt, mb, &m, NULL)) != NULL)
		return msg;
	if ((msg = checkSQLContext(cntxt)) != NULL)
		return msg;
	s = mvc_bind_schema(m, sch);
	if (s == NULL)
		throw(SQL, name, SQLSTATE(3F000) "Schema missing %s",sch);
	t = mvc_bind_table(m, s, tbl);
	if (t == NULL)
		throw(SQL, name, SQLSTATE(42S02) "Table missing %s.%s",sch,tbl);

	if (m->user_id != USER_MONETDB)
		throw(SQL, name, SQLSTATE(42000) "Insufficient privileges");
	if ((!list_empty(t->idxs.set) || !list_empty(t->keys.set)))
		throw(SQL, name, SQLSTATE(42000) "%s not allowed on tables with indices", name + 4);
	if (t->system)
		throw(SQL, name, SQLSTATE(42000) "%s not allowed on system tables", name + 4);
	if (!isTable(t))
		throw(SQL, name, SQLSTATE(42000) "%s: %s '%s' is not persistent", name + 4,
			  TABLE_TYPE_DESCRIPTION(t->type, t->properties), t->base.name);

	if (has_snapshots(m->session->tr))
		throw(SQL, name, SQLSTATE(42000) "%s not allowed on snapshots", name + 4);
	if (!m->session->auto_commit)
		throw(SQL, name, SQLSTATE(42000) "%s only allowed in auto commit mode", name + 4);

	tr = m->session->tr;

	/* get the deletions BAT */
	del = mvc_bind_dbat(m, sch, tbl, RD_INS);
	if (BATcount(del) == 0) {
		BBPunfix(del->batCacheid);
		return MAL_SUCCEED;
	}

	i = 0;
	bids[i] = 0;
	sqlstore *store = tr->store;
	for (o = t->columns.set->h; o; o = o->next, i++) {
		c = o->data;
		b = store->storage_api.bind_col(tr, c, RDONLY);
		if (b == NULL || (msg = (*func) (&bid, &b->batCacheid, &del->batCacheid)) != NULL) {
			for (i--; i >= 0; i--)
				BBPrelease(bids[i]);
			if (b)
				BBPunfix(b->batCacheid);
			BBPunfix(del->batCacheid);
			if (!msg)
				throw(SQL, name, SQLSTATE(HY005) "Cannot access column descriptor");
			return msg;
		}
		BBPunfix(b->batCacheid);
		if (i < 2048) {
			bids[i] = bid;
			bids[i + 1] = 0;
		}
	}
	if (i >= 2048) {
		for (i--; i >= 0; i--)
			BBPrelease(bids[i]);
		throw(SQL, name, SQLSTATE(42000) "Too many columns to handle, use copy instead");
	}
	BBPunfix(del->batCacheid);

	if (mvc_clear_table(m, t) == BUN_NONE)
		throw(SQL, name, SQLSTATE(42000) "vacumm: clear failed");
	for (o = t->columns.set->h, i = 0; o; o = o->next, i++) {
		sql_column *c = o->data;
		BAT *ins = BATdescriptor(bids[i]);	/* use the insert bat */

		if( ins){
			if (store->storage_api.append_col(tr, c, ins, TYPE_bat) != LOG_OK)
				err = 1;
			BBPunfix(ins->batCacheid);
		}
		BBPrelease(bids[i]);
	}
	if (err)
		throw(SQL, name, SQLSTATE(42000) "vacuum: reappend failed");
	/* TODO indices */
	return MAL_SUCCEED;
}

str
SQLshrink(Client cntxt, MalBlkPtr mb, MalStkPtr stk, InstrPtr pci)
{
	return vacuum(cntxt, mb, stk, pci, BKCshrinkBAT, "sql.shrink");
}

str
SQLreuse(Client cntxt, MalBlkPtr mb, MalStkPtr stk, InstrPtr pci)
{
	return vacuum(cntxt, mb, stk, pci, BKCreuseBAT, "sql.reuse");
}

/*
 * The vacuum operation inspects the table for ordered properties and
 * will keep them.  To avoid expensive shuffles, the reorganisation is
 * balanced by the number of outstanding deletions.
 */
str
SQLvacuum(Client cntxt, MalBlkPtr mb, MalStkPtr stk, InstrPtr pci)
{
	const char *sch = *getArgReference_str(stk, pci, 1);
	const char *tbl = *getArgReference_str(stk, pci, 2);
	sql_trans *tr;
	sql_schema *s;
	sql_table *t;
	sql_column *c;
	mvc *m = NULL;
	str msg;
	BAT *b, *del;
	node *o;
	int ordered = 0;
	BUN cnt = 0;
	BUN dcnt;

	if ((msg = getSQLContext(cntxt, mb, &m, NULL)) != NULL)
		return msg;
	if ((msg = checkSQLContext(cntxt)) != NULL)
		return msg;
	s = mvc_bind_schema(m, sch);
	if (s == NULL)
		throw(SQL, "sql.vacuum", SQLSTATE(3F000) "Schema missing %s",sch);
	t = mvc_bind_table(m, s, tbl);
	if (t == NULL)
		throw(SQL, "sql.vacuum", SQLSTATE(42S02) "Table missing %s.%s",sch,tbl);

	if (m->user_id != USER_MONETDB)
		throw(SQL, "sql.vacuum", SQLSTATE(42000) "insufficient privileges");
	if ((!list_empty(t->idxs.set) || !list_empty(t->keys.set)))
		throw(SQL, "sql.vacuum", SQLSTATE(42000) "vacuum not allowed on tables with indices");
	if (t->system)
		throw(SQL, "sql.vacuum", SQLSTATE(42000) "vacuum not allowed on system tables");
	if (!isTable(t))
		throw(SQL, "sql.vacuum", SQLSTATE(42000) "vacuum: %s '%s' is not persistent",
			  TABLE_TYPE_DESCRIPTION(t->type, t->properties), t->base.name);

	if (has_snapshots(m->session->tr))
		throw(SQL, "sql.vacuum", SQLSTATE(42000) "vacuum not allowed on snapshots");

	if (!m->session->auto_commit)
		throw(SQL, "sql.vacuum", SQLSTATE(42000) "vacuum only allowed in auto commit mode");
	tr = m->session->tr;

	sqlstore *store = tr->store;
	for (o = t->columns.set->h; o && ordered == 0; o = o->next) {
		c = o->data;
		b = store->storage_api.bind_col(tr, c, RDONLY);
		if (b == NULL)
			throw(SQL, "sql.vacuum", SQLSTATE(HY005) "Cannot access column descriptor");
		ordered |= BATtordered(b);
		cnt = BATcount(b);
		BBPunfix(b->batCacheid);
	}

	/* get the deletions BAT */
	del = mvc_bind_dbat(m, sch, tbl, RD_INS);
	if( del == NULL)
		throw(SQL, "sql.vacuum", SQLSTATE(HY005) "Cannot access deletion column");

	dcnt = BATcount(del);
	BBPunfix(del->batCacheid);
	if (dcnt > 0) {
		/* now decide on the algorithm */
		if (ordered) {
			if (dcnt > cnt / 20)
				return SQLshrink(cntxt, mb, stk, pci);
		} else {
			return SQLreuse(cntxt, mb, stk, pci);
		}
	}
	return MAL_SUCCEED;
}

/*
>>>>>>> 870346ff
 * The drop_hash operation cleans up any hash indices on any of the tables columns.
 */
str
SQLdrop_hash(Client cntxt, MalBlkPtr mb, MalStkPtr stk, InstrPtr pci)
{
	const char *sch = *getArgReference_str(stk, pci, 1);
	const char *tbl = *getArgReference_str(stk, pci, 2);
	sql_schema *s;
	sql_table *t;
	sql_column *c;
	mvc *m = NULL;
	str msg;
	BAT *b;
	node *o;

	if ((msg = getSQLContext(cntxt, mb, &m, NULL)) != NULL)
		return msg;
	if ((msg = checkSQLContext(cntxt)) != NULL)
		return msg;
	s = mvc_bind_schema(m, sch);
	if (s == NULL)
		throw(SQL, "sql.drop_hash", SQLSTATE(3F000) "Schema missing %s",sch);
	if (!mvc_schema_privs(m, s))
		throw(SQL, "sql.drop_hash", SQLSTATE(42000) "Access denied for %s to schema '%s'", get_string_global_var(m, "current_user"), s->base.name);
	t = mvc_bind_table(m, s, tbl);
	if (t == NULL)
		throw(SQL, "sql.drop_hash", SQLSTATE(42S02) "Table missing %s.%s",sch, tbl);
	if (!isTable(t))
		throw(SQL, "sql.drop_hash", SQLSTATE(42000) "%s '%s' is not persistent",
			  TABLE_TYPE_DESCRIPTION(t->type, t->properties), t->base.name);

	sqlstore *store = m->session->tr->store;
	for (o = t->columns.set->h; o; o = o->next) {
		c = o->data;
		b = store->storage_api.bind_col(m->session->tr, c, RDONLY);
		if (b == NULL)
			throw(SQL, "sql.drop_hash", SQLSTATE(HY005) "Cannot access column descriptor");
		HASHdestroy(b);
		BBPunfix(b->batCacheid);
	}
	return MAL_SUCCEED;
}

/* after an update on the optimizer catalog, we have to change
 * the internal optimizer pipe line administration
 * The minimal and default pipelines may not be changed.
 */
str
SQLoptimizersUpdate(Client cntxt, MalBlkPtr mb, MalStkPtr stk, InstrPtr pci)
{
	mvc *m = NULL;
	str msg;

	if ((msg = getSQLContext(cntxt, mb, &m, NULL)) != NULL)
		return msg;
	if ((msg = checkSQLContext(cntxt)) != NULL)
		return msg;
	/* find the optimizer pipeline */
	(void) stk;
	(void) pci;
	throw(SQL, "updateOptimizer", SQLSTATE(0A000) PROGRAM_NYI);
}

/*
 * Inspection of the actual storage footprint is a recurring question of users.
 * This is modelled as a generic SQL table producing function.
 * create function storage()
 * returns table ("schema" string, "table" string, "column" string, "type" string, "mode" string, location string, "count" bigint, width int, columnsize bigint, heapsize bigint indices bigint, sorted int)
 * external name sql.storage;
 */
str
sql_storage(Client cntxt, MalBlkPtr mb, MalStkPtr stk, InstrPtr pci)
{
	BAT *sch, *tab, *col, *type, *loc, *cnt, *atom, *size, *heap, *indices, *phash, *sort, *imprints, *mode, *revsort, *key, *oidx;
	mvc *m = NULL;
	str msg;
	sql_trans *tr;
	node *ncol;
	int w;
	bit bitval;
	bat *rsch = getArgReference_bat(stk, pci, 0);
	bat *rtab = getArgReference_bat(stk, pci, 1);
	bat *rcol = getArgReference_bat(stk, pci, 2);
	bat *rtype = getArgReference_bat(stk, pci, 3);
	bat *rmode = getArgReference_bat(stk, pci, 4);
	bat *rloc = getArgReference_bat(stk, pci, 5);
	bat *rcnt = getArgReference_bat(stk, pci, 6);
	bat *ratom = getArgReference_bat(stk, pci, 7);
	bat *rsize = getArgReference_bat(stk, pci, 8);
	bat *rheap = getArgReference_bat(stk, pci, 9);
	bat *rindices = getArgReference_bat(stk, pci, 10);
	bat *rphash = getArgReference_bat(stk, pci, 11);
	bat *rimprints = getArgReference_bat(stk, pci, 12);
	bat *rsort = getArgReference_bat(stk, pci, 13);
	bat *rrevsort = getArgReference_bat(stk, pci, 14);
	bat *rkey = getArgReference_bat(stk, pci, 15);
	bat *roidx = getArgReference_bat(stk, pci, 16);
	str sname = 0;
	str tname = 0;
	str cname = 0;
	struct os_iter si = {0};

	if ((msg = getSQLContext(cntxt, mb, &m, NULL)) != NULL)
		return msg;
	if ((msg = checkSQLContext(cntxt)) != NULL)
		return msg;

	tr = m->session->tr;
	sqlstore *store = tr->store;
	sch = COLnew(0, TYPE_str, 0, TRANSIENT);
	tab = COLnew(0, TYPE_str, 0, TRANSIENT);
	col = COLnew(0, TYPE_str, 0, TRANSIENT);
	type = COLnew(0, TYPE_str, 0, TRANSIENT);
	mode = COLnew(0, TYPE_str, 0, TRANSIENT);
	loc = COLnew(0, TYPE_str, 0, TRANSIENT);
	cnt = COLnew(0, TYPE_lng, 0, TRANSIENT);
	atom = COLnew(0, TYPE_int, 0, TRANSIENT);
	size = COLnew(0, TYPE_lng, 0, TRANSIENT);
	heap = COLnew(0, TYPE_lng, 0, TRANSIENT);
	indices = COLnew(0, TYPE_lng, 0, TRANSIENT);
	phash = COLnew(0, TYPE_bit, 0, TRANSIENT);
	imprints = COLnew(0, TYPE_lng, 0, TRANSIENT);
	sort = COLnew(0, TYPE_bit, 0, TRANSIENT);
	revsort = COLnew(0, TYPE_bit, 0, TRANSIENT);
	key = COLnew(0, TYPE_bit, 0, TRANSIENT);
	oidx = COLnew(0, TYPE_lng, 0, TRANSIENT);

	if (sch == NULL || tab == NULL || col == NULL || type == NULL || mode == NULL || loc == NULL || imprints == NULL ||
	    sort == NULL || cnt == NULL || atom == NULL || size == NULL || heap == NULL || indices == NULL || phash == NULL ||
	    revsort == NULL || key == NULL || oidx == NULL) {
		goto bailout;
	}
	if( pci->argc - pci->retc >= 1)
		sname = *getArgReference_str(stk, pci, pci->retc);
	if( pci->argc - pci->retc >= 2)
		tname = *getArgReference_str(stk, pci, pci->retc + 1);
	if( pci->argc - pci->retc >= 3)
		cname = *getArgReference_str(stk, pci, pci->retc + 2);

	/* check for limited storage tables */
	os_iterator(&si, tr->cat->schemas, tr, NULL);
	for (sql_base *b = oi_next(&si); b; b = oi_next(&si)) {
		sql_schema *s = (sql_schema *) b;
		if( sname && strcmp(b->name, sname) )
			continue;
		if (isalpha((unsigned char) b->name[0]))
			if (s->tables) {
				struct os_iter oi;

				os_iterator(&oi, s->tables, tr, NULL);
				for (sql_base *bt = oi_next(&oi); bt; bt = oi_next(&oi)) {
					sql_table *t = (sql_table *) bt;
					if( tname && strcmp(bt->name, tname) )
						continue;
					if (isTable(t))
						if (t->columns.set)
							for (ncol = (t)->columns.set->h; ncol; ncol = ncol->next) {
								sql_base *bc = ncol->data;
								sql_column *c = (sql_column *) ncol->data;
								BAT *bn;
								lng sz;

								if( cname && strcmp(bc->name, cname) )
									continue;
								bn = store->storage_api.bind_col(tr, c, RDONLY);
								if (bn == NULL)
									throw(SQL, "sql.storage", SQLSTATE(HY005) "Cannot access column descriptor");

								/*printf("schema %s.%s.%s" , b->name, bt->name, bc->name); */
								if (BUNappend(sch, b->name, false) != GDK_SUCCEED ||
								    BUNappend(tab, bt->name, false) != GDK_SUCCEED ||
								    BUNappend(col, bc->name, false) != GDK_SUCCEED)
									goto bailout;
								if (c->t->access == TABLE_WRITABLE) {
									if (BUNappend(mode, "writable", false) != GDK_SUCCEED)
										goto bailout;
								} else if (c->t->access == TABLE_APPENDONLY) {
									if (BUNappend(mode, "appendonly", false) != GDK_SUCCEED)
										goto bailout;
								} else if (c->t->access == TABLE_READONLY) {
									if (BUNappend(mode, "readonly", false) != GDK_SUCCEED)
										goto bailout;
								} else {
									if (BUNappend(mode, str_nil, false) != GDK_SUCCEED)
										goto bailout;
								}
								if (BUNappend(type, c->type.type->sqlname, false) != GDK_SUCCEED)
									goto bailout;

								/*printf(" cnt "BUNFMT, BATcount(bn)); */
								sz = BATcount(bn);
								if (BUNappend(cnt, &sz, false) != GDK_SUCCEED)
									goto bailout;

								/*printf(" loc %s", BBP_physical(bn->batCacheid)); */
								if (BUNappend(loc, BBP_physical(bn->batCacheid), false) != GDK_SUCCEED)
									goto bailout;
								/*printf(" width %d", bn->twidth); */
								w = bn->twidth;
								if (bn->ttype == TYPE_str) {
									BUN p, q;
									double sum = 0;
									BATiter bi = bat_iterator(bn);
									lng cnt1, cnt2 = cnt1 = (lng) BATcount(bn);

									/* just take a sample */
									if (cnt1 > 512)
										cnt1 = cnt2 = 512;
									BATloop(bn, p, q) {
										str s = BUNtvar(bi, p);
										if (!strNil(s))
											sum += strlen(s);
										if (--cnt1 <= 0)
											break;
									}
									if (cnt2)
										w = (int) (sum / cnt2);
								} else if (ATOMvarsized(bn->ttype)) {
									sz = BATcount(bn);
									if (sz > 0)
										w = (int) ((bn->tvheap->free + sz / 2) / sz);
									else
										w = 0;
								}
								if (BUNappend(atom, &w, false) != GDK_SUCCEED)
									goto bailout;

								sz = BATcount(bn) * bn->twidth;
								if (BUNappend(size, &sz, false) != GDK_SUCCEED)
									goto bailout;

								sz = heapinfo(bn->tvheap, bn->batCacheid);
								if (BUNappend(heap, &sz, false) != GDK_SUCCEED)
									goto bailout;

								sz = hashinfo(bn->thash, bn->batCacheid);
								if (BUNappend(indices, &sz, false) != GDK_SUCCEED)
									goto bailout;

								bitval = 0; /* HASHispersistent(bn); */
								if (BUNappend(phash, &bitval, false) != GDK_SUCCEED)
									goto bailout;

								sz = IMPSimprintsize(bn);
								if (BUNappend(imprints, &sz, false) != GDK_SUCCEED)
									goto bailout;
								/*printf(" indices "BUNFMT, bn->thash?bn->thash->heap.size:0); */
								/*printf("\n"); */

								bitval = BATtordered(bn);
								if (!bitval && bn->tnosorted == 0)
									bitval = bit_nil;
								if (BUNappend(sort, &bitval, false) != GDK_SUCCEED)
									goto bailout;

								bitval = BATtrevordered(bn);
								if (!bitval && bn->tnorevsorted == 0)
									bitval = bit_nil;
								if (BUNappend(revsort, &bitval, false) != GDK_SUCCEED)
									goto bailout;

								bitval = BATtkey(bn);
								if (!bitval && bn->tnokey[0] == 0 && bn->tnokey[1] == 0)
									bitval = bit_nil;
								if (BUNappend(key, &bitval, false) != GDK_SUCCEED)
									goto bailout;

								sz = bn->torderidx && bn->torderidx != (Heap *) 1 ? bn->torderidx->free : 0;
								if (BUNappend(oidx, &sz, false) != GDK_SUCCEED)
									goto bailout;
								BBPunfix(bn->batCacheid);
							}

					if (isTable(t))
						if (t->idxs.set)
							for (ncol = (t)->idxs.set->h; ncol; ncol = ncol->next) {
								sql_base *bc = ncol->data;
								sql_idx *c = (sql_idx *) ncol->data;
								if (idx_has_column(c->type)) {
									BAT *bn = store->storage_api.bind_idx(tr, c, RDONLY);
									lng sz;

									if (bn == NULL)
										throw(SQL, "sql.storage", SQLSTATE(HY005) "Cannot access column descriptor");
									if( cname && strcmp(bc->name, cname) )
										continue;
									/*printf("schema %s.%s.%s" , b->name, bt->name, bc->name); */
									if (BUNappend(sch, b->name, false) != GDK_SUCCEED ||
									    BUNappend(tab, bt->name, false) != GDK_SUCCEED ||
									    BUNappend(col, bc->name, false) != GDK_SUCCEED)
										goto bailout;
									if (c->t->access == TABLE_WRITABLE) {
										if (BUNappend(mode, "writable", false) != GDK_SUCCEED)
											goto bailout;
									} else if (c->t->access == TABLE_APPENDONLY) {
										if (BUNappend(mode, "appendonly", false) != GDK_SUCCEED)
											goto bailout;
									} else if (c->t->access == TABLE_READONLY) {
										if (BUNappend(mode, "readonly", false) != GDK_SUCCEED)
											goto bailout;
									} else {
										if (BUNappend(mode, str_nil, false) != GDK_SUCCEED)
											goto bailout;
									}
									if (BUNappend(type, "oid", false) != GDK_SUCCEED)
										goto bailout;

									/*printf(" cnt "BUNFMT, BATcount(bn)); */
									sz = BATcount(bn);
									if (BUNappend(cnt, &sz, false) != GDK_SUCCEED)
										goto bailout;

									/*printf(" loc %s", BBP_physical(bn->batCacheid)); */
									if (BUNappend(loc, BBP_physical(bn->batCacheid), false) != GDK_SUCCEED)
										goto bailout;
									/*printf(" width %d", bn->twidth); */
									w = bn->twidth;
									if (bn->ttype == TYPE_str) {
										BUN p, q;
										double sum = 0;
										BATiter bi = bat_iterator(bn);
										lng cnt1, cnt2 = cnt1 = BATcount(bn);

										/* just take a sample */
										if (cnt1 > 512)
											cnt1 = cnt2 = 512;
										BATloop(bn, p, q) {
											str s = BUNtvar(bi, p);
											if (!strNil(s))
												sum += strlen(s);
											if (--cnt1 <= 0)
												break;
										}
										if (cnt2)
											w = (int) (sum / cnt2);
									}
									if (BUNappend(atom, &w, false) != GDK_SUCCEED)
										goto bailout;
									/*printf(" size "BUNFMT, tailsize(bn,BATcount(bn)) + (bn->tvheap? bn->tvheap->size:0)); */
									sz = tailsize(bn, BATcount(bn));
									if (BUNappend(size, &sz, false) != GDK_SUCCEED)
										goto bailout;

									sz = bn->tvheap ? bn->tvheap->size : 0;
									if (BUNappend(heap, &sz, false) != GDK_SUCCEED)
										goto bailout;

									sz = bn->thash && bn->thash != (Hash *) 1 ? bn->thash->heaplink.size + bn->thash->heapbckt.size : 0; /* HASHsize() */
									if (BUNappend(indices, &sz, false) != GDK_SUCCEED)
										goto bailout;
									bitval = 0; /* HASHispersistent(bn); */
									if (BUNappend(phash, &bitval, false) != GDK_SUCCEED)
										goto bailout;

									sz = IMPSimprintsize(bn);
									if (BUNappend(imprints, &sz, false) != GDK_SUCCEED)
										goto bailout;
									/*printf(" indices "BUNFMT, bn->thash?bn->thash->heaplink.size+bn->thash->heapbckt.size:0); */
									/*printf("\n"); */
									bitval = BATtordered(bn);
									if (!bitval && bn->tnosorted == 0)
										bitval = bit_nil;
									if (BUNappend(sort, &bitval, false) != GDK_SUCCEED)
										goto bailout;
									bitval = BATtrevordered(bn);
									if (!bitval && bn->tnorevsorted == 0)
										bitval = bit_nil;
									if (BUNappend(revsort, &bitval, false) != GDK_SUCCEED)
										goto bailout;
									bitval = BATtkey(bn);
									if (!bitval && bn->tnokey[0] == 0 && bn->tnokey[1] == 0)
										bitval = bit_nil;
									if (BUNappend(key, &bitval, false) != GDK_SUCCEED)
										goto bailout;
									sz = bn->torderidx && bn->torderidx != (Heap *) 1 ? bn->torderidx->free : 0;
									if (BUNappend(oidx, &sz, false) != GDK_SUCCEED)
										goto bailout;
									BBPunfix(bn->batCacheid);
								}
							}

				}
			}
	}

	BBPkeepref(*rsch = sch->batCacheid);
	BBPkeepref(*rtab = tab->batCacheid);
	BBPkeepref(*rcol = col->batCacheid);
	BBPkeepref(*rmode = mode->batCacheid);
	BBPkeepref(*rloc = loc->batCacheid);
	BBPkeepref(*rtype = type->batCacheid);
	BBPkeepref(*rcnt = cnt->batCacheid);
	BBPkeepref(*ratom = atom->batCacheid);
	BBPkeepref(*rsize = size->batCacheid);
	BBPkeepref(*rheap = heap->batCacheid);
	BBPkeepref(*rindices = indices->batCacheid);
	BBPkeepref(*rphash = phash->batCacheid);
	BBPkeepref(*rimprints = imprints->batCacheid);
	BBPkeepref(*rsort = sort->batCacheid);
	BBPkeepref(*rrevsort = revsort->batCacheid);
	BBPkeepref(*rkey = key->batCacheid);
	BBPkeepref(*roidx = oidx->batCacheid);
	return MAL_SUCCEED;

  bailout:
	if (sch)
		BBPunfix(sch->batCacheid);
	if (tab)
		BBPunfix(tab->batCacheid);
	if (col)
		BBPunfix(col->batCacheid);
	if (mode)
		BBPunfix(mode->batCacheid);
	if (loc)
		BBPunfix(loc->batCacheid);
	if (cnt)
		BBPunfix(cnt->batCacheid);
	if (type)
		BBPunfix(type->batCacheid);
	if (atom)
		BBPunfix(atom->batCacheid);
	if (size)
		BBPunfix(size->batCacheid);
	if (heap)
		BBPunfix(heap->batCacheid);
	if (indices)
		BBPunfix(indices->batCacheid);
	if (phash)
		BBPunfix(phash->batCacheid);
	if (imprints)
		BBPunfix(imprints->batCacheid);
	if (sort)
		BBPunfix(sort->batCacheid);
	if (revsort)
		BBPunfix(revsort->batCacheid);
	if (key)
		BBPunfix(key->batCacheid);
	if (oidx)
		BBPunfix(oidx->batCacheid);
	throw(SQL, "sql.storage", SQLSTATE(HY013) MAL_MALLOC_FAIL);
}

void
freeVariables(Client c, MalBlkPtr mb, MalStkPtr glb, int start)
{
	int i;

	for (i = start; i < mb->vtop;) {
		if (glb) {
			if (isVarCleanup(mb, i))
				garbageElement(c, &glb->stk[i]);
			/* clean stack entry */
			glb->stk[i].vtype = TYPE_int;
			glb->stk[i].val.ival = 0;
			glb->stk[i].len = 0;
		}
		clearVariable(mb, i);
		i++;
	}
	mb->vtop = start;
}

/* if at least (2*SIZEOF_BUN), also store length (heaps are then
 * incompatible) */
#define EXTRALEN ((SIZEOF_BUN + GDK_VARALIGN - 1) & ~(GDK_VARALIGN - 1))

str
STRindex_int(int *i, const str *src, const bit *u)
{
	(void)src; (void)u;
	*i = 0;
	return MAL_SUCCEED;
}

str
BATSTRindex_int(bat *res, const bat *src, const bit *u)
{
	BAT *s, *r;

	if ((s = BATdescriptor(*src)) == NULL)
		throw(SQL, "calc.index", SQLSTATE(HY005) "Cannot access column descriptor");

	if (*u) {
		Heap *h = s->tvheap;
		size_t pad, pos;
		const size_t extralen = h->hashash ? EXTRALEN : 0;
		int v;

		r = COLnew(0, TYPE_int, 1024, TRANSIENT);
		if (r == NULL) {
			BBPunfix(s->batCacheid);
			throw(SQL, "calc.index", SQLSTATE(HY013) MAL_MALLOC_FAIL);
		}
		pos = GDK_STRHASHSIZE;
		while (pos < h->free) {
			const char *p;

			pad = GDK_VARALIGN - (pos & (GDK_VARALIGN - 1));
			if (pad < sizeof(stridx_t))
				pad += GDK_VARALIGN;
			pos += pad + extralen;
			p = h->base + pos;
			v = (int) (pos - GDK_STRHASHSIZE);
			if (BUNappend(r, &v, false) != GDK_SUCCEED) {
				BBPreclaim(r);
				BBPunfix(s->batCacheid);
				throw(SQL, "calc.index", SQLSTATE(HY013) MAL_MALLOC_FAIL);
			}
			pos += strLen(p);
		}
	} else {
		r = VIEWcreate(s->hseqbase, s);
		if (r == NULL) {
			BBPunfix(s->batCacheid);
			throw(SQL, "calc.index", SQLSTATE(HY013) MAL_MALLOC_FAIL);
		}
		r->ttype = TYPE_int;
		r->tvarsized = false;
		HEAPdecref(r->tvheap, false);
		r->tvheap = NULL;
	}
	BBPunfix(s->batCacheid);
	BBPkeepref((*res = r->batCacheid));
	return MAL_SUCCEED;
}

str
STRindex_sht(sht *i, const str *src, const bit *u)
{
	(void)src; (void)u;
	*i = 0;
	return MAL_SUCCEED;
}

str
BATSTRindex_sht(bat *res, const bat *src, const bit *u)
{
	BAT *s, *r;

	if ((s = BATdescriptor(*src)) == NULL)
		throw(SQL, "calc.index", SQLSTATE(HY005) "Cannot access column descriptor");

	if (*u) {
		Heap *h = s->tvheap;
		size_t pad, pos;
		const size_t extralen = h->hashash ? EXTRALEN : 0;
		sht v;

		r = COLnew(0, TYPE_sht, 1024, TRANSIENT);
		if (r == NULL) {
			BBPunfix(s->batCacheid);
			throw(SQL, "calc.index", SQLSTATE(HY013) MAL_MALLOC_FAIL);
		}
		pos = GDK_STRHASHSIZE;
		while (pos < h->free) {
			const char *s;

			pad = GDK_VARALIGN - (pos & (GDK_VARALIGN - 1));
			if (pad < sizeof(stridx_t))
				pad += GDK_VARALIGN;
			pos += pad + extralen;
			s = h->base + pos;
			v = (sht) (pos - GDK_STRHASHSIZE);
			if (BUNappend(r, &v, false) != GDK_SUCCEED) {
				BBPreclaim(r);
				throw(SQL, "calc.index", SQLSTATE(HY013) MAL_MALLOC_FAIL);
			}
			pos += strLen(s);
		}
	} else {
		r = VIEWcreate(s->hseqbase, s);
		if (r == NULL) {
			BBPunfix(s->batCacheid);
			throw(SQL, "calc.index", SQLSTATE(HY013) MAL_MALLOC_FAIL);
		}
		r->ttype = TYPE_sht;
		r->tvarsized = false;
		HEAPdecref(r->tvheap, false);
		r->tvheap = NULL;
	}
	BBPunfix(s->batCacheid);
	BBPkeepref((*res = r->batCacheid));
	return MAL_SUCCEED;
}

str
STRindex_bte(bte *i, const str *src, const bit *u)
{
	(void)src; (void)u;
	*i = 0;
	return MAL_SUCCEED;
}

str
BATSTRindex_bte(bat *res, const bat *src, const bit *u)
{
	BAT *s, *r;

	if ((s = BATdescriptor(*src)) == NULL)
		throw(SQL, "calc.index", SQLSTATE(HY005) "Cannot access column descriptor");

	if (*u) {
		Heap *h = s->tvheap;
		size_t pad, pos;
		const size_t extralen = h->hashash ? EXTRALEN : 0;
		bte v;

		r = COLnew(0, TYPE_bte, 64, TRANSIENT);
		if (r == NULL) {
			BBPunfix(s->batCacheid);
			throw(SQL, "calc.index", SQLSTATE(HY013) MAL_MALLOC_FAIL);
		}
		pos = GDK_STRHASHSIZE;
		while (pos < h->free) {
			const char *p;

			pad = GDK_VARALIGN - (pos & (GDK_VARALIGN - 1));
			if (pad < sizeof(stridx_t))
				pad += GDK_VARALIGN;
			pos += pad + extralen;
			p = h->base + pos;
			v = (bte) (pos - GDK_STRHASHSIZE);
			if (BUNappend(r, &v, false) != GDK_SUCCEED) {
				BBPreclaim(r);
				BBPunfix(s->batCacheid);
				throw(SQL, "calc.index", SQLSTATE(HY013) MAL_MALLOC_FAIL);
			}
			pos += strLen(p);
		}
	} else {
		r = VIEWcreate(s->hseqbase, s);
		if (r == NULL) {
			BBPunfix(s->batCacheid);
			throw(SQL, "calc.index", SQLSTATE(HY013) MAL_MALLOC_FAIL);
		}
		r->ttype = TYPE_bte;
		r->tvarsized = false;
		HEAPdecref(r->tvheap, false);
		r->tvheap = NULL;
	}
	BBPunfix(s->batCacheid);
	BBPkeepref((*res = r->batCacheid));
	return MAL_SUCCEED;
}

str
STRstrings(str *i, const str *src)
{
	(void)src;
	*i = 0;
	return MAL_SUCCEED;
}

str
BATSTRstrings(bat *res, const bat *src)
{
	BAT *s, *r;
	Heap *h;
	size_t pad, pos;
	size_t extralen;

	if ((s = BATdescriptor(*src)) == NULL)
		throw(SQL, "calc.strings", SQLSTATE(HY005) "Cannot access column descriptor");

	h = s->tvheap;
	extralen = h->hashash ? EXTRALEN : 0;
	r = COLnew(0, TYPE_str, 1024, TRANSIENT);
	if (r == NULL) {
		BBPunfix(s->batCacheid);
		throw(SQL, "calc.strings", SQLSTATE(HY013) MAL_MALLOC_FAIL);
	}
	pos = GDK_STRHASHSIZE;
	while (pos < h->free) {
		const char *p;

		pad = GDK_VARALIGN - (pos & (GDK_VARALIGN - 1));
		if (pad < sizeof(stridx_t))
			pad += GDK_VARALIGN;
		pos += pad + extralen;
		p = h->base + pos;
		if (BUNappend(r, p, false) != GDK_SUCCEED) {
			BBPreclaim(r);
			BBPunfix(s->batCacheid);
			throw(SQL, "calc.strings", SQLSTATE(HY013) MAL_MALLOC_FAIL);
		}
		pos += strLen(p);
	}
	BBPunfix(s->batCacheid);
	BBPkeepref((*res = r->batCacheid));
	return MAL_SUCCEED;
}

str
<<<<<<< HEAD
SQLresume_log_flushing(void *ret)
=======
SQLflush_log(Client cntxt, MalBlkPtr mb, MalStkPtr stk, InstrPtr pci)
{
	mvc *mvc;

	(void)stk; (void)pci;
	char *msg = getSQLContext(cntxt, mb, &mvc, NULL);
	if (msg)
		return msg;
	store_flush_log(mvc->store);
	return MAL_SUCCEED;
}

str
SQLresume_log_flushing(Client cntxt, MalBlkPtr mb, MalStkPtr stk, InstrPtr pci)
>>>>>>> 870346ff
{
	mvc *mvc;

	(void)stk; (void)pci;
	char *msg = getSQLContext(cntxt, mb, &mvc, NULL);
	if (msg)
		return msg;
	store_resume_log(mvc->store);
	return MAL_SUCCEED;
}

str
SQLsuspend_log_flushing(Client cntxt, MalBlkPtr mb, MalStkPtr stk, InstrPtr pci)
{
	mvc *mvc;

	(void)stk; (void)pci;
	char *msg = getSQLContext(cntxt, mb, &mvc, NULL);
	if (msg)
		return msg;
	store_suspend_log(mvc->store);
	return MAL_SUCCEED;
}

str
/*SQLhot_snapshot(void *ret, const str *tarfile_arg)*/
SQLhot_snapshot(Client cntxt, MalBlkPtr mb, MalStkPtr stk, InstrPtr pci)
{
	char *tarfile = *getArgReference_str(stk, pci, 1);
	mvc *mvc;

	char *msg = getSQLContext(cntxt, mb, &mvc, NULL);
	if (msg)
		return msg;
	lng result = store_hot_snapshot(mvc->session->tr->store, tarfile);
	if (result)
		return MAL_SUCCEED;
	else
		throw(SQL, "sql.hot_snapshot", GDK_EXCEPTION);
}

str
SQLhot_snapshot_wrap(Client cntxt, MalBlkPtr mb, MalStkPtr stk, InstrPtr pci)
{
	char *filename;
	bool onserver;
	char *msg = MAL_SUCCEED;
	char buf[80];
	mvc *mvc;
	ssize_t sz;
	stream *s;
	stream *cb = NULL;
	lng result;

	filename = *getArgReference_str(stk, pci, 1);
	onserver = *getArgReference_bit(stk, pci, 2);

	msg = getSQLContext(cntxt, mb, &mvc, NULL);
	if (msg)
		return msg;

	sqlstore *store = mvc->session->tr->store;
	if (onserver) {
		lng result = store_hot_snapshot(store, filename);
		if (result)
			return MAL_SUCCEED;
		else
			throw(SQL, "sql.hot_snapshot", GDK_EXCEPTION);
	}

	// sync with client, copy pasted from mvc_export_table_wrap
	while (!mvc->scanner.rs->eof)
		bstream_next(mvc->scanner.rs);

	// The snapshot code flushes from time to time.
	// Use a callback stream to suppress those.
	s = mvc->scanner.ws;
	cb = callback_stream(
		/* private */ s,
		/* read */    NULL,
		/* write */   (void*)mnstr_write,
		/* close */   NULL,
		/* destroy */ NULL,
		"snapshot-callback"
	);
	if (!cb)
		throw(SQL, "sql.hot_snapshot", GDK_EXCEPTION);

	// tell client to open file, copy pasted from mvc_export_table_wrap
	mnstr_write(s, PROMPT3, sizeof(PROMPT3) - 1, 1);
	mnstr_printf(s, "w %s\n", filename);
	mnstr_flush(s, MNSTR_FLUSH_DATA);
	if ((sz = mnstr_readline(mvc->scanner.rs->s, buf, sizeof(buf))) > 1) {
		/* non-empty line indicates failure on client */
		msg = createException(IO, "streams.open", "%s", buf);
		/* deal with ridiculously long response from client */
		while (buf[sz - 1] != '\n' &&
				(sz = mnstr_readline(mvc->scanner.rs->s, buf, sizeof(buf))) > 0)
			;
		goto end;
	}

	// client is waiting for data now, send it.
	result = store_hot_snapshot_to_stream(store, cb);
	if (result)
		msg = MAL_SUCCEED;
	else
		msg = createException(SQL, "sql.hot_snapshot", GDK_EXCEPTION);
	mnstr_destroy(cb);

	// tell client no more data, also copy pasted from mvc_export_table_wrap
	mnstr_flush(s, MNSTR_FLUSH_DATA);
	if ((sz = mnstr_readline(mvc->scanner.rs->s, buf, sizeof(buf))) > 1) {
		msg = createException(IO, "streams.open", "%s", buf);
	}
	while (sz > 0)
		sz = mnstr_readline(mvc->scanner.rs->s, buf, sizeof(buf));

end:
	return msg;
}

str
SQLsession_prepared_statements(Client cntxt, MalBlkPtr mb, MalStkPtr stk, InstrPtr pci)
{
	BAT *sessionid, *user, *statementid, *statement, *created;
	bat *sid = getArgReference_bat(stk,pci,0);
	bat *u = getArgReference_bat(stk,pci,1);
	bat *i = getArgReference_bat(stk,pci,2);
	bat *s = getArgReference_bat(stk,pci,3);
	bat *c = getArgReference_bat(stk,pci,4);
	str msg = MAL_SUCCEED, usr;
	mvc *sql = NULL;
	cq *q = NULL;

	(void) stk;
	(void) pci;
	if ((msg = getSQLContext(cntxt, mb, &sql, NULL)) != NULL)
		return msg;
	if ((msg = checkSQLContext(cntxt)) != NULL)
		return msg;

	assert(sql->qc);

	sessionid = COLnew(0, TYPE_int, 256, TRANSIENT);
	user = COLnew(0, TYPE_str, 256, TRANSIENT);
	statementid = COLnew(0, TYPE_int, 256, TRANSIENT);
	statement = COLnew(0, TYPE_str, 256, TRANSIENT);
	created = COLnew(0, TYPE_timestamp, 256, TRANSIENT);
	if (sessionid == NULL || user == NULL || statementid == NULL || statement == NULL || created == NULL) {
		msg = createException(SQL, "sql.session_prepared_statements", SQLSTATE(HY013) MAL_MALLOC_FAIL);
		goto bailout;
	}

	for (q = sql->qc->q; q; q = q->next) {
		gdk_return bun_res;
		if (BUNappend(sessionid, &(cntxt->idx), false) != GDK_SUCCEED) {
			msg = createException(SQL, "sql.session_prepared_statements", SQLSTATE(HY013) MAL_MALLOC_FAIL);
			goto bailout;
		}

		msg = AUTHgetUsername(&usr, cntxt);
		if (msg != MAL_SUCCEED)
			goto bailout;
		bun_res = BUNappend(user, usr, false);
		GDKfree(usr);
		if (bun_res != GDK_SUCCEED) {
			msg = createException(SQL, "sql.session_prepared_statements", SQLSTATE(HY013) MAL_MALLOC_FAIL);
			goto bailout;
		}

		if (BUNappend(statementid, &(q->id), false) != GDK_SUCCEED) {
			msg = createException(SQL, "sql.session_prepared_statements", SQLSTATE(HY013) MAL_MALLOC_FAIL);
			goto bailout;
		}
		if (BUNappend(statement, q->f->query, false) != GDK_SUCCEED) {
			msg = createException(SQL, "sql.session_prepared_statements", SQLSTATE(HY013) MAL_MALLOC_FAIL);
			goto bailout;
		}
		if (BUNappend(created, &(q->created), false) != GDK_SUCCEED) {
			msg = createException(SQL, "sql.session_prepared_statements", SQLSTATE(HY013) MAL_MALLOC_FAIL);
			goto bailout;
		}
	}

bailout:
	if (msg) {
		BBPreclaim(sessionid);
		BBPreclaim(user);
		BBPreclaim(statementid);
		BBPreclaim(statement);
		BBPreclaim(created);
	} else {
		BBPkeepref(*sid = sessionid->batCacheid);
		BBPkeepref(*u = user->batCacheid);
		BBPkeepref(*i = statementid->batCacheid);
		BBPkeepref(*s = statement->batCacheid);
		BBPkeepref(*c = created->batCacheid);
	}
	return msg;
}

str
SQLsession_prepared_statements_args(Client cntxt, MalBlkPtr mb, MalStkPtr stk, InstrPtr pci)
{
	BAT *statementid, *type, *digits, *isinout, *number, *scale, *schema, *table, *column;
	bat *sid = getArgReference_bat(stk,pci,0);
	bat *t = getArgReference_bat(stk,pci,1);
	bat *d = getArgReference_bat(stk,pci,2);
	bat *s = getArgReference_bat(stk,pci,3);
	bat *io = getArgReference_bat(stk,pci,4);
	bat *n = getArgReference_bat(stk,pci,5);
	bat *sch = getArgReference_bat(stk,pci,6);
	bat *tbl = getArgReference_bat(stk,pci,7);
	bat *col = getArgReference_bat(stk,pci,8);
	str msg = MAL_SUCCEED;
	mvc *sql = NULL;
	cq *q = NULL;

	(void) stk;
	(void) pci;
	if ((msg = getSQLContext(cntxt, mb, &sql, NULL)) != NULL)
		return msg;
	if ((msg = checkSQLContext(cntxt)) != NULL)
		return msg;

	assert(sql->qc);

	statementid = COLnew(0, TYPE_int, 256, TRANSIENT);
	type = COLnew(0, TYPE_str, 256, TRANSIENT);
	digits = COLnew(0, TYPE_int, 256, TRANSIENT);
	scale = COLnew(0, TYPE_int, 256, TRANSIENT);
	isinout = COLnew(0, TYPE_bte, 256, TRANSIENT);
	number = COLnew(0, TYPE_int, 256, TRANSIENT);
	schema = COLnew(0, TYPE_str, 256, TRANSIENT);
	table = COLnew(0, TYPE_str, 256, TRANSIENT);
	column = COLnew(0, TYPE_str, 256, TRANSIENT);
	if (!statementid || !type || !digits || !scale || !isinout || !number || !schema || !table || !column) {
		msg = createException(SQL, "sql.session_prepared_statements_args", SQLSTATE(HY013) MAL_MALLOC_FAIL);
		goto bailout;
	}

	for (q = sql->qc->q; q; q = q->next) {
		sql_rel *r = q->rel;
		int arg_number = 0;
		bte inout = ARG_OUT;

		if (r && (is_topn(r->op) || is_sample(r->op)))
			r = r->l;

		if (r && is_project(r->op) && r->exps) {
			for (node *n = r->exps->h; n; n = n->next, arg_number++) {
				sql_exp *e = n->data;
				sql_subtype *t = exp_subtype(e);
				const char *name = exp_name(e), *rname = exp_relname(e), *rschema = ATOMnilptr(TYPE_str);

				if (!name && e->type == e_column && e->r)
					name = e->r;
				if (!name)
					name = ATOMnilptr(TYPE_str);
				if (!rname && e->type == e_column && e->l)
					rname = e->l;
				if (!rname)
					rname = ATOMnilptr(TYPE_str);

				if (BUNappend(statementid, &(q->id), false) != GDK_SUCCEED ||
					BUNappend(type, t->type->sqlname, false) != GDK_SUCCEED ||
					BUNappend(digits, &t->digits, false) != GDK_SUCCEED ||
					BUNappend(scale, &t->scale, false) != GDK_SUCCEED ||
					BUNappend(isinout, &inout, false) != GDK_SUCCEED ||
					BUNappend(number, &arg_number, false) != GDK_SUCCEED ||
					BUNappend(schema, rschema, false) != GDK_SUCCEED ||
					BUNappend(table, rname, false) != GDK_SUCCEED ||
					BUNappend(column, name, false) != GDK_SUCCEED) {
					msg = createException(SQL, "sql.session_prepared_statements_args", SQLSTATE(HY013) MAL_MALLOC_FAIL);
					goto bailout;
				}
			}
		}

		if (q->f->ops) {
			inout = ARG_IN;
			for (node *n = q->f->ops->h; n; n=n->next, arg_number++) {
				sql_arg *a = n->data;
				sql_subtype *t = &a->type;

				if (BUNappend(statementid, &(q->id), false) != GDK_SUCCEED ||
					BUNappend(type, t->type->sqlname, false) != GDK_SUCCEED ||
					BUNappend(digits, &(t->digits), false) != GDK_SUCCEED ||
					BUNappend(scale, &(t->scale), false) != GDK_SUCCEED ||
					BUNappend(isinout, &inout, false) != GDK_SUCCEED ||
					BUNappend(number, &arg_number, false) != GDK_SUCCEED ||
					BUNappend(schema, ATOMnilptr(TYPE_str), false) != GDK_SUCCEED ||
					BUNappend(table, ATOMnilptr(TYPE_str), false) != GDK_SUCCEED ||
					BUNappend(column, ATOMnilptr(TYPE_str), false) != GDK_SUCCEED) {
					msg = createException(SQL, "sql.session_prepared_statements_args", SQLSTATE(HY013) MAL_MALLOC_FAIL);
					goto bailout;
				}
			}
		}
	}

bailout:
	if (msg) {
		BBPreclaim(statementid);
		BBPreclaim(type);
		BBPreclaim(digits);
		BBPreclaim(scale);
		BBPreclaim(isinout);
		BBPreclaim(number);
		BBPreclaim(schema);
		BBPreclaim(table);
		BBPreclaim(column);
	} else {
		BBPkeepref(*sid = statementid->batCacheid);
		BBPkeepref(*t = type->batCacheid);
		BBPkeepref(*d = digits->batCacheid);
		BBPkeepref(*s = scale->batCacheid);
		BBPkeepref(*io = isinout->batCacheid);
		BBPkeepref(*n = number->batCacheid);
		BBPkeepref(*sch = schema->batCacheid);
		BBPkeepref(*tbl = table->batCacheid);
		BBPkeepref(*col = column->batCacheid);
	}
	return msg;
}

/* input id,row-input-values
 * for each id call function(with row-input-values) return table
 * return for each id the table, ie id (*length of table) and table results
 */
str
SQLunionfunc(Client cntxt, MalBlkPtr mb, MalStkPtr stk, InstrPtr pci)
{
	int arg = pci->retc;
	str mod, fcn, ret = MAL_SUCCEED;
	InstrPtr npci;

	mod = *getArgReference_str(stk, pci, arg++);
	fcn = *getArgReference_str(stk, pci, arg++);
	npci = newStmtArgs(mb, mod, fcn, pci->argc);

	for (int i = 1; i < pci->retc; i++) {
		int type = getArgType(mb, pci, i);

		if (i==1)
			getArg(npci, 0) = newTmpVariable(mb, type);
		else
			npci = pushReturn(mb, npci, newTmpVariable(mb, type));
	}
	for (int i = pci->retc+2+1; i < pci->argc; i++) {
		int type = getBatType(getArgType(mb, pci, i));

		npci = pushNil(mb, npci, type);
	}
	/* check program to get the proper malblk */
	if (chkInstruction(cntxt->usermodule, mb, npci)) {
		freeInstruction(npci);
		return createException(MAL, "sql.unionfunc", SQLSTATE(42000) PROGRAM_GENERAL);
	}

	if (npci) {
		BAT **res = NULL, **input = NULL;
		BATiter *bi = NULL;
		BUN cnt = 0;
		int nrinput = pci->argc - 2 - pci->retc;
		MalBlkPtr nmb = NULL;
		MalStkPtr env = NULL;
		InstrPtr q = NULL;

		if (!(input = GDKzalloc(sizeof(BAT*) * nrinput))) {
			ret = createException(MAL, "sql.unionfunc", SQLSTATE(HY013) MAL_MALLOC_FAIL);
			goto finalize;
		}
		if (!(bi = GDKmalloc(sizeof(BATiter) * nrinput))) {
			ret = createException(MAL, "sql.unionfunc", SQLSTATE(HY013) MAL_MALLOC_FAIL);
			goto finalize;
		}
		assert(nrinput == pci->retc);
		for (int i = 0, j = pci->retc+2; j < pci->argc; i++, j++) {
			bat *b = getArgReference_bat(stk, pci, j);
			if (!(input[i] = BATdescriptor(*b))) {
				ret = createException(MAL, "sql.unionfunc", SQLSTATE(HY005) "Cannot access column descriptor");
				goto finalize;
			}
			bi[i] = bat_iterator(input[i]);
			cnt = BATcount(input[i]);
		}

		/* create result bats */
		if (!(res = GDKzalloc(sizeof(BAT*) * pci->retc))) {
			ret = createException(MAL, "sql.unionfunc", SQLSTATE(HY013) MAL_MALLOC_FAIL);
			goto finalize;
		}
		for (int i = 0; i<pci->retc; i++) {
			int type = getArgType(mb, pci, i);

			if (!(res[i] = COLnew(0, getBatType(type), cnt, TRANSIENT))) {
				ret = createException(MAL, "sql.unionfunc", SQLSTATE(HY013) MAL_MALLOC_FAIL);
				goto finalize;
			}
		}

		if (!(nmb = copyMalBlk(npci->blk))) {
			ret = createException(MAL, "sql.unionfunc", SQLSTATE(HY013) MAL_MALLOC_FAIL);
			goto finalize;
		}
		if (!(env = prepareMALstack(nmb, nmb->vsize))) { /* needed for result */
			ret = createException(MAL, "sql.unionfunc", SQLSTATE(HY013) MAL_MALLOC_FAIL);
			goto finalize;
		}

		q = getInstrPtr(nmb, 0);

		for (BUN cur = 0; cur<cnt && !ret; cur++ ) {
			MalStkPtr nstk = prepareMALstack(nmb, nmb->vsize);
			int i,ii;

			if (!nstk) { /* needed for result */
				ret = createException(MAL, "sql.unionfunc", SQLSTATE(HY013) MAL_MALLOC_FAIL);
			} else {
				/* copy (input) arguments onto destination stack, skipping rowid col */
				for (i = 1, ii = q->retc; ii < q->argc && !ret; ii++) {
					ValPtr lhs = &nstk->stk[q->argv[ii]];
					ptr rhs = (ptr)BUNtail(bi[i], cur);

					assert(lhs->vtype != TYPE_bat);
					if (VALset(lhs, input[i]->ttype, rhs) == NULL)
						ret = createException(MAL, "sql.unionfunc", SQLSTATE(HY013) MAL_MALLOC_FAIL);
				}
				if (!ret && ii == q->argc) {
					BAT *fres = NULL;
					ret = runMALsequence(cntxt, nmb, 1, nmb->stop, nstk, env /* copy result in nstk first instruction*/, q);

					if (!ret) {
						/* insert into result */
						if (!(fres = BATdescriptor(env->stk[q->argv[0]].val.bval)))
							ret = createException(MAL, "sql.unionfunc", SQLSTATE(HY005) "Cannot access column descriptor");
						else {
							BAT *p = BATconstant(fres->hseqbase, res[0]->ttype, (ptr)BUNtail(bi[0], cur), BATcount(fres), TRANSIENT);

							if (p) {
								if (BATappend(res[0], p, NULL, FALSE) != GDK_SUCCEED)
									ret = createException(MAL, "sql.unionfunc", SQLSTATE(HY013) MAL_MALLOC_FAIL);
								BBPunfix(p->batCacheid);
							} else {
								ret = createException(MAL, "sql.unionfunc", OPERATION_FAILED);
							}
							BBPunfix(fres->batCacheid);
						}
						i=1;
						for (ii = 0; i < pci->retc && !ret; i++) {
							BAT *b;

							if (!(b = BATdescriptor(env->stk[q->argv[ii]].val.bval)))
								ret = createException(MAL, "sql.unionfunc", SQLSTATE(HY005) "Cannot access column descriptor");
							else if (BATappend(res[i], b, NULL, FALSE) != GDK_SUCCEED)
								ret = createException(MAL, "sql.unionfunc", SQLSTATE(HY013) MAL_MALLOC_FAIL);
							if (b) {
								BBPrelease(b->batCacheid); /* release ref from env stack */
								BBPunfix(b->batCacheid);   /* free pointer */
							}
						}
					}
				}
				GDKfree(nstk);
			}
		}
finalize:
		GDKfree(env);
		if (nmb)
			freeMalBlk(nmb);
		if (res)
			for (int i = 0; i<pci->retc; i++) {
				bat *b = getArgReference_bat(stk, pci, i);
				if (res[i]) {
					*b = res[i]->batCacheid;
					if (ret)
						BBPunfix(*b);
					else
						BBPkeepref(*b);
				}
			}
		GDKfree(res);
		if (input)
			for (int i = 0; i<nrinput; i++) {
				if (input[i])
					BBPunfix(input[i]->batCacheid);
			}
		GDKfree(input);
		GDKfree(bi);
	}
	return ret;
}

#include "wlr.h"
#include "sql_cat.h"
#include "sql_rank.h"
#include "sql_user.h"
#include "sql_assert.h"
#include "sql_execute.h"
#include "sql_orderidx.h"
#include "sql_subquery.h"
#include "sql_statistics.h"
#include "sql_transaction.h"
#include "mel.h"
static mel_func sql_init_funcs[] = {
 pattern("sql", "shutdown", SQLshutdown_wrap, false, "", args(1,3, arg("",str),arg("delay",bte),arg("force",bit))),
 pattern("sql", "shutdown", SQLshutdown_wrap, false, "", args(1,3, arg("",str),arg("delay",sht),arg("force",bit))),
 pattern("sql", "shutdown", SQLshutdown_wrap, false, "", args(1,3, arg("",str),arg("delay",int),arg("force",bit))),
 pattern("sql", "shutdown", SQLshutdown_wrap, false, "", args(1,2, arg("",str),arg("delay",bte))),
 pattern("sql", "shutdown", SQLshutdown_wrap, false, "", args(1,2, arg("",str),arg("delay",sht))),
 pattern("sql", "shutdown", SQLshutdown_wrap, false, "", args(1,2, arg("",str),arg("delay",int))),
 pattern("sql", "set_protocol", SQLset_protocol, true, "Configures the result set protocol", args(1,2, arg("",int), arg("protocol",int))),
 pattern("sql", "mvc", SQLmvc, false, "Get the multiversion catalog context. \nNeeded for correct statement dependencies\n(ie sql.update, should be after sql.bind in concurrent execution)", args(1,1, arg("",int))),
 pattern("sql", "transaction", SQLtransaction2, true, "Start an autocommit transaction", noargs),
 pattern("sql", "commit", SQLcommit, true, "Trigger the commit operation for a MAL block", noargs),
 pattern("sql", "abort", SQLabort, true, "Trigger the abort operation for a MAL block", noargs),
 pattern("sql", "eval", SQLstatement, false, "Compile and execute a single sql statement", args(1,2, arg("",void),arg("cmd",str))),
 pattern("sql", "eval", SQLstatement, false, "Compile and execute a single sql statement (and optionaly set the output to columnar format)", args(1,3, arg("",void),arg("cmd",str),arg("columnar",bit))),
 pattern("sql", "include", SQLinclude, false, "Compile and execute a sql statements on the file", args(1,2, arg("",void),arg("fname",str))),
 pattern("sql", "evalAlgebra", RAstatement, false, "Compile and execute a single 'relational algebra' statement", args(1,3, arg("",void),arg("cmd",str),arg("optimize",bit))),
 pattern("sql", "register", RAstatement2, false, "", args(1,5, arg("",int),arg("mod",str),arg("fname",str),arg("rel_stmt",str),arg("sig",str))),
 pattern("sql", "register", RAstatement2, false, "Compile the relational statement (rel_smt) and register it as mal function, mod.fname(signature)", args(1,6, arg("",int),arg("mod",str),arg("fname",str),arg("rel_stmt",str),arg("sig",str),arg("typ",str))),
<<<<<<< HEAD
 command("sql", "hot_snapshot", SQLhot_snapshot, true, "Write db snapshot to the given tar(.gz) file", args(1,2, arg("",void),arg("tarfile",str))),
 command("sql", "resume_log_flushing", SQLresume_log_flushing, true, "Resume WAL log flushing", args(1,1, arg("",void))),
 command("sql", "suspend_log_flushing", SQLsuspend_log_flushing, true, "Suspend WAL log flushing", args(1,1, arg("",void))),
=======
 pattern("sql", "flush_log", SQLflush_log, true, "start flushing the write ahead log", args(1,1, arg("",void))),
 pattern("sql", "hot_snapshot", SQLhot_snapshot, true, "Write db snapshot to the given tar(.gz) file", args(1,2, arg("",void),arg("tarfile",str))),
 pattern("sql", "resume_log_flushing", SQLresume_log_flushing, true, "Resume WAL log flushing", args(1,1, arg("",void))),
 pattern("sql", "suspend_log_flushing", SQLsuspend_log_flushing, true, "Suspend WAL log flushing", args(1,1, arg("",void))),
>>>>>>> 870346ff
 pattern("sql", "hot_snapshot", SQLhot_snapshot_wrap, true, "Write db snapshot to the given tar(.gz/.lz4/.bz/.xz) file on either server or client", args(1,3, arg("",void),arg("tarfile", str),arg("onserver",bit))),
 pattern("sql", "assert", SQLassert, false, "Generate an exception when b==true", args(1,3, arg("",void),arg("b",bit),arg("msg",str))),
 pattern("sql", "assert", SQLassertInt, false, "Generate an exception when b!=0", args(1,3, arg("",void),arg("b",int),arg("msg",str))),
 pattern("sql", "assert", SQLassertLng, false, "Generate an exception when b!=0", args(1,3, arg("",void),arg("b",lng),arg("msg",str))),
 pattern("sql", "setVariable", setVariable, true, "Set the value of a session variable", args(1,5, arg("",int),arg("mvc",int),arg("sname",str),arg("varname",str),argany("value",1))),
 pattern("sql", "getVariable", getVariable, false, "Get the value of a session variable", args(1,4, argany("",1),arg("mvc",int),arg("sname",str),arg("varname",str))),
 pattern("sql", "logfile", mvc_logfile, true, "Enable/disable saving the sql statement traces", args(1,2, arg("",void),arg("filename",str))),
 pattern("sql", "next_value", mvc_next_value, true, "return the next value of the sequence", args(1,3, arg("",lng),arg("sname",str),arg("sequence",str))),
 pattern("batsql", "next_value", mvc_bat_next_value, true, "return the next value of the sequence", args(1,3, batarg("",lng),batarg("sname",str),arg("sequence",str))),
 pattern("batsql", "next_value", mvc_bat_next_value, true, "return the next value of sequences", args(1,3, batarg("",lng),arg("sname",str),batarg("sequence",str))),
 pattern("batsql", "next_value", mvc_bat_next_value, true, "return the next value of sequences", args(1,3, batarg("",lng),batarg("sname",str),batarg("sequence",str))),
 pattern("sql", "get_value", mvc_get_value, false, "return the current value of the sequence", args(1,3, arg("",lng),arg("sname",str),arg("sequence",str))),
 pattern("batsql", "get_value", mvc_bat_get_value, false, "return the current value of the sequence", args(1,3, batarg("",lng),batarg("sname",str),arg("sequence",str))),
 pattern("batsql", "get_value", mvc_bat_get_value, false, "return the current value of sequences", args(1,3, batarg("",lng),arg("sname",str),batarg("sequence",str))),
 pattern("batsql", "get_value", mvc_bat_get_value, false, "return the current value of sequences", args(1,3, batarg("",lng),batarg("sname",str),batarg("sequence",str))),
 pattern("sql", "restart", mvc_restart_seq, true, "restart the sequence with value start", args(1,4, arg("",lng),arg("sname",str),arg("sequence",str),arg("start",lng))),
 pattern("batsql", "restart", mvc_bat_restart_seq, true, "restart the sequence with value start", args(1,4, batarg("",lng),batarg("sname",str),arg("sequence",str),arg("start",lng))),
 pattern("batsql", "restart", mvc_bat_restart_seq, true, "restart the sequence with value start", args(1,4, batarg("",lng),arg("sname",str),batarg("sequence",str),arg("start",lng))),
 pattern("batsql", "restart", mvc_bat_restart_seq, true, "restart the sequence with value start", args(1,4, batarg("",lng),arg("sname",str),arg("sequence",str),batarg("start",lng))),
 pattern("batsql", "restart", mvc_bat_restart_seq, true, "restart the sequence with value start", args(1,4, batarg("",lng),batarg("sname",str),batarg("sequence",str),arg("start",lng))),
 pattern("batsql", "restart", mvc_bat_restart_seq, true, "restart the sequence with value start", args(1,4, batarg("",lng),batarg("sname",str),arg("sequence",str),batarg("start",lng))),
 pattern("batsql", "restart", mvc_bat_restart_seq, true, "restart the sequence with value start", args(1,4, batarg("",lng),arg("sname",str),batarg("sequence",str),batarg("start",lng))),
 pattern("batsql", "restart", mvc_bat_restart_seq, true, "restart the sequence with value start", args(1,4, batarg("",lng),batarg("sname",str),batarg("sequence",str),batarg("start",lng))),
 pattern("sql", "deltas", mvc_delta_values, false, "Return the delta values sizes of all columns of the schema's tables, plus the current transaction level", args(7,8, batarg("ids",int),batarg("cleared",bit),batarg("readonly",lng),batarg("inserted",lng),batarg("updated",lng),batarg("deleted",lng),batarg("tr_level",int),arg("schema",str))),
 pattern("sql", "deltas", mvc_delta_values, false, "Return the delta values sizes from the table's columns, plus the current transaction level", args(7,9, batarg("ids",int),batarg("cleared",bit),batarg("readonly",lng),batarg("inserted",lng),batarg("updated",lng),batarg("deleted",lng),batarg("tr_level",int),arg("schema",str),arg("table",str))),
 pattern("sql", "deltas", mvc_delta_values, false, "Return the delta values sizes of a column, plus the current transaction level", args(7,10, batarg("ids",int),batarg("cleared",bit),batarg("readonly",lng),batarg("inserted",lng),batarg("updated",lng),batarg("deleted",lng),batarg("tr_level",int),arg("schema",str),arg("table",str),arg("column",str))),
 pattern("sql", "emptybindidx", mvc_bind_idxbat_wrap, false, "", args(1,6, batargany("",1),arg("mvc",int),arg("schema",str),arg("table",str),arg("index",str),arg("access",int))),
 pattern("sql", "bind_idxbat", mvc_bind_idxbat_wrap, false, "Bind the 'schema.table.index' BAT with access kind:\n0 - base table\n1 - inserts\n2 - updates", args(1,6, batargany("",1),arg("mvc",int),arg("schema",str),arg("table",str),arg("index",str),arg("access",int))),
 pattern("sql", "emptybindidx", mvc_bind_idxbat_wrap, false, "", args(2,7, batarg("uid",oid),batargany("uval",1),arg("mvc",int),arg("schema",str),arg("table",str),arg("index",str),arg("access",int))),
 pattern("sql", "bind_idxbat", mvc_bind_idxbat_wrap, false, "Bind the 'schema.table.index' BAT with access kind:\n0 - base table\n1 - inserts\n2 - updates", args(2,7, batarg("uid",oid),batargany("uval",1),arg("mvc",int),arg("schema",str),arg("table",str),arg("index",str),arg("access",int))),
 pattern("sql", "emptybindidx", mvc_bind_idxbat_wrap, false, "", args(1,8, batargany("",1),arg("mvc",int),arg("schema",str),arg("table",str),arg("index",str),arg("access",int),arg("part_nr",int),arg("nr_parts",int))),
 pattern("sql", "bind_idxbat", mvc_bind_idxbat_wrap, false, "Bind the 'schema.table.index' BAT with access kind:\n0 - base table\n1 - inserts\n2 - updates", args(1,8, batargany("",1),arg("mvc",int),arg("schema",str),arg("table",str),arg("index",str),arg("access",int),arg("part_nr",int),arg("nr_parts",int))),
 pattern("sql", "emptybindidx", mvc_bind_idxbat_wrap, false, "", args(2,9, batarg("uid",oid),batargany("uval",1),arg("mvc",int),arg("schema",str),arg("table",str),arg("index",str),arg("access",int),arg("part_nr",int),arg("nr_parts",int))),
 pattern("sql", "bind_idxbat", mvc_bind_idxbat_wrap, false, "Bind the 'schema.table.index' BAT with access kind:\n0 - base table\n1 - inserts\n2 - updates", args(2,9, batarg("uid",oid),batargany("uval",1),arg("mvc",int),arg("schema",str),arg("table",str),arg("index",str),arg("access",int),arg("part_nr",int),arg("nr_parts",int))),
 pattern("sql", "emptybind", mvc_bind_wrap, false, "", args(1,6, batargany("",1),arg("mvc",int),arg("schema",str),arg("table",str),arg("column",str),arg("access",int))),
 pattern("sql", "bind", mvc_bind_wrap, false, "Bind the 'schema.table.column' BAT with access kind:\n0 - base table\n1 - inserts\n2 - updates", args(1,6, batargany("",1),arg("mvc",int),arg("schema",str),arg("table",str),arg("column",str),arg("access",int))),
 pattern("sql", "emptybind", mvc_bind_wrap, false, "", args(2,7, batarg("uid",oid),batargany("uval",1),arg("mvc",int),arg("schema",str),arg("table",str),arg("column",str),arg("access",int))),
 pattern("sql", "bind", mvc_bind_wrap, false, "Bind the 'schema.table.column' BAT with access kind:\n0 - base table\n1 - inserts\n2 - updates", args(2,7, batarg("uid",oid),batargany("uval",1),arg("mvc",int),arg("schema",str),arg("table",str),arg("column",str),arg("access",int))),
 pattern("sql", "emptybind", mvc_bind_wrap, false, "", args(1,8, batargany("",1),arg("mvc",int),arg("schema",str),arg("table",str),arg("column",str),arg("access",int),arg("part_nr",int),arg("nr_parts",int))),
 pattern("sql", "bind", mvc_bind_wrap, false, "Bind the 'schema.table.column' BAT partition with access kind:\n0 - base table\n1 - inserts\n2 - updates", args(1,8, batargany("",1),arg("mvc",int),arg("schema",str),arg("table",str),arg("column",str),arg("access",int),arg("part_nr",int),arg("nr_parts",int))),
 pattern("sql", "emptybind", mvc_bind_wrap, false, "", args(2,9, batarg("uid",oid),batargany("uval",1),arg("mvc",int),arg("schema",str),arg("table",str),arg("column",str),arg("access",int),arg("part_nr",int),arg("nr_parts",int))),
 pattern("sql", "bind", mvc_bind_wrap, false, "Bind the 'schema.table.column' BAT with access kind:\n0 - base table\n1 - inserts\n2 - updates", args(2,9, batarg("uid",oid),batargany("uval",1),arg("mvc",int),arg("schema",str),arg("table",str),arg("column",str),arg("access",int),arg("part_nr",int),arg("nr_parts",int))),
 command("sql", "delta", DELTAbat, false, "Return column bat with delta's applied.", args(1,4, batargany("",3),batargany("col",3),batarg("uid",oid),batargany("uval",3))),
 command("sql", "projectdelta", DELTAproject, false, "Return column bat with delta's applied.", args(1,5, batargany("",3),batarg("select",oid),batargany("col",3),batarg("uid",oid),batargany("uval",3))),
 command("sql", "subdelta", DELTAsub, false, "Return a single bat of selected delta.", args(1,5, batarg("",oid),batarg("col",oid),batarg("cand",oid),batarg("uid",oid),batarg("uval",oid))),
 command("sql", "project", BATleftproject, false, "Last step of a left outer join, ie project the inner join (l,r) over the left input side (col)", args(1,4, batarg("",oid),batarg("col",oid),batarg("l",oid),batarg("r",oid))),
 command("sql", "getVersion", mvc_getVersion, false, "Return the database version identifier for a client.", args(1,2, arg("",lng),arg("clientid",int))),
 pattern("sql", "grow", mvc_grow_wrap, false, "Resize the tid column of a declared table.", args(1,3, arg("",int),batarg("tid",oid),argany("",1))),
<<<<<<< HEAD
 pattern("sql", "claim", mvc_claim_wrap, true, "Claims slots for appending rows.", args(1,5, arg("",lng),arg("mvc",int),arg("sname",str),arg("tname",str),arg("cnt",lng))),
 pattern("sql", "append", mvc_append_wrap, false, "Append to the column tname.cname (possibly optimized to replace the insert bat of tname.cname. Returns sequence number for order dependence.", args(1,7, arg("",int),arg("mvc",int),arg("sname",str),arg("tname",str),arg("cname",str),arg("offset",lng),argany("ins",0))),
 pattern("sql", "update", mvc_update_wrap, false, "Update the values of the column tname.cname. Returns sequence number for order dependence)", args(1,7, arg("",int),arg("mvc",int),arg("sname",str),arg("tname",str),arg("cname",str),argany("rids",0),argany("upd",0))),
=======


 pattern("sql", "append", mvc_append_wrap, false,
	"Append to the column tname.cname (possibly optimized to replace the insert bat of tname.cname. Returns sequence number for order dependence.",
 	args(1,6,
		arg("",int),
		arg("mvc",int),arg("sname",str),arg("tname",str),arg("cname",str),argany("ins",0))),

 pattern("sql", "append_prep", mvc_append_prep_wrap, false,
 	"Prepare to append to the column. Return new mvc state and cookie to pass to append_exec",
    args(2,6,
		arg("",int),vararg("",ptr),
		arg("mvc",int),arg("sname",str),arg("tname",str),vararg("cname",str))),

 pattern("sql", "append_exec", mvc_append_exec_wrap, false, "Perform the actual append",
    args(1,3,
		arg("",ptr),
		arg("cookie",ptr),argany("ins",1))),

 pattern("sql", "append_finish", mvc_append_finish_wrap, false,
 	"Reconvene the sql.append_prep/sql.append_exec workflow",
    args(1,3,
		arg("",int),
		arg("mvc",int),vararg("cookie",ptr))),


 pattern("sql", "update", mvc_update_wrap, false,
	"Update the values of the column tname.cname. Returns sequence number for order dependence)",
	args(1,7,
		arg("",int),
		arg("mvc",int),arg("sname",str),arg("tname",str),arg("cname",str),argany("rids",0),argany("upd",0))),


 pattern("sql", "update_prep", mvc_update_prep_wrap, false,
 	"Prepare to append to the column. Return new mvc state and cookie to pass to update_exec",
    args(2,6,
		arg("",int),vararg("",ptr),
		arg("mvc",int),arg("sname",str),arg("tname",str),vararg("cname",str))),

 pattern("sql", "update_exec", mvc_update_exec_wrap, false, "Perform the actual update",
    args(1,4,
		arg("",ptr),
		arg("cookie",ptr),batarg("rids",oid), batargany("values",1))),

>>>>>>> 870346ff
 pattern("sql", "clear_table", mvc_clear_table_wrap, true, "Clear the table sname.tname.", args(1,3, arg("",lng),arg("sname",str),arg("tname",str))),
 pattern("sql", "tid", SQLtid, false, "Return a column with the valid tuple identifiers associated with the table sname.tname.", args(1,4, batarg("",oid),arg("mvc",int),arg("sname",str),arg("tname",str))),
 pattern("sql", "tid", SQLtid, false, "Return the tables tid column.", args(1,6, batarg("",oid),arg("mvc",int),arg("sname",str),arg("tname",str),arg("part_nr",int),arg("nr_parts",int))),
 pattern("sql", "delete", mvc_delete_wrap, true, "Delete a row from a table. Returns sequence number for order dependence.", args(1,5, arg("",int),arg("mvc",int),arg("sname",str),arg("tname",str),argany("b",0))),
 pattern("sql", "resultSet", mvc_scalar_value_wrap, true, "Prepare a table result set for the client front-end.", args(1,8, arg("",int),arg("tbl",str),arg("attr",str),arg("tpe",str),arg("len",int),arg("scale",int),arg("eclass",int),argany("val",0))),
 pattern("sql", "resultSet", mvc_row_result_wrap, true, "Prepare a table result set for the client front-end", args(1,7, arg("",int),batarg("tbl",str),batarg("attr",str),batarg("tpe",str),batarg("len",int),batarg("scale",int),varargany("cols",0))),
 pattern("sql", "resultSet", mvc_table_result_wrap, true, "Prepare a table result set for the client in default CSV format", args(1,7, arg("",int),batarg("tbl",str),batarg("attr",str),batarg("tpe",str),batarg("len",int),batarg("scale",int),batvarargany("cols",0))),
 pattern("sql", "export_table", mvc_export_row_wrap, true, "Prepare a table result set for the COPY INTO stream", args(1,14, arg("",int),arg("fname",str),arg("fmt",str),arg("colsep",str),arg("recsep",str),arg("qout",str),arg("nullrep",str),arg("onclient",int),batarg("tbl",str),batarg("attr",str),batarg("tpe",str),batarg("len",int),batarg("scale",int),varargany("cols",0))),
 pattern("sql", "export_table", mvc_export_table_wrap, true, "Prepare a table result set for the COPY INTO stream", args(1,14, arg("",int),arg("fname",str),arg("fmt",str),arg("colsep",str),arg("recsep",str),arg("qout",str),arg("nullrep",str),arg("onclient",int),batarg("tbl",str),batarg("attr",str),batarg("tpe",str),batarg("len",int),batarg("scale",int),batvarargany("cols",0))),
 pattern("sql", "exportHead", mvc_export_head_wrap, true, "Export a result (in order) to stream s", args(1,3, arg("",void),arg("s",streams),arg("res_id",int))),
 pattern("sql", "exportResult", mvc_export_result_wrap, true, "Export a result (in order) to stream s", args(1,3, arg("",void),arg("s",streams),arg("res_id",int))),
 pattern("sql", "exportChunk", mvc_export_chunk_wrap, true, "Export a chunk of the result set (in order) to stream s", args(1,3, arg("",void),arg("s",streams),arg("res_id",int))),
 pattern("sql", "exportChunk", mvc_export_chunk_wrap, true, "Export a chunk of the result set (in order) to stream s", args(1,5, arg("",void),arg("s",streams),arg("res_id",int),arg("offset",int),arg("nr",int))),
 pattern("sql", "exportOperation", mvc_export_operation_wrap, true, "Export result of schema/transaction queries", args(1,1, arg("",void))),
 pattern("sql", "affectedRows", mvc_affected_rows_wrap, true, "export the number of affected rows by the current query", args(1,3, arg("",int),arg("mvc",int),arg("nr",lng))),
 pattern("sql", "copy_from", mvc_import_table_wrap, true, "Import a table from bstream s with the \ngiven tuple and seperators (sep/rsep)", args(1,13, batvarargany("",0),arg("t",ptr),arg("sep",str),arg("rsep",str),arg("ssep",str),arg("ns",str),arg("fname",str),arg("nr",lng),arg("offset",lng),arg("best",int),arg("fwf",str),arg("onclient",int),arg("escape",int))),
 //we use bat.single now
 //pattern("sql", "single", CMDBATsingle, false, "", args(1,2, batargany("",2),argany("x",2))),
 pattern("sql", "importTable", mvc_bin_import_table_wrap, true, "Import a table from the files (fname)", args(1,6, batvarargany("",0),arg("sname",str),arg("tname",str),arg("onclient",int),arg("bswap",bit),vararg("fname",str))),
 pattern("sql", "importColumn", mvc_bin_import_column_wrap, false, "Import a column from the given file", args(2, 7, batargany("", 0),arg("", oid), arg("method",str),arg("bswap",bit),arg("path",str),arg("onclient",int),arg("nrows",oid))),
 command("aggr", "not_unique", not_unique, false, "check if the tail sorted bat b doesn't have unique tail values", args(1,2, arg("",bit),batarg("b",oid))),
 command("sql", "optimizers", getPipeCatalog, false, "", args(3,3, batarg("",str),batarg("",str),batarg("",str))),
 pattern("sql", "optimizer_updates", SQLoptimizersUpdate, false, "", noargs),
 pattern("sql", "argRecord", SQLargRecord, false, "Glue together the calling sequence", args(1,1, arg("",str))),
 pattern("sql", "argRecord", SQLargRecord, false, "Glue together the calling sequence", args(1,2, arg("",str),varargany("a",0))),
 pattern("sql", "sql_variables", sql_variables, false, "return the table with session variables", args(4,4, batarg("sname",str),batarg("name",str),batarg("type",str),batarg("value",str))),
 pattern("sql", "sessions", sql_sessions_wrap, false, "SQL export table of active sessions, their timeouts and idle status", args(9,9, batarg("id",int),batarg("user",str),batarg("start",timestamp),batarg("idle",timestamp),batarg("optmizer",str),batarg("stimeout",int),batarg("qtimeout",int),batarg("wlimit",int),batarg("mlimit",int))),
 pattern("sql", "db_users", db_users_wrap, false, "return table of users with sql scenario", args(1,1, batarg("",str))),
 pattern("sql", "password", db_password_wrap, false, "Return password hash of user", args(1,2, arg("",str),arg("user",str))),
 pattern("batsql", "password", db_password_wrap, false, "Return password hash of user", args(1,2, batarg("",str),batarg("user",str))),
 pattern("sql", "rt_credentials", sql_rt_credentials_wrap, false, "Return the remote table credentials for the given table", args(3,4, batarg("uri",str),batarg("username",str),batarg("hash",str),arg("tablename",str))),
 pattern("sql", "dump_cache", dump_cache, false, "dump the content of the query cache", args(2,2, batarg("query",str),batarg("count",int))),
 pattern("sql", "dump_opt_stats", dump_opt_stats, false, "dump the optimizer rewrite statistics", args(2,2, batarg("rewrite",str),batarg("count",int))),
 pattern("sql", "dump_trace", dump_trace, false, "dump the trace statistics", args(2,2, batarg("ticks",lng),batarg("stmt",str))),
 pattern("sql", "analyze", sql_analyze, true, "", args(1,3, arg("",void),arg("minmax",int),arg("sample",lng))),
 pattern("sql", "analyze", sql_analyze, true, "", args(1,4, arg("",void),arg("minmax",int),arg("sample",lng),arg("sch",str))),
 pattern("sql", "analyze", sql_analyze, true, "", args(1,5, arg("",void),arg("minmax",int),arg("sample",lng),arg("sch",str),arg("tbl",str))),
 pattern("sql", "analyze", sql_analyze, true, "Update the database statistics table", args(1,6, arg("",void),arg("minmax",int),arg("sample",lng),arg("sch",str),arg("tbl",str),arg("col",str))),
 pattern("sql", "storage", sql_storage, false, "return a table with storage information ", args(17,17, batarg("schema",str),batarg("table",str),batarg("column",str),batarg("type",str),batarg("mode",str),batarg("location",str),batarg("count",lng),batarg("atomwidth",int),batarg("columnsize",lng),batarg("heap",lng),batarg("hashes",lng),batarg("phash",bit),batarg("imprints",lng),batarg("sorted",bit),batarg("revsorted",bit),batarg("key",bit),batarg("orderidx",lng))),
 pattern("sql", "storage", sql_storage, false, "return a table with storage information for a particular schema ", args(17,18, batarg("schema",str),batarg("table",str),batarg("column",str),batarg("type",str),batarg("mode",str),batarg("location",str),batarg("count",lng),batarg("atomwidth",int),batarg("columnsize",lng),batarg("heap",lng),batarg("hashes",lng),batarg("phash",bit),batarg("imprints",lng),batarg("sorted",bit),batarg("revsorted",bit),batarg("key",bit),batarg("orderidx",lng),arg("sname",str))),
 pattern("sql", "storage", sql_storage, false, "return a table with storage information for a particular table", args(17,19, batarg("schema",str),batarg("table",str),batarg("column",str),batarg("type",str),batarg("mode",str),batarg("location",str),batarg("count",lng),batarg("atomwidth",int),batarg("columnsize",lng),batarg("heap",lng),batarg("hashes",lng),batarg("phash",bit),batarg("imprints",lng),batarg("sorted",bit),batarg("revsorted",bit),batarg("key",bit),batarg("orderidx",lng),arg("sname",str),arg("tname",str))),
 pattern("sql", "storage", sql_storage, false, "return a table with storage information for a particular column", args(17,20, batarg("schema",str),batarg("table",str),batarg("column",str),batarg("type",str),batarg("mode",str),batarg("location",str),batarg("count",lng),batarg("atomwidth",int),batarg("columnsize",lng),batarg("heap",lng),batarg("hashes",lng),batarg("phash",bit),batarg("imprints",lng),batarg("sorted",bit),batarg("revsorted",bit),batarg("key",bit),batarg("orderidx",lng),arg("sname",str),arg("tname",str),arg("cname",str))),
 pattern("sql", "createorderindex", sql_createorderindex, true, "Instantiate the order index on a column", args(0,3, arg("sch",str),arg("tbl",str),arg("col",str))),
 pattern("sql", "droporderindex", sql_droporderindex, true, "Drop the order index on a column", args(0,3, arg("sch",str),arg("tbl",str),arg("col",str))),
 command("calc", "identity", SQLidentity, false, "Returns a unique row identitfier.", args(1,2, arg("",oid),argany("",0))),
 command("batcalc", "identity", BATSQLidentity, false, "Returns the unique row identitfiers.", args(1,2, batarg("",oid),batargany("b",0))),
 pattern("batcalc", "identity", PBATSQLidentity, false, "Returns the unique row identitfiers.", args(2,4, batarg("resb",oid),arg("ns",oid),batargany("b",0),arg("s",oid))),
 pattern("sql", "querylog_catalog", sql_querylog_catalog, false, "Obtain the query log catalog", args(8,8, batarg("id",oid),batarg("user",str),batarg("defined",timestamp),batarg("query",str),batarg("pipe",str),batarg("plan",str),batarg("mal",int),batarg("optimize",lng))),
 pattern("sql", "querylog_calls", sql_querylog_calls, false, "Obtain the query log calls", args(9,9, batarg("id",oid),batarg("start",timestamp),batarg("stop",timestamp),batarg("arguments",str),batarg("tuples",lng),batarg("exec",lng),batarg("result",lng),batarg("cpuload",int),batarg("iowait",int))),
 pattern("sql", "querylog_empty", sql_querylog_empty, true, "", noargs),
 command("sql", "querylog_enable", QLOGenable, true, "", noargs),
 command("sql", "querylog_enable", QLOGenableThreshold, true, "", args(0,1, arg("thres",int))),
 command("sql", "querylog_disable", QLOGdisable, true, "", noargs),
 pattern("sql", "prepared_statements", SQLsession_prepared_statements, false, "Available prepared statements in the current session", args(5,5, batarg("sessionid",int),batarg("user",str),batarg("statementid",int),batarg("statement",str),batarg("created",timestamp))),
 pattern("sql", "prepared_statements_args", SQLsession_prepared_statements_args, false, "Available prepared statements' arguments in the current session", args(9,9, batarg("statementid",int),batarg("type",str),batarg("digits",int),batarg("scale",int),batarg("inout",bte),batarg("number",int),batarg("schema",str),batarg("table",str),batarg("column",str))),
 pattern("sql", "copy_rejects", COPYrejects, false, "", args(4,4, batarg("rowid",lng),batarg("fldid",int),batarg("msg",str),batarg("inp",str))),
 pattern("sql", "copy_rejects_clear", COPYrejects_clear, true, "", noargs),
 command("calc", "dec_round", bte_dec_round_wrap, false, "round off the value v to nearests multiple of r", args(1,3, arg("",bte),arg("v",bte),arg("r",bte))),
 pattern("batcalc", "dec_round", bte_bat_dec_round_wrap, false, "round off the value v to nearests multiple of r", args(1,3, batarg("",bte),batarg("v",bte),arg("r",bte))),
 pattern("batcalc", "dec_round", bte_bat_dec_round_wrap, false, "round off the value v to nearests multiple of r", args(1,4, batarg("",bte),batarg("v",bte),arg("r",bte),batarg("s",oid))),
 pattern("batcalc", "dec_round", bte_bat_dec_round_wrap_cst, false, "round off the value v to nearests multiple of r", args(1,3, batarg("",bte),arg("v",bte),batarg("r",bte))),
 pattern("batcalc", "dec_round", bte_bat_dec_round_wrap_cst, false, "round off the value v to nearests multiple of r", args(1,4, batarg("",bte),arg("v",bte),batarg("r",bte),batarg("s",oid))),
 pattern("batcalc", "dec_round", bte_bat_dec_round_wrap_nocst, false, "round off the value v to nearests multiple of r", args(1,3, batarg("",bte),batarg("v",bte),batarg("r",bte))),
 pattern("batcalc", "dec_round", bte_bat_dec_round_wrap_nocst, false, "round off the value v to nearests multiple of r", args(1,5, batarg("",bte),batarg("v",bte),batarg("r",bte),batarg("s1",oid),batarg("s2",oid))),
 command("calc", "round", bte_round_wrap, false, "round off the decimal v(d,s) to r digits behind the dot (if r < 0, before the dot)", args(1,5, arg("",bte),arg("v",bte),arg("r",bte),arg("d",int),arg("s",int))),
 pattern("batcalc", "round", bte_bat_round_wrap, false, "round off the decimal v(d,s) to r digits behind the dot (if r < 0, before the dot)", args(1,5, batarg("",bte),batarg("v",bte),arg("r",bte),arg("d",int),arg("s",int))),
 pattern("batcalc", "round", bte_bat_round_wrap, false, "round off the decimal v(d,s) to r digits behind the dot (if r < 0, before the dot)", args(1,6, batarg("",bte),batarg("v",bte),arg("r",bte),batarg("s",oid),arg("d",int),arg("s",int))),
 pattern("batcalc", "round", bte_bat_round_wrap_cst, false, "round off the decimal v(d,s) to r digits behind the dot (if r < 0, before the dot)", args(1,5, batarg("",bte),arg("v",bte),batarg("r",bte),arg("d",int),arg("s",int))),
 pattern("batcalc", "round", bte_bat_round_wrap_cst, false, "round off the decimal v(d,s) to r digits behind the dot (if r < 0, before the dot)", args(1,6, batarg("",bte),arg("v",bte),batarg("r",bte),batarg("s",oid),arg("d",int),arg("s",int))),
 pattern("batcalc", "round", bte_bat_round_wrap_nocst, false, "round off the decimal v(d,s) to r digits behind the dot (if r < 0, before the dot)", args(1,5, batarg("",bte),batarg("v",bte),batarg("r",bte),arg("d",int),arg("s",int))),
 pattern("batcalc", "round", bte_bat_round_wrap_nocst, false, "round off the decimal v(d,s) to r digits behind the dot (if r < 0, before the dot)", args(1,7, batarg("",bte),batarg("v",bte),batarg("r",bte),batarg("s1",oid),batarg("s2",oid),arg("d",int),arg("s",int))),
 command("calc", "second_interval", bte_dec2second_interval, false, "cast bte decimal to a second_interval", args(1,5, arg("",lng),arg("sc",int),arg("v",bte),arg("ek",int),arg("sk",int))),
 pattern("batcalc", "second_interval", bte_batdec2second_interval, false, "cast bte decimal to a second_interval", args(1,6, batarg("",lng),arg("sc",int),batarg("v",bte),batarg("s",oid),arg("ek",int),arg("sk",int))),
 command("calc", "dec_round", sht_dec_round_wrap, false, "round off the value v to nearests multiple of r", args(1,3, arg("",sht),arg("v",sht),arg("r",sht))),
 pattern("batcalc", "dec_round", sht_bat_dec_round_wrap, false, "round off the value v to nearests multiple of r", args(1,3, batarg("",sht),batarg("v",sht),arg("r",sht))),
 pattern("batcalc", "dec_round", sht_bat_dec_round_wrap, false, "round off the value v to nearests multiple of r", args(1,4, batarg("",sht),batarg("v",sht),arg("r",sht),batarg("s",oid))),
 pattern("batcalc", "dec_round", sht_bat_dec_round_wrap_cst, false, "round off the value v to nearests multiple of r", args(1,3, batarg("",sht),arg("v",sht),batarg("r",sht))),
 pattern("batcalc", "dec_round", sht_bat_dec_round_wrap_cst, false, "round off the value v to nearests multiple of r", args(1,4, batarg("",sht),arg("v",sht),batarg("r",sht),batarg("s",oid))),
 pattern("batcalc", "dec_round", sht_bat_dec_round_wrap_nocst, false, "round off the value v to nearests multiple of r", args(1,3, batarg("",sht),batarg("v",sht),batarg("r",sht))),
 pattern("batcalc", "dec_round", sht_bat_dec_round_wrap_nocst, false, "round off the value v to nearests multiple of r", args(1,5, batarg("",sht),batarg("v",sht),batarg("r",sht),batarg("s1",oid),batarg("s2",oid))),
 command("calc", "round", sht_round_wrap, false, "round off the decimal v(d,s) to r digits behind the dot (if r < 0, before the dot)", args(1,5, arg("",sht),arg("v",sht),arg("r",bte),arg("d",int),arg("s",int))),
 pattern("batcalc", "round", sht_bat_round_wrap, false, "round off the decimal v(d,s) to r digits behind the dot (if r < 0, before the dot)", args(1,5, batarg("",sht),batarg("v",sht),arg("r",bte),arg("d",int),arg("s",int))),
 pattern("batcalc", "round", sht_bat_round_wrap, false, "round off the decimal v(d,s) to r digits behind the dot (if r < 0, before the dot)", args(1,6, batarg("",sht),batarg("v",sht),arg("r",bte),batarg("s",oid),arg("d",int),arg("s",int))),
 pattern("batcalc", "round", sht_bat_round_wrap_cst, false, "round off the decimal v(d,s) to r digits behind the dot (if r < 0, before the dot)", args(1,5, batarg("",sht),arg("v",sht),batarg("r",bte),arg("d",int),arg("s",int))),
 pattern("batcalc", "round", sht_bat_round_wrap_cst, false, "round off the decimal v(d,s) to r digits behind the dot (if r < 0, before the dot)", args(1,6, batarg("",sht),arg("v",sht),batarg("r",bte),batarg("s",oid),arg("d",int),arg("s",int))),
 pattern("batcalc", "round", sht_bat_round_wrap_nocst, false, "round off the decimal v(d,s) to r digits behind the dot (if r < 0, before the dot)", args(1,5, batarg("",sht),batarg("v",sht),batarg("r",bte),arg("d",int),arg("s",int))),
 pattern("batcalc", "round", sht_bat_round_wrap_nocst, false, "round off the decimal v(d,s) to r digits behind the dot (if r < 0, before the dot)", args(1,7, batarg("",sht),batarg("v",sht),batarg("r",bte),batarg("s1",oid),batarg("s2",oid),arg("d",int),arg("s",int))),
 command("calc", "second_interval", sht_dec2second_interval, false, "cast sht decimal to a second_interval", args(1,5, arg("",lng),arg("sc",int),arg("v",sht),arg("ek",int),arg("sk",int))),
 pattern("batcalc", "second_interval", sht_batdec2second_interval, false, "cast sht decimal to a second_interval", args(1,6, batarg("",lng),arg("sc",int),batarg("v",sht),batarg("s",oid),arg("ek",int),arg("sk",int))),
 command("calc", "dec_round", int_dec_round_wrap, false, "round off the value v to nearests multiple of r", args(1,3, arg("",int),arg("v",int),arg("r",int))),
 pattern("batcalc", "dec_round", int_bat_dec_round_wrap, false, "round off the value v to nearests multiple of r", args(1,3, batarg("",int),batarg("v",int),arg("r",int))),
 pattern("batcalc", "dec_round", int_bat_dec_round_wrap, false, "round off the value v to nearests multiple of r", args(1,4, batarg("",int),batarg("v",int),arg("r",int),batarg("s",oid))),
 pattern("batcalc", "dec_round", int_bat_dec_round_wrap_cst, false, "round off the value v to nearests multiple of r", args(1,3, batarg("",int),arg("v",int),batarg("r",int))),
 pattern("batcalc", "dec_round", int_bat_dec_round_wrap_cst, false, "round off the value v to nearests multiple of r", args(1,4, batarg("",int),arg("v",int),batarg("r",int),batarg("s",oid))),
 pattern("batcalc", "dec_round", int_bat_dec_round_wrap_nocst, false, "round off the value v to nearests multiple of r", args(1,3, batarg("",int),batarg("v",int),batarg("r",int))),
 pattern("batcalc", "dec_round", int_bat_dec_round_wrap_nocst, false, "round off the value v to nearests multiple of r", args(1,5, batarg("",int),batarg("v",int),batarg("r",int),batarg("s1",oid),batarg("s2",oid))),
 command("calc", "round", int_round_wrap, false, "round off the decimal v(d,s) to r digits behind the dot (if r < 0, before the dot)", args(1,5, arg("",int),arg("v",int),arg("r",bte),arg("d",int),arg("s",int))),
 pattern("batcalc", "round", int_bat_round_wrap, false, "round off the decimal v(d,s) to r digits behind the dot (if r < 0, before the dot)", args(1,5, batarg("",int),batarg("v",int),arg("r",bte),arg("d",int),arg("s",int))),
 pattern("batcalc", "round", int_bat_round_wrap, false, "round off the decimal v(d,s) to r digits behind the dot (if r < 0, before the dot)", args(1,6, batarg("",int),batarg("v",int),arg("r",bte),batarg("s",oid),arg("d",int),arg("s",int))),
 pattern("batcalc", "round", int_bat_round_wrap_cst, false, "round off the decimal v(d,s) to r digits behind the dot (if r < 0, before the dot)", args(1,5, batarg("",int),arg("v",int),batarg("r",bte),arg("d",int),arg("s",int))),
 pattern("batcalc", "round", int_bat_round_wrap_cst, false, "round off the decimal v(d,s) to r digits behind the dot (if r < 0, before the dot)", args(1,6, batarg("",int),arg("v",int),batarg("r",bte),batarg("s",oid),arg("d",int),arg("s",int))),
 pattern("batcalc", "round", int_bat_round_wrap_nocst, false, "round off the decimal v(d,s) to r digits behind the dot (if r < 0, before the dot)", args(1,5, batarg("",int),batarg("v",int),batarg("r",bte),arg("d",int),arg("s",int))),
 pattern("batcalc", "round", int_bat_round_wrap_nocst, false, "round off the decimal v(d,s) to r digits behind the dot (if r < 0, before the dot)", args(1,7, batarg("",int),batarg("v",int),batarg("r",bte),batarg("s1",oid),batarg("s2",oid),arg("d",int),arg("s",int))),
 command("calc", "second_interval", int_dec2second_interval, false, "cast int decimal to a second_interval", args(1,5, arg("",lng),arg("sc",int),arg("v",int),arg("ek",int),arg("sk",int))),
 pattern("batcalc", "second_interval", int_batdec2second_interval, false, "cast int decimal to a second_interval", args(1,6, batarg("",lng),arg("sc",int),batarg("v",int),batarg("s",oid),arg("ek",int),arg("sk",int))),
 command("calc", "dec_round", lng_dec_round_wrap, false, "round off the value v to nearests multiple of r", args(1,3, arg("",lng),arg("v",lng),arg("r",lng))),
 pattern("batcalc", "dec_round", lng_bat_dec_round_wrap, false, "round off the value v to nearests multiple of r", args(1,3, batarg("",lng),batarg("v",lng),arg("r",lng))),
 pattern("batcalc", "dec_round", lng_bat_dec_round_wrap, false, "round off the value v to nearests multiple of r", args(1,4, batarg("",lng),batarg("v",lng),arg("r",lng),batarg("s",oid))),
 pattern("batcalc", "dec_round", lng_bat_dec_round_wrap_cst, false, "round off the value v to nearests multiple of r", args(1,3, batarg("",lng),arg("v",lng),batarg("r",lng))),
 pattern("batcalc", "dec_round", lng_bat_dec_round_wrap_cst, false, "round off the value v to nearests multiple of r", args(1,4, batarg("",lng),arg("v",lng),batarg("r",lng),batarg("s",oid))),
 pattern("batcalc", "dec_round", lng_bat_dec_round_wrap_nocst, false, "round off the value v to nearests multiple of r", args(1,3, batarg("",lng),batarg("v",lng),batarg("r",lng))),
 pattern("batcalc", "dec_round", lng_bat_dec_round_wrap_nocst, false, "round off the value v to nearests multiple of r", args(1,5, batarg("",lng),batarg("v",lng),batarg("r",lng),batarg("s1",oid),batarg("s2",oid))),
 command("calc", "round", lng_round_wrap, false, "round off the decimal v(d,s) to r digits behind the dot (if r < 0, before the dot)", args(1,5, arg("",lng),arg("v",lng),arg("r",bte),arg("d",int),arg("s",int))),
 pattern("batcalc", "round", lng_bat_round_wrap, false, "round off the decimal v(d,s) to r digits behind the dot (if r < 0, before the dot)", args(1,5, batarg("",lng),batarg("v",lng),arg("r",bte),arg("d",int),arg("s",int))),
 pattern("batcalc", "round", lng_bat_round_wrap, false, "round off the decimal v(d,s) to r digits behind the dot (if r < 0, before the dot)", args(1,6, batarg("",lng),batarg("v",lng),arg("r",bte),batarg("s",oid),arg("d",int),arg("s",int))),
 pattern("batcalc", "round", lng_bat_round_wrap_cst, false, "round off the decimal v(d,s) to r digits behind the dot (if r < 0, before the dot)", args(1,5, batarg("",lng),arg("v",lng),batarg("r",bte),arg("d",int),arg("s",int))),
 pattern("batcalc", "round", lng_bat_round_wrap_cst, false, "round off the decimal v(d,s) to r digits behind the dot (if r < 0, before the dot)", args(1,6, batarg("",lng),arg("v",lng),batarg("r",bte),batarg("s",oid),arg("d",int),arg("s",int))),
 pattern("batcalc", "round", lng_bat_round_wrap_nocst, false, "round off the decimal v(d,s) to r digits behind the dot (if r < 0, before the dot)", args(1,5, batarg("",lng),batarg("v",lng),batarg("r",bte),arg("d",int),arg("s",int))),
 pattern("batcalc", "round", lng_bat_round_wrap_nocst, false, "round off the decimal v(d,s) to r digits behind the dot (if r < 0, before the dot)", args(1,7, batarg("",lng),batarg("v",lng),batarg("r",bte),batarg("s1",oid),batarg("s2",oid),arg("d",int),arg("s",int))),
 command("calc", "second_interval", lng_dec2second_interval, false, "cast lng decimal to a second_interval", args(1,5, arg("",lng),arg("sc",int),arg("v",lng),arg("ek",int),arg("sk",int))),
 pattern("batcalc", "second_interval", lng_batdec2second_interval, false, "cast lng decimal to a second_interval", args(1,6, batarg("",lng),arg("sc",int),batarg("v",lng),batarg("s",oid),arg("ek",int),arg("sk",int))),
 command("calc", "dec_round", flt_dec_round_wrap, false, "round off the value v to nearests multiple of r", args(1,3, arg("",flt),arg("v",flt),arg("r",flt))),
 pattern("batcalc", "dec_round", flt_bat_dec_round_wrap, false, "round off the value v to nearests multiple of r", args(1,3, batarg("",flt),batarg("v",flt),arg("r",flt))),
 pattern("batcalc", "dec_round", flt_bat_dec_round_wrap, false, "round off the value v to nearests multiple of r", args(1,4, batarg("",flt),batarg("v",flt),arg("r",flt),batarg("s",oid))),
 pattern("batcalc", "dec_round", flt_bat_dec_round_wrap_cst, false, "round off the value v to nearests multiple of r", args(1,3, batarg("",flt),arg("v",flt),batarg("r",flt))),
 pattern("batcalc", "dec_round", flt_bat_dec_round_wrap_cst, false, "round off the value v to nearests multiple of r", args(1,4, batarg("",flt),arg("v",flt),batarg("r",flt),batarg("s",oid))),
 pattern("batcalc", "dec_round", flt_bat_dec_round_wrap_nocst, false, "round off the value v to nearests multiple of r", args(1,3, batarg("",flt),batarg("v",flt),batarg("r",flt))),
 pattern("batcalc", "dec_round", flt_bat_dec_round_wrap_nocst, false, "round off the value v to nearests multiple of r", args(1,5, batarg("",flt),batarg("v",flt),batarg("r",flt),batarg("s1",oid),batarg("s2",oid))),
 command("calc", "round", flt_round_wrap, false, "round off the floating point v to r digits behind the dot (if r < 0, before the dot)", args(1,3, arg("",flt),arg("v",flt),arg("r",bte))),
 pattern("batcalc", "round", flt_bat_round_wrap, false, "round off the floating point v to r digits behind the dot (if r < 0, before the dot)", args(1,3, batarg("",flt),batarg("v",flt),arg("r",bte))),
 pattern("batcalc", "round", flt_bat_round_wrap, false, "round off the floating point v to r digits behind the dot (if r < 0, before the dot)", args(1,4, batarg("",flt),batarg("v",flt),arg("r",bte),batarg("s",oid))),
 pattern("batcalc", "round", flt_bat_round_wrap_cst, false, "round off the floating point v to r digits behind the dot (if r < 0, before the dot)", args(1,3, batarg("",flt),arg("v",flt),batarg("r",bte))),
 pattern("batcalc", "round", flt_bat_round_wrap_cst, false, "round off the floating point v to r digits behind the dot (if r < 0, before the dot)", args(1,4, batarg("",flt),arg("v",flt),batarg("r",bte),batarg("s",oid))),
 pattern("batcalc", "round", flt_bat_round_wrap_nocst, false, "round off the floating point v to r digits behind the dot (if r < 0, before the dot)", args(1,3, batarg("",flt),batarg("v",flt),batarg("r",bte))),
 pattern("batcalc", "round", flt_bat_round_wrap_nocst, false, "round off the floating point v to r digits behind the dot (if r < 0, before the dot)", args(1,5, batarg("",flt),batarg("v",flt),batarg("r",bte),batarg("s1",oid),batarg("s2",oid))),
 command("sql", "ms_trunc", flt_trunc_wrap, false, "truncate the floating point v to r digits behind the dot (if r < 0, before the dot)", args(1,3, arg("",flt),arg("v",flt),arg("r",int))),
 command("calc", "dec_round", dbl_dec_round_wrap, false, "round off the value v to nearests multiple of r", args(1,3, arg("",dbl),arg("v",dbl),arg("r",dbl))),
 pattern("batcalc", "dec_round", dbl_bat_dec_round_wrap, false, "round off the value v to nearests multiple of r", args(1,3, batarg("",dbl),batarg("v",dbl),arg("r",dbl))),
 pattern("batcalc", "dec_round", dbl_bat_dec_round_wrap, false, "round off the value v to nearests multiple of r", args(1,4, batarg("",dbl),batarg("v",dbl),arg("r",dbl),batarg("s",oid))),
 pattern("batcalc", "dec_round", dbl_bat_dec_round_wrap_cst, false, "round off the value v to nearests multiple of r", args(1,3, batarg("",dbl),arg("v",dbl),batarg("r",dbl))),
 pattern("batcalc", "dec_round", dbl_bat_dec_round_wrap_cst, false, "round off the value v to nearests multiple of r", args(1,4, batarg("",dbl),arg("v",dbl),batarg("r",dbl),batarg("s",oid))),
 pattern("batcalc", "dec_round", dbl_bat_dec_round_wrap_nocst, false, "round off the value v to nearests multiple of r", args(1,3, batarg("",dbl),batarg("v",dbl),batarg("r",dbl))),
 pattern("batcalc", "dec_round", dbl_bat_dec_round_wrap_nocst, false, "round off the value v to nearests multiple of r", args(1,5, batarg("",dbl),batarg("v",dbl),batarg("r",dbl),batarg("s1",oid),batarg("s2",oid))),
 command("calc", "round", dbl_round_wrap, false, "round off the floating point v to r digits behind the dot (if r < 0, before the dot)", args(1,3, arg("",dbl),arg("v",dbl),arg("r",bte))),
 pattern("batcalc", "round", dbl_bat_round_wrap, false, "round off the floating point v to r digits behind the dot (if r < 0, before the dot)", args(1,3, batarg("",dbl),batarg("v",dbl),arg("r",bte))),
 pattern("batcalc", "round", dbl_bat_round_wrap, false, "round off the floating point v to r digits behind the dot (if r < 0, before the dot)", args(1,4, batarg("",dbl),batarg("v",dbl),arg("r",bte),batarg("s",oid))),
 pattern("batcalc", "round", dbl_bat_round_wrap_cst, false, "round off the floating point v to r digits behind the dot (if r < 0, before the dot)", args(1,3, batarg("",dbl),arg("v",dbl),batarg("r",bte))),
 pattern("batcalc", "round", dbl_bat_round_wrap_cst, false, "round off the floating point v to r digits behind the dot (if r < 0, before the dot)", args(1,4, batarg("",dbl),arg("v",dbl),batarg("r",bte),batarg("s",oid))),
 pattern("batcalc", "round", dbl_bat_round_wrap_nocst, false, "round off the floating point v to r digits behind the dot (if r < 0, before the dot)", args(1,3, batarg("",dbl),batarg("v",dbl),batarg("r",bte))),
 pattern("batcalc", "round", dbl_bat_round_wrap_nocst, false, "round off the floating point v to r digits behind the dot (if r < 0, before the dot)", args(1,5, batarg("",dbl),batarg("v",dbl),batarg("r",bte),batarg("s1",oid),batarg("s2",oid))),
 command("sql", "ms_trunc", dbl_trunc_wrap, false, "truncate the floating point v to r digits behind the dot (if r < 0, before the dot)", args(1,3, arg("",dbl),arg("v",dbl),arg("r",int))),
 command("sql", "alpha", SQLcst_alpha_cst, false, "Implementation of astronomy alpha function: expands the radius theta depending on the declination", args(1,3, arg("",dbl),arg("dec",dbl),arg("theta",dbl))),
 command("batsql", "alpha", SQLbat_alpha_cst, false, "BAT implementation of astronomy alpha function", args(1,3, batarg("",dbl),batarg("dec",dbl),arg("theta",dbl))),
 command("batsql", "alpha", SQLcst_alpha_bat, false, "BAT implementation of astronomy alpha function", args(1,3, batarg("",dbl),arg("dec",dbl),batarg("theta",dbl))),
 command("calc", "bte", nil_2dec_bte, false, "cast to dec(bte) and check for overflow", args(1,4, arg("",bte),arg("v",void),arg("digits",int),arg("scale",int))),
 command("batcalc", "bte", batnil_2dec_bte, false, "cast to dec(bte) and check for overflow", args(1,4, batarg("",bte),batarg("v",oid),arg("digits",int),arg("scale",int))),
 command("calc", "bte", str_2dec_bte, false, "cast to dec(bte) and check for overflow", args(1,4, arg("",bte),arg("v",str),arg("digits",int),arg("scale",int))),
 pattern("batcalc", "bte", batstr_2dec_bte, false, "cast to dec(bte) and check for overflow", args(1,5, batarg("",bte),batarg("v",str),batarg("s",oid),arg("digits",int),arg("scale",int))),
 command("calc", "sht", nil_2dec_sht, false, "cast to dec(sht) and check for overflow", args(1,4, arg("",sht),arg("v",void),arg("digits",int),arg("scale",int))),
 command("batcalc", "sht", batnil_2dec_sht, false, "cast to dec(sht) and check for overflow", args(1,4, batarg("",sht),batarg("v",oid),arg("digits",int),arg("scale",int))),
 command("calc", "sht", str_2dec_sht, false, "cast to dec(sht) and check for overflow", args(1,4, arg("",sht),arg("v",str),arg("digits",int),arg("scale",int))),
 pattern("batcalc", "sht", batstr_2dec_sht, false, "cast to dec(sht) and check for overflow", args(1,5, batarg("",sht),batarg("v",str),batarg("s",oid),arg("digits",int),arg("scale",int))),
 command("calc", "int", nil_2dec_int, false, "cast to dec(int) and check for overflow", args(1,4, arg("",int),arg("v",void),arg("digits",int),arg("scale",int))),
 command("batcalc", "int", batnil_2dec_int, false, "cast to dec(int) and check for overflow", args(1,4, batarg("",int),batarg("v",oid),arg("digits",int),arg("scale",int))),
 command("calc", "int", str_2dec_int, false, "cast to dec(int) and check for overflow", args(1,4, arg("",int),arg("v",str),arg("digits",int),arg("scale",int))),
 pattern("batcalc", "int", batstr_2dec_int, false, "cast to dec(int) and check for overflow", args(1,5, batarg("",int),batarg("v",str),batarg("s",oid),arg("digits",int),arg("scale",int))),
 command("calc", "lng", nil_2dec_lng, false, "cast to dec(lng) and check for overflow", args(1,4, arg("",lng),arg("v",void),arg("digits",int),arg("scale",int))),
 command("batcalc", "lng", batnil_2dec_lng, false, "cast to dec(lng) and check for overflow", args(1,4, batarg("",lng),batarg("v",oid),arg("digits",int),arg("scale",int))),
 command("calc", "lng", str_2dec_lng, false, "cast to dec(lng) and check for overflow", args(1,4, arg("",lng),arg("v",str),arg("digits",int),arg("scale",int))),
 pattern("batcalc", "lng", batstr_2dec_lng, false, "cast to dec(lng) and check for overflow", args(1,5, batarg("",lng),batarg("v",str),batarg("s",oid),arg("digits",int),arg("scale",int))),
 pattern("calc", "timestamp", nil_2time_timestamp, false, "cast to timestamp and check for overflow", args(1,3, arg("",timestamp),arg("v",void),arg("digits",int))),
 pattern("batcalc", "timestamp", nil_2time_timestamp, false, "cast to timestamp and check for overflow", args(1,3, batarg("",timestamp),batarg("v",oid),arg("digits",int))),
 pattern("batcalc", "timestamp", nil_2time_timestamp, false, "cast to timestamp and check for overflow", args(1,4, batarg("",timestamp),batarg("v",oid),arg("digits",int),batarg("r",bat))),
 pattern("calc", "timestamp", str_2time_timestamp, false, "cast to timestamp and check for overflow", args(1,3, arg("",timestamp),arg("v",str),arg("digits",int))),
 pattern("calc", "timestamp", str_2time_timestamptz, false, "cast to timestamp and check for overflow", args(1,4, arg("",timestamp),arg("v",str),arg("digits",int),arg("has_tz",int))),
 pattern("calc", "timestamp", timestamp_2time_timestamp, false, "cast timestamp to timestamp and check for overflow", args(1,3, arg("",timestamp),arg("v",timestamp),arg("digits",int))),
 command("batcalc", "timestamp", batstr_2time_timestamp, false, "cast to timestamp and check for overflow", args(1,4, batarg("",timestamp),batarg("v",str),batarg("s",oid),arg("digits",int))),
 command("batcalc", "timestamp", batstr_2time_timestamptz, false, "cast to timestamp and check for overflow", args(1,5, batarg("",timestamp),batarg("v",str),batarg("s",oid),arg("digits",int),arg("has_tz",int))),
 pattern("batcalc", "timestamp", timestamp_2time_timestamp, false, "cast timestamp to timestamp and check for overflow", args(1,4, batarg("",timestamp),batarg("v",timestamp),batarg("s",oid),arg("digits",int))),
 pattern("batcalc", "daytime", nil_2time_daytime, false, "cast to daytime and check for overflow", args(1,3, batarg("",daytime),batarg("v",oid),arg("digits",int))),
 pattern("calc", "daytime", str_2time_daytime, false, "cast to daytime and check for overflow", args(1,3, arg("",daytime),arg("v",str),arg("digits",int))),
 pattern("calc", "daytime", str_2time_daytimetz, false, "cast to daytime and check for overflow", args(1,4, arg("",daytime),arg("v",str),arg("digits",int),arg("has_tz",int))),
 pattern("calc", "daytime", daytime_2time_daytime, false, "cast daytime to daytime and check for overflow", args(1,3, arg("",daytime),arg("v",daytime),arg("digits",int))),
 command("batcalc", "daytime", batstr_2time_daytime, false, "cast to daytime and check for overflow", args(1,4, batarg("",daytime),batarg("v",str),batarg("s",oid),arg("digits",int))),
 pattern("batcalc", "daytime", str_2time_daytimetz, false, "cast daytime to daytime and check for overflow", args(1,5, batarg("",daytime),batarg("v",str),batarg("s",oid),arg("digits",int),arg("has_tz",int))),
 pattern("batcalc", "daytime", daytime_2time_daytime, false, "cast daytime to daytime and check for overflow", args(1,4, batarg("",daytime),batarg("v",daytime),batarg("s",oid),arg("digits",int))),
 command("sql", "date_trunc", bat_date_trunc, false, "Truncate a timestamp to (millennium, century,decade,year,quarter,month,week,day,hour,minute,second, milliseconds,microseconds)", args(1,3, batarg("",timestamp),arg("scale",str),batarg("v",timestamp))),
 command("sql", "date_trunc", date_trunc, false, "Truncate a timestamp to (millennium, century,decade,year,quarter,month,week,day,hour,minute,second, milliseconds,microseconds)", args(1,3, arg("",timestamp),arg("scale",str),arg("v",timestamp))),
 pattern("sql", "current_time", SQLcurrent_daytime, false, "Get the clients current daytime", args(1,1, arg("",daytime))),
 pattern("sql", "current_timestamp", SQLcurrent_timestamp, false, "Get the clients current timestamp", args(1,1, arg("",timestamp))),
 pattern("calc", "date", nil_2_date, false, "cast to date", args(1,2, arg("",date),arg("v",void))),
 pattern("batcalc", "date", nil_2_date, false, "cast to date", args(1,2, batarg("",date),batarg("v",oid))),
 pattern("calc", "date", str_2_date, false, "cast to date", args(1,2, arg("",date),arg("v",str))),
 command("batcalc", "date", batstr_2_date, false, "cast to date", args(1,3, batarg("",date),batarg("v",str),batarg("s",oid))),
 command("calc", "blob", str_2_blob, false, "cast to blob", args(1,2, arg("",blob),arg("v",str))),
 command("batcalc", "blob", batstr_2_blob, false, "cast to blob", args(1,3, batarg("",blob),batarg("v",str),batarg("s",oid))),
 pattern("calc", "str", SQLstr_cast, false, "cast to string and check for overflow", args(1,7, arg("",str),arg("eclass",int),arg("d1",int),arg("s1",int),arg("has_tz",int),argany("v",1),arg("digits",int))),
 pattern("batcalc", "str", SQLbatstr_cast, false, "cast to string and check for overflow", args(1,8, batarg("",str),arg("eclass",int),arg("d1",int),arg("s1",int),arg("has_tz",int),batargany("v",1),batarg("s",oid),arg("digits",int))),
 pattern("calc", "month_interval", month_interval_str, false, "cast str to a month_interval and check for overflow", args(1,4, arg("",int),arg("v",str),arg("ek",int),arg("sk",int))),
 pattern("batcalc", "month_interval", month_interval_str, false, "cast str to a month_interval and check for overflow", args(1,5, batarg("",int),batarg("v",str),batarg("s",oid),arg("ek",int),arg("sk",int))),
 pattern("calc", "second_interval", second_interval_str, false, "cast str to a second_interval and check for overflow", args(1,4, arg("",lng),arg("v",str),arg("ek",int),arg("sk",int))),
 pattern("batcalc", "second_interval", second_interval_str, false, "cast str to a second_interval and check for overflow", args(1,5, batarg("",lng),batarg("v",str),batarg("s",oid),arg("ek",int),arg("sk",int))),
 pattern("calc", "month_interval", month_interval, false, "cast bte to a month_interval and check for overflow", args(1,4, arg("",int),arg("v",bte),arg("ek",int),arg("sk",int))),
 pattern("batcalc", "month_interval", month_interval, false, "cast bte to a month_interval and check for overflow", args(1,5, batarg("",int),batarg("v",bte),batarg("s",oid),arg("ek",int),arg("sk",int))),
 pattern("calc", "second_interval", second_interval, false, "cast bte to a second_interval and check for overflow", args(1,4, arg("",lng),arg("v",bte),arg("ek",int),arg("sk",int))),
 pattern("batcalc", "second_interval", second_interval, false, "cast bte to a second_interval and check for overflow", args(1,5, batarg("",lng),batarg("v",bte),batarg("s",oid),arg("ek",int),arg("sk",int))),
 pattern("calc", "month_interval", month_interval, false, "cast sht to a month_interval and check for overflow", args(1,4, arg("",int),arg("v",sht),arg("ek",int),arg("sk",int))),
 pattern("batcalc", "month_interval", month_interval, false, "cast sht to a month_interval and check for overflow", args(1,5, batarg("",int),batarg("v",sht),batarg("s",oid),arg("ek",int),arg("sk",int))),
 pattern("calc", "second_interval", second_interval, false, "cast sht to a second_interval and check for overflow", args(1,4, arg("",lng),arg("v",sht),arg("ek",int),arg("sk",int))),
 pattern("batcalc", "second_interval", second_interval, false, "cast sht to a second_interval and check for overflow", args(1,5, batarg("",lng),batarg("v",sht),batarg("s",oid),arg("ek",int),arg("sk",int))),
 pattern("calc", "month_interval", month_interval, false, "cast int to a month_interval and check for overflow", args(1,4, arg("",int),arg("v",int),arg("ek",int),arg("sk",int))),
 pattern("batcalc", "month_interval", month_interval, false, "cast int to a month_interval and check for overflow", args(1,5, batarg("",int),batarg("v",int),batarg("s",oid),arg("ek",int),arg("sk",int))),
 pattern("calc", "second_interval", second_interval, false, "cast int to a second_interval and check for overflow", args(1,4, arg("",lng),arg("v",int),arg("ek",int),arg("sk",int))),
 pattern("batcalc", "second_interval", second_interval, false, "cast int to a second_interval and check for overflow", args(1,5, batarg("",lng),batarg("v",int),batarg("s",oid),arg("ek",int),arg("sk",int))),
 pattern("calc", "month_interval", month_interval, false, "cast lng to a month_interval and check for overflow", args(1,4, arg("",int),arg("v",lng),arg("ek",int),arg("sk",int))),
 pattern("batcalc", "month_interval", month_interval, false, "cast lng to a month_interval and check for overflow", args(1,5, batarg("",int),batarg("v",lng),batarg("s",oid),arg("ek",int),arg("sk",int))),
 pattern("calc", "second_interval", second_interval, false, "cast lng to a second_interval and check for overflow", args(1,4, arg("",lng),arg("v",lng),arg("ek",int),arg("sk",int))),
 pattern("batcalc", "second_interval", second_interval, false, "cast lng to a second_interval and check for overflow", args(1,5, batarg("",lng),batarg("v",lng),batarg("s",oid),arg("ek",int),arg("sk",int))),
 pattern("calc", "rowid", sql_rowid, false, "return the next rowid", args(1,4, arg("",oid),argany("v",1),arg("schema",str),arg("table",str))),
 pattern("sql", "drop_hash", SQLdrop_hash, true, "Drop hash indices for the given table", args(0,2, arg("sch",str),arg("tbl",str))),
 pattern("sql", "prelude", SQLprelude, false, "", noargs),
 command("sql", "epilogue", SQLepilogue, false, "", noargs),
 pattern("calc", "second_interval", second_interval_daytime, false, "cast daytime to a second_interval and check for overflow", args(1,4, arg("",lng),arg("v",daytime),arg("ek",int),arg("sk",int))),
 pattern("batcalc", "second_interval", second_interval_daytime, false, "cast daytime to a second_interval and check for overflow", args(1,5, batarg("",lng),batarg("v",daytime),batarg("s",oid),arg("ek",int),arg("sk",int))),
 pattern("calc", "daytime", second_interval_2_daytime, false, "cast second_interval to a daytime and check for overflow", args(1,3, arg("",daytime),arg("v",lng),arg("d",int))),
 pattern("batcalc", "daytime", second_interval_2_daytime, false, "cast second_interval to a daytime and check for overflow", args(1,4, batarg("",daytime),batarg("v",lng),batarg("s",oid),arg("d",int))),
 pattern("calc", "daytime", timestamp_2_daytime, false, "cast timestamp to a daytime and check for overflow", args(1,3, arg("",daytime),arg("v",timestamp),arg("d",int))),
 pattern("batcalc", "daytime", timestamp_2_daytime, false, "cast timestamp to a daytime and check for overflow", args(1,4, batarg("",daytime),batarg("v",timestamp),batarg("s",oid),arg("d",int))),
 pattern("calc", "timestamp", date_2_timestamp, false, "cast date to a timestamp and check for overflow", args(1,3, arg("",timestamp),arg("v",date),arg("d",int))),
 pattern("batcalc", "timestamp", date_2_timestamp, false, "cast date to a timestamp and check for overflow", args(1,4, batarg("",timestamp),batarg("v",date),batarg("s",oid),arg("d",int))),
 command("sql", "index", STRindex_bte, false, "Return the offsets as an index bat", args(1,3, arg("",bte),arg("v",str),arg("u",bit))), /* TODO add candidate list support? */
 command("batsql", "index", BATSTRindex_bte, false, "Return the offsets as an index bat", args(1,3, batarg("",bte),batarg("v",str),arg("u",bit))),
 command("sql", "index", STRindex_sht, false, "Return the offsets as an index bat", args(1,3, arg("",sht),arg("v",str),arg("u",bit))),
 command("batsql", "index", BATSTRindex_sht, false, "Return the offsets as an index bat", args(1,3, batarg("",sht),batarg("v",str),arg("u",bit))),
 command("sql", "index", STRindex_int, false, "Return the offsets as an index bat", args(1,3, arg("",int),arg("v",str),arg("u",bit))),
 command("batsql", "index", BATSTRindex_int, false, "Return the offsets as an index bat", args(1,3, batarg("",int),batarg("v",str),arg("u",bit))),
 command("sql", "strings", STRstrings, false, "Return the strings", args(1,2, arg("",str),arg("v",str))), /* TODO add candidate list support? */
 command("batsql", "strings", BATSTRstrings, false, "Return the strings", args(1,2, batarg("",str),batarg("v",str))),
 pattern("sql", "update_tables", SYSupdate_tables, true, "Procedure triggered on update of the sys._tables table", args(1,1, arg("",void))),
 pattern("sql", "update_schemas", SYSupdate_schemas, true, "Procedure triggered on update of the sys.schemas table", args(1,1, arg("",void))),
 pattern("sql", "unionfunc", SQLunionfunc, false, "", args(1,4, varargany("",0),arg("mod",str),arg("fcn",str),varargany("",0))),
 /* decimals */
 command("calc", "bte", flt_num2dec_bte, false, "cast number to decimal(bte) and check for overflow", args(1,4, arg("",bte),arg("v",flt),arg("digits",int),arg("scale",int))),
 command("batcalc", "bte", batflt_num2dec_bte, false, "cast number to decimal(bte) and check for overflow", args(1,5, batarg("",bte),batarg("v",flt),batarg("s",oid),arg("digits",int),arg("scale",int))),
 command("calc", "bte", dbl_num2dec_bte, false, "cast number to decimal(bte) and check for overflow", args(1,4, arg("",bte),arg("v",dbl),arg("digits",int),arg("scale",int))),
 command("batcalc", "bte", batdbl_num2dec_bte, false, "cast number to decimal(bte) and check for overflow", args(1,5, batarg("",bte),batarg("v",dbl),batarg("s",oid),arg("digits",int),arg("scale",int))),
 command("calc", "sht", flt_num2dec_sht, false, "cast number to decimal(sht) and check for overflow", args(1,4, arg("",sht),arg("v",flt),arg("digits",int),arg("scale",int))),
 command("batcalc", "sht", batflt_num2dec_sht, false, "cast number to decimal(sht) and check for overflow", args(1,5, batarg("",sht),batarg("v",flt),batarg("s",oid),arg("digits",int),arg("scale",int))),
 command("calc", "sht", dbl_num2dec_sht, false, "cast number to decimal(sht) and check for overflow", args(1,4, arg("",sht),arg("v",dbl),arg("digits",int),arg("scale",int))),
 command("batcalc", "sht", batdbl_num2dec_sht, false, "cast number to decimal(sht) and check for overflow", args(1,5, batarg("",sht),batarg("v",dbl),batarg("s",oid),arg("digits",int),arg("scale",int))),
 command("calc", "int", flt_num2dec_int, false, "cast number to decimal(int) and check for overflow", args(1,4, arg("",int),arg("v",flt),arg("digits",int),arg("scale",int))),
 command("batcalc", "int", batflt_num2dec_int, false, "cast number to decimal(int) and check for overflow", args(1,5, batarg("",int),batarg("v",flt),batarg("s",oid),arg("digits",int),arg("scale",int))),
 command("calc", "int", dbl_num2dec_int, false, "cast number to decimal(int) and check for overflow", args(1,4, arg("",int),arg("v",dbl),arg("digits",int),arg("scale",int))),
 command("batcalc", "int", batdbl_num2dec_int, false, "cast number to decimal(int) and check for overflow", args(1,5, batarg("",int),batarg("v",dbl),batarg("s",oid),arg("digits",int),arg("scale",int))),
 command("calc", "lng", flt_num2dec_lng, false, "cast number to decimal(lng) and check for overflow", args(1,4, arg("",lng),arg("v",flt),arg("digits",int),arg("scale",int))),
 command("batcalc", "lng", batflt_num2dec_lng, false, "cast number to decimal(lng) and check for overflow", args(1,5, batarg("",lng),batarg("v",flt),batarg("s",oid),arg("digits",int),arg("scale",int))),
 command("calc", "lng", dbl_num2dec_lng, false, "cast number to decimal(lng) and check for overflow", args(1,4, arg("",lng),arg("v",dbl),arg("digits",int),arg("scale",int))),
 command("batcalc", "lng", batdbl_num2dec_lng, false, "cast number to decimal(lng) and check for overflow", args(1,5, batarg("",lng),batarg("v",dbl),batarg("s",oid),arg("digits",int),arg("scale",int))),
 command("calc", "bte", bte_num2dec_bte, false, "cast number to decimal(bte) and check for overflow", args(1,4, arg("",bte),arg("v",bte),arg("digits",int),arg("scale",int))),
 command("batcalc", "bte", batbte_num2dec_bte, false, "cast number to decimal(bte) and check for overflow", args(1,5, batarg("",bte),batarg("v",bte),batarg("s",oid),arg("digits",int),arg("scale",int))),
 command("calc", "bte", bte_dec2_bte, false, "cast decimal(bte) to bte and check for overflow", args(1,3, arg("",bte),arg("s1",int),arg("v",bte))),
 command("calc", "bte", bte_dec2dec_bte, false, "cast decimal(bte) to decimal(bte) and check for overflow", args(1,5, arg("",bte),arg("s1",int),arg("v",bte),arg("d2",int),arg("s2",int))),
 command("batcalc", "bte", batbte_dec2_bte, false, "cast decimal(bte) to bte and check for overflow", args(1,4, batarg("",bte),arg("s1",int),batarg("v",bte),batarg("s",oid))),
 command("batcalc", "bte", batbte_dec2dec_bte, false, "cast decimal(bte) to decimal(bte) and check for overflow", args(1,6, batarg("",bte),arg("s1",int),batarg("v",bte),batarg("s",oid),arg("d2",int),arg("s2",int))),
 command("calc", "bte", sht_num2dec_bte, false, "cast number to decimal(bte) and check for overflow", args(1,4, arg("",bte),arg("v",sht),arg("digits",int),arg("scale",int))),
 command("batcalc", "bte", batsht_num2dec_bte, false, "cast number to decimal(bte) and check for overflow", args(1,5, batarg("",bte),batarg("v",sht),batarg("s",oid),arg("digits",int),arg("scale",int))),
 command("calc", "bte", sht_dec2_bte, false, "cast decimal(sht) to bte and check for overflow", args(1,3, arg("",bte),arg("s1",int),arg("v",sht))),
 command("calc", "bte", sht_dec2dec_bte, false, "cast decimal(sht) to decimal(bte) and check for overflow", args(1,5, arg("",bte),arg("s1",int),arg("v",sht),arg("d2",int),arg("s2",int))),
 command("batcalc", "bte", batsht_dec2_bte, false, "cast decimal(sht) to bte and check for overflow", args(1,4, batarg("",bte),arg("s1",int),batarg("v",sht),batarg("s",oid))),
 command("batcalc", "bte", batsht_dec2dec_bte, false, "cast decimal(sht) to decimal(bte) and check for overflow", args(1,6, batarg("",bte),arg("s1",int),batarg("v",sht),batarg("s",oid),arg("d2",int),arg("s2",int))),
 command("calc", "bte", int_num2dec_bte, false, "cast number to decimal(bte) and check for overflow", args(1,4, arg("",bte),arg("v",int),arg("digits",int),arg("scale",int))),
 command("batcalc", "bte", batint_num2dec_bte, false, "cast number to decimal(bte) and check for overflow", args(1,5, batarg("",bte),batarg("v",int),batarg("s",oid),arg("digits",int),arg("scale",int))),
 command("calc", "bte", int_dec2_bte, false, "cast decimal(int) to bte and check for overflow", args(1,3, arg("",bte),arg("s1",int),arg("v",int))),
 command("calc", "bte", int_dec2dec_bte, false, "cast decimal(int) to decimal(bte) and check for overflow", args(1,5, arg("",bte),arg("s1",int),arg("v",int),arg("d2",int),arg("s2",int))),
 command("batcalc", "bte", batint_dec2_bte, false, "cast decimal(int) to bte and check for overflow", args(1,4, batarg("",bte),arg("s1",int),batarg("v",int),batarg("s",oid))),
 command("batcalc", "bte", batint_dec2dec_bte, false, "cast decimal(int) to decimal(bte) and check for overflow", args(1,6, batarg("",bte),arg("s1",int),batarg("v",int),batarg("s",oid),arg("d2",int),arg("s2",int))),
 command("calc", "bte", lng_num2dec_bte, false, "cast number to decimal(bte) and check for overflow", args(1,4, arg("",bte),arg("v",lng),arg("digits",int),arg("scale",int))),
 command("batcalc", "bte", batlng_num2dec_bte, false, "cast number to decimal(bte) and check for overflow", args(1,5, batarg("",bte),batarg("v",lng),batarg("s",oid),arg("digits",int),arg("scale",int))),
 command("calc", "bte", lng_dec2_bte, false, "cast decimal(lng) to bte and check for overflow", args(1,3, arg("",bte),arg("s1",int),arg("v",lng))),
 command("calc", "bte", lng_dec2dec_bte, false, "cast decimal(lng) to decimal(bte) and check for overflow", args(1,5, arg("",bte),arg("s1",int),arg("v",lng),arg("d2",int),arg("s2",int))),
 command("batcalc", "bte", batlng_dec2_bte, false, "cast decimal(lng) to bte and check for overflow", args(1,4, batarg("",bte),arg("s1",int),batarg("v",lng),batarg("s",oid))),
 command("batcalc", "bte", batlng_dec2dec_bte, false, "cast decimal(lng) to decimal(bte) and check for overflow", args(1,6, batarg("",bte),arg("s1",int),batarg("v",lng),batarg("s",oid),arg("d2",int),arg("s2",int))),
 command("calc", "sht", bte_num2dec_sht, false, "cast number to decimal(sht) and check for overflow", args(1,4, arg("",sht),arg("v",bte),arg("digits",int),arg("scale",int))),
 command("batcalc", "sht", batbte_num2dec_sht, false, "cast number to decimal(sht) and check for overflow", args(1,5, batarg("",sht),batarg("v",bte),batarg("s",oid),arg("digits",int),arg("scale",int))),
 command("calc", "sht", bte_dec2_sht, false, "cast decimal(bte) to sht and check for overflow", args(1,3, arg("",sht),arg("s1",int),arg("v",bte))),
 command("calc", "sht", bte_dec2dec_sht, false, "cast decimal(bte) to decimal(sht) and check for overflow", args(1,5, arg("",sht),arg("s1",int),arg("v",bte),arg("d2",int),arg("s2",int))),
 command("batcalc", "sht", batbte_dec2_sht, false, "cast decimal(bte) to sht and check for overflow", args(1,4, batarg("",sht),arg("s1",int),batarg("v",bte),batarg("s",oid))),
 command("batcalc", "sht", batbte_dec2dec_sht, false, "cast decimal(bte) to decimal(sht) and check for overflow", args(1,6, batarg("",sht),arg("s1",int),batarg("v",bte),batarg("s",oid),arg("d2",int),arg("s2",int))),
 command("calc", "sht", sht_num2dec_sht, false, "cast number to decimal(sht) and check for overflow", args(1,4, arg("",sht),arg("v",sht),arg("digits",int),arg("scale",int))),
 command("batcalc", "sht", batsht_num2dec_sht, false, "cast number to decimal(sht) and check for overflow", args(1,5, batarg("",sht),batarg("v",sht),batarg("s",oid),arg("digits",int),arg("scale",int))),
 command("calc", "sht", sht_dec2_sht, false, "cast decimal(sht) to sht and check for overflow", args(1,3, arg("",sht),arg("s1",int),arg("v",sht))),
 command("calc", "sht", sht_dec2dec_sht, false, "cast decimal(sht) to decimal(sht) and check for overflow", args(1,5, arg("",sht),arg("s1",int),arg("v",sht),arg("d2",int),arg("s2",int))),
 command("batcalc", "sht", batsht_dec2_sht, false, "cast decimal(sht) to sht and check for overflow", args(1,4, batarg("",sht),arg("s1",int),batarg("v",sht),batarg("s",oid))),
 command("batcalc", "sht", batsht_dec2dec_sht, false, "cast decimal(sht) to decimal(sht) and check for overflow", args(1,6, batarg("",sht),arg("s1",int),batarg("v",sht),batarg("s",oid),arg("d2",int),arg("s2",int))),
 command("calc", "sht", int_num2dec_sht, false, "cast number to decimal(sht) and check for overflow", args(1,4, arg("",sht),arg("v",int),arg("digits",int),arg("scale",int))),
 command("batcalc", "sht", batint_num2dec_sht, false, "cast number to decimal(sht) and check for overflow", args(1,5, batarg("",sht),batarg("v",int),batarg("s",oid),arg("digits",int),arg("scale",int))),
 command("calc", "sht", int_dec2_sht, false, "cast decimal(int) to sht and check for overflow", args(1,3, arg("",sht),arg("s1",int),arg("v",int))),
 command("calc", "sht", int_dec2dec_sht, false, "cast decimal(int) to decimal(sht) and check for overflow", args(1,5, arg("",sht),arg("s1",int),arg("v",int),arg("d2",int),arg("s2",int))),
 command("batcalc", "sht", batint_dec2_sht, false, "cast decimal(int) to sht and check for overflow", args(1,4, batarg("",sht),arg("s1",int),batarg("v",int),batarg("s",oid))),
 command("batcalc", "sht", batint_dec2dec_sht, false, "cast decimal(int) to decimal(sht) and check for overflow", args(1,6, batarg("",sht),arg("s1",int),batarg("v",int),batarg("s",oid),arg("d2",int),arg("s2",int))),
 command("calc", "sht", lng_num2dec_sht, false, "cast number to decimal(sht) and check for overflow", args(1,4, arg("",sht),arg("v",lng),arg("digits",int),arg("scale",int))),
 command("batcalc", "sht", batlng_num2dec_sht, false, "cast number to decimal(sht) and check for overflow", args(1,5, batarg("",sht),batarg("v",lng),batarg("s",oid),arg("digits",int),arg("scale",int))),
 command("calc", "sht", lng_dec2_sht, false, "cast decimal(lng) to sht and check for overflow", args(1,3, arg("",sht),arg("s1",int),arg("v",lng))),
 command("calc", "sht", lng_dec2dec_sht, false, "cast decimal(lng) to decimal(sht) and check for overflow", args(1,5, arg("",sht),arg("s1",int),arg("v",lng),arg("d2",int),arg("s2",int))),
 command("batcalc", "sht", batlng_dec2_sht, false, "cast decimal(lng) to sht and check for overflow", args(1,4, batarg("",sht),arg("s1",int),batarg("v",lng),batarg("s",oid))),
 command("batcalc", "sht", batlng_dec2dec_sht, false, "cast decimal(lng) to decimal(sht) and check for overflow", args(1,6, batarg("",sht),arg("s1",int),batarg("v",lng),batarg("s",oid),arg("d2",int),arg("s2",int))),
 command("calc", "int", bte_num2dec_int, false, "cast number to decimal(int) and check for overflow", args(1,4, arg("",int),arg("v",bte),arg("digits",int),arg("scale",int))),
 command("batcalc", "int", batbte_num2dec_int, false, "cast number to decimal(int) and check for overflow", args(1,5, batarg("",int),batarg("v",bte),batarg("s",oid),arg("digits",int),arg("scale",int))),
 command("calc", "int", bte_dec2_int, false, "cast decimal(bte) to int and check for overflow", args(1,3, arg("",int),arg("s1",int),arg("v",bte))),
 command("calc", "int", bte_dec2dec_int, false, "cast decimal(bte) to decimal(int) and check for overflow", args(1,5, arg("",int),arg("s1",int),arg("v",bte),arg("d2",int),arg("s2",int))),
 command("batcalc", "int", batbte_dec2_int, false, "cast decimal(bte) to int and check for overflow", args(1,4, batarg("",int),arg("s1",int),batarg("v",bte),batarg("s",oid))),
 command("batcalc", "int", batbte_dec2dec_int, false, "cast decimal(bte) to decimal(int) and check for overflow", args(1,6, batarg("",int),arg("s1",int),batarg("v",bte),batarg("s",oid),arg("d2",int),arg("s2",int))),
 command("calc", "int", sht_num2dec_int, false, "cast number to decimal(int) and check for overflow", args(1,4, arg("",int),arg("v",sht),arg("digits",int),arg("scale",int))),
 command("batcalc", "int", batsht_num2dec_int, false, "cast number to decimal(int) and check for overflow", args(1,5, batarg("",int),batarg("v",sht),batarg("s",oid),arg("digits",int),arg("scale",int))),
 command("calc", "int", sht_dec2_int, false, "cast decimal(sht) to int and check for overflow", args(1,3, arg("",int),arg("s1",int),arg("v",sht))),
 command("calc", "int", sht_dec2dec_int, false, "cast decimal(sht) to decimal(int) and check for overflow", args(1,5, arg("",int),arg("s1",int),arg("v",sht),arg("d2",int),arg("s2",int))),
 command("batcalc", "int", batsht_dec2_int, false, "cast decimal(sht) to int and check for overflow", args(1,4, batarg("",int),arg("s1",int),batarg("v",sht),batarg("s",oid))),
 command("batcalc", "int", batsht_dec2dec_int, false, "cast decimal(sht) to decimal(int) and check for overflow", args(1,6, batarg("",int),arg("s1",int),batarg("v",sht),batarg("s",oid),arg("d2",int),arg("s2",int))),
 command("calc", "int", int_num2dec_int, false, "cast number to decimal(int) and check for overflow", args(1,4, arg("",int),arg("v",int),arg("digits",int),arg("scale",int))),
 command("batcalc", "int", batint_num2dec_int, false, "cast number to decimal(int) and check for overflow", args(1,5, batarg("",int),batarg("v",int),batarg("s",oid),arg("digits",int),arg("scale",int))),
 command("calc", "int", int_dec2_int, false, "cast decimal(int) to int and check for overflow", args(1,3, arg("",int),arg("s1",int),arg("v",int))),
 command("calc", "int", int_dec2dec_int, false, "cast decimal(int) to decimal(int) and check for overflow", args(1,5, arg("",int),arg("s1",int),arg("v",int),arg("d2",int),arg("s2",int))),
 command("batcalc", "int", batint_dec2_int, false, "cast decimal(int) to int and check for overflow", args(1,4, batarg("",int),arg("s1",int),batarg("v",int),batarg("s",oid))),
 command("batcalc", "int", batint_dec2dec_int, false, "cast decimal(int) to decimal(int) and check for overflow", args(1,6, batarg("",int),arg("s1",int),batarg("v",int),batarg("s",oid),arg("d2",int),arg("s2",int))),
 command("calc", "int", lng_num2dec_int, false, "cast number to decimal(int) and check for overflow", args(1,4, arg("",int),arg("v",lng),arg("digits",int),arg("scale",int))),
 command("batcalc", "int", batlng_num2dec_int, false, "cast number to decimal(int) and check for overflow", args(1,5, batarg("",int),batarg("v",lng),batarg("s",oid),arg("digits",int),arg("scale",int))),
 command("calc", "int", lng_dec2_int, false, "cast decimal(lng) to int and check for overflow", args(1,3, arg("",int),arg("s1",int),arg("v",lng))),
 command("calc", "int", lng_dec2dec_int, false, "cast decimal(lng) to decimal(int) and check for overflow", args(1,5, arg("",int),arg("s1",int),arg("v",lng),arg("d2",int),arg("s2",int))),
 command("batcalc", "int", batlng_dec2_int, false, "cast decimal(lng) to int and check for overflow", args(1,4, batarg("",int),arg("s1",int),batarg("v",lng),batarg("s",oid))),
 command("batcalc", "int", batlng_dec2dec_int, false, "cast decimal(lng) to decimal(int) and check for overflow", args(1,6, batarg("",int),arg("s1",int),batarg("v",lng),batarg("s",oid),arg("d2",int),arg("s2",int))),
 command("calc", "lng", bte_num2dec_lng, false, "cast number to decimal(lng) and check for overflow", args(1,4, arg("",lng),arg("v",bte),arg("digits",int),arg("scale",int))),
 command("batcalc", "lng", batbte_num2dec_lng, false, "cast number to decimal(lng) and check for overflow", args(1,5, batarg("",lng),batarg("v",bte),batarg("s",oid),arg("digits",int),arg("scale",int))),
 command("calc", "lng", bte_dec2_lng, false, "cast decimal(bte) to lng and check for overflow", args(1,3, arg("",lng),arg("s1",int),arg("v",bte))),
 command("calc", "lng", bte_dec2dec_lng, false, "cast decimal(bte) to decimal(lng) and check for overflow", args(1,5, arg("",lng),arg("s1",int),arg("v",bte),arg("d2",int),arg("s2",int))),
 command("batcalc", "lng", batbte_dec2_lng, false, "cast decimal(bte) to lng and check for overflow", args(1,4, batarg("",lng),arg("s1",int),batarg("v",bte),batarg("s",oid))),
 command("batcalc", "lng", batbte_dec2dec_lng, false, "cast decimal(bte) to decimal(lng) and check for overflow", args(1,6, batarg("",lng),arg("s1",int),batarg("v",bte),batarg("s",oid),arg("d2",int),arg("s2",int))),
 command("calc", "lng", sht_num2dec_lng, false, "cast number to decimal(lng) and check for overflow", args(1,4, arg("",lng),arg("v",sht),arg("digits",int),arg("scale",int))),
 command("batcalc", "lng", batsht_num2dec_lng, false, "cast number to decimal(lng) and check for overflow", args(1,5, batarg("",lng),batarg("v",sht),batarg("s",oid),arg("digits",int),arg("scale",int))),
 command("calc", "lng", sht_dec2_lng, false, "cast decimal(sht) to lng and check for overflow", args(1,3, arg("",lng),arg("s1",int),arg("v",sht))),
 command("calc", "lng", sht_dec2dec_lng, false, "cast decimal(sht) to decimal(lng) and check for overflow", args(1,5, arg("",lng),arg("s1",int),arg("v",sht),arg("d2",int),arg("s2",int))),
 command("batcalc", "lng", batsht_dec2_lng, false, "cast decimal(sht) to lng and check for overflow", args(1,4, batarg("",lng),arg("s1",int),batarg("v",sht),batarg("s",oid))),
 command("batcalc", "lng", batsht_dec2dec_lng, false, "cast decimal(sht) to decimal(lng) and check for overflow", args(1,6, batarg("",lng),arg("s1",int),batarg("v",sht),batarg("s",oid),arg("d2",int),arg("s2",int))),
 command("calc", "lng", int_num2dec_lng, false, "cast number to decimal(lng) and check for overflow", args(1,4, arg("",lng),arg("v",int),arg("digits",int),arg("scale",int))),
 command("batcalc", "lng", batint_num2dec_lng, false, "cast number to decimal(lng) and check for overflow", args(1,5, batarg("",lng),batarg("v",int),batarg("s",oid),arg("digits",int),arg("scale",int))),
 command("calc", "lng", int_dec2_lng, false, "cast decimal(int) to lng and check for overflow", args(1,3, arg("",lng),arg("s1",int),arg("v",int))),
 command("calc", "lng", int_dec2dec_lng, false, "cast decimal(int) to decimal(lng) and check for overflow", args(1,5, arg("",lng),arg("s1",int),arg("v",int),arg("d2",int),arg("s2",int))),
 command("batcalc", "lng", batint_dec2_lng, false, "cast decimal(int) to lng and check for overflow", args(1,4, batarg("",lng),arg("s1",int),batarg("v",int),batarg("s",oid))),
 command("batcalc", "lng", batint_dec2dec_lng, false, "cast decimal(int) to decimal(lng) and check for overflow", args(1,6, batarg("",lng),arg("s1",int),batarg("v",int),batarg("s",oid),arg("d2",int),arg("s2",int))),
 command("calc", "lng", lng_num2dec_lng, false, "cast number to decimal(lng) and check for overflow", args(1,4, arg("",lng),arg("v",lng),arg("digits",int),arg("scale",int))),
 command("batcalc", "lng", batlng_num2dec_lng, false, "cast number to decimal(lng) and check for overflow", args(1,5, batarg("",lng),batarg("v",lng),batarg("s",oid),arg("digits",int),arg("scale",int))),
 command("calc", "lng", lng_dec2_lng, false, "cast decimal(lng) to lng and check for overflow", args(1,3, arg("",lng),arg("s1",int),arg("v",lng))),
 command("calc", "lng", lng_dec2dec_lng, false, "cast decimal(lng) to decimal(lng) and check for overflow", args(1,5, arg("",lng),arg("s1",int),arg("v",lng),arg("d2",int),arg("s2",int))),
 command("batcalc", "lng", batlng_dec2_lng, false, "cast decimal(lng) to lng and check for overflow", args(1,4, batarg("",lng),arg("s1",int),batarg("v",lng),batarg("s",oid))),
 command("batcalc", "lng", batlng_dec2dec_lng, false, "cast decimal(lng) to decimal(lng) and check for overflow", args(1,6, batarg("",lng),arg("s1",int),batarg("v",lng),batarg("s",oid),arg("d2",int),arg("s2",int))),
 command("calc", "flt", bte_num2dec_flt, false, "cast number to decimal(flt) and check for overflow", args(1,4, arg("",flt),arg("v",bte),arg("digits",int),arg("scale",int))),
 command("batcalc", "flt", batbte_num2dec_flt, false, "cast number to decimal(flt) and check for overflow", args(1,5, batarg("",flt),batarg("v",bte),batarg("s",oid),arg("digits",int),arg("scale",int))),
 command("calc", "flt", bte_dec2_flt, false, "cast decimal(bte) to flt and check for overflow", args(1,3, arg("",flt),arg("s1",int),arg("v",bte))),
 command("calc", "flt", bte_dec2dec_flt, false, "cast decimal(bte) to decimal(flt) and check for overflow", args(1,5, arg("",flt),arg("s1",int),arg("v",bte),arg("d2",int),arg("s2",int))),
 command("batcalc", "flt", batbte_dec2_flt, false, "cast decimal(bte) to flt and check for overflow", args(1,4, batarg("",flt),arg("s1",int),batarg("v",bte),batarg("s",oid))),
 command("batcalc", "flt", batbte_dec2dec_flt, false, "cast decimal(bte) to decimal(flt) and check for overflow", args(1,6, batarg("",flt),arg("s1",int),batarg("v",bte),batarg("s",oid),arg("d2",int),arg("s2",int))),
 command("calc", "flt", sht_num2dec_flt, false, "cast number to decimal(flt) and check for overflow", args(1,4, arg("",flt),arg("v",sht),arg("digits",int),arg("scale",int))),
 command("batcalc", "flt", batsht_num2dec_flt, false, "cast number to decimal(flt) and check for overflow", args(1,5, batarg("",flt),batarg("v",sht),batarg("s",oid),arg("digits",int),arg("scale",int))),
 command("calc", "flt", sht_dec2_flt, false, "cast decimal(sht) to flt and check for overflow", args(1,3, arg("",flt),arg("s1",int),arg("v",sht))),
 command("calc", "flt", sht_dec2dec_flt, false, "cast decimal(sht) to decimal(flt) and check for overflow", args(1,5, arg("",flt),arg("s1",int),arg("v",sht),arg("d2",int),arg("s2",int))),
 command("batcalc", "flt", batsht_dec2_flt, false, "cast decimal(sht) to flt and check for overflow", args(1,4, batarg("",flt),arg("s1",int),batarg("v",sht),batarg("s",oid))),
 command("batcalc", "flt", batsht_dec2dec_flt, false, "cast decimal(sht) to decimal(flt) and check for overflow", args(1,6, batarg("",flt),arg("s1",int),batarg("v",sht),batarg("s",oid),arg("d2",int),arg("s2",int))),
 command("calc", "flt", int_num2dec_flt, false, "cast number to decimal(flt) and check for overflow", args(1,4, arg("",flt),arg("v",int),arg("digits",int),arg("scale",int))),
 command("batcalc", "flt", batint_num2dec_flt, false, "cast number to decimal(flt) and check for overflow", args(1,5, batarg("",flt),batarg("v",int),batarg("s",oid),arg("digits",int),arg("scale",int))),
 command("calc", "flt", int_dec2_flt, false, "cast decimal(int) to flt and check for overflow", args(1,3, arg("",flt),arg("s1",int),arg("v",int))),
 command("calc", "flt", int_dec2dec_flt, false, "cast decimal(int) to decimal(flt) and check for overflow", args(1,5, arg("",flt),arg("s1",int),arg("v",int),arg("d2",int),arg("s2",int))),
 command("batcalc", "flt", batint_dec2_flt, false, "cast decimal(int) to flt and check for overflow", args(1,4, batarg("",flt),arg("s1",int),batarg("v",int),batarg("s",oid))),
 command("batcalc", "flt", batint_dec2dec_flt, false, "cast decimal(int) to decimal(flt) and check for overflow", args(1,6, batarg("",flt),arg("s1",int),batarg("v",int),batarg("s",oid),arg("d2",int),arg("s2",int))),
 command("calc", "flt", lng_num2dec_flt, false, "cast number to decimal(flt) and check for overflow", args(1,4, arg("",flt),arg("v",lng),arg("digits",int),arg("scale",int))),
 command("batcalc", "flt", batlng_num2dec_flt, false, "cast number to decimal(flt) and check for overflow", args(1,5, batarg("",flt),batarg("v",lng),batarg("s",oid),arg("digits",int),arg("scale",int))),
 command("calc", "flt", lng_dec2_flt, false, "cast decimal(lng) to flt and check for overflow", args(1,3, arg("",flt),arg("s1",int),arg("v",lng))),
 command("calc", "flt", lng_dec2dec_flt, false, "cast decimal(lng) to decimal(flt) and check for overflow", args(1,5, arg("",flt),arg("s1",int),arg("v",lng),arg("d2",int),arg("s2",int))),
 command("batcalc", "flt", batlng_dec2_flt, false, "cast decimal(lng) to flt and check for overflow", args(1,4, batarg("",flt),arg("s1",int),batarg("v",lng),batarg("s",oid))),
 command("batcalc", "flt", batlng_dec2dec_flt, false, "cast decimal(lng) to decimal(flt) and check for overflow", args(1,6, batarg("",flt),arg("s1",int),batarg("v",lng),batarg("s",oid),arg("d2",int),arg("s2",int))),
 command("calc", "dbl", bte_num2dec_dbl, false, "cast number to decimal(dbl) and check for overflow", args(1,4, arg("",dbl),arg("v",bte),arg("digits",int),arg("scale",int))),
 command("batcalc", "dbl", batbte_num2dec_dbl, false, "cast number to decimal(dbl) and check for overflow", args(1,5, batarg("",dbl),batarg("v",bte),batarg("s",oid),arg("digits",int),arg("scale",int))),
 command("calc", "dbl", bte_dec2_dbl, false, "cast decimal(bte) to dbl and check for overflow", args(1,3, arg("",dbl),arg("s1",int),arg("v",bte))),
 command("calc", "dbl", bte_dec2dec_dbl, false, "cast decimal(bte) to decimal(dbl) and check for overflow", args(1,5, arg("",dbl),arg("s1",int),arg("v",bte),arg("d2",int),arg("s2",int))),
 command("batcalc", "dbl", batbte_dec2_dbl, false, "cast decimal(bte) to dbl and check for overflow", args(1,4, batarg("",dbl),arg("s1",int),batarg("v",bte),batarg("s",oid))),
 command("batcalc", "dbl", batbte_dec2dec_dbl, false, "cast decimal(bte) to decimal(dbl) and check for overflow", args(1,6, batarg("",dbl),arg("s1",int),batarg("v",bte),batarg("s",oid),arg("d2",int),arg("s2",int))),
 command("calc", "dbl", sht_num2dec_dbl, false, "cast number to decimal(dbl) and check for overflow", args(1,4, arg("",dbl),arg("v",sht),arg("digits",int),arg("scale",int))),
 command("batcalc", "dbl", batsht_num2dec_dbl, false, "cast number to decimal(dbl) and check for overflow", args(1,5, batarg("",dbl),batarg("v",sht),batarg("s",oid),arg("digits",int),arg("scale",int))),
 command("calc", "dbl", sht_dec2_dbl, false, "cast decimal(sht) to dbl and check for overflow", args(1,3, arg("",dbl),arg("s1",int),arg("v",sht))),
 command("calc", "dbl", sht_dec2dec_dbl, false, "cast decimal(sht) to decimal(dbl) and check for overflow", args(1,5, arg("",dbl),arg("s1",int),arg("v",sht),arg("d2",int),arg("s2",int))),
 command("batcalc", "dbl", batsht_dec2_dbl, false, "cast decimal(sht) to dbl and check for overflow", args(1,4, batarg("",dbl),arg("s1",int),batarg("v",sht),batarg("s",oid))),
 command("batcalc", "dbl", batsht_dec2dec_dbl, false, "cast decimal(sht) to decimal(dbl) and check for overflow", args(1,6, batarg("",dbl),arg("s1",int),batarg("v",sht),batarg("s",oid),arg("d2",int),arg("s2",int))),
 command("calc", "dbl", int_num2dec_dbl, false, "cast number to decimal(dbl) and check for overflow", args(1,4, arg("",dbl),arg("v",int),arg("digits",int),arg("scale",int))),
 command("batcalc", "dbl", batint_num2dec_dbl, false, "cast number to decimal(dbl) and check for overflow", args(1,5, batarg("",dbl),batarg("v",int),batarg("s",oid),arg("digits",int),arg("scale",int))),
 command("calc", "dbl", int_dec2_dbl, false, "cast decimal(int) to dbl and check for overflow", args(1,3, arg("",dbl),arg("s1",int),arg("v",int))),
 command("calc", "dbl", int_dec2dec_dbl, false, "cast decimal(int) to decimal(dbl) and check for overflow", args(1,5, arg("",dbl),arg("s1",int),arg("v",int),arg("d2",int),arg("s2",int))),
 command("batcalc", "dbl", batint_dec2_dbl, false, "cast decimal(int) to dbl and check for overflow", args(1,4, batarg("",dbl),arg("s1",int),batarg("v",int),batarg("s",oid))),
 command("batcalc", "dbl", batint_dec2dec_dbl, false, "cast decimal(int) to decimal(dbl) and check for overflow", args(1,6, batarg("",dbl),arg("s1",int),batarg("v",int),batarg("s",oid),arg("d2",int),arg("s2",int))),
 command("calc", "dbl", lng_num2dec_dbl, false, "cast number to decimal(dbl) and check for overflow", args(1,4, arg("",dbl),arg("v",lng),arg("digits",int),arg("scale",int))),
 command("batcalc", "dbl", batlng_num2dec_dbl, false, "cast number to decimal(dbl) and check for overflow", args(1,5, batarg("",dbl),batarg("v",lng),batarg("s",oid),arg("digits",int),arg("scale",int))),
 command("calc", "dbl", lng_dec2_dbl, false, "cast decimal(lng) to dbl and check for overflow", args(1,3, arg("",dbl),arg("s1",int),arg("v",lng))),
 command("calc", "dbl", lng_dec2dec_dbl, false, "cast decimal(lng) to decimal(dbl) and check for overflow", args(1,5, arg("",dbl),arg("s1",int),arg("v",lng),arg("d2",int),arg("s2",int))),
 command("batcalc", "dbl", batlng_dec2_dbl, false, "cast decimal(lng) to dbl and check for overflow", args(1,4, batarg("",dbl),arg("s1",int),batarg("v",lng),batarg("s",oid))),
 command("batcalc", "dbl", batlng_dec2dec_dbl, false, "cast decimal(lng) to decimal(dbl) and check for overflow", args(1,6, batarg("",dbl),arg("s1",int),batarg("v",lng),batarg("s",oid),arg("d2",int),arg("s2",int))),
 /* sql_rank */
 pattern("sql", "diff", SQLdiff, false, "return true if cur != prev row", args(1,2, arg("",bit),argany("b",1))),
 pattern("batsql", "diff", SQLdiff, false, "return true if cur != prev row", args(1,2, batarg("",bit),batargany("b",1))),
 pattern("sql", "diff", SQLdiff, false, "return true if cur != prev row", args(1,3, arg("",bit),arg("p",bit),argany("b",1))),
 pattern("batsql", "diff", SQLdiff, false, "return true if cur != prev row", args(1,3, batarg("",bit),arg("p",bit),batargany("b",1))),
 pattern("batsql", "diff", SQLdiff, false, "return true if cur != prev row", args(1,3, batarg("",bit),batarg("p",bit),argany("b",1))),
 pattern("batsql", "diff", SQLdiff, false, "return true if cur != prev row", args(1,3, batarg("",bit),batarg("p",bit),batargany("b",1))),
 pattern("sql", "window_bound", SQLwindow_bound, false, "computes window ranges for each row", args(1,6, arg("",oid),argany("b",1),arg("unit",int),arg("bound",int),arg("excl",int),arg("limit",bte))),
 pattern("batsql", "window_bound", SQLwindow_bound, false, "computes window ranges for each row", args(1,6, batarg("",oid),batargany("b",1),arg("unit",int),arg("bound",int),arg("excl",int),arg("limit",bte))),
 pattern("sql", "window_bound", SQLwindow_bound, false, "computes window ranges for each row", args(1,7, arg("",oid),arg("p",bit),argany("b",1),arg("unit",int),arg("bound",int),arg("excl",int),arg("limit",bte))),
 pattern("batsql", "window_bound", SQLwindow_bound, false, "computes window ranges for each row", args(1,7, batarg("",oid),batarg("p",bit),batargany("b",1),arg("unit",int),arg("bound",int),arg("excl",int),arg("limit",bte))),
 pattern("batsql", "window_bound", SQLwindow_bound, false, "computes window ranges for each row", args(1,6, batarg("",oid),batargany("b",1),arg("unit",int),arg("bound",int),arg("excl",int),batarg("limit",bte))),
 pattern("batsql", "window_bound", SQLwindow_bound, false, "computes window ranges for each row", args(1,7, batarg("",oid),batarg("p",bit),batargany("b",1),arg("unit",int),arg("bound",int),arg("excl",int),batarg("limit",bte))),
 pattern("sql", "window_bound", SQLwindow_bound, false, "computes window ranges for each row", args(1,6, arg("",oid),argany("b",1),arg("unit",int),arg("bound",int),arg("excl",int),arg("limit",sht))),
 pattern("batsql", "window_bound", SQLwindow_bound, false, "computes window ranges for each row", args(1,6, batarg("",oid),batargany("b",1),arg("unit",int),arg("bound",int),arg("excl",int),arg("limit",sht))),
 pattern("sql", "window_bound", SQLwindow_bound, false, "computes window ranges for each row", args(1,7, arg("",oid),arg("p",bit),argany("b",1),arg("unit",int),arg("bound",int),arg("excl",int),arg("limit",sht))),
 pattern("batsql", "window_bound", SQLwindow_bound, false, "computes window ranges for each row", args(1,7, batarg("",oid),batarg("p",bit),batargany("b",1),arg("unit",int),arg("bound",int),arg("excl",int),arg("limit",sht))),
 pattern("batsql", "window_bound", SQLwindow_bound, false, "computes window ranges for each row", args(1,6, batarg("",oid),batargany("b",1),arg("unit",int),arg("bound",int),arg("excl",int),batarg("limit",sht))),
 pattern("batsql", "window_bound", SQLwindow_bound, false, "computes window ranges for each row", args(1,7, batarg("",oid),batarg("p",bit),batargany("b",1),arg("unit",int),arg("bound",int),arg("excl",int),batarg("limit",sht))),
 pattern("sql", "window_bound", SQLwindow_bound, false, "computes window ranges for each row", args(1,6, arg("",oid),argany("b",1),arg("unit",int),arg("bound",int),arg("excl",int),arg("limit",int))),
 pattern("batsql", "window_bound", SQLwindow_bound, false, "computes window ranges for each row", args(1,6, batarg("",oid),batargany("b",1),arg("unit",int),arg("bound",int),arg("excl",int),arg("limit",int))),
 pattern("sql", "window_bound", SQLwindow_bound, false, "computes window ranges for each row", args(1,7, arg("",oid),arg("p",bit),argany("b",1),arg("unit",int),arg("bound",int),arg("excl",int),arg("limit",int))),
 pattern("batsql", "window_bound", SQLwindow_bound, false, "computes window ranges for each row", args(1,7, batarg("",oid),batarg("p",bit),batargany("b",1),arg("unit",int),arg("bound",int),arg("excl",int),arg("limit",int))),
 pattern("batsql", "window_bound", SQLwindow_bound, false, "computes window ranges for each row", args(1,6, batarg("",oid),batargany("b",1),arg("unit",int),arg("bound",int),arg("excl",int),batarg("limit",int))),
 pattern("batsql", "window_bound", SQLwindow_bound, false, "computes window ranges for each row", args(1,7, batarg("",oid),batarg("p",bit),batargany("b",1),arg("unit",int),arg("bound",int),arg("excl",int),batarg("limit",int))),
 pattern("sql", "window_bound", SQLwindow_bound, false, "computes window ranges for each row", args(1,6, arg("",oid),argany("b",1),arg("unit",int),arg("bound",int),arg("excl",int),arg("limit",lng))),
 pattern("batsql", "window_bound", SQLwindow_bound, false, "computes window ranges for each row", args(1,6, batarg("",oid),batargany("b",1),arg("unit",int),arg("bound",int),arg("excl",int),arg("limit",lng))),
 pattern("sql", "window_bound", SQLwindow_bound, false, "computes window ranges for each row", args(1,7, arg("",oid),arg("p",bit),argany("b",1),arg("unit",int),arg("bound",int),arg("excl",int),arg("limit",lng))),
 pattern("batsql", "window_bound", SQLwindow_bound, false, "computes window ranges for each row", args(1,7, batarg("",oid),batarg("p",bit),batargany("b",1),arg("unit",int),arg("bound",int),arg("excl",int),arg("limit",lng))),
 pattern("batsql", "window_bound", SQLwindow_bound, false, "computes window ranges for each row", args(1,6, batarg("",oid),batargany("b",1),arg("unit",int),arg("bound",int),arg("excl",int),batarg("limit",lng))),
 pattern("batsql", "window_bound", SQLwindow_bound, false, "computes window ranges for each row", args(1,7, batarg("",oid),batarg("p",bit),batargany("b",1),arg("unit",int),arg("bound",int),arg("excl",int),batarg("limit",lng))),
 pattern("sql", "window_bound", SQLwindow_bound, false, "computes window ranges for each row", args(1,6, arg("",oid),argany("b",1),arg("unit",int),arg("bound",int),arg("excl",int),arg("limit",flt))),
 pattern("batsql", "window_bound", SQLwindow_bound, false, "computes window ranges for each row", args(1,6, batarg("",oid),batargany("b",1),arg("unit",int),arg("bound",int),arg("excl",int),arg("limit",flt))),
 pattern("sql", "window_bound", SQLwindow_bound, false, "computes window ranges for each row", args(1,7, arg("",oid),arg("p",bit),argany("b",1),arg("unit",int),arg("bound",int),arg("excl",int),arg("limit",flt))),
 pattern("batsql", "window_bound", SQLwindow_bound, false, "computes window ranges for each row", args(1,7, batarg("",oid),batarg("p",bit),batargany("b",1),arg("unit",int),arg("bound",int),arg("excl",int),arg("limit",flt))),
 pattern("batsql", "window_bound", SQLwindow_bound, false, "computes window ranges for each row", args(1,6, batarg("",oid),batargany("b",1),arg("unit",int),arg("bound",int),arg("excl",int),batarg("limit",flt))),
 pattern("batsql", "window_bound", SQLwindow_bound, false, "computes window ranges for each row", args(1,7, batarg("",oid),batarg("p",bit),batargany("b",1),arg("unit",int),arg("bound",int),arg("excl",int),batarg("limit",flt))),
 pattern("sql", "window_bound", SQLwindow_bound, false, "computes window ranges for each row", args(1,6, arg("",oid),argany("b",1),arg("unit",int),arg("bound",int),arg("excl",int),arg("limit",dbl))),
 pattern("batsql", "window_bound", SQLwindow_bound, false, "computes window ranges for each row", args(1,6, batarg("",oid),batargany("b",1),arg("unit",int),arg("bound",int),arg("excl",int),arg("limit",dbl))),
 pattern("sql", "window_bound", SQLwindow_bound, false, "computes window ranges for each row", args(1,7, arg("",oid),arg("p",bit),argany("b",1),arg("unit",int),arg("bound",int),arg("excl",int),arg("limit",dbl))),
 pattern("batsql", "window_bound", SQLwindow_bound, false, "computes window ranges for each row", args(1,7, batarg("",oid),batarg("p",bit),batargany("b",1),arg("unit",int),arg("bound",int),arg("excl",int),arg("limit",dbl))),
 pattern("batsql", "window_bound", SQLwindow_bound, false, "computes window ranges for each row", args(1,6, batarg("",oid),batargany("b",1),arg("unit",int),arg("bound",int),arg("excl",int),batarg("limit",dbl))),
 pattern("batsql", "window_bound", SQLwindow_bound, false, "computes window ranges for each row", args(1,7, batarg("",oid),batarg("p",bit),batargany("b",1),arg("unit",int),arg("bound",int),arg("excl",int),batarg("limit",dbl))),
 pattern("sql", "row_number", SQLrow_number, false, "return the row_numer-ed groups", args(1,4, arg("",int),argany("b",1),arg("p",bit),arg("o",bit))),
 pattern("batsql", "row_number", SQLrow_number, false, "return the row_numer-ed groups", args(1,4, batarg("",int),batargany("b",1),argany("p",2),argany("o",3))),
 pattern("sql", "rank", SQLrank, false, "return the ranked groups", args(1,4, arg("",int),argany("b",1),arg("p",bit),arg("o",bit))),
 pattern("batsql", "rank", SQLrank, false, "return the ranked groups", args(1,4, batarg("",int),batargany("b",1),argany("p",2),argany("o",3))),
 pattern("sql", "dense_rank", SQLdense_rank, false, "return the densely ranked groups", args(1,4, arg("",int),argany("b",1),arg("p",bit),arg("o",bit))),
 pattern("batsql", "dense_rank", SQLdense_rank, false, "return the densely ranked groups", args(1,4, batarg("",int),batargany("b",1),argany("p",2),argany("o",3))),
 pattern("sql", "percent_rank", SQLpercent_rank, false, "return the percentage into the total number of groups for each row", args(1,4, arg("",dbl),argany("b",1),arg("p",bit),arg("o",bit))),
 pattern("batsql", "percent_rank", SQLpercent_rank, false, "return the percentage into the total number of groups for each row", args(1,4, batarg("",dbl),batargany("b",1),argany("p",2),argany("o",3))),
 pattern("sql", "cume_dist", SQLcume_dist, false, "return the accumulated distribution of the number of rows per group to the total number of partition rows", args(1,4, arg("",dbl),argany("b",1),arg("p",bit),arg("o",bit))),
 pattern("batsql", "cume_dist", SQLcume_dist, false, "return the accumulated distribution of the number of rows per group to the total number of partition rows", args(1,4, batarg("",dbl),batargany("b",1),argany("p",2),argany("o",3))),
 pattern("sql", "lag", SQLlag, false, "return the value in the previous row in the partition or NULL if non existent", args(1,4, argany("",1),argany("b",1),arg("p",bit),arg("o",bit))),
 pattern("batsql", "lag", SQLlag, false, "return the value in the previous row in the partition or NULL if non existent", args(1,4, batargany("",1),batargany("b",1),argany("p",2),argany("o",3))),
 pattern("sql", "lag", SQLlag, false, "return the value in the previous 'l' row in the partition or NULL if non existent", args(1,5, argany("",1),argany("b",1),argany("l",0),arg("p",bit),arg("o",bit))),
 pattern("batsql", "lag", SQLlag, false, "return the value in the previous 'l' row in the partition or NULL if non existent", args(1,5, batargany("",1),batargany("b",1),argany("l",0),argany("p",2),argany("o",3))),
 pattern("batsql", "lag", SQLlag, false, "return the value in the previous 'l' row in the partition or NULL if non existent", args(1,5, batargany("",1),argany("b",1),batargany("l",0),argany("p",2),argany("o",3))),
 pattern("batsql", "lag", SQLlag, false, "return the value in the previous 'l' row in the partition or NULL if non existent", args(1,5, batargany("",1),batargany("b",1),batargany("l",0),argany("p",2),argany("o",3))),
 pattern("sql", "lag", SQLlag, false, "return the value in the previous 'l' row in the partition or 'd' if non existent", args(1,6, argany("",1),argany("b",1),argany("l",0),argany("d",1),arg("p",bit),arg("o",bit))),
 pattern("batsql", "lag", SQLlag, false, "return the value in the previous 'l' row in the partition or 'd' if non existent", args(1,6, batargany("",1),batargany("b",1),argany("l",0),argany("d",1),argany("p",2),argany("o",3))),
 pattern("batsql", "lag", SQLlag, false, "return the value in the previous 'l' row in the partition or 'd' if non existent", args(1,6, batargany("",1),argany("b",1),batargany("l",0),argany("d",1),argany("p",2),argany("o",3))),
 pattern("batsql", "lag", SQLlag, false, "return the value in the previous 'l' row in the partition or 'd' if non existent", args(1,6, batargany("",1),batargany("b",1),batargany("l",0),argany("d",1),argany("p",2),argany("o",3))),
 pattern("batsql", "lag", SQLlag, false, "return the value in the previous 'l' row in the partition or 'd' if non existent", args(1,6, batargany("",1),argany("b",1),argany("l",0),batargany("d",1),argany("p",2),argany("o",3))),
 pattern("batsql", "lag", SQLlag, false, "return the value in the previous 'l' row in the partition or 'd' if non existent", args(1,6, batargany("",1),batargany("b",1),argany("l",0),batargany("d",1),argany("p",2),argany("o",3))),
 pattern("batsql", "lag", SQLlag, false, "return the value in the previous 'l' row in the partition or 'd' if non existent", args(1,6, batargany("",1),argany("b",1),batargany("l",0),batargany("d",1),argany("p",2),argany("o",3))),
 pattern("batsql", "lag", SQLlag, false, "return the value in the previous 'l' row in the partition or 'd' if non existent", args(1,6, batargany("",1),batargany("b",1),batargany("l",0),batargany("d",1),argany("p",2),argany("o",3))),
 pattern("sql", "lead", SQLlead, false, "return the value in the next row in the partition or NULL if non existent", args(1,4, argany("",1),argany("b",1),arg("p",bit),arg("o",bit))),
 pattern("batsql", "lead", SQLlead, false, "return the value in the next row in the partition or NULL if non existent", args(1,4, batargany("",1),batargany("b",1),argany("p",2),argany("o",3))),
 pattern("sql", "lead", SQLlead, false, "return the value in the next 'l' row in the partition or NULL if non existent", args(1,5, argany("",1),argany("b",1),argany("l",0),arg("p",bit),arg("o",bit))),
 pattern("batsql", "lead", SQLlead, false, "return the value in the next 'l' row in the partition or NULL if non existent", args(1,5, batargany("",1),batargany("b",1),argany("l",0),argany("p",2),argany("o",3))),
 pattern("batsql", "lead", SQLlead, false, "return the value in the next 'l' row in the partition or NULL if non existent", args(1,5, batargany("",1),argany("b",1),batargany("l",0),argany("p",2),argany("o",3))),
 pattern("batsql", "lead", SQLlead, false, "return the value in the next 'l' row in the partition or NULL if non existent", args(1,5, batargany("",1),batargany("b",1),batargany("l",0),argany("p",2),argany("o",3))),
 pattern("sql", "lead", SQLlead, false, "return the value in the next 'l' row in the partition or 'd' if non existent", args(1,6, argany("",1),argany("b",1),argany("l",0),argany("d",1),arg("p",bit),arg("o",bit))),
 pattern("batsql", "lead", SQLlead, false, "return the value in the next 'l' row in the partition or 'd' if non existent", args(1,6, batargany("",1),batargany("b",1),argany("l",0),argany("d",1),argany("p",2),argany("o",3))),
 pattern("batsql", "lead", SQLlead, false, "return the value in the next 'l' row in the partition or 'd' if non existent", args(1,6, batargany("",1),argany("b",1),batargany("l",0),argany("d",1),argany("p",2),argany("o",3))),
 pattern("batsql", "lead", SQLlead, false, "return the value in the next 'l' row in the partition or 'd' if non existent", args(1,6, batargany("",1),batargany("b",1),batargany("l",0),argany("d",1),argany("p",2),argany("o",3))),
 pattern("batsql", "lead", SQLlead, false, "return the value in the next 'l' row in the partition or 'd' if non existent", args(1,6, batargany("",1),argany("b",1),argany("l",0),batargany("d",1),argany("p",2),argany("o",3))),
 pattern("batsql", "lead", SQLlead, false, "return the value in the next 'l' row in the partition or 'd' if non existent", args(1,6, batargany("",1),batargany("b",1),argany("l",0),batargany("d",1),argany("p",2),argany("o",3))),
 pattern("batsql", "lead", SQLlead, false, "return the value in the next 'l' row in the partition or 'd' if non existent", args(1,6, batargany("",1),argany("b",1),batargany("l",0),batargany("d",1),argany("p",2),argany("o",3))),
 pattern("batsql", "lead", SQLlead, false, "return the value in the next 'l' row in the partition or 'd' if non existent", args(1,6, batargany("",1),batargany("b",1),batargany("l",0),batargany("d",1),argany("p",2),argany("o",3))),
 pattern("sql", "ntile", SQLntile, false, "return the groups divided as equally as possible", args(1,5, argany("",1),argany("b",0),argany("n",1),arg("p",bit),arg("o",bit))),
 pattern("batsql", "ntile", SQLntile, false, "return the groups divided as equally as possible", args(1,5, batargany("",1),batargany("b",0),argany("n",1),argany("p",2),argany("o",3))),
 pattern("batsql", "ntile", SQLntile, false, "return the groups divided as equally as possible", args(1,5, batargany("",1),argany("b",0),batargany("n",1),argany("p",2),argany("o",3))),
 pattern("batsql", "ntile", SQLntile, false, "return the groups divided as equally as possible", args(1,5, batargany("",1),batargany("b",0),batargany("n",1),argany("p",2),argany("o",3))),

 /* these window functions support frames */
 pattern("sql", "first_value", SQLfirst_value, false, "return the first value of groups", args(1,7, argany("",1),argany("b",1),arg("p",bit),arg("o",bit),arg("t",int),arg("s",oid),arg("e",oid))),
 pattern("batsql", "first_value", SQLfirst_value, false, "return the first value of groups", args(1,7, batargany("",1),batargany("b",1),argany("p",0),argany("o",0),arg("t",int),argany("s",0),argany("e",0))),
 pattern("sql", "last_value", SQLlast_value, false, "return the last value of groups", args(1,7, argany("",1),argany("b",1),arg("p",bit),arg("o",bit),arg("t",int),arg("s",oid),arg("e",oid))),
 pattern("batsql", "last_value", SQLlast_value, false, "return the last value of groups", args(1,7, batargany("",1),batargany("b",1),argany("p",0),argany("o",0),arg("t",int),argany("s",0),argany("e",0))),
 pattern("sql", "nth_value", SQLnth_value, false, "return the nth value of each group", args(1,8, argany("",1),argany("b",1),arg("n",lng),arg("p",bit),arg("o",bit),arg("t",int),arg("s",oid),arg("e",oid))),
 pattern("batsql", "nth_value", SQLnth_value, false, "return the nth value of each group", args(1,8, batargany("",1),batargany("b",1),arg("n",lng),argany("p",0),argany("o",0),arg("t",int),argany("s",0),argany("e",0))),
 pattern("batsql", "nth_value", SQLnth_value, false, "return the nth value of each group", args(1,8, batargany("",1),argany("b",1),batarg("n",lng),argany("p",0),argany("o",0),arg("t",int),argany("s",0),argany("e",0))),
 pattern("batsql", "nth_value", SQLnth_value, false, "return the nth value of each group", args(1,8, batargany("",1),batargany("b",1),batarg("n",lng),argany("p",0),argany("o",0),arg("t",int),argany("s",0),argany("e",0))),
 pattern("sql", "min", SQLmin, false, "return the minimum of groups", args(1,7, argany("",1),argany("b",1),arg("p",bit),arg("o",bit),arg("t",int),arg("s",oid),arg("e",oid))),
 pattern("batsql", "min", SQLmin, false, "return the minimum of groups", args(1,7, batargany("",1),batargany("b",1),argany("p",0),argany("o",0),arg("t",int),argany("s",0),argany("e",0))),
 pattern("sql", "max", SQLmax, false, "return the maximum of groups", args(1,7, argany("",1),argany("b",1),arg("p",bit),arg("o",bit),arg("t",int),arg("s",oid),arg("e",oid))),
 pattern("batsql", "max", SQLmax, false, "return the maximum of groups",args(1,7, batargany("",1),batargany("b",1),argany("p",0),argany("o",0),arg("t",int),argany("s",0),argany("e",0))),
 pattern("sql", "count", SQLcount, false, "return count of groups", args(1,8, arg("",lng),argany("b",1),arg("ignils",bit),arg("p",bit),arg("o",bit),arg("t",int),arg("s",oid),arg("e",oid))),
 pattern("batsql", "count", SQLcount, false,"return count of groups",args(1,8, batarg("",lng),batargany("b",1),arg("ignils",bit),argany("p",0),argany("o",0),arg("t",int),argany("s",0),argany("e",0))),
 pattern("sql", "sum", SQLsum, false, "return the sum of groups", args(1,7, arg("",lng),arg("b",bte),arg("p",bit),arg("o",bit),arg("t",int),arg("s",oid),arg("e",oid))),
 pattern("batsql", "sum", SQLsum, false, "return the sum of groups", args(1,7, batarg("",lng),batarg("b",bte),argany("p",0),argany("o",0),arg("t",int),argany("s",0),argany("e",0))),
 pattern("sql", "sum", SQLsum, false, "return the sum of groups", args(1,7, arg("",lng),arg("b",sht),arg("p",bit),arg("o",bit),arg("t",int),arg("s",oid),arg("e",oid))),
 pattern("batsql", "sum", SQLsum, false, "return the sum of groups", args(1,7, batarg("",lng),batarg("b",sht),argany("p",0),argany("o",0),arg("t",int),argany("s",0),argany("e",0))),
 pattern("sql", "sum", SQLsum, false, "return the sum of groups", args(1,7, arg("",lng),arg("b",int),arg("p",bit),arg("o",bit),arg("t",int),arg("s",oid),arg("e",oid))),
 pattern("batsql", "sum", SQLsum, false, "return the sum of groups", args(1,7, batarg("",lng),batarg("b",int),argany("p",0),argany("o",0),arg("t",int),argany("s",0),argany("e",0))),
 pattern("sql", "sum", SQLsum, false, "return the sum of groups", args(1,7, arg("",lng),arg("b",lng),arg("p",bit),arg("o",bit),arg("t",int),arg("s",oid),arg("e",oid))),
 pattern("batsql", "sum", SQLsum, false, "return the sum of groups", args(1,7, batarg("",lng),batarg("b",lng),argany("p",0),argany("o",0),arg("t",int),argany("s",0),argany("e",0))),
 pattern("sql", "sum", SQLsum, false, "return the sum of groups", args(1,7, arg("",flt),arg("b",flt),arg("p",bit),arg("o",bit),arg("t",int),arg("s",oid),arg("e",oid))),
 pattern("batsql", "sum", SQLsum, false, "return the sum of groups", args(1,7, batarg("",flt),batarg("b",flt),argany("p",0),argany("o",0),arg("t",int),argany("s",0),argany("e",0))),
 pattern("sql", "sum", SQLsum, false, "return the sum of groups", args(1,7, arg("",dbl),arg("b",flt),arg("p",bit),arg("o",bit),arg("t",int),arg("s",oid),arg("e",oid))),
 pattern("batsql", "sum", SQLsum, false, "return the sum of groups", args(1,7, batarg("",dbl),batarg("b",flt),argany("p",0),argany("o",0),arg("t",int),argany("s",0),argany("e",0))),
 pattern("sql", "sum", SQLsum, false, "return the sum of groups", args(1,7, arg("",dbl),arg("b",dbl),arg("p",bit),arg("o",bit),arg("t",int),arg("s",oid),arg("e",oid))),
 pattern("batsql", "sum", SQLsum, false, "return the sum of groups", args(1,7, batarg("",dbl),batarg("b",dbl),argany("p",0),argany("o",0),arg("t",int),argany("s",0),argany("e",0))),
 pattern("sql", "prod", SQLprod, false, "return the product of groups", args(1,7, arg("",lng),arg("b",bte),arg("p",bit),arg("o",bit),arg("t",int),arg("s",oid),arg("e",oid))),
 pattern("batsql", "prod", SQLprod, false, "return the product of groups", args(1,7, batarg("",lng),batarg("b",bte),argany("p",0),argany("o",0),arg("t",int),argany("s",0),argany("e",0))),
 pattern("sql", "prod", SQLprod, false, "return the product of groups", args(1,7, arg("",lng),arg("b",sht),arg("p",bit),arg("o",bit),arg("t",int),arg("s",oid),arg("e",oid))),
 pattern("batsql", "prod", SQLprod, false, "return the product of groups", args(1,7, batarg("",lng),batarg("b",sht),argany("p",0),argany("o",0),arg("t",int),argany("s",0),argany("e",0))),
 pattern("sql", "prod", SQLprod, false, "return the product of groups", args(1,7, arg("",lng),arg("b",int),arg("p",bit),arg("o",bit),arg("t",int),arg("s",oid),arg("e",oid))),
 pattern("batsql", "prod", SQLprod, false, "return the product of groups", args(1,7, batarg("",lng),batarg("b",int),argany("p",0),argany("o",0),arg("t",int),argany("s",0),argany("e",0))),
 pattern("sql", "prod", SQLprod, false, "return the product of groups", args(1,7, arg("",lng),arg("b",lng),arg("p",bit),arg("o",bit),arg("t",int),arg("s",oid),arg("e",oid))),
 pattern("batsql", "prod", SQLprod, false, "return the product of groups", args(1,7, batarg("",lng),batarg("b",lng),argany("p",0),argany("o",0),arg("t",int),argany("s",0),argany("e",0))),
 pattern("sql", "prod", SQLprod, false, "return the product of groups", args(1,7, arg("",flt),arg("b",flt),arg("p",bit),arg("o",bit),arg("t",int),arg("s",oid),arg("e",oid))),
 pattern("batsql", "prod", SQLprod, false, "return the product of groups", args(1,7, batarg("",flt),batarg("b",flt),argany("p",0),argany("o",0),arg("t",int),argany("s",0),argany("e",0))),
 pattern("sql", "prod", SQLprod, false, "return the product of groups", args(1,7, arg("",dbl),arg("b",flt),arg("p",bit),arg("o",bit),arg("t",int),arg("s",oid),arg("e",oid))),
 pattern("batsql", "prod", SQLprod, false, "return the product of groups", args(1,7, batarg("",dbl),batarg("b",flt),argany("p",0),argany("o",0),arg("t",int),argany("s",0),argany("e",0))),
 pattern("sql", "prod", SQLprod, false, "return the product of groups", args(1,7, arg("",dbl),arg("b",dbl),arg("p",bit),arg("o",bit),arg("t",int),arg("s",oid),arg("e",oid))),
 pattern("batsql", "prod", SQLprod, false, "return the product of groups", args(1,7, batarg("",dbl),batarg("b",dbl),argany("p",0),argany("o",0),arg("t",int),argany("s",0),argany("e",0))),
 pattern("sql", "avg", SQLavg, false, "return the average of groups", args(1,7, arg("",dbl),arg("b",bte),arg("p",bit),arg("o",bit),arg("t",int),arg("s",oid),arg("e",oid))),
 pattern("batsql", "avg", SQLavg, false, "return the average of groups", args(1,7, batarg("",dbl),batarg("b",bte),argany("p",0),argany("o",0),arg("t",int),argany("s",0),argany("e",0))),
 pattern("sql", "avg", SQLavg, false, "return the average of groups", args(1,7, arg("",dbl),arg("b",sht),arg("p",bit),arg("o",bit),arg("t",int),arg("s",oid),arg("e",oid))),
 pattern("batsql", "avg", SQLavg, false, "return the average of groups", args(1,7, batarg("",dbl),batarg("b",sht),argany("p",0),argany("o",0),arg("t",int),argany("s",0),argany("e",0))),
 pattern("sql", "avg", SQLavg, false, "return the average of groups", args(1,7, arg("",dbl),arg("b",int),arg("p",bit),arg("o",bit),arg("t",int),arg("s",oid),arg("e",oid))),
 pattern("batsql", "avg", SQLavg, false, "return the average of groups", args(1,7, batarg("",dbl),batarg("b",int),argany("p",0),argany("o",0),arg("t",int),argany("s",0),argany("e",0))),
 pattern("sql", "avg", SQLavg, false, "return the average of groups", args(1,7, arg("",dbl),arg("b",lng),arg("p",bit),arg("o",bit),arg("t",int),arg("s",oid),arg("e",oid))),
 pattern("batsql", "avg", SQLavg, false, "return the average of groups", args(1,7, batarg("",dbl),batarg("b",lng),argany("p",0),argany("o",0),arg("t",int),argany("s",0),argany("e",0))),
 pattern("sql", "avg", SQLavg, false, "return the average of groups", args(1,7, arg("",dbl),arg("b",flt),arg("p",bit),arg("o",bit),arg("t",int),arg("s",oid),arg("e",oid))),
 pattern("batsql", "avg", SQLavg, false, "return the average of groups", args(1,7, batarg("",dbl),batarg("b",flt),argany("p",0),argany("o",0),arg("t",int),argany("s",0),argany("e",0))),
 pattern("sql", "avg", SQLavg, false, "return the average of groups", args(1,7, arg("",dbl),arg("b",dbl),arg("p",bit),arg("o",bit),arg("t",int),arg("s",oid),arg("e",oid))),
 pattern("batsql", "avg", SQLavg, false, "return the average of groups", args(1,7, batarg("",dbl),batarg("b",dbl),argany("p",0),argany("o",0),arg("t",int),argany("s",0),argany("e",0))),
 pattern("sql", "avg", SQLavginteger, false, "return the average of groups", args(1,7, arg("",bte),arg("b",bte),arg("p",bit),arg("o",bit),arg("t",int),arg("s",oid),arg("e",oid))),
 pattern("batsql", "avg", SQLavginteger, false, "return the average of groups", args(1,7, batarg("",bte),batarg("b",bte),argany("p",0),argany("o",0),arg("t",int),argany("s",0),argany("e",0))),
 pattern("sql", "avg", SQLavginteger, false, "return the average of groups", args(1,7, arg("",sht),arg("b",sht),arg("p",bit),arg("o",bit),arg("t",int),arg("s",oid),arg("e",oid))),
 pattern("batsql", "avg", SQLavginteger, false, "return the average of groups", args(1,7, batarg("",sht),batarg("b",sht),argany("p",0),argany("o",0),arg("t",int),argany("s",0),argany("e",0))),
 pattern("sql", "avg", SQLavginteger, false, "return the average of groups", args(1,7, arg("",int),arg("b",int),arg("p",bit),arg("o",bit),arg("t",int),arg("s",oid),arg("e",oid))),
 pattern("batsql", "avg", SQLavginteger, false, "return the average of groups", args(1,7, batarg("",int),batarg("b",int),argany("p",0),argany("o",0),arg("t",int),argany("s",0),argany("e",0))),
 pattern("sql", "avg", SQLavginteger, false, "return the average of groups", args(1,7, arg("",lng),arg("b",lng),arg("p",bit),arg("o",bit),arg("t",int),arg("s",oid),arg("e",oid))),
 pattern("batsql", "avg", SQLavginteger, false, "return the average of groups", args(1,7, batarg("",lng),batarg("b",lng),argany("p",0),argany("o",0),arg("t",int),argany("s",0),argany("e",0))),
 pattern("sql", "stdev", SQLstddev_samp, false, "return the standard deviation sample of groups", args(1,7, arg("",dbl),arg("b",bte),arg("p",bit),arg("o",bit),arg("t",int),arg("s",oid),arg("e",oid))),
 pattern("batsql", "stdev", SQLstddev_samp, false, "return the standard deviation sample of groups", args(1,7, batarg("",dbl),batarg("b",bte),argany("p",0),argany("o",0),arg("t",int),argany("s",0),argany("e",0))),
 pattern("sql", "stdev", SQLstddev_samp, false, "return the standard deviation sample of groups", args(1,7, arg("",dbl),arg("b",sht),arg("p",bit),arg("o",bit),arg("t",int),arg("s",oid),arg("e",oid))),
 pattern("batsql", "stdev", SQLstddev_samp, false, "return the standard deviation sample of groups", args(1,7, batarg("",dbl),batarg("b",sht),argany("p",0),argany("o",0),arg("t",int),argany("s",0),argany("e",0))),
 pattern("sql", "stdev", SQLstddev_samp, false, "return the standard deviation sample of groups", args(1,7, arg("",dbl),arg("b",int),arg("p",bit),arg("o",bit),arg("t",int),arg("s",oid),arg("e",oid))),
 pattern("batsql", "stdev", SQLstddev_samp, false, "return the standard deviation sample of groups", args(1,7, batarg("",dbl),batarg("b",int),argany("p",0),argany("o",0),arg("t",int),argany("s",0),argany("e",0))),
 pattern("sql", "stdev", SQLstddev_samp, false, "return the standard deviation sample of groups", args(1,7, arg("",dbl),arg("b",lng),arg("p",bit),arg("o",bit),arg("t",int),arg("s",oid),arg("e",oid))),
 pattern("batsql", "stdev", SQLstddev_samp, false, "return the standard deviation sample of groups", args(1,7, batarg("",dbl),batarg("b",lng),argany("p",0),argany("o",0),arg("t",int),argany("s",0),argany("e",0))),
 pattern("sql", "stdev", SQLstddev_samp, false, "return the standard deviation sample of groups", args(1,7, arg("",dbl),arg("b",flt),arg("p",bit),arg("o",bit),arg("t",int),arg("s",oid),arg("e",oid))),
 pattern("batsql", "stdev", SQLstddev_samp, false, "return the standard deviation sample of groups", args(1,7, batarg("",dbl),batarg("b",flt),argany("p",0),argany("o",0),arg("t",int),argany("s",0),argany("e",0))),
 pattern("sql", "stdev", SQLstddev_samp, false, "return the standard deviation sample of groups", args(1,7, arg("",dbl),arg("b",dbl),arg("p",bit),arg("o",bit),arg("t",int),arg("s",oid),arg("e",oid))),
 pattern("batsql", "stdev", SQLstddev_samp, false, "return the standard deviation sample of groups", args(1,7, batarg("",dbl),batarg("b",dbl),argany("p",0),argany("o",0),arg("t",int),argany("s",0),argany("e",0))),
 pattern("sql", "stdevp", SQLstddev_pop, false, "return the standard deviation population of groups", args(1,7, arg("",dbl),arg("b",bte),arg("p",bit),arg("o",bit),arg("t",int),arg("s",oid),arg("e",oid))),
 pattern("batsql", "stdevp", SQLstddev_pop, false, "return the standard deviation population of groups", args(1,7, batarg("",dbl),batarg("b",bte),argany("p",0),argany("o",0),arg("t",int),argany("s",0),argany("e",0))),
 pattern("sql", "stdevp", SQLstddev_pop, false, "return the standard deviation population of groups", args(1,7, arg("",dbl),arg("b",sht),arg("p",bit),arg("o",bit),arg("t",int),arg("s",oid),arg("e",oid))),
 pattern("batsql", "stdevp", SQLstddev_pop, false, "return the standard deviation population of groups", args(1,7, batarg("",dbl),batarg("b",sht),argany("p",0),argany("o",0),arg("t",int),argany("s",0),argany("e",0))),
 pattern("sql", "stdevp", SQLstddev_pop, false, "return the standard deviation population of groups", args(1,7, arg("",dbl),arg("b",int),arg("p",bit),arg("o",bit),arg("t",int),arg("s",oid),arg("e",oid))),
 pattern("batsql", "stdevp", SQLstddev_pop, false, "return the standard deviation population of groups", args(1,7, batarg("",dbl),batarg("b",int),argany("p",0),argany("o",0),arg("t",int),argany("s",0),argany("e",0))),
 pattern("sql", "stdevp", SQLstddev_pop, false, "return the standard deviation population of groups", args(1,7, arg("",dbl),arg("b",lng),arg("p",bit),arg("o",bit),arg("t",int),arg("s",oid),arg("e",oid))),
 pattern("batsql", "stdevp", SQLstddev_pop, false, "return the standard deviation population of groups", args(1,7, batarg("",dbl),batarg("b",lng),argany("p",0),argany("o",0),arg("t",int),argany("s",0),argany("e",0))),
 pattern("sql", "stdevp", SQLstddev_pop, false, "return the standard deviation population of groups", args(1,7, arg("",dbl),arg("b",flt),arg("p",bit),arg("o",bit),arg("t",int),arg("s",oid),arg("e",oid))),
 pattern("batsql", "stdevp", SQLstddev_pop, false, "return the standard deviation population of groups", args(1,7, batarg("",dbl),batarg("b",flt),argany("p",0),argany("o",0),arg("t",int),argany("s",0),argany("e",0))),
 pattern("sql", "stdevp", SQLstddev_pop, false, "return the standard deviation population of groups", args(1,7, arg("",dbl),arg("b",dbl),arg("p",bit),arg("o",bit),arg("t",int),arg("s",oid),arg("e",oid))),
 pattern("batsql", "stdevp", SQLstddev_pop, false, "return the standard deviation population of groups", args(1,7, batarg("",dbl),batarg("b",dbl),argany("p",0),argany("o",0),arg("t",int),argany("s",0),argany("e",0))),
 pattern("sql", "variance", SQLvar_samp, false, "return the variance sample of groups", args(1,7, arg("",dbl),arg("b",bte),arg("p",bit),arg("o",bit),arg("t",int),arg("s",oid),arg("e",oid))),
 pattern("batsql", "variance", SQLvar_samp, false, "return the variance sample of groups", args(1,7, batarg("",dbl),batarg("b",bte),argany("p",0),argany("o",0),arg("t",int),argany("s",0),argany("e",0))),
 pattern("sql", "variance", SQLvar_samp, false, "return the variance sample of groups", args(1,7, arg("",dbl),arg("b",sht),arg("p",bit),arg("o",bit),arg("t",int),arg("s",oid),arg("e",oid))),
 pattern("batsql", "variance", SQLvar_samp, false, "return the variance sample of groups", args(1,7, batarg("",dbl),batarg("b",sht),argany("p",0),argany("o",0),arg("t",int),argany("s",0),argany("e",0))),
 pattern("sql", "variance", SQLvar_samp, false, "return the variance sample of groups", args(1,7, arg("",dbl),arg("b",int),arg("p",bit),arg("o",bit),arg("t",int),arg("s",oid),arg("e",oid))),
 pattern("batsql", "variance", SQLvar_samp, false, "return the variance sample of groups", args(1,7, batarg("",dbl),batarg("b",int),argany("p",0),argany("o",0),arg("t",int),argany("s",0),argany("e",0))),
 pattern("sql", "variance", SQLvar_samp, false, "return the variance sample of groups", args(1,7, arg("",dbl),arg("b",lng),arg("p",bit),arg("o",bit),arg("t",int),arg("s",oid),arg("e",oid))),
 pattern("batsql", "variance", SQLvar_samp, false, "return the variance sample of groups", args(1,7, batarg("",dbl),batarg("b",lng),argany("p",0),argany("o",0),arg("t",int),argany("s",0),argany("e",0))),
 pattern("sql", "variance", SQLvar_samp, false, "return the variance sample of groups", args(1,7, arg("",dbl),arg("b",flt),arg("p",bit),arg("o",bit),arg("t",int),arg("s",oid),arg("e",oid))),
 pattern("batsql", "variance", SQLvar_samp, false, "return the variance sample of groups", args(1,7, batarg("",dbl),batarg("b",flt),argany("p",0),argany("o",0),arg("t",int),argany("s",0),argany("e",0))),
 pattern("sql", "variance", SQLvar_samp, false, "return the variance sample of groups", args(1,7, arg("",dbl),arg("b",dbl),arg("p",bit),arg("o",bit),arg("t",int),arg("s",oid),arg("e",oid))),
 pattern("batsql", "variance", SQLvar_samp, false, "return the variance sample of groups", args(1,7, batarg("",dbl),batarg("b",dbl),argany("p",0),argany("o",0),arg("t",int),argany("s",0),argany("e",0))),
 pattern("sql", "variancep", SQLvar_pop, false, "return the variance population of groups", args(1,7, arg("",dbl),arg("b",bte),arg("p",bit),arg("o",bit),arg("t",int),arg("s",oid),arg("e",oid))),
 pattern("batsql", "variancep", SQLvar_pop, false, "return the variance population of groups", args(1,7, batarg("",dbl),batarg("b",bte),argany("p",0),argany("o",0),arg("t",int),argany("s",0),argany("e",0))),
 pattern("sql", "variancep", SQLvar_pop, false, "return the variance population of groups", args(1,7, arg("",dbl),arg("b",sht),arg("p",bit),arg("o",bit),arg("t",int),arg("s",oid),arg("e",oid))),
 pattern("batsql", "variancep", SQLvar_pop, false, "return the variance population of groups", args(1,7, batarg("",dbl),batarg("b",sht),argany("p",0),argany("o",0),arg("t",int),argany("s",0),argany("e",0))),
 pattern("sql", "variancep", SQLvar_pop, false, "return the variance population of groups", args(1,7, arg("",dbl),arg("b",int),arg("p",bit),arg("o",bit),arg("t",int),arg("s",oid),arg("e",oid))),
 pattern("batsql", "variancep", SQLvar_pop, false, "return the variance population of groups", args(1,7, batarg("",dbl),batarg("b",int),argany("p",0),argany("o",0),arg("t",int),argany("s",0),argany("e",0))),
 pattern("sql", "variancep", SQLvar_pop, false, "return the variance population of groups", args(1,7, arg("",dbl),arg("b",lng),arg("p",bit),arg("o",bit),arg("t",int),arg("s",oid),arg("e",oid))),
 pattern("batsql", "variancep", SQLvar_pop, false, "return the variance population of groups", args(1,7, batarg("",dbl),batarg("b",lng),argany("p",0),argany("o",0),arg("t",int),argany("s",0),argany("e",0))),
 pattern("sql", "variancep", SQLvar_pop, false, "return the variance population of groups", args(1,7, arg("",dbl),arg("b",flt),arg("p",bit),arg("o",bit),arg("t",int),arg("s",oid),arg("e",oid))),
 pattern("batsql", "variancep", SQLvar_pop, false, "return the variance population of groups", args(1,7, batarg("",dbl),batarg("b",flt),argany("p",0),argany("o",0),arg("t",int),argany("s",0),argany("e",0))),
 pattern("sql", "variancep", SQLvar_pop, false, "return the variance population of groups", args(1,7, arg("",dbl),arg("b",dbl),arg("p",bit),arg("o",bit),arg("t",int),arg("s",oid),arg("e",oid))),
 pattern("batsql", "variancep", SQLvar_pop, false, "return the variance population of groups", args(1,7, batarg("",dbl),batarg("b",dbl),argany("p",0),argany("o",0),arg("t",int),argany("s",0),argany("e",0))),
 pattern("sql", "covariance", SQLcovar_samp, false, "return the covariance sample value of groups", args(1,8, arg("",dbl),arg("b",bte),arg("c",bte),arg("p",bit),arg("o",bit),arg("t",int),arg("s",oid),arg("e",oid))),
 pattern("batsql", "covariance", SQLcovar_samp, false, "return the covariance sample value of groups", args(1,8, batarg("",dbl),arg("b",bte),batarg("c",bte),argany("p",0),argany("o",0),arg("t",int),argany("s",0),argany("e",0))),
 pattern("batsql", "covariance", SQLcovar_samp, false, "return the covariance sample value of groups", args(1,8, batarg("",dbl),batarg("b",bte),arg("c",bte),argany("p",0),argany("o",0),arg("t",int),argany("s",0),argany("e",0))),
 pattern("batsql", "covariance", SQLcovar_samp, false, "return the covariance sample value of groups", args(1,8, batarg("",dbl),batarg("b",bte),batarg("c",bte),argany("p",0),argany("o",0),arg("t",int),argany("s",0),argany("e",0))),
 pattern("sql", "covariance", SQLcovar_samp, false, "return the covariance sample value of groups", args(1,8, arg("",dbl),arg("b",sht),arg("c",sht),arg("p",bit),arg("o",bit),arg("t",int),arg("s",oid),arg("e",oid))),
 pattern("batsql", "covariance", SQLcovar_samp, false, "return the covariance sample value of groups", args(1,8, batarg("",dbl),arg("b",sht),batarg("c",sht),argany("p",0),argany("o",0),arg("t",int),argany("s",0),argany("e",0))),
 pattern("batsql", "covariance", SQLcovar_samp, false, "return the covariance sample value of groups", args(1,8, batarg("",dbl),batarg("b",sht),arg("c",sht),argany("p",0),argany("o",0),arg("t",int),argany("s",0),argany("e",0))),
 pattern("batsql", "covariance", SQLcovar_samp, false, "return the covariance sample value of groups", args(1,8, batarg("",dbl),batarg("b",sht),batarg("c",sht),argany("p",0),argany("o",0),arg("t",int),argany("s",0),argany("e",0))),
 pattern("sql", "covariance", SQLcovar_samp, false, "return the covariance sample value of groups", args(1,8, arg("",dbl),arg("b",int),arg("c",int),arg("p",bit),arg("o",bit),arg("t",int),arg("s",oid),arg("e",oid))),
 pattern("batsql", "covariance", SQLcovar_samp, false, "return the covariance sample value of groups", args(1,8, batarg("",dbl),arg("b",int),batarg("c",int),argany("p",0),argany("o",0),arg("t",int),argany("s",0),argany("e",0))),
 pattern("batsql", "covariance", SQLcovar_samp, false, "return the covariance sample value of groups", args(1,8, batarg("",dbl),batarg("b",int),arg("c",int),argany("p",0),argany("o",0),arg("t",int),argany("s",0),argany("e",0))),
 pattern("batsql", "covariance", SQLcovar_samp, false, "return the covariance sample value of groups", args(1,8, batarg("",dbl),batarg("b",int),batarg("c",int),argany("p",0),argany("o",0),arg("t",int),argany("s",0),argany("e",0))),
 pattern("sql", "covariance", SQLcovar_samp, false, "return the covariance sample value of groups", args(1,8, arg("",dbl),arg("b",lng),arg("c",lng),arg("p",bit),arg("o",bit),arg("t",int),arg("s",oid),arg("e",oid))),
 pattern("batsql", "covariance", SQLcovar_samp, false, "return the covariance sample value of groups", args(1,8, batarg("",dbl),arg("b",lng),batarg("c",lng),argany("p",0),argany("o",0),arg("t",int),argany("s",0),argany("e",0))),
 pattern("batsql", "covariance", SQLcovar_samp, false, "return the covariance sample value of groups", args(1,8, batarg("",dbl),batarg("b",lng),arg("c",lng),argany("p",0),argany("o",0),arg("t",int),argany("s",0),argany("e",0))),
 pattern("batsql", "covariance", SQLcovar_samp, false, "return the covariance sample value of groups", args(1,8, batarg("",dbl),batarg("b",lng),batarg("c",lng),argany("p",0),argany("o",0),arg("t",int),argany("s",0),argany("e",0))),
 pattern("sql", "covariance", SQLcovar_samp, false, "return the covariance sample value of groups", args(1,8, arg("",dbl),arg("b",flt),arg("c",flt),arg("p",bit),arg("o",bit),arg("t",int),arg("s",oid),arg("e",oid))),
 pattern("batsql", "covariance", SQLcovar_samp, false, "return the covariance sample value of groups", args(1,8, batarg("",dbl),arg("b",flt),batarg("c",flt),argany("p",0),argany("o",0),arg("t",int),argany("s",0),argany("e",0))),
 pattern("batsql", "covariance", SQLcovar_samp, false, "return the covariance sample value of groups", args(1,8, batarg("",dbl),batarg("b",flt),arg("c",flt),argany("p",0),argany("o",0),arg("t",int),argany("s",0),argany("e",0))),
 pattern("batsql", "covariance", SQLcovar_samp, false, "return the covariance sample value of groups", args(1,8, batarg("",dbl),batarg("b",flt),batarg("c",flt),argany("p",0),argany("o",0),arg("t",int),argany("s",0),argany("e",0))),
 pattern("sql", "covariance", SQLcovar_samp, false, "return the covariance sample value of groups", args(1,8, arg("",dbl),arg("b",dbl),arg("c",dbl),arg("p",bit),arg("o",bit),arg("t",int),arg("s",oid),arg("e",oid))),
 pattern("batsql", "covariance", SQLcovar_samp, false, "return the covariance sample value of groups", args(1,8, batarg("",dbl),arg("b",dbl),batarg("c",dbl),argany("p",0),argany("o",0),arg("t",int),argany("s",0),argany("e",0))),
 pattern("batsql", "covariance", SQLcovar_samp, false, "return the covariance sample value of groups", args(1,8, batarg("",dbl),batarg("b",dbl),arg("c",dbl),argany("p",0),argany("o",0),arg("t",int),argany("s",0),argany("e",0))),
 pattern("batsql", "covariance", SQLcovar_samp, false, "return the covariance sample value of groups", args(1,8, batarg("",dbl),batarg("b",dbl),batarg("c",dbl),argany("p",0),argany("o",0),arg("t",int),argany("s",0),argany("e",0))),
 pattern("sql", "covariancep", SQLcovar_pop, false, "return the covariance population value of groups", args(1,8, arg("",dbl),arg("b",bte),arg("c",bte),arg("p",bit),arg("o",bit),arg("t",int),arg("s",oid),arg("e",oid))),
 pattern("batsql", "covariancep", SQLcovar_pop, false, "return the covariance population value of groups", args(1,8, batarg("",dbl),arg("b",bte),batarg("c",bte),argany("p",0),argany("o",0),arg("t",int),argany("s",0),argany("e",0))),
 pattern("batsql", "covariancep", SQLcovar_pop, false, "return the covariance population value of groups", args(1,8, batarg("",dbl),batarg("b",bte),arg("c",bte),argany("p",0),argany("o",0),arg("t",int),argany("s",0),argany("e",0))),
 pattern("batsql", "covariancep", SQLcovar_pop, false, "return the covariance population value of groups", args(1,8, batarg("",dbl),batarg("b",bte),batarg("c",bte),argany("p",0),argany("o",0),arg("t",int),argany("s",0),argany("e",0))),
 pattern("sql", "covariancep", SQLcovar_pop, false, "return the covariance population value of groups", args(1,8, arg("",dbl),arg("b",sht),arg("c",sht),arg("p",bit),arg("o",bit),arg("t",int),arg("s",oid),arg("e",oid))),
 pattern("batsql", "covariancep", SQLcovar_pop, false, "return the covariance population value of groups", args(1,8, batarg("",dbl),arg("b",sht),batarg("c",sht),argany("p",0),argany("o",0),arg("t",int),argany("s",0),argany("e",0))),
 pattern("batsql", "covariancep", SQLcovar_pop, false, "return the covariance population value of groups", args(1,8, batarg("",dbl),batarg("b",sht),arg("c",sht),argany("p",0),argany("o",0),arg("t",int),argany("s",0),argany("e",0))),
 pattern("batsql", "covariancep", SQLcovar_pop, false, "return the covariance population value of groups", args(1,8, batarg("",dbl),batarg("b",sht),batarg("c",sht),argany("p",0),argany("o",0),arg("t",int),argany("s",0),argany("e",0))),
 pattern("sql", "covariancep", SQLcovar_pop, false, "return the covariance population value of groups", args(1,8, arg("",dbl),arg("b",int),arg("c",int),arg("p",bit),arg("o",bit),arg("t",int),arg("s",oid),arg("e",oid))),
 pattern("batsql", "covariancep", SQLcovar_pop, false, "return the covariance population value of groups", args(1,8, batarg("",dbl),arg("b",int),batarg("c",int),argany("p",0),argany("o",0),arg("t",int),argany("s",0),argany("e",0))),
 pattern("batsql", "covariancep", SQLcovar_pop, false, "return the covariance population value of groups", args(1,8, batarg("",dbl),batarg("b",int),arg("c",int),argany("p",0),argany("o",0),arg("t",int),argany("s",0),argany("e",0))),
 pattern("batsql", "covariancep", SQLcovar_pop, false, "return the covariance population value of groups", args(1,8, batarg("",dbl),batarg("b",int),batarg("c",int),argany("p",0),argany("o",0),arg("t",int),argany("s",0),argany("e",0))),
 pattern("sql", "covariancep", SQLcovar_pop, false, "return the covariance population value of groups", args(1,8, arg("",dbl),arg("b",lng),arg("c",lng),arg("p",bit),arg("o",bit),arg("t",int),arg("s",oid),arg("e",oid))),
 pattern("batsql", "covariancep", SQLcovar_pop, false, "return the covariance population value of groups", args(1,8, batarg("",dbl),arg("b",lng),batarg("c",lng),argany("p",0),argany("o",0),arg("t",int),argany("s",0),argany("e",0))),
 pattern("batsql", "covariancep", SQLcovar_pop, false, "return the covariance population value of groups", args(1,8, batarg("",dbl),batarg("b",lng),arg("c",lng),argany("p",0),argany("o",0),arg("t",int),argany("s",0),argany("e",0))),
 pattern("batsql", "covariancep", SQLcovar_pop, false, "return the covariance population value of groups", args(1,8, batarg("",dbl),batarg("b",lng),batarg("c",lng),argany("p",0),argany("o",0),arg("t",int),argany("s",0),argany("e",0))),
 pattern("sql", "covariancep", SQLcovar_pop, false, "return the covariance population value of groups", args(1,8, arg("",dbl),arg("b",flt),arg("c",flt),arg("p",bit),arg("o",bit),arg("t",int),arg("s",oid),arg("e",oid))),
 pattern("batsql", "covariancep", SQLcovar_pop, false, "return the covariance population value of groups", args(1,8, batarg("",dbl),arg("b",flt),batarg("c",flt),argany("p",0),argany("o",0),arg("t",int),argany("s",0),argany("e",0))),
 pattern("batsql", "covariancep", SQLcovar_pop, false, "return the covariance population value of groups", args(1,8, batarg("",dbl),batarg("b",flt),arg("c",flt),argany("p",0),argany("o",0),arg("t",int),argany("s",0),argany("e",0))),
 pattern("batsql", "covariancep", SQLcovar_pop, false, "return the covariance population value of groups", args(1,8, batarg("",dbl),batarg("b",flt),batarg("c",flt),argany("p",0),argany("o",0),arg("t",int),argany("s",0),argany("e",0))),
 pattern("sql", "covariancep", SQLcovar_pop, false, "return the covariance population value of groups", args(1,8, arg("",dbl),arg("b",dbl),arg("c",dbl),arg("p",bit),arg("o",bit),arg("t",int),arg("s",oid),arg("e",oid))),
 pattern("batsql", "covariancep", SQLcovar_pop, false, "return the covariance population value of groups", args(1,8, batarg("",dbl),arg("b",dbl),batarg("c",dbl),argany("p",0),argany("o",0),arg("t",int),argany("s",0),argany("e",0))),
 pattern("batsql", "covariancep", SQLcovar_pop, false, "return the covariance population value of groups", args(1,8, batarg("",dbl),batarg("b",dbl),arg("c",dbl),argany("p",0),argany("o",0),arg("t",int),argany("s",0),argany("e",0))),
 pattern("batsql", "covariancep", SQLcovar_pop, false, "return the covariance population value of groups", args(1,8, batarg("",dbl),batarg("b",dbl),batarg("c",dbl),argany("p",0),argany("o",0),arg("t",int),argany("s",0),argany("e",0))),
 pattern("sql", "corr", SQLcorr, false, "return the correlation value of groups", args(1,8, arg("",dbl),arg("b",bte),arg("c",bte),arg("p",bit),arg("o",bit),arg("t",int),arg("s",oid),arg("e",oid))),
 pattern("batsql", "corr", SQLcorr, false, "return the correlation value of groups", args(1,8, batarg("",dbl),arg("b",bte),batarg("c",bte),argany("p",0),argany("o",0),arg("t",int),argany("s",0),argany("e",0))),
 pattern("batsql", "corr", SQLcorr, false, "return the correlation value of groups", args(1,8, batarg("",dbl),batarg("b",bte),arg("c",bte),argany("p",0),argany("o",0),arg("t",int),argany("s",0),argany("e",0))),
 pattern("batsql", "corr", SQLcorr, false, "return the correlation value of groups", args(1,8, batarg("",dbl),batarg("b",bte),batarg("c",bte),argany("p",0),argany("o",0),arg("t",int),argany("s",0),argany("e",0))),
 pattern("sql", "corr", SQLcorr, false, "return the correlation value of groups", args(1,8, arg("",dbl),arg("b",sht),arg("c",sht),arg("p",bit),arg("o",bit),arg("t",int),arg("s",oid),arg("e",oid))),
 pattern("batsql", "corr", SQLcorr, false, "return the correlation value of groups", args(1,8, batarg("",dbl),arg("b",sht),batarg("c",sht),argany("p",0),argany("o",0),arg("t",int),argany("s",0),argany("e",0))),
 pattern("batsql", "corr", SQLcorr, false, "return the correlation value of groups", args(1,8, batarg("",dbl),batarg("b",sht),arg("c",sht),argany("p",0),argany("o",0),arg("t",int),argany("s",0),argany("e",0))),
 pattern("batsql", "corr", SQLcorr, false, "return the correlation value of groups", args(1,8, batarg("",dbl),batarg("b",sht),batarg("c",sht),argany("p",0),argany("o",0),arg("t",int),argany("s",0),argany("e",0))),
 pattern("sql", "corr", SQLcorr, false, "return the correlation value of groups", args(1,8, arg("",dbl),arg("b",int),arg("c",int),arg("p",bit),arg("o",bit),arg("t",int),arg("s",oid),arg("e",oid))),
 pattern("batsql", "corr", SQLcorr, false, "return the correlation value of groups", args(1,8, batarg("",dbl),arg("b",int),batarg("c",int),argany("p",0),argany("o",0),arg("t",int),argany("s",0),argany("e",0))),
 pattern("batsql", "corr", SQLcorr, false, "return the correlation value of groups", args(1,8, batarg("",dbl),batarg("b",int),arg("c",int),argany("p",0),argany("o",0),arg("t",int),argany("s",0),argany("e",0))),
 pattern("batsql", "corr", SQLcorr, false, "return the correlation value of groups", args(1,8, batarg("",dbl),batarg("b",int),batarg("c",int),argany("p",0),argany("o",0),arg("t",int),argany("s",0),argany("e",0))),
 pattern("sql", "corr", SQLcorr, false, "return the correlation value of groups", args(1,8, arg("",dbl),arg("b",lng),arg("c",lng),arg("p",bit),arg("o",bit),arg("t",int),arg("s",oid),arg("e",oid))),
 pattern("batsql", "corr", SQLcorr, false, "return the correlation value of groups", args(1,8, batarg("",dbl),arg("b",lng),batarg("c",lng),argany("p",0),argany("o",0),arg("t",int),argany("s",0),argany("e",0))),
 pattern("batsql", "corr", SQLcorr, false, "return the correlation value of groups", args(1,8, batarg("",dbl),batarg("b",lng),arg("c",lng),argany("p",0),argany("o",0),arg("t",int),argany("s",0),argany("e",0))),
 pattern("batsql", "corr", SQLcorr, false, "return the correlation value of groups", args(1,8, batarg("",dbl),batarg("b",lng),batarg("c",lng),argany("p",0),argany("o",0),arg("t",int),argany("s",0),argany("e",0))),
 pattern("sql", "corr", SQLcorr, false, "return the correlation value of groups", args(1,8, arg("",dbl),arg("b",flt),arg("c",flt),arg("p",bit),arg("o",bit),arg("t",int),arg("s",oid),arg("e",oid))),
 pattern("batsql", "corr", SQLcorr, false, "return the correlation value of groups", args(1,8, batarg("",dbl),arg("b",flt),batarg("c",flt),argany("p",0),argany("o",0),arg("t",int),argany("s",0),argany("e",0))),
 pattern("batsql", "corr", SQLcorr, false, "return the correlation value of groups", args(1,8, batarg("",dbl),batarg("b",flt),arg("c",flt),argany("p",0),argany("o",0),arg("t",int),argany("s",0),argany("e",0))),
 pattern("batsql", "corr", SQLcorr, false, "return the correlation value of groups", args(1,8, batarg("",dbl),batarg("b",flt),batarg("c",flt),argany("p",0),argany("o",0),arg("t",int),argany("s",0),argany("e",0))),
 pattern("sql", "corr", SQLcorr, false, "return the correlation value of groups", args(1,8, arg("",dbl),arg("b",dbl),arg("c",dbl),arg("p",bit),arg("o",bit),arg("t",int),arg("s",oid),arg("e",oid))),
 pattern("batsql", "corr", SQLcorr, false, "return the correlation value of groups", args(1,8, batarg("",dbl),arg("b",dbl),batarg("c",dbl),argany("p",0),argany("o",0),arg("t",int),argany("s",0),argany("e",0))),
 pattern("batsql", "corr", SQLcorr, false, "return the correlation value of groups", args(1,8, batarg("",dbl),batarg("b",dbl),arg("c",dbl),argany("p",0),argany("o",0),arg("t",int),argany("s",0),argany("e",0))),
 pattern("batsql", "corr", SQLcorr, false, "return the correlation value of groups", args(1,8, batarg("",dbl),batarg("b",dbl),batarg("c",dbl),argany("p",0),argany("o",0),arg("t",int),argany("s",0),argany("e",0))),
 pattern("sql", "str_group_concat", SQLstrgroup_concat, false, "return the string concatenation of groups", args(1,7, arg("",str),arg("b",str),arg("p",bit),arg("o",bit),arg("t",int),arg("s",oid),arg("e",oid))),
 pattern("batsql", "str_group_concat", SQLstrgroup_concat, false, "return the string concatenation of groups", args(1,7, batarg("",str),batarg("b",str),argany("p",0),argany("o",0),arg("t",int),argany("s",0),argany("e",0))),
 pattern("sql", "str_group_concat", SQLstrgroup_concat, false, "return the string concatenation of groups with a custom separator", args(1,8, arg("",str),arg("b",str),arg("sep",str),arg("p",bit),arg("o",bit),arg("t",int),arg("s",oid),arg("e",oid))),
 pattern("batsql", "str_group_concat", SQLstrgroup_concat, false, "return the string concatenation of groups with a custom separator", args(1,8, batarg("",str),arg("b",str),batarg("sep",str),argany("p",0),argany("o",0),arg("t",int),argany("s",0),argany("e",0))),
 pattern("batsql", "str_group_concat", SQLstrgroup_concat, false, "return the string concatenation of groups with a custom separator", args(1,8, batarg("",str),batarg("b",str),arg("sep",str),argany("p",0),argany("o",0),arg("t",int),argany("s",0),argany("e",0))),
 pattern("batsql", "str_group_concat", SQLstrgroup_concat, false, "return the string concatenation of groups with a custom separator", args(1,8, batarg("",str),batarg("b",str),batarg("sep",str),argany("p",0),argany("o",0),arg("t",int),argany("s",0),argany("e",0))),
 /* sql_subquery */
 command("aggr", "zero_or_one", zero_or_one, false, "if col contains exactly one value return this. Incase of more raise an exception else return nil", args(1,2, argany("",1),batargany("col",1))),
 command("aggr", "zero_or_one", zero_or_one_error, false, "if col contains exactly one value return this. Incase of more raise an exception if err is true else return nil", args(1,3, argany("",1),batargany("col",1),arg("err",bit))),
 command("aggr", "zero_or_one", zero_or_one_error_bat, false, "if col contains exactly one value return this. Incase of more raise an exception if err is true else return nil", args(1,3, argany("",1),batargany("col",1),batarg("err",bit))),
 command("aggr", "subzero_or_one", SQLsubzero_or_one, false, "", args(1,5, batargany("",1),batargany("b",1),batarg("g",oid),batarg("e",oid),arg("no_nil",bit))),
 command("aggr", "all", SQLall, false, "if all values in b are equal return this, else nil", args(1,2, argany("",1),batargany("b",1))),
 pattern("aggr", "suball", SQLall_grp, false, "if all values in l are equal (per group) return the value, else nil", args(1,5, batargany("",1),batargany("l",1),batarg("g",oid),batarg("e",oid),arg("no_nil",bit))),
 pattern("aggr", "suball", SQLall_grp, false, "if all values in l are equal (per group) return the value, else nil", args(1,6, batargany("",1),batargany("l",1),batarg("g",oid),batarg("e",oid),batarg("s",oid),arg("no_nil",bit))),
 command("aggr", "null", SQLnil, false, "if b has a nil return true, else false", args(1,2, arg("",bit),batargany("b",1))),
 pattern("aggr", "subnull", SQLnil_grp, false, "if any value in l is nil with in a group return true for that group, else false", args(1,5, batarg("",bit),batargany("l",1),batarg("g",oid),batarg("e",oid),arg("no_nil",bit))),
 pattern("aggr", "subnull", SQLnil_grp, false, "if any value in l is nil with in a group return true for that group, else false; with candidate list", args(1,6, batarg("",bit),batargany("l",1),batarg("g",oid),batarg("e",oid),batarg("s",oid),arg("no_nil",bit))),
 pattern("sql", "any", SQLany_cmp, false, "if cmp then true, (nl or nr) nil then nil, else false", args(1,4, arg("",bit),arg("cmp",bit),arg("nl",bit),arg("nr",bit))),
 pattern("batsql", "any", SQLany_cmp, false, "if cmp then true, (nl or nr) nil then nil, else false", args(1,4, batarg("",bit),batarg("cmp",bit),arg("nl",bit),arg("nr",bit))),
 pattern("batsql", "any", SQLany_cmp, false, "if cmp then true, (nl or nr) nil then nil, else false", args(1,4, batarg("",bit),arg("cmp",bit),batarg("nl",bit),arg("nr",bit))),
 pattern("batsql", "any", SQLany_cmp, false, "if cmp then true, (nl or nr) nil then nil, else false", args(1,4, batarg("",bit),arg("cmp",bit),arg("nl",bit),batarg("nr",bit))),
 pattern("batsql", "any", SQLany_cmp, false, "if cmp then true, (nl or nr) nil then nil, else false", args(1,4, batarg("",bit),arg("cmp",bit),batarg("nl",bit),batarg("nr",bit))),
 pattern("batsql", "any", SQLany_cmp, false, "if cmp then true, (nl or nr) nil then nil, else false", args(1,4, batarg("",bit),batarg("cmp",bit),arg("nl",bit),batarg("nr",bit))),
 pattern("batsql", "any", SQLany_cmp, false, "if cmp then true, (nl or nr) nil then nil, else false", args(1,4, batarg("",bit),batarg("cmp",bit),batarg("nl",bit),arg("nr",bit))),
 pattern("batsql", "any", SQLany_cmp, false, "if cmp then true, (nl or nr) nil then nil, else false", args(1,4, batarg("",bit),batarg("cmp",bit),batarg("nl",bit),batarg("nr",bit))),
 pattern("sql", "all", SQLall_cmp, false, "if !cmp then false, (nl or nr) then nil, else true", args(1,4, arg("",bit),arg("cmp",bit),arg("nl",bit),arg("nr",bit))),
 pattern("batsql", "all", SQLall_cmp, false, "if !cmp then false, (nl or nr) then nil, else true", args(1,4, batarg("",bit),batarg("cmp",bit),arg("nl",bit),arg("nr",bit))),
 pattern("batsql", "all", SQLall_cmp, false, "if !cmp then false, (nl or nr) then nil, else true", args(1,4, batarg("",bit),arg("cmp",bit),batarg("nl",bit),arg("nr",bit))),
 pattern("batsql", "all", SQLall_cmp, false, "if !cmp then false, (nl or nr) then nil, else true", args(1,4, batarg("",bit),arg("cmp",bit),arg("nl",bit),batarg("nr",bit))),
 pattern("batsql", "all", SQLall_cmp, false, "if !cmp then false, (nl or nr) then nil, else true", args(1,4, batarg("",bit),arg("cmp",bit),batarg("nl",bit),batarg("nr",bit))),
 pattern("batsql", "all", SQLall_cmp, false, "if !cmp then false, (nl or nr) then nil, else true", args(1,4, batarg("",bit),batarg("cmp",bit),arg("nl",bit),batarg("nr",bit))),
 pattern("batsql", "all", SQLall_cmp, false, "if !cmp then false, (nl or nr) then nil, else true", args(1,4, batarg("",bit),batarg("cmp",bit),batarg("nl",bit),arg("nr",bit))),
 pattern("batsql", "all", SQLall_cmp, false, "if !cmp then false, (nl or nr) then nil, else true", args(1,4, batarg("",bit),batarg("cmp",bit),batarg("nl",bit),batarg("nr",bit))),
 pattern("aggr", "anyequal", SQLanyequal, false, "if any value in r is equal to l return true, else if r has nil nil else false", args(1,3, arg("",bit),batargany("l",1),batargany("r",1))),
 pattern("bataggr", "anyequal", SQLanyequal, false, "", args(1,3, batarg("",bit),batargany("l",1),batargany("r",1))),
 pattern("aggr", "allnotequal", SQLallnotequal, false, "if all values in r are not equal to l return true, else if r has nil nil else false", args(1,3, arg("",bit),batargany("l",1),batargany("r",1))),
 pattern("bataggr", "allnotequal", SQLallnotequal, false, "", args(1,3, arg("",bit),batargany("l",1),batargany("r",1))),
 pattern("aggr", "subanyequal", SQLanyequal_grp, false, "if any value in r is equal to l return true, else if r has nil nil else false", args(1,6, batarg("",bit),batargany("l",1),batargany("r",1),batarg("g",oid),batarg("e",oid),arg("no_nil",bit))),
 pattern("aggr", "subanyequal", SQLanyequal_grp, false, "if any value in r is equal to l return true, else if r has nil nil else false; with candidate list", args(1,7, batarg("",bit),batargany("l",1),batargany("r",1),batarg("g",oid),batarg("e",oid),batarg("s",oid),arg("no_nil",bit))),
 pattern("aggr", "subanyequal", SQLanyequal_grp2, false, "if any value in r is equal to l return true, else if r has nil nil else false, except if rid is nil (ie empty) then false", args(1,7, batarg("",bit),batargany("l",1),batargany("r",1),batarg("rid",oid),batarg("g",oid),batarg("e",oid),arg("no_nil",bit))),
 pattern("aggr", "subanyequal", SQLanyequal_grp2, false, "if any value in r is equal to l return true, else if r has nil nil else false, except if rid is nil (ie empty) then false; with candidate list", args(1,8, batarg("",bit),batargany("l",1),batargany("r",1),batarg("rid",oid),batarg("g",oid),batarg("e",oid),batarg("s",oid),arg("no_nil",bit))),
 pattern("aggr", "suballnotequal", SQLallnotequal_grp, false, "if all values in r are not equal to l return true, else if r has nil nil else false", args(1,6, batarg("",bit),batargany("l",1),batargany("r",1),batarg("g",oid),batarg("e",oid),arg("no_nil",bit))),
 pattern("aggr", "suballnotequal", SQLallnotequal_grp, false, "if all values in r are not equal to l return true, else if r has nil nil else false; with candidate list", args(1,7, batarg("",bit),batargany("l",1),batargany("r",1),batarg("g",oid),batarg("e",oid),batarg("s",oid),arg("no_nil",bit))),
 pattern("aggr", "suballnotequal", SQLallnotequal_grp2, false, "if all values in r are not equal to l return true, else if r has nil nil else false, except if rid is nil (ie empty) then true", args(1,7, batarg("",bit),batargany("l",1),batargany("r",1),batarg("rid",oid),batarg("g",oid),batarg("e",oid),arg("no_nil",bit))),
 pattern("aggr", "suballnotequal", SQLallnotequal_grp2, false, "if all values in r are not equal to l return true, else if r has nil nil else false, except if rid is nil (ie empty) then true; with candidate list", args(1,8, batarg("",bit),batargany("l",1),batargany("r",1),batarg("rid",oid),batarg("g",oid),batarg("e",oid),batarg("s",oid),arg("no_nil",bit))),
 pattern("aggr", "exist", SQLexist, false, "", args(1,2, arg("",bit), argany("b",1))),
 pattern("bataggr", "exist", SQLexist, false, "", args(1,2, batarg("",bit), argany("b",1))),
 pattern("bataggr", "exist", SQLexist, false, "", args(1,2, arg("",bit), batargany("b",1))),
 pattern("bataggr", "exist", SQLexist, false, "", args(1,2, batarg("",bit), batargany("b",1))),
 pattern("aggr", "subexist", SQLsubexist, false, "", args(1,5, batarg("",bit),batargany("b",0),batarg("g",oid),batarg("e",oid),arg("no_nil",bit))),
 pattern("aggr", "subexist", SQLsubexist, false, "", args(1,6, batarg("",bit),batargany("b",0),batarg("g",oid),batarg("e",oid),batarg("s",oid),arg("no_nil",bit))),
 pattern("aggr", "not_exist", SQLnot_exist, false, "", args(1,2, arg("",bit), argany("b",1))),
 pattern("bataggr", "not_exist", SQLnot_exist, false, "", args(1,2, batarg("",bit), argany("b",1))),
 pattern("bataggr", "not_exist", SQLnot_exist, false, "", args(1,2, arg("",bit), batargany("b",1))),
 pattern("bataggr", "not_exist", SQLnot_exist, false, "", args(1,2, batarg("",bit), batargany("b",1))),
 pattern("aggr", "subnot_exist", SQLsubnot_exist, false, "", args(1,5, batarg("",bit),batargany("b",0),batarg("g",oid),batarg("e",oid),arg("no_nil",bit))),
 pattern("aggr", "subnot_exist", SQLsubnot_exist, false, "", args(1,6, batarg("",bit),batargany("b",0),batarg("g",oid),batarg("e",oid),batarg("s",oid),arg("no_nil",bit))),
 /* wlr */
 pattern("wlr", "master", WLRmaster, false, "Initialize the replicator thread", args(0,1, arg("dbname",str))),
 pattern("wlr", "stop", WLRstop, false, "Stop the replicator thread", noargs),
 pattern("wlr", "accept", WLRaccept, false, "Accept failing transaction", noargs),
 pattern("wlr", "replicate", WLRreplicate, false, "Continue to keep the replica in sink", noargs),
 pattern("wlr", "replicate", WLRreplicate, false, "Roll the snapshot forward to an up-to-date clone", args(0,1, arg("ts",timestamp))),
 pattern("wlr", "replicate", WLRreplicate, false, "Roll the snapshot forward to a specific transaction id", args(0,1, arg("id",bte))),
 pattern("wlr", "replicate", WLRreplicate, false, "Roll the snapshot forward to a specific transaction id", args(0,1, arg("id",sht))),
 pattern("wlr", "replicate", WLRreplicate, false, "Roll the snapshot forward to a specific transaction id", args(0,1, arg("id",int))),
 pattern("wlr", "replicate", WLRreplicate, false, "Roll the snapshot forward to a specific transaction id", args(0,1, arg("id",lng))),
 pattern("wlr", "getMaster", WLRgetmaster, false, "What is the current master database", args(1,1, arg("",str))),
 pattern("wlr", "setbeat", WLRsetbeat, false, "Threshold (in seconds) for re-running queries", args(0,1, arg("dur",int))),
 pattern("wlr", "getclock", WLRgetclock, false, "Timestamp of last replicated transaction.", args(1,1, arg("",str))),
 pattern("wlr", "gettick", WLRgettick, false, "Transaction identifier of the last replicated transaction.", args(1,1, arg("",lng))),
 pattern("wlr", "transaction", WLRtransaction, false, "Mark the beginning of the work unit which can be a compound transaction", args(0,3, arg("tid",lng),arg("started",str),arg("user",str))),
 pattern("wlr", "commit", WLRcommit, false, "Mark the end of the work unit", noargs),
 pattern("wlr", "rollback", WLRrollback, false, "Mark the end of the work unit", noargs),
 pattern("wlr", "catalog", WLRcatalog, false, "A catalog changing query", args(0,1, arg("q",str))),
 pattern("wlr", "action", WLRaction, false, "A query producing updates", args(0,1, arg("q",str))),
 pattern("wlr", "append", WLRappend, false, "Apply the insertions in the workload-capture-replay list", args(1,5, arg("",int),arg("sname",str),arg("tname",str),arg("cname",str),varargany("ins",0))),
 pattern("wlr", "update", WLRupdate, false, "Apply the update in the workload-capture-replay list", args(1,6, arg("",int),arg("sname",str),arg("tname",str),arg("cname",str),arg("tid",oid),argany("val",0))),
 pattern("wlr", "delete", WLRdelete, false, "Apply the deletions in the workload-capture-replay list", args(1,4, arg("",int),arg("sname",str),arg("tname",str),vararg("b",oid))),
 pattern("wlr", "clear_table", WLRclear_table, false, "Destroy the tuples in the table", args(1,3, arg("",int),arg("sname",str),arg("tname",str))),
 pattern("wlr", "create_seq", WLRgeneric, false, "Catalog operation create_seq", args(0,3, arg("sname",str),arg("seqname",str),arg("action",int))),
 pattern("wlr", "alter_seq", WLRgeneric, false, "Catalog operation alter_seq", args(0,3, arg("sname",str),arg("seqname",str),arg("val",lng))),
 pattern("wlr", "alter_seq", WLRgeneric, false, "Catalog operation alter_seq", args(0,4, arg("sname",str),arg("seqname",str),arg("seq",ptr),batarg("val",lng))),
 pattern("wlr", "drop_seq", WLRgeneric, false, "Catalog operation drop_seq", args(0,3, arg("sname",str),arg("nme",str),arg("action",int))),
 pattern("wlr", "create_schema", WLRgeneric, false, "Catalog operation create_schema", args(0,3, arg("sname",str),arg("auth",str),arg("action",int))),
 pattern("wlr", "drop_schema", WLRgeneric, false, "Catalog operation drop_schema", args(0,3, arg("sname",str),arg("ifexists",int),arg("action",int))),
 pattern("wlr", "create_table", WLRgeneric, false, "Catalog operation create_table", args(0,3, arg("sname",str),arg("tname",str),arg("temp",int))),
 pattern("wlr", "create_view", WLRgeneric, false, "Catalog operation create_view", args(0,3, arg("sname",str),arg("tname",str),arg("temp",int))),
 pattern("wlr", "drop_table", WLRgeneric, false, "Catalog operation drop_table", args(0,4, arg("sname",str),arg("name",str),arg("action",int),arg("ifexists",int))),
 pattern("wlr", "drop_view", WLRgeneric, false, "Catalog operation drop_view", args(0,4, arg("sname",str),arg("name",str),arg("action",int),arg("ifexists",int))),
 pattern("wlr", "drop_constraint", WLRgeneric, false, "Catalog operation drop_constraint", args(0,5, arg("sname",str),arg("tname",str),arg("name",str),arg("action",int),arg("ifexists",int))),
 pattern("wlr", "alter_table", WLRgeneric, false, "Catalog operation alter_table", args(0,3, arg("sname",str),arg("tname",str),arg("action",int))),
 pattern("wlr", "create_type", WLRgeneric, false, "Catalog operation create_type", args(0,3, arg("sname",str),arg("nme",str),arg("impl",str))),
 pattern("wlr", "drop_type", WLRgeneric, false, "Catalog operation drop_type", args(0,3, arg("sname",str),arg("nme",str),arg("action",int))),
 pattern("wlr", "grant_roles", WLRgeneric, false, "Catalog operation grant_roles", args(0,4, arg("sname",str),arg("auth",str),arg("grantor",int),arg("admin",int))),
 pattern("wlr", "revoke_roles", WLRgeneric, false, "Catalog operation revoke_roles", args(0,4, arg("sname",str),arg("auth",str),arg("grantor",int),arg("admin",int))),
 pattern("wlr", "grant", WLRgeneric, false, "Catalog operation grant", args(0,7, arg("sname",str),arg("tbl",str),arg("grantee",str),arg("privs",int),arg("cname",str),arg("gr",int),arg("grantor",int))),
 pattern("wlr", "revoke", WLRgeneric, false, "Catalog operation revoke", args(0,7, arg("sname",str),arg("tbl",str),arg("grantee",str),arg("privs",int),arg("cname",str),arg("grant",int),arg("grantor",int))),
 pattern("wlr", "grant_function", WLRgeneric, false, "Catalog operation grant_function", args(0,6, arg("sname",str),arg("fcnid",int),arg("grantee",str),arg("privs",int),arg("grant",int),arg("grantor",int))),
 pattern("wlr", "revoke_function", WLRgeneric, false, "Catalog operation revoke_function", args(0,6, arg("sname",str),arg("fcnid",int),arg("grantee",str),arg("privs",int),arg("grant",int),arg("grantor",int))),
 pattern("wlr", "create_user", WLRgeneric, false, "Catalog operation create_user", args(0,5, arg("sname",str),arg("passwrd",str),arg("enc",int),arg("schema",str),arg("fullname",str))),
 pattern("wlr", "drop_user", WLRgeneric, false, "Catalog operation drop_user", args(0,2, arg("sname",str),arg("action",int))),
 pattern("wlr", "drop_user", WLRgeneric, false, "Catalog operation drop_user", args(0,3, arg("sname",str),arg("auth",str),arg("action",int))),
 pattern("wlr", "alter_user", WLRgeneric, false, "Catalog operation alter_user", args(0,5, arg("sname",str),arg("passwrd",str),arg("enc",int),arg("schema",str),arg("oldpasswrd",str))),
 pattern("wlr", "rename_user", WLRgeneric, false, "Catalog operation rename_user", args(0,3, arg("sname",str),arg("newnme",str),arg("action",int))),
 pattern("wlr", "create_role", WLRgeneric, false, "Catalog operation create_role", args(0,3, arg("sname",str),arg("role",str),arg("grator",int))),
 pattern("wlr", "drop_role", WLRgeneric, false, "Catalog operation drop_role", args(0,3, arg("auth",str),arg("role",str),arg("action",int))),
 pattern("wlr", "drop_role", WLRgeneric, false, "Catalog operation drop_role", args(0,2, arg("role",str),arg("action",int))),
 pattern("wlr", "drop_index", WLRgeneric, false, "Catalog operation drop_index", args(0,3, arg("sname",str),arg("iname",str),arg("action",int))),
 pattern("wlr", "drop_function", WLRgeneric, false, "Catalog operation drop_function", args(0,5, arg("sname",str),arg("fname",str),arg("fid",int),arg("type",int),arg("action",int))),
 pattern("wlr", "create_function", WLRgeneric, false, "Catalog operation create_function", args(0,2, arg("sname",str),arg("fname",str))),
 pattern("wlr", "create_trigger", WLRgeneric, false, "Catalog operation create_trigger", args(0,10, arg("sname",str),arg("tname",str),arg("triggername",str),arg("time",int),arg("orientation",int),arg("event",int),arg("old",str),arg("new",str),arg("cond",str),arg("qry",str))),
 pattern("wlr", "drop_trigger", WLRgeneric, false, "Catalog operation drop_trigger", args(0,3, arg("sname",str),arg("nme",str),arg("ifexists",int))),
 pattern("wlr", "alter_add_table", WLRgeneric, false, "Catalog operation alter_add_table", args(0,5, arg("sname",str),arg("mtnme",str),arg("psnme",str),arg("ptnme",str),arg("action",int))),
 pattern("wlr", "alter_del_table", WLRgeneric, false, "Catalog operation alter_del_table", args(0,5, arg("sname",str),arg("mtnme",str),arg("psnme",str),arg("ptnme",str),arg("action",int))),
 pattern("wlr", "alter_set_table", WLRgeneric, false, "Catalog operation alter_set_table", args(0,3, arg("sname",str),arg("tnme",str),arg("access",int))),
 pattern("wlr", "alter_add_range_partition", WLRgeneric, false, "Catalog operation alter_add_range_partition", args(0,8, arg("sname",str),arg("mtnme",str),arg("psnme",str),arg("ptnme",str),arg("min",str),arg("max",str),arg("nills",bit),arg("update",int))),
 pattern("wlr", "comment_on", WLRgeneric, false, "Catalog operation comment_on", args(0,2, arg("objid",int),arg("remark",str))),
 pattern("wlr", "rename_schema", WLRgeneric, false, "Catalog operation rename_schema", args(0,2, arg("sname",str),arg("newnme",str))),
 pattern("wlr", "rename_table", WLRgeneric, false, "Catalog operation rename_table", args(0,4, arg("osname",str),arg("nsname",str),arg("otname",str),arg("ntname",str))),
 pattern("wlr", "rename_column", WLRgeneric, false, "Catalog operation rename_column", args(0,4, arg("sname",str),arg("tname",str),arg("cname",str),arg("newnme",str))),
 pattern("wlr", "transaction_release", WLRgeneric, false, "A transaction statement (type can be commit,release,rollback or start)", args(1,3, arg("",void),arg("chain",int),arg("name",str))),
 pattern("wlr", "transaction_commit", WLRgeneric, false, "A transaction statement (type can be commit,release,rollback or start)", args(1,3, arg("",void),arg("chain",int),arg("name",str))),
 pattern("wlr", "transaction_rollback", WLRgeneric, false, "A transaction statement (type can be commit,release,rollback or start)", args(1,3, arg("",void),arg("chain",int),arg("name",str))),
 pattern("wlr", "transaction_begin", WLRgeneric, false, "A transaction statement (type can be commit,release,rollback or start)", args(1,3, arg("",void),arg("chain",int),arg("name",str))),
 pattern("wlr", "transaction", WLRgeneric, true, "Start an autocommit transaction", noargs),
 pattern("wlr", "alter_add_value_partition", WLRgeneric, false, "Catalog operation alter_add_value_partition", args(0,6, arg("sname",str),arg("mtnme",str),arg("psnme",str),arg("ptnme",str),arg("nills",bit),arg("update",int))),
 pattern("wlr", "alter_add_value_partition", WLRgeneric, false, "Catalog operation alter_add_value_partition", args(0,7, arg("sname",str),arg("mtnme",str),arg("psnme",str),arg("ptnme",str),arg("nills",bit),arg("update",int),vararg("arg",str))),
 /* sqlcatalog */
 pattern("sqlcatalog", "create_seq", SQLcreate_seq, false, "Catalog operation create_seq", args(0,4, arg("sname",str),arg("seqname",str),arg("seq",ptr),arg("action",int))),
 pattern("sqlcatalog", "alter_seq", SQLalter_seq, false, "Catalog operation alter_seq", args(0,4, arg("sname",str),arg("seqname",str),arg("seq",ptr),arg("val",lng))),
 pattern("sqlcatalog", "alter_seq", SQLalter_seq, false, "Catalog operation alter_seq", args(0,4, arg("sname",str),arg("seqname",str),arg("seq",ptr),batarg("val",lng))),
 pattern("sqlcatalog", "drop_seq", SQLdrop_seq, false, "Catalog operation drop_seq", args(0,3, arg("sname",str),arg("nme",str),arg("action",int))),
 pattern("sqlcatalog", "create_schema", SQLcreate_schema, false, "Catalog operation create_schema", args(0,3, arg("sname",str),arg("auth",str),arg("action",int))),
 pattern("sqlcatalog", "drop_schema", SQLdrop_schema, false, "Catalog operation drop_schema", args(0,3, arg("sname",str),arg("ifexists",int),arg("action",int))),
 pattern("sqlcatalog", "create_table", SQLcreate_table, false, "Catalog operation create_table", args(0,4, arg("sname",str),arg("tname",str),arg("tbl",ptr),arg("temp",int))),
 pattern("sqlcatalog", "create_view", SQLcreate_view, false, "Catalog operation create_view", args(0,4, arg("sname",str),arg("vname",str),arg("tbl",ptr),arg("temp",int))),
 pattern("sqlcatalog", "drop_table", SQLdrop_table, false, "Catalog operation drop_table", args(0,4, arg("sname",str),arg("name",str),arg("action",int),arg("ifexists",int))),
 pattern("sqlcatalog", "drop_view", SQLdrop_view, false, "Catalog operation drop_view", args(0,4, arg("sname",str),arg("name",str),arg("action",int),arg("ifexists",int))),
 pattern("sqlcatalog", "drop_constraint", SQLdrop_constraint, false, "Catalog operation drop_constraint", args(0,5, arg("sname",str),arg("tname",str),arg("name",str),arg("action",int),arg("ifexists",int))),
 pattern("sqlcatalog", "alter_table", SQLalter_table, false, "Catalog operation alter_table", args(0,4, arg("sname",str),arg("tname",str),arg("tbl",ptr),arg("action",int))),
 pattern("sqlcatalog", "create_type", SQLcreate_type, false, "Catalog operation create_type", args(0,3, arg("sname",str),arg("nme",str),arg("impl",str))),
 pattern("sqlcatalog", "drop_type", SQLdrop_type, false, "Catalog operation drop_type", args(0,3, arg("sname",str),arg("nme",str),arg("action",int))),
 pattern("sqlcatalog", "grant_roles", SQLgrant_roles, false, "Catalog operation grant_roles", args(0,4, arg("sname",str),arg("auth",str),arg("grantor",int),arg("admin",int))),
 pattern("sqlcatalog", "revoke_roles", SQLrevoke_roles, false, "Catalog operation revoke_roles", args(0,4, arg("sname",str),arg("auth",str),arg("grantor",int),arg("admin",int))),
 pattern("sqlcatalog", "grant", SQLgrant, false, "Catalog operation grant", args(0,7, arg("sname",str),arg("tbl",str),arg("grantee",str),arg("privs",int),arg("cname",str),arg("gr",int),arg("grantor",int))),
 pattern("sqlcatalog", "revoke", SQLrevoke, false, "Catalog operation revoke", args(0,7, arg("sname",str),arg("tbl",str),arg("grantee",str),arg("privs",int),arg("cname",str),arg("grant",int),arg("grantor",int))),
 pattern("sqlcatalog", "grant_function", SQLgrant_function, false, "Catalog operation grant_function", args(0,6, arg("sname",str),arg("fcnid",int),arg("grantee",str),arg("privs",int),arg("grant",int),arg("grantor",int))),
 pattern("sqlcatalog", "revoke_function", SQLrevoke_function, false, "Catalog operation revoke_function", args(0,6, arg("sname",str),arg("fcnid",int),arg("grantee",str),arg("privs",int),arg("grant",int),arg("grantor",int))),
 pattern("sqlcatalog", "create_user", SQLcreate_user, false, "Catalog operation create_user", args(0,6, arg("sname",str),arg("passwrd",str),arg("enc",int),arg("schema",str),arg("schemapath",str),arg("fullname",str))),
 pattern("sqlcatalog", "drop_user", SQLdrop_user, false, "Catalog operation drop_user", args(0,2, arg("sname",str),arg("action",int))),
 pattern("sqlcatalog", "drop_user", SQLdrop_user, false, "Catalog operation drop_user", args(0,3, arg("sname",str),arg("auth",str),arg("action",int))),
 pattern("sqlcatalog", "alter_user", SQLalter_user, false, "Catalog operation alter_user", args(0,6, arg("sname",str),arg("passwrd",str),arg("enc",int),arg("schema",str),arg("schemapath",str),arg("oldpasswrd",str))),
 pattern("sqlcatalog", "rename_user", SQLrename_user, false, "Catalog operation rename_user", args(0,3, arg("sname",str),arg("newnme",str),arg("action",int))),
 pattern("sqlcatalog", "create_role", SQLcreate_role, false, "Catalog operation create_role", args(0,3, arg("sname",str),arg("role",str),arg("grator",int))),
 pattern("sqlcatalog", "drop_role", SQLdrop_role, false, "Catalog operation drop_role", args(0,3, arg("auth",str),arg("role",str),arg("action",int))),
 pattern("sqlcatalog", "drop_role", SQLdrop_role, false, "Catalog operation drop_role", args(0,2, arg("role",str),arg("action",int))),
 pattern("sqlcatalog", "drop_index", SQLdrop_index, false, "Catalog operation drop_index", args(0,3, arg("sname",str),arg("iname",str),arg("action",int))),
 pattern("sqlcatalog", "drop_function", SQLdrop_function, false, "Catalog operation drop_function", args(0,5, arg("sname",str),arg("fname",str),arg("fid",int),arg("type",int),arg("action",int))),
 pattern("sqlcatalog", "create_function", SQLcreate_function, false, "Catalog operation create_function", args(0,3, arg("sname",str),arg("fname",str),arg("fcn",ptr))),
 pattern("sqlcatalog", "create_trigger", SQLcreate_trigger, false, "Catalog operation create_trigger", args(0,10, arg("sname",str),arg("tname",str),arg("triggername",str),arg("time",int),arg("orientation",int),arg("event",int),arg("old",str),arg("new",str),arg("cond",str),arg("qry",str))),
 pattern("sqlcatalog", "drop_trigger", SQLdrop_trigger, false, "Catalog operation drop_trigger", args(0,3, arg("sname",str),arg("nme",str),arg("ifexists",int))),
 pattern("sqlcatalog", "alter_add_table", SQLalter_add_table, false, "Catalog operation alter_add_table", args(0,5, arg("sname",str),arg("mtnme",str),arg("psnme",str),arg("ptnme",str),arg("action",int))),
 pattern("sqlcatalog", "alter_del_table", SQLalter_del_table, false, "Catalog operation alter_del_table", args(0,5, arg("sname",str),arg("mtnme",str),arg("psnme",str),arg("ptnme",str),arg("action",int))),
 pattern("sqlcatalog", "alter_set_table", SQLalter_set_table, false, "Catalog operation alter_set_table", args(0,3, arg("sname",str),arg("tnme",str),arg("access",int))),
 pattern("sqlcatalog", "alter_add_range_partition", SQLalter_add_range_partition, false, "Catalog operation alter_add_range_partition", args(0,8, arg("sname",str),arg("mtnme",str),arg("psnme",str),arg("ptnme",str),argany("min",1),argany("max",1),arg("nills",bit),arg("update",int))),
 pattern("sqlcatalog", "alter_add_value_partition", SQLalter_add_value_partition, false, "Catalog operation alter_add_value_partition", args(0,6, arg("sname",str),arg("mtnme",str),arg("psnme",str),arg("ptnme",str),arg("nills",bit),arg("update",int))),
 pattern("sqlcatalog", "alter_add_value_partition", SQLalter_add_value_partition, false, "Catalog operation alter_add_value_partition", args(0,7, arg("sname",str),arg("mtnme",str),arg("psnme",str),arg("ptnme",str),arg("nills",bit),arg("update",int),varargany("arg",0))),
 pattern("sqlcatalog", "comment_on", SQLcomment_on, false, "Catalog operation comment_on", args(0,2, arg("objid",int),arg("remark",str))),
 pattern("sqlcatalog", "rename_schema", SQLrename_schema, false, "Catalog operation rename_schema", args(0,2, arg("sname",str),arg("newnme",str))),
 pattern("sqlcatalog", "rename_table", SQLrename_table, false, "Catalog operation rename_table", args(0,4, arg("osname",str),arg("nsname",str),arg("otname",str),arg("ntname",str))),
 pattern("sqlcatalog", "rename_column", SQLrename_column, false, "Catalog operation rename_column", args(0,4, arg("sname",str),arg("tname",str),arg("cname",str),arg("newnme",str))),
 /* sql_transaction */
 pattern("sql", "transaction_release", SQLtransaction_release, true, "A transaction statement (type can be commit,release,rollback or start)", args(1,3, arg("",void),arg("chain",int),arg("name",str))),
 pattern("sql", "transaction_commit", SQLtransaction_commit, true, "A transaction statement (type can be commit,release,rollback or start)", args(1,3, arg("",void),arg("chain",int),arg("name",str))),
 pattern("sql", "transaction_rollback", SQLtransaction_rollback, true, "A transaction statement (type can be commit,release,rollback or start)", args(1,3, arg("",void),arg("chain",int),arg("name",str))),
 pattern("sql", "transaction_begin", SQLtransaction_begin, true, "A transaction statement (type can be commit,release,rollback or start)", args(1,3, arg("",void),arg("chain",int),arg("name",str))),
 pattern("sql", "transaction", SQLtransaction2, true, "Start an autocommit transaction", noargs),
#ifdef HAVE_HGE
 /* sql_hge */
 command("calc", "dec_round", hge_dec_round_wrap, false, "round off the value v to nearests multiple of r", args(1,3, arg("",hge),arg("v",hge),arg("r",hge))),
 pattern("batcalc", "dec_round", hge_bat_dec_round_wrap, false, "round off the value v to nearests multiple of r", args(1,3, batarg("",hge),batarg("v",hge),arg("r",hge))),
 pattern("batcalc", "dec_round", hge_bat_dec_round_wrap, false, "round off the value v to nearests multiple of r", args(1,4, batarg("",hge),batarg("v",hge),arg("r",hge),batarg("s",oid))),
 pattern("batcalc", "dec_round", hge_bat_dec_round_wrap_cst, false, "round off the value v to nearests multiple of r", args(1,3, batarg("",hge),arg("v",hge),batarg("r",hge))),
 pattern("batcalc", "dec_round", hge_bat_dec_round_wrap_cst, false, "round off the value v to nearests multiple of r", args(1,4, batarg("",hge),arg("v",hge),batarg("r",hge),batarg("s",oid))),
 pattern("batcalc", "dec_round", hge_bat_dec_round_wrap_nocst, false, "round off the value v to nearests multiple of r", args(1,3, batarg("",hge),batarg("v",hge),batarg("r",hge))),
 pattern("batcalc", "dec_round", hge_bat_dec_round_wrap_nocst, false, "round off the value v to nearests multiple of r", args(1,5, batarg("",hge),batarg("v",hge),batarg("r",hge),batarg("s1",oid),batarg("s2",oid))),
 command("calc", "round", hge_round_wrap, false, "round off the decimal v(d,s) to r digits behind the dot (if r < 0, before the dot)", args(1,5, arg("",hge),arg("v",hge),arg("r",bte),arg("d",int),arg("s",int))),
 pattern("batcalc", "round", hge_bat_round_wrap, false, "round off the decimal v(d,s) to r digits behind the dot (if r < 0, before the dot)", args(1,5, batarg("",hge),batarg("v",hge),arg("r",bte),arg("d",int),arg("s",int))),
 pattern("batcalc", "round", hge_bat_round_wrap, false, "round off the decimal v(d,s) to r digits behind the dot (if r < 0, before the dot)", args(1,6, batarg("",hge),batarg("v",hge),arg("r",bte),batarg("s",oid),arg("d",int),arg("s",int))),
 pattern("batcalc", "round", hge_bat_round_wrap_cst, false, "round off the decimal v(d,s) to r digits behind the dot (if r < 0, before the dot)", args(1,5, batarg("",hge),arg("v",hge),batarg("r",bte),arg("d",int),arg("s",int))),
 pattern("batcalc", "round", hge_bat_round_wrap_cst, false, "round off the decimal v(d,s) to r digits behind the dot (if r < 0, before the dot)", args(1,6, batarg("",hge),arg("v",hge),batarg("r",bte),batarg("s",oid),arg("d",int),arg("s",int))),
 pattern("batcalc", "round", hge_bat_round_wrap_nocst, false, "round off the decimal v(d,s) to r digits behind the dot (if r < 0, before the dot)", args(1,5, batarg("",hge),batarg("v",hge),batarg("r",bte),arg("d",int),arg("s",int))),
 pattern("batcalc", "round", hge_bat_round_wrap_nocst, false, "round off the decimal v(d,s) to r digits behind the dot (if r < 0, before the dot)", args(1,7, batarg("",hge),batarg("v",hge),batarg("r",bte),batarg("s1",oid),batarg("s2",oid),arg("d",int),arg("s",int))),
 command("calc", "second_interval", hge_dec2second_interval, false, "cast hge decimal to a second_interval", args(1,5, arg("",lng),arg("sc",int),arg("v",hge),arg("ek",int),arg("sk",int))),
 pattern("batcalc", "second_interval", hge_batdec2second_interval, false, "cast hge decimal to a second_interval", args(1,6, batarg("",lng),arg("sc",int),batarg("v",hge),batarg("s",oid),arg("ek",int),arg("sk",int))),
 command("calc", "hge", nil_2dec_hge, false, "cast to dec(hge) and check for overflow", args(1,4, arg("",hge),arg("v",void),arg("digits",int),arg("scale",int))),
 command("batcalc", "hge", batnil_2dec_hge, false, "cast to dec(hge) and check for overflow", args(1,4, batarg("",hge),batarg("v",void),arg("digits",int),arg("scale",int))),
 command("calc", "hge", str_2dec_hge, false, "cast to dec(hge) and check for overflow", args(1,4, arg("",hge),arg("v",str),arg("digits",int),arg("scale",int))),
 pattern("batcalc", "hge", batstr_2dec_hge, false, "cast to dec(hge) and check for overflow", args(1,5, batarg("",hge),batarg("v",str),batarg("s",oid),arg("digits",int),arg("scale",int))),
 pattern("calc", "month_interval", month_interval, false, "cast hge to a month_interval and check for overflow", args(1,4, arg("",int),arg("v",hge),arg("ek",int),arg("sk",int))),
 pattern("batcalc", "month_interval", month_interval, false, "cast hge to a month_interval and check for overflow", args(1,5, batarg("",int),batarg("v",hge),batarg("s",oid),arg("ek",int),arg("sk",int))),
 pattern("calc", "second_interval", second_interval, false, "cast hge to a second_interval and check for overflow", args(1,4, arg("",lng),arg("v",hge),arg("ek",int),arg("sk",int))),
 pattern("batcalc", "second_interval", second_interval, false, "cast hge to a second_interval and check for overflow", args(1,5, batarg("",lng),batarg("v",hge),batarg("s",oid),arg("ek",int),arg("sk",int))),
 /* sql_decimal_hge */
 command("calc", "hge", flt_num2dec_hge, false, "cast number to decimal(hge) and check for overflow", args(1,4, arg("",hge),arg("v",flt),arg("digits",int),arg("scale",int))),
 command("batcalc", "hge", batflt_num2dec_hge, false, "cast number to decimal(hge) and check for overflow", args(1,5, batarg("",hge),batarg("v",flt),batarg("s",oid),arg("digits",int),arg("scale",int))),
 command("calc", "hge", dbl_num2dec_hge, false, "cast number to decimal(hge) and check for overflow", args(1,4, arg("",hge),arg("v",dbl),arg("digits",int),arg("scale",int))),
 command("batcalc", "hge", batdbl_num2dec_hge, false, "cast number to decimal(hge) and check for overflow", args(1,5, batarg("",hge),batarg("v",dbl),batarg("s",oid),arg("digits",int),arg("scale",int))),
 command("calc", "hge", bte_num2dec_hge, false, "cast number to decimal(hge) and check for overflow", args(1,4, arg("",hge),arg("v",bte),arg("digits",int),arg("scale",int))),
 command("batcalc", "hge", batbte_num2dec_hge, false, "cast number to decimal(hge) and check for overflow", args(1,5, batarg("",hge),batarg("v",bte),batarg("s",oid),arg("digits",int),arg("scale",int))),
 command("calc", "hge", bte_dec2_hge, false, "cast decimal(bte) to hge and check for overflow", args(1,3, arg("",hge),arg("s1",int),arg("v",bte))),
 command("calc", "hge", bte_dec2dec_hge, false, "cast decimal(bte) to decimal(hge) and check for overflow", args(1,5, arg("",hge),arg("s1",int),arg("v",bte),arg("d2",int),arg("s2",int))),
 command("batcalc", "hge", batbte_dec2_hge, false, "cast decimal(bte) to hge and check for overflow", args(1,4, batarg("",hge),arg("s1",int),batarg("v",bte),batarg("s",oid))),
 command("batcalc", "hge", batbte_dec2dec_hge, false, "cast decimal(bte) to decimal(hge) and check for overflow", args(1,6, batarg("",hge),arg("s1",int),batarg("v",bte),batarg("s",oid),arg("d2",int),arg("s2",int))),
 command("calc", "hge", sht_num2dec_hge, false, "cast number to decimal(hge) and check for overflow", args(1,4, arg("",hge),arg("v",sht),arg("digits",int),arg("scale",int))),
 command("batcalc", "hge", batsht_num2dec_hge, false, "cast number to decimal(hge) and check for overflow", args(1,5, batarg("",hge),batarg("v",sht),batarg("s",oid),arg("digits",int),arg("scale",int))),
 command("calc", "hge", sht_dec2_hge, false, "cast decimal(sht) to hge and check for overflow", args(1,3, arg("",hge),arg("s1",int),arg("v",sht))),
 command("calc", "hge", sht_dec2dec_hge, false, "cast decimal(sht) to decimal(hge) and check for overflow", args(1,5, arg("",hge),arg("s1",int),arg("v",sht),arg("d2",int),arg("s2",int))),
 command("batcalc", "hge", batsht_dec2_hge, false, "cast decimal(sht) to hge and check for overflow", args(1,4, batarg("",hge),arg("s1",int),batarg("v",sht),batarg("s",oid))),
 command("batcalc", "hge", batsht_dec2dec_hge, false, "cast decimal(sht) to decimal(hge) and check for overflow", args(1,6, batarg("",hge),arg("s1",int),batarg("v",sht),batarg("s",oid),arg("d2",int),arg("s2",int))),
 command("calc", "hge", int_num2dec_hge, false, "cast number to decimal(hge) and check for overflow", args(1,4, arg("",hge),arg("v",int),arg("digits",int),arg("scale",int))),
 command("batcalc", "hge", batint_num2dec_hge, false, "cast number to decimal(hge) and check for overflow", args(1,5, batarg("",hge),batarg("v",int),batarg("s",oid),arg("digits",int),arg("scale",int))),
 command("calc", "hge", int_dec2_hge, false, "cast decimal(int) to hge and check for overflow", args(1,3, arg("",hge),arg("s1",int),arg("v",int))),
 command("calc", "hge", int_dec2dec_hge, false, "cast decimal(int) to decimal(hge) and check for overflow", args(1,5, arg("",hge),arg("s1",int),arg("v",int),arg("d2",int),arg("s2",int))),
 command("batcalc", "hge", batint_dec2_hge, false, "cast decimal(int) to hge and check for overflow", args(1,4, batarg("",hge),arg("s1",int),batarg("v",int),batarg("s",oid))),
 command("batcalc", "hge", batint_dec2dec_hge, false, "cast decimal(int) to decimal(hge) and check for overflow", args(1,6, batarg("",hge),arg("s1",int),batarg("v",int),batarg("s",oid),arg("d2",int),arg("s2",int))),
 command("calc", "hge", lng_num2dec_hge, false, "cast number to decimal(hge) and check for overflow", args(1,4, arg("",hge),arg("v",lng),arg("digits",int),arg("scale",int))),
 command("batcalc", "hge", batlng_num2dec_hge, false, "cast number to decimal(hge) and check for overflow", args(1,5, batarg("",hge),batarg("v",lng),batarg("s",oid),arg("digits",int),arg("scale",int))),
 command("calc", "hge", lng_dec2_hge, false, "cast decimal(lng) to hge and check for overflow", args(1,3, arg("",hge),arg("s1",int),arg("v",lng))),
 command("calc", "hge", lng_dec2dec_hge, false, "cast decimal(lng) to decimal(hge) and check for overflow", args(1,5, arg("",hge),arg("s1",int),arg("v",lng),arg("d2",int),arg("s2",int))),
 command("batcalc", "hge", batlng_dec2_hge, false, "cast decimal(lng) to hge and check for overflow", args(1,4, batarg("",hge),arg("s1",int),batarg("v",lng),batarg("s",oid))),
 command("batcalc", "hge", batlng_dec2dec_hge, false, "cast decimal(lng) to decimal(hge) and check for overflow", args(1,6, batarg("",hge),arg("s1",int),batarg("v",lng),batarg("s",oid),arg("d2",int),arg("s2",int))),
 command("calc", "hge", hge_num2dec_hge, false, "cast number to decimal(hge) and check for overflow", args(1,4, arg("",hge),arg("v",hge),arg("digits",int),arg("scale",int))),
 command("batcalc", "hge", bathge_num2dec_hge, false, "cast number to decimal(hge) and check for overflow", args(1,5, batarg("",hge),batarg("v",hge),batarg("s",oid),arg("digits",int),arg("scale",int))),
 command("calc", "hge", hge_dec2_hge, false, "cast decimal(hge) to hge and check for overflow", args(1,3, arg("",hge),arg("s1",int),arg("v",hge))),
 command("calc", "hge", hge_dec2dec_hge, false, "cast decimal(hge) to decimal(hge) and check for overflow", args(1,5, arg("",hge),arg("s1",int),arg("v",hge),arg("d2",int),arg("s2",int))),
 command("batcalc", "hge", bathge_dec2_hge, false, "cast decimal(hge) to hge and check for overflow", args(1,4, batarg("",hge),arg("s1",int),batarg("v",hge),batarg("s",oid))),
 command("batcalc", "hge", bathge_dec2dec_hge, false, "cast decimal(hge) to decimal(hge) and check for overflow", args(1,6, batarg("",hge),arg("s1",int),batarg("v",hge),batarg("s",oid),arg("d2",int),arg("s2",int))),
 command("calc", "bte", hge_num2dec_bte, false, "cast number to decimal(bte) and check for overflow", args(1,4, arg("",bte),arg("v",hge),arg("digits",int),arg("scale",int))),
 command("batcalc", "bte", bathge_num2dec_bte, false, "cast number to decimal(bte) and check for overflow", args(1,5, batarg("",bte),batarg("v",hge),batarg("s",oid),arg("digits",int),arg("scale",int))),
 command("calc", "bte", hge_dec2_bte, false, "cast decimal(hge) to bte and check for overflow", args(1,3, arg("",bte),arg("s1",int),arg("v",hge))),
 command("calc", "bte", hge_dec2dec_bte, false, "cast decimal(hge) to decimal(bte) and check for overflow", args(1,5, arg("",bte),arg("s1",int),arg("v",hge),arg("d2",int),arg("s2",int))),
 command("batcalc", "bte", bathge_dec2_bte, false, "cast decimal(hge) to bte and check for overflow", args(1,4, batarg("",bte),arg("s1",int),batarg("v",hge),batarg("s",oid))),
 command("batcalc", "bte", bathge_dec2dec_bte, false, "cast decimal(hge) to decimal(bte) and check for overflow", args(1,6, batarg("",bte),arg("s1",int),batarg("v",hge),batarg("s",oid),arg("d2",int),arg("s2",int))),
 command("calc", "sht", hge_num2dec_sht, false, "cast number to decimal(sht) and check for overflow", args(1,4, arg("",sht),arg("v",hge),arg("digits",int),arg("scale",int))),
 command("batcalc", "sht", bathge_num2dec_sht, false, "cast number to decimal(sht) and check for overflow", args(1,5, batarg("",sht),batarg("v",hge),batarg("s",oid),arg("digits",int),arg("scale",int))),
 command("calc", "sht", hge_dec2_sht, false, "cast decimal(hge) to sht and check for overflow", args(1,3, arg("",sht),arg("s1",int),arg("v",hge))),
 command("calc", "sht", hge_dec2dec_sht, false, "cast decimal(hge) to decimal(sht) and check for overflow", args(1,5, arg("",sht),arg("s1",int),arg("v",hge),arg("d2",int),arg("s2",int))),
 command("batcalc", "sht", bathge_dec2_sht, false, "cast decimal(hge) to sht and check for overflow", args(1,4, batarg("",sht),arg("s1",int),batarg("v",hge),batarg("s",oid))),
 command("batcalc", "sht", bathge_dec2dec_sht, false, "cast decimal(hge) to decimal(sht) and check for overflow", args(1,6, batarg("",sht),arg("s1",int),batarg("v",hge),batarg("s",oid),arg("d2",int),arg("s2",int))),
 command("calc", "int", hge_num2dec_int, false, "cast number to decimal(int) and check for overflow", args(1,4, arg("",int),arg("v",hge),arg("digits",int),arg("scale",int))),
 command("batcalc", "int", bathge_num2dec_int, false, "cast number to decimal(int) and check for overflow", args(1,5, batarg("",int),batarg("v",hge),batarg("s",oid),arg("digits",int),arg("scale",int))),
 command("calc", "int", hge_dec2_int, false, "cast decimal(hge) to int and check for overflow", args(1,3, arg("",int),arg("s1",int),arg("v",hge))),
 command("calc", "int", hge_dec2dec_int, false, "cast decimal(hge) to decimal(int) and check for overflow", args(1,5, arg("",int),arg("s1",int),arg("v",hge),arg("d2",int),arg("s2",int))),
 command("batcalc", "int", bathge_dec2_int, false, "cast decimal(hge) to int and check for overflow", args(1,4, batarg("",int),arg("s1",int),batarg("v",hge),batarg("s",oid))),
 command("batcalc", "int", bathge_dec2dec_int, false, "cast decimal(hge) to decimal(int) and check for overflow", args(1,6, batarg("",int),arg("s1",int),batarg("v",hge),batarg("s",oid),arg("d2",int),arg("s2",int))),
 command("calc", "lng", hge_num2dec_lng, false, "cast number to decimal(lng) and check for overflow", args(1,4, arg("",lng),arg("v",hge),arg("digits",int),arg("scale",int))),
 command("batcalc", "lng", bathge_num2dec_lng, false, "cast number to decimal(lng) and check for overflow", args(1,5, batarg("",lng),batarg("v",hge),batarg("s",oid),arg("digits",int),arg("scale",int))),
 command("calc", "lng", hge_dec2_lng, false, "cast decimal(hge) to lng and check for overflow", args(1,3, arg("",lng),arg("s1",int),arg("v",hge))),
 command("calc", "lng", hge_dec2dec_lng, false, "cast decimal(hge) to decimal(lng) and check for overflow", args(1,5, arg("",lng),arg("s1",int),arg("v",hge),arg("d2",int),arg("s2",int))),
 command("batcalc", "lng", bathge_dec2_lng, false, "cast decimal(hge) to lng and check for overflow", args(1,4, batarg("",lng),arg("s1",int),batarg("v",hge),batarg("s",oid))),
 command("batcalc", "lng", bathge_dec2dec_lng, false, "cast decimal(hge) to decimal(lng) and check for overflow", args(1,6, batarg("",lng),arg("s1",int),batarg("v",hge),batarg("s",oid),arg("d2",int),arg("s2",int))),
 command("calc", "flt", hge_num2dec_flt, false, "cast number to decimal(flt) and check for overflow", args(1,4, arg("",flt),arg("v",hge),arg("digits",int),arg("scale",int))),
 command("batcalc", "flt", bathge_num2dec_flt, false, "cast number to decimal(flt) and check for overflow", args(1,5, batarg("",flt),batarg("v",hge),batarg("s",oid),arg("digits",int),arg("scale",int))),
 command("calc", "flt", hge_dec2_flt, false, "cast decimal(hge) to flt and check for overflow", args(1,3, arg("",flt),arg("s1",int),arg("v",hge))),
 command("calc", "flt", hge_dec2dec_flt, false, "cast decimal(hge) to decimal(flt) and check for overflow", args(1,5, arg("",flt),arg("s1",int),arg("v",hge),arg("d2",int),arg("s2",int))),
 command("batcalc", "flt", bathge_dec2_flt, false, "cast decimal(hge) to flt and check for overflow", args(1,4, batarg("",flt),arg("s1",int),batarg("v",hge),batarg("s",oid))),
 command("batcalc", "flt", bathge_dec2dec_flt, false, "cast decimal(hge) to decimal(flt) and check for overflow", args(1,6, batarg("",flt),arg("s1",int),batarg("v",hge),batarg("s",oid),arg("d2",int),arg("s2",int))),
 command("calc", "dbl", hge_num2dec_dbl, false, "cast number to decimal(dbl) and check for overflow", args(1,4, arg("",dbl),arg("v",hge),arg("digits",int),arg("scale",int))),
 command("batcalc", "dbl", bathge_num2dec_dbl, false, "cast number to decimal(dbl) and check for overflow", args(1,5, batarg("",dbl),batarg("v",hge),batarg("s",oid),arg("digits",int),arg("scale",int))),
 command("calc", "dbl", hge_dec2_dbl, false, "cast decimal(hge) to dbl and check for overflow", args(1,3, arg("",dbl),arg("s1",int),arg("v",hge))),
 command("calc", "dbl", hge_dec2dec_dbl, false, "cast decimal(hge) to decimal(dbl) and check for overflow", args(1,5, arg("",dbl),arg("s1",int),arg("v",hge),arg("d2",int),arg("s2",int))),
 command("batcalc", "dbl", bathge_dec2_dbl, false, "cast decimal(hge) to dbl and check for overflow", args(1,4, batarg("",dbl),arg("s1",int),batarg("v",hge),batarg("s",oid))),
 command("batcalc", "dbl", bathge_dec2dec_dbl, false, "cast decimal(hge) to decimal(dbl) and check for overflow", args(1,6, batarg("",dbl),arg("s1",int),batarg("v",hge),batarg("s",oid),arg("d2",int),arg("s2",int))),
 /* sql_rank_hge */
 pattern("sql", "window_bound", SQLwindow_bound, false, "computes window ranges for each row", args(1,6, arg("",oid),argany("b",1),arg("unit",int),arg("bound",int),arg("excl",int),arg("start",hge))),
 pattern("batsql", "window_bound", SQLwindow_bound, false, "computes window ranges for each row", args(1,6, batarg("",oid),batargany("b",1),arg("unit",int),arg("bound",int),arg("excl",int),arg("start",hge))),
 pattern("sql", "window_bound", SQLwindow_bound, false, "computes window ranges for each row", args(1,7, arg("",oid),arg("p",bit),argany("b",1),arg("unit",int),arg("bound",int),arg("excl",int),arg("start",hge))),
 pattern("batsql", "window_bound", SQLwindow_bound, false, "computes window ranges for each row", args(1,7, batarg("",oid),batarg("p",bit),batargany("b",1),arg("unit",int),arg("bound",int),arg("excl",int),arg("start",hge))),
 pattern("batsql", "window_bound", SQLwindow_bound, false, "computes window ranges for each row", args(1,6, batarg("",oid),batargany("b",1),arg("unit",int),arg("bound",int),arg("excl",int),batarg("start",hge))),
 pattern("batsql", "window_bound", SQLwindow_bound, false, "computes window ranges for each row", args(1,7, batarg("",oid),batarg("p",bit),batargany("b",1),arg("unit",int),arg("bound",int),arg("excl",int),batarg("start",hge))),
 pattern("sql", "sum", SQLsum, false, "return the sum of groups", args(1,7, arg("",hge),arg("b",bte),arg("p",bit),arg("o",bit),arg("t",int),arg("s",oid),arg("e",oid))),
 pattern("batsql", "sum", SQLsum, false, "return the sum of groups", args(1,7, batarg("",hge),batarg("b",bte),argany("p",0),argany("o",0),arg("t",int),argany("s",0),argany("e",0))),
 pattern("sql", "sum", SQLsum, false, "return the sum of groups", args(1,7, arg("",hge),arg("b",sht),arg("p",bit),arg("o",bit),arg("t",int),arg("s",oid),arg("e",oid))),
 pattern("batsql", "sum", SQLsum, false, "return the sum of groups", args(1,7, batarg("",hge),batarg("b",sht),argany("p",0),argany("o",0),arg("t",int),argany("s",0),argany("e",0))),
 pattern("sql", "sum", SQLsum, false, "return the sum of groups", args(1,7, arg("",hge),arg("b",int),arg("p",bit),arg("o",bit),arg("t",int),arg("s",oid),arg("e",oid))),
 pattern("batsql", "sum", SQLsum, false, "return the sum of groups", args(1,7, batarg("",hge),batarg("b",int),argany("p",0),argany("o",0),arg("t",int),argany("s",0),argany("e",0))),
 pattern("sql", "sum", SQLsum, false, "return the sum of groups", args(1,7, arg("",hge),arg("b",lng),arg("p",bit),arg("o",bit),arg("t",int),arg("s",oid),arg("e",oid))),
 pattern("batsql", "sum", SQLsum, false, "return the sum of groups", args(1,7, batarg("",hge),batarg("b",lng),argany("p",0),argany("o",0),arg("t",int),argany("s",0),argany("e",0))),
 pattern("sql", "sum", SQLsum, false, "return the sum of groups", args(1,7, arg("",hge),arg("b",hge),arg("p",bit),arg("o",bit),arg("t",int),arg("s",oid),arg("e",oid))),
 pattern("batsql", "sum", SQLsum, false, "return the sum of groups", args(1,7, batarg("",hge),batarg("b",hge),argany("p",0),argany("o",0),arg("t",int),argany("s",0),argany("e",0))),
 pattern("sql", "prod", SQLprod, false, "return the product of groups", args(1,7, arg("",hge),arg("b",bte),arg("p",bit),arg("o",bit),arg("t",int),arg("s",oid),arg("e",oid))),
 pattern("batsql", "prod", SQLprod, false, "return the product of groups", args(1,7, batarg("",hge),batarg("b",bte),argany("p",0),argany("o",0),arg("t",int),argany("s",0),argany("e",0))),
 pattern("sql", "prod", SQLprod, false, "return the product of groups", args(1,7, arg("",hge),arg("b",sht),arg("p",bit),arg("o",bit),arg("t",int),arg("s",oid),arg("e",oid))),
 pattern("batsql", "prod", SQLprod, false, "return the product of groups", args(1,7, batarg("",hge),batarg("b",sht),argany("p",0),argany("o",0),arg("t",int),argany("s",0),argany("e",0))),
 pattern("sql", "prod", SQLprod, false, "return the product of groups", args(1,7, arg("",hge),arg("b",int),arg("p",bit),arg("o",bit),arg("t",int),arg("s",oid),arg("e",oid))),
 pattern("batsql", "prod", SQLprod, false, "return the product of groups", args(1,7, batarg("",hge),batarg("b",int),argany("p",0),argany("o",0),arg("t",int),argany("s",0),argany("e",0))),
 pattern("sql", "prod", SQLprod, false, "return the product of groups", args(1,7, arg("",hge),arg("b",lng),arg("p",bit),arg("o",bit),arg("t",int),arg("s",oid),arg("e",oid))),
 pattern("batsql", "prod", SQLprod, false, "return the product of groups", args(1,7, batarg("",hge),batarg("b",lng),argany("p",0),argany("o",0),arg("t",int),argany("s",0),argany("e",0))),
 pattern("sql", "prod", SQLprod, false, "return the product of groups", args(1,7, arg("",hge),arg("b",hge),arg("p",bit),arg("o",bit),arg("t",int),arg("s",oid),arg("e",oid))),
 pattern("batsql", "prod", SQLprod, false, "return the product of groups", args(1,7, batarg("",hge),batarg("b",hge),argany("p",0),argany("o",0),arg("t",int),argany("s",0),argany("e",0))),
 pattern("sql", "avg", SQLavg, false, "return the average of groups", args(1,7, arg("",dbl),arg("b",hge),arg("p",bit),arg("o",bit),arg("t",int),arg("s",oid),arg("e",oid))),
 pattern("batsql", "avg", SQLavg, false, "return the average of groups", args(1,7, batarg("",dbl),batarg("b",hge),argany("p",0),argany("o",0),arg("t",int),argany("s",0),argany("e",0))),
 pattern("sql", "avg", SQLavginteger, false, "return the average of groups", args(1,7, arg("",hge),arg("b",hge),arg("p",bit),arg("o",bit),arg("t",int),arg("s",oid),arg("e",oid))),
 pattern("batsql", "avg", SQLavginteger, false, "return the average of groups", args(1,7, batarg("",hge),batarg("b",hge),argany("p",0),argany("o",0),arg("t",int),argany("s",0),argany("e",0))),
 pattern("sql", "stdev", SQLstddev_samp, false, "return the standard deviation sample of groups", args(1,7, arg("",dbl),arg("b",hge),arg("p",bit),arg("o",bit),arg("t",int),arg("s",oid),arg("e",oid))),
 pattern("batsql", "stdev", SQLstddev_samp, false, "return the standard deviation sample of groups", args(1,7, batarg("",dbl),batarg("b",hge),argany("p",0),argany("o",0),arg("t",int),argany("s",0),argany("e",0))),
 pattern("sql", "stdevp", SQLstddev_pop, false, "return the standard deviation population of groups", args(1,7, arg("",dbl),arg("b",hge),arg("p",bit),arg("o",bit),arg("t",int),arg("s",oid),arg("e",oid))),
 pattern("batsql", "stdevp", SQLstddev_pop, false, "return the standard deviation population of groups", args(1,7, batarg("",dbl),batarg("b",hge),argany("p",0),argany("o",0),arg("t",int),argany("s",0),argany("e",0))),
 pattern("sql", "variance", SQLvar_samp, false, "return the variance sample of groups", args(1,7, arg("",dbl),arg("b",hge),arg("p",bit),arg("o",bit),arg("t",int),arg("s",oid),arg("e",oid))),
 pattern("batsql", "variance", SQLvar_samp, false, "return the variance sample of groups", args(1,7, batarg("",dbl),batarg("b",hge),argany("p",0),argany("o",0),arg("t",int),argany("s",0),argany("e",0))),
 pattern("sql", "variancep", SQLvar_pop, false, "return the variance population of groups", args(1,7, arg("",dbl),arg("b",hge),arg("p",bit),arg("o",bit),arg("t",int),arg("s",oid),arg("e",oid))),
 pattern("batsql", "variancep", SQLvar_pop, false, "return the variance population of groups", args(1,7, batarg("",dbl),batarg("b",hge),argany("p",0),argany("o",0),arg("t",int),argany("s",0),argany("e",0))),
 pattern("sql", "covariance", SQLcovar_samp, false, "return the covariance sample value of groups", args(1,8, arg("",dbl),arg("b",hge),arg("c",hge),arg("p",bit),arg("o",bit),arg("t",int),arg("s",oid),arg("e",oid))),
 pattern("batsql", "covariance", SQLcovar_samp, false, "return the covariance sample value of groups", args(1,8, batarg("",dbl),arg("b",hge),batarg("c",hge),argany("p",0),argany("o",0),arg("t",int),argany("s",0),argany("e",0))),
 pattern("batsql", "covariance", SQLcovar_samp, false, "return the covariance sample value of groups", args(1,8, batarg("",dbl),batarg("b",hge),arg("c",hge),argany("p",0),argany("o",0),arg("t",int),argany("s",0),argany("e",0))),
 pattern("batsql", "covariance", SQLcovar_samp, false, "return the covariance sample value of groups", args(1,8, batarg("",dbl),batarg("b",hge),batarg("c",hge),argany("p",0),argany("o",0),arg("t",int),argany("s",0),argany("e",0))),
 pattern("sql", "covariancep", SQLcovar_pop, false, "return the covariance population value of groups", args(1,8, arg("",dbl),arg("b",hge),arg("c",hge),arg("p",bit),arg("o",bit),arg("t",int),arg("s",oid),arg("e",oid))),
 pattern("batsql", "covariancep", SQLcovar_pop, false, "return the covariance population value of groups", args(1,8, batarg("",dbl),arg("b",hge),batarg("c",hge),argany("p",0),argany("o",0),arg("t",int),argany("s",0),argany("e",0))),
 pattern("batsql", "covariancep", SQLcovar_pop, false, "return the covariance population value of groups", args(1,8, batarg("",dbl),batarg("b",hge),arg("c",hge),argany("p",0),argany("o",0),arg("t",int),argany("s",0),argany("e",0))),
 pattern("batsql", "covariancep", SQLcovar_pop, false, "return the covariance population value of groups", args(1,8, batarg("",dbl),batarg("b",hge),batarg("c",hge),argany("p",0),argany("o",0),arg("t",int),argany("s",0),argany("e",0))),
 pattern("sql", "corr", SQLcorr, false, "return the correlation value of groups", args(1,8, arg("",dbl),arg("b",hge),arg("c",hge),arg("p",bit),arg("o",bit),arg("t",int),arg("s",oid),arg("e",oid))),
 pattern("batsql", "corr", SQLcorr, false, "return the correlation value of groups", args(1,8, batarg("",dbl),arg("b",hge),batarg("c",hge),argany("p",0),argany("o",0),arg("t",int),argany("s",0),argany("e",0))),
 pattern("batsql", "corr", SQLcorr, false, "return the correlation value of groups", args(1,8, batarg("",dbl),batarg("b",hge),arg("c",hge),argany("p",0),argany("o",0),arg("t",int),argany("s",0),argany("e",0))),
 pattern("batsql", "corr", SQLcorr, false, "return the correlation value of groups", args(1,8, batarg("",dbl),batarg("b",hge),batarg("c",hge),argany("p",0),argany("o",0),arg("t",int),argany("s",0),argany("e",0))),
#endif
 { .imp=NULL }
};
#include "mal_import.h"
#ifdef _MSC_VER
#undef read
#pragma section(".CRT$XCU",read)
#endif
LIB_STARTUP_FUNC(init_sql_mal)
{ mal_module("sql", NULL, sql_init_funcs); }<|MERGE_RESOLUTION|>--- conflicted
+++ resolved
@@ -150,21 +150,6 @@
 {
 	sql_destroy_params(be->mvc);
 
-<<<<<<< HEAD
-=======
-	if ((be->mvc->emod & mod_locked) == mod_locked) {
-		/* here we should commit the transaction */
-		if (!err) {
-			sql_trans_commit(be->mvc->session->tr);
-			/* write changes to disk */
-			sql_trans_end(be->mvc->session, 1);
-			store_apply_deltas(be->mvc->session->tr->store, true);
-			sql_trans_begin(be->mvc->session);
-		}
-		store_unlock(be->mvc->session->tr->store);
-		be->mvc->emod = 0;
-	}
->>>>>>> 870346ff
 	/* some statements dynamically disable caching */
 	be->mvc->sym = NULL;
 	if (be->mvc->ta)
@@ -473,7 +458,8 @@
 static size_t
 mvc_claim_slots(sql_trans *tr, sql_table *t, size_t cnt)
 {
-	return store_funcs.claim_tab(tr, t, cnt);
+	sqlstore *store = tr->store;
+	return store->storage_api.claim_tab(tr, t, cnt);
 }
 
 str
@@ -1194,8 +1180,7 @@
 	return msg;
 }
 
-<<<<<<< HEAD
-=======
+/*
 static BAT *
 mvc_bind_dbat(mvc *m, const char *sname, const char *tname, int access)
 {
@@ -1215,8 +1200,8 @@
 	b = store->storage_api.bind_del(tr, t, access);
 	return b;
 }
-
->>>>>>> 870346ff
+*/
+
 BAT *
 mvc_bind_idxbat(mvc *m, const char *sname, const char *tname, const char *iname, int access)
 {
@@ -1402,15 +1387,9 @@
 	int level = 0;
 	sqlstore *store = m->session->tr->store;
 
-<<<<<<< HEAD
-	lng all = (lng) store_funcs.count_col(m->session->tr, c, 0);
-	lng inserted = (lng) store_funcs.count_col(m->session->tr, c, 1);
-	lng updates = (lng) store_funcs.count_col(m->session->tr, c, 2);
-=======
-	lng inserted = (lng) store->storage_api.count_col(m->session->tr, c, 0);
-	lng all = (lng) store->storage_api.count_col(m->session->tr, c, 1);
-	lng updates = (lng) store->storage_api.count_col_upd(m->session->tr, c);
->>>>>>> 870346ff
+	lng inserted = (lng) store->storage_api.count_col(m->session->tr, c, 1);
+	lng all = (lng) store->storage_api.count_col(m->session->tr, c, 0);
+	lng updates = (lng) store->storage_api.count_col(m->session->tr, c, 2);
 	lng readonly = all - inserted;
 
 	if (BUNappend(col1, &c->base.id, false) != GDK_SUCCEED) {
@@ -1433,8 +1412,8 @@
 	}
 	/* compute level using global transaction */
 	if (c) {
-			for(sql_delta *d = ATOMIC_PTR_GET(&c->data); d; d = d->next)
-				level++;
+		for(sql_delta *d = ATOMIC_PTR_GET(&c->data); d; d = d->next)
+			level++;
 	}
 	if (BUNappend(col7, &level, false) != GDK_SUCCEED) {
 		return createException(SQL,"sql.delta", SQLSTATE(HY013) MAL_MALLOC_FAIL);
@@ -1530,13 +1509,8 @@
 
 	if (nrows) {
 		if (tname) {
-<<<<<<< HEAD
-			cleared = (t->cleared != 0);
-			deletes = (lng) store_funcs.count_del(m->session->tr, t, 0);
-=======
 			cleared = 0;//(t->cleared != 0);
-			deletes = (lng) store->storage_api.count_del(m->session->tr, t);
->>>>>>> 870346ff
+			deletes = (lng) store->storage_api.count_del(m->session->tr, t, 0);
 			if (cname) {
 				if ((msg=mvc_insert_delta_values(m, col1, col2, col3, col4, col5, col6, col7, c, cleared, deletes)) != NULL)
 					goto cleanup;
@@ -1553,13 +1527,8 @@
 			for (sql_base *b = oi_next(&oi); b; b = oi_next(&oi)) {
 				t = (sql_table *)b;
 				if (isTable(t)) {
-<<<<<<< HEAD
-					cleared = (t->cleared != 0);
-					deletes = (lng) store_funcs.count_del(m->session->tr, t, 0);
-=======
 					cleared = 0;//(t->cleared != 0);
-					deletes = (lng) store->storage_api.count_del(m->session->tr, t);
->>>>>>> 870346ff
+					deletes = (lng) store->storage_api.count_del(m->session->tr, t, 0);
 
 					for (node *nn = t->columns.set->h; nn ; nn = nn->next) {
 						c = (sql_column*) nn->data;
@@ -1728,12 +1697,8 @@
 str
 mvc_append_column(sql_trans *t, sql_column *c, size_t pos, BAT *ins)
 {
-<<<<<<< HEAD
-	int res = store_funcs.append_col(t, c, pos, ins, TYPE_bat);
-=======
 	sqlstore *store = t->store;
-	int res = store->storage_api.append_col(t, c, ins, TYPE_bat);
->>>>>>> 870346ff
+	int res = store->storage_api.append_col(t, c, pos, ins, TYPE_bat);
 	if (res != LOG_OK)
 		throw(SQL, "sql.append", SQLSTATE(42000) "Cannot append values");
 	return MAL_SUCCEED;
@@ -1827,19 +1792,11 @@
 		BATmsync(b);
 	sqlstore *store = m->session->tr->store;
 	if (cname[0] != '%' && (c = mvc_bind_column(m, t, cname)) != NULL) {
-<<<<<<< HEAD
-		if (store_funcs.append_col(m->session->tr, c, (size_t)pos, ins, tpe) != LOG_OK)
+		if (store->storage_api.append_col(m->session->tr, c, (size_t)pos, ins, tpe) != LOG_OK)
 			err = 1;
 	} else if (cname[0] == '%') {
 		sql_idx *i = mvc_bind_idx(m, s, cname + 1);
-		if (i && store_funcs.append_idx(m->session->tr, i, (size_t)pos, ins, tpe) != LOG_OK)
-=======
-		if (store->storage_api.append_col(m->session->tr, c, ins, tpe) != LOG_OK)
-			err = 1;
-	} else if (cname[0] == '%') {
-		sql_idx *i = mvc_bind_idx(m, s, cname + 1);
-		if (i && store->storage_api.append_idx(m->session->tr, i, ins, tpe) != LOG_OK)
->>>>>>> 870346ff
+		if (i && store->storage_api.append_idx(m->session->tr, i, (size_t)pos, ins, tpe) != LOG_OK)
 			err = 1;
 	}
 	if (err)
@@ -1956,8 +1913,9 @@
 	int ret;
 	ptr *res_cookie = getArgReference_ptr(stk, pci, 0);
 	ptr cookie = *getArgReference_ptr(stk, pci, 1);
-	ptr incoming = getArgReference(stk, pci, 2);
-	int incoming_type = getArgType(mb, pci, 2);
+	lng pos = *(lng*)getArgReference_lng(stk, pci, 2);
+	ptr incoming = getArgReference(stk, pci, 3);
+	int incoming_type = getArgType(mb, pci, 3);
 
 	*res_cookie = cookie;
 	if (incoming_type > GDKatomcnt)
@@ -1971,13 +1929,13 @@
 		if (BATcount(b) > 4096 && !b->batTransient)
 			BATmsync(b);
 
-		ret = store->storage_api.append_col_exec(cookie, b, true);
+		ret = store->storage_api.append_col_exec(cookie, pos, b, true);
 		BBPunfix(b->batCacheid);
 	} else {
 		if (ATOMextern(incoming_type))
 			incoming = *(ptr*)incoming;
 
-		ret = store->storage_api.append_col_exec(cookie, incoming, false);
+		ret = store->storage_api.append_col_exec(cookie, pos, incoming, false);
 	}
 
 	if (ret != LOG_OK)
@@ -2550,17 +2508,8 @@
 		throw(SQL, "sql.tid", SQLSTATE(42S02) "Table missing %s.%s",sname,tname);
 	c = t->columns.set->h->data;
 
-<<<<<<< HEAD
-	nr = store_funcs.count_col(tr, c, 0);
-=======
 	sqlstore *store = m->store;
-	nr = store->storage_api.count_col(tr, c, 1);
-
-	if (isTable(t) && t->access == TABLE_WRITABLE && (!isNew(t) /* alter *//* || !inTransaction(tr, t)*/) &&
-	    t->persistence == SQL_PERSIST && !t->commit_action)
-		inr = store->storage_api.count_col(tr, c, 0);
-	nr -= inr;
->>>>>>> 870346ff
+	nr = store->storage_api.count_col(tr, c, 0);
 	if (pci->argc == 6) {	/* partitioned version */
 		size_t cnt = nr;
 		int part_nr = *getArgReference_int(stk, pci, 4);
@@ -2578,18 +2527,18 @@
 	}
 
 	/* check if we have deletes, iff get bit msk */
-	if ((dcnt = store_funcs.count_del(tr, t, 0)) > 0 || store_funcs.count_del(tr, t, 2) > 0) {
+	if ((dcnt = store->storage_api.count_del(tr, t, 0)) > 0 || store->storage_api.count_del(tr, t, 2) > 0) {
 		//setVarType(mb, getArg(pci, 0), setCandType(newBatType(TYPE_msk)));
-		BAT *d = store_funcs.bind_del(tr, t, RDONLY), *bn = NULL;
+		BAT *d = store->storage_api.bind_del(tr, t, RDONLY), *bn = NULL;
 
 		if (d) {
 			bn = BATslice(d, sb, sb+nr);
 			BBPunfix(d->batCacheid);
 			d = NULL;
 		}
-		if (bn && store_funcs.count_del(tr, t, 2) > 0) {
-			BAT *ui = store_funcs.bind_del(tr, t, RD_UPD_ID);
-			BAT *uv = store_funcs.bind_del(tr, t, RD_UPD_VAL);
+		if (bn && store->storage_api.count_del(tr, t, 2) > 0) {
+			BAT *ui = store->storage_api.bind_del(tr, t, RD_UPD_ID);
+			BAT *uv = store->storage_api.bind_del(tr, t, RD_UPD_VAL);
 			oid h = sb+nr;
 
 			h--;
@@ -2633,57 +2582,7 @@
 		*res = tids->batCacheid;
 	}
 
-<<<<<<< HEAD
 	BBPkeepref(*res);
-=======
-	/* create void,void bat with length and oid's set */
-	tids = BATdense(sb, sb, (BUN) nr);
-	if (tids == NULL)
-		throw(SQL, "sql.tid", SQLSTATE(HY013) MAL_MALLOC_FAIL);
-
-	/* V1 of the deleted list
-	 * 1) in case of deletes, bind_del, order it, put into a heap(of the tids bat)
-	 * 2) in mal recognize this type of bat.
-	 * 3) if function can handle it pass along, else fall back to first diff.
-	 * */
-	if ((dcnt = store->storage_api.count_del(tr, t)) > 0) {
-		BAT *d = store->storage_api.bind_del(tr, t, RD_INS);
-
-		if (d == NULL) {
-			BBPunfix(tids->batCacheid);
-			throw(SQL,"sql.tid", SQLSTATE(45002) "Can not bind delete column");
-		}
-
-#if 1
-		BAT *o;
-		gdk_return ret = BATsort(&o, NULL, NULL, d, NULL, NULL, false, false, false);
-		BBPunfix(d->batCacheid);
-		if (ret != GDK_SUCCEED)
-			throw(MAL, "sql.tids", SQLSTATE(HY013) MAL_MALLOC_FAIL);
-
-		/* TODO handle dense o, ie full range out of the dense tids, could be at beginning or end (reduce range of tids)
-		 * else materialize */
-		/* copy into heap */
-		ret = BATnegcands(tids, o);
-		BBPunfix(o->batCacheid);
-		if (ret != GDK_SUCCEED)
-			throw(MAL, "sql.tids", SQLSTATE(45003) "TIDdeletes failed");
-#else
-		BAT *diff;
-		diff = BATdiff(tids, d, NULL, NULL, false, false, BUN_NONE);
-		assert(pci->argc == 6 || BATcount(diff) == (nr-dcnt));
-		//if( !(pci->argc == 6 || BATcount(diff) == (nr-dcnt)) )
-			//msg = createException(SQL, "sql.tid", SQLSTATE(00000) "Invalid sqltid state argc=%d diff=" BUNFMT ", nr=%zd, dcnt=%zd", pci->argc, BATcount(diff), nr, dcnt);
-		BBPunfix(d->batCacheid);
-		BBPunfix(tids->batCacheid);
-		if (diff == NULL)
-			throw(SQL,"sql.tid", SQLSTATE(45002) "Cannot subtract delete column");
-		BAThseqbase(diff, sb);
-		tids = diff;
-#endif
-	}
-	BBPkeepref(*res = tids->batCacheid);
->>>>>>> 870346ff
 	return msg;
 }
 
@@ -3862,21 +3761,12 @@
 		throw(SQL, "calc.rowid", SQLSTATE(42S22) "Column missing %s.%s",sname,tname);
 	c = t->columns.set->h->data;
 	/* HACK, get insert bat */
-<<<<<<< HEAD
-	b = store_funcs.bind_col(m->session->tr, c, RDONLY);
+	sqlstore *store = m->session->tr->store;
+	b = store->storage_api.bind_col(m->session->tr, c, RDONLY);
 	if( b == NULL)
 		throw(SQL,"sql.rowid", SQLSTATE(HY005) "Cannot access column descriptor");
 	/* UGH (move into storage backends!!) */
 	*rid = BATcount(b);
-=======
-	sqlstore *store = m->session->tr->store;
-	b = store->storage_api.bind_col(m->session->tr, c, RD_INS);
-	if( b == NULL)
-		throw(SQL,"sql.rowid", SQLSTATE(HY005) "Cannot access column descriptor");
-	/* UGH (move into storage backends!!) */
-	d = ATOMIC_PTR_GET(&c->data);
-	*rid = d->ibase + BATcount(b);
->>>>>>> 870346ff
 	BBPunfix(b->batCacheid);
 	return MAL_SUCCEED;
 }
@@ -4046,204 +3936,6 @@
 }
 
 /*
-<<<<<<< HEAD
-=======
- * Vacuum cleaning tables
- * Shrinking and re-using space to vacuum clean the holes in the relations.
- */
-static str
-vacuum(Client cntxt, MalBlkPtr mb, MalStkPtr stk, InstrPtr pci, str (*func) (bat *, const bat *, const bat *), const char *name)
-{
-	const char *sch = *getArgReference_str(stk, pci, 1);
-	const char *tbl = *getArgReference_str(stk, pci, 2);
-	sql_trans *tr;
-	sql_schema *s;
-	sql_table *t;
-	sql_column *c;
-	mvc *m = NULL;
-	str msg;
-	bat bid;
-	BAT *b, *del;
-	node *o;
-	int i, bids[2049], err = 0;
-
-	if ((msg = getSQLContext(cntxt, mb, &m, NULL)) != NULL)
-		return msg;
-	if ((msg = checkSQLContext(cntxt)) != NULL)
-		return msg;
-	s = mvc_bind_schema(m, sch);
-	if (s == NULL)
-		throw(SQL, name, SQLSTATE(3F000) "Schema missing %s",sch);
-	t = mvc_bind_table(m, s, tbl);
-	if (t == NULL)
-		throw(SQL, name, SQLSTATE(42S02) "Table missing %s.%s",sch,tbl);
-
-	if (m->user_id != USER_MONETDB)
-		throw(SQL, name, SQLSTATE(42000) "Insufficient privileges");
-	if ((!list_empty(t->idxs.set) || !list_empty(t->keys.set)))
-		throw(SQL, name, SQLSTATE(42000) "%s not allowed on tables with indices", name + 4);
-	if (t->system)
-		throw(SQL, name, SQLSTATE(42000) "%s not allowed on system tables", name + 4);
-	if (!isTable(t))
-		throw(SQL, name, SQLSTATE(42000) "%s: %s '%s' is not persistent", name + 4,
-			  TABLE_TYPE_DESCRIPTION(t->type, t->properties), t->base.name);
-
-	if (has_snapshots(m->session->tr))
-		throw(SQL, name, SQLSTATE(42000) "%s not allowed on snapshots", name + 4);
-	if (!m->session->auto_commit)
-		throw(SQL, name, SQLSTATE(42000) "%s only allowed in auto commit mode", name + 4);
-
-	tr = m->session->tr;
-
-	/* get the deletions BAT */
-	del = mvc_bind_dbat(m, sch, tbl, RD_INS);
-	if (BATcount(del) == 0) {
-		BBPunfix(del->batCacheid);
-		return MAL_SUCCEED;
-	}
-
-	i = 0;
-	bids[i] = 0;
-	sqlstore *store = tr->store;
-	for (o = t->columns.set->h; o; o = o->next, i++) {
-		c = o->data;
-		b = store->storage_api.bind_col(tr, c, RDONLY);
-		if (b == NULL || (msg = (*func) (&bid, &b->batCacheid, &del->batCacheid)) != NULL) {
-			for (i--; i >= 0; i--)
-				BBPrelease(bids[i]);
-			if (b)
-				BBPunfix(b->batCacheid);
-			BBPunfix(del->batCacheid);
-			if (!msg)
-				throw(SQL, name, SQLSTATE(HY005) "Cannot access column descriptor");
-			return msg;
-		}
-		BBPunfix(b->batCacheid);
-		if (i < 2048) {
-			bids[i] = bid;
-			bids[i + 1] = 0;
-		}
-	}
-	if (i >= 2048) {
-		for (i--; i >= 0; i--)
-			BBPrelease(bids[i]);
-		throw(SQL, name, SQLSTATE(42000) "Too many columns to handle, use copy instead");
-	}
-	BBPunfix(del->batCacheid);
-
-	if (mvc_clear_table(m, t) == BUN_NONE)
-		throw(SQL, name, SQLSTATE(42000) "vacumm: clear failed");
-	for (o = t->columns.set->h, i = 0; o; o = o->next, i++) {
-		sql_column *c = o->data;
-		BAT *ins = BATdescriptor(bids[i]);	/* use the insert bat */
-
-		if( ins){
-			if (store->storage_api.append_col(tr, c, ins, TYPE_bat) != LOG_OK)
-				err = 1;
-			BBPunfix(ins->batCacheid);
-		}
-		BBPrelease(bids[i]);
-	}
-	if (err)
-		throw(SQL, name, SQLSTATE(42000) "vacuum: reappend failed");
-	/* TODO indices */
-	return MAL_SUCCEED;
-}
-
-str
-SQLshrink(Client cntxt, MalBlkPtr mb, MalStkPtr stk, InstrPtr pci)
-{
-	return vacuum(cntxt, mb, stk, pci, BKCshrinkBAT, "sql.shrink");
-}
-
-str
-SQLreuse(Client cntxt, MalBlkPtr mb, MalStkPtr stk, InstrPtr pci)
-{
-	return vacuum(cntxt, mb, stk, pci, BKCreuseBAT, "sql.reuse");
-}
-
-/*
- * The vacuum operation inspects the table for ordered properties and
- * will keep them.  To avoid expensive shuffles, the reorganisation is
- * balanced by the number of outstanding deletions.
- */
-str
-SQLvacuum(Client cntxt, MalBlkPtr mb, MalStkPtr stk, InstrPtr pci)
-{
-	const char *sch = *getArgReference_str(stk, pci, 1);
-	const char *tbl = *getArgReference_str(stk, pci, 2);
-	sql_trans *tr;
-	sql_schema *s;
-	sql_table *t;
-	sql_column *c;
-	mvc *m = NULL;
-	str msg;
-	BAT *b, *del;
-	node *o;
-	int ordered = 0;
-	BUN cnt = 0;
-	BUN dcnt;
-
-	if ((msg = getSQLContext(cntxt, mb, &m, NULL)) != NULL)
-		return msg;
-	if ((msg = checkSQLContext(cntxt)) != NULL)
-		return msg;
-	s = mvc_bind_schema(m, sch);
-	if (s == NULL)
-		throw(SQL, "sql.vacuum", SQLSTATE(3F000) "Schema missing %s",sch);
-	t = mvc_bind_table(m, s, tbl);
-	if (t == NULL)
-		throw(SQL, "sql.vacuum", SQLSTATE(42S02) "Table missing %s.%s",sch,tbl);
-
-	if (m->user_id != USER_MONETDB)
-		throw(SQL, "sql.vacuum", SQLSTATE(42000) "insufficient privileges");
-	if ((!list_empty(t->idxs.set) || !list_empty(t->keys.set)))
-		throw(SQL, "sql.vacuum", SQLSTATE(42000) "vacuum not allowed on tables with indices");
-	if (t->system)
-		throw(SQL, "sql.vacuum", SQLSTATE(42000) "vacuum not allowed on system tables");
-	if (!isTable(t))
-		throw(SQL, "sql.vacuum", SQLSTATE(42000) "vacuum: %s '%s' is not persistent",
-			  TABLE_TYPE_DESCRIPTION(t->type, t->properties), t->base.name);
-
-	if (has_snapshots(m->session->tr))
-		throw(SQL, "sql.vacuum", SQLSTATE(42000) "vacuum not allowed on snapshots");
-
-	if (!m->session->auto_commit)
-		throw(SQL, "sql.vacuum", SQLSTATE(42000) "vacuum only allowed in auto commit mode");
-	tr = m->session->tr;
-
-	sqlstore *store = tr->store;
-	for (o = t->columns.set->h; o && ordered == 0; o = o->next) {
-		c = o->data;
-		b = store->storage_api.bind_col(tr, c, RDONLY);
-		if (b == NULL)
-			throw(SQL, "sql.vacuum", SQLSTATE(HY005) "Cannot access column descriptor");
-		ordered |= BATtordered(b);
-		cnt = BATcount(b);
-		BBPunfix(b->batCacheid);
-	}
-
-	/* get the deletions BAT */
-	del = mvc_bind_dbat(m, sch, tbl, RD_INS);
-	if( del == NULL)
-		throw(SQL, "sql.vacuum", SQLSTATE(HY005) "Cannot access deletion column");
-
-	dcnt = BATcount(del);
-	BBPunfix(del->batCacheid);
-	if (dcnt > 0) {
-		/* now decide on the algorithm */
-		if (ordered) {
-			if (dcnt > cnt / 20)
-				return SQLshrink(cntxt, mb, stk, pci);
-		} else {
-			return SQLreuse(cntxt, mb, stk, pci);
-		}
-	}
-	return MAL_SUCCEED;
-}
-
-/*
->>>>>>> 870346ff
  * The drop_hash operation cleans up any hash indices on any of the tables columns.
  */
 str
@@ -4937,24 +4629,7 @@
 }
 
 str
-<<<<<<< HEAD
-SQLresume_log_flushing(void *ret)
-=======
-SQLflush_log(Client cntxt, MalBlkPtr mb, MalStkPtr stk, InstrPtr pci)
-{
-	mvc *mvc;
-
-	(void)stk; (void)pci;
-	char *msg = getSQLContext(cntxt, mb, &mvc, NULL);
-	if (msg)
-		return msg;
-	store_flush_log(mvc->store);
-	return MAL_SUCCEED;
-}
-
-str
 SQLresume_log_flushing(Client cntxt, MalBlkPtr mb, MalStkPtr stk, InstrPtr pci)
->>>>>>> 870346ff
 {
 	mvc *mvc;
 
@@ -5479,16 +5154,9 @@
  pattern("sql", "evalAlgebra", RAstatement, false, "Compile and execute a single 'relational algebra' statement", args(1,3, arg("",void),arg("cmd",str),arg("optimize",bit))),
  pattern("sql", "register", RAstatement2, false, "", args(1,5, arg("",int),arg("mod",str),arg("fname",str),arg("rel_stmt",str),arg("sig",str))),
  pattern("sql", "register", RAstatement2, false, "Compile the relational statement (rel_smt) and register it as mal function, mod.fname(signature)", args(1,6, arg("",int),arg("mod",str),arg("fname",str),arg("rel_stmt",str),arg("sig",str),arg("typ",str))),
-<<<<<<< HEAD
- command("sql", "hot_snapshot", SQLhot_snapshot, true, "Write db snapshot to the given tar(.gz) file", args(1,2, arg("",void),arg("tarfile",str))),
- command("sql", "resume_log_flushing", SQLresume_log_flushing, true, "Resume WAL log flushing", args(1,1, arg("",void))),
- command("sql", "suspend_log_flushing", SQLsuspend_log_flushing, true, "Suspend WAL log flushing", args(1,1, arg("",void))),
-=======
- pattern("sql", "flush_log", SQLflush_log, true, "start flushing the write ahead log", args(1,1, arg("",void))),
  pattern("sql", "hot_snapshot", SQLhot_snapshot, true, "Write db snapshot to the given tar(.gz) file", args(1,2, arg("",void),arg("tarfile",str))),
  pattern("sql", "resume_log_flushing", SQLresume_log_flushing, true, "Resume WAL log flushing", args(1,1, arg("",void))),
  pattern("sql", "suspend_log_flushing", SQLsuspend_log_flushing, true, "Suspend WAL log flushing", args(1,1, arg("",void))),
->>>>>>> 870346ff
  pattern("sql", "hot_snapshot", SQLhot_snapshot_wrap, true, "Write db snapshot to the given tar(.gz/.lz4/.bz/.xz) file on either server or client", args(1,3, arg("",void),arg("tarfile", str),arg("onserver",bit))),
  pattern("sql", "assert", SQLassert, false, "Generate an exception when b==true", args(1,3, arg("",void),arg("b",bit),arg("msg",str))),
  pattern("sql", "assert", SQLassertInt, false, "Generate an exception when b!=0", args(1,3, arg("",void),arg("b",int),arg("msg",str))),
@@ -5537,18 +5205,12 @@
  command("sql", "project", BATleftproject, false, "Last step of a left outer join, ie project the inner join (l,r) over the left input side (col)", args(1,4, batarg("",oid),batarg("col",oid),batarg("l",oid),batarg("r",oid))),
  command("sql", "getVersion", mvc_getVersion, false, "Return the database version identifier for a client.", args(1,2, arg("",lng),arg("clientid",int))),
  pattern("sql", "grow", mvc_grow_wrap, false, "Resize the tid column of a declared table.", args(1,3, arg("",int),batarg("tid",oid),argany("",1))),
-<<<<<<< HEAD
  pattern("sql", "claim", mvc_claim_wrap, true, "Claims slots for appending rows.", args(1,5, arg("",lng),arg("mvc",int),arg("sname",str),arg("tname",str),arg("cnt",lng))),
- pattern("sql", "append", mvc_append_wrap, false, "Append to the column tname.cname (possibly optimized to replace the insert bat of tname.cname. Returns sequence number for order dependence.", args(1,7, arg("",int),arg("mvc",int),arg("sname",str),arg("tname",str),arg("cname",str),arg("offset",lng),argany("ins",0))),
- pattern("sql", "update", mvc_update_wrap, false, "Update the values of the column tname.cname. Returns sequence number for order dependence)", args(1,7, arg("",int),arg("mvc",int),arg("sname",str),arg("tname",str),arg("cname",str),argany("rids",0),argany("upd",0))),
-=======
-
-
  pattern("sql", "append", mvc_append_wrap, false,
 	"Append to the column tname.cname (possibly optimized to replace the insert bat of tname.cname. Returns sequence number for order dependence.",
- 	args(1,6,
+ 	args(1,7,
 		arg("",int),
-		arg("mvc",int),arg("sname",str),arg("tname",str),arg("cname",str),argany("ins",0))),
+		arg("mvc",int),arg("sname",str),arg("tname",str),arg("cname",str),arg("offset",lng),argany("ins",0))),
 
  pattern("sql", "append_prep", mvc_append_prep_wrap, false,
  	"Prepare to append to the column. Return new mvc state and cookie to pass to append_exec",
@@ -5557,9 +5219,9 @@
 		arg("mvc",int),arg("sname",str),arg("tname",str),vararg("cname",str))),
 
  pattern("sql", "append_exec", mvc_append_exec_wrap, false, "Perform the actual append",
-    args(1,3,
+    args(1,4,
 		arg("",ptr),
-		arg("cookie",ptr),argany("ins",1))),
+		arg("cookie",ptr),arg("offset",lng),argany("ins",1))),
 
  pattern("sql", "append_finish", mvc_append_finish_wrap, false,
  	"Reconvene the sql.append_prep/sql.append_exec workflow",
@@ -5586,7 +5248,6 @@
 		arg("",ptr),
 		arg("cookie",ptr),batarg("rids",oid), batargany("values",1))),
 
->>>>>>> 870346ff
  pattern("sql", "clear_table", mvc_clear_table_wrap, true, "Clear the table sname.tname.", args(1,3, arg("",lng),arg("sname",str),arg("tname",str))),
  pattern("sql", "tid", SQLtid, false, "Return a column with the valid tuple identifiers associated with the table sname.tname.", args(1,4, batarg("",oid),arg("mvc",int),arg("sname",str),arg("tname",str))),
  pattern("sql", "tid", SQLtid, false, "Return the tables tid column.", args(1,6, batarg("",oid),arg("mvc",int),arg("sname",str),arg("tname",str),arg("part_nr",int),arg("nr_parts",int))),
