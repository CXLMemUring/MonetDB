/*
 * This Source Code Form is subject to the terms of the Mozilla Public
 * License, v. 2.0.  If a copy of the MPL was not distributed with this
 * file, You can obtain one at http://mozilla.org/MPL/2.0/.
 *
 * Copyright 1997 - July 2008 CWI, August 2008 - 2017 MonetDB B.V.
 */

/*
 * authors M Kersten, N Nes
 * SQL support implementation
 * This module contains the wrappers around the SQL
 * multi-version-catalog and support routines copied
 * from the Version 4 code base.
 */
#include "monetdb_config.h"
#include "sql.h"
#include "streams.h"
#include "sql_result.h"
#include "sql_gencode.h"
#include <sql_storage.h>
#include <sql_scenario.h>
#include <store_sequence.h>
#include <sql_optimizer.h>
#include <sql_datetime.h>
#include <rel_optimizer.h>
#include <rel_partition.h>
#include <rel_distribute.h>
#include <rel_select.h>
#include <rel_rel.h>
#include <rel_exp.h>
#include <rel_dump.h>
#include <rel_bin.h>
#include <bbp.h>
#include <opt_pipes.h>
#include <orderidx.h>
#include "clients.h"
#include "mal_instruction.h"
#include "mal_resource.h"

static int
rel_is_table(sql_rel *rel)
{
	if (!rel || is_base(rel->op))
		return 1;
	return 0;
}

static int
exp_is_point_select(sql_exp *e)
{
	if (!e)
		return 1;
	if (e->type == e_cmp && !e->f && e->flag == (int) cmp_equal) {
		sql_exp *r = e->r;
		sql_exp *l = e->l;

		if (!is_func(l->type) && r->card <= CARD_AGGR)
			return 1;
	}
	return 0;
}

static int
rel_no_mitosis(sql_rel *rel)
{
	int is_point = 0;

	if (!rel)
		return 1;
	if (is_project(rel->op))
		return rel_no_mitosis(rel->l);
	if (is_modify(rel->op) && rel->card <= CARD_AGGR)
		return rel_no_mitosis(rel->r);
	if (is_select(rel->op) && rel_is_table(rel->l) && rel->exps) {
		is_point = 0;
		/* just one point expression makes this a point query */
		if (rel->exps->h)
			if (exp_is_point_select(rel->exps->h->data))
				is_point = 1;
	}
	return is_point;
}

static int
rel_need_distinct_query(sql_rel *rel)
{
	int need_distinct = 0;

	while (!need_distinct && rel && is_project(rel->op) && !is_groupby(rel->op))
		rel = rel->l;
	if (!need_distinct && rel && is_groupby(rel->op) && rel->exps) {
		node *n, *m;
		for (n = rel->exps->h; n && !need_distinct; n = n->next) {
			sql_exp *e = n->data;
			if (e->type == e_aggr) {
				list *l = e->l;

				if (l)
					for (m = l->h; m && !need_distinct; m = m->next) {
						sql_exp *a = m->data;

						if (need_distinct(a))
							need_distinct = 1;
					}
			}
		}
	}
	return need_distinct;
}

sql_rel *
sql_symbol2relation(mvc *c, symbol *sym)
{
	sql_rel *r;

	r = rel_semantic(c, sym);
	if (!r)
		return NULL;
	if (r) {
		r = rel_optimizer(c, r);
		r = rel_distribute(c, r);
		r = rel_partition(c, r);
		if (rel_no_mitosis(r) || rel_need_distinct_query(r))
			c->no_mitosis = 1;
	}
	return r;
}

/*
 * After the SQL statement has been executed, its data structures
 * should be garbage collected. For successful actions we have to finish
 * the transaction as well, e.g. commit or rollback.
 */
int
sqlcleanup(mvc *c, int err)
{
	sql_destroy_params(c);
	sql_destroy_args(c);

	if ((c->emod & mod_locked) == mod_locked) {
		/* here we should commit the transaction */
		if (!err) {
			sql_trans_commit(c->session->tr);
			/* write changes to disk */
			sql_trans_end(c->session);
			store_apply_deltas();
			sql_trans_begin(c->session);
		}
		store_unlock();
		c->emod = 0;
	}
	/* some statements dynamically disable caching */
	c->sym = NULL;
	if (c->sa)
		c->sa = sa_reset(c->sa);
	if (err >0)
		c->session->status = -err;
	if (err <0)
		c->session->status = err;
	c->label = 0;
	c->no_mitosis = 0;
	scanner_query_processed(&(c->scanner));
	return err;
}

/*
 * The internal administration of the SQL compilation and execution state
 * is administered by a state descriptor accessible in each phase.
 * Failure to find the state descriptor aborts the session.
 */

str
checkSQLContext(Client cntxt)
{
	backend *be;

	if (cntxt == NULL)
		throw(SQL, "mvc", SQLSTATE(42005) "No client record");
	if (cntxt->sqlcontext == NULL)
		throw(SQL, "mvc", SQLSTATE(42006) "SQL module not initialized");
	be = (backend *) cntxt->sqlcontext;
	if (be->mvc == NULL)
		throw(SQL, "mvc", SQLSTATE(42006) "SQL module not initialized, mvc struct missing");
	return MAL_SUCCEED;
}

str
getSQLContext(Client cntxt, MalBlkPtr mb, mvc **c, backend **b)
{
	backend *be;
	(void) mb;

	if (cntxt == NULL)
		throw(SQL, "mvc", SQLSTATE(42005) "No client record");
	if (cntxt->sqlcontext == NULL)
		throw(SQL, "mvc", SQLSTATE(42006) "SQL module not initialized");
	be = (backend *) cntxt->sqlcontext;
	if (be->mvc == NULL)
		throw(SQL, "mvc", SQLSTATE(42006) "SQL module not initialized, mvc struct missing");
	if (c)
		*c = be->mvc;
	if (b)
		*b = be;
	return MAL_SUCCEED;
}

str
SQLmvc(Client cntxt, MalBlkPtr mb, MalStkPtr stk, InstrPtr pci)
{
	mvc *sql = NULL;
	str msg;
	int *res = getArgReference_int(stk, pci, 0);

	if ((msg = getSQLContext(cntxt, mb, &sql, NULL)) != NULL)
		return msg;
	if ((msg = checkSQLContext(cntxt)) != NULL)
		return msg;
	*res = 0;
	return MAL_SUCCEED;
}


str
SQLcommit(Client cntxt, MalBlkPtr mb, MalStkPtr stk, InstrPtr pci)
{
	int ret;
	mvc *sql = NULL;
	str msg;
	(void) stk;
	(void) pci;

	if ((msg = getSQLContext(cntxt, mb, &sql, NULL)) != NULL)
		return msg;
	if ((msg = checkSQLContext(cntxt)) != NULL)
		return msg;

	if (sql->session->auto_commit != 0)
		throw(SQL, "sql.trans", SQLSTATE(2DM30) "COMMIT not allowed in auto commit mode");
	ret = mvc_commit(sql, 0, 0);
	if (ret < 0) {
		throw(SQL, "sql.trans", SQLSTATE(2D000) "transaction commit failed");
	}
	return msg;
}

str
SQLabort(Client cntxt, MalBlkPtr mb, MalStkPtr stk, InstrPtr pci)
{
	mvc *sql = NULL;
	str msg;
	(void) stk;
	(void) pci;

	if ((msg = getSQLContext(cntxt, mb, &sql, NULL)) != NULL)
		return msg;
	if ((msg = checkSQLContext(cntxt)) != NULL)
		return msg;

	if (sql->session->active) {
		mvc_rollback(sql, 0, NULL);
	}
	return msg;
}

str
SQLshutdown_wrap(Client cntxt, MalBlkPtr mb, MalStkPtr stk, InstrPtr pci)
{
	str msg;

	if ((msg = CLTshutdown(cntxt, mb, stk, pci)) == MAL_SUCCEED) {
		/* administer the shutdown */
		mnstr_printf(GDKstdout, "#%s\n", *getArgReference_str(stk, pci, 0));
	}
	return msg;
}

str
create_table_or_view(mvc *sql, char *sname, char *tname, sql_table *t, int temp)
{
	sql_allocator *osa;
	sql_schema *s = mvc_bind_schema(sql, sname);
	sql_table *nt = NULL;
	node *n;

	(void)tname;
	if (STORE_READONLY)
		return sql_error(sql, 06, "25006!schema statements cannot be executed on a readonly database.");

	if (!s)
		return sql_message(SQLSTATE(3F000) "CREATE %s: schema '%s' doesn't exist", (t->query) ? "TABLE" : "VIEW", sname);

	if (mvc_bind_table(sql, s, t->base.name)) {
		char *cd = (temp == SQL_DECLARED_TABLE) ? "DECLARE" : "CREATE";
		return sql_message(SQLSTATE(42S01) "%s TABLE: name '%s' already in use", cd, t->base.name);
	} else if (temp != SQL_DECLARED_TABLE && (!mvc_schema_privs(sql, s) && !(isTempSchema(s) && temp == SQL_LOCAL_TEMP))) {
		return sql_message(SQLSTATE(42000) "CREATE TABLE: insufficient privileges for user '%s' in schema '%s'", stack_get_string(sql, "current_user"), s->base.name);
	} else if (temp == SQL_DECLARED_TABLE && !list_empty(t->keys.set)) {
		return sql_message(SQLSTATE(42000) "DECLARE TABLE: '%s' cannot have constraints", t->base.name);

	}

	osa = sql->sa;
	sql->sa = NULL;
	/* first check default values */
	for (n = t->columns.set->h; n; n = n->next) {
		sql_column *c = n->data;

		if (c->def) {
			char *buf;
			sql_rel *r = NULL;

			sql->sa = sa_create();
			if(!sql->sa)
				throw(SQL, "sql.catalog",MAL_MALLOC_FAIL);
			buf = sa_alloc(sql->sa, strlen(c->def) + 8);
			if(!buf)
				throw(SQL, "sql.catalog",MAL_MALLOC_FAIL);
			snprintf(buf, BUFSIZ, "select %s;", c->def);
			r = rel_parse(sql, s, buf, m_deps);
			if (!r || !is_project(r->op) || !r->exps || list_length(r->exps) != 1 || rel_check_type(sql, &c->type, r->exps->h->data, type_equal) == NULL)
				throw(SQL, "sql.catalog", SQLSTATE(42000) "%s", sql->errstr);
			rel_destroy(r);
			sa_destroy(sql->sa);
			sql->sa = NULL;
		}
	}

	nt = sql_trans_create_table(sql->session->tr, s, t->base.name, t->query, t->type, t->system, temp, t->commit_action, t->sz);

	for (n = t->columns.set->h; n; n = n->next) {
		sql_column *c = n->data;
		if (mvc_copy_column(sql, nt, c) == NULL)
			throw(SQL, "sql.catalog", SQLSTATE(42000) "CREATE TABLE: %s_%s_%s conflicts", s->base.name, t->base.name, c->base.name);

	}
	if (t->idxs.set) {
		for (n = t->idxs.set->h; n; n = n->next) {
			sql_idx *i = n->data;
			mvc_copy_idx(sql, nt, i);
		}
	}
	if (t->keys.set) {
		for (n = t->keys.set->h; n; n = n->next) {
			sql_key *k = n->data;

			mvc_copy_key(sql, nt, k);
		}
	}
	/* also create dependencies */
	if (nt->query && isView(nt)) {
		sql_rel *r = NULL;

		sql->sa = sa_create();
		if(!sql->sa)
			throw(SQL, "sql.catalog",MAL_MALLOC_FAIL);
		r = rel_parse(sql, s, nt->query, m_deps);
		if (r)
			r = rel_optimizer(sql, r);
		if (r) {
			list *id_l = rel_dependencies(sql->sa, r);

			mvc_create_dependencies(sql, id_l, nt->base.id, VIEW_DEPENDENCY);
		}
		sa_destroy(sql->sa);
	}
	sql->sa = osa;
	return MAL_SUCCEED;
}

str 
create_table_from_emit(Client cntxt, char *sname, char *tname, sql_emit_col *columns, size_t ncols) 
{
	size_t i;
	sql_table *t;
	sql_schema *s;
	mvc *sql = NULL;
	str msg = MAL_SUCCEED;

	if ((msg = getSQLContext(cntxt, NULL, &sql, NULL)) != NULL)
		return msg;
	if ((msg = checkSQLContext(cntxt)) != NULL)
		return msg;

	/* for some reason we don't have an allocator here, so make one */
	sql->sa = sa_create();
	if(!sql->sa)
		throw(SQL, "sql.catalog",MAL_MALLOC_FAIL);

<<<<<<< HEAD
    if (!sname) 
=======
	if (!sname)
>>>>>>> c714e750
		sname = "sys";
	if (!(s = mvc_bind_schema(sql, sname))) {
		msg = sql_error(sql, 02, "3F000!CREATE TABLE: no such schema '%s'", sname);
		goto cleanup;
	}
	if (!(t = mvc_create_table(sql, s, tname, tt_table, 0, SQL_DECLARED_TABLE, CA_COMMIT, -1))) {
		msg = sql_error(sql, 02, "3F000!CREATE TABLE: could not create table '%s'", tname);
		goto cleanup;
	}

	for(i = 0; i < ncols; i++) {
    	BAT *b = columns[i].b;
    	sql_subtype *tpe = sql_bind_localtype(ATOMname(b->ttype));
    	sql_column *col = NULL;

    	if (!tpe) {
			msg = sql_error(sql, 02, "3F000!CREATE TABLE: could not find type for column");
			goto cleanup;
    	}

    	col = mvc_create_column(sql, t, columns[i].name, tpe);
    	if (!col) {
			msg = sql_error(sql, 02, "3F000!CREATE TABLE: could not create column %s", columns[i].name);
			goto cleanup;
    	}
	}
	msg = create_table_or_view(sql, sname, t->base.name, t, 0);
	if (msg != MAL_SUCCEED) {
		goto cleanup;
	}
	t = mvc_bind_table(sql, s, tname);
	if (!t) {
		msg = sql_error(sql, 02, "3F000!CREATE TABLE: could not bind table %s", tname);
		goto cleanup;
	}
	for(i = 0; i < ncols; i++) {
    	BAT *b = columns[i].b;
    	sql_column *col = NULL;

    	col = mvc_bind_column(sql,t, columns[i].name);
    	if (!col) {
			msg = sql_error(sql, 02, "3F000!CREATE TABLE: could not bind column %s", columns[i].name);
			goto cleanup;
    	}
    	msg = mvc_append_column(sql->session->tr, col, b);
    	if (msg != MAL_SUCCEED) {
    		goto cleanup;
    	}
	}

cleanup:
    sa_destroy(sql->sa);
    sql->sa = NULL;
    return msg;
}

str 
append_to_table_from_emit(Client cntxt, char *sname, char *tname, sql_emit_col *columns, size_t ncols) 
{
	size_t i;
	sql_table *t;
	sql_schema *s;
	mvc *sql = NULL;
	str msg = MAL_SUCCEED;

	if ((msg = getSQLContext(cntxt, NULL, &sql, NULL)) != NULL)
		return msg;
	if ((msg = checkSQLContext(cntxt)) != NULL)
		return msg;

	/* for some reason we don't have an allocator here, so make one */
	sql->sa = sa_create();

    if (!sname) 
		sname = "sys";
	if (!(s = mvc_bind_schema(sql, sname))) {
		msg = sql_error(sql, 02, "3F000!CREATE TABLE: no such schema '%s'", sname);
		goto cleanup;
	}
	t = mvc_bind_table(sql, s, tname);
	if (!t) {
		msg = sql_error(sql, 02, "3F000!CREATE TABLE: could not bind table %s", tname);
		goto cleanup;
	}
	for(i = 0; i < ncols; i++) {
    	BAT *b = columns[i].b;
    	sql_column *col = NULL;

    	col = mvc_bind_column(sql,t, columns[i].name);
    	if (!col) {
			msg = sql_error(sql, 02, "3F000!CREATE TABLE: could not bind column %s", columns[i].name);
			goto cleanup;
    	}
    	msg = mvc_append_column(sql->session->tr, col, b);
    	if (msg != MAL_SUCCEED) {
    		goto cleanup;
    	}
	}

cleanup:
    sa_destroy(sql->sa);
    sql->sa = NULL;
    return msg;
}

BAT *
mvc_bind(mvc *m, const char *sname, const char *tname, const char *cname, int access)
{
	sql_trans *tr = m->session->tr;
	BAT *b = NULL;
	sql_schema *s = NULL;
	sql_table *t = NULL;
	sql_column *c = NULL;

	s = mvc_bind_schema(m, sname);
	if (s == NULL)
		return NULL;
	t = mvc_bind_table(m, s, tname);
	if (t == NULL)
		return NULL;
	c = mvc_bind_column(m, t, cname);
	if (c == NULL)
		return NULL;

	b = store_funcs.bind_col(tr, c, access);
	return b;
}

str
SQLcatalog(Client cntxt, MalBlkPtr mb, MalStkPtr stk, InstrPtr pci)
{
	(void) cntxt;
	(void) mb;
	(void) stk;
	(void) pci;
	return sql_message(SQLSTATE(25006) "Deprecated statement");
}

/* setVariable(int *ret, str *name, any value) */
str
setVariable(Client cntxt, MalBlkPtr mb, MalStkPtr stk, InstrPtr pci)
{
	int *res = getArgReference_int(stk, pci, 0);
	mvc *m = NULL;
	str msg;
	str varname = *getArgReference_str(stk, pci, 2);
	int mtype = getArgType(mb, pci, 3);
	ValRecord *src;
	char buf[BUFSIZ];

	if ((msg = getSQLContext(cntxt, mb, &m, NULL)) != NULL)
		return msg;
	if ((msg = checkSQLContext(cntxt)) != NULL)
		return msg;

	*res = 0;
	if (mtype < 0 || mtype >= 255)
		throw(SQL, "sql.setVariable", SQLSTATE(42100) "Variable type error");
	if (strcmp("optimizer", varname) == 0) {
		str newopt = *getArgReference_str(stk, pci, 3);
		if (newopt) {
			if (!isOptimizerPipe(newopt) && strchr(newopt, (int) ';') == 0) {
				throw(SQL, "sql.setVariable", SQLSTATE(42100) "optimizer '%s' unknown", newopt);
			}
			snprintf(buf, BUFSIZ, "user_%d", cntxt->idx);
			if (!isOptimizerPipe(newopt) || strcmp(buf, newopt) == 0) {
				msg = addPipeDefinition(cntxt, buf, newopt);
				if (msg)
					return msg;
				if (stack_find_var(m, varname))
					stack_set_string(m, varname, buf);
			} else if (stack_find_var(m, varname))
				stack_set_string(m, varname, newopt);
		}
		return MAL_SUCCEED;
	}
	src = &stk->stk[getArg(pci, 3)];
	if (stack_find_var(m, varname)) {
		lng sgn = val_get_number(src);
		if ((msg = sql_update_var(m, varname, src->val.sval, sgn)) != NULL) {
			snprintf(buf, BUFSIZ, "%s", msg);
			if (strlen(msg) > 6 && msg[5] == '!')
				return msg;
			_DELETE(msg);
			throw(SQL, "sql.setVariable", SQLSTATE(42100) "%s", buf);
		}
		stack_set_var(m, varname, src);
	} else {
		snprintf(buf, BUFSIZ, "variable '%s' unknown", varname);
		throw(SQL, "sql.setVariable", SQLSTATE(42100) "%s", buf);
	}
	return MAL_SUCCEED;
}

/* getVariable(int *ret, str *name) */
str
getVariable(Client cntxt, MalBlkPtr mb, MalStkPtr stk, InstrPtr pci)
{
	int mtype = getArgType(mb, pci, 0);
	mvc *m = NULL;
	str msg;
	str varname = *getArgReference_str(stk, pci, 2);
	atom *a;
	ValRecord *dst, *src;

	if ((msg = getSQLContext(cntxt, mb, &m, NULL)) != NULL)
		return msg;
	if ((msg = checkSQLContext(cntxt)) != NULL)
		return msg;
	if (mtype < 0 || mtype >= 255)
		throw(SQL, "sql.getVariable", SQLSTATE(42100) "Variable type error");
	a = stack_get_var(m, varname);
	if (!a) {
		char buf[BUFSIZ];
		snprintf(buf, BUFSIZ, "variable '%s' unknown", varname);
		throw(SQL, "sql.getVariable", SQLSTATE(42100) "%s", buf);
	}
	src = &a->data;
	dst = &stk->stk[getArg(pci, 0)];
	if (VALcopy(dst, src) == NULL)
		throw(MAL, "sql.getVariable", SQLSTATE(HY001) MAL_MALLOC_FAIL);
	return MAL_SUCCEED;
}

str
sql_variables(Client cntxt, MalBlkPtr mb, MalStkPtr stk, InstrPtr pci)
{
	int i;
	mvc *m = NULL;
	BAT *vars;
	str msg;
	bat *res = getArgReference_bat(stk, pci, 0);

	if ((msg = getSQLContext(cntxt, mb, &m, NULL)) != NULL)
		return msg;
	if ((msg = checkSQLContext(cntxt)) != NULL)
		return msg;

	vars = COLnew(0, TYPE_str, m->topvars, TRANSIENT);
	if (vars == NULL)
		throw(SQL, "sql.variables", SQLSTATE(HY001) MAL_MALLOC_FAIL);
	for (i = 0; i < m->topvars && !m->vars[i].frame; i++) {
		if (BUNappend(vars, m->vars[i].name, FALSE) != GDK_SUCCEED) {
			BBPreclaim(vars);
			throw(SQL, "sql.variables", SQLSTATE(HY001) MAL_MALLOC_FAIL);
		}
	}
	*res = vars->batCacheid;
	BBPkeepref(vars->batCacheid);
	return MAL_SUCCEED;
}

/* str mvc_logfile(int *d, str *filename); */
str
mvc_logfile(Client cntxt, MalBlkPtr mb, MalStkPtr stk, InstrPtr pci)
{
	mvc *m = NULL;
	str msg;
	str filename = *getArgReference_str(stk, pci, 1);

	if ((msg = getSQLContext(cntxt, mb, &m, NULL)) != NULL)
		return msg;
	if ((msg = checkSQLContext(cntxt)) != NULL)
		return msg;
	if (m->scanner.log) {
		close_stream(m->scanner.log);
		m->scanner.log = NULL;
	}

	if (strcmp(filename, str_nil))
		m->scanner.log = open_wastream(filename);
	return MAL_SUCCEED;
}

/* str mvc_next_value(lng *res, str *sname, str *seqname); */
str
mvc_next_value(Client cntxt, MalBlkPtr mb, MalStkPtr stk, InstrPtr pci)
{
	mvc *m = NULL;
	str msg;
	sql_schema *s;
	lng *res = getArgReference_lng(stk, pci, 0);
	str *sname = getArgReference_str(stk, pci, 1);
	str *seqname = getArgReference_str(stk, pci, 2);

	if ((msg = getSQLContext(cntxt, mb, &m, NULL)) != NULL)
		return msg;
	if ((msg = checkSQLContext(cntxt)) != NULL)
		return msg;
	s = mvc_bind_schema(m, *sname);
	if (s) {
		sql_sequence *seq = find_sql_sequence(s, *seqname);

		if (seq && seq_next_value(seq, res)) {
			m->last_id = *res;
			stack_set_number(m, "last_id", m->last_id);
			return MAL_SUCCEED;
		}
	}
	throw(SQL, "sql.next_value", SQLSTATE(42000) "Error in fetching next value");
}

/* str mvc_bat_next_value(bat *res, int *sid, str *seqname); */
str
mvc_bat_next_value(Client cntxt, MalBlkPtr mb, MalStkPtr stk, InstrPtr pci)
{
	mvc *m = NULL;
	str msg;
	BAT *b, *r;
	BUN p, q;
	sql_schema *s = NULL;
	sql_sequence *seq = NULL;
	seqbulk *sb = NULL;
	BATiter bi;
	bat *res = getArgReference_bat(stk, pci, 0);
	bat *sid = getArgReference_bat(stk, pci, 1);
	str *seqname = getArgReference_str(stk, pci, 2);

	if ((msg = getSQLContext(cntxt, mb, &m, NULL)) != NULL)
		return msg;
	if ((msg = checkSQLContext(cntxt)) != NULL)
		return msg;

	if ((b = BATdescriptor(*sid)) == NULL)
		throw(SQL, "sql.next_value", SQLSTATE(HY005) "Cannot access column descriptor");

	r = COLnew(b->hseqbase, TYPE_lng, BATcount(b), TRANSIENT);
	if (!r) {
		BBPunfix(b->batCacheid);
		throw(SQL, "sql.next_value", SQLSTATE(HY001) MAL_MALLOC_FAIL);
	}

	if (!BATcount(b)) {
		BBPunfix(b->batCacheid);
		BBPkeepref(r->batCacheid);
		*res = r->batCacheid;
		return MAL_SUCCEED;
	}

	bi = bat_iterator(b);
	BATloop(b, p, q) {
		str sname = BUNtail(bi, 0);
		lng l;

		if (!s || strcmp(s->base.name, sname) != 0) {
			if (sb)
				seqbulk_destroy(sb);
			s = mvc_bind_schema(m, sname);
			seq = NULL;
			if (!s || (seq = find_sql_sequence(s, *seqname)) == NULL || !(sb = seqbulk_create(seq, BATcount(b)))) {
				BBPunfix(b->batCacheid);
				BBPunfix(r->batCacheid);
				throw(SQL, "sql.next_value", SQLSTATE(HY050) "Cannot find the sequence %s.%s", sname,*seqname);
			}
		}
		if (!seqbulk_next_value(sb, &l)) {
			BBPunfix(b->batCacheid);
			BBPunfix(r->batCacheid);
			seqbulk_destroy(sb);
			throw(SQL, "sql.next_value", SQLSTATE(HY050) "Cannot generate next seuqnce value %s.%s", sname, *seqname);
		}
		if (BUNappend(r, &l, FALSE) != GDK_SUCCEED) {
			BBPunfix(b->batCacheid);
			BBPunfix(r->batCacheid);
			seqbulk_destroy(sb);
			throw(SQL, "sql.next_value", SQLSTATE(HY001) MAL_MALLOC_FAIL);
		}
	}
	if (sb)
		seqbulk_destroy(sb);
	BBPunfix(b->batCacheid);
	BBPkeepref(r->batCacheid);
	*res = r->batCacheid;
	return MAL_SUCCEED;
}

/* str mvc_get_value(lng *res, str *sname, str *seqname); */
str
mvc_get_value(Client cntxt, MalBlkPtr mb, MalStkPtr stk, InstrPtr pci)
{
	mvc *m = NULL;
	str msg;
	sql_schema *s;
	lng *res = getArgReference_lng(stk, pci, 0);
	str *sname = getArgReference_str(stk, pci, 1);
	str *seqname = getArgReference_str(stk, pci, 2);

	if ((msg = getSQLContext(cntxt, mb, &m, NULL)) != NULL)
		return msg;
	if ((msg = checkSQLContext(cntxt)) != NULL)
		return msg;
	s = mvc_bind_schema(m, *sname);
	if (s) {
		sql_sequence *seq = find_sql_sequence(s, *seqname);

		if (seq && seq_get_value(seq, res))
			return MAL_SUCCEED;
	}
	throw(SQL, "sql.get_value", SQLSTATE(HY050) "Failed to fetch sequence %s.%s", *sname, *seqname);
}

str
mvc_getVersion(lng *version, const int *clientid)
{
	mvc *m = NULL;
	Client cntxt = MCgetClient(*clientid);
	str msg;

	if ((msg = getSQLContext(cntxt, NULL, &m, NULL)) != NULL)
		return msg;
	if ((msg = checkSQLContext(cntxt)) != NULL)
		return msg;
	*version = -1;
	if (m->session->tr)
		*version = m->session->tr->stime;
	return MAL_SUCCEED;
}

/* str mvc_restart_seq(lng *res, str *sname, str *seqname, lng *start); */
str
mvc_restart_seq(Client cntxt, MalBlkPtr mb, MalStkPtr stk, InstrPtr pci)
{
	mvc *m = NULL;
	str msg;
	sql_schema *s;
	lng *res = getArgReference_lng(stk, pci, 0);
	str *sname = getArgReference_str(stk, pci, 1);
	str *seqname = getArgReference_str(stk, pci, 2);
	lng *start = getArgReference_lng(stk, pci, 3);

	if ((msg = getSQLContext(cntxt, mb, &m, NULL)) != NULL)
		return msg;
	if ((msg = checkSQLContext(cntxt)) != NULL)
		return msg;
	if (*start == lng_nil)
		throw(SQL, "sql.restart", SQLSTATE(HY050) "Cannot (re)start sequence %s.%s with NULL",*sname,*seqname);
	s = mvc_bind_schema(m, *sname);
	if (s) {
		sql_sequence *seq = find_sql_sequence(s, *seqname);

		if (seq) {
			*res = sql_trans_sequence_restart(m->session->tr, seq, *start);
			return MAL_SUCCEED;
		}
	}
	throw(SQL, "sql.restart", SQLSTATE(HY050) "Sequence %s.%s not found", *sname, *seqname);
}

static BAT *
mvc_bind_dbat(mvc *m, char *sname, char *tname, int access)
{
	sql_trans *tr = m->session->tr;
	BAT *b = NULL;
	sql_schema *s = NULL;
	sql_table *t = NULL;

	s = mvc_bind_schema(m, sname);
	if (s == NULL)
		return NULL;
	t = mvc_bind_table(m, s, tname);
	if (t == NULL)
		return NULL;

	b = store_funcs.bind_del(tr, t, access);
	return b;
}

BAT *
mvc_bind_idxbat(mvc *m, const char *sname, const char *tname, const char *iname, int access)
{
	sql_trans *tr = m->session->tr;
	BAT *b = NULL;
	sql_schema *s = NULL;
	sql_idx *i = NULL;

	s = mvc_bind_schema(m, sname);
	if (s == NULL)
		return NULL;
	i = mvc_bind_idx(m, s, iname);
	if (i == NULL)
		return NULL;

	(void) tname;
	b = store_funcs.bind_idx(tr, i, access);
	return b;
}

/* str mvc_bind_wrap(int *bid, str *sname, str *tname, str *cname, int *access); */
str
mvc_bind_wrap(Client cntxt, MalBlkPtr mb, MalStkPtr stk, InstrPtr pci)
{
	int upd = (pci->argc == 7 || pci->argc == 9);
	BAT *b = NULL, *bn;
	bat *bid = getArgReference_bat(stk, pci, 0);
	int coltype = getBatType(getArgType(mb, pci, 0));
	mvc *m = NULL;
	str msg;
	str *sname = getArgReference_str(stk, pci, 2 + upd);
	str *tname = getArgReference_str(stk, pci, 3 + upd);
	str *cname = getArgReference_str(stk, pci, 4 + upd);
	int *access = getArgReference_int(stk, pci, 5 + upd);

	if ((msg = getSQLContext(cntxt, mb, &m, NULL)) != NULL)
		return msg;
	if ((msg = checkSQLContext(cntxt)) != NULL)
		return msg;
	b = mvc_bind(m, *sname, *tname, *cname, *access);
	if (b && b->ttype != coltype)
		throw(SQL,"sql.bind",SQLSTATE(42000) "Column type mismatch");
	if (b) {
		if (pci->argc == (8 + upd) && getArgType(mb, pci, 6 + upd) == TYPE_int) {
			BUN cnt = BATcount(b), psz;
			/* partitioned access */
			int part_nr = *getArgReference_int(stk, pci, 6 + upd);
			int nr_parts = *getArgReference_int(stk, pci, 7 + upd);

			if (*access == 0) {
				psz = cnt ? (cnt / nr_parts) : 0;
				bn = BATslice(b, part_nr * psz, (part_nr + 1 == nr_parts) ? cnt : ((part_nr + 1) * psz));
				BAThseqbase(bn, part_nr * psz);
			} else {
				/* BAT b holds the UPD_ID bat */
				oid l, h;
				BAT *c = mvc_bind(m, *sname, *tname, *cname, 0);
				if (c == NULL)
					throw(SQL,"sql.bind",SQLSTATE(HY005) "Cannot access the update column %s.%s.%s",
					*sname,*tname,*cname);

				cnt = BATcount(c);
				psz = cnt ? (cnt / nr_parts) : 0;
				l = part_nr * psz;
				h = (part_nr + 1 == nr_parts) ? cnt : ((part_nr + 1) * psz);
				h--;
				bn = BATselect(b, NULL, &l, &h, 1, 1, 0);
				BBPunfix(c->batCacheid);
			}
			BBPunfix(b->batCacheid);
			b = bn;
		} else if (upd) {
			BAT *uv = mvc_bind(m, *sname, *tname, *cname, RD_UPD_VAL);
			bat *uvl = getArgReference_bat(stk, pci, 1);

			if (uv == NULL)
				throw(SQL,"sql.bind",SQLSTATE(HY005) "Cannot access the update column %s.%s.%s",
					*sname,*tname,*cname);
			BBPkeepref(*bid = b->batCacheid);
			BBPkeepref(*uvl = uv->batCacheid);
			return MAL_SUCCEED;
		}
		if (upd) {
			bat *uvl = getArgReference_bat(stk, pci, 1);

			if (BATcount(b)) {
				BAT *uv = mvc_bind(m, *sname, *tname, *cname, RD_UPD_VAL);
				BAT *ui = mvc_bind(m, *sname, *tname, *cname, RD_UPD_ID);
				BAT *id;
				BAT *vl;
				if (ui == NULL)
					throw(SQL,"sql.bind",SQLSTATE(HY005) "Cannot access the insert column %s.%s.%s",
						*sname, *tname, *cname);
				if (uv == NULL)
					throw(SQL,"sql.bind",SQLSTATE(HY005) "Cannot access the update column %s.%s.%s",
						*sname, *tname, *cname);
				id = BATproject(b, ui);
				vl = BATproject(b, uv);
				bat_destroy(ui);
				bat_destroy(uv);
				if (id == NULL || vl == NULL) {
					bat_destroy(id);
					bat_destroy(vl);
					throw(SQL, "sql.bind", SQLSTATE(HY001) MAL_MALLOC_FAIL);
				}
				assert(BATcount(id) == BATcount(vl));
				BBPkeepref(*bid = id->batCacheid);
				BBPkeepref(*uvl = vl->batCacheid);
			} else {
				sql_schema *s = mvc_bind_schema(m, *sname);
				sql_table *t = mvc_bind_table(m, s, *tname);
				sql_column *c = mvc_bind_column(m, t, *cname);

				*bid = e_bat(TYPE_oid);
				*uvl = e_bat(c->type.type->localtype);
			}
			BBPunfix(b->batCacheid);
		} else {
			BBPkeepref(*bid = b->batCacheid);
		}
		return MAL_SUCCEED;
	}
	if (*sname && strcmp(*sname, str_nil) != 0)
		throw(SQL, "sql.bind", SQLSTATE(42000) "unable to find %s.%s(%s)", *sname, *tname, *cname);
	throw(SQL, "sql.bind", SQLSTATE(42000) "unable to find %s(%s)", *tname, *cname);
}

/* str mvc_bind_idxbat_wrap(int *bid, str *sname, str *tname, str *iname, int *access); */
str
mvc_bind_idxbat_wrap(Client cntxt, MalBlkPtr mb, MalStkPtr stk, InstrPtr pci)
{
	int upd = (pci->argc == 7 || pci->argc == 9);
	BAT *b = NULL, *bn;
	bat *bid = getArgReference_bat(stk, pci, 0);
	int coltype = getBatType(getArgType(mb, pci, 0));
	mvc *m = NULL;
	str msg;
	str *sname = getArgReference_str(stk, pci, 2 + upd);
	str *tname = getArgReference_str(stk, pci, 3 + upd);
	str *iname = getArgReference_str(stk, pci, 4 + upd);
	int *access = getArgReference_int(stk, pci, 5 + upd);

	if ((msg = getSQLContext(cntxt, mb, &m, NULL)) != NULL)
		return msg;
	if ((msg = checkSQLContext(cntxt)) != NULL)
		return msg;
	b = mvc_bind_idxbat(m, *sname, *tname, *iname, *access);
	if (b && b->ttype != coltype)
		throw(SQL,"sql.bind",SQLSTATE(42000) "Column type mismatch %s.%s.%s",*sname,*tname,*iname);
	if (b) {
		if (pci->argc == (8 + upd) && getArgType(mb, pci, 6 + upd) == TYPE_int) {
			BUN cnt = BATcount(b), psz;
			/* partitioned access */
			int part_nr = *getArgReference_int(stk, pci, 6 + upd);
			int nr_parts = *getArgReference_int(stk, pci, 7 + upd);

			if (*access == 0) {
				psz = cnt ? (cnt / nr_parts) : 0;
				bn = BATslice(b, part_nr * psz, (part_nr + 1 == nr_parts) ? cnt : ((part_nr + 1) * psz));
				BAThseqbase(bn, part_nr * psz);
			} else {
				/* BAT b holds the UPD_ID bat */
				oid l, h;
				BAT *c = mvc_bind_idxbat(m, *sname, *tname, *iname, 0);
				if ( c == NULL)
					throw(SQL,"sql.bindidx",SQLSTATE(42000) "Cannot access index column %s.%s.%s",*sname,*tname,*iname);
				cnt = BATcount(c);
				psz = cnt ? (cnt / nr_parts) : 0;
				l = part_nr * psz;
				h = (part_nr + 1 == nr_parts) ? cnt : ((part_nr + 1) * psz);
				h--;
				bn = BATselect(b, NULL, &l, &h, 1, 1, 0);
				BBPunfix(c->batCacheid);
			}
			BBPunfix(b->batCacheid);
			b = bn;
		} else if (upd) {
			BAT *uv = mvc_bind_idxbat(m, *sname, *tname, *iname, RD_UPD_VAL);
			bat *uvl = getArgReference_bat(stk, pci, 1);
			if ( uv == NULL)
				throw(SQL,"sql.bindidx",SQLSTATE(42000) "Cannot access index column %s.%s.%s",*sname,*tname,*iname);
			BBPkeepref(*bid = b->batCacheid);
			BBPkeepref(*uvl = uv->batCacheid);
			return MAL_SUCCEED;
		}
		if (upd) {
			bat *uvl = getArgReference_bat(stk, pci, 1);

			if (BATcount(b)) {
				BAT *uv = mvc_bind_idxbat(m, *sname, *tname, *iname, RD_UPD_VAL);
				BAT *ui = mvc_bind_idxbat(m, *sname, *tname, *iname, RD_UPD_ID);
				BAT *id, *vl;
				if ( ui == NULL)
					throw(SQL,"sql.bindidx",SQLSTATE(42000) "Cannot access index column %s.%s.%s",*sname,*tname,*iname);
				if ( uv == NULL)
					throw(SQL,"sql.bindidx",SQLSTATE(42000) "Cannot access index column %s.%s.%s",*sname,*tname,*iname);
				id = BATproject(b, ui);
				vl = BATproject(b, uv);
				bat_destroy(ui);
				bat_destroy(uv);
				if (id == NULL || vl == NULL) {
					bat_destroy(id);
					bat_destroy(vl);
					throw(SQL, "sql.idxbind", SQLSTATE(HY001) MAL_MALLOC_FAIL);
				}
				assert(BATcount(id) == BATcount(vl));
				BBPkeepref(*bid = id->batCacheid);
				BBPkeepref(*uvl = vl->batCacheid);
			} else {
				sql_schema *s = mvc_bind_schema(m, *sname);
				sql_idx *i = mvc_bind_idx(m, s, *iname);

				*bid = e_bat(TYPE_oid);
				*uvl = e_bat((i->type==join_idx)?TYPE_oid:TYPE_lng);
			}
			BBPunfix(b->batCacheid);
		} else {
			BBPkeepref(*bid = b->batCacheid);
		}
		return MAL_SUCCEED;
	}
	if (*sname)
		throw(SQL, "sql.idxbind", SQLSTATE(HY005) "Cannot access column descriptor %s for %s.%s", *iname, *sname, *tname);
	throw(SQL, "sql.idxbind", SQLSTATE(HY005) "Connot access column descriptor %s for %s", *iname, *tname);
}

str mvc_append_column(sql_trans *t, sql_column *c, BAT *ins) {
	int res = store_funcs.append_col(t, c, ins, TYPE_bat);
	if (res != 0) {
		throw(SQL, "sql.append", SQLSTATE(42000) "Cannot append values");
	}
	return MAL_SUCCEED;
}

/*mvc_append_wrap(int *bid, str *sname, str *tname, str *cname, ptr d) */
str
mvc_append_wrap(Client cntxt, MalBlkPtr mb, MalStkPtr stk, InstrPtr pci)
{
	int *res = getArgReference_int(stk, pci, 0);
	mvc *m = NULL;
	str msg;
	str sname = *getArgReference_str(stk, pci, 2);
	str tname = *getArgReference_str(stk, pci, 3);
	str cname = *getArgReference_str(stk, pci, 4);
	ptr ins = getArgReference(stk, pci, 5);
	int tpe = getArgType(mb, pci, 5);
	sql_schema *s;
	sql_table *t;
	sql_column *c;
	BAT *b = 0;

	*res = 0;
	if ((msg = getSQLContext(cntxt, mb, &m, NULL)) != NULL)
		return msg;
	if ((msg = checkSQLContext(cntxt)) != NULL)
		return msg;
	if (tpe > GDKatomcnt)
		tpe = TYPE_bat;
	if (tpe == TYPE_bat && (ins = BATdescriptor(*(int *) ins)) == NULL)
		throw(SQL, "sql.append", SQLSTATE(HY005) "Cannot access column descriptor %s.%s.%s",
			sname,tname,cname);
	if (ATOMextern(tpe))
		ins = *(ptr *) ins;
	if ( tpe == TYPE_bat)
		b =  (BAT*) ins;
	s = mvc_bind_schema(m, sname);
	if (s == NULL)
		throw(SQL, "sql.append", SQLSTATE(3F000) "Schema missing %s",sname);
	t = mvc_bind_table(m, s, tname);
	if (t == NULL)
		throw(SQL, "sql.append", SQLSTATE(42S02) "Table missing %s",tname);
	if( b && BATcount(b) > 4096 && b->batPersistence == PERSISTENT)
		BATmsync(b);
	if (cname[0] != '%' && (c = mvc_bind_column(m, t, cname)) != NULL) {
		store_funcs.append_col(m->session->tr, c, ins, tpe);
	} else if (cname[0] == '%') {
		sql_idx *i = mvc_bind_idx(m, s, cname + 1);
		if (i)
			store_funcs.append_idx(m->session->tr, i, ins, tpe);
	}
	if (tpe == TYPE_bat) {
		BBPunfix(((BAT *) ins)->batCacheid);
	}
	return MAL_SUCCEED;
}

/*mvc_update_wrap(int *bid, str *sname, str *tname, str *cname, ptr d) */
str
mvc_update_wrap(Client cntxt, MalBlkPtr mb, MalStkPtr stk, InstrPtr pci)
{
	int *res = getArgReference_int(stk, pci, 0);
	mvc *m = NULL;
	str msg;
	str sname = *getArgReference_str(stk, pci, 2);
	str tname = *getArgReference_str(stk, pci, 3);
	str cname = *getArgReference_str(stk, pci, 4);
	bat Tids = *getArgReference_bat(stk, pci, 5);
	bat Upd = *getArgReference_bat(stk, pci, 6);
	BAT *tids, *upd;
	int tpe = getArgType(mb, pci, 6);
	sql_schema *s;
	sql_table *t;
	sql_column *c;

	*res = 0;
	if ((msg = getSQLContext(cntxt, mb, &m, NULL)) != NULL)
		return msg;
	if ((msg = checkSQLContext(cntxt)) != NULL)
		return msg;
	if (tpe > TYPE_any)
		tpe = TYPE_bat;
	else
		assert(0);
	if (tpe != TYPE_bat)
		throw(SQL, "sql.update", SQLSTATE(HY005) "Cannot access column descriotor %s.%s.%s",
		sname,tname,cname);
	if ((tids = BATdescriptor(Tids)) == NULL)
		throw(SQL, "sql.update", SQLSTATE(HY005) "Cannot access column descriptor %s.%s.%s",
			sname,tname,cname);
	if ((upd = BATdescriptor(Upd)) == NULL) {
		BBPunfix(tids->batCacheid);
		throw(SQL, "sql.update", SQLSTATE(HY005) "Cannot access column descriptor %s.%s.%s",
			sname,tname,cname);
	}
	s = mvc_bind_schema(m, sname);
	if (s == NULL) {
		BBPunfix(tids->batCacheid);
		BBPunfix(upd->batCacheid);
		throw(SQL, "sql.update", SQLSTATE(3F000) "Schema missing %s",sname);
	}
	t = mvc_bind_table(m, s, tname);
	if (t == NULL) {
		BBPunfix(tids->batCacheid);
		BBPunfix(upd->batCacheid);
		throw(SQL, "sql.update", SQLSTATE(42S02) "Table missing %s.%s",sname,tname);
	}
	if( upd && BATcount(upd) > 4096 && upd->batPersistence == PERSISTENT)
		BATmsync(upd);
	if( tids && BATcount(tids) > 4096 && tids->batPersistence == PERSISTENT)
		BATmsync(tids);
	if (cname[0] != '%' && (c = mvc_bind_column(m, t, cname)) != NULL) {
		store_funcs.update_col(m->session->tr, c, tids, upd, TYPE_bat);
	} else if (cname[0] == '%') {
		sql_idx *i = mvc_bind_idx(m, s, cname + 1);
		if (i)
			store_funcs.update_idx(m->session->tr, i, tids, upd, TYPE_bat);
	}
	BBPunfix(tids->batCacheid);
	BBPunfix(upd->batCacheid);
	return MAL_SUCCEED;
}

/* str mvc_clear_table_wrap(lng *res, str *sname, str *tname); */
str
mvc_clear_table_wrap(Client cntxt, MalBlkPtr mb, MalStkPtr stk, InstrPtr pci)
{
	sql_schema *s;
	sql_table *t;
	mvc *m = NULL;
	str msg;
	lng *res = getArgReference_lng(stk, pci, 0);
	str *sname = getArgReference_str(stk, pci, 1);
	str *tname = getArgReference_str(stk, pci, 2);

	if ((msg = getSQLContext(cntxt, mb, &m, NULL)) != NULL)
		return msg;
	if ((msg = checkSQLContext(cntxt)) != NULL)
		return msg;
	s = mvc_bind_schema(m, *sname);
	if (s == NULL)
		throw(SQL, "sql.clear_table", "3F000!Schema missing %s", *sname);
	t = mvc_bind_table(m, s, *tname);
	if (t == NULL)
		throw(SQL, "sql.clear_table", "42S02!Table missing %s.%s", *sname,*tname);
	*res = mvc_clear_table(m, t);
	return MAL_SUCCEED;
}

/*mvc_delete_wrap(int *d, str *sname, str *tname, ptr d) */
str
mvc_delete_wrap(Client cntxt, MalBlkPtr mb, MalStkPtr stk, InstrPtr pci)
{
	int *res = getArgReference_int(stk, pci, 0);
	mvc *m = NULL;
	str msg;
	str sname = *getArgReference_str(stk, pci, 2);
	str tname = *getArgReference_str(stk, pci, 3);
	ptr ins = getArgReference(stk, pci, 4);
	int tpe = getArgType(mb, pci, 4);
	BAT *b = NULL;

	sql_schema *s;
	sql_table *t;

	*res = 0;
	if ((msg = getSQLContext(cntxt, mb, &m, NULL)) != NULL)
		return msg;
	if ((msg = checkSQLContext(cntxt)) != NULL)
		return msg;
	if (tpe > TYPE_any)
		tpe = TYPE_bat;
	if (tpe == TYPE_bat && (b = BATdescriptor(*(int *) ins)) == NULL)
		throw(SQL, "sql.delete", SQLSTATE(HY005) "Cannot access column descriptor");
	if (tpe != TYPE_bat || (b->ttype != TYPE_oid && b->ttype != TYPE_void))
		throw(SQL, "sql.delete", SQLSTATE(HY005) "Cannot access column descriptor");
	s = mvc_bind_schema(m, sname);
	if (s == NULL)
		throw(SQL, "sql.delete", SQLSTATE(3F000) "Schema missing %s",sname);
	t = mvc_bind_table(m, s, tname);
	if (t == NULL)
		throw(SQL, "sql.delete", SQLSTATE(42S02) "Table missing %s.%s",sname,tname);
	if( b && BATcount(b) > 4096 && b->batPersistence == PERSISTENT)
		BATmsync(b);
	store_funcs.delete_tab(m->session->tr, t, b, tpe);
	if (tpe == TYPE_bat)
		BBPunfix(((BAT *) ins)->batCacheid);
	return MAL_SUCCEED;
}

static BAT *
setwritable(BAT *b)
{
	BAT *bn = b;

	if (BATsetaccess(b, BAT_WRITE) != GDK_SUCCEED) {
		if (b->batSharecnt) {
			bn = COLcopy(b, b->ttype, TRUE, TRANSIENT);
			if (bn != NULL)
				BATsetaccess(bn, BAT_WRITE);
		} else {
			bn = NULL;
		}
		BBPunfix(b->batCacheid);
	}
	return bn;
}

str
DELTAbat2(bat *result, const bat *col, const bat *uid, const bat *uval)
{
	return DELTAbat(result, col, uid, uval, NULL);
}

str
DELTAsub2(bat *result, const bat *col, const bat *cid, const bat *uid, const bat *uval)
{
	return DELTAsub(result, col, cid, uid, uval, NULL);
}

str
DELTAproject2(bat *result, const bat *sub, const bat *col, const bat *uid, const bat *uval)
{
	return DELTAproject(result, sub, col, uid, uval, NULL);
}

str
DELTAbat(bat *result, const bat *col, const bat *uid, const bat *uval, const bat *ins)
{
	BAT *c, *u_id, *u_val, *i = NULL, *res;

	if ((u_id = BBPquickdesc(*uid, 0)) == NULL)
		throw(MAL, "sql.delta", SQLSTATE(HY002) RUNTIME_OBJECT_MISSING);
	if (ins && (i = BBPquickdesc(*ins, 0)) == NULL)
		throw(MAL, "sql.delta", SQLSTATE(HY002) RUNTIME_OBJECT_MISSING);

	/* no updates, no inserts */
	if (BATcount(u_id) == 0 && (!i || BATcount(i) == 0)) {
		BBPretain(*result = *col);
		return MAL_SUCCEED;
	}

	if ((c = BBPquickdesc(*col, 0)) == NULL)
		throw(MAL, "sql.delta", SQLSTATE(HY002) RUNTIME_OBJECT_MISSING);

	/* bat may change */
	if (i && BATcount(c) == 0 && BATcount(u_id) == 0) {
		BBPretain(*result = *ins);
		return MAL_SUCCEED;
	}

	c = BATdescriptor(*col);
	if (c == NULL)
		throw(MAL, "sql.delta", SQLSTATE(HY002) RUNTIME_OBJECT_MISSING);
	if ((res = COLcopy(c, c->ttype, TRUE, TRANSIENT)) == NULL) {
		BBPunfix(c->batCacheid);
		throw(MAL, "sql.delta", SQLSTATE(45002) "Cannot create copy of delta structure");
	}
	BBPunfix(c->batCacheid);

	if ((u_val = BATdescriptor(*uval)) == NULL)
		throw(MAL, "sql.delta", SQLSTATE(HY002) RUNTIME_OBJECT_MISSING);
	u_id = BATdescriptor(*uid);
	assert(BATcount(u_id) == BATcount(u_val));
	if (BATcount(u_id) &&
	    BATreplace(res, u_id, u_val, TRUE) != GDK_SUCCEED) {
		BBPunfix(u_id->batCacheid);
		BBPunfix(u_val->batCacheid);
		BBPunfix(res->batCacheid);
		throw(MAL, "sql.delta", SQLSTATE(45002) "Cannot access delta structure");
	}
	BBPunfix(u_id->batCacheid);
	BBPunfix(u_val->batCacheid);

	if (i && BATcount(i)) {
		i = BATdescriptor(*ins);
		if (BATappend(res, i, NULL, TRUE) != GDK_SUCCEED) {
			BBPunfix(res->batCacheid);
			BBPunfix(i->batCacheid);
			throw(MAL, "sql.delta", SQLSTATE(45002) "Cannot access delta structuren");
		}
		BBPunfix(i->batCacheid);
	}

	BBPkeepref(*result = res->batCacheid);
	return MAL_SUCCEED;
}

str
DELTAsub(bat *result, const bat *col, const bat *cid, const bat *uid, const bat *uval, const bat *ins)
{
	BAT *c, *cminu = NULL, *u_id, *u_val, *u, *i = NULL, *res;
	gdk_return ret;

	if ((u_id = BBPquickdesc(*uid, 0)) == NULL)
		throw(MAL, "sql.delta", SQLSTATE(HY002) RUNTIME_OBJECT_MISSING);
	if (ins && (i = BBPquickdesc(*ins, 0)) == NULL)
		throw(MAL, "sql.delta", SQLSTATE(HY002) RUNTIME_OBJECT_MISSING);

	/* no updates, no inserts */
	if (BATcount(u_id) == 0 && (!i || BATcount(i) == 0)) {
		BBPretain(*result = *col);
		return MAL_SUCCEED;
	}

	if ((c = BBPquickdesc(*col, 0)) == NULL)
		throw(MAL, "sql.delta", SQLSTATE(HY002) RUNTIME_OBJECT_MISSING);

	/* bat may change */
	if (i && BATcount(c) == 0 && BATcount(u_id) == 0) {
		BBPretain(*result = *ins);
		return MAL_SUCCEED;
	}

	c = BATdescriptor(*col);
	if (c == NULL)
		throw(MAL, "sql.delta", SQLSTATE(HY002) RUNTIME_OBJECT_MISSING);
	res = c;
	if (BATcount(u_id)) {
		u_id = BATdescriptor(*uid);
		if (!u_id) {
			BBPunfix(c->batCacheid);
			throw(MAL, "sql.delta", SQLSTATE(HY002) RUNTIME_OBJECT_MISSING);
		}
		cminu = BATdiff(c, u_id, NULL, NULL, 0, BUN_NONE);
		if (!cminu) {
			BBPunfix(c->batCacheid);
			BBPunfix(u_id->batCacheid);
			throw(MAL, "sql.delta", SQLSTATE(HY001) MAL_MALLOC_FAIL " intermediate");
		}
		res = BATproject(cminu, c);
		BBPunfix(c->batCacheid);
		BBPunfix(cminu->batCacheid);
		cminu = NULL;
		if (!res) {
			BBPunfix(u_id->batCacheid);
			throw(MAL, "sql.delta", SQLSTATE(HY001) MAL_MALLOC_FAIL " intermediate" );
		}
		c = res;

		if ((u_val = BATdescriptor(*uval)) == NULL) {
			BBPunfix(c->batCacheid);
			BBPunfix(u_id->batCacheid);
			throw(MAL, "sql.delta", SQLSTATE(HY002) RUNTIME_OBJECT_MISSING);
		}
		u = BATproject(u_val, u_id);
		BBPunfix(u_val->batCacheid);
		BBPunfix(u_id->batCacheid);
		if (!u) {
			BBPunfix(c->batCacheid);
			throw(MAL, "sql.delta", SQLSTATE(HY002) RUNTIME_OBJECT_MISSING);
		}
		if (BATcount(u)) {	/* check selected updated values against candidates */
			BAT *c_ids = BATdescriptor(*cid);
			gdk_return rc;

			if (!c_ids) {
				BBPunfix(c->batCacheid);
				BBPunfix(u->batCacheid);
				throw(MAL, "sql.delta", SQLSTATE(HY002) RUNTIME_OBJECT_MISSING);
			}
			rc = BATsemijoin(&cminu, NULL, u, c_ids, NULL, NULL, 0, BUN_NONE);
			BBPunfix(c_ids->batCacheid);
			if (rc != GDK_SUCCEED) {
				BBPunfix(c->batCacheid);
				BBPunfix(u->batCacheid);
				throw(MAL, "sql.delta", SQLSTATE(HY002) RUNTIME_OBJECT_MISSING);
			}
		}
		ret = BATappend(res, u, cminu, TRUE);
		BBPunfix(u->batCacheid);
		if (cminu)
			BBPunfix(cminu->batCacheid);
		cminu = NULL;
		if (ret != GDK_SUCCEED) {
			BBPunfix(res->batCacheid);
			throw(MAL, "sql.delta", SQLSTATE(45000) "Internal error in delta processing");
		}

		ret = BATsort(&u, NULL, NULL, res, NULL, NULL, 0, 0);
		BBPunfix(res->batCacheid);
		if (ret != GDK_SUCCEED) {
			throw(MAL, "sql.delta", SQLSTATE(HY002) RUNTIME_OBJECT_MISSING);
		}
		res = u;
	}

	if (i) {
		i = BATdescriptor(*ins);
		if (!i) {
			BBPunfix(res->batCacheid);
			throw(MAL, "sql.delta", SQLSTATE(HY002) RUNTIME_OBJECT_MISSING);
		}
		if (BATcount(u_id)) {
			u_id = BATdescriptor(*uid);
			if (!u_id) {
				BBPunfix(res->batCacheid);
				BBPunfix(i->batCacheid);
				throw(MAL, "sql.delta", SQLSTATE(HY002) RUNTIME_OBJECT_MISSING);
			}
			cminu = BATdiff(i, u_id, NULL, NULL, 0, BUN_NONE);
			BBPunfix(u_id->batCacheid);
			if (!cminu) {
				BBPunfix(res->batCacheid);
				BBPunfix(i->batCacheid);
				throw(MAL, "sql.delta", SQLSTATE(HY002) RUNTIME_OBJECT_MISSING);
			}
		}
		if (isVIEW(res)) {
			BAT *n = COLcopy(res, res->ttype, TRUE, TRANSIENT);
			BBPunfix(res->batCacheid);
			res = n;
			if (res == NULL) {
				BBPunfix(i->batCacheid);
				if (cminu)
					BBPunfix(cminu->batCacheid);
				throw(MAL, "sql.delta", SQLSTATE(45000) "Internal error in delta processing");
			}
		}
		ret = BATappend(res, i, cminu, TRUE);
		BBPunfix(i->batCacheid);
		if (cminu)
			BBPunfix(cminu->batCacheid);
		if (ret != GDK_SUCCEED) {
			BBPunfix(res->batCacheid);
			throw(MAL, "sql.delta", SQLSTATE(45000) "Internal error in delta processing");
		}

		ret = BATsort(&u, NULL, NULL, res, NULL, NULL, 0, 0);
		BBPunfix(res->batCacheid);
		if (ret != GDK_SUCCEED)
			throw(MAL, "sql.delta", SQLSTATE(HY002) RUNTIME_OBJECT_MISSING);
		res = u;
	}
	BATkey(res, TRUE);
	BBPkeepref(*result = res->batCacheid);
	return MAL_SUCCEED;
}

str
DELTAproject(bat *result, const bat *sub, const bat *col, const bat *uid, const bat *uval, const bat *ins)
{
	BAT *s, *c, *u_id, *u_val, *i = NULL, *res, *tres;

	if ((s = BATdescriptor(*sub)) == NULL)
		throw(MAL, "sql.delta", SQLSTATE(HY002) RUNTIME_OBJECT_MISSING);

	if (ins && (i = BATdescriptor(*ins)) == NULL) {
		BBPunfix(s->batCacheid);
		throw(MAL, "sql.delta", SQLSTATE(HY002) RUNTIME_OBJECT_MISSING);
	}

	if (i && BATcount(s) == 0) {
		res = BATproject(s, i);
		BBPunfix(s->batCacheid);
		BBPunfix(i->batCacheid);
		if (res == NULL)
			throw(MAL, "sql.projectdelta", SQLSTATE(45000) "Internal error in delta processing");

		BBPkeepref(*result = res->batCacheid);
		return MAL_SUCCEED;
	}

	if ((c = BATdescriptor(*col)) == NULL) {
		BBPunfix(s->batCacheid);
		if (i)
			BBPunfix(i->batCacheid);
		throw(MAL, "sql.delta", SQLSTATE(HY002) RUNTIME_OBJECT_MISSING);
	}

	/* projection(sub,col).union(projection(sub,i)) */
	res = c;
	if (i && BATcount(i)) {
		if (BATcount(c) == 0) {
			res = i;
			i = c;
		} else {
			if ((res = COLcopy(c, c->ttype, TRUE, TRANSIENT)) == NULL) {
				BBPunfix(s->batCacheid);
				BBPunfix(i->batCacheid);
				BBPunfix(c->batCacheid);
				throw(MAL, "sql.projectdelta", SQLSTATE(45000) "Internal error in delta processing");
			}
			BBPunfix(c->batCacheid);
			if (BATappend(res, i, NULL, FALSE) != GDK_SUCCEED) {
				BBPunfix(s->batCacheid);
				BBPunfix(i->batCacheid);
				throw(MAL, "sql.projectdelta", SQLSTATE(45000) "Internal error in delta processing");
			}
		}
	}
	if (i)
		BBPunfix(i->batCacheid);

	tres = BATproject(s, res);
	BBPunfix(res->batCacheid);
	if (tres == NULL) {
		BBPunfix(s->batCacheid);
		throw(MAL, "sql.projectdelta", SQLSTATE(45000) "Internal error in delta processing");
	}
	res = tres;

	if ((u_id = BATdescriptor(*uid)) == NULL) {
		BBPunfix(res->batCacheid);
		BBPunfix(s->batCacheid);
		throw(MAL, "sql.delta", SQLSTATE(HY002) RUNTIME_OBJECT_MISSING);
	}
	if (!BATcount(u_id)) {
		BBPunfix(u_id->batCacheid);
		BBPunfix(s->batCacheid);
		BBPkeepref(*result = res->batCacheid);
		return MAL_SUCCEED;
	}
	if ((u_val = BATdescriptor(*uval)) == NULL) {
		BBPunfix(u_id->batCacheid);
		BBPunfix(res->batCacheid);
		BBPunfix(s->batCacheid);
		throw(MAL, "sql.delta", SQLSTATE(HY002) RUNTIME_OBJECT_MISSING);
	}

	if (BATcount(u_val)) {
		BAT *o, *nu_id, *nu_val;
		/* create subsets of u_id and u_val where the tail
		 * values of u_id are also in s, and where those tail
		 * values occur as head value in res */
		if (BATsemijoin(&o, NULL, u_id, s, NULL, NULL, 0, BUN_NONE) != GDK_SUCCEED) {
			BBPunfix(s->batCacheid);
			BBPunfix(res->batCacheid);
			BBPunfix(u_id->batCacheid);
			BBPunfix(u_val->batCacheid);
			throw(MAL, "sql.delta", SQLSTATE(HY002) RUNTIME_OBJECT_MISSING);
		}
		nu_id = BATproject(o, u_id);
		nu_val = BATproject(o, u_val);
		BBPunfix(u_id->batCacheid);
		BBPunfix(u_val->batCacheid);
		BBPunfix(o->batCacheid);
		tres = BATdense(res->hseqbase, res->hseqbase, BATcount(res));
		if (nu_id == NULL ||
		    nu_val == NULL ||
		    tres == NULL ||
		    BATsemijoin(&o, NULL, nu_id, tres, NULL, NULL, 0, BUN_NONE) != GDK_SUCCEED) {
			BBPunfix(s->batCacheid);
			BBPunfix(res->batCacheid);
			BBPreclaim(nu_id);
			BBPreclaim(nu_val);
			BBPreclaim(tres);
			throw(MAL, "sql.delta", SQLSTATE(HY001) MAL_MALLOC_FAIL);
		}
		BBPunfix(tres->batCacheid);
		u_id = BATproject(o, nu_id);
		u_val = BATproject(o, nu_val);
		BBPunfix(nu_id->batCacheid);
		BBPunfix(nu_val->batCacheid);
		BBPunfix(o->batCacheid);
		if (u_id == NULL || u_val == NULL) {
			BBPunfix(s->batCacheid);
			BBPunfix(res->batCacheid);
			BBPreclaim(u_id);
			BBPreclaim(u_val);
			throw(MAL, "sql.delta", SQLSTATE(HY001) MAL_MALLOC_FAIL);
		}
		/* now update res with the subset of u_id and u_val we
		 * calculated */
		if ((res = setwritable(res)) == NULL ||
		    BATreplace(res, u_id, u_val, 0) != GDK_SUCCEED) {
			if (res)
				BBPunfix(res->batCacheid);
			BBPunfix(s->batCacheid);
			BBPunfix(u_id->batCacheid);
			BBPunfix(u_val->batCacheid);
			throw(MAL, "sql.delta", SQLSTATE(HY001) MAL_MALLOC_FAIL);
		}
	}
	BBPunfix(s->batCacheid);
	BBPunfix(u_id->batCacheid);
	BBPunfix(u_val->batCacheid);

	BBPkeepref(*result = res->batCacheid);
	return MAL_SUCCEED;
}

str
BATleftproject(bat *Res, const bat *Col, const bat *L, const bat *R)
{
	BAT *c, *l, *r, *res;
	oid *p, *lp, *rp;
	BUN cnt = 0, i;

	c = BATdescriptor(*Col);
	if (c)
		cnt = BATcount(c);
	l = BATdescriptor(*L);
	r = BATdescriptor(*R);
	res = COLnew(0, TYPE_oid, cnt, TRANSIENT);
	if (!c || !l || !r || !res) {
		if (c)
			BBPunfix(c->batCacheid);
		if (l)
			BBPunfix(l->batCacheid);
		if (r)
			BBPunfix(r->batCacheid);
		if (res)
			BBPunfix(res->batCacheid);
		throw(MAL, "sql.delta", SQLSTATE(HY002) RUNTIME_OBJECT_MISSING);
	}
	p = (oid*)Tloc(res,0);
	for(i=0;i<cnt; i++)
		*p++ = oid_nil;
	BATsetcount(res, cnt);

	cnt = BATcount(l);
	p = (oid*)Tloc(res, 0);
	lp = (oid*)Tloc(l, 0);
	rp = (oid*)Tloc(r, 0);
	if (l->ttype == TYPE_void) {
		oid lp = l->tseqbase;
		if (r->ttype == TYPE_void) {
			oid rp = r->tseqbase;
			for(i=0;i<cnt; i++, lp++, rp++) 
				p[lp] = rp;
		} else {
			for(i=0;i<cnt; i++, lp++) 
				p[lp] = rp[i];
		}
	}
	if (r->ttype == TYPE_void) {
		oid rp = r->tseqbase;
		for(i=0;i<cnt; i++, rp++) 
			p[lp[i]] = rp;
	} else {
		for(i=0;i<cnt; i++) 
			p[lp[i]] = rp[i];
	}
	res->tsorted = 0;
	res->trevsorted = 0;
	res->tnil = 0;
	res->tnonil = 0;
	res->tkey = 0;
	BBPunfix(c->batCacheid);
	BBPunfix(l->batCacheid);
	BBPunfix(r->batCacheid);
	BBPkeepref(*Res = res->batCacheid);
	return MAL_SUCCEED;
}

/* str SQLtid(bat *result, mvc *m, str *sname, str *tname) */
str
SQLtid(Client cntxt, MalBlkPtr mb, MalStkPtr stk, InstrPtr pci)
{
	bat *res = getArgReference_bat(stk, pci, 0);
	mvc *m = NULL;
	str msg;
	sql_trans *tr;
	str sname = *getArgReference_str(stk, pci, 2);
	str tname = *getArgReference_str(stk, pci, 3);

	sql_schema *s;
	sql_table *t;
	sql_column *c;
	BAT *tids;
	size_t nr, inr = 0;
	oid sb = 0;

	*res = bat_nil;
	if ((msg = getSQLContext(cntxt, mb, &m, NULL)) != NULL)
		return msg;
	tr = m->session->tr;
	if ((msg = checkSQLContext(cntxt)) != NULL)
		return msg;
	s = mvc_bind_schema(m, sname);
	if (s == NULL)
		throw(SQL, "sql.tid", SQLSTATE(3F000) "Schema missing %s",sname);
	t = mvc_bind_table(m, s, tname);
	if (t == NULL)
		throw(SQL, "sql.tid", SQLSTATE(42S02) "Table missing %s.%s",sname,tname);
	c = t->columns.set->h->data;

	nr = store_funcs.count_col(tr, c, 1);

	if (isTable(t) && t->access == TABLE_WRITABLE && (t->base.flag != TR_NEW /* alter */ ) &&
	    t->persistence == SQL_PERSIST && !t->commit_action)
		inr = store_funcs.count_col(tr, c, 0);
	nr -= inr;
	if (pci->argc == 6) {	/* partitioned version */
		size_t cnt = nr;
		int part_nr = *getArgReference_int(stk, pci, 4);
		int nr_parts = *getArgReference_int(stk, pci, 5);

		nr /= nr_parts;
		sb = (oid) (part_nr * nr);
		if (nr_parts == (part_nr + 1)) {	/* last part gets the inserts */
			nr = cnt - (part_nr * nr);	/* keep rest */
			nr += inr;
		}
	} else {
		nr += inr;
	}

	/* create void,void bat with length and oid's set */
	tids = COLnew(sb, TYPE_void, 0, TRANSIENT);
	if (tids == NULL)
		throw(SQL, "sql.tid", SQLSTATE(HY001) MAL_MALLOC_FAIL);
	BATsetcount(tids, (BUN) nr);
	BATtseqbase(tids, sb);

	if (store_funcs.count_del(tr, t)) {
		BAT *d = store_funcs.bind_del(tr, t, RD_INS);
		BAT *diff;
		if( d == NULL)
			throw(SQL,"sql.tid", SQLSTATE(45002) "Can not bind delete column");

		diff = BATdiff(tids, d, NULL, NULL, 0, BUN_NONE);
		BBPunfix(d->batCacheid);
		BBPunfix(tids->batCacheid);
		BAThseqbase(diff, sb);
		tids = diff;
	}
	BBPkeepref(*res = tids->batCacheid);
	return MAL_SUCCEED;
}

/* unsafe pattern resultSet(tbl:bat[:str], attr:bat[:str], tpe:bat[:str], len:bat[:int],scale:bat[:int], cols:bat[:any]...) :int */
/* New result set rendering infrastructure */

static str
mvc_result_set_wrap( Client cntxt, MalBlkPtr mb, MalStkPtr stk, InstrPtr pci)
{
	int *res_id =getArgReference_int(stk,pci,0);
	bat tblId= *getArgReference_bat(stk, pci,1);
	bat atrId= *getArgReference_bat(stk, pci,2);
	bat tpeId= *getArgReference_bat(stk, pci,3);
	bat lenId= *getArgReference_bat(stk, pci,4);
	bat scaleId= *getArgReference_bat(stk, pci,5);
	bat bid;
	int i,res;
	str tblname, colname, tpename, msg= MAL_SUCCEED;
	int *digits, *scaledigits;
	oid o = 0;
	BATiter itertbl,iteratr,itertpe;
	mvc *m = NULL;
	BAT *b, *tbl, *atr, *tpe,*len,*scale;

	if ((msg = getSQLContext(cntxt, mb, &m, NULL)) != NULL)
		return msg;
	if ((msg = checkSQLContext(cntxt)) != NULL)
		return msg;
	bid = *getArgReference_bat(stk,pci,6);
	b = BATdescriptor(bid);
	if ( b == NULL)
		throw(MAL,"sql.resultset", SQLSTATE(HY005) "Cannot access column descriptor");
	res = *res_id = mvc_result_table(m, mb->tag, pci->argc - (pci->retc + 5), 1, b);
	if (res < 0)
		msg = createException(SQL, "sql.resultSet", SQLSTATE(45000) "Result table construction failed");
	BBPunfix(b->batCacheid);

	tbl = BATdescriptor(tblId);
	atr = BATdescriptor(atrId);
	tpe = BATdescriptor(tpeId);
	len = BATdescriptor(lenId);
	scale = BATdescriptor(scaleId);
	if( msg || tbl == NULL || atr == NULL || tpe == NULL || len == NULL || scale == NULL)
		goto wrapup_result_set;
	/* mimick the old rsColumn approach; */
	itertbl = bat_iterator(tbl);
	iteratr = bat_iterator(atr);
	itertpe = bat_iterator(tpe);
	digits = (int*) Tloc(len,0);
	scaledigits = (int*) Tloc(scale,0);

	for( i = 6; msg == MAL_SUCCEED && i< pci->argc; i++, o++){
		bid = *getArgReference_bat(stk,pci,i);
		tblname = BUNtail(itertbl,o);
		colname = BUNtail(iteratr,o);
		tpename = BUNtail(itertpe,o);
		b = BATdescriptor(bid);
		if ( b == NULL)
			msg= createException(MAL,"sql.resultset",SQLSTATE(HY005) "Cannot access column descriptor ");
		else if (mvc_result_column(m, tblname, colname, tpename, *digits++, *scaledigits++, b))
			msg = createException(SQL, "sql.resultset", SQLSTATE(42000) "Cannot access column descriptor %s.%s",tblname,colname);
		if( b)
			BBPunfix(bid);
	}
	/* now sent it to the channel cntxt->fdout */
	if (mvc_export_result(cntxt->sqlcontext, cntxt->fdout, res))
		msg = createException(SQL, "sql.resultset", SQLSTATE(45000) "Result set construction failed");
  wrapup_result_set:
	if( tbl) BBPunfix(tblId);
	if( atr) BBPunfix(atrId);
	if( tpe) BBPunfix(tpeId);
	if( len) BBPunfix(lenId);
	if( scale) BBPunfix(scaleId);
	return msg;
}







/* Copy the result set into a CSV file */
str
mvc_export_table_wrap( Client cntxt, MalBlkPtr mb, MalStkPtr stk, InstrPtr pci)
{
	int *res_id =getArgReference_int(stk,pci,0);
	str filename = *getArgReference_str(stk,pci,1);
	str format = *getArgReference_str(stk,pci,2);
	unsigned char *tsep = NULL, *rsep = NULL, *ssep = NULL, *ns = NULL;
	unsigned char **T = (unsigned char **) getArgReference_str(stk, pci, 3);
	unsigned char **R = (unsigned char **) getArgReference_str(stk, pci, 4);
	unsigned char **S = (unsigned char **) getArgReference_str(stk, pci, 5);
	unsigned char **N = (unsigned char **) getArgReference_str(stk, pci, 6);

	bat tblId= *getArgReference_bat(stk, pci,7);
	bat atrId= *getArgReference_bat(stk, pci,8);
	bat tpeId= *getArgReference_bat(stk, pci,9);
	bat lenId= *getArgReference_bat(stk, pci,10);
	bat scaleId= *getArgReference_bat(stk, pci,11);
	stream *s;
	bat bid;
	int i,res;
	size_t l;
	str tblname, colname, tpename, msg= MAL_SUCCEED;
	int *digits, *scaledigits;
	oid o = 0;
	BATiter itertbl,iteratr,itertpe;
	mvc *m = NULL;
	BAT *order = NULL, *b = NULL, *tbl = NULL, *atr = NULL, *tpe = NULL,*len = NULL,*scale = NULL;
	res_table *t = NULL;

	(void) format;

	if ((msg = getSQLContext(cntxt, mb, &m, NULL)) != NULL)
		return msg;
	if ((msg = checkSQLContext(cntxt)) != NULL)
		return msg;

	bid = *getArgReference_bat(stk,pci,12);
	order = BATdescriptor(bid);
	if ( order == NULL)
		throw(MAL,"sql.resultset", SQLSTATE(HY005) "Cannot access column descriptor");
	res = *res_id = mvc_result_table(m, mb->tag, pci->argc - (pci->retc + 11), 1, order);
	t = m->results;
	if (res < 0){
		msg = createException(SQL, "sql.resultSet", SQLSTATE(45000) "Result set construction failed");
		goto wrapup_result_set1;
	}

	l = strlen((char *) (*T));
	tsep = GDKmalloc(l + 1);
	if(tsep == 0){
		msg = createException(SQL, "sql.resultSet", SQLSTATE(HY001) MAL_MALLOC_FAIL);
		goto wrapup_result_set1;
	}
	GDKstrFromStr(tsep, *T, l);
	l = 0;
	l = strlen((char *) (*R));
	rsep = GDKmalloc(l + 1);
	if(rsep == 0){
		msg = createException(SQL, "sql.resultSet", SQLSTATE(HY001) MAL_MALLOC_FAIL);
		goto wrapup_result_set1;
	}
	GDKstrFromStr(rsep, *R, l);
	l = 0;
	l = strlen((char *) (*S));
	ssep = GDKmalloc(l + 1);
	if(ssep == 0){
		msg = createException(SQL, "sql.resultSet", SQLSTATE(HY001) MAL_MALLOC_FAIL);
		goto wrapup_result_set1;
	}
	GDKstrFromStr(ssep, *S, l);
	l = 0;
	l = strlen((char *) (*N));
	ns = GDKmalloc(l + 1);
	if(ns == 0){
		msg = createException(SQL, "sql.resultSet", SQLSTATE(HY001) MAL_MALLOC_FAIL);
		goto wrapup_result_set1;
	}
	GDKstrFromStr(ns, *N, l);
	t->tsep = (char *) tsep;
	t->rsep = (char *) rsep;
	t->ssep = (char *) ssep;
	t->ns = (char *) ns;

	tbl = BATdescriptor(tblId);
	atr = BATdescriptor(atrId);
	tpe = BATdescriptor(tpeId);
	len = BATdescriptor(lenId);
	scale = BATdescriptor(scaleId);
	if( msg || tbl == NULL || atr == NULL || tpe == NULL || len == NULL || scale == NULL)
		goto wrapup_result_set1;
	/* mimick the old rsColumn approach; */
	itertbl = bat_iterator(tbl);
	iteratr = bat_iterator(atr);
	itertpe = bat_iterator(tpe);
	digits = (int*) Tloc(len,0);
	scaledigits = (int*) Tloc(scale,0);

	for( i = 12; msg == MAL_SUCCEED && i< pci->argc; i++, o++){
		bid = *getArgReference_bat(stk,pci,i);
		tblname = BUNtail(itertbl,o);
		colname = BUNtail(iteratr,o);
		tpename = BUNtail(itertpe,o);
		b = BATdescriptor(bid);
		if ( b == NULL)
			msg= createException(MAL,"sql.resultset",SQLSTATE(HY005) "Cannot access column descriptor");
		else if (mvc_result_column(m, tblname, colname, tpename, *digits++, *scaledigits++, b))
			msg = createException(SQL, "sql.resultset", SQLSTATE(42000) "Cannot access column descriptor %s.%s",tblname,colname);
		if( b)
			BBPunfix(bid);
	}
	/* now select the file channel */
	if ( strcmp(filename,"stdout") == 0 )
		s= cntxt->fdout;
	else if ( (s = open_wastream(filename)) == NULL || mnstr_errnr(s)) {
		int errnr = mnstr_errnr(s);
		if (s)
			mnstr_destroy(s);
		msg=  createException(IO, "streams.open", SQLSTATE(42000) "could not open file '%s': %s",
				      filename?filename:"stdout", strerror(errnr));
		goto wrapup_result_set1;
	}
	if (mvc_export_result(cntxt->sqlcontext, s, res))
		msg = createException(SQL, "sql.resultset", SQLSTATE(45000) "Result set construction failed");
	if( s != cntxt->fdout)
		close_stream(s);
  wrapup_result_set1:
	BBPunfix(order->batCacheid);
	if( tbl) BBPunfix(tblId);
	if( atr) BBPunfix(atrId);
	if( tpe) BBPunfix(tpeId);
	if( len) BBPunfix(lenId);
	if( scale) BBPunfix(scaleId);
	return msg;
}

/* unsafe pattern resultSet(tbl:bat[:str], attr:bat[:str], tpe:bat[:str], len:bat[:int],scale:bat[:int], cols:any...) :int */
str
mvc_row_result_wrap( Client cntxt, MalBlkPtr mb, MalStkPtr stk, InstrPtr pci)
{
	int *res_id= getArgReference_int(stk, pci,0);
	bat tblId= *getArgReference_bat(stk, pci,1);
	bat atrId= *getArgReference_bat(stk, pci,2);
	bat tpeId= *getArgReference_bat(stk, pci,3);
	bat lenId= *getArgReference_bat(stk, pci,4);
	bat scaleId= *getArgReference_bat(stk, pci,5);
	int i, res;
	str tblname, colname, tpename, msg= MAL_SUCCEED;
	int *digits, *scaledigits;
	oid o = 0;
	BATiter itertbl,iteratr,itertpe;
	mvc *m = NULL;
	ptr v;
	int mtype;
	BAT  *tbl, *atr, *tpe,*len,*scale;

	if ((msg = getSQLContext(cntxt, mb, &m, NULL)) != NULL)
		return msg;
	if ((msg = checkSQLContext(cntxt)) != NULL)
		return msg;
	res = *res_id = mvc_result_table(m, mb->tag, pci->argc - (pci->retc + 5), 1, NULL);

	tbl = BATdescriptor(tblId);
	atr = BATdescriptor(atrId);
	tpe = BATdescriptor(tpeId);
	len = BATdescriptor(lenId);
	scale = BATdescriptor(scaleId);
	if( tbl == NULL || atr == NULL || tpe == NULL || len == NULL || scale == NULL)
		goto wrapup_result_set;
	/* mimick the old rsColumn approach; */
	itertbl = bat_iterator(tbl);
	iteratr = bat_iterator(atr);
	itertpe = bat_iterator(tpe);
	digits = (int*) Tloc(len,0);
	scaledigits = (int*) Tloc(scale,0);

	for( i = 6; msg == MAL_SUCCEED && i< pci->argc; i++, o++){
		tblname = BUNtail(itertbl,o);
		colname = BUNtail(iteratr,o);
		tpename = BUNtail(itertpe,o);

		v = getArgReference(stk, pci, i);
		mtype = getArgType(mb, pci, i);
		if (ATOMextern(mtype))
			v = *(ptr *) v;
		if (mvc_result_value(m, tblname, colname, tpename, *digits++, *scaledigits++, v, mtype))
			throw(SQL, "sql.rsColumn", SQLSTATE(45000) "Result set construction failed");
	}
	if (mvc_export_result(cntxt->sqlcontext, cntxt->fdout, res))
		msg = createException(SQL, "sql.resultset", SQLSTATE(45000) "Result set construction failed");
  wrapup_result_set:
	if( tbl) BBPunfix(tblId);
	if( atr) BBPunfix(atrId);
	if( tpe) BBPunfix(tpeId);
	if( len) BBPunfix(lenId);
	if( scale) BBPunfix(scaleId);
	return msg;
}

str
mvc_export_row_wrap( Client cntxt, MalBlkPtr mb, MalStkPtr stk, InstrPtr pci)
{
	int *res_id= getArgReference_int(stk, pci,0);
	str filename = * getArgReference_str(stk,pci,1);
	str format = *getArgReference_str(stk,pci,2);
	unsigned char *tsep = NULL, *rsep = NULL, *ssep = NULL, *ns = NULL;
	unsigned char **T = (unsigned char **) getArgReference_str(stk, pci, 3);
	unsigned char **R = (unsigned char **) getArgReference_str(stk, pci, 4);
	unsigned char **S = (unsigned char **) getArgReference_str(stk, pci, 5);
	unsigned char **N = (unsigned char **) getArgReference_str(stk, pci, 6);

	bat tblId= *getArgReference_bat(stk, pci,7);
	bat atrId= *getArgReference_bat(stk, pci,8);
	bat tpeId= *getArgReference_bat(stk, pci,9);
	bat lenId= *getArgReference_bat(stk, pci,10);
	bat scaleId= *getArgReference_bat(stk, pci,11);

	size_t l;
	int i, res;
	stream *s;
	str tblname, colname, tpename, msg= MAL_SUCCEED;
	int *digits, *scaledigits;
	oid o = 0;
	BATiter itertbl,iteratr,itertpe;
	mvc *m = NULL;
	res_table *t = NULL;
	ptr v;
	int mtype;
	BAT  *tbl = NULL, *atr = NULL, *tpe = NULL,*len = NULL,*scale = NULL;

	(void) format;
	if ((msg = getSQLContext(cntxt, mb, &m, NULL)) != NULL)
		return msg;
	if ((msg = checkSQLContext(cntxt)) != NULL)
		return msg;
	res = *res_id = mvc_result_table(m, mb->tag, pci->argc - (pci->retc + 11), 1, NULL);

	t = m->results;
	if (res < 0){
		msg = createException(SQL, "sql.resultSet", SQLSTATE(45000) "Result set construction failed");
		goto wrapup_result_set;
	}

	l = strlen((char *) (*T));
	tsep = GDKmalloc(l + 1);
	if(tsep == 0){
		msg = createException(SQL, "sql.resultSet", SQLSTATE(HY001) MAL_MALLOC_FAIL);
		goto wrapup_result_set;
	}
	GDKstrFromStr(tsep, *T, l);
	l = 0;
	l = strlen((char *) (*R));
	rsep = GDKmalloc(l + 1);
	if(rsep == 0){
		msg = createException(SQL, "sql.resultSet", SQLSTATE(HY001) MAL_MALLOC_FAIL);
		goto wrapup_result_set;
	}
	GDKstrFromStr(rsep, *R, l);
	l = 0;
	l = strlen((char *) (*S));
	ssep = GDKmalloc(l + 1);
	if(ssep == 0){
		msg = createException(SQL, "sql.resultSet", SQLSTATE(HY001) MAL_MALLOC_FAIL);
		goto wrapup_result_set;
	}
	GDKstrFromStr(ssep, *S, l);
	l = 0;
	l = strlen((char *) (*N));
	ns = GDKmalloc(l + 1);
	if(ns == 0){
		msg = createException(SQL, "sql.resultSet", SQLSTATE(HY001) MAL_MALLOC_FAIL);
		goto wrapup_result_set;
	}
	GDKstrFromStr(ns, *N, l);
	t->tsep = (char *) tsep;
	t->rsep = (char *) rsep;
	t->ssep = (char *) ssep;
	t->ns = (char *) ns;

	tbl = BATdescriptor(tblId);
	atr = BATdescriptor(atrId);
	tpe = BATdescriptor(tpeId);
	len = BATdescriptor(lenId);
	scale = BATdescriptor(scaleId);
	if( msg || tbl == NULL || atr == NULL || tpe == NULL || len == NULL || scale == NULL)
		goto wrapup_result_set;
	/* mimick the old rsColumn approach; */
	itertbl = bat_iterator(tbl);
	iteratr = bat_iterator(atr);
	itertpe = bat_iterator(tpe);
	digits = (int*) Tloc(len,0);
	scaledigits = (int*) Tloc(scale,0);

	for( i = 12; msg == MAL_SUCCEED && i< pci->argc; i++, o++){
		tblname = BUNtail(itertbl,o);
		colname = BUNtail(iteratr,o);
		tpename = BUNtail(itertpe,o);

		v = getArgReference(stk, pci, i);
		mtype = getArgType(mb, pci, i);
		if (ATOMextern(mtype))
			v = *(ptr *) v;
		if (mvc_result_value(m, tblname, colname, tpename, *digits++, *scaledigits++, v, mtype))
			throw(SQL, "sql.rsColumn", SQLSTATE(45000) "Result set construction failed");
	}
	/* now select the file channel */
	if ( strcmp(filename,"stdout") == 0 )
		s= cntxt->fdout;
	else if ( (s = open_wastream(filename)) == NULL || mnstr_errnr(s)) {
		int errnr = mnstr_errnr(s);
		if (s)
			mnstr_destroy(s);
		msg=  createException(IO, "streams.open", SQLSTATE(42000) "could not open file '%s': %s",
				      filename?filename:"stdout", strerror(errnr));
		goto wrapup_result_set;
	}
	if (mvc_export_result(cntxt->sqlcontext, s, res))
		msg = createException(SQL, "sql.resultset", SQLSTATE(45000) "Result set construction failed");
	if( s != cntxt->fdout)
		mnstr_close(s);
  wrapup_result_set:
	if( tbl) BBPunfix(tblId);
	if( atr) BBPunfix(atrId);
	if( tpe) BBPunfix(tpeId);
	if( len) BBPunfix(lenId);
	if( scale) BBPunfix(scaleId);
	return msg;
}

str
mvc_table_result_wrap(Client cntxt, MalBlkPtr mb, MalStkPtr stk, InstrPtr pci)
{
	str res = MAL_SUCCEED;
	BAT *order;
	mvc *m = NULL;
	str msg;
	int *res_id;
	int *nr_cols;
	int *qtype;
	bat *order_bid;

	if ( pci->argc > 6)
		return mvc_result_set_wrap(cntxt,mb,stk,pci);

	res_id = getArgReference_int(stk, pci, 0);
	nr_cols = getArgReference_int(stk, pci, 1);
	qtype = getArgReference_int(stk, pci, 2);
	order_bid = getArgReference_bat(stk, pci, 3);

	if ((msg = getSQLContext(cntxt, mb, &m, NULL)) != NULL)
		return msg;
	if ((msg = checkSQLContext(cntxt)) != NULL)
		return msg;
	if ((order = BATdescriptor(*order_bid)) == NULL) {
		throw(SQL, "sql.resultSet", SQLSTATE(HY005) "Cannot access column descriptor");
	}
	*res_id = mvc_result_table(m, mb->tag, *nr_cols, *qtype, order);
	if (*res_id < 0)
		res = createException(SQL, "sql.resultSet", SQLSTATE(45000) "Result set construction failed");
	BBPunfix(order->batCacheid);
	return res;
}

/* str mvc_declared_table_wrap(int *res_id, str *name); */
str
mvc_declared_table_wrap(Client cntxt, MalBlkPtr mb, MalStkPtr stk, InstrPtr pci)
{
	mvc *m = NULL;
	str msg;
	sql_schema *s = NULL;
	int *res_id = getArgReference_int(stk, pci, 0);
	str *name = getArgReference_str(stk, pci, 1);

	if ((msg = getSQLContext(cntxt, mb, &m, NULL)) != NULL)
		return msg;
	if ((msg = checkSQLContext(cntxt)) != NULL)
		return msg;
	s = mvc_bind_schema(m, dt_schema);
	if (s == NULL)
		throw(SQL, "sql.declared_table", SQLSTATE(3F000) "Schema missing %s",dt_schema);
	(void) mvc_create_table(m, s, *name, tt_table, TRUE, SQL_DECLARED_TABLE, CA_DROP, 0);
	*res_id = 0;
	return MAL_SUCCEED;
}

/* str mvc_declared_table_column_wrap(int *ret, int *rs, str *tname, str *name, str *type, int *digits, int *scale); */
str
mvc_declared_table_column_wrap(Client cntxt, MalBlkPtr mb, MalStkPtr stk, InstrPtr pci)
{
	mvc *m = NULL;
	str msg;
	sql_schema *s = NULL;
	sql_table *t = NULL;
	sql_type *type = NULL;
	sql_subtype tpe;
	int *rs = getArgReference_int(stk, pci, 1);
	str *tname = getArgReference_str(stk, pci, 2);
	str *name = getArgReference_str(stk, pci, 3);
	str *typename = getArgReference_str(stk, pci, 4);
	int *digits = getArgReference_int(stk, pci, 5);
	int *scale = getArgReference_int(stk, pci, 6);

	if ((msg = getSQLContext(cntxt, mb, &m, NULL)) != NULL)
		return msg;
	if ((msg = checkSQLContext(cntxt)) != NULL)
		return msg;
	if (*rs != 0)
		throw(SQL, "sql.dtColumn", SQLSTATE(HY005) "Cannot access declared table");
	if (!sql_find_subtype(&tpe, *typename, *digits, *scale) && (type = mvc_bind_type(m, *typename)) == NULL)
		throw(SQL, "sql.dtColumn", SQLSTATE(42S22) "Cannot find column type");
	if (type)
		sql_init_subtype(&tpe, type, 0, 0);
	s = mvc_bind_schema(m, dt_schema);
	if (s == NULL)
		throw(SQL, "sql.declared_table_column", SQLSTATE(3F000) "Schema missing %s",dt_schema);
	t = mvc_bind_table(m, s, *tname);
	if (t == NULL)
		throw(SQL, "sql.declared_table_column", SQLSTATE(42S02) "Table missing");
	(void) mvc_create_column(m, t, *name, &tpe);
	return MAL_SUCCEED;
}

str
mvc_drop_declared_table_wrap(Client cntxt, MalBlkPtr mb, MalStkPtr stk, InstrPtr pci)
{
	mvc *m = NULL;
	str *name = getArgReference_str(stk, pci, 1);
	str msg;
	sql_schema *s = NULL;
	sql_table *t = NULL;

	if ((msg = getSQLContext(cntxt, mb, &m, NULL)) != NULL)
		return msg;
	if ((msg = checkSQLContext(cntxt)) != NULL)
		return msg;
	s = mvc_bind_schema(m, dt_schema);
	if (s == NULL)
		throw(SQL, "sql.drop", SQLSTATE(3F000) "Schema missing %s",dt_schema);
	t = mvc_bind_table(m, s, *name);
	if (t == NULL)
		throw(SQL, "sql.drop", SQLSTATE(42S02) "Table missing");
	(void) mvc_drop_table(m, s, t, 0);
	return MAL_SUCCEED;
}

str
mvc_drop_declared_tables_wrap(Client cntxt, MalBlkPtr mb, MalStkPtr stk, InstrPtr pci)
{
	mvc *m = NULL;
	int i = *getArgReference_int(stk, pci, 1);
	str msg;
	sql_schema *s = NULL;
	sql_table *t = NULL;

	if ((msg = getSQLContext(cntxt, mb, &m, NULL)) != NULL)
		return msg;
	if ((msg = checkSQLContext(cntxt)) != NULL)
		return msg;
	s = mvc_bind_schema(m, dt_schema);
	if (s == NULL)
		throw(SQL, "sql.drop", SQLSTATE(3F000) "Schema missing %s",dt_schema);
	while (i && s->tables.set->t) {
		t = s->tables.set->t->data;
		(void) mvc_drop_table(m, s, t, 0);
		i--;
	}
	return MAL_SUCCEED;
}

/* str mvc_affected_rows_wrap(int *m, int m, lng *nr, str *w); */
str
mvc_affected_rows_wrap(Client cntxt, MalBlkPtr mb, MalStkPtr stk, InstrPtr pci)
{
	backend *b = NULL;
	int *res = getArgReference_int(stk, pci, 0), error;
#ifndef NDEBUG
	int mtype = getArgType(mb, pci, 2);
#endif
	lng nr;
	str msg;

	(void) mb;		/* NOT USED */
	if ((msg = checkSQLContext(cntxt)) != NULL)
		return msg;
	*res = 0;
	assert(mtype == TYPE_lng);
	nr = *getArgReference_lng(stk, pci, 2);
	b = cntxt->sqlcontext;
	error = mvc_export_affrows(b, b->out, nr, "", mb->tag);
	if (error)
		throw(SQL, "sql.affectedRows", SQLSTATE(45000) "Result set construction failed");
	return MAL_SUCCEED;
}

/* str mvc_export_head_wrap(int *ret, stream **s, int *res_id); */
str
mvc_export_head_wrap(Client cntxt, MalBlkPtr mb, MalStkPtr stk, InstrPtr pci)
{
	backend *b = NULL;
	stream **s = (stream **) getArgReference(stk, pci, 1);
	int *res_id = getArgReference_int(stk, pci, 2);
	str msg;

	(void) mb;		/* NOT USED */
	if ((msg = checkSQLContext(cntxt)) != NULL)
		return msg;
	b = cntxt->sqlcontext;
	if (mvc_export_head(b, *s, *res_id, FALSE, TRUE))
		throw(SQL, "sql.exportHead", SQLSTATE(45000) "Result set construction failed");
	return MAL_SUCCEED;
}

/* str mvc_export_result_wrap(int *ret, stream **s, int *res_id); */
str
mvc_export_result_wrap(Client cntxt, MalBlkPtr mb, MalStkPtr stk, InstrPtr pci)
{
	backend *b = NULL;
	stream **s = (stream **) getArgReference(stk, pci, 1);
	int *res_id = getArgReference_int(stk, pci, 2);
	str msg;

	(void) mb;		/* NOT USED */
	if ((msg = checkSQLContext(cntxt)) != NULL)
		return msg;
	b = cntxt->sqlcontext;
	if( pci->argc > 5){
		res_id = getArgReference_int(stk, pci, 2);
		if (mvc_export_result(b, cntxt->fdout, *res_id))
			throw(SQL, "sql.exportResult", SQLSTATE(45000) "Result set construction failed");
	} else if (mvc_export_result(b, *s, *res_id))
		throw(SQL, "sql.exportResult", SQLSTATE(45000) "Result set construction failed");
	return MAL_SUCCEED;
}

/* str mvc_export_chunk_wrap(int *ret, stream **s, int *res_id, str *w); */
str
mvc_export_chunk_wrap(Client cntxt, MalBlkPtr mb, MalStkPtr stk, InstrPtr pci)
{
	backend *b = NULL;
	stream **s = (stream **) getArgReference(stk, pci, 1);
	int *res_id = getArgReference_int(stk, pci, 2);
	BUN offset = 0;
	BUN nr = 0;
	str msg;

	(void) mb;		/* NOT USED */
	if (pci->argc == 5) {
		offset = (BUN) *getArgReference_int(stk, pci, 3);
		nr = (BUN) *getArgReference_int(stk, pci, 4);
	}

	if ((msg = checkSQLContext(cntxt)) != NULL)
		return msg;
	b = cntxt->sqlcontext;
	if (mvc_export_chunk(b, *s, *res_id, offset, nr))
		throw(SQL, "sql.exportChunk", SQLSTATE(45000) "Result set construction failed");
	return NULL;
}

/* str mvc_export_operation_wrap(int *ret, str *w); */
str
mvc_export_operation_wrap(Client cntxt, MalBlkPtr mb, MalStkPtr stk, InstrPtr pci)
{
	backend *b = NULL;
	str msg;

	(void) mb;		/* NOT USED */
	(void) stk;		/* NOT USED */
	(void) pci;		/* NOT USED */
	if ((msg = checkSQLContext(cntxt)) != NULL)
		return msg;
	b = cntxt->sqlcontext;
	if (mvc_export_operation(b, b->out, ""))
		throw(SQL, "sql.exportOperation", SQLSTATE(45000) "Result set construction failed");
	return NULL;
}

str
/*mvc_scalar_value_wrap(int *ret, int *qtype, str tn, str name, str type, int *digits, int *scale, int *eclass, ptr p, int mtype)*/
mvc_scalar_value_wrap(Client cntxt, MalBlkPtr mb, MalStkPtr stk, InstrPtr pci)
{
	str *tn = getArgReference_str(stk, pci, 1);
	str *cn = getArgReference_str(stk, pci, 2);
	str *type = getArgReference_str(stk, pci, 3);
	int *digits = getArgReference_int(stk, pci, 4);
	int *scale = getArgReference_int(stk, pci, 5);
	ptr p = getArgReference(stk, pci, 7);
	int mtype = getArgType(mb, pci, 7);
	str msg;
	backend *b = NULL;
	int res_id;
	(void) mb;		/* NOT USED */
	if ((msg = checkSQLContext(cntxt)) != NULL)
		return msg;
	b = cntxt->sqlcontext;
	if (ATOMextern(mtype))
		p = *(ptr *) p;

	// scalar values are single-column result sets
	res_id = mvc_result_table(b->mvc, mb->tag, 1, 1, NULL);
	if (mvc_result_value(b->mvc, *tn, *cn, *type, *digits, *scale, p, mtype))
		throw(SQL, "sql.exportValue", SQLSTATE(45000) "Result set construction failed");
	if (b->output_format == OFMT_NONE) {
		return MAL_SUCCEED;
	}
	if (mvc_export_result(b, b->out, res_id) < 0) {
		throw(SQL, "sql.exportValue", SQLSTATE(45000) "Result set construction failed");
	}
	return MAL_SUCCEED;
}

static void
bat2return(MalStkPtr stk, InstrPtr pci, BAT **b)
{
	int i;

	for (i = 0; i < pci->retc; i++) {
		*getArgReference_bat(stk, pci, i) = b[i]->batCacheid;
		BBPkeepref(b[i]->batCacheid);
	}
}

#ifdef WIN32
static void
fix_windows_newline(unsigned char *s)
{
	char *p = NULL;
	int c = '\r';

	if (s && (p=strchr((char*)s, c)) != NULL && p[1] == '\n') {
		for(; p[1]; p++)
			p[0] = p[1];
		p[0] = 0;
	}
}
#endif

/* str mvc_import_table_wrap(int *res, str *sname, str *tname, unsigned char* *T, unsigned char* *R, unsigned char* *S, unsigned char* *N, str *fname, lng *sz, lng *offset); */
str
mvc_import_table_wrap(Client cntxt, MalBlkPtr mb, MalStkPtr stk, InstrPtr pci)
{
	backend *be;
	BAT **b = NULL;
	unsigned char *tsep = NULL, *rsep = NULL, *ssep = NULL, *ns = NULL, *fn = NULL;
	ssize_t len = 0;
	sql_table *t = *(sql_table **) getArgReference(stk, pci, pci->retc + 0);
	unsigned char **T = (unsigned char **) getArgReference_str(stk, pci, pci->retc + 1);
	unsigned char **R = (unsigned char **) getArgReference_str(stk, pci, pci->retc + 2);
	unsigned char **S = (unsigned char **) getArgReference_str(stk, pci, pci->retc + 3);
	unsigned char **N = (unsigned char **) getArgReference_str(stk, pci, pci->retc + 4);
	str *fname = getArgReference_str(stk, pci, pci->retc + 5);
	lng *sz = getArgReference_lng(stk, pci, pci->retc + 6);
	lng *offset = getArgReference_lng(stk, pci, pci->retc + 7);
	int *locked = getArgReference_int(stk, pci, pci->retc + 8);
	int *besteffort = getArgReference_int(stk, pci, pci->retc + 9);
	char *fixed_widths = *getArgReference_str(stk, pci, pci->retc + 10);
	str msg = MAL_SUCCEED;
	bstream *s = NULL;
	stream *ss;

	(void) mb;		/* NOT USED */
	if ((msg = checkSQLContext(cntxt)) != NULL)
		return msg;
	be = cntxt->sqlcontext;
	len = strlen((char *) (*T));
	if ((tsep = GDKmalloc(len + 1)) == NULL)
		throw(MAL, "sql.copy_from", SQLSTATE(HY001) MAL_MALLOC_FAIL);
	GDKstrFromStr(tsep, *T, len);
	len = 0;
	len = strlen((char *) (*R));
	if ((rsep = GDKmalloc(len + 1)) == NULL) {
		GDKfree(tsep);
		throw(MAL, "sql.copy_from", SQLSTATE(HY001) MAL_MALLOC_FAIL);
	}
	GDKstrFromStr(rsep, *R, len);
	len = 0;
	if (*S && strcmp(str_nil, *(char **) S)) {
		len = strlen((char *) (*S));
		if ((ssep = GDKmalloc(len + 1)) == NULL) {
			GDKfree(tsep);
			GDKfree(rsep);
			throw(MAL, "sql.copy_from", SQLSTATE(HY001) MAL_MALLOC_FAIL);
		}
		GDKstrFromStr(ssep, *S, len);
		len = 0;
	}
	len = strlen((char *) (*N));
	if ((ns = GDKmalloc(len + 1)) == NULL) {
		GDKfree(tsep);
		GDKfree(rsep);
		GDKfree(ssep);
		throw(MAL, "sql.copy_from", SQLSTATE(HY001) MAL_MALLOC_FAIL);
	}
	GDKstrFromStr(ns, *N, len);
	len = 0;

	if (!*fname || strcmp(str_nil, *(char **) fname) == 0)
		fname = NULL;
	if (!fname) {
		msg = mvc_import_table(cntxt, &b, be->mvc, be->mvc->scanner.rs, t, (char *) tsep, (char *) rsep, (char *) ssep, (char *) ns, *sz, *offset, *locked, *besteffort);
	} else {
		len = strlen(*fname);
		if ((fn = GDKmalloc(len + 1)) == NULL) {
			GDKfree(ns);
			GDKfree(tsep);
			GDKfree(rsep);
			GDKfree(ssep);
			throw(MAL, "sql.copy_from", SQLSTATE(HY001) MAL_MALLOC_FAIL);
		}
#if defined(HAVE_EMBEDDED) && defined(WIN32)
		// fix single backslash file separator on windows
		strcpy(fn, *fname);
#else
		GDKstrFromStr(fn, (unsigned char*)*fname, len);
#endif
		ss = open_rastream((const char *) fn);
		if (!ss || mnstr_errnr(ss)) {
			int errnr = mnstr_errnr(ss);
			if (ss)
				mnstr_destroy(ss);
			GDKfree(tsep);
			GDKfree(rsep);
			GDKfree(ssep);
			GDKfree(ns);
			msg = createException(IO, "sql.copy_from", SQLSTATE(42000) "Cannot open file '%s': %s", fn, strerror(errnr));
			GDKfree(fn);
			return msg;
		}
		GDKfree(fn);
		if (fixed_widths && strcmp(fixed_widths, str_nil) != 0) {
			size_t ncol = 0, current_width_entry = 0, i;
			size_t *widths;
			char* val_start = fixed_widths;
			size_t width_len = strlen(fixed_widths);
			for (i = 0; i < width_len; i++) {
				if (fixed_widths[i] == '|') {
					ncol++;
				}
			}
			widths = malloc(sizeof(size_t) * ncol);
			if (!widths) {
				mnstr_destroy(ss);
				GDKfree(tsep);
				GDKfree(rsep);
				GDKfree(ssep);
				GDKfree(ns);
				throw(MAL, "sql.copy_from", SQLSTATE(HY001) MAL_MALLOC_FAIL);
			}
			for (i = 0; i < width_len; i++) {
				if (fixed_widths[i] == STREAM_FWF_FIELD_SEP) {
					fixed_widths[i] = '\0';
					widths[current_width_entry++] = (size_t) strtoll(val_start, NULL, 10);
					val_start = fixed_widths + i + 1;
				}
			}
			/* overwrite other delimiters to the ones the FWF stream uses */
			sprintf((char*) tsep, "%c", STREAM_FWF_FIELD_SEP);
			sprintf((char*) rsep, "%c", STREAM_FWF_RECORD_SEP);
			if (!ssep) {
				ssep = GDKmalloc(2);
				if(ssep == NULL)
					throw(SQL, "sql.copy_from", SQLSTATE(HY001) MAL_MALLOC_FAIL);
			}
			ssep[0] = 0;

			ss = stream_fwf_create(ss, ncol, widths, STREAM_FWF_FILLER);
		}
#if SIZEOF_VOID_P == 4
		s = bstream_create(ss, 0x20000);
#else
		s = bstream_create(ss, 0x200000);
#endif
#ifdef WIN32
		fix_windows_newline(tsep);
		fix_windows_newline(rsep);
		fix_windows_newline(ssep);
#endif
		if (s != NULL) {
			msg = mvc_import_table(cntxt, &b, be->mvc, s, t, (char *) tsep, (char *) rsep, (char *) ssep, (char *) ns, *sz, *offset, *locked, *besteffort);
			bstream_destroy(s);
		}
	}
	GDKfree(tsep);
	GDKfree(rsep);
	if (ssep)
		GDKfree(ssep);
	GDKfree(ns);
	if (fname && s == NULL)
		throw(IO, "bstreams.create", SQLSTATE(42000) "Failed to create block stream");
	if (b == NULL)
		throw(SQL, "importTable", SQLSTATE(42000) "Failed to import table '%s', %s", t->base.name, be->mvc->errstr);
	bat2return(stk, pci, b);
	GDKfree(b);
	return msg;
}

/* str mvc_bin_import_table_wrap(.., str *sname, str *tname, str *fname..);
 * binary attachment only works for simple binary types.
 * Non-simple types require each line to contain a valid ascii representation
 * of the text terminate by a new-line. These strings are passed to the corresponding
 * atom conversion routines to fill the column.
 */
str
mvc_bin_import_table_wrap(Client cntxt, MalBlkPtr mb, MalStkPtr stk, InstrPtr pci)
{
	mvc *m = NULL;
	str msg;
	BUN cnt = 0;
	int init = 0;
	int i;
	str sname = *getArgReference_str(stk, pci, 0 + pci->retc);
	str tname = *getArgReference_str(stk, pci, 1 + pci->retc);
	sql_schema *s;
	sql_table *t;
	node *n;
	FILE *f;
	char *buf;
	int bufsiz = 128 * BLOCK;

	if ((msg = getSQLContext(cntxt, mb, &m, NULL)) != NULL)
		return msg;
	if ((msg = checkSQLContext(cntxt)) != NULL)
		return msg;

	if ((s = mvc_bind_schema(m, sname)) == NULL)
		throw(SQL, "sql.import_table", SQLSTATE(3F000) "Schema missing %s",sname);
	t = mvc_bind_table(m, s, tname);
	if (!t)
		throw(SQL, "sql", SQLSTATE(42S02) "Table missing %s", tname);
	if (list_length(t->columns.set) != (pci->argc - (2 + pci->retc)))
		throw(SQL, "sql", SQLSTATE(42000) "Not enough columns found in input file");

	for (i = pci->retc + 2, n = t->columns.set->h; i < pci->argc && n; i++, n = n->next) {
		sql_column *col = n->data;
		const char *fname = *getArgReference_str(stk, pci, i);
		size_t flen;
		char *fn;

		if (strcmp(fname, str_nil) == 0)  {
			// no file name passed for this column
			continue;
		}
		flen =  strlen(fname);

		if (ATOMvarsized(col->type.type->localtype) && col->type.type->localtype != TYPE_str)
			throw(SQL, "sql", SQLSTATE(42000) "Failed to attach file %s", *getArgReference_str(stk, pci, i));
		fn = GDKmalloc(flen + 1);
		if(fn == NULL)
			throw(SQL, "sql.attach", SQLSTATE(HY001) MAL_MALLOC_FAIL);
		GDKstrFromStr((unsigned char *) fn, (const unsigned char *) fname, flen);
		if (fn == NULL)
			throw(SQL, "sql", SQLSTATE(HY001) MAL_MALLOC_FAIL);
		f = fopen(fn, "r");
		if (f == NULL) {
			msg = createException(SQL, "sql", SQLSTATE(42000) "Failed to open file %s", fn);
			GDKfree(fn);
			return msg;
		}
		GDKfree(fn);
		fclose(f);
	}

	for (i = pci->retc + 2, n = t->columns.set->h; i < pci->argc && n; i++, n = n->next) {
		sql_column *col = n->data;
		BAT *c = NULL;
		int tpe = col->type.type->localtype;
		str fname = *getArgReference_str(stk, pci, i);

		/* handle the various cases */
		if (strcmp(fname, str_nil) == 0) {
			// no filename for this column, skip for now because we potentially don't know the count yet
			continue;
		} else if (tpe < TYPE_str || tpe == TYPE_date || tpe == TYPE_daytime || tpe == TYPE_timestamp) {
			c = BATattach(col->type.type->localtype, fname, TRANSIENT);
			if (c == NULL)
				throw(SQL, "sql", SQLSTATE(42000) "Failed to attach file %s", fname);
			BATsetaccess(c, BAT_READ);
		} else if (tpe == TYPE_str) {
			/* get the BAT and fill it with the strings */
			c = COLnew(0, TYPE_str, 0, TRANSIENT);
			if (c == NULL)
				throw(SQL, "sql", SQLSTATE(HY001) MAL_MALLOC_FAIL);
			/* this code should be extended to deal with larger text strings. */
			f = fopen(*getArgReference_str(stk, pci, i), "r");
			if (f == NULL) {
				BBPreclaim(c);
				throw(SQL, "sql", SQLSTATE(42000) "Failed to re-open file %s", fname);
			}

			buf = GDKmalloc(bufsiz);
			if (!buf) {
				fclose(f);
				BBPreclaim(c);
				throw(SQL, "sql", SQLSTATE(42000) "Failed to create buffer");
			}
			while (fgets(buf, bufsiz, f) != NULL) {
				char *t = strrchr(buf, '\n');
				if (t)
					*t = 0;
				if (BUNappend(c, buf, FALSE) != GDK_SUCCEED) {
					BBPreclaim(c);
					fclose(f);
					throw(SQL, "sql", SQLSTATE(HY001) MAL_MALLOC_FAIL);
				}
			}
			fclose(f);
			GDKfree(buf);
		} else {
			throw(SQL, "sql", SQLSTATE(42000) "Failed to attach file %s", fname);
		}
		if (init && cnt != BATcount(c)) {
			BBPunfix(c->batCacheid);
			throw(SQL, "sql", SQLSTATE(42000) "Binary files for table '%s' have inconsistent counts", tname);
		}
		cnt = BATcount(c);
		init = 1;
		*getArgReference_bat(stk, pci, i - (2 + pci->retc)) = c->batCacheid;
		BBPkeepref(c->batCacheid);
	}
	if (init) {
		for (i = pci->retc + 2, n = t->columns.set->h; i < pci->argc && n; i++, n = n->next) {
			// now that we know the BAT count, we can fill in the columns for which no parameters were passed
			sql_column *col = n->data;
			BAT *c = NULL;
			int tpe = col->type.type->localtype;

			str fname = *getArgReference_str(stk, pci, i);
			if (strcmp(fname, str_nil) == 0) {
				BUN loop = 0;
				const void* nil = ATOMnilptr(tpe);
				// fill the new BAT with NULL values
				c = COLnew(0, tpe, cnt, TRANSIENT);
				if (c == NULL)
					throw(SQL, "sql", SQLSTATE(HY001) MAL_MALLOC_FAIL);
				for(loop = 0; loop < cnt; loop++) {
					if (BUNappend(c, nil, 0) != GDK_SUCCEED) {
						BBPreclaim(c);
						throw(SQL, "sql", SQLSTATE(HY001) MAL_MALLOC_FAIL);
					}
				}
				*getArgReference_bat(stk, pci, i - (2 + pci->retc)) = c->batCacheid;
				BBPkeepref(c->batCacheid);
			}
		}
	} 
	return MAL_SUCCEED;
}

str
zero_or_one(ptr ret, const bat *bid)
{
	BAT *b;
	BUN c, _s;
	const void *p;

	if ((b = BATdescriptor(*bid)) == NULL) {
		throw(SQL, "zero_or_one", SQLSTATE(HY005) "Cannot access column descriptor");
	}
	c = BATcount(b);
	if (c == 0) {
		p = ATOMnilptr(b->ttype);
	} else if (c == 1) {
		BATiter bi = bat_iterator(b);
		p = BUNtail(bi, 0);
	} else {
		p = NULL;
		throw(SQL, "zero_or_one", SQLSTATE(21000) "Cardinality violation, scalar value expected");
	}
	_s = ATOMsize(ATOMtype(b->ttype));
	if (ATOMextern(b->ttype)) {
		_s = ATOMlen(ATOMtype(b->ttype), p);
		memcpy(*(ptr *) ret = GDKmalloc(_s), p, _s);
		if(ret == NULL){
			BBPunfix(b->batCacheid);
			throw(SQL, "zero_or_one", SQLSTATE(HY001) MAL_MALLOC_FAIL);
		}
	} else if (b->ttype == TYPE_bat) {
		bat bid = *(bat *) p;
		*(BAT **) ret = BATdescriptor(bid);
	} else if (_s == 4) {
		*(int *) ret = *(int *) p;
	} else if (_s == 1) {
		*(bte *) ret = *(bte *) p;
	} else if (_s == 2) {
		*(sht *) ret = *(sht *) p;
	} else if (_s == 8) {
		*(lng *) ret = *(lng *) p;
#ifdef HAVE_HGE
	} else if (_s == 16) {
		*(hge *) ret = *(hge *) p;
#endif
	} else {
		memcpy(ret, p, _s);
	}
	BBPunfix(b->batCacheid);
	return MAL_SUCCEED;
}

str
SQLall(ptr ret, const bat *bid)
{
	BAT *b;
	BUN c, _s;
	const void *p;

	if ((b = BATdescriptor(*bid)) == NULL) {
		throw(SQL, "all", SQLSTATE(HY005) "Cannot access column descriptor");
	}
	c = BATcount(b);
	if (c == 0) {
		p = ATOMnilptr(b->ttype);
	} else {
		BUN q, r;
		int (*ocmp) (const void *, const void *);
		BATiter bi = bat_iterator(b);
		q = 0;
		r = BUNlast(b);
		p = BUNtail(bi, q);
		ocmp = ATOMcompare(b->ttype);
		for( ; (q+1) < r; q++) {
			const void *c = BUNtail(bi, q+1);
			if (ocmp(p, c) != 0) {
				p = ATOMnilptr(b->ttype);
				break;
			}
		}
	}
	_s = ATOMsize(ATOMtype(b->ttype));
	if (ATOMextern(b->ttype)) {
		_s = ATOMlen(ATOMtype(b->ttype), p);
		memcpy(*(ptr *) ret = GDKmalloc(_s), p, _s);
		if(ret == NULL){
			BBPunfix(b->batCacheid);
			throw(SQL, "SQLall", SQLSTATE(HY001) MAL_MALLOC_FAIL);
		}
	} else if (b->ttype == TYPE_bat) {
		bat bid = *(bat *) p;
		*(BAT **) ret = BATdescriptor(bid);
	} else if (_s == 4) {
		*(int *) ret = *(int *) p;
	} else if (_s == 1) {
		*(bte *) ret = *(bte *) p;
	} else if (_s == 2) {
		*(sht *) ret = *(sht *) p;
	} else if (_s == 8) {
		*(lng *) ret = *(lng *) p;
#ifdef HAVE_HGE
	} else if (_s == 16) {
		*(hge *) ret = *(hge *) p;
#endif
	} else {
		memcpy(ret, p, _s);
	}
	BBPunfix(b->batCacheid);
	return MAL_SUCCEED;
}

str
not_unique(bit *ret, const bat *bid)
{
	BAT *b;

	if ((b = BATdescriptor(*bid)) == NULL) {
		throw(SQL, "not_unique", SQLSTATE(HY005) "Cannot access column descriptor");
	}

	*ret = FALSE;
	if (BATtkey(b) || BATtdense(b) || BATcount(b) <= 1) {
		BBPunfix(b->batCacheid);
		return MAL_SUCCEED;
	} else if (b->tsorted) {
		BUN p, q;
		oid c = *(oid *) Tloc(b, 0);

		for (p = 1, q = BUNlast(b); p < q; p++) {
			oid v = *(oid *) Tloc(b, p);
			if (v <= c) {
				*ret = TRUE;
				break;
			}
			c = v;
		}
	} else {
		BBPunfix(b->batCacheid);
		throw(SQL, "not_unique", SQLSTATE(42000) "Input column should be sorted");
	}
	BBPunfix(b->batCacheid);
	return MAL_SUCCEED;
}

/* row case */
str
SQLidentity(oid *ret, const void *i)
{
	(void)i;
	*ret = 0;
	return MAL_SUCCEED;
}

str
BATSQLidentity(bat *ret, const bat *bid)
{
	return BKCmirror(ret, bid);
}

str
PBATSQLidentity(Client cntxt, MalBlkPtr mb, MalStkPtr stk, InstrPtr pci)
{
	bat *res = getArgReference_bat(stk, pci, 0);
	oid *ns = getArgReference_oid(stk, pci, 1);
	bat *bid = getArgReference_bat(stk, pci, 2);
	oid *s = getArgReference_oid(stk, pci, 3);
	BAT *b, *bn = NULL;

	(void) cntxt;
	(void) mb;
	if ((b = BATdescriptor(*bid)) == NULL) {
		throw(MAL, "batcalc.identity", SQLSTATE(HY002) RUNTIME_OBJECT_MISSING);
	}
	bn = BATdense(b->hseqbase, *s, BATcount(b));
	if (bn != NULL) {
		*ns = *s + BATcount(b);
		BBPunfix(b->batCacheid);
		BBPkeepref(*res = bn->batCacheid);
		return MAL_SUCCEED;
	}
	BBPunfix(b->batCacheid);
	throw(MAL, "batcalc.identity", SQLSTATE(45001) "Internal error");

}

/*
 * The core modules of Monet provide just a limited set of
 * mathematical operators. The extensions required to support
 * SQL-99 are shown below. At some point they also should be
 * moved to module code base.
 */

str
daytime_2time_daytime(daytime *res, const daytime *v, const int *digits)
{
	int d = (*digits) ? *digits - 1 : 0;

	/* correct fraction */
	*res = *v;
	if (!daytime_isnil(*v) && d < 3) {
		*res = (daytime) (*res / scales[3 - d]);
		*res = (daytime) (*res * scales[3 - d]);
	}
	return MAL_SUCCEED;
}

str
second_interval_2_daytime(daytime *res, const lng *s, const int *digits)
{
	*res = (daytime) *s;
	return daytime_2time_daytime(res, res, digits);
}

str
nil_2time_daytime(daytime *res, const void *v, const int *digits)
{
	(void) digits;
	(void) v;
	*res = daytime_nil;
	return MAL_SUCCEED;
}

str
str_2time_daytimetz(daytime *res, const str *v, const int *digits, int *tz)
{
	int len = sizeof(daytime), pos;

	if (!*v || strcmp(str_nil, *v) == 0) {
		*res = daytime_nil;
		return MAL_SUCCEED;
	}
	if (*tz)
		pos = daytime_tz_fromstr(*v, &len, &res);
	else
		pos = daytime_fromstr(*v, &len, &res);
	if (!pos || pos < (int)strlen(*v))
	if (!pos || pos < (int)strlen(*v) || ATOMcmp(TYPE_daytime, res, ATOMnilptr(TYPE_daytime)) == 0)
		throw(SQL, "daytime", SQLSTATE(22007) "Daytime (%s) has incorrect format", *v);
	return daytime_2time_daytime(res, res, digits);
}

str
str_2time_daytime(daytime *res, const str *v, const int *digits)
{
	int zero = 0;
	return str_2time_daytimetz(res, v, digits, &zero);
}

str
timestamp_2_daytime(daytime *res, const timestamp *v, const int *digits)
{
	int d = (*digits) ? *digits - 1 : 0;
	int msec = v->msecs;

	/* correct fraction */
	if (d < 3 && msec) {
		msec = (int) (msec / scales[3 - d]);
		msec = (int) (msec * scales[3 - d]);
	}
	*res = msec;
	return MAL_SUCCEED;
}

str
date_2_timestamp(timestamp *res, const date *v, const int *digits)
{
	(void) digits;		/* no precision needed */
	res->days = *v;
	res->msecs = 0;
	return MAL_SUCCEED;
}

str
timestamp_2time_timestamp(timestamp *res, const timestamp *v, const int *digits)
{
	int d = (*digits) ? *digits - 1 : 0;

	*res = *v;
	/* correct fraction */
	if (d < 3) {
		int msec = res->msecs;
		if (msec) {
			msec = (int) (msec / scales[3 - d]);
			msec = (int) (msec * scales[3 - d]);
		}
		res->msecs = msec;
	}
	return MAL_SUCCEED;
}

str
nil_2time_timestamp(timestamp *res, const void *v, const int *digits)
{
	(void) digits;
	(void) v;
	*res = *timestamp_nil;
	return MAL_SUCCEED;
}

str
str_2time_timestamptz(timestamp *res, const str *v, const int *digits, int *tz)
{
	int len = sizeof(timestamp), pos;

	if (!*v || strcmp(str_nil, *v) == 0) {
		*res = *timestamp_nil;
		return MAL_SUCCEED;
	}
	if (*tz)
		pos = timestamp_tz_fromstr(*v, &len, &res);
	else
		pos = timestamp_fromstr(*v, &len, &res);
	if (!pos || pos < (int)strlen(*v) || ATOMcmp(TYPE_timestamp, res, ATOMnilptr(TYPE_timestamp)) == 0)
		throw(SQL, "timestamp", SQLSTATE(22007) "Timestamp (%s) has incorrect format", *v);
	return timestamp_2time_timestamp(res, res, digits);
}

str
str_2time_timestamp(timestamp *res, const str *v, const int *digits)
{
	int zero = 0;
	return str_2time_timestamptz(res, v, digits, &zero);
}

str
SQLcst_alpha_cst(dbl *res, const dbl *decl, const dbl *theta)
{
	dbl s, c1, c2;
	char *msg = MAL_SUCCEED;
	if (*decl == dbl_nil || *theta == dbl_nil) {
		*res = dbl_nil;
	} else if (fabs(*decl) + *theta > 89.9) {
		*res = 180.0;
	} else {
		s = sin(radians(*theta));
		c1 = cos(radians(*decl - *theta));
		c2 = cos(radians(*decl + *theta));
		*res = degrees(fabs(atan(s / sqrt(fabs(c1 * c2)))));
	}
	return msg;
}

/*
  sql5_export str SQLcst_alpha_cst(dbl *res, dbl *decl, dbl *theta);
  sql5_export str SQLbat_alpha_cst(bat *res, bat *decl, dbl *theta);
  sql5_export str SQLcst_alpha_bat(bat *res, dbl *decl, bat *theta);
*/
str
SQLbat_alpha_cst(bat *res, const bat *decl, const dbl *theta)
{
	BAT *b, *bn;
	BATiter bi;
	BUN p, q;
	dbl s, c1, c2, r;
	char *msg = NULL;

	if (*theta == dbl_nil) {
		throw(SQL, "SQLbat_alpha", SQLSTATE(42000) "Parameter theta should not be nil");
	}
	if ((b = BATdescriptor(*decl)) == NULL) {
		throw(SQL, "alpha", SQLSTATE(HY005) "Cannot access column descriptor");
	}
	bi = bat_iterator(b);
	bn = COLnew(b->hseqbase, TYPE_dbl, BATcount(b), TRANSIENT);
	if (bn == NULL) {
		BBPunfix(b->batCacheid);
		throw(SQL, "sql.alpha", SQLSTATE(HY001) MAL_MALLOC_FAIL);
	}
	s = sin(radians(*theta));
	BATloop(b, p, q) {
		dbl d = *(dbl *) BUNtail(bi, p);
		if (d == dbl_nil)
			r = dbl_nil;
		else if (fabs(d) + *theta > 89.9)
			r = 180.0;
		else {
			c1 = cos(radians(d - *theta));
			c2 = cos(radians(d + *theta));
			r = degrees(fabs(atan(s / sqrt(fabs(c1 * c2)))));
		}
		if (BUNappend(bn, &r, FALSE) != GDK_SUCCEED) {
			BBPreclaim(bn);
			throw(SQL, "sql.alpha", SQLSTATE(HY001) MAL_MALLOC_FAIL);
		}
	}
	*res = bn->batCacheid;
	BBPkeepref(bn->batCacheid);
	BBPunfix(b->batCacheid);
	return msg;
}

str
SQLcst_alpha_bat(bat *res, const dbl *decl, const bat *theta)
{
	BAT *b, *bn;
	BATiter bi;
	BUN p, q;
	dbl s, c1, c2, r;
	char *msg = NULL;

	if ((b = BATdescriptor(*theta)) == NULL) {
		throw(SQL, "alpha", SQLSTATE(HY005) "Cannot access column descriptor");
	}
	bi = bat_iterator(b);
	bn = COLnew(b->hseqbase, TYPE_dbl, BATcount(b), TRANSIENT);
	if (bn == NULL) {
		BBPunfix(b->batCacheid);
		throw(SQL, "sql.alpha", SQLSTATE(HY001) MAL_MALLOC_FAIL);
	}
	BATloop(b, p, q) {
		dbl d = *decl;
		dbl *theta = (dbl *) BUNtail(bi, p);

		if (d == dbl_nil)
			r = dbl_nil;
		else if (fabs(d) + *theta > 89.9)
			r = (dbl) 180.0;
		else {
			s = sin(radians(*theta));
			c1 = cos(radians(d - *theta));
			c2 = cos(radians(d + *theta));
			r = degrees(fabs(atan(s / sqrt(fabs(c1 * c2)))));
		}
		if (BUNappend(bn, &r, FALSE) != GDK_SUCCEED) {
			BBPreclaim(bn);
			throw(SQL, "sql.alpha", SQLSTATE(HY001) MAL_MALLOC_FAIL);
		}
	}
	BBPkeepref(*res = bn->batCacheid);
	BBPunfix(b->batCacheid);
	return msg;
}

str
month_interval_str(int *ret, const str *s, const int *d, const int *sk)
{
	lng res;

	if (interval_from_str(*s, *d, *sk, &res) < 0)
		throw(SQL, "calc.month_interval", SQLSTATE(42000) "Wrong format (%s)", *s);
	assert((lng) GDK_int_min <= res && res <= (lng) GDK_int_max);
	*ret = (int) res;
	return MAL_SUCCEED;
}

str
second_interval_str(lng *res, const str *s, const int *d, const int *sk)
{
	if (interval_from_str(*s, *d, *sk, res) < 0)
		throw(SQL, "calc.second_interval", SQLSTATE(42000) "Wrong format (%s)", *s);
	return MAL_SUCCEED;
}

str
month_interval(Client cntxt, MalBlkPtr mb, MalStkPtr stk, InstrPtr pci)
{
	int *ret = getArgReference_int(stk, pci, 0);
	int k = digits2ek(*getArgReference_int(stk, pci, 2));
	int r;

	(void) cntxt;
	(void) mb;
	switch (getArgType(mb, pci, 1)) {
	case TYPE_bte:
		r = stk->stk[getArg(pci, 1)].val.btval;
		break;
	case TYPE_sht:
		r = stk->stk[getArg(pci, 1)].val.shval;
		break;
	case TYPE_int:
		r = stk->stk[getArg(pci, 1)].val.ival;
		break;
	case TYPE_lng:
		r = (int) stk->stk[getArg(pci, 1)].val.lval;
		break;
#ifdef HAVE_HGE
	case TYPE_hge:
		r = (int) stk->stk[getArg(pci, 1)].val.hval;
		break;
#endif
	default:
		throw(ILLARG, "calc.month_interval", SQLSTATE(42000) "Illegal argument");
	}
	switch (k) {
	case iyear:
		r *= 12;
		break;
	case imonth:
		break;
	default:
		throw(ILLARG, "calc.month_interval", SQLSTATE(42000) "Illegal argument");
	}
	*ret = r;
	return MAL_SUCCEED;
}

str
second_interval(Client cntxt, MalBlkPtr mb, MalStkPtr stk, InstrPtr pci)
{
	lng *ret = getArgReference_lng(stk, pci, 0), r;
	int k = digits2ek(*getArgReference_int(stk, pci, 2)), scale = 0;

	(void) cntxt;
	if (pci->argc > 3)
		scale = *getArgReference_int(stk, pci, 3);
	switch (getArgType(mb, pci, 1)) {
	case TYPE_bte:
		r = stk->stk[getArg(pci, 1)].val.btval;
		break;
	case TYPE_sht:
		r = stk->stk[getArg(pci, 1)].val.shval;
		break;
	case TYPE_int:
		r = stk->stk[getArg(pci, 1)].val.ival;
		break;
	case TYPE_lng:
		r = stk->stk[getArg(pci, 1)].val.lval;
		break;
#ifdef HAVE_HGE
	case TYPE_hge:
		r = (lng) stk->stk[getArg(pci, 1)].val.hval;
		break;
#endif
	default:
		throw(ILLARG, "calc.sec_interval", SQLSTATE(42000) "Illegal argument in second interval");
	}
	switch (k) {
	case iday:
		r *= 24;
		/* fall through */
	case ihour:
		r *= 60;
		/* fall through */
	case imin:
		r *= 60;
		/* fall through */
	case isec:
		r *= 1000;
		break;
	default:
		throw(ILLARG, "calc.sec_interval", SQLSTATE(42000) "Illegal argument in second interval");
	}
	if (scale)
		r /= scales[scale];
	*ret = r;
	return MAL_SUCCEED;
}

str
second_interval_daytime(lng *res, const daytime *s, const int *d, const int *sk)
{
	int k = digits2sk(*d);
	lng r = *(int *) s;

	(void) sk;
	if (daytime_isnil(*s)) {
		*res = lng_nil;
		return MAL_SUCCEED;
	}
	switch (k) {
	case isec:
		break;
	case imin:
		r /= 60000;
		r *= 60000;
		break;
	case ihour:
		r /= 3600000;
		r *= 3600000;
		break;
	case iday:
		r /= (24 * 3600000);
		r *= (24 * 3600000);
		break;
	default:
		throw(ILLARG, "calc.second_interval", SQLSTATE(42000) "Illegal argument in daytime interval");
	}
	*res = r;
	return MAL_SUCCEED;
}

str
SQLcurrent_daytime(Client cntxt, MalBlkPtr mb, MalStkPtr stk, InstrPtr pci)
{
	mvc *m = NULL;
	str msg;
	daytime t, *res = getArgReference_TYPE(stk, pci, 0, daytime);

	if ((msg = getSQLContext(cntxt, mb, &m, NULL)) != NULL)
		return msg;

	if ((msg = MTIMEcurrent_time(&t)) == MAL_SUCCEED) {
		t += m->timezone;
		while (t < 0)
			t += 24*60*60*1000;
		while (t >= 24*60*60*1000)
			t -= 24*60*60*1000;
		*res = t;
	}
	return msg;
}

str
SQLcurrent_timestamp(Client cntxt, MalBlkPtr mb, MalStkPtr stk, InstrPtr pci)
{
	mvc *m = NULL;
	str msg;
	timestamp t, *res = getArgReference_TYPE(stk, pci, 0, timestamp);

	if ((msg = getSQLContext(cntxt, mb, &m, NULL)) != NULL)
		return msg;

	if ((msg = MTIMEcurrent_timestamp(&t)) == MAL_SUCCEED) {
		lng offset = m->timezone;
		return MTIMEtimestamp_add(res, &t, &offset);
	}
	return msg;
}

/* str dump_cache(int *r); */
str
dump_cache(Client cntxt, MalBlkPtr mb, MalStkPtr stk, InstrPtr pci)
{
	mvc *m = NULL;
	str msg;
	int cnt;
	cq *q = NULL;
	BAT *query, *count;
	bat *rquery = getArgReference_bat(stk, pci, 0);
	bat *rcount = getArgReference_bat(stk, pci, 1);

	if ((msg = getSQLContext(cntxt, mb, &m, NULL)) != NULL)
		return msg;
	if ((msg = checkSQLContext(cntxt)) != NULL)
		return msg;
	cnt = m->qc->id;
	query = COLnew(0, TYPE_str, cnt, TRANSIENT);
	if (query == NULL)
		throw(SQL, "sql.dumpcache", SQLSTATE(HY001) MAL_MALLOC_FAIL);
	count = COLnew(0, TYPE_int, cnt, TRANSIENT);
	if (count == NULL) {
		BBPunfix(query->batCacheid);
		throw(SQL, "sql.dumpcache", SQLSTATE(HY001) MAL_MALLOC_FAIL);
	}

	for (q = m->qc->q; q; q = q->next) {
		if (q->type != Q_PREPARE) {
			if (BUNappend(query, q->codestring, FALSE) != GDK_SUCCEED ||
			    BUNappend(count, &q->count, FALSE) != GDK_SUCCEED) {
				BBPunfix(query->batCacheid);
				BBPunfix(count->batCacheid);
				throw(SQL, "sql.dumpcache", SQLSTATE(HY001) MAL_MALLOC_FAIL);
			}
		}
	}
	*rquery = query->batCacheid;
	*rcount = count->batCacheid;
	BBPkeepref(*rquery);
	BBPkeepref(*rcount);
	return MAL_SUCCEED;
}

/* str dump_opt_stats(int *r); */
str
dump_opt_stats(Client cntxt, MalBlkPtr mb, MalStkPtr stk, InstrPtr pci)
{
	mvc *m = NULL;
	str msg;
	int cnt;
	BAT *rewrite, *count;
	bat *rrewrite = getArgReference_bat(stk, pci, 0);
	bat *rcount = getArgReference_bat(stk, pci, 1);

	if ((msg = getSQLContext(cntxt, mb, &m, NULL)) != NULL ||
	    (msg = checkSQLContext(cntxt)) != NULL)
		return msg;
	cnt = m->qc->id;
	rewrite = COLnew(0, TYPE_str, cnt, TRANSIENT);
	count = COLnew(0, TYPE_int, cnt, TRANSIENT);
	if (rewrite == NULL || count == NULL) {
		BBPreclaim(rewrite);
		BBPreclaim(count);
		throw(SQL, "sql.optstats", SQLSTATE(HY001) MAL_MALLOC_FAIL);
	}

	if (BUNappend(rewrite, "joinidx", FALSE) != GDK_SUCCEED ||
	    BUNappend(count, &m->opt_stats[0], FALSE) != GDK_SUCCEED) {
		BBPreclaim(rewrite);
		BBPreclaim(count);
		throw(SQL, "sql.optstats", SQLSTATE(HY001) MAL_MALLOC_FAIL);
	}
	/* TODO add other rewrites */

	*rrewrite = rewrite->batCacheid;
	*rcount = count->batCacheid;
	BBPkeepref(*rrewrite);
	BBPkeepref(*rcount);
	return MAL_SUCCEED;
}

/* str dump_opt_stats(int *r); */
str
dump_trace(Client cntxt, MalBlkPtr mb, MalStkPtr stk, InstrPtr pci)
{
	int i;
	BAT *t[13];
	bat id;

	(void) cntxt;
	(void) mb;
	if (TRACEtable(t) != 13)
		throw(SQL, "sql.dump_trace", SQLSTATE(3F000) "Profiler not started");
	for(i=0; i< 13; i++)
	if( t[i]){
		id = t[i]->batCacheid;
		*getArgReference_bat(stk, pci, i) = id;
		BBPkeepref(id);
	} else
		throw(SQL,"dump_trace", SQLSTATE(45000) "Missing trace BAT ");
	return MAL_SUCCEED;
}

str
sql_sessions_wrap(Client cntxt, MalBlkPtr mb, MalStkPtr stk, InstrPtr pci)
{
	return CLTsessions(cntxt, mb, stk, pci);
}

str
sql_querylog_catalog(Client cntxt, MalBlkPtr mb, MalStkPtr stk, InstrPtr pci)
{
	int i;
	BAT *t[8];

	(void) cntxt;
	(void) mb;
	QLOGcatalog(t);
	for (i = 0; i < 8; i++) 
	if( t[i]){
		bat id = t[i]->batCacheid;

		*getArgReference_bat(stk, pci, i) = id;
		BBPkeepref(id);
	} else
		throw(SQL,"sql.querylog", SQLSTATE(45000) "Missing query catalog BAT");
	return MAL_SUCCEED;
}

str
sql_querylog_calls(Client cntxt, MalBlkPtr mb, MalStkPtr stk, InstrPtr pci)
{
	int i;
	BAT *t[10];

	(void) cntxt;
	(void) mb;
	QLOGcalls(t);
	for (i = 0; i < 9; i++) 
	if( t[i]){
		bat id = t[i]->batCacheid;

		*getArgReference_bat(stk, pci, i) = id;
		BBPkeepref(id);
	} else
		throw(SQL,"sql.querylog", SQLSTATE(45000) "Missing query call BAT");
	return MAL_SUCCEED;
}

str
sql_querylog_empty(Client cntxt, MalBlkPtr mb, MalStkPtr stk, InstrPtr pci)
{
	(void) cntxt;
	(void) mb;
	(void) stk;
	(void) pci;
	QLOGempty(NULL);
	return MAL_SUCCEED;
}

/* str sql_rowid(oid *rid, ptr v, str *sname, str *tname); */
str
sql_rowid(Client cntxt, MalBlkPtr mb, MalStkPtr stk, InstrPtr pci)
{
	BAT *b;
	mvc *m = NULL;
	str msg;
	sql_schema *s = NULL;
	sql_table *t = NULL;
	sql_column *c = NULL;
	sql_delta *d;
	oid *rid = getArgReference_oid(stk, pci, 0);
	str *sname = getArgReference_str(stk, pci, 2);
	str *tname = getArgReference_str(stk, pci, 3);

	if ((msg = getSQLContext(cntxt, mb, &m, NULL)) != NULL)
		return msg;
	if ((msg = checkSQLContext(cntxt)) != NULL)
		return msg;
	s = mvc_bind_schema(m, *sname);
	if (s == NULL)
		throw(SQL, "sql.rowid", SQLSTATE(3F000) "Schema missing %s", *sname);
	t = mvc_bind_table(m, s, *tname);
	if (t == NULL)
		throw(SQL, "sql.rowid", SQLSTATE(42S02) "Table missing %s.%s",*sname,*tname);
	if (!s || !t || !t->columns.set->h)
		throw(SQL, "calc.rowid", SQLSTATE(42S22) "Column missing %s.%s",*sname,*tname);
	c = t->columns.set->h->data;
	/* HACK, get insert bat */
	b = store_funcs.bind_col(m->session->tr, c, RD_INS);
	if( b == NULL)
		throw(SQL,"sql.rowid", SQLSTATE(HY005) "Canot access column descriptor");
	/* UGH (move into storage backends!!) */
	d = c->data;
	*rid = d->ibase + BATcount(b);
	BBPunfix(b->batCacheid);
	return MAL_SUCCEED;
}

static str
do_sql_rank_grp(bat *rid, const bat *bid, const bat *gid, int nrank, int dense, const char *name)
{
	BAT *r, *b, *g;
	BUN p, q;
	BATiter bi, gi;
	int (*ocmp) (const void *, const void *);
	int (*gcmp) (const void *, const void *);
	const void *oc, *gc, *on, *gn;
	int rank = 1;
	int c;

	if ((b = BATdescriptor(*bid)) == NULL)
		throw(SQL, name, SQLSTATE(HY005) "Cannot access column descriptor");
	if ((g = BATdescriptor(*gid)) == NULL) {
		BBPunfix(b->batCacheid);
		throw(SQL, name, SQLSTATE(HY005) "Cannot access column descriptor");
	}
	bi = bat_iterator(b);
	gi = bat_iterator(g);
	ocmp = ATOMcompare(b->ttype);
	gcmp = ATOMcompare(g->ttype);
	oc = BUNtail(bi, 0);
	gc = BUNtail(gi, 0);
	if (!ALIGNsynced(b, g)) {
		BBPunfix(b->batCacheid);
		BBPunfix(g->batCacheid);
		throw(SQL, name, SQLSTATE(45000) "Internal error, columns not aligned");
	}
/*
  if (!BATtordered(b)) {
  BBPunfix(b->batCacheid);
  BBPunfix(g->batCacheid);
  throw(SQL, name, SQLSTATE(45000) "Internal error, columns not sorted");
  }
*/
	r = COLnew(b->hseqbase, TYPE_int, BATcount(b), TRANSIENT);
	if (r == NULL) {
		BBPunfix(b->batCacheid);
		BBPunfix(g->batCacheid);
		throw(SQL, name, SQLSTATE(HY001) MAL_MALLOC_FAIL);
	}
	BATloop(b, p, q) {
		on = BUNtail(bi, p);
		gn = BUNtail(gi, p);

		if ((c = ocmp(on, oc)) != 0)
			rank = nrank;
		if (gcmp(gn, gc) != 0)
			c = rank = nrank = 1;
		oc = on;
		gc = gn;
		if (BUNappend(r, &rank, FALSE) != GDK_SUCCEED) {
			BBPunfix(b->batCacheid);
			BBPunfix(g->batCacheid);
			BBPunfix(r->batCacheid);
			throw(SQL, name, SQLSTATE(HY001) MAL_MALLOC_FAIL);
		}
		nrank += !dense || c;
	}
	BBPunfix(b->batCacheid);
	BBPunfix(g->batCacheid);
	BBPkeepref(*rid = r->batCacheid);
	return MAL_SUCCEED;
}

static str
do_sql_rank(bat *rid, const bat *bid, int nrank, int dense, const char *name)
{
	BAT *r, *b;
	BATiter bi;
	int (*cmp) (const void *, const void *);
	const void *cur, *n;
	BUN p, q;
	int rank = 1;
	int c;

	if ((b = BATdescriptor(*bid)) == NULL)
		throw(SQL, name, SQLSTATE(HY005) "Cannot access column descriptor");
	if (!BATtordered(b) && !BATtrevordered(b))
		throw(SQL, name, SQLSTATE(45000) "Internal error, columns not sorted");

	bi = bat_iterator(b);
	cmp = ATOMcompare(b->ttype);
	cur = BUNtail(bi, 0);
	r = COLnew(b->hseqbase, TYPE_int, BATcount(b), TRANSIENT);
	if (r == NULL) {
		BBPunfix(b->batCacheid);
		throw(SQL, name, SQLSTATE(HY001) MAL_MALLOC_FAIL);
	}
	if (BATtdense(b)) {
		BATloop(b, p, q) {
			if (BUNappend(r, &rank, FALSE) != GDK_SUCCEED)
				goto bailout;
			rank++;
		}
	} else {
		BATloop(b, p, q) {
			n = BUNtail(bi, p);
			if ((c = cmp(n, cur)) != 0)
				rank = nrank;
			cur = n;
			if (BUNappend(r, &rank, FALSE) != GDK_SUCCEED)
				goto bailout;
			nrank += !dense || c;
		}
	}
	BBPunfix(b->batCacheid);
	BBPkeepref(*rid = r->batCacheid);
	return MAL_SUCCEED;
  bailout:
	BBPunfix(b->batCacheid);
	BBPunfix(r->batCacheid);
	throw(SQL, name, SQLSTATE(HY001) MAL_MALLOC_FAIL);
}

str
sql_rank_grp(bat *rid, const bat *bid, const bat *gid, const bat *gpe)
{
	(void) gpe;
	return do_sql_rank_grp(rid, bid, gid, 1, 0, "sql.rank_grp");
}

str
sql_dense_rank_grp(bat *rid, const bat *bid, const bat *gid, const bat *gpe)
{
	(void) gpe;
	return do_sql_rank_grp(rid, bid, gid, 2, 1, "sql.dense_rank_grp");
}

str
sql_rank(bat *rid, const bat *bid)
{
	return do_sql_rank(rid, bid, 1, 0, "sql.rank");
}

str
sql_dense_rank(bat *rid, const bat *bid)
{
	return do_sql_rank(rid, bid, 2, 1, "sql.dense_rank");
}

str
SQLargRecord(Client cntxt, MalBlkPtr mb, MalStkPtr stk, InstrPtr pci)
{
	str s, t, *ret;

	(void) cntxt;
	ret = getArgReference_str(stk, pci, 0);
	s = instruction2str(mb, stk, getInstrPtr(mb, 0), LIST_MAL_ALL);
	t = strchr(s, ' ');
	*ret = GDKstrdup(t ? t + 1 : s);
	GDKfree(s);
	return MAL_SUCCEED;
}

/*
 * Vacuum cleaning tables
 * Shrinking and re-using space to vacuum clean the holes in the relations.
 */
static str
vacuum(Client cntxt, MalBlkPtr mb, MalStkPtr stk, InstrPtr pci, str (*func) (bat *, const bat *, const bat *), const char *name)
{
	str *sch = getArgReference_str(stk, pci, 1);
	str *tbl = getArgReference_str(stk, pci, 2);
	sql_trans *tr;
	sql_schema *s;
	sql_table *t;
	sql_column *c;
	mvc *m = NULL;
	str msg;
	bat bid;
	BAT *b, *del;
	node *o;
	int i, bids[2049];

	if ((msg = getSQLContext(cntxt, mb, &m, NULL)) != NULL)
		return msg;
	if ((msg = checkSQLContext(cntxt)) != NULL)
		return msg;
	s = mvc_bind_schema(m, *sch);
	if (s == NULL)
		throw(SQL, name, SQLSTATE(3F000) "Schema missing %s",*sch);
	t = mvc_bind_table(m, s, *tbl);
	if (t == NULL)
		throw(SQL, name, SQLSTATE(42S02) "Table missing %s.%s",*sch,*tbl);

	if (m->user_id != USER_MONETDB)
		throw(SQL, name, SQLSTATE(42000) "Insufficient privileges");
	if ((!list_empty(t->idxs.set) || !list_empty(t->keys.set)))
		throw(SQL, name, SQLSTATE(42000) "%s not allowed on tables with indices", name + 4);
	if (t->system)
		throw(SQL, name, SQLSTATE(42000) "%s not allowed on system tables", name + 4);

	if (has_snapshots(m->session->tr))
		throw(SQL, name, SQLSTATE(42000) "%s not allowed on snapshots", name + 4);
	if (!m->session->auto_commit)
		throw(SQL, name, SQLSTATE(42000) "%s only allowed in auto commit mode", name + 4);

	tr = m->session->tr;

	/* get the deletions BAT */
	del = mvc_bind_dbat(m, *sch, *tbl, RD_INS);
	if (BATcount(del) == 0) {
		BBPunfix(del->batCacheid);
		return MAL_SUCCEED;
	}


	i = 0;
	bids[i] = 0;
	for (o = t->columns.set->h; o; o = o->next, i++) {
		c = o->data;
		b = store_funcs.bind_col(tr, c, RDONLY);
		if (b == NULL || (msg = (*func) (&bid, &b->batCacheid, &del->batCacheid)) != NULL) {
			for (i--; i >= 0; i--)
				BBPrelease(bids[i]);
			if (b)
				BBPunfix(b->batCacheid);
			BBPunfix(del->batCacheid);
			if (!msg)
				throw(SQL, name, SQLSTATE(HY005) "Cannot access column descriptor");
			return msg;
		}
		BBPunfix(b->batCacheid);
		if (i < 2048) {
			bids[i] = bid;
			bids[i + 1] = 0;
		}
	}
	if (i >= 2048) {
		for (i--; i >= 0; i--)
			BBPrelease(bids[i]);
		throw(SQL, name, SQLSTATE(42000) "Too many columns to handle, use copy instead");
	}
	BBPunfix(del->batCacheid);

	mvc_clear_table(m, t);
	for (o = t->columns.set->h, i = 0; o; o = o->next, i++) {
		sql_column *c = o->data;
		BAT *ins = BATdescriptor(bids[i]);	/* use the insert bat */

		if( ins){
			store_funcs.append_col(tr, c, ins, TYPE_bat);
			BBPunfix(ins->batCacheid);
		}
		BBPrelease(bids[i]);
	}
	/* TODO indices */
	return MAL_SUCCEED;
}

str
SQLshrink(Client cntxt, MalBlkPtr mb, MalStkPtr stk, InstrPtr pci)
{
	return vacuum(cntxt, mb, stk, pci, BKCshrinkBAT, "sql.shrink");
}

str
SQLreuse(Client cntxt, MalBlkPtr mb, MalStkPtr stk, InstrPtr pci)
{
	return vacuum(cntxt, mb, stk, pci, BKCreuseBAT, "sql.reuse");
}

/*
 * The vacuum operation inspects the table for ordered properties and
 * will keep them.  To avoid expensive shuffles, the reorganisation is
 * balanced by the number of outstanding deletions.
 */
str
SQLvacuum(Client cntxt, MalBlkPtr mb, MalStkPtr stk, InstrPtr pci)
{
	str *sch = getArgReference_str(stk, pci, 1);
	str *tbl = getArgReference_str(stk, pci, 2);
	sql_trans *tr;
	sql_schema *s;
	sql_table *t;
	sql_column *c;
	mvc *m = NULL;
	str msg;
	BAT *b, *del;
	node *o;
	int ordered = 0;
	BUN cnt = 0;
	BUN dcnt;

	if ((msg = getSQLContext(cntxt, mb, &m, NULL)) != NULL)
		return msg;
	if ((msg = checkSQLContext(cntxt)) != NULL)
		return msg;
	s = mvc_bind_schema(m, *sch);
	if (s == NULL)
		throw(SQL, "sql.vacuum", SQLSTATE(3F000) "Schema missing %s",*sch);
	t = mvc_bind_table(m, s, *tbl);
	if (t == NULL)
		throw(SQL, "sql.vacuum", SQLSTATE(42S02) "Table missing %s.%s",*sch,*tbl);

	if (m->user_id != USER_MONETDB)
		throw(SQL, "sql.vacuum", SQLSTATE(42000) "insufficient privileges");
	if ((!list_empty(t->idxs.set) || !list_empty(t->keys.set)))
		throw(SQL, "sql.vacuum", SQLSTATE(42000) "vacuum not allowed on tables with indices");
	if (t->system)
		throw(SQL, "sql.vacuum", SQLSTATE(42000) "vacuum not allowed on system tables");

	if (has_snapshots(m->session->tr))
		throw(SQL, "sql.vacuum", SQLSTATE(42000) "vacuum not allowed on snapshots");

	if (!m->session->auto_commit)
		throw(SQL, "sql.vacuum", SQLSTATE(42000) "vacuum only allowed in auto commit mode");
	tr = m->session->tr;

	for (o = t->columns.set->h; o && ordered == 0; o = o->next) {
		c = o->data;
		b = store_funcs.bind_col(tr, c, RDONLY);
		if (b == NULL)
			throw(SQL, "sql.vacuum", SQLSTATE(HY005) "Cannot access column descriptor");
		ordered |= BATtordered(b);
		cnt = BATcount(b);
		BBPunfix(b->batCacheid);
	}

	/* get the deletions BAT */
	del = mvc_bind_dbat(m, *sch, *tbl, RD_INS);
	if( del == NULL)
		throw(SQL, "sql.vacuum", SQLSTATE(HY005) "Cannot access deletion column");

	dcnt = BATcount(del);
	BBPunfix(del->batCacheid);
	if (dcnt > 0) {
		/* now decide on the algorithm */
		if (ordered) {
			if (dcnt > cnt / 20)
				return SQLshrink(cntxt, mb, stk, pci);
		} else {
			return SQLreuse(cntxt, mb, stk, pci);
		}
	}
	return MAL_SUCCEED;
}

/*
 * The drop_hash operation cleans up any hash indices on any of the tables columns.
 */
str
SQLdrop_hash(Client cntxt, MalBlkPtr mb, MalStkPtr stk, InstrPtr pci)
{
	str *sch = getArgReference_str(stk, pci, 1);
	str *tbl = getArgReference_str(stk, pci, 2);
	sql_schema *s;
	sql_table *t;
	sql_column *c;
	mvc *m = NULL;
	str msg;
	BAT *b;
	node *o;

	if ((msg = getSQLContext(cntxt, mb, &m, NULL)) != NULL)
		return msg;
	if ((msg = checkSQLContext(cntxt)) != NULL)
		return msg;
	s = mvc_bind_schema(m, *sch);
	if (s == NULL)
		throw(SQL, "sql.drop_hash", SQLSTATE(3F000) "Schema missing %s",*sch);
	t = mvc_bind_table(m, s, *tbl);
	if (t == NULL)
		throw(SQL, "sql.drop_hash", SQLSTATE(42S02) "Table missing %s.%s",*sch, *tbl);

	for (o = t->columns.set->h; o; o = o->next) {
		c = o->data;
		b = store_funcs.bind_col(m->session->tr, c, RDONLY);
		if (b == NULL)
			throw(SQL, "sql.drop_hash", SQLSTATE(HY005) "Cannot access column descriptor");
		HASHdestroy(b);
		BBPunfix(b->batCacheid);
	}
	return MAL_SUCCEED;
}


/* after an update on the optimizer catalog, we have to change
 * the internal optimizer pipe line administration
 * The minimal and default pipelines may not be changed.
 */
str
SQLoptimizersUpdate(Client cntxt, MalBlkPtr mb, MalStkPtr stk, InstrPtr pci)
{
	mvc *m = NULL;
	str msg;

	if ((msg = getSQLContext(cntxt, mb, &m, NULL)) != NULL)
		return msg;
	if ((msg = checkSQLContext(cntxt)) != NULL)
		return msg;
	/* find the optimizer pipeline */
	(void) stk;
	(void) pci;
	throw(SQL, "updateOptimizer", SQLSTATE(42000) PROGRAM_NYI);
}

/*
 * Inspection of the actual storage footprint is a recurring question of users.
 * This is modelled as a generic SQL table producing function.
 * create function storage()
 * returns table ("schema" string, "table" string, "column" string, "type" string, "mode" string, location string, "count" bigint, width int, columnsize bigint, heapsize bigint indices bigint, sorted int)
 * external name sql.storage;
 */
str
sql_storage(Client cntxt, MalBlkPtr mb, MalStkPtr stk, InstrPtr pci)
{
	BAT *sch, *tab, *col, *type, *loc, *cnt, *atom, *size, *heap, *indices, *phash, *sort, *imprints, *mode, *revsort, *key, *oidx;
	mvc *m = NULL;
	str msg;
	sql_trans *tr;
	node *nsch, *ntab, *ncol;
	int w;
	bit bitval;
	bat *rsch = getArgReference_bat(stk, pci, 0);
	bat *rtab = getArgReference_bat(stk, pci, 1);
	bat *rcol = getArgReference_bat(stk, pci, 2);
	bat *rtype = getArgReference_bat(stk, pci, 3);
	bat *rmode = getArgReference_bat(stk, pci, 4);
	bat *rloc = getArgReference_bat(stk, pci, 5);
	bat *rcnt = getArgReference_bat(stk, pci, 6);
	bat *ratom = getArgReference_bat(stk, pci, 7);
	bat *rsize = getArgReference_bat(stk, pci, 8);
	bat *rheap = getArgReference_bat(stk, pci, 9);
	bat *rindices = getArgReference_bat(stk, pci, 10);
	bat *rphash = getArgReference_bat(stk, pci, 11);
	bat *rimprints = getArgReference_bat(stk, pci, 12);
	bat *rsort = getArgReference_bat(stk, pci, 13);
	bat *rrevsort = getArgReference_bat(stk, pci, 14);
	bat *rkey = getArgReference_bat(stk, pci, 15);
	bat *roidx = getArgReference_bat(stk, pci, 16);
	str sname = 0;
	str tname = 0;
	str cname = 0;

	if ((msg = getSQLContext(cntxt, mb, &m, NULL)) != NULL)
		return msg;
	if ((msg = checkSQLContext(cntxt)) != NULL)
		return msg;

	tr = m->session->tr;
	sch = COLnew(0, TYPE_str, 0, TRANSIENT);
	tab = COLnew(0, TYPE_str, 0, TRANSIENT);
	col = COLnew(0, TYPE_str, 0, TRANSIENT);
	type = COLnew(0, TYPE_str, 0, TRANSIENT);
	mode = COLnew(0, TYPE_str, 0, TRANSIENT);
	loc = COLnew(0, TYPE_str, 0, TRANSIENT);
	cnt = COLnew(0, TYPE_lng, 0, TRANSIENT);
	atom = COLnew(0, TYPE_int, 0, TRANSIENT);
	size = COLnew(0, TYPE_lng, 0, TRANSIENT);
	heap = COLnew(0, TYPE_lng, 0, TRANSIENT);
	indices = COLnew(0, TYPE_lng, 0, TRANSIENT);
	phash = COLnew(0, TYPE_bit, 0, TRANSIENT);
	imprints = COLnew(0, TYPE_lng, 0, TRANSIENT);
	sort = COLnew(0, TYPE_bit, 0, TRANSIENT);
	revsort = COLnew(0, TYPE_bit, 0, TRANSIENT);
	key = COLnew(0, TYPE_bit, 0, TRANSIENT);
	oidx = COLnew(0, TYPE_lng, 0, TRANSIENT);

	if (sch == NULL || tab == NULL || col == NULL || type == NULL || mode == NULL || loc == NULL || imprints == NULL || 
	    sort == NULL || cnt == NULL || atom == NULL || size == NULL || heap == NULL || indices == NULL || phash == NULL ||
	    revsort == NULL || key == NULL || oidx == NULL) {
		goto bailout;
	}
	if( pci->argc - pci->retc >= 1)
		sname = *getArgReference_str(stk, pci, pci->retc);
	if( pci->argc - pci->retc >= 2)
		tname = *getArgReference_str(stk, pci, pci->retc + 1);
	if( pci->argc - pci->retc >= 3)
		cname = *getArgReference_str(stk, pci, pci->retc + 2);

	/* check for limited storage tables */
	for (nsch = tr->schemas.set->h; nsch; nsch = nsch->next) {
		sql_base *b = nsch->data;
		sql_schema *s = (sql_schema *) nsch->data;
		if( sname && strcmp(b->name, sname) )
			continue;
		if (isalpha((int) b->name[0]))
			if (s->tables.set)
				for (ntab = (s)->tables.set->h; ntab; ntab = ntab->next) {
					sql_base *bt = ntab->data;
					sql_table *t = (sql_table *) bt;
					if( tname && strcmp(bt->name, tname) )
						continue;
					if (isTable(t))
						if (t->columns.set)
							for (ncol = (t)->columns.set->h; ncol; ncol = ncol->next) {
								sql_base *bc = ncol->data;
								sql_column *c = (sql_column *) ncol->data;
								BAT *bn;
								lng sz;

								if( cname && strcmp(bc->name, cname) )
									continue;
								bn = store_funcs.bind_col(tr, c, RDONLY);
								if (bn == NULL)
									throw(SQL, "sql.storage", SQLSTATE(HY005) "Cannot access column descriptor");

								/*printf("schema %s.%s.%s" , b->name, bt->name, bc->name); */
								if (BUNappend(sch, b->name, FALSE) != GDK_SUCCEED ||
								    BUNappend(tab, bt->name, FALSE) != GDK_SUCCEED ||
								    BUNappend(col, bc->name, FALSE) != GDK_SUCCEED)
									goto bailout;
								if (c->t->access == TABLE_WRITABLE) {
									if (BUNappend(mode, "writable", FALSE) != GDK_SUCCEED)
										goto bailout;
								} else if (c->t->access == TABLE_APPENDONLY) {
									if (BUNappend(mode, "appendonly", FALSE) != GDK_SUCCEED)
										goto bailout;
								} else if (c->t->access == TABLE_READONLY) {
									if (BUNappend(mode, "readonly", FALSE) != GDK_SUCCEED)
										goto bailout;
								} else {
									if (BUNappend(mode, 0, FALSE) != GDK_SUCCEED)
										goto bailout;
								}
								if (BUNappend(type, c->type.type->sqlname, FALSE) != GDK_SUCCEED)
									goto bailout;

								/*printf(" cnt "BUNFMT, BATcount(bn)); */
								sz = BATcount(bn);
								if (BUNappend(cnt, &sz, FALSE) != GDK_SUCCEED)
									goto bailout;

								/*printf(" loc %s", BBP_physical(bn->batCacheid)); */
								if (BUNappend(loc, BBP_physical(bn->batCacheid), FALSE) != GDK_SUCCEED)
									goto bailout;
								/*printf(" width %d", bn->twidth); */
								w = bn->twidth;
								if (bn->ttype == TYPE_str) {
									BUN p, q;
									double sum = 0;
									BATiter bi = bat_iterator(bn);
									lng cnt1, cnt2 = cnt1 = (lng) BATcount(bn);

									/* just take a sample */
									if (cnt1 > 512)
										cnt1 = cnt2 = 512;
									BATloop(bn, p, q) {
										str s = BUNtail(bi, p);
										if (s != NULL && strcmp(s, str_nil))
											sum += (int) strlen(s);
										if (--cnt1 <= 0)
											break;
									}
									if (cnt2)
										w = (int) (sum / cnt2);
								}
								if (BUNappend(atom, &w, FALSE) != GDK_SUCCEED)
									goto bailout;

								sz = BATcount(bn) * bn->twidth; 
								if (BUNappend(size, &sz, FALSE) != GDK_SUCCEED)
									goto bailout;

								sz = heapinfo(bn->tvheap, bn->batCacheid);
								if (BUNappend(heap, &sz, FALSE) != GDK_SUCCEED)
									goto bailout;

								sz = hashinfo(bn->thash, bn->batCacheid);
								if (BUNappend(indices, &sz, FALSE) != GDK_SUCCEED)
									goto bailout;

								bitval = 0; /* HASHispersistent(bn); */
								if (BUNappend(phash, &bitval, FALSE) != GDK_SUCCEED)
									goto bailout;

								sz = IMPSimprintsize(bn);
								if (BUNappend(imprints, &sz, FALSE) != GDK_SUCCEED)
									goto bailout;
								/*printf(" indices "BUNFMT, bn->thash?bn->thash->heap->size:0); */
								/*printf("\n"); */

								bitval = BATtordered(bn);
								if (!bitval && bn->tnosorted == 0)
									bitval = bit_nil;
								if (BUNappend(sort, &bitval, FALSE) != GDK_SUCCEED)
									goto bailout;

								bitval = BATtrevordered(bn);
								if (!bitval && bn->tnorevsorted == 0)
									bitval = bit_nil;
								if (BUNappend(revsort, &bitval, FALSE) != GDK_SUCCEED)
									goto bailout;

								bitval = BATtkey(bn);
								if (!bitval && bn->tnokey[0] == 0 && bn->tnokey[1] == 0)
									bitval = bit_nil;
								if (BUNappend(key, &bitval, FALSE) != GDK_SUCCEED)
									goto bailout;

								sz = bn->torderidx && bn->torderidx != (Heap *) 1 ? bn->torderidx->free : 0;
								if (BUNappend(oidx, &sz, FALSE) != GDK_SUCCEED)
									goto bailout;
								BBPunfix(bn->batCacheid);
							}

					if (isTable(t))
						if (t->idxs.set)
							for (ncol = (t)->idxs.set->h; ncol; ncol = ncol->next) {
								sql_base *bc = ncol->data;
								sql_idx *c = (sql_idx *) ncol->data;
								if (idx_has_column(c->type)) {
									BAT *bn = store_funcs.bind_idx(tr, c, RDONLY);
									lng sz;

									if (bn == NULL)
										throw(SQL, "sql.storage", SQLSTATE(HY005) "Cannot access column descriptor");
									if( cname && strcmp(bc->name, cname) )
										continue;
									/*printf("schema %s.%s.%s" , b->name, bt->name, bc->name); */
									if (BUNappend(sch, b->name, FALSE) != GDK_SUCCEED ||
									    BUNappend(tab, bt->name, FALSE) != GDK_SUCCEED ||
									    BUNappend(col, bc->name, FALSE) != GDK_SUCCEED)
										goto bailout;
									if (c->t->access == TABLE_WRITABLE) {
										if (BUNappend(mode, "writable", FALSE) != GDK_SUCCEED)
											goto bailout;
									} else if (c->t->access == TABLE_APPENDONLY) {
										if (BUNappend(mode, "appendonly", FALSE) != GDK_SUCCEED)
											goto bailout;
									} else if (c->t->access == TABLE_READONLY) {
										if (BUNappend(mode, "readonly", FALSE) != GDK_SUCCEED)
											goto bailout;
									} else {
										if (BUNappend(mode, 0, FALSE) != GDK_SUCCEED)
											goto bailout;
									}
									if (BUNappend(type, "oid", FALSE) != GDK_SUCCEED)
										goto bailout;

									/*printf(" cnt "BUNFMT, BATcount(bn)); */
									sz = BATcount(bn);
									if (BUNappend(cnt, &sz, FALSE) != GDK_SUCCEED)
										goto bailout;

									/*printf(" loc %s", BBP_physical(bn->batCacheid)); */
									if (BUNappend(loc, BBP_physical(bn->batCacheid), FALSE) != GDK_SUCCEED)
										goto bailout;
									/*printf(" width %d", bn->twidth); */
									w = bn->twidth;
									if (bn->ttype == TYPE_str) {
										BUN p, q;
										double sum = 0;
										BATiter bi = bat_iterator(bn);
										lng cnt1, cnt2 = cnt1 = BATcount(bn);

										/* just take a sample */
										if (cnt1 > 512)
											cnt1 = cnt2 = 512;
										BATloop(bn, p, q) {
											str s = BUNtail(bi, p);
											if (s != NULL && strcmp(s, str_nil))
												sum += (int) strlen(s);
											if (--cnt1 <= 0)
												break;
										}
										if (cnt2)
											w = (int) (sum / cnt2);
									}
									if (BUNappend(atom, &w, FALSE) != GDK_SUCCEED)
										goto bailout;
									/*printf(" size "BUNFMT, tailsize(bn,BATcount(bn)) + (bn->tvheap? bn->tvheap->size:0)); */
									sz = tailsize(bn, BATcount(bn));
									if (BUNappend(size, &sz, FALSE) != GDK_SUCCEED)
										goto bailout;

									sz = bn->tvheap ? bn->tvheap->size : 0;
									if (BUNappend(heap, &sz, FALSE) != GDK_SUCCEED)
										goto bailout;

									sz = bn->thash && bn->thash != (Hash *) 1 ? bn->thash->heap->size : 0; /* HASHsize() */
									if (BUNappend(indices, &sz, FALSE) != GDK_SUCCEED)
										goto bailout;
									bitval = 0; /* HASHispersistent(bn); */
									if (BUNappend(phash, &bitval, FALSE) != GDK_SUCCEED)
										goto bailout;

									sz = IMPSimprintsize(bn);
									if (BUNappend(imprints, &sz, FALSE) != GDK_SUCCEED)
										goto bailout;
									/*printf(" indices "BUNFMT, bn->thash?bn->thash->heap->size:0); */
									/*printf("\n"); */
									bitval = BATtordered(bn);
									if (!bitval && bn->tnosorted == 0)
										bitval = bit_nil;
									if (BUNappend(sort, &bitval, FALSE) != GDK_SUCCEED)
										goto bailout;
									bitval = BATtrevordered(bn);
									if (!bitval && bn->tnorevsorted == 0)
										bitval = bit_nil;
									if (BUNappend(revsort, &bitval, FALSE) != GDK_SUCCEED)
										goto bailout;
									bitval = BATtkey(bn);
									if (!bitval && bn->tnokey[0] == 0 && bn->tnokey[1] == 0)
										bitval = bit_nil;
									if (BUNappend(key, &bitval, FALSE) != GDK_SUCCEED)
										goto bailout;
									sz = bn->torderidx && bn->torderidx != (Heap *) 1 ? bn->torderidx->free : 0;
									if (BUNappend(oidx, &sz, FALSE) != GDK_SUCCEED)
										goto bailout;
									BBPunfix(bn->batCacheid);
								}
							}

				}
	}

	BBPkeepref(*rsch = sch->batCacheid);
	BBPkeepref(*rtab = tab->batCacheid);
	BBPkeepref(*rcol = col->batCacheid);
	BBPkeepref(*rmode = mode->batCacheid);
	BBPkeepref(*rloc = loc->batCacheid);
	BBPkeepref(*rtype = type->batCacheid);
	BBPkeepref(*rcnt = cnt->batCacheid);
	BBPkeepref(*ratom = atom->batCacheid);
	BBPkeepref(*rsize = size->batCacheid);
	BBPkeepref(*rheap = heap->batCacheid);
	BBPkeepref(*rindices = indices->batCacheid);
	BBPkeepref(*rphash = phash->batCacheid);
	BBPkeepref(*rimprints = imprints->batCacheid);
	BBPkeepref(*rsort = sort->batCacheid);
	BBPkeepref(*rrevsort = revsort->batCacheid);
	BBPkeepref(*rkey = key->batCacheid);
	BBPkeepref(*roidx = oidx->batCacheid);
	return MAL_SUCCEED;

  bailout:
	if (sch)
		BBPunfix(sch->batCacheid);
	if (tab)
		BBPunfix(tab->batCacheid);
	if (col)
		BBPunfix(col->batCacheid);
	if (mode)
		BBPunfix(mode->batCacheid);
	if (loc)
		BBPunfix(loc->batCacheid);
	if (cnt)
		BBPunfix(cnt->batCacheid);
	if (type)
		BBPunfix(type->batCacheid);
	if (atom)
		BBPunfix(atom->batCacheid);
	if (size)
		BBPunfix(size->batCacheid);
	if (heap)
		BBPunfix(heap->batCacheid);
	if (indices)
		BBPunfix(indices->batCacheid);
	if (phash)
		BBPunfix(phash->batCacheid);
	if (imprints)
		BBPunfix(imprints->batCacheid);
	if (sort)
		BBPunfix(sort->batCacheid);
	if (revsort)
		BBPunfix(revsort->batCacheid);
	if (key)
		BBPunfix(key->batCacheid);
	if (oidx)
		BBPunfix(oidx->batCacheid);
	throw(SQL, "sql.storage", SQLSTATE(HY001) MAL_MALLOC_FAIL);
}

void
freeVariables(Client c, MalBlkPtr mb, MalStkPtr glb, int start)
{
	int i;

	for (i = start; i < mb->vtop;) {
		if (glb) {
			if (isVarCleanup(mb, i))
				garbageElement(c, &glb->stk[i]);
			/* clean stack entry */
			glb->stk[i].vtype = TYPE_int;
			glb->stk[i].val.ival = 0;
			glb->stk[i].len = 0;
		}
		clearVariable(mb, i);
		i++;
	}
	mb->vtop = start;
}

/* if at least (2*SIZEOF_BUN), also store length (heaps are then
 * incompatible) */
#define EXTRALEN ((SIZEOF_BUN + GDK_VARALIGN - 1) & ~(GDK_VARALIGN - 1))

str
STRindex_int(int *i, const str *src, const bit *u)
{
	(void)src; (void)u;
	*i = 0;
	return MAL_SUCCEED;
}

str
BATSTRindex_int(bat *res, const bat *src, const bit *u)
{
	BAT *s, *r;

	if ((s = BATdescriptor(*src)) == NULL)
		throw(SQL, "calc.index", SQLSTATE(HY005) "Cannot access column descriptor");

	if (*u) {
		Heap *h = s->tvheap;
		size_t pad, pos;
		const size_t extralen = h->hashash ? EXTRALEN : 0;
		int v;

		r = COLnew(0, TYPE_int, 1024, TRANSIENT);
		if (r == NULL) {
			BBPunfix(s->batCacheid);
			throw(SQL, "calc.index", SQLSTATE(HY001) MAL_MALLOC_FAIL);
		}
		pos = GDK_STRHASHSIZE;
		while (pos < h->free) {
			const char *s;

			pad = GDK_VARALIGN - (pos & (GDK_VARALIGN - 1));
			if (pad < sizeof(stridx_t))
				pad += GDK_VARALIGN;
			pos += pad + extralen;
			s = h->base + pos;
			v = (int) (pos - GDK_STRHASHSIZE);
			if (BUNappend(r, &v, FALSE) != GDK_SUCCEED) {
				BBPreclaim(r);
				throw(SQL, "calc.index", SQLSTATE(HY001) MAL_MALLOC_FAIL);
			}
			pos += GDK_STRLEN(s);
		}
	} else {
		r = VIEWcreate(s->hseqbase, s);
		if (r == NULL) {
			BBPunfix(s->batCacheid);
			throw(SQL, "calc.index", SQLSTATE(HY001) MAL_MALLOC_FAIL);
		}
		r->ttype = TYPE_int;
		r->tvarsized = 0;
		r->tvheap = NULL;
	}
	BBPunfix(s->batCacheid);
	BBPkeepref((*res = r->batCacheid));
	return MAL_SUCCEED;
}

str
STRindex_sht(sht *i, const str *src, const bit *u)
{
	(void)src; (void)u;
	*i = 0;
	return MAL_SUCCEED;
}

str
BATSTRindex_sht(bat *res, const bat *src, const bit *u)
{
	BAT *s, *r;

	if ((s = BATdescriptor(*src)) == NULL)
		throw(SQL, "calc.index", SQLSTATE(HY005) "Cannot access column descriptor");

	if (*u) {
		Heap *h = s->tvheap;
		size_t pad, pos;
		const size_t extralen = h->hashash ? EXTRALEN : 0;
		sht v;

		r = COLnew(0, TYPE_sht, 1024, TRANSIENT);
		if (r == NULL) {
			BBPunfix(s->batCacheid);
			throw(SQL, "calc.index", SQLSTATE(HY001) MAL_MALLOC_FAIL);
		}
		pos = GDK_STRHASHSIZE;
		while (pos < h->free) {
			const char *s;

			pad = GDK_VARALIGN - (pos & (GDK_VARALIGN - 1));
			if (pad < sizeof(stridx_t))
				pad += GDK_VARALIGN;
			pos += pad + extralen;
			s = h->base + pos;
			v = (sht) (pos - GDK_STRHASHSIZE);
			if (BUNappend(r, &v, FALSE) != GDK_SUCCEED) {
				BBPreclaim(r);
				throw(SQL, "calc.index", SQLSTATE(HY001) MAL_MALLOC_FAIL);
			}
			pos += GDK_STRLEN(s);
		}
	} else {
		r = VIEWcreate(s->hseqbase, s);
		if (r == NULL) {
			BBPunfix(s->batCacheid);
			throw(SQL, "calc.index", SQLSTATE(HY001) MAL_MALLOC_FAIL);
		}
		r->ttype = TYPE_sht;
		r->tvarsized = 0;
		r->tvheap = NULL;
	}
	BBPunfix(s->batCacheid);
	BBPkeepref((*res = r->batCacheid));
	return MAL_SUCCEED;
}

str
STRindex_bte(bte *i, const str *src, const bit *u)
{
	(void)src; (void)u;
	*i = 0;
	return MAL_SUCCEED;
}

str
BATSTRindex_bte(bat *res, const bat *src, const bit *u)
{
	BAT *s, *r;

	if ((s = BATdescriptor(*src)) == NULL)
		throw(SQL, "calc.index", SQLSTATE(HY005) "Cannot access column descriptor");

	if (*u) {
		Heap *h = s->tvheap;
		size_t pad, pos;
		const size_t extralen = h->hashash ? EXTRALEN : 0;
		bte v;

		r = COLnew(0, TYPE_bte, 64, TRANSIENT);
		if (r == NULL) {
			BBPunfix(s->batCacheid);
			throw(SQL, "calc.index", SQLSTATE(HY001) MAL_MALLOC_FAIL);
		}
		pos = GDK_STRHASHSIZE;
		while (pos < h->free) {
			const char *s;

			pad = GDK_VARALIGN - (pos & (GDK_VARALIGN - 1));
			if (pad < sizeof(stridx_t))
				pad += GDK_VARALIGN;
			pos += pad + extralen;
			s = h->base + pos;
			v = (bte) (pos - GDK_STRHASHSIZE);
			if (BUNappend(r, &v, FALSE) != GDK_SUCCEED) {
				BBPreclaim(r);
				throw(SQL, "calc.index", SQLSTATE(HY001) MAL_MALLOC_FAIL);
			}
			pos += GDK_STRLEN(s);
		}
	} else {
		r = VIEWcreate(s->hseqbase, s);
		if (r == NULL) {
			BBPunfix(s->batCacheid);
			throw(SQL, "calc.index", SQLSTATE(HY001) MAL_MALLOC_FAIL);
		}
		r->ttype = TYPE_bte;
		r->tvarsized = 0;
		r->tvheap = NULL;
	}
	BBPunfix(s->batCacheid);
	BBPkeepref((*res = r->batCacheid));
	return MAL_SUCCEED;
}

str
STRstrings(str *i, const str *src)
{
	(void)src;
	*i = 0;
	return MAL_SUCCEED;
}

str
BATSTRstrings(bat *res, const bat *src)
{
	BAT *s, *r;
	Heap *h;
	size_t pad, pos;
	size_t extralen;

	if ((s = BATdescriptor(*src)) == NULL)
		throw(SQL, "calc.strings", SQLSTATE(HY005) "Cannot access column descriptor");

	h = s->tvheap;
	extralen = h->hashash ? EXTRALEN : 0;
	r = COLnew(0, TYPE_str, 1024, TRANSIENT);
	if (r == NULL) {
		BBPunfix(s->batCacheid);
		throw(SQL, "calc.strings", SQLSTATE(HY001) MAL_MALLOC_FAIL);
	}
	pos = GDK_STRHASHSIZE;
	while (pos < h->free) {
		const char *s;

		pad = GDK_VARALIGN - (pos & (GDK_VARALIGN - 1));
		if (pad < sizeof(stridx_t))
			pad += GDK_VARALIGN;
		pos += pad + extralen;
		s = h->base + pos;
		if (BUNappend(r, s, FALSE) != GDK_SUCCEED) {
			BBPreclaim(r);
			throw(SQL, "calc.strings", SQLSTATE(HY001) MAL_MALLOC_FAIL);
		}
		pos += GDK_STRLEN(s);
	}
	BBPunfix(s->batCacheid);
	BBPkeepref((*res = r->batCacheid));
	return MAL_SUCCEED;
}

str 
SQLflush_log(void *ret)
{
	(void)ret;
	store_flush_log();
	return MAL_SUCCEED;
}

str
SQLexist_val(Client cntxt, MalBlkPtr mb, MalStkPtr stk, InstrPtr pci)
{
	bit *res = getArgReference_bit(stk, pci, 0);
	ptr v = getArgReference(stk, pci, 1);
	int mtype = getArgType(mb, pci, 1);

	(void)cntxt;
	if (ATOMcmp(mtype, v, ATOMnilptr(mtype)) != 0)
		*res = TRUE;
	else
		*res = FALSE;
	return MAL_SUCCEED;
}

str
SQLexist(bit *res, bat *id)
{
	BAT *b;

	if ((b = BATdescriptor(*id)) == NULL)
		throw(SQL, "aggr.exist", SQLSTATE(HY005) "Cannot access column descriptor");
	*res = BATcount(b) != 0;
	BBPunfix(b->batCacheid);
	return MAL_SUCCEED;
}<|MERGE_RESOLUTION|>--- conflicted
+++ resolved
@@ -387,11 +387,7 @@
 	if(!sql->sa)
 		throw(SQL, "sql.catalog",MAL_MALLOC_FAIL);
 
-<<<<<<< HEAD
-    if (!sname) 
-=======
 	if (!sname)
->>>>>>> c714e750
 		sname = "sys";
 	if (!(s = mvc_bind_schema(sql, sname))) {
 		msg = sql_error(sql, 02, "3F000!CREATE TABLE: no such schema '%s'", sname);
