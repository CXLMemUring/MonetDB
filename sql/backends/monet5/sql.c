/*
 * This Source Code Form is subject to the terms of the Mozilla Public
 * License, v. 2.0.  If a copy of the MPL was not distributed with this
 * file, You can obtain one at http://mozilla.org/MPL/2.0/.
 *
 * Copyright 1997 - July 2008 CWI, August 2008 - 2018 MonetDB B.V.
 */

/*
 * authors M Kersten, N Nes
 * SQL support implementation
 * This module contains the wrappers around the SQL
 * multi-version-catalog and support routines copied
 * from the Version 4 code base.
 */
#include "monetdb_config.h"
#include "sql.h"
#include "streams.h"
#include "sql_result.h"
#include "sql_gencode.h"
#include "sql_storage.h"
#include "sql_scenario.h"
#include "store_sequence.h"
#include "sql_optimizer.h"
#include "sql_datetime.h"
#include "sql_partition.h"
#include "rel_optimizer.h"
#include "rel_partition.h"
#include "rel_distribute.h"
#include "rel_select.h"
#include "rel_rel.h"
#include "rel_exp.h"
#include "rel_dump.h"
#include "rel_bin.h"
#include "bbp.h"
#include "opt_pipes.h"
#include "orderidx.h"
#include "clients.h"
#include "mal_instruction.h"
#include "mal_resource.h"
#include "mal_authorize.h"

static int
rel_is_table(sql_rel *rel)
{
	if (!rel || is_base(rel->op))
		return 1;
	return 0;
}

static int
exp_is_point_select(sql_exp *e)
{
	if (!e)
		return 1;
	if (e->type == e_cmp && !e->f && e->flag == (int) cmp_equal) {
		sql_exp *r = e->r;
		sql_exp *l = e->l;

		if (!is_func(l->type) && r->card <= CARD_AGGR)
			return 1;
	}
	return 0;
}

static int
rel_no_mitosis(sql_rel *rel)
{
	int is_point = 0;

	if (!rel || is_basetable(rel->op))
		return 1;
	if (is_topn(rel->op) || rel->op == op_project)
		return rel_no_mitosis(rel->l);
	if (is_modify(rel->op) && rel->card <= CARD_AGGR)
		return rel_no_mitosis(rel->r);
	if (is_select(rel->op) && rel_is_table(rel->l) && rel->exps) {
		is_point = 0;
		/* just one point expression makes this a point query */
		if (rel->exps->h)
			if (exp_is_point_select(rel->exps->h->data))
				is_point = 1;
	}
	return is_point;
}

static int
rel_need_distinct_query(sql_rel *rel)
{
	int need_distinct = 0;

	while (!need_distinct && rel && is_project(rel->op) && !is_groupby(rel->op))
		rel = rel->l;
	if (!need_distinct && rel && is_groupby(rel->op) && rel->exps) {
		node *n, *m;
		for (n = rel->exps->h; n && !need_distinct; n = n->next) {
			sql_exp *e = n->data;
			if (e->type == e_aggr) {
				list *l = e->l;

				if (l)
					for (m = l->h; m && !need_distinct; m = m->next) {
						sql_exp *a = m->data;

						if (need_distinct(a))
							need_distinct = 1;
					}
			}
		}
	}
	return need_distinct;
}

sql_rel *
sql_symbol2relation(mvc *c, symbol *sym)
{
	sql_rel *r;

	r = rel_semantic(c, sym);
	if (r)
		r = rel_optimizer(c, r, 1);
	if (r)
		r = rel_distribute(c, r);
	if (r)
		r = rel_partition(c, r);
	if (r && (rel_no_mitosis(r) || rel_need_distinct_query(r)))
		c->no_mitosis = 1;
	return r;
}

/*
 * After the SQL statement has been executed, its data structures
 * should be garbage collected. For successful actions we have to finish
 * the transaction as well, e.g. commit or rollback.
 */
int
sqlcleanup(mvc *c, int err)
{
	sql_destroy_params(c);
	sql_destroy_args(c);
	c->sqs = NULL;

	if ((c->emod & mod_locked) == mod_locked) {
		/* here we should commit the transaction */
		if (!err) {
			sql_trans_commit(c->session->tr);
			/* write changes to disk */
			sql_trans_end(c->session);
			store_apply_deltas();
			sql_trans_begin(c->session);
		}
		store_unlock();
		c->emod = 0;
	}
	/* some statements dynamically disable caching */
	c->sym = NULL;
	if (c->sa)
		c->sa = sa_reset(c->sa);
	if (err >0)
		c->session->status = -err;
	if (err <0)
		c->session->status = err;
	c->label = 0;
	c->no_mitosis = 0;
	scanner_query_processed(&(c->scanner));
	return err;
}

/*
 * The internal administration of the SQL compilation and execution state
 * is administered by a state descriptor accessible in each phase.
 * Failure to find the state descriptor aborts the session.
 */

str
checkSQLContext(Client cntxt)
{
	backend *be;

	if (cntxt == NULL)
		throw(SQL, "mvc", SQLSTATE(42005) "No client record");
	if (cntxt->sqlcontext == NULL)
		throw(SQL, "mvc", SQLSTATE(42006) "SQL module not initialized");
	be = (backend *) cntxt->sqlcontext;
	if (be->mvc == NULL)
		throw(SQL, "mvc", SQLSTATE(42006) "SQL module not initialized, mvc struct missing");
	return MAL_SUCCEED;
}

str
getSQLContext(Client cntxt, MalBlkPtr mb, mvc **c, backend **b)
{
	backend *be;
	(void) mb;

	if (cntxt == NULL)
		throw(SQL, "mvc", SQLSTATE(42005) "No client record");
	if (cntxt->sqlcontext == NULL)
		throw(SQL, "mvc", SQLSTATE(42006) "SQL module not initialized");
	be = (backend *) cntxt->sqlcontext;
	if (be->mvc == NULL)
		throw(SQL, "mvc", SQLSTATE(42006) "SQL module not initialized, mvc struct missing");
	if (c)
		*c = be->mvc;
	if (b)
		*b = be;
	return MAL_SUCCEED;
}

str
SQLmvc(Client cntxt, MalBlkPtr mb, MalStkPtr stk, InstrPtr pci)
{
	mvc *sql = NULL;
	str msg;
	int *res = getArgReference_int(stk, pci, 0);

	if ((msg = getSQLContext(cntxt, mb, &sql, NULL)) != NULL)
		return msg;
	if ((msg = checkSQLContext(cntxt)) != NULL)
		return msg;
	*res = 0;
	return MAL_SUCCEED;
}


str
SQLcommit(Client cntxt, MalBlkPtr mb, MalStkPtr stk, InstrPtr pci)
{
	mvc *sql = NULL;
	str msg;
	(void) stk;
	(void) pci;

	if ((msg = getSQLContext(cntxt, mb, &sql, NULL)) != NULL)
		return msg;
	if ((msg = checkSQLContext(cntxt)) != NULL)
		return msg;

	if (sql->session->auto_commit != 0)
		throw(SQL, "sql.trans", SQLSTATE(2DM30) "COMMIT not allowed in auto commit mode");
	return mvc_commit(sql, 0, 0, false);
}

str
SQLabort(Client cntxt, MalBlkPtr mb, MalStkPtr stk, InstrPtr pci)
{
	mvc *sql = NULL;
	str msg;
	(void) stk;
	(void) pci;

	if ((msg = getSQLContext(cntxt, mb, &sql, NULL)) != NULL)
		return msg;
	if ((msg = checkSQLContext(cntxt)) != NULL)
		return msg;

	if (sql->session->active) {
		msg = mvc_rollback(sql, 0, NULL, false);
	}
	return msg;
}

str
SQLshutdown_wrap(Client cntxt, MalBlkPtr mb, MalStkPtr stk, InstrPtr pci)
{
	str msg;

	if ((msg = CLTshutdown(cntxt, mb, stk, pci)) == MAL_SUCCEED) {
		/* administer the shutdown */
		mnstr_printf(GDKstdout, "#%s\n", *getArgReference_str(stk, pci, 0));
	}
	return msg;
}

str
create_table_or_view(mvc *sql, char* sname, char *tname, sql_table *t, int temp, sqlid reuse, bool rename)
{
	sql_allocator *osa;
	sql_schema *s = mvc_bind_schema(sql, sname);
	sql_table *nt = NULL;
	node *n;
	int check = 0;

	if (STORE_READONLY)
		return sql_error(sql, 06, "25006!schema statements cannot be executed on a readonly database.");

	if(!rename) {
		if (!s)
			return sql_message(SQLSTATE(3F000) "CREATE %s: schema '%s' doesn't exist", (t->query) ? "TABLE" : "VIEW", sname);
		if (mvc_bind_table(sql, s, t->base.name)) {
			char *cd = (temp == SQL_DECLARED_TABLE) ? "DECLARE" : "CREATE";
			return sql_message(SQLSTATE(42S01) "%s TABLE: name '%s' already in use", cd, t->base.name);
		} else if (temp != SQL_DECLARED_TABLE && (!mvc_schema_privs(sql, s) && !(isTempSchema(s) && temp == SQL_LOCAL_TEMP))) {
			return sql_message(SQLSTATE(42000) "CREATE TABLE: insufficient privileges for user '%s' in schema '%s'", stack_get_string(sql, "current_user"), s->base.name);
		} else if (temp == SQL_DECLARED_TABLE && !list_empty(t->keys.set)) {
			return sql_message(SQLSTATE(42000) "DECLARE TABLE: '%s' cannot have constraints", t->base.name);
		}
	} else {
		assert(s);
	}

	osa = sql->sa;
	sql->sa = NULL;

<<<<<<< HEAD
	nt = sql_trans_create_table(sql->session->tr, s, tname, t->query, t->type, t->system, temp, t->commit_action,
								t->sz, reuse ? reuse : 0);
=======
	nt = sql_trans_create_table(sql->session->tr, s, t->base.name, t->query, t->type, t->system, temp, t->commit_action, t->sz, t->properties);
>>>>>>> 82118d57

	/* first check default values */
	for (n = t->columns.set->h; n; n = n->next) {
		sql_column *c = n->data;

		if (c->def) {
			char *buf, *typestr;
			sql_rel *r = NULL;
			list *id_l;

			sql->sa = sa_create();
			if(!sql->sa) {
				sql->sa = osa;
				throw(SQL, "sql.catalog",SQLSTATE(HY001) MAL_MALLOC_FAIL);
			}
			buf = sa_alloc(sql->sa, strlen(c->def) + 8);
			if(!buf) {
				sa_destroy(sql->sa);
				sql->sa = osa;
				throw(SQL, "sql.catalog",SQLSTATE(HY001) MAL_MALLOC_FAIL);
			}
			typestr = subtype2string2(&c->type);
			if(!typestr) {
				sa_destroy(sql->sa);
				sql->sa = osa;
				throw(SQL, "sql.catalog",SQLSTATE(HY001) MAL_MALLOC_FAIL);
			}
			snprintf(buf, BUFSIZ, "select cast(%s as %s);", c->def, typestr);
			_DELETE(typestr);
			r = rel_parse(sql, s, buf, m_deps);
			if (!r || !is_project(r->op) || !r->exps || list_length(r->exps) != 1 || rel_check_type(sql, &c->type, r->exps->h->data, type_equal) == NULL) {
				if(r)
					rel_destroy(r);
				sa_destroy(sql->sa);
				sql->sa = osa;
				throw(SQL, "sql.catalog", SQLSTATE(42000) "%s", sql->errstr);
			}
			if(!rename) {
				id_l = rel_dependencies(sql, r);
				mvc_create_dependencies(sql, id_l, nt->base.id, FUNC_DEPENDENCY);
			}
			rel_destroy(r);
			sa_destroy(sql->sa);
			sql->sa = NULL;
		}
	}

	for (n = t->columns.set->h; n; n = n->next) {
		sql_column *c = n->data, *copied = mvc_copy_column(sql, nt, c, NULL, !rename);

		if (copied == NULL) {
			sql->sa = osa;
			throw(SQL, "sql.catalog", SQLSTATE(42000) "CREATE TABLE: %s_%s_%s conflicts", s->base.name, t->base.name, c->base.name);
		}
		if(isPartitionedByColumnTable(t) && c->base.id == t->part.pcol->base.id)
			nt->part.pcol = copied;
	}
	if(isPartitionedByExpressionTable(t)) {
		char *err = NULL;

		nt->part.pexp->exp = sa_strdup(sql->session->tr->sa, t->part.pexp->exp);

		sql->sa = sa_create();
		if(!sql->sa) {
			sql->sa = osa;
			throw(SQL, "sql.catalog",SQLSTATE(HY001) MAL_MALLOC_FAIL);
		}

		err = bootstrap_partition_expression(sql, sql->session->tr->sa, nt, 1, !rename);
		sa_destroy(sql->sa);
		sql->sa = NULL;
		if(err) {
			sql->sa = osa;
			return err;
		}
	}
	if(!rename) {
		check = sql_trans_set_partition_table(sql->session->tr, nt);
		if(check == -1) {
			sql->sa = osa;
			throw(SQL, "sql.catalog", SQLSTATE(42000) "CREATE TABLE: %s_%s: the partition's expression is too long", s->base.name, t->base.name);
		} else if(check) {
			sql->sa = osa;
			throw(SQL, "sql.catalog", SQLSTATE(42000) "CREATE TABLE: %s_%s: an internal error occurred", s->base.name, t->base.name);
		}
	}

	if (t->idxs.set) {
		for (n = t->idxs.set->h; n; n = n->next) {
			sql_idx *i = n->data;
			mvc_copy_idx(sql, nt, i, !rename);
		}
	}
	if (t->keys.set) {
		for (n = t->keys.set->h; n; n = n->next) {
			sql_key *k = n->data;
			char *err = NULL;

			sql->sa = sa_create();
			if(!sql->sa) {
				sql->sa = osa;
				throw(SQL, "sql.catalog",SQLSTATE(HY001) MAL_MALLOC_FAIL);
			}

			err = sql_partition_validate_key(sql, nt, k, "CREATE");
			sa_destroy(sql->sa);
			sql->sa = NULL;
			if(err) {
				sql->sa = osa;
				return err;
			}
			mvc_copy_key(sql, nt, k, !rename);
		}
	}
	if (t->members.set) {
		for (n = t->members.set->h; n; n = n->next) {
			sql_part *pt = n->data;
			mvc_copy_part(sql, nt, pt, !rename);
		}
	}
	if (t->triggers.set) {
		for (n = t->triggers.set->h; n; n = n->next) {
			sql_trigger *tr = n->data;
			mvc_copy_trigger(sql, nt, tr, !rename);
		}
	}
	/* also create dependencies when not renaming */
	if (!rename && nt->query && isView(nt)) {
		sql_rel *r = NULL;

		sql->sa = sa_create();
		if(!sql->sa) {
			sql->sa = osa;
			throw(SQL, "sql.catalog",SQLSTATE(HY001) MAL_MALLOC_FAIL);
		}
		r = rel_parse(sql, s, nt->query, m_deps);
		if (r)
			r = rel_optimizer(sql, r, 0);
		if (r) {
			list *id_l = rel_dependencies(sql, r);

			mvc_create_dependencies(sql, id_l, nt->base.id, VIEW_DEPENDENCY);
		}
		sa_destroy(sql->sa);
	}
	sql->sa = osa;
	return MAL_SUCCEED;
}

str 
create_table_from_emit(Client cntxt, char *sname, char *tname, sql_emit_col *columns, size_t ncols) 
{
	size_t i;
	sql_table *t;
	sql_schema *s;
	mvc *sql = NULL;
	str msg = MAL_SUCCEED;

	if ((msg = getSQLContext(cntxt, NULL, &sql, NULL)) != NULL)
		return msg;
	if ((msg = checkSQLContext(cntxt)) != NULL)
		return msg;

	/* for some reason we don't have an allocator here, so make one */
	sql->sa = sa_create();
	if(!sql->sa)
		throw(SQL, "sql.catalog",SQLSTATE(HY001) MAL_MALLOC_FAIL);

	if (!sname)
		sname = "sys";
	if (!(s = mvc_bind_schema(sql, sname))) {
		msg = sql_error(sql, 02, "3F000!CREATE TABLE: no such schema '%s'", sname);
		goto cleanup;
	}
	if (!(t = mvc_create_table(sql, s, tname, tt_table, 0, SQL_DECLARED_TABLE, CA_COMMIT, -1, 0))) {
		msg = sql_error(sql, 02, "3F000!CREATE TABLE: could not create table '%s'", tname);
		goto cleanup;
	}

	for(i = 0; i < ncols; i++) {
		BAT *b = columns[i].b;
		sql_subtype *tpe = sql_bind_localtype(ATOMname(b->ttype));
		sql_column *col = NULL;

		if (!tpe) {
			msg = sql_error(sql, 02, "3F000!CREATE TABLE: could not find type for column");
			goto cleanup;
		}

		col = mvc_create_column(sql, t, columns[i].name, tpe);
		if (!col) {
			msg = sql_error(sql, 02, "3F000!CREATE TABLE: could not create column %s", columns[i].name);
			goto cleanup;
		}
	}
	msg = create_table_or_view(sql, sname, t->base.name, t, 0, 0, false);
	if (msg != MAL_SUCCEED) {
		goto cleanup;
	}
	t = mvc_bind_table(sql, s, tname);
	if (!t) {
		msg = sql_error(sql, 02, "3F000!CREATE TABLE: could not bind table %s", tname);
		goto cleanup;
	}
	for(i = 0; i < ncols; i++) {
		BAT *b = columns[i].b;
		sql_column *col = NULL;

		col = mvc_bind_column(sql,t, columns[i].name);
		if (!col) {
			msg = sql_error(sql, 02, "3F000!CREATE TABLE: could not bind column %s", columns[i].name);
			goto cleanup;
		}
		msg = mvc_append_column(sql->session->tr, col, b);
		if (msg != MAL_SUCCEED) {
			goto cleanup;
		}
	}

  cleanup:
	sa_destroy(sql->sa);
	sql->sa = NULL;
	return msg;
}

str 
append_to_table_from_emit(Client cntxt, char *sname, char *tname, sql_emit_col *columns, size_t ncols) 
{
	size_t i;
	sql_table *t;
	sql_schema *s;
	mvc *sql = NULL;
	str msg = MAL_SUCCEED;

	if ((msg = getSQLContext(cntxt, NULL, &sql, NULL)) != NULL)
		return msg;
	if ((msg = checkSQLContext(cntxt)) != NULL)
		return msg;

	/* for some reason we don't have an allocator here, so make one */
	sql->sa = sa_create();

	if (!sname) 
		sname = "sys";
	if (!(s = mvc_bind_schema(sql, sname))) {
		msg = sql_error(sql, 02, "3F000!CREATE TABLE: no such schema '%s'", sname);
		goto cleanup;
	}
	t = mvc_bind_table(sql, s, tname);
	if (!t) {
		msg = sql_error(sql, 02, "3F000!CREATE TABLE: could not bind table %s", tname);
		goto cleanup;
	}
	for(i = 0; i < ncols; i++) {
		BAT *b = columns[i].b;
		sql_column *col = NULL;

		col = mvc_bind_column(sql,t, columns[i].name);
		if (!col) {
			msg = sql_error(sql, 02, "3F000!CREATE TABLE: could not bind column %s", columns[i].name);
			goto cleanup;
		}
		msg = mvc_append_column(sql->session->tr, col, b);
		if (msg != MAL_SUCCEED) {
			goto cleanup;
		}
	}

  cleanup:
	sa_destroy(sql->sa);
	sql->sa = NULL;
	return msg;
}

BAT *
mvc_bind(mvc *m, const char *sname, const char *tname, const char *cname, int access)
{
	sql_trans *tr = m->session->tr;
	BAT *b = NULL;
	sql_schema *s = NULL;
	sql_table *t = NULL;
	sql_column *c = NULL;

	s = mvc_bind_schema(m, sname);
	if (s == NULL)
		return NULL;
	t = mvc_bind_table(m, s, tname);
	if (t == NULL)
		return NULL;
	c = mvc_bind_column(m, t, cname);
	if (c == NULL)
		return NULL;

	b = store_funcs.bind_col(tr, c, access);
	return b;
}

str
SQLcatalog(Client cntxt, MalBlkPtr mb, MalStkPtr stk, InstrPtr pci)
{
	(void) cntxt;
	(void) mb;
	(void) stk;
	(void) pci;
	return sql_message(SQLSTATE(25006) "Deprecated statement");
}

/* setVariable(int *ret, str *name, any value) */
str
setVariable(Client cntxt, MalBlkPtr mb, MalStkPtr stk, InstrPtr pci)
{
	int *res = getArgReference_int(stk, pci, 0);
	mvc *m = NULL;
	str msg;
	const char *varname = *getArgReference_str(stk, pci, 2);
	int mtype = getArgType(mb, pci, 3);
	ValRecord *src;
	char buf[BUFSIZ];

	if ((msg = getSQLContext(cntxt, mb, &m, NULL)) != NULL)
		return msg;
	if ((msg = checkSQLContext(cntxt)) != NULL)
		return msg;

	*res = 0;
	if (mtype < 0 || mtype >= 255)
		throw(SQL, "sql.setVariable", SQLSTATE(42100) "Variable type error");
	if (strcmp("optimizer", varname) == 0) {
		const char *newopt = *getArgReference_str(stk, pci, 3);
		if (newopt) {
			if (!isOptimizerPipe(newopt) && strchr(newopt, (int) ';') == 0) {
				throw(SQL, "sql.setVariable", SQLSTATE(42100) "optimizer '%s' unknown", newopt);
			}
			snprintf(buf, BUFSIZ, "user_%d", cntxt->idx);
			if (!isOptimizerPipe(newopt) || strcmp(buf, newopt) == 0) {
				msg = addPipeDefinition(cntxt, buf, newopt);
				if (msg)
					return msg;
				if (stack_find_var(m, varname)) {
					if(!stack_set_string(m, varname, buf))
						throw(SQL, "sql.setVariable", SQLSTATE(HY001) MAL_MALLOC_FAIL);
				}
			} else if (stack_find_var(m, varname)) {
				if(!stack_set_string(m, varname, newopt))
					throw(SQL, "sql.setVariable", SQLSTATE(HY001) MAL_MALLOC_FAIL);
			}
		}
		return MAL_SUCCEED;
	}
	src = &stk->stk[getArg(pci, 3)];
	if (stack_find_var(m, varname)) {
#ifdef HAVE_HGE
		hge sgn = val_get_number(src);
#else
		lng sgn = val_get_number(src);
#endif
		if ((msg = sql_update_var(m, varname, src->val.sval, sgn)) != NULL) {
			snprintf(buf, BUFSIZ, "%s", msg);
			if (strlen(msg) > 6 && msg[5] == '!')
				return msg;
			_DELETE(msg);
			throw(SQL, "sql.setVariable", SQLSTATE(42100) "%s", buf);
		}
		if(!stack_set_var(m, varname, src))
			throw(SQL, "sql.setVariable", SQLSTATE(HY001) MAL_MALLOC_FAIL);
	} else {
		snprintf(buf, BUFSIZ, "variable '%s' unknown", varname);
		throw(SQL, "sql.setVariable", SQLSTATE(42100) "%s", buf);
	}
	return MAL_SUCCEED;
}

/* getVariable(int *ret, str *name) */
str
getVariable(Client cntxt, MalBlkPtr mb, MalStkPtr stk, InstrPtr pci)
{
	int mtype = getArgType(mb, pci, 0);
	mvc *m = NULL;
	str msg;
	const char *varname = *getArgReference_str(stk, pci, 2);
	atom *a;
	ValRecord *dst, *src;

	if ((msg = getSQLContext(cntxt, mb, &m, NULL)) != NULL)
		return msg;
	if ((msg = checkSQLContext(cntxt)) != NULL)
		return msg;
	if (mtype < 0 || mtype >= 255)
		throw(SQL, "sql.getVariable", SQLSTATE(42100) "Variable type error");
	a = stack_get_var(m, varname);
	if (!a) {
		char buf[BUFSIZ];
		snprintf(buf, BUFSIZ, "variable '%s' unknown", varname);
		throw(SQL, "sql.getVariable", SQLSTATE(42100) "%s", buf);
	}
	src = &a->data;
	dst = &stk->stk[getArg(pci, 0)];
	if (VALcopy(dst, src) == NULL)
		throw(MAL, "sql.getVariable", SQLSTATE(HY001) MAL_MALLOC_FAIL);
	return MAL_SUCCEED;
}

str
sql_variables(Client cntxt, MalBlkPtr mb, MalStkPtr stk, InstrPtr pci)
{
	int i;
	mvc *m = NULL;
	BAT *vars;
	str msg;
	bat *res = getArgReference_bat(stk, pci, 0);

	if ((msg = getSQLContext(cntxt, mb, &m, NULL)) != NULL)
		return msg;
	if ((msg = checkSQLContext(cntxt)) != NULL)
		return msg;

	vars = COLnew(0, TYPE_str, m->topvars, TRANSIENT);
	if (vars == NULL)
		throw(SQL, "sql.variables", SQLSTATE(HY001) MAL_MALLOC_FAIL);
	for (i = 0; i < m->topvars && !m->vars[i].frame; i++) {
		if (BUNappend(vars, m->vars[i].name, false) != GDK_SUCCEED) {
			BBPreclaim(vars);
			throw(SQL, "sql.variables", SQLSTATE(HY001) MAL_MALLOC_FAIL);
		}
	}
	*res = vars->batCacheid;
	BBPkeepref(vars->batCacheid);
	return MAL_SUCCEED;
}

/* str mvc_logfile(int *d, str *filename); */
str
mvc_logfile(Client cntxt, MalBlkPtr mb, MalStkPtr stk, InstrPtr pci)
{
	mvc *m = NULL;
	str msg;
	const char *filename = *getArgReference_str(stk, pci, 1);

	if ((msg = getSQLContext(cntxt, mb, &m, NULL)) != NULL)
		return msg;
	if ((msg = checkSQLContext(cntxt)) != NULL)
		return msg;
	if (m->scanner.log) {
		close_stream(m->scanner.log);
		m->scanner.log = NULL;
	}

	if (strcmp(filename, str_nil)) {
		if((m->scanner.log = open_wastream(filename)) == NULL)
			throw(SQL, "sql.logfile", SQLSTATE(HY001) MAL_MALLOC_FAIL);
	}
	return MAL_SUCCEED;
}

/* str mvc_next_value(lng *res, str *sname, str *seqname); */
str
mvc_next_value(Client cntxt, MalBlkPtr mb, MalStkPtr stk, InstrPtr pci)
{
	mvc *m = NULL;
	str msg;
	sql_schema *s;
	lng *res = getArgReference_lng(stk, pci, 0);
	const char *sname = *getArgReference_str(stk, pci, 1);
	const char *seqname = *getArgReference_str(stk, pci, 2);

	if ((msg = getSQLContext(cntxt, mb, &m, NULL)) != NULL)
		return msg;
	if ((msg = checkSQLContext(cntxt)) != NULL)
		return msg;
	s = mvc_bind_schema(m, sname);
	if (s) {
		sql_sequence *seq = find_sql_sequence(s, seqname);

		if (seq && seq_next_value(seq, res)) {
			m->last_id = *res;
			stack_set_number(m, "last_id", m->last_id);
			return MAL_SUCCEED;
		}
	}
	throw(SQL, "sql.next_value", SQLSTATE(42000) "Error in fetching next value");
}

/* str mvc_bat_next_value(bat *res, int *sid, str *seqname); */
str
mvc_bat_next_value(Client cntxt, MalBlkPtr mb, MalStkPtr stk, InstrPtr pci)
{
	mvc *m = NULL;
	str msg;
	BAT *b, *r;
	BUN p, q;
	sql_schema *s = NULL;
	sql_sequence *seq = NULL;
	seqbulk *sb = NULL;
	BATiter bi;
	bat *res = getArgReference_bat(stk, pci, 0);
	bat sid = *getArgReference_bat(stk, pci, 1);
	const char *seqname = *getArgReference_str(stk, pci, 2);

	if ((msg = getSQLContext(cntxt, mb, &m, NULL)) != NULL)
		return msg;
	if ((msg = checkSQLContext(cntxt)) != NULL)
		return msg;

	if ((b = BATdescriptor(sid)) == NULL)
		throw(SQL, "sql.next_value", SQLSTATE(HY005) "Cannot access column descriptor");

	r = COLnew(b->hseqbase, TYPE_lng, BATcount(b), TRANSIENT);
	if (!r) {
		BBPunfix(b->batCacheid);
		throw(SQL, "sql.next_value", SQLSTATE(HY001) MAL_MALLOC_FAIL);
	}

	if (!BATcount(b)) {
		BBPunfix(b->batCacheid);
		BBPkeepref(r->batCacheid);
		*res = r->batCacheid;
		return MAL_SUCCEED;
	}

	bi = bat_iterator(b);
	BATloop(b, p, q) {
		str sname = BUNtail(bi, 0);
		lng l;

		if (!s || strcmp(s->base.name, sname) != 0) {
			if (sb)
				seqbulk_destroy(sb);
			s = mvc_bind_schema(m, sname);
			seq = NULL;
			if (!s || (seq = find_sql_sequence(s, seqname)) == NULL || !(sb = seqbulk_create(seq, BATcount(b)))) {
				BBPunfix(b->batCacheid);
				BBPunfix(r->batCacheid);
				throw(SQL, "sql.next_value", SQLSTATE(HY050) "Cannot find the sequence %s.%s", sname,seqname);
			}
		}
		if (!seqbulk_next_value(sb, &l)) {
			BBPunfix(b->batCacheid);
			BBPunfix(r->batCacheid);
			seqbulk_destroy(sb);
			throw(SQL, "sql.next_value", SQLSTATE(HY050) "Cannot generate next seuqnce value %s.%s", sname, seqname);
		}
		if (BUNappend(r, &l, false) != GDK_SUCCEED) {
			BBPunfix(b->batCacheid);
			BBPunfix(r->batCacheid);
			seqbulk_destroy(sb);
			throw(SQL, "sql.next_value", SQLSTATE(HY001) MAL_MALLOC_FAIL);
		}
	}
	if (sb)
		seqbulk_destroy(sb);
	BBPunfix(b->batCacheid);
	BBPkeepref(r->batCacheid);
	*res = r->batCacheid;
	return MAL_SUCCEED;
}

/* str mvc_get_value(lng *res, str *sname, str *seqname); */
str
mvc_get_value(Client cntxt, MalBlkPtr mb, MalStkPtr stk, InstrPtr pci)
{
	mvc *m = NULL;
	str msg;
	sql_schema *s;
	lng *res = getArgReference_lng(stk, pci, 0);
	const char *sname = *getArgReference_str(stk, pci, 1);
	const char *seqname = *getArgReference_str(stk, pci, 2);

	if ((msg = getSQLContext(cntxt, mb, &m, NULL)) != NULL)
		return msg;
	if ((msg = checkSQLContext(cntxt)) != NULL)
		return msg;
	s = mvc_bind_schema(m, sname);
	if (s) {
		sql_sequence *seq = find_sql_sequence(s, seqname);

		if (seq && seq_get_value(seq, res))
			return MAL_SUCCEED;
	}
	throw(SQL, "sql.get_value", SQLSTATE(HY050) "Failed to fetch sequence %s.%s", sname, seqname);
}

str
mvc_getVersion(lng *version, const int *clientid)
{
	mvc *m = NULL;
	Client cntxt = MCgetClient(*clientid);
	str msg;

	if ((msg = getSQLContext(cntxt, NULL, &m, NULL)) != NULL)
		return msg;
	if ((msg = checkSQLContext(cntxt)) != NULL)
		return msg;
	*version = -1;
	if (m->session->tr)
		*version = m->session->tr->stime;
	return MAL_SUCCEED;
}

/* str mvc_restart_seq(lng *res, str *sname, str *seqname, lng *start); */
str
mvc_restart_seq(Client cntxt, MalBlkPtr mb, MalStkPtr stk, InstrPtr pci)
{
	mvc *m = NULL;
	str msg;
	sql_schema *s;
	lng *res = getArgReference_lng(stk, pci, 0);
	const char *sname = *getArgReference_str(stk, pci, 1);
	const char *seqname = *getArgReference_str(stk, pci, 2);
	lng start = *getArgReference_lng(stk, pci, 3);

	if ((msg = getSQLContext(cntxt, mb, &m, NULL)) != NULL)
		return msg;
	if ((msg = checkSQLContext(cntxt)) != NULL)
		return msg;
	if (is_lng_nil(start))
		throw(SQL, "sql.restart", SQLSTATE(HY050) "Cannot (re)start sequence %s.%s with NULL",sname,seqname);
	s = mvc_bind_schema(m, sname);
	if (s) {
		sql_sequence *seq = find_sql_sequence(s, seqname);

		if (seq) {
			*res = sql_trans_sequence_restart(m->session->tr, seq, start);
			return MAL_SUCCEED;
		}
	}
	throw(SQL, "sql.restart", SQLSTATE(HY050) "Sequence %s.%s not found", sname, seqname);
}

static BAT *
mvc_bind_dbat(mvc *m, const char *sname, const char *tname, int access)
{
	sql_trans *tr = m->session->tr;
	BAT *b = NULL;
	sql_schema *s = NULL;
	sql_table *t = NULL;

	s = mvc_bind_schema(m, sname);
	if (s == NULL)
		return NULL;
	t = mvc_bind_table(m, s, tname);
	if (t == NULL)
		return NULL;

	b = store_funcs.bind_del(tr, t, access);
	return b;
}

BAT *
mvc_bind_idxbat(mvc *m, const char *sname, const char *tname, const char *iname, int access)
{
	sql_trans *tr = m->session->tr;
	BAT *b = NULL;
	sql_schema *s = NULL;
	sql_idx *i = NULL;

	s = mvc_bind_schema(m, sname);
	if (s == NULL)
		return NULL;
	i = mvc_bind_idx(m, s, iname);
	if (i == NULL)
		return NULL;

	(void) tname;
	b = store_funcs.bind_idx(tr, i, access);
	return b;
}

/* str mvc_bind_wrap(int *bid, str *sname, str *tname, str *cname, int *access); */
str
mvc_bind_wrap(Client cntxt, MalBlkPtr mb, MalStkPtr stk, InstrPtr pci)
{
	int upd = (pci->argc == 7 || pci->argc == 9);
	BAT *b = NULL, *bn;
	bat *bid = getArgReference_bat(stk, pci, 0);
	int coltype = getBatType(getArgType(mb, pci, 0));
	mvc *m = NULL;
	str msg;
	const char *sname = *getArgReference_str(stk, pci, 2 + upd);
	const char *tname = *getArgReference_str(stk, pci, 3 + upd);
	const char *cname = *getArgReference_str(stk, pci, 4 + upd);
	int access = *getArgReference_int(stk, pci, 5 + upd);

	if ((msg = getSQLContext(cntxt, mb, &m, NULL)) != NULL)
		return msg;
	if ((msg = checkSQLContext(cntxt)) != NULL)
		return msg;
	b = mvc_bind(m, sname, tname, cname, access);
	if (b && b->ttype != coltype)
		throw(SQL,"sql.bind",SQLSTATE(42000) "Column type mismatch");
	if (b) {
		if (pci->argc == (8 + upd) && getArgType(mb, pci, 6 + upd) == TYPE_int) {
			BUN cnt = BATcount(b), psz;
			/* partitioned access */
			int part_nr = *getArgReference_int(stk, pci, 6 + upd);
			int nr_parts = *getArgReference_int(stk, pci, 7 + upd);

			if (access == 0) {
				psz = cnt ? (cnt / nr_parts) : 0;
				bn = BATslice(b, part_nr * psz, (part_nr + 1 == nr_parts) ? cnt : ((part_nr + 1) * psz));
				if(bn == NULL)
					throw(SQL, "sql.bind", SQLSTATE(HY001) MAL_MALLOC_FAIL);
				BAThseqbase(bn, part_nr * psz);
			} else {
				/* BAT b holds the UPD_ID bat */
				oid l, h;
				BAT *c = mvc_bind(m, sname, tname, cname, 0);
				if (c == NULL) {
					BBPunfix(b->batCacheid);
					throw(SQL,"sql.bind",SQLSTATE(HY005) "Cannot access the update column %s.%s.%s",
					sname,tname,cname);
				}
				cnt = BATcount(c);
				psz = cnt ? (cnt / nr_parts) : 0;
				l = part_nr * psz;
				h = (part_nr + 1 == nr_parts) ? cnt : ((part_nr + 1) * psz);
				h--;
				bn = BATselect(b, NULL, &l, &h, true, true, false);
				BBPunfix(c->batCacheid);
				if(bn == NULL) {
					BBPunfix(b->batCacheid);
					throw(SQL, "sql.bind", SQLSTATE(HY001) MAL_MALLOC_FAIL);
				}
			}
			BBPunfix(b->batCacheid);
			b = bn;
		} else if (upd) {
			BAT *uv = mvc_bind(m, sname, tname, cname, RD_UPD_VAL);
			bat *uvl = getArgReference_bat(stk, pci, 1);

			if (uv == NULL)
				throw(SQL,"sql.bind",SQLSTATE(HY005) "Cannot access the update column %s.%s.%s",
					sname,tname,cname);
			BBPkeepref(*bid = b->batCacheid);
			BBPkeepref(*uvl = uv->batCacheid);
			return MAL_SUCCEED;
		}
		if (upd) {
			bat *uvl = getArgReference_bat(stk, pci, 1);

			if (BATcount(b)) {
				BAT *uv = mvc_bind(m, sname, tname, cname, RD_UPD_VAL);
				BAT *ui = mvc_bind(m, sname, tname, cname, RD_UPD_ID);
				BAT *id;
				BAT *vl;
				if (ui == NULL || uv == NULL) {
					bat_destroy(uv);
					bat_destroy(ui);
					throw(SQL,"sql.bind",SQLSTATE(HY005) "Cannot access the insert column %s.%s.%s",
						sname, tname, cname);
				}
				id = BATproject(b, ui);
				vl = BATproject(b, uv);
				bat_destroy(ui);
				bat_destroy(uv);
				if (id == NULL || vl == NULL) {
					bat_destroy(id);
					bat_destroy(vl);
					throw(SQL, "sql.bind", SQLSTATE(HY001) MAL_MALLOC_FAIL);
				}
				assert(BATcount(id) == BATcount(vl));
				BBPkeepref(*bid = id->batCacheid);
				BBPkeepref(*uvl = vl->batCacheid);
			} else {
				sql_schema *s = mvc_bind_schema(m, sname);
				sql_table *t = mvc_bind_table(m, s, tname);
				sql_column *c = mvc_bind_column(m, t, cname);

				*bid = e_bat(TYPE_oid);
				*uvl = e_bat(c->type.type->localtype);
				if(*bid == BID_NIL || *uvl == BID_NIL)
					throw(SQL, "sql.bind", SQLSTATE(HY001) MAL_MALLOC_FAIL);
			}
			BBPunfix(b->batCacheid);
		} else {
			BBPkeepref(*bid = b->batCacheid);
		}
		return MAL_SUCCEED;
	}
	if (sname && strcmp(sname, str_nil) != 0)
		throw(SQL, "sql.bind", SQLSTATE(42000) "unable to find %s.%s(%s)", sname, tname, cname);
	throw(SQL, "sql.bind", SQLSTATE(42000) "unable to find %s(%s)", tname, cname);
}

/* str mvc_bind_idxbat_wrap(int *bid, str *sname, str *tname, str *iname, int *access); */
str
mvc_bind_idxbat_wrap(Client cntxt, MalBlkPtr mb, MalStkPtr stk, InstrPtr pci)
{
	int upd = (pci->argc == 7 || pci->argc == 9);
	BAT *b = NULL, *bn;
	bat *bid = getArgReference_bat(stk, pci, 0);
	int coltype = getBatType(getArgType(mb, pci, 0));
	mvc *m = NULL;
	str msg;
	const char *sname = *getArgReference_str(stk, pci, 2 + upd);
	const char *tname = *getArgReference_str(stk, pci, 3 + upd);
	const char *iname = *getArgReference_str(stk, pci, 4 + upd);
	int access = *getArgReference_int(stk, pci, 5 + upd);

	if ((msg = getSQLContext(cntxt, mb, &m, NULL)) != NULL)
		return msg;
	if ((msg = checkSQLContext(cntxt)) != NULL)
		return msg;
	b = mvc_bind_idxbat(m, sname, tname, iname, access);
	if (b && b->ttype != coltype)
		throw(SQL,"sql.bind",SQLSTATE(42000) "Column type mismatch %s.%s.%s",sname,tname,iname);
	if (b) {
		if (pci->argc == (8 + upd) && getArgType(mb, pci, 6 + upd) == TYPE_int) {
			BUN cnt = BATcount(b), psz;
			/* partitioned access */
			int part_nr = *getArgReference_int(stk, pci, 6 + upd);
			int nr_parts = *getArgReference_int(stk, pci, 7 + upd);

			if (access == 0) {
				psz = cnt ? (cnt / nr_parts) : 0;
				bn = BATslice(b, part_nr * psz, (part_nr + 1 == nr_parts) ? cnt : ((part_nr + 1) * psz));
				if(bn == NULL)
					throw(SQL, "sql.bindidx", SQLSTATE(HY001) MAL_MALLOC_FAIL);
				BAThseqbase(bn, part_nr * psz);
			} else {
				/* BAT b holds the UPD_ID bat */
				oid l, h;
				BAT *c = mvc_bind_idxbat(m, sname, tname, iname, 0);
				if ( c == NULL) {
					BBPunfix(b->batCacheid);
					throw(SQL,"sql.bindidx",SQLSTATE(42000) "Cannot access index column %s.%s.%s",sname,tname,iname);
				}
				cnt = BATcount(c);
				psz = cnt ? (cnt / nr_parts) : 0;
				l = part_nr * psz;
				h = (part_nr + 1 == nr_parts) ? cnt : ((part_nr + 1) * psz);
				h--;
				bn = BATselect(b, NULL, &l, &h, true, true, false);
				BBPunfix(c->batCacheid);
				if(bn == NULL) {
					BBPunfix(b->batCacheid);
					throw(SQL, "sql.bindidx", SQLSTATE(HY001) MAL_MALLOC_FAIL);
				}
			}
			BBPunfix(b->batCacheid);
			b = bn;
		} else if (upd) {
			BAT *uv = mvc_bind_idxbat(m, sname, tname, iname, RD_UPD_VAL);
			bat *uvl = getArgReference_bat(stk, pci, 1);
			if ( uv == NULL)
				throw(SQL,"sql.bindidx",SQLSTATE(42000) "Cannot access index column %s.%s.%s",sname,tname,iname);
			BBPkeepref(*bid = b->batCacheid);
			BBPkeepref(*uvl = uv->batCacheid);
			return MAL_SUCCEED;
		}
		if (upd) {
			bat *uvl = getArgReference_bat(stk, pci, 1);

			if (BATcount(b)) {
				BAT *uv = mvc_bind_idxbat(m, sname, tname, iname, RD_UPD_VAL);
				BAT *ui = mvc_bind_idxbat(m, sname, tname, iname, RD_UPD_ID);
				BAT *id, *vl;
				if ( ui == NULL || uv == NULL) {
					bat_destroy(uv);
					bat_destroy(ui);
					throw(SQL,"sql.bindidx",SQLSTATE(42000) "Cannot access index column %s.%s.%s",sname,tname,iname);
				}
				id = BATproject(b, ui);
				vl = BATproject(b, uv);
				bat_destroy(ui);
				bat_destroy(uv);
				if (id == NULL || vl == NULL) {
					bat_destroy(id);
					bat_destroy(vl);
					throw(SQL, "sql.idxbind", SQLSTATE(HY001) MAL_MALLOC_FAIL);
				}
				assert(BATcount(id) == BATcount(vl));
				BBPkeepref(*bid = id->batCacheid);
				BBPkeepref(*uvl = vl->batCacheid);
			} else {
				sql_schema *s = mvc_bind_schema(m, sname);
				sql_idx *i = mvc_bind_idx(m, s, iname);

				*bid = e_bat(TYPE_oid);
				*uvl = e_bat((i->type==join_idx)?TYPE_oid:TYPE_lng);
				if(*bid == BID_NIL || *uvl == BID_NIL)
					throw(SQL, "sql.idxbind", SQLSTATE(HY001) MAL_MALLOC_FAIL);
			}
			BBPunfix(b->batCacheid);
		} else {
			BBPkeepref(*bid = b->batCacheid);
		}
		return MAL_SUCCEED;
	}
	if (sname)
		throw(SQL, "sql.idxbind", SQLSTATE(HY005) "Cannot access column descriptor %s for %s.%s", iname, sname, tname);
	throw(SQL, "sql.idxbind", SQLSTATE(HY005) "Cannot access column descriptor %s for %s", iname, tname);
}

str mvc_append_column(sql_trans *t, sql_column *c, BAT *ins) {
	int res = store_funcs.append_col(t, c, ins, TYPE_bat);
	if (res != 0) {
		throw(SQL, "sql.append", SQLSTATE(42000) "Cannot append values");
	}
	return MAL_SUCCEED;
}

/*mvc_grow_wrap(int *bid, str *sname, str *tname, str *cname, ptr d) */
str
mvc_grow_wrap(Client cntxt, MalBlkPtr mb, MalStkPtr stk, InstrPtr pci)
{
	int *res = getArgReference_int(stk, pci, 0);
	bat Tid = *getArgReference_bat(stk, pci, 1);
	ptr Ins = getArgReference(stk, pci, 2);
	int tpe = getArgType(mb, pci, 2);
	BAT *tid = 0, *ins = 0;
	size_t cnt = 1;
	oid v = 0;

	(void)cntxt;
	*res = 0;
	if ((tid = BATdescriptor(Tid)) == NULL)
		throw(SQL, "sql.grow", "Cannot access descriptor");
	if (tpe > GDKatomcnt)
		tpe = TYPE_bat;
	if (tpe == TYPE_bat && (ins = BATdescriptor(*(int *) Ins)) == NULL)
		throw(SQL, "sql.append", "Cannot access descriptor");
	if (ins) {
		cnt = BATcount(ins);
		BBPunfix(ins->batCacheid);
	}
	if (BATcount(tid)) {
		(void)BATmax(tid, &v);
		v++;
	}
	for(;cnt>0; cnt--, v++) {
		if (BUNappend(tid, &v, false) != GDK_SUCCEED) {
			BBPunfix(Tid);
			throw(SQL, "sql", SQLSTATE(HY001) MAL_MALLOC_FAIL);
		}
	}
	BBPunfix(Tid);
	return MAL_SUCCEED;
}

/*mvc_append_wrap(int *bid, str *sname, str *tname, str *cname, ptr d) */
str
mvc_append_wrap(Client cntxt, MalBlkPtr mb, MalStkPtr stk, InstrPtr pci)
{
	int *res = getArgReference_int(stk, pci, 0);
	mvc *m = NULL;
	str msg;
	const char *sname = *getArgReference_str(stk, pci, 2);
	const char *tname = *getArgReference_str(stk, pci, 3);
	const char *cname = *getArgReference_str(stk, pci, 4);
	ptr ins = getArgReference(stk, pci, 5);
	int tpe = getArgType(mb, pci, 5);
	sql_schema *s;
	sql_table *t;
	sql_column *c;
	BAT *b = 0;

	*res = 0;
	if ((msg = getSQLContext(cntxt, mb, &m, NULL)) != NULL)
		return msg;
	if ((msg = checkSQLContext(cntxt)) != NULL)
		return msg;
	if (tpe > GDKatomcnt)
		tpe = TYPE_bat;
	if (tpe == TYPE_bat && (ins = BATdescriptor(*(int *) ins)) == NULL)
		throw(SQL, "sql.append", SQLSTATE(HY005) "Cannot access column descriptor %s.%s.%s",
			sname,tname,cname);
	if (ATOMextern(tpe))
		ins = *(ptr *) ins;
	if ( tpe == TYPE_bat)
		b =  (BAT*) ins;
	s = mvc_bind_schema(m, sname);
	if (s == NULL) {
		if (b)
			BBPunfix(b->batCacheid);
		throw(SQL, "sql.append", SQLSTATE(3F000) "Schema missing %s",sname);
	}
	t = mvc_bind_table(m, s, tname);
	if (t == NULL) {
		if (b)
			BBPunfix(b->batCacheid);
		throw(SQL, "sql.append", SQLSTATE(42S02) "Table missing %s",tname);
	}
	if( b && BATcount(b) > 4096 && b->batPersistence == PERSISTENT)
		BATmsync(b);
	if (cname[0] != '%' && (c = mvc_bind_column(m, t, cname)) != NULL) {
		store_funcs.append_col(m->session->tr, c, ins, tpe);
	} else if (cname[0] == '%') {
		sql_idx *i = mvc_bind_idx(m, s, cname + 1);
		if (i)
			store_funcs.append_idx(m->session->tr, i, ins, tpe);
	}
	if (b) {
		BBPunfix(b->batCacheid);
	}
	return MAL_SUCCEED;
}

/*mvc_update_wrap(int *bid, str *sname, str *tname, str *cname, ptr d) */
str
mvc_update_wrap(Client cntxt, MalBlkPtr mb, MalStkPtr stk, InstrPtr pci)
{
	int *res = getArgReference_int(stk, pci, 0);
	mvc *m = NULL;
	str msg;
	const char *sname = *getArgReference_str(stk, pci, 2);
	const char *tname = *getArgReference_str(stk, pci, 3);
	const char *cname = *getArgReference_str(stk, pci, 4);
	bat Tids = *getArgReference_bat(stk, pci, 5);
	bat Upd = *getArgReference_bat(stk, pci, 6);
	BAT *tids, *upd;
	int tpe = getArgType(mb, pci, 6);
	sql_schema *s;
	sql_table *t;
	sql_column *c;

	*res = 0;
	if ((msg = getSQLContext(cntxt, mb, &m, NULL)) != NULL)
		return msg;
	if ((msg = checkSQLContext(cntxt)) != NULL)
		return msg;
	if (tpe > TYPE_any)
		tpe = TYPE_bat;
	else
		assert(0);
	if (tpe != TYPE_bat)
		throw(SQL, "sql.update", SQLSTATE(HY005) "Cannot access column descriotor %s.%s.%s",
		sname,tname,cname);
	if ((tids = BATdescriptor(Tids)) == NULL)
		throw(SQL, "sql.update", SQLSTATE(HY005) "Cannot access column descriptor %s.%s.%s",
			sname,tname,cname);
	if ((upd = BATdescriptor(Upd)) == NULL) {
		BBPunfix(tids->batCacheid);
		throw(SQL, "sql.update", SQLSTATE(HY005) "Cannot access column descriptor %s.%s.%s",
			sname,tname,cname);
	}
	s = mvc_bind_schema(m, sname);
	if (s == NULL) {
		BBPunfix(tids->batCacheid);
		BBPunfix(upd->batCacheid);
		throw(SQL, "sql.update", SQLSTATE(3F000) "Schema missing %s",sname);
	}
	t = mvc_bind_table(m, s, tname);
	if (t == NULL) {
		BBPunfix(tids->batCacheid);
		BBPunfix(upd->batCacheid);
		throw(SQL, "sql.update", SQLSTATE(42S02) "Table missing %s.%s",sname,tname);
	}
	if( upd && BATcount(upd) > 4096 && upd->batPersistence == PERSISTENT)
		BATmsync(upd);
	if( tids && BATcount(tids) > 4096 && tids->batPersistence == PERSISTENT)
		BATmsync(tids);
	if (cname[0] != '%' && (c = mvc_bind_column(m, t, cname)) != NULL) {
		store_funcs.update_col(m->session->tr, c, tids, upd, TYPE_bat);
	} else if (cname[0] == '%') {
		sql_idx *i = mvc_bind_idx(m, s, cname + 1);
		if (i)
			store_funcs.update_idx(m->session->tr, i, tids, upd, TYPE_bat);
	}
	BBPunfix(tids->batCacheid);
	BBPunfix(upd->batCacheid);
	return MAL_SUCCEED;
}

/* str mvc_clear_table_wrap(lng *res, str *sname, str *tname); */
str
mvc_clear_table_wrap(Client cntxt, MalBlkPtr mb, MalStkPtr stk, InstrPtr pci)
{
	sql_schema *s;
	sql_table *t;
	mvc *m = NULL;
	str msg;
	lng *res = getArgReference_lng(stk, pci, 0);
	const char *sname = *getArgReference_str(stk, pci, 1);
	const char *tname = *getArgReference_str(stk, pci, 2);

	if ((msg = getSQLContext(cntxt, mb, &m, NULL)) != NULL)
		return msg;
	if ((msg = checkSQLContext(cntxt)) != NULL)
		return msg;
	s = mvc_bind_schema(m, sname);
	if (s == NULL)
		throw(SQL, "sql.clear_table", "3F000!Schema missing %s", sname);
	t = mvc_bind_table(m, s, tname);
	if (t == NULL)
		throw(SQL, "sql.clear_table", "42S02!Table missing %s.%s", sname,tname);
	*res = mvc_clear_table(m, t);
	return MAL_SUCCEED;
}

/*mvc_delete_wrap(int *d, str *sname, str *tname, ptr d) */
str
mvc_delete_wrap(Client cntxt, MalBlkPtr mb, MalStkPtr stk, InstrPtr pci)
{
	int *res = getArgReference_int(stk, pci, 0);
	mvc *m = NULL;
	str msg;
	const char *sname = *getArgReference_str(stk, pci, 2);
	const char *tname = *getArgReference_str(stk, pci, 3);
	ptr ins = getArgReference(stk, pci, 4);
	int tpe = getArgType(mb, pci, 4);
	BAT *b = NULL;

	sql_schema *s;
	sql_table *t;

	*res = 0;
	if ((msg = getSQLContext(cntxt, mb, &m, NULL)) != NULL)
		return msg;
	if ((msg = checkSQLContext(cntxt)) != NULL)
		return msg;
	if (tpe > TYPE_any)
		tpe = TYPE_bat;
	if (tpe == TYPE_bat && (b = BATdescriptor(*(int *) ins)) == NULL)
		throw(SQL, "sql.delete", SQLSTATE(HY005) "Cannot access column descriptor");
	if (tpe != TYPE_bat || (b->ttype != TYPE_oid && b->ttype != TYPE_void)) {
		if (b)
			BBPunfix(b->batCacheid);
		throw(SQL, "sql.delete", SQLSTATE(HY005) "Cannot access column descriptor");
	}
	s = mvc_bind_schema(m, sname);
	if (s == NULL) {
		if (b)
			BBPunfix(b->batCacheid);
		throw(SQL, "sql.delete", SQLSTATE(3F000) "Schema missing %s",sname);
	}
	t = mvc_bind_table(m, s, tname);
	if (t == NULL) {
		if (b)
			BBPunfix(b->batCacheid);
		throw(SQL, "sql.delete", SQLSTATE(42S02) "Table missing %s.%s",sname,tname);
	}
	if( b && BATcount(b) > 4096 && b->batPersistence == PERSISTENT)
		BATmsync(b);
	store_funcs.delete_tab(m->session->tr, t, b, tpe);
	if (b)
		BBPunfix(b->batCacheid);
	return MAL_SUCCEED;
}

static BAT *
setwritable(BAT *b)
{
	BAT *bn = b;

	if (BATsetaccess(b, BAT_WRITE) != GDK_SUCCEED) {
		if (b->batSharecnt) {
			bn = COLcopy(b, b->ttype, true, TRANSIENT);
			if (bn != NULL)
				BATsetaccess(bn, BAT_WRITE);
		} else {
			bn = NULL;
		}
		BBPunfix(b->batCacheid);
	}
	return bn;
}

str
DELTAbat2(bat *result, const bat *col, const bat *uid, const bat *uval)
{
	return DELTAbat(result, col, uid, uval, NULL);
}

str
DELTAsub2(bat *result, const bat *col, const bat *cid, const bat *uid, const bat *uval)
{
	return DELTAsub(result, col, cid, uid, uval, NULL);
}

str
DELTAproject2(bat *result, const bat *sub, const bat *col, const bat *uid, const bat *uval)
{
	return DELTAproject(result, sub, col, uid, uval, NULL);
}

str
DELTAbat(bat *result, const bat *col, const bat *uid, const bat *uval, const bat *ins)
{
	BAT *c, *u_id, *u_val, *i = NULL, *res;

	if ((u_id = BBPquickdesc(*uid, false)) == NULL)
		throw(MAL, "sql.delta", SQLSTATE(HY002) RUNTIME_OBJECT_MISSING);
	if (ins && (i = BBPquickdesc(*ins, false)) == NULL)
		throw(MAL, "sql.delta", SQLSTATE(HY002) RUNTIME_OBJECT_MISSING);

	/* no updates, no inserts */
	if (BATcount(u_id) == 0 && (!i || BATcount(i) == 0)) {
		BBPretain(*result = *col);
		return MAL_SUCCEED;
	}

	if ((c = BBPquickdesc(*col, false)) == NULL)
		throw(MAL, "sql.delta", SQLSTATE(HY002) RUNTIME_OBJECT_MISSING);

	/* bat may change */
	if (i && BATcount(c) == 0 && BATcount(u_id) == 0) {
		BBPretain(*result = *ins);
		return MAL_SUCCEED;
	}

	c = BATdescriptor(*col);
	if (c == NULL)
		throw(MAL, "sql.delta", SQLSTATE(HY002) RUNTIME_OBJECT_MISSING);
	if ((res = COLcopy(c, c->ttype, true, TRANSIENT)) == NULL) {
		BBPunfix(c->batCacheid);
		throw(MAL, "sql.delta", SQLSTATE(45002) "Cannot create copy of delta structure");
	}
	BBPunfix(c->batCacheid);

	if ((u_val = BATdescriptor(*uval)) == NULL) {
		BBPunfix(res->batCacheid);
		throw(MAL, "sql.delta", SQLSTATE(HY002) RUNTIME_OBJECT_MISSING);
	}
	if ((u_id = BATdescriptor(*uid)) == NULL) {
		BBPunfix(u_val->batCacheid);
		BBPunfix(res->batCacheid);
		throw(MAL, "sql.delta", SQLSTATE(HY002) RUNTIME_OBJECT_MISSING);
	}
	assert(BATcount(u_id) == BATcount(u_val));
	if (BATcount(u_id) &&
	    BATreplace(res, u_id, u_val, true) != GDK_SUCCEED) {
		BBPunfix(u_id->batCacheid);
		BBPunfix(u_val->batCacheid);
		BBPunfix(res->batCacheid);
		throw(MAL, "sql.delta", SQLSTATE(45002) "Cannot access delta structure");
	}
	BBPunfix(u_id->batCacheid);
	BBPunfix(u_val->batCacheid);

	if (i && BATcount(i)) {
		if ((i = BATdescriptor(*ins)) == NULL) {
			BBPunfix(res->batCacheid);
			throw(MAL, "sql.delta", SQLSTATE(HY002) RUNTIME_OBJECT_MISSING);
		}
		if (BATappend(res, i, NULL, true) != GDK_SUCCEED) {
			BBPunfix(res->batCacheid);
			BBPunfix(i->batCacheid);
			throw(MAL, "sql.delta", SQLSTATE(45002) "Cannot access delta structuren");
		}
		BBPunfix(i->batCacheid);
	}

	BBPkeepref(*result = res->batCacheid);
	return MAL_SUCCEED;
}

str
DELTAsub(bat *result, const bat *col, const bat *cid, const bat *uid, const bat *uval, const bat *ins)
{
	BAT *c, *cminu = NULL, *u_id, *u_val, *u, *i = NULL, *res;
	gdk_return ret;

	if ((u_id = BBPquickdesc(*uid, false)) == NULL)
		throw(MAL, "sql.delta", SQLSTATE(HY002) RUNTIME_OBJECT_MISSING);
	if (ins && (i = BBPquickdesc(*ins, false)) == NULL)
		throw(MAL, "sql.delta", SQLSTATE(HY002) RUNTIME_OBJECT_MISSING);

	/* no updates, no inserts */
	if (BATcount(u_id) == 0 && (!i || BATcount(i) == 0)) {
		BBPretain(*result = *col);
		return MAL_SUCCEED;
	}

	if ((c = BBPquickdesc(*col, false)) == NULL)
		throw(MAL, "sql.delta", SQLSTATE(HY002) RUNTIME_OBJECT_MISSING);

	/* bat may change */
	if (i && BATcount(c) == 0 && BATcount(u_id) == 0) {
		BBPretain(*result = *ins);
		return MAL_SUCCEED;
	}

	c = BATdescriptor(*col);
	if (c == NULL)
		throw(MAL, "sql.delta", SQLSTATE(HY002) RUNTIME_OBJECT_MISSING);
	res = c;
	if (BATcount(u_id)) {
		u_id = BATdescriptor(*uid);
		if (!u_id) {
			BBPunfix(c->batCacheid);
			throw(MAL, "sql.delta", SQLSTATE(HY002) RUNTIME_OBJECT_MISSING);
		}
		cminu = BATdiff(c, u_id, NULL, NULL, false, BUN_NONE);
		if (!cminu) {
			BBPunfix(c->batCacheid);
			BBPunfix(u_id->batCacheid);
			throw(MAL, "sql.delta", SQLSTATE(HY001) MAL_MALLOC_FAIL " intermediate");
		}
		res = BATproject(cminu, c);
		BBPunfix(c->batCacheid);
		BBPunfix(cminu->batCacheid);
		cminu = NULL;
		if (!res) {
			BBPunfix(u_id->batCacheid);
			throw(MAL, "sql.delta", SQLSTATE(HY001) MAL_MALLOC_FAIL " intermediate" );
		}
		c = res;

		if ((u_val = BATdescriptor(*uval)) == NULL) {
			BBPunfix(c->batCacheid);
			BBPunfix(u_id->batCacheid);
			throw(MAL, "sql.delta", SQLSTATE(HY002) RUNTIME_OBJECT_MISSING);
		}
		if (BATcount(u_val)) {
			u = BATproject(u_val, u_id);
			BBPunfix(u_val->batCacheid);
			BBPunfix(u_id->batCacheid);
			if (!u) {
				BBPunfix(c->batCacheid);
				throw(MAL, "sql.delta", SQLSTATE(HY001) MAL_MALLOC_FAIL);
			}

			/* check selected updated values against candidates */
			BAT *c_ids = BATdescriptor(*cid);

			if (!c_ids) {
				BBPunfix(c->batCacheid);
				BBPunfix(u->batCacheid);
				throw(MAL, "sql.delta", SQLSTATE(HY002) RUNTIME_OBJECT_MISSING);
			}
			cminu = BATintersect(u, c_ids, NULL, NULL, false, BUN_NONE);
			BBPunfix(c_ids->batCacheid);
			if (cminu == NULL) {
				BBPunfix(c->batCacheid);
				BBPunfix(u->batCacheid);
				throw(MAL, "sql.delta", SQLSTATE(HY001) MAL_MALLOC_FAIL);
			}
			ret = BATappend(res, u, cminu, true);
			BBPunfix(u->batCacheid);
			if (cminu)
				BBPunfix(cminu->batCacheid);
			cminu = NULL;
			if (ret != GDK_SUCCEED) {
				BBPunfix(res->batCacheid);
				throw(MAL, "sql.delta", SQLSTATE(HY001) MAL_MALLOC_FAIL);
			}

			ret = BATsort(&u, NULL, NULL, res, NULL, NULL, false, false);
			BBPunfix(res->batCacheid);
			if (ret != GDK_SUCCEED) {
				throw(MAL, "sql.delta", SQLSTATE(HY001) MAL_MALLOC_FAIL);
			}
			res = u;
		} else {
			BBPunfix(u_val->batCacheid);
			BBPunfix(u_id->batCacheid);
		}
	}

	if (i) {
		i = BATdescriptor(*ins);
		if (!i) {
			BBPunfix(res->batCacheid);
			throw(MAL, "sql.delta", SQLSTATE(HY002) RUNTIME_OBJECT_MISSING);
		}
		if (BATcount(u_id)) {
			u_id = BATdescriptor(*uid);
			if (!u_id) {
				BBPunfix(res->batCacheid);
				BBPunfix(i->batCacheid);
				throw(MAL, "sql.delta", SQLSTATE(HY002) RUNTIME_OBJECT_MISSING);
			}
			cminu = BATdiff(i, u_id, NULL, NULL, false, BUN_NONE);
			BBPunfix(u_id->batCacheid);
			if (!cminu) {
				BBPunfix(res->batCacheid);
				BBPunfix(i->batCacheid);
				throw(MAL, "sql.delta", SQLSTATE(HY001) MAL_MALLOC_FAIL);
			}
		}
		if (isVIEW(res)) {
			BAT *n = COLcopy(res, res->ttype, true, TRANSIENT);
			BBPunfix(res->batCacheid);
			res = n;
			if (res == NULL) {
				BBPunfix(i->batCacheid);
				if (cminu)
					BBPunfix(cminu->batCacheid);
				throw(MAL, "sql.delta", SQLSTATE(HY001) MAL_MALLOC_FAIL);
			}
		}
		ret = BATappend(res, i, cminu, true);
		BBPunfix(i->batCacheid);
		if (cminu)
			BBPunfix(cminu->batCacheid);
		if (ret != GDK_SUCCEED) {
			BBPunfix(res->batCacheid);
			throw(MAL, "sql.delta", SQLSTATE(HY001) MAL_MALLOC_FAIL);
		}

		ret = BATsort(&u, NULL, NULL, res, NULL, NULL, false, false);
		BBPunfix(res->batCacheid);
		if (ret != GDK_SUCCEED)
			throw(MAL, "sql.delta", SQLSTATE(HY001) MAL_MALLOC_FAIL);
		res = u;
	}
	BATkey(res, true);
	BBPkeepref(*result = res->batCacheid);
	return MAL_SUCCEED;
}

str
DELTAproject(bat *result, const bat *sub, const bat *col, const bat *uid, const bat *uval, const bat *ins)
{
	BAT *s, *c, *u_id, *u_val, *i = NULL, *res, *tres;

	if ((s = BATdescriptor(*sub)) == NULL)
		throw(MAL, "sql.delta", SQLSTATE(HY002) RUNTIME_OBJECT_MISSING);

	if (ins && (i = BATdescriptor(*ins)) == NULL) {
		BBPunfix(s->batCacheid);
		throw(MAL, "sql.delta", SQLSTATE(HY002) RUNTIME_OBJECT_MISSING);
	}

	if (i && BATcount(s) == 0) {
		res = BATproject(s, i);
		BBPunfix(s->batCacheid);
		BBPunfix(i->batCacheid);
		if (res == NULL)
			throw(MAL, "sql.projectdelta", SQLSTATE(HY001) MAL_MALLOC_FAIL);

		BBPkeepref(*result = res->batCacheid);
		return MAL_SUCCEED;
	}

	if ((c = BATdescriptor(*col)) == NULL) {
		BBPunfix(s->batCacheid);
		if (i)
			BBPunfix(i->batCacheid);
		throw(MAL, "sql.delta", SQLSTATE(HY002) RUNTIME_OBJECT_MISSING);
	}

	/* projection(sub,col).union(projection(sub,i)) */
	res = c;
	if (i && BATcount(i)) {
		if (BATcount(c) == 0) {
			res = i;
			i = c;
		} else {
			if ((res = COLcopy(c, c->ttype, true, TRANSIENT)) == NULL) {
				BBPunfix(s->batCacheid);
				BBPunfix(i->batCacheid);
				BBPunfix(c->batCacheid);
				throw(MAL, "sql.projectdelta", SQLSTATE(HY001) MAL_MALLOC_FAIL);
			}
			BBPunfix(c->batCacheid);
			if (BATappend(res, i, NULL, false) != GDK_SUCCEED) {
				BBPunfix(s->batCacheid);
				BBPunfix(i->batCacheid);
				throw(MAL, "sql.projectdelta", SQLSTATE(HY001) MAL_MALLOC_FAIL);
			}
		}
	}
	if (i)
		BBPunfix(i->batCacheid);

	tres = BATproject(s, res);
	BBPunfix(res->batCacheid);
	if (tres == NULL) {
		BBPunfix(s->batCacheid);
		throw(MAL, "sql.projectdelta", SQLSTATE(HY001) MAL_MALLOC_FAIL);
	}
	res = tres;

	if ((u_id = BATdescriptor(*uid)) == NULL) {
		BBPunfix(res->batCacheid);
		BBPunfix(s->batCacheid);
		throw(MAL, "sql.delta", SQLSTATE(HY002) RUNTIME_OBJECT_MISSING);
	}
	if (!BATcount(u_id)) {
		BBPunfix(u_id->batCacheid);
		BBPunfix(s->batCacheid);
		BBPkeepref(*result = res->batCacheid);
		return MAL_SUCCEED;
	}
	if ((u_val = BATdescriptor(*uval)) == NULL) {
		BBPunfix(u_id->batCacheid);
		BBPunfix(res->batCacheid);
		BBPunfix(s->batCacheid);
		throw(MAL, "sql.delta", SQLSTATE(HY002) RUNTIME_OBJECT_MISSING);
	}

	if (BATcount(u_val)) {
		BAT *o, *nu_id, *nu_val;
		/* create subsets of u_id and u_val where the tail
		 * values of u_id are also in s, and where those tail
		 * values occur as head value in res */
		if ((o = BATintersect(u_id, s, NULL, NULL, false, BUN_NONE)) == NULL) {
			BBPunfix(s->batCacheid);
			BBPunfix(res->batCacheid);
			BBPunfix(u_id->batCacheid);
			BBPunfix(u_val->batCacheid);
			throw(MAL, "sql.delta", SQLSTATE(HY001) MAL_MALLOC_FAIL);
		}
		nu_id = BATproject(o, u_id);
		nu_val = BATproject(o, u_val);
		BBPunfix(u_id->batCacheid);
		BBPunfix(u_val->batCacheid);
		BBPunfix(o->batCacheid);
		tres = BATdense(res->hseqbase, res->hseqbase, BATcount(res));
		if (nu_id == NULL ||
		    nu_val == NULL ||
		    tres == NULL ||
		    (o = BATintersect(nu_id, tres, NULL, NULL, false, BUN_NONE)) == NULL) {
			BBPunfix(s->batCacheid);
			BBPunfix(res->batCacheid);
			BBPreclaim(nu_id);
			BBPreclaim(nu_val);
			BBPreclaim(tres);
			throw(MAL, "sql.delta", SQLSTATE(HY001) MAL_MALLOC_FAIL);
		}
		BBPunfix(tres->batCacheid);
		u_id = BATproject(o, nu_id);
		u_val = BATproject(o, nu_val);
		BBPunfix(nu_id->batCacheid);
		BBPunfix(nu_val->batCacheid);
		BBPunfix(o->batCacheid);
		if (u_id == NULL || u_val == NULL) {
			BBPunfix(s->batCacheid);
			BBPunfix(res->batCacheid);
			BBPreclaim(u_id);
			BBPreclaim(u_val);
			throw(MAL, "sql.delta", SQLSTATE(HY001) MAL_MALLOC_FAIL);
		}
		/* now update res with the subset of u_id and u_val we
		 * calculated */
		if ((res = setwritable(res)) == NULL ||
		    BATreplace(res, u_id, u_val, false) != GDK_SUCCEED) {
			if (res)
				BBPunfix(res->batCacheid);
			BBPunfix(s->batCacheid);
			BBPunfix(u_id->batCacheid);
			BBPunfix(u_val->batCacheid);
			throw(MAL, "sql.delta", SQLSTATE(HY001) MAL_MALLOC_FAIL);
		}
	}
	BBPunfix(s->batCacheid);
	BBPunfix(u_id->batCacheid);
	BBPunfix(u_val->batCacheid);

	BBPkeepref(*result = res->batCacheid);
	return MAL_SUCCEED;
}

str
BATleftproject(bat *Res, const bat *Col, const bat *L, const bat *R)
{
	BAT *c, *l, *r, *res;
	oid *p, *lp, *rp;
	BUN cnt = 0, i;

	c = BATdescriptor(*Col);
	if (c)
		cnt = BATcount(c);
	l = BATdescriptor(*L);
	r = BATdescriptor(*R);
	res = COLnew(0, TYPE_oid, cnt, TRANSIENT);
	if (!c || !l || !r || !res) {
		if (c)
			BBPunfix(c->batCacheid);
		if (l)
			BBPunfix(l->batCacheid);
		if (r)
			BBPunfix(r->batCacheid);
		if (res)
			BBPunfix(res->batCacheid);
		throw(MAL, "sql.delta", SQLSTATE(HY002) RUNTIME_OBJECT_MISSING);
	}
	p = (oid*)Tloc(res,0);
	for(i=0;i<cnt; i++)
		*p++ = oid_nil;
	BATsetcount(res, cnt);

	cnt = BATcount(l);
	p = (oid*)Tloc(res, 0);
	lp = (oid*)Tloc(l, 0);
	rp = (oid*)Tloc(r, 0);
	if (l->ttype == TYPE_void) {
		oid lp = l->tseqbase;
		if (r->ttype == TYPE_void) {
			oid rp = r->tseqbase;
			for(i=0;i<cnt; i++, lp++, rp++) 
				p[lp] = rp;
		} else {
			for(i=0;i<cnt; i++, lp++) 
				p[lp] = rp[i];
		}
	}
	if (r->ttype == TYPE_void) {
		oid rp = r->tseqbase;
		for(i=0;i<cnt; i++, rp++) 
			p[lp[i]] = rp;
	} else {
		for(i=0;i<cnt; i++) 
			p[lp[i]] = rp[i];
	}
	res->tsorted = 0;
	res->trevsorted = 0;
	res->tnil = 0;
	res->tnonil = 0;
	res->tkey = 0;
	BBPunfix(c->batCacheid);
	BBPunfix(l->batCacheid);
	BBPunfix(r->batCacheid);
	BBPkeepref(*Res = res->batCacheid);
	return MAL_SUCCEED;
}

/* str SQLtid(bat *result, mvc *m, str *sname, str *tname) */
str
SQLtid(Client cntxt, MalBlkPtr mb, MalStkPtr stk, InstrPtr pci)
{
	bat *res = getArgReference_bat(stk, pci, 0);
	mvc *m = NULL;
	str msg;
	sql_trans *tr;
	const char *sname = *getArgReference_str(stk, pci, 2);
	const char *tname = *getArgReference_str(stk, pci, 3);

	sql_schema *s;
	sql_table *t;
	sql_column *c;
	BAT *tids;
	size_t nr, inr = 0;
	oid sb = 0;

	*res = bat_nil;
	if ((msg = getSQLContext(cntxt, mb, &m, NULL)) != NULL)
		return msg;
	tr = m->session->tr;
	if ((msg = checkSQLContext(cntxt)) != NULL)
		return msg;
	s = mvc_bind_schema(m, sname);
	if (s == NULL)
		throw(SQL, "sql.tid", SQLSTATE(3F000) "Schema missing %s",sname);
	t = mvc_bind_table(m, s, tname);
	if (t == NULL)
		throw(SQL, "sql.tid", SQLSTATE(42S02) "Table missing %s.%s",sname,tname);
	c = t->columns.set->h->data;

	nr = store_funcs.count_col(tr, c, 1);

	if (isTable(t) && t->access == TABLE_WRITABLE && (t->base.flag != TR_NEW /* alter */ ) &&
	    t->persistence == SQL_PERSIST && !t->commit_action)
		inr = store_funcs.count_col(tr, c, 0);
	nr -= inr;
	if (pci->argc == 6) {	/* partitioned version */
		size_t cnt = nr;
		int part_nr = *getArgReference_int(stk, pci, 4);
		int nr_parts = *getArgReference_int(stk, pci, 5);

		nr /= nr_parts;
		sb = (oid) (part_nr * nr);
		if (nr_parts == (part_nr + 1)) {	/* last part gets the inserts */
			nr = cnt - (part_nr * nr);	/* keep rest */
			nr += inr;
		}
	} else {
		nr += inr;
	}

	/* create void,void bat with length and oid's set */
	tids = BATdense(sb, sb, (BUN) nr);
	if (tids == NULL)
		throw(SQL, "sql.tid", SQLSTATE(HY001) MAL_MALLOC_FAIL);

	if (store_funcs.count_del(tr, t)) {
		BAT *d = store_funcs.bind_del(tr, t, RD_INS);
		BAT *diff;
		if (d == NULL)
			throw(SQL,"sql.tid", SQLSTATE(45002) "Can not bind delete column");

		diff = BATdiff(tids, d, NULL, NULL, false, BUN_NONE);
		BBPunfix(d->batCacheid);
		BBPunfix(tids->batCacheid);
		if (diff == NULL)
			throw(SQL,"sql.tid", SQLSTATE(45002) "Cannot subtract delete column");
		BAThseqbase(diff, sb);
		tids = diff;
	}
	BBPkeepref(*res = tids->batCacheid);
	return MAL_SUCCEED;
}

/* unsafe pattern resultSet(tbl:bat[:str], attr:bat[:str], tpe:bat[:str], len:bat[:int],scale:bat[:int], cols:bat[:any]...) :int */
/* New result set rendering infrastructure */

static str
mvc_result_set_wrap( Client cntxt, MalBlkPtr mb, MalStkPtr stk, InstrPtr pci)
{
	int *res_id =getArgReference_int(stk,pci,0);
	bat tblId= *getArgReference_bat(stk, pci,1);
	bat atrId= *getArgReference_bat(stk, pci,2);
	bat tpeId= *getArgReference_bat(stk, pci,3);
	bat lenId= *getArgReference_bat(stk, pci,4);
	bat scaleId= *getArgReference_bat(stk, pci,5);
	bat bid;
	int i,res;
	str tblname, colname, tpename, msg= MAL_SUCCEED;
	int *digits, *scaledigits;
	oid o = 0;
	BATiter itertbl,iteratr,itertpe;
	mvc *m = NULL;
	BAT *b, *tbl, *atr, *tpe,*len,*scale;

	if ((msg = getSQLContext(cntxt, mb, &m, NULL)) != NULL)
		return msg;
	if ((msg = checkSQLContext(cntxt)) != NULL)
		return msg;
	bid = *getArgReference_bat(stk,pci,6);
	b = BATdescriptor(bid);
	if ( b == NULL)
		throw(MAL,"sql.resultset", SQLSTATE(HY005) "Cannot access column descriptor");
	res = *res_id = mvc_result_table(m, mb->tag, pci->argc - (pci->retc + 5), 1, b);
	if (res < 0)
		msg = createException(SQL, "sql.resultSet", SQLSTATE(45000) "Result table construction failed");
	BBPunfix(b->batCacheid);

	tbl = BATdescriptor(tblId);
	atr = BATdescriptor(atrId);
	tpe = BATdescriptor(tpeId);
	len = BATdescriptor(lenId);
	scale = BATdescriptor(scaleId);
	if( msg || tbl == NULL || atr == NULL || tpe == NULL || len == NULL || scale == NULL)
		goto wrapup_result_set;
	/* mimick the old rsColumn approach; */
	itertbl = bat_iterator(tbl);
	iteratr = bat_iterator(atr);
	itertpe = bat_iterator(tpe);
	digits = (int*) Tloc(len,0);
	scaledigits = (int*) Tloc(scale,0);

	for( i = 6; msg == MAL_SUCCEED && i< pci->argc; i++, o++){
		bid = *getArgReference_bat(stk,pci,i);
		tblname = BUNtail(itertbl,o);
		colname = BUNtail(iteratr,o);
		tpename = BUNtail(itertpe,o);
		b = BATdescriptor(bid);
		if ( b == NULL)
			msg= createException(MAL,"sql.resultset",SQLSTATE(HY005) "Cannot access column descriptor ");
		else if (mvc_result_column(m, tblname, colname, tpename, *digits++, *scaledigits++, b))
			msg = createException(SQL, "sql.resultset", SQLSTATE(42000) "Cannot access column descriptor %s.%s",tblname,colname);
		if( b)
			BBPunfix(bid);
	}
	/* now send it to the channel cntxt->fdout */
	if (mvc_export_result(cntxt->sqlcontext, cntxt->fdout, res, mb->starttime, mb->optimize))
		msg = createException(SQL, "sql.resultset", SQLSTATE(45000) "Result set construction failed");
	mb->starttime = 0;
	mb->optimize = 0;
  wrapup_result_set:
	if( tbl) BBPunfix(tblId);
	if( atr) BBPunfix(atrId);
	if( tpe) BBPunfix(tpeId);
	if( len) BBPunfix(lenId);
	if( scale) BBPunfix(scaleId);
	return msg;
}







/* Copy the result set into a CSV file */
str
mvc_export_table_wrap( Client cntxt, MalBlkPtr mb, MalStkPtr stk, InstrPtr pci)
{
	int *res_id =getArgReference_int(stk,pci,0);
	const char *filename = *getArgReference_str(stk,pci,1);
	const char *format = *getArgReference_str(stk,pci,2);
	unsigned char *tsep = NULL, *rsep = NULL, *ssep = NULL, *ns = NULL;
	unsigned char *T = (unsigned char *) *getArgReference_str(stk, pci, 3);
	unsigned char *R = (unsigned char *) *getArgReference_str(stk, pci, 4);
	unsigned char *S = (unsigned char *) *getArgReference_str(stk, pci, 5);
	unsigned char *N = (unsigned char *) *getArgReference_str(stk, pci, 6);

	bat tblId= *getArgReference_bat(stk, pci,7);
	bat atrId= *getArgReference_bat(stk, pci,8);
	bat tpeId= *getArgReference_bat(stk, pci,9);
	bat lenId= *getArgReference_bat(stk, pci,10);
	bat scaleId= *getArgReference_bat(stk, pci,11);
	stream *s;
	bat bid;
	int i,res;
	size_t l;
	str tblname, colname, tpename, msg= MAL_SUCCEED;
	int *digits, *scaledigits;
	oid o = 0;
	BATiter itertbl,iteratr,itertpe;
	mvc *m = NULL;
	BAT *order = NULL, *b = NULL, *tbl = NULL, *atr = NULL, *tpe = NULL,*len = NULL,*scale = NULL;
	res_table *t = NULL;

	(void) format;

	if ((msg = getSQLContext(cntxt, mb, &m, NULL)) != NULL)
		return msg;
	if ((msg = checkSQLContext(cntxt)) != NULL)
		return msg;

	bid = *getArgReference_bat(stk,pci,12);
	order = BATdescriptor(bid);
	if ( order == NULL)
		throw(MAL,"sql.resultset", SQLSTATE(HY005) "Cannot access column descriptor");
	res = *res_id = mvc_result_table(m, mb->tag, pci->argc - (pci->retc + 11), 1, order);
	t = m->results;
	if (res < 0){
		msg = createException(SQL, "sql.resultSet", SQLSTATE(45000) "Result set construction failed");
		goto wrapup_result_set1;
	}

	l = strlen((char *) T);
	tsep = GDKmalloc(l + 1);
	if(tsep == 0){
		msg = createException(SQL, "sql.resultSet", SQLSTATE(HY001) MAL_MALLOC_FAIL);
		goto wrapup_result_set1;
	}
	GDKstrFromStr(tsep, T, l);
	l = 0;
	l = strlen((char *) R);
	rsep = GDKmalloc(l + 1);
	if(rsep == 0){
		msg = createException(SQL, "sql.resultSet", SQLSTATE(HY001) MAL_MALLOC_FAIL);
		goto wrapup_result_set1;
	}
	GDKstrFromStr(rsep, R, l);
	l = 0;
	l = strlen((char *) S);
	ssep = GDKmalloc(l + 1);
	if(ssep == 0){
		msg = createException(SQL, "sql.resultSet", SQLSTATE(HY001) MAL_MALLOC_FAIL);
		goto wrapup_result_set1;
	}
	GDKstrFromStr(ssep, S, l);
	l = 0;
	l = strlen((char *) N);
	ns = GDKmalloc(l + 1);
	if(ns == 0){
		msg = createException(SQL, "sql.resultSet", SQLSTATE(HY001) MAL_MALLOC_FAIL);
		goto wrapup_result_set1;
	}
	GDKstrFromStr(ns, N, l);
	t->tsep = (char *) tsep;
	t->rsep = (char *) rsep;
	t->ssep = (char *) ssep;
	t->ns = (char *) ns;

	tbl = BATdescriptor(tblId);
	atr = BATdescriptor(atrId);
	tpe = BATdescriptor(tpeId);
	len = BATdescriptor(lenId);
	scale = BATdescriptor(scaleId);
	if( tbl == NULL || atr == NULL || tpe == NULL || len == NULL || scale == NULL)
		goto wrapup_result_set1;
	/* mimick the old rsColumn approach; */
	itertbl = bat_iterator(tbl);
	iteratr = bat_iterator(atr);
	itertpe = bat_iterator(tpe);
	digits = (int*) Tloc(len,0);
	scaledigits = (int*) Tloc(scale,0);

	for( i = 12; msg == MAL_SUCCEED && i< pci->argc; i++, o++){
		bid = *getArgReference_bat(stk,pci,i);
		tblname = BUNtail(itertbl,o);
		colname = BUNtail(iteratr,o);
		tpename = BUNtail(itertpe,o);
		b = BATdescriptor(bid);
		if ( b == NULL)
			msg= createException(MAL,"sql.resultset",SQLSTATE(HY005) "Cannot access column descriptor");
		else if (mvc_result_column(m, tblname, colname, tpename, *digits++, *scaledigits++, b))
			msg = createException(SQL, "sql.resultset", SQLSTATE(42000) "Cannot access column descriptor %s.%s",tblname,colname);
		if( b)
			BBPunfix(bid);
	}
	if ( msg )
		goto wrapup_result_set1;

	/* now select the file channel */
	if ( strcmp(filename,"stdout") == 0 )
		s= cntxt->fdout;
	else if ( (s = open_wastream(filename)) == NULL || mnstr_errnr(s)) {
		int errnr = mnstr_errnr(s);
		if (s)
			close_stream(s);
		msg=  createException(IO, "streams.open", SQLSTATE(42000) "could not open file '%s': %s",
				      filename?filename:"stdout", strerror(errnr));
		goto wrapup_result_set1;
	}
	if (mvc_export_result(cntxt->sqlcontext, s, res, mb->starttime, mb->optimize))
		msg = createException(SQL, "sql.resultset", SQLSTATE(45000) "Result set construction failed");
	mb->starttime = 0;
	mb->optimize = 0;
	if( s != cntxt->fdout)
		close_stream(s);
  wrapup_result_set1:
	BBPunfix(order->batCacheid);
	if( tbl) BBPunfix(tblId);
	if( atr) BBPunfix(atrId);
	if( tpe) BBPunfix(tpeId);
	if( len) BBPunfix(lenId);
	if( scale) BBPunfix(scaleId);
	return msg;
}

/* unsafe pattern resultSet(tbl:bat[:str], attr:bat[:str], tpe:bat[:str], len:bat[:int],scale:bat[:int], cols:any...) :int */
str
mvc_row_result_wrap( Client cntxt, MalBlkPtr mb, MalStkPtr stk, InstrPtr pci)
{
	int *res_id= getArgReference_int(stk, pci,0);
	bat tblId= *getArgReference_bat(stk, pci,1);
	bat atrId= *getArgReference_bat(stk, pci,2);
	bat tpeId= *getArgReference_bat(stk, pci,3);
	bat lenId= *getArgReference_bat(stk, pci,4);
	bat scaleId= *getArgReference_bat(stk, pci,5);
	int i, res;
	str tblname, colname, tpename, msg= MAL_SUCCEED;
	int *digits, *scaledigits;
	oid o = 0;
	BATiter itertbl,iteratr,itertpe;
	mvc *m = NULL;
	ptr v;
	int mtype;
	BAT  *tbl, *atr, *tpe,*len,*scale;

	if ((msg = getSQLContext(cntxt, mb, &m, NULL)) != NULL)
		return msg;
	if ((msg = checkSQLContext(cntxt)) != NULL)
		return msg;
	res = *res_id = mvc_result_table(m, mb->tag, pci->argc - (pci->retc + 5), 1, NULL);
	if (res < 0)
		throw(SQL, "sql.resultset", SQLSTATE(HY001) MAL_MALLOC_FAIL);

	tbl = BATdescriptor(tblId);
	atr = BATdescriptor(atrId);
	tpe = BATdescriptor(tpeId);
	len = BATdescriptor(lenId);
	scale = BATdescriptor(scaleId);
	if( tbl == NULL || atr == NULL || tpe == NULL || len == NULL || scale == NULL)
		goto wrapup_result_set;
	/* mimick the old rsColumn approach; */
	itertbl = bat_iterator(tbl);
	iteratr = bat_iterator(atr);
	itertpe = bat_iterator(tpe);
	digits = (int*) Tloc(len,0);
	scaledigits = (int*) Tloc(scale,0);

	for( i = 6; msg == MAL_SUCCEED && i< pci->argc; i++, o++){
		tblname = BUNtail(itertbl,o);
		colname = BUNtail(iteratr,o);
		tpename = BUNtail(itertpe,o);

		v = getArgReference(stk, pci, i);
		mtype = getArgType(mb, pci, i);
		if (ATOMextern(mtype))
			v = *(ptr *) v;
		if (mvc_result_value(m, tblname, colname, tpename, *digits++, *scaledigits++, v, mtype))
			throw(SQL, "sql.rsColumn", SQLSTATE(45000) "Result set construction failed");
	}
	if (mvc_export_result(cntxt->sqlcontext, cntxt->fdout, res, mb->starttime, mb->optimize))
		msg = createException(SQL, "sql.resultset", SQLSTATE(45000) "Result set construction failed");
	mb->starttime = 0;
	mb->optimize = 0;
  wrapup_result_set:
	if( tbl) BBPunfix(tblId);
	if( atr) BBPunfix(atrId);
	if( tpe) BBPunfix(tpeId);
	if( len) BBPunfix(lenId);
	if( scale) BBPunfix(scaleId);
	return msg;
}

str
mvc_export_row_wrap( Client cntxt, MalBlkPtr mb, MalStkPtr stk, InstrPtr pci)
{
	int *res_id= getArgReference_int(stk, pci,0);
	str filename = * getArgReference_str(stk,pci,1);
	const char *format = *getArgReference_str(stk,pci,2);
	unsigned char *tsep = NULL, *rsep = NULL, *ssep = NULL, *ns = NULL;
	unsigned char *T = (unsigned char *) *getArgReference_str(stk, pci, 3);
	unsigned char *R = (unsigned char *) *getArgReference_str(stk, pci, 4);
	unsigned char *S = (unsigned char *) *getArgReference_str(stk, pci, 5);
	unsigned char *N = (unsigned char *) *getArgReference_str(stk, pci, 6);

	bat tblId= *getArgReference_bat(stk, pci,7);
	bat atrId= *getArgReference_bat(stk, pci,8);
	bat tpeId= *getArgReference_bat(stk, pci,9);
	bat lenId= *getArgReference_bat(stk, pci,10);
	bat scaleId= *getArgReference_bat(stk, pci,11);

	size_t l;
	int i, res;
	stream *s;
	str tblname, colname, tpename, msg= MAL_SUCCEED;
	int *digits, *scaledigits;
	oid o = 0;
	BATiter itertbl,iteratr,itertpe;
	mvc *m = NULL;
	res_table *t = NULL;
	ptr v;
	int mtype;
	BAT  *tbl = NULL, *atr = NULL, *tpe = NULL,*len = NULL,*scale = NULL;

	(void) format;
	if ((msg = getSQLContext(cntxt, mb, &m, NULL)) != NULL)
		return msg;
	if ((msg = checkSQLContext(cntxt)) != NULL)
		return msg;
	res = *res_id = mvc_result_table(m, mb->tag, pci->argc - (pci->retc + 11), 1, NULL);

	t = m->results;
	if (res < 0){
		msg = createException(SQL, "sql.resultSet", SQLSTATE(45000) "Result set construction failed");
		goto wrapup_result_set;
	}

	l = strlen((char *) T);
	tsep = GDKmalloc(l + 1);
	if(tsep == 0){
		msg = createException(SQL, "sql.resultSet", SQLSTATE(HY001) MAL_MALLOC_FAIL);
		goto wrapup_result_set;
	}
	GDKstrFromStr(tsep, T, l);
	l = 0;
	l = strlen((char *) R);
	rsep = GDKmalloc(l + 1);
	if(rsep == 0){
		GDKfree(tsep);
		msg = createException(SQL, "sql.resultSet", SQLSTATE(HY001) MAL_MALLOC_FAIL);
		goto wrapup_result_set;
	}
	GDKstrFromStr(rsep, R, l);
	l = 0;
	l = strlen((char *) S);
	ssep = GDKmalloc(l + 1);
	if(ssep == 0){
		GDKfree(tsep);
		GDKfree(rsep);
		msg = createException(SQL, "sql.resultSet", SQLSTATE(HY001) MAL_MALLOC_FAIL);
		goto wrapup_result_set;
	}
	GDKstrFromStr(ssep, S, l);
	l = 0;
	l = strlen((char *) N);
	ns = GDKmalloc(l + 1);
	if(ns == 0){
		GDKfree(tsep);
		GDKfree(rsep);
		GDKfree(ssep);
		msg = createException(SQL, "sql.resultSet", SQLSTATE(HY001) MAL_MALLOC_FAIL);
		goto wrapup_result_set;
	}
	GDKstrFromStr(ns, N, l);
	t->tsep = (char *) tsep;
	t->rsep = (char *) rsep;
	t->ssep = (char *) ssep;
	t->ns = (char *) ns;

	tbl = BATdescriptor(tblId);
	atr = BATdescriptor(atrId);
	tpe = BATdescriptor(tpeId);
	len = BATdescriptor(lenId);
	scale = BATdescriptor(scaleId);
	if( msg || tbl == NULL || atr == NULL || tpe == NULL || len == NULL || scale == NULL)
		goto wrapup_result_set;
	/* mimick the old rsColumn approach; */
	itertbl = bat_iterator(tbl);
	iteratr = bat_iterator(atr);
	itertpe = bat_iterator(tpe);
	digits = (int*) Tloc(len,0);
	scaledigits = (int*) Tloc(scale,0);

	for( i = 12; msg == MAL_SUCCEED && i< pci->argc; i++, o++){
		tblname = BUNtail(itertbl,o);
		colname = BUNtail(iteratr,o);
		tpename = BUNtail(itertpe,o);

		v = getArgReference(stk, pci, i);
		mtype = getArgType(mb, pci, i);
		if (ATOMextern(mtype))
			v = *(ptr *) v;
		if (mvc_result_value(m, tblname, colname, tpename, *digits++, *scaledigits++, v, mtype))
			throw(SQL, "sql.rsColumn", SQLSTATE(45000) "Result set construction failed");
	}
	/* now select the file channel */
	if ( strcmp(filename,"stdout") == 0 )
		s= cntxt->fdout;
	else if ( (s = open_wastream(filename)) == NULL || mnstr_errnr(s)) {
		int errnr = mnstr_errnr(s);
		if (s)
			close_stream(s);
		msg=  createException(IO, "streams.open", SQLSTATE(42000) "could not open file '%s': %s",
				      filename?filename:"stdout", strerror(errnr));
		goto wrapup_result_set;
	}
	if (mvc_export_result(cntxt->sqlcontext, s, res, mb->starttime, mb->optimize))
		msg = createException(SQL, "sql.resultset", SQLSTATE(45000) "Result set construction failed");
	mb->starttime = 0;
	mb->optimize = 0;
	if( s != cntxt->fdout)
		mnstr_close(s);
  wrapup_result_set:
	if( tbl) BBPunfix(tblId);
	if( atr) BBPunfix(atrId);
	if( tpe) BBPunfix(tpeId);
	if( len) BBPunfix(lenId);
	if( scale) BBPunfix(scaleId);
	return msg;
}

str
mvc_table_result_wrap(Client cntxt, MalBlkPtr mb, MalStkPtr stk, InstrPtr pci)
{
	str res = MAL_SUCCEED;
	BAT *order;
	mvc *m = NULL;
	str msg;
	int *res_id;
	int nr_cols;
	int qtype;
	bat order_bid;

	if ( pci->argc > 6)
		return mvc_result_set_wrap(cntxt,mb,stk,pci);

	res_id = getArgReference_int(stk, pci, 0);
	nr_cols = *getArgReference_int(stk, pci, 1);
	qtype = *getArgReference_int(stk, pci, 2);
	order_bid = *getArgReference_bat(stk, pci, 3);

	if ((msg = getSQLContext(cntxt, mb, &m, NULL)) != NULL)
		return msg;
	if ((msg = checkSQLContext(cntxt)) != NULL)
		return msg;
	if ((order = BATdescriptor(order_bid)) == NULL) {
		throw(SQL, "sql.resultSet", SQLSTATE(HY005) "Cannot access column descriptor");
	}
	*res_id = mvc_result_table(m, mb->tag, nr_cols, qtype, order);
	if (*res_id < 0)
		res = createException(SQL, "sql.resultSet", SQLSTATE(45000) "Result set construction failed");
	BBPunfix(order->batCacheid);
	return res;
}

/* str mvc_affected_rows_wrap(int *m, int m, lng *nr, str *w); */
str
mvc_affected_rows_wrap(Client cntxt, MalBlkPtr mb, MalStkPtr stk, InstrPtr pci)
{
	backend *b = NULL;
	int *res = getArgReference_int(stk, pci, 0), error;
#ifndef NDEBUG
	int mtype = getArgType(mb, pci, 2);
#endif
	lng nr;
	str msg;

	(void) mb;		/* NOT USED */
	if ((msg = checkSQLContext(cntxt)) != NULL)
		return msg;
	*res = 0;
	assert(mtype == TYPE_lng);
	nr = *getArgReference_lng(stk, pci, 2);
	b = cntxt->sqlcontext;
	error = mvc_export_affrows(b, b->out, nr, "", mb->tag, mb->starttime, mb->optimize);
	mb->starttime = 0;
	mb->optimize = 0;
	if (error)
		throw(SQL, "sql.affectedRows", SQLSTATE(45000) "Result set construction failed");
	return MAL_SUCCEED;
}

/* str mvc_export_head_wrap(int *ret, stream **s, int *res_id); */
str
mvc_export_head_wrap(Client cntxt, MalBlkPtr mb, MalStkPtr stk, InstrPtr pci)
{
	backend *b = NULL;
	stream **s = (stream **) getArgReference(stk, pci, 1);
	int res_id = *getArgReference_int(stk, pci, 2);
	str msg;

	(void) mb;		/* NOT USED */
	if ((msg = checkSQLContext(cntxt)) != NULL)
		return msg;
	b = cntxt->sqlcontext;
	if (mvc_export_head(b, *s, res_id, FALSE, TRUE, mb->starttime, mb->optimize))
		throw(SQL, "sql.exportHead", SQLSTATE(45000) "Result set construction failed");
	mb->starttime = 0;
	mb->optimize = 0;
	return MAL_SUCCEED;
}

/* str mvc_export_result_wrap(int *ret, stream **s, int *res_id); */
str
mvc_export_result_wrap(Client cntxt, MalBlkPtr mb, MalStkPtr stk, InstrPtr pci)
{
	backend *b = NULL;
	stream **s = (stream **) getArgReference(stk, pci, 1);
	int res_id = *getArgReference_int(stk, pci, 2);
	str msg;

	(void) mb;		/* NOT USED */
	if ((msg = checkSQLContext(cntxt)) != NULL)
		return msg;
	b = cntxt->sqlcontext;
	if( pci->argc > 5){
		res_id = *getArgReference_int(stk, pci, 2);
		if (mvc_export_result(b, cntxt->fdout, res_id, mb->starttime, mb->optimize))
			throw(SQL, "sql.exportResult", SQLSTATE(45000) "Result set construction failed");
	} else if (mvc_export_result(b, *s, res_id, mb->starttime, mb->optimize))
		throw(SQL, "sql.exportResult", SQLSTATE(45000) "Result set construction failed");
	mb->starttime = 0;
	mb->optimize = 0;
	return MAL_SUCCEED;
}

/* str mvc_export_chunk_wrap(int *ret, stream **s, int *res_id, str *w); */
str
mvc_export_chunk_wrap(Client cntxt, MalBlkPtr mb, MalStkPtr stk, InstrPtr pci)
{
	backend *b = NULL;
	stream **s = (stream **) getArgReference(stk, pci, 1);
	int res_id = *getArgReference_int(stk, pci, 2);
	BUN offset = 0;
	BUN nr = 0;
	str msg;

	(void) mb;		/* NOT USED */
	if (pci->argc == 5) {
		offset = (BUN) *getArgReference_int(stk, pci, 3);
		nr = (BUN) *getArgReference_int(stk, pci, 4);
	}

	if ((msg = checkSQLContext(cntxt)) != NULL)
		return msg;
	b = cntxt->sqlcontext;
	if (mvc_export_chunk(b, *s, res_id, offset, nr))
		throw(SQL, "sql.exportChunk", SQLSTATE(45000) "Result set construction failed");
	return NULL;
}

/* str mvc_export_operation_wrap(int *ret, str *w); */
str
mvc_export_operation_wrap(Client cntxt, MalBlkPtr mb, MalStkPtr stk, InstrPtr pci)
{
	backend *b = NULL;
	str msg;

	(void) stk;		/* NOT USED */
	(void) pci;		/* NOT USED */
	if ((msg = checkSQLContext(cntxt)) != NULL)
		return msg;
	b = cntxt->sqlcontext;
	if (mvc_export_operation(b, b->out, "", mb->starttime, mb->optimize))
		throw(SQL, "sql.exportOperation", SQLSTATE(45000) "Result set construction failed");
	mb->starttime = 0;
	mb->optimize = 0;
	return NULL;
}

str
/*mvc_scalar_value_wrap(int *ret, int *qtype, str tn, str name, str type, int *digits, int *scale, int *eclass, ptr p, int mtype)*/
mvc_scalar_value_wrap(Client cntxt, MalBlkPtr mb, MalStkPtr stk, InstrPtr pci)
{
	const char *tn = *getArgReference_str(stk, pci, 1);
	const char *cn = *getArgReference_str(stk, pci, 2);
	const char *type = *getArgReference_str(stk, pci, 3);
	int digits = *getArgReference_int(stk, pci, 4);
	int scale = *getArgReference_int(stk, pci, 5);
	ptr p = getArgReference(stk, pci, 7);
	int mtype = getArgType(mb, pci, 7);
	str msg;
	backend *b = NULL;
	int res_id;
	(void) mb;		/* NOT USED */
	if ((msg = checkSQLContext(cntxt)) != NULL)
		return msg;
	b = cntxt->sqlcontext;
	if (ATOMextern(mtype))
		p = *(ptr *) p;

	// scalar values are single-column result sets
	if((res_id = mvc_result_table(b->mvc, mb->tag, 1, 1, NULL)) < 0)
		throw(SQL, "sql.exportValue", SQLSTATE(HY001) MAL_MALLOC_FAIL);
	if (mvc_result_value(b->mvc, tn, cn, type, digits, scale, p, mtype))
		throw(SQL, "sql.exportValue", SQLSTATE(45000) "Result set construction failed");
	if (b->output_format == OFMT_NONE) {
		return MAL_SUCCEED;
	}
	if (mvc_export_result(b, b->out, res_id, mb->starttime, mb->optimize) < 0) {
		throw(SQL, "sql.exportValue", SQLSTATE(45000) "Result set construction failed");
	}
	mb->starttime = 0;
	mb->optimize = 0;
	return MAL_SUCCEED;
}

static void
bat2return(MalStkPtr stk, InstrPtr pci, BAT **b)
{
	int i;

	for (i = 0; i < pci->retc; i++) {
		*getArgReference_bat(stk, pci, i) = b[i]->batCacheid;
		BBPkeepref(b[i]->batCacheid);
	}
}

#ifdef WIN32
static void
fix_windows_newline(unsigned char *s)
{
	char *p = NULL;
	int c = '\r';

	if (s && (p=strchr((char*)s, c)) != NULL && p[1] == '\n') {
		for(; p[1]; p++)
			p[0] = p[1];
		p[0] = 0;
	}
}
#endif

/* str mvc_import_table_wrap(int *res, str *sname, str *tname, unsigned char* *T, unsigned char* *R, unsigned char* *S, unsigned char* *N, str *fname, lng *sz, lng *offset); */
str
mvc_import_table_wrap(Client cntxt, MalBlkPtr mb, MalStkPtr stk, InstrPtr pci)
{
	backend *be;
	BAT **b = NULL;
	unsigned char *tsep = NULL, *rsep = NULL, *ssep = NULL, *ns = NULL, *fn = NULL;
	ssize_t len = 0;
	sql_table *t = *(sql_table **) getArgReference(stk, pci, pci->retc + 0);
	unsigned char *T = (unsigned char *) *getArgReference_str(stk, pci, pci->retc + 1);
	unsigned char *R = (unsigned char *) *getArgReference_str(stk, pci, pci->retc + 2);
	unsigned char *S = (unsigned char *) *getArgReference_str(stk, pci, pci->retc + 3);
	unsigned char *N = (unsigned char *) *getArgReference_str(stk, pci, pci->retc + 4);
	const char *fname = *getArgReference_str(stk, pci, pci->retc + 5);
	lng sz = *getArgReference_lng(stk, pci, pci->retc + 6);
	lng offset = *getArgReference_lng(stk, pci, pci->retc + 7);
	int locked = *getArgReference_int(stk, pci, pci->retc + 8);
	int besteffort = *getArgReference_int(stk, pci, pci->retc + 9);
	char *fixed_widths = *getArgReference_str(stk, pci, pci->retc + 10);
	str msg = MAL_SUCCEED;
	bstream *s = NULL;
	stream *ss;

	(void) mb;		/* NOT USED */
	if ((msg = checkSQLContext(cntxt)) != NULL)
		return msg;
	be = cntxt->sqlcontext;
	len = strlen((char *) T);
	if ((tsep = GDKmalloc(len + 1)) == NULL)
		throw(MAL, "sql.copy_from", SQLSTATE(HY001) MAL_MALLOC_FAIL);
	GDKstrFromStr(tsep, T, len);
	len = 0;
	len = strlen((char *) R);
	if ((rsep = GDKmalloc(len + 1)) == NULL) {
		GDKfree(tsep);
		throw(MAL, "sql.copy_from", SQLSTATE(HY001) MAL_MALLOC_FAIL);
	}
	GDKstrFromStr(rsep, R, len);
	len = 0;
	if (*S && strcmp(str_nil, (char *) S)) {
		len = strlen((char *) S);
		if ((ssep = GDKmalloc(len + 1)) == NULL) {
			GDKfree(tsep);
			GDKfree(rsep);
			throw(MAL, "sql.copy_from", SQLSTATE(HY001) MAL_MALLOC_FAIL);
		}
		GDKstrFromStr(ssep, S, len);
		len = 0;
	}
	len = strlen((char *) N);
	if ((ns = GDKmalloc(len + 1)) == NULL) {
		GDKfree(tsep);
		GDKfree(rsep);
		GDKfree(ssep);
		throw(MAL, "sql.copy_from", SQLSTATE(HY001) MAL_MALLOC_FAIL);
	}
	GDKstrFromStr(ns, N, len);
	len = 0;

	if (!fname || strcmp(str_nil, (char *) fname) == 0)
		fname = NULL;
	if (!fname) {
		msg = mvc_import_table(cntxt, &b, be->mvc, be->mvc->scanner.rs, t, (char *) tsep, (char *) rsep, (char *) ssep, (char *) ns, sz, offset, locked, besteffort);
	} else {
		len = strlen(fname);
		if ((fn = GDKmalloc(len + 1)) == NULL) {
			GDKfree(ns);
			GDKfree(tsep);
			GDKfree(rsep);
			GDKfree(ssep);
			throw(MAL, "sql.copy_from", SQLSTATE(HY001) MAL_MALLOC_FAIL);
		}
#if defined(HAVE_EMBEDDED) && defined(WIN32)
		// fix single backslash file separator on windows
		strcpy(fn, fname);
#else
		GDKstrFromStr(fn, (unsigned char*)fname, len);
#endif
		ss = open_rastream((const char *) fn);
		if (!ss || mnstr_errnr(ss)) {
			int errnr = mnstr_errnr(ss);
			if (ss)
				close_stream(ss);
			GDKfree(tsep);
			GDKfree(rsep);
			GDKfree(ssep);
			GDKfree(ns);
			msg = createException(IO, "sql.copy_from", SQLSTATE(42000) "Cannot open file '%s': %s", fn, strerror(errnr));
			GDKfree(fn);
			return msg;
		}
		GDKfree(fn);
		if (fixed_widths && strcmp(fixed_widths, str_nil) != 0) {
			size_t ncol = 0, current_width_entry = 0, i;
			size_t *widths;
			char* val_start = fixed_widths;
			size_t width_len = strlen(fixed_widths);
			for (i = 0; i < width_len; i++) {
				if (fixed_widths[i] == '|') {
					ncol++;
				}
			}
			widths = malloc(sizeof(size_t) * ncol);
			if (!widths) {
				close_stream(ss);
				GDKfree(tsep);
				GDKfree(rsep);
				GDKfree(ssep);
				GDKfree(ns);
				throw(MAL, "sql.copy_from", SQLSTATE(HY001) MAL_MALLOC_FAIL);
			}
			for (i = 0; i < width_len; i++) {
				if (fixed_widths[i] == STREAM_FWF_FIELD_SEP) {
					fixed_widths[i] = '\0';
					widths[current_width_entry++] = (size_t) strtoll(val_start, NULL, 10);
					val_start = fixed_widths + i + 1;
				}
			}
			/* overwrite other delimiters to the ones the FWF stream uses */
			sprintf((char*) tsep, "%c", STREAM_FWF_FIELD_SEP);
			sprintf((char*) rsep, "%c", STREAM_FWF_RECORD_SEP);
			if (!ssep) {
				ssep = GDKmalloc(2);
				if(ssep == NULL) {
					close_stream(ss);
					GDKfree(tsep);
					GDKfree(rsep);
					GDKfree(ns);
					throw(SQL, "sql.copy_from", SQLSTATE(HY001) MAL_MALLOC_FAIL);
				}
			}
			ssep[0] = 0;

			ss = stream_fwf_create(ss, ncol, widths, STREAM_FWF_FILLER);
		}
#if SIZEOF_VOID_P == 4
		s = bstream_create(ss, 0x20000);
#else
		s = bstream_create(ss, 0x200000);
#endif
#ifdef WIN32
		fix_windows_newline(tsep);
		fix_windows_newline(rsep);
		fix_windows_newline(ssep);
#endif
		if (s != NULL) {
			msg = mvc_import_table(cntxt, &b, be->mvc, s, t, (char *) tsep, (char *) rsep, (char *) ssep, (char *) ns, sz, offset, locked, besteffort);
			bstream_destroy(s);
		}
	}
	GDKfree(tsep);
	GDKfree(rsep);
	GDKfree(ssep);
	GDKfree(ns);
	if (fname && s == NULL)
		throw(IO, "bstreams.create", SQLSTATE(42000) "Failed to create block stream");
	if (b == NULL)
		throw(SQL, "importTable", SQLSTATE(42000) "Failed to import table '%s', %s", t->base.name, be->mvc->errstr);
	bat2return(stk, pci, b);
	GDKfree(b);
	return msg;
}

/* str mvc_bin_import_table_wrap(.., str *sname, str *tname, str *fname..);
 * binary attachment only works for simple binary types.
 * Non-simple types require each line to contain a valid ascii representation
 * of the text terminate by a new-line. These strings are passed to the corresponding
 * atom conversion routines to fill the column.
 */
str
mvc_bin_import_table_wrap(Client cntxt, MalBlkPtr mb, MalStkPtr stk, InstrPtr pci)
{
	mvc *m = NULL;
	str msg;
	BUN cnt = 0;
	bool init = false;
	int i;
	const char *sname = *getArgReference_str(stk, pci, 0 + pci->retc);
	const char *tname = *getArgReference_str(stk, pci, 1 + pci->retc);
	sql_schema *s;
	sql_table *t;
	node *n;
	FILE *f;
	char *buf;
	int bufsiz = 128 * BLOCK;

	if ((msg = getSQLContext(cntxt, mb, &m, NULL)) != NULL)
		return msg;
	if ((msg = checkSQLContext(cntxt)) != NULL)
		return msg;

	if ((s = mvc_bind_schema(m, sname)) == NULL)
		throw(SQL, "sql.import_table", SQLSTATE(3F000) "Schema missing %s",sname);
	t = mvc_bind_table(m, s, tname);
	if (!t)
		throw(SQL, "sql", SQLSTATE(42S02) "Table missing %s", tname);
	if (list_length(t->columns.set) != (pci->argc - (2 + pci->retc)))
		throw(SQL, "sql", SQLSTATE(42000) "Not enough columns found in input file");

	for (i = pci->retc + 2, n = t->columns.set->h; i < pci->argc && n; i++, n = n->next) {
		sql_column *col = n->data;
		const char *fname = *getArgReference_str(stk, pci, i);
		size_t flen;
		char *fn;

		if (strcmp(fname, str_nil) == 0)  {
			// no file name passed for this column
			continue;
		}
		flen =  strlen(fname);

		if (ATOMvarsized(col->type.type->localtype) && col->type.type->localtype != TYPE_str)
			throw(SQL, "sql", SQLSTATE(42000) "Failed to attach file %s", *getArgReference_str(stk, pci, i));
		fn = GDKmalloc(flen + 1);
		if(fn == NULL)
			throw(SQL, "sql.attach", SQLSTATE(HY001) MAL_MALLOC_FAIL);
		GDKstrFromStr((unsigned char *) fn, (const unsigned char *) fname, flen);
		if (fn == NULL)
			throw(SQL, "sql", SQLSTATE(HY001) MAL_MALLOC_FAIL);
		f = fopen(fn, "r");
		if (f == NULL) {
			msg = createException(SQL, "sql", SQLSTATE(42000) "Failed to open file %s", fn);
			GDKfree(fn);
			return msg;
		}
		GDKfree(fn);
		fclose(f);
	}

	for (i = pci->retc + 2, n = t->columns.set->h; i < pci->argc && n; i++, n = n->next) {
		sql_column *col = n->data;
		BAT *c = NULL;
		int tpe = col->type.type->localtype;
		const char *fname = *getArgReference_str(stk, pci, i);

		/* handle the various cases */
		if (strcmp(fname, str_nil) == 0) {
			// no filename for this column, skip for now because we potentially don't know the count yet
			continue;
		} else if (tpe < TYPE_str || tpe == TYPE_date || tpe == TYPE_daytime || tpe == TYPE_timestamp) {
			c = BATattach(col->type.type->localtype, fname, TRANSIENT);
			if (c == NULL)
				throw(SQL, "sql", SQLSTATE(42000) "Failed to attach file %s", fname);
			BATsetaccess(c, BAT_READ);
		} else if (tpe == TYPE_str) {
			/* get the BAT and fill it with the strings */
			c = COLnew(0, TYPE_str, 0, TRANSIENT);
			if (c == NULL)
				throw(SQL, "sql", SQLSTATE(HY001) MAL_MALLOC_FAIL);
			/* this code should be extended to deal with larger text strings. */
			f = fopen(*getArgReference_str(stk, pci, i), "r");
			if (f == NULL) {
				BBPreclaim(c);
				throw(SQL, "sql", SQLSTATE(42000) "Failed to re-open file %s", fname);
			}

			buf = GDKmalloc(bufsiz);
			if (!buf) {
				fclose(f);
				BBPreclaim(c);
				throw(SQL, "sql", SQLSTATE(42000) "Failed to create buffer");
			}
			while (fgets(buf, bufsiz, f) != NULL) {
				char *t = strrchr(buf, '\n');
				if (t)
					*t = 0;
				if (BUNappend(c, buf, false) != GDK_SUCCEED) {
					BBPreclaim(c);
					fclose(f);
					throw(SQL, "sql", SQLSTATE(HY001) MAL_MALLOC_FAIL);
				}
			}
			fclose(f);
			GDKfree(buf);
		} else {
			throw(SQL, "sql", SQLSTATE(42000) "Failed to attach file %s", fname);
		}
		if (init && cnt != BATcount(c)) {
			BBPunfix(c->batCacheid);
			throw(SQL, "sql", SQLSTATE(42000) "Binary files for table '%s' have inconsistent counts", tname);
		}
		cnt = BATcount(c);
		init = true;
		*getArgReference_bat(stk, pci, i - (2 + pci->retc)) = c->batCacheid;
		BBPkeepref(c->batCacheid);
	}
	if (init) {
		for (i = pci->retc + 2, n = t->columns.set->h; i < pci->argc && n; i++, n = n->next) {
			// now that we know the BAT count, we can fill in the columns for which no parameters were passed
			sql_column *col = n->data;
			BAT *c = NULL;
			int tpe = col->type.type->localtype;

			const char *fname = *getArgReference_str(stk, pci, i);
			if (strcmp(fname, str_nil) == 0) {
				BUN loop = 0;
				const void* nil = ATOMnilptr(tpe);
				// fill the new BAT with NULL values
				c = COLnew(0, tpe, cnt, TRANSIENT);
				if (c == NULL)
					throw(SQL, "sql", SQLSTATE(HY001) MAL_MALLOC_FAIL);
				for(loop = 0; loop < cnt; loop++) {
					if (BUNappend(c, nil, false) != GDK_SUCCEED) {
						BBPreclaim(c);
						throw(SQL, "sql", SQLSTATE(HY001) MAL_MALLOC_FAIL);
					}
				}
				*getArgReference_bat(stk, pci, i - (2 + pci->retc)) = c->batCacheid;
				BBPkeepref(c->batCacheid);
			}
		}
	} 
	return MAL_SUCCEED;
}

str
zero_or_one(ptr ret, const bat *bid)
{
	BAT *b;
	BUN c;
	size_t _s;
	const void *p;

	if ((b = BATdescriptor(*bid)) == NULL) {
		throw(SQL, "zero_or_one", SQLSTATE(HY005) "Cannot access column descriptor");
	}
	c = BATcount(b);
	if (c == 0) {
		p = ATOMnilptr(b->ttype);
	} else if (c == 1) {
		BATiter bi = bat_iterator(b);
		p = BUNtail(bi, 0);
	} else {
		p = NULL;
		BBPunfix(b->batCacheid);
		throw(SQL, "zero_or_one", SQLSTATE(21000) "Cardinality violation, scalar value expected");
	}
	_s = ATOMsize(ATOMtype(b->ttype));
	if (ATOMextern(b->ttype)) {
		_s = ATOMlen(ATOMtype(b->ttype), p);
		*(ptr *) ret = GDKmalloc(_s);
		if(*(ptr *) ret == NULL){
			BBPunfix(b->batCacheid);
			throw(SQL, "zero_or_one", SQLSTATE(HY001) MAL_MALLOC_FAIL);
		}
		memcpy(*(ptr *) ret, p, _s);
	} else if (b->ttype == TYPE_bat) {
		bat bid = *(bat *) p;
		if((*(BAT **) ret = BATdescriptor(bid)) == NULL){
			BBPunfix(b->batCacheid);
			throw(SQL, "zero_or_one", SQLSTATE(HY005) "Cannot access column descriptor");
		}
	} else if (_s == 4) {
		*(int *) ret = *(int *) p;
	} else if (_s == 1) {
		*(bte *) ret = *(bte *) p;
	} else if (_s == 2) {
		*(sht *) ret = *(sht *) p;
	} else if (_s == 8) {
		*(lng *) ret = *(lng *) p;
#ifdef HAVE_HGE
	} else if (_s == 16) {
		*(hge *) ret = *(hge *) p;
#endif
	} else {
		memcpy(ret, p, _s);
	}
	BBPunfix(b->batCacheid);
	return MAL_SUCCEED;
}

str
SQLall(ptr ret, const bat *bid)
{
	BAT *b;
	BUN c, _s;
	const void *p;

	if ((b = BATdescriptor(*bid)) == NULL) {
		throw(SQL, "all", SQLSTATE(HY005) "Cannot access column descriptor");
	}
	c = BATcount(b);
	if (c == 0) {
		p = ATOMnilptr(b->ttype);
	} else {
		BUN q, r;
		int (*ocmp) (const void *, const void *);
		BATiter bi = bat_iterator(b);
		q = 0;
		r = BUNlast(b);
		p = BUNtail(bi, q);
		ocmp = ATOMcompare(b->ttype);
		for( ; (q+1) < r; q++) {
			const void *c = BUNtail(bi, q+1);
			if (ocmp(p, c) != 0) {
				p = ATOMnilptr(b->ttype);
				break;
			}
		}
	}
	_s = ATOMsize(ATOMtype(b->ttype));
	if (ATOMextern(b->ttype)) {
		_s = ATOMlen(ATOMtype(b->ttype), p);
		*(ptr *) ret = GDKmalloc(_s);
		if(*(ptr *) ret == NULL){
			BBPunfix(b->batCacheid);
			throw(SQL, "SQLall", SQLSTATE(HY001) MAL_MALLOC_FAIL);
		}
		memcpy(*(ptr *) ret, p, _s);
	} else if (b->ttype == TYPE_bat) {
		bat bid = *(bat *) p;
		if ((*(BAT **) ret = BATdescriptor(bid)) == NULL) {
			BBPunfix(b->batCacheid);
			throw(SQL, "all", SQLSTATE(HY005) "Cannot access column descriptor");
		}
	} else if (_s == 4) {
		*(int *) ret = *(int *) p;
	} else if (_s == 1) {
		*(bte *) ret = *(bte *) p;
	} else if (_s == 2) {
		*(sht *) ret = *(sht *) p;
	} else if (_s == 8) {
		*(lng *) ret = *(lng *) p;
#ifdef HAVE_HGE
	} else if (_s == 16) {
		*(hge *) ret = *(hge *) p;
#endif
	} else {
		memcpy(ret, p, _s);
	}
	BBPunfix(b->batCacheid);
	return MAL_SUCCEED;
}

str
not_unique(bit *ret, const bat *bid)
{
	BAT *b;

	if ((b = BATdescriptor(*bid)) == NULL) {
		throw(SQL, "not_unique", SQLSTATE(HY005) "Cannot access column descriptor");
	}

	*ret = FALSE;
	if (BATtkey(b) || BATtdense(b) || BATcount(b) <= 1) {
		BBPunfix(b->batCacheid);
		return MAL_SUCCEED;
	} else if (b->tsorted) {
		BUN p, q;
		oid c = *(oid *) Tloc(b, 0);

		for (p = 1, q = BUNlast(b); p < q; p++) {
			oid v = *(oid *) Tloc(b, p);
			if (v <= c) {
				*ret = TRUE;
				break;
			}
			c = v;
		}
	} else {
		BBPunfix(b->batCacheid);
		throw(SQL, "not_unique", SQLSTATE(42000) "Input column should be sorted");
	}
	BBPunfix(b->batCacheid);
	return MAL_SUCCEED;
}

/* row case */
str
SQLidentity(oid *ret, const void *i)
{
	(void)i;
	*ret = 0;
	return MAL_SUCCEED;
}

str
BATSQLidentity(bat *ret, const bat *bid)
{
	return BKCmirror(ret, bid);
}

str
PBATSQLidentity(Client cntxt, MalBlkPtr mb, MalStkPtr stk, InstrPtr pci)
{
	bat *res = getArgReference_bat(stk, pci, 0);
	oid *ns = getArgReference_oid(stk, pci, 1);
	bat bid = *getArgReference_bat(stk, pci, 2);
	oid s = *getArgReference_oid(stk, pci, 3);
	BAT *b, *bn = NULL;

	(void) cntxt;
	(void) mb;
	if ((b = BATdescriptor(bid)) == NULL) {
		throw(MAL, "batcalc.identity", SQLSTATE(HY002) RUNTIME_OBJECT_MISSING);
	}
	bn = BATdense(b->hseqbase, s, BATcount(b));
	if (bn != NULL) {
		*ns = s + BATcount(b);
		BBPunfix(b->batCacheid);
		BBPkeepref(*res = bn->batCacheid);
		return MAL_SUCCEED;
	}
	BBPunfix(b->batCacheid);
	throw(MAL, "batcalc.identity", SQLSTATE(45001) "Internal error");

}

/*
 * The core modules of Monet provide just a limited set of
 * mathematical operators. The extensions required to support
 * SQL-99 are shown below. At some point they also should be
 * moved to module code base.
 */

str
daytime_2time_daytime(daytime *res, const daytime *v, const int *digits)
{
	int d = (*digits) ? *digits - 1 : 0;

	/* correct fraction */
	*res = *v;
	if (!daytime_isnil(*v) && d < 3) {
		*res = (daytime) (*res / scales[3 - d]);
		*res = (daytime) (*res * scales[3 - d]);
	}
	return MAL_SUCCEED;
}

str
second_interval_2_daytime(daytime *res, const lng *s, const int *digits)
{
	*res = (daytime) *s;
	return daytime_2time_daytime(res, res, digits);
}

str
nil_2time_daytime(daytime *res, const void *v, const int *digits)
{
	(void) digits;
	(void) v;
	*res = daytime_nil;
	return MAL_SUCCEED;
}

str
str_2time_daytimetz(daytime *res, const str *v, const int *digits, int *tz)
{
	size_t len = sizeof(daytime);
	ssize_t pos;

	if (!*v || strcmp(str_nil, *v) == 0) {
		*res = daytime_nil;
		return MAL_SUCCEED;
	}
	if (*tz)
		pos = daytime_tz_fromstr(*v, &len, &res);
	else
		pos = daytime_fromstr(*v, &len, &res);
	if (pos < (ssize_t) strlen(*v) || /* includes pos < 0 */
	    ATOMcmp(TYPE_daytime, res, ATOMnilptr(TYPE_daytime)) == 0)
		throw(SQL, "daytime", SQLSTATE(22007) "Daytime (%s) has incorrect format", *v);
	return daytime_2time_daytime(res, res, digits);
}

str
str_2time_daytime(daytime *res, const str *v, const int *digits)
{
	int zero = 0;
	return str_2time_daytimetz(res, v, digits, &zero);
}

str
timestamp_2_daytime(daytime *res, const timestamp *v, const int *digits)
{
	int d = (*digits) ? *digits - 1 : 0;
	int msec = v->msecs;

	/* correct fraction */
	if (d < 3 && msec) {
		msec = (int) (msec / scales[3 - d]);
		msec = (int) (msec * scales[3 - d]);
	}
	*res = msec;
	return MAL_SUCCEED;
}

str
date_2_timestamp(timestamp *res, const date *v, const int *digits)
{
	(void) digits;		/* no precision needed */
	res->days = *v;
	res->msecs = 0;
	return MAL_SUCCEED;
}

str
timestamp_2time_timestamp(timestamp *res, const timestamp *v, const int *digits)
{
	int d = (*digits) ? *digits - 1 : 0;

	*res = *v;
	/* correct fraction */
	if (d < 3) {
		int msec = res->msecs;
		if (msec) {
			msec = (int) (msec / scales[3 - d]);
			msec = (int) (msec * scales[3 - d]);
		}
		res->msecs = msec;
	}
	return MAL_SUCCEED;
}

str
nil_2time_timestamp(timestamp *res, const void *v, const int *digits)
{
	(void) digits;
	(void) v;
	*res = *timestamp_nil;
	return MAL_SUCCEED;
}

str
str_2time_timestamptz(timestamp *res, const str *v, const int *digits, int *tz)
{
	size_t len = sizeof(timestamp);
	ssize_t pos;

	if (!*v || strcmp(str_nil, *v) == 0) {
		*res = *timestamp_nil;
		return MAL_SUCCEED;
	}
	if (*tz)
		pos = timestamp_tz_fromstr(*v, &len, &res);
	else
		pos = timestamp_fromstr(*v, &len, &res);
	if (!pos || pos < (ssize_t) strlen(*v) || ATOMcmp(TYPE_timestamp, res, ATOMnilptr(TYPE_timestamp)) == 0)
		throw(SQL, "timestamp", SQLSTATE(22007) "Timestamp (%s) has incorrect format", *v);
	return timestamp_2time_timestamp(res, res, digits);
}

str
str_2time_timestamp(timestamp *res, const str *v, const int *digits)
{
	int zero = 0;
	return str_2time_timestamptz(res, v, digits, &zero);
}

str
SQLcst_alpha_cst(dbl *res, const dbl *decl, const dbl *theta)
{
	dbl s, c1, c2;
	char *msg = MAL_SUCCEED;
	if (is_dbl_nil(*decl) || is_dbl_nil(*theta)) {
		*res = dbl_nil;
	} else if (fabs(*decl) + *theta > 89.9) {
		*res = 180.0;
	} else {
		s = sin(radians(*theta));
		c1 = cos(radians(*decl - *theta));
		c2 = cos(radians(*decl + *theta));
		*res = degrees(fabs(atan(s / sqrt(fabs(c1 * c2)))));
	}
	return msg;
}

/*
  sql5_export str SQLcst_alpha_cst(dbl *res, dbl *decl, dbl *theta);
  sql5_export str SQLbat_alpha_cst(bat *res, bat *decl, dbl *theta);
  sql5_export str SQLcst_alpha_bat(bat *res, dbl *decl, bat *theta);
*/
str
SQLbat_alpha_cst(bat *res, const bat *decl, const dbl *theta)
{
	BAT *b, *bn;
	BATiter bi;
	BUN p, q;
	dbl s, c1, c2, r;
	char *msg = NULL;

	if (is_dbl_nil(*theta)) {
		throw(SQL, "SQLbat_alpha", SQLSTATE(42000) "Parameter theta should not be nil");
	}
	if ((b = BATdescriptor(*decl)) == NULL) {
		throw(SQL, "alpha", SQLSTATE(HY005) "Cannot access column descriptor");
	}
	bi = bat_iterator(b);
	bn = COLnew(b->hseqbase, TYPE_dbl, BATcount(b), TRANSIENT);
	if (bn == NULL) {
		BBPunfix(b->batCacheid);
		throw(SQL, "sql.alpha", SQLSTATE(HY001) MAL_MALLOC_FAIL);
	}
	s = sin(radians(*theta));
	BATloop(b, p, q) {
		dbl d = *(dbl *) BUNtail(bi, p);
		if (is_dbl_nil(d))
			r = dbl_nil;
		else if (fabs(d) + *theta > 89.9)
			r = 180.0;
		else {
			c1 = cos(radians(d - *theta));
			c2 = cos(radians(d + *theta));
			r = degrees(fabs(atan(s / sqrt(fabs(c1 * c2)))));
		}
		if (BUNappend(bn, &r, false) != GDK_SUCCEED) {
			BBPreclaim(bn);
			throw(SQL, "sql.alpha", SQLSTATE(HY001) MAL_MALLOC_FAIL);
		}
	}
	*res = bn->batCacheid;
	BBPkeepref(bn->batCacheid);
	BBPunfix(b->batCacheid);
	return msg;
}

str
SQLcst_alpha_bat(bat *res, const dbl *decl, const bat *theta)
{
	BAT *b, *bn;
	BATiter bi;
	BUN p, q;
	dbl s, c1, c2, r;
	char *msg = NULL;

	if ((b = BATdescriptor(*theta)) == NULL) {
		throw(SQL, "alpha", SQLSTATE(HY005) "Cannot access column descriptor");
	}
	bi = bat_iterator(b);
	bn = COLnew(b->hseqbase, TYPE_dbl, BATcount(b), TRANSIENT);
	if (bn == NULL) {
		BBPunfix(b->batCacheid);
		throw(SQL, "sql.alpha", SQLSTATE(HY001) MAL_MALLOC_FAIL);
	}
	BATloop(b, p, q) {
		dbl d = *decl;
		dbl *theta = (dbl *) BUNtail(bi, p);

		if (is_dbl_nil(d))
			r = dbl_nil;
		else if (fabs(d) + *theta > 89.9)
			r = (dbl) 180.0;
		else {
			s = sin(radians(*theta));
			c1 = cos(radians(d - *theta));
			c2 = cos(radians(d + *theta));
			r = degrees(fabs(atan(s / sqrt(fabs(c1 * c2)))));
		}
		if (BUNappend(bn, &r, false) != GDK_SUCCEED) {
			BBPreclaim(bn);
			throw(SQL, "sql.alpha", SQLSTATE(HY001) MAL_MALLOC_FAIL);
		}
	}
	BBPkeepref(*res = bn->batCacheid);
	BBPunfix(b->batCacheid);
	return msg;
}

str
month_interval_str(int *ret, const str *s, const int *d, const int *sk)
{
	lng res;

	if (interval_from_str(*s, *d, *sk, &res) < 0)
		throw(SQL, "calc.month_interval", SQLSTATE(42000) "Wrong format (%s)", *s);
	assert((lng) GDK_int_min <= res && res <= (lng) GDK_int_max);
	*ret = (int) res;
	return MAL_SUCCEED;
}

str
second_interval_str(lng *res, const str *s, const int *d, const int *sk)
{
	if (interval_from_str(*s, *d, *sk, res) < 0)
		throw(SQL, "calc.second_interval", SQLSTATE(42000) "Wrong format (%s)", *s);
	return MAL_SUCCEED;
}

str
month_interval(Client cntxt, MalBlkPtr mb, MalStkPtr stk, InstrPtr pci)
{
	int *ret = getArgReference_int(stk, pci, 0);
	int k = digits2ek(*getArgReference_int(stk, pci, 2));
	int r;

	(void) cntxt;
	(void) mb;
	switch (getArgType(mb, pci, 1)) {
	case TYPE_bte:
		r = stk->stk[getArg(pci, 1)].val.btval;
		break;
	case TYPE_sht:
		r = stk->stk[getArg(pci, 1)].val.shval;
		break;
	case TYPE_int:
		r = stk->stk[getArg(pci, 1)].val.ival;
		break;
	case TYPE_lng:
		r = (int) stk->stk[getArg(pci, 1)].val.lval;
		break;
#ifdef HAVE_HGE
	case TYPE_hge:
		r = (int) stk->stk[getArg(pci, 1)].val.hval;
		break;
#endif
	default:
		throw(ILLARG, "calc.month_interval", SQLSTATE(42000) "Illegal argument");
	}
	switch (k) {
	case iyear:
		r *= 12;
		break;
	case imonth:
		break;
	default:
		throw(ILLARG, "calc.month_interval", SQLSTATE(42000) "Illegal argument");
	}
	*ret = r;
	return MAL_SUCCEED;
}

str
second_interval(Client cntxt, MalBlkPtr mb, MalStkPtr stk, InstrPtr pci)
{
	lng *ret = getArgReference_lng(stk, pci, 0), r;
	int k = digits2ek(*getArgReference_int(stk, pci, 2)), scale = 0, isnil = 0;

	(void) cntxt;
	if (pci->argc > 3)
		scale = *getArgReference_int(stk, pci, 3);
	*ret = lng_nil;
	switch (getArgType(mb, pci, 1)) {
	case TYPE_bte:
		r = stk->stk[getArg(pci, 1)].val.btval;
		isnil = (stk->stk[getArg(pci, 1)].val.btval == bte_nil);
		break;
	case TYPE_sht:
		r = stk->stk[getArg(pci, 1)].val.shval;
		isnil = (stk->stk[getArg(pci, 1)].val.shval == sht_nil);
		break;
	case TYPE_int:
		r = stk->stk[getArg(pci, 1)].val.ival;
		isnil = (stk->stk[getArg(pci, 1)].val.ival == int_nil);
		break;
	case TYPE_lng:
		r = stk->stk[getArg(pci, 1)].val.lval;
		isnil = (stk->stk[getArg(pci, 1)].val.lval == lng_nil);
		break;
#ifdef HAVE_HGE
	case TYPE_hge:
		r = (lng) stk->stk[getArg(pci, 1)].val.hval;
		isnil = (stk->stk[getArg(pci, 1)].val.hval == hge_nil);
		break;
#endif
	default:
		throw(ILLARG, "calc.sec_interval", SQLSTATE(42000) "Illegal argument in second interval");
	}
	if (isnil) 
		return MAL_SUCCEED;
	switch (k) {
	case iday:
		r *= 24;
		/* fall through */
	case ihour:
		r *= 60;
		/* fall through */
	case imin:
		r *= 60;
		/* fall through */
	case isec:
		r *= 1000;
		break;
	default:
		throw(ILLARG, "calc.sec_interval", SQLSTATE(42000) "Illegal argument in second interval");
	}
	if (scale)
		r /= scales[scale];
	*ret = r;
	return MAL_SUCCEED;
}

str
second_interval_daytime(lng *res, const daytime *s, const int *d, const int *sk)
{
	int k = digits2sk(*d);
	lng r = *(int *) s;

	(void) sk;
	if (daytime_isnil(*s)) {
		*res = lng_nil;
		return MAL_SUCCEED;
	}
	switch (k) {
	case isec:
		break;
	case imin:
		r /= 60000;
		r *= 60000;
		break;
	case ihour:
		r /= 3600000;
		r *= 3600000;
		break;
	case iday:
		r /= (24 * 3600000);
		r *= (24 * 3600000);
		break;
	default:
		throw(ILLARG, "calc.second_interval", SQLSTATE(42000) "Illegal argument in daytime interval");
	}
	*res = r;
	return MAL_SUCCEED;
}

str
SQLcurrent_daytime(Client cntxt, MalBlkPtr mb, MalStkPtr stk, InstrPtr pci)
{
	mvc *m = NULL;
	str msg;
	daytime t, *res = getArgReference_TYPE(stk, pci, 0, daytime);

	if ((msg = getSQLContext(cntxt, mb, &m, NULL)) != NULL)
		return msg;

	if ((msg = MTIMEcurrent_time(&t)) == MAL_SUCCEED) {
		t += m->timezone;
		while (t < 0)
			t += 24*60*60*1000;
		while (t >= 24*60*60*1000)
			t -= 24*60*60*1000;
		*res = t;
	}
	return msg;
}

str
SQLcurrent_timestamp(Client cntxt, MalBlkPtr mb, MalStkPtr stk, InstrPtr pci)
{
	mvc *m = NULL;
	str msg;
	timestamp t, *res = getArgReference_TYPE(stk, pci, 0, timestamp);

	if ((msg = getSQLContext(cntxt, mb, &m, NULL)) != NULL)
		return msg;

	if ((msg = MTIMEcurrent_timestamp(&t)) == MAL_SUCCEED) {
		lng offset = m->timezone;
		return MTIMEtimestamp_add(res, &t, &offset);
	}
	return msg;
}

/* str dump_cache(int *r); */
str
dump_cache(Client cntxt, MalBlkPtr mb, MalStkPtr stk, InstrPtr pci)
{
	mvc *m = NULL;
	str msg;
	int cnt;
	cq *q = NULL;
	BAT *query, *count;
	bat *rquery = getArgReference_bat(stk, pci, 0);
	bat *rcount = getArgReference_bat(stk, pci, 1);

	if ((msg = getSQLContext(cntxt, mb, &m, NULL)) != NULL)
		return msg;
	if ((msg = checkSQLContext(cntxt)) != NULL)
		return msg;
	cnt = m->qc->id;
	query = COLnew(0, TYPE_str, cnt, TRANSIENT);
	if (query == NULL)
		throw(SQL, "sql.dumpcache", SQLSTATE(HY001) MAL_MALLOC_FAIL);
	count = COLnew(0, TYPE_int, cnt, TRANSIENT);
	if (count == NULL) {
		BBPunfix(query->batCacheid);
		throw(SQL, "sql.dumpcache", SQLSTATE(HY001) MAL_MALLOC_FAIL);
	}

	for (q = m->qc->q; q; q = q->next) {
		if (q->type != Q_PREPARE) {
			if (BUNappend(query, q->codestring, false) != GDK_SUCCEED ||
			    BUNappend(count, &q->count, false) != GDK_SUCCEED) {
				BBPunfix(query->batCacheid);
				BBPunfix(count->batCacheid);
				throw(SQL, "sql.dumpcache", SQLSTATE(HY001) MAL_MALLOC_FAIL);
			}
		}
	}
	*rquery = query->batCacheid;
	*rcount = count->batCacheid;
	BBPkeepref(*rquery);
	BBPkeepref(*rcount);
	return MAL_SUCCEED;
}

/* str dump_opt_stats(int *r); */
str
dump_opt_stats(Client cntxt, MalBlkPtr mb, MalStkPtr stk, InstrPtr pci)
{
	mvc *m = NULL;
	str msg;
	int cnt;
	BAT *rewrite, *count;
	bat *rrewrite = getArgReference_bat(stk, pci, 0);
	bat *rcount = getArgReference_bat(stk, pci, 1);

	if ((msg = getSQLContext(cntxt, mb, &m, NULL)) != NULL ||
	    (msg = checkSQLContext(cntxt)) != NULL)
		return msg;
	cnt = m->qc->id;
	rewrite = COLnew(0, TYPE_str, cnt, TRANSIENT);
	count = COLnew(0, TYPE_int, cnt, TRANSIENT);
	if (rewrite == NULL || count == NULL) {
		BBPreclaim(rewrite);
		BBPreclaim(count);
		throw(SQL, "sql.optstats", SQLSTATE(HY001) MAL_MALLOC_FAIL);
	}

	if (BUNappend(rewrite, "joinidx", false) != GDK_SUCCEED ||
	    BUNappend(count, &m->opt_stats[0], false) != GDK_SUCCEED) {
		BBPreclaim(rewrite);
		BBPreclaim(count);
		throw(SQL, "sql.optstats", SQLSTATE(HY001) MAL_MALLOC_FAIL);
	}
	/* TODO add other rewrites */

	*rrewrite = rewrite->batCacheid;
	*rcount = count->batCacheid;
	BBPkeepref(*rrewrite);
	BBPkeepref(*rcount);
	return MAL_SUCCEED;
}

/* str dump_opt_stats(int *r); */
str
dump_trace(Client cntxt, MalBlkPtr mb, MalStkPtr stk, InstrPtr pci)
{
	int i;
	BAT *t[13];
	bat id;

	(void) cntxt;
	(void) mb;
	if (TRACEtable(t) != 13)
		throw(SQL, "sql.dump_trace", SQLSTATE(3F000) "Profiler not started");
	for(i=0; i< 13; i++)
	if( t[i]){
		id = t[i]->batCacheid;
		*getArgReference_bat(stk, pci, i) = id;
		BBPkeepref(id);
	} else
		throw(SQL,"dump_trace", SQLSTATE(45000) "Missing trace BAT ");
	return MAL_SUCCEED;
}

str
sql_sessions_wrap(Client cntxt, MalBlkPtr mb, MalStkPtr stk, InstrPtr pci)
{
	return CLTsessions(cntxt, mb, stk, pci);
}

str
sql_rt_credentials_wrap(Client cntxt, MalBlkPtr mb, MalStkPtr stk, InstrPtr pci)
{
	BAT *urib = NULL;
	BAT *unameb = NULL;
	BAT *hashb = NULL;
	bat *uri = getArgReference_bat(stk, pci, 0);
	bat *uname = getArgReference_bat(stk, pci, 1);
	bat *hash = getArgReference_bat(stk, pci, 2);
	str *table = getArgReference_str(stk, pci, 3);
	str uris;
	str unames;
	str hashs = NULL;
	str msg = MAL_SUCCEED;
	(void)mb;
	(void)cntxt;

	urib = COLnew(0, TYPE_str, 0, TRANSIENT);
	unameb = COLnew(0, TYPE_str, 0, TRANSIENT);
	hashb = COLnew(0, TYPE_str, 0, TRANSIENT);

	if (urib == NULL || unameb == NULL || hashb == NULL) {
		msg = createException(SQL, "sql.remote_table_credentials", SQLSTATE(HY001) MAL_MALLOC_FAIL);
		goto bailout;
	}

	if ((msg = AUTHgetRemoteTableCredentials(*table, &uris, &unames, &hashs)) != MAL_SUCCEED)
		goto bailout;

	MT_lock_set(&mal_contextLock);
	if (BUNappend(urib, uris, false) != GDK_SUCCEED)
		goto lbailout;
	if (BUNappend(unameb, unames, false) != GDK_SUCCEED)
		goto lbailout;
	if (BUNappend(hashb, hashs, false) != GDK_SUCCEED)
		goto lbailout;
	MT_lock_unset(&mal_contextLock);
	BBPkeepref(*uri = urib->batCacheid);
	BBPkeepref(*uname = unameb->batCacheid);
	BBPkeepref(*hash = hashb->batCacheid);

	if (hashs) GDKfree(hashs);
	return MAL_SUCCEED;

  lbailout:
	MT_lock_unset(&mal_contextLock);
	msg = createException(SQL, "sql.remote_table_credentials", SQLSTATE(HY001) MAL_MALLOC_FAIL);
  bailout:
	if (hashs) GDKfree(hashs);
	if (urib) BBPunfix(urib->batCacheid);
	if (unameb) BBPunfix(unameb->batCacheid);
	if (hashb) BBPunfix(hashb->batCacheid);
	return msg;
}


str
sql_querylog_catalog(Client cntxt, MalBlkPtr mb, MalStkPtr stk, InstrPtr pci)
{
	int i;
	BAT *t[8];
	str msg;

	(void) cntxt;
	(void) mb;
	msg = QLOGcatalog(t);
	if( msg != MAL_SUCCEED)
		return msg;
	for (i = 0; i < 8; i++) 
	if( t[i]){
		bat id = t[i]->batCacheid;

		*getArgReference_bat(stk, pci, i) = id;
		BBPkeepref(id);
	} else
		throw(SQL,"sql.querylog", SQLSTATE(45000) "Missing query catalog BAT");
	return MAL_SUCCEED;
}

str
sql_querylog_calls(Client cntxt, MalBlkPtr mb, MalStkPtr stk, InstrPtr pci)
{
	int i;
	BAT *t[10];
	str msg;

	(void) cntxt;
	(void) mb;
	msg = QLOGcalls(t);
	if( msg != MAL_SUCCEED)
		return msg;
	for (i = 0; i < 9; i++) 
	if( t[i]){
		bat id = t[i]->batCacheid;

		*getArgReference_bat(stk, pci, i) = id;
		BBPkeepref(id);
	} else
		throw(SQL,"sql.querylog", SQLSTATE(45000) "Missing query call BAT");
	return MAL_SUCCEED;
}

str
sql_querylog_empty(Client cntxt, MalBlkPtr mb, MalStkPtr stk, InstrPtr pci)
{
	(void) cntxt;
	(void) mb;
	(void) stk;
	(void) pci;
	return QLOGempty(NULL);
}

/* str sql_rowid(oid *rid, ptr v, str *sname, str *tname); */
str
sql_rowid(Client cntxt, MalBlkPtr mb, MalStkPtr stk, InstrPtr pci)
{
	BAT *b;
	mvc *m = NULL;
	str msg;
	sql_schema *s = NULL;
	sql_table *t = NULL;
	sql_column *c = NULL;
	sql_delta *d;
	oid *rid = getArgReference_oid(stk, pci, 0);
	const char *sname = *getArgReference_str(stk, pci, 2);
	const char *tname = *getArgReference_str(stk, pci, 3);

	if ((msg = getSQLContext(cntxt, mb, &m, NULL)) != NULL)
		return msg;
	if ((msg = checkSQLContext(cntxt)) != NULL)
		return msg;
	s = mvc_bind_schema(m, sname);
	if (s == NULL)
		throw(SQL, "sql.rowid", SQLSTATE(3F000) "Schema missing %s", sname);
	t = mvc_bind_table(m, s, tname);
	if (t == NULL)
		throw(SQL, "sql.rowid", SQLSTATE(42S02) "Table missing %s.%s",sname,tname);
	if (!s || !t || !t->columns.set->h)
		throw(SQL, "calc.rowid", SQLSTATE(42S22) "Column missing %s.%s",sname,tname);
	c = t->columns.set->h->data;
	/* HACK, get insert bat */
	b = store_funcs.bind_col(m->session->tr, c, RD_INS);
	if( b == NULL)
		throw(SQL,"sql.rowid", SQLSTATE(HY005) "Canot access column descriptor");
	/* UGH (move into storage backends!!) */
	d = c->data;
	*rid = d->ibase + BATcount(b);
	BBPunfix(b->batCacheid);
	return MAL_SUCCEED;
}

static str
do_sql_rank_grp(bat *rid, const bat *bid, const bat *gid, int nrank, int dense, const char *name)
{
	BAT *r, *b, *g;
	BUN p, q;
	BATiter bi, gi;
	int (*ocmp) (const void *, const void *);
	int (*gcmp) (const void *, const void *);
	const void *oc, *gc, *on, *gn;
	int rank = 1;
	int c;

	if ((b = BATdescriptor(*bid)) == NULL)
		throw(SQL, name, SQLSTATE(HY005) "Cannot access column descriptor");
	if ((g = BATdescriptor(*gid)) == NULL) {
		BBPunfix(b->batCacheid);
		throw(SQL, name, SQLSTATE(HY005) "Cannot access column descriptor");
	}
	bi = bat_iterator(b);
	gi = bat_iterator(g);
	ocmp = ATOMcompare(b->ttype);
	gcmp = ATOMcompare(g->ttype);
	oc = BUNtail(bi, 0);
	gc = BUNtail(gi, 0);
	if (!ALIGNsynced(b, g)) {
		BBPunfix(b->batCacheid);
		BBPunfix(g->batCacheid);
		throw(SQL, name, SQLSTATE(45000) "Internal error, columns not aligned");
	}
/*
  if (!BATtordered(b)) {
  BBPunfix(b->batCacheid);
  BBPunfix(g->batCacheid);
  throw(SQL, name, SQLSTATE(45000) "Internal error, columns not sorted");
  }
*/
	r = COLnew(b->hseqbase, TYPE_int, BATcount(b), TRANSIENT);
	if (r == NULL) {
		BBPunfix(b->batCacheid);
		BBPunfix(g->batCacheid);
		throw(SQL, name, SQLSTATE(HY001) MAL_MALLOC_FAIL);
	}
	BATloop(b, p, q) {
		on = BUNtail(bi, p);
		gn = BUNtail(gi, p);

		if ((c = ocmp(on, oc)) != 0)
			rank = nrank;
		if (gcmp(gn, gc) != 0)
			c = rank = nrank = 1;
		oc = on;
		gc = gn;
		if (BUNappend(r, &rank, false) != GDK_SUCCEED) {
			BBPunfix(b->batCacheid);
			BBPunfix(g->batCacheid);
			BBPunfix(r->batCacheid);
			throw(SQL, name, SQLSTATE(HY001) MAL_MALLOC_FAIL);
		}
		nrank += !dense || c;
	}
	BBPunfix(b->batCacheid);
	BBPunfix(g->batCacheid);
	BBPkeepref(*rid = r->batCacheid);
	return MAL_SUCCEED;
}

static str
do_sql_rank(bat *rid, const bat *bid, int nrank, int dense, const char *name)
{
	BAT *r, *b;
	BATiter bi;
	int (*cmp) (const void *, const void *);
	const void *cur, *n;
	BUN p, q;
	int rank = 1;
	int c;

	if ((b = BATdescriptor(*bid)) == NULL)
		throw(SQL, name, SQLSTATE(HY005) "Cannot access column descriptor");
	if (!BATtordered(b) && !BATtrevordered(b)) {
		BBPunfix(b->batCacheid);
		throw(SQL, name, SQLSTATE(45000) "Internal error, columns not sorted");
	}

	bi = bat_iterator(b);
	cmp = ATOMcompare(b->ttype);
	cur = BUNtail(bi, 0);
	r = COLnew(b->hseqbase, TYPE_int, BATcount(b), TRANSIENT);
	if (r == NULL) {
		BBPunfix(b->batCacheid);
		throw(SQL, name, SQLSTATE(HY001) MAL_MALLOC_FAIL);
	}
	if (BATtdense(b)) {
		BATloop(b, p, q) {
			if (BUNappend(r, &rank, false) != GDK_SUCCEED)
				goto bailout;
			rank++;
		}
	} else {
		BATloop(b, p, q) {
			n = BUNtail(bi, p);
			if ((c = cmp(n, cur)) != 0)
				rank = nrank;
			cur = n;
			if (BUNappend(r, &rank, false) != GDK_SUCCEED)
				goto bailout;
			nrank += !dense || c;
		}
	}
	BBPunfix(b->batCacheid);
	BBPkeepref(*rid = r->batCacheid);
	return MAL_SUCCEED;
  bailout:
	BBPunfix(b->batCacheid);
	BBPunfix(r->batCacheid);
	throw(SQL, name, SQLSTATE(HY001) MAL_MALLOC_FAIL);
}

str
sql_rank_grp(bat *rid, const bat *bid, const bat *gid, const bat *gpe)
{
	(void) gpe;
	return do_sql_rank_grp(rid, bid, gid, 1, 0, "sql.rank_grp");
}

str
sql_dense_rank_grp(bat *rid, const bat *bid, const bat *gid, const bat *gpe)
{
	(void) gpe;
	return do_sql_rank_grp(rid, bid, gid, 2, 1, "sql.dense_rank_grp");
}

str
sql_rank(bat *rid, const bat *bid)
{
	return do_sql_rank(rid, bid, 1, 0, "sql.rank");
}

str
sql_dense_rank(bat *rid, const bat *bid)
{
	return do_sql_rank(rid, bid, 2, 1, "sql.dense_rank");
}

str
SQLargRecord(Client cntxt, MalBlkPtr mb, MalStkPtr stk, InstrPtr pci)
{
	str s, t, *ret;

	(void) cntxt;
	ret = getArgReference_str(stk, pci, 0);
	s = instruction2str(mb, stk, getInstrPtr(mb, 0), LIST_MAL_ALL);
	if(s == NULL)
		throw(SQL, "sql.argRecord", SQLSTATE(HY001) MAL_MALLOC_FAIL);
	t = strchr(s, ' ');
	*ret = GDKstrdup(t ? t + 1 : s);
	GDKfree(s);
	if(*ret == NULL)
		throw(SQL, "sql.argRecord", SQLSTATE(HY001) MAL_MALLOC_FAIL);
	return MAL_SUCCEED;
}

/*
 * Vacuum cleaning tables
 * Shrinking and re-using space to vacuum clean the holes in the relations.
 */
static str
vacuum(Client cntxt, MalBlkPtr mb, MalStkPtr stk, InstrPtr pci, str (*func) (bat *, const bat *, const bat *), const char *name)
{
	const char *sch = *getArgReference_str(stk, pci, 1);
	const char *tbl = *getArgReference_str(stk, pci, 2);
	sql_trans *tr;
	sql_schema *s;
	sql_table *t;
	sql_column *c;
	mvc *m = NULL;
	str msg;
	bat bid;
	BAT *b, *del;
	node *o;
	int i, bids[2049];

	if ((msg = getSQLContext(cntxt, mb, &m, NULL)) != NULL)
		return msg;
	if ((msg = checkSQLContext(cntxt)) != NULL)
		return msg;
	s = mvc_bind_schema(m, sch);
	if (s == NULL)
		throw(SQL, name, SQLSTATE(3F000) "Schema missing %s",sch);
	t = mvc_bind_table(m, s, tbl);
	if (t == NULL)
		throw(SQL, name, SQLSTATE(42S02) "Table missing %s.%s",sch,tbl);

	if (m->user_id != USER_MONETDB)
		throw(SQL, name, SQLSTATE(42000) "Insufficient privileges");
	if ((!list_empty(t->idxs.set) || !list_empty(t->keys.set)))
		throw(SQL, name, SQLSTATE(42000) "%s not allowed on tables with indices", name + 4);
	if (t->system)
		throw(SQL, name, SQLSTATE(42000) "%s not allowed on system tables", name + 4);

	if (has_snapshots(m->session->tr))
		throw(SQL, name, SQLSTATE(42000) "%s not allowed on snapshots", name + 4);
	if (!m->session->auto_commit)
		throw(SQL, name, SQLSTATE(42000) "%s only allowed in auto commit mode", name + 4);

	tr = m->session->tr;

	/* get the deletions BAT */
	del = mvc_bind_dbat(m, sch, tbl, RD_INS);
	if (BATcount(del) == 0) {
		BBPunfix(del->batCacheid);
		return MAL_SUCCEED;
	}


	i = 0;
	bids[i] = 0;
	for (o = t->columns.set->h; o; o = o->next, i++) {
		c = o->data;
		b = store_funcs.bind_col(tr, c, RDONLY);
		if (b == NULL || (msg = (*func) (&bid, &b->batCacheid, &del->batCacheid)) != NULL) {
			for (i--; i >= 0; i--)
				BBPrelease(bids[i]);
			if (b)
				BBPunfix(b->batCacheid);
			BBPunfix(del->batCacheid);
			if (!msg)
				throw(SQL, name, SQLSTATE(HY005) "Cannot access column descriptor");
			return msg;
		}
		BBPunfix(b->batCacheid);
		if (i < 2048) {
			bids[i] = bid;
			bids[i + 1] = 0;
		}
	}
	if (i >= 2048) {
		for (i--; i >= 0; i--)
			BBPrelease(bids[i]);
		throw(SQL, name, SQLSTATE(42000) "Too many columns to handle, use copy instead");
	}
	BBPunfix(del->batCacheid);

	mvc_clear_table(m, t);
	for (o = t->columns.set->h, i = 0; o; o = o->next, i++) {
		sql_column *c = o->data;
		BAT *ins = BATdescriptor(bids[i]);	/* use the insert bat */

		if( ins){
			store_funcs.append_col(tr, c, ins, TYPE_bat);
			BBPunfix(ins->batCacheid);
		}
		BBPrelease(bids[i]);
	}
	/* TODO indices */
	return MAL_SUCCEED;
}

str
SQLshrink(Client cntxt, MalBlkPtr mb, MalStkPtr stk, InstrPtr pci)
{
	return vacuum(cntxt, mb, stk, pci, BKCshrinkBAT, "sql.shrink");
}

str
SQLreuse(Client cntxt, MalBlkPtr mb, MalStkPtr stk, InstrPtr pci)
{
	return vacuum(cntxt, mb, stk, pci, BKCreuseBAT, "sql.reuse");
}

/*
 * The vacuum operation inspects the table for ordered properties and
 * will keep them.  To avoid expensive shuffles, the reorganisation is
 * balanced by the number of outstanding deletions.
 */
str
SQLvacuum(Client cntxt, MalBlkPtr mb, MalStkPtr stk, InstrPtr pci)
{
	const char *sch = *getArgReference_str(stk, pci, 1);
	const char *tbl = *getArgReference_str(stk, pci, 2);
	sql_trans *tr;
	sql_schema *s;
	sql_table *t;
	sql_column *c;
	mvc *m = NULL;
	str msg;
	BAT *b, *del;
	node *o;
	int ordered = 0;
	BUN cnt = 0;
	BUN dcnt;

	if ((msg = getSQLContext(cntxt, mb, &m, NULL)) != NULL)
		return msg;
	if ((msg = checkSQLContext(cntxt)) != NULL)
		return msg;
	s = mvc_bind_schema(m, sch);
	if (s == NULL)
		throw(SQL, "sql.vacuum", SQLSTATE(3F000) "Schema missing %s",sch);
	t = mvc_bind_table(m, s, tbl);
	if (t == NULL)
		throw(SQL, "sql.vacuum", SQLSTATE(42S02) "Table missing %s.%s",sch,tbl);

	if (m->user_id != USER_MONETDB)
		throw(SQL, "sql.vacuum", SQLSTATE(42000) "insufficient privileges");
	if ((!list_empty(t->idxs.set) || !list_empty(t->keys.set)))
		throw(SQL, "sql.vacuum", SQLSTATE(42000) "vacuum not allowed on tables with indices");
	if (t->system)
		throw(SQL, "sql.vacuum", SQLSTATE(42000) "vacuum not allowed on system tables");

	if (has_snapshots(m->session->tr))
		throw(SQL, "sql.vacuum", SQLSTATE(42000) "vacuum not allowed on snapshots");

	if (!m->session->auto_commit)
		throw(SQL, "sql.vacuum", SQLSTATE(42000) "vacuum only allowed in auto commit mode");
	tr = m->session->tr;

	for (o = t->columns.set->h; o && ordered == 0; o = o->next) {
		c = o->data;
		b = store_funcs.bind_col(tr, c, RDONLY);
		if (b == NULL)
			throw(SQL, "sql.vacuum", SQLSTATE(HY005) "Cannot access column descriptor");
		ordered |= BATtordered(b);
		cnt = BATcount(b);
		BBPunfix(b->batCacheid);
	}

	/* get the deletions BAT */
	del = mvc_bind_dbat(m, sch, tbl, RD_INS);
	if( del == NULL)
		throw(SQL, "sql.vacuum", SQLSTATE(HY005) "Cannot access deletion column");

	dcnt = BATcount(del);
	BBPunfix(del->batCacheid);
	if (dcnt > 0) {
		/* now decide on the algorithm */
		if (ordered) {
			if (dcnt > cnt / 20)
				return SQLshrink(cntxt, mb, stk, pci);
		} else {
			return SQLreuse(cntxt, mb, stk, pci);
		}
	}
	return MAL_SUCCEED;
}

/*
 * The drop_hash operation cleans up any hash indices on any of the tables columns.
 */
str
SQLdrop_hash(Client cntxt, MalBlkPtr mb, MalStkPtr stk, InstrPtr pci)
{
	const char *sch = *getArgReference_str(stk, pci, 1);
	const char *tbl = *getArgReference_str(stk, pci, 2);
	sql_schema *s;
	sql_table *t;
	sql_column *c;
	mvc *m = NULL;
	str msg;
	BAT *b;
	node *o;

	if ((msg = getSQLContext(cntxt, mb, &m, NULL)) != NULL)
		return msg;
	if ((msg = checkSQLContext(cntxt)) != NULL)
		return msg;
	s = mvc_bind_schema(m, sch);
	if (s == NULL)
		throw(SQL, "sql.drop_hash", SQLSTATE(3F000) "Schema missing %s",sch);
	t = mvc_bind_table(m, s, tbl);
	if (t == NULL)
		throw(SQL, "sql.drop_hash", SQLSTATE(42S02) "Table missing %s.%s",sch, tbl);

	for (o = t->columns.set->h; o; o = o->next) {
		c = o->data;
		b = store_funcs.bind_col(m->session->tr, c, RDONLY);
		if (b == NULL)
			throw(SQL, "sql.drop_hash", SQLSTATE(HY005) "Cannot access column descriptor");
		HASHdestroy(b);
		BBPunfix(b->batCacheid);
	}
	return MAL_SUCCEED;
}


/* after an update on the optimizer catalog, we have to change
 * the internal optimizer pipe line administration
 * The minimal and default pipelines may not be changed.
 */
str
SQLoptimizersUpdate(Client cntxt, MalBlkPtr mb, MalStkPtr stk, InstrPtr pci)
{
	mvc *m = NULL;
	str msg;

	if ((msg = getSQLContext(cntxt, mb, &m, NULL)) != NULL)
		return msg;
	if ((msg = checkSQLContext(cntxt)) != NULL)
		return msg;
	/* find the optimizer pipeline */
	(void) stk;
	(void) pci;
	throw(SQL, "updateOptimizer", SQLSTATE(42000) PROGRAM_NYI);
}

/*
 * Inspection of the actual storage footprint is a recurring question of users.
 * This is modelled as a generic SQL table producing function.
 * create function storage()
 * returns table ("schema" string, "table" string, "column" string, "type" string, "mode" string, location string, "count" bigint, width int, columnsize bigint, heapsize bigint indices bigint, sorted int)
 * external name sql.storage;
 */
str
sql_storage(Client cntxt, MalBlkPtr mb, MalStkPtr stk, InstrPtr pci)
{
	BAT *sch, *tab, *col, *type, *loc, *cnt, *atom, *size, *heap, *indices, *phash, *sort, *imprints, *mode, *revsort, *key, *oidx;
	mvc *m = NULL;
	str msg;
	sql_trans *tr;
	node *nsch, *ntab, *ncol;
	int w;
	bit bitval;
	bat *rsch = getArgReference_bat(stk, pci, 0);
	bat *rtab = getArgReference_bat(stk, pci, 1);
	bat *rcol = getArgReference_bat(stk, pci, 2);
	bat *rtype = getArgReference_bat(stk, pci, 3);
	bat *rmode = getArgReference_bat(stk, pci, 4);
	bat *rloc = getArgReference_bat(stk, pci, 5);
	bat *rcnt = getArgReference_bat(stk, pci, 6);
	bat *ratom = getArgReference_bat(stk, pci, 7);
	bat *rsize = getArgReference_bat(stk, pci, 8);
	bat *rheap = getArgReference_bat(stk, pci, 9);
	bat *rindices = getArgReference_bat(stk, pci, 10);
	bat *rphash = getArgReference_bat(stk, pci, 11);
	bat *rimprints = getArgReference_bat(stk, pci, 12);
	bat *rsort = getArgReference_bat(stk, pci, 13);
	bat *rrevsort = getArgReference_bat(stk, pci, 14);
	bat *rkey = getArgReference_bat(stk, pci, 15);
	bat *roidx = getArgReference_bat(stk, pci, 16);
	str sname = 0;
	str tname = 0;
	str cname = 0;

	if ((msg = getSQLContext(cntxt, mb, &m, NULL)) != NULL)
		return msg;
	if ((msg = checkSQLContext(cntxt)) != NULL)
		return msg;

	tr = m->session->tr;
	sch = COLnew(0, TYPE_str, 0, TRANSIENT);
	tab = COLnew(0, TYPE_str, 0, TRANSIENT);
	col = COLnew(0, TYPE_str, 0, TRANSIENT);
	type = COLnew(0, TYPE_str, 0, TRANSIENT);
	mode = COLnew(0, TYPE_str, 0, TRANSIENT);
	loc = COLnew(0, TYPE_str, 0, TRANSIENT);
	cnt = COLnew(0, TYPE_lng, 0, TRANSIENT);
	atom = COLnew(0, TYPE_int, 0, TRANSIENT);
	size = COLnew(0, TYPE_lng, 0, TRANSIENT);
	heap = COLnew(0, TYPE_lng, 0, TRANSIENT);
	indices = COLnew(0, TYPE_lng, 0, TRANSIENT);
	phash = COLnew(0, TYPE_bit, 0, TRANSIENT);
	imprints = COLnew(0, TYPE_lng, 0, TRANSIENT);
	sort = COLnew(0, TYPE_bit, 0, TRANSIENT);
	revsort = COLnew(0, TYPE_bit, 0, TRANSIENT);
	key = COLnew(0, TYPE_bit, 0, TRANSIENT);
	oidx = COLnew(0, TYPE_lng, 0, TRANSIENT);

	if (sch == NULL || tab == NULL || col == NULL || type == NULL || mode == NULL || loc == NULL || imprints == NULL || 
	    sort == NULL || cnt == NULL || atom == NULL || size == NULL || heap == NULL || indices == NULL || phash == NULL ||
	    revsort == NULL || key == NULL || oidx == NULL) {
		goto bailout;
	}
	if( pci->argc - pci->retc >= 1)
		sname = *getArgReference_str(stk, pci, pci->retc);
	if( pci->argc - pci->retc >= 2)
		tname = *getArgReference_str(stk, pci, pci->retc + 1);
	if( pci->argc - pci->retc >= 3)
		cname = *getArgReference_str(stk, pci, pci->retc + 2);

	/* check for limited storage tables */
	for (nsch = tr->schemas.set->h; nsch; nsch = nsch->next) {
		sql_base *b = nsch->data;
		sql_schema *s = (sql_schema *) nsch->data;
		if( sname && strcmp(b->name, sname) )
			continue;
		if (isalpha((unsigned char) b->name[0]))
			if (s->tables.set)
				for (ntab = (s)->tables.set->h; ntab; ntab = ntab->next) {
					sql_base *bt = ntab->data;
					sql_table *t = (sql_table *) bt;
					if( tname && strcmp(bt->name, tname) )
						continue;
					if (isTable(t))
						if (t->columns.set)
							for (ncol = (t)->columns.set->h; ncol; ncol = ncol->next) {
								sql_base *bc = ncol->data;
								sql_column *c = (sql_column *) ncol->data;
								BAT *bn;
								lng sz;

								if( cname && strcmp(bc->name, cname) )
									continue;
								bn = store_funcs.bind_col(tr, c, RDONLY);
								if (bn == NULL)
									throw(SQL, "sql.storage", SQLSTATE(HY005) "Cannot access column descriptor");

								/*printf("schema %s.%s.%s" , b->name, bt->name, bc->name); */
								if (BUNappend(sch, b->name, false) != GDK_SUCCEED ||
								    BUNappend(tab, bt->name, false) != GDK_SUCCEED ||
								    BUNappend(col, bc->name, false) != GDK_SUCCEED)
									goto bailout;
								if (c->t->access == TABLE_WRITABLE) {
									if (BUNappend(mode, "writable", false) != GDK_SUCCEED)
										goto bailout;
								} else if (c->t->access == TABLE_APPENDONLY) {
									if (BUNappend(mode, "appendonly", false) != GDK_SUCCEED)
										goto bailout;
								} else if (c->t->access == TABLE_READONLY) {
									if (BUNappend(mode, "readonly", false) != GDK_SUCCEED)
										goto bailout;
								} else {
									if (BUNappend(mode, 0, false) != GDK_SUCCEED)
										goto bailout;
								}
								if (BUNappend(type, c->type.type->sqlname, false) != GDK_SUCCEED)
									goto bailout;

								/*printf(" cnt "BUNFMT, BATcount(bn)); */
								sz = BATcount(bn);
								if (BUNappend(cnt, &sz, false) != GDK_SUCCEED)
									goto bailout;

								/*printf(" loc %s", BBP_physical(bn->batCacheid)); */
								if (BUNappend(loc, BBP_physical(bn->batCacheid), false) != GDK_SUCCEED)
									goto bailout;
								/*printf(" width %d", bn->twidth); */
								w = bn->twidth;
								if (bn->ttype == TYPE_str) {
									BUN p, q;
									double sum = 0;
									BATiter bi = bat_iterator(bn);
									lng cnt1, cnt2 = cnt1 = (lng) BATcount(bn);

									/* just take a sample */
									if (cnt1 > 512)
										cnt1 = cnt2 = 512;
									BATloop(bn, p, q) {
										str s = BUNtail(bi, p);
										if (s != NULL && strcmp(s, str_nil))
											sum += (int) strlen(s);
										if (--cnt1 <= 0)
											break;
									}
									if (cnt2)
										w = (int) (sum / cnt2);
								}
								if (BUNappend(atom, &w, false) != GDK_SUCCEED)
									goto bailout;

								sz = BATcount(bn) * bn->twidth; 
								if (BUNappend(size, &sz, false) != GDK_SUCCEED)
									goto bailout;

								sz = heapinfo(bn->tvheap, bn->batCacheid);
								if (BUNappend(heap, &sz, false) != GDK_SUCCEED)
									goto bailout;

								sz = hashinfo(bn->thash, bn->batCacheid);
								if (BUNappend(indices, &sz, false) != GDK_SUCCEED)
									goto bailout;

								bitval = 0; /* HASHispersistent(bn); */
								if (BUNappend(phash, &bitval, false) != GDK_SUCCEED)
									goto bailout;

								sz = IMPSimprintsize(bn);
								if (BUNappend(imprints, &sz, false) != GDK_SUCCEED)
									goto bailout;
								/*printf(" indices "BUNFMT, bn->thash?bn->thash->heap.size:0); */
								/*printf("\n"); */

								bitval = BATtordered(bn);
								if (!bitval && bn->tnosorted == 0)
									bitval = bit_nil;
								if (BUNappend(sort, &bitval, false) != GDK_SUCCEED)
									goto bailout;

								bitval = BATtrevordered(bn);
								if (!bitval && bn->tnorevsorted == 0)
									bitval = bit_nil;
								if (BUNappend(revsort, &bitval, false) != GDK_SUCCEED)
									goto bailout;

								bitval = BATtkey(bn);
								if (!bitval && bn->tnokey[0] == 0 && bn->tnokey[1] == 0)
									bitval = bit_nil;
								if (BUNappend(key, &bitval, false) != GDK_SUCCEED)
									goto bailout;

								sz = bn->torderidx && bn->torderidx != (Heap *) 1 ? bn->torderidx->free : 0;
								if (BUNappend(oidx, &sz, false) != GDK_SUCCEED)
									goto bailout;
								BBPunfix(bn->batCacheid);
							}

					if (isTable(t))
						if (t->idxs.set)
							for (ncol = (t)->idxs.set->h; ncol; ncol = ncol->next) {
								sql_base *bc = ncol->data;
								sql_idx *c = (sql_idx *) ncol->data;
								if (idx_has_column(c->type)) {
									BAT *bn = store_funcs.bind_idx(tr, c, RDONLY);
									lng sz;

									if (bn == NULL)
										throw(SQL, "sql.storage", SQLSTATE(HY005) "Cannot access column descriptor");
									if( cname && strcmp(bc->name, cname) )
										continue;
									/*printf("schema %s.%s.%s" , b->name, bt->name, bc->name); */
									if (BUNappend(sch, b->name, false) != GDK_SUCCEED ||
									    BUNappend(tab, bt->name, false) != GDK_SUCCEED ||
									    BUNappend(col, bc->name, false) != GDK_SUCCEED)
										goto bailout;
									if (c->t->access == TABLE_WRITABLE) {
										if (BUNappend(mode, "writable", false) != GDK_SUCCEED)
											goto bailout;
									} else if (c->t->access == TABLE_APPENDONLY) {
										if (BUNappend(mode, "appendonly", false) != GDK_SUCCEED)
											goto bailout;
									} else if (c->t->access == TABLE_READONLY) {
										if (BUNappend(mode, "readonly", false) != GDK_SUCCEED)
											goto bailout;
									} else {
										if (BUNappend(mode, 0, false) != GDK_SUCCEED)
											goto bailout;
									}
									if (BUNappend(type, "oid", false) != GDK_SUCCEED)
										goto bailout;

									/*printf(" cnt "BUNFMT, BATcount(bn)); */
									sz = BATcount(bn);
									if (BUNappend(cnt, &sz, false) != GDK_SUCCEED)
										goto bailout;

									/*printf(" loc %s", BBP_physical(bn->batCacheid)); */
									if (BUNappend(loc, BBP_physical(bn->batCacheid), false) != GDK_SUCCEED)
										goto bailout;
									/*printf(" width %d", bn->twidth); */
									w = bn->twidth;
									if (bn->ttype == TYPE_str) {
										BUN p, q;
										double sum = 0;
										BATiter bi = bat_iterator(bn);
										lng cnt1, cnt2 = cnt1 = BATcount(bn);

										/* just take a sample */
										if (cnt1 > 512)
											cnt1 = cnt2 = 512;
										BATloop(bn, p, q) {
											str s = BUNtail(bi, p);
											if (s != NULL && strcmp(s, str_nil))
												sum += (int) strlen(s);
											if (--cnt1 <= 0)
												break;
										}
										if (cnt2)
											w = (int) (sum / cnt2);
									}
									if (BUNappend(atom, &w, false) != GDK_SUCCEED)
										goto bailout;
									/*printf(" size "BUNFMT, tailsize(bn,BATcount(bn)) + (bn->tvheap? bn->tvheap->size:0)); */
									sz = tailsize(bn, BATcount(bn));
									if (BUNappend(size, &sz, false) != GDK_SUCCEED)
										goto bailout;

									sz = bn->tvheap ? bn->tvheap->size : 0;
									if (BUNappend(heap, &sz, false) != GDK_SUCCEED)
										goto bailout;

									sz = bn->thash && bn->thash != (Hash *) 1 ? bn->thash->heap.size : 0; /* HASHsize() */
									if (BUNappend(indices, &sz, false) != GDK_SUCCEED)
										goto bailout;
									bitval = 0; /* HASHispersistent(bn); */
									if (BUNappend(phash, &bitval, false) != GDK_SUCCEED)
										goto bailout;

									sz = IMPSimprintsize(bn);
									if (BUNappend(imprints, &sz, false) != GDK_SUCCEED)
										goto bailout;
									/*printf(" indices "BUNFMT, bn->thash?bn->thash->heap.size:0); */
									/*printf("\n"); */
									bitval = BATtordered(bn);
									if (!bitval && bn->tnosorted == 0)
										bitval = bit_nil;
									if (BUNappend(sort, &bitval, false) != GDK_SUCCEED)
										goto bailout;
									bitval = BATtrevordered(bn);
									if (!bitval && bn->tnorevsorted == 0)
										bitval = bit_nil;
									if (BUNappend(revsort, &bitval, false) != GDK_SUCCEED)
										goto bailout;
									bitval = BATtkey(bn);
									if (!bitval && bn->tnokey[0] == 0 && bn->tnokey[1] == 0)
										bitval = bit_nil;
									if (BUNappend(key, &bitval, false) != GDK_SUCCEED)
										goto bailout;
									sz = bn->torderidx && bn->torderidx != (Heap *) 1 ? bn->torderidx->free : 0;
									if (BUNappend(oidx, &sz, false) != GDK_SUCCEED)
										goto bailout;
									BBPunfix(bn->batCacheid);
								}
							}

				}
	}

	BBPkeepref(*rsch = sch->batCacheid);
	BBPkeepref(*rtab = tab->batCacheid);
	BBPkeepref(*rcol = col->batCacheid);
	BBPkeepref(*rmode = mode->batCacheid);
	BBPkeepref(*rloc = loc->batCacheid);
	BBPkeepref(*rtype = type->batCacheid);
	BBPkeepref(*rcnt = cnt->batCacheid);
	BBPkeepref(*ratom = atom->batCacheid);
	BBPkeepref(*rsize = size->batCacheid);
	BBPkeepref(*rheap = heap->batCacheid);
	BBPkeepref(*rindices = indices->batCacheid);
	BBPkeepref(*rphash = phash->batCacheid);
	BBPkeepref(*rimprints = imprints->batCacheid);
	BBPkeepref(*rsort = sort->batCacheid);
	BBPkeepref(*rrevsort = revsort->batCacheid);
	BBPkeepref(*rkey = key->batCacheid);
	BBPkeepref(*roidx = oidx->batCacheid);
	return MAL_SUCCEED;

  bailout:
	if (sch)
		BBPunfix(sch->batCacheid);
	if (tab)
		BBPunfix(tab->batCacheid);
	if (col)
		BBPunfix(col->batCacheid);
	if (mode)
		BBPunfix(mode->batCacheid);
	if (loc)
		BBPunfix(loc->batCacheid);
	if (cnt)
		BBPunfix(cnt->batCacheid);
	if (type)
		BBPunfix(type->batCacheid);
	if (atom)
		BBPunfix(atom->batCacheid);
	if (size)
		BBPunfix(size->batCacheid);
	if (heap)
		BBPunfix(heap->batCacheid);
	if (indices)
		BBPunfix(indices->batCacheid);
	if (phash)
		BBPunfix(phash->batCacheid);
	if (imprints)
		BBPunfix(imprints->batCacheid);
	if (sort)
		BBPunfix(sort->batCacheid);
	if (revsort)
		BBPunfix(revsort->batCacheid);
	if (key)
		BBPunfix(key->batCacheid);
	if (oidx)
		BBPunfix(oidx->batCacheid);
	throw(SQL, "sql.storage", SQLSTATE(HY001) MAL_MALLOC_FAIL);
}

void
freeVariables(Client c, MalBlkPtr mb, MalStkPtr glb, int start)
{
	int i;

	for (i = start; i < mb->vtop;) {
		if (glb) {
			if (isVarCleanup(mb, i))
				garbageElement(c, &glb->stk[i]);
			/* clean stack entry */
			glb->stk[i].vtype = TYPE_int;
			glb->stk[i].val.ival = 0;
			glb->stk[i].len = 0;
		}
		clearVariable(mb, i);
		i++;
	}
	mb->vtop = start;
}

/* if at least (2*SIZEOF_BUN), also store length (heaps are then
 * incompatible) */
#define EXTRALEN ((SIZEOF_BUN + GDK_VARALIGN - 1) & ~(GDK_VARALIGN - 1))

str
STRindex_int(int *i, const str *src, const bit *u)
{
	(void)src; (void)u;
	*i = 0;
	return MAL_SUCCEED;
}

str
BATSTRindex_int(bat *res, const bat *src, const bit *u)
{
	BAT *s, *r;

	if ((s = BATdescriptor(*src)) == NULL)
		throw(SQL, "calc.index", SQLSTATE(HY005) "Cannot access column descriptor");

	if (*u) {
		Heap *h = s->tvheap;
		size_t pad, pos;
		const size_t extralen = h->hashash ? EXTRALEN : 0;
		int v;

		r = COLnew(0, TYPE_int, 1024, TRANSIENT);
		if (r == NULL) {
			BBPunfix(s->batCacheid);
			throw(SQL, "calc.index", SQLSTATE(HY001) MAL_MALLOC_FAIL);
		}
		pos = GDK_STRHASHSIZE;
		while (pos < h->free) {
			const char *p;

			pad = GDK_VARALIGN - (pos & (GDK_VARALIGN - 1));
			if (pad < sizeof(stridx_t))
				pad += GDK_VARALIGN;
			pos += pad + extralen;
			p = h->base + pos;
			v = (int) (pos - GDK_STRHASHSIZE);
			if (BUNappend(r, &v, false) != GDK_SUCCEED) {
				BBPreclaim(r);
				BBPunfix(s->batCacheid);
				throw(SQL, "calc.index", SQLSTATE(HY001) MAL_MALLOC_FAIL);
			}
			pos += GDK_STRLEN(p);
		}
	} else {
		r = VIEWcreate(s->hseqbase, s);
		if (r == NULL) {
			BBPunfix(s->batCacheid);
			throw(SQL, "calc.index", SQLSTATE(HY001) MAL_MALLOC_FAIL);
		}
		r->ttype = TYPE_int;
		r->tvarsized = 0;
		r->tvheap = NULL;
	}
	BBPunfix(s->batCacheid);
	BBPkeepref((*res = r->batCacheid));
	return MAL_SUCCEED;
}

str
STRindex_sht(sht *i, const str *src, const bit *u)
{
	(void)src; (void)u;
	*i = 0;
	return MAL_SUCCEED;
}

str
BATSTRindex_sht(bat *res, const bat *src, const bit *u)
{
	BAT *s, *r;

	if ((s = BATdescriptor(*src)) == NULL)
		throw(SQL, "calc.index", SQLSTATE(HY005) "Cannot access column descriptor");

	if (*u) {
		Heap *h = s->tvheap;
		size_t pad, pos;
		const size_t extralen = h->hashash ? EXTRALEN : 0;
		sht v;

		r = COLnew(0, TYPE_sht, 1024, TRANSIENT);
		if (r == NULL) {
			BBPunfix(s->batCacheid);
			throw(SQL, "calc.index", SQLSTATE(HY001) MAL_MALLOC_FAIL);
		}
		pos = GDK_STRHASHSIZE;
		while (pos < h->free) {
			const char *s;

			pad = GDK_VARALIGN - (pos & (GDK_VARALIGN - 1));
			if (pad < sizeof(stridx_t))
				pad += GDK_VARALIGN;
			pos += pad + extralen;
			s = h->base + pos;
			v = (sht) (pos - GDK_STRHASHSIZE);
			if (BUNappend(r, &v, false) != GDK_SUCCEED) {
				BBPreclaim(r);
				throw(SQL, "calc.index", SQLSTATE(HY001) MAL_MALLOC_FAIL);
			}
			pos += GDK_STRLEN(s);
		}
	} else {
		r = VIEWcreate(s->hseqbase, s);
		if (r == NULL) {
			BBPunfix(s->batCacheid);
			throw(SQL, "calc.index", SQLSTATE(HY001) MAL_MALLOC_FAIL);
		}
		r->ttype = TYPE_sht;
		r->tvarsized = 0;
		r->tvheap = NULL;
	}
	BBPunfix(s->batCacheid);
	BBPkeepref((*res = r->batCacheid));
	return MAL_SUCCEED;
}

str
STRindex_bte(bte *i, const str *src, const bit *u)
{
	(void)src; (void)u;
	*i = 0;
	return MAL_SUCCEED;
}

str
BATSTRindex_bte(bat *res, const bat *src, const bit *u)
{
	BAT *s, *r;

	if ((s = BATdescriptor(*src)) == NULL)
		throw(SQL, "calc.index", SQLSTATE(HY005) "Cannot access column descriptor");

	if (*u) {
		Heap *h = s->tvheap;
		size_t pad, pos;
		const size_t extralen = h->hashash ? EXTRALEN : 0;
		bte v;

		r = COLnew(0, TYPE_bte, 64, TRANSIENT);
		if (r == NULL) {
			BBPunfix(s->batCacheid);
			throw(SQL, "calc.index", SQLSTATE(HY001) MAL_MALLOC_FAIL);
		}
		pos = GDK_STRHASHSIZE;
		while (pos < h->free) {
			const char *p;

			pad = GDK_VARALIGN - (pos & (GDK_VARALIGN - 1));
			if (pad < sizeof(stridx_t))
				pad += GDK_VARALIGN;
			pos += pad + extralen;
			p = h->base + pos;
			v = (bte) (pos - GDK_STRHASHSIZE);
			if (BUNappend(r, &v, false) != GDK_SUCCEED) {
				BBPreclaim(r);
				BBPunfix(s->batCacheid);
				throw(SQL, "calc.index", SQLSTATE(HY001) MAL_MALLOC_FAIL);
			}
			pos += GDK_STRLEN(p);
		}
	} else {
		r = VIEWcreate(s->hseqbase, s);
		if (r == NULL) {
			BBPunfix(s->batCacheid);
			throw(SQL, "calc.index", SQLSTATE(HY001) MAL_MALLOC_FAIL);
		}
		r->ttype = TYPE_bte;
		r->tvarsized = 0;
		r->tvheap = NULL;
	}
	BBPunfix(s->batCacheid);
	BBPkeepref((*res = r->batCacheid));
	return MAL_SUCCEED;
}

str
STRstrings(str *i, const str *src)
{
	(void)src;
	*i = 0;
	return MAL_SUCCEED;
}

str
BATSTRstrings(bat *res, const bat *src)
{
	BAT *s, *r;
	Heap *h;
	size_t pad, pos;
	size_t extralen;

	if ((s = BATdescriptor(*src)) == NULL)
		throw(SQL, "calc.strings", SQLSTATE(HY005) "Cannot access column descriptor");

	h = s->tvheap;
	extralen = h->hashash ? EXTRALEN : 0;
	r = COLnew(0, TYPE_str, 1024, TRANSIENT);
	if (r == NULL) {
		BBPunfix(s->batCacheid);
		throw(SQL, "calc.strings", SQLSTATE(HY001) MAL_MALLOC_FAIL);
	}
	pos = GDK_STRHASHSIZE;
	while (pos < h->free) {
		const char *p;

		pad = GDK_VARALIGN - (pos & (GDK_VARALIGN - 1));
		if (pad < sizeof(stridx_t))
			pad += GDK_VARALIGN;
		pos += pad + extralen;
		p = h->base + pos;
		if (BUNappend(r, p, false) != GDK_SUCCEED) {
			BBPreclaim(r);
			BBPunfix(s->batCacheid);
			throw(SQL, "calc.strings", SQLSTATE(HY001) MAL_MALLOC_FAIL);
		}
		pos += GDK_STRLEN(p);
	}
	BBPunfix(s->batCacheid);
	BBPkeepref((*res = r->batCacheid));
	return MAL_SUCCEED;
}

str 
SQLflush_log(void *ret)
{
	(void)ret;
	store_flush_log();
	return MAL_SUCCEED;
}

str
SQLexist_val(Client cntxt, MalBlkPtr mb, MalStkPtr stk, InstrPtr pci)
{
	bit *res = getArgReference_bit(stk, pci, 0);
	ptr v = getArgReference(stk, pci, 1);
	int mtype = getArgType(mb, pci, 1);

	(void)cntxt;
	if (ATOMcmp(mtype, v, ATOMnilptr(mtype)) != 0)
		*res = TRUE;
	else
		*res = FALSE;
	return MAL_SUCCEED;
}

str
SQLexist(bit *res, bat *id)
{
	BAT *b;

	if ((b = BATdescriptor(*id)) == NULL)
		throw(SQL, "aggr.exist", SQLSTATE(HY005) "Cannot access column descriptor");
	*res = BATcount(b) != 0;
	BBPunfix(b->batCacheid);
	return MAL_SUCCEED;
}<|MERGE_RESOLUTION|>--- conflicted
+++ resolved
@@ -302,12 +302,8 @@
 	osa = sql->sa;
 	sql->sa = NULL;
 
-<<<<<<< HEAD
 	nt = sql_trans_create_table(sql->session->tr, s, tname, t->query, t->type, t->system, temp, t->commit_action,
-								t->sz, reuse ? reuse : 0);
-=======
-	nt = sql_trans_create_table(sql->session->tr, s, t->base.name, t->query, t->type, t->system, temp, t->commit_action, t->sz, t->properties);
->>>>>>> 82118d57
+								t->sz, t->properties, reuse ? reuse : 0);
 
 	/* first check default values */
 	for (n = t->columns.set->h; n; n = n->next) {
