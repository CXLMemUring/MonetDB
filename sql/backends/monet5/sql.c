--- conflicted
+++ resolved
@@ -641,18 +641,11 @@
 	int *res = getArgReference_int(stk, pci, 0);
 	mvc *m = NULL;
 	str msg;
-<<<<<<< HEAD
 	const char *sname = *getArgReference_str(stk, pci, 2);
 	const char *varname = *getArgReference_str(stk, pci, 3);
 	int mtype = getArgType(mb, pci, 4);
-	ValRecord *src = &stk->stk[getArg(pci, 4)];
 	sql_schema *s;
 	sql_var *var;
-=======
-	const char *varname = *getArgReference_str(stk, pci, 2);
-	int mtype = getArgType(mb, pci, 3);
-	ValPtr ptr;
->>>>>>> 3e839955
 
 	if ((msg = getSQLContext(cntxt, mb, &m, NULL)) != NULL)
 		return msg;
@@ -667,65 +660,31 @@
 		throw(SQL, "sql.setVariable", SQLSTATE(42100) "Variable type error");
 
 	if ((var = find_global_var(m, s, varname))) {
-		if (VALisnil(src)) /* this applies to the default global variables only, but for now we don't have session globals */
-			throw(SQL, "sql.setVariable", SQLSTATE(42100) "Variable '%s.%s' cannot be NULL", sname, varname);
-
 		if (!strcmp("sys", s->base.name) && !strcmp("optimizer", varname)) {
-			const char *newopt = src->val.sval;
+			const char *newopt = *getArgReference_str(stk, pci, 4);
 			char buf[BUFSIZ];
 
-<<<<<<< HEAD
+			if (strNil(newopt))
+				throw(SQL, "sql.setVariable", SQLSTATE(42000) "Variable '%s.%s' cannot be NULL", sname, varname);
 			if (!isOptimizerPipe(newopt) && strchr(newopt, (int) ';') == 0)
 				throw(SQL, "sql.setVariable", SQLSTATE(42100) "optimizer '%s' unknown", newopt);
 			(void) snprintf(buf, BUFSIZ, "user_%d", cntxt->idx);
-=======
-			if (strNil(newopt))
-				throw(SQL, "sql.setVariable", SQLSTATE(42000) "optimizer cannot be NULL");
-			if (!isOptimizerPipe(newopt) && strchr(newopt, (int) ';') == 0)
-				throw(SQL, "sql.setVariable", SQLSTATE(42100) "optimizer '%s' unknown", newopt);
-			snprintf(buf, BUFSIZ, "user_%d", cntxt->idx);
->>>>>>> 3e839955
 			if (!isOptimizerPipe(newopt) || strcmp(buf, newopt) == 0) {
 				if ((msg = addPipeDefinition(cntxt, buf, newopt)))
 					return msg;
-<<<<<<< HEAD
 				if (!sqlvar_set_string(find_global_var(m, s, varname), buf))
 					throw(SQL, "sql.setVariable", SQLSTATE(HY013) MAL_MALLOC_FAIL);
 			} else if (!sqlvar_set_string(find_global_var(m, s, varname), newopt))
 				throw(SQL, "sql.setVariable", SQLSTATE(HY013) MAL_MALLOC_FAIL);
 		} else {
-#ifdef HAVE_HGE
-			hge sgn = val_get_number(src);
-#else
-			lng sgn = val_get_number(src);
-#endif
-			if ((msg = sql_update_var(m, s, varname, src->val.sval, sgn)))
+			ValPtr ptr = &stk->stk[getArg(pci, 4)];
+
+			if ((msg = sql_update_var(m, s, varname, ptr)))
 				return msg;
-			if (!sqlvar_set(var, src))
+			if (!sqlvar_set(var, ptr))
 				throw(SQL, "sql.setVariable", SQLSTATE(HY013) MAL_MALLOC_FAIL);
 		}
 		return MAL_SUCCEED;
-=======
-				if (stack_find_var(m, varname)) {
-					if (!stack_set_string(m, varname, buf))
-						throw(SQL, "sql.setVariable", SQLSTATE(HY013) MAL_MALLOC_FAIL);
-				}
-			} else if (stack_find_var(m, varname)) {
-				if (!stack_set_string(m, varname, newopt))
-					throw(SQL, "sql.setVariable", SQLSTATE(HY013) MAL_MALLOC_FAIL);
-			}
-		}
-		return MAL_SUCCEED;
-	}
-	ptr = &stk->stk[getArg(pci, 3)];
-	if (stack_find_var(m, varname)) {
-		if ((msg = sql_update_var(m, varname, ptr)) != NULL)
-			return msg;
-		if (!stack_set_var(m, varname, ptr))
-			throw(SQL, "sql.setVariable", SQLSTATE(HY013) MAL_MALLOC_FAIL);
-	} else {
-		throw(SQL, "sql.setVariable", SQLSTATE(42100) "variable '%s' unknown", varname);
->>>>>>> 3e839955
 	}
 	throw(SQL, "sql.setVariable", SQLSTATE(42100) "Variable '%s.%s' unknown", sname, varname);
 }
