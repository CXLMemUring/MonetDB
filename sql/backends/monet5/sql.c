--- conflicted
+++ resolved
@@ -186,17 +186,6 @@
 	be = (backend *) cntxt->sqlcontext;
 	if (be->mvc == NULL)
 		throw(SQL, "mvc", SQLSTATE(42006) "SQL module not initialized, mvc struct missing");
-	return MAL_SUCCEED;
-}
-
-static str
-getBackendContext(Client cntxt, backend **be)
-{
-	str msg;
-
-	if ((msg = checkSQLContext(cntxt)) != MAL_SUCCEED)
-		return msg;
-	*be = (backend *) cntxt->sqlcontext;
 	return MAL_SUCCEED;
 }
 
@@ -4092,11 +4081,7 @@
 	if (t->system)
 		throw(SQL, name, SQLSTATE(42000) "%s not allowed on system tables", name + 4);
 	if (!isTable(t))
-<<<<<<< HEAD
-		throw(SQL, name, SQLSTATE(42000) "%s: %s '%s' is not persistent", name + 4, 
-=======
 		throw(SQL, name, SQLSTATE(42000) "%s: %s '%s' is not persistent", name + 4,
->>>>>>> 69529a75
 			  TABLE_TYPE_DESCRIPTION(t->type, t->properties), t->base.name);
 
 	if (has_snapshots(m->session->tr))
@@ -5709,11 +5694,6 @@
  pattern("calc", "str", SQLstr_cast, false, "cast to string and check for overflow", args(1,7, arg("",str),arg("eclass",int),arg("d1",int),arg("s1",int),arg("has_tz",int),argany("v",1),arg("digits",int))),
  pattern("batcalc", "str", SQLbatstr_cast, false, "cast to string and check for overflow", args(1,7, batarg("",str),arg("eclass",int),arg("d1",int),arg("s1",int),arg("has_tz",int),batargany("v",1),arg("digits",int))),
  pattern("batcalc", "str", SQLbatstr_cast, false, "cast to string and check for overflow", args(1,8, batarg("",str),arg("eclass",int),arg("d1",int),arg("s1",int),arg("has_tz",int),batargany("v",1),batarg("s",oid),arg("digits",int))),
-<<<<<<< HEAD
- command("calc", "substring", STRsubstringTail, false, "", args(1,3, arg("",str),arg("s",str),arg("offset",int))),
- command("calc", "substring", STRsubstring, false, "", args(1,4, arg("",str),arg("s",str),arg("offset",int),arg("count",int))),
-=======
->>>>>>> 69529a75
  pattern("calc", "month_interval", month_interval_str, false, "cast str to a month_interval and check for overflow", args(1,4, arg("",int),arg("v",str),arg("ek",int),arg("sk",int))),
  pattern("batcalc", "month_interval", month_interval_str, false, "cast str to a month_interval and check for overflow", args(1,4, batarg("",int),batarg("v",str),arg("ek",int),arg("sk",int))),
  pattern("batcalc", "month_interval", month_interval_str, false, "cast str to a month_interval and check for overflow", args(1,5, batarg("",int),batarg("v",str),batarg("s",oid),arg("ek",int),arg("sk",int))),
