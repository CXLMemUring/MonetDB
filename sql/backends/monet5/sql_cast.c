--- conflicted
+++ resolved
@@ -49,10 +49,7 @@
 	oid off;
 	blob *r = NULL;
 	size_t rlen = 0;
-<<<<<<< HEAD
-=======
 	bool nils = false;
->>>>>>> 69529a75
 
 	if ((b = BATdescriptor(*bid)) == NULL) {
 		msg = createException(SQL, "batcalc.str_2_blob", SQLSTATE(HY005) RUNTIME_OBJECT_MISSING);
@@ -76,11 +73,7 @@
 
 		if ((msg = str_2_blob_imp(&r, &rlen, v)))
 			goto bailout;
-<<<<<<< HEAD
-		if (BUNappend(dst, r, false) != GDK_SUCCEED) {
-=======
 		if (tfastins_nocheckVAR(dst, i, r, Tsize(dst)) != GDK_SUCCEED) {
->>>>>>> 69529a75
 			msg = createException(SQL, "batcalc.str_2_blob", SQLSTATE(HY013) MAL_MALLOC_FAIL);
 			goto bailout;
 		}
@@ -93,11 +86,6 @@
 		BBPunfix(b->batCacheid);
 	if (s)
 		BBPunfix(s->batCacheid);
-<<<<<<< HEAD
-	if (dst && !msg)
-		BBPkeepref(*res = dst->batCacheid);
-	else if (dst)
-=======
 	if (dst && !msg) {
 		BATsetcount(dst, q);
 		dst->tnil = nils;
@@ -107,7 +95,6 @@
 		dst->trevsorted = BATcount(dst) <= 1;
 		BBPkeepref(*res = dst->batCacheid);
 	} else if (dst)
->>>>>>> 69529a75
 		BBPreclaim(dst);
 	return msg;
 }
@@ -118,13 +105,8 @@
 	return batstr_2_blob_cand(res, bid, NULL);
 }
 
-<<<<<<< HEAD
-/* TODO get max size for all from type  */
-static int
-=======
 /* TODO get max size for all from type */
 static size_t
->>>>>>> 69529a75
 str_buf_initial_capacity(sql_class eclass, int digits)
 {
 	switch (eclass)
@@ -136,10 +118,6 @@
 		case EC_MONTH:
 		case EC_NUM:
 		case EC_DEC:
-<<<<<<< HEAD
-		case EC_FLT:
-=======
->>>>>>> 69529a75
 		case EC_POS:
 		case EC_TIME:
 		case EC_TIME_TZ:
@@ -147,10 +125,6 @@
 		case EC_TIMESTAMP:
 		case EC_TIMESTAMP_TZ:
 			return 64;
-<<<<<<< HEAD
-		default:
-			return -1;
-=======
 		case EC_FLT:
 			return 128;
 		case EC_CHAR:
@@ -160,45 +134,19 @@
 			return 1024;
 		default:
 			return 128;
->>>>>>> 69529a75
 	}
 }
 
 static inline str
-<<<<<<< HEAD
-SQLstr_cast_any_type(str *r, int rlen, mvc *m, sql_class eclass, int d, int s, int has_tz, ptr p, int tpe, int len)
-{
-	int sz = convert2str(m, eclass, d, s, has_tz, p, tpe, r, rlen);
-	if ((len > 0 && sz > len) || sz < 0)
-=======
 SQLstr_cast_any_type(str *r, size_t *rlen, mvc *m, sql_class eclass, int d, int s, int has_tz, ptr p, int tpe, int len)
 {
 	ssize_t sz = convert2str(m, eclass, d, s, has_tz, p, tpe, r, rlen);
 	if ((len > 0 && sz > (ssize_t) len) || sz < 0)
->>>>>>> 69529a75
 		throw(SQL, "str_cast", SQLSTATE(22001) "value too long for type (var)char(%d)", len);
 	return MAL_SUCCEED;
 }
 
 static inline str
-<<<<<<< HEAD
-SQLstr_cast_str(str *r, int *rlen, str v, int len)
-{
-	int intput_strlen;
-
-	if (!strNil(v) && len > 0) {
-		int logical_size = 0;
-		STRLength(&logical_size, &v);
-
-		if (logical_size > len)
-			throw(SQL, "str_cast", SQLSTATE(22001) "value too long for type (var)char(%d)", len);
-	}
-
-	intput_strlen = (int) strlen(v) + 1;
-	if (intput_strlen > *rlen) {
-		str newr = GDKmalloc(intput_strlen);
-
-=======
 SQLstr_cast_str(str *r, size_t *rlen, str v, int len)
 {
 	size_t intput_strlen;
@@ -211,16 +159,11 @@
 		size_t newlen = ((intput_strlen + 1023) & ~1023); /* align to a multiple of 1024 bytes */
 		str newr = GDKmalloc(newlen);
 
->>>>>>> 69529a75
 		if (!newr)
 			throw(SQL, "str_cast", SQLSTATE(HY013) MAL_MALLOC_FAIL);
 		GDKfree(*r);
 		*r = newr;
-<<<<<<< HEAD
-		*rlen = intput_strlen;
-=======
 		*rlen = newlen;
->>>>>>> 69529a75
 	}
 	strcpy(*r, v);
 	return MAL_SUCCEED;
@@ -229,16 +172,6 @@
 str
 SQLstr_cast(Client cntxt, MalBlkPtr mb, MalStkPtr stk, InstrPtr pci)
 {
-<<<<<<< HEAD
-	str *res = getArgReference_str(stk, pci, 0), msg;
-	sql_class eclass = (sql_class)*getArgReference_int(stk, pci, 1);
-	int d = *getArgReference_int(stk, pci, 2), s = *getArgReference_int(stk, pci, 3);
-	int has_tz = *getArgReference_int(stk, pci, 4);
-	ptr p = getArgReference(stk, pci, 5);
-	int tpe = getArgType(mb, pci, 5), digits = *getArgReference_int(stk, pci, 6), rlen = 0;
-	mvc *m = NULL;
-	int initial_capacity = MAX(str_buf_initial_capacity(eclass, digits), (int) strlen(str_nil) + 1); /* don't reallocate on str_nil */
-=======
 	str *res = getArgReference_str(stk, pci, 0), r = NULL, msg;
 	sql_class eclass = (sql_class)*getArgReference_int(stk, pci, 1);
 	int d = *getArgReference_int(stk, pci, 2), s = *getArgReference_int(stk, pci, 3);
@@ -246,7 +179,6 @@
 	ptr p = getArgReference(stk, pci, 5);
 	mvc *m = NULL;
 	bool from_str = EC_VARCHAR(eclass) || tpe == TYPE_str;
->>>>>>> 69529a75
 
 	if ((msg = getSQLContext(cntxt, mb, &m, NULL)) != NULL)
 		return msg;
@@ -255,33 +187,6 @@
 	if (ATOMextern(tpe))
 		p = *(ptr *) p;
 
-<<<<<<< HEAD
-	assert(initial_capacity > 0);
-	if (!(EC_VARCHAR(eclass) || tpe == TYPE_str)) { /* for decimals and other fixed size types allocate once */
-		if (!(*res = GDKmalloc(initial_capacity)))
-			return createException(SQL, "calc.str_cast", SQLSTATE(HY013) MAL_MALLOC_FAIL);
-		rlen = initial_capacity;
-	} else {
-		*res = NULL;
-	}
-
-	if (EC_VARCHAR(eclass) || tpe == TYPE_str)
-		msg = SQLstr_cast_str(res, &rlen, (str) p, digits);
-	else
-		msg = SQLstr_cast_any_type(res, rlen, m, eclass, d, s, has_tz, p, tpe, digits);
-
-	if (msg) {
-		GDKfree(*res);
-		*res = NULL;
-	} else if (!(EC_VARCHAR(eclass) || tpe == TYPE_str)) { /* if a too long string was allocated, return what is needed */
-		str newr = GDKstrdup(*res);
-		GDKfree(*res);
-		if (!newr)
-			return createException(SQL, "calc.str_cast", SQLSTATE(HY013) MAL_MALLOC_FAIL);
-		*res = newr;
-	}
-	return msg;
-=======
 	if (from_str) {
 		r = (str) p;
 		if (!strNil(r) && digits > 0 && str_utf8_length(r) > digits)
@@ -302,7 +207,6 @@
 	if (!res)
 		throw(SQL, "calc.str_cast", SQLSTATE(HY013) MAL_MALLOC_FAIL);
 	return MAL_SUCCEED;
->>>>>>> 69529a75
 }
 
 /* str SQLbatstr_cast(int *res, int *eclass, int *d1, int *s1, int *has_tz, int *bid, int *digits); */
@@ -315,17 +219,6 @@
 	str msg, r = NULL;
 	bat *res = getArgReference_bat(stk, pci, 0);
 	sql_class eclass = (sql_class) *getArgReference_int(stk, pci, 1);
-<<<<<<< HEAD
-	int d1 = *getArgReference_int(stk, pci, 2), s1 = *getArgReference_int(stk, pci, 3);
-	int has_tz = *getArgReference_int(stk, pci, 4);
-	bat *bid = getArgReference_bat(stk, pci, 5), *sid = pci->argc == 7 ? NULL : getArgReference_bat(stk, pci, 6);
-	int digits = pci->argc == 7 ? *getArgReference_int(stk, pci, 6) : *getArgReference_int(stk, pci, 7);
-	int rlen = 0, tpe = getBatType(getArgType(mb, pci, 5));
-	struct canditer ci;
-	BUN q;
-	int initial_capacity = MAX(str_buf_initial_capacity(eclass, digits), (int) strlen(str_nil) + 1); /* don't reallocate on str_nil */
-	oid off;
-=======
 	int d1 = *getArgReference_int(stk, pci, 2), s1 = *getArgReference_int(stk, pci, 3), has_tz = *getArgReference_int(stk, pci, 4);
 	bat *bid = getArgReference_bat(stk, pci, 5), *sid = pci->argc == 7 ? NULL : getArgReference_bat(stk, pci, 6);
 	int tpe = getBatType(getArgType(mb, pci, 5)), digits = pci->argc == 7 ? *getArgReference_int(stk, pci, 6) : *getArgReference_int(stk, pci, 7);
@@ -334,7 +227,6 @@
 	oid off;
 	bool nils = false, from_str = EC_VARCHAR(eclass) || tpe == TYPE_str;
 	size_t rlen = MAX(str_buf_initial_capacity(eclass, digits), strlen(str_nil) + 1); /* don't reallocate on str_nil */
->>>>>>> 69529a75
 
 	if ((msg = getSQLContext(cntxt, mb, &m, NULL)) != NULL)
 		return msg;
@@ -356,31 +248,6 @@
 		goto bailout;
 	}
 
-<<<<<<< HEAD
-	assert(initial_capacity > 0);
-	if (!(EC_VARCHAR(eclass) || tpe == TYPE_str)) { /* for decimals and other fixed size types allocate once */
-		if (!(r = GDKmalloc(initial_capacity))) {
-			msg = createException(SQL, "batcalc.str_cast", SQLSTATE(HY013) MAL_MALLOC_FAIL);
-			goto bailout;
-		}
-		rlen = initial_capacity;
-	}
-
-	for (BUN i = 0; i < q; i++) {
-		BUN p = (BUN) (canditer_next(&ci) - off);
-		ptr v = BUNtail(bi, p);
-
-		if (EC_VARCHAR(eclass) || tpe == TYPE_str)
-			msg = SQLstr_cast_str(&r, &rlen, (str) v, digits);
-		else
-			msg = SQLstr_cast_any_type(&r, rlen, m, eclass, d1, s1, has_tz, v, tpe, digits);
-
-		if (msg)
-			goto bailout;
-		if (BUNappend(dst, r, false) != GDK_SUCCEED) {
-			msg = createException(SQL, "batcalc.str_cast", SQLSTATE(HY013) MAL_MALLOC_FAIL);
-			goto bailout;
-=======
 	assert(rlen > 0);
 	if (!(r = GDKmalloc(rlen))) {
 		msg = createException(SQL, "batcalc.str_cast", SQLSTATE(HY013) MAL_MALLOC_FAIL);
@@ -419,7 +286,6 @@
 				goto bailout;
 			}
 			nils |= strNil(r);
->>>>>>> 69529a75
 		}
 	}
 
@@ -429,11 +295,6 @@
 		BBPunfix(b->batCacheid);
 	if (s)
 		BBPunfix(s->batCacheid);
-<<<<<<< HEAD
-	if (dst && !msg)
-		BBPkeepref(*res = dst->batCacheid);
-	else if (dst)
-=======
 	if (dst && !msg) {
 		BATsetcount(dst, q);
 		dst->tnil = nils;
@@ -443,7 +304,6 @@
 		dst->trevsorted = BATcount(dst) <= 1;
 		BBPkeepref(*res = dst->batCacheid);
 	} else if (dst)
->>>>>>> 69529a75
 		BBPreclaim(dst);
 	return msg;
 }
