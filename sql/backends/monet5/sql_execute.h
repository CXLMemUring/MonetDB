/*
 * This Source Code Form is subject to the terms of the Mozilla Public
 * License, v. 2.0.  If a copy of the MPL was not distributed with this
 * file, You can obtain one at http://mozilla.org/MPL/2.0/.
 *
 * Copyright 1997 - July 2008 CWI, August 2008 - 2016 MonetDB B.V.
 */

#ifndef _SQL_EXECUTE_H_
#define _SQL_EXECUTE_H_
#include "sql.h"

sql5_export str SQLstatementREST(Client c, MalBlkPtr mb, MalStkPtr stk, InstrPtr pci);
sql5_export str SQLstatementIntern(Client c, str *expr, str nme, bit execute, bit output, res_table **result);
sql5_export str SQLexecutePrepared(Client c, backend *be, cq *q);
sql5_export str SQLengineIntern(Client c, backend *be);
<<<<<<< HEAD
sql5_export str SQLrecompile(Client c, backend *be);
sql5_export void SQLdestroyResult(res_table *destroy);
=======
sql5_export str RAstatement(Client cntxt, MalBlkPtr mb, MalStkPtr stk, InstrPtr pci);
sql5_export str RAstatement2(Client cntxt, MalBlkPtr mb, MalStkPtr stk, InstrPtr pci);
>>>>>>> 5222ad0f

#endif /* _SQL_EXECUTE_H_ */<|MERGE_RESOLUTION|>--- conflicted
+++ resolved
@@ -14,12 +14,7 @@
 sql5_export str SQLstatementIntern(Client c, str *expr, str nme, bit execute, bit output, res_table **result);
 sql5_export str SQLexecutePrepared(Client c, backend *be, cq *q);
 sql5_export str SQLengineIntern(Client c, backend *be);
-<<<<<<< HEAD
-sql5_export str SQLrecompile(Client c, backend *be);
-sql5_export void SQLdestroyResult(res_table *destroy);
-=======
 sql5_export str RAstatement(Client cntxt, MalBlkPtr mb, MalStkPtr stk, InstrPtr pci);
 sql5_export str RAstatement2(Client cntxt, MalBlkPtr mb, MalStkPtr stk, InstrPtr pci);
->>>>>>> 5222ad0f
 
 #endif /* _SQL_EXECUTE_H_ */