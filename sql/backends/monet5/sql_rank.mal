--- conflicted
+++ resolved
@@ -10,11 +10,7 @@
 address SQLdiff
 comment "return true if cur != prev row";
 
-<<<<<<< HEAD
-pattern batsql.diff(b:bat[:oid,:any_1]) :bat[:oid,:bit]
-=======
 pattern batsql.diff(b:bat[:any_1]) :bat[:bit]
->>>>>>> 242cceaf
 address SQLdiff
 comment "return true if cur != prev row";
 
@@ -22,11 +18,7 @@
 address SQLdiff
 comment "return true if cur != prev row";
 
-<<<<<<< HEAD
-pattern batsql.diff(p:bat[:oid,:bit], b:bat[:oid,:any_1]) :bat[:oid,:bit]
-=======
 pattern batsql.diff(p:bat[:bit], b:bat[:any_1]) :bat[:bit]
->>>>>>> 242cceaf
 address SQLdiff
 comment "return true if cur != prev row";
 
@@ -35,11 +27,7 @@
 address SQLrow_number
 comment "return the row_numer-ed groups";
 
-<<<<<<< HEAD
-pattern batsql.row_number(b:bat[:oid,:any_1], p:any_2, o:any_3) :bat[:oid,:int] 
-=======
 pattern batsql.row_number(b:bat[:any_1], p:any_2, o:any_3) :bat[:int] 
->>>>>>> 242cceaf
 address SQLrow_number
 comment "return the row_numer-ed groups";
 
@@ -47,11 +35,7 @@
 address SQLrank
 comment "return the ranked groups";
 
-<<<<<<< HEAD
-pattern batsql.rank(b:bat[:oid,:any_1], p:any_2, o:any_3) :bat[:oid,:int] 
-=======
 pattern batsql.rank(b:bat[:any_1], p:any_2, o:any_3) :bat[:int] 
->>>>>>> 242cceaf
 address SQLrank
 comment "return the ranked groups";
 
@@ -59,17 +43,9 @@
 address SQLdense_rank
 comment "return the densely ranked groups";
 
-<<<<<<< HEAD
-pattern batsql.dense_rank(b:bat[:oid,:any_1], p:any_2, o:any_3) :bat[:oid,:int] 
-address SQLdense_rank
-comment "return the densely ranked groups";
-
-command aggr.exist(b:bat[:oid,:any_2], h:any_1):bit 
-=======
 pattern batsql.dense_rank(b:bat[:any_1], p:any_2, o:any_3) :bat[:int] 
 address SQLdense_rank
 comment "return the densely ranked groups";
 
 command aggr.exist(b:bat[:any_2], h:any_1):bit 
->>>>>>> 242cceaf
 address ALGexist;
