--- conflicted
+++ resolved
@@ -16,88 +16,78 @@
 #include <string.h>
 #include "sql_mvc.h"
 #include "sql.h"
-#ifndef __clang_major__ /* stupid include file gdal/cpl_port.h */
+#ifndef __clang_major__		/* stupid include file gdal/cpl_port.h */
 #define __clang_major__ 0
 #endif
 #include "shp.h"
-#include <cpl_conv.h> /* for CPLFree */
+#include <cpl_conv.h>		/* for CPLFree */
 #include "sql_execute.h"
 #include "mal_exception.h"
 
 #include "libgeom.h"
 
-GDALWConnection *GDALWConnect(char *source)
-{
-	GDALWConnection *conn = NULL;
+GDALWConnection * GDALWConnect(char * source) {
+	GDALWConnection * conn = NULL;
 	OGRFeatureDefnH featureDefn;
 	int fieldCount, i;
 	OGRRegisterAll();
-	conn = GDKmalloc(sizeof(GDALWConnection));
-	if (conn == NULL)
-	{
+	conn = malloc(sizeof(GDALWConnection));
+	if (conn == NULL) {
 		TRC_ERROR(SHP, "Could not allocate memory\n");
 		return NULL;
 	}
-	conn->handler = OGROpen(source, 0, &(conn->driver));
-	if (conn->handler == NULL)
-	{
-		GDKfree(conn);
+	conn->handler = OGROpen(source, 0 , &(conn->driver));
+	if (conn->handler == NULL) {
+		free(conn);
 		return NULL;
 	}
 
 	conn->layer = OGR_DS_GetLayer(conn->handler, 0);
-	if (conn->layer == NULL)
-	{
+	if (conn->layer == NULL) {
 		OGRReleaseDataSource(conn->handler);
-		GDKfree(conn);
+		free(conn);
 		return NULL;
 	}
 
-	conn->layername = (const char *)OGR_L_GetName(conn->layer);
+	conn->layername = (const char *) OGR_L_GetName(conn->layer);
 
 	featureDefn = OGR_L_GetLayerDefn(conn->layer);
 	fieldCount = OGR_FD_GetFieldCount(featureDefn);
 	conn->numFieldDefinitions = fieldCount;
-	conn->fieldDefinitions = GDKmalloc(fieldCount * sizeof(OGRFieldDefnH));
-	if (conn->fieldDefinitions == NULL)
-	{
+	conn->fieldDefinitions = malloc(fieldCount * sizeof(OGRFieldDefnH));
+	if (conn->fieldDefinitions == NULL) {
 		OGRReleaseDataSource(conn->handler);
-		GDKfree(conn);
+		free(conn);
 		TRC_ERROR(SHP, "Could not allocate memory\n");
 		return NULL;
 	}
-	for (i = 0; i < fieldCount; i++)
-	{
+	for (i=0 ; i<fieldCount ; i++) {
 		conn->fieldDefinitions[i] = OGR_FD_GetFieldDefn(featureDefn, i);
 	}
 
 	return conn;
 }
 
-void GDALWClose(GDALWConnection *conn)
-{
-	GDKfree(conn->fieldDefinitions);
+void GDALWClose(GDALWConnection * conn) {
+	free(conn->fieldDefinitions);
 	OGRReleaseDataSource(conn->handler);
-	GDKfree(conn);
-}
-
-GDALWSimpleFieldDef *GDALWGetSimpleFieldDefinitions(GDALWConnection conn)
-{
+	free(conn);
+}
+
+GDALWSimpleFieldDef * GDALWGetSimpleFieldDefinitions(GDALWConnection conn) {
 	int i;
-	GDALWSimpleFieldDef *columns;
+	GDALWSimpleFieldDef * columns;
 	OGRFieldDefnH fieldDefn;
 	/*if (conn.layer == NULL || conn.handler == NULL || conn.driver == NULL) {
 		printf("Could not extract columns, initialize a connection first.\n");
 		exit(-1);
 	}*/
-	columns = GDKmalloc(conn.numFieldDefinitions * sizeof(GDALWSimpleFieldDef));
-	if (columns == NULL)
-	{
+	columns = malloc(conn.numFieldDefinitions * sizeof(GDALWSimpleFieldDef));
+	if (columns == NULL) {
 		TRC_ERROR(SHP, "Could not allocate memory\n");
 		return NULL;
 	}
-	for (i = 0; i < conn.numFieldDefinitions; i++)
-	{
+	for (i=0 ; i<conn.numFieldDefinitions ; i++) {
 		fieldDefn = conn.fieldDefinitions[i];
 		columns[i].fieldName = OGR_Fld_GetNameRef(fieldDefn);
 		columns[i].fieldType = OGR_GetFieldTypeName(OGR_Fld_GetType(fieldDefn));
@@ -106,26 +96,24 @@
 	return columns;
 }
 
-void GDALWPrintRecords(GDALWConnection conn)
-{
-	char *wkt;
+void GDALWPrintRecords(GDALWConnection conn) {
+	char * wkt;
 	int i;
 	OGRFeatureH feature;
 	OGRGeometryH geometry;
 	OGRFeatureDefnH featureDefn;
 	featureDefn = OGR_L_GetLayerDefn(conn.layer);
 	OGR_L_ResetReading(conn.layer);
-	while ((feature = OGR_L_GetNextFeature(conn.layer)) != NULL)
-	{
-		for (i = 0; i < OGR_FD_GetFieldCount(featureDefn); i++)
-		{
-			OGRFieldDefnH hFieldDefn = OGR_FD_GetFieldDefn(featureDefn, i);
-			if (OGR_Fld_GetType(hFieldDefn) == OFTInteger)
-				printf("%d,", OGR_F_GetFieldAsInteger(feature, i));
-			else if (OGR_Fld_GetType(hFieldDefn) == OFTReal)
-				printf("%.3f,", OGR_F_GetFieldAsDouble(feature, i));
-			else
-				printf("%s,", OGR_F_GetFieldAsString(feature, i));
+	while( (feature = OGR_L_GetNextFeature(conn.layer)) != NULL ) {
+		for(i = 0; i < OGR_FD_GetFieldCount(featureDefn); i++ ) {
+			OGRFieldDefnH hFieldDefn = OGR_FD_GetFieldDefn( featureDefn, i );
+		    if( OGR_Fld_GetType(hFieldDefn) == OFTInteger )
+		    	printf( "%d,", OGR_F_GetFieldAsInteger( feature, i ) );
+		    else if( OGR_Fld_GetType(hFieldDefn) == OFTReal )
+		        printf( "%.3f,", OGR_F_GetFieldAsDouble( feature, i) );
+		    else
+		    	printf( "%s,", OGR_F_GetFieldAsString( feature, i) );
+
 		}
 		geometry = OGR_F_GetGeometryRef(feature);
 		OGR_G_ExportToWkt(geometry, &wkt);
@@ -136,26 +124,22 @@
 	}
 }
 
-GDALWSpatialInfo GDALWGetSpatialInfo(GDALWConnection conn)
-{
+GDALWSpatialInfo GDALWGetSpatialInfo(GDALWConnection conn) {
 	GDALWSpatialInfo spatialInfo;
 	OGRSpatialReferenceH spatialRef = OGR_L_GetSpatialRef(conn.layer);
-	char *proj4, *srsText, *srid;
+	char * proj4, * srsText, * srid;
 
 	OSRExportToProj4(spatialRef, &proj4);
 	OSRExportToWkt(spatialRef, &srsText);
-	srid = (char *)OSRGetAttrValue(spatialRef, "AUTHORITY", 1);
-	if (srid == NULL)
-	{
+	srid = (char *) OSRGetAttrValue(spatialRef, "AUTHORITY", 1);
+	if (srid == NULL) {
 		spatialInfo.epsg = 4326;
 	}
-	else
-	{
+	else {
 		spatialInfo.epsg = atoi(OSRGetAttrValue(spatialRef, "AUTHORITY", 1));
 	}
 	spatialInfo.authName = OSRGetAttrValue(spatialRef, "AUTHORITY", 0);
-	if (spatialInfo.authName == NULL)
-	{
+	if (spatialInfo.authName == NULL) {
 		spatialInfo.authName = "EPSG";
 	}
 	spatialInfo.proj4Text = proj4;
@@ -165,8 +149,7 @@
 }
 
 //Using SQL query
-str createSHPtable(Client cntxt, str schemaname, str tablename, GDALWConnection shp_conn, GDALWSimpleFieldDef *field_definitions)
-{
+str createSHPtable(Client cntxt, str schemaname, str tablename, GDALWConnection shp_conn, GDALWSimpleFieldDef *field_definitions) {
 	unsigned int size = BUFSIZ;
 	char *buf = NULL, *temp_buf = GDKmalloc(BUFSIZ * sizeof(char));
 	char *nameToLowerCase = NULL;
@@ -223,8 +206,7 @@
 	return msg;
 }
 
-str loadSHPtable(mvc *m, sql_schema *sch, str schemaname, str tablename, GDALWConnection shp_conn, GDALWSimpleFieldDef *field_definitions, GDALWSpatialInfo spatial_info)
-{
+str loadSHPtable(mvc *m, sql_schema *sch, str schemaname, str tablename, GDALWConnection shp_conn, GDALWSimpleFieldDef *field_definitions, GDALWSpatialInfo spatial_info) {
 	sql_table *data_table = NULL;
 	sql_column **cols;
 	BAT **colsBAT;
@@ -245,12 +227,10 @@
 	OGRFeatureDefnH featureDefn;
 
 	/* Count the number of lines in the shape file */
-	if ((rowsNum = OGR_L_GetFeatureCount(shp_conn.layer, false)) == -1)
-	{
+	if ((rowsNum = OGR_L_GetFeatureCount(shp_conn.layer, false)) == -1) {
 		OGR_L_ResetReading(shp_conn.layer);
 		rowsNum = 0;
-		while ((feature = OGR_L_GetNextFeature(shp_conn.layer)) != NULL)
-		{
+		while ((feature = OGR_L_GetNextFeature(shp_conn.layer)) != NULL) {
 			rowsNum++;
 			OGR_F_Destroy(feature);
 		}
@@ -258,82 +238,67 @@
 
 	/* bind the columns of the data table that was just created
 	* and create a BAT for each of the columns */
-	if (!(data_table = mvc_bind_table(m, sch, tablename)))
-	{
+	if (!(data_table = mvc_bind_table(m, sch, tablename))) {
 		/* Previously create output table is missing */
 		msg = createException(MAL, "shp.load", SQLSTATE(42SO2) "Table '%s.%s' missing", schemaname, tablename);
 		return msg;
 	}
 	colsNum += shp_conn.numFieldDefinitions;
-	if (!(cols = (sql_column **)GDKmalloc(sizeof(sql_column *) * colsNum)))
-	{
+	if (!(cols = (sql_column **)GDKmalloc(sizeof(sql_column *) * colsNum))) {
 		msg = createException(MAL, "shp.load", SQLSTATE(HY013) MAL_MALLOC_FAIL);
 		return msg;
 	}
-	if (!(colsBAT = (BAT **)GDKzalloc(sizeof(BAT *) * colsNum)))
-	{
+	if (!(colsBAT = (BAT **)GDKzalloc(sizeof(BAT *) * colsNum))) {
 		msg = createException(MAL, "shp.load", SQLSTATE(HY013) MAL_MALLOC_FAIL);
 		GDKfree(cols);
 		return msg;
 	}
 
 	/* Bind shapefile attributes to columns */
-	for (i = 0; i < colsNum - 2; i++)
-	{
+	for (i = 0; i < colsNum - 2; i++) {
 		cols[i] = NULL;
 		/* bind the column */
 		nameToLowerCase = toLower(field_definitions[i].fieldName);
 		cols[i] = mvc_bind_column(m, data_table, nameToLowerCase);
 		GDKfree(nameToLowerCase);
-		if (cols[i] == NULL)
-		{
+		if (cols[i] == NULL) {
 			msg = createException(MAL, "shp.load", SQLSTATE(42SO2) "Column '%s.%s(%s)' missing", schemaname, tablename, toLower(field_definitions[i].fieldName));
 			goto unfree;
 		}
 		/*create the BAT */
-		if (strcmp(field_definitions[i].fieldType, "Integer") == 0)
-		{
-			if (!(colsBAT[i] = COLnew(0, TYPE_int, rowsNum, PERSISTENT)))
-			{
+		if (strcmp(field_definitions[i].fieldType, "Integer") == 0) {
+			if (!(colsBAT[i] = COLnew(0, TYPE_int, rowsNum, PERSISTENT))) {
 				msg = createException(MAL, "shp.load", SQLSTATE(HY013) MAL_MALLOC_FAIL);
 				goto unfree;
 			}
 		}
-		else if (strcmp(field_definitions[i].fieldType, "Real") == 0)
-		{
-			if (!(colsBAT[i] = COLnew(0, TYPE_dbl, rowsNum, PERSISTENT)))
-			{
+		else if (strcmp(field_definitions[i].fieldType, "Real") == 0) {
+			if (!(colsBAT[i] = COLnew(0, TYPE_dbl, rowsNum, PERSISTENT))) {
 				msg = createException(MAL, "shp.load", SQLSTATE(HY013) MAL_MALLOC_FAIL);
 				goto unfree;
 			}
 		}
-		else
-		{
-			if (!(colsBAT[i] = COLnew(0, TYPE_str, rowsNum, PERSISTENT)))
-			{
+		else {
+			if (!(colsBAT[i] = COLnew(0, TYPE_str, rowsNum, PERSISTENT))) {
 				msg = createException(MAL, "shp.load", SQLSTATE(HY013) MAL_MALLOC_FAIL);
 				goto unfree;
 			}
 		}
 	}
 	/* Bind GID and GEOM columns */
-	if (!(cols[colsNum - 2] = mvc_bind_column(m, data_table, "gid")))
-	{
+	if (!(cols[colsNum - 2] = mvc_bind_column(m, data_table, "gid"))) {
 		msg = createException(MAL, "shp.load", SQLSTATE(42SO2) "Column '%s.%s(gid)' missing", schemaname, tablename);
 		goto unfree;
 	}
-	if (!(colsBAT[colsNum - 2] = COLnew(0, TYPE_int, rowsNum, PERSISTENT)))
-	{
+	if (!(colsBAT[colsNum - 2] = COLnew(0, TYPE_int, rowsNum, PERSISTENT))) {
 		msg = createException(MAL, "shp.load", SQLSTATE(HY013) MAL_MALLOC_FAIL);
 		goto unfree;
 	}
-	if (!(cols[colsNum - 1] = mvc_bind_column(m, data_table, "geom")))
-	{
+	if (!(cols[colsNum - 1] = mvc_bind_column(m, data_table, "geom"))) {
 		msg = createException(MAL, "shp.load", SQLSTATE(42SO2) "Column '%s.%s(geom)' missing", schemaname, tablename);
 		goto unfree;
 	}
-	if (!(colsBAT[colsNum - 1] = COLnew(0, ATOMindex("wkb"), rowsNum, PERSISTENT)))
-	{
+	if (!(colsBAT[colsNum - 1] = COLnew(0, ATOMindex("wkb"), rowsNum, PERSISTENT))) {
 		msg = createException(MAL, "shp.load", SQLSTATE(HY013) MAL_MALLOC_FAIL);
 		goto unfree;
 	}
@@ -342,8 +307,7 @@
 	featureDefn = OGR_L_GetLayerDefn(shp_conn.layer);
 	OGR_L_ResetReading(shp_conn.layer);
 	/* Import shapefile attributes */
-	while ((feature = OGR_L_GetNextFeature(shp_conn.layer)) != NULL)
-	{
+	while ((feature = OGR_L_GetNextFeature(shp_conn.layer)) != NULL) {
 		wkb *geomWKB;
 		int len;
 		int gidTemp = ++gidNum;
@@ -351,25 +315,20 @@
 
 		OGRGeometryH geometry = OGR_F_GetGeometryRef(feature);
 
-		for (i = 0; i < colsNum - 2; i++)
-		{
+		for (i = 0; i < colsNum - 2; i++) {
 			hFieldDefn = OGR_FD_GetFieldDefn(featureDefn, i);
-			if (OGR_Fld_GetType(hFieldDefn) == OFTInteger)
-			{
+			if (OGR_Fld_GetType(hFieldDefn) == OFTInteger) {
 				int val = OGR_F_GetFieldAsInteger(feature, i);
 				rc = BUNappend(colsBAT[i], &val, false);
 			}
-			else if (OGR_Fld_GetType(hFieldDefn) == OFTReal)
-			{
+			else if (OGR_Fld_GetType(hFieldDefn) == OFTReal) {
 				double val = OGR_F_GetFieldAsDouble(feature, i);
 				rc = BUNappend(colsBAT[i], &val, false);
 			}
-			else
-			{
+			else {
 				rc = BUNappend(colsBAT[i], OGR_F_GetFieldAsString(feature, i), false);
 			}
-			if (rc != GDK_SUCCEED)
-			{
+			if (rc != GDK_SUCCEED) {
 				/* Append to column failed */
 				msg = createException(MAL, "shp.load", SQLSTATE(HY013) MAL_MALLOC_FAIL);
 				goto unfree;
@@ -377,15 +336,13 @@
 		}
 
 		/* Import GID and GEOM columns */
-		if (BUNappend(colsBAT[colsNum - 2], &gidTemp, false) != GDK_SUCCEED)
-		{
+		if (BUNappend(colsBAT[colsNum - 2], &gidTemp, false) != GDK_SUCCEED) {
 			msg = createException(MAL, "shp.load", SQLSTATE(HY013) MAL_MALLOC_FAIL);
 			goto unfree;
 		}
 
 		len = OGR_G_WkbSize(geometry);
-		if (!(geomWKB = GDKmalloc(sizeof(wkb) + len)))
-		{
+		if (!(geomWKB = GDKmalloc(sizeof(wkb) + len))) {
 			msg = createException(MAL, "shp.load", SQLSTATE(HY013) MAL_MALLOC_FAIL);
 			OGR_F_Destroy(feature);
 			goto unfree;
@@ -403,16 +360,13 @@
 	}
 	/* finalise the BATs */
 	store = m->session->tr->store;
-	if (store->storage_api.claim_tab(m->session->tr, data_table, BATcount(colsBAT[0]), &offset, &pos) != LOG_OK)
-	{
+	if (store->storage_api.claim_tab(m->session->tr, data_table, BATcount(colsBAT[0]), &offset, &pos) != LOG_OK) {
 		msg = createException(MAL, "shp.load", SQLSTATE(HY013) MAL_MALLOC_FAIL);
 		goto unfree;
 	}
 
-	for (i = 0; i < colsNum; i++)
-	{
-		if (store->storage_api.append_col(m->session->tr, cols[i], offset, pos, colsBAT[i], BATcount(colsBAT[i]), TYPE_bat) != LOG_OK)
-		{
+	for (i = 0; i < colsNum; i++) {
+		if (store->storage_api.append_col(m->session->tr, cols[i], offset, pos, colsBAT[i], BATcount(colsBAT[i]), TYPE_bat) != LOG_OK) {
 			bat_destroy(pos);
 			msg = createException(MAL, "shp.load", SQLSTATE(38000) "Geos append column failed");
 			goto unfree;
@@ -426,93 +380,97 @@
 	for (i = 0; i < colsNum; i++)
 		if (colsBAT[i])
 			BBPunfix(colsBAT[i]->batCacheid);
-	GDKfree(field_definitions);
+	free(field_definitions);
 	GDKfree(cols);
 	GDKfree(colsBAT);
 	return msg;
 }
 
-/* TODO: Use Shapefile table to avoid loading the same file more than once, or allow the user to load as many times as he wants? */
-/* Attach and load single shp file given its file name and output table name (uses sys schema) */
-str SHPload(Client cntxt, MalBlkPtr mb, MalStkPtr stk, InstrPtr pci)
-{
+static str SHPloadInternal (Client cntxt, MalBlkPtr mb, str filename, str schemaname, str tablename) {
 	str msg = MAL_SUCCEED;
 	mvc *m = NULL;
 	sql_schema *sch = NULL;
 
-	//TODO Allow the user to only specify the table and use sys schema?
+	if ((msg = getSQLContext(cntxt, mb, &m, NULL)) != MAL_SUCCEED)
+		return msg;
+	if ((msg = checkSQLContext(cntxt)) != MAL_SUCCEED)
+		return msg;
+
+	/* SHP-level descriptor */
+	GDALWConnection shp_conn;
+	GDALWConnection *shp_conn_ptr = NULL;
+	GDALWSimpleFieldDef *field_definitions;
+	GDALWSpatialInfo spatial_info;
+
+	if (!(sch = mvc_bind_schema(m, schemaname)))
+		/* Can't find schema */
+		return createException(MAL, "shp.load", SQLSTATE(38000) "Schema %s missing\n", schemaname);
+
+	if ((tablename != NULL) && (tablename[0] == '\0'))
+		/* Output table name is NULL */
+		return createException(MAL, "shp.load", SQLSTATE(38000) "Missing output table name %s\n", tablename);
+
+	if ((shp_conn_ptr = GDALWConnect((char *)filename)) == NULL)
+		/* Can't find shapefile */
+		return createException(MAL, "shp.load", SQLSTATE(38000) "Missing shape file %s\n", filename);
+
+	/* Get info about fields and spatial attributes of shapefile*/
+	shp_conn = *shp_conn_ptr;
+	spatial_info = GDALWGetSpatialInfo(shp_conn);
+	field_definitions = GDALWGetSimpleFieldDefinitions(shp_conn);
+
+	/* Convert schema and table name to lower case*/
+	schemaname = toLower(schemaname);
+	tablename = toLower(tablename);
+
+	/* Create table for outputting shapefile data */
+	if ((msg = createSHPtable(cntxt, schemaname, tablename, shp_conn, field_definitions)) != MAL_SUCCEED) {
+		/* Create table failed */
+		GDKfree(schemaname);
+		GDKfree(tablename);
+		free(field_definitions);
+		GDALWClose(shp_conn_ptr);
+		return msg;
+	}
+
+	//TODO If createSHPtable works and loadSHPtable doesn't, we have to clean the created table
+	/* Load shapefile data into table */
+	msg = loadSHPtable(m, sch, schemaname, tablename, shp_conn, field_definitions, spatial_info);
+
+	/* Frees */
+	GDKfree(schemaname);
+	GDKfree(tablename);
+	free(field_definitions);
+	GDALWClose(shp_conn_ptr);
+
+	return msg;
+}
+
+/* TODO: Use Shapefile table to avoid loading the same file more than once, or allow the user to load as many times as he wants? */
+/* Attach and load single shp file given its file name and output table name */
+str SHPloadSchema(Client cntxt, MalBlkPtr mb, MalStkPtr stk, InstrPtr pci)
+{
 	/* Shapefile name (argument 1) */
 	str filename = *(str *)getArgReference(stk, pci, 1);
 	/* Output schema name (argument 2) */
 	str schemaname = *(str *)getArgReference(stk, pci, 2);
 	/* Output table name (argument 3) */
 	str tablename = *(str *)getArgReference(stk, pci, 3);
-
-	if ((msg = getSQLContext(cntxt, mb, &m, NULL)) != MAL_SUCCEED)
-		return msg;
-	if ((msg = checkSQLContext(cntxt)) != MAL_SUCCEED)
-		return msg;
-
-	/* SHP-level descriptor */
-	GDALWConnection shp_conn;
-	GDALWConnection *shp_conn_ptr = NULL;
-	GDALWSimpleFieldDef *field_definitions;
-	GDALWSpatialInfo spatial_info;
-
-	if (!(sch = mvc_bind_schema(m, schemaname)))
-	{
-		/* Can't find schema */
-		return createException(MAL, "shp.load", SQLSTATE(38000) "Schema %s missing\n", schemaname);
-	}
-
-	if ((tablename != NULL) && (tablename[0] == '\0'))
-	{
-		/* Output table name is NULL */
-		return createException(MAL, "shp.load", SQLSTATE(38000) "Missing output table name %s\n", tablename);
-	}
-
-	if ((shp_conn_ptr = GDALWConnect((char *)filename)) == NULL)
-	{
-		/* Can't find shapefile */
-		return createException(MAL, "shp.load", SQLSTATE(38000) "Missing shape file %s\n", filename);
-	}
-
-	/* Get info about fields and spatial attributes of shapefile*/
-	shp_conn = *shp_conn_ptr;
-	spatial_info = GDALWGetSpatialInfo(shp_conn);
-	field_definitions = GDALWGetSimpleFieldDefinitions(shp_conn);
-
-	/* Convert schema and table name to lower case*/
-	schemaname = toLower(schemaname);
-	tablename = toLower(tablename);
-
-	/* Create table for outputting shapefile data */
-	if ((msg = createSHPtable(cntxt, schemaname, tablename, shp_conn, field_definitions)) != MAL_SUCCEED)
-	{
-		/* Create table failed */
-		GDKfree(schemaname);
-		GDKfree(tablename);
-		GDKfree(field_definitions);
-		GDALWClose(shp_conn_ptr);
-		return msg;
-	}
-
-	//TODO If createSHPtable works and loadSHPtable doesn't, we have to clean the created table
-	/* Load shapefile data into table */
-	msg = loadSHPtable(m, sch, schemaname, tablename, shp_conn, field_definitions, spatial_info);
-
-	/* Frees */
-	GDKfree(schemaname);
-	GDKfree(tablename);
-	GDKfree(field_definitions);
-	GDALWClose(shp_conn_ptr);
-
-	return msg;
+	return SHPloadInternal(cntxt,mb,filename,schemaname,tablename);
+}
+
+str SHPload(Client cntxt, MalBlkPtr mb, MalStkPtr stk, InstrPtr pci) {
+	/* Shapefile name (argument 1) */
+	str filename = *(str *)getArgReference(stk, pci, 1);
+	/* Output table name (argument 3) */
+	str tablename = *(str *)getArgReference(stk, pci, 2);
+	return SHPloadInternal(cntxt,mb,filename,"sys",tablename);
 }
 
 #include "mel.h"
 static mel_func shp_init_funcs[] = {
-	pattern("shp", "load", SHPload, false, "Import an ESRI Shapefile into a new table", args(1, 4, arg("", void), arg("filename", str), arg("schemaname", str), arg("tablename", str))),
+	pattern("shp", "load", SHPloadSchema, false, "Import an ESRI Shapefile into a new table, on a certain schema", args(1, 4, arg("", void), arg("filename", str), arg("schemaname", str), arg("tablename", str))),
+	pattern("shp", "load", SHPload, false, "Import an ESRI Shapefile into a new table, on the sys schema", args(1, 3, arg("", void), arg("filename", str), arg("tablename", str))),
 	{.imp = NULL}};
 #include "mal_import.h"
 #ifdef _MSC_VER
@@ -522,697 +480,4 @@
 LIB_STARTUP_FUNC(init_shp_mal)
 {
 	mal_module("shp", NULL, shp_init_funcs);
-}
-
-//Old code
-#if 0
-/* FIXME: the use of the 'rs' schema should be reconsidered so that the geotiff
- * catalog can be integrated into the SQL catalog.
- * When removing the 'rs' schame, the code of client/mapiclient/dump.c MUST be
- * adapted accordingly.
- */
-
-/*#define BUFSIZ 524288*/
-
-/*void getMBB(char * source) {
-	SBNSearchHandle handle;
-	char * name;
-	int i;
-
-	name = malloc((strlen(source) + 1) * sizeof(char));
-	for (i=0 ; i<strlen(source) + 1 ; i++) {
-		if (i == strlen(source)) {
-			name[i] = '\0';
-		}
-		else if (i == strlen(source) - 1) {
-			name[i] = 'n';
-		}
-		else if (i == strlen(source) - 2) {
-			name[i] = 'b';
-		}
-		else if (i == strlen(source) - 3) {
-			name[i] = 's';
-		}
-		else {
-			name[i] = source[i];
-		}
-	}
-	handle = SBNOpenDiskTree(source, NULL);
-}*/
-
-/* attach a single shp file given its name, fill in shp catalog tables */
-str
-SHPattach(Client cntxt, MalBlkPtr mb, MalStkPtr stk, InstrPtr pci)
-{
-	mvc *m = NULL;
-	sql_schema *sch = NULL;
-	sql_table *fls = NULL, *shps = NULL, *shps_dbf = NULL;
-	sql_column *col;
-	str msg = MAL_SUCCEED;
-	str fname = *(str*)getArgReference(stk, pci, 1);
-	/* SHP-level descriptor */
-	char buf[BUFSIZ], temp_buf[BUFSIZ], *s=buf;
-	int  i=0, shpid = 0;
-	oid fid, rid = oid_nil;
-	GDALWConnection shp_conn;
-	GDALWConnection * shp_conn_ptr = NULL;
-	GDALWSimpleFieldDef * field_definitions;
-	GDALWSpatialInfo spatial_info;
-
-	char *nameToLowerCase = NULL;
-
-	if((msg = getSQLContext(cntxt, mb, &m, NULL)) != MAL_SUCCEED)
-		return msg;
-	if((msg = checkSQLContext(cntxt)) != MAL_SUCCEED)
-		return msg;
-
-	if(!(sch = mvc_bind_schema(m, "sys")))
-		return createException(MAL, "shp.attach", SQLSTATE(38000) "Schema sys missing\n");
-
-	fls = mvc_bind_table(m, sch, "files");
-	shps = mvc_bind_table(m, sch, "shapefiles");
-	shps_dbf = mvc_bind_table(m, sch, "shapefiles_dbf");
-	if (fls == NULL || shps == NULL || shps_dbf == NULL )
-		return createException(MAL, "shp.attach", SQLSTATE(38000) "Catalog table missing\n");
-
-	if ((shp_conn_ptr = GDALWConnect((char *) fname)) == NULL) {
-		return createException(MAL, "shp.attach", SQLSTATE(38000) "Missing shape file %s\n", fname);
-	}
-	shp_conn = *shp_conn_ptr;
-
-	/* check if the file is already attached */
-	col = mvc_bind_column(m, fls, "path");
-	sqlstore *store = m->session->tr->store;
-	rid = store->table_api.column_find_row(m->session->tr, col, fname, NULL);
-	if (!is_oid_nil(rid)) {
-		GDALWClose(shp_conn_ptr);
-		return createException(MAL, "shp.attach", SQLSTATE(38000) "File %s already attached\n", fname);
-	}
-
-	/* add row in the files(id, path) catalog table */
-	col = mvc_bind_column(m, fls, "id");
-	fid = store->storage_api.count_col(m->session->tr, col, 1) + 1;
-	snprintf(buf, BUFSIZ, INSFILE, (int)fid, fname);
-	if ( ( msg = SQLstatementIntern(cntxt, s,"shp.attach",TRUE,FALSE,NULL)) != MAL_SUCCEED)
-		goto finish;
-
-
-	/*if (shp_conn.layer == NULL || shp_conn.source == NULL || shp_conn.handler == NULL || shp_conn.driver == NULL) {
-		msg = createException(MAL, "shp.attach", SQLSTATE(38000) "lol-1\n");
-									return msg;
-	}*/
-
-	/* add row in the shapefiles catalog table (e.g. the name of the table that will store tha data of the shapefile) */
-	spatial_info = GDALWGetSpatialInfo(shp_conn);
-	col = mvc_bind_column(m, shps, "shapefileid");
-	shpid = store->storage_api.count_col(m->session->tr, col, 1) + 1;
-	nameToLowerCase = toLower(shp_conn.layername);
-	snprintf(buf, BUFSIZ, INSSHP, shpid, (int)fid, spatial_info.epsg, nameToLowerCase);
-	GDKfree(nameToLowerCase);
-	if ( ( msg = SQLstatementIntern(cntxt, s,"shp.attach",TRUE,FALSE,NULL)) != MAL_SUCCEED)
-			goto finish;
-
-	/* add information about the fields of the shape file
- 	* one row for each field with info (shapefile_id, field_name, field_type) */
-	field_definitions = GDALWGetSimpleFieldDefinitions(shp_conn);
-	if (field_definitions == NULL) {
-		GDALWClose(&shp_conn);
-		return createException(MAL, "shp.attach", SQLSTATE(HY013) MAL_MALLOC_FAIL);
-	}
-	for (i=0 ; i<shp_conn.numFieldDefinitions ; i++) {
-		snprintf(buf, BUFSIZ, INSSHPDBF, shpid, field_definitions[i].fieldName, field_definitions[i].fieldType);
-		if ( ( msg = SQLstatementIntern(cntxt, s,"shp.attach",TRUE,FALSE,NULL)) != MAL_SUCCEED)
-			goto fin;
-	}
-
-	/* create the table that will store the data of the shape file */
-	temp_buf[0]='\0';
-	for (i=0 ; i<shp_conn.numFieldDefinitions ; i++) {
-		nameToLowerCase = toLower(field_definitions[i].fieldName);
-		if (strcmp(field_definitions[i].fieldType, "Integer") == 0) {
-			sprintf(temp_buf + strlen(temp_buf), "\"%s\" INT, ", nameToLowerCase);
-		} else if (strcmp(field_definitions[i].fieldType, "Real") == 0) {
-			sprintf(temp_buf + strlen(temp_buf), "\"%s\" FLOAT, ", nameToLowerCase);
-#if 0
-		} else if (strcmp(field_definitions[i].fieldType, "Date") == 0) {
-			sprintf(temp_buf + strlen(temp_buf), "\"%s\" STRING, ", nameToLowerCase);
-#endif
-        	} else
-			sprintf(temp_buf + strlen(temp_buf), "\"%s\" STRING, ", nameToLowerCase);
-		GDKfree(nameToLowerCase);
-	}
-
-	sprintf(temp_buf + strlen(temp_buf), "geom GEOMETRY ");
-	snprintf(buf, BUFSIZ, CRTTBL, shp_conn.layername, temp_buf);
-
-	if ( ( msg = SQLstatementIntern(cntxt, s,"shp.import",TRUE,FALSE,NULL)) != MAL_SUCCEED)
-		goto fin;
-
-fin:
-	GDKfree(field_definitions);
-finish:
-	/* if (msg != MAL_SUCCEED){
-	   snprintf(buf, BUFSIZ,"ROLLBACK;");
-	   SQLstatementIntern(cntxt,s,"geotiff.attach",TRUE,FALSE));
-	   }*/
-	GDALWClose(&shp_conn);
-	return msg;
-}
-
-
-
-static str
-SHPimportFile(Client cntxt, MalBlkPtr mb, MalStkPtr stk, InstrPtr pci, bool partial)
-{
-	mvc *m = NULL;
-	sql_schema *sch = NULL;
-	char *sch_name = "sys";
-
-	sql_table *shps_table = NULL, *fls_table = NULL, *data_table = NULL;
-	char *shps_table_name = "shapefiles";
-	char *fls_table_name = "files";
-	char *data_table_name = NULL;
-
-	sql_column *col;
-
-	sql_column **cols;
-	BAT **colsBAT, *pos = NULL;
-	BUN offset;
-	int colsNum = 2; //we will have at least the gid column and a geometry column
-	int rowsNum = 0; //the number of rows in the shape file that will be imported
-	//GIntBig rowsNum = 0;
-	int gidNum = 0;
-	char *nameToLowerCase = NULL;
-
-	str msg = MAL_SUCCEED;
-	str fname = NULL;
-	int vid = *(int*)getArgReference(stk, pci, 1);
-	ptr *p;
-	wkb *g;
-	OGRGeometryH geom;
-	OGREnvelope *mbb;
-	/* SHP-level descriptor */
-	OGRFieldDefnH hFieldDefn;
-	int  i=0;
-	oid irid;
-	GDALWConnection shp_conn;
-	GDALWConnection * shp_conn_ptr = NULL;
-	GDALWSimpleFieldDef * field_definitions;
-	OGRFeatureH feature;
-	OGRFeatureDefnH featureDefn;
-
-	/* get table columns from shp and create the table */
-
-	if((msg = getSQLContext(cntxt, mb, &m, NULL)) != MAL_SUCCEED)
-		return msg;
-	if((msg = checkSQLContext(cntxt)) != MAL_SUCCEED)
-		return msg;
-
-	if(!(sch = mvc_bind_schema(m, sch_name)))
-		return createException(MAL, "shp.import", SQLSTATE(38000) "Schema '%s' missing", sch_name);
-
-	/* find the name of the shape file corresponding to the given id */
-	if(!(fls_table = mvc_bind_table(m, sch, fls_table_name)))
-		return createException(MAL, "shp.import", SQLSTATE(38000) "Table '%s.%s' missing", sch_name, fls_table_name);
-	if(!(col = mvc_bind_column(m, fls_table, "id")))
-		return createException(MAL, "shp.import", SQLSTATE(38000) "Column '%s.%s(id)' missing", sch_name, fls_table_name);
-	sqlstore *store = m->session->tr->store;
-	irid = store->table_api.column_find_row(m->session->tr, col, (void *)&vid, NULL);
-	if (is_oid_nil(irid))
-		return createException(MAL, "shp.import", SQLSTATE(38000) "Shapefile with id %d not in the %s.%s table\n", vid, sch_name, fls_table_name);
-	if(!(col = mvc_bind_column(m, fls_table, "path")))
-		return createException(MAL, "shp.import", SQLSTATE(38000) "Column '%s.%s(path)' missing", sch_name, fls_table_name);
-	fname = (str)store->table_api.column_find_value(m->session->tr, col, irid);
-
-	/* find the name of the table that has been reserved for this shape file */
-	if(!(shps_table = mvc_bind_table(m, sch, shps_table_name)))
-		return createException(MAL, "shp.import", SQLSTATE(38000) "Table '%s.%s' missing", sch_name, shps_table_name);
-	if(!(col = mvc_bind_column(m, shps_table, "fileid")))
-		return createException(MAL, "shp.import", SQLSTATE(38000) "Column '%s.%s(fileid)' missing", sch_name, shps_table_name);
-	irid = store->table_api.column_find_row(m->session->tr, col, (void *)&vid, NULL);
-	if (is_oid_nil(irid))
-		return createException(MAL, "shp.import", SQLSTATE(38000) "Shapefile with id %d not in the Shapefile catalog\n", vid);
-	if(!(col = mvc_bind_column(m, shps_table, "datatable")))
-		return createException(MAL, "shp.import", SQLSTATE(38000) "Column '%s.%s(datatable)' missing", sch_name, shps_table_name);
-	data_table_name = (str)store->table_api.column_find_value(m->session->tr, col, irid);
-
-
-	/* add the data on the file to the table */
-	if(!(shp_conn_ptr = GDALWConnect((char *) fname)))
-		return createException(MAL, "shp.import", SQLSTATE(38000) "Missing shape file %s\n", fname);
-	shp_conn = *shp_conn_ptr;
-
-	/*count the number of lines in the shape file */
-	if ((rowsNum = OGR_L_GetFeatureCount(shp_conn.layer, false)) == -1) {
-		if ((rowsNum = OGR_L_GetFeatureCount(shp_conn.layer, true)) == -1) {
-			OGR_L_ResetReading(shp_conn.layer);
-			rowsNum = 0;
-			while ((feature = OGR_L_GetNextFeature(shp_conn.layer)) != NULL ) {
-				rowsNum++;
-				OGR_F_Destroy(feature);
-			}
-		}
-	}
-
-	/* calculate the mbb of the query geometry */
-	if (partial) {
-		p = (ptr*)getArgReference(stk, pci, 2);
-		g = (wkb*)*p;
-		geom = OGR_G_CreateGeometry(wkbPolygon);
-		if (OGR_G_ImportFromWkb(geom, (unsigned char*)g->data, g->len) != OGRERR_NONE) {
-			msg = createException(MAL, "shp.import", SQLSTATE(38000) "Could not intantiate the query polygon.");
-			OGR_F_Destroy(geom);
-			goto final;
-		}
-		if (!(mbb = (OGREnvelope*)GDKmalloc(sizeof(OGREnvelope)))) {
-			msg = createException(MAL, "shp.import", SQLSTATE(HY013) MAL_MALLOC_FAIL);
-			OGR_F_Destroy(geom);
-			goto final;
-		}
-		OGR_G_GetEnvelope(geom, mbb);
-
-		//FIXME: Take into account the coordinate reference system
-
-		/* apply the spatial filter */
-		OGR_L_SetSpatialFilterRect(shp_conn.layer, mbb->MinX, mbb->MinY, mbb->MaxX, mbb->MaxY);
-
-		OGR_F_Destroy(mbb);
-		OGR_F_Destroy(geom);
-	}
-
-	/* bind the columns of the data file that was just created
-	* and create a BAT for each of the columns */
-	if(!(data_table = mvc_bind_table(m, sch, data_table_name))) {
-		msg = createException(MAL, "shp.import", SQLSTATE(42SO2) "Table '%s.%s' missing", sch_name, data_table_name);
-		goto final;
-	}
-	colsNum += shp_conn.numFieldDefinitions;
-	if(!(cols = (sql_column**)GDKmalloc(sizeof(sql_column*)*colsNum))) {
-		msg = createException(MAL, "shp.import", SQLSTATE(HY013) MAL_MALLOC_FAIL);
-		goto final;
-	}
-	if(!(colsBAT = (BAT**)GDKzalloc(sizeof(BAT*)*colsNum))) {
-		msg = createException(MAL, "shp.import", SQLSTATE(HY013) MAL_MALLOC_FAIL);
-		goto unfree2;
-	}
-	field_definitions = GDALWGetSimpleFieldDefinitions(shp_conn);
-	for(i = 0; i < colsNum - 2; i++) {
-		cols[i] = NULL;
-		/* bind the column */
-		nameToLowerCase = toLower(field_definitions[i].fieldName);
-		cols[i] = mvc_bind_column(m, data_table, nameToLowerCase);
-		GDKfree(nameToLowerCase);
-		if(cols[i] == NULL) {
-			msg = createException(MAL, "shp.import", SQLSTATE(42SO2) "Column '%s.%s(%s)' missing", sch_name, data_table_name, field_definitions[i].fieldName);
-			goto unfree4;
-		}
-		/*create the BAT */
-		if (strcmp(field_definitions[i].fieldType, "Integer") == 0) {
-			if(!(colsBAT[i] = COLnew(0, TYPE_int, rowsNum, PERSISTENT))) {
-				msg = createException(MAL, "shp.import", SQLSTATE(HY013) MAL_MALLOC_FAIL);
-				goto unfree4;
-			}
-		} else if (strcmp(field_definitions[i].fieldType, "Real") == 0) {
-			if(!(colsBAT[i] = COLnew(0, TYPE_dbl, rowsNum, PERSISTENT))) {
-				msg = createException(MAL, "shp.import", SQLSTATE(HY013) MAL_MALLOC_FAIL);
-				goto unfree4;
-			}
-#if 0
-		} else if (strcmp(field_definitions[i].fieldType, "Date") == 0) {
-			if(!(colsBAT[i] = COLnew(0, TYPE_str, rowsNum, PERSISTENT))) {
-				msg = createException(MAL, "shp.import", SQLSTATE(HY013) MAL_MALLOC_FAIL);
-				goto unfree4;
-			}
-#endif
-		} else {
-			if(!(colsBAT[i] = COLnew(0, TYPE_str, rowsNum, PERSISTENT))) {
-				msg = createException(MAL, "shp.import", SQLSTATE(HY013) MAL_MALLOC_FAIL);
-				goto unfree4;
-			}
-		}
-	}
-	if(!(cols[colsNum - 2] = mvc_bind_column(m, data_table, "gid"))) {
-		msg = createException(MAL, "shp.import", SQLSTATE(42SO2) "Column '%s.%s(gid)' missing", sch_name, data_table_name);
-		goto unfree4;
-	}
-	if(!(colsBAT[colsNum - 2] = COLnew(0, TYPE_int, rowsNum, PERSISTENT))) {
-		msg = createException(MAL, "shp.import", SQLSTATE(HY013) MAL_MALLOC_FAIL);
-		goto unfree4;
-	}
-	if(!(cols[colsNum - 1] = mvc_bind_column(m, data_table, "geom"))) {
-		msg = createException(MAL, "shp.import", SQLSTATE(42SO2) "Column '%s.%s(geom)' missing", sch_name, data_table_name);
-		goto unfree4;
-	}
-	if(!(colsBAT[colsNum - 1] = COLnew(0, ATOMindex("wkb"), rowsNum, PERSISTENT))) {
-		msg = createException(MAL, "shp.import", SQLSTATE(HY013) MAL_MALLOC_FAIL);
-		goto unfree4;
-	}
-
-	/* import the data */
-	featureDefn = OGR_L_GetLayerDefn(shp_conn.layer);
-	OGR_L_ResetReading(shp_conn.layer);
-	while((feature = OGR_L_GetNextFeature(shp_conn.layer)) != NULL ) {
-		wkb *geomWKB;
-		int len;
-		int gidTemp = ++gidNum;
-		gdk_return rc;
-
-		OGRGeometryH geometry = OGR_F_GetGeometryRef(feature);
-
-		for(i = 0; i < colsNum - 2; i++) {
-			hFieldDefn = OGR_FD_GetFieldDefn( featureDefn, i );
-			if( OGR_Fld_GetType(hFieldDefn) == OFTInteger ) {
-				int val = OGR_F_GetFieldAsInteger(feature, i);
-				rc = BUNappend(colsBAT[i], &val, false);
-			} else if( OGR_Fld_GetType(hFieldDefn) == OFTReal ) {
-				double val = OGR_F_GetFieldAsDouble(feature, i);
-				rc = BUNappend(colsBAT[i], &val, false);
-			} else {
-				rc = BUNappend(colsBAT[i], OGR_F_GetFieldAsString(feature, i), false);
-			}
-			if (rc != GDK_SUCCEED) {
-				msg = createException(MAL, "shp.import", SQLSTATE(HY013) MAL_MALLOC_FAIL);
-				goto unfree4;
-			}
-		}
-		if (BUNappend(colsBAT[colsNum - 2], &gidTemp, false) != GDK_SUCCEED) {
-			msg = createException(MAL, "shp.import", SQLSTATE(HY013) MAL_MALLOC_FAIL);
-			goto unfree4;
-		}
-
-		len = OGR_G_WkbSize(geometry);
-		if (!(geomWKB = GDKmalloc(sizeof(wkb) - 1 + len))) {
-			msg = createException(MAL, "shp.import", SQLSTATE(HY013) MAL_MALLOC_FAIL);
-			OGR_F_Destroy(feature);
-			goto unfree4;
-		}
-		geomWKB->len = len;
-		geomWKB->srid = 0; //FIXME: Add the real srid
-		OGR_G_ExportToWkb(geometry, wkbNDR, (unsigned char *)geomWKB->data);
-		rc = BUNappend(colsBAT[colsNum - 1], geomWKB, false);
-		GDKfree(geomWKB);
-		OGR_F_Destroy(feature);
-		if (rc != GDK_SUCCEED)
-			goto unfree4;
-	}
-
-	/* finalise the BATs */
-	if (store->storage_api.claim_tab(m->session->tr, data_table, BATcount(colsBAT[0]), &offset, &pos) != LOG_OK) {
-		msg = createException(MAL, "shp.import", SQLSTATE(HY013) MAL_MALLOC_FAIL);
-		goto unfree4;
-	}
-	if (!isNew(data_table) && sql_trans_add_dependency_change(m->session->tr, data_table->base.id, dml) != LOG_OK) {
-		bat_destroy(pos);
-		msg = createException(MAL, "shp.import", SQLSTATE(HY013) MAL_MALLOC_FAIL);
-		goto unfree4;
-	}
-	for(i = 0; i < colsNum; i++) {
-		if (store->storage_api.append_col(m->session->tr, cols[i], offset, pos, colsBAT[i], BATcount(colsBAT[0]), TYPE_bat) != LOG_OK) {
-			bat_destroy(pos);
-			msg = createException(MAL, "shp.import", SQLSTATE(38000) "Geos append column failed");
-			goto unfree4;
-		}
-	}
-	bat_destroy(pos);
-
-	/* free the memory */
-unfree4:
-	for(i = 0; i < colsNum; i++) {
-		if (colsBAT[i])
-			BBPunfix(colsBAT[i]->batCacheid);
-	}
-	GDKfree(field_definitions);
-	GDKfree(colsBAT);
-unfree2:
-	GDKfree(cols);
-final:
-	GDALWClose(shp_conn_ptr);
-
-	return msg;
-}
-
-str
-SHPpartialimport(Client cntxt, MalBlkPtr mb, MalStkPtr stk, InstrPtr pci) {
-	size_t pos = 0;
-	mvc *m = NULL;
-	sql_schema *sch = NULL;
-	char *sch_name = "sys";
-
-	sql_table *shps_table = NULL, *fls_table = NULL, *data_table = NULL;
-	char *shps_table_name = "shapefiles";
-	char *fls_table_name = "files";
-	char *data_table_name = NULL;
-
-	sql_column *col;
-
-	sql_column **cols;
-	BAT **colsBAT;
-	int colsNum = 2; //we will have at least the gid column and a geometry column
-	int rowsNum = 0; //the number of rows in the shape file that will be imported
-	int gidNum = 0;
-	char *nameToLowerCase = NULL;
-
-	str msg = MAL_SUCCEED;
-	str fname = NULL;
-	int vid = *(int*)getArgReference(stk, pci, 1);
-	ptr* p = (ptr*)getArgReference(stk, pci, 2);
-	wkb *g = (wkb*)*p;
-	OGRGeometryH geom;
-	OGREnvelope *mbb;
-	/* SHP-level descriptor */
-	OGRFieldDefnH hFieldDefn;
-	int  i=0;
-	oid irid;
-	GDALWConnection shp_conn;
-	GDALWConnection * shp_conn_ptr = NULL;
-	GDALWSimpleFieldDef * field_definitions;
-	OGRFeatureH feature;
-	OGRFeatureDefnH featureDefn;
-	gdk_return rc;
-
-	/* calculate the mbb of the query geometry */
-	geom = OGR_G_CreateGeometry(wkbPolygon);
-	if (OGR_G_ImportFromWkb(geom, (unsigned char*)g->data, g->len) != OGRERR_NONE)
-		return createException(MAL, "shp.import", SQLSTATE(38000) "Could not intantiate the query polygon.");
-	if (!(mbb = (OGREnvelope*)GDKmalloc(sizeof(OGREnvelope))))
-		return createException(MAL, "shp.import", SQLSTATE(HY013) MAL_MALLOC_FAIL);
-	OGR_G_GetEnvelope(geom, mbb);
-	//FIXME: Take into account the coordinate reference system
-
-	/* get table columns from shp and create the table */
-
-	if((msg = getSQLContext(cntxt, mb, &m, NULL)) != MAL_SUCCEED)
-		return msg;
-	if((msg = checkSQLContext(cntxt)) != MAL_SUCCEED)
-		return msg;
-
-	if(!(sch = mvc_bind_schema(m, sch_name)))
-		return createException(MAL, "shp.import", SQLSTATE(38000) "Schema '%s' missing", sch_name);
-
-	sqlstore *store = m->session->tr->store;
-	/* find the name of the shape file corresponding to the given id */
-	if(!(fls_table = mvc_bind_table(m, sch, fls_table_name)))
-		return createException(MAL, "shp.import", SQLSTATE(38000) "Table '%s.%s' missing", sch_name, fls_table_name);
-	if(!(col = mvc_bind_column(m, fls_table, "id")))
-		return createException(MAL, "shp.import", SQLSTATE(38000) "Column '%s.%s(id)' missing", sch_name, fls_table_name);
-	irid = store->table_api.column_find_row(m->session->tr, col, (void *)&vid, NULL);
-	if (is_oid_nil(irid))
-		return createException(MAL, "shp.import", SQLSTATE(38000) "Shapefile with id %d not in the %s.%s table\n", vid, sch_name, fls_table_name);
-	if(!(col = mvc_bind_column(m, fls_table, "path")))
-		return createException(MAL, "shp.import", SQLSTATE(38000) "Column '%s.%s(path)' missing", sch_name, fls_table_name);
-	fname = (str)store->table_api.column_find_value(m->session->tr, col, irid);
-
-	/* find the name of the table that has been reserved for this shape file */
-	if(!(shps_table = mvc_bind_table(m, sch, shps_table_name)))
-		return createException(MAL, "shp.import", SQLSTATE(38000) "Table '%s.%s' missing", sch_name, shps_table_name);
-	if(!(col = mvc_bind_column(m, shps_table, "fileid")))
-		return createException(MAL, "shp.import", SQLSTATE(38000) "Column '%s.%s(fileid)' missing", sch_name, shps_table_name);
-	irid = store->table_api.column_find_row(m->session->tr, col, (void *)&vid, NULL);
-	if (is_oid_nil(irid))
-		return createException(MAL, "shp.import", SQLSTATE(38000) "Shapefile with id %d not in the Shapefile catalog\n", vid);
-	if(!(col = mvc_bind_column(m, shps_table, "datatable")))
-		return createException(MAL, "shp.import", SQLSTATE(38000) "Column '%s.%s(datatable)' missing", sch_name, shps_table_name);
-	data_table_name = (str)store->table_api.column_find_value(m->session->tr, col, irid);
-
-
-	/* add the data on the file to the table */
-
-	if(!(shp_conn_ptr = GDALWConnect((char *) fname)))
-		return createException(MAL, "shp.import", SQLSTATE(38000) "Missing shape file %s\n", fname);
-	shp_conn = *shp_conn_ptr;
-
-	/*count the number of lines in the shape file */
-	/* is there a better way to get this size? */
-	OGR_L_ResetReading(shp_conn.layer);
-	while( (feature = OGR_L_GetNextFeature(shp_conn.layer)) != NULL )
-		rowsNum++;
-
-	/* bind the columns of the data file that was just created
- 	* and create a BAT for each of the columns */
-	if(!(data_table = mvc_bind_table(m, sch, data_table_name)))
-		return createException(MAL, "shp.import", SQLSTATE(38000) "Table '%s.%s' missing", sch_name, data_table_name);
-	colsNum += shp_conn.numFieldDefinitions;
-	if(!(cols = (sql_column**)GDKmalloc(sizeof(sql_column*)*colsNum)))
-			return createException(MAL, "shp.import", SQLSTATE(HY013) MAL_MALLOC_FAIL);
-	if(!(colsBAT = (BAT**)GDKzalloc(sizeof(BAT*)*colsNum)))
-			return createException(MAL, "shp.import", SQLSTATE(HY013) MAL_MALLOC_FAIL);
-	field_definitions = GDALWGetSimpleFieldDefinitions(shp_conn);
-	for(i = 0; i < colsNum - 2; i++) {
-		cols[i] = NULL;
-		/* bind the column */
-		nameToLowerCase = toLower(field_definitions[i].fieldName);
-		if(!(cols[i] = mvc_bind_column(m, data_table, nameToLowerCase)))
-			return createException(MAL, "shp.import", SQLSTATE(38000) "Column '%s.%s(%s)' missing", sch_name, data_table_name, field_definitions[i].fieldName);
-		GDKfree(nameToLowerCase);
-		/*create the BAT */
-		if (strcmp(field_definitions[i].fieldType, "Integer") == 0) {
-			if(!(colsBAT[i] = COLnew(0, TYPE_int, rowsNum, PERSISTENT))) {
-				msg = createException(MAL, "shp.import", SQLSTATE(HY013) MAL_MALLOC_FAIL);
-				goto bailout;
-			}
-		} else if (strcmp(field_definitions[i].fieldType, "Real") == 0) {
-			if(!(colsBAT[i] = COLnew(0, TYPE_dbl, rowsNum, PERSISTENT))) {
-				msg = createException(MAL, "shp.import", SQLSTATE(HY013) MAL_MALLOC_FAIL);
-				goto bailout;
-			}
-#if 0
-		} else if (strcmp(field_definitions[i].fieldType, "Date") == 0) {
-			if(!(colsBAT[i] = COLnew(0, TYPE_str, rowsNum, PERSISTENT))) {
-				msg = createException(MAL, "shp.import", SQLSTATE(HY013) MAL_MALLOC_FAIL);
-				goto bailout;
-			}
-#endif
-		} else {
-			if(!(colsBAT[i] = COLnew(0, TYPE_str, rowsNum, PERSISTENT))) {
-				msg = createException(MAL, "shp.import", SQLSTATE(HY013) MAL_MALLOC_FAIL);
-				goto bailout;
-			}
-		}
-	}
-	if(!(cols[colsNum - 2] = mvc_bind_column(m, data_table, "gid"))) {
-		msg = createException(MAL, "shp.import", SQLSTATE(38000) "Column '%s.%s(gid)' missing", sch_name, data_table_name);
-		goto bailout;
-	}
-	if(!(colsBAT[colsNum - 2] = COLnew(0, TYPE_int, rowsNum, PERSISTENT))) {
-		msg = createException(MAL, "shp.import", SQLSTATE(HY013) MAL_MALLOC_FAIL);
-		goto bailout;
-	}
-	if(!(cols[colsNum - 1] = mvc_bind_column(m, data_table, "geom"))) {
-		msg = createException(MAL, "shp.import", SQLSTATE(38000) "Column '%s.%s(geom)' missing", sch_name, data_table_name);
-		goto bailout;
-	}
-	if(!(colsBAT[colsNum - 1] = COLnew(0, ATOMindex("wkb"), rowsNum, PERSISTENT))) {
-		msg = createException(MAL, "shp.import", SQLSTATE(HY013) MAL_MALLOC_FAIL);
-		goto bailout;
-	}
-
-	/* apply the spatial filter */
-	OGR_L_SetSpatialFilterRect(shp_conn.layer, mbb->MinX, mbb->MinY, mbb->MaxX, mbb->MaxY);
-	/* import the data */
-	featureDefn = OGR_L_GetLayerDefn(shp_conn.layer);
-	OGR_L_ResetReading(shp_conn.layer);
-	while( (feature = OGR_L_GetNextFeature(shp_conn.layer)) != NULL ) {
-		wkb *geomWKB;
-		int len;
-		int gidTemp = ++gidNum;
-
-		OGRGeometryH geometry = OGR_F_GetGeometryRef(feature);
-
-		for(i = 0; i < colsNum - 2; i++) {
-			hFieldDefn = OGR_FD_GetFieldDefn( featureDefn, i );
-			if( OGR_Fld_GetType(hFieldDefn) == OFTInteger ) {
-				int val = OGR_F_GetFieldAsInteger(feature, i);
-				rc = BUNappend(colsBAT[i], &val, false);
-			} else if( OGR_Fld_GetType(hFieldDefn) == OFTReal ) {
-				double val = OGR_F_GetFieldAsDouble(feature, i);
-				rc = BUNappend(colsBAT[i], &val, false);
-			} else if( OGR_Fld_GetType(hFieldDefn) == OFTString ) {
-				rc = BUNappend(colsBAT[i], OGR_F_GetFieldAsString(feature, i), false);
-			} else {
-				rc = BUNappend(colsBAT[i], OGR_F_GetFieldAsString(feature, i), false);
-			}
-			if (rc != GDK_SUCCEED) {
-				msg = createException(MAL, "shp.import", SQLSTATE(HY013) MAL_MALLOC_FAIL);
-				goto bailout;
-			}
-		}
-
-		if (BUNappend(colsBAT[colsNum - 2], &gidTemp, false) != HY013) {
-			msg = createException(MAL, "shp.import", SQLSTATE(HY013) MAL_MALLOC_FAIL);
-			goto bailout;
-		}
-
-		len = OGR_G_WkbSize(geometry);
-		if (!(geomWKB = GDKmalloc(sizeof(wkb) - 1 + len)))
-			return createException(MAL, "shp.import", SQLSTATE(HY013) MAL_MALLOC_FAIL);
-		geomWKB->len = len;
-		geomWKB->srid = 0; //TODO: Add the real srid
-		OGR_G_ExportToWkb(geometry, wkbNDR, (unsigned char *)geomWKB->data);
-		if (BUNappend(colsBAT[colsNum - 1], geomWKB, false) != GDK_SUCCEED) {
-			msg = createException(MAL, "shp.import", SQLSTATE(HY013) MAL_MALLOC_FAIL);
-			goto bailout;
-		}
-	}
-
-	/* finalise the BATs */
-	if (store->storage_api.claim_tab(m->session->tr, data_table, BATcount(colsBAT[0]), &offset, &pos) != LOG_OK) {
-		msg = createException(MAL, "shp.import", SQLSTATE(38000) "append_col failed");
-		goto bailout;
-	}
-	if (!isNew(data_table) && sql_trans_add_dependency_change(m->session->tr, data_table->base.id, dml) != LOG_OK) {
-		msg = createException((MAL, "shp.import", SQLSTATE(HY013) MAL_MALLOC_FAIL);
-		goto bailout;
-	}
-	for(i = 0; i < colsNum; i++) {
-		if (store->storage_api.append_col(m->session->tr, cols[i], offset, pos, colsBAT[i], BATcount(colsBAT[0]), TYPE_bat) != LOG_OK) {
-			msg = createException(MAL, "shp.import", SQLSTATE(38000) "append_col failed");
-			goto bailout;
-		}
-	}
-
-  bailout:
-	for(i = 0; i < colsNum; i++) {
-		if (colsBAT[i])
-			BBPunfix(colsBAT[i]->batCacheid);
-	}
-
-	/* free the memory */
-	GDKfree(cols);
-	GDKfree(colsBAT);
-	OGR_G_DestroyGeometry(geom);
-
-	GDKfree(field_definitions);
-	GDALWClose(shp_conn_ptr);
-
-	return msg;
-
-}
-
-str SHPimport(Client cntxt, MalBlkPtr mb, MalStkPtr stk, InstrPtr pci)
-{
-	return SHPimportFile(cntxt, mb, stk, pci, false);
-}
-
-str SHPpartialimport(Client cntxt, MalBlkPtr mb, MalStkPtr stk, InstrPtr pci)
-{
-	return SHPimportFile(cntxt, mb, stk, pci, true);
-}
-<<<<<<< HEAD
-#endif
-=======
-
-#include "mel.h"
-static mel_func shp_init_funcs[] = {
- pattern("shp", "attach", SHPattach, true, "Register an ESRI Shapefile in the vault catalog", args(1,2, arg("",void),arg("filename",str))),
- pattern("shp", "import", SHPimport, true, "Import an ESRI Shapefile with given id into the vault", args(1,2, arg("",void),arg("fileid",int))),
- pattern("shp", "import", SHPpartialimport, true, "Partially import an ESRI Shapefile with given id into the vault", args(1,3, arg("",void),arg("fileid",int),arg("po",wkb))),
- { .imp=NULL }
-};
-#include "mal_import.h"
-#ifdef _MSC_VER
-#undef read
-#pragma section(".CRT$XCU",read)
-#endif
-LIB_STARTUP_FUNC(init_shp_mal)
-{ mal_module("shp", NULL, shp_init_funcs); }
->>>>>>> 1ea3385d
+}