/*
 * This Source Code Form is subject to the terms of the Mozilla Public
 * License, v. 2.0.  If a copy of the MPL was not distributed with this
 * file, You can obtain one at http://mozilla.org/MPL/2.0/.
 *
 * Copyright 1997 - July 2008 CWI, August 2008 - 2021 MonetDB B.V.
 */

#include "monetdb_config.h"
#include <netcdf.h>
#include "sql_mvc.h"
#include "sql.h"
#include "sql_execute.h"
#include "sql_scenario.h"
#include "mal_exception.h"
#include "netcdf_vault.h"

/* SQL statements for population of NetCDF catalog */
#define INSFILE \
	"INSERT INTO netcdf_files(file_id,location) VALUES(%d, '%s');"

#define INSDIM \
	"INSERT INTO netcdf_dims(dim_id,file_id,name,length) VALUES(%d, %d, '%s', %d);"

#define INSVAR \
    "INSERT INTO netcdf_vars(var_id,file_id,name,vartype,ndim,coord_dim_id) VALUES(%d, %d, '%s', '%s', %d, %d);"

#define INSVARDIM \
    "INSERT INTO netcdf_vardim (var_id,dim_id,file_id,dimpos) VALUES(%d, %d, %d, %d);"

#define INSATTR \
    "INSERT INTO netcdf_attrs (obj_name,att_name,att_type,value,file_id,gr_name) VALUES('%s', '%s', '%s', '%s', %d, '%s');"

#define LOAD_NCDF_VAR(tpe,ncdftpe) \
	{ \
	tpe *databuf; \
	res = COLnew(0, TYPE_##tpe, sz, TRANSIENT); \
	if ( res == NULL ) \
		return createException(MAL, "netcdf.importvar", SQLSTATE(HY013) MAL_MALLOC_FAIL); \
	databuf = (tpe *)Tloc(res, 0); \
	if ( (retval = nc_get_var_##ncdftpe(ncid, varid, databuf)) ) \
		return createException(MAL, "netcdf.importvar", \
						   SQLSTATE(NC000) "Cannot read variable %d values: %s", \
						   varid, nc_strerror(retval)); \
	}

static void
fix_quote( char *n, int l)
{
	int i;

	for(i=0;i<l;i++)
		if (n[i]=='\'')
			n[i] = ' ';
}


/* simple test for netcdf library */
str
NCDFtest(int *vars, str *fname)
{
    int ncid;   /* dataset id */
	int dims, ngatts, unlimdim;
	int retval;

	str msg = MAL_SUCCEED;

	/* Open NetCDF file  */
	if ((retval = nc_open(*fname, NC_NOWRITE, &ncid)))
	    return createException(MAL, "netcdf.test", SQLSTATE(NC000) "Cannot open NetCDF file %s: %s", *fname, nc_strerror(retval));

    if ((retval = nc_inq(ncid, &dims, vars, &ngatts, &unlimdim)))
	    return createException(MAL, "netcdf.test", SQLSTATE(NC000) "Cannot read NetCDF header: %s", nc_strerror(retval));

    if ((retval = nc_close(ncid)))
	    return createException(MAL, "netcdf.test", SQLSTATE(NC000) "Cannot close file %s: \
%s", *fname, nc_strerror(retval));

    return msg;
}

/* the following function is from ncdump utility: NetCDF type number to name */
static const char *
prim_type_name(nc_type type)
{
	switch (type) {
	case NC_BYTE:
	  return "byte";
	case NC_CHAR:
	  return "char";
	case NC_SHORT:
	  return "short";
	case NC_INT:
	  return "int";
	case NC_FLOAT:
	  return "float";
	case NC_DOUBLE:
	  return "double";
#ifdef USE_NETCDF4
	case NC_UBYTE:
	  return "ubyte";
	case NC_USHORT:
	  return "ushort";
	case NC_UINT:
	  return "uint";
	case NC_INT64:
	  return "int64";
	case NC_UINT64:
	  return "uint64";
	case NC_STRING:
	  return "string";
#endif /* USE_NETCDF4 */
	default:
	  return "bad type";
	}
}

/* Mapping NetCDF to SQL data type */

static const char *
NCDF2SQL(nc_type type)
{
    switch (type) {
    case NC_BYTE:
		return "tinyint";
    case NC_CHAR:
		return "char(1)";
    case NC_SHORT:
		return "smallint";
    case NC_INT:
		return "int";
    case NC_FLOAT:
		return "float";
    case NC_DOUBLE:
		return "double";
#ifdef USE_NETCDF4
/* ?? mapping of unsigned types */
    case NC_UBYTE:
		return "ubyte";
    case NC_USHORT:
		return "ushort";
    case NC_UINT:
		return "uint";
    case NC_INT64:
		return "bigint";
    case NC_UINT64:
		return "uint64";
	case NC_STRING:
		return "string";
#endif /* USE_NETCDF4 */
    default:
		return "type not supported";
    }
}

#define array_series(sta, ste, sto, TYPE) { 				\
	int s,g;							\
	TYPE i, *o = (TYPE*)Tloc(bn, 0);				\
	TYPE start = sta, step = ste, stop = sto; 			\
	if ( start < stop && step > 0) {				\
		for ( s = 0; s < series; s++)				\
			for ( i = start; i < stop; i += step)		\
				for( g = 0; g < group; g++){		\
					*o = i;				\
					o++;				\
				}					\
	} else {							\
		for ( s = 0; s < series; s++)				\
			for ( i = start; i > stop; i += step)		\
				for( g = 0; g < group; g++){		\
					*o = i;				\
					o++;				\
				}					\
	}								\
}

/* create and populate a dimension bat */
static str
NCDFARRAYseries(bat *bid, bte start, bte step, int stop, int group, int series)
{
	BAT *bn = NULL;
	BUN cnt = 0;

	cnt =  (BUN) ceil(((stop * 1.0 - start) / step)) * group * series ;
	if (stop <= (int) GDK_bte_max ) {
		bte sta = (bte) start, ste = (bte) step, sto = (bte) stop;

		bn = COLnew(0, TYPE_bte, cnt, TRANSIENT);
		if ( bn == NULL)
			throw(MAL, "ntcdf.loadvar", SQLSTATE(HY013) MAL_MALLOC_FAIL);
		array_series(sta, ste, sto, bte);
	} else if (stop <= (int) GDK_sht_max) {
		sht sta = (sht) start, ste = (sht) step, sto = (sht) stop;

		bn = COLnew(0, TYPE_sht, cnt, TRANSIENT);
		if ( bn == NULL)
			throw(MAL, "netcdf.loadvar", SQLSTATE(HY013) MAL_MALLOC_FAIL);
		array_series(sta, ste, sto, sht);
	} else {
		int sta = (int) start, ste = (int) step, sto = (int) stop;

		bn = COLnew(0, TYPE_int, cnt, TRANSIENT);
		if ( bn == NULL)
			throw(MAL, "netcdf.loadvar", SQLSTATE(HY013) MAL_MALLOC_FAIL);
		array_series(sta, ste, sto, int);
	}

	BATsetcount(bn, cnt);
	bn->tsorted = (cnt <= 1 || (series == 1 && step > 0));
	bn->trevsorted = (cnt <= 1 || (series == 1 && step < 0));
	bn->tnonil = true;
	BBPkeepref(*bid= bn->batCacheid);
	return MAL_SUCCEED;
}

str
NCDFattach(Client cntxt, MalBlkPtr mb, MalStkPtr stk, InstrPtr pci)
{
	mvc *m = NULL;
	sql_schema *sch = NULL;
	sql_table *tfiles = NULL, *tdims = NULL, *tvars = NULL, *tvardim = NULL, *tattrs = NULL;
	sql_column *col;
	str msg = MAL_SUCCEED;
	str fname = *getArgReference_str(stk, pci, 1);
	char buf[BUFSIZ], *s= buf;
	oid fid, rid = oid_nil;
	sql_trans *tr;

	int ncid;   /* dataset id */
	int ndims, nvars, ngatts, unlimdim;
	int didx, vidx, vndims, vnatts, i, aidx, coord_dim_id = -1;
	int vdims[NC_MAX_VAR_DIMS];

	size_t dlen, alen;
	char dname[NC_MAX_NAME+1], vname[NC_MAX_NAME+1], aname[NC_MAX_NAME +1],
		abuf[80], *aval;
	char **dims = NULL;
	nc_type vtype, atype; /* == int */

	int retval, avalint;
	float avalfl;
	double avaldbl;
	str esc_str0, esc_str1;

	msg = getSQLContext(cntxt, mb, &m, NULL);
	if (msg)
        return msg;

	tr = m->session->tr;
	sqlstore *store = tr->store;
	sch = mvc_bind_schema(m, "sys");
	if ( !sch )
        return createException(MAL, "netcdf.attach", SQLSTATE(NC000) "Cannot get schema sys\n");

	tfiles = mvc_bind_table(m, sch, "netcdf_files");
	tdims = mvc_bind_table(m, sch, "netcdf_dims");
	tvars = mvc_bind_table(m, sch, "netcdf_vars");
	tvardim = mvc_bind_table(m, sch, "netcdf_vardim");
	tattrs = mvc_bind_table(m, sch, "netcdf_attrs");

	if (tfiles == NULL || tdims == NULL || tvars == NULL ||
	    tvardim == NULL || tattrs == NULL)
        return createException(MAL, "netcdf.attach", SQLSTATE(NC000) "Catalog table missing\n");

	/* check if the file is already attached */
	col = mvc_bind_column(m, tfiles, "location");
	rid = store->table_api.column_find_row(m->session->tr, col, fname, NULL);
	if (!is_oid_nil(rid))
	    return createException(SQL, "netcdf.attach", SQLSTATE(NC000) "File %s is already attached\n", fname);

	/* Open NetCDF file  */
	if ((retval = nc_open(fname, NC_NOWRITE, &ncid)))
        return createException(MAL, "netcdf.test", SQLSTATE(NC000) "Cannot open NetCDF \
file %s: %s", fname, nc_strerror(retval));

	if ((retval = nc_inq(ncid, &ndims, &nvars, &ngatts, &unlimdim)))
        return createException(MAL, "netcdf.test", SQLSTATE(NC000) "Cannot read NetCDF \
header: %s", nc_strerror(retval));

	/* Insert row into netcdf_files table */
	col = mvc_bind_column(m, tfiles, "file_id");
	fid = store->storage_api.count_col(tr, col, 1) + 1;

	esc_str0 = SQLescapeString(fname);
	if (!esc_str0) {
		msg = createException(MAL, "netcdf.attach", SQLSTATE(HY013) MAL_MALLOC_FAIL);
		goto finish;
	}
	snprintf(buf, BUFSIZ, INSFILE, (int)fid, esc_str0);
	GDKfree(esc_str0);
	if ( ( msg = SQLstatementIntern(cntxt, s, "netcdf.attach", TRUE, FALSE, NULL))
		 != MAL_SUCCEED )
	    goto finish;

	/* Read dimensions from NetCDF header and insert a row for each one into netcdf_dims table */

	dims = (char **)GDKzalloc(sizeof(char *) * ndims);
	if (!dims) {
		msg = createException(MAL, "netcdf.attach", SQLSTATE(HY013) MAL_MALLOC_FAIL);
		goto finish;
	}
	for (didx = 0; didx < ndims; didx++){
		if ((retval = nc_inq_dim(ncid, didx, dname, &dlen)) != 0)
	        return createException(MAL, "netcdf.attach", SQLSTATE(NC000) "Cannot read dimension %d : %s", didx, nc_strerror(retval));

		esc_str0 = SQLescapeString(dname);
		if (!esc_str0) {
			msg = createException(MAL, "netcdf.attach", SQLSTATE(HY013) MAL_MALLOC_FAIL);
			goto finish;
		}

		snprintf(buf, BUFSIZ, INSDIM, didx, (int)fid, esc_str0, (int)dlen);
		GDKfree(esc_str0);
	    if ( ( msg = SQLstatementIntern(cntxt, s, "netcdf.attach", TRUE, FALSE, NULL))
			 != MAL_SUCCEED )
	        goto finish;

	    dims[didx] = GDKstrdup(dname);
		if (!dims[didx]) {
			msg = createException(MAL, "netcdf.attach", SQLSTATE(HY013) MAL_MALLOC_FAIL);
			goto finish;
		}
	}

	/* Read variables and attributes from the header and insert rows in netcdf_vars, netcdf_vardims, and netcdf_attrs tables */
	for (vidx = 0; vidx < nvars; vidx++){
	    if ( (retval = nc_inq_var(ncid, vidx, vname, &vtype, &vndims, vdims, &vnatts)))
	        return createException(MAL, "netcdf.attach",
								   SQLSTATE(NC000) "Cannot read variable %d : %s",
								   vidx, nc_strerror(retval));

    	/* Check if this is coordinate variable */
        if ( (vndims == 1) && ( strcmp(vname, dims[vdims[0]]) == 0 ))
	        coord_dim_id = vdims[0];
        else coord_dim_id = -1;

		esc_str0 = SQLescapeString(vname);
		if (!esc_str0) {
			msg = createException(MAL, "netcdf.attach", SQLSTATE(HY013) MAL_MALLOC_FAIL);
			goto finish;
		}

		snprintf(buf, BUFSIZ, INSVAR, vidx, (int)fid, esc_str0, prim_type_name(vtype), vndims, coord_dim_id);
		GDKfree(esc_str0);
	    if ( ( msg = SQLstatementIntern(cntxt, s, "netcdf.attach", TRUE, FALSE, NULL))
			 != MAL_SUCCEED )
            goto finish;

	    if ( coord_dim_id < 0 ){
	        for (i = 0; i < vndims; i++){
                snprintf(buf, BUFSIZ, INSVARDIM, vidx, vdims[i], (int)fid, i);
                if ( ( msg = SQLstatementIntern(cntxt, s, "netcdf.attach", TRUE, FALSE, NULL))
					 != MAL_SUCCEED )
                	goto finish;
	        }
	    }

    	if ( vnatts > 0 ) { /* fill in netcdf_attrs table */

            for (aidx = 0; aidx < vnatts; aidx++){
                if ((retval = nc_inq_attname(ncid,vidx,aidx,aname)))
                    return createException(MAL, "netcdf.attach",
										   SQLSTATE(NC000) "Cannot read attribute %d of variable %d: %s",
										   aidx, vidx, nc_strerror(retval));

				if ((retval = nc_inq_att(ncid,vidx,aname,&atype,&alen)))
                    return createException(MAL, "netcdf.attach",
										   SQLSTATE(NC000) "Cannot read attribute %s type and length: %s",
										   aname, nc_strerror(retval));

				esc_str0 = SQLescapeString(vname);
				if (!esc_str0) {
					msg = createException(MAL, "netcdf.attach", SQLSTATE(HY013) MAL_MALLOC_FAIL);
					goto finish;
				}
				esc_str1 = SQLescapeString(aname);
				if (!esc_str1) {
					GDKfree(esc_str0);
					msg = createException(MAL, "netcdf.attach", SQLSTATE(HY013) MAL_MALLOC_FAIL);
					goto finish;
				}
				switch ( atype ) {
				case NC_CHAR:
					aval = (char *) GDKzalloc(alen + 1);
					if (!aval) {
						GDKfree(esc_str0);
						GDKfree(esc_str1);
						msg = createException(MAL, "netcdf.attach", SQLSTATE(HY013) MAL_MALLOC_FAIL);
						goto finish;
					}
					if ((retval = nc_get_att_text(ncid,vidx,aname,aval)))
						return createException(MAL, "netcdf.attach",
											   SQLSTATE(NC000) "Cannot read attribute %s value: %s",
											   aname, nc_strerror(retval));
					fix_quote(aval, alen);
					aval[alen] = '\0';
					snprintf(buf, BUFSIZ, INSATTR, esc_str0, esc_str1, "string", aval, (int)fid, "root");
					GDKfree(aval);
					break;

				case NC_INT:
					if ((retval = nc_get_att_int(ncid,vidx,aname,&avalint)))
						return createException(MAL, "netcdf.attach",
											   SQLSTATE(NC000) "Cannot read attribute %s value: %s",
											   aname, nc_strerror(retval));
					snprintf(abuf,80,"%d",avalint);
					snprintf(buf, BUFSIZ, INSATTR, esc_str0, esc_str1, prim_type_name(atype), abuf, (int)fid, "root");
					break;

				case NC_FLOAT:
					if ((retval = nc_get_att_float(ncid,vidx,aname,&avalfl)))
						return createException(MAL, "netcdf.attach",
											   SQLSTATE(NC000) "Cannot read attribute %s value: %s",
											   aname, nc_strerror(retval));
					snprintf(abuf,80,"%7.2f",avalfl);
					snprintf(buf, BUFSIZ, INSATTR, esc_str0, esc_str1, prim_type_name(atype), abuf, (int)fid, "root");
					break;

				case NC_DOUBLE:
					if ((retval = nc_get_att_double(ncid,vidx,aname,&avaldbl)))
						return createException(MAL, "netcdf.attach",
											   SQLSTATE(NC000) "Cannot read attribute %s value: %s",
											   aname, nc_strerror(retval));
					snprintf(abuf,80,"%7.2e",avaldbl);
					snprintf(buf, BUFSIZ, INSATTR, esc_str0, esc_str1, prim_type_name(atype), abuf, (int)fid, "root");
					break;

				default: continue; /* next attribute */
				}
				GDKfree(esc_str1);
				GDKfree(esc_str0);

				printf("statement: '%s'\n", s);
				if ( ( msg = SQLstatementIntern(cntxt, s, "netcdf.attach", TRUE, FALSE, NULL))
					 != MAL_SUCCEED )
					goto finish;

	        } /* attr loop */

	    }
	} /* var loop */

	/* Extract global attributes */

	for (aidx = 0; aidx < ngatts; aidx++){
		if ((retval = nc_inq_attname(ncid,NC_GLOBAL,aidx,aname)) != 0)
	        return createException(MAL, "netcdf.attach",
								   SQLSTATE(NC000) "Cannot read global attribute %d: %s",
								   aidx, nc_strerror(retval));

		if ((retval = nc_inq_att(ncid,NC_GLOBAL,aname,&atype,&alen)) != 0){
			if (dims != NULL ){
				for (didx = 0; didx < ndims; didx++)
					GDKfree(dims[didx]);
				GDKfree(dims);
			}
	        return createException(MAL, "netcdf.attach",
								   SQLSTATE(NC000) "Cannot read global attribute %s type and length: %s",
								   aname, nc_strerror(retval));
		}

		esc_str0 = SQLescapeString(aname);
		if (!esc_str0) {
			msg = createException(MAL, "netcdf.attach", SQLSTATE(HY013) MAL_MALLOC_FAIL);
			goto finish;
		}

		switch ( atype ) {
		case NC_CHAR:
			aval = (char *) GDKzalloc(alen + 1);
			if (!aval) {
				GDKfree(esc_str0);
				msg = createException(MAL, "netcdf.attach", SQLSTATE(HY013) MAL_MALLOC_FAIL);
				goto finish;
			}
			if ((retval = nc_get_att_text(ncid,NC_GLOBAL,aname,aval))) {
				GDKfree(esc_str0);
				if (dims != NULL ){
					for (didx = 0; didx < ndims; didx++)
						GDKfree(dims[didx]);
					GDKfree(dims);
				}
				return createException(MAL, "netcdf.attach",
						       SQLSTATE(NC000) "Cannot read global attribute %s value: %s",
						       aname, nc_strerror(retval));
			}
			fix_quote(aval, alen);
			aval[alen] = '\0';
			snprintf(buf, BUFSIZ, INSATTR, "GLOBAL", esc_str0, "string", aval, (int)fid, "root");
			GDKfree(aval);
			break;

		case NC_INT:
			if ((retval = nc_get_att_int(ncid,NC_GLOBAL,aname,&avalint))){
				GDKfree(esc_str0);
				if (dims != NULL ){
					for (didx = 0; didx < ndims; didx++)
						GDKfree(dims[didx]);
					GDKfree(dims);
				}
				return createException(MAL, "netcdf.attach",
									   SQLSTATE(NC000) "Cannot read global attribute %s of type %s : %s",
									   aname, prim_type_name(atype), nc_strerror(retval));
			}
			snprintf(abuf,80,"%d",avalint);
			snprintf(buf, BUFSIZ, INSATTR, "GLOBAL", esc_str0, prim_type_name(atype), abuf, (int)fid, "root");
			break;

		case NC_FLOAT:
			if ((retval = nc_get_att_float(ncid,NC_GLOBAL,aname,&avalfl))){
				GDKfree(esc_str0);
				if (dims != NULL ){
					for (didx = 0; didx < ndims; didx++)
						GDKfree(dims[didx]);
					GDKfree(dims);
				}
				return createException(MAL, "netcdf.attach",
									   SQLSTATE(NC000) "Cannot read global attribute %s of type %s: %s",
									   aname, prim_type_name(atype), nc_strerror(retval));
			}
			snprintf(abuf,80,"%7.2f",avalfl);
			snprintf(buf, BUFSIZ, INSATTR, "GLOBAL", esc_str0, prim_type_name(atype), abuf, (int)fid, "root");
			break;

		case NC_DOUBLE:
			if ((retval = nc_get_att_double(ncid,NC_GLOBAL,aname,&avaldbl))){
				GDKfree(esc_str0);
				if (dims != NULL ){
					for (didx = 0; didx < ndims; didx++)
						GDKfree(dims[didx]);
					GDKfree(dims);
				}
				return createException(MAL, "netcdf.attach",
									   SQLSTATE(NC000) "Cannot read global attribute %s value: %s",
									   aname, nc_strerror(retval));
			}
			snprintf(abuf,80,"%7.2e",avaldbl);
			snprintf(buf, BUFSIZ, INSATTR, "GLOBAL", esc_str0, prim_type_name(atype), abuf, (int)fid, "root");
			break;

		default: continue; /* next attribute */
		}
		GDKfree(esc_str0);

		printf("global: '%s'\n", s);
        if ( ( msg = SQLstatementIntern(cntxt, s, "netcdf.attach", TRUE, FALSE, NULL))
			 != MAL_SUCCEED )
	        goto finish;

    } /* global attr loop */


finish:
    nc_close(ncid);

    if (dims != NULL ){
        for (didx = 0; didx < ndims; didx++)
            GDKfree(dims[didx]);
        GDKfree(dims);
    }

	return msg;
}


/* Compose create table statement to create table representing NetCDF variable in the
 * database. Used for testing, can be removed from release. */
str
NCDFimportVarStmt(str *sciqlstmt, str *fname, int *varid)
{
	int ncid;   /* dataset id */
	int vndims, vnatts, i, j, retval;
	int vdims[NC_MAX_VAR_DIMS];

	size_t dlen;
	char dname[NC_MAX_NAME+1], vname[NC_MAX_NAME+1];
	nc_type vtype; /* == int */

	char buf[BUFSIZ];
	str msg = MAL_SUCCEED;

	/* Open NetCDF file  */
	if ((retval = nc_open(*fname, NC_NOWRITE, &ncid)))
        return createException(MAL, "netcdf.importvar",
            SQLSTATE(NC000) "Cannot open NetCDF file %s: %s", *fname, nc_strerror(retval));

	if ( (retval = nc_inq_var(ncid, *varid, vname, &vtype, &vndims, vdims, &vnatts)))
	    return createException(MAL, "netcdf.attach",
		    SQLSTATE(NC000) "Cannot read variable %d : %s", *varid, nc_strerror(retval));


	j = snprintf(buf, BUFSIZ,"create table %s( ", vname);

	for (i = 0; i < vndims; i++){
	    if ((retval = nc_inq_dim(ncid, vdims[i], dname, &dlen)))
	        return createException(MAL, "netcdf.attach",
			    SQLSTATE(NC000) "Cannot read dimension %d : %s", vdims[i], nc_strerror(retval));

	  (void)dlen;
	  j += snprintf(buf + j, BUFSIZ - j, "%s INTEGER, ", dname);

	}

	j += snprintf(buf + j, BUFSIZ - j, "value %s);", NCDF2SQL(vtype));

	nc_close(ncid);

	*sciqlstmt = GDKstrdup(buf);
	if(*sciqlstmt == NULL)
		return createException(MAL, "netcdf.importvar", SQLSTATE(HY013) MAL_MALLOC_FAIL);
	return msg;
}

/* Load variable varid from data set ncid into the bat v. Generate dimension
 * bats dim using NCDFARRAYseries */
static str
NCDFloadVar(bat **dim, bat *v, int ncid, int varid, nc_type vtype, int vndims, int *vdims)
{

	BAT *res;
	bat vbid, *dim_bids;
	int retval, i, j;
	char *sermsg = NULL;
	size_t sz = 1;
	size_t *dlen = NULL, *val_rep = NULL, *grp_rep = NULL;

	if ( dim == NULL )
		return createException(MAL, "netcdf.importvar", SQLSTATE(NC000) "array of dimension bat is NULL");
	dim_bids = *dim;

	dlen = (size_t *)GDKzalloc(sizeof(size_t) * vndims);
	if (!dlen)
		return createException(MAL, "netcdf.attach", SQLSTATE(HY013) MAL_MALLOC_FAIL);

	for (i = 0; i < vndims; i++){
		if ((retval = nc_inq_dimlen(ncid, vdims[i], &dlen[i])))
			return createException(MAL, "netcdf.importvar",
								   SQLSTATE(NC000) "Cannot read dimension %d : %s",
								   vdims[i], nc_strerror(retval));
		sz *= dlen[i];
	}

	switch (vtype) {
	case NC_INT:
	{
		LOAD_NCDF_VAR(int,int);
		break;
	}
	case NC_FLOAT:
	case NC_DOUBLE:
	{
		LOAD_NCDF_VAR(dbl,double);
		break;
	}

	default:
		GDKfree(dlen);
		return createException(MAL, "netcdf.importvar",
			   SQLSTATE(NC000) "Type %s not supported yet",
			   prim_type_name(vtype));

	}

	BATsetcount(res, sz);
	res->tnonil = true;
	res->tnil = false;
	res->tsorted = false;
	res->trevsorted = false;
	BATkey(res, false);
	BBPkeepref(vbid = res->batCacheid);

	res = NULL;

	/* Manually create dimensions with range [0:1:dlen[i]] */
	val_rep = (size_t *)GDKmalloc(sizeof(size_t) * vndims);
	grp_rep = (size_t *)GDKmalloc(sizeof(size_t) * vndims);
	if (val_rep == NULL || grp_rep == NULL) {
		GDKfree(dlen);
		GDKfree(val_rep);
		GDKfree(grp_rep);
		throw(MAL, "netcdf.loadvar", SQLSTATE(HY013) MAL_MALLOC_FAIL);
	}

    	/* compute the repetition factor inside of the series (val_rep) and of series (grp_rep) */
	for (i = 0; i < vndims; i++) {
		val_rep[i] = grp_rep[i] = 1;
		for (j = 0; j < i; j++)
			grp_rep[i] *= dlen[j];
        for (j = i + 1; j < vndims; j++)
            val_rep[i] *= dlen[j];
	}

	for (i = 0; i < vndims; i++) {
		sermsg = NCDFARRAYseries(&dim_bids[i], 0, 1, dlen[i], val_rep[i], grp_rep[i]);

		if (sermsg != MAL_SUCCEED) {
			BBPrelease(vbid); /* undo the BBPkeepref(vbid) above */
			for ( j = 0; j < i; j++) /* undo log. ref of previous dimensions */
				BBPrelease(dim_bids[j]);
			GDKfree(dlen);
			GDKfree(val_rep);
			GDKfree(grp_rep);
			return sermsg;
		}
	}
	/* to do : is descriptor check of dim_bids is needed? */

	GDKfree(dlen);
	GDKfree(val_rep);
	GDKfree(grp_rep);

	*v = vbid;

	return MAL_SUCCEED;
}

/* import variable given file id and variable name */
str
NCDFimportVariable(Client cntxt, MalBlkPtr mb, MalStkPtr stk, InstrPtr pci)
{
	mvc *m = NULL;
	sql_schema *sch = NULL;
	sql_table *tfiles = NULL, *arr_table = NULL;
	sql_column *col;

	str msg = MAL_SUCCEED, vname = *getArgReference_str(stk, pci, 2);
	str fname = NULL, dimtype = NULL, aname_sys = NULL;
	int fid = *getArgReference_int(stk, pci, 1);
	int varid, vndims, vnatts, i, j, retval;
	char buf[BUFSIZ], *s= buf, aname[256], **dname;
	oid rid = oid_nil;
	int vdims[NC_MAX_VAR_DIMS];
	nc_type vtype;
	int ncid;   /* dataset id */
	size_t dlen;
	bat vbatid = 0, *dim_bids;
	BAT *vbat = NULL, *dimbat;

	msg = getSQLContext(cntxt, mb, &m, NULL);
	if (msg)
		return msg;

	sqlstore *store = m->session->tr->store;
	sch = mvc_bind_schema(m, "sys");
	if ( !sch )
		return createException(MAL, "netcdf.importvar", SQLSTATE(NC000) "Cannot get schema sys\n");

	tfiles = mvc_bind_table(m, sch, "netcdf_files");
	if (tfiles == NULL)
		return createException(MAL, "netcdf.importvar", SQLSTATE(NC000) "Catalog table missing\n");

	/* get the name of the attached NetCDF file */
	col = mvc_bind_column(m, tfiles, "file_id");
	if (col == NULL)
		return createException(MAL, "netcdf.importvar", SQLSTATE(NC000) "Could not find \"netcdf_files\".\"file_id\"\n");
	rid = store->table_api.column_find_row(m->session->tr, col, (void *)&fid, NULL);
	if (is_oid_nil(rid))
		return createException(MAL, "netcdf.importvar", SQLSTATE(NC000) "File %d not in the NetCDF vault\n", fid);


	col = mvc_bind_column(m, tfiles, "location");
	fname = (str)store->table_api.column_find_value(m->session->tr, col, rid);

	/* Open NetCDF file  */
	if ((retval = nc_open(fname, NC_NOWRITE, &ncid))) {
		char *msg = createException(MAL, "netcdf.importvar", SQLSTATE(NC000) "Cannot open NetCDF file %s: %s",
			   fname, nc_strerror(retval));
		GDKfree(fname);
		return msg;
	}
	GDKfree(fname);

	/* Get info for variable vname from NetCDF file */
	if ( (retval = nc_inq_varid(ncid, vname, &varid)) )
		return createException(MAL, "netcdf.importvar",
			   SQLSTATE(NC000) "Cannot read variable %s: %s",
			   vname, nc_strerror(retval));
	if ( (retval = nc_inq_var(ncid, varid, vname, &vtype, &vndims, vdims, &vnatts)))
		return createException(MAL, "netcdf.importvar",
				SQLSTATE(NC000) "Cannot read variable %d : %s",
				varid, nc_strerror(retval));

	/* compose 'create table' statement in the buffer */
	dname = (char **) GDKzalloc( sizeof(char *) * vndims);
	if (dname == NULL)
		throw(MAL, "netcdf.importvar", SQLSTATE(HY013) MAL_MALLOC_FAIL);
	for (i = 0; i < vndims; i++) {
		dname[i] = (char *) GDKzalloc(NC_MAX_NAME + 1);
		if(!dname[i]) {
			for (j = 0; j < i; j++)
				GDKfree(dname[j]);
			GDKfree(dname);
			throw(MAL, "netcdf.importvar", SQLSTATE(HY013) MAL_MALLOC_FAIL);
		}
	}

	snprintf(aname, 256, "%s%d", vname, fid);

	j = snprintf(buf, BUFSIZ,"create table %s.%s( ", sch->base.name, aname);

	for (i = 0; i < vndims; i++){
		if ((retval = nc_inq_dim(ncid, vdims[i], dname[i], &dlen))) {
			GDKfree(dname);
			return createException(MAL, "netcdf.importvar",
								   SQLSTATE(NC000) "Cannot read dimension %d : %s",
								   vdims[i], nc_strerror(retval));
		}

		if ( dlen <= (int) GDK_bte_max )
			dimtype = "TINYINT";
		else if ( dlen <= (int) GDK_sht_max )
			dimtype = "SMALLINT";
		else
			dimtype = "INT";

		(void)dlen;
		j += snprintf(buf + j, BUFSIZ - j, "%s %s, ", dname[i], dimtype);
	}

	j += snprintf(buf + j, BUFSIZ - j, "value %s);", NCDF2SQL(vtype));

/* execute 'create table ' */
	msg = SQLstatementIntern(cntxt, s, "netcdf.importvar", TRUE, FALSE, NULL);
	if (msg != MAL_SUCCEED){
		GDKfree(dname);
		return msg;
	}

/* load variable data */
	dim_bids = (bat *)GDKmalloc(sizeof(bat) * vndims);
	if (dim_bids == NULL){
		GDKfree(dname);
		throw(MAL, "netcdf.importvar", SQLSTATE(HY013) MAL_MALLOC_FAIL);
	}

	msg = NCDFloadVar(&dim_bids, &vbatid, ncid, varid, vtype, vndims, vdims);
	if ( msg != MAL_SUCCEED ) {
		GDKfree(dname);
		GDKfree(dim_bids);
		return msg;
	}

	/* associate columns in the table with loaded variable data */
	aname_sys = toLower(aname);
	arr_table = mvc_bind_table(m, sch, aname_sys);
	if (arr_table == NULL){
		GDKfree(dname);
		GDKfree(dim_bids);
		return createException(MAL, "netcdf.importvar", SQLSTATE(NC000) "netcdf table %s missing\n", aname_sys);
	}

	col = mvc_bind_column(m, arr_table, "value");
	if (col == NULL){
		GDKfree(dname);
		GDKfree(dim_bids);
		return createException(MAL, "netcdf.importvar", SQLSTATE(NC000) "Cannot find column %s.value\n", aname_sys);
	}

	vbat = BATdescriptor(vbatid);
	if(vbat == NULL) {
		GDKfree(dname);
		GDKfree(dim_bids);
		return createException(MAL, "netcdf.importvar", SQLSTATE(HY002) RUNTIME_OBJECT_MISSING);
	}
<<<<<<< HEAD
	size_t pos = store_funcs.claim_tab(m->session->tr, arr_table, BATcount(vbat));
	store_funcs.append_col(m->session->tr, col, pos, vbat, TYPE_bat);
=======
	store->storage_api.append_col(m->session->tr, col, vbat, TYPE_bat);
>>>>>>> 870346ff
	BBPunfix(vbatid);
	BBPrelease(vbatid);
	vbat = NULL;

	/* associate dimension bats  */
	for (i = 0; i < vndims; i++){
		col = mvc_bind_column(m, arr_table, dname[i]);
		if (col == NULL){
			GDKfree(dname);
			GDKfree(dim_bids);
			throw(MAL, "netcdf.importvar", SQLSTATE(NC000) "Cannot find column %s.%s\n", aname_sys, dname[i]);
		}

		dimbat = BATdescriptor(dim_bids[i]);
		if(dimbat == NULL) {
			GDKfree(dname);
			GDKfree(dim_bids);
			return createException(MAL, "netcdf.importvar", SQLSTATE(HY002) RUNTIME_OBJECT_MISSING);
		}
<<<<<<< HEAD
		pos = store_funcs.claim_tab(m->session->tr, arr_table, BATcount(dimbat));
		store_funcs.append_col(m->session->tr, col, pos, dimbat, TYPE_bat);
=======
		store->storage_api.append_col(m->session->tr, col, dimbat, TYPE_bat);
>>>>>>> 870346ff
		BBPunfix(dim_bids[i]); /* phys. ref from BATdescriptor */
		BBPrelease(dim_bids[i]); /* log. ref. from loadVar */
		dimbat = NULL;
	}

	for (i = 0; i < vndims; i++)
        	GDKfree(dname[i]);
	GDKfree(dname);
	GDKfree(dim_bids);

	nc_close(ncid);

	return msg;
}

#include "mel.h"
static mel_func netcdf_init_funcs[] = {
 command("netcdf", "test", NCDFtest, false, "Returns number of variables in a given NetCDF dataset (file)", args(1,2, arg("",int),arg("filename",str))),
 pattern("netcdf", "attach", NCDFattach, false, "Register a NetCDF file in the vault", args(1,2, arg("",void),arg("filename",str))),
 command("netcdf", "importvar", NCDFimportVarStmt, false, "Import variable: compose create array string", args(1,3, arg("",str),arg("filename",str),arg("varid",int))),
 pattern("netcdf", "importvariable", NCDFimportVariable, false, "Import variable: create array and load data from variable varname of file fileid", args(1,3, arg("",void),arg("fileid",int),arg("varname",str))),
 { .imp=NULL }
};
#include "mal_import.h"
#ifdef _MSC_VER
#undef read
#pragma section(".CRT$XCU",read)
#endif
LIB_STARTUP_FUNC(init_netcdf_mal)
{ mal_module("netcdf", NULL, netcdf_init_funcs); }<|MERGE_RESOLUTION|>--- conflicted
+++ resolved
@@ -862,12 +862,8 @@
 		GDKfree(dim_bids);
 		return createException(MAL, "netcdf.importvar", SQLSTATE(HY002) RUNTIME_OBJECT_MISSING);
 	}
-<<<<<<< HEAD
-	size_t pos = store_funcs.claim_tab(m->session->tr, arr_table, BATcount(vbat));
-	store_funcs.append_col(m->session->tr, col, pos, vbat, TYPE_bat);
-=======
-	store->storage_api.append_col(m->session->tr, col, vbat, TYPE_bat);
->>>>>>> 870346ff
+	size_t pos = store->storage_api.claim_tab(m->session->tr, arr_table, BATcount(vbat));
+	store->storage_api.append_col(m->session->tr, col, pos, vbat, TYPE_bat);
 	BBPunfix(vbatid);
 	BBPrelease(vbatid);
 	vbat = NULL;
@@ -887,12 +883,8 @@
 			GDKfree(dim_bids);
 			return createException(MAL, "netcdf.importvar", SQLSTATE(HY002) RUNTIME_OBJECT_MISSING);
 		}
-<<<<<<< HEAD
-		pos = store_funcs.claim_tab(m->session->tr, arr_table, BATcount(dimbat));
-		store_funcs.append_col(m->session->tr, col, pos, dimbat, TYPE_bat);
-=======
-		store->storage_api.append_col(m->session->tr, col, dimbat, TYPE_bat);
->>>>>>> 870346ff
+		pos = store->storage_api.claim_tab(m->session->tr, arr_table, BATcount(dimbat));
+		store->storage_api.append_col(m->session->tr, col, pos, dimbat, TYPE_bat);
 		BBPunfix(dim_bids[i]); /* phys. ref from BATdescriptor */
 		BBPrelease(dim_bids[i]); /* log. ref. from loadVar */
 		dimbat = NULL;
