/*
 * This Source Code Form is subject to the terms of the Mozilla Public
 * License, v. 2.0.  If a copy of the MPL was not distributed with this
 * file, You can obtain one at http://mozilla.org/MPL/2.0/.
 *
 * Copyright 1997 - July 2008 CWI, August 2008 - 2017 MonetDB B.V.
 */

/*
 * (author) R Cijvat
 * This file contains some global definitions, used by multiple bam
 * library files
 */

#ifndef _BAM_GLOBALS_H
#define _BAM_GLOBALS_H

#include <string.h>
#include "gdk.h"
#include "stream.h"



/* Macro that enables writing to a log. If the debug flag is not set,
 * it does not do anything */
#ifndef NDEBUG
#define BAM_DEBUG /* We are in 'debug-mode' if --enable-assert was set during configuration, since in that case NDEBUG will not be set. */
#endif


#ifdef BAM_DEBUG

/**
 * Function prepares a string for the log by adding hashes in front of every line
 * Returned string has to be freed
 */
static inline char *
prepare_for_log(const char *str, bit first_line_hash) {
	int l = strlen(str);
	char *prepared = (char *)GDKmalloc(3 * l * sizeof(char)); /* Worst case: every character is newline */
	int i, j = 0;

	if(prepared == NULL) return NULL;

	if(first_line_hash) {
		prepared[j++] = '#';
		prepared[j++] = ' ';
	}
	for(i=0; i<l; ++i) {
		prepared[j++] = str[i];
		if(str[i] == '\n') {
			prepared[j++] = '#';
			prepared[j++] = ' ';
		}
	}
	prepared[j] = '\0';
	return prepared;
}

/* Function that adds a hash before every printed line, so Mtest.py will not notice a difference in whether or not we are debugging. Arguments to this function should  */
static inline int
hash_fprintf(FILE *f, const char *format, ...) __attribute__ ((format (printf, 2, 3) ));

static inline int
hash_fprintf(FILE *f, const char *format, ...) {
	va_list arg;
	int done;

	char *format_prepared = prepare_for_log(format, TRUE);

	if(format_prepared == NULL) return -1;

	va_start(arg, format);
	done = vfprintf(f, format_prepared, arg);
	va_end(arg);

	GDKfree(format_prepared);
	return done;
}


/* Macro that enables writing to a log. If the debug flag is not set, it does not do anything */
#define TO_LOG(...) hash_fprintf(stderr, __VA_ARGS__)

/* We are in 'debug-mode' if --enable-assert was set during
 * configuration, since in that case NDEBUG will not be set. */
#else
#define TO_LOG(...) (void)0
#endif

/* Macro to create an exception that uses a previously allocated
 * exception as format parameter. Makes sure that the old one is freed
 * and that msg points to the new exception afterwards.  I had a look
 * at rethrow but this does not achieve the right thing.
 */
#define REUSE_EXCEPTION(msg, type, fnc, ...)					\
	do {														\
		str msg_tmp = createException(type, fnc, __VA_ARGS__);	\
<<<<<<< HEAD
		freeException(msg);						\
		msg = msg_tmp;						\
=======
		freeException(msg);										\
		msg = msg_tmp;											\
>>>>>>> 46abb699
	} while (0)



#define BSTREAM_CHUNK_SIZE BUFSIZ


stream *
bsopen(str filepath);

#endif<|MERGE_RESOLUTION|>--- conflicted
+++ resolved
@@ -96,13 +96,8 @@
 #define REUSE_EXCEPTION(msg, type, fnc, ...)					\
 	do {														\
 		str msg_tmp = createException(type, fnc, __VA_ARGS__);	\
-<<<<<<< HEAD
-		freeException(msg);						\
-		msg = msg_tmp;						\
-=======
 		freeException(msg);										\
 		msg = msg_tmp;											\
->>>>>>> 46abb699
 	} while (0)
 
 
