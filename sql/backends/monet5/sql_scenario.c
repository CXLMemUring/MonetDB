/*
 * This Source Code Form is subject to the terms of the Mozilla Public
 * License, v. 2.0.  If a copy of the MPL was not distributed with this
 * file, You can obtain one at http://mozilla.org/MPL/2.0/.
 *
 * Copyright 1997 - July 2008 CWI, August 2008 - 2017 MonetDB B.V.
 */

/*
 * (authors) N. Nes, M.L. Kersten
 * The SQL scenario implementation is a derivative of the MAL session scenario.
 *
 */
/*
 * Before we are can process SQL statements the global catalog
 * should be initialized. Thereafter, each time a client enters
 * we update its context descriptor to denote an SQL scenario.
 */
#include "monetdb_config.h"
#include "mal_backend.h"
#include "sql_scenario.h"
#include "sql_result.h"
#include "sql_gencode.h"
#include "sql_optimizer.h"
#include "sql_assert.h"
#include "sql_execute.h"
#include "sql_env.h"
#include "sql_mvc.h"
#include "sql_user.h"
#include "sql_datetime.h"
#include "mal_io.h"
#include "mal_parser.h"
#include "mal_builder.h"
#include "mal_namespace.h"
#include "mal_debugger.h"
#include "mal_linker.h"
#include "bat5.h"
#include "wlc.h"
#include "wlr.h"
#include "msabaoth.h"
#include <mtime.h>
#include "optimizer.h"
#include "opt_prelude.h"
#include "opt_pipes.h"
#include "opt_mitosis.h"
#include <unistd.h>
#include "sql_upgrades.h"

static int SQLinitialized = 0;
static int SQLnewcatalog = 0;
int SQLdebug = 0;
static char *sqlinit = NULL;
MT_Lock sql_contextLock MT_LOCK_INITIALIZER("sql_contextLock");

static void
monet5_freestack(int clientid, backend_stack stk)
{
	MalStkPtr p = (ptr) stk;

	(void) clientid;
	if (p != NULL)
		freeStack(p);
#ifdef _SQL_SCENARIO_DEBUG
	fprintf(stderr, "#monet5_freestack\n");
#endif
}

static void
monet5_freecode(int clientid, backend_code code, backend_stack stk, int nr, char *name)
{
	str msg;

	(void) code;
	(void) stk;
	(void) nr;
	(void) clientid;
	msg = SQLCacheRemove(MCgetClient(clientid), name);
	if (msg)
		freeException(msg);	/* do something with error? */

#ifdef _SQL_SCENARIO_DEBUG
	fprintf(stderr, "#monet5_free:%d\n", nr);
#endif
}

str
SQLsession(Client cntxt, MalBlkPtr mb, MalStkPtr stk, InstrPtr pci)
{
	str msg = MAL_SUCCEED;
	str logmsg;
	int cnt=0;

	(void) mb;
	(void) stk;
	(void) pci;
	if (SQLinitialized == 0 && (msg = SQLprelude(NULL)) != MAL_SUCCEED)
		return msg;
	msg = setScenario(cntxt, "sql");
	// Wait for any recovery process to be finished
	do {
		MT_sleep_ms(1000);
		logmsg = GDKgetenv("recovery");
		if( logmsg== NULL && ++cnt  == 5)
			throw(SQL,"SQLinit", "#WARNING server not ready, recovery in progress\n");
    }while (logmsg == NULL);
	return msg;
}

str
SQLsession2(Client cntxt, MalBlkPtr mb, MalStkPtr stk, InstrPtr pci)
{
	str msg = MAL_SUCCEED;
	str logmsg;
	int cnt=0;

	(void) mb;
	(void) stk;
	(void) pci;
	if (SQLinitialized == 0 && (msg = SQLprelude(NULL)) != MAL_SUCCEED)
		return msg;
	msg = setScenario(cntxt, "msql");
	// Wait for any recovery process to be finished
	do {
		MT_sleep_ms(1000);
		logmsg = GDKgetenv("recovery");
		if( logmsg== NULL && ++cnt  == 5)
			throw(SQL,"SQLinit","#WARNING server not ready, recovery in progress\n");
    }while (logmsg == NULL);
	return msg;
}

static str SQLinit(void);

str
SQLprelude(void *ret)
{
	str tmp;
	Scenario ms, s = getFreeScenario();

	(void) ret;
	if (!s)
		throw(MAL, "sql.start", SQLSTATE(42000) "out of scenario slots");
	sqlinit = GDKgetenv("sqlinit");
	s->name = "S_Q_L";
	s->language = "sql";
	s->initSystem = NULL;
	s->exitSystem = "SQLexit";
	s->initClient = "SQLinitClient";
	s->exitClient = "SQLexitClient";
	s->reader = "SQLreader";
	s->parser = "SQLparser";
	s->engine = "SQLengine";
	s->callback = "SQLcallback";

	ms = getFreeScenario();
	if (!ms)
		throw(MAL, "sql.start", SQLSTATE(42000) "out of scenario slots");

	ms->name = "M_S_Q_L";
	ms->language = "msql";
	ms->initSystem = NULL;
	ms->exitSystem = "SQLexit";
	ms->initClient = "SQLinitClient";
	ms->exitClient = "SQLexitClient";
	ms->reader = "MALreader";
	ms->parser = "MALparser";
	ms->optimizer = "MALoptimizer";
	/* ms->tactics = .. */
	ms->engine = "MALengine";
	ms->callback = "MALcallback";
	tmp = SQLinit();
	if (tmp != MAL_SUCCEED) {
		fprintf(stderr, "Fatal error during initialization:\n%s\n", tmp);
		freeException(tmp);
		if ((tmp = GDKerrbuf) && *tmp)
			fprintf(stderr, SQLSTATE(42000) "GDK reported: %s\n", tmp);
		fflush(stderr);
		exit(1);
	}
#ifndef HAVE_EMBEDDED
	fprintf(stdout, "# MonetDB/SQL module loaded\n");
	fflush(stdout);		/* make merovingian see this *now* */
#endif
	/* only register availability of scenarios AFTER we are inited! */
	s->name = "sql";
	tmp = msab_marchScenario(s->name);
	if (tmp != MAL_SUCCEED)
		return (tmp);
	ms->name = "msql";
	tmp = msab_marchScenario(ms->name);
	return tmp;
}

str
SQLexit(Client c)
{
#ifdef _SQL_SCENARIO_DEBUG
	fprintf(stderr, "#SQLexit\n");
#endif
	(void) c;		/* not used */
	MT_lock_set(&sql_contextLock);
	if (SQLinitialized) {
		mvc_exit();
		SQLinitialized = FALSE;
	}
	MT_lock_unset(&sql_contextLock);
	return MAL_SUCCEED;
}

str
SQLepilogue(void *ret)
{
	char *s = "sql", *m = "msql";
	str res;

	(void) ret;
	SQLexit(NULL);
	/* this function is never called, but for the style of it, we clean
	 * up our own mess */
	res = msab_retreatScenario(m);
	if (!res)
		return msab_retreatScenario(s);
	return res;
}

MT_Id sqllogthread, idlethread;

static str
SQLinit(void)
{
	char *debug_str = GDKgetenv("sql_debug"), *msg = MAL_SUCCEED;
	int readonly = GDKgetenv_isyes("gdk_readonly");
	int single_user = GDKgetenv_isyes("gdk_single_user");
	const char *gmt = "GMT";
	tzone tz;

#ifdef _SQL_SCENARIO_DEBUG
	fprintf(stderr, "#SQLinit Monet 5\n");
#endif
	if (SQLinitialized)
		return MAL_SUCCEED;

#ifdef NEED_MT_LOCK_INIT
	MT_lock_init(&sql_contextLock, "sql_contextLock");
#endif

	MT_lock_set(&sql_contextLock);
	memset((char *) &be_funcs, 0, sizeof(backend_functions));
	be_funcs.fstack = &monet5_freestack;
	be_funcs.fcode = &monet5_freecode;
	be_funcs.fresolve_function = &monet5_resolve_function;
	monet5_user_init(&be_funcs);

	msg = MTIMEtimezone(&tz, &gmt);
	if (msg)
		return msg;
	(void) tz;
	if (debug_str)
		SQLdebug = strtol(debug_str, NULL, 10);
	if (single_user)
		SQLdebug |= 64;
	if (readonly)
		SQLdebug |= 32;
	if ((SQLnewcatalog = mvc_init(SQLdebug, store_bat, readonly, single_user, 0)) < 0) {
		MT_lock_unset(&sql_contextLock);
		throw(SQL, "SQLinit", SQLSTATE(42000) "Catalogue initialization failed");
	}
	SQLinitialized = TRUE;
	MT_lock_unset(&sql_contextLock);
	if (MT_create_thread(&sqllogthread, (void (*)(void *)) mvc_logmanager, NULL, MT_THR_JOINABLE) != 0) {
		throw(SQL, "SQLinit", SQLSTATE(42000) "Starting log manager failed");
	}
	GDKregister(sqllogthread);
	if (!(SQLdebug&1024)) {
		if (MT_create_thread(&idlethread, (void (*)(void *)) mvc_idlemanager, NULL, MT_THR_JOINABLE) != 0) {
			throw(SQL, "SQLinit", SQLSTATE(42000) "Starting idle manager failed");
		}
		GDKregister(idlethread);
	}
	WLCinit();
	return MAL_SUCCEED;
}

#define SQLglobal(name, val) \
	stack_push_var(sql, name, &ctype);	   \
	stack_set_var(sql, name, VALset(&src, ctype.type->localtype, val));

#define NR_GLOBAL_VARS 10
/* NR_GLOBAL_VAR should match exactly the number of variables created
   in global_variables */
/* initialize the global variable, ie make mvc point to these */
static int
global_variables(mvc *sql, char *user, char *schema)
{
	sql_subtype ctype;
	char *typename;
	lng sec = 0;
	bit F = FALSE;
	ValRecord src;
	str opt;

	typename = "int";
	sql_find_subtype(&ctype, typename, 0, 0);
	SQLglobal("debug", &sql->debug);
	SQLglobal("cache", &sql->cache);

	typename = "varchar";
	sql_find_subtype(&ctype, typename, 1024, 0);
	SQLglobal("current_schema", schema);
	SQLglobal("current_user", user);
	SQLglobal("current_role", user);

	/* inherit the optimizer from the server */
	opt = GDKgetenv("sql_optimizer");
	if (!opt)
		opt = "default_pipe";
	SQLglobal("optimizer", opt);

	typename = "sec_interval";
	sql_find_subtype(&ctype, typename, inttype2digits(ihour, isec), 0);
	SQLglobal("current_timezone", &sec);

	typename = "boolean";
	sql_find_subtype(&ctype, typename, 0, 0);
	SQLglobal("history", &F);

	typename = "bigint";
	sql_find_subtype(&ctype, typename, 0, 0);
	SQLglobal("last_id", &sql->last_id);
	SQLglobal("rowcnt", &sql->rowcnt);
	return 0;
}

#define TRANS_ABORTED SQLSTATE(25005) "Current transaction is aborted (please ROLLBACK)\n"

str
handle_error(mvc *m, int pstatus, str msg)
{
	str new = 0, newmsg= MAL_SUCCEED;

	/* transaction already broken */
	if (m->type != Q_TRANS && pstatus < 0) {
		new = createException(SQL,"sql.execute",TRANS_ABORTED);
	} else if( GDKerrbuf && GDKerrbuf[0]){
		new = GDKstrdup(GDKerrbuf);
		GDKerrbuf[0] = 0;
	} else if( *m->errstr){
		new = GDKstrdup(m->errstr);
		m->errstr[0] = 0;
	}
	if( new && msg){
		newmsg = GDKzalloc( strlen(msg) + strlen(new) + 64);
		strcpy(newmsg, msg);
		/* strcat(newmsg,"!"); */
		strcat(newmsg,new);
		GDKfree(new);
		GDKfree(msg);
	} else
	if( msg)
		newmsg = msg;
	else
	if( new)
		newmsg = new;
	return newmsg;
}

str
SQLautocommit(mvc *m)
{
	str msg = MAL_SUCCEED;

	if (m->session->auto_commit && m->session->active) {
		if (mvc_status(m) < 0) {
			mvc_rollback(m, 0, NULL);
		} else if (mvc_commit(m, 0, NULL) < 0) {
			msg = handle_error(m, 0, 0);
			m->errstr[0] = 0;
		}
	}
	return msg;
}

void
SQLtrans(mvc *m)
{
	m->caching = m->cache;
	if (!m->session->active) {
		sql_session *s;

		mvc_trans(m);
		s = m->session;
		if (!s->schema) {
			if (s->schema_name)
				GDKfree(s->schema_name);
			s->schema_name = monet5_user_get_def_schema(m, m->user_id);
			assert(s->schema_name);
			s->schema = find_sql_schema(s->tr, s->schema_name);
			assert(s->schema);
		}
	}
}

#ifdef HAVE_EMBEDDED
extern char* createdb_inline;
#endif

str
SQLinitClient(Client c)
{
	mvc *m;
	str schema;
	str msg = MAL_SUCCEED;
	backend *be;
	bstream *bfd = NULL;
	stream *fd = NULL;
	static int maybeupgrade = 1;

#ifdef _SQL_SCENARIO_DEBUG
	fprintf(stderr, "#SQLinitClient\n");
#endif
	if (SQLinitialized == 0 && (msg = SQLprelude(NULL)) != MAL_SUCCEED)
		return msg;
	MT_lock_set(&sql_contextLock);
	WLRinit();
	/*
	 * Based on the initialization return value we can prepare a SQLinit
	 * string with all information needed to initialize the catalog
	 * based on the mandatory scripts to be executed.
	 */
	if (sqlinit) {		/* add sqlinit to the fdin stack */
		buffer *b = (buffer *) GDKmalloc(sizeof(buffer));
		size_t len = strlen(sqlinit);
		char* cbuf = _STRDUP(sqlinit);
		stream *buf;
		bstream *fdin;

		if( b == NULL || cbuf == NULL) {
			GDKfree(b);
			GDKfree(cbuf);
			throw(SQL,"sql.initClient",SQLSTATE(HY001) MAL_MALLOC_FAIL);
		}

		buffer_init(b, cbuf, len);
		buf = buffer_rastream(b, "si");
		if( buf == NULL) {
			buffer_destroy(b);
			throw(SQL,"sql.initClient",SQLSTATE(HY001) MAL_MALLOC_FAIL);
		}

		fdin = bstream_create(buf, b->len);
		if( fdin == NULL) {
			buffer_destroy(b);
			throw(SQL,"sql.initClient",SQLSTATE(HY001) MAL_MALLOC_FAIL);
		}

		bstream_next(fdin);
		if( MCpushClientInput(c, fdin, 0, "") < 0)
			fprintf(stderr, "SQLinitClient:Could not switch client input stream");
	}
	if (c->sqlcontext == 0) {
		m = mvc_create(c->idx, 0, SQLdebug, c->fdin, c->fdout);
		if( m == NULL)
			throw(SQL,"sql.initClient",SQLSTATE(HY001) MAL_MALLOC_FAIL);
		global_variables(m, "monetdb", "sys");
		if (isAdministrator(c) || strcmp(c->scenario, "msql") == 0)	/* console should return everything */
			m->reply_size = -1;
		be = (void *) backend_create(m, c);
		if( be == NULL)
			throw(SQL,"sql.init", SQLSTATE(HY001) MAL_MALLOC_FAIL);
	} else {
		be = c->sqlcontext;
		m = be->mvc;
		mvc_reset(m, c->fdin, c->fdout, SQLdebug, NR_GLOBAL_VARS);
		backend_reset(be);
	}
	if (m->session->tr)
		reset_functions(m->session->tr);
#ifndef HAVE_EMBEDDED
	/* pass through credentials of the user if not console */
	schema = monet5_user_set_def_schema(m, c->user);
	if (!schema) {
		_DELETE(schema);
		throw(PERMD, "SQLinitClient", SQLSTATE(08004) "schema authorization error");
	}
	_DELETE(schema);
#else
	(void) schema;
#endif

	/*expect SQL text first */
	be->language = 'S';
	/* Set state, this indicates an initialized client scenario */
	c->state[MAL_SCENARIO_READER] = c;
	c->state[MAL_SCENARIO_PARSER] = c;
	c->state[MAL_SCENARIO_OPTIMIZE] = c;
	c->sqlcontext = be;

	initSQLreferences();
	/* initialize the database with predefined SQL functions */
	if (SQLnewcatalog == 0) {
		/* check whether table sys.systemfunctions exists: if
		 * it doesn't, this is probably a restart of the
		 * server after an incomplete initialization */
		sql_schema *s = mvc_bind_schema(m, "sys");
		sql_table *t = s ? mvc_bind_table(m, s, "systemfunctions") : NULL;
		if (t == NULL)
			SQLnewcatalog = 1;
	}
	if (SQLnewcatalog > 0) {
#ifdef HAVE_EMBEDDED
		(void) bfd;
		(void) fd;
		SQLnewcatalog = 0;
		maybeupgrade = 0;
		{
			size_t createdb_len = strlen(createdb_inline);
			buffer* createdb_buf;
			stream* createdb_stream;
			bstream* createdb_bstream;
			if ((createdb_buf = GDKmalloc(sizeof(buffer))) == NULL)
				throw(MAL, "createdb", SQLSTATE(HY001) MAL_MALLOC_FAIL);
			buffer_init(createdb_buf, createdb_inline, createdb_len);
			if ((createdb_stream = buffer_rastream(createdb_buf, "createdb.sql")) == NULL) {
				GDKfree(createdb_buf);
				throw(MAL, "createdb", SQLSTATE(HY001) MAL_MALLOC_FAIL);
			}
			if ((createdb_bstream = bstream_create(createdb_stream, createdb_len)) == NULL) {
				mnstr_destroy(createdb_stream);
				GDKfree(createdb_buf);
				throw(MAL, "createdb", SQLSTATE(HY001) MAL_MALLOC_FAIL);
			}
			if (bstream_next(createdb_bstream) >= 0)
				msg = SQLstatementIntern(c, &createdb_bstream->buf, "sql.init", TRUE, FALSE, NULL);
			else
				msg = createException(MAL, "createdb", SQLSTATE(42000) "Could not load inlined createdb script");

			bstream_destroy(createdb_bstream);
			GDKfree(createdb_buf);
			if (m->sa)
				sa_destroy(m->sa);
			m->sa = NULL;
		}

#else
		char path[PATHLENGTH];
		str fullname;

		SQLnewcatalog = 0;
		maybeupgrade = 0;
		snprintf(path, PATHLENGTH, "createdb");
		slash_2_dir_sep(path);
		fullname = MSP_locate_sqlscript(path, 1);
		if (fullname) {
			str filename = fullname;
			str p, n, newmsg= MAL_SUCCEED;
			fprintf(stdout, "# SQL catalog created, loading sql scripts once\n");
			do {
				p = strchr(filename, PATH_SEP);
				if (p)
					*p = '\0';
				if ((n = strrchr(filename, DIR_SEP)) == NULL) {
					n = filename;
				} else {
					n++;
				}
				fprintf(stdout, "# loading sql script: %s\n", n);
				fd = open_rastream(filename);
				if (p)
					filename = p + 1;

				if (fd) {
					size_t sz;
					sz = getFileSize(fd);
					if (sz > (size_t) 1 << 29) {
						mnstr_destroy(fd);
						newmsg = createException(MAL, "createdb", SQLSTATE(42000) "File %s too large to process", filename);
					} else {
						bfd = bstream_create(fd, sz == 0 ? (size_t) (128 * BLOCK) : sz);
						if (bfd && bstream_next(bfd) >= 0)
							newmsg = SQLstatementIntern(c, &bfd->buf, "sql.init", TRUE, FALSE, NULL);
						bstream_destroy(bfd);
					}
					if (m->sa)
						sa_destroy(m->sa);
					m->sa = NULL;
					if (newmsg){
						fprintf(stderr,"%s",newmsg);
						GDKfree(newmsg);
					}
				}
			} while (p);
			GDKfree(fullname);
		} else
			fprintf(stderr, "!could not read createdb.sql\n");
#endif
	} else {		/* handle upgrades */
		if (!m->sa)
			m->sa = sa_create();
		if (!m->sa) {
			msg = createException(MAL, "createdb", SQLSTATE(HY001) MAL_MALLOC_FAIL);
		} else if (maybeupgrade) {
			SQLupgrades(c,m);
		}
		maybeupgrade = 0;
	}
	MT_lock_unset(&sql_contextLock);
	fflush(stdout);
	fflush(stderr);

	/* send error from create scripts back to the first client */
	if (msg) {
		msg = handle_error(m, 0, msg);
		*m->errstr = 0;
		sqlcleanup(m, mvc_status(m));
	}
	return msg;
}

str
SQLresetClient(Client c)
{
	str msg = MAL_SUCCEED;

	if (c->sqlcontext == NULL)
		throw(SQL, "SQLexitClient", SQLSTATE(42000) "MVC catalogue not available");
	if (c->sqlcontext) {
		backend *be = c->sqlcontext;
		mvc *m = be->mvc;

		assert(m->session);
		if (m->session->auto_commit && m->session->active) {
			if (mvc_status(m) >= 0 && mvc_commit(m, 0, NULL) < 0)
				msg = handle_error(m, 0, 0);
		}
		if (m->session->active) {
			mvc_rollback(m, 0, NULL);
		}

		res_tables_destroy(m->results);
		m->results = NULL;

		mvc_destroy(m);
		backend_destroy(be);
		c->state[MAL_SCENARIO_OPTIMIZE] = NULL;
		c->state[MAL_SCENARIO_PARSER] = NULL;
		c->sqlcontext = NULL;
	}
	c->state[MAL_SCENARIO_READER] = NULL;
	return msg;
}

str
SQLexitClient(Client c)
{
	str err;
#ifdef _SQL_SCENARIO_DEBUG
	fprintf(stderr, "#SQLexitClient\n");
#endif
	if (SQLinitialized == FALSE)
		throw(SQL, "SQLexitClient", SQLSTATE(42000) "Catalogue not available");
	if ((err = SQLresetClient(c)) != MAL_SUCCEED)
		return err;
	MALexitClient(c);
	return MAL_SUCCEED;
}

/*
 * A statement received internally is simply appended for
 * execution
 */
str
SQLinitEnvironment(Client cntxt, MalBlkPtr mb, MalStkPtr stk, InstrPtr pci)
{
	str err;

	(void) mb;
	(void) stk;
	(void) pci;
	if ((err = SQLinitClient(cntxt)) == MAL_SUCCEED)
		cntxt->phase[MAL_SCENARIO_EXITCLIENT] = SQLexitClient;
	return err;
}


str
SQLstatement(Client cntxt, MalBlkPtr mb, MalStkPtr stk, InstrPtr pci)
{
	str *expr = getArgReference_str(stk, pci, 1);
	bit output = TRUE;

	(void) mb;
	if (pci->argc == 3)
		output = *getArgReference_bit(stk, pci, 2);

	return SQLstatementIntern(cntxt, expr, "SQLstatement", TRUE, output, NULL);
}

str
SQLcompile(Client cntxt, MalBlkPtr mb, MalStkPtr stk, InstrPtr pci)
{
	str *ret = getArgReference_str(stk, pci, 0);
	str *expr = getArgReference_str(stk, pci, 1);
	str msg;

	(void) mb;
	*ret = NULL;
	msg = SQLstatementIntern(cntxt, expr, "SQLcompile", FALSE, FALSE, NULL);
	if (msg == MAL_SUCCEED)
		*ret = _STRDUP("SQLcompile");
	return msg;
}

/*
 * Locate a file with SQL commands and execute it. For the time being a 1MB
 * file limit is implicitly imposed. If the file can not be located in the
 * script library, we assume it is sufficiently self descriptive.
 * (Respecting the file system context where the call is executed )
 */
str
SQLinclude(Client cntxt, MalBlkPtr mb, MalStkPtr stk, InstrPtr pci)
{
	stream *fd;
	bstream *bfd;
	str *name = getArgReference_str(stk, pci, 1);
	str msg = MAL_SUCCEED, fullname;
	str *expr;
	mvc *m;
	size_t sz;

	fullname = MSP_locate_sqlscript(*name, 0);
	if (fullname == NULL)
		fullname = *name;
	fd = open_rastream(fullname);
	if (mnstr_errnr(fd) == MNSTR_OPEN_ERROR) {
		mnstr_destroy(fd);
		throw(MAL, "sql.include", SQLSTATE(42000) "could not open file: %s\n", *name);
	}
	sz = getFileSize(fd);
	if (sz > (size_t) 1 << 29) {
		mnstr_destroy(fd);
		throw(MAL, "sql.include", SQLSTATE(42000) "file %s too large to process", fullname);
	}
	bfd = bstream_create(fd, sz == 0 ? (size_t) (128 * BLOCK) : sz);
	if (bstream_next(bfd) < 0) {
		bstream_destroy(bfd);
		throw(MAL, "sql.include", SQLSTATE(42000) "could not read %s\n", *name);
	}

	expr = &bfd->buf;
	msg = SQLstatementIntern(cntxt, expr, "sql.include", TRUE, FALSE, NULL);
	bstream_destroy(bfd);
	m = ((backend *) cntxt->sqlcontext)->mvc;
	if (m->sa)
		sa_destroy(m->sa);
	m->sa = NULL;
	(void) mb;
	return msg;
}

/*
 * The SQL reader collects a (sequence) of statements from the input
 * stream, but only when no unresolved 'nxt' character is visible.
 * In combination with SQLparser this ensures that all statements
 * are handled one by one.
 *
 * The SQLreader is called from two places: the SQL parser and
 * the MAL debugger.
 * The former only occurs during the parsing phase and the
 * second only during exection.
 * This means we can safely change the language setting for
 * the duration of these calls.
 */

/* #define _SQL_READER_DEBUG */
str
SQLreader(Client c)
{
	int go = TRUE;
	str msg = MAL_SUCCEED;
	int more = TRUE;
	int commit_done = FALSE;
	backend *be = (backend *) c->sqlcontext;
	bstream *in = c->fdin;
	int language = -1;
	mvc *m = NULL;
	int blocked = isa_block_stream(in->s);

	if (SQLinitialized == FALSE) {
		c->mode = FINISHCLIENT;
		return MAL_SUCCEED;
	}
	if (!be || c->mode <= FINISHCLIENT) {
#ifdef _SQL_READER_DEBUG
		fprintf(stderr, "#SQL client finished\n");
#endif
		c->mode = FINISHCLIENT;
		return MAL_SUCCEED;
	}
#ifdef _SQL_READER_DEBUG
	fprintf(stderr, "#SQLparser: start reading SQL %s %s\n", (be->console ? " from console" : ""), (blocked ? "Blocked read" : ""));
#endif
	language = be->language;	/* 'S' for SQL, 'D' from debugger */
	m = be->mvc;
	m->errstr[0] = 0;
	/*
	 * Continue processing any left-over input from the previous round.
	 */

#ifdef _SQL_READER_DEBUG
	fprintf(stderr, "#pos %d len %d eof %d \n", in->pos, in->len, in->eof);
#endif
	/*
	 * Distinguish between console reading and mclient connections.
	 */
	while (more) {
		more = FALSE;

		/* Different kinds of supported statements sequences
		   A;   -- single line                  s
		   A \n B;      -- multi line                   S
		   A; B;   -- compound single block     s
		   A;   -- many multi line
		   B \n C; -- statements in one block   S
		 */
		/* auto_commit on end of statement */
		if (m->scanner.mode == LINE_N && !commit_done) {
			msg = SQLautocommit(m);
			go = msg == MAL_SUCCEED;
			commit_done = TRUE;
		}

		if (go && in->pos >= in->len) {
			ssize_t rd;

			if (c->bak) {
#ifdef _SQL_READER_DEBUG
				fprintf(stderr, "#Switch to backup stream\n");
#endif
				in = c->fdin;
				blocked = isa_block_stream(in->s);
				m->scanner.rs = c->fdin;
				c->fdin->pos += c->yycur;
				c->yycur = 0;
			}
			if (in->eof || !blocked) {
				language = (be->console) ? 'S' : 0;

				/* The rules of auto_commit require us to finish
				   and start a transaction on the start of a new statement (s A;B; case) */
				if (!(m->emod & mod_debug) && !commit_done) {
					msg = SQLautocommit(m);
					go = msg == MAL_SUCCEED;
					commit_done = TRUE;
				}

				if (go && ((!blocked && mnstr_write(c->fdout, c->prompt, c->promptlength, 1) != 1) || mnstr_flush(c->fdout))) {
					go = FALSE;
					break;
				}
				in->eof = 0;
			}
			if (in->buf == NULL) {
				more = FALSE;
				go = FALSE;
			} else if (go && (rd = bstream_next(in)) <= 0) {
#ifdef _SQL_READER_DEBUG
				fprintf(stderr, "#rd %d  language %d eof %d\n", rd, language, in->eof);
#endif
				if (be->language == 'D' && in->eof == 0)
					return msg;

				if (rd == 0 && language !=0 && in->eof && !be->console) {
					/* we hadn't seen the EOF before, so just try again
					   (this time with prompt) */
					more = TRUE;
					continue;
				}
				go = FALSE;
				break;
			} else if (go && !be->console && language == 0) {
				if (in->buf[in->pos] == 's' && !in->eof) {
					while ((rd = bstream_next(in)) > 0)
						;
				}
				be->language = in->buf[in->pos++];
				if (be->language == 's') {
					be->language = 'S';
					m->scanner.mode = LINE_1;
				} else if (be->language == 'S') {
					m->scanner.mode = LINE_N;
				}
			}
#ifdef _SQL_READER_DEBUG
			fprintf(stderr, "#SQL blk:%s\n", in->buf + in->pos);
#endif
		}
	}
	if ( (c->stimeout && (GDKusec() - c->session) > c->stimeout) || !go || (strncmp(CURRENT(c), "\\q", 2) == 0)) {
		in->pos = in->len;	/* skip rest of the input */
		c->mode = FINISHCLIENT;
		return msg;
	}
	return msg;
}

/*
 * The SQL block is stored in the client input buffer, from which it
 * can be parsed by the SQL parser. The client structure contains
 * a small table of bounded tables. This should be reset before we
 * parse a new statement sequence.
 * Before we parse the sql statement, we look for any variable settings
 * for specific commands.
 * The most important one is to prepare code to be handled by the debugger.
 * The current analysis is simple and fulfills our short-term needs.
 * A future version may analyze the parameter settings in more detail.
 */

#define MAX_QUERY 	(64*1024*1024)

static int
caching(mvc *m)
{
	return m->caching;
}

static int
cachable(mvc *m, sql_rel *r)
{
	if (m->emode == m_prepare)	/* prepared plans are always cached */
		return 1;
	if (m->emode == m_plan)		/* we plan to display without execution */
		return 0;
	if (m->type == Q_TRANS )	/* m->type == Q_SCHEMA || cachable to make sure we have trace on alter statements  */
		return 0;
	/* we don't store queries with a large footprint */
	if(r && sa_size(m->sa) > MAX_QUERY) 
		return 0;
	return 1;
}

/*
 * The core part of the SQL interface, parse the query and
 * store away the template (non)optimized code in the query cache
 * and the MAL module
 */

str
SQLparser(Client c)
{
	bstream *in = c->fdin;
	stream *out = c->fdout;
	str msg = NULL;
	backend *be;
	mvc *m;
	int oldvtop, oldstop;
	int pstatus = 0;
	int err = 0, opt = 0;

	be = (backend *) c->sqlcontext;
	if (be == 0) {
		/* leave a message in the log */
		fprintf(stderr, "SQL state descriptor missing, cannot handle client!\n");
		/* stop here, instead of printing the exception below to the
		 * client in an endless loop */
		c->mode = FINISHCLIENT;
		throw(SQL, "SQLparser", SQLSTATE(42000) "State descriptor missing, aborting");
	}
	oldvtop = c->curprg->def->vtop;
	oldstop = c->curprg->def->stop;
	be->vtop = oldvtop;
#ifdef _SQL_PARSER_DEBUG
	fprintf(stderr, "#SQL compilation \n");
	fprintf(stderr,"debugger? %d(%d)\n", (int) be->mvc->emode, (int) be->mvc->emod);
#endif
	m = be->mvc;
	m->type = Q_PARSE;
	if (be->language != 'X')
		SQLtrans(m);
	pstatus = m->session->status;

	/* sqlparse needs sql allocator to be available.  It can be NULL at
	 * this point if this is a recursive call. */
	if (!m->sa)
		m->sa = sa_create();
	if (!m->sa) {
		c->mode = FINISHCLIENT;
		throw(SQL, "SQLparser", SQLSTATE(HY001) MAL_MALLOC_FAIL " for SQL allocator");
	}

	m->emode = m_normal;
	m->emod = mod_none;
	if (be->language == 'X') {
		int n = 0, v, off, len;

		if (strncmp(in->buf + in->pos, "export ", 7) == 0)
			n = sscanf(in->buf + in->pos + 7, "%d %d %d", &v, &off, &len);

		if (n == 2 || n == 3) {
			mvc_export_chunk(be, out, v, off, n == 3 ? len : m->reply_size);

			in->pos = in->len;	/* HACK: should use parsed length */
			return MAL_SUCCEED;
		}
		if (strncmp(in->buf + in->pos, "close ", 6) == 0) {
			res_table *t;

			v = (int) strtol(in->buf + in->pos + 6, NULL, 0);
			t = res_tables_find(m->results, v);
			if (t)
				m->results = res_tables_remove(m->results, t);
			in->pos = in->len;	/* HACK: should use parsed length */
			return MAL_SUCCEED;
		}
		if (strncmp(in->buf + in->pos, "release ", 8) == 0) {
			cq *q = NULL;

			v = (int) strtol(in->buf + in->pos + 8, NULL, 0);
			if ((q = qc_find(m->qc, v)) != NULL)
				 qc_delete(m->qc, q);
			in->pos = in->len;	/* HACK: should use parsed length */
			return MAL_SUCCEED;
		}
		if (strncmp(in->buf + in->pos, "auto_commit ", 12) == 0) {
			int commit;
			v = (int) strtol(in->buf + in->pos + 12, NULL, 10);
			commit = (!m->session->auto_commit && v);
			m->session->auto_commit = (v) != 0;
			m->session->ac_on_commit = m->session->auto_commit;
			if (m->session->active) {
				if (commit && mvc_commit(m, 0, NULL) < 0) {
					msg = createException(SQL, "COMMIT", SQLSTATE(42000) "Commit failed while enabling auto_commit");
				} else if (!commit && mvc_rollback(m, 0, NULL) < 0) {
					mnstr_printf(out, "!COMMIT: rollback failed while " "disabling auto_commit\n");
					msg = createException(SQL, "COMMIT", SQLSTATE(42000) "rollback failed while " "disabling auto_commit");
				}
			}
			in->pos = in->len;	/* HACK: should use parsed length */
			if (msg != NULL)
				goto finalize;
			return MAL_SUCCEED;
		}
		if (strncmp(in->buf + in->pos, "reply_size ", 11) == 0) {
			v = (int) strtol(in->buf + in->pos + 11, NULL, 10);
			if (v < -1) {
				msg = createException(SQL, "SQLparser", SQLSTATE(42000) "Reply_size cannot be negative");
				goto finalize;
			}
			m->reply_size = v;
			in->pos = in->len;	/* HACK: should use parsed length */
			return MAL_SUCCEED;
		}
		if (strncmp(in->buf + in->pos, "sizeheader", 10) == 0) {
			v = (int) strtol(in->buf + in->pos + 10, NULL, 10);
			m->sizeheader = v != 0;
			in->pos = in->len;	/* HACK: should use parsed length */
			return MAL_SUCCEED;
		}
		if (strncmp(in->buf + in->pos, "quit", 4) == 0) {
			c->mode = FINISHCLIENT;
			return MAL_SUCCEED;
		}
		msg = createException(SQL, "SQLparser", SQLSTATE(42000) "Unrecognized X command: %s\n", in->buf + in->pos);
		goto finalize;
	}
	if (be->language !='S') {
		msg = createException(SQL, "SQLparser", SQLSTATE(42000) "Unrecognized language prefix: %ci\n", be->language);
		goto finalize;
	}

	if ((err = sqlparse(m)) ||
	    /* Only forget old errors on transaction boundaries */
	    (mvc_status(m) && m->type != Q_TRANS) || !m->sym) {
		if (!err &&m->scanner.started)	/* repeat old errors, with a parsed query */
			err = mvc_status(m);
		if (err && *m->errstr) {
			if (strlen(m->errstr) > 6 && m->errstr[5] == '!')
				msg = createException(PARSE, "SQLparser", "%s", m->errstr);
			else
				msg = createException(PARSE, "SQLparser", SQLSTATE(42000) "%s", m->errstr);
			*m->errstr = 0;
		}
		if (m->sym)
			msg = handle_error(m, pstatus, msg);
		sqlcleanup(m, err);
		goto finalize;
	}
	assert(m->session->schema != NULL);
	/*
	 * We have dealt with the first parsing step and advanced the input reader
	 * to the next statement (if any).
	 * Now is the time to also perform the semantic analysis, optimize and
	 * produce code.
	 */
	be->q = NULL;
	if (m->emode == m_execute) {
		assert(m->sym->data.lval->h->type == type_int);
		be->q = qc_find(m->qc, m->sym->data.lval->h->data.i_val);
		if (!be->q) {
			err = -1;
			msg = createException(SQL, "EXEC", SQLSTATE(07003) "No prepared statement with id: %d\n", m->sym->data.lval->h->data.i_val);
			*m->errstr = 0;
			msg = handle_error(m, pstatus, msg);
			sqlcleanup(m, err);
			goto finalize;
		} else if (be->q->type != Q_PREPARE) {
			err = -1;
			msg = createException(SQL, "EXEC", SQLSTATE(07005) "Given handle id is not for a " "prepared statement: %d\n", m->sym->data.lval->h->data.i_val);
			*m->errstr = 0;
			msg = handle_error(m, pstatus, msg);
			sqlcleanup(m, err);
			goto finalize;
		}
		scanner_query_processed(&(m->scanner));
	} else if (caching(m) && cachable(m, NULL) && m->emode != m_prepare && (be->q = qc_match(m->qc, m->sym, m->args, m->argc, m->scanner.key ^ m->session->schema->base.id)) != NULL) {
		/* query template was found in the query cache */
		scanner_query_processed(&(m->scanner));
	} else {
		sql_rel *r;

		r = sql_symbol2relation(m, m->sym);

		if (!r || (err = mvc_status(m) && m->type != Q_TRANS && *m->errstr)) {
			if (strlen(m->errstr) > 6 && m->errstr[5] == '!')
				msg = createException(PARSE, "SQLparser", "%s", m->errstr);
			else
				msg = createException(PARSE, "SQLparser", SQLSTATE(42000) "%s", m->errstr);
			*m->errstr = 0;
			msg = handle_error(m, pstatus, msg);
			sqlcleanup(m, err);
			goto finalize;
		}

		if ((!caching(m) || !cachable(m, r)) && m->emode != m_prepare) {
			char *q = query_cleaned(QUERY(m->scanner));

			/* Query template should not be cached */
			scanner_query_processed(&(m->scanner));

			err = 0;
			if (backend_callinline(be, c) < 0 ||
			    backend_dumpstmt(be, c->curprg->def, r, 1, 0, q) < 0)
				err = 1;
			else opt = 1;
			GDKfree(q);
		} else {
			/* Add the query tree to the SQL query cache
			 * and bake a MAL program for it.
			 */
			char *q = query_cleaned(QUERY(m->scanner)), *escaped_q;
			char qname[IDLENGTH];
			be->q = NULL;
			if(!q) {
				err = 1;
				msg = createException(PARSE, "SQLparser", SQLSTATE(HY001) MAL_MALLOC_FAIL);
			}
			(void) snprintf(qname, IDLENGTH, "%c%d_%d", (m->emode == m_prepare?'p':'s'), m->qc->id++, m->qc->clientid);
			escaped_q = sql_escape_str(q);
			if(!escaped_q) {
				err = 1;
				msg = createException(PARSE, "SQLparser", SQLSTATE(HY001) MAL_MALLOC_FAIL);
			} else {
				be->q = qc_insert(m->qc, m->sa,	/* the allocator */
						  r,	/* keep relational query */
						  qname, /* its MAL name) */
						  m->sym,	/* the sql symbol tree */
						  m->args,	/* the argument list */
						  m->argc, m->scanner.key ^ m->session->schema->base.id,	/* the statement hash key */
						  m->emode == m_prepare ? Q_PREPARE : m->type,	/* the type of the statement */
						  escaped_q);
			}
			if(!be->q) {
				err = 1;
				msg = createException(PARSE, "SQLparser", SQLSTATE(HY001) MAL_MALLOC_FAIL);
			}
			GDKfree(q);
			scanner_query_processed(&(m->scanner));
			be->q->code = (backend_code) backend_dumpproc(be, c, be->q, r);
			if (!be->q->code)
				err = 1;
			be->q->stk = 0;

			/* passed over to query cache, used during dumpproc */
			m->sa = NULL;
			m->sym = NULL;
			/* register name in the namespace */
			be->q->name = putName(be->q->name);
			if(!be->q->name) {
				err = 1;
				msg = createException(PARSE, "SQLparser", SQLSTATE(HY001) MAL_MALLOC_FAIL);
			}
		}
	}
	if (err)
		m->session->status = -10;
	if (err == 0) {
		/* no parsing error encountered, finalize the code of the query wrapper */
		if (be->q) {
			if (m->emode == m_prepare){
				/* For prepared queries, return a table with result set structure*/
				/* optimize the code block and rename it */
				err = mvc_export_prepare(m, c->fdout, be->q, "");
			} else if( m->emode == m_execute || m->emode == m_normal || m->emode == m_plan){
				/* call procedure generation (only in cache mode) */
				backend_call(be, c, be->q);
			}
		}

		pushEndInstruction(c->curprg->def);
		/* check the query wrapper for errors */
		chkTypes(c->usermodule, c->curprg->def, TRUE);

		/* in case we had produced a non-cachable plan, the optimizer should be called */
		if (opt ) {
			msg = SQLoptimizeQuery(c, c->curprg->def);

			if (msg != MAL_SUCCEED) {
				sqlcleanup(m, err);
				goto finalize;
			}
		}
		//printFunction(c->fdout, c->curprg->def, 0, LIST_MAL_ALL);
		/* we know more in this case than chkProgram(c->fdout, c->usermodule, c->curprg->def); */
		if (c->curprg->def->errors) {
			msg = c->curprg->def->errors;
			c->curprg->def->errors = 0;
			/* restore the state */
			MSresetInstructions(c->curprg->def, oldstop);
			freeVariables(c, c->curprg->def, NULL, oldvtop);
			if (msg == NULL && *m->errstr){
				if (strlen(m->errstr) > 6 && m->errstr[5] == '!')
					msg = createException(PARSE, "SQLparser", "%s", m->errstr);
				else
					msg = createException(PARSE, "SQLparser", SQLSTATE(M0M27) "Semantic errors %s", m->errstr);
				*m->errstr = 0;
			} else if(msg) {
				str newmsg;
				newmsg = createException(PARSE, "SQLparser", SQLSTATE(M0M27) "Semantic errors %s", msg);
				GDKfree(msg);
				msg = newmsg;
			}
		}
	}
finalize:
	if (msg)
		sqlcleanup(m, 0);
	return msg;
}

str
SQLengine(Client c)
{
	backend *be = (backend *) c->sqlcontext;
	return SQLengineIntern(c, be);
}

str
SQLCacheRemove(Client c, str nme)
{
	Symbol s;

#ifdef _SQL_CACHE_DEBUG
	fprintf(stderr, "#SQLCacheRemove %s\n", nme);
#endif

	s = findSymbolInModule(c->usermodule, nme);
	if (s == NULL)
		throw(MAL, "cache.remove", SQLSTATE(42000) "internal error, symbol missing\n");
	deleteSymbol(c->usermodule, s);
	return MAL_SUCCEED;
}

str
<<<<<<< HEAD
SQLcallback(Client c, str msg){
	if(msg &&  (strstr(msg, "MALexception") || strstr(msg,"GDKexception"))) {
		// massage the error to comply with SQL
		char *s;
		s= strchr(msg,(int)':');
		if (s ) 
			s= strchr(msg,(int)':');
		if( s){
			char newerr[1024];
			s++;
			strncpy(newerr, msg, s - msg);
			newerr[s-msg] = 0;
			snprintf(newerr + (s-msg), 1024 -(s-msg), SQLSTATE(HY020) "%s",s);
			GDKfree(msg);
			msg = GDKstrdup(newerr);
		}
	}
	if (msg) {
		/* remove exception decoration */
		char *m, *n, *p, *s;
		size_t l;

		m = p = msg;
		while (m && *m) {
			n = strchr(m, '\n');
			if (n)
				*n = 0;
			s = getExceptionMessageAndState(m);
			if (n) {
				*n++ = '\n';
				l = n - s;
			} else {
				l = strlen(s);
			}
			memmove(p, s, l);
			p += l;
			m = n;
		}
		*p = 0;
	}
	return MALcallback(c,msg);
=======
SYSupdate_tables(Client cntxt, MalBlkPtr mb, MalStkPtr stk, InstrPtr pci)
{
	mvc *m = ((backend *) cntxt->sqlcontext)->mvc;

	(void) mb;
	(void) stk;
	(void) pci;

	sql_trans_update_tables(m->session->tr, mvc_bind_schema(m, "sys"));
	return MAL_SUCCEED;
}

str
SYSupdate_schemas(Client cntxt, MalBlkPtr mb, MalStkPtr stk, InstrPtr pci)
{
	mvc *m = ((backend *) cntxt->sqlcontext)->mvc;

	(void) mb;
	(void) stk;
	(void) pci;

	sql_trans_update_schemas(m->session->tr);
	return MAL_SUCCEED;
>>>>>>> 571766c7
}<|MERGE_RESOLUTION|>--- conflicted
+++ resolved
@@ -1270,7 +1270,6 @@
 }
 
 str
-<<<<<<< HEAD
 SQLcallback(Client c, str msg){
 	if(msg &&  (strstr(msg, "MALexception") || strstr(msg,"GDKexception"))) {
 		// massage the error to comply with SQL
@@ -1312,7 +1311,9 @@
 		*p = 0;
 	}
 	return MALcallback(c,msg);
-=======
+}
+
+str
 SYSupdate_tables(Client cntxt, MalBlkPtr mb, MalStkPtr stk, InstrPtr pci)
 {
 	mvc *m = ((backend *) cntxt->sqlcontext)->mvc;
@@ -1336,5 +1337,4 @@
 
 	sql_trans_update_schemas(m->session->tr);
 	return MAL_SUCCEED;
->>>>>>> 571766c7
 }