/*
 * This Source Code Form is subject to the terms of the Mozilla Public
 * License, v. 2.0.  If a copy of the MPL was not distributed with this
 * file, You can obtain one at http://mozilla.org/MPL/2.0/.
 *
 * Copyright 1997 - July 2008 CWI, August 2008 - 2017 MonetDB B.V.
 */

/*
 * (authors) N. Nes, M.L. Kersten
 * The SQL scenario implementation is a derivative of the MAL session scenario.
 *
 */
/*
 * Before we are can process SQL statements the global catalog
 * should be initialized. Thereafter, each time a client enters
 * we update its context descriptor to denote an SQL scenario.
 */
#include "monetdb_config.h"
#include "mal_backend.h"
#include "sql_scenario.h"
#include "sql_result.h"
#include "sql_gencode.h"
#include "sql_optimizer.h"
#include "sql_assert.h"
#include "sql_execute.h"
#include "sql_env.h"
#include "sql_mvc.h"
#include "sql_user.h"
#include "sql_datetime.h"
#include "mal_io.h"
#include "mal_parser.h"
#include "mal_builder.h"
#include "mal_namespace.h"
#include "mal_debugger.h"
#include "mal_linker.h"
#include "bat5.h"
#include "wlc.h"
#include "wlr.h"
#include "msabaoth.h"
#include <mtime.h>
#include "optimizer.h"
#include "opt_prelude.h"
#include "opt_pipes.h"
#include "opt_mitosis.h"
#include <unistd.h>
#include "sql_upgrades.h"

static int SQLinitialized = 0;
static int SQLnewcatalog = 0;
int SQLdebug = 0;
static char *sqlinit = NULL;
MT_Lock sql_contextLock MT_LOCK_INITIALIZER("sql_contextLock");

static void
monet5_freestack(int clientid, backend_stack stk)
{
	MalStkPtr p = (ptr) stk;

	(void) clientid;
	if (p != NULL)
		freeStack(p);
#ifdef _SQL_SCENARIO_DEBUG
	fprintf(stderr, "#monet5_freestack\n");
#endif
}

static void
monet5_freecode(int clientid, backend_code code, backend_stack stk, int nr, char *name)
{
	str msg;

	(void) code;
	(void) stk;
	(void) nr;
	(void) clientid;
	msg = SQLCacheRemove(MCgetClient(clientid), name);
	if (msg)
		freeException(msg);	/* do something with error? */

#ifdef _SQL_SCENARIO_DEBUG
	fprintf(stderr, "#monet5_free:%d\n", nr);
#endif
}

str
SQLsession(Client cntxt, MalBlkPtr mb, MalStkPtr stk, InstrPtr pci)
{
	str msg = MAL_SUCCEED;
	str logmsg;
	int cnt=0;

	(void) mb;
	(void) stk;
	(void) pci;
	if (SQLinitialized == 0 && (msg = SQLprelude(NULL)) != MAL_SUCCEED)
		return msg;
	msg = setScenario(cntxt, "sql");
	// Wait for any recovery process to be finished
	do {
		MT_sleep_ms(1000);
		logmsg = GDKgetenv("recovery");
		if( logmsg== NULL && ++cnt  == 5)
			throw(SQL,"SQLinit", "#WARNING server not ready, recovery in progress\n");
    }while (logmsg == NULL);
	return msg;
}

str
SQLsession2(Client cntxt, MalBlkPtr mb, MalStkPtr stk, InstrPtr pci)
{
	str msg = MAL_SUCCEED;
	str logmsg;
	int cnt=0;

	(void) mb;
	(void) stk;
	(void) pci;
	if (SQLinitialized == 0 && (msg = SQLprelude(NULL)) != MAL_SUCCEED)
		return msg;
	msg = setScenario(cntxt, "msql");
	// Wait for any recovery process to be finished
	do {
		MT_sleep_ms(1000);
		logmsg = GDKgetenv("recovery");
		if( logmsg== NULL && ++cnt  == 5)
			throw(SQL,"SQLinit","#WARNING server not ready, recovery in progress\n");
    }while (logmsg == NULL);
	return msg;
}

static str SQLinit(void);

str
SQLprelude(void *ret)
{
	str tmp;
	Scenario ms, s = getFreeScenario();

	(void) ret;
	if (!s)
		throw(MAL, "sql.start", SQLSTATE(42000) "out of scenario slots");
	sqlinit = GDKgetenv("sqlinit");
	s->name = "S_Q_L";
	s->language = "sql";
	s->initSystem = NULL;
	s->exitSystem = "SQLexit";
	s->initClient = "SQLinitClient";
	s->exitClient = "SQLexitClient";
	s->reader = "SQLreader";
	s->parser = "SQLparser";
	s->engine = "SQLengine";
	s->callback = "SQLcallback";

	ms = getFreeScenario();
	if (!ms)
		throw(MAL, "sql.start", SQLSTATE(42000) "out of scenario slots");

	ms->name = "M_S_Q_L";
	ms->language = "msql";
	ms->initSystem = NULL;
	ms->exitSystem = "SQLexit";
	ms->initClient = "SQLinitClient";
	ms->exitClient = "SQLexitClient";
	ms->reader = "MALreader";
	ms->parser = "MALparser";
	ms->optimizer = "MALoptimizer";
	/* ms->tactics = .. */
	ms->engine = "MALengine";
	ms->callback = "MALcallback";
	tmp = SQLinit();
	if (tmp != MAL_SUCCEED) {
		fprintf(stderr, "Fatal error during initialization:\n%s\n", tmp);
		freeException(tmp);
		if ((tmp = GDKerrbuf) && *tmp)
			fprintf(stderr, SQLSTATE(42000) "GDK reported: %s\n", tmp);
		fflush(stderr);
		exit(1);
	}
#ifndef HAVE_EMBEDDED
	fprintf(stdout, "# MonetDB/SQL module loaded\n");
	fflush(stdout);		/* make merovingian see this *now* */
#endif
	/* only register availability of scenarios AFTER we are inited! */
	s->name = "sql";
	tmp = msab_marchScenario(s->name);
	if (tmp != MAL_SUCCEED)
		return (tmp);
	ms->name = "msql";
	tmp = msab_marchScenario(ms->name);
	return tmp;
}

str
SQLexit(Client c)
{
#ifdef _SQL_SCENARIO_DEBUG
	fprintf(stderr, "#SQLexit\n");
#endif
	(void) c;		/* not used */
	MT_lock_set(&sql_contextLock);
	if (SQLinitialized) {
		mvc_exit();
		SQLinitialized = FALSE;
	}
	MT_lock_unset(&sql_contextLock);
	return MAL_SUCCEED;
}

str
SQLepilogue(void *ret)
{
	char *s = "sql", *m = "msql";
	str res;

	(void) ret;
	SQLexit(NULL);
	/* this function is never called, but for the style of it, we clean
	 * up our own mess */
	res = msab_retreatScenario(m);
	if (!res)
		return msab_retreatScenario(s);
	return res;
}

MT_Id sqllogthread, idlethread;

static str
SQLinit(void)
{
	char *debug_str = GDKgetenv("sql_debug"), *msg = MAL_SUCCEED;
	int readonly = GDKgetenv_isyes("gdk_readonly");
	int single_user = GDKgetenv_isyes("gdk_single_user");
	const char *gmt = "GMT";
	tzone tz;

#ifdef _SQL_SCENARIO_DEBUG
	fprintf(stderr, "#SQLinit Monet 5\n");
#endif
	if (SQLinitialized)
		return MAL_SUCCEED;

#ifdef NEED_MT_LOCK_INIT
	MT_lock_init(&sql_contextLock, "sql_contextLock");
#endif

	MT_lock_set(&sql_contextLock);
	memset((char *) &be_funcs, 0, sizeof(backend_functions));
	be_funcs.fstack = &monet5_freestack;
	be_funcs.fcode = &monet5_freecode;
	be_funcs.fresolve_function = &monet5_resolve_function;
	monet5_user_init(&be_funcs);

	msg = MTIMEtimezone(&tz, &gmt);
	if (msg)
		return msg;
	(void) tz;
	if (debug_str)
		SQLdebug = strtol(debug_str, NULL, 10);
	if (single_user)
		SQLdebug |= 64;
	if (readonly)
		SQLdebug |= 32;
	if ((SQLnewcatalog = mvc_init(SQLdebug, store_bat, readonly, single_user, 0)) < 0) {
		MT_lock_unset(&sql_contextLock);
		throw(SQL, "SQLinit", SQLSTATE(42000) "Catalogue initialization failed");
	}
	SQLinitialized = TRUE;
	MT_lock_unset(&sql_contextLock);
	if (MT_create_thread(&sqllogthread, (void (*)(void *)) mvc_logmanager, NULL, MT_THR_JOINABLE) != 0) {
		throw(SQL, "SQLinit", SQLSTATE(42000) "Starting log manager failed");
	}
	GDKregister(sqllogthread);
	if (!(SQLdebug&1024)) {
		if (MT_create_thread(&idlethread, (void (*)(void *)) mvc_idlemanager, NULL, MT_THR_JOINABLE) != 0) {
			throw(SQL, "SQLinit", SQLSTATE(42000) "Starting idle manager failed");
		}
		GDKregister(idlethread);
	}
	return WLCinit();
}

#define SQLglobal(name, val, failure)                                                                             \
	if(!stack_push_var(sql, name, &ctype) || !stack_set_var(sql, name, VALset(&src, ctype.type->localtype, val))) \
		failure--;

#define NR_GLOBAL_VARS 10
/* NR_GLOBAL_VAR should match exactly the number of variables created
   in global_variables */
/* initialize the global variable, ie make mvc point to these */
static int
global_variables(mvc *sql, char *user, char *schema)
{
	sql_subtype ctype;
	char *typename;
	lng sec = 0;
	bit F = FALSE;
	ValRecord src;
	str opt;
	int failure = 0;

	typename = "int";
	sql_find_subtype(&ctype, typename, 0, 0);
	SQLglobal("debug", &sql->debug, failure);
	SQLglobal("cache", &sql->cache, failure);

	typename = "varchar";
	sql_find_subtype(&ctype, typename, 1024, 0);
	SQLglobal("current_schema", schema, failure);
	SQLglobal("current_user", user, failure);
	SQLglobal("current_role", user, failure);

	/* inherit the optimizer from the server */
	opt = GDKgetenv("sql_optimizer");
	if (!opt)
		opt = "default_pipe";
	SQLglobal("optimizer", opt, failure);

	typename = "sec_interval";
	sql_find_subtype(&ctype, typename, inttype2digits(ihour, isec), 0);
	SQLglobal("current_timezone", &sec, failure);

	typename = "boolean";
	sql_find_subtype(&ctype, typename, 0, 0);
	SQLglobal("history", &F, failure);

	typename = "bigint";
	sql_find_subtype(&ctype, typename, 0, 0);
	SQLglobal("last_id", &sql->last_id, failure);
	SQLglobal("rowcnt", &sql->rowcnt, failure);
	return failure;
}

#define TRANS_ABORTED SQLSTATE(25005) "Current transaction is aborted (please ROLLBACK)\n"

str
handle_error(mvc *m, int pstatus, str msg)
{
	str new = 0, newmsg= MAL_SUCCEED;

	/* transaction already broken */
	if (m->type != Q_TRANS && pstatus < 0) {
		new = createException(SQL,"sql.execute",TRANS_ABORTED);
	} else if( GDKerrbuf && GDKerrbuf[0]){
		new = GDKstrdup(GDKerrbuf);
		GDKerrbuf[0] = 0;
	} else if( *m->errstr){
		new = GDKstrdup(m->errstr);
		m->errstr[0] = 0;
	}
	if( new && msg){
		newmsg = GDKzalloc( strlen(msg) + strlen(new) + 64);
		strcpy(newmsg, msg);
		/* strcat(newmsg,"!"); */
		strcat(newmsg,new);
		GDKfree(new);
		GDKfree(msg);
	} else
	if( msg)
		newmsg = msg;
	else
	if( new)
		newmsg = new;
	return newmsg;
}

str
SQLautocommit(mvc *m)
{
	str msg = MAL_SUCCEED;

	if (m->session->auto_commit && m->session->active) {
		if (mvc_status(m) < 0) {
			mvc_rollback(m, 0, NULL);
		} else if (mvc_commit(m, 0, NULL) < 0) {
			msg = handle_error(m, 0, 0);
			m->errstr[0] = 0;
		}
	}
	return msg;
}

void
SQLtrans(mvc *m)
{
	m->caching = m->cache;
	if (!m->session->active) {
		sql_session *s;

		if(mvc_trans(m) < 0) {
			(void) sql_error(m, 02, SQLSTATE(HY001) "Allocation failure while starting the transaction");
			return;
		}
		s = m->session;
		if (!s->schema) {
			if (s->schema_name)
				GDKfree(s->schema_name);
			s->schema_name = monet5_user_get_def_schema(m, m->user_id);
			if(!s->schema_name) {
				mvc_cancel_session(m);
				(void) sql_error(m, 02, SQLSTATE(HY001) "Allocation failure while starting the transaction");
				return;
			}
			assert(s->schema_name);
			s->schema = find_sql_schema(s->tr, s->schema_name);
			assert(s->schema);
		}
	}
}

#ifdef HAVE_EMBEDDED
extern char* createdb_inline;
#endif

str
SQLinitClient(Client c)
{
	mvc *m;
	str schema;
	str msg = MAL_SUCCEED;
	backend *be;
	bstream *bfd = NULL;
	stream *fd = NULL;
	static int maybeupgrade = 1;

#ifdef _SQL_SCENARIO_DEBUG
	fprintf(stderr, "#SQLinitClient\n");
#endif
	if (SQLinitialized == 0 && (msg = SQLprelude(NULL)) != MAL_SUCCEED)
		return msg;
	MT_lock_set(&sql_contextLock);
	if ((msg = WLRinit()) != MAL_SUCCEED) {
		MT_lock_unset(&sql_contextLock);
		return msg;
	}
	/*
	 * Based on the initialization return value we can prepare a SQLinit
	 * string with all information needed to initialize the catalog
	 * based on the mandatory scripts to be executed.
	 */
	if (sqlinit) {		/* add sqlinit to the fdin stack */
		buffer *b = (buffer *) GDKmalloc(sizeof(buffer));
		size_t len = strlen(sqlinit);
		char* cbuf = _STRDUP(sqlinit);
		stream *buf;
		bstream *fdin;

		if( b == NULL || cbuf == NULL) {
			MT_lock_unset(&sql_contextLock);
			GDKfree(b);
			GDKfree(cbuf);
			throw(SQL,"sql.initClient",SQLSTATE(HY001) MAL_MALLOC_FAIL);
		}

		buffer_init(b, cbuf, len);
		buf = buffer_rastream(b, "si");
		if( buf == NULL) {
			MT_lock_unset(&sql_contextLock);
			buffer_destroy(b);
			throw(SQL,"sql.initClient",SQLSTATE(HY001) MAL_MALLOC_FAIL);
		}

		fdin = bstream_create(buf, b->len);
		if( fdin == NULL) {
			MT_lock_unset(&sql_contextLock);
			buffer_destroy(b);
			throw(SQL,"sql.initClient",SQLSTATE(HY001) MAL_MALLOC_FAIL);
		}

		bstream_next(fdin);
		if( MCpushClientInput(c, fdin, 0, "") < 0)
			fprintf(stderr, "SQLinitClient:Could not switch client input stream");
	}
	if (c->sqlcontext == 0) {
		m = mvc_create(c->idx, 0, SQLdebug, c->fdin, c->fdout);
		if( m == NULL) {
			MT_lock_unset(&sql_contextLock);
			throw(SQL,"sql.initClient",SQLSTATE(HY001) MAL_MALLOC_FAIL);
		}
		if(global_variables(m, "monetdb", "sys") < 0) {
			MT_lock_unset(&sql_contextLock);
			mvc_destroy(m);
			throw(SQL,"sql.initClient",SQLSTATE(HY001) MAL_MALLOC_FAIL);
		}
		if (isAdministrator(c) || strcmp(c->scenario, "msql") == 0)	/* console should return everything */
			m->reply_size = -1;
		be = (void *) backend_create(m, c);
		if( be == NULL) {
			MT_lock_unset(&sql_contextLock);
			mvc_destroy(m);
			throw(SQL,"sql.initClient", SQLSTATE(HY001) MAL_MALLOC_FAIL);
		}
	} else {
		be = c->sqlcontext;
		m = be->mvc;
		if(mvc_reset(m, c->fdin, c->fdout, SQLdebug, NR_GLOBAL_VARS) < 0) {
			MT_lock_unset(&sql_contextLock);
			throw(SQL,"sql.initClient", SQLSTATE(HY001) MAL_MALLOC_FAIL);
		}
		backend_reset(be);
	}
	if (m->session->tr)
		reset_functions(m->session->tr);
#ifndef HAVE_EMBEDDED
	/* pass through credentials of the user if not console */
	schema = monet5_user_set_def_schema(m, c->user);
	if (!schema) {
		_DELETE(schema);
		MT_lock_unset(&sql_contextLock);
		throw(PERMD, "SQLinitClient", SQLSTATE(08004) "schema authorization error");
	}
	_DELETE(schema);
#else
	(void) schema;
#endif

	/*expect SQL text first */
	be->language = 'S';
	/* Set state, this indicates an initialized client scenario */
	c->state[MAL_SCENARIO_READER] = c;
	c->state[MAL_SCENARIO_PARSER] = c;
	c->state[MAL_SCENARIO_OPTIMIZE] = c;
	c->sqlcontext = be;

	initSQLreferences();
	/* initialize the database with predefined SQL functions */
	if (SQLnewcatalog == 0) {
		/* check whether table sys.systemfunctions exists: if
		 * it doesn't, this is probably a restart of the
		 * server after an incomplete initialization */
		sql_schema *s = mvc_bind_schema(m, "sys");
		sql_table *t = s ? mvc_bind_table(m, s, "systemfunctions") : NULL;
		if (t == NULL)
			SQLnewcatalog = 1;
	}
	if (SQLnewcatalog > 0) {
#ifdef HAVE_EMBEDDED
		(void) bfd;
		(void) fd;
		SQLnewcatalog = 0;
		maybeupgrade = 0;
		{
			size_t createdb_len = strlen(createdb_inline);
			buffer* createdb_buf;
			stream* createdb_stream;
			bstream* createdb_bstream;
			if ((createdb_buf = GDKmalloc(sizeof(buffer))) == NULL)
				throw(MAL, "createdb", SQLSTATE(HY001) MAL_MALLOC_FAIL);
			buffer_init(createdb_buf, createdb_inline, createdb_len);
			if ((createdb_stream = buffer_rastream(createdb_buf, "createdb.sql")) == NULL) {
				GDKfree(createdb_buf);
				throw(MAL, "createdb", SQLSTATE(HY001) MAL_MALLOC_FAIL);
			}
			if ((createdb_bstream = bstream_create(createdb_stream, createdb_len)) == NULL) {
				mnstr_destroy(createdb_stream);
				GDKfree(createdb_buf);
				throw(MAL, "createdb", SQLSTATE(HY001) MAL_MALLOC_FAIL);
			}
			if (bstream_next(createdb_bstream) >= 0)
				msg = SQLstatementIntern(c, &createdb_bstream->buf, "sql.init", TRUE, FALSE, NULL);
			else
				msg = createException(MAL, "createdb", SQLSTATE(42000) "Could not load inlined createdb script");

			bstream_destroy(createdb_bstream);
			GDKfree(createdb_buf);
			if (m->sa)
				sa_destroy(m->sa);
			m->sa = NULL;
			m->sqs = NULL;
		}

#else
		char path[FILENAME_MAX];
		str fullname;

		SQLnewcatalog = 0;
		maybeupgrade = 0;
		snprintf(path, FILENAME_MAX, "createdb");
		slash_2_dir_sep(path);
		fullname = MSP_locate_sqlscript(path, 1);
		if (fullname) {
			str filename = fullname;
			str p, n, newmsg= MAL_SUCCEED;
			fprintf(stdout, "# SQL catalog created, loading sql scripts once\n");
			do {
				p = strchr(filename, PATH_SEP);
				if (p)
					*p = '\0';
				if ((n = strrchr(filename, DIR_SEP)) == NULL) {
					n = filename;
				} else {
					n++;
				}
				fprintf(stdout, "# loading sql script: %s\n", n);
				fd = open_rastream(filename);
				if (p)
					filename = p + 1;

				if (fd) {
					size_t sz;
					sz = getFileSize(fd);
					if (sz > (size_t) 1 << 29) {
						mnstr_destroy(fd);
						newmsg = createException(MAL, "createdb", SQLSTATE(42000) "File %s too large to process", filename);
					} else {
						bfd = bstream_create(fd, sz == 0 ? (size_t) (128 * BLOCK) : sz);
						if (bfd && bstream_next(bfd) >= 0)
							newmsg = SQLstatementIntern(c, &bfd->buf, "sql.init", TRUE, FALSE, NULL);
						bstream_destroy(bfd);
					}
					if (m->sa)
						sa_destroy(m->sa);
					m->sa = NULL;
<<<<<<< HEAD
					if (newmsg){
						fprintf(stderr,"%s",newmsg);
						GDKfree(newmsg);
					}
=======
					m->sqs = NULL;
					if (msg)
						p = NULL;
>>>>>>> 9839f1ce
				}
			} while (p);
			GDKfree(fullname);
		} else
			fprintf(stderr, "!could not read createdb.sql\n");
#endif
	} else {		/* handle upgrades */
		m->sqs = NULL;
		if (!m->sa)
			m->sa = sa_create();
		if (!m->sa) {
			msg = createException(MAL, "createdb", SQLSTATE(HY001) MAL_MALLOC_FAIL);
		} else if (maybeupgrade) {
			SQLupgrades(c,m);
		}
		maybeupgrade = 0;
	}
	MT_lock_unset(&sql_contextLock);
	fflush(stdout);
	fflush(stderr);

	/* send error from create scripts back to the first client */
	if (msg) {
		msg = handle_error(m, 0, msg);
		*m->errstr = 0;
		sqlcleanup(m, mvc_status(m));
	}
	return msg;
}

str
SQLresetClient(Client c)
{
	str msg = MAL_SUCCEED;

	if (c->sqlcontext == NULL)
		throw(SQL, "SQLexitClient", SQLSTATE(42000) "MVC catalogue not available");
	if (c->sqlcontext) {
		backend *be = c->sqlcontext;
		mvc *m = be->mvc;

		assert(m->session);
		if (m->session->auto_commit && m->session->active) {
			if (mvc_status(m) >= 0 && mvc_commit(m, 0, NULL) < 0)
				msg = handle_error(m, 0, 0);
		}
		if (m->session->active) {
			mvc_rollback(m, 0, NULL);
		}

		res_tables_destroy(m->results);
		m->results = NULL;

		mvc_destroy(m);
		backend_destroy(be);
		c->state[MAL_SCENARIO_OPTIMIZE] = NULL;
		c->state[MAL_SCENARIO_PARSER] = NULL;
		c->sqlcontext = NULL;
	}
	c->state[MAL_SCENARIO_READER] = NULL;
	return msg;
}

str
SQLexitClient(Client c)
{
	str err;
#ifdef _SQL_SCENARIO_DEBUG
	fprintf(stderr, "#SQLexitClient\n");
#endif
	if (SQLinitialized == FALSE)
		throw(SQL, "SQLexitClient", SQLSTATE(42000) "Catalogue not available");
	if ((err = SQLresetClient(c)) != MAL_SUCCEED)
		return err;
	MALexitClient(c);
	return MAL_SUCCEED;
}

/*
 * A statement received internally is simply appended for
 * execution
 */
str
SQLinitEnvironment(Client cntxt, MalBlkPtr mb, MalStkPtr stk, InstrPtr pci)
{
	str err;

	(void) mb;
	(void) stk;
	(void) pci;
	if ((err = SQLinitClient(cntxt)) == MAL_SUCCEED)
		cntxt->phase[MAL_SCENARIO_EXITCLIENT] = SQLexitClient;
	return err;
}


str
SQLstatement(Client cntxt, MalBlkPtr mb, MalStkPtr stk, InstrPtr pci)
{
	str *expr = getArgReference_str(stk, pci, 1);
	bit output = TRUE;

	(void) mb;
	if (pci->argc == 3)
		output = *getArgReference_bit(stk, pci, 2);

	return SQLstatementIntern(cntxt, expr, "SQLstatement", TRUE, output, NULL);
}

str
SQLcompile(Client cntxt, MalBlkPtr mb, MalStkPtr stk, InstrPtr pci)
{
	str *ret = getArgReference_str(stk, pci, 0);
	str *expr = getArgReference_str(stk, pci, 1);
	str msg;

	(void) mb;
	*ret = NULL;
	msg = SQLstatementIntern(cntxt, expr, "SQLcompile", FALSE, FALSE, NULL);
	if (msg == MAL_SUCCEED)
		*ret = _STRDUP("SQLcompile");
	if(*ret == NULL)
		throw(SQL,"sql.compile",SQLSTATE(HY001) MAL_MALLOC_FAIL);
	return msg;
}

/*
 * Locate a file with SQL commands and execute it. For the time being a 1MB
 * file limit is implicitly imposed. If the file can not be located in the
 * script library, we assume it is sufficiently self descriptive.
 * (Respecting the file system context where the call is executed )
 */
str
SQLinclude(Client cntxt, MalBlkPtr mb, MalStkPtr stk, InstrPtr pci)
{
	stream *fd;
	bstream *bfd;
	str *name = getArgReference_str(stk, pci, 1);
	str msg = MAL_SUCCEED, fullname;
	str *expr;
	mvc *m;
	size_t sz;

	fullname = MSP_locate_sqlscript(*name, 0);
	if (fullname == NULL)
		fullname = *name;
	fd = open_rastream(fullname);
	if (mnstr_errnr(fd) == MNSTR_OPEN_ERROR) {
		mnstr_destroy(fd);
		throw(MAL, "sql.include", SQLSTATE(42000) "could not open file: %s\n", *name);
	}
	sz = getFileSize(fd);
	if (sz > (size_t) 1 << 29) {
		mnstr_destroy(fd);
		throw(MAL, "sql.include", SQLSTATE(42000) "file %s too large to process", fullname);
	}
	bfd = bstream_create(fd, sz == 0 ? (size_t) (128 * BLOCK) : sz);
	if (bstream_next(bfd) < 0) {
		bstream_destroy(bfd);
		throw(MAL, "sql.include", SQLSTATE(42000) "could not read %s\n", *name);
	}

	expr = &bfd->buf;
	msg = SQLstatementIntern(cntxt, expr, "sql.include", TRUE, FALSE, NULL);
	bstream_destroy(bfd);
	m = ((backend *) cntxt->sqlcontext)->mvc;
	if (m->sa)
		sa_destroy(m->sa);
	m->sa = NULL;
	m->sqs = NULL;
	(void) mb;
	return msg;
}

/*
 * The SQL reader collects a (sequence) of statements from the input
 * stream, but only when no unresolved 'nxt' character is visible.
 * In combination with SQLparser this ensures that all statements
 * are handled one by one.
 *
 * The SQLreader is called from two places: the SQL parser and
 * the MAL debugger.
 * The former only occurs during the parsing phase and the
 * second only during exection.
 * This means we can safely change the language setting for
 * the duration of these calls.
 */

/* #define _SQL_READER_DEBUG */
str
SQLreader(Client c)
{
	int go = TRUE;
	str msg = MAL_SUCCEED;
	int more = TRUE;
	int commit_done = FALSE;
	backend *be = (backend *) c->sqlcontext;
	bstream *in = c->fdin;
	int language = -1;
	mvc *m = NULL;
	int blocked = isa_block_stream(in->s);

	if (SQLinitialized == FALSE) {
		c->mode = FINISHCLIENT;
		return MAL_SUCCEED;
	}
	if (!be || c->mode <= FINISHCLIENT) {
#ifdef _SQL_READER_DEBUG
		fprintf(stderr, "#SQL client finished\n");
#endif
		c->mode = FINISHCLIENT;
		return MAL_SUCCEED;
	}
#ifdef _SQL_READER_DEBUG
	fprintf(stderr, "#SQLparser: start reading SQL %s %s\n", (be->console ? " from console" : ""), (blocked ? "Blocked read" : ""));
#endif
	language = be->language;	/* 'S' for SQL, 'D' from debugger */
	m = be->mvc;
	m->errstr[0] = 0;
	/*
	 * Continue processing any left-over input from the previous round.
	 */

#ifdef _SQL_READER_DEBUG
	fprintf(stderr, "#pos %d len %d eof %d \n", in->pos, in->len, in->eof);
#endif
	/*
	 * Distinguish between console reading and mclient connections.
	 */
	while (more) {
		more = FALSE;

		/* Different kinds of supported statements sequences
		   A;   -- single line                  s
		   A \n B;      -- multi line                   S
		   A; B;   -- compound single block     s
		   A;   -- many multi line
		   B \n C; -- statements in one block   S
		 */
		/* auto_commit on end of statement */
		if (m->scanner.mode == LINE_N && !commit_done) {
			msg = SQLautocommit(m);
			go = msg == MAL_SUCCEED;
			commit_done = TRUE;
		}

		if (go && in->pos >= in->len) {
			ssize_t rd;

			if (c->bak) {
#ifdef _SQL_READER_DEBUG
				fprintf(stderr, "#Switch to backup stream\n");
#endif
				in = c->fdin;
				blocked = isa_block_stream(in->s);
				m->scanner.rs = c->fdin;
				c->fdin->pos += c->yycur;
				c->yycur = 0;
			}
			if (in->eof || !blocked) {
				language = (be->console) ? 'S' : 0;

				/* The rules of auto_commit require us to finish
				   and start a transaction on the start of a new statement (s A;B; case) */
				if (!(m->emod & mod_debug) && !commit_done) {
					msg = SQLautocommit(m);
					go = msg == MAL_SUCCEED;
					commit_done = TRUE;
				}

				if (go && ((!blocked && mnstr_write(c->fdout, c->prompt, c->promptlength, 1) != 1) || mnstr_flush(c->fdout))) {
					go = FALSE;
					break;
				}
				in->eof = 0;
			}
			if (in->buf == NULL) {
				more = FALSE;
				go = FALSE;
			} else if (go && (rd = bstream_next(in)) <= 0) {
#ifdef _SQL_READER_DEBUG
				fprintf(stderr, "#rd %d  language %d eof %d\n", rd, language, in->eof);
#endif
				if (be->language == 'D' && in->eof == 0)
					return msg;

				if (rd == 0 && language !=0 && in->eof && !be->console) {
					/* we hadn't seen the EOF before, so just try again
					   (this time with prompt) */
					more = TRUE;
					continue;
				}
				go = FALSE;
				break;
			} else if (go && !be->console && language == 0) {
				if (in->buf[in->pos] == 's' && !in->eof) {
					while ((rd = bstream_next(in)) > 0)
						;
				}
				be->language = in->buf[in->pos++];
				if (be->language == 's') {
					be->language = 'S';
					m->scanner.mode = LINE_1;
				} else if (be->language == 'S') {
					m->scanner.mode = LINE_N;
				}
			}
#ifdef _SQL_READER_DEBUG
			fprintf(stderr, "#SQL blk:%s\n", in->buf + in->pos);
#endif
		}
	}
	if ( (c->stimeout && (GDKusec() - c->session) > c->stimeout) || !go || (strncmp(CURRENT(c), "\\q", 2) == 0)) {
		in->pos = in->len;	/* skip rest of the input */
		c->mode = FINISHCLIENT;
		return msg;
	}
	return msg;
}

/*
 * The SQL block is stored in the client input buffer, from which it
 * can be parsed by the SQL parser. The client structure contains
 * a small table of bounded tables. This should be reset before we
 * parse a new statement sequence.
 * Before we parse the sql statement, we look for any variable settings
 * for specific commands.
 * The most important one is to prepare code to be handled by the debugger.
 * The current analysis is simple and fulfills our short-term needs.
 * A future version may analyze the parameter settings in more detail.
 */

#define MAX_QUERY 	(64*1024*1024)

static int
caching(mvc *m)
{
	return m->caching;
}

static int
cachable(mvc *m, sql_rel *r)
{
	if (m->emode == m_prepare)	/* prepared plans are always cached */
		return 1;
	if (m->emode == m_plan)		/* we plan to display without execution */
		return 0;
	if (m->type == Q_TRANS )	/* m->type == Q_SCHEMA || cachable to make sure we have trace on alter statements  */
		return 0;
	/* we don't store queries with a large footprint */
	if(r && sa_size(m->sa) > MAX_QUERY) 
		return 0;
	return 1;
}

/*
 * The core part of the SQL interface, parse the query and
 * store away the template (non)optimized code in the query cache
 * and the MAL module
 */

str
SQLparser(Client c)
{
	bstream *in = c->fdin;
	stream *out = c->fdout;
	str msg = NULL;
	backend *be;
	mvc *m;
	int oldvtop, oldstop;
	int pstatus = 0;
	int err = 0, opt = 0;

	be = (backend *) c->sqlcontext;
	if (be == 0) {
		/* leave a message in the log */
		fprintf(stderr, "SQL state descriptor missing, cannot handle client!\n");
		/* stop here, instead of printing the exception below to the
		 * client in an endless loop */
		c->mode = FINISHCLIENT;
		throw(SQL, "SQLparser", SQLSTATE(42000) "State descriptor missing, aborting");
	}
	oldvtop = c->curprg->def->vtop;
	oldstop = c->curprg->def->stop;
	be->vtop = oldvtop;
#ifdef _SQL_PARSER_DEBUG
	fprintf(stderr, "#SQL compilation \n");
	fprintf(stderr,"debugger? %d(%d)\n", (int) be->mvc->emode, (int) be->mvc->emod);
#endif
	m = be->mvc;
	m->type = Q_PARSE;
	if (be->language != 'X')
		SQLtrans(m);
	if(*m->errstr) {
		if (strlen(m->errstr) > 6 && m->errstr[5] == '!')
			msg = createException(PARSE, "SQLparser", "%s", m->errstr);
		else
			msg = createException(PARSE, "SQLparser", SQLSTATE(42000) "%s", m->errstr);
		*m->errstr=0;
		c->mode = FINISHCLIENT;
		return msg;
	}
	pstatus = m->session->status;

	/* sqlparse needs sql allocator to be available.  It can be NULL at
	 * this point if this is a recursive call. */
	m->sqs = NULL;
	if (!m->sa) 
		m->sa = sa_create();
	if (!m->sa) {
		c->mode = FINISHCLIENT;
		throw(SQL, "SQLparser", SQLSTATE(HY001) MAL_MALLOC_FAIL " for SQL allocator");
	}

	m->emode = m_normal;
	m->emod = mod_none;
	if (be->language == 'X') {
		int n = 0, v, off, len;

		if (strncmp(in->buf + in->pos, "export ", 7) == 0)
			n = sscanf(in->buf + in->pos + 7, "%d %d %d", &v, &off, &len);

		if (n == 2 || n == 3) {
			mvc_export_chunk(be, out, v, off, n == 3 ? len : m->reply_size);

			in->pos = in->len;	/* HACK: should use parsed length */
			return MAL_SUCCEED;
		}
		if (strncmp(in->buf + in->pos, "close ", 6) == 0) {
			res_table *t;

			v = (int) strtol(in->buf + in->pos + 6, NULL, 0);
			t = res_tables_find(m->results, v);
			if (t)
				m->results = res_tables_remove(m->results, t);
			in->pos = in->len;	/* HACK: should use parsed length */
			return MAL_SUCCEED;
		}
		if (strncmp(in->buf + in->pos, "release ", 8) == 0) {
			cq *q = NULL;

			v = (int) strtol(in->buf + in->pos + 8, NULL, 0);
			if ((q = qc_find(m->qc, v)) != NULL)
				 qc_delete(m->qc, q);
			in->pos = in->len;	/* HACK: should use parsed length */
			return MAL_SUCCEED;
		}
		if (strncmp(in->buf + in->pos, "auto_commit ", 12) == 0) {
			int commit;
			v = (int) strtol(in->buf + in->pos + 12, NULL, 10);
			commit = (!m->session->auto_commit && v);
			m->session->auto_commit = (v) != 0;
			m->session->ac_on_commit = m->session->auto_commit;
			if (m->session->active) {
				if (commit && mvc_commit(m, 0, NULL) < 0) {
					msg = createException(SQL, "COMMIT", SQLSTATE(42000) "Commit failed while enabling auto_commit");
				} else if (!commit && mvc_rollback(m, 0, NULL) < 0) {
					mnstr_printf(out, "!COMMIT: rollback failed while " "disabling auto_commit\n");
					msg = createException(SQL, "COMMIT", SQLSTATE(42000) "rollback failed while " "disabling auto_commit");
				}
			}
			in->pos = in->len;	/* HACK: should use parsed length */
			if (msg != NULL)
				goto finalize;
			return MAL_SUCCEED;
		}
		if (strncmp(in->buf + in->pos, "reply_size ", 11) == 0) {
			v = (int) strtol(in->buf + in->pos + 11, NULL, 10);
			if (v < -1) {
				msg = createException(SQL, "SQLparser", SQLSTATE(42000) "Reply_size cannot be negative");
				goto finalize;
			}
			m->reply_size = v;
			in->pos = in->len;	/* HACK: should use parsed length */
			return MAL_SUCCEED;
		}
		if (strncmp(in->buf + in->pos, "sizeheader", 10) == 0) {
			v = (int) strtol(in->buf + in->pos + 10, NULL, 10);
			m->sizeheader = v != 0;
			in->pos = in->len;	/* HACK: should use parsed length */
			return MAL_SUCCEED;
		}
		if (strncmp(in->buf + in->pos, "quit", 4) == 0) {
			c->mode = FINISHCLIENT;
			return MAL_SUCCEED;
		}
		msg = createException(SQL, "SQLparser", SQLSTATE(42000) "Unrecognized X command: %s\n", in->buf + in->pos);
		goto finalize;
	}
	if (be->language !='S') {
		msg = createException(SQL, "SQLparser", SQLSTATE(42000) "Unrecognized language prefix: %ci\n", be->language);
		goto finalize;
	}

	if ((err = sqlparse(m)) ||
	    /* Only forget old errors on transaction boundaries */
	    (mvc_status(m) && m->type != Q_TRANS) || !m->sym) {
		if (!err &&m->scanner.started)	/* repeat old errors, with a parsed query */
			err = mvc_status(m);
		if (err && *m->errstr) {
			if (strlen(m->errstr) > 6 && m->errstr[5] == '!')
				msg = createException(PARSE, "SQLparser", "%s", m->errstr);
			else
				msg = createException(PARSE, "SQLparser", SQLSTATE(42000) "%s", m->errstr);
			*m->errstr = 0;
		}
		if (m->sym)
			msg = handle_error(m, pstatus, msg);
		sqlcleanup(m, err);
		goto finalize;
	}
	assert(m->session->schema != NULL);
	/*
	 * We have dealt with the first parsing step and advanced the input reader
	 * to the next statement (if any).
	 * Now is the time to also perform the semantic analysis, optimize and
	 * produce code.
	 */
	be->q = NULL;
	if (m->emode == m_execute) {
		assert(m->sym->data.lval->h->type == type_int);
		be->q = qc_find(m->qc, m->sym->data.lval->h->data.i_val);
		if (!be->q) {
			err = -1;
			msg = createException(SQL, "EXEC", SQLSTATE(07003) "No prepared statement with id: %d\n", m->sym->data.lval->h->data.i_val);
			*m->errstr = 0;
			msg = handle_error(m, pstatus, msg);
			sqlcleanup(m, err);
			goto finalize;
		} else if (be->q->type != Q_PREPARE) {
			err = -1;
			msg = createException(SQL, "EXEC", SQLSTATE(07005) "Given handle id is not for a " "prepared statement: %d\n", m->sym->data.lval->h->data.i_val);
			*m->errstr = 0;
			msg = handle_error(m, pstatus, msg);
			sqlcleanup(m, err);
			goto finalize;
		}
		scanner_query_processed(&(m->scanner));
	} else if (caching(m) && cachable(m, NULL) && m->emode != m_prepare && (be->q = qc_match(m->qc, m->sym, m->args, m->argc, m->scanner.key ^ m->session->schema->base.id)) != NULL) {
		/* query template was found in the query cache */
		scanner_query_processed(&(m->scanner));
	} else {
		sql_rel *r;

		r = sql_symbol2relation(m, m->sym);

		if (!r || (err = mvc_status(m) && m->type != Q_TRANS && *m->errstr)) {
			if (strlen(m->errstr) > 6 && m->errstr[5] == '!')
				msg = createException(PARSE, "SQLparser", "%s", m->errstr);
			else
				msg = createException(PARSE, "SQLparser", SQLSTATE(42000) "%s", m->errstr);
			*m->errstr = 0;
			msg = handle_error(m, pstatus, msg);
			sqlcleanup(m, err);
			goto finalize;
		}

		if ((!caching(m) || !cachable(m, r)) && m->emode != m_prepare) {
			char *q = query_cleaned(QUERY(m->scanner));
			if(!q) {
				err = 1;
				msg = createException(PARSE, "SQLparser", SQLSTATE(HY001) MAL_MALLOC_FAIL);
			} else {
				/* Query template should not be cached */
				scanner_query_processed(&(m->scanner));

				err = 0;
				if (backend_callinline(be, c) < 0 ||
					backend_dumpstmt(be, c->curprg->def, r, 1, 0, q) < 0)
					err = 1;
				else opt = 1;
				GDKfree(q);
			}
		} else {
			/* Add the query tree to the SQL query cache
			 * and bake a MAL program for it.
			 */
			char *q = query_cleaned(QUERY(m->scanner)), *escaped_q;
			char qname[IDLENGTH];
			be->q = NULL;
			if(!q) {
				err = 1;
				msg = createException(PARSE, "SQLparser", SQLSTATE(HY001) MAL_MALLOC_FAIL);
			}
			(void) snprintf(qname, IDLENGTH, "%c%d_%d", (m->emode == m_prepare?'p':'s'), m->qc->id++, m->qc->clientid);
			escaped_q = sql_escape_str(q);
			if(!escaped_q) {
				err = 1;
				msg = createException(PARSE, "SQLparser", SQLSTATE(HY001) MAL_MALLOC_FAIL);
			} else {
				be->q = qc_insert(m->qc, m->sa,	/* the allocator */
						  r,	/* keep relational query */
						  qname, /* its MAL name) */
						  m->sym,	/* the sql symbol tree */
						  m->args,	/* the argument list */
						  m->argc, m->scanner.key ^ m->session->schema->base.id,	/* the statement hash key */
						  m->emode == m_prepare ? Q_PREPARE : m->type,	/* the type of the statement */
						  escaped_q);
			}
			if(!be->q) {
				err = 1;
				msg = createException(PARSE, "SQLparser", SQLSTATE(HY001) MAL_MALLOC_FAIL);
			}
			GDKfree(q);
			scanner_query_processed(&(m->scanner));
			be->q->code = (backend_code) backend_dumpproc(be, c, be->q, r);
			if (!be->q->code)
				err = 1;
			be->q->stk = 0;

			/* passed over to query cache, used during dumpproc */
			m->sa = NULL;
			m->sym = NULL;
			/* register name in the namespace */
			be->q->name = putName(be->q->name);
			if(!be->q->name) {
				err = 1;
				msg = createException(PARSE, "SQLparser", SQLSTATE(HY001) MAL_MALLOC_FAIL);
			}
		}
	}
	if (err)
		m->session->status = -10;
	if (err == 0) {
		/* no parsing error encountered, finalize the code of the query wrapper */
		if (be->q) {
			if (m->emode == m_prepare){
				/* For prepared queries, return a table with result set structure*/
				/* optimize the code block and rename it */
				err = mvc_export_prepare(m, c->fdout, be->q, "");
			} else if( m->emode == m_execute || m->emode == m_normal || m->emode == m_plan){
				/* call procedure generation (only in cache mode) */
				backend_call(be, c, be->q);
			}
		}

		pushEndInstruction(c->curprg->def);
		/* check the query wrapper for errors */
		chkTypes(c->usermodule, c->curprg->def, TRUE);

		/* in case we had produced a non-cachable plan, the optimizer should be called */
		if (opt ) {
			msg = SQLoptimizeQuery(c, c->curprg->def);

			if (msg != MAL_SUCCEED) {
				sqlcleanup(m, err);
				goto finalize;
			}
		}
		//printFunction(c->fdout, c->curprg->def, 0, LIST_MAL_ALL);
		/* we know more in this case than chkProgram(c->fdout, c->usermodule, c->curprg->def); */
		if (c->curprg->def->errors) {
			msg = c->curprg->def->errors;
			c->curprg->def->errors = 0;
			/* restore the state */
			MSresetInstructions(c->curprg->def, oldstop);
			freeVariables(c, c->curprg->def, NULL, oldvtop);
			if (msg == NULL && *m->errstr){
				if (strlen(m->errstr) > 6 && m->errstr[5] == '!')
					msg = createException(PARSE, "SQLparser", "%s", m->errstr);
				else
					msg = createException(PARSE, "SQLparser", SQLSTATE(M0M27) "Semantic errors %s", m->errstr);
				*m->errstr = 0;
			} else if(msg) {
				str newmsg;
				newmsg = createException(PARSE, "SQLparser", SQLSTATE(M0M27) "Semantic errors %s", msg);
				GDKfree(msg);
				msg = newmsg;
			}
		}
	}
finalize:
	if (msg)
		sqlcleanup(m, 0);
	return msg;
}

str
SQLengine(Client c)
{
	backend *be = (backend *) c->sqlcontext;
	return SQLengineIntern(c, be);
}

str
SQLCacheRemove(Client c, str nme)
{
	Symbol s;

#ifdef _SQL_CACHE_DEBUG
	fprintf(stderr, "#SQLCacheRemove %s\n", nme);
#endif

	s = findSymbolInModule(c->usermodule, nme);
	if (s == NULL)
		throw(MAL, "cache.remove", SQLSTATE(42000) "internal error, symbol missing\n");
	deleteSymbol(c->usermodule, s);
	return MAL_SUCCEED;
}

str
SQLcallback(Client c, str msg){
	if(msg &&  (strstr(msg, "MALexception") || strstr(msg,"GDKexception"))) {
		// massage the error to comply with SQL
		char *s;
		s= strchr(msg,(int)':');
		if (s ) 
			s= strchr(msg,(int)':');
		if( s){
			char newerr[1024];
			s++;
			strncpy(newerr, msg, s - msg);
			newerr[s-msg] = 0;
			snprintf(newerr + (s-msg), 1024 -(s-msg), SQLSTATE(HY020) "%s",s);
			GDKfree(msg);
			msg = GDKstrdup(newerr);
		}
	}
	if (msg) {
		/* remove exception decoration */
		char *m, *n, *p, *s;
		size_t l;

		m = p = msg;
		while (m && *m) {
			n = strchr(m, '\n');
			if (n)
				*n = 0;
			s = getExceptionMessageAndState(m);
			if (n) {
				*n++ = '\n';
				l = n - s;
			} else {
				l = strlen(s);
			}
			memmove(p, s, l);
			p += l;
			m = n;
		}
		*p = 0;
	}
	return MALcallback(c,msg);
}

str
SYSupdate_tables(Client cntxt, MalBlkPtr mb, MalStkPtr stk, InstrPtr pci)
{
	mvc *m = ((backend *) cntxt->sqlcontext)->mvc;

	(void) mb;
	(void) stk;
	(void) pci;

	sql_trans_update_tables(m->session->tr, mvc_bind_schema(m, "sys"));
	return MAL_SUCCEED;
}

str
SYSupdate_schemas(Client cntxt, MalBlkPtr mb, MalStkPtr stk, InstrPtr pci)
{
	mvc *m = ((backend *) cntxt->sqlcontext)->mvc;

	(void) mb;
	(void) stk;
	(void) pci;

	sql_trans_update_schemas(m->session->tr);
	return MAL_SUCCEED;
}<|MERGE_RESOLUTION|>--- conflicted
+++ resolved
@@ -611,16 +611,11 @@
 					if (m->sa)
 						sa_destroy(m->sa);
 					m->sa = NULL;
-<<<<<<< HEAD
+					m->sqs = NULL;
 					if (newmsg){
 						fprintf(stderr,"%s",newmsg);
 						GDKfree(newmsg);
 					}
-=======
-					m->sqs = NULL;
-					if (msg)
-						p = NULL;
->>>>>>> 9839f1ce
 				}
 			} while (p);
 			GDKfree(fullname);
