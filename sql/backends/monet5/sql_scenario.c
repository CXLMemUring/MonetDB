/*
 * This Source Code Form is subject to the terms of the Mozilla Public
 * License, v. 2.0.  If a copy of the MPL was not distributed with this
 * file, You can obtain one at http://mozilla.org/MPL/2.0/.
 *
 * Copyright 1997 - July 2008 CWI, August 2008 - 2017 MonetDB B.V.
 */

/*
 * (authors) N. Nes, M.L. Kersten
 * The SQL scenario implementation is a derivative of the MAL session scenario.
 *
 */
/*
 * Before we are can process SQL statements the global catalog
 * should be initialized. Thereafter, each time a client enters
 * we update its context descriptor to denote an SQL scenario.
 */
#include "monetdb_config.h"
#include "mal_backend.h"
#include "sql_scenario.h"
#include "sql_result.h"
#include "sql_gencode.h"
#include "sql_optimizer.h"
#include "sql_assert.h"
#include "sql_execute.h"
#include "sql_env.h"
#include "sql_mvc.h"
#include "sql_user.h"
#include "sql_datetime.h"
#include "mal_io.h"
#include "mal_parser.h"
#include "mal_builder.h"
#include "mal_namespace.h"
#include "mal_debugger.h"
#include "mal_linker.h"
#include "bat5.h"
#include "wlc.h"
#include "wlr.h"
#include "msabaoth.h"
#include <mtime.h>
#include "optimizer.h"
#include "opt_prelude.h"
#include "opt_pipes.h"
#include "opt_mitosis.h"
#include <unistd.h>
#include "sql_upgrades.h"

static int SQLinitialized = 0;
static int SQLnewcatalog = 0;
int SQLdebug = 0;
static char *sqlinit = NULL;
MT_Lock sql_contextLock MT_LOCK_INITIALIZER("sql_contextLock");

static void
monet5_freestack(int clientid, backend_stack stk)
{
	MalStkPtr p = (ptr) stk;

	(void) clientid;
	if (p != NULL)
		freeStack(p);
#ifdef _SQL_SCENARIO_DEBUG
	fprintf(stderr, "#monet5_freestack\n");
#endif
}

static void
monet5_freecode(int clientid, backend_code code, backend_stack stk, int nr, char *name)
{
	str msg;

	(void) code;
	(void) stk;
	(void) nr;
	(void) clientid;
	msg = SQLCacheRemove(MCgetClient(clientid), name);
	if (msg)
		freeException(msg);	/* do something with error? */

#ifdef _SQL_SCENARIO_DEBUG
	fprintf(stderr, "#monet5_free:%d\n", nr);
#endif
}

str
SQLsession(Client cntxt, MalBlkPtr mb, MalStkPtr stk, InstrPtr pci)
{
	str msg = MAL_SUCCEED;
	str logmsg;
	int cnt=0;

	(void) mb;
	(void) stk;
	(void) pci;
	if (SQLinitialized == 0 && (msg = SQLprelude(NULL)) != MAL_SUCCEED)
		return msg;
	msg = setScenario(cntxt, "sql");
	// Wait for any recovery process to be finished
	do {
		MT_sleep_ms(1000);
		logmsg = GDKgetenv("recovery");
		if( logmsg== NULL && ++cnt  == 5)
			throw(SQL,"SQLinit", "#WARNING server not ready, recovery in progress\n");
    }while (logmsg == NULL);
	return msg;
}

str
SQLsession2(Client cntxt, MalBlkPtr mb, MalStkPtr stk, InstrPtr pci)
{
	str msg = MAL_SUCCEED;
	str logmsg;
	int cnt=0;

	(void) mb;
	(void) stk;
	(void) pci;
	if (SQLinitialized == 0 && (msg = SQLprelude(NULL)) != MAL_SUCCEED)
		return msg;
	msg = setScenario(cntxt, "msql");
	// Wait for any recovery process to be finished
	do {
		MT_sleep_ms(1000);
		logmsg = GDKgetenv("recovery");
		if( logmsg== NULL && ++cnt  == 5)
			throw(SQL,"SQLinit","#WARNING server not ready, recovery in progress\n");
    }while (logmsg == NULL);
	return msg;
}

static str SQLinit(void);

str
SQLprelude(void *ret)
{
	str tmp;
	Scenario ms, s = getFreeScenario();

	(void) ret;
	if (!s)
		throw(MAL, "sql.start", SQLSTATE(42000) "out of scenario slots");
	sqlinit = GDKgetenv("sqlinit");
	s->name = "S_Q_L";
	s->language = "sql";
	s->initSystem = NULL;
	s->exitSystem = "SQLexit";
	s->initClient = "SQLinitClient";
	s->exitClient = "SQLexitClient";
	s->reader = "SQLreader";
	s->parser = "SQLparser";
	s->engine = "SQLengine";
	s->callback = "SQLcallback";

	ms = getFreeScenario();
	if (!ms)
		throw(MAL, "sql.start", SQLSTATE(42000) "out of scenario slots");

	ms->name = "M_S_Q_L";
	ms->language = "msql";
	ms->initSystem = NULL;
	ms->exitSystem = "SQLexit";
	ms->initClient = "SQLinitClient";
	ms->exitClient = "SQLexitClient";
	ms->reader = "MALreader";
	ms->parser = "MALparser";
	ms->optimizer = "MALoptimizer";
	/* ms->tactics = .. */
	ms->engine = "MALengine";
	ms->callback = "MALcallback";
	tmp = SQLinit();
	if (tmp != MAL_SUCCEED) {
		fprintf(stderr, "Fatal error during initialization:\n%s\n", tmp);
		freeException(tmp);
		if ((tmp = GDKerrbuf) && *tmp)
			fprintf(stderr, SQLSTATE(42000) "GDK reported: %s\n", tmp);
		fflush(stderr);
		exit(1);
	}
#ifndef HAVE_EMBEDDED
	fprintf(stdout, "# MonetDB/SQL module loaded\n");
	fflush(stdout);		/* make merovingian see this *now* */
#endif
	/* only register availability of scenarios AFTER we are inited! */
	s->name = "sql";
	tmp = msab_marchScenario(s->name);
	if (tmp != MAL_SUCCEED)
		return (tmp);
	ms->name = "msql";
	tmp = msab_marchScenario(ms->name);
	return tmp;
}

str
SQLexit(Client c)
{
#ifdef _SQL_SCENARIO_DEBUG
	fprintf(stderr, "#SQLexit\n");
#endif
	(void) c;		/* not used */
	MT_lock_set(&sql_contextLock);
	if (SQLinitialized) {
		mvc_exit();
		SQLinitialized = FALSE;
	}
	MT_lock_unset(&sql_contextLock);
	return MAL_SUCCEED;
}

str
SQLepilogue(void *ret)
{
	char *s = "sql", *m = "msql";
	str res;

	(void) ret;
	SQLexit(NULL);
	/* this function is never called, but for the style of it, we clean
	 * up our own mess */
	res = msab_retreatScenario(m);
	if (!res)
		return msab_retreatScenario(s);
	return res;
}

MT_Id sqllogthread, idlethread;

static str
SQLinit(void)
{
	char *debug_str = GDKgetenv("sql_debug"), *msg = MAL_SUCCEED;
	int readonly = GDKgetenv_isyes("gdk_readonly");
	int single_user = GDKgetenv_isyes("gdk_single_user");
	const char *gmt = "GMT";
	tzone tz;

#ifdef _SQL_SCENARIO_DEBUG
	fprintf(stderr, "#SQLinit Monet 5\n");
#endif
	if (SQLinitialized)
		return MAL_SUCCEED;

#ifdef NEED_MT_LOCK_INIT
	MT_lock_init(&sql_contextLock, "sql_contextLock");
#endif

	MT_lock_set(&sql_contextLock);
	memset((char *) &be_funcs, 0, sizeof(backend_functions));
	be_funcs.fstack = &monet5_freestack;
	be_funcs.fcode = &monet5_freecode;
	be_funcs.fresolve_function = &monet5_resolve_function;
	monet5_user_init(&be_funcs);

	msg = MTIMEtimezone(&tz, &gmt);
	if (msg)
		return msg;
	(void) tz;
	if (debug_str)
		SQLdebug = strtol(debug_str, NULL, 10);
	if (single_user)
		SQLdebug |= 64;
	if (readonly)
		SQLdebug |= 32;
	if ((SQLnewcatalog = mvc_init(SQLdebug, store_bat, readonly, single_user, 0)) < 0) {
		MT_lock_unset(&sql_contextLock);
		throw(SQL, "SQLinit", SQLSTATE(42000) "Catalogue initialization failed");
	}
	SQLinitialized = TRUE;
	MT_lock_unset(&sql_contextLock);
	if (MT_create_thread(&sqllogthread, (void (*)(void *)) mvc_logmanager, NULL, MT_THR_JOINABLE) != 0) {
		throw(SQL, "SQLinit", SQLSTATE(42000) "Starting log manager failed");
	}
	GDKregister(sqllogthread);
	if (!(SQLdebug&1024)) {
		if (MT_create_thread(&idlethread, (void (*)(void *)) mvc_idlemanager, NULL, MT_THR_JOINABLE) != 0) {
			throw(SQL, "SQLinit", SQLSTATE(42000) "Starting idle manager failed");
		}
		GDKregister(idlethread);
	}
	WLCinit();
	return MAL_SUCCEED;
}

#define SQLglobal(name, val) \
	stack_push_var(sql, name, &ctype);	   \
	stack_set_var(sql, name, VALset(&src, ctype.type->localtype, val));

#define NR_GLOBAL_VARS 10
/* NR_GLOBAL_VAR should match exactly the number of variables created
   in global_variables */
/* initialize the global variable, ie make mvc point to these */
static int
global_variables(mvc *sql, char *user, char *schema)
{
	sql_subtype ctype;
	char *typename;
	lng sec = 0;
	bit F = FALSE;
	ValRecord src;
	str opt;

	typename = "int";
	sql_find_subtype(&ctype, typename, 0, 0);
	SQLglobal("debug", &sql->debug);
	SQLglobal("cache", &sql->cache);

	typename = "varchar";
	sql_find_subtype(&ctype, typename, 1024, 0);
	SQLglobal("current_schema", schema);
	SQLglobal("current_user", user);
	SQLglobal("current_role", user);

	/* inherit the optimizer from the server */
	opt = GDKgetenv("sql_optimizer");
	if (!opt)
		opt = "default_pipe";
	SQLglobal("optimizer", opt);

	typename = "sec_interval";
	sql_find_subtype(&ctype, typename, inttype2digits(ihour, isec), 0);
	SQLglobal("current_timezone", &sec);

	typename = "boolean";
	sql_find_subtype(&ctype, typename, 0, 0);
	SQLglobal("history", &F);

	typename = "bigint";
	sql_find_subtype(&ctype, typename, 0, 0);
	SQLglobal("last_id", &sql->last_id);
	SQLglobal("rowcnt", &sql->rowcnt);
	return 0;
}

#define TRANS_ABORTED SQLSTATE(25005) "Current transaction is aborted (please ROLLBACK)\n"

str
handle_error(mvc *m, int pstatus, str msg)
{
	str new = 0, newmsg= MAL_SUCCEED;

	/* transaction already broken */
	if (m->type != Q_TRANS && pstatus < 0) {
		new = createException(SQL,"sql.execute",TRANS_ABORTED);
	} else if( GDKerrbuf && GDKerrbuf[0]){
		new = GDKstrdup(GDKerrbuf);
		GDKerrbuf[0] = 0;
	} else if( *m->errstr){
		new = GDKstrdup(m->errstr);
		m->errstr[0] = 0;
	}
	if( new && msg){
		newmsg = GDKzalloc( strlen(msg) + strlen(new) + 64);
		strcpy(newmsg, msg);
		/* strcat(newmsg,"!"); */
		strcat(newmsg,new);
		GDKfree(new);
		GDKfree(msg);
	} else
	if( msg)
		newmsg = msg;
	else
	if( new)
		newmsg = new;
	return newmsg;
}

str
SQLautocommit(mvc *m)
{
	str msg = MAL_SUCCEED;

	if (m->session->auto_commit && m->session->active) {
		if (mvc_status(m) < 0) {
			mvc_rollback(m, 0, NULL);
		} else if (mvc_commit(m, 0, NULL) < 0) {
			msg = handle_error(m, 0, 0);
			m->errstr[0] = 0;
		}
	}
	return msg;
}

void
SQLtrans(mvc *m)
{
	m->caching = m->cache;
	if (!m->session->active) {
		sql_session *s;

		mvc_trans(m);
		s = m->session;
		if (!s->schema) {
			if (s->schema_name)
				GDKfree(s->schema_name);
			s->schema_name = monet5_user_get_def_schema(m, m->user_id);
			assert(s->schema_name);
			s->schema = find_sql_schema(s->tr, s->schema_name);
			assert(s->schema);
		}
	}
}

#ifdef HAVE_EMBEDDED
extern char* createdb_inline;
#endif

str
SQLinitClient(Client c)
{
	mvc *m;
	str schema;
	str msg = MAL_SUCCEED;
	backend *be;
	bstream *bfd = NULL;
	stream *fd = NULL;
	static int maybeupgrade = 1;

#ifdef _SQL_SCENARIO_DEBUG
	fprintf(stderr, "#SQLinitClient\n");
#endif
	if (SQLinitialized == 0 && (msg = SQLprelude(NULL)) != MAL_SUCCEED)
		return msg;
	MT_lock_set(&sql_contextLock);
	WLRinit();
	/*
	 * Based on the initialization return value we can prepare a SQLinit
	 * string with all information needed to initialize the catalog
	 * based on the mandatory scripts to be executed.
	 */
	if (sqlinit) {		/* add sqlinit to the fdin stack */
		buffer *b = (buffer *) GDKmalloc(sizeof(buffer));
		size_t len = strlen(sqlinit);
		char* cbuf = _STRDUP(sqlinit);
		stream *buf;
		bstream *fdin;

<<<<<<< HEAD
		if( b == NULL)
			throw(SQL,"sql.initClient",SQLSTATE(HY001) MAL_MALLOC_FAIL);
=======
		if( b == NULL || cbuf == NULL) {
			GDKfree(b);
			GDKfree(cbuf);
			throw(SQL,"sql.initClient",MAL_MALLOC_FAIL);
		}

		buffer_init(b, cbuf, len);
		buf = buffer_rastream(b, "si");
		if( buf == NULL) {
			buffer_destroy(b);
			throw(SQL,"sql.initClient",MAL_MALLOC_FAIL);
		}

		fdin = bstream_create(buf, b->len);
		if( fdin == NULL) {
			buffer_destroy(b);
			throw(SQL,"sql.initClient",MAL_MALLOC_FAIL);
		}
>>>>>>> c714e750

		bstream_next(fdin);
		if( MCpushClientInput(c, fdin, 0, "") < 0)
			fprintf(stderr, "SQLinitClient:Could not switch client input stream");
	}
	if (c->sqlcontext == 0) {
		m = mvc_create(c->idx, 0, SQLdebug, c->fdin, c->fdout);
		if( m == NULL)
			throw(SQL,"sql.initClient",MAL_MALLOC_FAIL);
		global_variables(m, "monetdb", "sys");
		if (isAdministrator(c) || strcmp(c->scenario, "msql") == 0)	/* console should return everything */
			m->reply_size = -1;
		be = (void *) backend_create(m, c);
		if( be == NULL)
			throw(SQL,"sql.init", SQLSTATE(HY001) MAL_MALLOC_FAIL);
	} else {
		be = c->sqlcontext;
		m = be->mvc;
		mvc_reset(m, c->fdin, c->fdout, SQLdebug, NR_GLOBAL_VARS);
		backend_reset(be);
	}
	if (m->session->tr)
		reset_functions(m->session->tr);
#ifndef HAVE_EMBEDDED
	/* pass through credentials of the user if not console */
	schema = monet5_user_set_def_schema(m, c->user);
	if (!schema) {
		_DELETE(schema);
		throw(PERMD, "SQLinitClient", SQLSTATE(08004) "schema authorization error");
	}
	_DELETE(schema);
#else
	(void) schema;
#endif

	/*expect SQL text first */
	be->language = 'S';
	/* Set state, this indicates an initialized client scenario */
	c->state[MAL_SCENARIO_READER] = c;
	c->state[MAL_SCENARIO_PARSER] = c;
	c->state[MAL_SCENARIO_OPTIMIZE] = c;
	c->sqlcontext = be;

	initSQLreferences();
	/* initialize the database with predefined SQL functions */
	if (SQLnewcatalog == 0) {
		/* check whether table sys.systemfunctions exists: if
		 * it doesn't, this is probably a restart of the
		 * server after an incomplete initialization */
		sql_schema *s = mvc_bind_schema(m, "sys");
		sql_table *t = s ? mvc_bind_table(m, s, "systemfunctions") : NULL;
		if (t == NULL)
			SQLnewcatalog = 1;
	}
	if (SQLnewcatalog > 0) {
#ifdef HAVE_EMBEDDED
		(void) bfd;
		(void) fd;
		SQLnewcatalog = 0;
		maybeupgrade = 0;
		{
			size_t createdb_len = strlen(createdb_inline);
			buffer* createdb_buf;
			stream* createdb_stream;
			bstream* createdb_bstream;
			if ((createdb_buf = GDKmalloc(sizeof(buffer))) == NULL)
				throw(MAL, "createdb", MAL_MALLOC_FAIL);
			buffer_init(createdb_buf, createdb_inline, createdb_len);
			if ((createdb_stream = buffer_rastream(createdb_buf, "createdb.sql")) == NULL) {
				GDKfree(createdb_buf);
				throw(MAL, "createdb", MAL_MALLOC_FAIL);
			}
			if ((createdb_bstream = bstream_create(createdb_stream, createdb_len)) == NULL) {
				mnstr_destroy(createdb_stream);
				GDKfree(createdb_buf);
				throw(MAL, "createdb", MAL_MALLOC_FAIL);
			}
			if (bstream_next(createdb_bstream) >= 0)
				msg = SQLstatementIntern(c, &createdb_bstream->buf, "sql.init", TRUE, FALSE, NULL);
			else
				msg = createException(MAL, "createdb", SQLSTATE(42000) "Could not load inlined createdb script");

			bstream_destroy(createdb_bstream);
			GDKfree(createdb_buf);
			if (m->sa)
				sa_destroy(m->sa);
			m->sa = NULL;
		}

#else
		char path[PATHLENGTH];
		str fullname;

		SQLnewcatalog = 0;
		maybeupgrade = 0;
		snprintf(path, PATHLENGTH, "createdb");
		slash_2_dir_sep(path);
		fullname = MSP_locate_sqlscript(path, 1);
		if (fullname) {
			str filename = fullname;
			str p, n, newmsg= MAL_SUCCEED;
			fprintf(stdout, "# SQL catalog created, loading sql scripts once\n");
			do {
				p = strchr(filename, PATH_SEP);
				if (p)
					*p = '\0';
				if ((n = strrchr(filename, DIR_SEP)) == NULL) {
					n = filename;
				} else {
					n++;
				}
				fprintf(stdout, "# loading sql script: %s\n", n);
				fd = open_rastream(filename);
				if (p)
					filename = p + 1;

				if (fd) {
					size_t sz;
					sz = getFileSize(fd);
					if (sz > (size_t) 1 << 29) {
						mnstr_destroy(fd);
						newmsg = createException(MAL, "createdb", SQLSTATE(42000) "File %s too large to process", filename);
					} else {
						bfd = bstream_create(fd, sz == 0 ? (size_t) (128 * BLOCK) : sz);
						if (bfd && bstream_next(bfd) >= 0)
							newmsg = SQLstatementIntern(c, &bfd->buf, "sql.init", TRUE, FALSE, NULL);
						bstream_destroy(bfd);
					}
					if (m->sa)
						sa_destroy(m->sa);
					m->sa = NULL;
					if (newmsg){
						fprintf(stderr,"%s",newmsg);
						GDKfree(newmsg);
					}
				}
			} while (p);
			GDKfree(fullname);
		} else
			fprintf(stderr, "!could not read createdb.sql\n");
#endif
	} else {		/* handle upgrades */
		if (!m->sa)
			m->sa = sa_create();
		if (!m->sa) {
			msg = createException(MAL, "createdb", MAL_MALLOC_FAIL);
		} else if (maybeupgrade) {
			SQLupgrades(c,m);
		}
		maybeupgrade = 0;
	}
	MT_lock_unset(&sql_contextLock);
	fflush(stdout);
	fflush(stderr);

	/* send error from create scripts back to the first client */
	if (msg) {
		msg = handle_error(m, 0, msg);
		*m->errstr = 0;
		sqlcleanup(m, mvc_status(m));
	}
	return msg;
}

str
SQLresetClient(Client c)
{
	str msg = MAL_SUCCEED;

	if (c->sqlcontext == NULL)
		throw(SQL, "SQLexitClient", SQLSTATE(42000) "MVC catalogue not available");
	if (c->sqlcontext) {
		backend *be = c->sqlcontext;
		mvc *m = be->mvc;

		assert(m->session);
		if (m->session->auto_commit && m->session->active) {
			if (mvc_status(m) >= 0 && mvc_commit(m, 0, NULL) < 0)
				msg = handle_error(m, 0, 0);
		}
		if (m->session->active) {
			mvc_rollback(m, 0, NULL);
		}

		res_tables_destroy(m->results);
		m->results = NULL;

		mvc_destroy(m);
		backend_destroy(be);
		c->state[MAL_SCENARIO_OPTIMIZE] = NULL;
		c->state[MAL_SCENARIO_PARSER] = NULL;
		c->sqlcontext = NULL;
	}
	c->state[MAL_SCENARIO_READER] = NULL;
	return msg;
}

str
SQLexitClient(Client c)
{
	str err;
#ifdef _SQL_SCENARIO_DEBUG
	fprintf(stderr, "#SQLexitClient\n");
#endif
	if (SQLinitialized == FALSE)
		throw(SQL, "SQLexitClient", SQLSTATE(42000) "Catalogue not available");
	if ((err = SQLresetClient(c)) != MAL_SUCCEED)
		return err;
	MALexitClient(c);
	return MAL_SUCCEED;
}

/*
 * A statement received internally is simply appended for
 * execution
 */
str
SQLinitEnvironment(Client cntxt, MalBlkPtr mb, MalStkPtr stk, InstrPtr pci)
{
	str err;

	(void) mb;
	(void) stk;
	(void) pci;
	if ((err = SQLinitClient(cntxt)) == MAL_SUCCEED)
		cntxt->phase[MAL_SCENARIO_EXITCLIENT] = SQLexitClient;
	return err;
}


str
SQLstatement(Client cntxt, MalBlkPtr mb, MalStkPtr stk, InstrPtr pci)
{
	str *expr = getArgReference_str(stk, pci, 1);
	bit output = TRUE;

	(void) mb;
	if (pci->argc == 3)
		output = *getArgReference_bit(stk, pci, 2);

	return SQLstatementIntern(cntxt, expr, "SQLstatement", TRUE, output, NULL);
}

str
SQLcompile(Client cntxt, MalBlkPtr mb, MalStkPtr stk, InstrPtr pci)
{
	str *ret = getArgReference_str(stk, pci, 0);
	str *expr = getArgReference_str(stk, pci, 1);
	str msg;

	(void) mb;
	*ret = NULL;
	msg = SQLstatementIntern(cntxt, expr, "SQLcompile", FALSE, FALSE, NULL);
	if (msg == MAL_SUCCEED)
		*ret = _STRDUP("SQLcompile");
	return msg;
}

/*
 * Locate a file with SQL commands and execute it. For the time being a 1MB
 * file limit is implicitly imposed. If the file can not be located in the
 * script library, we assume it is sufficiently self descriptive.
 * (Respecting the file system context where the call is executed )
 */
str
SQLinclude(Client cntxt, MalBlkPtr mb, MalStkPtr stk, InstrPtr pci)
{
	stream *fd;
	bstream *bfd;
	str *name = getArgReference_str(stk, pci, 1);
	str msg = MAL_SUCCEED, fullname;
	str *expr;
	mvc *m;
	size_t sz;

	fullname = MSP_locate_sqlscript(*name, 0);
	if (fullname == NULL)
		fullname = *name;
	fd = open_rastream(fullname);
	if (mnstr_errnr(fd) == MNSTR_OPEN_ERROR) {
		mnstr_destroy(fd);
		throw(MAL, "sql.include", SQLSTATE(42000) "could not open file: %s\n", *name);
	}
	sz = getFileSize(fd);
	if (sz > (size_t) 1 << 29) {
		mnstr_destroy(fd);
		throw(MAL, "sql.include", SQLSTATE(42000) "file %s too large to process", fullname);
	}
	bfd = bstream_create(fd, sz == 0 ? (size_t) (128 * BLOCK) : sz);
	if (bstream_next(bfd) < 0) {
		bstream_destroy(bfd);
		throw(MAL, "sql.include", SQLSTATE(42000) "could not read %s\n", *name);
	}

	expr = &bfd->buf;
	msg = SQLstatementIntern(cntxt, expr, "sql.include", TRUE, FALSE, NULL);
	bstream_destroy(bfd);
	m = ((backend *) cntxt->sqlcontext)->mvc;
	if (m->sa)
		sa_destroy(m->sa);
	m->sa = NULL;
	(void) mb;
	return msg;
}

/*
 * The SQL reader collects a (sequence) of statements from the input
 * stream, but only when no unresolved 'nxt' character is visible.
 * In combination with SQLparser this ensures that all statements
 * are handled one by one.
 *
 * The SQLreader is called from two places: the SQL parser and
 * the MAL debugger.
 * The former only occurs during the parsing phase and the
 * second only during exection.
 * This means we can safely change the language setting for
 * the duration of these calls.
 */

/* #define _SQL_READER_DEBUG */
str
SQLreader(Client c)
{
	int go = TRUE;
	str msg = MAL_SUCCEED;
	int more = TRUE;
	int commit_done = FALSE;
	backend *be = (backend *) c->sqlcontext;
	bstream *in = c->fdin;
	int language = -1;
	mvc *m = NULL;
	int blocked = isa_block_stream(in->s);

	if (SQLinitialized == FALSE) {
		c->mode = FINISHCLIENT;
		return MAL_SUCCEED;
	}
	if (!be || c->mode <= FINISHCLIENT) {
#ifdef _SQL_READER_DEBUG
		fprintf(stderr, "#SQL client finished\n");
#endif
		c->mode = FINISHCLIENT;
		return MAL_SUCCEED;
	}
#ifdef _SQL_READER_DEBUG
	fprintf(stderr, "#SQLparser: start reading SQL %s %s\n", (be->console ? " from console" : ""), (blocked ? "Blocked read" : ""));
#endif
	language = be->language;	/* 'S' for SQL, 'D' from debugger */
	m = be->mvc;
	m->errstr[0] = 0;
	/*
	 * Continue processing any left-over input from the previous round.
	 */

#ifdef _SQL_READER_DEBUG
	fprintf(stderr, "#pos %d len %d eof %d \n", in->pos, in->len, in->eof);
#endif
	/*
	 * Distinguish between console reading and mclient connections.
	 */
	while (more) {
		more = FALSE;

		/* Different kinds of supported statements sequences
		   A;   -- single line                  s
		   A \n B;      -- multi line                   S
		   A; B;   -- compound single block     s
		   A;   -- many multi line
		   B \n C; -- statements in one block   S
		 */
		/* auto_commit on end of statement */
		if (m->scanner.mode == LINE_N && !commit_done) {
			msg = SQLautocommit(m);
			go = msg == MAL_SUCCEED;
			commit_done = TRUE;
		}

		if (go && in->pos >= in->len) {
			ssize_t rd;

			if (c->bak) {
#ifdef _SQL_READER_DEBUG
				fprintf(stderr, "#Switch to backup stream\n");
#endif
				in = c->fdin;
				blocked = isa_block_stream(in->s);
				m->scanner.rs = c->fdin;
				c->fdin->pos += c->yycur;
				c->yycur = 0;
			}
			if (in->eof || !blocked) {
				language = (be->console) ? 'S' : 0;

				/* The rules of auto_commit require us to finish
				   and start a transaction on the start of a new statement (s A;B; case) */
				if (!(m->emod & mod_debug) && !commit_done) {
					msg = SQLautocommit(m);
					go = msg == MAL_SUCCEED;
					commit_done = TRUE;
				}

				if (go && ((!blocked && mnstr_write(c->fdout, c->prompt, c->promptlength, 1) != 1) || mnstr_flush(c->fdout))) {
					go = FALSE;
					break;
				}
				in->eof = 0;
			}
			if (in->buf == NULL) {
				more = FALSE;
				go = FALSE;
			} else if (go && (rd = bstream_next(in)) <= 0) {
#ifdef _SQL_READER_DEBUG
				fprintf(stderr, "#rd %d  language %d eof %d\n", rd, language, in->eof);
#endif
				if (be->language == 'D' && in->eof == 0)
					return msg;

				if (rd == 0 && language !=0 && in->eof && !be->console) {
					/* we hadn't seen the EOF before, so just try again
					   (this time with prompt) */
					more = TRUE;
					continue;
				}
				go = FALSE;
				break;
			} else if (go && !be->console && language == 0) {
				if (in->buf[in->pos] == 's' && !in->eof) {
					while ((rd = bstream_next(in)) > 0)
						;
				}
				be->language = in->buf[in->pos++];
				if (be->language == 's') {
					be->language = 'S';
					m->scanner.mode = LINE_1;
				} else if (be->language == 'S') {
					m->scanner.mode = LINE_N;
				}
			}
#ifdef _SQL_READER_DEBUG
			fprintf(stderr, "#SQL blk:%s\n", in->buf + in->pos);
#endif
		}
	}
	if ( (c->stimeout && (GDKusec() - c->session) > c->stimeout) || !go || (strncmp(CURRENT(c), "\\q", 2) == 0)) {
		in->pos = in->len;	/* skip rest of the input */
		c->mode = FINISHCLIENT;
		return msg;
	}
	return msg;
}

/*
 * The SQL block is stored in the client input buffer, from which it
 * can be parsed by the SQL parser. The client structure contains
 * a small table of bounded tables. This should be reset before we
 * parse a new statement sequence.
 * Before we parse the sql statement, we look for any variable settings
 * for specific commands.
 * The most important one is to prepare code to be handled by the debugger.
 * The current analysis is simple and fulfills our short-term needs.
 * A future version may analyze the parameter settings in more detail.
 */

#define MAX_QUERY 	(64*1024*1024)

static int
caching(mvc *m)
{
	return m->caching;
}

static int
cachable(mvc *m, sql_rel *r)
{
	if (m->emode == m_prepare)	/* prepared plans are always cached */
		return 1;
	if (m->emode == m_plan)		/* we plan to display without execution */
		return 0;
	if (m->type == Q_TRANS )	/* m->type == Q_SCHEMA || cachable to make sure we have trace on alter statements  */
		return 0;
	/* we don't store queries with a large footprint */
	if(r && sa_size(m->sa) > MAX_QUERY) 
		return 0;
	return 1;
}

/*
 * The core part of the SQL interface, parse the query and
 * store away the template (non)optimized code in the query cache
 * and the MAL module
 */

str
SQLparser(Client c)
{
	bstream *in = c->fdin;
	stream *out = c->fdout;
	str msg = NULL;
	backend *be;
	mvc *m;
	int oldvtop, oldstop;
	int pstatus = 0;
	int err = 0, opt = 0;

	be = (backend *) c->sqlcontext;
	if (be == 0) {
		/* leave a message in the log */
		fprintf(stderr, "SQL state descriptor missing, cannot handle client!\n");
		/* stop here, instead of printing the exception below to the
		 * client in an endless loop */
		c->mode = FINISHCLIENT;
		throw(SQL, "SQLparser", SQLSTATE(42000) "State descriptor missing, aborting");
	}
	oldvtop = c->curprg->def->vtop;
	oldstop = c->curprg->def->stop;
	be->vtop = oldvtop;
#ifdef _SQL_PARSER_DEBUG
	fprintf(stderr, "#SQL compilation \n");
	fprintf(stderr,"debugger? %d(%d)\n", (int) be->mvc->emode, (int) be->mvc->emod);
#endif
	m = be->mvc;
	m->type = Q_PARSE;
	if (be->language != 'X')
		SQLtrans(m);
	pstatus = m->session->status;

	/* sqlparse needs sql allocator to be available.  It can be NULL at
	 * this point if this is a recursive call. */
	if (!m->sa)
		m->sa = sa_create();
	if (!m->sa) {
		c->mode = FINISHCLIENT;
		throw(SQL, "SQLparser", SQLSTATE(HY001) MAL_MALLOC_FAIL " for SQL allocator");
	}

	m->emode = m_normal;
	m->emod = mod_none;
	if (be->language == 'X') {
		int n = 0, v, off, len;

		if (strncmp(in->buf + in->pos, "export ", 7) == 0)
			n = sscanf(in->buf + in->pos + 7, "%d %d %d", &v, &off, &len);

		if (n == 2 || n == 3) {
			mvc_export_chunk(be, out, v, off, n == 3 ? len : m->reply_size);

			in->pos = in->len;	/* HACK: should use parsed length */
			return MAL_SUCCEED;
		}
		if (strncmp(in->buf + in->pos, "close ", 6) == 0) {
			res_table *t;

			v = (int) strtol(in->buf + in->pos + 6, NULL, 0);
			t = res_tables_find(m->results, v);
			if (t)
				m->results = res_tables_remove(m->results, t);
			in->pos = in->len;	/* HACK: should use parsed length */
			return MAL_SUCCEED;
		}
		if (strncmp(in->buf + in->pos, "release ", 8) == 0) {
			cq *q = NULL;

			v = (int) strtol(in->buf + in->pos + 8, NULL, 0);
			if ((q = qc_find(m->qc, v)) != NULL)
				 qc_delete(m->qc, q);
			in->pos = in->len;	/* HACK: should use parsed length */
			return MAL_SUCCEED;
		}
		if (strncmp(in->buf + in->pos, "auto_commit ", 12) == 0) {
			int commit;
			v = (int) strtol(in->buf + in->pos + 12, NULL, 10);
			commit = (!m->session->auto_commit && v);
			m->session->auto_commit = (v) != 0;
			m->session->ac_on_commit = m->session->auto_commit;
			if (m->session->active) {
				if (commit && mvc_commit(m, 0, NULL) < 0) {
					msg = createException(SQL, "COMMIT", SQLSTATE(42000) "Commit failed while enabling auto_commit");
				} else if (!commit && mvc_rollback(m, 0, NULL) < 0) {
					mnstr_printf(out, "!COMMIT: rollback failed while " "disabling auto_commit\n");
					msg = createException(SQL, "COMMIT", SQLSTATE(42000) "rollback failed while " "disabling auto_commit");
				}
			}
			in->pos = in->len;	/* HACK: should use parsed length */
			if (msg != NULL)
				goto finalize;
			return MAL_SUCCEED;
		}
		if (strncmp(in->buf + in->pos, "reply_size ", 11) == 0) {
			v = (int) strtol(in->buf + in->pos + 11, NULL, 10);
			if (v < -1) {
				msg = createException(SQL, "SQLparser", SQLSTATE(42000) "Reply_size cannot be negative");
				goto finalize;
			}
			m->reply_size = v;
			in->pos = in->len;	/* HACK: should use parsed length */
			return MAL_SUCCEED;
		}
		if (strncmp(in->buf + in->pos, "sizeheader", 10) == 0) {
			v = (int) strtol(in->buf + in->pos + 10, NULL, 10);
			m->sizeheader = v != 0;
			in->pos = in->len;	/* HACK: should use parsed length */
			return MAL_SUCCEED;
		}
		if (strncmp(in->buf + in->pos, "quit", 4) == 0) {
			c->mode = FINISHCLIENT;
			return MAL_SUCCEED;
		}
		msg = createException(SQL, "SQLparser", SQLSTATE(42000) "Unrecognized X command: %s\n", in->buf + in->pos);
		goto finalize;
	}
	if (be->language !='S') {
		msg = createException(SQL, "SQLparser", SQLSTATE(42000) "Unrecognized language prefix: %ci\n", be->language);
		goto finalize;
	}

	if ((err = sqlparse(m)) ||
	    /* Only forget old errors on transaction boundaries */
	    (mvc_status(m) && m->type != Q_TRANS) || !m->sym) {
		if (!err &&m->scanner.started)	/* repeat old errors, with a parsed query */
			err = mvc_status(m);
		if (err && *m->errstr) {
			if (strlen(m->errstr) > 6 && m->errstr[5] == '!')
				msg = createException(PARSE, "SQLparser", "%s", m->errstr);
			else
				msg = createException(PARSE, "SQLparser", SQLSTATE(42000) "%s", m->errstr);
			*m->errstr = 0;
		}
		if (m->sym)
			msg = handle_error(m, pstatus, msg);
		sqlcleanup(m, err);
		goto finalize;
	}
	assert(m->session->schema != NULL);
	/*
	 * We have dealt with the first parsing step and advanced the input reader
	 * to the next statement (if any).
	 * Now is the time to also perform the semantic analysis, optimize and
	 * produce code.
	 */
	be->q = NULL;
	if (m->emode == m_execute) {
		assert(m->sym->data.lval->h->type == type_int);
		be->q = qc_find(m->qc, m->sym->data.lval->h->data.i_val);
		if (!be->q) {
			err = -1;
			msg = createException(SQL, "EXEC", SQLSTATE(07003) "No prepared statement with id: %d\n", m->sym->data.lval->h->data.i_val);
			*m->errstr = 0;
			msg = handle_error(m, pstatus, msg);
			sqlcleanup(m, err);
			goto finalize;
		} else if (be->q->type != Q_PREPARE) {
			err = -1;
			msg = createException(SQL, "EXEC", SQLSTATE(07005) "Given handle id is not for a " "prepared statement: %d\n", m->sym->data.lval->h->data.i_val);
			*m->errstr = 0;
			msg = handle_error(m, pstatus, msg);
			sqlcleanup(m, err);
			goto finalize;
		}
		scanner_query_processed(&(m->scanner));
	} else if (caching(m) && cachable(m, NULL) && m->emode != m_prepare && (be->q = qc_match(m->qc, m->sym, m->args, m->argc, m->scanner.key ^ m->session->schema->base.id)) != NULL) {
		/* query template was found in the query cache */
		scanner_query_processed(&(m->scanner));
	} else {
		sql_rel *r;

		r = sql_symbol2relation(m, m->sym);

		if (!r || (err = mvc_status(m) && m->type != Q_TRANS && *m->errstr)) {
			if (strlen(m->errstr) > 6 && m->errstr[5] == '!')
				msg = createException(PARSE, "SQLparser", "%s", m->errstr);
			else
				msg = createException(PARSE, "SQLparser", SQLSTATE(42000) "%s", m->errstr);
			*m->errstr = 0;
			msg = handle_error(m, pstatus, msg);
			sqlcleanup(m, err);
			goto finalize;
		}

		if ((!caching(m) || !cachable(m, r)) && m->emode != m_prepare) {
			char *q = query_cleaned(QUERY(m->scanner));

			/* Query template should not be cached */
			scanner_query_processed(&(m->scanner));

			err = 0;
			if (backend_callinline(be, c) < 0 ||
			    backend_dumpstmt(be, c->curprg->def, r, 1, 0, q) < 0)
				err = 1;
			else opt = 1;
			GDKfree(q);
		} else {
			/* Add the query tree to the SQL query cache
			 * and bake a MAL program for it.
			 */
			char *q = query_cleaned(QUERY(m->scanner)), *escaped_q;
			char qname[IDLENGTH];
			be->q = NULL;
			if(!q) {
				err = 1;
				msg = createException(PARSE, "SQLparser", MAL_MALLOC_FAIL);
			}
			(void) snprintf(qname, IDLENGTH, "%c%d_%d", (m->emode == m_prepare?'p':'s'), m->qc->id++, m->qc->clientid);
			escaped_q = sql_escape_str(q);
			if(!escaped_q) {
				err = 1;
				msg = createException(PARSE, "SQLparser", MAL_MALLOC_FAIL);
			} else {
				be->q = qc_insert(m->qc, m->sa,	/* the allocator */
						  r,	/* keep relational query */
						  qname, /* its MAL name) */
						  m->sym,	/* the sql symbol tree */
						  m->args,	/* the argument list */
						  m->argc, m->scanner.key ^ m->session->schema->base.id,	/* the statement hash key */
						  m->emode == m_prepare ? Q_PREPARE : m->type,	/* the type of the statement */
						  escaped_q);
			}
			if(!be->q) {
				err = 1;
				msg = createException(PARSE, "SQLparser", MAL_MALLOC_FAIL);
			}
			GDKfree(q);
			scanner_query_processed(&(m->scanner));
			be->q->code = (backend_code) backend_dumpproc(be, c, be->q, r);
			if (!be->q->code)
				err = 1;
			be->q->stk = 0;

			/* passed over to query cache, used during dumpproc */
			m->sa = NULL;
			m->sym = NULL;
			/* register name in the namespace */
			be->q->name = putName(be->q->name);
		}
	}
	if (err)
		m->session->status = -10;
	if (err == 0) {
		/* no parsing error encountered, finalize the code of the query wrapper */
		if (be->q) {
			if (m->emode == m_prepare){
				/* For prepared queries, return a table with result set structure*/
				/* optimize the code block and rename it */
				err = mvc_export_prepare(m, c->fdout, be->q, "");
			} else if( m->emode == m_execute || m->emode == m_normal || m->emode == m_plan){
				/* call procedure generation (only in cache mode) */
				backend_call(be, c, be->q);
			}
		}

		pushEndInstruction(c->curprg->def);
		/* check the query wrapper for errors */
		chkTypes(c->usermodule, c->curprg->def, TRUE);

		/* in case we had produced a non-cachable plan, the optimizer should be called */
		if (opt ) {
			msg = SQLoptimizeQuery(c, c->curprg->def);

			if (msg != MAL_SUCCEED) {
				sqlcleanup(m, err);
				goto finalize;
			}
		}
		//printFunction(c->fdout, c->curprg->def, 0, LIST_MAL_ALL);
		/* we know more in this case than chkProgram(c->fdout, c->usermodule, c->curprg->def); */
		if (c->curprg->def->errors) {
			msg = c->curprg->def->errors;
			c->curprg->def->errors = 0;
			/* restore the state */
			MSresetInstructions(c->curprg->def, oldstop);
			freeVariables(c, c->curprg->def, NULL, oldvtop);
			if (msg == NULL && *m->errstr){
				if (strlen(m->errstr) > 6 && m->errstr[5] == '!')
					msg = createException(PARSE, "SQLparser", "%s", m->errstr);
				else
					msg = createException(PARSE, "SQLparser", SQLSTATE(M0M27) "Semantic errors %s", m->errstr);
				*m->errstr = 0;
			} else if(msg) {
				str newmsg;
				newmsg = createException(PARSE, "SQLparser", SQLSTATE(M0M27) "Semantic errors %s", msg);
				GDKfree(msg);
				msg = newmsg;
			}
		}
	}
finalize:
	if (msg)
		sqlcleanup(m, 0);
	return msg;
}

str
SQLengine(Client c)
{
	backend *be = (backend *) c->sqlcontext;
	return SQLengineIntern(c, be);
}

str
SQLCacheRemove(Client c, str nme)
{
	Symbol s;

#ifdef _SQL_CACHE_DEBUG
	fprintf(stderr, "#SQLCacheRemove %s\n", nme);
#endif

	s = findSymbolInModule(c->usermodule, nme);
	if (s == NULL)
		throw(MAL, "cache.remove", SQLSTATE(42000) "internal error, symbol missing\n");
	deleteSymbol(c->usermodule, s);
	return MAL_SUCCEED;
}

str
SQLcallback(Client c, str msg){
	if(msg &&  (strstr(msg, "MALexception") || strstr(msg,"GDKexception"))) {
		// massage the error to comply with SQL
		char *s;
		s= strchr(msg,(int)':');
		if (s ) 
			s= strchr(msg,(int)':');
		if( s){
			char newerr[1024];
			s++;
			strncpy(newerr, msg, s - msg);
			newerr[s-msg] = 0;
			snprintf(newerr + (s-msg), 1024 -(s-msg), SQLSTATE(HY020) "%s",s);
			GDKfree(msg);
			msg = GDKstrdup(newerr);
		}
	}
	if (msg) {
		/* remove exception decoration */
		char *m, *n, *p, *s;
		size_t l;

		m = p = msg;
		while (m && *m) {
			n = strchr(m, '\n');
			if (n)
				*n = 0;
			s = getExceptionMessageAndState(m);
			if (n) {
				*n++ = '\n';
				l = n - s;
			} else {
				l = strlen(s);
			}
			memmove(p, s, l);
			p += l;
			m = n;
		}
		*p = 0;
	}
	return MALcallback(c,msg);
}<|MERGE_RESOLUTION|>--- conflicted
+++ resolved
@@ -434,29 +434,24 @@
 		stream *buf;
 		bstream *fdin;
 
-<<<<<<< HEAD
-		if( b == NULL)
-			throw(SQL,"sql.initClient",SQLSTATE(HY001) MAL_MALLOC_FAIL);
-=======
 		if( b == NULL || cbuf == NULL) {
 			GDKfree(b);
 			GDKfree(cbuf);
-			throw(SQL,"sql.initClient",MAL_MALLOC_FAIL);
+			throw(SQL,"sql.initClient",SQLSTATE(HY001) MAL_MALLOC_FAIL);
 		}
 
 		buffer_init(b, cbuf, len);
 		buf = buffer_rastream(b, "si");
 		if( buf == NULL) {
 			buffer_destroy(b);
-			throw(SQL,"sql.initClient",MAL_MALLOC_FAIL);
+			throw(SQL,"sql.initClient",SQLSTATE(HY001) MAL_MALLOC_FAIL);
 		}
 
 		fdin = bstream_create(buf, b->len);
 		if( fdin == NULL) {
 			buffer_destroy(b);
-			throw(SQL,"sql.initClient",MAL_MALLOC_FAIL);
-		}
->>>>>>> c714e750
+			throw(SQL,"sql.initClient",SQLSTATE(HY001) MAL_MALLOC_FAIL);
+		}
 
 		bstream_next(fdin);
 		if( MCpushClientInput(c, fdin, 0, "") < 0)
