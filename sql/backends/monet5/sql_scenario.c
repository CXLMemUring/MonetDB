/*
 * This Source Code Form is subject to the terms of the Mozilla Public
 * License, v. 2.0.  If a copy of the MPL was not distributed with this
 * file, You can obtain one at http://mozilla.org/MPL/2.0/.
 *
 * Copyright 1997 - July 2008 CWI, August 2008 - 2020 MonetDB B.V.
 */

/*
 * (authors) N. Nes, M.L. Kersten
 * The SQL scenario implementation is a derivative of the MAL session scenario.
 *
 */
/*
 * Before we are can process SQL statements the global catalog
 * should be initialized. Thereafter, each time a client enters
 * we update its context descriptor to denote an SQL scenario.
 */
#include "monetdb_config.h"
#include "mal_backend.h"
#include "sql_scenario.h"
#include "sql_result.h"
#include "sql_gencode.h"
#include "sql_optimizer.h"
#include "sql_assert.h"
#include "sql_execute.h"
#include "sql_env.h"
#include "sql_mvc.h"
#include "sql_user.h"
#include "sql_datetime.h"
#include "sql_import.h"
#include "mal_io.h"
#include "mal_parser.h"
#include "mal_builder.h"
#include "mal_namespace.h"
#include "mal_debugger.h"
#include "mal_linker.h"
#include "bat5.h"
#include "wlc.h"
#include "wlr.h"
#include "msabaoth.h"
#include "gdk_time.h"
#include "optimizer.h"
#include "opt_prelude.h"
#include "opt_pipes.h"
#include "opt_mitosis.h"
#include <unistd.h>
#include "sql_upgrades.h"

#define MAX_SQL_MODULES 128
static int sql_modules = 0;
static str sql_module_name[MAX_SQL_MODULES] = {0};
static unsigned char *sql_module_code[MAX_SQL_MODULES] = {0};

void
sql_register(str name, unsigned char *code)
{
	assert (sql_modules < MAX_SQL_MODULES);
	sql_module_name[sql_modules] = name;
	sql_module_code[sql_modules] = code;
	sql_modules++;
}

static int SQLinitialized = 0;
static int SQLnewcatalog = 0;
int SQLdebug = 0;
static const char *sqlinit = NULL;
static MT_Lock sql_contextLock = MT_LOCK_INITIALIZER("sql_contextLock");

static void
monet5_freecode(int clientid, char *name)
{
	str msg;

	msg = SQLCacheRemove(MCgetClient(clientid), name);
	if (msg)
		freeException(msg);	/* do something with error? */
}

static str SQLinit(Client c);

str
//SQLprelude(void *ret)
SQLprelude(Client cntxt, MalBlkPtr mb, MalStkPtr stk, InstrPtr pci)
{
	str tmp;
	Scenario ms, s = getFreeScenario();

	(void) mb;
	(void) stk;
	(void) pci;
	if (!s)
		throw(MAL, "sql.start", SQLSTATE(42000) "out of scenario slots");
	sqlinit = GDKgetenv("sqlinit");
	*s = (struct SCENARIO) {
		.name = "S_Q_L",
		.language = "sql",
		.exitSystem = "SQLexit",
		.exitSystemCmd = SQLexit,
		.initClient = "SQLinitClient",
		.initClientCmd = SQLinitClient,
		.exitClient = "SQLexitClient",
		.exitClientCmd = SQLexitClient,
		.reader = "SQLreader",
		.readerCmd = SQLreader,
		.parser = "SQLparser",
		.parserCmd = SQLparser,
		.engine = "SQLengine",
		.engineCmd = SQLengine,
		.callback = "SQLcallback",
		.callbackCmd = SQLcallback,
	};
	ms = getFreeScenario();
	if (!ms)
		throw(MAL, "sql.start", SQLSTATE(42000) "out of scenario slots");

	*ms = (struct SCENARIO) {
		.name = "M_S_Q_L",
		.language = "msql",
		.exitSystem = "SQLexit",
		.exitSystemCmd = SQLexit,
		.initClient = "SQLinitClientFromMAL",
		.initClientCmd = SQLinitClientFromMAL,
		.exitClient = "SQLexitClient",
		.exitClientCmd = SQLexitClient,
		.reader = "MALreader",
		.readerCmd = MALreader,
		.parser = "MALparser",
		.parserCmd = MALparser,
		.optimizer = "MALoptimizer",
		.optimizerCmd = MALoptimizer,
		.engine = "MALengine",
		.engineCmd = MALengine,
		.callback = "MALcallback",
		.callbackCmd = MALcallback,
	};

	tmp = SQLinit(cntxt);
	if (tmp != MAL_SUCCEED) {
		TRC_CRITICAL(SQL_PARSER, "Fatal error during initialization: %s\n", tmp);
		if (!GDKembedded()) {
			freeException(tmp);
			if ((tmp = GDKerrbuf) && *tmp)
				TRC_CRITICAL(SQL_PARSER, SQLSTATE(42000) "GDK reported: %s\n", tmp);
			fflush(stderr);
			exit(1);
		} else {
			return tmp;
		}
	}
	if (!GDKembedded()) {
		fprintf(stdout, "# MonetDB/SQL module loaded\n");
		fflush(stdout);		/* make merovingian see this *now* */
	}
	if (GDKinmemory() || GDKembedded()) {
		s->name = "sql";
		ms->name = "msql";
		return MAL_SUCCEED;
	}
	/* only register availability of scenarios AFTER we are inited! */
	s->name = "sql";
	tmp = msab_marchScenario(s->name);
	if (tmp != NULL) {
		char *err = createException(MAL, "sql.start", "%s", tmp);
		free(tmp);
		return err;
	}
	ms->name = "msql";
	tmp = msab_marchScenario(ms->name);
	if (tmp != NULL) {
		char *err = createException(MAL, "sql.start", "%s", tmp);
		free(tmp);
		return err;
	}
	return MAL_SUCCEED;
}

str
SQLexit(Client c)
{
	(void) c;		/* not used */
	MT_lock_set(&sql_contextLock);
	if (SQLinitialized) {
		mvc_exit();
		SQLinitialized = FALSE;
	}
	MT_lock_unset(&sql_contextLock);
	return MAL_SUCCEED;
}

str
SQLepilogue(void *ret)
{
	char *s = "sql", *m = "msql";
	str res;

	(void) ret;
	(void) SQLexit(NULL);
	/* this function is never called, but for the style of it, we clean
	 * up our own mess */
	if (!GDKinmemory() && !GDKembedded()) {
		res = msab_retreatScenario(m);
		if (!res)
			res = msab_retreatScenario(s);
		if (res != NULL) {
			char *err = createException(MAL, "sql.start", "%s", res);
			free(res);
			return err;
		}
	}
	/* return scenarios */
	Scenario sc = findScenario(s);
	if (sc)
		sc->name = NULL;
	sc = findScenario(m);
	if (sc)
		sc->name = NULL;
	return MAL_SUCCEED;
}

static char*
SQLprepareClient(Client c, int login)
{
	mvc *m = NULL;
	backend *be = NULL;
	str msg = MAL_SUCCEED;

	if (c->sqlcontext == 0) {
		sql_allocator *sa = sa_create(NULL);
		if (sa == NULL) {
			msg = createException(SQL,"sql.initClient", SQLSTATE(HY013) MAL_MALLOC_FAIL);
			goto bailout;
		}
		m = mvc_create(sa, c->idx, SQLdebug, c->fdin, c->fdout);
		if (m == NULL) {
			msg = createException(SQL,"sql.initClient", SQLSTATE(HY013) MAL_MALLOC_FAIL);
			goto bailout;
		}
		if (c->scenario && strcmp(c->scenario, "msql") == 0)
			m->reply_size = -1;
		be = (void *) backend_create(m, c);
		if ( be == NULL) {
			mvc_destroy(m);
			msg = createException(SQL,"sql.initClient", SQLSTATE(HY013) MAL_MALLOC_FAIL);
			goto bailout;
		}
	} else {
		be = c->sqlcontext;
		m = be->mvc;
		/* Only reset if there is no active transaction which
		 * can happen when we combine sql.init with msql.
		*/
		if (m->session->tr->active)
			return NULL;
		if (mvc_reset(m, c->fdin, c->fdout, SQLdebug) < 0) {
			msg = createException(SQL,"sql.initClient", SQLSTATE(HY013) MAL_MALLOC_FAIL);
			goto bailout;
		}
		backend_reset(be);
	}
	if (m->session->tr)
		reset_functions(m->session->tr);
	if (login) {
		str schema = monet5_user_set_def_schema(m, c->user);
		if (!schema) {
			msg = createException(PERMD,"sql.initClient", SQLSTATE(08004) "Schema authorization error");
			goto bailout;
		}
		_DELETE(schema);
	}

bailout:
	/* expect SQL text first */
	if (be)
		be->language = 'S';
	/* Set state, this indicates an initialized client scenario */
	c->state[MAL_SCENARIO_READER] = c;
	c->state[MAL_SCENARIO_PARSER] = c;
	c->state[MAL_SCENARIO_OPTIMIZE] = c;
	c->sqlcontext = be;
	if (msg)
		c->mode = FINISHCLIENT;
	return msg;
}

str
SQLresetClient(Client c)
{
	str msg = MAL_SUCCEED, other = MAL_SUCCEED;

	if (c->sqlcontext == NULL)
		throw(SQL, "SQLexitClient", SQLSTATE(42000) "MVC catalogue not available");
	if (c->sqlcontext) {
		sql_allocator *pa = NULL;
		backend *be = c->sqlcontext;
		mvc *m = be->mvc;

		assert(m->session);
		if (m->session->auto_commit && m->session->tr->active) {
			if (mvc_status(m) >= 0)
				msg = mvc_commit(m, 0, NULL, false);
		}
		if (m->session->tr->active)
			other = mvc_rollback(m, 0, NULL, false);

		res_tables_destroy(be->results);
		be->results = NULL;

		pa = m->pa;
		mvc_destroy(m);
		backend_destroy(be);
		c->state[MAL_SCENARIO_OPTIMIZE] = NULL;
		c->state[MAL_SCENARIO_PARSER] = NULL;
		c->sqlcontext = NULL;
		sa_destroy(pa);
	}
	c->state[MAL_SCENARIO_READER] = NULL;
	if (other && !msg)
		msg = other;
	else if (other && msg)
		freeException(other);
	return msg;
}

MT_Id sqllogthread, idlethread;

static str
SQLinit(Client c)
{
	const char *debug_str = GDKgetenv("sql_debug");
	char *msg = MAL_SUCCEED, *other = MAL_SUCCEED;
	bool readonly = GDKgetenv_isyes("gdk_readonly");
	bool single_user = GDKgetenv_isyes("gdk_single_user");
	static int maybeupgrade = 1;
	backend *be = NULL;
	mvc *m = NULL;
	sql_allocator *sa = NULL;

	MT_lock_set(&sql_contextLock);

	if (SQLinitialized) {
		MT_lock_unset(&sql_contextLock);
		return MAL_SUCCEED;
	}

	be_funcs = (backend_functions) {
		.fcode = &monet5_freecode,
		.fresolve_function = &monet5_resolve_function,
	};
	monet5_user_init(&be_funcs);

	if (debug_str)
		SQLdebug = strtol(debug_str, NULL, 10);
	if (single_user)
		SQLdebug |= 64;
	if (readonly)
		SQLdebug |= 32;

	if (!(sa = sa_create(NULL))) {
		MT_lock_unset(&sql_contextLock);
		throw(SQL,"sql.init",SQLSTATE(HY013) MAL_MALLOC_FAIL);
	}
	if ((SQLnewcatalog = mvc_init(sa, SQLdebug, GDKinmemory() ? store_mem : store_bat, readonly, single_user)) < 0) {
		MT_lock_unset(&sql_contextLock);
		throw(SQL, "SQLinit", SQLSTATE(42000) "Catalogue initialization failed");
	}
	SQLinitialized = TRUE;
	sqlinit = GDKgetenv("sqlinit");
	if (sqlinit) {		/* add sqlinit to the fdin stack */
		buffer *b = (buffer *) GDKmalloc(sizeof(buffer));
		size_t len = strlen(sqlinit);
		char* cbuf = _STRDUP(sqlinit);
		stream *buf;
		bstream *fdin;

		if ( b == NULL || cbuf == NULL) {
			MT_lock_unset(&sql_contextLock);
			GDKfree(b);
			GDKfree(cbuf);
			throw(SQL,"sql.init",SQLSTATE(HY013) MAL_MALLOC_FAIL);
		}

		buffer_init(b, cbuf, len);
		buf = buffer_rastream(b, "si");
		if ( buf == NULL) {
			MT_lock_unset(&sql_contextLock);
			buffer_destroy(b);
			throw(SQL,"sql.init",SQLSTATE(HY013) MAL_MALLOC_FAIL);
		}

		fdin = bstream_create(buf, b->len);
		if ( fdin == NULL) {
			MT_lock_unset(&sql_contextLock);
			buffer_destroy(b);
			throw(SQL,"sql.init",SQLSTATE(HY013) MAL_MALLOC_FAIL);
		}

		bstream_next(fdin);
		if ( MCpushClientInput(c, fdin, 0, "") < 0)
			TRC_ERROR(SQL_PARSER, "Could not switch client input stream\n");
	}
	if ((msg = SQLprepareClient(c, 0)) != NULL) {
		MT_lock_unset(&sql_contextLock);
		TRC_INFO(SQL_PARSER, "%s\n", msg);
		return msg;
	}
	be = c->sqlcontext;
	m = be->mvc;
	/* initialize the database with predefined SQL functions */
	if (SQLnewcatalog == 0) {
		/* check whether table sys.systemfunctions exists: if
		 * it doesn't, this is probably a restart of the
		 * server after an incomplete initialization */
		sql_schema *s = mvc_bind_schema(m, "sys");
		sql_table *t = s ? mvc_bind_table(m, s, "systemfunctions") : NULL;
		if (t == NULL)
			SQLnewcatalog = 1;
	}
	if (SQLnewcatalog > 0) {
		SQLnewcatalog = 0;
		maybeupgrade = 0;

		for (int i = 0; i < sql_modules && !msg; i++) {
#ifdef HAVE_HGE
			if (!have_hge) {
				if (strstr(sql_module_name[i], "_hge"))
					continue;
			}
#endif
			char *createdb_inline = (char*)sql_module_code[i];

			msg = SQLstatementIntern(c, &createdb_inline, "sql.init", TRUE, FALSE, NULL);
			if (m->sa)
				sa_destroy(m->sa);
			m->sa = NULL;

		}
		/* 99_system.sql */
		if (!msg) {
			char *createdb_inline = " \
				create trigger system_update_schemas after update on sys.schemas for each statement call sys_update_schemas(); \
				create trigger system_update_tables after update on sys._tables for each statement call sys_update_tables(); \
				update sys.functions set system = true; \
				create view sys.systemfunctions as select id as function_id from sys.functions where system; \
				grant select on sys.systemfunctions to public; \
				update sys._tables set system = true; \
				update sys.schemas set system = true; \
				UPDATE sys.types     SET schema_id = (SELECT id FROM sys.schemas WHERE name = 'sys') WHERE schema_id = 0 AND schema_id NOT IN (SELECT id from sys.schemas); \
				UPDATE sys.functions SET schema_id = (SELECT id FROM sys.schemas WHERE name = 'sys') WHERE schema_id = 0 AND schema_id NOT IN (SELECT id from sys.schemas); \
				";
			msg = SQLstatementIntern(c, &createdb_inline, "sql.init", TRUE, FALSE, NULL);
			if (m->sa)
				sa_destroy(m->sa);
			m->sa = NULL;
		}
		/* Commit after all the startup scripts have been processed */
		assert(m->session->tr->active);
		if (mvc_status(m) < 0 || msg)
			other = mvc_rollback(m, 0, NULL, false);
		else
			other = mvc_commit(m, 0, NULL, false);

		if (other && !msg) /* 'msg' variable might be set or not, as well as 'other'. Throw the earliest one */
			msg = other;
		else if (other)
			freeException(other);
		if (msg)
			TRC_INFO(SQL_PARSER, "%s\n", msg);
	} else {		/* handle upgrades */
		if (!m->sa)
			m->sa = sa_create(m->pa);
		if (!m->sa) {
			msg = createException(MAL, "createdb", SQLSTATE(HY013) MAL_MALLOC_FAIL);
		} else if (maybeupgrade) {
			if ((msg = SQLtrans(m)) == MAL_SUCCEED) {
				int res = SQLupgrades(c, m);
				/* Commit at the end of the upgrade */
				assert(m->session->tr->active);
				if (mvc_status(m) < 0 || res)
					msg = mvc_rollback(m, 0, NULL, false);
				else
					msg = mvc_commit(m, 0, NULL, false);
			}
		}
		maybeupgrade = 0;
	}
	fflush(stdout);
	fflush(stderr);

	/* send error from create scripts back to the first client */
	if (msg) {
		msg = handle_error(m, 0, msg);
		*m->errstr = 0;
		sqlcleanup(be, mvc_status(m));
	}

	other = SQLresetClient(c);
	MT_lock_unset(&sql_contextLock);
	if (other && !msg) /* 'msg' variable might be set or not, as well as 'other'. Throw the earliest one */
		msg = other;
	else if (other)
		freeException(other);
	if (msg != MAL_SUCCEED)
		return msg;

	if (GDKinmemory())
		return MAL_SUCCEED;

	if ((sqllogthread = THRcreate((void (*)(void *)) mvc_logmanager, NULL, MT_THR_DETACHED, "logmanager")) == 0) {
		throw(SQL, "SQLinit", SQLSTATE(42000) "Starting log manager failed");
	}
	if (!(SQLdebug&1024)) {
		if ((idlethread = THRcreate((void (*)(void *)) mvc_idlemanager, NULL, MT_THR_DETACHED, "idlemanager")) == 0) {
			throw(SQL, "SQLinit", SQLSTATE(42000) "Starting idle manager failed");
		}
	}
	if ( wlc_state == WLC_STARTUP)
		return WLCinit();
	return MAL_SUCCEED;
}

#define TRANS_ABORTED SQLSTATE(25005) "Current transaction is aborted (please ROLLBACK)\n"

str
handle_error(mvc *m, int pstatus, str msg)
{
	str new = 0, newmsg= MAL_SUCCEED;

	/* transaction already broken */
	if (m->type != Q_TRANS && pstatus < 0) {
		new = createException(SQL,"sql.execute",TRANS_ABORTED);
	} else if ( GDKerrbuf && GDKerrbuf[0]){
		new = GDKstrdup(GDKerrbuf);
		GDKerrbuf[0] = 0;
	} else if ( *m->errstr){
		new = GDKstrdup(m->errstr);
		m->errstr[0] = 0;
	}
	if ( new && msg){
		newmsg = GDKzalloc( strlen(msg) + strlen(new) + 64);
		if (newmsg == NULL) {
			newmsg = createException(SQL, "sql.execute", SQLSTATE(HY013) MAL_MALLOC_FAIL);
		} else {
			strcpy(newmsg, msg);
			/* strcat(newmsg,"!"); */
			strcat(newmsg,new);
		}
		freeException(new);
		freeException(msg);
	} else
	if ( msg)
		newmsg = msg;
	else
	if ( new)
		newmsg = new;
	return newmsg;
}

str
SQLautocommit(mvc *m)
{
	str msg = MAL_SUCCEED;

	if (m->session->auto_commit && m->session->tr->active) {
		if (mvc_status(m) < 0) {
			msg = mvc_rollback(m, 0, NULL, false);
		} else {
			msg = mvc_commit(m, 0, NULL, false);
		}
	}
	return msg;
}

str
SQLtrans(mvc *m)
{
	if (!m->session->tr->active) {
		sql_session *s;

		if (mvc_trans(m) < 0)
			throw(SQL, "sql.trans", SQLSTATE(HY013) MAL_MALLOC_FAIL);
		s = m->session;
		if (!s->schema) {
			if (s->schema_name)
				GDKfree(s->schema_name);
			s->schema_name = monet5_user_get_def_schema(m, m->user_id);
			if (!s->schema_name) {
				mvc_cancel_session(m);
				throw(SQL, "sql.trans", SQLSTATE(HY013) MAL_MALLOC_FAIL);
			}
			assert(s->schema_name);
			s->schema = find_sql_schema(s->tr, s->schema_name);
			assert(s->schema);
		}
	}
	return MAL_SUCCEED;
}

str
SQLinitClient(Client c)
{
	str msg = MAL_SUCCEED;

	MT_lock_set(&sql_contextLock);
	if (SQLinitialized == 0) {
		MT_lock_unset(&sql_contextLock);
		throw(SQL, "SQLinitClient", SQLSTATE(42000) "Catalogue not available");
	}
	msg = SQLprepareClient(c, !GDKembedded());
	MT_lock_unset(&sql_contextLock);
	return msg;
}

str
SQLinitClientFromMAL(Client c)
{
	str msg = MAL_SUCCEED;

	if ((msg = SQLinitClient(c)) != MAL_SUCCEED) {
		c->mode = FINISHCLIENT;
		return msg;
	}

	mvc* m = ((backend*) c->sqlcontext)->mvc;

	/* Crucial step:
	 * MAL scripts that interact with the sql module
	 * must have a properly initialized transaction.
	 */
	if ((msg = SQLtrans(m)) != MAL_SUCCEED) {
		c->mode = FINISHCLIENT;
		return msg;
	}
	return msg;
}

str
SQLexitClient(Client c)
{
	str err;

	MT_lock_set(&sql_contextLock);
	if (SQLinitialized == FALSE) {
		MT_lock_unset(&sql_contextLock);
		throw(SQL, "SQLexitClient", SQLSTATE(42000) "Catalogue not available");
	}
	err = SQLresetClient(c);
	MT_lock_unset(&sql_contextLock);
	if (err != MAL_SUCCEED)
		return err;
	MALexitClient(c);
	return MAL_SUCCEED;
}

str
SQLstatement(Client cntxt, MalBlkPtr mb, MalStkPtr stk, InstrPtr pci)
{
	str *expr = getArgReference_str(stk, pci, 1);
	bit output = TRUE;

	(void) mb;
	if (pci->argc == 3)
		output = *getArgReference_bit(stk, pci, 2);

	return SQLstatementIntern(cntxt, expr, "SQLstatement", TRUE, output, NULL);
}

str
SQLcompile(Client cntxt, MalBlkPtr mb, MalStkPtr stk, InstrPtr pci)
{
	str *ret = getArgReference_str(stk, pci, 0);
	str *expr = getArgReference_str(stk, pci, 1);
	str msg;

	(void) mb;
	*ret = NULL;
	if ((msg = SQLstatementIntern(cntxt, expr, "SQLcompile", FALSE, FALSE, NULL)) != MAL_SUCCEED)
		return msg;
	if ((*ret = _STRDUP("SQLcompile")) == NULL)
		throw(SQL,"sql.compile",SQLSTATE(HY013) MAL_MALLOC_FAIL);
	return MAL_SUCCEED;
}

/*
 * Locate a file with SQL commands and execute it. For the time being a 1MB
 * file limit is implicitly imposed. If the file can not be located in the
 * script library, we assume it is sufficiently self descriptive.
 * (Respecting the file system context where the call is executed )
 */
str
SQLinclude(Client cntxt, MalBlkPtr mb, MalStkPtr stk, InstrPtr pci)
{
	stream *fd;
	bstream *bfd;
	str *name = getArgReference_str(stk, pci, 1);
	str msg = MAL_SUCCEED, fullname;
	str *expr;
	mvc *m;
	size_t sz;

	fullname = MSP_locate_sqlscript(*name, 0);
	if (fullname == NULL)
		fullname = *name;
	fd = open_rastream(fullname);
	if (mnstr_errnr(fd) == MNSTR_OPEN_ERROR) {
		close_stream(fd);
		throw(MAL, "sql.include", SQLSTATE(42000) "could not open file: %s\n", *name);
	}
	sz = getFileSize(fd);
	if (sz > (size_t) 1 << 29) {
		close_stream(fd);
		throw(MAL, "sql.include", SQLSTATE(42000) "file %s too large to process", fullname);
	}
	if ((bfd = bstream_create(fd, sz == 0 ? (size_t) (128 * BLOCK) : sz)) == NULL) {
		close_stream(fd);
		throw(MAL, "sql.include", SQLSTATE(HY013) MAL_MALLOC_FAIL);
	}
	if (bstream_next(bfd) < 0) {
		bstream_destroy(bfd);
		throw(MAL, "sql.include", SQLSTATE(42000) "could not read %s\n", *name);
	}

	expr = &bfd->buf;
	msg = SQLstatementIntern(cntxt, expr, "sql.include", TRUE, FALSE, NULL);
	bstream_destroy(bfd);
	m = ((backend *) cntxt->sqlcontext)->mvc;
	if (m->sa)
		sa_destroy(m->sa);
	m->sa = NULL;
	(void) mb;
	return msg;
}

/*
 * The SQL reader collects a (sequence) of statements from the input
 * stream, but only when no unresolved 'nxt' character is visible.
 * In combination with SQLparser this ensures that all statements
 * are handled one by one.
 *
 * The SQLreader is called from two places: the SQL parser and
 * the MAL debugger.
 * The former only occurs during the parsing phase and the
 * second only during exection.
 * This means we can safely change the language setting for
 * the duration of these calls.
 */

str
SQLreader(Client c)
{
	bool go = true;
	str msg = MAL_SUCCEED;
	bool more = true;
	bool commit_done = false;
	backend *be = (backend *) c->sqlcontext;
	bstream *in = c->fdin;
	int language = -1;
	mvc *m = NULL;
	bool blocked = isa_block_stream(in->s);
	int isSQLinitialized;

	MT_lock_set(&sql_contextLock);
	isSQLinitialized = SQLinitialized;
	MT_lock_unset(&sql_contextLock);

	if (isSQLinitialized == FALSE) {
		c->mode = FINISHCLIENT;
		return MAL_SUCCEED;
	}
	if (!be || c->mode <= FINISHCLIENT) {
		c->mode = FINISHCLIENT;
		return MAL_SUCCEED;
	}
	language = be->language;	/* 'S' for SQL, 'D' from debugger */
	m = be->mvc;
	m->errstr[0] = 0;
	/*
	 * Continue processing any left-over input from the previous round.
	 */

	while (more) {
		more = false;

		/* Different kinds of supported statements sequences
		   A;   -- single line                  s
		   A \n B;      -- multi line                   S
		   A; B;   -- compound single block     s
		   A;   -- many multi line
		   B \n C; -- statements in one block   S
		 */
		/* auto_commit on end of statement */
		if (language != 'D' && m->scanner.mode == LINE_N && !commit_done) {
			msg = SQLautocommit(m);
			go = msg == MAL_SUCCEED;
			commit_done = true;
		}

		if (go && in->pos >= in->len) {
			ssize_t rd;

			if (c->bak) {
				in = c->fdin;
				blocked = isa_block_stream(in->s);
				m->scanner.rs = c->fdin;
				c->fdin->pos += c->yycur;
				c->yycur = 0;
			}
			if (in->eof || !blocked) {
				if (language != 'D')
					language = 0;

				/* The rules of auto_commit require us to finish
				   and start a transaction on the start of a new statement (s A;B; case) */
				if (language != 'D' && !(m->emod & mod_debug) && !commit_done) {
					msg = SQLautocommit(m);
					go = msg == MAL_SUCCEED;
					commit_done = true;
				}

				if (go && ((!blocked && mnstr_write(c->fdout, c->prompt, c->promptlength, 1) != 1) || mnstr_flush(c->fdout))) {
					go = false;
					break;
				}
				in->eof = false;
			}
			if (in->buf == NULL) {
				more = false;
				go = false;
			} else if (go && (rd = bstream_next(in)) <= 0) {
				if (be->language == 'D' && !in->eof) {
					in->pos++;// skip 's' or 'S'
					return msg;
				}

				if (rd == 0 && language !=0 && in->eof) {
					/* we hadn't seen the EOF before, so just try again
					   (this time with prompt) */
					more = true;
					continue;
				}
				go = false;
				break;
			} else if (go && language == 0) {
				if (in->buf[in->pos] == 's' && !in->eof) {
					while ((rd = bstream_next(in)) > 0)
						;
				}
				be->language = in->buf[in->pos++];
				if (be->language == 's') {
					be->language = 'S';
					m->scanner.mode = LINE_1;
				} else if (be->language == 'S') {
					m->scanner.mode = LINE_N;
				}
			} else if (go && language == 'D' && !in->eof) {
				in->pos++;// skip 's' or 'S'
			}
		}
	}
	if ( (c->sessiontimeout && (GDKusec() - c->session) > c->sessiontimeout) || !go || (strncmp(CURRENT(c), "\\q", 2) == 0)) {
		in->pos = in->len;	/* skip rest of the input */
		c->mode = FINISHCLIENT;
		return msg;
	}
	return msg;
}

/*
 * The SQL block is stored in the client input buffer, from which it
 * can be parsed by the SQL parser. The client structure contains
 * a small table of bounded tables. This should be reset before we
 * parse a new statement sequence.
 * Before we parse the sql statement, we look for any variable settings
 * for specific commands.
 * The most important one is to prepare code to be handled by the debugger.
 * The current analysis is simple and fulfills our short-term needs.
 * A future version may analyze the parameter settings in more detail.
 */

#define MAX_QUERY 	(64*1024*1024)

str
SQLparser(Client c)
{
	bstream *in = c->fdin;
	stream *out = c->fdout;
	str msg = NULL;
	backend *be;
	mvc *m;
	int oldvtop, oldstop;
	int pstatus = 0;
	int err = 0, opt, preparedid = -1;

	c->query = NULL;
	be = (backend *) c->sqlcontext;
	if (be == 0) {
		/* leave a message in the log */
		TRC_ERROR(SQL_PARSER, "SQL state description is missing, cannot handle client!\n");
		/* stop here, instead of printing the exception below to the
		 * client in an endless loop */
		c->mode = FINISHCLIENT;
		throw(SQL, "SQLparser", SQLSTATE(42000) "State descriptor missing, aborting");
	}
	oldvtop = c->curprg->def->vtop;
	oldstop = c->curprg->def->stop;
	be->vtop = oldvtop;
	m = be->mvc;
	m->type = Q_PARSE;
	if (be->language != 'X') {
		if ((msg = SQLtrans(m)) != MAL_SUCCEED) {
			c->mode = FINISHCLIENT;
			return msg;
		}
	}
	pstatus = m->session->status;

	/* sqlparse needs sql allocator to be available.  It can be NULL at
	 * this point if this is a recursive call. */
	if (!m->sa)
		m->sa = sa_create(m->pa);
	if (!m->sa) {
		c->mode = FINISHCLIENT;
		throw(SQL, "SQLparser", SQLSTATE(HY013) MAL_MALLOC_FAIL " for SQL allocator");
	}
	if (eb_savepoint(&m->sa->eb)) {
		sa_reset(m->sa);

		throw(SQL, "SQLparser", SQLSTATE(HY001) MAL_MALLOC_FAIL " for SQL allocator");
	}
	opt = 0;

	m->emode = m_normal;
	m->emod = mod_none;
	if (be->language == 'X') {
		int n = 0, v, off, len;

		if (strncmp(in->buf + in->pos, "export ", 7) == 0)
			n = sscanf(in->buf + in->pos + 7, "%d %d %d", &v, &off, &len);

		if (n == 2 || n == 3) {
			if (n == 2)
				len = m->reply_size;
			if (mvc_export_chunk(be, out, v, off, len < 0 ? BUN_NONE : (BUN) len)) {
				msg = createException(SQL, "SQLparser", SQLSTATE(45000) "Result set construction failed");
				goto finalize;
			}

			in->pos = in->len;	/* HACK: should use parsed length */
			return MAL_SUCCEED;
		}
		if (strncmp(in->buf + in->pos, "close ", 6) == 0) {
			res_table *t;

			v = (int) strtol(in->buf + in->pos + 6, NULL, 0);
			t = res_tables_find(be->results, v);
			if (t)
				be->results = res_tables_remove(be->results, t);
			in->pos = in->len;	/* HACK: should use parsed length */
			return MAL_SUCCEED;
		}
		if (strncmp(in->buf + in->pos, "release ", 8) == 0) {
			cq *q = NULL;

			v = (int) strtol(in->buf + in->pos + 8, NULL, 0);
			if ((q = qc_find(m->qc, v)) != NULL)
				 qc_delete(m->qc, q);
			in->pos = in->len;	/* HACK: should use parsed length */
			return MAL_SUCCEED;
		}
		if (strncmp(in->buf + in->pos, "auto_commit ", 12) == 0) {
			int commit;
			v = (int) strtol(in->buf + in->pos + 12, NULL, 10);
			commit = (!m->session->auto_commit && v);
			m->session->auto_commit = (v) != 0;
			m->session->ac_on_commit = m->session->auto_commit;
			if (m->session->tr->active) {
				if (commit) {
					msg = mvc_commit(m, 0, NULL, true);
				} else {
					msg = mvc_rollback(m, 0, NULL, true);
				}
			}
			in->pos = in->len;	/* HACK: should use parsed length */
			if (msg != NULL)
				goto finalize;
			return MAL_SUCCEED;
		}
		if (strncmp(in->buf + in->pos, "reply_size ", 11) == 0) {
			v = (int) strtol(in->buf + in->pos + 11, NULL, 10);
			if (v < -1) {
				msg = createException(SQL, "SQLparser", SQLSTATE(42000) "Reply_size cannot be negative");
				goto finalize;
			}
			m->reply_size = v;
			in->pos = in->len;	/* HACK: should use parsed length */
			return MAL_SUCCEED;
		}
		if (strncmp(in->buf + in->pos, "sizeheader", 10) == 0) {
			v = (int) strtol(in->buf + in->pos + 10, NULL, 10);
			be->sizeheader = v != 0;
			in->pos = in->len;	/* HACK: should use parsed length */
			return MAL_SUCCEED;
		}
		if (strncmp(in->buf + in->pos, "quit", 4) == 0) {
			c->mode = FINISHCLIENT;
			return MAL_SUCCEED;
		}
		msg = createException(SQL, "SQLparser", SQLSTATE(42000) "Unrecognized X command: %s\n", in->buf + in->pos);
		goto finalize;
	}
	if (be->language !='S') {
		msg = createException(SQL, "SQLparser", SQLSTATE(42000) "Unrecognized language prefix: %ci\n", be->language);
		in->pos = in->len;	/* skip rest of the input */
		c->mode = FINISHCLIENT; /* and disconnect, as client doesn't respect the mapi protocol */
		goto finalize;
	}

	if ((err = sqlparse(m)) ||
	    /* Only forget old errors on transaction boundaries */
	    (mvc_status(m) && m->type != Q_TRANS) || !m->sym) {
		if (!err &&m->scanner.started)	/* repeat old errors, with a parsed query */
			err = mvc_status(m);
		if (err && *m->errstr) {
			if (strlen(m->errstr) > 6 && m->errstr[5] == '!')
				msg = createException(PARSE, "SQLparser", "%s", m->errstr);
			else
				msg = createException(PARSE, "SQLparser", SQLSTATE(42000) "%s", m->errstr);
			*m->errstr = 0;
		}
		if (m->sym)
			msg = handle_error(m, pstatus, msg);
		sqlcleanup(be, err);
		goto finalize;
	}
	assert(m->session->schema);
	/*
	 * We have dealt with the first parsing step and advanced the input reader
	 * to the next statement (if any).
	 * Now is the time to also perform the semantic analysis, optimize and
	 * produce code.
	 */
	be->q = NULL;
	c->query = query_cleaned(m->sa, QUERY(m->scanner));

	if (c->query == NULL) {
		err = 1;
		msg = createException(PARSE, "SQLparser", SQLSTATE(HY013) MAL_MALLOC_FAIL);
	} else if (m->emode == m_deallocate) {
		AtomNode *an = (AtomNode *) m->sym;
		assert(m->sym->type == type_symbol && an->a->data.vtype == TYPE_int);
		preparedid = an->a->data.val.ival;

		if (preparedid > -1) /* The -1 case represents the deallocate the entire query cache */
			be->q = qc_find(m->qc, preparedid);

		if (preparedid > -1) {
			const char *mode = "DEALLOC";
			if (!be->q) {
				err = -1;
				msg = createException(SQL, mode, SQLSTATE(07003) "No prepared statement with id: %d\n", preparedid);
				*m->errstr = 0;
				msg = handle_error(m, pstatus, msg);
				sqlcleanup(be, err);
				goto finalize;
			}
		}

		m->type = Q_SCHEMA; /* TODO DEALLOCATE statements don't fit for Q_SCHEMA */
		scanner_query_processed(&(m->scanner));
	} else {
		sql_rel *r = sql_symbol2relation(be, m->sym);

		if (!r || (err = mvc_status(m) && m->type != Q_TRANS && *m->errstr)) {
			if (strlen(m->errstr) > 6 && m->errstr[5] == '!')
				msg = createException(PARSE, "SQLparser", "%s", m->errstr);
			else
				msg = createException(PARSE, "SQLparser", SQLSTATE(42000) "%s", m->errstr);
			*m->errstr = 0;
			msg = handle_error(m, pstatus, msg);
			sqlcleanup(be, err);
			goto finalize;
		}

		if (m->emode != m_prepare) {
			scanner_query_processed(&(m->scanner));

			err = 0;
			setVarType(c->curprg->def, 0, 0);
			if (backend_dumpstmt(be, c->curprg->def, r, 1, 0, c->query) < 0)
				err = 1;
			else
				opt = 1;
		} else {
			char *q_copy = sa_strdup(m->sa, c->query);

			be->q = NULL;
			if (!q_copy) {
				err = 1;
				msg = createException(PARSE, "SQLparser", SQLSTATE(HY013) MAL_MALLOC_FAIL);
			} else {
				be->q = qc_insert(m->qc, m->sa,	/* the allocator */
						  r,	/* keep relational query */
						  m->sym,	/* the sql symbol tree */
						  m->params,	/* the argument list */
						  m->type,	/* the type of the statement */
						  q_copy,
						  be->no_mitosis);
			}
			if (!be->q) {
				err = 1;
				msg = createException(PARSE, "SQLparser", SQLSTATE(HY013) MAL_MALLOC_FAIL);
			}
			scanner_query_processed(&(m->scanner));
			if (be->q) {
				if (backend_dumpproc(be, c, be->q, r) == NULL)
					err = 1;
			}

			/* passed over to query cache, used during dumpproc */
			m->sa = NULL;
			m->sym = NULL;
			m->params = NULL;
			/* register name in the namespace */
			if (be->q) {
				be->q->name = putName(be->q->name);
				if (!be->q->name) {
					err = 1;
					msg = createException(PARSE, "SQLparser", SQLSTATE(HY013) MAL_MALLOC_FAIL);
				}
			}
		}
	}
	if (err)
		m->session->status = -10;
	if (err == 0) {
		/* no parsing error encountered, finalize the code of the query wrapper */
		if (m->emode == m_deallocate) {
			assert(be->q || preparedid == -1);
			if (be->q) {
				qc_delete(m->qc, be->q);
			} else {
				qc_clean(m->qc);
			}
			/* For deallocate statements just export a simple output */
			if (!GDKembedded())
				err = mvc_export_operation(be, c->fdout, "", c->curprg->def->starttime, c->curprg->def->optimize);
		} else if (be->q) {
			assert(m->emode == m_prepare);
			/* For prepared queries, return a table with result set structure*/
			/* optimize the code block and rename it */
			err = mvc_export_prepare(m, c->fdout, be->q, "");
		}

		if (!err) {
			pushEndInstruction(c->curprg->def);
			/* check the query wrapper for errors */
			if( msg == MAL_SUCCEED)
				msg = chkTypes(c->usermodule, c->curprg->def, TRUE);

			/* in case we had produced a non-cachable plan, the optimizer should be called */
			if (msg == MAL_SUCCEED && opt ) {
				msg = SQLoptimizeQuery(c, c->curprg->def);

				if (msg != MAL_SUCCEED) {
					str other = c->curprg->def->errors;
					c->curprg->def->errors = 0;
					MSresetInstructions(c->curprg->def, oldstop);
					freeVariables(c, c->curprg->def, NULL, oldvtop);
<<<<<<< HEAD
					sqlcleanup(be, err);
=======
					if (other != msg)
						freeException(other);
>>>>>>> 08c002fa
					goto finalize;
				}
			}
		}
		//printFunction(c->fdout, c->curprg->def, 0, LIST_MAL_ALL);
		/* we know more in this case than chkProgram(c->fdout, c->usermodule, c->curprg->def); */
		if (msg == MAL_SUCCEED && c->curprg->def->errors) {
			msg = c->curprg->def->errors;
			c->curprg->def->errors = 0;
			/* restore the state */
			MSresetInstructions(c->curprg->def, oldstop);
			freeVariables(c, c->curprg->def, NULL, oldvtop);
			if (msg == NULL && *m->errstr){
				if (strlen(m->errstr) > 6 && m->errstr[5] == '!')
					msg = createException(PARSE, "SQLparser", "%s", m->errstr);
				else
					msg = createException(PARSE, "SQLparser", SQLSTATE(M0M27) "Semantic errors %s", m->errstr);
				*m->errstr = 0;
			} else if (msg) {
				str newmsg;
				newmsg = createException(PARSE, "SQLparser", SQLSTATE(M0M27) "Semantic errors %s", msg);
				freeException(msg);
				msg = newmsg;
			}
		}
	}
finalize:
	if (msg) {
		sqlcleanup(be, 0);
		c->query = NULL;
	}
	return msg;
}

str
SQLengine(Client c)
{
	backend *be = (backend *) c->sqlcontext;
	return SQLengineIntern(c, be);
}

str
SQLCacheRemove(Client c, str nme)
{
	Symbol s;

	s = findSymbolInModule(c->usermodule, nme);
	if (s == NULL)
		throw(MAL, "cache.remove", SQLSTATE(42000) "internal error, symbol missing\n");
	deleteSymbol(c->usermodule, s);
	return MAL_SUCCEED;
}

str
SQLcallback(Client c, str msg)
{
	char *newerr = NULL;

	if (msg) {
		if (!(newerr = GDKmalloc(strlen(msg) + 1))) {
			msg = createException(SQL, "SQLcallback", SQLSTATE(HY013) MAL_MALLOC_FAIL);
		} else {
			/* remove exception decoration */
			char *m, *n, *p, *s;
			size_t l;

			m = msg;
			p = newerr;
			while (m && *m) {
				n = strchr(m, '\n');
				s = getExceptionMessageAndState(m);
				if (n) {
					n++; /* include newline */
					l = n - s;
				} else {
					l = strlen(s);
				}
				memcpy(p, s, l);
				p += l;
				m = n;
			}
			*p = 0;
			freeException(msg);
			if (!(msg = GDKrealloc(newerr, strlen(newerr) + 1))) {
				GDKfree(newerr);
				msg = createException(SQL, "SQLcallback", SQLSTATE(HY013) MAL_MALLOC_FAIL);
			}
		}
	}
	return MALcallback(c, msg);
}

str
SYSupdate_tables(Client cntxt, MalBlkPtr mb, MalStkPtr stk, InstrPtr pci)
{
	mvc *m = ((backend *) cntxt->sqlcontext)->mvc;

	(void) mb;
	(void) stk;
	(void) pci;

	sql_trans_update_tables(m->session->tr, mvc_bind_schema(m, "sys"));
	return MAL_SUCCEED;
}

str
SYSupdate_schemas(Client cntxt, MalBlkPtr mb, MalStkPtr stk, InstrPtr pci)
{
	mvc *m = ((backend *) cntxt->sqlcontext)->mvc;

	(void) mb;
	(void) stk;
	(void) pci;

	sql_trans_update_schemas(m->session->tr);
	return MAL_SUCCEED;
}<|MERGE_RESOLUTION|>--- conflicted
+++ resolved
@@ -1166,12 +1166,8 @@
 					c->curprg->def->errors = 0;
 					MSresetInstructions(c->curprg->def, oldstop);
 					freeVariables(c, c->curprg->def, NULL, oldvtop);
-<<<<<<< HEAD
-					sqlcleanup(be, err);
-=======
 					if (other != msg)
 						freeException(other);
->>>>>>> 08c002fa
 					goto finalize;
 				}
 			}
