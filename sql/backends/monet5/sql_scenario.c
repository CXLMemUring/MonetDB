--- conflicted
+++ resolved
@@ -473,48 +473,24 @@
 	if (SQLnewcatalog > 0) {
 		SQLnewcatalog = 0;
 		maybeupgrade = 0;
-<<<<<<< HEAD
-=======
-		{
-			size_t createdb_len = strlen(createdb_inline);
-			buffer* createdb_buf;
-			stream* createdb_stream;
-			bstream* createdb_bstream;
-			if ((createdb_buf = GDKmalloc(sizeof(buffer))) == NULL) {
-				MT_lock_unset(&sql_contextLock);
-				throw(MAL, "createdb", SQLSTATE(HY001) MAL_MALLOC_FAIL);
-			}
-			buffer_init(createdb_buf, createdb_inline, createdb_len);
-			if ((createdb_stream = buffer_rastream(createdb_buf, "createdb.sql")) == NULL) {
-				MT_lock_unset(&sql_contextLock);
-				GDKfree(createdb_buf);
-				throw(MAL, "createdb", SQLSTATE(HY001) MAL_MALLOC_FAIL);
-			}
-			if ((createdb_bstream = bstream_create(createdb_stream, createdb_len)) == NULL) {\
-				MT_lock_unset(&sql_contextLock);
-				mnstr_destroy(createdb_stream);
-				GDKfree(createdb_buf);
-				throw(MAL, "createdb", SQLSTATE(HY001) MAL_MALLOC_FAIL);
-			}
-			if (bstream_next(createdb_bstream) >= 0)
-				msg = SQLstatementIntern(c, &createdb_bstream->buf, "sql.init", TRUE, FALSE, NULL);
-			else
-				msg = createException(MAL, "createdb", SQLSTATE(42000) "Could not load inlined createdb script");
->>>>>>> acb4a9e7
 
 #ifdef HAVE_EMBEDDED
 		size_t createdb_len = strlen(createdb_inline);
 		buffer* createdb_buf;
 		stream* createdb_stream;
 		bstream* createdb_bstream;
-		if ((createdb_buf = GDKmalloc(sizeof(buffer))) == NULL)
+		if ((createdb_buf = GDKmalloc(sizeof(buffer))) == NULL) {
+			MT_lock_unset(&sql_contextLock);
 			throw(MAL, "createdb", SQLSTATE(HY001) MAL_MALLOC_FAIL);
+		}
 		buffer_init(createdb_buf, createdb_inline, createdb_len);
 		if ((createdb_stream = buffer_rastream(createdb_buf, "createdb.sql")) == NULL) {
+			MT_lock_unset(&sql_contextLock);
 			GDKfree(createdb_buf);
 			throw(MAL, "createdb", SQLSTATE(HY001) MAL_MALLOC_FAIL);
 		}
 		if ((createdb_bstream = bstream_create(createdb_stream, createdb_len)) == NULL) {
+			MT_lock_unset(&sql_contextLock);
 			close_stream(createdb_stream);
 			GDKfree(createdb_buf);
 			throw(MAL, "createdb", SQLSTATE(HY001) MAL_MALLOC_FAIL);
