/*
 * This Source Code Form is subject to the terms of the Mozilla Public
 * License, v. 2.0.  If a copy of the MPL was not distributed with this
 * file, You can obtain one at http://mozilla.org/MPL/2.0/.
 *
 * Copyright 1997 - July 2008 CWI, August 2008 - 2020 MonetDB B.V.
 */

/*
 * (authors) N. Nes, M.L. Kersten
 * The SQL scenario implementation is a derivative of the MAL session scenario.
 *
 */
/*
 * Before we are can process SQL statements the global catalog
 * should be initialized. Thereafter, each time a client enters
 * we update its context descriptor to denote an SQL scenario.
 */
#include "monetdb_config.h"
#include "mal_backend.h"
#include "sql_scenario.h"
#include "sql_result.h"
#include "sql_gencode.h"
#include "sql_optimizer.h"
#include "sql_assert.h"
#include "sql_execute.h"
#include "sql_env.h"
#include "sql_mvc.h"
#include "sql_user.h"
#include "sql_datetime.h"
#include "sql_import.h"
#include "mal_io.h"
#include "mal_parser.h"
#include "mal_builder.h"
#include "mal_namespace.h"
#include "mal_debugger.h"
#include "mal_linker.h"
#include "bat5.h"
#include "wlc.h"
#include "wlr.h"
#include "msabaoth.h"
#include "gdk_time.h"
#include "optimizer.h"
#include "opt_prelude.h"
#include "opt_pipes.h"
#include "opt_mitosis.h"
#include <unistd.h>
#include "sql_upgrades.h"

#define MAX_SQL_MODULES 128
static int sql_modules = 0;
static str sql_module_name[MAX_SQL_MODULES] = {0};
static unsigned char *sql_module_code[MAX_SQL_MODULES] = {0};

void
sql_register(str name, unsigned char *code)
{
	assert (sql_modules < MAX_SQL_MODULES);
	sql_module_name[sql_modules] = name;
	sql_module_code[sql_modules] = code;
	sql_modules++;
}

static int SQLinitialized = 0;
static int SQLnewcatalog = 0;
int SQLdebug = 0;
static const char *sqlinit = NULL;
static MT_Lock sql_contextLock = MT_LOCK_INITIALIZER("sql_contextLock");

static void
monet5_freecode(int clientid, char *name)
{
	str msg;

	msg = SQLCacheRemove(MCgetClient(clientid), name);
	if (msg)
		freeException(msg);	/* do something with error? */
}

static str SQLinit(Client c);

str
//SQLprelude(void *ret)
SQLprelude(Client cntxt, MalBlkPtr mb, MalStkPtr stk, InstrPtr pci)
{
	str tmp;
	Scenario ms, s = getFreeScenario();

	(void) mb;
	(void) stk;
	(void) pci;
	if (!s)
		throw(MAL, "sql.start", SQLSTATE(42000) "out of scenario slots");
	sqlinit = GDKgetenv("sqlinit");
	*s = (struct SCENARIO) {
		.name = "S_Q_L",
		.language = "sql",
		.exitSystem = "SQLexit",
		.exitSystemCmd = SQLexit,
		.initClient = "SQLinitClient",
		.initClientCmd = SQLinitClient,
		.exitClient = "SQLexitClient",
		.exitClientCmd = SQLexitClient,
		.reader = "SQLreader",
		.readerCmd = SQLreader,
		.parser = "SQLparser",
		.parserCmd = SQLparser,
		.engine = "SQLengine",
		.engineCmd = SQLengine,
		.callback = "SQLcallback",
		.callbackCmd = SQLcallback,
	};
	ms = getFreeScenario();
	if (!ms)
		throw(MAL, "sql.start", SQLSTATE(42000) "out of scenario slots");

	*ms = (struct SCENARIO) {
		.name = "M_S_Q_L",
		.language = "msql",
		.exitSystem = "SQLexit",
		.exitSystemCmd = SQLexit,
		.initClient = "SQLinitClientFromMAL",
		.initClientCmd = SQLinitClientFromMAL,
		.exitClient = "SQLexitClient",
		.exitClientCmd = SQLexitClient,
		.reader = "MALreader",
		.readerCmd = MALreader,
		.parser = "MALparser",
		.parserCmd = MALparser,
		.optimizer = "MALoptimizer",
		.optimizerCmd = MALoptimizer,
		.engine = "MALengine",
		.engineCmd = MALengine,
		.callback = "MALcallback",
		.callbackCmd = MALcallback,
	};

	tmp = SQLinit(cntxt);
	if (tmp != MAL_SUCCEED) {
		TRC_CRITICAL(SQL_PARSER, "Fatal error during initialization: %s\n", tmp);
		if (!GDKembedded()) {
			freeException(tmp);
			if ((tmp = GDKerrbuf) && *tmp)
				TRC_CRITICAL(SQL_PARSER, SQLSTATE(42000) "GDK reported: %s\n", tmp);
			fflush(stderr);
			exit(1);
		} else {
			return tmp;
		}
	}
	if (!GDKembedded()) {
		fprintf(stdout, "# MonetDB/SQL module loaded\n");
		fflush(stdout);		/* make merovingian see this *now* */
	}
	if (GDKinmemory() || GDKembedded()) {
		s->name = "sql";
		ms->name = "msql";
		return MAL_SUCCEED;
	}
	/* only register availability of scenarios AFTER we are inited! */
	s->name = "sql";
	tmp = msab_marchScenario(s->name);
	if (tmp != NULL) {
		char *err = createException(MAL, "sql.start", "%s", tmp);
		free(tmp);
		return err;
	}
	ms->name = "msql";
	tmp = msab_marchScenario(ms->name);
	if (tmp != NULL) {
		char *err = createException(MAL, "sql.start", "%s", tmp);
		free(tmp);
		return err;
	}
	return MAL_SUCCEED;
}

str
SQLexit(Client c)
{
	(void) c;		/* not used */
	MT_lock_set(&sql_contextLock);
	if (SQLinitialized) {
		mvc_exit();
		SQLinitialized = FALSE;
	}
	MT_lock_unset(&sql_contextLock);
	return MAL_SUCCEED;
}

str
SQLepilogue(void *ret)
{
	char *s = "sql", *m = "msql";
	str res;

	(void) ret;
	(void) SQLexit(NULL);
	/* this function is never called, but for the style of it, we clean
	 * up our own mess */
	if (!GDKinmemory() && !GDKembedded()) {
		res = msab_retreatScenario(m);
		if (!res)
			res = msab_retreatScenario(s);
		if (res != NULL) {
			char *err = createException(MAL, "sql.start", "%s", res);
			free(res);
			return err;
		}
	}
	/* return scenarios */
	Scenario sc = findScenario(s);
	if (sc)
		sc->name = NULL;
	sc = findScenario(m);
	if (sc)
		sc->name = NULL;
	return MAL_SUCCEED;
}

static char*
SQLprepareClient(Client c, int login)
{
	mvc *m = NULL;
	backend *be = NULL;
	str msg = MAL_SUCCEED;

	if (c->sqlcontext == 0) {
		sql_allocator *sa = sa_create(NULL);
		if (sa == NULL) {
			msg = createException(SQL,"sql.initClient", SQLSTATE(HY013) MAL_MALLOC_FAIL);
			goto bailout;
		}
		m = mvc_create(sa, c->idx, SQLdebug, c->fdin, c->fdout);
		if (m == NULL) {
			msg = createException(SQL,"sql.initClient", SQLSTATE(HY013) MAL_MALLOC_FAIL);
			goto bailout;
		}
		if (c->scenario && strcmp(c->scenario, "msql") == 0)
			m->reply_size = -1;
		be = (void *) backend_create(m, c);
		if ( be == NULL) {
			mvc_destroy(m);
			msg = createException(SQL,"sql.initClient", SQLSTATE(HY013) MAL_MALLOC_FAIL);
			goto bailout;
		}
	} else {
		be = c->sqlcontext;
		m = be->mvc;
		/* Only reset if there is no active transaction which
		 * can happen when we combine sql.init with msql.
		*/
		if (m->session->tr->active)
			return NULL;
		if (mvc_reset(m, c->fdin, c->fdout, SQLdebug) < 0) {
			msg = createException(SQL,"sql.initClient", SQLSTATE(HY013) MAL_MALLOC_FAIL);
			goto bailout;
		}
		backend_reset(be);
	}
	if (m->session->tr)
		reset_functions(m->session->tr);
	if (login) {
		str schema = monet5_user_set_def_schema(m, c->user);
		if (!schema) {
			msg = createException(PERMD,"sql.initClient", SQLSTATE(08004) "Schema authorization error");
			goto bailout;
		}
		_DELETE(schema);
	}

bailout:
	/* expect SQL text first */
	if (be)
		be->language = 'S';
	/* Set state, this indicates an initialized client scenario */
	c->state[MAL_SCENARIO_READER] = c;
	c->state[MAL_SCENARIO_PARSER] = c;
	c->state[MAL_SCENARIO_OPTIMIZE] = c;
	c->sqlcontext = be;
	if (msg)
		c->mode = FINISHCLIENT;
	return msg;
}

str
SQLresetClient(Client c)
{
	str msg = MAL_SUCCEED, other = MAL_SUCCEED;

	if (c->sqlcontext == NULL)
		throw(SQL, "SQLexitClient", SQLSTATE(42000) "MVC catalogue not available");
	if (c->sqlcontext) {
		sql_allocator *pa = NULL;
		backend *be = c->sqlcontext;
		mvc *m = be->mvc;

		assert(m->session);
		if (m->session->auto_commit && m->session->tr->active) {
			if (mvc_status(m) >= 0)
				msg = mvc_commit(m, 0, NULL, false);
		}
		if (m->session->tr->active)
			other = mvc_rollback(m, 0, NULL, false);

		res_tables_destroy(be->results);
		be->results = NULL;

		pa = m->pa;
		mvc_destroy(m);
		backend_destroy(be);
		c->state[MAL_SCENARIO_OPTIMIZE] = NULL;
		c->state[MAL_SCENARIO_PARSER] = NULL;
		c->sqlcontext = NULL;
		sa_destroy(pa);
	}
	c->state[MAL_SCENARIO_READER] = NULL;
	if (other && !msg)
		msg = other;
	else if (other && msg)
		freeException(other);
	return msg;
}

MT_Id sqllogthread, idlethread;

static str
SQLinit(Client c)
{
	const char *debug_str = GDKgetenv("sql_debug");
	char *msg = MAL_SUCCEED, *other = MAL_SUCCEED;
	bool readonly = GDKgetenv_isyes("gdk_readonly");
	bool single_user = GDKgetenv_isyes("gdk_single_user");
	static int maybeupgrade = 1;
	backend *be = NULL;
	mvc *m = NULL;
	sql_allocator *sa = NULL;

	MT_lock_set(&sql_contextLock);

	if (SQLinitialized) {
		MT_lock_unset(&sql_contextLock);
		return MAL_SUCCEED;
	}

	be_funcs = (backend_functions) {
		.fcode = &monet5_freecode,
		.fresolve_function = &monet5_resolve_function,
	};
	monet5_user_init(&be_funcs);

	if (debug_str)
		SQLdebug = strtol(debug_str, NULL, 10);
	if (single_user)
		SQLdebug |= 64;
	if (readonly)
		SQLdebug |= 32;

	if (!(sa = sa_create(NULL))) {
		MT_lock_unset(&sql_contextLock);
		throw(SQL,"sql.init",SQLSTATE(HY013) MAL_MALLOC_FAIL);
	}
	if ((SQLnewcatalog = mvc_init(sa, SQLdebug, GDKinmemory() ? store_mem : store_bat, readonly, single_user)) < 0) {
		MT_lock_unset(&sql_contextLock);
		throw(SQL, "SQLinit", SQLSTATE(42000) "Catalogue initialization failed");
	}
	SQLinitialized = TRUE;
	sqlinit = GDKgetenv("sqlinit");
	if (sqlinit) {		/* add sqlinit to the fdin stack */
		buffer *b = (buffer *) GDKmalloc(sizeof(buffer));
		size_t len = strlen(sqlinit);
		char* cbuf = _STRDUP(sqlinit);
		stream *buf;
		bstream *fdin;

		if ( b == NULL || cbuf == NULL) {
			MT_lock_unset(&sql_contextLock);
			GDKfree(b);
			GDKfree(cbuf);
			throw(SQL,"sql.init",SQLSTATE(HY013) MAL_MALLOC_FAIL);
		}

		buffer_init(b, cbuf, len);
		buf = buffer_rastream(b, "si");
		if ( buf == NULL) {
			MT_lock_unset(&sql_contextLock);
			buffer_destroy(b);
			throw(SQL,"sql.init",SQLSTATE(HY013) MAL_MALLOC_FAIL);
		}

		fdin = bstream_create(buf, b->len);
		if ( fdin == NULL) {
			MT_lock_unset(&sql_contextLock);
			buffer_destroy(b);
			throw(SQL,"sql.init",SQLSTATE(HY013) MAL_MALLOC_FAIL);
		}

		bstream_next(fdin);
		if ( MCpushClientInput(c, fdin, 0, "") < 0)
			TRC_ERROR(SQL_PARSER, "Could not switch client input stream\n");
	}
	if ((msg = SQLprepareClient(c, 0)) != NULL) {
		MT_lock_unset(&sql_contextLock);
		TRC_INFO(SQL_PARSER, "%s\n", msg);
		return msg;
	}
	be = c->sqlcontext;
	m = be->mvc;
	/* initialize the database with predefined SQL functions */
	if (SQLnewcatalog == 0) {
		/* check whether table sys.systemfunctions exists: if
		 * it doesn't, this is probably a restart of the
		 * server after an incomplete initialization */
		sql_schema *s = mvc_bind_schema(m, "sys");
		sql_table *t = s ? mvc_bind_table(m, s, "systemfunctions") : NULL;
		if (t == NULL)
			SQLnewcatalog = 1;
	}
	if (SQLnewcatalog > 0) {
		SQLnewcatalog = 0;
		maybeupgrade = 0;

		for (int i = 0; i < sql_modules && !msg; i++) {
#ifdef HAVE_HGE
			if (!have_hge) {
				if (strstr(sql_module_name[i], "_hge"))
					continue;
			}
#endif
			char *createdb_inline = (char*)sql_module_code[i];

			msg = SQLstatementIntern(c, &createdb_inline, "sql.init", TRUE, FALSE, NULL);
			if (m->sa)
				sa_destroy(m->sa);
			m->sa = NULL;

		}
		/* 99_system.sql */
		if (!msg) {
			char *createdb_inline = " \
				create trigger system_update_schemas after update on sys.schemas for each statement call sys_update_schemas(); \
				create trigger system_update_tables after update on sys._tables for each statement call sys_update_tables(); \
				update sys.functions set system = true; \
				create view sys.systemfunctions as select id as function_id from sys.functions where system; \
				grant select on sys.systemfunctions to public; \
				update sys._tables set system = true; \
				update sys.schemas set system = true; \
				UPDATE sys.types     SET schema_id = (SELECT id FROM sys.schemas WHERE name = 'sys') WHERE schema_id = 0 AND schema_id NOT IN (SELECT id from sys.schemas); \
				UPDATE sys.functions SET schema_id = (SELECT id FROM sys.schemas WHERE name = 'sys') WHERE schema_id = 0 AND schema_id NOT IN (SELECT id from sys.schemas); \
				";
			msg = SQLstatementIntern(c, &createdb_inline, "sql.init", TRUE, FALSE, NULL);
			if (m->sa)
				sa_destroy(m->sa);
			m->sa = NULL;
		}
		/* Commit after all the startup scripts have been processed */
		assert(m->session->tr->active);
		if (mvc_status(m) < 0 || msg)
			other = mvc_rollback(m, 0, NULL, false);
		else
			other = mvc_commit(m, 0, NULL, false);

		if (other && !msg) /* 'msg' variable might be set or not, as well as 'other'. Throw the earliest one */
			msg = other;
		else if (other)
			freeException(other);
		if (msg)
			TRC_INFO(SQL_PARSER, "%s\n", msg);
	} else {		/* handle upgrades */
		if (!m->sa)
			m->sa = sa_create(m->pa);
		if (!m->sa) {
			msg = createException(MAL, "createdb", SQLSTATE(HY013) MAL_MALLOC_FAIL);
		} else if (maybeupgrade) {
			if ((msg = SQLtrans(m)) == MAL_SUCCEED) {
				int res = SQLupgrades(c, m);
				/* Commit at the end of the upgrade */
				assert(m->session->tr->active);
				if (mvc_status(m) < 0 || res)
					msg = mvc_rollback(m, 0, NULL, false);
				else
					msg = mvc_commit(m, 0, NULL, false);
			}
		}
		maybeupgrade = 0;
	}
	fflush(stdout);
	fflush(stderr);

	/* send error from create scripts back to the first client */
	if (msg) {
		msg = handle_error(m, 0, msg);
		*m->errstr = 0;
		sqlcleanup(be, mvc_status(m));
	}

	other = SQLresetClient(c);
	MT_lock_unset(&sql_contextLock);
	if (other && !msg) /* 'msg' variable might be set or not, as well as 'other'. Throw the earliest one */
		msg = other;
	else if (other)
		freeException(other);
	if (msg != MAL_SUCCEED)
		return msg;

	if (GDKinmemory())
		return MAL_SUCCEED;

	if ((sqllogthread = THRcreate((void (*)(void *)) mvc_logmanager, NULL, MT_THR_DETACHED, "logmanager")) == 0) {
		throw(SQL, "SQLinit", SQLSTATE(42000) "Starting log manager failed");
	}
	if (!(SQLdebug&1024)) {
		if ((idlethread = THRcreate((void (*)(void *)) mvc_idlemanager, NULL, MT_THR_DETACHED, "idlemanager")) == 0) {
			throw(SQL, "SQLinit", SQLSTATE(42000) "Starting idle manager failed");
		}
	}
	if ( wlc_state == WLC_STARTUP)
		return WLCinit();
	return MAL_SUCCEED;
}

#define TRANS_ABORTED SQLSTATE(25005) "Current transaction is aborted (please ROLLBACK)\n"

str
handle_error(mvc *m, int pstatus, str msg)
{
	str new = 0, newmsg= MAL_SUCCEED;

	/* transaction already broken */
	if (m->type != Q_TRANS && pstatus < 0) {
		new = createException(SQL,"sql.execute",TRANS_ABORTED);
	} else if ( GDKerrbuf && GDKerrbuf[0]){
		new = GDKstrdup(GDKerrbuf);
		GDKerrbuf[0] = 0;
	} else if ( *m->errstr){
		new = GDKstrdup(m->errstr);
		m->errstr[0] = 0;
	}
	if ( new && msg){
		newmsg = GDKzalloc( strlen(msg) + strlen(new) + 64);
		if (newmsg == NULL) {
			newmsg = createException(SQL, "sql.execute", SQLSTATE(HY013) MAL_MALLOC_FAIL);
		} else {
			strcpy(newmsg, msg);
			/* strcat(newmsg,"!"); */
			strcat(newmsg,new);
		}
		freeException(new);
		freeException(msg);
	} else
	if ( msg)
		newmsg = msg;
	else
	if ( new)
		newmsg = new;
	return newmsg;
}

str
SQLautocommit(mvc *m)
{
	str msg = MAL_SUCCEED;

	if (m->session->auto_commit && m->session->tr->active) {
		if (mvc_status(m) < 0) {
			msg = mvc_rollback(m, 0, NULL, false);
		} else {
			msg = mvc_commit(m, 0, NULL, false);
		}
	}
	return msg;
}

str
SQLtrans(mvc *m)
{
	if (!m->session->tr->active) {
		sql_session *s;

		if (mvc_trans(m) < 0)
			throw(SQL, "sql.trans", SQLSTATE(HY013) MAL_MALLOC_FAIL);
		s = m->session;
		if (!s->schema) {
			if (s->schema_name)
				GDKfree(s->schema_name);
			s->schema_name = monet5_user_get_def_schema(m, m->user_id);
			if (!s->schema_name) {
				mvc_cancel_session(m);
				throw(SQL, "sql.trans", SQLSTATE(HY013) MAL_MALLOC_FAIL);
			}
			assert(s->schema_name);
			s->schema = find_sql_schema(s->tr, s->schema_name);
			assert(s->schema);
		}
	}
	return MAL_SUCCEED;
}

str
SQLinitClient(Client c)
{
	str msg = MAL_SUCCEED;

	MT_lock_set(&sql_contextLock);
	if (SQLinitialized == 0) {
		MT_lock_unset(&sql_contextLock);
		throw(SQL, "SQLinitClient", SQLSTATE(42000) "Catalogue not available");
	}
	msg = SQLprepareClient(c, !GDKembedded());
	MT_lock_unset(&sql_contextLock);
	return msg;
}

str
SQLinitClientFromMAL(Client c)
{
	str msg = MAL_SUCCEED;

	if ((msg = SQLinitClient(c)) != MAL_SUCCEED) {
		c->mode = FINISHCLIENT;
		return msg;
	}

	mvc* m = ((backend*) c->sqlcontext)->mvc;

	/* Crucial step:
	 * MAL scripts that interact with the sql module
	 * must have a properly initialized transaction.
	 */
	if ((msg = SQLtrans(m)) != MAL_SUCCEED) {
		c->mode = FINISHCLIENT;
		return msg;
	}
	return msg;
}

str
SQLexitClient(Client c)
{
	str err;

	MT_lock_set(&sql_contextLock);
	if (SQLinitialized == FALSE) {
		MT_lock_unset(&sql_contextLock);
		throw(SQL, "SQLexitClient", SQLSTATE(42000) "Catalogue not available");
	}
	err = SQLresetClient(c);
	MT_lock_unset(&sql_contextLock);
	if (err != MAL_SUCCEED)
		return err;
	MALexitClient(c);
	return MAL_SUCCEED;
}

str
SQLstatement(Client cntxt, MalBlkPtr mb, MalStkPtr stk, InstrPtr pci)
{
	str *expr = getArgReference_str(stk, pci, 1);
	bit output = TRUE;

	(void) mb;
	if (pci->argc == 3)
		output = *getArgReference_bit(stk, pci, 2);

	return SQLstatementIntern(cntxt, expr, "SQLstatement", TRUE, output, NULL);
}

str
SQLcompile(Client cntxt, MalBlkPtr mb, MalStkPtr stk, InstrPtr pci)
{
	str *ret = getArgReference_str(stk, pci, 0);
	str *expr = getArgReference_str(stk, pci, 1);
	str msg;

	(void) mb;
	*ret = NULL;
	if ((msg = SQLstatementIntern(cntxt, expr, "SQLcompile", FALSE, FALSE, NULL)) != MAL_SUCCEED)
		return msg;
	if ((*ret = _STRDUP("SQLcompile")) == NULL)
		throw(SQL,"sql.compile",SQLSTATE(HY013) MAL_MALLOC_FAIL);
	return MAL_SUCCEED;
}

/*
 * Locate a file with SQL commands and execute it. For the time being a 1MB
 * file limit is implicitly imposed. If the file can not be located in the
 * script library, we assume it is sufficiently self descriptive.
 * (Respecting the file system context where the call is executed )
 */
str
SQLinclude(Client cntxt, MalBlkPtr mb, MalStkPtr stk, InstrPtr pci)
{
	stream *fd;
	bstream *bfd;
	str *name = getArgReference_str(stk, pci, 1);
	str msg = MAL_SUCCEED, fullname;
	str *expr;
	mvc *m;
	size_t sz;

	fullname = MSP_locate_sqlscript(*name, 0);
	if (fullname == NULL)
		fullname = *name;
	fd = open_rastream(fullname);
	if (mnstr_errnr(fd) == MNSTR_OPEN_ERROR) {
		close_stream(fd);
		throw(MAL, "sql.include", SQLSTATE(42000) "could not open file: %s\n", *name);
	}
	sz = getFileSize(fd);
	if (sz > (size_t) 1 << 29) {
		close_stream(fd);
		throw(MAL, "sql.include", SQLSTATE(42000) "file %s too large to process", fullname);
	}
	if ((bfd = bstream_create(fd, sz == 0 ? (size_t) (128 * BLOCK) : sz)) == NULL) {
		close_stream(fd);
		throw(MAL, "sql.include", SQLSTATE(HY013) MAL_MALLOC_FAIL);
	}
	if (bstream_next(bfd) < 0) {
		bstream_destroy(bfd);
		throw(MAL, "sql.include", SQLSTATE(42000) "could not read %s\n", *name);
	}

	expr = &bfd->buf;
	msg = SQLstatementIntern(cntxt, expr, "sql.include", TRUE, FALSE, NULL);
	bstream_destroy(bfd);
	m = ((backend *) cntxt->sqlcontext)->mvc;
	if (m->sa)
		sa_destroy(m->sa);
	m->sa = NULL;
	(void) mb;
	return msg;
}

/*
 * The SQL reader collects a (sequence) of statements from the input
 * stream, but only when no unresolved 'nxt' character is visible.
 * In combination with SQLparser this ensures that all statements
 * are handled one by one.
 *
 * The SQLreader is called from two places: the SQL parser and
 * the MAL debugger.
 * The former only occurs during the parsing phase and the
 * second only during exection.
 * This means we can safely change the language setting for
 * the duration of these calls.
 */

str
SQLreader(Client c)
{
	bool go = true;
	str msg = MAL_SUCCEED;
	bool more = true;
	bool commit_done = false;
	backend *be = (backend *) c->sqlcontext;
	bstream *in = c->fdin;
	int language = -1;
	mvc *m = NULL;
	bool blocked = isa_block_stream(in->s);
	int isSQLinitialized;

	MT_lock_set(&sql_contextLock);
	isSQLinitialized = SQLinitialized;
	MT_lock_unset(&sql_contextLock);

	if (isSQLinitialized == FALSE) {
		c->mode = FINISHCLIENT;
		return MAL_SUCCEED;
	}
	if (!be || c->mode <= FINISHCLIENT) {
		c->mode = FINISHCLIENT;
		return MAL_SUCCEED;
	}
	language = be->language;	/* 'S' for SQL, 'D' from debugger */
	m = be->mvc;
	m->errstr[0] = 0;
	/*
	 * Continue processing any left-over input from the previous round.
	 */

	while (more) {
		more = false;

		/* Different kinds of supported statements sequences
		   A;   -- single line                  s
		   A \n B;      -- multi line                   S
		   A; B;   -- compound single block     s
		   A;   -- many multi line
		   B \n C; -- statements in one block   S
		 */
		/* auto_commit on end of statement */
		if (language != 'D' && m->scanner.mode == LINE_N && !commit_done) {
			msg = SQLautocommit(m);
			go = msg == MAL_SUCCEED;
			commit_done = true;
		}

		if (go && in->pos >= in->len) {
			ssize_t rd;

			if (c->bak) {
				in = c->fdin;
				blocked = isa_block_stream(in->s);
				m->scanner.rs = c->fdin;
				c->fdin->pos += c->yycur;
				c->yycur = 0;
			}
			if (in->eof || !blocked) {
				if (language != 'D')
					language = 0;

				/* The rules of auto_commit require us to finish
				   and start a transaction on the start of a new statement (s A;B; case) */
				if (language != 'D' && !(m->emod & mod_debug) && !commit_done) {
					msg = SQLautocommit(m);
					go = msg == MAL_SUCCEED;
					commit_done = true;
				}

				if (go && ((!blocked && mnstr_write(c->fdout, c->prompt, c->promptlength, 1) != 1) || mnstr_flush(c->fdout))) {
					go = false;
					break;
				}
				in->eof = false;
			}
			if (in->buf == NULL) {
				more = false;
				go = false;
			} else if (go && (rd = bstream_next(in)) <= 0) {
				if (be->language == 'D' && !in->eof) {
					in->pos++;// skip 's' or 'S'
					return msg;
				}

				if (rd == 0 && language !=0 && in->eof) {
					/* we hadn't seen the EOF before, so just try again
					   (this time with prompt) */
					more = true;
					continue;
				}
				go = false;
				break;
			} else if (go && language == 0) {
				if (in->buf[in->pos] == 's' && !in->eof) {
					while ((rd = bstream_next(in)) > 0)
						;
				}
				be->language = in->buf[in->pos++];
				if (be->language == 's') {
					be->language = 'S';
					m->scanner.mode = LINE_1;
				} else if (be->language == 'S') {
					m->scanner.mode = LINE_N;
				}
			} else if (go && language == 'D' && !in->eof) {
				in->pos++;// skip 's' or 'S'
			}
		}
	}
	if ( (c->sessiontimeout && (GDKusec() - c->session) > c->sessiontimeout) || !go || (strncmp(CURRENT(c), "\\q", 2) == 0)) {
		in->pos = in->len;	/* skip rest of the input */
		c->mode = FINISHCLIENT;
		return msg;
	}
	return msg;
}

/*
 * The SQL block is stored in the client input buffer, from which it
 * can be parsed by the SQL parser. The client structure contains
 * a small table of bounded tables. This should be reset before we
 * parse a new statement sequence.
 * Before we parse the sql statement, we look for any variable settings
 * for specific commands.
 * The most important one is to prepare code to be handled by the debugger.
 * The current analysis is simple and fulfills our short-term needs.
 * A future version may analyze the parameter settings in more detail.
 */

#define MAX_QUERY 	(64*1024*1024)

str
SQLparser(Client c)
{
	bstream *in = c->fdin;
	stream *out = c->fdout;
	str msg = NULL;
	backend *be;
	mvc *m;
	int oldvtop, oldstop;
	int pstatus = 0;
	int err = 0, opt, preparedid = -1;

	c->query = NULL;
	be = (backend *) c->sqlcontext;
	if (be == 0) {
		/* leave a message in the log */
		TRC_ERROR(SQL_PARSER, "SQL state description is missing, cannot handle client!\n");
		/* stop here, instead of printing the exception below to the
		 * client in an endless loop */
		c->mode = FINISHCLIENT;
		throw(SQL, "SQLparser", SQLSTATE(42000) "State descriptor missing, aborting");
	}
	oldvtop = c->curprg->def->vtop;
	oldstop = c->curprg->def->stop;
	be->vtop = oldvtop;
	m = be->mvc;
	m->type = Q_PARSE;
	if (be->language != 'X') {
		if ((msg = SQLtrans(m)) != MAL_SUCCEED) {
			c->mode = FINISHCLIENT;
			return msg;
		}
	}
	pstatus = m->session->status;

	/* sqlparse needs sql allocator to be available.  It can be NULL at
	 * this point if this is a recursive call. */
	if (!m->sa)
		m->sa = sa_create(m->pa);
	if (!m->sa) {
		c->mode = FINISHCLIENT;
		throw(SQL, "SQLparser", SQLSTATE(HY013) MAL_MALLOC_FAIL " for SQL allocator");
	}
	if (eb_savepoint(&m->sa->eb)) {
		sa_reset(m->sa);

		throw(SQL, "SQLparser", SQLSTATE(HY001) MAL_MALLOC_FAIL " for SQL allocator");
	}
	opt = 0;

	m->emode = m_normal;
	m->emod = mod_none;
	if (be->language == 'X') {
		int n = 0, v, off, len;

		if (strncmp(in->buf + in->pos, "export ", 7) == 0)
			n = sscanf(in->buf + in->pos + 7, "%d %d %d", &v, &off, &len);

		if (n == 2 || n == 3) {
			if (n == 2)
				len = m->reply_size;
			if (mvc_export_chunk(be, out, v, off, len < 0 ? BUN_NONE : (BUN) len)) {
				msg = createException(SQL, "SQLparser", SQLSTATE(45000) "Result set construction failed");
				goto finalize;
			}

			in->pos = in->len;	/* HACK: should use parsed length */
			return MAL_SUCCEED;
		}
		if (strncmp(in->buf + in->pos, "close ", 6) == 0) {
			res_table *t;

			v = (int) strtol(in->buf + in->pos + 6, NULL, 0);
			t = res_tables_find(be->results, v);
			if (t)
				be->results = res_tables_remove(be->results, t);
			in->pos = in->len;	/* HACK: should use parsed length */
			return MAL_SUCCEED;
		}
		if (strncmp(in->buf + in->pos, "release ", 8) == 0) {
			cq *q = NULL;

			v = (int) strtol(in->buf + in->pos + 8, NULL, 0);
			if ((q = qc_find(m->qc, v)) != NULL)
				 qc_delete(m->qc, q);
			in->pos = in->len;	/* HACK: should use parsed length */
			return MAL_SUCCEED;
		}
		if (strncmp(in->buf + in->pos, "auto_commit ", 12) == 0) {
			int commit;
			v = (int) strtol(in->buf + in->pos + 12, NULL, 10);
			commit = (!m->session->auto_commit && v);
			m->session->auto_commit = (v) != 0;
			m->session->ac_on_commit = m->session->auto_commit;
			if (m->session->tr->active) {
				if (commit) {
					msg = mvc_commit(m, 0, NULL, true);
				} else {
					msg = mvc_rollback(m, 0, NULL, true);
				}
			}
			in->pos = in->len;	/* HACK: should use parsed length */
			if (msg != NULL)
				goto finalize;
			return MAL_SUCCEED;
		}
		if (strncmp(in->buf + in->pos, "reply_size ", 11) == 0) {
			v = (int) strtol(in->buf + in->pos + 11, NULL, 10);
			if (v < -1) {
				msg = createException(SQL, "SQLparser", SQLSTATE(42000) "Reply_size cannot be negative");
				goto finalize;
			}
			m->reply_size = v;
			in->pos = in->len;	/* HACK: should use parsed length */
			return MAL_SUCCEED;
		}
		if (strncmp(in->buf + in->pos, "sizeheader", 10) == 0) {
			v = (int) strtol(in->buf + in->pos + 10, NULL, 10);
			be->sizeheader = v != 0;
			in->pos = in->len;	/* HACK: should use parsed length */
			return MAL_SUCCEED;
		}
		if (strncmp(in->buf + in->pos, "quit", 4) == 0) {
			c->mode = FINISHCLIENT;
			return MAL_SUCCEED;
		}
		msg = createException(SQL, "SQLparser", SQLSTATE(42000) "Unrecognized X command: %s\n", in->buf + in->pos);
		goto finalize;
	}
	if (be->language !='S') {
		msg = createException(SQL, "SQLparser", SQLSTATE(42000) "Unrecognized language prefix: %ci\n", be->language);
		in->pos = in->len;	/* skip rest of the input */
		c->mode = FINISHCLIENT; /* and disconnect, as client doesn't respect the mapi protocol */
		goto finalize;
	}

	if ((err = sqlparse(m)) ||
	    /* Only forget old errors on transaction boundaries */
	    (mvc_status(m) && m->type != Q_TRANS) || !m->sym) {
		if (!err &&m->scanner.started)	/* repeat old errors, with a parsed query */
			err = mvc_status(m);
		if (err && *m->errstr) {
			if (strlen(m->errstr) > 6 && m->errstr[5] == '!')
				msg = createException(PARSE, "SQLparser", "%s", m->errstr);
			else
				msg = createException(PARSE, "SQLparser", SQLSTATE(42000) "%s", m->errstr);
			*m->errstr = 0;
		}
		if (m->sym)
			msg = handle_error(m, pstatus, msg);
		sqlcleanup(be, err);
		goto finalize;
	}
	assert(m->session->schema);
	/*
	 * We have dealt with the first parsing step and advanced the input reader
	 * to the next statement (if any).
	 * Now is the time to also perform the semantic analysis, optimize and
	 * produce code.
	 */
	be->q = NULL;
	c->query = query_cleaned(m->sa, QUERY(m->scanner));

	if (c->query == NULL) {
		err = 1;
		msg = createException(PARSE, "SQLparser", SQLSTATE(HY013) MAL_MALLOC_FAIL);
	} else if (m->emode == m_deallocate) {
		AtomNode *an = (AtomNode *) m->sym;
		assert(m->sym->type == type_symbol && an->a->data.vtype == TYPE_int);
		preparedid = an->a->data.val.ival;

		if (preparedid > -1) /* The -1 case represents the deallocate the entire query cache */
			be->q = qc_find(m->qc, preparedid);

		if (preparedid > -1) {
			const char *mode = "DEALLOC";
			if (!be->q) {
				err = -1;
				msg = createException(SQL, mode, SQLSTATE(07003) "No prepared statement with id: %d\n", preparedid);
				*m->errstr = 0;
				msg = handle_error(m, pstatus, msg);
				sqlcleanup(be, err);
				goto finalize;
			}
		}

		m->type = Q_SCHEMA; /* TODO DEALLOCATE statements don't fit for Q_SCHEMA */
		scanner_query_processed(&(m->scanner));
	} else {
		sql_rel *r = sql_symbol2relation(be, m->sym);

		if (!r || (err = mvc_status(m) && m->type != Q_TRANS && *m->errstr)) {
			if (strlen(m->errstr) > 6 && m->errstr[5] == '!')
				msg = createException(PARSE, "SQLparser", "%s", m->errstr);
			else
				msg = createException(PARSE, "SQLparser", SQLSTATE(42000) "%s", m->errstr);
			*m->errstr = 0;
			msg = handle_error(m, pstatus, msg);
			sqlcleanup(be, err);
			goto finalize;
		}

		if (m->emode != m_prepare) {
			scanner_query_processed(&(m->scanner));

			err = 0;
			setVarType(c->curprg->def, 0, 0);
			if (backend_dumpstmt(be, c->curprg->def, r, 1, 0, c->query) < 0)
				err = 1;
			else
				opt = 1;
		} else {
			char *q_copy = sa_strdup(m->sa, c->query);

			be->q = NULL;
			if (!q_copy) {
				err = 1;
				msg = createException(PARSE, "SQLparser", SQLSTATE(HY013) MAL_MALLOC_FAIL);
			} else {
				be->q = qc_insert(m->qc, m->sa,	/* the allocator */
						  r,	/* keep relational query */
						  m->sym,	/* the sql symbol tree */
						  m->params,	/* the argument list */
						  m->type,	/* the type of the statement */
						  q_copy,
						  be->no_mitosis);
			}
			if (!be->q) {
				err = 1;
				msg = createException(PARSE, "SQLparser", SQLSTATE(HY013) MAL_MALLOC_FAIL);
			}
			scanner_query_processed(&(m->scanner));
			if (be->q) {
				if (backend_dumpproc(be, c, be->q, r) == NULL)
					err = 1;
			}

			/* passed over to query cache, used during dumpproc */
			m->sa = NULL;
			m->sym = NULL;
			m->params = NULL;
			/* register name in the namespace */
			if (be->q) {
				be->q->name = putName(be->q->name);
				if (!be->q->name) {
					err = 1;
					msg = createException(PARSE, "SQLparser", SQLSTATE(HY013) MAL_MALLOC_FAIL);
				}
			}
		}
	}
	if (err)
		m->session->status = -10;
	if (err == 0) {
		/* no parsing error encountered, finalize the code of the query wrapper */
		if (m->emode == m_deallocate) {
			assert(be->q || preparedid == -1);
			if (be->q) {
				qc_delete(m->qc, be->q);
			} else {
				qc_clean(m->qc);
			}
			/* For deallocate statements just export a simple output */
			if (!GDKembedded())
				err = mvc_export_operation(be, c->fdout, "", c->curprg->def->starttime, c->curprg->def->optimize);
		} else if (be->q) {
			assert(m->emode == m_prepare);
			/* For prepared queries, return a table with result set structure*/
			/* optimize the code block and rename it */
			err = mvc_export_prepare(m, c->fdout, be->q, "");
		}

		if (!err) {
			pushEndInstruction(c->curprg->def);
			/* check the query wrapper for errors */
			if( msg == MAL_SUCCEED)
				msg = chkTypes(c->usermodule, c->curprg->def, TRUE);

			/* in case we had produced a non-cachable plan, the optimizer should be called */
			if (msg == MAL_SUCCEED && opt ) {
				msg = SQLoptimizeQuery(c, c->curprg->def);

				if (msg != MAL_SUCCEED) {
<<<<<<< HEAD
					sqlcleanup(be, err);
=======
					c->curprg->def->errors = 0;
					MSresetInstructions(c->curprg->def, oldstop);
					freeVariables(c, c->curprg->def, NULL, oldvtop);
					sqlcleanup(m, err);
>>>>>>> 7a080ad3
					goto finalize;
				}
			}
		}
		//printFunction(c->fdout, c->curprg->def, 0, LIST_MAL_ALL);
		/* we know more in this case than chkProgram(c->fdout, c->usermodule, c->curprg->def); */
		if (msg == MAL_SUCCEED && c->curprg->def->errors) {
			msg = c->curprg->def->errors;
			c->curprg->def->errors = 0;
			/* restore the state */
			MSresetInstructions(c->curprg->def, oldstop);
			freeVariables(c, c->curprg->def, NULL, oldvtop);
			if (msg == NULL && *m->errstr){
				if (strlen(m->errstr) > 6 && m->errstr[5] == '!')
					msg = createException(PARSE, "SQLparser", "%s", m->errstr);
				else
					msg = createException(PARSE, "SQLparser", SQLSTATE(M0M27) "Semantic errors %s", m->errstr);
				*m->errstr = 0;
			} else if (msg) {
				str newmsg;
				newmsg = createException(PARSE, "SQLparser", SQLSTATE(M0M27) "Semantic errors %s", msg);
				freeException(msg);
				msg = newmsg;
			}
		}
	}
finalize:
	if (msg) {
		sqlcleanup(be, 0);
		c->query = NULL;
	}
	return msg;
}

str
SQLengine(Client c)
{
	backend *be = (backend *) c->sqlcontext;
	return SQLengineIntern(c, be);
}

str
SQLCacheRemove(Client c, str nme)
{
	Symbol s;

	s = findSymbolInModule(c->usermodule, nme);
	if (s == NULL)
		throw(MAL, "cache.remove", SQLSTATE(42000) "internal error, symbol missing\n");
	deleteSymbol(c->usermodule, s);
	return MAL_SUCCEED;
}

str
SQLcallback(Client c, str msg)
{
	char *newerr = NULL;

	if (msg) {
		if (!(newerr = GDKmalloc(strlen(msg) + 1))) {
			msg = createException(SQL, "SQLcallback", SQLSTATE(HY013) MAL_MALLOC_FAIL);
		} else {
			/* remove exception decoration */
			char *m, *n, *p, *s;
			size_t l;

			m = msg;
			p = newerr;
			while (m && *m) {
				n = strchr(m, '\n');
				s = getExceptionMessageAndState(m);
				if (n) {
					n++; /* include newline */
					l = n - s;
				} else {
					l = strlen(s);
				}
				memcpy(p, s, l);
				p += l;
				m = n;
			}
			*p = 0;
			freeException(msg);
			if (!(msg = GDKrealloc(newerr, strlen(newerr) + 1))) {
				GDKfree(newerr);
				msg = createException(SQL, "SQLcallback", SQLSTATE(HY013) MAL_MALLOC_FAIL);
			}
		}
	}
	return MALcallback(c, msg);
}

str
SYSupdate_tables(Client cntxt, MalBlkPtr mb, MalStkPtr stk, InstrPtr pci)
{
	mvc *m = ((backend *) cntxt->sqlcontext)->mvc;

	(void) mb;
	(void) stk;
	(void) pci;

	sql_trans_update_tables(m->session->tr, mvc_bind_schema(m, "sys"));
	return MAL_SUCCEED;
}

str
SYSupdate_schemas(Client cntxt, MalBlkPtr mb, MalStkPtr stk, InstrPtr pci)
{
	mvc *m = ((backend *) cntxt->sqlcontext)->mvc;

	(void) mb;
	(void) stk;
	(void) pci;

	sql_trans_update_schemas(m->session->tr);
	return MAL_SUCCEED;
}<|MERGE_RESOLUTION|>--- conflicted
+++ resolved
@@ -1162,14 +1162,10 @@
 				msg = SQLoptimizeQuery(c, c->curprg->def);
 
 				if (msg != MAL_SUCCEED) {
-<<<<<<< HEAD
-					sqlcleanup(be, err);
-=======
 					c->curprg->def->errors = 0;
 					MSresetInstructions(c->curprg->def, oldstop);
 					freeVariables(c, c->curprg->def, NULL, oldvtop);
-					sqlcleanup(m, err);
->>>>>>> 7a080ad3
+					sqlcleanup(be, err);
 					goto finalize;
 				}
 			}
