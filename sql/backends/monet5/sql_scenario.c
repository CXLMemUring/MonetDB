--- conflicted
+++ resolved
@@ -438,13 +438,8 @@
 		}
 
 		bstream_next(fdin);
-<<<<<<< HEAD
-		if( MCpushClientInput(c, fdin, 0, "") < 0)
+		if ( MCpushClientInput(c, fdin, 0, "") < 0)
 			TRC_ERROR(SQL_SCENARIO, "Could not switch client input stream\n");
-=======
-		if ( MCpushClientInput(c, fdin, 0, "") < 0)
-			fprintf(stderr, "SQLinit:Could not switch client input stream");
->>>>>>> eb66093c
 	}
 	if ((msg = SQLprepareClient(c, 0)) != NULL) {
 		MT_lock_unset(&sql_contextLock);
