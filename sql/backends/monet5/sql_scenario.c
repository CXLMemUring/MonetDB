/*
 * This Source Code Form is subject to the terms of the Mozilla Public
 * License, v. 2.0.  If a copy of the MPL was not distributed with this
 * file, You can obtain one at http://mozilla.org/MPL/2.0/.
 *
 * Copyright 1997 - July 2008 CWI, August 2008 - 2017 MonetDB B.V.
 */

/*
 * (authors) N. Nes, M.L. Kersten
 * The SQL scenario implementation is a derivative of the MAL session scenario.
 *
 */
/*
 * Before we are can process SQL statements the global catalog
 * should be initialized. Thereafter, each time a client enters
 * we update its context descriptor to denote an SQL scenario.
 */
#include "monetdb_config.h"
#include "mal_backend.h"
#include "sql_scenario.h"
#include "sql_result.h"
#include "sql_gencode.h"
#include "sql_optimizer.h"
#include "sql_assert.h"
#include "sql_execute.h"
#include "sql_env.h"
#include "sql_mvc.h"
#include "sql_user.h"
#include "sql_datetime.h"
#include "mal_io.h"
#include "mal_parser.h"
#include "mal_builder.h"
#include "mal_namespace.h"
#include "mal_debugger.h"
#include "mal_linker.h"
#include "bat5.h"
#include "wlc.h"
#include "wlr.h"
#include "msabaoth.h"
#include <mtime.h>
#include "optimizer.h"
#include "opt_prelude.h"
#include "opt_pipes.h"
#include "opt_mitosis.h"
#include <unistd.h>
#include "sql_upgrades.h"

static int SQLinitialized = 0;
static int SQLnewcatalog = 0;
int SQLdebug = 0;
static char *sqlinit = NULL;
MT_Lock sql_contextLock MT_LOCK_INITIALIZER("sql_contextLock");

static void
monet5_freestack(int clientid, backend_stack stk)
{
	MalStkPtr p = (ptr) stk;

	(void) clientid;
	if (p != NULL)
		freeStack(p);
#ifdef _SQL_SCENARIO_DEBUG
	fprintf(stderr, "#monet5_freestack\n");
#endif
}

static void
monet5_freecode(int clientid, backend_code code, backend_stack stk, int nr, char *name)
{
	str msg;

	(void) code;
	(void) stk;
	(void) nr;
	(void) clientid;
	msg = SQLCacheRemove(MCgetClient(clientid), name);
	if (msg)
		freeException(msg);	/* do something with error? */

#ifdef _SQL_SCENARIO_DEBUG
	fprintf(stderr, "#monet5_free:%d\n", nr);
#endif
}

str
SQLsession(Client cntxt, MalBlkPtr mb, MalStkPtr stk, InstrPtr pci)
{
	str msg = MAL_SUCCEED;
	str logmsg;
	int cnt=0;

	(void) mb;
	(void) stk;
	(void) pci;
	if (SQLinitialized == 0 && (msg = SQLprelude(NULL)) != MAL_SUCCEED)
		return msg;
	msg = setScenario(cntxt, "sql");
	// Wait for any recovery process to be finished
	do {
		MT_sleep_ms(1000);
		logmsg = GDKgetenv("recovery");
		if( logmsg== NULL && ++cnt  == 5)
			throw(SQL,"SQLinit", "#WARNING server not ready, recovery in progress\n");
    }while (logmsg == NULL);
	return msg;
}

str
SQLsession2(Client cntxt, MalBlkPtr mb, MalStkPtr stk, InstrPtr pci)
{
	str msg = MAL_SUCCEED;
	str logmsg;
	int cnt=0;

	(void) mb;
	(void) stk;
	(void) pci;
	if (SQLinitialized == 0 && (msg = SQLprelude(NULL)) != MAL_SUCCEED)
		return msg;
	msg = setScenario(cntxt, "msql");
	// Wait for any recovery process to be finished
	do {
		MT_sleep_ms(1000);
		logmsg = GDKgetenv("recovery");
		if( logmsg== NULL && ++cnt  == 5)
			throw(SQL,"SQLinit","#WARNING server not ready, recovery in progress\n");
    }while (logmsg == NULL);
	return msg;
}

static str SQLinit(void);

str
SQLprelude(void *ret)
{
	str tmp;
	Scenario ms, s = getFreeScenario();

	(void) ret;
	if (!s)
		throw(MAL, "sql.start", "SQLSTATE 42000 !""out of scenario slots");
	sqlinit = GDKgetenv("sqlinit");
	s->name = "S_Q_L";
	s->language = "sql";
	s->initSystem = NULL;
	s->exitSystem = "SQLexit";
	s->initClient = "SQLinitClient";
	s->exitClient = "SQLexitClient";
	s->reader = "SQLreader";
	s->parser = "SQLparser";
	s->engine = "SQLengine";
	s->callback = "SQLcallback";

	ms = getFreeScenario();
	if (!ms)
		throw(MAL, "sql.start", "SQLSTATE 42000 !""out of scenario slots");

	ms->name = "M_S_Q_L";
	ms->language = "msql";
	ms->initSystem = NULL;
	ms->exitSystem = "SQLexit";
	ms->initClient = "SQLinitClient";
	ms->exitClient = "SQLexitClient";
	ms->reader = "MALreader";
	ms->parser = "MALparser";
	ms->optimizer = "MALoptimizer";
	/* ms->tactics = .. */
	ms->engine = "MALengine";
	ms->callback = "MALcallback";
	tmp = SQLinit();
	if (tmp != MAL_SUCCEED) {
		fprintf(stderr, "Fatal error during initialization:\n%s\n", tmp);
		freeException(tmp);
		if ((tmp = GDKerrbuf) && *tmp)
			fprintf(stderr, "SQLSTATE 42000 !""GDK reported: %s\n", tmp);
		fflush(stderr);
		exit(1);
	}
#ifndef HAVE_EMBEDDED
	fprintf(stdout, "# MonetDB/SQL module loaded\n");
	fflush(stdout);		/* make merovingian see this *now* */
#endif
	/* only register availability of scenarios AFTER we are inited! */
	s->name = "sql";
	tmp = msab_marchScenario(s->name);
	if (tmp != MAL_SUCCEED)
		return (tmp);
	ms->name = "msql";
	tmp = msab_marchScenario(ms->name);
	return tmp;
}

str
SQLexit(Client c)
{
#ifdef _SQL_SCENARIO_DEBUG
	fprintf(stderr, "#SQLexit\n");
#endif
	(void) c;		/* not used */
	MT_lock_set(&sql_contextLock);
	if (SQLinitialized) {
		mvc_exit();
		SQLinitialized = FALSE;
	}
	MT_lock_unset(&sql_contextLock);
	return MAL_SUCCEED;
}

str
SQLepilogue(void *ret)
{
	char *s = "sql", *m = "msql";
	str res;

	(void) ret;
	SQLexit(NULL);
	/* this function is never called, but for the style of it, we clean
	 * up our own mess */
	res = msab_retreatScenario(m);
	if (!res)
		return msab_retreatScenario(s);
	return res;
}

MT_Id sqllogthread, idlethread;

static str
SQLinit(void)
{
	char *debug_str = GDKgetenv("sql_debug"), *msg = MAL_SUCCEED;
	int readonly = GDKgetenv_isyes("gdk_readonly");
	int single_user = GDKgetenv_isyes("gdk_single_user");
	const char *gmt = "GMT";
	tzone tz;

#ifdef _SQL_SCENARIO_DEBUG
	fprintf(stderr, "#SQLinit Monet 5\n");
#endif
	if (SQLinitialized)
		return MAL_SUCCEED;

#ifdef NEED_MT_LOCK_INIT
	MT_lock_init(&sql_contextLock, "sql_contextLock");
#endif

	MT_lock_set(&sql_contextLock);
	memset((char *) &be_funcs, 0, sizeof(backend_functions));
	be_funcs.fstack = &monet5_freestack;
	be_funcs.fcode = &monet5_freecode;
	be_funcs.fresolve_function = &monet5_resolve_function;
	monet5_user_init(&be_funcs);

	msg = MTIMEtimezone(&tz, &gmt);
	if (msg)
		return msg;
	(void) tz;
	if (debug_str)
		SQLdebug = strtol(debug_str, NULL, 10);
	if (single_user)
		SQLdebug |= 64;
	if (readonly)
		SQLdebug |= 32;
	if ((SQLnewcatalog = mvc_init(SQLdebug, store_bat, readonly, single_user, 0)) < 0) {
		MT_lock_unset(&sql_contextLock);
		throw(SQL, "SQLinit", "SQLSTATE 42000 !""Catalogue initialization failed");
	}
	SQLinitialized = TRUE;
	MT_lock_unset(&sql_contextLock);
	if (MT_create_thread(&sqllogthread, (void (*)(void *)) mvc_logmanager, NULL, MT_THR_JOINABLE) != 0) {
		throw(SQL, "SQLinit", "SQLSTATE 42000 !""Starting log manager failed");
	}
	GDKregister(sqllogthread);
	if (!(SQLdebug&1024)) {
		if (MT_create_thread(&idlethread, (void (*)(void *)) mvc_idlemanager, NULL, MT_THR_JOINABLE) != 0) {
			throw(SQL, "SQLinit", "SQLSTATE 42000 !""Starting idle manager failed");
		}
		GDKregister(idlethread);
	}
	WLCinit();
	return MAL_SUCCEED;
}

<<<<<<< HEAD
str
SQLexit(Client c)
{
#ifdef _SQL_SCENARIO_DEBUG
	fprintf(stderr, "#SQLexit\n");
#endif
	(void) c;		/* not used */
	if (SQLinitialized == FALSE)
		throw(SQL, "SQLexit", "SQLSTATE 42000 !""Catalogue not available");
	return MAL_SUCCEED;
}

=======
>>>>>>> 5d5aec42
#define SQLglobal(name, val) \
	stack_push_var(sql, name, &ctype);	   \
	stack_set_var(sql, name, VALset(&src, ctype.type->localtype, val));

#define NR_GLOBAL_VARS 10
/* NR_GLOBAL_VAR should match exactly the number of variables created
   in global_variables */
/* initialize the global variable, ie make mvc point to these */
static int
global_variables(mvc *sql, char *user, char *schema)
{
	sql_subtype ctype;
	char *typename;
	lng sec = 0;
	bit F = FALSE;
	ValRecord src;
	str opt;

	typename = "int";
	sql_find_subtype(&ctype, typename, 0, 0);
	SQLglobal("debug", &sql->debug);
	SQLglobal("cache", &sql->cache);

	typename = "varchar";
	sql_find_subtype(&ctype, typename, 1024, 0);
	SQLglobal("current_schema", schema);
	SQLglobal("current_user", user);
	SQLglobal("current_role", user);

	/* inherit the optimizer from the server */
	opt = GDKgetenv("sql_optimizer");
	if (!opt)
		opt = "default_pipe";
	SQLglobal("optimizer", opt);

	typename = "sec_interval";
	sql_find_subtype(&ctype, typename, inttype2digits(ihour, isec), 0);
	SQLglobal("current_timezone", &sec);

	typename = "boolean";
	sql_find_subtype(&ctype, typename, 0, 0);
	SQLglobal("history", &F);

	typename = "bigint";
	sql_find_subtype(&ctype, typename, 0, 0);
	SQLglobal("last_id", &sql->last_id);
	SQLglobal("rowcnt", &sql->rowcnt);
	return 0;
}

#define TRANS_ABORTED "SQLSTATE 25005 !""Current transaction is aborted (please ROLLBACK)\n"

str
handle_error(mvc *m, int pstatus, str msg)
{
	str new = 0, newmsg= MAL_SUCCEED;

	/* transaction already broken */
	if (m->type != Q_TRANS && pstatus < 0) {
		new = createException(SQL,"sql.execute",TRANS_ABORTED);
	} else if( GDKerrbuf && GDKerrbuf[0]){
		new = GDKstrdup(GDKerrbuf);
		GDKerrbuf[0] = 0;
	}else if( *m->errstr){
		new = GDKstrdup(m->errstr);
		m->errstr[0] = 0;
	}
	if( new && msg){
		newmsg = GDKzalloc( strlen(msg) + strlen(new) + 64);
		strcpy(newmsg, msg);
		strcat(newmsg,"!");
		strcat(newmsg,new);
		GDKfree(new);
		GDKfree(msg);
	} else
	if( msg)
		newmsg = msg;
	else
	if( new)
		newmsg = new;
	return newmsg;
}

str
SQLautocommit(mvc *m)
{
	str msg = MAL_SUCCEED;

	if (m->session->auto_commit && m->session->active) {
		if (mvc_status(m) < 0) {
			mvc_rollback(m, 0, NULL);
		} else if (mvc_commit(m, 0, NULL) < 0) {
			msg = handle_error(m, 0, 0);
			m->errstr[0] = 0;
		}
	}
	return msg;
}

void
SQLtrans(mvc *m)
{
	m->caching = m->cache;
	if (!m->session->active) {
		sql_session *s;

		mvc_trans(m);
		s = m->session;
		if (!s->schema) {
			if (s->schema_name)
				GDKfree(s->schema_name);
			s->schema_name = monet5_user_get_def_schema(m, m->user_id);
			assert(s->schema_name);
			s->schema = find_sql_schema(s->tr, s->schema_name);
			assert(s->schema);
		}
	}
}

#ifdef HAVE_EMBEDDED
extern char* createdb_inline;
#endif

str
SQLinitClient(Client c)
{
	mvc *m;
	str schema;
	str msg = MAL_SUCCEED;
	backend *be;
	bstream *bfd = NULL;
	stream *fd = NULL;
	static int maybeupgrade = 1;

#ifdef _SQL_SCENARIO_DEBUG
	fprintf(stderr, "#SQLinitClient\n");
#endif
	if (SQLinitialized == 0 && (msg = SQLprelude(NULL)) != MAL_SUCCEED) 
		return msg;
	MT_lock_set(&sql_contextLock);
	WLRinit();
	/*
	 * Based on the initialization return value we can prepare a SQLinit
	 * string with all information needed to initialize the catalog
	 * based on the mandatory scripts to be executed.
	 */
	if (sqlinit) {		/* add sqlinit to the fdin stack */
		buffer *b = (buffer *) GDKmalloc(sizeof(buffer));
		size_t len = strlen(sqlinit);
		bstream *fdin;

		if( b == NULL)
			throw(SQL,"sql.initClient","SQLSTATE HY001 !"MAL_MALLOC_FAIL);

		buffer_init(b, _STRDUP(sqlinit), len);
		fdin = bstream_create(buffer_rastream(b, "si"), b->len);
		bstream_next(fdin);
		if( MCpushClientInput(c, fdin, 0, "") < 0)
			fprintf(stderr, "SQLinitClient:Could not switch client input stream");
	}
	if (c->sqlcontext == 0) {
		m = mvc_create(c->idx, 0, SQLdebug, c->fdin, c->fdout);
		global_variables(m, "monetdb", "sys");
		if (isAdministrator(c) || strcmp(c->scenario, "msql") == 0)	/* console should return everything */
			m->reply_size = -1;
		be = (void *) backend_create(m, c);
		if( be == NULL)
			throw(SQL,"sql.init", "SQLSTATE HY001 !"MAL_MALLOC_FAIL);
	} else {
		be = c->sqlcontext;
		m = be->mvc;
		mvc_reset(m, c->fdin, c->fdout, SQLdebug, NR_GLOBAL_VARS);
		backend_reset(be);
	}
	if (m->session->tr)
		reset_functions(m->session->tr);
#ifndef HAVE_EMBEDDED
	/* pass through credentials of the user if not console */
	schema = monet5_user_set_def_schema(m, c->user);
	if (!schema) {
		_DELETE(schema);
		throw(PERMD, "SQLinitClient", "SQLSTATE 08004 !""schema authorization error");
	}
	_DELETE(schema);
#else
	(void) schema;
#endif

	/*expect SQL text first */
	be->language = 'S';
	/* Set state, this indicates an initialized client scenario */
	c->state[MAL_SCENARIO_READER] = c;
	c->state[MAL_SCENARIO_PARSER] = c;
	c->state[MAL_SCENARIO_OPTIMIZE] = c;
	c->sqlcontext = be;

	initSQLreferences();
	/* initialize the database with predefined SQL functions */
	if (SQLnewcatalog == 0) {
		/* check whether table sys.systemfunctions exists: if
		 * it doesn't, this is probably a restart of the
		 * server after an incomplete initialization */
		sql_schema *s = mvc_bind_schema(m, "sys");
		sql_table *t = s ? mvc_bind_table(m, s, "systemfunctions") : NULL;
		if (t == NULL)
			SQLnewcatalog = 1;
	}
	if (SQLnewcatalog > 0) {
#ifdef HAVE_EMBEDDED
		(void) bfd;
		(void) fd;
		SQLnewcatalog = 0;
		maybeupgrade = 0;
		{
			size_t createdb_len = strlen(createdb_inline);
			buffer* createdb_buf = buffer_create(createdb_len);
			stream* createdb_stream = buffer_rastream(createdb_buf, "createdb.sql");
			bstream* createdb_bstream = bstream_create(createdb_stream, createdb_len);
			buffer_init(createdb_buf, createdb_inline, createdb_len);
			if (bstream_next(createdb_bstream) >= 0)
				msg = SQLstatementIntern(c, &createdb_bstream->buf, "sql.init", TRUE, FALSE, NULL);
			else
				msg = createException(MAL, "createdb", "SQLSTATE 42000 ! Could not load inlined createdb script");

			free(createdb_buf);
			free(createdb_stream);
			free(createdb_bstream);
			if (m->sa)
				sa_destroy(m->sa);
			m->sa = NULL;
		}

#else
		char path[PATHLENGTH];
		str fullname;

		SQLnewcatalog = 0;
		maybeupgrade = 0;
		snprintf(path, PATHLENGTH, "createdb");
		slash_2_dir_sep(path);
		fullname = MSP_locate_sqlscript(path, 1);
		if (fullname) {
			str filename = fullname;
			str p, n, newmsg= MAL_SUCCEED;
			fprintf(stdout, "# SQL catalog created, loading sql scripts once\n");
			do {
				p = strchr(filename, PATH_SEP);
				if (p)
					*p = '\0';
				if ((n = strrchr(filename, DIR_SEP)) == NULL) {
					n = filename;
				} else {
					n++;
				}
				fprintf(stdout, "# loading sql script: %s\n", n);
				fd = open_rastream(filename);
				if (p)
					filename = p + 1;

				if (fd) {
					size_t sz;
					sz = getFileSize(fd);
					if (sz > (size_t) 1 << 29) {
						mnstr_destroy(fd);
						newmsg = createException(MAL, "createdb", "SQLSTATE 42000 !""File %s too large to process", filename);
					} else {
						bfd = bstream_create(fd, sz == 0 ? (size_t) (128 * BLOCK) : sz);
						if (bfd && bstream_next(bfd) >= 0)
							newmsg = SQLstatementIntern(c, &bfd->buf, "sql.init", TRUE, FALSE, NULL);
						bstream_destroy(bfd);
					}
					if (m->sa)
						sa_destroy(m->sa);
					m->sa = NULL;
					if( newmsg){
						fprintf(stderr,"%s",newmsg);
						GDKfree(newmsg);
/*
						if(msg == MAL_SUCCEED)
							msg= newmsg;
						else {
							char *buf= GDKzalloc(strlen(newmsg) + strlen(msg) + 256);
							strcpy(buf,msg);
							strcat(buf,"!");
							strcat(buf,n);
							strcat(buf,":");
							strcat(buf,newmsg);
							GDKfree(msg);
							GDKfree(newmsg);
							msg = buf;
						}
						newmsg=  MAL_SUCCEED;
*/
					}
				}
			} while (p);
			GDKfree(fullname);
		} else
			fprintf(stderr, "!could not read createdb.sql\n");
#endif
	} else {		/* handle upgrades */
		if (!m->sa)
			m->sa = sa_create();
		if (maybeupgrade)
			SQLupgrades(c,m);
		maybeupgrade = 0;
	}
	MT_lock_unset(&sql_contextLock);
	fflush(stdout);
	fflush(stderr);

	/* send error from create scripts back to the first client */
	if (msg) {
		msg = handle_error(m, 0, msg);
		*m->errstr = 0;
		sqlcleanup(m, mvc_status(m));
	}
	return msg;
}

str
SQLresetClient(Client c)
{
<<<<<<< HEAD
	str msg = MAL_SUCCEED;
	if (c->sqlcontext) {
		backend *be = NULL;
		mvc *m = NULL;
		if (c->sqlcontext == NULL)
			throw(SQL, "SQLexitClient", "SQLSTATE 42000 !""MVC catalogue not available");
		be = (backend *) c->sqlcontext;
		m = be->mvc;
=======
	if (c->sqlcontext == NULL)
		throw(SQL, "SQLexitClient", "MVC catalogue not available");
	if (c->sqlcontext) {
		backend *be = c->sqlcontext;
		mvc *m = be->mvc;
>>>>>>> 5d5aec42

		assert(m->session);
		if (m->session->auto_commit && m->session->active) {
			if (mvc_status(m) >= 0 && mvc_commit(m, 0, NULL) < 0)
				msg = handle_error(m, 0, 0);
		}
		if (m->session->active) {
			mvc_rollback(m, 0, NULL);
		}

		res_tables_destroy(m->results);
		m->results = NULL;

		mvc_destroy(m);
		backend_destroy(be);
		c->state[MAL_SCENARIO_OPTIMIZE] = NULL;
		c->state[MAL_SCENARIO_PARSER] = NULL;
		c->sqlcontext = NULL;
	}
	c->state[MAL_SCENARIO_READER] = NULL;
	return msg;
}

str
SQLexitClient(Client c)
{
	str err;
#ifdef _SQL_SCENARIO_DEBUG
	fprintf(stderr, "#SQLexitClient\n");
#endif
	if (SQLinitialized == FALSE)
		throw(SQL, "SQLexitClient", "SQLSTATE 42000 !""Catalogue not available");
	if ((err = SQLresetClient(c)) != MAL_SUCCEED)
		return err;
	MALexitClient(c);
	return MAL_SUCCEED;
}

/*
 * A statement received internally is simply appended for
 * execution
 */
str
SQLinitEnvironment(Client cntxt, MalBlkPtr mb, MalStkPtr stk, InstrPtr pci)
{
	str err;

	(void) mb;
	(void) stk;
	(void) pci;
	if ((err = SQLinitClient(cntxt)) == MAL_SUCCEED)
		cntxt->phase[MAL_SCENARIO_EXITCLIENT] = SQLexitClient;
	return err;
}


str
SQLstatement(Client cntxt, MalBlkPtr mb, MalStkPtr stk, InstrPtr pci)
{
	str *expr = getArgReference_str(stk, pci, 1);
	bit output = TRUE;

	(void) mb;
	if (pci->argc == 3)
		output = *getArgReference_bit(stk, pci, 2);

	return SQLstatementIntern(cntxt, expr, "SQLstatement", TRUE, output, NULL);
}

str
SQLcompile(Client cntxt, MalBlkPtr mb, MalStkPtr stk, InstrPtr pci)
{
	str *ret = getArgReference_str(stk, pci, 0);
	str *expr = getArgReference_str(stk, pci, 1);
	str msg;

	(void) mb;
	*ret = NULL;
	msg = SQLstatementIntern(cntxt, expr, "SQLcompile", FALSE, FALSE, NULL);
	if (msg == MAL_SUCCEED)
		*ret = _STRDUP("SQLcompile");
	return msg;
}

/*
 * Locate a file with SQL commands and execute it. For the time being a 1MB
 * file limit is implicitly imposed. If the file can not be located in the
 * script library, we assume it is sufficiently self descriptive.
 * (Respecting the file system context where the call is executed )
 */
str
SQLinclude(Client cntxt, MalBlkPtr mb, MalStkPtr stk, InstrPtr pci)
{
	stream *fd;
	bstream *bfd;
	str *name = getArgReference_str(stk, pci, 1);
	str msg = MAL_SUCCEED, fullname;
	str *expr;
	mvc *m;
	size_t sz;

	fullname = MSP_locate_sqlscript(*name, 0);
	if (fullname == NULL)
		fullname = *name;
	fd = open_rastream(fullname);
	if (mnstr_errnr(fd) == MNSTR_OPEN_ERROR) {
		mnstr_destroy(fd);
		throw(MAL, "sql.include", "SQLSTATE 42000 !""could not open file: %s\n", *name);
	}
	sz = getFileSize(fd);
	if (sz > (size_t) 1 << 29) {
		mnstr_destroy(fd);
		throw(MAL, "sql.include", "SQLSTATE 42000 !""file %s too large to process", fullname);
	}
	bfd = bstream_create(fd, sz == 0 ? (size_t) (128 * BLOCK) : sz);
	if (bstream_next(bfd) < 0) {
		bstream_destroy(bfd);
		throw(MAL, "sql.include", "SQLSTATE 42000 !""could not read %s\n", *name);
	}

	expr = &bfd->buf;
	msg = SQLstatementIntern(cntxt, expr, "sql.include", TRUE, FALSE, NULL);
	bstream_destroy(bfd);
	m = ((backend *) cntxt->sqlcontext)->mvc;
	if (m->sa)
		sa_destroy(m->sa);
	m->sa = NULL;
	(void) mb;
	return msg;
}

/*
 * The SQL reader collects a (sequence) of statements from the input
 * stream, but only when no unresolved 'nxt' character is visible.
 * In combination with SQLparser this ensures that all statements
 * are handled one by one.
 *
 * The SQLreader is called from two places: the SQL parser and
 * the MAL debugger.
 * The former only occurs during the parsing phase and the
 * second only during exection.
 * This means we can safely change the language setting for
 * the duration of these calls.
 */

/* #define _SQL_READER_DEBUG */
str
SQLreader(Client c)
{
	int go = TRUE;
	str msg = MAL_SUCCEED;
	int more = TRUE;
	int commit_done = FALSE;
	backend *be = (backend *) c->sqlcontext;
	bstream *in = c->fdin;
	int language = -1;
	mvc *m = NULL;
	int blocked = isa_block_stream(in->s);

	if (SQLinitialized == FALSE) {
		c->mode = FINISHCLIENT;
		return MAL_SUCCEED;
	}
	if (!be || c->mode <= FINISHCLIENT) {
#ifdef _SQL_READER_DEBUG
		fprintf(stderr, "#SQL client finished\n");
#endif
		c->mode = FINISHCLIENT;
		return MAL_SUCCEED;
	}
#ifdef _SQL_READER_DEBUG
	fprintf(stderr, "#SQLparser: start reading SQL %s %s\n", (be->console ? " from console" : ""), (blocked ? "Blocked read" : ""));
#endif
	language = be->language;	/* 'S' for SQL, 'D' from debugger */
	m = be->mvc;
	m->errstr[0] = 0;
	/*
	 * Continue processing any left-over input from the previous round.
	 */

#ifdef _SQL_READER_DEBUG
	fprintf(stderr, "#pos %d len %d eof %d \n", in->pos, in->len, in->eof);
#endif
	/*
	 * Distinguish between console reading and mclient connections.
	 */
	while (more) {
		more = FALSE;

		/* Different kinds of supported statements sequences
		   A;   -- single line                  s
		   A \n B;      -- multi line                   S
		   A; B;   -- compound single block     s
		   A;   -- many multi line
		   B \n C; -- statements in one block   S
		 */
		/* auto_commit on end of statement */
		if (m->scanner.mode == LINE_N && !commit_done) {
			msg = SQLautocommit(m);
			go = msg == MAL_SUCCEED;
			commit_done = TRUE;
		}

		if (go && in->pos >= in->len) {
			ssize_t rd;

			if (c->bak) {
#ifdef _SQL_READER_DEBUG
				fprintf(stderr, "#Switch to backup stream\n");
#endif
				in = c->fdin;
				blocked = isa_block_stream(in->s);
				m->scanner.rs = c->fdin;
				c->fdin->pos += c->yycur;
				c->yycur = 0;
			}
			if (in->eof || !blocked) {
				language = (be->console) ? 'S' : 0;

				/* The rules of auto_commit require us to finish
				   and start a transaction on the start of a new statement (s A;B; case) */
				if (!(m->emod & mod_debug) && !commit_done) {
					msg = SQLautocommit(m);
					go = msg == MAL_SUCCEED;
					commit_done = TRUE;
				}

				if (go && ((!blocked && mnstr_write(c->fdout, c->prompt, c->promptlength, 1) != 1) || mnstr_flush(c->fdout))) {
					go = FALSE;
					break;
				}
				in->eof = 0;
			}
			if (in->buf == NULL) {
				more = FALSE;
				go = FALSE;
			} else if (go && (rd = bstream_next(in)) <= 0) {
#ifdef _SQL_READER_DEBUG
				fprintf(stderr, "#rd %d  language %d eof %d\n", rd, language, in->eof);
#endif
				if (be->language == 'D' && in->eof == 0)
					return msg;

				if (rd == 0 && language !=0 && in->eof && !be->console) {
					/* we hadn't seen the EOF before, so just try again
					   (this time with prompt) */
					more = TRUE;
					continue;
				}
				go = FALSE;
				break;
			} else if (go && !be->console && language == 0) {
				if (in->buf[in->pos] == 's' && !in->eof) {
					while ((rd = bstream_next(in)) > 0)
						;
				}
				be->language = in->buf[in->pos++];
				if (be->language == 's') {
					be->language = 'S';
					m->scanner.mode = LINE_1;
				} else if (be->language == 'S') {
					m->scanner.mode = LINE_N;
				}
			}
#ifdef _SQL_READER_DEBUG
			fprintf(stderr, "#SQL blk:%s\n", in->buf + in->pos);
#endif
		}
	}
	if ( (c->stimeout && (GDKusec() - c->session) > c->stimeout) || !go || (strncmp(CURRENT(c), "\\q", 2) == 0)) {
		in->pos = in->len;	/* skip rest of the input */
		c->mode = FINISHCLIENT;
		return msg;
	}
	return msg;
}

/*
 * The SQL block is stored in the client input buffer, from which it
 * can be parsed by the SQL parser. The client structure contains
 * a small table of bounded tables. This should be reset before we
 * parse a new statement sequence.
 * Before we parse the sql statement, we look for any variable settings
 * for specific commands.
 * The most important one is to prepare code to be handled by the debugger.
 * The current analysis is simple and fulfills our short-term needs.
 * A future version may analyze the parameter settings in more detail.
 */

#define MAX_QUERY 	(64*1024*1024)

static int
caching(mvc *m)
{
	return m->caching;
}

static int
cachable(mvc *m, sql_rel *r)
{
	if (m->emode == m_prepare)	/* prepared plans are always cached */
		return 1;
	if (m->emode == m_plan)		/* we plan to display without execution */
		return 0;
	if (m->type == Q_TRANS )	/* m->type == Q_SCHEMA || cachable to make sure we have trace on alter statements  */
		return 0;
	/* we don't store queries with a large footprint */
	if(r && sa_size(m->sa) > MAX_QUERY) 
		return 0;
	return 1;
}

/*
 * The core part of the SQL interface, parse the query and
 * store away the template (non)optimized code in the query cache
 * and the MAL module
 */

str
SQLparser(Client c)
{
	bstream *in = c->fdin;
	stream *out = c->fdout;
	str msg = NULL;
	backend *be;
	mvc *m;
	int oldvtop, oldstop;
	int pstatus = 0;
	int err = 0, opt = 0;

	be = (backend *) c->sqlcontext;
	if (be == 0) {
		/* leave a message in the log */
		fprintf(stderr, "SQL state descriptor missing, cannot handle client!\n");
		/* stop here, instead of printing the exception below to the
		 * client in an endless loop */
		c->mode = FINISHCLIENT;
		throw(SQL, "SQLparser", "SQLSTATE 42000 !""State descriptor missing, aborting");
	}
	oldvtop = c->curprg->def->vtop;
	oldstop = c->curprg->def->stop;
	be->vtop = oldvtop;
#ifdef _SQL_PARSER_DEBUG
	fprintf(stderr, "#SQL compilation \n");
	fprintf(stderr,"debugger? %d(%d)\n", (int) be->mvc->emode, (int) be->mvc->emod);
#endif
	m = be->mvc;
	m->type = Q_PARSE;
	if (be->language != 'X')
		SQLtrans(m);
	pstatus = m->session->status;

	/* sqlparse needs sql allocator to be available.  It can be NULL at
	 * this point if this is a recursive call. */
	if (!m->sa)
		m->sa = sa_create();
	if (!m->sa) {
		c->mode = FINISHCLIENT;
		throw(SQL, "SQLparser", "SQLSTATE HY001 !"MAL_MALLOC_FAIL " for SQL allocator");
	}

	m->emode = m_normal;
	m->emod = mod_none;
	if (be->language == 'X') {
		int n = 0, v, off, len;

		if (strncmp(in->buf + in->pos, "export ", 7) == 0)
			n = sscanf(in->buf + in->pos + 7, "%d %d %d", &v, &off, &len);

		if (n == 2 || n == 3) {
			mvc_export_chunk(be, out, v, off, n == 3 ? len : m->reply_size);

			in->pos = in->len;	/* HACK: should use parsed length */
			return MAL_SUCCEED;
		}
		if (strncmp(in->buf + in->pos, "close ", 6) == 0) {
			res_table *t;

			v = (int) strtol(in->buf + in->pos + 6, NULL, 0);
			t = res_tables_find(m->results, v);
			if (t)
				m->results = res_tables_remove(m->results, t);
			in->pos = in->len;	/* HACK: should use parsed length */
			return MAL_SUCCEED;
		}
		if (strncmp(in->buf + in->pos, "release ", 8) == 0) {
			cq *q = NULL;

			v = (int) strtol(in->buf + in->pos + 8, NULL, 0);
			if ((q = qc_find(m->qc, v)) != NULL)
				 qc_delete(m->qc, q);
			in->pos = in->len;	/* HACK: should use parsed length */
			return MAL_SUCCEED;
		}
		if (strncmp(in->buf + in->pos, "auto_commit ", 12) == 0) {
			int commit;
			v = (int) strtol(in->buf + in->pos + 12, NULL, 10);
			commit = (!m->session->auto_commit && v);
			m->session->auto_commit = (v) != 0;
			m->session->ac_on_commit = m->session->auto_commit;
			if (m->session->active) {
				if (commit && mvc_commit(m, 0, NULL) < 0) {
					msg = createException(SQL, "COMMIT", "SQLSTATE 42000 !""Commit failed while enabling auto_commit");
				} else if (!commit && mvc_rollback(m, 0, NULL) < 0) {
					mnstr_printf(out, "!COMMIT: rollback failed while " "disabling auto_commit\n");
					msg = createException(SQL, "COMMIT", "SQLSTATE 42000 !""rollback failed while " "disabling auto_commit");
				}
			}
			in->pos = in->len;	/* HACK: should use parsed length */
			if (msg != NULL)
				goto finalize;
			return MAL_SUCCEED;
		}
		if (strncmp(in->buf + in->pos, "reply_size ", 11) == 0) {
			v = (int) strtol(in->buf + in->pos + 11, NULL, 10);
			if (v < -1) {
				msg = createException(SQL, "SQLparser", "SQLSTATE 42000 !""Reply_size cannot be negative");
				goto finalize;
			}
			m->reply_size = v;
			in->pos = in->len;	/* HACK: should use parsed length */
			return MAL_SUCCEED;
		}
		if (strncmp(in->buf + in->pos, "sizeheader", 10) == 0) {
			v = (int) strtol(in->buf + in->pos + 10, NULL, 10);
			m->sizeheader = v != 0;
			in->pos = in->len;	/* HACK: should use parsed length */
			return MAL_SUCCEED;
		}
		if (strncmp(in->buf + in->pos, "quit", 4) == 0) {
			c->mode = FINISHCLIENT;
			return MAL_SUCCEED;
		}
		msg = createException(SQL, "SQLparser", "SQLSTATE 42000 !""Unrecognized X command: %s\n", in->buf + in->pos);
		goto finalize;
	}
	if (be->language !='S') {
		msg = createException(SQL, "SQLparser", "SQLSTATE 42000 !""Unrecognized language prefix: %ci\n", be->language);
		goto finalize;
	}

	if ((err = sqlparse(m)) ||
	    /* Only forget old errors on transaction boundaries */
	    (mvc_status(m) && m->type != Q_TRANS) || !m->sym) {
		if (!err &&m->scanner.started)	/* repeat old errors, with a parsed query */
			err = mvc_status(m);
		if (err && *m->errstr) {
			if( strstr(m->errstr,"SQLSTATE"))
				msg = createException(PARSE, "SQLparser", "%s", m->errstr);
			else
				msg = createException(PARSE, "SQLparser", "SQLSTATE 42000 !""%s", m->errstr);
			*m->errstr = 0;
		}
		msg = handle_error(m, pstatus, msg);
		sqlcleanup(m, err);
		goto finalize;
	}
	assert(m->session->schema != NULL);
	/*
	 * We have dealt with the first parsing step and advanced the input reader
	 * to the next statement (if any).
	 * Now is the time to also perform the semantic analysis, optimize and
	 * produce code.
	 */
	be->q = NULL;
	if (m->emode == m_execute) {
		assert(m->sym->data.lval->h->type == type_int);
		be->q = qc_find(m->qc, m->sym->data.lval->h->data.i_val);
		if (!be->q) {
			err = -1;
			msg = createException(SQL, "EXEC", "SQLSTATE 07003! ""No prepared statement with id: %d\n", m->sym->data.lval->h->data.i_val);
			*m->errstr = 0;
			msg = handle_error(m, pstatus, msg);
			sqlcleanup(m, err);
			goto finalize;
		} else if (be->q->type != Q_PREPARE) {
			err = -1;
			msg = createException(SQL, "EXEC", "SQLSTATE 07005 !""Given handle id is not for a " "prepared statement: %d\n", m->sym->data.lval->h->data.i_val);
			*m->errstr = 0;
			msg = handle_error(m, pstatus, msg);
			sqlcleanup(m, err);
			goto finalize;
		}
		scanner_query_processed(&(m->scanner));
	} else if (caching(m) && cachable(m, NULL) && m->emode != m_prepare && (be->q = qc_match(m->qc, m->sym, m->args, m->argc, m->scanner.key ^ m->session->schema->base.id)) != NULL) {
		/* query template was found in the query cache */
		scanner_query_processed(&(m->scanner));
	} else {
		sql_rel *r;

		r = sql_symbol2relation(m, m->sym);

		if (!r || (err = mvc_status(m) && m->type != Q_TRANS && *m->errstr)) {
			if( strstr(m->errstr,"SQLSTATE"))
				msg = createException(PARSE, "SQLparser", "%s", m->errstr);
			else
				msg = createException(PARSE, "SQLparser", "SQLSTATE 42000 !""%s", m->errstr);
			*m->errstr = 0;
			msg = handle_error(m, pstatus, msg);
			sqlcleanup(m, err);
			goto finalize;
		}

		if ((!caching(m) || !cachable(m, r)) && m->emode != m_prepare) {
			char *q = query_cleaned(QUERY(m->scanner));

			/* Query template should not be cached */
			scanner_query_processed(&(m->scanner));

			err = 0;
			if (backend_callinline(be, c) < 0 ||
			    backend_dumpstmt(be, c->curprg->def, r, 1, 0, q) < 0)
				err = 1;
			else opt = 1;
			GDKfree(q);
		} else {
			/* Add the query tree to the SQL query cache
			 * and bake a MAL program for it.
			 */
			char *q = query_cleaned(QUERY(m->scanner));
			char qname[IDLENGTH];
			(void) snprintf(qname, IDLENGTH, "%c%d_%d", (m->emode == m_prepare?'p':'s'), m->qc->id++, m->qc->clientid);

			be->q = qc_insert(m->qc, m->sa,	/* the allocator */
					  r,	/* keep relational query */
					  qname, /* its MAL name) */
					  m->sym,	/* the sql symbol tree */
					  m->args,	/* the argument list */
					  m->argc, m->scanner.key ^ m->session->schema->base.id,	/* the statement hash key */
					  m->emode == m_prepare ? Q_PREPARE : m->type,	/* the type of the statement */
					  sql_escape_str(q));
			GDKfree(q);
			scanner_query_processed(&(m->scanner));
			be->q->code = (backend_code) backend_dumpproc(be, c, be->q, r);
			if (!be->q->code)
				err = 1;
			be->q->stk = 0;

			/* passed over to query cache, used during dumpproc */
			m->sa = NULL;
			m->sym = NULL;
			/* register name in the namespace */
			be->q->name = putName(be->q->name);
		}
	}
	if (err)
		m->session->status = -10;
	if (err == 0) {
		/* no parsing error encountered, finalize the code of the query wrapper */
		if (be->q) {
			if (m->emode == m_prepare){
				/* For prepared queries, return a table with result set structure*/
				/* optimize the code block and rename it */
				err = mvc_export_prepare(m, c->fdout, be->q, "");
			} else if( m->emode == m_execute || m->emode == m_normal || m->emode == m_plan){
				/* call procedure generation (only in cache mode) */
				backend_call(be, c, be->q);
			}
		}

		pushEndInstruction(c->curprg->def);
		/* check the query wrapper for errors */
		chkTypes(c->usermodule, c->curprg->def, TRUE);

		/* in case we had produced a non-cachable plan, the optimizer should be called */
		if (opt ) {
			msg = SQLoptimizeQuery(c, c->curprg->def);

			if (msg != MAL_SUCCEED) {
				sqlcleanup(m, err);
				goto finalize;
			}
		}
		//printFunction(c->fdout, c->curprg->def, 0, LIST_MAL_ALL);
		/* we know more in this case than chkProgram(c->fdout, c->usermodule, c->curprg->def); */
		if (c->curprg->def->errors) {
			msg = c->curprg->def->errors;
			c->curprg->def->errors = 0;
			/* restore the state */
			MSresetInstructions(c->curprg->def, oldstop);
			freeVariables(c, c->curprg->def, NULL, oldvtop);
			if (msg == NULL && *m->errstr){
				if(strstr(m->errstr,"SQLSTATE"))
					msg = createException(PARSE, "SQLparser", "%s", m->errstr);
				else
					msg = createException(PARSE, "SQLparser", "SQLSTATE M0M27 !""Semantic errors %s", m->errstr);
				*m->errstr = 0;
			} else if(msg) {
				str newmsg;
				newmsg = createException(PARSE, "SQLparser", "SQLSTATE M0M27 !""Semantic errors %s", msg);
				GDKfree(msg);
				msg = newmsg;
			}
		}
	}
finalize:
	if (msg)
		sqlcleanup(m, 0);
	return msg;
}

str
SQLengine(Client c)
{
	backend *be = (backend *) c->sqlcontext;
	return SQLengineIntern(c, be);
}

str
SQLCacheRemove(Client c, str nme)
{
	Symbol s;

#ifdef _SQL_CACHE_DEBUG
	fprintf(stderr, "#SQLCacheRemove %s\n", nme);
#endif

	s = findSymbolInModule(c->usermodule, nme);
	if (s == NULL)
		throw(MAL, "cache.remove", "SQLSTATE 42000 !""internal error, symbol missing\n");
	deleteSymbol(c->usermodule, s);
	return MAL_SUCCEED;
}

str
SQLcallback(Client c, str msg){
	if(msg &&  (strstr(msg, "MALexception") || strstr(msg,"GDKexception"))) {
		// massage the error to comply with SQL
		char *s;
		s= strchr(msg,(int)':');
		if (s ) 
			s= strchr(msg,(int)':');
		if( s){
			char newerr[1024];
			s++;
			strncpy(newerr, msg, s - msg);
			newerr[s-msg] = 0;
			snprintf(newerr + (s-msg), 1024 -(s-msg), "SQLSTATE HY020 !%s",s);
			GDKfree(msg);
			msg = GDKstrdup(newerr);
		}
	}
	return MALcallback(c,msg);
}<|MERGE_RESOLUTION|>--- conflicted
+++ resolved
@@ -281,21 +281,6 @@
 	return MAL_SUCCEED;
 }
 
-<<<<<<< HEAD
-str
-SQLexit(Client c)
-{
-#ifdef _SQL_SCENARIO_DEBUG
-	fprintf(stderr, "#SQLexit\n");
-#endif
-	(void) c;		/* not used */
-	if (SQLinitialized == FALSE)
-		throw(SQL, "SQLexit", "SQLSTATE 42000 !""Catalogue not available");
-	return MAL_SUCCEED;
-}
-
-=======
->>>>>>> 5d5aec42
 #define SQLglobal(name, val) \
 	stack_push_var(sql, name, &ctype);	   \
 	stack_set_var(sql, name, VALset(&src, ctype.type->localtype, val));
@@ -433,7 +418,7 @@
 #ifdef _SQL_SCENARIO_DEBUG
 	fprintf(stderr, "#SQLinitClient\n");
 #endif
-	if (SQLinitialized == 0 && (msg = SQLprelude(NULL)) != MAL_SUCCEED) 
+	if (SQLinitialized == 0 && (msg = SQLprelude(NULL)) != MAL_SUCCEED)
 		return msg;
 	MT_lock_set(&sql_contextLock);
 	WLRinit();
@@ -570,25 +555,9 @@
 					if (m->sa)
 						sa_destroy(m->sa);
 					m->sa = NULL;
-					if( newmsg){
+					if (newmsg){
 						fprintf(stderr,"%s",newmsg);
 						GDKfree(newmsg);
-/*
-						if(msg == MAL_SUCCEED)
-							msg= newmsg;
-						else {
-							char *buf= GDKzalloc(strlen(newmsg) + strlen(msg) + 256);
-							strcpy(buf,msg);
-							strcat(buf,"!");
-							strcat(buf,n);
-							strcat(buf,":");
-							strcat(buf,newmsg);
-							GDKfree(msg);
-							GDKfree(newmsg);
-							msg = buf;
-						}
-						newmsg=  MAL_SUCCEED;
-*/
 					}
 				}
 			} while (p);
@@ -619,22 +588,13 @@
 str
 SQLresetClient(Client c)
 {
-<<<<<<< HEAD
 	str msg = MAL_SUCCEED;
-	if (c->sqlcontext) {
-		backend *be = NULL;
-		mvc *m = NULL;
-		if (c->sqlcontext == NULL)
-			throw(SQL, "SQLexitClient", "SQLSTATE 42000 !""MVC catalogue not available");
-		be = (backend *) c->sqlcontext;
-		m = be->mvc;
-=======
+
 	if (c->sqlcontext == NULL)
-		throw(SQL, "SQLexitClient", "MVC catalogue not available");
+		throw(SQL, "SQLexitClient", "SQLSTATE 42000 !""MVC catalogue not available");
 	if (c->sqlcontext) {
 		backend *be = c->sqlcontext;
 		mvc *m = be->mvc;
->>>>>>> 5d5aec42
 
 		assert(m->session);
 		if (m->session->auto_commit && m->session->active) {
