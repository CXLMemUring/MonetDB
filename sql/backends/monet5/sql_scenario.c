/*
 * This Source Code Form is subject to the terms of the Mozilla Public
 * License, v. 2.0.  If a copy of the MPL was not distributed with this
 * file, You can obtain one at http://mozilla.org/MPL/2.0/.
 *
 * Copyright 1997 - July 2008 CWI, August 2008 - 2019 MonetDB B.V.
 */

/*
 * (authors) N. Nes, M.L. Kersten
 * The SQL scenario implementation is a derivative of the MAL session scenario.
 *
 */
/*
 * Before we are can process SQL statements the global catalog
 * should be initialized. Thereafter, each time a client enters
 * we update its context descriptor to denote an SQL scenario.
 */
#include "monetdb_config.h"
#include "mal_backend.h"
#include "sql_scenario.h"
#include "sql_result.h"
#include "sql_gencode.h"
#include "sql_optimizer.h"
#include "sql_assert.h"
#include "sql_execute.h"
#include "sql_env.h"
#include "sql_mvc.h"
#include "sql_user.h"
#include "sql_datetime.h"
#include "mal_io.h"
#include "mal_parser.h"
#include "mal_builder.h"
#include "mal_namespace.h"
#include "mal_debugger.h"
#include "mal_linker.h"
#include "bat5.h"
#include "wlc.h"
#include "wlr.h"
#include "msabaoth.h"
#include "mtime.h"
#include "optimizer.h"
#include "opt_prelude.h"
#include "opt_pipes.h"
#include "opt_mitosis.h"
#include <unistd.h>
#include "sql_upgrades.h"

static int SQLinitialized = 0;
static int SQLnewcatalog = 0;
int SQLdebug = 0;
static const char *sqlinit = NULL;
MT_Lock sql_contextLock = MT_LOCK_INITIALIZER("sql_contextLock");

static void
monet5_freestack(int clientid, backend_stack stk)
{
	MalStkPtr p = (ptr) stk;

	(void) clientid;
	if (p != NULL)
		freeStack(p);
#ifdef _SQL_SCENARIO_DEBUG
	fprintf(stderr, "#monet5_freestack\n");
#endif
}

static void
monet5_freecode(int clientid, backend_code code, backend_stack stk, int nr, char *name)
{
	str msg;

	(void) code;
	(void) stk;
	(void) nr;
	(void) clientid;
	msg = SQLCacheRemove(MCgetClient(clientid), name);
	if (msg)
		freeException(msg);	/* do something with error? */

#ifdef _SQL_SCENARIO_DEBUG
	fprintf(stderr, "#monet5_free:%d\n", nr);
#endif
}

<<<<<<< HEAD
=======
str
SQLsession(Client cntxt, MalBlkPtr mb, MalStkPtr stk, InstrPtr pci)
{
	(void) cntxt;
	(void) mb;
	(void) stk;
	(void) pci;
	throw(SQL,"SQLinit", "#ERROR Deprecated functionality\n");
}

str
SQLsession2(Client cntxt, MalBlkPtr mb, MalStkPtr stk, InstrPtr pci)
{
	(void) cntxt;
	(void) mb;
	(void) stk;
	(void) pci;
	throw(SQL,"SQLinit", "#ERROR Deprecated functionality\n");
}

>>>>>>> 6b4fa0e5
static str SQLinit(Client c);

str
//SQLprelude(void *ret)
SQLprelude(Client cntxt, MalBlkPtr mb, MalStkPtr stk, InstrPtr pci)
{
	str tmp;
	Scenario ms, s = getFreeScenario();

	(void) mb;
	(void) stk;
	(void) pci;
	if (!s)
		throw(MAL, "sql.start", SQLSTATE(42000) "out of scenario slots");
	sqlinit = GDKgetenv("sqlinit");
	*s = (struct SCENARIO) {
		.name = "S_Q_L",
		.language = "sql",
		.exitSystem = "SQLexit",
		.exitSystemCmd = SQLexit,
		.initClient = "SQLinitClient",
		.initClientCmd = SQLinitClient,
		.exitClient = "SQLexitClient",
		.exitClientCmd = SQLexitClient,
		.reader = "SQLreader",
		.readerCmd = SQLreader,
		.parser = "SQLparser",
		.parserCmd = SQLparser,
		.engine = "SQLengine",
		.engineCmd = SQLengine,
		.callback = "SQLcallback",
		.callbackCmd = SQLcallback,
	};
	ms = getFreeScenario();
	if (!ms)
		throw(MAL, "sql.start", SQLSTATE(42000) "out of scenario slots");

	*ms = (struct SCENARIO) {
		.name = "M_S_Q_L",
		.language = "msql",
		.exitSystem = "SQLexit",
		.exitSystemCmd = SQLexit,
		.initClient = "SQLinitClient",
		.initClientCmd = SQLinitClient,
		.exitClient = "SQLexitClient",
		.exitClientCmd = SQLexitClient,
		.reader = "MALreader",
		.readerCmd = MALreader,
		.parser = "MALparser",
		.parserCmd = MALparser,
		.optimizer = "MALoptimizer",
		.optimizerCmd = MALoptimizer,
		.engine = "MALengine",
		.engineCmd = MALengine,
		.callback = "MALcallback",
		.callbackCmd = MALcallback,
	};

	tmp = SQLinit(cntxt);
	if (tmp != MAL_SUCCEED) {
		fprintf(stderr, "Fatal error during initialization:\n%s\n", tmp);
		freeException(tmp);
		if ((tmp = GDKerrbuf) && *tmp)
			fprintf(stderr, SQLSTATE(42000) "GDK reported: %s\n", tmp);
		fflush(stderr);
		exit(1);
	}
#ifndef HAVE_EMBEDDED
	fprintf(stdout, "# MonetDB/SQL module loaded\n");
	fflush(stdout);		/* make merovingian see this *now* */
#endif
	/* only register availability of scenarios AFTER we are inited! */
	s->name = "sql";
	tmp = msab_marchScenario(s->name);
	if (tmp != MAL_SUCCEED)
		return (tmp);
	ms->name = "msql";
	tmp = msab_marchScenario(ms->name);
	return tmp;
}

str
SQLexit(Client c)
{
#ifdef _SQL_SCENARIO_DEBUG
	fprintf(stderr, "#SQLexit\n");
#endif
	(void) c;		/* not used */
	MT_lock_set(&sql_contextLock);
	if (SQLinitialized) {
		mvc_exit();
		SQLinitialized = FALSE;
	}
	MT_lock_unset(&sql_contextLock);
	return MAL_SUCCEED;
}

str
SQLepilogue(void *ret)
{
	char *s = "sql", *m = "msql";
	str res;

	(void) ret;
	SQLexit(NULL);
	/* this function is never called, but for the style of it, we clean
	 * up our own mess */
	res = msab_retreatScenario(m);
	if (!res)
		return msab_retreatScenario(s);
	return res;
}

#define SQLglobal(name, val, failure)                                                                             \
	if(!stack_push_var(sql, name, &ctype) || !stack_set_var(sql, name, VALset(&src, ctype.type->localtype, (char*)(val)))) \
		failure--;

#define NR_GLOBAL_VARS 9
/* NR_GLOBAL_VAR should match exactly the number of variables created
   in global_variables */
/* initialize the global variable, ie make mvc point to these */
static int
global_variables(mvc *sql, const char *user, const char *schema)
{
	sql_subtype ctype;
	const char *typename;
	lng sec = 0;
	ValRecord src;
	const char *opt;
	int failure = 0;

	typename = "int";
	sql_find_subtype(&ctype, typename, 0, 0);
	SQLglobal("debug", &sql->debug, failure);
	SQLglobal("cache", &sql->cache, failure);

	typename = "varchar";
	sql_find_subtype(&ctype, typename, 1024, 0);
	SQLglobal("current_schema", schema, failure);
	SQLglobal("current_user", user, failure);
	SQLglobal("current_role", user, failure);

	/* inherit the optimizer from the server */
	opt = GDKgetenv("sql_optimizer");
	if (!opt)
		opt = "default_pipe";
	SQLglobal("optimizer", opt, failure);

	typename = "sec_interval";
	sql_find_subtype(&ctype, typename, inttype2digits(ihour, isec), 0);
	SQLglobal("current_timezone", &sec, failure);

	typename = "bigint";
	sql_find_subtype(&ctype, typename, 0, 0);
	SQLglobal("last_id", &sql->last_id, failure);
	SQLglobal("rowcnt", &sql->rowcnt, failure);
	return failure;
}

static char*
SQLprepareClient(Client c, int login)
{
	mvc *m;
	str schema;
	backend *be;

	if (c->sqlcontext == 0) {
		m = mvc_create(c->idx, 0, SQLdebug, c->fdin, c->fdout);
		if( m == NULL) {
			throw(SQL,"sql.initClient",SQLSTATE(HY001) MAL_MALLOC_FAIL);
		}
		if(global_variables(m, "monetdb", "sys") < 0) {
			mvc_destroy(m);
			throw(SQL,"sql.initClient",SQLSTATE(HY001) MAL_MALLOC_FAIL);
		}
		if (strcmp(c->scenario, "msql") == 0)
			m->reply_size = -1;
		be = (void *) backend_create(m, c);
		if( be == NULL) {
			mvc_destroy(m);
			throw(SQL,"sql.initClient", SQLSTATE(HY001) MAL_MALLOC_FAIL);
		}
	} else {
		be = c->sqlcontext;
		m = be->mvc;
		if(mvc_reset(m, c->fdin, c->fdout, SQLdebug, NR_GLOBAL_VARS) < 0) {
			throw(SQL,"sql.initClient", SQLSTATE(HY001) MAL_MALLOC_FAIL);
		}
		backend_reset(be);
	}
	if (m->session->tr)
		reset_functions(m->session->tr);
	if (login) {
		schema = monet5_user_set_def_schema(m, c->user);
		if (!schema) {
			_DELETE(schema);
			throw(PERMD, "SQLinitClient", SQLSTATE(08004) "schema authorization error");
		}
		_DELETE(schema);
	} 

	/*expect SQL text first */
	be->language = 'S';
	/* Set state, this indicates an initialized client scenario */
	c->state[MAL_SCENARIO_READER] = c;
	c->state[MAL_SCENARIO_PARSER] = c;
	c->state[MAL_SCENARIO_OPTIMIZE] = c;
	c->sqlcontext = be;
	return NULL;
}

str
SQLresetClient(Client c)
{
	str msg = MAL_SUCCEED, other = MAL_SUCCEED;

	if (c->sqlcontext == NULL)
		throw(SQL, "SQLexitClient", SQLSTATE(42000) "MVC catalogue not available");
	if (c->sqlcontext) {
		backend *be = c->sqlcontext;
		mvc *m = be->mvc;

		assert(m->session);
		if (m->session->auto_commit && m->session->active) {
			if (mvc_status(m) >= 0)
				msg = mvc_commit(m, 0, NULL, false);
		}
		if (m->session->active)
			other = mvc_rollback(m, 0, NULL, false);

		res_tables_destroy(m->results);
		m->results = NULL;

		mvc_destroy(m);
		backend_destroy(be);
		c->state[MAL_SCENARIO_OPTIMIZE] = NULL;
		c->state[MAL_SCENARIO_PARSER] = NULL;
		c->sqlcontext = NULL;
	}
	c->state[MAL_SCENARIO_READER] = NULL;
	if(other && !msg)
		msg = other;
	else if(other && msg)
		freeException(other);
	return msg;
}

MT_Id sqllogthread, idlethread;

static str
SQLinit(Client c)
{
	const char *debug_str = GDKgetenv("sql_debug");
	char *msg = MAL_SUCCEED;
	bool readonly = GDKgetenv_isyes("gdk_readonly");
	bool single_user = GDKgetenv_isyes("gdk_single_user");
	const char *gmt = "GMT";
	tzone tz;
	static int maybeupgrade = 1;
	backend *be = NULL;
	mvc *m = NULL;


#ifdef _SQL_SCENARIO_DEBUG
	fprintf(stderr, "#SQLinit Monet 5\n");
#endif
	if (SQLinitialized)
		return MAL_SUCCEED;


	MT_lock_set(&sql_contextLock);
	be_funcs = (backend_functions) {
		.fstack = &monet5_freestack,
		.fcode = &monet5_freecode,
		.fresolve_function = &monet5_resolve_function,
	};
	monet5_user_init(&be_funcs);

	msg = MTIMEtimezone(&tz, &gmt);
	if (msg) {
		MT_lock_unset(&sql_contextLock);
		return msg;
	}
	(void) tz;
	if (debug_str)
		SQLdebug = strtol(debug_str, NULL, 10);
	if (single_user)
		SQLdebug |= 64;
	if (readonly)
		SQLdebug |= 32;
	if ((SQLnewcatalog = mvc_init(SQLdebug, GDKinmemory() ? store_mem : store_bat, readonly, single_user, 0)) < 0) {
		MT_lock_unset(&sql_contextLock);
		throw(SQL, "SQLinit", SQLSTATE(42000) "Catalogue initialization failed");
	}
	SQLinitialized = TRUE;
	sqlinit = GDKgetenv("sqlinit");
	if (sqlinit) {		/* add sqlinit to the fdin stack */
		buffer *b = (buffer *) GDKmalloc(sizeof(buffer));
		size_t len = strlen(sqlinit);
		char* cbuf = _STRDUP(sqlinit);
		stream *buf;
		bstream *fdin;

		if( b == NULL || cbuf == NULL) {
			MT_lock_unset(&sql_contextLock);
			GDKfree(b);
			GDKfree(cbuf);
			throw(SQL,"sql.init",SQLSTATE(HY001) MAL_MALLOC_FAIL);
		}

		buffer_init(b, cbuf, len);
		buf = buffer_rastream(b, "si");
		if( buf == NULL) {
			MT_lock_unset(&sql_contextLock);
			buffer_destroy(b);
			throw(SQL,"sql.init",SQLSTATE(HY001) MAL_MALLOC_FAIL);
		}

		fdin = bstream_create(buf, b->len);
		if( fdin == NULL) {
			MT_lock_unset(&sql_contextLock);
			buffer_destroy(b);
			throw(SQL,"sql.init",SQLSTATE(HY001) MAL_MALLOC_FAIL);
		}

		bstream_next(fdin);
		if( MCpushClientInput(c, fdin, 0, "") < 0)
			fprintf(stderr, "SQLinit:Could not switch client input stream");
	}
	if ((msg = SQLprepareClient(c, 0)) != NULL) {
		MT_lock_unset(&sql_contextLock);
		fprintf(stderr, "%s\n", msg);
		return msg;
	}
	be = c->sqlcontext;
	m = be->mvc;
	/* initialize the database with predefined SQL functions */
	if (SQLnewcatalog == 0) {
		/* check whether table sys.systemfunctions exists: if
		 * it doesn't, this is probably a restart of the
		 * server after an incomplete initialization */
		sql_schema *s = mvc_bind_schema(m, "sys");
		sql_table *t = s ? mvc_bind_table(m, s, "systemfunctions") : NULL;
		if (t == NULL)
			SQLnewcatalog = 1;
	}
	if (SQLnewcatalog > 0) {
		SQLnewcatalog = 0;
		maybeupgrade = 0;

#ifdef HAVE_EMBEDDED
		size_t createdb_len = strlen(createdb_inline);
		buffer* createdb_buf;
		stream* createdb_stream;
		bstream* createdb_bstream;
		if ((createdb_buf = GDKmalloc(sizeof(buffer))) == NULL) {
			MT_lock_unset(&sql_contextLock);
			throw(MAL, "createdb", SQLSTATE(HY001) MAL_MALLOC_FAIL);
		}
		buffer_init(createdb_buf, createdb_inline, createdb_len);
		if ((createdb_stream = buffer_rastream(createdb_buf, "createdb.sql")) == NULL) {
			MT_lock_unset(&sql_contextLock);
			GDKfree(createdb_buf);
			throw(MAL, "createdb", SQLSTATE(HY001) MAL_MALLOC_FAIL);
		}
		if ((createdb_bstream = bstream_create(createdb_stream, createdb_len)) == NULL) {
			MT_lock_unset(&sql_contextLock);
			close_stream(createdb_stream);
			GDKfree(createdb_buf);
			throw(MAL, "createdb", SQLSTATE(HY001) MAL_MALLOC_FAIL);
		}
		if (bstream_next(createdb_bstream) >= 0)
			msg = SQLstatementIntern(c, &createdb_bstream->buf, "sql.init", TRUE, FALSE, NULL);
		else
			msg = createException(MAL, "createdb", SQLSTATE(42000) "Could not load inlined createdb script");

		bstream_destroy(createdb_bstream);
		GDKfree(createdb_buf);
		if (m->sa)
			sa_destroy(m->sa);
		m->sa = NULL;

#else
		char path[FILENAME_MAX];
		str fullname;

		snprintf(path, FILENAME_MAX, "createdb");
		slash_2_dir_sep(path);
		fullname = MSP_locate_sqlscript(path, 1);
		if (fullname) {
			str filename = fullname;
			str p, n, newmsg= MAL_SUCCEED;
			fprintf(stdout, "# SQL catalog created, loading sql scripts once\n");
			do {
				stream *fd = NULL;

				p = strchr(filename, PATH_SEP);
				if (p)
					*p = '\0';
				if ((n = strrchr(filename, DIR_SEP)) == NULL) {
					n = filename;
				} else {
					n++;
				}
				fprintf(stdout, "# loading sql script: %s\n", n);
				fd = open_rastream(filename);
				if (p)
					filename = p + 1;

				if (fd) {
					size_t sz;
					sz = getFileSize(fd);
					if (sz > (size_t) 1 << 29) {
						close_stream(fd);
						newmsg = createException(MAL, "createdb", SQLSTATE(42000) "File %s too large to process", filename);
					} else {
						bstream *bfd = NULL;

						if((bfd = bstream_create(fd, sz == 0 ? (size_t) (128 * BLOCK) : sz)) == NULL) {
							close_stream(fd);
							newmsg = createException(MAL, "createdb", SQLSTATE(HY001) MAL_MALLOC_FAIL);
						} else {
							if (bstream_next(bfd) >= 0)
								newmsg = SQLstatementIntern(c, &bfd->buf, "sql.init", TRUE, FALSE, NULL);
							bstream_destroy(bfd);
						}
					}
					if (m->sa)
						sa_destroy(m->sa);
					m->sa = NULL;
					if (newmsg){
						fprintf(stderr,"%s",newmsg);
						freeException(newmsg);
					}
				}
			} while (p);
			GDKfree(fullname);
		} else
			fprintf(stderr, "!could not read createdb.sql\n");
#endif
	} else {		/* handle upgrades */
		if (!m->sa)
			m->sa = sa_create();
		if (!m->sa) {
			msg = createException(MAL, "createdb", SQLSTATE(HY001) MAL_MALLOC_FAIL);
		} else if (maybeupgrade) {
			SQLupgrades(c,m);
		}
		maybeupgrade = 0;
	}
	fflush(stdout);
	fflush(stderr);

	/* send error from create scripts back to the first client */
	if (msg) {
		msg = handle_error(m, 0, msg);
		*m->errstr = 0;
		sqlcleanup(m, mvc_status(m));
	}

	msg = SQLresetClient(c);
	MT_lock_unset(&sql_contextLock);
	if (msg != MAL_SUCCEED)
		return msg;

	if (GDKinmemory())
		return MAL_SUCCEED;

	if ((sqllogthread = THRcreate((void (*)(void *)) mvc_logmanager, NULL, MT_THR_JOINABLE, "logmanager")) == 0) {
		throw(SQL, "SQLinit", SQLSTATE(42000) "Starting log manager failed");
	}
	GDKregister(sqllogthread);
	if (!(SQLdebug&1024)) {
		if ((idlethread = THRcreate((void (*)(void *)) mvc_idlemanager, NULL, MT_THR_JOINABLE, "idlemanager")) == 0) {
			throw(SQL, "SQLinit", SQLSTATE(42000) "Starting idle manager failed");
		}
		GDKregister(idlethread);
	}
	return WLCinit();
}

#define TRANS_ABORTED SQLSTATE(25005) "Current transaction is aborted (please ROLLBACK)\n"

str
handle_error(mvc *m, int pstatus, str msg)
{
	str new = 0, newmsg= MAL_SUCCEED;

	/* transaction already broken */
	if (m->type != Q_TRANS && pstatus < 0) {
		new = createException(SQL,"sql.execute",TRANS_ABORTED);
	} else if( GDKerrbuf && GDKerrbuf[0]){
		new = GDKstrdup(GDKerrbuf);
		GDKerrbuf[0] = 0;
	} else if( *m->errstr){
		new = GDKstrdup(m->errstr);
		m->errstr[0] = 0;
	}
	if( new && msg){
		newmsg = GDKzalloc( strlen(msg) + strlen(new) + 64);
		if (newmsg == NULL) {
			newmsg = createException(SQL, "sql.execute", SQLSTATE(HY001) MAL_MALLOC_FAIL);
		} else {
			strcpy(newmsg, msg);
			/* strcat(newmsg,"!"); */
			strcat(newmsg,new);
		}
		freeException(new);
		freeException(msg);
	} else
	if( msg)
		newmsg = msg;
	else
	if( new)
		newmsg = new;
	return newmsg;
}

str
SQLautocommit(mvc *m)
{
	str msg = MAL_SUCCEED;

	if (m->session->auto_commit && m->session->active) {
		if (mvc_status(m) < 0) {
			msg = mvc_rollback(m, 0, NULL, false);
		} else {
			msg = mvc_commit(m, 0, NULL, false);
		}
	}
	return msg;
}

void
SQLtrans(mvc *m)
{
	m->caching = m->cache;
	if (!m->session->active) {
		sql_session *s;

		if(mvc_trans(m) < 0) {
			(void) sql_error(m, 02, SQLSTATE(HY001) "Allocation failure while starting the transaction");
			return;
		}
		s = m->session;
		if (!s->schema) {
			if (s->schema_name)
				GDKfree(s->schema_name);
			s->schema_name = monet5_user_get_def_schema(m, m->user_id);
			if(!s->schema_name) {
				mvc_cancel_session(m);
				(void) sql_error(m, 02, SQLSTATE(HY001) "Allocation failure while starting the transaction");
				return;
			}
			assert(s->schema_name);
			s->schema = find_sql_schema(s->tr, s->schema_name);
			assert(s->schema);
		}
	}
}

#ifdef HAVE_EMBEDDED
extern char* createdb_inline;
#endif

str
SQLinitClient(Client c)
{
	str msg = MAL_SUCCEED;

#ifdef _SQL_SCENARIO_DEBUG
	fprintf(stderr, "#SQLinitClient\n");
#endif
	if (SQLinitialized == 0)// && (msg = SQLprelude(NULL)) != MAL_SUCCEED)
		return msg;
	MT_lock_set(&sql_contextLock);
	if ((msg = WLRinit()) != MAL_SUCCEED) {
		MT_lock_unset(&sql_contextLock);
		return msg;
	}
#ifndef HAVE_EMBEDDED
	msg = SQLprepareClient(c, 1);
#else
	msg = SQLprepareClient(c, 0);
#endif
	MT_lock_unset(&sql_contextLock);
	return msg;
}

str
SQLexitClient(Client c)
{
	str err;
#ifdef _SQL_SCENARIO_DEBUG
	fprintf(stderr, "#SQLexitClient\n");
#endif
	if (SQLinitialized == FALSE)
		throw(SQL, "SQLexitClient", SQLSTATE(42000) "Catalogue not available");
	if ((err = SQLresetClient(c)) != MAL_SUCCEED)
		return err;
	MALexitClient(c);
	return MAL_SUCCEED;
}

str
SQLstatement(Client cntxt, MalBlkPtr mb, MalStkPtr stk, InstrPtr pci)
{
	str *expr = getArgReference_str(stk, pci, 1);
	bit output = TRUE;

	(void) mb;
	if (pci->argc == 3)
		output = *getArgReference_bit(stk, pci, 2);

	return SQLstatementIntern(cntxt, expr, "SQLstatement", TRUE, output, NULL);
}

str
SQLcompile(Client cntxt, MalBlkPtr mb, MalStkPtr stk, InstrPtr pci)
{
	str *ret = getArgReference_str(stk, pci, 0);
	str *expr = getArgReference_str(stk, pci, 1);
	str msg;

	(void) mb;
	*ret = NULL;
	msg = SQLstatementIntern(cntxt, expr, "SQLcompile", FALSE, FALSE, NULL);
	if (msg == MAL_SUCCEED)
		*ret = _STRDUP("SQLcompile");
	if(*ret == NULL)
		throw(SQL,"sql.compile",SQLSTATE(HY001) MAL_MALLOC_FAIL);
	return msg;
}

/*
 * Locate a file with SQL commands and execute it. For the time being a 1MB
 * file limit is implicitly imposed. If the file can not be located in the
 * script library, we assume it is sufficiently self descriptive.
 * (Respecting the file system context where the call is executed )
 */
str
SQLinclude(Client cntxt, MalBlkPtr mb, MalStkPtr stk, InstrPtr pci)
{
	stream *fd;
	bstream *bfd;
	str *name = getArgReference_str(stk, pci, 1);
	str msg = MAL_SUCCEED, fullname;
	str *expr;
	mvc *m;
	size_t sz;

	fullname = MSP_locate_sqlscript(*name, 0);
	if (fullname == NULL)
		fullname = *name;
	fd = open_rastream(fullname);
	if (mnstr_errnr(fd) == MNSTR_OPEN_ERROR) {
		close_stream(fd);
		throw(MAL, "sql.include", SQLSTATE(42000) "could not open file: %s\n", *name);
	}
	sz = getFileSize(fd);
	if (sz > (size_t) 1 << 29) {
		close_stream(fd);
		throw(MAL, "sql.include", SQLSTATE(42000) "file %s too large to process", fullname);
	}
	if((bfd = bstream_create(fd, sz == 0 ? (size_t) (128 * BLOCK) : sz)) == NULL) {
		close_stream(fd);
		throw(MAL, "sql.include", SQLSTATE(HY001) MAL_MALLOC_FAIL);
	}
	if (bstream_next(bfd) < 0) {
		bstream_destroy(bfd);
		throw(MAL, "sql.include", SQLSTATE(42000) "could not read %s\n", *name);
	}

	expr = &bfd->buf;
	msg = SQLstatementIntern(cntxt, expr, "sql.include", TRUE, FALSE, NULL);
	bstream_destroy(bfd);
	m = ((backend *) cntxt->sqlcontext)->mvc;
	if (m->sa)
		sa_destroy(m->sa);
	m->sa = NULL;
	(void) mb;
	return msg;
}

/*
 * The SQL reader collects a (sequence) of statements from the input
 * stream, but only when no unresolved 'nxt' character is visible.
 * In combination with SQLparser this ensures that all statements
 * are handled one by one.
 *
 * The SQLreader is called from two places: the SQL parser and
 * the MAL debugger.
 * The former only occurs during the parsing phase and the
 * second only during exection.
 * This means we can safely change the language setting for
 * the duration of these calls.
 */

/* #define _SQL_READER_DEBUG */
str
SQLreader(Client c)
{
	bool go = true;
	str msg = MAL_SUCCEED;
	bool more = true;
	bool commit_done = false;
	backend *be = (backend *) c->sqlcontext;
	bstream *in = c->fdin;
	int language = -1;
	mvc *m = NULL;
	bool blocked = isa_block_stream(in->s);

	if (SQLinitialized == FALSE) {
		c->mode = FINISHCLIENT;
		return MAL_SUCCEED;
	}
	if (!be || c->mode <= FINISHCLIENT) {
#ifdef _SQL_READER_DEBUG
		fprintf(stderr, "#SQL client finished\n");
#endif
		c->mode = FINISHCLIENT;
		return MAL_SUCCEED;
	}
#ifdef _SQL_READER_DEBUG
	fprintf(stderr, "#SQLparser: start reading SQL %s\n", (blocked ? "Blocked read" : ""));
#endif
	language = be->language;	/* 'S' for SQL, 'D' from debugger */
	m = be->mvc;
	m->errstr[0] = 0;
	/*
	 * Continue processing any left-over input from the previous round.
	 */

#ifdef _SQL_READER_DEBUG
	fprintf(stderr, "#pos %d len %d eof %d \n", in->pos, in->len, in->eof);
#endif
	while (more) {
		more = false;

		/* Different kinds of supported statements sequences
		   A;   -- single line                  s
		   A \n B;      -- multi line                   S
		   A; B;   -- compound single block     s
		   A;   -- many multi line
		   B \n C; -- statements in one block   S
		 */
		/* auto_commit on end of statement */
		if (m->scanner.mode == LINE_N && !commit_done) {
			msg = SQLautocommit(m);
			go = msg == MAL_SUCCEED;
			commit_done = true;
		}

		if (go && in->pos >= in->len) {
			ssize_t rd;

			if (c->bak) {
#ifdef _SQL_READER_DEBUG
				fprintf(stderr, "#Switch to backup stream\n");
#endif
				in = c->fdin;
				blocked = isa_block_stream(in->s);
				m->scanner.rs = c->fdin;
				c->fdin->pos += c->yycur;
				c->yycur = 0;
			}
			if (in->eof || !blocked) {
				language = 0;

				/* The rules of auto_commit require us to finish
				   and start a transaction on the start of a new statement (s A;B; case) */
				if (!(m->emod & mod_debug) && !commit_done) {
					msg = SQLautocommit(m);
					go = msg == MAL_SUCCEED;
					commit_done = true;
				}

				if (go && ((!blocked && mnstr_write(c->fdout, c->prompt, c->promptlength, 1) != 1) || mnstr_flush(c->fdout))) {
					go = false;
					break;
				}
				in->eof = false;
			}
			if (in->buf == NULL) {
				more = false;
				go = false;
			} else if (go && (rd = bstream_next(in)) <= 0) {
#ifdef _SQL_READER_DEBUG
				fprintf(stderr, "#rd %d  language %d eof %d\n", rd, language, in->eof);
#endif
				if (be->language == 'D' && !in->eof)
					return msg;

				if (rd == 0 && language !=0 && in->eof) {
					/* we hadn't seen the EOF before, so just try again
					   (this time with prompt) */
					more = true;
					continue;
				}
				go = false;
				break;
			} else if (go && language == 0) {
				if (in->buf[in->pos] == 's' && !in->eof) {
					while ((rd = bstream_next(in)) > 0)
						;
				}
				be->language = in->buf[in->pos++];
				if (be->language == 's') {
					be->language = 'S';
					m->scanner.mode = LINE_1;
				} else if (be->language == 'S') {
					m->scanner.mode = LINE_N;
				}
			}
#ifdef _SQL_READER_DEBUG
			fprintf(stderr, "#SQL blk:%s\n", in->buf + in->pos);
#endif
		}
	}
	if ( (c->stimeout && (GDKusec() - c->session) > c->stimeout) || !go || (strncmp(CURRENT(c), "\\q", 2) == 0)) {
		in->pos = in->len;	/* skip rest of the input */
		c->mode = FINISHCLIENT;
		return msg;
	}
	return msg;
}

/*
 * The SQL block is stored in the client input buffer, from which it
 * can be parsed by the SQL parser. The client structure contains
 * a small table of bounded tables. This should be reset before we
 * parse a new statement sequence.
 * Before we parse the sql statement, we look for any variable settings
 * for specific commands.
 * The most important one is to prepare code to be handled by the debugger.
 * The current analysis is simple and fulfills our short-term needs.
 * A future version may analyze the parameter settings in more detail.
 */

#define MAX_QUERY 	(64*1024*1024)

static int
caching(mvc *m)
{
	return m->caching;
}

static int
cachable(mvc *m, sql_rel *r)
{
	if (m->emode == m_prepare)	/* prepared plans are always cached */
		return 1;
	if (m->emode == m_plan)		/* we plan to display without execution */
		return 0;
	if (m->type == Q_TRANS )	/* m->type == Q_SCHEMA || cachable to make sure we have trace on alter statements  */
		return 0;
	/* we don't store queries with a large footprint */
	if(r && sa_size(m->sa) > MAX_QUERY) 
		return 0;
	return 1;
}

/*
 * The core part of the SQL interface, parse the query and
 * store away the template (non)optimized code in the query cache
 * and the MAL module
 */

str
SQLparser(Client c)
{
	bstream *in = c->fdin;
	stream *out = c->fdout;
	str msg = NULL;
	backend *be;
	mvc *m;
	int oldvtop, oldstop;
	int pstatus = 0;
	int err = 0, opt = 0;
	char *q = NULL;

	/* clean up old stuff */
	q = c->query;
	c->query = NULL;
	GDKfree(q);		/* may be NULL */

	be = (backend *) c->sqlcontext;
	if (be == 0) {
		/* leave a message in the log */
		fprintf(stderr, "SQL state descriptor missing, cannot handle client!\n");
		/* stop here, instead of printing the exception below to the
		 * client in an endless loop */
		c->mode = FINISHCLIENT;
		throw(SQL, "SQLparser", SQLSTATE(42000) "State descriptor missing, aborting");
	}
	oldvtop = c->curprg->def->vtop;
	oldstop = c->curprg->def->stop;
	be->vtop = oldvtop;
#ifdef _SQL_PARSER_DEBUG
	fprintf(stderr, "#SQL compilation \n");
	fprintf(stderr,"debugger? %d(%d)\n", (int) be->mvc->emode, (int) be->mvc->emod);
#endif
	m = be->mvc;
	m->type = Q_PARSE;
	if (be->language != 'X')
		SQLtrans(m);
	if(*m->errstr) {
		if (strlen(m->errstr) > 6 && m->errstr[5] == '!')
			msg = createException(PARSE, "SQLparser", "%s", m->errstr);
		else
			msg = createException(PARSE, "SQLparser", SQLSTATE(42000) "%s", m->errstr);
		*m->errstr=0;
		c->mode = FINISHCLIENT;
		return msg;
	}
	pstatus = m->session->status;

	/* sqlparse needs sql allocator to be available.  It can be NULL at
	 * this point if this is a recursive call. */
	if (!m->sa) 
		m->sa = sa_create();
	if (!m->sa) {
		c->mode = FINISHCLIENT;
		throw(SQL, "SQLparser", SQLSTATE(HY001) MAL_MALLOC_FAIL " for SQL allocator");
	}

	m->emode = m_normal;
	m->emod = mod_none;
	if (be->language == 'X') {
		int n = 0, v, off, len;

		if (strncmp(in->buf + in->pos, "export ", 7) == 0)
			n = sscanf(in->buf + in->pos + 7, "%d %d %d", &v, &off, &len);

		if (n == 2 || n == 3) {
			mvc_export_chunk(be, out, v, off, n == 3 ? len : m->reply_size);

			in->pos = in->len;	/* HACK: should use parsed length */
			return MAL_SUCCEED;
		}
		if (strncmp(in->buf + in->pos, "close ", 6) == 0) {
			res_table *t;

			v = (int) strtol(in->buf + in->pos + 6, NULL, 0);
			t = res_tables_find(m->results, v);
			if (t)
				m->results = res_tables_remove(m->results, t);
			in->pos = in->len;	/* HACK: should use parsed length */
			return MAL_SUCCEED;
		}
		if (strncmp(in->buf + in->pos, "release ", 8) == 0) {
			cq *q = NULL;

			v = (int) strtol(in->buf + in->pos + 8, NULL, 0);
			if ((q = qc_find(m->qc, v)) != NULL)
				 qc_delete(m->qc, q);
			in->pos = in->len;	/* HACK: should use parsed length */
			return MAL_SUCCEED;
		}
		if (strncmp(in->buf + in->pos, "auto_commit ", 12) == 0) {
			int commit;
			v = (int) strtol(in->buf + in->pos + 12, NULL, 10);
			commit = (!m->session->auto_commit && v);
			m->session->auto_commit = (v) != 0;
			m->session->ac_on_commit = m->session->auto_commit;
			if (m->session->active) {
				if (commit) {
					msg = mvc_commit(m, 0, NULL, true);
				} else {
					msg = mvc_rollback(m, 0, NULL, true);
				}
			}
			in->pos = in->len;	/* HACK: should use parsed length */
			if (msg != NULL)
				goto finalize;
			return MAL_SUCCEED;
		}
		if (strncmp(in->buf + in->pos, "reply_size ", 11) == 0) {
			v = (int) strtol(in->buf + in->pos + 11, NULL, 10);
			if (v < -1) {
				msg = createException(SQL, "SQLparser", SQLSTATE(42000) "Reply_size cannot be negative");
				goto finalize;
			}
			m->reply_size = v;
			in->pos = in->len;	/* HACK: should use parsed length */
			return MAL_SUCCEED;
		}
		if (strncmp(in->buf + in->pos, "sizeheader", 10) == 0) {
			v = (int) strtol(in->buf + in->pos + 10, NULL, 10);
			m->sizeheader = v != 0;
			in->pos = in->len;	/* HACK: should use parsed length */
			return MAL_SUCCEED;
		}
		if (strncmp(in->buf + in->pos, "quit", 4) == 0) {
			c->mode = FINISHCLIENT;
			return MAL_SUCCEED;
		}
		msg = createException(SQL, "SQLparser", SQLSTATE(42000) "Unrecognized X command: %s\n", in->buf + in->pos);
		goto finalize;
	}
	if (be->language !='S') {
		msg = createException(SQL, "SQLparser", SQLSTATE(42000) "Unrecognized language prefix: %ci\n", be->language);
		goto finalize;
	}

	if ((err = sqlparse(m)) ||
	    /* Only forget old errors on transaction boundaries */
	    (mvc_status(m) && m->type != Q_TRANS) || !m->sym) {
		if (!err &&m->scanner.started)	/* repeat old errors, with a parsed query */
			err = mvc_status(m);
		if (err && *m->errstr) {
			if (strlen(m->errstr) > 6 && m->errstr[5] == '!')
				msg = createException(PARSE, "SQLparser", "%s", m->errstr);
			else
				msg = createException(PARSE, "SQLparser", SQLSTATE(42000) "%s", m->errstr);
			*m->errstr = 0;
		}
		if (m->sym)
			msg = handle_error(m, pstatus, msg);
		sqlcleanup(m, err);
		goto finalize;
	}
	assert(m->session->schema != NULL);
	/*
	 * We have dealt with the first parsing step and advanced the input reader
	 * to the next statement (if any).
	 * Now is the time to also perform the semantic analysis, optimize and
	 * produce code.
	 */
	be->q = NULL;
	q = query_cleaned(QUERY(m->scanner));
	c->query = q;

	if (q == NULL) {
		err = 1;
		msg = createException(PARSE, "SQLparser", SQLSTATE(HY001) MAL_MALLOC_FAIL);
	} else if (m->emode == m_execute) {
		assert(m->sym->data.lval->h->type == type_int);
		be->q = qc_find(m->qc, m->sym->data.lval->h->data.i_val);
		if (!be->q) {
			err = -1;
			msg = createException(SQL, "EXEC", SQLSTATE(07003) "No prepared statement with id: %d\n", m->sym->data.lval->h->data.i_val);
			*m->errstr = 0;
			msg = handle_error(m, pstatus, msg);
			sqlcleanup(m, err);
			goto finalize;
		} else if (be->q->type != Q_PREPARE) {
			err = -1;
			msg = createException(SQL, "EXEC", SQLSTATE(07005) "Given handle id is not for a " "prepared statement: %d\n", m->sym->data.lval->h->data.i_val);
			*m->errstr = 0;
			msg = handle_error(m, pstatus, msg);
			sqlcleanup(m, err);
			goto finalize;
		}
		scanner_query_processed(&(m->scanner));
	} else if (caching(m) && cachable(m, NULL) && m->emode != m_prepare && (be->q = qc_match(m->qc, m, m->sym, m->args, m->argc, m->scanner.key ^ m->session->schema->base.id)) != NULL) {
		/* query template was found in the query cache */
		scanner_query_processed(&(m->scanner));
		m->no_mitosis = be->q->no_mitosis;
	} else {
		sql_rel *r;

		r = sql_symbol2relation(m, m->sym);

		if (!r || (err = mvc_status(m) && m->type != Q_TRANS && *m->errstr)) {
			if (strlen(m->errstr) > 6 && m->errstr[5] == '!')
				msg = createException(PARSE, "SQLparser", "%s", m->errstr);
			else
				msg = createException(PARSE, "SQLparser", SQLSTATE(42000) "%s", m->errstr);
			*m->errstr = 0;
			msg = handle_error(m, pstatus, msg);
			sqlcleanup(m, err);
			goto finalize;
		}

		if ((!caching(m) || !cachable(m, r)) && m->emode != m_prepare) {
			/* Query template should not be cached */
			scanner_query_processed(&(m->scanner));

			err = 0;
			if (backend_callinline(be, c) < 0 ||
			    backend_dumpstmt(be, c->curprg->def, r, 1, 0, q) < 0)
				err = 1;
			else opt = 1;
		} else {
			/* Add the query tree to the SQL query cache
			 * and bake a MAL program for it.
			 */
			char *escaped_q;
			char qname[IDLENGTH];
			be->q = NULL;
			(void) snprintf(qname, IDLENGTH, "%c%d_%d", (m->emode == m_prepare?'p':'s'), m->qc->id++, m->qc->clientid);
			escaped_q = sql_escape_str(q);
			if(!escaped_q) {
				err = 1;
				msg = createException(PARSE, "SQLparser", SQLSTATE(HY001) MAL_MALLOC_FAIL);
			} else {
				be->q = qc_insert(m->qc, m->sa,	/* the allocator */
						  r,	/* keep relational query */
						  qname, /* its MAL name) */
						  m->sym,	/* the sql symbol tree */
						  m->args,	/* the argument list */
						  m->argc, m->scanner.key ^ m->session->schema->base.id,	/* the statement hash key */
						  m->emode == m_prepare ? Q_PREPARE : m->type,	/* the type of the statement */
						  escaped_q,
						  m->no_mitosis);
			}
			if(!be->q) {
				err = 1;
				msg = createException(PARSE, "SQLparser", SQLSTATE(HY001) MAL_MALLOC_FAIL);
			}
			scanner_query_processed(&(m->scanner));
			be->q->code = (backend_code) backend_dumpproc(be, c, be->q, r);
			if (!be->q->code)
				err = 1;
			be->q->stk = 0;

			/* passed over to query cache, used during dumpproc */
			m->sa = NULL;
			m->sym = NULL;
			/* register name in the namespace */
			be->q->name = putName(be->q->name);
			if(!be->q->name) {
				err = 1;
				msg = createException(PARSE, "SQLparser", SQLSTATE(HY001) MAL_MALLOC_FAIL);
			}
		}
	}
	if (err)
		m->session->status = -10;
	if (err == 0) {
		/* no parsing error encountered, finalize the code of the query wrapper */
		if (be->q) {
			if (m->emode == m_prepare){
				/* For prepared queries, return a table with result set structure*/
				/* optimize the code block and rename it */
				err = mvc_export_prepare(m, c->fdout, be->q, "");
			} else if( m->emode == m_execute || m->emode == m_normal || m->emode == m_plan){
				/* call procedure generation (only in cache mode) */
				backend_call(be, c, be->q);
			}
		}

		pushEndInstruction(c->curprg->def);
		/* check the query wrapper for errors */
		chkTypes(c->usermodule, c->curprg->def, TRUE);

		/* in case we had produced a non-cachable plan, the optimizer should be called */
		if (opt ) {
			msg = SQLoptimizeQuery(c, c->curprg->def);

			if (msg != MAL_SUCCEED) {
				sqlcleanup(m, err);
				goto finalize;
			}
		}
		//printFunction(c->fdout, c->curprg->def, 0, LIST_MAL_ALL);
		/* we know more in this case than chkProgram(c->fdout, c->usermodule, c->curprg->def); */
		if (c->curprg->def->errors) {
			msg = c->curprg->def->errors;
			c->curprg->def->errors = 0;
			/* restore the state */
			MSresetInstructions(c->curprg->def, oldstop);
			freeVariables(c, c->curprg->def, NULL, oldvtop);
			if (msg == NULL && *m->errstr){
				if (strlen(m->errstr) > 6 && m->errstr[5] == '!')
					msg = createException(PARSE, "SQLparser", "%s", m->errstr);
				else
					msg = createException(PARSE, "SQLparser", SQLSTATE(M0M27) "Semantic errors %s", m->errstr);
				*m->errstr = 0;
			} else if(msg) {
				str newmsg;
				newmsg = createException(PARSE, "SQLparser", SQLSTATE(M0M27) "Semantic errors %s", msg);
				freeException(msg);
				msg = newmsg;
			}
		}
	}
finalize:
	if (msg) {
		sqlcleanup(m, 0);
		q = c->query;
		c->query = NULL;
		GDKfree(q);
	}
	return msg;
}

str
SQLengine(Client c)
{
	backend *be = (backend *) c->sqlcontext;
	return SQLengineIntern(c, be);
}

str
SQLCacheRemove(Client c, str nme)
{
	Symbol s;

#ifdef _SQL_CACHE_DEBUG
	fprintf(stderr, "#SQLCacheRemove %s\n", nme);
#endif

	s = findSymbolInModule(c->usermodule, nme);
	if (s == NULL)
		throw(MAL, "cache.remove", SQLSTATE(42000) "internal error, symbol missing\n");
	deleteSymbol(c->usermodule, s);
	return MAL_SUCCEED;
}

str
SQLcallback(Client c, str msg){
	if(msg &&  (strstr(msg, "MALexception") || strstr(msg,"GDKexception"))) {
		// massage the error to comply with SQL
		char *s;
		s= strchr(msg,(int)':');
		if (s ) 
			s= strchr(msg,(int)':');
		if( s){
			char newerr[1024];
			s++;
			strncpy(newerr, msg, s - msg);
			newerr[s-msg] = 0;
			snprintf(newerr + (s-msg), 1024 -(s-msg), SQLSTATE(HY020) "%s",s);
			freeException(msg);
			msg = GDKstrdup(newerr);
		}
	}
	if (msg) {
		/* remove exception decoration */
		char *m, *n, *p, *s;
		size_t l;

		m = p = msg;
		while (m && *m) {
			n = strchr(m, '\n');
			if (n)
				*n = 0;
			s = getExceptionMessageAndState(m);
			if (n) {
				*n++ = '\n';
				l = n - s;
			} else {
				l = strlen(s);
			}
			memmove(p, s, l);
			p += l;
			m = n;
		}
		*p = 0;
	}
	return MALcallback(c,msg);
}

str
SYSupdate_tables(Client cntxt, MalBlkPtr mb, MalStkPtr stk, InstrPtr pci)
{
	mvc *m = ((backend *) cntxt->sqlcontext)->mvc;

	(void) mb;
	(void) stk;
	(void) pci;

	sql_trans_update_tables(m->session->tr, mvc_bind_schema(m, "sys"));
	return MAL_SUCCEED;
}

str
SYSupdate_schemas(Client cntxt, MalBlkPtr mb, MalStkPtr stk, InstrPtr pci)
{
	mvc *m = ((backend *) cntxt->sqlcontext)->mvc;

	(void) mb;
	(void) stk;
	(void) pci;

	sql_trans_update_schemas(m->session->tr);
	return MAL_SUCCEED;
}<|MERGE_RESOLUTION|>--- conflicted
+++ resolved
@@ -83,29 +83,6 @@
 #endif
 }
 
-<<<<<<< HEAD
-=======
-str
-SQLsession(Client cntxt, MalBlkPtr mb, MalStkPtr stk, InstrPtr pci)
-{
-	(void) cntxt;
-	(void) mb;
-	(void) stk;
-	(void) pci;
-	throw(SQL,"SQLinit", "#ERROR Deprecated functionality\n");
-}
-
-str
-SQLsession2(Client cntxt, MalBlkPtr mb, MalStkPtr stk, InstrPtr pci)
-{
-	(void) cntxt;
-	(void) mb;
-	(void) stk;
-	(void) pci;
-	throw(SQL,"SQLinit", "#ERROR Deprecated functionality\n");
-}
-
->>>>>>> 6b4fa0e5
 static str SQLinit(Client c);
 
 str
