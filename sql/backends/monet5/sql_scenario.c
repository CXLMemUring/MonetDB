/*
 * This Source Code Form is subject to the terms of the Mozilla Public
 * License, v. 2.0.  If a copy of the MPL was not distributed with this
 * file, You can obtain one at http://mozilla.org/MPL/2.0/.
 *
 * Copyright 1997 - July 2008 CWI, August 2008 - 2017 MonetDB B.V.
 */

/*
 * (authors) N. Nes, M.L. Kersten
 * The SQL scenario implementation is a derivative of the MAL session scenario.
 *
 */
/*
 * Before we are can process SQL statements the global catalog
 * should be initialized. Thereafter, each time a client enters
 * we update its context descriptor to denote an SQL scenario.
 */
#include "monetdb_config.h"
#include "mal_backend.h"
#include "sql_scenario.h"
#include "sql_result.h"
#include "sql_gencode.h"
#include "sql_optimizer.h"
#include "sql_assert.h"
#include "sql_execute.h"
#include "sql_env.h"
#include "sql_mvc.h"
#include "sql_user.h"
#include "sql_datetime.h"
#include "mal_io.h"
#include "mal_parser.h"
#include "mal_builder.h"
#include "mal_namespace.h"
#include "mal_debugger.h"
#include "mal_linker.h"
#include "bat5.h"
#include "msabaoth.h"
#include <mtime.h>
#include "optimizer.h"
#include "opt_prelude.h"
#include "opt_pipes.h"
#include "opt_mitosis.h"
#include <unistd.h>
#include "sql_upgrades.h"

static int SQLinitialized = 0;
static int SQLnewcatalog = 0;
int SQLdebug = 0;
static char *sqlinit = NULL;
MT_Lock sql_contextLock MT_LOCK_INITIALIZER("sql_contextLock");

static void
monet5_freestack(int clientid, backend_stack stk)
{
	MalStkPtr p = (ptr) stk;

	(void) clientid;
	if (p != NULL)
		freeStack(p);
#ifdef _SQL_SCENARIO_DEBUG
	fprintf(stderr, "#monet5_freestack\n");
#endif
}

static void
monet5_freecode(int clientid, backend_code code, backend_stack stk, int nr, char *name)
{
	str msg;

	(void) code;
	(void) stk;
	(void) nr;
	(void) clientid;
	msg = SQLCacheRemove(MCgetClient(clientid), name);
	if (msg)
		freeException(msg);	/* do something with error? */

#ifdef _SQL_SCENARIO_DEBUG
	fprintf(stderr, "#monet5_free:%d\n", nr);
#endif
}

str
SQLsession(Client cntxt, MalBlkPtr mb, MalStkPtr stk, InstrPtr pci)
{
	str msg = MAL_SUCCEED;
	str logmsg;
	int cnt=0;

	(void) mb;
	(void) stk;
	(void) pci;
	if (SQLinitialized == 0 && (msg = SQLprelude(NULL)) != MAL_SUCCEED)
		return msg;
	msg = setScenario(cntxt, "sql");
	// Wait for any recovery process to be finished
	do {
		MT_sleep_ms(1000);
		logmsg = GDKgetenv("recovery");
		if( logmsg== NULL && ++cnt  == 5)
			throw(SQL,"SQLinit","#WARNING server not ready, recovery in progress\n");
    }while (logmsg == NULL);
	return msg;
}

str
SQLsession2(Client cntxt, MalBlkPtr mb, MalStkPtr stk, InstrPtr pci)
{
	str msg = MAL_SUCCEED;
	str logmsg;
	int cnt=0;

	(void) mb;
	(void) stk;
	(void) pci;
	if (SQLinitialized == 0 && (msg = SQLprelude(NULL)) != MAL_SUCCEED)
		return msg;
	msg = setScenario(cntxt, "msql");
	// Wait for any recovery process to be finished
	do {
		MT_sleep_ms(1000);
		logmsg = GDKgetenv("recovery");
		if( logmsg== NULL && ++cnt  == 5)
			throw(SQL,"SQLinit","#WARNING server not ready, recovery in progress\n");
    }while (logmsg == NULL);
	return msg;
}

static str SQLinit(void);

str
SQLprelude(void *ret)
{
	str tmp;
	Scenario ms, s = getFreeScenario();

	(void) ret;
	if (!s)
		throw(MAL, "sql.start", "out of scenario slots");
	sqlinit = GDKgetenv("sqlinit");
	s->name = "S_Q_L";
	s->language = "sql";
	s->initSystem = NULL;
	s->exitSystem = "SQLexit";
	s->initClient = "SQLinitClient";
	s->exitClient = "SQLexitClient";
	s->reader = "SQLreader";
	s->parser = "SQLparser";
	s->engine = "SQLengine";

	ms = getFreeScenario();
	if (!ms)
		throw(MAL, "sql.start", "out of scenario slots");

	ms->name = "M_S_Q_L";
	ms->language = "msql";
	ms->initSystem = NULL;
	ms->exitSystem = "SQLexit";
	ms->initClient = "SQLinitClient";
	ms->exitClient = "SQLexitClient";
	ms->reader = "MALreader";
	ms->parser = "MALparser";
	ms->optimizer = "MALoptimizer";
	/* ms->tactics = .. */
	ms->engine = "MALengine";
	tmp = SQLinit();
	if (tmp != MAL_SUCCEED) {
		fprintf(stderr, "Fatal error during initialization:\n%s\n", tmp);
		freeException(tmp);
		if ((tmp = GDKerrbuf) && *tmp)
			fprintf(stderr, "GDK reported: %s\n", tmp);
		fflush(stderr);
		exit(1);
	}
#ifndef HAVE_EMBEDDED
	fprintf(stdout, "# MonetDB/SQL module loaded\n");
	fflush(stdout);		/* make merovingian see this *now* */
#endif
	/* only register availability of scenarios AFTER we are inited! */
	s->name = "sql";
	tmp = msab_marchScenario(s->name);
	if (tmp != MAL_SUCCEED)
		return (tmp);
	ms->name = "msql";
	tmp = msab_marchScenario(ms->name);
	return tmp;
}

str
SQLepilogue(void *ret)
{
	char *s = "sql", *m = "msql";
	str res;

	(void) ret;
	MT_lock_set(&sql_contextLock);
	if (SQLinitialized) {
		mvc_exit();
		SQLinitialized = FALSE;
	}
	MT_lock_unset(&sql_contextLock);
	/* this function is never called, but for the style of it, we clean
	 * up our own mess */
	res = msab_retreatScenario(m);
	if (!res)
		return msab_retreatScenario(s);
	return res;
}

MT_Id sqllogthread, idlethread;

static str
SQLinit(void)
{
	char *debug_str = GDKgetenv("sql_debug"), *msg = MAL_SUCCEED;
	int readonly = GDKgetenv_isyes("gdk_readonly");
	int single_user = GDKgetenv_isyes("gdk_single_user");
	const char *gmt = "GMT";
	tzone tz;

#ifdef _SQL_SCENARIO_DEBUG
	fprintf(stderr, "#SQLinit Monet 5\n");
#endif
	if (SQLinitialized)
		return MAL_SUCCEED;

#ifdef NEED_MT_LOCK_INIT
	MT_lock_init(&sql_contextLock, "sql_contextLock");
#endif

	MT_lock_set(&sql_contextLock);
	memset((char *) &be_funcs, 0, sizeof(backend_functions));
	be_funcs.fstack = &monet5_freestack;
	be_funcs.fcode = &monet5_freecode;
	be_funcs.fresolve_function = &monet5_resolve_function;
	monet5_user_init(&be_funcs);

	msg = MTIMEtimezone(&tz, &gmt);
	if (msg)
		return msg;
	(void) tz;
	if (debug_str)
		SQLdebug = strtol(debug_str, NULL, 10);
	if (single_user)
		SQLdebug |= 64;
	if (readonly)
		SQLdebug |= 32;
	if ((SQLnewcatalog = mvc_init(SQLdebug, store_bat, readonly, single_user, 0)) < 0) {
		MT_lock_unset(&sql_contextLock);
		throw(SQL, "SQLinit", "Catalogue initialization failed");
	}
	SQLinitialized = TRUE;
	MT_lock_unset(&sql_contextLock);
	if (MT_create_thread(&sqllogthread, (void (*)(void *)) mvc_logmanager, NULL, MT_THR_JOINABLE) != 0) {
		throw(SQL, "SQLinit", "Starting log manager failed");
	}
	GDKregister(sqllogthread);
	if (!(SQLdebug&1024)) {
		if (MT_create_thread(&idlethread, (void (*)(void *)) mvc_idlemanager, NULL, MT_THR_JOINABLE) != 0) {
			throw(SQL, "SQLinit", "Starting idle manager failed");
		}
		GDKregister(idlethread);
	}
	return MAL_SUCCEED;
}

str
SQLexit(Client c)
{
#ifdef _SQL_SCENARIO_DEBUG
	fprintf(stderr, "#SQLexit\n");
#endif
	(void) c;		/* not used */
	if (SQLinitialized == FALSE)
		throw(SQL, "SQLexit", "Catalogue not available");
	return MAL_SUCCEED;
}

#define SQLglobal(name, val) \
	stack_push_var(sql, name, &ctype);	   \
	stack_set_var(sql, name, VALset(&src, ctype.type->localtype, val));

#define NR_GLOBAL_VARS 10
/* NR_GLOBAL_VAR should match exactly the number of variables created
   in global_variables */
/* initialize the global variable, ie make mvc point to these */
static int
global_variables(mvc *sql, char *user, char *schema)
{
	sql_subtype ctype;
	char *typename;
	lng sec = 0;
	bit F = FALSE;
	ValRecord src;
	str opt;

	typename = "int";
	sql_find_subtype(&ctype, typename, 0, 0);
	SQLglobal("debug", &sql->debug);
	SQLglobal("cache", &sql->cache);

	typename = "varchar";
	sql_find_subtype(&ctype, typename, 1024, 0);
	SQLglobal("current_schema", schema);
	SQLglobal("current_user", user);
	SQLglobal("current_role", user);

	/* inherit the optimizer from the server */
	opt = GDKgetenv("sql_optimizer");
	if (!opt)
		opt = "default_pipe";
	SQLglobal("optimizer", opt);

	typename = "sec_interval";
	sql_find_subtype(&ctype, typename, inttype2digits(ihour, isec), 0);
	SQLglobal("current_timezone", &sec);

	typename = "boolean";
	sql_find_subtype(&ctype, typename, 0, 0);
	SQLglobal("history", &F);

	typename = "bigint";
	sql_find_subtype(&ctype, typename, 0, 0);
	SQLglobal("last_id", &sql->last_id);
	SQLglobal("rowcnt", &sql->rowcnt);
	return 0;
}

static int
error(stream *out, char *str)
{
	char *p;

	if (!out)
		out = GDKerr;

	if (str == NULL)
		return 0;

	if (mnstr_errnr(out))
		return -1;
	while ((p = strchr(str, '\n')) != NULL) {
		p++;		/* include newline */
		if (*str !='!' && mnstr_write(out, "!", 1, 1) != 1)
			return -1;
		if (mnstr_write(out, str, p - str, 1) != 1)
			 return -1;
		str = p;
	}
	if (str &&*str) {
		if (*str !='!' && mnstr_write(out, "!", 1, 1) != 1)
			return -1;
		if (mnstr_write(out, str, strlen(str), 1) != 1 || mnstr_write(out, "\n", 1, 1) != 1)
			 return -1;
	}
	return 0;
}

#define TRANS_ABORTED "!25005!current transaction is aborted (please ROLLBACK)\n"

int
handle_error(mvc *m, stream *out, int pstatus)
{
	int go = 1;
	char *buf = GDKerrbuf;

	/* transaction already broken */
	if (m->type != Q_TRANS && pstatus < 0) {
		if (mnstr_write(out, TRANS_ABORTED, sizeof(TRANS_ABORTED) - 1, 1) != 1) {
			go = !go;
		}
	} else {
		if (error(out, m->errstr) < 0 || (buf && buf[0] && error(out, buf) < 0)) {
			go = !go;
		}
	}
	/* reset error buffers */
	m->errstr[0] = 0;
	if (buf)
		buf[0] = 0;
	return go;
}

int
SQLautocommit(Client c, mvc *m)
{
	if (m->session->auto_commit && m->session->active) {
		if (mvc_status(m) < 0) {
			mvc_rollback(m, 0, NULL);
		} else if (mvc_commit(m, 0, NULL) < 0) {
			return handle_error(m, c->fdout, 0);
		}
	}
	return TRUE;
}

void
SQLtrans(mvc *m)
{
	m->caching = m->cache;
	if (!m->session->active) {
		sql_session *s;

		mvc_trans(m);
		s = m->session;
		if (!s->schema) {
			if (s->schema_name)
				GDKfree(s->schema_name);
			s->schema_name = monet5_user_get_def_schema(m, m->user_id);
			assert(s->schema_name);
			s->schema = find_sql_schema(s->tr, s->schema_name);
			assert(s->schema);
		}
	}
}

#ifdef HAVE_EMBEDDED
extern char* createdb_inline;
#endif

str
SQLinitClient(Client c)
{
	mvc *m;
	str schema;
	str msg = MAL_SUCCEED;
	backend *be;
	bstream *bfd = NULL;
	stream *fd = NULL;
	static int maybeupgrade = 1;

#ifdef _SQL_SCENARIO_DEBUG
	fprintf(stderr, "#SQLinitClient\n");
#endif
	if (SQLinitialized == 0 && (msg = SQLprelude(NULL)) != MAL_SUCCEED)
		return msg;
	MT_lock_set(&sql_contextLock);
	/*
	 * Based on the initialization return value we can prepare a SQLinit
	 * string with all information needed to initialize the catalog
	 * based on the mandatory scripts to be executed.
	 */
	if (sqlinit) {		/* add sqlinit to the fdin stack */
		// FIXME unchecked_malloc GDKmalloc can return NULL
		buffer *b = (buffer *) GDKmalloc(sizeof(buffer));
		size_t len = strlen(sqlinit);
		bstream *fdin;
	
		if( b == NULL)
			throw(SQL,"sql.initClient",MAL_MALLOC_FAIL);

		buffer_init(b, _STRDUP(sqlinit), len);
		fdin = bstream_create(buffer_rastream(b, "si"), b->len);
		bstream_next(fdin);
		if( MCpushClientInput(c, fdin, 0, "") < 0)
			fprintf(stderr, "SQLinitClient:Could not switch client input stream");
	}
	if (c->sqlcontext == 0) {
		m = mvc_create(c->idx, 0, SQLdebug, c->fdin, c->fdout);
		global_variables(m, "monetdb", "sys");
		if (isAdministrator(c) || strcmp(c->scenario, "msql") == 0)	/* console should return everything */
			m->reply_size = -1;
		be = (void *) backend_create(m, c);
		if( be == NULL)
			throw(SQL,"sql.init", MAL_MALLOC_FAIL);
	} else {
		be = c->sqlcontext;
		m = be->mvc;
		mvc_reset(m, c->fdin, c->fdout, SQLdebug, NR_GLOBAL_VARS);
		backend_reset(be);
	}
	if (m->session->tr)
		reset_functions(m->session->tr);
#ifndef HAVE_EMBEDDED
	/* pass through credentials of the user if not console */
	schema = monet5_user_set_def_schema(m, c->user);
	if (!schema) {
		_DELETE(schema);
		throw(PERMD, "SQLinitClient", "08004!schema authorization error");
	}
	_DELETE(schema);
#else
	(void) schema;
#endif

	/*expect SQL text first */
	be->language = 'S';
	/* Set state, this indicates an initialized client scenario */
	c->state[MAL_SCENARIO_READER] = c;
	c->state[MAL_SCENARIO_PARSER] = c;
	c->state[MAL_SCENARIO_OPTIMIZE] = c;
	c->sqlcontext = be;

	initSQLreferences();
	/* initialize the database with predefined SQL functions */
	if (SQLnewcatalog == 0) {
		/* check whether table sys.systemfunctions exists: if
		 * it doesn't, this is probably a restart of the
		 * server after an incomplete initialization */
		sql_schema *s = mvc_bind_schema(m, "sys");
		sql_table *t = s ? mvc_bind_table(m, s, "systemfunctions") : NULL;
		if (t == NULL)
			SQLnewcatalog = 1;
	}
	if (SQLnewcatalog > 0) {
#ifdef HAVE_EMBEDDED
		(void) bfd;
		(void) fd;
		SQLnewcatalog = 0;
		maybeupgrade = 0;
		{
			size_t createdb_len = strlen(createdb_inline);
			buffer* createdb_buf = buffer_create(createdb_len);
			stream* createdb_stream = buffer_rastream(createdb_buf, "createdb.sql");
			bstream* createdb_bstream = bstream_create(createdb_stream, createdb_len);
			buffer_init(createdb_buf, createdb_inline, createdb_len);
			if (bstream_next(createdb_bstream) >= 0)
				msg = SQLstatementIntern(c, &createdb_bstream->buf, "sql.init", TRUE, FALSE, NULL);
			else
				msg = createException(MAL, "createdb", "could not load inlined createdb script");

			free(createdb_buf);
			free(createdb_stream);
			free(createdb_bstream);
			if (m->sa)
				sa_destroy(m->sa);
			m->sa = NULL;
		}

#else
		char path[PATHLENGTH];
		str fullname;

		SQLnewcatalog = 0;
		maybeupgrade = 0;
		snprintf(path, PATHLENGTH, "createdb");
		slash_2_dir_sep(path);
		fullname = MSP_locate_sqlscript(path, 1);
		if (fullname) {
			str filename = fullname;
			str p, n;
			fprintf(stdout, "# SQL catalog created, loading sql scripts once\n");
			do {
				p = strchr(filename, PATH_SEP);
				if (p)
					*p = '\0';
				if ((n = strrchr(filename, DIR_SEP)) == NULL) {
					n = filename;
				} else {
					n++;
				}
				fprintf(stdout, "# loading sql script: %s\n", n);
				fd = open_rastream(filename);
				if (p)
					filename = p + 1;

				if (fd) {
					size_t sz;
					sz = getFileSize(fd);
					if (sz > (size_t) 1 << 29) {
						mnstr_destroy(fd);
						msg = createException(MAL, "createdb", "file %s too large to process", filename);
					} else {
						bfd = bstream_create(fd, sz == 0 ? (size_t) (128 * BLOCK) : sz);
						if (bfd && bstream_next(bfd) >= 0)
							msg = SQLstatementIntern(c, &bfd->buf, "sql.init", TRUE, FALSE, NULL);
						bstream_destroy(bfd);
					}
					if (m->sa)
						sa_destroy(m->sa);
					m->sa = NULL;
					if (msg)
						p = NULL;
				}
			} while (p);
			GDKfree(fullname);
		} else
			fprintf(stderr, "!could not read createdb.sql\n");
#endif
	} else {		/* handle upgrades */
		if (!m->sa)
			m->sa = sa_create();
		if (maybeupgrade)
			SQLupgrades(c,m);
		maybeupgrade = 0;
	}
	MT_lock_unset(&sql_contextLock);
	fflush(stdout);
	fflush(stderr);

	/* send error from create scripts back to the first client */
	if (msg) {
		error(c->fdout, msg);
		handle_error(m, c->fdout, 0);
		sqlcleanup(m, mvc_status(m));
	}
	return msg;
}

str
SQLresetClient(Client c)
{
<<<<<<< HEAD
#ifdef _SQL_SCENARIO_DEBUG
	fprintf(stderr, "#SQLexitClient\n");
#endif
	if (SQLinitialized == FALSE)
		throw(SQL, "SQLexitClient", "Catalogue not available");
=======
>>>>>>> 0c6c5291
	if (c->sqlcontext) {
		backend *be = NULL;
		mvc *m = NULL;
		if (c->sqlcontext == NULL)
			throw(SQL, "SQLexitClient", "MVC catalogue not available");
		be = (backend *) c->sqlcontext;
		m = be->mvc;

		assert(m->session);
		if (m->session->auto_commit && m->session->active) {
			if (mvc_status(m) >= 0 && mvc_commit(m, 0, NULL) < 0)
				(void) handle_error(m, c->fdout, 0);
		}
		if (m->session->active) {
			mvc_rollback(m, 0, NULL);
		}

		res_tables_destroy(m->results);
		m->results = NULL;

		mvc_destroy(m);
		backend_destroy(be);
		c->state[MAL_SCENARIO_OPTIMIZE] = NULL;
		c->state[MAL_SCENARIO_PARSER] = NULL;
		c->sqlcontext = NULL;
	}
	c->state[MAL_SCENARIO_READER] = NULL;
	return MAL_SUCCEED;
}

str
SQLexitClient(Client c)
{
	str err;
#ifdef _SQL_SCENARIO_DEBUG
	mnstr_printf(GDKout, "#SQLexitClient\n");
#endif
	if (SQLinitialized == FALSE)
		throw(SQL, "SQLexitClient", "Catalogue not available");
	if ((err = SQLresetClient(c)) != MAL_SUCCEED)
		return err;
	MALexitClient(c);
	return MAL_SUCCEED;
}

/*
 * A statement received internally is simply appended for
 * execution
 */
str
SQLinitEnvironment(Client cntxt, MalBlkPtr mb, MalStkPtr stk, InstrPtr pci)
{
	str err;

	(void) mb;
	(void) stk;
	(void) pci;
	if ((err = SQLinitClient(cntxt)) == MAL_SUCCEED)
		cntxt->phase[MAL_SCENARIO_EXITCLIENT] = SQLexitClient;
	return err;
}


str
SQLstatement(Client cntxt, MalBlkPtr mb, MalStkPtr stk, InstrPtr pci)
{
	str *expr = getArgReference_str(stk, pci, 1);
	bit output = TRUE;

	(void) mb;
	if (pci->argc == 3)
		output = *getArgReference_bit(stk, pci, 2);

	return SQLstatementIntern(cntxt, expr, "SQLstatement", TRUE, output, NULL);
}

str
SQLcompile(Client cntxt, MalBlkPtr mb, MalStkPtr stk, InstrPtr pci)
{
	str *ret = getArgReference_str(stk, pci, 0);
	str *expr = getArgReference_str(stk, pci, 1);
	str msg;

	(void) mb;
	*ret = NULL;
	msg = SQLstatementIntern(cntxt, expr, "SQLcompile", FALSE, FALSE, NULL);
	if (msg == MAL_SUCCEED)
		*ret = _STRDUP("SQLcompile");
	return msg;
}

/*
 * Locate a file with SQL commands and execute it. For the time being a 1MB
 * file limit is implicitly imposed. If the file can not be located in the
 * script library, we assume it is sufficiently self descriptive.
 * (Respecting the file system context where the call is executed )
 */
str
SQLinclude(Client cntxt, MalBlkPtr mb, MalStkPtr stk, InstrPtr pci)
{
	stream *fd;
	bstream *bfd;
	str *name = getArgReference_str(stk, pci, 1);
	str msg = MAL_SUCCEED, fullname;
	str *expr;
	mvc *m;
	size_t sz;

	fullname = MSP_locate_sqlscript(*name, 0);
	if (fullname == NULL)
		fullname = *name;
	fd = open_rastream(fullname);
	if (mnstr_errnr(fd) == MNSTR_OPEN_ERROR) {
		mnstr_destroy(fd);
		throw(MAL, "sql.include", "could not open file: %s\n", *name);
	}
	sz = getFileSize(fd);
	if (sz > (size_t) 1 << 29) {
		mnstr_destroy(fd);
		throw(MAL, "sql.include", "file %s too large to process", fullname);
	}
	bfd = bstream_create(fd, sz == 0 ? (size_t) (128 * BLOCK) : sz);
	if (bstream_next(bfd) < 0) {
		bstream_destroy(bfd);
		throw(MAL, "sql.include", "could not read %s\n", *name);
	}

	expr = &bfd->buf;
	msg = SQLstatementIntern(cntxt, expr, "sql.include", TRUE, FALSE, NULL);
	bstream_destroy(bfd);
	m = ((backend *) cntxt->sqlcontext)->mvc;
	if (m->sa)
		sa_destroy(m->sa);
	m->sa = NULL;
	(void) mb;
	return msg;
}

/*
 * The SQL reader collects a (sequence) of statements from the input
 * stream, but only when no unresolved 'nxt' character is visible.
 * In combination with SQLparser this ensures that all statements
 * are handled one by one.
 *
 * The SQLreader is called from two places: the SQL parser and
 * the MAL debugger.
 * The former only occurs during the parsing phase and the
 * second only during exection.
 * This means we can safely change the language setting for
 * the duration of these calls.
 */

/* #define _SQL_READER_DEBUG */
str
SQLreader(Client c)
{
	int go = TRUE;
	int more = TRUE;
	int commit_done = FALSE;
	backend *be = (backend *) c->sqlcontext;
	bstream *in = c->fdin;
	int language = -1;
	mvc *m = NULL;
	int blocked = isa_block_stream(in->s);

	if (SQLinitialized == FALSE) {
		c->mode = FINISHCLIENT;
		return NULL;
	}
	if (!be || c->mode <= FINISHCLIENT) {
#ifdef _SQL_READER_DEBUG
		fprintf(stderr, "#SQL client finished\n");
#endif
		c->mode = FINISHCLIENT;
		return NULL;
	}
#ifdef _SQL_READER_DEBUG
	fprintf(stderr, "#SQLparser: start reading SQL %s %s\n", (be->console ? " from console" : ""), (blocked ? "Blocked read" : ""));
#endif
	language = be->language;	/* 'S' for SQL, 'D' from debugger */
	m = be->mvc;
	m->errstr[0] = 0;
	/*
	 * Continue processing any left-over input from the previous round.
	 */

#ifdef _SQL_READER_DEBUG
	fprintf(stderr, "#pos %d len %d eof %d \n", in->pos, in->len, in->eof);
#endif
	/*
	 * Distinguish between console reading and mclient connections.
	 */
	while (more) {
		more = FALSE;

		/* Different kinds of supported statements sequences
		   A;   -- single line                  s
		   A \n B;      -- multi line                   S
		   A; B;   -- compound single block     s
		   A;   -- many multi line
		   B \n C; -- statements in one block   S
		 */
		/* auto_commit on end of statement */
		if (m->scanner.mode == LINE_N && !commit_done) {
			go = SQLautocommit(c, m);
			commit_done = TRUE;
		}

		if (go && in->pos >= in->len) {
			ssize_t rd;

			if (c->bak) {
#ifdef _SQL_READER_DEBUG
				fprintf(stderr, "#Switch to backup stream\n");
#endif
				in = c->fdin;
				blocked = isa_block_stream(in->s);
				m->scanner.rs = c->fdin;
				c->fdin->pos += c->yycur;
				c->yycur = 0;
			}
			if (in->eof || !blocked) {
				language = (be->console) ? 'S' : 0;

				/* The rules of auto_commit require us to finish
				   and start a transaction on the start of a new statement (s A;B; case) */
				if (!(m->emod & mod_debug) && !commit_done) {
					go = SQLautocommit(c, m);
					commit_done = TRUE;
				}

				if (go && ((!blocked && mnstr_write(c->fdout, c->prompt, c->promptlength, 1) != 1) || mnstr_flush(c->fdout))) {
					go = FALSE;
					break;
				}
				in->eof = 0;
			}
			if (in->buf == NULL) {
				more = FALSE;
				go = FALSE;
			} else if (go && (rd = bstream_next(in)) <= 0) {
#ifdef _SQL_READER_DEBUG
				fprintf(stderr, "#rd %d  language %d eof %d\n", rd, language, in->eof);
#endif
				if (be->language == 'D' && in->eof == 0)
					return 0;

				if (rd == 0 && language !=0 && in->eof && !be->console) {
					/* we hadn't seen the EOF before, so just try again
					   (this time with prompt) */
					more = TRUE;
					continue;
				}
				go = FALSE;
				break;
			} else if (go && !be->console && language == 0) {
				if (in->buf[in->pos] == 's' && !in->eof) {
					while ((rd = bstream_next(in)) > 0)
						;
				}
				be->language = in->buf[in->pos++];
				if (be->language == 's') {
					be->language = 'S';
					m->scanner.mode = LINE_1;
				} else if (be->language == 'S') {
					m->scanner.mode = LINE_N;
				}
			}
#ifdef _SQL_READER_DEBUG
			fprintf(stderr, "#SQL blk:%s\n", in->buf + in->pos);
#endif
		}
	}
	if ( (c->stimeout && (GDKusec() - c->session) > c->stimeout) || !go || (strncmp(CURRENT(c), "\\q", 2) == 0)) {
		in->pos = in->len;	/* skip rest of the input */
		c->mode = FINISHCLIENT;
		return NULL;
	}
	return 0;
}

/*
 * The SQL block is stored in the client input buffer, from which it
 * can be parsed by the SQL parser. The client structure contains
 * a small table of bounded tables. This should be reset before we
 * parse a new statement sequence.
 * Before we parse the sql statement, we look for any variable settings
 * for specific commands.
 * The most important one is to prepare code to be handled by the debugger.
 * The current analysis is simple and fulfills our short-term needs.
 * A future version may analyze the parameter settings in more detail.
 */

#define MAX_QUERY 	(64*1024*1024)

static int
caching(mvc *m)
{
	return m->caching;
}

static int
cachable(mvc *m, sql_rel *r)
{
	if (m->emode == m_prepare)	/* prepared plans are always cached */
		return 1;
	if (m->emode == m_plan)		/* we plan to display without execution */
		return 0;
	if (m->type == Q_TRANS )	/* m->type == Q_SCHEMA || cachable to make sure we have trace on alter statements  */
		return 0;
	/* we don't store queries with a large footprint */
	if(r && sa_size(m->sa) > MAX_QUERY) 
		return 0;
	return 1;
}

/*
 * The core part of the SQL interface, parse the query and
 * store away the template (non)optimized code in the query cache
 * and the MAL module
 */

str
SQLparser(Client c)
{
	bstream *in = c->fdin;
	stream *out = c->fdout;
	str msg = NULL;
	backend *be;
	mvc *m;
	int oldvtop, oldstop;
	int pstatus = 0;
	int err = 0, opt = 0;

	be = (backend *) c->sqlcontext;
	if (be == 0) {
		/* tell the client */
		mnstr_printf(out, "!SQL state descriptor missing, aborting\n");
		mnstr_flush(out);
		/* leave a message in the log */
		fprintf(stderr, "SQL state descriptor missing, cannot handle client!\n");
		/* stop here, instead of printing the exception below to the
		 * client in an endless loop */
		c->mode = FINISHCLIENT;
		throw(SQL, "SQLparser", "State descriptor missing");
	}
	oldvtop = c->curprg->def->vtop;
	oldstop = c->curprg->def->stop;
	be->vtop = oldvtop;
#ifdef _SQL_PARSER_DEBUG
	fprintf(stderr, "#SQL compilation \n");
	fprintf(stderr,"debugger? %d(%d)\n", (int) be->mvc->emode, (int) be->mvc->emod);
#endif
	m = be->mvc;
	m->type = Q_PARSE;
	if (be->language != 'X')
		SQLtrans(m);
	pstatus = m->session->status;

	/* sqlparse needs sql allocator to be available.  It can be NULL at
	 * this point if this is a recursive call. */
	if (!m->sa)
		m->sa = sa_create();
	if (!m->sa) {
		mnstr_printf(out, "!Could not create SQL allocator\n");
		mnstr_flush(out);
		c->mode = FINISHCLIENT;
		throw(SQL, "SQLparser", MAL_MALLOC_FAIL " for SQL allocator");
	}

	m->emode = m_normal;
	m->emod = mod_none;
	if (be->language == 'X') {
		int n = 0, v, off, len;

		if (strncmp(in->buf + in->pos, "export ", 7) == 0)
			n = sscanf(in->buf + in->pos + 7, "%d %d %d", &v, &off, &len);

		if (n == 2 || n == 3) {
			mvc_export_chunk(be, out, v, off, n == 3 ? len : m->reply_size);

			in->pos = in->len;	/* HACK: should use parsed length */
			return MAL_SUCCEED;
		}
		if (strncmp(in->buf + in->pos, "close ", 6) == 0) {
			res_table *t;

			v = (int) strtol(in->buf + in->pos + 6, NULL, 0);
			t = res_tables_find(m->results, v);
			if (t)
				m->results = res_tables_remove(m->results, t);
			in->pos = in->len;	/* HACK: should use parsed length */
			return MAL_SUCCEED;
		}
		if (strncmp(in->buf + in->pos, "release ", 8) == 0) {
			cq *q = NULL;

			v = (int) strtol(in->buf + in->pos + 8, NULL, 0);
			if ((q = qc_find(m->qc, v)) != NULL)
				 qc_delete(m->qc, q);
			in->pos = in->len;	/* HACK: should use parsed length */
			return MAL_SUCCEED;
		}
		if (strncmp(in->buf + in->pos, "auto_commit ", 12) == 0) {
			int commit;
			v = (int) strtol(in->buf + in->pos + 12, NULL, 10);
			commit = (!m->session->auto_commit && v);
			m->session->auto_commit = (v) != 0;
			m->session->ac_on_commit = m->session->auto_commit;
			if (m->session->active) {
				if (commit && mvc_commit(m, 0, NULL) < 0) {
					mnstr_printf(out, "!COMMIT: commit failed while " "enabling auto_commit\n");
					msg = createException(SQL, "SQLparser", "Xauto_commit (commit) failed");
				} else if (!commit && mvc_rollback(m, 0, NULL) < 0) {
					mnstr_printf(out, "!COMMIT: rollback failed while " "disabling auto_commit\n");
					msg = createException(SQL, "SQLparser", "Xauto_commit (rollback) failed");
				}
			}
			in->pos = in->len;	/* HACK: should use parsed length */
			if (msg != NULL)
				goto finalize;
			return MAL_SUCCEED;
		}
		if (strncmp(in->buf + in->pos, "reply_size ", 11) == 0) {
			v = (int) strtol(in->buf + in->pos + 11, NULL, 10);
			if (v < -1) {
				msg = createException(SQL, "SQLparser", "reply_size cannot be negative");
				goto finalize;
			}
			m->reply_size = v;
			in->pos = in->len;	/* HACK: should use parsed length */
			return MAL_SUCCEED;
		}
		if (strncmp(in->buf + in->pos, "sizeheader", 10) == 0) {
			v = (int) strtol(in->buf + in->pos + 10, NULL, 10);
			m->sizeheader = v != 0;
			in->pos = in->len;	/* HACK: should use parsed length */
			return MAL_SUCCEED;
		}
		if (strncmp(in->buf + in->pos, "quit", 4) == 0) {
			c->mode = FINISHCLIENT;
			return MAL_SUCCEED;
		}
		mnstr_printf(out, "!unrecognized X command: %s\n", in->buf + in->pos);
		msg = createException(SQL, "SQLparser", "unrecognized X command");
		goto finalize;
	}
	if (be->language !='S') {
		mnstr_printf(out, "!unrecognized language prefix: %ci\n", be->language);
		msg = createException(SQL, "SQLparser", "unrecognized language prefix: %c", be->language);
		goto finalize;
	}

	if ((err = sqlparse(m)) ||
	    /* Only forget old errors on transaction boundaries */
	    (mvc_status(m) && m->type != Q_TRANS) || !m->sym) {
		if (!err &&m->scanner.started)	/* repeat old errors, with a parsed query */
			err = mvc_status(m);
		if (err) {
			msg = createException(PARSE, "SQLparser", "%s", m->errstr);
			handle_error(m, c->fdout, pstatus);
		}
		sqlcleanup(m, err);
		goto finalize;
	}
	assert(m->session->schema != NULL);
	/*
	 * We have dealt with the first parsing step and advanced the input reader
	 * to the next statement (if any).
	 * Now is the time to also perform the semantic analysis, optimize and
	 * produce code.
	 */
	be->q = NULL;
	if (m->emode == m_execute) {
		assert(m->sym->data.lval->h->type == type_int);
		be->q = qc_find(m->qc, m->sym->data.lval->h->data.i_val);
		if (!be->q) {
			err = -1;
			mnstr_printf(out, "!07003!EXEC: no prepared statement with id: %d\n", m->sym->data.lval->h->data.i_val);
			msg = createException(SQL, "PREPARE", "no prepared statement with id: %d", m->sym->data.lval->h->data.i_val);
			handle_error(m, c->fdout, pstatus);
			sqlcleanup(m, err);
			goto finalize;
		} else if (be->q->type != Q_PREPARE) {
			err = -1;
			mnstr_printf(out, "!07005!EXEC: given handle id is not for a " "prepared statement: %d\n", m->sym->data.lval->h->data.i_val);
			msg = createException(SQL, "PREPARE", "is not a prepared statement: %d", m->sym->data.lval->h->data.i_val);
			handle_error(m, c->fdout, pstatus);
			sqlcleanup(m, err);
			goto finalize;
		}
		scanner_query_processed(&(m->scanner));
	} else if (caching(m) && cachable(m, NULL) && m->emode != m_prepare && (be->q = qc_match(m->qc, m->sym, m->args, m->argc, m->scanner.key ^ m->session->schema->base.id)) != NULL) {
		/* query template was found in the query cache */
		scanner_query_processed(&(m->scanner));
	} else {
		sql_rel *r;

		r = sql_symbol2relation(m, m->sym);

		if (!r || (err = mvc_status(m) && m->type != Q_TRANS)) {
			msg = createException(PARSE, "SQLparser", "%s", m->errstr);
			handle_error(m, c->fdout, pstatus);
			sqlcleanup(m, err);
			goto finalize;
		}

		if ((!caching(m) || !cachable(m, r)) && m->emode != m_prepare) {
			char *q = query_cleaned(QUERY(m->scanner));

			/* Query template should not be cached */
			scanner_query_processed(&(m->scanner));

			err = 0;
			if (backend_callinline(be, c) < 0 ||
			    backend_dumpstmt(be, c->curprg->def, r, 1, 0, q) < 0)
				err = 1;
			else opt = 1;
			GDKfree(q);
		} else {
			/* Add the query tree to the SQL query cache
			 * and bake a MAL program for it.
			 */
			char *q = query_cleaned(QUERY(m->scanner));
			char qname[IDLENGTH];
			(void) snprintf(qname, IDLENGTH, "%c%d_%d", (m->emode == m_prepare?'p':'s'), m->qc->id++, m->qc->clientid);

			be->q = qc_insert(m->qc, m->sa,	/* the allocator */
					  r,	/* keep relational query */
					  qname, /* its MAL name) */
					  m->sym,	/* the sql symbol tree */
					  m->args,	/* the argument list */
					  m->argc, m->scanner.key ^ m->session->schema->base.id,	/* the statement hash key */
					  m->emode == m_prepare ? Q_PREPARE : m->type,	/* the type of the statement */
					  sql_escape_str(q));
			GDKfree(q);
			scanner_query_processed(&(m->scanner));
			be->q->code = (backend_code) backend_dumpproc(be, c, be->q, r);
			if (!be->q->code)
				err = 1;
			be->q->stk = 0;

			/* passed over to query cache, used during dumpproc */
			m->sa = NULL;
			m->sym = NULL;
			/* register name in the namespace */
			be->q->name = putName(be->q->name);
		}
	}
	if (err)
		m->session->status = -10;
	if (err == 0) {
		/* no parsing error encountered, finalize the code of the query wrapper */
		if (be->q) {
			if (m->emode == m_prepare){
				/* For prepared queries, return a table with result set structure*/
				/* optimize the code block and rename it */
				err = mvc_export_prepare(m, c->fdout, be->q, "");
			} else if( m->emode == m_execute || m->emode == m_normal || m->emode == m_plan){
				/* call procedure generation (only in cache mode) */
				backend_call(be, c, be->q);
			}
		}

		pushEndInstruction(c->curprg->def);
		/* check the query wrapper for errors */
		chkTypes(c->fdout, c->nspace, c->curprg->def, TRUE);

		/* in case we had produced a non-cachable plan, the optimizer should be called */
		if (opt ) {
			msg = SQLoptimizeQuery(c, c->curprg->def);

			if (msg != MAL_SUCCEED) {
				sqlcleanup(m, err);
				goto finalize;
			}
		}
		//printFunction(c->fdout, c->curprg->def, 0, LIST_MAL_ALL);
		/* we know more in this case than chkProgram(c->fdout, c->nspace, c->curprg->def); */
		if (c->curprg->def->errors) {
			showErrors(c);
			/* restore the state */
			MSresetInstructions(c->curprg->def, oldstop);
			freeVariables(c, c->curprg->def, NULL, oldvtop);
			c->curprg->def->errors = 0;
			msg = createException(PARSE, "SQLparser", "M0M27!Semantic errors");
		}
	}
      finalize:
	if (msg)
		sqlcleanup(m, 0);
	return msg;
}

str
SQLengine(Client c)
{
	backend *be = (backend *) c->sqlcontext;
	return SQLengineIntern(c, be);
}

str
SQLCacheRemove(Client c, str nme)
{
	Symbol s;

#ifdef _SQL_CACHE_DEBUG
	fprintf(stderr, "#SQLCacheRemove %s\n", nme);
#endif

	s = findSymbolInModule(c->nspace, nme);
	if (s == NULL)
		throw(MAL, "cache.remove", "internal error, symbol missing\n");
	deleteSymbol(c->nspace, s);
	return MAL_SUCCEED;
}<|MERGE_RESOLUTION|>--- conflicted
+++ resolved
@@ -601,14 +601,6 @@
 str
 SQLresetClient(Client c)
 {
-<<<<<<< HEAD
-#ifdef _SQL_SCENARIO_DEBUG
-	fprintf(stderr, "#SQLexitClient\n");
-#endif
-	if (SQLinitialized == FALSE)
-		throw(SQL, "SQLexitClient", "Catalogue not available");
-=======
->>>>>>> 0c6c5291
 	if (c->sqlcontext) {
 		backend *be = NULL;
 		mvc *m = NULL;
@@ -644,7 +636,7 @@
 {
 	str err;
 #ifdef _SQL_SCENARIO_DEBUG
-	mnstr_printf(GDKout, "#SQLexitClient\n");
+	fprintf(stderr, "#SQLexitClient\n");
 #endif
 	if (SQLinitialized == FALSE)
 		throw(SQL, "SQLexitClient", "Catalogue not available");
