/*
 * SPDX-License-Identifier: MPL-2.0
 *
 * This Source Code Form is subject to the terms of the Mozilla Public
 * License, v. 2.0.  If a copy of the MPL was not distributed with this
 * file, You can obtain one at http://mozilla.org/MPL/2.0/.
 *
 * Copyright 1997 - July 2008 CWI, August 2008 - 2023 MonetDB B.V.
 */

/*
 * (author) M Kersten, N Nes
 * SQL support implementation
 * This module contains the wrappers around the SQL
 * multi-version-catalog and support routines.
 */
#ifndef _SQL_H
#define _SQL_H

#include "sql_mem.h"

#ifdef WIN32
#ifndef LIBSQL
#define sql5_export extern __declspec(dllimport)
#else
#define sql5_export extern __declspec(dllexport)
#endif
#else
#define sql5_export extern
#endif

#include "mal_backend.h"
#include "sql_mvc.h"
#include "sql_backend.h"
#include "mal_session.h"

#include "mal_function.h"
#include "mal_stack.h"
#include "mal_interpreter.h"

#include "tablet.h"
#include "gdk_time.h"
#include "str.h"
#include "sql_privileges.h"
#include "sql_decimal.h"
#include "sql_string.h"
#include "sql_qc.h"
#include "sql_env.h"
#include "sql_statement.h"
#include "querylog.h"

#include "bat/bat_storage.h"
#include "bat/bat_utils.h"

extern int sqlcleanup(backend *be, int err);
extern sql_rel *sql_symbol2relation(backend *be, symbol *sym);

extern BAT *mvc_bind(mvc *m, const char *sname, const char *tname, const char *cname, int access);
extern BAT *mvc_bind_idxbat(mvc *m, const char *sname, const char *tname, const char *iname, int access);

extern str SQLmvc(Client cntxt, MalBlkPtr mb, MalStkPtr stk, InstrPtr pci);

extern str mvc_grow_wrap(Client cntxt, MalBlkPtr mb, MalStkPtr stk, InstrPtr pci);
extern str mvc_claim_wrap(Client cntxt, MalBlkPtr mb, MalStkPtr stk, InstrPtr pci);
extern str mvc_add_dependency_change(Client cntxt, MalBlkPtr mb, MalStkPtr stk, InstrPtr pci);
extern str mvc_add_column_predicate(Client cntxt, MalBlkPtr mb, MalStkPtr stk, InstrPtr pci);
extern str mvc_append_wrap(Client cntxt, MalBlkPtr mb, MalStkPtr stk, InstrPtr pci);
extern str mvc_append_column(sql_trans *t, sql_column *c, BUN offset, BAT *pos, BAT *ins);

extern str mvc_update_wrap(Client cntxt, MalBlkPtr mb, MalStkPtr stk, InstrPtr pci);
extern str mvc_bind_wrap(Client cntxt, MalBlkPtr mb, MalStkPtr stk, InstrPtr pci);
extern str mvc_delta_values(Client cntxt, MalBlkPtr mb, MalStkPtr stk, InstrPtr pci);
extern str mvc_bind_idxbat_wrap(Client cntxt, MalBlkPtr mb, MalStkPtr stk, InstrPtr pci);
extern str mvc_clear_table_wrap(Client cntxt, MalBlkPtr mb, MalStkPtr stk, InstrPtr pci);
extern str mvc_delete_wrap(Client cntxt, MalBlkPtr mb, MalStkPtr stk, InstrPtr pci);
extern str SQLtid(Client cntxt, MalBlkPtr mb, MalStkPtr stk, InstrPtr pci);
extern str DELTAbat(bat *result, const bat *col, const bat *uid, const bat *uval);
extern str DELTAsub(bat *result, const bat *col, const bat *cid, const bat *uid, const bat *uval);
extern str DELTAproject(bat *result, const bat *select, const bat *col, const bat *uid, const bat *uval);

extern str BATleftproject(bat *result, const bat *col, const bat *l, const bat *r);

extern str mvc_table_result_wrap(Client cntxt, MalBlkPtr mb, MalStkPtr stk, InstrPtr pci);

extern str mvc_export_table_wrap( Client cntxt, MalBlkPtr mb, MalStkPtr stk, InstrPtr pci);

extern str mvc_affected_rows_wrap(Client cntxt, MalBlkPtr mb, MalStkPtr stk, InstrPtr pci);
extern str mvc_export_result_wrap(Client cntxt, MalBlkPtr mb, MalStkPtr stk, InstrPtr pci);
extern str mvc_export_head_wrap(Client cntxt, MalBlkPtr mb, MalStkPtr stk, InstrPtr pci);
extern str mvc_export_chunk_wrap(Client cntxt, MalBlkPtr mb, MalStkPtr stk, InstrPtr pci);
extern str mvc_export_operation_wrap(Client cntxt, MalBlkPtr mb, MalStkPtr stk, InstrPtr pci);
extern str mvc_scalar_value_wrap(Client cntxt, MalBlkPtr mb, MalStkPtr stk, InstrPtr pci);
extern str mvc_row_result_wrap(Client cntxt, MalBlkPtr mb, MalStkPtr stk, InstrPtr pci);
extern str mvc_export_row_wrap(Client cntxt, MalBlkPtr mb, MalStkPtr stk, InstrPtr pci);
extern str mvc_import_table_wrap(Client cntxt, MalBlkPtr mb, MalStkPtr stk, InstrPtr pci);
extern str mvc_bin_import_column_wrap(Client cntxt, MalBlkPtr mb, MalStkPtr stk, InstrPtr pci);
extern str mvc_bin_export_column_wrap(Client cntxt, MalBlkPtr mb, MalStkPtr stk, InstrPtr pci);
extern str setVariable(Client cntxt, MalBlkPtr mb, MalStkPtr stk, InstrPtr pci);
extern str getVariable(Client cntxt, MalBlkPtr mb, MalStkPtr stk, InstrPtr pci);
extern str sql_variables(Client cntxt, MalBlkPtr mb, MalStkPtr stk, InstrPtr pci);
extern str mvc_logfile(Client cntxt, MalBlkPtr mb, MalStkPtr stk, InstrPtr pci);
extern str mvc_next_value(Client cntxt, MalBlkPtr mb, MalStkPtr stk, InstrPtr pci);
extern str mvc_next_value_bulk(Client cntxt, MalBlkPtr mb, MalStkPtr stk, InstrPtr pci);
extern str mvc_get_value(Client cntxt, MalBlkPtr mb, MalStkPtr stk, InstrPtr pci);
extern str mvc_peak_next_value(Client cntxt, MalBlkPtr mb, MalStkPtr stk, InstrPtr pci);
extern str mvc_getVersion(lng *r, const int *clientid);
extern str mvc_restart_seq(Client cntxt, MalBlkPtr mb, MalStkPtr stk, InstrPtr pci);
extern str not_unique(bit *ret, const bat *bid);
extern str SQLdrop_hash(Client cntxt, MalBlkPtr mb, MalStkPtr stk, InstrPtr pci);
extern str SQLargRecord(Client cntxt, MalBlkPtr mb, MalStkPtr stk, InstrPtr pci);
extern str SQLoptimizersUpdate(Client cntxt, MalBlkPtr mb, MalStkPtr stk, InstrPtr pci);
extern str month_interval_str(Client cntxt, MalBlkPtr mb, MalStkPtr stk, InstrPtr pci);
extern str second_interval_str(Client cntxt, MalBlkPtr mb, MalStkPtr stk, InstrPtr pci);
extern str dump_cache(Client cntxt, MalBlkPtr mb, MalStkPtr stk, InstrPtr pci);
extern str dump_opt_stats(Client cntxt, MalBlkPtr mb, MalStkPtr stk, InstrPtr pci);
extern str dump_trace(Client cntxt, MalBlkPtr mb, MalStkPtr stk, InstrPtr pci);
extern str sql_rt_credentials_wrap(Client cntxt, MalBlkPtr mb, MalStkPtr stk, InstrPtr pci);
extern str sql_storage(Client cntxt, MalBlkPtr mb, MalStkPtr stk, InstrPtr pci);
extern str sql_querylog_catalog(Client cntxt, MalBlkPtr mb, MalStkPtr stk, InstrPtr pci);
extern str sql_querylog_calls(Client cntxt, MalBlkPtr mb, MalStkPtr stk, InstrPtr pci);
extern str sql_querylog_empty(Client cntxt, MalBlkPtr mb, MalStkPtr stk, InstrPtr pci);
extern str sql_rowid(Client cntxt, MalBlkPtr mb, MalStkPtr stk, InstrPtr pci);
extern str sql_rank_grp(bat *rid, const bat *bid, const bat *gid, const bat *gpe);
extern str sql_rank(bat *rid, const bat *bid);
extern str sql_dense_rank_grp(bat *rid, const bat *bid, const bat *gid, const bat *gpe);
extern str sql_dense_rank(bat *rid, const bat *bid);
extern str SQLidentity(oid *rid, const void *i);
extern str BATSQLidentity(bat *rid, const bat *bid);
extern str PBATSQLidentity(Client cntxt, MalBlkPtr mb, MalStkPtr stk, InstrPtr pci);
extern str create_table_or_view(mvc *sql, char *sname, char *tname, sql_table *t, int temp, int replace);
sql5_export str create_table_from_emit(Client cntxt, char *sname, char *tname, sql_emit_col *columns, size_t ncols);
sql5_export str append_to_table_from_emit(Client cntxt, char *sname, char *tname, sql_emit_col *columns, size_t ncols);

extern str bte_dec_round_wrap(bte *res, const bte *v, const bte *r);
extern str bte_bat_dec_round_wrap(Client cntxt, MalBlkPtr mb, MalStkPtr stk, InstrPtr pci);
extern str bte_bat_dec_round_wrap_cst(Client cntxt, MalBlkPtr mb, MalStkPtr stk, InstrPtr pci);
extern str bte_bat_dec_round_wrap_nocst(Client cntxt, MalBlkPtr mb, MalStkPtr stk, InstrPtr pci);
extern str bte_round_wrap(bte *res, const bte *v, const bte *r, const int *d, const int *s);
extern str bte_bat_round_wrap(Client cntxt, MalBlkPtr mb, MalStkPtr stk, InstrPtr pci);
extern str bte_bat_round_wrap_cst(Client cntxt, MalBlkPtr mb, MalStkPtr stk, InstrPtr pci);
extern str bte_bat_round_wrap_nocst(Client cntxt, MalBlkPtr mb, MalStkPtr stk, InstrPtr pci);


extern str str_2dec_bte(bte *res, const str *val, const int *d, const int *sc);
extern str batstr_2dec_bte(Client cntxt, MalBlkPtr mb, MalStkPtr stk, InstrPtr pci);
extern str bte_dec2second_interval(lng *res, const int *sc, const bte *dec, const int *ek, const int *sk);
extern str bte_batdec2second_interval(Client cntxt, MalBlkPtr mb, MalStkPtr stk, InstrPtr pci);

extern str nil_2dec_bte(bte *res, const void *val, const int *d, const int *sc);
extern str batnil_2dec_bte(bat *res, const bat *val, const int *d, const int *sc);

extern str sht_dec_round_wrap(sht *res, const sht *v, const sht *r);
extern str sht_bat_dec_round_wrap(Client cntxt, MalBlkPtr mb, MalStkPtr stk, InstrPtr pci);
extern str sht_bat_dec_round_wrap_cst(Client cntxt, MalBlkPtr mb, MalStkPtr stk, InstrPtr pci);
extern str sht_bat_dec_round_wrap_nocst(Client cntxt, MalBlkPtr mb, MalStkPtr stk, InstrPtr pci);
extern str sht_round_wrap(sht *res, const sht *v, const bte *r, const int *d, const int *s);
extern str sht_bat_round_wrap(Client cntxt, MalBlkPtr mb, MalStkPtr stk, InstrPtr pci);
extern str sht_bat_round_wrap_cst(Client cntxt, MalBlkPtr mb, MalStkPtr stk, InstrPtr pci);
extern str sht_bat_round_wrap_nocst(Client cntxt, MalBlkPtr mb, MalStkPtr stk, InstrPtr pci);
extern str str_2dec_sht(sht *res, const str *val, const int *d, const int *sc);
extern str batstr_2dec_sht(Client cntxt, MalBlkPtr mb, MalStkPtr stk, InstrPtr pci);
extern str sht_dec2second_interval(lng *res, const int *sc, const sht *dec, const int *ek, const int *sk);
extern str sht_batdec2second_interval(Client cntxt, MalBlkPtr mb, MalStkPtr stk, InstrPtr pci);

extern str nil_2dec_sht(sht *res, const void *val, const int *d, const int *sc);
extern str batnil_2dec_sht(bat *res, const bat *val, const int *d, const int *sc);

extern str int_dec_round_wrap(int *res, const int *v, const int *r);
extern str int_bat_dec_round_wrap(Client cntxt, MalBlkPtr mb, MalStkPtr stk, InstrPtr pci);
extern str int_bat_dec_round_wrap_cst(Client cntxt, MalBlkPtr mb, MalStkPtr stk, InstrPtr pci);
extern str int_bat_dec_round_wrap_nocst(Client cntxt, MalBlkPtr mb, MalStkPtr stk, InstrPtr pci);
extern str int_round_wrap(int *res, const int *v, const bte *r, const int *d, const int *s);
extern str int_bat_round_wrap(Client cntxt, MalBlkPtr mb, MalStkPtr stk, InstrPtr pci);
extern str int_bat_round_wrap_cst(Client cntxt, MalBlkPtr mb, MalStkPtr stk, InstrPtr pci);
extern str int_bat_round_wrap_nocst(Client cntxt, MalBlkPtr mb, MalStkPtr stk, InstrPtr pci);
extern str str_2dec_int(int *res, const str *val, const int *d, const int *sc);
extern str batstr_2dec_int(Client cntxt, MalBlkPtr mb, MalStkPtr stk, InstrPtr pci);
extern str int_dec2second_interval(lng *res, const int *sc, const int *dec, const int *ek, const int *sk);
extern str int_batdec2second_interval(Client cntxt, MalBlkPtr mb, MalStkPtr stk, InstrPtr pci);

extern str nil_2dec_int(int *res, const void *val, const int *d, const int *sc);
extern str batnil_2dec_int(bat *res, const bat *val, const int *d, const int *sc);

extern str lng_dec_round_wrap(lng *res, const lng *v, const lng *r);
extern str lng_bat_dec_round_wrap(Client cntxt, MalBlkPtr mb, MalStkPtr stk, InstrPtr pci);
extern str lng_bat_dec_round_wrap_cst(Client cntxt, MalBlkPtr mb, MalStkPtr stk, InstrPtr pci);
extern str lng_bat_dec_round_wrap_nocst(Client cntxt, MalBlkPtr mb, MalStkPtr stk, InstrPtr pci);
extern str lng_round_wrap(lng *res, const lng *v, const bte *r, const int *d, const int *s);
extern str lng_bat_round_wrap(Client cntxt, MalBlkPtr mb, MalStkPtr stk, InstrPtr pci);
extern str lng_bat_round_wrap_cst(Client cntxt, MalBlkPtr mb, MalStkPtr stk, InstrPtr pci);
extern str lng_bat_round_wrap_nocst(Client cntxt, MalBlkPtr mb, MalStkPtr stk, InstrPtr pci);
extern str str_2dec_lng(lng *res, const str *val, const int *d, const int *sc);
extern str batstr_2dec_lng(Client cntxt, MalBlkPtr mb, MalStkPtr stk, InstrPtr pci);
extern str lng_dec2second_interval(lng *res, const int *sc, const lng *dec, const int *ek, const int *sk);
extern str lng_batdec2second_interval(Client cntxt, MalBlkPtr mb, MalStkPtr stk, InstrPtr pci);

extern str nil_2dec_lng(lng *res, const void *val, const int *d, const int *sc);
extern str batnil_2dec_lng(bat *res, const bat *val, const int *d, const int *sc);

#ifdef HAVE_HGE
extern str hge_dec_round_wrap(hge *res, const hge *v, const hge *r);
extern str hge_bat_dec_round_wrap(Client cntxt, MalBlkPtr mb, MalStkPtr stk, InstrPtr pci);
extern str hge_bat_dec_round_wrap_cst(Client cntxt, MalBlkPtr mb, MalStkPtr stk, InstrPtr pci);
extern str hge_bat_dec_round_wrap_nocst(Client cntxt, MalBlkPtr mb, MalStkPtr stk, InstrPtr pci);
extern str hge_round_wrap(hge *res, const hge *v, const bte *r, const int *d, const int *s);
extern str hge_bat_round_wrap(Client cntxt, MalBlkPtr mb, MalStkPtr stk, InstrPtr pci);
extern str hge_bat_round_wrap_cst(Client cntxt, MalBlkPtr mb, MalStkPtr stk, InstrPtr pci);
extern str hge_bat_round_wrap_nocst(Client cntxt, MalBlkPtr mb, MalStkPtr stk, InstrPtr pci);
extern str str_2dec_hge(hge *res, const str *val, const int *d, const int *sc);
extern str batstr_2dec_hge(Client cntxt, MalBlkPtr mb, MalStkPtr stk, InstrPtr pci);
extern str hge_dec2second_interval(lng *res, const int *sc, const hge *dec, const int *ek, const int *sk);
extern str hge_batdec2second_interval(Client cntxt, MalBlkPtr mb, MalStkPtr stk, InstrPtr pci);

extern str nil_2dec_hge(hge *res, const void *val, const int *d, const int *sc);
extern str batnil_2dec_hge(bat *res, const bat *val, const int *d, const int *sc);
#endif

extern str nil_2time_timestamp(Client cntxt, MalBlkPtr mb, MalStkPtr stk, InstrPtr pci);
extern str str_2time_timestamp(Client cntxt, MalBlkPtr mb, MalStkPtr stk, InstrPtr pci);
extern str str_2time_timestamptz(Client cntxt, MalBlkPtr mb, MalStkPtr stk, InstrPtr pci);
sql5_export str batstr_2time_timestamp(bat *res, const bat *v, const bat *s, const int *len);
extern str batstr_2time_timestamptz(bat *res, const bat *v, const bat *s, const int *len, int *tz);
extern str timestamp_2time_timestamp(Client cntxt, MalBlkPtr mb, MalStkPtr stk, InstrPtr pci);

extern str nil_2time_daytime(Client cntxt, MalBlkPtr mb, MalStkPtr stk, InstrPtr pci);
extern str str_2time_daytime(Client cntxt, MalBlkPtr mb, MalStkPtr stk, InstrPtr pci);
extern str str_2time_daytimetz(Client cntxt, MalBlkPtr mb, MalStkPtr stk, InstrPtr pci);
sql5_export str batstr_2time_daytime(bat *res, const bat *v, const bat *s, const int *len);
extern str daytime_2time_daytime(Client cntxt, MalBlkPtr mb, MalStkPtr stk, InstrPtr pci);

extern str bat_date_trunc(bat *res, const str *scale, const bat *v);
extern str date_trunc(timestamp *res, const str *scale, const timestamp *v);

extern str nil_2_date(Client cntxt, MalBlkPtr mb, MalStkPtr stk, InstrPtr pci);

extern str SQLstr_cast(Client cntxt, MalBlkPtr mb, MalStkPtr stk, InstrPtr pci);
extern str SQLbatstr_cast(Client cntxt, MalBlkPtr mb, MalStkPtr stk, InstrPtr pci);

extern str flt_dec_round_wrap(flt *res, const flt *v, const flt *r);
extern str flt_bat_dec_round_wrap(Client cntxt, MalBlkPtr mb, MalStkPtr stk, InstrPtr pci);
extern str flt_bat_dec_round_wrap_cst(Client cntxt, MalBlkPtr mb, MalStkPtr stk, InstrPtr pci);
extern str flt_bat_dec_round_wrap_nocst(Client cntxt, MalBlkPtr mb, MalStkPtr stk, InstrPtr pci);
extern str flt_round_wrap(flt *res, const flt *v, const bte *r);
extern str flt_bat_round_wrap(Client cntxt, MalBlkPtr mb, MalStkPtr stk, InstrPtr pci);
extern str flt_bat_round_wrap_cst(Client cntxt, MalBlkPtr mb, MalStkPtr stk, InstrPtr pci);
extern str flt_bat_round_wrap_nocst(Client cntxt, MalBlkPtr mb, MalStkPtr stk, InstrPtr pci);
extern str flt_trunc_wrap(flt *res, const flt *v, const int *r);

extern str dbl_dec_round_wrap(dbl *res, const dbl *v, const dbl *r);
extern str dbl_bat_dec_round_wrap(Client cntxt, MalBlkPtr mb, MalStkPtr stk, InstrPtr pci);
extern str dbl_bat_dec_round_wrap_cst(Client cntxt, MalBlkPtr mb, MalStkPtr stk, InstrPtr pci);
extern str dbl_bat_dec_round_wrap_nocst(Client cntxt, MalBlkPtr mb, MalStkPtr stk, InstrPtr pci);
extern str dbl_round_wrap(dbl *res, const dbl *v, const bte *r);
extern str dbl_bat_round_wrap(Client cntxt, MalBlkPtr mb, MalStkPtr stk, InstrPtr pci);
extern str dbl_bat_round_wrap_cst(Client cntxt, MalBlkPtr mb, MalStkPtr stk, InstrPtr pci);
extern str dbl_bat_round_wrap_nocst(Client cntxt, MalBlkPtr mb, MalStkPtr stk, InstrPtr pci);
extern str dbl_trunc_wrap(dbl *res, const dbl *v, const int *r);

#define radians(x)	((x) * (3.14159265358979323846 / 180.0))
#define degrees(x)	((x) * (180.0 / 3.14159265358979323846))

extern str SQLcst_alpha_cst(dbl *res, const dbl *decl, const dbl *theta);
extern str SQLbat_alpha_cst(bat *res, const bat *decl, const dbl *theta);
extern str SQLcst_alpha_bat(bat *res, const dbl *decl, const bat *theta);
extern str month_interval(Client cntxt, MalBlkPtr mb, MalStkPtr stk, InstrPtr pci);
extern str second_interval(Client cntxt, MalBlkPtr mb, MalStkPtr stk, InstrPtr pci);
extern str second_interval_daytime(Client cntxt, MalBlkPtr mb, MalStkPtr stk, InstrPtr pci);

#include "sql_cast.h"

sql5_export str checkSQLContext(Client cntxt);
sql5_export str getSQLContext(Client cntxt, MalBlkPtr mb, mvc **c, backend **b);

extern void freeVariables(Client c, MalBlkPtr mb, MalStkPtr glb, int oldvtop, int oldvid);
extern str second_interval_2_daytime(Client cntxt, MalBlkPtr mb, MalStkPtr stk, InstrPtr pci);
extern str timestamp_2_daytime(Client cntxt, MalBlkPtr mb, MalStkPtr stk, InstrPtr pci);
extern str date_2_timestamp(Client cntxt, MalBlkPtr mb, MalStkPtr stk, InstrPtr pci);
extern str SQLcurrent_daytime(Client cntxt, MalBlkPtr mb, MalStkPtr stk, InstrPtr pci);
extern str SQLcurrent_timestamp(Client cntxt, MalBlkPtr mb, MalStkPtr stk, InstrPtr pci);

extern str SQLflush_log(Client cntxt, MalBlkPtr mb, MalStkPtr stk, InstrPtr pci);
extern str SQLsuspend_log_flushing(Client cntxt, MalBlkPtr mb, MalStkPtr stk, InstrPtr pci);
extern str SQLresume_log_flushing(Client cntxt, MalBlkPtr mb, MalStkPtr stk, InstrPtr pci);
extern str SQLhot_snapshot(Client cntxt, MalBlkPtr mb, MalStkPtr stk, InstrPtr pci);
<<<<<<< HEAD
extern str SQLhot_snapshot_wrap(Client cntxt, MalBlkPtr mb, MalStkPtr stk, InstrPtr pci);
extern str SQLpersist_unlogged(Client cntxt, MalBlkPtr mb, MalStkPtr stk, InstrPtr pci);
=======
>>>>>>> 2e213d46

extern str SQLsession_prepared_statements(Client cntxt, MalBlkPtr mb, MalStkPtr stk, InstrPtr pci);
extern str SQLsession_prepared_statements_args(Client cntxt, MalBlkPtr mb, MalStkPtr stk, InstrPtr pci);

extern str SQLunionfunc(Client cntxt, MalBlkPtr mb, MalStkPtr stk, InstrPtr pci);
extern str SQLstr_column_vacuum(Client cntxt, MalBlkPtr mb, MalStkPtr stk, InstrPtr pci);
extern str SQLstr_column_auto_vacuum(Client cntxt, MalBlkPtr mb, MalStkPtr stk, InstrPtr pci);
extern str SQLstr_column_stop_vacuum(Client cntxt, MalBlkPtr mb, MalStkPtr stk, InstrPtr pci);

sql5_export str getBackendContext(Client cntxt, backend **be);

#define USER_TABLE_NAME "db_user_info"
#define TRIGGERS_TABLE_NAME "triggers"
#define SCHEMA_TABLE_NAME "schemas"
#define USER_PASSWORD_COLUMN "password"

#endif /* _SQL_H */<|MERGE_RESOLUTION|>--- conflicted
+++ resolved
@@ -282,11 +282,7 @@
 extern str SQLsuspend_log_flushing(Client cntxt, MalBlkPtr mb, MalStkPtr stk, InstrPtr pci);
 extern str SQLresume_log_flushing(Client cntxt, MalBlkPtr mb, MalStkPtr stk, InstrPtr pci);
 extern str SQLhot_snapshot(Client cntxt, MalBlkPtr mb, MalStkPtr stk, InstrPtr pci);
-<<<<<<< HEAD
-extern str SQLhot_snapshot_wrap(Client cntxt, MalBlkPtr mb, MalStkPtr stk, InstrPtr pci);
 extern str SQLpersist_unlogged(Client cntxt, MalBlkPtr mb, MalStkPtr stk, InstrPtr pci);
-=======
->>>>>>> 2e213d46
 
 extern str SQLsession_prepared_statements(Client cntxt, MalBlkPtr mb, MalStkPtr stk, InstrPtr pci);
 extern str SQLsession_prepared_statements_args(Client cntxt, MalBlkPtr mb, MalStkPtr stk, InstrPtr pci);
