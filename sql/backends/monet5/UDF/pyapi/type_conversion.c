--- conflicted
+++ resolved
@@ -25,14 +25,14 @@
 bool string_copy(char *source, char *dest, size_t max_size, bool allow_unicode)
 {
 	size_t i;
-	for (i = 0; i < max_size-1; i++) {
+	for (i = 0; i < max_size; i++) {
 		dest[i] = source[i];
 		if (dest[i] == 0)
 			return TRUE;
 		if (!allow_unicode && source[i] & 0x80)
 			return FALSE;
 	}
-	dest[max_size-1] = '\0';
+	dest[max_size] = '\0';
 	return TRUE;
 }
 
@@ -70,8 +70,13 @@
 size_t pyobject_get_size(PyObject *obj)
 {
 	size_t size = 256;
-	if (PyString_CheckExact(obj) || PyByteArray_CheckExact(obj)) {
-		size = Py_SIZE(obj); // Normal strings are 1 string per character
+
+	if (
+#ifndef IS_PY3K
+	    PyString_CheckExact(obj) ||
+#endif
+	    PyByteArray_CheckExact(obj)) {
+		size = Py_SIZE(obj); // Normal strings are 1 byte per character
 	} else if (PyUnicode_CheckExact(obj)) {
 		size = Py_SIZE(obj) * 4; // UTF32 is 4 bytes per character
 	}
@@ -125,8 +130,6 @@
 	str utf8_string = NULL;
 	size_t len = 0;
 
-	(void)maxsize;
-
 	if (ptr == NULL || *ptr == NULL) {
 		msg = createException(MAL, "pyapi.eval", "SQLSTATE PY000 !""Invalid PyObject.");
 		goto wrapup;
@@ -135,23 +138,21 @@
 
 	utf8_string = *value;
 	if (!utf8_string) {
-<<<<<<< HEAD
-		utf8_string = (str)malloc(len = (pyobject_get_size(obj) * sizeof(char)) + 1);
-=======
-		utf8_string = (str)malloc(pyobject_get_size(obj) * sizeof(char) + 1);
->>>>>>> 1ee5ba0e
+		utf8_string = (str)malloc(len = (pyobject_get_size(obj) + 1));
 		if (!utf8_string) {
 			msg = createException(MAL, "pyapi.eval",
 								  "SQLSTATE HY001 !"MAL_MALLOC_FAIL "python string");
 			goto wrapup;
 		}
 		*value = utf8_string;
+	} else {
+		len = maxsize;
 	}
 
 #ifndef IS_PY3K
 	if (PyString_CheckExact(obj)) {
 		char *str = ((PyStringObject *)obj)->ob_sval;
-		if (!string_copy(str, utf8_string, len, false)) {
+		if (!string_copy(str, utf8_string, len-1, false)) {
 			msg = createException(MAL, "pyapi.eval",
 								  "SQLSTATE PY000 !""Invalid string encoding used. Please return "
 								  "a regular ASCII string, or a Numpy_Unicode "
@@ -162,7 +163,7 @@
 #endif
 		if (PyByteArray_CheckExact(obj)) {
 		char *str = ((PyByteArrayObject *)obj)->ob_bytes;
-		if (!string_copy(str, utf8_string, len, false)) {
+		if (!string_copy(str, utf8_string, len-1, false)) {
 			msg = createException(MAL, "pyapi.eval",
 								  "SQLSTATE PY000 !""Invalid string encoding used. Please return "
 								  "a regular ASCII string, or a Numpy_Unicode "
@@ -179,7 +180,7 @@
 #endif
 #else
 		char *str = PyUnicode_AsUTF8(obj);
-		if (!string_copy(str, utf8_string, len, true)) {
+		if (!string_copy(str, utf8_string, len-1, true)) {
 			msg = createException(MAL, "pyapi.eval",
 								  "SQLSTATE PY000 !""Invalid string encoding used. Please return "
 								  "a regular ASCII string, or a Numpy_Unicode "
