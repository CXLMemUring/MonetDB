/*
 * This Source Code Form is subject to the terms of the Mozilla Public
 * License, v. 2.0.  If a copy of the MPL was not distributed with this
 * file, You can obtain one at http://mozilla.org/MPL/2.0/.
 *
 * Copyright 1997 - July 2008 CWI, August 2008 - 2017 MonetDB B.V.
 */

/*
 * M. Raasveldt
 * Conversion loops used to convert from BAT <> NumPy Array
 * these are in a separate header because they are used in multiple places
 */

#define BAT_TO_NP(bat, mtpe, nptpe)                                                                                                 \
        if (copy) {                                                                                                                 \
            vararray = PyArray_EMPTY(1, elements, nptpe, 0);                        \
            memcpy(PyArray_DATA((PyArrayObject*)vararray), Tloc(bat, 0), sizeof(mtpe) * (t_end - t_start));             \
        } else {                                                                                                                    \
            vararray = PyArray_New(&PyArray_Type, 1, elements,                                               \
            nptpe, NULL, &((mtpe*) Tloc(bat, 0))[t_start], 0,                                                           \
            NPY_ARRAY_CARRAY || !NPY_ARRAY_WRITEABLE, NULL);                                                                        \
        }

// This #define creates a new BAT with the internal data and mask from a Numpy array, without copying the data
// 'bat' is a BAT* pointer, which will contain the new BAT. TYPE_'mtpe' is the BAT type, and 'batstore' is the heap storage type of the BAT (this should be STORE_CMEM or STORE_SHARED)
#if defined(_MSC_VER) && _MSC_VER <= 1600
#define isnan(x) _isnan(x)
#endif

#define nancheck_flt(bat)							\
	do {								\
		for (iu = 0; iu < ret->count; iu++) {			\
			if (isnan(((flt*)data)[index_offset * ret->count + iu])) { \
				((flt*)data)[index_offset * ret->count + iu] = flt_nil; \
				bat->tnil = 1;				\
			}						\
		}							\
		bat->tnonil = !bat->tnil;				\
	} while (0)
#define nancheck_dbl(bat)							\
	do {								\
		for (iu = 0; iu < ret->count; iu++) {			\
			if (isnan(((dbl*)data)[index_offset * ret->count + iu])) { \
				((dbl*)data)[index_offset * ret->count + iu] = dbl_nil; \
				bat->tnil = 1;				\
			}						\
		}							\
		bat->tnonil = !bat->tnil;				\
	} while (0)
#define nancheck_bit(bat) ((void) 0)
#define nancheck_bte(bat) ((void) 0)
#define nancheck_sht(bat) ((void) 0)
#define nancheck_int(bat) ((void) 0)
#define nancheck_lng(bat) ((void) 0)
#define nancheck_hge(bat) ((void) 0) /* not used if no HAVE_HGE */
#define nancheck_oid(bat) ((void) 0)
#if defined (HAVE_FORK) && !defined(HAVE_EMBEDDED)
#define CREATE_BAT_ZEROCOPY(bat, mtpe, batstore) {                                                                      \
        bat = COLnew(seqbase, TYPE_##mtpe, 0, TRANSIENT);                                                             \
        if (bat == NULL) {						\
                msg = createException(MAL, "pyapi.eval", "Cannor create BAT"); \
                goto wrapup;						\
        }								\
        bat->tnil = 0; bat->tnonil = 1;                                                   \
        bat->tkey = 0; bat->tsorted = 0; bat->trevsorted = 0;                                                           \
        /*Change nil values to the proper values, if they exist*/                                                       \
        if (mask != NULL)                                                                                               \
        {                                                                                                               \
            for (iu = 0; iu < ret->count; iu++)                                                                         \
            {                                                                                                           \
                if (mask[index_offset * ret->count + iu] == TRUE)                                                       \
                {                                                                                                       \
                    (*(mtpe*)(&data[(index_offset * ret->count + iu) * ret->memory_size])) = mtpe##_nil;                \
                    bat->tnil = 1;                                                                                    \
                }                                                                                                       \
            }                                                                                                           \
            bat->tnonil = 1 - bat->tnil;                                                                            \
        } else {                                                                                                        \
            bat->tnil = 0; bat->tnonil = 0;                                                                         \
	    nancheck_##mtpe(bat);\
        }                                                                                                               \
                                                                                                                        \
        /*When we create a BAT a small part of memory is allocated, free it*/                                           \
        GDKfree(bat->theap.base);                                                                                     \
        bat->theap.base = &data[(index_offset * ret->count) * ret->memory_size];                                      \
        bat->theap.size = ret->count * ret->memory_size;                                                              \
        bat->theap.free = bat->theap.size;  /*There are no free places in the array*/                               \
        /*If index_offset > 0, we are mapping part of a multidimensional array.*/                                       \
        /*The entire array will be cleared when the part with index_offset=0 is freed*/                                 \
        /*So we set this part of the mapping to 'NOWN'*/                                                                \
        if (index_offset > 0) bat->theap.storage = STORE_NOWN;                                                        \
        else {                                                                                                          \
            bat->theap.storage = batstore;                                                                            \
            if (batstore == STORE_MMAPABS) {                                                                            \
                /* If we are taking data from a MMAP file, set the filename to the absolute path */                     \
                char address[100];                                                                                      \
                GDKmmapfile(address, 100, ret->mmap_id);                                                                \
                bat->theap.filename = GDKfilepath(NOFARM, BATDIR, address, "tmp");                                    \
                ret->mmap_id = -1;                                                                                      \
            }                                                                                                           \
        }                                                                                                               \
        bat->theap.newstorage = STORE_MEM;                                                                            \
        bat->batCount = ret->count;                                                                                     \
        bat->batCapacity = ret->count;                                                                                  \
        bat->batCopiedtodisk = false;                                                                                   \
        /*Take over the data from the numpy array*/                                                                     \
        if (ret->numpy_array != NULL) PyArray_CLEARFLAGS((PyArrayObject*)ret->numpy_array, NPY_ARRAY_OWNDATA);          \
    }
#else
#define CREATE_BAT_ZEROCOPY(bat, mtpe, batstore) {                                                                      \
        bat = COLnew(seqbase, TYPE_##mtpe, 0, TRANSIENT);                                                             \
        if (bat == NULL) {						\
                msg = createException(MAL, "pyapi.eval", "Cannor create BAT"); \
                goto wrapup;						\
        }								\
        bat->tnil = 0; bat->tnonil = 1;                                                   \
        bat->tkey = 0; bat->tsorted = 0; bat->trevsorted = 0;                                                           \
        /*Change nil values to the proper values, if they exist*/                                                       \
        if (mask != NULL)                                                                                               \
        {                                                                                                               \
            for (iu = 0; iu < ret->count; iu++)                                                                         \
            {                                                                                                           \
                if (mask[index_offset * ret->count + iu] == TRUE)                                                       \
                {                                                                                                       \
                    (*(mtpe*)(&data[(index_offset * ret->count + iu) * ret->memory_size])) = mtpe##_nil;                \
                    bat->tnil = 1;                                                                                    \
                }                                                                                                       \
            }                                                                                                           \
            bat->tnonil = 1 - bat->tnil;                                                                            \
        } else {                                                                                                        \
            bat->tnil = 0; bat->tnonil = 0;                                                                         \
	    nancheck_##mtpe(bat);\
        }                                                                                                               \
        /*When we create a BAT a small part of memory is allocated, free it*/                                           \
        GDKfree(bat->theap.base);                                                                                     \
        bat->theap.base = &data[(index_offset * ret->count) * ret->memory_size];                                      \
        bat->theap.size = ret->count * ret->memory_size;                                                              \
        bat->theap.free = bat->theap.size;  /*There are no free places in the array*/                               \
        /*If index_offset > 0, we are mapping part of a multidimensional array.*/                                       \
        /*The entire array will be cleared when the part with index_offset=0 is freed*/                                 \
        /*So we set this part of the mapping to 'NOWN'*/                                                                \
        if (index_offset > 0) bat->theap.storage = STORE_NOWN;                                                        \
        else {                                                                                                          \
            bat->theap.storage = batstore;                                                                            \
        }                                                                                                               \
        bat->theap.newstorage = STORE_MEM;                                                                            \
        bat->batCount = (BUN) ret->count;                                                                               \
        bat->batCapacity = (BUN) ret->count;                                                                            \
        bat->batCopiedtodisk = false;                                                                                   \
        /*Take over the data from the numpy array*/                                                                     \
        if (ret->numpy_array != NULL) PyArray_CLEARFLAGS((PyArrayObject*)ret->numpy_array, NPY_ARRAY_OWNDATA);          \
    }
#endif

// This #define converts a Numpy Array to a BAT by copying the internal data to the BAT. It assumes the BAT 'bat' is already created with the proper size.
// This should only be used with integer data that can be cast. It assumes the Numpy Array has an internal array of type 'mtpe_from', and the BAT has an internal array of type 'mtpe_to'.
// it then does the cast by simply doing BAT[i] = (mtpe_to) ((mtpe_from*)NUMPY_ARRAY[i]), which only works if both mtpe_to and mtpe_from are integers
#define NP_COL_BAT_LOOP(bat, mtpe_to, mtpe_from,index) {                                                                                   \
    if (mask == NULL)                                                                                                                            \
    {                                                                                                                                            \
        for (iu = 0; iu < ret->count; iu++)                                                                                                      \
        {                                                                                                                                        \
            ((mtpe_to*) Tloc(bat, 0))[index + iu] = (mtpe_to)(*(mtpe_from*)(&data[(index_offset * ret->count + iu) * ret->memory_size]));    \
        }                                                                                                                                        \
    }                                                                                                                                            \
    else                                                                                                                                         \
    {                                                                                                                                            \
        for (iu = 0; iu < ret->count; iu++)                                                                                                      \
        {                                                                                                                                        \
            if (mask[index_offset * ret->count + iu] == TRUE)                                                                                    \
            {                                                                                                                                    \
                bat->tnil = 1;                                                                                                                 \
                ((mtpe_to*) Tloc(bat, 0))[index + iu] = mtpe_to##_nil;                                                               \
            }                                                                                                                                    \
            else                                                                                                                                 \
            {                                                                                                                                    \
                ((mtpe_to*) Tloc(bat, 0))[index + iu] = (mtpe_to)(*(mtpe_from*)(&data[(index_offset * ret->count + iu) * ret->memory_size]));\
            }                                                                                                                                    \
        }                                                                                                                                        \
    } }
#define NP_COL_BAT_LOOPF(bat, mtpe_to, mtpe_from,index) {                                                                                        \
    if (mask == NULL)                                                                                                                            \
    {                                                                                                                                            \
        for (iu = 0; iu < ret->count; iu++)                                                                                                      \
        {                                                                                                                                        \
            if (isnan(((mtpe_from*)data)[index_offset * ret->count + iu])) {                                                                     \
		bat->tnil = 1;                                                                                                                   \
                ((mtpe_to*) Tloc(bat, 0))[index + iu] = mtpe_to##_nil;                                                                           \
            } else {                                                                                                                             \
                ((mtpe_to*) Tloc(bat, 0))[index + iu] = (mtpe_to)((mtpe_from*)data)[index_offset * ret->count + iu];                             \
            }                                                                                                                                    \
        }                                                                                                                                        \
    }                                                                                                                                            \
    else                                                                                                                                         \
    {                                                                                                                                            \
        for (iu = 0; iu < ret->count; iu++)                                                                                                      \
        {                                                                                                                                        \
            if (mask[index_offset * ret->count + iu] == TRUE || isnan(((mtpe_from*)data)[index_offset * ret->count + iu]))                       \
            {                                                                                                                                    \
                bat->tnil = 1;                                                                                                                 \
                ((mtpe_to*) Tloc(bat, 0))[index + iu] = mtpe_to##_nil;                                                               \
            }                                                                                                                                    \
            else                                                                                                                                 \
            {                                                                                                                                    \
                ((mtpe_to*) Tloc(bat, 0))[index + iu] = (mtpe_to)(*(mtpe_from*)(&data[(index_offset * ret->count + iu) * ret->memory_size]));\
            }                                                                                                                                    \
        }                                                                                                                                        \
    } }

// This #define converts a Numpy Array to a BAT by copying the internal data to the BAT. It converts the data from the Numpy Array to the BAT using a function
// This function has to have the prototype 'bool function(void *data, size_t memory_size, mtpe_to *resulting_value)', and either return False (if conversion fails)
//  or write the value into the 'resulting_value' pointer. This is used convertring strings/unicodes/python objects to numeric values.
#define NP_COL_BAT_LOOP_FUNC(bat, mtpe_to, func, ptrtpe,index) {                                                                                                    \
    mtpe_to value;                                                                                                                                    \
    if (mask == NULL)                                                                                                                                 \
    {                                                                                                                                                 \
        for (iu = 0; iu < ret->count; iu++)                                                                                                           \
        {                                                                                                                                             \
            msg = func((ptrtpe*)&data[(index_offset * ret->count + iu) * ret->memory_size], ret->memory_size, &value);                                \
            if (msg != MAL_SUCCEED) {                                                                                                                 \
                goto wrapup;                                                                                                                          \
            }                                                                                                                                         \
            ((mtpe_to*) Tloc(bat, 0))[index + iu] = value;                                                                                \
            if (bat->tnil == 0) bat->tnil = value == mtpe_to##_nil ? 1 : 0;                                                                       \
        }                                                                                                                                             \
    }                                                                                                                                                 \
    else                                                                                                                                              \
    {                                                                                                                                                 \
        for (iu = 0; iu < ret->count; iu++)                                                                                                           \
        {                                                                                                                                             \
            if (mask[index_offset * ret->count + iu] == TRUE)                                                                                         \
            {                                                                                                                                         \
                bat->tnil = 1;                                                                                                                      \
                ((mtpe_to*) Tloc(bat, 0))[index + iu] = mtpe_to##_nil;                                                                    \
            }                                                                                                                                         \
            else                                                                                                                                      \
            {                                                                                                                                         \
                msg = func((ptrtpe*)&data[(index_offset * ret->count + iu) * ret->memory_size], ret->memory_size, &value);                            \
                if (msg != MAL_SUCCEED) {                                                                                                             \
                    goto wrapup;                                                                                                                      \
                }                                                                                                                                     \
                ((mtpe_to*) Tloc(bat, 0))[index + iu] = value;                                                                            \
                if (bat->tnil == 0) bat->tnil = value == mtpe_to##_nil ? 1 : 0;                                                                   \
            }                                                                                                                                         \
        }                                                                                                                                             \
    } }

// This #define is for converting a numeric numpy array into a string BAT. 'conv' is a function that turns a numeric value of type 'mtpe' to a char* array.
#define NP_COL_BAT_STR_LOOP(bat, mtpe, fmt)                                                                                                           \
    if (mask == NULL)                                                                                                                                 \
    {                                                                                                                                                 \
        for (iu = 0; iu < ret->count; iu++)                                                                                                           \
        {                                                                                                                                             \
            snprintf(utf8_string, utf8string_minlength, fmt, *((mtpe*)&data[(index_offset * ret->count + iu) * ret->memory_size]));                   \
            BUNappend(bat, utf8_string, FALSE);                                                                                                       \
        }                                                                                                                                             \
    }                                                                                                                                                 \
    else                                                                                                                                              \
    {                                                                                                                                                 \
        for (iu = 0; iu < ret->count; iu++)                                                                                                           \
        {                                                                                                                                             \
            if (mask[index_offset * ret->count + iu] == TRUE)                                                                                         \
            {                                                                                                                                         \
                bat->tnil = 1;                                                                                                                      \
                BUNappend(bat, str_nil, FALSE);                                                                                                         \
            }                                                                                                                                         \
            else                                                                                                                                      \
            {                                                                                                                                         \
                snprintf(utf8_string, utf8string_minlength, fmt, *((mtpe*)&data[(index_offset * ret->count + iu) * ret->memory_size]));               \
                BUNappend(bat, utf8_string, FALSE);                                                                                                   \
            }                                                                                                                                         \
        }                                                                                                                                             \
    }


#define NP_INSERT_BAT(bat, mtpe, index)  {                                                                                                              \
    switch(ret->result_type)                                                                                                                            \
    {                                                                                                                                                   \
        case NPY_BOOL:       NP_COL_BAT_LOOP(bat, mtpe, char, index); break;                                                                            \
        case NPY_BYTE:       NP_COL_BAT_LOOP(bat, mtpe, char, index); break;                                                                            \
        case NPY_SHORT:      NP_COL_BAT_LOOP(bat, mtpe, short, index); break;                                                                           \
        case NPY_INT:        NP_COL_BAT_LOOP(bat, mtpe, int, index); break;                                                                             \
        case NPY_LONG:       NP_COL_BAT_LOOP(bat, mtpe, long, index); break;                                                                            \
        case NPY_LONGLONG:   NP_COL_BAT_LOOP(bat, mtpe, long long, index); break;                                                                       \
        case NPY_UBYTE:      NP_COL_BAT_LOOP(bat, mtpe, unsigned char, index); break;                                                                   \
        case NPY_USHORT:     NP_COL_BAT_LOOP(bat, mtpe, unsigned short, index); break;                                                                  \
        case NPY_UINT:       NP_COL_BAT_LOOP(bat, mtpe, unsigned int, index); break;                                                                    \
        case NPY_ULONG:      NP_COL_BAT_LOOP(bat, mtpe, unsigned long, index); break;                                                                   \
        case NPY_ULONGLONG:  NP_COL_BAT_LOOP(bat, mtpe, unsigned long long, index); break;                                                              \
        case NPY_FLOAT16:                                                                                                                               \
        case NPY_FLOAT:      NP_COL_BAT_LOOPF(bat, mtpe, float, index); break;                                                                          \
        case NPY_DOUBLE:     NP_COL_BAT_LOOPF(bat, mtpe, double, index); break;                                                                         \
        case NPY_LONGDOUBLE: NP_COL_BAT_LOOPF(bat, mtpe, long double, index); break;                                                                    \
        case NPY_STRING:     NP_COL_BAT_LOOP_FUNC(bat, mtpe, str_to_##mtpe, char, index); break;                                                        \
        case NPY_UNICODE:    NP_COL_BAT_LOOP_FUNC(bat, mtpe, unicode_to_##mtpe, PythonUnicodeType, index); break;                                       \
        case NPY_OBJECT:     NP_COL_BAT_LOOP_FUNC(bat, mtpe, pyobject_to_##mtpe, PyObject*, index); break;                                              \
        default:                                                                                                                                        \
            msg = createException(MAL, "pyapi.eval", "Unrecognized type. Could not convert to %s.\n", BatType_Format(TYPE_##mtpe));                     \
            goto wrapup;                                                                                                                                \
    }                                                                                                                                                   \
    bat->tnonil = 1 - bat->tnil;  }                                                                                                                 \

#define NP_INSERT_STRING_BAT(b) \
	switch(ret->result_type)                                                                                                                                              \
	{                                                                                                                                                                     \
	    case NPY_BOOL:      NP_COL_BAT_STR_LOOP(b, bit, "%hhd"); break;                                                                                                   \
	    case NPY_BYTE:      NP_COL_BAT_STR_LOOP(b, bte, "%hhd"); break;                                                                                                   \
	    case NPY_SHORT:     NP_COL_BAT_STR_LOOP(b, sht, "%hd"); break;                                                                                                    \
	    case NPY_INT:       NP_COL_BAT_STR_LOOP(b, int, "%d"); break;                                                                                                     \
	    case NPY_LONG:      NP_COL_BAT_STR_LOOP(b, long, "%ld"); break;                                                                                                   \
	    case NPY_LONGLONG:  NP_COL_BAT_STR_LOOP(b, lng, LLFMT); break;                                                                                                    \
	    case NPY_UBYTE:     NP_COL_BAT_STR_LOOP(b, unsigned char, "%hhu"); break;                                                                                         \
	    case NPY_USHORT:    NP_COL_BAT_STR_LOOP(b, unsigned short, "%hu"); break;                                                                                         \
	    case NPY_UINT:      NP_COL_BAT_STR_LOOP(b, unsigned int, "%u"); break;                                                                                            \
	    case NPY_ULONG:     NP_COL_BAT_STR_LOOP(b, unsigned long, "%lu"); break;                                                                                          \
	    case NPY_ULONGLONG: NP_COL_BAT_STR_LOOP(b, unsigned long long, ULLFMT); break;                                                                                    \
	    case NPY_FLOAT16:                                                                                                                                                 \
	    case NPY_FLOAT:     NP_COL_BAT_STR_LOOP(b, flt, "%f"); break;                                                                                                     \
	    case NPY_DOUBLE:                                                                                                                                                  \
	    case NPY_LONGDOUBLE: NP_COL_BAT_STR_LOOP(b, dbl, "%lf"); break;                                                                                                   \
	    case NPY_STRING:                                                                                                                                                  \
	        for (iu = 0; iu < ret->count; iu++) {                                                                                                                         \
	            if (mask != NULL && (mask[index_offset * ret->count + iu]) == TRUE) {                                                                                     \
	                b->tnil = 1;                                                                                                                                        \
	                BUNappend(b, str_nil, FALSE);                                                                                                                         \
	            }  else {                                                                                                                                                 \
	                if (!string_copy(&data[(index_offset * ret->count + iu) * ret->memory_size], utf8_string, ret->memory_size, false)) {                                  \
	                    msg = createException(MAL, "pyapi.eval", "Invalid string encoding used. Please return a regular ASCII string, or a Numpy_Unicode object.\n");     \
	                    goto wrapup;                                                                                                                                      \
	                }                                                                                                                                                     \
	                BUNappend(b, utf8_string, FALSE);                                                                                                                     \
	            }                                                                                                                                                         \
	        }                                                                                                                                                             \
	        break;                                                                                                                                                        \
	    case NPY_UNICODE:                                                                                                                                                 \
	        for (iu = 0; iu < ret->count; iu++) {                                                                                                                         \
	            if (mask != NULL && (mask[index_offset * ret->count + iu]) == TRUE) {                                                                                     \
	                b->tnil = 1;                                                                                                                                        \
	                BUNappend(b, str_nil, FALSE);                                                                                                                         \
	            }  else {                                                                                                                                                 \
	                utf32_to_utf8(0, ret->memory_size / 4, utf8_string, (const Py_UNICODE*)(&data[(index_offset * ret->count + iu) * ret->memory_size]));                 \
	                BUNappend(b, utf8_string, FALSE);                                                                                                                     \
	            }                                                                                                                                                         \
	        }                                                                                                                                                             \
	        break;                                                                                                                                                        \
	    case NPY_OBJECT:                                                                                                                                                  \
	    {                                                                                                                                                                 \
	        /* The resulting array is an array of pointers to various python objects */                                                                                   \
	        /* Because the python objects can be of any size, we need to allocate a different size utf8_string for every object */                                        \
	        /* we will first loop over all the objects to get the maximum size needed, so we only need to do one allocation */                                            \
	        size_t utf8_size = utf8string_minlength;                                                                                                                      \
	        for (iu = 0; iu < ret->count; iu++) {                                                                                                                         \
	            size_t size = utf8string_minlength;                                                                                                                       \
	            PyObject *obj;                                                                                                                                            \
	            if (mask != NULL && (mask[index_offset * ret->count + iu]) == TRUE) continue;                                                                             \
	            obj = *((PyObject**) &data[(index_offset * ret->count + iu) * ret->memory_size]);                                                                         \
	            size = pyobject_get_size(obj);                                                                                                                            \
	            if (size > utf8_size) utf8_size = size;                                                                                                                   \
	        }                                                                                                                                                             \
	        utf8_string = GDKzalloc(utf8_size);                                                                                                                           \
	        for (iu = 0; iu < ret->count; iu++) {                                                                                                                         \
	            if (mask != NULL && (mask[index_offset * ret->count + iu]) == TRUE) {                                                                                     \
	                b->tnil = 1;                                                                                                                                        \
	                BUNappend(b, str_nil, FALSE);                                                                                                                         \
	            } else {                                                                                                                                                  \
	                /* we try to handle as many types as possible */                                                                                                      \
	                pyobject_to_str(((PyObject**) &data[(index_offset * ret->count + iu) * ret->memory_size]), utf8_size, &utf8_string);                                  \
	                BUNappend(b, utf8_string, FALSE);                                                                                                                     \
	            }                                                                                                                                                         \
	        }                                                                                                                                                             \
	        break;                                                                                                                                                        \
	    }                                                                                                                                                                 \
	    default:                                                                                                                                                          \
	        msg = createException(MAL, "pyapi.eval", "Unrecognized type. Could not convert to NPY_UNICODE.\n");                                                           \
	        goto wrapup;                                                                                                                                                  \
	}                                                                                                                                                                     \
	b->tnonil = 1 - b->tnil;                                                                                                                                          \
	                                                                                                                                                                      \


#ifdef HAVE_HGE
#define NOT_HGE(mtpe) TYPE_##mtpe != TYPE_hge
#else
#define NOT_HGE(mtpe) true
#endif

// This very big #define combines all the previous #defines for one big #define that is responsible for converting a Numpy array (described in the PyReturn object 'ret')
// to a BAT of type 'mtpe'. This should only be used for numeric BATs (but can be used for any Numpy Array). The resulting BAT will be stored in 'bat'.
#define NP_CREATE_BAT(bat, mtpe) {                                                                                                                             \
        bool *mask = NULL;                                                                                                                                     \
        char *data = NULL;                                                                                                                                     \
        if (ret->mask_data != NULL) {                                                                                                                          \
            mask = (bool*) ret->mask_data;                                                                                                                     \
        }                                                                                                                                                      \
        if (ret->array_data == NULL) {                                                                                                                         \
            msg = createException(MAL, "pyapi.eval", "No return value stored in the structure.\n");                                                            \
            goto wrapup;                                                                                                                                       \
        }                                                                                                                                                      \
        data = (char*) ret->array_data;                                                                                                                        \
        if (!copy && ret->count > 0 && TYPE_##mtpe == PyType_ToBat(ret->result_type) && (ret->count * ret->memory_size < BUN_MAX) &&                           \
             (ret->numpy_array == NULL || PyArray_FLAGS((PyArrayObject*)ret->numpy_array) & NPY_ARRAY_OWNDATA)) {                                              \
            /*We can only create a direct map if the numpy array type and target BAT type*/                                                                    \
            /*are identical, otherwise we have to do a conversion.*/                                                                                           \
            if (ret->numpy_array == NULL) {                                                                                                                    \
                CREATE_BAT_ZEROCOPY(bat, mtpe, STORE_MMAPABS);                                                                                                 \
                ret->array_data = NULL;                                                                                                                        \
            } else {                                                                                                                                           \
                CREATE_BAT_ZEROCOPY(bat, mtpe, STORE_CMEM);                                                                                                    \
            }                                                                                                                                                  \
        } else {                                                                                                                                               \
            bat = COLnew(seqbase, TYPE_##mtpe, (BUN) ret->count, TRANSIENT);                                                                                   \
<<<<<<< HEAD
=======
            if (bat == NULL) {						\
                msg = createException(MAL, "pyapi.eval", "Cannor create BAT"); \
                goto wrapup;						\
            }								\
            if (NOT_HGE(mtpe) && TYPE_##mtpe != PyType_ToBat(ret->result_type)) WARNING_MESSAGE("!PERFORMANCE WARNING: You are returning a Numpy Array of type %s, which has to be converted to a BAT of type %s. If you return a Numpy\
Array of type %s no copying will be needed.\n", PyType_Format(ret->result_type), BatType_Format(TYPE_##mtpe), PyType_Format(BatType_ToPyType(TYPE_##mtpe)));   \
>>>>>>> c6b4d4bc
            bat->tkey = 0; bat->tsorted = 0; bat->trevsorted = 0;                                                                                              \
            NP_INSERT_BAT(bat, mtpe, 0);                                                                                                                       \
            if (!mask) { bat->tnil = 0; bat->tnonil = 0; }                                                                                                 \
            BATsetcount(bat, (BUN) ret->count);                                                                                                                \
            BATsettrivprop(bat);                                                                                                                               \
        }                                                                                                                                                      \
    }<|MERGE_RESOLUTION|>--- conflicted
+++ resolved
@@ -410,15 +410,10 @@
             }                                                                                                                                                  \
         } else {                                                                                                                                               \
             bat = COLnew(seqbase, TYPE_##mtpe, (BUN) ret->count, TRANSIENT);                                                                                   \
-<<<<<<< HEAD
-=======
             if (bat == NULL) {						\
                 msg = createException(MAL, "pyapi.eval", "Cannor create BAT"); \
                 goto wrapup;						\
             }								\
-            if (NOT_HGE(mtpe) && TYPE_##mtpe != PyType_ToBat(ret->result_type)) WARNING_MESSAGE("!PERFORMANCE WARNING: You are returning a Numpy Array of type %s, which has to be converted to a BAT of type %s. If you return a Numpy\
-Array of type %s no copying will be needed.\n", PyType_Format(ret->result_type), BatType_Format(TYPE_##mtpe), PyType_Format(BatType_ToPyType(TYPE_##mtpe)));   \
->>>>>>> c6b4d4bc
             bat->tkey = 0; bat->tsorted = 0; bat->trevsorted = 0;                                                                                              \
             NP_INSERT_BAT(bat, mtpe, 0);                                                                                                                       \
             if (!mask) { bat->tnil = 0; bat->tnonil = 0; }                                                                                                 \
