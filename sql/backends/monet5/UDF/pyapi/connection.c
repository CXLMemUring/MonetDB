--- conflicted
+++ resolved
@@ -166,11 +166,7 @@
 #ifdef IS_PY3K
     }
 #endif
-<<<<<<< HEAD
-    ,"monetdb._connection",
-=======
     , "monetdb._connection",
->>>>>>> 0cfd0114
     sizeof(Py_ConnectionObject),
     0,
     0,                                          /* tp_dealloc */
