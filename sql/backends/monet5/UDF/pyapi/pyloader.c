/*
 * This Source Code Form is subject to the terms of the Mozilla Public
 * License, v. 2.0.  If a copy of the MPL was not distributed with this
 * file, You can obtain one at http://mozilla.org/MPL/2.0/.
 *
 * Copyright 1997 - July 2008 CWI, August 2008 - 2017 MonetDB B.V.
 */

#include "monetdb_config.h"
#include "pyapi.h"
#include "conversion.h"
#include "connection.h"
#include "emit.h"

#include "unicode.h"
#include "pytypes.h"
#include "gdk_interprocess.h"
#include "type_conversion.h"
#include "formatinput.h"

static void _loader_import_array(void) {
    _import_array();
}

str _loader_init(void)
{
    str msg = MAL_SUCCEED;
    _loader_import_array();
    msg = _emit_init();
    if (msg != MAL_SUCCEED) {
        return msg;
    }

    if (PyType_Ready(&Py_ConnectionType) < 0)
        return createException(MAL, "pyapi.eval", "Failed to initialize loader functions.");
    return msg;
}

str 
PYFUNCNAME(PyAPIevalLoader)(Client cntxt, MalBlkPtr mb, MalStkPtr stk, InstrPtr pci) {
    sql_func * sqlfun;
    sql_subfunc * sqlmorefun;
    str exprStr;

    const int additional_columns = 2;
    int i = 1, ai = 0;
    char* pycall = NULL;
    str *args = NULL;
    char *msg = MAL_SUCCEED;
    node *argnode, *n;
    PyObject *pArgs = NULL, *pEmit = NULL, *pConnection; // this is going to be the parameter tuple
    PyObject *code_object = NULL;
    sql_emit_col *cols = NULL;
    bool gstate = 0;
    int unnamedArgs = 0;
    int argcount = pci->argc;
    int retvals = pci->retc;
    bool create_table = false;
    BUN nval = 0;

    char * loader_additional_args[] = {"_emit", "_conn"};

<<<<<<< HEAD
    if (!PYFUNCNAME(PyAPIEnabled())) {
        throw(MAL, "pyapi.eval",
              "Embedded Python has not been enabled. Start server with --set %s=true",
              pyapi_enableflag);
    }

    if (!PYFUNCNAME(PyAPIInitialized())) {
=======
    if (!PyAPIInitialized()) {
>>>>>>> 849bcb3b
        throw(MAL, "pyapi.eval",
              "Embedded Python is enabled but an error was thrown during initialization.");
    }
    sqlmorefun = *(sql_subfunc**) getArgReference(stk, pci, pci->retc);
    sqlfun = sqlmorefun->func;
    exprStr = *getArgReference_str(stk, pci, pci->retc + 1);


    args = (str*) GDKzalloc(pci->argc * sizeof(str));
    if (args == NULL) {
        throw(MAL, "pyapi.eval", MAL_MALLOC_FAIL" arguments.");
    }

    // Analyse the SQL_Func structure to get the parameter names
    if (sqlfun != NULL && sqlfun->ops->cnt > 0) {
        unnamedArgs = pci->retc + 2;
        argnode = sqlfun->ops->h;
        while (argnode) {
            char* argname = ((sql_arg*) argnode->data)->name;
            args[unnamedArgs++] = GDKstrdup(argname);
            argnode = argnode->next;
        }
    }

    // We name all the unknown arguments
    for (i = pci->retc + 2; i < argcount; i++) {
        if (args[i] == NULL) {
            char argbuf[64];
            snprintf(argbuf, sizeof(argbuf), "arg%i", i - pci->retc - 1);
            args[i] = GDKstrdup(argbuf);
        }
    }
    gstate = Python_ObtainGIL();

    pArgs = PyTuple_New(argcount - pci->retc - 2 + additional_columns);
    if (!pArgs) {
        msg = createException(MAL, "pyapi.eval_loader", MAL_MALLOC_FAIL"python object");
        goto wrapup;
    }

    ai = 0;
    argnode = sqlfun && sqlfun->ops->cnt > 0 ? sqlfun->ops->h : NULL;
    for (i = pci->retc + 2; i < argcount; i++) {
        PyInput inp;

        PyObject *val = NULL;
        if (isaBatType(getArgType(mb,pci,i))) {
            msg = createException(MAL, "pyapi.eval_loader", "Only scalar arguments are supported.");
            goto wrapup;
        }
        inp.scalar = true;
        inp.bat_type = getArgType(mb, pci, i);
        inp.count = 1;
        if (inp.bat_type == TYPE_str) {
            inp.dataptr = getArgReference_str(stk, pci, i);
        }
        else {
            inp.dataptr = getArgReference(stk, pci, i);
        }
        val = PyArrayObject_FromScalar(&inp, &msg);
        if (msg != MAL_SUCCEED) {
            goto wrapup;
        }
        if (PyTuple_SetItem(pArgs, ai++, val) != 0) {
            msg = createException(MAL, "pyapi.eval_loader", "Failed to set tuple (this shouldn't happen).");
            goto wrapup;
        }
        // TODO deal with sql types
    }

    pConnection = Py_Connection_Create(cntxt, 0, 0, 0);
    if (sqlmorefun->colnames) {
        n = sqlmorefun->colnames->h;
        cols = GDKmalloc(sizeof(sql_emit_col) * pci->retc);
        if (!cols) {
            msg = createException(MAL, "pyapi.eval_loader", MAL_MALLOC_FAIL"column list");
            goto wrapup;
        }
        i = 0;
        while (n) {
            assert(i < pci->retc);
            cols[i].name = *((char**) n->data);
            n = n->next;
            cols[i].b = COLnew(0, getBatType(getArgType(mb, pci, i)), 0, TRANSIENT);
            cols[i].b->tnil = 0;
            cols[i].b->tnonil = 0;
            i++;
        }
    } else {
        // set the return value to the correct type to prevent MAL layers from complaining
        getArg(pci, 0) = TYPE_void;
        cols = NULL;
        retvals = 0;
        create_table = true;
    }
    pEmit = PyEmit_Create(cols, retvals);

    if (!pConnection || !pEmit) {
        msg = createException(MAL, "pyapi.eval_loader", MAL_MALLOC_FAIL"python object");
        goto wrapup;
    }

    PyTuple_SetItem(pArgs, ai++, pEmit);
    PyTuple_SetItem(pArgs, ai++, pConnection);

    pycall = FormatCode(exprStr, args, argcount, 4, &code_object, &msg, loader_additional_args, additional_columns);
    if (pycall == NULL && code_object == NULL) {
        if (msg == NULL) { msg = createException(MAL, "pyapi.eval_loader", "Error while parsing Python code."); }
        goto wrapup;
    }

    {
        PyObject *pFunc, *pModule, *v, *d, *ret;

        // First we will load the main module, this is required
        pModule = PyImport_AddModule("__main__");
        if (!pModule) {
            msg = PyError_CreateException("Failed to load module", NULL);
            goto wrapup;
        }

        // Now we will add the UDF to the main module
        d = PyModule_GetDict(pModule);
        if (code_object == NULL) {
            v = PyRun_StringFlags(pycall, Py_file_input, d, d, NULL);
            if (v == NULL) {
                msg = PyError_CreateException("Could not parse Python code", pycall);
                goto wrapup;
            }
            Py_DECREF(v);

            // Now we need to obtain a pointer to the function, the function is called "pyfun"
            pFunc = PyObject_GetAttrString(pModule, "pyfun");
            if (!pFunc || !PyCallable_Check(pFunc)) {
                msg = PyError_CreateException("Failed to load function", NULL);
                goto wrapup;
            }
        } else {
            pFunc = PyFunction_New(code_object, d);
            if (!pFunc || !PyCallable_Check(pFunc)) {
                msg = PyError_CreateException("Failed to load function", NULL);
                goto wrapup;
            }
        }
        ret = PyObject_CallObject(pFunc, pArgs);

        if (PyErr_Occurred()) {
            Py_DECREF(pFunc);
            Py_DECREF(pArgs);
            msg = PyError_CreateException("Python exception", pycall);
            if (code_object == NULL) { PyRun_SimpleString("del pyfun"); }
            goto wrapup;
        }

        if (ret != Py_None) {
            if (PyEmit_Emit((PyEmitObject *) pEmit, ret) == NULL) {
                Py_DECREF(pFunc);
                Py_DECREF(pArgs);
                msg = PyError_CreateException("Python exception", pycall);
                goto wrapup;
            }
        }

        cols = ((PyEmitObject *) pEmit)->cols;
        nval = ((PyEmitObject *) pEmit)->nvals;
        retvals = (int) ((PyEmitObject *) pEmit)->ncols;
        Py_DECREF(pFunc);
        Py_DECREF(pArgs);

        if (retvals == 0) {
            msg = createException(MAL, "pyapi.eval_loader", "No elements emitted by the loader."); 
            goto wrapup;
        }
    }

    gstate = Python_ReleaseGIL(gstate);

    if (!create_table) {
        for (i = 0; i < retvals; i++) {
            BAT *b = cols[i].b;
            BATsetcount(b, nval);
            b->tkey = 0;
            b->tsorted = 0;
            b->trevsorted = 0;

            *getArgReference_bat(stk, pci, i) = b->batCacheid;
            BBPkeepref(b->batCacheid);
        }
    } else {
        for(i = 0; i < retvals; i++) {
            BAT *b = cols[i].b;
            BATsetcount(b, nval);
            b->tkey = 0;
            b->tsorted = 0;
            b->trevsorted = 0;
        }
        msg = _connection_create_table(cntxt, sqlmorefun->sname, sqlmorefun->tname, cols, retvals);
        for(i = 0; i < retvals; i++) {
            BAT *b = cols[i].b;
            BBPunfix(b->batCacheid);
        }
        goto wrapup;
    }

wrapup:
    if (gstate) {
        gstate = Python_ReleaseGIL(gstate);
    }
    if (pycall) GDKfree(pycall);
    if (args) GDKfree(args);
    if (cols) GDKfree(cols);

    // TODO: fix leaks of which there are many
    return(msg);

}<|MERGE_RESOLUTION|>--- conflicted
+++ resolved
@@ -60,7 +60,6 @@
 
     char * loader_additional_args[] = {"_emit", "_conn"};
 
-<<<<<<< HEAD
     if (!PYFUNCNAME(PyAPIEnabled())) {
         throw(MAL, "pyapi.eval",
               "Embedded Python has not been enabled. Start server with --set %s=true",
@@ -68,9 +67,6 @@
     }
 
     if (!PYFUNCNAME(PyAPIInitialized())) {
-=======
-    if (!PyAPIInitialized()) {
->>>>>>> 849bcb3b
         throw(MAL, "pyapi.eval",
               "Embedded Python is enabled but an error was thrown during initialization.");
     }
