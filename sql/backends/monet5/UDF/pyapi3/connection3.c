--- conflicted
+++ resolved
@@ -119,11 +119,7 @@
 str _connection_query(Client cntxt, const char *query, res_table **result)
 {
 	str res = MAL_SUCCEED;
-<<<<<<< HEAD
-	res = SQLstatementIntern(cntxt, &query, "name", 1, 0, result);
-=======
 	res = SQLstatementIntern(cntxt, query, "name", 1, 0, result);
->>>>>>> 69529a75
 	return res;
 }
 
