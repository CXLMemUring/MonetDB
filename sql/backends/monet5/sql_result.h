--- conflicted
+++ resolved
@@ -25,13 +25,8 @@
 
 extern int mvc_export_prepare(mvc *c, stream *s, cq *q, str w);
 
-<<<<<<< HEAD
 extern str mvc_import_table(Client cntxt, BAT ***bats, mvc *c, bstream *s, sql_table *t, const char *sep, const char *rsep, const char *ssep, const char *ns, lng nr, lng offset, int best, bool from_stdin);
-extern int mvc_result_table(mvc *m, oid query_id, int nr_cols, mapi_query_t type, BAT *order);
-=======
-extern str mvc_import_table(Client cntxt, BAT ***bats, mvc *c, bstream *s, sql_table *t, const char *sep, const char *rsep, const char *ssep, const char *ns, lng nr, lng offset, int locked, int best, bool from_stdin);
 extern int mvc_result_table(backend *be, oid query_id, int nr_cols, mapi_query_t type, BAT *order);
->>>>>>> 17ab9b68
 
 extern int mvc_result_column(backend *be, char *tn, char *name, char *typename, int digits, int scale, BAT *b);
 extern int mvc_result_value(backend *be, const char *tn, const char *name, const char *typename, int digits, int scale, ptr *p, int mtype);
