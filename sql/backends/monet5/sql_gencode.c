--- conflicted
+++ resolved
@@ -366,12 +366,8 @@
 	c->curprg = newFunction(putName(mod), putName(name), FUNCTIONsymbol);
 	if( c->curprg == NULL) {
 		GDKfree(lname);
-<<<<<<< HEAD
 		sql_error(m, 10, SQLSTATE(HY013) MAL_MALLOC_FAIL);
-=======
-		sql_error(m, 001, SQLSTATE(HY013) MAL_MALLOC_FAIL);
 		c->curprg = backup;
->>>>>>> 4e0f9cab
 		return -1;
 	}
 	lname[0] = 'l';
@@ -380,15 +376,9 @@
 
 	curInstr = relational_func_create_result(m, curBlk, curInstr, rel);
 	if( curInstr == NULL) {
-<<<<<<< HEAD
-		GDKfree(lname);
 		sql_error(m, 10, SQLSTATE(HY013) MAL_MALLOC_FAIL);
-		return -1;
-=======
-		sql_error(m, 001, SQLSTATE(HY013) MAL_MALLOC_FAIL);
 		res = -1;
 		goto cleanup;
->>>>>>> 4e0f9cab
 	}
 
 	/* ops */
@@ -403,15 +393,9 @@
 
 			sprintf(nbuf, "A%d", i++);
 			if ((varid = newVariable(curBlk, nbuf, strlen(nbuf), type)) < 0) {
-<<<<<<< HEAD
-				GDKfree(lname);
 				sql_error(m, 10, SQLSTATE(42000) "Internal error while compiling statement: variable id too long");
-				return -1;
-=======
-				sql_error(m, 003, SQLSTATE(42000) "Internal error while compiling statement: variable id too long");
 				res = -1;
 				goto cleanup;
->>>>>>> 4e0f9cab
 			}
 			curInstr = pushArgument(curBlk, curInstr, varid);
 			setVarType(curBlk, varid, type);
@@ -460,15 +444,9 @@
 	p = pushArgument(curBlk, p, getArg(o,0));
 
 	if (!(buf = rel2str(m, rel))) {
-<<<<<<< HEAD
-		GDKfree(lname);
 		sql_error(m, 10, SQLSTATE(HY013) MAL_MALLOC_FAIL);
-		return -1;
-=======
-		sql_error(m, 001, SQLSTATE(HY013) MAL_MALLOC_FAIL);
 		res = -1;
 		goto cleanup;
->>>>>>> 4e0f9cab
 	}
 	o = newFcnCall(curBlk, remoteRef, putRef);
 	o = pushArgument(curBlk, o, q);
@@ -477,15 +455,9 @@
 	free(buf);
 
 	if (!(buf = GDKmalloc(len))) {
-<<<<<<< HEAD
-		GDKfree(lname);
 		sql_error(m, 10, SQLSTATE(HY013) MAL_MALLOC_FAIL);
-		return -1;
-=======
-		sql_error(m, 001, SQLSTATE(HY013) MAL_MALLOC_FAIL);
 		res = -1;
 		goto cleanup;
->>>>>>> 4e0f9cab
 	}
 
 	buf[0] = 0;
@@ -507,14 +479,9 @@
 				char *tmp = GDKrealloc(buf, len);
 				if (tmp == NULL) {
 					GDKfree(buf);
-<<<<<<< HEAD
 					sql_error(m, 10, SQLSTATE(HY013) MAL_MALLOC_FAIL);
-					return -1;
-=======
-					sql_error(m, 001, SQLSTATE(HY013) MAL_MALLOC_FAIL);
 					res = -1;
 					goto cleanup;
->>>>>>> 4e0f9cab
 				}
 				buf = tmp;
 			}
@@ -538,14 +505,9 @@
 			if (!next) {
 				GDKfree(buf);
 				sa_reset(m->ta);
-<<<<<<< HEAD
 				sql_error(m, 10, SQLSTATE(HY013) MAL_MALLOC_FAIL);
-				return -1;
-=======
-				sql_error(m, 001, SQLSTATE(HY013) MAL_MALLOC_FAIL);
 				res = -1;
 				goto cleanup;
->>>>>>> 4e0f9cab
 			}
 
 			size_t nlen = strlen(next) + 2;
@@ -555,14 +517,9 @@
 				if (tmp == NULL) {
 					GDKfree(buf);
 					sa_reset(m->ta);
-<<<<<<< HEAD
 					sql_error(m, 10, SQLSTATE(HY013) MAL_MALLOC_FAIL);
-					return -1;
-=======
-					sql_error(m, 001, SQLSTATE(HY013) MAL_MALLOC_FAIL);
 					res = -1;
 					goto cleanup;
->>>>>>> 4e0f9cab
 				}
 				buf = tmp;
 			}
@@ -585,42 +542,27 @@
 		if (lsupervisor_session == NULL || rsupervisor_session == NULL) {
 			GDKfree(lsupervisor_session);
 			GDKfree(rsupervisor_session);
-<<<<<<< HEAD
 			sql_error(m, 10, SQLSTATE(HY013) MAL_MALLOC_FAIL);
-			return -1;
-=======
-			sql_error(m, 001, SQLSTATE(HY013) MAL_MALLOC_FAIL);
 			res = -1;
 			goto cleanup;
->>>>>>> 4e0f9cab
 		}
 
 		str rworker_plan_uuid = generateUUID();
 		if (rworker_plan_uuid == NULL) {
 			GDKfree(rsupervisor_session);
 			GDKfree(lsupervisor_session);
-<<<<<<< HEAD
 			sql_error(m, 10, SQLSTATE(HY013) MAL_MALLOC_FAIL);
-			return -1;
-=======
-			sql_error(m, 001, SQLSTATE(HY013) MAL_MALLOC_FAIL);
 			res = -1;
 			goto cleanup;
->>>>>>> 4e0f9cab
 		}
 		str lworker_plan_uuid = GDKstrdup(rworker_plan_uuid);
 		if (lworker_plan_uuid == NULL) {
 			free(rworker_plan_uuid);
 			GDKfree(lsupervisor_session);
 			GDKfree(rsupervisor_session);
-<<<<<<< HEAD
 			sql_error(m, 10, SQLSTATE(HY013) MAL_MALLOC_FAIL);
-			return -1;
-=======
-			sql_error(m, 001, SQLSTATE(HY013) MAL_MALLOC_FAIL);
 			res = -1;
 			goto cleanup;
->>>>>>> 4e0f9cab
 		}
 
 		/* remote.supervisor_register(connection, supervisor_uuid, plan_uuid) */
@@ -776,7 +718,7 @@
 
 cleanup:
 	GDKfree(lname);	/* make sure stub is called */
-	if (res < 0) {
+	if (res < 0 && c->curprg) {
 		if (!added_to_cache) /* on error, remove generated symbol from cache */
 			freeSymbol(c->curprg);
 		else
@@ -1296,8 +1238,6 @@
 	if (!(fimp = _STRDUP(befname))) {
 		sql_error(m, 10, SQLSTATE(HY013) MAL_MALLOC_FAIL);
 		res = -1;
-		if (!vararg)
-			f->sql--;
 		goto cleanup;
 	}
 
@@ -1430,15 +1370,8 @@
 	MT_lock_unset(&sql_gencodeLock);
 
 cleanup:
-<<<<<<< HEAD
 	if (res < 0 || needstoclean) {
 		if (!added_to_cache) {
-=======
-	if (res < 0 && c->curprg) {
-		if (!vararg)
-			f->sql--;
-		if (!added_to_cache)
->>>>>>> 4e0f9cab
 			freeSymbol(c->curprg);
 		} else {
 			MT_lock_set(&sql_gencodeLock);
