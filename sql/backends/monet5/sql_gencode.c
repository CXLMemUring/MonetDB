/*
 * This Source Code Form is subject to the terms of the Mozilla Public
 * License, v. 2.0.  If a copy of the MPL was not distributed with this
 * file, You can obtain one at http://mozilla.org/MPL/2.0/.
 *
 * Copyright 1997 - July 2008 CWI, August 2008 - 2020 MonetDB B.V.
 */

/*
 * @f sql_gencode
 * @t SQL to MAL code generation.
 * @a N. Nes, M. Kersten
 * @+ MAL Code generation
 * This module contains the actions to construct a MAL program, ready for
 * optimization and execution by the Monet V5 kernel.
 *
 * The code base is modeled directly after its MIL variant, replacing
 * each IO request by instructions to initialize the corresponding MAL data
 * structure.
 * To speed up the compilation, we may consider keeping a cache of pre-compiled
 * statements.
 *
 * MAL extensions needed. A temporary variable used as an argument
 * should be printed (done). Consider replacing modname/fcnname by
 * an integer constant and a global lookup table. This should
 * reduce the cost to prepare MAL statements significantly.
 *
 * A dummy module is needed to load properly.
 */
#include "monetdb_config.h"
#include "sql_gencode.h"
#include "sql_optimizer.h"
#include "sql_scenario.h"
#include "sql_mvc.h"
#include "sql_qc.h"
#include "mal_namespace.h"
#include "opt_prelude.h"
#include "querylog.h"
#include "mal_builder.h"
#include "mal_debugger.h"

#include "rel_select.h"
#include "rel_unnest.h"
#include "rel_optimizer.h"
#include "rel_distribute.h"
#include "rel_partition.h"
#include "rel_prop.h"
#include "rel_rel.h"
#include "rel_exp.h"
#include "rel_psm.h"
#include "rel_bin.h"
#include "rel_dump.h"
#include "rel_remote.h"

#include "msabaoth.h"		/* msab_getUUID */
#include "muuid.h"

int
constantAtom(backend *sql, MalBlkPtr mb, atom *a)
{
	int idx;
	ValPtr vr = (ValPtr) &a->data;
	ValRecord cst;

	(void) sql;
	cst.vtype = 0;
	if (VALcopy(&cst, vr) == NULL)
		return -1;
	idx = defConstant(mb, vr->vtype, &cst);
	return idx;
}

InstrPtr
table_func_create_result(MalBlkPtr mb, InstrPtr q, sql_func *f, list *restypes)
{
	node *n;
	int i;

	if (q == NULL)
		return NULL;
	if (f->varres) {
		for (i = 0, n = restypes->h; n; n = n->next, i++) {
			sql_subtype *st = n->data;
			int type = st->type->localtype;

			type = newBatType(type);
			if (i) {
				if ((q = pushReturn(mb, q, newTmpVariable(mb, type))) == NULL)
					return NULL;
			} else
				setVarType(mb, getArg(q, 0), type);
			setVarUDFtype(mb, getArg(q, i));
		}
	} else {
		for (i = 0, n = f->res->h; n; n = n->next, i++) {
			sql_arg *a = n->data;
			int type = a->type.type->localtype;

			type = newBatType(type);
			if (i) {
				if ((q = pushReturn(mb, q, newTmpVariable(mb, type))) == NULL)
					return NULL;
			} else
				setVarType(mb, getArg(q, 0), type);
			setVarUDFtype(mb, getArg(q, i));
		}
	}
	return q;
}

InstrPtr
relational_func_create_result(mvc *sql, MalBlkPtr mb, InstrPtr q, sql_rel *f)
{
	sql_rel *r = f;
	node *n;
	int i;

	if (q == NULL)
		return NULL;
	if (is_topn(r->op) || is_sample(r->op))
		r = r->l;
	if (!is_project(r->op))
		r = rel_project(sql->sa, r, rel_projections(sql, r, NULL, 1, 1));
	q->argc = q->retc = 0;
	for (i = 0, n = r->exps->h; n; n = n->next, i++) {
		sql_exp *e = n->data;
		int type = exp_subtype(e)->type->localtype;

		type = newBatType(type);
		q = pushReturn(mb, q, newTmpVariable(mb, type));
	}
	return q;
}

static int
_create_relational_function(mvc *m, const char *mod, const char *name, sql_rel *r, stmt *call, list *rel_ops, int inline_func)
{
	Client c = MCgetClient(m->clientid);
	backend *be = (backend *) c->sqlcontext;
	MalBlkPtr curBlk = 0;
	InstrPtr curInstr = 0;
	Symbol backup = NULL, curPrg = NULL;
	int res = 0;
	str msg = MAL_SUCCEED;

	backup = c->curprg;
	curPrg = c->curprg = newFunction(putName(mod), putName(name), FUNCTIONsymbol);
	if( curPrg == NULL) {
		sql_error(m, 001, SQLSTATE(HY013) MAL_MALLOC_FAIL);
		return -1;
	}

	curBlk = c->curprg->def;
	curInstr = getInstrPtr(curBlk, 0);

	curInstr = relational_func_create_result(m, curBlk, curInstr, r);
	if( curInstr == NULL) {
		sql_error(m, 001, SQLSTATE(HY013) MAL_MALLOC_FAIL);
		return -1;
	}
	setVarUDFtype(curBlk, 0);

	/* ops */
	if (call && call->type == st_list) {
		node *n;
		list *ops = call->op4.lval;

		for (n = ops->h; n && !curBlk->errors; n = n->next) {
			stmt *op = n->data;
			sql_subtype *t = tail_type(op);
			int type = t->type->localtype;
			int varid = 0;
			const char *nme = (op->op3)?op->op3->op4.aval->data.val.sval:op->cname;
			char *buf;

			if (nme[0] != 'A') {
				buf = SA_NEW_ARRAY(m->sa, char, strlen(nme) + 2);
				if (buf)
					stpcpy(stpcpy(buf, "A"), nme);
			} else {
				buf = sa_strdup(m->sa, nme);
			}
			if (!buf) {
				sql_error(m, 001, SQLSTATE(HY013) MAL_MALLOC_FAIL);
				return -1;
			}
			varid = newVariable(curBlk, buf, strlen(buf), type);
			curInstr = pushArgument(curBlk, curInstr, varid);
			setVarType(curBlk, varid, type);
			setVarUDFtype(curBlk, varid);
		}
	} else if (rel_ops) {
		node *n;

		for (n = rel_ops->h; n && !curBlk->errors; n = n->next) {
			sql_exp *e = n->data;
			sql_subtype *t = exp_subtype(e);
			int type = t->type->localtype;
			int varid = 0;
			char *buf;

			if (e->type == e_atom) {
				buf = SA_NEW_ARRAY(m->sa, char, IDLENGTH);
				if (buf)
					snprintf(buf, IDLENGTH, "A%u", e->flag);
			} else {
				const char *nme = exp_name(e);
				buf = SA_NEW_ARRAY(m->sa, char, strlen(nme) + 2);
				if (buf)
					stpcpy(stpcpy(buf, "A"), nme);
			}
			if (!buf) {
				sql_error(m, 001, SQLSTATE(HY013) MAL_MALLOC_FAIL);
				return -1;
			}
			varid = newVariable(curBlk, (char *)buf, strlen(buf), type);
			curInstr = pushArgument(curBlk, curInstr, varid);
			setVarType(curBlk, varid, type);
			setVarUDFtype(curBlk, varid);
		}
	}
	if (curBlk->errors) {
		sql_error(m, 003, SQLSTATE(42000) "Internal error while compiling statement: %s", curBlk->errors);
		return -1;
	}

	/* add return statement */
	sql_exp *e;
	r = rel_psm_stmt(m->sa, e = exp_return(m->sa,  exp_rel(m, r), 0));
	e->card = CARD_MULTI;
	if (backend_dumpstmt(be, curBlk, r, 0, 1, NULL) < 0) {
		if (backup)
			c->curprg = backup;
		return -1;
	}
	/* SQL function definitions meant for inlining should not be optimized before */
	if (inline_func)
		curBlk->inlineProp = 1;
	/* optimize the code */
	SQLaddQueryToCache(c);
	if (curBlk->inlineProp == 0 && !c->curprg->def->errors) {
		msg = SQLoptimizeQuery(c, c->curprg->def);
	} else if (curBlk->inlineProp != 0) {
		if( msg == MAL_SUCCEED)
			msg = chkProgram(c->usermodule, c->curprg->def);
		if (msg == MAL_SUCCEED && !c->curprg->def->errors)
			msg = SQLoptimizeFunction(c,c->curprg->def);
	}
	if (msg) {
		if (c->curprg->def->errors)
			GDKfree(msg);
		else
			c->curprg->def->errors = msg;
	}
	if (c->curprg->def->errors) {
		sql_error(m, 003, SQLSTATE(42000) "Internal error while compiling statement: %s", c->curprg->def->errors);
		res = -1;
	}
	if (backup)
		c->curprg = backup;
	return res;
}

static str
rel2str( mvc *sql, sql_rel *rel)
{
	buffer *b = NULL;
	stream *s = NULL;
	list *refs = NULL;
	char *res = NULL;

	b = buffer_create(1024);
	if(b == NULL)
		goto cleanup;
	s = buffer_wastream(b, "rel_dump");
	if(s == NULL)
		goto cleanup;
	refs = sa_list(sql->sa);
	if (!refs)
		goto cleanup;

	rel_print_refs(sql, s, rel, 0, refs, 0);
	rel_print_(sql, s, rel, 0, refs, 0);
	mnstr_printf(s, "\n");
	res = buffer_get_buf(b);

cleanup:
	if(b)
		buffer_destroy(b);
	if(s)
		close_stream(s);
	return res;
}

/* stub and remote function */
static int
_create_relational_remote(mvc *m, const char *mod, const char *name, sql_rel *rel, stmt *call, prop *prp)
{
	Client c = MCgetClient(m->clientid);
	MalBlkPtr curBlk = 0;
	InstrPtr curInstr = 0, p, o;
	Symbol backup = NULL;
	const char *local_tbl = prp->value;
	node *n;
	int i, q, v, res = 0;
	int *lret, *rret;
	char *lname;
	sql_rel *r = rel;

	if (local_tbl == NULL) {
		sql_error(m, 003, SQLSTATE(42000) "Missing property on the input relation");
		return -1;
	}

	lname = GDKstrdup(name);
	if (lname == NULL) {
		sql_error(m, 001, SQLSTATE(HY013) MAL_MALLOC_FAIL);
		return -1;
	}

	if (is_topn(r->op) || is_sample(r->op))
		r = r->l;
	if (!is_project(r->op))
		r = rel_project(m->sa, r, rel_projections(m, r, NULL, 1, 1));
	lret = SA_NEW_ARRAY(m->sa, int, list_length(r->exps));
	if (lret == NULL) {
		GDKfree(lname);
		sql_error(m, 001, SQLSTATE(HY013) MAL_MALLOC_FAIL);
		return -1;
	}
	rret = SA_NEW_ARRAY(m->sa, int, list_length(r->exps));
	if (rret == NULL) {
		GDKfree(lname);
		sql_error(m, 001, SQLSTATE(HY013) MAL_MALLOC_FAIL);
		return -1;
	}

	/* create stub */
	backup = c->curprg;
	c->curprg = newFunction(putName(mod), putName(name), FUNCTIONsymbol);
	if( c->curprg == NULL) {
		GDKfree(lname);
		sql_error(m, 001, SQLSTATE(HY013) MAL_MALLOC_FAIL);
		return -1;
	}
	lname[0] = 'l';
	curBlk = c->curprg->def;
	curInstr = getInstrPtr(curBlk, 0);

	curInstr = relational_func_create_result(m, curBlk, curInstr, rel);
	if( curInstr == NULL) {
		GDKfree(lname);
		sql_error(m, 001, SQLSTATE(HY013) MAL_MALLOC_FAIL);
		return -1;
	}
	setVarUDFtype(curBlk, 0);

	/* ops */
	if (call && call->type == st_list) {
		node *n;

		for (n = call->op4.lval->h; n; n = n->next) {
			stmt *op = n->data;
			sql_subtype *t = tail_type(op);
			int type = t->type->localtype;
			int varid = 0;
			const char *nme = (op->op3)?op->op3->op4.aval->data.val.sval:op->cname;
			char *buf = SA_NEW_ARRAY(m->sa, char, strlen(nme) + 2);

			if (!buf) {
				GDKfree(lname);
				sql_error(m, 001, SQLSTATE(HY013) MAL_MALLOC_FAIL);
				return -1;
			}
			stpcpy(stpcpy(buf, "A"), nme);
			varid = newVariable(curBlk, buf,strlen(buf), type);
			curInstr = pushArgument(curBlk, curInstr, varid);
			setVarType(curBlk, varid, type);
			setVarUDFtype(curBlk, varid);
		}
	}

	/* declare return variables */
	for (i = 0, n = r->exps->h; n; n = n->next, i++) {
		sql_exp *e = n->data;
		int type = exp_subtype(e)->type->localtype;

		type = newBatType(type);
		p = newFcnCall(curBlk, batRef, newRef);
		p = pushType(curBlk, p, getBatType(type));
		setArgType(curBlk, p, 0, type);
		lret[i] = getArg(p, 0);
	}

	/* q := remote.connect("schema.table", "msql"); */
	p = newStmt(curBlk, remoteRef, connectRef);
	p = pushStr(curBlk, p, local_tbl);
	p = pushStr(curBlk, p, "msql");
	q = getArg(p, 0);

	/* remote.exec(q, "sql", "register", "mod", "name", "relational_plan", "signature"); */
	p = newInstruction(curBlk, remoteRef, execRef);
	p = pushArgument(curBlk, p, q);
	p = pushStr(curBlk, p, sqlRef);
	p = pushStr(curBlk, p, registerRef);

	o = newFcnCall(curBlk, remoteRef, putRef);
	o = pushArgument(curBlk, o, q);
	o = pushInt(curBlk, o, TYPE_str); /* dummy result type */
	p = pushReturn(curBlk, p, getArg(o, 0));

	o = newFcnCall(curBlk, remoteRef, putRef);
	o = pushArgument(curBlk, o, q);
	o = pushStr(curBlk, o, mod);
	p = pushArgument(curBlk, p, getArg(o,0));

	o = newFcnCall(curBlk, remoteRef, putRef);
	o = pushArgument(curBlk, o, q);
	o = pushStr(curBlk, o, lname);
	p = pushArgument(curBlk, p, getArg(o,0));

	{
	int len = 1024, nr = 0;
	char *s, *buf = GDKmalloc(len);
	if (!buf) {
		GDKfree(lname);
		sql_error(m, 001, SQLSTATE(HY013) MAL_MALLOC_FAIL);
		return -1;
	}
	s = rel2str(m, rel);
	if (!s) {
		GDKfree(lname);
		GDKfree(buf);
		sql_error(m, 001, SQLSTATE(HY013) MAL_MALLOC_FAIL);
		return -1;
	}
	o = newFcnCall(curBlk, remoteRef, putRef);
	o = pushArgument(curBlk, o, q);
	o = pushStr(curBlk, o, s);	/* relational plan */
	p = pushArgument(curBlk, p, getArg(o,0));
	free(s);

	s = "";
	if (call && call->type == st_list) { /* Send existing variables in the plan */
		node *n;

		buf[0] = 0;
		for (n = call->op4.lval->h; n; n = n->next) {
			stmt *op = n->data;
			sql_subtype *t = tail_type(op);
			const char *nme = (op->op3)?op->op3->op4.aval->data.val.sval:op->cname;

			if ((nr + 100) > len) {
				char *tmp = GDKrealloc(buf, len*=2);
				if (tmp == NULL) {
					GDKfree(buf);
					buf = NULL;
					break;
				}
				buf = tmp;
			}

			nr += snprintf(buf+nr, len-nr, "%s %s(%u,%u)%c", nme, t->type->sqlname, t->digits, t->scale, n->next?',':' ');
		}
		s = buf;
	}
	if (buf) {
		o = newFcnCall(curBlk, remoteRef, putRef);
		o = pushArgument(curBlk, o, q);
		o = pushStr(curBlk, o, s);	/* signature */
		p = pushArgument(curBlk, p, getArg(o,0));
	} else {
		GDKfree(lname);
		sql_error(m, 001, SQLSTATE(HY013) MAL_MALLOC_FAIL);
		return -1;
	}

	buf[0] = 0;
	nr = 0;
	for (n = r->exps->h; n; n = n->next) { /* Send SQL types of the projection's expressions */
		sql_exp *e = n->data;
		sql_subtype *t = exp_subtype(e);
		str next = sql_subtype_string(m->ta, t);

		if (!next) {
			GDKfree(buf);
			buf = NULL;
			break;
		}
		if ((nr + 100) > len) {
			char *tmp = GDKrealloc(buf, len*=2);
			if (tmp == NULL) {
				GDKfree(buf);
				buf = NULL;
				break;
			}
			buf = tmp;
		}

		nr += snprintf(buf+nr, len-nr, "%s%s", next, n->next?"%":"");
	}
	sa_reset(m->ta);
	if (buf) {
		o = newFcnCall(curBlk, remoteRef, putRef);
		o = pushArgument(curBlk, o, q);
		o = pushStr(curBlk, o, s);	/* SQL types as a single string */
		p = pushArgument(curBlk, p, getArg(o,0));
		GDKfree(buf);
	} else {
		GDKfree(lname);
		sql_error(m, 001, SQLSTATE(HY013) MAL_MALLOC_FAIL);
		return -1;
	}
	}
	pushInstruction(curBlk, p);

	char *mal_session_uuid, *err = NULL;
	if (!GDKinmemory() && !GDKembedded() && (err = msab_getUUID(&mal_session_uuid)) == NULL) {
		str lsupervisor_session = GDKstrdup(mal_session_uuid);
		str rsupervisor_session = GDKstrdup(mal_session_uuid);
		free(mal_session_uuid);
		if (lsupervisor_session == NULL || rsupervisor_session == NULL) {
			GDKfree(lsupervisor_session);
			GDKfree(rsupervisor_session);
			sql_error(m, 001, SQLSTATE(HY013) MAL_MALLOC_FAIL);
			return -1;
		}

		str rworker_plan_uuid = generateUUID();
		if (rworker_plan_uuid == NULL) {
			GDKfree(rsupervisor_session);
			GDKfree(lsupervisor_session);
			sql_error(m, 001, SQLSTATE(HY013) MAL_MALLOC_FAIL);
			return -1;
		}
		str lworker_plan_uuid = GDKstrdup(rworker_plan_uuid);
		if (lworker_plan_uuid == NULL) {
			free(rworker_plan_uuid);
			GDKfree(lsupervisor_session);
			GDKfree(rsupervisor_session);
			sql_error(m, 001, SQLSTATE(HY013) MAL_MALLOC_FAIL);
			return -1;
		}

		/* remote.supervisor_register(connection, supervisor_uuid, plan_uuid) */
		p = newInstruction(curBlk, remoteRef, execRef);
		p = pushArgument(curBlk, p, q);
		p = pushStr(curBlk, p, remoteRef);
		p = pushStr(curBlk, p, register_supervisorRef);
		getArg(p, 0) = -1;

		/* We don't really care about the return value of supervisor_register,
		 * but I have not found a good way to remotely execute a void mal function
		 */
		o = newFcnCall(curBlk, remoteRef, putRef);
		o = pushArgument(curBlk, o, q);
		o = pushInt(curBlk, o, TYPE_int);
		p = pushReturn(curBlk, p, getArg(o, 0));

		o = newFcnCall(curBlk, remoteRef, putRef);
		o = pushArgument(curBlk, o, q);
		o = pushStr(curBlk, o, rsupervisor_session);
		p = pushArgument(curBlk, p, getArg(o, 0));

		o = newFcnCall(curBlk, remoteRef, putRef);
		o = pushArgument(curBlk, o, q);
		o = pushStr(curBlk, o, rworker_plan_uuid);
		p = pushArgument(curBlk, p, getArg(o, 0));

		pushInstruction(curBlk, p);

		/* Execute the same instruction locally */
		p = newStmt(curBlk, remoteRef, register_supervisorRef);
		p = pushStr(curBlk, p, lsupervisor_session);
		p = pushStr(curBlk, p, lworker_plan_uuid);

		GDKfree(lworker_plan_uuid);
		free(rworker_plan_uuid);   /* This was created with strdup */
		GDKfree(lsupervisor_session);
		GDKfree(rsupervisor_session);
	} else if (err)
		free(err);

	/* (x1, x2, ..., xn) := remote.exec(q, "mod", "fcn"); */
	p = newInstruction(curBlk, remoteRef, execRef);
	p = pushArgument(curBlk, p, q);
	p = pushStr(curBlk, p, mod);
	p = pushStr(curBlk, p, lname);
	getArg(p, 0) = -1;

	for (i = 0, n = r->exps->h; n; n = n->next, i++) {
		/* x1 := remote.put(q, :type) */
		o = newFcnCall(curBlk, remoteRef, putRef);
		o = pushArgument(curBlk, o, q);
		o = pushArgument(curBlk, o, lret[i]);
		v = getArg(o, 0);
		p = pushReturn(curBlk, p, v);
		rret[i] = v;
	}

	/* send arguments to remote */
	for (i = curInstr->retc; i < curInstr->argc; i++) {
		/* x1 := remote.put(q, A0); */
		o = newStmt(curBlk, remoteRef, putRef);
		o = pushArgument(curBlk, o, q);
		o = pushArgument(curBlk, o, getArg(curInstr, i));
		p = pushArgument(curBlk, p, getArg(o, 0));
	}
	pushInstruction(curBlk, p);

	/* return results */
	for (i = 0; i < curInstr->retc; i++) {
		/* y1 := remote.get(q, x1); */
		p = newFcnCall(curBlk, remoteRef, getRef);
		p = pushArgument(curBlk, p, q);
		p = pushArgument(curBlk, p, rret[i]);
		getArg(p, 0) = lret[i];
	}

	/* remote.disconnect(q); */
	p = newStmt(curBlk, remoteRef, disconnectRef);
	p = pushArgument(curBlk, p, q);

	p = newInstruction(curBlk, NULL, NULL);
	p->barrier= RETURNsymbol;
	p->retc = p->argc = 0;
	for (i = 0; i < curInstr->retc; i++)
		p = pushArgument(curBlk, p, lret[i]);
	p->retc = p->argc;
	/* assignment of return */
	for (i = 0; i < curInstr->retc; i++)
		p = pushArgument(curBlk, p, lret[i]);
	pushInstruction(curBlk, p);

	/* catch exceptions */
	p = newCatchStmt(curBlk,"MALexception");
	p = newExitStmt(curBlk,"MALexception");
	p = newCatchStmt(curBlk,"SQLexception");
	p = newExitStmt(curBlk,"SQLexception");
	/* remote.disconnect(q); */
	p = newStmt(curBlk, remoteRef, disconnectRef);
	p = pushArgument(curBlk, p, q);

	pushEndInstruction(curBlk);

	/* SQL function definitions meant for inlineing should not be optimized before */
	//for now no inline of the remote function, this gives garbage collection problems
	//curBlk->inlineProp = 1;

	SQLaddQueryToCache(c);
	// (str) chkProgram(c->usermodule, c->curprg->def);
	if (!c->curprg->def->errors)
		c->curprg->def->errors = SQLoptimizeFunction(c, c->curprg->def);
	if (c->curprg->def->errors) {
		sql_error(m, 003, SQLSTATE(42000) "Internal error while compiling statement: %s", c->curprg->def->errors);
		res = -1;
	}
	if (backup)
		c->curprg = backup;
	GDKfree(lname);		/* make sure stub is called */
	return res;
}

int
monet5_create_relational_function(mvc *m, const char *mod, const char *name, sql_rel *rel, stmt *call, list *rel_ops, int inline_func)
{
	prop *p = NULL;

	if (rel && (p = find_prop(rel->p, PROP_REMOTE)) != NULL)
		return _create_relational_remote(m, mod, name, rel, call, p);
	else
		return _create_relational_function(m, mod, name, rel, call, rel_ops, inline_func);
}

/*
 * The kernel uses two calls to procedures defined in SQL.
 * They have to be initialized, which is currently hacked
 * by using the SQLstatment.
 */
static stmt *
sql_relation2stmt(backend *be, sql_rel *r)
{
	mvc *c = be->mvc;
	stmt *s = NULL;

	if (!r) {
		sql_error(c, 003, SQLSTATE(42000) "Missing relation to convert into statements");
		return NULL;
	} else {
		if (c->emode == m_plan) {
			rel_print(c, r, 0);
		} else {
			s = output_rel_bin(be, r);
		}
	}
	return s;
}

int
backend_dumpstmt(backend *be, MalBlkPtr mb, sql_rel *r, int top, int add_end, const char *query)
{
	mvc *m = be->mvc;
	InstrPtr q, querylog = NULL;
	int old_mv = be->mvc_var;
	MalBlkPtr old_mb = be->mb;
	stmt *s;

	/* Always keep the SQL query around for monitoring */
	if (query) {
		char *escaped_q;

		while (*query && isspace((unsigned char) *query))
			query++;

		querylog = q = newStmt(mb, querylogRef, defineRef);
		if (q == NULL) {
			sql_error(m, 001, SQLSTATE(HY013) MAL_MALLOC_FAIL);
			return -1;
		}
		setVarType(mb, getArg(q, 0), TYPE_void);
		setVarUDFtype(mb, getArg(q, 0));
		if (!(escaped_q = sql_escape_str(m->ta, (char*) query))) {
			sql_error(m, 001, SQLSTATE(HY013) MAL_MALLOC_FAIL);
			return -1;
		}
		q = pushStr(mb, q, escaped_q);
		if (q == NULL) {
			sql_error(m, 001, SQLSTATE(HY013) MAL_MALLOC_FAIL);
			return -1;
		}
		q = pushStr(mb, q, getSQLoptimizer(be->mvc));
		if (q == NULL) {
			sql_error(m, 001, SQLSTATE(HY013) MAL_MALLOC_FAIL);
			return -1;
		}
	}

	/* announce the transaction mode */
	q = newStmt(mb, sqlRef, mvcRef);
	if (q == NULL) {
		sql_error(m, 001, SQLSTATE(HY013) MAL_MALLOC_FAIL);
		return -1;
	}
	be->mvc_var = getDestVar(q);
	be->mb = mb;
	s = sql_relation2stmt(be, r);
	if (!s) {
		if (querylog)
			(void) pushInt(mb, querylog, mb->stop);
		return (be->mvc->errstr[0] == '\0') ? 0 : -1;
	}

	be->mvc_var = old_mv;
	be->mb = old_mb;
	if (top && !be->depth && (m->type == Q_SCHEMA || m->type == Q_TRANS) && !GDKembedded()) {
		q = newStmt(mb, sqlRef, exportOperationRef);
		if (q == NULL) {
			sql_error(m, 001, SQLSTATE(HY013) MAL_MALLOC_FAIL);
			return -1;
		}
	}
	/* generate a dummy return assignment for functions */
	if (getArgType(mb, getInstrPtr(mb, 0), 0) != TYPE_void && getInstrPtr(mb, mb->stop - 1)->barrier != RETURNsymbol) {
		q = newAssignment(mb);
		if (q == NULL) {
			sql_error(m, 001, SQLSTATE(HY013) MAL_MALLOC_FAIL);
			return -1;
		}
		getArg(q, 0) = getArg(getInstrPtr(mb, 0), 0);
		q->barrier = RETURNsymbol;
	}
	if (add_end)
		pushEndInstruction(mb);
	if (querylog)
		(void) pushInt(mb, querylog, mb->stop);
	return 0;
}

/* SQL procedures, functions and PREPARE statements are compiled into a parameterised plan */
Symbol
backend_dumpproc(backend *be, Client c, cq *cq, sql_rel *r)
{
	mvc *m = be->mvc;
	MalBlkPtr mb = 0;
	Symbol curPrg = 0, backup = NULL;
	InstrPtr curInstr = 0;
	char arg[IDLENGTH];
	node *n;
	int argc = 0, res;

	backup = c->curprg;
	if (cq)
		c->curprg = newFunction(userRef, putName(cq->name), FUNCTIONsymbol);
	else
		c->curprg = newFunction(userRef, "tmp", FUNCTIONsymbol);
	if (c->curprg == NULL) {
		sql_error(m, 001, SQLSTATE(HY013) MAL_MALLOC_FAIL);
		return NULL;
	}

	curPrg = c->curprg;
	curPrg->def->keephistory = backup->def->keephistory;
	mb = curPrg->def;
	curInstr = getInstrPtr(mb, 0);
	/* we do not return anything */
	setVarType(mb, 0, TYPE_void);
	setVarUDFtype(mb, 0);
	setModuleId(curInstr, userRef);

	if (m->params) {	/* needed for prepare statements */

		for (n = m->params->h; n; n = n->next, argc++) {
			sql_arg *a = n->data;
			sql_type *tpe = a->type.type;
			int type, varid = 0;

			if (!tpe || tpe->eclass == EC_ANY) {
				sql_error(m, 003, SQLSTATE(42000) "Could not determine type for argument number %d", argc+1);
				goto cleanup;
			}
			type = tpe->localtype;
			snprintf(arg, IDLENGTH, "A%d", argc);
			varid = newVariable(mb, arg,strlen(arg), type);
			curInstr = pushArgument(mb, curInstr, varid);
			if (c->curprg == NULL) {
				sql_error(m, 003, SQLSTATE(HY013) MAL_MALLOC_FAIL);
				goto cleanup;
			}
			if (mb->errors) {
				sql_error(m, 003, SQLSTATE(42000) "Internal error while compiling statement: %s", mb->errors);
				goto cleanup;
			}
			setVarType(mb, varid, type);
			setVarUDFtype(mb, varid);
		}
	}

	if ((res = backend_dumpstmt(be, mb, r, 1, 1, be->q ? be->q->f->query : NULL)) < 0)
		goto cleanup;

	if (cq) {
		SQLaddQueryToCache(c);
		// optimize this code the 'old' way
		if (m->emode == m_prepare && !c->curprg->def->errors)
			c->curprg->def->errors = SQLoptimizeFunction(c,c->curprg->def);
	}
	if (c->curprg->def->errors) {
		sql_error(m, 003, SQLSTATE(42000) "Internal error while compiling statement: %s", c->curprg->def->errors);
		goto cleanup;
	}

	// restore the context for the wrapper code
	curPrg = c->curprg;
	if (backup)
		c->curprg = backup;
	return curPrg;

cleanup:
	freeSymbol(curPrg);
	if (backup)
		c->curprg = backup;
	return NULL;
}

int
<<<<<<< HEAD
backend_call(backend *be, Client c, cq *cq)
{
	mvc *m = be->mvc;
	InstrPtr q;
	MalBlkPtr mb = c->curprg->def;

	q = newStmt(mb, userRef, cq->name);
	if (!q) {
		sql_error(m, 001, SQLSTATE(HY013) MAL_MALLOC_FAIL);
		m->session->status = -3;
		return -1;
	}
	if (m->emode == m_execute && be->q->paramlen != m->argc) {
		sql_error(m, 003, SQLSTATE(42000) "EXEC called with wrong number of arguments: expected %d, got %d", be->q->paramlen, m->argc);
		return -1;
	}
	/* cached (factorized queries return bit??) */
	if (cq->code && getInstrPtr(((Symbol)cq->code)->def, 0)->token == FACTORYsymbol) {
		setVarType(mb, getArg(q, 0), TYPE_bit);
		setVarUDFtype(mb, getArg(q, 0));
	} else {
		setVarType(mb, getArg(q, 0), TYPE_void);
		setVarUDFtype(mb, getArg(q, 0));
	}
	if (m->argc) {
		for (int i = 0; i < m->argc && q && !mb->errors; i++) {
			atom *a = m->args[i];
			sql_subtype *pt = cq->params + i;

			if (!atom_cast(m->sa, a, pt)) {
				sql_error(m, 003, SQLSTATE(42000) "Wrong type for argument %d of function call: %s, expected %s", i + 1, atom_type(a)->type->sqlname, pt->type->sqlname);
				q = NULL;
				break;
			}
			if (atom_null(a)) {
				sql_subtype *t = cq->params + i;
				/* need type from the prepared argument */
				q = pushNil(mb, q, t->type->localtype);
			} else {
				int _t;
				if((_t = constantAtom(be, mb, a)) == -1) {
					(void) sql_error(m, 02, SQLSTATE(HY013) MAL_MALLOC_FAIL);
					break;
				}
				q = pushArgument(mb, q, _t);
			}
		}
	}
	if (!q) {
		sql_error(m, 001, SQLSTATE(HY013) MAL_MALLOC_FAIL);
		return -1;
	}
	if (mb->errors) {
		sql_error(m, 003, SQLSTATE(42000) "Internal error while compiling statement: %s", mb->errors);
		return -1;
	}
	return 0;
}

int
monet5_has_module(ptr M, char *module)
{
	Client c;
	int clientID = *(int*) M;

	c = MCgetClient(clientID);
	Module m = findModule(c->usermodule, putName(module));
	if (m && m != c->usermodule)
		return 1;
	return 0;
}

int
=======
>>>>>>> 17ab9b68
monet5_resolve_function(ptr M, sql_func *f)
{
	Client c;
	Module m;
	int clientID = *(int*) M;
	str mname = getName(f->mod), fname = getName(f->imp);

	if (!mname || !fname)
		return 0;

	/* Some SQL functions MAL mapping such as count(*) aggregate, the number of arguments don't match */
	if (mname == calcRef && fname == getName("="))
		return 1;
	if (mname == aggrRef && (fname == countRef || fname == count_no_nilRef))
		return 1;
	if (f->type == F_ANALYTIC)
		return 1;

	c = MCgetClient(clientID);
	for (m = findModule(c->usermodule, mname); m; m = m->link) {
		for (Symbol s = findSymbolInModule(m, fname); s; s = s->peer) {
			InstrPtr sig = getSignature(s);
			int argc = sig->argc - sig->retc, nfargs = list_length(f->ops), nfres = list_length(f->res);

			if ((sig->varargs & VARARGS) == VARARGS || f->vararg || f->varres)
				return 1;
			else if (nfargs == argc && (nfres == sig->retc || (sig->retc == 1 && (IS_FILT(f) || IS_PROC(f))))) {
				/* I removed this code because, it was triggering many errors on te SQL <-> MAL translation */
				/* Check for types of inputs and outputs. SQL procedures and filter functions always return 1 value in the MAL implementation
				bool all_match = true;
				if (nfres != 0) { if function has output variables, test types are equivalent
					int i = 0;
					for (node *n = f->res->h; n && all_match; n = n->next, i++) {
						sql_arg *arg = (sql_arg *) n->data;
						int nsql_tpe = arg->type.type->localtype;
						int nmal_tpe = getArgType(s->def, sig, i);
						if (isaBatType(nmal_tpe) || (nmal_tpe & 0377) == TYPE_any) any type is excluded from isaBatType
							nmal_tpe = getBatType(nmal_tpe);

						 any/void types allways match
						if (nsql_tpe != TYPE_any && nmal_tpe != TYPE_any && nsql_tpe != TYPE_void && nmal_tpe != TYPE_void)
							all_match = nsql_tpe == nmal_tpe;
					}
				}

				if (all_match && nfargs != 0) {  if function has arguments, test types are equivalent
					int i = sig->retc;
					for (node *n = f->ops->h; n && all_match; n = n->next, i++) {
						sql_arg *arg = (sql_arg *) n->data;
						int nsql_tpe = arg->type.type->localtype;
						int nmal_tpe = getArgType(s->def, sig, i);
						if (isaBatType(nmal_tpe) || (nmal_tpe & 0377) == TYPE_any)  any type is excluded from isaBatType
							nmal_tpe = getBatType(nmal_tpe);

						 any/void types allways match
						if (nsql_tpe != TYPE_any && nmal_tpe != TYPE_any && nsql_tpe != TYPE_void && nmal_tpe != TYPE_void)
							all_match = nsql_tpe == nmal_tpe;
					}
				}
				if (all_match)*/
					return 1;
			}
		}
	}
	return 0;
}

static int
backend_create_r_func(backend *be, sql_func *f)
{
	(void)be;
	switch(f->type) {
	case  F_AGGR:
		f->mod = "rapi";
		f->imp = "eval_aggr";
		break;
	case  F_PROC: /* no output */
	case  F_FUNC:
	default: /* ie also F_FILT and F_UNION for now */
		f->mod = "rapi";
		f->imp = "eval";
		break;
	}
	return 0;
}

/* Create the MAL block for a registered function and optimize it */
static int
backend_create_py_func(backend *be, sql_func *f)
{
	(void)be;
	switch(f->type) {
	case  F_AGGR:
		f->mod = "pyapi3";
		f->imp = "eval_aggr";
		break;
	case F_LOADER:
		f->mod = "pyapi3";
		f->imp = "eval_loader";
		break;
	case  F_PROC: /* no output */
	case  F_FUNC:
	default: /* ie also F_FILT and F_UNION for now */
		f->mod = "pyapi3";
		f->imp = "eval";
		break;
	}
	return 0;
}

static int
backend_create_map_py_func(backend *be, sql_func *f)
{
	(void)be;
	switch(f->type) {
	case  F_AGGR:
		f->mod = "pyapi3map";
		f->imp = "eval_aggr";
		break;
	case  F_PROC: /* no output */
	case  F_FUNC:
	default: /* ie also F_FILT and F_UNION for now */
		f->mod = "pyapi3map";
		f->imp = "eval";
		break;
	}
	return 0;
}

static int
backend_create_py3_func(backend *be, sql_func *f)
{
	backend_create_py_func(be, f);
	f->mod = "pyapi3";
	return 0;
}

static int
backend_create_map_py3_func(backend *be, sql_func *f)
{
	backend_create_map_py_func(be, f);
	f->mod = "pyapi3map";
	return 0;
}

/* Create the MAL block for a registered function and optimize it */
static int
backend_create_c_func(backend *be, sql_func *f)
{
	(void)be;
	switch(f->type) {
	case  F_AGGR:
		f->mod = "capi";
		f->imp = "eval_aggr";
		break;
	case F_LOADER:
	case F_PROC: /* no output */
	case F_FUNC:
	default: /* ie also F_FILT and F_UNION for now */
		f->mod = "capi";
		f->imp = "eval";
		break;
	}
	return 0;
}

/* Parse the SQL query from the function, and extract the MAL function from the generated abstract syntax tree */
static int
mal_function_find_implementation_address(mvc *m, sql_func *f)
{
	mvc *o = m;
	buffer *b = NULL;
	bstream *bs = NULL;
	stream *buf = NULL;
	char *n = NULL;
	int len = _strlen(f->query);
	sql_schema *s = cur_schema(m);
	dlist *l, *ext_name;

	if (!(m = ZNEW(mvc))) {
		(void) sql_error(o, 02, SQLSTATE(HY013) MAL_MALLOC_FAIL);
		goto bailout;
	}
	m->type = Q_PARSE;
	m->user_id = m->role_id = USER_MONETDB;

	store_lock();
	m->session = sql_session_create(0);
	store_unlock();
	if (!m->session) {
		(void) sql_error(o, 02, SQLSTATE(HY013) MAL_MALLOC_FAIL);
		goto bailout;
	}
	if (s)
		m->session->schema = s;
	if (!(m->sa = sa_create(NULL))) {
		(void) sql_error(o, 02, SQLSTATE(HY013) MAL_MALLOC_FAIL);
		goto bailout;
	}
	if (!(b = (buffer*)GDKmalloc(sizeof(buffer)))) {
		(void) sql_error(o, 02, SQLSTATE(HY013) MAL_MALLOC_FAIL);
		goto bailout;
	}
	if (!(n = GDKmalloc(len + 2))) {
		(void) sql_error(o, 02, SQLSTATE(HY013) MAL_MALLOC_FAIL);
		goto bailout;
	}
	snprintf(n, len + 2, "%s\n", f->query);
	len++;
	buffer_init(b, n, len);
	if (!(buf = buffer_rastream(b, "sqlstatement"))) {
		(void) sql_error(o, 02, SQLSTATE(HY013) MAL_MALLOC_FAIL);
		goto bailout;
	}
	if (!(bs = bstream_create(buf, b->len))) {
		(void) sql_error(o, 02, SQLSTATE(HY013) MAL_MALLOC_FAIL);
		goto bailout;
	}
	scanner_init(&m->scanner, bs, NULL);
	m->scanner.mode = LINE_1;
	bstream_next(m->scanner.rs);

	(void) sqlparse(m); /* blindly ignore errors */
	assert(m->sym->token == SQL_CREATE_FUNC);
	l = m->sym->data.lval;
	ext_name = l->h->next->next->next->data.lval;
	f->imp = sa_strdup(f->sa, qname_schema_object(ext_name)); /* found the implementation, set it */

bailout:
	if (m) {
		bstream_destroy(m->scanner.rs);
		if (m->session) {
			store_lock();
			sql_session_destroy(m->session);
			store_unlock();
		}
		if (m->sa)
			sa_destroy(m->sa);
		_DELETE(m);
	}
	m = o;
	if (n)
		GDKfree(n);
	if (b)
		GDKfree(b);
	return m->errstr[0] == '\0'; /* m was set back to o */
}

static int
backend_create_sql_func(backend *be, sql_func *f, list *restypes, list *ops)
{
	mvc *m = be->mvc;
	MalBlkPtr curBlk = NULL;
	InstrPtr curInstr = NULL;
	Client c = be->client;
	Symbol backup = NULL, curPrg = NULL;
	int i, retseen = 0, sideeffects = 0, vararg = (f->varres || f->vararg), no_inline = 0, clientid = be->mvc->clientid;
	sql_rel *r;
	str msg = MAL_SUCCEED;

	/* nothing to do for internal and ready (not recompiling) functions, besides finding respective MAL implementation */
	if (!f->sql && (f->lang == FUNC_LANG_INT || f->lang == FUNC_LANG_MAL)) {
		if (f->lang == FUNC_LANG_MAL && !f->imp && !mal_function_find_implementation_address(m, f))
			return -1;
		if (!backend_resolve_function(&clientid, f)) {
			if (f->lang == FUNC_LANG_INT)
				(void) sql_error(m, 02, SQLSTATE(HY005) "Implementation for function %s.%s not found", f->mod, f->imp);
			else
				(void) sql_error(m, 02, SQLSTATE(HY005) "Implementation for function %s.%s not found (%s.%s)", f->mod, f->imp, f->s->base.name, f->base.name);
			return -1;
		}
	}
	if (!f->sql || (!vararg && f->sql > 1))
		return 0;
	if (!vararg)
		f->sql++;
	r = rel_parse(m, f->s, f->query, m_instantiate);
	if (r)
		r = sql_processrelation(m, r, 1);
	if (r)
		r = rel_distribute(m, r);
	if (r)
		r = rel_partition(m, r);
	if (r && !f->sql) 	/* native function */
		return 0;

	if (!r) {
		if (!vararg)
			f->sql--;
		return -1;
	}

	backup = c->curprg;
	curPrg = c->curprg = newFunction(userRef, putName(f->base.name), FUNCTIONsymbol);
	if( curPrg == NULL) {
		sql_error(m, 001, SQLSTATE(HY013) MAL_MALLOC_FAIL);
		goto cleanup;
	}

	curBlk = c->curprg->def;
	curInstr = getInstrPtr(curBlk, 0);

	if (f->res) {
		sql_arg *res = f->res->h->data;
		if (f->type == F_UNION) {
			curInstr = table_func_create_result(curBlk, curInstr, f, restypes);
			if( curInstr == NULL) {
				sql_error(m, 001, SQLSTATE(HY013) MAL_MALLOC_FAIL);
				goto cleanup;
			}
		} else {
			setArgType(curBlk, curInstr, 0, res->type.type->localtype);
		}
	} else {
		setArgType(curBlk, curInstr, 0, TYPE_void);
	}
	setVarUDFtype(curBlk, 0);

	if (f->vararg && ops) {
		int argc = 0;
		node *n;

		for (n = ops->h; n; n = n->next, argc++) {
			stmt *s = n->data;
			int type = tail_type(s)->type->localtype;
			int varid = 0;
			char buf[IDLENGTH];

			(void) snprintf(buf, IDLENGTH, "A%d", argc);
			varid = newVariable(curBlk, buf, strlen(buf), type);
			curInstr = pushArgument(curBlk, curInstr, varid);
			setVarType(curBlk, varid, type);
			setVarUDFtype(curBlk, varid);
		}
	} else if (f->ops) {
		int argc = 0;
		node *n;

		for (n = f->ops->h; n; n = n->next, argc++) {
			sql_arg *a = n->data;
			int type = a->type.type->localtype;
			int varid = 0;
			char *buf;

			if (a->name) {
				buf = SA_NEW_ARRAY(m->sa, char, strlen(a->name) + 4);
				if (buf)
					stpcpy(stpcpy(buf, "A1%"), a->name);  /* mangle variable name */
			} else {
				buf = SA_NEW_ARRAY(m->sa, char, IDLENGTH);
				if (buf)
					(void) snprintf(buf, IDLENGTH, "A%d", argc);
			}
			if (!buf) {
				sql_error(m, 001, SQLSTATE(HY013) MAL_MALLOC_FAIL);
				goto cleanup;
			}
			varid = newVariable(curBlk, buf, strlen(buf), type);
			curInstr = pushArgument(curBlk, curInstr, varid);
			setVarType(curBlk, varid, type);
			setVarUDFtype(curBlk, varid);
		}
	}
	/* announce the transaction mode */
	if (backend_dumpstmt(be, curBlk, r, 0, 1, NULL) < 0)
		goto cleanup;
	/* selectively make functions available for inlineing */
	/* for the time being we only inline scalar functions */
	/* and only if we see a single return value */
	/* check the function for side effects and make that explicit */
	sideeffects = f->side_effect;
	for (i = 1; i < curBlk->stop; i++) {
		InstrPtr p = getInstrPtr(curBlk, i);
		if (getFunctionId(p) == bindRef || getFunctionId(p) == bindidxRef)
			continue;
		sideeffects = sideeffects || hasSideEffects(curBlk, p, FALSE);
		no_inline |= (getModuleId(p) == malRef && getFunctionId(p) == multiplexRef);
		if (p->token == RETURNsymbol || p->token == YIELDsymbol || p->barrier == RETURNsymbol || p->barrier == YIELDsymbol)
			retseen++;
	}
	if (i == curBlk->stop && retseen == 1 && f->type != F_UNION && !no_inline)
		curBlk->inlineProp = 1;
	if (sideeffects)
		curBlk->unsafeProp = 1;
	/* optimize the code */
	SQLaddQueryToCache(c);
	if (curBlk->inlineProp == 0 && !c->curprg->def->errors) {
		msg = SQLoptimizeFunction(c, c->curprg->def);
	} else if (curBlk->inlineProp != 0) {
		if( msg == MAL_SUCCEED)
			msg = chkProgram(c->usermodule, c->curprg->def);
		if (msg == MAL_SUCCEED && !c->curprg->def->errors)
			msg = SQLoptimizeFunction(c,c->curprg->def);
	}
	if (msg) {
		if (c->curprg->def->errors)
			GDKfree(msg);
		else
			c->curprg->def->errors = msg;
	}
	if (c->curprg->def->errors) {
		sql_error(m, 003, SQLSTATE(42000) "Internal error while compiling statement: %s", c->curprg->def->errors);
		goto cleanup;
	}
	if (backup)
		c->curprg = backup;
	return 0;
cleanup:
	if (backup)
		c->curprg = backup;
	return -1;
}

/* TODO handle aggr */
int
backend_create_func(backend *be, sql_func *f, list *restypes, list *ops)
{
	switch(f->lang) {
	case FUNC_LANG_INT:
	case FUNC_LANG_MAL:
	case FUNC_LANG_SQL:
		return backend_create_sql_func(be, f, restypes, ops);
	case FUNC_LANG_R:
		return backend_create_r_func(be, f);
	case FUNC_LANG_PY:
		return backend_create_py_func(be, f);
	case FUNC_LANG_MAP_PY:
		return backend_create_map_py_func(be, f);
	case FUNC_LANG_PY3:
		return backend_create_py3_func(be, f);
	case FUNC_LANG_MAP_PY3:
		return backend_create_map_py3_func(be, f);
	case FUNC_LANG_C:
	case FUNC_LANG_CPP:
		return backend_create_c_func(be, f);
	case FUNC_LANG_J:
	default:
		return -1;
	}
}

int
backend_create_subfunc(backend *be, sql_subfunc *f, list *ops)
{
	int res;
	MalBlkPtr mb = be->mb;

	be->mb = NULL;
	res = backend_create_func(be, f->func, f->res, ops);
	be->mb = mb;
	return res;
}

int
backend_create_subaggr(backend *be, sql_subfunc *f)
{
	int res;
	MalBlkPtr mb = be->mb;

	be->mb = NULL;
	res = backend_create_func(be, f->func, f->res, NULL);
	be->mb = mb;
	return res;
}

void
_rel_print(mvc *sql, sql_rel *rel)
{
	list *refs = sa_list(sql->sa);
	rel_print_refs(sql, GDKstdout, rel, 0, refs, 1);
	rel_print_(sql, GDKstdout, rel, 0, refs, 1);
	mnstr_printf(GDKstdout, "\n");
}

void
rel_print(mvc *sql, sql_rel *rel, int depth)
{
	list *refs = sa_list(sql->sa);
	size_t pos;
	size_t nl = 0;
	size_t len = 0, lastpos = 0;
	stream *fd = sql->scanner.ws;
	stream *s;
	buffer *b = buffer_create(16364); /* hopefully enough */
	if (!b)
		return; /* signal somehow? */
	s = buffer_wastream(b, "SQL Plan");
	if (!s) {
		buffer_destroy(b);
		return; /* signal somehow? */
	}

	rel_print_refs(sql, s, rel, depth, refs, 1);
	rel_print_(sql, s, rel, depth, refs, 1);
	mnstr_printf(s, "\n");

	/* count the number of lines in the output, skip the leading \n */
	for (pos = 1; pos < b->pos; pos++) {
		if (b->buf[pos] == '\n') {
			nl++;
			if (len < pos - lastpos)
				len = pos - lastpos;
			lastpos = pos + 1;
		}
	}
	b->buf[b->pos - 1] = '\0';  /* should always end with a \n, can overwrite */

	/* craft a semi-professional header */
	mnstr_printf(fd, "&1 0 %zu 1 %zu\n", /* type id rows columns tuples */
			nl, nl);
	mnstr_printf(fd, "%% .plan # table_name\n");
	mnstr_printf(fd, "%% rel # name\n");
	mnstr_printf(fd, "%% clob # type\n");
	mnstr_printf(fd, "%% %zu # length\n", len - 1 /* remove = */);

	/* output the data */
	mnstr_printf(fd, "%s\n", b->buf + 1 /* omit starting \n */);

	close_stream(s);
	buffer_destroy(b);
}<|MERGE_RESOLUTION|>--- conflicted
+++ resolved
@@ -863,82 +863,6 @@
 }
 
 int
-<<<<<<< HEAD
-backend_call(backend *be, Client c, cq *cq)
-{
-	mvc *m = be->mvc;
-	InstrPtr q;
-	MalBlkPtr mb = c->curprg->def;
-
-	q = newStmt(mb, userRef, cq->name);
-	if (!q) {
-		sql_error(m, 001, SQLSTATE(HY013) MAL_MALLOC_FAIL);
-		m->session->status = -3;
-		return -1;
-	}
-	if (m->emode == m_execute && be->q->paramlen != m->argc) {
-		sql_error(m, 003, SQLSTATE(42000) "EXEC called with wrong number of arguments: expected %d, got %d", be->q->paramlen, m->argc);
-		return -1;
-	}
-	/* cached (factorized queries return bit??) */
-	if (cq->code && getInstrPtr(((Symbol)cq->code)->def, 0)->token == FACTORYsymbol) {
-		setVarType(mb, getArg(q, 0), TYPE_bit);
-		setVarUDFtype(mb, getArg(q, 0));
-	} else {
-		setVarType(mb, getArg(q, 0), TYPE_void);
-		setVarUDFtype(mb, getArg(q, 0));
-	}
-	if (m->argc) {
-		for (int i = 0; i < m->argc && q && !mb->errors; i++) {
-			atom *a = m->args[i];
-			sql_subtype *pt = cq->params + i;
-
-			if (!atom_cast(m->sa, a, pt)) {
-				sql_error(m, 003, SQLSTATE(42000) "Wrong type for argument %d of function call: %s, expected %s", i + 1, atom_type(a)->type->sqlname, pt->type->sqlname);
-				q = NULL;
-				break;
-			}
-			if (atom_null(a)) {
-				sql_subtype *t = cq->params + i;
-				/* need type from the prepared argument */
-				q = pushNil(mb, q, t->type->localtype);
-			} else {
-				int _t;
-				if((_t = constantAtom(be, mb, a)) == -1) {
-					(void) sql_error(m, 02, SQLSTATE(HY013) MAL_MALLOC_FAIL);
-					break;
-				}
-				q = pushArgument(mb, q, _t);
-			}
-		}
-	}
-	if (!q) {
-		sql_error(m, 001, SQLSTATE(HY013) MAL_MALLOC_FAIL);
-		return -1;
-	}
-	if (mb->errors) {
-		sql_error(m, 003, SQLSTATE(42000) "Internal error while compiling statement: %s", mb->errors);
-		return -1;
-	}
-	return 0;
-}
-
-int
-monet5_has_module(ptr M, char *module)
-{
-	Client c;
-	int clientID = *(int*) M;
-
-	c = MCgetClient(clientID);
-	Module m = findModule(c->usermodule, putName(module));
-	if (m && m != c->usermodule)
-		return 1;
-	return 0;
-}
-
-int
-=======
->>>>>>> 17ab9b68
 monet5_resolve_function(ptr M, sql_func *f)
 {
 	Client c;
