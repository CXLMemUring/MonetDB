--- conflicted
+++ resolved
@@ -5345,11 +5345,7 @@
 				bn->T->nonil= FALSE;
 			} else {
 				if (scale)
-<<<<<<< HEAD
-					val = (@2) (( *p + ((*p<0)?-5:5))/scales[scale]);
-=======
 					val = (@2) (( *p + (( *p<0)?-5:5))/scales[scale]);
->>>>>>> 766870c8
 				else
 					val = (@2) (*p);
 				/* see if the number fits in the data type */
