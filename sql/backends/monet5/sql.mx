@/
The contents of this file are subject to the MonetDB Public License
Version 1.1 (the "License"); you may not use this file except in
compliance with the License. You may obtain a copy of the License at
http://www.monetdb.org/Legal/MonetDBLicense

Software distributed under the License is distributed on an "AS IS"
basis, WITHOUT WARRANTY OF ANY KIND, either express or implied. See the
License for the specific language governing rights and limitations
under the License.

The Original Code is the MonetDB Database System.

The Initial Developer of the Original Code is CWI.
Portions created by CWI are Copyright (C) 1997-July 2008 CWI.
Copyright August 2008-2013 MonetDB B.V.
All Rights Reserved.
@

@f sql

@c
/*
 * @t SQL Scenario implementation
 * @a M Kersten
 * @v 0
 * @* SQL support implementation
 * This module contains the wrappers around the SQL
 * multi-version-catalog and support routines copied
 * from the Version 4 code base.
 */
@mal
module batsql;
module sql;

pattern start():void 
address SQLsession
comment "Switch to processing SQL statements";

pattern start2():void
address SQLsession2
comment "Switch to processing precompiled sql statements";

pattern init():void
address SQLinitEnvironment
comment "Initialize the environment for MAL";

pattern mvc():int
address SQLmvc
comment "get the multiversion catalog context, needed for correct statement dependencies (ie sql.update, should be after sql.bind in concurrent execution)";

pattern trans(type:int,chain:int,name:str):void
address SQLtransaction
comment "a transaction statement (type can be commit,release,rollback or start)";

pattern transaction{unsafe}()
address SQLtransaction2
comment "Start an autocommit transaction";

pattern commit()
address SQLcommit
comment "Trigger the commit operation for a MAL block";

pattern abort()
address SQLabort
comment "Trigger the abort operation for a MAL block";

pattern catalog(type:int,sname:str,name:str,action:int):void
address SQLcatalog
comment "a catalog statement";

pattern catalog(type:int,sname:str,name:str,funcid:int,ft:int,action:int):void
address SQLcatalog
comment "a catalog statement";

pattern catalog(type:int,sname:str,name:str,tname:str,time:int,o:int,event:int,oname:str,nname:str,condition:str,query:str):void
address SQLcatalog
comment "a catalog statement";

pattern catalog(type:int,sname:str,t:ptr):void
address SQLcatalog
comment "a catalog statement";

pattern catalog(type:int,sname:str,t:ptr,temp:int):void
address SQLcatalog
comment "a catalog statement";

pattern catalog(type:int,sname:str,t:ptr,restart:lng):void
address SQLcatalog
comment "a catalog statement";

pattern catalog(type:int,grantee:str,role:str):void
address SQLcatalog
comment "a grant/revoke role statement";

pattern catalog(type:int,user:str,passwd:str,enc:int,schema:str,fullname:str):void
address SQLcatalog
comment "a user catalog statement";

pattern catalog(type:int,sname:str,tname:str,grantee:str,privs:int,cname:str,grant:int,grantor:int):void
address SQLcatalog
comment "a grant/revoke privileges statement";

pattern catalog(type:int,iname:str,itype:int,sname:str,tname:str...):void
address SQLcatalog
comment "a create index catalog statement";

pattern eval(cmd:str):void 
address SQLstatement
comment "Compile and execute a single sql statement";

pattern eval(cmd:str, output:bit):void 
address SQLstatement
comment "Compile and execute a single sql statement (and optionaly send output on the output stream)";

pattern include(fname:str):void 
address SQLinclude
comment "Compile and execute a sql statements on the file";

pattern evalAlgebra(cmd:str, optimize:bit):void
address RAstatement
comment "Compile and execute a single 'relational algebra' statement";

pattern assert(b:bit,msg:str):void
address SQLassert
comment "Generate an exception when b==true";

pattern assert(b:int,msg:str):void
address SQLassertInt
comment "Generate an exception when b!=0";

pattern assert(b:wrd,msg:str):void
address SQLassertWrd
comment "Generate an exception when b!=0";

pattern assert(b:lng,msg:str):void
address SQLassertLng
comment "Generate an exception when b!=0";
# @- The SQL multi-version catalog
# This module also contains the definitions for managing an SQL database schema in
# version 5.  It is an adaptation of the original V4.3 code base.
# A main difference is that the global catalog is obtained from
# the client record, rather than lookup the variable in a context stack.
#
# The MAL operations below are used in the SQL->MAL compiler and
# can be (sparingly) used to inspect it from a MIL console.
# The 'mvc_' header is removed, because all commands are already
# prepended by the 'sql.' module name.
# The original code is retained, because it makes it
# easier to later re-use part of the catalog code in a separately.

pattern setVariable(mvc:int, varname:str, value:any_1 ):int
address setVariable
comment "Set the value of a session variable";

pattern getVariable(mvc:int, varname:str ):any_1
address getVariable
comment "Get the value of a session variable";

pattern logfile{unsafe}(filename:str):void 
address mvc_logfile
comment "Enable/disable saving the sql statement traces";

pattern next_value( sname:str, sequence:str ):lng
address mvc_next_value
comment "return the next value of the sequence";

pattern batsql.next_value( sname:bat[:oid,:str], sequence:str ) :bat[:oid,:lng]
address mvc_bat_next_value
comment "return the next value of the sequence";

pattern get_value( sname:str, sequence:str ):lng
address mvc_get_value
comment "return the current value of the sequence";

pattern restart{unsafe}( sname:str, sequence:str, start:lng ):lng
address mvc_restart_seq
comment "restart the sequence with value start";

pattern bind_dbat(mvc:int, schema:str, table:str, access:int):bat[:oid,:oid]
address mvc_bind_dbat_wrap
comment "Bind to 'schema.table' BAT with deleted objecs
and with specific access kind:
	0 - base table
	1 - inserts
	2 - updates";

pattern bind_idxbat(mvc:int, schema:str, table:str, index:str, access:int):bat[:oid,:any_1]
address mvc_bind_idxbat_wrap
comment "Bind the 'schema.table.index' BAT with access kind:
	0 - base table
	1 - inserts
	2 - updates";

pattern bind_idxbat(mvc:int, schema:str, table:str, index:str, access:int)(uid:bat[:oid,:oid],uval:bat[:oid,:any_1])
address mvc_bind_idxbat_wrap
comment "Bind the 'schema.table.index' BAT with access kind:
	0 - base table
	1 - inserts
	2 - updates";

pattern bind_idxbat(mvc:int, schema:str, table:str, index:str, access:int, part_nr:int, nr_parts:int):bat[:oid,:any_1]
address mvc_bind_idxbat_wrap
comment "Bind the 'schema.table.index' BAT with access kind:
	0 - base table
	1 - inserts
	2 - updates";

pattern bind_idxbat(mvc:int, schema:str, table:str, index:str, access:int, part_nr:int, nr_parts:int)(uid:bat[:oid,:oid],uval:bat[:oid,:any_1])
address mvc_bind_idxbat_wrap
comment "Bind the 'schema.table.index' BAT with access kind:
	0 - base table
	1 - inserts
	2 - updates";

pattern bind(mvc:int, schema:str, table:str, column:str, access:int ):bat[:oid,:any_1]
address mvc_bind_wrap
comment "Bind the 'schema.table.column' BAT with access kind:
	0 - base table
	1 - inserts
	2 - updates";

pattern bind(mvc:int, schema:str, table:str, column:str, access:int )(uid:bat[:oid,:oid],uval:bat[:oid,:any_1])
address mvc_bind_wrap
comment "Bind the 'schema.table.column' BAT with access kind:
	0 - base table
	1 - inserts
	2 - updates";

pattern bind(mvc:int, schema:str, table:str, column:str, access:int, part_nr:int, nr_parts:int ):bat[:oid,:any_1]
address mvc_bind_wrap
comment "Bind the 'schema.table.column' BAT partition with access kind:
	0 - base table
	1 - inserts
	2 - updates";

pattern bind(mvc:int, schema:str, table:str, column:str, access:int, part_nr:int, nr_parts:int )(uid:bat[:oid,:oid],uval:bat[:oid,:any_1])
address mvc_bind_wrap
comment "Bind the 'schema.table.column' BAT with access kind:
	0 - base table
	1 - inserts
	2 - updates";

command delta ( col:bat[:oid,:any_3], uid:bat[:oid,:oid], uval:bat[:oid,:any_3], ins:bat[:oid,:any_3] )
		:bat[:oid,:any_3] 
address DELTAbat
comment "Return column bat with delta's applied.";

command projectdelta( subselect:bat[:oid,:oid], col:bat[:oid,:any_3], uid:bat[:oid,:oid], uval:bat[:oid,:any_3], ins:bat[:oid,:any_3] ) :bat[:oid,:any_3] 
address DELTAproject
comment "Return column bat with delta's applied.";

command subdelta ( col:bat[:oid,:oid], cand:bat[:oid,:oid], uid:bat[:oid,:oid], uval:bat[:oid,:oid], ins:bat[:oid,:oid] ) :bat[:oid,:oid]
address DELTAsub
comment "Return a single bat of subselected delta.";

command delta ( col:bat[:oid,:any_3], uid:bat[:oid,:oid], uval:bat[:oid,:any_3]) :bat[:oid,:any_3] 
address DELTAbat2
comment "Return column bat with delta's applied.";

command projectdelta( subselect:bat[:oid,:oid], col:bat[:oid,:any_3], uid:bat[:oid,:oid], uval:bat[:oid,:any_3]) :bat[:oid,:any_3] 
address DELTAproject2
comment "Return column bat with delta's applied.";

command subdelta ( col:bat[:oid,:oid], cand:bat[:oid,:oid], uid:bat[:oid,:oid], uval:bat[:oid,:oid]) :bat[:oid,:oid]
address DELTAsub2
comment "Return a single bat of subselected delta.";

command getVersion(clientid:int):lng
address mvc_getVersion
comment "Return the database version identifier for a client";

pattern append(mvc:int, sname:str, tname:str, cname:str, ins:any):int
address mvc_append_wrap
comment "Append b to the column tname.cname (possibly optimized to replace the insert bat of tname.cname (returns sequence number for order dependence)";

pattern update(mvc:int, sname:str, tname:str, cname:str, rids:any, upd:any):int
address mvc_update_wrap
comment "Update the values of the column tname.cname";

pattern clear_table{unsafe}(sname:str, tname:str) :wrd
address mvc_clear_table_wrap
comment "Clear table";

pattern tid( mvc:int, sname:str, tname:str):bat[:oid,:any_3] 
address SQLtid
comment "Return the tables tid column.";

pattern tid( mvc:int, sname:str, tname:str, part_nr:int, nr_parts:int ):bat[:oid,:any_3] 
address SQLtid
comment "Return the tables tid column.";

pattern delete{unsafe}(mvc:int, sname:str, tname:str, b:any):int
address mvc_delete_wrap
comment "delete from table";

# @-
# The Monet 5 code generator uses several SQL specific wrapper functions.
pattern resultSet{unsafe}( nr_cols:int, sep:str, rsep:str, ssep:str, ns:str, order:any_1 ) :int 
address mvc_result_file_wrap
comment "Prepare a file result set"; 

pattern resultSet{unsafe}( nr_cols:int, sep:str, rsep:str, ssep:str, ns:str, order:bat[:oid,:any_1] ) :int 
address mvc_result_file_wrap
comment "Prepare a file result set"; 

pattern resultSet{unsafe}( nr_cols:int, qtype:int, order:any_1 ) :int 
address mvc_result_row_wrap
comment "Prepare a row result set"; 

pattern resultSet{unsafe}( nr_cols:int, qtype:int, order:bat[:oid,:any_1] ) :int 
address mvc_result_table_wrap
comment "Prepare a table result set"; 

pattern rsColumn{unsafe}(rs:int, tname:str, name:str, typename:str, digits:int, scale:int, val:any_1 ) :void
address mvc_result_value_wrap
comment "Add the value to the row query result";

pattern rsColumn{unsafe}(rs:int, tname:str, name:str, typename:str, digits:int, scale:int, col:bat[:oid,:any_1] ) :void
address mvc_result_column_wrap
comment "Add the column to the table query result";

pattern declaredTable{unsafe}( name:str ) :int 
address mvc_declared_table_wrap
comment "Prepare a declared table"; 

pattern dtColumn{unsafe}(rs:int, tname:str, name:str, typename:str, digits:int, scale:int) :void
address mvc_declared_table_column_wrap;

pattern dropDeclaredTable{unsafe}( name:str ) :void 
address mvc_drop_declared_table_wrap
comment "drop a declared table"; 

pattern dropDeclaredTables{unsafe}( nr:int ) :void 
address mvc_drop_declared_tables_wrap
comment "drop top n declared tables"; 

pattern exportHead{unsafe}(s:streams, res_id:int) :void
address mvc_export_head_wrap
comment "Export a result (in order) to stream s"; 

pattern exportResult{unsafe}(s:streams, res_id:int) :void
address mvc_export_result_wrap
comment "Export a result (in order) to stream s"; 

pattern exportChunk{unsafe}(s:streams, res_id:int) :void
address mvc_export_chunk_wrap
comment "Export a chunk of the result set (in order) to stream s"; 

pattern exportChunk{unsafe}(s:streams, res_id:int, offset:int, nr:int) :void
address mvc_export_chunk_wrap
comment "Export a chunk of the result set (in order) to stream s"; 

pattern exportOperation{unsafe}(w:str) :void
address mvc_export_operation_wrap
comment "Export result of schema/transaction queries"; 

pattern affectedRows{unsafe}(mvc:int, nr:wrd, w:str) :int
address mvc_affected_rows_wrap
comment "export the number of affected rows by the current query";

pattern exportValue{unsafe}(qtype:int, tname:str, name:str, typename:str, digits:int, scale:int, eclass:int, val:any_1, w:str):void
address mvc_export_value_wrap 
comment "export a single value onto the stream s";

pattern copy_from{unsafe}( sname:str, tname:str, 
	sep:str, rsep:str, ssep:str, ns:str, fname:str, nr:lng, offset:lng, locked:int)(:bat[:oid,:any]...)
address mvc_import_table_wrap
comment "Import a table from bstream s with the 
	given tuple and seperators (sep/rsep)";

pattern copyfrom{unsafe}( sname:str, tname:str, 
	sep:str, rsep:str, ssep:str, ns:str, nr:lng, offset:lng, locked:int)(:bat[:oid,:any]...)
address mvc_import_table_stdin
comment "Import a table from bstream s with the 
	given tuple and seperators (sep/rsep)";

function single(x:any_2):bat[:oid,:any_2];
	b := bat.new(0:oid, x);
	c := bat.append(b, x);
	return c;
end single;

pattern importTable{unsafe}( sname:str, tname:str, fname:str... )(:bat[:oid,:any]...)
address mvc_bin_import_table_wrap
comment "Import a table from the files (fname)";

command zero_or_one( col:bat[:any_2,:any_1]) :any_1
address zero_or_one
comment "if col contains exactly one value return this. Incase of more raise an exception else return nil";

command not_unique( b:bat[:oid,:oid]) :bit 
address not_unique 
comment "check if the tail sorted bat b doesn't have unique tail values" ;

command not_uniques( b:bat[:oid,:oid]) :bat[:oid,:oid] 
address not_unique_oids 
comment "return not unique oids" ;

command not_uniques( b:bat[:oid,:wrd]) :bat[:oid,:oid] 
address not_unique_oids ;

command optimizers()(:bat[:oid,:str],:bat[:oid,:str],:bat[:oid,:str])
address getPipeCatalog;

pattern optimizer_updates()
address SQLoptimizersUpdate;

function times(elaps:int,inblock:lng, oublock:lng):void;
	io.printf("#times %d ms",elaps);
	io.printf(" %d reads",inblock);
	io.printf(" %d writes\n",oublock);
end times;

factory times();
	elaps:= alarm.time();
	user := profiler.getUserTime();
	system := profiler.getSystemTime();
	inblocks := profiler.getDiskReads();
	oublocks := profiler.getDiskWrites();
barrier goon:=true;
	e1:= alarm.time();
	u1:= profiler.getUserTime();
	s1:= profiler.getSystemTime();
	i1 := profiler.getDiskReads();
	o1 := profiler.getDiskWrites();
	elaps:= e1-elaps;
	inblocks := i1-inblocks;
	oublocks := o1-oublocks;
	user := u1-user;
	system:= s1-system;
	io.printf("times %d ms",elaps);
	io.printf(" user %d ms",user);
	io.printf(" system %d ms",system);
	io.printf(" %d reads",inblocks);
	io.printf(" %d writes\n",oublocks);
	elaps := e1;
	user := u1;
	system:=s1;
	inblocks  := i1;
	oublocks  := o1;
	yield times;
	redo goon:=true;
exit goon;
end times;

pattern argRecord():str
address SQLargRecord
comment "Glue together the calling sequence";
pattern argRecord(a:any...):str
address SQLargRecord
comment "Glue together the calling sequence";

function sql_environment{inline}()(name:bat[:oid,:str],value:bat[:oid,:str]);
	(name,value):= inspect.getEnvironment();
	return (name,value) := (name,value);
end sql_environment;

function bbp{inline}()( id:bat[:oid,:int], name:bat[:oid,:str], htype:bat[:oid,:str], ttype:bat[:oid,:str], count:bat[:oid,:lng], refcnt:bat[:oid,:int], lrefcnt:bat[:oid,:int], location:bat[:oid,:str], heat:bat[:oid,:int], dirty:bat[:oid,:str], status:bat[:oid,:str], kind:bat[:oid,:str]);

	(ns,iht,itt,icnt,irefcnt,ilrefcnt,ilocation,iheat,idirty,istatus,ikind) := bbp.get();
	ri := algebra.markT(ns, 0:oid);
	i := bat.reverse(ri);
	n := algebra.markH(ns, 0:oid);
	ht := algebra.markH(iht, 0:oid);
	tt := algebra.markH(itt, 0:oid);
	cnt := algebra.markH(icnt, 0:oid);
	refcnt := algebra.markH(irefcnt, 0:oid);
	lrefcnt := algebra.markH(ilrefcnt, 0:oid);
	location := algebra.markH(ilocation, 0:oid);
	heat := algebra.markH(iheat, 0:oid);
	dirty := algebra.markH(idirty, 0:oid);
	status := algebra.markH(istatus, 0:oid);
	kind := algebra.markH(ikind, 0:oid);
	return (i,n,ht,tt,cnt,refcnt,lrefcnt,location,heat,dirty,status,kind);
end bbp;

pattern sql_variables():bat[:oid,:str]
address sql_variables
comment "return the table with session variables";

pattern db_users() :bat[:oid,:str]
address db_users_wrap
comment "return table of users with sql scenario";

pattern password(user:str) :str
address db_password_wrap
comment "return password hash of user";

pattern dump_cache()(query:bat[:oid,:str],count:bat[:oid,:int])
address dump_cache
comment "dump the content of the query cache";

pattern dump_opt_stats()(rewrite:bat[:oid,:str],count:bat[:oid,:int])
address dump_opt_stats
comment "dump the optimizer rewrite statistics";

pattern dump_trace()(
	event:bat[:oid,:int],
	clk:bat[:oid,:str],
	pc:bat[:oid,:str],
	thread:bat[:oid,:int],
	user:bat[:oid,:int],
	ticks:bat[:oid,:lng],
	reads:bat[:oid,:lng],
	writes:bat[:oid,:lng],
	rbytes:bat[:oid,:lng],
	wbytes:bat[:oid,:lng],
	type:bat[:oid,:str],
	stmt:bat[:oid,:str])
address dump_trace
comment "dump the trace statistics";

pattern storage()(
	schema:bat[:oid,:str],
	table:bat[:oid,:str],
	column:bat[:oid,:str],
	type:bat[:oid,:str],
	location:bat[:oid,:str],
	count:bat[:oid,:lng],
	atomwidth:bat[:oid,:int],
	columnsize:bat[:oid,:lng],
	heap:bat[:oid,:lng],
	indices:bat[:oid,:lng],
	sorted:bat[:oid,:bit])
address sql_storage
comment "return a table with storage information ";

<<<<<<< HEAD
pattern querylog_catalog()(
id:bat[:oid,:oid],
user:bat[:oid,:str],
defined:bat[:oid,:timestamp],
query:bat[:oid,:str],
pipe:bat[:oid,:str],
mal:bat[:oid,:int],
optimize:bat[:oid,:lng]
)
address sql_querylog_catalog
comment "Obtain the query log catalog";

pattern querylog_calls()(
id:bat[:oid,:oid],
start:bat[:oid,:timestamp],
stop:bat[:oid,:timestamp],
arguments:bat[:oid,:str],
tuples:bat[:oid,:wrd],
exec:bat[:oid,:lng],
result:bat[:oid,:lng],
cpuload:bat[:oid,:int],
iowait:bat[:oid,:int],
space:bat[:oid,:lng]
)
address sql_querylog_calls
comment "Obtain the query log calls";

pattern querylog_empty()
address sql_querylog_empty;

command querylog_enable()
address QLOGenable;
command querylog_enable(thres:int)
address QLOGenablehreshold;
command querylog_disable()
address QLOGdisable;


pattern sysmon_queue()(qtag:bat[:oid,:lng], user:bat[:oid,:str],started:bat[:oid,:timestamp],estimate:bat[:oid,:timestamp],progress:bat[:oid,:int], status:bat[:oid,:str], tag:bat[:oid,:oid], query:bat[:oid,:str])
address SYSMONqueue;

pattern sysmon_pause(tag:sht)
address SYSMONpause;
pattern sysmon_pause(tag:int)
address SYSMONpause;
pattern sysmon_pause(tag:lng)
address SYSMONpause;

pattern sysmon_resume(tag:sht)
address SYSMONresume;
pattern sysmon_resume(tag:int)
address SYSMONresume;
pattern sysmon_resume(tag:lng)
address SYSMONresume;

pattern sysmon_stop(tag:sht)
address SYSMONstop;
pattern sysmon_stop(tag:int)
address SYSMONstop;
pattern sysmon_stop(tag:lng)
address SYSMONstop;
=======
command calc.identity(:any_2) :oid 
address SQLidentity
comment "Returns a unique row identitfier.";

command batcalc.identity(b:bat[:oid,:any_2]) :bat[:oid,:oid] 
address BATSQLidentity
comment "Returns the unique row identitfiers.";

pattern batcalc.identity(b:bat[:oid,:any_2], s:oid ) (resb:bat[:oid,:oid],ns:oid)
address PBATSQLidentity
comment "Returns the unique row identitfiers.";
>>>>>>> 39411cf0

# @- SQL function aliases
# The code generate should identify the precise module
# target for all functions. This creates quite some
# administration overhead and analysis at many places.
# The alternative is to extend modules with an alias.
#
# The routine below are added to the calc module to
# ease code generation.
pattern calc.hash( v:bte ) :wrd address MKEYhash; 
command batcalc.hash( b:bat[:oid,:bte] ) :bat[:oid,:wrd] address MKEYbathash;
pattern calc.hash( v:sht ) :wrd address MKEYhash; 
command batcalc.hash( b:bat[:oid,:sht] ) :bat[:oid,:wrd] address MKEYbathash;
pattern calc.hash( v:int ) :wrd address MKEYhash; 
command batcalc.hash( b:bat[:oid,:int] ) :bat[:oid,:wrd] address MKEYbathash;
pattern calc.hash( v:lng ) :wrd address MKEYhash; 
command batcalc.hash( b:bat[:oid,:lng] ) :bat[:oid,:wrd] address MKEYbathash;
pattern calc.hash( v:oid ) :wrd address MKEYhash; 
command batcalc.hash( b:bat[:oid,:oid] ) :bat[:oid,:wrd] address MKEYbathash;
pattern calc.hash( v:wrd ) :wrd address MKEYhash; 
command batcalc.hash( b:bat[:oid,:wrd] ) :bat[:oid,:wrd] address MKEYbathash;
pattern calc.hash( v:flt ) :wrd address MKEYhash; 
command batcalc.hash( b:bat[:oid,:flt] ) :bat[:oid,:wrd] address MKEYbathash;
pattern calc.hash( v:dbl ) :wrd address MKEYhash; 
command batcalc.hash( b:bat[:oid,:dbl] ) :bat[:oid,:wrd] address MKEYbathash;
pattern calc.hash( v:any ) :wrd address MKEYhash; 
command batcalc.hash( b:bat[:oid,:any_1] ) :bat[:oid,:wrd] address MKEYbathash;
pattern calc.rotate_xor_hash(h:wrd, nbits:int, v:any_1) :wrd address MKEYrotate_xor_hash;
command batcalc.rotate_xor_hash(h:bat[:oid,:wrd], nbits:int, b:bat[:oid,:any_1]) :bat[:oid,:int] address MKEYbulk_rotate_xor_hash;

# @- SQL functions
# The SQL functions are all recognized by their module name.
# For some we need to provide a new implementation, others
# merely require a different address binding.
#
# The aggregate operations work on doubles by default.
# This calls for casting values around in the process.
@= mal_round
command sql.dec_round( v:@1, r:@1 ) :@1 
address @1_dec_round_wrap
comment "round off the value v to nearests multiple of r";

command sql.round( v:@1, d:int, s:int, r:bte) :@1
address @1_round_wrap
comment "round off the decimal v(d,s) to r digits behind the dot (if r < 0, before the dot)";

command calc.second_interval( sc:int, v:@1, ek:int, sk:int ) :lng
address @1_dec2second_interval
comment "cast @1 decimal to a second_interval";

@
@mal
@:mal_round(bte)@
@:mal_round(sht)@
@:mal_round(int)@
@:mal_round(lng)@

@= mal_fround
command sql.dec_round( v:@1, r:@1 ) :@1 
address @1_dec_round_wrap
comment "round off the value v to nearests multiple of r";

command sql.round( v:@1, r:bte) :@1
address @1_round_wrap
comment "round off the floating point v to r digits behind the dot (if r < 0, before the dot)";

command sql.ms_trunc( v:@1, r:int) :@1
address @1_trunc_wrap
comment "truncate the floating point v to r digits behind the dot (if r < 0, before the dot)";

@
@mal
@:mal_fround(flt)@
@:mal_fround(dbl)@

command sql.alpha(dec:dbl, theta:dbl) :dbl
address SQLdbl_alpha
comment "Implementation of astronomy alpha function: expands the radius theta depending on the declination";

command batsql.alpha(dec:bat[:oid,:dbl], theta:dbl) :bat[:oid,:dbl]
address SQLbat_alpha
comment "BAT implementation of astronomy alpha function";

@= mal_cast
command calc.@1( v:void, digits:int ) :@1 
address nil_2num_@1
comment "cast to @1 and check for overflow";

command calc.@1( v:void, digits:int, scale:int ) :@1 
address nil_2dec_@1
comment "cast to dec(@1) and check for overflow";

command batcalc.@1( v:bat[:oid,:void], digits:int ) :bat[:oid,:@1] 
address batnil_2num_@1
comment "cast to @1 and check for overflow";
command batcalc.@1( v:bat[:oid,:void], digits:int, scale:int ) :bat[:oid,:@1] 
address batnil_2dec_@1
comment "cast to dec(@1) and check for overflow";

command calc.@1( v:str, digits:int ) :@1 
address str_2num_@1
comment "cast to @1 and check for overflow";
command calc.@1( v:str, digits:int, scale:int ) :@1 
address str_2dec_@1
comment "cast to dec(@1) and check for overflow";

command batcalc.@1( v:bat[:oid,:str], digits:int ) :bat[:oid,:@1] 
address batstr_2num_@1
comment "cast to @1 and check for overflow";
command batcalc.@1( v:bat[:oid,:str], digits:int, scale:int ) :bat[:oid,:@1] 
address batstr_2dec_@1
comment "cast to dec(@1) and check for overflow";
@
@mal
# @-
# address CALCstr2@1
# command calc.str( v:@1 ) :str
# address CALC@12str
# comment "Cast @1 to str";
@:mal_cast(bte)@
@:mal_cast(sht)@
@:mal_cast(int)@
@:mal_cast(lng)@

@= mal_casttime
command calc.@1( v:void ) :@1 
address nil_2_@1
comment "Cast to @1";
command calc.@1( v:void, digits:int ) :@1 
address nil_2time_@1
comment "cast to @1 and check for overflow";

command batcalc.@1( v:bat[:oid,:void] ) :bat[:oid,:@1] 
address batnil_2_@1
comment "Cast to @1";
command batcalc.@1( v:bat[:oid,:void], digits:int ) :bat[:oid,:@1] 
address batnil_2time_@1
comment "cast to @1 and check for overflow";

command calc.@1( v:str ) :@1 
address str_2_@1
comment "Cast to @1";
command calc.@1( v:str, digits:int ) :@1 
address str_2time_@1
comment "cast to @1 and check for overflow";
command calc.@1( v:@1, digits:int ) :@1 
address @1_2time_@1
comment "cast @1 to @1 and check for overflow";

command batcalc.@1( v:bat[:oid,:str] ) :bat[:oid,:@1] 
address batstr_2_@1
comment "Cast to @1";
command batcalc.@1( v:bat[:oid,:str], digits:int ) :bat[:oid,:@1] 
address batstr_2time_@1
comment "cast to @1 and check for overflow";
command batcalc.@1( v:bat[:oid,:@1], digits:int ) :bat[:oid,:@1] 
address bat@1_2time_@1
comment "cast @1 to @1 and check for overflow";
@
@mal
@:mal_casttime(timestamp)@
@:mal_casttime(daytime)@

command calc.date( v:void ) :date 
address nil_2_date
comment "cast to date";
command batcalc.date( v:bat[:oid,:void] ) :bat[:oid,:date] 
address batnil_2_date
comment "cast to date";

command calc.date( v:str ) :date 
address str_2_date
comment "cast to date";
command batcalc.date( v:bat[:oid,:str] ) :bat[:oid,:date] 
address batstr_2_date
comment "cast to date";
command calc.str( v:date ) :str 
address SQLdate_2_str
comment "cast date to str";

command calc.sqlblob( v:str ) :sqlblob 
address str_2_sqlblob
comment "cast to sqlblob";
command batcalc.sqlblob( v:bat[:oid,:str] ) :bat[:oid,:sqlblob] 
address batstr_2_sqlblob
comment "cast to sqlblob";
command calc.str( v:sqlblob ) :str 
address SQLsqlblob_2_str
comment "cast sqlblob to str";

pattern calc.str( eclass:int, d1:int, s1:int, has_tz:int, v:any_1, digits:int ) :str 
address SQLstr_cast
comment "cast to string and check for overflow";

pattern batcalc.str( eclass:int, d1:int, s1:int, has_tz:int, v:bat[:oid,:any_1], digits:int ) :bat[:oid,:str] 
address SQLbatstr_cast
comment "cast to string and check for overflow";

command calc.substring(s:str,offset:int):str
address STRsubstringTail;
command calc.substring(s:str,offset:int,count:int):str
address STRsubstring;

@= mal_cast_2dec
# command calc.@1( v:@2) :@1 
# address @2_2_@1
# comment "cast @2 to @1";
command calc.@1( v:@2, digits:int, scale:int ) :@1 
address @2_num2dec_@1
comment "cast number to decimal(@1) and check for overflow";

# command batcalc.@1( v:bat[:oid,:@2]) :bat[:oid,:@1]
# address bat@2_2_@1
# comment "cast @2 to @1";
command batcalc.@1( v:bat[:oid,:@2], digits:int, scale:int ) :bat[:oid,:@1] 
address bat@2_num2dec_@1
comment "cast number to decimal(@1) and check for overflow";
@
@mal
@:mal_cast_2dec(bte,flt)@
@:mal_cast_2dec(sht,flt)@
@:mal_cast_2dec(int,flt)@
@:mal_cast_2dec(wrd,flt)@
@:mal_cast_2dec(lng,flt)@
@:mal_cast_2dec(bte,dbl)@
@:mal_cast_2dec(sht,dbl)@
@:mal_cast_2dec(int,dbl)@
@:mal_cast_2dec(wrd,dbl)@
@:mal_cast_2dec(lng,dbl)@

@= mal_cast_dec2
command calc.@1( s1:int, v:@2) :@1 
address @2_dec2_@1
comment "cast decimal(@2) to @1 and check for overflow";
command calc.@1( s1:int, v:@2, d2:int, s2:int ) :@1 
address @2_dec2dec_@1
comment "cast decimal(@2) to decimal(@1) and check for overflow";

command batcalc.@1( s1:int, v:bat[:oid,:@2]) :bat[:oid,:@1]
address bat@2_dec2_@1
comment "cast decimal(@2) to @1 and check for overflow";
command batcalc.@1( s1:int, v:bat[:oid,:@2], d2:int, s2:int ) :bat[:oid,:@1] 
address bat@2_dec2dec_@1
comment "cast decimal(@2) to decimal(@1) and check for overflow";
@
@mal

@= mal_cast2
@:mal_cast_2dec(@1,@2)@
@:mal_cast_dec2(@1,@2)@
@
@mal
@:mal_cast2(bte,bte)@
@:mal_cast2(bte,sht)@
@:mal_cast2(bte,int)@
@:mal_cast2(bte,wrd)@
@:mal_cast2(bte,lng)@
@:mal_cast2(sht,bte)@
@:mal_cast2(sht,sht)@
@:mal_cast2(sht,int)@
@:mal_cast2(sht,wrd)@
@:mal_cast2(sht,lng)@
@:mal_cast2(int,bte)@
@:mal_cast2(int,sht)@
@:mal_cast2(int,int)@
@:mal_cast2(int,wrd)@
@:mal_cast2(int,lng)@
@:mal_cast2(wrd,bte)@
@:mal_cast2(wrd,sht)@
@:mal_cast2(wrd,int)@
@:mal_cast2(wrd,wrd)@
@:mal_cast2(lng,bte)@
@:mal_cast2(lng,sht)@
@:mal_cast2(lng,int)@
@:mal_cast2(lng,wrd)@
@:mal_cast2(lng,lng)@
@:mal_cast2(flt,bte)@
@:mal_cast2(flt,sht)@
@:mal_cast2(flt,int)@
@:mal_cast2(flt,wrd)@
@:mal_cast2(flt,lng)@
@:mal_cast2(dbl,bte)@
@:mal_cast2(dbl,sht)@
@:mal_cast2(dbl,int)@
@:mal_cast2(dbl,wrd)@
@:mal_cast2(dbl,lng)@

command calc.month_interval( v:str, ek:int, sk:int ) :int
address month_interval_str
comment "cast str to a month_interval and check for overflow";

command calc.second_interval( v:str, ek:int, sk:int ) :lng
address second_interval_str
comment "cast str to a second_interval and check for overflow";

pattern calc.month_interval( v:bte, ek:int, sk:int ) :int
address month_interval
comment "cast bte to a month_interval and check for overflow";

pattern calc.second_interval( v:bte, ek:int, sk:int ) :lng
address second_interval
comment "cast bte to a second_interval and check for overflow";

pattern calc.month_interval( v:sht, ek:int, sk:int ) :int
address month_interval
comment "cast sht to a month_interval and check for overflow";

pattern calc.second_interval( v:sht, ek:int, sk:int ) :lng
address second_interval
comment "cast sht to a second_interval and check for overflow";

pattern calc.month_interval( v:int, ek:int, sk:int ) :int
address month_interval
comment "cast int to a month_interval and check for overflow";

pattern calc.second_interval( v:int, ek:int, sk:int ) :lng
address second_interval
comment "cast int to a second_interval and check for overflow";

pattern calc.month_interval( v:wrd, ek:int, sk:int ) :int
address month_interval
comment "cast wrd to a month_interval and check for overflow";

pattern calc.second_interval( v:wrd, ek:int, sk:int ) :lng
address second_interval
comment "cast wrd to a second_interval and check for overflow";

pattern calc.month_interval( v:lng, ek:int, sk:int ) :int
address month_interval
comment "cast lng to a month_interval and check for overflow";

pattern calc.second_interval( v:lng, ek:int, sk:int ) :lng
address second_interval
comment "cast lng to a second_interval and check for overflow";

command calc.rowid(v:any_1, schema:str, table:str) :oid
address sql_rowid
comment "return the next rowid";

command sql.rank_grp(b:bat[:oid,:any_1], gp:bat[:oid,:oid], gpe:bat[:oid,:oid]) :bat[:oid,:int] 
address sql_rank_grp
comment "return the ranked groups";

command sql.rank(b:bat[:oid,:any_1]) :bat[:oid,:int] 
address sql_rank
comment "return the rank bat";

command sql.dense_rank_grp(b:bat[:oid,:any_1], gp:bat[:oid,:oid], gpe:bat[:oid,:oid]) :bat[:oid,:int] 
address sql_dense_rank_grp
comment "return the densely ranked groups";

command sql.dense_rank(b:bat[:oid,:any_1]) :bat[:oid,:int] 
address sql_dense_rank
comment "return the densely ranked bat";

command aggr.exist(b:bat[:any_1,:any_2], h:any_1):bit 
address ALGexist;

function batcalc.mark_grp{inline}( b:bat[:oid,:any_1], ord:bat[:oid,:oid], grp:bat[:oid,:oid], ext:bat[:oid,:oid]) :bat[:oid,:int]; 
	# order is based on ord
	og := algebra.leftfetchjoin(ord, grp);
	x := algebra.mark_grp(og,ext,1:oid);
	mg := batcalc.int(x);

	# restore the order based on grp 
	or := bat.reverse(ord);
	gg := bat.mirror(grp);
	go := algebra.leftjoin(gg, or);
	return mark_grp := algebra.leftfetchjoin(go, mg);
end batcalc.mark_grp;

function batcalc.mark_grp{inline}( b:bat[:oid,:any_1], ord:bat[:oid,:oid], orig:bat[:oid,:any_2]) :bat[:oid,:int]; 
        x := algebra.markT(b,1:oid);
        mg := batcalc.int(x);

	# restore the order based on grp 
	or := bat.reverse(ord);
	gg := bat.mirror(orig);
	go := algebra.leftjoin(gg, or);
	return mark_grp := algebra.leftfetchjoin(go, mg);
end batcalc.mark_grp;

function batcalc.mark_grp{inline}( b:bat[:oid,:any_1] ) :bat[:oid,:int]; 
        x := algebra.markT(b,1:oid);
        return mark_grp:= batcalc.int(x);
end batcalc.mark_grp;

function batcalc.rank_grp{inline}( b:bat[:oid,:any_1], ord:bat[:oid,:oid], grp:bat[:oid,:oid], ext:bat[:oid,:oid]) :bat[:oid,:int]; 
	# order is based on ord
	og := algebra.leftfetchjoin(ord, grp);
	rg := sql.rank_grp(b, og, ext);

	# restore the order based on grp 
	or := bat.reverse(ord);
	gg := bat.mirror(grp);
	go := algebra.leftjoin(gg, or);
	return rank_grp := algebra.leftfetchjoin(go, rg);
end batcalc.rank_grp;

function batcalc.rank_grp{inline}( b:bat[:oid,:any_1], ord:bat[:oid,:oid], orig:bat[:oid,:any_2]) :bat[:oid,:int]; 
	rg := sql.rank(b);

	# restore the order based on grp 
	or := bat.reverse(ord);
	gg := bat.mirror(orig);
	go := algebra.leftjoin(gg, or);
	return rank_grp := algebra.leftfetchjoin(go, rg);
end batcalc.rank_grp;

function batcalc.rank_grp{inline}( b:bat[:oid,:any_1]) :bat[:oid,:int]; 
	return rank_grp:= sql.rank(b);
end batcalc.rank_grp;

function batcalc.dense_rank_grp{inline}( b:bat[:oid,:any_1], ord:bat[:oid,:oid], grp:bat[:oid,:oid], ext:bat[:oid,:oid]) :bat[:oid,:int]; 
	# order is based on ord
	og := algebra.leftfetchjoin(ord, grp);
	drg := sql.dense_rank_grp(b, og, ext);

	# restore the order based on grp 
	or := bat.reverse(ord);
	gg := bat.mirror(grp);
	go := algebra.leftjoin(gg, or);
	return rank_grp := algebra.leftfetchjoin(go, drg);
end batcalc.dense_rank_grp;

function batcalc.dense_rank_grp{inline}( b:bat[:oid,:any_1], ord:bat[:oid,:oid], orig:bat[:oid,:any_2]) :bat[:oid,:int]; 
	drg := sql.dense_rank(b);

	# restore the order based on grp 
	or := bat.reverse(ord);
	gg := bat.mirror(orig);
	go := algebra.leftjoin(gg, or);
	return rank_grp := algebra.leftfetchjoin(go, drg);
end batcalc.dense_rank_grp;

function batcalc.dense_rank_grp{inline}( b:bat[:oid,:any_1]) :bat[:oid,:int]; 
	return dense_rank_grp:= sql.dense_rank(b);
end batcalc.dense_rank_grp;

function sql.subzero_or_one{inline}( b:bat[:oid,:any_1], gp:bat[:oid,:oid], gpe:bat[:oid,:oid], no_nil:bit) :bat[:oid,:any_1];
	(g,e,h) := group.subgroup(gp);
	m := aggr.max(h);
	c0 := calc.isnil(m);
	c01 := calc.not(c0);
	c1 := calc.>(m,1:wrd);
	c11 := calc.and(c01,c1);
	ms := calc.str(m); 
	msg := str.+("21000!zero_or_one: cardinality violation (", ms);
	msg1 := str.+(msg, ">1)");
	sql.assert(c11, msg1);
	return zero_or_one := b;
end sql.subzero_or_one;


function mmath.rand{inline}( v:int ) :int;
	x := mmath.rand();
	return rand := x;
end mmath.rand;

pattern cluster1(sch:str, tbl:str)
address SQLcluster1
comment "Cluster the columns of a table on the (first) primary key";

pattern cluster2(sch:str, tbl:str)
address SQLcluster2
comment "Cluster the columns of a table on the (first) primary key";

pattern shrink(sch:str, tbl:str)
address SQLshrink
comment "Consolidate the deletion table over all columns using shrinking";

pattern reuse(sch:str, tbl:str)
address SQLreuse
comment "Consolidate the deletion table over all columns reusing deleted slots";

pattern vacuum(sch:str, tbl:str)
address SQLvacuum
comment "Choose an approach to consolidate the deletions";

pattern drop_hash(sch:str, tbl:str)
address SQLdrop_hash
comment "Drop hash indices for the given table";

pattern newdictionary(sch:str, tbl:str):void
address SQLnewDictionary
comment "Perform dictionary compression on a table";
pattern dropdictionary(sch:str, tbl:str):void
address SQLdropDictionary
comment "Perform dictionary decompression on a table";

pattern gzcompress(sch:str, tbl:str):void
address SQLgzcompress
comment "Perform LZ compression on a table";
pattern gzdecompress(sch:str, tbl:str):void
address SQLgzdecompress
comment "Perform LZ decompression on a table";
pattern gztruncate(sch:str, tbl:str):void
address SQLtruncate
comment "Remove the tables when you have a compressed image";
pattern gzexpand(sch:str, tbl:str):void
address SQLexpand
comment "Remove the compressed image";

# The distributed processing of queries requires the SQL runtime
# system to be able to deliver portions of the BATs in an efficient way.
# It should be cast into a more efficient C procedure, which also
# takes care of NAS opportunities.

function octopus.bind(mvc:int, sch:str, tab:str,col:str,kind:int, version:int):bat[:oid,:any_1];
	b:bat[:oid,:any_1]:= sql.bind(mvc,sch,tab,col,kind);
	return bind:= b;
end bind;

function octopus.bind(conn:str, sch:str, tab:str,col:str,kind:int, version:int):bat[:oid,:any_1];
	b:bat[:oid,:any_1] := nil:bat[:oid,:any_1];
	m := nil:int;
	rm := remote.put(conn,m);
	rm := remote.exec(conn,"sql","mvc");
	s := remote.put(conn,sch);
	t := remote.put(conn,tab);
	c := remote.put(conn,col);
	k := remote.put(conn,kind);
	bh:= remote.put(conn,b);
	bh:= remote.exec(conn,"sql","bind",rm,s,t,c,k);
	b:bat[:oid,:any_1]:= remote.get(conn,bh);
	return bind:= b;
end octopus.bind;

function octopus.bind_dbat(mvc:int, sch:str, tab:str,access:int, version:int):bat[:oid,:oid];
	b := sql.bind_dbat(mvc,sch,tab,access);
	return bind_dbat:= b;
end octopus.bind_dbat;

function octopus.bind_dbat(conn:str, sch:str, tab:str, access:int, version:int):bat[:oid,:oid];
	b:bat[:oid,:any_1] := nil:bat[:oid,:any_1];
	m := nil:int;
	rm := remote.put(conn,m);
	rm := remote.exec(conn,"sql","mvc");
	s := remote.put(conn,sch);
	t := remote.put(conn,tab);
	a := remote.put(conn,access);
	bh:= remote.put(conn,b);
	bh:= remote.exec(conn,"sql","bind_dbat",rm,s,t,a);
	b:bat[:oid,:oid]:= remote.get(conn,bh);
	return bind_dbat:= b;
end octopus.bind_dbat;

function octopus.bind_idxbat(mvc:int, sch:str, tab:str, index:str, access:int, version:int):bat[:oid,:oid];
	b := sql.bind_idxbat(mvc,sch,tab,index,access);
	return bind_idxbat:= b;
end octopus.bind_idxbat;

function octopus.bind_idxbat(conn:str, sch:str, tab:str, index:str, access:int, version:int):bat[:oid,:oid];
	b:bat[:oid,:oid] := nil:bat[:oid,:oid];
	m := nil:int;
	rm := remote.put(conn,m);
	rm := remote.exec(conn,"sql","mvc");
	s := remote.put(conn,sch);
	t := remote.put(conn,tab);
	i := remote.put(conn,index);
	a := remote.put(conn,access);
	bh:= remote.put(conn,b);
	bh:= remote.exec(conn,"sql","bind_idxbat",rm,s,t,i,a);
	b:bat[:oid,:oid]:= remote.get(conn,bh);
	return bind_idxbat:= b;
end octopus.bind_idxbat;

# Octopus.bind signatures adjusted to new mitosis sql.bind (part_nr, nr_parts)
function octopus.bind(mvc:int, sch:str, tab:str,col:str,kind:int, part_nr:int, nr_parts:int, version:int) :bat[:oid,:any_1];
	b:bat[:oid,:any_1]:= sql.bind(mvc,sch,tab,col,kind,part_nr,nr_parts);
	return bind:= b;
end bind;

function octopus.bind(conn:str, sch:str, tab:str,col:str,kind:int, part_nr:int, nr_parts:int, version:int):bat[:oid,:any_1];
	b:bat[:oid,:any_1] := nil:bat[:oid,:any_1];
	m := nil:int;
	rm := remote.put(conn,m);
	rm := remote.exec(conn,"sql","mvc");
	s := remote.put(conn,sch);
	t := remote.put(conn,tab);
	c := remote.put(conn,col);
	k := remote.put(conn,kind);
	v := remote.put(conn,version);
	l := remote.put(conn,part_nr);
	h := remote.put(conn,nr_parts);
	rb:= remote.put(conn,b);
	rb:= remote.exec(conn,"sql","bind",rm,s,t,c,k,l,h);
	b:bat[:oid,:any_1]:= remote.get(conn,rb);
	return bind:= b;
end octopus.bind;

function octopus.bind_idxbat(conn:str, sch:str, tab:str, index:str, access:int, part_nr:int, nr_parts:int, version:int):bat[:oid,:oid];
	b:bat[:oid,:oid] := nil:bat[:oid,:oid];
	m := nil:int;
	rm := remote.put(conn,m);
	rm := remote.exec(conn,"sql","mvc");
	s := remote.put(conn,sch);
	t := remote.put(conn,tab);
	i := remote.put(conn,index);
	a := remote.put(conn,access);
	l := remote.put(conn,part_nr);
	h := remote.put(conn,nr_parts);
	bh:= remote.put(conn,b);
	bh:= remote.exec(conn,"sql","bind_idxbat",rm,s,t,i,a,l,h);
	b:bat[:oid,:oid]:= remote.get(conn,bh);
	return bind_idxbat:= b;
end octopus.bind_idxbat;

function octopus.getVariable(conn:str,name:str):any_1;
	s := remote.put(conn,name);
	bh:= remote.exec(conn,"sql","getVariable",s);
	b:any_1 := remote.get(conn,bh);
	return getVariable:= b;
end octopus.getVariable;

function octopus.getBid(dbname:str, fn:str, bidtype:sht):lng;
res:lng := -1:lng;
barrier remotewrk := calc.!=(dbname,"NOTworker");
	conn := octopus.connect(dbname);
	r_fn := remote.put(conn,fn);
	r_bt := remote.put(conn,bidtype);
	r_getBid := remote.put(conn,res);
	r_getBid := remote.exec(conn,"trader","makeBid",r_fn,r_bt);
	res:lng  := remote.get(conn,r_getBid);
	catch ANYexception:str;
 	   raise ANYexception:str ;
	exit ANYexception:str ;
exit remotewrk;
    return getBid:lng := res;
end getBid;

function remote.bind{inline}(dbconn:str, sch:str, tab:str,col:str,kind:int, 
version:int):bat[:oid,:any_1];
	b:bat[:oid,:any_1] := nil:bat[:oid,:any_1];
	m := nil:int;
	conn := remote.connect(dbconn, "monetdb", "monetdb", "msql");
	rm := remote.put(conn,m);
	rm := remote.exec(conn,"sql","mvc");
	s := remote.put(conn,sch);
	t := remote.put(conn,tab);
	c := remote.put(conn,col);
	k := remote.put(conn,kind);
	bh:= remote.put(conn,b);
	bh:= remote.exec(conn,"sql","bind",rm,s,t,c,k);
	b:bat[:oid,:any_1]:= remote.get(conn,bh);
	return bind:= b;
end remote.bind;

function remote.bind_idxbat{inline}(dbconn:str, sch:str, tab:str, index:str, access:int, version:int):bat[:oid,:oid];
	b:bat[:oid,:oid] := nil:bat[:oid,:oid];
	m := nil:int;
	conn := remote.connect(dbconn, "monetdb", "monetdb", "msql");
	rm := remote.put(conn,m);
	rm := remote.exec(conn,"sql","mvc");
	s := remote.put(conn,sch);
	t := remote.put(conn,tab);
	i := remote.put(conn,index);
	a := remote.put(conn,access);
	bh:= remote.put(conn,b);
	bh:= remote.exec(conn,"sql","bind_idxbat",rm,s,t,i,a);
	b:bat[:oid,:oid]:= remote.get(conn,bh);
	return bind_idxbat:= b;
end remote.bind_idxbat;

function remote.bind_dbat{inline}(dbconn:str, sch:str, tab:str, access:int, version:int):bat[:oid,:oid];
	b:bat[:oid,:any_1] := nil:bat[:oid,:any_1];
	m := nil:int;
	conn := remote.connect(dbconn, "monetdb", "monetdb", "msql");
	rm := remote.put(conn,m);
	rm := remote.exec(conn,"sql","mvc");
	s := remote.put(conn,sch);
	t := remote.put(conn,tab);
	a := remote.put(conn,access);
	bh:= remote.put(conn,b);
	bh:= remote.exec(conn,"sql","bind_dbat",rm,s,t,a);
	b:bat[:oid,:oid]:= remote.get(conn,bh);
	return bind_dbat:= b;
end remote.bind_dbat;

pattern rdfshred (location:str, gname:str, schema:str)
address SQLrdfShred
comment "Procedure that wraps around the shredder of the rdf module in MAL. 
Shredding an RDF data file from location results in 7 new tables (6 
permutations of SPO and a mapping) in the RDF schema and an entry to table 
rdf.graph We can then query with SQL queries the RDF triple storeby quering 
tables gid_spo, gid_pso etc., where gid is looked up in rdf.graph"

command prelude()
address SQLprelude;

command epilogue()
address SQLepilogue;

sql.prelude();

@h
#ifndef _SQL_H
#define _SQL_H

#include <sql_mem.h>

#ifdef WIN32
#ifndef LIBSQL
#define sql5_export extern __declspec(dllimport)
#else
#define sql5_export extern __declspec(dllexport)
#endif
#else
#define sql5_export extern
#endif

#include "sql_mvc.h"
#include <sql_backend.h>
#include <mal_session.h>

#include <mal_function.h>
#include <mal_stack.h>
#include <mal_interpreter.h>

#include <tablet.h>
#include <streams.h>
#include <mtime.h>
#include <math.h>
#include <blob.h>
#include <mkey.h>
#include <str.h>
#include "sql_privileges.h"
#include "sql_decimal.h"
#include "sql_string.h"
#include "sql_qc.h"
#include "sql_env.h"
#include "sql_statement.h"
#include "querylog.h"

#include <bat/bat_storage.h>
#include <bat/bat_utils.h>

/*
 * @-
 * The back-end structure collects the information needed to support
 * compilation and execution of the SQL code against the Monet Version 5
 * back end. Note that the back-end can be called upon by the front-end
 * to handle specific tasks, such as catalog management (sql_mvc)
 * and query execution (sql_qc). For this purpose, the front-end needs
 * access to operations defined in the back-end, in particular for
 * freeing the stack and code segment.
 * @-
 */
typedef struct backend {
	int console;
	char language;		/* 'S' or 's' or 'X' */
	mvc *mvc;
	stream *out;
	Client client;
	sql_schema *currSchema;
	sql_table *currTable;
	sql_column *currColumn;
	sql_key *currKey;
	sql_idx *currIndex;
	int 	mvc_var;	
	int	vtop;		/* top of the variable stack before the current function */
	cq *q;			/* pointer to the cached query */
} backend;

extern backend *backend_reset(backend *b);
extern backend *backend_create(mvc *m, Client c);
extern void backend_destroy(backend *b);

extern int sqlcleanup(mvc *c, int err);
extern sql_rel *sql_symbol2relation(mvc *c, symbol *sym);
extern stmt *sql_relation2stmt(mvc *c, sql_rel *r);

extern BAT *mvc_bind_dbat(mvc *m, char *sname, char *tname, int access);
extern BAT *mvc_bind_idxbat(mvc *m, char *sname, char *tname, char *iname, int access);

sql5_export str SQLmvc(Client cntxt, MalBlkPtr mb, MalStkPtr stk, InstrPtr pci);
sql5_export str SQLtransaction(Client cntxt, MalBlkPtr mb, MalStkPtr stk, InstrPtr pci);
sql5_export str SQLcommit(Client cntxt, MalBlkPtr mb, MalStkPtr stk, InstrPtr pci);
sql5_export str SQLabort(Client cntxt, MalBlkPtr mb, MalStkPtr stk, InstrPtr pci);
sql5_export str SQLtransaction2(Client cntxt, MalBlkPtr mb, MalStkPtr stk, InstrPtr pci);
sql5_export str SQLcatalog(Client cntxt, MalBlkPtr mb, MalStkPtr stk, InstrPtr pci);

sql5_export str mvc_append_wrap(Client cntxt, MalBlkPtr mb, MalStkPtr stk, InstrPtr pci);
sql5_export str mvc_update_wrap(Client cntxt, MalBlkPtr mb, MalStkPtr stk, InstrPtr pci);
sql5_export str mvc_bind_wrap(Client cntxt, MalBlkPtr mb, MalStkPtr stk, InstrPtr pci);
sql5_export str mvc_bind_dbat_wrap(Client cntxt, MalBlkPtr mb, MalStkPtr stk, InstrPtr pci);
sql5_export str mvc_bind_idxbat_wrap(Client cntxt, MalBlkPtr mb, MalStkPtr stk, InstrPtr pci);
sql5_export str mvc_clear_table_wrap(Client cntxt, MalBlkPtr mb, MalStkPtr stk, InstrPtr pci);
sql5_export str mvc_delete_wrap(Client cntxt, MalBlkPtr mb, MalStkPtr stk, InstrPtr pci);
sql5_export str SQLtid(Client cntxt, MalBlkPtr mb, MalStkPtr stk, InstrPtr pci);
sql5_export str DELTAbat(bat *result, bat *col, bat *uid, bat *uval, bat *ins);
sql5_export str DELTAsub(bat *result, bat *col, bat *cid, bat *uid, bat *uval, bat *ins);
sql5_export str DELTAproject(bat *result, bat *subselect, bat *col, bat *uid, bat *uval, bat *ins);
sql5_export str DELTAbat2(bat *result, bat *col, bat *uid, bat *uval);
sql5_export str DELTAsub2(bat *result, bat *col, bat *cid, bat *uid, bat *uval);
sql5_export str DELTAproject2(bat *result, bat *subselect, bat *col, bat *uid, bat *uval);
sql5_export str mvc_result_row_wrap(Client cntxt, MalBlkPtr mb, MalStkPtr stk, InstrPtr pci);
sql5_export str mvc_result_file_wrap(Client cntxt, MalBlkPtr mb, MalStkPtr stk, InstrPtr pci);
sql5_export str mvc_result_table_wrap(Client cntxt, MalBlkPtr mb, MalStkPtr stk, InstrPtr pci);
sql5_export str mvc_result_column_wrap(Client cntxt, MalBlkPtr mb, MalStkPtr stk, InstrPtr pci);
sql5_export str mvc_result_value_wrap(Client cntxt, MalBlkPtr mb, MalStkPtr stk, InstrPtr pci);

sql5_export str mvc_declared_table_wrap(Client cntxt, MalBlkPtr mb, MalStkPtr stk, InstrPtr pci);
sql5_export str mvc_declared_table_column_wrap(Client cntxt, MalBlkPtr mb, MalStkPtr stk, InstrPtr pci);
sql5_export str mvc_drop_declared_table_wrap(Client cntxt, MalBlkPtr mb, MalStkPtr stk, InstrPtr pci );
sql5_export str mvc_drop_declared_tables_wrap(Client cntxt, MalBlkPtr mb, MalStkPtr stk, InstrPtr pci );

sql5_export str mvc_affected_rows_wrap(Client cntxt, MalBlkPtr mb, MalStkPtr stk, InstrPtr pci);
sql5_export str mvc_export_result_wrap(Client cntxt, MalBlkPtr mb, MalStkPtr stk, InstrPtr pci);
sql5_export str mvc_export_head_wrap(Client cntxt, MalBlkPtr mb, MalStkPtr stk, InstrPtr pci);
sql5_export str mvc_export_chunk_wrap(Client cntxt, MalBlkPtr mb, MalStkPtr stk, InstrPtr pci);
sql5_export str mvc_export_operation_wrap(Client cntxt, MalBlkPtr mb, MalStkPtr stk, InstrPtr pci);
sql5_export str mvc_export_value_wrap(Client cntxt, MalBlkPtr mb, MalStkPtr stk, InstrPtr pci);
sql5_export str mvc_import_table_wrap(Client cntxt, MalBlkPtr mb, MalStkPtr stk, InstrPtr pci);
sql5_export str mvc_import_table_stdin(Client cntxt, MalBlkPtr mb, MalStkPtr stk, InstrPtr pci);
sql5_export str mvc_bin_import_table_wrap(Client cntxt, MalBlkPtr mb, MalStkPtr stk, InstrPtr pci);
sql5_export str setVariable(Client cntxt, MalBlkPtr mb, MalStkPtr stk, InstrPtr pci);
sql5_export str getVariable(Client cntxt, MalBlkPtr mb, MalStkPtr stk, InstrPtr pci);
sql5_export str sql_variables(Client cntxt, MalBlkPtr mb, MalStkPtr stk, InstrPtr pci);
sql5_export str mvc_logfile(Client cntxt, MalBlkPtr mb, MalStkPtr stk, InstrPtr pci);
sql5_export str mvc_next_value(Client cntxt, MalBlkPtr mb, MalStkPtr stk, InstrPtr pci);
sql5_export str mvc_bat_next_value(Client cntxt, MalBlkPtr mb, MalStkPtr stk, InstrPtr pci);
sql5_export str mvc_get_value(Client cntxt, MalBlkPtr mb, MalStkPtr stk, InstrPtr pci);
sql5_export str mvc_getVersion(lng *r, int *clientid);
sql5_export str mvc_restart_seq(Client cntxt, MalBlkPtr mb, MalStkPtr stk, InstrPtr pci);
sql5_export str zero_or_one(ptr ret, int *bid);
sql5_export str not_unique(bit *ret, int *bid);
sql5_export str not_unique_oids(bat *ret, bat *bid);
sql5_export str SQLcluster1(Client cntxt, MalBlkPtr mb, MalStkPtr stk, InstrPtr pci);
sql5_export str SQLcluster2(Client cntxt, MalBlkPtr mb, MalStkPtr stk, InstrPtr pci);
sql5_export str SQLshrink(Client cntxt, MalBlkPtr mb, MalStkPtr stk, InstrPtr pci);
sql5_export str SQLreuse(Client cntxt, MalBlkPtr mb, MalStkPtr stk, InstrPtr pci);
sql5_export str SQLvacuum(Client cntxt, MalBlkPtr mb, MalStkPtr stk, InstrPtr pci);
sql5_export str SQLdrop_hash(Client cntxt, MalBlkPtr mb, MalStkPtr stk, InstrPtr pci);
sql5_export str SQLnewDictionary(Client cntxt, MalBlkPtr mb, MalStkPtr stk, InstrPtr pci);
sql5_export str SQLdropDictionary(Client cntxt, MalBlkPtr mb, MalStkPtr stk, InstrPtr pci);
sql5_export str SQLgzcompress(Client cntxt, MalBlkPtr mb, MalStkPtr stk, InstrPtr pci);
sql5_export str SQLgzdecompress(Client cntxt, MalBlkPtr mb, MalStkPtr stk, InstrPtr pci);
sql5_export str SQLtruncate(Client cntxt, MalBlkPtr mb, MalStkPtr stk, InstrPtr pci);
sql5_export str SQLexpand(Client cntxt, MalBlkPtr mb, MalStkPtr stk, InstrPtr pci);
sql5_export str SQLoctopusBind(Client cntxt, MalBlkPtr mb, MalStkPtr stk, InstrPtr pci);
sql5_export str SQLoctopusBinddbat(Client cntxt, MalBlkPtr mb, MalStkPtr stk, InstrPtr pci);
sql5_export str SQLargRecord(Client cntxt, MalBlkPtr mb, MalStkPtr stk, InstrPtr pci);
sql5_export str SQLrdfShred(Client cntxt, MalBlkPtr mb, MalStkPtr stk, InstrPtr pci);
sql5_export str SQLoptimizersUpdate(Client cntxt, MalBlkPtr mb, MalStkPtr stk, InstrPtr pci);
sql5_export str month_interval_str( int *ret, str *s, int *ek, int *sk );
sql5_export str second_interval_str( lng *res, str *s, int *ek, int *sk );
sql5_export str dump_cache(Client cntxt, MalBlkPtr mb, MalStkPtr stk, InstrPtr pci);
sql5_export str dump_opt_stats(Client cntxt, MalBlkPtr mb, MalStkPtr stk, InstrPtr pci);
sql5_export str dump_trace(Client cntxt, MalBlkPtr mb, MalStkPtr stk, InstrPtr pci);
sql5_export str sql_storage(Client cntxt, MalBlkPtr mb, MalStkPtr stk, InstrPtr pci);
sql5_export str sql_querylog_catalog(Client cntxt, MalBlkPtr mb, MalStkPtr stk, InstrPtr pci);
sql5_export str sql_querylog_calls(Client cntxt, MalBlkPtr mb, MalStkPtr stk, InstrPtr pci);
sql5_export str sql_querylog_empty(Client cntxt, MalBlkPtr mb, MalStkPtr stk, InstrPtr pci);
sql5_export str sql_rowid(Client cntxt, MalBlkPtr mb, MalStkPtr stk, InstrPtr pci);
sql5_export str sql_rank_grp(bat *rid, bat *bid, bat *gid, bat *gpe);
sql5_export str sql_rank(bat *rid, bat *bid);
sql5_export str sql_dense_rank_grp(bat *rid, bat *bid, bat *gid, bat *gpe);
sql5_export str sql_dense_rank(bat *rid, bat *bid);
sql5_export str SQLidentity(bat *rid, bat *bid);
sql5_export str BATSQLidentity(bat *rid, bat *bid);
sql5_export str PBATSQLidentity(Client cntxt, MalBlkPtr mb, MalStkPtr stk, InstrPtr pci);
@= round_export
sql5_export str @1_dec_round_wrap( @1 *res, @1 *v, @1 *r );
sql5_export str @1_round_wrap( @1 *res, @1 *v, int *d, int *s, bte *r );
sql5_export str str_2dec_@1( @1 *res, str *val, int *d, int *sc );
sql5_export str str_2num_@1( @1 *res, str *v, int *len );
sql5_export str batstr_2dec_@1( int *res, int *val, int *d, int *sc );
sql5_export str batstr_2num_@1( int *res, int *v, int *len );
sql5_export str @1_dec2second_interval( lng *res, int *sc, @1 *dec, int *ek, int *sk );

sql5_export str nil_2dec_@1( @1 *res, void *val, int *d, int *sc );
sql5_export str nil_2num_@1( @1 *res, void *v, int *len );
sql5_export str batnil_2dec_@1( int *res, int *val, int *d, int *sc );
sql5_export str batnil_2num_@1( int *res, int *v, int *len );
@
@h
@:round_export(bte)@
@:round_export(sht)@
@:round_export(int)@
@:round_export(wrd)@
@:round_export(lng)@

@= cast_time
sql5_export str nil_2time_@1( @1 *res, void *v, int *len );
sql5_export str batnil_2time_@1( int *res, int *v, int *len );
sql5_export str str_2time_@1( @1 *res, str *v, int *len );
sql5_export str batstr_2time_@1( int *res, int *v, int *len );
sql5_export str @1_2time_@1( @1 *res, @1 *v, int *len );
sql5_export str bat@1_2time_@1( int *res, int *v, int *len );
@
@h
@:cast_time(timestamp)@
@:cast_time(daytime)@
@= cast_export
sql5_export str nil_2_@1( @3 *res, void *val );
sql5_export str batnil_2_@1( int *res, int *val );
sql5_export str str_2_@1( @3 *res, str *val );
sql5_export str batstr_2_@1( int *res, int *val );
sql5_export str SQL@1_2_str( str *res, @1 *val );
@
@h
@:cast_export(timestamp,timestamp_tostr,timestamp)@
@:cast_export(daytime,daytime_tostr,daytime)@
@:cast_export(date,date_tostr,date)@
@:cast_export(sqlblob,sqlblob_tostr,sqlblob*)@
sql5_export str SQLstr_cast(Client cntxt, MalBlkPtr mb, MalStkPtr stk, InstrPtr pci);
sql5_export str SQLbatstr_cast(Client cntxt, MalBlkPtr mb, MalStkPtr stk, InstrPtr pci);
@= fround_export
sql5_export str @1_dec_round_wrap( @1 *res, @1 *v, @1 *r );
sql5_export str @1_round_wrap( @1 *res, @1 *v, bte *r );
sql5_export str @1_trunc_wrap( @1 *res, @1 *v, int *r );
@
@h
@:fround_export(flt)@
@:fround_export(dbl)@
#define radians(x)       ((x) * 3.14159265358979323846 /180.0 )
#define degrees(x)       ((x) * 180.0/3.14159265358979323846 )
sql5_export str SQLdbl_alpha(dbl *res, dbl *decl, dbl *theta);
sql5_export str SQLbat_alpha(bat *res, bat *decl, dbl *theta);
sql5_export str month_interval(Client cntxt, MalBlkPtr mb, MalStkPtr stk, InstrPtr pci);
sql5_export str second_interval(Client cntxt, MalBlkPtr mb, MalStkPtr stk, InstrPtr pci);
sql5_export str month_interval_daytime( int *ret, daytime *s, int *ek, int *sk );
sql5_export str second_interval_daytime( lng *res, daytime *s, int *ek, int *sk );
@= simpleupcast_export
sql5_export str @2_2_@1( @1 *res, @2 *v );
sql5_export str bat@2_2_@1( int *res, int *v );
@= simpledowncast_export
sql5_export str @2_2_@1( @1 *res, @2 *v );
sql5_export str bat@2_2_@1( int *res, int *v );
@= numcastup_export
@:simpledowncast_export(@1,@2)@
sql5_export str @2_dec2_@1( @1 *res, int *s1, @2 *v );
sql5_export str @2_dec2dec_@1( @1 *res, int *S1, @2 *v, int *d2, int *S2 );
sql5_export str @2_num2dec_@1( @1 *res, @2 *v, int *d2, int *s2 );
sql5_export str bat@2_dec2_@1( int *res, int *s1, int *v );
sql5_export str bat@2_dec2dec_@1( int *res, int *S1, int *v, int *d2, int *S2 );
sql5_export str bat@2_num2dec_@1( int *res, int *v, int *d2, int *s2 );
@
@h
@:numcastup_export(bte,bte)@
@:numcastup_export(sht,bte)@
@:numcastup_export(sht,sht)@
@:numcastup_export(int,bte)@
@:numcastup_export(int,sht)@
@:numcastup_export(int,int)@
@:numcastup_export(wrd,bte)@
@:numcastup_export(wrd,sht)@
@:numcastup_export(wrd,int)@
@:numcastup_export(wrd,wrd)@
@:numcastup_export(lng,bte)@
@:numcastup_export(lng,sht)@
@:numcastup_export(lng,int)@
@:numcastup_export(lng,wrd)@
@:numcastup_export(lng,lng)@
@= fnumcastdown_export
@:simpledowncast_export(@1,@2)@
sql5_export str @2_num2dec_@1( @1 *res, @2 *v, int *d2, int *s2 );
sql5_export str bat@2_num2dec_@1( int *res, int *v, int *d2, int *s2 );
@
@h
@:fnumcastdown_export(bte,flt)@
@:fnumcastdown_export(sht,flt)@
@:fnumcastdown_export(int,flt)@
@:fnumcastdown_export(wrd,flt)@
@:fnumcastdown_export(lng,flt)@
@:fnumcastdown_export(bte,dbl)@
@:fnumcastdown_export(sht,dbl)@
@:fnumcastdown_export(int,dbl)@
@:fnumcastdown_export(wrd,dbl)@
@:fnumcastdown_export(lng,dbl)@
@= fnumcastup_export
@:simpleupcast_export(@1,@2)@
sql5_export str @2_dec2_@1( @1 *res, int *s1, @2 *v );
sql5_export str @2_dec2dec_@1( @1 *res, int *S1, @2 *v, int *d2, int *S2 );
sql5_export str @2_num2dec_@1( @1 *res, @2 *v, int *d2, int *s2 );
sql5_export str bat@2_dec2_@1( int *res, int *s1, int *v );
sql5_export str bat@2_dec2dec_@1( int *res, int *S1, int *v, int *d2, int *S2 );
sql5_export str bat@2_num2dec_@1( int *res, int *v, int *d2, int *s2 );
@
@h
@:fnumcastup_export(flt,bte)@
@:fnumcastup_export(flt,sht)@
@:fnumcastup_export(flt,int)@
@:fnumcastup_export(flt,wrd)@
@:fnumcastup_export(flt,lng)@
@:fnumcastup_export(dbl,bte)@
@:fnumcastup_export(dbl,sht)@
@:fnumcastup_export(dbl,int)@
@:fnumcastup_export(dbl,wrd)@
@:fnumcastup_export(dbl,lng)@
@= numcastdown_export
@:simpledowncast_export(@1,@2)@
sql5_export str @2_dec2_@1( @1 *res, int *s1, @2 *v );
sql5_export str @2_dec2dec_@1( @1 *res, int *S1, @2 *v, int *d2, int *S2 );
sql5_export str @2_num2dec_@1( @1 *res, @2 *v, int *d2, int *s2 );
sql5_export str bat@2_dec2_@1( int *res, int *s1, int *v );
sql5_export str bat@2_dec2dec_@1( int *res, int *S1, int *v, int *d2, int *S2 );
sql5_export str bat@2_num2dec_@1( int *res, int *v, int *d2, int *s2 );
@
@h
@:numcastdown_export(bte,sht)@
@:numcastdown_export(bte,int)@
@:numcastdown_export(bte,wrd)@
@:numcastdown_export(bte,lng)@
@:numcastdown_export(sht,int)@
@:numcastdown_export(sht,wrd)@
@:numcastdown_export(sht,lng)@
@:numcastdown_export(int,wrd)@
@:numcastdown_export(int,lng)@
@:numcastdown_export(wrd,lng)@

sql5_export str getSQLContext(Client cntxt, MalBlkPtr mb, mvc **c, backend **b );

sql5_export void freeVariables(Client c, MalBlkPtr mb, MalStkPtr glb, int start);

#endif /* _SQL_H */

@c
/*
 * @-
 * First introduce the routines to be called by the front-end.
 */
#include "monetdb_config.h"
#include "sql.h"
#include "sql_result.h"
#include "sql_gencode.h"
#include <sql_storage.h>
#include <sql_scenario.h>
#include <store_sequence.h>
#include <sql_optimizer.h>
#include <sql_datetime.h>
#include <rel_optimizer.h>
#include <rel_distribute.h>
#include <rel_select.h>
#include <rel_exp.h>
#include <rel_dump.h>
#include <rel_bin.h>
#include <bbp.h>
#include <cluster.h>
#include <opt_dictionary.h>
#include <opt_pipes.h>
#ifdef HAVE_RAPTOR
# include <rdf.h>
#endif
#include "mal_instruction.h"

/* Windows doesn't have round or trunc, but it does have floor and ceil */
#ifndef HAVE_ROUND
static inline double
round(double val)
{
	/* round to nearest integer, away from zero */
	if (val < 0)
		return -floor(-val + 0.5);
	else
		return floor(val + 0.5);
}
#endif

#ifndef HAVE_TRUNC
static inline double
trunc(double val)
{
	/* round to integer, towards zero */
	if (val < 0)
		return ceil(val);
	else
		return floor(val);
}
#endif

backend *
backend_reset(backend *b)
{
	b->out = b->client->fdout;
	b->language = 0;

	b->currSchema = NULL;
	b->currTable = NULL;
	b->currColumn = NULL;
	b->currKey = NULL;
	b->currIndex = NULL;
	b->vtop = 0;
	b->q = NULL;
	b->mvc_var = 0;
	return b;
}

backend *
backend_create(mvc *m, Client c)
{
	backend *b = NEW(backend);

	b->console = isAdministrator(c);
	b->mvc = m;
	b->client = c;
	b->mvc_var = 0;
	return backend_reset(b);
}

void
backend_destroy(backend *b)
{
	_DELETE(b);
}

static int
rel_is_table( sql_rel *rel )
{
	if (!rel || is_base(rel->op))
		return 1;
	return 0;
}

static int
exp_is_point_select( sql_exp * e) 
{
	if (!e)
		return 1;
	if (e->type == e_cmp && !e->f && e->flag == (int)cmp_equal) {
		sql_exp *r = e->r;

		if (r->card <= CARD_AGGR) 
			return 1;
	}
	return 0;
}

static int
rel_is_point_query( sql_rel *rel)
{
	int is_point = 0;

	if (!rel)
		return 1;
	if (is_project(rel->op))
		return rel_is_point_query(rel->l);
	if (is_select(rel->op) && rel_is_table(rel->l) && rel->exps) {
/*
		node *n;
		is_point = 1;
		for (n=rel->exps->h; n && is_point; n = n->next) {
			if (!exp_is_point_select(n->data))
				is_point = 0;
		}
*/
		is_point = 0;
		/* just one point expression makes this a point query */
		if (rel->exps->h)
			if (exp_is_point_select(rel->exps->h->data))
				is_point = 1;
	}
	return is_point;
}

static int
rel_need_distinct_query( sql_rel *rel)
{
	int need_distinct = 0;

	while (!need_distinct && rel && is_project(rel->op) && !is_groupby(rel->op))
		rel = rel->l;
	if (!need_distinct && rel && is_groupby(rel->op) && rel->exps) {
		node *n, *m;
		for (n=rel->exps->h; n && !need_distinct; n = n->next) {
			sql_exp *e = n->data;
			if (e->type == e_aggr) {
				list *l = e->l;

				if (l) for(m = l->h; m && !need_distinct; m = m->next){
					sql_exp *a = m->data;
	
					if (need_distinct(a))
						need_distinct = 1;
				}
			}
		}
	}
	return need_distinct;
}


sql_rel *
sql_symbol2relation(mvc *c, symbol *sym)
{
	sql_rel *r;

	r = rel_semantic(c, sym);
	if (!r) 
		return NULL;
	if (r) {
		r = rel_optimizer(c, r);
		r = rel_distribute(c, r);
		if (rel_is_point_query(r) || rel_need_distinct_query(r))
			c->point_query = 1;
	}
	return r;
}

stmt *
sql_relation2stmt(mvc *c, sql_rel *r)
{
	stmt *s = NULL;

	if (!r) {
		return NULL;
	} else {
		if (c->emode == m_plan) {
			rel_print(c, r, 0);
		} else {
			s = output_rel_bin(c, r);
		}
	}
	return s;
}

/*
 * @-
 * After the SQL statement has been executed, its data structures
 * should be garbage collected. For successful actions we have to finish
 * the transaction as well, e.g. commit or rollback.
 */
int
sqlcleanup(mvc *c, int err)
{
	sql_destroy_params(c);
	sql_destroy_args(c);

	if ((c->emod & mod_locked) == mod_locked) {
		/* here we should commit the transaction */
		if (!err) {
			sql_trans_commit(c->session->tr);
			/* write changes to disk */
			sql_trans_end(c->session);
			store_apply_deltas();
			sql_trans_begin(c->session);
		}
		store_unlock();
		c->emod = 0;
	}
	/* some statements dynamically disable caching */
	c->sym = NULL;
	if (c->sa) 
		c->sa = sa_reset(c->sa);
	if (err > 0)
		c->session->status = -err;
	if (err < 0)
		c->session->status = err;
	c->label = 0;
	c->point_query = 0;
	scanner_query_processed(&(c->scanner));
	return err;
}

/*
 * @-
 * The internal administration of the SQL compilation and execution state
 * is administered by a state descriptor accessible in each phase.
 * Failure to find the state descriptor aborts the session.
 */
str 
getSQLContext(Client cntxt, MalBlkPtr mb, mvc **c, backend **b)
{
	backend *be;
	(void) mb;

	if (cntxt == NULL)
		throw(SQL, "mvc", "No client record");
	if (cntxt->sqlcontext == NULL)
		throw(SQL, "mvc", "SQL module not initialized");
	be = (backend *) cntxt->sqlcontext;
	if (c) {
		*c = be->mvc;
		if (*c == NULL)
			throw(SQL, "mvc", "SQL module not initialized, mvc struct missing");
	}
	if (b)
		*b = be;
	return MAL_SUCCEED;
}

str
SQLmvc(Client cntxt, MalBlkPtr mb, MalStkPtr stk, InstrPtr pci)
{
	mvc *sql = NULL;
	str msg = getSQLContext(cntxt, mb, &sql, NULL);
	int *res = (int*) getArgReference(stk, pci, 0);

	if (msg)
		return msg;
	*res = 0;
	return MAL_SUCCEED;
}

str
SQLtransaction(Client cntxt, MalBlkPtr mb, MalStkPtr stk, InstrPtr pci)
{
	mvc *sql = NULL;
	str msg = getSQLContext(cntxt, mb, &sql, NULL);
	int type = *(int*) getArgReference(stk, pci, 1);
	int chain = *(int*) getArgReference(stk, pci, 2);
	str name = *(str*) getArgReference(stk, pci, 3);
	char buf[BUFSIZ];
	int ret = 0;

	if (msg)
		return msg;
	if (name && strcmp(name, str_nil) == 0)
		name = NULL;

	switch (type) {
	case DDL_RELEASE:
		if (sql->session->auto_commit == 1) 
			throw(SQL, "sql.trans", "3BM30!RELEASE SAVEPOINT: not allowed in auto commit mode");
		ret = mvc_release(sql, name);
		if (ret < 0) {
			snprintf(buf, BUFSIZ, "3B000!RELEASE SAVEPOINT: (%s) failed", name);
			throw(SQL, "sql.trans", "%s", buf);
		}
		break;
	case DDL_COMMIT:
		if (sql->session->auto_commit == 1) {
			if (name)
				throw(SQL,"sql.trans", "3BM30!SAVEPOINT: not allowed in auto commit mode");
			else
				throw(SQL,"sql.trans", "2DM30!COMMIT: not allowed in auto commit mode");
		}
		ret = mvc_commit(sql, chain, name);
		if (ret < 0 && !name) 
			throw(SQL, "sql.trans", "2D000!COMMIT: failed");
		if (ret < 0 && name)
			throw(SQL, "sql.trans", "3B000!SAVEPOINT: (%s) failed", name);
		break;
	case DDL_ROLLBACK:
		if (sql->session->auto_commit == 1) 
			throw(SQL, "sql.trans", "2DM30!ROLLBACK: not allowed in auto commit mode");
		RECYCLEdrop(0);
		ret = mvc_rollback(sql, chain, name);
		if (ret < 0 && name) {
			snprintf(buf, BUFSIZ, "3B000!ROLLBACK TO SAVEPOINT: (%s) failed", name);
			throw(SQL, "sql.trans", "%s", buf);
		}
		break;
	case DDL_TRANS:
		if (sql->session->auto_commit == 0) 
			throw(SQL, "sql.trans", "25001!START TRANSACTION: cannot start a transaction within a transaction");
		if (sql->session->active){
			RECYCLEdrop(0);
			mvc_rollback(sql, 0, NULL);
		}
		sql->session->auto_commit = 0;
		sql->session->ac_on_commit = 1;
		sql->session->level = chain;
		(void) mvc_trans(sql);
		break;
	default:
		throw(SQL, "sql.trans", "transaction unknown type");
	}
	return MAL_SUCCEED;
}

str
SQLcommit(Client cntxt, MalBlkPtr mb, MalStkPtr stk, InstrPtr pci)
{
	int ret;
	mvc *sql = NULL;
	str msg = getSQLContext(cntxt, mb, &sql, NULL);
	(void) stk;
	(void) pci;

	if (sql->session->auto_commit != 0) 
		throw(SQL,"sql.trans", "2DM30!COMMIT: not allowed in auto commit mode");
	ret = mvc_commit(sql, 0, 0);
	if (ret < 0 ) 
		throw(SQL, "sql.trans", "2D000!COMMIT: failed");
	return msg;
}

str
SQLabort(Client cntxt, MalBlkPtr mb, MalStkPtr stk, InstrPtr pci)
{
	mvc *sql = NULL;
	str msg = getSQLContext(cntxt, mb, &sql, NULL);
	(void) stk;
	(void) pci;

	if (sql->session->active){
		RECYCLEdrop(0);
		mvc_rollback(sql, 0, NULL);
	}
	return msg;
}

str
SQLtransaction2(Client cntxt, MalBlkPtr mb, MalStkPtr stk, InstrPtr pci)
{
	mvc *sql = NULL;
	str msg = getSQLContext(cntxt, mb, &sql, NULL);

	(void) stk;
	(void) pci;
	if (sql->session->auto_commit == 0) 
		throw(SQL, "sql.trans", "25001!START TRANSACTION: cannot start a transaction within a transaction");
	if (sql->session->active){
		RECYCLEdrop(0);
		mvc_rollback(sql, 0, NULL);
	}
	sql->session->auto_commit = 0;
	sql->session->ac_on_commit = 1;
	sql->session->level = 0;
	(void) mvc_trans(sql);
	return msg;
}

static str
create_table_or_view( mvc *sql, char *sname, sql_table *t, int temp)
{
	sql_allocator *osa;
	sql_schema *s = mvc_bind_schema(sql, sname);
	sql_table *nt = NULL;
	node *n;

	if (STORE_READONLY) 
		return sql_error(sql, 06, "25006!schema statements cannot be executed on a readonly database.");

	if (!s) 
		return sql_message("3F000!CREATE %s: schema '%s' doesn't exist", (t->query)?"TABLE":"VIEW", sname);

	if (mvc_bind_table(sql, s, t->base.name)) {
		char *cd = (temp == SQL_DECLARED_TABLE)?"DECLARE":"CREATE";
		return sql_message("42S01!%s TABLE: name '%s' already in use", cd, t->base.name);
	} else if (temp != SQL_DECLARED_TABLE && (!schema_privs(sql->role_id, s) && !(isTempSchema(s) && temp == SQL_LOCAL_TEMP))){
		return sql_message("42000!CREATE TABLE: insufficient privileges for user '%s' in schema '%s'", stack_get_string(sql, "current_user"), s->base.name);
	} else if (temp == SQL_DECLARED_TABLE && !list_empty(t->keys.set)) {
		return sql_message("42000!DECLARE TABLE: '%s' cannot have constraints", t->base.name);

	}

	osa = sql->sa;
	sql->sa = NULL;
	/* first check default values */
	for (n = t->columns.set->h; n; n = n->next) {
		sql_column *c = n->data;

		if (c->def) {
			char *buf;
			sql_rel *r = NULL;

			sql->sa = sa_create();
			buf = sa_alloc(sql->sa, strlen(c->def) + 8);
			snprintf(buf, BUFSIZ, "select %s;", c->def);
			r = rel_parse(sql, buf, m_deps); 
			if (!r || !is_project(r->op) || !r->exps || list_length(r->exps) != 1 || rel_check_type(sql, &c->type, r->exps->h->data, type_equal) == NULL) 
				throw(SQL, "sql.catalog", "%s", sql->errstr);
			rel_destroy(r);
			sa_destroy(sql->sa);
			sql->sa = NULL;
		}
	}

	nt = sql_trans_create_table(sql->session->tr, s, t->base.name, t->query, t->type, t->system, temp, t->commit_action, t->sz);

	for (n = t->columns.set->h; n; n = n->next) {
		sql_column *c = n->data;
		mvc_copy_column(sql, nt, c);
	}
	if (t->idxs.set) {
		for (n = t->idxs.set->h; n; n = n->next) {
			sql_idx *i = n->data;
			mvc_copy_idx(sql, nt, i);
		}
	}
	if (t->keys.set) {
		for (n = t->keys.set->h; n; n = n->next) {
			sql_key *k = n->data;

			mvc_copy_key(sql, nt, k);
		}
	}
	/* also create dependencies */
	if (nt->query && isView(nt)) {
		sql_rel *r = NULL;

		sql->sa = sa_create();
		r = rel_parse(sql, nt->query, m_deps); 
		if (r) {
			stmt *sqs = rel_bin(sql, r);
			list *view_id_l = stmt_list_dependencies(sql->sa, sqs, VIEW_DEPENDENCY);
			list *id_l = stmt_list_dependencies(sql->sa, sqs, COLUMN_DEPENDENCY);
			list *func_id_l = stmt_list_dependencies(sql->sa, sqs, FUNC_DEPENDENCY);

			mvc_create_dependencies(sql, id_l, nt->base.id, VIEW_DEPENDENCY);
			mvc_create_dependencies(sql, view_id_l, nt->base.id, VIEW_DEPENDENCY);
			mvc_create_dependencies(sql, func_id_l, nt->base.id, VIEW_DEPENDENCY);
		}
		sa_destroy(sql->sa);
	}
	sql->sa = osa;
	return MAL_SUCCEED;
}

static str
alter_table( mvc *sql, char *sname, sql_table *t)
{
	sql_schema *s = mvc_bind_schema(sql, sname);
	sql_table *nt = NULL;
	node *n;

	if (!s) 
		return sql_message("3F000!ALTER TABLE: no such schema '%s'", sname);

	if ((nt = mvc_bind_table(sql, s, t->base.name)) == NULL) {
		return sql_message("42S02!ALTER TABLE: no such table '%s'", t->base.name);

	} else if (!schema_privs(sql->role_id, s) && !(isTempSchema(s) && t->persistence == SQL_LOCAL_TEMP)){
		return sql_message("42000!ALTER TABLE: insufficient privileges for user '%s' in schema '%s'", stack_get_string(sql, "current_user"), s->base.name);
	}

	/* First check if all the changes are allowed */
	if (t->idxs.set) {
		/* only one pkey */
		if (nt->pkey) {
			for (n = t->idxs.nelm; n; n = n->next) {
				sql_idx *i = n->data;
				if (i->key->type == pkey)
					return sql_message("40000!CONSTRAINT PRIMARY KEY: a table can have only one PRIMARY KEY\n");
			}
		}
	}

	if (t->readonly != nt->readonly) 
		mvc_readonly( sql, nt, t->readonly);

	/* check for changes */
	if (t->tables.dset) for (n = t->tables.dset->h; n; n = n->next) {
		/* propagate alter table .. drop table */
		sql_table *at = n->data;
		sql_table *pt = mvc_bind_table(sql, nt->s, at->base.name);

		sql_trans_del_table(sql->session->tr, nt, pt, at->drop_action);
	}
	for (n = t->tables.nelm; n; n = n->next) {
		/* propagate alter table .. add table */
		sql_table *at = n->data;
 		sql_table *pt = mvc_bind_table(sql, nt->s, at->base.name);

		sql_trans_add_table(sql->session->tr, nt, pt);
	}

	/* check for changes */
	if (t->columns.dset) for (n = t->columns.dset->h; n; n = n->next) {
		/* propagate alter table .. drop column */
		sql_column *c = n->data;
 		sql_column *nc = mvc_bind_column(sql, nt, c->base.name);
		mvc_drop_column(sql, nt, nc, c->drop_action);
	}
	/* check for changes on current cols */
	for (n = t->columns.set->h; n != t->columns.nelm; n = n->next) {

		/* null or default value changes */
		sql_column *c = n->data;
 		sql_column *nc = mvc_bind_column(sql, nt, c->base.name);

		if (c->null != nc->null) {
			mvc_null(sql, nc, c->null);
			/* for non empty check for nulls */
			if (c->null == 0){
				BAT *b = store_funcs.bind_col(sql->session->tr, nc, 0);

				/* TODO also check updates and inserts */
				if (BATcount(b) && b->T->nonil != TRUE) {
					BUN bun = BUNfnd(BATmirror(b), ATOMnilptr(b->ttype));
					if (bun != BUN_NONE)
						return sql_message ("40002!ALTER TABLE: NOT NULL constraint violated for column %s.%s", c->t->base.name, c->base.name );
				}
				BBPunfix(b->batCacheid);
			}
		}
		if (c->def != nc->def)
			mvc_default(sql, nc, c->def);
	}
	for (; n; n = n->next) {
		/* propagate alter table .. add column */
		sql_column *c = n->data;
		mvc_copy_column(sql, nt, c);
	}
	if (t->idxs.set) {
		/* alter drop index */
		if (t->idxs.dset) for (n = t->idxs.dset->h; n; n = n->next) {
			sql_idx *i = n->data;
 			sql_idx *ni = mvc_bind_idx(sql, s, i->base.name);
			mvc_drop_idx(sql, s, ni);
		}
		/* alter add index */
		for (n = t->idxs.nelm; n; n = n->next) {
			sql_idx *i = n->data;
			mvc_copy_idx(sql, nt, i);
		}
	}
	if (t->keys.set) {
		/* alter drop key */
		if (t->keys.dset) for (n = t->keys.dset->h; n; n = n->next) {
			sql_key *k = n->data;
 			sql_key *nk = mvc_bind_key(sql, s, k->base.name);
			mvc_drop_key(sql, s, nk, k->drop_action);
		}
		/* alter add key */
		for (n = t->keys.nelm; n; n = n->next) {
			sql_key *k = n->data;
			mvc_copy_key(sql, nt, k);
		}
	}
	return MAL_SUCCEED;
}



static char *
drop_table(mvc *sql, char *sname, char *tname, int drop_action)
{
	sql_schema *s = NULL;
	sql_table *t = NULL;
	node *n; 

	if (sname && !(s=mvc_bind_schema(sql, sname))) 
		return sql_message("3F000!DROP TABLE: no such schema '%s'", sname);
	if (!s)
		s = cur_schema(sql);
	t = mvc_bind_table(sql, s, tname);
	if (!t && !sname) {
		s = tmp_schema(sql);
		t = mvc_bind_table(sql, s, tname);
	}
	if (!t) { 
		return sql_message("42S02!DROP TABLE: no such table '%s'", tname);
	} else if (isView(t)) {
		return sql_message("42000!DROP TABLE: cannot drop VIEW '%s'", tname);
	} else if (t->system) {
		return sql_message("42000!DROP TABLE: cannot drop system table '%s'", tname);
	} else if (!schema_privs(sql->role_id, s) && !(isTempSchema(s) && t->persistence == SQL_LOCAL_TEMP)){
		return sql_message("42000!DROP TABLE: access denied for %s to schema ;'%s'", stack_get_string(sql, "current_user"), s->base.name);
	}
	if ( !drop_action && t->keys.set) {
		for (n = t->keys.set->h; n; n = n->next) {
			sql_key *k = n->data;

			if (k->type == ukey || k->type == pkey) {
				sql_ukey *uk = (sql_ukey *) k;

				if (uk->keys && list_length(uk->keys)) {
					node *l = uk->keys->h;

					for (; l; l = l->next) {
						k = l->data;
						/* make sure it is not a self referencing key */
						if (k->t != t) 
							return sql_message("40000!DROP TABLE: FOREIGN KEY %s.%s depends on %s", k->t->base.name, k->base.name, tname);
					}
				}
			}
		}
	}

	if (!drop_action && mvc_check_dependency(sql, t->base.id, TABLE_DEPENDENCY, NULL))
		return sql_message("42000!DROP TABLE: unable to drop table %s (there are database objects which depend on it)\n", t->base.name);
	
	mvc_drop_table(sql, s, t, drop_action);
	return MAL_SUCCEED;
}

static char *
drop_view(mvc *sql, char *sname, char *tname, int drop_action)
{
	sql_table *t = NULL;
	sql_schema *ss = NULL;

	if (sname != NULL && (ss = mvc_bind_schema(sql, sname)) == NULL)
		return sql_message("3F000!DROP VIEW: no such schema '%s'", sname);

	if (ss == NULL)
		ss = cur_schema(sql);

	t = mvc_bind_table(sql, ss, tname);

	if (!schema_privs(sql->role_id, ss) && !(isTempSchema(ss) && t && t->persistence == SQL_LOCAL_TEMP)){  
		return sql_message("42000!DROP VIEW: access denied for %s to schema '%s'", stack_get_string(sql, "current_user"), ss->base.name);
	} else if (!t) {
		return sql_message("42S02!DROP VIEW: unknown view '%s'", tname);
	} else if (!isView(t)) {
		return sql_message("42000!DROP VIEW: unable to drop view '%s': is a table", tname);
	} else if (t->system) {
		return sql_message("42000!DROP VIEW: cannot drop system view '%s'", tname);
	} else if (! drop_action && mvc_check_dependency(sql, t->base.id, VIEW_DEPENDENCY, NULL)) {
		return sql_message("42000!DROP VIEW: cannot drop view '%s', there are database objects which depend on it", t->base.name);
	} else {
		mvc_drop_table(sql, ss, t, drop_action);
		return MAL_SUCCEED;
	}
}

static str
drop_key( mvc *sql, char *sname, char *kname, int drop_action )
{
	sql_key *key;
	sql_schema *ss = NULL;

	if (sname != NULL && (ss = mvc_bind_schema(sql, sname)) == NULL)
		return sql_message("3F000!ALTER TABLE: no such schema '%s'", sname);

	if (ss == NULL)
		ss = cur_schema(sql);

	if ((key = mvc_bind_key(sql, ss, kname )) == NULL) 
		return sql_message("42000!ALTER TABLE: no such constraint '%s'", kname);
	if (!drop_action && mvc_check_dependency(sql, key->base.id, KEY_DEPENDENCY, NULL)) 
		return sql_message("42000!ALTER TABLE: cannot drop constraint '%s': there are database objects which depend on it", key->base.name);
	mvc_drop_key(sql, ss, key, drop_action);
	return MAL_SUCCEED;
}

static str
create_index( mvc *sql, char *iname, int itype, char *sname, char *tname, MalStkPtr stk, InstrPtr pci) 
{
	sql_schema *s = NULL;
	sql_table *t = NULL;
	sql_idx *i = NULL;

	if (!(s = mvc_bind_schema(sql, sname)))
		return sql_message("3F000!CREATE INDEX: no such schema '%s'", sname);

	i = mvc_bind_idx(sql, s, iname);
	t = mvc_bind_table(sql, s, tname);
	if (i) {
		return sql_message("42S11!CREATE INDEX: name '%s' already in use", iname);
	} else if (!t) {
		return sql_message("42S02!CREATE INDEX: no such table '%s'", tname);
	} else if (isView(t)) {
		return sql_message("42S02!CREATE INDEX: cannot create index on view '%s'", tname);
	} else {
		int n;
		sql_idx *i = mvc_create_idx(sql, t, iname, (idx_type) itype);

		if (!i) 
			return sql_message("40000!CREATE INDEX: failed to create index '%s'", iname);

		for (n=6; n<pci->argc; n++) {
			char *cname = *(str*)getArgReference(stk, pci, n);
			sql_column *c = mvc_bind_column(sql, t, cname);

			if (!c) {
				return sql_message("42S22!CREATE INDEX: no such column '%s'", cname);
			} else {
				mvc_create_ic(sql, i, c);
				mvc_create_dependency(sql, c->base.id, i->base.id, INDEX_DEPENDENCY);
			}
		}
	}
	return NULL;
}

static str
drop_index( mvc *sql, char *sname, char *iname)
{
	sql_schema *s = NULL;
	sql_idx *i = NULL;

	if (!(s=mvc_bind_schema(sql, sname))) 
		return sql_message("3F000!DROP INDEX: no such schema '%s'", sname);
 	i = mvc_bind_idx(sql, s, iname);
	if (!i) {
		return sql_message("42S12!DROP INDEX: no such index '%s'", iname);
	} else if (!schema_privs(sql->role_id, s)) {
		return sql_message("42000!DROP INDEX: access denied for %s to schema ;'%s'", stack_get_string(sql, "current_user"), s->base.name);
	} else {
		mvc_drop_idx(sql, s, i);
	}
	return NULL;
}

static str
create_seq( mvc *sql, char *sname, sql_sequence *seq)
{
	sql_schema *s = NULL;

	if (sname && !(s = mvc_bind_schema(sql, sname)))
		return sql_message("3F000!CREATE SEQUENCE: no such schema '%s'", sname);
	if (s == NULL)
		s = cur_schema(sql);
	if (find_sql_sequence(s, seq->base.name)) {
		return sql_message("42000!CREATE SEQUENCE: name '%s' already in use", seq->base.name);
	} else if (!schema_privs(sql->role_id, s)) {
		return sql_message( "42000!CREATE SEQUENCE: insufficient privileges for '%s' in schema '%s'", stack_get_string(sql, "current_user"), s->base.name);
	}
	sql_trans_create_sequence(sql->session->tr, s, seq->base.name, seq->start, seq->minvalue, seq->maxvalue, seq->increment, seq->cacheinc, seq->cycle, seq->bedropped);
	return NULL;
}

static str
alter_seq( mvc *sql, char *sname, sql_sequence *seq, lng *val)
{
	sql_schema *s = NULL;
	sql_sequence *nseq = NULL;

	if (sname && !(s = mvc_bind_schema(sql, sname)))
		return sql_message("3F000!ALTER SEQUENCE: no such schema '%s'", sname);
	if (s == NULL)
		s = cur_schema(sql);
	if (!(nseq = find_sql_sequence(s, seq->base.name))) {
		return sql_message( "42000!ALTER SEQUENCE: no such sequence '%s'", seq->base.name);
	} else if (!schema_privs(sql->role_id, s)) {
		return sql_message( "42000!ALTER SEQUENCE: insufficient privileges for '%s' in schema '%s'", stack_get_string(sql, "current_user"), s->base.name);
	}

	/* first alter the known values */
	sql_trans_alter_sequence(sql->session->tr, nseq, seq->minvalue, seq->maxvalue, seq->increment, seq->cacheinc, seq->cycle);
	if (val)
		sql_trans_sequence_restart(sql->session->tr, nseq, *val);
	return MAL_SUCCEED;
}




static str
drop_seq(mvc *sql, char *sname, char *name)
{
	sql_schema *s = NULL;
	sql_sequence *seq = NULL;

	if (sname && !(s = mvc_bind_schema(sql, sname)))
		return sql_message("3F000!DROP SEQUENCE: no such schema '%s'", sname);
	if (!s)
		s = cur_schema(sql);
	if (!(seq = find_sql_sequence(s, name))) {
		return sql_message("42M35!DROP SEQUENCE: no such sequence '%s'", name);
	} else if (!schema_privs(sql->role_id, s)) {
		return sql_message("42000!DROP SEQUENCE: insufficient privileges for '%s' in schema '%s'", stack_get_string(sql, "current_user"),  s->base.name);
	}
	if (mvc_check_dependency(sql, seq->base.id, BEDROPPED_DEPENDENCY, NULL))
		return sql_message("2B000!DROP SEQUENCE: unable to drop sequence %s (there are database objects which depend on it)\n", seq->base.name);

	sql_trans_drop_sequence(sql->session->tr, s, seq, 0);
	return NULL;
}

static str
drop_func( mvc *sql, char *sname, char *name, int fid, int type, int action)
{
	sql_schema *s = NULL;
	char is_aggr = (type == F_AGGR);
	char is_func = (type != F_PROC);
	char *F = is_aggr?"AGGREGATE":(is_func?"FUNCTION":"PROCEDURE");
	char *f = is_aggr?"aggregate":(is_func?"function":"procedure");
	char *KF = type==F_FILT?"FILTER ": type==F_UNION?"UNION ": "";
	char *kf = type==F_FILT?"filter ": type==F_UNION?"union ": "";

	if (sname && !(s = mvc_bind_schema(sql, sname)))
		return sql_message("3F000!DROP %s%s: no such schema '%s'", KF, F, sname);
	if (!s)
		s = cur_schema(sql);
	if (fid >= 0) {
		node *n = find_sql_func_node(s, fid);
		if (n) {
			sql_func *func = n->data;

			if (!schema_privs(sql->role_id, s)) {
				return sql_message("DROP %s%s: access denied for %s to schema ;'%s'", KF, F, stack_get_string(sql, "current_user"), s->base.name);
	}
			if (!action && mvc_check_dependency(sql, func->base.id, !IS_PROC(func) ? FUNC_DEPENDENCY : PROC_DEPENDENCY, NULL))
				return sql_message("DROP %s%s: there are database objects dependent on %s%s %s;", KF, F, kf, f, func->base.name);
	
			if (is_func && func->res.comp_type) 
				mvc_drop_table(sql, func->res.comp_type->s, func->res.comp_type, 0);
			mvc_drop_func(sql, s, func, action); 
		}
	} else {
		node *n = NULL;
		list *list_func = schema_bind_func(sql, s, name, type);

		if (!schema_privs(sql->role_id, s)) {
			list_destroy(list_func);
			return sql_message("DROP %s%s: access denied for %s to schema ;'%s'", KF, F, stack_get_string(sql, "current_user"), s->base.name);
		}
		for( n = list_func->h ; n; n = n->next) {
			sql_func *func = n->data;

			if (!action && mvc_check_dependency(sql, func->base.id, !IS_PROC(func) ? FUNC_DEPENDENCY : PROC_DEPENDENCY, list_func)) {
				list_destroy(list_func);
				return sql_message("DROP %s%s: there are database objects dependent on %s%s %s;", KF, F, kf, f, func->base.name);
			}
		}
		mvc_drop_all_func(sql, s, list_func, action);
		list_destroy(list_func);
	}
	return MAL_SUCCEED;
}

static char *
create_func( mvc *sql, char *sname, sql_func *f )
{
	sql_func *nf;
	sql_schema *s = NULL;
	char is_aggr = (f->type == F_AGGR);
	char is_func = (f->type != F_PROC);
	char *F = is_aggr?"AGGREGATE":(is_func?"FUNCTION":"PROCEDURE");
	char *KF = f->type==F_FILT?"FILTER ": f->type==F_UNION?"UNION ": "";

	if (sname && !(s = mvc_bind_schema(sql, sname)))
		return sql_message("3F000!CREATE %s%s: no such schema '%s'", KF, F, sname);
	if (!s)
		s = cur_schema(sql);
	nf = mvc_create_func(sql, NULL, s, f->base.name, f->ops, &f->res, f->type, f->mod, f->imp, f->query);
	if (nf && nf->query) {
		char *buf;
		sql_rel *r = NULL;
		sql_allocator *sa = sql->sa;

		sql->sa = sa_create();
		buf = sa_strdup(sql->sa, nf->query);
		r = rel_parse(sql, buf, m_deps); 
		if (r) {
			stmt *sb = rel_bin(sql, r);
			list *id_col_l = stmt_list_dependencies(sql->sa, sb, COLUMN_DEPENDENCY);
			list *id_func_l = stmt_list_dependencies(sql->sa, sb, FUNC_DEPENDENCY);
			list *view_id_l = stmt_list_dependencies(sql->sa, sb, VIEW_DEPENDENCY);

			mvc_create_dependencies(sql, id_col_l, nf->base.id, !IS_PROC(f) ? FUNC_DEPENDENCY : PROC_DEPENDENCY);
			mvc_create_dependencies(sql, id_func_l, nf->base.id, !IS_PROC(f) ? FUNC_DEPENDENCY : PROC_DEPENDENCY);
			mvc_create_dependencies(sql, view_id_l, nf->base.id, !IS_PROC(f) ? FUNC_DEPENDENCY : PROC_DEPENDENCY);
		}
		sa_destroy(sql->sa);
		sql->sa = sa;
	} else {
		if (!backend_resolve_function(sql, nf)) 
			return sql_message("3F000!CREATE %s%s: external name %s.%s not bound", KF, F, nf->mod, nf->base.name);
	}
	return MAL_SUCCEED;
}

static char *
create_trigger( mvc *sql, char *sname, char *tname, char *triggername, int time, int orientation, int event, char *old_name, char *new_name, char *condition, char *query)
{
	sql_trigger *tri = NULL;
	sql_schema *s = NULL;
	sql_table *t;

	if (sname && !(s = mvc_bind_schema(sql, sname)))
		return sql_message("3F000!CREATE TRIGGER: no such schema '%s'", sname);
	if (!s)
		s = cur_schema(sql);
	if (!schema_privs(sql->role_id, s)) 
		return sql_message("3F000!CREATE TRIGGER: access denied for %s to schema ;'%s'", stack_get_string(sql, "current_user"), s->base.name);
	if (mvc_bind_trigger(sql, s, triggername ) != NULL) 
		return sql_message("3F000!CREATE TRIGGER: name '%s' already in use", triggername);
	
	if (!(t = mvc_bind_table(sql, s, tname)))
		return sql_message("3F000!CREATE TRIGGER: unknown table '%s'", tname);

	if (isView(t)) 
		return sql_message("3F000!CREATE TRIGGER: cannot create trigger on view '%s'", tname);

	tri = mvc_create_trigger(sql, t, triggername, time, orientation, event, old_name, new_name, condition, query);
	if (tri) {
		char *buf;
		sql_rel *r = NULL;
		sql_allocator *sa = sql->sa;

		sql->sa = sa_create();
		buf = sa_strdup(sql->sa, query);
		r = rel_parse(sql, buf, m_deps); 
		if (r) {
			stmt *sqs = rel_bin(sql, r);
			list *col_l = stmt_list_dependencies(sql->sa, sqs, COLUMN_DEPENDENCY);
			list *func_l = stmt_list_dependencies(sql->sa, sqs, FUNC_DEPENDENCY);
			list *view_id_l = stmt_list_dependencies(sql->sa, sqs, VIEW_DEPENDENCY);

			mvc_create_dependencies(sql, col_l, tri->base.id, TRIGGER_DEPENDENCY);
			mvc_create_dependencies(sql, func_l, tri->base.id, TRIGGER_DEPENDENCY);
			mvc_create_dependencies(sql, view_id_l, tri->base.id, TRIGGER_DEPENDENCY);
		}
		sa_destroy(sql->sa);
		sql->sa = sa;
	}
	return MAL_SUCCEED;
}

static char *
drop_trigger( mvc *sql, char *sname, char *tname)
{
	sql_trigger *tri = NULL;
	sql_schema *s = NULL;

	if (sname && !(s = mvc_bind_schema(sql, sname)))
		return sql_message("3F000!DROP TRIGGER: no such schema '%s'", sname);
	if (!s)
		s = cur_schema(sql);
	if (s && !schema_privs(sql->role_id, s)) 
		return sql_message("3F000!DROP TRIGGER: access denied for %s to schema ;'%s'", stack_get_string(sql, "current_user"), s->base.name);

	if ((tri = mvc_bind_trigger(sql, s, tname)) == NULL)
		return sql_message("3F000!DROP TRIGGER: unknown trigger %s\n", tname);
	mvc_drop_trigger(sql, s, tri);
	return MAL_SUCCEED;
}

static char *
SaveArgReference(MalStkPtr stk, InstrPtr pci, int arg)
{
	char *val = *(str*)getArgReference(stk, pci, arg);

	if (val && strcmp(val, str_nil) == 0)
		val = NULL;
	return val;
}

str
SQLcatalog(Client cntxt, MalBlkPtr mb, MalStkPtr stk, InstrPtr pci)
{
	mvc *sql = NULL;
	str msg = getSQLContext(cntxt, mb, &sql, NULL);
	int type = *(int*) getArgReference(stk, pci, 1);
	str sname = *(str*) getArgReference(stk, pci, 2);

	if (msg)
		return msg;

	if (STORE_READONLY) 
		return sql_message("25006!schema statements cannot be executed on a readonly database.");

	switch (type) {
	case DDL_CREATE_SEQ:
	{
		sql_sequence *s = *(sql_sequence**) getArgReference(stk, pci, 3);
		msg = create_seq(sql, sname, s);
	} 	break;
	case DDL_ALTER_SEQ:
	{
		lng *val = NULL;
		sql_sequence *s = *(sql_sequence**) getArgReference(stk, pci, 3);
		if (getArgType(mb, pci, 4) == TYPE_lng) 
			val = getArgReference(stk, pci, 4);
		if (val == NULL || *val == lng_nil)
			msg = sql_message("42M36!ALTER SEQUENCE: cannot (re)start with NULL");
		else
			msg = alter_seq(sql, sname, s, val);
	} 	break;
	case DDL_DROP_SEQ: {
		str name = *(str*) getArgReference(stk, pci, 3);

		msg = drop_seq( sql, sname, name);
	} 	break;
	case DDL_CREATE_SCHEMA: {
		str name = SaveArgReference(stk, pci, 3);
		int auth_id = sql->role_id;

		if (name && (auth_id = sql_find_auth(sql, name)) < 0) {
			msg = sql_message("42M32!CREATE SCHEMA: no such authorization '%s'", name);
		}
		if (sql->user_id != USER_MONETDB && sql->role_id != ROLE_SYSADMIN) {
			msg = sql_message("42000!CREATE SCHEMA: insufficient privileges for user '%s'", stack_get_string(sql, "current_user"));
		}
		if (mvc_bind_schema(sql, sname)) {
			msg = sql_message("3F000!CREATE SCHEMA: name '%s' already in use", sname);
		} else {
			(void)mvc_create_schema(sql, sname, auth_id, sql->user_id);
		}
	}	break;
	case DDL_DROP_SCHEMA: {
		int action = *(int*) getArgReference(stk, pci, 4);
		sql_schema *s = mvc_bind_schema(sql, sname);

		if (!s) {
			msg = sql_message("3F000!DROP SCHEMA: name %s does not exist", sname);
		} else if (!schema_privs(sql->role_id, s)) {
			msg = sql_message("42000!DROP SCHEMA: access denied for %s to schema ;'%s'", stack_get_string(sql, "current_user"), s->base.name);
		} else if (s == cur_schema(sql)) {
			msg = sql_message("42000!DROP SCHEMA: cannot drop current schema");
		} else if (strcmp(sname, "sys") == 0 || strcmp(sname, "tmp") == 0) {
			msg = sql_message("42000!DROP SCHEMA: access denied for '%s'", sname);
		} else if (sql_schema_has_user(sql, s)) {
			msg = sql_message("2BM37!DROP SCHEMA: unable to drop schema '%s' (there are database objects which depend on it", sname);
		} else {
			mvc_drop_schema(sql, s, action);
		}
	} 	break;
	case DDL_CREATE_TABLE: 
	case DDL_CREATE_VIEW: 
	{
		sql_table *t = *(sql_table**) getArgReference(stk, pci, 3);
		int temp = *(int*) getArgReference(stk, pci, 4);

		msg = create_table_or_view(sql, sname, t, temp);
	} 	break;
	case DDL_DROP_TABLE: {
		int action = *(int*) getArgReference(stk, pci, 4);
		str name = *(str*) getArgReference(stk, pci, 3);

		msg = drop_table( sql, sname, name, action);
	} 	break;
	case DDL_DROP_VIEW: {
		int action = *(int*) getArgReference(stk, pci, 4);
		str name = *(str*) getArgReference(stk, pci, 3);

		msg = drop_view( sql, sname, name, action);
	} 	break;
	case DDL_DROP_CONSTRAINT: {
		int action = *(int*) getArgReference(stk, pci, 4);
		str name = *(str*) getArgReference(stk, pci, 3);

		msg = drop_key( sql, sname, name, action);
	} 	break;
	case DDL_ALTER_TABLE: {
		sql_table *t = *(sql_table**) getArgReference(stk, pci, 3);
		msg = alter_table(sql, sname, t);
	} 	break;
	case DDL_CREATE_TYPE: {
		char *impl = *(str*) getArgReference(stk, pci, 3);
		if (!mvc_create_type(sql, sql->session->schema, sname, 0, 0, 0, impl)) 
			msg = sql_message("0D000!CREATE TYPE: unknown external type '%s'", impl);
	} 	break;
	case DDL_DROP_TYPE: {
		msg = sql_message("0A000!DROP TYPE: not implemented ('%s')", sname);
	} 	break;
	case DDL_GRANT_ROLES: {
		char *auth = SaveArgReference(stk, pci, 3);

		msg = sql_grant_role( sql, sname /*grantee */, auth);
	} 	break;
	case DDL_REVOKE_ROLES: {
		char *auth = SaveArgReference(stk, pci, 3);

		msg = sql_revoke_role( sql, sname /*grantee */, auth);
	} 	break;
	case DDL_GRANT: {
		char *tname = *(str*)getArgReference(stk, pci, 3);
		char *grantee = *(str*)getArgReference(stk, pci, 4);
		int privs = *(int*)getArgReference(stk, pci, 5);
		char *cname = SaveArgReference(stk, pci, 6);
		int grant = *(int*)getArgReference(stk, pci, 7);
		int grantor = *(int*)getArgReference(stk, pci, 8);
		msg = sql_grant_table_privs( sql, grantee, privs, sname, tname, cname, grant, grantor);
	} 	break;
	case DDL_REVOKE: {
		char *tname = *(str*)getArgReference(stk, pci, 3);
		char *grantee = *(str*)getArgReference(stk, pci, 4);
		int privs = *(int*)getArgReference(stk, pci, 5);
		char *cname = SaveArgReference(stk, pci, 6);
		int grant = *(int*)getArgReference(stk, pci, 7);
		int grantor = *(int*)getArgReference(stk, pci, 8);
		msg = sql_revoke_table_privs( sql, grantee, privs, sname, tname, cname, grant, grantor);
	} 	break;
	case DDL_CREATE_USER: {
		char *passwd = *(str*)getArgReference(stk, pci, 3);
		int enc = *(int*)getArgReference(stk, pci, 4);
		char *schema = SaveArgReference(stk, pci, 5);
		char *fullname = SaveArgReference(stk, pci, 6);
		msg = sql_create_user( sql, sname, passwd, enc, fullname, schema);
	}	break;
	case DDL_DROP_USER: {
		msg = sql_drop_user( sql, sname);
	}	break;
	case DDL_ALTER_USER: {
		char *passwd = SaveArgReference(stk, pci, 3);
		int enc = *(int*)getArgReference(stk, pci, 4);
		char *schema = SaveArgReference(stk, pci, 5);
		char *oldpasswd = SaveArgReference(stk, pci, 6);
		msg = sql_alter_user( sql, sname, passwd, enc, schema, oldpasswd);
	}	break;
	case DDL_RENAME_USER: {
		char *newuser = *(str*)getArgReference(stk, pci, 3);
		msg = sql_rename_user( sql, sname, newuser);
	}	break;
	case DDL_CREATE_ROLE: {
		char *role = sname;
		int grantor = *(int*)getArgReference(stk, pci, 4);
		msg = sql_create_role( sql, role, grantor);
	} 	break;
	case DDL_DROP_ROLE: {
		char *role = sname;
		msg = sql_drop_role( sql, role);
	} 	break;
	case DDL_CREATE_INDEX: {
		int itype = *(int*)getArgReference(stk, pci, 3);
		char *ssname = *(str*)getArgReference(stk, pci, 4);
		char *tname = *(str*)getArgReference(stk, pci, 5);
		msg = create_index( sql, sname, itype, ssname, tname, stk, pci);
	} 	break;
	case DDL_DROP_INDEX: {
		char *iname = *(str*)getArgReference(stk, pci, 3);
		msg = drop_index( sql, sname, iname );
	} 	break;
	case DDL_DROP_FUNCTION: {
		char *fname = *(str*)getArgReference(stk, pci, 3);
		int fid = *(int*)getArgReference(stk, pci, 4);
		int type = *(int*)getArgReference(stk, pci, 5);
		int action = *(int*)getArgReference(stk, pci, 6);
		msg = drop_func( sql, sname, fname, fid, type, action );
	} 	break;
	case DDL_CREATE_FUNCTION: {
		sql_func *f = *(sql_func**)getArgReference(stk, pci, 3);
		msg = create_func(sql, sname, f);
	} 	break;
	case DDL_CREATE_TRIGGER: {
		char *tname = *(str*)getArgReference(stk, pci, 3);
		char *triggername = *(str*)getArgReference(stk, pci, 4);
		int time = *(int*)getArgReference(stk, pci, 5);
		int orientation = *(int*)getArgReference(stk, pci, 6);
		int event = *(int*)getArgReference(stk, pci, 7);
		char *old_name = *(str*)getArgReference(stk, pci, 8);
		char *new_name = *(str*)getArgReference(stk, pci, 9);
		char *condition = *(str*)getArgReference(stk, pci, 10);
		char *query = *(str*)getArgReference(stk, pci, 11);

		msg = create_trigger(sql, sname, tname, triggername, time, orientation, event, old_name, new_name, condition, query);
	} 	break;
	case DDL_DROP_TRIGGER: {
		char *triggername = *(str*)getArgReference(stk, pci, 3);

		msg = drop_trigger(sql, sname, triggername);
	} 	break;
	default:
		throw(SQL, "sql.catalog", "catalog unknown type");
	}
	if (msg)
		return msg;
	return MAL_SUCCEED;
}

/* setVariable(int *ret, str *name, any value) */
str
setVariable(Client cntxt, MalBlkPtr mb, MalStkPtr stk, InstrPtr pci)
{
	int *res = (int*)getArgReference(stk, pci, 0);
	mvc *m = NULL;
	str msg = getSQLContext(cntxt, mb, &m, NULL);
	str varname   = *(str *) getArgReference(stk, pci, 2);
	int mtype = getArgType(mb, pci, 3);
	ValRecord *src;
	char buf[BUFSIZ];

	*res = 0;
	if (mtype < 0 || mtype >= 255)
		throw(SQL, "sql.setVariable", "failed");
	if ( strcmp("optimizer",  varname)== 0) {
		str newopt = *(str *) getArgReference(stk,pci,3);
		if ( newopt) {
			if ( ! isOptimizerPipe(newopt)  && strchr(newopt,(int)';') == 0){
				snprintf(buf, BUFSIZ, "optimizer '%s' unknown", newopt);
				throw(SQL, "sql.setVariable", "%s", buf);
			}
			snprintf(buf,BUFSIZ,"user_%d",cntxt->idx);
			if ( ! isOptimizerPipe(newopt) || strcmp(buf,newopt) == 0){
				msg = addPipeDefinition(cntxt, buf, newopt);
				if ( msg )
					return msg;
				if (stack_find_var(m, varname)) 
					stack_set_string(m, varname, buf);
			} else
				if (stack_find_var(m, varname)) 
					stack_set_string(m, varname, newopt);
		}
		return MAL_SUCCEED;
	}
	src = &stk->stk[getArg(pci, 3)];
	if (stack_find_var(m, varname)) {
		stack_set_var(m, varname, src);
	} else {
		snprintf(buf, BUFSIZ, "variable '%s' unknown", varname);
		throw(SQL, "sql.setVariable", "%s", buf);
	}
	if ((msg = sql_update_var(m, varname)) != NULL) {
		snprintf(buf, BUFSIZ, "%s", msg);
		_DELETE(msg);
		throw(SQL, "sql.setVariable", "%s", buf);
	}
	return MAL_SUCCEED;
}

/* getVariable(int *ret, str *name) */
str
getVariable(Client cntxt, MalBlkPtr mb, MalStkPtr stk, InstrPtr pci)
{
	int mtype = getArgType(mb, pci, 0);
	mvc *m = NULL;
	str msg = getSQLContext(cntxt, mb, &m, NULL);
	str varname   = *(str *) getArgReference(stk, pci, 2);
	ValRecord *dst, *src;

	if (msg)
		return msg;
	if (mtype < 0 || mtype >= 255)
		throw(SQL, "sql.getVariable", "failed");
	src = stack_get_var(m, varname);
	if (!src) {
		char buf[BUFSIZ];
		snprintf(buf, BUFSIZ, "variable '%s' unknown", varname);
		throw(SQL, "sql.getVariable", "%s", buf);
	}
	dst = &stk->stk[getArg(pci, 0)];
	VALcopy(dst,src);
	return MAL_SUCCEED;
}

str
sql_variables(Client cntxt, MalBlkPtr mb, MalStkPtr stk, InstrPtr pci)
{
	int i;
	mvc *m = NULL;
	BAT *vars; 
	str msg = getSQLContext(cntxt,mb, &m, NULL);
	int *res = (int *) getArgReference(stk, pci, 0);

	if (msg)
		return msg;

	vars = BATnew(TYPE_void,TYPE_str, m->topvars);
	if ( vars == NULL)
		throw(SQL, "sql.variables", MAL_MALLOC_FAIL);
	BATseqbase(vars, 0);
	for (i=0; i<m->topvars && m->vars[i].s; i++) 
		BUNappend(vars, m->vars[i].name, FALSE);
	*res = vars->batCacheid;
	BBPkeepref(vars->batCacheid);
	return MAL_SUCCEED;
}

/* str mvc_logfile(int *d, str *filename); */
str
mvc_logfile(Client cntxt, MalBlkPtr mb, MalStkPtr stk, InstrPtr pci)
{
	mvc *m = NULL;
	str msg = getSQLContext(cntxt,mb, &m, NULL);
	int *res = (int *) getArgReference(stk, pci, 0);
	str filename = *(str *)getArgReference(stk, pci, 1);

	if (msg)
		return msg;
	if (m->scanner.log) {
		close_stream(m->scanner.log);
		m->scanner.log = NULL;
	}

	if (strcmp(filename, str_nil)) 
		m->scanner.log = open_wastream(filename);
	*res = 0;
	return MAL_SUCCEED;
}

/* str mvc_next_value(lng *res, str *sname, str *seqname); */
str
mvc_next_value(Client cntxt, MalBlkPtr mb, MalStkPtr stk, InstrPtr pci)
{
	mvc *m = NULL;
	str msg = getSQLContext(cntxt,mb, &m, NULL);
	sql_schema *s;
	lng *res  = (lng *) getArgReference(stk, pci, 0);
	str *sname  = (str *) getArgReference(stk, pci, 1);
	str *seqname  = (str *) getArgReference(stk, pci, 2);

	(void) cntxt;
	if (msg)
		return msg;
 	s = mvc_bind_schema(m, *sname);
	if (s) {
		sql_sequence *seq = find_sql_sequence(s, *seqname);

		if (seq && seq_next_value(seq, res)) {
			m->last_id = *res;
			stack_set_number(m, "last_id", m->last_id);
			return MAL_SUCCEED;
		}
	}
	throw(SQL, "sql.next_value", "error");
}

/* str mvc_bat_next_value(bat *res, int *sid, str *seqname); */
str
mvc_bat_next_value(Client cntxt, MalBlkPtr mb, MalStkPtr stk, InstrPtr pci)
{
	mvc *m = NULL;
	str msg = getSQLContext(cntxt,mb, &m, NULL);
	BAT *b, *r;
	BUN p,q;
	sql_schema *s = NULL;
	sql_sequence *seq = NULL;
	seqbulk *sb = NULL;
	BATiter bi;
	bat *res  = (bat *) getArgReference(stk, pci, 0);
	int *sid  = (int *) getArgReference(stk, pci, 1);
	str *seqname  = (str *) getArgReference(stk, pci, 2);

	(void) cntxt;
	if (msg)
		return msg;

	if( (b = BATdescriptor(*sid)) == NULL )
		throw(SQL, "sql.next_value", "Cannot access descriptor");

	r = BATnew(b->htype, TYPE_lng, BATcount(b));
	if (!r) {
		BBPunfix(b->batCacheid);
		throw(SQL, "sql.next_value", "Cannot create bat");
	}
	BATseqbase(r, b->hseqbase);

	if (!BATcount(b)) {
		BBPunfix(b->batCacheid);
		BBPkeepref(r->batCacheid);
		*res = r->batCacheid;
		return MAL_SUCCEED;
	}

	bi = bat_iterator(b);
	BATloop(b,p,q){
		str sname = BUNtail(bi,BUNfirst(b));
		lng l;

		if (!s || strcmp(s->base.name, sname) != 0) {
			if (sb)
				seqbulk_destroy(sb);
			s = mvc_bind_schema(m, sname);
			seq = NULL;
			if (!s || 
			    (seq = find_sql_sequence(s, *seqname)) == NULL ||
			    !(sb = seqbulk_create(seq, BATcount(b))) ) {
				BBPunfix(b->batCacheid);
				BBPunfix(r->batCacheid);
				throw(SQL, "sql.next_value", "error");
			}
		}
		if (!seqbulk_next_value(sb, &l)) {
			BBPunfix(b->batCacheid);
			BBPunfix(r->batCacheid);
			seqbulk_destroy(sb);
			throw(SQL, "sql.next_value", "error");
		}
		BUNins(r, BUNhead(bi,p), &l, FALSE);
	}
	if (sb) 
		seqbulk_destroy(sb);
	BBPunfix(b->batCacheid);
	BBPkeepref(r->batCacheid);
	*res = r->batCacheid;
	return MAL_SUCCEED;
}

/* str mvc_get_value(lng *res, str *sname, str *seqname); */
str
mvc_get_value(Client cntxt, MalBlkPtr mb, MalStkPtr stk, InstrPtr pci)
{
	mvc *m = NULL;
	str msg = getSQLContext(cntxt,mb, &m, NULL);
	sql_schema *s;
	lng *res  = (lng *) getArgReference(stk, pci, 0);
	str *sname  = (str *) getArgReference(stk, pci, 1);
	str *seqname  = (str *) getArgReference(stk, pci, 2);

	(void) cntxt;
	if (msg)
		return msg;
 	s = mvc_bind_schema(m, *sname);
	if (s) {
		sql_sequence *seq = find_sql_sequence(s, *seqname);

		if (seq && seq_get_value(seq, res))
			return MAL_SUCCEED;
	}
	throw(SQL, "sql.get_value", "error");
}

str
mvc_getVersion(lng *version, int *clientid)
{
	mvc *m = NULL;
	Client cntxt = MCgetClient(*clientid);
	str msg = getSQLContext(cntxt, NULL, &m, NULL);

	if (msg)
		return msg;
	*version = -1;
	if (m->session->tr)
		*version = m->session->tr->stime;
	return MAL_SUCCEED;
}

/* str mvc_restart_seq(lng *res, str *sname, str *seqname, lng *start); */
str
mvc_restart_seq(Client cntxt, MalBlkPtr mb, MalStkPtr stk, InstrPtr pci)
{
	mvc *m = NULL;
	str msg = getSQLContext(cntxt,mb, &m, NULL);
	sql_schema *s;
	lng *res  = (lng *) getArgReference(stk, pci, 0);
	str *sname  = (str *) getArgReference(stk, pci, 1);
	str *seqname  = (str *) getArgReference(stk, pci, 2);
	lng *start  = (lng *) getArgReference(stk, pci, 3);

	(void) cntxt;
	if (msg)
		return msg;
	if (*start == lng_nil)
		throw(SQL, "sql.restart", "cannot (re)start with NULL");
 	s = mvc_bind_schema(m, *sname);
	if (s) {
		sql_sequence *seq = find_sql_sequence(s, *seqname);

		if (seq) {
			*res = sql_trans_sequence_restart(m->session->tr, seq, *start);
			return MAL_SUCCEED;
		}
	}
	throw(SQL, "sql.restart", "sequence %s not found", *sname);
}

static BAT *
mvc_bind(mvc *m, char *sname, char *tname, char *cname, int access)
{
	sql_trans *tr = m->session->tr;
	BAT *b = NULL;
	sql_schema *s = NULL;
	sql_table *t = NULL;
	sql_column *c = NULL;

	s = mvc_bind_schema(m, sname);
	if ( s == NULL) 
		return NULL;
	t = mvc_bind_table(m, s, tname);
	if ( t == NULL) 
		return NULL;
	c = mvc_bind_column(m, t, cname);
	if ( c == NULL) 
		return NULL;

	b = store_funcs.bind_col(tr, c, access);
	return b;
}

BAT *
mvc_bind_dbat(mvc *m, char *sname, char *tname, int access)
{
	sql_trans *tr = m->session->tr;
	BAT *b = NULL;
	sql_schema *s = NULL;
	sql_table *t = NULL;

	s = mvc_bind_schema(m, sname);
	if (s == NULL)
		return NULL;
	t = mvc_bind_table(m, s, tname);
	if (t == NULL)
		return NULL;

	b = store_funcs.bind_del(tr, t, access);
	return b;
}

BAT *
mvc_bind_idxbat(mvc *m, char *sname, char *tname, char *iname, int access)
{
	sql_trans *tr = m->session->tr;
	BAT *b = NULL;
	sql_schema *s = NULL;
	sql_idx *i = NULL;

	s = mvc_bind_schema(m, sname);
	if (s == NULL)
		return NULL;
	i = mvc_bind_idx(m, s, iname);
	if (i == NULL)
		return NULL;

	(void) tname;
	b = store_funcs.bind_idx(tr, i, access);
	return b;
}

/* str mvc_bind_wrap(int *bid, str *sname, str *tname, str *cname, int *access); */
str
mvc_bind_wrap(Client cntxt, MalBlkPtr mb, MalStkPtr stk, InstrPtr pci)
{
	int upd = (pci->argc == 7 || pci->argc == 9);
	BAT *b = NULL, *bn;
	int *bid = (int *)getArgReference(stk, pci, 0);
	mvc *m = NULL;
	str msg = getSQLContext(cntxt,mb, &m, NULL);
	str *sname = (str *)getArgReference(stk, pci, 2+upd);
	str *tname = (str *)getArgReference(stk, pci, 3+upd);
	str *cname = (str *)getArgReference(stk, pci, 4+upd);
	int *access = (int *)getArgReference(stk, pci, 5+upd);

	if (msg)
		return msg;
	b = mvc_bind(m, *sname, *tname, *cname, *access);
	if (b) {
		if ( pci->argc == (8+upd) && getArgType(mb,pci,6+upd) == TYPE_int){
			BUN cnt = BATcount(b), psz;
			/* partitioned access */
			int part_nr = *(int *)getArgReference(stk, pci, 6+upd);
			int nr_parts = *(int *)getArgReference(stk, pci, 7+upd);

			if (*access == 0) {
				psz = cnt?(cnt/nr_parts):0;
				bn =  BATslice(b, part_nr*psz, (part_nr+1==nr_parts)?cnt:((part_nr+1)*psz));
				BATseqbase(bn, part_nr*psz);
			} else {
				oid l, h;
				BAT *c = mvc_bind(m, *sname, *tname, *cname, 0);
				cnt = BATcount(c);
				psz = cnt?(cnt/nr_parts):0;
				l = part_nr*psz;
				h = (part_nr+1==nr_parts)?cnt:((part_nr+1)*psz);
				h--;
				bn = BATmirror(BATselect(BATmirror(b), &l, &h));
				BBPreleaseref(c->batCacheid);
			}
			BBPreleaseref(b->batCacheid);
			b = bn;
		}
		if (upd) {
			int *uvl = (int *)getArgReference(stk, pci, 1);

			if (BATcount(b)) {
				BAT *id = BATmirror(BATmark(b, 0));
				BAT *vl = BATmirror(BATmark(BATmirror(b), 0));
				BBPkeepref( *bid = id->batCacheid);
				BBPkeepref( *uvl = vl->batCacheid);
			} else {
				*bid = e_bat(TYPE_oid); 
				*uvl = e_bat(b->T->type); 
			}
			BBPreleaseref(b->batCacheid);
		} else {
			BBPkeepref( *bid = b->batCacheid);
		}
		return MAL_SUCCEED;
	}
	throw(SQL, "sql.bind", "unable to find %s.%s(%s)", *sname, *tname, *cname);
}


/* str mvc_bind_idxbat_wrap(int *bid, str *sname, str *tname, str *iname, int *access); */
str
mvc_bind_idxbat_wrap(Client cntxt, MalBlkPtr mb, MalStkPtr stk, InstrPtr pci)
{
	int upd = (pci->argc == 7 || pci->argc == 9);
	BAT *b = NULL,*bn;
	int *bid = (int *)getArgReference(stk, pci, 0);
	mvc *m = NULL;
	str msg = getSQLContext(cntxt,mb, &m, NULL);
	str *sname = (str *)getArgReference(stk, pci, 2+upd);
	str *tname = (str *)getArgReference(stk, pci, 3+upd);
	str *iname = (str *)getArgReference(stk, pci, 4+upd);
	int *access = (int *)getArgReference(stk, pci, 5+upd);

	if (msg)
		return msg;
	b = mvc_bind_idxbat(m, *sname, *tname, *iname, *access);
	if (b) {
		if ( pci->argc == (8+upd) && getArgType(mb,pci,6+upd) == TYPE_int){
			BUN cnt = BATcount(b), psz;
			/* partitioned access */
			int part_nr = *(int *)getArgReference(stk, pci, 6+upd);
			int nr_parts = *(int *)getArgReference(stk, pci, 7+upd);

			if (*access == 0) {
				psz = cnt?(cnt/nr_parts):0;
				bn =  BATslice(b, part_nr*psz, (part_nr+1==nr_parts)?cnt:((part_nr+1)*psz));
				BATseqbase(bn, part_nr*psz);
			} else {
				oid l, h;
				BAT *c = mvc_bind_idxbat(m, *sname, *tname, *iname, 0);
				cnt = BATcount(c);
				psz = cnt?(cnt/nr_parts):0;
				l = part_nr*psz;
				h = (part_nr+1==nr_parts)?cnt:((part_nr+1)*psz);
				h--;
				bn = BATmirror(BATselect(BATmirror(b), &l, &h));
				BBPreleaseref(c->batCacheid);
			}
			BBPreleaseref(b->batCacheid);
			b = bn;
		}
		if (upd) {
			int *uvl = (int *)getArgReference(stk, pci, 1);

			if (BATcount(b)) {
				BAT *id = BATmirror(BATmark(b, 0));
				BAT *vl = BATmirror(BATmark(BATmirror(b), 0));
				BBPkeepref( *bid = id->batCacheid);
				BBPkeepref( *uvl = vl->batCacheid);
			} else {
				*bid = e_bat(TYPE_oid); 
				*uvl = e_bat(b->T->type); 
			}
			BBPreleaseref(b->batCacheid);
		} else {
			BBPkeepref( *bid = b->batCacheid);
		}
		return MAL_SUCCEED;
	}
	throw(SQL, "sql.idxbind", "unable to find index %s for %s.%s", *iname, *sname, *tname);
}

/*mvc_append_wrap(int *bid, str *sname, str *tname, str *cname, ptr d) */
str
mvc_append_wrap(Client cntxt, MalBlkPtr mb, MalStkPtr stk, InstrPtr pci)
{
	int *res = (int*)getArgReference(stk, pci, 0);
	mvc *m = NULL;
	str msg = getSQLContext(cntxt,mb, &m, NULL);
	str sname = *(str *)getArgReference(stk, pci, 2);
	str tname = *(str *)getArgReference(stk, pci, 3);
	str cname = *(str *)getArgReference(stk, pci, 4);
	ptr ins = (ptr)getArgReference(stk, pci, 5);
	int tpe = getArgType(mb, pci, 5);
	sql_schema *s;
	sql_table *t;
	sql_column *c;

	*res = 0;
	if (msg)
		return msg;
	if (tpe > TYPE_any)
		tpe = TYPE_bat;
	if (tpe == TYPE_bat && (ins = BATdescriptor(*(int*)ins)) == NULL) 
		throw(SQL, "sql.append","Cannot access descriptor");
	if (ATOMextern(tpe)) 
		ins = *(ptr*)ins;
	s = mvc_bind_schema(m, sname);
	if ( s == NULL)
		throw(SQL,"sql.append","Schema missing");
	t = mvc_bind_table(m, s, tname);
	if ( t == NULL)
		throw(SQL,"sql.append","Table missing");
	if (cname[0] != '%' && (c = mvc_bind_column(m, t, cname)) != NULL) {
		store_funcs.append_col(m->session->tr, c, ins, tpe);
	} else if (cname[0] == '%') {
		sql_idx *i = mvc_bind_idx(m, s, cname+1);
		if (i)
			store_funcs.append_idx(m->session->tr, i, ins, tpe);
	}
	if (tpe == TYPE_bat) {
		BBPunfix(((BAT*)ins)->batCacheid);
	}
	return MAL_SUCCEED;
}

/*mvc_update_wrap(int *bid, str *sname, str *tname, str *cname, ptr d) */
str
mvc_update_wrap(Client cntxt, MalBlkPtr mb, MalStkPtr stk, InstrPtr pci)
{
	int *res = (int*)getArgReference(stk, pci, 0);
	mvc *m = NULL;
	str msg = getSQLContext(cntxt,mb, &m, NULL);
	str sname = *(str *)getArgReference(stk, pci, 2);
	str tname = *(str *)getArgReference(stk, pci, 3);
	str cname = *(str *)getArgReference(stk, pci, 4);
	bat Tids = *(bat*)getArgReference(stk, pci, 5);
	bat Upd = *(bat*)getArgReference(stk, pci, 6);
	BAT *tids, *upd;
	int tpe = getArgType(mb, pci, 6);
	sql_schema *s;
	sql_table *t;
	sql_column *c;

	*res = 0;
	if (msg)
		return msg;
	if (tpe > TYPE_any)
		tpe = TYPE_bat;
	else
		assert(0);
	if (tpe != TYPE_bat)
		throw(SQL, "sql.update", "bat expected");
	if ((tids = BATdescriptor(Tids)) == NULL)
		throw(SQL, "sql.update","Cannot access descriptor");
	if ((upd = BATdescriptor(Upd)) == NULL) {
		BBPunfix(tids->batCacheid);
		throw(SQL, "sql.update","Cannot access descriptor");
	}
	s = mvc_bind_schema(m, sname);
	if ( s == NULL) {
		BBPunfix(tids->batCacheid);
		BBPunfix(upd->batCacheid);
		throw(SQL,"sql.update","Schema missing");
	}
	t = mvc_bind_table(m, s, tname);
	if ( t == NULL) {
		BBPunfix(tids->batCacheid);
		BBPunfix(upd->batCacheid);
		throw(SQL,"sql.update","Table missing");
	}
	if (cname[0] != '%' && (c = mvc_bind_column(m, t, cname)) != NULL) {
		store_funcs.update_col(m->session->tr, c, tids, upd, tpe);
	} else if (cname[0] == '%') {
 		sql_idx *i = mvc_bind_idx(m, s, cname+1);
		if (i)
			store_funcs.update_idx(m->session->tr, i, tids, upd, tpe);
	}
	BBPunfix(tids->batCacheid);
	BBPunfix(upd->batCacheid);
	return MAL_SUCCEED;
}

/*
 * @-
 * Monet 5 extension
 * @-
 * The Mx macro below is used in many places throughout the code base to
 * access the BAT descriptor.
 */
@= chkIdentifier
	/* generate exception if string is not an identifier */
	if( isIdentifier(@1))
		throw(SQL,  "@4","identifier expected");
@= Pseudo
	if (BBPindex("@1_@2_@3") <= 0)
		BATname(b, "@1_@2_@3");
	BATroles(b,"@1","@2");
	BATmode(b,TRANSIENT);
	BATfakeCommit(b);
	*ret = b->batCacheid;

@
@c

/* str mvc_bind_dbat_wrap(int *ret, str *sname, str *tname, int *access); */
str
mvc_bind_dbat_wrap(Client cntxt, MalBlkPtr mb, MalStkPtr stk, InstrPtr pci)
{
	BAT *b;
	int *ret = (int *)getArgReference(stk, pci, 0);
	mvc *m = NULL;
	str msg = getSQLContext(cntxt,mb, &m, NULL);
	str *sname = (str *)getArgReference(stk, pci, 2);
	str *tname = (str *)getArgReference(stk, pci, 3);
	int *access = (int*)getArgReference(stk, pci, 4);

	if (msg)
		return msg;
	b = mvc_bind_dbat(m, *sname, *tname, *access);
	if (b) {
		BBPkeepref( *ret = b->batCacheid);
		return MAL_SUCCEED;
	}
	throw(SQL, "mvc_bind_dbat_wrap", "error");
}

/* str mvc_clear_table_wrap(wrd *res, str *sname, str *tname); */
str
mvc_clear_table_wrap(Client cntxt, MalBlkPtr mb, MalStkPtr stk, InstrPtr pci)
{
	sql_schema *s;
	sql_table *t;
	mvc *m = NULL;
	str msg = getSQLContext(cntxt,mb, &m, NULL);
	wrd *res = (wrd *)getArgReference(stk, pci, 0);
	str *sname = (str *)getArgReference(stk, pci, 1);
	str *tname = (str *)getArgReference(stk, pci, 2);

	(void) cntxt;
	if (msg)
		return msg;
	s = mvc_bind_schema(m, *sname);
	if ( s == NULL)
		throw(SQL,"sql.clear_table","3F000!Schema missing");
	t = mvc_bind_table(m, s, *tname);
	if ( t == NULL)
		throw(SQL,"sql.clear_table","42S02!Table missing");
	*res = mvc_clear_table(m, t);
	return MAL_SUCCEED;
}

/*mvc_delete_wrap(int *d, str *sname, str *tname, ptr d) */
str
mvc_delete_wrap(Client cntxt, MalBlkPtr mb, MalStkPtr stk, InstrPtr pci)
{
	int *res = (int*)getArgReference(stk, pci, 0);
	mvc *m = NULL;
	str msg = getSQLContext(cntxt,mb, &m, NULL);
	str sname = *(str *)getArgReference(stk, pci, 2);
	str tname = *(str *)getArgReference(stk, pci, 3);
	ptr ins = (ptr)getArgReference(stk, pci, 4);
	int tpe = getArgType(mb, pci, 4);
	BAT *b = NULL;

	sql_schema *s;
	sql_table *t;

	*res = 0;
	if (msg)
		return msg;
	if (tpe > TYPE_any)
		tpe = TYPE_bat;
	if (tpe == TYPE_bat && (b = BATdescriptor(*(int*)ins)) == NULL) 
		throw(SQL, "sql.delete","Cannot access descriptor");
	if (tpe != TYPE_bat || (b->ttype != TYPE_oid && b->ttype != TYPE_void))
		throw(SQL, "sql.delete","Cannot access descriptor");
	s = mvc_bind_schema(m, sname);
	if ( s == NULL)
		throw(SQL,"sql.delete","3F000!Schema missing");
	t = mvc_bind_table(m, s, tname);
	if ( t == NULL)
		throw(SQL,"sql.delete","42S02!Table missing");
	store_funcs.delete_tab(m->session->tr, t, b, tpe);
	if (tpe == TYPE_bat)
		BBPunfix(((BAT*)ins)->batCacheid);
	return MAL_SUCCEED;
}

static BAT *
setwritable(BAT *b)
{
	BAT *bn;

	bn = BATsetaccess(b, BAT_WRITE);	/* can return NULL */
	if (b != bn)
		BBPunfix(b->batCacheid);
	return bn;
}

str 
DELTAbat2(bat *result, bat *col, bat *uid, bat *uval)
{
	return DELTAbat(result, col, uid, uval, NULL);
}

str 
DELTAsub2(bat *result, bat *col, bat *cid, bat *uid, bat *uval)
{
	return DELTAsub(result, col, cid, uid, uval, NULL);
}

str 
DELTAproject2(bat *result, bat *sub, bat *col, bat *uid, bat *uval)
{
	return DELTAproject(result, sub, col, uid, uval, NULL);
}

str 
DELTAbat(bat *result, bat *col, bat *uid, bat *uval, bat *ins)
{
	BAT *c, *u_id, *u_val, *u, *i = NULL, *res;

	if ((u_id = BBPquickdesc(ABS(*uid), 0)) == NULL) 
		throw(MAL, "sql.delta", RUNTIME_OBJECT_MISSING);
	if (ins && (i = BBPquickdesc(ABS(*ins), 0)) == NULL) 
		throw(MAL, "sql.delta", RUNTIME_OBJECT_MISSING);

	/* no updates, no inserts */
	if (BATcount(u_id) == 0 && (!i || BATcount(i) == 0)) {
		BBPincref(*result = *col, TRUE);
		return MAL_SUCCEED;
	}

	if ((c = BBPquickdesc(ABS(*col), 0)) == NULL) 
		throw(MAL, "sql.delta", RUNTIME_OBJECT_MISSING);

	/* bat may change */
	if (i && BATcount(c) == 0 && BATcount(u_id) == 0) {
		BBPincref(*result = *ins, TRUE);
		return MAL_SUCCEED;
	}

	c = BATdescriptor(*col);
	if ((res = BATcopy(c, TYPE_void, c->ttype, TRUE)) == NULL) 
		throw(MAL, "sql.delta", OPERATION_FAILED);
	BBPunfix(c->batCacheid);

	if ((u_val = BATdescriptor(*uval)) == NULL) 
		throw(MAL, "sql.delta", RUNTIME_OBJECT_MISSING);
	u_id = BATdescriptor(*uid);
	u = BATleftfetchjoin(BATmirror(u_id), u_val, BATcount(u_val));
	BBPunfix(u_id->batCacheid);
	BBPunfix(u_val->batCacheid);
	if (BATcount(u)) 
		res = BATreplace(res, u, TRUE);
	BBPunfix(u->batCacheid);

	if (i && BATcount(i)) {
		i = BATdescriptor(*ins);
		res = BATappend(res, i, TRUE);
		BBPunfix(i->batCacheid);
	}

	BBPkeepref(*result = res->batCacheid);
	return MAL_SUCCEED;
}

str 
DELTAsub(bat *result, bat *col, bat *cid, bat *uid, bat *uval, bat *ins)
{
	BAT *c, *cminu, *u_id, *u_val, *u, *i = NULL, *res;

	if ((u_id = BBPquickdesc(ABS(*uid), 0)) == NULL) 
		throw(MAL, "sql.delta", RUNTIME_OBJECT_MISSING);
	if (ins && (i = BBPquickdesc(ABS(*ins), 0)) == NULL) 
		throw(MAL, "sql.delta", RUNTIME_OBJECT_MISSING);

	/* no updates, no inserts */
	if (BATcount(u_id) == 0 && (!i || BATcount(i) == 0)) {
		BBPincref(*result = *col, TRUE);
		return MAL_SUCCEED;
	}

	if ((c = BBPquickdesc(ABS(*col), 0)) == NULL) 
		throw(MAL, "sql.delta", RUNTIME_OBJECT_MISSING);

	/* bat may change */
	if (i && BATcount(c) == 0 && BATcount(u_id) == 0) {
		BBPincref(*result = *ins, TRUE);
		return MAL_SUCCEED;
	}

	c = BATdescriptor(*col);
	res = c;
	if (BATcount(u_id)) {
		u_id = BATdescriptor(*uid);
		cminu = BATkdiff(BATmirror(c), BATmirror(u_id));
		BBPunfix(c->batCacheid);
		res = c = BATmirror(BATmark(cminu, 0));
		BBPunfix(cminu->batCacheid);

		if ((u_val = BATdescriptor(*uval)) == NULL) {
			BBPunfix(c->batCacheid);
			BBPunfix(u_id->batCacheid);
			throw(MAL, "sql.delta", RUNTIME_OBJECT_MISSING);
		}
		u = BATleftfetchjoin(u_val, u_id, BATcount(u_val));
		BBPunfix(u_val->batCacheid);
		BBPunfix(u_id->batCacheid);
		if (BATcount(u)) { /* check selected updated values against candidates */
			BAT *c_ids = BATdescriptor(*cid);

			cminu = BATsemijoin(BATmirror(u), BATmirror(c_ids));
			BBPunfix(c_ids->batCacheid);
			BBPunfix(u->batCacheid);
			u = BATmirror(cminu);
		}
		res = BATappend(c, u, TRUE);
		BBPunfix(u->batCacheid);

		u = BATsort(BATmirror(res));
		BBPunfix(res->batCacheid);
		res = BATmirror(BATmark(u, 0));
		BBPunfix(u->batCacheid);
	}

	if (i) {
		i = BATdescriptor(*ins);
		if (BATcount(u_id)) {
			u_id = BATdescriptor(*uid);
			cminu = BATkdiff(BATmirror(i), BATmirror(u_id));
			BBPunfix(i->batCacheid);
			BBPunfix(u_id->batCacheid);
			i = BATmirror(BATmark(cminu, 0));
			BBPunfix(cminu->batCacheid);
		}
		res = BATappend(res, i, TRUE);
		BBPunfix(i->batCacheid);

		u = BATsort(BATmirror(res));
		BBPunfix(res->batCacheid);
		res = BATmirror(BATmark(u, 0));
		BBPunfix(u->batCacheid);
	}
	BATkey(BATmirror(res),TRUE);
	BBPkeepref(*result = res->batCacheid);
	return MAL_SUCCEED;
}

str 
DELTAproject(bat *result, bat *sub, bat *col, bat *uid, bat *uval, bat *ins)
{
	BAT *s, *c, *u_id, *u_val, *u, *i = NULL, *res, *tres;

	if ((s = BATdescriptor(*sub)) == NULL) 
		throw(MAL, "sql.delta", RUNTIME_OBJECT_MISSING);

	if (ins && (i = BATdescriptor(*ins)) == NULL) {
		BBPunfix(s->batCacheid);
		throw(MAL, "sql.delta", RUNTIME_OBJECT_MISSING);
	}

	if (i && BATcount(s) == 0) {
		res = BATleftfetchjoin(s, i, 0);
		BBPunfix(s->batCacheid);
		if (i) BBPunfix(i->batCacheid);

		BBPkeepref(*result = res->batCacheid);
		return MAL_SUCCEED;
	}

	if ((c = BATdescriptor(*col)) == NULL) {
		BBPunfix(s->batCacheid);
		if (i) BBPunfix(i->batCacheid);
		throw(MAL, "sql.delta", RUNTIME_OBJECT_MISSING);
	}

	/* leftfetchjoin(sub,col).union(leftfetchjoin(sub,i)) */
	res = c;
	if (i && BATcount(i)) {
		if (BATcount(c) == 0) {
			res = i;
			i = c;
		} else {
			if ((res = BATcopy(c, TYPE_void, c->ttype, TRUE)) == NULL)
				throw(MAL, "sql.projectdelta", OPERATION_FAILED);
			res = BATappend(res,i,FALSE);
			BBPunfix(c->batCacheid);
		}
	}
	if (i) BBPunfix(i->batCacheid);

	tres = BATleftfetchjoin(s, res, BATcount(s));
	assert(tres);
	BBPunfix(res->batCacheid);
	res = tres;

	if ((u_id = BATdescriptor(*uid)) == NULL) {
		BBPunfix(res->batCacheid);
		BBPunfix(s->batCacheid);
		throw(MAL, "sql.delta", RUNTIME_OBJECT_MISSING);
	}
	if (!BATcount(u_id)) {
		BBPunfix(u_id->batCacheid);
		BBPunfix(s->batCacheid);
		BBPkeepref(*result = res->batCacheid);
		return MAL_SUCCEED;
	}
	if ((u_val = BATdescriptor(*uval)) == NULL) {
		BBPunfix(u_id->batCacheid);
		BBPunfix(res->batCacheid);
		BBPunfix(s->batCacheid);
		throw(MAL, "sql.delta", RUNTIME_OBJECT_MISSING);
	}
	
	u = BATleftfetchjoin(BATmirror(u_id), u_val, BATcount(u_val));
	BBPunfix(u_id->batCacheid);
	BBPunfix(u_val->batCacheid);
	if (BATcount(u)) {
		BAT *nu = BATleftjoin(s, u, BATcount(u));
		res = setwritable(res);
		res = BATreplace(res, nu, 0);
		BBPunfix(nu->batCacheid);
	}
	BBPunfix(s->batCacheid);
	BBPunfix(u->batCacheid);

	BBPkeepref(*result = res->batCacheid);
	return MAL_SUCCEED;
}

/* str SQLtid(bat *result, mvc *m, str *sname, str *tname) */
str
SQLtid(Client cntxt, MalBlkPtr mb, MalStkPtr stk, InstrPtr pci)
{
	int *res = (int*)getArgReference(stk, pci, 0);
	mvc *m = NULL;
	str msg = getSQLContext(cntxt,mb, &m, NULL);
	sql_trans *tr = m->session->tr;
	str sname = *(str *)getArgReference(stk, pci, 2);
	str tname = *(str *)getArgReference(stk, pci, 3);

	sql_schema *s;
	sql_table *t;
	sql_column *c;
	BAT *tids;
	size_t nr, inr = 0;
	oid sb = 0;

	*res = 0;
	if (msg)
		return msg;
	s = mvc_bind_schema(m, sname);
	if ( s == NULL)
		throw(SQL,"sql.tid","3F000!Schema missing");
	t = mvc_bind_table(m, s, tname);
	if ( t == NULL)
		throw(SQL,"sql.tid","42S02!Table missing");
	c = t->columns.set->h->data;

	nr = store_funcs.count_col(tr, c, 1);

	if (isTable(t) && !t->readonly &&
	   (t->base.flag != TR_NEW /* alter */) &&
	    t->persistence == SQL_PERSIST && !t->commit_action) 
		inr = store_funcs.count_col(tr, c, 0);
	nr -= inr;
	if ( pci->argc == 6){ /* partitioned version */
		size_t cnt = nr;
		int part_nr = *(int *)getArgReference(stk, pci, 4);
		int nr_parts = *(int *)getArgReference(stk, pci, 5);

		nr /= nr_parts;
		sb = (oid) (part_nr*nr);
		if (nr_parts == (part_nr+1)){ /* last part gets the inserts */
			nr = cnt - (part_nr*nr); /* keep rest */
			nr += inr;
		}
	} else {
		nr += inr;
	}

	/* create void,void bat with length and oid's set */
	tids = BATnew(TYPE_void, TYPE_void, 0);
	tids->H->seq = sb;
	tids->T->seq = sb;
	BATsetcount(tids, (BUN) nr);
	tids->H->revsorted = 0;
	tids->T->revsorted = 0;
	
	if (store_funcs.count_del(tr, t)) {
		BAT *d = store_funcs.bind_del(tr, t, RD_INS);
		BAT *diff = BATkdiff(tids, BATmirror(d));

		BBPunfix(tids->batCacheid);
		tids = BATmirror(BATmark(diff, sb));
		BBPunfix(diff->batCacheid);
		BBPunfix(d->batCacheid);
	}
	BBPkeepref( *res = tids->batCacheid ); 
	return MAL_SUCCEED;
}

static int
mvc_result_row(mvc *m, int nr_cols, int qtype)
{
	m->results = res_table_create(m->session->tr, m->result_id++, nr_cols, qtype, m->results, NULL);
	return m->results->id;
}

/* str mvc_result_row_wrap(int *res_id, int *nr_cols, int *qtype, int *o); */
str
mvc_result_row_wrap(Client cntxt, MalBlkPtr mb, MalStkPtr stk, InstrPtr pci)
{
	mvc *m = NULL;
	str msg = getSQLContext(cntxt,mb, &m, NULL);
	int *res_id = (int *)getArgReference(stk, pci, 0);
	int *nr_cols = (int *)getArgReference(stk, pci, 1);
	int *qtype = (int *)getArgReference(stk, pci, 2);
	int *o = (int *)getArgReference(stk, pci, 3);

	(void) cntxt;
	if (msg)
		return msg;
	(void)o; /* dummy order */
	*res_id = mvc_result_row(m, *nr_cols, *qtype); 
	if (*res_id < 0)
		throw(SQL, "sql.resultSet", "failed");
	return MAL_SUCCEED;
}

/* str mvc_result_file_wrap(int *res_id, int *nr_cols, unsigned char* *T, unsigned char* *R, unsigned char* *S, unsigned char* *N, bat *order_bid); */
str 
mvc_result_file_wrap(Client cntxt, MalBlkPtr mb, MalStkPtr stk, InstrPtr pci)
{
	str res = MAL_SUCCEED;
	BAT *order = NULL;
	mvc *m = NULL;
	str msg = getSQLContext(cntxt,mb, &m, NULL);
	res_table *t = NULL;
	unsigned char *tsep = NULL, *rsep = NULL, *ssep = NULL, *ns = NULL;
	ssize_t len;
	int *res_id = (int *)getArgReference(stk, pci, 0);
	int *nr_cols = (int *)getArgReference(stk, pci, 1);
	unsigned char **T = (unsigned char **)getArgReference(stk, pci, 2);
	unsigned char **R = (unsigned char **)getArgReference(stk, pci, 3);
	unsigned char **S = (unsigned char **)getArgReference(stk, pci, 4);
	unsigned char **N = (unsigned char **)getArgReference(stk, pci, 5);
	int mtype = getArgType(mb, pci, 6);

	(void) cntxt;
	if (msg)
		return msg;
	if (isaBatType(mtype)) {
		bat *order_bid = (bat *)getArgReference(stk, pci, 6);
		if ((order = BATdescriptor(*order_bid)) == NULL ) {
			throw(SQL, "sql.resultSet", "Cannot access descriptor");
		}
	}
	m->results = t = res_table_create(m->session->tr, m->result_id++, *nr_cols, Q_TABLE, m->results, order);
	len = strlen((char*)(*T));
	GDKstrFromStr(tsep=GDKmalloc(len+1), *T, len); len = 0;
	len = strlen((char*)(*R));
	GDKstrFromStr(rsep=GDKmalloc(len+1), *R, len); len = 0;
	len = strlen((char*)(*S));
	GDKstrFromStr(ssep=GDKmalloc(len+1), *S, len); len = 0;
	len = strlen((char*)(*N));
	GDKstrFromStr(ns=GDKmalloc(len+1), *N, len); len = 0;
	t->tsep = (char*)tsep;
	t->rsep = (char*)rsep;
	t->ssep = (char*)ssep;
	t->ns = (char*)ns;
	*res_id = t->id;
	if (*res_id < 0)
		res = createException(SQL, "sql.resultSet", "failed");
	if (order)
		BBPunfix(order->batCacheid);
	return res;
}

/* str mvc_result_table_wrap(int *res_id, int *nr_cols, int *qtype, bat *order_bid); */
str
mvc_result_table_wrap(Client cntxt, MalBlkPtr mb, MalStkPtr stk, InstrPtr pci)
{
	str res = MAL_SUCCEED;
	BAT *order;
	mvc *m = NULL;
	str msg = getSQLContext(cntxt,mb, &m, NULL);
	int *res_id = (int *)getArgReference(stk, pci, 0);
	int *nr_cols = (int *)getArgReference(stk, pci, 1);
	int *qtype = (int *)getArgReference(stk, pci, 2);
	bat *order_bid = (bat *)getArgReference(stk, pci, 3);

	(void) cntxt;
	if (msg)
		return msg;
	if ((order = BATdescriptor(*order_bid)) == NULL ) {
		throw(SQL, "sql.resultSet", "Cannot access descriptor");
	}
	*res_id = mvc_result_table(m, *nr_cols, *qtype, order);
	if (*res_id < 0)
		res= createException(SQL, "sql.resultSet", "failed");
	BBPunfix(order->batCacheid);
	return res;
}

/* str mvc_result_column_wrap(int *ret, int *rs, str *tn, str *name, str *type, int *digits, int *scale, bat *bid); */
str
mvc_result_column_wrap(Client cntxt, MalBlkPtr mb, MalStkPtr stk, InstrPtr pci)
{
	str res = MAL_SUCCEED;
	BAT *b;
	mvc *m = NULL;
	str msg = getSQLContext(cntxt,mb, &m, NULL);
	int *ret = (int *)getArgReference(stk, pci, 0);
	str *tn = (str *)getArgReference(stk, pci, 2);
	str *name = (str *)getArgReference(stk, pci, 3);
	str *type = (str *)getArgReference(stk, pci, 4);
	int *digits = (int *)getArgReference(stk, pci, 5);
	int *scale = (int *)getArgReference(stk, pci, 6);
	bat *bid = (bat *)getArgReference(stk, pci, 7);

	(void) cntxt;
	if (msg)
		return msg;
	if ((b = BATdescriptor(*bid)) == NULL)
		throw(SQL, "sql.rsColumn", "cannot access BAT descriptor");
	if (mvc_result_column(m, *tn, *name, *type, *digits, *scale, b)) 
		res = createException(SQL, "sql.rsColumn", "mvc_result_column failed");
	*ret = 0;
	BBPunfix(b->batCacheid);
	return res;
}

str
/*mvc_result_value_wrap(int *ret, int *rs, str *tn, str *name, str *type, int *digits, int *scale, ptr p, int mtype)*/
mvc_result_value_wrap(Client cntxt, MalBlkPtr mb, MalStkPtr stk, InstrPtr pci)
{
	int *ret  = (int *) getArgReference(stk, pci, 0);
	str *tn   = (str *) getArgReference(stk, pci, 2);
	str *cn   = (str *) getArgReference(stk, pci, 3);
	str *type = (str *) getArgReference(stk, pci, 4);
	int *digits = (int *) getArgReference(stk, pci, 5);
	int *scale = (int *) getArgReference(stk, pci, 6);
	ptr p =  (ptr) getArgReference(stk, pci, 7);
	int mtype = getArgType(mb, pci, 7);
	mvc *m = NULL;
	str msg = getSQLContext(cntxt,mb, &m, NULL);

	(void) cntxt;
	if (msg)
		return msg;
	if (ATOMextern(mtype)) 
		p = *(ptr*)p;
	if (mvc_result_value(m, *tn, *cn, *type, *digits, *scale, p, mtype))
		throw(SQL, "sql.rsColumn", "failed");
	*ret = 0;
	return MAL_SUCCEED;
}

/* str mvc_declared_table_wrap(int *res_id, str *name); */
str
mvc_declared_table_wrap(Client cntxt, MalBlkPtr mb, MalStkPtr stk, InstrPtr pci)
{
	mvc *m = NULL;
	str msg = getSQLContext(cntxt,mb, &m, NULL);
	sql_schema *s = NULL;
	int *res_id = (int *) getArgReference(stk, pci, 0);
	str *name = (str *) getArgReference(stk, pci, 1);

	(void) cntxt;
	if (msg)
		return msg;
	s = mvc_bind_schema(m, dt_schema);
	if ( s == NULL)
		throw(SQL,"sql.declared_table","3F000!Schema missing");
	(void)mvc_create_table(m, s, *name, tt_table, TRUE, SQL_DECLARED_TABLE, CA_DROP, 0);
	*res_id = 0;
	return MAL_SUCCEED;
}

/* str mvc_declared_table_column_wrap(int *ret, int *rs, str *tname, str *name, str *type, int *digits, int *scale); */
str 
mvc_declared_table_column_wrap(Client cntxt, MalBlkPtr mb, MalStkPtr stk, InstrPtr pci)
{
	mvc *m = NULL;
	str msg = getSQLContext(cntxt,mb, &m, NULL);
	sql_schema *s = NULL;
	sql_table *t = NULL;
	sql_subtype tpe;
	int *ret  = (int *) getArgReference(stk, pci, 0);
	int *rs = (int *) getArgReference(stk, pci, 1);
	str *tname = (str *) getArgReference(stk, pci, 2);
	str *name = (str *) getArgReference(stk, pci, 3);
	str *type = (str *) getArgReference(stk, pci, 4);
	int *digits = (int *) getArgReference(stk, pci, 5);
	int *scale = (int *) getArgReference(stk, pci, 6);

	(void) cntxt;
	if (msg)
		return msg;
	if (*rs != 0)
		throw(SQL, "sql.dtColumn", "Cannot access declared table");
	if (!sql_find_subtype(&tpe, *type, *digits, *scale))
		throw(SQL, "sql.dtColumn", "Cannot find column type");
	s = mvc_bind_schema(m, dt_schema);
	if ( s == NULL)
		throw(SQL,"sql.declared_table_column","3F000!Schema missing");
	t = mvc_bind_table(m, s, *tname);
	if ( t == NULL)
		throw(SQL,"sql.declared_table_column","42S02!Table missing");
	(void)mvc_create_column(m, t, *name, &tpe); 
	*ret = 0;
	return MAL_SUCCEED;
}

str
mvc_drop_declared_table_wrap(Client cntxt, MalBlkPtr mb, MalStkPtr stk, InstrPtr pci )
{
	mvc *m = NULL;
	str *name = (str *) getArgReference(stk, pci, 1);
	str msg = getSQLContext(cntxt, mb, &m, NULL);
	sql_schema *s = NULL;
	sql_table *t = NULL;

	if (msg)
		return msg;
	s = mvc_bind_schema(m, dt_schema);
	if ( s == NULL)
		throw(SQL,"sql.drop","3F000!Schema missing");
	t = mvc_bind_table(m, s, *name);
	if ( t == NULL)
		throw(SQL,"sql.drop","42S02!Table missing");
	(void)mvc_drop_table(m, s, t, 0);
	return MAL_SUCCEED;
}

str
mvc_drop_declared_tables_wrap(Client cntxt, MalBlkPtr mb, MalStkPtr stk, InstrPtr pci )
{
	mvc *m = NULL;
	int i = *(int *) getArgReference(stk, pci, 1);
	str msg = getSQLContext(cntxt, mb, &m, NULL);
	sql_schema *s = NULL;
	sql_table *t = NULL;

	if (msg)
		return msg;
	s = mvc_bind_schema(m, dt_schema);
	if ( s == NULL)
		throw(SQL,"sql.drop","3F000!Schema missing");
	while(i && s->tables.set->t) {
		t = s->tables.set->t->data;
		(void)mvc_drop_table(m, s, t, 0);
		i--;
	}
	return MAL_SUCCEED;
}

/* str mvc_affected_rows_wrap(int *m, int m, wrd *nr, str *w); */
str
mvc_affected_rows_wrap(Client cntxt, MalBlkPtr mb, MalStkPtr stk, InstrPtr pci)
{
	backend *b = NULL;
	mvc *m = NULL;
	str msg = getSQLContext(cntxt, mb, &m, &b);
	int *res = (int*)getArgReference(stk, pci, 0);
#ifndef NDEBUG
	int mtype = getArgType(mb, pci, 2);
#endif
	wrd nr;
	str *w = (str *) getArgReference(stk, pci, 3);

	if (msg)
		return msg;
	*res = 0;
	assert (mtype == TYPE_wrd);
	nr = *(wrd *) getArgReference(stk, pci, 2);
	if (mvc_export_affrows(m, b->out, nr, *w)) 
		throw(SQL, "sql.affectedRows", "failed");
	return MAL_SUCCEED;
}

/* str mvc_export_head_wrap(int *ret, stream **s, int *res_id); */
str
mvc_export_head_wrap(Client cntxt, MalBlkPtr mb, MalStkPtr stk, InstrPtr pci)
{
	backend *b = NULL;
	mvc *c = NULL;
	str msg = getSQLContext(cntxt,mb, &c, &b);
	int *ret  = (int *) getArgReference(stk, pci, 0);
	stream **s  = (stream **) getArgReference(stk, pci, 1);
	int *res_id = (int *) getArgReference(stk, pci, 2);

	(void) cntxt;
	if (msg)
		return msg;
	if (mvc_export_head(c, *s, *res_id, FALSE)) {
		throw(SQL, "sql.exportHead", "failed");
	}
	(void)ret;
	return NULL;
}
/* str mvc_export_result_wrap(int *ret, stream **s, int *res_id); */
str
mvc_export_result_wrap(Client cntxt, MalBlkPtr mb, MalStkPtr stk, InstrPtr pci)
{
	backend *b = NULL;
	mvc *c = NULL;
	str msg = getSQLContext(cntxt,mb, &c, &b);
	int *ret  = (int *) getArgReference(stk, pci, 0);
	stream **s  = (stream **) getArgReference(stk, pci, 1);
	int *res_id = (int *) getArgReference(stk, pci, 2);

	(void) cntxt;
	if (msg)
		return msg;
	if (mvc_export_result(c, *s, *res_id)) {
		throw(SQL, "sql.exportResult", "failed");
	}
	(void)ret;
	return NULL;
}
/* str mvc_export_chunk_wrap(int *ret, stream **s, int *res_id, str *w); */
str
mvc_export_chunk_wrap(Client cntxt, MalBlkPtr mb, MalStkPtr stk, InstrPtr pci)
{
	backend *b = NULL;
	mvc *c = NULL;
	str msg = getSQLContext(cntxt,mb, &c, &b);
	int *ret  = (int *) getArgReference(stk, pci, 0);
	stream **s  = (stream **) getArgReference(stk, pci, 1);
	int *res_id = (int *) getArgReference(stk, pci, 2);
	BUN	offset = 0;
	BUN	nr = 0;

	if ( pci->argc == 5){
		offset = *(BUN *) getArgReference(stk,pci,3);
		nr = *(BUN *) getArgReference(stk,pci,4);
	} 

	(void) cntxt;
	if (msg)
		return msg;
	if (mvc_export_chunk(c, *s, *res_id, offset, nr)) {
		throw(SQL, "sql.exportChunk", "failed");
	}
	(void)ret;
	return NULL;
}

/* str mvc_export_operation_wrap(int *ret, str *w); */
str
mvc_export_operation_wrap(Client cntxt, MalBlkPtr mb, MalStkPtr stk, InstrPtr pci)
{
	backend *b = NULL;
	mvc *c = NULL;
	str msg = getSQLContext(cntxt,mb, &c, &b);
	int *ret  = (int *) getArgReference(stk, pci, 0);
	str *w = (str *) getArgReference(stk, pci, 1);

	(void) cntxt;
	if (msg)
		return msg;
	if (mvc_export_operation(c, b->out, *w)) {
		throw(SQL, "sql.exportOperation", "failed");
	}
	(void)ret;
	return NULL;
}


str
/*mvc_export_value_wrap(int *ret, int *qtype, str tn, str name, str type, int *digits, int *scale, int *eclass, ptr p, int mtype)*/
mvc_export_value_wrap(Client cntxt, MalBlkPtr mb, MalStkPtr stk, InstrPtr pci)
{
	int *qtype= (int *) getArgReference(stk, pci, 1);
	str *tn   = (str *) getArgReference(stk, pci, 2);
	str *cn   = (str *) getArgReference(stk, pci, 3);
	str *type = (str *) getArgReference(stk, pci, 4);
	int *digits = (int *) getArgReference(stk, pci, 5);
	int *scale = (int *) getArgReference(stk, pci, 6);
	int *eclass = (int *) getArgReference(stk, pci, 7);
	ptr p =  (ptr) getArgReference(stk, pci, 8);
	int mtype = getArgType(mb, pci, 8);
	str *w = (str *) getArgReference(stk, pci, 9);
	backend *b = NULL;
	mvc *c = NULL;
	str msg = getSQLContext(cntxt,mb, &c, &b);

	(void) cntxt;
	if (msg)
		return msg;
	if (ATOMextern(mtype)) 
		p = *(ptr*)p;
	if (b->out == NULL ||
		mvc_export_value(c, b->out, *qtype, *tn, *cn, *type, *digits, *scale, *eclass, p, mtype, *w, "NULL") != SQL_OK)
		throw(SQL, "sql.exportValue", "failed");
	return MAL_SUCCEED;
}

static void
bat2return(MalStkPtr stk, InstrPtr pci, BAT **b)
{
	int i;

	for(i = 0; i<pci->retc; i++) {
		*(int*)getArgReference(stk, pci, i) = b[i]->batCacheid;
		BBPkeepref(b[i]->batCacheid);
	}
}

/* str mvc_import_table_wrap(int *res, str *sname, str *tname, unsigned char* *T, unsigned char* *R, unsigned char* *S, unsigned char* *N, str *fname, lng *sz, lng *offset); */
str
mvc_import_table_wrap(Client cntxt, MalBlkPtr mb, MalStkPtr stk, InstrPtr pci)
{
	BAT **b = NULL;
	mvc *m = NULL;
	str msg = getSQLContext(cntxt,mb, &m, NULL);
	unsigned char *tsep = NULL, *rsep = NULL, *ssep = NULL, *ns = NULL;
	ssize_t len = 0;
	str filename, cs;
	str *sname = (str *) getArgReference(stk, pci, pci->retc+0);
	str *tname = (str *) getArgReference(stk, pci, pci->retc+1);
	unsigned char **T = (unsigned char **) getArgReference(stk, pci, pci->retc+2);
	unsigned char **R = (unsigned char **) getArgReference(stk, pci, pci->retc+3);
	unsigned char **S = (unsigned char **) getArgReference(stk, pci, pci->retc+4);
	unsigned char **N = (unsigned char **) getArgReference(stk, pci, pci->retc+5);
	str *fname = (str *) getArgReference(stk, pci, pci->retc+6);
	lng *sz = (lng *) getArgReference(stk, pci, pci->retc+7);
	lng *offset = (lng *) getArgReference(stk, pci, pci->retc+8);
	int *locked = (int *) getArgReference(stk, pci, pci->retc+9);
	bstream *s;
	stream *ss;

	if (msg)
		return msg;
	len = strlen((char*)(*T));
	GDKstrFromStr(tsep=GDKmalloc(len+1), *T, len); len = 0;
	len = strlen((char*)(*R));
	GDKstrFromStr(rsep=GDKmalloc(len+1), *R, len); len = 0;
	if (*S && strcmp(str_nil,*(char**)S)) {
		len = strlen((char*)(*S));
		GDKstrFromStr(ssep=GDKmalloc(len+1), *S, len); 
		len = 0;
	}

	codeset(&cs);
	strIconv(&filename, *fname, "UTF-8", cs);
	GDKfree(cs);
	len = strlen((char*)(*N));
	GDKstrFromStr(ns=GDKmalloc(len+1), *N, len); len = 0;
	ss = open_rastream(filename);
	if (!ss || mnstr_errnr(ss)){
		int errnr = mnstr_errnr(ss);
		if (ss)
			mnstr_destroy(ss);
		throw(IO, "streams.open", "could not open file '%s': %s",
				filename, strerror(errnr));
	}
	s = bstream_create(ss, 33554432);
	if (!s)
		throw(IO, "bstreams.create", "failed to create block stream");
	b = mvc_import_table(cntxt, m, s, *sname, *tname, (char*)tsep, (char*)rsep, (char*)ssep, (char*)ns, *sz, *offset, *locked);
	bstream_destroy(s);
	GDKfree(filename);
	GDKfree(tsep);
	GDKfree(rsep);
	if(ssep)
		GDKfree(ssep);
	GDKfree(ns);
	if (!b)
		throw(SQL, "importTable", "%sfailed to import table", m->errstr);
	bat2return(stk, pci, b);
	GDKfree(b);
	return MAL_SUCCEED;
}

/* str mvc_import_table_stdin(int *res, str *sname, str *tname, unsigned char* *T, unsigned char* *R, unsigned char* *S, unsigned char* *N, lng *sz, lng *offset); */
str
mvc_import_table_stdin(Client cntxt, MalBlkPtr mb, MalStkPtr stk, InstrPtr pci)
{
	BAT **b = NULL;
	mvc *m = NULL;
	str msg = getSQLContext(cntxt,mb, &m, NULL);
	unsigned char *tsep = NULL, *rsep = NULL, *ssep = NULL, *ns = NULL;
	ssize_t len = 0;
	str *sname = (str *) getArgReference(stk, pci, pci->retc+0);
	str *tname = (str *) getArgReference(stk, pci, pci->retc+1);
	unsigned char **T = (unsigned char **) getArgReference(stk, pci, pci->retc+2);
	unsigned char **R = (unsigned char **) getArgReference(stk, pci, pci->retc+3);
	unsigned char **S = (unsigned char **) getArgReference(stk, pci, pci->retc+4);
	unsigned char **N = (unsigned char **) getArgReference(stk, pci, pci->retc+5);
	lng *sz = (lng *) getArgReference(stk, pci, pci->retc+6);
	lng *offset = (lng *) getArgReference(stk, pci, pci->retc+7);
	int *locked = (int *) getArgReference(stk, pci, pci->retc+8);

	if (msg)
		return msg;
	len = strlen((char*)(*T));
	GDKstrFromStr(tsep=GDKmalloc(len+1), *T, len); len = 0;
	len = strlen((char*)(*R));
	GDKstrFromStr(rsep=GDKmalloc(len+1), *R, len); len = 0;
	if (*S && strcmp(str_nil,*(char**)S)) {
		len = strlen((char*)(*S));
		GDKstrFromStr(ssep=GDKmalloc(len+1), *S, len); 
		len = 0;
	}
	len = strlen((char*)(*N));
	GDKstrFromStr(ns=GDKmalloc(len+1), *N, len); len = 0;
	b = mvc_import_table(cntxt, m, m->scanner.rs, *sname, *tname, (char*)tsep, (char*)rsep, (char*)ssep, (char*)ns, *sz, *offset, *locked);
	GDKfree(tsep);
	GDKfree(rsep);
	if(ssep)
		GDKfree(ssep);
	GDKfree(ns);
	if (!b)
		throw(SQL, "importTable", "%sfailed to import table", m->errstr);
	bat2return(stk, pci, b);
	GDKfree(b);
	return MAL_SUCCEED;
}

/* str mvc_bin_import_table_wrap(.., str *sname, str *tname, str *fname..);
 * binary attachment only works for simple binary types. 
 * Non-simple types require each line to contain a valid ascii representation
 * of the text terminate by a new-line. These strings are passed to the corresponding
 * atom conversion routines to fill the column.
*/
str
mvc_bin_import_table_wrap(Client cntxt, MalBlkPtr mb, MalStkPtr stk, InstrPtr pci)
{
	mvc *m = NULL;
	str msg = getSQLContext(cntxt, mb, &m, NULL);
	BUN cnt = 0;
	int i;
	str sname = *(str *) getArgReference(stk, pci, 0 + pci->retc);
	str tname = *(str *) getArgReference(stk, pci, 1 + pci->retc);
	sql_schema *s = mvc_bind_schema(m, sname);
	sql_table *t;
	node *n;
	FILE *f;
	char *buf;
	int bufsiz= 128 * BLOCK;

	if (msg)
		return msg;

	if ( s == NULL)
		throw(SQL,"sql.drop","3F000!Schema missing");
	t = mvc_bind_table(m, s, tname);
	if (!t) 
		throw(SQL,"sql", "42S02!table %s not found", tname);
	if (list_length(t->columns.set) != (pci->argc-(2+pci->retc)))
		throw(SQL,"sql", "Not enough columns in found");

	for (i = pci->retc + 2, n = t->columns.set->h; i<pci->argc && n; i++, n = n->next) {
		sql_column *col = n->data;

		if (ATOMvarsized(col->type.type->localtype ) && col->type.type->localtype != TYPE_str) 
			throw(SQL, "sql", "failed to attach file %s",
			      *(str*)getArgReference(stk, pci, i));
		f = fopen( *(str*) getArgReference(stk,pci,i),"r");
		if ( f == NULL)
			throw(SQL, "sql", "failed to open file %s", *(str*)getArgReference(stk, pci, i));
		fclose(f);
	}

	for (i = pci->retc + 2, n = t->columns.set->h; i<pci->argc && n; i++, n = n->next) {
		sql_column *col = n->data;
		BAT *c= NULL;
		int tpe = col->type.type->localtype;

		/* handle the various cases */
		if (tpe < TYPE_str || tpe == TYPE_date ||
		    tpe == TYPE_daytime || tpe == TYPE_timestamp) {
			c = BATattach(col->type.type->localtype, *(str*)getArgReference(stk, pci, i));
			if (c == NULL) 
				throw(SQL, "sql", "failed to attach file %s", *(str*)getArgReference(stk, pci, i));
			BATsetaccess(c, BAT_READ);
			BATderiveProps(c, 1);
		} else if (tpe == TYPE_str) {
			/* get the BAT and fill it with the strings */
			c = BATnew(TYPE_void,TYPE_str,0); 
			BATseqbase(c,0);
			/* this code should be extended to deal with larger text strings. */
			f = fopen( *(str*) getArgReference(stk,pci,i),"r");
			if ( f == NULL)
				throw(SQL, "sql", "failed to re-open file %s", *(str*)getArgReference(stk, pci, i));

			buf = GDKmalloc(bufsiz);
			while ( fgets(buf, bufsiz,f) != NULL) {
				char *t = strrchr(buf,'\n');
				if ( t) *t = 0;
				BUNappend(c,buf, FALSE);
			}
			fclose(f);
			GDKfree(buf);
		} else {
			throw(SQL, "sql", "failed to attach file %s", *(str*)getArgReference(stk, pci, i));
		}
		if (i!=(pci->retc + 2) && cnt != BATcount(c)) 
			throw(SQL, "sql", "table %s not found", tname);
		cnt = BATcount(c);
		*(int*)getArgReference(stk, pci, i-(2+pci->retc)) = c->batCacheid;
		BBPkeepref(c->batCacheid);
	}
	return MAL_SUCCEED;
}


str
zero_or_one(ptr ret, int *bid) 
{
	BAT *b;
	BUN c, _s;
	ptr p;

	if ((b = BATdescriptor(*bid)) == NULL) {
		throw(SQL, "zero_or_one", "Cannot access descriptor");
	}
	c = BATcount(b);
	if (c == 0) {
		p = ATOMnilptr(b->ttype);
	} else if (c == 1) {
		BATiter bi = bat_iterator(b);
		p = BUNtail(bi,BUNfirst(b));
	} else {
		char buf[BUFSIZ];

		p = NULL;
		snprintf(buf, BUFSIZ, "21000!cardinality violation (" BUNFMT ">1)", c);
		throw(SQL, "zero_or_one", "%s", buf);
	}
	_s = ATOMsize(ATOMtype(b->ttype));
	if (ATOMextern(b->ttype)) {
		_s = ATOMlen(ATOMtype(b->ttype), p);
		memcpy(*(ptr*) ret=GDKmalloc(_s), p, _s);
	} else if (b->ttype == TYPE_bat) {
		bat bid = *(bat*)p;
		*(BAT**) ret = BATdescriptor(bid);
	} else if (_s == 4) {
		*(int*) ret = *(int*)p;
	} else if (_s == 1) {
		*(bte*) ret = *(bte*)p;
	} else if (_s == 2) {
		*(sht*) ret = *(sht*)p;
	} else if (_s == 8) {
		*(lng*) ret = *(lng*)p;
	} else {
		memcpy(ret, p, _s);
	}
	BBPreleaseref(b->batCacheid);
	return MAL_SUCCEED;
}

str not_unique(bit *ret, int* bid) 
{
	BAT *b;

	if ((b = BATdescriptor(*bid)) == NULL) {
		throw(SQL, "not_unique", "Cannot access descriptor");
	}

	*ret = FALSE;
	if (BATtkey(b) || BATtdense(b) || BATcount(b) <= 1) {
		BBPunfix(b->batCacheid);
		return MAL_SUCCEED;
	} else if (b->tsorted) {
		BUN p,q;
		oid c = *(oid*)Tloc(b, BUNfirst(b)); 

		for(p=BUNfirst(b)+1, q=BUNlast(b);p<q;p++) {
			oid v = *(oid*)Tloc(b,p);
			if (v<=c) {
				*ret = TRUE;
				break;
			}
			c = v;
		}
	} else {
		BBPunfix(b->batCacheid);
		throw(SQL, "not_unique", "input should be sorted");
	}
	BBPunfix(b->batCacheid);
	return MAL_SUCCEED;
}

/* later we could optimize this to start from current BUN 
   And only search the from the first if second is not found.
 */
static inline int 
HASHfndTwice(BAT *b, ptr v)
{
	BATiter bi = bat_iterator(b);
	BUN i = BUN_NONE;
	int first = 1;
	
	HASHloop( bi, b->H->hash, i, v) {
		if (!first)
			return 1;
		first = 0;
	}
	return 0;
}

str 
not_unique_oids(bat *ret, bat* bid) 
{
	BAT *b, *bn = NULL;

	if ((b = BATdescriptor(*bid)) == NULL) {
		throw(SQL, "not_uniques", "Cannot access descriptor");
	}
	if (b->ttype != TYPE_oid && b->ttype != TYPE_wrd) {
		throw(SQL, "not_uniques", "Wrong types");
	}

	assert(b->htype == TYPE_oid);
	if (BATtkey(b) || BATtdense(b) || BATcount(b) <= 1) {
		bn = BATnew(TYPE_oid, TYPE_oid, 0);
		if( bn == NULL) {
			BBPreleaseref(b->batCacheid);
			throw(SQL, "sql.not_uniques", MAL_MALLOC_FAIL);
		}
	} else if (b->tsorted) { /* ugh handle both wrd and oid types */
		oid c = *(oid*)Tloc(b, BUNfirst(b)), *rf, *rh, *rt;
		oid *h = (oid*)Hloc(b,0), *vp, *ve;
		int first = 1;

		bn = BATnew(TYPE_oid, TYPE_oid, BATcount(b));
		if( bn == NULL){
			BBPreleaseref(b->batCacheid);
			throw(SQL, "sql.not_uniques", MAL_MALLOC_FAIL);
		}
		vp = (oid*)Tloc(b, BUNfirst(b));
		ve = vp + BATcount(b);
		rf = rh = (oid*)Hloc(bn, BUNfirst(bn));
		rt = (oid*)Tloc(bn, BUNfirst(bn));
		*rh++ = *h++; 
		*rt++ = *vp; 
		for(vp++; vp < ve; vp++, h++) {
			oid v = *vp;
			if (v == c) {
				first = 0;
				*rh++ = *h;
				*rt++ = v;
			} else if (!first) {
				first = 1;
				*rh++ = *h;
				*rt++ = v;
			} else {
				*rh = *h;
				*rt = v;
			}
			c = v;
		}
		if (first)
			rh--;
		BATsetcount(bn, (BUN)(rh - rf)); 
	} else {
		oid *rf, *rh, *rt;
		oid *h = (oid*)Hloc(b,0), *vp, *ve;
		BAT *bm = BATmirror(b);

		if (BATprepareHash(bm))
			throw(SQL, "not_uniques", "hash creation failed");
		bn = BATnew(TYPE_oid, TYPE_oid, BATcount(b));
		if( bn == NULL){
			BBPreleaseref(b->batCacheid);
			throw(SQL, "sql.unique_oids", MAL_MALLOC_FAIL);
		}
		vp = (oid*)Tloc(b, BUNfirst(b));
		ve = vp + BATcount(b);
		rf = rh = (oid*)Hloc(bn, BUNfirst(bn));
		rt = (oid*)Tloc(bn, BUNfirst(bn));
		for(; vp < ve; vp++, h++) {
			/* try to find value twice */
			if (HASHfndTwice(bm, vp)) {
				*rh++ = *h;
				*rt++ = *vp;
			}
		}
		BATsetcount(bn, (BUN)(rh - rf)); 
	}
	BBPunfix(b->batCacheid);
	BBPkeepref(*ret = bn->batCacheid);
	return MAL_SUCCEED;
}

/* row case */
str SQLidentity(bat *ret, bat *bid)
{
	BAT *bn, *b;

	if ((b = BATdescriptor(*bid)) == NULL) {
		throw(SQL, "batcalc.identity", "Cannot access descriptor");
	}
	bn = VIEWhead(b);
	BBPunfix(b->batCacheid);
	BBPkeepref(*ret = bn->batCacheid);
	return MAL_SUCCEED;
}

str BATSQLidentity(bat *ret, bat *bid)
{
	return BKCmirror(ret, bid);
}

str PBATSQLidentity(Client cntxt, MalBlkPtr mb, MalStkPtr stk, InstrPtr pci)
{
	int *res = (int *)getArgReference(stk, pci, 0);
	oid *ns = (oid *)getArgReference(stk, pci, 1);
	int *bid = (int *)getArgReference(stk, pci, 2);
	oid *s = (oid *)getArgReference(stk, pci, 3);
        BAT *b, *bn = NULL;
	
	(void)cntxt;
	(void)mb;
        if ((b = BATdescriptor(*bid)) == NULL) {
                throw(MAL, "batcalc.identity", RUNTIME_OBJECT_MISSING);
        }
        bn = BATmark(b, *s);
        if (bn != NULL) {
		*ns = *s + BATcount(b);
                BBPreleaseref(b->batCacheid);
                BBPkeepref(*res = bn->batCacheid);
                return MAL_SUCCEED;
        }
        BBPreleaseref(b->batCacheid);
        throw(MAL, "batcalc.identity", GDK_EXCEPTION);

}

lng scales[20] = {
	LL_CONSTANT(1),
	LL_CONSTANT(10),
	LL_CONSTANT(100),
	LL_CONSTANT(1000),
	LL_CONSTANT(10000),
	LL_CONSTANT(100000),
	LL_CONSTANT(1000000),
	LL_CONSTANT(10000000),
	LL_CONSTANT(100000000),
	LL_CONSTANT(1000000000),
	LL_CONSTANT(10000000000),
	LL_CONSTANT(100000000000),
	LL_CONSTANT(1000000000000),
	LL_CONSTANT(10000000000000),
	LL_CONSTANT(100000000000000),
	LL_CONSTANT(1000000000000000),
	LL_CONSTANT(10000000000000000),
	LL_CONSTANT(100000000000000000),
	LL_CONSTANT(1000000000000000000)
};

/*
 * @-
 * The core modules of Monet provide just a limited set of
 * mathematical operators. The extensions required to support
 * SQL-99 are shown below. At some point they also should be
 * moved to module code base.
 */
@= round
str 
@1_dec_round_wrap( @1 *res, @1 *v, @1 *r )
{
	@1 val = *v;
	@1 add = *r;

	/* shortcut nil */
	if (*v == @1_nil) {
		*res = @1_nil;
		return NULL;
	}

	add >>=1;
	if (val < 0) 
		add = -add;
	val += add; 
	val /= *r;
	*res = val;
	return NULL;
}

str 
@1_round_wrap( @1 *res, @1 *v, int *d, int *s, bte *r )
{
	/* shortcut nil */
	if (*v == @1_nil) {
		*res = @1_nil;
	} else if (-*r > *d) {
		*res = 0;
	} else if (*r > 0 && *r < *s) {
		int dff = *s - *r;
		lng rnd = scales[dff]>>1;
		lng lres;
		if (*v > 0)
			lres = (((*v + rnd)/scales[dff])*scales[dff]);
		else
			lres = (((*v - rnd)/scales[dff])*scales[dff]);
		assert((lng) GDK_@1_min < lres && lres <= (lng) GDK_@1_max);
		*res = (@1) lres;
	} else if (*r <= 0 && -*r + *s > 0) {
		int dff = -*r + *s;
		lng rnd = scales[dff]>>1;
		lng lres;
		if (*v > 0)
			lres = (((*v + rnd)/scales[dff])*scales[dff]);
		else
			lres = (((*v - rnd)/scales[dff])*scales[dff]);
		assert((lng) GDK_@1_min < lres && lres <= (lng) GDK_@1_max);
		*res = (@1) lres;
	} else {
		*res = *v;
	}
	return MAL_SUCCEED;
}

str
nil_2dec_@1( @1 *res, void *val, int *d, int *sc )
{
	(void)val;
	(void)d;
	(void)sc;

	*res = @1_nil;
	return MAL_SUCCEED;
}

str
str_2dec_@1( @1 *res, str *val, int *d, int *sc )
{
	char *s = strip_extra_zeros(*val);
	char *dot = strchr(s, '.');
	int digits = _strlen(s) - 1;
	int scale = digits - (int) (dot-s);
	lng value = 0;

	if (!dot) {
		if (GDK_STRNIL(*val)) {
			*res = @1_nil;
			return MAL_SUCCEED;
		} else {
			throw(SQL, "@1", 
				"\"%s\" is no decimal value (doesn't contain a '.')", *val);
		}
	}
		
	value = decimal_from_str(s);
	if (*s == '+' || *s == '-')
		digits --;
	if (scale < *sc){
		/* the current scale is too small, increase it by adding 0's */
		int d = *sc - scale;	/* CANNOT be 0! */

		value *= scales[d];
		scale += d;
		digits += d;
	} else if (scale > *sc){
		/* the current scale is too big, decrease it by correctly rounding */
		int d = scale - *sc;	/* CANNOT be 0 */
		lng rnd = scales[d]>>1;

		value += rnd;
		value /= scales[d];
		scale -= d;
		digits -= d;
	}
	if (digits > *d) {
		throw(SQL,"@1", 
		     "decimal (%s) doesn't have format (%d.%d)", *val, *d, *sc);
	}
	*res = (@1) value;
	return MAL_SUCCEED;
}

str
nil_2num_@1( @1 *res, void *v, int *len )
{
	int zero = 0;
	return nil_2dec_@1( res, v, len, &zero );
}

str
str_2num_@1( @1 *res, str *v, int *len )
{
	int zero = 0;
	return str_2dec_@1( res, v, len, &zero );
}

str
batnil_2dec_@1( int *res, int *bid, int *d, int *sc )
{
	BAT *b, *dst;
	BATiter bi;
	BUN p,q;

	(void)d;
	(void)sc;
	if( (b = BATdescriptor(*bid)) == NULL ){
		throw(SQL, "batcalc.nil_2dec_@1", "Cannot access descriptor");
	}
	bi = bat_iterator(b);
	dst = BATnew(b->htype, TYPE_@1, BATcount(b));
	if( dst == NULL){
		BBPreleaseref(b->batCacheid);
		throw(SQL, "sql.dec_@1", MAL_MALLOC_FAIL);
	}
	BATseqbase(dst, b->hseqbase);
	BATloop(b,p,q) {
		@1 r = @1_nil;
		BUNins(dst, BUNhead(bi,p), &r, FALSE);
	}
	BBPkeepref( *res = dst->batCacheid);
	BBPunfix(b->batCacheid);
	return MAL_SUCCEED;
}

str
batstr_2dec_@1( int *res, int *bid, int *d, int *sc )
{
	BAT *b, *dst;
	BATiter bi;
	BUN p,q;
	char *msg = NULL;

	if( (b = BATdescriptor(*bid)) == NULL ){
		throw(SQL, "batcalc.str_2dec_@1", "Cannot access descriptor");
	}
	bi = bat_iterator(b);
	dst = BATnew(b->htype, TYPE_@1, BATcount(b));
	if( dst == NULL){
		BBPreleaseref(b->batCacheid);
		throw(SQL, "sql.dec_@1", MAL_MALLOC_FAIL);
	}
	BATseqbase(dst, b->hseqbase);
	BATloop(b,p,q) {
		str v = (str)BUNtail(bi,p);
		@1 r;
		msg = str_2dec_@1( &r, &v, d, sc );
		if (msg)
			break;
		BUNins(dst, BUNhead(bi,p), &r, FALSE);
	}
	BBPkeepref( *res = dst->batCacheid);
	BBPunfix(b->batCacheid);
	return msg;
}

str
batnil_2num_@1( int *res, int *bid, int *len )
{
	int zero = 0;
	return batnil_2dec_@1( res, bid, len, &zero );
}

str
batstr_2num_@1( int *res, int *bid, int *len )
{
	BAT *b, *dst;
	BATiter bi;
	BUN p,q;
	char *msg = NULL;

	if( (b = BATdescriptor(*bid)) == NULL ){
		throw(SQL, "batcalc.str_2num_@1", "Cannot access descriptor");
	}
	bi = bat_iterator(b);
	dst = BATnew(b->htype, TYPE_@1, BATcount(b));
	if( dst == NULL){
		BBPreleaseref(b->batCacheid);
		throw(SQL, "sql.num_@1", MAL_MALLOC_FAIL);
	}
	BATseqbase(dst, b->hseqbase);
	BATloop(b,p,q) {
		str v = (str)BUNtail(bi,p);
		@1 r;
		msg = str_2num_@1( &r, &v, len );
		if (msg)
			break;
		BUNins(dst, BUNhead(bi,p), &r, FALSE);
	}
	BBPkeepref( *res = dst->batCacheid);
	BBPunfix(b->batCacheid);
	return msg;
}

str 
@1_dec2second_interval( lng *res, int *sc, @1 *dec, int *ek, int *sk )
{
	lng value = *dec;

	(void)ek;
	(void)sk;
	if (*sc < 3) {
		int d = 3 - *sc;
		value *= scales[d];
	} else if (*sc > 3 ) {
		int d = *sc - 3;
		lng rnd = scales[d]>>1;

		value += rnd;
		value /= scales[d];
	}
	*res = value;
	return MAL_SUCCEED;
}

@
@c

@:round(bte)@
@:round(sht)@
@:round(int)@
@:round(wrd)@
@:round(lng)@

str
daytime_2time_daytime( daytime *res, daytime *v, int *digits )
{
	int d = (*digits)?*digits-1:0;

	/* correct fraction */
	*res = *v;
	if (!daytime_isnil(*v) && d < 3) {
		*res = (daytime) (*res / scales[3-d]);
		*res = (daytime) (*res * scales[3-d]);
	}
	return MAL_SUCCEED;
}

str
second_interval_2_daytime( daytime *res, lng *s, int *digits )
{
	*res = (daytime)*s;
	return daytime_2time_daytime( res, res, digits);
}

str
nil_2time_daytime( daytime *res, void *v, int *digits )
{
	(void)digits;
	(void)v;
	*res = daytime_nil;
	return MAL_SUCCEED;
}

str
str_2time_daytime( daytime *res, str *v, int *digits )
{
	int len = sizeof(daytime), pos;

	if (!*v || strcmp(str_nil,*v) == 0) {
		*res = daytime_nil;
		return MAL_SUCCEED;
	}
	pos = daytime_fromstr(*v, &len, &res);
	if (!pos)
		throw(SQL,"daytime", "22007!daytime (%s) has incorrect format", *v);
	return daytime_2time_daytime( res, res, digits);
}

str
timestamp_2_daytime( daytime *res, timestamp *v, int *digits )
{
	int d = (*digits)?*digits-1:0;
	int msec = v->msecs;

	/* correct fraction */
	if (d < 3 && msec) {
		msec = (int) (msec / scales[3-d]);
		msec = (int) (msec * scales[3-d]);
	}
	*res = msec;
	return MAL_SUCCEED;
}

str
date_2_timestamp( timestamp *res, date *v, int *digits )
{
	(void)digits; /* no precision needed */
	res->days = *v;
	res->msecs = 0;
	return MAL_SUCCEED;
}

str
timestamp_2time_timestamp( timestamp *res, timestamp *v, int *digits )
{
	int d = (*digits)?*digits-1:0;

	*res = *v;
	/* correct fraction */
	if (d < 3) {
		int msec = res->msecs;
		if (msec) {
			msec = (int) (msec / scales[3-d]);
			msec = (int) (msec * scales[3-d]);
		}
		res->msecs = msec;
	}
	return MAL_SUCCEED;
}

str
nil_2time_timestamp( timestamp *res, void *v, int *digits )
{
	(void)digits;
	(void)v;
	*res = *timestamp_nil;
	return MAL_SUCCEED;
}

str
str_2time_timestamp( timestamp *res, str *v, int *digits )
{
	int len = sizeof(timestamp), pos;

	if (!*v || strcmp(str_nil,*v) == 0) {
		*res = *timestamp_nil;
		return MAL_SUCCEED;
	}
	pos = timestamp_fromstr(*v, &len, &res);
	if (!pos)
		throw(SQL,"timestamp", "22007!timestamp (%s) has incorrect format", *v);
	return timestamp_2time_timestamp( res, res, digits);
}

@= bat2time
str
bat@2_2time_@1( int *res, int *bid, int *digits )
{
	BAT *b, *dst;
	BATiter bi;
	BUN p,q;
	char *msg = NULL;

	if( (b = BATdescriptor(*bid)) == NULL ){
		throw(SQL, "batcalc.@2_2time_@1", "Cannot access descriptor");
	}
	bi = bat_iterator(b);
	dst = BATnew(b->htype, TYPE_@1, BATcount(b));
	if( dst == NULL){
		BBPreleaseref(b->batCacheid);
		throw(SQL, "sql.@1", MAL_MALLOC_FAIL);
	}
	BATseqbase(dst, b->hseqbase);
	BATloop(b,p,q) {
		@3 *v = (@3*)BUNtail(bi,p);
		union {
			lng l;
			@1 r;
		} u;
		msg = @2_2time_@1( &u.r, @4, digits );
		if (msg)
			break;
		BUNins(dst, BUNhead(bi,p), &u.r, FALSE);
	}
	BBPkeepref( *res = dst->batCacheid);
	BBPunfix(b->batCacheid);
	return msg;
}
@c
@:bat2time(timestamp,str,char,&v)@
@:bat2time(timestamp,timestamp,timestamp,v)@
@:bat2time(daytime,str,char,&v)@
@:bat2time(daytime,daytime,daytime,v)@

@= fround
str 
@1_dec_round_wrap( @1 *res, @1 *v, @1 *r )
{
	@1 val = *v;

	/* not nil */
	if (ATOMcmp(TYPE_@1, v, ATOMnilptr(TYPE_@1)) != 0) {
		val /= *r;
	}
	*res = val;
	return MAL_SUCCEED;
}

str 
@1_round_wrap( @1 *res, @1 *v, bte *r )
{
	/* shortcut nil */
	if (*v == @1_nil) {
		*res = @1_nil;
	} else if (*r < 0) {
		int d = -*r;
		@1 rnd = (@1) (scales[d]>>1); 

		if (*v > 0)
			*res = (@1) (floor(((*v + rnd)/((@1)(scales[d]))))*scales[d]);
		else
			*res = (@1) (floor(((*v + rnd)/((@1)(scales[d]))))*scales[d]);
	} else if (*r > 0) {
		int d = *r;

		if (*v > 0)
			*res = (@1) (floor(*v*(@1)scales[d]+.5)/scales[d]);
		else
			*res = (@1) (floor(*v*(@1)scales[d]+.5)/scales[d]);
	} else {
		*res = (@1) round(*v); 
	}
	return MAL_SUCCEED;
}
str
@1_trunc_wrap( @1 *res, @1 *v, int *r )
{
	/* shortcut nil */
	if (*v == @1_nil) {
		*res = @1_nil;
	} else if (*r < 0) {
		int d = -*r;
		*res = (@1) (trunc((*v)/((@1)scales[d])) * scales[d]); 
	} else if (*r > 0) {
		int d = *r;
		*res = (@1) (trunc(*v * (@1)scales[d]) / ((@1)scales[d]));
	} else {
		*res = (@1) trunc(*v);
	}
	return MAL_SUCCEED;
}

@
@c
@:fround(flt)@
@:fround(dbl)@

str
SQLdbl_alpha(dbl *res, dbl *decl, dbl *theta)
{
	dbl s, c1, c2;
    char *msg = MAL_SUCCEED;
    if (*decl == dbl_nil || *theta == dbl_nil) {
        *res = dbl_nil;
    } else if ( fabs(*decl) + *theta > 89.9 ) {
        *res = (dbl) 180.0;
    } else {
		s = sin(radians(*theta));
		c1 = cos(radians(*decl - *theta));
		c2 = cos(radians(*decl + *theta));
	    *res = degrees(fabs(atan(s / sqrt(fabs(c1 * c2)))));
		/*		mnstr_printf(GDKout,"%f\n", *res); */
	}
    return msg;
}
str
SQLbat_alpha(bat *res, bat *decl, dbl *theta)
{
    BAT *b, *bn;
    BATiter bi;
    BUN p,q;
	dbl s, c1, c2, r;
    char *msg = NULL;

	if ( *theta == dbl_nil ){
        throw(SQL, "SQLbat_alpha", "Parameter theta should not be nil");
    }
    if( (b = BATdescriptor(*decl)) == NULL ){
        throw(SQL, "alpha", "Cannot access descriptor");
    }
    bi = bat_iterator(b);
    bn = BATnew(b->htype, TYPE_dbl, BATcount(b));
    if( bn == NULL){
        BBPreleaseref(b->batCacheid);
        throw(SQL, "sql.alpha", MAL_MALLOC_FAIL);
    }
    BATseqbase(bn, b->hseqbase);
    s = sin(radians(*theta));
    BATloop(b,p,q) {
        dbl d = *(dbl*)BUNtail(bi,p);
	    if (d == dbl_nil)
			r = dbl_nil;
	    else if ( fabs(d) + *theta > 89.9 )
			r = (dbl) 180.0;
		else {
			c1 = cos(radians(d - *theta));
			c2 = cos(radians(d + *theta));
		    r = degrees(fabs(atan(s / sqrt(fabs(c1 * c2)))));
        }
        BUNins(bn, BUNhead(bi,p), &r, FALSE);
    }
    BBPkeepref( *res = bn->batCacheid);
    BBPunfix(b->batCacheid);
    return msg;
}

#if SIZEOF_WRD == SIZEOF_INT
#define wrdToStr(sptr, lptr, p) intToStr(sptr, lptr, (int*)p)
#else
#define wrdToStr(sptr, lptr, p) lngToStr(sptr, lptr, (lng*)p)
#endif

@= cast
str
nil_2_@1( @3 *res, void *val )
{
	(void)val;
	*res = @6;
	return MAL_SUCCEED;
}

str
str_2_@1( @3 *res, str *val )
{
	ptr p = NULL;
	int len = 0;
	int e; 
	char buf[BUFSIZ];
	
	e = ATOMfromstr(TYPE_@1, &p, &len, *val);
	if (e < 0 || !p || 
	   (ATOMcmp(TYPE_@1, p, ATOMnilptr(TYPE_@1)) == 0 &&
	    ATOMcmp(TYPE_str, *val, ATOMnilptr(TYPE_str)) != 0))
	{
		if (p)
			GDKfree(p);
		snprintf(buf, BUFSIZ,"conversion of string '%s' failed",*val);
		throw(SQL, "@1", "%s", buf);
	}
	@4;
	if (!ATOMextern(TYPE_@1)) {
		if (p)
			GDKfree(p);
	}
	return MAL_SUCCEED;
}

str
SQL@1_2_str( str *res, @1 *val )
{
	char *p = NULL;
	int len = 0;
	@2( &p, &len, val);
	*res = p;
	return MAL_SUCCEED;
}

str
batnil_2_@1( int *res, int *bid )
{
	BAT *b, *dst;
	BATiter bi;
	BUN p,q;

	if( (b = BATdescriptor(*bid)) == NULL ){
		throw(SQL, "batcalc.nil_2_@1", "Cannot access descriptor");
	}
	bi = bat_iterator(b);
	dst = BATnew(b->htype, TYPE_@1, BATcount(b));
	if( dst == NULL){
		BBPreleaseref(b->batCacheid);
		throw(SQL, "sql.2_@1", MAL_MALLOC_FAIL);
	}
	BATseqbase(dst, b->hseqbase);
	BATloop(b,p,q) {
		@3 r = @6;
		BUNins(dst, BUNhead(bi,p), @5 r, FALSE);
	}
	BBPkeepref( *res = dst->batCacheid);
	BBPunfix(b->batCacheid);
	return MAL_SUCCEED;
}

str
batstr_2_@1( int *res, int *bid )
{
	BAT *b, *dst;
	BATiter bi;
	BUN p,q;
	char *msg = NULL;

	if( (b = BATdescriptor(*bid)) == NULL ){
		throw(SQL, "batcalc.str_2_@1", "Cannot access descriptor");
	}
	bi = bat_iterator(b);
	dst = BATnew(b->htype, TYPE_@1, BATcount(b));
	if( dst == NULL){
		BBPreleaseref(b->batCacheid);
		throw(SQL, "sql.2_@1", MAL_MALLOC_FAIL);
	}
	BATseqbase(dst, b->hseqbase);
	BATloop(b,p,q) {
		str v = (str)BUNtail(bi,p);
		@3 r;
		msg = str_2_@1( &r, &v );
		if (msg)
			break;
		BUNins(dst, BUNhead(bi,p), @5 r, FALSE);
	}
	BBPkeepref( *res = dst->batCacheid);
	BBPunfix(b->batCacheid);
	return msg;
}
@
@c
@:cast(timestamp,timestamp_tostr,timestamp, *res = *(timestamp*)p,&,*timestamp_nil)@
@:cast(daytime,daytime_tostr,daytime, *res = *(daytime*)p,&,daytime_nil)@
@:cast(date,date_tostr,date, *res = *(date*)p,&,date_nil)@
@:cast(sqlblob,sqlblob_tostr,sqlblob*, *res = (sqlblob*)p,,ATOMnilptr(TYPE_blob))@

static str
SQLstr_cast_(str *res, mvc *m, int eclass, int d, int s, int has_tz, ptr p, int tpe, int len)
{
	char *r = NULL;
	int sz = MAX(2,len + 1);	/* nil should fit */

	if (tpe != TYPE_str) {
		r = GDKmalloc(sz);
		sz = convert2str(m, eclass, d, s, has_tz, p, tpe, &r, sz);
	} else {
		str v = (str)p; 
		strLength(&sz, v);
		if (len == 0 || (sz >= 0 && sz <= len)) 
			r = GDKstrdup(v);
	}
	if ((len > 0 && sz > len) || sz < 0) {
		if (r) 
			GDKfree(r);
		if (ATOMcmp(TYPE_str, ATOMnilptr(TYPE_str), p) != 0) {
			throw(SQL, "str_cast", "22001!value too long for type (var)char(%d)", len);
		} else {
			r = GDKstrdup(str_nil);
		}
	}
	*res = r;
	return MAL_SUCCEED;
}

str
SQLstr_cast(Client cntxt, MalBlkPtr mb, MalStkPtr stk, InstrPtr pci)
{
	str *res  = (str *) getArgReference(stk, pci, 0);
	int eclass = *(int*) getArgReference(stk, pci, 1);
	int d = *(int*) getArgReference(stk, pci, 2);
	int s = *(int*) getArgReference(stk, pci, 3);
	int has_tz = *(int*) getArgReference(stk, pci, 4);
	ptr p   = (ptr) getArgReference(stk, pci, 5);
	int tpe = getArgType(mb, pci, 5);
	int len   = *(int *) getArgReference(stk, pci, 6);
	mvc *m = NULL;
	str msg = getSQLContext(cntxt,mb, &m, NULL);

	(void) cntxt;
	if (msg)
		return msg;
	if (ATOMextern(tpe)) 
		p = *(ptr*)p;
	return SQLstr_cast_(res, m, eclass, d, s, has_tz, p, tpe, len );
}

/* str SQLbatstr_cast(int *res, int *eclass, int *d1, int *s1, int *has_tz, int *bid, int *digits ); */
str 
SQLbatstr_cast(Client cntxt, MalBlkPtr mb, MalStkPtr stk, InstrPtr pci)
{
	BAT *b, *dst;
	BATiter bi;
	BUN p,q;
	mvc *m = NULL;
	str msg = getSQLContext(cntxt,mb, &m, NULL);
	char *r = NULL;
	int *res  = (int *) getArgReference(stk, pci, 0);
	int *eclass = (int*) getArgReference(stk, pci, 1);
	int *d1 = (int*) getArgReference(stk, pci, 2);
	int *s1 = (int*) getArgReference(stk, pci, 3);
	int *has_tz = (int*) getArgReference(stk, pci, 4);
	int *bid   = (int*) getArgReference(stk, pci, 5);
	int *digits   = (int *) getArgReference(stk, pci, 6);

	(void) cntxt;
	if (msg)
		return msg;
	if( (b = BATdescriptor(*bid)) == NULL ){
		throw(SQL, "batcalc.str_2dec_@1", "Cannot access descriptor");
	}
	bi = bat_iterator(b);
	dst = BATnew(b->htype, TYPE_str, BATcount(b));
	if( dst == NULL){
		BBPreleaseref(b->batCacheid);
		throw(SQL, "sql.str_cast", MAL_MALLOC_FAIL);
	}
	BATseqbase(dst, b->hseqbase);
	BATloop(b,p,q) {
		ptr v = (ptr)BUNtail(bi,p);
		msg = SQLstr_cast_( &r, m, *eclass, *d1, *s1, *has_tz, v, b->ttype, *digits);
		if (msg)
			break;
		BUNins(dst, BUNhead(bi,p), r, FALSE);
		GDKfree(r);
	}
	BBPkeepref( *res = dst->batCacheid);
	BBPunfix(b->batCacheid);
	return msg;
}

@= simpleupcast
str 
@2_2_@1( @1 *res, @2 *v )
{
	/* shortcut nil */
	if (*v == @2_nil) {
		*res = @1_nil;
		return(MAL_SUCCEED);
	}
	
	/* since the @1 type is bigger than or equal to the @2 type, it will
	   always fit */
	*res = (@1)*v;
	return(MAL_SUCCEED);
}

str bat@2_2_@1( int *res, int *bid )
{
	BAT *b, *bn;
	@2 *p,*q;
	@1 *o;

	if( (b = BATdescriptor(*bid)) == NULL ){
		throw(SQL, "batcalc.@2_2_@1", "Cannot access descriptor");
	}
	bn = BATnew(TYPE_void, TYPE_@1, BATcount(b));
	if( bn == NULL){
		BBPreleaseref(b->batCacheid);
		throw(SQL, "sql.@2_2_@1", MAL_MALLOC_FAIL);
	}
	bn->hsorted = b->hsorted;
	bn->hrevsorted = b->hrevsorted;
	BATseqbase(bn, b->hseqbase);
	o = (@1*) Tloc(bn,BUNfirst(bn));
	p = (@2*) Tloc(b, BUNfirst(b));
	q = (@2*) Tloc(b, BUNlast(b));
	bn->T->nonil = 1;
	if ( b->T->nonil) {
		for (; p<q; p++, o++)
			*o = (@1)*p;
	} else {
		for (; p<q; p++, o++)
			if (*p == @2_nil) {
				*o = @1_nil;
				bn->T->nonil= FALSE;
			} else
				*o = (@1)*p;
	}
	BATsetcount(bn, BATcount(b));
	bn->hrevsorted = bn->batCount <= 1;
	bn->tsorted = 0;
	bn->trevsorted = 0;
	BATkey(BATmirror(bn),FALSE);

	if (!(bn->batDirty&2)) bn = BATsetaccess(bn, BAT_READ);

	if (b->htype != bn->htype) {
		BAT *r = VIEWcreate(b,bn);

		BBPkeepref(*res = r->batCacheid);
		BBPreleaseref(bn->batCacheid);
		BBPreleaseref(b->batCacheid);
		return MAL_SUCCEED;
	}
	BBPkeepref(*res = bn->batCacheid);
	BBPreleaseref(b->batCacheid);
	return MAL_SUCCEED;
}
@
@c

@= simpledowncast
str @2_2_@1( @1 *res, @2 *v )
{
	@3 val = *v;

	/* shortcut nil */
	if (*v == @2_nil) {
		*res = @1_nil;
		return(MAL_SUCCEED);
	}
	
	/* see if the number fits in the data type */
	if ((@3)(@1)val > (@3) GDK_@1_min && 
	    val > (@3) GDK_@1_min && val <= (@3) GDK_@1_max)	{
		*res = (@1)val;
		return(MAL_SUCCEED);
	} else {
		throw(SQL, "convert",
			"22003!value (" @4 ") exceeds limits of type @1", val);
	}
}

str bat@2_2_@1( int *res, int *bid )
{
	BAT *b, *bn;
	@2 *p,*q;
	char *msg = NULL;
	@1 *o;
	@3 val;

	if( (b = BATdescriptor(*bid)) == NULL ){
		throw(SQL, "batcalc.@2_2_@1", "Cannot access descriptor");
	}
	bn = BATnew(TYPE_void, TYPE_@1, BATcount(b));
	if( bn == NULL){
		BBPreleaseref(b->batCacheid);
		throw(SQL, "sql.@2_2_@1", MAL_MALLOC_FAIL);
	}
	BATseqbase(bn, b->hseqbase);
	bn->H->nonil = 1;
	bn->T->nonil = 1;
	o = (@1*) Tloc(bn,BUNfirst(bn));
	p = (@2*) Tloc(b, BUNfirst(b));
	q = (@2*) Tloc(b, BUNlast(b));
	if ( b->T->nonil){
		for (; p<q; p++, o++){
			val = *p;
			/* see if the number fits in the data type */
			if ((@3)(@1)val > (@3) GDK_@1_min && val > (@3) GDK_@1_min && val <= (@3) GDK_@1_max)	{
				*o = (@1)val;
			} else {
				msg= createException(SQL, "convert", "22003!value (" @4 ") exceeds limits of type @1", val);
				break;
			}
		}
	} else {
		for (; p<q; p++, o++) {
			if (*p == @2_nil) {
				*o = @1_nil;
				bn->T->nonil= FALSE;
			} else {
				val = *p;
				/* see if the number fits in the data type */
				if ((@3)(@1)val > (@3) GDK_@1_min && val > (@3) GDK_@1_min && val <= (@3) GDK_@1_max)	{
					*o = (@1)val;
				} else {
					msg= createException(SQL, "convert", "22003!value (" @4 ") exceeds limits of type @1", val);
					break;
				}
			}
		}
	}
	BATsetcount(bn, BATcount(b));
	bn->hrevsorted = bn->batCount <= 1;
	bn->tsorted = 0;
	bn->trevsorted = 0;
	BATkey(BATmirror(bn),FALSE);

	if (!(bn->batDirty&2)) bn = BATsetaccess(bn, BAT_READ);

	if (b->htype != bn->htype) {
		BAT *r = VIEWcreate(b,bn);

		BBPkeepref(*res = r->batCacheid);
		BBPreleaseref(bn->batCacheid);
		BBPreleaseref(b->batCacheid);
		return msg;
	}
	BBPkeepref(*res = bn->batCacheid);
	BBPreleaseref(b->batCacheid);
	return msg;
}
@
 * @-
 * The simple cast up operations in some cases
 * could re-use the storage space as well.
@= numcastup
@:simpleupcast(@1,@2)@

str @2_dec2_@1( @1 *res, int *s1, @2 *v )
{
	int scale = *s1;
	@1 r, h = (*v<0)?-5:5; 

	/* shortcut nil */
	if (*v == @2_nil) {
		*res = @1_nil;
		return(MAL_SUCCEED);
	}

	/* since the @1 type is bigger than or equal to the @2 type, it will
	   always fit */
	r = (@1)*v;
	if (scale) 
		r = (@1) ((r + h * scales[scale - 1]) / scales[scale]);
	*res = r;
	return(MAL_SUCCEED);
}

str 
@2_dec2dec_@1( @1 *res, int *S1, @2 *v, int *d2, int *S2 )
{
	int p = *d2, inlen = 1;
	@2 cpyval = *v;
	int s1 = *S1, s2 = *S2;
	@1 r, h = (*v<0)?-5:5; 

	/* shortcut nil */
	if (*v == @2_nil) {
		*res = @1_nil;
		return(MAL_SUCCEED);
	}
	
	/* count the number of digits in the input */
	while (cpyval /= 10)
		inlen++;

	/* rounding is allowed */
	inlen += (s2-s1);
	if (p && inlen > p) {
		throw(SQL, "convert",
			"22003!too many digits (%d > %d)", inlen, p);
	}

	/* since the @1 type is bigger than or equal to the @2 type, it will
	   always fit */
	r = (@1)*v;
	if (s2 > s1) 
		r *= (@1) scales[s2 - s1];
	else if (s2 != s1) 
		r = (@1) ((r + h * scales[s1 - s2 - 1]) / scales[s1 - s2]);
	*res = r;
	return(MAL_SUCCEED);
}

str 
@2_num2dec_@1( @1 *res, @2 *v, int *d2, int *s2 )
{
	int zero = 0;
	return @2_dec2dec_@1( res, &zero, v, d2, s2 );
}

str bat@2_dec2_@1( int *res, int *s1, int *bid )
{
	BAT *b, *bn;
	@2 *p,*q;
	char *msg = NULL;
	int scale = *s1;
	@1 *o;

	if( (b = BATdescriptor(*bid)) == NULL ){
		throw(SQL, "batcalc.@2_dec2_@1", "Cannot access descriptor");
	}
	bn = BATnew(TYPE_void, TYPE_@1, BATcount(b));
	if( bn == NULL){
		BBPreleaseref(b->batCacheid);
		throw(SQL, "sql.dec2_@1", MAL_MALLOC_FAIL);
	}
	bn->hsorted = b->hsorted;
	bn->hrevsorted = b->hrevsorted;
	BATseqbase(bn, b->hseqbase);
	o = (@1*) Tloc(bn,BUNfirst(bn));
	p = (@2*) Tloc(b, BUNfirst(b));
	q = (@2*) Tloc(b, BUNlast(b));
	bn->T->nonil = 1;
	if ( b->T->nonil){
		if (scale)
			for (; p<q; p++, o++)
				*o = (@1) ((*p +  (*p<0?-5:5) * scales[scale-1]) / scales[scale]);
		else
			for (; p<q; p++, o++)
				*o = (@1) (*p);
	} else {
		for (; p<q; p++, o++) {
			if (*p == @2_nil) {
				*o = @1_nil;
				bn->T->nonil= FALSE;
			} else if (scale) {
				*o = (@1) ((*p +  (*p<0?-5:5) * scales[scale-1]) / scales[scale]);
			} else {
				*o = (@1) (*p);
			}
		}
	}
	BATsetcount(bn, BATcount(b));
	bn->hrevsorted = bn->batCount <= 1;
	bn->tsorted = 0;
	bn->trevsorted = 0;
	BATkey(BATmirror(bn),FALSE);

	if (!(bn->batDirty&2)) bn = BATsetaccess(bn, BAT_READ);

	if (b->htype != bn->htype) {
		BAT *r = VIEWcreate(b,bn);

		BBPkeepref(*res = r->batCacheid);
		BBPreleaseref(bn->batCacheid);
		BBPreleaseref(b->batCacheid);
		return msg;
	}
	BBPkeepref(*res = bn->batCacheid);
	BBPreleaseref(b->batCacheid);
	return msg;
}

str bat@2_dec2dec_@1( int *res, int *S1, int *bid, int *d2, int *S2 )
{
	BAT *b, *dst;
	BATiter bi;
	BUN p,q;
	char *msg = NULL;

	if( (b = BATdescriptor(*bid)) == NULL ){
		throw(SQL, "batcalc.@2_dec2dec_@1", "Cannot access descriptor");
	}
	bi = bat_iterator(b);
	dst = BATnew(b->htype, TYPE_@1, BATcount(b));
	if( dst == NULL){
		BBPreleaseref(b->batCacheid);
		throw(SQL, "sql.dec2dec_@1", MAL_MALLOC_FAIL);
	}
	BATseqbase(dst, b->hseqbase);
	BATloop(b,p,q) {
		@2 *v = (@2*)BUNtail(bi,p);
		@1 r;
		msg = @2_dec2dec_@1( &r, S1, v, d2, S2 );
		if (msg)
			break;
		BUNins(dst, BUNhead(bi,p), &r, FALSE);
	}
	BBPkeepref( *res = dst->batCacheid);
	BBPunfix(b->batCacheid);
	return msg;
}
str bat@2_num2dec_@1( int *res, int *bid, int *d2, int *s2 )
{
	BAT *b, *dst;
	BATiter bi;
	BUN p,q;
	char *msg = NULL;

	if( (b = BATdescriptor(*bid)) == NULL ){
		throw(SQL, "batcalc.@2_num2dec_@1", "Cannot access descriptor");
	}
	bi = bat_iterator(b);
	dst = BATnew(b->htype, TYPE_@1, BATcount(b));
	if( dst == NULL){
		BBPreleaseref(b->batCacheid);
		throw(SQL, "sql.num2dec_@1", MAL_MALLOC_FAIL);
	}
	BATseqbase(dst, b->hseqbase);
	BATloop(b,p,q) {
		@2 *v = (@2*)BUNtail(bi,p);
		@1 r;
		msg = @2_num2dec_@1( &r, v, d2, s2 );
		if (msg)
			break;
		BUNins(dst, BUNhead(bi,p), &r, FALSE);
	}
	BBPkeepref( *res = dst->batCacheid);
	BBPunfix(b->batCacheid);
	return msg;
}

@
@c
@:numcastup(bte,bte)@
@:numcastup(sht,bte)@
@:numcastup(sht,sht)@
@:numcastup(int,bte)@
@:numcastup(int,sht)@
@:numcastup(int,int)@
@:numcastup(wrd,bte)@
@:numcastup(wrd,sht)@
@:numcastup(wrd,int)@
@:numcastup(wrd,wrd)@
@:numcastup(lng,bte)@
@:numcastup(lng,sht)@
@:numcastup(lng,int)@
@:numcastup(lng,wrd)@
@:numcastup(lng,lng)@

@= fnumcastdown
@:simpledowncast(@1,@2,dbl,"%f")@

/* when casting a floating point to an decimal we like to preserve the 
 * precision.  This means we first scale the float before converting.
*/
str 
@2_num2dec_@1( @1 *res, @2 *v, int *d2, int *s2 )
{
	int p = *d2, inlen = 1, scale = *s2;
	@2 r;
	lng cpyval;

	/* shortcut nil */
	if (*v == @2_nil) {
		*res = @1_nil;
		return(MAL_SUCCEED);
	}
	
	/* since the @1 type is bigger than or equal to the @2 type, it will
	   always fit */
	r = (@2) *v;
	if (scale) 
		r *= scales[scale];
	cpyval = (lng) r;

	/* count the number of digits in the input */
	while (cpyval /= 10)
		inlen++;
	/* rounding is allowed */
	if (p && inlen > p) {
		throw(SQL, "convert",
			"22003!too many digits (%d > %d)", inlen, p);
	}
	*res = (@1) r;
	return MAL_SUCCEED;
}
str 
bat@2_num2dec_@1( int *res, int *bid, int *d2, int *s2 )
{
	BAT *b, *dst;
	BATiter bi;
	BUN p,q;
	char *msg = NULL;

	if( (b = BATdescriptor(*bid)) == NULL ){
		throw(SQL, "batcalc.@2_num2dec_@1", "Cannot access descriptor");
	}
	bi = bat_iterator(b);
	dst = BATnew(b->htype, TYPE_@1, BATcount(b));
	if( dst == NULL){
		BBPreleaseref(b->batCacheid);
		throw(SQL, "sql.num2dec_@1", MAL_MALLOC_FAIL);
	}
	BATseqbase(dst, b->hseqbase);
	BATloop(b,p,q) {
		@2 *v = (@2*)BUNtail(bi,p);
		@1 r;
		msg = @2_num2dec_@1( &r, v, d2, s2 );
		if (msg)
			break;
		BUNins(dst, BUNhead(bi,p), &r, FALSE);
	}
	BBPkeepref( *res = dst->batCacheid);
	BBPunfix(b->batCacheid);
	return msg;
}

@
@c
@:fnumcastdown(bte,flt)@
@:fnumcastdown(sht,flt)@
@:fnumcastdown(int,flt)@
@:fnumcastdown(wrd,flt)@
@:fnumcastdown(lng,flt)@
@:fnumcastdown(bte,dbl)@
@:fnumcastdown(sht,dbl)@
@:fnumcastdown(int,dbl)@
@:fnumcastdown(wrd,dbl)@
@:fnumcastdown(lng,dbl)@

@= fnumcastup
@:simpleupcast(@1,@2)@

str 
@2_dec2_@1( @1 *res, int *s1, @2 *v )
{
	int scale = *s1;
	@1 r;

	/* shortcut nil */
	if (*v == @2_nil) {
		*res = @1_nil;
		return(MAL_SUCCEED);
	}
	
	/* since the @1 type is bigger than or equal to the @2 type, it will
	   always fit */
	r = (@1)*v;
	if (scale) 
		r /= scales[scale];
	*res = r;
	return MAL_SUCCEED;
}

str 
@2_dec2dec_@1( @1 *res, int *S1, @2 *v, int *d2, int *S2 )
{
	int p = *d2, inlen = 1;
	@2 cpyval = *v;
	int s1 = *S1, s2 = *S2;
	@1 r;

	/* shortcut nil */
	if (*v == @2_nil) {
		*res = @1_nil;
		return(MAL_SUCCEED);
	}
	
	/* count the number of digits in the input */
	while (cpyval /= 10)
		inlen++;
	/* rounding is allowed */
	inlen += (s2-s1);
	if (p && inlen > p) {
		throw(SQL, "convert",
			"22003!too many digits (%d > %d)", inlen, p);
	}

	/* since the @1 type is bigger than or equal to the @2 type, it will
	   always fit */
	r = (@1)*v;
	if(s2 > s1) 
		r *= scales[s2-s1];
	else if (s2 != s1) 
		r /= scales[s1-s2];
	*res = r;
	return MAL_SUCCEED;
}

str 
@2_num2dec_@1( @1 *res, @2 *v, int *d2, int *s2 )
{
	int zero = 0;
	return @2_dec2dec_@1( res, &zero, v, d2, s2 );
}

str bat@2_dec2_@1( int *res, int *s1, int *bid )
{
	BAT *b, *bn;
	@2 *p,*q;
	char *msg = NULL;
	int scale = *s1;
	@1 *o;

	if( (b = BATdescriptor(*bid)) == NULL ){
		throw(SQL, "batcalc.@2_dec2_@1", "Cannot access descriptor");
	}
	bn = BATnew(TYPE_void, TYPE_@1, BATcount(b));
	if( bn == NULL){
		BBPreleaseref(b->batCacheid);
		throw(SQL, "sql.dec2_@1", MAL_MALLOC_FAIL);
	}
	bn->hsorted = b->hsorted;
	bn->hrevsorted = b->hrevsorted;
	BATseqbase(bn, b->hseqbase);
	o = (@1*) Tloc(bn,BUNfirst(bn));
	p = (@2*) Tloc(b, BUNfirst(b));
	q = (@2*) Tloc(b, BUNlast(b));
	bn->T->nonil = 1;
	if ( b->T->nonil){
		for (; p<q; p++, o++) 
			*o = (((@1)*p)/scales[scale]);
	} else {
		for (; p<q; p++, o++) {
			if (*p == @2_nil) {
				*o = @1_nil;
				bn->T->nonil= FALSE;
			} else 
				*o = (((@1)*p)/scales[scale]);
		}
	}
	BATsetcount(bn, BATcount(b));
	bn->hrevsorted = bn->batCount <= 1;
	bn->tsorted = 0;
	bn->trevsorted = 0;
	BATkey(BATmirror(bn),FALSE);

	if (!(bn->batDirty&2)) bn = BATsetaccess(bn, BAT_READ);

	if (b->htype != bn->htype) {
		BAT *r = VIEWcreate(b,bn);

		BBPkeepref(*res = r->batCacheid);
		BBPreleaseref(bn->batCacheid);
		BBPreleaseref(b->batCacheid);
		return msg;
	}
	BBPkeepref(*res = bn->batCacheid);
	BBPreleaseref(b->batCacheid);
	return msg;
}

str bat@2_dec2dec_@1( int *res, int *S1, int *bid, int *d2, int *S2 )
{
	BAT *b, *dst;
	BATiter bi;
	BUN p,q;
	char *msg = NULL;

	if( (b = BATdescriptor(*bid)) == NULL ){
		throw(SQL, "batcalc.@2_dec2dec_@1", "Cannot access descriptor");
	}
	bi = bat_iterator(b);
	dst = BATnew(b->htype, TYPE_@1, BATcount(b));
	if( dst == NULL){
		BBPreleaseref(b->batCacheid);
		throw(SQL, "sql.dec2dec_@1", MAL_MALLOC_FAIL);
	}
	BATseqbase(dst, b->hseqbase);
	BATloop(b,p,q) {
		@2 *v = (@2*)BUNtail(bi,p);
		@1 r;
		msg = @2_dec2dec_@1( &r, S1, v, d2, S2 );
		if (msg)
			break;
		BUNins(dst, BUNhead(bi,p), &r, FALSE);
	}
	BBPkeepref( *res = dst->batCacheid);
	BBPunfix(b->batCacheid);
	return msg;
}

str bat@2_num2dec_@1( int *res, int *bid, int *d2, int *s2 )
{
	BAT *b, *dst;
	BATiter bi;
	BUN p,q;
	char *msg = NULL;

	if( (b = BATdescriptor(*bid)) == NULL ){
		throw(SQL, "batcalc.@2_num2dec_@1", "Cannot access descriptor");
	}
	bi = bat_iterator(b);
	dst = BATnew(b->htype, TYPE_@1, BATcount(b));
	if( dst == NULL){
		BBPreleaseref(b->batCacheid);
		throw(SQL, "sql.num2dec_@1", MAL_MALLOC_FAIL);
	}
	BATseqbase(dst, b->hseqbase);
	BATloop(b,p,q) {
		@2 *v = (@2*)BUNtail(bi,p);
		@1 r;
		msg = @2_num2dec_@1( &r, v, d2, s2 );
		if (msg)
			break;
		BUNins(dst, BUNhead(bi,p), &r, FALSE);
	}
	BBPkeepref( *res = dst->batCacheid);
	BBPunfix(b->batCacheid);
	return msg;
}


@
@c
@:fnumcastup(flt,bte)@
@:fnumcastup(flt,sht)@
@:fnumcastup(flt,int)@
@:fnumcastup(flt,wrd)@
@:fnumcastup(flt,lng)@
@:fnumcastup(dbl,bte)@
@:fnumcastup(dbl,sht)@
@:fnumcastup(dbl,int)@
@:fnumcastup(dbl,wrd)@
@:fnumcastup(dbl,lng)@

@= numcastdown
@:simpledowncast(@1,@2,lng,LLFMT)@

str 
@2_dec2_@1( @1 *res, int *s1, @2 *v )
{
	int scale = *s1;
	lng val = *v, h = (val<0)?-5:5;

	/* shortcut nil */
	if (*v == @2_nil) {
		*res = @1_nil;
		return(MAL_SUCCEED);
	}
	
	if (scale) 
		val = (val + h * scales[scale - 1]) / scales[scale];
	/* see if the number fits in the data type */
	if (val > GDK_@1_min && val <= GDK_@1_max)	{
		*res = (@1)val;
		return MAL_SUCCEED;
	} else {
		throw(SQL, "convert",
			"22003!value (" LLFMT ") exceeds limits of type @1", val);
	}
}

str 
@2_dec2dec_@1( @1 *res, int *S1, @2 *v, int *d2, int *S2 )
{
	int p = *d2, inlen = 1;
	lng val = *v, cpyval = val, h = (val<0)?-5:5;
	int s1 = *S1, s2 = *S2;

	/* shortcut nil */
	if (*v == @2_nil) {
		*res = @1_nil;
		return(MAL_SUCCEED);
	}
	
	/* count the number of digits in the input */
	while (cpyval /= 10)
		inlen++;
	/* rounding is allowed */
	inlen += (s2-s1);
	if (p && inlen > p) {
		throw(SQL, "@2_2_@1",
			"22003!too many digits (%d > %d)", inlen, p);
	}

	if(s2 > s1) 
		val *= scales[s2-s1];
	else if (s2 != s1) 
		val = (val+h*scales[s1-s2-1])/scales[s1-s2];

	/* see if the number fits in the data type */
	if (val > GDK_@1_min && val <= GDK_@1_max)	{
		*res = (@1)val;
		return MAL_SUCCEED;
	} else {
		throw(SQL, "convert",
			"22003!value (" LLFMT ") exceeds limits of type @1", val);
	}
}

str 
@2_num2dec_@1( @1 *res, @2 *v, int *d2, int *s2 )
{
	int zero = 0;
	return @2_dec2dec_@1( res, &zero, v, d2, s2 );
}

str bat@2_dec2_@1( int *res, int *s1, int *bid )
{
	BAT *b, *bn;
	@2 *p,*q;
	char *msg = NULL;
	int scale = *s1;
	@1 *o;
	@2 val;

	if( (b = BATdescriptor(*bid)) == NULL ){
		throw(SQL, "batcalc.@2_dec2_@1", "Cannot access descriptor");
	}
	bn = BATnew(TYPE_void, TYPE_@1, BATcount(b));
	if( bn == NULL){
		BBPreleaseref(b->batCacheid);
		throw(SQL, "sql.dec@2_2_@1", MAL_MALLOC_FAIL);
	}
	bn->hsorted = b->hsorted;
	bn->hrevsorted = b->hrevsorted;
	BATseqbase(bn, b->hseqbase);
	o = (@1*) Tloc(bn,BUNfirst(bn));
	p = (@2*) Tloc(b, BUNfirst(b));
	q = (@2*) Tloc(b, BUNlast(b));
	bn->T->nonil = 1;
	if ( b->T->nonil){
		for (; p<q; p++, o++) {
			if (scale) 
				val = (@2) ((*p+ (*p<0?-5:5)*scales[scale-1])/scales[scale]);
			else
				val = (@2) (*p);
			/* see if the number fits in the data type */
			if (val > GDK_@1_min && val <= GDK_@1_max)
				*o = (@1)val;
			else {
				BBPreleaseref(b->batCacheid);
				BBPreleaseref(bn->batCacheid);
				throw(SQL, "convert", "22003!value (" LLFMT ") exceeds limits of type @1", (lng) val);
			}
		}
	} else{
		for (; p<q; p++, o++) {
			if (*p == @2_nil) {
				*o = @1_nil;
				bn->T->nonil= FALSE;
			} else {
				if (scale)
					val = (@2) (( *p + (*p<0?-5:5)*scales[scale-1])/scales[scale]);
				else
					val = (@2) (*p);
				/* see if the number fits in the data type */
				if (val > GDK_@1_min && val <= GDK_@1_max)
					*o = (@1)val;
				else {
					BBPreleaseref(b->batCacheid);
					BBPreleaseref(bn->batCacheid);
					throw(SQL, "convert", "22003!value (" LLFMT ") exceeds limits of type @1", (lng) val);
				}
			}
		}
	}
	BATsetcount(bn, BATcount(b));
	bn->hrevsorted = bn->batCount <= 1;
	bn->tsorted = 0;
	bn->trevsorted = 0;
	BATkey(BATmirror(bn),FALSE);

	if (!(bn->batDirty&2)) bn = BATsetaccess(bn, BAT_READ);

	if (b->htype != bn->htype) {
		BAT *r = VIEWcreate(b,bn);

		BBPkeepref(*res = r->batCacheid);
		BBPreleaseref(bn->batCacheid);
		BBPreleaseref(b->batCacheid);
		return msg;
	}
	BBPkeepref(*res = bn->batCacheid);
	BBPreleaseref(b->batCacheid);
	return msg;
}

str bat@2_dec2dec_@1( int *res, int *S1, int *bid, int *d2, int *S2 )
{
	BAT *b, *dst;
	BATiter bi;
	BUN p,q;
	char *msg = NULL;

	if( (b = BATdescriptor(*bid)) == NULL ){
		throw(SQL, "batcalc.@2_dec2dec_@1", "Cannot access descriptor");
	}
	bi = bat_iterator(b);
	dst = BATnew(b->htype, TYPE_@1, BATcount(b));
	if( dst == NULL){
		BBPreleaseref(b->batCacheid);
		throw(SQL, "sql.dec2dec_@1", MAL_MALLOC_FAIL);
	}
	BATseqbase(dst, b->hseqbase);
	BATloop(b,p,q) {
		@2 *v = (@2*)BUNtail(bi,p);
		@1 r;
		msg = @2_dec2dec_@1( &r, S1, v, d2, S2 );
		if (msg)
			break;
		BUNins(dst, BUNhead(bi,p), &r, FALSE);
	}
	BBPkeepref( *res = dst->batCacheid);
	BBPunfix(b->batCacheid);
	return msg;
}

str bat@2_num2dec_@1( int *res, int *bid, int *d2, int *s2 )
{
	BAT *b, *dst;
	BATiter bi;
	BUN p,q;
	char *msg = NULL;

	if( (b = BATdescriptor(*bid)) == NULL ){
		throw(SQL, "batcalc.@2_num2dec_@1", "Cannot access descriptor");
	}
	bi = bat_iterator(b);
	dst = BATnew(b->htype, TYPE_@1, BATcount(b));
	if( dst == NULL){
		BBPreleaseref(b->batCacheid);
		throw(SQL, "sql.num2dec_@1", MAL_MALLOC_FAIL);
	}
	BATseqbase(dst, b->hseqbase);
	BATloop(b,p,q) {
		@2 *v = (@2*)BUNtail(bi,p);
		@1 r;
		msg = @2_num2dec_@1( &r, v, d2, s2 );
		if (msg)
			break;
		BUNins(dst, BUNhead(bi,p), &r, FALSE);
	}
	BBPkeepref( *res = dst->batCacheid);
	BBPunfix(b->batCacheid);
	return msg;
}


@
@c
@:numcastdown(bte,sht)@
@:numcastdown(bte,int)@
@:numcastdown(bte,wrd)@
@:numcastdown(bte,lng)@
@:numcastdown(sht,int)@
@:numcastdown(sht,wrd)@
@:numcastdown(sht,lng)@
@:numcastdown(int,wrd)@
@:numcastdown(int,lng)@
@:numcastdown(wrd,lng)@

str 
month_interval_str( int *ret, str *s, int *d, int *sk )
{
	lng res;

	if (interval_from_str( *s, *d, *sk, &res ) < 0)
		throw(SQL, "calc.month_interval",
			"wrong format (%s)", *s);
	assert((lng) GDK_int_min <= res && res <= (lng) GDK_int_max);
	*ret = (int) res;
	return MAL_SUCCEED;
}

str 
second_interval_str( lng *res, str *s, int *d, int *sk )
{
	if (interval_from_str( *s, *d, *sk, res ) < 0)
		throw(SQL, "calc.second_interval",
			"wrong format (%s)", *s);
	return MAL_SUCCEED;
}

str
month_interval(Client cntxt, MalBlkPtr mb, MalStkPtr stk, InstrPtr pci)
{
	int *ret = (int *) getArgReference(stk, pci, 0);
	int k = digits2ek(* (int *) getArgReference(stk, pci, 2));
	int r;

	(void) cntxt;
	(void) mb;
	switch (getArgType(mb, pci, 1)) {
	case TYPE_bte:
		r = stk->stk[getArg(pci, 1)].val.btval;
		break;
	case TYPE_sht:
		r = stk->stk[getArg(pci, 1)].val.shval;
		break;
	case TYPE_int:
		r = stk->stk[getArg(pci, 1)].val.ival;
		break;
	case TYPE_wrd:
		r = (int) stk->stk[getArg(pci, 1)].val.wval;
		break;
	case TYPE_lng:
		r = (int) stk->stk[getArg(pci, 1)].val.lval;
		break;
	default:
		throw(ILLARG, "calc.month_interval","illegal argument");
	}
	switch (k) {
	case iyear:
		r *= 12;
		break;
	case imonth:
		break;
	default:
		throw(ILLARG, "calc.month_interval","illegal argument");
	}
	*ret = r;
	return MAL_SUCCEED;
}

str
second_interval(Client cntxt, MalBlkPtr mb, MalStkPtr stk, InstrPtr pci)
{
	lng *ret = (lng *) getArgReference(stk, pci, 0);
	int k = digits2ek(* (int *) getArgReference(stk, pci, 2));
	lng r;

	(void) cntxt;
	(void) mb;
	switch (getArgType(mb, pci, 1)) {
	case TYPE_bte:
		r = stk->stk[getArg(pci, 1)].val.btval;
		break;
	case TYPE_sht:
		r = stk->stk[getArg(pci, 1)].val.shval;
		break;
	case TYPE_int:
		r = stk->stk[getArg(pci, 1)].val.ival;
		break;
	case TYPE_wrd:
		r = stk->stk[getArg(pci, 1)].val.wval;
		break;
	case TYPE_lng:
		r = stk->stk[getArg(pci, 1)].val.lval;
		break;
	default:
		throw(ILLARG, "calc.sec_interval", "illegal argument");
	}
	switch (k) {
	case iday:
		r *= 24;
	case ihour:
		r *= 60;
	case imin:
		r *= 60;
	case isec:
		r *= 1000;
		break;
	default:
		throw(ILLARG, "calc.sec_interval", "illegal argument");
	}
	*ret = r;
	return MAL_SUCCEED;
}

@mal
command calc.second_interval( v:daytime, ek:int, sk:int ) :lng
address second_interval_daytime
comment "cast daytime to a second_interval and check for overflow";

command calc.daytime( v:lng, d:int) :daytime
address second_interval_2_daytime
comment "cast second_interval to a daytime and check for overflow";

command calc.daytime( v:timestamp, d:int) :daytime
address timestamp_2_daytime
comment "cast timestamp to a daytime and check for overflow";

command calc.timestamp( v:date, d:int) :timestamp
address date_2_timestamp
comment "cast date to a timestamp and check for overflow";
@h
sql5_export str second_interval_daytime( lng *res, daytime *s, int *ek, int *sk );
sql5_export str second_interval_2_daytime( daytime *res, lng *s, int *d);
sql5_export str timestamp_2_daytime( daytime *res, timestamp *v, int *d);
sql5_export str date_2_timestamp( timestamp *res, date *v, int *d);
@c
str
second_interval_daytime( lng *res, daytime *s, int *d, int *sk )
{
	int k = digits2sk(*d);
	lng r = *(int*)s;

	(void)sk;
	if (daytime_isnil(*s)) {
		*res = lng_nil;
		return MAL_SUCCEED;
	}
	switch(k) {
	case isec:
		break;
	case imin:
		r /= 60000;
		r *= 60000;
		break;
	case ihour:
		r /= 3600000;
		r *= 3600000;
		break;
	case iday: 	
		r /= (24*3600000);
		r *= (24*3600000);
		break;
	default:
		throw(ILLARG, "calc.second_interval","illegal argument");
	}
	*res = r;
	return MAL_SUCCEED;
}

/* str dump_cache(int *r); */
str
dump_cache(Client cntxt, MalBlkPtr mb, MalStkPtr stk, InstrPtr pci)
{
	mvc *m = NULL;
	str msg = getSQLContext(cntxt,mb, &m, NULL);
	int cnt; 
	cq *q = NULL;
	BAT *query, *count;
	int *rquery = (int *) getArgReference(stk, pci, 0);
	int *rcount = (int *) getArgReference(stk, pci, 1);

	(void) cntxt;
	if (msg)
		return msg;
	cnt = m->qc->id; 
	query = BATnew(TYPE_void, TYPE_str, cnt);
	if( query == NULL)
		throw(SQL, "sql.dumpcache", MAL_MALLOC_FAIL);
	BATseqbase(query, 0);
	count = BATnew(TYPE_void, TYPE_int, cnt);
	if( count == NULL){
		BBPreleaseref(query->batCacheid);
		throw(SQL, "sql.dumpcache", MAL_MALLOC_FAIL);
	}
	BATseqbase(count, 0);

	for(q = m->qc->q; q; q = q->next) {
		if (q->type != Q_PREPARE) {
			BUNappend(query, q->codestring, FALSE);
			BUNappend(count, &q->count, FALSE);
		}
	}
	*rquery = query->batCacheid;
	*rcount = count->batCacheid;
	BBPkeepref(*rquery);
	BBPkeepref(*rcount);
	return MAL_SUCCEED;
}

/* str dump_opt_stats(int *r); */
str
dump_opt_stats(Client cntxt, MalBlkPtr mb, MalStkPtr stk, InstrPtr pci)
{
	mvc *m = NULL;
	str msg = getSQLContext(cntxt,mb, &m, NULL);
	int cnt; 
	BAT *rewrite, *count;
	int *rrewrite = (int *) getArgReference(stk, pci, 0);
	int *rcount = (int *) getArgReference(stk, pci, 1);

	(void) cntxt;
	if (msg)
		return msg;
	cnt = m->qc->id; 
	rewrite = BATnew(TYPE_void, TYPE_str, cnt);
	if( rewrite == NULL)
		throw(SQL, "sql.optstats", MAL_MALLOC_FAIL);
	BATseqbase(rewrite, 0);
	count = BATnew(TYPE_void, TYPE_int, cnt);
	if( count == NULL)
		throw(SQL, "sql.optstats", MAL_MALLOC_FAIL);
	BATseqbase(count, 0);

	BUNappend(rewrite, "joinidx", FALSE);
	BUNappend(count, &m->opt_stats[0], FALSE);
	/* TODO add other rewrites */

	*rrewrite = rewrite->batCacheid;
	*rcount = count->batCacheid;
	BBPkeepref(*rrewrite);
	BBPkeepref(*rcount);
	return MAL_SUCCEED;
}

/* str dump_opt_stats(int *r); */
str
dump_trace(Client cntxt, MalBlkPtr mb, MalStkPtr stk, InstrPtr pci)
{
	int i;
	BAT *t[12];

	(void)cntxt; (void)mb;
	TRACEtable(t);
	for (i = 0; i < 12; i++) {
		int id = t[i]->batCacheid;

		*(int *) getArgReference(stk, pci, i) = id;
		BBPkeepref(id);
	}
	return MAL_SUCCEED;
}

str
sql_querylog_catalog(Client cntxt, MalBlkPtr mb, MalStkPtr stk, InstrPtr pci)
{
	int i;
	BAT *t[7];

	(void)cntxt; (void)mb;
	QLOGcatalog(t);
	for (i = 0; i < 7; i++) {
		int id = t[i]->batCacheid;

		*(int *) getArgReference(stk, pci, i) = id;
		BBPkeepref(id);
	}
	return MAL_SUCCEED;
}

str
sql_querylog_calls(Client cntxt, MalBlkPtr mb, MalStkPtr stk, InstrPtr pci)
{
	int i;
	BAT *t[10];

	(void)cntxt; (void)mb;
	QLOGcalls(t);
	for (i = 0; i < 10; i++) {
		int id = t[i]->batCacheid;

		*(int *) getArgReference(stk, pci, i) = id;
		BBPkeepref(id);
	}
	return MAL_SUCCEED;
}
str
sql_querylog_empty(Client cntxt, MalBlkPtr mb, MalStkPtr stk, InstrPtr pci)
{
	int *ret= (int*) getArgReference(stk,pci,0);
	(void) cntxt;
	(void) mb;
	(void) stk;
	(void) pci;
	QLOGempty(ret);
	return MAL_SUCCEED;
}


/* str sql_rowid(oid *rid, ptr v, str *sname, str *tname); */
str 
sql_rowid(Client cntxt, MalBlkPtr mb, MalStkPtr stk, InstrPtr pci)
{
	BAT *b;
	mvc *m = NULL;
	str msg = getSQLContext(cntxt,mb, &m, NULL);
	sql_schema *s = NULL;
	sql_table *t = NULL;
	sql_column *c = NULL;
	sql_delta *d;
	oid *rid = (oid *) getArgReference(stk, pci, 0);
	str *sname = (str *) getArgReference(stk, pci, 2);
	str *tname = (str *) getArgReference(stk, pci, 3);

	(void) cntxt;
	if (msg)
		return msg;
	s = mvc_bind_schema(m, *sname);
	if ( s == NULL)
		throw(SQL,"sql.rowid","3F000!Schema missing");
	t = mvc_bind_table(m, s, *tname);
	if ( s == NULL)
		throw(SQL,"sql.rowid","42S02!Table missing");
	if (!s || !t || !t->columns.set->h)
		throw(SQL, "calc.rowid", "42S22!Cannot find column");
	c = t->columns.set->h->data;
	/* HACK, get insert bat */
	b = store_funcs.bind_col(m->session->tr, c, RD_INS);
	/* UGH (move into storage backends!!) */
	d = c->data;
	*rid = d->ibase + BATcount(b);
	BBPunfix(b->batCacheid);
	return MAL_SUCCEED;
}

static str
do_sql_rank_grp(bat *rid, bat *bid, bat *gid, int nrank, int dense, const char *name)
{
	BAT *r, *b, *g;
	BUN p, q;
	BATiter bi, gi;
	int (*ocmp)(const void *, const void *);
	int (*gcmp)(const void *, const void *);
	const void *oc, *gc, *on, *gn;
	int rank = 1;
	int c;

	if( (b = BATdescriptor(*bid)) == NULL )
		throw(SQL, name, "Cannot access descriptor");
	if( (g = BATdescriptor(*gid)) == NULL ){
		BBPreleaseref(b->batCacheid);
		throw(SQL, name, "Cannot access descriptor");
	}
	bi = bat_iterator(b);
	gi = bat_iterator(g);
	ocmp = BATatoms[b->ttype].atomCmp;
	gcmp = BATatoms[g->ttype].atomCmp;
	oc = BUNtail(bi, BUNfirst(b));
	gc = BUNtail(gi, BUNfirst(g));
	if (!ALIGNsynced(b, g)) {
		BBPreleaseref(b->batCacheid);
		BBPreleaseref(g->batCacheid);
		throw(SQL, name, "bats not aligned");
	}
/*
	if (!BATtordered(b)) {
		BBPreleaseref(b->batCacheid);
		BBPreleaseref(g->batCacheid);
		throw(SQL, name, "bat not sorted");
	}
*/
	r = BATnew(TYPE_oid, TYPE_int, BATcount(b));
	if (r == NULL){
		BBPreleaseref(b->batCacheid);
		BBPreleaseref(g->batCacheid);
		throw(SQL, name, "cannot allocate result bat");
	}
	BATloop(b, p, q) {
		on = BUNtail(bi, p);
		gn = BUNtail(gi, p);

		if ((c = ocmp(on, oc)) != 0)
			rank = nrank;
		if (gcmp(gn, gc) != 0)
			c = rank = nrank = 1;
		oc = on;
		gc = gn;
		BUNins(r, BUNhead(bi,p), &rank, FALSE);
		nrank += !dense || c;
	}
	BBPunfix(b->batCacheid);
	BBPunfix(g->batCacheid);
	BBPkeepref(*rid = r->batCacheid);
	return MAL_SUCCEED;
}

static str
do_sql_rank(bat *rid, bat *bid, int nrank, int dense, const char *name)
{
	BAT *r, *b;
	BATiter bi;
	int (*cmp)(const void *, const void *);
	const void *cur, *n;
	BUN p, q;
	int rank = 1;
	int c;

	if( (b = BATdescriptor(*bid)) == NULL )
		throw(SQL, name, "Cannot access descriptor");
	if (!BATtordered(b) && !BATtrevordered(b))
		throw(SQL, name, "bat not sorted");

	bi = bat_iterator(b);
	cmp = BATatoms[b->ttype].atomCmp;
	cur = BUNtail(bi, BUNfirst(b));
	r = BATnew(TYPE_oid, TYPE_int, BATcount(b));
	if (r == NULL){
		BBPreleaseref(b->batCacheid);
		throw(SQL, name, "cannot allocate result bat");
	}
	if (BATtdense(b)) {
		BATloop(b, p, q) {
			BUNins(r, BUNhead(bi,p), &rank, FALSE);
			rank++;
		}
	} else {
		BATloop(b, p, q) {
			n = BUNtail(bi, p);
			if ((c = cmp(n, cur)) != 0)
				rank = nrank;
			cur = n;
			BUNins(r, BUNhead(bi,p), &rank, FALSE);
			nrank += !dense || c;
		}
	}
	BBPunfix(b->batCacheid);
	BBPkeepref(*rid = r->batCacheid);
	return MAL_SUCCEED;
}

str
sql_rank_grp(bat *rid, bat *bid, bat *gid, bat *gpe)
{
	(void) gpe;
	return do_sql_rank_grp(rid, bid, gid, 1, 0, "sql.rank_grp");
}

str
sql_dense_rank_grp(bat *rid, bat *bid, bat *gid, bat *gpe)
{
	(void) gpe;
	return do_sql_rank_grp(rid, bid, gid, 2, 1, "sql.dense_rank_grp");
}

str
sql_rank(bat *rid, bat *bid)
{
	return do_sql_rank(rid, bid, 1, 0, "sql.rank");
}

str
sql_dense_rank(bat *rid, bat *bid)
{
	return do_sql_rank(rid, bid, 2, 1, "sql.dense_rank");
}

str SQLargRecord(Client cntxt, MalBlkPtr mb, MalStkPtr stk, InstrPtr pci){
	str s, t, *ret;

	(void) cntxt;
	ret= (str *) getArgReference(stk,pci,0);
	s = instruction2str(mb,stk,getInstrPtr(mb,0),LIST_MAL_DEBUG);
	t= strchr(s,' ');
	*ret = GDKstrdup(t ? t+1: s);
	GDKfree(s);
	return MAL_SUCCEED;
}

/*
 * @-
 * The table is searched for all columns and they are
 * re-clustered on the hash value over the  primary key.
 * Initially the first column
 */

str SQLcluster1(Client cntxt, MalBlkPtr mb, MalStkPtr stk, InstrPtr pci){
	str *sch = (str *) getArgReference(stk,pci,1);
	str *tbl = (str *) getArgReference(stk,pci,2);
	sql_trans	*tr;
	sql_schema	*s;
	sql_table 	*t;
	sql_column	*c;
	mvc *m = NULL;
	str msg = getSQLContext(cntxt,mb, &m, NULL);
	int first=1;
	bat mid, hid, bid;
	BAT *map= NULL, *b;
	node *o;

	if (msg)
		return msg;
   	s = mvc_bind_schema(m, *sch);
	if ( s == NULL)
		throw(SQL,"sql.cluster","3F000!Schema missing");
	t = mvc_bind_table(m, s, *tbl);
	if ( t == NULL)
		throw(SQL,"sql.cluster","42S02!Table missing");
	tr = m->session->tr;
	t->base.wtime = s->base.wtime = tr->wtime = tr->wstime;
	t->base.rtime = s->base.rtime = tr->rtime = tr->stime;

	/* actually build the hash on the multi-column primary key */

	for (o = t->columns.set->h; o; o = o->next) {
		sql_delta *d;
		c = o->data;
		if (first) {
			first = 0;
			b = store_funcs.bind_col(tr, c, 0);
			msg = CLUSTER_key(&hid, &b->batCacheid);
			BBPreleaseref(b->batCacheid);
			if (msg)
				return msg;
			msg = CLUSTER_map(&mid,&hid);
			BBPdecref(hid, TRUE);
			if (msg)
				return msg;
			map = BATdescriptor(mid);
			if (map== NULL)
				throw(SQL,"sql.cluster","Can not access descriptor");
		}

		b = store_funcs.bind_col(tr, c, 0);
		if (b == NULL)
			throw(SQL,"sql.cluster","Can not access descriptor");
		msg = CLUSTER_apply(&bid, b, map);
		BBPreleaseref(b->batCacheid);
		if (msg){
			BBPreleaseref(map->batCacheid);
			return msg;
		}
		d = c->data;
		if (d->bid)
			BBPdecref(d->bid, TRUE);
		if (d->ibid)
			BBPdecref(d->ibid, TRUE);
		d->bid = 0;
		d->ibase = 0;
		d->ibid = bid; /* use the insert bat */
		c->base.wtime = tr->wstime;
		c->base.rtime = tr->stime;
	}
	/* bat was cleared */
	t->cleared = 1;
	if (map) {
		BBPreleaseref(map->batCacheid);
		BBPdecref(mid, TRUE);
	}
	return MAL_SUCCEED;
}

str 
SQLcluster2(Client cntxt, MalBlkPtr mb, MalStkPtr stk, InstrPtr pci)
{
	str *sch = (str *) getArgReference(stk,pci,1);
	str *tbl = (str *) getArgReference(stk,pci,2);
	sql_trans	*tr;
	sql_schema	*s;
	sql_table 	*t;
	sql_column	*c;
	mvc *m = NULL;
	str msg = getSQLContext(cntxt,mb, &m, NULL);
	int first=1;
	bat mid, hid, bid;
	BAT *b;
	node *o;

	if (msg)
		return msg;
   	s = mvc_bind_schema(m, *sch);
	if ( s == NULL)
		throw(SQL,"sql.cluster","3F000!Schema missing");
	t = mvc_bind_table(m, s, *tbl);
	if ( t == NULL)
		throw(SQL,"sql.cluster","42S02!Table missing");
	tr = m->session->tr;

	t->base.wtime = s->base.wtime = tr->wtime = tr->wstime;
	t->base.rtime = s->base.rtime = tr->rtime = tr->stime;
	for (o = t->columns.set->h; o; o = o->next) {
		sql_delta *d;
		c = o->data;
		if (first) {
			bat psum;
			unsigned int bits = 10, off = 0;
			first = 0;
			b = store_funcs.bind_col(tr, c, 0);
			msg = MKEYbathash(&hid, &b->batCacheid);
			BBPreleaseref(b->batCacheid);
			if (msg)
				return msg;
			msg = CLS_create_wrd(&psum, &mid, &hid, &bits, &off);
			BBPdecref(hid, TRUE);
			BBPdecref(psum, TRUE);
			if (msg)
				return msg;
		}

		b = store_funcs.bind_col(tr, c, 0);
		if (b == NULL)
			throw(SQL,"sql.cluster","Can not access descriptor");
		msg = CLS_map(&bid,&mid,&b->batCacheid);
		BBPreleaseref(b->batCacheid);
		if (msg){
			BBPreleaseref(bid);
			return msg;
		}

		d = c->data;
		if (d->bid)
			BBPdecref(d->bid, TRUE);
		if (d->ibid)
			BBPdecref(d->ibid, TRUE);
		d->bid = 0;	
		d->ibase = 0;
		d->ibid = bid; /* use the insert bat */

		c->base.wtime = tr->wstime;
		c->base.rtime = tr->stime;
	}
	/* bat was cleared */
	t->cleared = 1;
	return MAL_SUCCEED;
}
/*
 * @- Vacuum cleaning tables
 * Shrinking and re-using space to vacuum clean the holes in the relations.
 */
static str
vacuum(Client cntxt, MalBlkPtr mb, MalStkPtr stk, InstrPtr pci,
       str (*func)(int *, int *, int *), const char *name)
{
	str *sch = (str *) getArgReference(stk,pci,1);
	str *tbl = (str *) getArgReference(stk,pci,2);
	sql_trans	*tr;
	sql_schema	*s;
	sql_table 	*t;
	sql_column	*c;
	mvc *m = NULL;
	str msg = getSQLContext(cntxt,mb, &m, NULL);
	bat bid;
	BAT *b, *del;
	node *o;
	int i,bids[2049];

	if (msg)
		return msg;
   	s = mvc_bind_schema(m, *sch);
	if ( s == NULL)
		throw(SQL,name,"3F000!Schema missing");
	t = mvc_bind_table(m, s, *tbl);
	if ( t == NULL)
		throw(SQL,name,"42S02!Table missing");

	if (m->user_id != USER_MONETDB)
		throw(SQL,name,"42000!insufficient privileges");
	if ((!list_empty(t->idxs.set) || !list_empty(t->keys.set)))
		throw(SQL,name, "%s not allowed on tables with indices", name + 4);
	if (has_snapshots(m->session->tr))
		throw(SQL,name, "%s not allowed on snapshots", name + 4);
	if (!m->session->auto_commit)
		throw(SQL,name, "%s only allowed in auto commit mode", name + 4);

	tr = m->session->tr;

	/* get the deletions BAT*/
	del = mvc_bind_dbat(m, *sch, *tbl, RD_INS);

	i=0;
	bids[i]=0;
	for (o = t->columns.set->h; o; o = o->next,i++) {
		c = o->data;
		b = store_funcs.bind_col(tr, c, 0);
		if (b == NULL ||
		    (msg = (*func)(&bid, &(b->batCacheid), &(del->batCacheid))) != NULL) {
			for( i--; i>=0; i--)
				BBPdecref(bids[i], TRUE);
			if (b)
				BBPreleaseref(b->batCacheid);
			BBPreleaseref(del->batCacheid);
			if (!msg)
				throw(SQL,name,"Can not access descriptor");
			return msg;
		}
		BBPreleaseref(b->batCacheid);
		if (i < 2048){
			bids[i]= bid;
			bids[i+1]=0;
		}
	}
	if ( i >= 2048 ) {
		for( i--; i>=0; i--)
			BBPdecref(bids[i], TRUE);
		throw(SQL,name,"Too many columns to handle, use copy instead");
	}

	mvc_clear_table(m, t);
	for (o = t->columns.set->h, i=0; o; o = o->next, i++) {
		sql_column *c = o->data;
		BAT *ins = BATdescriptor(bids[i]); /* use the insert bat */

		store_funcs.append_col(tr, c, ins, TYPE_bat);
		BBPreleaseref(ins->batCacheid);
		BBPdecref(bids[i], TRUE);
	}
	/* TODO indices */
	return MAL_SUCCEED;
}

str
SQLshrink(Client cntxt, MalBlkPtr mb, MalStkPtr stk, InstrPtr pci)
{
	return vacuum(cntxt, mb, stk, pci, BKCshrinkBAT, "sql.shrink");
}

str
SQLreuse(Client cntxt, MalBlkPtr mb, MalStkPtr stk, InstrPtr pci)
{
	return vacuum(cntxt, mb, stk, pci, BKCreuseBAT, "sql.reuse");
}

/*
 * The vacuum operation inspects the table for ordered properties and
 * will keep them.  To avoid expensive shuffles, the reorganisation is
 * balanced by the number of outstanding deletions.
 */
str
SQLvacuum(Client cntxt, MalBlkPtr mb, MalStkPtr stk, InstrPtr pci)
{
	str *sch = (str *) getArgReference(stk,pci,1);
	str *tbl = (str *) getArgReference(stk,pci,2);
	sql_trans	*tr;
	sql_schema	*s;
	sql_table 	*t;
	sql_column	*c;
	mvc *m = NULL;
	str msg = getSQLContext(cntxt,mb, &m, NULL);
	BAT *b, *del;
	node *o;
	int ordered = 0;
	BUN cnt=0;

	if (msg)
		return msg;
   	s = mvc_bind_schema(m, *sch);
	if ( s == NULL)
		throw(SQL,"sql.vacuum","3F000!Schema missing");
	t = mvc_bind_table(m, s, *tbl);
	if ( t == NULL)
		throw(SQL,"sql.vacuum","42S02!Table missing");

	if (m->user_id != USER_MONETDB)
		throw(SQL,"sql.vacuum","42000!insufficient privileges");
	if ((!list_empty(t->idxs.set) || !list_empty(t->keys.set)))
		throw(SQL,"sql.vacuum","vacuum not allowed on tables with indices");
	if (has_snapshots(m->session->tr)) 
		throw(SQL,"sql.vacuum","vacuum not allowed on snapshots");

	tr = m->session->tr;

	for (o = t->columns.set->h; o && ordered == 0; o = o->next) {
		c = o->data;
		b = store_funcs.bind_col(tr, c, 0);
		if (b == NULL) 
			throw(SQL,"sql.vacuum","Can not access descriptor");
		ordered |= BATtordered(b);
		cnt = BATcount(b);
		BBPreleaseref(b->batCacheid);
	}

	/* get the deletions BAT*/
	del = mvc_bind_dbat(m, *sch, *tbl, RD_INS);

	/* now decide on the algorithm */
	if ( ordered ){
		if( BATcount(del) > cnt/20 )
			SQLshrink(cntxt,mb,stk,pci);
	} else
		SQLreuse(cntxt,mb,stk,pci);

	BBPreleaseref(del->batCacheid);
	return MAL_SUCCEED;
}
/*
 * @-
 * The drop_hash operation cleans up any hash indices on any of the tables columns.
 */
str
SQLdrop_hash(Client cntxt, MalBlkPtr mb, MalStkPtr stk, InstrPtr pci)
{
	str *sch = (str *) getArgReference(stk,pci,1);
	str *tbl = (str *) getArgReference(stk,pci,2);
	sql_schema	*s;
	sql_table 	*t;
	sql_column	*c;
	mvc *m = NULL;
	str msg = getSQLContext(cntxt,mb, &m, NULL);
	BAT *b;
	node *o;

	if (msg)
		return msg;
   	s = mvc_bind_schema(m, *sch);
	if ( s == NULL)
		throw(SQL,"sql.drop_hash","3F000!Schema missing");
	t = mvc_bind_table(m, s, *tbl);
	if ( t == NULL)
		throw(SQL,"sql.drop_hash","42S02!Table missing");

	for (o = t->columns.set->h; o; o = o->next) {
		c = o->data;
		b = store_funcs.bind_col(m->session->tr, c, RDONLY);
		if (b == NULL) 
			throw(SQL,"sql.drop_hash","Can not access descriptor");
		HASHdestroy(b);
		BBPreleaseref(b->batCacheid);
	}
	return MAL_SUCCEED;
}

/*
 * Take a SQL table and compress its columns using the dictionary
 * compression scheme.
 */
static str
compression(Client cntxt, MalBlkPtr mb, MalStkPtr stk, InstrPtr pci, int compr)
{
	str *sch = (str *) getArgReference(stk,pci,1);
	str *tbl = (str *) getArgReference(stk,pci,2);
	sql_schema	*s;
	sql_table 	*t;
	mvc *m = NULL;
	str msg = getSQLContext(cntxt,mb, &m, NULL);
	sql_trans *tr = m->session->tr;
	node *o;
	char buf[BUFSIZ], *nme= buf;
	int ret;

	if (msg)
		return msg;
   	s = mvc_bind_schema(m, *sch);
	if ( s == NULL)
		throw(SQL,"sql.cluster","3F000!Schema missing");
	t = mvc_bind_table(m, s, *tbl);
	if ( t == NULL)
		throw(SQL,"sql.cluster","42S02!Table missing");

	/* actually build the hash on the multi-column primary key */

	for (o = t->columns.set->h; msg == MAL_SUCCEED && o; o = o->next) {
		BAT *b, *e;
		sql_delta *d;
		sql_column	*c = o->data;

		b = store_funcs.bind_col(tr, c, 0);
		if (b == NULL)
			throw(SQL,"sql.compress","Can not access descriptor");
		e = BATnew(b->htype, b->ttype, 0);
		if( e == NULL){
			BBPreleaseref(b->batCacheid);
			throw(SQL, "sql.compression", MAL_MALLOC_FAIL);
		}
		BATsetaccess(e, BAT_READ);
		d = c->data;
		if (d->bid)
			BBPdecref(d->bid, TRUE);
		if (d->ibid)
			BBPdecref(d->ibid, TRUE);
		d->bid = 0;
		d->ibase = 0;
		d->ibid = e->batCacheid; /* use the insert bat */
		c->base.wtime = tr->wstime;
		c->base.rtime = tr->stime;
		snprintf(buf,BUFSIZ,"%s/%s/%s/0", *sch, *tbl, c->base.name);
		if (compr)
			msg = DICTcompress(&ret, &nme, &b->batCacheid);
		else
			msg = DICTdecompress(&ret, &nme);
		BBPkeepref(e->batCacheid);
		BBPreleaseref(b->batCacheid);
	}
	/* bat was cleared */
	t->cleared = 1;
	t->base.wtime = s->base.wtime = tr->wtime = tr->wstime;
	t->base.rtime = s->base.rtime = tr->rtime = tr->stime;
	return msg;
}

str
SQLnewDictionary(Client cntxt, MalBlkPtr mb, MalStkPtr stk, InstrPtr pci)
{
	return compression(cntxt, mb, stk, pci, 1);
}

str
SQLdropDictionary(Client cntxt, MalBlkPtr mb, MalStkPtr stk, InstrPtr pci)
{
	return compression(cntxt, mb, stk, pci, 0);
}

/*
 * LZ compression is inherited from the underlying stream implementation.
 */
static str
gzcompression(Client cntxt, MalBlkPtr mb, MalStkPtr stk, InstrPtr pci,
	      str (*func)(int *, int *, str *), const char *name)
{
	str *sch = (str *) getArgReference(stk,pci,1);
	str *tbl = (str *) getArgReference(stk,pci,2);
	sql_schema	*s;
	sql_table 	*t;
	mvc *m = NULL;
	str msg = getSQLContext(cntxt,mb, &m, NULL);
	sql_trans *tr = m->session->tr;
	node *o;
	int ret,i;
	char buf[PATHLENGTH], *sbuf= buf;

	if (msg)
		return msg;
   	s = mvc_bind_schema(m, *sch);
	if ( s == NULL)
		throw(SQL,name,"3F000!Schema missing");
	t = mvc_bind_table(m, s, *tbl);
	if ( t == NULL)
		throw(SQL,name,"42S02!Table missing");

	/* actually build the hash on the multi-column primary key */

	for (o = t->columns.set->h; msg == MAL_SUCCEED && o; o = o->next) {
		BAT *b;
		sql_column	*c = o->data;

		for ( i= 0; i<3; i++) {
			b = store_funcs.bind_col(tr, c, i);
			if (b == NULL)
				throw(SQL,name,"Can not access descriptor");
			snprintf(buf,PATHLENGTH,"%s_%s_%s_%d", *sch, *tbl, c->base.name,i);
			msg = (*func)(&ret, &b->batCacheid, &sbuf);
			BBPreleaseref(b->batCacheid);
		}
	}
	return msg;
}

str
SQLgzcompress(Client cntxt, MalBlkPtr mb, MalStkPtr stk, InstrPtr pci)
{
	return gzcompression(cntxt, mb, stk, pci, CMDbbpcompress,
			     "sql.gzcompress");
}
str
SQLgzdecompress(Client cntxt, MalBlkPtr mb, MalStkPtr stk, InstrPtr pci)
{
	return gzcompression(cntxt, mb, stk, pci, CMDbbpdecompress,
			     "sql.gzdecompress");
}

str
SQLtruncate(Client cntxt, MalBlkPtr mb, MalStkPtr stk, InstrPtr pci)
{
	return gzcompression(cntxt, mb, stk, pci, CMDbbptruncate,
			     "sql.truncate");
}

str
SQLexpand(Client cntxt, MalBlkPtr mb, MalStkPtr stk, InstrPtr pci)
{
	return gzcompression(cntxt, mb, stk, pci, CMDbbpexpand,
			     "sql.expand");
}

/*
 * @- Shredding RDF documents through SQL
 * Wrapper around the RDF shredder of the rdf module of M5.
 *
 * An rdf file can be now shredded with SQL command:
 * CALL rdf_shred('/path/to/location','graph name');
 *
 * The table rdf.graph will be updated with an entry of the form:
 * [graph name, graph id] -> [gname,gid].
 *
 * In addition all permutation of SPO for the specific rdf document will be
 * created. The name of the triple tables are rdf.pso$gid$, rdf.spo$gid$ etc.
 * For example if gid = 3 then rdf.spo3 is the triple table ordered on subject,
 * property, object. Finally, there is one more table called rdf.map$gid$ that
 * maps oids to strings (i.e., the lexical representation).
 */
str
SQLrdfShred(Client cntxt, MalBlkPtr mb, MalStkPtr stk, InstrPtr pci)
{
#ifdef HAVE_RAPTOR
	BAT *b[128];
	BAT *p, *s, *o;
	sql_schema *sch;
	sql_table *g_tbl;
	sql_column *gname, *gid;
#if STORE == TRIPLE_STORE
	sql_table *spo_tbl, *sop_tbl, *pso_tbl, *pos_tbl, *osp_tbl, *ops_tbl;
#elif STORE == MLA_STORE
	sql_table *spo_tbl;
#endif /* STORE */
	sql_table *map_tbl;
	sql_subtype tpe;
	str *location = (str *) getArgReference(stk,pci,1);
	str *name = (str *) getArgReference(stk,pci,2);
	str *schema = (str *) getArgReference(stk,pci,3);
	char buff[24];
	mvc *m = NULL;
	int id = 0;
	oid rid = oid_nil;
	str msg;

	rethrow("sql.rdfShred", msg, getSQLContext(cntxt, mb, &m, NULL));

	if ((sch = mvc_bind_schema(m, *schema)) == NULL)
		throw(SQL, "sql.rdfShred", "3F000!schema missing");

	g_tbl = mvc_bind_table(m, sch, "graph");
	gname = mvc_bind_column(m, g_tbl, "gname");
	gid = mvc_bind_column(m, g_tbl, "gid");

	rid = table_funcs.column_find_row(m->session->tr, gname, *name, NULL);
	if (rid != oid_nil)
		throw(SQL, "sql.rdfShred", "graph name already exists in rdf.graph");

	id = (int) store_funcs.count_col(m->session->tr, gname, 1);
	store_funcs.append_col(m->session->tr, gname, *name, TYPE_str);
	store_funcs.append_col(m->session->tr, gid, &id, TYPE_int);

	rethrow("sql.rdfShred", msg, RDFParser(b, location, name, schema));

	if (sizeof(oid) == 8) {
		sql_find_subtype(&tpe, "oid", 31, 0);
		/* todo for niels: if use int/bigint the @0 is serialized */
		/* sql_find_subtype(&tpe, "bigint", 64, 0); */
	} else {
		sql_find_subtype(&tpe, "oid", 31, 0);
		/* sql_find_subtype(&tpe, "int", 32, 0); */
	}
#if STORE == TRIPLE_STORE
	sprintf(buff, "spo%d", id);
	spo_tbl = mvc_create_table(m, sch, buff, tt_table, 0,
				   SQL_PERSIST, 0, 3);
	mvc_create_column(m, spo_tbl, "subject", &tpe);
	mvc_create_column(m, spo_tbl, "property", &tpe);
	mvc_create_column(m, spo_tbl, "object", &tpe);

	sprintf(buff, "sop%d", id);
	sop_tbl = mvc_create_table(m, sch, buff, tt_table, 0,
				   SQL_PERSIST, 0, 3);
	mvc_create_column(m, sop_tbl, "subject", &tpe);
	mvc_create_column(m, sop_tbl, "object", &tpe);
	mvc_create_column(m, sop_tbl, "property", &tpe);

	sprintf(buff, "pso%d", id);
	pso_tbl = mvc_create_table(m, sch, buff, tt_table, 0,
				   SQL_PERSIST, 0, 3);
	mvc_create_column(m, pso_tbl, "property", &tpe);
	mvc_create_column(m, pso_tbl, "subject", &tpe);
	mvc_create_column(m, pso_tbl, "object", &tpe);

	sprintf(buff, "pos%d", id);
	pos_tbl = mvc_create_table(m, sch, buff, tt_table, 0,
				   SQL_PERSIST, 0, 3);
	mvc_create_column(m, pos_tbl, "property", &tpe);
	mvc_create_column(m, pos_tbl, "object", &tpe);
	mvc_create_column(m, pos_tbl, "subject", &tpe);

	sprintf(buff, "osp%d", id);
	osp_tbl = mvc_create_table(m, sch, buff, tt_table, 0,
				   SQL_PERSIST, 0, 3);
	mvc_create_column(m, osp_tbl, "object", &tpe);
	mvc_create_column(m, osp_tbl, "subject", &tpe);
	mvc_create_column(m, osp_tbl, "property", &tpe);

	sprintf(buff, "ops%d", id);
	ops_tbl = mvc_create_table(m, sch, buff, tt_table, 0,
				   SQL_PERSIST, 0, 3);
	mvc_create_column(m, ops_tbl, "object", &tpe);
	mvc_create_column(m, ops_tbl, "property", &tpe);
	mvc_create_column(m, ops_tbl, "subject", &tpe);

#elif STORE == MLA_STORE
	sprintf(buff, "spo%d", id);
	spo_tbl = mvc_create_table(m, sch, buff, tt_table,
				   0, SQL_PERSIST, 0, 3);
	mvc_create_column(m, spo_tbl, "subject", &tpe);
	mvc_create_column(m, spo_tbl, "property", &tpe);
	mvc_create_column(m, spo_tbl, "object", &tpe);
#endif /* STORE */

	sprintf(buff, "map%d", id);
	map_tbl = mvc_create_table(m, sch, buff, tt_table, 0, SQL_PERSIST, 0, 2);
	mvc_create_column(m, map_tbl, "sid", &tpe);
	sql_find_subtype(&tpe, "varchar", 1024, 0);
	mvc_create_column(m, map_tbl, "lexical", &tpe);

	s = b[MAP_LEX];
	store_funcs.append_col(m->session->tr,
			mvc_bind_column(m, map_tbl, "lexical"),
			BATmirror(BATmark(BATmirror(s),0)), TYPE_bat);
	store_funcs.append_col(m->session->tr,
			mvc_bind_column(m, map_tbl, "sid"),
			BATmirror(BATmark(s, 0)),
			TYPE_bat);
	BBPunfix(s->batCacheid);

#if STORE == TRIPLE_STORE
	s = b[S_sort];
	p = b[P_PO];
	o = b[O_PO];
	store_funcs.append_col(m->session->tr,
			       mvc_bind_column(m, spo_tbl, "subject"),
			       s, TYPE_bat);
	store_funcs.append_col(m->session->tr,
			       mvc_bind_column(m, spo_tbl, "property"),
			       p, TYPE_bat);
	store_funcs.append_col(m->session->tr,
			       mvc_bind_column(m, spo_tbl, "object"),
			       o, TYPE_bat);
	s = b[S_sort];
	p = b[P_OP];
	o = b[O_OP];
	store_funcs.append_col(m->session->tr,
			       mvc_bind_column(m, sop_tbl, "subject"),
			       s, TYPE_bat);
	store_funcs.append_col(m->session->tr,
			       mvc_bind_column(m, sop_tbl, "property"),
			       p, TYPE_bat);
	store_funcs.append_col(m->session->tr,
			       mvc_bind_column(m, sop_tbl, "object"),
			       o, TYPE_bat);
	s = b[S_SO];
	p = b[P_sort];
	o = b[O_SO];
	store_funcs.append_col(m->session->tr,
			       mvc_bind_column(m, pso_tbl, "subject"),
			       s, TYPE_bat);
	store_funcs.append_col(m->session->tr,
			       mvc_bind_column(m, pso_tbl, "property"),
			       p, TYPE_bat);
	store_funcs.append_col(m->session->tr,
			       mvc_bind_column(m, pso_tbl, "object"),
			       o, TYPE_bat);
	s = b[S_OS];
	p = b[P_sort];
	o = b[O_OS];
	store_funcs.append_col(m->session->tr,
			       mvc_bind_column(m, pos_tbl, "subject"),
			       s, TYPE_bat);
	store_funcs.append_col(m->session->tr,
			       mvc_bind_column(m, pos_tbl, "property"),
			       p, TYPE_bat);
	store_funcs.append_col(m->session->tr,
			       mvc_bind_column(m, pos_tbl, "object"),
			       o, TYPE_bat);
	s = b[S_SP];
	p = b[P_SP];
	o = b[O_sort];
	store_funcs.append_col(m->session->tr,
			       mvc_bind_column(m, osp_tbl, "subject"),
			       s, TYPE_bat);
	store_funcs.append_col(m->session->tr,
			       mvc_bind_column(m, osp_tbl, "property"),
			       p, TYPE_bat);
	store_funcs.append_col(m->session->tr,
			       mvc_bind_column(m, osp_tbl, "object"),
			       o, TYPE_bat);
	s = b[S_PS];
	p = b[P_PS];
	o = b[O_sort];
	store_funcs.append_col(m->session->tr,
			       mvc_bind_column(m, ops_tbl, "subject"),
			       s, TYPE_bat);
	store_funcs.append_col(m->session->tr,
			       mvc_bind_column(m, ops_tbl, "property"),
			       p, TYPE_bat);
	store_funcs.append_col(m->session->tr,
			       mvc_bind_column(m, ops_tbl, "object"),
			       o, TYPE_bat);
#elif STORE == MLA_STORE
	s = b[S_sort];
	p = b[P_sort];
	o = b[O_sort];
	store_funcs.append_col(m->session->tr,
			       mvc_bind_column(m, spo_tbl, "subject"),
			       s, TYPE_bat);
	store_funcs.append_col(m->session->tr,
			       mvc_bind_column(m, spo_tbl, "property"),
			       p, TYPE_bat);
	store_funcs.append_col(m->session->tr,
			       mvc_bind_column(m, spo_tbl, "object"),
			       o, TYPE_bat);
#endif /* STORE */

	/* unfix graph */
	for(id=0; b[id]; id++) {
		BBPunfix(b[id]->batCacheid);
	}
	return MAL_SUCCEED;
#else
	(void) cntxt; (void) mb; (void) stk; (void) pci;
	throw(SQL, "sql.rdfShred", "RDF support is missing from MonetDB5");
#endif /* RDF */
}

/* after an update on the optimizer catalog, we have to change
 * the internal optimizer pipe line administration
 * The minimal and default pipelines may not be changed.
*/
str SQLoptimizersUpdate(Client cntxt, MalBlkPtr mb, MalStkPtr stk, InstrPtr pci)
{
	mvc *m = NULL;
	str msg = getSQLContext(cntxt, mb, &m, NULL);

	if ( msg)
		return msg;
	/* find the optimizer pipeline */
	(void) stk;
	(void) pci;
	throw(SQL,"updateOptimizer",PROGRAM_NYI);
}

/*
 * @-
 * Inspection of the actual storage footprint is a recurring question of users.
 * This is modelled as a generic SQL table producing function.
 * create function storage()
 * returns table ("schema" string, "table" string, "column" string, "type" string, location string, "count" bigint, width int, columnsize bigint, heapsize bigint indices bigint, sorted int)
 * external name sql.storage;
 */
str
sql_storage(Client cntxt, MalBlkPtr mb, MalStkPtr stk, InstrPtr pci)
{
	BAT *sch, *tab, *col, *type, *loc, *cnt, *atom, *size, *heap, *indices, *sort;
	mvc *m = NULL;
	str msg = getSQLContext(cntxt,mb, &m, NULL);
	sql_trans *tr = m->session->tr;
	node *nsch, *ntab, *ncol;
	int w;
	int *rsch = (int*) getArgReference(stk,pci,0);
	int *rtab = (int*) getArgReference(stk,pci,1);
	int *rcol = (int*) getArgReference(stk,pci,2);
	int *rtype = (int*) getArgReference(stk,pci,3);
	int *rloc = (int*) getArgReference(stk,pci,4);
	int *rcnt = (int*) getArgReference(stk,pci,5);
	int *ratom = (int*) getArgReference(stk,pci,6);
	int *rsize = (int*) getArgReference(stk,pci,7);
	int *rheap = (int*) getArgReference(stk,pci,8);
	int *rindices = (int*) getArgReference(stk,pci,9);
	int *rsort = (int*) getArgReference(stk,pci,10);

	if (msg)
		return msg;

	sch = BATnew(TYPE_void,TYPE_str, 0);
	BATseqbase(sch, 0);
	tab = BATnew(TYPE_void,TYPE_str, 0);
	BATseqbase(tab, 0);
	col = BATnew(TYPE_void,TYPE_str, 0);
	BATseqbase(col, 0);
	type = BATnew(TYPE_void,TYPE_str, 0);
	BATseqbase(type, 0);
	loc = BATnew(TYPE_void,TYPE_str, 0);
	BATseqbase(loc, 0);
	cnt = BATnew(TYPE_void,TYPE_lng, 0);
	BATseqbase(cnt, 0);
	atom = BATnew(TYPE_void,TYPE_int, 0);
	BATseqbase(atom, 0);
	size = BATnew(TYPE_void,TYPE_lng, 0);
	BATseqbase(size, 0);
	heap = BATnew(TYPE_void,TYPE_lng, 0);
	BATseqbase(heap, 0);
	indices = BATnew(TYPE_void,TYPE_lng, 0);
	BATseqbase(indices, 0);
	sort = BATnew(TYPE_void,TYPE_bit, 0);
	BATseqbase(sort, 0);
	if ( sch == NULL || tab == NULL || col == NULL || type == NULL || loc == NULL || sort == NULL ||
		 cnt == NULL || atom == NULL || size == NULL || heap == NULL ||indices == NULL){
		if ( sch ) BBPreleaseref(sch->batCacheid);
		if ( tab ) BBPreleaseref(tab->batCacheid);
		if ( col ) BBPreleaseref(col->batCacheid);
		if ( loc ) BBPreleaseref(loc->batCacheid);
		if ( cnt ) BBPreleaseref(cnt->batCacheid);
		if ( type ) BBPreleaseref(type->batCacheid);
		if ( atom ) BBPreleaseref(atom->batCacheid);
		if ( size ) BBPreleaseref(size->batCacheid);
		if ( heap ) BBPreleaseref(heap->batCacheid);
		if ( indices ) BBPreleaseref(indices->batCacheid);
		if ( sort ) BBPreleaseref(sort->batCacheid);
		throw(SQL,"sql.storage", MAL_MALLOC_FAIL);
	}
	for( nsch= tr->schemas.set->h; nsch; nsch= nsch->next){
		sql_base *b= nsch->data;
		sql_schema *s= (sql_schema*) nsch->data;
		if ( isalpha((int)b->name[0]) )

		if (s->tables.set) 
		for(ntab= (s)->tables.set->h ;ntab; ntab= ntab->next){
			sql_base *bt= ntab->data;
			sql_table *t= (sql_table*) bt;
			if (isTable(t))
			if (t->columns.set) for (ncol= (t)->columns.set->h; ncol; ncol= ncol->next){
				sql_base *bc = ncol->data;
				sql_column *c= (sql_column *) ncol->data;
				BAT *bn = store_funcs.bind_col(tr, c, 0);
				lng sz;

				/*printf("schema %s.%s.%s" , b->name, bt->name, bc->name);*/
				sch = BUNappend(sch, b->name, FALSE);
				tab = BUNappend(tab, bt->name, FALSE);
				col = BUNappend(col, bc->name, FALSE);
				type = BUNappend(type, c->type.type->sqlname, FALSE);

				/*printf(" cnt "BUNFMT, BATcount(bn));*/
				sz= BATcount(bn);
				cnt = BUNappend(cnt, &sz, FALSE);

				/*printf(" loc %s", BBP_physical(bn->batCacheid));*/
				loc = BUNappend(loc, BBP_physical(bn->batCacheid), FALSE);
				/*printf(" width %d", bn->T->width);*/
				w= bn->T->width;
				if ( bn->ttype == TYPE_str){
					BUN p,q;
					double sum=0;
					BATiter bi = bat_iterator(bn);
					lng cnt1,cnt2= cnt1=(lng) BATcount(bn);
					
					/* just take a sample */
					if ( cnt1 > 512)
						cnt1 = cnt2 = 512;
					BATloop(bn,p,q){
						str s = BUNtail(bi,p);
						if( s != NULL && strcmp(s, str_nil))
							sum += (int) strlen(s);
						if ( --cnt1 <= 0)
							break;
					}
					if ( cnt2)
						w = (int) (sum/cnt2);
				}
				atom = BUNappend(atom, &w, FALSE);

				sz = tailsize(bn,BATcount(bn));
				sz += headsize(bn,BATcount(bn));
				size = BUNappend(size, &sz, FALSE);
				
				sz = bn->T->vheap? bn->T->vheap->size:0;
				sz += bn->H->vheap? bn->H->vheap->size:0;
				heap = BUNappend(heap, &sz, FALSE);

				sz =  bn->T->hash?bn->T->hash->heap->size:0;
				sz += bn->H->hash?bn->H->hash->heap->size:0;
				indices = BUNappend(indices, &sz, FALSE);
				/*printf(" indices "BUNFMT, bn->T->hash?bn->T->hash->heap->size:0);*/
				/*printf("\n");*/

				w =  BATtordered(bn);
				sort = BUNappend(sort, &w, FALSE);
				BBPunfix(bn->batCacheid);
			}

			if (isTable(t))
				if(t->idxs.set)
					for (ncol= (t)->idxs.set->h; ncol; ncol= ncol->next){
						sql_base *bc = ncol->data;
						sql_idx *c= (sql_idx *) ncol->data;
						if(c->type != no_idx){
							BAT *bn = store_funcs.bind_idx(tr, c, 0);
							lng sz;
			
							/*printf("schema %s.%s.%s" , b->name, bt->name, bc->name);*/
							sch = BUNappend(sch, b->name, FALSE);
							tab = BUNappend(tab, bt->name, FALSE);
							col = BUNappend(col, bc->name, FALSE);
							type = BUNappend(type, "oid", FALSE);
			
							/*printf(" cnt "BUNFMT, BATcount(bn));*/
							sz= BATcount(bn);
							cnt = BUNappend(cnt, &sz, FALSE);
			
							/*printf(" loc %s", BBP_physical(bn->batCacheid));*/
							loc = BUNappend(loc, BBP_physical(bn->batCacheid), FALSE);
							/*printf(" width %d", bn->T->width);*/
							w= bn->T->width;
							if ( bn->ttype == TYPE_str){
								BUN p,q;
								double sum=0;
								BATiter bi = bat_iterator(bn);
								lng cnt1, cnt2= cnt1 = BATcount(bn);
								
								/* just take a sample */
								if ( cnt1 > 512)
									cnt1 = cnt2 = 512;
								BATloop(bn,p,q){
									str s = BUNtail(bi,p);
									if( s != NULL && strcmp(s, str_nil))
										sum += (int) strlen(s);
									if ( --cnt1 <= 0)
										break;
								}
								if ( cnt2)
									w = (int) (sum/cnt2);
							}
							atom = BUNappend(atom, &w, FALSE);
							/*printf(" size "BUNFMT, tailsize(bn,BATcount(bn)) + (bn->T->vheap? bn->T->vheap->size:0));*/
							sz = tailsize(bn,BATcount(bn));
							sz += headsize(bn,BATcount(bn));
							size = BUNappend(size, &sz, FALSE);
							
							sz = bn->T->vheap? bn->T->vheap->size:0;
							sz += bn->H->vheap? bn->H->vheap->size:0;
							heap = BUNappend(heap, &sz, FALSE);

							sz =  bn->T->hash?bn->T->hash->heap->size:0;
							sz += bn->H->hash?bn->H->hash->heap->size:0;
							indices = BUNappend(indices, &sz, FALSE);
							/*printf(" indices "BUNFMT, bn->T->hash?bn->T->hash->heap->size:0);*/
							/*printf("\n");*/
							w =  BATtordered(bn);
							sort = BUNappend(sort, &w, FALSE);
							BBPunfix(bn->batCacheid);
						}
					}
		
		}
	}

	BBPkeepref(*rsch = sch->batCacheid);
	BBPkeepref(*rtab = tab->batCacheid);
	BBPkeepref(*rcol = col->batCacheid);
	BBPkeepref(*rloc = loc->batCacheid);
	BBPkeepref(*rtype = type->batCacheid);
	BBPkeepref(*rcnt = cnt->batCacheid);
	BBPkeepref(*ratom = atom->batCacheid);
	BBPkeepref(*rsize = size->batCacheid);
	BBPkeepref(*rheap = heap->batCacheid);
	BBPkeepref(*rindices = indices->batCacheid);
	BBPkeepref(*rsort = sort->batCacheid);
	return MAL_SUCCEED;
}

str 
RAstatement(Client cntxt, MalBlkPtr mb, MalStkPtr stk, InstrPtr pci)
{
	int pos = 0;
	str *expr = (str*) getArgReference(stk, pci, 1);
	bit *opt = (bit*) getArgReference(stk, pci, 2);
	backend *b = NULL;
	mvc *m = NULL;
	str msg = getSQLContext(cntxt, mb, &m, &b);
	sql_rel *rel;
	list *refs;

	if (msg)
		return msg;
	if (!m->sa)
		m->sa = sa_create();
 	refs = sa_list(m->sa);
 	rel = rel_read(m, *expr, &pos, refs);
	if (rel) {
		int oldvtop = cntxt->curprg->def->vtop;
		int oldstop = cntxt->curprg->def->stop;
		stmt *s;
		char *msg;
		MalStkPtr oldglb = cntxt->glb;

		if (*opt) 
			rel = rel_optimizer(m, rel);
		s = output_rel_bin(m, rel);
		rel_destroy(rel);

		MSinitClientPrg(cntxt, "user", "test"); 

		/* generate MAL code */
		backend_callinline(b, cntxt, s );
		addQueryToCache(cntxt); 

		msg = (str) runMAL(cntxt, cntxt->curprg->def, 0, 0);
		if (!msg) { 
			resetMalBlk(cntxt->curprg->def, oldstop);
			freeVariables(cntxt,cntxt->curprg->def, cntxt->glb, oldvtop);
		}
		assert(cntxt->glb == 0 || cntxt->glb == oldglb); /* detect leak */
		cntxt->glb = oldglb;
	}
	return msg;
}

void
freeVariables(Client c, MalBlkPtr mb, MalStkPtr glb, int start)
{
	int i, j;

	for (i = start; i < mb->vtop;) {
		if (glb) {
			if (isVarCleanup(mb,i))
				garbageElement(c,&glb->stk[i]);
			/* clean stack entry */
			glb->stk[i].vtype = TYPE_int;
			glb->stk[i].val.ival = 0;
			glb->stk[i].len = 0;
		}
		clearVariable(mb, i);
		i++;
	}
	mb->vtop = start;
	for (i = j = 0; i < mb->ptop; i++) {
		if (mb->prps[i].var < start) {
			if (i > j)
				mb->prps[j] = mb->prps[i];
			j++;
		}
	}
	mb->ptop = j;
}

@mal
# assume nil's are removed
# (sum (e1 * e2) - (sum(e1) * sum(e2)/count(e1))) / count(e1)

@= analytic
function aggr.covar(e1:bat[:oid,:@1], e2:bat[:oid,:@1]):@1;
	e0:bat[:oid,:@1] := batcalc.*(e1,e2);
	s0:@1 := aggr.sum(e0);
	s1:@1 := aggr.sum(e1);
	s2:@1 := aggr.sum(e2);
	v2:@1 := calc.*(s1,s2);
	c := aggr.count(e1);
	n:@1 := calc.@1(c);
	v3:@1 := calc./(v2,n);
	v1:@1 := calc.-(s0,v3);
	v:@1 := calc./(v1,n);
	return v;
end aggr.covar;

function aggr.corr(e1:bat[:oid,:@1], e2:bat[:oid,:@1]):@1;
	cv:@1 := aggr.covar(e1,e2);
	sd1 := aggr.stdev(e1);
	sd2 := aggr.stdev(e2);
	sd := calc.*(sd1,sd2);
	r := calc./(cv,sd);
	res := calc.@1(r);
	return res;
end aggr.corr;

function aggr.covar(e1:bat[:oid,:@1], e2:bat[:oid,:@1], g:bat[:oid,:oid], e:bat[:oid,:any_2]):bat[:oid,:@1];
	e0:bat[:oid,:@1] := batcalc.*(e1,e2);
	s0:bat[:oid,:@1] := aggr.sum(e0,g,e);
	s1:bat[:oid,:@1] := aggr.sum(e1,g,e);
	s2:bat[:oid,:@1] := aggr.sum(e2,g,e);
	v2:bat[:oid,:@1] := batcalc.*(s1,s2);
	c := aggr.count(e1,g,e);
	n:bat[:oid,:@1] := batcalc.@1(c);
	v3:bat[:oid,:@1] := batcalc./(v2,n);
	v1:bat[:oid,:@1] := batcalc.-(s0,v3);
	v:bat[:oid,:@1] := batcalc./(v1,n);
	return v;
end aggr.covar;

function aggr.corr(e1:bat[:oid,:@1], e2:bat[:oid,:@1], g:bat[:oid,:oid],e:bat[:oid,:any_2]):bat[:oid,:@1];
	cv:bat[:oid,:@1] := aggr.covar(e1,e2,g,e);
	sd1 := aggr.stdevp(e1,g,e);
	sd2 := aggr.stdevp(e2,g,e);
	sd := batcalc.*(sd1,sd2);
	sdn := batcalc.==(sd,0:@1);
	sds := batcalc.ifthenelse(sdn,1:@1,sd);
	r := batcalc./(cv,sds);
	res := batcalc.@1(r);
	return res;
end aggr.corr;

@mal
@:analytic(bte)@
@:analytic(sht)@
@:analytic(int)@
@:analytic(wrd)@
@:analytic(lng)@
@:analytic(flt)@
@:analytic(dbl)@

function sql.sortTail( b:bat[:oid,:any_1]) :bat[:oid,:oid];
	s := algebra.sortTail(b);
	m := algebra.markT(s, 0:oid);
	return bat.reverse(m);
end sql.sortTail;

function sql.sortReverseTail( b:bat[:oid,:any_1]) :bat[:oid,:oid];
	s := algebra.sortReverseTail(b);
	m := algebra.markT(s, 0:oid);
	return bat.reverse(m);
end sql.sortReverseTail;<|MERGE_RESOLUTION|>--- conflicted
+++ resolved
@@ -526,7 +526,18 @@
 address sql_storage
 comment "return a table with storage information ";
 
-<<<<<<< HEAD
+command calc.identity(:any_2) :oid 
+address SQLidentity
+comment "Returns a unique row identitfier.";
+
+command batcalc.identity(b:bat[:oid,:any_2]) :bat[:oid,:oid] 
+address BATSQLidentity
+comment "Returns the unique row identitfiers.";
+
+pattern batcalc.identity(b:bat[:oid,:any_2], s:oid ) (resb:bat[:oid,:oid],ns:oid)
+address PBATSQLidentity
+comment "Returns the unique row identitfiers.";
+
 pattern querylog_catalog()(
 id:bat[:oid,:oid],
 user:bat[:oid,:str],
@@ -588,19 +599,6 @@
 address SYSMONstop;
 pattern sysmon_stop(tag:lng)
 address SYSMONstop;
-=======
-command calc.identity(:any_2) :oid 
-address SQLidentity
-comment "Returns a unique row identitfier.";
-
-command batcalc.identity(b:bat[:oid,:any_2]) :bat[:oid,:oid] 
-address BATSQLidentity
-comment "Returns the unique row identitfiers.";
-
-pattern batcalc.identity(b:bat[:oid,:any_2], s:oid ) (resb:bat[:oid,:oid],ns:oid)
-address PBATSQLidentity
-comment "Returns the unique row identitfiers.";
->>>>>>> 39411cf0
 
 # @- SQL function aliases
 # The code generate should identify the precise module
