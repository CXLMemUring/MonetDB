--- conflicted
+++ resolved
@@ -342,228 +342,6 @@
 }
 
 static str
-<<<<<<< HEAD
-sql_update_jun2016(Client c, mvc *sql)
-{
-	size_t bufsize = 10000, pos = 0;
-	char *buf, *err;
-	char *schema = stack_get_string(sql, "current_schema");
-	sql_schema *s;
-
-	if ((err = sql_fix_system_tables(c, sql)) != NULL)
-		return err;
-
-	if ((buf = GDKmalloc(bufsize)) == NULL)
-		throw(SQL, "sql_update_jun2016", "SQLSTATE HY001 !"MAL_MALLOC_FAIL);
-
-	s = mvc_bind_schema(sql, "sys");
-
-	pos += snprintf(buf + pos, bufsize - pos, "grant execute on filter function \"like\"(string, string, string) to public;\n");
-	pos += snprintf(buf + pos, bufsize - pos, "grant execute on filter function \"ilike\"(string, string, string) to public;\n");
-	pos += snprintf(buf + pos, bufsize - pos, "grant execute on filter function \"like\"(string, string) to public;\n");
-	pos += snprintf(buf + pos, bufsize - pos, "grant execute on filter function \"ilike\"(string, string) to public;\n");
-	pos += snprintf(buf + pos, bufsize - pos, "grant execute on function degrees to public;\n");
-	pos += snprintf(buf + pos, bufsize - pos, "grant execute on function radians to public;\n");
-	pos += snprintf(buf + pos, bufsize - pos, "grant execute on procedure times to public;\n");
-	pos += snprintf(buf + pos, bufsize - pos, "grant execute on function str_to_date to public;\n");
-	pos += snprintf(buf + pos, bufsize - pos, "grant execute on function date_to_str to public;\n");
-	pos += snprintf(buf + pos, bufsize - pos, "grant execute on function str_to_time to public;\n");
-	pos += snprintf(buf + pos, bufsize - pos, "grant execute on function time_to_str to public;\n");
-	pos += snprintf(buf + pos, bufsize - pos, "grant execute on function str_to_timestamp to public;\n");
-	pos += snprintf(buf + pos, bufsize - pos, "grant execute on function timestamp_to_str to public;\n");
-	pos += snprintf(buf + pos, bufsize - pos, "grant execute on function sys.\"epoch\"(BIGINT) to public;\n");
-	pos += snprintf(buf + pos, bufsize - pos, "grant execute on function sys.\"epoch\"(INT) to public;\n");
-	pos += snprintf(buf + pos, bufsize - pos, "grant execute on function sys.\"epoch\"(TIMESTAMP) to public;\n");
-	pos += snprintf(buf + pos, bufsize - pos, "grant execute on function sys.\"epoch\"(TIMESTAMP WITH TIME ZONE) to public;\n");
-	pos += snprintf(buf + pos, bufsize - pos, "grant execute on function MS_STUFF to public;\n");
-	pos += snprintf(buf + pos, bufsize - pos, "grant execute on function MS_TRUNC to public;\n");
-	pos += snprintf(buf + pos, bufsize - pos, "grant execute on function MS_ROUND to public;\n");
-	pos += snprintf(buf + pos, bufsize - pos, "grant execute on function MS_STR to public;\n");
-	pos += snprintf(buf + pos, bufsize - pos, "grant execute on function alpha to public;\n");
-	pos += snprintf(buf + pos, bufsize - pos, "grant execute on function zorder_encode to public;\n");
-	pos += snprintf(buf + pos, bufsize - pos, "grant execute on function zorder_decode_x to public;\n");
-	pos += snprintf(buf + pos, bufsize - pos, "grant execute on function zorder_decode_y to public;\n");
-	pos += snprintf(buf + pos, bufsize - pos, "grant execute on function rejects to public;\n");
-	pos += snprintf(buf + pos, bufsize - pos, "grant execute on function md5 to public;\n");
-
-	/* 16_tracelog.sql */
-	pos += snprintf(buf + pos, bufsize - pos, "drop procedure sys.profiler_openstream(string, int);\n");
-	pos += snprintf(buf + pos, bufsize - pos, "drop procedure sys.profiler_stethoscope(int);\n");
-
-	/* 25_debug.sql */
-	pos += snprintf(buf + pos, bufsize - pos, "drop function sys.bbp();\n");
-	pos += snprintf(buf + pos, bufsize - pos,
-		"create function sys.bbp ()\n"
-		"returns table (id int, name string,\n"
-		"ttype string, count BIGINT, refcnt int, lrefcnt int,\n"
-		"location string, heat int, dirty string,\n"
-		"status string, kind string)\n"
-		"external name bbp.get;\n");
-	pos += snprintf(buf + pos, bufsize - pos,
-		"create function sys.malfunctions()\n"
-		"returns table(\"signature\" string, \"address\" string, \"comment\" string)\n"
-		"external name \"manual\".\"functions\";\n");
-	pos += snprintf(buf + pos, bufsize - pos,
-		"create procedure sys.flush_log ()\n"
-		"external name sql.\"flush_log\";\n");
-	pos += snprintf(buf + pos, bufsize - pos,
-		"create function sys.debug(debug int) returns integer\n"
-		"external name mdb.\"setDebug\";\n");
-	pos += snprintf(buf + pos, bufsize - pos,
-		"insert into sys.systemfunctions (select id from sys.functions where name in ('bbp', 'malfunctions', 'flush_log', 'debug') and schema_id = (select id from sys.schemas where name = 'sys') and id not in (select function_id from sys.systemfunctions));\n");
-
-	/* 45_uuid.sql */
-	{
-		/* in previous updates, the functions
-		 * sys.isauuid(string) was not created, so we can't
-		 * always drop it here */
-		sql_subtype tp;
-		sql_find_subtype(&tp, "clob", 0, 0);
-		if (sql_bind_func(sql->sa, s, "isauuid", &tp, NULL, F_FUNC))
-			pos += snprintf(buf + pos, bufsize - pos,
-					"drop function sys.isaUUID(string);\n");
-	}
-	pos += snprintf(buf + pos, bufsize - pos,
-			"drop function sys.isaUUID(uuid);\n"
-			"create function sys.isaUUID(s string)\n"
-			"returns boolean external name uuid.\"isaUUID\";\n"
-			"insert into sys.systemfunctions (select id from sys.functions where name = 'isauuid' and schema_id = (select id from sys.schemas where name = 'sys') and id not in (select function_id from sys.systemfunctions));\n");
-
-	/* 46_profiler.sql */
-	pos += snprintf(buf + pos, bufsize - pos,
-		"create schema profiler;\n"
-		"create procedure profiler.start() external name profiler.\"start\";\n"
-		"create procedure profiler.stop() external name profiler.stop;\n"
-		"create procedure profiler.setheartbeat(beat int) external name profiler.setheartbeat;\n"
-		"create procedure profiler.setpoolsize(poolsize int) external name profiler.setpoolsize;\n"
-		"create procedure profiler.setstream(host string, port int) external name profiler.setstream;\n");
-	pos += snprintf(buf + pos, bufsize - pos,
-		"update sys.schemas set system = true where name = 'profiler';\n"
-		"insert into sys.systemfunctions (select id from sys.functions where name in ('start', 'stop', 'setheartbeat', 'setpoolsize', 'setstream') and schema_id = (select id from sys.schemas where name = 'profiler') and id not in (select function_id from sys.systemfunctions));\n");
-
-	/* 51_sys_schema_extensions.sql */
-	pos += snprintf(buf + pos, bufsize - pos,
-		"delete from sys.keywords;\n"
-		"insert into sys.keywords values\n"
-		"('ADD'), ('ADMIN'), ('AFTER'), ('AGGREGATE'), ('ALL'), ('ALTER'), ('ALWAYS'), ('AND'), ('ANY'), ('ASC'), ('ASYMMETRIC'), ('ATOMIC'), ('AUTO_INCREMENT'),\n"
-		"('BEFORE'), ('BEGIN'), ('BEST'), ('BETWEEN'), ('BIGINT'), ('BIGSERIAL'), ('BINARY'), ('BLOB'), ('BY'),\n"
-		"('CALL'), ('CASCADE'), ('CASE'), ('CAST'), ('CHAIN'), ('CHAR'), ('CHARACTER'), ('CHECK'), ('CLOB'), ('COALESCE'), ('COMMIT'), ('COMMITTED'), ('CONSTRAINT'), ('CONVERT'), ('COPY'), ('CORRESPONDING'), ('CREATE'), ('CROSS'), ('CURRENT'), ('CURRENT_DATE'), ('CURRENT_ROLE'), ('CURRENT_TIME'), ('CURRENT_TIMESTAMP'), ('CURRENT_USER'),\n"
-		"('DAY'), ('DEC'), ('DECIMAL'), ('DECLARE'), ('DEFAULT'), ('DELETE'), ('DELIMITERS'), ('DESC'), ('DO'), ('DOUBLE'), ('DROP'),\n"
-		"('EACH'), ('EFFORT'), ('ELSE'), ('ELSEIF'), ('ENCRYPTED'), ('END'), ('ESCAPE'), ('EVERY'), ('EXCEPT'), ('EXCLUDE'), ('EXISTS'), ('EXTERNAL'), ('EXTRACT'),\n"
-		"('FALSE'), ('FLOAT'), ('FOLLOWING'), ('FOR'), ('FOREIGN'), ('FROM'), ('FULL'), ('FUNCTION'),\n"
-		"('GENERATED'), ('GLOBAL'), ('GRANT'), ('GROUP'),\n"
-		"('HAVING'), ('HOUR'), ('HUGEINT'),\n"
-		"('IDENTITY'), ('IF'), ('ILIKE'), ('IN'), ('INDEX'), ('INNER'), ('INSERT'), ('INT'), ('INTEGER'), ('INTERSECT'), ('INTO'), ('IS'), ('ISOLATION'),\n"
-		"('JOIN'),\n"
-		"('LEFT'), ('LIKE'), ('LIMIT'), ('LOCAL'), ('LOCALTIME'), ('LOCALTIMESTAMP'), ('LOCKED'),\n"
-		"('MEDIUMINT'), ('MERGE'), ('MINUTE'), ('MONTH'),\n"
-		"('NATURAL'), ('NEW'), ('NEXT'), ('NOCYCLE'), ('NOMAXVALUE'), ('NOMINVALUE'), ('NOT'), ('NOW'), ('NULL'), ('NULLIF'), ('NUMERIC'),\n"
-		"('OF'), ('OFFSET'), ('OLD'), ('ON'), ('ONLY'), ('OPTION'), ('OR'), ('ORDER'), ('OTHERS'), ('OUTER'), ('OVER'),\n"
-		"('PARTIAL'), ('PARTITION'), ('POSITION'), ('PRECEDING'), ('PRESERVE'), ('PRIMARY'), ('PRIVILEGES'), ('PROCEDURE'), ('PUBLIC'),\n"
-		"('RANGE'), ('READ'), ('REAL'), ('RECORDS'), ('REFERENCES'), ('REFERENCING'), ('REMOTE'), ('RENAME'), ('REPEATABLE'), ('REPLICA'), ('RESTART'), ('RESTRICT'), ('RETURN'), ('RETURNS'), ('REVOKE'), ('RIGHT'), ('ROLLBACK'), ('ROWS'),\n"
-		"('SAMPLE'), ('SAVEPOINT'), ('SECOND'), ('SELECT'), ('SEQUENCE'), ('SERIAL'), ('SERIALIZABLE'), ('SESSION_USER'), ('SET'), ('SIMPLE'), ('SMALLINT'), ('SOME'), ('SPLIT_PART'), ('STDIN'), ('STDOUT'), ('STORAGE'), ('STREAM'), ('STRING'), ('SUBSTRING'), ('SYMMETRIC'),\n"
-		"('THEN'), ('TIES'), ('TINYINT'), ('TO'), ('TRANSACTION'), ('TRIGGER'), ('TRUE'),\n"
-		"('UNBOUNDED'), ('UNCOMMITTED'), ('UNENCRYPTED'), ('UNION'), ('UNIQUE'), ('UPDATE'), ('USER'), ('USING'),\n"
-		"('VALUES'), ('VARCHAR'), ('VARYING'), ('VIEW'),\n"
-		"('WHEN'), ('WHERE'), ('WHILE'), ('WITH'), ('WORK'), ('WRITE'),\n"
-		"('XMLAGG'), ('XMLATTRIBUTES'), ('XMLCOMMENT'), ('XMLCONCAT'), ('XMLDOCUMENT'), ('XMLELEMENT'), ('XMLFOREST'), ('XMLNAMESPACES'), ('XMLPARSE'), ('XMLPI'), ('XMLQUERY'), ('XMLSCHEMA'), ('XMLTEXT'), ('XMLVALIDATE');\n");
-
-	// Add new dependency_type 15 to table sys.dependency_types
-	pos += snprintf(buf + pos, bufsize - pos,
-		"insert into sys.dependency_types (dependency_type_id, dependency_type_name)\n"
-		" select 15 as id, 'TYPE' as name where 15 not in (select dependency_type_id from sys.dependency_types);\n");
-
-	// Add 46 missing sys.dependencies rows for new dependency_type: 15
-	pos += snprintf(buf + pos, bufsize - pos,
-		"insert into sys.dependencies (id, depend_id, depend_type)\n"
-		" select distinct types.id as type_id, args.func_id, 15 as depend_type from sys.args join sys.types on types.systemname = args.type where args.type in ('inet', 'json', 'url', 'uuid')\n"
-		" except\n"
-		" select distinct id, depend_id, depend_type from sys.dependencies where depend_type = 15;\n");
-
-	// Add the new storage inspection functions.
-	pos += snprintf(buf + pos, bufsize - pos,
-		"create function sys.\"storage\"( sname string)\n"
-		"returns table (\n"
-		"    \"schema\" string,\n"
-		"    \"table\" string,\n"
-		"    \"column\" string,\n"
-		"    \"type\" string,\n"
-		"    \"mode\" string,\n"
-		"    location string,\n"
-		"    \"count\" bigint,\n"
-		"    typewidth int,\n"
-		"    columnsize bigint,\n"
-		"    heapsize bigint,\n"
-		"    hashes bigint,\n"
-		"    phash boolean,\n"
-		"    imprints bigint,\n"
-		"    sorted boolean\n"
-		")\n"
-		"external name sql.\"storage\";\n"
-		"\n"
-		"create function sys.\"storage\"( sname string, tname string)\n"
-		"returns table (\n"
-		"    \"schema\" string,\n"
-		"    \"table\" string,\n"
-		"    \"column\" string,\n"
-		"    \"type\" string,\n"
-		"    \"mode\" string,\n"
-		"    location string,\n"
-		"    \"count\" bigint,\n"
-		"    typewidth int,\n"
-		"    columnsize bigint,\n"
-		"    heapsize bigint,\n"
-		"    hashes bigint,\n"
-		"    phash boolean,\n"
-		"    imprints bigint,\n"
-		"    sorted boolean\n"
-		")\n"
-		"external name sql.\"storage\";\n"
-		"\n"
-		"create function sys.\"storage\"( sname string, tname string, cname string)\n"
-		"returns table (\n"
-		"    \"schema\" string,\n"
-		"    \"table\" string,\n"
-		"    \"column\" string,\n"
-		"    \"type\" string,\n"
-		"    \"mode\" string,\n"
-		"    location string,\n"
-		"    \"count\" bigint,\n"
-		"    typewidth int,\n"
-		"    columnsize bigint,\n"
-		"    heapsize bigint,\n"
-		"    hashes bigint,\n"
-		"    phash boolean,\n"
-		"    imprints bigint,\n"
-		"    sorted boolean\n"
-		")\n"
-		"external name sql.\"storage\";\n"
-	);
-	pos += snprintf(buf + pos, bufsize - pos,
-			"insert into sys.systemfunctions (select id from sys.functions where name = 'storage' and schema_id = (select id from sys.schemas where name = 'sys') and id not in (select function_id from sys.systemfunctions));\n");
-
-	/* change to 99_system.sql: correct invalid FK schema ids, set
-	 * them to schema id 2000 (the "sys" schema) */
-	pos += snprintf(buf + pos, bufsize - pos,
-			"UPDATE sys.types SET schema_id = (SELECT id FROM sys.schemas WHERE name = 'sys') WHERE schema_id = 0 AND schema_id NOT IN (SELECT id from sys.schemas);\n"
-			"UPDATE sys.functions SET schema_id = (SELECT id FROM sys.schemas WHERE name = 'sys') WHERE schema_id = 0 AND schema_id NOT IN (SELECT id from sys.schemas);\n");
-
-	pos += snprintf(buf + pos, bufsize - pos,
-			"delete from sys.systemfunctions where function_id not in (select id from sys.functions);\n");
-
-	if (schema) 
-		pos += snprintf(buf + pos, bufsize - pos, "set schema \"%s\";\n", schema);
-
-	assert(pos < bufsize);
-	printf("Running database upgrade commands:\n%s\n", buf);
-	err = SQLstatementIntern(c, &buf, "update", 1, 0, NULL);
-	GDKfree(buf);
-	return err;		/* usually MAL_SUCCEED */
-}
-
-static str
-=======
->>>>>>> 1ee5ba0e
 sql_update_geom(Client c, mvc *sql, int olddb)
 {
 	size_t bufsize, pos = 0;
@@ -829,465 +607,6 @@
 }
 
 static str
-<<<<<<< HEAD
-sql_update_nowrd(Client c, mvc *sql)
-{
-	size_t bufsize = 10240, pos = 0;
-	char *buf = GDKmalloc(bufsize), *err = NULL;
-	char *schema = stack_get_string(sql, "current_schema");
-	sql_schema *s;
-
-
-	if (buf == NULL)
-		throw(SQL, "sql_update_nowrd", "SQLSTATE HY001 !"MAL_MALLOC_FAIL);
-	s = mvc_bind_schema(sql, "sys");
-	pos += snprintf(buf + pos, bufsize - pos, "set schema \"sys\";\n");
-
-	{
-		sql_table *t;
-
-		if ((t = mvc_bind_table(sql, s, "querylog_calls")) != NULL)
-			t->system = 0;
-		if ((t = mvc_bind_table(sql, s, "querylog_history")) != NULL)
-			t->system = 0;
-	}
-
-	/* 15_querylog.sql */
-	pos += snprintf(buf + pos, bufsize - pos,
-			"drop view sys.querylog_history;\n"
-			"drop view sys.querylog_calls;\n"
-			"drop function sys.querylog_calls();\n"
-			"create function sys.querylog_calls()\n"
-			"returns table(\n"
-			" id oid,\n"
-			" \"start\" timestamp,\n"
-			" \"stop\" timestamp,\n"
-			" arguments string,\n"
-			" tuples bigint,\n"
-			" run bigint,\n"
-			" ship bigint,\n"
-			" cpu int,\n"
-			" io int\n"
-			")\n"
-			"external name sql.querylog_calls;\n"
-			"create view sys.querylog_calls as select * from sys.querylog_calls();\n"
-			"create view sys.querylog_history as\n"
-			"select qd.*, ql.\"start\",ql.\"stop\", ql.arguments, ql.tuples, ql.run, ql.ship, ql.cpu, ql.io\n"
-			"from sys.querylog_catalog() qd, sys.querylog_calls() ql\n"
-			"where qd.id = ql.id and qd.owner = user;\n"
-			"update _tables set system = true where name in ('querylog_calls', 'querylog_history') and schema_id = (select id from schemas where name = 'sys');\n");
-
-	/* 39_analytics.sql */
-	pos += snprintf(buf + pos, bufsize - pos,
-			"drop aggregate sys.stddev_pop(wrd);\n"
-			"drop aggregate sys.stddev_samp(wrd);\n"
-			"drop aggregate sys.var_pop(wrd);\n"
-			"drop aggregate sys.var_samp(wrd);\n"
-			"drop aggregate sys.median(wrd);\n"
-			"drop aggregate sys.quantile(wrd, double);\n"
-			"drop aggregate sys.corr(wrd, wrd);\n");
-
-	pos += snprintf(buf + pos, bufsize - pos,
-			"insert into sys.systemfunctions (select f.id from sys.functions f, sys.schemas s where f.name in ('querylog_calls') and f.type = %d and f.schema_id = s.id and s.name = 'sys');\n",
-			F_UNION);
-	pos += snprintf(buf + pos, bufsize - pos,
-			"delete from systemfunctions where function_id not in (select id from functions);\n");
-
-	if (schema) 
-		pos += snprintf(buf + pos, bufsize - pos, "set schema \"%s\";\n", schema);
-
-	assert(pos < bufsize);
-	printf("Running database upgrade commands:\n%s\n", buf);
-	err = SQLstatementIntern(c, &buf, "update", 1, 0, NULL);
-	GDKfree(buf);
-	return err;		/* usually MAL_SUCCEED */
-}
-
-/* older databases may have sys.median and sys.quantile aggregates on
- * decimal(1) which doesn't match plain decimal: fix those */
-#if 0
-static str
-sql_update_median(Client c, mvc *sql)
-{
-	char *q1 = "select id from sys.args where func_id in (select id from sys.functions where name = 'median' and schema_id = (select id from sys.schemas where name = 'sys')) and type = 'decimal' and type_digits = 1 and type_scale = 0 and number = 1;\n";
-	char *q2 = "select id from sys.args where func_id in (select id from sys.functions where name = 'median' and schema_id = (select id from sys.schemas where name = 'sys')) and type = 'date' and number = 1;\n";
-	size_t bufsize = 5000, pos = 0;
-	char *buf = GDKmalloc(bufsize), *err = NULL;
-	char *schema = stack_get_string(sql, "current_schema");
-	res_table *output;
-	BAT *b;
-	int needed = 0;
-
-	if( buf== NULL)
-		throw(SQL, "sql_update_median", "SQLSTATE HY001 !"MAL_MALLOC_FAIL);
-	pos += snprintf(buf + pos, bufsize - pos,
-			"set schema \"sys\";\n");
-	err = SQLstatementIntern(c, &q1, "update", 1, 0, &output);
-	if (err) {
-		GDKfree(buf);
-		return err;
-	}
-	b = BATdescriptor(output->cols[0].b);
-	if (b) {
-		if (BATcount(b) > 0) {
-			pos += snprintf(buf + pos, bufsize - pos,
-					"drop aggregate median(decimal(1));\n"
-					"create aggregate median(val DECIMAL) returns DECIMAL"
-					" external name \"aggr\".\"median\";\n"
-					"drop aggregate quantile(decimal(1), double);\n"
-					"create aggregate quantile(val DECIMAL, q DOUBLE) returns DECIMAL"
-					" external name \"aggr\".\"quantile\";\n");
-			needed = 1;
-		}
-		BBPunfix(b->batCacheid);
-	}
-	res_tables_destroy(output);
-	err = SQLstatementIntern(c, &q2, "update", 1, 0, &output);
-	if (err) {
-		GDKfree(buf);
-		return err;
-	}
-	b = BATdescriptor(output->cols[0].b);
-	if (b) {
-		if (BATcount(b) == 0) {
-			pos += snprintf(buf + pos, bufsize - pos,
-					"create aggregate median(val DATE) returns DATE"
-					" external name \"aggr\".\"median\";\n"
-					"create aggregate median(val TIME) returns TIME"
-					" external name \"aggr\".\"median\";\n"
-					"create aggregate median(val TIMESTAMP) returns TIMESTAMP"
-					" external name \"aggr\".\"median\";\n"
-#if 0
-					"create aggregate quantile(val DATE, q DOUBLE) returns DATE"
-					" external name \"aggr\".\"quantile\";\n"
-					"create aggregate quantile(val TIME, q DOUBLE) returns TIME"
-					" external name \"aggr\".\"quantile\";\n"
-					"create aggregate quantile(val TIMESTAMP, q DOUBLE) returns TIMESTAMP"
-					" external name \"aggr\".\"quantile\";\n"
-#endif
-		);
-			needed = 1;
-		}
-		BBPunfix(b->batCacheid);
-	}
-	res_tables_destroy(output);
-	pos += snprintf(buf + pos, bufsize - pos,
-			"insert into sys.systemfunctions (select id from sys.functions where name in ('median', 'quantile') and schema_id = (select id from sys.schemas where name = 'sys') and id not in (select function_id from sys.systemfunctions));\n");
-	if (schema)
-		pos += snprintf(buf + pos, bufsize - pos, "set schema \"%s\";\n", schema);
-	assert(pos < bufsize);
-	if (needed) {
-		printf("Running database upgrade commands:\n%s\n", buf);
-		err = SQLstatementIntern(c, &buf, "update", 1, 0, NULL);
-	}
-
-	GDKfree(buf);
-
-	return err;		/* usually MAL_SUCCEED */
-}
-#endif
-
-static str
-sql_update_geom_jun2016_sp2(Client c, mvc *sql)
-{
-	size_t bufsize = 1000000, pos = 0;
-	char *buf = GDKmalloc(bufsize), *err = NULL;
-	char *schema = stack_get_string(sql, "current_schema");
-
-	if (buf == NULL)
-		throw(SQL, "sql_update_geom_jun2016", "SQLSTATE HY001 !"MAL_MALLOC_FAIL);
-	pos += snprintf(buf + pos, bufsize - pos, "set schema \"sys\";\n");
-
-	pos += snprintf(buf + pos, bufsize - pos,
-			"GRANT EXECUTE ON FUNCTION sys.Has_Z(integer) TO PUBLIC;\n"
-			"GRANT EXECUTE ON FUNCTION sys.Has_M(integer) TO PUBLIC;\n"
-			"GRANT EXECUTE ON FUNCTION sys.get_type(integer, integer) TO PUBLIC;\n"
-			"GRANT SELECT ON sys.spatial_ref_sys TO PUBLIC;\n"
-			"GRANT SELECT ON sys.geometry_columns TO PUBLIC;\n"
-			"GRANT EXECUTE ON FUNCTION sys.mbr(Geometry) TO PUBLIC;\n"
-			"GRANT EXECUTE ON FUNCTION sys.ST_Overlaps(mbr, mbr) TO PUBLIC;\n"
-			"GRANT EXECUTE ON FUNCTION sys.ST_Contains(mbr, mbr) TO PUBLIC;\n"
-			"GRANT EXECUTE ON FUNCTION sys.ST_Equals(mbr, mbr) TO PUBLIC;\n"
-			"GRANT EXECUTE ON FUNCTION sys.ST_Distance(mbr, mbr) TO PUBLIC;\n"
-			"GRANT EXECUTE ON FUNCTION sys.ST_WKTToSQL(string) TO PUBLIC;\n"
-			"GRANT EXECUTE ON FUNCTION sys.ST_WKBToSQL(string) TO PUBLIC;\n"
-			"GRANT EXECUTE ON FUNCTION sys.ST_AsText(Geometry) TO PUBLIC;\n"
-			"GRANT EXECUTE ON FUNCTION sys.ST_AsBinary(Geometry) TO PUBLIC;\n"
-			"GRANT EXECUTE ON FUNCTION sys.ST_Dimension(Geometry) TO PUBLIC;\n"
-			"GRANT EXECUTE ON FUNCTION sys.ST_GeometryType(Geometry) TO PUBLIC;\n"
-			"GRANT EXECUTE ON FUNCTION sys.ST_SRID(Geometry) TO PUBLIC;\n"
-			"GRANT EXECUTE ON FUNCTION sys.ST_SetSRID(Geometry, integer) TO PUBLIC;\n"
-			"GRANT EXECUTE ON FUNCTION sys.ST_IsEmpty(Geometry) TO PUBLIC;\n"
-			"GRANT EXECUTE ON FUNCTION sys.ST_IsSimple(Geometry) TO PUBLIC;\n"
-			"GRANT EXECUTE ON FUNCTION sys.ST_Boundary(Geometry) TO PUBLIC;\n"
-			"GRANT EXECUTE ON FUNCTION sys.ST_Envelope(Geometry) TO PUBLIC;\n"
-			"GRANT EXECUTE ON FUNCTION sys.ST_Equals(Geometry, Geometry) TO PUBLIC;\n"
-			"GRANT EXECUTE ON FUNCTION sys.ST_Disjoint(Geometry, Geometry) TO PUBLIC;\n"
-			"GRANT EXECUTE ON FUNCTION sys.ST_Intersects(Geometry, Geometry) TO PUBLIC;\n"
-			"GRANT EXECUTE ON FUNCTION sys.ST_Touches(Geometry, Geometry) TO PUBLIC;\n"
-			"GRANT EXECUTE ON FUNCTION sys.ST_Crosses(Geometry, Geometry) TO PUBLIC;\n"
-			"GRANT EXECUTE ON FUNCTION sys.ST_Within(Geometry, Geometry) TO PUBLIC;\n"
-			"GRANT EXECUTE ON FUNCTION sys.ST_Contains(Geometry, Geometry) TO PUBLIC;\n"
-			"GRANT EXECUTE ON FUNCTION sys.ST_Overlaps(Geometry, Geometry) TO PUBLIC;\n"
-			"GRANT EXECUTE ON FUNCTION sys.ST_Relate(Geometry, Geometry, string) TO PUBLIC;\n"
-			"GRANT EXECUTE ON FUNCTION sys.ST_Distance(Geometry, Geometry) TO PUBLIC;\n"
-			"GRANT EXECUTE ON FUNCTION sys.ST_Intersection(Geometry, Geometry) TO PUBLIC;\n"
-			"GRANT EXECUTE ON FUNCTION sys.ST_Difference(Geometry, Geometry) TO PUBLIC;\n"
-			"GRANT EXECUTE ON FUNCTION sys.ST_Union(Geometry, Geometry) TO PUBLIC;\n"
-			"GRANT EXECUTE ON FUNCTION sys.ST_SymDifference(Geometry, Geometry) TO PUBLIC;\n"
-			"GRANT EXECUTE ON FUNCTION sys.ST_Buffer(Geometry, double) TO PUBLIC;\n"
-			"GRANT EXECUTE ON FUNCTION sys.ST_ConvexHull(Geometry) TO PUBLIC;\n"
-			"GRANT EXECUTE ON FUNCTION sys.ST_X(Geometry) TO PUBLIC;\n"
-			"GRANT EXECUTE ON FUNCTION sys.ST_Y(Geometry) TO PUBLIC;\n"
-			"GRANT EXECUTE ON FUNCTION sys.ST_Z(Geometry) TO PUBLIC;\n"
-			"GRANT EXECUTE ON FUNCTION sys.ST_StartPoint(Geometry) TO PUBLIC;\n"
-			"GRANT EXECUTE ON FUNCTION sys.ST_EndPoint(Geometry) TO PUBLIC;\n"
-			"GRANT EXECUTE ON FUNCTION sys.ST_IsRing(Geometry) TO PUBLIC;\n"
-			"GRANT EXECUTE ON FUNCTION sys.ST_Length(Geometry) TO PUBLIC;\n"
-			"GRANT EXECUTE ON FUNCTION sys.ST_IsClosed(Geometry) TO PUBLIC;\n"
-			"GRANT EXECUTE ON FUNCTION sys.ST_NumPoints(Geometry) TO PUBLIC;\n"
-			"GRANT EXECUTE ON FUNCTION sys.ST_PointN(Geometry, integer) TO PUBLIC;\n"
-			"GRANT EXECUTE ON FUNCTION sys.ST_Centroid(Geometry) TO PUBLIC;\n"
-			"GRANT EXECUTE ON FUNCTION sys.ST_PointOnSurface(Geometry) TO PUBLIC;\n"
-			"GRANT EXECUTE ON FUNCTION sys.ST_Area(Geometry) TO PUBLIC;\n"
-			"GRANT EXECUTE ON FUNCTION sys.ST_ExteriorRing(Geometry) TO PUBLIC;\n"
-			"GRANT EXECUTE ON FUNCTION sys.ST_SetExteriorRing(Geometry) TO PUBLIC;\n"
-			"GRANT EXECUTE ON FUNCTION sys.ST_NumInteriorRing(Geometry) TO PUBLIC;\n"
-			"GRANT EXECUTE ON FUNCTION sys.ST_InteriorRingN(Geometry, integer) TO PUBLIC;\n"
-			"GRANT EXECUTE ON FUNCTION sys.ST_InteriorRings(Geometry) TO PUBLIC;\n"
-			"GRANT EXECUTE ON FUNCTION sys.ST_NumGeometries(Geometry) TO PUBLIC;\n"
-			"GRANT EXECUTE ON FUNCTION sys.ST_GeometryN(Geometry, integer) TO PUBLIC;\n"
-			"GRANT EXECUTE ON FUNCTION sys.ST_NumPatches(Geometry) TO PUBLIC;\n"
-			"GRANT EXECUTE ON FUNCTION sys.ST_PatchN(Geometry, integer) TO PUBLIC;\n"
-			"GRANT EXECUTE ON FUNCTION sys.ST_GeomFromText(string, integer) TO PUBLIC;\n"
-			"GRANT EXECUTE ON FUNCTION sys.ST_PointFromText(string, integer) TO PUBLIC;\n"
-			"GRANT EXECUTE ON FUNCTION sys.ST_LineFromText(string, integer) TO PUBLIC;\n"
-			"GRANT EXECUTE ON FUNCTION sys.ST_PolygonFromText(string, integer) TO PUBLIC;\n"
-			"GRANT EXECUTE ON FUNCTION sys.ST_MPointFromText(string, integer) TO PUBLIC;\n"
-			"GRANT EXECUTE ON FUNCTION sys.ST_MLineFromText(string, integer) TO PUBLIC;\n"
-			"GRANT EXECUTE ON FUNCTION sys.ST_MPolyFromText(string, integer) TO PUBLIC;\n"
-			"GRANT EXECUTE ON FUNCTION sys.ST_GeomCollFromText(string, integer) TO PUBLIC;\n"
-			"GRANT EXECUTE ON FUNCTION sys.ST_BdPolyFromText(string, integer) TO PUBLIC;\n"
-			"GRANT EXECUTE ON FUNCTION sys.ST_BdMPolyFromText(string, integer) TO PUBLIC;\n"
-			"GRANT EXECUTE ON FUNCTION sys.ST_GeometryFromText(string, integer) TO PUBLIC;\n"
-			"GRANT EXECUTE ON FUNCTION sys.ST_GeomFromText(string) TO PUBLIC;\n"
-			"GRANT EXECUTE ON FUNCTION sys.ST_GeometryFromText(string) TO PUBLIC;\n"
-			"GRANT EXECUTE ON FUNCTION sys.ST_PointFromText(string) TO PUBLIC;\n"
-			"GRANT EXECUTE ON FUNCTION sys.ST_LineFromText(string) TO PUBLIC;\n"
-			"GRANT EXECUTE ON FUNCTION sys.ST_PolygonFromText(string) TO PUBLIC;\n"
-			"GRANT EXECUTE ON FUNCTION sys.ST_MPointFromText(string) TO PUBLIC;\n"
-			"GRANT EXECUTE ON FUNCTION sys.ST_MLineFromText(string) TO PUBLIC;\n"
-			"GRANT EXECUTE ON FUNCTION sys.ST_MPolyFromText(string) TO PUBLIC;\n"
-			"GRANT EXECUTE ON FUNCTION sys.ST_GeomCollFromText(string) TO PUBLIC;\n"
-			"GRANT EXECUTE ON FUNCTION sys.ST_MakePoint(double, double) TO PUBLIC;\n"
-			"GRANT EXECUTE ON FUNCTION sys.ST_Point(double, double) TO PUBLIC;\n"
-			"GRANT EXECUTE ON FUNCTION sys.ST_MakePoint(double, double, double) TO PUBLIC;\n"
-			"GRANT EXECUTE ON FUNCTION sys.ST_MakePoint(double, double, double, double) TO PUBLIC;\n"
-			"GRANT EXECUTE ON FUNCTION sys.ST_MakePointM(double, double, double) TO PUBLIC;\n"
-			"GRANT EXECUTE ON FUNCTION sys.ST_MakeLine(Geometry, Geometry) TO PUBLIC;\n"
-			"GRANT EXECUTE ON FUNCTION sys.ST_MakeEnvelope(double, double, double, double, integer) TO PUBLIC;\n"
-			"GRANT EXECUTE ON FUNCTION sys.ST_MakeEnvelope(double, double, double, double) TO PUBLIC;\n"
-			"GRANT EXECUTE ON FUNCTION sys.ST_MakePolygon(Geometry) TO PUBLIC;\n"
-			"GRANT EXECUTE ON FUNCTION sys.ST_Polygon(Geometry, integer) TO PUBLIC;\n"
-			"GRANT EXECUTE ON FUNCTION sys.ST_MakeBox2D(Geometry, Geometry) TO PUBLIC;\n"
-			"GRANT EXECUTE ON FUNCTION sys.GeometryType(Geometry) TO PUBLIC;\n"
-			"GRANT EXECUTE ON FUNCTION sys.ST_CoordDim(Geometry) TO PUBLIC;\n"
-			"GRANT EXECUTE ON FUNCTION sys.ST_IsValid(Geometry) TO PUBLIC;\n"
-			"GRANT EXECUTE ON FUNCTION sys.ST_IsValidReason(Geometry) TO PUBLIC;\n"
-			"GRANT EXECUTE ON FUNCTION sys.ST_NPoints(Geometry) TO PUBLIC;\n"
-			"GRANT EXECUTE ON FUNCTION sys.ST_NRings(Geometry) TO PUBLIC;\n"
-			"GRANT EXECUTE ON FUNCTION sys.ST_NumInteriorRings(Geometry) TO PUBLIC;\n"
-			"GRANT EXECUTE ON FUNCTION sys.ST_XMax(Geometry) TO PUBLIC;\n"
-			"GRANT EXECUTE ON FUNCTION sys.ST_XMax(mbr) TO PUBLIC;\n"
-			"GRANT EXECUTE ON FUNCTION sys.ST_XMin(Geometry) TO PUBLIC;\n"
-			"GRANT EXECUTE ON FUNCTION sys.ST_XMin(mbr) TO PUBLIC;\n"
-			"GRANT EXECUTE ON FUNCTION sys.ST_YMax(Geometry) TO PUBLIC;\n"
-			"GRANT EXECUTE ON FUNCTION sys.ST_YMax(mbr) TO PUBLIC;\n"
-			"GRANT EXECUTE ON FUNCTION sys.ST_YMin(Geometry) TO PUBLIC;\n"
-			"GRANT EXECUTE ON FUNCTION sys.ST_YMin(mbr) TO PUBLIC;\n"
-			"GRANT EXECUTE ON FUNCTION sys.ST_Force2D(Geometry) TO PUBLIC;\n"
-			"GRANT EXECUTE ON FUNCTION sys.ST_Force3D(Geometry) TO PUBLIC;\n"
-			"GRANT EXECUTE ON FUNCTION sys.ST_Segmentize(Geometry, double) TO PUBLIC;\n"
-			"GRANT EXECUTE ON FUNCTION sys.getProj4(integer) TO PUBLIC;\n"
-			"GRANT EXECUTE ON FUNCTION sys.InternalTransform(Geometry, integer, integer, string, string) TO PUBLIC;\n"
-			"GRANT EXECUTE ON FUNCTION sys.ST_Transform(Geometry, integer) TO PUBLIC;\n"
-			"GRANT EXECUTE ON FUNCTION sys.ST_Translate(Geometry, double, double) TO PUBLIC;\n"
-			"GRANT EXECUTE ON FUNCTION sys.ST_Translate(Geometry, double, double, double) TO PUBLIC;\n"
-			"GRANT EXECUTE ON FUNCTION sys.ST_AsEWKT(Geometry) TO PUBLIC;\n"
-			"GRANT EXECUTE ON FUNCTION sys.ST_Covers(Geometry, Geometry) TO PUBLIC;\n"
-			"GRANT EXECUTE ON FUNCTION sys.ST_CoveredBy(Geometry, Geometry) TO PUBLIC;\n"
-			"GRANT EXECUTE ON FUNCTION sys.ST_DWithin(Geometry, Geometry, double) TO PUBLIC;\n"
-			"GRANT EXECUTE ON FUNCTION sys.ST_Length2D(Geometry) TO PUBLIC;\n"
-			"GRANT EXECUTE ON FUNCTION sys.ST_Collect(Geometry, Geometry) TO PUBLIC;\n"
-			"GRANT EXECUTE ON FUNCTION sys.ST_DelaunayTriangles(Geometry, double, integer) TO PUBLIC;\n"
-			"GRANT EXECUTE ON FUNCTION sys.ST_Dump(Geometry) TO PUBLIC;\n"
-			"GRANT EXECUTE ON FUNCTION sys.ST_DumpPoints(Geometry) TO PUBLIC;\n"
-			"GRANT EXECUTE ON FUNCTION sys.Contains(Geometry, double, double) TO PUBLIC;\n");
-
-	if (schema)
-		pos += snprintf(buf + pos, bufsize - pos, "set schema \"%s\";\n", schema);
-
-	assert(pos < bufsize);
-	printf("Running database upgrade commands:\n%s\n", buf);
-	err = SQLstatementIntern(c, &buf, "update", 1, 0, NULL);
-	GDKfree(buf);
-	return err;		/* usually MAL_SUCCEED */
-}
-
-static str
-sql_update_jun2016_sp2(Client c, mvc *sql)
-{
-	size_t bufsize = 1000000, pos = 0;
-	char *buf = GDKmalloc(bufsize), *err = NULL;
-	char *schema = stack_get_string(sql, "current_schema");
-
-	if (buf == NULL)
-		throw(SQL, "sql_update_june2016_sp", "SQLSTATE HY001 !"MAL_MALLOC_FAIL);
-	pos += snprintf(buf + pos, bufsize - pos, "set schema \"sys\";\n");
-
-	pos += snprintf(buf + pos, bufsize - pos,
-			"GRANT EXECUTE ON FUNCTION sys.getAnchor(url) TO PUBLIC;\n"
-			"GRANT EXECUTE ON FUNCTION sys.getBasename(url) TO PUBLIC;\n"
-			"GRANT EXECUTE ON FUNCTION sys.getContent(url) TO PUBLIC;\n"
-			"GRANT EXECUTE ON FUNCTION sys.getContext(url) TO PUBLIC;\n"
-			"GRANT EXECUTE ON FUNCTION sys.getDomain(url) TO PUBLIC;\n"
-			"GRANT EXECUTE ON FUNCTION sys.getExtension(url) TO PUBLIC;\n"
-			"GRANT EXECUTE ON FUNCTION sys.getFile(url) TO PUBLIC;\n"
-			"GRANT EXECUTE ON FUNCTION sys.getHost(url) TO PUBLIC;\n"
-			"GRANT EXECUTE ON FUNCTION sys.getPort(url) TO PUBLIC;\n"
-			"GRANT EXECUTE ON FUNCTION sys.getProtocol(url) TO PUBLIC;\n"
-			"GRANT EXECUTE ON FUNCTION sys.getQuery(url) TO PUBLIC;\n"
-			"GRANT EXECUTE ON FUNCTION sys.getUser(url) TO PUBLIC;\n"
-			"GRANT EXECUTE ON FUNCTION sys.getRobotURL(url) TO PUBLIC;\n"
-			"GRANT EXECUTE ON FUNCTION sys.isaURL(url) TO PUBLIC;\n"
-			"GRANT EXECUTE ON FUNCTION sys.newurl(STRING, STRING, INT, STRING) TO PUBLIC;\n"
-			"GRANT EXECUTE ON FUNCTION sys.newurl(STRING, STRING, STRING) TO PUBLIC;\n"
-			"GRANT EXECUTE ON FUNCTION sys.\"broadcast\"(inet) TO PUBLIC;\n"
-			"GRANT EXECUTE ON FUNCTION sys.\"host\"(inet) TO PUBLIC;\n"
-			"GRANT EXECUTE ON FUNCTION sys.\"masklen\"(inet) TO PUBLIC;\n"
-			"GRANT EXECUTE ON FUNCTION sys.\"setmasklen\"(inet, int) TO PUBLIC;\n"
-			"GRANT EXECUTE ON FUNCTION sys.\"netmask\"(inet) TO PUBLIC;\n"
-			"GRANT EXECUTE ON FUNCTION sys.\"hostmask\"(inet) TO PUBLIC;\n"
-			"GRANT EXECUTE ON FUNCTION sys.\"network\"(inet) TO PUBLIC;\n"
-			"GRANT EXECUTE ON FUNCTION sys.\"text\"(inet) TO PUBLIC;\n"
-			"GRANT EXECUTE ON FUNCTION sys.\"abbrev\"(inet) TO PUBLIC;\n"
-			"GRANT EXECUTE ON FUNCTION sys.\"left_shift\"(inet, inet) TO PUBLIC;\n"
-			"GRANT EXECUTE ON FUNCTION sys.\"right_shift\"(inet, inet) TO PUBLIC;\n"
-			"GRANT EXECUTE ON FUNCTION sys.\"left_shift_assign\"(inet, inet) TO PUBLIC;\n"
-			"GRANT EXECUTE ON FUNCTION sys.\"right_shift_assign\"(inet, inet) TO PUBLIC;\n"
-			"GRANT EXECUTE ON AGGREGATE sys.stddev_samp(TINYINT) TO PUBLIC;\n"
-			"GRANT EXECUTE ON AGGREGATE sys.stddev_samp(SMALLINT) TO PUBLIC;\n"
-			"GRANT EXECUTE ON AGGREGATE sys.stddev_samp(INTEGER) TO PUBLIC;\n"
-			"GRANT EXECUTE ON AGGREGATE sys.stddev_samp(BIGINT) TO PUBLIC;\n"
-			"GRANT EXECUTE ON AGGREGATE sys.stddev_samp(REAL) TO PUBLIC;\n"
-			"GRANT EXECUTE ON AGGREGATE sys.stddev_samp(DOUBLE) TO PUBLIC;\n"
-			"GRANT EXECUTE ON AGGREGATE sys.stddev_samp(DATE) TO PUBLIC;\n"
-			"GRANT EXECUTE ON AGGREGATE sys.stddev_samp(TIME) TO PUBLIC;\n"
-			"GRANT EXECUTE ON AGGREGATE sys.stddev_samp(TIMESTAMP) TO PUBLIC;\n"
-			"GRANT EXECUTE ON AGGREGATE sys.stddev_pop(TINYINT) TO PUBLIC;\n"
-			"GRANT EXECUTE ON AGGREGATE sys.stddev_pop(SMALLINT) TO PUBLIC;\n"
-			"GRANT EXECUTE ON AGGREGATE sys.stddev_pop(INTEGER) TO PUBLIC;\n"
-			"GRANT EXECUTE ON AGGREGATE sys.stddev_pop(BIGINT) TO PUBLIC;\n"
-			"GRANT EXECUTE ON AGGREGATE sys.stddev_pop(REAL) TO PUBLIC;\n"
-			"GRANT EXECUTE ON AGGREGATE sys.stddev_pop(DOUBLE) TO PUBLIC;\n"
-			"GRANT EXECUTE ON AGGREGATE sys.stddev_pop(DATE) TO PUBLIC;\n"
-			"GRANT EXECUTE ON AGGREGATE sys.stddev_pop(TIME) TO PUBLIC;\n"
-			"GRANT EXECUTE ON AGGREGATE sys.stddev_pop(TIMESTAMP) TO PUBLIC;\n"
-			"GRANT EXECUTE ON AGGREGATE sys.var_samp(TINYINT) TO PUBLIC;\n"
-			"GRANT EXECUTE ON AGGREGATE sys.var_samp(SMALLINT) TO PUBLIC;\n"
-			"GRANT EXECUTE ON AGGREGATE sys.var_samp(INTEGER) TO PUBLIC;\n"
-			"GRANT EXECUTE ON AGGREGATE sys.var_samp(BIGINT) TO PUBLIC;\n"
-			"GRANT EXECUTE ON AGGREGATE sys.var_samp(REAL) TO PUBLIC;\n"
-			"GRANT EXECUTE ON AGGREGATE sys.var_samp(DOUBLE) TO PUBLIC;\n"
-			"GRANT EXECUTE ON AGGREGATE sys.var_samp(DATE) TO PUBLIC;\n"
-			"GRANT EXECUTE ON AGGREGATE sys.var_samp(TIME) TO PUBLIC;\n"
-			"GRANT EXECUTE ON AGGREGATE sys.var_samp(TIMESTAMP) TO PUBLIC;\n"
-			"GRANT EXECUTE ON AGGREGATE sys.var_pop(TINYINT) TO PUBLIC;\n"
-			"GRANT EXECUTE ON AGGREGATE sys.var_pop(SMALLINT) TO PUBLIC;\n"
-			"GRANT EXECUTE ON AGGREGATE sys.var_pop(INTEGER) TO PUBLIC;\n"
-			"GRANT EXECUTE ON AGGREGATE sys.var_pop(BIGINT) TO PUBLIC;\n"
-			"GRANT EXECUTE ON AGGREGATE sys.var_pop(REAL) TO PUBLIC;\n"
-			"GRANT EXECUTE ON AGGREGATE sys.var_pop(DOUBLE) TO PUBLIC;\n"
-			"GRANT EXECUTE ON AGGREGATE sys.var_pop(DATE) TO PUBLIC;\n"
-			"GRANT EXECUTE ON AGGREGATE sys.var_pop(TIME) TO PUBLIC;\n"
-			"GRANT EXECUTE ON AGGREGATE sys.var_pop(TIMESTAMP) TO PUBLIC;\n"
-			"GRANT EXECUTE ON AGGREGATE sys.median(TINYINT) TO PUBLIC;\n"
-			"GRANT EXECUTE ON AGGREGATE sys.median(SMALLINT) TO PUBLIC;\n"
-			"GRANT EXECUTE ON AGGREGATE sys.median(INTEGER) TO PUBLIC;\n"
-			"GRANT EXECUTE ON AGGREGATE sys.median(BIGINT) TO PUBLIC;\n"
-			"GRANT EXECUTE ON AGGREGATE sys.median(DECIMAL) TO PUBLIC;\n"
-			"GRANT EXECUTE ON AGGREGATE sys.median(REAL) TO PUBLIC;\n"
-			"GRANT EXECUTE ON AGGREGATE sys.median(DOUBLE) TO PUBLIC;\n"
-			"GRANT EXECUTE ON AGGREGATE sys.median(DATE) TO PUBLIC;\n"
-			"GRANT EXECUTE ON AGGREGATE sys.median(TIME) TO PUBLIC;\n"
-			"GRANT EXECUTE ON AGGREGATE sys.median(TIMESTAMP) TO PUBLIC;\n"
-			"GRANT EXECUTE ON AGGREGATE sys.quantile(TINYINT, DOUBLE) TO PUBLIC;\n"
-			"GRANT EXECUTE ON AGGREGATE sys.quantile(SMALLINT, DOUBLE) TO PUBLIC;\n"
-			"GRANT EXECUTE ON AGGREGATE sys.quantile(INTEGER, DOUBLE) TO PUBLIC;\n"
-			"GRANT EXECUTE ON AGGREGATE sys.quantile(BIGINT, DOUBLE) TO PUBLIC;\n"
-			"GRANT EXECUTE ON AGGREGATE sys.quantile(DECIMAL, DOUBLE) TO PUBLIC;\n"
-			"GRANT EXECUTE ON AGGREGATE sys.quantile(REAL, DOUBLE) TO PUBLIC;\n"
-			"GRANT EXECUTE ON AGGREGATE sys.quantile(DOUBLE, DOUBLE) TO PUBLIC;\n"
-			"GRANT EXECUTE ON AGGREGATE sys.quantile(DATE, DOUBLE) TO PUBLIC;\n"
-			"GRANT EXECUTE ON AGGREGATE sys.quantile(TIME, DOUBLE) TO PUBLIC;\n"
-			"GRANT EXECUTE ON AGGREGATE sys.quantile(TIMESTAMP, DOUBLE) TO PUBLIC;\n"
-			"GRANT EXECUTE ON AGGREGATE sys.corr(TINYINT, TINYINT) TO PUBLIC;\n"
-			"GRANT EXECUTE ON AGGREGATE sys.corr(SMALLINT, SMALLINT) TO PUBLIC;\n"
-			"GRANT EXECUTE ON AGGREGATE sys.corr(INTEGER, INTEGER) TO PUBLIC;\n"
-			"GRANT EXECUTE ON AGGREGATE sys.corr(BIGINT, BIGINT) TO PUBLIC;\n"
-			"GRANT EXECUTE ON AGGREGATE sys.corr(REAL, REAL) TO PUBLIC;\n"
-			"GRANT EXECUTE ON AGGREGATE sys.corr(DOUBLE, DOUBLE) TO PUBLIC;\n"
-			"GRANT EXECUTE ON FUNCTION json.filter(json, string) TO PUBLIC;\n"
-			"GRANT EXECUTE ON FUNCTION json.filter(json, tinyint) TO PUBLIC;\n"
-			"GRANT EXECUTE ON FUNCTION json.filter(json, integer) TO PUBLIC;\n"
-			"GRANT EXECUTE ON FUNCTION json.filter(json, bigint) TO PUBLIC;\n"
-			"GRANT EXECUTE ON FUNCTION json.text(json, string) TO PUBLIC;\n"
-			"GRANT EXECUTE ON FUNCTION json.number(json) TO PUBLIC;\n"
-			"GRANT EXECUTE ON FUNCTION json.\"integer\"(json) TO PUBLIC;\n"
-			"GRANT EXECUTE ON FUNCTION json.isvalid(string) TO PUBLIC;\n"
-			"GRANT EXECUTE ON FUNCTION json.isobject(string) TO PUBLIC;\n"
-			"GRANT EXECUTE ON FUNCTION json.isarray(string) TO PUBLIC;\n"
-			"GRANT EXECUTE ON FUNCTION json.isvalid(json) TO PUBLIC;\n"
-			"GRANT EXECUTE ON FUNCTION json.isobject(json) TO PUBLIC;\n"
-			"GRANT EXECUTE ON FUNCTION json.isarray(json) TO PUBLIC;\n"
-			"GRANT EXECUTE ON FUNCTION json.length(json) TO PUBLIC;\n"
-			"GRANT EXECUTE ON FUNCTION json.keyarray(json) TO PUBLIC;\n"
-			"GRANT EXECUTE ON FUNCTION json.valuearray(json) TO PUBLIC;\n"
-			"GRANT EXECUTE ON FUNCTION json.text(json) TO PUBLIC;\n"
-			"GRANT EXECUTE ON FUNCTION json.text(string) TO PUBLIC;\n"
-			"GRANT EXECUTE ON FUNCTION json.text(int) TO PUBLIC;\n"
-			"GRANT EXECUTE ON AGGREGATE json.output(json) TO PUBLIC;\n"
-			"GRANT EXECUTE ON AGGREGATE json.tojsonarray(string) TO PUBLIC;\n"
-			"GRANT EXECUTE ON AGGREGATE json.tojsonarray(double) TO PUBLIC;\n"
-			"GRANT EXECUTE ON FUNCTION sys.uuid() TO PUBLIC;\n"
-			"GRANT EXECUTE ON FUNCTION sys.isaUUID(string) TO PUBLIC;\n");
-#ifdef HAVE_HGE
-	if (have_hge) {
-		pos += snprintf(buf + pos, bufsize - pos,
-				"GRANT EXECUTE ON AGGREGATE sys.stddev_samp(HUGEINT) TO PUBLIC;\n"
-				"GRANT EXECUTE ON AGGREGATE sys.stddev_pop(HUGEINT) TO PUBLIC;\n"
-				"GRANT EXECUTE ON AGGREGATE sys.var_samp(HUGEINT) TO PUBLIC;\n"
-				"GRANT EXECUTE ON AGGREGATE sys.var_pop(HUGEINT) TO PUBLIC;\n"
-				"GRANT EXECUTE ON AGGREGATE sys.median(HUGEINT) TO PUBLIC;\n"
-				"GRANT EXECUTE ON AGGREGATE sys.quantile(HUGEINT, DOUBLE) TO PUBLIC;\n"
-				"GRANT EXECUTE ON AGGREGATE sys.corr(HUGEINT, HUGEINT) TO PUBLIC;\n"
-				"GRANT EXECUTE ON FUNCTION json.filter(json, hugeint) TO PUBLIC;\n");
-	}
-#endif
-
-	if (schema)
-		pos += snprintf(buf + pos, bufsize - pos, "set schema \"%s\";\n", schema);
-
-	assert(pos < bufsize);
-	printf("Running database upgrade commands:\n%s\n", buf);
-	err = SQLstatementIntern(c, &buf, "update", 1, 0, NULL);
-	GDKfree(buf);
-	return err;		/* usually MAL_SUCCEED */
-}
-
-static str
-=======
->>>>>>> 1ee5ba0e
 sql_update_dec2016_sp2(Client c, mvc *sql)
 {
 	size_t bufsize = 2048, pos = 0;
