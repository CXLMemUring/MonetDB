--- conflicted
+++ resolved
@@ -1392,8 +1392,11 @@
 			"    table_type_name VARCHAR(25) NOT NULL UNIQUE);\n"
 
 			"INSERT INTO sys.table_types (table_type_id, table_type_name) VALUES\n"
+			"-- values from sys._tables.type:  0=Table, 1=View, 2=Generated, 3=Merge, etc.\n"
 			"  (0, 'TABLE'), (1, 'VIEW'), /* (2, 'GENERATED'), */ (3, 'MERGE TABLE'), (4, 'STREAM TABLE'), (5, 'REMOTE TABLE'), (6, 'REPLICA TABLE'),\n"
+			"-- synthetically constructed system obj variants (added 10 to sys._tables.type value when sys._tables.system is true).\n"
 			"  (10, 'SYSTEM TABLE'), (11, 'SYSTEM VIEW'),\n"
+			"-- synthetically constructed temporary variants (added 20 or 30 to sys._tables.type value depending on values of temporary and commit_action).\n"
 			"  (20, 'GLOBAL TEMPORARY TABLE'),\n"
 			"  (30, 'LOCAL TEMPORARY TABLE');\n"
 
@@ -1402,6 +1405,7 @@
 			"    dependency_type_name VARCHAR(15) NOT NULL UNIQUE);\n"
 
 			"INSERT INTO sys.dependency_types (dependency_type_id, dependency_type_name) VALUES\n"
+			"-- values taken from sql_catalog.h\n"
 			"  (1, 'SCHEMA'), (2, 'TABLE'), (3, 'COLUMN'), (4, 'KEY'), (5, 'VIEW'), (6, 'USER'), (7, 'FUNCTION'), (8, 'TRIGGER'),\n"
 			"  (9, 'OWNER'), (10, 'INDEX'), (11, 'FKEY'), (12, 'SEQUENCE'), (13, 'PROCEDURE'), (14, 'BE_DROPPED');\n");
 
@@ -1420,12 +1424,6 @@
 			"drop procedure sys.storagemodelinit;\n"
 			"drop view sys.storage;\n"
 			"drop function sys.storage;\n"
-<<<<<<< HEAD
-			"create function sys.storage()\n"
-			"returns table (\"schema\" string, \"table\" string, \"column\" string, \"type\" string, location string, \"count\" bigint, typewidth int, columnsize bigint, heapsize bigint, hashes bigint, imprints bigint, sorted boolean, orderidx bigint)\n"
-			"external name sql.storage;\n"
-			"create view sys.storage as select * from sys.storage();\n"
-=======
 
 			"create function sys.\"storage\"()\n"
 			"returns table (\n"
@@ -1470,7 +1468,6 @@
 			"  where \"type\" = 'varchar' or \"type\"='clob';\n"
 			"end;\n"
 
->>>>>>> 2b9fc376
 			"create function sys.columnsize(nme string, i bigint, d bigint)\n"
 			"returns bigint\n"
 			"begin\n"
@@ -1572,6 +1569,53 @@
 			"create procedure sys.analyze(minmax int, \"sample\" bigint, sch string, tbl string, col string)\n"
 			"external name sql.analyze;\n");
 
+	/* 15_querylog update the querylog table definition */
+	pos += snprintf(buf + pos, bufsize - pos,
+			"drop view sys.querylog_history;\n"
+			"drop view sys.querylog_calls;\n"
+			"drop function sys.querylog_calls;\n"
+			"create function sys.querylog_calls()\n"
+			"returns table(\n"
+			"    id oid,\n"
+			"    \"start\" timestamp,\n"
+			"    \"stop\" timestamp,\n"
+			"    arguments string,\n"
+			"    tuples wrd,\n"
+			"    run bigint,\n"
+			"    ship bigint,\n"
+			"    cpu int,\n"
+			"    io int\n"
+			") external name sql.querylog_calls;\n"
+			"create view sys.querylog_calls as select * from sys.querylog_calls();\n"
+			"create view sys.querylog_history as\n"
+			"select qd.*, ql.\"start\",ql.\"stop\", ql.arguments, ql.tuples, ql.run, ql.ship, ql.cpu, ql.io\n"
+			"from sys.querylog_catalog() qd, sys.querylog_calls() ql\n"
+			"where qd.id = ql.id and qd.owner = user;\n");
+
+
+	/* 16_tracelog update the tracelog table definition */
+	pos += snprintf(buf + pos, bufsize - pos,
+			"drop view sys.tracelog;\n"
+			"drop function sys.tracelog;\n"
+			"create function sys.tracelog()\n"
+			"returns table (\n"
+			"  event integer,\n"
+			"  clk varchar(20),\n"
+			"  pc varchar(50),\n"
+			"  thread int,\n"
+			"  ticks bigint,\n"
+			"  rrsMB bigint,\n"
+			"  vmMB bigint,\n"
+			"  reads bigint,\n"
+			"  writes bigint,\n"
+			"  minflt bigint,\n"
+			"  majflt bigint,\n"
+			"  nvcsw bigint,\n"
+			"  stmt string\n"
+			"  ) external name sql.dump_trace;\n"
+			"create view sys.tracelog as select * from sys.tracelog();\n");
+
+
 	pos += snprintf(buf + pos, bufsize - pos,
 			"insert into sys.systemfunctions (select id from sys.functions where name in ('analyze', 'clearrejects', 'columnsize', 'epoch', 'ilike', 'imprintsize', 'like', 'profiler_openstream', 'profiler_stethoscope', 'querylog_calls', 'querylog_catalog', 'rejects', 'storage', 'storagemodel', 'storagemodelinit', 'str_to_time', 'str_to_timestamp', 'timestamp_to_str', 'time_to_str', 'tracelog') and schema_id = (select id from sys.schemas where name = 'sys') and id not in (select function_id from sys.systemfunctions));\n"
 			"delete from systemfunctions where function_id not in (select id from functions);\n"
@@ -1611,6 +1655,11 @@
 		}
 	}
 
+	/* remove code from 19_cluster.sql script */
+	pos += snprintf(buf + pos, bufsize - pos,
+			"drop procedure sys.cluster1;\n"
+			"drop procedure sys.cluster2;\n");
+
 	if (schema) {
 		pos += snprintf(buf + pos, bufsize - pos, "set schema \"%s\";\n", schema);
 		free(schema);
