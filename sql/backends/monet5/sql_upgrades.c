/*
 * SPDX-License-Identifier: MPL-2.0
 *
 * This Source Code Form is subject to the terms of the Mozilla Public
 * License, v. 2.0.  If a copy of the MPL was not distributed with this
 * file, You can obtain one at http://mozilla.org/MPL/2.0/.
 *
 * Copyright 1997 - July 2008 CWI, August 2008 - 2023 MonetDB B.V.
 */

/*
 * SQL upgrade code
 * N. Nes, M.L. Kersten, S. Mullender
 */
#include "monetdb_config.h"
#include "mal_backend.h"
#include "sql_execute.h"
#include "sql_mvc.h"
#include "gdk_time.h"
#include <unistd.h>
#include "sql_upgrades.h"
#include "rel_rel.h"
#include "rel_semantic.h"

#include "mal_authorize.h"

/* this function can be used to recreate the system tables (types,
 * functions, args) when internal types and/or functions have changed
 * (i.e. the ones in sql_types.c) */
static str
sql_fix_system_tables(Client c, mvc *sql)
{
	size_t bufsize = 1000000, pos = 0;
	char *buf = GDKmalloc(bufsize), *err = NULL;
	node *n;
	sql_schema *s;
	static const char *boolnames[2] = {"false", "true"};

	if (buf == NULL)
		throw(SQL, __func__, SQLSTATE(HY013) MAL_MALLOC_FAIL);
	s = mvc_bind_schema(sql, "sys");

	pos += snprintf(buf + pos, bufsize - pos,
			"delete from sys.dependencies where id < 2000;\n");

	/* recreate internal types */
	pos += snprintf(buf + pos, bufsize - pos,
			"delete from sys.types where id < 2000;\n");
	for (n = types->h; n; n = n->next) {
		sql_type *t = n->data;

		if (t->base.id >= FUNC_OIDS)
			continue;

		pos += snprintf(buf + pos, bufsize - pos,
				"insert into sys.types values"
				" (%d, '%s', '%s', %u, %u, %d, %d, %d);\n",
				t->base.id, t->impl, t->base.name, t->digits,
				t->scale, t->radix, (int) t->eclass,
				t->s ? t->s->base.id : s->base.id);
	}

	/* recreate internal functions */
	pos += snprintf(buf + pos, bufsize - pos,
			"delete from sys.functions where id < 2000;\n"
			"delete from sys.args where func_id not in"
			" (select id from sys.functions);\n");
	sqlstore *store = sql->session->tr->store;
	for (n = funcs->h; n; n = n->next) {
		sql_func *func = n->data;
		int number = 0;
		sql_arg *arg;
		node *m;

		if (func->private || func->base.id >= FUNC_OIDS)
			continue;

		pos += snprintf(buf + pos, bufsize - pos,
				"insert into sys.functions values"
				" (%d, '%s', '%s', '%s',"
				" %d, %d, %s, %s, %s, %d, %s, %s);\n",
				func->base.id, func->base.name,
				sql_func_imp(func), sql_func_mod(func), (int) FUNC_LANG_INT,
				(int) func->type,
				boolnames[func->side_effect],
				boolnames[func->varres],
				boolnames[func->vararg],
				func->s ? func->s->base.id : s->base.id,
				boolnames[func->system],
				boolnames[func->semantics]);
		if (func->res) {
			for (m = func->res->h; m; m = m->next, number++) {
				arg = m->data;
				pos += snprintf(buf + pos, bufsize - pos,
						"insert into sys.args"
						" values"
						" (%d, %d, 'res_%d',"
						" '%s', %u, %u, %d,"
						" %d);\n",
						store_next_oid(store),
						func->base.id,
						number,
						arg->type.type->base.name,
						arg->type.digits,
						arg->type.scale,
						arg->inout, number);
			}
		}
		for (m = func->ops->h; m; m = m->next, number++) {
			arg = m->data;
			if (arg->name)
				pos += snprintf(buf + pos, bufsize - pos,
						"insert into sys.args"
						" values"
						" (%d, %d, '%s', '%s',"
						" %u, %u, %d, %d);\n",
						store_next_oid(store),
						func->base.id,
						arg->name,
						arg->type.type->base.name,
						arg->type.digits,
						arg->type.scale,
						arg->inout, number);
			else
				pos += snprintf(buf + pos, bufsize - pos,
						"insert into sys.args"
						" values"
						" (%d, %d, 'arg_%d',"
						" '%s', %u, %u, %d,"
						" %d);\n",
						store_next_oid(store),
						func->base.id,
						number,
						arg->type.type->base.name,
						arg->type.digits,
						arg->type.scale,
						arg->inout, number);
		}
	}

	assert(pos < bufsize);
	printf("Running database upgrade commands to update system tables.\n\n");
	fflush(stdout);
	err = SQLstatementIntern(c, buf, "update", true, false, NULL);
	GDKfree(buf);
	return err;		/* usually MAL_SUCCEED */
}

static str
check_sys_tables(Client c, mvc *m, sql_schema *s)
{
	struct {
		const char *name;
		const char *func;
		const char *type;
		sql_ftype ftype;
	} tests[] = {
		/* tests a few internal functions: the last one created, the
		 * first one created, and one of the first ones created after
		 * the geom module */
		{ "quarter",           "quarter",       "date", F_FUNC, },
		{ "sys_update_tables", "update_tables", NULL,   F_PROC, },
		{ "length",            "nitems",        "blob", F_FUNC, },
		{ "isnull",            "isnil",         "void", F_FUNC, },
		{0},
	};

	/* if any of the tested function's internal ID does not match the ID
	 * in the sys.functions table, we recreate the internal part of the
	 * system tables */
	for (int i = 0; tests[i].name; i++) {
		bool needsystabfix = true;
		sql_subtype tp, *tpp;
		if (tests[i].type) {
			sql_find_subtype(&tp, tests[i].type, 0, 0);
			tpp = &tp;
		} else {
			tpp = NULL;
		}
		sql_subfunc *f = sql_bind_func(m, s->base.name, tests[i].name, tpp, NULL, tests[i].ftype, true);
		if (f == NULL)
			throw(SQL, __func__, "cannot find procedure sys.%s(%s)", tests[i].name, tests[i].type ? tests[i].type : "");
		sqlid id = f->func->base.id;
		char buf[256];
		snprintf(buf, sizeof(buf),
				 "select id from sys.functions where name = '%s' and func = '%s' and schema_id = 2000;\n",
				 tests[i].name, tests[i].func);
		res_table *output = NULL;
		char *err = SQLstatementIntern(c, buf, "update", true, false, &output);
		if (err)
			return err;
		BAT *b;
		b = BATdescriptor(output->cols[0].b);
		res_table_destroy(output);
		if (b == NULL)
			throw(SQL, "sql.catalog", SQLSTATE(HY013) MAL_MALLOC_FAIL);
		if (BATcount(b) > 0) {
			BATiter bi = bat_iterator(b);
			needsystabfix = * (int *) BUNtloc(bi, 0) != id;
			bat_iterator_end(&bi);
		}
		BBPunfix(b->batCacheid);
		if (i == 0 && !needsystabfix) {
			snprintf(buf, sizeof(buf),
					 "select a.type from sys.functions f join sys.args a on f.id = a.func_id where f.name = 'quarter' and f.schema_id = 2000 and a.inout = 0 and a.type = 'int';\n");
			err = SQLstatementIntern(c, buf, "update", true, false, &output);
			if (err)
				return err;
			b = BATdescriptor(output->cols[0].b);
			res_table_destroy(output);
			if (b == NULL)
				throw(SQL, "sql.catalog", SQLSTATE(HY013) MAL_MALLOC_FAIL);
			needsystabfix = BATcount(b) > 0;
			BBPunfix(b->batCacheid);
		}
		if (needsystabfix)
			return sql_fix_system_tables(c, m);
	}
	return NULL;
}

#ifdef HAVE_HGE
static str
sql_update_hugeint(Client c, mvc *sql)
{
	size_t bufsize = 8192, pos = 0;
	char *buf, *err;

	(void) sql;
	if ((buf = GDKmalloc(bufsize)) == NULL)
		throw(SQL, __func__, SQLSTATE(HY013) MAL_MALLOC_FAIL);

	/* 90_generator_hge.sql */
	pos += snprintf(buf + pos, bufsize - pos,
			"create function sys.generate_series(first hugeint, \"limit\" hugeint)\n"
			"returns table (value hugeint)\n"
			"external name generator.series;\n"
			"create function sys.generate_series(first hugeint, \"limit\" hugeint, stepsize hugeint)\n"
			"returns table (value hugeint)\n"
			"external name generator.series;\n");

	/* 39_analytics_hge.sql */
	pos += snprintf(buf + pos, bufsize - pos,
			"create aggregate stddev_samp(val HUGEINT) returns DOUBLE\n"
			" external name \"aggr\".\"stdev\";\n"
			"GRANT EXECUTE ON AGGREGATE stddev_samp(HUGEINT) TO PUBLIC;\n"
			"create window stddev_samp(val HUGEINT) returns DOUBLE\n"
			" external name \"sql\".\"stdev\";\n"
			"GRANT EXECUTE ON WINDOW stddev_samp(HUGEINT) TO PUBLIC;\n"
			"create aggregate stddev_pop(val HUGEINT) returns DOUBLE\n"
			" external name \"aggr\".\"stdevp\";\n"
			"GRANT EXECUTE ON AGGREGATE stddev_pop(HUGEINT) TO PUBLIC;\n"
			"create window stddev_pop(val HUGEINT) returns DOUBLE\n"
			" external name \"sql\".\"stdevp\";\n"
			"GRANT EXECUTE ON WINDOW stddev_pop(HUGEINT) TO PUBLIC;\n"
			"create aggregate var_samp(val HUGEINT) returns DOUBLE\n"
			" external name \"aggr\".\"variance\";\n"
			"GRANT EXECUTE ON AGGREGATE var_samp(HUGEINT) TO PUBLIC;\n"
			"create window var_samp(val HUGEINT) returns DOUBLE\n"
			" external name \"sql\".\"variance\";\n"
			"GRANT EXECUTE ON WINDOW var_samp(HUGEINT) TO PUBLIC;\n"
			"create aggregate covar_samp(e1 HUGEINT, e2 HUGEINT) returns DOUBLE\n"
			" external name \"aggr\".\"covariance\";\n"
			"GRANT EXECUTE ON AGGREGATE covar_samp(HUGEINT, HUGEINT) TO PUBLIC;\n"
			"create window covar_samp(e1 HUGEINT, e2 HUGEINT) returns DOUBLE\n"
			" external name \"sql\".\"covariance\";\n"
			"GRANT EXECUTE ON WINDOW covar_samp(HUGEINT, HUGEINT) TO PUBLIC;\n"
			"create aggregate var_pop(val HUGEINT) returns DOUBLE\n"
			" external name \"aggr\".\"variancep\";\n"
			"GRANT EXECUTE ON AGGREGATE var_pop(HUGEINT) TO PUBLIC;\n"
			"create window var_pop(val HUGEINT) returns DOUBLE\n"
			" external name \"sql\".\"variancep\";\n"
			"GRANT EXECUTE ON WINDOW var_pop(HUGEINT) TO PUBLIC;\n"
			"create aggregate covar_pop(e1 HUGEINT, e2 HUGEINT) returns DOUBLE\n"
			" external name \"aggr\".\"covariancep\";\n"
			"GRANT EXECUTE ON AGGREGATE covar_pop(HUGEINT, HUGEINT) TO PUBLIC;\n"
			"create window covar_pop(e1 HUGEINT, e2 HUGEINT) returns DOUBLE\n"
			" external name \"sql\".\"covariancep\";\n"
			"GRANT EXECUTE ON WINDOW covar_pop(HUGEINT, HUGEINT) TO PUBLIC;\n"
			"create aggregate median(val HUGEINT) returns HUGEINT\n"
			" external name \"aggr\".\"median\";\n"
			"GRANT EXECUTE ON AGGREGATE median(HUGEINT) TO PUBLIC;\n"
			"create aggregate quantile(val HUGEINT, q DOUBLE) returns HUGEINT\n"
			" external name \"aggr\".\"quantile\";\n"
			"GRANT EXECUTE ON AGGREGATE quantile(HUGEINT, DOUBLE) TO PUBLIC;\n"
			"create aggregate median_avg(val HUGEINT) returns DOUBLE\n"
			" external name \"aggr\".\"median_avg\";\n"
			"GRANT EXECUTE ON AGGREGATE median_avg(HUGEINT) TO PUBLIC;\n"
			"create aggregate quantile_avg(val HUGEINT, q DOUBLE) returns DOUBLE\n"
			" external name \"aggr\".\"quantile_avg\";\n"
			"GRANT EXECUTE ON AGGREGATE quantile_avg(HUGEINT, DOUBLE) TO PUBLIC;\n"
			"create aggregate corr(e1 HUGEINT, e2 HUGEINT) returns DOUBLE\n"
			" external name \"aggr\".\"corr\";\n"
			"GRANT EXECUTE ON AGGREGATE corr(HUGEINT, HUGEINT) TO PUBLIC;\n"
			"create window corr(e1 HUGEINT, e2 HUGEINT) returns DOUBLE\n"
			" external name \"sql\".\"corr\";\n"
			"GRANT EXECUTE ON WINDOW corr(HUGEINT, HUGEINT) TO PUBLIC;\n");

	/* 40_json_hge.sql */
	pos += snprintf(buf + pos, bufsize - pos,
			"create function json.filter(js json, name hugeint)\n"
			"returns json external name json.filter;\n"
			"GRANT EXECUTE ON FUNCTION json.filter(json, hugeint) TO PUBLIC;\n");

	pos += snprintf(buf + pos, bufsize - pos,
			"update sys.functions set system = true where system <> true and name in ('generate_series') and schema_id = (select id from sys.schemas where name = 'sys') and type = %d;\n"
			"update sys.functions set system = true where system <> true and name in ('stddev_samp', 'stddev_pop', 'var_samp', 'covar_samp', 'var_pop', 'covar_pop', 'median', 'median_avg', 'quantile', 'quantile_avg', 'corr') and schema_id = (select id from sys.schemas where name = 'sys') and type = %d;\n"
			"update sys.functions set system = true where system <> true and name in ('stddev_samp', 'stddev_pop', 'var_samp', 'covar_samp', 'var_pop', 'covar_pop', 'corr') and schema_id = (select id from sys.schemas where name = 'sys') and type = %d;\n"
			"update sys.functions set system = true where system <> true and name = 'filter' and schema_id = (select id from sys.schemas where name = 'json') and type = %d;\n",
			(int) F_UNION, (int) F_AGGR, (int) F_ANALYTIC, (int) F_FUNC);

	assert(pos < bufsize);

	printf("Running database upgrade commands:\n%s\n", buf);
	fflush(stdout);
	err = SQLstatementIntern(c, buf, "update", true, false, NULL);
	GDKfree(buf);
	return err;		/* usually MAL_SUCCEED */
}
#endif

#ifdef HAVE_SHP
static str
sql_create_shp(Client c)
{
	//Create the new SHPload procedures
	const char *query = "create procedure SHPLoad(fname string, schemaname string, tablename string) external name shp.load;\n"
		"create procedure SHPLoad(fname string, tablename string) external name shp.load;\n"
		"update sys.functions set system = true where schema_id = 2000 and name in ('shpload');";
	printf("Running database upgrade commands:\n%s\n", query);
	fflush(stdout);
	return SQLstatementIntern(c, query, "update", true, false, NULL);
}
#endif

static str
sql_drop_shp(Client c)
{
	//Drop the old SHP procedures (upgrade from version before shpload upgrade)
	const char *query = "drop procedure if exists SHPattach(string) cascade;\n"
		"drop procedure if exists SHPload(integer) cascade;\n"
		"drop procedure if exists SHPload(integer, geometry) cascade;\n";
	printf("Running database upgrade commands:\n%s\n", query);
	fflush(stdout);
	return SQLstatementIntern(c, query, "update", true, false, NULL);
}

static str
sql_update_generator(Client c)
{
	const char *query = "update sys.args set name = 'limit' where name = 'last' and func_id in (select id from sys.functions where schema_id = 2000 and name = 'generate_series' and func like '% last %');\n"
		"update sys.functions set func = replace(func, ' last ', ' \"limit\" ') where schema_id = 2000 and name = 'generate_series' and func like '% last %';\n";
	return SQLstatementIntern(c, query, "update", true, false, NULL);
}

static str
sql_drop_functions_dependencies_Xs_on_Ys(Client c)
{
	size_t bufsize = 1600, pos = 0;
	char *err = NULL, *buf = GDKmalloc(bufsize);

	if (buf == NULL)
		throw(SQL, __func__, SQLSTATE(HY013) MAL_MALLOC_FAIL);

	/* remove functions which were created in sql/scripts/21_dependency_functions.sql */
	pos += snprintf(buf + pos, bufsize - pos,
			"DROP FUNCTION dependencies_schemas_on_users() CASCADE;\n"
			"DROP FUNCTION dependencies_owners_on_schemas() CASCADE;\n"
			"DROP FUNCTION dependencies_tables_on_views() CASCADE;\n"
			"DROP FUNCTION dependencies_tables_on_indexes() CASCADE;\n"
			"DROP FUNCTION dependencies_tables_on_triggers() CASCADE;\n"
			"DROP FUNCTION dependencies_tables_on_foreignKeys() CASCADE;\n"
			"DROP FUNCTION dependencies_tables_on_functions() CASCADE;\n"
			"DROP FUNCTION dependencies_columns_on_views() CASCADE;\n"
			"DROP FUNCTION dependencies_columns_on_keys() CASCADE;\n"
			"DROP FUNCTION dependencies_columns_on_indexes() CASCADE;\n"
			"DROP FUNCTION dependencies_columns_on_functions() CASCADE;\n"
			"DROP FUNCTION dependencies_columns_on_triggers() CASCADE;\n"
			"DROP FUNCTION dependencies_views_on_functions() CASCADE;\n"
			"DROP FUNCTION dependencies_views_on_triggers() CASCADE;\n"
			"DROP FUNCTION dependencies_functions_on_functions() CASCADE;\n"
			"DROP FUNCTION dependencies_functions_on_triggers() CASCADE;\n"
			"DROP FUNCTION dependencies_keys_on_foreignKeys() CASCADE;\n");

	assert(pos < bufsize);

	printf("Running database upgrade commands:\n%s\n", buf);
	fflush(stdout);
	err = SQLstatementIntern(c, buf, "update", true, false, NULL);
	GDKfree(buf);
	return err;		/* usually MAL_SUCCEED */
}

static str
sql_update_storagemodel(Client c, mvc *sql, bool oct2020_upgrade)
{
	size_t bufsize = 20000, pos = 0;
	char *buf, *err;
	sql_schema *s = mvc_bind_schema(sql, "sys");
	sql_table *t;
	char *day_interval_str = oct2020_upgrade ? " 'day_interval'," : "";

	if ((buf = GDKmalloc(bufsize)) == NULL)
		throw(SQL, __func__, SQLSTATE(HY013) MAL_MALLOC_FAIL);

	/* set views and tables internally to non-system to allow drop commands to succeed without error */
	if ((t = mvc_bind_table(sql, s, "storage")) != NULL)
		t->system = 0;
	if ((t = mvc_bind_table(sql, s, "storagemodel")) != NULL)
		t->system = 0;
	if ((t = mvc_bind_table(sql, s, "storagemodelinput")) != NULL)
		t->system = 0;
	if ((t = mvc_bind_table(sql, s, "tablestoragemodel")) != NULL)
		t->system = 0;

	/* new 75_storagemodel.sql */
	pos += snprintf(buf + pos, bufsize - pos,
		/* drop objects in reverse order of original creation of old 75_storagemodel.sql */
		"drop view if exists sys.tablestoragemodel cascade;\n"
		"drop view if exists sys.storagemodel cascade;\n"
		"drop function if exists sys.storagemodel() cascade;\n");

	if (oct2020_upgrade) {
		pos += snprintf(buf + pos, bufsize - pos,
			"drop function if exists sys.imprintsize(varchar(1024), bigint) cascade;\n");
	} else {
		pos += snprintf(buf + pos, bufsize - pos,
			"drop function if exists sys.imprintsize(bigint, clob) cascade;\n");
	}

	pos += snprintf(buf + pos, bufsize - pos,
		"drop function if exists sys.hashsize(boolean, bigint) cascade;\n");

	if (oct2020_upgrade) {
		pos += snprintf(buf + pos, bufsize - pos,
			"drop function if exists sys.columnsize(varchar(1024), bigint) cascade;\n"
			"drop function if exists sys.heapsize(varchar(1024), bigint, bigint, int) cascade;\n");
	} else {
		pos += snprintf(buf + pos, bufsize - pos,
			"drop function if exists sys.columnsize(clob, bigint, bigint) cascade;\n"
			"drop function if exists sys.heapsize(clob, bigint, int) cascade;\n");
	}

	pos += snprintf(buf + pos, bufsize - pos,
		"drop procedure if exists sys.storagemodelinit() cascade;\n"
		"drop table if exists sys.storagemodelinput cascade;\n"
		"drop view if exists sys.\"storage\" cascade;\n");

	if (oct2020_upgrade) {
		pos += snprintf(buf + pos, bufsize - pos,
			"drop function if exists sys.\"storage\"(varchar(1024), varchar(1024), varchar(1024)) cascade;\n"
			"drop function if exists sys.\"storage\"(varchar(1024), varchar(1024)) cascade;\n"
			"drop function if exists sys.\"storage\"(varchar(1024)) cascade;\n");
	} else {
		pos += snprintf(buf + pos, bufsize - pos,
			"drop function if exists sys.\"storage\"(clob, clob, clob) cascade;\n"
			"drop function if exists sys.\"storage\"(clob, clob) cascade;\n"
			"drop function if exists sys.\"storage\"(clob) cascade;\n");
	}

	/* new 75_storagemodel.sql */
	pos += snprintf(buf + pos, bufsize - pos,
		"drop function if exists sys.\"storage\"() cascade;\n"
		"create function sys.\"storage\"()\n"
		"returns table (\n"
		"	\"schema\" varchar(1024),\n"
		"	\"table\" varchar(1024),\n"
		"	\"column\" varchar(1024),\n"
		"	\"type\" varchar(1024),\n"
		"	\"mode\" varchar(15),\n"
		"	location varchar(1024),\n"
		"	\"count\" bigint,\n"
		"	typewidth int,\n"
		"	columnsize bigint,\n"
		"	heapsize bigint,\n"
		"	hashes bigint,\n"
		"	phash boolean,\n"
		"	\"imprints\" bigint,\n"
		"	sorted boolean,\n"
		"	revsorted boolean,\n"
		"	\"unique\" boolean,\n"
		"	orderidx bigint\n"
		")\n"
		"external name sql.\"storage\";\n"
		"create view sys.\"storage\" as\n"
		"select * from sys.\"storage\"()\n"
		" where (\"schema\", \"table\") in (\n"
		"	SELECT sch.\"name\", tbl.\"name\"\n"
		"	  FROM sys.\"tables\" AS tbl JOIN sys.\"schemas\" AS sch ON tbl.schema_id = sch.id\n"
		"	 WHERE tbl.\"system\" = FALSE)\n"
		"order by \"schema\", \"table\", \"column\";\n"
		"create view sys.\"tablestorage\" as\n"
		"select \"schema\", \"table\",\n"
		"	max(\"count\") as \"rowcount\",\n"
		"	count(*) as \"storages\",\n"
		"	sum(columnsize) as columnsize,\n"
		"	sum(heapsize) as heapsize,\n"
		"	sum(hashes) as hashsize,\n"
		"	sum(\"imprints\") as imprintsize,\n"
		"	sum(orderidx) as orderidxsize\n"
		" from sys.\"storage\"\n"
		"group by \"schema\", \"table\"\n"
		"order by \"schema\", \"table\";\n"
		"create view sys.\"schemastorage\" as\n"
		"select \"schema\",\n"
		"	count(*) as \"storages\",\n"
		"	sum(columnsize) as columnsize,\n"
		"	sum(heapsize) as heapsize,\n"
		"	sum(hashes) as hashsize,\n"
		"	sum(\"imprints\") as imprintsize,\n"
		"	sum(orderidx) as orderidxsize\n"
		" from sys.\"storage\"\n"
		"group by \"schema\"\n"
		"order by \"schema\";\n"
		"create function sys.\"storage\"(sname varchar(1024))\n"
		"returns table (\n"
		"	\"schema\" varchar(1024),\n"
		"	\"table\" varchar(1024),\n"
		"	\"column\" varchar(1024),\n"
		"	\"type\" varchar(1024),\n"
		"	\"mode\" varchar(15),\n"
		"	location varchar(1024),\n"
		"	\"count\" bigint,\n"
		"	typewidth int,\n"
		"	columnsize bigint,\n"
		"	heapsize bigint,\n"
		"	hashes bigint,\n"
		"	phash boolean,\n"
		"	\"imprints\" bigint,\n"
		"	sorted boolean,\n"
		"	revsorted boolean,\n"
		"	\"unique\" boolean,\n"
		"	orderidx bigint\n"
		")\n"
		"external name sql.\"storage\";\n"
		"create function sys.\"storage\"(sname varchar(1024), tname varchar(1024))\n"
		"returns table (\n"
		"	\"schema\" varchar(1024),\n"
		"	\"table\" varchar(1024),\n"
		"	\"column\" varchar(1024),\n"
		"	\"type\" varchar(1024),\n"
		"	\"mode\" varchar(15),\n"
		"	location varchar(1024),\n"
		"	\"count\" bigint,\n"
		"	typewidth int,\n"
		"	columnsize bigint,\n"
		"	heapsize bigint,\n"
		"	hashes bigint,\n"
		"	phash boolean,\n"
		"	\"imprints\" bigint,\n"
		"	sorted boolean,\n"
		"	revsorted boolean,\n"
		"	\"unique\" boolean,\n"
		"	orderidx bigint\n"
		")\n"
		"external name sql.\"storage\";\n"
		"create function sys.\"storage\"(sname varchar(1024), tname varchar(1024), cname varchar(1024))\n"
		"returns table (\n"
		"	\"schema\" varchar(1024),\n"
		"	\"table\" varchar(1024),\n"
		"	\"column\" varchar(1024),\n"
		"	\"type\" varchar(1024),\n"
		"	\"mode\" varchar(15),\n"
		"	location varchar(1024),\n"
		"	\"count\" bigint,\n"
		"	typewidth int,\n"
		"	columnsize bigint,\n"
		"	heapsize bigint,\n"
		"	hashes bigint,\n"
		"	phash boolean,\n"
		"	\"imprints\" bigint,\n"
		"	sorted boolean,\n"
		"	revsorted boolean,\n"
		"	\"unique\" boolean,\n"
		"	orderidx bigint\n"
		")\n"
		"external name sql.\"storage\";\n"
		"create table sys.storagemodelinput(\n"
		"	\"schema\" varchar(1024) NOT NULL,\n"
		"	\"table\" varchar(1024) NOT NULL,\n"
		"	\"column\" varchar(1024) NOT NULL,\n"
		"	\"type\" varchar(1024) NOT NULL,\n"
		"	typewidth int NOT NULL,\n"
		"	\"count\" bigint NOT NULL,\n"
		"	\"distinct\" bigint NOT NULL,\n"
		"	atomwidth int NOT NULL,\n"
		"	reference boolean NOT NULL DEFAULT FALSE,\n"
		"	sorted boolean,\n"
		"	\"unique\" boolean,\n"
		"	isacolumn boolean NOT NULL DEFAULT TRUE\n"
		");\n"
		"create procedure sys.storagemodelinit()\n"
		"begin\n"
		"	delete from sys.storagemodelinput;\n"
		"	insert into sys.storagemodelinput\n"
		"	select \"schema\", \"table\", \"column\", \"type\", typewidth, \"count\",\n"
		"		case when (\"unique\" or \"type\" IN ('varchar', 'char', 'clob', 'json', 'url', 'blob', 'geometry', 'geometrya'))\n"
		"			then \"count\" else 0 end,\n"
		"		case when \"count\" > 0 and heapsize >= 8192 and \"type\" in ('varchar', 'char', 'clob', 'json', 'url')\n"
		"			then cast((heapsize - 8192) / \"count\" as bigint)\n"
		"		when \"count\" > 0 and heapsize >= 32 and \"type\" in ('blob', 'geometry', 'geometrya')\n"
		"			then cast((heapsize - 32) / \"count\" as bigint)\n"
		"		else typewidth end,\n"
		"		FALSE, case sorted when true then true else false end, \"unique\", TRUE\n"
		"	  from sys.\"storage\";\n"
		"	update sys.storagemodelinput\n"
		"	   set reference = TRUE\n"
		"	 where (\"schema\", \"table\", \"column\") in (\n"
		"		SELECT fkschema.\"name\", fktable.\"name\", fkkeycol.\"name\"\n"
		"		  FROM	sys.\"keys\" AS fkkey,\n"
		"			sys.\"objects\" AS fkkeycol,\n"
		"			sys.\"tables\" AS fktable,\n"
		"			sys.\"schemas\" AS fkschema\n"
		"		WHERE fktable.\"id\" = fkkey.\"table_id\"\n"
		"		  AND fkkey.\"id\" = fkkeycol.\"id\"\n"
		"		  AND fkschema.\"id\" = fktable.\"schema_id\"\n"
		"		  AND fkkey.\"rkey\" > -1 );\n"
		"	update sys.storagemodelinput\n"
		"	   set isacolumn = FALSE\n"
		"	 where (\"schema\", \"table\", \"column\") NOT in (\n"
		"		SELECT sch.\"name\", tbl.\"name\", col.\"name\"\n"
		"		  FROM sys.\"schemas\" AS sch,\n"
		"			sys.\"tables\" AS tbl,\n"
		"			sys.\"columns\" AS col\n"
		"		WHERE sch.\"id\" = tbl.\"schema_id\"\n"
		"		  AND tbl.\"id\" = col.\"table_id\");\n"
		"end;\n"
		"create function sys.columnsize(tpe varchar(1024), count bigint)\n"
		"returns bigint\n"
		"begin\n"
		"	if tpe in ('tinyint', 'boolean')\n"
		"		then return count;\n"
		"	end if;\n"
		"	if tpe = 'smallint'\n"
		"		then return 2 * count;\n"
		"	end if;\n"
		"	if tpe in ('int', 'real', 'date', 'time', 'timetz', 'sec_interval',%s 'month_interval')\n"
		"		then return 4 * count;\n"
		"	end if;\n"
		"	if tpe in ('bigint', 'double', 'timestamp', 'timestamptz', 'inet', 'oid')\n"
		"		then return 8 * count;\n"
		"	end if;\n"
		"	if tpe in ('hugeint', 'decimal', 'uuid', 'mbr')\n"
		"		then return 16 * count;\n"
		"	end if;\n"
		"	if tpe in ('varchar', 'char', 'clob', 'json', 'url')\n"
		"		then return 4 * count;\n"
		"	end if;\n"
		"	if tpe in ('blob', 'geometry', 'geometrya')\n"
		"		then return 8 * count;\n"
		"	end if;\n"
		"	return 8 * count;\n"
		"end;\n"
		"create function sys.heapsize(tpe varchar(1024), count bigint, distincts bigint, avgwidth int)\n"
		"returns bigint\n"
		"begin\n"
		"	if tpe in ('varchar', 'char', 'clob', 'json', 'url')\n"
		"		then return 8192 + ((avgwidth + 8) * distincts);\n"
		"	end if;\n"
		"	if tpe in ('blob', 'geometry', 'geometrya')\n"
		"		then return 32 + (avgwidth * count);\n"
		"	end if;\n"
		"	return 0;\n"
		"end;\n"
		"create function sys.hashsize(b boolean, count bigint)\n"
		"returns bigint\n"
		"begin\n"
		"	if b = true\n"
		"		then return 8 * count;\n"
		"	end if;\n"
		"	return 0;\n"
		"end;\n"
		"create function sys.imprintsize(tpe varchar(1024), count bigint)\n"
		"returns bigint\n"
		"begin\n"
		"	if tpe in ('tinyint', 'boolean')\n"
		"		then return cast(0.2 * count as bigint);\n"
		"	end if;\n"
		"	if tpe = 'smallint'\n"
		"		then return cast(0.4 * count as bigint);\n"
		"	end if;\n"
		"	if tpe in ('int', 'real', 'date', 'time', 'timetz', 'sec_interval',%s 'month_interval')\n"
		"		then return cast(0.8 * count as bigint);\n"
		"	end if;\n"
		"	if tpe in ('bigint', 'double', 'timestamp', 'timestamptz', 'inet', 'oid')\n"
		"		then return cast(1.6 * count as bigint);\n"
		"	end if;\n"
		"	if tpe in ('hugeint', 'decimal', 'uuid', 'mbr')\n"
		"		then return cast(3.2 * count as bigint);\n"
		"	end if;\n"
		"	return 0;\n"
		"end;\n"
		"create view sys.storagemodel as\n"
		"select \"schema\", \"table\", \"column\", \"type\", \"count\",\n"
		"	sys.columnsize(\"type\", \"count\") as columnsize,\n"
		"	sys.heapsize(\"type\", \"count\", \"distinct\", \"atomwidth\") as heapsize,\n"
		"	sys.hashsize(\"reference\", \"count\") as hashsize,\n"
		"	case when isacolumn then sys.imprintsize(\"type\", \"count\") else 0 end as imprintsize,\n"
		"	case when (isacolumn and not sorted) then cast(8 * \"count\" as bigint) else 0 end as orderidxsize,\n"
		"	sorted, \"unique\", isacolumn\n"
		" from sys.storagemodelinput\n"
		"order by \"schema\", \"table\", \"column\";\n"
		"create view sys.tablestoragemodel as\n"
		"select \"schema\", \"table\",\n"
		"	max(\"count\") as \"rowcount\",\n"
		"	count(*) as \"storages\",\n"
		"	sum(sys.columnsize(\"type\", \"count\")) as columnsize,\n"
		"	sum(sys.heapsize(\"type\", \"count\", \"distinct\", \"atomwidth\")) as heapsize,\n"
		"	sum(sys.hashsize(\"reference\", \"count\")) as hashsize,\n"
		"	sum(case when isacolumn then sys.imprintsize(\"type\", \"count\") else 0 end) as imprintsize,\n"
		"	sum(case when (isacolumn and not sorted) then cast(8 * \"count\" as bigint) else 0 end) as orderidxsize\n"
		" from sys.storagemodelinput\n"
		"group by \"schema\", \"table\"\n"
		"order by \"schema\", \"table\";\n", day_interval_str, day_interval_str);
	assert(pos < bufsize);

	pos += snprintf(buf + pos, bufsize - pos,
		"update sys._tables set system = true where schema_id = (select id from sys.schemas where name = 'sys')"
		" and name in ('storage', 'tablestorage', 'schemastorage', 'storagemodelinput', 'storagemodel', 'tablestoragemodel');\n");
	pos += snprintf(buf + pos, bufsize - pos,
		"update sys.functions set system = true where system <> true and schema_id = (select id from sys.schemas where name = 'sys')"
		" and name in ('storage') and type = %d;\n", (int) F_UNION);
	pos += snprintf(buf + pos, bufsize - pos,
		"update sys.functions set system = true where system <> true and schema_id = (select id from sys.schemas where name = 'sys')"
		" and name in ('storagemodelinit') and type = %d;\n", (int) F_PROC);
	pos += snprintf(buf + pos, bufsize - pos,
		"update sys.functions set system = true where system <> true and schema_id = (select id from sys.schemas where name = 'sys')"
		" and name in ('columnsize', 'heapsize', 'hashsize', 'imprintsize') and type = %d;\n", (int) F_FUNC);

	assert(pos < bufsize);

	printf("Running database upgrade commands:\n%s\n", buf);
	fflush(stdout);
	err = SQLstatementIntern(c, buf, "update", true, false, NULL);
	GDKfree(buf);
	return err;		/* usually MAL_SUCCEED */
}

#define FLUSH_INSERTS_IF_BUFFERFILLED									\
	do {																\
		/* Each new value should add about 20 bytes to the buffer, */	\
		/* "flush" when is 200 bytes from being full */					\
		if (pos > 7900) {												\
			pos += snprintf(buf + pos, bufsize - pos,					\
							") as t1(c1,c2,c3) where t1.c1 not in (select \"id\" from sys.dependencies where depend_id = t1.c2);\n"); \
			assert(pos < bufsize);										\
			printf("Running database upgrade commands:\n%s\n", buf);	\
			fflush(stdout);												\
			err = SQLstatementIntern(c, buf, "update", true, false, NULL); \
			if (err)													\
				goto bailout;											\
			pos = 0;													\
			pos += snprintf(buf + pos, bufsize - pos, "insert into sys.dependencies select c1, c2, c3 from (values"); \
			ppos = pos;													\
			first = true;												\
		}																\
	} while (0)

static str
sql_update_nov2019_missing_dependencies(Client c, mvc *sql)
{
	size_t bufsize = 8192, pos = 0, ppos;
	char *err = NULL, *buf = GDKmalloc(bufsize);
	sql_allocator *old_sa = sql->sa;
	bool first = true;
	sql_trans *tr = sql->session->tr;
	struct os_iter si;

	if (buf == NULL)
		throw(SQL, __func__, SQLSTATE(HY013) MAL_MALLOC_FAIL);

	if (!(sql->sa = sa_create(sql->pa))) {
		err = createException(SQL, "sql.catalog", SQLSTATE(HY013) MAL_MALLOC_FAIL);
		goto bailout;
	}

	pos += snprintf(buf + pos, bufsize - pos, "insert into sys.dependencies select c1, c2, c3 from (values");
	ppos = pos; /* later check if found updatable database objects */

	os_iterator(&si, sql->session->tr->cat->schemas, sql->session->tr, NULL);
	for (sql_base *b = oi_next(&si); b; b = oi_next(&si)) {
		sql_schema *s = (sql_schema*)b;

		struct os_iter oi;
		os_iterator(&oi, s->funcs, sql->session->tr, NULL);
		for (sql_base *b = oi_next(&oi); b; b = oi_next(&oi)) {
			sql_func *f = (sql_func*)b;

			if (f->query && f->lang == FUNC_LANG_SQL) {
				char *relt;
				sql_rel *r = NULL;

				if (!(relt = sa_strdup(sql->sa, f->query))) {
					err = createException(SQL, "sql.catalog", SQLSTATE(HY013) MAL_MALLOC_FAIL);
					goto bailout;
				}

				r = rel_parse(sql, s, relt, m_deps);
				if (r)
					r = sql_processrelation(sql, r, 0, 0, 0, 0);
				if (r) {
					list *id_l = rel_dependencies(sql, r);

					for (node *o = id_l->h ; o ; o = o->next) {
						sqlid next = ((sql_base*) o->data)->id;
						if (next != f->base.id) {
							pos += snprintf(buf + pos, bufsize - pos, "%s(%d,%d,%d)", first ? "" : ",", next,
											f->base.id, (int)(!IS_PROC(f) ? FUNC_DEPENDENCY : PROC_DEPENDENCY));
							first = false;
							FLUSH_INSERTS_IF_BUFFERFILLED;
						}
					}
				} else if (sql->session->status == -1) {
					sql->session->status = 0;
					sql->errstr[0] = 0;
				}
			}
		}
		if (s->tables) {
			struct os_iter oi;
			os_iterator(&oi, s->tables, tr, NULL);
			for (sql_base *b = oi_next(&oi); b; b = oi_next(&oi)) {
				sql_table *t = (sql_table*) b;

				if (t->query && isView(t)) {
					char *relt;
					sql_rel *r = NULL;

					if (!(relt = sa_strdup(sql->sa, t->query))) {
						err = createException(SQL, "sql.catalog", SQLSTATE(HY013) MAL_MALLOC_FAIL);
						goto bailout;
					}

					r = rel_parse(sql, s, relt, m_deps);
					if (r)
						r = sql_processrelation(sql, r, 0, 0, 0, 0);
					if (r) {
						list *id_l = rel_dependencies(sql, r);

						for (node *o = id_l->h ; o ; o = o->next) {
							sqlid next = ((sql_base*) o->data)->id;
							if (next != t->base.id) {
								pos += snprintf(buf + pos, bufsize - pos, "%s(%d,%d,%d)", first ? "" : ",",
												next, t->base.id, (int) VIEW_DEPENDENCY);
								first = false;
								FLUSH_INSERTS_IF_BUFFERFILLED;
							}
						}
					}
				}
				if (t->triggers)
					for (node *mm = ol_first_node(t->triggers); mm; mm = mm->next) {
						sql_trigger *tr = (sql_trigger*) mm->data;
						char *relt;
						sql_rel *r = NULL;

						if (!(relt = sa_strdup(sql->sa, tr->statement))) {
							err = createException(SQL, "sql.catalog", SQLSTATE(HY013) MAL_MALLOC_FAIL);
							goto bailout;
						}

						r = rel_parse(sql, s, relt, m_deps);
						if (r)
							r = sql_processrelation(sql, r, 0, 0, 0, 0);
						if (r) {
							list *id_l = rel_dependencies(sql, r);

							for (node *o = id_l->h ; o ; o = o->next) {
								sqlid next = ((sql_base*) o->data)->id;
								if (next != tr->base.id) {
									pos += snprintf(buf + pos, bufsize - pos, "%s(%d,%d,%d)", first ? "" : ",",
													next, tr->base.id, (int) TRIGGER_DEPENDENCY);
									first = false;
									FLUSH_INSERTS_IF_BUFFERFILLED;
								}
							}
						}
					}
			}
		}
	}

	if (ppos != pos) { /* found updatable functions */
		pos += snprintf(buf + pos, bufsize - pos,
						") as t1(c1,c2,c3) where t1.c1 not in (select \"id\" from sys.dependencies where depend_id = t1.c2);\n");

		assert(pos < bufsize);
		printf("Running database upgrade commands:\n%s\n", buf);
		fflush(stdout);
		err = SQLstatementIntern(c, buf, "update", true, false, NULL);
	}

bailout:
	if (sql->sa)
		sa_destroy(sql->sa);
	sql->sa = old_sa;
	GDKfree(buf);
	return err;
}

static str
sql_update_nov2019(Client c, mvc *sql)
{
	size_t bufsize = 16384, pos = 0;
	char *err = NULL, *buf = GDKmalloc(bufsize);

	(void) sql;
	if (buf == NULL)
		throw(SQL, __func__, SQLSTATE(HY013) MAL_MALLOC_FAIL);

	pos += snprintf(buf + pos, bufsize - pos,
			"create function sys.deltas (\"schema\" string)"
			" returns table (\"id\" int, \"cleared\" boolean, \"immutable\" bigint, \"inserted\" bigint, \"updates\" bigint, \"deletes\" bigint, \"level\" int)"
			" external name \"sql\".\"deltas\";\n"
			"create function sys.deltas (\"schema\" string, \"table\" string)"
			" returns table (\"id\" int, \"cleared\" boolean, \"immutable\" bigint, \"inserted\" bigint, \"updates\" bigint, \"deletes\" bigint, \"level\" int)"
			" external name \"sql\".\"deltas\";\n"
			"create function sys.deltas (\"schema\" string, \"table\" string, \"column\" string)"
			" returns table (\"id\" int, \"cleared\" boolean, \"immutable\" bigint, \"inserted\" bigint, \"updates\" bigint, \"deletes\" bigint, \"level\" int)"
			" external name \"sql\".\"deltas\";\n"
			"create aggregate median_avg(val TINYINT) returns DOUBLE\n"
			" external name \"aggr\".\"median_avg\";\n"
			"GRANT EXECUTE ON AGGREGATE median_avg(TINYINT) TO PUBLIC;\n"
			"create aggregate median_avg(val SMALLINT) returns DOUBLE\n"
			" external name \"aggr\".\"median_avg\";\n"
			"GRANT EXECUTE ON AGGREGATE median_avg(SMALLINT) TO PUBLIC;\n"
			"create aggregate median_avg(val INTEGER) returns DOUBLE\n"
			" external name \"aggr\".\"median_avg\";\n"
			"GRANT EXECUTE ON AGGREGATE median_avg(INTEGER) TO PUBLIC;\n"
			"create aggregate median_avg(val BIGINT) returns DOUBLE\n"
			" external name \"aggr\".\"median_avg\";\n"
			"GRANT EXECUTE ON AGGREGATE median_avg(BIGINT) TO PUBLIC;\n"
			"create aggregate median_avg(val DECIMAL) returns DOUBLE\n"
			" external name \"aggr\".\"median_avg\";\n"
			"GRANT EXECUTE ON AGGREGATE median_avg(DECIMAL) TO PUBLIC;\n"
			"create aggregate median_avg(val REAL) returns DOUBLE\n"
			" external name \"aggr\".\"median_avg\";\n"
			"GRANT EXECUTE ON AGGREGATE median_avg(REAL) TO PUBLIC;\n"
			"create aggregate median_avg(val DOUBLE) returns DOUBLE\n"
			" external name \"aggr\".\"median_avg\";\n"
			"GRANT EXECUTE ON AGGREGATE median_avg(DOUBLE) TO PUBLIC;\n"
			"create aggregate quantile_avg(val TINYINT, q DOUBLE) returns DOUBLE\n"
			" external name \"aggr\".\"quantile_avg\";\n"
			"GRANT EXECUTE ON AGGREGATE quantile_avg(TINYINT, DOUBLE) TO PUBLIC;\n"
			"create aggregate quantile_avg(val SMALLINT, q DOUBLE) returns DOUBLE\n"
			" external name \"aggr\".\"quantile_avg\";\n"
			"GRANT EXECUTE ON AGGREGATE quantile_avg(SMALLINT, DOUBLE) TO PUBLIC;\n"
			"create aggregate quantile_avg(val INTEGER, q DOUBLE) returns DOUBLE\n"
			" external name \"aggr\".\"quantile_avg\";\n"
			"GRANT EXECUTE ON AGGREGATE quantile_avg(INTEGER, DOUBLE) TO PUBLIC;\n"
			"create aggregate quantile_avg(val BIGINT, q DOUBLE) returns DOUBLE\n"
			" external name \"aggr\".\"quantile_avg\";\n"
			"GRANT EXECUTE ON AGGREGATE quantile_avg(BIGINT, DOUBLE) TO PUBLIC;\n"
			"create aggregate quantile_avg(val DECIMAL, q DOUBLE) returns DOUBLE\n"
			" external name \"aggr\".\"quantile_avg\";\n"
			"GRANT EXECUTE ON AGGREGATE quantile_avg(DECIMAL, DOUBLE) TO PUBLIC;\n"
			"create aggregate quantile_avg(val REAL, q DOUBLE) returns DOUBLE\n"
			" external name \"aggr\".\"quantile_avg\";\n"
			"GRANT EXECUTE ON AGGREGATE quantile_avg(REAL, DOUBLE) TO PUBLIC;\n"
			"create aggregate quantile_avg(val DOUBLE, q DOUBLE) returns DOUBLE\n"
			" external name \"aggr\".\"quantile_avg\";\n"
			"GRANT EXECUTE ON AGGREGATE quantile_avg(DOUBLE, DOUBLE) TO PUBLIC;\n");
#ifdef HAVE_HGE
	pos += snprintf(buf + pos, bufsize - pos,
				"create aggregate median_avg(val HUGEINT) returns DOUBLE\n"
				" external name \"aggr\".\"median_avg\";\n"
				"GRANT EXECUTE ON AGGREGATE median_avg(HUGEINT) TO PUBLIC;\n"
				"create aggregate quantile_avg(val HUGEINT, q DOUBLE) returns DOUBLE\n"
				" external name \"aggr\".\"quantile_avg\";\n"
				"GRANT EXECUTE ON AGGREGATE quantile_avg(HUGEINT, DOUBLE) TO PUBLIC;\n");
#endif
	/* 60/61_wlcr signatures migrations */
	pos += snprintf(buf + pos, bufsize - pos,
			"drop procedure master() cascade;\n"
			"drop procedure master(string) cascade;\n"
			"drop procedure stopmaster() cascade;\n"
			"drop procedure masterbeat(int) cascade;\n"
			"drop function masterClock() cascade;\n"
			"drop function masterTick() cascade;\n"
			"drop procedure replicate() cascade;\n"
			"drop procedure replicate(timestamp) cascade;\n"
			"drop procedure replicate(string) cascade;\n"
			"drop procedure replicate(string, timestamp) cascade;\n"
			"drop procedure replicate(string, tinyint) cascade;\n"
			"drop procedure replicate(string, smallint) cascade;\n"
			"drop procedure replicate(string, integer) cascade;\n"
			"drop procedure replicate(string, bigint) cascade;\n"
			"drop procedure replicabeat(integer) cascade;\n"
			"drop function replicaClock() cascade;\n"
			"drop function replicaTick() cascade;\n"
		);

	pos += snprintf(buf + pos, bufsize - pos,
			"update sys.functions set system = true where system <> true and schema_id = (select id from sys.schemas where name = 'sys')"
			" and name in ('deltas') and type = %d;\n", (int) F_UNION);
	pos += snprintf(buf + pos, bufsize - pos,
			"update sys.functions set system = true where system <> true and schema_id = (select id from sys.schemas where name = 'sys')"
			" and name in ('median_avg', 'quantile_avg') and type = %d;\n", (int) F_AGGR);

	/* 39_analytics.sql */
	pos += snprintf(buf + pos, bufsize - pos,
			"create aggregate stddev_samp(val INTERVAL SECOND) returns DOUBLE\n"
			"external name \"aggr\".\"stdev\";\n"
			"GRANT EXECUTE ON AGGREGATE stddev_samp(INTERVAL SECOND) TO PUBLIC;\n"
			"create aggregate stddev_samp(val INTERVAL MONTH) returns DOUBLE\n"
			"external name \"aggr\".\"stdev\";\n"
			"GRANT EXECUTE ON AGGREGATE stddev_samp(INTERVAL MONTH) TO PUBLIC;\n"

			"create aggregate stddev_pop(val INTERVAL SECOND) returns DOUBLE\n"
			"external name \"aggr\".\"stdevp\";\n"
			"GRANT EXECUTE ON AGGREGATE stddev_pop(INTERVAL SECOND) TO PUBLIC;\n"
			"create aggregate stddev_pop(val INTERVAL MONTH) returns DOUBLE\n"
			"external name \"aggr\".\"stdevp\";\n"
			"GRANT EXECUTE ON AGGREGATE stddev_pop(INTERVAL MONTH) TO PUBLIC;\n"

			"create aggregate var_samp(val INTERVAL SECOND) returns DOUBLE\n"
			"external name \"aggr\".\"variance\";\n"
			"GRANT EXECUTE ON AGGREGATE var_samp(INTERVAL SECOND) TO PUBLIC;\n"
			"create aggregate var_samp(val INTERVAL MONTH) returns DOUBLE\n"
			"external name \"aggr\".\"variance\";\n"
			"GRANT EXECUTE ON AGGREGATE var_samp(INTERVAL MONTH) TO PUBLIC;\n"

			"create aggregate var_pop(val INTERVAL SECOND) returns DOUBLE\n"
			"external name \"aggr\".\"variancep\";\n"
			"GRANT EXECUTE ON AGGREGATE var_pop(INTERVAL SECOND) TO PUBLIC;\n"
			"create aggregate var_pop(val INTERVAL MONTH) returns DOUBLE\n"
			"external name \"aggr\".\"variancep\";\n"
			"GRANT EXECUTE ON AGGREGATE var_pop(INTERVAL MONTH) TO PUBLIC;\n"

			"create aggregate median(val INTERVAL SECOND) returns INTERVAL SECOND\n"
			"external name \"aggr\".\"median\";\n"
			"GRANT EXECUTE ON AGGREGATE median(INTERVAL SECOND) TO PUBLIC;\n"
			"create aggregate median(val INTERVAL MONTH) returns INTERVAL MONTH\n"
			"external name \"aggr\".\"median\";\n"
			"GRANT EXECUTE ON AGGREGATE median(INTERVAL MONTH) TO PUBLIC;\n"

			"create aggregate quantile(val INTERVAL SECOND, q DOUBLE) returns INTERVAL SECOND\n"
			"external name \"aggr\".\"quantile\";\n"
			"GRANT EXECUTE ON AGGREGATE quantile(INTERVAL SECOND, DOUBLE) TO PUBLIC;\n"
			"create aggregate quantile(val INTERVAL MONTH, q DOUBLE) returns INTERVAL MONTH\n"
			"external name \"aggr\".\"quantile\";\n"
			"GRANT EXECUTE ON AGGREGATE quantile(INTERVAL MONTH, DOUBLE) TO PUBLIC;\n"
		);

	pos += snprintf(buf + pos, bufsize - pos,
			"update sys.functions set system = true where system <> true and schema_id = (select id from sys.schemas where name = 'sys')"
			" and name in ('stddev_samp', 'stddev_pop', 'var_samp', 'var_pop', 'median', 'quantile') and type = %d;\n", (int) F_AGGR);

	/* The MAL implementation of functions json.text(string) and json.text(int) do not exist */
	pos += snprintf(buf + pos, bufsize - pos,
			"drop function json.text(string) cascade;\n"
			"drop function json.text(int) cascade;\n");

	/* The first argument to copyfrom is a PTR type */
	pos += snprintf(buf + pos, bufsize - pos,
			"update sys.args set type = 'ptr' where"
			" func_id = (select id from sys.functions where name = 'copyfrom' and func = 'copy_from' and mod = 'sql' and type = %d) and name = 'arg_1';\n", (int) F_UNION);

	assert(pos < bufsize);

	printf("Running database upgrade commands:\n%s\n", buf);
	fflush(stdout);
	err = SQLstatementIntern(c, buf, "update", 1, 0, NULL);
	GDKfree(buf);
	return err;		/* usually MAL_SUCCEED */
}

#ifdef HAVE_HGE
static str
sql_update_nov2019_sp1_hugeint(Client c, mvc *sql)
{
	size_t bufsize = 1024, pos = 0;
	char *buf, *err;

	(void) sql;
	if ((buf = GDKmalloc(bufsize)) == NULL)
		throw(SQL, __func__, SQLSTATE(HY013) MAL_MALLOC_FAIL);

	/* 39_analytics_hge.sql */
	pos += snprintf(buf + pos, bufsize - pos,
			"create aggregate median_avg(val HUGEINT) returns DOUBLE\n"
			" external name \"aggr\".\"median_avg\";\n"
			"GRANT EXECUTE ON AGGREGATE median_avg(HUGEINT) TO PUBLIC;\n"
			"create aggregate quantile_avg(val HUGEINT, q DOUBLE) returns DOUBLE\n"
			" external name \"aggr\".\"quantile_avg\";\n"
			"GRANT EXECUTE ON AGGREGATE quantile_avg(HUGEINT, DOUBLE) TO PUBLIC;\n");

	pos += snprintf(buf + pos, bufsize - pos,
			"update sys.functions set system = true where system <> true and name in ('median_avg', 'quantile_avg') and schema_id = (select id from sys.schemas where name = 'sys') and type = %d;\n", (int) F_AGGR);

	assert(pos < bufsize);

	printf("Running database upgrade commands:\n%s\n", buf);
	fflush(stdout);
	err = SQLstatementIntern(c, buf, "update", true, false, NULL);
	GDKfree(buf);
	return err;		/* usually MAL_SUCCEED */
}
#endif

static str
sql_update_jun2020(Client c, mvc *sql)
{
	sql_table *t;
	size_t bufsize = 32768, pos = 0;
	char *err = NULL, *buf = NULL;
	sql_schema *sys = mvc_bind_schema(sql, "sys");

	if ((buf = GDKmalloc(bufsize)) == NULL)
		throw(SQL, __func__, SQLSTATE(HY013) MAL_MALLOC_FAIL);

	/* convert old PYTHON2 and PYTHON2_MAP to PYTHON and PYTHON_MAP
	 * see also function load_func() in store.c */
	pos += snprintf(buf + pos, bufsize - pos,
			"update sys.functions set language = language - 2 where language in (8, 9);\n");

	pos += snprintf(buf + pos, bufsize - pos,
			"update sys.args set name = name || '_' || cast(number as string) where name in ('arg', 'res') and func_id in (select id from sys.functions f where f.system);\n");
	pos += snprintf(buf + pos, bufsize - pos,
			"insert into sys.dependencies values ((select id from sys.functions where name = 'ms_trunc' and schema_id = (select id from sys.schemas where name = 'sys')), (select id from sys.functions where name = 'ms_round' and schema_id = (select id from sys.schemas where name = 'sys')), (select dependency_type_id from sys.dependency_types where dependency_type_name = 'FUNCTION'));\n");

	/* 12_url */
	pos += snprintf(buf + pos, bufsize - pos,
			"drop function isaURL(url) cascade;\n"
			"CREATE function isaURL(theUrl string) RETURNS BOOL\n"
			" EXTERNAL NAME url.\"isaURL\";\n"
			"GRANT EXECUTE ON FUNCTION isaURL(string) TO PUBLIC;\n"
			"update sys.functions set system = true where system <> true and schema_id = (select id from sys.schemas where name = 'sys')"
			" and name = 'isaurl' and type = %d;\n", (int) F_FUNC);

	/* 13_date.sql */
	pos += snprintf(buf + pos, bufsize - pos,
			"drop function str_to_time(string, string) cascade;\n"
			"drop function time_to_str(time, string) cascade;\n"
			"drop function str_to_timestamp(string, string) cascade;\n"
			"drop function timestamp_to_str(timestamp, string) cascade;\n"
			"create function str_to_time(s string, format string) returns time with time zone\n"
			" external name mtime.\"str_to_time\";\n"
			"create function time_to_str(d time with time zone, format string) returns string\n"
			" external name mtime.\"time_to_str\";\n"
			"create function str_to_timestamp(s string, format string) returns timestamp with time zone\n"
			" external name mtime.\"str_to_timestamp\";\n"
			"create function timestamp_to_str(d timestamp with time zone, format string) returns string\n"
			" external name mtime.\"timestamp_to_str\";\n"
			"grant execute on function str_to_time to public;\n"
			"grant execute on function time_to_str to public;\n"
			"grant execute on function str_to_timestamp to public;\n"
			"grant execute on function timestamp_to_str to public;\n"
			"update sys.functions set system = true where system <> true and name in"
			" ('str_to_time', 'str_to_timestamp', 'time_to_str', 'timestamp_to_str')"
			" and schema_id = (select id from sys.schemas where name = 'sys') and type = %d;\n", (int) F_FUNC);

	/* 16_tracelog */
	t = mvc_bind_table(sql, sys, "tracelog");
	t->system = 0; /* make it non-system else the drop view will fail */
	pos += snprintf(buf + pos, bufsize - pos,
			"drop view sys.tracelog cascade;\n"
			"drop function sys.tracelog() cascade;\n"
			"create function sys.tracelog()\n"
			" returns table (\n"
			"  ticks bigint, -- time in microseconds\n"
			"  stmt string  -- actual statement executed\n"
			" )\n"
			" external name sql.dump_trace;\n"
			"create view sys.tracelog as select * from sys.tracelog();\n"
			"update sys.functions set system = true where system <> true and schema_id = (select id from sys.schemas where name = 'sys')"
			" and name = 'tracelog' and type = %d;\n", (int) F_UNION);
	pos += snprintf(buf + pos, bufsize - pos,
			"update sys._tables set system = true where schema_id = (select id from sys.schemas where name = 'sys')"
			" and name = 'tracelog';\n");

	/* 17_temporal.sql */
	pos += snprintf(buf + pos, bufsize - pos,
			"drop function sys.epoch(bigint) cascade;\n"
			"drop function sys.epoch(int) cascade;\n"
			"drop function sys.epoch(timestamp) cascade;\n"
			"drop function sys.epoch(timestamp with time zone) cascade;\n"
			"create function sys.epoch(sec BIGINT) returns TIMESTAMP WITH TIME ZONE\n"
			" external name mtime.epoch;\n"
			"create function sys.epoch(sec INT) returns TIMESTAMP WITH TIME ZONE\n"
			" external name mtime.epoch;\n"
			"create function sys.epoch(ts TIMESTAMP WITH TIME ZONE) returns INT\n"
			" external name mtime.epoch;\n"
			"create function sys.date_trunc(txt string, t timestamp with time zone)\n"
			"returns timestamp with time zone\n"
			"external name sql.date_trunc;\n"
			"grant execute on function sys.date_trunc(string, timestamp with time zone) to public;\n"
			"grant execute on function sys.epoch (BIGINT) to public;\n"
			"grant execute on function sys.epoch (INT) to public;\n"
			"grant execute on function sys.epoch (TIMESTAMP WITH TIME ZONE) to public;\n"
			"update sys.functions set system = true where system <> true and name in"
			" ('epoch', 'date_trunc')"
			" and schema_id = (select id from sys.schemas where name = 'sys') and type = %d;\n", (int) F_FUNC);

	/* 22_clients */
	t = mvc_bind_table(sql, sys, "sessions");
	t->system = 0; /* make it non-system else the drop view will fail */

	pos += snprintf(buf + pos, bufsize - pos,
			"drop view sys.sessions cascade;\n"
			"drop function sys.sessions cascade;\n"
			"create function sys.sessions()\n"
			"returns table(\n"
				"\"sessionid\" int,\n"
				"\"username\" string,\n"
				"\"login\" timestamp,\n"
				"\"idle\" timestamp,\n"
				"\"optimizer\" string,\n"
				"\"sessiontimeout\" int,\n"
				"\"querytimeout\" int,\n"
				"\"workerlimit\" int,\n"
				"\"memorylimit\" int)\n"
			" external name sql.sessions;\n"
			"create view sys.sessions as select * from sys.sessions();\n");

	pos += snprintf(buf + pos, bufsize - pos,
			"grant execute on procedure sys.settimeout(bigint) to public;\n"
			"grant execute on procedure sys.settimeout(bigint,bigint) to public;\n"
			"grant execute on procedure sys.setsession(bigint) to public;\n");

	pos += snprintf(buf + pos, bufsize - pos,
			"create procedure sys.setoptimizer(\"optimizer\" string)\n"
			" external name clients.setoptimizer;\n"
			"grant execute on procedure sys.setoptimizer(string) to public;\n"
			"create procedure sys.setquerytimeout(\"query\" int)\n"
			" external name clients.setquerytimeout;\n"
			"grant execute on procedure sys.setquerytimeout(int) to public;\n"
			"create procedure sys.setsessiontimeout(\"timeout\" int)\n"
			" external name clients.setsessiontimeout;\n"
			"grant execute on procedure sys.setsessiontimeout(int) to public;\n"
			"create procedure sys.setworkerlimit(\"limit\" int)\n"
			" external name clients.setworkerlimit;\n"
			"grant execute on procedure sys.setworkerlimit(int) to public;\n"
			"create procedure sys.setmemorylimit(\"limit\" int)\n"
			" external name clients.setmemorylimit;\n"
			"grant execute on procedure sys.setmemorylimit(int) to public;\n"
			"create procedure sys.setoptimizer(\"sessionid\" int, \"optimizer\" string)\n"
			" external name clients.setoptimizer;\n"
			"create procedure sys.setquerytimeout(\"sessionid\" int, \"query\" int)\n"
			" external name clients.setquerytimeout;\n"
			"create procedure sys.setsessiontimeout(\"sessionid\" int, \"query\" int)\n"
			" external name clients.setsessiontimeout;\n"
			"create procedure sys.setworkerlimit(\"sessionid\" int, \"limit\" int)\n"
			" external name clients.setworkerlimit;\n"
			"create procedure sys.setmemorylimit(\"sessionid\" int, \"limit\" int)\n"
			" external name clients.setmemorylimit;\n"
			"create procedure sys.stopsession(\"sessionid\" int)\n"
			" external name clients.stopsession;\n");

	pos += snprintf(buf + pos, bufsize - pos,
			"create function sys.prepared_statements()\n"
			"returns table(\n"
			"\"sessionid\" int,\n"
			"\"username\" string,\n"
			"\"statementid\" int,\n"
			"\"statement\" string,\n"
			"\"created\" timestamp)\n"
			" external name sql.prepared_statements;\n"
			"grant execute on function sys.prepared_statements to public;\n"
			"create view sys.prepared_statements as select * from sys.prepared_statements();\n"
			"grant select on sys.prepared_statements to public;\n"
			"create function sys.prepared_statements_args()\n"
			"returns table(\n"
			"\"statementid\" int,\n"
			"\"type\" string,\n"
			"\"type_digits\" int,\n"
			"\"type_scale\" int,\n"
			"\"inout\" tinyint,\n"
			"\"number\" int,\n"
			"\"schema\" string,\n"
			"\"table\" string,\n"
			"\"column\" string)\n"
			" external name sql.prepared_statements_args;\n"
			"grant execute on function sys.prepared_statements_args to public;\n"
			"create view sys.prepared_statements_args as select * from sys.prepared_statements_args();\n"
			"grant select on sys.prepared_statements_args to public;\n");

	pos += snprintf(buf + pos, bufsize - pos,
			"update sys.functions set system = true where system <> true and schema_id = (select id from sys.schemas where name = 'sys')"
			" and name in ('sessions', 'prepared_statements', 'prepared_statements_args') and type = %d;\n", (int) F_UNION);
	pos += snprintf(buf + pos, bufsize - pos,
			"update sys._tables set system = true where schema_id = (select id from sys.schemas where name = 'sys')"
			" and name in ('sessions', 'prepared_statements', 'prepared_statements_args');\n");
	pos += snprintf(buf + pos, bufsize - pos,
			"update sys.functions set system = true where system <> true and schema_id = (select id from sys.schemas where name = 'sys')"
			" and name in ('setoptimizer', 'setquerytimeout', 'setsessiontimeout', 'setworkerlimit', 'setmemorylimit', 'setoptimizer', 'stopsession') and type = %d;\n", (int) F_PROC);

	/* 25_debug */
	pos += snprintf(buf + pos, bufsize - pos,
			"create procedure sys.suspend_log_flushing()\n"
			" external name sql.suspend_log_flushing;\n"
			"create procedure sys.resume_log_flushing()\n"
			" external name sql.resume_log_flushing;\n"
			"update sys.functions set system = true where system <> true and schema_id = (select id from sys.schemas where name = 'sys')"
			" and name in ('suspend_log_flushing', 'resume_log_flushing') and type = %d;\n", (int) F_PROC);

	pos += snprintf(buf + pos, bufsize - pos,
			"create function sys.debug(flag string) returns integer\n"
			" external name mdb.\"setDebug\";\n"
			"create function sys.debugflags()\n"
			" returns table(flag string, val bool)\n"
			" external name mdb.\"getDebugFlags\";\n");
	pos += snprintf(buf + pos, bufsize - pos,
			"update sys.functions set system = true where system <> true and schema_id = (select id from sys.schemas where name = 'sys')"
			" and name in ('debug') and type = %d;\n"
			"update sys.functions set system = true where system <> true and schema_id = (select id from sys.schemas where name = 'sys')"
			" and name in ('debugflags') and type = %d;\n",
			(int) F_FUNC, (int) F_UNION);

	/* 26_sysmon */
	t = mvc_bind_table(sql, sys, "queue");
	t->system = 0; /* make it non-system else the drop view will fail */

	pos += snprintf(buf + pos, bufsize - pos,
			"drop view sys.queue cascade;\n"
			"drop function sys.queue cascade;\n"
			"create function sys.queue()\n"
			"returns table(\n"
			"\"tag\" bigint,\n"
			"\"sessionid\" int,\n"
			"\"username\" string,\n"
			"\"started\" timestamp,\n"
			"\"status\" string,\n"
			"\"query\" string,\n"
			"\"progress\" int,\n"
			"\"maxworkers\" int,\n"
			"\"footprint\" int)\n"
			" external name sysmon.queue;\n"
			"grant execute on function sys.queue to public;\n"
			"create view sys.queue as select * from sys.queue();\n"
			"grant select on sys.queue to public;\n"

			"drop procedure sys.pause(int) cascade;\n"
			"drop procedure sys.resume(int) cascade;\n"
			"drop procedure sys.stop(int) cascade;\n"

			"grant execute on procedure sys.pause(bigint) to public;\n"
			"grant execute on procedure sys.resume(bigint) to public;\n"
			"grant execute on procedure sys.stop(bigint) to public;\n");

	pos += snprintf(buf + pos, bufsize - pos,
			"update sys.functions set system = true where system <> true and schema_id = (select id from sys.schemas where name = 'sys')"
			" and name = 'queue' and type = %d;\n", (int) F_UNION);
	pos += snprintf(buf + pos, bufsize - pos,
			"update sys._tables set system = true where schema_id = (select id from sys.schemas where name = 'sys')"
			" and name = 'queue';\n");

	/* 39_analytics.sql */
	pos += snprintf(buf + pos, bufsize - pos,
			"create window stddev_samp(val TINYINT) returns DOUBLE\n"
			" external name \"sql\".\"stdev\";\n"
			"GRANT EXECUTE ON WINDOW stddev_samp(TINYINT) TO PUBLIC;\n"
			"create window stddev_samp(val SMALLINT) returns DOUBLE"
			" external name \"sql\".\"stdev\";\n"
			"GRANT EXECUTE ON WINDOW stddev_samp(SMALLINT) TO PUBLIC;\n"
			"create window stddev_samp(val INTEGER) returns DOUBLE\n"
			" external name \"sql\".\"stdev\";\n"
			"GRANT EXECUTE ON WINDOW stddev_samp(INTEGER) TO PUBLIC;\n"
			"create window stddev_samp(val BIGINT) returns DOUBLE\n"
			" external name \"sql\".\"stdev\";\n"
			"GRANT EXECUTE ON WINDOW stddev_samp(BIGINT) TO PUBLIC;\n"
			"create window stddev_samp(val REAL) returns DOUBLE\n"
			" external name \"sql\".\"stdev\";\n"
			"GRANT EXECUTE ON WINDOW stddev_samp(REAL) TO PUBLIC;\n"
			"create window stddev_samp(val DOUBLE) returns DOUBLE\n"
			" external name \"sql\".\"stdev\";\n"
			"GRANT EXECUTE ON WINDOW stddev_samp(DOUBLE) TO PUBLIC;\n"
			"create window stddev_samp(val INTERVAL SECOND) returns DOUBLE\n"
			" external name \"sql\".\"stdev\";\n"
			"GRANT EXECUTE ON WINDOW stddev_samp(INTERVAL SECOND) TO PUBLIC;\n"
			"create window stddev_samp(val INTERVAL MONTH) returns DOUBLE\n"
			" external name \"sql\".\"stdev\";\n"
			"GRANT EXECUTE ON WINDOW stddev_samp(INTERVAL MONTH) TO PUBLIC;\n"
			"create window stddev_pop(val TINYINT) returns DOUBLE\n"
			" external name \"sql\".\"stdevp\";\n"
			"GRANT EXECUTE ON WINDOW stddev_pop(TINYINT) TO PUBLIC;\n"
			"create window stddev_pop(val SMALLINT) returns DOUBLE\n"
			" external name \"sql\".\"stdevp\";\n"
			"GRANT EXECUTE ON WINDOW stddev_pop(SMALLINT) TO PUBLIC;\n"
			"create window stddev_pop(val INTEGER) returns DOUBLE\n"
			" external name \"sql\".\"stdevp\";\n"
			"GRANT EXECUTE ON WINDOW stddev_pop(INTEGER) TO PUBLIC;\n"
			"create window stddev_pop(val BIGINT) returns DOUBLE\n"
			" external name \"sql\".\"stdevp\";\n"
			"GRANT EXECUTE ON WINDOW stddev_pop(BIGINT) TO PUBLIC;\n"
			"create window stddev_pop(val REAL) returns DOUBLE\n"
			" external name \"sql\".\"stdevp\";\n"
			"GRANT EXECUTE ON WINDOW stddev_pop(REAL) TO PUBLIC;\n"
			"create window stddev_pop(val DOUBLE) returns DOUBLE\n"
			" external name \"sql\".\"stdevp\";\n"
			"GRANT EXECUTE ON WINDOW stddev_pop(DOUBLE) TO PUBLIC;\n"
			"create window stddev_pop(val INTERVAL SECOND) returns DOUBLE\n"
			" external name \"sql\".\"stdevp\";\n"
			"GRANT EXECUTE ON WINDOW stddev_pop(INTERVAL SECOND) TO PUBLIC;\n"
			"create window stddev_pop(val INTERVAL MONTH) returns DOUBLE\n"
			" external name \"sql\".\"stdevp\";\n"
			"GRANT EXECUTE ON WINDOW stddev_pop(INTERVAL MONTH) TO PUBLIC;\n"
			"create window var_samp(val TINYINT) returns DOUBLE\n"
			" external name \"sql\".\"variance\";\n"
			"GRANT EXECUTE ON WINDOW var_samp(TINYINT) TO PUBLIC;\n"
			"create window var_samp(val SMALLINT) returns DOUBLE\n"
			" external name \"sql\".\"variance\";\n"
			"GRANT EXECUTE ON WINDOW var_samp(SMALLINT) TO PUBLIC;\n"
			"create window var_samp(val INTEGER) returns DOUBLE\n"
			" external name \"sql\".\"variance\";\n"
			"GRANT EXECUTE ON WINDOW var_samp(INTEGER) TO PUBLIC;\n"
			"create window var_samp(val BIGINT) returns DOUBLE\n"
			" external name \"sql\".\"variance\";\n"
			"GRANT EXECUTE ON WINDOW var_samp(BIGINT) TO PUBLIC;\n"
			"create window var_samp(val REAL) returns DOUBLE\n"
			" external name \"sql\".\"variance\";\n"
			"GRANT EXECUTE ON WINDOW var_samp(REAL) TO PUBLIC;\n"
			"create window var_samp(val DOUBLE) returns DOUBLE\n"
			" external name \"sql\".\"variance\";\n"
			"GRANT EXECUTE ON WINDOW var_samp(DOUBLE) TO PUBLIC;\n"
			"create window var_samp(val INTERVAL SECOND) returns DOUBLE\n"
			" external name \"sql\".\"variance\";\n"
			"GRANT EXECUTE ON WINDOW var_samp(INTERVAL SECOND) TO PUBLIC;\n"
			"create window var_samp(val INTERVAL MONTH) returns DOUBLE\n"
			" external name \"sql\".\"variance\";\n"
			"GRANT EXECUTE ON WINDOW var_samp(INTERVAL MONTH) TO PUBLIC;\n"
			"create window var_pop(val TINYINT) returns DOUBLE\n"
			" external name \"sql\".\"variancep\";\n"
			"GRANT EXECUTE ON WINDOW var_pop(TINYINT) TO PUBLIC;\n"
			"create window var_pop(val SMALLINT) returns DOUBLE\n"
			" external name \"sql\".\"variancep\";\n"
			"GRANT EXECUTE ON WINDOW var_pop(SMALLINT) TO PUBLIC;\n"
			"create window var_pop(val INTEGER) returns DOUBLE\n"
			" external name \"sql\".\"variancep\";\n"
			"GRANT EXECUTE ON WINDOW var_pop(INTEGER) TO PUBLIC;\n"
			"create window var_pop(val BIGINT) returns DOUBLE\n"
			" external name \"sql\".\"variancep\";\n"
			"GRANT EXECUTE ON WINDOW var_pop(BIGINT) TO PUBLIC;\n"
			"create window var_pop(val REAL) returns DOUBLE\n"
			" external name \"sql\".\"variancep\";\n"
			"GRANT EXECUTE ON WINDOW var_pop(REAL) TO PUBLIC;\n"
			"create window var_pop(val DOUBLE) returns DOUBLE\n"
			" external name \"sql\".\"variancep\";\n"
			"GRANT EXECUTE ON WINDOW var_pop(DOUBLE) TO PUBLIC;\n"
			"create window var_pop(val INTERVAL SECOND) returns DOUBLE\n"
			" external name \"sql\".\"variancep\";\n"
			"GRANT EXECUTE ON WINDOW var_pop(INTERVAL SECOND) TO PUBLIC;\n"
			"create window var_pop(val INTERVAL MONTH) returns DOUBLE\n"
			" external name \"sql\".\"variancep\";\n"
			"GRANT EXECUTE ON WINDOW var_pop(INTERVAL MONTH) TO PUBLIC;\n"
			"create aggregate covar_samp(e1 TINYINT, e2 TINYINT) returns DOUBLE\n"
			" external name \"aggr\".\"covariance\";\n"
			"GRANT EXECUTE ON AGGREGATE covar_samp(TINYINT, TINYINT) TO PUBLIC;\n"
			"create aggregate covar_samp(e1 SMALLINT, e2 SMALLINT) returns DOUBLE\n"
			" external name \"aggr\".\"covariance\";\n"
			"GRANT EXECUTE ON AGGREGATE covar_samp(SMALLINT, SMALLINT) TO PUBLIC;\n"
			"create aggregate covar_samp(e1 INTEGER, e2 INTEGER) returns DOUBLE\n"
			" external name \"aggr\".\"covariance\";\n"
			"GRANT EXECUTE ON AGGREGATE covar_samp(INTEGER, INTEGER) TO PUBLIC;\n"
			"create aggregate covar_samp(e1 BIGINT, e2 BIGINT) returns DOUBLE\n"
			" external name \"aggr\".\"covariance\";\n"
			"GRANT EXECUTE ON AGGREGATE covar_samp(BIGINT, BIGINT) TO PUBLIC;\n"
			"create aggregate covar_samp(e1 REAL, e2 REAL) returns DOUBLE\n"
			" external name \"aggr\".\"covariance\";\n"
			"GRANT EXECUTE ON AGGREGATE covar_samp(REAL, REAL) TO PUBLIC;\n"
			"create aggregate covar_samp(e1 DOUBLE, e2 DOUBLE) returns DOUBLE\n"
			" external name \"aggr\".\"covariance\";\n"
			"GRANT EXECUTE ON AGGREGATE covar_samp(DOUBLE, DOUBLE) TO PUBLIC;\n"
			"create aggregate covar_samp(e1 INTERVAL SECOND, e2 INTERVAL SECOND) returns DOUBLE\n"
			" external name \"aggr\".\"covariance\";\n"
			"GRANT EXECUTE ON AGGREGATE covar_samp(INTERVAL SECOND, INTERVAL SECOND) TO PUBLIC;\n"
			"create aggregate covar_samp(e1 INTERVAL MONTH, e2 INTERVAL MONTH) returns DOUBLE\n"
			" external name \"aggr\".\"covariance\";\n"
			"GRANT EXECUTE ON AGGREGATE covar_samp(INTERVAL MONTH, INTERVAL MONTH) TO PUBLIC;\n"
			"create window covar_samp(e1 TINYINT, e2 TINYINT) returns DOUBLE\n"
			" external name \"sql\".\"covariance\";\n"
			"GRANT EXECUTE ON WINDOW covar_samp(TINYINT, TINYINT) TO PUBLIC;\n"
			"create window covar_samp(e1 SMALLINT, e2 SMALLINT) returns DOUBLE\n"
			" external name \"sql\".\"covariance\";\n"
			"GRANT EXECUTE ON WINDOW covar_samp(SMALLINT, SMALLINT) TO PUBLIC;\n"
			"create window covar_samp(e1 INTEGER, e2 INTEGER) returns DOUBLE\n"
			" external name \"sql\".\"covariance\";\n"
			"GRANT EXECUTE ON WINDOW covar_samp(INTEGER, INTEGER) TO PUBLIC;\n"
			"create window covar_samp(e1 BIGINT, e2 BIGINT) returns DOUBLE\n"
			" external name \"sql\".\"covariance\";\n"
			"GRANT EXECUTE ON WINDOW covar_samp(BIGINT, BIGINT) TO PUBLIC;\n"
			"create window covar_samp(e1 REAL, e2 REAL) returns DOUBLE\n"
			" external name \"sql\".\"covariance\";\n"
			"GRANT EXECUTE ON WINDOW covar_samp(REAL, REAL) TO PUBLIC;\n"
			"create window covar_samp(e1 DOUBLE, e2 DOUBLE) returns DOUBLE\n"
			" external name \"sql\".\"covariance\";\n"
			"GRANT EXECUTE ON WINDOW covar_samp(DOUBLE, DOUBLE) TO PUBLIC;\n"
			"create window covar_samp(e1 INTERVAL SECOND, e2 INTERVAL SECOND) returns DOUBLE\n"
			" external name \"sql\".\"covariance\";\n"
			"GRANT EXECUTE ON WINDOW covar_samp(INTERVAL SECOND, INTERVAL SECOND) TO PUBLIC;\n"
			"create window covar_samp(e1 INTERVAL MONTH, e2 INTERVAL MONTH) returns DOUBLE\n"
			" external name \"sql\".\"covariance\";\n"
			"GRANT EXECUTE ON WINDOW covar_samp(INTERVAL MONTH, INTERVAL MONTH) TO PUBLIC;\n"
			"create aggregate covar_pop(e1 TINYINT, e2 TINYINT) returns DOUBLE\n"
			" external name \"aggr\".\"covariancep\";\n"
			"GRANT EXECUTE ON AGGREGATE covar_pop(TINYINT, TINYINT) TO PUBLIC;\n"
			"create aggregate covar_pop(e1 SMALLINT, e2 SMALLINT) returns DOUBLE\n"
			" external name \"aggr\".\"covariancep\";\n"
			"GRANT EXECUTE ON AGGREGATE covar_pop(SMALLINT, SMALLINT) TO PUBLIC;\n"
			"create aggregate covar_pop(e1 INTEGER, e2 INTEGER) returns DOUBLE\n"
			" external name \"aggr\".\"covariancep\";\n"
			"GRANT EXECUTE ON AGGREGATE covar_pop(INTEGER, INTEGER) TO PUBLIC;\n"
			"create aggregate covar_pop(e1 BIGINT, e2 BIGINT) returns DOUBLE\n"
			" external name \"aggr\".\"covariancep\";\n"
			"GRANT EXECUTE ON AGGREGATE covar_pop(BIGINT, BIGINT) TO PUBLIC;\n"
			"create aggregate covar_pop(e1 REAL, e2 REAL) returns DOUBLE\n"
			" external name \"aggr\".\"covariancep\";\n"
			"GRANT EXECUTE ON AGGREGATE covar_pop(REAL, REAL) TO PUBLIC;\n"
			"create aggregate covar_pop(e1 DOUBLE, e2 DOUBLE) returns DOUBLE\n"
			" external name \"aggr\".\"covariancep\";\n"
			"GRANT EXECUTE ON AGGREGATE covar_pop(DOUBLE, DOUBLE) TO PUBLIC;\n"
			"create aggregate covar_pop(e1 INTERVAL SECOND, e2 INTERVAL SECOND) returns DOUBLE\n"
			" external name \"aggr\".\"covariancep\";\n"
			"GRANT EXECUTE ON AGGREGATE covar_pop(INTERVAL SECOND, INTERVAL SECOND) TO PUBLIC;\n"
			"create aggregate covar_pop(e1 INTERVAL MONTH, e2 INTERVAL MONTH) returns DOUBLE\n"
			" external name \"aggr\".\"covariancep\";\n"
			"GRANT EXECUTE ON AGGREGATE covar_pop(INTERVAL MONTH, INTERVAL MONTH) TO PUBLIC;\n"
			"create window covar_pop(e1 TINYINT, e2 TINYINT) returns DOUBLE\n"
			" external name \"sql\".\"covariancep\";\n"
			"GRANT EXECUTE ON WINDOW covar_pop(TINYINT, TINYINT) TO PUBLIC;\n"
			"create window covar_pop(e1 SMALLINT, e2 SMALLINT) returns DOUBLE\n"
			" external name \"sql\".\"covariancep\";\n"
			"GRANT EXECUTE ON WINDOW covar_pop(SMALLINT, SMALLINT) TO PUBLIC;\n"
			"create window covar_pop(e1 INTEGER, e2 INTEGER) returns DOUBLE\n"
			" external name \"sql\".\"covariancep\";\n"
			"GRANT EXECUTE ON WINDOW covar_pop(INTEGER, INTEGER) TO PUBLIC;\n"
			"create window covar_pop(e1 BIGINT, e2 BIGINT) returns DOUBLE\n"
			" external name \"sql\".\"covariancep\";\n"
			"GRANT EXECUTE ON WINDOW covar_pop(BIGINT, BIGINT) TO PUBLIC;\n"
			"create window covar_pop(e1 REAL, e2 REAL) returns DOUBLE\n"
			" external name \"sql\".\"covariancep\";\n"
			"GRANT EXECUTE ON WINDOW covar_pop(REAL, REAL) TO PUBLIC;\n"
			"create window covar_pop(e1 DOUBLE, e2 DOUBLE) returns DOUBLE\n"
			" external name \"sql\".\"covariancep\";\n"
			"GRANT EXECUTE ON WINDOW covar_pop(DOUBLE, DOUBLE) TO PUBLIC;\n"
			"create window covar_pop(e1 INTERVAL SECOND, e2 INTERVAL SECOND) returns DOUBLE\n"
			" external name \"sql\".\"covariancep\";\n"
			"GRANT EXECUTE ON WINDOW covar_pop(INTERVAL SECOND, INTERVAL SECOND) TO PUBLIC;\n"
			"create window covar_pop(e1 INTERVAL MONTH, e2 INTERVAL MONTH) returns DOUBLE\n"
			" external name \"sql\".\"covariancep\";\n"
			"GRANT EXECUTE ON WINDOW covar_pop(INTERVAL MONTH, INTERVAL MONTH) TO PUBLIC;\n"
			"create aggregate corr(e1 INTERVAL SECOND, e2 INTERVAL SECOND) returns DOUBLE\n"
			" external name \"aggr\".\"corr\";\n"
			"GRANT EXECUTE ON AGGREGATE corr(INTERVAL SECOND, INTERVAL SECOND) TO PUBLIC;\n"
			"create aggregate corr(e1 INTERVAL MONTH, e2 INTERVAL MONTH) returns DOUBLE\n"
			" external name \"aggr\".\"corr\";\n"
			"GRANT EXECUTE ON AGGREGATE corr(INTERVAL MONTH, INTERVAL MONTH) TO PUBLIC;\n"
			"create window corr(e1 TINYINT, e2 TINYINT) returns DOUBLE\n"
			" external name \"sql\".\"corr\";\n"
			"GRANT EXECUTE ON WINDOW corr(TINYINT, TINYINT) TO PUBLIC;\n"
			"create window corr(e1 SMALLINT, e2 SMALLINT) returns DOUBLE\n"
			" external name \"sql\".\"corr\";\n"
			"GRANT EXECUTE ON WINDOW corr(SMALLINT, SMALLINT) TO PUBLIC;\n"
			"create window corr(e1 INTEGER, e2 INTEGER) returns DOUBLE\n"
			" external name \"sql\".\"corr\";\n"
			"GRANT EXECUTE ON WINDOW corr(INTEGER, INTEGER) TO PUBLIC;\n"
			"create window corr(e1 BIGINT, e2 BIGINT) returns DOUBLE\n"
			" external name \"sql\".\"corr\";\n"
			"GRANT EXECUTE ON WINDOW corr(BIGINT, BIGINT) TO PUBLIC;\n"
			"create window corr(e1 REAL, e2 REAL) returns DOUBLE\n"
			" external name \"sql\".\"corr\";\n"
			"GRANT EXECUTE ON WINDOW corr(REAL, REAL) TO PUBLIC;\n"
			"create window corr(e1 DOUBLE, e2 DOUBLE) returns DOUBLE\n"
			" external name \"sql\".\"corr\";\n"
			"GRANT EXECUTE ON WINDOW corr(DOUBLE, DOUBLE) TO PUBLIC;\n"
			"create window corr(e1 INTERVAL SECOND, e2 INTERVAL SECOND) returns DOUBLE\n"
			" external name \"sql\".\"corr\";\n"
			"GRANT EXECUTE ON WINDOW corr(INTERVAL SECOND, INTERVAL SECOND) TO PUBLIC;\n"
			"create window corr(e1 INTERVAL MONTH, e2 INTERVAL MONTH) returns DOUBLE\n"
			" external name \"sql\".\"corr\";\n"
			"GRANT EXECUTE ON WINDOW corr(INTERVAL MONTH, INTERVAL MONTH) TO PUBLIC;\n");

	pos += snprintf(buf + pos, bufsize - pos,
		"create window sys.group_concat(str STRING) returns STRING\n"
		" external name \"sql\".\"str_group_concat\";\n"
		"GRANT EXECUTE ON WINDOW sys.group_concat(STRING) TO PUBLIC;\n"
		"create window sys.group_concat(str STRING, sep STRING) returns STRING\n"
		" external name \"sql\".\"str_group_concat\";\n"
		"GRANT EXECUTE ON WINDOW sys.group_concat(STRING, STRING) TO PUBLIC;\n");

	pos += snprintf(buf + pos, bufsize - pos,
			"update sys.functions set system = true where system <> true and name in"
			" ('stddev_samp', 'stddev_pop', 'var_samp', 'var_pop', 'covar_samp', 'covar_pop', 'corr', 'group_concat')"
			" and schema_id = (select id from sys.schemas where name = 'sys') and type in (%d, %d);\n", (int) F_ANALYTIC, (int) F_AGGR);

	pos += snprintf(buf + pos, bufsize - pos,
			"DROP AGGREGATE stddev_samp(date) CASCADE;\n"
			"DROP AGGREGATE stddev_samp(time) CASCADE;\n"
			"DROP AGGREGATE stddev_samp(timestamp) CASCADE;\n"
			"DROP AGGREGATE stddev_pop(date) CASCADE;\n"
			"DROP AGGREGATE stddev_pop(time) CASCADE;\n"
			"DROP AGGREGATE stddev_pop(timestamp) CASCADE;\n"
			"DROP AGGREGATE var_samp(date) CASCADE;\n"
			"DROP AGGREGATE var_samp(time) CASCADE;\n"
			"DROP AGGREGATE var_samp(timestamp) CASCADE;\n"
			"DROP AGGREGATE var_pop(date) CASCADE;\n"
			"DROP AGGREGATE var_pop(time) CASCADE;\n"
			"DROP AGGREGATE var_pop(timestamp) CASCADE;\n");

	/* 51_sys_schema_extensions */
	pos += snprintf(buf + pos, bufsize - pos,
			"ALTER TABLE sys.keywords SET READ WRITE;\n"
			"DELETE FROM sys.keywords where keyword IN ('NOCYCLE','NOMAXVALUE','NOMINVALUE');\n"
			"insert into sys.keywords values ('ANALYZE'),('AT'),('AUTHORIZATION'),('CACHE'),('CENTURY'),('COLUMN'),('CLIENT'),"
			"('CUBE'),('CYCLE'),('DATA'),('DATE'),('DEBUG'),('DECADE'),('DEALLOCATE'),('DIAGNOSTICS'),('DISTINCT'),"
			"('DOW'),('DOY'),('EXEC'),('EXECUTE'),('EXPLAIN'),('FIRST'),('FWF'),('GROUPING'),('GROUPS'),('INCREMENT'),"
			"('INTERVAL'),('KEY'),('LANGUAGE'),('LARGE'),('LAST'),('LATERAL'),('LEVEL'),('LOADER'),('MATCH'),('MATCHED'),('MAXVALUE'),"
			"('MINVALUE'),('NAME'),('NO'),('NULLS'),('OBJECT'),('OPTIONS'),('PASSWORD'),('PLAN'),('PRECISION'),('PREP'),('PREPARE'),"
			"('QUARTER'),('RELEASE'),('REPLACE'),('ROLLUP'),('SCHEMA'),('SEED'),('SERVER'),('SESSION'),('SETS'),('SIZE'),"
			"('STATEMENT'),('TABLE'),('TEMP'),('TEMPORARY'),('TEXT'),('TIME'),('TIMESTAMP'),('TRACE'),('TYPE'),"
			"('WEEK'),('YEAR'),('ZONE');\n");
	pos += snprintf(buf + pos, bufsize - pos,
			"ALTER TABLE sys.function_languages SET READ WRITE;\n"
			"DELETE FROM sys.function_languages where language_keyword IN ('PYTHON2','PYTHON2_MAP');\n");

	/* 58_hot_snapshot */
	pos += snprintf(buf + pos, bufsize - pos,
			"create procedure sys.hot_snapshot(tarfile string)\n"
			" external name sql.hot_snapshot;\n"
			"update sys.functions set system = true where system <> true and schema_id = (select id from sys.schemas where name = 'sys')"
			" and name in ('hot_snapshot') and type = %d;\n", (int) F_PROC);

	/* 81_tracer.sql */
	pos += snprintf(buf + pos, bufsize - pos,
			"CREATE SCHEMA logging;\n"
			"CREATE PROCEDURE logging.flush()\n"
			" EXTERNAL NAME logging.flush;\n"
			"CREATE PROCEDURE logging.setcomplevel(comp_id STRING, lvl_id STRING)\n"
			" EXTERNAL NAME logging.setcomplevel;\n"
			"CREATE PROCEDURE logging.resetcomplevel(comp_id STRING)\n"
			" EXTERNAL NAME logging.resetcomplevel;\n"
			"CREATE PROCEDURE logging.setlayerlevel(layer_id STRING, lvl_id STRING)\n"
			" EXTERNAL NAME logging.setlayerlevel;\n"
			"CREATE PROCEDURE logging.resetlayerlevel(layer_id STRING)\n"
			" EXTERNAL NAME logging.resetlayerlevel;\n"
			"CREATE PROCEDURE logging.setflushlevel(lvl_id STRING)\n"
			" EXTERNAL NAME logging.setflushlevel;\n"
			"CREATE PROCEDURE logging.resetflushlevel()\n"
			" EXTERNAL NAME logging.resetflushlevel;\n"
			"CREATE PROCEDURE logging.setadapter(adapter_id STRING)\n"
			" EXTERNAL NAME logging.setadapter;\n"
			"CREATE PROCEDURE logging.resetadapter()\n"
			" EXTERNAL NAME logging.resetadapter;\n"
			"CREATE FUNCTION logging.compinfo()\n"
			"RETURNS TABLE(\n"
			" \"id\" int,\n"
			" \"component\" string,\n"
			" \"log_level\" string\n"
			")\n"
			"EXTERNAL NAME logging.compinfo;\n"
			"GRANT EXECUTE ON FUNCTION logging.compinfo TO public;\n"
			"CREATE view logging.compinfo AS SELECT * FROM logging.compinfo();\n"
			"GRANT SELECT ON logging.compinfo TO public;\n");
	pos += snprintf(buf + pos, bufsize - pos,
			"update sys.schemas set system = true where name = 'logging';\n"
			"update sys.functions set system = true where system <> true and name in"
			" ('flush', 'setcomplevel', 'resetcomplevel', 'setlayerlevel', 'resetlayerlevel', 'setflushlevel', 'resetflushlevel', 'setadapter', 'resetadapter')"
			" and schema_id = (select id from sys.schemas where name = 'logging') and type = %d;\n"
			"update sys.functions set system = true where system <> true and name in"
			" ('compinfo')"
			" and schema_id = (select id from sys.schemas where name = 'logging') and type = %d;\n"
			"update sys._tables set system = true where schema_id = (select id from sys.schemas where name = 'logging')"
			" and name = 'compinfo';\n",
			(int) F_PROC, (int) F_UNION);

	pos += snprintf(buf + pos, bufsize - pos, "commit;\n");
	assert(pos < bufsize);

	printf("Running database upgrade commands:\n%s\n", buf);
	fflush(stdout);
	err = SQLstatementIntern(c, buf, "update", true, false, NULL);
	if (err == MAL_SUCCEED) {
		pos = snprintf(buf, bufsize,
			       "ALTER TABLE sys.keywords SET READ ONLY;\n"
			       "ALTER TABLE sys.function_languages SET READ ONLY;\n");
		assert(pos < bufsize);
		printf("Running database upgrade commands:\n%s\n", buf);
		fflush(stdout);
		err = SQLstatementIntern(c, buf, "update", true, false, NULL);
	}
	GDKfree(buf);
	return err;		/* usually MAL_SUCCEED */
}

static str
sql_update_jun2020_bam(Client c, mvc *m)
{
	size_t bufsize = 10240, pos = 0;
	char *err = NULL, *buf;
	res_table *output;
	BAT *b;
	sql_schema *s = mvc_bind_schema(m, "bam");
	sql_table *t;

	if (s == NULL || !s->system)
		return NULL;	/* no system schema "bam": nothing to do */

	buf = GDKmalloc(bufsize);
	if (buf == NULL)
		throw(SQL, __func__, SQLSTATE(HY013) MAL_MALLOC_FAIL);

	s->system = 0;
	if ((t = mvc_bind_table(m, s, "files")) != NULL)
		t->system = 0;
	if ((t = mvc_bind_table(m, s, "sq")) != NULL)
		t->system = 0;
	if ((t = mvc_bind_table(m, s, "rg")) != NULL)
		t->system = 0;
	if ((t = mvc_bind_table(m, s, "pg")) != NULL)
		t->system = 0;
	if ((t = mvc_bind_table(m, s, "export")) != NULL)
		t->system = 0;

	/* check if any of the tables in the bam schema have any content */
	pos += snprintf(buf + pos, bufsize - pos,
			"select sum(count) from sys.storage('bam');\n");
	err = SQLstatementIntern(c, buf, "update", 1, 0, &output);
	if (err) {
		GDKfree(buf);
		return err;
	}
	b = BATdescriptor(output->cols[0].b);
	res_table_destroy(output);
	if (b == NULL) {
		GDKfree(buf);
		throw(SQL, "sql.catalog", SQLSTATE(HY013) MAL_MALLOC_FAIL);
	}
	pos = 0;
	pos += snprintf(buf + pos, bufsize - pos,
			"update sys.schemas set system = false where name = 'bam';\n"
			"update sys._tables set system = false where schema_id in (select id from sys.schemas where name = 'bam');\n"
			"drop procedure bam.bam_loader_repos cascade;\n"
			"drop procedure bam.bam_loader_files cascade;\n"
			"drop procedure bam.bam_loader_file cascade;\n"
			"drop procedure bam.bam_drop_file cascade;\n"
			"drop function bam.bam_flag cascade;\n"
			"drop function bam.reverse_seq cascade;\n"
			"drop function bam.reverse_qual cascade;\n"
			"drop function bam.seq_length cascade;\n"
			"drop function bam.seq_char cascade;\n"
			"drop procedure bam.sam_export cascade;\n"
			"drop procedure bam.bam_export cascade;\n");
	if (BATcount(b) > 0 && *(lng *) Tloc(b, 0) == 0) {
		/* tables in bam schema are empty: drop them */
		pos += snprintf(buf + pos, bufsize - pos,
						"drop table bam.sq cascade;\n"
						"drop table bam.rg cascade;\n"
						"drop table bam.pg cascade;\n"
						"drop table bam.export cascade;\n"
						"drop table bam.files cascade;\n"
						"drop schema bam cascade;\n");
	}
	BBPunfix(b->batCacheid);

	assert(pos < bufsize);

	printf("Running database upgrade commands:\n%s\n", buf);
	fflush(stdout);
	err = SQLstatementIntern(c, buf, "update", true, false, NULL);

	GDKfree(buf);
	return err;
}

#ifdef HAVE_HGE
static str
sql_update_jun2020_sp1_hugeint(Client c)
{
	size_t bufsize = 8192, pos = 0;
	char *buf, *err;

	if ((buf = GDKmalloc(bufsize)) == NULL)
		throw(SQL, __func__, SQLSTATE(HY013) MAL_MALLOC_FAIL);

	/* 39_analytics_hge.sql */
	pos += snprintf(buf + pos, bufsize - pos,
			"create window stddev_samp(val HUGEINT) returns DOUBLE\n"
			" external name \"sql\".\"stdev\";\n"
			"GRANT EXECUTE ON WINDOW stddev_samp(HUGEINT) TO PUBLIC;\n"
			"create window stddev_pop(val HUGEINT) returns DOUBLE\n"
			" external name \"sql\".\"stdevp\";\n"
			"GRANT EXECUTE ON WINDOW stddev_pop(HUGEINT) TO PUBLIC;\n"
			"create window var_samp(val HUGEINT) returns DOUBLE\n"
			" external name \"sql\".\"variance\";\n"
			"GRANT EXECUTE ON WINDOW var_samp(HUGEINT) TO PUBLIC;\n"
			"create aggregate covar_samp(e1 HUGEINT, e2 HUGEINT) returns DOUBLE\n"
			" external name \"aggr\".\"covariance\";\n"
			"GRANT EXECUTE ON AGGREGATE covar_samp(HUGEINT, HUGEINT) TO PUBLIC;\n"
			"create window covar_samp(e1 HUGEINT, e2 HUGEINT) returns DOUBLE\n"
			" external name \"sql\".\"covariance\";\n"
			"GRANT EXECUTE ON WINDOW covar_samp(HUGEINT, HUGEINT) TO PUBLIC;\n"
			"create window var_pop(val HUGEINT) returns DOUBLE\n"
			" external name \"sql\".\"variancep\";\n"
			"GRANT EXECUTE ON WINDOW var_pop(HUGEINT) TO PUBLIC;\n"
			"create aggregate covar_pop(e1 HUGEINT, e2 HUGEINT) returns DOUBLE\n"
			" external name \"aggr\".\"covariancep\";\n"
			"GRANT EXECUTE ON AGGREGATE covar_pop(HUGEINT, HUGEINT) TO PUBLIC;\n"
			"create window covar_pop(e1 HUGEINT, e2 HUGEINT) returns DOUBLE\n"
			" external name \"sql\".\"covariancep\";\n"
			"GRANT EXECUTE ON WINDOW covar_pop(HUGEINT, HUGEINT) TO PUBLIC;\n"
			"create window corr(e1 HUGEINT, e2 HUGEINT) returns DOUBLE\n"
			" external name \"sql\".\"corr\";\n"
			"GRANT EXECUTE ON WINDOW corr(HUGEINT, HUGEINT) TO PUBLIC;\n");

	pos += snprintf(buf + pos, bufsize - pos,
			"update sys.functions set system = true where system <> true and name in ('covar_samp', 'covar_pop') and schema_id = (select id from sys.schemas where name = 'sys') and type = %d;\n"
			"update sys.functions set system = true where system <> true and name in ('stddev_samp', 'stddev_pop', 'var_samp', 'covar_samp', 'var_pop', 'covar_pop', 'corr') and schema_id = (select id from sys.schemas where name = 'sys') and type = %d;\n",
			(int) F_AGGR, (int) F_ANALYTIC);

	assert(pos < bufsize);

	printf("Running database upgrade commands:\n%s\n", buf);
	fflush(stdout);
	err = SQLstatementIntern(c, buf, "update", true, false, NULL);
	GDKfree(buf);
	return err;		/* usually MAL_SUCCEED */
}
#endif

static str
sql_update_oscar_lidar(Client c)
{
	char *query =
		"drop procedure sys.lidarattach(string) cascade;\n"
		"drop procedure sys.lidarload(string) cascade;\n"
		"drop procedure sys.lidarexport(string, string, string) cascade;\n";
	printf("Running database upgrade commands:\n%s\n", query);
	fflush(stdout);
	return SQLstatementIntern(c, query, "update", true, false, NULL);
}

static str
sql_update_oscar(Client c, mvc *sql)
{
	size_t bufsize = 8192, pos = 0;
	char *err = NULL, *buf = GDKmalloc(bufsize);
	sql_schema *sys = mvc_bind_schema(sql, "sys");
	res_table *output;
	BAT *b;

	if (buf == NULL)
		throw(SQL, __func__, SQLSTATE(HY013) MAL_MALLOC_FAIL);

	/* if column 6 of sys.queue is named "progress" we need to update */
	pos += snprintf(buf + pos, bufsize - pos,
			"select name from sys._columns where table_id = (select id from sys._tables where name = 'queue' and schema_id = (select id from sys.schemas where name = 'sys')) and number = 6;\n");
	err = SQLstatementIntern(c, buf, "update", true, false, &output);
	if (err) {
		GDKfree(buf);
		return err;
	}
	b = BATdescriptor(output->cols[0].b);
	if (b) {
		BATiter bi = bat_iterator_nolock(b);
		if (BATcount(b) > 0 && strcmp(BUNtail(bi, 0), "progress") == 0) {
			pos = 0;

			/* the real update of sys.env() has happened
			 * in load_func, here we merely update the
			 * sys.functions table */
			pos += snprintf(buf + pos, bufsize - pos,
					"update sys.functions set"
					" mod = 'inspect',"
					" func = 'CREATE FUNCTION env() RETURNS TABLE( name varchar(1024), value varchar(2048)) EXTERNAL NAME inspect.\"getEnvironment\";'"
					" where schema_id = (select id from sys.schemas where name = 'sys')"
					" and name = 'env' and type = %d;\n",
					(int) F_UNION);

			/* 26_sysmon */
			sql_table *t;
			t = mvc_bind_table(sql, sys, "queue");
			t->system = 0; /* make it non-system else the drop view will fail */

			pos += snprintf(buf + pos, bufsize - pos,
					"drop view sys.queue cascade;\n"
					"drop function sys.queue cascade;\n"
					"create function sys.queue()\n"
					"returns table(\n"
					"\"tag\" bigint,\n"
					"\"sessionid\" int,\n"
					"\"username\" string,\n"
					"\"started\" timestamp,\n"
					"\"status\" string,\n"
					"\"query\" string,\n"
					"\"finished\" timestamp,\n"
					"\"workers\" int,\n"
					"\"memory\" int)\n"
					" external name sysmon.queue;\n"
					"grant execute on function sys.queue to public;\n"
					"create view sys.queue as select * from sys.queue();\n"
					"grant select on sys.queue to public;\n"
					"drop procedure sys.pause(bigint) cascade;\n"
					"drop procedure sys.resume(bigint) cascade;\n"
					"drop procedure sys.stop(bigint) cascade;\n"
					"create procedure sys.pause(tag bigint)\n"
					"external name sysmon.pause;\n"
					"grant execute on procedure sys.pause(bigint) to public;\n"
					"create procedure sys.resume(tag bigint)\n"
					"external name sysmon.resume;\n"
					"grant execute on procedure sys.resume(bigint) to public;\n"
					"create procedure sys.stop(tag bigint)\n"
					"external name sysmon.stop;\n"
					"grant execute on procedure sys.stop(bigint) to public;\n");

			pos += snprintf(buf + pos, bufsize - pos,
					"update sys.functions set system = true where schema_id = (select id from sys.schemas where name = 'sys')"
					" and name = 'queue' and type = %d;\n"
					"update sys.functions set system = true where schema_id = (select id from sys.schemas where name = 'sys')"
					" and name in ('pause', 'resume', 'stop') and type = %d;\n",
					(int) F_UNION, (int) F_PROC);
			pos += snprintf(buf + pos, bufsize - pos,
					"update sys._tables set system = true where schema_id = (select id from sys.schemas where name = 'sys')"
					" and name = 'queue';\n");

			/* scoping branch changes */
			pos += snprintf(buf + pos, bufsize - pos,
					"drop function \"sys\".\"var\"() cascade;\n"
					"create function \"sys\".\"var\"() "
					"returns table("
					"\"schema\" string, "
					"\"name\" string, "
					"\"type\" string, "
					"\"value\" string) "
					"external name \"sql\".\"sql_variables\";\n"
					"grant execute on function \"sys\".\"var\" to public;\n");

			pos += snprintf(buf + pos, bufsize - pos,
					"update sys.functions set system = true"
					" where name = 'var' and schema_id = (select id from sys.schemas where name = 'sys');\n"
					"update sys.privileges set grantor = 0 where obj_id = (select id from sys.functions where name = 'var' and schema_id = (select id from sys.schemas where name = 'sys') and type = %d);\n",
					(int) F_UNION);

			pos += snprintf(buf + pos, bufsize - pos,
					"create procedure sys.hot_snapshot(tarfile string, onserver bool)\n"
					"external name sql.hot_snapshot;\n"
					"update sys.functions set system = true where system <> true and schema_id = (select id from sys.schemas where name = 'sys')"
					" and name in ('hot_snapshot') and type = %d;\n",
					(int) F_PROC);
			/* .snapshot user */
			pos += snprintf(buf + pos, bufsize - pos,
				"create user \".snapshot\"\n"
				" with encrypted password '00000000000000000000000000000000000000000000000000000000000000000000000000000000000000000000000000000000000000000000000000000000'\n"
				" name 'Snapshot User'\n"
				" schema sys;\n"
				"grant execute on procedure sys.hot_snapshot(string) to \".snapshot\";\n"
				"grant execute on procedure sys.hot_snapshot(string, bool) to \".snapshot\";\n"
			);

			/* SQL functions without backend implementations */
			pos += snprintf(buf + pos, bufsize - pos,
					"DROP FUNCTION \"sys\".\"getcontent\"(url) CASCADE;\n"
					"DROP AGGREGATE \"json\".\"output\"(json) CASCADE;\n");

			/* Move sys.degrees,sys.radians,sys.like and sys.ilike to sql_types.c definitions (I did this at the bat_logger) Remove the obsolete entries at privileges table */
			pos += snprintf(buf + pos, bufsize - pos,
					"delete from privileges where obj_id in (select obj_id from privileges left join functions on privileges.obj_id = functions.id where functions.id is null and privileges.obj_id not in ((SELECT tables.id from tables), 0));\n");

			assert(pos < bufsize);

			printf("Running database upgrade commands:\n%s\n", buf);
			fflush(stdout);
			err = SQLstatementIntern(c, buf, "update", true, false, NULL);
		}
		BBPunfix(b->batCacheid);
	} else {
		err = createException(SQL, "sql.catalog", SQLSTATE(HY013) MAL_MALLOC_FAIL);
	}
	res_table_destroy(output);
	GDKfree(buf);
	return err;		/* usually MAL_SUCCEED */
}

static str
sql_update_oct2020(Client c, mvc *sql)
{
	size_t bufsize = 4096, pos = 0;
	char *buf = NULL, *err = NULL;
	sql_schema *s = mvc_bind_schema(sql, "sys");
	sql_table *t;
	res_table *output = NULL;
	BAT *b = NULL;

	if ((buf = GDKmalloc(bufsize)) == NULL)
		throw(SQL, __func__, SQLSTATE(HY013) MAL_MALLOC_FAIL);

	/* if view sys.var_values mentions the query cache ('cache') we need
	   to update */
	pos += snprintf(buf + pos, bufsize - pos,
					"select id from sys._tables where name = 'var_values' and query like '%%''cache''%%' and schema_id = (select id from sys.schemas where name = 'sys');\n");
	err = SQLstatementIntern(c, buf, "update", true, false, &output);
	if (err) {
		GDKfree(buf);
		return err;
	}
	b = BATdescriptor(output->cols[0].b);
	if (b) {
		if (BATcount(b) > 0) {
			pos = 0;

			/* 51_sys_schema_extensions.sql */
			t = mvc_bind_table(sql, s, "var_values");
			t->system = 0;	/* make it non-system else the drop view will fail */
			pos += snprintf(buf + pos, bufsize - pos,
							"DROP VIEW sys.var_values CASCADE;\n"
							"CREATE VIEW sys.var_values (var_name, value) AS\n"
							"SELECT 'current_role', current_role UNION ALL\n"
							"SELECT 'current_schema', current_schema UNION ALL\n"
							"SELECT 'current_timezone', current_timezone UNION ALL\n"
							"SELECT 'current_user', current_user UNION ALL\n"
							"SELECT 'debug', debug UNION ALL\n"
							"SELECT 'last_id', last_id UNION ALL\n"
							"SELECT 'optimizer', optimizer UNION ALL\n"
							"SELECT 'pi', pi() UNION ALL\n"
							"SELECT 'rowcnt', rowcnt;\n"
							"UPDATE sys._tables SET system = true WHERE name = 'var_values' AND schema_id = (SELECT id FROM sys.schemas WHERE name = 'sys');\n"
							"GRANT SELECT ON sys.var_values TO PUBLIC;\n");
			/* 26_sysmon.sql */
			pos += snprintf(buf + pos, bufsize - pos,
					"create function sys.user_statistics()\n"
					"returns table(\n"
						" username string,\n"
						" querycount bigint,\n"
						" totalticks bigint,\n"
						" started timestamp,\n"
						" finished timestamp,\n"
						" maxticks bigint,\n"
						" maxquery string\n"
					")\n"
					"external name sysmon.user_statistics;\n"
					"update sys.functions set system = true where system <> true and name = 'user_statistics' and schema_id = (select id from sys.schemas where name = 'sys') and type = %d;\n", (int) F_UNION);

			/* Remove entries on sys.args table without correspondents on sys.functions table */
			pos += snprintf(buf + pos, bufsize - pos,
					"delete from sys.args where id in (select args.id from sys.args left join sys.functions on args.func_id = functions.id where functions.id is null);\n");

			/* 39_analytics.sql */
			pos += snprintf(buf + pos, bufsize - pos,
					"DROP AGGREGATE stddev_samp(INTERVAL SECOND) CASCADE;\n"
					"DROP AGGREGATE stddev_samp(INTERVAL MONTH) CASCADE;\n"
					"DROP WINDOW stddev_samp(INTERVAL SECOND) CASCADE;\n"
					"DROP WINDOW stddev_samp(INTERVAL MONTH) CASCADE;\n"
					"DROP AGGREGATE stddev_pop(INTERVAL SECOND) CASCADE;\n"
					"DROP AGGREGATE stddev_pop(INTERVAL MONTH) CASCADE;\n"
					"DROP WINDOW stddev_pop(INTERVAL SECOND) CASCADE;\n"
					"DROP WINDOW stddev_pop(INTERVAL MONTH) CASCADE;\n"
					"DROP AGGREGATE var_samp(INTERVAL SECOND) CASCADE;\n"
					"DROP AGGREGATE var_samp(INTERVAL MONTH) CASCADE;\n"
					"DROP WINDOW var_samp(INTERVAL SECOND) CASCADE;\n"
					"DROP WINDOW var_samp(INTERVAL MONTH) CASCADE;\n"
					"DROP AGGREGATE var_pop(INTERVAL SECOND) CASCADE;\n"
					"DROP AGGREGATE var_pop(INTERVAL MONTH) CASCADE;\n"
					"DROP WINDOW var_pop(INTERVAL SECOND) CASCADE;\n"
					"DROP WINDOW var_pop(INTERVAL MONTH) CASCADE;\n"
					"DROP AGGREGATE covar_samp(INTERVAL SECOND,INTERVAL SECOND) CASCADE;\n"
					"DROP AGGREGATE covar_samp(INTERVAL MONTH,INTERVAL MONTH) CASCADE;\n"
					"DROP WINDOW covar_samp(INTERVAL SECOND,INTERVAL SECOND) CASCADE;\n"
					"DROP WINDOW covar_samp(INTERVAL MONTH,INTERVAL MONTH) CASCADE;\n"
					"DROP AGGREGATE covar_pop(INTERVAL SECOND,INTERVAL SECOND) CASCADE;\n"
					"DROP AGGREGATE covar_pop(INTERVAL MONTH,INTERVAL MONTH) CASCADE;\n"
					"DROP WINDOW covar_pop(INTERVAL SECOND,INTERVAL SECOND) CASCADE;\n"
					"DROP WINDOW covar_pop(INTERVAL MONTH,INTERVAL MONTH) CASCADE;\n"
					"DROP AGGREGATE corr(INTERVAL SECOND,INTERVAL SECOND) CASCADE;\n"
					"DROP AGGREGATE corr(INTERVAL MONTH,INTERVAL MONTH) CASCADE;\n"
					"DROP WINDOW corr(INTERVAL SECOND,INTERVAL SECOND) CASCADE;\n"
					"DROP WINDOW corr(INTERVAL MONTH,INTERVAL MONTH) CASCADE;\n"
					"create aggregate median(val INTERVAL DAY) returns INTERVAL DAY\n"
					" external name \"aggr\".\"median\";\n"
					"GRANT EXECUTE ON AGGREGATE median(INTERVAL DAY) TO PUBLIC;\n"
					"create aggregate quantile(val INTERVAL DAY, q DOUBLE) returns INTERVAL DAY\n"
					" external name \"aggr\".\"quantile\";\n"
					"GRANT EXECUTE ON AGGREGATE quantile(INTERVAL DAY, DOUBLE) TO PUBLIC;\n"
					"update sys.functions set system = true where system <> true and name in ('median', 'quantile') and schema_id = (select id from sys.schemas where name = 'sys') and type = %d;\n", (int) F_AGGR);

			/* 90_generator.sql */
			pos += snprintf(buf + pos, bufsize - pos,
					"create function sys.generate_series(first timestamp, \"limit\" timestamp, stepsize interval day) returns table (value timestamp)\n"
					" external name generator.series;\n"
					"update sys.functions set system = true where system <> true and name in ('generate_series') and schema_id = (select id from sys.schemas where name = 'sys') and type = %d;\n", (int) F_UNION);

			/* 51_sys_schema_extensions.sql */
			pos += snprintf(buf + pos, bufsize - pos,
					"ALTER TABLE sys.keywords SET READ WRITE;\n"
					"insert into sys.keywords values ('EPOCH');\n");

			pos += snprintf(buf + pos, bufsize - pos, "commit;\n");

			assert(pos < bufsize);
			printf("Running database upgrade commands:\n%s\n", buf);
			fflush(stdout);
			err = SQLstatementIntern(c, buf, "update", true, false, NULL);
			if (err != MAL_SUCCEED)
				goto bailout;

			pos = snprintf(buf, bufsize,
					"ALTER TABLE sys.keywords SET READ ONLY;\n");
			assert(pos < bufsize);
			printf("Running database upgrade commands:\n%s\n", buf);
			fflush(stdout);
			err = SQLstatementIntern(c, buf, "update", true, false, NULL);
			if (err != MAL_SUCCEED)
				goto bailout;
			err = sql_update_storagemodel(c, sql, true); /* because of day interval addition, we have to recreate the storagmodel views */
		}
	} else {
		err = createException(SQL, "sql.catalog", SQLSTATE(HY013) MAL_MALLOC_FAIL);
	}

bailout:
	BBPreclaim(b);
	if (output)
		res_table_destroy(output);
	GDKfree(buf);
	return err;		/* usually MAL_SUCCEED */
}

static str
sql_update_oct2020_sp1(Client c, mvc *sql)
{
	size_t bufsize = 1024, pos = 0;
	char *buf = NULL, *err = NULL;

	if (!sql_bind_func(sql, "sys", "uuid", sql_bind_localtype("int"), NULL, F_FUNC, true)) {
		sql->session->status = 0; /* if the function was not found clean the error */
		sql->errstr[0] = '\0';

		if ((buf = GDKmalloc(bufsize)) == NULL)
			throw(SQL, __func__, SQLSTATE(HY013) MAL_MALLOC_FAIL);

		/* 45_uuid.sql */
		pos += snprintf(buf + pos, bufsize - pos,
			"create function sys.uuid(d int) returns uuid\n"
			" external name uuid.\"new\";\n"
			"GRANT EXECUTE ON FUNCTION sys.uuid(int) TO PUBLIC;\n"
			"update sys.functions set system = true where system <> true and name = 'uuid' and schema_id = (select id from sys.schemas where name = 'sys') and type = %d;\n", (int) F_FUNC);

		assert(pos < bufsize);
		printf("Running database upgrade commands:\n%s\n", buf);
		fflush(stdout);
		err = SQLstatementIntern(c, buf, "update", true, false, NULL);
	}
	GDKfree(buf);
	return err;		/* usually MAL_SUCCEED */
}

static str
sql_update_jul2021(Client c, mvc *sql)
{
	size_t bufsize = 65536, pos = 0;
	char *buf = NULL, *err = NULL;
	res_table *output = NULL;
	BAT *b = NULL;
	sql_schema *s = mvc_bind_schema(sql, "sys");
	sql_table *t;

	if ((buf = GDKmalloc(bufsize)) == NULL)
		throw(SQL, __func__, SQLSTATE(HY013) MAL_MALLOC_FAIL);

	/* if the keyword STREAM is in the list of keywords, upgrade */
	pos += snprintf(buf + pos, bufsize - pos,
					"select keyword from sys.keywords where keyword = 'STREAM';\n");
	assert(pos < bufsize);
	if ((err = SQLstatementIntern(c, buf, "update", true, false, &output)))
		goto bailout;
	if ((b = BATdescriptor(output->cols[0].b))) {
		if (BATcount(b) == 1) {
			/* 20_vacuum.sql */
			pos += snprintf(buf + pos, bufsize - pos,
							"drop procedure sys.shrink(string, string) cascade;\n"
							"drop procedure sys.reuse(string, string) cascade;\n"
							"drop procedure sys.vacuum(string, string) cascade;\n");

			/* 22_clients.sql */
			pos += snprintf(buf + pos, bufsize - pos,
							"create function sys.current_sessionid() returns int\n"
							"external name clients.current_sessionid;\n"
							"grant execute on function sys.current_sessionid to public;\n"
							"update sys.functions set system = true where system <> true and schema_id = 2000 and name = 'current_sessionid' and type = %d;\n", (int) F_FUNC);

			/* 25_debug.sql */
			pos += snprintf(buf + pos, bufsize - pos,
							"drop procedure sys.flush_log() cascade;\n");

			pos += snprintf(buf + pos, bufsize - pos,
							"drop function sys.deltas(string) cascade;\n"
							"drop function sys.deltas(string, string) cascade;\n"
							"drop function sys.deltas(string, string, string) cascade;\n");
			pos += snprintf(buf + pos, bufsize - pos,
							"create function sys.deltas (\"schema\" string)\n"
							"returns table (\"id\" int, \"segments\" bigint, \"all\" bigint, \"inserted\" bigint, \"updates\" bigint, \"deletes\" bigint, \"level\" int)\n"
							"external name \"sql\".\"deltas\";\n"
							"create function sys.deltas (\"schema\" string, \"table\" string)\n"
							"returns table (\"id\" int, \"segments\" bigint, \"all\" bigint, \"inserted\" bigint, \"updates\" bigint, \"deletes\" bigint, \"level\" int)\n"
							"external name \"sql\".\"deltas\";\n"
							"create function sys.deltas (\"schema\" string, \"table\" string, \"column\" string)\n"
							"returns table (\"id\" int, \"segments\" bigint, \"all\" bigint, \"inserted\" bigint, \"updates\" bigint, \"deletes\" bigint, \"level\" int)\n"
							"external name \"sql\".\"deltas\";\n"
							"update sys.functions set system = true"
							" where schema_id = 2000 and name = 'deltas';\n");

			/* 26_sysmon */
			t = mvc_bind_table(sql, s, "queue");
			t->system = 0; /* make it non-system else the drop view will fail */

			pos += snprintf(buf + pos, bufsize - pos,
							"drop view sys.queue cascade;\n"
							"drop function sys.queue cascade;\n"
							"create function sys.queue()\n"
							"returns table(\n"
							"\"tag\" bigint,\n"
							"\"sessionid\" int,\n"
							"\"username\" string,\n"
							"\"started\" timestamp,\n"
							"\"status\" string,\n"
							"\"query\" string,\n"
							"\"finished\" timestamp,\n"
							"\"maxworkers\" int,\n"
							"\"footprint\" int\n"
							")\n"
							"external name sysmon.queue;\n"
							"grant execute on function sys.queue to public;\n"
							"create view sys.queue as select * from sys.queue();\n"
							"grant select on sys.queue to public;\n");
			pos += snprintf(buf + pos, bufsize - pos,
							"update sys.functions set system = true where system <> true and schema_id = 2000"
							" and name = 'queue' and type = %d;\n", (int) F_UNION);
			pos += snprintf(buf + pos, bufsize - pos,
							"update sys._tables set system = true where schema_id = 2000"
							" and name = 'queue';\n");

			/* fix up dependencies for function getproj4 (if it exists) */
			pos += snprintf(buf + pos, bufsize - pos,
							"delete from sys.dependencies d where d.depend_id = (select id from sys.functions where name = 'getproj4' and schema_id = 2000) and id in (select id from sys._columns where name not in ('proj4text', 'srid'));\n");

			/* 41_json.sql */
			pos += snprintf(buf + pos, bufsize - pos,
							"drop function json.isobject(string) cascade;\n"
							"drop function json.isarray(string) cascade;\n"
							"drop function json.isvalid(json) cascade;\n"
							"create function json.isvalid(js json)\n"
							"returns bool begin return true; end;\n"
							"grant execute on function json.isvalid(json) to public;\n"
							"update sys.functions set system = true"
							" where schema_id = (select id from sys.schemas where name = 'json')"
							" and name = 'isvalid';\n");

			/* 51_sys_schema_extensions, remove stream table entries and update window function description */
			pos += snprintf(buf + pos, bufsize - pos,
					"ALTER TABLE sys.keywords SET READ WRITE;\n"
					"DELETE FROM sys.keywords where keyword = 'STREAM';\n"
					"INSERT INTO sys.keywords VALUES ('BIG'), ('LITTLE'), ('NATIVE'), ('ENDIAN'), ('CURRENT_SCHEMA'), ('CURRENT_TIMEZONE'), ('IMPRINTS'), ('ORDERED'), ('PATH'), ('ROLE'), ('ROW'), ('VALUE');\n"
					"ALTER TABLE sys.table_types SET READ WRITE;\n"
					"DELETE FROM sys.table_types where table_type_id = 4;\n"
					"ALTER TABLE sys.function_types SET READ WRITE;\n"
					"UPDATE sys.function_types SET function_type_keyword = 'WINDOW' WHERE function_type_id = 6;\n");

			/* 52_describe.sql */
			pos += snprintf(buf + pos, bufsize - pos,
					"CREATE FUNCTION sys.describe_type(ctype string, digits integer, tscale integer)\n"
					"  RETURNS string\n"
					"BEGIN\n"
					"  RETURN\n"
					"    CASE ctype\n"
					"      WHEN 'bigint' THEN 'BIGINT'\n"
					"      WHEN 'blob' THEN\n"
					"        CASE digits\n"
					"          WHEN 0 THEN 'BINARY LARGE OBJECT'\n"
					"          ELSE 'BINARY LARGE OBJECT(' || digits || ')'\n"
					"        END\n"
					"      WHEN 'boolean' THEN 'BOOLEAN'\n"
					"      WHEN 'char' THEN\n"
					"        CASE digits\n"
					"          WHEN 1 THEN 'CHARACTER'\n"
					"          ELSE 'CHARACTER(' || digits || ')'\n"
					"        END\n"
					"      WHEN 'clob' THEN\n"
					"    CASE digits\n"
					"      WHEN 0 THEN 'CHARACTER LARGE OBJECT'\n"
					"      ELSE 'CHARACTER LARGE OBJECT(' || digits || ')'\n"
					"    END\n"
					"      WHEN 'date' THEN 'DATE'\n"
					"      WHEN 'day_interval' THEN 'INTERVAL DAY'\n"
					"      WHEN ctype = 'decimal' THEN\n"
					"      CASE\n"
					"      WHEN (digits = 1 AND tscale = 0) OR digits = 0 THEN 'DECIMAL'\n"
					"      WHEN tscale = 0 THEN 'DECIMAL(' || digits || ')'\n"
					"      WHEN digits = 39 THEN 'DECIMAL(' || 38 || ',' || tscale || ')'\n"
					"      WHEN digits = 19 AND (SELECT COUNT(*) = 0 FROM sys.types WHERE sqlname = 'hugeint' ) THEN 'DECIMAL(' || 18 || ',' || tscale || ')'\n"
					"      ELSE 'DECIMAL(' || digits || ',' || tscale || ')'\n"
					"    END\n"
					"      WHEN 'double' THEN\n"
					"    CASE\n"
					"      WHEN digits = 53 and tscale = 0 THEN 'DOUBLE'\n"
					"      WHEN tscale = 0 THEN 'FLOAT(' || digits || ')'\n"
					"      ELSE 'FLOAT(' || digits || ',' || tscale || ')'\n"
					"    END\n"
					"      WHEN 'geometry' THEN\n"
					"    CASE digits\n"
					"      WHEN 4 THEN 'GEOMETRY(POINT' ||\n"
					"            CASE tscale\n"
					"              WHEN 0 THEN ''\n"
					"              ELSE ',' || tscale\n"
					"            END || ')'\n"
					"      WHEN 8 THEN 'GEOMETRY(LINESTRING' ||\n"
					"            CASE tscale\n"
					"              WHEN 0 THEN ''\n"
					"              ELSE ',' || tscale\n"
					"            END || ')'\n"
					"      WHEN 16 THEN 'GEOMETRY(POLYGON' ||\n"
					"            CASE tscale\n"
					"              WHEN 0 THEN ''\n"
					"              ELSE ',' || tscale\n"
					"            END || ')'\n"
					"      WHEN 20 THEN 'GEOMETRY(MULTIPOINT' ||\n"
					"            CASE tscale\n"
					"              WHEN 0 THEN ''\n"
					"              ELSE ',' || tscale\n"
					"            END || ')'\n"
					"      WHEN 24 THEN 'GEOMETRY(MULTILINESTRING' ||\n"
					"            CASE tscale\n"
					"              WHEN 0 THEN ''\n"
					"              ELSE ',' || tscale\n"
					"            END || ')'\n"
					"      WHEN 28 THEN 'GEOMETRY(MULTIPOLYGON' ||\n"
					"            CASE tscale\n"
					"              WHEN 0 THEN ''\n"
					"              ELSE ',' || tscale\n"
					"            END || ')'\n"
					"      WHEN 32 THEN 'GEOMETRY(GEOMETRYCOLLECTION' ||\n"
					"            CASE tscale\n"
					"              WHEN 0 THEN ''\n"
					"              ELSE ',' || tscale\n"
					"            END || ')'\n"
					"      ELSE 'GEOMETRY'\n"
					"        END\n"
					"      WHEN 'hugeint' THEN 'HUGEINT'\n"
					"      WHEN 'int' THEN 'INTEGER'\n"
					"      WHEN 'month_interval' THEN\n"
					"    CASE digits\n"
					"      WHEN 1 THEN 'INTERVAL YEAR'\n"
					"      WHEN 2 THEN 'INTERVAL YEAR TO MONTH'\n"
					"      WHEN 3 THEN 'INTERVAL MONTH'\n"
					"    END\n"
					"      WHEN 'real' THEN\n"
					"    CASE\n"
					"      WHEN digits = 24 and tscale = 0 THEN 'REAL'\n"
					"      WHEN tscale = 0 THEN 'FLOAT(' || digits || ')'\n"
					"      ELSE 'FLOAT(' || digits || ',' || tscale || ')'\n"
					"    END\n"
					"      WHEN 'sec_interval' THEN\n"
					"    CASE digits\n"
					"      WHEN 4 THEN 'INTERVAL DAY'\n"
					"      WHEN 5 THEN 'INTERVAL DAY TO HOUR'\n"
					"      WHEN 6 THEN 'INTERVAL DAY TO MINUTE'\n"
					"      WHEN 7 THEN 'INTERVAL DAY TO SECOND'\n"
					"      WHEN 8 THEN 'INTERVAL HOUR'\n"
					"      WHEN 9 THEN 'INTERVAL HOUR TO MINUTE'\n"
					"      WHEN 10 THEN 'INTERVAL HOUR TO SECOND'\n"
					"      WHEN 11 THEN 'INTERVAL MINUTE'\n"
					"      WHEN 12 THEN 'INTERVAL MINUTE TO SECOND'\n"
					"      WHEN 13 THEN 'INTERVAL SECOND'\n"
					"    END\n"
					"      WHEN 'smallint' THEN 'SMALLINT'\n"
					"      WHEN 'time' THEN\n"
					"    CASE digits\n"
					"      WHEN 1 THEN 'TIME'\n"
					"      ELSE 'TIME(' || (digits - 1) || ')'\n"
					"    END\n"
					"      WHEN 'timestamp' THEN\n"
					"    CASE digits\n"
					"      WHEN 7 THEN 'TIMESTAMP'\n"
					"      ELSE 'TIMESTAMP(' || (digits - 1) || ')'\n"
					"    END\n"
					"      WHEN 'timestamptz' THEN\n"
					"    CASE digits\n"
					"      WHEN 7 THEN 'TIMESTAMP'\n"
					"      ELSE 'TIMESTAMP(' || (digits - 1) || ')'\n"
					"    END || ' WITH TIME ZONE'\n"
					"      WHEN 'timetz' THEN\n"
					"    CASE digits\n"
					"      WHEN 1 THEN 'TIME'\n"
					"      ELSE 'TIME(' || (digits - 1) || ')'\n"
					"    END || ' WITH TIME ZONE'\n"
					"      WHEN 'tinyint' THEN 'TINYINT'\n"
					"      WHEN 'varchar' THEN 'CHARACTER VARYING(' || digits || ')'\n"
					"      ELSE\n"
					"        CASE\n"
					"          WHEN lower(ctype) = ctype THEN upper(ctype)\n"
					"          ELSE '\"' || ctype || '\"'\n"
					"        END || CASE digits\n"
					"      WHEN 0 THEN ''\n"
					"          ELSE '(' || digits || CASE tscale\n"
					"        WHEN 0 THEN ''\n"
					"            ELSE ',' || tscale\n"
					"          END || ')'\n"
					"    END\n"
					"    END;\n"
					"END;\n"
					"CREATE FUNCTION sys.SQ (s STRING) RETURNS STRING BEGIN RETURN ' ''' || sys.replace(s,'''','''''') || ''' '; END;\n"
					"CREATE FUNCTION sys.DQ (s STRING) RETURNS STRING BEGIN RETURN '\"' || sys.replace(s,'\"','\"\"') || '\"'; END; --TODO: Figure out why this breaks with the space\n"
					"CREATE FUNCTION sys.FQN(s STRING, t STRING) RETURNS STRING BEGIN RETURN sys.DQ(s) || '.' || sys.DQ(t); END;\n"
					"CREATE FUNCTION sys.ALTER_TABLE(s STRING, t STRING) RETURNS STRING BEGIN RETURN 'ALTER TABLE ' || sys.FQN(s, t) || ' '; END;\n"
					"--We need pcre to implement a header guard which means adding the schema of an object explicitely to its identifier.\n"
					"CREATE FUNCTION sys.replace_first(ori STRING, pat STRING, rep STRING, flg STRING) RETURNS STRING EXTERNAL NAME \"pcre\".\"replace_first\";\n"
					"CREATE FUNCTION sys.schema_guard(sch STRING, nme STRING, stmt STRING) RETURNS STRING BEGIN\n"
					"RETURN\n"
					"    SELECT sys.replace_first(stmt, '(\\\\s*\"?' || sch ||  '\"?\\\\s*\\\\.|)\\\\s*\"?' || nme || '\"?\\\\s*', ' ' || sys.FQN(sch, nme) || ' ', 'imsx');\n"
					"END;\n"
					"CREATE VIEW sys.describe_constraints AS\n"
					"    SELECT\n"
					"        s.name sch,\n"
					"        t.name tbl,\n"
					"        kc.name col,\n"
					"        k.name con,\n"
					"        CASE WHEN k.type = 0 THEN 'PRIMARY KEY' WHEN k.type = 1 THEN 'UNIQUE' END tpe\n"
					"    FROM sys.schemas s, sys._tables t, sys.objects kc, sys.keys k\n"
					"    WHERE kc.id = k.id\n"
					"        AND k.table_id = t.id\n"
					"        AND s.id = t.schema_id\n"
					"        AND t.system = FALSE\n"
					"        AND k.type in (0, 1)\n"
					"        AND t.type IN (0, 6);\n"
					"CREATE VIEW sys.describe_indices AS\n"
					"    WITH it (id, idx) AS (VALUES (0, 'INDEX'), (4, 'IMPRINTS INDEX'), (5, 'ORDERED INDEX')) --UNIQUE INDEX wraps to INDEX.\n"
					"    SELECT\n"
					"        i.name ind,\n"
					"        s.name sch,\n"
					"        t.name tbl,\n"
					"        c.name col,\n"
					"        it.idx tpe\n"
					"    FROM\n"
					"        sys.idxs AS i LEFT JOIN sys.keys AS k ON i.name = k.name,\n"
					"        sys.objects AS kc,\n"
					"        sys._columns AS c,\n"
					"        sys.schemas s,\n"
					"        sys._tables AS t,\n"
					"        it\n"
					"    WHERE\n"
					"        i.table_id = t.id\n"
					"        AND i.id = kc.id\n"
					"        AND kc.name = c.name\n"
					"        AND t.id = c.table_id\n"
					"        AND t.schema_id = s.id\n"
					"        AND k.type IS NULL\n"
					"        AND i.type = it.id\n"
					"    ORDER BY i.name, kc.nr;\n"
					"CREATE VIEW sys.describe_column_defaults AS\n"
					"    SELECT\n"
					"        s.name sch,\n"
					"        t.name tbl,\n"
					"        c.name col,\n"
					"        c.\"default\" def\n"
					"    FROM sys.schemas s, sys.tables t, sys.columns c\n"
					"    WHERE\n"
					"        s.id = t.schema_id AND\n"
					"        t.id = c.table_id AND\n"
					"        s.name <> 'tmp' AND\n"
					"        NOT t.system AND\n"
					"        c.\"default\" IS NOT NULL;\n"
					"CREATE VIEW sys.describe_foreign_keys AS\n"
					"        WITH action_type (id, act) AS (VALUES\n"
					"            (0, 'NO ACTION'),\n"
					"            (1, 'CASCADE'),\n"
					"            (2, 'RESTRICT'),\n"
					"            (3, 'SET NULL'),\n"
					"            (4, 'SET DEFAULT'))\n"
					"        SELECT\n"
					"            fs.name fk_s,\n"
					"            fkt.name fk_t,\n"
					"            fkkc.name fk_c,\n"
					"            fkkc.nr o,\n"
					"            fkk.name fk,\n"
					"            ps.name pk_s,\n"
					"            pkt.name pk_t,\n"
					"            pkkc.name pk_c,\n"
					"            ou.act on_update,\n"
					"            od.act on_delete\n"
					"        FROM sys._tables fkt,\n"
					"            sys.objects fkkc,\n"
					"            sys.keys fkk,\n"
					"            sys._tables pkt,\n"
					"            sys.objects pkkc,\n"
					"            sys.keys pkk,\n"
					"            sys.schemas ps,\n"
					"            sys.schemas fs,\n"
					"            action_type ou,\n"
					"            action_type od\n"
					"        WHERE fkt.id = fkk.table_id\n"
					"        AND pkt.id = pkk.table_id\n"
					"        AND fkk.id = fkkc.id\n"
					"        AND pkk.id = pkkc.id\n"
					"        AND fkk.rkey = pkk.id\n"
					"        AND fkkc.nr = pkkc.nr\n"
					"        AND pkt.schema_id = ps.id\n"
					"        AND fkt.schema_id = fs.id\n"
					"        AND (fkk.\"action\" & 255)         = od.id\n"
					"        AND ((fkk.\"action\" >> 8) & 255)  = ou.id\n"
					"        ORDER BY fkk.name, fkkc.nr;\n"
					"--TODO: CRASHES when this function gets inlined into describe_tables\n"
					"CREATE FUNCTION sys.get_merge_table_partition_expressions(tid INT) RETURNS STRING\n"
					"BEGIN\n"
					"    RETURN\n"
					"        SELECT\n"
					"            CASE WHEN tp.table_id IS NOT NULL THEN    --updatable merge table\n"
					"                ' PARTITION BY ' ||\n"
					"                CASE\n"
					"                    WHEN bit_and(tp.type, 2) = 2\n"
					"                    THEN 'VALUES '\n"
					"                    ELSE 'RANGE '\n"
					"                END ||\n"
					"                CASE\n"
					"                    WHEN bit_and(tp.type, 4) = 4 --column expression\n"
					"                    THEN 'ON ' || '(' || (SELECT sys.DQ(c.name) || ')' FROM sys.columns c WHERE c.id = tp.column_id)\n"
					"                    ELSE 'USING ' || '(' || tp.expression || ')' --generic expression\n"
					"                END\n"
					"            ELSE                                    --read only partition merge table.\n"
					"                ''\n"
					"            END\n"
					"        FROM (VALUES (tid)) t(id) LEFT JOIN sys.table_partitions tp ON t.id = tp.table_id;\n"
					"END;\n"
					"--TODO: gives mergejoin errors when inlined\n"
					"CREATE FUNCTION sys.get_remote_table_expressions(s STRING, t STRING) RETURNS STRING BEGIN\n"
					"    RETURN SELECT ' ON ' || sys.SQ(uri) || ' WITH USER ' || sys.SQ(username) || ' ENCRYPTED PASSWORD ' || sys.SQ(\"hash\") FROM sys.remote_table_credentials(s ||'.' || t);\n"
					"END;\n"
					"CREATE VIEW sys.describe_tables AS\n"
					"    SELECT\n"
					"        t.id o,\n"
					"        s.name sch,\n"
					"        t.name tab,\n"
					"        ts.table_type_name typ,\n"
					"        (SELECT\n"
					"            ' (' ||\n"
					"            GROUP_CONCAT(\n"
					"                sys.DQ(c.name) || ' ' ||\n"
					"                sys.describe_type(c.type, c.type_digits, c.type_scale) ||\n"
					"                ifthenelse(c.\"null\" = 'false', ' NOT NULL', '')\n"
					"            , ', ') || ')'\n"
					"        FROM sys._columns c\n"
					"        WHERE c.table_id = t.id) col,\n"
					"        CASE\n"
					"            WHEN ts.table_type_name = 'REMOTE TABLE' THEN\n"
					"                sys.get_remote_table_expressions(s.name, t.name)\n"
					"            WHEN ts.table_type_name = 'MERGE TABLE' THEN\n"
					"                sys.get_merge_table_partition_expressions(t.id)\n"
					"            WHEN ts.table_type_name = 'VIEW' THEN\n"
					"                sys.schema_guard(s.name, t.name, t.query)\n"
					"            ELSE\n"
					"                ''\n"
					"        END opt\n"
					"    FROM sys.schemas s, sys.table_types ts, sys.tables t\n"
					"    WHERE ts.table_type_name IN ('TABLE', 'VIEW', 'MERGE TABLE', 'REMOTE TABLE', 'REPLICA TABLE')\n"
					"        AND t.system = FALSE\n"
					"        AND s.id = t.schema_id\n"
					"        AND ts.table_type_id = t.type\n"
					"        AND s.name <> 'tmp';\n"
					"CREATE VIEW sys.describe_triggers AS\n"
					"        SELECT\n"
					"            s.name sch,\n"
					"            t.name tab,\n"
					"            tr.name tri,\n"
					"            tr.statement def\n"
					"        FROM sys.schemas s, sys.tables t, sys.triggers tr\n"
					"        WHERE s.id = t.schema_id AND t.id = tr.table_id AND NOT t.system;\n"
					"CREATE VIEW sys.describe_comments AS\n"
					"        SELECT\n"
					"            o.id id,\n"
					"            o.tpe tpe,\n"
					"            o.nme fqn,\n"
					"            c.remark rem\n"
					"        FROM (\n"
					"            SELECT id, 'SCHEMA', sys.DQ(name) FROM sys.schemas\n"
					"            UNION ALL\n"
					"            SELECT t.id, CASE WHEN ts.table_type_name = 'VIEW' THEN 'VIEW' ELSE 'TABLE' END, sys.FQN(s.name, t.name)\n"
					"            FROM sys.schemas s JOIN sys.tables t ON s.id = t.schema_id JOIN sys.table_types ts ON t.type = ts.table_type_id\n"
					"            WHERE NOT s.name <> 'tmp'\n"
					"            UNION ALL\n"
					"            SELECT c.id, 'COLUMN', sys.FQN(s.name, t.name) || '.' || sys.DQ(c.name) FROM sys.columns c, sys.tables t, sys.schemas s WHERE c.table_id = t.id AND t.schema_id = s.id\n"
					"            UNION ALL\n"
					"            SELECT idx.id, 'INDEX', sys.FQN(s.name, idx.name) FROM sys.idxs idx, sys._tables t, sys.schemas s WHERE idx.table_id = t.id AND t.schema_id = s.id\n"
					"            UNION ALL\n"
					"            SELECT seq.id, 'SEQUENCE', sys.FQN(s.name, seq.name) FROM sys.sequences seq, sys.schemas s WHERE seq.schema_id = s.id\n"
					"            UNION ALL\n"
					"            SELECT f.id, ft.function_type_keyword, sys.FQN(s.name, f.name) FROM sys.functions f, sys.function_types ft, sys.schemas s WHERE f.type = ft.function_type_id AND f.schema_id = s.id\n"
					"            ) AS o(id, tpe, nme)\n"
					"            JOIN sys.comments c ON c.id = o.id;\n"
					"CREATE VIEW sys.fully_qualified_functions AS\n"
					"    WITH fqn(id, tpe, sig, num) AS\n"
					"    (\n"
					"        SELECT\n"
					"            f.id,\n"
					"            ft.function_type_keyword,\n"
					"            CASE WHEN a.type IS NULL THEN\n"
					"                s.name || '.' || f.name || '()'\n"
					"            ELSE\n"
					"                s.name || '.' || f.name || '(' || group_concat(sys.describe_type(a.type, a.type_digits, a.type_scale), ',') OVER (PARTITION BY f.id ORDER BY a.number)  || ')'\n"
					"            END,\n"
					"            a.number\n"
					"        FROM sys.schemas s, sys.function_types ft, sys.functions f LEFT JOIN sys.args a ON f.id = a.func_id\n"
					"        WHERE s.id= f.schema_id AND f.type = ft.function_type_id\n"
					"    )\n"
					"    SELECT\n"
					"        fqn1.id id,\n"
					"        fqn1.tpe tpe,\n"
					"        fqn1.sig nme\n"
					"    FROM\n"
					"        fqn fqn1 JOIN (SELECT id, max(num) FROM fqn GROUP BY id)  fqn2(id, num)\n"
					"        ON fqn1.id = fqn2.id AND (fqn1.num = fqn2.num OR fqn1.num IS NULL AND fqn2.num is NULL);\n"
					"CREATE VIEW sys.describe_privileges AS\n"
					"    SELECT\n"
					"        CASE\n"
					"            WHEN o.tpe IS NULL AND pc.privilege_code_name = 'SELECT' THEN --GLOBAL privileges: SELECT maps to COPY FROM\n"
					"                'COPY FROM'\n"
					"            WHEN o.tpe IS NULL AND pc.privilege_code_name = 'UPDATE' THEN --GLOBAL privileges: UPDATE maps to COPY INTO\n"
					"                'COPY INTO'\n"
					"            ELSE\n"
					"                o.nme\n"
					"        END o_nme,\n"
					"        CASE\n"
					"            WHEN o.tpe IS NOT NULL THEN\n"
					"                o.tpe\n"
					"            ELSE\n"
					"                'GLOBAL'\n"
					"        END o_tpe,\n"
					"        pc.privilege_code_name p_nme,\n"
					"        a.name a_nme,\n"
					"        g.name g_nme,\n"
					"        p.grantable grantable\n"
					"    FROM\n"
					"        sys.privileges p LEFT JOIN\n"
					"        (\n"
					"        SELECT t.id, s.name || '.' || t.name , 'TABLE'\n"
					"            from sys.schemas s, sys.tables t where s.id = t.schema_id\n"
					"        UNION ALL\n"
					"            SELECT c.id, s.name || '.' || t.name || '.' || c.name, 'COLUMN'\n"
					"            FROM sys.schemas s, sys.tables t, sys.columns c where s.id = t.schema_id AND t.id = c.table_id\n"
					"        UNION ALL\n"
					"            SELECT f.id, f.nme, f.tpe\n"
					"            FROM sys.fully_qualified_functions f\n"
					"        ) o(id, nme, tpe) ON o.id = p.obj_id,\n"
					"        sys.privilege_codes pc,\n"
					"        auths a, auths g\n"
					"    WHERE\n"
					"        p.privileges = pc.privilege_code_id AND\n"
					"        p.auth_id = a.id AND\n"
					"        p.grantor = g.id;\n"
					"CREATE FUNCTION sys.describe_table(schemaName string, tableName string)\n"
					"  RETURNS TABLE(name string, query string, type string, id integer, remark string)\n"
					"BEGIN\n"
					"    RETURN SELECT t.name, t.query, tt.table_type_name, t.id, c.remark\n"
					"        FROM sys.schemas s, sys.table_types tt, sys._tables t\n"
					"        LEFT OUTER JOIN sys.comments c ON t.id = c.id\n"
					"            WHERE s.name = schemaName\n"
					"            AND t.schema_id = s.id\n"
					"            AND t.name = tableName\n"
					"            AND t.type = tt.table_type_id;\n"
					"END;\n"
					"CREATE VIEW sys.describe_user_defined_types AS\n"
					"    SELECT\n"
					"        s.name sch,\n"
					"        t.sqlname sql_tpe,\n"
					"        t.systemname ext_tpe\n"
					"    FROM sys.types t JOIN sys.schemas s ON t.schema_id = s.id\n"
					"    WHERE\n"
					"        t.eclass = 18 AND\n"
					"        (\n"
					"            (s.name = 'sys' AND t.sqlname not in ('geometrya', 'mbr', 'url', 'inet', 'json', 'uuid', 'xml')) OR\n"
					"            (s.name <> 'sys')\n"
					"        );\n"
					"CREATE VIEW sys.describe_partition_tables AS\n"
					"    SELECT \n"
					"        m_sch,\n"
					"        m_tbl,\n"
					"        p_sch,\n"
					"        p_tbl,\n"
					"        CASE\n"
					"            WHEN p_raw_type IS NULL THEN 'READ ONLY'\n"
					"            WHEN (p_raw_type = 'VALUES' AND pvalues IS NULL) OR (p_raw_type = 'RANGE' AND minimum IS NULL AND maximum IS NULL AND with_nulls) THEN 'FOR NULLS'\n"
					"            ELSE p_raw_type\n"
					"        END AS tpe,\n"
					"        pvalues,\n"
					"        minimum,\n"
					"        maximum,\n"
					"        with_nulls\n"
					"    FROM \n"
					"    (WITH\n"
					"        tp(\"type\", table_id) AS\n"
					"        (SELECT CASE WHEN (table_partitions.\"type\" & 2) = 2 THEN 'VALUES' ELSE 'RANGE' END, table_partitions.table_id FROM sys.table_partitions),\n"
					"        subq(m_tid, p_mid, \"type\", m_sch, m_tbl, p_sch, p_tbl) AS\n"
					"        (SELECT m_t.id, p_m.id, m_t.\"type\", m_s.name, m_t.name, p_s.name, p_m.name\n"
					"        FROM sys.schemas m_s, sys._tables m_t, sys.dependencies d, sys.schemas p_s, sys._tables p_m\n"
					"        WHERE m_t.\"type\" IN (3, 6)\n"
					"            AND m_t.schema_id = m_s.id\n"
					"            AND m_s.name <> 'tmp'\n"
					"            AND m_t.system = FALSE\n"
					"            AND m_t.id = d.depend_id\n"
					"            AND d.id = p_m.id\n"
					"            AND p_m.schema_id = p_s.id\n"
					"        ORDER BY m_t.id, p_m.id)\n"
					"    SELECT\n"
					"        subq.m_sch,\n"
					"        subq.m_tbl,\n"
					"        subq.p_sch,\n"
					"        subq.p_tbl,\n"
					"        tp.\"type\" AS p_raw_type,\n"
					"        CASE WHEN tp.\"type\" = 'VALUES'\n"
					"            THEN (SELECT GROUP_CONCAT(vp.value, ',')FROM sys.value_partitions vp WHERE vp.table_id = subq.p_mid)\n"
					"            ELSE NULL\n"
					"        END AS pvalues,\n"
					"        CASE WHEN tp.\"type\" = 'RANGE'\n"
					"            THEN (SELECT minimum FROM sys.range_partitions rp WHERE rp.table_id = subq.p_mid)\n"
					"            ELSE NULL\n"
					"        END AS minimum,\n"
					"        CASE WHEN tp.\"type\" = 'RANGE'\n"
					"            THEN (SELECT maximum FROM sys.range_partitions rp WHERE rp.table_id = subq.p_mid)\n"
					"            ELSE NULL\n"
					"        END AS maximum,\n"
					"        CASE WHEN tp.\"type\" = 'VALUES'\n"
					"            THEN EXISTS(SELECT vp.value FROM sys.value_partitions vp WHERE vp.table_id = subq.p_mid AND vp.value IS NULL)\n"
					"            ELSE (SELECT rp.with_nulls FROM sys.range_partitions rp WHERE rp.table_id = subq.p_mid)\n"
					"        END AS with_nulls\n"
					"    FROM \n"
					"        subq LEFT OUTER JOIN tp\n"
					"        ON subq.m_tid = tp.table_id) AS tmp_pi;\n"
					"CREATE VIEW sys.describe_sequences AS\n"
					"    SELECT\n"
					"        s.name as sch,\n"
					"        seq.name as seq,\n"
					"        seq.\"start\" s,\n"
					"        get_value_for(s.name, seq.name) AS rs,\n"
					"        seq.\"minvalue\" mi,\n"
					"        seq.\"maxvalue\" ma,\n"
					"        seq.\"increment\" inc,\n"
					"        seq.\"cacheinc\" cache,\n"
					"        seq.\"cycle\" cycle\n"
					"    FROM sys.sequences seq, sys.schemas s\n"
					"    WHERE s.id = seq.schema_id\n"
					"    AND s.name <> 'tmp'\n"
					"    ORDER BY s.name, seq.name;\n"
					"CREATE VIEW sys.describe_functions AS\n"
					"    SELECT\n"
					"        f.id o,\n"
					"        s.name sch,\n"
					"        f.name fun,\n"
					"        f.func def\n"
					"    FROM sys.functions f JOIN sys.schemas s ON f.schema_id = s.id WHERE s.name <> 'tmp' AND NOT f.system;\n"
					"CREATE FUNCTION sys.describe_columns(schemaName string, tableName string)\n"
					"    RETURNS TABLE(name string, type string, digits integer, scale integer, Nulls boolean, cDefault string, number integer, sqltype string, remark string)\n"
					"BEGIN\n"
					"    RETURN SELECT c.name, c.\"type\", c.type_digits, c.type_scale, c.\"null\", c.\"default\", c.number, sys.describe_type(c.\"type\", c.type_digits, c.type_scale), com.remark\n"
					"        FROM sys._tables t, sys.schemas s, sys._columns c\n"
					"        LEFT OUTER JOIN sys.comments com ON c.id = com.id\n"
					"            WHERE c.table_id = t.id\n"
					"            AND t.name = tableName\n"
					"            AND t.schema_id = s.id\n"
					"            AND s.name = schemaName\n"
					"        ORDER BY c.number;\n"
					"END;\n"
					"CREATE FUNCTION sys.describe_function(schemaName string, functionName string)\n"
					"    RETURNS TABLE(id integer, name string, type string, language string, remark string)\n"
					"BEGIN\n"
					"    RETURN SELECT f.id, f.name, ft.function_type_keyword, fl.language_keyword, c.remark\n"
					"        FROM sys.functions f\n"
					"        JOIN sys.schemas s ON f.schema_id = s.id\n"
					"        JOIN sys.function_types ft ON f.type = ft.function_type_id\n"
					"        LEFT OUTER JOIN sys.function_languages fl ON f.language = fl.language_id\n"
					"        LEFT OUTER JOIN sys.comments c ON f.id = c.id\n"
					"        WHERE f.name=functionName AND s.name = schemaName;\n"
					"END;\n");

			/* 75_storagemodel.sql not changed but dependencies changed
			 * since sys.objects has a new column */
			pos += snprintf(buf + pos, bufsize - pos,
					"drop procedure sys.storagemodelinit() cascade;\n"
					"create procedure sys.storagemodelinit()\n"
					"begin\n"
					"    delete from sys.storagemodelinput;\n"
					"    insert into sys.storagemodelinput\n"
					"    select \"schema\", \"table\", \"column\", \"type\", typewidth, \"count\",\n"
					"        -- assume all variable size types contain distinct values\n"
					"        case when (\"unique\" or \"type\" IN ('varchar', 'char', 'clob', 'json', 'url', 'blob', 'geometry', 'geometrya'))\n"
					"            then \"count\" else 0 end,\n"
					"        case when \"count\" > 0 and heapsize >= 8192 and \"type\" in ('varchar', 'char', 'clob', 'json', 'url')\n"
					"            -- string heaps have a header of 8192\n"
					"            then cast((heapsize - 8192) / \"count\" as bigint)\n"
					"        when \"count\" > 0 and heapsize >= 32 and \"type\" in ('blob', 'geometry', 'geometrya')\n"
					"            -- binary data heaps have a header of 32\n"
					"            then cast((heapsize - 32) / \"count\" as bigint)\n"
					"        else typewidth end,\n"
					"        FALSE, case sorted when true then true else false end, \"unique\", TRUE\n"
					"      from sys.\"storage\";  -- view sys.\"storage\" excludes system tables (as those are not useful to be modeled for storagesize by application users)\n"
					"    update sys.storagemodelinput\n"
					"       set reference = TRUE\n"
					"     where (\"schema\", \"table\", \"column\") in (\n"
					"        SELECT fkschema.\"name\", fktable.\"name\", fkkeycol.\"name\"\n"
					"          FROM    sys.\"keys\" AS fkkey,\n"
					"            sys.\"objects\" AS fkkeycol,\n"
					"            sys.\"tables\" AS fktable,\n"
					"            sys.\"schemas\" AS fkschema\n"
					"        WHERE fktable.\"id\" = fkkey.\"table_id\"\n"
					"          AND fkkey.\"id\" = fkkeycol.\"id\"\n"
					"          AND fkschema.\"id\" = fktable.\"schema_id\"\n"
					"          AND fkkey.\"rkey\" > -1 );\n"
					"    update sys.storagemodelinput\n"
					"       set isacolumn = FALSE\n"
					"     where (\"schema\", \"table\", \"column\") NOT in (\n"
					"        SELECT sch.\"name\", tbl.\"name\", col.\"name\"\n"
					"          FROM sys.\"schemas\" AS sch,\n"
					"            sys.\"tables\" AS tbl,\n"
					"            sys.\"columns\" AS col\n"
					"        WHERE sch.\"id\" = tbl.\"schema_id\"\n"
					"          AND tbl.\"id\" = col.\"table_id\");\n"
					"end;\n"
					"update sys.functions set system = true where name = 'storagemodelinit' and schema_id = 2000;\n");

			/* 76_dump.sql */
			pos += snprintf(buf + pos, bufsize - pos,
					"CREATE VIEW sys.dump_create_roles AS\n"
					"    SELECT\n"
					"        'CREATE ROLE ' || sys.dq(name) || ';' stmt FROM sys.auths\n"
					"    WHERE name NOT IN (SELECT name FROM sys.db_user_info)\n"
					"    AND grantor <> 0;\n"
					"CREATE VIEW sys.dump_create_users AS\n"
					"    SELECT\n"
					"        'CREATE USER ' ||  sys.dq(ui.name) ||  ' WITH ENCRYPTED PASSWORD ' ||\n"
					"        sys.sq(sys.password_hash(ui.name)) ||\n"
					"    ' NAME ' || sys.sq(ui.fullname) ||  ' SCHEMA sys;' stmt\n"
					"    FROM sys.db_user_info ui, sys.schemas s\n"
					"    WHERE ui.default_schema = s.id\n"
					"        AND ui.name <> 'monetdb'\n"
					"        AND ui.name <> '.snapshot';\n"
					"CREATE VIEW sys.dump_create_schemas AS\n"
					"    SELECT\n"
					"        'CREATE SCHEMA ' ||  sys.dq(s.name) || ifthenelse(a.name <> 'sysadmin', ' AUTHORIZATION ' || a.name, ' ') || ';' stmt\n"
					"    FROM sys.schemas s, sys.auths a\n"
					"    WHERE s.authorization = a.id AND s.system = FALSE;\n"
					"CREATE VIEW sys.dump_add_schemas_to_users AS\n"
					"    SELECT\n"
					"        'ALTER USER ' || sys.dq(ui.name) || ' SET SCHEMA ' || sys.dq(s.name) || ';' stmt\n"
					"    FROM sys.db_user_info ui, sys.schemas s\n"
					"    WHERE ui.default_schema = s.id\n"
					"        AND ui.name <> 'monetdb'\n"
					"        AND ui.name <> '.snapshot'\n"
					"        AND s.name <> 'sys';\n"
					"CREATE VIEW sys.dump_grant_user_privileges AS\n"
					"    SELECT\n"
					"        'GRANT ' || sys.dq(a2.name) || ' ' || ifthenelse(a1.name = 'public', 'PUBLIC', sys.dq(a1.name)) || ';' stmt\n"
					"    FROM sys.auths a1, sys.auths a2, sys.user_role ur\n"
					"    WHERE a1.id = ur.login_id AND a2.id = ur.role_id;\n"
					"CREATE VIEW sys.dump_table_constraint_type AS\n"
					"    SELECT\n"
					"        'ALTER TABLE ' || sys.DQ(sch) || '.' || sys.DQ(tbl) ||\n"
					"        ' ADD CONSTRAINT ' || sys.DQ(con) || ' '||\n"
					"        tpe || ' (' || GROUP_CONCAT(sys.DQ(col), ', ') || ');' stmt\n"
					"    FROM sys.describe_constraints GROUP BY sch, tbl, con, tpe;\n"
					"CREATE VIEW sys.dump_indices AS\n"
					"    SELECT\n"
					"        'CREATE ' || tpe || ' ' ||\n"
					"        sys.DQ(ind) || ' ON ' || sys.DQ(sch) || '.' || sys.DQ(tbl) ||\n"
					"        '(' || GROUP_CONCAT(col) || ');' stmt\n"
					"    FROM sys.describe_indices GROUP BY ind, tpe, sch, tbl;\n"
					"CREATE VIEW sys.dump_column_defaults AS\n"
					"    SELECT 'ALTER TABLE ' || sys.FQN(sch, tbl) || ' ALTER COLUMN ' || sys.DQ(col) || ' SET DEFAULT ' || def || ';' stmt\n"
					"    FROM sys.describe_column_defaults;\n"
					"CREATE VIEW sys.dump_foreign_keys AS\n"
					"    SELECT\n"
					"        'ALTER TABLE ' || sys.DQ(fk_s) || '.'|| sys.DQ(fk_t) || ' ADD CONSTRAINT ' || sys.DQ(fk) || ' ' ||\n"
					"        'FOREIGN KEY(' || GROUP_CONCAT(sys.DQ(fk_c), ',') ||') ' ||\n"
					"        'REFERENCES ' || sys.DQ(pk_s) || '.' || sys.DQ(pk_t) || '(' || GROUP_CONCAT(sys.DQ(pk_c), ',') || ') ' ||\n"
					"        'ON DELETE ' || on_delete || ' ON UPDATE ' || on_update ||\n"
					"        ';' stmt\n"
					"    FROM sys.describe_foreign_keys GROUP BY fk_s, fk_t, pk_s, pk_t, fk, on_delete, on_update;\n"
					"CREATE VIEW sys.dump_partition_tables AS\n"
					"    SELECT\n"
					"        sys.ALTER_TABLE(m_sch, m_tbl) || ' ADD TABLE ' || sys.FQN(p_sch, p_tbl) ||\n"
					"        CASE \n"
					"            WHEN tpe = 'VALUES' THEN ' AS PARTITION IN (' || pvalues || ')'\n"
					"            WHEN tpe = 'RANGE' THEN ' AS PARTITION FROM ' || ifthenelse(minimum IS NOT NULL, sys.SQ(minimum), 'RANGE MINVALUE') || ' TO ' || ifthenelse(maximum IS NOT NULL, sys.SQ(maximum), 'RANGE MAXVALUE')\n"
					"            WHEN tpe = 'FOR NULLS' THEN ' AS PARTITION FOR NULL VALUES'\n"
					"            ELSE '' --'READ ONLY'\n"
					"        END ||\n"
					"        CASE WHEN tpe in ('VALUES', 'RANGE') AND with_nulls THEN ' WITH NULL VALUES' ELSE '' END ||\n"
					"        ';' stmt\n"
					"    FROM sys.describe_partition_tables;\n"
					"CREATE VIEW sys.dump_sequences AS\n"
					"    SELECT\n"
					"        'CREATE SEQUENCE ' || sys.FQN(sch, seq) || ' AS BIGINT ' ||\n"
					"        CASE WHEN \"s\" <> 0 THEN 'START WITH ' || \"rs\" ELSE '' END ||\n"
					"        CASE WHEN \"inc\" <> 1 THEN ' INCREMENT BY ' || \"inc\" ELSE '' END ||\n"
					"        CASE WHEN \"mi\" <> 0 THEN ' MINVALUE ' || \"mi\" ELSE '' END ||\n"
					"        CASE WHEN \"ma\" <> 0 THEN ' MAXVALUE ' || \"ma\" ELSE '' END ||\n"
					"        CASE WHEN \"cache\" <> 1 THEN ' CACHE ' || \"cache\" ELSE '' END ||\n"
					"        CASE WHEN \"cycle\" THEN ' CYCLE' ELSE '' END || ';' stmt\n"
					"    FROM sys.describe_sequences;\n"
					"CREATE VIEW sys.dump_start_sequences AS\n"
					"    SELECT\n"
					"        'UPDATE sys.sequences seq SET start = ' || s  ||\n"
					"        ' WHERE name = ' || sys.SQ(seq) ||\n"
					"        ' AND schema_id = (SELECT s.id FROM sys.schemas s WHERE s.name = ' || sys.SQ(sch) || ');' stmt\n"
					"    FROM sys.describe_sequences;\n"
					"CREATE VIEW sys.dump_functions AS\n"
					"    SELECT f.o o, sys.schema_guard(f.sch, f.fun, f.def) stmt FROM sys.describe_functions f;\n"
					"CREATE VIEW sys.dump_tables AS\n"
					"    SELECT\n"
					"        t.o o,\n"
					"        CASE\n"
					"            WHEN t.typ <> 'VIEW' THEN\n"
					"                'CREATE ' || t.typ || ' ' || sys.FQN(t.sch, t.tab) || t.col || t.opt || ';'\n"
					"            ELSE\n"
					"                t.opt\n"
					"        END stmt\n"
					"    FROM sys.describe_tables t;\n"
					"CREATE VIEW sys.dump_triggers AS\n"
					"    SELECT sys.schema_guard(sch, tab, def) stmt FROM sys.describe_triggers;\n"
					"CREATE VIEW sys.dump_comments AS\n"
					"    SELECT 'COMMENT ON ' || c.tpe || ' ' || c.fqn || ' IS ' || sys.SQ(c.rem) || ';' stmt FROM sys.describe_comments c;\n"
					"CREATE VIEW sys.dump_user_defined_types AS\n"
					"        SELECT 'CREATE TYPE ' || sys.FQN(sch, sql_tpe) || ' EXTERNAL NAME ' || sys.DQ(ext_tpe) || ';' stmt FROM sys.describe_user_defined_types;\n"
					"CREATE VIEW sys.dump_privileges AS\n"
					"    SELECT\n"
					"        'INSERT INTO sys.privileges VALUES (' ||\n"
					"            CASE\n"
					"                WHEN dp.o_tpe = 'GLOBAL' THEN\n"
					"                    '0,'\n"
					"                WHEN dp.o_tpe = 'TABLE' THEN\n"
					"                    '(SELECT t.id FROM sys.schemas s, sys.tables t WHERE s.id = t.schema_id' ||\n"
					"                        ' AND s.name || ''.'' || t.name =' || sys.SQ(dp.o_nme) || '),'\n"
					"                WHEN dp.o_tpe = 'COLUMN' THEN\n"
					"                    '(SELECT c.id FROM sys.schemas s, sys.tables t, sys.columns c WHERE s.id = t.schema_id AND t.id = c.table_id' ||\n"
					"                        ' AND s.name || ''.'' || t.name || ''.'' || c.name =' || sys.SQ(dp.o_nme) || '),'\n"
					"                ELSE -- FUNCTION-LIKE\n"
					"                    '(SELECT fqn.id FROM sys.fully_qualified_functions fqn WHERE' ||\n"
					"                        ' fqn.nme = ' || sys.SQ(dp.o_nme) || ' AND fqn.tpe = ' || sys.SQ(dp.o_tpe) || '),'\n"
					"            END ||\n"
					"            '(SELECT id FROM sys.auths a WHERE a.name = ' || sys.SQ(dp.a_nme) || '),' ||\n"
					"            '(SELECT pc.privilege_code_id FROM sys.privilege_codes pc WHERE pc.privilege_code_name = ' || sys.SQ(p_nme) || '),'\n"
					"            '(SELECT id FROM sys.auths g WHERE g.name = ' || sys.SQ(dp.g_nme) || '),' ||\n"
					"            dp.grantable ||\n"
					"        ');' stmt\n"
					"    FROM sys.describe_privileges dp;\n"
					"CREATE PROCEDURE sys.EVAL(stmt STRING) EXTERNAL NAME sql.eval;\n"
					"CREATE FUNCTION sys.esc(s STRING) RETURNS STRING BEGIN RETURN '\"' || sys.replace(sys.replace(sys.replace(s,E'\\\\', E'\\\\\\\\'), E'\\n', E'\\\\n'), '\"', E'\\\\\"') || '\"'; END;\n"
					"CREATE FUNCTION sys.prepare_esc(s STRING, t STRING) RETURNS STRING\n"
					"BEGIN\n"
					"    RETURN\n"
					"        CASE\n"
					"            WHEN (t = 'varchar' OR t ='char' OR t = 'clob' OR t = 'json' OR t = 'geometry' OR t = 'url') THEN\n"
					"                'CASE WHEN ' || sys.DQ(s) || ' IS NULL THEN ''null'' ELSE ' || 'sys.esc(' || sys.DQ(s) || ')' || ' END'\n"
					"            ELSE\n"
					"                'CASE WHEN ' || sys.DQ(s) || ' IS NULL THEN ''null'' ELSE CAST(' || sys.DQ(s) || ' AS STRING) END'\n"
					"        END;\n"
					"END;\n"
					"CREATE TABLE sys.dump_statements(o INT, s STRING);\n"
					"CREATE PROCEDURE sys._dump_table_data(sch STRING, tbl STRING) BEGIN\n"
					"    DECLARE k INT;\n"
					"    SET k = (SELECT MIN(c.id) FROM sys.columns c, sys.tables t WHERE c.table_id = t.id AND t.name = tbl);\n"
					"    IF k IS NOT NULL THEN\n"
					"        DECLARE cname STRING;\n"
					"        DECLARE ctype STRING;\n"
					"        SET cname = (SELECT c.name FROM sys.columns c WHERE c.id = k);\n"
					"        SET ctype = (SELECT c.type FROM sys.columns c WHERE c.id = k);\n"
					"        DECLARE COPY_INTO_STMT STRING;\n"
					"        DECLARE _cnt INT;\n"
					"        SET _cnt = (SELECT MIN(s.count) FROM sys.storage() s WHERE s.schema = sch AND s.table = tbl);\n"
					"        IF _cnt > 0 THEN\n"
					"            SET COPY_INTO_STMT = 'COPY ' || _cnt ||  ' RECORDS INTO ' || sys.FQN(sch, tbl) || '(' || sys.DQ(cname);\n"
					"            DECLARE SELECT_DATA_STMT STRING;\n"
					"            SET SELECT_DATA_STMT = 'SELECT  (SELECT COUNT(*) FROM sys.dump_statements) + RANK() OVER(), ' || sys.prepare_esc(cname, ctype);\n"
					"            DECLARE M INT;\n"
					"            SET M = (SELECT MAX(c.id) FROM sys.columns c, sys.tables t WHERE c.table_id = t.id AND t.name = tbl);\n"
					"            WHILE (k < M) DO\n"
					"                SET k = (SELECT MIN(c.id) FROM sys.columns c, sys.tables t WHERE c.table_id = t.id AND t.name = tbl AND c.id > k);\n"
					"                SET cname = (SELECT c.name FROM sys.columns c WHERE c.id = k);\n"
					"                SET ctype = (SELECT c.type FROM sys.columns c WHERE c.id = k);\n"
					"                SET COPY_INTO_STMT = (COPY_INTO_STMT || ', ' || sys.DQ(cname));\n"
					"                SET SELECT_DATA_STMT = SELECT_DATA_STMT || '|| ''|'' || ' || sys.prepare_esc(cname, ctype);\n"
					"            END WHILE;\n"
					"            SET COPY_INTO_STMT = (COPY_INTO_STMT || ') FROM STDIN USING DELIMITERS ''|'',E''\\\\n'',''\"'';');\n"
					"            SET SELECT_DATA_STMT =  SELECT_DATA_STMT || ' FROM ' || sys.FQN(sch, tbl);\n"
					"            insert into sys.dump_statements VALUES ( (SELECT COUNT(*) FROM sys.dump_statements) + 1, COPY_INTO_STMT);\n"
					"            CALL sys.EVAL('INSERT INTO sys.dump_statements ' || SELECT_DATA_STMT || ';');\n"
					"        END IF;\n"
					"    END IF;\n"
					"END;\n"
					"CREATE PROCEDURE sys.dump_table_data() BEGIN\n"
					"    DECLARE i INT;\n"
					"    SET i = (SELECT MIN(t.id) FROM sys.tables t, sys.table_types ts WHERE t.type = ts.table_type_id AND ts.table_type_name = 'TABLE' AND NOT t.system);\n"
					"    IF i IS NOT NULL THEN\n"
					"        DECLARE M INT;\n"
					"        SET M = (SELECT MAX(t.id) FROM sys.tables t, sys.table_types ts WHERE t.type = ts.table_type_id AND ts.table_type_name = 'TABLE' AND NOT t.system);\n"
					"        DECLARE sch STRING;\n"
					"        DECLARE tbl STRING;\n"
					"        WHILE i < M DO\n"
					"            set sch = (SELECT s.name FROM sys.tables t, sys.schemas s WHERE s.id = t.schema_id AND t.id = i);\n"
					"            set tbl = (SELECT t.name FROM sys.tables t, sys.schemas s WHERE s.id = t.schema_id AND t.id = i);\n"
					"            CALL sys._dump_table_data(sch, tbl);\n"
					"            SET i = (SELECT MIN(t.id) FROM sys.tables t, sys.table_types ts WHERE t.type = ts.table_type_id AND ts.table_type_name = 'TABLE' AND NOT t.system AND t.id > i);\n"
					"        END WHILE;\n"
					"        set sch = (SELECT s.name FROM sys.tables t, sys.schemas s WHERE s.id = t.schema_id AND t.id = i);\n"
					"        set tbl = (SELECT t.name FROM sys.tables t, sys.schemas s WHERE s.id = t.schema_id AND t.id = i);\n"
					"        CALL sys._dump_table_data(sch, tbl);\n"
					"    END IF;\n"
					"END;\n"
					"CREATE FUNCTION sys.dump_database(describe BOOLEAN) RETURNS TABLE(o int, stmt STRING)\n"
					"BEGIN\n"
					"    SET SCHEMA sys;\n"
					"    TRUNCATE sys.dump_statements;\n"
					"    INSERT INTO sys.dump_statements VALUES (1, 'START TRANSACTION;');\n"
					"    INSERT INTO sys.dump_statements VALUES ( (SELECT COUNT(*) FROM sys.dump_statements) + 1, 'SET SCHEMA \"sys\";');\n"
					"    INSERT INTO sys.dump_statements SELECT  (SELECT COUNT(*) FROM sys.dump_statements) + RANK() OVER(), stmt FROM sys.dump_create_roles;\n"
					"    INSERT INTO sys.dump_statements SELECT  (SELECT COUNT(*) FROM sys.dump_statements) + RANK() OVER(), stmt FROM sys.dump_create_users;\n"
					"    INSERT INTO sys.dump_statements SELECT  (SELECT COUNT(*) FROM sys.dump_statements) + RANK() OVER(), stmt FROM sys.dump_create_schemas;\n"
					"    INSERT INTO sys.dump_statements SELECT  (SELECT COUNT(*) FROM sys.dump_statements) + RANK() OVER(), stmt FROM sys.dump_user_defined_types;\n"
					"    INSERT INTO sys.dump_statements SELECT  (SELECT COUNT(*) FROM sys.dump_statements) + RANK() OVER(), stmt FROM sys.dump_add_schemas_to_users;\n"
					"    INSERT INTO sys.dump_statements SELECT  (SELECT COUNT(*) FROM sys.dump_statements) + RANK() OVER(), stmt FROM sys.dump_grant_user_privileges;\n"
					"    INSERT INTO sys.dump_statements SELECT  (SELECT COUNT(*) FROM sys.dump_statements) + RANK() OVER(), stmt FROM sys.dump_sequences;\n"
					"    INSERT INTO sys.dump_statements SELECT  (SELECT COUNT(*) FROM sys.dump_statements) + RANK() OVER(), stmt FROM sys.dump_start_sequences;\n"
					"    --functions and table-likes can be interdependent. They should be inserted in the order of their catalogue id.\n"
					"    INSERT INTO sys.dump_statements SELECT  (SELECT COUNT(*) FROM sys.dump_statements) + RANK() OVER(ORDER BY stmts.o), stmts.s\n"
					"    FROM (\n"
					"            SELECT * FROM sys.dump_functions f\n"
					"            UNION\n"
					"            SELECT * FROM sys.dump_tables t\n"
					"        ) AS stmts(o, s);\n"
					"    INSERT INTO sys.dump_statements SELECT  (SELECT COUNT(*) FROM sys.dump_statements) + RANK() OVER(), stmt FROM sys.dump_column_defaults;\n"
					"    INSERT INTO sys.dump_statements SELECT  (SELECT COUNT(*) FROM sys.dump_statements) + RANK() OVER(), stmt FROM sys.dump_table_constraint_type;\n"
					"    INSERT INTO sys.dump_statements SELECT  (SELECT COUNT(*) FROM sys.dump_statements) + RANK() OVER(), stmt FROM sys.dump_indices;\n"
					"    INSERT INTO sys.dump_statements SELECT  (SELECT COUNT(*) FROM sys.dump_statements) + RANK() OVER(), stmt FROM sys.dump_foreign_keys;\n"
					"    INSERT INTO sys.dump_statements SELECT  (SELECT COUNT(*) FROM sys.dump_statements) + RANK() OVER(), stmt FROM sys.dump_partition_tables;\n"
					"    INSERT INTO sys.dump_statements SELECT  (SELECT COUNT(*) FROM sys.dump_statements) + RANK() OVER(), stmt FROM sys.dump_triggers;\n"
					"    INSERT INTO sys.dump_statements SELECT  (SELECT COUNT(*) FROM sys.dump_statements) + RANK() OVER(), stmt FROM sys.dump_comments;\n"
					"    --We are dumping ALL privileges so we need to erase existing privileges on the receiving side;\n"
					"    INSERT INTO sys.dump_statements VALUES ( (SELECT COUNT(*) FROM sys.dump_statements) + 1, 'TRUNCATE sys.privileges;');\n"
					"    INSERT INTO sys.dump_statements SELECT  (SELECT COUNT(*) FROM sys.dump_statements) + RANK() OVER(), stmt FROM sys.dump_privileges;\n"
					"    IF NOT DESCRIBE THEN\n"
					"        CALL sys.dump_table_data();\n"
					"    END IF;\n"
					"    INSERT INTO sys.dump_statements VALUES ( (SELECT COUNT(*) FROM sys.dump_statements) + 1, 'COMMIT;');\n"
					"    RETURN sys.dump_statements;\n"
					"END;\n");

			// Set the system flag for the new dump and describe SQL objects.
			pos += snprintf(buf + pos, bufsize - pos,
					"UPDATE sys.functions SET system = true WHERE\n"
					"    system <> true AND\n"
					"    schema_id = 2000 AND\n"
					"    type = %d AND\n"
					"    name in (\n"
					"        'describe_columns',\n"
					"        'describe_function',\n"
					"        'describe_table',\n"
					"        'dump_database'\n"
					"    );\n",
					F_UNION);
			pos += snprintf(buf + pos, bufsize - pos,
					"UPDATE sys.functions SET system = true WHERE\n"
					"    system <> true AND\n"
					"    schema_id = 2000 AND\n"
					"    type = %d AND\n"
					"    name in (\n"
					"        'alter_table',\n"
					"        'describe_type',\n"
					"        'dq',\n"
					"        'esc',\n"
					"        'fqn',\n"
					"        'get_merge_table_partition_expressions',\n"
					"        'get_remote_table_expressions',\n"
					"        'prepare_esc',\n"
					"        'replace_first',\n"
					"        'schema_guard',\n"
					"        'sq'\n"
					"    );\n",
					F_FUNC);
			pos += snprintf(buf + pos, bufsize - pos,
					"UPDATE sys.functions SET system = true WHERE\n"
					"    system <> true AND\n"
					"    schema_id = 2000 AND\n"
					"    type = %d AND\n"
					"    name in (\n"
					"        '_dump_table_data',\n"
					"        'dump_table_data',\n"
					"        'eval'\n"
					"    );\n",
					F_PROC);
			pos += snprintf(buf + pos, bufsize - pos,
					"UPDATE sys._tables SET system = true WHERE\n"
					"    system <> true AND\n"
					"    schema_id = 2000 AND\n"
					"    type = %d AND\n"
					"    name = 'dump_statements';\n",
					(int) tt_table);
			pos += snprintf(buf + pos, bufsize - pos,
					"UPDATE sys._tables SET system = true WHERE\n"
					"    system <> true AND\n"
					"    schema_id = 2000 AND\n"
					"    type = %d AND\n"
					"    name in (\n"
					"        'describe_column_defaults',\n"
					"        'describe_comments',\n"
					"        'describe_constraints',\n"
					"        'describe_foreign_keys',\n"
					"        'describe_functions',\n"
					"        'describe_indices',\n"
					"        'describe_partition_tables',\n"
					"        'describe_privileges',\n"
					"        'describe_sequences',\n"
					"        'describe_tables',\n"
					"        'describe_triggers',\n"
					"        'describe_user_defined_types',\n"
					"        'dump_add_schemas_to_users',\n"
					"        'dump_column_defaults',\n"
					"        'dump_comments',\n"
					"        'dump_create_roles',\n"
					"        'dump_create_schemas',\n"
					"        'dump_create_users',\n"
					"        'dump_foreign_keys',\n"
					"        'dump_functions',\n"
					"        'dump_grant_user_privileges',\n"
					"        'dump_indices',\n"
					"        'dump_partition_tables',\n"
					"        'dump_privileges',\n"
					"        'dump_sequences',\n"
					"        'dump_start_sequences',\n"
					"        'dump_statements',\n"
					"        'dump_table_constraint_type',\n"
					"        'dump_tables',\n"
					"        'dump_triggers',\n"
					"        'dump_user_defined_types',\n"
					"        'fully_qualified_functions'\n"
					"    );\n",
					(int) tt_view);

			/* scoping2 branch changes, the 'users' view has to be re-created because of the 'schema_path' addition on 'db_user_info' table
			   However 'dependency_schemas_on_users' has a dependency on 'users', so it has to be re-created as well */
			t = mvc_bind_table(sql, s, "users");
			t->system = 0;	/* make it non-system else the drop view will fail */
			t = mvc_bind_table(sql, s, "dependency_schemas_on_users");
			t->system = 0;	/* make it non-system else the drop view will fail */
			pos += snprintf(buf + pos, bufsize - pos,
					"DROP VIEW sys.dependency_schemas_on_users CASCADE;\n"
					"DROP VIEW sys.users CASCADE;\n"

					"ALTER TABLE sys.db_user_info ADD COLUMN schema_path CLOB;\n"
					"UPDATE sys.db_user_info SET schema_path = '\"sys\"';\n"

					"CREATE VIEW sys.users AS\n"
					"SELECT u.\"name\" AS \"name\", ui.\"fullname\", ui.\"default_schema\", ui.\"schema_path\"\n"
					" FROM sys.db_users() AS u\n"
					" LEFT JOIN \"sys\".\"db_user_info\" AS ui ON u.\"name\" = ui.\"name\";\n"
					"CREATE VIEW sys.dependency_schemas_on_users AS\n"
					" SELECT s.id AS schema_id, s.name AS schema_name, u.name AS user_name, CAST(6 AS smallint) AS depend_type\n"
					" FROM sys.users AS u, sys.schemas AS s\n"
					" WHERE u.default_schema = s.id\n"
					" ORDER BY s.name, u.name;\n"
					"GRANT SELECT ON sys.dependency_schemas_on_users TO PUBLIC;\n"
					"update sys._tables set system = true where system <> true and name in ('users','dependency_schemas_on_users')"
					" and schema_id = 2000 and type = %d;\n", (int) tt_view);

			pos += snprintf(buf + pos, bufsize - pos, "commit;\n");

			assert(pos < bufsize);
			printf("Running database upgrade commands:\n%s\n", buf);
			fflush(stdout);
			if ((err = SQLstatementIntern(c, buf, "update", true, false, NULL)) != MAL_SUCCEED)
				goto bailout;

			pos = snprintf(buf, bufsize,
					"ALTER TABLE sys.keywords SET READ ONLY;\n"
					"ALTER TABLE sys.table_types SET READ ONLY;\n"
					"ALTER TABLE sys.function_types SET READ ONLY;\n");
			assert(pos < bufsize);
			printf("Running database upgrade commands:\n%s\n", buf);
			fflush(stdout);
			err = SQLstatementIntern(c, buf, "update", true, false, NULL);
		}
	} else {
		err = createException(SQL, "sql.catalog", SQLSTATE(HY013) MAL_MALLOC_FAIL);
	}

bailout:
	BBPreclaim(b);
	if (output)
		res_table_destroy(output);
	GDKfree(buf);
	return err;		/* usually MAL_SUCCEED */
}

/* upgrades after Jul2021_3 build */
static str
sql_update_jul2021_5(Client c, mvc *sql)
{
	size_t bufsize = 65536, pos = 0;
	char *buf = NULL, *err = NULL;
	res_table *output = NULL;
	sql_schema *s = mvc_bind_schema(sql, "sys");
	sql_table *t;

	if ((buf = GDKmalloc(bufsize)) == NULL)
		throw(SQL, __func__, SQLSTATE(HY013) MAL_MALLOC_FAIL);

	/* if the string 'partition of merge table' is not in the sys.ids
	 * query, upgrade */
	pos += snprintf(buf + pos, bufsize - pos,
					"select query from sys._tables where name = 'ids' and schema_id = 2000 and query like '%%partition of merge table%%';\n");
	assert(pos < bufsize);
	if ((err = SQLstatementIntern(c, buf, "update", true, false, &output)) == NULL) {
		BAT *b;
		if ((b = BATdescriptor(output->cols[0].b))) {
			if (BATcount(b) == 0) {
				/* 21_dependency_views.sql */
				t = mvc_bind_table(sql, s, "ids");
				t->system = 0;	/* make it non-system else the drop view will fail */
				t = mvc_bind_table(sql, s, "dependencies_vw");
				t->system = 0;	/* make it non-system else the drop view will fail */
				pos += snprintf(buf + pos, bufsize - pos,
								"drop view sys.dependencies_vw cascade;\n"
								"drop view sys.ids cascade;\n");
				pos += snprintf(buf + pos, bufsize - pos,
								"CREATE VIEW sys.ids (id, name, schema_id, table_id, table_name, obj_type, sys_table) AS\n"
								"SELECT id, name, cast(null as int) as schema_id, cast(null as int) as table_id, cast(null as varchar(124)) as table_name, 'author' AS obj_type, 'sys.auths' AS sys_table FROM sys.auths UNION ALL\n"
								"SELECT id, name, cast(null as int) as schema_id, cast(null as int) as table_id, cast(null as varchar(124)) as table_name, 'schema', 'sys.schemas' FROM sys.schemas UNION ALL\n"
								"SELECT id, name, schema_id, id as table_id, name as table_name, case when type = 1 then 'view' else 'table' end, 'sys._tables' FROM sys._tables UNION ALL\n"
								"SELECT id, name, schema_id, id as table_id, name as table_name, case when type = 1 then 'view' else 'table' end, 'tmp._tables' FROM tmp._tables UNION ALL\n"
								"SELECT c.id, c.name, t.schema_id, c.table_id, t.name as table_name, 'column', 'sys._columns' FROM sys._columns c JOIN sys._tables t ON c.table_id = t.id UNION ALL\n"
								"SELECT c.id, c.name, t.schema_id, c.table_id, t.name as table_name, 'column', 'tmp._columns' FROM tmp._columns c JOIN tmp._tables t ON c.table_id = t.id UNION ALL\n"
								"SELECT k.id, k.name, t.schema_id, k.table_id, t.name as table_name, 'key', 'sys.keys' FROM sys.keys k JOIN sys._tables t ON k.table_id = t.id UNION ALL\n"
								"SELECT k.id, k.name, t.schema_id, k.table_id, t.name as table_name, 'key', 'tmp.keys' FROM tmp.keys k JOIN tmp._tables t ON k.table_id = t.id UNION ALL\n"
								"SELECT i.id, i.name, t.schema_id, i.table_id, t.name as table_name, 'index', 'sys.idxs' FROM sys.idxs i JOIN sys._tables t ON i.table_id = t.id UNION ALL\n"
								"SELECT i.id, i.name, t.schema_id, i.table_id, t.name as table_name, 'index', 'tmp.idxs' FROM tmp.idxs i JOIN tmp._tables t ON i.table_id = t.id UNION ALL\n"
								"SELECT g.id, g.name, t.schema_id, g.table_id, t.name as table_name, 'trigger', 'sys.triggers' FROM sys.triggers g JOIN sys._tables t ON g.table_id = t.id UNION ALL\n"
								"SELECT g.id, g.name, t.schema_id, g.table_id, t.name as table_name, 'trigger', 'tmp.triggers' FROM tmp.triggers g JOIN tmp._tables t ON g.table_id = t.id UNION ALL\n"
								"SELECT id, name, schema_id, cast(null as int) as table_id, cast(null as varchar(124)) as table_name, case when type = 2 then 'procedure' else 'function' end, 'sys.functions' FROM sys.functions UNION ALL\n"
								"SELECT a.id, a.name, f.schema_id, cast(null as int) as table_id, cast(null as varchar(124)) as table_name, case when f.type = 2 then 'procedure arg' else 'function arg' end, 'sys.args' FROM sys.args a JOIN sys.functions f ON a.func_id = f.id UNION ALL\n"
								"SELECT id, name, schema_id, cast(null as int) as table_id, cast(null as varchar(124)) as table_name, 'sequence', 'sys.sequences' FROM sys.sequences UNION ALL\n"
								"SELECT o.id, o.name, pt.schema_id, pt.id, pt.name, 'partition of merge table', 'sys.objects' FROM sys.objects o JOIN sys._tables pt ON o.sub = pt.id JOIN sys._tables mt ON o.nr = mt.id WHERE mt.type = 3 UNION ALL\n"
								"SELECT id, sqlname, schema_id, cast(null as int) as table_id, cast(null as varchar(124)) as table_name, 'type', 'sys.types' FROM sys.types WHERE id > 2000\n"
								" ORDER BY id;\n"
								"GRANT SELECT ON sys.ids TO PUBLIC;\n");
				pos += snprintf(buf + pos, bufsize - pos,
								"CREATE VIEW sys.dependencies_vw AS\n"
								"SELECT d.id, i1.obj_type, i1.name,\n"
								"       d.depend_id as used_by_id, i2.obj_type as used_by_obj_type, i2.name as used_by_name,\n"
								"       d.depend_type, dt.dependency_type_name\n"
								"  FROM sys.dependencies d\n"
								"  JOIN sys.ids i1 ON d.id = i1.id\n"
								"  JOIN sys.ids i2 ON d.depend_id = i2.id\n"
								"  JOIN sys.dependency_types dt ON d.depend_type = dt.dependency_type_id\n"
								" ORDER BY id, depend_id;\n"
								"GRANT SELECT ON sys.dependencies_vw TO PUBLIC;\n");
				pos += snprintf(buf + pos, bufsize - pos,
								"UPDATE sys._tables SET system = true WHERE name in ('ids', 'dependencies_vw') AND schema_id = 2000;\n");

				assert(pos < bufsize);
				printf("Running database upgrade commands:\n%s\n", buf);
				fflush(stdout);
				err = SQLstatementIntern(c, buf, "update", true, false, NULL);
			}
			BBPunfix(b->batCacheid);
		} else {
			err = createException(SQL, "sql.catalog", SQLSTATE(HY013) MAL_MALLOC_FAIL);
		}
		res_table_destroy(output);
	}

	GDKfree(buf);
	return err;		/* usually MAL_SUCCEED */
}

static str
sql_update_jan2022(Client c, mvc *sql)
{
	sql_subtype tp;
	size_t bufsize = 65536, pos = 0;
	char *buf = NULL, *err = NULL;
	sql_schema *s = mvc_bind_schema(sql, "sys");
	sql_table *t;

	/* this bit of code is to upgrade from a Jan2022 RC to the Jan2022 release */
	sql_allocator *old_sa = sql->sa;
	if ((sql->sa = sa_create(sql->pa)) != NULL) {
		list *l;
		if ((l = sa_list(sql->sa)) != NULL) {
			sql_find_subtype(&tp, "varchar", 0, 0);
			list_append(l, &tp);
			list_append(l, &tp);
			list_append(l, &tp);
			if (sql_bind_func_(sql, s->base.name, "strimp_create", l, F_PROC, true)) {
				/* do the upgrade by removing the two functions */
				const char *query =
					"drop filter function sys.strimp_filter(string, string) cascade;\n"
					"drop procedure sys.strimp_create(string, string, string) cascade;\n";
				printf("Running database upgrade commands:\n%s\n", query);
				fflush(stdout);
				err = SQLstatementIntern(c, query, "update", true, false, NULL);
			}
			sql->session->status = 0; /* if the function was not found clean the error */
			sql->errstr[0] = '\0';
		}
		sa_destroy(sql->sa);
		if (err)
			return err;
	}
	sql->sa = old_sa;

	sql_find_subtype(&tp, "bigint", 0, 0);
	if (!sql_bind_func(sql, s->base.name, "epoch", &tp, NULL, F_FUNC, true)) {
		sql->session->status = 0; /* if the function was not found clean the error */
		sql->errstr[0] = '\0';
		/* nothing to do */
		return NULL;
	}

	if ((buf = GDKmalloc(bufsize)) == NULL)
		throw(SQL, __func__, SQLSTATE(HY013) MAL_MALLOC_FAIL);

	/* sys.epoch_ms now returns a decimal(18,3) */
	pos += snprintf(buf + pos, bufsize - pos,
					"update sys.args set type = 'decimal', type_digits = 18, type_scale = 3 where func_id in (select id from sys.functions where name = 'epoch_ms' and schema_id = 2000) and number = 0 and type = 'bigint';\n");

	/* 16_tracelog */
	t = mvc_bind_table(sql, s, "tracelog");
	t->system = 0; /* make it non-system else the drop view will fail */
	pos += snprintf(buf + pos, bufsize - pos,
			"drop view sys.tracelog cascade;\n"
			"drop function sys.tracelog() cascade;\n"
			"create function sys.tracelog()\n"
			" returns table (\n"
			"  ticks bigint, -- time in microseconds\n"
			"  stmt string,  -- actual statement executed\n"
			"  event string  -- profiler event executed\n"
			" )\n"
			" external name sql.dump_trace;\n"
			"create view sys.tracelog as select * from sys.tracelog();\n"
			"update sys._tables set system = true where system <> true and schema_id = 2000"
			" and name = 'tracelog';\n"
			"update sys.functions set system = true where system <> true and schema_id = 2000"
			" and name = 'tracelog' and type = %d;\n", (int) F_UNION);

	/* 17_temporal.sql */
	pos += snprintf(buf + pos, bufsize - pos,
					"drop function sys.epoch(bigint) cascade;\n");
	pos += snprintf(buf + pos, bufsize - pos,
					"create function sys.epoch(sec DECIMAL(18,3)) "
					"returns TIMESTAMP WITH TIME ZONE\n"
					"external name mtime.epoch;\n"
					"grant execute on function sys.epoch (DECIMAL(18,3)) to public;\n"
					"update sys.functions set system = true where system <> true and name in ('epoch') and schema_id = 2000 and type = %d;\n", F_FUNC);

	/* 25_debug.sql */
	pos += snprintf(buf + pos, bufsize - pos,
					"drop function sys.malfunctions() cascade;\n"
					"create function sys.malfunctions()\n"
					" returns table(\"module\" string, \"function\" string, \"signature\" string, \"address\" string, \"comment\" string)\n"
					" external name \"manual\".\"functions\";\n"
					"create view sys.malfunctions as select * from sys.malfunctions();\n"
					"update sys._tables set system = true where system <> true and schema_id = 2000"
					" and name = 'malfunctions';\n"
					"update sys.functions set system = true where system <> true and schema_id = 2000"
					" and name = 'malfunctions';\n");

	/* 21_dependency_views.sql */
	t = mvc_bind_table(sql, s, "ids");
	t->system = 0; /* make it non-system else the drop view will fail */
	t = mvc_bind_table(sql, s, "dependencies_vw");
	t->system = 0;	/* make it non-system else the drop view will fail */
	pos += snprintf(buf + pos, bufsize - pos,
					"drop view sys.dependencies_vw cascade;\n" /* depends on sys.ids */
					"drop view sys.ids cascade;\n"
					"CREATE VIEW sys.ids (id, name, schema_id, table_id, table_name, obj_type, sys_table, system) AS\n"
					"SELECT id, name, cast(null as int) as schema_id, cast(null as int) as table_id, cast(null as varchar(124)) as table_name, 'author' AS obj_type, 'sys.auths' AS sys_table, (name in ('public','sysadmin','monetdb','.snapshot')) AS system FROM sys.auths UNION ALL\n"
					"SELECT id, name, cast(null as int) as schema_id, cast(null as int) as table_id, cast(null as varchar(124)) as table_name, ifthenelse(system, 'system schema', 'schema'), 'sys.schemas', system FROM sys.schemas UNION ALL\n"
					"SELECT t.id, name, t.schema_id, t.id as table_id, t.name as table_name, cast(lower(tt.table_type_name) as varchar(40)), 'sys.tables', t.system FROM sys.tables t left outer join sys.table_types tt on t.type = tt.table_type_id UNION ALL\n"
					"SELECT c.id, c.name, t.schema_id, c.table_id, t.name as table_name, ifthenelse(t.system, 'system column', 'column'), 'sys._columns', t.system FROM sys._columns c JOIN sys._tables t ON c.table_id = t.id UNION ALL\n"
					"SELECT c.id, c.name, t.schema_id, c.table_id, t.name as table_name, 'column', 'tmp._columns', t.system FROM tmp._columns c JOIN tmp._tables t ON c.table_id = t.id UNION ALL\n"
					"SELECT k.id, k.name, t.schema_id, k.table_id, t.name as table_name, ifthenelse(t.system, 'system key', 'key'), 'sys.keys', t.system FROM sys.keys k JOIN sys._tables t ON k.table_id = t.id UNION ALL\n"
					"SELECT k.id, k.name, t.schema_id, k.table_id, t.name as table_name, 'key', 'tmp.keys', t.system FROM tmp.keys k JOIN tmp._tables t ON k.table_id = t.id UNION ALL\n"
					"SELECT i.id, i.name, t.schema_id, i.table_id, t.name as table_name, ifthenelse(t.system, 'system index', 'index'), 'sys.idxs', t.system FROM sys.idxs i JOIN sys._tables t ON i.table_id = t.id UNION ALL\n"
					"SELECT i.id, i.name, t.schema_id, i.table_id, t.name as table_name, 'index' , 'tmp.idxs', t.system FROM tmp.idxs i JOIN tmp._tables t ON i.table_id = t.id UNION ALL\n"
					"SELECT g.id, g.name, t.schema_id, g.table_id, t.name as table_name, ifthenelse(t.system, 'system trigger', 'trigger'), 'sys.triggers', t.system FROM sys.triggers g JOIN sys._tables t ON g.table_id = t.id UNION ALL\n"
					"SELECT g.id, g.name, t.schema_id, g.table_id, t.name as table_name, 'trigger', 'tmp.triggers', t.system FROM tmp.triggers g JOIN tmp._tables t ON g.table_id = t.id UNION ALL\n"
					"SELECT f.id, f.name, f.schema_id, cast(null as int) as table_id, cast(null as varchar(124)) as table_name, cast(ifthenelse(f.system, 'system ', '') || lower(ft.function_type_keyword) as varchar(40)), 'sys.functions', f.system FROM sys.functions f left outer join sys.function_types ft on f.type = ft.function_type_id UNION ALL\n"
					"SELECT a.id, a.name, f.schema_id, a.func_id as table_id, f.name as table_name, cast(ifthenelse(f.system, 'system ', '') || lower(ft.function_type_keyword) || ' arg' as varchar(44)), 'sys.args', f.system FROM sys.args a JOIN sys.functions f ON a.func_id = f.id left outer join sys.function_types ft on f.type = ft.function_type_id UNION ALL\n"
					"SELECT id, name, schema_id, cast(null as int) as table_id, cast(null as varchar(124)) as table_name, 'sequence', 'sys.sequences', false FROM sys.sequences UNION ALL\n"
					"SELECT o.id, o.name, pt.schema_id, pt.id, pt.name, 'partition of merge table', 'sys.objects', false FROM sys.objects o JOIN sys._tables pt ON o.sub = pt.id JOIN sys._tables mt ON o.nr = mt.id WHERE mt.type = 3 UNION ALL\n"
					"SELECT id, sqlname, schema_id, cast(null as int) as table_id, cast(null as varchar(124)) as table_name, 'type', 'sys.types', (sqlname in ('inet','json','url','uuid')) FROM sys.types WHERE id > 2000\n"
					" ORDER BY id;\n"
					"GRANT SELECT ON sys.ids TO PUBLIC;\n");
	pos += snprintf(buf + pos, bufsize - pos,
					"CREATE VIEW sys.dependencies_vw AS\n"
					"SELECT d.id, i1.obj_type, i1.name,\n"
					"       d.depend_id as used_by_id, i2.obj_type as used_by_obj_type, i2.name as used_by_name,\n"
					"       d.depend_type, dt.dependency_type_name\n"
					"  FROM sys.dependencies d\n"
					"  JOIN sys.ids i1 ON d.id = i1.id\n"
					"  JOIN sys.ids i2 ON d.depend_id = i2.id\n"
					"  JOIN sys.dependency_types dt ON d.depend_type = dt.dependency_type_id\n"
					" ORDER BY id, depend_id;\n"
					"GRANT SELECT ON sys.dependencies_vw TO PUBLIC;\n");
	pos += snprintf(buf + pos, bufsize - pos,
					"UPDATE sys._tables SET system = true WHERE name in ('ids', 'dependencies_vw') AND schema_id = 2000;\n");

	/* 52_describe.sql; but we need to drop most everything from
	 * 76_dump.sql first */
	t = mvc_bind_table(sql, s, "describe_comments");
	t->system = 0;
	t = mvc_bind_table(sql, s, "describe_constraints");
	t->system = 0;
	t = mvc_bind_table(sql, s, "describe_functions");
	t->system = 0;
	t = mvc_bind_table(sql, s, "describe_partition_tables");
	t->system = 0;
	t = mvc_bind_table(sql, s, "describe_privileges");
	t->system = 0;
	t = mvc_bind_table(sql, s, "describe_sequences");
	t->system = 0;
	t = mvc_bind_table(sql, s, "describe_tables");
	t->system = 0;
	t = mvc_bind_table(sql, s, "dump_add_schemas_to_users");
	t->system = 0;
	t = mvc_bind_table(sql, s, "dump_column_defaults");
	t->system = 0;
	t = mvc_bind_table(sql, s, "dump_comments");
	t->system = 0;
	t = mvc_bind_table(sql, s, "dump_create_roles");
	t->system = 0;
	t = mvc_bind_table(sql, s, "dump_create_schemas");
	t->system = 0;
	t = mvc_bind_table(sql, s, "dump_create_users");
	t->system = 0;
	t = mvc_bind_table(sql, s, "dump_foreign_keys");
	t->system = 0;
	t = mvc_bind_table(sql, s, "dump_functions");
	t->system = 0;
	t = mvc_bind_table(sql, s, "dump_grant_user_privileges");
	t->system = 0;
	t = mvc_bind_table(sql, s, "dump_indices");
	t->system = 0;
	t = mvc_bind_table(sql, s, "dump_partition_tables");
	t->system = 0;
	t = mvc_bind_table(sql, s, "dump_privileges");
	t->system = 0;
	t = mvc_bind_table(sql, s, "dump_sequences");
	t->system = 0;
	t = mvc_bind_table(sql, s, "dump_start_sequences");
	t->system = 0;
	t = mvc_bind_table(sql, s, "dump_table_constraint_type");
	t->system = 0;
	t = mvc_bind_table(sql, s, "dump_tables");
	t->system = 0;
	t = mvc_bind_table(sql, s, "dump_triggers");
	t->system = 0;
	t = mvc_bind_table(sql, s, "dump_user_defined_types");
	t->system = 0;
	t = mvc_bind_table(sql, s, "fully_qualified_functions");
	t->system = 0;
	pos += snprintf(buf + pos, bufsize - pos,
					/* drop dependant stuff from 76_dump.sql */
					"drop function sys.dump_database(boolean) cascade;\n"
					"drop procedure sys.dump_table_data() cascade;\n"
					"drop procedure sys._dump_table_data(string, string) cascade;\n"
					"drop function sys.prepare_esc(string, string) cascade;\n"
					"drop function sys.esc(string) cascade;\n"
					"drop view sys.dump_privileges cascade;\n"
					"drop view sys.dump_user_defined_types cascade;\n"
					"drop view sys.dump_comments cascade;\n"
					"drop view sys.dump_triggers cascade;\n"
					"drop view sys.dump_tables cascade;\n"
					"drop view sys.dump_functions cascade;\n"
					"drop view sys.dump_start_sequences cascade;\n"
					"drop view sys.dump_sequences cascade;\n"
					"drop view sys.dump_partition_tables cascade;\n"
					"drop view sys.dump_foreign_keys cascade;\n"
					"drop view sys.dump_column_defaults cascade;\n"
					"drop view sys.dump_indices cascade;\n"
					"drop view sys.dump_table_constraint_type cascade;\n"
					"drop view sys.dump_grant_user_privileges cascade;\n"
					"drop view sys.dump_add_schemas_to_users cascade;\n"
					"drop view sys.dump_create_schemas cascade;\n"
					"drop view sys.dump_create_users cascade;\n"
					"drop view sys.dump_create_roles cascade;\n"

					"drop view sys.describe_functions cascade;\n"
					"drop view sys.describe_partition_tables cascade;\n"
					"drop view sys.describe_privileges cascade;\n"
					"drop view sys.fully_qualified_functions cascade;\n"
					"drop view sys.describe_comments cascade;\n"
					"drop view sys.describe_tables cascade;\n"
					"drop view sys.describe_sequences cascade;\n"
					"drop function sys.schema_guard(string, string, string) cascade;\n"
					"drop function sys.get_remote_table_expressions(string, string) cascade;\n"
					"drop function sys.get_merge_table_partition_expressions(int) cascade;\n"
					"drop view sys.describe_constraints cascade;\n"
					"drop function sys.alter_table(string, string) cascade;\n"
					"drop function sys.FQN(string, string) cascade;\n"
					"drop function sys.sq(string) cascade;\n");
	pos += snprintf(buf + pos, bufsize - pos,
					"CREATE FUNCTION sys.SQ (s STRING) RETURNS STRING BEGIN RETURN '''' || sys.replace(s,'''','''''') || ''''; END;\n"
					"CREATE FUNCTION sys.FQN(s STRING, t STRING) RETURNS STRING BEGIN RETURN '\"' || sys.replace(s,'\"','\"\"') || '\".\"' || sys.replace(t,'\"','\"\"') || '\"'; END;\n"
					"CREATE FUNCTION sys.schema_guard(sch STRING, nme STRING, stmt STRING) RETURNS STRING BEGIN\n"
					"RETURN\n"
					"    SELECT sys.replace_first(stmt, '(\\\\s*\"?' || sch ||  '\"?\\\\s*\\\\.|)\\\\s*\"?' || nme || '\"?\\\\s*', ' ' || sys.FQN(sch, nme) || ' ', 'imsx');\n"
					"END;\n"
					"CREATE VIEW sys.describe_constraints AS\n"
					"	SELECT\n"
					"		s.name sch,\n"
					"		t.name tbl,\n"
					"		kc.name col,\n"
					"		k.name con,\n"
					"		CASE k.type WHEN 0 THEN 'PRIMARY KEY' WHEN 1 THEN 'UNIQUE' END tpe\n"
					"	FROM sys.schemas s, sys._tables t, sys.objects kc, sys.keys k\n"
					"	WHERE kc.id = k.id\n"
					"		AND k.table_id = t.id\n"
					"		AND s.id = t.schema_id\n"
					"		AND t.system = FALSE\n"
					"		AND k.type in (0, 1);\n"
					"CREATE FUNCTION sys.get_merge_table_partition_expressions(tid INT) RETURNS STRING\n"
					"BEGIN\n"
					"	RETURN\n"
					"		SELECT\n"
					"			CASE WHEN tp.table_id IS NOT NULL THEN\n"
					"				' PARTITION BY ' ||\n"
					"				ifthenelse(bit_and(tp.type, 2) = 2, 'VALUES ', 'RANGE ') ||\n"
					"				CASE\n"
					"					WHEN bit_and(tp.type, 4) = 4\n"
					"					THEN 'ON ' || '(' || (SELECT sys.DQ(c.name) || ')' FROM sys.columns c WHERE c.id = tp.column_id)\n"
					"					ELSE 'USING ' || '(' || tp.expression || ')'\n"
					"				END\n"
					"			ELSE\n"
					"				''\n"
					"			END\n"
					"		FROM (VALUES (tid)) t(id) LEFT JOIN sys.table_partitions tp ON t.id = tp.table_id;\n"
					"END;\n"
					"CREATE FUNCTION sys.get_remote_table_expressions(s STRING, t STRING) RETURNS STRING BEGIN\n"
					"	RETURN SELECT ' ON ' || sys.SQ(uri) || ' WITH USER ' || sys.SQ(username) || ' ENCRYPTED PASSWORD ' || sys.SQ(\"hash\") FROM sys.remote_table_credentials(s ||'.' || t);\n"
					"END;\n"
					"CREATE VIEW sys.describe_tables AS\n"
					"	SELECT\n"
					"		t.id o,\n"
					"		s.name sch,\n"
					"		t.name tab,\n"
					"		ts.table_type_name typ,\n"
					"		(SELECT\n"
					"			' (' ||\n"
					"			GROUP_CONCAT(\n"
					"				sys.DQ(c.name) || ' ' ||\n"
					"				sys.describe_type(c.type, c.type_digits, c.type_scale) ||\n"
					"				ifthenelse(c.\"null\" = 'false', ' NOT NULL', '')\n"
					"			, ', ') || ')'\n"
					"		FROM sys._columns c\n"
					"		WHERE c.table_id = t.id) col,\n"
					"		CASE ts.table_type_name\n"
					"			WHEN 'REMOTE TABLE' THEN\n"
					"				sys.get_remote_table_expressions(s.name, t.name)\n"
					"			WHEN 'MERGE TABLE' THEN\n"
					"				sys.get_merge_table_partition_expressions(t.id)\n"
					"			WHEN 'VIEW' THEN\n"
					"				sys.schema_guard(s.name, t.name, t.query)\n"
					"			ELSE\n"
					"				''\n"
					"		END opt\n"
					"	FROM sys.schemas s, sys.table_types ts, sys.tables t\n"
					"	WHERE ts.table_type_name IN ('TABLE', 'VIEW', 'MERGE TABLE', 'REMOTE TABLE', 'REPLICA TABLE')\n"
					"		AND t.system = FALSE\n"
					"		AND s.id = t.schema_id\n"
					"		AND ts.table_type_id = t.type\n"
					"		AND s.name <> 'tmp';\n"
					"CREATE VIEW sys.fully_qualified_functions AS\n"
					"	WITH fqn(id, tpe, sig, num) AS\n"
					"	(\n"
					"		SELECT\n"
					"			f.id,\n"
					"			ft.function_type_keyword,\n"
					"			CASE WHEN a.type IS NULL THEN\n"
					"				sys.fqn(s.name, f.name) || '()'\n"
					"			ELSE\n"
					"				sys.fqn(s.name, f.name) || '(' || group_concat(sys.describe_type(a.type, a.type_digits, a.type_scale), ',') OVER (PARTITION BY f.id ORDER BY a.number)  || ')'\n"
					"			END,\n"
					"			a.number\n"
					"		FROM sys.schemas s, sys.function_types ft, sys.functions f LEFT JOIN sys.args a ON f.id = a.func_id\n"
					"		WHERE s.id= f.schema_id AND f.type = ft.function_type_id\n"
					"	)\n"
					"	SELECT\n"
					"		fqn1.id id,\n"
					"		fqn1.tpe tpe,\n"
					"		fqn1.sig nme\n"
					"	FROM\n"
					"		fqn fqn1 JOIN (SELECT id, max(num) FROM fqn GROUP BY id)  fqn2(id, num)\n"
					"		ON fqn1.id = fqn2.id AND (fqn1.num = fqn2.num OR fqn1.num IS NULL AND fqn2.num is NULL);\n"
					"CREATE VIEW sys.describe_comments AS\n"
					"		SELECT\n"
					"			o.id id,\n"
					"			o.tpe tpe,\n"
					"			o.nme fqn,\n"
					"			c.remark rem\n"
					"		FROM (\n"
					"			SELECT id, 'SCHEMA', sys.DQ(name) FROM sys.schemas\n"
					"			UNION ALL\n"
					"			SELECT t.id, ifthenelse(ts.table_type_name = 'VIEW', 'VIEW', 'TABLE'), sys.FQN(s.name, t.name)\n"
					"			FROM sys.schemas s JOIN sys.tables t ON s.id = t.schema_id JOIN sys.table_types ts ON t.type = ts.table_type_id\n"
					"			WHERE s.name <> 'tmp'\n"
					"			UNION ALL\n"
					"			SELECT c.id, 'COLUMN', sys.FQN(s.name, t.name) || '.' || sys.DQ(c.name) FROM sys.columns c, sys.tables t, sys.schemas s WHERE c.table_id = t.id AND t.schema_id = s.id\n"
					"			UNION ALL\n"
					"			SELECT idx.id, 'INDEX', sys.FQN(s.name, idx.name) FROM sys.idxs idx, sys._tables t, sys.schemas s WHERE idx.table_id = t.id AND t.schema_id = s.id\n"
					"			UNION ALL\n"
					"			SELECT seq.id, 'SEQUENCE', sys.FQN(s.name, seq.name) FROM sys.sequences seq, sys.schemas s WHERE seq.schema_id = s.id\n"
					"			UNION ALL\n"
					"			SELECT f.id, ft.function_type_keyword, qf.nme FROM sys.functions f, sys.function_types ft, sys.schemas s, sys.fully_qualified_functions qf WHERE f.type = ft.function_type_id AND f.schema_id = s.id AND qf.id = f.id\n"
					"			) AS o(id, tpe, nme)\n"
					"			JOIN sys.comments c ON c.id = o.id;\n"
					"CREATE VIEW sys.describe_privileges AS\n"
					"	SELECT\n"
					"		CASE\n"
					"			WHEN o.tpe IS NULL AND pc.privilege_code_name = 'SELECT' THEN --GLOBAL privileges: SELECT maps to COPY FROM\n"
					"				'COPY FROM'\n"
					"			WHEN o.tpe IS NULL AND pc.privilege_code_name = 'UPDATE' THEN --GLOBAL privileges: UPDATE maps to COPY INTO\n"
					"				'COPY INTO'\n"
					"			ELSE\n"
					"				o.nme\n"
					"		END o_nme,\n"
					"		coalesce(o.tpe, 'GLOBAL') o_tpe,\n"
					"		pc.privilege_code_name p_nme,\n"
					"		a.name a_nme,\n"
					"		g.name g_nme,\n"
					"		p.grantable grantable\n"
					"	FROM\n"
					"		sys.privileges p LEFT JOIN\n"
					"		(\n"
					"		SELECT t.id, s.name || '.' || t.name , 'TABLE'\n"
					"			from sys.schemas s, sys.tables t where s.id = t.schema_id\n"
					"		UNION ALL\n"
					"			SELECT c.id, s.name || '.' || t.name || '.' || c.name, 'COLUMN'\n"
					"			FROM sys.schemas s, sys.tables t, sys.columns c where s.id = t.schema_id AND t.id = c.table_id\n"
					"		UNION ALL\n"
					"			SELECT f.id, f.nme, f.tpe\n"
					"			FROM sys.fully_qualified_functions f\n"
					"		) o(id, nme, tpe) ON o.id = p.obj_id,\n"
					"		sys.privilege_codes pc,\n"
					"		auths a, auths g\n"
					"	WHERE\n"
					"		p.privileges = pc.privilege_code_id AND\n"
					"		p.auth_id = a.id AND\n"
					"		p.grantor = g.id;\n"
					"CREATE VIEW sys.describe_partition_tables AS\n"
					"	SELECT \n"
					"		m_sch,\n"
					"		m_tbl,\n"
					"		p_sch,\n"
					"		p_tbl,\n"
					"		CASE\n"
					"			WHEN p_raw_type IS NULL THEN 'READ ONLY'\n"
					"			WHEN (p_raw_type = 'VALUES' AND pvalues IS NULL) OR (p_raw_type = 'RANGE' AND minimum IS NULL AND maximum IS NULL AND with_nulls) THEN 'FOR NULLS'\n"
					"			ELSE p_raw_type\n"
					"		END AS tpe,\n"
					"		pvalues,\n"
					"		minimum,\n"
					"		maximum,\n"
					"		with_nulls\n"
					"	FROM \n"
					"    (WITH\n"
					"		tp(\"type\", table_id) AS\n"
					"		(SELECT ifthenelse((table_partitions.\"type\" & 2) = 2, 'VALUES', 'RANGE'), table_partitions.table_id FROM sys.table_partitions),\n"
					"		subq(m_tid, p_mid, \"type\", m_sch, m_tbl, p_sch, p_tbl) AS\n"
					"		(SELECT m_t.id, p_m.id, m_t.\"type\", m_s.name, m_t.name, p_s.name, p_m.name\n"
					"		FROM sys.schemas m_s, sys._tables m_t, sys.dependencies d, sys.schemas p_s, sys._tables p_m\n"
					"		WHERE m_t.\"type\" IN (3, 6)\n"
					"			AND m_t.schema_id = m_s.id\n"
					"			AND m_s.name <> 'tmp'\n"
					"			AND m_t.system = FALSE\n"
					"			AND m_t.id = d.depend_id\n"
					"			AND d.id = p_m.id\n"
					"			AND p_m.schema_id = p_s.id\n"
					"		ORDER BY m_t.id, p_m.id)\n"
					"	SELECT\n"
					"		subq.m_sch,\n"
					"		subq.m_tbl,\n"
					"		subq.p_sch,\n"
					"		subq.p_tbl,\n"
					"		tp.\"type\" AS p_raw_type,\n"
					"		CASE WHEN tp.\"type\" = 'VALUES'\n"
					"			THEN (SELECT GROUP_CONCAT(vp.value, ',') FROM sys.value_partitions vp WHERE vp.table_id = subq.p_mid)\n"
					"			ELSE NULL\n"
					"		END AS pvalues,\n"
					"		CASE WHEN tp.\"type\" = 'RANGE'\n"
					"			THEN (SELECT minimum FROM sys.range_partitions rp WHERE rp.table_id = subq.p_mid)\n"
					"			ELSE NULL\n"
					"		END AS minimum,\n"
					"		CASE WHEN tp.\"type\" = 'RANGE'\n"
					"			THEN (SELECT maximum FROM sys.range_partitions rp WHERE rp.table_id = subq.p_mid)\n"
					"			ELSE NULL\n"
					"		END AS maximum,\n"
					"		CASE WHEN tp.\"type\" = 'VALUES'\n"
					"			THEN EXISTS(SELECT vp.value FROM sys.value_partitions vp WHERE vp.table_id = subq.p_mid AND vp.value IS NULL)\n"
					"			ELSE (SELECT rp.with_nulls FROM sys.range_partitions rp WHERE rp.table_id = subq.p_mid)\n"
					"		END AS with_nulls\n"
					"	FROM \n"
					"		subq LEFT OUTER JOIN tp\n"
					"		ON subq.m_tid = tp.table_id) AS tmp_pi;\n"
					"CREATE VIEW sys.describe_functions AS\n"
					"	WITH func_args_all(func_id, number, max_number, func_arg) AS\n"
					"	(\n"
					"		SELECT\n"
					"			func_id,\n"
					"			number,\n"
					"			max(number) OVER (PARTITION BY func_id ORDER BY number DESC),\n"
					"			group_concat(sys.dq(name) || ' ' || sys.describe_type(type, type_digits, type_scale),', ') OVER (PARTITION BY func_id ORDER BY number)\n"
					"		FROM sys.args\n"
					"		WHERE inout = 1\n"
					"	),\n"
					"	func_args(func_id, func_arg) AS\n"
					"	(\n"
					"		SELECT func_id, func_arg\n"
					"		FROM func_args_all\n"
					"		WHERE number = max_number\n"
					"	),\n"
					"	func_rets_all(func_id, number, max_number, func_ret, func_ret_type) AS\n"
					"	(\n"
					"		SELECT\n"
					"			func_id,\n"
					"			number,\n"
					"			max(number) OVER (PARTITION BY func_id ORDER BY number DESC),\n"
					"			group_concat(sys.dq(name) || ' ' || sys.describe_type(type, type_digits, type_scale),', ') OVER (PARTITION BY func_id ORDER BY number),\n"
					"			group_concat(sys.describe_type(type, type_digits, type_scale),', ') OVER (PARTITION BY func_id ORDER BY number)\n"
					"		FROM sys.args\n"
					"		WHERE inout = 0\n"
					"	),\n"
					"	func_rets(func_id, func_ret, func_ret_type) AS\n"
					"	(\n"
					"		SELECT\n"
					"			func_id,\n"
					"			func_ret,\n"
					"			func_ret_type\n"
					"		FROM func_rets_all\n"
					"		WHERE number = max_number\n"
					"	)\n"
					"	SELECT\n"
					"		f.id o,\n"
					"		s.name sch,\n"
					"		f.name fun,\n"
					"		CASE WHEN f.language IN (1, 2) THEN f.func ELSE 'CREATE ' || ft.function_type_keyword || ' ' || sys.FQN(s.name, f.name) || '(' || coalesce(fa.func_arg, '') || ')' || CASE WHEN f.type = 5 THEN ' RETURNS TABLE (' || coalesce(fr.func_ret, '') || ')' WHEN f.type IN (1,3) THEN ' RETURNS ' || fr.func_ret_type ELSE '' END || CASE WHEN fl.language_keyword IS NULL THEN '' ELSE ' LANGUAGE ' || fl.language_keyword END || ' ' || f.func END def\n"
					"	FROM sys.functions f\n"
					"		LEFT OUTER JOIN func_args fa ON fa.func_id = f.id\n"
					"		LEFT OUTER JOIN func_rets fr ON fr.func_id = f.id\n"
					"		JOIN sys.schemas s ON f.schema_id = s.id\n"
					"		JOIN sys.function_types ft ON f.type = ft.function_type_id\n"
					"		LEFT OUTER JOIN sys.function_languages fl ON f.language = fl.language_id\n"
					"	WHERE s.name <> 'tmp' AND NOT f.system;\n"
					"CREATE VIEW sys.describe_sequences AS\n"
					"	SELECT\n"
					"		s.name sch,\n"
					"		seq.name seq,\n"
					"		seq.\"start\" s,\n"
					"		get_value_for(s.name, seq.name) rs,\n"
					"		seq.\"minvalue\" mi,\n"
					"		seq.\"maxvalue\" ma,\n"
					"		seq.\"increment\" inc,\n"
					"		seq.\"cacheinc\" cache,\n"
					"		seq.\"cycle\" cycle,\n"
					"		CASE WHEN seq.\"minvalue\" = -9223372036854775807 AND seq.\"increment\" > 0 AND seq.\"start\" =  1 THEN TRUE ELSE FALSE END nomin,\n"
					"		CASE WHEN seq.\"maxvalue\" =  9223372036854775807 AND seq.\"increment\" < 0 AND seq.\"start\" = -1 THEN TRUE ELSE FALSE END nomax,\n"
					"		CASE\n"
					"			WHEN seq.\"minvalue\" = 0 AND seq.\"increment\" > 0 THEN NULL\n"
					"			WHEN seq.\"minvalue\" <> -9223372036854775807 THEN seq.\"minvalue\"\n"
					"			ELSE\n"
					"				CASE\n"
					"					WHEN seq.\"increment\" < 0  THEN NULL\n"
					"					ELSE CASE WHEN seq.\"start\" = 1 THEN NULL ELSE seq.\"maxvalue\" END\n"
					"				END\n"
					"		END rmi,\n"
					"		CASE\n"
					"			WHEN seq.\"maxvalue\" = 0 AND seq.\"increment\" < 0 THEN NULL\n"
					"			WHEN seq.\"maxvalue\" <> 9223372036854775807 THEN seq.\"maxvalue\"\n"
					"			ELSE\n"
					"				CASE\n"
					"					WHEN seq.\"increment\" > 0  THEN NULL\n"
					"					ELSE CASE WHEN seq.\"start\" = -1 THEN NULL ELSE seq.\"maxvalue\" END\n"
					"				END\n"
					"		END rma\n"
					"	FROM sys.sequences seq, sys.schemas s\n"
					"	WHERE s.id = seq.schema_id\n"
					"	AND s.name <> 'tmp'\n"
					"	ORDER BY s.name, seq.name;\n"
					"GRANT SELECT ON sys.describe_constraints TO PUBLIC;\n"
					"GRANT SELECT ON sys.describe_indices TO PUBLIC;\n"
					"GRANT SELECT ON sys.describe_column_defaults TO PUBLIC;\n"
					"GRANT SELECT ON sys.describe_foreign_keys TO PUBLIC;\n"
					"GRANT SELECT ON sys.describe_tables TO PUBLIC;\n"
					"GRANT SELECT ON sys.describe_triggers TO PUBLIC;\n"
					"GRANT SELECT ON sys.describe_comments TO PUBLIC;\n"
					"GRANT SELECT ON sys.fully_qualified_functions TO PUBLIC;\n"
					"GRANT SELECT ON sys.describe_privileges TO PUBLIC;\n"
					"GRANT SELECT ON sys.describe_user_defined_types TO PUBLIC;\n"
					"GRANT SELECT ON sys.describe_partition_tables TO PUBLIC;\n"
					"GRANT SELECT ON sys.describe_sequences TO PUBLIC;\n"
					"GRANT SELECT ON sys.describe_functions TO PUBLIC;\n");
	pos += snprintf(buf + pos, bufsize - pos,
					"update sys.functions set system = true where system <> true and name in ('sq', 'fqn', 'get_merge_table_partition_expressions', 'get_remote_table_expressions', 'schema_guard') and schema_id = 2000 and type = %d;\n", F_FUNC);
	pos += snprintf(buf + pos, bufsize - pos,
					"update sys._tables set system = true where name in ('describe_constraints', 'describe_tables', 'fully_qualified_functions', 'describe_comments', 'describe_privileges', 'describe_partition_tables', 'describe_sequences', 'describe_functions') AND schema_id = 2000;\n");

	/* 76_dump.sql (most everything already dropped) */
	pos += snprintf(buf + pos, bufsize - pos,
					"CREATE VIEW sys.dump_create_roles AS\n"
					"  SELECT\n"
					"    'CREATE ROLE ' || sys.dq(name) || ';' stmt,\n"
					"    name user_name\n"
					"    FROM sys.auths\n"
					"   WHERE name NOT IN (SELECT name FROM sys.db_user_info)\n"
					"     AND grantor <> 0;\n"
					"CREATE VIEW sys.dump_create_users AS\n"
					"  SELECT\n"
					"    'CREATE USER ' || sys.dq(ui.name) || ' WITH ENCRYPTED PASSWORD ' ||\n"
					"      sys.sq(sys.password_hash(ui.name)) ||\n"
					"      ' NAME ' || sys.sq(ui.fullname) || ' SCHEMA sys' || ifthenelse(ui.schema_path = '\"sys\"', '', ' SCHEMA PATH ' || sys.sq(ui.schema_path)) || ';' stmt,\n"
					"    ui.name user_name\n"
					"    FROM sys.db_user_info ui, sys.schemas s\n"
					"   WHERE ui.default_schema = s.id\n"
					"     AND ui.name <> 'monetdb'\n"
					"     AND ui.name <> '.snapshot';\n"
					"CREATE VIEW sys.dump_create_schemas AS\n"
					"  SELECT\n"
					"    'CREATE SCHEMA ' || sys.dq(s.name) || ifthenelse(a.name <> 'sysadmin', ' AUTHORIZATION ' || sys.dq(a.name), ' ') || ';' stmt,\n"
					"    s.name schema_name\n"
					"    FROM sys.schemas s, sys.auths a\n"
					"   WHERE s.authorization = a.id AND s.system = FALSE;\n"
					"CREATE VIEW sys.dump_add_schemas_to_users AS\n"
					"  SELECT\n"
					"    'ALTER USER ' || sys.dq(ui.name) || ' SET SCHEMA ' || sys.dq(s.name) || ';' stmt,\n"
					"    s.name schema_name,\n"
					"    ui.name user_name\n"
					"    FROM sys.db_user_info ui, sys.schemas s\n"
					"   WHERE ui.default_schema = s.id\n"
					"     AND ui.name <> 'monetdb'\n"
					"     AND ui.name <> '.snapshot'\n"
					"     AND s.name <> 'sys';\n"
					"CREATE VIEW sys.dump_grant_user_privileges AS\n"
					"  SELECT\n"
					"    'GRANT ' || sys.dq(a2.name) || ' ' || ifthenelse(a1.name = 'public', 'PUBLIC', sys.dq(a1.name)) || ';' stmt,\n"
					"    a2.name grantee,\n"
					"    a1.name grantor\n"
					"    FROM sys.auths a1, sys.auths a2, sys.user_role ur\n"
					"   WHERE a1.id = ur.login_id AND a2.id = ur.role_id;\n"
					"CREATE VIEW sys.dump_table_constraint_type AS\n"
					"  SELECT\n"
					"    'ALTER TABLE ' || sys.FQN(sch, tbl) || ' ADD CONSTRAINT ' || sys.DQ(con) || ' '||\n"
					"      tpe || ' (' || GROUP_CONCAT(sys.DQ(col), ', ') || ');' stmt,\n"
					"    sch schema_name,\n"
					"    tbl table_name,\n"
					"    con constraint_name\n"
					"    FROM sys.describe_constraints GROUP BY sch, tbl, con, tpe;\n"
					"CREATE VIEW sys.dump_table_grants AS\n"
					"  WITH table_grants (sname, tname, grantee, grants, grantor, grantable)\n"
					"  AS (SELECT s.name, t.name, a.name, sum(p.privileges), g.name, p.grantable\n"
					"	FROM sys.schemas s, sys.tables t, sys.auths a, sys.privileges p, sys.auths g\n"
					"       WHERE p.obj_id = t.id AND p.auth_id = a.id AND t.schema_id = s.id AND t.system = FALSE AND p.grantor = g.id\n"
					"       GROUP BY s.name, t.name, a.name, g.name, p.grantable\n"
					"       ORDER BY s.name, t.name, a.name, g.name, p.grantable)\n"
					"  SELECT\n"
					"    'GRANT ' || pc.privilege_code_name || ' ON TABLE ' || sys.FQN(sname, tname)\n"
					"      || ' TO ' || ifthenelse(grantee = 'public', 'PUBLIC', sys.dq(grantee))\n"
					"      || CASE WHEN grantable = 1 THEN ' WITH GRANT OPTION' ELSE '' END || ';' stmt,\n"
					"    sname schema_name,\n"
					"    tname table_name,\n"
					"    grantee\n"
					"    FROM table_grants LEFT OUTER JOIN sys.privilege_codes pc ON grants = pc.privilege_code_id;\n"
					"CREATE VIEW sys.dump_column_grants AS\n"
					"  SELECT\n"
					"    'GRANT ' || pc.privilege_code_name || '(' || sys.dq(c.name) || ') ON ' || sys.FQN(s.name, t.name)\n"
					"      || ' TO ' || ifthenelse(a.name = 'public', 'PUBLIC', sys.dq(a.name))\n"
					"      || CASE WHEN p.grantable = 1 THEN ' WITH GRANT OPTION' ELSE '' END || ';' stmt,\n"
					"    s.name schema_name,\n"
					"    t.name table_name,\n"
					"    c.name column_name,\n"
					"    a.name grantee\n"
					"    FROM sys.schemas s,\n"
					"	 sys.tables t,\n"
					"	 sys.columns c,\n"
					"	 sys.auths a,\n"
					"	 sys.privileges p,\n"
					"	 sys.auths g,\n"
					"	 sys.privilege_codes pc\n"
					"   WHERE p.obj_id = c.id\n"
					"     AND c.table_id = t.id\n"
					"     AND p.auth_id = a.id\n"
					"     AND t.schema_id = s.id\n"
					"     AND NOT t.system\n"
					"     AND p.grantor = g.id\n"
					"     AND p.privileges = pc.privilege_code_id\n"
					"   ORDER BY s.name, t.name, c.name, a.name, g.name, p.grantable;\n"
					"CREATE VIEW sys.dump_function_grants AS\n"
					"  WITH func_args_all(func_id, number, max_number, func_arg) AS\n"
					"  (SELECT a.func_id,\n"
					"	  a.number,\n"
					"	  max(a.number) OVER (PARTITION BY a.func_id ORDER BY a.number DESC),\n"
					"	  group_concat(sys.describe_type(a.type, a.type_digits, a.type_scale), ', ') OVER (PARTITION BY a.func_id ORDER BY a.number)\n"
					"     FROM sys.args a\n"
					"    WHERE a.inout = 1),\n"
					"  func_args(func_id, func_arg) AS\n"
					"  (SELECT func_id, func_arg FROM func_args_all WHERE number = max_number)\n"
					"  SELECT\n"
					"    'GRANT ' || pc.privilege_code_name || ' ON ' || ft.function_type_keyword || ' '\n"
					"      || sys.FQN(s.name, f.name) || '(' || coalesce(fa.func_arg, '') || ') TO '\n"
					"      || ifthenelse(a.name = 'public', 'PUBLIC', sys.dq(a.name))\n"
					"      || CASE WHEN p.grantable = 1 THEN ' WITH GRANT OPTION' ELSE '' END || ';' stmt,\n"
					"    s.name schema_name,\n"
					"    f.name function_name,\n"
					"    a.name grantee\n"
					"    FROM sys.schemas s,\n"
					"	 sys.functions f LEFT OUTER JOIN func_args fa ON f.id = fa.func_id,\n"
					"	 sys.auths a,\n"
					"	 sys.privileges p,\n"
					"	 sys.auths g,\n"
					"	 sys.function_types ft,\n"
					"	 sys.privilege_codes pc\n"
					"   WHERE s.id = f.schema_id\n"
					"     AND f.id = p.obj_id\n"
					"     AND p.auth_id = a.id\n"
					"     AND p.grantor = g.id\n"
					"     AND p.privileges = pc.privilege_code_id\n"
					"     AND f.type = ft.function_type_id\n"
					"     AND NOT f.system\n"
					"   ORDER BY s.name, f.name, a.name, g.name, p.grantable;\n"
					"CREATE VIEW sys.dump_indices AS\n"
					"  SELECT\n"
					"    'CREATE ' || tpe || ' ' || sys.DQ(ind) || ' ON ' || sys.FQN(sch, tbl) || '(' || GROUP_CONCAT(col) || ');' stmt,\n"
					"    sch schema_name,\n"
					"    tbl table_name,\n"
					"    ind index_name\n"
					"    FROM sys.describe_indices GROUP BY ind, tpe, sch, tbl;\n"
					"CREATE VIEW sys.dump_column_defaults AS\n"
					"  SELECT 'ALTER TABLE ' || sys.FQN(sch, tbl) || ' ALTER COLUMN ' || sys.DQ(col) || ' SET DEFAULT ' || def || ';' stmt,\n"
					"	 sch schema_name,\n"
					"	 tbl table_name,\n"
					"	 col column_name\n"
					"    FROM sys.describe_column_defaults;\n"
					"CREATE VIEW sys.dump_foreign_keys AS\n"
					"  SELECT\n"
					"    'ALTER TABLE ' || sys.FQN(fk_s, fk_t) || ' ADD CONSTRAINT ' || sys.DQ(fk) || ' ' ||\n"
					"      'FOREIGN KEY(' || GROUP_CONCAT(sys.DQ(fk_c), ',') ||') ' ||\n"
					"      'REFERENCES ' || sys.FQN(pk_s, pk_t) || '(' || GROUP_CONCAT(sys.DQ(pk_c), ',') || ') ' ||\n"
					"      'ON DELETE ' || on_delete || ' ON UPDATE ' || on_update ||\n"
					"      ';' stmt,\n"
					"    fk_s foreign_schema_name,\n"
					"    fk_t foreign_table_name,\n"
					"    pk_s primary_schema_name,\n"
					"    pk_t primary_table_name,\n"
					"    fk key_name\n"
					"    FROM sys.describe_foreign_keys GROUP BY fk_s, fk_t, pk_s, pk_t, fk, on_delete, on_update;\n"
					"CREATE VIEW sys.dump_partition_tables AS\n"
					"  SELECT\n"
					"    'ALTER TABLE ' || sys.FQN(m_sch, m_tbl) || ' ADD TABLE ' || sys.FQN(p_sch, p_tbl) ||\n"
					"      CASE \n"
					"      WHEN tpe = 'VALUES' THEN ' AS PARTITION IN (' || pvalues || ')'\n"
					"      WHEN tpe = 'RANGE' THEN ' AS PARTITION FROM ' || ifthenelse(minimum IS NOT NULL, sys.SQ(minimum), 'RANGE MINVALUE') || ' TO ' || ifthenelse(maximum IS NOT NULL, sys.SQ(maximum), 'RANGE MAXVALUE')\n"
					"      WHEN tpe = 'FOR NULLS' THEN ' AS PARTITION FOR NULL VALUES'\n"
					"      ELSE ''\n"
					"      END ||\n"
					"      CASE WHEN tpe in ('VALUES', 'RANGE') AND with_nulls THEN ' WITH NULL VALUES' ELSE '' END ||\n"
					"      ';' stmt,\n"
					"    m_sch merge_schema_name,\n"
					"    m_tbl merge_table_name,\n"
					"    p_sch partition_schema_name,\n"
					"    p_tbl partition_table_name\n"
					"    FROM sys.describe_partition_tables;\n"
					"CREATE VIEW sys.dump_sequences AS\n"
					"  SELECT\n"
					"    'CREATE SEQUENCE ' || sys.FQN(sch, seq) || ' AS BIGINT ' ||\n"
					"    CASE WHEN \"s\" <> 0 THEN 'START WITH ' ||  \"rs\" ELSE '' END ||\n"
					"    CASE WHEN \"inc\" <> 1 THEN ' INCREMENT BY ' ||  \"inc\" ELSE '' END ||\n"
					"    CASE\n"
					"      WHEN nomin THEN ' NO MINVALUE'\n"
					"      WHEN rmi IS NOT NULL THEN ' MINVALUE ' || rmi\n"
					"      ELSE ''\n"
					"    END ||\n"
					"    CASE\n"
					"      WHEN nomax THEN ' NO MAXVALUE'\n"
					"      WHEN rma IS NOT NULL THEN ' MAXVALUE ' || rma\n"
					"      ELSE ''\n"
					"    END ||\n"
					"    CASE WHEN \"cache\" <> 1 THEN ' CACHE ' ||  \"cache\" ELSE '' END ||\n"
					"    CASE WHEN \"cycle\" THEN ' CYCLE' ELSE '' END ||\n"
					"    ';' stmt,\n"
					"    sch schema_name,\n"
					"    seq seqname\n"
					"    FROM sys.describe_sequences;\n"
					"CREATE VIEW sys.dump_start_sequences AS\n"
					"  SELECT\n"
					"    'UPDATE sys.sequences seq SET start = ' || s ||\n"
					"      ' WHERE name = ' || sys.SQ(seq) ||\n"
					"      ' AND schema_id = (SELECT s.id FROM sys.schemas s WHERE s.name = ' || sys.SQ(sch) || ');' stmt,\n"
					"    sch schema_name,\n"
					"    seq sequence_name\n"
					"    FROM sys.describe_sequences;\n"
					"CREATE VIEW sys.dump_functions AS\n"
					"  SELECT f.o o, sys.schema_guard(f.sch, f.fun, f.def) stmt,\n"
					"	 f.sch schema_name,\n"
					"	 f.fun function_name\n"
					"    FROM sys.describe_functions f;\n"
					"CREATE VIEW sys.dump_tables AS\n"
					"  SELECT\n"
					"    t.o o,\n"
					"    CASE\n"
					"      WHEN t.typ <> 'VIEW' THEN\n"
					"      'CREATE ' || t.typ || ' ' || sys.FQN(t.sch, t.tab) || t.col || t.opt || ';'\n"
					"      ELSE\n"
					"      t.opt\n"
					"      END stmt,\n"
					"    t.sch schema_name,\n"
					"    t.tab table_name\n"
					"    FROM sys.describe_tables t;\n"
					"CREATE VIEW sys.dump_triggers AS\n"
					"  SELECT sys.schema_guard(sch, tab, def) stmt,\n"
					"	 sch schema_name,\n"
					"	 tab table_name,\n"
					"	 tri trigger_name\n"
					"    FROM sys.describe_triggers;\n"
					"CREATE VIEW sys.dump_comments AS\n"
					"  SELECT 'COMMENT ON ' || c.tpe || ' ' || c.fqn || ' IS ' || sys.SQ(c.rem) || ';' stmt FROM sys.describe_comments c;\n"
					"CREATE VIEW sys.dump_user_defined_types AS\n"
					"  SELECT 'CREATE TYPE ' || sys.FQN(sch, sql_tpe) || ' EXTERNAL NAME ' || sys.DQ(ext_tpe) || ';' stmt,\n"
					"	 sch schema_name,\n"
					"	 sql_tpe type_name\n"
					"    FROM sys.describe_user_defined_types;\n"
					"CREATE FUNCTION sys.esc(s STRING) RETURNS STRING BEGIN RETURN '\"' || sys.replace(sys.replace(sys.replace(s,E'\\\\', E'\\\\\\\\'), E'\\n', E'\\\\n'), '\"', E'\\\\\"') || '\"'; END;\n"
					"CREATE FUNCTION sys.prepare_esc(s STRING, t STRING) RETURNS STRING\n"
					"BEGIN\n"
					"  RETURN\n"
					"    CASE\n"
					"    WHEN (t = 'varchar' OR t ='char' OR t = 'clob' OR t = 'json' OR t = 'geometry' OR t = 'url') THEN\n"
					"    'CASE WHEN ' || sys.DQ(s) || ' IS NULL THEN ''null'' ELSE ' || 'sys.esc(' || sys.DQ(s) || ')' || ' END'\n"
					"    ELSE\n"
					"    'CASE WHEN ' || sys.DQ(s) || ' IS NULL THEN ''null'' ELSE CAST(' || sys.DQ(s) || ' AS STRING) END'\n"
					"    END;\n"
					"END;\n"
					"CREATE PROCEDURE sys.dump_table_data(sch STRING, tbl STRING)\n"
					"BEGIN\n"
					"  DECLARE k INT;\n"
					"  SET k = (SELECT MIN(c.id) FROM sys.columns c, sys.tables t, sys.schemas s WHERE c.table_id = t.id AND t.name = tbl AND t.schema_id = s.id AND s.name = sch);\n"
					"  IF k IS NOT NULL THEN\n"
					"    DECLARE cname STRING;\n"
					"    DECLARE ctype STRING;\n"
					"    SET cname = (SELECT c.name FROM sys.columns c WHERE c.id = k);\n"
					"    SET ctype = (SELECT c.type FROM sys.columns c WHERE c.id = k);\n"
					"    DECLARE COPY_INTO_STMT STRING;\n"
					"    DECLARE _cnt INT;\n"
					"    SET _cnt = (SELECT count FROM sys.storage(sch, tbl, cname));\n"
					"    IF _cnt > 0 THEN\n"
					"      SET COPY_INTO_STMT = 'COPY ' || _cnt || ' RECORDS INTO ' || sys.FQN(sch, tbl) || '(' || sys.DQ(cname);\n"
					"      DECLARE SELECT_DATA_STMT STRING;\n"
					"      SET SELECT_DATA_STMT = 'SELECT (SELECT COUNT(*) FROM sys.dump_statements) + RANK() OVER(), ' || sys.prepare_esc(cname, ctype);\n"
					"      DECLARE M INT;\n"
					"      SET M = (SELECT MAX(c.id) FROM sys.columns c, sys.tables t WHERE c.table_id = t.id AND t.name = tbl);\n"
					"      WHILE (k < M) DO\n"
					"	SET k = (SELECT MIN(c.id) FROM sys.columns c, sys.tables t WHERE c.table_id = t.id AND t.name = tbl AND c.id > k);\n"
					"        SET cname = (SELECT c.name FROM sys.columns c WHERE c.id = k);\n"
					"	SET ctype = (SELECT c.type FROM sys.columns c WHERE c.id = k);\n"
					"	SET COPY_INTO_STMT = (COPY_INTO_STMT || ', ' || sys.DQ(cname));\n"
					"	SET SELECT_DATA_STMT = SELECT_DATA_STMT || '|| ''|'' || ' || sys.prepare_esc(cname, ctype);\n"
					"      END WHILE;\n"
					"      SET COPY_INTO_STMT = (COPY_INTO_STMT || ') FROM STDIN USING DELIMITERS ''|'',E''\\\\n'',''\"'';');\n"
					"      SET SELECT_DATA_STMT = SELECT_DATA_STMT || ' FROM ' || sys.FQN(sch, tbl);\n"
					"      insert into sys.dump_statements VALUES ((SELECT COUNT(*) FROM sys.dump_statements) + 1, COPY_INTO_STMT);\n"
					"      CALL sys.EVAL('INSERT INTO sys.dump_statements ' || SELECT_DATA_STMT || ';');\n"
					"    END IF;\n"
					"  END IF;\n"
					"END;\n"
					"CREATE PROCEDURE sys.dump_table_data()\n"
					"BEGIN\n"
					"  DECLARE i INT;\n"
					"  SET i = (SELECT MIN(t.id) FROM sys.tables t, sys.table_types ts WHERE t.type = ts.table_type_id AND ts.table_type_name = 'TABLE' AND NOT t.system);\n"
					"  IF i IS NOT NULL THEN\n"
					"    DECLARE M INT;\n"
					"    SET M = (SELECT MAX(t.id) FROM sys.tables t, sys.table_types ts WHERE t.type = ts.table_type_id AND ts.table_type_name = 'TABLE' AND NOT t.system);\n"
					"    DECLARE sch STRING;\n"
					"    DECLARE tbl STRING;\n"
					"    WHILE i < M DO\n"
					"      set sch = (SELECT s.name FROM sys.tables t, sys.schemas s WHERE s.id = t.schema_id AND t.id = i);\n"
					"      set tbl = (SELECT t.name FROM sys.tables t, sys.schemas s WHERE s.id = t.schema_id AND t.id = i);\n"
					"      CALL sys.dump_table_data(sch, tbl);\n"
					"      SET i = (SELECT MIN(t.id) FROM sys.tables t, sys.table_types ts WHERE t.type = ts.table_type_id AND ts.table_type_name = 'TABLE' AND NOT t.system AND t.id > i);\n"
					"    END WHILE;\n"
					"    set sch = (SELECT s.name FROM sys.tables t, sys.schemas s WHERE s.id = t.schema_id AND t.id = i);\n"
					"    set tbl = (SELECT t.name FROM sys.tables t, sys.schemas s WHERE s.id = t.schema_id AND t.id = i);\n"
					"    CALL sys.dump_table_data(sch, tbl);\n"
					"  END IF;\n"
					"END;\n"
					"CREATE FUNCTION sys.dump_database(describe BOOLEAN) RETURNS TABLE(o int, stmt STRING)\n"
					"BEGIN\n"
					"  SET SCHEMA sys;\n"
					"  TRUNCATE sys.dump_statements;\n"
					"  INSERT INTO sys.dump_statements VALUES (1, 'START TRANSACTION;');\n"
					"  INSERT INTO sys.dump_statements VALUES ((SELECT COUNT(*) FROM sys.dump_statements) + 1, 'SET SCHEMA \"sys\";');\n"
					"  INSERT INTO sys.dump_statements SELECT (SELECT COUNT(*) FROM sys.dump_statements) + RANK() OVER(), stmt FROM sys.dump_create_roles;\n"
					"  INSERT INTO sys.dump_statements SELECT (SELECT COUNT(*) FROM sys.dump_statements) + RANK() OVER(), stmt FROM sys.dump_create_users;\n"
					"  INSERT INTO sys.dump_statements SELECT (SELECT COUNT(*) FROM sys.dump_statements) + RANK() OVER(), stmt FROM sys.dump_create_schemas;\n"
					"  INSERT INTO sys.dump_statements SELECT (SELECT COUNT(*) FROM sys.dump_statements) + RANK() OVER(), stmt FROM sys.dump_user_defined_types;\n"
					"  INSERT INTO sys.dump_statements SELECT (SELECT COUNT(*) FROM sys.dump_statements) + RANK() OVER(), stmt FROM sys.dump_add_schemas_to_users;\n"
					"  INSERT INTO sys.dump_statements SELECT (SELECT COUNT(*) FROM sys.dump_statements) + RANK() OVER(), stmt FROM sys.dump_grant_user_privileges;\n"
					"  INSERT INTO sys.dump_statements SELECT (SELECT COUNT(*) FROM sys.dump_statements) + RANK() OVER(), stmt FROM sys.dump_sequences;\n"
					"  INSERT INTO sys.dump_statements SELECT (SELECT COUNT(*) FROM sys.dump_statements) + RANK() OVER(ORDER BY stmts.o), stmts.s\n"
					"				    FROM (\n"
					"				      SELECT f.o, f.stmt FROM sys.dump_functions f\n"
					"				       UNION\n"
					"				      SELECT t.o, t.stmt FROM sys.dump_tables t\n"
					"				    ) AS stmts(o, s);\n"
					"  IF NOT DESCRIBE THEN\n"
					"    CALL sys.dump_table_data();\n"
					"  END IF;\n"
					"  INSERT INTO sys.dump_statements SELECT (SELECT COUNT(*) FROM sys.dump_statements) + RANK() OVER(), stmt FROM sys.dump_start_sequences;\n"
					"  INSERT INTO sys.dump_statements SELECT (SELECT COUNT(*) FROM sys.dump_statements) + RANK() OVER(), stmt FROM sys.dump_column_defaults;\n"
					"  INSERT INTO sys.dump_statements SELECT (SELECT COUNT(*) FROM sys.dump_statements) + RANK() OVER(), stmt FROM sys.dump_table_constraint_type;\n"
					"  INSERT INTO sys.dump_statements SELECT (SELECT COUNT(*) FROM sys.dump_statements) + RANK() OVER(), stmt FROM sys.dump_indices;\n"
					"  INSERT INTO sys.dump_statements SELECT (SELECT COUNT(*) FROM sys.dump_statements) + RANK() OVER(), stmt FROM sys.dump_foreign_keys;\n"
					"  INSERT INTO sys.dump_statements SELECT (SELECT COUNT(*) FROM sys.dump_statements) + RANK() OVER(), stmt FROM sys.dump_partition_tables;\n"
					"  INSERT INTO sys.dump_statements SELECT (SELECT COUNT(*) FROM sys.dump_statements) + RANK() OVER(), stmt FROM sys.dump_triggers;\n"
					"  INSERT INTO sys.dump_statements SELECT (SELECT COUNT(*) FROM sys.dump_statements) + RANK() OVER(), stmt FROM sys.dump_comments;\n"
					"  INSERT INTO sys.dump_statements SELECT (SELECT COUNT(*) FROM sys.dump_statements) + RANK() OVER(), stmt FROM sys.dump_table_grants;\n"
					"  INSERT INTO sys.dump_statements SELECT (SELECT COUNT(*) FROM sys.dump_statements) + RANK() OVER(), stmt FROM sys.dump_column_grants;\n"
					"  INSERT INTO sys.dump_statements SELECT (SELECT COUNT(*) FROM sys.dump_statements) + RANK() OVER(), stmt FROM sys.dump_function_grants;\n"
					"  INSERT INTO sys.dump_statements VALUES ((SELECT COUNT(*) FROM sys.dump_statements) + 1, 'COMMIT;');\n"
					"  RETURN sys.dump_statements;\n"
					"END;\n");
	pos += snprintf(buf + pos, bufsize - pos,
					"update sys.functions set system = true where system <> true and name in ('esc', 'prepare_esc') and schema_id = 2000 and type = %d;\n", F_FUNC);
	pos += snprintf(buf + pos, bufsize - pos,
					"update sys.functions set system = true where system <> true and name in ('dump_database') and schema_id = 2000 and type = %d;\n", F_UNION);
	pos += snprintf(buf + pos, bufsize - pos,
					"update sys.functions set system = true where system <> true and name in ('dump_table_data') and schema_id = 2000 and type = %d;\n", F_PROC);
	pos += snprintf(buf + pos, bufsize - pos,
					"update sys._tables set system = true where name in ('dump_create_roles', 'dump_create_users', 'dump_create_schemas', 'dump_add_schemas_to_users', 'dump_grant_user_privileges', 'dump_table_constraint_type', 'dump_table_grants', 'dump_column_grants', 'dump_function_grants', 'dump_indices', 'dump_column_defaults', 'dump_foreign_keys', 'dump_partition_tables', 'dump_sequences', 'dump_start_sequences', 'dump_functions', 'dump_tables', 'dump_triggers', 'dump_comments', 'dump_user_defined_types') AND schema_id = 2000;\n");

	/* 80_udf.sql (removed) */
	pos += snprintf(buf + pos, bufsize - pos,
					"drop function sys.reverse(string) cascade;\n"
					"drop all function sys.fuse cascade;\n");

	/* 26_sysmon.sql */
	pos += snprintf(buf + pos, bufsize - pos,
					"create procedure sys.vacuum(sname string, tname string, cname string)\n"
					"	external name sql.vacuum;\n"
					"create procedure sys.vacuum(sname string, tname string, cname string, interval int)\n"
					"	external name sql.vacuum;\n"
					"create procedure sys.stop_vacuum(sname string, tname string, cname string)\n"
					"	external name sql.stop_vacuum;\n");
	pos += snprintf(buf + pos, bufsize - pos,
					"update sys.functions set system = true where system <> true and name in ('vacuum', 'stop_vacuum') and schema_id = 2000 and type = %d;\n", F_PROC);

	/* 10_sys_schema_extension.sql */
	pos += snprintf(buf + pos, bufsize - pos,
					"CREATE TABLE sys.fkey_actions (\n"
					"    action_id   SMALLINT NOT NULL PRIMARY KEY,\n"
					"    action_name VARCHAR(15) NOT NULL);\n"
					"INSERT INTO sys.fkey_actions (action_id, action_name) VALUES\n"
					"  (0, 'NO ACTION'),\n"
					"  (1, 'CASCADE'),\n"
					"  (2, 'RESTRICT'),\n"
					"  (3, 'SET NULL'),\n"
					"  (4, 'SET DEFAULT');\n"
					"ALTER TABLE sys.fkey_actions SET READ ONLY;\n"
					"GRANT SELECT ON sys.fkey_actions TO PUBLIC;\n"
					"CREATE VIEW sys.fkeys AS\n"
					"SELECT id, table_id, type, name, rkey, update_action_id, upd.action_name as update_action, delete_action_id, del.action_name as delete_action FROM (\n"
					" SELECT id, table_id, type, name, rkey, cast(((\"action\" >> 8) & 255) as smallint) as update_action_id, cast((\"action\" & 255) as smallint) AS delete_action_id FROM sys.keys WHERE type = 2\n"
					" UNION ALL\n"
					" SELECT id, table_id, type, name, rkey, cast(((\"action\" >> 8) & 255) as smallint) as update_action_id, cast((\"action\" & 255) as smallint) AS delete_action_id FROM tmp.keys WHERE type = 2\n"
					") AS fks\n"
					"JOIN sys.fkey_actions upd ON fks.update_action_id = upd.action_id\n"
					"JOIN sys.fkey_actions del ON fks.delete_action_id = del.action_id;\n"
					"GRANT SELECT ON sys.fkeys TO PUBLIC;\n"
					);
	pos += snprintf(buf + pos, bufsize - pos,
					"update sys._tables set system = true where name in ('fkey_actions', 'fkeys') AND schema_id = 2000;\n");

	/* recreate SQL functions that just need to be recompiled since the
	 * MAL functions's "unsafe" property was changed */
	sql_schema *lg = mvc_bind_schema(sql, "logging");
	t = mvc_bind_table(sql, lg, "compinfo");
	t->system = 0;
	t = mvc_bind_table(sql, s, "schemastorage");
	t->system = 0;
	t = mvc_bind_table(sql, s, "tablestorage");
	t->system = 0;
	t = mvc_bind_table(sql, s, "storage");
	t->system = 0;
	t = mvc_bind_table(sql, s, "rejects");
	t->system = 0;
	t = mvc_bind_table(sql, s, "queue");
	t->system = 0;
	t = mvc_bind_table(sql, s, "optimizers");
	t->system = 0;
	t = mvc_bind_table(sql, s, "prepared_statements_args");
	t->system = 0;
	t = mvc_bind_table(sql, s, "prepared_statements");
	t->system = 0;
	t = mvc_bind_table(sql, s, "sessions");
	t->system = 0;
	t = mvc_bind_table(sql, s, "querylog_calls");
	t->system = 0;
	t = mvc_bind_table(sql, s, "querylog_history");
	t->system = 0;
	t = mvc_bind_table(sql, s, "querylog_catalog");
	t->system = 0;
	pos += snprintf(buf + pos, bufsize - pos,
					"drop view logging.compinfo cascade;\n"
					"drop function logging.compinfo cascade;\n"
					"drop procedure sys.storagemodelinit() cascade;\n"
					"drop view sys.schemastorage cascade;\n"
					"drop view sys.tablestorage cascade;\n"
					"drop view sys.storage cascade;\n"
					"drop function sys.storage() cascade;\n"
					"drop function if exists wlr.tick cascade;\n"
					"drop function if exists wlr.clock cascade;\n"
					"drop function if exists wlc.tick cascade;\n"
					"drop function if exists wlc.clock cascade;\n"
					"drop function profiler.getlimit cascade;\n"
					"drop view sys.rejects cascade;\n"
					"drop function sys.rejects cascade;\n"
					"drop function sys.user_statistics cascade;\n"
					"drop view sys.queue cascade;\n"
					"drop function sys.queue cascade;\n"
					"drop function sys.debugflags cascade;\n"
					"drop function sys.bbp cascade;\n"
					"drop view sys.optimizers cascade;\n"
					"drop function sys.optimizers cascade;\n"
					"drop function sys.querycache cascade;\n"
					"drop function sys.optimizer_stats cascade;\n"
					"drop function sys.current_sessionid cascade;\n"
					"drop view sys.prepared_statements_args cascade;\n"
					"drop function sys.prepared_statements_args cascade;\n"
					"drop view sys.prepared_statements cascade;\n"
					"drop function sys.prepared_statements cascade;\n"
					"drop view sys.sessions cascade;\n"
					"drop function sys.sessions cascade;\n"
					"drop view sys.querylog_history cascade;\n"
					"drop view sys.querylog_calls cascade;\n"
					"drop function sys.querylog_calls cascade;\n"
					"drop view sys.querylog_catalog cascade;\n"
					"drop function sys.querylog_catalog cascade;\n"
					"create function sys.querylog_catalog()\n"
					"returns table(\n"
					" id oid,\n"
					" owner string,\n"
					" defined timestamp,\n"
					" query string,\n"
					" pipe string,\n"
					" \"plan\" string,\n"
					" mal int,\n"
					" optimize bigint\n"
					")\n"
					"external name sql.querylog_catalog;\n"
					"create view sys.querylog_catalog as select * from sys.querylog_catalog();\n"
					"create function sys.querylog_calls()\n"
					"returns table(\n"
					" id oid,\n"
					" \"start\" timestamp,\n"
					" \"stop\" timestamp,\n"
					" arguments string,\n"
					" tuples bigint,\n"
					" run bigint,\n"
					" ship bigint,\n"
					" cpu int,\n"
					" io int\n"
					")\n"
					"external name sql.querylog_calls;\n"
					"create view sys.querylog_calls as select * from sys.querylog_calls();\n"
					"create view sys.querylog_history as\n"
					"select qd.*, ql.\"start\",ql.\"stop\", ql.arguments, ql.tuples, ql.run, ql.ship, ql.cpu, ql.io\n"
					"from sys.querylog_catalog() qd, sys.querylog_calls() ql\n"
					"where qd.id = ql.id and qd.owner = user;\n"
					"create function sys.sessions()\n"
					"returns table(\n"
					" \"sessionid\" int,\n"
					" \"username\" string,\n"
					" \"login\" timestamp,\n"
					" \"idle\" timestamp,\n"
					" \"optimizer\" string,\n"
					" \"sessiontimeout\" int,\n"
					" \"querytimeout\" int,\n"
					" \"workerlimit\" int,\n"
					" \"memorylimit\" int\n"
					")\n"
					"external name sql.sessions;\n"
					"create view sys.sessions as select * from sys.sessions();\n"
					"create function sys.prepared_statements()\n"
					"returns table(\n"
					" \"sessionid\" int,\n"
					" \"username\" string,\n"
					" \"statementid\" int,\n"
					" \"statement\" string,\n"
					" \"created\" timestamp\n"
					")\n"
					"external name sql.prepared_statements;\n"
					"grant execute on function sys.prepared_statements to public;\n"
					"create view sys.prepared_statements as select * from sys.prepared_statements();\n"
					"grant select on sys.prepared_statements to public;\n"
					"create function sys.prepared_statements_args()\n"
					"returns table(\n"
					" \"statementid\" int,\n"
					" \"type\" string,\n"
					" \"type_digits\" int,\n"
					" \"type_scale\" int,\n"
					" \"inout\" tinyint,\n"
					" \"number\" int,\n"
					" \"schema\" string,\n"
					" \"table\" string,\n"
					" \"column\" string\n"
					")\n"
					"external name sql.prepared_statements_args;\n"
					"grant execute on function sys.prepared_statements_args to public;\n"
					"create view sys.prepared_statements_args as select * from sys.prepared_statements_args();\n"
					"grant select on sys.prepared_statements_args to public;\n"
					"create function sys.current_sessionid() returns int\n"
					"external name clients.current_sessionid;\n"
					"grant execute on function sys.current_sessionid to public;\n"
					"create function sys.optimizer_stats()\n"
					" returns table (optname string, count int, timing bigint)\n"
					" external name inspect.optimizer_stats;\n"
					"create function sys.querycache()\n"
					" returns table (query string, count int)\n"
					" external name sql.dump_cache;\n"
					"create function sys.optimizers ()\n"
					" returns table (name string, def string, status string)\n"
					" external name sql.optimizers;\n"
					"create view sys.optimizers as select * from sys.optimizers();\n"
					"create function sys.bbp ()\n"
					" returns table (id int, name string,\n"
					" ttype string, count bigint, refcnt int, lrefcnt int,\n"
					" location string, heat int, dirty string,\n"
					" status string, kind string)\n"
					" external name bbp.get;\n"
					"create function sys.debugflags()\n"
					" returns table(flag string, val bool)\n"
					" external name mdb.\"getDebugFlags\";\n"
					"create function sys.queue()\n"
					"returns table(\n"
					" \"tag\" bigint,\n"
					" \"sessionid\" int,\n"
					" \"username\" string,\n"
					" \"started\" timestamp,\n"
					" \"status\" string,\n"
					" \"query\" string,\n"
					" \"finished\" timestamp,\n"
					" \"maxworkers\" int,\n"
					" \"footprint\" int\n"
					")\n"
					"external name sysmon.queue;\n"
					"grant execute on function sys.queue to public;\n"
					"create view sys.queue as select * from sys.queue();\n"
					"grant select on sys.queue to public;\n"
					"create function sys.user_statistics()\n"
					"returns table(\n"
					" username string,\n"
					" querycount bigint,\n"
					" totalticks bigint,\n"
					" started timestamp,\n"
					" finished timestamp,\n"
					" maxticks bigint,\n"
					" maxquery string\n"
					")\n"
					"external name sysmon.user_statistics;\n"
					"create function sys.rejects()\n"
					"returns table(\n"
					" rowid bigint,\n"
					" fldid int,\n"
					" \"message\" string,\n"
					" \"input\" string\n"
					")\n"
					"external name sql.copy_rejects;\n"
					"grant execute on function rejects to public;\n"
					"create view sys.rejects as select * from sys.rejects();\n"
					"create function profiler.getlimit() returns integer external name profiler.getlimit;\n"
					"create function sys.\"storage\"()\n"
					"returns table (\n"
					" \"schema\" varchar(1024),\n"
					" \"table\" varchar(1024),\n"
					" \"column\" varchar(1024),\n"
					" \"type\" varchar(1024),\n"
					" \"mode\" varchar(15),\n"
					" location varchar(1024),\n"
					" \"count\" bigint,\n"
					" typewidth int,\n"
					" columnsize bigint,\n"
					" heapsize bigint,\n"
					" hashes bigint,\n"
					" phash boolean,\n"
					" \"imprints\" bigint,\n"
					" sorted boolean,\n"
					" revsorted boolean,\n"
					" \"unique\" boolean,\n"
					" orderidx bigint\n"
					")\n"
					"external name sql.\"storage\";\n"
					"create view sys.\"storage\" as\n"
					"select * from sys.\"storage\"()\n"
					" where (\"schema\", \"table\") in (\n"
					" select sch.\"name\", tbl.\"name\"\n"
					" from sys.\"tables\" as tbl join sys.\"schemas\" as sch on tbl.schema_id = sch.id\n"
					" where tbl.\"system\" = false)\n"
					"order by \"schema\", \"table\", \"column\";\n"
					"create view sys.\"tablestorage\" as\n"
					"select \"schema\", \"table\",\n"
					" max(\"count\") as \"rowcount\",\n"
					" count(*) as \"storages\",\n"
					" sum(columnsize) as columnsize,\n"
					" sum(heapsize) as heapsize,\n"
					" sum(hashes) as hashsize,\n"
					" sum(\"imprints\") as imprintsize,\n"
					" sum(orderidx) as orderidxsize\n"
					" from sys.\"storage\"\n"
					"group by \"schema\", \"table\"\n"
					"order by \"schema\", \"table\";\n"
					"create view sys.\"schemastorage\" as\n"
					"select \"schema\",\n"
					" count(*) as \"storages\",\n"
					" sum(columnsize) as columnsize,\n"
					" sum(heapsize) as heapsize,\n"
					" sum(hashes) as hashsize,\n"
					" sum(\"imprints\") as imprintsize,\n"
					" sum(orderidx) as orderidxsize\n"
					" from sys.\"storage\"\n"
					"group by \"schema\"\n"
					"order by \"schema\";\n"
					"create procedure sys.storagemodelinit()\n"
					"begin\n"
					" delete from sys.storagemodelinput;\n"
					" insert into sys.storagemodelinput\n"
					" select \"schema\", \"table\", \"column\", \"type\", typewidth, \"count\",\n"
					" case when (\"unique\" or \"type\" in ('varchar', 'char', 'clob', 'json', 'url', 'blob', 'geometry', 'geometrya'))\n"
					" then \"count\" else 0 end,\n"
					" case when \"count\" > 0 and heapsize >= 8192 and \"type\" in ('varchar', 'char', 'clob', 'json', 'url')\n"
					" then cast((heapsize - 8192) / \"count\" as bigint)\n"
					" when \"count\" > 0 and heapsize >= 32 and \"type\" in ('blob', 'geometry', 'geometrya')\n"
					" then cast((heapsize - 32) / \"count\" as bigint)\n"
					" else typewidth end,\n"
					" false, case sorted when true then true else false end, \"unique\", true\n"
					" from sys.\"storage\";\n"
					" update sys.storagemodelinput\n"
					" set reference = true\n"
					" where (\"schema\", \"table\", \"column\") in (\n"
					" select fkschema.\"name\", fktable.\"name\", fkkeycol.\"name\"\n"
					" from sys.\"keys\" as fkkey,\n"
					" sys.\"objects\" as fkkeycol,\n"
					" sys.\"tables\" as fktable,\n"
					" sys.\"schemas\" as fkschema\n"
					" where fktable.\"id\" = fkkey.\"table_id\"\n"
					" and fkkey.\"id\" = fkkeycol.\"id\"\n"
					" and fkschema.\"id\" = fktable.\"schema_id\"\n"
					" and fkkey.\"rkey\" > -1 );\n"
					" update sys.storagemodelinput\n"
					" set isacolumn = false\n"
					" where (\"schema\", \"table\", \"column\") not in (\n"
					" select sch.\"name\", tbl.\"name\", col.\"name\"\n"
					" from sys.\"schemas\" as sch,\n"
					" sys.\"tables\" as tbl,\n"
					" sys.\"columns\" as col\n"
					" where sch.\"id\" = tbl.\"schema_id\"\n"
					" and tbl.\"id\" = col.\"table_id\");\n"
					"end;\n"
					"create function logging.compinfo()\n"
					"returns table(\n"
					" \"id\" int,\n"
					" \"component\" string,\n"
					" \"log_level\" string\n"
					")\n"
					"external name logging.compinfo;\n"
					"grant execute on function logging.compinfo to public;\n"
					"create view logging.compinfo as select * from logging.compinfo();\n"
					"grant select on logging.compinfo to public;\n"
					"update sys._tables set system = true where system <> true and schema_id = 2000 and name in ('schemastorage', 'tablestorage', 'storage', 'rejects', 'queue', 'optimizers', 'prepared_statements_args', 'prepared_statements', 'sessions', 'querylog_history', 'querylog_calls', 'querylog_catalog');\n"
					"update sys._tables set system = true where system <> true and schema_id = (select id from sys.schemas where name = 'logging') and name = 'compinfo';\n"
					"update sys.functions set system = true where system <> true and schema_id = 2000 and name in ('storagemodelinit', 'storage', 'rejects', 'user_statistics', 'queue', 'debugflags', 'bbp', 'optimizers', 'querycache', 'optimizer_stats', 'current_sessionid', 'prepared_statements_args', 'prepared_statements', 'sessions', 'querylog_calls', 'querylog_catalog');\n"
					"update sys.functions set system = true where system <> true and schema_id = (select id from sys.schemas where name = 'logging') and name = 'compinfo';\n"
					"update sys.functions set system = true where system <> true and schema_id = (select id from sys.schemas where name = 'profiler') and name = 'getlimit';\n"
		);

	/* 99_system.sql */
	t = mvc_bind_table(sql, s, "systemfunctions");
	t->system = 0;
	pos += snprintf(buf + pos, bufsize - pos,
			"drop view sys.systemfunctions cascade;\n");

	/* 80_statistics.sql */
	t = mvc_bind_table(sql, s, "statistics");
	t->system = 0;
	pos += snprintf(buf + pos, bufsize - pos,
				"drop table sys.statistics cascade;\n"
				"drop procedure sys.analyze(int,bigint) cascade;\n"
				"drop procedure sys.analyze(int,bigint,string) cascade;\n"
				"drop procedure sys.analyze(int,bigint,string,string) cascade;\n"
				"drop procedure sys.analyze(int,bigint,string,string,string) cascade;\n"
				"create procedure sys.\"analyze\"()\n"
				"external name sql.\"analyze\";\n"
				"grant execute on procedure sys.\"analyze\"() to public;\n"
				"create procedure sys.\"analyze\"(\"sname\" varchar(1024))\n"
				"external name sql.\"analyze\";\n"
				"grant execute on procedure sys.\"analyze\"(varchar(1024)) to public;\n"
				"create procedure sys.\"analyze\"(\"sname\" varchar(1024), \"tname\" varchar(1024))\n"
				"external name sql.\"analyze\";\n"
				"grant execute on procedure sys.\"analyze\"(varchar(1024),varchar(1024)) to public;\n"
				"create procedure sys.\"analyze\"(\"sname\" varchar(1024), \"tname\" varchar(1024), \"cname\" varchar(1024))\n"
				"external name sql.\"analyze\";\n"
				"grant execute on procedure sys.\"analyze\"(varchar(1024),varchar(1024),varchar(1024)) to public;\n"
				"create function sys.\"statistics\"()\n"
				"returns table (\n"
				"	\"column_id\" integer,\n"
				"	\"schema\" varchar(1024),\n"
				"	\"table\" varchar(1024),\n"
				"	\"column\" varchar(1024),\n"
				"	\"type\" varchar(1024),\n"
				"	\"width\" integer,\n"
				"	\"count\" bigint,\n"
				"	\"unique\" boolean,\n"
				"	\"nils\" boolean,\n"
				"	\"minval\" string,\n"
				"	\"maxval\" string,\n"
				"	\"sorted\" boolean,\n"
				"	\"revsorted\" boolean\n"
				")\n"
				"external name sql.\"statistics\";\n"
				"grant execute on function sys.\"statistics\"() to public;\n"
				"create view sys.\"statistics\" as\n"
				"select * from sys.\"statistics\"()\n"
				"-- exclude system tables\n"
				"where (\"schema\", \"table\") in (\n"
				"	SELECT sch.\"name\", tbl.\"name\"\n"
				"	FROM sys.\"tables\" AS tbl JOIN sys.\"schemas\" AS sch ON tbl.schema_id = sch.id\n"
				"	WHERE tbl.\"system\" = FALSE)\n"
				"order by \"schema\", \"table\", \"column\";\n"
				"grant select on sys.\"statistics\" to public;\n"
				"create function sys.\"statistics\"(\"sname\" varchar(1024))\n"
				"returns table (\n"
				"	\"column_id\" integer,\n"
				"	\"schema\" varchar(1024),\n"
				"	\"table\" varchar(1024),\n"
				"	\"column\" varchar(1024),\n"
				"	\"type\" varchar(1024),\n"
				"	\"width\" integer,\n"
				"	\"count\" bigint,\n"
				"	\"unique\" boolean,\n"
				"	\"nils\" boolean,\n"
				"	\"minval\" string,\n"
				"	\"maxval\" string,\n"
				"	\"sorted\" boolean,\n"
				"	\"revsorted\" boolean\n"
				")\n"
				"external name sql.\"statistics\";\n"
				"grant execute on function sys.\"statistics\"(varchar(1024)) to public;\n"
				"create function sys.\"statistics\"(\"sname\" varchar(1024), \"tname\" varchar(1024))\n"
				"returns table (\n"
				"	\"column_id\" integer,\n"
				"	\"schema\" varchar(1024),\n"
				"	\"table\" varchar(1024),\n"
				"	\"column\" varchar(1024),\n"
				"	\"type\" varchar(1024),\n"
				"	\"width\" integer,\n"
				"	\"count\" bigint,\n"
				"	\"unique\" boolean,\n"
				"	\"nils\" boolean,\n"
				"	\"minval\" string,\n"
				"	\"maxval\" string,\n"
				"	\"sorted\" boolean,\n"
				"	\"revsorted\" boolean\n"
				")\n"
				"external name sql.\"statistics\";\n"
				"grant execute on function sys.\"statistics\"(varchar(1024),varchar(1024)) to public;\n"
				"create function sys.\"statistics\"(\"sname\" varchar(1024), \"tname\" varchar(1024), \"cname\" varchar(1024))\n"
				"returns table (\n"
				"	\"column_id\" integer,\n"
				"	\"schema\" varchar(1024),\n"
				"	\"table\" varchar(1024),\n"
				"	\"column\" varchar(1024),\n"
				"	\"type\" varchar(1024),\n"
				"	\"width\" integer,\n"
				"	\"count\" bigint,\n"
				"	\"unique\" boolean,\n"
				"	\"nils\" boolean,\n"
				"	\"minval\" string,\n"
				"	\"maxval\" string,\n"
				"	\"sorted\" boolean,\n"
				"	\"revsorted\" boolean\n"
				")\n"
				"external name sql.\"statistics\";\n"
				"grant execute on function sys.\"statistics\"(varchar(1024),varchar(1024),varchar(1024)) to public;\n"
				"update sys._tables set system = true where system <> true and schema_id = 2000 and name = 'statistics';\n"
				"update sys.functions set system = true where system <> true and schema_id = 2000 and name in ('analyze','statistics');\n");

	assert(pos < bufsize);
	printf("Running database upgrade commands:\n%s\n", buf);
	fflush(stdout);
	err = SQLstatementIntern(c, buf, "update", true, false, NULL);

	GDKfree(buf);
	return err;		/* usually MAL_SUCCEED */
}

static str
sql_update_sep2022(Client c, mvc *sql, sql_schema *s)
{
	size_t bufsize = 65536, pos = 0;
	char *err = NULL, *buf = GDKmalloc(bufsize);
	res_table *output;
	BAT *b;

	if (buf == NULL)
		throw(SQL, __func__, SQLSTATE(HY013) MAL_MALLOC_FAIL);

	/* if sys.db_user_info does not have a column password, we need to
	 * add a bunch of columns */
	sql_table *db_user_info = find_sql_table(sql->session->tr, s, "db_user_info");
	if (find_sql_column(db_user_info, "password") == NULL) {
		pos += snprintf(buf + pos, bufsize - pos,
						"alter table sys.db_user_info add column max_memory bigint;\n"
						"alter table sys.db_user_info add column max_workers int;\n"
						"alter table sys.db_user_info add column optimizer varchar(1024);\n"
						"alter table sys.db_user_info add column default_role int;\n"
						"alter table sys.db_user_info add column password varchar(256);\n");
		pos += snprintf(buf + pos, bufsize - pos,
						"update sys.db_user_info u set max_memory = 0, max_workers = 0, optimizer = 'default_pipe', default_role = (select id from sys.auths a where a.name = u.name);\n");
		int endprint = (int) pos;
		bat bid;
		BAT *u = NULL, *p = NULL, *d = NULL;
		if ((bid = BBPindex("M5system_auth_user")) == 0 ||
			(u = BATdescriptor(bid)) == NULL ||
			(bid = BBPindex("M5system_auth_passwd_v2")) == 0 ||
			(p = BATdescriptor(bid)) == NULL ||
			(bid = BBPindex("M5system_auth_deleted")) == 0 ||
			(d = BATdescriptor(bid)) == NULL) {
			BBPreclaim(u);
			BBPreclaim(p);
			BBPreclaim(d);
			throw(SQL, __func__, INTERNAL_BAT_ACCESS);
		}
		BATiter ui = bat_iterator(u);
		BATiter pi = bat_iterator(p);
		for (oid i = 0; i < ui.count; i++) {
			if (BUNfnd(d, &i) == BUN_NONE) {
				const char *user = BUNtvar(ui, i);
				const char *pass = BUNtvar(pi, i);
				if (pos + 4 * (strlen(user) + strlen(pass)) + 64 >= bufsize) {
					char *nbuf = GDKrealloc(buf, bufsize + 65536);
					if (nbuf == NULL) {
						err = createException(SQL, __func__, MAL_MALLOC_FAIL);
						break;
					}
					buf = nbuf;
					bufsize += 65536;
				}
				pos += snprintf(buf + pos, bufsize - pos,
								"update sys.db_user_info set password = e'");
				for (const char *p = pass; *p; p++) {
					if (*p < '\040' || *p >= '\177') {
						/* control character or high bit set */
						pos += snprintf(buf + pos, bufsize - pos,
										"\\%03o", (unsigned char) *p);
					} else {
						if (*p == '\\' || *p == '\'')
							buf[pos++] = *p;
						buf[pos++] = *p;
					}
				}
				pos += snprintf(buf + pos, bufsize - pos,
								"' where name = e'");
				for (const char *p = user; *p; p++) {
					if (*p < '\040' || *p >= '\177') {
						/* control character or high bit set */
						pos += snprintf(buf + pos, bufsize - pos,
										"\\%03o", (unsigned char) *p);
					} else {
						if (*p == '\\' || *p == '\'')
							buf[pos++] = *p;
						buf[pos++] = *p;
					}
				}
				pos += snprintf(buf + pos, bufsize - pos,
								"';\n");
			}
		}
		if (err == MAL_SUCCEED) {
			assert(pos < bufsize);
			printf("Running database upgrade commands:\n%.*s-- and copying passwords\n\n", endprint, buf);
			fflush(stdout);
			err = SQLstatementIntern(c, buf, "update", true, false, NULL);
		}
		bat_iterator_end(&ui);
		bat_iterator_end(&pi);
		bat authbats[4];
		authbats[0] = 0;
		authbats[1] = u->batCacheid;
		authbats[2] = p->batCacheid;
		authbats[3] = d->batCacheid;
		if (err == MAL_SUCCEED &&
			(BATmode(u, true) != GDK_SUCCEED ||
			 BATmode(p, true) != GDK_SUCCEED ||
			 BATmode(d, true) != GDK_SUCCEED ||
			 BBPrename(u, NULL) != 0 ||
			 BBPrename(p, NULL) != 0 ||
			 BBPrename(d, NULL) != 0 ||
			 TMsubcommit_list(authbats, NULL, 4, -1, -1) != GDK_SUCCEED)) {
				fprintf(stderr, "Committing removal of old user/password BATs failed\n");
		}
		BBPunfix(u->batCacheid);
		BBPunfix(p->batCacheid);
		BBPunfix(d->batCacheid);

		if (err == MAL_SUCCEED) {
			sql_schema *s = mvc_bind_schema(sql, "sys");
			sql_table *t = mvc_bind_table(sql, s, "roles");
			t->system = 0;
			t = mvc_bind_table(sql, s, "users");
			t->system = 0;
			t = mvc_bind_table(sql, s, "dependency_schemas_on_users");
			t->system = 0;
			pos = 0;
			pos += snprintf(buf + pos, bufsize - pos,
							"drop view sys.dependency_schemas_on_users cascade;\n"
							"drop view sys.roles cascade;\n"
							"drop view sys.users cascade;\n"
							"drop function sys.db_users() cascade;\n"
							"CREATE VIEW sys.roles AS SELECT id, name, grantor FROM sys.auths a WHERE a.name NOT IN (SELECT u.name FROM sys.db_user_info u);\n"
							"GRANT SELECT ON sys.roles TO PUBLIC;\n"
							"CREATE VIEW sys.users AS SELECT name, fullname, default_schema, schema_path, max_memory, max_workers, optimizer, default_role FROM sys.db_user_info;\n"
							"GRANT SELECT ON sys.users TO PUBLIC;\n"
							"CREATE FUNCTION sys.db_users() RETURNS TABLE(name varchar(2048)) RETURN SELECT name FROM sys.db_user_info;\n"
							"CREATE VIEW sys.dependency_schemas_on_users AS\n"
							"SELECT s.id AS schema_id, s.name AS schema_name, u.name AS user_name, CAST(6 AS smallint) AS depend_type\n"
							" FROM sys.db_user_info AS u, sys.schemas AS s\n"
							" WHERE u.default_schema = s.id\n"
							" ORDER BY s.name, u.name;\n"
							"GRANT SELECT ON sys.dependency_schemas_on_users TO PUBLIC;\n"
							"update sys._tables set system = true where name in ('users', 'roles', 'dependency_schemas_on_users') AND schema_id = 2000;\n"
							"update sys.functions set system = true where system <> true and name in ('db_users') and schema_id = 2000 and type = %d;\n", F_UNION);
			assert(pos < bufsize);
			printf("Running database upgrade commands:\n%s\n", buf);
			fflush(stdout);
			err = SQLstatementIntern(c, buf, "update", true, false, NULL);
		}
	}
	if (err != MAL_SUCCEED) {
		GDKfree(buf);
		return err;
	}

	/* if 'describe_partition_tables' system view doesn't use 'vals'
	 * CTE, re-create it; while we're at it, also update the sequence
	 * dumping code */
	pos = snprintf(buf, bufsize,
			"select 1 from sys.tables where schema_id = (select \"id\" from sys.schemas where \"name\" = 'sys') and \"name\" = 'describe_partition_tables' and \"query\" not like '%%vals%%';\n");
	if ((err = SQLstatementIntern(c, buf, "update", true, false, &output))) {
		GDKfree(buf);
		return err;
	}

	if ((b = BBPquickdesc(output->cols[0].b)) && BATcount(b) > 0) {
		/* 52_describe.sql; but we need to drop dependencies from 76_dump.sql first */
		sql_schema *s = mvc_bind_schema(sql, "sys");
		sql_table *t = mvc_bind_table(sql, s, "describe_partition_tables");
		t->system = 0;
		t = mvc_bind_table(sql, s, "dump_partition_tables");
		t->system = 0;
		t = mvc_bind_table(sql, s, "dump_sequences");
		t->system = 0;
		t = mvc_bind_table(sql, s, "dump_start_sequences");
		t->system = 0;
		t = mvc_bind_table(sql, s, "describe_tables");
		t->system = 0;
		t = mvc_bind_table(sql, s, "dump_tables");
		t->system = 0;
		t = mvc_bind_table(sql, s, "dump_create_users");
		t->system = 0;
		t = mvc_bind_table(sql, s, "dump_functions");
		t->system = 0;
		t = mvc_bind_table(sql, s, "dump_triggers");
		t->system = 0;

		pos = 0;
		pos += snprintf(buf + pos, bufsize - pos,
			/* drop dependent stuff from 76_dump.sql */
			"drop function sys.dump_database(boolean) cascade;\n"
			"drop procedure sys.dump_table_data() cascade;\n"
			"drop procedure sys.dump_table_data(string, string) cascade;\n"
			"drop view sys.dump_partition_tables cascade;\n"
			"drop view sys.describe_partition_tables cascade;\n"
			"drop view sys.dump_sequences cascade;\n"
			"drop view sys.dump_start_sequences cascade;\n"
			"drop view sys.dump_tables cascade;\n"
			"drop view sys.describe_tables cascade;\n"
			"drop view sys.dump_create_users cascade;\n"
			"drop view sys.dump_functions cascade;\n"
			"drop view sys.dump_triggers cascade;\n"
			"drop function sys.schema_guard cascade;\n"
			"drop function sys.replace_first(string, string, string, string) cascade;\n");

		pos += snprintf(buf + pos, bufsize - pos,
			"CREATE FUNCTION sys.schema_guard(sch STRING, nme STRING, stmt STRING) RETURNS STRING BEGIN\n"
			"RETURN\n"
			" SELECT 'SET SCHEMA ' || sys.dq(sch) || '; ' || stmt;\n"
			"END;\n"
			"CREATE VIEW sys.dump_functions AS\n"
			" SELECT f.o o, sys.schema_guard(f.sch, f.fun, f.def) stmt,\n"
			" f.sch schema_name,\n"
			" f.fun function_name\n"
			" FROM sys.describe_functions f;\n"
			"CREATE VIEW sys.dump_triggers AS\n"
			" SELECT sys.schema_guard(sch, tab, def) stmt,\n"
			" sch schema_name,\n"
			" tab table_name,\n"
			" tri trigger_name\n"
			" FROM sys.describe_triggers;\n"
			"CREATE VIEW sys.describe_partition_tables AS\n"
			" SELECT\n"
			" m_sch,\n"
			" m_tbl,\n"
			" p_sch,\n"
			" p_tbl,\n"
			" CASE\n"
			" WHEN p_raw_type IS NULL THEN 'READ ONLY'\n"
			" WHEN (p_raw_type = 'VALUES' AND pvalues IS NULL) OR (p_raw_type = 'RANGE' AND minimum IS NULL AND maximum IS NULL AND with_nulls) THEN 'FOR NULLS'\n"
			" ELSE p_raw_type\n"
			" END AS tpe,\n"
			" pvalues,\n"
			" minimum,\n"
			" maximum,\n"
			" with_nulls\n"
			" FROM\n"
			" (WITH\n"
			" tp(\"type\", table_id) AS\n"
			" (SELECT ifthenelse((table_partitions.\"type\" & 2) = 2, 'VALUES', 'RANGE'), table_partitions.table_id FROM sys.table_partitions),\n"
			" subq(m_tid, p_mid, \"type\", m_sch, m_tbl, p_sch, p_tbl) AS\n"
			" (SELECT m_t.id, p_m.id, m_t.\"type\", m_s.name, m_t.name, p_s.name, p_m.name\n"
			" FROM sys.schemas m_s, sys._tables m_t, sys.dependencies d, sys.schemas p_s, sys._tables p_m\n"
			" WHERE m_t.\"type\" IN (3, 6)\n"
			" AND m_t.schema_id = m_s.id\n"
			" AND m_s.name <> 'tmp'\n"
			" AND m_t.system = FALSE\n"
			" AND m_t.id = d.depend_id\n"
			" AND d.id = p_m.id\n"
			" AND p_m.schema_id = p_s.id\n"
			" ORDER BY m_t.id, p_m.id),\n"
			" vals(id,vals) as\n"
			" (SELECT vp.table_id, GROUP_CONCAT(vp.value, ',') FROM sys.value_partitions vp GROUP BY vp.table_id)\n"
			" SELECT\n"
			" subq.m_sch,\n"
			" subq.m_tbl,\n"
			" subq.p_sch,\n"
			" subq.p_tbl,\n"
			" tp.\"type\" AS p_raw_type,\n"
			" CASE WHEN tp.\"type\" = 'VALUES'\n"
			" THEN (SELECT vals.vals FROM vals WHERE vals.id = subq.p_mid)\n"
			" ELSE NULL\n"
			" END AS pvalues,\n"
			" CASE WHEN tp.\"type\" = 'RANGE'\n"
			" THEN (SELECT minimum FROM sys.range_partitions rp WHERE rp.table_id = subq.p_mid)\n"
			" ELSE NULL\n"
			" END AS minimum,\n"
			" CASE WHEN tp.\"type\" = 'RANGE'\n"
			" THEN (SELECT maximum FROM sys.range_partitions rp WHERE rp.table_id = subq.p_mid)\n"
			" ELSE NULL\n"
			" END AS maximum,\n"
			" CASE WHEN tp.\"type\" = 'VALUES'\n"
			" THEN EXISTS(SELECT vp.value FROM sys.value_partitions vp WHERE vp.table_id = subq.p_mid AND vp.value IS NULL)\n"
			" ELSE (SELECT rp.with_nulls FROM sys.range_partitions rp WHERE rp.table_id = subq.p_mid)\n"
			" END AS with_nulls\n"
			" FROM\n"
			" subq LEFT OUTER JOIN tp\n"
			" ON subq.m_tid = tp.table_id) AS tmp_pi;\n"
			"GRANT SELECT ON sys.describe_partition_tables TO PUBLIC;\n"
			"CREATE VIEW sys.dump_partition_tables AS\n"
			"SELECT\n"
			" 'ALTER TABLE ' || sys.FQN(m_sch, m_tbl) || ' ADD TABLE ' || sys.FQN(p_sch, p_tbl) ||\n"
			" CASE\n"
			" WHEN tpe = 'VALUES' THEN ' AS PARTITION IN (' || pvalues || ')'\n"
			" WHEN tpe = 'RANGE' THEN ' AS PARTITION FROM ' || ifthenelse(minimum IS NOT NULL, sys.SQ(minimum), 'RANGE MINVALUE') || ' TO ' || ifthenelse(maximum IS NOT NULL, sys.SQ(maximum), 'RANGE MAXVALUE')\n"
			" WHEN tpe = 'FOR NULLS' THEN ' AS PARTITION FOR NULL VALUES'\n"
			" ELSE '' --'READ ONLY'\n"
			" END ||\n"
			" CASE WHEN tpe in ('VALUES', 'RANGE') AND with_nulls THEN ' WITH NULL VALUES' ELSE '' END ||\n"
			" ';' stmt,\n"
			" m_sch merge_schema_name,\n"
			" m_tbl merge_table_name,\n"
			" p_sch partition_schema_name,\n"
			" p_tbl partition_table_name\n"
			" FROM sys.describe_partition_tables;\n"
			"CREATE VIEW sys.dump_sequences AS\n"
			" SELECT\n"
			" 'CREATE SEQUENCE ' || sys.FQN(sch, seq) || ' AS BIGINT;' stmt,\n"
			" sch schema_name,\n"
			" seq seqname\n"
			" FROM sys.describe_sequences;\n"
			"CREATE VIEW sys.dump_start_sequences AS\n"
			" SELECT 'ALTER SEQUENCE ' || sys.FQN(sch, seq) ||\n"
			" CASE WHEN s = 0 THEN '' ELSE ' RESTART WITH ' || rs END ||\n"
			" CASE WHEN inc = 1 THEN '' ELSE ' INCREMENT BY ' || inc END ||\n"
			" CASE WHEN nomin THEN ' NO MINVALUE' WHEN rmi IS NULL THEN '' ELSE ' MINVALUE ' || rmi END ||\n"
			" CASE WHEN nomax THEN ' NO MAXVALUE' WHEN rma IS NULL THEN '' ELSE ' MAXVALUE ' || rma END ||\n"
			" CASE WHEN \"cache\" = 1 THEN '' ELSE ' CACHE ' || \"cache\" END ||\n"
			" CASE WHEN \"cycle\" THEN '' ELSE ' NO' END || ' CYCLE;' stmt,\n"
			" sch schema_name,\n"
			" seq sequence_name\n"
			" FROM sys.describe_sequences;\n"
			"CREATE PROCEDURE sys.dump_table_data(sch STRING, tbl STRING)\n"
			"BEGIN\n"
			" DECLARE tid INT;\n"
			" SET tid = (SELECT MIN(t.id) FROM sys.tables t, sys.schemas s WHERE t.name = tbl AND t.schema_id = s.id AND s.name = sch);\n"
			" IF tid IS NOT NULL THEN\n"
			" DECLARE k INT;\n"
			" DECLARE m INT;\n"
			" SET k = (SELECT MIN(c.id) FROM sys.columns c WHERE c.table_id = tid);\n"
			" SET m = (SELECT MAX(c.id) FROM sys.columns c WHERE c.table_id = tid);\n"
			" IF k IS NOT NULL AND m IS NOT NULL THEN\n"
			" DECLARE cname STRING;\n"
			" DECLARE ctype STRING;\n"
			" DECLARE _cnt INT;\n"
			" SET cname = (SELECT c.name FROM sys.columns c WHERE c.id = k);\n"
			" SET ctype = (SELECT c.type FROM sys.columns c WHERE c.id = k);\n"
			" SET _cnt = (SELECT count FROM sys.storage(sch, tbl, cname));\n"
			" IF _cnt > 0 THEN\n"
			" DECLARE COPY_INTO_STMT STRING;\n"
			" DECLARE SELECT_DATA_STMT STRING;\n"
			" SET COPY_INTO_STMT = 'COPY ' || _cnt || ' RECORDS INTO ' || sys.FQN(sch, tbl) || '(' || sys.DQ(cname);\n"
			" SET SELECT_DATA_STMT = 'SELECT (SELECT COUNT(*) FROM sys.dump_statements) + RANK() OVER(), ' || sys.prepare_esc(cname, ctype);\n"
			" WHILE (k < m) DO\n"
			" SET k = (SELECT MIN(c.id) FROM sys.columns c WHERE c.table_id = tid AND c.id > k);\n"
			" SET cname = (SELECT c.name FROM sys.columns c WHERE c.id = k);\n"
			" SET ctype = (SELECT c.type FROM sys.columns c WHERE c.id = k);\n"
			" SET COPY_INTO_STMT = (COPY_INTO_STMT || ', ' || sys.DQ(cname));\n"
			" SET SELECT_DATA_STMT = (SELECT_DATA_STMT || '|| ''|'' || ' || sys.prepare_esc(cname, ctype));\n"
			" END WHILE;\n"
			" SET COPY_INTO_STMT = (COPY_INTO_STMT || ') FROM STDIN USING DELIMITERS ''|'',E''\\\\n'',''\"'';');\n"
			" SET SELECT_DATA_STMT = (SELECT_DATA_STMT || ' FROM ' || sys.FQN(sch, tbl));\n"
			" INSERT INTO sys.dump_statements VALUES ((SELECT COUNT(*) FROM sys.dump_statements) + 1, COPY_INTO_STMT);\n"
			" CALL sys.EVAL('INSERT INTO sys.dump_statements ' || SELECT_DATA_STMT || ';');\n"
			" END IF;\n"
			" END IF;\n"
			" END IF;\n"
			"END;\n"
			"CREATE PROCEDURE sys.dump_table_data()\n"
			"BEGIN\n"
			" DECLARE i INT;\n"
			" SET i = (SELECT MIN(t.id) FROM sys.tables t, sys.table_types ts WHERE t.type = ts.table_type_id AND ts.table_type_name = 'TABLE' AND NOT t.system);\n"
			" IF i IS NOT NULL THEN\n"
			" DECLARE M INT;\n"
			" SET M = (SELECT MAX(t.id) FROM sys.tables t, sys.table_types ts WHERE t.type = ts.table_type_id AND ts.table_type_name = 'TABLE' AND NOT t.system);\n"
			" DECLARE sch STRING;\n"
			" DECLARE tbl STRING;\n"
			" WHILE i IS NOT NULL AND i <= M DO\n"
			" SET sch = (SELECT s.name FROM sys.tables t, sys.schemas s WHERE s.id = t.schema_id AND t.id = i);\n"
			" SET tbl = (SELECT t.name FROM sys.tables t, sys.schemas s WHERE s.id = t.schema_id AND t.id = i);\n"
			" CALL sys.dump_table_data(sch, tbl);\n"
			" SET i = (SELECT MIN(t.id) FROM sys.tables t, sys.table_types ts WHERE t.type = ts.table_type_id AND ts.table_type_name = 'TABLE' AND NOT t.system AND t.id > i);\n"
			" END WHILE;\n"
			" END IF;\n"
			"END;\n"
			"CREATE VIEW sys.dump_create_users AS\n"
			" SELECT\n"
			" 'CREATE USER ' || sys.dq(ui.name) || ' WITH ENCRYPTED PASSWORD ' ||\n"
			" sys.sq(sys.password_hash(ui.name)) ||\n"
			" ' NAME ' || sys.sq(ui.fullname) || ' SCHEMA sys' || ifthenelse(ui.schema_path = '\"sys\"', '', ' SCHEMA PATH ' || sys.sq(ui.schema_path)) || ';' stmt,\n"
			" ui.name user_name\n"
			" FROM sys.db_user_info ui, sys.schemas s\n"
			" WHERE ui.default_schema = s.id\n"
			" AND ui.name <> 'monetdb'\n"
			" AND ui.name <> '.snapshot';\n");

		pos += snprintf(buf + pos, bufsize - pos,
			"CREATE VIEW sys.describe_tables AS\n"
			" SELECT\n"
			" t.id o,\n"
			" s.name sch,\n"
			" t.name tab,\n"
			" ts.table_type_name typ,\n"
			" (SELECT\n"
			" ' (' ||\n"
			" GROUP_CONCAT(\n"
			" sys.DQ(c.name) || ' ' ||\n"
			" sys.describe_type(c.type, c.type_digits, c.type_scale) ||\n"
			" ifthenelse(c.\"null\" = 'false', ' NOT NULL', '')\n"
			" , ', ') || ')'\n"
			" FROM sys._columns c\n"
			" WHERE c.table_id = t.id) col,\n"
			" CASE ts.table_type_name\n"
			" WHEN 'REMOTE TABLE' THEN\n"
			" sys.get_remote_table_expressions(s.name, t.name)\n"
			" WHEN 'MERGE TABLE' THEN\n"
			" sys.get_merge_table_partition_expressions(t.id)\n"
			" WHEN 'VIEW' THEN\n"
			" sys.schema_guard(s.name, t.name, t.query)\n"
			" ELSE\n"
			" ''\n"
			" END opt\n"
			" FROM sys.schemas s, sys.table_types ts, sys.tables t\n"
			" WHERE ts.table_type_name IN ('TABLE', 'VIEW', 'MERGE TABLE', 'REMOTE TABLE', 'REPLICA TABLE', 'UNLOGGED TABLE')\n"
			" AND t.system = FALSE\n"
			" AND s.id = t.schema_id\n"
			" AND ts.table_type_id = t.type\n"
			" AND s.name <> 'tmp';\n"
			"GRANT SELECT ON sys.describe_tables TO PUBLIC;\n"
			"CREATE VIEW sys.dump_tables AS\n"
			" SELECT\n"
			" t.o o,\n"
			" CASE\n"
			" WHEN t.typ <> 'VIEW' THEN\n"
			" 'CREATE ' || t.typ || ' ' || sys.FQN(t.sch, t.tab) || t.col || t.opt || ';'\n"
			" ELSE\n"
			" t.opt\n"
			" END stmt,\n"
			" t.sch schema_name,\n"
			" t.tab table_name\n"
			" FROM sys.describe_tables t;\n"
			"CREATE FUNCTION sys.dump_database(describe BOOLEAN) RETURNS TABLE(o int, stmt STRING)\n"
			"BEGIN\n"
			" SET SCHEMA sys;\n"
			" TRUNCATE sys.dump_statements;\n"
			" INSERT INTO sys.dump_statements VALUES (1, 'START TRANSACTION;');\n"
			" INSERT INTO sys.dump_statements VALUES (2, 'SET SCHEMA \"sys\";');\n"
			" INSERT INTO sys.dump_statements SELECT (SELECT COUNT(*) FROM sys.dump_statements) + RANK() OVER(), stmt FROM sys.dump_create_roles;\n"
			" INSERT INTO sys.dump_statements SELECT (SELECT COUNT(*) FROM sys.dump_statements) + RANK() OVER(), stmt FROM sys.dump_create_users;\n"
			" INSERT INTO sys.dump_statements SELECT (SELECT COUNT(*) FROM sys.dump_statements) + RANK() OVER(), stmt FROM sys.dump_create_schemas;\n"
			" INSERT INTO sys.dump_statements SELECT (SELECT COUNT(*) FROM sys.dump_statements) + RANK() OVER(), stmt FROM sys.dump_user_defined_types;\n"
			" INSERT INTO sys.dump_statements SELECT (SELECT COUNT(*) FROM sys.dump_statements) + RANK() OVER(), stmt FROM sys.dump_add_schemas_to_users;\n"
			" INSERT INTO sys.dump_statements SELECT (SELECT COUNT(*) FROM sys.dump_statements) + RANK() OVER(), stmt FROM sys.dump_grant_user_privileges;\n"
			" INSERT INTO sys.dump_statements SELECT (SELECT COUNT(*) FROM sys.dump_statements) + RANK() OVER(), stmt FROM sys.dump_sequences;\n"
			" --functions and table-likes can be interdependent. They should be inserted in the order of their catalogue id.\n"
			" INSERT INTO sys.dump_statements SELECT (SELECT COUNT(*) FROM sys.dump_statements) + RANK() OVER(ORDER BY stmts.o), stmts.s\n"
			" FROM (\n"
			" SELECT f.o, f.stmt FROM sys.dump_functions f\n"
			" UNION ALL\n"
			" SELECT t.o, t.stmt FROM sys.dump_tables t\n"
			" ) AS stmts(o, s);\n"
			" -- dump table data before adding constraints and fixing sequences\n"
			" IF NOT DESCRIBE THEN\n"
			" CALL sys.dump_table_data();\n"
			" END IF;\n"
			" INSERT INTO sys.dump_statements SELECT (SELECT COUNT(*) FROM sys.dump_statements) + RANK() OVER(), stmt FROM sys.dump_start_sequences;\n"
			" INSERT INTO sys.dump_statements SELECT (SELECT COUNT(*) FROM sys.dump_statements) + RANK() OVER(), stmt FROM sys.dump_column_defaults;\n"
			" INSERT INTO sys.dump_statements SELECT (SELECT COUNT(*) FROM sys.dump_statements) + RANK() OVER(), stmt FROM sys.dump_table_constraint_type;\n"
			" INSERT INTO sys.dump_statements SELECT (SELECT COUNT(*) FROM sys.dump_statements) + RANK() OVER(), stmt FROM sys.dump_indices;\n"
			" INSERT INTO sys.dump_statements SELECT (SELECT COUNT(*) FROM sys.dump_statements) + RANK() OVER(), stmt FROM sys.dump_foreign_keys;\n"
			" INSERT INTO sys.dump_statements SELECT (SELECT COUNT(*) FROM sys.dump_statements) + RANK() OVER(), stmt FROM sys.dump_partition_tables;\n"
			" INSERT INTO sys.dump_statements SELECT (SELECT COUNT(*) FROM sys.dump_statements) + RANK() OVER(), stmt FROM sys.dump_triggers;\n"
			" INSERT INTO sys.dump_statements SELECT (SELECT COUNT(*) FROM sys.dump_statements) + RANK() OVER(), stmt FROM sys.dump_comments;\n"
			" INSERT INTO sys.dump_statements SELECT (SELECT COUNT(*) FROM sys.dump_statements) + RANK() OVER(), stmt FROM sys.dump_table_grants;\n"
			" INSERT INTO sys.dump_statements SELECT (SELECT COUNT(*) FROM sys.dump_statements) + RANK() OVER(), stmt FROM sys.dump_column_grants;\n"
			" INSERT INTO sys.dump_statements SELECT (SELECT COUNT(*) FROM sys.dump_statements) + RANK() OVER(), stmt FROM sys.dump_function_grants;\n"
			" --TODO Improve performance of dump_table_data.\n"
			" --TODO loaders ,procedures, window and filter sys.functions.\n"
			" --TODO look into order dependent group_concat\n"
			" INSERT INTO sys.dump_statements VALUES ((SELECT COUNT(*) FROM sys.dump_statements) + 1, 'COMMIT;');\n"
			" RETURN sys.dump_statements;\n"
			"END;\n");
		pos += snprintf(buf + pos, bufsize - pos,
			"update sys._tables set system = true where name in ('describe_partition_tables', 'dump_partition_tables', 'dump_sequences', 'dump_start_sequences', 'describe_tables', 'dump_tables', 'dump_create_users', 'dump_functions', 'dump_triggers') AND schema_id = 2000;\n");
		pos += snprintf(buf + pos, bufsize - pos,
			"update sys.functions set system = true where system <> true and name in ('dump_table_data') and schema_id = 2000 and type = %d;\n", F_PROC);
		pos += snprintf(buf + pos, bufsize - pos,
			"update sys.functions set system = true where system <> true and name in ('dump_database') and schema_id = 2000 and type = %d;\n", F_UNION);
		pos += snprintf(buf + pos, bufsize - pos,
			"update sys.functions set system = true where system <> true and name in ('schema_guard') and schema_id = 2000 and type = %d;\n", F_FUNC);

		/* 12_url.sql */
		pos += snprintf(buf + pos, bufsize - pos,
						"CREATE function sys.url_extract_host(url string, no_www bool) RETURNS STRING\n"
						"EXTERNAL NAME url.\"extractURLHost\";\n"
						"GRANT EXECUTE ON FUNCTION url_extract_host(string, bool) TO PUBLIC;\n"
						"update sys.functions set system = true where system <> true and name = 'url_extract_host' and schema_id = 2000 and type = %d;\n", F_FUNC);

		assert(pos < bufsize);
		printf("Running database upgrade commands:\n%s\n", buf);
		fflush(stdout);
		err = SQLstatementIntern(c, buf, "update", true, false, NULL);
	}
	res_table_destroy(output);
	output = NULL;
	if (err != MAL_SUCCEED) {
		GDKfree(buf);
		return err;
	}

	/* 10_sys_schema_extensions */
	/* if the keyword LOCKED is in the list of keywords, upgrade */
	pos = snprintf(buf, bufsize, "select keyword from sys.keywords where keyword = 'LOCKED';\n");
	assert(pos < bufsize);
	if ((err = SQLstatementIntern(c, buf, "update", true, false, &output)))
		goto bailout;
	if ((b = BBPquickdesc(output->cols[0].b)) && BATcount(b) > 0) {
		pos = snprintf(buf, bufsize,
			"ALTER TABLE sys.keywords SET READ WRITE;\n"
			"DELETE FROM sys.keywords WHERE keyword IN ('LOCKED');\n");
		assert(pos < bufsize);
		printf("Running database upgrade commands:\n%s\n", buf);
		fflush(stdout);
		err = SQLstatementIntern(c, buf, "update", true, false, NULL);
		if (err == MAL_SUCCEED) {
			pos = snprintf(buf, bufsize, "ALTER TABLE sys.keywords SET READ ONLY;\n");
			assert(pos < bufsize);
			printf("Running database upgrade commands:\n%s\n", buf);
			fflush(stdout);
			err = SQLstatementIntern(c, buf, "update", true, false, NULL);
		}
	}
	res_table_destroy(output);
	output = NULL;
	if (err != MAL_SUCCEED) {
		GDKfree(buf);
		return err;
	}

	/* if the table type UNLOGGED TABLE is not in the list of table
	 * types, upgrade */
	pos = snprintf(buf, bufsize, "select table_type_name from sys.table_types where table_type_name = 'UNLOGGED TABLE';\n");
	assert(pos < bufsize);
	if ((err = SQLstatementIntern(c, buf, "update", true, false, &output)))
		goto bailout;
	if ((b = BBPquickdesc(output->cols[0].b)) && BATcount(b) == 0) {
		pos = snprintf(buf, bufsize,
				"ALTER TABLE sys.table_types SET READ WRITE;\n"
				"INSERT INTO sys.table_types VALUES (7, 'UNLOGGED TABLE');\n");
		assert(pos < bufsize);
		printf("Running database upgrade commands:\n%s\n", buf);
		fflush(stdout);
		err = SQLstatementIntern(c, buf, "update", true, false, NULL);
		if (err == MAL_SUCCEED) {
			pos = snprintf(buf, bufsize, "ALTER TABLE sys.table_types SET READ ONLY;\n");
			assert(pos < bufsize);
			printf("Running database upgrade commands:\n%s\n", buf);
			fflush(stdout);
			err = SQLstatementIntern(c, buf, "update", true, false, NULL);
		}
	}
	res_table_destroy(output);
	output = NULL;

	/* 16_tracelog */
	pos = snprintf(buf, bufsize,
				   "select f.id "
				   "from sys.schemas s, "
						"sys.functions f, "
						"sys.auths a, "
						"sys.privileges p, "
						"sys.auths g, "
						"sys.function_types ft, "
						"sys.privilege_codes pc "
				   "where s.id = f.schema_id "
					 "and f.id = p.obj_id "
					 "and p.auth_id = a.id "
					 "and p.grantor = g.id "
					 "and p.privileges = pc.privilege_code_id "
					 "and f.type = ft.function_type_id "
					 "and s.name = 'sys' "
					 "and f.name = 'tracelog' "
					 "and ft.function_type_keyword = 'FUNCTION';\n");
	assert(pos < bufsize);
	if ((err = SQLstatementIntern(c, buf, "update", true, false, &output)))
		goto bailout;
	if ((b = BBPquickdesc(output->cols[0].b)) && BATcount(b) == 0) {
		pos = snprintf(buf, bufsize,
					   "grant execute on function sys.tracelog to public;\n"
					   "grant select on sys.tracelog to public;\n");
		assert(pos < bufsize);
		printf("Running database upgrade commands:\n%s\n", buf);
		fflush(stdout);
		err = SQLstatementIntern(c, buf, "update", true, false, NULL);
	}
	res_table_destroy(output);
	output = NULL;
	if (err != MAL_SUCCEED) {
		GDKfree(buf);
		return err;
	}

bailout:
	if (output)
		res_table_destroy(output);
	GDKfree(buf);
	return err;		/* usually MAL_SUCCEED */
}

static str
sql_update_jun2023(Client c, mvc *sql, sql_schema *s)
{
	size_t bufsize = 65536, pos = 0;
	char *err = NULL, *buf = GDKmalloc(bufsize);
	res_table *output;
	BAT *b;
	sql_subtype t1, t2;

	(void) sql;
	if (buf == NULL)
		throw(SQL, __func__, SQLSTATE(HY013) MAL_MALLOC_FAIL);

	/* wlc/wlr support was removed */
	{
		sql_schema *wl = mvc_bind_schema(sql, "wlc");
		sql_schema *wr = mvc_bind_schema(sql, "wlr");
		if (wl != NULL || wr != NULL) {
			if (wl)
				wl->system = 0;
			if (wr)
				wr->system = 0;

			const char *query =
				"drop procedure if exists wlc.master() cascade;\n"
				"drop procedure if exists wlc.master(string) cascade;\n"
				"drop procedure if exists wlc.stop() cascade;\n"
				"drop procedure if exists wlc.flush() cascade;\n"
				"drop procedure if exists wlc.beat(int) cascade;\n"
				"drop function if exists wlc.clock() cascade;\n"
				"drop function if exists wlc.tick() cascade;\n"
				"drop procedure if exists wlr.master(string) cascade;\n"
				"drop procedure if exists wlr.stop() cascade;\n"
				"drop procedure if exists wlr.accept() cascade;\n"
				"drop procedure if exists wlr.replicate() cascade;\n"
				"drop procedure if exists wlr.replicate(timestamp) cascade;\n"
				"drop procedure if exists wlr.replicate(tinyint) cascade;\n"
				"drop procedure if exists wlr.replicate(smallint) cascade;\n"
				"drop procedure if exists wlr.replicate(integer) cascade;\n"
				"drop procedure if exists wlr.replicate(bigint) cascade;\n"
				"drop procedure if exists wlr.beat(integer) cascade;\n"
				"drop function if exists wlr.clock() cascade;\n"
				"drop function if exists wlr.tick() cascade;\n"
				"drop schema if exists wlc cascade;\n"
				"drop schema if exists wlr cascade;\n";
			printf("Running database upgrade commands:\n%s\n", query);
			fflush(stdout);
			err = SQLstatementIntern(c, query, "update", true, false, NULL);
		}
	}

	/* new function sys.regexp_replace */
	sql_allocator *old_sa = sql->sa;
	if ((sql->sa = sa_create(sql->pa)) != NULL) {
		list *l;
		if ((l = sa_list(sql->sa)) != NULL) {
			sql_subtype tp;
			sql_find_subtype(&tp, "varchar", 0, 0);
			list_append(l, &tp);
			list_append(l, &tp);
			list_append(l, &tp);
			list_append(l, &tp);
			if (!sql_bind_func_(sql, s->base.name, "regexp_replace", l, F_FUNC, true)) {
				pos = snprintf(buf, bufsize,
							   "create function sys.regexp_replace(ori string, pat string, rep string, flg string)\n"
							   "returns string external name pcre.replace;\n"
							   "grant execute on function regexp_replace(string, string, string, string) to public;\n"
							   "create function sys.regexp_replace(ori string, pat string, rep string)\n"
							   "returns string\n"
							   "begin\n"
							   " return sys.regexp_replace(ori, pat, rep, '');\n"
							   "end;\n"
							   "grant execute on function regexp_replace(string, string, string) to public;\n"
							   "update sys.functions set system = true where system <> true and name = 'regexp_replace' and schema_id = 2000 and type = %d;\n",
							   F_FUNC);
				assert(pos < bufsize);
				sql->session->status = 0;
				sql->errstr[0] = '\0';
				printf("Running database upgrade commands:\n%s\n", buf);
				fflush(stdout);
				err = SQLstatementIntern(c, buf, "update", true, false, NULL);
			}
			sa_destroy(sql->sa);
		}
	}
	sql->sa = old_sa;

	/* fixes for handling single quotes in strings so that we can run
	 * with raw_strings after having created a database without (and
	 * v.v.) */
	if ((err = SQLstatementIntern(c, "select id from sys.functions where name = 'dump_table_data' and schema_id = 2000 and func like '% R'')%';\n", "update", true, false, &output)) == NULL) {
		if (((b = BBPquickdesc(output->cols[0].b)) && BATcount(b) == 0) || find_sql_table(sql->session->tr, s, "remote_user_info") == NULL) {
			sql_table *t;
			if ((t = mvc_bind_table(sql, s, "describe_tables")) != NULL)
				t->system = 0;
			if ((t = mvc_bind_table(sql, s, "dump_create_users")) != NULL)
				t->system = 0;
			if ((t = mvc_bind_table(sql, s, "dump_partition_tables")) != NULL)
				t->system = 0;
			if ((t = mvc_bind_table(sql, s, "dump_comments")) != NULL)
				t->system = 0;
			if ((t = mvc_bind_table(sql, s, "dump_tables")) != NULL)
				t->system = 0;
			pos = 0;
			pos += snprintf(buf + pos, bufsize - pos,
							"drop function if exists sys.dump_database(boolean) cascade;\n"
							"drop procedure if exists sys.dump_table_data() cascade;\n"
							"drop procedure if exists sys.dump_table_data(string, string) cascade;\n"
							"drop view if exists sys.dump_tables cascade;\n"
							"drop view if exists sys.dump_comments cascade;\n"
							"drop function if exists sys.prepare_esc(string, string) cascade;\n"
							"drop view if exists sys.dump_partition_tables cascade;\n"
							"drop view if exists sys.dump_create_users cascade;\n"
							"drop view if exists sys.describe_tables cascade;\n"
							"drop function if exists sys.get_remote_table_expressions(string, string) cascade;\n"
							"drop function if exists sys.remote_table_credentials(string) cascade;\n"
							"drop function if exists sys.sq(string) cascade;\n");
			if (find_sql_table(sql->session->tr, s, "remote_user_info") == NULL) {
				pos += snprintf(buf + pos, bufsize - pos,
								"create table sys.remote_user_info (table_id int, username varchar(1024), password varchar(256));\n"
								"create function sys.decypher (cypher string) returns string external name sql.decypher;\n"
								"update sys.functions set system = true where system <> true and name = 'decypher' and schema_id = 2000 and type = %d;\n"
								"update sys._tables set system = true where system <> true and name = 'remote_user_info' and schema_id = 2000;\n",
								F_FUNC);
			}
			pos += snprintf(buf + pos, bufsize - pos,
							"CREATE FUNCTION sys.SQ (s STRING) RETURNS STRING BEGIN RETURN '''' || sys.replace(s,'''','''''') || ''''; END;\n"
							"CREATE FUNCTION sys.get_remote_table_expressions(s STRING, t STRING) RETURNS STRING BEGIN\n"
							" RETURN SELECT ' ON ' || sys.SQ(tt.query) || ' WITH USER ' || sys.SQ(username) || ' ENCRYPTED PASSWORD ' || sys.SQ(sys.decypher(\"password\")) FROM sys.remote_user_info r, sys._tables tt, sys.schemas ss where tt.name = t and ss.name = s and tt.schema_id = ss.id and r.table_id = tt.id;\n"
							"END;\n"
							"CREATE VIEW sys.describe_tables AS\n"
							" SELECT\n"
							" t.id o,\n"
							" s.name sch,\n"
							" t.name tab,\n"
							" ts.table_type_name typ,\n"
							" (SELECT\n"
							" ' (' ||\n"
							" GROUP_CONCAT(\n"
							" sys.DQ(c.name) || ' ' ||\n"
							" sys.describe_type(c.type, c.type_digits, c.type_scale) ||\n"
							" ifthenelse(c.\"null\" = 'false', ' NOT NULL', '')\n"
							" , ', ') || ')'\n"
							" FROM sys._columns c\n"
							" WHERE c.table_id = t.id) col,\n"
							" CASE ts.table_type_name\n"
							" WHEN 'REMOTE TABLE' THEN\n"
							" sys.get_remote_table_expressions(s.name, t.name)\n"
							" WHEN 'MERGE TABLE' THEN\n"
							" sys.get_merge_table_partition_expressions(t.id)\n"
							" WHEN 'VIEW' THEN\n"
							" sys.schema_guard(s.name, t.name, t.query)\n"
							" ELSE\n"
							" ''\n"
							" END opt\n"
							" FROM sys.schemas s, sys.table_types ts, sys.tables t\n"
							" WHERE ts.table_type_name IN ('TABLE', 'VIEW', 'MERGE TABLE', 'REMOTE TABLE', 'REPLICA TABLE', 'UNLOGGED TABLE')\n"
							" AND t.system = FALSE\n"
							" AND s.id = t.schema_id\n"
							" AND ts.table_type_id = t.type\n"
							" AND s.name <> 'tmp';\n"
							"CREATE VIEW sys.dump_create_users AS\n"
							" SELECT\n"
							" 'CREATE USER ' || sys.dq(ui.name) || ' WITH ENCRYPTED PASSWORD ' ||\n"
							" sys.sq(sys.password_hash(ui.name)) ||\n"
							" ' NAME ' || sys.sq(ui.fullname) || ' SCHEMA sys' || ifthenelse(ui.schema_path = '\"sys\"', '', ' SCHEMA PATH ' || sys.sq(ui.schema_path)) || ';' stmt,\n"
							" ui.name user_name\n"
							" FROM sys.db_user_info ui, sys.schemas s\n"
							" WHERE ui.default_schema = s.id\n"
							" AND ui.name <> 'monetdb'\n"
							" AND ui.name <> '.snapshot';\n"
							"CREATE VIEW sys.dump_partition_tables AS\n"
							" SELECT\n"
							" 'ALTER TABLE ' || sys.FQN(m_sch, m_tbl) || ' ADD TABLE ' || sys.FQN(p_sch, p_tbl) ||\n"
							" CASE\n"
							" WHEN tpe = 'VALUES' THEN ' AS PARTITION IN (' || pvalues || ')'\n"
							" WHEN tpe = 'RANGE' THEN ' AS PARTITION FROM ' || ifthenelse(minimum IS NOT NULL, sys.SQ(minimum), 'RANGE MINVALUE') || ' TO ' || ifthenelse(maximum IS NOT NULL, sys.SQ(maximum), 'RANGE MAXVALUE')\n"
							" WHEN tpe = 'FOR NULLS' THEN ' AS PARTITION FOR NULL VALUES'\n"
							" ELSE '' --'READ ONLY'\n"
							" END ||\n"
							" CASE WHEN tpe in ('VALUES', 'RANGE') AND with_nulls THEN ' WITH NULL VALUES' ELSE '' END ||\n"
							" ';' stmt,\n"
							" m_sch merge_schema_name,\n"
							" m_tbl merge_table_name,\n"
							" p_sch partition_schema_name,\n"
							" p_tbl partition_table_name\n"
							" FROM sys.describe_partition_tables;\n"
							"CREATE VIEW sys.dump_tables AS\n"
							" SELECT\n"
							" t.o o,\n"
							" CASE\n"
							" WHEN t.typ <> 'VIEW' THEN\n"
							" 'CREATE ' || t.typ || ' ' || sys.FQN(t.sch, t.tab) || t.col || t.opt || ';'\n"
							" ELSE\n"
							" t.opt\n"
							" END stmt,\n"
							" t.sch schema_name,\n"
							" t.tab table_name\n"
							" FROM sys.describe_tables t;\n"
							"CREATE VIEW sys.dump_comments AS\n"
							" SELECT 'COMMENT ON ' || c.tpe || ' ' || c.fqn || ' IS ' || sys.SQ(c.rem) || ';' stmt FROM sys.describe_comments c;\n"
							"CREATE FUNCTION sys.prepare_esc(s STRING, t STRING) RETURNS STRING\n"
							"BEGIN\n"
							" RETURN\n"
							" CASE\n"
							" WHEN (t = 'varchar' OR t ='char' OR t = 'clob' OR t = 'json' OR t = 'geometry' OR t = 'url') THEN\n"
							" 'CASE WHEN ' || sys.DQ(s) || ' IS NULL THEN ''null'' ELSE ' || 'sys.esc(' || sys.DQ(s) || ')' || ' END'\n"
							" ELSE\n"
							" 'CASE WHEN ' || sys.DQ(s) || ' IS NULL THEN ''null'' ELSE CAST(' || sys.DQ(s) || ' AS STRING) END'\n"
							" END;\n"
							"END;\n"
							"CREATE PROCEDURE sys.dump_table_data(sch STRING, tbl STRING)\n"
							"BEGIN\n"
							" DECLARE tid INT;\n"
							" SET tid = (SELECT MIN(t.id) FROM sys.tables t, sys.schemas s WHERE t.name = tbl AND t.schema_id = s.id AND s.name = sch);\n"
							" IF tid IS NOT NULL THEN\n"
							" DECLARE k INT;\n"
							" DECLARE m INT;\n"
							" SET k = (SELECT MIN(c.id) FROM sys.columns c WHERE c.table_id = tid);\n"
							" SET m = (SELECT MAX(c.id) FROM sys.columns c WHERE c.table_id = tid);\n"
							" IF k IS NOT NULL AND m IS NOT NULL THEN\n"
							" DECLARE cname STRING;\n"
							" DECLARE ctype STRING;\n"
							" DECLARE _cnt INT;\n"
							" SET cname = (SELECT c.name FROM sys.columns c WHERE c.id = k);\n"
							" SET ctype = (SELECT c.type FROM sys.columns c WHERE c.id = k);\n"
							" SET _cnt = (SELECT count FROM sys.storage(sch, tbl, cname));\n"
							" IF _cnt > 0 THEN\n"
							" DECLARE COPY_INTO_STMT STRING;\n"
							" DECLARE SELECT_DATA_STMT STRING;\n"
							" SET COPY_INTO_STMT = 'COPY ' || _cnt || ' RECORDS INTO ' || sys.FQN(sch, tbl) || '(' || sys.DQ(cname);\n"
							" SET SELECT_DATA_STMT = 'SELECT (SELECT COUNT(*) FROM sys.dump_statements) + RANK() OVER(), ' || sys.prepare_esc(cname, ctype);\n"
							" WHILE (k < m) DO\n"
							" SET k = (SELECT MIN(c.id) FROM sys.columns c WHERE c.table_id = tid AND c.id > k);\n"
							" SET cname = (SELECT c.name FROM sys.columns c WHERE c.id = k);\n"
							" SET ctype = (SELECT c.type FROM sys.columns c WHERE c.id = k);\n"
							" SET COPY_INTO_STMT = (COPY_INTO_STMT || ', ' || sys.DQ(cname));\n"
							" SET SELECT_DATA_STMT = (SELECT_DATA_STMT || '|| ''|'' || ' || sys.prepare_esc(cname, ctype));\n"
							" END WHILE;\n"
							" SET COPY_INTO_STMT = (COPY_INTO_STMT || R') FROM STDIN USING DELIMITERS ''|'',E''\\n'',''\"'';');\n"
							" SET SELECT_DATA_STMT = (SELECT_DATA_STMT || ' FROM ' || sys.FQN(sch, tbl));\n"
							" INSERT INTO sys.dump_statements VALUES ((SELECT COUNT(*) FROM sys.dump_statements) + 1, COPY_INTO_STMT);\n"
							" CALL sys.EVAL('INSERT INTO sys.dump_statements ' || SELECT_DATA_STMT || ';');\n"
							" END IF;\n"
							" END IF;\n"
							" END IF;\n"
							" END;\n"
							"CREATE PROCEDURE sys.dump_table_data()\n"
							"BEGIN\n"
							" DECLARE i INT;\n"
							" SET i = (SELECT MIN(t.id) FROM sys.tables t, sys.table_types ts WHERE t.type = ts.table_type_id AND ts.table_type_name = 'TABLE' AND NOT t.system);\n"
							" IF i IS NOT NULL THEN\n"
							" DECLARE M INT;\n"
							" SET M = (SELECT MAX(t.id) FROM sys.tables t, sys.table_types ts WHERE t.type = ts.table_type_id AND ts.table_type_name = 'TABLE' AND NOT t.system);\n"
							" DECLARE sch STRING;\n"
							" DECLARE tbl STRING;\n"
							" WHILE i IS NOT NULL AND i <= M DO\n"
							" SET sch = (SELECT s.name FROM sys.tables t, sys.schemas s WHERE s.id = t.schema_id AND t.id = i);\n"
							" SET tbl = (SELECT t.name FROM sys.tables t, sys.schemas s WHERE s.id = t.schema_id AND t.id = i);\n"
							" CALL sys.dump_table_data(sch, tbl);\n"
							" SET i = (SELECT MIN(t.id) FROM sys.tables t, sys.table_types ts WHERE t.type = ts.table_type_id AND ts.table_type_name = 'TABLE' AND NOT t.system AND t.id > i);\n"
							" END WHILE;\n"
							" END IF;\n"
							"END;\n"
							"CREATE FUNCTION sys.dump_database(describe BOOLEAN) RETURNS TABLE(o int, stmt STRING)\n"
							"BEGIN\n"
							" SET SCHEMA sys;\n"
							" TRUNCATE sys.dump_statements;\n"
							" INSERT INTO sys.dump_statements VALUES (1, 'START TRANSACTION;');\n"
							" INSERT INTO sys.dump_statements VALUES (2, 'SET SCHEMA \"sys\";');\n"
							" INSERT INTO sys.dump_statements SELECT (SELECT COUNT(*) FROM sys.dump_statements) + RANK() OVER(), stmt FROM sys.dump_create_roles;\n"
							" INSERT INTO sys.dump_statements SELECT (SELECT COUNT(*) FROM sys.dump_statements) + RANK() OVER(), stmt FROM sys.dump_create_users;\n"
							" INSERT INTO sys.dump_statements SELECT (SELECT COUNT(*) FROM sys.dump_statements) + RANK() OVER(), stmt FROM sys.dump_create_schemas;\n"
							" INSERT INTO sys.dump_statements SELECT (SELECT COUNT(*) FROM sys.dump_statements) + RANK() OVER(), stmt FROM sys.dump_user_defined_types;\n"
							" INSERT INTO sys.dump_statements SELECT (SELECT COUNT(*) FROM sys.dump_statements) + RANK() OVER(), stmt FROM sys.dump_add_schemas_to_users;\n"
							" INSERT INTO sys.dump_statements SELECT (SELECT COUNT(*) FROM sys.dump_statements) + RANK() OVER(), stmt FROM sys.dump_grant_user_privileges;\n"
							" INSERT INTO sys.dump_statements SELECT (SELECT COUNT(*) FROM sys.dump_statements) + RANK() OVER(), stmt FROM sys.dump_sequences;\n"
							" --functions and table-likes can be interdependent. They should be inserted in the order of their catalogue id.\n"
							" INSERT INTO sys.dump_statements SELECT (SELECT COUNT(*) FROM sys.dump_statements) + RANK() OVER(ORDER BY stmts.o), stmts.s\n"
							" FROM (\n"
							" SELECT f.o, f.stmt FROM sys.dump_functions f\n"
							" UNION ALL\n"
							" SELECT t.o, t.stmt FROM sys.dump_tables t\n"
							" ) AS stmts(o, s);\n"
							" -- dump table data before adding constraints and fixing sequences\n"
							" IF NOT DESCRIBE THEN\n"
							" CALL sys.dump_table_data();\n"
							" END IF;\n"
							" INSERT INTO sys.dump_statements SELECT (SELECT COUNT(*) FROM sys.dump_statements) + RANK() OVER(), stmt FROM sys.dump_start_sequences;\n"
							" INSERT INTO sys.dump_statements SELECT (SELECT COUNT(*) FROM sys.dump_statements) + RANK() OVER(), stmt FROM sys.dump_column_defaults;\n"
							" INSERT INTO sys.dump_statements SELECT (SELECT COUNT(*) FROM sys.dump_statements) + RANK() OVER(), stmt FROM sys.dump_table_constraint_type;\n"
							" INSERT INTO sys.dump_statements SELECT (SELECT COUNT(*) FROM sys.dump_statements) + RANK() OVER(), stmt FROM sys.dump_indices;\n"
							" INSERT INTO sys.dump_statements SELECT (SELECT COUNT(*) FROM sys.dump_statements) + RANK() OVER(), stmt FROM sys.dump_foreign_keys;\n"
							" INSERT INTO sys.dump_statements SELECT (SELECT COUNT(*) FROM sys.dump_statements) + RANK() OVER(), stmt FROM sys.dump_partition_tables;\n"
							" INSERT INTO sys.dump_statements SELECT (SELECT COUNT(*) FROM sys.dump_statements) + RANK() OVER(), stmt FROM sys.dump_triggers;\n"
							" INSERT INTO sys.dump_statements SELECT (SELECT COUNT(*) FROM sys.dump_statements) + RANK() OVER(), stmt FROM sys.dump_comments;\n"
							" INSERT INTO sys.dump_statements SELECT (SELECT COUNT(*) FROM sys.dump_statements) + RANK() OVER(), stmt FROM sys.dump_table_grants;\n"
							" INSERT INTO sys.dump_statements SELECT (SELECT COUNT(*) FROM sys.dump_statements) + RANK() OVER(), stmt FROM sys.dump_column_grants;\n"
							" INSERT INTO sys.dump_statements SELECT (SELECT COUNT(*) FROM sys.dump_statements) + RANK() OVER(), stmt FROM sys.dump_function_grants;\n"
							" --TODO Improve performance of dump_table_data.\n"
							" --TODO loaders ,procedures, window and filter sys.functions.\n"
							" --TODO look into order dependent group_concat\n"
							" INSERT INTO sys.dump_statements VALUES ((SELECT COUNT(*) FROM sys.dump_statements) + 1, 'COMMIT;');\n"
							" RETURN sys.dump_statements;\n"
							"END;\n"
							"update sys.functions set system = true where system <> true and name in ('sq', 'get_remote_table_expressions', 'prepare_esc') and schema_id = 2000 and type = %d;\n"
							"update sys._tables set system = true where system <> true and name in ('describe_tables', 'dump_create_users', 'dump_partition_tables', 'dump_comments', 'dump_tables') and schema_id = 2000;\n"
							"update sys.functions set system = true where system <> true and name = 'dump_table_data' and schema_id = 2000 and type = %d;\n"
							"update sys.functions set system = true where system <> true and name = 'dump_database' and schema_id = 2000 and type = %d;\n"
							"GRANT SELECT ON sys.describe_tables TO PUBLIC;\n",
							F_FUNC, F_PROC, F_UNION);
			assert(pos < bufsize);
			printf("Running database upgrade commands:\n%s\n", buf);
			fflush(stdout);
			err = SQLstatementIntern(c, buf, "update", true, false, NULL);
		}
		res_table_destroy(output);
		output = NULL;
	}

	/* Add new column 'function_id' to views
	 * sys.dependency_tables_on_functions and dependency_views_on_functions */
	{
		sql_table *t = find_sql_table(sql->session->tr, s, "dependency_tables_on_functions");
		if (t != NULL && find_sql_column(t, "function_id") == NULL) {
			t->system = 0;		/* sys.dependency_tables_on_functions */
			if ((t = mvc_bind_table(sql, s, "dependency_views_on_functions")) != NULL)
				t->system = 0;
			pos = 0;
			pos += snprintf(buf + pos, bufsize - pos,
							"drop view if exists sys.dependency_tables_on_functions cascade;\n"
							"drop view if exists sys.dependency_views_on_functions cascade;\n"
							"CREATE VIEW sys.dependency_tables_on_functions AS\n"
							"SELECT t.schema_id AS table_schema_id, t.id AS table_id, t.name AS table_name,"
							" f.id AS function_id, f.name AS function_name, f.type AS function_type, dep.depend_type AS depend_type\n"
							"  FROM sys.functions AS f, sys.tables AS t, sys.dependencies AS dep\n"
							" WHERE t.id = dep.id AND f.id = dep.depend_id\n"
							"   AND dep.depend_type = 7 AND f.type <> 2 AND t.type NOT IN (1, 11)\n"
							" ORDER BY t.name, t.schema_id, f.name, f.id;\n"
							"GRANT SELECT ON sys.dependency_tables_on_functions TO PUBLIC;\n"
							"CREATE VIEW sys.dependency_views_on_functions AS\n"
							"SELECT v.schema_id AS view_schema_id, v.id AS view_id, v.name AS view_name,"
							" f.id AS function_id, f.name AS function_name, f.type AS function_type, dep.depend_type AS depend_type\n"
							"  FROM sys.functions AS f, sys.tables AS v, sys.dependencies AS dep\n"
							" WHERE v.id = dep.id AND f.id = dep.depend_id\n"
							"   AND dep.depend_type = 7 AND f.type <> 2 AND v.type IN (1, 11)\n"
							" ORDER BY v.name, v.schema_id, f.name, f.id;\n"
							"GRANT SELECT ON sys.dependency_views_on_functions TO PUBLIC;\n"
							"update sys._tables set system = true where system <> true and name in "
							"('dependency_tables_on_functions','dependency_views_on_functions') and schema_id = 2000;\n");
			assert(pos < bufsize);
			printf("Running database upgrade commands:\n%s\n", buf);
			fflush(stdout);
			err = SQLstatementIntern(c, buf, "update", true, false, NULL);
		}
	}

	if (!sql_bind_func(sql, "sys", "database", NULL, NULL, F_FUNC, true)) {
		sql->session->status = 0; /* if the function was not found clean the error */
		sql->errstr[0] = '\0';
		pos = snprintf(buf, bufsize,
					   "create function sys.database ()\n"
					   "returns string\n"
					   "external name inspect.\"getDatabaseName\";\n"
					   "grant execute on function sys.database() to public;\n"
					   "update sys.functions set system = true where system <> true and name = 'database' and schema_id = 2000 and type = %d;\n",
					   (int) F_FUNC);
		printf("Running database upgrade commands:\n%s\n", buf);
		fflush(stdout);
		err = SQLstatementIntern(c, buf, "update", true, false, NULL);
	}

	/* Add new sysadmin procedure calls: stop, pause and resume with two
	   arguments, first arg is query OID and second the user username that
	   the query in bound to. */
	sql_find_subtype(&t1, "bigint", 64, 0);
	sql_find_subtype(&t2, "varchar", 0, 0);
	if (!sql_bind_func(sql, "sys", "pause", &t1, &t2, F_PROC, true)) {
		sql->session->status = 0; /* if the function was not found clean the error */
		sql->errstr[0] = '\0';
		const char *query =
			"create function sys.queue(username string) returns table(\"tag\" bigint, \"sessionid\" int, \"username\" string, \"started\" timestamp, \"status\" string, \"query\" string, \"finished\" timestamp, \"maxworkers\" int, \"footprint\" int) external name sysmon.queue;\n"
			"create procedure sys.pause(tag bigint, username string) external name sysmon.pause;\n"
			"create procedure sys.resume(tag bigint, username string) external name sysmon.resume;\n"
			"create procedure sys.stop(tag bigint, username string) external name sysmon.stop;\n"
			"update sys.functions set system = true where system <> true and mod = 'sysmon' and name in ('stop', 'pause', 'resume', 'queue');\n";
		printf("Running database upgrade commands:\n%s\n", query);
		fflush(stdout);
		err = SQLstatementIntern(c, query, "update", true, false, NULL);
	}

	/* sys.settimeout and sys.setsession where removed */
	if (sql_bind_func(sql, "sys", "settimeout", &t1, NULL, F_PROC, true)) {
		const char *query =
			"drop procedure sys.settimeout(bigint) cascade;\n"
			"drop procedure sys.settimeout(bigint, bigint) cascade;\n"
			"drop procedure sys.setsession(bigint) cascade;\n";
		printf("Running database upgrade commands:\n%s\n", query);
		fflush(stdout);
		err = SQLstatementIntern(c, query, "update", true, false, NULL);
	}
	sql->session->status = 0; /* if the function was not found clean the error */
	sql->errstr[0] = '\0';

	if (!sql_bind_func(sql, "sys", "jarowinkler", &t2, &t2, F_FUNC, true)) {
		sql->session->status = 0; /* if the function was not found clean the error */
		sql->errstr[0] = '\0';
		pos = snprintf(buf, bufsize,
					   "create function sys.levenshtein(x string, y string)\n"
					   "returns int external name txtsim.levenshtein;\n"
					   "grant execute on function levenshtein(string, string) to public;\n"
					   "create function sys.levenshtein(x string, y string, insdel int, rep int)\n"
					   "returns int external name txtsim.levenshtein;\n"
					   "grant execute on function levenshtein(string, string, int, int) to public;\n"
					   "create function sys.levenshtein(x string, y string, insdel int, rep int, trans int)\n"
					   "returns int external name txtsim.levenshtein;\n"
					   "grant execute on function levenshtein(string, string, int, int, int) to public;\n"
					   "create filter function sys.maxlevenshtein(x string, y string, k int)\n"
					   "external name txtsim.maxlevenshtein;\n"
					   "grant execute on filter function maxlevenshtein(string, string, int) to public;\n"
					   "create filter function sys.maxlevenshtein(x string, y string, k int, insdel int, rep int)\n"
					   "external name txtsim.maxlevenshtein;\n"
					   "grant execute on filter function maxlevenshtein(string, string, int, int, int) to public;\n"
					   "create function sys.jarowinkler(x string, y string)\n"
					   "returns double external name txtsim.jarowinkler;\n"
					   "grant execute on function jarowinkler(string, string) to public;\n"
					   "create filter function minjarowinkler(x string, y string, threshold double)\n"
					   "external name txtsim.minjarowinkler;\n"
					   "grant execute on filter function minjarowinkler(string, string, double) to public;\n"
					   "create function sys.dameraulevenshtein(x string, y string)\n"
					   "returns int external name txtsim.dameraulevenshtein;\n"
					   "grant execute on function dameraulevenshtein(string, string) to public;\n"
					   "create function sys.dameraulevenshtein(x string, y string, insdel int, rep int, trans int)\n"
					   "returns int external name txtsim.dameraulevenshtein;\n"
					   "grant execute on function dameraulevenshtein(string, string, int, int, int) to public;\n"

					   "create function sys.editdistance(x string, y string)\n"
					   "returns int external name txtsim.editdistance;\n"
					   "grant execute on function editdistance(string, string) to public;\n"
					   "create function sys.editdistance2(x string, y string)\n"
					   "returns int external name txtsim.editdistance2;\n"
					   "grant execute on function editdistance2(string, string) to public;\n"
					   "create function sys.soundex(x string)\n"
					   "returns string external name txtsim.soundex;\n"
					   "grant execute on function soundex(string) to public;\n"
					   "create function sys.difference(x string, y string)\n"
					   "returns int external name txtsim.stringdiff;\n"
					   "grant execute on function difference(string, string) to public;\n"
					   "create function sys.qgramnormalize(x string)\n"
					   "returns string external name txtsim.qgramnormalize;\n"
					   "grant execute on function qgramnormalize(string) to public;\n"

					   "create function asciify(x string)\n"
					   "returns string external name str.asciify;\n"
					   "grant execute on function asciify(string) to public;\n"
					   "create function sys.startswith(x string, y string)\n"
					   "returns boolean external name str.startswith;\n"
					   "grant execute on function startswith(string, string) to public;\n"
					   "create function sys.startswith(x string, y string, icase boolean)\n"
					   "returns boolean external name str.startswith;\n"
					   "grant execute on function startswith(string, string, boolean) to public;\n"
					   "create filter function sys.startswith(x string, y string)\n"
					   "external name str.startswith;\n"
					   "grant execute on filter function startswith(string, string) to public;\n"
					   "create filter function sys.startswith(x string, y string, icase boolean)\n"
					   "external name str.startswith;\n"
					   "grant execute on filter function startswith(string, string, boolean) to public;\n"
					   "create function sys.endswith(x string, y string)\n"
					   "returns boolean external name str.endswith;\n"
					   "grant execute on function endswith(string, string) to public;\n"
					   "create function sys.endswith(x string, y string, icase boolean)\n"
					   "returns boolean external name str.endswith;\n"
					   "grant execute on function endswith(string, string, boolean) to public;\n"
					   "create filter function sys.endswith(x string, y string)\n"
					   "external name str.endswith;\n"
					   "grant execute on filter function endswith(string, string) to public;\n"
					   "create filter function sys.endswith(x string, y string, icase boolean)\n"
					   "external name str.endswith;\n"
					   "grant execute on filter function endswith(string, string, boolean) to public;\n"
					   "create function sys.contains(x string, y string)\n"
					   "returns boolean external name str.contains;\n"
					   "grant execute on function contains(string, string) to public;\n"
					   "create function sys.contains(x string, y string, icase boolean)\n"
					   "returns boolean external name str.contains;\n"
					   "grant execute on function contains(string, string, boolean) to public;\n"
					   "create filter function sys.contains(x string, y string)\n"
					   "external name str.contains;\n"
					   "grant execute on filter function contains(string, string) to public;\n"
					   "create filter function sys.contains(x string, y string, icase boolean)\n"
					   "external name str.contains;\n"
					   "grant execute on filter function contains(string, string, boolean) to public;\n"

					   "update sys.functions set system = true where system <> true and name in ('levenshtein', 'dameraulevenshtein', 'jarowinkler', 'editdistance', 'editdistance2', 'soundex', 'difference', 'qgramnormalize') and schema_id = 2000 and type = %d;\n"
					   "update sys.functions set system = true where system <> true and name in ('maxlevenshtein', 'minjarowinkler') and schema_id = 2000 and type = %d;\n"
					   "update sys.functions set system = true where system <> true and name in ('asciify', 'startswith', 'endswith', 'contains') and schema_id = 2000 and type = %d;\n"
					   "update sys.functions set system = true where system <> true and name in ('startswith', 'endswith', 'contains') and schema_id = 2000 and type = %d;\n"

					   "delete from sys.triggers where name = 'system_update_tables' and table_id = 2067;\n",
					   F_FUNC, F_FILT, F_FUNC, F_FILT);
		assert(pos < bufsize);
		printf("Running database upgrade commands:\n%s\n", buf);
		fflush(stdout);
		err = SQLstatementIntern(c, buf, "update", true, false, NULL);
	}

	/* remote credentials where moved */
	sql_trans *tr = sql->session->tr;
	sqlstore *store = tr->store;
	sql_table *remote_user_info = find_sql_table(tr, s, "remote_user_info");
	sql_column *remote_user_info_id = find_sql_column(remote_user_info, "table_id");
	BAT *rt_key = NULL, *rt_username = NULL, *rt_pwhash = NULL, *rt_uri = NULL, *rt_deleted = NULL;
	if (!err && store->storage_api.count_col(tr, remote_user_info_id, 0) == 0 && BBPindex("M5system_auth_rt_key")) {

		rt_key = BATdescriptor(BBPindex("M5system_auth_rt_key"));
		rt_uri = BATdescriptor(BBPindex("M5system_auth_rt_uri"));
		rt_username = BATdescriptor(BBPindex("M5system_auth_rt_remoteuser"));
		rt_pwhash = BATdescriptor(BBPindex("M5system_auth_rt_hashedpwd"));
		rt_deleted = BATdescriptor(BBPindex("M5system_auth_rt_deleted"));
		if (rt_key == NULL || rt_username == NULL || rt_pwhash == NULL || rt_uri == NULL || rt_deleted == NULL) {
			/* cleanup remainders and continue or full stop ? */
			BBPreclaim(rt_key);
			BBPreclaim(rt_uri);
			BBPreclaim(rt_username);
			BBPreclaim(rt_pwhash);
			BBPreclaim(rt_deleted);
			throw(SQL, __func__, "cannot find M5system_auth bats");
		}

		BATiter ik = bat_iterator(rt_key);
		BATiter iu = bat_iterator(rt_username);
		BATiter ip = bat_iterator(rt_pwhash);
		for (oid p = 0; p < ik.count; p++) {
			if (BUNfnd(rt_deleted, &p) == BUN_NONE) {
				char *key = GDKstrdup(BUNtvar(ik, p));
				char *username = BUNtvar(iu, p);
				char *pwhash = BUNtvar(ip, p);

				if (!key) {
					bat_iterator_end(&ik);
					bat_iterator_end(&iu);
					bat_iterator_end(&ip);
					BBPunfix(rt_key->batCacheid);
					BBPunfix(rt_username->batCacheid);
					BBPunfix(rt_pwhash->batCacheid);
					BBPunfix(rt_deleted->batCacheid);
					throw(SQL, __func__, SQLSTATE(HY013) MAL_MALLOC_FAIL);
				}
				char *d = strchr(key, '.');
				/* . not found simply skip */
				if (d) {
					*d++ = '\0';
					sql_schema *s = find_sql_schema(tr, key);
					if (s) {
						sql_table *t = find_sql_table(tr, s, d);
						if (t && store->table_api.table_insert(tr, remote_user_info, &t->base.id, &username, &pwhash) != LOG_OK) {
							bat_iterator_end(&ik);
							bat_iterator_end(&iu);
							bat_iterator_end(&ip);
							BBPunfix(rt_key->batCacheid);
							BBPunfix(rt_username->batCacheid);
							BBPunfix(rt_pwhash->batCacheid);
							BBPunfix(rt_deleted->batCacheid);
							GDKfree(key);
							throw(SQL, __func__, "Failed to insert remote credentials during upgrade");
						}
					}
				}
				GDKfree(key);
			}
		}
		bat_iterator_end(&ik);
		bat_iterator_end(&iu);
		bat_iterator_end(&ip);
	}
	if (!err && rt_key) {
		bat rtauthbats[6];

		rtauthbats[0] = 0;
		rtauthbats[1] = rt_key->batCacheid;
		rtauthbats[2] = rt_uri->batCacheid;
		rtauthbats[3] = rt_username->batCacheid;
		rtauthbats[4] = rt_pwhash->batCacheid;
		rtauthbats[5] = rt_deleted->batCacheid;

		if (BATmode(rt_key, true) != GDK_SUCCEED ||
			BBPrename(rt_key, NULL) != 0 ||
			BATmode(rt_username, true) != GDK_SUCCEED ||
			BBPrename(rt_username, NULL) != 0 ||
			BATmode(rt_pwhash, true) != GDK_SUCCEED ||
			BBPrename(rt_pwhash, NULL) != 0 ||
			BATmode(rt_uri, true) != GDK_SUCCEED ||
			BBPrename(rt_uri, NULL) != 0 ||
			BATmode(rt_deleted, true) != GDK_SUCCEED ||
			BBPrename(rt_deleted, NULL) != 0 ||
			TMsubcommit_list(rtauthbats, NULL, 6, -1, -1) != GDK_SUCCEED) {
			fprintf(stderr, "Committing removal of old remote user/password BATs failed\n");
		}
		BBPunfix(rt_key->batCacheid);
		BBPunfix(rt_username->batCacheid);
		BBPunfix(rt_pwhash->batCacheid);
		BBPunfix(rt_uri->batCacheid);
		BBPunfix(rt_deleted->batCacheid);
	}

	GDKfree(buf);
	return err;		/* usually MAL_SUCCEED */
}

static str
<<<<<<< HEAD
sql_update_default_geom(Client c, mvc *sql, sql_schema *s)
{
	sql_subtype tp;
	char *err = NULL;

	/* the shp module was changed: drop the old stuff if it exists, only
	 * add the new stuff if the appropriate module is available */
	sql_find_subtype(&tp, "varchar", 0, 0);
	/* Drop old SHP procedures */
	if (sql_bind_func(sql, s->base.name, "shpattach", &tp, NULL, F_PROC, true)) {
		if ((err = sql_drop_shp(c)) != NULL)
			return err;
	}
	sql->session->status = 0; /* if the shpattach function was not found clean the error */
	sql->errstr[0] = '\0';
#ifdef HAVE_GEOM
	if (backend_has_module(&(int){0}, "geom")) {
#ifdef HAVE_SHP
		if (backend_has_module(&(int){0}, "shp")) {
			/* if shpload with two varchar args does not exist, add the
			 * procedures */
			if (!sql_bind_func(sql, s->base.name, "shpload", &tp, &tp, F_PROC, true)) {
				sql->session->status = 0;
				sql->errstr[0] = '\0';
				if ((err = sql_create_shp(c)) != NULL)
					return err;
			}
		}
#endif
		sql_find_subtype(&tp, "geometry", 0, 0);
		if (!sql_bind_func(sql, s->base.name, "st_intersects_noindex", &tp, &tp, F_FILT, true)) {
			sql->session->status = 0;
			sql->errstr[0] = '\0';
			sql_table *t;
			if ((t = mvc_bind_table(sql, s, "geometry_columns")) != NULL)
				t->system = 0;
			const char *query =
				"drop function if exists sys.st_intersects(geometry, geometry) cascade;\n"
				"drop function if exists sys.st_dwithin(geometry, geometry, double) cascade;\n"
				"drop view if exists sys.geometry_columns cascade;\n"
				"drop function if exists sys.st_collect(geometry, geometry) cascade;\n"
				"drop aggregate if exists sys.st_collect(geometry) cascade;\n"
				"drop aggregate if exists sys.st_makeline(geometry) cascade;\n"
				"create view sys.geometry_columns as\n"
				" select cast(null as varchar(1)) as f_table_catalog,\n"
				"  s.name as f_table_schema,\n"
				"  t.name as f_table_name,\n"
				"  c.name as f_geometry_column,\n"
				"  cast(has_z(c.type_digits) + has_m(c.type_digits) +2 as integer) as coord_dimension,\n"
				"  c.type_scale as srid,\n"
				"  get_type(c.type_digits, 0) as geometry_type\n"
				" from sys.columns c, sys.tables t, sys.schemas s\n"
				" where c.table_id = t.id and t.schema_id = s.id\n"
				"  and c.type in (select sqlname from sys.types where systemname in ('wkb', 'wkba'));\n"
				"GRANT SELECT ON sys.geometry_columns TO PUBLIC;\n"
				"CREATE FUNCTION ST_Collect(geom1 Geometry, geom2 Geometry) RETURNS Geometry EXTERNAL NAME geom.\"Collect\";\n"
				"GRANT EXECUTE ON FUNCTION ST_Collect(Geometry, Geometry) TO PUBLIC;\n"
				"CREATE AGGREGATE ST_Collect(geom Geometry) RETURNS Geometry external name aggr.\"Collect\";\n"
				"GRANT EXECUTE ON AGGREGATE ST_Collect(Geometry) TO PUBLIC;\n"
				"CREATE FUNCTION ST_DistanceGeographic(geom1 Geometry, geom2 Geometry) RETURNS double EXTERNAL NAME geom.\"DistanceGeographic\";\n"
				"GRANT EXECUTE ON FUNCTION ST_DistanceGeographic(Geometry, Geometry) TO PUBLIC;\n"
				"CREATE FILTER FUNCTION ST_DWithinGeographic(geom1 Geometry, geom2 Geometry, distance double) EXTERNAL NAME geom.\"DWithinGeographic\";\n"
				"GRANT EXECUTE ON FILTER ST_DWithinGeographic(Geometry, Geometry, double) TO PUBLIC;\n"
				"CREATE FILTER FUNCTION ST_DWithin(geom1 Geometry, geom2 Geometry, distance double) EXTERNAL NAME rtree.\"DWithin\";\n"
				"GRANT EXECUTE ON FILTER ST_DWithin(Geometry, Geometry, double) TO PUBLIC;\n"
				"CREATE FILTER FUNCTION ST_DWithin_NoIndex(geom1 Geometry, geom2 Geometry, distance double) EXTERNAL NAME geom.\"DWithin_noindex\";\n"
				"GRANT EXECUTE ON FILTER ST_DWithin_NoIndex(Geometry, Geometry, double) TO PUBLIC;\n"
				"CREATE FUNCTION ST_DWithin2(geom1 Geometry, geom2 Geometry, bbox1 mbr, bbox2 mbr, dst double) RETURNS boolean EXTERNAL NAME geom.\"DWithin2\";\n"
				"GRANT EXECUTE ON FUNCTION ST_DWithin2(Geometry, Geometry, mbr, mbr, double) TO PUBLIC;\n"
				"CREATE FILTER FUNCTION ST_IntersectsGeographic(geom1 Geometry, geom2 Geometry) EXTERNAL NAME geom.\"IntersectsGeographic\";\n"
				"GRANT EXECUTE ON FILTER ST_IntersectsGeographic(Geometry, Geometry) TO PUBLIC;\n"
				"CREATE FILTER FUNCTION ST_Intersects(geom1 Geometry, geom2 Geometry) EXTERNAL NAME rtree.\"Intersects\";\n"
				"GRANT EXECUTE ON FILTER ST_Intersects(Geometry, Geometry) TO PUBLIC;\n"
				"CREATE FILTER FUNCTION ST_Intersects_NoIndex(geom1 Geometry, geom2 Geometry) EXTERNAL NAME geom.\"Intersects_noindex\";\n"
				"GRANT EXECUTE ON FILTER ST_Intersects_NoIndex(Geometry, Geometry) TO PUBLIC;\n"
				"CREATE AGGREGATE ST_MakeLine(geom Geometry) RETURNS Geometry external name aggr.\"MakeLine\";\n"
				"GRANT EXECUTE ON AGGREGATE ST_MakeLine(Geometry) TO PUBLIC;\n"
				"update sys.functions set system = true where system <> true and schema_id = 2000 and name in ('st_collect', 'st_distancegeographic', 'st_dwithingeographic', 'st_dwithin', 'st_dwithin_noindex', 'st_dwithin2', 'st_intersectsgeographic', 'st_intersects', 'st_intersects_noindex', 'st_makeline');\n"
				"update sys._tables set system = true where system <> true and schema_id = 2000 and name = 'geometry_columns';\n";
			printf("Running database upgrade commands:\n%s\n", query);
			fflush(stdout);
			err = SQLstatementIntern(c, query, "update", true, false, NULL);
		}
	}
#endif
	return err;
}

static str
sql_update_default(Client c, mvc *sql, sql_schema *s)
{
	sql_subtype tp;
	sql_schema *info;
	char *err = NULL;
	res_table *output = NULL;

	sql_find_subtype(&tp, "varchar", 0, 0);
	if (sql_bind_func(sql, s->base.name, "similarity", &tp, &tp, F_FUNC, true)) {
		const char *query = "drop function sys.similarity(string, string) cascade;\n";
		printf("Running database upgrade commands:\n%s\n", query);
		fflush(stdout);
		err = SQLstatementIntern(c, query, "update", true, false, NULL);
	} else {
		sql->session->status = 0; /* if the function was not found clean the error */
		sql->errstr[0] = '\0';
	}

	if (mvc_bind_table(sql, s, "describe_accessible_tables") == NULL) {
		sql->session->status = 0; /* if the view was not found clean the error */
		sql->errstr[0] = '\0';
		const char *query =
		"CREATE VIEW sys.describe_accessible_tables AS\n"
		" SELECT\n"
		" schemas.name AS schema,\n"
		" tables.name  AS table,\n"
		" tt.table_type_name AS table_type,\n"
		" pc.privilege_code_name AS privs,\n"
		" p.privileges AS privs_code\n"
		" FROM privileges p\n"
		" JOIN sys.roles ON p.auth_id = roles.id\n"
		" JOIN sys.tables ON p.obj_id = tables.id\n"
		" JOIN sys.table_types tt ON tables.type = tt.table_type_id\n"
		" JOIN sys.schemas ON tables.schema_id = schemas.id\n"
		" JOIN sys.privilege_codes pc ON p.privileges = pc.privilege_code_id\n"
		" WHERE roles.name = current_role;\n"
 		"GRANT SELECT ON sys.describe_accessible_tables TO PUBLIC;\n"
		"update sys._tables set system = true where system <> true and schema_id = 2000 and name = 'describe_accessible_tables';\n"

			/* PYTHON_MAP and PYTHON3_MAP have been removed */
			"alter table sys.function_languages set read write;\n"
			"delete from sys.function_languages where language_keyword like 'PYTHON%_MAP';\n"
			/* for these two, also see load_func() */
			"update sys.functions set language = language - 1 where language in (7, 11);\n"
			"update sys.functions set mod = 'pyapi3' where mod in ('pyapi', 'pyapi3map');\n"
			"commit;\n";
		printf("Running database upgrade commands:\n%s\n", query);
		fflush(stdout);
		err = SQLstatementIntern(c, query, "update", true, false, NULL);
		if (err == MAL_SUCCEED) {
			query = "alter table sys.function_languages set read only;\n";
			printf("Running database upgrade commands:\n%s\n", query);
			fflush(stdout);
			err = SQLstatementIntern(c, query, "update", true, false, NULL);
		}
	}

	/* 52_describe.sql changes to update sys.describe_comments view */
	if ((err = SQLstatementIntern(c, "select id from sys.tables where name = 'describe_comments' and schema_id = 2000 and query like '% not t.system%';", "update", true, false, &output)) == NULL) {
		BAT *b;
		if ((b = BBPquickdesc(output->cols[0].b)) && BATcount(b) == 0) {
			sql_table *t;
			/* set views internally to non-system to allow drop commands to succeed without error */
			if ((t = mvc_bind_table(sql, s, "describe_comments")) != NULL)
				t->system = 0;
			if ((t = mvc_bind_table(sql, s, "dump_comments")) != NULL)
				t->system = 0;

			const char *cmds =
			"DROP FUNCTION IF EXISTS sys.dump_database(BOOLEAN) CASCADE;\n"
			"DROP VIEW IF EXISTS sys.dump_comments CASCADE;\n"
			"DROP VIEW IF EXISTS sys.describe_comments CASCADE;\n"
			"CREATE VIEW sys.describe_comments AS\n"
			"	SELECT o.id AS id, o.tpe AS tpe, o.nme AS fqn, cm.remark AS rem\n"
			"	FROM (\n"
			"		SELECT id, 'SCHEMA', sys.DQ(name) FROM sys.schemas WHERE NOT system\n"
			"		UNION ALL\n"
			"		SELECT t.id, ifthenelse(ts.table_type_name = 'VIEW', 'VIEW', 'TABLE'), sys.FQN(s.name, t.name)\n"
			"		  FROM sys.schemas s JOIN sys._tables t ON s.id = t.schema_id JOIN sys.table_types ts ON t.type = ts.table_type_id\n"
			"		 WHERE NOT t.system\n"
			"		UNION ALL\n"
			"		SELECT c.id, 'COLUMN', sys.FQN(s.name, t.name) || '.' || sys.DQ(c.name) FROM sys.columns c, sys._tables t, sys.schemas s WHERE NOT t.system AND c.table_id = t.id AND t.schema_id = s.id\n"
			"		UNION ALL\n"
			"		SELECT idx.id, 'INDEX', sys.FQN(s.name, idx.name) FROM sys.idxs idx, sys._tables t, sys.schemas s WHERE NOT t.system AND idx.table_id = t.id AND t.schema_id = s.id\n"
			"		UNION ALL\n"
			"		SELECT seq.id, 'SEQUENCE', sys.FQN(s.name, seq.name) FROM sys.sequences seq, sys.schemas s WHERE seq.schema_id = s.id\n"
			"		UNION ALL\n"
			"		SELECT f.id, ft.function_type_keyword, qf.nme FROM sys.functions f, sys.function_types ft, sys.schemas s, sys.fully_qualified_functions qf\n"
			"		 WHERE NOT f.system AND f.type = ft.function_type_id AND f.schema_id = s.id AND qf.id = f.id\n"
			"		) AS o(id, tpe, nme)\n"
			"	JOIN sys.comments cm ON cm.id = o.id;\n"
			"GRANT SELECT ON sys.describe_comments TO PUBLIC;\n"
			"CREATE VIEW sys.dump_comments AS\n"
			"  SELECT 'COMMENT ON ' || c.tpe || ' ' || c.fqn || ' IS ' || sys.SQ(c.rem) || ';' stmt FROM sys.describe_comments c;\n"
			"CREATE FUNCTION sys.dump_database(describe BOOLEAN) RETURNS TABLE(o int, stmt STRING)\n"
			"BEGIN\n"
			"  SET SCHEMA sys;\n"
			"  TRUNCATE sys.dump_statements;\n"
			"  INSERT INTO sys.dump_statements VALUES (1, 'START TRANSACTION;');\n"
			"  INSERT INTO sys.dump_statements VALUES (2, 'SET SCHEMA \"sys\";');\n"
			"  INSERT INTO sys.dump_statements SELECT (SELECT COUNT(*) FROM sys.dump_statements) + RANK() OVER(), stmt FROM sys.dump_create_roles;\n"
			"  INSERT INTO sys.dump_statements SELECT (SELECT COUNT(*) FROM sys.dump_statements) + RANK() OVER(), stmt FROM sys.dump_create_users;\n"
			"  INSERT INTO sys.dump_statements SELECT (SELECT COUNT(*) FROM sys.dump_statements) + RANK() OVER(), stmt FROM sys.dump_create_schemas;\n"
			"  INSERT INTO sys.dump_statements SELECT (SELECT COUNT(*) FROM sys.dump_statements) + RANK() OVER(), stmt FROM sys.dump_user_defined_types;\n"
			"  INSERT INTO sys.dump_statements SELECT (SELECT COUNT(*) FROM sys.dump_statements) + RANK() OVER(), stmt FROM sys.dump_add_schemas_to_users;\n"
			"  INSERT INTO sys.dump_statements SELECT (SELECT COUNT(*) FROM sys.dump_statements) + RANK() OVER(), stmt FROM sys.dump_grant_user_privileges;\n"
			"  INSERT INTO sys.dump_statements SELECT (SELECT COUNT(*) FROM sys.dump_statements) + RANK() OVER(), stmt FROM sys.dump_sequences;\n"
			"  --functions and table-likes can be interdependent. They should be inserted in the order of their catalogue id.\n"
			"  INSERT INTO sys.dump_statements SELECT (SELECT COUNT(*) FROM sys.dump_statements) + RANK() OVER(ORDER BY stmts.o), stmts.s\n"
			"				    FROM (\n"
			"				      SELECT f.o, f.stmt FROM sys.dump_functions f\n"
			"				       UNION ALL\n"
			"				      SELECT t.o, t.stmt FROM sys.dump_tables t\n"
			"				    ) AS stmts(o, s);\n"
			"  IF NOT DESCRIBE THEN\n"
			"    CALL sys.dump_table_data();\n"
			"  END IF;\n"
			"  INSERT INTO sys.dump_statements SELECT (SELECT COUNT(*) FROM sys.dump_statements) + RANK() OVER(), stmt FROM sys.dump_start_sequences;\n"
			"  INSERT INTO sys.dump_statements SELECT (SELECT COUNT(*) FROM sys.dump_statements) + RANK() OVER(), stmt FROM sys.dump_column_defaults;\n"
			"  INSERT INTO sys.dump_statements SELECT (SELECT COUNT(*) FROM sys.dump_statements) + RANK() OVER(), stmt FROM sys.dump_table_constraint_type;\n"
			"  INSERT INTO sys.dump_statements SELECT (SELECT COUNT(*) FROM sys.dump_statements) + RANK() OVER(), stmt FROM sys.dump_indices;\n"
			"  INSERT INTO sys.dump_statements SELECT (SELECT COUNT(*) FROM sys.dump_statements) + RANK() OVER(), stmt FROM sys.dump_foreign_keys;\n"
			"  INSERT INTO sys.dump_statements SELECT (SELECT COUNT(*) FROM sys.dump_statements) + RANK() OVER(), stmt FROM sys.dump_partition_tables;\n"
			"  INSERT INTO sys.dump_statements SELECT (SELECT COUNT(*) FROM sys.dump_statements) + RANK() OVER(), stmt FROM sys.dump_triggers;\n"
			"  INSERT INTO sys.dump_statements SELECT (SELECT COUNT(*) FROM sys.dump_statements) + RANK() OVER(), stmt FROM sys.dump_comments;\n"
			"  INSERT INTO sys.dump_statements SELECT (SELECT COUNT(*) FROM sys.dump_statements) + RANK() OVER(), stmt FROM sys.dump_table_grants;\n"
			"  INSERT INTO sys.dump_statements SELECT (SELECT COUNT(*) FROM sys.dump_statements) + RANK() OVER(), stmt FROM sys.dump_column_grants;\n"
			"  INSERT INTO sys.dump_statements SELECT (SELECT COUNT(*) FROM sys.dump_statements) + RANK() OVER(), stmt FROM sys.dump_function_grants;\n"
			"  INSERT INTO sys.dump_statements VALUES ((SELECT COUNT(*) FROM sys.dump_statements) + 1, 'COMMIT;');\n"
			"  RETURN sys.dump_statements;\n"
			"END;\n"
			"update sys._tables set system = true where schema_id = 2000 and name in ('describe_comments','dump_comments');\n"
			"update sys.functions set system = true where system <> true and schema_id = 2000 and name = 'dump_database' and type = 5;\n";

			printf("Running database upgrade commands:\n%s\n", cmds);
			fflush(stdout);
			err = SQLstatementIntern(c, cmds, "update", true, false, NULL);
		}
		res_table_destroy(output);
		output = NULL;
	}

	/* 91_information_schema.sql */
	info = mvc_bind_schema(sql, "information_schema");
	if (info == NULL) {
		sql->session->status = 0; /* if the schema was not found clean the error */
		sql->errstr[0] = '\0';
		const char *cmds =
		"CREATE SCHEMA INFORMATION_SCHEMA;\n"
		"COMMENT ON SCHEMA INFORMATION_SCHEMA IS 'ISO/IEC 9075-11 SQL/Schemata';\n"
		"update sys.schemas set system = true where name = 'information_schema';\n"

		"CREATE VIEW INFORMATION_SCHEMA.CHARACTER_SETS AS SELECT\n"
		"  cast(NULL AS varchar(1)) AS CHARACTER_SET_CATALOG,\n"
		"  cast(NULL AS varchar(1)) AS CHARACTER_SET_SCHEMA,\n"
		"  cast('UTF-8' AS varchar(16)) AS CHARACTER_SET_NAME,\n"
		"  cast('ISO/IEC 10646:2021' AS varchar(20)) AS CHARACTER_REPERTOIRE,\n"
		"  cast('UTF-8' AS varchar(16)) AS FORM_OF_USE,\n"
		"  cast(NULL AS varchar(1)) AS DEFAULT_COLLATE_CATALOG,\n"
		"  cast(NULL AS varchar(1)) AS DEFAULT_COLLATE_SCHEMA,\n"
		"  cast(NULL AS varchar(1)) AS DEFAULT_COLLATE_NAME;\n"
		"GRANT SELECT ON TABLE INFORMATION_SCHEMA.CHARACTER_SETS TO PUBLIC WITH GRANT OPTION;\n"

		"CREATE VIEW INFORMATION_SCHEMA.SCHEMATA AS SELECT\n"
		"  cast(NULL AS varchar(1)) AS CATALOG_NAME,\n"
		"  s.\"name\" AS SCHEMA_NAME,\n"
		"  a.\"name\" AS SCHEMA_OWNER,\n"
		"  cast(NULL AS varchar(1)) AS DEFAULT_CHARACTER_SET_CATALOG,\n"
		"  cast(NULL AS varchar(1)) AS DEFAULT_CHARACTER_SET_SCHEMA,\n"
		"  cast('UTF-8' AS varchar(16)) AS DEFAULT_CHARACTER_SET_NAME,\n"
		"  cast(NULL AS varchar(1)) AS SQL_PATH,\n"
		"  -- MonetDB column extensions\n"
		"  s.\"id\" AS schema_id,\n"
		"  s.\"system\" AS is_system,\n"
		"  cm.\"remark\" AS comments\n"
		" FROM sys.\"schemas\" s\n"
		" INNER JOIN sys.\"auths\" a ON s.\"owner\" = a.\"id\"\n"
		" LEFT OUTER JOIN sys.\"comments\" cm ON s.\"id\" = cm.\"id\"\n"
		" ORDER BY s.\"name\";\n"
		"GRANT SELECT ON TABLE INFORMATION_SCHEMA.SCHEMATA TO PUBLIC WITH GRANT OPTION;\n"

		"CREATE VIEW INFORMATION_SCHEMA.TABLES AS SELECT\n"
		"  cast(NULL AS varchar(1)) AS TABLE_CATALOG,\n"
		"  s.\"name\" AS TABLE_SCHEMA,\n"
		"  t.\"name\" AS TABLE_NAME,\n"
		"  tt.\"table_type_name\" AS TABLE_TYPE,\n"
		"  cast(NULL AS varchar(1)) AS SELF_REFERENCING_COLUMN_NAME,\n"
		"  cast(NULL AS varchar(1)) AS REFERENCE_GENERATION,\n"
		"  cast(NULL AS varchar(1)) AS USER_DEFINED_TYPE_CATALOG,\n"
		"  cast(NULL AS varchar(1)) AS USER_DEFINED_TYPE_SCHEMA,\n"
		"  cast(NULL AS varchar(1)) AS USER_DEFINED_TYPE_NAME,\n"
		"  cast(sys.ifthenelse((t.\"type\" IN (0, 3, 7, 20, 30) AND t.\"access\" IN (0, 2)), 'YES', 'NO') AS varchar(3)) AS IS_INSERTABLE_INTO,\n"
		"  cast('NO' AS varchar(3)) AS IS_TYPED,\n"
		"  cast((CASE t.\"commit_action\" WHEN 1 THEN 'DELETE' WHEN 2 THEN 'PRESERVE' WHEN 3 THEN 'DROP' ELSE NULL END) AS varchar(10)) AS COMMIT_ACTION,\n"
		"  -- MonetDB column extensions\n"
		"  t.\"schema_id\" AS schema_id,\n"
		"  t.\"id\" AS table_id,\n"
		"  t.\"type\" AS table_type_id,\n"
		"  st.\"count\" AS row_count,\n"
		"  t.\"system\" AS is_system,\n"
		"  sys.ifthenelse(t.\"type\" IN (1, 11), TRUE, FALSE) AS is_view,\n"
		"  t.\"query\" AS query_def,\n"
		"  cm.\"remark\" AS comments\n"
		" FROM sys.\"tables\" t\n"
		" INNER JOIN sys.\"schemas\" s ON t.\"schema_id\" = s.\"id\"\n"
		" INNER JOIN sys.\"table_types\" tt ON t.\"type\" = tt.\"table_type_id\"\n"
		" LEFT OUTER JOIN sys.\"comments\" cm ON t.\"id\" = cm.\"id\"\n"
		" LEFT OUTER JOIN (SELECT DISTINCT \"schema\", \"table\", \"count\" FROM sys.\"statistics\"()) st ON (s.\"name\" = st.\"schema\" AND t.\"name\" = st.\"table\")\n"
		" ORDER BY s.\"name\", t.\"name\";\n"
		"GRANT SELECT ON TABLE INFORMATION_SCHEMA.TABLES TO PUBLIC WITH GRANT OPTION;\n"

		"CREATE VIEW INFORMATION_SCHEMA.VIEWS AS SELECT\n"
		"  cast(NULL AS varchar(1)) AS TABLE_CATALOG,\n"
		"  s.\"name\" AS TABLE_SCHEMA,\n"
		"  t.\"name\" AS TABLE_NAME,\n"
		"  t.\"query\" AS VIEW_DEFINITION,\n"
		"  cast('NONE' AS varchar(10)) AS CHECK_OPTION,\n"
		"  cast('NO' AS varchar(3)) AS IS_UPDATABLE,\n"
		"  cast('NO' AS varchar(3)) AS INSERTABLE_INTO,\n"
		"  cast('NO' AS varchar(3)) AS IS_TRIGGER_UPDATABLE,\n"
		"  cast('NO' AS varchar(3)) AS IS_TRIGGER_DELETABLE,\n"
		"  cast('NO' AS varchar(3)) AS IS_TRIGGER_INSERTABLE_INTO,\n"
		"  -- MonetDB column extensions\n"
		"  t.\"schema_id\" AS schema_id,\n"
		"  t.\"id\" AS table_id,\n"
		"  cast(sys.ifthenelse(t.\"system\", t.\"type\" + 10 , t.\"type\") AS smallint) AS table_type_id,\n"
		"  t.\"system\" AS is_system,\n"
		"  cm.\"remark\" AS comments\n"
		" FROM sys.\"_tables\" t\n"
		" INNER JOIN sys.\"schemas\" s ON t.\"schema_id\" = s.\"id\"\n"
		" LEFT OUTER JOIN sys.\"comments\" cm ON t.\"id\" = cm.\"id\"\n"
		" WHERE t.\"type\" = 1\n"
		" ORDER BY s.\"name\", t.\"name\";\n"
		"GRANT SELECT ON TABLE INFORMATION_SCHEMA.VIEWS TO PUBLIC WITH GRANT OPTION;\n"

		"CREATE VIEW INFORMATION_SCHEMA.COLUMNS AS SELECT\n"
		"  cast(NULL AS varchar(1)) AS TABLE_CATALOG,\n"
		"  s.\"name\" AS TABLE_SCHEMA,\n"
		"  t.\"name\" AS TABLE_NAME,\n"
		"  c.\"name\" AS COLUMN_NAME,\n"
		"  cast(c.\"number\" +1 AS int) AS ORDINAL_POSITION,\n"
		"  c.\"default\" AS COLUMN_DEFAULT,\n"
		"  cast(sys.ifthenelse(c.\"null\", 'YES', 'NO') AS varchar(3)) AS IS_NULLABLE,\n"
		"  CASE c.\"type\" WHEN 'day_interval' THEN 'interval day' WHEN 'month_interval' THEN 'interval month' WHEN 'sec_interval' THEN 'interval second' ELSE c.\"type\" END AS DATA_TYPE,\n"
		"  cast(sys.ifthenelse(c.\"type\" IN ('varchar','clob','char','json','url','xml'), c.\"type_digits\", NULL) AS int) AS CHARACTER_MAXIMUM_LENGTH,\n"
		"  cast(sys.ifthenelse(c.\"type\" IN ('varchar','clob','char','json','url','xml'), c.\"type_digits\" * 3, NULL) AS int) AS CHARACTER_OCTET_LENGTH,\n"
		"  cast(sys.ifthenelse(c.\"type\" IN ('int','smallint','tinyint','bigint','hugeint','float','real','double','decimal','numeric','oid'), c.\"type_digits\", NULL) AS int) AS NUMERIC_PRECISION,\n"
		"  cast(sys.ifthenelse(c.\"type\" IN ('int','smallint','tinyint','bigint','hugeint','float','real','double','oid'), 2, sys.ifthenelse(c.\"type\" IN ('decimal','numeric'), 10, NULL)) AS int) AS NUMERIC_PRECISION_RADIX,\n"
		"  cast(sys.ifthenelse(c.\"type\" IN ('int','smallint','tinyint','bigint','hugeint','float','real','double','decimal','numeric','oid'), c.\"type_scale\", NULL) AS int) AS NUMERIC_SCALE,\n"
		"  cast(sys.ifthenelse(c.\"type\" IN ('date','timestamp','timestamptz','time','timetz'), c.\"type_scale\" -1, NULL) AS int) AS DATETIME_PRECISION,\n"
		"  cast(CASE c.\"type\" WHEN 'day_interval' THEN 'interval day' WHEN 'month_interval' THEN (CASE c.\"type_digits\" WHEN 1 THEN 'interval year' WHEN 2 THEN 'interval year to month' WHEN 3 THEN 'interval month' ELSE NULL END)"
		" WHEN 'sec_interval' THEN (CASE c.\"type_digits\" WHEN 5 THEN 'interval day to hour' WHEN 6 THEN 'interval day to minute' WHEN 7 THEN 'interval day to second'"
		" WHEN 8 THEN 'interval hour' WHEN 9 THEN 'interval hour to minute' WHEN 10 THEN 'interval hour to second' WHEN 11 THEN 'interval minute' WHEN 12 THEN 'interval minute to second'"
		" WHEN 13 THEN 'interval second' ELSE NULL END) ELSE NULL END AS varchar(40)) AS INTERVAL_TYPE,\n"
		"  cast(CASE c.\"type\" WHEN 'day_interval' THEN 0 WHEN 'month_interval' THEN 0 WHEN 'sec_interval' THEN (sys.ifthenelse(c.\"type_digits\" IN (7, 10, 12, 13), sys.ifthenelse(c.\"type_scale\" > 0, c.\"type_scale\", 3), 0)) ELSE NULL END AS int) AS INTERVAL_PRECISION,\n"
		"  cast(NULL AS varchar(1)) AS CHARACTER_SET_CATALOG,\n"
		"  cast(NULL AS varchar(1)) AS CHARACTER_SET_SCHEMA,\n"
		"  cast(sys.ifthenelse(c.\"type\" IN ('varchar','clob','char','json','url','xml'), 'UTF-8', NULL) AS varchar(16)) AS CHARACTER_SET_NAME,\n"
		"  cast(NULL AS varchar(1)) AS COLLATION_CATALOG,\n"
		"  cast(NULL AS varchar(1)) AS COLLATION_SCHEMA,\n"
		"  cast(NULL AS varchar(1)) AS COLLATION_NAME,\n"
		"  cast(NULL AS varchar(1)) AS DOMAIN_CATALOG,\n"
		"  cast(NULL AS varchar(1)) AS DOMAIN_SCHEMA,\n"
		"  cast(NULL AS varchar(1)) AS DOMAIN_NAME,\n"
		"  cast(NULL AS varchar(1)) AS UDT_CATALOG,\n"
		"  cast(NULL AS varchar(1)) AS UDT_SCHEMA,\n"
		"  cast(NULL AS varchar(1)) AS UDT_NAME,\n"
		"  cast(NULL AS varchar(1)) AS SCOPE_CATALOG,\n"
		"  cast(NULL AS varchar(1)) AS SCOPE_SCHEMA,\n"
		"  cast(NULL AS varchar(1)) AS SCOPE_NAME,\n"
		"  cast(NULL AS int) AS MAXIMUM_CARDINALITY,\n"
		"  cast(NULL AS varchar(1)) AS DTD_IDENTIFIER,\n"
		"  cast('NO' AS varchar(3)) AS IS_SELF_REFERENCING,\n"
		"  cast(CASE WHEN c.\"default\" LIKE 'next value for %' THEN 'YES' ELSE 'NO' END AS varchar(3)) AS IS_IDENTITY,\n"
		"  cast(NULL AS varchar(10)) AS IDENTITY_GENERATION,\n"
		"  cast(NULL AS int) AS IDENTITY_START,\n"
		"  cast(NULL AS int) AS IDENTITY_INCREMENT,\n"
		"  cast(NULL AS int) AS IDENTITY_MAXIMUM,\n"
		"  cast(NULL AS int) AS IDENTITY_MINIMUM,\n"
		"  cast(NULL AS varchar(3)) AS IDENTITY_CYCLE,\n"
		"  cast('NO' AS varchar(3)) AS IS_GENERATED,\n"
		"  cast(NULL AS varchar(1)) AS GENERATION_EXPRESSION,\n"
		"  cast('NO' AS varchar(3)) AS IS_SYSTEM_TIME_PERIOD_START,\n"
		"  cast('NO' AS varchar(3)) AS IS_SYSTEM_TIME_PERIOD_END,\n"
		"  cast('NO' AS varchar(3)) AS SYSTEM_TIME_PERIOD_TIMESTAMP_GENERATION,\n"
		"  cast(sys.ifthenelse(t.\"type\" IN (0,3,7,20,30), 'YES', 'NO') AS varchar(3)) AS IS_UPDATABLE,\n"
		"  cast(NULL AS varchar(1)) AS DECLARED_DATA_TYPE,\n"
		"  cast(NULL AS int) AS DECLARED_NUMERIC_PRECISION,\n"
		"  cast(NULL AS int) AS DECLARED_NUMERIC_SCALE,\n"
		"  -- MonetDB column extensions\n"
		"  t.\"schema_id\" AS schema_id,\n"
		"  c.\"table_id\" AS table_id,\n"
		"  c.\"id\" AS column_id,\n"
		"  t.\"system\" AS is_system,\n"
		"  cm.\"remark\" AS comments\n"
		" FROM sys.\"columns\" c\n"
		" INNER JOIN sys.\"tables\" t ON c.\"table_id\" = t.\"id\"\n"
		" INNER JOIN sys.\"schemas\" s ON t.\"schema_id\" = s.\"id\"\n"
		" LEFT OUTER JOIN sys.\"comments\" cm ON c.\"id\" = cm.\"id\"\n"
		" ORDER BY s.\"name\", t.\"name\", c.\"number\";\n"
		"GRANT SELECT ON TABLE INFORMATION_SCHEMA.COLUMNS TO PUBLIC WITH GRANT OPTION;\n"

		"CREATE VIEW INFORMATION_SCHEMA.CHECK_CONSTRAINTS AS SELECT\n"
		"  cast(NULL AS varchar(1)) AS CONSTRAINT_CATALOG,\n"
		"  cast(NULL AS varchar(1024)) AS CONSTRAINT_SCHEMA,\n"
		"  cast(NULL AS varchar(1024)) AS CONSTRAINT_NAME,\n"
		"  cast(NULL AS varchar(1024)) AS CHECK_CLAUSE\n"
		" WHERE 1=0;\n"
		"GRANT SELECT ON TABLE INFORMATION_SCHEMA.CHECK_CONSTRAINTS TO PUBLIC WITH GRANT OPTION;\n"

		"CREATE VIEW INFORMATION_SCHEMA.TABLE_CONSTRAINTS AS SELECT\n"
		"  cast(NULL AS varchar(1)) AS CONSTRAINT_CATALOG,\n"
		"  s.\"name\" AS CONSTRAINT_SCHEMA,\n"
		"  k.\"name\" AS CONSTRAINT_NAME,\n"
		"  cast(NULL AS varchar(1)) AS TABLE_CATALOG,\n"
		"  s.\"name\" AS TABLE_SCHEMA,\n"
		"  t.\"name\" AS TABLE_NAME,\n"
		"  cast(CASE k.\"type\" WHEN 0 THEN 'PRIMARY KEY' WHEN 1 THEN 'UNIQUE' WHEN 2 THEN 'FOREIGN KEY' ELSE NULL END AS varchar(16)) AS CONSTRAINT_TYPE,\n"
		"  cast('NO' AS varchar(3)) AS IS_DEFERRABLE,\n"
		"  cast('NO' AS varchar(3)) AS INITIALLY_DEFERRED,\n"
		"  cast('YES' AS varchar(3)) AS ENFORCED,\n"
		"  -- MonetDB column extensions\n"
		"  t.\"schema_id\" AS schema_id,\n"
		"  t.\"id\" AS table_id,\n"
		"  k.\"id\" AS key_id,\n"
		"  k.\"type\" AS key_type,\n"
		"  t.\"system\" AS is_system\n"
		" FROM (SELECT sk.\"id\", sk.\"table_id\", sk.\"name\", sk.\"type\" FROM sys.\"keys\" sk UNION ALL SELECT tk.\"id\", tk.\"table_id\", tk.\"name\", tk.\"type\" FROM tmp.\"keys\" tk) k\n"
		" INNER JOIN (SELECT st.\"id\", st.\"schema_id\", st.\"name\", st.\"system\" FROM sys.\"_tables\" st UNION ALL"
			" SELECT tt.\"id\", tt.\"schema_id\", tt.\"name\", tt.\"system\" FROM tmp.\"_tables\" tt) t ON k.\"table_id\" = t.\"id\"\n"
		" INNER JOIN sys.\"schemas\" s ON t.\"schema_id\" = s.\"id\"\n"
		" ORDER BY s.\"name\", t.\"name\", k.\"name\";\n"
		"GRANT SELECT ON TABLE INFORMATION_SCHEMA.TABLE_CONSTRAINTS TO PUBLIC WITH GRANT OPTION;\n"

		"CREATE VIEW INFORMATION_SCHEMA.REFERENTIAL_CONSTRAINTS AS SELECT\n"
		"  cast(NULL AS varchar(1)) AS CONSTRAINT_CATALOG,\n"
		"  s.\"name\" AS CONSTRAINT_SCHEMA,\n"
		"  fk.\"name\" AS CONSTRAINT_NAME,\n"
		"  cast(NULL AS varchar(1)) AS UNIQUE_CONSTRAINT_CATALOG,\n"
		"  uks.\"name\" AS UNIQUE_CONSTRAINT_SCHEMA,\n"
		"  uk.\"name\" AS UNIQUE_CONSTRAINT_NAME,\n"
		"  cast('FULL' AS varchar(7)) AS MATCH_OPTION,\n"
		"  fk.\"update_action\" AS UPDATE_RULE,\n"
		"  fk.\"delete_action\" AS DELETE_RULE,\n"
		"  -- MonetDB column extensions\n"
		"  t.\"schema_id\" AS fk_schema_id,\n"
		"  t.\"id\" AS fk_table_id,\n"
		"  t.\"name\" AS fk_table_name,\n"
		"  fk.\"id\" AS fk_key_id,\n"
		"  ukt.\"schema_id\" AS uc_schema_id,\n"
		"  uk.\"table_id\" AS uc_table_id,\n"
		"  ukt.\"name\" AS uc_table_name,\n"
		"  uk.\"id\" AS uc_key_id\n"
		" FROM sys.\"fkeys\" fk\n"
		" INNER JOIN sys.\"tables\" t ON t.\"id\" = fk.\"table_id\"\n"
		" INNER JOIN sys.\"schemas\" s ON s.\"id\" = t.\"schema_id\"\n"
		" LEFT OUTER JOIN sys.\"keys\" uk ON uk.\"id\" = fk.\"rkey\"\n"
		" LEFT OUTER JOIN sys.\"tables\" ukt ON ukt.\"id\" = uk.\"table_id\"\n"
		" LEFT OUTER JOIN sys.\"schemas\" uks ON uks.\"id\" = ukt.\"schema_id\"\n"
		" ORDER BY s.\"name\", t.\"name\", fk.\"name\";\n"
		"GRANT SELECT ON TABLE INFORMATION_SCHEMA.REFERENTIAL_CONSTRAINTS TO PUBLIC WITH GRANT OPTION;\n"

		"CREATE VIEW INFORMATION_SCHEMA.SEQUENCES AS SELECT\n"
		"  cast(NULL AS varchar(1)) AS SEQUENCE_CATALOG,\n"
		"  s.\"name\" AS SEQUENCE_SCHEMA,\n"
		"  sq.\"name\" AS SEQUENCE_NAME,\n"
		"  cast('bigint' AS varchar(16)) AS DATA_TYPE,\n"
		"  cast(64 AS SMALLINT) AS NUMERIC_PRECISION,\n"
		"  cast(2 AS SMALLINT) AS NUMERIC_PRECISION_RADIX,\n"
		"  cast(0 AS SMALLINT) AS NUMERIC_SCALE,\n"
		"  sq.\"start\" AS START_VALUE,\n"
		"  sq.\"minvalue\" AS MINIMUM_VALUE,\n"
		"  sq.\"maxvalue\" AS MAXIMUM_VALUE,\n"
		"  sq.\"increment\" AS INCREMENT,\n"
		"  cast(sys.ifthenelse(sq.\"cycle\", 'YES', 'NO') AS varchar(3)) AS CYCLE_OPTION,\n"
		"  cast(NULL AS varchar(16)) AS DECLARED_DATA_TYPE,\n"
		"  cast(NULL AS SMALLINT) AS DECLARED_NUMERIC_PRECISION,\n"
		"  cast(NULL AS SMALLINT) AS DECLARED_NUMERIC_SCALE,\n"
		"  -- MonetDB column extensions\n"
		"  sq.\"schema_id\" AS schema_id,\n"
		"  sq.\"id\" AS sequence_id,\n"
		"  get_value_for(s.\"name\", sq.\"name\") AS current_value,\n"
		"  sq.\"cacheinc\" AS cacheinc,\n"
		"  cm.\"remark\" AS comments\n"
		" FROM sys.\"sequences\" sq\n"
		" INNER JOIN sys.\"schemas\" s ON sq.\"schema_id\" = s.\"id\"\n"
		" LEFT OUTER JOIN sys.\"comments\" cm ON sq.\"id\" = cm.\"id\"\n"
		" ORDER BY s.\"name\", sq.\"name\";\n"
		"GRANT SELECT ON TABLE INFORMATION_SCHEMA.SEQUENCES TO PUBLIC WITH GRANT OPTION;\n"
		"\n"
		"update sys._tables set system = true where system <> true\n"
		" and schema_id = (select s.id from sys.schemas s where s.name = 'information_schema')\n"
		" and name in ('character_sets','check_constraints','columns','schemata','sequences','referential_constraints','table_constraints','tables','views');\n";
		printf("Running database upgrade commands:\n%s\n", cmds);
		fflush(stdout);
		err = SQLstatementIntern(c, cmds, "update", true, false, NULL);
	}

	/* 77_storage.sql */
	if (!sql_bind_func(sql, s->base.name, "persist_unlogged", NULL, NULL, F_UNION, true)) {
		sql->session->status = 0;
		sql->errstr[0] = '\0';
		const char *query =
			"CREATE FUNCTION sys.persist_unlogged()\n"
			"RETURNS TABLE(\"table\" STRING, \"table_id\" INT, \"rowcount\" BIGINT)\n"
			"EXTERNAL NAME sql.persist_unlogged;\n"
			"CREATE FUNCTION sys.persist_unlogged(sname STRING)\n"
			"RETURNS TABLE(\"table\" STRING, \"table_id\" INT, \"rowcount\" BIGINT)\n"
			"EXTERNAL NAME sql.persist_unlogged(string);\n"
			"CREATE FUNCTION sys.persist_unlogged(sname STRING, tname STRING)\n"
			"RETURNS TABLE(\"table\" STRING, \"table_id\" INT, \"rowcount\" BIGINT)\n"
			"EXTERNAL NAME sql.persist_unlogged(string, string);\n"
			"GRANT EXECUTE ON FUNCTION sys.persist_unlogged() TO PUBLIC;\n"
			"UPDATE sys.functions SET system = true WHERE system <> true AND\n"
			"name = 'persist_unlogged' AND schema_id = 2000;\n";
		printf("Running database upgrade commands:\n%s\n", query);
		fflush(stdout);
		err = SQLstatementIntern(c, query, "update", true, false, NULL);
	}

	return err;
=======
sql_update_jun2023_sp3(Client c, mvc *sql, sql_schema *s)
{
	(void)s;
	char *err = NULL;
	sql_subtype t1, t2;

	sql_find_subtype(&t1, "timestamp", 0, 0);
	sql_find_subtype(&t2, "varchar", 0, 0);

	if (!sql_bind_func(sql, "sys", "timestamp_to_str", &t1, &t2, F_FUNC, true)) {
		sql->session->status = 0;
		sql->errstr[0] = '\0';

		char *query = GDKmalloc(512);
		if (query == NULL)
			throw(SQL, __func__, SQLSTATE(HY013) MAL_MALLOC_FAIL);

		snprintf(query, 512, "CREATE FUNCTION timestamp_to_str(d TIMESTAMP, format STRING) RETURNS STRING "
				 "EXTERNAL NAME mtime.\"timestamp_to_str\";\n"
				 "GRANT EXECUTE ON FUNCTION timestamp_to_str(TIMESTAMP, STRING) TO PUBLIC;\n"
				 "UPDATE sys.functions SET system = true WHERE system <> true AND name = 'timestamp_to_str' "
				 "AND schema_id = 2000 and type = %d;\n", F_FUNC);

		printf("Running database upgrade commands:\n%s\n", query);
		err = SQLstatementIntern(c, query, "update", true, false, NULL);
		GDKfree(query);
	}

	return err;		/* usually MAL_SUCCEED */
>>>>>>> 2e213d46
}

int
SQLupgrades(Client c, mvc *m)
{
	sql_subtype tp;
	sql_subfunc *f;
	char *err;
	sql_schema *s = mvc_bind_schema(m, "sys");

	if ((err = check_sys_tables(c, m, s)) != NULL) {
		TRC_CRITICAL(SQL_PARSER, "%s\n", err);
		goto handle_error;
	}

#ifdef HAVE_HGE
	sql_find_subtype(&tp, "hugeint", 0, 0);
	if (!sql_bind_func(m, s->base.name, "var_pop", &tp, NULL, F_AGGR, true)) {
		m->session->status = 0; /* if the function was not found clean the error */
		m->errstr[0] = '\0';
		if ((err = sql_update_hugeint(c, m)) != NULL) {
			TRC_CRITICAL(SQL_PARSER, "%s\n", err);
			goto handle_error;
		}
	}
#endif

	if ((err = sql_update_generator(c)) != NULL) {
		TRC_CRITICAL(SQL_PARSER, "%s\n", err);
		goto handle_error;
	}

	f = sql_bind_func_(m, s->base.name, "env", NULL, F_UNION, true);
	m->session->status = 0; /* if the function was not found clean the error */
	m->errstr[0] = '\0';
	sqlstore *store = m->session->tr->store;
	if (f && sql_privilege(m, ROLE_PUBLIC, f->func->base.id, PRIV_EXECUTE) != PRIV_EXECUTE) {
		sql_table *privs = find_sql_table(m->session->tr, s, "privileges");
		int pub = ROLE_PUBLIC, p = PRIV_EXECUTE, zero = 0, res;

		if ((res = store->table_api.table_insert(m->session->tr, privs, &f->func->base.id, &pub, &p, &zero, &zero)) != LOG_OK) {
			TRC_CRITICAL(SQL_PARSER, "Privilege creation during upgrade failed\n");
			return -1;
		}
	}

	if (sql_bind_func(m, s->base.name, "dependencies_schemas_on_users", NULL, NULL, F_UNION, true)
	 && sql_bind_func(m, s->base.name, "dependencies_owners_on_schemas", NULL, NULL, F_UNION, true)
	 && sql_bind_func(m, s->base.name, "dependencies_tables_on_views", NULL, NULL, F_UNION, true)
	 && sql_bind_func(m, s->base.name, "dependencies_tables_on_indexes", NULL, NULL, F_UNION, true)
	 && sql_bind_func(m, s->base.name, "dependencies_tables_on_triggers", NULL, NULL, F_UNION, true)
	 && sql_bind_func(m, s->base.name, "dependencies_tables_on_foreignkeys", NULL, NULL, F_UNION, true)
	 && sql_bind_func(m, s->base.name, "dependencies_tables_on_functions", NULL, NULL, F_UNION, true)
	 && sql_bind_func(m, s->base.name, "dependencies_columns_on_views", NULL, NULL, F_UNION, true)
	 && sql_bind_func(m, s->base.name, "dependencies_columns_on_keys", NULL, NULL, F_UNION, true)
	 && sql_bind_func(m, s->base.name, "dependencies_columns_on_indexes", NULL, NULL, F_UNION, true)
	 && sql_bind_func(m, s->base.name, "dependencies_columns_on_functions", NULL, NULL, F_UNION, true)
	 && sql_bind_func(m, s->base.name, "dependencies_columns_on_triggers", NULL, NULL, F_UNION, true)
	 && sql_bind_func(m, s->base.name, "dependencies_views_on_functions", NULL, NULL, F_UNION, true)
	 && sql_bind_func(m, s->base.name, "dependencies_views_on_triggers", NULL, NULL, F_UNION, true)
	 && sql_bind_func(m, s->base.name, "dependencies_functions_on_functions", NULL, NULL, F_UNION, true)
	 && sql_bind_func(m, s->base.name, "dependencies_functions_on_triggers", NULL, NULL, F_UNION, true)
	 && sql_bind_func(m, s->base.name, "dependencies_keys_on_foreignkeys", NULL, NULL, F_UNION, true)) {
		if ((err = sql_drop_functions_dependencies_Xs_on_Ys(c)) != NULL) {
			TRC_CRITICAL(SQL_PARSER, "%s\n", err);
			goto handle_error;
		}
	} else {
		m->session->status = 0; /* if the function was not found clean the error */
		m->errstr[0] = '\0';
	}

	sql_find_subtype(&tp, "varchar", 0, 0);
	if (!sql_bind_func3(m, s->base.name, "deltas", &tp, &tp, &tp, F_UNION, true)) {
		m->session->status = 0; /* if the function was not found clean the error */
		m->errstr[0] = '\0';
		if ((err = sql_update_nov2019_missing_dependencies(c, m)) != NULL) {
			TRC_CRITICAL(SQL_PARSER, "%s\n", err);
			goto handle_error;
		}
		if ((err = sql_update_nov2019(c, m)) != NULL) {
			TRC_CRITICAL(SQL_PARSER, "%s\n", err);
			goto handle_error;
		}
	}

#ifdef HAVE_HGE
	sql_find_subtype(&tp, "hugeint", 0, 0);
	if (!sql_bind_func(m, s->base.name, "median_avg", &tp, NULL, F_AGGR, true)) {
		m->session->status = 0; /* if the function was not found clean the error */
		m->errstr[0] = '\0';
		if ((err = sql_update_nov2019_sp1_hugeint(c, m)) != NULL) {
			TRC_CRITICAL(SQL_PARSER, "%s\n", err);
			goto handle_error;
		}
	}
#endif

	if (!sql_bind_func(m, s->base.name, "suspend_log_flushing", NULL, NULL, F_PROC, true)) {
		m->session->status = 0; /* if the function was not found clean the error */
		m->errstr[0] = '\0';
		if ((err = sql_update_jun2020(c, m)) != NULL) {
			TRC_CRITICAL(SQL_PARSER, "%s\n", err);
			goto handle_error;
		}
	}

	if ((err = sql_update_jun2020_bam(c, m)) != NULL) {
		TRC_CRITICAL(SQL_PARSER, "%s\n", err);
		goto handle_error;
	}

#ifdef HAVE_HGE
	sql_find_subtype(&tp, "hugeint", 0, 0);
	if (!sql_bind_func(m, s->base.name, "covar_pop", &tp, &tp, F_AGGR, true)) {
		m->session->status = 0; /* if the function was not found clean the error */
		m->errstr[0] = '\0';
		if ((err = sql_update_jun2020_sp1_hugeint(c)) != NULL) {
			TRC_CRITICAL(SQL_PARSER, "%s\n", err);
			goto handle_error;
		}
	}
#endif

	sql_find_subtype(&tp, "varchar", 0, 0);
	if (sql_bind_func(m, s->base.name, "lidarattach", &tp, NULL, F_PROC, true)) {
		if ((err = sql_update_oscar_lidar(c)) != NULL) {
			TRC_CRITICAL(SQL_PARSER, "%s\n", err);
			goto handle_error;
		}
	} else {
		m->session->status = 0; /* if the function was not found clean the error */
		m->errstr[0] = '\0';
	}

	if ((err = sql_update_oscar(c, m)) != NULL) {
		TRC_CRITICAL(SQL_PARSER, "%s\n", err);
		goto handle_error;
	}

	if ((err = sql_update_oct2020(c, m)) != NULL) {
		TRC_CRITICAL(SQL_PARSER, "%s\n", err);
		goto handle_error;
	}

	if ((err = sql_update_oct2020_sp1(c, m)) != NULL) {
		TRC_CRITICAL(SQL_PARSER, "%s\n", err);
		goto handle_error;
	}

	if ((err = sql_update_jul2021(c, m)) != NULL) {
		TRC_CRITICAL(SQL_PARSER, "%s\n", err);
		goto handle_error;
	}

	if ((err = sql_update_jul2021_5(c, m)) != NULL) {
		TRC_CRITICAL(SQL_PARSER, "%s\n", err);
		goto handle_error;
	}

	if ((err = sql_update_jan2022(c, m)) != NULL) {
		TRC_CRITICAL(SQL_PARSER, "%s\n", err);
		goto handle_error;
	}

	if ((err = sql_update_sep2022(c, m, s)) != NULL) {
		TRC_CRITICAL(SQL_PARSER, "%s\n", err);
		goto handle_error;
	}

	if ((err = sql_update_jun2023(c, m, s)) != NULL) {
		TRC_CRITICAL(SQL_PARSER, "%s\n", err);
		goto handle_error;
	}

	if ((err = sql_update_default_geom(c, m, s)) != NULL) {
		TRC_CRITICAL(SQL_PARSER, "%s\n", err);
		goto handle_error;
	}

	if ((err = sql_update_default(c, m, s)) != NULL) {
		TRC_CRITICAL(SQL_PARSER, "%s\n", err);
		goto handle_error;
	}

	if ((err = sql_update_jun2023_sp3(c, m, s)) != NULL) {
		TRC_CRITICAL(SQL_PARSER, "%s\n", err);
		freeException(err);
		return -1;
	}

	return 0;

handle_error:
	freeException(err);
	return -1;
}<|MERGE_RESOLUTION|>--- conflicted
+++ resolved
@@ -5781,7 +5781,38 @@
 }
 
 static str
-<<<<<<< HEAD
+sql_update_jun2023_sp3(Client c, mvc *sql, sql_schema *s)
+{
+	(void)s;
+	char *err = NULL;
+	sql_subtype t1, t2;
+
+	sql_find_subtype(&t1, "timestamp", 0, 0);
+	sql_find_subtype(&t2, "varchar", 0, 0);
+
+	if (!sql_bind_func(sql, "sys", "timestamp_to_str", &t1, &t2, F_FUNC, true)) {
+		sql->session->status = 0;
+		sql->errstr[0] = '\0';
+
+		char *query = GDKmalloc(512);
+		if (query == NULL)
+			throw(SQL, __func__, SQLSTATE(HY013) MAL_MALLOC_FAIL);
+
+		snprintf(query, 512, "CREATE FUNCTION timestamp_to_str(d TIMESTAMP, format STRING) RETURNS STRING "
+				 "EXTERNAL NAME mtime.\"timestamp_to_str\";\n"
+				 "GRANT EXECUTE ON FUNCTION timestamp_to_str(TIMESTAMP, STRING) TO PUBLIC;\n"
+				 "UPDATE sys.functions SET system = true WHERE system <> true AND name = 'timestamp_to_str' "
+				 "AND schema_id = 2000 and type = %d;\n", F_FUNC);
+
+		printf("Running database upgrade commands:\n%s\n", query);
+		err = SQLstatementIntern(c, query, "update", true, false, NULL);
+		GDKfree(query);
+	}
+
+	return err;		/* usually MAL_SUCCEED */
+}
+
+static str
 sql_update_default_geom(Client c, mvc *sql, sql_schema *s)
 {
 	sql_subtype tp;
@@ -6279,10 +6310,10 @@
 			"EXTERNAL NAME sql.persist_unlogged;\n"
 			"CREATE FUNCTION sys.persist_unlogged(sname STRING)\n"
 			"RETURNS TABLE(\"table\" STRING, \"table_id\" INT, \"rowcount\" BIGINT)\n"
-			"EXTERNAL NAME sql.persist_unlogged(string);\n"
+			"EXTERNAL NAME sql.persist_unlogged;\n"
 			"CREATE FUNCTION sys.persist_unlogged(sname STRING, tname STRING)\n"
 			"RETURNS TABLE(\"table\" STRING, \"table_id\" INT, \"rowcount\" BIGINT)\n"
-			"EXTERNAL NAME sql.persist_unlogged(string, string);\n"
+			"EXTERNAL NAME sql.persist_unlogged;\n"
 			"GRANT EXECUTE ON FUNCTION sys.persist_unlogged() TO PUBLIC;\n"
 			"UPDATE sys.functions SET system = true WHERE system <> true AND\n"
 			"name = 'persist_unlogged' AND schema_id = 2000;\n";
@@ -6292,37 +6323,6 @@
 	}
 
 	return err;
-=======
-sql_update_jun2023_sp3(Client c, mvc *sql, sql_schema *s)
-{
-	(void)s;
-	char *err = NULL;
-	sql_subtype t1, t2;
-
-	sql_find_subtype(&t1, "timestamp", 0, 0);
-	sql_find_subtype(&t2, "varchar", 0, 0);
-
-	if (!sql_bind_func(sql, "sys", "timestamp_to_str", &t1, &t2, F_FUNC, true)) {
-		sql->session->status = 0;
-		sql->errstr[0] = '\0';
-
-		char *query = GDKmalloc(512);
-		if (query == NULL)
-			throw(SQL, __func__, SQLSTATE(HY013) MAL_MALLOC_FAIL);
-
-		snprintf(query, 512, "CREATE FUNCTION timestamp_to_str(d TIMESTAMP, format STRING) RETURNS STRING "
-				 "EXTERNAL NAME mtime.\"timestamp_to_str\";\n"
-				 "GRANT EXECUTE ON FUNCTION timestamp_to_str(TIMESTAMP, STRING) TO PUBLIC;\n"
-				 "UPDATE sys.functions SET system = true WHERE system <> true AND name = 'timestamp_to_str' "
-				 "AND schema_id = 2000 and type = %d;\n", F_FUNC);
-
-		printf("Running database upgrade commands:\n%s\n", query);
-		err = SQLstatementIntern(c, query, "update", true, false, NULL);
-		GDKfree(query);
-	}
-
-	return err;		/* usually MAL_SUCCEED */
->>>>>>> 2e213d46
 }
 
 int
