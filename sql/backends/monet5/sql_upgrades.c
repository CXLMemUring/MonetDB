/*
 * This Source Code Form is subject to the terms of the Mozilla Public
 * License, v. 2.0.  If a copy of the MPL was not distributed with this
 * file, You can obtain one at http://mozilla.org/MPL/2.0/.
 *
 * Copyright 1997 - July 2008 CWI, August 2008 - 2020 MonetDB B.V.
 */

/*
 * SQL upgrade code
 * N. Nes, M.L. Kersten, S. Mullender
 */
#include "monetdb_config.h"
#include "mal_backend.h"
#include "sql_execute.h"
#include "sql_mvc.h"
#include "mtime.h"
#include <unistd.h>
#include "sql_upgrades.h"
#include "rel_rel.h"
#include "rel_semantic.h"
#include "rel_unnest.h"
#include "rel_optimizer.h"

#include "rel_remote.h"
#include "mal_authorize.h"

/* this function can be used to recreate the system tables (types,
 * functions, args) when internal types and/or functions have changed
 * (i.e. the ones in sql_types.c) */
static str
sql_fix_system_tables(Client c, mvc *sql, const char *prev_schema)
{
	size_t bufsize = 1000000, pos = 0;
	char *buf = GDKmalloc(bufsize), *err = NULL;
	node *n;
	sql_schema *s;

	if (buf == NULL)
		throw(SQL, __func__, SQLSTATE(HY013) MAL_MALLOC_FAIL);
	s = mvc_bind_schema(sql, "sys");
	pos += snprintf(buf + pos, bufsize - pos, "set schema \"sys\";\n");

	pos += snprintf(buf + pos, bufsize - pos,
			"delete from sys.dependencies where id < 2000;\n");

	/* recreate internal types */
	pos += snprintf(buf + pos, bufsize - pos,
			"delete from sys.types where id < 2000;\n");
	for (n = types->h; n; n = n->next) {
		sql_type *t = n->data;

		if (t->base.id >= FUNC_OIDS)
			continue;

		pos += snprintf(buf + pos, bufsize - pos,
				"insert into sys.types values"
				" (%d, '%s', '%s', %u, %u, %d, %d, %d);\n",
				t->base.id, t->base.name, t->sqlname, t->digits,
				t->scale, t->radix, (int) t->eclass,
				t->s ? t->s->base.id : s->base.id);
	}

	/* recreate internal functions */
	pos += snprintf(buf + pos, bufsize - pos,
			"delete from sys.functions where id < 2000;\n"
			"delete from sys.args where func_id not in"
			" (select id from sys.functions);\n");
	for (n = funcs->h; n; n = n->next) {
		sql_func *func = n->data;
		int number = 0;
		sql_arg *arg;
		node *m;

		if (func->base.id >= FUNC_OIDS)
			continue;

		pos += snprintf(buf + pos, bufsize - pos,
				"insert into sys.functions values"
				" (%d, '%s', '%s', '%s',"
				" %d, %d, %s, %s, %s, %d, %s);\n",
				func->base.id, func->base.name,
				func->imp, func->mod, (int) FUNC_LANG_INT,
				(int) func->type,
				func->side_effect ? "true" : "false",
				func->varres ? "true" : "false",
				func->vararg ? "true" : "false",
				func->s ? func->s->base.id : s->base.id,
				func->system ? "true" : "false");
		if (func->res) {
			for (m = func->res->h; m; m = m->next, number++) {
				arg = m->data;
				pos += snprintf(buf + pos, bufsize - pos,
						"insert into sys.args"
						" values"
						" (%d, %d, 'res_%d',"
						" '%s', %u, %u, %d,"
						" %d);\n",
						store_next_oid(),
						func->base.id,
						number,
						arg->type.type->sqlname,
						arg->type.digits,
						arg->type.scale,
						arg->inout, number);
			}
		}
		for (m = func->ops->h; m; m = m->next, number++) {
			arg = m->data;
			if (arg->name)
				pos += snprintf(buf + pos, bufsize - pos,
						"insert into sys.args"
						" values"
						" (%d, %d, '%s', '%s',"
						" %u, %u, %d, %d);\n",
						store_next_oid(),
						func->base.id,
						arg->name,
						arg->type.type->sqlname,
						arg->type.digits,
						arg->type.scale,
						arg->inout, number);
			else
				pos += snprintf(buf + pos, bufsize - pos,
						"insert into sys.args"
						" values"
						" (%d, %d, 'arg_%d',"
						" '%s', %u, %u, %d,"
						" %d);\n",
						store_next_oid(),
						func->base.id,
						number,
						arg->type.type->sqlname,
						arg->type.digits,
						arg->type.scale,
						arg->inout, number);
		}
	}
	for (n = aggrs->h; n; n = n->next) {
		sql_func *aggr = n->data;
		sql_arg *arg;

		if (aggr->base.id >= FUNC_OIDS)
			continue;

		pos += snprintf(buf + pos, bufsize - pos,
				"insert into sys.functions values"
				" (%d, '%s', '%s', '%s', %d, %d, false,"
				" %s, %s, %d, %s);\n",
				aggr->base.id, aggr->base.name, aggr->imp,
				aggr->mod, (int) FUNC_LANG_INT, (int) aggr->type,
				aggr->varres ? "true" : "false",
				aggr->vararg ? "true" : "false",
				aggr->s ? aggr->s->base.id : s->base.id,
				aggr->system ? "true" : "false");
		arg = aggr->res->h->data;
		pos += snprintf(buf + pos, bufsize - pos,
				"insert into sys.args values"
				" (%d, %d, 'res', '%s', %u, %u, %d, 0);\n",
				store_next_oid(), aggr->base.id,
				arg->type.type->sqlname, arg->type.digits,
				arg->type.scale, arg->inout);
		if (aggr->ops->h) {
			arg = aggr->ops->h->data;
			pos += snprintf(buf + pos, bufsize - pos,
					"insert into sys.args values"
					" (%d, %d, 'arg', '%s', %u,"
					" %u, %d, 1);\n",
					store_next_oid(), aggr->base.id,
					arg->type.type->sqlname,
					arg->type.digits, arg->type.scale,
					arg->inout);
		}
	}

	pos += snprintf(buf + pos, bufsize - pos, "set schema \"%s\";\n", prev_schema);

	assert(pos < bufsize);
	printf("Running database upgrade commands:\n%s\n", buf);
	err = SQLstatementIntern(c, &buf, "update", true, false, NULL);
	GDKfree(buf);
	return err;		/* usually MAL_SUCCEED */
}

#ifdef HAVE_HGE
static str
sql_update_hugeint(Client c, mvc *sql, const char *prev_schema, bool *systabfixed)
{
	size_t bufsize = 8192, pos = 0;
	char *buf, *err;

	if (!*systabfixed &&
	    (err = sql_fix_system_tables(c, sql, prev_schema)) != NULL)
		return err;
	*systabfixed = true;

	if ((buf = GDKmalloc(bufsize)) == NULL)
		throw(SQL, __func__, SQLSTATE(HY013) MAL_MALLOC_FAIL);

	pos += snprintf(buf + pos, bufsize - pos, "set schema \"sys\";\n");

	/* 80_udf_hge.sql */
	pos += snprintf(buf + pos, bufsize - pos,
			"create function fuse(one bigint, two bigint)\n"
			"returns hugeint external name udf.fuse;\n");

	/* 90_generator_hge.sql */
	pos += snprintf(buf + pos, bufsize - pos,
			"create function sys.generate_series(first hugeint, \"limit\" hugeint)\n"
			"returns table (value hugeint)\n"
			"external name generator.series;\n"
			"create function sys.generate_series(first hugeint, \"limit\" hugeint, stepsize hugeint)\n"
			"returns table (value hugeint)\n"
			"external name generator.series;\n");

	/* 39_analytics_hge.sql */
	pos += snprintf(buf + pos, bufsize - pos,
			"create aggregate stddev_samp(val HUGEINT) returns DOUBLE\n"
			" external name \"aggr\".\"stdev\";\n"
			"GRANT EXECUTE ON AGGREGATE stddev_samp(HUGEINT) TO PUBLIC;\n"
			"create aggregate stddev_pop(val HUGEINT) returns DOUBLE\n"
			" external name \"aggr\".\"stdevp\";\n"
			"GRANT EXECUTE ON AGGREGATE stddev_pop(HUGEINT) TO PUBLIC;\n"
			"create aggregate var_samp(val HUGEINT) returns DOUBLE\n"
			" external name \"aggr\".\"variance\";\n"
			"GRANT EXECUTE ON AGGREGATE var_samp(HUGEINT) TO PUBLIC;\n"
			"create aggregate var_pop(val HUGEINT) returns DOUBLE\n"
			" external name \"aggr\".\"variancep\";\n"
			"GRANT EXECUTE ON AGGREGATE var_pop(HUGEINT) TO PUBLIC;\n"
			"create aggregate median(val HUGEINT) returns HUGEINT\n"
			" external name \"aggr\".\"median\";\n"
			"GRANT EXECUTE ON AGGREGATE median(HUGEINT) TO PUBLIC;\n"
			"create aggregate quantile(val HUGEINT, q DOUBLE) returns HUGEINT\n"
			" external name \"aggr\".\"quantile\";\n"
			"GRANT EXECUTE ON AGGREGATE quantile(HUGEINT, DOUBLE) TO PUBLIC;\n"
			"create aggregate median_avg(val HUGEINT) returns DOUBLE\n"
			" external name \"aggr\".\"median_avg\";\n"
			"GRANT EXECUTE ON AGGREGATE median_avg(HUGEINT) TO PUBLIC;\n"
			"create aggregate quantile_avg(val HUGEINT, q DOUBLE) returns DOUBLE\n"
			" external name \"aggr\".\"quantile_avg\";\n"
			"GRANT EXECUTE ON AGGREGATE quantile_avg(HUGEINT, DOUBLE) TO PUBLIC;\n"
			"create aggregate corr(e1 HUGEINT, e2 HUGEINT) returns DOUBLE\n"
			" external name \"aggr\".\"corr\";\n"
			"GRANT EXECUTE ON AGGREGATE corr(HUGEINT, HUGEINT) TO PUBLIC;\n");

	/* 40_json_hge.sql */
	pos += snprintf(buf + pos, bufsize - pos,
			"create function json.filter(js json, name hugeint)\n"
			"returns json external name json.filter;\n"
			"GRANT EXECUTE ON FUNCTION json.filter(json, hugeint) TO PUBLIC;\n");

	pos += snprintf(buf + pos, bufsize - pos,
			"update sys.functions set system = true where name in ('fuse', 'generate_series', 'stddev_samp', 'stddev_pop', 'var_samp', 'var_pop', 'median', 'median_avg', 'quantile', 'quantile_avg', 'corr') and schema_id = (select id from sys.schemas where name = 'sys');\n"
			"update sys.functions set system = true where name = 'filter' and schema_id = (select id from sys.schemas where name = 'json');\n");

	pos += snprintf(buf + pos, bufsize - pos, "set schema \"%s\";\n", prev_schema);
	assert(pos < bufsize);

	printf("Running database upgrade commands:\n%s\n", buf);
	err = SQLstatementIntern(c, &buf, "update", true, false, NULL);
	GDKfree(buf);
	return err;		/* usually MAL_SUCCEED */
}
#endif

static str
sql_update_geom(Client c, mvc *sql, int olddb, const char *prev_schema)
{
	size_t bufsize, pos = 0;
	char *buf, *err = NULL, *geomupgrade;
	geomsqlfix_fptr fixfunc;
	node *n;
	sql_schema *s = mvc_bind_schema(sql, "sys");

	if ((fixfunc = geomsqlfix_get()) == NULL)
		return NULL;

	geomupgrade = (*fixfunc)(olddb);
	if (geomupgrade == NULL)
		throw(SQL, __func__, SQLSTATE(HY013) MAL_MALLOC_FAIL);
	bufsize = strlen(geomupgrade) + 512;
	buf = GDKmalloc(bufsize);
	if (buf == NULL) {
		GDKfree(geomupgrade);
		throw(SQL, __func__, SQLSTATE(HY013) MAL_MALLOC_FAIL);
	}
	pos += snprintf(buf + pos, bufsize - pos, "set schema \"sys\";\n");
	pos += snprintf(buf + pos, bufsize - pos, "%s", geomupgrade);
	GDKfree(geomupgrade);

	pos += snprintf(buf + pos, bufsize - pos, "delete from sys.types where systemname in ('mbr', 'wkb', 'wkba');\n");
	for (n = types->h; n; n = n->next) {
		sql_type *t = n->data;

		if (t->base.id < FUNC_OIDS &&
		    (strcmp(t->base.name, "mbr") == 0 ||
		     strcmp(t->base.name, "wkb") == 0 ||
		     strcmp(t->base.name, "wkba") == 0))
			pos += snprintf(buf + pos, bufsize - pos, "insert into sys.types values (%d, '%s', '%s', %u, %u, %d, %d, %d);\n",
							t->base.id, t->base.name, t->sqlname, t->digits, t->scale, t->radix, (int) t->eclass,
							t->s ? t->s->base.id : s->base.id);
	}

	pos += snprintf(buf + pos, bufsize - pos, "set schema \"%s\";\n", prev_schema);

	assert(pos < bufsize);
	printf("Running database upgrade commands:\n%s\n", buf);
	err = SQLstatementIntern(c, &buf, "update", true, false, NULL);
	GDKfree(buf);
	return err;		/* usually MAL_SUCCEED */
}

static str
sql_update_jul2017(Client c, const char *prev_schema)
{
	size_t bufsize = 10000, pos = 0;
	char *buf = GDKmalloc(bufsize), *err = NULL;
	char *q1 = "select id from sys.functions where name = 'shpload' and schema_id = (select id from sys.schemas where name = 'sys');\n";
	res_table *output;
	BAT *b;

	if( buf == NULL)
		throw(SQL, __func__, SQLSTATE(HY013) MAL_MALLOC_FAIL);
	pos += snprintf(buf + pos, bufsize - pos, "set schema \"sys\";\n");

	pos += snprintf(buf + pos, bufsize - pos,
			"delete from sys._columns where table_id = (select id from sys._tables where name = 'connections' and schema_id = (select id from sys.schemas where name = 'sys'));\n"
			"delete from sys._tables where name = 'connections' and schema_id = (select id from sys.schemas where name = 'sys');\n");

	/* 09_like.sql */
	pos += snprintf(buf + pos, bufsize - pos,
			"update sys.functions set side_effect = false where name in ('like', 'ilike') and schema_id = (select id from sys.schemas where name = 'sys');\n");

	/* 25_debug.sql */
	pos += snprintf(buf + pos, bufsize - pos,
			"drop function sys.malfunctions;\n"
			"create function sys.malfunctions() returns table(\"module\" string, \"function\" string, \"signature\" string, \"address\" string, \"comment\" string) external name \"manual\".\"functions\";\n"
			"drop function sys.optimizer_stats();\n"
			"create function sys.optimizer_stats() "
			"returns table (optname string, count int, timing bigint) "
			"external name inspect.optimizer_stats;\n"
			"update sys.functions set system = true where name in ('malfunctions', 'optimizer_stats') and schema_id = (select id from sys.schemas where name = 'sys');\n");

	/* 46_profiler.sql */
	pos += snprintf(buf + pos, bufsize - pos,
			"create function profiler.getlimit() returns integer external name profiler.getlimit;\n"
			"create procedure profiler.setlimit(lim integer) external name profiler.setlimit;\n"
			"drop procedure profiler.setpoolsize;\n"
			"drop procedure profiler.setstream;\n"
			"update sys.functions set system = true where name in ('getlimit', 'setlimit') and schema_id = (select id from sys.schemas where name = 'profiler');\n");

	/* 51_sys_schema_extensions.sql */
	pos += snprintf(buf + pos, bufsize - pos,
			"ALTER TABLE sys.keywords SET READ ONLY;\n"
			"ALTER TABLE sys.table_types SET READ ONLY;\n"
			"ALTER TABLE sys.dependency_types SET READ ONLY;\n"

			"CREATE TABLE sys.function_types (\n"
			"function_type_id   SMALLINT NOT NULL PRIMARY KEY,\n"
			"function_type_name VARCHAR(30) NOT NULL UNIQUE);\n"
			"INSERT INTO sys.function_types (function_type_id, function_type_name) VALUES\n"
			"(1, 'Scalar function'), (2, 'Procedure'), (3, 'Aggregate function'), (4, 'Filter function'), (5, 'Function returning a table'),\n"
			"(6, 'Analytic function'), (7, 'Loader function');\n"
			"ALTER TABLE sys.function_types SET READ ONLY;\n"

			"CREATE TABLE sys.function_languages (\n"
			"language_id   SMALLINT NOT NULL PRIMARY KEY,\n"
			"language_name VARCHAR(20) NOT NULL UNIQUE);\n"
			"INSERT INTO sys.function_languages (language_id, language_name) VALUES\n"
			"(0, 'Internal C'), (1, 'MAL'), (2, 'SQL'), (3, 'R'), (6, 'Python'), (7, 'Python Mapped'), (8, 'Python2'), (9, 'Python2 Mapped'), (10, 'Python3'), (11, 'Python3 Mapped');\n"
			"ALTER TABLE sys.function_languages SET READ ONLY;\n"

			"CREATE TABLE sys.key_types (\n"
			"key_type_id   SMALLINT NOT NULL PRIMARY KEY,\n"
			"key_type_name VARCHAR(15) NOT NULL UNIQUE);\n"
			"INSERT INTO sys.key_types (key_type_id, key_type_name) VALUES\n"
			"(0, 'Primary Key'), (1, 'Unique Key'), (2, 'Foreign Key');\n"
			"ALTER TABLE sys.key_types SET READ ONLY;\n"

			"CREATE TABLE sys.index_types (\n"
			"index_type_id   SMALLINT NOT NULL PRIMARY KEY,\n"
			"index_type_name VARCHAR(25) NOT NULL UNIQUE);\n"
			"INSERT INTO sys.index_types (index_type_id, index_type_name) VALUES\n"
			"(0, 'Hash'), (1, 'Join'), (2, 'Order preserving hash'), (3, 'No-index'), (4, 'Imprint'), (5, 'Ordered');\n"
			"ALTER TABLE sys.index_types SET READ ONLY;\n"

			"CREATE TABLE sys.privilege_codes (\n"
			"privilege_code_id   INT NOT NULL PRIMARY KEY,\n"
			"privilege_code_name VARCHAR(30) NOT NULL UNIQUE);\n"
			"INSERT INTO sys.privilege_codes (privilege_code_id, privilege_code_name) VALUES\n"
			"(1, 'SELECT'), (2, 'UPDATE'), (4, 'INSERT'), (8, 'DELETE'), (16, 'EXECUTE'), (32, 'GRANT'),\n"
			"(3, 'SELECT,UPDATE'), (5, 'SELECT,INSERT'), (6, 'INSERT,UPDATE'), (7, 'SELECT,INSERT,UPDATE'),\n"
			"(9, 'SELECT,DELETE'), (10, 'UPDATE,DELETE'), (11, 'SELECT,UPDATE,DELETE'), (12, 'INSERT,DELETE'),\n"
			"(13, 'SELECT,INSERT,DELETE'), (14, 'INSERT,UPDATE,DELETE'), (15, 'SELECT,INSERT,UPDATE,DELETE');\n"
			"ALTER TABLE sys.privilege_codes SET READ ONLY;\n"

			"update sys._tables set system = true where name in ('function_languages', 'function_types', 'index_types', 'key_types', 'privilege_codes') and schema_id = (select id from sys.schemas where name = 'sys');\n");

	/* 75_shp.sql, if shp extension available */
	err = SQLstatementIntern(c, &q1, "update", true, false, &output);
	if (err) {
		GDKfree(buf);
		return err;
	}
	b = BATdescriptor(output->cols[0].b);
	if (b) {
		if (BATcount(b) > 0) {
			pos += snprintf(buf + pos, bufsize - pos,
					"drop procedure SHPload(integer);\n"
					"create procedure SHPload(fid integer) external name shp.import;\n"
					"update sys.functions set system = true where name = 'shpload' and schema_id = (select id from sys.schemas where name = 'sys');\n");
		}
		BBPunfix(b->batCacheid);
	}
	res_tables_destroy(output);

	pos += snprintf(buf + pos, bufsize - pos, "set schema \"%s\";\n", prev_schema);

	assert(pos < bufsize);
	printf("Running database upgrade commands:\n%s\n", buf);
	err = SQLstatementIntern(c, &buf, "update", true, false, NULL);
	GDKfree(buf);
	return err;		/* usually MAL_SUCCEED */
}

static str
sql_update_jul2017_sp2(Client c)
{
	char *qry = "select obj_id from sys.privileges where auth_id = 1 and obj_id in (select id from sys._tables where name in ('keywords', 'table_types', 'dependency_types', 'function_types', 'function_languages', 'key_types', 'index_types', 'privilege_codes', 'environment')) and privileges = 1;\n";
	char *err = NULL;
	res_table *output;
	BAT *b;

	err = SQLstatementIntern(c, &qry, "update", true, false, &output);
	if (err) {
		return err;
	}

	b = BATdescriptor(output->cols[0].b);
	if (b) {
		if (BATcount(b) < 9) {
			/* we are missing grants on these system tables, add them */
			size_t bufsize = 2048, pos = 0;
			char *buf = GDKmalloc(bufsize);

			if (buf == NULL)
				throw(SQL, __func__, SQLSTATE(HY013) MAL_MALLOC_FAIL);

			/* 51_sys_schema_extensions.sql and 25_debug.sql */
			pos += snprintf(buf + pos, bufsize - pos,
				"GRANT SELECT ON sys.keywords TO PUBLIC;\n"
				"GRANT SELECT ON sys.table_types TO PUBLIC;\n"
				"GRANT SELECT ON sys.dependency_types TO PUBLIC;\n"
				"GRANT SELECT ON sys.function_types TO PUBLIC;\n"
				"GRANT SELECT ON sys.function_languages TO PUBLIC;\n"
				"GRANT SELECT ON sys.key_types TO PUBLIC;\n"
				"GRANT SELECT ON sys.index_types TO PUBLIC;\n"
				"GRANT SELECT ON sys.privilege_codes TO PUBLIC;\n"
				"GRANT EXECUTE ON FUNCTION sys.environment() TO PUBLIC;\n"
				"GRANT SELECT ON sys.environment TO PUBLIC;\n"
				);
			assert(pos < bufsize);
			printf("Running database upgrade commands:\n%s\n", buf);
			err = SQLstatementIntern(c, &buf, "update", true, false, NULL);
			GDKfree(buf);
		}
		BBPunfix(b->batCacheid);
	}
	res_tables_destroy(output);

	return err;		/* usually NULL */
}

static str
sql_update_jul2017_sp3(Client c, mvc *sql, const char *prev_schema, bool *systabfixed)
{
	char *err = NULL;
	sql_schema *sys;
	sql_table *tab;
	sql_column *col;
	oid rid;

	/* if there is no value "sys_update_schemas" in
	 * sys.functions.name, we need to update the sys.functions
	 * table */
	sys = find_sql_schema(sql->session->tr, "sys");
	tab = find_sql_table(sys, "functions");
	col = find_sql_column(tab, "name");
	rid = table_funcs.column_find_row(sql->session->tr, col, "sys_update_schemas", NULL);
	if (is_oid_nil(rid) && !*systabfixed) {
		err = sql_fix_system_tables(c, sql, prev_schema);
		if (err != NULL)
			return err;
		*systabfixed = true;
	}
	/* if there is no value "system_update_schemas" in
	 * sys.triggers.name, we need to add the triggers */
	tab = find_sql_table(sys, "triggers");
	col = find_sql_column(tab, "name");
	rid = table_funcs.column_find_row(sql->session->tr, col, "system_update_schemas", NULL);
	if (is_oid_nil(rid)) {
		size_t bufsize = 1024, pos = 0;
		char *buf = GDKmalloc(bufsize);
		if (buf == NULL)
			throw(SQL, __func__, SQLSTATE(HY013) MAL_MALLOC_FAIL);
		pos += snprintf(
			buf + pos,
			bufsize - pos,
			"set schema \"sys\";\n"
			"create trigger system_update_schemas after update on sys.schemas for each statement call sys_update_schemas();\n"
			"create trigger system_update_tables after update on sys._tables for each statement call sys_update_tables();\n");
		pos += snprintf(buf + pos, bufsize - pos, "set schema \"%s\";\n", prev_schema);
		assert(pos < bufsize);
		printf("Running database upgrade commands:\n%s\n", buf);
		err = SQLstatementIntern(c, &buf, "update", true, false, NULL);
		GDKfree(buf);
	}
	return err;
}

static str
sql_update_mar2018_geom(Client c, sql_table *t, const char *prev_schema)
{
	size_t bufsize = 10000, pos = 0;
	char *buf = GDKmalloc(bufsize), *err = NULL;

	if (buf == NULL)
		throw(SQL, __func__, SQLSTATE(HY013) MAL_MALLOC_FAIL);
	pos += snprintf(buf + pos, bufsize - pos, "set schema \"sys\";\n");

	t->system = 0;
	pos += snprintf(buf + pos, bufsize - pos,
			"drop view sys.geometry_columns cascade;\n"
			"create view sys.geometry_columns as\n"
			"\tselect cast(null as varchar(1)) as f_table_catalog,\n"
			"\t\ts.name as f_table_schema,\n"
			"\t\tt.name as f_table_name,\n"
			"\t\tc.name as f_geometry_column,\n"
			"\t\tcast(has_z(c.type_digits) + has_m(c.type_digits) +2 as integer) as coord_dimension,\n"
			"\t\tc.type_scale as srid,\n"
			"\t\tget_type(c.type_digits, 0) as type\n"
			"\tfrom sys.columns c, sys.tables t, sys.schemas s\n"
			"\twhere c.table_id = t.id and t.schema_id = s.id\n"
			"\t  and c.type in (select sqlname from sys.types where systemname in ('wkb', 'wkba'));\n"
			"GRANT SELECT ON sys.geometry_columns TO PUBLIC;\n"
			"update sys._tables set system = true where name = 'geometry_columns' and schema_id in (select id from schemas where name = 'sys');\n");

	pos += snprintf(buf + pos, bufsize - pos, "set schema \"%s\";\n", prev_schema);

	assert(pos < bufsize);
	printf("Running database upgrade commands:\n%s\n", buf);
	err = SQLstatementIntern(c, &buf, "update", true, false, NULL);
	GDKfree(buf);
	return err;		/* usually MAL_SUCCEED */
}

static str
sql_update_mar2018(Client c, mvc *sql, const char *prev_schema, bool *systabfixed)
{
	size_t bufsize = 30000, pos = 0;
	char *buf, *err;
	sql_schema *s;
	sql_table *t;
	res_table *output;
	BAT *b;

	buf = "select id from sys.functions where name = 'quarter' and schema_id = (select id from sys.schemas where name = 'sys');\n";
	err = SQLstatementIntern(c, &buf, "update", true, false, &output);
	if (err)
		return err;
	b = BATdescriptor(output->cols[0].b);
	if (b) {
		if (BATcount(b) == 0 && !*systabfixed) {
			/* if there is no value "quarter" in
			 * sys.functions.name, we need to update the
			 * sys.functions table */
			err = sql_fix_system_tables(c, sql, prev_schema);
			if (err != NULL)
				return err;
			*systabfixed = true;
		}
		BBPunfix(b->batCacheid);
	}
	res_tables_destroy(output);

	buf = GDKmalloc(bufsize);
	if (buf == NULL)
		throw(SQL, __func__, SQLSTATE(HY013) MAL_MALLOC_FAIL);
	s = mvc_bind_schema(sql, "sys");

	t = mvc_create_table(sql, s, "comments", tt_table, 1, SQL_PERSIST, 0, -1, 0);
	sql_column *col = mvc_create_column_(sql, t, "id", "int", 32);
	sql_key *k = sql_trans_create_ukey(sql->session->tr, t, "comments_id_pkey", pkey);
	k = sql_trans_create_kc(sql->session->tr, k, col);
	k = sql_trans_key_done(sql->session->tr, k);
	sql_trans_create_dependency(sql->session->tr, col->base.id, k->idx->base.id, INDEX_DEPENDENCY);
	col = mvc_create_column_(sql, t, "remark", "varchar", 65000);
	sql_trans_alter_null(sql->session->tr, col, 0);

	sql_table *privs = mvc_bind_table(sql, s, "privileges");
	int pub = ROLE_PUBLIC;
	int p = PRIV_SELECT;
	int zero = 0;
	table_funcs.table_insert(sql->session->tr, privs, &t->base.id, &pub, &p, &zero, &zero);

	pos += snprintf(buf + pos, bufsize - pos, "set schema \"sys\";\n");

	/* 21_dependency_views.sql */
	pos += snprintf(buf + pos, bufsize - pos,
"CREATE VIEW sys.ids (id, name, schema_id, table_id, table_name, obj_type, sys_table) AS\n"
"SELECT id, name, cast(null as int) as schema_id, cast(null as int) as table_id, cast(null as varchar(124)) as table_name, 'author' AS obj_type, 'sys.auths' AS sys_table FROM sys.auths UNION ALL\n"
"SELECT id, name, cast(null as int) as schema_id, cast(null as int) as table_id, cast(null as varchar(124)) as table_name, 'schema', 'sys.schemas' FROM sys.schemas UNION ALL\n"
"SELECT id, name, schema_id, id as table_id, name as table_name, case when type = 1 then 'view' else 'table' end, 'sys._tables' FROM sys._tables UNION ALL\n"
"SELECT id, name, schema_id, id as table_id, name as table_name, case when type = 1 then 'view' else 'table' end, 'tmp._tables' FROM tmp._tables UNION ALL\n"
"SELECT c.id, c.name, t.schema_id, c.table_id, t.name as table_name, 'column', 'sys._columns' FROM sys._columns c JOIN sys._tables t ON c.table_id = t.id UNION ALL\n"
"SELECT c.id, c.name, t.schema_id, c.table_id, t.name as table_name, 'column', 'tmp._columns' FROM tmp._columns c JOIN tmp._tables t ON c.table_id = t.id UNION ALL\n"
"SELECT k.id, k.name, t.schema_id, k.table_id, t.name as table_name, 'key', 'sys.keys' FROM sys.keys k JOIN sys._tables t ON k.table_id = t.id UNION ALL\n"
"SELECT k.id, k.name, t.schema_id, k.table_id, t.name as table_name, 'key', 'tmp.keys' FROM tmp.keys k JOIN sys._tables t ON k.table_id = t.id UNION ALL\n"
"SELECT i.id, i.name, t.schema_id, i.table_id, t.name as table_name, 'index', 'sys.idxs' FROM sys.idxs i JOIN sys._tables t ON i.table_id = t.id UNION ALL\n"
"SELECT i.id, i.name, t.schema_id, i.table_id, t.name as table_name, 'index', 'tmp.idxs' FROM tmp.idxs i JOIN sys._tables t ON i.table_id = t.id UNION ALL\n"
"SELECT g.id, g.name, t.schema_id, g.table_id, t.name as table_name, 'trigger', 'sys.triggers' FROM sys.triggers g JOIN sys._tables t ON g.table_id = t.id UNION ALL\n"
"SELECT g.id, g.name, t.schema_id, g.table_id, t.name as table_name, 'trigger', 'tmp.triggers' FROM tmp.triggers g JOIN sys._tables t ON g.table_id = t.id UNION ALL\n"
"SELECT id, name, schema_id, cast(null as int) as table_id, cast(null as varchar(124)) as table_name, case when type = 2 then 'procedure' else 'function' end, 'sys.functions' FROM sys.functions UNION ALL\n"
"SELECT a.id, a.name, f.schema_id, cast(null as int) as table_id, cast(null as varchar(124)) as table_name, case when f.type = 2 then 'procedure arg' else 'function arg' end, 'sys.args' FROM sys.args a JOIN sys.functions f ON a.func_id = f.id UNION ALL\n"
"SELECT id, name, schema_id, cast(null as int) as table_id, cast(null as varchar(124)) as table_name, 'sequence', 'sys.sequences' FROM sys.sequences UNION ALL\n"
"SELECT id, sqlname, schema_id, cast(null as int) as table_id, cast(null as varchar(124)) as table_name, 'type', 'sys.types' FROM sys.types WHERE id > 2000 /* exclude system types to prevent duplicates with auths.id */\n"
" ORDER BY id;\n"
"GRANT SELECT ON sys.ids TO PUBLIC;\n"
"CREATE VIEW sys.dependencies_vw AS\n"
"SELECT d.id, i1.obj_type, i1.name,\n"
"       d.depend_id as used_by_id, i2.obj_type as used_by_obj_type, i2.name as used_by_name,\n"
"       d.depend_type, dt.dependency_type_name\n"
"  FROM sys.dependencies d\n"
"  JOIN sys.ids i1 ON d.id = i1.id\n"
"  JOIN sys.ids i2 ON d.depend_id = i2.id\n"
"  JOIN sys.dependency_types dt ON d.depend_type = dt.dependency_type_id\n"
" ORDER BY id, depend_id;\n"
"GRANT SELECT ON sys.dependencies_vw TO PUBLIC;\n"
"CREATE VIEW sys.dependency_owners_on_schemas AS\n"
"SELECT a.name AS owner_name, s.id AS schema_id, s.name AS schema_name, CAST(1 AS smallint) AS depend_type\n"
"  FROM sys.schemas AS s, sys.auths AS a\n"
" WHERE s.owner = a.id\n"
" ORDER BY a.name, s.name;\n"
"GRANT SELECT ON sys.dependency_owners_on_schemas TO PUBLIC;\n"
"CREATE VIEW sys.dependency_columns_on_keys AS\n"
"SELECT t.schema_id AS table_schema_id, t.id AS table_id, t.name AS table_name, c.id AS column_id, c.name AS column_name, k.id AS key_id, k.name AS key_name, CAST(kc.nr +1 AS int) AS key_col_nr, CAST(k.type AS smallint) AS key_type, CAST(4 AS smallint) AS depend_type\n"
"  FROM sys.columns AS c, sys.objects AS kc, sys.keys AS k, sys.tables AS t\n"
" WHERE k.table_id = c.table_id AND c.table_id = t.id AND kc.id = k.id AND kc.name = c.name\n"
"   AND k.type IN (0, 1)\n"
" ORDER BY t.schema_id, t.name, c.name, k.type, k.name, kc.nr;\n"
"GRANT SELECT ON sys.dependency_columns_on_keys TO PUBLIC;\n"
"CREATE VIEW sys.dependency_tables_on_views AS\n"
"SELECT t.schema_id AS table_schema_id, t.id AS table_id, t.name AS table_name, v.schema_id AS view_schema_id, v.id AS view_id, v.name AS view_name, dep.depend_type AS depend_type\n"
"  FROM sys.tables AS t, sys.tables AS v, sys.dependencies AS dep\n"
" WHERE t.id = dep.id AND v.id = dep.depend_id\n"
"   AND dep.depend_type = 5 AND t.type NOT IN (1, 11) AND v.type IN (1, 11)\n"
" ORDER BY t.schema_id, t.name, v.schema_id, v.name;\n"
"GRANT SELECT ON sys.dependency_tables_on_views TO PUBLIC;\n"
"CREATE VIEW sys.dependency_views_on_views AS\n"
"SELECT v1.schema_id AS view1_schema_id, v1.id AS view1_id, v1.name AS view1_name, v2.schema_id AS view2_schema_id, v2.id AS view2_id, v2.name AS view2_name, dep.depend_type AS depend_type\n"
"  FROM sys.tables AS v1, sys.tables AS v2, sys.dependencies AS dep\n"
" WHERE v1.id = dep.id AND v2.id = dep.depend_id\n"
"   AND dep.depend_type = 5 AND v1.type IN (1, 11) AND v2.type IN (1, 11)\n"
" ORDER BY v1.schema_id, v1.name, v2.schema_id, v2.name;\n"
"GRANT SELECT ON sys.dependency_views_on_views TO PUBLIC;\n"
"CREATE VIEW sys.dependency_columns_on_views AS\n"
"SELECT t.schema_id AS table_schema_id, t.id AS table_id, t.name AS table_name, c.id AS column_id, c.name AS column_name, v.schema_id AS view_schema_id, v.id AS view_id, v.name AS view_name, dep.depend_type AS depend_type\n"
"  FROM sys.columns AS c, sys.tables AS v, sys.tables AS t, sys.dependencies AS dep\n"
" WHERE c.id = dep.id AND v.id = dep.depend_id AND c.table_id = t.id\n"
"   AND dep.depend_type = 5 AND v.type IN (1, 11)\n"
" ORDER BY t.schema_id, t.name, c.name, v.name;\n"
"GRANT SELECT ON sys.dependency_columns_on_views TO PUBLIC;\n"
"CREATE VIEW sys.dependency_functions_on_views AS\n"
"SELECT f.schema_id AS function_schema_id, f.id AS function_id, f.name AS function_name, v.schema_id AS view_schema_id, v.id AS view_id, v.name AS view_name, dep.depend_type AS depend_type\n"
"  FROM sys.functions AS f, sys.tables AS v, sys.dependencies AS dep\n"
" WHERE f.id = dep.id AND v.id = dep.depend_id\n"
"   AND dep.depend_type = 5 AND v.type IN (1, 11)\n"
" ORDER BY f.schema_id, f.name, v.schema_id, v.name;\n"
"GRANT SELECT ON sys.dependency_functions_on_views TO PUBLIC;\n"
"CREATE VIEW sys.dependency_schemas_on_users AS\n"
"SELECT s.id AS schema_id, s.name AS schema_name, u.name AS user_name, CAST(6 AS smallint) AS depend_type\n"
"  FROM sys.users AS u, sys.schemas AS s\n"
" WHERE u.default_schema = s.id\n"
" ORDER BY s.name, u.name;\n"
"GRANT SELECT ON sys.dependency_schemas_on_users TO PUBLIC;\n"
"CREATE VIEW sys.dependency_tables_on_functions AS\n"
"SELECT t.schema_id AS table_schema_id, t.id AS table_id, t.name AS table_name, f.name AS function_name, f.type AS function_type, dep.depend_type AS depend_type\n"
"  FROM sys.functions AS f, sys.tables AS t, sys.dependencies AS dep\n"
" WHERE t.id = dep.id AND f.id = dep.depend_id\n"
"   AND dep.depend_type = 7 AND f.type <> 2 AND t.type NOT IN (1, 11)\n"
" ORDER BY t.name, t.schema_id, f.name, f.id;\n"
"GRANT SELECT ON sys.dependency_tables_on_functions TO PUBLIC;\n"
"CREATE VIEW sys.dependency_views_on_functions AS\n"
"SELECT v.schema_id AS view_schema_id, v.id AS view_id, v.name AS view_name, f.name AS function_name, f.type AS function_type, dep.depend_type AS depend_type\n"
"  FROM sys.functions AS f, sys.tables AS v, sys.dependencies AS dep\n"
" WHERE v.id = dep.id AND f.id = dep.depend_id\n"
"   AND dep.depend_type = 7 AND f.type <> 2 AND v.type IN (1, 11)\n"
" ORDER BY v.name, v.schema_id, f.name, f.id;\n"
"GRANT SELECT ON sys.dependency_views_on_functions TO PUBLIC;\n"
"CREATE VIEW sys.dependency_columns_on_functions AS\n"
"SELECT c.table_id, c.id AS column_id, c.name, f.id AS function_id, f.name AS function_name, f.type AS function_type, dep.depend_type AS depend_type\n"
"  FROM sys.functions AS f, sys.columns AS c, sys.dependencies AS dep\n"
" WHERE c.id = dep.id AND f.id = dep.depend_id\n"
"   AND dep.depend_type = 7 AND f.type <> 2\n"
" ORDER BY c.name, c.table_id, f.name, f.id;\n"
"GRANT SELECT ON sys.dependency_columns_on_functions TO PUBLIC;\n"
"CREATE VIEW sys.dependency_functions_on_functions AS\n"
"SELECT f1.schema_id, f1.id AS function_id, f1.name AS function_name, f1.type AS function_type,\n"
"       f2.schema_id AS used_in_function_schema_id, f2.id AS used_in_function_id, f2.name AS used_in_function_name, f2.type AS used_in_function_type, dep.depend_type AS depend_type\n"
"  FROM sys.functions AS f1, sys.functions AS f2, sys.dependencies AS dep\n"
" WHERE f1.id = dep.id AND f2.id = dep.depend_id\n"
"   AND dep.depend_type = 7 AND f2.type <> 2\n"
" ORDER BY f1.name, f1.id, f2.name, f2.id;\n"
"GRANT SELECT ON sys.dependency_functions_on_functions TO PUBLIC;\n"
"CREATE VIEW sys.dependency_tables_on_triggers AS\n"
"(SELECT t.schema_id AS table_schema_id, t.id AS table_id, t.name AS table_name, tri.id AS trigger_id, tri.name AS trigger_name, CAST(8 AS smallint) AS depend_type\n"
"  FROM sys.tables AS t, sys.triggers AS tri\n"
" WHERE tri.table_id = t.id)\n"
"UNION\n"
"(SELECT t.schema_id AS table_schema_id, t.id AS table_id, t.name AS table_name, tri.id AS trigger_id, tri.name AS trigger_name, dep.depend_type AS depend_type\n"
"  FROM sys.tables AS t, sys.triggers AS tri, sys.dependencies AS dep\n"
" WHERE dep.id = t.id AND dep.depend_id = tri.id\n"
"   AND dep.depend_type = 8)\n"
" ORDER BY table_schema_id, table_name, trigger_name;\n"
"GRANT SELECT ON sys.dependency_tables_on_triggers TO PUBLIC;\n"
"CREATE VIEW sys.dependency_columns_on_triggers AS\n"
"SELECT t.schema_id AS table_schema_id, t.id AS table_id, t.name AS table_name, tri.id AS trigger_id, tri.name AS trigger_name, c.id AS column_id, c.name AS column_name, dep.depend_type AS depend_type\n"
"  FROM sys.tables AS t, sys.columns AS c, sys.triggers AS tri, sys.dependencies AS dep\n"
" WHERE dep.id = c.id AND dep.depend_id = tri.id AND c.table_id = t.id\n"
"   AND dep.depend_type = 8\n"
" ORDER BY t.schema_id, t.name, tri.name, c.name;\n"
"GRANT SELECT ON sys.dependency_columns_on_triggers TO PUBLIC;\n"
"CREATE VIEW sys.dependency_functions_on_triggers AS\n"
"SELECT f.schema_id AS function_schema_id, f.id AS function_id, f.name AS function_name, f.type AS function_type,\n"
"       tri.id AS trigger_id, tri.name AS trigger_name, tri.table_id AS trigger_table_id, dep.depend_type AS depend_type\n"
"  FROM sys.functions AS f, sys.triggers AS tri, sys.dependencies AS dep\n"
" WHERE dep.id = f.id AND dep.depend_id = tri.id\n"
"   AND dep.depend_type = 8\n"
" ORDER BY f.schema_id, f.name, tri.name;\n"
"GRANT SELECT ON sys.dependency_functions_on_triggers TO PUBLIC;\n"
"CREATE VIEW sys.dependency_tables_on_indexes AS\n"
"SELECT t.schema_id AS table_schema_id, t.id AS table_id, t.name AS table_name, i.id AS index_id, i.name AS index_name, i.type AS index_type, CAST(10 AS smallint) AS depend_type\n"
"  FROM sys.tables AS t, sys.idxs AS i\n"
" WHERE i.table_id = t.id\n"
"    -- exclude internal system generated and managed indexes for enforcing declarative PKey and Unique constraints\n"
"   AND (i.table_id, i.name) NOT IN (SELECT k.table_id, k.name FROM sys.keys k)\n"
" ORDER BY t.schema_id, t.name, i.name;\n"
"GRANT SELECT ON sys.dependency_tables_on_indexes TO PUBLIC;\n"
"CREATE VIEW sys.dependency_columns_on_indexes AS\n"
"SELECT c.id AS column_id, c.name AS column_name, t.id AS table_id, t.name AS table_name, t.schema_id, i.id AS index_id, i.name AS index_name, i.type AS index_type, CAST(ic.nr +1 AS INT) AS seq_nr, CAST(10 AS smallint) AS depend_type\n"
"  FROM sys.tables AS t, sys.columns AS c, sys.objects AS ic, sys.idxs AS i\n"
" WHERE ic.name = c.name AND ic.id = i.id AND c.table_id = i.table_id AND c.table_id = t.id\n"
"    -- exclude internal system generated and managed indexes for enforcing declarative PKey and Unique constraints\n"
"   AND (i.table_id, i.name) NOT IN (SELECT k.table_id, k.name FROM sys.keys k)\n"
" ORDER BY c.name, t.name, t.schema_id, i.name, ic.nr;\n"
"GRANT SELECT ON sys.dependency_columns_on_indexes TO PUBLIC;\n"
"CREATE VIEW sys.dependency_tables_on_foreignkeys AS\n"
"SELECT t.schema_id AS table_schema_id, t.id AS table_id, t.name AS table_name, fk.name AS fk_name, CAST(k.type AS smallint) AS key_type, CAST(11 AS smallint) AS depend_type\n"
"  FROM sys.tables AS t, sys.keys AS k, sys.keys AS fk\n"
" WHERE fk.rkey = k.id and k.table_id = t.id\n"
" ORDER BY t.schema_id, t.name, fk.name;\n"
"GRANT SELECT ON sys.dependency_tables_on_foreignkeys TO PUBLIC;\n"
"CREATE VIEW sys.dependency_keys_on_foreignkeys AS\n"
"SELECT k.table_id AS key_table_id, k.id AS key_id, k.name AS key_name, fk.table_id AS fk_table_id, fk.id AS fk_id, fk.name AS fk_name, CAST(k.type AS smallint) AS key_type, CAST(11 AS smallint) AS depend_type\n"
"  FROM sys.keys AS k, sys.keys AS fk\n"
" WHERE k.id = fk.rkey\n"
" ORDER BY k.name, fk.name;\n"
"GRANT SELECT ON sys.dependency_keys_on_foreignkeys TO PUBLIC;\n"
"CREATE VIEW sys.dependency_tables_on_procedures AS\n"
"SELECT t.schema_id AS table_schema_id, t.id AS table_id, t.name AS table_name, p.id AS procedure_id, p.name AS procedure_name, p.type AS procedure_type, dep.depend_type AS depend_type\n"
"  FROM sys.functions AS p, sys.tables AS t, sys.dependencies AS dep\n"
" WHERE t.id = dep.id AND p.id = dep.depend_id\n"
"   AND dep.depend_type = 13 AND p.type = 2 AND t.type NOT IN (1, 11)\n"
" ORDER BY t.name, t.schema_id, p.name, p.id;\n"
"GRANT SELECT ON sys.dependency_tables_on_procedures TO PUBLIC;\n"
"CREATE VIEW sys.dependency_views_on_procedures AS\n"
"SELECT v.schema_id AS view_schema_id, v.id AS view_id, v.name AS view_name, p.id AS procedure_id, p.name AS procedure_name, p.type AS procedure_type, dep.depend_type AS depend_type\n"
"  FROM sys.functions AS p, sys.tables AS v, sys.dependencies AS dep\n"
" WHERE v.id = dep.id AND p.id = dep.depend_id\n"
"   AND dep.depend_type = 13 AND p.type = 2 AND v.type IN (1, 11)\n"
" ORDER BY v.name, v.schema_id, p.name, p.id;\n"
"GRANT SELECT ON sys.dependency_views_on_procedures TO PUBLIC;\n"
"CREATE VIEW sys.dependency_columns_on_procedures AS\n"
"SELECT c.table_id, c.id AS column_id, c.name AS column_name, p.id AS procedure_id, p.name AS procedure_name, p.type AS procedure_type, dep.depend_type AS depend_type\n"
"  FROM sys.functions AS p, sys.columns AS c, sys.dependencies AS dep\n"
" WHERE c.id = dep.id AND p.id = dep.depend_id\n"
"   AND dep.depend_type = 13 AND p.type = 2\n"
" ORDER BY c.name, c.table_id, p.name, p.id;\n"
"GRANT SELECT ON sys.dependency_columns_on_procedures TO PUBLIC;\n"
"CREATE VIEW sys.dependency_functions_on_procedures AS\n"
"SELECT f.schema_id AS function_schema_id, f.id AS function_id, f.name AS function_name, f.type AS function_type,\n"
"       p.schema_id AS procedure_schema_id, p.id AS procedure_id, p.name AS procedure_name, p.type AS procedure_type, dep.depend_type AS depend_type\n"
"  FROM sys.functions AS p, sys.functions AS f, sys.dependencies AS dep\n"
" WHERE f.id = dep.id AND p.id = dep.depend_id\n"
"   AND dep.depend_type = 13 AND p.type = 2\n"
" ORDER BY p.name, p.id, f.name, f.id;\n"
"GRANT SELECT ON sys.dependency_functions_on_procedures TO PUBLIC;\n"
"CREATE VIEW sys.dependency_columns_on_types AS\n"
"SELECT t.schema_id AS table_schema_id, t.id AS table_id, t.name AS table_name, dt.id AS type_id, dt.sqlname AS type_name, c.id AS column_id, c.name AS column_name, dep.depend_type AS depend_type\n"
"  FROM sys.tables AS t, sys.columns AS c, sys.types AS dt, sys.dependencies AS dep\n"
" WHERE dep.id = dt.id AND dep.depend_id = c.id AND c.table_id = t.id\n"
"   AND dep.depend_type = 15\n"
" ORDER BY dt.sqlname, t.name, c.name, c.id;\n"
"GRANT SELECT ON sys.dependency_columns_on_types TO PUBLIC;\n"
"CREATE VIEW sys.dependency_functions_on_types AS\n"
"SELECT dt.id AS type_id, dt.sqlname AS type_name, f.id AS function_id, f.name AS function_name, f.type AS function_type, dep.depend_type AS depend_type\n"
"  FROM sys.functions AS f, sys.types AS dt, sys.dependencies AS dep\n"
" WHERE dep.id = dt.id AND dep.depend_id = f.id\n"
"   AND dep.depend_type = 15\n"
" ORDER BY dt.sqlname, f.name, f.id;\n"
"GRANT SELECT ON sys.dependency_functions_on_types TO PUBLIC;\n"
"CREATE VIEW sys.dependency_args_on_types AS\n"
"SELECT dt.id AS type_id, dt.sqlname AS type_name, f.id AS function_id, f.name AS function_name, a.id AS arg_id, a.name AS arg_name, a.number AS arg_nr, dep.depend_type AS depend_type\n"
"  FROM sys.args AS a, sys.functions AS f, sys.types AS dt, sys.dependencies AS dep\n"
" WHERE dep.id = dt.id AND dep.depend_id = a.id AND a.func_id = f.id\n"
"   AND dep.depend_type = 15\n"
" ORDER BY dt.sqlname, f.name, a.number, a.name;\n"
"GRANT SELECT ON sys.dependency_args_on_types TO PUBLIC;\n"
"UPDATE sys._tables SET system = true\n"
" WHERE name IN ('ids', 'dependencies_vw', 'dependency_owners_on_schemas', 'dependency_columns_on_keys',\n"
" 'dependency_tables_on_views', 'dependency_views_on_views', 'dependency_columns_on_views', 'dependency_functions_on_views',\n"
" 'dependency_schemas_on_users',\n"
" 'dependency_tables_on_functions', 'dependency_views_on_functions', 'dependency_columns_on_functions', 'dependency_functions_on_functions',\n"
" 'dependency_tables_on_triggers', 'dependency_columns_on_triggers', 'dependency_functions_on_triggers',\n"
" 'dependency_tables_on_indexes', 'dependency_columns_on_indexes',\n"
" 'dependency_tables_on_foreignkeys', 'dependency_keys_on_foreignkeys',\n"
" 'dependency_tables_on_procedures', 'dependency_views_on_procedures', 'dependency_columns_on_procedures', 'dependency_functions_on_procedures',\n"
" 'dependency_columns_on_types', 'dependency_functions_on_types', 'dependency_args_on_types')\n"
" AND schema_id IN (SELECT id FROM sys.schemas WHERE name = 'sys');\n"
	);

	/* 25_debug.sql */
	t = mvc_bind_table(sql, s, "environment");
	t->system = 0;
	pos += snprintf(buf + pos, bufsize - pos,
			"drop view sys.environment cascade;\n"
			"drop function sys.environment() cascade;\n"
			"create view sys.environment as select * from sys.env();\n"
			"GRANT SELECT ON sys.environment TO PUBLIC;\n"
			"update sys._tables set system = true where system = false and name = 'environment' and schema_id in (select id from sys.schemas where name = 'sys');\n");

	/* 39_analytics.sql, 39_analytics_hge.sql */
	pos += snprintf(buf + pos, bufsize - pos,
			"drop aggregate corr(tinyint, tinyint);\n"
			"drop aggregate corr(smallint, smallint);\n"
			"drop aggregate corr(integer, integer);\n"
			"drop aggregate corr(bigint, bigint);\n"
			"drop aggregate corr(real, real);\n");
#ifdef HAVE_HGE
	if (have_hge)
		pos += snprintf(buf + pos, bufsize - pos,
				"drop aggregate corr(hugeint, hugeint);\n");
#endif
	pos += snprintf(buf + pos, bufsize - pos,
			"create aggregate corr(e1 TINYINT, e2 TINYINT) returns DOUBLE\n\texternal name \"aggr\".\"corr\";\n"
			"grant execute on aggregate sys.corr(tinyint, tinyint) to public;\n"
			"create aggregate corr(e1 SMALLINT, e2 SMALLINT) returns DOUBLE\n\texternal name \"aggr\".\"corr\";\n"
			"grant execute on aggregate sys.corr(smallint, smallint) to public;\n"
			"create aggregate corr(e1 INTEGER, e2 INTEGER) returns DOUBLE\n\texternal name \"aggr\".\"corr\";\n"
			"grant execute on aggregate sys.corr(integer, integer) to public;\n"
			"create aggregate corr(e1 BIGINT, e2 BIGINT) returns DOUBLE\n\texternal name \"aggr\".\"corr\";\n"
			"grant execute on aggregate sys.corr(bigint, bigint) to public;\n"
			"create aggregate corr(e1 REAL, e2 REAL) returns DOUBLE\n\texternal name \"aggr\".\"corr\";\n"
			"grant execute on aggregate sys.corr(real, real) to public;\n");
#ifdef HAVE_HGE
	if (have_hge)
		pos += snprintf(buf + pos, bufsize - pos,
				"create aggregate corr(e1 HUGEINT, e2 HUGEINT) returns DOUBLE\n\texternal name \"aggr\".\"corr\";\n"
			"grant execute on aggregate sys.corr(hugeint, hugeint) to public;\n");
#endif
	pos += snprintf(buf + pos, bufsize - pos,
			"update sys.functions set system = true where name = 'corr' and schema_id = (select id from sys.schemas where name = 'sys');\n");

	/* 51_sys_schema_extensions.sql */
	t = mvc_bind_table(sql, s, "privilege_codes");
	t->system = 0;
	pos += snprintf(buf + pos, bufsize - pos,
			"CREATE VIEW sys.roles AS SELECT id, name, grantor FROM sys.auths a WHERE a.name NOT IN (SELECT u.name FROM sys.db_users() u);\n"
			"GRANT SELECT ON sys.roles TO PUBLIC;\n"
			"CREATE VIEW sys.var_values (var_name, value) AS\n"
			"SELECT 'cache' AS var_name, convert(cache, varchar(10)) AS value UNION ALL\n"
			"SELECT 'current_role', current_role UNION ALL\n"
			"SELECT 'current_schema', current_schema UNION ALL\n"
			"SELECT 'current_timezone', current_timezone UNION ALL\n"
			"SELECT 'current_user', current_user UNION ALL\n"
			"SELECT 'debug', debug UNION ALL\n"
			"SELECT 'last_id', last_id UNION ALL\n"
			"SELECT 'optimizer', optimizer UNION ALL\n"
			"SELECT 'pi', pi() UNION ALL\n"
			"SELECT 'rowcnt', rowcnt;\n"
			"GRANT SELECT ON sys.var_values TO PUBLIC;\n"
			"UPDATE sys._tables SET system = true\n"
			" WHERE name IN ('roles', 'var_values') AND schema_id IN (SELECT id FROM sys.schemas WHERE name = 'sys');\n"
			"ALTER TABLE sys.privilege_codes SET READ WRITE;\n"
			"DROP TABLE sys.privilege_codes;\n"
			"CREATE TABLE sys.privilege_codes (\n"
			"    privilege_code_id   INT NOT NULL PRIMARY KEY,\n"
			"    privilege_code_name VARCHAR(40) NOT NULL UNIQUE);\n"
			"INSERT INTO sys.privilege_codes (privilege_code_id, privilege_code_name) VALUES\n"
			"  (1, 'SELECT'),\n"
			"  (2, 'UPDATE'),\n"
			"  (4, 'INSERT'),\n"
			"  (8, 'DELETE'),\n"
			"  (16, 'EXECUTE'),\n"
			"  (32, 'GRANT'),\n"
			"  (64, 'TRUNCATE'),\n"
			"  (3, 'SELECT,UPDATE'),\n"
			"  (5, 'SELECT,INSERT'),\n"
			"  (6, 'INSERT,UPDATE'),\n"
			"  (7, 'SELECT,INSERT,UPDATE'),\n"
			"  (9, 'SELECT,DELETE'),\n"
			"  (10, 'UPDATE,DELETE'),\n"
			"  (11, 'SELECT,UPDATE,DELETE'),\n"
			"  (12, 'INSERT,DELETE'),\n"
			"  (13, 'SELECT,INSERT,DELETE'),\n"
			"  (14, 'INSERT,UPDATE,DELETE'),\n"
			"  (15, 'SELECT,INSERT,UPDATE,DELETE'),\n"
			"  (65, 'SELECT,TRUNCATE'),\n"
			"  (66, 'UPDATE,TRUNCATE'),\n"
			"  (68, 'INSERT,TRUNCATE'),\n"
			"  (72, 'DELETE,TRUNCATE'),\n"
			"  (67, 'SELECT,UPDATE,TRUNCATE'),\n"
			"  (69, 'SELECT,INSERT,TRUNCATE'),\n"
			"  (73, 'SELECT,DELETE,TRUNCATE'),\n"
			"  (70, 'INSERT,UPDATE,TRUNCATE'),\n"
			"  (76, 'INSERT,DELETE,TRUNCATE'),\n"
			"  (74, 'UPDATE,DELETE,TRUNCATE'),\n"
			"  (71, 'SELECT,INSERT,UPDATE,TRUNCATE'),\n"
			"  (75, 'SELECT,UPDATE,DELETE,TRUNCATE'),\n"
			"  (77, 'SELECT,INSERT,DELETE,TRUNCATE'),\n"
			"  (78, 'INSERT,UPDATE,DELETE,TRUNCATE'),\n"
			"  (79, 'SELECT,INSERT,UPDATE,DELETE,TRUNCATE');\n"
			"ALTER TABLE sys.privilege_codes SET READ ONLY;\n"
			"GRANT SELECT ON sys.privilege_codes TO PUBLIC;\n"
			"UPDATE sys._tables "
			"SET system = TRUE "
			"WHERE name = 'privilege_codes' "
			"AND schema_id = (SELECT id FROM sys.schemas WHERE name = 'sys');\n"
			"ALTER TABLE sys.keywords SET READ WRITE;\n"
			"INSERT INTO sys.keywords VALUES ('COMMENT'), ('CONTINUE'), ('START'), ('TRUNCATE');\n"
			"ALTER TABLE sys.function_types SET READ WRITE;\n"
			"ALTER TABLE function_types ADD COLUMN function_type_keyword VARCHAR(30);\n"
			"UPDATE sys.function_types SET function_type_keyword =\n"
			"    (SELECT kw FROM (VALUES\n"
			"        (1, 'FUNCTION'),\n"
			"        (2, 'PROCEDURE'),\n"
			"        (3, 'AGGREGATE'),\n"
			"        (4, 'FILTER FUNCTION'),\n"
			"        (5, 'FUNCTION'),\n"
			"        (6, 'FUNCTION'),\n"
			"        (7, 'LOADER'))\n"
			"    AS ft (id, kw) WHERE function_type_id = id);\n"
			"ALTER TABLE sys.function_types ALTER COLUMN function_type_keyword SET NOT NULL;\n"
			"ALTER TABLE sys.function_languages SET READ WRITE;\n"
			"ALTER TABLE sys.function_languages ADD COLUMN language_keyword VARCHAR(20);\n"
			"UPDATE sys.function_languages SET language_keyword =\n"
			"    (SELECT kw FROM (VALUES\n"
			"        (3, 'R'),\n"
			"        (6, 'PYTHON'),\n"
			"        (7, 'PYTHON_MAP'),\n"
			"        (8, 'PYTHON2'),\n"
			"        (9, 'PYTHON2_MAP'),\n"
			"        (10, 'PYTHON3'),\n"
			"        (11, 'PYTHON3_MAP'))\n"
			"    AS ft (id, kw) WHERE language_id = id);\n"
			"INSERT INTO sys.function_languages VALUES (4, 'C', 'C'), (12, 'C++', 'CPP');\n"
		);

	/* 60_wlcr.sql */
	pos += snprintf(buf + pos, bufsize - pos,
			"create procedure master()\n"
			"external name wlc.master;\n"
			"create procedure master(path string)\n"
			"external name wlc.master;\n"
			"create procedure stopmaster()\n"
			"external name wlc.stopmaster;\n"
			"create procedure masterbeat( duration int)\n"
			"external name wlc.\"setmasterbeat\";\n"
			"create function masterClock() returns string\n"
			"external name wlc.\"getmasterclock\";\n"
			"create function masterTick() returns bigint\n"
			"external name wlc.\"getmastertick\";\n"
			"create procedure replicate()\n"
			"external name wlr.replicate;\n"
			"create procedure replicate(pointintime timestamp)\n"
			"external name wlr.replicate;\n"
			"create procedure replicate(dbname string)\n"
			"external name wlr.replicate;\n"
			"create procedure replicate(dbname string, pointintime timestamp)\n"
			"external name wlr.replicate;\n"
			"create procedure replicate(dbname string, id tinyint)\n"
			"external name wlr.replicate;\n"
			"create procedure replicate(dbname string, id smallint)\n"
			"external name wlr.replicate;\n"
			"create procedure replicate(dbname string, id integer)\n"
			"external name wlr.replicate;\n"
			"create procedure replicate(dbname string, id bigint)\n"
			"external name wlr.replicate;\n"
			"create procedure replicabeat(duration integer)\n"
			"external name wlr.\"setreplicabeat\";\n"
			"create function replicaClock() returns string\n"
			"external name wlr.\"getreplicaclock\";\n"
			"create function replicaTick() returns bigint\n"
			"external name wlr.\"getreplicatick\";\n"
			"update sys.functions set system = true where name in ('master', 'stopmaster', 'masterbeat', 'masterclock', 'mastertick', 'replicate', 'replicabeat', 'replicaclock', 'replicatick') and schema_id = (select id from sys.schemas where name = 'sys');\n"
		);

	/* comments */
	pos += snprintf(buf + pos, bufsize - pos,
			"UPDATE sys._tables\n"
			"SET system = true\n"
			"WHERE name = 'comments'\n"
			"AND schema_id = (SELECT id FROM sys.schemas WHERE name = 'sys');\n"
		);

	pos += snprintf(buf + pos, bufsize - pos, "set schema \"%s\";\n", prev_schema);

	assert(pos < bufsize);
	printf("Running database upgrade commands:\n%s\n", buf);
	err = SQLstatementIntern(c, &buf, "update", true, false, NULL);
	if (err == MAL_SUCCEED) {
		pos = snprintf(buf, bufsize, "set schema \"sys\";\n"
			       "ALTER TABLE sys.keywords SET READ ONLY;\n"
			       "ALTER TABLE sys.function_types SET READ ONLY;\n"
			       "ALTER TABLE sys.function_languages SET READ ONLY;\n");
		pos += snprintf(buf + pos, bufsize - pos, "set schema \"%s\";\n", prev_schema);
		assert(pos < bufsize);
		printf("Running database upgrade commands:\n%s\n", buf);
		err = SQLstatementIntern(c, &buf, "update", true, false, NULL);
	}
	GDKfree(buf);
	return err;		/* usually MAL_SUCCEED */
}

#ifdef HAVE_NETCDF
static str
sql_update_mar2018_netcdf(Client c, const char *prev_schema)
{
	size_t bufsize = 1000, pos = 0;
	char *buf = GDKmalloc(bufsize), *err;

	if (buf == NULL)
		throw(SQL, __func__, SQLSTATE(HY013) MAL_MALLOC_FAIL);

	pos += snprintf(buf + pos, bufsize - pos, "set schema sys;\n");

	/* 74_netcdf.sql */
	pos += snprintf(buf + pos, bufsize - pos,
			"grant select on sys.netcdf_files to public;\n"
			"grant select on sys.netcdf_dims to public;\n"
			"grant select on sys.netcdf_vars to public;\n"
			"grant select on sys.netcdf_vardim to public;\n"
			"grant select on sys.netcdf_attrs to public;\n"
			"grant execute on procedure sys.netcdf_attach(varchar(256)) to public;\n"
			"grant execute on procedure sys.netcdf_importvar(integer, varchar(256)) to public;\n");

	pos += snprintf(buf + pos, bufsize - pos, "set schema \"%s\";\n", prev_schema);

	assert(pos < bufsize);
	printf("Running database upgrade commands:\n%s\n", buf);
	err = SQLstatementIntern(c, &buf, "update", true, false, NULL);
	GDKfree(buf);
	return err;		/* usually MAL_SUCCEED */
}
#endif	/* HAVE_NETCDF */

#ifdef HAVE_SAMTOOLS
static str
sql_update_mar2018_samtools(Client c, mvc *sql, const char *prev_schema)
{
	size_t bufsize = 2000, pos = 0;
	char *buf, *err;
	sql_schema *s = mvc_bind_schema(sql, "bam");

	if (s == NULL)
		return MAL_SUCCEED;

	buf = GDKmalloc(bufsize);
	if (buf == NULL)
		throw(SQL, __func__, SQLSTATE(HY013) MAL_MALLOC_FAIL);

	pos += snprintf(buf + pos, bufsize - pos, "set schema sys;\n");

	/* 85_bam.sql */
	list *l = sa_list(sql->sa);
	sql_subtype tpi, tps;
	sql_find_subtype(&tpi, "int", 0, 0);
	sql_find_subtype(&tps, "clob", 0, 0);
	list_append(l, &tpi);
	list_append(l, &tps);
	list_append(l, &tpi);
	list_append(l, &tps);
	if (sql_bind_func_(sql->sa, s, "seq_char", l, F_FUNC) == NULL) {
		pos += snprintf(buf + pos, bufsize - pos,
				"CREATE FUNCTION bam.seq_char(ref_pos INT, alg_seq STRING, alg_pos INT, alg_cigar STRING)\n"
				"RETURNS CHAR(1) EXTERNAL NAME bam.seq_char;\n"
				"update sys.functions set system = true where name in ('seq_char') and schema_id = (select id from sys.schemas where name = 'bam');\n");
	}
	sql_find_subtype(&tpi, "smallint", 0, 0);
	if (sql_bind_func3(sql->sa, s, "bam_loader_repos", &tps, &tpi, &tpi, F_PROC) != NULL) {
		pos += snprintf(buf + pos, bufsize - pos,
				"drop procedure bam.bam_loader_repos(string, smallint, smallint);\n"
				"drop procedure bam.bam_loader_files(string, smallint, smallint);\n");
	}
	if (sql_bind_func(sql->sa, s, "bam_loader_repos", &tps, &tpi, F_PROC) == NULL) {
		pos += snprintf(buf + pos, bufsize - pos,
				"CREATE PROCEDURE bam.bam_loader_repos(bam_repos STRING, dbschema SMALLINT)\n"
				"EXTERNAL NAME bam.bam_loader_repos;\n"
				"CREATE PROCEDURE bam.bam_loader_files(bam_files STRING, dbschema SMALLINT)\n"
				"EXTERNAL NAME bam.bam_loader_files;\n"
				"update sys.functions set system = true where name in ('bam_loader_repos', 'bam_loader_files') and schema_id = (select id from sys.schemas where name = 'bam');\n");
	}

	pos += snprintf(buf + pos, bufsize - pos,
			"GRANT SELECT ON bam.files TO PUBLIC;\n"
			"GRANT SELECT ON bam.sq TO PUBLIC;\n"
			"GRANT SELECT ON bam.rg TO PUBLIC;\n"
			"GRANT SELECT ON bam.pg TO PUBLIC;\n"
			"GRANT SELECT ON bam.export TO PUBLIC;\n"
			"GRANT EXECUTE ON FUNCTION bam.bam_flag(SMALLINT, STRING) TO PUBLIC;\n"
			"GRANT EXECUTE ON FUNCTION bam.reverse_seq(STRING) TO PUBLIC;\n"
			"GRANT EXECUTE ON FUNCTION bam.reverse_qual(STRING) TO PUBLIC;\n"
			"GRANT EXECUTE ON FUNCTION bam.seq_length(STRING) TO PUBLIC;\n"
			"GRANT EXECUTE ON FUNCTION bam.seq_char(INT, STRING, INT, STRING) TO PUBLIC;\n"
			"GRANT EXECUTE ON PROCEDURE bam.bam_loader_repos(STRING, SMALLINT) TO PUBLIC;\n"
			"GRANT EXECUTE ON PROCEDURE bam.bam_loader_files(STRING, SMALLINT) TO PUBLIC;\n"
			"GRANT EXECUTE ON PROCEDURE bam.bam_loader_file(STRING, SMALLINT) TO PUBLIC;\n"
			"GRANT EXECUTE ON PROCEDURE bam.bam_drop_file(BIGINT, SMALLINT) TO PUBLIC;\n"
			"GRANT EXECUTE ON PROCEDURE bam.sam_export(STRING) TO PUBLIC;\n"
			"GRANT EXECUTE ON PROCEDURE bam.bam_export(STRING) TO PUBLIC;\n");

	pos += snprintf(buf + pos, bufsize - pos, "set schema \"%s\";\n", prev_schema);

	assert(pos < bufsize);
	printf("Running database upgrade commands:\n%s\n", buf);
	err = SQLstatementIntern(c, &buf, "update", true, false, NULL);
	GDKfree(buf);
	return err;		/* usually MAL_SUCCEED */
}
#endif	/* HAVE_SAMTOOLS */

static str
sql_update_mar2018_sp1(Client c, const char *prev_schema)
{
	size_t bufsize = 2048, pos = 0;
	char *buf = GDKmalloc(bufsize), *err = NULL;

	if (buf == NULL)
		throw(SQL, __func__, SQLSTATE(HY013) MAL_MALLOC_FAIL);
	pos += snprintf(buf + pos, bufsize - pos,
			"set schema \"sys\";\n"
			"drop function sys.dependencies_functions_os_triggers();\n"
			"CREATE FUNCTION dependencies_functions_on_triggers()\n"
			"RETURNS TABLE (sch varchar(100), usr varchar(100), dep_type varchar(32))\n"
			"RETURN TABLE (SELECT f.name, tri.name, 'DEP_TRIGGER' from functions as f, triggers as tri, dependencies as dep where dep.id = f.id AND dep.depend_id =tri.id AND dep.depend_type = 8);\n"
			"update sys.functions set system = true where name in ('dependencies_functions_on_triggers') and schema_id = (select id from sys.schemas where name = 'sys');\n");

	pos += snprintf(buf + pos, bufsize - pos, "set schema \"%s\";\n", prev_schema);
	assert(pos < bufsize);

	printf("Running database upgrade commands:\n%s\n", buf);
	err = SQLstatementIntern(c, &buf, "update", true, false, NULL);
	GDKfree(buf);
	return err;		/* usually MAL_SUCCEED */
}

static str
sql_update_remote_tables(Client c, mvc *sql, const char *prev_schema)
{
	res_table *output = NULL;
	char* err = MAL_SUCCEED, *buf;
	size_t bufsize = 1000, pos = 0;
	BAT *tbl = NULL, *uri = NULL;

	if ((buf = GDKmalloc(bufsize)) == NULL)
		throw(SQL, __func__, SQLSTATE(HY013) MAL_MALLOC_FAIL);

	/* Create the SQL function needed to dump the remote table credentials */
	pos += snprintf(buf + pos, bufsize - pos, "set schema sys;\n");
	pos += snprintf(buf + pos, bufsize - pos,
			"create function sys.remote_table_credentials (tablename string)"
			" returns table (\"uri\" string, \"username\" string, \"hash\" string)"
			" external name sql.rt_credentials;\n"
			"update sys.functions set system = true where name = 'remote_table_credentials' and schema_id = (select id from sys.schemas where name = 'sys');\n");

	pos += snprintf(buf + pos, bufsize - pos, "set schema \"%s\";\n", prev_schema);

	assert(pos < bufsize);
	printf("Running database upgrade commands:\n%s\n", buf);
	err = SQLstatementIntern(c, &buf, "create function", true, false, NULL);
	if (err)
		goto bailout;

	pos = 0;
	pos += snprintf(buf + pos, bufsize - pos,
			"SELECT concat(concat(scm.name, '.'), tbl.name), tbl.query"
			" FROM sys._tables AS tbl JOIN sys.schemas AS scm ON"
			" tbl.schema_id=scm.id WHERE tbl.type=5;\n");

	assert(pos < bufsize);

	err = SQLstatementIntern(c, &buf, "get remote table names", true, false, &output);
	if (err)
		goto bailout;

	/* We executed the query, now process the results */
	tbl = BATdescriptor(output->cols[0].b);
	uri = BATdescriptor(output->cols[1].b);

	if (tbl && uri) {
		size_t cnt;
		assert(BATcount(tbl) == BATcount(uri));
		if ((cnt = BATcount(tbl)) > 0) {
			BATiter tbl_it = bat_iterator(tbl);
			BATiter uri_it = bat_iterator(uri);
			const void *restrict nil = ATOMnilptr(tbl->ttype);
			int (*cmp)(const void *, const void *) = ATOMcompare(tbl->ttype);
			const char *v;
			const char *u;
			const char *remote_server_uri;

			/* This is probably not correct: offsets? */
			for (BUN i = 0; i < cnt; i++) {
				v = BUNtvar(tbl_it, i);
				u = BUNtvar(uri_it, i);
				if (v == NULL || (*cmp)(v, nil) == 0 ||
				    u == NULL || (*cmp)(u, nil) == 0)
					goto bailout;

				/* Since the loop might fail, it might be a good idea
				 * to update the credentials as a second step
				 */
				remote_server_uri = mapiuri_uri((char *)u, sql->sa);
				if ((err = AUTHaddRemoteTableCredentials((char *)v, "monetdb", remote_server_uri, "monetdb", "monetdb", false)) != MAL_SUCCEED)
					goto bailout;
			}
		}
	} else {
		err = createException(SQL, "sql_update_remote_tables", SQLSTATE(HY002) RUNTIME_OBJECT_MISSING);
	}

bailout:
	if (tbl)
		BBPunfix(tbl->batCacheid);
	if (uri)
		BBPunfix(uri->batCacheid);
	if (output)
		res_table_destroy(output);
	GDKfree(buf);
	return err;		/* usually MAL_SUCCEED */
}

static str
sql_replace_Mar2018_ids_view(Client c, mvc *sql, const char *prev_schema)
{
	size_t bufsize = 4400, pos = 0;
	char *buf = GDKmalloc(bufsize), *err = NULL;
	sql_schema *s = mvc_bind_schema(sql, "sys");
	sql_table *t = mvc_bind_table(sql, s, "ids");

	if (buf == NULL)
		throw(SQL, __func__, SQLSTATE(HY013) MAL_MALLOC_FAIL);

	t->system = 0;	/* make it non-system else the drop view will fail */
	t = mvc_bind_table(sql, s, "dependencies_vw");	/* dependencies_vw uses view sys.ids so must be removed first */
	t->system = 0;

	/* 21_dependency_views.sql */
	pos += snprintf(buf + pos, bufsize - pos,
			"set schema \"sys\";\n"
			"DROP VIEW sys.dependencies_vw;\n"
			"DROP VIEW sys.ids;\n"

			"CREATE VIEW sys.ids (id, name, schema_id, table_id, table_name, obj_type, sys_table) AS\n"
			"SELECT id, name, cast(null as int) as schema_id, cast(null as int) as table_id, cast(null as varchar(124)) as table_name, 'author' AS obj_type, 'sys.auths' AS sys_table FROM sys.auths UNION ALL\n"
			"SELECT id, name, cast(null as int) as schema_id, cast(null as int) as table_id, cast(null as varchar(124)) as table_name, 'schema', 'sys.schemas' FROM sys.schemas UNION ALL\n"
			"SELECT id, name, schema_id, id as table_id, name as table_name, case when type = 1 then 'view' else 'table' end, 'sys._tables' FROM sys._tables UNION ALL\n"
			"SELECT id, name, schema_id, id as table_id, name as table_name, case when type = 1 then 'view' else 'table' end, 'tmp._tables' FROM tmp._tables UNION ALL\n"
			"SELECT c.id, c.name, t.schema_id, c.table_id, t.name as table_name, 'column', 'sys._columns' FROM sys._columns c JOIN sys._tables t ON c.table_id = t.id UNION ALL\n"
			"SELECT c.id, c.name, t.schema_id, c.table_id, t.name as table_name, 'column', 'tmp._columns' FROM tmp._columns c JOIN tmp._tables t ON c.table_id = t.id UNION ALL\n"
			"SELECT k.id, k.name, t.schema_id, k.table_id, t.name as table_name, 'key', 'sys.keys' FROM sys.keys k JOIN sys._tables t ON k.table_id = t.id UNION ALL\n"
			"SELECT k.id, k.name, t.schema_id, k.table_id, t.name as table_name, 'key', 'tmp.keys' FROM tmp.keys k JOIN tmp._tables t ON k.table_id = t.id UNION ALL\n"
			"SELECT i.id, i.name, t.schema_id, i.table_id, t.name as table_name, 'index', 'sys.idxs' FROM sys.idxs i JOIN sys._tables t ON i.table_id = t.id UNION ALL\n"
			"SELECT i.id, i.name, t.schema_id, i.table_id, t.name as table_name, 'index', 'tmp.idxs' FROM tmp.idxs i JOIN tmp._tables t ON i.table_id = t.id UNION ALL\n"
			"SELECT g.id, g.name, t.schema_id, g.table_id, t.name as table_name, 'trigger', 'sys.triggers' FROM sys.triggers g JOIN sys._tables t ON g.table_id = t.id UNION ALL\n"
			"SELECT g.id, g.name, t.schema_id, g.table_id, t.name as table_name, 'trigger', 'tmp.triggers' FROM tmp.triggers g JOIN tmp._tables t ON g.table_id = t.id UNION ALL\n"
			"SELECT id, name, schema_id, cast(null as int) as table_id, cast(null as varchar(124)) as table_name, case when type = 2 then 'procedure' else 'function' end, 'sys.functions' FROM sys.functions UNION ALL\n"
			"SELECT a.id, a.name, f.schema_id, cast(null as int) as table_id, cast(null as varchar(124)) as table_name, case when f.type = 2 then 'procedure arg' else 'function arg' end, 'sys.args' FROM sys.args a JOIN sys.functions f ON a.func_id = f.id UNION ALL\n"
			"SELECT id, name, schema_id, cast(null as int) as table_id, cast(null as varchar(124)) as table_name, 'sequence', 'sys.sequences' FROM sys.sequences UNION ALL\n"
			"SELECT id, sqlname, schema_id, cast(null as int) as table_id, cast(null as varchar(124)) as table_name, 'type', 'sys.types' FROM sys.types WHERE id > 2000 /* exclude system types to prevent duplicates with auths.id */\n"
			" ORDER BY id;\n"
			"GRANT SELECT ON sys.ids TO PUBLIC;\n"

			"CREATE VIEW sys.dependencies_vw AS\n"
			"SELECT d.id, i1.obj_type, i1.name,\n"
			"       d.depend_id as used_by_id, i2.obj_type as used_by_obj_type, i2.name as used_by_name,\n"
			"       d.depend_type, dt.dependency_type_name\n"
			"  FROM sys.dependencies d\n"
			"  JOIN sys.ids i1 ON d.id = i1.id\n"
			"  JOIN sys.ids i2 ON d.depend_id = i2.id\n"
			"  JOIN sys.dependency_types dt ON d.depend_type = dt.dependency_type_id\n"
			" ORDER BY id, depend_id;\n"
			"GRANT SELECT ON sys.dependencies_vw TO PUBLIC;\n"

			"update sys._tables set system = true where name in ('ids', 'dependencies_vw') and schema_id in (select id from sys.schemas where name = 'sys');\n"
			);

	pos += snprintf(buf + pos, bufsize - pos, "set schema \"%s\";\n", prev_schema);
	assert(pos < bufsize);

	printf("Running database upgrade commands:\n%s\n", buf);
	err = SQLstatementIntern(c, &buf, "update", true, false, NULL);
	GDKfree(buf);
	return err;		/* usually MAL_SUCCEED */
}

static str
sql_update_gsl(Client c, const char *prev_schema)
{
	size_t bufsize = 1024, pos = 0;
	char *buf = GDKmalloc(bufsize), *err = NULL;

	if (buf == NULL)
		throw(SQL, __func__, SQLSTATE(HY013) MAL_MALLOC_FAIL);
	pos += snprintf(buf + pos, bufsize - pos,
			"set schema \"sys\";\n"
			"drop function sys.chi2prob(double, double);\n");

	pos += snprintf(buf + pos, bufsize - pos, "set schema \"%s\";\n", prev_schema);
	assert(pos < bufsize);

	printf("Running database upgrade commands:\n%s\n", buf);
	err = SQLstatementIntern(c, &buf, "update", true, false, NULL);
	GDKfree(buf);
	return err;		/* usually MAL_SUCCEED */
}

static str
sql_update_aug2018(Client c, mvc *sql, const char *prev_schema)
{
	size_t bufsize = 1000, pos = 0;
	char *buf, *err;

	if ((buf = GDKmalloc(bufsize)) == NULL)
		throw(SQL, __func__, SQLSTATE(HY013) MAL_MALLOC_FAIL);

	pos += snprintf(buf + pos, bufsize - pos, "set schema sys;\n");
	pos += snprintf(buf + pos, bufsize - pos,
			"create aggregate sys.group_concat(str string) returns string external name \"aggr\".\"str_group_concat\";\n"
			"grant execute on aggregate sys.group_concat(string) to public;\n"
			"create aggregate sys.group_concat(str string, sep string) returns string external name \"aggr\".\"str_group_concat\";\n"
			"grant execute on aggregate sys.group_concat(string, string) to public;\n"
			"update sys.functions set system = true where name in ('group_concat') and schema_id = (select id from sys.schemas where name = 'sys');\n");

	pos += snprintf(buf + pos, bufsize - pos, "set schema \"%s\";\n", prev_schema);

	assert(pos < bufsize);
	printf("Running database upgrade commands:\n%s\n", buf);
	err = SQLstatementIntern(c, &buf, "update", true, false, NULL);
	if (err)
		goto bailout;
	err = sql_update_remote_tables(c, sql, prev_schema);

  bailout:
	GDKfree(buf);
	return err;		/* usually MAL_SUCCEED */
}

static str
sql_update_aug2018_sp2(Client c, const char *prev_schema)
{
	size_t bufsize = 1000, pos = 0;
	char *buf, *err;
	res_table *output;
	BAT *b;

	if ((buf = GDKmalloc(bufsize)) == NULL)
		throw(SQL, __func__, SQLSTATE(HY013) MAL_MALLOC_FAIL);

	/* required update for changeset 23e1231ada99 */
	pos += snprintf(buf + pos, bufsize - pos,
			"select id from sys.functions where language <> 0 and not side_effect and type <> 4 and (type = 2 or (language <> 2 and id not in (select func_id from sys.args where inout = 1)));\n");
	err = SQLstatementIntern(c, &buf, "update", true, false, &output);
	if (err) {
		GDKfree(buf);
		return err;
	}
	b = BATdescriptor(output->cols[0].b);
	if (b) {
		if (BATcount(b) > 0) {
			pos = 0;
			pos += snprintf(buf + pos, bufsize - pos, "set schema sys;\n");
			pos += snprintf(buf + pos, bufsize - pos,
					"update sys.functions set side_effect = true where language <> 0 and not side_effect and type <> 4 and (type = 2 or (language <> 2 and id not in (select func_id from sys.args where inout = 1)));\n");

			pos += snprintf(buf + pos, bufsize - pos, "set schema \"%s\";\n", prev_schema);

			assert(pos < bufsize);
			printf("Running database upgrade commands:\n%s\n", buf);
			err = SQLstatementIntern(c, &buf, "update", true, false, NULL);
		}
		BBPunfix(b->batCacheid);
	}
	res_table_destroy(output);
	GDKfree(buf);
	return err;		/* usually MAL_SUCCEED */
}

static str
sql_drop_functions_dependencies_Xs_on_Ys(Client c, const char *prev_schema)
{
	size_t bufsize = 1600, pos = 0;
	char *err = NULL, *buf = GDKmalloc(bufsize);

	if (buf == NULL)
		throw(SQL, __func__, SQLSTATE(HY013) MAL_MALLOC_FAIL);

	/* remove functions which were created in sql/scripts/21_dependency_functions.sql */
	pos += snprintf(buf + pos, bufsize - pos,
			"set schema \"sys\";\n"
			"DROP FUNCTION dependencies_schemas_on_users();\n"
			"DROP FUNCTION dependencies_owners_on_schemas();\n"
			"DROP FUNCTION dependencies_tables_on_views();\n"
			"DROP FUNCTION dependencies_tables_on_indexes();\n"
			"DROP FUNCTION dependencies_tables_on_triggers();\n"
			"DROP FUNCTION dependencies_tables_on_foreignKeys();\n"
			"DROP FUNCTION dependencies_tables_on_functions();\n"
			"DROP FUNCTION dependencies_columns_on_views();\n"
			"DROP FUNCTION dependencies_columns_on_keys();\n"
			"DROP FUNCTION dependencies_columns_on_indexes();\n"
			"DROP FUNCTION dependencies_columns_on_functions();\n"
			"DROP FUNCTION dependencies_columns_on_triggers();\n"
			"DROP FUNCTION dependencies_views_on_functions();\n"
			"DROP FUNCTION dependencies_views_on_triggers();\n"
			"DROP FUNCTION dependencies_functions_on_functions();\n"
			"DROP FUNCTION dependencies_functions_on_triggers();\n"
			"DROP FUNCTION dependencies_keys_on_foreignKeys();\n");

	pos += snprintf(buf + pos, bufsize - pos, "set schema \"%s\";\n", prev_schema);
	assert(pos < bufsize);

	printf("Running database upgrade commands:\n%s\n", buf);
	err = SQLstatementIntern(c, &buf, "update", true, false, NULL);
	GDKfree(buf);
	return err;		/* usually MAL_SUCCEED */
}

static str
sql_update_apr2019(Client c, mvc *sql, const char *prev_schema)
{
	size_t bufsize = 3000, pos = 0;
	char *buf, *err;
	sql_schema *s = mvc_bind_schema(sql, "sys");
	sql_table *t;

	if ((buf = GDKmalloc(bufsize)) == NULL)
		throw(SQL, __func__, SQLSTATE(HY013) MAL_MALLOC_FAIL);

	pos += snprintf(buf + pos, bufsize - pos, "set schema sys;\n");

	/* 15_querylog.sql */
	pos += snprintf(buf + pos, bufsize - pos,
			"drop procedure sys.querylog_enable(smallint);\n"
			"create procedure sys.querylog_enable(threshold integer) external name sql.querylog_enable;\n"
			"update sys.functions set system = true where name = 'querylog_enable' and schema_id = (select id from sys.schemas where name = 'sys');\n");

	/* 17_temporal.sql */
	pos += snprintf(buf + pos, bufsize - pos,
			"create function sys.date_trunc(txt string, t timestamp)\n"
			"returns timestamp\n"
			"external name sql.date_trunc;\n"
			"grant execute on function sys.date_trunc(string, timestamp) to public;\n"
			"update sys.functions set system = true where schema_id = (select id from sys.schemas where name = 'sys') and name = 'date_trunc' and type = %d;\n", (int) F_FUNC);

	/* 22_clients.sql */
	pos += snprintf(buf + pos, bufsize - pos,
			"create procedure sys.setprinttimeout(\"timeout\" integer)\n"
			"external name clients.setprinttimeout;\n"
			"update sys.functions set system = true where schema_id = (select id from sys.schemas where name = 'sys') and name = 'setprinttimeout' and type = %d;\n", (int) F_PROC);

	/* 26_sysmon.sql */
	pos += snprintf(buf + pos, bufsize - pos,
			"grant execute on function sys.queue to public;\n"
			"grant select on sys.queue to public;\n");

	/* 51_sys_schema_extensions.sql */
	pos += snprintf(buf + pos, bufsize - pos,
			"ALTER TABLE sys.keywords SET READ WRITE;\n"
			"INSERT INTO sys.keywords VALUES ('WINDOW');\n"
		);
	t = mvc_bind_table(sql, s, "var_values");
	t->system = 0;	/* make it non-system else the drop view will fail */
	pos += snprintf(buf + pos, bufsize - pos,
			"DROP VIEW sys.var_values;\n"
			"CREATE VIEW sys.var_values (var_name, value) AS\n"
			"SELECT 'cache' AS var_name, convert(cache, varchar(10)) AS value UNION ALL\n"
			"SELECT 'current_role', current_role UNION ALL\n"
			"SELECT 'current_schema', current_schema UNION ALL\n"
			"SELECT 'current_timezone', current_timezone UNION ALL\n"
			"SELECT 'current_user', current_user UNION ALL\n"
			"SELECT 'debug', debug UNION ALL\n"
			"SELECT 'last_id', last_id UNION ALL\n"
			"SELECT 'optimizer', optimizer UNION ALL\n"
			"SELECT 'pi', pi() UNION ALL\n"
			"SELECT 'rowcnt', rowcnt;\n"
			"UPDATE sys._tables SET system = true WHERE name = 'var_values' AND schema_id = (SELECT id FROM sys.schemas WHERE name = 'sys');\n"
			"GRANT SELECT ON sys.var_values TO PUBLIC;\n");

	/* 99_system.sql */
	t = mvc_bind_table(sql, s, "systemfunctions");
	t->system = 0;
	pos += snprintf(buf + pos, bufsize - pos,
			"drop table sys.systemfunctions;\n"
			"create view sys.systemfunctions as select id as function_id from sys.functions where system;\n"
			"grant select on sys.systemfunctions to public;\n"
			"update sys._tables set system = true where name = 'systemfunctions' and schema_id = (select id from sys.schemas where name = 'sys');\n");
	/* update type of "query" attribute of tables sys._tables and
	 * tmp_tables from varchar(2048) to varchar(1048576) */
	pos += snprintf(buf + pos, bufsize - pos,
			"update sys._columns set type_digits = 1048576 where name = 'query' and table_id in (select id from sys._tables t where t.name = '_tables' and t.schema_id in (select id from sys.schemas s where s.name in ('sys', 'tmp')));\n");
	pos += snprintf(buf + pos, bufsize - pos,
			"update sys._columns set type_digits = 1048576 where name = 'query' and table_id in (select id from sys._tables t where t.name = 'tables' and t.schema_id in (select id from sys.schemas s where s.name = 'sys'));\n");

	pos += snprintf(buf + pos, bufsize - pos, "set schema \"%s\";\n", prev_schema);

	assert(pos < bufsize);
	printf("Running database upgrade commands:\n%s\n", buf);
	err = SQLstatementIntern(c, &buf, "update", true, false, NULL);
	if (err == MAL_SUCCEED) {
		pos = snprintf(buf, bufsize, "set schema \"sys\";\n"
			       "ALTER TABLE sys.keywords SET READ ONLY;\n");

		pos += snprintf(buf + pos, bufsize - pos, "set schema \"%s\";\n", prev_schema);
		assert(pos < bufsize);
		printf("Running database upgrade commands:\n%s\n", buf);
		err = SQLstatementIntern(c, &buf, "update", true, false, NULL);
	}

	GDKfree(buf);
	return err;		/* usually MAL_SUCCEED */
}

static str
sql_update_storagemodel(Client c, mvc *sql, const char *prev_schema)
{
	size_t bufsize = 20000, pos = 0;
	char *buf, *err;
	sql_schema *s = mvc_bind_schema(sql, "sys");
	sql_table *t;

	if ((buf = GDKmalloc(bufsize)) == NULL)
		throw(SQL, __func__, SQLSTATE(HY013) MAL_MALLOC_FAIL);

	/* set views and tables internally to non-system to allow drop commands to succeed without error */
	if ((t = mvc_bind_table(sql, s, "storage")) != NULL)
		t->system = 0;
	if ((t = mvc_bind_table(sql, s, "storagemodel")) != NULL)
		t->system = 0;
	if ((t = mvc_bind_table(sql, s, "storagemodelinput")) != NULL)
		t->system = 0;
	if ((t = mvc_bind_table(sql, s, "tablestoragemodel")) != NULL)
		t->system = 0;

	/* new 75_storagemodel.sql */
	pos += snprintf(buf + pos, bufsize - pos,
		"set schema sys;\n"
		/* drop objects in reverse order of original creation of old 75_storagemodel.sql */
		"drop view if exists sys.tablestoragemodel;\n"
		"drop view if exists sys.storagemodel cascade;\n"
		"drop function if exists sys.storagemodel() cascade;\n"
		"drop function if exists sys.imprintsize(bigint, clob) cascade;\n"
		"drop function if exists sys.hashsize(boolean, bigint) cascade;\n"
		"drop function if exists sys.heapsize(clob, bigint, int) cascade;\n"
		"drop function if exists sys.columnsize(clob, bigint, bigint) cascade;\n"
		"drop procedure if exists sys.storagemodelinit();\n"
		"drop table if exists sys.storagemodelinput cascade;\n"
		"drop view if exists sys.\"storage\" cascade;\n"
		"drop function if exists sys.\"storage\"(clob, clob, clob) cascade;\n"
		"drop function if exists sys.\"storage\"(clob, clob) cascade;\n"
		"drop function if exists sys.\"storage\"(clob) cascade;\n"
		"drop function if exists sys.\"storage\"() cascade;\n"
		"create function sys.\"storage\"()\n"
		"returns table (\n"
		"	\"schema\" varchar(1024),\n"
		"	\"table\" varchar(1024),\n"
		"	\"column\" varchar(1024),\n"
		"	\"type\" varchar(1024),\n"
		"	\"mode\" varchar(15),\n"
		"	location varchar(1024),\n"
		"	\"count\" bigint,\n"
		"	typewidth int,\n"
		"	columnsize bigint,\n"
		"	heapsize bigint,\n"
		"	hashes bigint,\n"
		"	phash boolean,\n"
		"	\"imprints\" bigint,\n"
		"	sorted boolean,\n"
		"	revsorted boolean,\n"
		"	\"unique\" boolean,\n"
		"	orderidx bigint\n"
		")\n"
		"external name sql.\"storage\";\n"
		"create view sys.\"storage\" as\n"
		"select * from sys.\"storage\"()\n"
		" where (\"schema\", \"table\") in (\n"
		"	SELECT sch.\"name\", tbl.\"name\"\n"
		"	  FROM sys.\"tables\" AS tbl JOIN sys.\"schemas\" AS sch ON tbl.schema_id = sch.id\n"
		"	 WHERE tbl.\"system\" = FALSE)\n"
		"order by \"schema\", \"table\", \"column\";\n"
		"create view sys.\"tablestorage\" as\n"
		"select \"schema\", \"table\",\n"
		"	max(\"count\") as \"rowcount\",\n"
		"	count(*) as \"storages\",\n"
		"	sum(columnsize) as columnsize,\n"
		"	sum(heapsize) as heapsize,\n"
		"	sum(hashes) as hashsize,\n"
		"	sum(\"imprints\") as imprintsize,\n"
		"	sum(orderidx) as orderidxsize\n"
		" from sys.\"storage\"\n"
		"group by \"schema\", \"table\"\n"
		"order by \"schema\", \"table\";\n"
		"create view sys.\"schemastorage\" as\n"
		"select \"schema\",\n"
		"	count(*) as \"storages\",\n"
		"	sum(columnsize) as columnsize,\n"
		"	sum(heapsize) as heapsize,\n"
		"	sum(hashes) as hashsize,\n"
		"	sum(\"imprints\") as imprintsize,\n"
		"	sum(orderidx) as orderidxsize\n"
		" from sys.\"storage\"\n"
		"group by \"schema\"\n"
		"order by \"schema\";\n"
		"create function sys.\"storage\"(sname varchar(1024))\n"
		"returns table (\n"
		"	\"schema\" varchar(1024),\n"
		"	\"table\" varchar(1024),\n"
		"	\"column\" varchar(1024),\n"
		"	\"type\" varchar(1024),\n"
		"	\"mode\" varchar(15),\n"
		"	location varchar(1024),\n"
		"	\"count\" bigint,\n"
		"	typewidth int,\n"
		"	columnsize bigint,\n"
		"	heapsize bigint,\n"
		"	hashes bigint,\n"
		"	phash boolean,\n"
		"	\"imprints\" bigint,\n"
		"	sorted boolean,\n"
		"	revsorted boolean,\n"
		"	\"unique\" boolean,\n"
		"	orderidx bigint\n"
		")\n"
		"external name sql.\"storage\";\n"
		"create function sys.\"storage\"(sname varchar(1024), tname varchar(1024))\n"
		"returns table (\n"
		"	\"schema\" varchar(1024),\n"
		"	\"table\" varchar(1024),\n"
		"	\"column\" varchar(1024),\n"
		"	\"type\" varchar(1024),\n"
		"	\"mode\" varchar(15),\n"
		"	location varchar(1024),\n"
		"	\"count\" bigint,\n"
		"	typewidth int,\n"
		"	columnsize bigint,\n"
		"	heapsize bigint,\n"
		"	hashes bigint,\n"
		"	phash boolean,\n"
		"	\"imprints\" bigint,\n"
		"	sorted boolean,\n"
		"	revsorted boolean,\n"
		"	\"unique\" boolean,\n"
		"	orderidx bigint\n"
		")\n"
		"external name sql.\"storage\";\n"
		"create function sys.\"storage\"(sname varchar(1024), tname varchar(1024), cname varchar(1024))\n"
		"returns table (\n"
		"	\"schema\" varchar(1024),\n"
		"	\"table\" varchar(1024),\n"
		"	\"column\" varchar(1024),\n"
		"	\"type\" varchar(1024),\n"
		"	\"mode\" varchar(15),\n"
		"	location varchar(1024),\n"
		"	\"count\" bigint,\n"
		"	typewidth int,\n"
		"	columnsize bigint,\n"
		"	heapsize bigint,\n"
		"	hashes bigint,\n"
		"	phash boolean,\n"
		"	\"imprints\" bigint,\n"
		"	sorted boolean,\n"
		"	revsorted boolean,\n"
		"	\"unique\" boolean,\n"
		"	orderidx bigint\n"
		")\n"
		"external name sql.\"storage\";\n"
		"create table sys.storagemodelinput(\n"
		"	\"schema\" varchar(1024) NOT NULL,\n"
		"	\"table\" varchar(1024) NOT NULL,\n"
		"	\"column\" varchar(1024) NOT NULL,\n"
		"	\"type\" varchar(1024) NOT NULL,\n"
		"	typewidth int NOT NULL,\n"
		"	\"count\" bigint NOT NULL,\n"
		"	\"distinct\" bigint NOT NULL,\n"
		"	atomwidth int NOT NULL,\n"
		"	reference boolean NOT NULL DEFAULT FALSE,\n"
		"	sorted boolean,\n"
		"	\"unique\" boolean,\n"
		"	isacolumn boolean NOT NULL DEFAULT TRUE\n"
		");\n"
		"create procedure sys.storagemodelinit()\n"
		"begin\n"
		"	delete from sys.storagemodelinput;\n"
		"	insert into sys.storagemodelinput\n"
		"	select \"schema\", \"table\", \"column\", \"type\", typewidth, \"count\",\n"
		"		case when (\"unique\" or \"type\" IN ('varchar', 'char', 'clob', 'json', 'url', 'blob', 'geometry', 'geometrya'))\n"
		"			then \"count\" else 0 end,\n"
		"		case when \"count\" > 0 and heapsize >= 8192 and \"type\" in ('varchar', 'char', 'clob', 'json', 'url')\n"
		"			then cast((heapsize - 8192) / \"count\" as bigint)\n"
		"		when \"count\" > 0 and heapsize >= 32 and \"type\" in ('blob', 'geometry', 'geometrya')\n"
		"			then cast((heapsize - 32) / \"count\" as bigint)\n"
		"		else typewidth end,\n"
		"		FALSE, case sorted when true then true else false end, \"unique\", TRUE\n"
		"	  from sys.\"storage\";\n"
		"	update sys.storagemodelinput\n"
		"	   set reference = TRUE\n"
		"	 where (\"schema\", \"table\", \"column\") in (\n"
		"		SELECT fkschema.\"name\", fktable.\"name\", fkkeycol.\"name\"\n"
		"		  FROM	sys.\"keys\" AS fkkey,\n"
		"			sys.\"objects\" AS fkkeycol,\n"
		"			sys.\"tables\" AS fktable,\n"
		"			sys.\"schemas\" AS fkschema\n"
		"		WHERE fktable.\"id\" = fkkey.\"table_id\"\n"
		"		  AND fkkey.\"id\" = fkkeycol.\"id\"\n"
		"		  AND fkschema.\"id\" = fktable.\"schema_id\"\n"
		"		  AND fkkey.\"rkey\" > -1 );\n"
		"	update sys.storagemodelinput\n"
		"	   set isacolumn = FALSE\n"
		"	 where (\"schema\", \"table\", \"column\") NOT in (\n"
		"		SELECT sch.\"name\", tbl.\"name\", col.\"name\"\n"
		"		  FROM sys.\"schemas\" AS sch,\n"
		"			sys.\"tables\" AS tbl,\n"
		"			sys.\"columns\" AS col\n"
		"		WHERE sch.\"id\" = tbl.\"schema_id\"\n"
		"		  AND tbl.\"id\" = col.\"table_id\");\n"
		"end;\n"
		"create function sys.columnsize(tpe varchar(1024), count bigint)\n"
		"returns bigint\n"
		"begin\n"
		"	if tpe in ('tinyint', 'boolean')\n"
		"		then return count;\n"
		"	end if;\n"
		"	if tpe = 'smallint'\n"
		"		then return 2 * count;\n"
		"	end if;\n"
		"	if tpe in ('int', 'real', 'date', 'time', 'timetz', 'sec_interval', 'month_interval')\n"
		"		then return 4 * count;\n"
		"	end if;\n"
		"	if tpe in ('bigint', 'double', 'timestamp', 'timestamptz', 'inet', 'oid')\n"
		"		then return 8 * count;\n"
		"	end if;\n"
		"	if tpe in ('hugeint', 'decimal', 'uuid', 'mbr')\n"
		"		then return 16 * count;\n"
		"	end if;\n"
		"	if tpe in ('varchar', 'char', 'clob', 'json', 'url')\n"
		"		then return 4 * count;\n"
		"	end if;\n"
		"	if tpe in ('blob', 'geometry', 'geometrya')\n"
		"		then return 8 * count;\n"
		"	end if;\n"
		"	return 8 * count;\n"
		"end;\n"
		"create function sys.heapsize(tpe varchar(1024), count bigint, distincts bigint, avgwidth int)\n"
		"returns bigint\n"
		"begin\n"
		"	if tpe in ('varchar', 'char', 'clob', 'json', 'url')\n"
		"		then return 8192 + ((avgwidth + 8) * distincts);\n"
		"	end if;\n"
		"	if tpe in ('blob', 'geometry', 'geometrya')\n"
		"		then return 32 + (avgwidth * count);\n"
		"	end if;\n"
		"	return 0;\n"
		"end;\n"
		"create function sys.hashsize(b boolean, count bigint)\n"
		"returns bigint\n"
		"begin\n"
		"	if b = true\n"
		"		then return 8 * count;\n"
		"	end if;\n"
		"	return 0;\n"
		"end;\n"
		"create function sys.imprintsize(tpe varchar(1024), count bigint)\n"
		"returns bigint\n"
		"begin\n"
		"	if tpe in ('tinyint', 'boolean')\n"
		"		then return cast(0.2 * count as bigint);\n"
		"	end if;\n"
		"	if tpe = 'smallint'\n"
		"		then return cast(0.4 * count as bigint);\n"
		"	end if;\n"
		"	if tpe in ('int', 'real', 'date', 'time', 'timetz', 'sec_interval', 'month_interval')\n"
		"		then return cast(0.8 * count as bigint);\n"
		"	end if;\n"
		"	if tpe in ('bigint', 'double', 'timestamp', 'timestamptz', 'inet', 'oid')\n"
		"		then return cast(1.6 * count as bigint);\n"
		"	end if;\n"
		"	if tpe in ('hugeint', 'decimal', 'uuid', 'mbr')\n"
		"		then return cast(3.2 * count as bigint);\n"
		"	end if;\n"
		"	return 0;\n"
		"end;\n"
		"create view sys.storagemodel as\n"
		"select \"schema\", \"table\", \"column\", \"type\", \"count\",\n"
		"	sys.columnsize(\"type\", \"count\") as columnsize,\n"
		"	sys.heapsize(\"type\", \"count\", \"distinct\", \"atomwidth\") as heapsize,\n"
		"	sys.hashsize(\"reference\", \"count\") as hashsize,\n"
		"	case when isacolumn then sys.imprintsize(\"type\", \"count\") else 0 end as imprintsize,\n"
		"	case when (isacolumn and not sorted) then cast(8 * \"count\" as bigint) else 0 end as orderidxsize,\n"
		"	sorted, \"unique\", isacolumn\n"
		" from sys.storagemodelinput\n"
		"order by \"schema\", \"table\", \"column\";\n"
		"create view sys.tablestoragemodel as\n"
		"select \"schema\", \"table\",\n"
		"	max(\"count\") as \"rowcount\",\n"
		"	count(*) as \"storages\",\n"
		"	sum(sys.columnsize(\"type\", \"count\")) as columnsize,\n"
		"	sum(sys.heapsize(\"type\", \"count\", \"distinct\", \"atomwidth\")) as heapsize,\n"
		"	sum(sys.hashsize(\"reference\", \"count\")) as hashsize,\n"
		"	sum(case when isacolumn then sys.imprintsize(\"type\", \"count\") else 0 end) as imprintsize,\n"
		"	sum(case when (isacolumn and not sorted) then cast(8 * \"count\" as bigint) else 0 end) as orderidxsize\n"
		" from sys.storagemodelinput\n"
		"group by \"schema\", \"table\"\n"
		"order by \"schema\", \"table\";\n"
	);
	assert(pos < bufsize);

	pos += snprintf(buf + pos, bufsize - pos,
		"update sys._tables set system = true where schema_id = (select id from sys.schemas where name = 'sys')"
		" and name in ('storage', 'tablestorage', 'schemastorage', 'storagemodelinput', 'storagemodel', 'tablestoragemodel');\n");
	pos += snprintf(buf + pos, bufsize - pos,
		"update sys.functions set system = true where schema_id = (select id from sys.schemas where name = 'sys')"
		" and name in ('storage') and type = %d;\n", (int) F_UNION);
	pos += snprintf(buf + pos, bufsize - pos,
		"update sys.functions set system = true where schema_id = (select id from sys.schemas where name = 'sys')"
		" and name in ('storagemodelinit') and type = %d;\n", (int) F_PROC);
	pos += snprintf(buf + pos, bufsize - pos,
		"update sys.functions set system = true where schema_id = (select id from sys.schemas where name = 'sys')"
		" and name in ('columnsize', 'heapsize', 'hashsize', 'imprintsize') and type = %d;\n", (int) F_FUNC);

	pos += snprintf(buf + pos, bufsize - pos, "set schema \"%s\";\n", prev_schema);
	assert(pos < bufsize);

	printf("Running database upgrade commands:\n%s\n", buf);
	err = SQLstatementIntern(c, &buf, "update", true, false, NULL);
	GDKfree(buf);
	return err;		/* usually MAL_SUCCEED */
}

static str
sql_update_apr2019_sp1(Client c)
{
	char *err, *qry = "select c.id from sys.dependency_types dt, sys._columns c, sys.keys k, sys.objects o "
		"where k.id = o.id and o.name = c.name and c.table_id = k.table_id and dt.dependency_type_name = 'KEY' and k.type = 1 "
		"and not exists (select d.id from sys.dependencies d where d.id = c.id and d.depend_id = k.id and d.depend_type = dt.dependency_type_id);";
	res_table *output = NULL;

	/* Determine if missing dependency table entry for unique keys
	 * is required */
	err = SQLstatementIntern(c, &qry, "update", true, false, &output);
	if (err == NULL) {
		BAT *b = BATdescriptor(output->cols[0].b);
		if (b) {
			if (BATcount(b) > 0) {
				/* required update for changeset 23e1231ada99 */
				qry = "insert into sys.dependencies (select c.id as id, k.id as depend_id, dt.dependency_type_id as depend_type from sys.dependency_types dt, sys._columns c, sys.keys k, sys.objects o where k.id = o.id and o.name = c.name and c.table_id = k.table_id and dt.dependency_type_name = 'KEY' and k.type = 1 and not exists (select d.id from sys.dependencies d where d.id = c.id and d.depend_id = k.id and d.depend_type = dt.dependency_type_id));\n";
				printf("Running database upgrade commands:\n%s\n", qry);
				err = SQLstatementIntern(c, &qry, "update", true, false, NULL);
			}
			BBPunfix(b->batCacheid);
		}
	}
	if (output != NULL)
		res_tables_destroy(output);

	return err;		/* usually MAL_SUCCEED */
}

static str
sql_update_apr2019_sp2(Client c, mvc *sql, const char *prev_schema, bool *systabfixed)
{
	size_t bufsize = 1000, pos = 0;
	char *buf = GDKmalloc(bufsize), *err;

	if (buf == NULL)
		throw(SQL, __func__, SQLSTATE(HY013) MAL_MALLOC_FAIL);

	if (!*systabfixed) {
		sql_fix_system_tables(c, sql, prev_schema);
		*systabfixed = true;
	}

	pos += snprintf(buf + pos, bufsize - pos, "set schema sys;\n");

	/* 11_times.sql */
	pos += snprintf(buf + pos, bufsize - pos,
			"drop procedure sys.times();\n");

	pos += snprintf(buf + pos, bufsize - pos, "set schema \"%s\";\n", prev_schema);

	assert(pos < bufsize);
	printf("Running database upgrade commands:\n%s\n", buf);
	err = SQLstatementIntern(c, &buf, "update", true, false, NULL);
	GDKfree(buf);
	return err;		/* usually MAL_SUCCEED */
}

#define FLUSH_INSERTS_IF_BUFFERFILLED /* Each new value should add about 20 bytes to the buffer, "flush" when is 200 bytes from being full */ \
	if (pos > 7900) { \
		pos += snprintf(buf + pos, bufsize - pos, \
						") as t1(c1,c2,c3) where t1.c1 not in (select \"id\" from sys.dependencies where depend_id = t1.c2);\n"); \
		assert(pos < bufsize); \
		printf("Running database upgrade commands:\n%s\n", buf); \
		err = SQLstatementIntern(c, &buf, "update", true, false, NULL); \
		if (err) \
			goto bailout; \
		pos = 0; \
		pos += snprintf(buf + pos, bufsize - pos, "insert into sys.dependencies select c1, c2, c3 from (values"); \
		ppos = pos; \
		first = true; \
	}

static str
sql_update_nov2019_missing_dependencies(Client c, mvc *sql)
{
	size_t bufsize = 8192, pos = 0, ppos;
	char *err = NULL, *buf = GDKmalloc(bufsize);
	sql_allocator *old_sa = sql->sa;
	bool first = true;

	if (buf == NULL)
		throw(SQL, __func__, SQLSTATE(HY013) MAL_MALLOC_FAIL);

	if (!(sql->sa = sa_create())) {
		err = createException(SQL, "sql.catalog", SQLSTATE(HY013) MAL_MALLOC_FAIL);
		goto bailout;
	}

	pos += snprintf(buf + pos, bufsize - pos, "insert into sys.dependencies select c1, c2, c3 from (values");
	ppos = pos; /* later check if found updatable database objects */

	for (node *n = sql->session->tr->schemas.set->h; n; n = n->next) {
		sql_schema *s = (sql_schema*) n->data;

		if (s->funcs.set)
			for (node *m = s->funcs.set->h; m; m = m->next) {
				sql_func *f = (sql_func*) m->data;

				if (f->query && f->lang == FUNC_LANG_SQL) {
					char *relt;
					sql_rel *r = NULL;

					if (!(relt = sa_strdup(sql->sa, f->query))) {
						err = createException(SQL, "sql.catalog", SQLSTATE(HY013) MAL_MALLOC_FAIL);
						goto bailout;
					}

					r = rel_parse(sql, s, relt, m_deps);
					if (r)
						r = sql_processrelation(sql, r, 0);
					if (r) {
						list *id_l = rel_dependencies(sql, r);

						for (node *o = id_l->h ; o ; o = o->next) {
							sqlid next = *(sqlid*) o->data;
							if (next != f->base.id) {
								pos += snprintf(buf + pos, bufsize - pos, "%s(%d,%d,%d)", first ? "" : ",", next,
												f->base.id, (int)(!IS_PROC(f) ? FUNC_DEPENDENCY : PROC_DEPENDENCY));
								first = false;
								FLUSH_INSERTS_IF_BUFFERFILLED
							}
						}
					} else if (sql->session->status == -1) {
						sql->session->status = 0;
						sql->errstr[0] = 0;
					}
				}
			}
		if (s->tables.set)
			for (node *m = s->tables.set->h; m; m = m->next) {
				sql_table *t = (sql_table*) m->data;

				if (t->query && isView(t)) {
					char *relt;
					sql_rel *r = NULL;

					if (!(relt = sa_strdup(sql->sa, t->query))) {
						err = createException(SQL, "sql.catalog", SQLSTATE(HY013) MAL_MALLOC_FAIL);
						goto bailout;
					}

					r = rel_parse(sql, s, relt, m_deps);
					if (r)
						r = sql_processrelation(sql, r, 0);
					if (r) {
						list *id_l = rel_dependencies(sql, r);

						for (node *o = id_l->h ; o ; o = o->next) {
							sqlid next = *(sqlid*) o->data;
							if (next != t->base.id) {
								pos += snprintf(buf + pos, bufsize - pos, "%s(%d,%d,%d)", first ? "" : ",",
												next, t->base.id, (int) VIEW_DEPENDENCY);
								first = false;
								FLUSH_INSERTS_IF_BUFFERFILLED
							}
						}
					}
				}
				if (t->triggers.set)
					for (node *mm = t->triggers.set->h; mm; mm = mm->next) {
						sql_trigger *tr = (sql_trigger*) mm->data;
						char *relt;
						sql_rel *r = NULL;

						if (!(relt = sa_strdup(sql->sa, tr->statement))) {
							err = createException(SQL, "sql.catalog", SQLSTATE(HY013) MAL_MALLOC_FAIL);
							goto bailout;
						}

						r = rel_parse(sql, s, relt, m_deps);
						if (r)
							r = sql_processrelation(sql, r, 0);
						if (r) {
							list *id_l = rel_dependencies(sql, r);

							for (node *o = id_l->h ; o ; o = o->next) {
								sqlid next = *(sqlid*) o->data;
								if (next != tr->base.id) {
									pos += snprintf(buf + pos, bufsize - pos, "%s(%d,%d,%d)", first ? "" : ",",
													next, tr->base.id, (int) TRIGGER_DEPENDENCY);
									first = false;
									FLUSH_INSERTS_IF_BUFFERFILLED
								}
							}
						}
					}
			}
	}

	if (ppos != pos) { /* found updatable functions */
		pos += snprintf(buf + pos, bufsize - pos,
						") as t1(c1,c2,c3) where t1.c1 not in (select \"id\" from sys.dependencies where depend_id = t1.c2);\n");

		assert(pos < bufsize);
		printf("Running database upgrade commands:\n%s\n", buf);
		err = SQLstatementIntern(c, &buf, "update", true, false, NULL);
	}

bailout:
	if (sql->sa)
		sa_destroy(sql->sa);
	sql->sa = old_sa;
	GDKfree(buf);
	return err;
}

static str
sql_update_nov2019(Client c, mvc *sql, const char *prev_schema, bool *systabfixed)
{
	size_t bufsize = 16384, pos = 0;
	char *err = NULL, *buf = GDKmalloc(bufsize);
	res_table *output;
	BAT *b;

	if (buf == NULL)
		throw(SQL, __func__, SQLSTATE(HY013) MAL_MALLOC_FAIL);

	pos += snprintf(buf + pos, bufsize - pos,
			"select id from sys.args where func_id in (select id from sys.functions where schema_id = (select id from sys.schemas where name = 'sys') and name = 'second' and func = 'sql_seconds') and number = 0 and type_scale = 3;\n");
	err = SQLstatementIntern(c, &buf, "update", 1, 0, &output);
	if (err) {
		GDKfree(buf);
		return err;
	}
	b = BATdescriptor(output->cols[0].b);
	if (b) {
		if (BATcount(b) > 0 && !*systabfixed) {
			err = sql_fix_system_tables(c, sql, prev_schema);
			*systabfixed = true;
		}
		BBPunfix(b->batCacheid);
	}
	res_table_destroy(output);
	if (err) {
		GDKfree(buf);
		return err;
	}

	pos = 0;
	pos += snprintf(buf + pos, bufsize - pos,
			"set schema \"sys\";\n"
			"create function sys.deltas (\"schema\" string)"
			" returns table (\"id\" int, \"cleared\" boolean, \"immutable\" bigint, \"inserted\" bigint, \"updates\" bigint, \"deletes\" bigint, \"level\" int)"
			" external name \"sql\".\"deltas\";\n"
			"create function sys.deltas (\"schema\" string, \"table\" string)"
			" returns table (\"id\" int, \"cleared\" boolean, \"immutable\" bigint, \"inserted\" bigint, \"updates\" bigint, \"deletes\" bigint, \"level\" int)"
			" external name \"sql\".\"deltas\";\n"
			"create function sys.deltas (\"schema\" string, \"table\" string, \"column\" string)"
			" returns table (\"id\" int, \"cleared\" boolean, \"immutable\" bigint, \"inserted\" bigint, \"updates\" bigint, \"deletes\" bigint, \"level\" int)"
			" external name \"sql\".\"deltas\";\n"
			"create aggregate median_avg(val TINYINT) returns DOUBLE\n"
			" external name \"aggr\".\"median_avg\";\n"
			"GRANT EXECUTE ON AGGREGATE median_avg(TINYINT) TO PUBLIC;\n"
			"create aggregate median_avg(val SMALLINT) returns DOUBLE\n"
			" external name \"aggr\".\"median_avg\";\n"
			"GRANT EXECUTE ON AGGREGATE median_avg(SMALLINT) TO PUBLIC;\n"
			"create aggregate median_avg(val INTEGER) returns DOUBLE\n"
			" external name \"aggr\".\"median_avg\";\n"
			"GRANT EXECUTE ON AGGREGATE median_avg(INTEGER) TO PUBLIC;\n"
			"create aggregate median_avg(val BIGINT) returns DOUBLE\n"
			" external name \"aggr\".\"median_avg\";\n"
			"GRANT EXECUTE ON AGGREGATE median_avg(BIGINT) TO PUBLIC;\n"
			"create aggregate median_avg(val DECIMAL) returns DOUBLE\n"
			" external name \"aggr\".\"median_avg\";\n"
			"GRANT EXECUTE ON AGGREGATE median_avg(DECIMAL) TO PUBLIC;\n"
			"create aggregate median_avg(val REAL) returns DOUBLE\n"
			" external name \"aggr\".\"median_avg\";\n"
			"GRANT EXECUTE ON AGGREGATE median_avg(REAL) TO PUBLIC;\n"
			"create aggregate median_avg(val DOUBLE) returns DOUBLE\n"
			" external name \"aggr\".\"median_avg\";\n"
			"GRANT EXECUTE ON AGGREGATE median_avg(DOUBLE) TO PUBLIC;\n"
			"\n"
			"create aggregate quantile_avg(val TINYINT, q DOUBLE) returns DOUBLE\n"
			" external name \"aggr\".\"quantile_avg\";\n"
			"GRANT EXECUTE ON AGGREGATE quantile_avg(TINYINT, DOUBLE) TO PUBLIC;\n"
			"create aggregate quantile_avg(val SMALLINT, q DOUBLE) returns DOUBLE\n"
			" external name \"aggr\".\"quantile_avg\";\n"
			"GRANT EXECUTE ON AGGREGATE quantile_avg(SMALLINT, DOUBLE) TO PUBLIC;\n"
			"create aggregate quantile_avg(val INTEGER, q DOUBLE) returns DOUBLE\n"
			" external name \"aggr\".\"quantile_avg\";\n"
			"GRANT EXECUTE ON AGGREGATE quantile_avg(INTEGER, DOUBLE) TO PUBLIC;\n"
			"create aggregate quantile_avg(val BIGINT, q DOUBLE) returns DOUBLE\n"
			" external name \"aggr\".\"quantile_avg\";\n"
			"GRANT EXECUTE ON AGGREGATE quantile_avg(BIGINT, DOUBLE) TO PUBLIC;\n"
			"create aggregate quantile_avg(val DECIMAL, q DOUBLE) returns DOUBLE\n"
			" external name \"aggr\".\"quantile_avg\";\n"
			"GRANT EXECUTE ON AGGREGATE quantile_avg(DECIMAL, DOUBLE) TO PUBLIC;\n"
			"create aggregate quantile_avg(val REAL, q DOUBLE) returns DOUBLE\n"
			" external name \"aggr\".\"quantile_avg\";\n"
			"GRANT EXECUTE ON AGGREGATE quantile_avg(REAL, DOUBLE) TO PUBLIC;\n"
			"create aggregate quantile_avg(val DOUBLE, q DOUBLE) returns DOUBLE\n"
			" external name \"aggr\".\"quantile_avg\";\n"
			"GRANT EXECUTE ON AGGREGATE quantile_avg(DOUBLE, DOUBLE) TO PUBLIC;\n");
#ifdef HAVE_HGE
	if (have_hge) {
		pos += snprintf(buf + pos, bufsize - pos,
				"create aggregate median_avg(val HUGEINT) returns DOUBLE\n"
				" external name \"aggr\".\"median_avg\";\n"
				"GRANT EXECUTE ON AGGREGATE median_avg(HUGEINT) TO PUBLIC;\n"
				"create aggregate quantile_avg(val HUGEINT, q DOUBLE) returns DOUBLE\n"
				" external name \"aggr\".\"quantile_avg\";\n"
				"GRANT EXECUTE ON AGGREGATE quantile_avg(HUGEINT, DOUBLE) TO PUBLIC;\n");
	}
#endif
	/* 60/61_wlcr signatures migrations */
	pos += snprintf(buf + pos, bufsize - pos,
			"drop procedure master();\n"
			"drop procedure master(string);\n"
			"drop procedure stopmaster();\n"
			"drop procedure masterbeat(int);\n"
			"drop function masterClock();\n"
			"drop function masterTick();\n"
			"drop procedure replicate();\n"
			"drop procedure replicate(timestamp);\n"
			"drop procedure replicate(string);\n"
			"drop procedure replicate(string, timestamp);\n"
			"drop procedure replicate(string, tinyint);\n"
			"drop procedure replicate(string, smallint);\n"
			"drop procedure replicate(string, integer);\n"
			"drop procedure replicate(string, bigint);\n"
			"drop procedure replicabeat(integer);\n"
			"drop function replicaClock();\n"
			"drop function replicaTick();\n"

			"create schema wlc;\n"
			"create procedure wlc.master()\n"
			"external name wlc.master;\n"
			"create procedure wlc.master(path string)\n"
			"external name wlc.master;\n"
			"create procedure wlc.stop()\n"
			"external name wlc.stop;\n"
			"create procedure wlc.flush()\n"
			"external name wlc.flush;\n"
			"create procedure wlc.beat( duration int)\n"
			"external name wlc.\"setbeat\";\n"
			"create function wlc.clock() returns string\n"
			"external name wlc.\"getclock\";\n"
			"create function wlc.tick() returns bigint\n"
			"external name wlc.\"gettick\";\n"

			"create schema wlr;\n"
			"create procedure wlr.master(dbname string)\n"
			"external name wlr.master;\n"
			"create procedure wlr.stop()\n"
			"external name wlr.stop;\n"
			"create procedure wlr.accept()\n"
			"external name wlr.accept;\n"
			"create procedure wlr.replicate()\n"
			"external name wlr.replicate;\n"
			"create procedure wlr.replicate(pointintime timestamp)\n"
			"external name wlr.replicate;\n"
			"create procedure wlr.replicate(id tinyint)\n"
			"external name wlr.replicate;\n"
			"create procedure wlr.replicate(id smallint)\n"
			"external name wlr.replicate;\n"
			"create procedure wlr.replicate(id integer)\n"
			"external name wlr.replicate;\n"
			"create procedure wlr.replicate(id bigint)\n"
			"external name wlr.replicate;\n"
			"create procedure wlr.beat(duration integer)\n"
			"external name wlr.\"setbeat\";\n"
			"create function wlr.clock() returns string\n"
			"external name wlr.\"getclock\";\n"
			"create function wlr.tick() returns bigint\n"
			"external name wlr.\"gettick\";\n"
		);

	pos += snprintf(buf + pos, bufsize - pos,
			"update sys.functions set system = true where schema_id = (select id from sys.schemas where name = 'sys')"
			" and name in ('deltas') and type = %d;\n", (int) F_UNION);
	pos += snprintf(buf + pos, bufsize - pos,
			"update sys.functions set system = true where schema_id = (select id from sys.schemas where name = 'sys')"
			" and name in ('median_avg', 'quantile_avg') and type = %d;\n", (int) F_AGGR);
	pos += snprintf(buf + pos, bufsize - pos,
			"update sys.schemas set system = true where name in ('wlc', 'wlr');\n");
	pos += snprintf(buf + pos, bufsize - pos,
			"update sys.functions set system = true where schema_id = (select id from sys.schemas where name = 'wlc')"
			" and name in ('clock', 'tick') and type = %d;\n", (int) F_FUNC);
	pos += snprintf(buf + pos, bufsize - pos,
			"update sys.functions set system = true where schema_id = (select id from sys.schemas where name = 'wlc')"
			" and name in ('master', 'stop', 'flush', 'beat') and type = %d;\n", (int) F_PROC);
	pos += snprintf(buf + pos, bufsize - pos,
			"update sys.functions set system = true where schema_id = (select id from sys.schemas where name = 'wlr')"
			" and name in ('clock', 'tick') and type = %d;\n", (int) F_FUNC);
	pos += snprintf(buf + pos, bufsize - pos,
			"update sys.functions set system = true where schema_id = (select id from sys.schemas where name = 'wlr')"
			" and name in ('master', 'stop', 'accept', 'replicate', 'beat') and type = %d;\n", (int) F_PROC);

	/* 39_analytics.sql */
	pos += snprintf(buf + pos, bufsize - pos,
			"create aggregate stddev_samp(val INTERVAL SECOND) returns DOUBLE\n"
			"external name \"aggr\".\"stdev\";\n"
			"GRANT EXECUTE ON AGGREGATE stddev_samp(INTERVAL SECOND) TO PUBLIC;\n"
			"create aggregate stddev_samp(val INTERVAL MONTH) returns DOUBLE\n"
			"external name \"aggr\".\"stdev\";\n"
			"GRANT EXECUTE ON AGGREGATE stddev_samp(INTERVAL MONTH) TO PUBLIC;\n"

			"create aggregate stddev_pop(val INTERVAL SECOND) returns DOUBLE\n"
			"external name \"aggr\".\"stdevp\";\n"
			"GRANT EXECUTE ON AGGREGATE stddev_pop(INTERVAL SECOND) TO PUBLIC;\n"
			"create aggregate stddev_pop(val INTERVAL MONTH) returns DOUBLE\n"
			"external name \"aggr\".\"stdevp\";\n"
			"GRANT EXECUTE ON AGGREGATE stddev_pop(INTERVAL MONTH) TO PUBLIC;\n"

			"create aggregate var_samp(val INTERVAL SECOND) returns DOUBLE\n"
			"external name \"aggr\".\"variance\";\n"
			"GRANT EXECUTE ON AGGREGATE var_samp(INTERVAL SECOND) TO PUBLIC;\n"
			"create aggregate var_samp(val INTERVAL MONTH) returns DOUBLE\n"
			"external name \"aggr\".\"variance\";\n"
			"GRANT EXECUTE ON AGGREGATE var_samp(INTERVAL MONTH) TO PUBLIC;\n"

			"create aggregate var_pop(val INTERVAL SECOND) returns DOUBLE\n"
			"external name \"aggr\".\"variancep\";\n"
			"GRANT EXECUTE ON AGGREGATE var_pop(INTERVAL SECOND) TO PUBLIC;\n"
			"create aggregate var_pop(val INTERVAL MONTH) returns DOUBLE\n"
			"external name \"aggr\".\"variancep\";\n"
			"GRANT EXECUTE ON AGGREGATE var_pop(INTERVAL MONTH) TO PUBLIC;\n"

			"create aggregate median(val INTERVAL SECOND) returns INTERVAL SECOND\n"
			"external name \"aggr\".\"median\";\n"
			"GRANT EXECUTE ON AGGREGATE median(INTERVAL SECOND) TO PUBLIC;\n"
			"create aggregate median(val INTERVAL MONTH) returns INTERVAL MONTH\n"
			"external name \"aggr\".\"median\";\n"
			"GRANT EXECUTE ON AGGREGATE median(INTERVAL MONTH) TO PUBLIC;\n"

			"create aggregate quantile(val INTERVAL SECOND, q DOUBLE) returns INTERVAL SECOND\n"
			"external name \"aggr\".\"quantile\";\n"
			"GRANT EXECUTE ON AGGREGATE quantile(INTERVAL SECOND, DOUBLE) TO PUBLIC;\n"
			"create aggregate quantile(val INTERVAL MONTH, q DOUBLE) returns INTERVAL MONTH\n"
			"external name \"aggr\".\"quantile\";\n"
			"GRANT EXECUTE ON AGGREGATE quantile(INTERVAL MONTH, DOUBLE) TO PUBLIC;\n"
		);

	pos += snprintf(buf + pos, bufsize - pos,
			"update sys.functions set system = true where schema_id = (select id from sys.schemas where name = 'sys')"
			" and name in ('stddev_samp', 'stddev_pop', 'var_samp', 'var_pop', 'median', 'quantile') and type = %d;\n", (int) F_AGGR);

	/* The MAL implementation of functions json.text(string) and json.text(int) do not exist */
	pos += snprintf(buf + pos, bufsize - pos,
			"drop function json.text(string);\n"
			"drop function json.text(int);\n");

	/* The first argument to copyfrom is a PTR type */
	pos += snprintf(buf + pos, bufsize - pos,
			"update \"sys\".\"args\" set \"type\" = 'ptr' where"
			" \"func_id\" = (select \"id\" from \"sys\".\"functions\" where \"name\" = 'copyfrom' and \"func\" = 'copy_from' and \"mod\" = 'sql') and \"name\" = 'arg_1';\n");

	pos += snprintf(buf + pos, bufsize - pos, "set schema \"%s\";\n", prev_schema);
	assert(pos < bufsize);

	printf("Running database upgrade commands:\n%s\n", buf);
	err = SQLstatementIntern(c, &buf, "update", 1, 0, NULL);
	GDKfree(buf);
	return err;		/* usually MAL_SUCCEED */
}

#ifdef HAVE_HGE
static str
sql_update_nov2019_sp1_hugeint(Client c, mvc *sql, const char *prev_schema, bool *systabfixed)
{
	size_t bufsize = 1024, pos = 0;
	char *buf, *err;

	if (!*systabfixed &&
	    (err = sql_fix_system_tables(c, sql, prev_schema)) != NULL)
		return err;
	*systabfixed = true;

	if ((buf = GDKmalloc(bufsize)) == NULL)
		throw(SQL, __func__, SQLSTATE(HY013) MAL_MALLOC_FAIL);

	pos += snprintf(buf + pos, bufsize - pos, "set schema \"sys\";\n");

	/* 39_analytics_hge.sql */
	pos += snprintf(buf + pos, bufsize - pos,
			"create aggregate median_avg(val HUGEINT) returns DOUBLE\n"
			" external name \"aggr\".\"median_avg\";\n"
			"GRANT EXECUTE ON AGGREGATE median_avg(HUGEINT) TO PUBLIC;\n"
			"create aggregate quantile_avg(val HUGEINT, q DOUBLE) returns DOUBLE\n"
			" external name \"aggr\".\"quantile_avg\";\n"
			"GRANT EXECUTE ON AGGREGATE quantile_avg(HUGEINT, DOUBLE) TO PUBLIC;\n");

	pos += snprintf(buf + pos, bufsize - pos,
			"update sys.functions set system = true where name in ('median_avg', 'quantile_avg') and schema_id = (select id from sys.schemas where name = 'sys');\n");

	pos += snprintf(buf + pos, bufsize - pos, "set schema \"%s\";\n", prev_schema);
	assert(pos < bufsize);

	printf("Running database upgrade commands:\n%s\n", buf);
	err = SQLstatementIntern(c, &buf, "update", true, false, NULL);
	GDKfree(buf);
	return err;		/* usually MAL_SUCCEED */
}
#endif

static str
sql_update_default(Client c, mvc *sql, const char *prev_schema, bool *systabfixed)
{
	sql_table *t;
	size_t bufsize = 8192, pos = 0;
	char *err = NULL, *buf = GDKmalloc(bufsize);
	sql_schema *sys = mvc_bind_schema(sql, "sys");

	if (!*systabfixed &&
	    (err = sql_fix_system_tables(c, sql, prev_schema)) != NULL)
		return err;
	*systabfixed = true;

	if (buf == NULL)
		throw(SQL, __func__, SQLSTATE(HY013) MAL_MALLOC_FAIL);

	pos += snprintf(buf + pos, bufsize - pos,
			"set schema \"sys\";\n"
			"create procedure suspend_log_flushing()\n"
			" external name sql.suspend_log_flushing;\n"
			"create procedure resume_log_flushing()\n"
			" external name sql.resume_log_flushing;\n"
			"create procedure hot_snapshot(tarfile string)\n"
			" external name sql.hot_snapshot;\n"
			"update sys.functions set system = true where schema_id = (select id from sys.schemas where name = 'sys')"
			" and name in ('suspend_log_flushing', 'resume_log_flushing', 'hot_snapshot') and type = %d;\n", (int) F_PROC);

	/* 12_url */
	pos += snprintf(buf + pos, bufsize - pos,
			"drop function isaURL(url);\n"
			"CREATE function isaURL(theUrl string) RETURNS BOOL\n"
			" EXTERNAL NAME url.\"isaURL\";\n"
			"GRANT EXECUTE ON FUNCTION isaURL(string) TO PUBLIC;\n"
			"update sys.functions set system = true where schema_id = (select id from sys.schemas where name = 'sys')"
			" and name = 'isaurl' and type = %d;\n", (int) F_FUNC);

	/* 16_tracelog */
	t = mvc_bind_table(sql, sys, "tracelog");
	t->system = 0; /* make it non-system else the drop view will fail */
	pos += snprintf(buf + pos, bufsize - pos,
			"drop view sys.tracelog;\n"
			"drop function sys.tracelog();\n"
			"create function sys.tracelog()\n"
			"	returns table (\n"
			"		ticks bigint, -- time in microseconds\n"
			"		stmt string  -- actual statement executed\n"
			"	)\n"
			"	external name sql.dump_trace;\n"
			"create view sys.tracelog as select * from sys.tracelog();\n");

	pos += snprintf(buf + pos, bufsize - pos,
			"update sys.functions set system = true where schema_id = (select id from sys.schemas where name = 'sys')"
			" and name = 'tracelog' and type = %d;\n", (int) F_UNION);
	pos += snprintf(buf + pos, bufsize - pos,
			"update sys._tables set system = true where schema_id = (select id from sys.schemas where name = 'sys')"
			" and name = 'tracelog';\n");

	/* 22_clients */
	t = mvc_bind_table(sql, sys, "sessions");
	t->system = 0; /* make it non-system else the drop view will fail */

	pos += snprintf(buf + pos, bufsize - pos,
			"drop view sys.sessions;\n"
			"drop function sys.sessions;\n"
 			"create function sys.sessions()\n"
			"returns table(\n"
				"\"sessionid\" int,\n"
				"\"username\" string,\n"
				"\"login\" timestamp,\n"
				"\"idle\" timestamp,\n"
				"\"optimizer\" string,\n"
				"\"sessiontimeout\" int,\n"
				"\"querytimeout\" int,\n"
				"\"workerlimit\" int,\n"
				"\"memorylimit\" int)\n"
 			" external name sql.sessions;\n"
			"create view sys.sessions as select * from sys.sessions();\n");

	pos += snprintf(buf + pos, bufsize - pos,
			"create procedure sys.setoptimizer(\"optimizer\" string)\n"
			" external name clients.setoptimizer;\n"
			"create procedure sys.setquerytimeout(\"query\" int)\n"
			" external name clients.setquerytimeout;\n"
			"create procedure sys.setsessiontimeout(\"timeout\" int)\n"
			" external name clients.setsessiontimeout;\n"
			"create procedure sys.setworkerlimit(\"limit\" int)\n"
			" external name clients.setworkerlimit;\n"
			"create procedure sys.setmemorylimit(\"limit\" int)\n"
			" external name clients.setmemorylimit;\n"
			"create procedure sys.setoptimizer(\"sessionid\" int, \"optimizer\" string)\n"
			" external name clients.setoptimizer;\n"
			"create procedure sys.setquerytimeout(\"sessionid\" int, \"query\" int)\n"
			" external name clients.setquerytimeout;\n"
			"create procedure sys.setsessiontimeout(\"sessionid\" int, \"query\" int)\n"
			" external name clients.setsessiontimeout;\n"
			"create procedure sys.setworkerlimit(\"sessionid\" int, \"limit\" int)\n"
			" external name clients.setworkerlimit;\n"
			"create procedure sys.setmemorylimit(\"sessionid\" int, \"limit\" int)\n"
			" external name clients.setmemorylimit;\n"
			"create procedure sys.stopsession(\"sessionid\" int)\n"
			" external name clients.stopsession;\n");

	pos += snprintf(buf + pos, bufsize - pos,
			"create function sys.prepared_statements()\n"
			"returns table(\n"
			"\"sessionid\" int,\n"
			"\"username\" string,\n"
			"\"statementid\" int,\n"
			"\"statement\" string,\n"
			"\"created\" timestamp)\n"
			" external name sql.prepared_statements;\n"
			"grant execute on function sys.prepared_statements to public;\n"
			"create view sys.prepared_statements as select * from sys.prepared_statements();\n"
			"grant select on sys.prepared_statements to public;\n"
			"create function sys.prepared_statements_args()\n"
			"returns table(\n"
			"\"statementid\" int,\n"
			"\"type\" string,\n"
			"\"type_digits\" int,\n"
			"\"type_scale\" int,\n"
			"\"inout\" tinyint,\n"
			"\"number\" int,\n"
			"\"schema\" string,\n"
			"\"table\" string,\n"
			"\"column\" string)\n"
			" external name sql.prepared_statements_args;\n"
			"grant execute on function sys.prepared_statements_args to public;\n"
			"create view sys.prepared_statements_args as select * from sys.prepared_statements_args();\n"
			"grant select on sys.prepared_statements_args to public;\n");

	pos += snprintf(buf + pos, bufsize - pos,
			"update sys.functions set system = true where schema_id = (select id from sys.schemas where name = 'sys')"
			" and name in ('sessions', 'prepared_statements', 'prepared_statements_args') and type = %d;\n", (int) F_UNION);
	pos += snprintf(buf + pos, bufsize - pos,
			"update sys._tables set system = true where schema_id = (select id from sys.schemas where name = 'sys')"
			" and name in ('sessions', 'prepared_statements', 'prepared_statements_args');\n");
	pos += snprintf(buf + pos, bufsize - pos,
			"update sys.functions set system = true where schema_id = (select id from sys.schemas where name = 'sys')"
			" and name in ('setoptimizer', 'setquerytimeout', 'setsessiontimeout', 'setworkerlimit', 'setmemorylimit', 'setoptimizer', 'stopsession') and type = %d;\n", (int) F_PROC);

	/* 25_debug */
	pos += snprintf(buf + pos, bufsize - pos,
			"create function sys.debug(flag string) returns integer\n"
			" external name mdb.\"setDebug\";\n"
			"create function sys.debugflags()\n"
			" returns table(flag string, val bool)\n"
<<<<<<< HEAD
			" external name mdb.\"getDebugFlags\";\n"
			"create procedure sys.\"sleep\"(msecs int)\n"
			" external name \"alarm\".\"sleep\";\n"
			"create function sys.\"sleep\"(msecs int) returns integer\n"
			" external name \"alarm\".\"sleep\";\n");
	pos += snprintf(buf + pos, bufsize - pos,
			"update sys.functions set system = true where schema_id = (select id from sys.schemas where name = 'sys')"
			" and name in ('debug', 'debugflags', 'sleep');\n");
=======
			" external name mdb.\"getDebugFlags\";\n");
	pos += snprintf(buf + pos, bufsize - pos,
			"update sys.functions set system = true where schema_id = (select id from sys.schemas where name = 'sys')"
			" and name in ('debug', 'debugflags');\n");
>>>>>>> 8b7e7e38

	/* 26_sysmon */
	t = mvc_bind_table(sql, sys, "queue");
	t->system = 0; /* make it non-system else the drop view will fail */

	pos += snprintf(buf + pos, bufsize - pos,
			"drop view sys.queue;\n"
			"drop function sys.queue;\n"
			"create function sys.queue()\n"
			"returns table(\n"
			"\"tag\" bigint,\n"
			"\"sessionid\" int,\n"
			"\"username\" string,\n"
			"\"started\" timestamp,\n"
			"\"status\" string,\n"
			"\"query\" string,\n"
			"\"progress\" int,\n"
			"\"workers\" int,\n"
			"\"memory\" int)\n"
			" external name sql.sysmon_queue;\n"
			"grant execute on function sys.queue to public;\n"
			"create view sys.queue as select * from sys.queue();\n"
			"grant select on sys.queue to public;\n"

			"create procedure sys.pause(tag tinyint)\n"
			"external name sql.sysmon_pause;\n"
			"create procedure sys.resume(tag tinyint)\n"
			"external name sql.sysmon_resume;\n"
			"create procedure sys.stop(tag tinyint)\n"
			"external name sql.sysmon_stop;\n"

			"create procedure sys.pause(tag smallint)\n"
			"external name sql.sysmon_pause;\n"
			"create procedure sys.resume(tag smallint)\n"
			"external name sql.sysmon_resume;\n"
			"create procedure sys.stop(tag smallint)\n"
			"external name sql.sysmon_stop;\n");

	pos += snprintf(buf + pos, bufsize - pos,
			"update sys.functions set system = true where schema_id = (select id from sys.schemas where name = 'sys')"
			" and name = 'queue' and type = %d;\n", (int) F_UNION);
	pos += snprintf(buf + pos, bufsize - pos,
			"update sys.functions set system = true where schema_id = (select id from sys.schemas where name = 'sys')"
			" and name in ('pause', 'resume', 'stop') and type = %d;\n", (int) F_PROC);
	pos += snprintf(buf + pos, bufsize - pos,
			"update sys._tables set system = true where schema_id = (select id from sys.schemas where name = 'sys')"
			" and name = 'queue';\n");

	/* 51_sys_schema_extensions */
	pos += snprintf(buf + pos, bufsize - pos,
			"ALTER TABLE sys.keywords SET READ WRITE;\n"
			"DELETE FROM sys.keywords where \"keyword\" IN ('NOCYCLE','NOMAXVALUE','NOMINVALUE');\n"
			"insert into sys.keywords values ('ANALYZE'),('AT'),('AUTHORIZATION'),('CACHE'),('CENTURY'),('COLUMN'),('CLIENT'),"
			"('CUBE'),('CYCLE'),('DATA'),('DATE'),('DEBUG'),('DECADE'),('DEALLOCATE'),('DIAGNOSTICS'),('DISTINCT'),"
			"('DOW'),('DOY'),('EXEC'),('EXECUTE'),('EXPLAIN'),('FIRST'),('FWF'),('GROUPING'),('GROUPS'),('INCREMENT'),"
			"('INTERVAL'),('KEY'),('LANGUAGE'),('LARGE'),('LAST'),('LATERAL'),('LEVEL'),('LOADER'),('MATCH'),('MATCHED'),('MAXVALUE'),"
			"('MINVALUE'),('NAME'),('NO'),('NULLS'),('OBJECT'),('OPTIONS'),('PASSWORD'),('PLAN'),('PRECISION'),('PREP'),('PREPARE'),"
			"('QUARTER'),('RELEASE'),('REPLACE'),('ROLLUP'),('SCHEMA'),('SEED'),('SERVER'),('SESSION'),('SETS'),('SIZE'),"
			"('STATEMENT'),('TABLE'),('TEMP'),('TEMPORARY'),('TEXT'),('TIME'),('TIMESTAMP'),('TRACE'),('TYPE'),('UNIONJOIN'),"
			"('WEEK'),('YEAR'),('ZONE');\n");

	pos += snprintf(buf + pos, bufsize - pos, "commit;\n");
	pos += snprintf(buf + pos, bufsize - pos, "set schema \"%s\";\n", prev_schema);
	assert(pos < bufsize);

	printf("Running database upgrade commands:\n%s\n", buf);
	err = SQLstatementIntern(c, &buf, "update", true, false, NULL);
	if (err == MAL_SUCCEED) {
		pos = snprintf(buf, bufsize, "set schema \"sys\";\n"
			       "ALTER TABLE sys.keywords SET READ ONLY;\n");
		pos += snprintf(buf + pos, bufsize - pos, "set schema \"%s\";\n", prev_schema);
		assert(pos < bufsize);
		printf("Running database upgrade commands:\n%s\n", buf);
		err = SQLstatementIntern(c, &buf, "update", true, false, NULL);
	}
	GDKfree(buf);
	return err;		/* usually MAL_SUCCEED */
}

int
SQLupgrades(Client c, mvc *m)
{
	sql_subtype tp;
	sql_subfunc *f;
	char *err, *prev_schema = GDKstrdup(stack_get_string(m, "current_schema"));
	sql_schema *s = mvc_bind_schema(m, "sys");
	sql_table *t;
	sql_column *col;
	bool systabfixed = false;
	int res = 0;

	if (!prev_schema) {
		TRC_CRITICAL(SQL_UPGRADES, "Allocation failure while running SQL upgrades\n");
		res = -1;
	}

#ifdef HAVE_HGE
	if (!res && have_hge) {
		sql_find_subtype(&tp, "hugeint", 0, 0);
		if (!sql_bind_aggr(m->sa, s, "var_pop", &tp)) {
			if ((err = sql_update_hugeint(c, m, prev_schema, &systabfixed)) != NULL) {
				TRC_ERROR(SQL_UPGRADES, "%s\n", err);
				freeException(err);
				res = -1;
			}
		}
	}
#endif

	f = sql_bind_func_(m->sa, s, "env", NULL, F_UNION);
	if (!res && f && sql_privilege(m, ROLE_PUBLIC, f->func->base.id, PRIV_EXECUTE) != PRIV_EXECUTE) {
		sql_table *privs = find_sql_table(s, "privileges");
		int pub = ROLE_PUBLIC, p = PRIV_EXECUTE, zero = 0;

		table_funcs.table_insert(m->session->tr, privs, &f->func->base.id, &pub, &p, &zero, &zero);
	}

	/* If the point type exists, but the geometry type does not
	 * exist any more at the "sys" schema (i.e., the first part of
	 * the upgrade has been completed succesfully), then move on
	 * to the second part */
	if (!res && find_sql_type(s, "point") != NULL) {
		/* type sys.point exists: this is an old geom-enabled
		 * database */
		if ((err = sql_update_geom(c, m, 1, prev_schema)) != NULL) {
			TRC_ERROR(SQL_UPGRADES, "%s\n", err);
			freeException(err);
			res = -1;
		}
	} else if (!res && geomsqlfix_get() != NULL) {
		/* the geom module is loaded... */
		sql_find_subtype(&tp, "clob", 0, 0);
		if (!sql_bind_func(m->sa, s, "st_wkttosql",
				   &tp, NULL, F_FUNC)) {
			/* ... but the database is not geom-enabled */
			if ((err = sql_update_geom(c, m, 0, prev_schema)) != NULL) {
				TRC_ERROR(SQL_UPGRADES, "%s\n", err);
				freeException(err);
				res = -1;
			}
		}
	}

	if (!res && mvc_bind_table(m, s, "function_languages") == NULL) {
		if ((err = sql_update_jul2017(c, prev_schema)) != NULL) {
			TRC_ERROR(SQL_UPGRADES, "%s\n", err);
			freeException(err);
			res = -1;
		}
	}

	if (!res && (err = sql_update_jul2017_sp2(c)) != NULL) {
		TRC_ERROR(SQL_UPGRADES, "%s\n", err);
		freeException(err);
		res = -1;
	}

	if (!res && (err = sql_update_jul2017_sp3(c, m, prev_schema, &systabfixed)) != NULL) {
		TRC_ERROR(SQL_UPGRADES, "%s\n", err);
		freeException(err);
		res = -1;
	}

	if (!res && (t = mvc_bind_table(m, s, "geometry_columns")) != NULL &&
	    (col = mvc_bind_column(m, t, "coord_dimension")) != NULL &&
	    strcmp(col->type.type->sqlname, "int") != 0) {
		if ((err = sql_update_mar2018_geom(c, t, prev_schema)) != NULL) {
			TRC_ERROR(SQL_UPGRADES, "%s\n", err);
			freeException(err);
			res = -1;
		}
	}

	if (!res && mvc_bind_schema(m, "wlc") == NULL &&
	    !sql_bind_func(m->sa, s, "master", NULL, NULL, F_PROC)) {
		if ((err = sql_update_mar2018(c, m, prev_schema, &systabfixed)) != NULL) {
			TRC_ERROR(SQL_UPGRADES, "%s\n", err);
			freeException(err);
			res = -1;
		}
#ifdef HAVE_NETCDF
		if (mvc_bind_table(m, s, "netcdf_files") != NULL &&
		    (err = sql_update_mar2018_netcdf(c, prev_schema)) != NULL) {
			TRC_ERROR(SQL_UPGRADES, "%s\n", err);
			freeException(err);
			res = -1;
		}
#endif
#ifdef HAVE_SAMTOOLS
		if ((err = sql_update_mar2018_samtools(c, m, prev_schema)) != NULL) {
			TRC_ERROR(SQL_UPGRADES, "%s\n", err);
			freeException(err);
			res = -1;
		}
#endif
	}

	if (!res && sql_bind_func(m->sa, s, "dependencies_functions_os_triggers", NULL, NULL, F_UNION)) {
		if ((err = sql_update_mar2018_sp1(c, prev_schema)) != NULL) {
			TRC_ERROR(SQL_UPGRADES, "%s\n", err);
			freeException(err);
			res = -1;
		}
	}

	if (!res && mvc_bind_table(m, s, "ids") != NULL) {
		/* determine if sys.ids needs to be updated (only the version of Mar2018) */
		char * qry = "select id from sys._tables where name = 'ids' and query like '% tmp.keys k join sys._tables% tmp.idxs i join sys._tables% tmp.triggers g join sys._tables% ';";
		res_table *output = NULL;
		err = SQLstatementIntern(c, &qry, "update", true, false, &output);
		if (err) {
			TRC_ERROR(SQL_UPGRADES, "%s\n", err);
			freeException(err);
			res = -1;
		} else {
			BAT *b = BATdescriptor(output->cols[0].b);
			if (b) {
				if (BATcount(b) > 0) {
					/* yes old view definition exists, it needs to be replaced */
					if ((err = sql_replace_Mar2018_ids_view(c, m, prev_schema)) != NULL) {
						TRC_ERROR(SQL_UPGRADES, "%s\n", err);
						freeException(err);
						res = -1;
					}
				}
				BBPunfix(b->batCacheid);
			}
		}
		if (output != NULL)
			res_tables_destroy(output);
	}

	/* temporarily use variable `err' to check existence of MAL
	 * module gsl */
	if (!res && (((err = getName("gsl")) == NULL || getModule(err) == NULL))) {
		/* no MAL module gsl, check for SQL function sys.chi2prob */
		sql_find_subtype(&tp, "double", 0, 0);
		if (sql_bind_func(m->sa, s, "chi2prob", &tp, &tp, F_FUNC)) {
			/* sys.chi2prob exists, but there is no
			 * implementation */
			if ((err = sql_update_gsl(c, prev_schema)) != NULL) {
				TRC_ERROR(SQL_UPGRADES, "%s\n", err);
				freeException(err);
				res = -1;
			}
		}
	}

	sql_find_subtype(&tp, "clob", 0, 0);
	if (!res && sql_bind_aggr(m->sa, s, "group_concat", &tp) == NULL) {
		if ((err = sql_update_aug2018(c, m, prev_schema)) != NULL) {
			TRC_ERROR(SQL_UPGRADES, "%s\n", err);
			freeException(err);
			res = -1;
		}
	}

	if (!res && sql_bind_func(m->sa, s, "dependencies_schemas_on_users", NULL, NULL, F_UNION)
	 && sql_bind_func(m->sa, s, "dependencies_owners_on_schemas", NULL, NULL, F_UNION)
	 && sql_bind_func(m->sa, s, "dependencies_tables_on_views", NULL, NULL, F_UNION)
	 && sql_bind_func(m->sa, s, "dependencies_tables_on_indexes", NULL, NULL, F_UNION)
	 && sql_bind_func(m->sa, s, "dependencies_tables_on_triggers", NULL, NULL, F_UNION)
	 && sql_bind_func(m->sa, s, "dependencies_tables_on_foreignkeys", NULL, NULL, F_UNION)
	 && sql_bind_func(m->sa, s, "dependencies_tables_on_functions", NULL, NULL, F_UNION)
	 && sql_bind_func(m->sa, s, "dependencies_columns_on_views", NULL, NULL, F_UNION)
	 && sql_bind_func(m->sa, s, "dependencies_columns_on_keys", NULL, NULL, F_UNION)
	 && sql_bind_func(m->sa, s, "dependencies_columns_on_indexes", NULL, NULL, F_UNION)
	 && sql_bind_func(m->sa, s, "dependencies_columns_on_functions", NULL, NULL, F_UNION)
	 && sql_bind_func(m->sa, s, "dependencies_columns_on_triggers", NULL, NULL, F_UNION)
	 && sql_bind_func(m->sa, s, "dependencies_views_on_functions", NULL, NULL, F_UNION)
	 && sql_bind_func(m->sa, s, "dependencies_views_on_triggers", NULL, NULL, F_UNION)
	 && sql_bind_func(m->sa, s, "dependencies_functions_on_functions", NULL, NULL, F_UNION)
	 && sql_bind_func(m->sa, s, "dependencies_functions_on_triggers", NULL, NULL, F_UNION)
	 && sql_bind_func(m->sa, s, "dependencies_keys_on_foreignkeys", NULL, NULL, F_UNION)	) {
		if ((err = sql_drop_functions_dependencies_Xs_on_Ys(c, prev_schema)) != NULL) {
			TRC_ERROR(SQL_UPGRADES, "%s\n", err);
			freeException(err);
			res = -1;
		}
	}

	if (!res && (err = sql_update_aug2018_sp2(c, prev_schema)) != NULL) {
		TRC_ERROR(SQL_UPGRADES, "%s\n", err);
		freeException(err);
		res = -1;
	}

	if (!res && (t = mvc_bind_table(m, s, "systemfunctions")) != NULL &&
	    t->type == tt_table) {
		if (!systabfixed &&
		    (err = sql_fix_system_tables(c, m, prev_schema)) != NULL) {
			TRC_ERROR(SQL_UPGRADES, "%s\n", err);
			freeException(err);
			res = -1;
		}
		systabfixed = true;
		if ((err = sql_update_apr2019(c, m, prev_schema)) != NULL) {
			TRC_ERROR(SQL_UPGRADES, "%s\n", err);
			freeException(err);
			res = -1;
		}
	}

	/* when function storagemodel() exists and views tablestorage
	 * and schemastorage don't, then upgrade storagemodel to match
	 * 75_storagemodel.sql */
	if (!res && sql_bind_func(m->sa, s, "storagemodel", NULL, NULL, F_UNION)
	 && (t = mvc_bind_table(m, s, "tablestorage")) == NULL
	 && (t = mvc_bind_table(m, s, "schemastorage")) == NULL ) {
		if ((err = sql_update_storagemodel(c, m, prev_schema)) != NULL) {
			TRC_ERROR(SQL_UPGRADES, "%s\n", err);
			freeException(err);
			res = -1;
		}
	}

	if (!res && (err = sql_update_apr2019_sp1(c)) != NULL) {
		TRC_ERROR(SQL_UPGRADES, "%s\n", err);
		freeException(err);
		res = -1;
	}

	if (!res && sql_bind_func(m->sa, s, "times", NULL, NULL, F_PROC)) {
		if (!res && (err = sql_update_apr2019_sp2(c, m, prev_schema, &systabfixed)) != NULL) {
			TRC_ERROR(SQL_UPGRADES, "%s\n", err);
			freeException(err);
			res = -1;
		}
	}

	sql_find_subtype(&tp, "string", 0, 0);
	if (!res && !sql_bind_func3(m->sa, s, "deltas", &tp, &tp, &tp, F_UNION)) {
		if ((err = sql_update_nov2019_missing_dependencies(c, m)) != NULL) {
			TRC_ERROR(SQL_UPGRADES, "%s\n", err);
			freeException(err);
			res = -1;
		}
		if (!systabfixed &&
		    (err = sql_fix_system_tables(c, m, prev_schema)) != NULL) {
			TRC_ERROR(SQL_UPGRADES, "%s\n", err);
			freeException(err);
			res = -1;
		}
		systabfixed = true;
		if ((err = sql_update_nov2019(c, m, prev_schema, &systabfixed)) != NULL) {
			TRC_ERROR(SQL_UPGRADES, "%s\n", err);
			freeException(err);
			res = -1;
		}
	}

#ifdef HAVE_HGE
	if (!res && have_hge) {
		sql_find_subtype(&tp, "hugeint", 0, 0);
		if (!sql_bind_aggr(m->sa, s, "median_avg", &tp)) {
			if ((err = sql_update_nov2019_sp1_hugeint(c, m, prev_schema, &systabfixed)) != NULL) {
				fprintf(stderr, "!%s\n", err);
				freeException(err);
				res = -1;
			}
		}
	}
#endif

	if (!res && !sql_bind_func(m->sa, s, "suspend_log_flushing", NULL, NULL, F_PROC)) {
		if ((err = sql_update_default(c, m, prev_schema, &systabfixed)) != NULL) {
<<<<<<< HEAD
			TRC_ERROR(SQL_UPGRADES, "%s\n", err);
=======
			fprintf(stderr, "!%s\n", err);
>>>>>>> 8b7e7e38
			freeException(err);
			res = -1;
		}
	}

	GDKfree(prev_schema);
	return res;
}<|MERGE_RESOLUTION|>--- conflicted
+++ resolved
@@ -2497,7 +2497,6 @@
 			" external name mdb.\"setDebug\";\n"
 			"create function sys.debugflags()\n"
 			" returns table(flag string, val bool)\n"
-<<<<<<< HEAD
 			" external name mdb.\"getDebugFlags\";\n"
 			"create procedure sys.\"sleep\"(msecs int)\n"
 			" external name \"alarm\".\"sleep\";\n"
@@ -2506,12 +2505,6 @@
 	pos += snprintf(buf + pos, bufsize - pos,
 			"update sys.functions set system = true where schema_id = (select id from sys.schemas where name = 'sys')"
 			" and name in ('debug', 'debugflags', 'sleep');\n");
-=======
-			" external name mdb.\"getDebugFlags\";\n");
-	pos += snprintf(buf + pos, bufsize - pos,
-			"update sys.functions set system = true where schema_id = (select id from sys.schemas where name = 'sys')"
-			" and name in ('debug', 'debugflags');\n");
->>>>>>> 8b7e7e38
 
 	/* 26_sysmon */
 	t = mvc_bind_table(sql, sys, "queue");
@@ -2878,11 +2871,7 @@
 
 	if (!res && !sql_bind_func(m->sa, s, "suspend_log_flushing", NULL, NULL, F_PROC)) {
 		if ((err = sql_update_default(c, m, prev_schema, &systabfixed)) != NULL) {
-<<<<<<< HEAD
 			TRC_ERROR(SQL_UPGRADES, "%s\n", err);
-=======
-			fprintf(stderr, "!%s\n", err);
->>>>>>> 8b7e7e38
 			freeException(err);
 			res = -1;
 		}
