/*
 * This Source Code Form is subject to the terms of the Mozilla Public
 * License, v. 2.0.  If a copy of the MPL was not distributed with this
 * file, You can obtain one at http://mozilla.org/MPL/2.0/.
 *
 * Copyright 1997 - July 2008 CWI, August 2008 - 2020 MonetDB B.V.
 */

/*
 * SQL upgrade code
 * N. Nes, M.L. Kersten, S. Mullender
 */
#include "monetdb_config.h"
#include "mal_backend.h"
#include "sql_execute.h"
#include "sql_mvc.h"
#include "gdk_time.h"
#include <unistd.h>
#include "sql_upgrades.h"
#include "rel_rel.h"
#include "rel_semantic.h"
#include "rel_unnest.h"
#include "rel_optimizer.h"
#include "gdk_geomlogger.h"

#include "rel_remote.h"
#include "mal_authorize.h"

/* this function can be used to recreate the system tables (types,
 * functions, args) when internal types and/or functions have changed
 * (i.e. the ones in sql_types.c) */
static str
sql_fix_system_tables(Client c, mvc *sql, const char *prev_schema)
{
	size_t bufsize = 1000000, pos = 0;
	char *buf = GDKmalloc(bufsize), *err = NULL;
	node *n;
	sql_schema *s;

	if (buf == NULL)
		throw(SQL, __func__, SQLSTATE(HY013) MAL_MALLOC_FAIL);
	s = mvc_bind_schema(sql, "sys");
	pos += snprintf(buf + pos, bufsize - pos, "set schema \"sys\";\n");

	pos += snprintf(buf + pos, bufsize - pos,
			"delete from sys.dependencies where id < 2000;\n");

	/* recreate internal types */
	pos += snprintf(buf + pos, bufsize - pos,
			"delete from sys.types where id < 2000;\n");
	for (n = types->h; n; n = n->next) {
		sql_type *t = n->data;

		if (t->base.id >= FUNC_OIDS)
			continue;

		pos += snprintf(buf + pos, bufsize - pos,
				"insert into sys.types values"
				" (%d, '%s', '%s', %u, %u, %d, %d, %d);\n",
				t->base.id, t->base.name, t->sqlname, t->digits,
				t->scale, t->radix, (int) t->eclass,
				t->s ? t->s->base.id : s->base.id);
	}

	/* recreate internal functions */
	pos += snprintf(buf + pos, bufsize - pos,
			"delete from sys.functions where id < 2000;\n"
			"delete from sys.args where func_id not in"
			" (select id from sys.functions);\n");
	for (n = funcs->h; n; n = n->next) {
		sql_func *func = n->data;
		int number = 0;
		sql_arg *arg;
		node *m;

		if (func->base.id >= FUNC_OIDS)
			continue;

		pos += snprintf(buf + pos, bufsize - pos,
				"insert into sys.functions values"
				" (%d, '%s', '%s', '%s',"
				" %d, %d, %s, %s, %s, %d, %s, %s);\n",
				func->base.id, func->base.name,
				func->imp, func->mod, (int) FUNC_LANG_INT,
				(int) func->type,
				func->side_effect ? "true" : "false",
				func->varres ? "true" : "false",
				func->vararg ? "true" : "false",
				func->s ? func->s->base.id : s->base.id,
				func->system ? "true" : "false",
				func->semantics ? "true" : "false");
		if (func->res) {
			for (m = func->res->h; m; m = m->next, number++) {
				arg = m->data;
				pos += snprintf(buf + pos, bufsize - pos,
						"insert into sys.args"
						" values"
						" (%d, %d, 'res_%d',"
						" '%s', %u, %u, %d,"
						" %d);\n",
						store_next_oid(),
						func->base.id,
						number,
						arg->type.type->sqlname,
						arg->type.digits,
						arg->type.scale,
						arg->inout, number);
			}
		}
		for (m = func->ops->h; m; m = m->next, number++) {
			arg = m->data;
			if (arg->name)
				pos += snprintf(buf + pos, bufsize - pos,
						"insert into sys.args"
						" values"
						" (%d, %d, '%s', '%s',"
						" %u, %u, %d, %d);\n",
						store_next_oid(),
						func->base.id,
						arg->name,
						arg->type.type->sqlname,
						arg->type.digits,
						arg->type.scale,
						arg->inout, number);
			else
				pos += snprintf(buf + pos, bufsize - pos,
						"insert into sys.args"
						" values"
						" (%d, %d, 'arg_%d',"
						" '%s', %u, %u, %d,"
						" %d);\n",
						store_next_oid(),
						func->base.id,
						number,
						arg->type.type->sqlname,
						arg->type.digits,
						arg->type.scale,
						arg->inout, number);
		}
	}

	pos += snprintf(buf + pos, bufsize - pos, "set schema \"%s\";\n", prev_schema);

	assert(pos < bufsize);
	printf("Running database upgrade commands:\n%s\n", buf);
	err = SQLstatementIntern(c, &buf, "update", true, false, NULL);
	GDKfree(buf);
	return err;		/* usually MAL_SUCCEED */
}

#ifdef HAVE_HGE
static str
sql_update_hugeint(Client c, mvc *sql, const char *prev_schema, bool *systabfixed)
{
	size_t bufsize = 8192, pos = 0;
	char *buf, *err;

	if (!*systabfixed &&
	    (err = sql_fix_system_tables(c, sql, prev_schema)) != NULL)
		return err;
	*systabfixed = true;

	if ((buf = GDKmalloc(bufsize)) == NULL)
		throw(SQL, __func__, SQLSTATE(HY013) MAL_MALLOC_FAIL);

	pos += snprintf(buf + pos, bufsize - pos, "set schema \"sys\";\n");

	/* 80_udf_hge.sql */
	pos += snprintf(buf + pos, bufsize - pos,
			"create function fuse(one bigint, two bigint)\n"
			"returns hugeint external name udf.fuse;\n");

	/* 90_generator_hge.sql */
	pos += snprintf(buf + pos, bufsize - pos,
			"create function sys.generate_series(first hugeint, \"limit\" hugeint)\n"
			"returns table (value hugeint)\n"
			"external name generator.series;\n"
			"create function sys.generate_series(first hugeint, \"limit\" hugeint, stepsize hugeint)\n"
			"returns table (value hugeint)\n"
			"external name generator.series;\n");

	/* 39_analytics_hge.sql */
	pos += snprintf(buf + pos, bufsize - pos,
			"create aggregate stddev_samp(val HUGEINT) returns DOUBLE\n"
			" external name \"aggr\".\"stdev\";\n"
			"GRANT EXECUTE ON AGGREGATE stddev_samp(HUGEINT) TO PUBLIC;\n"
			"create window stddev_samp(val HUGEINT) returns DOUBLE\n"
			" external name \"sql\".\"stdev\";\n"
			"GRANT EXECUTE ON WINDOW stddev_samp(HUGEINT) TO PUBLIC;\n"
			"create aggregate stddev_pop(val HUGEINT) returns DOUBLE\n"
			" external name \"aggr\".\"stdevp\";\n"
			"GRANT EXECUTE ON AGGREGATE stddev_pop(HUGEINT) TO PUBLIC;\n"
			"create window stddev_pop(val HUGEINT) returns DOUBLE\n"
			" external name \"sql\".\"stdevp\";\n"
			"GRANT EXECUTE ON WINDOW stddev_pop(HUGEINT) TO PUBLIC;\n"
			"create aggregate var_samp(val HUGEINT) returns DOUBLE\n"
			" external name \"aggr\".\"variance\";\n"
			"GRANT EXECUTE ON AGGREGATE var_samp(HUGEINT) TO PUBLIC;\n"
			"create window var_samp(val HUGEINT) returns DOUBLE\n"
			" external name \"sql\".\"variance\";\n"
			"GRANT EXECUTE ON WINDOW var_samp(HUGEINT) TO PUBLIC;\n"
			"create aggregate covar_samp(e1 HUGEINT, e2 HUGEINT) returns DOUBLE\n"
			" external name \"aggr\".\"covariance\";\n"
			"GRANT EXECUTE ON AGGREGATE covar_samp(HUGEINT, HUGEINT) TO PUBLIC;\n"
			"create window covar_samp(e1 HUGEINT, e2 HUGEINT) returns DOUBLE\n"
			" external name \"sql\".\"covariance\";\n"
			"GRANT EXECUTE ON WINDOW covar_samp(HUGEINT, HUGEINT) TO PUBLIC;\n"
			"create aggregate var_pop(val HUGEINT) returns DOUBLE\n"
			" external name \"aggr\".\"variancep\";\n"
			"GRANT EXECUTE ON AGGREGATE var_pop(HUGEINT) TO PUBLIC;\n"
			"create window var_pop(val HUGEINT) returns DOUBLE\n"
			" external name \"sql\".\"variancep\";\n"
			"GRANT EXECUTE ON WINDOW var_pop(HUGEINT) TO PUBLIC;\n"
			"create aggregate covar_pop(e1 HUGEINT, e2 HUGEINT) returns DOUBLE\n"
			" external name \"aggr\".\"covariancep\";\n"
			"GRANT EXECUTE ON AGGREGATE covar_pop(HUGEINT, HUGEINT) TO PUBLIC;\n"
			"create window covar_pop(e1 HUGEINT, e2 HUGEINT) returns DOUBLE\n"
			" external name \"sql\".\"covariancep\";\n"
			"GRANT EXECUTE ON WINDOW covar_pop(HUGEINT, HUGEINT) TO PUBLIC;\n"
			"create aggregate median(val HUGEINT) returns HUGEINT\n"
			" external name \"aggr\".\"median\";\n"
			"GRANT EXECUTE ON AGGREGATE median(HUGEINT) TO PUBLIC;\n"
			"create aggregate quantile(val HUGEINT, q DOUBLE) returns HUGEINT\n"
			" external name \"aggr\".\"quantile\";\n"
			"GRANT EXECUTE ON AGGREGATE quantile(HUGEINT, DOUBLE) TO PUBLIC;\n"
			"create aggregate median_avg(val HUGEINT) returns DOUBLE\n"
			" external name \"aggr\".\"median_avg\";\n"
			"GRANT EXECUTE ON AGGREGATE median_avg(HUGEINT) TO PUBLIC;\n"
			"create aggregate quantile_avg(val HUGEINT, q DOUBLE) returns DOUBLE\n"
			" external name \"aggr\".\"quantile_avg\";\n"
			"GRANT EXECUTE ON AGGREGATE quantile_avg(HUGEINT, DOUBLE) TO PUBLIC;\n"
			"create aggregate corr(e1 HUGEINT, e2 HUGEINT) returns DOUBLE\n"
			" external name \"aggr\".\"corr\";\n"
			"GRANT EXECUTE ON AGGREGATE corr(HUGEINT, HUGEINT) TO PUBLIC;\n"
			"create window corr(e1 HUGEINT, e2 HUGEINT) returns DOUBLE\n"
			" external name \"sql\".\"corr\";\n"
			"GRANT EXECUTE ON WINDOW corr(HUGEINT, HUGEINT) TO PUBLIC;\n");

	/* 40_json_hge.sql */
	pos += snprintf(buf + pos, bufsize - pos,
			"create function json.filter(js json, name hugeint)\n"
			"returns json external name json.filter;\n"
			"GRANT EXECUTE ON FUNCTION json.filter(json, hugeint) TO PUBLIC;\n");

	pos += snprintf(buf + pos, bufsize - pos,
			"update sys.functions set system = true where system <> true and name in ('fuse') and schema_id = (select id from sys.schemas where name = 'sys') and type = %d;\n"
			"update sys.functions set system = true where system <> true and name in ('generate_series') and schema_id = (select id from sys.schemas where name = 'sys') and type = %d;\n"
			"update sys.functions set system = true where system <> true and name in ('stddev_samp', 'stddev_pop', 'var_samp', 'covar_samp', 'var_pop', 'covar_pop', 'median', 'median_avg', 'quantile', 'quantile_avg', 'corr') and schema_id = (select id from sys.schemas where name = 'sys') and type = %d;\n"
			"update sys.functions set system = true where system <> true and name in ('stddev_samp', 'stddev_pop', 'var_samp', 'covar_samp', 'var_pop', 'covar_pop', 'corr') and schema_id = (select id from sys.schemas where name = 'sys') and type = %d;\n"
			"update sys.functions set system = true where system <> true and name = 'filter' and schema_id = (select id from sys.schemas where name = 'json') and type = %d;\n",
			(int) F_FUNC, (int) F_UNION, (int) F_AGGR, (int) F_ANALYTIC, (int) F_FUNC);

	pos += snprintf(buf + pos, bufsize - pos, "set schema \"%s\";\n", prev_schema);
	assert(pos < bufsize);

	printf("Running database upgrade commands:\n%s\n", buf);
	err = SQLstatementIntern(c, &buf, "update", true, false, NULL);
	GDKfree(buf);
	return err;		/* usually MAL_SUCCEED */
}
#endif

static str
sql_update_geom(Client c, mvc *sql, int olddb, const char *prev_schema)
{
	size_t bufsize, pos = 0;
	char *buf, *err = NULL, *geomupgrade;
	geomsqlfix_fptr fixfunc;
	node *n;
	sql_schema *s = mvc_bind_schema(sql, "sys");

	if ((fixfunc = geomsqlfix_get()) == NULL)
		return NULL;

	geomupgrade = (*fixfunc)(olddb);
	if (geomupgrade == NULL)
		throw(SQL, __func__, SQLSTATE(HY013) MAL_MALLOC_FAIL);
	bufsize = strlen(geomupgrade) + 512;
	buf = GDKmalloc(bufsize);
	if (buf == NULL) {
		GDKfree(geomupgrade);
		throw(SQL, __func__, SQLSTATE(HY013) MAL_MALLOC_FAIL);
	}
	pos += snprintf(buf + pos, bufsize - pos, "set schema \"sys\";\n");
	pos += snprintf(buf + pos, bufsize - pos, "%s", geomupgrade);
	GDKfree(geomupgrade);

	pos += snprintf(buf + pos, bufsize - pos, "delete from sys.types where systemname in ('mbr', 'wkb', 'wkba');\n");
	for (n = types->h; n; n = n->next) {
		sql_type *t = n->data;

		if (t->base.id < FUNC_OIDS &&
		    (strcmp(t->base.name, "mbr") == 0 ||
		     strcmp(t->base.name, "wkb") == 0 ||
		     strcmp(t->base.name, "wkba") == 0))
			pos += snprintf(buf + pos, bufsize - pos, "insert into sys.types values (%d, '%s', '%s', %u, %u, %d, %d, %d);\n",
							t->base.id, t->base.name, t->sqlname, t->digits, t->scale, t->radix, (int) t->eclass,
							t->s ? t->s->base.id : s->base.id);
	}

	pos += snprintf(buf + pos, bufsize - pos, "set schema \"%s\";\n", prev_schema);

	assert(pos < bufsize);
	printf("Running database upgrade commands:\n%s\n", buf);
	err = SQLstatementIntern(c, &buf, "update", true, false, NULL);
	GDKfree(buf);
	return err;		/* usually MAL_SUCCEED */
}

static str
sql_update_remote_tables(Client c, mvc *sql, const char *prev_schema)
{
	res_table *output = NULL;
	char* err = MAL_SUCCEED, *buf;
	size_t bufsize = 1000, pos = 0;
	BAT *tbl = NULL, *uri = NULL;

	if ((buf = GDKmalloc(bufsize)) == NULL)
		throw(SQL, __func__, SQLSTATE(HY013) MAL_MALLOC_FAIL);

	/* Create the SQL function needed to dump the remote table credentials */
	pos += snprintf(buf + pos, bufsize - pos, "set schema sys;\n");
	pos += snprintf(buf + pos, bufsize - pos,
			"create function sys.remote_table_credentials (tablename string)"
			" returns table (\"uri\" string, \"username\" string, \"hash\" string)"
			" external name sql.rt_credentials;\n"
			"update sys.functions set system = true where system <> true and name = 'remote_table_credentials' and schema_id = (select id from sys.schemas where name = 'sys') and type = %d;\n",
			(int) F_FUNC);

	pos += snprintf(buf + pos, bufsize - pos, "set schema \"%s\";\n", prev_schema);

	assert(pos < bufsize);
	printf("Running database upgrade commands:\n%s\n", buf);
	err = SQLstatementIntern(c, &buf, "create function", true, false, NULL);
	if (err)
		goto bailout;

	pos = 0;
	pos += snprintf(buf + pos, bufsize - pos,
			"SELECT concat(concat(scm.name, '.'), tbl.name), tbl.query"
			" FROM sys._tables AS tbl JOIN sys.schemas AS scm ON"
			" tbl.schema_id=scm.id WHERE tbl.type=5;\n");

	assert(pos < bufsize);

	err = SQLstatementIntern(c, &buf, "get remote table names", true, false, &output);
	if (err)
		goto bailout;

	/* We executed the query, now process the results */
	tbl = BATdescriptor(output->cols[0].b);
	uri = BATdescriptor(output->cols[1].b);

	if (tbl && uri) {
		size_t cnt;
		assert(BATcount(tbl) == BATcount(uri));
		if ((cnt = BATcount(tbl)) > 0) {
			BATiter tbl_it = bat_iterator(tbl);
			BATiter uri_it = bat_iterator(uri);
			const void *restrict nil = ATOMnilptr(tbl->ttype);
			int (*cmp)(const void *, const void *) = ATOMcompare(tbl->ttype);
			const char *v;
			const char *u;
			const char *remote_server_uri;

			/* This is probably not correct: offsets? */
			for (BUN i = 0; i < cnt; i++) {
				v = BUNtvar(tbl_it, i);
				u = BUNtvar(uri_it, i);
				if (v == NULL || (*cmp)(v, nil) == 0 ||
				    u == NULL || (*cmp)(u, nil) == 0)
					goto bailout;

				/* Since the loop might fail, it might be a good idea
				 * to update the credentials as a second step
				 */
				remote_server_uri = mapiuri_uri((char *)u, sql->sa);
				if ((err = AUTHaddRemoteTableCredentials((char *)v, "monetdb", remote_server_uri, "monetdb", "monetdb", false)) != MAL_SUCCEED)
					goto bailout;
			}
		}
	} else {
		err = createException(SQL, "sql_update_remote_tables", SQLSTATE(HY002) RUNTIME_OBJECT_MISSING);
	}

bailout:
	if (tbl)
		BBPunfix(tbl->batCacheid);
	if (uri)
		BBPunfix(uri->batCacheid);
	if (output)
		res_table_destroy(output);
	GDKfree(buf);
	return err;		/* usually MAL_SUCCEED */
}

static str
sql_update_aug2018(Client c, mvc *sql, const char *prev_schema)
{
	size_t bufsize = 1000, pos = 0;
	char *buf, *err;

	if ((buf = GDKmalloc(bufsize)) == NULL)
		throw(SQL, __func__, SQLSTATE(HY013) MAL_MALLOC_FAIL);

	pos += snprintf(buf + pos, bufsize - pos, "set schema sys;\n");
	pos += snprintf(buf + pos, bufsize - pos,
			"create aggregate sys.group_concat(str string) returns string external name \"aggr\".\"str_group_concat\";\n"
			"grant execute on aggregate sys.group_concat(string) to public;\n"
			"create aggregate sys.group_concat(str string, sep string) returns string external name \"aggr\".\"str_group_concat\";\n"
			"grant execute on aggregate sys.group_concat(string, string) to public;\n"
			"update sys.functions set system = true where system <> true and name in ('group_concat') and schema_id = (select id from sys.schemas where name = 'sys') and type = %d;\n",
			(int) F_AGGR);

	pos += snprintf(buf + pos, bufsize - pos, "set schema \"%s\";\n", prev_schema);

	assert(pos < bufsize);
	printf("Running database upgrade commands:\n%s\n", buf);
	err = SQLstatementIntern(c, &buf, "update", true, false, NULL);
	if (err)
		goto bailout;
	err = sql_update_remote_tables(c, sql, prev_schema);

  bailout:
	GDKfree(buf);
	return err;		/* usually MAL_SUCCEED */
}

static str
sql_update_aug2018_sp2(Client c, const char *prev_schema)
{
	size_t bufsize = 1000, pos = 0;
	char *buf, *err;
	res_table *output;
	BAT *b;

	if ((buf = GDKmalloc(bufsize)) == NULL)
		throw(SQL, __func__, SQLSTATE(HY013) MAL_MALLOC_FAIL);

	/* required update for changeset 23e1231ada99 */
	pos += snprintf(buf + pos, bufsize - pos,
			"select id from sys.functions where language <> 0 and not side_effect and type <> 4 and (type = 2 or (language <> 2 and id not in (select func_id from sys.args where inout = 1)));\n");
	err = SQLstatementIntern(c, &buf, "update", true, false, &output);
	if (err) {
		GDKfree(buf);
		return err;
	}
	b = BATdescriptor(output->cols[0].b);
	if (b) {
		if (BATcount(b) > 0) {
			pos = 0;
			pos += snprintf(buf + pos, bufsize - pos, "set schema sys;\n");
			pos += snprintf(buf + pos, bufsize - pos,
					"update sys.functions set side_effect = true where language <> 0 and not side_effect and type <> 4 and (type = 2 or (language <> 2 and id not in (select func_id from sys.args where inout = 1)));\n");

			pos += snprintf(buf + pos, bufsize - pos, "set schema \"%s\";\n", prev_schema);

			assert(pos < bufsize);
			printf("Running database upgrade commands:\n%s\n", buf);
			err = SQLstatementIntern(c, &buf, "update", true, false, NULL);
		}
		BBPunfix(b->batCacheid);
	}
	res_table_destroy(output);
	GDKfree(buf);
	return err;		/* usually MAL_SUCCEED */
}

static str
sql_drop_functions_dependencies_Xs_on_Ys(Client c, const char *prev_schema)
{
	size_t bufsize = 1600, pos = 0;
	char *err = NULL, *buf = GDKmalloc(bufsize);

	if (buf == NULL)
		throw(SQL, __func__, SQLSTATE(HY013) MAL_MALLOC_FAIL);

	/* remove functions which were created in sql/scripts/21_dependency_functions.sql */
	pos += snprintf(buf + pos, bufsize - pos,
			"set schema \"sys\";\n"
			"DROP FUNCTION dependencies_schemas_on_users();\n"
			"DROP FUNCTION dependencies_owners_on_schemas();\n"
			"DROP FUNCTION dependencies_tables_on_views();\n"
			"DROP FUNCTION dependencies_tables_on_indexes();\n"
			"DROP FUNCTION dependencies_tables_on_triggers();\n"
			"DROP FUNCTION dependencies_tables_on_foreignKeys();\n"
			"DROP FUNCTION dependencies_tables_on_functions();\n"
			"DROP FUNCTION dependencies_columns_on_views();\n"
			"DROP FUNCTION dependencies_columns_on_keys();\n"
			"DROP FUNCTION dependencies_columns_on_indexes();\n"
			"DROP FUNCTION dependencies_columns_on_functions();\n"
			"DROP FUNCTION dependencies_columns_on_triggers();\n"
			"DROP FUNCTION dependencies_views_on_functions();\n"
			"DROP FUNCTION dependencies_views_on_triggers();\n"
			"DROP FUNCTION dependencies_functions_on_functions();\n"
			"DROP FUNCTION dependencies_functions_on_triggers();\n"
			"DROP FUNCTION dependencies_keys_on_foreignKeys();\n");

	pos += snprintf(buf + pos, bufsize - pos, "set schema \"%s\";\n", prev_schema);
	assert(pos < bufsize);

	printf("Running database upgrade commands:\n%s\n", buf);
	err = SQLstatementIntern(c, &buf, "update", true, false, NULL);
	GDKfree(buf);
	return err;		/* usually MAL_SUCCEED */
}

static str
sql_update_apr2019(Client c, mvc *sql, const char *prev_schema)
{
	size_t bufsize = 3000, pos = 0;
	char *buf, *err;
	sql_schema *s = mvc_bind_schema(sql, "sys");
	sql_table *t;

	if ((buf = GDKmalloc(bufsize)) == NULL)
		throw(SQL, __func__, SQLSTATE(HY013) MAL_MALLOC_FAIL);

	pos += snprintf(buf + pos, bufsize - pos, "set schema sys;\n");

	/* 15_querylog.sql */
	pos += snprintf(buf + pos, bufsize - pos,
			"drop procedure sys.querylog_enable(smallint);\n"
			"create procedure sys.querylog_enable(threshold integer) external name sql.querylog_enable;\n"
			"update sys.functions set system = true where system <> true and name = 'querylog_enable' and schema_id = (select id from sys.schemas where name = 'sys') and type = %d;\n",
			(int) F_PROC);

	/* 17_temporal.sql */
	pos += snprintf(buf + pos, bufsize - pos,
			"create function sys.date_trunc(txt string, t timestamp)\n"
			"returns timestamp\n"
			"external name sql.date_trunc;\n"
			"grant execute on function sys.date_trunc(string, timestamp) to public;\n"
			"update sys.functions set system = true where system <> true and schema_id = (select id from sys.schemas where name = 'sys') and name = 'date_trunc' and type = %d;\n", (int) F_FUNC);

	/* 22_clients.sql */
	pos += snprintf(buf + pos, bufsize - pos,
			"create procedure sys.setprinttimeout(\"timeout\" integer)\n"
			"external name clients.setprinttimeout;\n"
			"update sys.functions set system = true where system <> true and schema_id = (select id from sys.schemas where name = 'sys') and name = 'setprinttimeout' and type = %d;\n", (int) F_PROC);

	/* 26_sysmon.sql */
	pos += snprintf(buf + pos, bufsize - pos,
			"grant execute on function sys.queue to public;\n"
			"grant select on sys.queue to public;\n");

	/* 51_sys_schema_extensions.sql */
	pos += snprintf(buf + pos, bufsize - pos,
			"ALTER TABLE sys.keywords SET READ WRITE;\n"
			"INSERT INTO sys.keywords VALUES ('WINDOW');\n"
		);
	t = mvc_bind_table(sql, s, "var_values");
	t->system = 0;	/* make it non-system else the drop view will fail */
	pos += snprintf(buf + pos, bufsize - pos,
			"DROP VIEW sys.var_values;\n"
			"CREATE VIEW sys.var_values (var_name, value) AS\n"
			"SELECT 'cache' AS var_name, convert(cache, varchar(10)) AS value UNION ALL\n"
			"SELECT 'current_role', current_role UNION ALL\n"
			"SELECT 'current_schema', current_schema UNION ALL\n"
			"SELECT 'current_timezone', current_timezone UNION ALL\n"
			"SELECT 'current_user', current_user UNION ALL\n"
			"SELECT 'debug', debug UNION ALL\n"
			"SELECT 'last_id', last_id UNION ALL\n"
			"SELECT 'optimizer', optimizer UNION ALL\n"
			"SELECT 'pi', pi() UNION ALL\n"
			"SELECT 'rowcnt', rowcnt;\n"
			"UPDATE sys._tables SET system = true WHERE name = 'var_values' AND schema_id = (SELECT id FROM sys.schemas WHERE name = 'sys');\n"
			"GRANT SELECT ON sys.var_values TO PUBLIC;\n");

	/* 99_system.sql */
	t = mvc_bind_table(sql, s, "systemfunctions");
	t->system = 0;
	pos += snprintf(buf + pos, bufsize - pos,
			"drop table sys.systemfunctions;\n"
			"create view sys.systemfunctions as select id as function_id from sys.functions where system;\n"
			"grant select on sys.systemfunctions to public;\n"
			"update sys._tables set system = true where name = 'systemfunctions' and schema_id = (select id from sys.schemas where name = 'sys');\n");
	/* update type of "query" attribute of tables sys._tables and
	 * tmp_tables from varchar(2048) to varchar(1048576) */
	pos += snprintf(buf + pos, bufsize - pos,
			"update sys._columns set type_digits = 1048576 where name = 'query' and table_id in (select id from sys._tables t where t.name = '_tables' and t.schema_id in (select id from sys.schemas s where s.name in ('sys', 'tmp')));\n");
	pos += snprintf(buf + pos, bufsize - pos,
			"update sys._columns set type_digits = 1048576 where name = 'query' and table_id in (select id from sys._tables t where t.name = 'tables' and t.schema_id in (select id from sys.schemas s where s.name = 'sys'));\n");

	pos += snprintf(buf + pos, bufsize - pos, "commit;\n");
	pos += snprintf(buf + pos, bufsize - pos, "set schema \"%s\";\n", prev_schema);

	assert(pos < bufsize);
	printf("Running database upgrade commands:\n%s\n", buf);
	err = SQLstatementIntern(c, &buf, "update", true, false, NULL);
	if (err == MAL_SUCCEED) {
		pos = snprintf(buf, bufsize, "set schema \"sys\";\n"
			       "ALTER TABLE sys.keywords SET READ ONLY;\n");

		pos += snprintf(buf + pos, bufsize - pos, "set schema \"%s\";\n", prev_schema);
		assert(pos < bufsize);
		printf("Running database upgrade commands:\n%s\n", buf);
		err = SQLstatementIntern(c, &buf, "update", true, false, NULL);
	}

	GDKfree(buf);
	return err;		/* usually MAL_SUCCEED */
}

static str
sql_update_storagemodel(Client c, mvc *sql, const char *prev_schema)
{
	size_t bufsize = 20000, pos = 0;
	char *buf, *err;
	sql_schema *s = mvc_bind_schema(sql, "sys");
	sql_table *t;

	if ((buf = GDKmalloc(bufsize)) == NULL)
		throw(SQL, __func__, SQLSTATE(HY013) MAL_MALLOC_FAIL);

	/* set views and tables internally to non-system to allow drop commands to succeed without error */
	if ((t = mvc_bind_table(sql, s, "storage")) != NULL)
		t->system = 0;
	if ((t = mvc_bind_table(sql, s, "storagemodel")) != NULL)
		t->system = 0;
	if ((t = mvc_bind_table(sql, s, "storagemodelinput")) != NULL)
		t->system = 0;
	if ((t = mvc_bind_table(sql, s, "tablestoragemodel")) != NULL)
		t->system = 0;

	/* new 75_storagemodel.sql */
	pos += snprintf(buf + pos, bufsize - pos,
		"set schema sys;\n"
		/* drop objects in reverse order of original creation of old 75_storagemodel.sql */
		"drop view if exists sys.tablestoragemodel;\n"
		"drop view if exists sys.storagemodel cascade;\n"
		"drop function if exists sys.storagemodel() cascade;\n"
		"drop function if exists sys.imprintsize(bigint, clob) cascade;\n"
		"drop function if exists sys.hashsize(boolean, bigint) cascade;\n"
		"drop function if exists sys.heapsize(clob, bigint, int) cascade;\n"
		"drop function if exists sys.columnsize(clob, bigint, bigint) cascade;\n"
		"drop procedure if exists sys.storagemodelinit();\n"
		"drop table if exists sys.storagemodelinput cascade;\n"
		"drop view if exists sys.\"storage\" cascade;\n"
		"drop function if exists sys.\"storage\"(clob, clob, clob) cascade;\n"
		"drop function if exists sys.\"storage\"(clob, clob) cascade;\n"
		"drop function if exists sys.\"storage\"(clob) cascade;\n"
		"drop function if exists sys.\"storage\"() cascade;\n"
		"create function sys.\"storage\"()\n"
		"returns table (\n"
		"	\"schema\" varchar(1024),\n"
		"	\"table\" varchar(1024),\n"
		"	\"column\" varchar(1024),\n"
		"	\"type\" varchar(1024),\n"
		"	\"mode\" varchar(15),\n"
		"	location varchar(1024),\n"
		"	\"count\" bigint,\n"
		"	typewidth int,\n"
		"	columnsize bigint,\n"
		"	heapsize bigint,\n"
		"	hashes bigint,\n"
		"	phash boolean,\n"
		"	\"imprints\" bigint,\n"
		"	sorted boolean,\n"
		"	revsorted boolean,\n"
		"	\"unique\" boolean,\n"
		"	orderidx bigint\n"
		")\n"
		"external name sql.\"storage\";\n"
		"create view sys.\"storage\" as\n"
		"select * from sys.\"storage\"()\n"
		" where (\"schema\", \"table\") in (\n"
		"	SELECT sch.\"name\", tbl.\"name\"\n"
		"	  FROM sys.\"tables\" AS tbl JOIN sys.\"schemas\" AS sch ON tbl.schema_id = sch.id\n"
		"	 WHERE tbl.\"system\" = FALSE)\n"
		"order by \"schema\", \"table\", \"column\";\n"
		"create view sys.\"tablestorage\" as\n"
		"select \"schema\", \"table\",\n"
		"	max(\"count\") as \"rowcount\",\n"
		"	count(*) as \"storages\",\n"
		"	sum(columnsize) as columnsize,\n"
		"	sum(heapsize) as heapsize,\n"
		"	sum(hashes) as hashsize,\n"
		"	sum(\"imprints\") as imprintsize,\n"
		"	sum(orderidx) as orderidxsize\n"
		" from sys.\"storage\"\n"
		"group by \"schema\", \"table\"\n"
		"order by \"schema\", \"table\";\n"
		"create view sys.\"schemastorage\" as\n"
		"select \"schema\",\n"
		"	count(*) as \"storages\",\n"
		"	sum(columnsize) as columnsize,\n"
		"	sum(heapsize) as heapsize,\n"
		"	sum(hashes) as hashsize,\n"
		"	sum(\"imprints\") as imprintsize,\n"
		"	sum(orderidx) as orderidxsize\n"
		" from sys.\"storage\"\n"
		"group by \"schema\"\n"
		"order by \"schema\";\n"
		"create function sys.\"storage\"(sname varchar(1024))\n"
		"returns table (\n"
		"	\"schema\" varchar(1024),\n"
		"	\"table\" varchar(1024),\n"
		"	\"column\" varchar(1024),\n"
		"	\"type\" varchar(1024),\n"
		"	\"mode\" varchar(15),\n"
		"	location varchar(1024),\n"
		"	\"count\" bigint,\n"
		"	typewidth int,\n"
		"	columnsize bigint,\n"
		"	heapsize bigint,\n"
		"	hashes bigint,\n"
		"	phash boolean,\n"
		"	\"imprints\" bigint,\n"
		"	sorted boolean,\n"
		"	revsorted boolean,\n"
		"	\"unique\" boolean,\n"
		"	orderidx bigint\n"
		")\n"
		"external name sql.\"storage\";\n"
		"create function sys.\"storage\"(sname varchar(1024), tname varchar(1024))\n"
		"returns table (\n"
		"	\"schema\" varchar(1024),\n"
		"	\"table\" varchar(1024),\n"
		"	\"column\" varchar(1024),\n"
		"	\"type\" varchar(1024),\n"
		"	\"mode\" varchar(15),\n"
		"	location varchar(1024),\n"
		"	\"count\" bigint,\n"
		"	typewidth int,\n"
		"	columnsize bigint,\n"
		"	heapsize bigint,\n"
		"	hashes bigint,\n"
		"	phash boolean,\n"
		"	\"imprints\" bigint,\n"
		"	sorted boolean,\n"
		"	revsorted boolean,\n"
		"	\"unique\" boolean,\n"
		"	orderidx bigint\n"
		")\n"
		"external name sql.\"storage\";\n"
		"create function sys.\"storage\"(sname varchar(1024), tname varchar(1024), cname varchar(1024))\n"
		"returns table (\n"
		"	\"schema\" varchar(1024),\n"
		"	\"table\" varchar(1024),\n"
		"	\"column\" varchar(1024),\n"
		"	\"type\" varchar(1024),\n"
		"	\"mode\" varchar(15),\n"
		"	location varchar(1024),\n"
		"	\"count\" bigint,\n"
		"	typewidth int,\n"
		"	columnsize bigint,\n"
		"	heapsize bigint,\n"
		"	hashes bigint,\n"
		"	phash boolean,\n"
		"	\"imprints\" bigint,\n"
		"	sorted boolean,\n"
		"	revsorted boolean,\n"
		"	\"unique\" boolean,\n"
		"	orderidx bigint\n"
		")\n"
		"external name sql.\"storage\";\n"
		"create table sys.storagemodelinput(\n"
		"	\"schema\" varchar(1024) NOT NULL,\n"
		"	\"table\" varchar(1024) NOT NULL,\n"
		"	\"column\" varchar(1024) NOT NULL,\n"
		"	\"type\" varchar(1024) NOT NULL,\n"
		"	typewidth int NOT NULL,\n"
		"	\"count\" bigint NOT NULL,\n"
		"	\"distinct\" bigint NOT NULL,\n"
		"	atomwidth int NOT NULL,\n"
		"	reference boolean NOT NULL DEFAULT FALSE,\n"
		"	sorted boolean,\n"
		"	\"unique\" boolean,\n"
		"	isacolumn boolean NOT NULL DEFAULT TRUE\n"
		");\n"
		"create procedure sys.storagemodelinit()\n"
		"begin\n"
		"	delete from sys.storagemodelinput;\n"
		"	insert into sys.storagemodelinput\n"
		"	select \"schema\", \"table\", \"column\", \"type\", typewidth, \"count\",\n"
		"		case when (\"unique\" or \"type\" IN ('varchar', 'char', 'clob', 'json', 'url', 'blob', 'geometry', 'geometrya'))\n"
		"			then \"count\" else 0 end,\n"
		"		case when \"count\" > 0 and heapsize >= 8192 and \"type\" in ('varchar', 'char', 'clob', 'json', 'url')\n"
		"			then cast((heapsize - 8192) / \"count\" as bigint)\n"
		"		when \"count\" > 0 and heapsize >= 32 and \"type\" in ('blob', 'geometry', 'geometrya')\n"
		"			then cast((heapsize - 32) / \"count\" as bigint)\n"
		"		else typewidth end,\n"
		"		FALSE, case sorted when true then true else false end, \"unique\", TRUE\n"
		"	  from sys.\"storage\";\n"
		"	update sys.storagemodelinput\n"
		"	   set reference = TRUE\n"
		"	 where (\"schema\", \"table\", \"column\") in (\n"
		"		SELECT fkschema.\"name\", fktable.\"name\", fkkeycol.\"name\"\n"
		"		  FROM	sys.\"keys\" AS fkkey,\n"
		"			sys.\"objects\" AS fkkeycol,\n"
		"			sys.\"tables\" AS fktable,\n"
		"			sys.\"schemas\" AS fkschema\n"
		"		WHERE fktable.\"id\" = fkkey.\"table_id\"\n"
		"		  AND fkkey.\"id\" = fkkeycol.\"id\"\n"
		"		  AND fkschema.\"id\" = fktable.\"schema_id\"\n"
		"		  AND fkkey.\"rkey\" > -1 );\n"
		"	update sys.storagemodelinput\n"
		"	   set isacolumn = FALSE\n"
		"	 where (\"schema\", \"table\", \"column\") NOT in (\n"
		"		SELECT sch.\"name\", tbl.\"name\", col.\"name\"\n"
		"		  FROM sys.\"schemas\" AS sch,\n"
		"			sys.\"tables\" AS tbl,\n"
		"			sys.\"columns\" AS col\n"
		"		WHERE sch.\"id\" = tbl.\"schema_id\"\n"
		"		  AND tbl.\"id\" = col.\"table_id\");\n"
		"end;\n"
		"create function sys.columnsize(tpe varchar(1024), count bigint)\n"
		"returns bigint\n"
		"begin\n"
		"	if tpe in ('tinyint', 'boolean')\n"
		"		then return count;\n"
		"	end if;\n"
		"	if tpe = 'smallint'\n"
		"		then return 2 * count;\n"
		"	end if;\n"
		"	if tpe in ('int', 'real', 'date', 'time', 'timetz', 'sec_interval', 'month_interval')\n"
		"		then return 4 * count;\n"
		"	end if;\n"
		"	if tpe in ('bigint', 'double', 'timestamp', 'timestamptz', 'inet', 'oid')\n"
		"		then return 8 * count;\n"
		"	end if;\n"
		"	if tpe in ('hugeint', 'decimal', 'uuid', 'mbr')\n"
		"		then return 16 * count;\n"
		"	end if;\n"
		"	if tpe in ('varchar', 'char', 'clob', 'json', 'url')\n"
		"		then return 4 * count;\n"
		"	end if;\n"
		"	if tpe in ('blob', 'geometry', 'geometrya')\n"
		"		then return 8 * count;\n"
		"	end if;\n"
		"	return 8 * count;\n"
		"end;\n"
		"create function sys.heapsize(tpe varchar(1024), count bigint, distincts bigint, avgwidth int)\n"
		"returns bigint\n"
		"begin\n"
		"	if tpe in ('varchar', 'char', 'clob', 'json', 'url')\n"
		"		then return 8192 + ((avgwidth + 8) * distincts);\n"
		"	end if;\n"
		"	if tpe in ('blob', 'geometry', 'geometrya')\n"
		"		then return 32 + (avgwidth * count);\n"
		"	end if;\n"
		"	return 0;\n"
		"end;\n"
		"create function sys.hashsize(b boolean, count bigint)\n"
		"returns bigint\n"
		"begin\n"
		"	if b = true\n"
		"		then return 8 * count;\n"
		"	end if;\n"
		"	return 0;\n"
		"end;\n"
		"create function sys.imprintsize(tpe varchar(1024), count bigint)\n"
		"returns bigint\n"
		"begin\n"
		"	if tpe in ('tinyint', 'boolean')\n"
		"		then return cast(0.2 * count as bigint);\n"
		"	end if;\n"
		"	if tpe = 'smallint'\n"
		"		then return cast(0.4 * count as bigint);\n"
		"	end if;\n"
		"	if tpe in ('int', 'real', 'date', 'time', 'timetz', 'sec_interval', 'month_interval')\n"
		"		then return cast(0.8 * count as bigint);\n"
		"	end if;\n"
		"	if tpe in ('bigint', 'double', 'timestamp', 'timestamptz', 'inet', 'oid')\n"
		"		then return cast(1.6 * count as bigint);\n"
		"	end if;\n"
		"	if tpe in ('hugeint', 'decimal', 'uuid', 'mbr')\n"
		"		then return cast(3.2 * count as bigint);\n"
		"	end if;\n"
		"	return 0;\n"
		"end;\n"
		"create view sys.storagemodel as\n"
		"select \"schema\", \"table\", \"column\", \"type\", \"count\",\n"
		"	sys.columnsize(\"type\", \"count\") as columnsize,\n"
		"	sys.heapsize(\"type\", \"count\", \"distinct\", \"atomwidth\") as heapsize,\n"
		"	sys.hashsize(\"reference\", \"count\") as hashsize,\n"
		"	case when isacolumn then sys.imprintsize(\"type\", \"count\") else 0 end as imprintsize,\n"
		"	case when (isacolumn and not sorted) then cast(8 * \"count\" as bigint) else 0 end as orderidxsize,\n"
		"	sorted, \"unique\", isacolumn\n"
		" from sys.storagemodelinput\n"
		"order by \"schema\", \"table\", \"column\";\n"
		"create view sys.tablestoragemodel as\n"
		"select \"schema\", \"table\",\n"
		"	max(\"count\") as \"rowcount\",\n"
		"	count(*) as \"storages\",\n"
		"	sum(sys.columnsize(\"type\", \"count\")) as columnsize,\n"
		"	sum(sys.heapsize(\"type\", \"count\", \"distinct\", \"atomwidth\")) as heapsize,\n"
		"	sum(sys.hashsize(\"reference\", \"count\")) as hashsize,\n"
		"	sum(case when isacolumn then sys.imprintsize(\"type\", \"count\") else 0 end) as imprintsize,\n"
		"	sum(case when (isacolumn and not sorted) then cast(8 * \"count\" as bigint) else 0 end) as orderidxsize\n"
		" from sys.storagemodelinput\n"
		"group by \"schema\", \"table\"\n"
		"order by \"schema\", \"table\";\n"
	);
	assert(pos < bufsize);

	pos += snprintf(buf + pos, bufsize - pos,
		"update sys._tables set system = true where schema_id = (select id from sys.schemas where name = 'sys')"
		" and name in ('storage', 'tablestorage', 'schemastorage', 'storagemodelinput', 'storagemodel', 'tablestoragemodel');\n");
	pos += snprintf(buf + pos, bufsize - pos,
		"update sys.functions set system = true where system <> true and schema_id = (select id from sys.schemas where name = 'sys')"
		" and name in ('storage') and type = %d;\n", (int) F_UNION);
	pos += snprintf(buf + pos, bufsize - pos,
		"update sys.functions set system = true where system <> true and schema_id = (select id from sys.schemas where name = 'sys')"
		" and name in ('storagemodelinit') and type = %d;\n", (int) F_PROC);
	pos += snprintf(buf + pos, bufsize - pos,
		"update sys.functions set system = true where system <> true and schema_id = (select id from sys.schemas where name = 'sys')"
		" and name in ('columnsize', 'heapsize', 'hashsize', 'imprintsize') and type = %d;\n", (int) F_FUNC);

	pos += snprintf(buf + pos, bufsize - pos, "set schema \"%s\";\n", prev_schema);
	assert(pos < bufsize);

	printf("Running database upgrade commands:\n%s\n", buf);
	err = SQLstatementIntern(c, &buf, "update", true, false, NULL);
	GDKfree(buf);
	return err;		/* usually MAL_SUCCEED */
}

static str
sql_update_apr2019_sp1(Client c)
{
	char *err, *qry = "select c.id from sys.dependency_types dt, sys._columns c, sys.keys k, sys.objects o "
		"where k.id = o.id and o.name = c.name and c.table_id = k.table_id and dt.dependency_type_name = 'KEY' and k.type = 1 "
		"and not exists (select d.id from sys.dependencies d where d.id = c.id and d.depend_id = k.id and d.depend_type = dt.dependency_type_id);";
	res_table *output = NULL;

	/* Determine if missing dependency table entry for unique keys
	 * is required */
	err = SQLstatementIntern(c, &qry, "update", true, false, &output);
	if (err == NULL) {
		BAT *b = BATdescriptor(output->cols[0].b);
		if (b) {
			if (BATcount(b) > 0) {
				/* required update for changeset 23e1231ada99 */
				qry = "insert into sys.dependencies (select c.id as id, k.id as depend_id, dt.dependency_type_id as depend_type from sys.dependency_types dt, sys._columns c, sys.keys k, sys.objects o where k.id = o.id and o.name = c.name and c.table_id = k.table_id and dt.dependency_type_name = 'KEY' and k.type = 1 and not exists (select d.id from sys.dependencies d where d.id = c.id and d.depend_id = k.id and d.depend_type = dt.dependency_type_id));\n";
				printf("Running database upgrade commands:\n%s\n", qry);
				err = SQLstatementIntern(c, &qry, "update", true, false, NULL);
			}
			BBPunfix(b->batCacheid);
		}
	}
	if (output != NULL)
		res_tables_destroy(output);

	return err;		/* usually MAL_SUCCEED */
}

static str
sql_update_apr2019_sp2(Client c, mvc *sql, const char *prev_schema, bool *systabfixed)
{
	size_t bufsize = 1000, pos = 0;
	char *buf = GDKmalloc(bufsize), *err;

	if (buf == NULL)
		throw(SQL, __func__, SQLSTATE(HY013) MAL_MALLOC_FAIL);

	if (!*systabfixed) {
		sql_fix_system_tables(c, sql, prev_schema);
		*systabfixed = true;
	}

	pos += snprintf(buf + pos, bufsize - pos, "set schema sys;\n");

	/* 11_times.sql */
	pos += snprintf(buf + pos, bufsize - pos,
			"drop procedure sys.times();\n");

	pos += snprintf(buf + pos, bufsize - pos, "set schema \"%s\";\n", prev_schema);

	assert(pos < bufsize);
	printf("Running database upgrade commands:\n%s\n", buf);
	err = SQLstatementIntern(c, &buf, "update", true, false, NULL);
	GDKfree(buf);
	return err;		/* usually MAL_SUCCEED */
}

#define FLUSH_INSERTS_IF_BUFFERFILLED /* Each new value should add about 20 bytes to the buffer, "flush" when is 200 bytes from being full */ \
	if (pos > 7900) { \
		pos += snprintf(buf + pos, bufsize - pos, \
						") as t1(c1,c2,c3) where t1.c1 not in (select \"id\" from sys.dependencies where depend_id = t1.c2);\n"); \
		assert(pos < bufsize); \
		printf("Running database upgrade commands:\n%s\n", buf); \
		err = SQLstatementIntern(c, &buf, "update", true, false, NULL); \
		if (err) \
			goto bailout; \
		pos = 0; \
		pos += snprintf(buf + pos, bufsize - pos, "insert into sys.dependencies select c1, c2, c3 from (values"); \
		ppos = pos; \
		first = true; \
	}

static str
sql_update_nov2019_missing_dependencies(Client c, mvc *sql)
{
	size_t bufsize = 8192, pos = 0, ppos;
	char *err = NULL, *buf = GDKmalloc(bufsize);
	sql_allocator *old_sa = sql->sa;
	bool first = true;

	if (buf == NULL)
		throw(SQL, __func__, SQLSTATE(HY013) MAL_MALLOC_FAIL);

	if (!(sql->sa = sa_create(sql->pa))) {
		err = createException(SQL, "sql.catalog", SQLSTATE(HY013) MAL_MALLOC_FAIL);
		goto bailout;
	}

	pos += snprintf(buf + pos, bufsize - pos, "insert into sys.dependencies select c1, c2, c3 from (values");
	ppos = pos; /* later check if found updatable database objects */

	for (node *n = sql->session->tr->schemas.set->h; n; n = n->next) {
		sql_schema *s = (sql_schema*) n->data;

		if (s->funcs.set)
			for (node *m = s->funcs.set->h; m; m = m->next) {
				sql_func *f = (sql_func*) m->data;

				if (f->query && f->lang == FUNC_LANG_SQL) {
					char *relt;
					sql_rel *r = NULL;

					if (!(relt = sa_strdup(sql->sa, f->query))) {
						err = createException(SQL, "sql.catalog", SQLSTATE(HY013) MAL_MALLOC_FAIL);
						goto bailout;
					}

					r = rel_parse(sql, s, relt, m_deps);
					if (r)
						r = sql_processrelation(sql, r, 0);
					if (r) {
						list *id_l = rel_dependencies(sql, r);

						for (node *o = id_l->h ; o ; o = o->next) {
							sqlid next = *(sqlid*) o->data;
							if (next != f->base.id) {
								pos += snprintf(buf + pos, bufsize - pos, "%s(%d,%d,%d)", first ? "" : ",", next,
												f->base.id, (int)(!IS_PROC(f) ? FUNC_DEPENDENCY : PROC_DEPENDENCY));
								first = false;
								FLUSH_INSERTS_IF_BUFFERFILLED
							}
						}
					} else if (sql->session->status == -1) {
						sql->session->status = 0;
						sql->errstr[0] = 0;
					}
				}
			}
		if (s->tables.set)
			for (node *m = s->tables.set->h; m; m = m->next) {
				sql_table *t = (sql_table*) m->data;

				if (t->query && isView(t)) {
					char *relt;
					sql_rel *r = NULL;

					if (!(relt = sa_strdup(sql->sa, t->query))) {
						err = createException(SQL, "sql.catalog", SQLSTATE(HY013) MAL_MALLOC_FAIL);
						goto bailout;
					}

					r = rel_parse(sql, s, relt, m_deps);
					if (r)
						r = sql_processrelation(sql, r, 0);
					if (r) {
						list *id_l = rel_dependencies(sql, r);

						for (node *o = id_l->h ; o ; o = o->next) {
							sqlid next = *(sqlid*) o->data;
							if (next != t->base.id) {
								pos += snprintf(buf + pos, bufsize - pos, "%s(%d,%d,%d)", first ? "" : ",",
												next, t->base.id, (int) VIEW_DEPENDENCY);
								first = false;
								FLUSH_INSERTS_IF_BUFFERFILLED
							}
						}
					}
				}
				if (t->triggers.set)
					for (node *mm = t->triggers.set->h; mm; mm = mm->next) {
						sql_trigger *tr = (sql_trigger*) mm->data;
						char *relt;
						sql_rel *r = NULL;

						if (!(relt = sa_strdup(sql->sa, tr->statement))) {
							err = createException(SQL, "sql.catalog", SQLSTATE(HY013) MAL_MALLOC_FAIL);
							goto bailout;
						}

						r = rel_parse(sql, s, relt, m_deps);
						if (r)
							r = sql_processrelation(sql, r, 0);
						if (r) {
							list *id_l = rel_dependencies(sql, r);

							for (node *o = id_l->h ; o ; o = o->next) {
								sqlid next = *(sqlid*) o->data;
								if (next != tr->base.id) {
									pos += snprintf(buf + pos, bufsize - pos, "%s(%d,%d,%d)", first ? "" : ",",
													next, tr->base.id, (int) TRIGGER_DEPENDENCY);
									first = false;
									FLUSH_INSERTS_IF_BUFFERFILLED
								}
							}
						}
					}
			}
	}

	if (ppos != pos) { /* found updatable functions */
		pos += snprintf(buf + pos, bufsize - pos,
						") as t1(c1,c2,c3) where t1.c1 not in (select \"id\" from sys.dependencies where depend_id = t1.c2);\n");

		assert(pos < bufsize);
		printf("Running database upgrade commands:\n%s\n", buf);
		err = SQLstatementIntern(c, &buf, "update", true, false, NULL);
	}

bailout:
	if (sql->sa)
		sa_destroy(sql->sa);
	sql->sa = old_sa;
	GDKfree(buf);
	return err;
}

static str
sql_update_nov2019(Client c, mvc *sql, const char *prev_schema, bool *systabfixed)
{
	size_t bufsize = 16384, pos = 0;
	char *err = NULL, *buf = GDKmalloc(bufsize);
	res_table *output;
	BAT *b;

	if (buf == NULL)
		throw(SQL, __func__, SQLSTATE(HY013) MAL_MALLOC_FAIL);

	pos += snprintf(buf + pos, bufsize - pos,
			"select id from sys.args where func_id in (select id from sys.functions where schema_id = (select id from sys.schemas where name = 'sys') and name = 'second' and func = 'sql_seconds') and number = 0 and type_scale = 3;\n");
	err = SQLstatementIntern(c, &buf, "update", 1, 0, &output);
	if (err) {
		GDKfree(buf);
		return err;
	}
	b = BATdescriptor(output->cols[0].b);
	if (b) {
		if (BATcount(b) > 0 && !*systabfixed) {
			err = sql_fix_system_tables(c, sql, prev_schema);
			*systabfixed = true;
		}
		BBPunfix(b->batCacheid);
	}
	res_table_destroy(output);
	if (err) {
		GDKfree(buf);
		return err;
	}

	pos = 0;
	pos += snprintf(buf + pos, bufsize - pos,
			"set schema \"sys\";\n"
			"create function sys.deltas (\"schema\" string)"
			" returns table (\"id\" int, \"cleared\" boolean, \"immutable\" bigint, \"inserted\" bigint, \"updates\" bigint, \"deletes\" bigint, \"level\" int)"
			" external name \"sql\".\"deltas\";\n"
			"create function sys.deltas (\"schema\" string, \"table\" string)"
			" returns table (\"id\" int, \"cleared\" boolean, \"immutable\" bigint, \"inserted\" bigint, \"updates\" bigint, \"deletes\" bigint, \"level\" int)"
			" external name \"sql\".\"deltas\";\n"
			"create function sys.deltas (\"schema\" string, \"table\" string, \"column\" string)"
			" returns table (\"id\" int, \"cleared\" boolean, \"immutable\" bigint, \"inserted\" bigint, \"updates\" bigint, \"deletes\" bigint, \"level\" int)"
			" external name \"sql\".\"deltas\";\n"
			"create aggregate median_avg(val TINYINT) returns DOUBLE\n"
			" external name \"aggr\".\"median_avg\";\n"
			"GRANT EXECUTE ON AGGREGATE median_avg(TINYINT) TO PUBLIC;\n"
			"create aggregate median_avg(val SMALLINT) returns DOUBLE\n"
			" external name \"aggr\".\"median_avg\";\n"
			"GRANT EXECUTE ON AGGREGATE median_avg(SMALLINT) TO PUBLIC;\n"
			"create aggregate median_avg(val INTEGER) returns DOUBLE\n"
			" external name \"aggr\".\"median_avg\";\n"
			"GRANT EXECUTE ON AGGREGATE median_avg(INTEGER) TO PUBLIC;\n"
			"create aggregate median_avg(val BIGINT) returns DOUBLE\n"
			" external name \"aggr\".\"median_avg\";\n"
			"GRANT EXECUTE ON AGGREGATE median_avg(BIGINT) TO PUBLIC;\n"
			"create aggregate median_avg(val DECIMAL) returns DOUBLE\n"
			" external name \"aggr\".\"median_avg\";\n"
			"GRANT EXECUTE ON AGGREGATE median_avg(DECIMAL) TO PUBLIC;\n"
			"create aggregate median_avg(val REAL) returns DOUBLE\n"
			" external name \"aggr\".\"median_avg\";\n"
			"GRANT EXECUTE ON AGGREGATE median_avg(REAL) TO PUBLIC;\n"
			"create aggregate median_avg(val DOUBLE) returns DOUBLE\n"
			" external name \"aggr\".\"median_avg\";\n"
			"GRANT EXECUTE ON AGGREGATE median_avg(DOUBLE) TO PUBLIC;\n"
			"\n"
			"create aggregate quantile_avg(val TINYINT, q DOUBLE) returns DOUBLE\n"
			" external name \"aggr\".\"quantile_avg\";\n"
			"GRANT EXECUTE ON AGGREGATE quantile_avg(TINYINT, DOUBLE) TO PUBLIC;\n"
			"create aggregate quantile_avg(val SMALLINT, q DOUBLE) returns DOUBLE\n"
			" external name \"aggr\".\"quantile_avg\";\n"
			"GRANT EXECUTE ON AGGREGATE quantile_avg(SMALLINT, DOUBLE) TO PUBLIC;\n"
			"create aggregate quantile_avg(val INTEGER, q DOUBLE) returns DOUBLE\n"
			" external name \"aggr\".\"quantile_avg\";\n"
			"GRANT EXECUTE ON AGGREGATE quantile_avg(INTEGER, DOUBLE) TO PUBLIC;\n"
			"create aggregate quantile_avg(val BIGINT, q DOUBLE) returns DOUBLE\n"
			" external name \"aggr\".\"quantile_avg\";\n"
			"GRANT EXECUTE ON AGGREGATE quantile_avg(BIGINT, DOUBLE) TO PUBLIC;\n"
			"create aggregate quantile_avg(val DECIMAL, q DOUBLE) returns DOUBLE\n"
			" external name \"aggr\".\"quantile_avg\";\n"
			"GRANT EXECUTE ON AGGREGATE quantile_avg(DECIMAL, DOUBLE) TO PUBLIC;\n"
			"create aggregate quantile_avg(val REAL, q DOUBLE) returns DOUBLE\n"
			" external name \"aggr\".\"quantile_avg\";\n"
			"GRANT EXECUTE ON AGGREGATE quantile_avg(REAL, DOUBLE) TO PUBLIC;\n"
			"create aggregate quantile_avg(val DOUBLE, q DOUBLE) returns DOUBLE\n"
			" external name \"aggr\".\"quantile_avg\";\n"
			"GRANT EXECUTE ON AGGREGATE quantile_avg(DOUBLE, DOUBLE) TO PUBLIC;\n");
#ifdef HAVE_HGE
	if (have_hge) {
		pos += snprintf(buf + pos, bufsize - pos,
				"create aggregate median_avg(val HUGEINT) returns DOUBLE\n"
				" external name \"aggr\".\"median_avg\";\n"
				"GRANT EXECUTE ON AGGREGATE median_avg(HUGEINT) TO PUBLIC;\n"
				"create aggregate quantile_avg(val HUGEINT, q DOUBLE) returns DOUBLE\n"
				" external name \"aggr\".\"quantile_avg\";\n"
				"GRANT EXECUTE ON AGGREGATE quantile_avg(HUGEINT, DOUBLE) TO PUBLIC;\n");
	}
#endif
	/* 60/61_wlcr signatures migrations */
	pos += snprintf(buf + pos, bufsize - pos,
			"drop procedure master();\n"
			"drop procedure master(string);\n"
			"drop procedure stopmaster();\n"
			"drop procedure masterbeat(int);\n"
			"drop function masterClock();\n"
			"drop function masterTick();\n"
			"drop procedure replicate();\n"
			"drop procedure replicate(timestamp);\n"
			"drop procedure replicate(string);\n"
			"drop procedure replicate(string, timestamp);\n"
			"drop procedure replicate(string, tinyint);\n"
			"drop procedure replicate(string, smallint);\n"
			"drop procedure replicate(string, integer);\n"
			"drop procedure replicate(string, bigint);\n"
			"drop procedure replicabeat(integer);\n"
			"drop function replicaClock();\n"
			"drop function replicaTick();\n"

			"create schema wlc;\n"
			"create procedure wlc.master()\n"
			"external name wlc.master;\n"
			"create procedure wlc.master(path string)\n"
			"external name wlc.master;\n"
			"create procedure wlc.stop()\n"
			"external name wlc.stop;\n"
			"create procedure wlc.flush()\n"
			"external name wlc.flush;\n"
			"create procedure wlc.beat( duration int)\n"
			"external name wlc.\"setbeat\";\n"
			"create function wlc.clock() returns string\n"
			"external name wlc.\"getclock\";\n"
			"create function wlc.tick() returns bigint\n"
			"external name wlc.\"gettick\";\n"

			"create schema wlr;\n"
			"create procedure wlr.master(dbname string)\n"
			"external name wlr.master;\n"
			"create procedure wlr.stop()\n"
			"external name wlr.stop;\n"
			"create procedure wlr.accept()\n"
			"external name wlr.accept;\n"
			"create procedure wlr.replicate()\n"
			"external name wlr.replicate;\n"
			"create procedure wlr.replicate(pointintime timestamp)\n"
			"external name wlr.replicate;\n"
			"create procedure wlr.replicate(id tinyint)\n"
			"external name wlr.replicate;\n"
			"create procedure wlr.replicate(id smallint)\n"
			"external name wlr.replicate;\n"
			"create procedure wlr.replicate(id integer)\n"
			"external name wlr.replicate;\n"
			"create procedure wlr.replicate(id bigint)\n"
			"external name wlr.replicate;\n"
			"create procedure wlr.beat(duration integer)\n"
			"external name wlr.\"setbeat\";\n"
			"create function wlr.clock() returns string\n"
			"external name wlr.\"getclock\";\n"
			"create function wlr.tick() returns bigint\n"
			"external name wlr.\"gettick\";\n"
		);

	pos += snprintf(buf + pos, bufsize - pos,
			"update sys.functions set system = true where system <> true and schema_id = (select id from sys.schemas where name = 'sys')"
			" and name in ('deltas') and type = %d;\n", (int) F_UNION);
	pos += snprintf(buf + pos, bufsize - pos,
			"update sys.functions set system = true where system <> true and schema_id = (select id from sys.schemas where name = 'sys')"
			" and name in ('median_avg', 'quantile_avg') and type = %d;\n", (int) F_AGGR);
	pos += snprintf(buf + pos, bufsize - pos,
			"update sys.schemas set system = true where name in ('wlc', 'wlr');\n");
	pos += snprintf(buf + pos, bufsize - pos,
			"update sys.functions set system = true where system <> true and schema_id = (select id from sys.schemas where name = 'wlc')"
			" and name in ('clock', 'tick') and type = %d;\n", (int) F_FUNC);
	pos += snprintf(buf + pos, bufsize - pos,
			"update sys.functions set system = true where system <> true and schema_id = (select id from sys.schemas where name = 'wlc')"
			" and name in ('master', 'stop', 'flush', 'beat') and type = %d;\n", (int) F_PROC);
	pos += snprintf(buf + pos, bufsize - pos,
			"update sys.functions set system = true where system <> true and schema_id = (select id from sys.schemas where name = 'wlr')"
			" and name in ('clock', 'tick') and type = %d;\n", (int) F_FUNC);
	pos += snprintf(buf + pos, bufsize - pos,
			"update sys.functions set system = true where system <> true and schema_id = (select id from sys.schemas where name = 'wlr')"
			" and name in ('master', 'stop', 'accept', 'replicate', 'beat') and type = %d;\n", (int) F_PROC);

	/* 39_analytics.sql */
	pos += snprintf(buf + pos, bufsize - pos,
			"create aggregate stddev_samp(val INTERVAL SECOND) returns DOUBLE\n"
			"external name \"aggr\".\"stdev\";\n"
			"GRANT EXECUTE ON AGGREGATE stddev_samp(INTERVAL SECOND) TO PUBLIC;\n"
			"create aggregate stddev_samp(val INTERVAL MONTH) returns DOUBLE\n"
			"external name \"aggr\".\"stdev\";\n"
			"GRANT EXECUTE ON AGGREGATE stddev_samp(INTERVAL MONTH) TO PUBLIC;\n"

			"create aggregate stddev_pop(val INTERVAL SECOND) returns DOUBLE\n"
			"external name \"aggr\".\"stdevp\";\n"
			"GRANT EXECUTE ON AGGREGATE stddev_pop(INTERVAL SECOND) TO PUBLIC;\n"
			"create aggregate stddev_pop(val INTERVAL MONTH) returns DOUBLE\n"
			"external name \"aggr\".\"stdevp\";\n"
			"GRANT EXECUTE ON AGGREGATE stddev_pop(INTERVAL MONTH) TO PUBLIC;\n"

			"create aggregate var_samp(val INTERVAL SECOND) returns DOUBLE\n"
			"external name \"aggr\".\"variance\";\n"
			"GRANT EXECUTE ON AGGREGATE var_samp(INTERVAL SECOND) TO PUBLIC;\n"
			"create aggregate var_samp(val INTERVAL MONTH) returns DOUBLE\n"
			"external name \"aggr\".\"variance\";\n"
			"GRANT EXECUTE ON AGGREGATE var_samp(INTERVAL MONTH) TO PUBLIC;\n"

			"create aggregate var_pop(val INTERVAL SECOND) returns DOUBLE\n"
			"external name \"aggr\".\"variancep\";\n"
			"GRANT EXECUTE ON AGGREGATE var_pop(INTERVAL SECOND) TO PUBLIC;\n"
			"create aggregate var_pop(val INTERVAL MONTH) returns DOUBLE\n"
			"external name \"aggr\".\"variancep\";\n"
			"GRANT EXECUTE ON AGGREGATE var_pop(INTERVAL MONTH) TO PUBLIC;\n"

			"create aggregate median(val INTERVAL SECOND) returns INTERVAL SECOND\n"
			"external name \"aggr\".\"median\";\n"
			"GRANT EXECUTE ON AGGREGATE median(INTERVAL SECOND) TO PUBLIC;\n"
			"create aggregate median(val INTERVAL MONTH) returns INTERVAL MONTH\n"
			"external name \"aggr\".\"median\";\n"
			"GRANT EXECUTE ON AGGREGATE median(INTERVAL MONTH) TO PUBLIC;\n"

			"create aggregate quantile(val INTERVAL SECOND, q DOUBLE) returns INTERVAL SECOND\n"
			"external name \"aggr\".\"quantile\";\n"
			"GRANT EXECUTE ON AGGREGATE quantile(INTERVAL SECOND, DOUBLE) TO PUBLIC;\n"
			"create aggregate quantile(val INTERVAL MONTH, q DOUBLE) returns INTERVAL MONTH\n"
			"external name \"aggr\".\"quantile\";\n"
			"GRANT EXECUTE ON AGGREGATE quantile(INTERVAL MONTH, DOUBLE) TO PUBLIC;\n"
		);

	pos += snprintf(buf + pos, bufsize - pos,
			"update sys.functions set system = true where system <> true and schema_id = (select id from sys.schemas where name = 'sys')"
			" and name in ('stddev_samp', 'stddev_pop', 'var_samp', 'var_pop', 'median', 'quantile') and type = %d;\n", (int) F_AGGR);

	/* The MAL implementation of functions json.text(string) and json.text(int) do not exist */
	pos += snprintf(buf + pos, bufsize - pos,
			"drop function json.text(string);\n"
			"drop function json.text(int);\n");

	/* The first argument to copyfrom is a PTR type */
	pos += snprintf(buf + pos, bufsize - pos,
			"update sys.args set type = 'ptr' where"
			" func_id = (select id from sys.functions where name = 'copyfrom' and func = 'copy_from' and mod = 'sql' and type = %d) and name = 'arg_1';\n", (int) F_UNION);

	pos += snprintf(buf + pos, bufsize - pos, "set schema \"%s\";\n", prev_schema);
	assert(pos < bufsize);

	printf("Running database upgrade commands:\n%s\n", buf);
	err = SQLstatementIntern(c, &buf, "update", 1, 0, NULL);
	GDKfree(buf);
	return err;		/* usually MAL_SUCCEED */
}

#ifdef HAVE_HGE
static str
sql_update_nov2019_sp1_hugeint(Client c, mvc *sql, const char *prev_schema, bool *systabfixed)
{
	size_t bufsize = 1024, pos = 0;
	char *buf, *err;

	if (!*systabfixed &&
	    (err = sql_fix_system_tables(c, sql, prev_schema)) != NULL)
		return err;
	*systabfixed = true;

	if ((buf = GDKmalloc(bufsize)) == NULL)
		throw(SQL, __func__, SQLSTATE(HY013) MAL_MALLOC_FAIL);

	pos += snprintf(buf + pos, bufsize - pos, "set schema \"sys\";\n");

	/* 39_analytics_hge.sql */
	pos += snprintf(buf + pos, bufsize - pos,
			"create aggregate median_avg(val HUGEINT) returns DOUBLE\n"
			" external name \"aggr\".\"median_avg\";\n"
			"GRANT EXECUTE ON AGGREGATE median_avg(HUGEINT) TO PUBLIC;\n"
			"create aggregate quantile_avg(val HUGEINT, q DOUBLE) returns DOUBLE\n"
			" external name \"aggr\".\"quantile_avg\";\n"
			"GRANT EXECUTE ON AGGREGATE quantile_avg(HUGEINT, DOUBLE) TO PUBLIC;\n");

	pos += snprintf(buf + pos, bufsize - pos,
			"update sys.functions set system = true where system <> true and name in ('median_avg', 'quantile_avg') and schema_id = (select id from sys.schemas where name = 'sys') and type = %d;\n", (int) F_AGGR);

	pos += snprintf(buf + pos, bufsize - pos, "set schema \"%s\";\n", prev_schema);
	assert(pos < bufsize);

	printf("Running database upgrade commands:\n%s\n", buf);
	err = SQLstatementIntern(c, &buf, "update", true, false, NULL);
	GDKfree(buf);
	return err;		/* usually MAL_SUCCEED */
}
#endif

static str
sql_update_jun2020(Client c, mvc *sql, const char *prev_schema, bool *systabfixed)
{
	sql_table *t;
	size_t bufsize = 32768, pos = 0;
	char *err = NULL, *buf = GDKmalloc(bufsize);
	sql_schema *sys = mvc_bind_schema(sql, "sys");

	if (!*systabfixed &&
	    (err = sql_fix_system_tables(c, sql, prev_schema)) != NULL)
		return err;
	*systabfixed = true;

	if (buf == NULL)
		throw(SQL, __func__, SQLSTATE(HY013) MAL_MALLOC_FAIL);

	pos += snprintf(buf + pos, bufsize - pos,
			"set schema \"sys\";\n");

	/* convert old PYTHON2 and PYTHON2_MAP to PYTHON and PYTHON_MAP
	 * see also function load_func() in store.c */
	pos += snprintf(buf + pos, bufsize - pos,
			"update sys.functions set language = language - 2 where language in (8, 9);\n");

	pos += snprintf(buf + pos, bufsize - pos,
			"update sys.args set name = name || '_' || cast(number as string) where name in ('arg', 'res') and func_id in (select id from sys.functions f where f.system);\n");
	pos += snprintf(buf + pos, bufsize - pos,
			"insert into sys.dependencies values ((select id from sys.functions where name = 'ms_trunc' and schema_id = (select id from sys.schemas where name = 'sys')), (select id from sys.functions where name = 'ms_round' and schema_id = (select id from sys.schemas where name = 'sys')), (select dependency_type_id from sys.dependency_types where dependency_type_name = 'FUNCTION'));\n");

	/* 12_url */
	pos += snprintf(buf + pos, bufsize - pos,
			"drop function isaURL(url);\n"
			"CREATE function isaURL(theUrl string) RETURNS BOOL\n"
			" EXTERNAL NAME url.\"isaURL\";\n"
			"GRANT EXECUTE ON FUNCTION isaURL(string) TO PUBLIC;\n"
			"update sys.functions set system = true where system <> true and schema_id = (select id from sys.schemas where name = 'sys')"
			" and name = 'isaurl' and type = %d;\n", (int) F_FUNC);

	/* 13_date.sql */
	pos += snprintf(buf + pos, bufsize - pos,
			"drop function str_to_time(string, string);\n"
			"drop function time_to_str(time, string);\n"
			"drop function str_to_timestamp(string, string);\n"
			"drop function timestamp_to_str(timestamp, string);\n"
			"create function str_to_time(s string, format string) returns time with time zone\n"
			" external name mtime.\"str_to_time\";\n"
			"create function time_to_str(d time with time zone, format string) returns string\n"
			" external name mtime.\"time_to_str\";\n"
			"create function str_to_timestamp(s string, format string) returns timestamp with time zone\n"
			" external name mtime.\"str_to_timestamp\";\n"
			"create function timestamp_to_str(d timestamp with time zone, format string) returns string\n"
			" external name mtime.\"timestamp_to_str\";\n"
			"grant execute on function str_to_time to public;\n"
			"grant execute on function time_to_str to public;\n"
			"grant execute on function str_to_timestamp to public;\n"
			"grant execute on function timestamp_to_str to public;\n"
			"update sys.functions set system = true where system <> true and name in"
			" ('str_to_time', 'str_to_timestamp', 'time_to_str', 'timestamp_to_str')"
			" and schema_id = (select id from sys.schemas where name = 'sys') and type = %d;\n", (int) F_FUNC);

	/* 16_tracelog */
	t = mvc_bind_table(sql, sys, "tracelog");
	t->system = 0; /* make it non-system else the drop view will fail */
	pos += snprintf(buf + pos, bufsize - pos,
			"drop view sys.tracelog;\n"
			"drop function sys.tracelog();\n"
			"create function sys.tracelog()\n"
			" returns table (\n"
			"  ticks bigint, -- time in microseconds\n"
			"  stmt string  -- actual statement executed\n"
			" )\n"
			" external name sql.dump_trace;\n"
			"create view sys.tracelog as select * from sys.tracelog();\n"
			"update sys.functions set system = true where system <> true and schema_id = (select id from sys.schemas where name = 'sys')"
			" and name = 'tracelog' and type = %d;\n", (int) F_UNION);
	pos += snprintf(buf + pos, bufsize - pos,
			"update sys._tables set system = true where schema_id = (select id from sys.schemas where name = 'sys')"
			" and name = 'tracelog';\n");

	/* 17_temporal.sql */
	pos += snprintf(buf + pos, bufsize - pos,
			"drop function sys.epoch(bigint);\n"
			"drop function sys.epoch(int);\n"
			"drop function sys.epoch(timestamp);\n"
			"drop function sys.epoch(timestamp with time zone);\n"
			"create function sys.epoch(sec BIGINT) returns TIMESTAMP WITH TIME ZONE\n"
			" external name mtime.epoch;\n"
			"create function sys.epoch(sec INT) returns TIMESTAMP WITH TIME ZONE\n"
			" external name mtime.epoch;\n"
			"create function sys.epoch(ts TIMESTAMP WITH TIME ZONE) returns INT\n"
			" external name mtime.epoch;\n"
			"create function sys.date_trunc(txt string, t timestamp with time zone)\n"
			"returns timestamp with time zone\n"
			"external name sql.date_trunc;\n"
			"grant execute on function sys.date_trunc(string, timestamp with time zone) to public;\n"
			"grant execute on function sys.epoch (BIGINT) to public;\n"
			"grant execute on function sys.epoch (INT) to public;\n"
			"grant execute on function sys.epoch (TIMESTAMP WITH TIME ZONE) to public;\n"
			"update sys.functions set system = true where system <> true and name in"
			" ('epoch', 'date_trunc')"
			" and schema_id = (select id from sys.schemas where name = 'sys') and type = %d;\n", (int) F_FUNC);

	/* 22_clients */
	t = mvc_bind_table(sql, sys, "sessions");
	t->system = 0; /* make it non-system else the drop view will fail */

	pos += snprintf(buf + pos, bufsize - pos,
			"drop view sys.sessions;\n"
			"drop function sys.sessions;\n"
 			"create function sys.sessions()\n"
			"returns table(\n"
				"\"sessionid\" int,\n"
				"\"username\" string,\n"
				"\"login\" timestamp,\n"
				"\"idle\" timestamp,\n"
				"\"optimizer\" string,\n"
				"\"sessiontimeout\" int,\n"
				"\"querytimeout\" int,\n"
				"\"workerlimit\" int,\n"
				"\"memorylimit\" int)\n"
 			" external name sql.sessions;\n"
			"create view sys.sessions as select * from sys.sessions();\n");

	pos += snprintf(buf + pos, bufsize - pos,
			"grant execute on procedure sys.settimeout(bigint) to public;\n"
			"grant execute on procedure sys.settimeout(bigint,bigint) to public;\n"
			"grant execute on procedure sys.setsession(bigint) to public;\n");

	pos += snprintf(buf + pos, bufsize - pos,
			"create procedure sys.setoptimizer(\"optimizer\" string)\n"
			" external name clients.setoptimizer;\n"
			"grant execute on procedure sys.setoptimizer(string) to public;\n"
			"create procedure sys.setquerytimeout(\"query\" int)\n"
			" external name clients.setquerytimeout;\n"
			"grant execute on procedure sys.setquerytimeout(int) to public;\n"
			"create procedure sys.setsessiontimeout(\"timeout\" int)\n"
			" external name clients.setsessiontimeout;\n"
			"grant execute on procedure sys.setsessiontimeout(int) to public;\n"
			"create procedure sys.setworkerlimit(\"limit\" int)\n"
			" external name clients.setworkerlimit;\n"
			"grant execute on procedure sys.setworkerlimit(int) to public;\n"
			"create procedure sys.setmemorylimit(\"limit\" int)\n"
			" external name clients.setmemorylimit;\n"
			"grant execute on procedure sys.setmemorylimit(int) to public;\n"
			"create procedure sys.setoptimizer(\"sessionid\" int, \"optimizer\" string)\n"
			" external name clients.setoptimizer;\n"
			"create procedure sys.setquerytimeout(\"sessionid\" int, \"query\" int)\n"
			" external name clients.setquerytimeout;\n"
			"create procedure sys.setsessiontimeout(\"sessionid\" int, \"query\" int)\n"
			" external name clients.setsessiontimeout;\n"
			"create procedure sys.setworkerlimit(\"sessionid\" int, \"limit\" int)\n"
			" external name clients.setworkerlimit;\n"
			"create procedure sys.setmemorylimit(\"sessionid\" int, \"limit\" int)\n"
			" external name clients.setmemorylimit;\n"
			"create procedure sys.stopsession(\"sessionid\" int)\n"
			" external name clients.stopsession;\n");

	pos += snprintf(buf + pos, bufsize - pos,
			"create function sys.prepared_statements()\n"
			"returns table(\n"
			"\"sessionid\" int,\n"
			"\"username\" string,\n"
			"\"statementid\" int,\n"
			"\"statement\" string,\n"
			"\"created\" timestamp)\n"
			" external name sql.prepared_statements;\n"
			"grant execute on function sys.prepared_statements to public;\n"
			"create view sys.prepared_statements as select * from sys.prepared_statements();\n"
			"grant select on sys.prepared_statements to public;\n"
			"create function sys.prepared_statements_args()\n"
			"returns table(\n"
			"\"statementid\" int,\n"
			"\"type\" string,\n"
			"\"type_digits\" int,\n"
			"\"type_scale\" int,\n"
			"\"inout\" tinyint,\n"
			"\"number\" int,\n"
			"\"schema\" string,\n"
			"\"table\" string,\n"
			"\"column\" string)\n"
			" external name sql.prepared_statements_args;\n"
			"grant execute on function sys.prepared_statements_args to public;\n"
			"create view sys.prepared_statements_args as select * from sys.prepared_statements_args();\n"
			"grant select on sys.prepared_statements_args to public;\n");

	pos += snprintf(buf + pos, bufsize - pos,
			"update sys.functions set system = true where system <> true and schema_id = (select id from sys.schemas where name = 'sys')"
			" and name in ('sessions', 'prepared_statements', 'prepared_statements_args') and type = %d;\n", (int) F_UNION);
	pos += snprintf(buf + pos, bufsize - pos,
			"update sys._tables set system = true where schema_id = (select id from sys.schemas where name = 'sys')"
			" and name in ('sessions', 'prepared_statements', 'prepared_statements_args');\n");
	pos += snprintf(buf + pos, bufsize - pos,
			"update sys.functions set system = true where system <> true and schema_id = (select id from sys.schemas where name = 'sys')"
			" and name in ('setoptimizer', 'setquerytimeout', 'setsessiontimeout', 'setworkerlimit', 'setmemorylimit', 'setoptimizer', 'stopsession') and type = %d;\n", (int) F_PROC);

	/* 25_debug */
	pos += snprintf(buf + pos, bufsize - pos,
			"create procedure sys.suspend_log_flushing()\n"
			" external name sql.suspend_log_flushing;\n"
			"create procedure sys.resume_log_flushing()\n"
			" external name sql.resume_log_flushing;\n"
			"update sys.functions set system = true where system <> true and schema_id = (select id from sys.schemas where name = 'sys')"
			" and name in ('suspend_log_flushing', 'resume_log_flushing') and type = %d;\n", (int) F_PROC);

	pos += snprintf(buf + pos, bufsize - pos,
			"create function sys.debug(flag string) returns integer\n"
			" external name mdb.\"setDebug\";\n"
			"create function sys.debugflags()\n"
			" returns table(flag string, val bool)\n"
			" external name mdb.\"getDebugFlags\";\n");
	pos += snprintf(buf + pos, bufsize - pos,
			"update sys.functions set system = true where system <> true and schema_id = (select id from sys.schemas where name = 'sys')"
			" and name in ('debug') and type = %d;\n"
			"update sys.functions set system = true where system <> true and schema_id = (select id from sys.schemas where name = 'sys')"
			" and name in ('debugflags') and type = %d;\n",
			(int) F_FUNC, (int) F_UNION);

	/* 26_sysmon */
	t = mvc_bind_table(sql, sys, "queue");
	t->system = 0; /* make it non-system else the drop view will fail */

	pos += snprintf(buf + pos, bufsize - pos,
			"drop view sys.queue;\n"
			"drop function sys.queue;\n"
			"create function sys.queue()\n"
			"returns table(\n"
			"\"tag\" bigint,\n"
			"\"sessionid\" int,\n"
			"\"username\" string,\n"
			"\"started\" timestamp,\n"
			"\"status\" string,\n"
			"\"query\" string,\n"
			"\"progress\" int,\n"
			"\"workers\" int,\n"
			"\"memory\" int)\n"
			" external name sysmon.queue;\n"
			"grant execute on function sys.queue to public;\n"
			"create view sys.queue as select * from sys.queue();\n"
			"grant select on sys.queue to public;\n"

			"drop procedure sys.pause(int);\n"
			"drop procedure sys.resume(int);\n"
			"drop procedure sys.stop(int);\n"

			"grant execute on procedure sys.pause(bigint) to public;\n"
			"grant execute on procedure sys.resume(bigint) to public;\n"
			"grant execute on procedure sys.stop(bigint) to public;\n");

	pos += snprintf(buf + pos, bufsize - pos,
			"update sys.functions set system = true where system <> true and schema_id = (select id from sys.schemas where name = 'sys')"
			" and name = 'queue' and type = %d;\n", (int) F_UNION);
	pos += snprintf(buf + pos, bufsize - pos,
			"update sys._tables set system = true where schema_id = (select id from sys.schemas where name = 'sys')"
			" and name = 'queue';\n");

	/* 39_analytics.sql */
	pos += snprintf(buf + pos, bufsize - pos,
			"create window stddev_samp(val TINYINT) returns DOUBLE\n"
			" external name \"sql\".\"stdev\";\n"
			"GRANT EXECUTE ON WINDOW stddev_samp(TINYINT) TO PUBLIC;\n"
			"create window stddev_samp(val SMALLINT) returns DOUBLE"
			" external name \"sql\".\"stdev\";\n"
			"GRANT EXECUTE ON WINDOW stddev_samp(SMALLINT) TO PUBLIC;\n"
			"create window stddev_samp(val INTEGER) returns DOUBLE\n"
			" external name \"sql\".\"stdev\";\n"
			"GRANT EXECUTE ON WINDOW stddev_samp(INTEGER) TO PUBLIC;\n"
			"create window stddev_samp(val BIGINT) returns DOUBLE\n"
			" external name \"sql\".\"stdev\";\n"
			"GRANT EXECUTE ON WINDOW stddev_samp(BIGINT) TO PUBLIC;\n"
			"create window stddev_samp(val REAL) returns DOUBLE\n"
			" external name \"sql\".\"stdev\";\n"
			"GRANT EXECUTE ON WINDOW stddev_samp(REAL) TO PUBLIC;\n"
			"create window stddev_samp(val DOUBLE) returns DOUBLE\n"
			" external name \"sql\".\"stdev\";\n"
			"GRANT EXECUTE ON WINDOW stddev_samp(DOUBLE) TO PUBLIC;\n"
			"create window stddev_samp(val INTERVAL SECOND) returns DOUBLE\n"
			" external name \"sql\".\"stdev\";\n"
			"GRANT EXECUTE ON WINDOW stddev_samp(INTERVAL SECOND) TO PUBLIC;\n"
			"create window stddev_samp(val INTERVAL MONTH) returns DOUBLE\n"
			" external name \"sql\".\"stdev\";\n"
			"GRANT EXECUTE ON WINDOW stddev_samp(INTERVAL MONTH) TO PUBLIC;\n"
			"create window stddev_pop(val TINYINT) returns DOUBLE\n"
			" external name \"sql\".\"stdevp\";\n"
			"GRANT EXECUTE ON WINDOW stddev_pop(TINYINT) TO PUBLIC;\n"
			"create window stddev_pop(val SMALLINT) returns DOUBLE\n"
			" external name \"sql\".\"stdevp\";\n"
			"GRANT EXECUTE ON WINDOW stddev_pop(SMALLINT) TO PUBLIC;\n"
			"create window stddev_pop(val INTEGER) returns DOUBLE\n"
			" external name \"sql\".\"stdevp\";\n"
			"GRANT EXECUTE ON WINDOW stddev_pop(INTEGER) TO PUBLIC;\n"
			"create window stddev_pop(val BIGINT) returns DOUBLE\n"
			" external name \"sql\".\"stdevp\";\n"
			"GRANT EXECUTE ON WINDOW stddev_pop(BIGINT) TO PUBLIC;\n"
			"create window stddev_pop(val REAL) returns DOUBLE\n"
			" external name \"sql\".\"stdevp\";\n"
			"GRANT EXECUTE ON WINDOW stddev_pop(REAL) TO PUBLIC;\n"
			"create window stddev_pop(val DOUBLE) returns DOUBLE\n"
			" external name \"sql\".\"stdevp\";\n"
			"GRANT EXECUTE ON WINDOW stddev_pop(DOUBLE) TO PUBLIC;\n"
			"create window stddev_pop(val INTERVAL SECOND) returns DOUBLE\n"
			" external name \"sql\".\"stdevp\";\n"
			"GRANT EXECUTE ON WINDOW stddev_pop(INTERVAL SECOND) TO PUBLIC;\n"
			"create window stddev_pop(val INTERVAL MONTH) returns DOUBLE\n"
			" external name \"sql\".\"stdevp\";\n"
			"GRANT EXECUTE ON WINDOW stddev_pop(INTERVAL MONTH) TO PUBLIC;\n"
			"create window var_samp(val TINYINT) returns DOUBLE\n"
			" external name \"sql\".\"variance\";\n"
			"GRANT EXECUTE ON WINDOW var_samp(TINYINT) TO PUBLIC;\n"
			"create window var_samp(val SMALLINT) returns DOUBLE\n"
			" external name \"sql\".\"variance\";\n"
			"GRANT EXECUTE ON WINDOW var_samp(SMALLINT) TO PUBLIC;\n"
			"create window var_samp(val INTEGER) returns DOUBLE\n"
			" external name \"sql\".\"variance\";\n"
			"GRANT EXECUTE ON WINDOW var_samp(INTEGER) TO PUBLIC;\n"
			"create window var_samp(val BIGINT) returns DOUBLE\n"
			" external name \"sql\".\"variance\";\n"
			"GRANT EXECUTE ON WINDOW var_samp(BIGINT) TO PUBLIC;\n"
			"create window var_samp(val REAL) returns DOUBLE\n"
			" external name \"sql\".\"variance\";\n"
			"GRANT EXECUTE ON WINDOW var_samp(REAL) TO PUBLIC;\n"
			"create window var_samp(val DOUBLE) returns DOUBLE\n"
			" external name \"sql\".\"variance\";\n"
			"GRANT EXECUTE ON WINDOW var_samp(DOUBLE) TO PUBLIC;\n"
			"create window var_samp(val INTERVAL SECOND) returns DOUBLE\n"
			" external name \"sql\".\"variance\";\n"
			"GRANT EXECUTE ON WINDOW var_samp(INTERVAL SECOND) TO PUBLIC;\n"
			"create window var_samp(val INTERVAL MONTH) returns DOUBLE\n"
			" external name \"sql\".\"variance\";\n"
			"GRANT EXECUTE ON WINDOW var_samp(INTERVAL MONTH) TO PUBLIC;\n"
			"create window var_pop(val TINYINT) returns DOUBLE\n"
			" external name \"sql\".\"variancep\";\n"
			"GRANT EXECUTE ON WINDOW var_pop(TINYINT) TO PUBLIC;\n"
			"create window var_pop(val SMALLINT) returns DOUBLE\n"
			" external name \"sql\".\"variancep\";\n"
			"GRANT EXECUTE ON WINDOW var_pop(SMALLINT) TO PUBLIC;\n"
			"create window var_pop(val INTEGER) returns DOUBLE\n"
			" external name \"sql\".\"variancep\";\n"
			"GRANT EXECUTE ON WINDOW var_pop(INTEGER) TO PUBLIC;\n"
			"create window var_pop(val BIGINT) returns DOUBLE\n"
			" external name \"sql\".\"variancep\";\n"
			"GRANT EXECUTE ON WINDOW var_pop(BIGINT) TO PUBLIC;\n"
			"create window var_pop(val REAL) returns DOUBLE\n"
			" external name \"sql\".\"variancep\";\n"
			"GRANT EXECUTE ON WINDOW var_pop(REAL) TO PUBLIC;\n"
			"create window var_pop(val DOUBLE) returns DOUBLE\n"
			" external name \"sql\".\"variancep\";\n"
			"GRANT EXECUTE ON WINDOW var_pop(DOUBLE) TO PUBLIC;\n"
			"create window var_pop(val INTERVAL SECOND) returns DOUBLE\n"
			" external name \"sql\".\"variancep\";\n"
			"GRANT EXECUTE ON WINDOW var_pop(INTERVAL SECOND) TO PUBLIC;\n"
			"create window var_pop(val INTERVAL MONTH) returns DOUBLE\n"
			" external name \"sql\".\"variancep\";\n"
			"GRANT EXECUTE ON WINDOW var_pop(INTERVAL MONTH) TO PUBLIC;\n"
			"create aggregate covar_samp(e1 TINYINT, e2 TINYINT) returns DOUBLE\n"
			" external name \"aggr\".\"covariance\";\n"
			"GRANT EXECUTE ON AGGREGATE covar_samp(TINYINT, TINYINT) TO PUBLIC;\n"
			"create aggregate covar_samp(e1 SMALLINT, e2 SMALLINT) returns DOUBLE\n"
			" external name \"aggr\".\"covariance\";\n"
			"GRANT EXECUTE ON AGGREGATE covar_samp(SMALLINT, SMALLINT) TO PUBLIC;\n"
			"create aggregate covar_samp(e1 INTEGER, e2 INTEGER) returns DOUBLE\n"
			" external name \"aggr\".\"covariance\";\n"
			"GRANT EXECUTE ON AGGREGATE covar_samp(INTEGER, INTEGER) TO PUBLIC;\n"
			"create aggregate covar_samp(e1 BIGINT, e2 BIGINT) returns DOUBLE\n"
			" external name \"aggr\".\"covariance\";\n"
			"GRANT EXECUTE ON AGGREGATE covar_samp(BIGINT, BIGINT) TO PUBLIC;\n"
			"create aggregate covar_samp(e1 REAL, e2 REAL) returns DOUBLE\n"
			" external name \"aggr\".\"covariance\";\n"
			"GRANT EXECUTE ON AGGREGATE covar_samp(REAL, REAL) TO PUBLIC;\n"
			"create aggregate covar_samp(e1 DOUBLE, e2 DOUBLE) returns DOUBLE\n"
			" external name \"aggr\".\"covariance\";\n"
			"GRANT EXECUTE ON AGGREGATE covar_samp(DOUBLE, DOUBLE) TO PUBLIC;\n"
			"create aggregate covar_samp(e1 INTERVAL SECOND, e2 INTERVAL SECOND) returns DOUBLE\n"
			" external name \"aggr\".\"covariance\";\n"
			"GRANT EXECUTE ON AGGREGATE covar_samp(INTERVAL SECOND, INTERVAL SECOND) TO PUBLIC;\n"
			"create aggregate covar_samp(e1 INTERVAL MONTH, e2 INTERVAL MONTH) returns DOUBLE\n"
			" external name \"aggr\".\"covariance\";\n"
			"GRANT EXECUTE ON AGGREGATE covar_samp(INTERVAL MONTH, INTERVAL MONTH) TO PUBLIC;\n"
			"create window covar_samp(e1 TINYINT, e2 TINYINT) returns DOUBLE\n"
			" external name \"sql\".\"covariance\";\n"
			"GRANT EXECUTE ON WINDOW covar_samp(TINYINT, TINYINT) TO PUBLIC;\n"
			"create window covar_samp(e1 SMALLINT, e2 SMALLINT) returns DOUBLE\n"
			" external name \"sql\".\"covariance\";\n"
			"GRANT EXECUTE ON WINDOW covar_samp(SMALLINT, SMALLINT) TO PUBLIC;\n"
			"create window covar_samp(e1 INTEGER, e2 INTEGER) returns DOUBLE\n"
			" external name \"sql\".\"covariance\";\n"
			"GRANT EXECUTE ON WINDOW covar_samp(INTEGER, INTEGER) TO PUBLIC;\n"
			"create window covar_samp(e1 BIGINT, e2 BIGINT) returns DOUBLE\n"
			" external name \"sql\".\"covariance\";\n"
			"GRANT EXECUTE ON WINDOW covar_samp(BIGINT, BIGINT) TO PUBLIC;\n"
			"create window covar_samp(e1 REAL, e2 REAL) returns DOUBLE\n"
			" external name \"sql\".\"covariance\";\n"
			"GRANT EXECUTE ON WINDOW covar_samp(REAL, REAL) TO PUBLIC;\n"
			"create window covar_samp(e1 DOUBLE, e2 DOUBLE) returns DOUBLE\n"
			" external name \"sql\".\"covariance\";\n"
			"GRANT EXECUTE ON WINDOW covar_samp(DOUBLE, DOUBLE) TO PUBLIC;\n"
			"create window covar_samp(e1 INTERVAL SECOND, e2 INTERVAL SECOND) returns DOUBLE\n"
			" external name \"sql\".\"covariance\";\n"
			"GRANT EXECUTE ON WINDOW covar_samp(INTERVAL SECOND, INTERVAL SECOND) TO PUBLIC;\n"
			"create window covar_samp(e1 INTERVAL MONTH, e2 INTERVAL MONTH) returns DOUBLE\n"
			" external name \"sql\".\"covariance\";\n"
			"GRANT EXECUTE ON WINDOW covar_samp(INTERVAL MONTH, INTERVAL MONTH) TO PUBLIC;\n"
			"create aggregate covar_pop(e1 TINYINT, e2 TINYINT) returns DOUBLE\n"
			" external name \"aggr\".\"covariancep\";\n"
			"GRANT EXECUTE ON AGGREGATE covar_pop(TINYINT, TINYINT) TO PUBLIC;\n"
			"create aggregate covar_pop(e1 SMALLINT, e2 SMALLINT) returns DOUBLE\n"
			" external name \"aggr\".\"covariancep\";\n"
			"GRANT EXECUTE ON AGGREGATE covar_pop(SMALLINT, SMALLINT) TO PUBLIC;\n"
			"create aggregate covar_pop(e1 INTEGER, e2 INTEGER) returns DOUBLE\n"
			" external name \"aggr\".\"covariancep\";\n"
			"GRANT EXECUTE ON AGGREGATE covar_pop(INTEGER, INTEGER) TO PUBLIC;\n"
			"create aggregate covar_pop(e1 BIGINT, e2 BIGINT) returns DOUBLE\n"
			" external name \"aggr\".\"covariancep\";\n"
			"GRANT EXECUTE ON AGGREGATE covar_pop(BIGINT, BIGINT) TO PUBLIC;\n"
			"create aggregate covar_pop(e1 REAL, e2 REAL) returns DOUBLE\n"
			" external name \"aggr\".\"covariancep\";\n"
			"GRANT EXECUTE ON AGGREGATE covar_pop(REAL, REAL) TO PUBLIC;\n"
			"create aggregate covar_pop(e1 DOUBLE, e2 DOUBLE) returns DOUBLE\n"
			" external name \"aggr\".\"covariancep\";\n"
			"GRANT EXECUTE ON AGGREGATE covar_pop(DOUBLE, DOUBLE) TO PUBLIC;\n"
			"create aggregate covar_pop(e1 INTERVAL SECOND, e2 INTERVAL SECOND) returns DOUBLE\n"
			" external name \"aggr\".\"covariancep\";\n"
			"GRANT EXECUTE ON AGGREGATE covar_pop(INTERVAL SECOND, INTERVAL SECOND) TO PUBLIC;\n"
			"create aggregate covar_pop(e1 INTERVAL MONTH, e2 INTERVAL MONTH) returns DOUBLE\n"
			" external name \"aggr\".\"covariancep\";\n"
			"GRANT EXECUTE ON AGGREGATE covar_pop(INTERVAL MONTH, INTERVAL MONTH) TO PUBLIC;\n"
			"create window covar_pop(e1 TINYINT, e2 TINYINT) returns DOUBLE\n"
			" external name \"sql\".\"covariancep\";\n"
			"GRANT EXECUTE ON WINDOW covar_pop(TINYINT, TINYINT) TO PUBLIC;\n"
			"create window covar_pop(e1 SMALLINT, e2 SMALLINT) returns DOUBLE\n"
			" external name \"sql\".\"covariancep\";\n"
			"GRANT EXECUTE ON WINDOW covar_pop(SMALLINT, SMALLINT) TO PUBLIC;\n"
			"create window covar_pop(e1 INTEGER, e2 INTEGER) returns DOUBLE\n"
			" external name \"sql\".\"covariancep\";\n"
			"GRANT EXECUTE ON WINDOW covar_pop(INTEGER, INTEGER) TO PUBLIC;\n"
			"create window covar_pop(e1 BIGINT, e2 BIGINT) returns DOUBLE\n"
			" external name \"sql\".\"covariancep\";\n"
			"GRANT EXECUTE ON WINDOW covar_pop(BIGINT, BIGINT) TO PUBLIC;\n"
			"create window covar_pop(e1 REAL, e2 REAL) returns DOUBLE\n"
			" external name \"sql\".\"covariancep\";\n"
			"GRANT EXECUTE ON WINDOW covar_pop(REAL, REAL) TO PUBLIC;\n"
			"create window covar_pop(e1 DOUBLE, e2 DOUBLE) returns DOUBLE\n"
			" external name \"sql\".\"covariancep\";\n"
			"GRANT EXECUTE ON WINDOW covar_pop(DOUBLE, DOUBLE) TO PUBLIC;\n"
			"create window covar_pop(e1 INTERVAL SECOND, e2 INTERVAL SECOND) returns DOUBLE\n"
			" external name \"sql\".\"covariancep\";\n"
			"GRANT EXECUTE ON WINDOW covar_pop(INTERVAL SECOND, INTERVAL SECOND) TO PUBLIC;\n"
			"create window covar_pop(e1 INTERVAL MONTH, e2 INTERVAL MONTH) returns DOUBLE\n"
			" external name \"sql\".\"covariancep\";\n"
			"GRANT EXECUTE ON WINDOW covar_pop(INTERVAL MONTH, INTERVAL MONTH) TO PUBLIC;\n"
			"create aggregate corr(e1 INTERVAL SECOND, e2 INTERVAL SECOND) returns DOUBLE\n"
			" external name \"aggr\".\"corr\";\n"
			"GRANT EXECUTE ON AGGREGATE corr(INTERVAL SECOND, INTERVAL SECOND) TO PUBLIC;\n"
			"create aggregate corr(e1 INTERVAL MONTH, e2 INTERVAL MONTH) returns DOUBLE\n"
			" external name \"aggr\".\"corr\";\n"
			"GRANT EXECUTE ON AGGREGATE corr(INTERVAL MONTH, INTERVAL MONTH) TO PUBLIC;\n"
			"create window corr(e1 TINYINT, e2 TINYINT) returns DOUBLE\n"
			" external name \"sql\".\"corr\";\n"
			"GRANT EXECUTE ON WINDOW corr(TINYINT, TINYINT) TO PUBLIC;\n"
			"create window corr(e1 SMALLINT, e2 SMALLINT) returns DOUBLE\n"
			" external name \"sql\".\"corr\";\n"
			"GRANT EXECUTE ON WINDOW corr(SMALLINT, SMALLINT) TO PUBLIC;\n"
			"create window corr(e1 INTEGER, e2 INTEGER) returns DOUBLE\n"
			" external name \"sql\".\"corr\";\n"
			"GRANT EXECUTE ON WINDOW corr(INTEGER, INTEGER) TO PUBLIC;\n"
			"create window corr(e1 BIGINT, e2 BIGINT) returns DOUBLE\n"
			" external name \"sql\".\"corr\";\n"
			"GRANT EXECUTE ON WINDOW corr(BIGINT, BIGINT) TO PUBLIC;\n"
			"create window corr(e1 REAL, e2 REAL) returns DOUBLE\n"
			" external name \"sql\".\"corr\";\n"
			"GRANT EXECUTE ON WINDOW corr(REAL, REAL) TO PUBLIC;\n"
			"create window corr(e1 DOUBLE, e2 DOUBLE) returns DOUBLE\n"
			" external name \"sql\".\"corr\";\n"
			"GRANT EXECUTE ON WINDOW corr(DOUBLE, DOUBLE) TO PUBLIC;\n"
			"create window corr(e1 INTERVAL SECOND, e2 INTERVAL SECOND) returns DOUBLE\n"
			" external name \"sql\".\"corr\";\n"
			"GRANT EXECUTE ON WINDOW corr(INTERVAL SECOND, INTERVAL SECOND) TO PUBLIC;\n"
			"create window corr(e1 INTERVAL MONTH, e2 INTERVAL MONTH) returns DOUBLE\n"
			" external name \"sql\".\"corr\";\n"
			"GRANT EXECUTE ON WINDOW corr(INTERVAL MONTH, INTERVAL MONTH) TO PUBLIC;\n");

	pos += snprintf(buf + pos, bufsize - pos,
		"create window sys.group_concat(str STRING) returns STRING\n"
		" external name \"sql\".\"str_group_concat\";\n"
		"GRANT EXECUTE ON WINDOW sys.group_concat(STRING) TO PUBLIC;\n"
		"create window sys.group_concat(str STRING, sep STRING) returns STRING\n"
		" external name \"sql\".\"str_group_concat\";\n"
		"GRANT EXECUTE ON WINDOW sys.group_concat(STRING, STRING) TO PUBLIC;\n");

	pos += snprintf(buf + pos, bufsize - pos,
			"update sys.functions set system = true where system <> true and name in"
			" ('stddev_samp', 'stddev_pop', 'var_samp', 'var_pop', 'covar_samp', 'covar_pop', 'corr', 'group_concat')"
			" and schema_id = (select id from sys.schemas where name = 'sys') and type in (%d, %d);\n", (int) F_ANALYTIC, (int) F_AGGR);

	pos += snprintf(buf + pos, bufsize - pos,
			"DROP AGGREGATE stddev_samp(date);\n"
			"DROP AGGREGATE stddev_samp(time);\n"
			"DROP AGGREGATE stddev_samp(timestamp);\n"
			"DROP AGGREGATE stddev_pop(date);\n"
			"DROP AGGREGATE stddev_pop(time);\n"
			"DROP AGGREGATE stddev_pop(timestamp);\n"
			"DROP AGGREGATE var_samp(date);\n"
			"DROP AGGREGATE var_samp(time);\n"
			"DROP AGGREGATE var_samp(timestamp);\n"
			"DROP AGGREGATE var_pop(date);\n"
			"DROP AGGREGATE var_pop(time);\n"
			"DROP AGGREGATE var_pop(timestamp);\n");

	/* 51_sys_schema_extensions */
	pos += snprintf(buf + pos, bufsize - pos,
			"ALTER TABLE sys.keywords SET READ WRITE;\n"
			"DELETE FROM sys.keywords where keyword IN ('NOCYCLE','NOMAXVALUE','NOMINVALUE');\n"
			"insert into sys.keywords values ('ANALYZE'),('AT'),('AUTHORIZATION'),('CACHE'),('CENTURY'),('COLUMN'),('CLIENT'),"
			"('CUBE'),('CYCLE'),('DATA'),('DATE'),('DEBUG'),('DECADE'),('DEALLOCATE'),('DIAGNOSTICS'),('DISTINCT'),"
			"('DOW'),('DOY'),('EXEC'),('EXECUTE'),('EXPLAIN'),('FIRST'),('FWF'),('GROUPING'),('GROUPS'),('INCREMENT'),"
			"('INTERVAL'),('KEY'),('LANGUAGE'),('LARGE'),('LAST'),('LATERAL'),('LEVEL'),('LOADER'),('MATCH'),('MATCHED'),('MAXVALUE'),"
			"('MINVALUE'),('NAME'),('NO'),('NULLS'),('OBJECT'),('OPTIONS'),('PASSWORD'),('PLAN'),('PRECISION'),('PREP'),('PREPARE'),"
			"('QUARTER'),('RELEASE'),('REPLACE'),('ROLLUP'),('SCHEMA'),('SEED'),('SERVER'),('SESSION'),('SETS'),('SIZE'),"
			"('STATEMENT'),('TABLE'),('TEMP'),('TEMPORARY'),('TEXT'),('TIME'),('TIMESTAMP'),('TRACE'),('TYPE'),"
			"('WEEK'),('YEAR'),('ZONE');\n");
	pos += snprintf(buf + pos, bufsize - pos,
			"ALTER TABLE sys.function_languages SET READ WRITE;\n"
			"DELETE FROM sys.function_languages where language_keyword IN ('PYTHON2','PYTHON2_MAP');\n");

	/* 58_hot_snapshot */
	pos += snprintf(buf + pos, bufsize - pos,
			"create procedure sys.hot_snapshot(tarfile string)\n"
			" external name sql.hot_snapshot;\n"
			"update sys.functions set system = true where system <> true and schema_id = (select id from sys.schemas where name = 'sys')"
			" and name in ('hot_snapshot') and type = %d;\n", (int) F_PROC);

	/* 81_tracer.sql */
	pos += snprintf(buf + pos, bufsize - pos,
			"CREATE SCHEMA logging;\n"
			"CREATE PROCEDURE logging.flush()\n"
			" EXTERNAL NAME logging.flush;\n"
			"CREATE PROCEDURE logging.setcomplevel(comp_id STRING, lvl_id STRING)\n"
			" EXTERNAL NAME logging.setcomplevel;\n"
			"CREATE PROCEDURE logging.resetcomplevel(comp_id STRING)\n"
			" EXTERNAL NAME logging.resetcomplevel;\n"
			"CREATE PROCEDURE logging.setlayerlevel(layer_id STRING, lvl_id STRING)\n"
			" EXTERNAL NAME logging.setlayerlevel;\n"
			"CREATE PROCEDURE logging.resetlayerlevel(layer_id STRING)\n"
			" EXTERNAL NAME logging.resetlayerlevel;\n"
			"CREATE PROCEDURE logging.setflushlevel(lvl_id STRING)\n"
			" EXTERNAL NAME logging.setflushlevel;\n"
			"CREATE PROCEDURE logging.resetflushlevel()\n"
			" EXTERNAL NAME logging.resetflushlevel;\n"
			"CREATE PROCEDURE logging.setadapter(adapter_id STRING)\n"
			" EXTERNAL NAME logging.setadapter;\n"
			"CREATE PROCEDURE logging.resetadapter()\n"
			" EXTERNAL NAME logging.resetadapter;\n"
			"CREATE FUNCTION logging.compinfo()\n"
			"RETURNS TABLE(\n"
			" \"id\" int,\n"
			" \"component\" string,\n"
			" \"log_level\" string\n"
			")\n"
			"EXTERNAL NAME logging.compinfo;\n"
			"GRANT EXECUTE ON FUNCTION logging.compinfo TO public;\n"
			"CREATE view logging.compinfo AS SELECT * FROM logging.compinfo();\n"
			"GRANT SELECT ON logging.compinfo TO public;\n");
	pos += snprintf(buf + pos, bufsize - pos,
			"update sys.schemas set system = true where name = 'logging';\n"
			"update sys.functions set system = true where system <> true and name in"
			" ('flush', 'setcomplevel', 'resetcomplevel', 'setlayerlevel', 'resetlayerlevel', 'setflushlevel', 'resetflushlevel', 'setadapter', 'resetadapter')"
			" and schema_id = (select id from sys.schemas where name = 'logging') and type = %d;\n"
			"update sys.functions set system = true where system <> true and name in"
			" ('compinfo')"
			" and schema_id = (select id from sys.schemas where name = 'logging') and type = %d;\n"
			"update sys._tables set system = true where schema_id = (select id from sys.schemas where name = 'logging')"
			" and name = 'compinfo';\n",
			(int) F_PROC, (int) F_UNION);

	pos += snprintf(buf + pos, bufsize - pos, "commit;\n");
	pos += snprintf(buf + pos, bufsize - pos, "set schema \"%s\";\n", prev_schema);
	assert(pos < bufsize);

	printf("Running database upgrade commands:\n%s\n", buf);
	err = SQLstatementIntern(c, &buf, "update", true, false, NULL);
	if (err == MAL_SUCCEED) {
		pos = snprintf(buf, bufsize, "set schema \"sys\";\n"
			       "ALTER TABLE sys.keywords SET READ ONLY;\n"
			       "ALTER TABLE sys.function_languages SET READ ONLY;\n");
		pos += snprintf(buf + pos, bufsize - pos, "set schema \"%s\";\n", prev_schema);
		assert(pos < bufsize);
		printf("Running database upgrade commands:\n%s\n", buf);
		err = SQLstatementIntern(c, &buf, "update", true, false, NULL);
	}
	GDKfree(buf);
	return err;		/* usually MAL_SUCCEED */
}

static str
sql_update_jun2020_bam(Client c, mvc *m, const char *prev_schema)
{
	size_t bufsize = 10240, pos = 0;
	char *err = NULL, *buf;
	res_table *output;
	BAT *b;
	sql_schema *s = mvc_bind_schema(m, "bam");
	sql_table *t;

	if (s == NULL || !s->system)
		return NULL;	/* no system schema "bam": nothing to do */

	buf = GDKmalloc(bufsize);
	if (buf == NULL)
		throw(SQL, __func__, SQLSTATE(HY013) MAL_MALLOC_FAIL);

	s->system = 0;
	if ((t = mvc_bind_table(m, s, "files")) != NULL)
		t->system = 0;
	if ((t = mvc_bind_table(m, s, "sq")) != NULL)
		t->system = 0;
	if ((t = mvc_bind_table(m, s, "rg")) != NULL)
		t->system = 0;
	if ((t = mvc_bind_table(m, s, "pg")) != NULL)
		t->system = 0;
	if ((t = mvc_bind_table(m, s, "export")) != NULL)
		t->system = 0;

	/* check if any of the tables in the bam schema have any content */
	pos += snprintf(buf + pos, bufsize - pos,
			"select sum(count) from sys.storage('bam');\n");
	err = SQLstatementIntern(c, &buf, "update", 1, 0, &output);
	if (err) {
		GDKfree(buf);
		return err;
	}
	b = BATdescriptor(output->cols[0].b);
	pos = 0;
	pos += snprintf(buf + pos, bufsize - pos,
			"set schema sys;\n"
			"update sys.schemas set system = false where name = 'bam';\n"
			"update sys._tables set system = false where schema_id in (select id from sys.schemas where name = 'bam');\n"
			"drop procedure bam.bam_loader_repos;\n"
			"drop procedure bam.bam_loader_files;\n"
			"drop procedure bam.bam_loader_file;\n"
			"drop procedure bam.bam_drop_file;\n"
			"drop function bam.bam_flag;\n"
			"drop function bam.reverse_seq;\n"
			"drop function bam.reverse_qual;\n"
			"drop function bam.seq_length;\n"
			"drop function bam.seq_char;\n"
			"drop procedure bam.sam_export;\n"
			"drop procedure bam.bam_export;\n");
	if (b) {
		if (BATcount(b) > 0 && ((lng *) b->theap.base)[0] == 0) {
			/* tables in bam schema are empty: drop them */
			pos += snprintf(buf + pos, bufsize - pos,
					"drop table bam.sq;\n"
					"drop table bam.rg;\n"
					"drop table bam.pg;\n"
					"drop table bam.export;\n"
					"drop table bam.files;\n"
					"drop schema bam;\n");
		}
		BBPunfix(b->batCacheid);
	}
	res_table_destroy(output);

	pos += snprintf(buf + pos, bufsize - pos, "set schema \"%s\";\n", prev_schema);
	assert(pos < bufsize);

	printf("Running database upgrade commands:\n%s\n", buf);
	err = SQLstatementIntern(c, &buf, "update", true, false, NULL);

	GDKfree(buf);
	return err;
}

#ifdef HAVE_HGE
static str
sql_update_jun2020_sp1_hugeint(Client c, const char *prev_schema)
{
	size_t bufsize = 8192, pos = 0;
	char *buf, *err;

	if ((buf = GDKmalloc(bufsize)) == NULL)
		throw(SQL, __func__, SQLSTATE(HY013) MAL_MALLOC_FAIL);

	pos += snprintf(buf + pos, bufsize - pos, "set schema \"sys\";\n");

	/* 39_analytics_hge.sql */
	pos += snprintf(buf + pos, bufsize - pos,
			"create window stddev_samp(val HUGEINT) returns DOUBLE\n"
			" external name \"sql\".\"stdev\";\n"
			"GRANT EXECUTE ON WINDOW stddev_samp(HUGEINT) TO PUBLIC;\n"
			"create window stddev_pop(val HUGEINT) returns DOUBLE\n"
			" external name \"sql\".\"stdevp\";\n"
			"GRANT EXECUTE ON WINDOW stddev_pop(HUGEINT) TO PUBLIC;\n"
			"create window var_samp(val HUGEINT) returns DOUBLE\n"
			" external name \"sql\".\"variance\";\n"
			"GRANT EXECUTE ON WINDOW var_samp(HUGEINT) TO PUBLIC;\n"
			"create aggregate covar_samp(e1 HUGEINT, e2 HUGEINT) returns DOUBLE\n"
			" external name \"aggr\".\"covariance\";\n"
			"GRANT EXECUTE ON AGGREGATE covar_samp(HUGEINT, HUGEINT) TO PUBLIC;\n"
			"create window covar_samp(e1 HUGEINT, e2 HUGEINT) returns DOUBLE\n"
			" external name \"sql\".\"covariance\";\n"
			"GRANT EXECUTE ON WINDOW covar_samp(HUGEINT, HUGEINT) TO PUBLIC;\n"
			"create window var_pop(val HUGEINT) returns DOUBLE\n"
			" external name \"sql\".\"variancep\";\n"
			"GRANT EXECUTE ON WINDOW var_pop(HUGEINT) TO PUBLIC;\n"
			"create aggregate covar_pop(e1 HUGEINT, e2 HUGEINT) returns DOUBLE\n"
			" external name \"aggr\".\"covariancep\";\n"
			"GRANT EXECUTE ON AGGREGATE covar_pop(HUGEINT, HUGEINT) TO PUBLIC;\n"
			"create window covar_pop(e1 HUGEINT, e2 HUGEINT) returns DOUBLE\n"
			" external name \"sql\".\"covariancep\";\n"
			"GRANT EXECUTE ON WINDOW covar_pop(HUGEINT, HUGEINT) TO PUBLIC;\n"
			"create window corr(e1 HUGEINT, e2 HUGEINT) returns DOUBLE\n"
			" external name \"sql\".\"corr\";\n"
			"GRANT EXECUTE ON WINDOW corr(HUGEINT, HUGEINT) TO PUBLIC;\n");

	pos += snprintf(buf + pos, bufsize - pos,
			"update sys.functions set system = true where system <> true and name in ('covar_samp', 'covar_pop') and schema_id = (select id from sys.schemas where name = 'sys') and type = %d;\n"
			"update sys.functions set system = true where system <> true and name in ('stddev_samp', 'stddev_pop', 'var_samp', 'covar_samp', 'var_pop', 'covar_pop', 'corr') and schema_id = (select id from sys.schemas where name = 'sys') and type = %d;\n",
			(int) F_AGGR, (int) F_ANALYTIC);

	pos += snprintf(buf + pos, bufsize - pos, "set schema \"%s\";\n", prev_schema);
	assert(pos < bufsize);

	printf("Running database upgrade commands:\n%s\n", buf);
	err = SQLstatementIntern(c, &buf, "update", true, false, NULL);
	GDKfree(buf);
	return err;		/* usually MAL_SUCCEED */
}
#endif

static str
sql_update_default_lidar(Client c)
{
	char *query =
		"drop procedure sys.lidarattach(string);\n"
		"drop procedure sys.lidarload(string);\n"
		"drop procedure sys.lidarexport(string, string, string);\n";
	printf("Running database upgrade commands:\n%s\n", query);
	return SQLstatementIntern(c, &query, "update", true, false, NULL);
}

static str
sql_update_default(Client c, mvc *sql, const char *prev_schema, bool *systabfixed)
{
	size_t bufsize = 8192, pos = 0;
	char *err = NULL, *buf = GDKmalloc(bufsize);
	sql_schema *sys = mvc_bind_schema(sql, "sys");
	res_table *output;
	BAT *b;

	if (buf == NULL)
		throw(SQL, __func__, SQLSTATE(HY013) MAL_MALLOC_FAIL);

	/* if column 6 of sys.queue is named "progress" we need to update */
	pos += snprintf(buf + pos, bufsize - pos,
			"select name from sys._columns where table_id = (select id from sys._tables where name = 'queue' and schema_id = (select id from sys.schemas where name = 'sys')) and number = 6;\n");
	err = SQLstatementIntern(c, &buf, "update", true, false, &output);
	if (err) {
		GDKfree(buf);
		return err;
	}
	b = BATdescriptor(output->cols[0].b);
	if (b) {
		BATiter bi = bat_iterator(b);
		if (BATcount(b) > 0 && strcmp(BUNtail(bi, 0), "progress") == 0) {
			if (!*systabfixed &&
				(err = sql_fix_system_tables(c, sql, prev_schema)) != NULL)
				return err;
			*systabfixed = true;

			pos = 0;
			pos += snprintf(buf + pos, bufsize - pos,
					"set schema \"sys\";\n");

			/* the real update of sys.env() has happened
			 * in load_func, here we merely update the
			 * sys.functions table */
			pos += snprintf(buf + pos, bufsize - pos,
					"update sys.functions set"
					" mod = 'inspect',"
					" func = 'CREATE FUNCTION env() RETURNS TABLE( name varchar(1024), value varchar(2048)) EXTERNAL NAME inspect.\"getEnvironment\";'"
					" where schema_id = (select id from sys.schemas where name = 'sys')"
					" and name = 'env' and type = %d;\n",
					(int) F_UNION);

			/* 26_sysmon */
			sql_table *t;
			t = mvc_bind_table(sql, sys, "queue");
			t->system = 0; /* make it non-system else the drop view will fail */

			pos += snprintf(buf + pos, bufsize - pos,
					"drop view sys.queue;\n"
					"drop function sys.queue;\n"
					"create function sys.queue()\n"
					"returns table(\n"
					"\"tag\" bigint,\n"
					"\"sessionid\" int,\n"
					"\"username\" string,\n"
					"\"started\" timestamp,\n"
					"\"status\" string,\n"
					"\"query\" string,\n"
					"\"finished\" timestamp,\n"
					"\"workers\" int,\n"
					"\"memory\" int)\n"
					" external name sysmon.queue;\n"
					"grant execute on function sys.queue to public;\n"
					"create view sys.queue as select * from sys.queue();\n"
					"grant select on sys.queue to public;\n"
					"drop procedure sys.pause(bigint);\n"
					"drop procedure sys.resume(bigint);\n"
					"drop procedure sys.stop(bigint);\n"
					"create procedure sys.pause(tag bigint)\n"
					"external name sysmon.pause;\n"
					"grant execute on procedure sys.pause(bigint) to public;\n"
					"create procedure sys.resume(tag bigint)\n"
					"external name sysmon.resume;\n"
					"grant execute on procedure sys.resume(bigint) to public;\n"
					"create procedure sys.stop(tag bigint)\n"
					"external name sysmon.stop;\n"
					"grant execute on procedure sys.stop(bigint) to public;\n");

			pos += snprintf(buf + pos, bufsize - pos,
					"update sys.functions set system = true where schema_id = (select id from sys.schemas where name = 'sys')"
					" and name = 'queue' and type = %d;\n"
					"update sys.functions set system = true where schema_id = (select id from sys.schemas where name = 'sys')"
					" and name in ('pause', 'resume', 'stop') and type = %d;\n",
					(int) F_UNION, (int) F_PROC);
			pos += snprintf(buf + pos, bufsize - pos,
					"update sys._tables set system = true where schema_id = (select id from sys.schemas where name = 'sys')"
					" and name = 'queue';\n");

			/* scoping branch changes */
			pos += snprintf(buf + pos, bufsize - pos,
					"drop function \"sys\".\"var\"();\n"
					"create function \"sys\".\"var\"() "
					"returns table("
					"\"schema\" string, "
					"\"name\" string, "
					"\"type\" string, "
					"\"value\" string) "
					"external name \"sql\".\"sql_variables\";\n"
					"grant execute on function \"sys\".\"var\" to public;\n");

			/* .snapshot user */
			pos += snprintf(buf + pos, bufsize - pos,
				"create user \".snapshot\""
				" with encrypted password '00000000000000000000000000000000000000000000000000000000000000000000000000000000000000000000000000000000000000000000000000000000'"
				" name 'Snapshot User'"
				" schema sys;\n"
				"grant execute on procedure sys.hot_snapshot to \".snapshot\";\n"
			);

			/* additional snapshot function */
			pos += snprintf(buf + pos, bufsize - pos,
					"create procedure sys.hot_snapshot(tarfile string, onserver bool)\n"
					" external name sql.hot_snapshot;\n"
					"update sys.functions set system = true where system <> true and schema_id = (select id from sys.schemas where name = 'sys')"
					" and name in ('hot_snapshot') and type = %d;\n", (int) F_PROC);

			/* update system tables so that the content
			 * looks more like what it would be if sys.var
			 * had been defined by the C code in
			 * sql_create_env() */
			pos += snprintf(buf + pos, bufsize - pos,
					"update sys.functions set system = true,"
					//" func = 'CREATE FUNCTION \"sys\".\"var\"() RETURNS TABLE(\"schema\" string, \"name\" string, \"type\" string, \"value\" string) EXTERNAL NAME \"sql\".\"sql_variables\";',"
					" language = 2, side_effect = false where name = 'var' and schema_id = (select id from sys.schemas where name = 'sys') and type = %d;\n"
					"update sys.args set type = 'char' where func_id = (select id from sys.functions where name = 'var' and schema_id = (select id from sys.schemas where name = 'sys') and type = %d) and type = 'clob';\n"
					"update sys.privileges set grantor = 0 where obj_id = (select id from sys.functions where name = 'var' and schema_id = (select id from sys.schemas where name = 'sys') and type = %d);\n",
					(int) F_UNION,
					(int) F_UNION,
					(int) F_UNION);

			/* SQL functions without backend implementations */
			pos += snprintf(buf + pos, bufsize - pos,
					"DROP FUNCTION \"sys\".\"getcontent\"(url);\n"
					"DROP AGGREGATE \"json\".\"output\"(json);\n");

			/* Move sys.degrees and sys.radians to sql_types.c definitions (I did this at the bat_logger) Remove the obsolete entries at privileges table */
			pos += snprintf(buf + pos, bufsize - pos,
					"delete from privileges where obj_id in (select obj_id from privileges left join functions on privileges.obj_id = functions.id where functions.id is null and privileges.obj_id not in ((SELECT tables.id from tables), 0));\n");
			/* Remove sql_add and sql_sub between interval and numeric types */
			pos += snprintf(buf + pos, bufsize - pos,
					"delete from functions where name in ('sql_sub','sql_add') and func in ('+','-') and id in (select func_id from args where name = 'res_0' and type in ('sec_interval','month_interval'));\n");
			/* Remove arguments with no function correspondent */
			pos += snprintf(buf + pos, bufsize - pos,
					"delete from args where id in (select args.id from args left join functions on args.func_id = functions.id where functions.id is null);\n");

<<<<<<< HEAD
			list *functions = sa_list(sql->sa);
			/* Adding fixed versions of degrees and radians functions */
			sql_subtype *flt_types[2] = {sql_bind_localtype("flt"), sql_bind_localtype("dbl")};
			for (int i = 0; i < 2; i++) {
				sql_subtype *next = flt_types[i];
				/*	TODO: This is BAD: its redundantly is trying to add duplicate function definitions to the global funcs list instead of updating the functions table.
				 *	But it just ends up corrupting the global funcs list because it is using the wrong sql allocator.
				 */
				list_append(functions, sql_create_func(sql->sa, "degrees", "mmath", "degrees", FALSE, FALSE, SCALE_FIX, 0, next->type, 1, next->type));
				list_append(functions, sql_create_func(sql->sa, "radians", "mmath", "radians", FALSE, FALSE, SCALE_FIX, 0, next->type, 1, next->type));
			}

			insert_functions(sql->session->tr, mvc_bind_table(sql, sys, "functions"), functions, mvc_bind_table(sql, sys, "args"));

=======
>>>>>>> 96b2253f
			pos += snprintf(buf + pos, bufsize - pos,
				"UPDATE sys.functions set semantics = false WHERE (name, func) IN (VALUES \n"
					"('length', 'nitems'),\n"
					"('octet_length', 'nitems'),\n"
					"('>', '>'),\n"
					"('>=', '>='),\n"
					"('<', '<'),\n"
					"('<=', '<='),\n"
					"('min', 'min'),\n"
					"('max', 'max'),\n"
					"('sql_min', 'min'),\n"
					"('sql_max', 'max'),\n"
					"('least', 'min_no_nil'),\n"
					"('greatest', 'max_no_nil'),\n"
					"('sum', 'sum'),\n"
					"('prod', 'prod'),\n"
					"('mod', '%%'),\n"
					"('and', 'and'),\n"
					"('xor', 'xor'),\n"
					"('not', 'not'),\n"
					"('sql_mul', '*'),\n"
					"('sql_div', '/'),\n"
					"('sql_sub', '-'),\n"
					"('sql_add', '+'),\n"
					"('bit_and', 'and'),\n"
					"('bit_or', 'or'),\n"
					"('bit_xor', 'xor'),\n"
					"('bit_not', 'not'),\n"
					"('left_shift', '<<'),\n"
					"('right_shift', '>>'),\n"
					"('abs', 'abs'),\n"
					"('sign', 'sign'),\n"
					"('scale_up', '*'),\n"
					"('scale_down', 'dec_round'),\n"
					"('round', 'round'),\n"
					"('power', 'pow'),\n"
					"('floor', 'floor'),\n"
					"('ceil', 'ceil'),\n"
					"('ceiling', 'ceil'),\n"
					"('sin', 'sin'),\n"
					"('cos', 'cos'),\n"
					"('tan', 'tan'),\n"
					"('asin', 'asin'),\n"
					"('acos', 'acos'),\n"
					"('atan', 'atan'),\n"
					"('atan', 'atan2'),\n"
					"('sinh', 'sinh'),\n"
					"('cot', 'cot'),\n"
					"('cosh', 'cosh'),\n"
					"('tanh', 'tanh'),\n"
					"('sqrt', 'sqrt'),\n"
					"('exp', 'exp'),\n"
					"('log', 'log'),\n"
					"('ln', 'log'),\n"
					"('log10', 'log10'),\n"
					"('log2', 'log2'),\n"
					"('degrees', 'degrees'),\n"
					"('radians', 'radians'),\n"
					"('pi', 'pi'),\n"
					"('curdate', 'current_date'),\n"
					"('current_date', 'current_date'),\n"
					"('curtime', 'current_time'),\n"
					"('current_time', 'current_time'),\n"
					"('current_timestamp', 'current_timestamp'),\n"
					"('localtime', 'current_time'),\n"
					"('localtimestamp', 'current_timestamp'),\n"
					"('sql_sub', 'diff'),\n"
					"('sql_sub', 'date_sub_msec_interval'),\n"
					"('sql_sub', 'date_sub_month_interval'),\n"
					"('sql_sub', 'time_sub_msec_interval'),\n"
					"('sql_sub', 'timestamp_sub_msec_interval'),\n"
					"('sql_sub', 'timestamp_sub_month_interval'),\n"
					"('sql_add', 'date_add_msec_interval'),\n"
					"('sql_add', 'addmonths'),\n"
					"('sql_add', 'timestamp_add_msec_interval'),\n"
					"('sql_add', 'timestamp_add_month_interval'),\n"
					"('sql_add', 'time_add_msec_interval'),\n"
					"('local_timezone', 'local_timezone'),\n"
					"('century', 'century'),\n"
					"('decade', 'decade'),\n"
					"('year', 'year'),\n"
					"('quarter', 'quarter'),\n"
					"('month', 'month'),\n"
					"('day', 'day'),\n"
					"('dayofyear', 'dayofyear'),\n"
					"('weekofyear', 'weekofyear'),\n"
					"('dayofweek', 'dayofweek'),\n"
					"('dayofmonth', 'day'),\n"
					"('week', 'weekofyear'),\n"
					"('hour', 'hours'),\n"
					"('minute', 'minutes'),\n"
					"('second', 'sql_seconds'),\n"
					"('second', 'seconds'),\n"
					"('strings', 'strings'),\n"
					"('locate', 'locate'),\n"
					"('charindex', 'locate'),\n"
					"('splitpart', 'splitpart'),\n"
					"('substring', 'substring'),\n"
					"('substr', 'substring'),\n"
					"('truncate', 'stringleft'),\n"
					"('concat', '+'),\n"
					"('ascii', 'ascii'),\n"
					"('code', 'unicode'),\n"
					"('length', 'length'),\n"
					"('right', 'stringright'),\n"
					"('left', 'stringleft'),\n"
					"('upper', 'toUpper'),\n"
					"('ucase', 'toUpper'),\n"
					"('lower', 'toLower'),\n"
					"('lcase', 'toLower'),\n"
					"('trim', 'trim'),\n"
					"('ltrim', 'ltrim'),\n"
					"('rtrim', 'rtrim'),\n"
					"('lpad', 'lpad'),\n"
					"('rpad', 'rpad'),\n"
					"('insert', 'insert'),\n"
					"('replace', 'replace'),\n"
					"('repeat', 'repeat'),\n"
					"('space', 'space'),\n"
					"('char_length', 'length'),\n"
					"('character_length', 'length'),\n"
					"('octet_length', 'nbytes'),\n"
					"('soundex', 'soundex'),\n"
					"('qgramnormalize', 'qgramnormalize')\n"
					");\n");

			pos += snprintf(buf + pos, bufsize - pos, "set schema \"%s\";\n", prev_schema);
			assert(pos < bufsize);

			printf("Running database upgrade commands:\n%s\n", buf);
			err = SQLstatementIntern(c, &buf, "update", true, false, NULL);
		}
		BBPunfix(b->batCacheid);
	}
	res_table_destroy(output);
	GDKfree(buf);
	return err;		/* usually MAL_SUCCEED */
}
int
SQLupgrades(Client c, mvc *m)
{
	sql_subtype tp;
	sql_subfunc *f;
	char *err, *prev_schema = GDKstrdup(sqlvar_get_string(find_global_var(m, mvc_bind_schema(m, "sys"), "current_schema")));
	sql_schema *s = mvc_bind_schema(m, "sys");
	sql_table *t;
	bool systabfixed = false;

	if (prev_schema == NULL) {
		TRC_CRITICAL(SQL_PARSER, "Allocation failure while running SQL upgrades\n");
		return -1;
	}

#ifdef HAVE_HGE
	if (have_hge) {
		sql_find_subtype(&tp, "hugeint", 0, 0);
		if (!sql_bind_func(m->sa, s, "var_pop", &tp, NULL, F_AGGR)) {
			if ((err = sql_update_hugeint(c, m, prev_schema, &systabfixed)) != NULL) {
				TRC_CRITICAL(SQL_PARSER, "%s\n", err);
				freeException(err);
				GDKfree(prev_schema);
				return -1;
			}
		}
	}
#endif

	f = sql_bind_func_(m->sa, s, "env", NULL, F_UNION);
	if (f && sql_privilege(m, ROLE_PUBLIC, f->func->base.id, PRIV_EXECUTE) != PRIV_EXECUTE) {
		sql_table *privs = find_sql_table(s, "privileges");
		int pub = ROLE_PUBLIC, p = PRIV_EXECUTE, zero = 0;

		table_funcs.table_insert(m->session->tr, privs, &f->func->base.id, &pub, &p, &zero, &zero);
	}

	/* If the point type exists, but the geometry type does not
	 * exist any more at the "sys" schema (i.e., the first part of
	 * the upgrade has been completed succesfully), then move on
	 * to the second part */
	if (find_sql_type(s, "point") != NULL) {
		/* type sys.point exists: this is an old geom-enabled
		 * database */
		if ((err = sql_update_geom(c, m, 1, prev_schema)) != NULL) {
			TRC_CRITICAL(SQL_PARSER, "%s\n", err);
			freeException(err);
			GDKfree(prev_schema);
			return -1;
		}
	} else if (geomsqlfix_get() != NULL) {
		/* the geom module is loaded... */
		sql_find_subtype(&tp, "clob", 0, 0);
		if (!sql_bind_func(m->sa, s, "st_wkttosql",
				   &tp, NULL, F_FUNC)) {
			/* ... but the database is not geom-enabled */
			if ((err = sql_update_geom(c, m, 0, prev_schema)) != NULL) {
				TRC_CRITICAL(SQL_PARSER, "%s\n", err);
				freeException(err);
				GDKfree(prev_schema);
				return -1;
			}
		}
	}

	sql_find_subtype(&tp, "clob", 0, 0);
	if (sql_bind_func(m->sa, s, "group_concat", &tp, NULL, F_AGGR) == NULL) {
		if ((err = sql_update_aug2018(c, m, prev_schema)) != NULL) {
			TRC_CRITICAL(SQL_PARSER, "%s\n", err);
			freeException(err);
			GDKfree(prev_schema);
			return -1;
		}
	}

	if (sql_bind_func(m->sa, s, "dependencies_schemas_on_users", NULL, NULL, F_UNION)
	 && sql_bind_func(m->sa, s, "dependencies_owners_on_schemas", NULL, NULL, F_UNION)
	 && sql_bind_func(m->sa, s, "dependencies_tables_on_views", NULL, NULL, F_UNION)
	 && sql_bind_func(m->sa, s, "dependencies_tables_on_indexes", NULL, NULL, F_UNION)
	 && sql_bind_func(m->sa, s, "dependencies_tables_on_triggers", NULL, NULL, F_UNION)
	 && sql_bind_func(m->sa, s, "dependencies_tables_on_foreignkeys", NULL, NULL, F_UNION)
	 && sql_bind_func(m->sa, s, "dependencies_tables_on_functions", NULL, NULL, F_UNION)
	 && sql_bind_func(m->sa, s, "dependencies_columns_on_views", NULL, NULL, F_UNION)
	 && sql_bind_func(m->sa, s, "dependencies_columns_on_keys", NULL, NULL, F_UNION)
	 && sql_bind_func(m->sa, s, "dependencies_columns_on_indexes", NULL, NULL, F_UNION)
	 && sql_bind_func(m->sa, s, "dependencies_columns_on_functions", NULL, NULL, F_UNION)
	 && sql_bind_func(m->sa, s, "dependencies_columns_on_triggers", NULL, NULL, F_UNION)
	 && sql_bind_func(m->sa, s, "dependencies_views_on_functions", NULL, NULL, F_UNION)
	 && sql_bind_func(m->sa, s, "dependencies_views_on_triggers", NULL, NULL, F_UNION)
	 && sql_bind_func(m->sa, s, "dependencies_functions_on_functions", NULL, NULL, F_UNION)
	 && sql_bind_func(m->sa, s, "dependencies_functions_on_triggers", NULL, NULL, F_UNION)
	 && sql_bind_func(m->sa, s, "dependencies_keys_on_foreignkeys", NULL, NULL, F_UNION)	) {
		if ((err = sql_drop_functions_dependencies_Xs_on_Ys(c, prev_schema)) != NULL) {
			TRC_CRITICAL(SQL_PARSER, "%s\n", err);
			freeException(err);
			GDKfree(prev_schema);
			return -1;
		}
	}

	if ((err = sql_update_aug2018_sp2(c, prev_schema)) != NULL) {
		TRC_CRITICAL(SQL_PARSER, "%s\n", err);
		freeException(err);
		GDKfree(prev_schema);
		return -1;
	}

	if ((t = mvc_bind_table(m, s, "systemfunctions")) != NULL &&
	    t->type == tt_table) {
		if (!systabfixed &&
		    (err = sql_fix_system_tables(c, m, prev_schema)) != NULL) {
			TRC_CRITICAL(SQL_PARSER, "%s\n", err);
			freeException(err);
			GDKfree(prev_schema);
			return -1;
		}
		systabfixed = true;
		if ((err = sql_update_apr2019(c, m, prev_schema)) != NULL) {
			TRC_CRITICAL(SQL_PARSER, "%s\n", err);
			freeException(err);
			GDKfree(prev_schema);
			return -1;
		}
	}

	/* when function storagemodel() exists and views tablestorage
	 * and schemastorage don't, then upgrade storagemodel to match
	 * 75_storagemodel.sql */
	if (sql_bind_func(m->sa, s, "storagemodel", NULL, NULL, F_UNION)
	 && (t = mvc_bind_table(m, s, "tablestorage")) == NULL
	 && (t = mvc_bind_table(m, s, "schemastorage")) == NULL ) {
		if ((err = sql_update_storagemodel(c, m, prev_schema)) != NULL) {
			TRC_CRITICAL(SQL_PARSER, "%s\n", err);
			freeException(err);
			GDKfree(prev_schema);
			return -1;
		}
	}

	if ((err = sql_update_apr2019_sp1(c)) != NULL) {
		TRC_CRITICAL(SQL_PARSER, "%s\n", err);
		freeException(err);
		GDKfree(prev_schema);
		return -1;
	}

	if (sql_bind_func(m->sa, s, "times", NULL, NULL, F_PROC)) {
		if ((err = sql_update_apr2019_sp2(c, m, prev_schema, &systabfixed)) != NULL) {
			TRC_CRITICAL(SQL_PARSER, "%s\n", err);
			freeException(err);
			GDKfree(prev_schema);
			return -1;
		}
	}

	sql_find_subtype(&tp, "varchar", 0, 0);
	if (!sql_bind_func3(m->sa, s, "deltas", &tp, &tp, &tp, F_UNION)) {
		if ((err = sql_update_nov2019_missing_dependencies(c, m)) != NULL) {
			TRC_CRITICAL(SQL_PARSER, "%s\n", err);
			freeException(err);
			GDKfree(prev_schema);
			return -1;
		}
		if (!systabfixed &&
		    (err = sql_fix_system_tables(c, m, prev_schema)) != NULL) {
			TRC_CRITICAL(SQL_PARSER, "%s\n", err);
			freeException(err);
			GDKfree(prev_schema);
			return -1;
		}
		systabfixed = true;
		if ((err = sql_update_nov2019(c, m, prev_schema, &systabfixed)) != NULL) {
			TRC_CRITICAL(SQL_PARSER, "%s\n", err);
			freeException(err);
			GDKfree(prev_schema);
			return -1;
		}
	}

#ifdef HAVE_HGE
	if (have_hge) {
		sql_find_subtype(&tp, "hugeint", 0, 0);
		if (!sql_bind_func(m->sa, s, "median_avg", &tp, NULL, F_AGGR)) {
			if ((err = sql_update_nov2019_sp1_hugeint(c, m, prev_schema, &systabfixed)) != NULL) {
				TRC_CRITICAL(SQL_PARSER, "%s\n", err);
				freeException(err);
				GDKfree(prev_schema);
				return -1;
			}
		}
	}
#endif

	if (!sql_bind_func(m->sa, s, "suspend_log_flushing", NULL, NULL, F_PROC)) {
		if ((err = sql_update_jun2020(c, m, prev_schema, &systabfixed)) != NULL) {
			TRC_CRITICAL(SQL_PARSER, "%s\n", err);
			freeException(err);
			GDKfree(prev_schema);
			return -1;
		}
	}

	if ((err = sql_update_jun2020_bam(c, m, prev_schema)) != NULL) {
		TRC_CRITICAL(SQL_PARSER, "%s\n", err);
		freeException(err);
		GDKfree(prev_schema);
		return -1;
	}

#ifdef HAVE_HGE
	if (have_hge) {
		sql_find_subtype(&tp, "hugeint", 0, 0);
		if (!sql_bind_func(m->sa, s, "covar_pop", &tp, &tp, F_AGGR) &&
		    (err = sql_update_jun2020_sp1_hugeint(c, prev_schema)) != NULL) {
			TRC_CRITICAL(SQL_PARSER, "%s\n", err);
			freeException(err);
			GDKfree(prev_schema);
			return -1;
		}
	}
#endif

	sql_find_subtype(&tp, "varchar", 0, 0);
	if (sql_bind_func(m->sa, s, "lidarattach", &tp, NULL, F_PROC) &&
	    (err = sql_update_default_lidar(c)) != NULL) {
		TRC_CRITICAL(SQL_PARSER, "%s\n", err);
		freeException(err);
		GDKfree(prev_schema);
		return -1;
	}

	if ((err = sql_update_default(c, m, prev_schema, &systabfixed)) != NULL) {
		TRC_CRITICAL(SQL_PARSER, "%s\n", err);
		freeException(err);
		GDKfree(prev_schema);
		return -1;
	}

	GDKfree(prev_schema);
	return 0;
}<|MERGE_RESOLUTION|>--- conflicted
+++ resolved
@@ -2299,23 +2299,6 @@
 			pos += snprintf(buf + pos, bufsize - pos,
 					"delete from args where id in (select args.id from args left join functions on args.func_id = functions.id where functions.id is null);\n");
 
-<<<<<<< HEAD
-			list *functions = sa_list(sql->sa);
-			/* Adding fixed versions of degrees and radians functions */
-			sql_subtype *flt_types[2] = {sql_bind_localtype("flt"), sql_bind_localtype("dbl")};
-			for (int i = 0; i < 2; i++) {
-				sql_subtype *next = flt_types[i];
-				/*	TODO: This is BAD: its redundantly is trying to add duplicate function definitions to the global funcs list instead of updating the functions table.
-				 *	But it just ends up corrupting the global funcs list because it is using the wrong sql allocator.
-				 */
-				list_append(functions, sql_create_func(sql->sa, "degrees", "mmath", "degrees", FALSE, FALSE, SCALE_FIX, 0, next->type, 1, next->type));
-				list_append(functions, sql_create_func(sql->sa, "radians", "mmath", "radians", FALSE, FALSE, SCALE_FIX, 0, next->type, 1, next->type));
-			}
-
-			insert_functions(sql->session->tr, mvc_bind_table(sql, sys, "functions"), functions, mvc_bind_table(sql, sys, "args"));
-
-=======
->>>>>>> 96b2253f
 			pos += snprintf(buf + pos, bufsize - pos,
 				"UPDATE sys.functions set semantics = false WHERE (name, func) IN (VALUES \n"
 					"('length', 'nitems'),\n"
