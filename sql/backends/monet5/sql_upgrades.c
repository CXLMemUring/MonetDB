/*
 * This Source Code Form is subject to the terms of the Mozilla Public
 * License, v. 2.0.  If a copy of the MPL was not distributed with this
 * file, You can obtain one at http://mozilla.org/MPL/2.0/.
 *
 * Copyright 1997 - July 2008 CWI, August 2008 - 2021 MonetDB B.V.
 */

/*
 * SQL upgrade code
 * N. Nes, M.L. Kersten, S. Mullender
 */
#include "monetdb_config.h"
#include "mal_backend.h"
#include "sql_execute.h"
#include "sql_mvc.h"
#include "gdk_time.h"
#include <unistd.h>
#include "sql_upgrades.h"
#include "rel_rel.h"
#include "rel_semantic.h"
#include "rel_unnest.h"
#include "rel_optimizer.h"

#include "rel_remote.h"
#include "mal_authorize.h"

/* this function can be used to recreate the system tables (types,
 * functions, args) when internal types and/or functions have changed
 * (i.e. the ones in sql_types.c) */
static str
sql_fix_system_tables(Client c, mvc *sql, const char *prev_schema)
{
	size_t bufsize = 1000000, pos = 0;
	char *buf = GDKmalloc(bufsize), *err = NULL;
	node *n;
	sql_schema *s;
	static const char *boolnames[2] = {"false", "true"};

	if (buf == NULL)
		throw(SQL, __func__, SQLSTATE(HY013) MAL_MALLOC_FAIL);
	s = mvc_bind_schema(sql, "sys");
	pos += snprintf(buf + pos, bufsize - pos, "set schema \"sys\";\n");

	pos += snprintf(buf + pos, bufsize - pos,
			"delete from sys.dependencies where id < 2000;\n");

	/* recreate internal types */
	pos += snprintf(buf + pos, bufsize - pos,
			"delete from sys.types where id < 2000;\n");
	for (n = types->h; n; n = n->next) {
		sql_type *t = n->data;

		if (t->base.id >= FUNC_OIDS)
			continue;

		pos += snprintf(buf + pos, bufsize - pos,
				"insert into sys.types values"
				" (%d, '%s', '%s', %u, %u, %d, %d, %d);\n",
				t->base.id, t->base.name, t->sqlname, t->digits,
				t->scale, t->radix, (int) t->eclass,
				t->s ? t->s->base.id : s->base.id);
	}

	/* recreate internal functions */
	pos += snprintf(buf + pos, bufsize - pos,
			"delete from sys.functions where id < 2000;\n"
			"delete from sys.args where func_id not in"
			" (select id from sys.functions);\n");
	sqlstore *store = sql->session->tr->store;
	for (n = funcs->h; n; n = n->next) {
		sql_func *func = n->data;
		int number = 0;
		sql_arg *arg;
		node *m;

		if (func->base.id >= FUNC_OIDS)
			continue;

		pos += snprintf(buf + pos, bufsize - pos,
				"insert into sys.functions values"
				" (%d, '%s', '%s', '%s',"
				" %d, %d, %s, %s, %s, %d, %s, %s);\n",
				func->base.id, func->base.name,
				func->imp, func->mod, (int) FUNC_LANG_INT,
				(int) func->type,
				boolnames[func->side_effect],
				boolnames[func->varres],
				boolnames[func->vararg],
				func->s ? func->s->base.id : s->base.id,
				boolnames[func->system],
				boolnames[func->semantics]);
		if (func->res) {
			for (m = func->res->h; m; m = m->next, number++) {
				arg = m->data;
				pos += snprintf(buf + pos, bufsize - pos,
						"insert into sys.args"
						" values"
						" (%d, %d, 'res_%d',"
						" '%s', %u, %u, %d,"
						" %d);\n",
						store_next_oid(store),
						func->base.id,
						number,
						arg->type.type->sqlname,
						arg->type.digits,
						arg->type.scale,
						arg->inout, number);
			}
		}
		for (m = func->ops->h; m; m = m->next, number++) {
			arg = m->data;
			if (arg->name)
				pos += snprintf(buf + pos, bufsize - pos,
						"insert into sys.args"
						" values"
						" (%d, %d, '%s', '%s',"
						" %u, %u, %d, %d);\n",
						store_next_oid(store),
						func->base.id,
						arg->name,
						arg->type.type->sqlname,
						arg->type.digits,
						arg->type.scale,
						arg->inout, number);
			else
				pos += snprintf(buf + pos, bufsize - pos,
						"insert into sys.args"
						" values"
						" (%d, %d, 'arg_%d',"
						" '%s', %u, %u, %d,"
						" %d);\n",
						store_next_oid(store),
						func->base.id,
						number,
						arg->type.type->sqlname,
						arg->type.digits,
						arg->type.scale,
						arg->inout, number);
		}
	}

	pos += snprintf(buf + pos, bufsize - pos, "set schema \"%s\";\n", prev_schema);

	assert(pos < bufsize);
	printf("Running database upgrade commands:\n%s\n", buf);
	err = SQLstatementIntern(c, buf, "update", true, false, NULL);
	GDKfree(buf);
	return err;		/* usually MAL_SUCCEED */
}

#ifdef HAVE_HGE
static str
sql_update_hugeint(Client c, mvc *sql, const char *prev_schema, bool *systabfixed)
{
	size_t bufsize = 8192, pos = 0;
	char *buf, *err;

	if (!*systabfixed &&
	    (err = sql_fix_system_tables(c, sql, prev_schema)) != NULL)
		return err;
	*systabfixed = true;

	if ((buf = GDKmalloc(bufsize)) == NULL)
		throw(SQL, __func__, SQLSTATE(HY013) MAL_MALLOC_FAIL);

	pos += snprintf(buf + pos, bufsize - pos, "set schema \"sys\";\n");

	/* 80_udf_hge.sql */
	pos += snprintf(buf + pos, bufsize - pos,
			"create function fuse(one bigint, two bigint)\n"
			"returns hugeint external name udf.fuse;\n");

	/* 90_generator_hge.sql */
	pos += snprintf(buf + pos, bufsize - pos,
			"create function sys.generate_series(first hugeint, \"limit\" hugeint)\n"
			"returns table (value hugeint)\n"
			"external name generator.series;\n"
			"create function sys.generate_series(first hugeint, \"limit\" hugeint, stepsize hugeint)\n"
			"returns table (value hugeint)\n"
			"external name generator.series;\n");

	/* 39_analytics_hge.sql */
	pos += snprintf(buf + pos, bufsize - pos,
			"create aggregate stddev_samp(val HUGEINT) returns DOUBLE\n"
			" external name \"aggr\".\"stdev\";\n"
			"GRANT EXECUTE ON AGGREGATE stddev_samp(HUGEINT) TO PUBLIC;\n"
			"create window stddev_samp(val HUGEINT) returns DOUBLE\n"
			" external name \"sql\".\"stdev\";\n"
			"GRANT EXECUTE ON WINDOW stddev_samp(HUGEINT) TO PUBLIC;\n"
			"create aggregate stddev_pop(val HUGEINT) returns DOUBLE\n"
			" external name \"aggr\".\"stdevp\";\n"
			"GRANT EXECUTE ON AGGREGATE stddev_pop(HUGEINT) TO PUBLIC;\n"
			"create window stddev_pop(val HUGEINT) returns DOUBLE\n"
			" external name \"sql\".\"stdevp\";\n"
			"GRANT EXECUTE ON WINDOW stddev_pop(HUGEINT) TO PUBLIC;\n"
			"create aggregate var_samp(val HUGEINT) returns DOUBLE\n"
			" external name \"aggr\".\"variance\";\n"
			"GRANT EXECUTE ON AGGREGATE var_samp(HUGEINT) TO PUBLIC;\n"
			"create window var_samp(val HUGEINT) returns DOUBLE\n"
			" external name \"sql\".\"variance\";\n"
			"GRANT EXECUTE ON WINDOW var_samp(HUGEINT) TO PUBLIC;\n"
			"create aggregate covar_samp(e1 HUGEINT, e2 HUGEINT) returns DOUBLE\n"
			" external name \"aggr\".\"covariance\";\n"
			"GRANT EXECUTE ON AGGREGATE covar_samp(HUGEINT, HUGEINT) TO PUBLIC;\n"
			"create window covar_samp(e1 HUGEINT, e2 HUGEINT) returns DOUBLE\n"
			" external name \"sql\".\"covariance\";\n"
			"GRANT EXECUTE ON WINDOW covar_samp(HUGEINT, HUGEINT) TO PUBLIC;\n"
			"create aggregate var_pop(val HUGEINT) returns DOUBLE\n"
			" external name \"aggr\".\"variancep\";\n"
			"GRANT EXECUTE ON AGGREGATE var_pop(HUGEINT) TO PUBLIC;\n"
			"create window var_pop(val HUGEINT) returns DOUBLE\n"
			" external name \"sql\".\"variancep\";\n"
			"GRANT EXECUTE ON WINDOW var_pop(HUGEINT) TO PUBLIC;\n"
			"create aggregate covar_pop(e1 HUGEINT, e2 HUGEINT) returns DOUBLE\n"
			" external name \"aggr\".\"covariancep\";\n"
			"GRANT EXECUTE ON AGGREGATE covar_pop(HUGEINT, HUGEINT) TO PUBLIC;\n"
			"create window covar_pop(e1 HUGEINT, e2 HUGEINT) returns DOUBLE\n"
			" external name \"sql\".\"covariancep\";\n"
			"GRANT EXECUTE ON WINDOW covar_pop(HUGEINT, HUGEINT) TO PUBLIC;\n"
			"create aggregate median(val HUGEINT) returns HUGEINT\n"
			" external name \"aggr\".\"median\";\n"
			"GRANT EXECUTE ON AGGREGATE median(HUGEINT) TO PUBLIC;\n"
			"create aggregate quantile(val HUGEINT, q DOUBLE) returns HUGEINT\n"
			" external name \"aggr\".\"quantile\";\n"
			"GRANT EXECUTE ON AGGREGATE quantile(HUGEINT, DOUBLE) TO PUBLIC;\n"
			"create aggregate median_avg(val HUGEINT) returns DOUBLE\n"
			" external name \"aggr\".\"median_avg\";\n"
			"GRANT EXECUTE ON AGGREGATE median_avg(HUGEINT) TO PUBLIC;\n"
			"create aggregate quantile_avg(val HUGEINT, q DOUBLE) returns DOUBLE\n"
			" external name \"aggr\".\"quantile_avg\";\n"
			"GRANT EXECUTE ON AGGREGATE quantile_avg(HUGEINT, DOUBLE) TO PUBLIC;\n"
			"create aggregate corr(e1 HUGEINT, e2 HUGEINT) returns DOUBLE\n"
			" external name \"aggr\".\"corr\";\n"
			"GRANT EXECUTE ON AGGREGATE corr(HUGEINT, HUGEINT) TO PUBLIC;\n"
			"create window corr(e1 HUGEINT, e2 HUGEINT) returns DOUBLE\n"
			" external name \"sql\".\"corr\";\n"
			"GRANT EXECUTE ON WINDOW corr(HUGEINT, HUGEINT) TO PUBLIC;\n");

	/* 40_json_hge.sql */
	pos += snprintf(buf + pos, bufsize - pos,
			"create function json.filter(js json, name hugeint)\n"
			"returns json external name json.filter;\n"
			"GRANT EXECUTE ON FUNCTION json.filter(json, hugeint) TO PUBLIC;\n");

	pos += snprintf(buf + pos, bufsize - pos,
			"update sys.functions set system = true where system <> true and name in ('fuse') and schema_id = (select id from sys.schemas where name = 'sys') and type = %d;\n"
			"update sys.functions set system = true where system <> true and name in ('generate_series') and schema_id = (select id from sys.schemas where name = 'sys') and type = %d;\n"
			"update sys.functions set system = true where system <> true and name in ('stddev_samp', 'stddev_pop', 'var_samp', 'covar_samp', 'var_pop', 'covar_pop', 'median', 'median_avg', 'quantile', 'quantile_avg', 'corr') and schema_id = (select id from sys.schemas where name = 'sys') and type = %d;\n"
			"update sys.functions set system = true where system <> true and name in ('stddev_samp', 'stddev_pop', 'var_samp', 'covar_samp', 'var_pop', 'covar_pop', 'corr') and schema_id = (select id from sys.schemas where name = 'sys') and type = %d;\n"
			"update sys.functions set system = true where system <> true and name = 'filter' and schema_id = (select id from sys.schemas where name = 'json') and type = %d;\n",
			(int) F_FUNC, (int) F_UNION, (int) F_AGGR, (int) F_ANALYTIC, (int) F_FUNC);

	pos += snprintf(buf + pos, bufsize - pos, "set schema \"%s\";\n", prev_schema);
	assert(pos < bufsize);

	printf("Running database upgrade commands:\n%s\n", buf);
	err = SQLstatementIntern(c, buf, "update", true, false, NULL);
	GDKfree(buf);
	return err;		/* usually MAL_SUCCEED */
}
#endif

static str
sql_drop_functions_dependencies_Xs_on_Ys(Client c, const char *prev_schema)
{
	size_t bufsize = 1600, pos = 0;
	char *err = NULL, *buf = GDKmalloc(bufsize);

	if (buf == NULL)
		throw(SQL, __func__, SQLSTATE(HY013) MAL_MALLOC_FAIL);

	/* remove functions which were created in sql/scripts/21_dependency_functions.sql */
	pos += snprintf(buf + pos, bufsize - pos,
			"set schema \"sys\";\n"
			"DROP FUNCTION dependencies_schemas_on_users();\n"
			"DROP FUNCTION dependencies_owners_on_schemas();\n"
			"DROP FUNCTION dependencies_tables_on_views();\n"
			"DROP FUNCTION dependencies_tables_on_indexes();\n"
			"DROP FUNCTION dependencies_tables_on_triggers();\n"
			"DROP FUNCTION dependencies_tables_on_foreignKeys();\n"
			"DROP FUNCTION dependencies_tables_on_functions();\n"
			"DROP FUNCTION dependencies_columns_on_views();\n"
			"DROP FUNCTION dependencies_columns_on_keys();\n"
			"DROP FUNCTION dependencies_columns_on_indexes();\n"
			"DROP FUNCTION dependencies_columns_on_functions();\n"
			"DROP FUNCTION dependencies_columns_on_triggers();\n"
			"DROP FUNCTION dependencies_views_on_functions();\n"
			"DROP FUNCTION dependencies_views_on_triggers();\n"
			"DROP FUNCTION dependencies_functions_on_functions();\n"
			"DROP FUNCTION dependencies_functions_on_triggers();\n"
			"DROP FUNCTION dependencies_keys_on_foreignKeys();\n");

	pos += snprintf(buf + pos, bufsize - pos, "set schema \"%s\";\n", prev_schema);
	assert(pos < bufsize);

	printf("Running database upgrade commands:\n%s\n", buf);
	err = SQLstatementIntern(c, buf, "update", true, false, NULL);
	GDKfree(buf);
	return err;		/* usually MAL_SUCCEED */
}

static str
sql_update_apr2019(Client c, mvc *sql, const char *prev_schema)
{
	size_t bufsize = 3000, pos = 0;
	char *buf, *err;
	sql_schema *s = mvc_bind_schema(sql, "sys");
	sql_table *t;

	if ((buf = GDKmalloc(bufsize)) == NULL)
		throw(SQL, __func__, SQLSTATE(HY013) MAL_MALLOC_FAIL);

	pos += snprintf(buf + pos, bufsize - pos, "set schema sys;\n");

	/* 15_querylog.sql */
	pos += snprintf(buf + pos, bufsize - pos,
			"drop procedure sys.querylog_enable(smallint);\n"
			"create procedure sys.querylog_enable(threshold integer) external name sql.querylog_enable;\n"
			"update sys.functions set system = true where system <> true and name = 'querylog_enable' and schema_id = (select id from sys.schemas where name = 'sys') and type = %d;\n",
			(int) F_PROC);

	/* 17_temporal.sql */
	pos += snprintf(buf + pos, bufsize - pos,
			"create function sys.date_trunc(txt string, t timestamp)\n"
			"returns timestamp\n"
			"external name sql.date_trunc;\n"
			"grant execute on function sys.date_trunc(string, timestamp) to public;\n"
			"update sys.functions set system = true where system <> true and schema_id = (select id from sys.schemas where name = 'sys') and name = 'date_trunc' and type = %d;\n", (int) F_FUNC);

	/* 22_clients.sql */
	pos += snprintf(buf + pos, bufsize - pos,
			"create procedure sys.setprinttimeout(\"timeout\" integer)\n"
			"external name clients.setprinttimeout;\n"
			"update sys.functions set system = true where system <> true and schema_id = (select id from sys.schemas where name = 'sys') and name = 'setprinttimeout' and type = %d;\n", (int) F_PROC);

	/* 26_sysmon.sql */
	pos += snprintf(buf + pos, bufsize - pos,
			"grant execute on function sys.queue to public;\n"
			"grant select on sys.queue to public;\n");

	/* 51_sys_schema_extensions.sql */
	pos += snprintf(buf + pos, bufsize - pos,
			"ALTER TABLE sys.keywords SET READ WRITE;\n"
			"INSERT INTO sys.keywords VALUES ('WINDOW');\n"
		);
	t = mvc_bind_table(sql, s, "var_values");
	t->system = 0;	/* make it non-system else the drop view will fail */
	pos += snprintf(buf + pos, bufsize - pos,
			"DROP VIEW sys.var_values;\n"
			"CREATE VIEW sys.var_values (var_name, value) AS\n"
			"SELECT 'cache' AS var_name, convert(cache, varchar(10)) AS value UNION ALL\n"
			"SELECT 'current_role', current_role UNION ALL\n"
			"SELECT 'current_schema', current_schema UNION ALL\n"
			"SELECT 'current_timezone', current_timezone UNION ALL\n"
			"SELECT 'current_user', current_user UNION ALL\n"
			"SELECT 'debug', debug UNION ALL\n"
			"SELECT 'last_id', last_id UNION ALL\n"
			"SELECT 'optimizer', optimizer UNION ALL\n"
			"SELECT 'pi', pi() UNION ALL\n"
			"SELECT 'rowcnt', rowcnt;\n"
			"UPDATE sys._tables SET system = true WHERE name = 'var_values' AND schema_id = (SELECT id FROM sys.schemas WHERE name = 'sys');\n"
			"GRANT SELECT ON sys.var_values TO PUBLIC;\n");

	/* 99_system.sql */
	t = mvc_bind_table(sql, s, "systemfunctions");
	t->system = 0;
	pos += snprintf(buf + pos, bufsize - pos,
			"drop table sys.systemfunctions;\n"
			"create view sys.systemfunctions as select id as function_id from sys.functions where system;\n"
			"grant select on sys.systemfunctions to public;\n"
			"update sys._tables set system = true where name = 'systemfunctions' and schema_id = (select id from sys.schemas where name = 'sys');\n");
	/* update type of "query" attribute of tables sys._tables and
	 * tmp_tables from varchar(2048) to varchar(1048576) */
	pos += snprintf(buf + pos, bufsize - pos,
			"update sys._columns set type_digits = 1048576 where name = 'query' and table_id in (select id from sys._tables t where t.name = '_tables' and t.schema_id in (select id from sys.schemas s where s.name in ('sys', 'tmp')));\n");
	pos += snprintf(buf + pos, bufsize - pos,
			"update sys._columns set type_digits = 1048576 where name = 'query' and table_id in (select id from sys._tables t where t.name = 'tables' and t.schema_id in (select id from sys.schemas s where s.name = 'sys'));\n");

	pos += snprintf(buf + pos, bufsize - pos, "commit;\n");
	pos += snprintf(buf + pos, bufsize - pos, "set schema \"%s\";\n", prev_schema);

	assert(pos < bufsize);
	printf("Running database upgrade commands:\n%s\n", buf);
	err = SQLstatementIntern(c, buf, "update", true, false, NULL);
	if (err == MAL_SUCCEED) {
		pos = snprintf(buf, bufsize, "set schema \"sys\";\n"
			       "ALTER TABLE sys.keywords SET READ ONLY;\n");

		pos += snprintf(buf + pos, bufsize - pos, "set schema \"%s\";\n", prev_schema);
		assert(pos < bufsize);
		printf("Running database upgrade commands:\n%s\n", buf);
		err = SQLstatementIntern(c, buf, "update", true, false, NULL);
	}

	GDKfree(buf);
	return err;		/* usually MAL_SUCCEED */
}

static str
sql_update_storagemodel(Client c, mvc *sql, const char *prev_schema, bool oct2020_upgrade)
{
	size_t bufsize = 20000, pos = 0;
	char *buf, *err;
	sql_schema *s = mvc_bind_schema(sql, "sys");
	sql_table *t;
	char *day_interval_str = oct2020_upgrade ? " 'day_interval'," : "";

	if ((buf = GDKmalloc(bufsize)) == NULL)
		throw(SQL, __func__, SQLSTATE(HY013) MAL_MALLOC_FAIL);

	/* set views and tables internally to non-system to allow drop commands to succeed without error */
	if ((t = mvc_bind_table(sql, s, "storage")) != NULL)
		t->system = 0;
	if ((t = mvc_bind_table(sql, s, "storagemodel")) != NULL)
		t->system = 0;
	if ((t = mvc_bind_table(sql, s, "storagemodelinput")) != NULL)
		t->system = 0;
	if ((t = mvc_bind_table(sql, s, "tablestoragemodel")) != NULL)
		t->system = 0;

	/* new 75_storagemodel.sql */
	pos += snprintf(buf + pos, bufsize - pos,
		"set schema sys;\n"
		/* drop objects in reverse order of original creation of old 75_storagemodel.sql */
		"drop view if exists sys.tablestoragemodel;\n"
		"drop view if exists sys.storagemodel cascade;\n"
		"drop function if exists sys.storagemodel() cascade;\n");

	if (oct2020_upgrade) {
		pos += snprintf(buf + pos, bufsize - pos,
			"drop function if exists sys.imprintsize(varchar(1024), bigint) cascade;\n");
	} else {
		pos += snprintf(buf + pos, bufsize - pos,
			"drop function if exists sys.imprintsize(bigint, clob) cascade;\n");
	}

	pos += snprintf(buf + pos, bufsize - pos,
		"drop function if exists sys.hashsize(boolean, bigint) cascade;\n");

	if (oct2020_upgrade) {
		pos += snprintf(buf + pos, bufsize - pos,
			"drop function if exists sys.columnsize(varchar(1024), bigint) cascade;\n"
			"drop function if exists sys.heapsize(varchar(1024), bigint, bigint, int) cascade;\n");
	} else {
		pos += snprintf(buf + pos, bufsize - pos,
			"drop function if exists sys.columnsize(clob, bigint, bigint) cascade;\n"
			"drop function if exists sys.heapsize(clob, bigint, int) cascade;\n");
	}

	pos += snprintf(buf + pos, bufsize - pos,
		"drop procedure if exists sys.storagemodelinit();\n"
		"drop table if exists sys.storagemodelinput cascade;\n"
		"drop view if exists sys.\"storage\" cascade;\n");

	if (oct2020_upgrade) {
		pos += snprintf(buf + pos, bufsize - pos,
			"drop function if exists sys.\"storage\"(varchar(1024), varchar(1024), varchar(1024)) cascade;\n"
			"drop function if exists sys.\"storage\"(varchar(1024), varchar(1024)) cascade;\n"
			"drop function if exists sys.\"storage\"(varchar(1024)) cascade;\n");
	} else {
		pos += snprintf(buf + pos, bufsize - pos,
			"drop function if exists sys.\"storage\"(clob, clob, clob) cascade;\n"
			"drop function if exists sys.\"storage\"(clob, clob) cascade;\n"
			"drop function if exists sys.\"storage\"(clob) cascade;\n");
	}

	/* new 75_storagemodel.sql */
	pos += snprintf(buf + pos, bufsize - pos,
		"drop function if exists sys.\"storage\"() cascade;\n"
		"create function sys.\"storage\"()\n"
		"returns table (\n"
		"	\"schema\" varchar(1024),\n"
		"	\"table\" varchar(1024),\n"
		"	\"column\" varchar(1024),\n"
		"	\"type\" varchar(1024),\n"
		"	\"mode\" varchar(15),\n"
		"	location varchar(1024),\n"
		"	\"count\" bigint,\n"
		"	typewidth int,\n"
		"	columnsize bigint,\n"
		"	heapsize bigint,\n"
		"	hashes bigint,\n"
		"	phash boolean,\n"
		"	\"imprints\" bigint,\n"
		"	sorted boolean,\n"
		"	revsorted boolean,\n"
		"	\"unique\" boolean,\n"
		"	orderidx bigint\n"
		")\n"
		"external name sql.\"storage\";\n"
		"create view sys.\"storage\" as\n"
		"select * from sys.\"storage\"()\n"
		" where (\"schema\", \"table\") in (\n"
		"	SELECT sch.\"name\", tbl.\"name\"\n"
		"	  FROM sys.\"tables\" AS tbl JOIN sys.\"schemas\" AS sch ON tbl.schema_id = sch.id\n"
		"	 WHERE tbl.\"system\" = FALSE)\n"
		"order by \"schema\", \"table\", \"column\";\n"
		"create view sys.\"tablestorage\" as\n"
		"select \"schema\", \"table\",\n"
		"	max(\"count\") as \"rowcount\",\n"
		"	count(*) as \"storages\",\n"
		"	sum(columnsize) as columnsize,\n"
		"	sum(heapsize) as heapsize,\n"
		"	sum(hashes) as hashsize,\n"
		"	sum(\"imprints\") as imprintsize,\n"
		"	sum(orderidx) as orderidxsize\n"
		" from sys.\"storage\"\n"
		"group by \"schema\", \"table\"\n"
		"order by \"schema\", \"table\";\n"
		"create view sys.\"schemastorage\" as\n"
		"select \"schema\",\n"
		"	count(*) as \"storages\",\n"
		"	sum(columnsize) as columnsize,\n"
		"	sum(heapsize) as heapsize,\n"
		"	sum(hashes) as hashsize,\n"
		"	sum(\"imprints\") as imprintsize,\n"
		"	sum(orderidx) as orderidxsize\n"
		" from sys.\"storage\"\n"
		"group by \"schema\"\n"
		"order by \"schema\";\n"
		"create function sys.\"storage\"(sname varchar(1024))\n"
		"returns table (\n"
		"	\"schema\" varchar(1024),\n"
		"	\"table\" varchar(1024),\n"
		"	\"column\" varchar(1024),\n"
		"	\"type\" varchar(1024),\n"
		"	\"mode\" varchar(15),\n"
		"	location varchar(1024),\n"
		"	\"count\" bigint,\n"
		"	typewidth int,\n"
		"	columnsize bigint,\n"
		"	heapsize bigint,\n"
		"	hashes bigint,\n"
		"	phash boolean,\n"
		"	\"imprints\" bigint,\n"
		"	sorted boolean,\n"
		"	revsorted boolean,\n"
		"	\"unique\" boolean,\n"
		"	orderidx bigint\n"
		")\n"
		"external name sql.\"storage\";\n"
		"create function sys.\"storage\"(sname varchar(1024), tname varchar(1024))\n"
		"returns table (\n"
		"	\"schema\" varchar(1024),\n"
		"	\"table\" varchar(1024),\n"
		"	\"column\" varchar(1024),\n"
		"	\"type\" varchar(1024),\n"
		"	\"mode\" varchar(15),\n"
		"	location varchar(1024),\n"
		"	\"count\" bigint,\n"
		"	typewidth int,\n"
		"	columnsize bigint,\n"
		"	heapsize bigint,\n"
		"	hashes bigint,\n"
		"	phash boolean,\n"
		"	\"imprints\" bigint,\n"
		"	sorted boolean,\n"
		"	revsorted boolean,\n"
		"	\"unique\" boolean,\n"
		"	orderidx bigint\n"
		")\n"
		"external name sql.\"storage\";\n"
		"create function sys.\"storage\"(sname varchar(1024), tname varchar(1024), cname varchar(1024))\n"
		"returns table (\n"
		"	\"schema\" varchar(1024),\n"
		"	\"table\" varchar(1024),\n"
		"	\"column\" varchar(1024),\n"
		"	\"type\" varchar(1024),\n"
		"	\"mode\" varchar(15),\n"
		"	location varchar(1024),\n"
		"	\"count\" bigint,\n"
		"	typewidth int,\n"
		"	columnsize bigint,\n"
		"	heapsize bigint,\n"
		"	hashes bigint,\n"
		"	phash boolean,\n"
		"	\"imprints\" bigint,\n"
		"	sorted boolean,\n"
		"	revsorted boolean,\n"
		"	\"unique\" boolean,\n"
		"	orderidx bigint\n"
		")\n"
		"external name sql.\"storage\";\n"
		"create table sys.storagemodelinput(\n"
		"	\"schema\" varchar(1024) NOT NULL,\n"
		"	\"table\" varchar(1024) NOT NULL,\n"
		"	\"column\" varchar(1024) NOT NULL,\n"
		"	\"type\" varchar(1024) NOT NULL,\n"
		"	typewidth int NOT NULL,\n"
		"	\"count\" bigint NOT NULL,\n"
		"	\"distinct\" bigint NOT NULL,\n"
		"	atomwidth int NOT NULL,\n"
		"	reference boolean NOT NULL DEFAULT FALSE,\n"
		"	sorted boolean,\n"
		"	\"unique\" boolean,\n"
		"	isacolumn boolean NOT NULL DEFAULT TRUE\n"
		");\n"
		"create procedure sys.storagemodelinit()\n"
		"begin\n"
		"	delete from sys.storagemodelinput;\n"
		"	insert into sys.storagemodelinput\n"
		"	select \"schema\", \"table\", \"column\", \"type\", typewidth, \"count\",\n"
		"		case when (\"unique\" or \"type\" IN ('varchar', 'char', 'clob', 'json', 'url', 'blob', 'geometry', 'geometrya'))\n"
		"			then \"count\" else 0 end,\n"
		"		case when \"count\" > 0 and heapsize >= 8192 and \"type\" in ('varchar', 'char', 'clob', 'json', 'url')\n"
		"			then cast((heapsize - 8192) / \"count\" as bigint)\n"
		"		when \"count\" > 0 and heapsize >= 32 and \"type\" in ('blob', 'geometry', 'geometrya')\n"
		"			then cast((heapsize - 32) / \"count\" as bigint)\n"
		"		else typewidth end,\n"
		"		FALSE, case sorted when true then true else false end, \"unique\", TRUE\n"
		"	  from sys.\"storage\";\n"
		"	update sys.storagemodelinput\n"
		"	   set reference = TRUE\n"
		"	 where (\"schema\", \"table\", \"column\") in (\n"
		"		SELECT fkschema.\"name\", fktable.\"name\", fkkeycol.\"name\"\n"
		"		  FROM	sys.\"keys\" AS fkkey,\n"
		"			sys.\"objects\" AS fkkeycol,\n"
		"			sys.\"tables\" AS fktable,\n"
		"			sys.\"schemas\" AS fkschema\n"
		"		WHERE fktable.\"id\" = fkkey.\"table_id\"\n"
		"		  AND fkkey.\"id\" = fkkeycol.\"id\"\n"
		"		  AND fkschema.\"id\" = fktable.\"schema_id\"\n"
		"		  AND fkkey.\"rkey\" > -1 );\n"
		"	update sys.storagemodelinput\n"
		"	   set isacolumn = FALSE\n"
		"	 where (\"schema\", \"table\", \"column\") NOT in (\n"
		"		SELECT sch.\"name\", tbl.\"name\", col.\"name\"\n"
		"		  FROM sys.\"schemas\" AS sch,\n"
		"			sys.\"tables\" AS tbl,\n"
		"			sys.\"columns\" AS col\n"
		"		WHERE sch.\"id\" = tbl.\"schema_id\"\n"
		"		  AND tbl.\"id\" = col.\"table_id\");\n"
		"end;\n"
		"create function sys.columnsize(tpe varchar(1024), count bigint)\n"
		"returns bigint\n"
		"begin\n"
		"	if tpe in ('tinyint', 'boolean')\n"
		"		then return count;\n"
		"	end if;\n"
		"	if tpe = 'smallint'\n"
		"		then return 2 * count;\n"
		"	end if;\n"
		"	if tpe in ('int', 'real', 'date', 'time', 'timetz', 'sec_interval',%s 'month_interval')\n"
		"		then return 4 * count;\n"
		"	end if;\n"
		"	if tpe in ('bigint', 'double', 'timestamp', 'timestamptz', 'inet', 'oid')\n"
		"		then return 8 * count;\n"
		"	end if;\n"
		"	if tpe in ('hugeint', 'decimal', 'uuid', 'mbr')\n"
		"		then return 16 * count;\n"
		"	end if;\n"
		"	if tpe in ('varchar', 'char', 'clob', 'json', 'url')\n"
		"		then return 4 * count;\n"
		"	end if;\n"
		"	if tpe in ('blob', 'geometry', 'geometrya')\n"
		"		then return 8 * count;\n"
		"	end if;\n"
		"	return 8 * count;\n"
		"end;\n"
		"create function sys.heapsize(tpe varchar(1024), count bigint, distincts bigint, avgwidth int)\n"
		"returns bigint\n"
		"begin\n"
		"	if tpe in ('varchar', 'char', 'clob', 'json', 'url')\n"
		"		then return 8192 + ((avgwidth + 8) * distincts);\n"
		"	end if;\n"
		"	if tpe in ('blob', 'geometry', 'geometrya')\n"
		"		then return 32 + (avgwidth * count);\n"
		"	end if;\n"
		"	return 0;\n"
		"end;\n"
		"create function sys.hashsize(b boolean, count bigint)\n"
		"returns bigint\n"
		"begin\n"
		"	if b = true\n"
		"		then return 8 * count;\n"
		"	end if;\n"
		"	return 0;\n"
		"end;\n"
		"create function sys.imprintsize(tpe varchar(1024), count bigint)\n"
		"returns bigint\n"
		"begin\n"
		"	if tpe in ('tinyint', 'boolean')\n"
		"		then return cast(0.2 * count as bigint);\n"
		"	end if;\n"
		"	if tpe = 'smallint'\n"
		"		then return cast(0.4 * count as bigint);\n"
		"	end if;\n"
		"	if tpe in ('int', 'real', 'date', 'time', 'timetz', 'sec_interval',%s 'month_interval')\n"
		"		then return cast(0.8 * count as bigint);\n"
		"	end if;\n"
		"	if tpe in ('bigint', 'double', 'timestamp', 'timestamptz', 'inet', 'oid')\n"
		"		then return cast(1.6 * count as bigint);\n"
		"	end if;\n"
		"	if tpe in ('hugeint', 'decimal', 'uuid', 'mbr')\n"
		"		then return cast(3.2 * count as bigint);\n"
		"	end if;\n"
		"	return 0;\n"
		"end;\n"
		"create view sys.storagemodel as\n"
		"select \"schema\", \"table\", \"column\", \"type\", \"count\",\n"
		"	sys.columnsize(\"type\", \"count\") as columnsize,\n"
		"	sys.heapsize(\"type\", \"count\", \"distinct\", \"atomwidth\") as heapsize,\n"
		"	sys.hashsize(\"reference\", \"count\") as hashsize,\n"
		"	case when isacolumn then sys.imprintsize(\"type\", \"count\") else 0 end as imprintsize,\n"
		"	case when (isacolumn and not sorted) then cast(8 * \"count\" as bigint) else 0 end as orderidxsize,\n"
		"	sorted, \"unique\", isacolumn\n"
		" from sys.storagemodelinput\n"
		"order by \"schema\", \"table\", \"column\";\n"
		"create view sys.tablestoragemodel as\n"
		"select \"schema\", \"table\",\n"
		"	max(\"count\") as \"rowcount\",\n"
		"	count(*) as \"storages\",\n"
		"	sum(sys.columnsize(\"type\", \"count\")) as columnsize,\n"
		"	sum(sys.heapsize(\"type\", \"count\", \"distinct\", \"atomwidth\")) as heapsize,\n"
		"	sum(sys.hashsize(\"reference\", \"count\")) as hashsize,\n"
		"	sum(case when isacolumn then sys.imprintsize(\"type\", \"count\") else 0 end) as imprintsize,\n"
		"	sum(case when (isacolumn and not sorted) then cast(8 * \"count\" as bigint) else 0 end) as orderidxsize\n"
		" from sys.storagemodelinput\n"
		"group by \"schema\", \"table\"\n"
		"order by \"schema\", \"table\";\n", day_interval_str, day_interval_str);
	assert(pos < bufsize);

	pos += snprintf(buf + pos, bufsize - pos,
		"update sys._tables set system = true where schema_id = (select id from sys.schemas where name = 'sys')"
		" and name in ('storage', 'tablestorage', 'schemastorage', 'storagemodelinput', 'storagemodel', 'tablestoragemodel');\n");
	pos += snprintf(buf + pos, bufsize - pos,
		"update sys.functions set system = true where system <> true and schema_id = (select id from sys.schemas where name = 'sys')"
		" and name in ('storage') and type = %d;\n", (int) F_UNION);
	pos += snprintf(buf + pos, bufsize - pos,
		"update sys.functions set system = true where system <> true and schema_id = (select id from sys.schemas where name = 'sys')"
		" and name in ('storagemodelinit') and type = %d;\n", (int) F_PROC);
	pos += snprintf(buf + pos, bufsize - pos,
		"update sys.functions set system = true where system <> true and schema_id = (select id from sys.schemas where name = 'sys')"
		" and name in ('columnsize', 'heapsize', 'hashsize', 'imprintsize') and type = %d;\n", (int) F_FUNC);

	pos += snprintf(buf + pos, bufsize - pos, "set schema \"%s\";\n", prev_schema);
	assert(pos < bufsize);

	printf("Running database upgrade commands:\n%s\n", buf);
	err = SQLstatementIntern(c, buf, "update", true, false, NULL);
	GDKfree(buf);
	return err;		/* usually MAL_SUCCEED */
}

static str
sql_update_apr2019_sp1(Client c)
{
	char *err, *qry = "select c.id from sys.dependency_types dt, sys._columns c, sys.keys k, sys.objects o "
		"where k.id = o.id and o.name = c.name and c.table_id = k.table_id and dt.dependency_type_name = 'KEY' and k.type = 1 "
		"and not exists (select d.id from sys.dependencies d where d.id = c.id and d.depend_id = k.id and d.depend_type = dt.dependency_type_id);";
	res_table *output = NULL;

	/* Determine if missing dependency table entry for unique keys
	 * is required */
	err = SQLstatementIntern(c, qry, "update", true, false, &output);
	if (err == NULL) {
		BAT *b = BATdescriptor(output->cols[0].b);
		if (b) {
			if (BATcount(b) > 0) {
				/* required update for changeset 23e1231ada99 */
				qry = "insert into sys.dependencies (select c.id as id, k.id as depend_id, dt.dependency_type_id as depend_type from sys.dependency_types dt, sys._columns c, sys.keys k, sys.objects o where k.id = o.id and o.name = c.name and c.table_id = k.table_id and dt.dependency_type_name = 'KEY' and k.type = 1 and not exists (select d.id from sys.dependencies d where d.id = c.id and d.depend_id = k.id and d.depend_type = dt.dependency_type_id));\n";
				printf("Running database upgrade commands:\n%s\n", qry);
				err = SQLstatementIntern(c, qry, "update", true, false, NULL);
			}
			BBPunfix(b->batCacheid);
		}
	}
	if (output != NULL)
		res_tables_destroy(output);

	return err;		/* usually MAL_SUCCEED */
}

static str
sql_update_apr2019_sp2(Client c, mvc *sql, const char *prev_schema, bool *systabfixed)
{
	size_t bufsize = 1000, pos = 0;
	char *buf = GDKmalloc(bufsize), *err;

	if (buf == NULL)
		throw(SQL, __func__, SQLSTATE(HY013) MAL_MALLOC_FAIL);

	if (!*systabfixed) {
		sql_fix_system_tables(c, sql, prev_schema);
		*systabfixed = true;
	}

	pos += snprintf(buf + pos, bufsize - pos, "set schema sys;\n");

	/* 11_times.sql */
	pos += snprintf(buf + pos, bufsize - pos,
			"drop procedure sys.times();\n");

	pos += snprintf(buf + pos, bufsize - pos, "set schema \"%s\";\n", prev_schema);

	assert(pos < bufsize);
	printf("Running database upgrade commands:\n%s\n", buf);
	err = SQLstatementIntern(c, buf, "update", true, false, NULL);
	GDKfree(buf);
	return err;		/* usually MAL_SUCCEED */
}

#define FLUSH_INSERTS_IF_BUFFERFILLED /* Each new value should add about 20 bytes to the buffer, "flush" when is 200 bytes from being full */ \
	if (pos > 7900) { \
		pos += snprintf(buf + pos, bufsize - pos, \
						") as t1(c1,c2,c3) where t1.c1 not in (select \"id\" from sys.dependencies where depend_id = t1.c2);\n"); \
		assert(pos < bufsize); \
		printf("Running database upgrade commands:\n%s\n", buf); \
		err = SQLstatementIntern(c, buf, "update", true, false, NULL); \
		if (err) \
			goto bailout; \
		pos = 0; \
		pos += snprintf(buf + pos, bufsize - pos, "insert into sys.dependencies select c1, c2, c3 from (values"); \
		ppos = pos; \
		first = true; \
	}

static str
sql_update_nov2019_missing_dependencies(Client c, mvc *sql)
{
	size_t bufsize = 8192, pos = 0, ppos;
	char *err = NULL, *buf = GDKmalloc(bufsize);
	sql_allocator *old_sa = sql->sa;
	bool first = true;
	sql_trans *tr = sql->session->tr;
	struct os_iter si;

	if (buf == NULL)
		throw(SQL, __func__, SQLSTATE(HY013) MAL_MALLOC_FAIL);

	if (!(sql->sa = sa_create(sql->pa))) {
		err = createException(SQL, "sql.catalog", SQLSTATE(HY013) MAL_MALLOC_FAIL);
		goto bailout;
	}

	pos += snprintf(buf + pos, bufsize - pos, "insert into sys.dependencies select c1, c2, c3 from (values");
	ppos = pos; /* later check if found updatable database objects */

	os_iterator(&si, sql->session->tr->cat->schemas, sql->session->tr, NULL);
	for (sql_base *b = oi_next(&si); b; oi_next(&si)) {
		sql_schema *s = (sql_schema*)b;

		struct os_iter oi;
		os_iterator(&oi, s->funcs, sql->session->tr, NULL);
		for (sql_base *b = oi_next(&oi); b; oi_next(&oi)) {
			sql_func *f = (sql_func*)b;

			if (f->query && f->lang == FUNC_LANG_SQL) {
				char *relt;
				sql_rel *r = NULL;

				if (!(relt = sa_strdup(sql->sa, f->query))) {
					err = createException(SQL, "sql.catalog", SQLSTATE(HY013) MAL_MALLOC_FAIL);
					goto bailout;
				}

				r = rel_parse(sql, s, relt, m_deps);
				if (r)
					r = sql_processrelation(sql, r, 0, 0);
				if (r) {
					list *id_l = rel_dependencies(sql, r);

					for (node *o = id_l->h ; o ; o = o->next) {
						sqlid next = *(sqlid*) o->data;
						if (next != f->base.id) {
							pos += snprintf(buf + pos, bufsize - pos, "%s(%d,%d,%d)", first ? "" : ",", next,
											f->base.id, (int)(!IS_PROC(f) ? FUNC_DEPENDENCY : PROC_DEPENDENCY));
							first = false;
							FLUSH_INSERTS_IF_BUFFERFILLED
						}
					}
				} else if (sql->session->status == -1) {
					sql->session->status = 0;
					sql->errstr[0] = 0;
				}
			}
		}
		if (s->tables) {
            struct os_iter oi;
			os_iterator(&oi, s->tables, tr, NULL);
            for (sql_base *b = oi_next(&oi); b; b = oi_next(&oi)) {
				sql_table *t = (sql_table*) b;

				if (t->query && isView(t)) {
					char *relt;
					sql_rel *r = NULL;

					if (!(relt = sa_strdup(sql->sa, t->query))) {
						err = createException(SQL, "sql.catalog", SQLSTATE(HY013) MAL_MALLOC_FAIL);
						goto bailout;
					}

					r = rel_parse(sql, s, relt, m_deps);
					if (r)
						r = sql_processrelation(sql, r, 0, 0);
					if (r) {
						list *id_l = rel_dependencies(sql, r);

						for (node *o = id_l->h ; o ; o = o->next) {
							sqlid next = *(sqlid*) o->data;
							if (next != t->base.id) {
								pos += snprintf(buf + pos, bufsize - pos, "%s(%d,%d,%d)", first ? "" : ",",
												next, t->base.id, (int) VIEW_DEPENDENCY);
								first = false;
								FLUSH_INSERTS_IF_BUFFERFILLED
							}
						}
					}
				}
				if (t->triggers.set)
					for (node *mm = t->triggers.set->h; mm; mm = mm->next) {
						sql_trigger *tr = (sql_trigger*) mm->data;
						char *relt;
						sql_rel *r = NULL;

						if (!(relt = sa_strdup(sql->sa, tr->statement))) {
							err = createException(SQL, "sql.catalog", SQLSTATE(HY013) MAL_MALLOC_FAIL);
							goto bailout;
						}

						r = rel_parse(sql, s, relt, m_deps);
						if (r)
							r = sql_processrelation(sql, r, 0, 0);
						if (r) {
							list *id_l = rel_dependencies(sql, r);

							for (node *o = id_l->h ; o ; o = o->next) {
								sqlid next = *(sqlid*) o->data;
								if (next != tr->base.id) {
									pos += snprintf(buf + pos, bufsize - pos, "%s(%d,%d,%d)", first ? "" : ",",
													next, tr->base.id, (int) TRIGGER_DEPENDENCY);
									first = false;
									FLUSH_INSERTS_IF_BUFFERFILLED
								}
							}
						}
					}
			}
		}
	}

	if (ppos != pos) { /* found updatable functions */
		pos += snprintf(buf + pos, bufsize - pos,
						") as t1(c1,c2,c3) where t1.c1 not in (select \"id\" from sys.dependencies where depend_id = t1.c2);\n");

		assert(pos < bufsize);
		printf("Running database upgrade commands:\n%s\n", buf);
		err = SQLstatementIntern(c, buf, "update", true, false, NULL);
	}

bailout:
	if (sql->sa)
		sa_destroy(sql->sa);
	sql->sa = old_sa;
	GDKfree(buf);
	return err;
}

static str
sql_update_nov2019(Client c, mvc *sql, const char *prev_schema, bool *systabfixed)
{
	size_t bufsize = 16384, pos = 0;
	char *err = NULL, *buf = GDKmalloc(bufsize);
	res_table *output;
	BAT *b;

	if (buf == NULL)
		throw(SQL, __func__, SQLSTATE(HY013) MAL_MALLOC_FAIL);

	pos += snprintf(buf + pos, bufsize - pos,
			"select id from sys.args where func_id in (select id from sys.functions where schema_id = (select id from sys.schemas where name = 'sys') and name = 'second' and func = 'sql_seconds') and number = 0 and type_scale = 3;\n");
	err = SQLstatementIntern(c, buf, "update", 1, 0, &output);
	if (err) {
		GDKfree(buf);
		return err;
	}
	b = BATdescriptor(output->cols[0].b);
	if (b) {
		if (BATcount(b) > 0 && !*systabfixed) {
			err = sql_fix_system_tables(c, sql, prev_schema);
			*systabfixed = true;
		}
		BBPunfix(b->batCacheid);
	}
	res_table_destroy(output);
	if (err) {
		GDKfree(buf);
		return err;
	}

	pos = 0;
	pos += snprintf(buf + pos, bufsize - pos,
			"set schema \"sys\";\n"
			"create function sys.deltas (\"schema\" string)"
			" returns table (\"id\" int, \"cleared\" boolean, \"immutable\" bigint, \"inserted\" bigint, \"updates\" bigint, \"deletes\" bigint, \"level\" int)"
			" external name \"sql\".\"deltas\";\n"
			"create function sys.deltas (\"schema\" string, \"table\" string)"
			" returns table (\"id\" int, \"cleared\" boolean, \"immutable\" bigint, \"inserted\" bigint, \"updates\" bigint, \"deletes\" bigint, \"level\" int)"
			" external name \"sql\".\"deltas\";\n"
			"create function sys.deltas (\"schema\" string, \"table\" string, \"column\" string)"
			" returns table (\"id\" int, \"cleared\" boolean, \"immutable\" bigint, \"inserted\" bigint, \"updates\" bigint, \"deletes\" bigint, \"level\" int)"
			" external name \"sql\".\"deltas\";\n"
			"create aggregate median_avg(val TINYINT) returns DOUBLE\n"
			" external name \"aggr\".\"median_avg\";\n"
			"GRANT EXECUTE ON AGGREGATE median_avg(TINYINT) TO PUBLIC;\n"
			"create aggregate median_avg(val SMALLINT) returns DOUBLE\n"
			" external name \"aggr\".\"median_avg\";\n"
			"GRANT EXECUTE ON AGGREGATE median_avg(SMALLINT) TO PUBLIC;\n"
			"create aggregate median_avg(val INTEGER) returns DOUBLE\n"
			" external name \"aggr\".\"median_avg\";\n"
			"GRANT EXECUTE ON AGGREGATE median_avg(INTEGER) TO PUBLIC;\n"
			"create aggregate median_avg(val BIGINT) returns DOUBLE\n"
			" external name \"aggr\".\"median_avg\";\n"
			"GRANT EXECUTE ON AGGREGATE median_avg(BIGINT) TO PUBLIC;\n"
			"create aggregate median_avg(val DECIMAL) returns DOUBLE\n"
			" external name \"aggr\".\"median_avg\";\n"
			"GRANT EXECUTE ON AGGREGATE median_avg(DECIMAL) TO PUBLIC;\n"
			"create aggregate median_avg(val REAL) returns DOUBLE\n"
			" external name \"aggr\".\"median_avg\";\n"
			"GRANT EXECUTE ON AGGREGATE median_avg(REAL) TO PUBLIC;\n"
			"create aggregate median_avg(val DOUBLE) returns DOUBLE\n"
			" external name \"aggr\".\"median_avg\";\n"
			"GRANT EXECUTE ON AGGREGATE median_avg(DOUBLE) TO PUBLIC;\n"
			"\n"
			"create aggregate quantile_avg(val TINYINT, q DOUBLE) returns DOUBLE\n"
			" external name \"aggr\".\"quantile_avg\";\n"
			"GRANT EXECUTE ON AGGREGATE quantile_avg(TINYINT, DOUBLE) TO PUBLIC;\n"
			"create aggregate quantile_avg(val SMALLINT, q DOUBLE) returns DOUBLE\n"
			" external name \"aggr\".\"quantile_avg\";\n"
			"GRANT EXECUTE ON AGGREGATE quantile_avg(SMALLINT, DOUBLE) TO PUBLIC;\n"
			"create aggregate quantile_avg(val INTEGER, q DOUBLE) returns DOUBLE\n"
			" external name \"aggr\".\"quantile_avg\";\n"
			"GRANT EXECUTE ON AGGREGATE quantile_avg(INTEGER, DOUBLE) TO PUBLIC;\n"
			"create aggregate quantile_avg(val BIGINT, q DOUBLE) returns DOUBLE\n"
			" external name \"aggr\".\"quantile_avg\";\n"
			"GRANT EXECUTE ON AGGREGATE quantile_avg(BIGINT, DOUBLE) TO PUBLIC;\n"
			"create aggregate quantile_avg(val DECIMAL, q DOUBLE) returns DOUBLE\n"
			" external name \"aggr\".\"quantile_avg\";\n"
			"GRANT EXECUTE ON AGGREGATE quantile_avg(DECIMAL, DOUBLE) TO PUBLIC;\n"
			"create aggregate quantile_avg(val REAL, q DOUBLE) returns DOUBLE\n"
			" external name \"aggr\".\"quantile_avg\";\n"
			"GRANT EXECUTE ON AGGREGATE quantile_avg(REAL, DOUBLE) TO PUBLIC;\n"
			"create aggregate quantile_avg(val DOUBLE, q DOUBLE) returns DOUBLE\n"
			" external name \"aggr\".\"quantile_avg\";\n"
			"GRANT EXECUTE ON AGGREGATE quantile_avg(DOUBLE, DOUBLE) TO PUBLIC;\n");
#ifdef HAVE_HGE
	pos += snprintf(buf + pos, bufsize - pos,
				"create aggregate median_avg(val HUGEINT) returns DOUBLE\n"
				" external name \"aggr\".\"median_avg\";\n"
				"GRANT EXECUTE ON AGGREGATE median_avg(HUGEINT) TO PUBLIC;\n"
				"create aggregate quantile_avg(val HUGEINT, q DOUBLE) returns DOUBLE\n"
				" external name \"aggr\".\"quantile_avg\";\n"
				"GRANT EXECUTE ON AGGREGATE quantile_avg(HUGEINT, DOUBLE) TO PUBLIC;\n");
#endif
	/* 60/61_wlcr signatures migrations */
	pos += snprintf(buf + pos, bufsize - pos,
			"drop procedure master();\n"
			"drop procedure master(string);\n"
			"drop procedure stopmaster();\n"
			"drop procedure masterbeat(int);\n"
			"drop function masterClock();\n"
			"drop function masterTick();\n"
			"drop procedure replicate();\n"
			"drop procedure replicate(timestamp);\n"
			"drop procedure replicate(string);\n"
			"drop procedure replicate(string, timestamp);\n"
			"drop procedure replicate(string, tinyint);\n"
			"drop procedure replicate(string, smallint);\n"
			"drop procedure replicate(string, integer);\n"
			"drop procedure replicate(string, bigint);\n"
			"drop procedure replicabeat(integer);\n"
			"drop function replicaClock();\n"
			"drop function replicaTick();\n"

			"create schema wlc;\n"
			"create procedure wlc.master()\n"
			"external name wlc.master;\n"
			"create procedure wlc.master(path string)\n"
			"external name wlc.master;\n"
			"create procedure wlc.stop()\n"
			"external name wlc.stop;\n"
			"create procedure wlc.flush()\n"
			"external name wlc.flush;\n"
			"create procedure wlc.beat( duration int)\n"
			"external name wlc.\"setbeat\";\n"
			"create function wlc.clock() returns string\n"
			"external name wlc.\"getclock\";\n"
			"create function wlc.tick() returns bigint\n"
			"external name wlc.\"gettick\";\n"

			"create schema wlr;\n"
			"create procedure wlr.master(dbname string)\n"
			"external name wlr.master;\n"
			"create procedure wlr.stop()\n"
			"external name wlr.stop;\n"
			"create procedure wlr.accept()\n"
			"external name wlr.accept;\n"
			"create procedure wlr.replicate()\n"
			"external name wlr.replicate;\n"
			"create procedure wlr.replicate(pointintime timestamp)\n"
			"external name wlr.replicate;\n"
			"create procedure wlr.replicate(id tinyint)\n"
			"external name wlr.replicate;\n"
			"create procedure wlr.replicate(id smallint)\n"
			"external name wlr.replicate;\n"
			"create procedure wlr.replicate(id integer)\n"
			"external name wlr.replicate;\n"
			"create procedure wlr.replicate(id bigint)\n"
			"external name wlr.replicate;\n"
			"create procedure wlr.beat(duration integer)\n"
			"external name wlr.\"setbeat\";\n"
			"create function wlr.clock() returns string\n"
			"external name wlr.\"getclock\";\n"
			"create function wlr.tick() returns bigint\n"
			"external name wlr.\"gettick\";\n"
		);

	pos += snprintf(buf + pos, bufsize - pos,
			"update sys.functions set system = true where system <> true and schema_id = (select id from sys.schemas where name = 'sys')"
			" and name in ('deltas') and type = %d;\n", (int) F_UNION);
	pos += snprintf(buf + pos, bufsize - pos,
			"update sys.functions set system = true where system <> true and schema_id = (select id from sys.schemas where name = 'sys')"
			" and name in ('median_avg', 'quantile_avg') and type = %d;\n", (int) F_AGGR);
	pos += snprintf(buf + pos, bufsize - pos,
			"update sys.schemas set system = true where name in ('wlc', 'wlr');\n");
	pos += snprintf(buf + pos, bufsize - pos,
			"update sys.functions set system = true where system <> true and schema_id = (select id from sys.schemas where name = 'wlc')"
			" and name in ('clock', 'tick') and type = %d;\n", (int) F_FUNC);
	pos += snprintf(buf + pos, bufsize - pos,
			"update sys.functions set system = true where system <> true and schema_id = (select id from sys.schemas where name = 'wlc')"
			" and name in ('master', 'stop', 'flush', 'beat') and type = %d;\n", (int) F_PROC);
	pos += snprintf(buf + pos, bufsize - pos,
			"update sys.functions set system = true where system <> true and schema_id = (select id from sys.schemas where name = 'wlr')"
			" and name in ('clock', 'tick') and type = %d;\n", (int) F_FUNC);
	pos += snprintf(buf + pos, bufsize - pos,
			"update sys.functions set system = true where system <> true and schema_id = (select id from sys.schemas where name = 'wlr')"
			" and name in ('master', 'stop', 'accept', 'replicate', 'beat') and type = %d;\n", (int) F_PROC);

	/* 39_analytics.sql */
	pos += snprintf(buf + pos, bufsize - pos,
			"create aggregate stddev_samp(val INTERVAL SECOND) returns DOUBLE\n"
			"external name \"aggr\".\"stdev\";\n"
			"GRANT EXECUTE ON AGGREGATE stddev_samp(INTERVAL SECOND) TO PUBLIC;\n"
			"create aggregate stddev_samp(val INTERVAL MONTH) returns DOUBLE\n"
			"external name \"aggr\".\"stdev\";\n"
			"GRANT EXECUTE ON AGGREGATE stddev_samp(INTERVAL MONTH) TO PUBLIC;\n"

			"create aggregate stddev_pop(val INTERVAL SECOND) returns DOUBLE\n"
			"external name \"aggr\".\"stdevp\";\n"
			"GRANT EXECUTE ON AGGREGATE stddev_pop(INTERVAL SECOND) TO PUBLIC;\n"
			"create aggregate stddev_pop(val INTERVAL MONTH) returns DOUBLE\n"
			"external name \"aggr\".\"stdevp\";\n"
			"GRANT EXECUTE ON AGGREGATE stddev_pop(INTERVAL MONTH) TO PUBLIC;\n"

			"create aggregate var_samp(val INTERVAL SECOND) returns DOUBLE\n"
			"external name \"aggr\".\"variance\";\n"
			"GRANT EXECUTE ON AGGREGATE var_samp(INTERVAL SECOND) TO PUBLIC;\n"
			"create aggregate var_samp(val INTERVAL MONTH) returns DOUBLE\n"
			"external name \"aggr\".\"variance\";\n"
			"GRANT EXECUTE ON AGGREGATE var_samp(INTERVAL MONTH) TO PUBLIC;\n"

			"create aggregate var_pop(val INTERVAL SECOND) returns DOUBLE\n"
			"external name \"aggr\".\"variancep\";\n"
			"GRANT EXECUTE ON AGGREGATE var_pop(INTERVAL SECOND) TO PUBLIC;\n"
			"create aggregate var_pop(val INTERVAL MONTH) returns DOUBLE\n"
			"external name \"aggr\".\"variancep\";\n"
			"GRANT EXECUTE ON AGGREGATE var_pop(INTERVAL MONTH) TO PUBLIC;\n"

			"create aggregate median(val INTERVAL SECOND) returns INTERVAL SECOND\n"
			"external name \"aggr\".\"median\";\n"
			"GRANT EXECUTE ON AGGREGATE median(INTERVAL SECOND) TO PUBLIC;\n"
			"create aggregate median(val INTERVAL MONTH) returns INTERVAL MONTH\n"
			"external name \"aggr\".\"median\";\n"
			"GRANT EXECUTE ON AGGREGATE median(INTERVAL MONTH) TO PUBLIC;\n"

			"create aggregate quantile(val INTERVAL SECOND, q DOUBLE) returns INTERVAL SECOND\n"
			"external name \"aggr\".\"quantile\";\n"
			"GRANT EXECUTE ON AGGREGATE quantile(INTERVAL SECOND, DOUBLE) TO PUBLIC;\n"
			"create aggregate quantile(val INTERVAL MONTH, q DOUBLE) returns INTERVAL MONTH\n"
			"external name \"aggr\".\"quantile\";\n"
			"GRANT EXECUTE ON AGGREGATE quantile(INTERVAL MONTH, DOUBLE) TO PUBLIC;\n"
		);

	pos += snprintf(buf + pos, bufsize - pos,
			"update sys.functions set system = true where system <> true and schema_id = (select id from sys.schemas where name = 'sys')"
			" and name in ('stddev_samp', 'stddev_pop', 'var_samp', 'var_pop', 'median', 'quantile') and type = %d;\n", (int) F_AGGR);

	/* The MAL implementation of functions json.text(string) and json.text(int) do not exist */
	pos += snprintf(buf + pos, bufsize - pos,
			"drop function json.text(string);\n"
			"drop function json.text(int);\n");

	/* The first argument to copyfrom is a PTR type */
	pos += snprintf(buf + pos, bufsize - pos,
			"update sys.args set type = 'ptr' where"
			" func_id = (select id from sys.functions where name = 'copyfrom' and func = 'copy_from' and mod = 'sql' and type = %d) and name = 'arg_1';\n", (int) F_UNION);

	pos += snprintf(buf + pos, bufsize - pos, "set schema \"%s\";\n", prev_schema);
	assert(pos < bufsize);

	printf("Running database upgrade commands:\n%s\n", buf);
	err = SQLstatementIntern(c, buf, "update", 1, 0, NULL);
	GDKfree(buf);
	return err;		/* usually MAL_SUCCEED */
}

#ifdef HAVE_HGE
static str
sql_update_nov2019_sp1_hugeint(Client c, mvc *sql, const char *prev_schema, bool *systabfixed)
{
	size_t bufsize = 1024, pos = 0;
	char *buf, *err;

	if (!*systabfixed &&
	    (err = sql_fix_system_tables(c, sql, prev_schema)) != NULL)
		return err;
	*systabfixed = true;

	if ((buf = GDKmalloc(bufsize)) == NULL)
		throw(SQL, __func__, SQLSTATE(HY013) MAL_MALLOC_FAIL);

	pos += snprintf(buf + pos, bufsize - pos, "set schema \"sys\";\n");

	/* 39_analytics_hge.sql */
	pos += snprintf(buf + pos, bufsize - pos,
			"create aggregate median_avg(val HUGEINT) returns DOUBLE\n"
			" external name \"aggr\".\"median_avg\";\n"
			"GRANT EXECUTE ON AGGREGATE median_avg(HUGEINT) TO PUBLIC;\n"
			"create aggregate quantile_avg(val HUGEINT, q DOUBLE) returns DOUBLE\n"
			" external name \"aggr\".\"quantile_avg\";\n"
			"GRANT EXECUTE ON AGGREGATE quantile_avg(HUGEINT, DOUBLE) TO PUBLIC;\n");

	pos += snprintf(buf + pos, bufsize - pos,
			"update sys.functions set system = true where system <> true and name in ('median_avg', 'quantile_avg') and schema_id = (select id from sys.schemas where name = 'sys') and type = %d;\n", (int) F_AGGR);

	pos += snprintf(buf + pos, bufsize - pos, "set schema \"%s\";\n", prev_schema);
	assert(pos < bufsize);

	printf("Running database upgrade commands:\n%s\n", buf);
	err = SQLstatementIntern(c, buf, "update", true, false, NULL);
	GDKfree(buf);
	return err;		/* usually MAL_SUCCEED */
}
#endif

static str
sql_update_jun2020(Client c, mvc *sql, const char *prev_schema, bool *systabfixed)
{
	sql_table *t;
	size_t bufsize = 32768, pos = 0;
	char *err = NULL, *buf = GDKmalloc(bufsize);
	sql_schema *sys = mvc_bind_schema(sql, "sys");

	if (!*systabfixed &&
	    (err = sql_fix_system_tables(c, sql, prev_schema)) != NULL)
		return err;
	*systabfixed = true;

	if (buf == NULL)
		throw(SQL, __func__, SQLSTATE(HY013) MAL_MALLOC_FAIL);

	pos += snprintf(buf + pos, bufsize - pos,
			"set schema \"sys\";\n");

	/* convert old PYTHON2 and PYTHON2_MAP to PYTHON and PYTHON_MAP
	 * see also function load_func() in store.c */
	pos += snprintf(buf + pos, bufsize - pos,
			"update sys.functions set language = language - 2 where language in (8, 9);\n");

	pos += snprintf(buf + pos, bufsize - pos,
			"update sys.args set name = name || '_' || cast(number as string) where name in ('arg', 'res') and func_id in (select id from sys.functions f where f.system);\n");
	pos += snprintf(buf + pos, bufsize - pos,
			"insert into sys.dependencies values ((select id from sys.functions where name = 'ms_trunc' and schema_id = (select id from sys.schemas where name = 'sys')), (select id from sys.functions where name = 'ms_round' and schema_id = (select id from sys.schemas where name = 'sys')), (select dependency_type_id from sys.dependency_types where dependency_type_name = 'FUNCTION'));\n");

	/* 12_url */
	pos += snprintf(buf + pos, bufsize - pos,
			"drop function isaURL(url);\n"
			"CREATE function isaURL(theUrl string) RETURNS BOOL\n"
			" EXTERNAL NAME url.\"isaURL\";\n"
			"GRANT EXECUTE ON FUNCTION isaURL(string) TO PUBLIC;\n"
			"update sys.functions set system = true where system <> true and schema_id = (select id from sys.schemas where name = 'sys')"
			" and name = 'isaurl' and type = %d;\n", (int) F_FUNC);

	/* 13_date.sql */
	pos += snprintf(buf + pos, bufsize - pos,
			"drop function str_to_time(string, string);\n"
			"drop function time_to_str(time, string);\n"
			"drop function str_to_timestamp(string, string);\n"
			"drop function timestamp_to_str(timestamp, string);\n"
			"create function str_to_time(s string, format string) returns time with time zone\n"
			" external name mtime.\"str_to_time\";\n"
			"create function time_to_str(d time with time zone, format string) returns string\n"
			" external name mtime.\"time_to_str\";\n"
			"create function str_to_timestamp(s string, format string) returns timestamp with time zone\n"
			" external name mtime.\"str_to_timestamp\";\n"
			"create function timestamp_to_str(d timestamp with time zone, format string) returns string\n"
			" external name mtime.\"timestamp_to_str\";\n"
			"grant execute on function str_to_time to public;\n"
			"grant execute on function time_to_str to public;\n"
			"grant execute on function str_to_timestamp to public;\n"
			"grant execute on function timestamp_to_str to public;\n"
			"update sys.functions set system = true where system <> true and name in"
			" ('str_to_time', 'str_to_timestamp', 'time_to_str', 'timestamp_to_str')"
			" and schema_id = (select id from sys.schemas where name = 'sys') and type = %d;\n", (int) F_FUNC);

	/* 16_tracelog */
	t = mvc_bind_table(sql, sys, "tracelog");
	t->system = 0; /* make it non-system else the drop view will fail */
	pos += snprintf(buf + pos, bufsize - pos,
			"drop view sys.tracelog;\n"
			"drop function sys.tracelog();\n"
			"create function sys.tracelog()\n"
			" returns table (\n"
			"  ticks bigint, -- time in microseconds\n"
			"  stmt string  -- actual statement executed\n"
			" )\n"
			" external name sql.dump_trace;\n"
			"create view sys.tracelog as select * from sys.tracelog();\n"
			"update sys.functions set system = true where system <> true and schema_id = (select id from sys.schemas where name = 'sys')"
			" and name = 'tracelog' and type = %d;\n", (int) F_UNION);
	pos += snprintf(buf + pos, bufsize - pos,
			"update sys._tables set system = true where schema_id = (select id from sys.schemas where name = 'sys')"
			" and name = 'tracelog';\n");

	/* 17_temporal.sql */
	pos += snprintf(buf + pos, bufsize - pos,
			"drop function sys.epoch(bigint);\n"
			"drop function sys.epoch(int);\n"
			"drop function sys.epoch(timestamp);\n"
			"drop function sys.epoch(timestamp with time zone);\n"
			"create function sys.epoch(sec BIGINT) returns TIMESTAMP WITH TIME ZONE\n"
			" external name mtime.epoch;\n"
			"create function sys.epoch(sec INT) returns TIMESTAMP WITH TIME ZONE\n"
			" external name mtime.epoch;\n"
			"create function sys.epoch(ts TIMESTAMP WITH TIME ZONE) returns INT\n"
			" external name mtime.epoch;\n"
			"create function sys.date_trunc(txt string, t timestamp with time zone)\n"
			"returns timestamp with time zone\n"
			"external name sql.date_trunc;\n"
			"grant execute on function sys.date_trunc(string, timestamp with time zone) to public;\n"
			"grant execute on function sys.epoch (BIGINT) to public;\n"
			"grant execute on function sys.epoch (INT) to public;\n"
			"grant execute on function sys.epoch (TIMESTAMP WITH TIME ZONE) to public;\n"
			"update sys.functions set system = true where system <> true and name in"
			" ('epoch', 'date_trunc')"
			" and schema_id = (select id from sys.schemas where name = 'sys') and type = %d;\n", (int) F_FUNC);

	/* 22_clients */
	t = mvc_bind_table(sql, sys, "sessions");
	t->system = 0; /* make it non-system else the drop view will fail */

	pos += snprintf(buf + pos, bufsize - pos,
			"drop view sys.sessions;\n"
			"drop function sys.sessions;\n"
 			"create function sys.sessions()\n"
			"returns table(\n"
				"\"sessionid\" int,\n"
				"\"username\" string,\n"
				"\"login\" timestamp,\n"
				"\"idle\" timestamp,\n"
				"\"optimizer\" string,\n"
				"\"sessiontimeout\" int,\n"
				"\"querytimeout\" int,\n"
				"\"workerlimit\" int,\n"
				"\"memorylimit\" int)\n"
 			" external name sql.sessions;\n"
			"create view sys.sessions as select * from sys.sessions();\n");

	pos += snprintf(buf + pos, bufsize - pos,
			"grant execute on procedure sys.settimeout(bigint) to public;\n"
			"grant execute on procedure sys.settimeout(bigint,bigint) to public;\n"
			"grant execute on procedure sys.setsession(bigint) to public;\n");

	pos += snprintf(buf + pos, bufsize - pos,
			"create procedure sys.setoptimizer(\"optimizer\" string)\n"
			" external name clients.setoptimizer;\n"
			"grant execute on procedure sys.setoptimizer(string) to public;\n"
			"create procedure sys.setquerytimeout(\"query\" int)\n"
			" external name clients.setquerytimeout;\n"
			"grant execute on procedure sys.setquerytimeout(int) to public;\n"
			"create procedure sys.setsessiontimeout(\"timeout\" int)\n"
			" external name clients.setsessiontimeout;\n"
			"grant execute on procedure sys.setsessiontimeout(int) to public;\n"
			"create procedure sys.setworkerlimit(\"limit\" int)\n"
			" external name clients.setworkerlimit;\n"
			"grant execute on procedure sys.setworkerlimit(int) to public;\n"
			"create procedure sys.setmemorylimit(\"limit\" int)\n"
			" external name clients.setmemorylimit;\n"
			"grant execute on procedure sys.setmemorylimit(int) to public;\n"
			"create procedure sys.setoptimizer(\"sessionid\" int, \"optimizer\" string)\n"
			" external name clients.setoptimizer;\n"
			"create procedure sys.setquerytimeout(\"sessionid\" int, \"query\" int)\n"
			" external name clients.setquerytimeout;\n"
			"create procedure sys.setsessiontimeout(\"sessionid\" int, \"query\" int)\n"
			" external name clients.setsessiontimeout;\n"
			"create procedure sys.setworkerlimit(\"sessionid\" int, \"limit\" int)\n"
			" external name clients.setworkerlimit;\n"
			"create procedure sys.setmemorylimit(\"sessionid\" int, \"limit\" int)\n"
			" external name clients.setmemorylimit;\n"
			"create procedure sys.stopsession(\"sessionid\" int)\n"
			" external name clients.stopsession;\n");

	pos += snprintf(buf + pos, bufsize - pos,
			"create function sys.prepared_statements()\n"
			"returns table(\n"
			"\"sessionid\" int,\n"
			"\"username\" string,\n"
			"\"statementid\" int,\n"
			"\"statement\" string,\n"
			"\"created\" timestamp)\n"
			" external name sql.prepared_statements;\n"
			"grant execute on function sys.prepared_statements to public;\n"
			"create view sys.prepared_statements as select * from sys.prepared_statements();\n"
			"grant select on sys.prepared_statements to public;\n"
			"create function sys.prepared_statements_args()\n"
			"returns table(\n"
			"\"statementid\" int,\n"
			"\"type\" string,\n"
			"\"type_digits\" int,\n"
			"\"type_scale\" int,\n"
			"\"inout\" tinyint,\n"
			"\"number\" int,\n"
			"\"schema\" string,\n"
			"\"table\" string,\n"
			"\"column\" string)\n"
			" external name sql.prepared_statements_args;\n"
			"grant execute on function sys.prepared_statements_args to public;\n"
			"create view sys.prepared_statements_args as select * from sys.prepared_statements_args();\n"
			"grant select on sys.prepared_statements_args to public;\n");

	pos += snprintf(buf + pos, bufsize - pos,
			"update sys.functions set system = true where system <> true and schema_id = (select id from sys.schemas where name = 'sys')"
			" and name in ('sessions', 'prepared_statements', 'prepared_statements_args') and type = %d;\n", (int) F_UNION);
	pos += snprintf(buf + pos, bufsize - pos,
			"update sys._tables set system = true where schema_id = (select id from sys.schemas where name = 'sys')"
			" and name in ('sessions', 'prepared_statements', 'prepared_statements_args');\n");
	pos += snprintf(buf + pos, bufsize - pos,
			"update sys.functions set system = true where system <> true and schema_id = (select id from sys.schemas where name = 'sys')"
			" and name in ('setoptimizer', 'setquerytimeout', 'setsessiontimeout', 'setworkerlimit', 'setmemorylimit', 'setoptimizer', 'stopsession') and type = %d;\n", (int) F_PROC);

	/* 25_debug */
	pos += snprintf(buf + pos, bufsize - pos,
			"create procedure sys.suspend_log_flushing()\n"
			" external name sql.suspend_log_flushing;\n"
			"create procedure sys.resume_log_flushing()\n"
			" external name sql.resume_log_flushing;\n"
			"update sys.functions set system = true where system <> true and schema_id = (select id from sys.schemas where name = 'sys')"
			" and name in ('suspend_log_flushing', 'resume_log_flushing') and type = %d;\n", (int) F_PROC);

	pos += snprintf(buf + pos, bufsize - pos,
			"create function sys.debug(flag string) returns integer\n"
			" external name mdb.\"setDebug\";\n"
			"create function sys.debugflags()\n"
			" returns table(flag string, val bool)\n"
			" external name mdb.\"getDebugFlags\";\n");
	pos += snprintf(buf + pos, bufsize - pos,
			"update sys.functions set system = true where system <> true and schema_id = (select id from sys.schemas where name = 'sys')"
			" and name in ('debug') and type = %d;\n"
			"update sys.functions set system = true where system <> true and schema_id = (select id from sys.schemas where name = 'sys')"
			" and name in ('debugflags') and type = %d;\n",
			(int) F_FUNC, (int) F_UNION);

	/* 26_sysmon */
	t = mvc_bind_table(sql, sys, "queue");
	t->system = 0; /* make it non-system else the drop view will fail */

	pos += snprintf(buf + pos, bufsize - pos,
			"drop view sys.queue;\n"
			"drop function sys.queue;\n"
			"create function sys.queue()\n"
			"returns table(\n"
			"\"tag\" bigint,\n"
			"\"sessionid\" int,\n"
			"\"username\" string,\n"
			"\"started\" timestamp,\n"
			"\"status\" string,\n"
			"\"query\" string,\n"
			"\"progress\" int,\n"
			"\"workers\" int,\n"
			"\"memory\" int)\n"
			" external name sysmon.queue;\n"
			"grant execute on function sys.queue to public;\n"
			"create view sys.queue as select * from sys.queue();\n"
			"grant select on sys.queue to public;\n"

			"drop procedure sys.pause(int);\n"
			"drop procedure sys.resume(int);\n"
			"drop procedure sys.stop(int);\n"

			"grant execute on procedure sys.pause(bigint) to public;\n"
			"grant execute on procedure sys.resume(bigint) to public;\n"
			"grant execute on procedure sys.stop(bigint) to public;\n");

	pos += snprintf(buf + pos, bufsize - pos,
			"update sys.functions set system = true where system <> true and schema_id = (select id from sys.schemas where name = 'sys')"
			" and name = 'queue' and type = %d;\n", (int) F_UNION);
	pos += snprintf(buf + pos, bufsize - pos,
			"update sys._tables set system = true where schema_id = (select id from sys.schemas where name = 'sys')"
			" and name = 'queue';\n");

	/* 39_analytics.sql */
	pos += snprintf(buf + pos, bufsize - pos,
			"create window stddev_samp(val TINYINT) returns DOUBLE\n"
			" external name \"sql\".\"stdev\";\n"
			"GRANT EXECUTE ON WINDOW stddev_samp(TINYINT) TO PUBLIC;\n"
			"create window stddev_samp(val SMALLINT) returns DOUBLE"
			" external name \"sql\".\"stdev\";\n"
			"GRANT EXECUTE ON WINDOW stddev_samp(SMALLINT) TO PUBLIC;\n"
			"create window stddev_samp(val INTEGER) returns DOUBLE\n"
			" external name \"sql\".\"stdev\";\n"
			"GRANT EXECUTE ON WINDOW stddev_samp(INTEGER) TO PUBLIC;\n"
			"create window stddev_samp(val BIGINT) returns DOUBLE\n"
			" external name \"sql\".\"stdev\";\n"
			"GRANT EXECUTE ON WINDOW stddev_samp(BIGINT) TO PUBLIC;\n"
			"create window stddev_samp(val REAL) returns DOUBLE\n"
			" external name \"sql\".\"stdev\";\n"
			"GRANT EXECUTE ON WINDOW stddev_samp(REAL) TO PUBLIC;\n"
			"create window stddev_samp(val DOUBLE) returns DOUBLE\n"
			" external name \"sql\".\"stdev\";\n"
			"GRANT EXECUTE ON WINDOW stddev_samp(DOUBLE) TO PUBLIC;\n"
			"create window stddev_samp(val INTERVAL SECOND) returns DOUBLE\n"
			" external name \"sql\".\"stdev\";\n"
			"GRANT EXECUTE ON WINDOW stddev_samp(INTERVAL SECOND) TO PUBLIC;\n"
			"create window stddev_samp(val INTERVAL MONTH) returns DOUBLE\n"
			" external name \"sql\".\"stdev\";\n"
			"GRANT EXECUTE ON WINDOW stddev_samp(INTERVAL MONTH) TO PUBLIC;\n"
			"create window stddev_pop(val TINYINT) returns DOUBLE\n"
			" external name \"sql\".\"stdevp\";\n"
			"GRANT EXECUTE ON WINDOW stddev_pop(TINYINT) TO PUBLIC;\n"
			"create window stddev_pop(val SMALLINT) returns DOUBLE\n"
			" external name \"sql\".\"stdevp\";\n"
			"GRANT EXECUTE ON WINDOW stddev_pop(SMALLINT) TO PUBLIC;\n"
			"create window stddev_pop(val INTEGER) returns DOUBLE\n"
			" external name \"sql\".\"stdevp\";\n"
			"GRANT EXECUTE ON WINDOW stddev_pop(INTEGER) TO PUBLIC;\n"
			"create window stddev_pop(val BIGINT) returns DOUBLE\n"
			" external name \"sql\".\"stdevp\";\n"
			"GRANT EXECUTE ON WINDOW stddev_pop(BIGINT) TO PUBLIC;\n"
			"create window stddev_pop(val REAL) returns DOUBLE\n"
			" external name \"sql\".\"stdevp\";\n"
			"GRANT EXECUTE ON WINDOW stddev_pop(REAL) TO PUBLIC;\n"
			"create window stddev_pop(val DOUBLE) returns DOUBLE\n"
			" external name \"sql\".\"stdevp\";\n"
			"GRANT EXECUTE ON WINDOW stddev_pop(DOUBLE) TO PUBLIC;\n"
			"create window stddev_pop(val INTERVAL SECOND) returns DOUBLE\n"
			" external name \"sql\".\"stdevp\";\n"
			"GRANT EXECUTE ON WINDOW stddev_pop(INTERVAL SECOND) TO PUBLIC;\n"
			"create window stddev_pop(val INTERVAL MONTH) returns DOUBLE\n"
			" external name \"sql\".\"stdevp\";\n"
			"GRANT EXECUTE ON WINDOW stddev_pop(INTERVAL MONTH) TO PUBLIC;\n"
			"create window var_samp(val TINYINT) returns DOUBLE\n"
			" external name \"sql\".\"variance\";\n"
			"GRANT EXECUTE ON WINDOW var_samp(TINYINT) TO PUBLIC;\n"
			"create window var_samp(val SMALLINT) returns DOUBLE\n"
			" external name \"sql\".\"variance\";\n"
			"GRANT EXECUTE ON WINDOW var_samp(SMALLINT) TO PUBLIC;\n"
			"create window var_samp(val INTEGER) returns DOUBLE\n"
			" external name \"sql\".\"variance\";\n"
			"GRANT EXECUTE ON WINDOW var_samp(INTEGER) TO PUBLIC;\n"
			"create window var_samp(val BIGINT) returns DOUBLE\n"
			" external name \"sql\".\"variance\";\n"
			"GRANT EXECUTE ON WINDOW var_samp(BIGINT) TO PUBLIC;\n"
			"create window var_samp(val REAL) returns DOUBLE\n"
			" external name \"sql\".\"variance\";\n"
			"GRANT EXECUTE ON WINDOW var_samp(REAL) TO PUBLIC;\n"
			"create window var_samp(val DOUBLE) returns DOUBLE\n"
			" external name \"sql\".\"variance\";\n"
			"GRANT EXECUTE ON WINDOW var_samp(DOUBLE) TO PUBLIC;\n"
			"create window var_samp(val INTERVAL SECOND) returns DOUBLE\n"
			" external name \"sql\".\"variance\";\n"
			"GRANT EXECUTE ON WINDOW var_samp(INTERVAL SECOND) TO PUBLIC;\n"
			"create window var_samp(val INTERVAL MONTH) returns DOUBLE\n"
			" external name \"sql\".\"variance\";\n"
			"GRANT EXECUTE ON WINDOW var_samp(INTERVAL MONTH) TO PUBLIC;\n"
			"create window var_pop(val TINYINT) returns DOUBLE\n"
			" external name \"sql\".\"variancep\";\n"
			"GRANT EXECUTE ON WINDOW var_pop(TINYINT) TO PUBLIC;\n"
			"create window var_pop(val SMALLINT) returns DOUBLE\n"
			" external name \"sql\".\"variancep\";\n"
			"GRANT EXECUTE ON WINDOW var_pop(SMALLINT) TO PUBLIC;\n"
			"create window var_pop(val INTEGER) returns DOUBLE\n"
			" external name \"sql\".\"variancep\";\n"
			"GRANT EXECUTE ON WINDOW var_pop(INTEGER) TO PUBLIC;\n"
			"create window var_pop(val BIGINT) returns DOUBLE\n"
			" external name \"sql\".\"variancep\";\n"
			"GRANT EXECUTE ON WINDOW var_pop(BIGINT) TO PUBLIC;\n"
			"create window var_pop(val REAL) returns DOUBLE\n"
			" external name \"sql\".\"variancep\";\n"
			"GRANT EXECUTE ON WINDOW var_pop(REAL) TO PUBLIC;\n"
			"create window var_pop(val DOUBLE) returns DOUBLE\n"
			" external name \"sql\".\"variancep\";\n"
			"GRANT EXECUTE ON WINDOW var_pop(DOUBLE) TO PUBLIC;\n"
			"create window var_pop(val INTERVAL SECOND) returns DOUBLE\n"
			" external name \"sql\".\"variancep\";\n"
			"GRANT EXECUTE ON WINDOW var_pop(INTERVAL SECOND) TO PUBLIC;\n"
			"create window var_pop(val INTERVAL MONTH) returns DOUBLE\n"
			" external name \"sql\".\"variancep\";\n"
			"GRANT EXECUTE ON WINDOW var_pop(INTERVAL MONTH) TO PUBLIC;\n"
			"create aggregate covar_samp(e1 TINYINT, e2 TINYINT) returns DOUBLE\n"
			" external name \"aggr\".\"covariance\";\n"
			"GRANT EXECUTE ON AGGREGATE covar_samp(TINYINT, TINYINT) TO PUBLIC;\n"
			"create aggregate covar_samp(e1 SMALLINT, e2 SMALLINT) returns DOUBLE\n"
			" external name \"aggr\".\"covariance\";\n"
			"GRANT EXECUTE ON AGGREGATE covar_samp(SMALLINT, SMALLINT) TO PUBLIC;\n"
			"create aggregate covar_samp(e1 INTEGER, e2 INTEGER) returns DOUBLE\n"
			" external name \"aggr\".\"covariance\";\n"
			"GRANT EXECUTE ON AGGREGATE covar_samp(INTEGER, INTEGER) TO PUBLIC;\n"
			"create aggregate covar_samp(e1 BIGINT, e2 BIGINT) returns DOUBLE\n"
			" external name \"aggr\".\"covariance\";\n"
			"GRANT EXECUTE ON AGGREGATE covar_samp(BIGINT, BIGINT) TO PUBLIC;\n"
			"create aggregate covar_samp(e1 REAL, e2 REAL) returns DOUBLE\n"
			" external name \"aggr\".\"covariance\";\n"
			"GRANT EXECUTE ON AGGREGATE covar_samp(REAL, REAL) TO PUBLIC;\n"
			"create aggregate covar_samp(e1 DOUBLE, e2 DOUBLE) returns DOUBLE\n"
			" external name \"aggr\".\"covariance\";\n"
			"GRANT EXECUTE ON AGGREGATE covar_samp(DOUBLE, DOUBLE) TO PUBLIC;\n"
			"create aggregate covar_samp(e1 INTERVAL SECOND, e2 INTERVAL SECOND) returns DOUBLE\n"
			" external name \"aggr\".\"covariance\";\n"
			"GRANT EXECUTE ON AGGREGATE covar_samp(INTERVAL SECOND, INTERVAL SECOND) TO PUBLIC;\n"
			"create aggregate covar_samp(e1 INTERVAL MONTH, e2 INTERVAL MONTH) returns DOUBLE\n"
			" external name \"aggr\".\"covariance\";\n"
			"GRANT EXECUTE ON AGGREGATE covar_samp(INTERVAL MONTH, INTERVAL MONTH) TO PUBLIC;\n"
			"create window covar_samp(e1 TINYINT, e2 TINYINT) returns DOUBLE\n"
			" external name \"sql\".\"covariance\";\n"
			"GRANT EXECUTE ON WINDOW covar_samp(TINYINT, TINYINT) TO PUBLIC;\n"
			"create window covar_samp(e1 SMALLINT, e2 SMALLINT) returns DOUBLE\n"
			" external name \"sql\".\"covariance\";\n"
			"GRANT EXECUTE ON WINDOW covar_samp(SMALLINT, SMALLINT) TO PUBLIC;\n"
			"create window covar_samp(e1 INTEGER, e2 INTEGER) returns DOUBLE\n"
			" external name \"sql\".\"covariance\";\n"
			"GRANT EXECUTE ON WINDOW covar_samp(INTEGER, INTEGER) TO PUBLIC;\n"
			"create window covar_samp(e1 BIGINT, e2 BIGINT) returns DOUBLE\n"
			" external name \"sql\".\"covariance\";\n"
			"GRANT EXECUTE ON WINDOW covar_samp(BIGINT, BIGINT) TO PUBLIC;\n"
			"create window covar_samp(e1 REAL, e2 REAL) returns DOUBLE\n"
			" external name \"sql\".\"covariance\";\n"
			"GRANT EXECUTE ON WINDOW covar_samp(REAL, REAL) TO PUBLIC;\n"
			"create window covar_samp(e1 DOUBLE, e2 DOUBLE) returns DOUBLE\n"
			" external name \"sql\".\"covariance\";\n"
			"GRANT EXECUTE ON WINDOW covar_samp(DOUBLE, DOUBLE) TO PUBLIC;\n"
			"create window covar_samp(e1 INTERVAL SECOND, e2 INTERVAL SECOND) returns DOUBLE\n"
			" external name \"sql\".\"covariance\";\n"
			"GRANT EXECUTE ON WINDOW covar_samp(INTERVAL SECOND, INTERVAL SECOND) TO PUBLIC;\n"
			"create window covar_samp(e1 INTERVAL MONTH, e2 INTERVAL MONTH) returns DOUBLE\n"
			" external name \"sql\".\"covariance\";\n"
			"GRANT EXECUTE ON WINDOW covar_samp(INTERVAL MONTH, INTERVAL MONTH) TO PUBLIC;\n"
			"create aggregate covar_pop(e1 TINYINT, e2 TINYINT) returns DOUBLE\n"
			" external name \"aggr\".\"covariancep\";\n"
			"GRANT EXECUTE ON AGGREGATE covar_pop(TINYINT, TINYINT) TO PUBLIC;\n"
			"create aggregate covar_pop(e1 SMALLINT, e2 SMALLINT) returns DOUBLE\n"
			" external name \"aggr\".\"covariancep\";\n"
			"GRANT EXECUTE ON AGGREGATE covar_pop(SMALLINT, SMALLINT) TO PUBLIC;\n"
			"create aggregate covar_pop(e1 INTEGER, e2 INTEGER) returns DOUBLE\n"
			" external name \"aggr\".\"covariancep\";\n"
			"GRANT EXECUTE ON AGGREGATE covar_pop(INTEGER, INTEGER) TO PUBLIC;\n"
			"create aggregate covar_pop(e1 BIGINT, e2 BIGINT) returns DOUBLE\n"
			" external name \"aggr\".\"covariancep\";\n"
			"GRANT EXECUTE ON AGGREGATE covar_pop(BIGINT, BIGINT) TO PUBLIC;\n"
			"create aggregate covar_pop(e1 REAL, e2 REAL) returns DOUBLE\n"
			" external name \"aggr\".\"covariancep\";\n"
			"GRANT EXECUTE ON AGGREGATE covar_pop(REAL, REAL) TO PUBLIC;\n"
			"create aggregate covar_pop(e1 DOUBLE, e2 DOUBLE) returns DOUBLE\n"
			" external name \"aggr\".\"covariancep\";\n"
			"GRANT EXECUTE ON AGGREGATE covar_pop(DOUBLE, DOUBLE) TO PUBLIC;\n"
			"create aggregate covar_pop(e1 INTERVAL SECOND, e2 INTERVAL SECOND) returns DOUBLE\n"
			" external name \"aggr\".\"covariancep\";\n"
			"GRANT EXECUTE ON AGGREGATE covar_pop(INTERVAL SECOND, INTERVAL SECOND) TO PUBLIC;\n"
			"create aggregate covar_pop(e1 INTERVAL MONTH, e2 INTERVAL MONTH) returns DOUBLE\n"
			" external name \"aggr\".\"covariancep\";\n"
			"GRANT EXECUTE ON AGGREGATE covar_pop(INTERVAL MONTH, INTERVAL MONTH) TO PUBLIC;\n"
			"create window covar_pop(e1 TINYINT, e2 TINYINT) returns DOUBLE\n"
			" external name \"sql\".\"covariancep\";\n"
			"GRANT EXECUTE ON WINDOW covar_pop(TINYINT, TINYINT) TO PUBLIC;\n"
			"create window covar_pop(e1 SMALLINT, e2 SMALLINT) returns DOUBLE\n"
			" external name \"sql\".\"covariancep\";\n"
			"GRANT EXECUTE ON WINDOW covar_pop(SMALLINT, SMALLINT) TO PUBLIC;\n"
			"create window covar_pop(e1 INTEGER, e2 INTEGER) returns DOUBLE\n"
			" external name \"sql\".\"covariancep\";\n"
			"GRANT EXECUTE ON WINDOW covar_pop(INTEGER, INTEGER) TO PUBLIC;\n"
			"create window covar_pop(e1 BIGINT, e2 BIGINT) returns DOUBLE\n"
			" external name \"sql\".\"covariancep\";\n"
			"GRANT EXECUTE ON WINDOW covar_pop(BIGINT, BIGINT) TO PUBLIC;\n"
			"create window covar_pop(e1 REAL, e2 REAL) returns DOUBLE\n"
			" external name \"sql\".\"covariancep\";\n"
			"GRANT EXECUTE ON WINDOW covar_pop(REAL, REAL) TO PUBLIC;\n"
			"create window covar_pop(e1 DOUBLE, e2 DOUBLE) returns DOUBLE\n"
			" external name \"sql\".\"covariancep\";\n"
			"GRANT EXECUTE ON WINDOW covar_pop(DOUBLE, DOUBLE) TO PUBLIC;\n"
			"create window covar_pop(e1 INTERVAL SECOND, e2 INTERVAL SECOND) returns DOUBLE\n"
			" external name \"sql\".\"covariancep\";\n"
			"GRANT EXECUTE ON WINDOW covar_pop(INTERVAL SECOND, INTERVAL SECOND) TO PUBLIC;\n"
			"create window covar_pop(e1 INTERVAL MONTH, e2 INTERVAL MONTH) returns DOUBLE\n"
			" external name \"sql\".\"covariancep\";\n"
			"GRANT EXECUTE ON WINDOW covar_pop(INTERVAL MONTH, INTERVAL MONTH) TO PUBLIC;\n"
			"create aggregate corr(e1 INTERVAL SECOND, e2 INTERVAL SECOND) returns DOUBLE\n"
			" external name \"aggr\".\"corr\";\n"
			"GRANT EXECUTE ON AGGREGATE corr(INTERVAL SECOND, INTERVAL SECOND) TO PUBLIC;\n"
			"create aggregate corr(e1 INTERVAL MONTH, e2 INTERVAL MONTH) returns DOUBLE\n"
			" external name \"aggr\".\"corr\";\n"
			"GRANT EXECUTE ON AGGREGATE corr(INTERVAL MONTH, INTERVAL MONTH) TO PUBLIC;\n"
			"create window corr(e1 TINYINT, e2 TINYINT) returns DOUBLE\n"
			" external name \"sql\".\"corr\";\n"
			"GRANT EXECUTE ON WINDOW corr(TINYINT, TINYINT) TO PUBLIC;\n"
			"create window corr(e1 SMALLINT, e2 SMALLINT) returns DOUBLE\n"
			" external name \"sql\".\"corr\";\n"
			"GRANT EXECUTE ON WINDOW corr(SMALLINT, SMALLINT) TO PUBLIC;\n"
			"create window corr(e1 INTEGER, e2 INTEGER) returns DOUBLE\n"
			" external name \"sql\".\"corr\";\n"
			"GRANT EXECUTE ON WINDOW corr(INTEGER, INTEGER) TO PUBLIC;\n"
			"create window corr(e1 BIGINT, e2 BIGINT) returns DOUBLE\n"
			" external name \"sql\".\"corr\";\n"
			"GRANT EXECUTE ON WINDOW corr(BIGINT, BIGINT) TO PUBLIC;\n"
			"create window corr(e1 REAL, e2 REAL) returns DOUBLE\n"
			" external name \"sql\".\"corr\";\n"
			"GRANT EXECUTE ON WINDOW corr(REAL, REAL) TO PUBLIC;\n"
			"create window corr(e1 DOUBLE, e2 DOUBLE) returns DOUBLE\n"
			" external name \"sql\".\"corr\";\n"
			"GRANT EXECUTE ON WINDOW corr(DOUBLE, DOUBLE) TO PUBLIC;\n"
			"create window corr(e1 INTERVAL SECOND, e2 INTERVAL SECOND) returns DOUBLE\n"
			" external name \"sql\".\"corr\";\n"
			"GRANT EXECUTE ON WINDOW corr(INTERVAL SECOND, INTERVAL SECOND) TO PUBLIC;\n"
			"create window corr(e1 INTERVAL MONTH, e2 INTERVAL MONTH) returns DOUBLE\n"
			" external name \"sql\".\"corr\";\n"
			"GRANT EXECUTE ON WINDOW corr(INTERVAL MONTH, INTERVAL MONTH) TO PUBLIC;\n");

	pos += snprintf(buf + pos, bufsize - pos,
		"create window sys.group_concat(str STRING) returns STRING\n"
		" external name \"sql\".\"str_group_concat\";\n"
		"GRANT EXECUTE ON WINDOW sys.group_concat(STRING) TO PUBLIC;\n"
		"create window sys.group_concat(str STRING, sep STRING) returns STRING\n"
		" external name \"sql\".\"str_group_concat\";\n"
		"GRANT EXECUTE ON WINDOW sys.group_concat(STRING, STRING) TO PUBLIC;\n");

	pos += snprintf(buf + pos, bufsize - pos,
			"update sys.functions set system = true where system <> true and name in"
			" ('stddev_samp', 'stddev_pop', 'var_samp', 'var_pop', 'covar_samp', 'covar_pop', 'corr', 'group_concat')"
			" and schema_id = (select id from sys.schemas where name = 'sys') and type in (%d, %d);\n", (int) F_ANALYTIC, (int) F_AGGR);

	pos += snprintf(buf + pos, bufsize - pos,
			"DROP AGGREGATE stddev_samp(date);\n"
			"DROP AGGREGATE stddev_samp(time);\n"
			"DROP AGGREGATE stddev_samp(timestamp);\n"
			"DROP AGGREGATE stddev_pop(date);\n"
			"DROP AGGREGATE stddev_pop(time);\n"
			"DROP AGGREGATE stddev_pop(timestamp);\n"
			"DROP AGGREGATE var_samp(date);\n"
			"DROP AGGREGATE var_samp(time);\n"
			"DROP AGGREGATE var_samp(timestamp);\n"
			"DROP AGGREGATE var_pop(date);\n"
			"DROP AGGREGATE var_pop(time);\n"
			"DROP AGGREGATE var_pop(timestamp);\n");

	/* 51_sys_schema_extensions */
	pos += snprintf(buf + pos, bufsize - pos,
			"ALTER TABLE sys.keywords SET READ WRITE;\n"
			"DELETE FROM sys.keywords where keyword IN ('NOCYCLE','NOMAXVALUE','NOMINVALUE');\n"
			"insert into sys.keywords values ('ANALYZE'),('AT'),('AUTHORIZATION'),('CACHE'),('CENTURY'),('COLUMN'),('CLIENT'),"
			"('CUBE'),('CYCLE'),('DATA'),('DATE'),('DEBUG'),('DECADE'),('DEALLOCATE'),('DIAGNOSTICS'),('DISTINCT'),"
			"('DOW'),('DOY'),('EXEC'),('EXECUTE'),('EXPLAIN'),('FIRST'),('FWF'),('GROUPING'),('GROUPS'),('INCREMENT'),"
			"('INTERVAL'),('KEY'),('LANGUAGE'),('LARGE'),('LAST'),('LATERAL'),('LEVEL'),('LOADER'),('MATCH'),('MATCHED'),('MAXVALUE'),"
			"('MINVALUE'),('NAME'),('NO'),('NULLS'),('OBJECT'),('OPTIONS'),('PASSWORD'),('PLAN'),('PRECISION'),('PREP'),('PREPARE'),"
			"('QUARTER'),('RELEASE'),('REPLACE'),('ROLLUP'),('SCHEMA'),('SEED'),('SERVER'),('SESSION'),('SETS'),('SIZE'),"
			"('STATEMENT'),('TABLE'),('TEMP'),('TEMPORARY'),('TEXT'),('TIME'),('TIMESTAMP'),('TRACE'),('TYPE'),"
			"('WEEK'),('YEAR'),('ZONE');\n");
	pos += snprintf(buf + pos, bufsize - pos,
			"ALTER TABLE sys.function_languages SET READ WRITE;\n"
			"DELETE FROM sys.function_languages where language_keyword IN ('PYTHON2','PYTHON2_MAP');\n");

	/* 58_hot_snapshot */
	pos += snprintf(buf + pos, bufsize - pos,
			"create procedure sys.hot_snapshot(tarfile string)\n"
			" external name sql.hot_snapshot;\n"
			"update sys.functions set system = true where system <> true and schema_id = (select id from sys.schemas where name = 'sys')"
			" and name in ('hot_snapshot') and type = %d;\n", (int) F_PROC);

	/* 81_tracer.sql */
	pos += snprintf(buf + pos, bufsize - pos,
			"CREATE SCHEMA logging;\n"
			"CREATE PROCEDURE logging.flush()\n"
			" EXTERNAL NAME logging.flush;\n"
			"CREATE PROCEDURE logging.setcomplevel(comp_id STRING, lvl_id STRING)\n"
			" EXTERNAL NAME logging.setcomplevel;\n"
			"CREATE PROCEDURE logging.resetcomplevel(comp_id STRING)\n"
			" EXTERNAL NAME logging.resetcomplevel;\n"
			"CREATE PROCEDURE logging.setlayerlevel(layer_id STRING, lvl_id STRING)\n"
			" EXTERNAL NAME logging.setlayerlevel;\n"
			"CREATE PROCEDURE logging.resetlayerlevel(layer_id STRING)\n"
			" EXTERNAL NAME logging.resetlayerlevel;\n"
			"CREATE PROCEDURE logging.setflushlevel(lvl_id STRING)\n"
			" EXTERNAL NAME logging.setflushlevel;\n"
			"CREATE PROCEDURE logging.resetflushlevel()\n"
			" EXTERNAL NAME logging.resetflushlevel;\n"
			"CREATE PROCEDURE logging.setadapter(adapter_id STRING)\n"
			" EXTERNAL NAME logging.setadapter;\n"
			"CREATE PROCEDURE logging.resetadapter()\n"
			" EXTERNAL NAME logging.resetadapter;\n"
			"CREATE FUNCTION logging.compinfo()\n"
			"RETURNS TABLE(\n"
			" \"id\" int,\n"
			" \"component\" string,\n"
			" \"log_level\" string\n"
			")\n"
			"EXTERNAL NAME logging.compinfo;\n"
			"GRANT EXECUTE ON FUNCTION logging.compinfo TO public;\n"
			"CREATE view logging.compinfo AS SELECT * FROM logging.compinfo();\n"
			"GRANT SELECT ON logging.compinfo TO public;\n");
	pos += snprintf(buf + pos, bufsize - pos,
			"update sys.schemas set system = true where name = 'logging';\n"
			"update sys.functions set system = true where system <> true and name in"
			" ('flush', 'setcomplevel', 'resetcomplevel', 'setlayerlevel', 'resetlayerlevel', 'setflushlevel', 'resetflushlevel', 'setadapter', 'resetadapter')"
			" and schema_id = (select id from sys.schemas where name = 'logging') and type = %d;\n"
			"update sys.functions set system = true where system <> true and name in"
			" ('compinfo')"
			" and schema_id = (select id from sys.schemas where name = 'logging') and type = %d;\n"
			"update sys._tables set system = true where schema_id = (select id from sys.schemas where name = 'logging')"
			" and name = 'compinfo';\n",
			(int) F_PROC, (int) F_UNION);

	pos += snprintf(buf + pos, bufsize - pos, "commit;\n");
	pos += snprintf(buf + pos, bufsize - pos, "set schema \"%s\";\n", prev_schema);
	assert(pos < bufsize);

	printf("Running database upgrade commands:\n%s\n", buf);
	err = SQLstatementIntern(c, buf, "update", true, false, NULL);
	if (err == MAL_SUCCEED) {
		pos = snprintf(buf, bufsize, "set schema \"sys\";\n"
			       "ALTER TABLE sys.keywords SET READ ONLY;\n"
			       "ALTER TABLE sys.function_languages SET READ ONLY;\n");
		pos += snprintf(buf + pos, bufsize - pos, "set schema \"%s\";\n", prev_schema);
		assert(pos < bufsize);
		printf("Running database upgrade commands:\n%s\n", buf);
		err = SQLstatementIntern(c, buf, "update", true, false, NULL);
	}
	GDKfree(buf);
	return err;		/* usually MAL_SUCCEED */
}

static str
sql_update_jun2020_bam(Client c, mvc *m, const char *prev_schema)
{
	size_t bufsize = 10240, pos = 0;
	char *err = NULL, *buf;
	res_table *output;
	BAT *b;
	sql_schema *s = mvc_bind_schema(m, "bam");
	sql_table *t;

	if (s == NULL || !s->system)
		return NULL;	/* no system schema "bam": nothing to do */

	buf = GDKmalloc(bufsize);
	if (buf == NULL)
		throw(SQL, __func__, SQLSTATE(HY013) MAL_MALLOC_FAIL);

	s->system = 0;
	if ((t = mvc_bind_table(m, s, "files")) != NULL)
		t->system = 0;
	if ((t = mvc_bind_table(m, s, "sq")) != NULL)
		t->system = 0;
	if ((t = mvc_bind_table(m, s, "rg")) != NULL)
		t->system = 0;
	if ((t = mvc_bind_table(m, s, "pg")) != NULL)
		t->system = 0;
	if ((t = mvc_bind_table(m, s, "export")) != NULL)
		t->system = 0;

	/* check if any of the tables in the bam schema have any content */
	pos += snprintf(buf + pos, bufsize - pos,
			"select sum(count) from sys.storage('bam');\n");
	err = SQLstatementIntern(c, buf, "update", 1, 0, &output);
	if (err) {
		GDKfree(buf);
		return err;
	}
	b = BATdescriptor(output->cols[0].b);
	pos = 0;
	pos += snprintf(buf + pos, bufsize - pos,
			"set schema sys;\n"
			"update sys.schemas set system = false where name = 'bam';\n"
			"update sys._tables set system = false where schema_id in (select id from sys.schemas where name = 'bam');\n"
			"drop procedure bam.bam_loader_repos;\n"
			"drop procedure bam.bam_loader_files;\n"
			"drop procedure bam.bam_loader_file;\n"
			"drop procedure bam.bam_drop_file;\n"
			"drop function bam.bam_flag;\n"
			"drop function bam.reverse_seq;\n"
			"drop function bam.reverse_qual;\n"
			"drop function bam.seq_length;\n"
			"drop function bam.seq_char;\n"
			"drop procedure bam.sam_export;\n"
			"drop procedure bam.bam_export;\n");
	if (b) {
		if (BATcount(b) > 0 && *(lng *) Tloc(b, 0) == 0) {
			/* tables in bam schema are empty: drop them */
			pos += snprintf(buf + pos, bufsize - pos,
					"drop table bam.sq;\n"
					"drop table bam.rg;\n"
					"drop table bam.pg;\n"
					"drop table bam.export;\n"
					"drop table bam.files;\n"
					"drop schema bam;\n");
		}
		BBPunfix(b->batCacheid);
	}
	res_table_destroy(output);

	pos += snprintf(buf + pos, bufsize - pos, "set schema \"%s\";\n", prev_schema);
	assert(pos < bufsize);

	printf("Running database upgrade commands:\n%s\n", buf);
	err = SQLstatementIntern(c, buf, "update", true, false, NULL);

	GDKfree(buf);
	return err;
}

#ifdef HAVE_HGE
static str
sql_update_jun2020_sp1_hugeint(Client c, const char *prev_schema)
{
	size_t bufsize = 8192, pos = 0;
	char *buf, *err;

	if ((buf = GDKmalloc(bufsize)) == NULL)
		throw(SQL, __func__, SQLSTATE(HY013) MAL_MALLOC_FAIL);

	pos += snprintf(buf + pos, bufsize - pos, "set schema \"sys\";\n");

	/* 39_analytics_hge.sql */
	pos += snprintf(buf + pos, bufsize - pos,
			"create window stddev_samp(val HUGEINT) returns DOUBLE\n"
			" external name \"sql\".\"stdev\";\n"
			"GRANT EXECUTE ON WINDOW stddev_samp(HUGEINT) TO PUBLIC;\n"
			"create window stddev_pop(val HUGEINT) returns DOUBLE\n"
			" external name \"sql\".\"stdevp\";\n"
			"GRANT EXECUTE ON WINDOW stddev_pop(HUGEINT) TO PUBLIC;\n"
			"create window var_samp(val HUGEINT) returns DOUBLE\n"
			" external name \"sql\".\"variance\";\n"
			"GRANT EXECUTE ON WINDOW var_samp(HUGEINT) TO PUBLIC;\n"
			"create aggregate covar_samp(e1 HUGEINT, e2 HUGEINT) returns DOUBLE\n"
			" external name \"aggr\".\"covariance\";\n"
			"GRANT EXECUTE ON AGGREGATE covar_samp(HUGEINT, HUGEINT) TO PUBLIC;\n"
			"create window covar_samp(e1 HUGEINT, e2 HUGEINT) returns DOUBLE\n"
			" external name \"sql\".\"covariance\";\n"
			"GRANT EXECUTE ON WINDOW covar_samp(HUGEINT, HUGEINT) TO PUBLIC;\n"
			"create window var_pop(val HUGEINT) returns DOUBLE\n"
			" external name \"sql\".\"variancep\";\n"
			"GRANT EXECUTE ON WINDOW var_pop(HUGEINT) TO PUBLIC;\n"
			"create aggregate covar_pop(e1 HUGEINT, e2 HUGEINT) returns DOUBLE\n"
			" external name \"aggr\".\"covariancep\";\n"
			"GRANT EXECUTE ON AGGREGATE covar_pop(HUGEINT, HUGEINT) TO PUBLIC;\n"
			"create window covar_pop(e1 HUGEINT, e2 HUGEINT) returns DOUBLE\n"
			" external name \"sql\".\"covariancep\";\n"
			"GRANT EXECUTE ON WINDOW covar_pop(HUGEINT, HUGEINT) TO PUBLIC;\n"
			"create window corr(e1 HUGEINT, e2 HUGEINT) returns DOUBLE\n"
			" external name \"sql\".\"corr\";\n"
			"GRANT EXECUTE ON WINDOW corr(HUGEINT, HUGEINT) TO PUBLIC;\n");

	pos += snprintf(buf + pos, bufsize - pos,
			"update sys.functions set system = true where system <> true and name in ('covar_samp', 'covar_pop') and schema_id = (select id from sys.schemas where name = 'sys') and type = %d;\n"
			"update sys.functions set system = true where system <> true and name in ('stddev_samp', 'stddev_pop', 'var_samp', 'covar_samp', 'var_pop', 'covar_pop', 'corr') and schema_id = (select id from sys.schemas where name = 'sys') and type = %d;\n",
			(int) F_AGGR, (int) F_ANALYTIC);

	pos += snprintf(buf + pos, bufsize - pos, "set schema \"%s\";\n", prev_schema);
	assert(pos < bufsize);

	printf("Running database upgrade commands:\n%s\n", buf);
	err = SQLstatementIntern(c, buf, "update", true, false, NULL);
	GDKfree(buf);
	return err;		/* usually MAL_SUCCEED */
}
#endif

static str
sql_update_jun2020_sp2(Client c, mvc *sql, const char *prev_schema, bool *systabfixed)
{
	/* we need to update the system tables, but only if we haven't done
	 * so already, and if we are actually upgrading the database */
	if (*systabfixed)
		return MAL_SUCCEED;		/* already done */

	char *buf = "select id from sys.functions where name = 'nullif' and schema_id = (select id from sys.schemas where name = 'sys');\n";
	res_table *output;
	char *err = SQLstatementIntern(c, buf, "update", 1, 0, &output);
	if (err == NULL) {
		BAT *b = BATdescriptor(output->cols[0].b);
		if (b) {
			if (BATcount(b) == 0) {
				err = sql_fix_system_tables(c, sql, prev_schema);
				*systabfixed = true;
			}
			BBPunfix(b->batCacheid);
		}
		res_table_destroy(output);
	}
	return err;
}

static str
sql_update_oscar_lidar(Client c)
{
	char *query =
		"drop procedure sys.lidarattach(string);\n"
		"drop procedure sys.lidarload(string);\n"
		"drop procedure sys.lidarexport(string, string, string);\n";
	printf("Running database upgrade commands:\n%s\n", query);
	return SQLstatementIntern(c, query, "update", true, false, NULL);
}

static str
sql_update_oscar(Client c, mvc *sql, const char *prev_schema, bool *systabfixed)
{
	size_t bufsize = 8192, pos = 0;
	char *err = NULL, *buf = GDKmalloc(bufsize);
	sql_schema *sys = mvc_bind_schema(sql, "sys");
	res_table *output;
	BAT *b;

	if (buf == NULL)
		throw(SQL, __func__, SQLSTATE(HY013) MAL_MALLOC_FAIL);

	/* if column 6 of sys.queue is named "progress" we need to update */
	pos += snprintf(buf + pos, bufsize - pos,
			"select name from sys._columns where table_id = (select id from sys._tables where name = 'queue' and schema_id = (select id from sys.schemas where name = 'sys')) and number = 6;\n");
	err = SQLstatementIntern(c, buf, "update", true, false, &output);
	if (err) {
		GDKfree(buf);
		return err;
	}
	b = BATdescriptor(output->cols[0].b);
	if (b) {
		BATiter bi = bat_iterator(b);
		if (BATcount(b) > 0 && strcmp(BUNtail(bi, 0), "progress") == 0) {
			if (!*systabfixed &&
				(err = sql_fix_system_tables(c, sql, prev_schema)) != NULL)
				return err;
			*systabfixed = true;

			pos = 0;
			pos += snprintf(buf + pos, bufsize - pos,
					"set schema \"sys\";\n");

			/* the real update of sys.env() has happened
			 * in load_func, here we merely update the
			 * sys.functions table */
			pos += snprintf(buf + pos, bufsize - pos,
					"update sys.functions set"
					" mod = 'inspect',"
					" func = 'CREATE FUNCTION env() RETURNS TABLE( name varchar(1024), value varchar(2048)) EXTERNAL NAME inspect.\"getEnvironment\";'"
					" where schema_id = (select id from sys.schemas where name = 'sys')"
					" and name = 'env' and type = %d;\n",
					(int) F_UNION);

			/* 26_sysmon */
			sql_table *t;
			t = mvc_bind_table(sql, sys, "queue");
			t->system = 0; /* make it non-system else the drop view will fail */

			pos += snprintf(buf + pos, bufsize - pos,
					"drop view sys.queue;\n"
					"drop function sys.queue;\n"
					"create function sys.queue()\n"
					"returns table(\n"
					"\"tag\" bigint,\n"
					"\"sessionid\" int,\n"
					"\"username\" string,\n"
					"\"started\" timestamp,\n"
					"\"status\" string,\n"
					"\"query\" string,\n"
					"\"finished\" timestamp,\n"
					"\"workers\" int,\n"
					"\"memory\" int)\n"
					" external name sysmon.queue;\n"
					"grant execute on function sys.queue to public;\n"
					"create view sys.queue as select * from sys.queue();\n"
					"grant select on sys.queue to public;\n"
					"drop procedure sys.pause(bigint);\n"
					"drop procedure sys.resume(bigint);\n"
					"drop procedure sys.stop(bigint);\n"
					"create procedure sys.pause(tag bigint)\n"
					"external name sysmon.pause;\n"
					"grant execute on procedure sys.pause(bigint) to public;\n"
					"create procedure sys.resume(tag bigint)\n"
					"external name sysmon.resume;\n"
					"grant execute on procedure sys.resume(bigint) to public;\n"
					"create procedure sys.stop(tag bigint)\n"
					"external name sysmon.stop;\n"
					"grant execute on procedure sys.stop(bigint) to public;\n");

			pos += snprintf(buf + pos, bufsize - pos,
					"update sys.functions set system = true where schema_id = (select id from sys.schemas where name = 'sys')"
					" and name = 'queue' and type = %d;\n"
					"update sys.functions set system = true where schema_id = (select id from sys.schemas where name = 'sys')"
					" and name in ('pause', 'resume', 'stop') and type = %d;\n",
					(int) F_UNION, (int) F_PROC);
			pos += snprintf(buf + pos, bufsize - pos,
					"update sys._tables set system = true where schema_id = (select id from sys.schemas where name = 'sys')"
					" and name = 'queue';\n");

			/* scoping branch changes */
			pos += snprintf(buf + pos, bufsize - pos,
					"drop function \"sys\".\"var\"();\n"
					"create function \"sys\".\"var\"() "
					"returns table("
					"\"schema\" string, "
					"\"name\" string, "
					"\"type\" string, "
					"\"value\" string) "
					"external name \"sql\".\"sql_variables\";\n"
					"grant execute on function \"sys\".\"var\" to public;\n");

			pos += snprintf(buf + pos, bufsize - pos,
					"create procedure sys.hot_snapshot(tarfile string, onserver bool)\n"
					"external name sql.hot_snapshot;\n"
					"update sys.functions set system = true where system <> true and schema_id = (select id from sys.schemas where name = 'sys')"
					" and name in ('hot_snapshot') and type = %d;\n",
					(int) F_PROC);
			/* .snapshot user */
			pos += snprintf(buf + pos, bufsize - pos,
				"create user \".snapshot\"\n"
				" with encrypted password '00000000000000000000000000000000000000000000000000000000000000000000000000000000000000000000000000000000000000000000000000000000'\n"
				" name 'Snapshot User'\n"
				" schema sys;\n"
				"grant execute on procedure sys.hot_snapshot(string) to \".snapshot\";\n"
				"grant execute on procedure sys.hot_snapshot(string, bool) to \".snapshot\";\n"
			);

			/* update system tables so that the content
			 * looks more like what it would be if sys.var
			 * had been defined by the C code in
			 * sql_create_env() */
			pos += snprintf(buf + pos, bufsize - pos,
					"update sys.functions set system = true,"
					//" func = 'CREATE FUNCTION \"sys\".\"var\"() RETURNS TABLE(\"schema\" string, \"name\" string, \"type\" string, \"value\" string) EXTERNAL NAME \"sql\".\"sql_variables\";',"
					" language = 2, side_effect = false where name = 'var' and schema_id = (select id from sys.schemas where name = 'sys') and type = %d;\n"
					"update sys.args set type = 'char' where func_id = (select id from sys.functions where name = 'var' and schema_id = (select id from sys.schemas where name = 'sys') and type = %d) and type = 'clob';\n"
					"update sys.privileges set grantor = 0 where obj_id = (select id from sys.functions where name = 'var' and schema_id = (select id from sys.schemas where name = 'sys') and type = %d);\n",
					(int) F_UNION,
					(int) F_UNION,
					(int) F_UNION);

			/* SQL functions without backend implementations */
			pos += snprintf(buf + pos, bufsize - pos,
					"DROP FUNCTION \"sys\".\"getcontent\"(url);\n"
					"DROP AGGREGATE \"json\".\"output\"(json);\n");

			/* Move sys.degrees,sys.radians,sys.like and sys.ilike to sql_types.c definitions (I did this at the bat_logger) Remove the obsolete entries at privileges table */
			pos += snprintf(buf + pos, bufsize - pos,
					"delete from privileges where obj_id in (select obj_id from privileges left join functions on privileges.obj_id = functions.id where functions.id is null and privileges.obj_id not in ((SELECT tables.id from tables), 0));\n");

			pos += snprintf(buf + pos, bufsize - pos, "set schema \"%s\";\n", prev_schema);
			assert(pos < bufsize);

			printf("Running database upgrade commands:\n%s\n", buf);
			err = SQLstatementIntern(c, buf, "update", true, false, NULL);
		}
		BBPunfix(b->batCacheid);
	}
	res_table_destroy(output);
	GDKfree(buf);
	return err;		/* usually MAL_SUCCEED */
}

static str
sql_update_oct2020(Client c, mvc *sql, const char *prev_schema, bool *systabfixed)
{
	size_t bufsize = 4096, pos = 0;
	char *buf = NULL, *err = NULL;
	sql_schema *s = mvc_bind_schema(sql, "sys");
	sql_table *t;
	res_table *output = NULL;
	BAT *b = NULL;

	if ((buf = GDKmalloc(bufsize)) == NULL)
		throw(SQL, __func__, SQLSTATE(HY013) MAL_MALLOC_FAIL);

	/* if view sys.var_values mentions the query cache ('cache') we need
	   to update */
	pos += snprintf(buf + pos, bufsize - pos,
					"select id from sys._tables where name = 'var_values' and query like '%%''cache''%%' and schema_id = (select id from sys.schemas where name = 'sys');\n");
	err = SQLstatementIntern(c, buf, "update", true, false, &output);
	if (err) {
		GDKfree(buf);
		return err;
	}
	b = BATdescriptor(output->cols[0].b);
	if (b) {
		if (BATcount(b) > 0) {
			if (!*systabfixed &&
				(err = sql_fix_system_tables(c, sql, prev_schema)) != NULL)
				return err;
			*systabfixed = true;

			pos = 0;
			pos += snprintf(buf + pos, bufsize - pos, "set schema sys;\n");

			/* 51_sys_schema_extensions.sql */
			t = mvc_bind_table(sql, s, "var_values");
			t->system = 0;	/* make it non-system else the drop view will fail */
			pos += snprintf(buf + pos, bufsize - pos,
							"DROP VIEW sys.var_values;\n"
							"CREATE VIEW sys.var_values (var_name, value) AS\n"
							"SELECT 'current_role', current_role UNION ALL\n"
							"SELECT 'current_schema', current_schema UNION ALL\n"
							"SELECT 'current_timezone', current_timezone UNION ALL\n"
							"SELECT 'current_user', current_user UNION ALL\n"
							"SELECT 'debug', debug UNION ALL\n"
							"SELECT 'last_id', last_id UNION ALL\n"
							"SELECT 'optimizer', optimizer UNION ALL\n"
							"SELECT 'pi', pi() UNION ALL\n"
							"SELECT 'rowcnt', rowcnt;\n"
							"UPDATE sys._tables SET system = true WHERE name = 'var_values' AND schema_id = (SELECT id FROM sys.schemas WHERE name = 'sys');\n"
							"GRANT SELECT ON sys.var_values TO PUBLIC;\n");
			/* 26_sysmon.sql */
			pos += snprintf(buf + pos, bufsize - pos,
					"create function sys.user_statistics()\n"
					"returns table(\n"
						" username string,\n"
						" querycount bigint,\n"
						" totalticks bigint,\n"
						" started timestamp,\n"
						" finished timestamp,\n"
						" maxticks bigint,\n"
						" maxquery string\n"
					")\n"
					"external name sysmon.user_statistics;\n"
					"update sys.functions set system = true where system <> true and name = 'user_statistics' and schema_id = (select id from sys.schemas where name = 'sys') and type = %d;\n", (int) F_UNION);

			/* Remove entries on sys.args table without correspondents on sys.functions table */
			pos += snprintf(buf + pos, bufsize - pos,
					"delete from sys.args where id in (select args.id from sys.args left join sys.functions on args.func_id = functions.id where functions.id is null);\n");

			/* 39_analytics.sql */
			pos += snprintf(buf + pos, bufsize - pos,
					"DROP AGGREGATE stddev_samp(INTERVAL SECOND);\n"
					"DROP AGGREGATE stddev_samp(INTERVAL MONTH);\n"
					"DROP WINDOW stddev_samp(INTERVAL SECOND);\n"
					"DROP WINDOW stddev_samp(INTERVAL MONTH);\n"
					"DROP AGGREGATE stddev_pop(INTERVAL SECOND);\n"
					"DROP AGGREGATE stddev_pop(INTERVAL MONTH);\n"
					"DROP WINDOW stddev_pop(INTERVAL SECOND);\n"
					"DROP WINDOW stddev_pop(INTERVAL MONTH);\n"
					"DROP AGGREGATE var_samp(INTERVAL SECOND);\n"
					"DROP AGGREGATE var_samp(INTERVAL MONTH);\n"
					"DROP WINDOW var_samp(INTERVAL SECOND);\n"
					"DROP WINDOW var_samp(INTERVAL MONTH);\n"
					"DROP AGGREGATE var_pop(INTERVAL SECOND);\n"
					"DROP AGGREGATE var_pop(INTERVAL MONTH);\n"
					"DROP WINDOW var_pop(INTERVAL SECOND);\n"
					"DROP WINDOW var_pop(INTERVAL MONTH);\n"
					"DROP AGGREGATE covar_samp(INTERVAL SECOND,INTERVAL SECOND);\n"
					"DROP AGGREGATE covar_samp(INTERVAL MONTH,INTERVAL MONTH);\n"
					"DROP WINDOW covar_samp(INTERVAL SECOND,INTERVAL SECOND);\n"
					"DROP WINDOW covar_samp(INTERVAL MONTH,INTERVAL MONTH);\n"
					"DROP AGGREGATE covar_pop(INTERVAL SECOND,INTERVAL SECOND);\n"
					"DROP AGGREGATE covar_pop(INTERVAL MONTH,INTERVAL MONTH);\n"
					"DROP WINDOW covar_pop(INTERVAL SECOND,INTERVAL SECOND);\n"
					"DROP WINDOW covar_pop(INTERVAL MONTH,INTERVAL MONTH);\n"
					"DROP AGGREGATE corr(INTERVAL SECOND,INTERVAL SECOND);\n"
					"DROP AGGREGATE corr(INTERVAL MONTH,INTERVAL MONTH);\n"
					"DROP WINDOW corr(INTERVAL SECOND,INTERVAL SECOND);\n"
					"DROP WINDOW corr(INTERVAL MONTH,INTERVAL MONTH);\n"
					"\n"
					"create aggregate median(val INTERVAL DAY) returns INTERVAL DAY\n"
					" external name \"aggr\".\"median\";\n"
					"GRANT EXECUTE ON AGGREGATE median(INTERVAL DAY) TO PUBLIC;\n"
					"create aggregate quantile(val INTERVAL DAY, q DOUBLE) returns INTERVAL DAY\n"
					" external name \"aggr\".\"quantile\";\n"
					"GRANT EXECUTE ON AGGREGATE quantile(INTERVAL DAY, DOUBLE) TO PUBLIC;\n"
					"update sys.functions set system = true where system <> true and name in ('median', 'quantile') and schema_id = (select id from sys.schemas where name = 'sys') and type = %d;\n", (int) F_AGGR);

			/* 90_generator.sql */
			pos += snprintf(buf + pos, bufsize - pos,
					"create function sys.generate_series(first timestamp, \"limit\" timestamp, stepsize interval day) returns table (value timestamp)\n"
					" external name generator.series;\n"
					"update sys.functions set system = true where system <> true and name in ('generate_series') and schema_id = (select id from sys.schemas where name = 'sys') and type = %d;\n", (int) F_UNION);

			/* 51_sys_schema_extensions.sql */
			pos += snprintf(buf + pos, bufsize - pos,
					"ALTER TABLE sys.keywords SET READ WRITE;\n"
					"insert into sys.keywords values ('EPOCH');\n");

			pos += snprintf(buf + pos, bufsize - pos, "commit;\n");
			pos += snprintf(buf + pos, bufsize - pos, "set schema \"%s\";\n", prev_schema);

			assert(pos < bufsize);
			printf("Running database upgrade commands:\n%s\n", buf);
			err = SQLstatementIntern(c, buf, "update", true, false, NULL);
			if (err != MAL_SUCCEED)
				goto bailout;

			pos = snprintf(buf, bufsize, "set schema \"sys\";\n"
					"ALTER TABLE sys.keywords SET READ ONLY;\n");
			pos += snprintf(buf + pos, bufsize - pos, "set schema \"%s\";\n", prev_schema);
			assert(pos < bufsize);
			printf("Running database upgrade commands:\n%s\n", buf);
			err = SQLstatementIntern(c, buf, "update", true, false, NULL);
			if (err != MAL_SUCCEED)
				goto bailout;
			err = sql_update_storagemodel(c, sql, prev_schema, true); /* because of day interval addition, we have to recreate the storagmodel views */
		}
	}

bailout:
	if (b)
		BBPunfix(b->batCacheid);
	if (output)
		res_table_destroy(output);
	GDKfree(buf);
	return err;		/* usually MAL_SUCCEED */
}

static str
sql_update_oct2020_sp1(Client c, mvc *sql, const char *prev_schema, bool *systabfixed)
{
	size_t bufsize = 1024, pos = 0;
	char *buf = NULL, *err = NULL;

	if (!sql_bind_func(sql, "sys", "uuid", sql_bind_localtype("int"), NULL, F_FUNC)) {
		sql->session->status = 0; /* if the function was not found clean the error */
		sql->errstr[0] = '\0';

		if ((buf = GDKmalloc(bufsize)) == NULL)
			throw(SQL, __func__, SQLSTATE(HY013) MAL_MALLOC_FAIL);

		if (!*systabfixed && (err = sql_fix_system_tables(c, sql, prev_schema)) != NULL) {
			GDKfree(buf);
			return err;
		}
		*systabfixed = true;

		pos += snprintf(buf + pos, bufsize - pos, "set schema sys;\n");
		/* 45_uuid.sql */
		pos += snprintf(buf + pos, bufsize - pos,
			"create function sys.uuid(d int) returns uuid\n"
			" external name uuid.\"new\";\n"
			"GRANT EXECUTE ON FUNCTION sys.uuid(int) TO PUBLIC;\n"
			"update sys.functions set system = true where system <> true and name = 'uuid' and schema_id = (select id from sys.schemas where name = 'sys') and type = %d;\n", (int) F_FUNC);

		pos += snprintf(buf + pos, bufsize - pos, "set schema \"%s\";\n", prev_schema);
		assert(pos < bufsize);
		printf("Running database upgrade commands:\n%s\n", buf);
		err = SQLstatementIntern(c, buf, "update", true, false, NULL);
	}
	GDKfree(buf);
	return err;		/* usually MAL_SUCCEED */
}

static str
sql_update_default(Client c, mvc *sql, const char *prev_schema, bool *systabfixed)
{
	size_t bufsize = 65536, pos = 0;
	char *buf = NULL, *err = NULL;
	res_table *output = NULL;
	BAT *b = NULL;
	sql_schema *s = mvc_bind_schema(sql, "sys");
	sql_table *t;

	if ((buf = GDKmalloc(bufsize)) == NULL)
		throw(SQL, __func__, SQLSTATE(HY013) MAL_MALLOC_FAIL);

	/* if the keyword STREAM is in the list of keywords, upgrade */
	pos += snprintf(buf + pos, bufsize - pos,
					"select keyword from sys.keywords where keyword = 'STREAM';\n");
	assert(pos < bufsize);
	if ((err = SQLstatementIntern(c, buf, "update", true, false, &output)))
		goto bailout;
	if ((b = BATdescriptor(output->cols[0].b))) {
		if (BATcount(b) == 1) {
			if (!*systabfixed && (err = sql_fix_system_tables(c, sql, prev_schema)) != NULL)
				goto bailout;
			*systabfixed = true;

			pos = snprintf(buf, bufsize, "set schema \"sys\";\n");

			/* 51_sys_schema_extensions, remove stream table entries and update window function description */
			pos += snprintf(buf + pos, bufsize - pos,
					"ALTER TABLE sys.keywords SET READ WRITE;\n"
					"DELETE FROM sys.keywords where keyword = 'STREAM';\n"
					"INSERT INTO sys.keywords VALUES ('BIG'), ('LITTLE'), ('NATIVE'), ('ENDIAN');\n"
					"ALTER TABLE sys.table_types SET READ WRITE;\n"
					"DELETE FROM sys.table_types where table_type_id = 4;\n"
					"ALTER TABLE sys.function_types SET READ WRITE;\n"
					"UPDATE sys.function_types SET function_type_keyword = 'WINDOW' WHERE function_type_id = 6;\n");

			/* 52_describe.sql */
			pos += snprintf(buf + pos, bufsize - pos,
					"CREATE FUNCTION sys.describe_type(ctype string, digits integer, tscale integer)\n"
					"  RETURNS string\n"
					"BEGIN\n"
					"  RETURN\n"
					"    CASE ctype\n"
					"      WHEN 'bigint' THEN 'BIGINT'\n"
					"      WHEN 'blob' THEN\n"
					"        CASE digits\n"
					"          WHEN 0 THEN 'BINARY LARGE OBJECT'\n"
					"          ELSE 'BINARY LARGE OBJECT(' || digits || ')'\n"
					"        END\n"
					"      WHEN 'boolean' THEN 'BOOLEAN'\n"
					"      WHEN 'char' THEN\n"
					"        CASE digits\n"
					"          WHEN 1 THEN 'CHARACTER'\n"
					"          ELSE 'CHARACTER(' || digits || ')'\n"
					"        END\n"
					"      WHEN 'clob' THEN\n"
					"    CASE digits\n"
					"      WHEN 0 THEN 'CHARACTER LARGE OBJECT'\n"
					"      ELSE 'CHARACTER LARGE OBJECT(' || digits || ')'\n"
					"    END\n"
					"      WHEN 'date' THEN 'DATE'\n"
					"      WHEN 'day_interval' THEN 'INTERVAL DAY'\n"
					"      WHEN ctype = 'decimal' THEN\n"
					"      CASE\n"
					"      WHEN (digits = 1 AND tscale = 0) OR digits = 0 THEN 'DECIMAL'\n"
					"      WHEN tscale = 0 THEN 'DECIMAL(' || digits || ')'\n"
					"      WHEN digits = 39 THEN 'DECIMAL(' || 38 || ',' || tscale || ')'\n"
					"      WHEN digits = 19 AND (SELECT COUNT(*) = 0 FROM sys.types WHERE sqlname = 'hugeint' ) THEN 'DECIMAL(' || 18 || ',' || tscale || ')'\n"
					"      ELSE 'DECIMAL(' || digits || ',' || tscale || ')'\n"
					"    END\n"
					"      WHEN 'double' THEN\n"
					"    CASE\n"
					"      WHEN digits = 53 and tscale = 0 THEN 'DOUBLE'\n"
					"      WHEN tscale = 0 THEN 'FLOAT(' || digits || ')'\n"
					"      ELSE 'FLOAT(' || digits || ',' || tscale || ')'\n"
					"    END\n"
					"      WHEN 'geometry' THEN\n"
					"    CASE digits\n"
					"      WHEN 4 THEN 'GEOMETRY(POINT' ||\n"
					"            CASE tscale\n"
					"              WHEN 0 THEN ''\n"
					"              ELSE ',' || tscale\n"
					"            END || ')'\n"
					"      WHEN 8 THEN 'GEOMETRY(LINESTRING' ||\n"
					"            CASE tscale\n"
					"              WHEN 0 THEN ''\n"
					"              ELSE ',' || tscale\n"
					"            END || ')'\n"
					"      WHEN 16 THEN 'GEOMETRY(POLYGON' ||\n"
					"            CASE tscale\n"
					"              WHEN 0 THEN ''\n"
					"              ELSE ',' || tscale\n"
					"            END || ')'\n"
					"      WHEN 20 THEN 'GEOMETRY(MULTIPOINT' ||\n"
					"            CASE tscale\n"
					"              WHEN 0 THEN ''\n"
					"              ELSE ',' || tscale\n"
					"            END || ')'\n"
					"      WHEN 24 THEN 'GEOMETRY(MULTILINESTRING' ||\n"
					"            CASE tscale\n"
					"              WHEN 0 THEN ''\n"
					"              ELSE ',' || tscale\n"
					"            END || ')'\n"
					"      WHEN 28 THEN 'GEOMETRY(MULTIPOLYGON' ||\n"
					"            CASE tscale\n"
					"              WHEN 0 THEN ''\n"
					"              ELSE ',' || tscale\n"
					"            END || ')'\n"
					"      WHEN 32 THEN 'GEOMETRY(GEOMETRYCOLLECTION' ||\n"
					"            CASE tscale\n"
					"              WHEN 0 THEN ''\n"
					"              ELSE ',' || tscale\n"
					"            END || ')'\n"
					"      ELSE 'GEOMETRY'\n"
					"        END\n"
					"      WHEN 'hugeint' THEN 'HUGEINT'\n"
					"      WHEN 'int' THEN 'INTEGER'\n"
					"      WHEN 'month_interval' THEN\n"
					"    CASE digits\n"
					"      WHEN 1 THEN 'INTERVAL YEAR'\n"
					"      WHEN 2 THEN 'INTERVAL YEAR TO MONTH'\n"
					"      WHEN 3 THEN 'INTERVAL MONTH'\n"
					"    END\n"
					"      WHEN 'real' THEN\n"
					"    CASE\n"
					"      WHEN digits = 24 and tscale = 0 THEN 'REAL'\n"
					"      WHEN tscale = 0 THEN 'FLOAT(' || digits || ')'\n"
					"      ELSE 'FLOAT(' || digits || ',' || tscale || ')'\n"
					"    END\n"
					"      WHEN 'sec_interval' THEN\n"
					"    CASE digits\n"
					"      WHEN 4 THEN 'INTERVAL DAY'\n"
					"      WHEN 5 THEN 'INTERVAL DAY TO HOUR'\n"
					"      WHEN 6 THEN 'INTERVAL DAY TO MINUTE'\n"
					"      WHEN 7 THEN 'INTERVAL DAY TO SECOND'\n"
					"      WHEN 8 THEN 'INTERVAL HOUR'\n"
					"      WHEN 9 THEN 'INTERVAL HOUR TO MINUTE'\n"
					"      WHEN 10 THEN 'INTERVAL HOUR TO SECOND'\n"
					"      WHEN 11 THEN 'INTERVAL MINUTE'\n"
					"      WHEN 12 THEN 'INTERVAL MINUTE TO SECOND'\n"
					"      WHEN 13 THEN 'INTERVAL SECOND'\n"
					"    END\n"
					"      WHEN 'smallint' THEN 'SMALLINT'\n"
					"      WHEN 'time' THEN\n"
					"    CASE digits\n"
					"      WHEN 1 THEN 'TIME'\n"
					"      ELSE 'TIME(' || (digits - 1) || ')'\n"
					"    END\n"
					"      WHEN 'timestamp' THEN\n"
					"    CASE digits\n"
					"      WHEN 7 THEN 'TIMESTAMP'\n"
					"      ELSE 'TIMESTAMP(' || (digits - 1) || ')'\n"
					"    END\n"
					"      WHEN 'timestamptz' THEN\n"
					"    CASE digits\n"
					"      WHEN 7 THEN 'TIMESTAMP'\n"
					"      ELSE 'TIMESTAMP(' || (digits - 1) || ')'\n"
					"    END || ' WITH TIME ZONE'\n"
					"      WHEN 'timetz' THEN\n"
					"    CASE digits\n"
					"      WHEN 1 THEN 'TIME'\n"
					"      ELSE 'TIME(' || (digits - 1) || ')'\n"
					"    END || ' WITH TIME ZONE'\n"
					"      WHEN 'tinyint' THEN 'TINYINT'\n"
					"      WHEN 'varchar' THEN 'CHARACTER VARYING(' || digits || ')'\n"
					"      ELSE\n"
					"        CASE\n"
					"          WHEN lower(ctype) = ctype THEN upper(ctype)\n"
					"          ELSE '\"' || ctype || '\"'\n"
					"        END || CASE digits\n"
					"      WHEN 0 THEN ''\n"
					"          ELSE '(' || digits || CASE tscale\n"
					"        WHEN 0 THEN ''\n"
					"            ELSE ',' || tscale\n"
					"          END || ')'\n"
					"    END\n"
					"    END;\n"
					"END;\n"
					"\n"
					"CREATE FUNCTION sys.SQ (s STRING) RETURNS STRING BEGIN RETURN ' ''' || s || ''' '; END;\n"
					"CREATE FUNCTION sys.DQ (s STRING) RETURNS STRING BEGIN RETURN '\"' || s || '\"'; END; --TODO: Figure out why this breaks with the space\n"
					"CREATE FUNCTION sys.FQN(s STRING, t STRING) RETURNS STRING BEGIN RETURN DQ(s) || '.' || DQ(t); END;\n"
					"CREATE FUNCTION sys.ALTER_TABLE(s STRING, t STRING) RETURNS STRING BEGIN RETURN 'ALTER TABLE ' || FQN(s, t) || ' '; END;\n"
					"\n"
					"--We need pcre to implement a header guard which means adding the schema of an object explicitely to its identifier.\n"
					"CREATE FUNCTION sys.replace_first(ori STRING, pat STRING, rep STRING, flg STRING) RETURNS STRING EXTERNAL NAME \"pcre\".\"replace_first\";\n"
					"CREATE FUNCTION sys.schema_guard(sch STRING, nme STRING, stmt STRING) RETURNS STRING BEGIN\n"
					"RETURN\n"
					"    SELECT replace_first(stmt, '(\\\\s*\"?' || sch ||  '\"?\\\\s*\\\\.|)\\\\s*\"?' || nme || '\"?\\\\s*', ' ' || FQN(sch, nme) || ' ', 'imsx');\n"
					"END;\n"
					"\n"
					"CREATE VIEW sys.describe_constraints AS\n"
					"    SELECT\n"
					"        s.name sch,\n"
					"        t.name tbl,\n"
					"        kc.name col,\n"
					"        k.name con,\n"
					"        CASE WHEN k.type = 0 THEN 'PRIMARY KEY' WHEN k.type = 1 THEN 'UNIQUE' END tpe\n"
					"    FROM sys.schemas s, sys._tables t, sys.objects kc, sys.keys k\n"
					"    WHERE kc.id = k.id\n"
					"        AND k.table_id = t.id\n"
					"        AND s.id = t.schema_id\n"
					"        AND t.system = FALSE\n"
					"        AND k.type in (0, 1)\n"
					"        AND t.type IN (0, 6);\n"
					"\n"
					"CREATE VIEW sys.describe_indices AS\n"
					"    WITH it (id, idx) AS (VALUES (0, 'INDEX'), (4, 'IMPRINTS INDEX'), (5, 'ORDERED INDEX')) --UNIQUE INDEX wraps to INDEX.\n"
					"    SELECT\n"
					"        i.name ind,\n"
					"        s.name sch,\n"
					"        t.name tbl,\n"
					"        c.name col,\n"
					"        it.idx tpe\n"
					"    FROM\n"
					"        sys.idxs AS i LEFT JOIN sys.keys AS k ON i.name = k.name,\n"
					"        sys.objects AS kc,\n"
					"        sys._columns AS c,\n"
					"        sys.schemas s,\n"
					"        sys._tables AS t,\n"
					"        it\n"
					"    WHERE\n"
					"        i.table_id = t.id\n"
					"        AND i.id = kc.id\n"
					"        AND kc.name = c.name\n"
					"        AND t.id = c.table_id\n"
					"        AND t.schema_id = s.id\n"
					"        AND k.type IS NULL\n"
					"        AND i.type = it.id\n"
					"    ORDER BY i.name, kc.nr;\n"
					"\n"
					"CREATE VIEW sys.describe_column_defaults AS\n"
					"    SELECT\n"
					"        s.name sch,\n"
					"        t.name tbl,\n"
					"        c.name col,\n"
					"        c.\"default\" def\n"
					"    FROM schemas s, tables t, columns c\n"
					"    WHERE\n"
					"        s.id = t.schema_id AND\n"
					"        t.id = c.table_id AND\n"
					"        s.name <> 'tmp' AND\n"
					"        NOT t.system AND\n"
					"        c.\"default\" IS NOT NULL;\n"
					"\n"
					"CREATE VIEW sys.describe_foreign_keys AS\n"
					"        WITH action_type (id, act) AS (VALUES\n"
					"            (0, 'NO ACTION'),\n"
					"            (1, 'CASCADE'),\n"
					"            (2, 'RESTRICT'),\n"
					"            (3, 'SET NULL'),\n"
					"            (4, 'SET DEFAULT'))\n"
					"        SELECT\n"
					"            fs.name fk_s,\n"
					"            fkt.name fk_t,\n"
					"            fkkc.name fk_c,\n"
					"            fkkc.nr o,\n"
					"            fkk.name fk,\n"
					"            ps.name pk_s,\n"
					"            pkt.name pk_t,\n"
					"            pkkc.name pk_c,\n"
					"            ou.act on_update,\n"
					"            od.act on_delete\n"
					"        FROM sys._tables fkt,\n"
					"            sys.objects fkkc,\n"
					"            sys.keys fkk,\n"
					"            sys._tables pkt,\n"
					"            sys.objects pkkc,\n"
					"            sys.keys pkk,\n"
					"            sys.schemas ps,\n"
					"            sys.schemas fs,\n"
					"            action_type ou,\n"
					"            action_type od\n"
					"        WHERE fkt.id = fkk.table_id\n"
					"        AND pkt.id = pkk.table_id\n"
					"        AND fkk.id = fkkc.id\n"
					"        AND pkk.id = pkkc.id\n"
					"        AND fkk.rkey = pkk.id\n"
					"        AND fkkc.nr = pkkc.nr\n"
					"        AND pkt.schema_id = ps.id\n"
					"        AND fkt.schema_id = fs.id\n"
					"        AND (fkk.\"action\" & 255)         = od.id\n"
					"        AND ((fkk.\"action\" >> 8) & 255)  = ou.id\n"
					"        ORDER BY fkk.name, fkkc.nr;\n"
					"\n"
					"--TODO: CRASHES when this function gets inlined into describe_tables\n"
					"CREATE FUNCTION sys.get_merge_table_partition_expressions(tid INT) RETURNS STRING\n"
					"BEGIN\n"
					"    RETURN\n"
					"        SELECT\n"
					"            CASE WHEN tp.table_id IS NOT NULL THEN    --updatable merge table\n"
					"                ' PARTITION BY ' ||\n"
					"                CASE\n"
					"                    WHEN bit_and(tp.type, 2) = 2\n"
					"                    THEN 'VALUES '\n"
					"                    ELSE 'RANGE '\n"
					"                END ||\n"
					"                CASE\n"
					"                    WHEN bit_and(tp.type, 4) = 4 --column expression\n"
					"                    THEN 'ON ' || '(' || (SELECT DQ(c.name) || ')' FROM sys.columns c WHERE c.id = tp.column_id)\n"
					"                    ELSE 'USING ' || '(' || tp.expression || ')' --generic expression\n"
					"                END\n"
					"            ELSE                                    --read only partition merge table.\n"
					"                ''\n"
					"            END\n"
					"        FROM (VALUES (tid)) t(id) LEFT JOIN sys.table_partitions tp ON t.id = tp.table_id;\n"
					"END;\n"
					"\n"
					"--TODO: gives mergejoin errors when inlined\n"
					"CREATE FUNCTION sys.get_remote_table_expressions(s STRING, t STRING) RETURNS STRING BEGIN\n"
					"    RETURN SELECT ' ON ' || SQ(uri) || ' WITH USER ' || SQ(username) || ' ENCRYPTED PASSWORD ' || SQ(\"hash\") FROM sys.remote_table_credentials(s ||'.' || t);\n"
					"END;\n"
					"\n"
					"CREATE VIEW sys.describe_tables AS\n"
					"    SELECT\n"
					"        t.id o,\n"
					"        s.name sch,\n"
					"        t.name tab,\n"
					"        ts.table_type_name typ,\n"
					"        (SELECT\n"
					"            ' (' ||\n"
					"            GROUP_CONCAT(\n"
					"                DQ(c.name) || ' ' ||\n"
					"                sys.describe_type(c.type, c.type_digits, c.type_scale) ||\n"
					"                ifthenelse(c.\"null\" = 'false', ' NOT NULL', '')\n"
					"            , ', ') || ')'\n"
					"        FROM sys._columns c\n"
					"        WHERE c.table_id = t.id) col,\n"
					"        CASE\n"
					"            WHEN ts.table_type_name = 'REMOTE TABLE' THEN\n"
					"                get_remote_table_expressions(s.name, t.name)\n"
					"            WHEN ts.table_type_name = 'MERGE TABLE' THEN\n"
					"                get_merge_table_partition_expressions(t.id)\n"
					"            WHEN ts.table_type_name = 'VIEW' THEN\n"
					"                schema_guard(s.name, t.name, t.query)\n"
					"            ELSE\n"
					"                ''\n"
					"        END opt\n"
					"    FROM sys.schemas s, table_types ts, sys.tables t\n"
					"    WHERE ts.table_type_name IN ('TABLE', 'VIEW', 'MERGE TABLE', 'REMOTE TABLE', 'REPLICA TABLE')\n"
					"        AND t.system = FALSE\n"
					"        AND s.id = t.schema_id\n"
					"        AND ts.table_type_id = t.type\n"
					"        AND s.name <> 'tmp';\n"
					"\n"
					"CREATE VIEW sys.describe_triggers AS\n"
					"        SELECT\n"
					"            s.name sch,\n"
					"            t.name tab,\n"
					"            tr.name tri,\n"
					"            tr.statement def\n"
					"        FROM sys.schemas s, sys.tables t, sys.triggers tr\n"
					"        WHERE s.id = t.schema_id AND t.id = tr.table_id AND NOT t.system;\n"
					"\n"
					"CREATE VIEW sys.describe_comments AS\n"
					"        SELECT\n"
					"            o.id id,\n"
					"            o.tpe tpe,\n"
					"            o.nme fqn,\n"
					"            c.remark rem\n"
					"        FROM (\n"
					"            SELECT id, 'SCHEMA', DQ(name) FROM schemas\n"
					"\n"
					"            UNION ALL\n"
					"\n"
					"            SELECT t.id, CASE WHEN ts.table_type_name = 'VIEW' THEN 'VIEW' ELSE 'TABLE' END, FQN(s.name, t.name)\n"
					"            FROM schemas s JOIN tables t ON s.id = t.schema_id JOIN table_types ts ON t.type = ts.table_type_id\n"
					"            WHERE NOT s.name <> 'tmp'\n"
					"\n"
					"            UNION ALL\n"
					"\n"
					"            SELECT c.id, 'COLUMN', FQN(s.name, t.name) || '.' || DQ(c.name) FROM sys.columns c, sys.tables t, sys.schemas s WHERE c.table_id = t.id AND t.schema_id = s.id\n"
					"\n"
					"            UNION ALL\n"
					"\n"
					"            SELECT idx.id, 'INDEX', FQN(s.name, idx.name) FROM sys.idxs idx, sys._tables t, sys.schemas s WHERE idx.table_id = t.id AND t.schema_id = s.id\n"
					"\n"
					"            UNION ALL\n"
					"\n"
					"            SELECT seq.id, 'SEQUENCE', FQN(s.name, seq.name) FROM sys.sequences seq, schemas s WHERE seq.schema_id = s.id\n"
					"\n"
					"            UNION ALL\n"
					"\n"
					"            SELECT f.id, ft.function_type_keyword, FQN(s.name, f.name) FROM functions f, function_types ft, schemas s WHERE f.type = ft.function_type_id AND f.schema_id = s.id\n"
					"\n"
					"            ) AS o(id, tpe, nme)\n"
					"            JOIN comments c ON c.id = o.id;\n"
					"\n"
					"CREATE VIEW sys.fully_qualified_functions AS\n"
					"    WITH fqn(id, tpe, sig, num) AS\n"
					"    (\n"
					"        SELECT\n"
					"            f.id,\n"
					"            ft.function_type_keyword,\n"
					"            CASE WHEN a.type IS NULL THEN\n"
					"                s.name || '.' || f.name || '()'\n"
					"            ELSE\n"
					"                s.name || '.' || f.name || '(' || group_concat(describe_type(a.type, a.type_digits, a.type_scale), ',') OVER (PARTITION BY f.id ORDER BY a.number)  || ')'\n"
					"            END,\n"
					"            a.number\n"
					"        FROM schemas s, sys.function_types ft, functions f LEFT JOIN args a ON f.id = a.func_id\n"
					"        WHERE s.id= f.schema_id AND f.type = ft.function_type_id\n"
					"    )\n"
					"    SELECT\n"
					"        fqn1.id id,\n"
					"        fqn1.tpe tpe,\n"
					"        fqn1.sig nme\n"
					"    FROM\n"
					"        fqn fqn1 JOIN (SELECT id, max(num) FROM fqn GROUP BY id)  fqn2(id, num)\n"
					"        ON fqn1.id = fqn2.id AND (fqn1.num = fqn2.num OR fqn1.num IS NULL AND fqn2.num is NULL);\n"
					"\n"
					"CREATE VIEW sys.describe_privileges AS\n"
					"    SELECT\n"
					"        CASE\n"
					"            WHEN o.tpe IS NULL AND pc.privilege_code_name = 'SELECT' THEN --GLOBAL privileges: SELECT maps to COPY FROM\n"
					"                'COPY FROM'\n"
					"            WHEN o.tpe IS NULL AND pc.privilege_code_name = 'UPDATE' THEN --GLOBAL privileges: UPDATE maps to COPY INTO\n"
					"                'COPY INTO'\n"
					"            ELSE\n"
					"                o.nme\n"
					"        END o_nme,\n"
					"        CASE\n"
					"            WHEN o.tpe IS NOT NULL THEN\n"
					"                o.tpe\n"
					"            ELSE\n"
					"                'GLOBAL'\n"
					"        END o_tpe,\n"
					"        pc.privilege_code_name p_nme,\n"
					"        a.name a_nme,\n"
					"        g.name g_nme,\n"
					"        p.grantable grantable\n"
					"    FROM\n"
					"        privileges p LEFT JOIN\n"
					"        (\n"
					"        SELECT t.id, s.name || '.' || t.name , 'TABLE'\n"
					"            from sys.schemas s, sys.tables t where s.id = t.schema_id\n"
					"        UNION ALL\n"
					"            SELECT c.id, s.name || '.' || t.name || '.' || c.name, 'COLUMN'\n"
					"            FROM sys.schemas s, sys.tables t, sys.columns c where s.id = t.schema_id AND t.id = c.table_id\n"
					"        UNION ALL\n"
					"            SELECT f.id, f.nme, f.tpe\n"
					"            FROM fully_qualified_functions f\n"
					"        ) o(id, nme, tpe) ON o.id = p.obj_id,\n"
					"        sys.privilege_codes pc,\n"
					"        auths a, auths g\n"
					"    WHERE\n"
					"        p.privileges = pc.privilege_code_id AND\n"
					"        p.auth_id = a.id AND\n"
					"        p.grantor = g.id;\n"
					"\n"
					"CREATE FUNCTION sys.describe_table(schemaName string, tableName string)\n"
					"  RETURNS TABLE(name string, query string, type string, id integer, remark string)\n"
					"BEGIN\n"
					"    RETURN SELECT t.name, t.query, tt.table_type_name, t.id, c.remark\n"
					"        FROM sys.schemas s, sys.table_types tt, sys._tables t\n"
					"        LEFT OUTER JOIN sys.comments c ON t.id = c.id\n"
					"            WHERE s.name = schemaName\n"
					"            AND t.schema_id = s.id\n"
					"            AND t.name = tableName\n"
					"            AND t.type = tt.table_type_id;\n"
					"END;\n"
					"\n"
					"CREATE VIEW sys.describe_user_defined_types AS\n"
					"    SELECT\n"
					"        s.name sch,\n"
					"        t.sqlname sql_tpe,\n"
					"        t.systemname ext_tpe\n"
					"    FROM sys.types t JOIN sys.schemas s ON t.schema_id = s.id\n"
					"    WHERE\n"
					"        t.eclass = 18 AND\n"
					"        (\n"
					"            (s.name = 'sys' AND t.sqlname not in ('geometrya', 'mbr', 'url', 'inet', 'json', 'uuid', 'xml')) OR\n"
					"            (s.name <> 'sys')\n"
					"        );\n"
					"\n"
					"CREATE VIEW sys.describe_partition_tables AS\n"
					"    SELECT \n"
					"        m_sch,\n"
					"        m_tbl,\n"
					"        p_sch,\n"
					"        p_tbl,\n"
					"        CASE\n"
					"            WHEN p_raw_type IS NULL THEN 'READ ONLY'\n"
					"            WHEN (p_raw_type = 'VALUES' AND pvalues IS NULL) OR (p_raw_type = 'RANGE' AND minimum IS NULL AND maximum IS NULL AND with_nulls) THEN 'FOR NULLS'\n"
					"            ELSE p_raw_type\n"
					"        END AS tpe,\n"
					"        pvalues,\n"
					"        minimum,\n"
					"        maximum,\n"
					"        with_nulls\n"
					"    FROM \n"
					"    (WITH\n"
					"        tp(\"type\", table_id) AS\n"
					"        (SELECT CASE WHEN (table_partitions.\"type\" & 2) = 2 THEN 'VALUES' ELSE 'RANGE' END, table_partitions.table_id FROM table_partitions),\n"
					"        subq(m_tid, p_mid, \"type\", m_sch, m_tbl, p_sch, p_tbl) AS\n"
					"        (SELECT m_t.id, p_m.id, m_t.\"type\", m_s.name, m_t.name, p_s.name, p_m.name\n"
					"        FROM schemas m_s, sys._tables m_t, dependencies d, schemas p_s, sys._tables p_m\n"
					"        WHERE m_t.\"type\" IN (3, 6)\n"
					"            AND m_t.schema_id = m_s.id\n"
					"            AND m_s.name <> 'tmp'\n"
					"            AND m_t.system = FALSE\n"
					"            AND m_t.id = d.depend_id\n"
					"            AND d.id = p_m.id\n"
					"            AND p_m.schema_id = p_s.id\n"
					"        ORDER BY m_t.id, p_m.id)\n"
					"    SELECT\n"
					"        subq.m_sch,\n"
					"        subq.m_tbl,\n"
					"        subq.p_sch,\n"
					"        subq.p_tbl,\n"
					"        tp.\"type\" AS p_raw_type,\n"
					"        CASE WHEN tp.\"type\" = 'VALUES'\n"
					"            THEN (SELECT GROUP_CONCAT(vp.value, ',')FROM value_partitions vp WHERE vp.table_id = subq.p_mid)\n"
					"            ELSE NULL\n"
					"        END AS pvalues,\n"
					"        CASE WHEN tp.\"type\" = 'RANGE'\n"
					"            THEN (SELECT minimum FROM range_partitions rp WHERE rp.table_id = subq.p_mid)\n"
					"            ELSE NULL\n"
					"        END AS minimum,\n"
					"        CASE WHEN tp.\"type\" = 'RANGE'\n"
					"            THEN (SELECT maximum FROM range_partitions rp WHERE rp.table_id = subq.p_mid)\n"
					"            ELSE NULL\n"
					"        END AS maximum,\n"
					"        CASE WHEN tp.\"type\" = 'VALUES'\n"
					"            THEN EXISTS(SELECT vp.value FROM value_partitions vp WHERE vp.table_id = subq.p_mid AND vp.value IS NULL)\n"
					"            ELSE (SELECT rp.with_nulls FROM range_partitions rp WHERE rp.table_id = subq.p_mid)\n"
					"        END AS with_nulls\n"
					"    FROM \n"
					"        subq LEFT OUTER JOIN tp\n"
					"        ON subq.m_tid = tp.table_id) AS tmp_pi;\n"
					"\n"
					"CREATE VIEW sys.describe_sequences AS\n"
					"    SELECT\n"
					"        s.name as sch,\n"
					"        seq.name as seq,\n"
					"        seq.\"start\" s,\n"
					"        get_value_for(s.name, seq.name) AS rs,\n"
					"        seq.\"minvalue\" mi,\n"
					"        seq.\"maxvalue\" ma,\n"
					"        seq.\"increment\" inc,\n"
					"        seq.\"cacheinc\" cache,\n"
					"        seq.\"cycle\" cycle\n"
					"    FROM sys.sequences seq, sys.schemas s\n"
					"    WHERE s.id = seq.schema_id\n"
					"    AND s.name <> 'tmp'\n"
					"    ORDER BY s.name, seq.name;\n"
					"\n"
					"CREATE VIEW sys.describe_functions AS\n"
					"    SELECT\n"
					"        f.id o,\n"
					"        s.name sch,\n"
					"        f.name fun,\n"
					"        f.func def\n"
					"    FROM functions f JOIN schemas s ON f.schema_id = s.id WHERE s.name <> 'tmp' AND NOT f.system;\n"
					"\n"
					"CREATE FUNCTION sys.describe_columns(schemaName string, tableName string)\n"
					"    RETURNS TABLE(name string, type string, digits integer, scale integer, Nulls boolean, cDefault string, number integer, sqltype string, remark string)\n"
					"BEGIN\n"
					"    RETURN SELECT c.name, c.\"type\", c.type_digits, c.type_scale, c.\"null\", c.\"default\", c.number, describe_type(c.\"type\", c.type_digits, c.type_scale), com.remark\n"
					"        FROM sys._tables t, sys.schemas s, sys._columns c\n"
					"        LEFT OUTER JOIN sys.comments com ON c.id = com.id\n"
					"            WHERE c.table_id = t.id\n"
					"            AND t.name = tableName\n"
					"            AND t.schema_id = s.id\n"
					"            AND s.name = schemaName\n"
					"        ORDER BY c.number;\n"
					"END;\n"
					"\n"
					"CREATE FUNCTION sys.describe_function(schemaName string, functionName string)\n"
					"    RETURNS TABLE(id integer, name string, type string, language string, remark string)\n"
					"BEGIN\n"
					"    RETURN SELECT f.id, f.name, ft.function_type_keyword, fl.language_keyword, c.remark\n"
					"        FROM sys.functions f\n"
					"        JOIN sys.schemas s ON f.schema_id = s.id\n"
					"        JOIN sys.function_types ft ON f.type = ft.function_type_id\n"
					"        LEFT OUTER JOIN sys.function_languages fl ON f.language = fl.language_id\n"
					"        LEFT OUTER JOIN sys.comments c ON f.id = c.id\n"
					"        WHERE f.name=functionName AND s.name = schemaName;\n"
					"END;\n");

			/* 76_dump.sql */
			pos += snprintf(buf + pos, bufsize - pos,
					"CREATE VIEW sys.dump_create_roles AS\n"
					"    SELECT\n"
					"        'CREATE ROLE ' || sys.dq(name) || ';' stmt FROM sys.auths\n"
					"    WHERE name NOT IN (SELECT name FROM sys.db_user_info)\n"
					"    AND grantor <> 0;\n"
					"\n"
					"CREATE VIEW sys.dump_create_users AS\n"
					"    SELECT\n"
					"        'CREATE USER ' ||  sys.dq(ui.name) ||  ' WITH ENCRYPTED PASSWORD ' ||\n"
					"        sys.sq(sys.password_hash(ui.name)) ||\n"
					"    ' NAME ' || sys.sq(ui.fullname) ||  ' SCHEMA sys;' stmt\n"
					"    FROM sys.db_user_info ui, sys.schemas s\n"
					"    WHERE ui.default_schema = s.id\n"
					"        AND ui.name <> 'monetdb'\n"
					"        AND ui.name <> '.snapshot';\n"
					"\n"
					"CREATE VIEW sys.dump_create_schemas AS\n"
					"    SELECT\n"
					"        'CREATE SCHEMA ' ||  sys.dq(s.name) || ifthenelse(a.name <> 'sysadmin', ' AUTHORIZATION ' || a.name, ' ') || ';' stmt\n"
					"    FROM sys.schemas s, sys.auths a\n"
					"    WHERE s.authorization = a.id AND s.system = FALSE;\n"
					"\n"
					"CREATE VIEW sys.dump_add_schemas_to_users AS\n"
					"    SELECT\n"
					"        'ALTER USER ' || sys.dq(ui.name) || ' SET SCHEMA ' || sys.dq(s.name) || ';' stmt\n"
					"    FROM sys.db_user_info ui, sys.schemas s\n"
					"    WHERE ui.default_schema = s.id\n"
					"        AND ui.name <> 'monetdb'\n"
					"        AND ui.name <> '.snapshot'\n"
					"        AND s.name <> 'sys';\n"
					"\n"
					"CREATE VIEW sys.dump_grant_user_priviledges AS\n"
					"    SELECT\n"
					"        'GRANT ' || sys.dq(a2.name) || ' ' || ifthenelse(a1.name = 'public', 'PUBLIC', sys.dq(a1.name)) || ';' stmt\n"
					"    FROM sys.auths a1, sys.auths a2, sys.user_role ur\n"
					"    WHERE a1.id = ur.login_id AND a2.id = ur.role_id;\n"
					"\n"
					"CREATE VIEW sys.dump_table_constraint_type AS\n"
					"    SELECT\n"
					"        'ALTER TABLE ' || DQ(sch) || '.' || DQ(tbl) ||\n"
					"        ' ADD CONSTRAINT ' || DQ(con) || ' '||\n"
					"        tpe || ' (' || GROUP_CONCAT(DQ(col), ', ') || ');' stmt\n"
					"    FROM describe_constraints GROUP BY sch, tbl, con, tpe;\n"
					"\n"
					"CREATE VIEW sys.dump_indices AS\n"
					"    SELECT\n"
					"        'CREATE ' || tpe || ' ' ||\n"
					"        DQ(ind) || ' ON ' || DQ(sch) || '.' || DQ(tbl) ||\n"
					"        '(' || GROUP_CONCAT(col) || ');' stmt\n"
					"    FROM describe_indices GROUP BY ind, tpe, sch, tbl;\n"
					"\n"
					"CREATE VIEW sys.dump_column_defaults AS\n"
					"    SELECT 'ALTER TABLE ' || FQN(sch, tbl) || ' ALTER COLUMN ' || DQ(col) || ' SET DEFAULT ' || def || ';' stmt\n"
					"    FROM describe_column_defaults;\n"
					"\n"
					"CREATE VIEW sys.dump_foreign_keys AS\n"
					"    SELECT\n"
					"        'ALTER TABLE ' || DQ(fk_s) || '.'|| DQ(fk_t) || ' ADD CONSTRAINT ' || DQ(fk) || ' ' ||\n"
					"        'FOREIGN KEY(' || GROUP_CONCAT(DQ(fk_c), ',') ||') ' ||\n"
					"        'REFERENCES ' || DQ(pk_s) || '.' || DQ(pk_t) || '(' || GROUP_CONCAT(DQ(pk_c), ',') || ') ' ||\n"
					"        'ON DELETE ' || on_delete || ' ON UPDATE ' || on_update ||\n"
					"        ';' stmt\n"
					"    FROM describe_foreign_keys GROUP BY fk_s, fk_t, pk_s, pk_t, fk, on_delete, on_update;\n"
					"\n"
					"CREATE VIEW sys.dump_partition_tables AS\n"
					"    SELECT\n"
					"        ALTER_TABLE(m_sch, m_tbl) || ' ADD TABLE ' || FQN(p_sch, p_tbl) ||\n"
					"        CASE \n"
					"            WHEN tpe = 'VALUES' THEN ' AS PARTITION IN (' || pvalues || ')'\n"
					"            WHEN tpe = 'RANGE' THEN ' AS PARTITION FROM ' || ifthenelse(minimum IS NOT NULL, SQ(minimum), 'RANGE MINVALUE') || ' TO ' || ifthenelse(maximum IS NOT NULL, SQ(maximum), 'RANGE MAXVALUE')\n"
					"            WHEN tpe = 'FOR NULLS' THEN ' AS PARTITION FOR NULL VALUES'\n"
					"            ELSE '' --'READ ONLY'\n"
					"        END ||\n"
					"        CASE WHEN tpe in ('VALUES', 'RANGE') AND with_nulls THEN ' WITH NULL VALUES' ELSE '' END ||\n"
					"        ';' stmt\n"
					"    FROM describe_partition_tables;\n"
					"\n"
					"CREATE VIEW sys.dump_sequences AS\n"
					"    SELECT\n"
					"        'CREATE SEQUENCE ' || FQN(sch, seq) || ' AS BIGINT ' ||\n"
					"        CASE WHEN \"s\" <> 0 THEN 'START WITH ' || \"rs\" ELSE '' END ||\n"
					"        CASE WHEN \"inc\" <> 1 THEN ' INCREMENT BY ' || \"inc\" ELSE '' END ||\n"
					"        CASE WHEN \"mi\" <> 0 THEN ' MINVALUE ' || \"mi\" ELSE '' END ||\n"
					"        CASE WHEN \"ma\" <> 0 THEN ' MAXVALUE ' || \"ma\" ELSE '' END ||\n"
					"        CASE WHEN \"cache\" <> 1 THEN ' CACHE ' || \"cache\" ELSE '' END ||\n"
					"        CASE WHEN \"cycle\" THEN ' CYCLE' ELSE '' END || ';' stmt\n"
					"    FROM describe_sequences;\n"
					"\n"
					"CREATE VIEW sys.dump_start_sequences AS\n"
					"    SELECT\n"
					"        'UPDATE sys.sequences seq SET start = ' || s  ||\n"
					"        ' WHERE name = ' || SQ(seq) ||\n"
					"        ' AND schema_id = (SELECT s.id FROM sys.schemas s WHERE s.name = ' || SQ(sch) || ');' stmt\n"
					"    FROM describe_sequences;\n"
					"\n"
					"CREATE VIEW sys.dump_functions AS\n"
					"    SELECT f.o o, schema_guard(f.sch, f.fun, f.def) stmt FROM describe_functions f;\n"
					"\n"
					"CREATE VIEW sys.dump_tables AS\n"
					"    SELECT\n"
					"        t.o o,\n"
					"        CASE\n"
					"            WHEN t.typ <> 'VIEW' THEN\n"
					"                'CREATE ' || t.typ || ' ' || FQN(t.sch, t.tab) || t.col || t.opt || ';'\n"
					"            ELSE\n"
					"                t.opt\n"
					"        END stmt\n"
					"    FROM describe_tables t;\n"
					"\n"
					"CREATE VIEW sys.dump_triggers AS\n"
					"    SELECT schema_guard(sch, tab, def) stmt FROM describe_triggers;\n"
					"\n"
					"CREATE VIEW sys.dump_comments AS\n"
					"    SELECT 'COMMENT ON ' || c.tpe || ' ' || c.fqn || ' IS ' || SQ(c.rem) || ';' stmt FROM describe_comments c;\n"
					"\n"
					"CREATE VIEW sys.dump_user_defined_types AS\n"
					"        SELECT 'CREATE TYPE ' || FQN(sch, sql_tpe) || ' EXTERNAL NAME ' || DQ(ext_tpe) || ';' stmt FROM sys.describe_user_defined_types;\n"
					"\n"
					"CREATE VIEW sys.dump_privileges AS\n"
					"    SELECT\n"
					"        'INSERT INTO sys.privileges VALUES (' ||\n"
					"            CASE\n"
					"                WHEN dp.o_tpe = 'GLOBAL' THEN\n"
					"                    '0,'\n"
					"                WHEN dp.o_tpe = 'TABLE' THEN\n"
					"                    '(SELECT t.id FROM sys.schemas s, tables t WHERE s.id = t.schema_id' ||\n"
					"                        ' AND s.name || ''.'' || t.name =' || SQ(dp.o_nme) || '),'\n"
					"                WHEN dp.o_tpe = 'COLUMN' THEN\n"
					"                    '(SELECT c.id FROM sys.schemas s, tables t, columns c WHERE s.id = t.schema_id AND t.id = c.table_id' ||\n"
					"                        ' AND s.name || ''.'' || t.name || ''.'' || c.name =' || SQ(dp.o_nme) || '),'\n"
					"                ELSE -- FUNCTION-LIKE\n"
					"                    '(SELECT fqn.id FROM fully_qualified_functions fqn WHERE' ||\n"
					"                        ' fqn.nme = ' || SQ(dp.o_nme) || ' AND fqn.tpe = ' || SQ(dp.o_tpe) || '),'\n"
					"            END ||\n"
					"            '(SELECT id FROM auths a WHERE a.name = ' || SQ(dp.a_nme) || '),' ||\n"
					"            '(SELECT pc.privilege_code_id FROM privilege_codes pc WHERE pc.privilege_code_name = ' || SQ(p_nme) || '),'\n"
					"            '(SELECT id FROM auths g WHERE g.name = ' || SQ(dp.g_nme) || '),' ||\n"
					"            dp.grantable ||\n"
					"        ');' stmt\n"
					"    FROM describe_privileges dp;\n"
					"\n"
					"CREATE PROCEDURE sys.EVAL(stmt STRING) EXTERNAL NAME sql.eval;\n"
					"\n"
					"CREATE FUNCTION sys.esc(s STRING) RETURNS STRING BEGIN RETURN '\"' || sys.replace(sys.replace(sys.replace(s,E'\\\\', E'\\\\\\\\'), E'\\n', E'\\\\n'), '\"', E'\\\\\"') || '\"'; END;\n"
					"\n"
					"CREATE FUNCTION sys.prepare_esc(s STRING, t STRING) RETURNS STRING\n"
					"BEGIN\n"
					"    RETURN\n"
					"        CASE\n"
					"            WHEN (t = 'varchar' OR t ='char' OR t = 'clob' OR t = 'json' OR t = 'geometry' OR t = 'url') THEN\n"
					"                'CASE WHEN ' || DQ(s) || ' IS NULL THEN ''null'' ELSE ' || 'esc(' || DQ(s) || ')' || ' END'\n"
					"            ELSE\n"
					"                'CASE WHEN ' || DQ(s) || ' IS NULL THEN ''null'' ELSE CAST(' || DQ(s) || ' AS STRING) END'\n"
					"        END;\n"
					"END;\n"
					"\n"
					"CREATE TABLE sys.dump_statements(o INT, s STRING);\n"
					"\n"
					"CREATE PROCEDURE sys._dump_table_data(sch STRING, tbl STRING) BEGIN\n"
					"\n"
					"    DECLARE k INT;\n"
					"    SET k = (SELECT MIN(c.id) FROM columns c, tables t WHERE c.table_id = t.id AND t.name = tbl);\n"
					"    IF k IS NOT NULL THEN\n"
					"\n"
					"        DECLARE cname STRING;\n"
					"        DECLARE ctype STRING;\n"
					"        SET cname = (SELECT c.name FROM sys.columns c WHERE c.id = k);\n"
					"        SET ctype = (SELECT c.type FROM sys.columns c WHERE c.id = k);\n"
					"\n"
					"        DECLARE COPY_INTO_STMT STRING;\n"
					"        DECLARE _cnt INT;\n"
					"        SET _cnt = (SELECT MIN(s.count) FROM sys.storage() s WHERE s.schema = sch AND s.table = tbl);\n"
					"\n"
					"        IF _cnt > 0 THEN\n"
					"            SET COPY_INTO_STMT = 'COPY ' || _cnt ||  ' RECORDS INTO ' || FQN(sch, tbl) || '(' || DQ(cname);\n"
					"\n"
					"            DECLARE SELECT_DATA_STMT STRING;\n"
					"            SET SELECT_DATA_STMT = 'SELECT  (SELECT COUNT(*) FROM dump_statements) + RANK() OVER(), ' || prepare_esc(cname, ctype);\n"
					"\n"
					"            DECLARE M INT;\n"
					"            SET M = (SELECT MAX(c.id) FROM columns c, tables t WHERE c.table_id = t.id AND t.name = tbl);\n"
					"\n"
					"            WHILE (k < M) DO\n"
					"                SET k = (SELECT MIN(c.id) FROM columns c, tables t WHERE c.table_id = t.id AND t.name = tbl AND c.id > k);\n"
					"                SET cname = (SELECT c.name FROM sys.columns c WHERE c.id = k);\n"
					"                SET ctype = (SELECT c.type FROM sys.columns c WHERE c.id = k);\n"
					"                SET COPY_INTO_STMT = (COPY_INTO_STMT || ', ' || DQ(cname));\n"
					"                SET SELECT_DATA_STMT = SELECT_DATA_STMT || '|| ''|'' || ' || prepare_esc(cname, ctype);\n"
					"            END WHILE;\n"
					"\n"
					"            SET COPY_INTO_STMT = (COPY_INTO_STMT || ') FROM STDIN USING DELIMITERS ''|'',E''\\\\n'',''\"'';');\n"
					"            SET SELECT_DATA_STMT =  SELECT_DATA_STMT || ' FROM ' || FQN(sch, tbl);\n"
					"\n"
					"            insert into dump_statements VALUES ( (SELECT COUNT(*) FROM dump_statements) + 1, COPY_INTO_STMT);\n"
					"\n"
					"            CALL sys.EVAL('INSERT INTO dump_statements ' || SELECT_DATA_STMT || ';');\n"
					"        END IF;\n"
					"    END IF;\n"
					"END;\n"
					"\n"
					"CREATE PROCEDURE sys.dump_table_data() BEGIN\n"
					"\n"
					"    DECLARE i INT;\n"
					"    SET i = (SELECT MIN(t.id) FROM sys.tables t, sys.table_types ts WHERE t.type = ts.table_type_id AND ts.table_type_name = 'TABLE' AND NOT t.system);\n"
					"\n"
					"    IF i IS NOT NULL THEN\n"
					"        DECLARE M INT;\n"
					"        SET M = (SELECT MAX(t.id) FROM sys.tables t, sys.table_types ts WHERE t.type = ts.table_type_id AND ts.table_type_name = 'TABLE' AND NOT t.system);\n"
					"\n"
					"        DECLARE sch STRING;\n"
					"        DECLARE tbl STRING;\n"
					"\n"
					"        WHILE i < M DO\n"
					"            set sch = (SELECT s.name FROM sys.tables t, sys.schemas s WHERE s.id = t.schema_id AND t.id = i);\n"
					"            set tbl = (SELECT t.name FROM sys.tables t, sys.schemas s WHERE s.id = t.schema_id AND t.id = i);\n"
					"            CALL _dump_table_data(sch, tbl);\n"
					"            SET i = (SELECT MIN(t.id) FROM sys.tables t, sys.table_types ts WHERE t.type = ts.table_type_id AND ts.table_type_name = 'TABLE' AND NOT t.system AND t.id > i);\n"
					"        END WHILE;\n"
					"\n"
					"        set sch = (SELECT s.name FROM sys.tables t, sys.schemas s WHERE s.id = t.schema_id AND t.id = i);\n"
					"        set tbl = (SELECT t.name FROM sys.tables t, sys.schemas s WHERE s.id = t.schema_id AND t.id = i);\n"
					"        CALL _dump_table_data(sch, tbl);\n"
					"    END IF;\n"
					"END;\n"
					"\n"
					"CREATE FUNCTION sys.dump_database(describe BOOLEAN) RETURNS TABLE(o int, stmt STRING)\n"
					"BEGIN\n"
					"\n"
					"    SET SCHEMA sys;\n"
					"    TRUNCATE dump_statements;\n"
					"\n"
					"    INSERT INTO dump_statements VALUES (1, 'START TRANSACTION;');\n"
					"    INSERT INTO dump_statements VALUES ( (SELECT COUNT(*) FROM dump_statements) + 1, 'SET SCHEMA \"sys\";');\n"
					"    INSERT INTO dump_statements SELECT  (SELECT COUNT(*) FROM dump_statements) + RANK() OVER(), stmt FROM sys.dump_create_roles;\n"
					"    INSERT INTO dump_statements SELECT  (SELECT COUNT(*) FROM dump_statements) + RANK() OVER(), stmt FROM sys.dump_create_users;\n"
					"    INSERT INTO dump_statements SELECT  (SELECT COUNT(*) FROM dump_statements) + RANK() OVER(), stmt FROM sys.dump_create_schemas;\n"
					"    INSERT INTO dump_statements SELECT  (SELECT COUNT(*) FROM dump_statements) + RANK() OVER(), stmt FROM sys.dump_user_defined_types;\n"
					"    INSERT INTO dump_statements SELECT  (SELECT COUNT(*) FROM dump_statements) + RANK() OVER(), stmt FROM sys.dump_add_schemas_to_users;\n"
					"    INSERT INTO dump_statements SELECT  (SELECT COUNT(*) FROM dump_statements) + RANK() OVER(), stmt FROM sys.dump_grant_user_priviledges;\n"
					"    INSERT INTO dump_statements SELECT  (SELECT COUNT(*) FROM dump_statements) + RANK() OVER(), stmt FROM sys.dump_sequences;\n"
					"    INSERT INTO dump_statements SELECT  (SELECT COUNT(*) FROM dump_statements) + RANK() OVER(), stmt FROM sys.dump_start_sequences;\n"
					"\n"
					"    --functions and table-likes can be interdependent. They should be inserted in the order of their catalogue id.\n"
					"    INSERT INTO dump_statements SELECT  (SELECT COUNT(*) FROM dump_statements) + RANK() OVER(ORDER BY stmts.o), stmts.s\n"
					"    FROM (\n"
					"            SELECT * FROM sys.dump_functions f\n"
					"            UNION\n"
					"            SELECT * FROM sys.dump_tables t\n"
					"        ) AS stmts(o, s);\n"
					"\n"
					"    INSERT INTO dump_statements SELECT  (SELECT COUNT(*) FROM dump_statements) + RANK() OVER(), stmt FROM sys.dump_column_defaults;\n"
					"    INSERT INTO dump_statements SELECT  (SELECT COUNT(*) FROM dump_statements) + RANK() OVER(), stmt FROM sys.dump_table_constraint_type;\n"
					"    INSERT INTO dump_statements SELECT  (SELECT COUNT(*) FROM dump_statements) + RANK() OVER(), stmt FROM sys.dump_indices;\n"
					"    INSERT INTO dump_statements SELECT  (SELECT COUNT(*) FROM dump_statements) + RANK() OVER(), stmt FROM sys.dump_foreign_keys;\n"
					"    INSERT INTO dump_statements SELECT  (SELECT COUNT(*) FROM dump_statements) + RANK() OVER(), stmt FROM sys.dump_partition_tables;\n"
					"    INSERT INTO dump_statements SELECT  (SELECT COUNT(*) FROM dump_statements) + RANK() OVER(), stmt FROM sys.dump_triggers;\n"
					"    INSERT INTO dump_statements SELECT  (SELECT COUNT(*) FROM dump_statements) + RANK() OVER(), stmt FROM sys.dump_comments;\n"
					"\n"
					"    --We are dumping ALL privileges so we need to erase existing privileges on the receiving side;\n"
					"    INSERT INTO dump_statements VALUES ( (SELECT COUNT(*) FROM dump_statements) + 1, 'TRUNCATE sys.privileges;');\n"
					"    INSERT INTO dump_statements SELECT  (SELECT COUNT(*) FROM dump_statements) + RANK() OVER(), stmt FROM sys.dump_privileges;\n"
					"\n"
					"    IF NOT DESCRIBE THEN\n"
					"        CALL dump_table_data();\n"
					"    END IF;\n"
					"\n"
					"    INSERT INTO dump_statements VALUES ( (SELECT COUNT(*) FROM dump_statements) + 1, 'COMMIT;');\n"
					"\n"
					"    RETURN dump_statements;\n"
					"END;\n");

			// Set the system flag for the new dump and describe SQL objects.
			pos += snprintf(buf + pos, bufsize - pos,
					"UPDATE sys.functions f SET system = true WHERE\n"
					"    schema_id = (select id from sys.schemas where name = 'sys') AND\n"
					"    (\n"
					"        (\n"
					"            type = (select function_type_id from sys.function_types where function_type_name = 'Function returning a table') AND\n"
					"            (\n"
					"                name = 'dump_database' OR\n"
					"                name = 'describe_table' OR\n"
					"                name = 'describe_columns' OR\n"
					"                name = 'describe_function'\n"
					"            )\n"
					"        ) OR\n"
					"        (\n"
					"            type = (select function_type_id from sys.function_types where function_type_name = 'Scalar function') AND\n"
					"            (\n"
					"                name = 'sq' OR\n"
					"                name = 'dq' OR\n"
					"                name = 'fqn' OR\n"
					"                name = 'alter_table' OR\n"
					"                name = 'replace_first' OR\n"
					"                name = 'schema_guard' OR\n"
					"                name = 'get_merge_table_partition_expressions' OR\n"
					"                name = 'get_remote_table_expressions' OR\n"
					"                name = 'esc' OR\n"
					"                name = 'prepare_esc' OR\n"
					"                name = 'current_size_dump_statements' OR\n"
					"                name = 'describe_type'\n"
					"            )\n"
					"        ) OR\n"
					"        (\n"
					"            type = (select function_type_id from sys.function_types where function_type_keyword = 'PROCEDURE') AND\n"
					"            (\n"
					"                name = 'eval' OR\n"
					"                name = '_dump_table_data' OR\n"
					"                name = 'dump_table_data'\n"
					"            )\n"
					"        )\n"
					");\n"
					"\n"
					"UPDATE sys._tables SET system = true WHERE \n"
					"    schema_id = (select id from sys.schemas where name = 'sys') AND\n"
					"    (\n"
					"        (\n"
					"            type = (select table_type_id from sys.table_types where table_type_name = 'TABLE') AND\n"
					"            name = 'dump_statements'\n"
					"        ) OR\n"
					"        (\n"
					"            type = (select table_type_id from sys.table_types where table_type_name = 'VIEW') AND\n"
					"            (\n"
					"                name = 'describe_constraints' OR\n"
					"                name = 'describe_indices' OR\n"
					"                name = 'describe_column_defaults' OR\n"
					"                name = 'describe_foreign_keys' OR\n"
					"                name = 'describe_tables' OR\n"
					"                name = 'describe_triggers' OR\n"
					"                name = 'describe_comments' OR\n"
					"                name = 'fully_qualified_functions' OR\n"
					"                name = 'describe_privileges' OR\n"
					"                name = 'describe_user_defined_types' OR\n"
					"                name = 'describe_partition_tables' OR\n"
					"                name = 'describe_sequences' OR        \n"
					"                name = 'describe_functions' OR\n"
					"                name = 'dump_create_roles' OR\n"
					"                name = 'dump_create_users' OR\n"
					"                name = 'dump_create_schemas' OR\n"
					"                name = 'dump_add_schemas_to_users' OR\n"
					"                name = 'dump_grant_user_priviledges' OR\n"
					"                name = 'dump_table_constraint_type' OR\n"
					"                name = 'dump_indices' OR\n"
					"                name = 'dump_column_defaults' OR\n"
					"                name = 'dump_foreign_keys' OR\n"
					"                name = 'dump_partition_tables' OR\n"
					"                name = 'dump_sequences' OR\n"
					"                name = 'dump_start_sequences' OR\n"
					"                name = 'dump_functions' OR\n"
					"                name = 'dump_tables' OR\n"
					"                name = 'dump_triggers' OR\n"
					"                name = 'dump_comments' OR\n"
					"                name = 'dump_user_defined_types' OR\n"
					"                name = 'dump_privileges' OR\n"
					"                name = 'dump_statements')\n"
					"        )\n"
					"    );\n");

			/* scoping2 branch changes, the 'users' view has to be re-created because of the 'schema_path' addition on 'db_user_info' table
			   However 'dependency_schemas_on_users' has a dependency on 'users', so it has to be re-created as well */
			t = mvc_bind_table(sql, s, "users");
			t->system = 0;	/* make it non-system else the drop view will fail */
			t = mvc_bind_table(sql, s, "dependency_schemas_on_users");
			t->system = 0;	/* make it non-system else the drop view will fail */
			pos += snprintf(buf + pos, bufsize - pos,
					"DROP VIEW sys.dependency_schemas_on_users;\n"
					"DROP VIEW sys.users;\n"

					"ALTER TABLE sys.db_user_info ADD COLUMN schema_path CLOB;\n"
					"UPDATE sys.db_user_info SET schema_path = '\"sys\"';\n"

					"CREATE VIEW sys.users AS\n"
					"SELECT u.\"name\" AS \"name\", ui.\"fullname\", ui.\"default_schema\", ui.\"schema_path\"\n"
					" FROM db_users() AS u\n"
					" LEFT JOIN \"sys\".\"db_user_info\" AS ui ON u.\"name\" = ui.\"name\";\n"
					"CREATE VIEW sys.dependency_schemas_on_users AS\n"
					" SELECT s.id AS schema_id, s.name AS schema_name, u.name AS user_name, CAST(6 AS smallint) AS depend_type\n"
					" FROM sys.users AS u, sys.schemas AS s\n"
					" WHERE u.default_schema = s.id\n"
					" ORDER BY s.name, u.name;\n"
					"GRANT SELECT ON sys.dependency_schemas_on_users TO PUBLIC;\n"
					"update sys._tables set system = true where system <> true and name in ('users','dependency_schemas_on_users')"
					" and schema_id = (select id from sys.schemas where name = 'sys') and type = %d;\n", (int) tt_view);

			pos += snprintf(buf + pos, bufsize - pos, "commit;\n");
			pos += snprintf(buf + pos, bufsize - pos, "set schema \"%s\";\n", prev_schema);

			assert(pos < bufsize);
			printf("Running database upgrade commands:\n%s\n", buf);
			if ((err = SQLstatementIntern(c, buf, "update", true, false, NULL)) != MAL_SUCCEED)
				goto bailout;

			pos = snprintf(buf, bufsize, "set schema \"sys\";\n"
					"ALTER TABLE sys.keywords SET READ ONLY;\n"
					"ALTER TABLE sys.table_types SET READ ONLY;\n"
					"ALTER TABLE sys.function_types SET READ ONLY;\n");
			pos += snprintf(buf + pos, bufsize - pos, "set schema \"%s\";\n", prev_schema);
			assert(pos < bufsize);
			printf("Running database upgrade commands:\n%s\n", buf);
			err = SQLstatementIntern(c, buf, "update", true, false, NULL);
		}
	}

bailout:
	if (b)
		BBPunfix(b->batCacheid);
	if (output)
		res_table_destroy(output);
	GDKfree(buf);
	return err;		/* usually MAL_SUCCEED */
}

int
SQLupgrades(Client c, mvc *m)
{
	sql_subtype tp;
	sql_subfunc *f;
	char *err, *prev_schema = GDKstrdup(get_string_global_var(m, "current_schema"));
	sql_schema *s = mvc_bind_schema(m, "sys");
	sql_table *t;
	bool systabfixed = false;

	if (prev_schema == NULL) {
		TRC_CRITICAL(SQL_PARSER, "Allocation failure while running SQL upgrades\n");
		return -1;
	}

#ifdef HAVE_HGE
	sql_find_subtype(&tp, "hugeint", 0, 0);
	if (!sql_bind_func(m, s->base.name, "var_pop", &tp, NULL, F_AGGR)) {
		m->session->status = 0; /* if the function was not found clean the error */
		m->errstr[0] = '\0';
		if ((err = sql_update_hugeint(c, m, prev_schema, &systabfixed)) != NULL) {
			TRC_CRITICAL(SQL_PARSER, "%s\n", err);
			freeException(err);
			GDKfree(prev_schema);
			return -1;
		}
	}
#endif

	f = sql_bind_func_(m, s->base.name, "env", NULL, F_UNION);
	m->session->status = 0; /* if the function was not found clean the error */
	m->errstr[0] = '\0';
	sqlstore *store = m->session->tr->store;
	if (f && sql_privilege(m, ROLE_PUBLIC, f->func->base.id, PRIV_EXECUTE) != PRIV_EXECUTE) {
		sql_table *privs = find_sql_table(m->session->tr, s, "privileges");
		int pub = ROLE_PUBLIC, p = PRIV_EXECUTE, zero = 0;

		store->table_api.table_insert(m->session->tr, privs, &f->func->base.id, &pub, &p, &zero, &zero);
	}

<<<<<<< HEAD
=======
	/* If the point type exists, but the geometry type does not
	 * exist any more at the "sys" schema (i.e., the first part of
	 * the upgrade has been completed succesfully), then move on
	 * to the second part */
	if (find_sql_type(m->session->tr, s, "point") != NULL) {
		/* type sys.point exists: this is an old geom-enabled
		 * database */
		if ((err = sql_update_geom(c, m, 1, prev_schema)) != NULL) {
			TRC_CRITICAL(SQL_PARSER, "%s\n", err);
			freeException(err);
			GDKfree(prev_schema);
			return -1;
		}
	} else if (geomsqlfix_get() != NULL) {
		/* the geom module is loaded... */
		sql_find_subtype(&tp, "clob", 0, 0);
		if (!sql_bind_func(m, s->base.name, "st_wkttosql", &tp, NULL, F_FUNC)) {
			m->session->status = 0; /* if the function was not found clean the error */
			m->errstr[0] = '\0';
			/* ... but the database is not geom-enabled */
			if ((err = sql_update_geom(c, m, 0, prev_schema)) != NULL) {
				TRC_CRITICAL(SQL_PARSER, "%s\n", err);
				freeException(err);
				GDKfree(prev_schema);
				return -1;
			}
		}
	}

	sql_find_subtype(&tp, "clob", 0, 0);
	if (!sql_bind_func(m, s->base.name, "group_concat", &tp, NULL, F_AGGR)) {
		m->session->status = 0; /* if the function was not found clean the error */
		m->errstr[0] = '\0';
		if ((err = sql_update_aug2018(c, m, prev_schema)) != NULL) {
			TRC_CRITICAL(SQL_PARSER, "%s\n", err);
			freeException(err);
			GDKfree(prev_schema);
			return -1;
		}
	}
>>>>>>> 870346ff

	if (sql_bind_func(m, s->base.name, "dependencies_schemas_on_users", NULL, NULL, F_UNION)
	 && sql_bind_func(m, s->base.name, "dependencies_owners_on_schemas", NULL, NULL, F_UNION)
	 && sql_bind_func(m, s->base.name, "dependencies_tables_on_views", NULL, NULL, F_UNION)
	 && sql_bind_func(m, s->base.name, "dependencies_tables_on_indexes", NULL, NULL, F_UNION)
	 && sql_bind_func(m, s->base.name, "dependencies_tables_on_triggers", NULL, NULL, F_UNION)
	 && sql_bind_func(m, s->base.name, "dependencies_tables_on_foreignkeys", NULL, NULL, F_UNION)
	 && sql_bind_func(m, s->base.name, "dependencies_tables_on_functions", NULL, NULL, F_UNION)
	 && sql_bind_func(m, s->base.name, "dependencies_columns_on_views", NULL, NULL, F_UNION)
	 && sql_bind_func(m, s->base.name, "dependencies_columns_on_keys", NULL, NULL, F_UNION)
	 && sql_bind_func(m, s->base.name, "dependencies_columns_on_indexes", NULL, NULL, F_UNION)
	 && sql_bind_func(m, s->base.name, "dependencies_columns_on_functions", NULL, NULL, F_UNION)
	 && sql_bind_func(m, s->base.name, "dependencies_columns_on_triggers", NULL, NULL, F_UNION)
	 && sql_bind_func(m, s->base.name, "dependencies_views_on_functions", NULL, NULL, F_UNION)
	 && sql_bind_func(m, s->base.name, "dependencies_views_on_triggers", NULL, NULL, F_UNION)
	 && sql_bind_func(m, s->base.name, "dependencies_functions_on_functions", NULL, NULL, F_UNION)
	 && sql_bind_func(m, s->base.name, "dependencies_functions_on_triggers", NULL, NULL, F_UNION)
	 && sql_bind_func(m, s->base.name, "dependencies_keys_on_foreignkeys", NULL, NULL, F_UNION)	) {
		if ((err = sql_drop_functions_dependencies_Xs_on_Ys(c, prev_schema)) != NULL) {
			TRC_CRITICAL(SQL_PARSER, "%s\n", err);
			freeException(err);
			GDKfree(prev_schema);
			return -1;
		}
	} else {
		m->session->status = 0; /* if the function was not found clean the error */
		m->errstr[0] = '\0';
	}


	if ((t = mvc_bind_table(m, s, "systemfunctions")) != NULL &&
	    t->type == tt_table) {
		if (!systabfixed &&
		    (err = sql_fix_system_tables(c, m, prev_schema)) != NULL) {
			TRC_CRITICAL(SQL_PARSER, "%s\n", err);
			freeException(err);
			GDKfree(prev_schema);
			return -1;
		}
		systabfixed = true;
		if ((err = sql_update_apr2019(c, m, prev_schema)) != NULL) {
			TRC_CRITICAL(SQL_PARSER, "%s\n", err);
			freeException(err);
			GDKfree(prev_schema);
			return -1;
		}
	}

	/* when function storagemodel() exists and views tablestorage
	 * and schemastorage don't, then upgrade storagemodel to match
	 * 75_storagemodel.sql */
	if (sql_bind_func(m, s->base.name, "storagemodel", NULL, NULL, F_UNION)
	 && (t = mvc_bind_table(m, s, "tablestorage")) == NULL
	 && (t = mvc_bind_table(m, s, "schemastorage")) == NULL ) {
		if ((err = sql_update_storagemodel(c, m, prev_schema, false)) != NULL) {
			TRC_CRITICAL(SQL_PARSER, "%s\n", err);
			freeException(err);
			GDKfree(prev_schema);
			return -1;
		}
	} else {
		m->session->status = 0; /* if the function was not found clean the error */
		m->errstr[0] = '\0';
	}

	if ((err = sql_update_apr2019_sp1(c)) != NULL) {
		TRC_CRITICAL(SQL_PARSER, "%s\n", err);
		freeException(err);
		GDKfree(prev_schema);
		return -1;
	}

	if (sql_bind_func(m, s->base.name, "times", NULL, NULL, F_PROC)) {
		if ((err = sql_update_apr2019_sp2(c, m, prev_schema, &systabfixed)) != NULL) {
			TRC_CRITICAL(SQL_PARSER, "%s\n", err);
			freeException(err);
			GDKfree(prev_schema);
			return -1;
		}
	} else {
		m->session->status = 0; /* if the function was not found clean the error */
		m->errstr[0] = '\0';
	}

	sql_find_subtype(&tp, "varchar", 0, 0);
	if (!sql_bind_func3(m, s->base.name, "deltas", &tp, &tp, &tp, F_UNION)) {
		m->session->status = 0; /* if the function was not found clean the error */
		m->errstr[0] = '\0';
		if ((err = sql_update_nov2019_missing_dependencies(c, m)) != NULL) {
			TRC_CRITICAL(SQL_PARSER, "%s\n", err);
			freeException(err);
			GDKfree(prev_schema);
			return -1;
		}
		if (!systabfixed &&
		    (err = sql_fix_system_tables(c, m, prev_schema)) != NULL) {
			TRC_CRITICAL(SQL_PARSER, "%s\n", err);
			freeException(err);
			GDKfree(prev_schema);
			return -1;
		}
		systabfixed = true;
		if ((err = sql_update_nov2019(c, m, prev_schema, &systabfixed)) != NULL) {
			TRC_CRITICAL(SQL_PARSER, "%s\n", err);
			freeException(err);
			GDKfree(prev_schema);
			return -1;
		}
	}

#ifdef HAVE_HGE
	sql_find_subtype(&tp, "hugeint", 0, 0);
	if (!sql_bind_func(m, s->base.name, "median_avg", &tp, NULL, F_AGGR)) {
		m->session->status = 0; /* if the function was not found clean the error */
		m->errstr[0] = '\0';
		if ((err = sql_update_nov2019_sp1_hugeint(c, m, prev_schema, &systabfixed)) != NULL) {
			TRC_CRITICAL(SQL_PARSER, "%s\n", err);
			freeException(err);
			GDKfree(prev_schema);
			return -1;
		}
	}
#endif

	if (!sql_bind_func(m, s->base.name, "suspend_log_flushing", NULL, NULL, F_PROC)) {
		m->session->status = 0; /* if the function was not found clean the error */
		m->errstr[0] = '\0';
		if ((err = sql_update_jun2020(c, m, prev_schema, &systabfixed)) != NULL) {
			TRC_CRITICAL(SQL_PARSER, "%s\n", err);
			freeException(err);
			GDKfree(prev_schema);
			return -1;
		}
	}

	if ((err = sql_update_jun2020_bam(c, m, prev_schema)) != NULL) {
		TRC_CRITICAL(SQL_PARSER, "%s\n", err);
		freeException(err);
		GDKfree(prev_schema);
		return -1;
	}

#ifdef HAVE_HGE
	sql_find_subtype(&tp, "hugeint", 0, 0);
	if (!sql_bind_func(m, s->base.name, "covar_pop", &tp, &tp, F_AGGR)) {
		m->session->status = 0; /* if the function was not found clean the error */
		m->errstr[0] = '\0';
		if ((err = sql_update_jun2020_sp1_hugeint(c, prev_schema)) != NULL) {
			TRC_CRITICAL(SQL_PARSER, "%s\n", err);
			freeException(err);
			GDKfree(prev_schema);
			return -1;
		}
	}
#endif

	if ((err = sql_update_jun2020_sp2(c, m, prev_schema, &systabfixed)) != NULL) {
		TRC_CRITICAL(SQL_PARSER, "%s\n", err);
		freeException(err);
		GDKfree(prev_schema);
		return -1;
	}

	sql_find_subtype(&tp, "varchar", 0, 0);
	if (sql_bind_func(m, s->base.name, "lidarattach", &tp, NULL, F_PROC)) {
		if ((err = sql_update_oscar_lidar(c)) != NULL) {
			TRC_CRITICAL(SQL_PARSER, "%s\n", err);
			freeException(err);
			GDKfree(prev_schema);
			return -1;
		}
	} else {
		m->session->status = 0; /* if the function was not found clean the error */
		m->errstr[0] = '\0';
	}

	if ((err = sql_update_oscar(c, m, prev_schema, &systabfixed)) != NULL) {
		TRC_CRITICAL(SQL_PARSER, "%s\n", err);
		freeException(err);
		GDKfree(prev_schema);
		return -1;
	}

	if ((err = sql_update_oct2020(c, m, prev_schema, &systabfixed)) != NULL) {
		TRC_CRITICAL(SQL_PARSER, "%s\n", err);
		freeException(err);
		GDKfree(prev_schema);
		return -1;
	}

	if ((err = sql_update_oct2020_sp1(c, m, prev_schema, &systabfixed)) != NULL) {
		TRC_CRITICAL(SQL_PARSER, "%s\n", err);
		freeException(err);
		GDKfree(prev_schema);
		return -1;
	}

	if ((err = sql_update_default(c, m, prev_schema, &systabfixed)) != NULL) {
		TRC_CRITICAL(SQL_PARSER, "%s\n", err);
		freeException(err);
		GDKfree(prev_schema);
		return -1;
	}

	GDKfree(prev_schema);
	return 0;
}<|MERGE_RESOLUTION|>--- conflicted
+++ resolved
@@ -877,9 +877,9 @@
 			}
 		}
 		if (s->tables) {
-            struct os_iter oi;
+			struct os_iter oi;
 			os_iterator(&oi, s->tables, tr, NULL);
-            for (sql_base *b = oi_next(&oi); b; b = oi_next(&oi)) {
+			for (sql_base *b = oi_next(&oi); b; b = oi_next(&oi)) {
 				sql_table *t = (sql_table*) b;
 
 				if (t->query && isView(t)) {
@@ -3381,49 +3381,6 @@
 		store->table_api.table_insert(m->session->tr, privs, &f->func->base.id, &pub, &p, &zero, &zero);
 	}
 
-<<<<<<< HEAD
-=======
-	/* If the point type exists, but the geometry type does not
-	 * exist any more at the "sys" schema (i.e., the first part of
-	 * the upgrade has been completed succesfully), then move on
-	 * to the second part */
-	if (find_sql_type(m->session->tr, s, "point") != NULL) {
-		/* type sys.point exists: this is an old geom-enabled
-		 * database */
-		if ((err = sql_update_geom(c, m, 1, prev_schema)) != NULL) {
-			TRC_CRITICAL(SQL_PARSER, "%s\n", err);
-			freeException(err);
-			GDKfree(prev_schema);
-			return -1;
-		}
-	} else if (geomsqlfix_get() != NULL) {
-		/* the geom module is loaded... */
-		sql_find_subtype(&tp, "clob", 0, 0);
-		if (!sql_bind_func(m, s->base.name, "st_wkttosql", &tp, NULL, F_FUNC)) {
-			m->session->status = 0; /* if the function was not found clean the error */
-			m->errstr[0] = '\0';
-			/* ... but the database is not geom-enabled */
-			if ((err = sql_update_geom(c, m, 0, prev_schema)) != NULL) {
-				TRC_CRITICAL(SQL_PARSER, "%s\n", err);
-				freeException(err);
-				GDKfree(prev_schema);
-				return -1;
-			}
-		}
-	}
-
-	sql_find_subtype(&tp, "clob", 0, 0);
-	if (!sql_bind_func(m, s->base.name, "group_concat", &tp, NULL, F_AGGR)) {
-		m->session->status = 0; /* if the function was not found clean the error */
-		m->errstr[0] = '\0';
-		if ((err = sql_update_aug2018(c, m, prev_schema)) != NULL) {
-			TRC_CRITICAL(SQL_PARSER, "%s\n", err);
-			freeException(err);
-			GDKfree(prev_schema);
-			return -1;
-		}
-	}
->>>>>>> 870346ff
 
 	if (sql_bind_func(m, s->base.name, "dependencies_schemas_on_users", NULL, NULL, F_UNION)
 	 && sql_bind_func(m, s->base.name, "dependencies_owners_on_schemas", NULL, NULL, F_UNION)
