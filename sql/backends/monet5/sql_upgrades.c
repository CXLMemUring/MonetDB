/*
 * This Source Code Form is subject to the terms of the Mozilla Public
 * License, v. 2.0.  If a copy of the MPL was not distributed with this
 * file, You can obtain one at http://mozilla.org/MPL/2.0/.
 *
 * Copyright 1997 - July 2008 CWI, August 2008 - 2019 MonetDB B.V.
 */

/*
 * SQL upgrade code
 * N. Nes, M.L. Kersten, S. Mullender
 */
#include "monetdb_config.h"
#include "mal_backend.h"
#include "sql_execute.h"
#include "sql_mvc.h"
#include "mtime.h"
#include <unistd.h>
#include "sql_upgrades.h"

#include "rel_remote.h"
#include "mal_authorize.h"

#ifdef HAVE_EMBEDDED
#define printf(fmt,...) ((void) 0)
#endif

/* this function can be used to recreate the system tables (types,
 * functions, args) when internal types and/or functions have changed
 * (i.e. the ones in sql_types.c) */
static str
sql_fix_system_tables(Client c, mvc *sql)
{
	size_t bufsize = 1000000, pos = 0;
	char *buf = GDKmalloc(bufsize), *err = NULL;
	char *schema = stack_get_string(sql, "current_schema");
	node *n;
	sql_schema *s;

	if (buf == NULL)
		throw(SQL, "sql_fix_system_tables", SQLSTATE(HY001) MAL_MALLOC_FAIL);
	s = mvc_bind_schema(sql, "sys");
	pos += snprintf(buf + pos, bufsize - pos, "set schema \"sys\";\n");

	pos += snprintf(buf + pos, bufsize - pos,
			"delete from sys.dependencies where id < 2000;\n");

	/* recreate internal types */
	pos += snprintf(buf + pos, bufsize - pos,
			"delete from sys.types where id < 2000;\n");
	for (n = types->h; n; n = n->next) {
		sql_type *t = n->data;

		if (t->base.id >= 2000)
			continue;

		pos += snprintf(buf + pos, bufsize - pos,
				"insert into sys.types values"
				" (%d, '%s', '%s', %u, %u, %d, %d, %d);\n",
				t->base.id, t->base.name, t->sqlname, t->digits,
				t->scale, t->radix, (int) t->eclass,
				t->s ? t->s->base.id : s->base.id);
	}

	/* recreate internal functions */
	pos += snprintf(buf + pos, bufsize - pos,
			"delete from sys.functions where id < 2000;\n"
			"delete from sys.args where func_id not in"
			" (select id from sys.functions);\n");
	for (n = funcs->h; n; n = n->next) {
		sql_func *func = n->data;
		int number = 0;
		sql_arg *arg;
		node *m;

		if (func->base.id >= 2000)
			continue;

		pos += snprintf(buf + pos, bufsize - pos,
				"insert into sys.functions values"
				" (%d, '%s', '%s', '%s',"
				" %d, %d, %s, %s, %s, %d, %s);\n",
				func->base.id, func->base.name,
				func->imp, func->mod, FUNC_LANG_INT,
				func->type,
				func->side_effect ? "true" : "false",
				func->varres ? "true" : "false",
				func->vararg ? "true" : "false",
				func->s ? func->s->base.id : s->base.id,
				func->system ? "true" : "false");
		if (func->res) {
			for (m = func->res->h; m; m = m->next, number++) {
				arg = m->data;
				pos += snprintf(buf + pos, bufsize - pos,
						"insert into sys.args"
						" values"
						" (%d, %d, 'res_%d',"
						" '%s', %u, %u, %d,"
						" %d);\n",
						store_next_oid(),
						func->base.id,
						number,
						arg->type.type->sqlname,
						arg->type.digits,
						arg->type.scale,
						arg->inout, number);
			}
		}
		for (m = func->ops->h; m; m = m->next, number++) {
			arg = m->data;
			if (arg->name)
				pos += snprintf(buf + pos, bufsize - pos,
						"insert into sys.args"
						" values"
						" (%d, %d, '%s', '%s',"
						" %u, %u, %d, %d);\n",
						store_next_oid(),
						func->base.id,
						arg->name,
						arg->type.type->sqlname,
						arg->type.digits,
						arg->type.scale,
						arg->inout, number);
			else
				pos += snprintf(buf + pos, bufsize - pos,
						"insert into sys.args"
						" values"
						" (%d, %d, 'arg_%d',"
						" '%s', %u, %u, %d,"
						" %d);\n",
						store_next_oid(),
						func->base.id,
						number,
						arg->type.type->sqlname,
						arg->type.digits,
						arg->type.scale,
						arg->inout, number);
		}
	}
	for (n = aggrs->h; n; n = n->next) {
		sql_func *aggr = n->data;
		sql_arg *arg;

		if (aggr->base.id >= 2000)
			continue;

		pos += snprintf(buf + pos, bufsize - pos,
				"insert into sys.functions values"
				" (%d, '%s', '%s', '%s', %d, %d, false,"
				" %s, %s, %d, %s);\n",
				aggr->base.id, aggr->base.name, aggr->imp,
				aggr->mod, FUNC_LANG_INT, aggr->type,
				aggr->varres ? "true" : "false",
				aggr->vararg ? "true" : "false",
				aggr->s ? aggr->s->base.id : s->base.id,
				aggr->system ? "true" : "false");
		arg = aggr->res->h->data;
		pos += snprintf(buf + pos, bufsize - pos,
				"insert into sys.args values"
				" (%d, %d, 'res', '%s', %u, %u, %d, 0);\n",
				store_next_oid(), aggr->base.id,
				arg->type.type->sqlname, arg->type.digits,
				arg->type.scale, arg->inout);
		if (aggr->ops->h) {
			arg = aggr->ops->h->data;
			pos += snprintf(buf + pos, bufsize - pos,
					"insert into sys.args values"
					" (%d, %d, 'arg', '%s', %u,"
					" %u, %d, 1);\n",
					store_next_oid(), aggr->base.id,
					arg->type.type->sqlname,
					arg->type.digits, arg->type.scale,
					arg->inout);
		}
	}

	if (schema)
		pos += snprintf(buf + pos, bufsize - pos, "set schema \"%s\";\n", schema);

	assert(pos < bufsize);
	printf("Running database upgrade commands:\n%s\n", buf);
	err = SQLstatementIntern(c, &buf, "update", true, false, NULL);
	GDKfree(buf);
	return err;		/* usually MAL_SUCCEED */
}

#ifdef HAVE_HGE
static str
sql_update_hugeint(Client c, mvc *sql)
{
	size_t bufsize = 8192, pos = 0;
	char *buf, *err;
	char *schema;

	if ((err = sql_fix_system_tables(c, sql)) != NULL)
		return err;

	if ((buf = GDKmalloc(bufsize)) == NULL)
		throw(SQL, "sql_update_hugeint", SQLSTATE(HY001) MAL_MALLOC_FAIL);

	schema = stack_get_string(sql, "current_schema");

	pos += snprintf(buf + pos, bufsize - pos, "set schema \"sys\";\n");

	/* 80_udf_hge.sql */
	pos += snprintf(buf + pos, bufsize - pos,
			"create function fuse(one bigint, two bigint)\n"
			"returns hugeint external name udf.fuse;\n");

	/* 90_generator_hge.sql */
	pos += snprintf(buf + pos, bufsize - pos,
			"create function sys.generate_series(first hugeint, \"limit\" hugeint)\n"
			"returns table (value hugeint)\n"
			"external name generator.series;\n"
			"create function sys.generate_series(first hugeint, \"limit\" hugeint, stepsize hugeint)\n"
			"returns table (value hugeint)\n"
			"external name generator.series;\n");

	/* 39_analytics_hge.sql */
	pos += snprintf(buf + pos, bufsize - pos,
			"create aggregate stddev_samp(val HUGEINT) returns DOUBLE\n"
			"\texternal name \"aggr\".\"stdev\";\n"
			"GRANT EXECUTE ON AGGREGATE stddev_samp(HUGEINT) TO PUBLIC;\n"
			"create aggregate stddev_pop(val HUGEINT) returns DOUBLE\n"
			"\texternal name \"aggr\".\"stdevp\";\n"
			"GRANT EXECUTE ON AGGREGATE stddev_pop(HUGEINT) TO PUBLIC;\n"
			"create aggregate var_samp(val HUGEINT) returns DOUBLE\n"
			"\texternal name \"aggr\".\"variance\";\n"
			"GRANT EXECUTE ON AGGREGATE var_samp(HUGEINT) TO PUBLIC;\n"
			"create aggregate var_pop(val HUGEINT) returns DOUBLE\n"
			"\texternal name \"aggr\".\"variancep\";\n"
			"GRANT EXECUTE ON AGGREGATE var_pop(HUGEINT) TO PUBLIC;\n"
			"create aggregate median(val HUGEINT) returns HUGEINT\n"
			"\texternal name \"aggr\".\"median\";\n"
			"GRANT EXECUTE ON AGGREGATE median(HUGEINT) TO PUBLIC;\n"
			"create aggregate quantile(val HUGEINT, q DOUBLE) returns HUGEINT\n"
			"\texternal name \"aggr\".\"quantile\";\n"
			"GRANT EXECUTE ON AGGREGATE quantile(HUGEINT, DOUBLE) TO PUBLIC;\n"
			"create aggregate corr(e1 HUGEINT, e2 HUGEINT) returns DOUBLE\n"
			"\texternal name \"aggr\".\"corr\";\n"
			"GRANT EXECUTE ON AGGREGATE corr(HUGEINT, HUGEINT) TO PUBLIC;\n");

	/* 40_json_hge.sql */
	pos += snprintf(buf + pos, bufsize - pos,
			"create function json.filter(js json, name hugeint)\n"
			"returns json external name json.filter;\n"
			"GRANT EXECUTE ON FUNCTION json.filter(json, hugeint) TO PUBLIC;\n");

	pos += snprintf(buf + pos, bufsize - pos,
			"update sys.functions set system = true where name in ('fuse', 'generate_series', 'stddev_samp', 'stddev_pop', 'var_samp', 'var_pop', 'median', 'quantile', 'corr') and schema_id = (select id from sys.schemas where name = 'sys');\n"
			"update sys.functions set system = true where name = 'filter' and schema_id = (select id from sys.schemas where name = 'json');\n");

	if (schema)
		pos += snprintf(buf + pos, bufsize - pos, "set schema \"%s\";\n", schema);
	pos += snprintf(buf + pos, bufsize - pos, "commit;\n");
	assert(pos < bufsize);

	printf("Running database upgrade commands:\n%s\n", buf);
	err = SQLstatementIntern(c, &buf, "update", true, false, NULL);
	GDKfree(buf);
	return err;		/* usually MAL_SUCCEED */
}
#endif

static str
sql_update_geom(Client c, mvc *sql, int olddb)
{
	size_t bufsize, pos = 0;
	char *buf, *err = NULL;
	char *geomupgrade;
	char *schema = stack_get_string(sql, "current_schema");
	geomsqlfix_fptr fixfunc;
	node *n;
	sql_schema *s = mvc_bind_schema(sql, "sys");

	if ((fixfunc = geomsqlfix_get()) == NULL)
		return NULL;

	geomupgrade = (*fixfunc)(olddb);
	if (geomupgrade == NULL)
		throw(SQL, "sql_update_geom", SQLSTATE(HY001) MAL_MALLOC_FAIL);
	bufsize = strlen(geomupgrade) + 512;
	buf = GDKmalloc(bufsize);
	if (buf == NULL) {
		GDKfree(geomupgrade);
		throw(SQL, "sql_update_geom", SQLSTATE(HY001) MAL_MALLOC_FAIL);
	}
	pos += snprintf(buf + pos, bufsize - pos, "set schema \"sys\";\n");
	pos += snprintf(buf + pos, bufsize - pos, "%s", geomupgrade);
	GDKfree(geomupgrade);

	pos += snprintf(buf + pos, bufsize - pos, "delete from sys.types where systemname in ('mbr', 'wkb', 'wkba');\n");
	for (n = types->h; n; n = n->next) {
		sql_type *t = n->data;

		if (t->base.id < 2000 &&
		    (strcmp(t->base.name, "mbr") == 0 ||
		     strcmp(t->base.name, "wkb") == 0 ||
		     strcmp(t->base.name, "wkba") == 0))
			pos += snprintf(buf + pos, bufsize - pos, "insert into sys.types values (%d, '%s', '%s', %u, %u, %d, %d, %d);\n",
							t->base.id, t->base.name, t->sqlname, t->digits, t->scale, t->radix, (int) t->eclass,
							t->s ? t->s->base.id : s->base.id);
	}

	if (schema)
		pos += snprintf(buf + pos, bufsize - pos, "set schema \"%s\";\n", schema);
	pos += snprintf(buf + pos, bufsize - pos, "commit;\n");

	assert(pos < bufsize);
	printf("Running database upgrade commands:\n%s\n", buf);
	err = SQLstatementIntern(c, &buf, "update", true, false, NULL);
	GDKfree(buf);
	return err;		/* usually MAL_SUCCEED */
}

static str
sql_update_jul2017(Client c, mvc *sql)
{
	size_t bufsize = 10000, pos = 0;
	char *buf = GDKmalloc(bufsize), *err = NULL;
	char *schema = stack_get_string(sql, "current_schema");
	char *q1 = "select id from sys.functions where name = 'shpload' and schema_id = (select id from sys.schemas where name = 'sys');\n";
	res_table *output;
	BAT *b;

	if( buf == NULL)
		throw(SQL, "sql_update_jul2017", SQLSTATE(HY001) MAL_MALLOC_FAIL);
	pos += snprintf(buf + pos, bufsize - pos, "set schema \"sys\";\n");

	pos += snprintf(buf + pos, bufsize - pos,
			"delete from sys._columns where table_id = (select id from sys._tables where name = 'connections' and schema_id = (select id from sys.schemas where name = 'sys'));\n"
			"delete from sys._tables where name = 'connections' and schema_id = (select id from sys.schemas where name = 'sys');\n");

	/* 09_like.sql */
	pos += snprintf(buf + pos, bufsize - pos,
			"update sys.functions set side_effect = false where name in ('like', 'ilike') and schema_id = (select id from sys.schemas where name = 'sys');\n");

	/* 25_debug.sql */
	pos += snprintf(buf + pos, bufsize - pos,
			"drop function sys.malfunctions;\n"
			"create function sys.malfunctions() returns table(\"module\" string, \"function\" string, \"signature\" string, \"address\" string, \"comment\" string) external name \"manual\".\"functions\";\n"
			"drop function sys.optimizer_stats();\n"
			"create function sys.optimizer_stats() "
			"returns table (optname string, count int, timing bigint) "
			"external name inspect.optimizer_stats;\n"
			"update sys.functions set system = true where name in ('malfunctions', 'optimizer_stats') and schema_id = (select id from sys.schemas where name = 'sys');\n");

	/* 46_profiler.sql */
	pos += snprintf(buf + pos, bufsize - pos,
			"create function profiler.getlimit() returns integer external name profiler.getlimit;\n"
			"create procedure profiler.setlimit(lim integer) external name profiler.setlimit;\n"
			"drop procedure profiler.setpoolsize;\n"
			"drop procedure profiler.setstream;\n"
			"update sys.functions set system = true where name in ('getlimit', 'setlimit') and schema_id = (select id from sys.schemas where name = 'profiler');\n");

	/* 51_sys_schema_extensions.sql */
	pos += snprintf(buf + pos, bufsize - pos,
			"ALTER TABLE sys.keywords SET READ ONLY;\n"
			"ALTER TABLE sys.table_types SET READ ONLY;\n"
			"ALTER TABLE sys.dependency_types SET READ ONLY;\n"

			"CREATE TABLE sys.function_types (\n"
			"function_type_id   SMALLINT NOT NULL PRIMARY KEY,\n"
			"function_type_name VARCHAR(30) NOT NULL UNIQUE);\n"
			"INSERT INTO sys.function_types (function_type_id, function_type_name) VALUES\n"
			"(1, 'Scalar function'), (2, 'Procedure'), (3, 'Aggregate function'), (4, 'Filter function'), (5, 'Function returning a table'),\n"
			"(6, 'Analytic function'), (7, 'Loader function');\n"
			"ALTER TABLE sys.function_types SET READ ONLY;\n"

			"CREATE TABLE sys.function_languages (\n"
			"language_id   SMALLINT NOT NULL PRIMARY KEY,\n"
			"language_name VARCHAR(20) NOT NULL UNIQUE);\n"
			"INSERT INTO sys.function_languages (language_id, language_name) VALUES\n"
			"(0, 'Internal C'), (1, 'MAL'), (2, 'SQL'), (3, 'R'), (6, 'Python'), (7, 'Python Mapped'), (8, 'Python2'), (9, 'Python2 Mapped'), (10, 'Python3'), (11, 'Python3 Mapped');\n"
			"ALTER TABLE sys.function_languages SET READ ONLY;\n"

			"CREATE TABLE sys.key_types (\n"
			"key_type_id   SMALLINT NOT NULL PRIMARY KEY,\n"
			"key_type_name VARCHAR(15) NOT NULL UNIQUE);\n"
			"INSERT INTO sys.key_types (key_type_id, key_type_name) VALUES\n"
			"(0, 'Primary Key'), (1, 'Unique Key'), (2, 'Foreign Key');\n"
			"ALTER TABLE sys.key_types SET READ ONLY;\n"

			"CREATE TABLE sys.index_types (\n"
			"index_type_id   SMALLINT NOT NULL PRIMARY KEY,\n"
			"index_type_name VARCHAR(25) NOT NULL UNIQUE);\n"
			"INSERT INTO sys.index_types (index_type_id, index_type_name) VALUES\n"
			"(0, 'Hash'), (1, 'Join'), (2, 'Order preserving hash'), (3, 'No-index'), (4, 'Imprint'), (5, 'Ordered');\n"
			"ALTER TABLE sys.index_types SET READ ONLY;\n"

			"CREATE TABLE sys.privilege_codes (\n"
			"privilege_code_id   INT NOT NULL PRIMARY KEY,\n"
			"privilege_code_name VARCHAR(30) NOT NULL UNIQUE);\n"
			"INSERT INTO sys.privilege_codes (privilege_code_id, privilege_code_name) VALUES\n"
			"(1, 'SELECT'), (2, 'UPDATE'), (4, 'INSERT'), (8, 'DELETE'), (16, 'EXECUTE'), (32, 'GRANT'),\n"
			"(3, 'SELECT,UPDATE'), (5, 'SELECT,INSERT'), (6, 'INSERT,UPDATE'), (7, 'SELECT,INSERT,UPDATE'),\n"
			"(9, 'SELECT,DELETE'), (10, 'UPDATE,DELETE'), (11, 'SELECT,UPDATE,DELETE'), (12, 'INSERT,DELETE'),\n"
			"(13, 'SELECT,INSERT,DELETE'), (14, 'INSERT,UPDATE,DELETE'), (15, 'SELECT,INSERT,UPDATE,DELETE');\n"
			"ALTER TABLE sys.privilege_codes SET READ ONLY;\n"

			"update sys._tables set system = true where name in ('function_languages', 'function_types', 'index_types', 'key_types', 'privilege_codes') and schema_id = (select id from sys.schemas where name = 'sys');\n");

	/* 75_shp.sql, if shp extension available */
	err = SQLstatementIntern(c, &q1, "update", true, false, &output);
	if (err) {
		GDKfree(buf);
		return err;
	}
	b = BATdescriptor(output->cols[0].b);
	if (b) {
		if (BATcount(b) > 0) {
			pos += snprintf(buf + pos, bufsize - pos,
					"drop procedure SHPload(integer);\n"
					"create procedure SHPload(fid integer) external name shp.import;\n"
					"update sys.functions set system = true where name = 'shpload' and schema_id = (select id from sys.schemas where name = 'sys');\n");
		}
		BBPunfix(b->batCacheid);
	}
	res_tables_destroy(output);

	if (schema)
		pos += snprintf(buf + pos, bufsize - pos, "set schema \"%s\";\n", schema);
	pos += snprintf(buf + pos, bufsize - pos, "commit;\n");

	assert(pos < bufsize);
	printf("Running database upgrade commands:\n%s\n", buf);
	err = SQLstatementIntern(c, &buf, "update", true, false, NULL);
	GDKfree(buf);
	return err;		/* usually MAL_SUCCEED */
}

static str
sql_update_jul2017_sp2(Client c)
{
	char *qry = "select obj_id from sys.privileges where auth_id = 1 and obj_id in (select id from sys._tables where name in ('keywords', 'table_types', 'dependency_types', 'function_types', 'function_languages', 'key_types', 'index_types', 'privilege_codes', 'environment')) and privileges = 1;\n";
	char *err = NULL;
	res_table *output;
	BAT *b;

	err = SQLstatementIntern(c, &qry, "update", true, false, &output);
	if (err) {
		return err;
	}

	b = BATdescriptor(output->cols[0].b);
	if (b) {
		if (BATcount(b) < 9) {
			/* we are missing grants on these system tables, add them */
			size_t bufsize = 2048, pos = 0;
			char *buf = GDKmalloc(bufsize);

			if (buf == NULL)
				throw(SQL, "sql_update_jul2017_sp2", SQLSTATE(HY001) MAL_MALLOC_FAIL);

			/* 51_sys_schema_extensions.sql and 25_debug.sql */
			pos += snprintf(buf + pos, bufsize - pos,
				"GRANT SELECT ON sys.keywords TO PUBLIC;\n"
				"GRANT SELECT ON sys.table_types TO PUBLIC;\n"
				"GRANT SELECT ON sys.dependency_types TO PUBLIC;\n"
				"GRANT SELECT ON sys.function_types TO PUBLIC;\n"
				"GRANT SELECT ON sys.function_languages TO PUBLIC;\n"
				"GRANT SELECT ON sys.key_types TO PUBLIC;\n"
				"GRANT SELECT ON sys.index_types TO PUBLIC;\n"
				"GRANT SELECT ON sys.privilege_codes TO PUBLIC;\n"
				"GRANT EXECUTE ON FUNCTION sys.environment() TO PUBLIC;\n"
				"GRANT SELECT ON sys.environment TO PUBLIC;\n"
				);
			pos += snprintf(buf + pos, bufsize - pos, "commit;\n");
			assert(pos < bufsize);
			printf("Running database upgrade commands:\n%s\n", buf);
			err = SQLstatementIntern(c, &buf, "update", true, false, NULL);
			GDKfree(buf);
		}
		BBPunfix(b->batCacheid);
	}
	res_tables_destroy(output);

	return err;		/* usually NULL */
}

static str
sql_update_jul2017_sp3(Client c, mvc *sql)
{
	char *err = NULL;
	sql_schema *sys;
	sql_table *tab;
	sql_column *col;
	oid rid;

	/* if there is no value "sys_update_schemas" in
	 * sys.functions.name, we need to update the sys.functions
	 * table */
	sys = find_sql_schema(sql->session->tr, "sys");
	tab = find_sql_table(sys, "functions");
	col = find_sql_column(tab, "name");
	rid = table_funcs.column_find_row(sql->session->tr, col, "sys_update_schemas", NULL);
	if (is_oid_nil(rid)) {
		err = sql_fix_system_tables(c, sql);
		if (err != NULL)
			return err;
	}
	/* if there is no value "system_update_schemas" in
	 * sys.triggers.name, we need to add the triggers */
	tab = find_sql_table(sys, "triggers");
	col = find_sql_column(tab, "name");
	rid = table_funcs.column_find_row(sql->session->tr, col, "system_update_schemas", NULL);
	if (is_oid_nil(rid)) {
		char *schema = stack_get_string(sql, "current_schema");
		size_t bufsize = 1024, pos = 0;
		char *buf = GDKmalloc(bufsize);
		if (buf == NULL)
			throw(SQL, "sql_update_jul2017_sp3", SQLSTATE(HY001) MAL_MALLOC_FAIL);
		pos += snprintf(
			buf + pos,
			bufsize - pos,
			"set schema \"sys\";\n"
			"create trigger system_update_schemas after update on sys.schemas for each statement call sys_update_schemas();\n"
			"create trigger system_update_tables after update on sys._tables for each statement call sys_update_tables();\n");
		if (schema)
			pos += snprintf(buf + pos, bufsize - pos, "set schema \"%s\";\n", schema);
		pos += snprintf(buf + pos, bufsize - pos, "commit;\n");
		assert(pos < bufsize);
		printf("Running database upgrade commands:\n%s\n", buf);
		err = SQLstatementIntern(c, &buf, "update", true, false, NULL);
		GDKfree(buf);
	}
	return err;
}

static str
sql_update_mar2018_geom(Client c, mvc *sql, sql_table *t)
{
	size_t bufsize = 10000, pos = 0;
	char *buf = GDKmalloc(bufsize), *err = NULL;
	char *schema = stack_get_string(sql, "current_schema");

	if (buf == NULL)
		throw(SQL, "sql_update_mar2018_geom", SQLSTATE(HY001) MAL_MALLOC_FAIL);
	pos += snprintf(buf + pos, bufsize - pos, "set schema \"sys\";\n");

	t->system = 0;
	pos += snprintf(buf + pos, bufsize - pos,
			"drop view sys.geometry_columns cascade;\n"
			"create view sys.geometry_columns as\n"
			"\tselect cast(null as varchar(1)) as f_table_catalog,\n"
			"\t\ts.name as f_table_schema,\n"
			"\t\tt.name as f_table_name,\n"
			"\t\tc.name as f_geometry_column,\n"
			"\t\tcast(has_z(c.type_digits) + has_m(c.type_digits) +2 as integer) as coord_dimension,\n"
			"\t\tc.type_scale as srid,\n"
			"\t\tget_type(c.type_digits, 0) as type\n"
			"\tfrom sys.columns c, sys.tables t, sys.schemas s\n"
			"\twhere c.table_id = t.id and t.schema_id = s.id\n"
			"\t  and c.type in (select sqlname from sys.types where systemname in ('wkb', 'wkba'));\n"
			"GRANT SELECT ON sys.geometry_columns TO PUBLIC;\n"
			"update sys._tables set system = true where name = 'geometry_columns' and schema_id in (select id from schemas where name = 'sys');\n");

	if (schema)
		pos += snprintf(buf + pos, bufsize - pos, "set schema \"%s\";\n", schema);
	pos += snprintf(buf + pos, bufsize - pos, "commit;\n");

	assert(pos < bufsize);
	printf("Running database upgrade commands:\n%s\n", buf);
	err = SQLstatementIntern(c, &buf, "update", true, false, NULL);
	GDKfree(buf);
	return err;		/* usually MAL_SUCCEED */
}

static str
sql_update_mar2018(Client c, mvc *sql)
{
	size_t bufsize = 30000, pos = 0;
	char *buf, *err;
	char *schema;
	sql_schema *s;
	sql_table *t;
	res_table *output;
	BAT *b;

	buf = "select id from sys.functions where name = 'quarter' and schema_id = (select id from sys.schemas where name = 'sys');\n";
	err = SQLstatementIntern(c, &buf, "update", true, false, &output);
	if (err)
		return err;
	b = BATdescriptor(output->cols[0].b);
	if (b) {
		if (BATcount(b) == 0) {
			/* if there is no value "quarter" in
			 * sys.functions.name, we need to update the
			 * sys.functions table */
			err = sql_fix_system_tables(c, sql);
			if (err != NULL)
				return err;
		}
		BBPunfix(b->batCacheid);
	}
	res_tables_destroy(output);

	schema = stack_get_string(sql, "current_schema");
	buf = GDKmalloc(bufsize);
	if (buf == NULL)
		throw(SQL, "sql_update_mar2018", SQLSTATE(HY001) MAL_MALLOC_FAIL);
	s = mvc_bind_schema(sql, "sys");

	t = mvc_create_table(sql, s, "comments", tt_table, 1, SQL_PERSIST, 0, -1, 0);
	sql_column *col = mvc_create_column_(sql, t, "id", "int", 32);
	sql_key *k = sql_trans_create_ukey(sql->session->tr, t, "comments_id_pkey", pkey);
	k = sql_trans_create_kc(sql->session->tr, k, col);
	k = sql_trans_key_done(sql->session->tr, k);
	sql_trans_create_dependency(sql->session->tr, col->base.id, k->idx->base.id, INDEX_DEPENDENCY);
	col = mvc_create_column_(sql, t, "remark", "varchar", 65000);
	sql_trans_alter_null(sql->session->tr, col, 0);

	sql_table *privs = mvc_bind_table(sql, s, "privileges");
	int pub = ROLE_PUBLIC;
	int p = PRIV_SELECT;
	int zero = 0;
	table_funcs.table_insert(sql->session->tr, privs, &t->base.id, &pub, &p, &zero, &zero);

	pos += snprintf(buf + pos, bufsize - pos, "set schema \"sys\";\n");

	/* 21_dependency_views.sql */
	pos += snprintf(buf + pos, bufsize - pos,
"CREATE VIEW sys.ids (id, name, schema_id, table_id, table_name, obj_type, sys_table) AS\n"
"SELECT id, name, cast(null as int) as schema_id, cast(null as int) as table_id, cast(null as varchar(124)) as table_name, 'author' AS obj_type, 'sys.auths' AS sys_table FROM sys.auths UNION ALL\n"
"SELECT id, name, cast(null as int) as schema_id, cast(null as int) as table_id, cast(null as varchar(124)) as table_name, 'schema', 'sys.schemas' FROM sys.schemas UNION ALL\n"
"SELECT id, name, schema_id, id as table_id, name as table_name, case when type = 1 then 'view' else 'table' end, 'sys._tables' FROM sys._tables UNION ALL\n"
"SELECT id, name, schema_id, id as table_id, name as table_name, case when type = 1 then 'view' else 'table' end, 'tmp._tables' FROM tmp._tables UNION ALL\n"
"SELECT c.id, c.name, t.schema_id, c.table_id, t.name as table_name, 'column', 'sys._columns' FROM sys._columns c JOIN sys._tables t ON c.table_id = t.id UNION ALL\n"
"SELECT c.id, c.name, t.schema_id, c.table_id, t.name as table_name, 'column', 'tmp._columns' FROM tmp._columns c JOIN tmp._tables t ON c.table_id = t.id UNION ALL\n"
"SELECT k.id, k.name, t.schema_id, k.table_id, t.name as table_name, 'key', 'sys.keys' FROM sys.keys k JOIN sys._tables t ON k.table_id = t.id UNION ALL\n"
"SELECT k.id, k.name, t.schema_id, k.table_id, t.name as table_name, 'key', 'tmp.keys' FROM tmp.keys k JOIN sys._tables t ON k.table_id = t.id UNION ALL\n"
"SELECT i.id, i.name, t.schema_id, i.table_id, t.name as table_name, 'index', 'sys.idxs' FROM sys.idxs i JOIN sys._tables t ON i.table_id = t.id UNION ALL\n"
"SELECT i.id, i.name, t.schema_id, i.table_id, t.name as table_name, 'index', 'tmp.idxs' FROM tmp.idxs i JOIN sys._tables t ON i.table_id = t.id UNION ALL\n"
"SELECT g.id, g.name, t.schema_id, g.table_id, t.name as table_name, 'trigger', 'sys.triggers' FROM sys.triggers g JOIN sys._tables t ON g.table_id = t.id UNION ALL\n"
"SELECT g.id, g.name, t.schema_id, g.table_id, t.name as table_name, 'trigger', 'tmp.triggers' FROM tmp.triggers g JOIN sys._tables t ON g.table_id = t.id UNION ALL\n"
"SELECT id, name, schema_id, cast(null as int) as table_id, cast(null as varchar(124)) as table_name, case when type = 2 then 'procedure' else 'function' end, 'sys.functions' FROM sys.functions UNION ALL\n"
"SELECT a.id, a.name, f.schema_id, cast(null as int) as table_id, cast(null as varchar(124)) as table_name, case when f.type = 2 then 'procedure arg' else 'function arg' end, 'sys.args' FROM sys.args a JOIN sys.functions f ON a.func_id = f.id UNION ALL\n"
"SELECT id, name, schema_id, cast(null as int) as table_id, cast(null as varchar(124)) as table_name, 'sequence', 'sys.sequences' FROM sys.sequences UNION ALL\n"
"SELECT id, sqlname, schema_id, cast(null as int) as table_id, cast(null as varchar(124)) as table_name, 'type', 'sys.types' FROM sys.types WHERE id > 2000 /* exclude system types to prevent duplicates with auths.id */\n"
" ORDER BY id;\n"
"GRANT SELECT ON sys.ids TO PUBLIC;\n"
"CREATE VIEW sys.dependencies_vw AS\n"
"SELECT d.id, i1.obj_type, i1.name,\n"
"       d.depend_id as used_by_id, i2.obj_type as used_by_obj_type, i2.name as used_by_name,\n"
"       d.depend_type, dt.dependency_type_name\n"
"  FROM sys.dependencies d\n"
"  JOIN sys.ids i1 ON d.id = i1.id\n"
"  JOIN sys.ids i2 ON d.depend_id = i2.id\n"
"  JOIN sys.dependency_types dt ON d.depend_type = dt.dependency_type_id\n"
" ORDER BY id, depend_id;\n"
"GRANT SELECT ON sys.dependencies_vw TO PUBLIC;\n"
"CREATE VIEW sys.dependency_owners_on_schemas AS\n"
"SELECT a.name AS owner_name, s.id AS schema_id, s.name AS schema_name, CAST(1 AS smallint) AS depend_type\n"
"  FROM sys.schemas AS s, sys.auths AS a\n"
" WHERE s.owner = a.id\n"
" ORDER BY a.name, s.name;\n"
"GRANT SELECT ON sys.dependency_owners_on_schemas TO PUBLIC;\n"
"CREATE VIEW sys.dependency_columns_on_keys AS\n"
"SELECT t.schema_id AS table_schema_id, t.id AS table_id, t.name AS table_name, c.id AS column_id, c.name AS column_name, k.id AS key_id, k.name AS key_name, CAST(kc.nr +1 AS int) AS key_col_nr, CAST(k.type AS smallint) AS key_type, CAST(4 AS smallint) AS depend_type\n"
"  FROM sys.columns AS c, sys.objects AS kc, sys.keys AS k, sys.tables AS t\n"
" WHERE k.table_id = c.table_id AND c.table_id = t.id AND kc.id = k.id AND kc.name = c.name\n"
"   AND k.type IN (0, 1)\n"
" ORDER BY t.schema_id, t.name, c.name, k.type, k.name, kc.nr;\n"
"GRANT SELECT ON sys.dependency_columns_on_keys TO PUBLIC;\n"
"CREATE VIEW sys.dependency_tables_on_views AS\n"
"SELECT t.schema_id AS table_schema_id, t.id AS table_id, t.name AS table_name, v.schema_id AS view_schema_id, v.id AS view_id, v.name AS view_name, dep.depend_type AS depend_type\n"
"  FROM sys.tables AS t, sys.tables AS v, sys.dependencies AS dep\n"
" WHERE t.id = dep.id AND v.id = dep.depend_id\n"
"   AND dep.depend_type = 5 AND t.type NOT IN (1, 11) AND v.type IN (1, 11)\n"
" ORDER BY t.schema_id, t.name, v.schema_id, v.name;\n"
"GRANT SELECT ON sys.dependency_tables_on_views TO PUBLIC;\n"
"CREATE VIEW sys.dependency_views_on_views AS\n"
"SELECT v1.schema_id AS view1_schema_id, v1.id AS view1_id, v1.name AS view1_name, v2.schema_id AS view2_schema_id, v2.id AS view2_id, v2.name AS view2_name, dep.depend_type AS depend_type\n"
"  FROM sys.tables AS v1, sys.tables AS v2, sys.dependencies AS dep\n"
" WHERE v1.id = dep.id AND v2.id = dep.depend_id\n"
"   AND dep.depend_type = 5 AND v1.type IN (1, 11) AND v2.type IN (1, 11)\n"
" ORDER BY v1.schema_id, v1.name, v2.schema_id, v2.name;\n"
"GRANT SELECT ON sys.dependency_views_on_views TO PUBLIC;\n"
"CREATE VIEW sys.dependency_columns_on_views AS\n"
"SELECT t.schema_id AS table_schema_id, t.id AS table_id, t.name AS table_name, c.id AS column_id, c.name AS column_name, v.schema_id AS view_schema_id, v.id AS view_id, v.name AS view_name, dep.depend_type AS depend_type\n"
"  FROM sys.columns AS c, sys.tables AS v, sys.tables AS t, sys.dependencies AS dep\n"
" WHERE c.id = dep.id AND v.id = dep.depend_id AND c.table_id = t.id\n"
"   AND dep.depend_type = 5 AND v.type IN (1, 11)\n"
" ORDER BY t.schema_id, t.name, c.name, v.name;\n"
"GRANT SELECT ON sys.dependency_columns_on_views TO PUBLIC;\n"
"CREATE VIEW sys.dependency_functions_on_views AS\n"
"SELECT f.schema_id AS function_schema_id, f.id AS function_id, f.name AS function_name, v.schema_id AS view_schema_id, v.id AS view_id, v.name AS view_name, dep.depend_type AS depend_type\n"
"  FROM sys.functions AS f, sys.tables AS v, sys.dependencies AS dep\n"
" WHERE f.id = dep.id AND v.id = dep.depend_id\n"
"   AND dep.depend_type = 5 AND v.type IN (1, 11)\n"
" ORDER BY f.schema_id, f.name, v.schema_id, v.name;\n"
"GRANT SELECT ON sys.dependency_functions_on_views TO PUBLIC;\n"
"CREATE VIEW sys.dependency_schemas_on_users AS\n"
"SELECT s.id AS schema_id, s.name AS schema_name, u.name AS user_name, CAST(6 AS smallint) AS depend_type\n"
"  FROM sys.users AS u, sys.schemas AS s\n"
" WHERE u.default_schema = s.id\n"
" ORDER BY s.name, u.name;\n"
"GRANT SELECT ON sys.dependency_schemas_on_users TO PUBLIC;\n"
"CREATE VIEW sys.dependency_tables_on_functions AS\n"
"SELECT t.schema_id AS table_schema_id, t.id AS table_id, t.name AS table_name, f.name AS function_name, f.type AS function_type, dep.depend_type AS depend_type\n"
"  FROM sys.functions AS f, sys.tables AS t, sys.dependencies AS dep\n"
" WHERE t.id = dep.id AND f.id = dep.depend_id\n"
"   AND dep.depend_type = 7 AND f.type <> 2 AND t.type NOT IN (1, 11)\n"
" ORDER BY t.name, t.schema_id, f.name, f.id;\n"
"GRANT SELECT ON sys.dependency_tables_on_functions TO PUBLIC;\n"
"CREATE VIEW sys.dependency_views_on_functions AS\n"
"SELECT v.schema_id AS view_schema_id, v.id AS view_id, v.name AS view_name, f.name AS function_name, f.type AS function_type, dep.depend_type AS depend_type\n"
"  FROM sys.functions AS f, sys.tables AS v, sys.dependencies AS dep\n"
" WHERE v.id = dep.id AND f.id = dep.depend_id\n"
"   AND dep.depend_type = 7 AND f.type <> 2 AND v.type IN (1, 11)\n"
" ORDER BY v.name, v.schema_id, f.name, f.id;\n"
"GRANT SELECT ON sys.dependency_views_on_functions TO PUBLIC;\n"
"CREATE VIEW sys.dependency_columns_on_functions AS\n"
"SELECT c.table_id, c.id AS column_id, c.name, f.id AS function_id, f.name AS function_name, f.type AS function_type, dep.depend_type AS depend_type\n"
"  FROM sys.functions AS f, sys.columns AS c, sys.dependencies AS dep\n"
" WHERE c.id = dep.id AND f.id = dep.depend_id\n"
"   AND dep.depend_type = 7 AND f.type <> 2\n"
" ORDER BY c.name, c.table_id, f.name, f.id;\n"
"GRANT SELECT ON sys.dependency_columns_on_functions TO PUBLIC;\n"
"CREATE VIEW sys.dependency_functions_on_functions AS\n"
"SELECT f1.schema_id, f1.id AS function_id, f1.name AS function_name, f1.type AS function_type,\n"
"       f2.schema_id AS used_in_function_schema_id, f2.id AS used_in_function_id, f2.name AS used_in_function_name, f2.type AS used_in_function_type, dep.depend_type AS depend_type\n"
"  FROM sys.functions AS f1, sys.functions AS f2, sys.dependencies AS dep\n"
" WHERE f1.id = dep.id AND f2.id = dep.depend_id\n"
"   AND dep.depend_type = 7 AND f2.type <> 2\n"
" ORDER BY f1.name, f1.id, f2.name, f2.id;\n"
"GRANT SELECT ON sys.dependency_functions_on_functions TO PUBLIC;\n"
"CREATE VIEW sys.dependency_tables_on_triggers AS\n"
"(SELECT t.schema_id AS table_schema_id, t.id AS table_id, t.name AS table_name, tri.id AS trigger_id, tri.name AS trigger_name, CAST(8 AS smallint) AS depend_type\n"
"  FROM sys.tables AS t, sys.triggers AS tri\n"
" WHERE tri.table_id = t.id)\n"
"UNION\n"
"(SELECT t.schema_id AS table_schema_id, t.id AS table_id, t.name AS table_name, tri.id AS trigger_id, tri.name AS trigger_name, dep.depend_type AS depend_type\n"
"  FROM sys.tables AS t, sys.triggers AS tri, sys.dependencies AS dep\n"
" WHERE dep.id = t.id AND dep.depend_id = tri.id\n"
"   AND dep.depend_type = 8)\n"
" ORDER BY table_schema_id, table_name, trigger_name;\n"
"GRANT SELECT ON sys.dependency_tables_on_triggers TO PUBLIC;\n"
"CREATE VIEW sys.dependency_columns_on_triggers AS\n"
"SELECT t.schema_id AS table_schema_id, t.id AS table_id, t.name AS table_name, tri.id AS trigger_id, tri.name AS trigger_name, c.id AS column_id, c.name AS column_name, dep.depend_type AS depend_type\n"
"  FROM sys.tables AS t, sys.columns AS c, sys.triggers AS tri, sys.dependencies AS dep\n"
" WHERE dep.id = c.id AND dep.depend_id = tri.id AND c.table_id = t.id\n"
"   AND dep.depend_type = 8\n"
" ORDER BY t.schema_id, t.name, tri.name, c.name;\n"
"GRANT SELECT ON sys.dependency_columns_on_triggers TO PUBLIC;\n"
"CREATE VIEW sys.dependency_functions_on_triggers AS\n"
"SELECT f.schema_id AS function_schema_id, f.id AS function_id, f.name AS function_name, f.type AS function_type,\n"
"       tri.id AS trigger_id, tri.name AS trigger_name, tri.table_id AS trigger_table_id, dep.depend_type AS depend_type\n"
"  FROM sys.functions AS f, sys.triggers AS tri, sys.dependencies AS dep\n"
" WHERE dep.id = f.id AND dep.depend_id = tri.id\n"
"   AND dep.depend_type = 8\n"
" ORDER BY f.schema_id, f.name, tri.name;\n"
"GRANT SELECT ON sys.dependency_functions_on_triggers TO PUBLIC;\n"
"CREATE VIEW sys.dependency_tables_on_indexes AS\n"
"SELECT t.schema_id AS table_schema_id, t.id AS table_id, t.name AS table_name, i.id AS index_id, i.name AS index_name, i.type AS index_type, CAST(10 AS smallint) AS depend_type\n"
"  FROM sys.tables AS t, sys.idxs AS i\n"
" WHERE i.table_id = t.id\n"
"    -- exclude internal system generated and managed indexes for enforcing declarative PKey and Unique constraints\n"
"   AND (i.table_id, i.name) NOT IN (SELECT k.table_id, k.name FROM sys.keys k)\n"
" ORDER BY t.schema_id, t.name, i.name;\n"
"GRANT SELECT ON sys.dependency_tables_on_indexes TO PUBLIC;\n"
"CREATE VIEW sys.dependency_columns_on_indexes AS\n"
"SELECT c.id AS column_id, c.name AS column_name, t.id AS table_id, t.name AS table_name, t.schema_id, i.id AS index_id, i.name AS index_name, i.type AS index_type, CAST(ic.nr +1 AS INT) AS seq_nr, CAST(10 AS smallint) AS depend_type\n"
"  FROM sys.tables AS t, sys.columns AS c, sys.objects AS ic, sys.idxs AS i\n"
" WHERE ic.name = c.name AND ic.id = i.id AND c.table_id = i.table_id AND c.table_id = t.id\n"
"    -- exclude internal system generated and managed indexes for enforcing declarative PKey and Unique constraints\n"
"   AND (i.table_id, i.name) NOT IN (SELECT k.table_id, k.name FROM sys.keys k)\n"
" ORDER BY c.name, t.name, t.schema_id, i.name, ic.nr;\n"
"GRANT SELECT ON sys.dependency_columns_on_indexes TO PUBLIC;\n"
"CREATE VIEW sys.dependency_tables_on_foreignkeys AS\n"
"SELECT t.schema_id AS table_schema_id, t.id AS table_id, t.name AS table_name, fk.name AS fk_name, CAST(k.type AS smallint) AS key_type, CAST(11 AS smallint) AS depend_type\n"
"  FROM sys.tables AS t, sys.keys AS k, sys.keys AS fk\n"
" WHERE fk.rkey = k.id and k.table_id = t.id\n"
" ORDER BY t.schema_id, t.name, fk.name;\n"
"GRANT SELECT ON sys.dependency_tables_on_foreignkeys TO PUBLIC;\n"
"CREATE VIEW sys.dependency_keys_on_foreignkeys AS\n"
"SELECT k.table_id AS key_table_id, k.id AS key_id, k.name AS key_name, fk.table_id AS fk_table_id, fk.id AS fk_id, fk.name AS fk_name, CAST(k.type AS smallint) AS key_type, CAST(11 AS smallint) AS depend_type\n"
"  FROM sys.keys AS k, sys.keys AS fk\n"
" WHERE k.id = fk.rkey\n"
" ORDER BY k.name, fk.name;\n"
"GRANT SELECT ON sys.dependency_keys_on_foreignkeys TO PUBLIC;\n"
"CREATE VIEW sys.dependency_tables_on_procedures AS\n"
"SELECT t.schema_id AS table_schema_id, t.id AS table_id, t.name AS table_name, p.id AS procedure_id, p.name AS procedure_name, p.type AS procedure_type, dep.depend_type AS depend_type\n"
"  FROM sys.functions AS p, sys.tables AS t, sys.dependencies AS dep\n"
" WHERE t.id = dep.id AND p.id = dep.depend_id\n"
"   AND dep.depend_type = 13 AND p.type = 2 AND t.type NOT IN (1, 11)\n"
" ORDER BY t.name, t.schema_id, p.name, p.id;\n"
"GRANT SELECT ON sys.dependency_tables_on_procedures TO PUBLIC;\n"
"CREATE VIEW sys.dependency_views_on_procedures AS\n"
"SELECT v.schema_id AS view_schema_id, v.id AS view_id, v.name AS view_name, p.id AS procedure_id, p.name AS procedure_name, p.type AS procedure_type, dep.depend_type AS depend_type\n"
"  FROM sys.functions AS p, sys.tables AS v, sys.dependencies AS dep\n"
" WHERE v.id = dep.id AND p.id = dep.depend_id\n"
"   AND dep.depend_type = 13 AND p.type = 2 AND v.type IN (1, 11)\n"
" ORDER BY v.name, v.schema_id, p.name, p.id;\n"
"GRANT SELECT ON sys.dependency_views_on_procedures TO PUBLIC;\n"
"CREATE VIEW sys.dependency_columns_on_procedures AS\n"
"SELECT c.table_id, c.id AS column_id, c.name AS column_name, p.id AS procedure_id, p.name AS procedure_name, p.type AS procedure_type, dep.depend_type AS depend_type\n"
"  FROM sys.functions AS p, sys.columns AS c, sys.dependencies AS dep\n"
" WHERE c.id = dep.id AND p.id = dep.depend_id\n"
"   AND dep.depend_type = 13 AND p.type = 2\n"
" ORDER BY c.name, c.table_id, p.name, p.id;\n"
"GRANT SELECT ON sys.dependency_columns_on_procedures TO PUBLIC;\n"
"CREATE VIEW sys.dependency_functions_on_procedures AS\n"
"SELECT f.schema_id AS function_schema_id, f.id AS function_id, f.name AS function_name, f.type AS function_type,\n"
"       p.schema_id AS procedure_schema_id, p.id AS procedure_id, p.name AS procedure_name, p.type AS procedure_type, dep.depend_type AS depend_type\n"
"  FROM sys.functions AS p, sys.functions AS f, sys.dependencies AS dep\n"
" WHERE f.id = dep.id AND p.id = dep.depend_id\n"
"   AND dep.depend_type = 13 AND p.type = 2\n"
" ORDER BY p.name, p.id, f.name, f.id;\n"
"GRANT SELECT ON sys.dependency_functions_on_procedures TO PUBLIC;\n"
"CREATE VIEW sys.dependency_columns_on_types AS\n"
"SELECT t.schema_id AS table_schema_id, t.id AS table_id, t.name AS table_name, dt.id AS type_id, dt.sqlname AS type_name, c.id AS column_id, c.name AS column_name, dep.depend_type AS depend_type\n"
"  FROM sys.tables AS t, sys.columns AS c, sys.types AS dt, sys.dependencies AS dep\n"
" WHERE dep.id = dt.id AND dep.depend_id = c.id AND c.table_id = t.id\n"
"   AND dep.depend_type = 15\n"
" ORDER BY dt.sqlname, t.name, c.name, c.id;\n"
"GRANT SELECT ON sys.dependency_columns_on_types TO PUBLIC;\n"
"CREATE VIEW sys.dependency_functions_on_types AS\n"
"SELECT dt.id AS type_id, dt.sqlname AS type_name, f.id AS function_id, f.name AS function_name, f.type AS function_type, dep.depend_type AS depend_type\n"
"  FROM sys.functions AS f, sys.types AS dt, sys.dependencies AS dep\n"
" WHERE dep.id = dt.id AND dep.depend_id = f.id\n"
"   AND dep.depend_type = 15\n"
" ORDER BY dt.sqlname, f.name, f.id;\n"
"GRANT SELECT ON sys.dependency_functions_on_types TO PUBLIC;\n"
"CREATE VIEW sys.dependency_args_on_types AS\n"
"SELECT dt.id AS type_id, dt.sqlname AS type_name, f.id AS function_id, f.name AS function_name, a.id AS arg_id, a.name AS arg_name, a.number AS arg_nr, dep.depend_type AS depend_type\n"
"  FROM sys.args AS a, sys.functions AS f, sys.types AS dt, sys.dependencies AS dep\n"
" WHERE dep.id = dt.id AND dep.depend_id = a.id AND a.func_id = f.id\n"
"   AND dep.depend_type = 15\n"
" ORDER BY dt.sqlname, f.name, a.number, a.name;\n"
"GRANT SELECT ON sys.dependency_args_on_types TO PUBLIC;\n"
"UPDATE sys._tables SET system = true\n"
" WHERE name IN ('ids', 'dependencies_vw', 'dependency_owners_on_schemas', 'dependency_columns_on_keys',\n"
" 'dependency_tables_on_views', 'dependency_views_on_views', 'dependency_columns_on_views', 'dependency_functions_on_views',\n"
" 'dependency_schemas_on_users',\n"
" 'dependency_tables_on_functions', 'dependency_views_on_functions', 'dependency_columns_on_functions', 'dependency_functions_on_functions',\n"
" 'dependency_tables_on_triggers', 'dependency_columns_on_triggers', 'dependency_functions_on_triggers',\n"
" 'dependency_tables_on_indexes', 'dependency_columns_on_indexes',\n"
" 'dependency_tables_on_foreignkeys', 'dependency_keys_on_foreignkeys',\n"
" 'dependency_tables_on_procedures', 'dependency_views_on_procedures', 'dependency_columns_on_procedures', 'dependency_functions_on_procedures',\n"
" 'dependency_columns_on_types', 'dependency_functions_on_types', 'dependency_args_on_types')\n"
" AND schema_id IN (SELECT id FROM sys.schemas WHERE name = 'sys');\n"
	);

	/* 25_debug.sql */
	t = mvc_bind_table(sql, s, "environment");
	t->system = 0;
	pos += snprintf(buf + pos, bufsize - pos,
			"drop view sys.environment cascade;\n"
			"drop function sys.environment() cascade;\n"
			"create view sys.environment as select * from sys.env();\n"
			"GRANT SELECT ON sys.environment TO PUBLIC;\n"
			"update sys._tables set system = true where system = false and name = 'environment' and schema_id in (select id from sys.schemas where name = 'sys');\n");

	/* 39_analytics.sql, 39_analytics_hge.sql */
	pos += snprintf(buf + pos, bufsize - pos,
			"drop aggregate corr(tinyint, tinyint);\n"
			"drop aggregate corr(smallint, smallint);\n"
			"drop aggregate corr(integer, integer);\n"
			"drop aggregate corr(bigint, bigint);\n"
			"drop aggregate corr(real, real);\n");
#ifdef HAVE_HGE
	if (have_hge)
		pos += snprintf(buf + pos, bufsize - pos,
				"drop aggregate corr(hugeint, hugeint);\n");
#endif
	pos += snprintf(buf + pos, bufsize - pos,
			"create aggregate corr(e1 TINYINT, e2 TINYINT) returns DOUBLE\n\texternal name \"aggr\".\"corr\";\n"
			"grant execute on aggregate sys.corr(tinyint, tinyint) to public;\n"
			"create aggregate corr(e1 SMALLINT, e2 SMALLINT) returns DOUBLE\n\texternal name \"aggr\".\"corr\";\n"
			"grant execute on aggregate sys.corr(smallint, smallint) to public;\n"
			"create aggregate corr(e1 INTEGER, e2 INTEGER) returns DOUBLE\n\texternal name \"aggr\".\"corr\";\n"
			"grant execute on aggregate sys.corr(integer, integer) to public;\n"
			"create aggregate corr(e1 BIGINT, e2 BIGINT) returns DOUBLE\n\texternal name \"aggr\".\"corr\";\n"
			"grant execute on aggregate sys.corr(bigint, bigint) to public;\n"
			"create aggregate corr(e1 REAL, e2 REAL) returns DOUBLE\n\texternal name \"aggr\".\"corr\";\n"
			"grant execute on aggregate sys.corr(real, real) to public;\n");
#ifdef HAVE_HGE
	if (have_hge)
		pos += snprintf(buf + pos, bufsize - pos,
				"create aggregate corr(e1 HUGEINT, e2 HUGEINT) returns DOUBLE\n\texternal name \"aggr\".\"corr\";\n"
			"grant execute on aggregate sys.corr(hugeint, hugeint) to public;\n");
#endif
	pos += snprintf(buf + pos, bufsize - pos,
			"update sys.functions set system = true where name = 'corr' and schema_id = (select id from sys.schemas where name = 'sys');\n");

	/* 51_sys_schema_extensions.sql */
	t = mvc_bind_table(sql, s, "privilege_codes");
	t->system = 0;
	pos += snprintf(buf + pos, bufsize - pos,
			"CREATE VIEW sys.roles AS SELECT id, name, grantor FROM sys.auths a WHERE a.name NOT IN (SELECT u.name FROM sys.db_users() u);\n"
			"GRANT SELECT ON sys.roles TO PUBLIC;\n"
			"CREATE VIEW sys.var_values (var_name, value) AS\n"
			"SELECT 'cache' AS var_name, convert(cache, varchar(10)) AS value UNION ALL\n"
			"SELECT 'current_role', current_role UNION ALL\n"
			"SELECT 'current_schema', current_schema UNION ALL\n"
			"SELECT 'current_timezone', current_timezone UNION ALL\n"
			"SELECT 'current_user', current_user UNION ALL\n"
			"SELECT 'debug', debug UNION ALL\n"
			"SELECT 'last_id', last_id UNION ALL\n"
			"SELECT 'optimizer', optimizer UNION ALL\n"
			"SELECT 'pi', pi() UNION ALL\n"
			"SELECT 'rowcnt', rowcnt;\n"
			"GRANT SELECT ON sys.var_values TO PUBLIC;\n"
			"UPDATE sys._tables SET system = true\n"
			" WHERE name IN ('roles', 'var_values') AND schema_id IN (SELECT id FROM sys.schemas WHERE name = 'sys');\n"
			"ALTER TABLE sys.privilege_codes SET READ WRITE;\n"
			"DROP TABLE sys.privilege_codes;\n"
			"CREATE TABLE sys.privilege_codes (\n"
			"    privilege_code_id   INT NOT NULL PRIMARY KEY,\n"
			"    privilege_code_name VARCHAR(40) NOT NULL UNIQUE);\n"
			"INSERT INTO sys.privilege_codes (privilege_code_id, privilege_code_name) VALUES\n"
			"  (1, 'SELECT'),\n"
			"  (2, 'UPDATE'),\n"
			"  (4, 'INSERT'),\n"
			"  (8, 'DELETE'),\n"
			"  (16, 'EXECUTE'),\n"
			"  (32, 'GRANT'),\n"
			"  (64, 'TRUNCATE'),\n"
			"  (3, 'SELECT,UPDATE'),\n"
			"  (5, 'SELECT,INSERT'),\n"
			"  (6, 'INSERT,UPDATE'),\n"
			"  (7, 'SELECT,INSERT,UPDATE'),\n"
			"  (9, 'SELECT,DELETE'),\n"
			"  (10, 'UPDATE,DELETE'),\n"
			"  (11, 'SELECT,UPDATE,DELETE'),\n"
			"  (12, 'INSERT,DELETE'),\n"
			"  (13, 'SELECT,INSERT,DELETE'),\n"
			"  (14, 'INSERT,UPDATE,DELETE'),\n"
			"  (15, 'SELECT,INSERT,UPDATE,DELETE'),\n"
			"  (65, 'SELECT,TRUNCATE'),\n"
			"  (66, 'UPDATE,TRUNCATE'),\n"
			"  (68, 'INSERT,TRUNCATE'),\n"
			"  (72, 'DELETE,TRUNCATE'),\n"
			"  (67, 'SELECT,UPDATE,TRUNCATE'),\n"
			"  (69, 'SELECT,INSERT,TRUNCATE'),\n"
			"  (73, 'SELECT,DELETE,TRUNCATE'),\n"
			"  (70, 'INSERT,UPDATE,TRUNCATE'),\n"
			"  (76, 'INSERT,DELETE,TRUNCATE'),\n"
			"  (74, 'UPDATE,DELETE,TRUNCATE'),\n"
			"  (71, 'SELECT,INSERT,UPDATE,TRUNCATE'),\n"
			"  (75, 'SELECT,UPDATE,DELETE,TRUNCATE'),\n"
			"  (77, 'SELECT,INSERT,DELETE,TRUNCATE'),\n"
			"  (78, 'INSERT,UPDATE,DELETE,TRUNCATE'),\n"
			"  (79, 'SELECT,INSERT,UPDATE,DELETE,TRUNCATE');\n"
			"ALTER TABLE sys.privilege_codes SET READ ONLY;\n"
			"GRANT SELECT ON sys.privilege_codes TO PUBLIC;\n"
			"UPDATE sys._tables "
			"SET system = TRUE "
			"WHERE name = 'privilege_codes' "
			"AND schema_id = (SELECT id FROM sys.schemas WHERE name = 'sys');\n"
			"ALTER TABLE sys.keywords SET READ WRITE;\n"
			"INSERT INTO sys.keywords VALUES ('COMMENT'), ('CONTINUE'), ('START'), ('TRUNCATE');\n"
			"ALTER TABLE sys.function_types SET READ WRITE;\n"
			"ALTER TABLE function_types ADD COLUMN function_type_keyword VARCHAR(30);\n"
			"UPDATE sys.function_types SET function_type_keyword =\n"
			"    (SELECT kw FROM (VALUES\n"
			"        (1, 'FUNCTION'),\n"
			"        (2, 'PROCEDURE'),\n"
			"        (3, 'AGGREGATE'),\n"
			"        (4, 'FILTER FUNCTION'),\n"
			"        (5, 'FUNCTION'),\n"
			"        (6, 'FUNCTION'),\n"
			"        (7, 'LOADER'))\n"
			"    AS ft (id, kw) WHERE function_type_id = id);\n"
			"ALTER TABLE sys.function_types ALTER COLUMN function_type_keyword SET NOT NULL;\n"
			"ALTER TABLE sys.function_languages SET READ WRITE;\n"
			"ALTER TABLE sys.function_languages ADD COLUMN language_keyword VARCHAR(20);\n"
			"UPDATE sys.function_languages SET language_keyword =\n"
			"    (SELECT kw FROM (VALUES\n"
			"        (3, 'R'),\n"
			"        (6, 'PYTHON'),\n"
			"        (7, 'PYTHON_MAP'),\n"
			"        (8, 'PYTHON2'),\n"
			"        (9, 'PYTHON2_MAP'),\n"
			"        (10, 'PYTHON3'),\n"
			"        (11, 'PYTHON3_MAP'))\n"
			"    AS ft (id, kw) WHERE language_id = id);\n"
			"INSERT INTO sys.function_languages VALUES (4, 'C', 'C'), (12, 'C++', 'CPP');\n"
		);

	/* 60_wlcr.sql */
	pos += snprintf(buf + pos, bufsize - pos,
			"create procedure master()\n"
			"external name wlc.master;\n"
			"create procedure master(path string)\n"
			"external name wlc.master;\n"
			"create procedure stopmaster()\n"
			"external name wlc.stopmaster;\n"
			"create procedure masterbeat( duration int)\n"
			"external name wlc.\"setmasterbeat\";\n"
			"create function masterClock() returns string\n"
			"external name wlc.\"getmasterclock\";\n"
			"create function masterTick() returns bigint\n"
			"external name wlc.\"getmastertick\";\n"
			"create procedure replicate()\n"
			"external name wlr.replicate;\n"
			"create procedure replicate(pointintime timestamp)\n"
			"external name wlr.replicate;\n"
			"create procedure replicate(dbname string)\n"
			"external name wlr.replicate;\n"
			"create procedure replicate(dbname string, pointintime timestamp)\n"
			"external name wlr.replicate;\n"
			"create procedure replicate(dbname string, id tinyint)\n"
			"external name wlr.replicate;\n"
			"create procedure replicate(dbname string, id smallint)\n"
			"external name wlr.replicate;\n"
			"create procedure replicate(dbname string, id integer)\n"
			"external name wlr.replicate;\n"
			"create procedure replicate(dbname string, id bigint)\n"
			"external name wlr.replicate;\n"
			"create procedure replicabeat(duration integer)\n"
			"external name wlr.\"setreplicabeat\";\n"
			"create function replicaClock() returns string\n"
			"external name wlr.\"getreplicaclock\";\n"
			"create function replicaTick() returns bigint\n"
			"external name wlr.\"getreplicatick\";\n"
			"update sys.functions set system = true where name in ('master', 'stopmaster', 'masterbeat', 'masterclock', 'mastertick', 'replicate', 'replicabeat', 'replicaclock', 'replicatick') and schema_id = (select id from sys.schemas where name = 'sys');\n"
		);

	/* comments */
	pos += snprintf(buf + pos, bufsize - pos,
			"UPDATE sys._tables\n"
			"SET system = true\n"
			"WHERE name = 'comments'\n"
			"AND schema_id = (SELECT id FROM sys.schemas WHERE name = 'sys');\n"
		);

	if (schema)
		pos += snprintf(buf + pos, bufsize - pos, "set schema \"%s\";\n", schema);
	pos += snprintf(buf + pos, bufsize - pos, "commit;\n");

	assert(pos < bufsize);
	printf("Running database upgrade commands:\n%s\n", buf);
	err = SQLstatementIntern(c, &buf, "update", true, false, NULL);
	if (err == MAL_SUCCEED) {
		schema = stack_get_string(sql, "current_schema");
		pos = snprintf(buf, bufsize, "set schema \"sys\";\n"
			       "ALTER TABLE sys.keywords SET READ ONLY;\n"
			       "ALTER TABLE sys.function_types SET READ ONLY;\n"
			       "ALTER TABLE sys.function_languages SET READ ONLY;\n");
		if (schema)
			pos += snprintf(buf + pos, bufsize - pos, "set schema \"%s\";\n", schema);
		pos += snprintf(buf + pos, bufsize - pos, "commit;\n");
		assert(pos < bufsize);
		printf("Running database upgrade commands:\n%s\n", buf);
		err = SQLstatementIntern(c, &buf, "update", true, false, NULL);
	}
	GDKfree(buf);
	return err;		/* usually MAL_SUCCEED */
}

#ifdef HAVE_NETCDF
static str
sql_update_mar2018_netcdf(Client c, mvc *sql)
{
	size_t bufsize = 1000, pos = 0;
	char *buf, *err;
	char *schema;

	schema = stack_get_string(sql, "current_schema");
	buf = GDKmalloc(bufsize);
	if (buf == NULL)
		throw(SQL, "sql_update_mar2018_netcdf", SQLSTATE(HY001) MAL_MALLOC_FAIL);

	pos += snprintf(buf + pos, bufsize - pos, "set schema sys;\n");

	/* 74_netcdf.sql */
	pos += snprintf(buf + pos, bufsize - pos,
			"grant select on sys.netcdf_files to public;\n"
			"grant select on sys.netcdf_dims to public;\n"
			"grant select on sys.netcdf_vars to public;\n"
			"grant select on sys.netcdf_vardim to public;\n"
			"grant select on sys.netcdf_attrs to public;\n"
			"grant execute on procedure sys.netcdf_attach(varchar(256)) to public;\n"
			"grant execute on procedure sys.netcdf_importvar(integer, varchar(256)) to public;\n");

	if (schema)
		pos += snprintf(buf + pos, bufsize - pos, "set schema \"%s\";\n", schema);
	pos += snprintf(buf + pos, bufsize - pos, "commit;\n");

	assert(pos < bufsize);
	printf("Running database upgrade commands:\n%s\n", buf);
	err = SQLstatementIntern(c, &buf, "update", true, false, NULL);
	GDKfree(buf);
	return err;		/* usually MAL_SUCCEED */
}
#endif	/* HAVE_NETCDF */

#ifdef HAVE_SAMTOOLS
static str
sql_update_mar2018_samtools(Client c, mvc *sql)
{
	size_t bufsize = 2000, pos = 0;
	char *buf, *err;
	char *schema;
	sql_schema *s = mvc_bind_schema(sql, "bam");

	if (s == NULL)
		return MAL_SUCCEED;

	schema = stack_get_string(sql, "current_schema");
	buf = GDKmalloc(bufsize);
	if (buf == NULL)
		throw(SQL, "sql_update_mar2018_samtools", SQLSTATE(HY001) MAL_MALLOC_FAIL);

	pos += snprintf(buf + pos, bufsize - pos, "set schema sys;\n");

	/* 85_bam.sql */
	list *l = sa_list(sql->sa);
	sql_subtype tpi, tps;
	sql_find_subtype(&tpi, "int", 0, 0);
	sql_find_subtype(&tps, "clob", 0, 0);
	list_append(l, &tpi);
	list_append(l, &tps);
	list_append(l, &tpi);
	list_append(l, &tps);
	if (sql_bind_func_(sql->sa, s, "seq_char", l, F_FUNC) == NULL) {
		pos += snprintf(buf + pos, bufsize - pos,
				"CREATE FUNCTION bam.seq_char(ref_pos INT, alg_seq STRING, alg_pos INT, alg_cigar STRING)\n"
				"RETURNS CHAR(1) EXTERNAL NAME bam.seq_char;\n"
				"update sys.functions set system = true where name in ('seq_char') and schema_id = (select id from sys.schemas where name = 'bam');\n");
	}
	sql_find_subtype(&tpi, "smallint", 0, 0);
	if (sql_bind_func3(sql->sa, s, "bam_loader_repos", &tps, &tpi, &tpi, F_PROC) != NULL) {
		pos += snprintf(buf + pos, bufsize - pos,
				"drop procedure bam.bam_loader_repos(string, smallint, smallint);\n"
				"drop procedure bam.bam_loader_files(string, smallint, smallint);\n");
	}
	if (sql_bind_func(sql->sa, s, "bam_loader_repos", &tps, &tpi, F_PROC) == NULL) {
		pos += snprintf(buf + pos, bufsize - pos,
				"CREATE PROCEDURE bam.bam_loader_repos(bam_repos STRING, dbschema SMALLINT)\n"
				"EXTERNAL NAME bam.bam_loader_repos;\n"
				"CREATE PROCEDURE bam.bam_loader_files(bam_files STRING, dbschema SMALLINT)\n"
				"EXTERNAL NAME bam.bam_loader_files;\n"
				"update sys.functions set system = true where name in ('bam_loader_repos', 'bam_loader_files') and schema_id = (select id from sys.schemas where name = 'bam');\n");
	}

	pos += snprintf(buf + pos, bufsize - pos,
			"GRANT SELECT ON bam.files TO PUBLIC;\n"
			"GRANT SELECT ON bam.sq TO PUBLIC;\n"
			"GRANT SELECT ON bam.rg TO PUBLIC;\n"
			"GRANT SELECT ON bam.pg TO PUBLIC;\n"
			"GRANT SELECT ON bam.export TO PUBLIC;\n"
			"GRANT EXECUTE ON FUNCTION bam.bam_flag(SMALLINT, STRING) TO PUBLIC;\n"
			"GRANT EXECUTE ON FUNCTION bam.reverse_seq(STRING) TO PUBLIC;\n"
			"GRANT EXECUTE ON FUNCTION bam.reverse_qual(STRING) TO PUBLIC;\n"
			"GRANT EXECUTE ON FUNCTION bam.seq_length(STRING) TO PUBLIC;\n"
			"GRANT EXECUTE ON FUNCTION bam.seq_char(INT, STRING, INT, STRING) TO PUBLIC;\n"
			"GRANT EXECUTE ON PROCEDURE bam.bam_loader_repos(STRING, SMALLINT) TO PUBLIC;\n"
			"GRANT EXECUTE ON PROCEDURE bam.bam_loader_files(STRING, SMALLINT) TO PUBLIC;\n"
			"GRANT EXECUTE ON PROCEDURE bam.bam_loader_file(STRING, SMALLINT) TO PUBLIC;\n"
			"GRANT EXECUTE ON PROCEDURE bam.bam_drop_file(BIGINT, SMALLINT) TO PUBLIC;\n"
			"GRANT EXECUTE ON PROCEDURE bam.sam_export(STRING) TO PUBLIC;\n"
			"GRANT EXECUTE ON PROCEDURE bam.bam_export(STRING) TO PUBLIC;\n");

	if (schema)
		pos += snprintf(buf + pos, bufsize - pos, "set schema \"%s\";\n", schema);
	pos += snprintf(buf + pos, bufsize - pos, "commit;\n");

	assert(pos < bufsize);
	printf("Running database upgrade commands:\n%s\n", buf);
	err = SQLstatementIntern(c, &buf, "update", true, false, NULL);
	GDKfree(buf);
	return err;		/* usually MAL_SUCCEED */
}
#endif	/* HAVE_SAMTOOLS */

static str
sql_update_mar2018_sp1(Client c, mvc *sql)
{
	size_t bufsize = 2048, pos = 0;
	char *buf = GDKmalloc(bufsize), *err = NULL;
	char *schema = stack_get_string(sql, "current_schema");

	if (buf == NULL)
		throw(SQL, "sql_update_mar2018_sp1", SQLSTATE(HY001) MAL_MALLOC_FAIL);
	pos += snprintf(buf + pos, bufsize - pos,
			"set schema \"sys\";\n"
			"drop function sys.dependencies_functions_os_triggers();\n"
			"CREATE FUNCTION dependencies_functions_on_triggers()\n"
			"RETURNS TABLE (sch varchar(100), usr varchar(100), dep_type varchar(32))\n"
			"RETURN TABLE (SELECT f.name, tri.name, 'DEP_TRIGGER' from functions as f, triggers as tri, dependencies as dep where dep.id = f.id AND dep.depend_id =tri.id AND dep.depend_type = 8);\n"
			"update sys.functions set system = true where name in ('dependencies_functions_on_triggers') and schema_id = (select id from sys.schemas where name = 'sys');\n");
	if (schema)
		pos += snprintf(buf + pos, bufsize - pos, "set schema \"%s\";\n", schema);
	pos += snprintf(buf + pos, bufsize - pos, "commit;\n");
	assert(pos < bufsize);

	printf("Running database upgrade commands:\n%s\n", buf);
	err = SQLstatementIntern(c, &buf, "update", true, false, NULL);
	GDKfree(buf);
	return err;		/* usually MAL_SUCCEED */
}

static str
sql_update_remote_tables(Client c, mvc *sql)
{
	res_table *output = NULL;
	str err = MAL_SUCCEED;
	size_t bufsize = 1000, pos = 0;
	char *buf;
	char *schema;
	BAT *tbl = NULL;
	BAT *uri = NULL;

	schema = stack_get_string(sql, "current_schema");
	if ((buf = GDKmalloc(bufsize)) == NULL)
		throw(SQL, "sql_update_remote_tables", SQLSTATE(HY001) MAL_MALLOC_FAIL);

	/* Create the SQL function needed to dump the remote table credentials */
	pos += snprintf(buf + pos, bufsize - pos, "set schema sys;\n");
	pos += snprintf(buf + pos, bufsize - pos,
			"create function sys.remote_table_credentials (tablename string)"
			" returns table (\"uri\" string, \"username\" string, \"hash\" string)"
			" external name sql.rt_credentials;\n"
			"update sys.functions set system = true where name = 'remote_table_credentials' and schema_id = (select id from sys.schemas where name = 'sys');\n");

	if (schema)
		pos += snprintf(buf + pos, bufsize - pos, "set schema \"%s\";\n", schema);
	pos += snprintf(buf + pos, bufsize - pos, "commit;\n");

	assert(pos < bufsize);
	printf("Running database upgrade commands:\n%s\n", buf);
	err = SQLstatementIntern(c, &buf, "create function", true, false, NULL);
	if (err)
		goto bailout;

	pos = 0;
	pos += snprintf(buf + pos, bufsize - pos,
			"SELECT concat(concat(scm.name, '.'), tbl.name), tbl.query"
			" FROM sys._tables AS tbl JOIN sys.schemas AS scm ON"
			" tbl.schema_id=scm.id WHERE tbl.type=5;\n");

	assert(pos < bufsize);

	err = SQLstatementIntern(c, &buf, "get remote table names", true, false, &output);
	if (err)
		goto bailout;

	/* We executed the query, now process the results */
	tbl = BATdescriptor(output->cols[0].b);
	uri = BATdescriptor(output->cols[1].b);

	if (tbl && uri) {
		size_t cnt;
		assert(BATcount(tbl) == BATcount(uri));
		if ((cnt = BATcount(tbl)) > 0) {
			BATiter tbl_it = bat_iterator(tbl);
			BATiter uri_it = bat_iterator(uri);
			const void *restrict nil = ATOMnilptr(tbl->ttype);
			int (*cmp)(const void *, const void *) = ATOMcompare(tbl->ttype);
			const char *v;
			const char *u;
			const char *remote_server_uri;

			/* This is probably not correct: offsets? */
			for (BUN i = 0; i < cnt; i++) {
				v = BUNtvar(tbl_it, i);
				u = BUNtvar(uri_it, i);
				if (v == NULL || (*cmp)(v, nil) == 0 ||
				    u == NULL || (*cmp)(u, nil) == 0)
					goto bailout;

				/* Since the loop might fail, it might be a good idea
				 * to update the credentials as a second step
				 */
				remote_server_uri = mapiuri_uri((char *)u, sql->sa);
				if ((err = AUTHaddRemoteTableCredentials((char *)v, "monetdb", remote_server_uri, "monetdb", "monetdb", false)) != MAL_SUCCEED)
					goto bailout;
			}
		}
	} else {
		err = createException(SQL, "sql_update_remote_tables", SQLSTATE(HY002) RUNTIME_OBJECT_MISSING);
	}

bailout:
	if (tbl)
		BBPunfix(tbl->batCacheid);
	if (uri)
		BBPunfix(uri->batCacheid);
	if (output)
		res_table_destroy(output);
	GDKfree(buf);
	return err;		/* usually MAL_SUCCEED */
}

static str
sql_replace_Mar2018_ids_view(Client c, mvc *sql)
{
	size_t bufsize = 4400, pos = 0;
	char *buf = GDKmalloc(bufsize), *err = NULL;
	char *schema;
	sql_schema *s;
	sql_table *t;

	if (buf == NULL)
		throw(SQL, "sql_replace_Mar2018_ids_view", SQLSTATE(HY001) MAL_MALLOC_FAIL);

	schema = stack_get_string(sql, "current_schema");
	s = mvc_bind_schema(sql, "sys");
	t = mvc_bind_table(sql, s, "ids");
	t->system = 0;	/* make it non-system else the drop view will fail */
	t = mvc_bind_table(sql, s, "dependencies_vw");	/* dependencies_vw uses view sys.ids so must be removed first */
	t->system = 0;

	/* 21_dependency_views.sql */
	pos += snprintf(buf + pos, bufsize - pos,
			"set schema \"sys\";\n"
			"DROP VIEW sys.dependencies_vw;\n"
			"DROP VIEW sys.ids;\n"

			"CREATE VIEW sys.ids (id, name, schema_id, table_id, table_name, obj_type, sys_table) AS\n"
			"SELECT id, name, cast(null as int) as schema_id, cast(null as int) as table_id, cast(null as varchar(124)) as table_name, 'author' AS obj_type, 'sys.auths' AS sys_table FROM sys.auths UNION ALL\n"
			"SELECT id, name, cast(null as int) as schema_id, cast(null as int) as table_id, cast(null as varchar(124)) as table_name, 'schema', 'sys.schemas' FROM sys.schemas UNION ALL\n"
			"SELECT id, name, schema_id, id as table_id, name as table_name, case when type = 1 then 'view' else 'table' end, 'sys._tables' FROM sys._tables UNION ALL\n"
			"SELECT id, name, schema_id, id as table_id, name as table_name, case when type = 1 then 'view' else 'table' end, 'tmp._tables' FROM tmp._tables UNION ALL\n"
			"SELECT c.id, c.name, t.schema_id, c.table_id, t.name as table_name, 'column', 'sys._columns' FROM sys._columns c JOIN sys._tables t ON c.table_id = t.id UNION ALL\n"
			"SELECT c.id, c.name, t.schema_id, c.table_id, t.name as table_name, 'column', 'tmp._columns' FROM tmp._columns c JOIN tmp._tables t ON c.table_id = t.id UNION ALL\n"
			"SELECT k.id, k.name, t.schema_id, k.table_id, t.name as table_name, 'key', 'sys.keys' FROM sys.keys k JOIN sys._tables t ON k.table_id = t.id UNION ALL\n"
			"SELECT k.id, k.name, t.schema_id, k.table_id, t.name as table_name, 'key', 'tmp.keys' FROM tmp.keys k JOIN tmp._tables t ON k.table_id = t.id UNION ALL\n"
			"SELECT i.id, i.name, t.schema_id, i.table_id, t.name as table_name, 'index', 'sys.idxs' FROM sys.idxs i JOIN sys._tables t ON i.table_id = t.id UNION ALL\n"
			"SELECT i.id, i.name, t.schema_id, i.table_id, t.name as table_name, 'index', 'tmp.idxs' FROM tmp.idxs i JOIN tmp._tables t ON i.table_id = t.id UNION ALL\n"
			"SELECT g.id, g.name, t.schema_id, g.table_id, t.name as table_name, 'trigger', 'sys.triggers' FROM sys.triggers g JOIN sys._tables t ON g.table_id = t.id UNION ALL\n"
			"SELECT g.id, g.name, t.schema_id, g.table_id, t.name as table_name, 'trigger', 'tmp.triggers' FROM tmp.triggers g JOIN tmp._tables t ON g.table_id = t.id UNION ALL\n"
			"SELECT id, name, schema_id, cast(null as int) as table_id, cast(null as varchar(124)) as table_name, case when type = 2 then 'procedure' else 'function' end, 'sys.functions' FROM sys.functions UNION ALL\n"
			"SELECT a.id, a.name, f.schema_id, cast(null as int) as table_id, cast(null as varchar(124)) as table_name, case when f.type = 2 then 'procedure arg' else 'function arg' end, 'sys.args' FROM sys.args a JOIN sys.functions f ON a.func_id = f.id UNION ALL\n"
			"SELECT id, name, schema_id, cast(null as int) as table_id, cast(null as varchar(124)) as table_name, 'sequence', 'sys.sequences' FROM sys.sequences UNION ALL\n"
			"SELECT id, sqlname, schema_id, cast(null as int) as table_id, cast(null as varchar(124)) as table_name, 'type', 'sys.types' FROM sys.types WHERE id > 2000 /* exclude system types to prevent duplicates with auths.id */\n"
			" ORDER BY id;\n"
			"GRANT SELECT ON sys.ids TO PUBLIC;\n"

			"CREATE VIEW sys.dependencies_vw AS\n"
			"SELECT d.id, i1.obj_type, i1.name,\n"
			"       d.depend_id as used_by_id, i2.obj_type as used_by_obj_type, i2.name as used_by_name,\n"
			"       d.depend_type, dt.dependency_type_name\n"
			"  FROM sys.dependencies d\n"
			"  JOIN sys.ids i1 ON d.id = i1.id\n"
			"  JOIN sys.ids i2 ON d.depend_id = i2.id\n"
			"  JOIN sys.dependency_types dt ON d.depend_type = dt.dependency_type_id\n"
			" ORDER BY id, depend_id;\n"
			"GRANT SELECT ON sys.dependencies_vw TO PUBLIC;\n"

			"update sys._tables set system = true where name in ('ids', 'dependencies_vw') and schema_id in (select id from sys.schemas where name = 'sys');\n"
			);

	if (schema)
		pos += snprintf(buf + pos, bufsize - pos, "set schema \"%s\";\n", schema);
	pos += snprintf(buf + pos, bufsize - pos, "commit;\n");
	assert(pos < bufsize);

	printf("Running database upgrade commands:\n%s\n", buf);
	err = SQLstatementIntern(c, &buf, "update", true, false, NULL);
	GDKfree(buf);
	return err;		/* usually MAL_SUCCEED */
}

static str
sql_update_gsl(Client c, mvc *sql)
{
	size_t bufsize = 1024, pos = 0;
	char *buf = GDKmalloc(bufsize), *err = NULL;
	char *schema = stack_get_string(sql, "current_schema");

	if (buf == NULL)
		throw(SQL, "sql_update_gsl", SQLSTATE(HY001) MAL_MALLOC_FAIL);
	pos += snprintf(buf + pos, bufsize - pos,
			"set schema \"sys\";\n"
			"drop function sys.chi2prob(double, double);\n");
	if (schema)
		pos += snprintf(buf + pos, bufsize - pos, "set schema \"%s\";\n", schema);
	pos += snprintf(buf + pos, bufsize - pos, "commit;\n");
	assert(pos < bufsize);

	printf("Running database upgrade commands:\n%s\n", buf);
	err = SQLstatementIntern(c, &buf, "update", true, false, NULL);
	GDKfree(buf);
	return err;		/* usually MAL_SUCCEED */
}

static str
sql_update_aug2018(Client c, mvc *sql)
{
	size_t bufsize = 1000, pos = 0;
	char *buf, *err;
	char *schema;

	schema = stack_get_string(sql, "current_schema");
	if ((buf = GDKmalloc(bufsize)) == NULL)
		throw(SQL, "sql_update_aug2018", SQLSTATE(HY001) MAL_MALLOC_FAIL);

	pos += snprintf(buf + pos, bufsize - pos, "set schema sys;\n");
	pos += snprintf(buf + pos, bufsize - pos,
			"create aggregate sys.group_concat(str string) returns string external name \"aggr\".\"str_group_concat\";\n"
			"grant execute on aggregate sys.group_concat(string) to public;\n"
			"create aggregate sys.group_concat(str string, sep string) returns string external name \"aggr\".\"str_group_concat\";\n"
			"grant execute on aggregate sys.group_concat(string, string) to public;\n"
			"update sys.functions set system = true where name in ('group_concat') and schema_id = (select id from sys.schemas where name = 'sys');\n");

	if (schema)
		pos += snprintf(buf + pos, bufsize - pos, "set schema \"%s\";\n", schema);
	pos += snprintf(buf + pos, bufsize - pos, "commit;\n");

	assert(pos < bufsize);
	printf("Running database upgrade commands:\n%s\n", buf);
	err = SQLstatementIntern(c, &buf, "update", true, false, NULL);
	if (err)
		goto bailout;
	err = sql_update_remote_tables(c, sql);

  bailout:
	GDKfree(buf);
	return err;		/* usually MAL_SUCCEED */
}

static str
sql_update_aug2018_sp2(Client c, mvc *sql)
{
	size_t bufsize = 1000, pos = 0;
	char *buf, *err;
	char *schema;
	res_table *output;
	BAT *b;

	schema = stack_get_string(sql, "current_schema");
	if ((buf = GDKmalloc(bufsize)) == NULL)
		throw(SQL, "sql_update_aug2018_sp2", SQLSTATE(HY001) MAL_MALLOC_FAIL);

	/* required update for changeset 23e1231ada99 */
	pos += snprintf(buf + pos, bufsize - pos,
			"select id from sys.functions where language <> 0 and not side_effect and type <> 4 and (type = 2 or (language <> 2 and id not in (select func_id from sys.args where inout = 1)));\n");
	err = SQLstatementIntern(c, &buf, "update", true, false, &output);
	if (err) {
		GDKfree(buf);
		return err;
	}
	b = BATdescriptor(output->cols[0].b);
	if (b) {
		if (BATcount(b) > 0) {
			pos = 0;
			pos += snprintf(buf + pos, bufsize - pos, "set schema sys;\n");
			pos += snprintf(buf + pos, bufsize - pos,
					"update sys.functions set side_effect = true where language <> 0 and not side_effect and type <> 4 and (type = 2 or (language <> 2 and id not in (select func_id from sys.args where inout = 1)));\n");

			if (schema)
				pos += snprintf(buf + pos, bufsize - pos, "set schema \"%s\";\n", schema);
			pos += snprintf(buf + pos, bufsize - pos, "commit;\n");

			assert(pos < bufsize);
			printf("Running database upgrade commands:\n%s\n", buf);
			err = SQLstatementIntern(c, &buf, "update", true, false, NULL);
		}
		BBPunfix(b->batCacheid);
	}
	res_table_destroy(output);
	GDKfree(buf);
	return err;		/* usually MAL_SUCCEED */
}

static str
sql_drop_functions_dependencies_Xs_on_Ys(Client c, mvc *sql)
{
	size_t bufsize = 1600, pos = 0;
	char *schema = NULL, *err = NULL;
	char *buf = GDKmalloc(bufsize);

	if (buf == NULL)
		throw(SQL, "sql_drop_functions_dependencies_Xs_on_Ys", SQLSTATE(HY001) MAL_MALLOC_FAIL);
	schema = stack_get_string(sql, "current_schema");
	/* remove functions which were created in sql/scripts/21_dependency_functions.sql */
	pos += snprintf(buf + pos, bufsize - pos,
			"set schema \"sys\";\n"
			"DROP FUNCTION dependencies_schemas_on_users();\n"
			"DROP FUNCTION dependencies_owners_on_schemas();\n"
			"DROP FUNCTION dependencies_tables_on_views();\n"
			"DROP FUNCTION dependencies_tables_on_indexes();\n"
			"DROP FUNCTION dependencies_tables_on_triggers();\n"
			"DROP FUNCTION dependencies_tables_on_foreignKeys();\n"
			"DROP FUNCTION dependencies_tables_on_functions();\n"
			"DROP FUNCTION dependencies_columns_on_views();\n"
			"DROP FUNCTION dependencies_columns_on_keys();\n"
			"DROP FUNCTION dependencies_columns_on_indexes();\n"
			"DROP FUNCTION dependencies_columns_on_functions();\n"
			"DROP FUNCTION dependencies_columns_on_triggers();\n"
			"DROP FUNCTION dependencies_views_on_functions();\n"
			"DROP FUNCTION dependencies_views_on_triggers();\n"
			"DROP FUNCTION dependencies_functions_on_functions();\n"
			"DROP FUNCTION dependencies_functions_on_triggers();\n"
			"DROP FUNCTION dependencies_keys_on_foreignKeys();\n");
	if (schema)
		pos += snprintf(buf + pos, bufsize - pos, "set schema \"%s\";\n", schema);
	pos += snprintf(buf + pos, bufsize - pos, "commit;\n");
	assert(pos < bufsize);

	printf("Running database upgrade commands:\n%s\n", buf);
	err = SQLstatementIntern(c, &buf, "update", true, false, NULL);
	GDKfree(buf);
	return err;		/* usually MAL_SUCCEED */
}

static str
sql_update_apr2019(Client c, mvc *sql)
{
	size_t bufsize = 3000, pos = 0;
	char *buf, *err;
	char *schema;
	sql_schema *s;
	sql_table *t;

	schema = stack_get_string(sql, "current_schema");
	if ((buf = GDKmalloc(bufsize)) == NULL)
		throw(SQL, "sql_update_apr2019", SQLSTATE(HY001) MAL_MALLOC_FAIL);

	s = mvc_bind_schema(sql, "sys");

	pos += snprintf(buf + pos, bufsize - pos, "set schema sys;\n");

	/* 15_querylog.sql */
	pos += snprintf(buf + pos, bufsize - pos,
			"drop procedure sys.querylog_enable(smallint);\n"
			"create procedure sys.querylog_enable(threshold integer) external name sql.querylog_enable;\n"
			"update sys.functions set system = true where name = 'querylog_enable' and schema_id = (select id from sys.schemas where name = 'sys');\n");

	/* 17_temporal.sql */
	pos += snprintf(buf + pos, bufsize - pos,
			"create function sys.date_trunc(txt string, t timestamp)\n"
			"returns timestamp\n"
			"external name sql.date_trunc;\n"
			"grant execute on function sys.date_trunc(string, timestamp) to public;\n"
			"update sys.functions set system = true where schema_id = (select id from sys.schemas where name = 'sys') and name = 'date_trunc' and type = %d;\n", F_FUNC);

	/* 22_clients.sql */
	pos += snprintf(buf + pos, bufsize - pos,
			"create procedure sys.setprinttimeout(\"timeout\" integer)\n"
			"external name clients.setprinttimeout;\n"
			"update sys.functions set system = true where schema_id = (select id from sys.schemas where name = 'sys') and name = 'setprinttimeout' and type = %d;\n", F_PROC);

	/* 26_sysmon.sql */
	pos += snprintf(buf + pos, bufsize - pos,
			"grant execute on function sys.queue to public;\n"
			"grant select on sys.queue to public;\n");

	/* 51_sys_schema_extensions.sql */
	pos += snprintf(buf + pos, bufsize - pos,
			"ALTER TABLE sys.keywords SET READ WRITE;\n"
			"INSERT INTO sys.keywords VALUES ('WINDOW');\n"
		);
	t = mvc_bind_table(sql, s, "var_values");
	t->system = 0;	/* make it non-system else the drop view will fail */
	pos += snprintf(buf + pos, bufsize - pos,
			"DROP VIEW sys.var_values;\n"
			"CREATE VIEW sys.var_values (var_name, value) AS\n"
			"SELECT 'cache' AS var_name, convert(cache, varchar(10)) AS value UNION ALL\n"
			"SELECT 'current_role', current_role UNION ALL\n"
			"SELECT 'current_schema', current_schema UNION ALL\n"
			"SELECT 'current_timezone', current_timezone UNION ALL\n"
			"SELECT 'current_user', current_user UNION ALL\n"
			"SELECT 'debug', debug UNION ALL\n"
			"SELECT 'last_id', last_id UNION ALL\n"
			"SELECT 'optimizer', optimizer UNION ALL\n"
			"SELECT 'pi', pi() UNION ALL\n"
			"SELECT 'rowcnt', rowcnt;\n"
			"UPDATE sys._tables SET system = true WHERE name = 'var_values' AND schema_id = (SELECT id FROM sys.schemas WHERE name = 'sys');\n"
			"GRANT SELECT ON sys.var_values TO PUBLIC;\n");

	/* 99_system.sql */
	t = mvc_bind_table(sql, s, "systemfunctions");
	t->system = 0;
	pos += snprintf(buf + pos, bufsize - pos,
			"drop table sys.systemfunctions;\n"
			"create view sys.systemfunctions as select id as function_id from sys.functions where system;\n"
			"grant select on sys.systemfunctions to public;\n"
			"update sys._tables set system = true where name = 'systemfunctions' and schema_id = (select id from sys.schemas where name = 'sys');\n");
	/* update type of "query" attribute of tables sys._tables and
	 * tmp_tables from varchar(2048) to varchar(1048576) */
	pos += snprintf(buf + pos, bufsize - pos,
			"update sys._columns set type_digits = 1048576 where name = 'query' and table_id in (select id from sys._tables t where t.name = '_tables' and t.schema_id in (select id from sys.schemas s where s.name in ('sys', 'tmp')));\n");
	pos += snprintf(buf + pos, bufsize - pos,
			"update sys._columns set type_digits = 1048576 where name = 'query' and table_id in (select id from sys._tables t where t.name = 'tables' and t.schema_id in (select id from sys.schemas s where s.name = 'sys'));\n");

	if (schema)
		pos += snprintf(buf + pos, bufsize - pos, "set schema \"%s\";\n", schema);
	pos += snprintf(buf + pos, bufsize - pos, "commit;\n");

	assert(pos < bufsize);
	printf("Running database upgrade commands:\n%s\n", buf);
	err = SQLstatementIntern(c, &buf, "update", true, false, NULL);
	if (err == MAL_SUCCEED) {
		schema = stack_get_string(sql, "current_schema");
		pos = snprintf(buf, bufsize, "set schema \"sys\";\n"
			       "ALTER TABLE sys.keywords SET READ ONLY;\n");
		if (schema)
			pos += snprintf(buf + pos, bufsize - pos, "set schema \"%s\";\n", schema);
		pos += snprintf(buf + pos, bufsize - pos, "commit;\n");
		assert(pos < bufsize);
		printf("Running database upgrade commands:\n%s\n", buf);
		err = SQLstatementIntern(c, &buf, "update", true, false, NULL);
	}

	GDKfree(buf);
	return err;		/* usually MAL_SUCCEED */
}

static str
sql_update_storagemodel(Client c, mvc *sql)
{
	size_t bufsize = 20000, pos = 0;
	char *buf, *err;
	char *schema;
	sql_schema *s;
	sql_table *t;

	if ((buf = GDKmalloc(bufsize)) == NULL)
		throw(SQL, "sql_update_storagemodel", SQLSTATE(HY001) MAL_MALLOC_FAIL);

	schema = stack_get_string(sql, "current_schema");

	s = mvc_bind_schema(sql, "sys");
	/* set views and tables internally to non-system to allow drop commands to succeed without error */
	if ((t = mvc_bind_table(sql, s, "storage")) != NULL)
		t->system = 0;
	if ((t = mvc_bind_table(sql, s, "storagemodel")) != NULL)
		t->system = 0;
	if ((t = mvc_bind_table(sql, s, "storagemodelinput")) != NULL)
		t->system = 0;
	if ((t = mvc_bind_table(sql, s, "tablestoragemodel")) != NULL)
		t->system = 0;

	/* new 75_storagemodel.sql */
	pos += snprintf(buf + pos, bufsize - pos,
		"set schema sys;\n"
		/* drop objects in reverse order of original creation of old 75_storagemodel.sql */
		"drop view if exists sys.tablestoragemodel;\n"
		"drop view if exists sys.storagemodel cascade;\n"
		"drop function if exists sys.storagemodel() cascade;\n"
		"drop function if exists sys.imprintsize(bigint, clob) cascade;\n"
		"drop function if exists sys.hashsize(boolean, bigint) cascade;\n"
		"drop function if exists sys.heapsize(clob, bigint, int) cascade;\n"
		"drop function if exists sys.columnsize(clob, bigint, bigint) cascade;\n"
		"drop procedure if exists sys.storagemodelinit();\n"
		"drop table if exists sys.storagemodelinput cascade;\n"
		"drop view if exists sys.\"storage\" cascade;\n"
		"drop function if exists sys.\"storage\"(clob, clob, clob) cascade;\n"
		"drop function if exists sys.\"storage\"(clob, clob) cascade;\n"
		"drop function if exists sys.\"storage\"(clob) cascade;\n"
		"drop function if exists sys.\"storage\"() cascade;\n"
		"create function sys.\"storage\"()\n"
		"returns table (\n"
		"	\"schema\" varchar(1024),\n"
		"	\"table\" varchar(1024),\n"
		"	\"column\" varchar(1024),\n"
		"	\"type\" varchar(1024),\n"
		"	\"mode\" varchar(15),\n"
		"	location varchar(1024),\n"
		"	\"count\" bigint,\n"
		"	typewidth int,\n"
		"	columnsize bigint,\n"
		"	heapsize bigint,\n"
		"	hashes bigint,\n"
		"	phash boolean,\n"
		"	\"imprints\" bigint,\n"
		"	sorted boolean,\n"
		"	revsorted boolean,\n"
		"	\"unique\" boolean,\n"
		"	orderidx bigint\n"
		")\n"
		"external name sql.\"storage\";\n"
		"create view sys.\"storage\" as\n"
		"select * from sys.\"storage\"()\n"
		" where (\"schema\", \"table\") in (\n"
		"	SELECT sch.\"name\", tbl.\"name\"\n"
		"	  FROM sys.\"tables\" AS tbl JOIN sys.\"schemas\" AS sch ON tbl.schema_id = sch.id\n"
		"	 WHERE tbl.\"system\" = FALSE)\n"
		"order by \"schema\", \"table\", \"column\";\n"
		"create view sys.\"tablestorage\" as\n"
		"select \"schema\", \"table\",\n"
		"	max(\"count\") as \"rowcount\",\n"
		"	count(*) as \"storages\",\n"
		"	sum(columnsize) as columnsize,\n"
		"	sum(heapsize) as heapsize,\n"
		"	sum(hashes) as hashsize,\n"
		"	sum(\"imprints\") as imprintsize,\n"
		"	sum(orderidx) as orderidxsize\n"
		" from sys.\"storage\"\n"
		"group by \"schema\", \"table\"\n"
		"order by \"schema\", \"table\";\n"
		"create view sys.\"schemastorage\" as\n"
		"select \"schema\",\n"
		"	count(*) as \"storages\",\n"
		"	sum(columnsize) as columnsize,\n"
		"	sum(heapsize) as heapsize,\n"
		"	sum(hashes) as hashsize,\n"
		"	sum(\"imprints\") as imprintsize,\n"
		"	sum(orderidx) as orderidxsize\n"
		" from sys.\"storage\"\n"
		"group by \"schema\"\n"
		"order by \"schema\";\n"
		"create function sys.\"storage\"(sname varchar(1024))\n"
		"returns table (\n"
		"	\"schema\" varchar(1024),\n"
		"	\"table\" varchar(1024),\n"
		"	\"column\" varchar(1024),\n"
		"	\"type\" varchar(1024),\n"
		"	\"mode\" varchar(15),\n"
		"	location varchar(1024),\n"
		"	\"count\" bigint,\n"
		"	typewidth int,\n"
		"	columnsize bigint,\n"
		"	heapsize bigint,\n"
		"	hashes bigint,\n"
		"	phash boolean,\n"
		"	\"imprints\" bigint,\n"
		"	sorted boolean,\n"
		"	revsorted boolean,\n"
		"	\"unique\" boolean,\n"
		"	orderidx bigint\n"
		")\n"
		"external name sql.\"storage\";\n"
		"create function sys.\"storage\"(sname varchar(1024), tname varchar(1024))\n"
		"returns table (\n"
		"	\"schema\" varchar(1024),\n"
		"	\"table\" varchar(1024),\n"
		"	\"column\" varchar(1024),\n"
		"	\"type\" varchar(1024),\n"
		"	\"mode\" varchar(15),\n"
		"	location varchar(1024),\n"
		"	\"count\" bigint,\n"
		"	typewidth int,\n"
		"	columnsize bigint,\n"
		"	heapsize bigint,\n"
		"	hashes bigint,\n"
		"	phash boolean,\n"
		"	\"imprints\" bigint,\n"
		"	sorted boolean,\n"
		"	revsorted boolean,\n"
		"	\"unique\" boolean,\n"
		"	orderidx bigint\n"
		")\n"
		"external name sql.\"storage\";\n"
		"create function sys.\"storage\"(sname varchar(1024), tname varchar(1024), cname varchar(1024))\n"
		"returns table (\n"
		"	\"schema\" varchar(1024),\n"
		"	\"table\" varchar(1024),\n"
		"	\"column\" varchar(1024),\n"
		"	\"type\" varchar(1024),\n"
		"	\"mode\" varchar(15),\n"
		"	location varchar(1024),\n"
		"	\"count\" bigint,\n"
		"	typewidth int,\n"
		"	columnsize bigint,\n"
		"	heapsize bigint,\n"
		"	hashes bigint,\n"
		"	phash boolean,\n"
		"	\"imprints\" bigint,\n"
		"	sorted boolean,\n"
		"	revsorted boolean,\n"
		"	\"unique\" boolean,\n"
		"	orderidx bigint\n"
		")\n"
		"external name sql.\"storage\";\n"
		"create table sys.storagemodelinput(\n"
		"	\"schema\" varchar(1024) NOT NULL,\n"
		"	\"table\" varchar(1024) NOT NULL,\n"
		"	\"column\" varchar(1024) NOT NULL,\n"
		"	\"type\" varchar(1024) NOT NULL,\n"
		"	typewidth int NOT NULL,\n"
		"	\"count\" bigint NOT NULL,\n"
		"	\"distinct\" bigint NOT NULL,\n"
		"	atomwidth int NOT NULL,\n"
		"	reference boolean NOT NULL DEFAULT FALSE,\n"
		"	sorted boolean,\n"
		"	\"unique\" boolean,\n"
		"	isacolumn boolean NOT NULL DEFAULT TRUE\n"
		");\n"
		"create procedure sys.storagemodelinit()\n"
		"begin\n"
		"	delete from sys.storagemodelinput;\n"
		"	insert into sys.storagemodelinput\n"
		"	select \"schema\", \"table\", \"column\", \"type\", typewidth, \"count\",\n"
		"		case when (\"unique\" or \"type\" IN ('varchar', 'char', 'clob', 'json', 'url', 'blob', 'geometry', 'geometrya'))\n"
		"			then \"count\" else 0 end,\n"
		"		case when \"count\" > 0 and heapsize >= 8192 and \"type\" in ('varchar', 'char', 'clob', 'json', 'url')\n"
		"			then cast((heapsize - 8192) / \"count\" as bigint)\n"
		"		when \"count\" > 0 and heapsize >= 32 and \"type\" in ('blob', 'geometry', 'geometrya')\n"
		"			then cast((heapsize - 32) / \"count\" as bigint)\n"
		"		else typewidth end,\n"
		"		FALSE, case sorted when true then true else false end, \"unique\", TRUE\n"
		"	  from sys.\"storage\";\n"
		"	update sys.storagemodelinput\n"
		"	   set reference = TRUE\n"
		"	 where (\"schema\", \"table\", \"column\") in (\n"
		"		SELECT fkschema.\"name\", fktable.\"name\", fkkeycol.\"name\"\n"
		"		  FROM	sys.\"keys\" AS fkkey,\n"
		"			sys.\"objects\" AS fkkeycol,\n"
		"			sys.\"tables\" AS fktable,\n"
		"			sys.\"schemas\" AS fkschema\n"
		"		WHERE fktable.\"id\" = fkkey.\"table_id\"\n"
		"		  AND fkkey.\"id\" = fkkeycol.\"id\"\n"
		"		  AND fkschema.\"id\" = fktable.\"schema_id\"\n"
		"		  AND fkkey.\"rkey\" > -1 );\n"
		"	update sys.storagemodelinput\n"
		"	   set isacolumn = FALSE\n"
		"	 where (\"schema\", \"table\", \"column\") NOT in (\n"
		"		SELECT sch.\"name\", tbl.\"name\", col.\"name\"\n"
		"		  FROM sys.\"schemas\" AS sch,\n"
		"			sys.\"tables\" AS tbl,\n"
		"			sys.\"columns\" AS col\n"
		"		WHERE sch.\"id\" = tbl.\"schema_id\"\n"
		"		  AND tbl.\"id\" = col.\"table_id\");\n"
		"end;\n"
		"create function sys.columnsize(tpe varchar(1024), count bigint)\n"
		"returns bigint\n"
		"begin\n"
		"	if tpe in ('tinyint', 'boolean')\n"
		"		then return count;\n"
		"	end if;\n"
		"	if tpe = 'smallint'\n"
		"		then return 2 * count;\n"
		"	end if;\n"
		"	if tpe in ('int', 'real', 'date', 'time', 'timetz', 'sec_interval', 'month_interval')\n"
		"		then return 4 * count;\n"
		"	end if;\n"
		"	if tpe in ('bigint', 'double', 'timestamp', 'timestamptz', 'inet', 'oid')\n"
		"		then return 8 * count;\n"
		"	end if;\n"
		"	if tpe in ('hugeint', 'decimal', 'uuid', 'mbr')\n"
		"		then return 16 * count;\n"
		"	end if;\n"
		"	if tpe in ('varchar', 'char', 'clob', 'json', 'url')\n"
		"		then return 4 * count;\n"
		"	end if;\n"
		"	if tpe in ('blob', 'geometry', 'geometrya')\n"
		"		then return 8 * count;\n"
		"	end if;\n"
		"	return 8 * count;\n"
		"end;\n"
		"create function sys.heapsize(tpe varchar(1024), count bigint, distincts bigint, avgwidth int)\n"
		"returns bigint\n"
		"begin\n"
		"	if tpe in ('varchar', 'char', 'clob', 'json', 'url')\n"
		"		then return 8192 + ((avgwidth + 8) * distincts);\n"
		"	end if;\n"
		"	if tpe in ('blob', 'geometry', 'geometrya')\n"
		"		then return 32 + (avgwidth * count);\n"
		"	end if;\n"
		"	return 0;\n"
		"end;\n"
		"create function sys.hashsize(b boolean, count bigint)\n"
		"returns bigint\n"
		"begin\n"
		"	if b = true\n"
		"		then return 8 * count;\n"
		"	end if;\n"
		"	return 0;\n"
		"end;\n"
		"create function sys.imprintsize(tpe varchar(1024), count bigint)\n"
		"returns bigint\n"
		"begin\n"
		"	if tpe in ('tinyint', 'boolean')\n"
		"		then return cast(0.2 * count as bigint);\n"
		"	end if;\n"
		"	if tpe = 'smallint'\n"
		"		then return cast(0.4 * count as bigint);\n"
		"	end if;\n"
		"	if tpe in ('int', 'real', 'date', 'time', 'timetz', 'sec_interval', 'month_interval')\n"
		"		then return cast(0.8 * count as bigint);\n"
		"	end if;\n"
		"	if tpe in ('bigint', 'double', 'timestamp', 'timestamptz', 'inet', 'oid')\n"
		"		then return cast(1.6 * count as bigint);\n"
		"	end if;\n"
		"	if tpe in ('hugeint', 'decimal', 'uuid', 'mbr')\n"
		"		then return cast(3.2 * count as bigint);\n"
		"	end if;\n"
		"	return 0;\n"
		"end;\n"
		"create view sys.storagemodel as\n"
		"select \"schema\", \"table\", \"column\", \"type\", \"count\",\n"
		"	sys.columnsize(\"type\", \"count\") as columnsize,\n"
		"	sys.heapsize(\"type\", \"count\", \"distinct\", \"atomwidth\") as heapsize,\n"
		"	sys.hashsize(\"reference\", \"count\") as hashsize,\n"
		"	case when isacolumn then sys.imprintsize(\"type\", \"count\") else 0 end as imprintsize,\n"
		"	case when (isacolumn and not sorted) then cast(8 * \"count\" as bigint) else 0 end as orderidxsize,\n"
		"	sorted, \"unique\", isacolumn\n"
		" from sys.storagemodelinput\n"
		"order by \"schema\", \"table\", \"column\";\n"
		"create view sys.tablestoragemodel as\n"
		"select \"schema\", \"table\",\n"
		"	max(\"count\") as \"rowcount\",\n"
		"	count(*) as \"storages\",\n"
		"	sum(sys.columnsize(\"type\", \"count\")) as columnsize,\n"
		"	sum(sys.heapsize(\"type\", \"count\", \"distinct\", \"atomwidth\")) as heapsize,\n"
		"	sum(sys.hashsize(\"reference\", \"count\")) as hashsize,\n"
		"	sum(case when isacolumn then sys.imprintsize(\"type\", \"count\") else 0 end) as imprintsize,\n"
		"	sum(case when (isacolumn and not sorted) then cast(8 * \"count\" as bigint) else 0 end) as orderidxsize\n"
		" from sys.storagemodelinput\n"
		"group by \"schema\", \"table\"\n"
		"order by \"schema\", \"table\";\n"
	);
	assert(pos < bufsize);

	pos += snprintf(buf + pos, bufsize - pos,
		"update sys._tables set system = true where schema_id = (select id from sys.schemas where name = 'sys')"
		" and name in ('storage', 'tablestorage', 'schemastorage', 'storagemodelinput', 'storagemodel', 'tablestoragemodel');\n");
	pos += snprintf(buf + pos, bufsize - pos,
		"update sys.functions set system = true where schema_id = (select id from sys.schemas where name = 'sys')"
		" and name in ('storage') and type = %d;\n", F_UNION);
	pos += snprintf(buf + pos, bufsize - pos,
		"update sys.functions set system = true where schema_id = (select id from sys.schemas where name = 'sys')"
		" and name in ('storagemodelinit') and type = %d;\n", F_PROC);
	pos += snprintf(buf + pos, bufsize - pos,
		"update sys.functions set system = true where schema_id = (select id from sys.schemas where name = 'sys')"
		" and name in ('columnsize', 'heapsize', 'hashsize', 'imprintsize') and type = %d;\n", F_FUNC);

	if (schema)
		pos += snprintf(buf + pos, bufsize - pos, "set schema \"%s\";\n", schema);
	pos += snprintf(buf + pos, bufsize - pos, "commit;\n");
	assert(pos < bufsize);

	printf("Running database upgrade commands:\n%s\n", buf);
	err = SQLstatementIntern(c, &buf, "update", true, false, NULL);
	GDKfree(buf);
	return err;		/* usually MAL_SUCCEED */
}

static str
sql_update_apr2019_sp1(Client c)
{
	size_t bufsize = 1000, pos = 0;
	char *buf, *err;

	if ((buf = GDKmalloc(bufsize)) == NULL)
		throw(SQL, "sql_update_aug2018_sp2", SQLSTATE(HY001) MAL_MALLOC_FAIL);

	/* required update for changeset 23e1231ada99 */
	pos += snprintf(buf + pos, bufsize - pos,
			"insert into dependencies (select c.id as id, k.id as depend_id, dt.dependency_type_id as depend_type from sys.dependency_types dt, sys._columns c, sys.keys k, sys.objects o where k.id = o.id and o.name = c.name and c.table_id = k.table_id and dt.dependency_type_name = 'KEY' and k.type = 1 and not exists (select d.id from sys.dependencies d where d.id = c.id and d.depend_id = k.id and d.depend_type = dt.dependency_type_id));\n");
	err = SQLstatementIntern(c, &buf, "update", true, false, NULL);
	GDKfree(buf);
	return err;		/* usually MAL_SUCCEED */
}

static str
sql_update_default(Client c, mvc *sql)
{
	size_t bufsize = 1000, pos = 0;
	char *buf, *err;
	res_table *output;
	BAT *b;

	if ((buf = GDKmalloc(bufsize)) == NULL)
		throw(SQL, "sql_update_default", SQLSTATE(HY001) MAL_MALLOC_FAIL);

	pos += snprintf(buf + pos, bufsize - pos,
			"select id from sys.args where func_id in (select id from sys.functions where schema_id = (select id from sys.schemas where name = 'sys') and name = 'second' and func = 'sql_seconds') and number = 0 and type_scale = 3;\n");
	err = SQLstatementIntern(c, &buf, "update", 1, 0, &output);
	if (err) {
		GDKfree(buf);
		return err;
	}
	b = BATdescriptor(output->cols[0].b);
	if (b) {
		if (BATcount(b) > 0) {
			err = sql_fix_system_tables(c, sql);
		}
		BBPunfix(b->batCacheid);
	}
	res_table_destroy(output);
	GDKfree(buf);
	return err;		/* usually MAL_SUCCEED */
}

static str
sql_update_deltas(Client c, mvc *sql)
{
	size_t bufsize = 1600, pos = 0;
	char *schema = NULL, *err = NULL;
	char *buf = GDKmalloc(bufsize);

	if (buf == NULL)
		throw(SQL, "sql_update_deltas", SQLSTATE(HY001) MAL_MALLOC_FAIL);
	schema = stack_get_string(sql, "current_schema");

	pos += snprintf(buf + pos, bufsize - pos,
			"set schema \"sys\";\n"
			"create function sys.deltas (\"schema\" string)"
			" returns table (\"id\" int, \"cleared\" boolean, \"immutable\" bigint, \"inserted\" bigint, \"updates\" bigint, \"deletes\" bigint, \"level\" int)"
			" external name \"sql\".\"deltas\";\n"
			"create function sys.deltas (\"schema\" string, \"table\" string)"
			" returns table (\"id\" int, \"cleared\" boolean, \"immutable\" bigint, \"inserted\" bigint, \"updates\" bigint, \"deletes\" bigint, \"level\" int)"
			" external name \"sql\".\"deltas\";\n"
			"create function sys.deltas (\"schema\" string, \"table\" string, \"column\" string)"
			" returns table (\"id\" int, \"cleared\" boolean, \"immutable\" bigint, \"inserted\" bigint, \"updates\" bigint, \"deletes\" bigint, \"level\" int)"
			" external name \"sql\".\"deltas\";\n"
			"update sys.functions set system = true where schema_id = (select id from sys.schemas where name = 'sys')"
			" and name in ('deltas') and type = %d;\n", F_UNION);
	if (schema)
		pos += snprintf(buf + pos, bufsize - pos, "set schema \"%s\";\n", schema);
	pos += snprintf(buf + pos, bufsize - pos, "commit;\n");
	assert(pos < bufsize);

	printf("Running database upgrade commands:\n%s\n", buf);
	err = SQLstatementIntern(c, &buf, "update", 1, 0, NULL);
	GDKfree(buf);
	return err;		/* usually MAL_SUCCEED */
}

void
SQLupgrades(Client c, mvc *m)
{
	sql_subtype tp;
	sql_subfunc *f;
	char *err;
	sql_schema *s = mvc_bind_schema(m, "sys");
	sql_table *t;
	sql_column *col;
	bool systabfixed = false;

#ifdef HAVE_HGE
	if (have_hge) {
		sql_find_subtype(&tp, "hugeint", 0, 0);
		if (!sql_bind_aggr(m->sa, s, "var_pop", &tp)) {
			if ((err = sql_update_hugeint(c, m)) != NULL) {
				fprintf(stderr, "!%s\n", err);
				freeException(err);
			}
			systabfixed = true;
		}
	}
#endif

	f = sql_bind_func_(m->sa, s, "env", NULL, F_UNION);
	if (f && sql_privilege(m, ROLE_PUBLIC, f->func->base.id, PRIV_EXECUTE, 0) != PRIV_EXECUTE) {
		sql_table *privs = find_sql_table(s, "privileges");
		int pub = ROLE_PUBLIC, p = PRIV_EXECUTE, zero = 0;

		table_funcs.table_insert(m->session->tr, privs, &f->func->base.id, &pub, &p, &zero, &zero);
	}

	/* If the point type exists, but the geometry type does not
	 * exist any more at the "sys" schema (i.e., the first part of
	 * the upgrade has been completed succesfully), then move on
	 * to the second part */
	if (find_sql_type(s, "point") != NULL) {
		/* type sys.point exists: this is an old geom-enabled
		 * database */
		if ((err = sql_update_geom(c, m, 1)) != NULL) {
			fprintf(stderr, "!%s\n", err);
			freeException(err);
		}
	} else if (geomsqlfix_get() != NULL) {
		/* the geom module is loaded... */
		sql_find_subtype(&tp, "clob", 0, 0);
		if (!sql_bind_func(m->sa, s, "st_wkttosql",
				   &tp, NULL, F_FUNC)) {
			/* ... but the database is not geom-enabled */
			if ((err = sql_update_geom(c, m, 0)) != NULL) {
				fprintf(stderr, "!%s\n", err);
				freeException(err);
			}
		}
	}

	if (mvc_bind_table(m, s, "function_languages") == NULL) {
		if ((err = sql_update_jul2017(c, m)) != NULL) {
			fprintf(stderr, "!%s\n", err);
			freeException(err);
		}
	}

	if ((err = sql_update_jul2017_sp2(c)) != NULL) {
		fprintf(stderr, "!%s\n", err);
		freeException(err);
	}

	if ((err = sql_update_jul2017_sp3(c, m)) != NULL) {
		fprintf(stderr, "!%s\n", err);
		freeException(err);
	}

	if ((t = mvc_bind_table(m, s, "geometry_columns")) != NULL &&
	    (col = mvc_bind_column(m, t, "coord_dimension")) != NULL &&
	    strcmp(col->type.type->sqlname, "int") != 0) {
		if ((err = sql_update_mar2018_geom(c, m, t)) != NULL) {
			fprintf(stderr, "!%s\n", err);
			freeException(err);
		}
	}

	if (!sql_bind_func(m->sa, s, "master", NULL, NULL, F_PROC)) {
		if ((err = sql_update_mar2018(c, m)) != NULL) {
			fprintf(stderr, "!%s\n", err);
			freeException(err);
		}
#ifdef HAVE_NETCDF
		if (mvc_bind_table(m, s, "netcdf_files") != NULL &&
		    (err = sql_update_mar2018_netcdf(c, m)) != NULL) {
			fprintf(stderr, "!%s\n", err);
			freeException(err);
		}
#endif
#ifdef HAVE_SAMTOOLS
		if ((err = sql_update_mar2018_samtools(c, m)) != NULL) {
			fprintf(stderr, "!%s\n", err);
			freeException(err);
		}
#endif
	}

	if (sql_bind_func(m->sa, s, "dependencies_functions_os_triggers", NULL, NULL, F_UNION)) {
		if ((err = sql_update_mar2018_sp1(c, m)) != NULL) {
			fprintf(stderr, "!%s\n", err);
			freeException(err);
		}
	}

	if (mvc_bind_table(m, s, "ids") != NULL) {
		/* determine if sys.ids needs to be updated (only the version of Mar2018) */
		char * qry = "select id from sys._tables where name = 'ids' and query like '% tmp.keys k join sys._tables% tmp.idxs i join sys._tables% tmp.triggers g join sys._tables% ';";
		res_table *output = NULL;
		err = SQLstatementIntern(c, &qry, "update", true, false, &output);
		if (err) {
			fprintf(stderr, "!%s\n", err);
			freeException(err);
		} else {
			BAT *b = BATdescriptor(output->cols[0].b);
			if (b) {
				if (BATcount(b) > 0) {
					/* yes old view definition exists, it needs to be replaced */
					if ((err = sql_replace_Mar2018_ids_view(c, m)) != NULL) {
						fprintf(stderr, "!%s\n", err);
						freeException(err);
					}
				}
				BBPunfix(b->batCacheid);
			}
		}
		if (output != NULL)
			res_tables_destroy(output);
	}

	/* temporarily use variable `err' to check existence of MAL
	 * module gsl */
	if ((err = getName("gsl")) == NULL || getModule(err) == NULL) {
		/* no MAL module gsl, check for SQL function sys.chi2prob */
		sql_find_subtype(&tp, "double", 0, 0);
		if (sql_bind_func(m->sa, s, "chi2prob", &tp, &tp, F_FUNC)) {
			/* sys.chi2prob exists, but there is no
			 * implementation */
			if ((err = sql_update_gsl(c, m)) != NULL) {
				fprintf(stderr, "!%s\n", err);
				freeException(err);
			}
		}
	}

	sql_find_subtype(&tp, "clob", 0, 0);
	if (sql_bind_aggr(m->sa, s, "group_concat", &tp) == NULL) {
		if ((err = sql_update_aug2018(c, m)) != NULL) {
			fprintf(stderr, "!%s\n", err);
			freeException(err);
		}
	}

	if (sql_bind_func(m->sa, s, "dependencies_schemas_on_users", NULL, NULL, F_UNION)
	 && sql_bind_func(m->sa, s, "dependencies_owners_on_schemas", NULL, NULL, F_UNION)
	 && sql_bind_func(m->sa, s, "dependencies_tables_on_views", NULL, NULL, F_UNION)
	 && sql_bind_func(m->sa, s, "dependencies_tables_on_indexes", NULL, NULL, F_UNION)
	 && sql_bind_func(m->sa, s, "dependencies_tables_on_triggers", NULL, NULL, F_UNION)
	 && sql_bind_func(m->sa, s, "dependencies_tables_on_foreignkeys", NULL, NULL, F_UNION)
	 && sql_bind_func(m->sa, s, "dependencies_tables_on_functions", NULL, NULL, F_UNION)
	 && sql_bind_func(m->sa, s, "dependencies_columns_on_views", NULL, NULL, F_UNION)
	 && sql_bind_func(m->sa, s, "dependencies_columns_on_keys", NULL, NULL, F_UNION)
	 && sql_bind_func(m->sa, s, "dependencies_columns_on_indexes", NULL, NULL, F_UNION)
	 && sql_bind_func(m->sa, s, "dependencies_columns_on_functions", NULL, NULL, F_UNION)
	 && sql_bind_func(m->sa, s, "dependencies_columns_on_triggers", NULL, NULL, F_UNION)
	 && sql_bind_func(m->sa, s, "dependencies_views_on_functions", NULL, NULL, F_UNION)
	 && sql_bind_func(m->sa, s, "dependencies_views_on_triggers", NULL, NULL, F_UNION)
	 && sql_bind_func(m->sa, s, "dependencies_functions_on_functions", NULL, NULL, F_UNION)
	 && sql_bind_func(m->sa, s, "dependencies_functions_on_triggers", NULL, NULL, F_UNION)
	 && sql_bind_func(m->sa, s, "dependencies_keys_on_foreignkeys", NULL, NULL, F_UNION)	) {
		if ((err = sql_drop_functions_dependencies_Xs_on_Ys(c, m)) != NULL) {
			fprintf(stderr, "!%s\n", err);
			freeException(err);
		}
	}

	if ((err = sql_update_aug2018_sp2(c, m)) != NULL) {
		fprintf(stderr, "!%s\n", err);
		freeException(err);
	}

	if ((t = mvc_bind_table(m, s, "systemfunctions")) != NULL &&
	    t->type == tt_table) {
		if (!systabfixed &&
		    (err = sql_fix_system_tables(c, m)) != NULL) {
			fprintf(stderr, "!%s\n", err);
			freeException(err);
		}
		if ((err = sql_update_apr2019(c, m)) != NULL) {
			fprintf(stderr, "!%s\n", err);
			freeException(err);
		}
	}

	/* when function storagemodel() exists and views tablestorage
	 * and schemastorage don't, then upgrade storagemodel to match
	 * 75_storagemodel.sql */
	if (sql_bind_func(m->sa, s, "storagemodel", NULL, NULL, F_UNION)
	 && (t = mvc_bind_table(m, s, "tablestorage")) == NULL
	 && (t = mvc_bind_table(m, s, "schemastorage")) == NULL ) {
		if ((err = sql_update_storagemodel(c, m)) != NULL) {
			fprintf(stderr, "!%s\n", err);
			freeException(err);
		}
	}

<<<<<<< HEAD
	if ((err = sql_update_default(c, m)) != NULL) {
		fprintf(stderr, "!%s\n", err);
		freeException(err);
	}

	sql_find_subtype(&tp, "string", 0, 0);
	if (!sql_bind_func3(m->sa, s, "deltas", &tp, &tp, &tp, F_UNION)) {
		if ((err = sql_update_deltas(c, m)) != NULL) {
			fprintf(stderr, "!%s\n", err);
			freeException(err);
		}
	}
=======
	if ((err = sql_update_apr2019_sp1(c)) != NULL) {
		fprintf(stderr, "!%s\n", err);
		freeException(err);
	}
>>>>>>> 86e01f91
}<|MERGE_RESOLUTION|>--- conflicted
+++ resolved
@@ -2214,7 +2214,11 @@
 		}
 	}
 
-<<<<<<< HEAD
+	if ((err = sql_update_apr2019_sp1(c)) != NULL) {
+		fprintf(stderr, "!%s\n", err);
+		freeException(err);
+	}
+
 	if ((err = sql_update_default(c, m)) != NULL) {
 		fprintf(stderr, "!%s\n", err);
 		freeException(err);
@@ -2227,10 +2231,4 @@
 			freeException(err);
 		}
 	}
-=======
-	if ((err = sql_update_apr2019_sp1(c)) != NULL) {
-		fprintf(stderr, "!%s\n", err);
-		freeException(err);
-	}
->>>>>>> 86e01f91
 }