/*
 * This Source Code Form is subject to the terms of the Mozilla Public
 * License, v. 2.0.  If a copy of the MPL was not distributed with this
 * file, You can obtain one at http://mozilla.org/MPL/2.0/.
 *
 * Copyright 1997 - July 2008 CWI, August 2008 - 2020 MonetDB B.V.
 */

/*
 * SQL upgrade code
 * N. Nes, M.L. Kersten, S. Mullender
 */
#include "monetdb_config.h"
#include "mal_backend.h"
#include "sql_execute.h"
#include "sql_mvc.h"
#include "gdk_time.h"
#include <unistd.h>
#include "sql_upgrades.h"
#include "rel_rel.h"
#include "rel_semantic.h"
#include "rel_unnest.h"
#include "rel_optimizer.h"
#include "gdk_geomlogger.h"

#include "rel_remote.h"
#include "mal_authorize.h"

/* this function can be used to recreate the system tables (types,
 * functions, args) when internal types and/or functions have changed
 * (i.e. the ones in sql_types.c) */
static str
sql_fix_system_tables(Client c, mvc *sql, const char *prev_schema)
{
	size_t bufsize = 1000000, pos = 0;
	char *buf = GDKmalloc(bufsize), *err = NULL;
	node *n;
	sql_schema *s;

	if (buf == NULL)
		throw(SQL, __func__, SQLSTATE(HY013) MAL_MALLOC_FAIL);
	s = mvc_bind_schema(sql, "sys");
	pos += snprintf(buf + pos, bufsize - pos, "set schema \"sys\";\n");

	pos += snprintf(buf + pos, bufsize - pos,
			"delete from sys.dependencies where id < 2000;\n");

	/* recreate internal types */
	pos += snprintf(buf + pos, bufsize - pos,
			"delete from sys.types where id < 2000;\n");
	for (n = types->h; n; n = n->next) {
		sql_type *t = n->data;

		if (t->base.id >= FUNC_OIDS)
			continue;

		pos += snprintf(buf + pos, bufsize - pos,
				"insert into sys.types values"
				" (%d, '%s', '%s', %u, %u, %d, %d, %d);\n",
				t->base.id, t->base.name, t->sqlname, t->digits,
				t->scale, t->radix, (int) t->eclass,
				t->s ? t->s->base.id : s->base.id);
	}

	/* recreate internal functions */
	pos += snprintf(buf + pos, bufsize - pos,
			"delete from sys.functions where id < 2000;\n"
			"delete from sys.args where func_id not in"
			" (select id from sys.functions);\n");
	for (n = funcs->h; n; n = n->next) {
		sql_func *func = n->data;
		int number = 0;
		sql_arg *arg;
		node *m;

		if (func->base.id >= FUNC_OIDS)
			continue;

<<<<<<< HEAD
		if (func->type == F_AGGR) {
			pos += snprintf(buf + pos, bufsize - pos,
					"insert into sys.functions values"
					" (%d, '%s', '%s', '%s', %d, %d, false,"
					" %s, %s, %d, %s, %s);\n",
					func->base.id, func->base.name, func->imp,
					func->mod, (int) FUNC_LANG_INT, (int) func->type,
					func->varres ? "true" : "false",
					func->vararg ? "true" : "false",
					func->s ? func->s->base.id : s->base.id,
					func->system ? "true" : "false",
					func->semantics ? "true" : "false");
			arg = func->res->h->data;
			pos += snprintf(buf + pos, bufsize - pos,
					"insert into sys.args values"
					" (%d, %d, 'res', '%s', %u, %u, %d, 0);\n",
					store_next_oid(), func->base.id,
					arg->type.type->sqlname, arg->type.digits,
					arg->type.scale, arg->inout);
			if (func->ops->h) {
				arg = func->ops->h->data;
=======
		pos += snprintf(buf + pos, bufsize - pos,
				"insert into sys.functions values"
				" (%d, '%s', '%s', '%s',"
				" %d, %d, %s, %s, %s, %d, %s);\n",
				func->base.id, func->base.name,
				func->imp, func->mod, (int) FUNC_LANG_INT,
				(int) func->type,
				func->side_effect ? "true" : "false",
				func->varres ? "true" : "false",
				func->vararg ? "true" : "false",
				func->s ? func->s->base.id : s->base.id,
				func->system ? "true" : "false");
		if (func->res) {
			for (m = func->res->h; m; m = m->next, number++) {
				arg = m->data;
>>>>>>> 49f17fd0
				pos += snprintf(buf + pos, bufsize - pos,
						"insert into sys.args"
						" values"
						" (%d, %d, 'res_%d',"
						" '%s', %u, %u, %d,"
						" %d);\n",
						store_next_oid(),
						func->base.id,
						number,
						arg->type.type->sqlname,
<<<<<<< HEAD
						arg->type.digits, arg->type.scale,
						arg->inout);
			}
		} else {
			pos += snprintf(buf + pos, bufsize - pos,
					"insert into sys.functions values"
					" (%d, '%s', '%s', '%s',"
					" %d, %d, %s, %s, %s, %d, %s, %s);\n",
					func->base.id, func->base.name,
					func->imp, func->mod, (int) FUNC_LANG_INT,
					(int) func->type,
					func->side_effect ? "true" : "false",
					func->varres ? "true" : "false",
					func->vararg ? "true" : "false",
					func->s ? func->s->base.id : s->base.id,
					func->system ? "true" : "false",
					func->semantics ? "true" : "false");
			if (func->res) {
				for (m = func->res->h; m; m = m->next, number++) {
					arg = m->data;
					pos += snprintf(buf + pos, bufsize - pos,
							"insert into sys.args"
							" values"
							" (%d, %d, 'res_%d',"
							" '%s', %u, %u, %d,"
							" %d);\n",
							store_next_oid(),
							func->base.id,
							number,
							arg->type.type->sqlname,
							arg->type.digits,
							arg->type.scale,
							arg->inout, number);
				}
			}
			for (m = func->ops->h; m; m = m->next, number++) {
				arg = m->data;
				if (arg->name)
					pos += snprintf(buf + pos, bufsize - pos,
							"insert into sys.args"
							" values"
							" (%d, %d, '%s', '%s',"
							" %u, %u, %d, %d);\n",
							store_next_oid(),
							func->base.id,
							arg->name,
							arg->type.type->sqlname,
							arg->type.digits,
							arg->type.scale,
							arg->inout, number);
				else
					pos += snprintf(buf + pos, bufsize - pos,
							"insert into sys.args"
							" values"
							" (%d, %d, 'arg_%d',"
							" '%s', %u, %u, %d,"
							" %d);\n",
							store_next_oid(),
							func->base.id,
							number,
							arg->type.type->sqlname,
							arg->type.digits,
							arg->type.scale,
							arg->inout, number);
=======
						arg->type.digits,
						arg->type.scale,
						arg->inout, number);
>>>>>>> 49f17fd0
			}
		}
		for (m = func->ops->h; m; m = m->next, number++) {
			arg = m->data;
			if (arg->name)
				pos += snprintf(buf + pos, bufsize - pos,
						"insert into sys.args"
						" values"
						" (%d, %d, '%s', '%s',"
						" %u, %u, %d, %d);\n",
						store_next_oid(),
						func->base.id,
						arg->name,
						arg->type.type->sqlname,
						arg->type.digits,
						arg->type.scale,
						arg->inout, number);
			else
				pos += snprintf(buf + pos, bufsize - pos,
						"insert into sys.args"
						" values"
						" (%d, %d, 'arg_%d',"
						" '%s', %u, %u, %d,"
						" %d);\n",
						store_next_oid(),
						func->base.id,
						number,
						arg->type.type->sqlname,
						arg->type.digits,
						arg->type.scale,
						arg->inout, number);
		}
	}

	pos += snprintf(buf + pos, bufsize - pos, "set schema \"%s\";\n", prev_schema);

	assert(pos < bufsize);
	printf("Running database upgrade commands:\n%s\n", buf);
	err = SQLstatementIntern(c, &buf, "update", true, false, NULL);
	GDKfree(buf);
	return err;		/* usually MAL_SUCCEED */
}

#ifdef HAVE_HGE
static str
sql_update_hugeint(Client c, mvc *sql, const char *prev_schema, bool *systabfixed)
{
	size_t bufsize = 8192, pos = 0;
	char *buf, *err;

	if (!*systabfixed &&
	    (err = sql_fix_system_tables(c, sql, prev_schema)) != NULL)
		return err;
	*systabfixed = true;

	if ((buf = GDKmalloc(bufsize)) == NULL)
		throw(SQL, __func__, SQLSTATE(HY013) MAL_MALLOC_FAIL);

	pos += snprintf(buf + pos, bufsize - pos, "set schema \"sys\";\n");

	/* 80_udf_hge.sql */
	pos += snprintf(buf + pos, bufsize - pos,
			"create function fuse(one bigint, two bigint)\n"
			"returns hugeint external name udf.fuse;\n");

	/* 90_generator_hge.sql */
	pos += snprintf(buf + pos, bufsize - pos,
			"create function sys.generate_series(first hugeint, \"limit\" hugeint)\n"
			"returns table (value hugeint)\n"
			"external name generator.series;\n"
			"create function sys.generate_series(first hugeint, \"limit\" hugeint, stepsize hugeint)\n"
			"returns table (value hugeint)\n"
			"external name generator.series;\n");

	/* 39_analytics_hge.sql */
	pos += snprintf(buf + pos, bufsize - pos,
			"create aggregate stddev_samp(val HUGEINT) returns DOUBLE\n"
			" external name \"aggr\".\"stdev\";\n"
			"GRANT EXECUTE ON AGGREGATE stddev_samp(HUGEINT) TO PUBLIC;\n"
			"create window stddev_samp(val HUGEINT) returns DOUBLE\n"
			" external name \"sql\".\"stdev\";\n"
			"GRANT EXECUTE ON WINDOW stddev_samp(HUGEINT) TO PUBLIC;\n"
			"create aggregate stddev_pop(val HUGEINT) returns DOUBLE\n"
			" external name \"aggr\".\"stdevp\";\n"
			"GRANT EXECUTE ON AGGREGATE stddev_pop(HUGEINT) TO PUBLIC;\n"
			"create window stddev_pop(val HUGEINT) returns DOUBLE\n"
			" external name \"sql\".\"stdevp\";\n"
			"GRANT EXECUTE ON WINDOW stddev_pop(HUGEINT) TO PUBLIC;\n"
			"create aggregate var_samp(val HUGEINT) returns DOUBLE\n"
			" external name \"aggr\".\"variance\";\n"
			"GRANT EXECUTE ON AGGREGATE var_samp(HUGEINT) TO PUBLIC;\n"
			"create window var_samp(val HUGEINT) returns DOUBLE\n"
			" external name \"sql\".\"variance\";\n"
			"GRANT EXECUTE ON WINDOW var_samp(HUGEINT) TO PUBLIC;\n"
			"create aggregate covar_samp(e1 HUGEINT, e2 HUGEINT) returns DOUBLE\n"
			" external name \"aggr\".\"covariance\";\n"
			"GRANT EXECUTE ON AGGREGATE covar_samp(HUGEINT, HUGEINT) TO PUBLIC;\n"
			"create window covar_samp(e1 HUGEINT, e2 HUGEINT) returns DOUBLE\n"
			" external name \"sql\".\"covariance\";\n"
			"GRANT EXECUTE ON WINDOW covar_samp(HUGEINT, HUGEINT) TO PUBLIC;\n"
			"create aggregate var_pop(val HUGEINT) returns DOUBLE\n"
			" external name \"aggr\".\"variancep\";\n"
			"GRANT EXECUTE ON AGGREGATE var_pop(HUGEINT) TO PUBLIC;\n"
			"create window var_pop(val HUGEINT) returns DOUBLE\n"
			" external name \"sql\".\"variancep\";\n"
			"GRANT EXECUTE ON WINDOW var_pop(HUGEINT) TO PUBLIC;\n"
			"create aggregate covar_pop(e1 HUGEINT, e2 HUGEINT) returns DOUBLE\n"
			" external name \"aggr\".\"covariancep\";\n"
			"GRANT EXECUTE ON AGGREGATE covar_pop(HUGEINT, HUGEINT) TO PUBLIC;\n"
			"create window covar_pop(e1 HUGEINT, e2 HUGEINT) returns DOUBLE\n"
			" external name \"sql\".\"covariancep\";\n"
			"GRANT EXECUTE ON WINDOW covar_pop(HUGEINT, HUGEINT) TO PUBLIC;\n"
			"create aggregate median(val HUGEINT) returns HUGEINT\n"
			" external name \"aggr\".\"median\";\n"
			"GRANT EXECUTE ON AGGREGATE median(HUGEINT) TO PUBLIC;\n"
			"create aggregate quantile(val HUGEINT, q DOUBLE) returns HUGEINT\n"
			" external name \"aggr\".\"quantile\";\n"
			"GRANT EXECUTE ON AGGREGATE quantile(HUGEINT, DOUBLE) TO PUBLIC;\n"
			"create aggregate median_avg(val HUGEINT) returns DOUBLE\n"
			" external name \"aggr\".\"median_avg\";\n"
			"GRANT EXECUTE ON AGGREGATE median_avg(HUGEINT) TO PUBLIC;\n"
			"create aggregate quantile_avg(val HUGEINT, q DOUBLE) returns DOUBLE\n"
			" external name \"aggr\".\"quantile_avg\";\n"
			"GRANT EXECUTE ON AGGREGATE quantile_avg(HUGEINT, DOUBLE) TO PUBLIC;\n"
			"create aggregate corr(e1 HUGEINT, e2 HUGEINT) returns DOUBLE\n"
			" external name \"aggr\".\"corr\";\n"
			"GRANT EXECUTE ON AGGREGATE corr(HUGEINT, HUGEINT) TO PUBLIC;\n"
			"create window corr(e1 HUGEINT, e2 HUGEINT) returns DOUBLE\n"
			" external name \"sql\".\"corr\";\n"
			"GRANT EXECUTE ON WINDOW corr(HUGEINT, HUGEINT) TO PUBLIC;\n");

	/* 40_json_hge.sql */
	pos += snprintf(buf + pos, bufsize - pos,
			"create function json.filter(js json, name hugeint)\n"
			"returns json external name json.filter;\n"
			"GRANT EXECUTE ON FUNCTION json.filter(json, hugeint) TO PUBLIC;\n");

	pos += snprintf(buf + pos, bufsize - pos,
			"update sys.functions set system = true where system <> true and name in ('fuse') and schema_id = (select id from sys.schemas where name = 'sys') and type = %d;\n"
			"update sys.functions set system = true where system <> true and name in ('generate_series') and schema_id = (select id from sys.schemas where name = 'sys') and type = %d;\n"
			"update sys.functions set system = true where system <> true and name in ('stddev_samp', 'stddev_pop', 'var_samp', 'covar_samp', 'var_pop', 'covar_pop', 'median', 'median_avg', 'quantile', 'quantile_avg', 'corr') and schema_id = (select id from sys.schemas where name = 'sys') and type = %d;\n"
			"update sys.functions set system = true where system <> true and name in ('stddev_samp', 'stddev_pop', 'var_samp', 'covar_samp', 'var_pop', 'covar_pop', 'corr') and schema_id = (select id from sys.schemas where name = 'sys') and type = %d;\n"
			"update sys.functions set system = true where system <> true and name = 'filter' and schema_id = (select id from sys.schemas where name = 'json') and type = %d;\n",
			(int) F_FUNC, (int) F_UNION, (int) F_AGGR, (int) F_ANALYTIC, (int) F_FUNC);

	pos += snprintf(buf + pos, bufsize - pos, "set schema \"%s\";\n", prev_schema);
	assert(pos < bufsize);

	printf("Running database upgrade commands:\n%s\n", buf);
	err = SQLstatementIntern(c, &buf, "update", true, false, NULL);
	GDKfree(buf);
	return err;		/* usually MAL_SUCCEED */
}
#endif

static str
sql_update_geom(Client c, mvc *sql, int olddb, const char *prev_schema)
{
	size_t bufsize, pos = 0;
	char *buf, *err = NULL, *geomupgrade;
	geomsqlfix_fptr fixfunc;
	node *n;
	sql_schema *s = mvc_bind_schema(sql, "sys");

	if ((fixfunc = geomsqlfix_get()) == NULL)
		return NULL;

	geomupgrade = (*fixfunc)(olddb);
	if (geomupgrade == NULL)
		throw(SQL, __func__, SQLSTATE(HY013) MAL_MALLOC_FAIL);
	bufsize = strlen(geomupgrade) + 512;
	buf = GDKmalloc(bufsize);
	if (buf == NULL) {
		GDKfree(geomupgrade);
		throw(SQL, __func__, SQLSTATE(HY013) MAL_MALLOC_FAIL);
	}
	pos += snprintf(buf + pos, bufsize - pos, "set schema \"sys\";\n");
	pos += snprintf(buf + pos, bufsize - pos, "%s", geomupgrade);
	GDKfree(geomupgrade);

	pos += snprintf(buf + pos, bufsize - pos, "delete from sys.types where systemname in ('mbr', 'wkb', 'wkba');\n");
	for (n = types->h; n; n = n->next) {
		sql_type *t = n->data;

		if (t->base.id < FUNC_OIDS &&
		    (strcmp(t->base.name, "mbr") == 0 ||
		     strcmp(t->base.name, "wkb") == 0 ||
		     strcmp(t->base.name, "wkba") == 0))
			pos += snprintf(buf + pos, bufsize - pos, "insert into sys.types values (%d, '%s', '%s', %u, %u, %d, %d, %d);\n",
							t->base.id, t->base.name, t->sqlname, t->digits, t->scale, t->radix, (int) t->eclass,
							t->s ? t->s->base.id : s->base.id);
	}

	pos += snprintf(buf + pos, bufsize - pos, "set schema \"%s\";\n", prev_schema);

	assert(pos < bufsize);
	printf("Running database upgrade commands:\n%s\n", buf);
	err = SQLstatementIntern(c, &buf, "update", true, false, NULL);
	GDKfree(buf);
	return err;		/* usually MAL_SUCCEED */
}

static str
sql_update_mar2018_geom(Client c, sql_table *t, const char *prev_schema)
{
	size_t bufsize = 10000, pos = 0;
	char *buf = GDKmalloc(bufsize), *err = NULL;

	if (buf == NULL)
		throw(SQL, __func__, SQLSTATE(HY013) MAL_MALLOC_FAIL);
	pos += snprintf(buf + pos, bufsize - pos, "set schema \"sys\";\n");

	t->system = 0;
	pos += snprintf(buf + pos, bufsize - pos,
			"drop view sys.geometry_columns cascade;\n"
			"create view sys.geometry_columns as\n"
			"\tselect cast(null as varchar(1)) as f_table_catalog,\n"
			"\t\ts.name as f_table_schema,\n"
			"\t\tt.name as f_table_name,\n"
			"\t\tc.name as f_geometry_column,\n"
			"\t\tcast(has_z(c.type_digits) + has_m(c.type_digits) +2 as integer) as coord_dimension,\n"
			"\t\tc.type_scale as srid,\n"
			"\t\tget_type(c.type_digits, 0) as type\n"
			"\tfrom sys.columns c, sys.tables t, sys.schemas s\n"
			"\twhere c.table_id = t.id and t.schema_id = s.id\n"
			"\t  and c.type in (select sqlname from sys.types where systemname in ('wkb', 'wkba'));\n"
			"GRANT SELECT ON sys.geometry_columns TO PUBLIC;\n"
			"update sys._tables set system = true where name = 'geometry_columns' and schema_id in (select id from schemas where name = 'sys');\n");

	pos += snprintf(buf + pos, bufsize - pos, "set schema \"%s\";\n", prev_schema);

	assert(pos < bufsize);
	printf("Running database upgrade commands:\n%s\n", buf);
	err = SQLstatementIntern(c, &buf, "update", true, false, NULL);
	GDKfree(buf);
	return err;		/* usually MAL_SUCCEED */
}

static str
sql_update_mar2018(Client c, mvc *sql, const char *prev_schema, bool *systabfixed)
{
	size_t bufsize = 30000, pos = 0;
	char *buf, *err;
	sql_schema *s;
	sql_table *t;
	res_table *output;
	BAT *b;

	buf = "select id from sys.functions where name = 'quarter' and schema_id = (select id from sys.schemas where name = 'sys');\n";
	err = SQLstatementIntern(c, &buf, "update", true, false, &output);
	if (err)
		return err;
	b = BATdescriptor(output->cols[0].b);
	if (b) {
		if (BATcount(b) == 0 && !*systabfixed) {
			/* if there is no value "quarter" in
			 * sys.functions.name, we need to update the
			 * sys.functions table */
			err = sql_fix_system_tables(c, sql, prev_schema);
			if (err != NULL)
				return err;
			*systabfixed = true;
		}
		BBPunfix(b->batCacheid);
	}
	res_tables_destroy(output);

	buf = GDKmalloc(bufsize);
	if (buf == NULL)
		throw(SQL, __func__, SQLSTATE(HY013) MAL_MALLOC_FAIL);
	s = mvc_bind_schema(sql, "sys");

	t = mvc_create_table(sql, s, "comments", tt_table, 1, SQL_PERSIST, 0, -1, 0);
	sql_column *col = mvc_create_column_(sql, t, "id", "int", 32);
	sql_key *k = sql_trans_create_ukey(sql->session->tr, t, "comments_id_pkey", pkey);
	k = sql_trans_create_kc(sql->session->tr, k, col);
	k = sql_trans_key_done(sql->session->tr, k);
	sql_trans_create_dependency(sql->session->tr, col->base.id, k->idx->base.id, INDEX_DEPENDENCY);
	col = mvc_create_column_(sql, t, "remark", "varchar", 65000);
	sql_trans_alter_null(sql->session->tr, col, 0);

	sql_table *privs = mvc_bind_table(sql, s, "privileges");
	int pub = ROLE_PUBLIC;
	int p = PRIV_SELECT;
	int zero = 0;
	table_funcs.table_insert(sql->session->tr, privs, &t->base.id, &pub, &p, &zero, &zero);

	pos += snprintf(buf + pos, bufsize - pos, "set schema \"sys\";\n");

	/* 21_dependency_views.sql */
	pos += snprintf(buf + pos, bufsize - pos,
"CREATE VIEW sys.ids (id, name, schema_id, table_id, table_name, obj_type, sys_table) AS\n"
"SELECT id, name, cast(null as int) as schema_id, cast(null as int) as table_id, cast(null as varchar(124)) as table_name, 'author' AS obj_type, 'sys.auths' AS sys_table FROM sys.auths UNION ALL\n"
"SELECT id, name, cast(null as int) as schema_id, cast(null as int) as table_id, cast(null as varchar(124)) as table_name, 'schema', 'sys.schemas' FROM sys.schemas UNION ALL\n"
"SELECT id, name, schema_id, id as table_id, name as table_name, case when type = 1 then 'view' else 'table' end, 'sys._tables' FROM sys._tables UNION ALL\n"
"SELECT id, name, schema_id, id as table_id, name as table_name, case when type = 1 then 'view' else 'table' end, 'tmp._tables' FROM tmp._tables UNION ALL\n"
"SELECT c.id, c.name, t.schema_id, c.table_id, t.name as table_name, 'column', 'sys._columns' FROM sys._columns c JOIN sys._tables t ON c.table_id = t.id UNION ALL\n"
"SELECT c.id, c.name, t.schema_id, c.table_id, t.name as table_name, 'column', 'tmp._columns' FROM tmp._columns c JOIN tmp._tables t ON c.table_id = t.id UNION ALL\n"
"SELECT k.id, k.name, t.schema_id, k.table_id, t.name as table_name, 'key', 'sys.keys' FROM sys.keys k JOIN sys._tables t ON k.table_id = t.id UNION ALL\n"
"SELECT k.id, k.name, t.schema_id, k.table_id, t.name as table_name, 'key', 'tmp.keys' FROM tmp.keys k JOIN sys._tables t ON k.table_id = t.id UNION ALL\n"
"SELECT i.id, i.name, t.schema_id, i.table_id, t.name as table_name, 'index', 'sys.idxs' FROM sys.idxs i JOIN sys._tables t ON i.table_id = t.id UNION ALL\n"
"SELECT i.id, i.name, t.schema_id, i.table_id, t.name as table_name, 'index', 'tmp.idxs' FROM tmp.idxs i JOIN sys._tables t ON i.table_id = t.id UNION ALL\n"
"SELECT g.id, g.name, t.schema_id, g.table_id, t.name as table_name, 'trigger', 'sys.triggers' FROM sys.triggers g JOIN sys._tables t ON g.table_id = t.id UNION ALL\n"
"SELECT g.id, g.name, t.schema_id, g.table_id, t.name as table_name, 'trigger', 'tmp.triggers' FROM tmp.triggers g JOIN sys._tables t ON g.table_id = t.id UNION ALL\n"
"SELECT id, name, schema_id, cast(null as int) as table_id, cast(null as varchar(124)) as table_name, case when type = 2 then 'procedure' else 'function' end, 'sys.functions' FROM sys.functions UNION ALL\n"
"SELECT a.id, a.name, f.schema_id, cast(null as int) as table_id, cast(null as varchar(124)) as table_name, case when f.type = 2 then 'procedure arg' else 'function arg' end, 'sys.args' FROM sys.args a JOIN sys.functions f ON a.func_id = f.id UNION ALL\n"
"SELECT id, name, schema_id, cast(null as int) as table_id, cast(null as varchar(124)) as table_name, 'sequence', 'sys.sequences' FROM sys.sequences UNION ALL\n"
"SELECT id, sqlname, schema_id, cast(null as int) as table_id, cast(null as varchar(124)) as table_name, 'type', 'sys.types' FROM sys.types WHERE id > 2000 /* exclude system types to prevent duplicates with auths.id */\n"
" ORDER BY id;\n"
"GRANT SELECT ON sys.ids TO PUBLIC;\n"
"CREATE VIEW sys.dependencies_vw AS\n"
"SELECT d.id, i1.obj_type, i1.name,\n"
"       d.depend_id as used_by_id, i2.obj_type as used_by_obj_type, i2.name as used_by_name,\n"
"       d.depend_type, dt.dependency_type_name\n"
"  FROM sys.dependencies d\n"
"  JOIN sys.ids i1 ON d.id = i1.id\n"
"  JOIN sys.ids i2 ON d.depend_id = i2.id\n"
"  JOIN sys.dependency_types dt ON d.depend_type = dt.dependency_type_id\n"
" ORDER BY id, depend_id;\n"
"GRANT SELECT ON sys.dependencies_vw TO PUBLIC;\n"
"CREATE VIEW sys.dependency_owners_on_schemas AS\n"
"SELECT a.name AS owner_name, s.id AS schema_id, s.name AS schema_name, CAST(1 AS smallint) AS depend_type\n"
"  FROM sys.schemas AS s, sys.auths AS a\n"
" WHERE s.owner = a.id\n"
" ORDER BY a.name, s.name;\n"
"GRANT SELECT ON sys.dependency_owners_on_schemas TO PUBLIC;\n"
"CREATE VIEW sys.dependency_columns_on_keys AS\n"
"SELECT t.schema_id AS table_schema_id, t.id AS table_id, t.name AS table_name, c.id AS column_id, c.name AS column_name, k.id AS key_id, k.name AS key_name, CAST(kc.nr +1 AS int) AS key_col_nr, CAST(k.type AS smallint) AS key_type, CAST(4 AS smallint) AS depend_type\n"
"  FROM sys.columns AS c, sys.objects AS kc, sys.keys AS k, sys.tables AS t\n"
" WHERE k.table_id = c.table_id AND c.table_id = t.id AND kc.id = k.id AND kc.name = c.name\n"
"   AND k.type IN (0, 1)\n"
" ORDER BY t.schema_id, t.name, c.name, k.type, k.name, kc.nr;\n"
"GRANT SELECT ON sys.dependency_columns_on_keys TO PUBLIC;\n"
"CREATE VIEW sys.dependency_tables_on_views AS\n"
"SELECT t.schema_id AS table_schema_id, t.id AS table_id, t.name AS table_name, v.schema_id AS view_schema_id, v.id AS view_id, v.name AS view_name, dep.depend_type AS depend_type\n"
"  FROM sys.tables AS t, sys.tables AS v, sys.dependencies AS dep\n"
" WHERE t.id = dep.id AND v.id = dep.depend_id\n"
"   AND dep.depend_type = 5 AND t.type NOT IN (1, 11) AND v.type IN (1, 11)\n"
" ORDER BY t.schema_id, t.name, v.schema_id, v.name;\n"
"GRANT SELECT ON sys.dependency_tables_on_views TO PUBLIC;\n"
"CREATE VIEW sys.dependency_views_on_views AS\n"
"SELECT v1.schema_id AS view1_schema_id, v1.id AS view1_id, v1.name AS view1_name, v2.schema_id AS view2_schema_id, v2.id AS view2_id, v2.name AS view2_name, dep.depend_type AS depend_type\n"
"  FROM sys.tables AS v1, sys.tables AS v2, sys.dependencies AS dep\n"
" WHERE v1.id = dep.id AND v2.id = dep.depend_id\n"
"   AND dep.depend_type = 5 AND v1.type IN (1, 11) AND v2.type IN (1, 11)\n"
" ORDER BY v1.schema_id, v1.name, v2.schema_id, v2.name;\n"
"GRANT SELECT ON sys.dependency_views_on_views TO PUBLIC;\n"
"CREATE VIEW sys.dependency_columns_on_views AS\n"
"SELECT t.schema_id AS table_schema_id, t.id AS table_id, t.name AS table_name, c.id AS column_id, c.name AS column_name, v.schema_id AS view_schema_id, v.id AS view_id, v.name AS view_name, dep.depend_type AS depend_type\n"
"  FROM sys.columns AS c, sys.tables AS v, sys.tables AS t, sys.dependencies AS dep\n"
" WHERE c.id = dep.id AND v.id = dep.depend_id AND c.table_id = t.id\n"
"   AND dep.depend_type = 5 AND v.type IN (1, 11)\n"
" ORDER BY t.schema_id, t.name, c.name, v.name;\n"
"GRANT SELECT ON sys.dependency_columns_on_views TO PUBLIC;\n"
"CREATE VIEW sys.dependency_functions_on_views AS\n"
"SELECT f.schema_id AS function_schema_id, f.id AS function_id, f.name AS function_name, v.schema_id AS view_schema_id, v.id AS view_id, v.name AS view_name, dep.depend_type AS depend_type\n"
"  FROM sys.functions AS f, sys.tables AS v, sys.dependencies AS dep\n"
" WHERE f.id = dep.id AND v.id = dep.depend_id\n"
"   AND dep.depend_type = 5 AND v.type IN (1, 11)\n"
" ORDER BY f.schema_id, f.name, v.schema_id, v.name;\n"
"GRANT SELECT ON sys.dependency_functions_on_views TO PUBLIC;\n"
"CREATE VIEW sys.dependency_schemas_on_users AS\n"
"SELECT s.id AS schema_id, s.name AS schema_name, u.name AS user_name, CAST(6 AS smallint) AS depend_type\n"
"  FROM sys.users AS u, sys.schemas AS s\n"
" WHERE u.default_schema = s.id\n"
" ORDER BY s.name, u.name;\n"
"GRANT SELECT ON sys.dependency_schemas_on_users TO PUBLIC;\n"
"CREATE VIEW sys.dependency_tables_on_functions AS\n"
"SELECT t.schema_id AS table_schema_id, t.id AS table_id, t.name AS table_name, f.name AS function_name, f.type AS function_type, dep.depend_type AS depend_type\n"
"  FROM sys.functions AS f, sys.tables AS t, sys.dependencies AS dep\n"
" WHERE t.id = dep.id AND f.id = dep.depend_id\n"
"   AND dep.depend_type = 7 AND f.type <> 2 AND t.type NOT IN (1, 11)\n"
" ORDER BY t.name, t.schema_id, f.name, f.id;\n"
"GRANT SELECT ON sys.dependency_tables_on_functions TO PUBLIC;\n"
"CREATE VIEW sys.dependency_views_on_functions AS\n"
"SELECT v.schema_id AS view_schema_id, v.id AS view_id, v.name AS view_name, f.name AS function_name, f.type AS function_type, dep.depend_type AS depend_type\n"
"  FROM sys.functions AS f, sys.tables AS v, sys.dependencies AS dep\n"
" WHERE v.id = dep.id AND f.id = dep.depend_id\n"
"   AND dep.depend_type = 7 AND f.type <> 2 AND v.type IN (1, 11)\n"
" ORDER BY v.name, v.schema_id, f.name, f.id;\n"
"GRANT SELECT ON sys.dependency_views_on_functions TO PUBLIC;\n"
"CREATE VIEW sys.dependency_columns_on_functions AS\n"
"SELECT c.table_id, c.id AS column_id, c.name, f.id AS function_id, f.name AS function_name, f.type AS function_type, dep.depend_type AS depend_type\n"
"  FROM sys.functions AS f, sys.columns AS c, sys.dependencies AS dep\n"
" WHERE c.id = dep.id AND f.id = dep.depend_id\n"
"   AND dep.depend_type = 7 AND f.type <> 2\n"
" ORDER BY c.name, c.table_id, f.name, f.id;\n"
"GRANT SELECT ON sys.dependency_columns_on_functions TO PUBLIC;\n"
"CREATE VIEW sys.dependency_functions_on_functions AS\n"
"SELECT f1.schema_id, f1.id AS function_id, f1.name AS function_name, f1.type AS function_type,\n"
"       f2.schema_id AS used_in_function_schema_id, f2.id AS used_in_function_id, f2.name AS used_in_function_name, f2.type AS used_in_function_type, dep.depend_type AS depend_type\n"
"  FROM sys.functions AS f1, sys.functions AS f2, sys.dependencies AS dep\n"
" WHERE f1.id = dep.id AND f2.id = dep.depend_id\n"
"   AND dep.depend_type = 7 AND f2.type <> 2\n"
" ORDER BY f1.name, f1.id, f2.name, f2.id;\n"
"GRANT SELECT ON sys.dependency_functions_on_functions TO PUBLIC;\n"
"CREATE VIEW sys.dependency_tables_on_triggers AS\n"
"(SELECT t.schema_id AS table_schema_id, t.id AS table_id, t.name AS table_name, tri.id AS trigger_id, tri.name AS trigger_name, CAST(8 AS smallint) AS depend_type\n"
"  FROM sys.tables AS t, sys.triggers AS tri\n"
" WHERE tri.table_id = t.id)\n"
"UNION\n"
"(SELECT t.schema_id AS table_schema_id, t.id AS table_id, t.name AS table_name, tri.id AS trigger_id, tri.name AS trigger_name, dep.depend_type AS depend_type\n"
"  FROM sys.tables AS t, sys.triggers AS tri, sys.dependencies AS dep\n"
" WHERE dep.id = t.id AND dep.depend_id = tri.id\n"
"   AND dep.depend_type = 8)\n"
" ORDER BY table_schema_id, table_name, trigger_name;\n"
"GRANT SELECT ON sys.dependency_tables_on_triggers TO PUBLIC;\n"
"CREATE VIEW sys.dependency_columns_on_triggers AS\n"
"SELECT t.schema_id AS table_schema_id, t.id AS table_id, t.name AS table_name, tri.id AS trigger_id, tri.name AS trigger_name, c.id AS column_id, c.name AS column_name, dep.depend_type AS depend_type\n"
"  FROM sys.tables AS t, sys.columns AS c, sys.triggers AS tri, sys.dependencies AS dep\n"
" WHERE dep.id = c.id AND dep.depend_id = tri.id AND c.table_id = t.id\n"
"   AND dep.depend_type = 8\n"
" ORDER BY t.schema_id, t.name, tri.name, c.name;\n"
"GRANT SELECT ON sys.dependency_columns_on_triggers TO PUBLIC;\n"
"CREATE VIEW sys.dependency_functions_on_triggers AS\n"
"SELECT f.schema_id AS function_schema_id, f.id AS function_id, f.name AS function_name, f.type AS function_type,\n"
"       tri.id AS trigger_id, tri.name AS trigger_name, tri.table_id AS trigger_table_id, dep.depend_type AS depend_type\n"
"  FROM sys.functions AS f, sys.triggers AS tri, sys.dependencies AS dep\n"
" WHERE dep.id = f.id AND dep.depend_id = tri.id\n"
"   AND dep.depend_type = 8\n"
" ORDER BY f.schema_id, f.name, tri.name;\n"
"GRANT SELECT ON sys.dependency_functions_on_triggers TO PUBLIC;\n"
"CREATE VIEW sys.dependency_tables_on_indexes AS\n"
"SELECT t.schema_id AS table_schema_id, t.id AS table_id, t.name AS table_name, i.id AS index_id, i.name AS index_name, i.type AS index_type, CAST(10 AS smallint) AS depend_type\n"
"  FROM sys.tables AS t, sys.idxs AS i\n"
" WHERE i.table_id = t.id\n"
"    -- exclude internal system generated and managed indexes for enforcing declarative PKey and Unique constraints\n"
"   AND (i.table_id, i.name) NOT IN (SELECT k.table_id, k.name FROM sys.keys k)\n"
" ORDER BY t.schema_id, t.name, i.name;\n"
"GRANT SELECT ON sys.dependency_tables_on_indexes TO PUBLIC;\n"
"CREATE VIEW sys.dependency_columns_on_indexes AS\n"
"SELECT c.id AS column_id, c.name AS column_name, t.id AS table_id, t.name AS table_name, t.schema_id, i.id AS index_id, i.name AS index_name, i.type AS index_type, CAST(ic.nr +1 AS INT) AS seq_nr, CAST(10 AS smallint) AS depend_type\n"
"  FROM sys.tables AS t, sys.columns AS c, sys.objects AS ic, sys.idxs AS i\n"
" WHERE ic.name = c.name AND ic.id = i.id AND c.table_id = i.table_id AND c.table_id = t.id\n"
"    -- exclude internal system generated and managed indexes for enforcing declarative PKey and Unique constraints\n"
"   AND (i.table_id, i.name) NOT IN (SELECT k.table_id, k.name FROM sys.keys k)\n"
" ORDER BY c.name, t.name, t.schema_id, i.name, ic.nr;\n"
"GRANT SELECT ON sys.dependency_columns_on_indexes TO PUBLIC;\n"
"CREATE VIEW sys.dependency_tables_on_foreignkeys AS\n"
"SELECT t.schema_id AS table_schema_id, t.id AS table_id, t.name AS table_name, fk.name AS fk_name, CAST(k.type AS smallint) AS key_type, CAST(11 AS smallint) AS depend_type\n"
"  FROM sys.tables AS t, sys.keys AS k, sys.keys AS fk\n"
" WHERE fk.rkey = k.id and k.table_id = t.id\n"
" ORDER BY t.schema_id, t.name, fk.name;\n"
"GRANT SELECT ON sys.dependency_tables_on_foreignkeys TO PUBLIC;\n"
"CREATE VIEW sys.dependency_keys_on_foreignkeys AS\n"
"SELECT k.table_id AS key_table_id, k.id AS key_id, k.name AS key_name, fk.table_id AS fk_table_id, fk.id AS fk_id, fk.name AS fk_name, CAST(k.type AS smallint) AS key_type, CAST(11 AS smallint) AS depend_type\n"
"  FROM sys.keys AS k, sys.keys AS fk\n"
" WHERE k.id = fk.rkey\n"
" ORDER BY k.name, fk.name;\n"
"GRANT SELECT ON sys.dependency_keys_on_foreignkeys TO PUBLIC;\n"
"CREATE VIEW sys.dependency_tables_on_procedures AS\n"
"SELECT t.schema_id AS table_schema_id, t.id AS table_id, t.name AS table_name, p.id AS procedure_id, p.name AS procedure_name, p.type AS procedure_type, dep.depend_type AS depend_type\n"
"  FROM sys.functions AS p, sys.tables AS t, sys.dependencies AS dep\n"
" WHERE t.id = dep.id AND p.id = dep.depend_id\n"
"   AND dep.depend_type = 13 AND p.type = 2 AND t.type NOT IN (1, 11)\n"
" ORDER BY t.name, t.schema_id, p.name, p.id;\n"
"GRANT SELECT ON sys.dependency_tables_on_procedures TO PUBLIC;\n"
"CREATE VIEW sys.dependency_views_on_procedures AS\n"
"SELECT v.schema_id AS view_schema_id, v.id AS view_id, v.name AS view_name, p.id AS procedure_id, p.name AS procedure_name, p.type AS procedure_type, dep.depend_type AS depend_type\n"
"  FROM sys.functions AS p, sys.tables AS v, sys.dependencies AS dep\n"
" WHERE v.id = dep.id AND p.id = dep.depend_id\n"
"   AND dep.depend_type = 13 AND p.type = 2 AND v.type IN (1, 11)\n"
" ORDER BY v.name, v.schema_id, p.name, p.id;\n"
"GRANT SELECT ON sys.dependency_views_on_procedures TO PUBLIC;\n"
"CREATE VIEW sys.dependency_columns_on_procedures AS\n"
"SELECT c.table_id, c.id AS column_id, c.name AS column_name, p.id AS procedure_id, p.name AS procedure_name, p.type AS procedure_type, dep.depend_type AS depend_type\n"
"  FROM sys.functions AS p, sys.columns AS c, sys.dependencies AS dep\n"
" WHERE c.id = dep.id AND p.id = dep.depend_id\n"
"   AND dep.depend_type = 13 AND p.type = 2\n"
" ORDER BY c.name, c.table_id, p.name, p.id;\n"
"GRANT SELECT ON sys.dependency_columns_on_procedures TO PUBLIC;\n"
"CREATE VIEW sys.dependency_functions_on_procedures AS\n"
"SELECT f.schema_id AS function_schema_id, f.id AS function_id, f.name AS function_name, f.type AS function_type,\n"
"       p.schema_id AS procedure_schema_id, p.id AS procedure_id, p.name AS procedure_name, p.type AS procedure_type, dep.depend_type AS depend_type\n"
"  FROM sys.functions AS p, sys.functions AS f, sys.dependencies AS dep\n"
" WHERE f.id = dep.id AND p.id = dep.depend_id\n"
"   AND dep.depend_type = 13 AND p.type = 2\n"
" ORDER BY p.name, p.id, f.name, f.id;\n"
"GRANT SELECT ON sys.dependency_functions_on_procedures TO PUBLIC;\n"
"CREATE VIEW sys.dependency_columns_on_types AS\n"
"SELECT t.schema_id AS table_schema_id, t.id AS table_id, t.name AS table_name, dt.id AS type_id, dt.sqlname AS type_name, c.id AS column_id, c.name AS column_name, dep.depend_type AS depend_type\n"
"  FROM sys.tables AS t, sys.columns AS c, sys.types AS dt, sys.dependencies AS dep\n"
" WHERE dep.id = dt.id AND dep.depend_id = c.id AND c.table_id = t.id\n"
"   AND dep.depend_type = 15\n"
" ORDER BY dt.sqlname, t.name, c.name, c.id;\n"
"GRANT SELECT ON sys.dependency_columns_on_types TO PUBLIC;\n"
"CREATE VIEW sys.dependency_functions_on_types AS\n"
"SELECT dt.id AS type_id, dt.sqlname AS type_name, f.id AS function_id, f.name AS function_name, f.type AS function_type, dep.depend_type AS depend_type\n"
"  FROM sys.functions AS f, sys.types AS dt, sys.dependencies AS dep\n"
" WHERE dep.id = dt.id AND dep.depend_id = f.id\n"
"   AND dep.depend_type = 15\n"
" ORDER BY dt.sqlname, f.name, f.id;\n"
"GRANT SELECT ON sys.dependency_functions_on_types TO PUBLIC;\n"
"CREATE VIEW sys.dependency_args_on_types AS\n"
"SELECT dt.id AS type_id, dt.sqlname AS type_name, f.id AS function_id, f.name AS function_name, a.id AS arg_id, a.name AS arg_name, a.number AS arg_nr, dep.depend_type AS depend_type\n"
"  FROM sys.args AS a, sys.functions AS f, sys.types AS dt, sys.dependencies AS dep\n"
" WHERE dep.id = dt.id AND dep.depend_id = a.id AND a.func_id = f.id\n"
"   AND dep.depend_type = 15\n"
" ORDER BY dt.sqlname, f.name, a.number, a.name;\n"
"GRANT SELECT ON sys.dependency_args_on_types TO PUBLIC;\n"
"UPDATE sys._tables SET system = true\n"
" WHERE name IN ('ids', 'dependencies_vw', 'dependency_owners_on_schemas', 'dependency_columns_on_keys',\n"
" 'dependency_tables_on_views', 'dependency_views_on_views', 'dependency_columns_on_views', 'dependency_functions_on_views',\n"
" 'dependency_schemas_on_users',\n"
" 'dependency_tables_on_functions', 'dependency_views_on_functions', 'dependency_columns_on_functions', 'dependency_functions_on_functions',\n"
" 'dependency_tables_on_triggers', 'dependency_columns_on_triggers', 'dependency_functions_on_triggers',\n"
" 'dependency_tables_on_indexes', 'dependency_columns_on_indexes',\n"
" 'dependency_tables_on_foreignkeys', 'dependency_keys_on_foreignkeys',\n"
" 'dependency_tables_on_procedures', 'dependency_views_on_procedures', 'dependency_columns_on_procedures', 'dependency_functions_on_procedures',\n"
" 'dependency_columns_on_types', 'dependency_functions_on_types', 'dependency_args_on_types')\n"
" AND schema_id IN (SELECT id FROM sys.schemas WHERE name = 'sys');\n"
	);

	/* 25_debug.sql */
	t = mvc_bind_table(sql, s, "environment");
	t->system = 0;
	pos += snprintf(buf + pos, bufsize - pos,
			"drop view sys.environment cascade;\n"
			"drop function sys.environment() cascade;\n"
			"create view sys.environment as select * from sys.env();\n"
			"GRANT SELECT ON sys.environment TO PUBLIC;\n"
			"update sys._tables set system = true where system = false and name = 'environment' and schema_id in (select id from sys.schemas where name = 'sys');\n");

	/* 39_analytics.sql, 39_analytics_hge.sql */
	pos += snprintf(buf + pos, bufsize - pos,
			"drop aggregate corr(tinyint, tinyint);\n"
			"drop aggregate corr(smallint, smallint);\n"
			"drop aggregate corr(integer, integer);\n"
			"drop aggregate corr(bigint, bigint);\n"
			"drop aggregate corr(real, real);\n");
#ifdef HAVE_HGE
	if (have_hge)
		pos += snprintf(buf + pos, bufsize - pos,
				"drop aggregate corr(hugeint, hugeint);\n");
#endif
	pos += snprintf(buf + pos, bufsize - pos,
			"create aggregate corr(e1 TINYINT, e2 TINYINT) returns DOUBLE\n\texternal name \"aggr\".\"corr\";\n"
			"grant execute on aggregate sys.corr(tinyint, tinyint) to public;\n"
			"create aggregate corr(e1 SMALLINT, e2 SMALLINT) returns DOUBLE\n\texternal name \"aggr\".\"corr\";\n"
			"grant execute on aggregate sys.corr(smallint, smallint) to public;\n"
			"create aggregate corr(e1 INTEGER, e2 INTEGER) returns DOUBLE\n\texternal name \"aggr\".\"corr\";\n"
			"grant execute on aggregate sys.corr(integer, integer) to public;\n"
			"create aggregate corr(e1 BIGINT, e2 BIGINT) returns DOUBLE\n\texternal name \"aggr\".\"corr\";\n"
			"grant execute on aggregate sys.corr(bigint, bigint) to public;\n"
			"create aggregate corr(e1 REAL, e2 REAL) returns DOUBLE\n\texternal name \"aggr\".\"corr\";\n"
			"grant execute on aggregate sys.corr(real, real) to public;\n");
#ifdef HAVE_HGE
	if (have_hge)
		pos += snprintf(buf + pos, bufsize - pos,
				"create aggregate corr(e1 HUGEINT, e2 HUGEINT) returns DOUBLE\n\texternal name \"aggr\".\"corr\";\n"
			"grant execute on aggregate sys.corr(hugeint, hugeint) to public;\n");
#endif
	pos += snprintf(buf + pos, bufsize - pos,
			"update sys.functions set system = true where system <> true and name = 'corr' and schema_id = (select id from sys.schemas where name = 'sys');\n");

	/* 51_sys_schema_extensions.sql */
	t = mvc_bind_table(sql, s, "privilege_codes");
	t->system = 0;
	pos += snprintf(buf + pos, bufsize - pos,
			"CREATE VIEW sys.roles AS SELECT id, name, grantor FROM sys.auths a WHERE a.name NOT IN (SELECT u.name FROM sys.db_users() u);\n"
			"GRANT SELECT ON sys.roles TO PUBLIC;\n"
			"CREATE VIEW sys.var_values (var_name, value) AS\n"
			"SELECT 'cache' AS var_name, convert(cache, varchar(10)) AS value UNION ALL\n"
			"SELECT 'current_role', current_role UNION ALL\n"
			"SELECT 'current_schema', current_schema UNION ALL\n"
			"SELECT 'current_timezone', current_timezone UNION ALL\n"
			"SELECT 'current_user', current_user UNION ALL\n"
			"SELECT 'debug', debug UNION ALL\n"
			"SELECT 'last_id', last_id UNION ALL\n"
			"SELECT 'optimizer', optimizer UNION ALL\n"
			"SELECT 'pi', pi() UNION ALL\n"
			"SELECT 'rowcnt', rowcnt;\n"
			"GRANT SELECT ON sys.var_values TO PUBLIC;\n"
			"UPDATE sys._tables SET system = true\n"
			" WHERE name IN ('roles', 'var_values') AND schema_id IN (SELECT id FROM sys.schemas WHERE name = 'sys');\n"
			"ALTER TABLE sys.privilege_codes SET READ WRITE;\n"
			"DROP TABLE sys.privilege_codes;\n"
			"CREATE TABLE sys.privilege_codes (\n"
			"    privilege_code_id   INT NOT NULL PRIMARY KEY,\n"
			"    privilege_code_name VARCHAR(40) NOT NULL UNIQUE);\n"
			"INSERT INTO sys.privilege_codes (privilege_code_id, privilege_code_name) VALUES\n"
			"  (1, 'SELECT'),\n"
			"  (2, 'UPDATE'),\n"
			"  (4, 'INSERT'),\n"
			"  (8, 'DELETE'),\n"
			"  (16, 'EXECUTE'),\n"
			"  (32, 'GRANT'),\n"
			"  (64, 'TRUNCATE'),\n"
			"  (3, 'SELECT,UPDATE'),\n"
			"  (5, 'SELECT,INSERT'),\n"
			"  (6, 'INSERT,UPDATE'),\n"
			"  (7, 'SELECT,INSERT,UPDATE'),\n"
			"  (9, 'SELECT,DELETE'),\n"
			"  (10, 'UPDATE,DELETE'),\n"
			"  (11, 'SELECT,UPDATE,DELETE'),\n"
			"  (12, 'INSERT,DELETE'),\n"
			"  (13, 'SELECT,INSERT,DELETE'),\n"
			"  (14, 'INSERT,UPDATE,DELETE'),\n"
			"  (15, 'SELECT,INSERT,UPDATE,DELETE'),\n"
			"  (65, 'SELECT,TRUNCATE'),\n"
			"  (66, 'UPDATE,TRUNCATE'),\n"
			"  (68, 'INSERT,TRUNCATE'),\n"
			"  (72, 'DELETE,TRUNCATE'),\n"
			"  (67, 'SELECT,UPDATE,TRUNCATE'),\n"
			"  (69, 'SELECT,INSERT,TRUNCATE'),\n"
			"  (73, 'SELECT,DELETE,TRUNCATE'),\n"
			"  (70, 'INSERT,UPDATE,TRUNCATE'),\n"
			"  (76, 'INSERT,DELETE,TRUNCATE'),\n"
			"  (74, 'UPDATE,DELETE,TRUNCATE'),\n"
			"  (71, 'SELECT,INSERT,UPDATE,TRUNCATE'),\n"
			"  (75, 'SELECT,UPDATE,DELETE,TRUNCATE'),\n"
			"  (77, 'SELECT,INSERT,DELETE,TRUNCATE'),\n"
			"  (78, 'INSERT,UPDATE,DELETE,TRUNCATE'),\n"
			"  (79, 'SELECT,INSERT,UPDATE,DELETE,TRUNCATE');\n"
			"ALTER TABLE sys.privilege_codes SET READ ONLY;\n"
			"GRANT SELECT ON sys.privilege_codes TO PUBLIC;\n"
			"UPDATE sys._tables "
			"SET system = TRUE "
			"WHERE name = 'privilege_codes' "
			"AND schema_id = (SELECT id FROM sys.schemas WHERE name = 'sys');\n"
			"ALTER TABLE sys.keywords SET READ WRITE;\n"
			"INSERT INTO sys.keywords VALUES ('COMMENT'), ('CONTINUE'), ('START'), ('TRUNCATE');\n"
			"ALTER TABLE sys.function_types SET READ WRITE;\n"
			"ALTER TABLE function_types ADD COLUMN function_type_keyword VARCHAR(30);\n"
			"UPDATE sys.function_types SET function_type_keyword =\n"
			"    (SELECT kw FROM (VALUES\n"
			"        (1, 'FUNCTION'),\n"
			"        (2, 'PROCEDURE'),\n"
			"        (3, 'AGGREGATE'),\n"
			"        (4, 'FILTER FUNCTION'),\n"
			"        (5, 'FUNCTION'),\n"
			"        (6, 'FUNCTION'),\n"
			"        (7, 'LOADER'))\n"
			"    AS ft (id, kw) WHERE function_type_id = id);\n"
			"ALTER TABLE sys.function_types ALTER COLUMN function_type_keyword SET NOT NULL;\n"
			"ALTER TABLE sys.function_languages SET READ WRITE;\n"
			"ALTER TABLE sys.function_languages ADD COLUMN language_keyword VARCHAR(20);\n"
			"UPDATE sys.function_languages SET language_keyword =\n"
			"    (SELECT kw FROM (VALUES\n"
			"        (3, 'R'),\n"
			"        (6, 'PYTHON'),\n"
			"        (7, 'PYTHON_MAP'),\n"
			"        (8, 'PYTHON2'),\n"
			"        (9, 'PYTHON2_MAP'),\n"
			"        (10, 'PYTHON3'),\n"
			"        (11, 'PYTHON3_MAP'))\n"
			"    AS ft (id, kw) WHERE language_id = id);\n"
			"INSERT INTO sys.function_languages VALUES (4, 'C', 'C'), (12, 'C++', 'CPP');\n"
		);

	/* 60_wlcr.sql */
	pos += snprintf(buf + pos, bufsize - pos,
			"create procedure master()\n"
			"external name wlc.master;\n"
			"create procedure master(path string)\n"
			"external name wlc.master;\n"
			"create procedure stopmaster()\n"
			"external name wlc.stopmaster;\n"
			"create procedure masterbeat( duration int)\n"
			"external name wlc.\"setmasterbeat\";\n"
			"create function masterClock() returns string\n"
			"external name wlc.\"getmasterclock\";\n"
			"create function masterTick() returns bigint\n"
			"external name wlc.\"getmastertick\";\n"
			"create procedure replicate()\n"
			"external name wlr.replicate;\n"
			"create procedure replicate(pointintime timestamp)\n"
			"external name wlr.replicate;\n"
			"create procedure replicate(dbname string)\n"
			"external name wlr.replicate;\n"
			"create procedure replicate(dbname string, pointintime timestamp)\n"
			"external name wlr.replicate;\n"
			"create procedure replicate(dbname string, id tinyint)\n"
			"external name wlr.replicate;\n"
			"create procedure replicate(dbname string, id smallint)\n"
			"external name wlr.replicate;\n"
			"create procedure replicate(dbname string, id integer)\n"
			"external name wlr.replicate;\n"
			"create procedure replicate(dbname string, id bigint)\n"
			"external name wlr.replicate;\n"
			"create procedure replicabeat(duration integer)\n"
			"external name wlr.\"setreplicabeat\";\n"
			"create function replicaClock() returns string\n"
			"external name wlr.\"getreplicaclock\";\n"
			"create function replicaTick() returns bigint\n"
			"external name wlr.\"getreplicatick\";\n"
			"update sys.functions set system = true where system <> true and name in ('master', 'stopmaster', 'masterbeat', 'masterclock', 'mastertick', 'replicate', 'replicabeat', 'replicaclock', 'replicatick') and schema_id = (select id from sys.schemas where name = 'sys');\n"
		);

	/* comments */
	pos += snprintf(buf + pos, bufsize - pos,
			"UPDATE sys._tables\n"
			"SET system = true\n"
			"WHERE name = 'comments'\n"
			"AND schema_id = (SELECT id FROM sys.schemas WHERE name = 'sys');\n"
		);

	pos += snprintf(buf + pos, bufsize - pos, "set schema \"%s\";\n", prev_schema);

	assert(pos < bufsize);
	printf("Running database upgrade commands:\n%s\n", buf);
	err = SQLstatementIntern(c, &buf, "update", true, false, NULL);
	if (err == MAL_SUCCEED) {
		pos = snprintf(buf, bufsize, "set schema \"sys\";\n"
			       "ALTER TABLE sys.keywords SET READ ONLY;\n"
			       "ALTER TABLE sys.function_types SET READ ONLY;\n"
			       "ALTER TABLE sys.function_languages SET READ ONLY;\n");
		pos += snprintf(buf + pos, bufsize - pos, "set schema \"%s\";\n", prev_schema);
		assert(pos < bufsize);
		printf("Running database upgrade commands:\n%s\n", buf);
		err = SQLstatementIntern(c, &buf, "update", true, false, NULL);
	}
	GDKfree(buf);
	return err;		/* usually MAL_SUCCEED */
}

#ifdef HAVE_NETCDF
static str
sql_update_mar2018_netcdf(Client c, const char *prev_schema)
{
	size_t bufsize = 1000, pos = 0;
	char *buf = GDKmalloc(bufsize), *err;

	if (buf == NULL)
		throw(SQL, __func__, SQLSTATE(HY013) MAL_MALLOC_FAIL);

	pos += snprintf(buf + pos, bufsize - pos, "set schema sys;\n");

	/* 74_netcdf.sql */
	pos += snprintf(buf + pos, bufsize - pos,
			"grant select on sys.netcdf_files to public;\n"
			"grant select on sys.netcdf_dims to public;\n"
			"grant select on sys.netcdf_vars to public;\n"
			"grant select on sys.netcdf_vardim to public;\n"
			"grant select on sys.netcdf_attrs to public;\n"
			"grant execute on procedure sys.netcdf_attach(varchar(256)) to public;\n"
			"grant execute on procedure sys.netcdf_importvar(integer, varchar(256)) to public;\n");

	pos += snprintf(buf + pos, bufsize - pos, "set schema \"%s\";\n", prev_schema);

	assert(pos < bufsize);
	printf("Running database upgrade commands:\n%s\n", buf);
	err = SQLstatementIntern(c, &buf, "update", true, false, NULL);
	GDKfree(buf);
	return err;		/* usually MAL_SUCCEED */
}
#endif	/* HAVE_NETCDF */

static str
sql_update_mar2018_sp1(Client c, const char *prev_schema)
{
	size_t bufsize = 2048, pos = 0;
	char *buf = GDKmalloc(bufsize), *err = NULL;

	if (buf == NULL)
		throw(SQL, __func__, SQLSTATE(HY013) MAL_MALLOC_FAIL);
	pos += snprintf(buf + pos, bufsize - pos,
			"set schema \"sys\";\n"
			"drop function sys.dependencies_functions_os_triggers();\n"
			"CREATE FUNCTION dependencies_functions_on_triggers()\n"
			"RETURNS TABLE (sch varchar(100), usr varchar(100), dep_type varchar(32))\n"
			"RETURN TABLE (SELECT f.name, tri.name, 'DEP_TRIGGER' from functions as f, triggers as tri, dependencies as dep where dep.id = f.id AND dep.depend_id =tri.id AND dep.depend_type = 8);\n"
			"update sys.functions set system = true where system <> true and name in ('dependencies_functions_on_triggers') and schema_id = (select id from sys.schemas where name = 'sys');\n");

	pos += snprintf(buf + pos, bufsize - pos, "set schema \"%s\";\n", prev_schema);
	assert(pos < bufsize);

	printf("Running database upgrade commands:\n%s\n", buf);
	err = SQLstatementIntern(c, &buf, "update", true, false, NULL);
	GDKfree(buf);
	return err;		/* usually MAL_SUCCEED */
}

static str
sql_update_remote_tables(Client c, mvc *sql, const char *prev_schema)
{
	res_table *output = NULL;
	char* err = MAL_SUCCEED, *buf;
	size_t bufsize = 1000, pos = 0;
	BAT *tbl = NULL, *uri = NULL;

	if ((buf = GDKmalloc(bufsize)) == NULL)
		throw(SQL, __func__, SQLSTATE(HY013) MAL_MALLOC_FAIL);

	/* Create the SQL function needed to dump the remote table credentials */
	pos += snprintf(buf + pos, bufsize - pos, "set schema sys;\n");
	pos += snprintf(buf + pos, bufsize - pos,
			"create function sys.remote_table_credentials (tablename string)"
			" returns table (\"uri\" string, \"username\" string, \"hash\" string)"
			" external name sql.rt_credentials;\n"
			"update sys.functions set system = true where system <> true and name = 'remote_table_credentials' and schema_id = (select id from sys.schemas where name = 'sys') and type = %d;\n",
			(int) F_FUNC);

	pos += snprintf(buf + pos, bufsize - pos, "set schema \"%s\";\n", prev_schema);

	assert(pos < bufsize);
	printf("Running database upgrade commands:\n%s\n", buf);
	err = SQLstatementIntern(c, &buf, "create function", true, false, NULL);
	if (err)
		goto bailout;

	pos = 0;
	pos += snprintf(buf + pos, bufsize - pos,
			"SELECT concat(concat(scm.name, '.'), tbl.name), tbl.query"
			" FROM sys._tables AS tbl JOIN sys.schemas AS scm ON"
			" tbl.schema_id=scm.id WHERE tbl.type=5;\n");

	assert(pos < bufsize);

	err = SQLstatementIntern(c, &buf, "get remote table names", true, false, &output);
	if (err)
		goto bailout;

	/* We executed the query, now process the results */
	tbl = BATdescriptor(output->cols[0].b);
	uri = BATdescriptor(output->cols[1].b);

	if (tbl && uri) {
		size_t cnt;
		assert(BATcount(tbl) == BATcount(uri));
		if ((cnt = BATcount(tbl)) > 0) {
			BATiter tbl_it = bat_iterator(tbl);
			BATiter uri_it = bat_iterator(uri);
			const void *restrict nil = ATOMnilptr(tbl->ttype);
			int (*cmp)(const void *, const void *) = ATOMcompare(tbl->ttype);
			const char *v;
			const char *u;
			const char *remote_server_uri;

			/* This is probably not correct: offsets? */
			for (BUN i = 0; i < cnt; i++) {
				v = BUNtvar(tbl_it, i);
				u = BUNtvar(uri_it, i);
				if (v == NULL || (*cmp)(v, nil) == 0 ||
				    u == NULL || (*cmp)(u, nil) == 0)
					goto bailout;

				/* Since the loop might fail, it might be a good idea
				 * to update the credentials as a second step
				 */
				remote_server_uri = mapiuri_uri((char *)u, sql->sa);
				if ((err = AUTHaddRemoteTableCredentials((char *)v, "monetdb", remote_server_uri, "monetdb", "monetdb", false)) != MAL_SUCCEED)
					goto bailout;
			}
		}
	} else {
		err = createException(SQL, "sql_update_remote_tables", SQLSTATE(HY002) RUNTIME_OBJECT_MISSING);
	}

bailout:
	if (tbl)
		BBPunfix(tbl->batCacheid);
	if (uri)
		BBPunfix(uri->batCacheid);
	if (output)
		res_table_destroy(output);
	GDKfree(buf);
	return err;		/* usually MAL_SUCCEED */
}

static str
sql_replace_Mar2018_ids_view(Client c, mvc *sql, const char *prev_schema)
{
	size_t bufsize = 4400, pos = 0;
	char *buf = GDKmalloc(bufsize), *err = NULL;
	sql_schema *s = mvc_bind_schema(sql, "sys");
	sql_table *t = mvc_bind_table(sql, s, "ids");

	if (buf == NULL)
		throw(SQL, __func__, SQLSTATE(HY013) MAL_MALLOC_FAIL);

	t->system = 0;	/* make it non-system else the drop view will fail */
	t = mvc_bind_table(sql, s, "dependencies_vw");	/* dependencies_vw uses view sys.ids so must be removed first */
	t->system = 0;

	/* 21_dependency_views.sql */
	pos += snprintf(buf + pos, bufsize - pos,
			"set schema \"sys\";\n"
			"DROP VIEW sys.dependencies_vw;\n"
			"DROP VIEW sys.ids;\n"

			"CREATE VIEW sys.ids (id, name, schema_id, table_id, table_name, obj_type, sys_table) AS\n"
			"SELECT id, name, cast(null as int) as schema_id, cast(null as int) as table_id, cast(null as varchar(124)) as table_name, 'author' AS obj_type, 'sys.auths' AS sys_table FROM sys.auths UNION ALL\n"
			"SELECT id, name, cast(null as int) as schema_id, cast(null as int) as table_id, cast(null as varchar(124)) as table_name, 'schema', 'sys.schemas' FROM sys.schemas UNION ALL\n"
			"SELECT id, name, schema_id, id as table_id, name as table_name, case when type = 1 then 'view' else 'table' end, 'sys._tables' FROM sys._tables UNION ALL\n"
			"SELECT id, name, schema_id, id as table_id, name as table_name, case when type = 1 then 'view' else 'table' end, 'tmp._tables' FROM tmp._tables UNION ALL\n"
			"SELECT c.id, c.name, t.schema_id, c.table_id, t.name as table_name, 'column', 'sys._columns' FROM sys._columns c JOIN sys._tables t ON c.table_id = t.id UNION ALL\n"
			"SELECT c.id, c.name, t.schema_id, c.table_id, t.name as table_name, 'column', 'tmp._columns' FROM tmp._columns c JOIN tmp._tables t ON c.table_id = t.id UNION ALL\n"
			"SELECT k.id, k.name, t.schema_id, k.table_id, t.name as table_name, 'key', 'sys.keys' FROM sys.keys k JOIN sys._tables t ON k.table_id = t.id UNION ALL\n"
			"SELECT k.id, k.name, t.schema_id, k.table_id, t.name as table_name, 'key', 'tmp.keys' FROM tmp.keys k JOIN tmp._tables t ON k.table_id = t.id UNION ALL\n"
			"SELECT i.id, i.name, t.schema_id, i.table_id, t.name as table_name, 'index', 'sys.idxs' FROM sys.idxs i JOIN sys._tables t ON i.table_id = t.id UNION ALL\n"
			"SELECT i.id, i.name, t.schema_id, i.table_id, t.name as table_name, 'index', 'tmp.idxs' FROM tmp.idxs i JOIN tmp._tables t ON i.table_id = t.id UNION ALL\n"
			"SELECT g.id, g.name, t.schema_id, g.table_id, t.name as table_name, 'trigger', 'sys.triggers' FROM sys.triggers g JOIN sys._tables t ON g.table_id = t.id UNION ALL\n"
			"SELECT g.id, g.name, t.schema_id, g.table_id, t.name as table_name, 'trigger', 'tmp.triggers' FROM tmp.triggers g JOIN tmp._tables t ON g.table_id = t.id UNION ALL\n"
			"SELECT id, name, schema_id, cast(null as int) as table_id, cast(null as varchar(124)) as table_name, case when type = 2 then 'procedure' else 'function' end, 'sys.functions' FROM sys.functions UNION ALL\n"
			"SELECT a.id, a.name, f.schema_id, cast(null as int) as table_id, cast(null as varchar(124)) as table_name, case when f.type = 2 then 'procedure arg' else 'function arg' end, 'sys.args' FROM sys.args a JOIN sys.functions f ON a.func_id = f.id UNION ALL\n"
			"SELECT id, name, schema_id, cast(null as int) as table_id, cast(null as varchar(124)) as table_name, 'sequence', 'sys.sequences' FROM sys.sequences UNION ALL\n"
			"SELECT id, sqlname, schema_id, cast(null as int) as table_id, cast(null as varchar(124)) as table_name, 'type', 'sys.types' FROM sys.types WHERE id > 2000 /* exclude system types to prevent duplicates with auths.id */\n"
			" ORDER BY id;\n"
			"GRANT SELECT ON sys.ids TO PUBLIC;\n"

			"CREATE VIEW sys.dependencies_vw AS\n"
			"SELECT d.id, i1.obj_type, i1.name,\n"
			"       d.depend_id as used_by_id, i2.obj_type as used_by_obj_type, i2.name as used_by_name,\n"
			"       d.depend_type, dt.dependency_type_name\n"
			"  FROM sys.dependencies d\n"
			"  JOIN sys.ids i1 ON d.id = i1.id\n"
			"  JOIN sys.ids i2 ON d.depend_id = i2.id\n"
			"  JOIN sys.dependency_types dt ON d.depend_type = dt.dependency_type_id\n"
			" ORDER BY id, depend_id;\n"
			"GRANT SELECT ON sys.dependencies_vw TO PUBLIC;\n"

			"update sys._tables set system = true where name in ('ids', 'dependencies_vw') and schema_id in (select id from sys.schemas where name = 'sys');\n"
			);

	pos += snprintf(buf + pos, bufsize - pos, "set schema \"%s\";\n", prev_schema);
	assert(pos < bufsize);

	printf("Running database upgrade commands:\n%s\n", buf);
	err = SQLstatementIntern(c, &buf, "update", true, false, NULL);
	GDKfree(buf);
	return err;		/* usually MAL_SUCCEED */
}

static str
sql_update_gsl(Client c, const char *prev_schema)
{
	size_t bufsize = 1024, pos = 0;
	char *buf = GDKmalloc(bufsize), *err = NULL;

	if (buf == NULL)
		throw(SQL, __func__, SQLSTATE(HY013) MAL_MALLOC_FAIL);
	pos += snprintf(buf + pos, bufsize - pos,
			"set schema \"sys\";\n"
			"drop function sys.chi2prob(double, double);\n");

	pos += snprintf(buf + pos, bufsize - pos, "set schema \"%s\";\n", prev_schema);
	assert(pos < bufsize);

	printf("Running database upgrade commands:\n%s\n", buf);
	err = SQLstatementIntern(c, &buf, "update", true, false, NULL);
	GDKfree(buf);
	return err;		/* usually MAL_SUCCEED */
}

static str
sql_update_aug2018(Client c, mvc *sql, const char *prev_schema)
{
	size_t bufsize = 1000, pos = 0;
	char *buf, *err;

	if ((buf = GDKmalloc(bufsize)) == NULL)
		throw(SQL, __func__, SQLSTATE(HY013) MAL_MALLOC_FAIL);

	pos += snprintf(buf + pos, bufsize - pos, "set schema sys;\n");
	pos += snprintf(buf + pos, bufsize - pos,
			"create aggregate sys.group_concat(str string) returns string external name \"aggr\".\"str_group_concat\";\n"
			"grant execute on aggregate sys.group_concat(string) to public;\n"
			"create aggregate sys.group_concat(str string, sep string) returns string external name \"aggr\".\"str_group_concat\";\n"
			"grant execute on aggregate sys.group_concat(string, string) to public;\n"
			"update sys.functions set system = true where system <> true and name in ('group_concat') and schema_id = (select id from sys.schemas where name = 'sys') and type = %d;\n",
			(int) F_AGGR);

	pos += snprintf(buf + pos, bufsize - pos, "set schema \"%s\";\n", prev_schema);

	assert(pos < bufsize);
	printf("Running database upgrade commands:\n%s\n", buf);
	err = SQLstatementIntern(c, &buf, "update", true, false, NULL);
	if (err)
		goto bailout;
	err = sql_update_remote_tables(c, sql, prev_schema);

  bailout:
	GDKfree(buf);
	return err;		/* usually MAL_SUCCEED */
}

static str
sql_update_aug2018_sp2(Client c, const char *prev_schema)
{
	size_t bufsize = 1000, pos = 0;
	char *buf, *err;
	res_table *output;
	BAT *b;

	if ((buf = GDKmalloc(bufsize)) == NULL)
		throw(SQL, __func__, SQLSTATE(HY013) MAL_MALLOC_FAIL);

	/* required update for changeset 23e1231ada99 */
	pos += snprintf(buf + pos, bufsize - pos,
			"select id from sys.functions where language <> 0 and not side_effect and type <> 4 and (type = 2 or (language <> 2 and id not in (select func_id from sys.args where inout = 1)));\n");
	err = SQLstatementIntern(c, &buf, "update", true, false, &output);
	if (err) {
		GDKfree(buf);
		return err;
	}
	b = BATdescriptor(output->cols[0].b);
	if (b) {
		if (BATcount(b) > 0) {
			pos = 0;
			pos += snprintf(buf + pos, bufsize - pos, "set schema sys;\n");
			pos += snprintf(buf + pos, bufsize - pos,
					"update sys.functions set side_effect = true where language <> 0 and not side_effect and type <> 4 and (type = 2 or (language <> 2 and id not in (select func_id from sys.args where inout = 1)));\n");

			pos += snprintf(buf + pos, bufsize - pos, "set schema \"%s\";\n", prev_schema);

			assert(pos < bufsize);
			printf("Running database upgrade commands:\n%s\n", buf);
			err = SQLstatementIntern(c, &buf, "update", true, false, NULL);
		}
		BBPunfix(b->batCacheid);
	}
	res_table_destroy(output);
	GDKfree(buf);
	return err;		/* usually MAL_SUCCEED */
}

static str
sql_drop_functions_dependencies_Xs_on_Ys(Client c, const char *prev_schema)
{
	size_t bufsize = 1600, pos = 0;
	char *err = NULL, *buf = GDKmalloc(bufsize);

	if (buf == NULL)
		throw(SQL, __func__, SQLSTATE(HY013) MAL_MALLOC_FAIL);

	/* remove functions which were created in sql/scripts/21_dependency_functions.sql */
	pos += snprintf(buf + pos, bufsize - pos,
			"set schema \"sys\";\n"
			"DROP FUNCTION dependencies_schemas_on_users();\n"
			"DROP FUNCTION dependencies_owners_on_schemas();\n"
			"DROP FUNCTION dependencies_tables_on_views();\n"
			"DROP FUNCTION dependencies_tables_on_indexes();\n"
			"DROP FUNCTION dependencies_tables_on_triggers();\n"
			"DROP FUNCTION dependencies_tables_on_foreignKeys();\n"
			"DROP FUNCTION dependencies_tables_on_functions();\n"
			"DROP FUNCTION dependencies_columns_on_views();\n"
			"DROP FUNCTION dependencies_columns_on_keys();\n"
			"DROP FUNCTION dependencies_columns_on_indexes();\n"
			"DROP FUNCTION dependencies_columns_on_functions();\n"
			"DROP FUNCTION dependencies_columns_on_triggers();\n"
			"DROP FUNCTION dependencies_views_on_functions();\n"
			"DROP FUNCTION dependencies_views_on_triggers();\n"
			"DROP FUNCTION dependencies_functions_on_functions();\n"
			"DROP FUNCTION dependencies_functions_on_triggers();\n"
			"DROP FUNCTION dependencies_keys_on_foreignKeys();\n");

	pos += snprintf(buf + pos, bufsize - pos, "set schema \"%s\";\n", prev_schema);
	assert(pos < bufsize);

	printf("Running database upgrade commands:\n%s\n", buf);
	err = SQLstatementIntern(c, &buf, "update", true, false, NULL);
	GDKfree(buf);
	return err;		/* usually MAL_SUCCEED */
}

static str
sql_update_apr2019(Client c, mvc *sql, const char *prev_schema)
{
	size_t bufsize = 3000, pos = 0;
	char *buf, *err;
	sql_schema *s = mvc_bind_schema(sql, "sys");
	sql_table *t;

	if ((buf = GDKmalloc(bufsize)) == NULL)
		throw(SQL, __func__, SQLSTATE(HY013) MAL_MALLOC_FAIL);

	pos += snprintf(buf + pos, bufsize - pos, "set schema sys;\n");

	/* 15_querylog.sql */
	pos += snprintf(buf + pos, bufsize - pos,
			"drop procedure sys.querylog_enable(smallint);\n"
			"create procedure sys.querylog_enable(threshold integer) external name sql.querylog_enable;\n"
			"update sys.functions set system = true where system <> true and name = 'querylog_enable' and schema_id = (select id from sys.schemas where name = 'sys') and type = %d;\n",
			(int) F_PROC);

	/* 17_temporal.sql */
	pos += snprintf(buf + pos, bufsize - pos,
			"create function sys.date_trunc(txt string, t timestamp)\n"
			"returns timestamp\n"
			"external name sql.date_trunc;\n"
			"grant execute on function sys.date_trunc(string, timestamp) to public;\n"
			"update sys.functions set system = true where system <> true and schema_id = (select id from sys.schemas where name = 'sys') and name = 'date_trunc' and type = %d;\n", (int) F_FUNC);

	/* 22_clients.sql */
	pos += snprintf(buf + pos, bufsize - pos,
			"create procedure sys.setprinttimeout(\"timeout\" integer)\n"
			"external name clients.setprinttimeout;\n"
			"update sys.functions set system = true where system <> true and schema_id = (select id from sys.schemas where name = 'sys') and name = 'setprinttimeout' and type = %d;\n", (int) F_PROC);

	/* 26_sysmon.sql */
	pos += snprintf(buf + pos, bufsize - pos,
			"grant execute on function sys.queue to public;\n"
			"grant select on sys.queue to public;\n");

	/* 51_sys_schema_extensions.sql */
	pos += snprintf(buf + pos, bufsize - pos,
			"ALTER TABLE sys.keywords SET READ WRITE;\n"
			"INSERT INTO sys.keywords VALUES ('WINDOW');\n"
		);
	t = mvc_bind_table(sql, s, "var_values");
	t->system = 0;	/* make it non-system else the drop view will fail */
	pos += snprintf(buf + pos, bufsize - pos,
			"DROP VIEW sys.var_values;\n"
			"CREATE VIEW sys.var_values (var_name, value) AS\n"
			"SELECT 'cache' AS var_name, convert(cache, varchar(10)) AS value UNION ALL\n"
			"SELECT 'current_role', current_role UNION ALL\n"
			"SELECT 'current_schema', current_schema UNION ALL\n"
			"SELECT 'current_timezone', current_timezone UNION ALL\n"
			"SELECT 'current_user', current_user UNION ALL\n"
			"SELECT 'debug', debug UNION ALL\n"
			"SELECT 'last_id', last_id UNION ALL\n"
			"SELECT 'optimizer', optimizer UNION ALL\n"
			"SELECT 'pi', pi() UNION ALL\n"
			"SELECT 'rowcnt', rowcnt;\n"
			"UPDATE sys._tables SET system = true WHERE name = 'var_values' AND schema_id = (SELECT id FROM sys.schemas WHERE name = 'sys');\n"
			"GRANT SELECT ON sys.var_values TO PUBLIC;\n");

	/* 99_system.sql */
	t = mvc_bind_table(sql, s, "systemfunctions");
	t->system = 0;
	pos += snprintf(buf + pos, bufsize - pos,
			"drop table sys.systemfunctions;\n"
			"create view sys.systemfunctions as select id as function_id from sys.functions where system;\n"
			"grant select on sys.systemfunctions to public;\n"
			"update sys._tables set system = true where name = 'systemfunctions' and schema_id = (select id from sys.schemas where name = 'sys');\n");
	/* update type of "query" attribute of tables sys._tables and
	 * tmp_tables from varchar(2048) to varchar(1048576) */
	pos += snprintf(buf + pos, bufsize - pos,
			"update sys._columns set type_digits = 1048576 where name = 'query' and table_id in (select id from sys._tables t where t.name = '_tables' and t.schema_id in (select id from sys.schemas s where s.name in ('sys', 'tmp')));\n");
	pos += snprintf(buf + pos, bufsize - pos,
			"update sys._columns set type_digits = 1048576 where name = 'query' and table_id in (select id from sys._tables t where t.name = 'tables' and t.schema_id in (select id from sys.schemas s where s.name = 'sys'));\n");

	pos += snprintf(buf + pos, bufsize - pos, "set schema \"%s\";\n", prev_schema);

	assert(pos < bufsize);
	printf("Running database upgrade commands:\n%s\n", buf);
	err = SQLstatementIntern(c, &buf, "update", true, false, NULL);
	if (err == MAL_SUCCEED) {
		pos = snprintf(buf, bufsize, "set schema \"sys\";\n"
			       "ALTER TABLE sys.keywords SET READ ONLY;\n");

		pos += snprintf(buf + pos, bufsize - pos, "set schema \"%s\";\n", prev_schema);
		assert(pos < bufsize);
		printf("Running database upgrade commands:\n%s\n", buf);
		err = SQLstatementIntern(c, &buf, "update", true, false, NULL);
	}

	GDKfree(buf);
	return err;		/* usually MAL_SUCCEED */
}

static str
sql_update_storagemodel(Client c, mvc *sql, const char *prev_schema)
{
	size_t bufsize = 20000, pos = 0;
	char *buf, *err;
	sql_schema *s = mvc_bind_schema(sql, "sys");
	sql_table *t;

	if ((buf = GDKmalloc(bufsize)) == NULL)
		throw(SQL, __func__, SQLSTATE(HY013) MAL_MALLOC_FAIL);

	/* set views and tables internally to non-system to allow drop commands to succeed without error */
	if ((t = mvc_bind_table(sql, s, "storage")) != NULL)
		t->system = 0;
	if ((t = mvc_bind_table(sql, s, "storagemodel")) != NULL)
		t->system = 0;
	if ((t = mvc_bind_table(sql, s, "storagemodelinput")) != NULL)
		t->system = 0;
	if ((t = mvc_bind_table(sql, s, "tablestoragemodel")) != NULL)
		t->system = 0;

	/* new 75_storagemodel.sql */
	pos += snprintf(buf + pos, bufsize - pos,
		"set schema sys;\n"
		/* drop objects in reverse order of original creation of old 75_storagemodel.sql */
		"drop view if exists sys.tablestoragemodel;\n"
		"drop view if exists sys.storagemodel cascade;\n"
		"drop function if exists sys.storagemodel() cascade;\n"
		"drop function if exists sys.imprintsize(bigint, clob) cascade;\n"
		"drop function if exists sys.hashsize(boolean, bigint) cascade;\n"
		"drop function if exists sys.heapsize(clob, bigint, int) cascade;\n"
		"drop function if exists sys.columnsize(clob, bigint, bigint) cascade;\n"
		"drop procedure if exists sys.storagemodelinit();\n"
		"drop table if exists sys.storagemodelinput cascade;\n"
		"drop view if exists sys.\"storage\" cascade;\n"
		"drop function if exists sys.\"storage\"(clob, clob, clob) cascade;\n"
		"drop function if exists sys.\"storage\"(clob, clob) cascade;\n"
		"drop function if exists sys.\"storage\"(clob) cascade;\n"
		"drop function if exists sys.\"storage\"() cascade;\n"
		"create function sys.\"storage\"()\n"
		"returns table (\n"
		"	\"schema\" varchar(1024),\n"
		"	\"table\" varchar(1024),\n"
		"	\"column\" varchar(1024),\n"
		"	\"type\" varchar(1024),\n"
		"	\"mode\" varchar(15),\n"
		"	location varchar(1024),\n"
		"	\"count\" bigint,\n"
		"	typewidth int,\n"
		"	columnsize bigint,\n"
		"	heapsize bigint,\n"
		"	hashes bigint,\n"
		"	phash boolean,\n"
		"	\"imprints\" bigint,\n"
		"	sorted boolean,\n"
		"	revsorted boolean,\n"
		"	\"unique\" boolean,\n"
		"	orderidx bigint\n"
		")\n"
		"external name sql.\"storage\";\n"
		"create view sys.\"storage\" as\n"
		"select * from sys.\"storage\"()\n"
		" where (\"schema\", \"table\") in (\n"
		"	SELECT sch.\"name\", tbl.\"name\"\n"
		"	  FROM sys.\"tables\" AS tbl JOIN sys.\"schemas\" AS sch ON tbl.schema_id = sch.id\n"
		"	 WHERE tbl.\"system\" = FALSE)\n"
		"order by \"schema\", \"table\", \"column\";\n"
		"create view sys.\"tablestorage\" as\n"
		"select \"schema\", \"table\",\n"
		"	max(\"count\") as \"rowcount\",\n"
		"	count(*) as \"storages\",\n"
		"	sum(columnsize) as columnsize,\n"
		"	sum(heapsize) as heapsize,\n"
		"	sum(hashes) as hashsize,\n"
		"	sum(\"imprints\") as imprintsize,\n"
		"	sum(orderidx) as orderidxsize\n"
		" from sys.\"storage\"\n"
		"group by \"schema\", \"table\"\n"
		"order by \"schema\", \"table\";\n"
		"create view sys.\"schemastorage\" as\n"
		"select \"schema\",\n"
		"	count(*) as \"storages\",\n"
		"	sum(columnsize) as columnsize,\n"
		"	sum(heapsize) as heapsize,\n"
		"	sum(hashes) as hashsize,\n"
		"	sum(\"imprints\") as imprintsize,\n"
		"	sum(orderidx) as orderidxsize\n"
		" from sys.\"storage\"\n"
		"group by \"schema\"\n"
		"order by \"schema\";\n"
		"create function sys.\"storage\"(sname varchar(1024))\n"
		"returns table (\n"
		"	\"schema\" varchar(1024),\n"
		"	\"table\" varchar(1024),\n"
		"	\"column\" varchar(1024),\n"
		"	\"type\" varchar(1024),\n"
		"	\"mode\" varchar(15),\n"
		"	location varchar(1024),\n"
		"	\"count\" bigint,\n"
		"	typewidth int,\n"
		"	columnsize bigint,\n"
		"	heapsize bigint,\n"
		"	hashes bigint,\n"
		"	phash boolean,\n"
		"	\"imprints\" bigint,\n"
		"	sorted boolean,\n"
		"	revsorted boolean,\n"
		"	\"unique\" boolean,\n"
		"	orderidx bigint\n"
		")\n"
		"external name sql.\"storage\";\n"
		"create function sys.\"storage\"(sname varchar(1024), tname varchar(1024))\n"
		"returns table (\n"
		"	\"schema\" varchar(1024),\n"
		"	\"table\" varchar(1024),\n"
		"	\"column\" varchar(1024),\n"
		"	\"type\" varchar(1024),\n"
		"	\"mode\" varchar(15),\n"
		"	location varchar(1024),\n"
		"	\"count\" bigint,\n"
		"	typewidth int,\n"
		"	columnsize bigint,\n"
		"	heapsize bigint,\n"
		"	hashes bigint,\n"
		"	phash boolean,\n"
		"	\"imprints\" bigint,\n"
		"	sorted boolean,\n"
		"	revsorted boolean,\n"
		"	\"unique\" boolean,\n"
		"	orderidx bigint\n"
		")\n"
		"external name sql.\"storage\";\n"
		"create function sys.\"storage\"(sname varchar(1024), tname varchar(1024), cname varchar(1024))\n"
		"returns table (\n"
		"	\"schema\" varchar(1024),\n"
		"	\"table\" varchar(1024),\n"
		"	\"column\" varchar(1024),\n"
		"	\"type\" varchar(1024),\n"
		"	\"mode\" varchar(15),\n"
		"	location varchar(1024),\n"
		"	\"count\" bigint,\n"
		"	typewidth int,\n"
		"	columnsize bigint,\n"
		"	heapsize bigint,\n"
		"	hashes bigint,\n"
		"	phash boolean,\n"
		"	\"imprints\" bigint,\n"
		"	sorted boolean,\n"
		"	revsorted boolean,\n"
		"	\"unique\" boolean,\n"
		"	orderidx bigint\n"
		")\n"
		"external name sql.\"storage\";\n"
		"create table sys.storagemodelinput(\n"
		"	\"schema\" varchar(1024) NOT NULL,\n"
		"	\"table\" varchar(1024) NOT NULL,\n"
		"	\"column\" varchar(1024) NOT NULL,\n"
		"	\"type\" varchar(1024) NOT NULL,\n"
		"	typewidth int NOT NULL,\n"
		"	\"count\" bigint NOT NULL,\n"
		"	\"distinct\" bigint NOT NULL,\n"
		"	atomwidth int NOT NULL,\n"
		"	reference boolean NOT NULL DEFAULT FALSE,\n"
		"	sorted boolean,\n"
		"	\"unique\" boolean,\n"
		"	isacolumn boolean NOT NULL DEFAULT TRUE\n"
		");\n"
		"create procedure sys.storagemodelinit()\n"
		"begin\n"
		"	delete from sys.storagemodelinput;\n"
		"	insert into sys.storagemodelinput\n"
		"	select \"schema\", \"table\", \"column\", \"type\", typewidth, \"count\",\n"
		"		case when (\"unique\" or \"type\" IN ('varchar', 'char', 'clob', 'json', 'url', 'blob', 'geometry', 'geometrya'))\n"
		"			then \"count\" else 0 end,\n"
		"		case when \"count\" > 0 and heapsize >= 8192 and \"type\" in ('varchar', 'char', 'clob', 'json', 'url')\n"
		"			then cast((heapsize - 8192) / \"count\" as bigint)\n"
		"		when \"count\" > 0 and heapsize >= 32 and \"type\" in ('blob', 'geometry', 'geometrya')\n"
		"			then cast((heapsize - 32) / \"count\" as bigint)\n"
		"		else typewidth end,\n"
		"		FALSE, case sorted when true then true else false end, \"unique\", TRUE\n"
		"	  from sys.\"storage\";\n"
		"	update sys.storagemodelinput\n"
		"	   set reference = TRUE\n"
		"	 where (\"schema\", \"table\", \"column\") in (\n"
		"		SELECT fkschema.\"name\", fktable.\"name\", fkkeycol.\"name\"\n"
		"		  FROM	sys.\"keys\" AS fkkey,\n"
		"			sys.\"objects\" AS fkkeycol,\n"
		"			sys.\"tables\" AS fktable,\n"
		"			sys.\"schemas\" AS fkschema\n"
		"		WHERE fktable.\"id\" = fkkey.\"table_id\"\n"
		"		  AND fkkey.\"id\" = fkkeycol.\"id\"\n"
		"		  AND fkschema.\"id\" = fktable.\"schema_id\"\n"
		"		  AND fkkey.\"rkey\" > -1 );\n"
		"	update sys.storagemodelinput\n"
		"	   set isacolumn = FALSE\n"
		"	 where (\"schema\", \"table\", \"column\") NOT in (\n"
		"		SELECT sch.\"name\", tbl.\"name\", col.\"name\"\n"
		"		  FROM sys.\"schemas\" AS sch,\n"
		"			sys.\"tables\" AS tbl,\n"
		"			sys.\"columns\" AS col\n"
		"		WHERE sch.\"id\" = tbl.\"schema_id\"\n"
		"		  AND tbl.\"id\" = col.\"table_id\");\n"
		"end;\n"
		"create function sys.columnsize(tpe varchar(1024), count bigint)\n"
		"returns bigint\n"
		"begin\n"
		"	if tpe in ('tinyint', 'boolean')\n"
		"		then return count;\n"
		"	end if;\n"
		"	if tpe = 'smallint'\n"
		"		then return 2 * count;\n"
		"	end if;\n"
		"	if tpe in ('int', 'real', 'date', 'time', 'timetz', 'sec_interval', 'month_interval')\n"
		"		then return 4 * count;\n"
		"	end if;\n"
		"	if tpe in ('bigint', 'double', 'timestamp', 'timestamptz', 'inet', 'oid')\n"
		"		then return 8 * count;\n"
		"	end if;\n"
		"	if tpe in ('hugeint', 'decimal', 'uuid', 'mbr')\n"
		"		then return 16 * count;\n"
		"	end if;\n"
		"	if tpe in ('varchar', 'char', 'clob', 'json', 'url')\n"
		"		then return 4 * count;\n"
		"	end if;\n"
		"	if tpe in ('blob', 'geometry', 'geometrya')\n"
		"		then return 8 * count;\n"
		"	end if;\n"
		"	return 8 * count;\n"
		"end;\n"
		"create function sys.heapsize(tpe varchar(1024), count bigint, distincts bigint, avgwidth int)\n"
		"returns bigint\n"
		"begin\n"
		"	if tpe in ('varchar', 'char', 'clob', 'json', 'url')\n"
		"		then return 8192 + ((avgwidth + 8) * distincts);\n"
		"	end if;\n"
		"	if tpe in ('blob', 'geometry', 'geometrya')\n"
		"		then return 32 + (avgwidth * count);\n"
		"	end if;\n"
		"	return 0;\n"
		"end;\n"
		"create function sys.hashsize(b boolean, count bigint)\n"
		"returns bigint\n"
		"begin\n"
		"	if b = true\n"
		"		then return 8 * count;\n"
		"	end if;\n"
		"	return 0;\n"
		"end;\n"
		"create function sys.imprintsize(tpe varchar(1024), count bigint)\n"
		"returns bigint\n"
		"begin\n"
		"	if tpe in ('tinyint', 'boolean')\n"
		"		then return cast(0.2 * count as bigint);\n"
		"	end if;\n"
		"	if tpe = 'smallint'\n"
		"		then return cast(0.4 * count as bigint);\n"
		"	end if;\n"
		"	if tpe in ('int', 'real', 'date', 'time', 'timetz', 'sec_interval', 'month_interval')\n"
		"		then return cast(0.8 * count as bigint);\n"
		"	end if;\n"
		"	if tpe in ('bigint', 'double', 'timestamp', 'timestamptz', 'inet', 'oid')\n"
		"		then return cast(1.6 * count as bigint);\n"
		"	end if;\n"
		"	if tpe in ('hugeint', 'decimal', 'uuid', 'mbr')\n"
		"		then return cast(3.2 * count as bigint);\n"
		"	end if;\n"
		"	return 0;\n"
		"end;\n"
		"create view sys.storagemodel as\n"
		"select \"schema\", \"table\", \"column\", \"type\", \"count\",\n"
		"	sys.columnsize(\"type\", \"count\") as columnsize,\n"
		"	sys.heapsize(\"type\", \"count\", \"distinct\", \"atomwidth\") as heapsize,\n"
		"	sys.hashsize(\"reference\", \"count\") as hashsize,\n"
		"	case when isacolumn then sys.imprintsize(\"type\", \"count\") else 0 end as imprintsize,\n"
		"	case when (isacolumn and not sorted) then cast(8 * \"count\" as bigint) else 0 end as orderidxsize,\n"
		"	sorted, \"unique\", isacolumn\n"
		" from sys.storagemodelinput\n"
		"order by \"schema\", \"table\", \"column\";\n"
		"create view sys.tablestoragemodel as\n"
		"select \"schema\", \"table\",\n"
		"	max(\"count\") as \"rowcount\",\n"
		"	count(*) as \"storages\",\n"
		"	sum(sys.columnsize(\"type\", \"count\")) as columnsize,\n"
		"	sum(sys.heapsize(\"type\", \"count\", \"distinct\", \"atomwidth\")) as heapsize,\n"
		"	sum(sys.hashsize(\"reference\", \"count\")) as hashsize,\n"
		"	sum(case when isacolumn then sys.imprintsize(\"type\", \"count\") else 0 end) as imprintsize,\n"
		"	sum(case when (isacolumn and not sorted) then cast(8 * \"count\" as bigint) else 0 end) as orderidxsize\n"
		" from sys.storagemodelinput\n"
		"group by \"schema\", \"table\"\n"
		"order by \"schema\", \"table\";\n"
	);
	assert(pos < bufsize);

	pos += snprintf(buf + pos, bufsize - pos,
		"update sys._tables set system = true where schema_id = (select id from sys.schemas where name = 'sys')"
		" and name in ('storage', 'tablestorage', 'schemastorage', 'storagemodelinput', 'storagemodel', 'tablestoragemodel');\n");
	pos += snprintf(buf + pos, bufsize - pos,
		"update sys.functions set system = true where system <> true and schema_id = (select id from sys.schemas where name = 'sys')"
		" and name in ('storage') and type = %d;\n", (int) F_UNION);
	pos += snprintf(buf + pos, bufsize - pos,
		"update sys.functions set system = true where system <> true and schema_id = (select id from sys.schemas where name = 'sys')"
		" and name in ('storagemodelinit') and type = %d;\n", (int) F_PROC);
	pos += snprintf(buf + pos, bufsize - pos,
		"update sys.functions set system = true where system <> true and schema_id = (select id from sys.schemas where name = 'sys')"
		" and name in ('columnsize', 'heapsize', 'hashsize', 'imprintsize') and type = %d;\n", (int) F_FUNC);

	pos += snprintf(buf + pos, bufsize - pos, "set schema \"%s\";\n", prev_schema);
	assert(pos < bufsize);

	printf("Running database upgrade commands:\n%s\n", buf);
	err = SQLstatementIntern(c, &buf, "update", true, false, NULL);
	GDKfree(buf);
	return err;		/* usually MAL_SUCCEED */
}

static str
sql_update_apr2019_sp1(Client c)
{
	char *err, *qry = "select c.id from sys.dependency_types dt, sys._columns c, sys.keys k, sys.objects o "
		"where k.id = o.id and o.name = c.name and c.table_id = k.table_id and dt.dependency_type_name = 'KEY' and k.type = 1 "
		"and not exists (select d.id from sys.dependencies d where d.id = c.id and d.depend_id = k.id and d.depend_type = dt.dependency_type_id);";
	res_table *output = NULL;

	/* Determine if missing dependency table entry for unique keys
	 * is required */
	err = SQLstatementIntern(c, &qry, "update", true, false, &output);
	if (err == NULL) {
		BAT *b = BATdescriptor(output->cols[0].b);
		if (b) {
			if (BATcount(b) > 0) {
				/* required update for changeset 23e1231ada99 */
				qry = "insert into sys.dependencies (select c.id as id, k.id as depend_id, dt.dependency_type_id as depend_type from sys.dependency_types dt, sys._columns c, sys.keys k, sys.objects o where k.id = o.id and o.name = c.name and c.table_id = k.table_id and dt.dependency_type_name = 'KEY' and k.type = 1 and not exists (select d.id from sys.dependencies d where d.id = c.id and d.depend_id = k.id and d.depend_type = dt.dependency_type_id));\n";
				printf("Running database upgrade commands:\n%s\n", qry);
				err = SQLstatementIntern(c, &qry, "update", true, false, NULL);
			}
			BBPunfix(b->batCacheid);
		}
	}
	if (output != NULL)
		res_tables_destroy(output);

	return err;		/* usually MAL_SUCCEED */
}

static str
sql_update_apr2019_sp2(Client c, mvc *sql, const char *prev_schema, bool *systabfixed)
{
	size_t bufsize = 1000, pos = 0;
	char *buf = GDKmalloc(bufsize), *err;

	if (buf == NULL)
		throw(SQL, __func__, SQLSTATE(HY013) MAL_MALLOC_FAIL);

	if (!*systabfixed) {
		sql_fix_system_tables(c, sql, prev_schema);
		*systabfixed = true;
	}

	pos += snprintf(buf + pos, bufsize - pos, "set schema sys;\n");

	/* 11_times.sql */
	pos += snprintf(buf + pos, bufsize - pos,
			"drop procedure sys.times();\n");

	pos += snprintf(buf + pos, bufsize - pos, "set schema \"%s\";\n", prev_schema);

	assert(pos < bufsize);
	printf("Running database upgrade commands:\n%s\n", buf);
	err = SQLstatementIntern(c, &buf, "update", true, false, NULL);
	GDKfree(buf);
	return err;		/* usually MAL_SUCCEED */
}

#define FLUSH_INSERTS_IF_BUFFERFILLED /* Each new value should add about 20 bytes to the buffer, "flush" when is 200 bytes from being full */ \
	if (pos > 7900) { \
		pos += snprintf(buf + pos, bufsize - pos, \
						") as t1(c1,c2,c3) where t1.c1 not in (select \"id\" from sys.dependencies where depend_id = t1.c2);\n"); \
		assert(pos < bufsize); \
		printf("Running database upgrade commands:\n%s\n", buf); \
		err = SQLstatementIntern(c, &buf, "update", true, false, NULL); \
		if (err) \
			goto bailout; \
		pos = 0; \
		pos += snprintf(buf + pos, bufsize - pos, "insert into sys.dependencies select c1, c2, c3 from (values"); \
		ppos = pos; \
		first = true; \
	}

static str
sql_update_nov2019_missing_dependencies(Client c, mvc *sql)
{
	size_t bufsize = 8192, pos = 0, ppos;
	char *err = NULL, *buf = GDKmalloc(bufsize);
	sql_allocator *old_sa = sql->sa;
	bool first = true;

	if (buf == NULL)
		throw(SQL, __func__, SQLSTATE(HY013) MAL_MALLOC_FAIL);

	if (!(sql->sa = sa_create())) {
		err = createException(SQL, "sql.catalog", SQLSTATE(HY013) MAL_MALLOC_FAIL);
		goto bailout;
	}

	pos += snprintf(buf + pos, bufsize - pos, "insert into sys.dependencies select c1, c2, c3 from (values");
	ppos = pos; /* later check if found updatable database objects */

	for (node *n = sql->session->tr->schemas.set->h; n; n = n->next) {
		sql_schema *s = (sql_schema*) n->data;

		if (s->funcs.set)
			for (node *m = s->funcs.set->h; m; m = m->next) {
				sql_func *f = (sql_func*) m->data;

				if (f->query && f->lang == FUNC_LANG_SQL) {
					char *relt;
					sql_rel *r = NULL;

					if (!(relt = sa_strdup(sql->sa, f->query))) {
						err = createException(SQL, "sql.catalog", SQLSTATE(HY013) MAL_MALLOC_FAIL);
						goto bailout;
					}

					r = rel_parse(sql, s, relt, m_deps);
					if (r)
						r = sql_processrelation(sql, r, 0);
					if (r) {
						list *id_l = rel_dependencies(sql, r);

						for (node *o = id_l->h ; o ; o = o->next) {
							sqlid next = *(sqlid*) o->data;
							if (next != f->base.id) {
								pos += snprintf(buf + pos, bufsize - pos, "%s(%d,%d,%d)", first ? "" : ",", next,
												f->base.id, (int)(!IS_PROC(f) ? FUNC_DEPENDENCY : PROC_DEPENDENCY));
								first = false;
								FLUSH_INSERTS_IF_BUFFERFILLED
							}
						}
					} else if (sql->session->status == -1) {
						sql->session->status = 0;
						sql->errstr[0] = 0;
					}
				}
			}
		if (s->tables.set)
			for (node *m = s->tables.set->h; m; m = m->next) {
				sql_table *t = (sql_table*) m->data;

				if (t->query && isView(t)) {
					char *relt;
					sql_rel *r = NULL;

					if (!(relt = sa_strdup(sql->sa, t->query))) {
						err = createException(SQL, "sql.catalog", SQLSTATE(HY013) MAL_MALLOC_FAIL);
						goto bailout;
					}

					r = rel_parse(sql, s, relt, m_deps);
					if (r)
						r = sql_processrelation(sql, r, 0);
					if (r) {
						list *id_l = rel_dependencies(sql, r);

						for (node *o = id_l->h ; o ; o = o->next) {
							sqlid next = *(sqlid*) o->data;
							if (next != t->base.id) {
								pos += snprintf(buf + pos, bufsize - pos, "%s(%d,%d,%d)", first ? "" : ",",
												next, t->base.id, (int) VIEW_DEPENDENCY);
								first = false;
								FLUSH_INSERTS_IF_BUFFERFILLED
							}
						}
					}
				}
				if (t->triggers.set)
					for (node *mm = t->triggers.set->h; mm; mm = mm->next) {
						sql_trigger *tr = (sql_trigger*) mm->data;
						char *relt;
						sql_rel *r = NULL;

						if (!(relt = sa_strdup(sql->sa, tr->statement))) {
							err = createException(SQL, "sql.catalog", SQLSTATE(HY013) MAL_MALLOC_FAIL);
							goto bailout;
						}

						r = rel_parse(sql, s, relt, m_deps);
						if (r)
							r = sql_processrelation(sql, r, 0);
						if (r) {
							list *id_l = rel_dependencies(sql, r);

							for (node *o = id_l->h ; o ; o = o->next) {
								sqlid next = *(sqlid*) o->data;
								if (next != tr->base.id) {
									pos += snprintf(buf + pos, bufsize - pos, "%s(%d,%d,%d)", first ? "" : ",",
													next, tr->base.id, (int) TRIGGER_DEPENDENCY);
									first = false;
									FLUSH_INSERTS_IF_BUFFERFILLED
								}
							}
						}
					}
			}
	}

	if (ppos != pos) { /* found updatable functions */
		pos += snprintf(buf + pos, bufsize - pos,
						") as t1(c1,c2,c3) where t1.c1 not in (select \"id\" from sys.dependencies where depend_id = t1.c2);\n");

		assert(pos < bufsize);
		printf("Running database upgrade commands:\n%s\n", buf);
		err = SQLstatementIntern(c, &buf, "update", true, false, NULL);
	}

bailout:
	if (sql->sa)
		sa_destroy(sql->sa);
	sql->sa = old_sa;
	GDKfree(buf);
	return err;
}

static str
sql_update_nov2019(Client c, mvc *sql, const char *prev_schema, bool *systabfixed)
{
	size_t bufsize = 16384, pos = 0;
	char *err = NULL, *buf = GDKmalloc(bufsize);
	res_table *output;
	BAT *b;

	if (buf == NULL)
		throw(SQL, __func__, SQLSTATE(HY013) MAL_MALLOC_FAIL);

	pos += snprintf(buf + pos, bufsize - pos,
			"select id from sys.args where func_id in (select id from sys.functions where schema_id = (select id from sys.schemas where name = 'sys') and name = 'second' and func = 'sql_seconds') and number = 0 and type_scale = 3;\n");
	err = SQLstatementIntern(c, &buf, "update", 1, 0, &output);
	if (err) {
		GDKfree(buf);
		return err;
	}
	b = BATdescriptor(output->cols[0].b);
	if (b) {
		if (BATcount(b) > 0 && !*systabfixed) {
			err = sql_fix_system_tables(c, sql, prev_schema);
			*systabfixed = true;
		}
		BBPunfix(b->batCacheid);
	}
	res_table_destroy(output);
	if (err) {
		GDKfree(buf);
		return err;
	}

	pos = 0;
	pos += snprintf(buf + pos, bufsize - pos,
			"set schema \"sys\";\n"
			"create function sys.deltas (\"schema\" string)"
			" returns table (\"id\" int, \"cleared\" boolean, \"immutable\" bigint, \"inserted\" bigint, \"updates\" bigint, \"deletes\" bigint, \"level\" int)"
			" external name \"sql\".\"deltas\";\n"
			"create function sys.deltas (\"schema\" string, \"table\" string)"
			" returns table (\"id\" int, \"cleared\" boolean, \"immutable\" bigint, \"inserted\" bigint, \"updates\" bigint, \"deletes\" bigint, \"level\" int)"
			" external name \"sql\".\"deltas\";\n"
			"create function sys.deltas (\"schema\" string, \"table\" string, \"column\" string)"
			" returns table (\"id\" int, \"cleared\" boolean, \"immutable\" bigint, \"inserted\" bigint, \"updates\" bigint, \"deletes\" bigint, \"level\" int)"
			" external name \"sql\".\"deltas\";\n"
			"create aggregate median_avg(val TINYINT) returns DOUBLE\n"
			" external name \"aggr\".\"median_avg\";\n"
			"GRANT EXECUTE ON AGGREGATE median_avg(TINYINT) TO PUBLIC;\n"
			"create aggregate median_avg(val SMALLINT) returns DOUBLE\n"
			" external name \"aggr\".\"median_avg\";\n"
			"GRANT EXECUTE ON AGGREGATE median_avg(SMALLINT) TO PUBLIC;\n"
			"create aggregate median_avg(val INTEGER) returns DOUBLE\n"
			" external name \"aggr\".\"median_avg\";\n"
			"GRANT EXECUTE ON AGGREGATE median_avg(INTEGER) TO PUBLIC;\n"
			"create aggregate median_avg(val BIGINT) returns DOUBLE\n"
			" external name \"aggr\".\"median_avg\";\n"
			"GRANT EXECUTE ON AGGREGATE median_avg(BIGINT) TO PUBLIC;\n"
			"create aggregate median_avg(val DECIMAL) returns DOUBLE\n"
			" external name \"aggr\".\"median_avg\";\n"
			"GRANT EXECUTE ON AGGREGATE median_avg(DECIMAL) TO PUBLIC;\n"
			"create aggregate median_avg(val REAL) returns DOUBLE\n"
			" external name \"aggr\".\"median_avg\";\n"
			"GRANT EXECUTE ON AGGREGATE median_avg(REAL) TO PUBLIC;\n"
			"create aggregate median_avg(val DOUBLE) returns DOUBLE\n"
			" external name \"aggr\".\"median_avg\";\n"
			"GRANT EXECUTE ON AGGREGATE median_avg(DOUBLE) TO PUBLIC;\n"
			"\n"
			"create aggregate quantile_avg(val TINYINT, q DOUBLE) returns DOUBLE\n"
			" external name \"aggr\".\"quantile_avg\";\n"
			"GRANT EXECUTE ON AGGREGATE quantile_avg(TINYINT, DOUBLE) TO PUBLIC;\n"
			"create aggregate quantile_avg(val SMALLINT, q DOUBLE) returns DOUBLE\n"
			" external name \"aggr\".\"quantile_avg\";\n"
			"GRANT EXECUTE ON AGGREGATE quantile_avg(SMALLINT, DOUBLE) TO PUBLIC;\n"
			"create aggregate quantile_avg(val INTEGER, q DOUBLE) returns DOUBLE\n"
			" external name \"aggr\".\"quantile_avg\";\n"
			"GRANT EXECUTE ON AGGREGATE quantile_avg(INTEGER, DOUBLE) TO PUBLIC;\n"
			"create aggregate quantile_avg(val BIGINT, q DOUBLE) returns DOUBLE\n"
			" external name \"aggr\".\"quantile_avg\";\n"
			"GRANT EXECUTE ON AGGREGATE quantile_avg(BIGINT, DOUBLE) TO PUBLIC;\n"
			"create aggregate quantile_avg(val DECIMAL, q DOUBLE) returns DOUBLE\n"
			" external name \"aggr\".\"quantile_avg\";\n"
			"GRANT EXECUTE ON AGGREGATE quantile_avg(DECIMAL, DOUBLE) TO PUBLIC;\n"
			"create aggregate quantile_avg(val REAL, q DOUBLE) returns DOUBLE\n"
			" external name \"aggr\".\"quantile_avg\";\n"
			"GRANT EXECUTE ON AGGREGATE quantile_avg(REAL, DOUBLE) TO PUBLIC;\n"
			"create aggregate quantile_avg(val DOUBLE, q DOUBLE) returns DOUBLE\n"
			" external name \"aggr\".\"quantile_avg\";\n"
			"GRANT EXECUTE ON AGGREGATE quantile_avg(DOUBLE, DOUBLE) TO PUBLIC;\n");
#ifdef HAVE_HGE
	if (have_hge) {
		pos += snprintf(buf + pos, bufsize - pos,
				"create aggregate median_avg(val HUGEINT) returns DOUBLE\n"
				" external name \"aggr\".\"median_avg\";\n"
				"GRANT EXECUTE ON AGGREGATE median_avg(HUGEINT) TO PUBLIC;\n"
				"create aggregate quantile_avg(val HUGEINT, q DOUBLE) returns DOUBLE\n"
				" external name \"aggr\".\"quantile_avg\";\n"
				"GRANT EXECUTE ON AGGREGATE quantile_avg(HUGEINT, DOUBLE) TO PUBLIC;\n");
	}
#endif
	/* 60/61_wlcr signatures migrations */
	pos += snprintf(buf + pos, bufsize - pos,
			"drop procedure master();\n"
			"drop procedure master(string);\n"
			"drop procedure stopmaster();\n"
			"drop procedure masterbeat(int);\n"
			"drop function masterClock();\n"
			"drop function masterTick();\n"
			"drop procedure replicate();\n"
			"drop procedure replicate(timestamp);\n"
			"drop procedure replicate(string);\n"
			"drop procedure replicate(string, timestamp);\n"
			"drop procedure replicate(string, tinyint);\n"
			"drop procedure replicate(string, smallint);\n"
			"drop procedure replicate(string, integer);\n"
			"drop procedure replicate(string, bigint);\n"
			"drop procedure replicabeat(integer);\n"
			"drop function replicaClock();\n"
			"drop function replicaTick();\n"

			"create schema wlc;\n"
			"create procedure wlc.master()\n"
			"external name wlc.master;\n"
			"create procedure wlc.master(path string)\n"
			"external name wlc.master;\n"
			"create procedure wlc.stop()\n"
			"external name wlc.stop;\n"
			"create procedure wlc.flush()\n"
			"external name wlc.flush;\n"
			"create procedure wlc.beat( duration int)\n"
			"external name wlc.\"setbeat\";\n"
			"create function wlc.clock() returns string\n"
			"external name wlc.\"getclock\";\n"
			"create function wlc.tick() returns bigint\n"
			"external name wlc.\"gettick\";\n"

			"create schema wlr;\n"
			"create procedure wlr.master(dbname string)\n"
			"external name wlr.master;\n"
			"create procedure wlr.stop()\n"
			"external name wlr.stop;\n"
			"create procedure wlr.accept()\n"
			"external name wlr.accept;\n"
			"create procedure wlr.replicate()\n"
			"external name wlr.replicate;\n"
			"create procedure wlr.replicate(pointintime timestamp)\n"
			"external name wlr.replicate;\n"
			"create procedure wlr.replicate(id tinyint)\n"
			"external name wlr.replicate;\n"
			"create procedure wlr.replicate(id smallint)\n"
			"external name wlr.replicate;\n"
			"create procedure wlr.replicate(id integer)\n"
			"external name wlr.replicate;\n"
			"create procedure wlr.replicate(id bigint)\n"
			"external name wlr.replicate;\n"
			"create procedure wlr.beat(duration integer)\n"
			"external name wlr.\"setbeat\";\n"
			"create function wlr.clock() returns string\n"
			"external name wlr.\"getclock\";\n"
			"create function wlr.tick() returns bigint\n"
			"external name wlr.\"gettick\";\n"
		);

	pos += snprintf(buf + pos, bufsize - pos,
			"update sys.functions set system = true where system <> true and schema_id = (select id from sys.schemas where name = 'sys')"
			" and name in ('deltas') and type = %d;\n", (int) F_UNION);
	pos += snprintf(buf + pos, bufsize - pos,
			"update sys.functions set system = true where system <> true and schema_id = (select id from sys.schemas where name = 'sys')"
			" and name in ('median_avg', 'quantile_avg') and type = %d;\n", (int) F_AGGR);
	pos += snprintf(buf + pos, bufsize - pos,
			"update sys.schemas set system = true where name in ('wlc', 'wlr');\n");
	pos += snprintf(buf + pos, bufsize - pos,
			"update sys.functions set system = true where system <> true and schema_id = (select id from sys.schemas where name = 'wlc')"
			" and name in ('clock', 'tick') and type = %d;\n", (int) F_FUNC);
	pos += snprintf(buf + pos, bufsize - pos,
			"update sys.functions set system = true where system <> true and schema_id = (select id from sys.schemas where name = 'wlc')"
			" and name in ('master', 'stop', 'flush', 'beat') and type = %d;\n", (int) F_PROC);
	pos += snprintf(buf + pos, bufsize - pos,
			"update sys.functions set system = true where system <> true and schema_id = (select id from sys.schemas where name = 'wlr')"
			" and name in ('clock', 'tick') and type = %d;\n", (int) F_FUNC);
	pos += snprintf(buf + pos, bufsize - pos,
			"update sys.functions set system = true where system <> true and schema_id = (select id from sys.schemas where name = 'wlr')"
			" and name in ('master', 'stop', 'accept', 'replicate', 'beat') and type = %d;\n", (int) F_PROC);

	/* 39_analytics.sql */
	pos += snprintf(buf + pos, bufsize - pos,
			"create aggregate stddev_samp(val INTERVAL SECOND) returns DOUBLE\n"
			"external name \"aggr\".\"stdev\";\n"
			"GRANT EXECUTE ON AGGREGATE stddev_samp(INTERVAL SECOND) TO PUBLIC;\n"
			"create aggregate stddev_samp(val INTERVAL MONTH) returns DOUBLE\n"
			"external name \"aggr\".\"stdev\";\n"
			"GRANT EXECUTE ON AGGREGATE stddev_samp(INTERVAL MONTH) TO PUBLIC;\n"

			"create aggregate stddev_pop(val INTERVAL SECOND) returns DOUBLE\n"
			"external name \"aggr\".\"stdevp\";\n"
			"GRANT EXECUTE ON AGGREGATE stddev_pop(INTERVAL SECOND) TO PUBLIC;\n"
			"create aggregate stddev_pop(val INTERVAL MONTH) returns DOUBLE\n"
			"external name \"aggr\".\"stdevp\";\n"
			"GRANT EXECUTE ON AGGREGATE stddev_pop(INTERVAL MONTH) TO PUBLIC;\n"

			"create aggregate var_samp(val INTERVAL SECOND) returns DOUBLE\n"
			"external name \"aggr\".\"variance\";\n"
			"GRANT EXECUTE ON AGGREGATE var_samp(INTERVAL SECOND) TO PUBLIC;\n"
			"create aggregate var_samp(val INTERVAL MONTH) returns DOUBLE\n"
			"external name \"aggr\".\"variance\";\n"
			"GRANT EXECUTE ON AGGREGATE var_samp(INTERVAL MONTH) TO PUBLIC;\n"

			"create aggregate var_pop(val INTERVAL SECOND) returns DOUBLE\n"
			"external name \"aggr\".\"variancep\";\n"
			"GRANT EXECUTE ON AGGREGATE var_pop(INTERVAL SECOND) TO PUBLIC;\n"
			"create aggregate var_pop(val INTERVAL MONTH) returns DOUBLE\n"
			"external name \"aggr\".\"variancep\";\n"
			"GRANT EXECUTE ON AGGREGATE var_pop(INTERVAL MONTH) TO PUBLIC;\n"

			"create aggregate median(val INTERVAL SECOND) returns INTERVAL SECOND\n"
			"external name \"aggr\".\"median\";\n"
			"GRANT EXECUTE ON AGGREGATE median(INTERVAL SECOND) TO PUBLIC;\n"
			"create aggregate median(val INTERVAL MONTH) returns INTERVAL MONTH\n"
			"external name \"aggr\".\"median\";\n"
			"GRANT EXECUTE ON AGGREGATE median(INTERVAL MONTH) TO PUBLIC;\n"

			"create aggregate quantile(val INTERVAL SECOND, q DOUBLE) returns INTERVAL SECOND\n"
			"external name \"aggr\".\"quantile\";\n"
			"GRANT EXECUTE ON AGGREGATE quantile(INTERVAL SECOND, DOUBLE) TO PUBLIC;\n"
			"create aggregate quantile(val INTERVAL MONTH, q DOUBLE) returns INTERVAL MONTH\n"
			"external name \"aggr\".\"quantile\";\n"
			"GRANT EXECUTE ON AGGREGATE quantile(INTERVAL MONTH, DOUBLE) TO PUBLIC;\n"
		);

	pos += snprintf(buf + pos, bufsize - pos,
			"update sys.functions set system = true where system <> true and schema_id = (select id from sys.schemas where name = 'sys')"
			" and name in ('stddev_samp', 'stddev_pop', 'var_samp', 'var_pop', 'median', 'quantile') and type = %d;\n", (int) F_AGGR);

	/* The MAL implementation of functions json.text(string) and json.text(int) do not exist */
	pos += snprintf(buf + pos, bufsize - pos,
			"drop function json.text(string);\n"
			"drop function json.text(int);\n");

	/* The first argument to copyfrom is a PTR type */
	pos += snprintf(buf + pos, bufsize - pos,
			"update sys.args set type = 'ptr' where"
			" func_id = (select id from sys.functions where name = 'copyfrom' and func = 'copy_from' and mod = 'sql' and type = %d) and name = 'arg_1';\n", (int) F_UNION);

	pos += snprintf(buf + pos, bufsize - pos, "set schema \"%s\";\n", prev_schema);
	assert(pos < bufsize);

	printf("Running database upgrade commands:\n%s\n", buf);
	err = SQLstatementIntern(c, &buf, "update", 1, 0, NULL);
	GDKfree(buf);
	return err;		/* usually MAL_SUCCEED */
}

#ifdef HAVE_HGE
static str
sql_update_nov2019_sp1_hugeint(Client c, mvc *sql, const char *prev_schema, bool *systabfixed)
{
	size_t bufsize = 1024, pos = 0;
	char *buf, *err;

	if (!*systabfixed &&
	    (err = sql_fix_system_tables(c, sql, prev_schema)) != NULL)
		return err;
	*systabfixed = true;

	if ((buf = GDKmalloc(bufsize)) == NULL)
		throw(SQL, __func__, SQLSTATE(HY013) MAL_MALLOC_FAIL);

	pos += snprintf(buf + pos, bufsize - pos, "set schema \"sys\";\n");

	/* 39_analytics_hge.sql */
	pos += snprintf(buf + pos, bufsize - pos,
			"create aggregate median_avg(val HUGEINT) returns DOUBLE\n"
			" external name \"aggr\".\"median_avg\";\n"
			"GRANT EXECUTE ON AGGREGATE median_avg(HUGEINT) TO PUBLIC;\n"
			"create aggregate quantile_avg(val HUGEINT, q DOUBLE) returns DOUBLE\n"
			" external name \"aggr\".\"quantile_avg\";\n"
			"GRANT EXECUTE ON AGGREGATE quantile_avg(HUGEINT, DOUBLE) TO PUBLIC;\n");

	pos += snprintf(buf + pos, bufsize - pos,
			"update sys.functions set system = true where system <> true and name in ('median_avg', 'quantile_avg') and schema_id = (select id from sys.schemas where name = 'sys') and type = %d;\n", (int) F_AGGR);

	pos += snprintf(buf + pos, bufsize - pos, "set schema \"%s\";\n", prev_schema);
	assert(pos < bufsize);

	printf("Running database upgrade commands:\n%s\n", buf);
	err = SQLstatementIntern(c, &buf, "update", true, false, NULL);
	GDKfree(buf);
	return err;		/* usually MAL_SUCCEED */
}
#endif

static str
sql_update_jun2020(Client c, mvc *sql, const char *prev_schema, bool *systabfixed)
{
	sql_table *t;
	size_t bufsize = 32768, pos = 0;
	char *err = NULL, *buf = GDKmalloc(bufsize);
	sql_schema *sys = mvc_bind_schema(sql, "sys");

	if (!*systabfixed &&
	    (err = sql_fix_system_tables(c, sql, prev_schema)) != NULL)
		return err;
	*systabfixed = true;

	if (buf == NULL)
		throw(SQL, __func__, SQLSTATE(HY013) MAL_MALLOC_FAIL);

	pos += snprintf(buf + pos, bufsize - pos,
			"set schema \"sys\";\n");

	/* convert old PYTHON2 and PYTHON2_MAP to PYTHON and PYTHON_MAP
	 * see also function load_func() in store.c */
	pos += snprintf(buf + pos, bufsize - pos,
			"update sys.functions set language = language - 2 where language in (8, 9);\n");

	pos += snprintf(buf + pos, bufsize - pos,
			"update sys.args set name = name || '_' || cast(number as string) where name in ('arg', 'res') and func_id in (select id from sys.functions f where f.system);\n");
	pos += snprintf(buf + pos, bufsize - pos,
			"insert into sys.dependencies values ((select id from sys.functions where name = 'ms_trunc' and schema_id = (select id from sys.schemas where name = 'sys')), (select id from sys.functions where name = 'ms_round' and schema_id = (select id from sys.schemas where name = 'sys')), (select dependency_type_id from sys.dependency_types where dependency_type_name = 'FUNCTION'));\n");

	/* 12_url */
	pos += snprintf(buf + pos, bufsize - pos,
			"drop function isaURL(url);\n"
			"CREATE function isaURL(theUrl string) RETURNS BOOL\n"
			" EXTERNAL NAME url.\"isaURL\";\n"
			"GRANT EXECUTE ON FUNCTION isaURL(string) TO PUBLIC;\n"
			"update sys.functions set system = true where system <> true and schema_id = (select id from sys.schemas where name = 'sys')"
			" and name = 'isaurl' and type = %d;\n", (int) F_FUNC);

	/* 13_date.sql */
	pos += snprintf(buf + pos, bufsize - pos,
			"drop function str_to_time(string, string);\n"
			"drop function time_to_str(time, string);\n"
			"drop function str_to_timestamp(string, string);\n"
			"drop function timestamp_to_str(timestamp, string);\n"
			"create function str_to_time(s string, format string) returns time with time zone\n"
			" external name mtime.\"str_to_time\";\n"
			"create function time_to_str(d time with time zone, format string) returns string\n"
			" external name mtime.\"time_to_str\";\n"
			"create function str_to_timestamp(s string, format string) returns timestamp with time zone\n"
			" external name mtime.\"str_to_timestamp\";\n"
			"create function timestamp_to_str(d timestamp with time zone, format string) returns string\n"
			" external name mtime.\"timestamp_to_str\";\n"
			"grant execute on function str_to_time to public;\n"
			"grant execute on function time_to_str to public;\n"
			"grant execute on function str_to_timestamp to public;\n"
			"grant execute on function timestamp_to_str to public;\n"
			"update sys.functions set system = true where system <> true and name in"
			" ('str_to_time', 'str_to_timestamp', 'time_to_str', 'timestamp_to_str')"
			" and schema_id = (select id from sys.schemas where name = 'sys') and type = %d;\n", (int) F_FUNC);

	/* 16_tracelog */
	t = mvc_bind_table(sql, sys, "tracelog");
	t->system = 0; /* make it non-system else the drop view will fail */
	pos += snprintf(buf + pos, bufsize - pos,
			"drop view sys.tracelog;\n"
			"drop function sys.tracelog();\n"
			"create function sys.tracelog()\n"
			" returns table (\n"
			"  ticks bigint, -- time in microseconds\n"
			"  stmt string  -- actual statement executed\n"
			" )\n"
			" external name sql.dump_trace;\n"
			"create view sys.tracelog as select * from sys.tracelog();\n"
			"update sys.functions set system = true where system <> true and schema_id = (select id from sys.schemas where name = 'sys')"
			" and name = 'tracelog' and type = %d;\n", (int) F_UNION);
	pos += snprintf(buf + pos, bufsize - pos,
			"update sys._tables set system = true where schema_id = (select id from sys.schemas where name = 'sys')"
			" and name = 'tracelog';\n");

	/* 17_temporal.sql */
	pos += snprintf(buf + pos, bufsize - pos,
			"drop function sys.epoch(bigint);\n"
			"drop function sys.epoch(int);\n"
			"drop function sys.epoch(timestamp);\n"
			"drop function sys.epoch(timestamp with time zone);\n"
			"create function sys.epoch(sec BIGINT) returns TIMESTAMP WITH TIME ZONE\n"
			" external name mtime.epoch;\n"
			"create function sys.epoch(sec INT) returns TIMESTAMP WITH TIME ZONE\n"
			" external name mtime.epoch;\n"
			"create function sys.epoch(ts TIMESTAMP WITH TIME ZONE) returns INT\n"
			" external name mtime.epoch;\n"
			"create function sys.date_trunc(txt string, t timestamp with time zone)\n"
			"returns timestamp with time zone\n"
			"external name sql.date_trunc;\n"
			"grant execute on function sys.date_trunc(string, timestamp with time zone) to public;\n"
			"grant execute on function sys.epoch (BIGINT) to public;\n"
			"grant execute on function sys.epoch (INT) to public;\n"
			"grant execute on function sys.epoch (TIMESTAMP WITH TIME ZONE) to public;\n"
			"update sys.functions set system = true where system <> true and name in"
			" ('epoch', 'date_trunc')"
			" and schema_id = (select id from sys.schemas where name = 'sys') and type = %d;\n", (int) F_FUNC);

	/* 22_clients */
	t = mvc_bind_table(sql, sys, "sessions");
	t->system = 0; /* make it non-system else the drop view will fail */

	pos += snprintf(buf + pos, bufsize - pos,
			"drop view sys.sessions;\n"
			"drop function sys.sessions;\n"
 			"create function sys.sessions()\n"
			"returns table(\n"
				"\"sessionid\" int,\n"
				"\"username\" string,\n"
				"\"login\" timestamp,\n"
				"\"idle\" timestamp,\n"
				"\"optimizer\" string,\n"
				"\"sessiontimeout\" int,\n"
				"\"querytimeout\" int,\n"
				"\"workerlimit\" int,\n"
				"\"memorylimit\" int)\n"
 			" external name sql.sessions;\n"
			"create view sys.sessions as select * from sys.sessions();\n");

	pos += snprintf(buf + pos, bufsize - pos,
			"grant execute on procedure sys.settimeout(bigint) to public;\n"
			"grant execute on procedure sys.settimeout(bigint,bigint) to public;\n"
			"grant execute on procedure sys.setsession(bigint) to public;\n");

	pos += snprintf(buf + pos, bufsize - pos,
			"create procedure sys.setoptimizer(\"optimizer\" string)\n"
			" external name clients.setoptimizer;\n"
			"grant execute on procedure sys.setoptimizer(string) to public;\n"
			"create procedure sys.setquerytimeout(\"query\" int)\n"
			" external name clients.setquerytimeout;\n"
			"grant execute on procedure sys.setquerytimeout(int) to public;\n"
			"create procedure sys.setsessiontimeout(\"timeout\" int)\n"
			" external name clients.setsessiontimeout;\n"
			"grant execute on procedure sys.setsessiontimeout(int) to public;\n"
			"create procedure sys.setworkerlimit(\"limit\" int)\n"
			" external name clients.setworkerlimit;\n"
			"grant execute on procedure sys.setworkerlimit(int) to public;\n"
			"create procedure sys.setmemorylimit(\"limit\" int)\n"
			" external name clients.setmemorylimit;\n"
			"grant execute on procedure sys.setmemorylimit(int) to public;\n"
			"create procedure sys.setoptimizer(\"sessionid\" int, \"optimizer\" string)\n"
			" external name clients.setoptimizer;\n"
			"create procedure sys.setquerytimeout(\"sessionid\" int, \"query\" int)\n"
			" external name clients.setquerytimeout;\n"
			"create procedure sys.setsessiontimeout(\"sessionid\" int, \"query\" int)\n"
			" external name clients.setsessiontimeout;\n"
			"create procedure sys.setworkerlimit(\"sessionid\" int, \"limit\" int)\n"
			" external name clients.setworkerlimit;\n"
			"create procedure sys.setmemorylimit(\"sessionid\" int, \"limit\" int)\n"
			" external name clients.setmemorylimit;\n"
			"create procedure sys.stopsession(\"sessionid\" int)\n"
			" external name clients.stopsession;\n");

	pos += snprintf(buf + pos, bufsize - pos,
			"create function sys.prepared_statements()\n"
			"returns table(\n"
			"\"sessionid\" int,\n"
			"\"username\" string,\n"
			"\"statementid\" int,\n"
			"\"statement\" string,\n"
			"\"created\" timestamp)\n"
			" external name sql.prepared_statements;\n"
			"grant execute on function sys.prepared_statements to public;\n"
			"create view sys.prepared_statements as select * from sys.prepared_statements();\n"
			"grant select on sys.prepared_statements to public;\n"
			"create function sys.prepared_statements_args()\n"
			"returns table(\n"
			"\"statementid\" int,\n"
			"\"type\" string,\n"
			"\"type_digits\" int,\n"
			"\"type_scale\" int,\n"
			"\"inout\" tinyint,\n"
			"\"number\" int,\n"
			"\"schema\" string,\n"
			"\"table\" string,\n"
			"\"column\" string)\n"
			" external name sql.prepared_statements_args;\n"
			"grant execute on function sys.prepared_statements_args to public;\n"
			"create view sys.prepared_statements_args as select * from sys.prepared_statements_args();\n"
			"grant select on sys.prepared_statements_args to public;\n");

	pos += snprintf(buf + pos, bufsize - pos,
			"update sys.functions set system = true where system <> true and schema_id = (select id from sys.schemas where name = 'sys')"
			" and name in ('sessions', 'prepared_statements', 'prepared_statements_args') and type = %d;\n", (int) F_UNION);
	pos += snprintf(buf + pos, bufsize - pos,
			"update sys._tables set system = true where schema_id = (select id from sys.schemas where name = 'sys')"
			" and name in ('sessions', 'prepared_statements', 'prepared_statements_args');\n");
	pos += snprintf(buf + pos, bufsize - pos,
			"update sys.functions set system = true where system <> true and schema_id = (select id from sys.schemas where name = 'sys')"
			" and name in ('setoptimizer', 'setquerytimeout', 'setsessiontimeout', 'setworkerlimit', 'setmemorylimit', 'setoptimizer', 'stopsession') and type = %d;\n", (int) F_PROC);

	/* 25_debug */
	pos += snprintf(buf + pos, bufsize - pos,
			"create procedure sys.suspend_log_flushing()\n"
			" external name sql.suspend_log_flushing;\n"
			"create procedure sys.resume_log_flushing()\n"
			" external name sql.resume_log_flushing;\n"
			"update sys.functions set system = true where system <> true and schema_id = (select id from sys.schemas where name = 'sys')"
			" and name in ('suspend_log_flushing', 'resume_log_flushing') and type = %d;\n", (int) F_PROC);

	pos += snprintf(buf + pos, bufsize - pos,
			"create function sys.debug(flag string) returns integer\n"
			" external name mdb.\"setDebug\";\n"
			"create function sys.debugflags()\n"
			" returns table(flag string, val bool)\n"
			" external name mdb.\"getDebugFlags\";\n");
	pos += snprintf(buf + pos, bufsize - pos,
			"update sys.functions set system = true where system <> true and schema_id = (select id from sys.schemas where name = 'sys')"
			" and name in ('debug') and type = %d;\n"
			"update sys.functions set system = true where system <> true and schema_id = (select id from sys.schemas where name = 'sys')"
			" and name in ('debugflags') and type = %d;\n",
			(int) F_FUNC, (int) F_UNION);

	/* 26_sysmon */
	t = mvc_bind_table(sql, sys, "queue");
	t->system = 0; /* make it non-system else the drop view will fail */

	pos += snprintf(buf + pos, bufsize - pos,
			"drop view sys.queue;\n"
			"drop function sys.queue;\n"
			"create function sys.queue()\n"
			"returns table(\n"
			"\"tag\" bigint,\n"
			"\"sessionid\" int,\n"
			"\"username\" string,\n"
			"\"started\" timestamp,\n"
			"\"status\" string,\n"
			"\"query\" string,\n"
			"\"progress\" int,\n"
			"\"workers\" int,\n"
			"\"memory\" int)\n"
			" external name sql.sysmon_queue;\n"
			"grant execute on function sys.queue to public;\n"
			"create view sys.queue as select * from sys.queue();\n"
			"grant select on sys.queue to public;\n"

			"drop procedure sys.pause(int);\n"
			"drop procedure sys.resume(int);\n"
			"drop procedure sys.stop(int);\n"

			"grant execute on procedure sys.pause(bigint) to public;\n"
			"grant execute on procedure sys.resume(bigint) to public;\n"
			"grant execute on procedure sys.stop(bigint) to public;\n");

	pos += snprintf(buf + pos, bufsize - pos,
			"update sys.functions set system = true where system <> true and schema_id = (select id from sys.schemas where name = 'sys')"
			" and name = 'queue' and type = %d;\n", (int) F_UNION);
	pos += snprintf(buf + pos, bufsize - pos,
			"update sys._tables set system = true where schema_id = (select id from sys.schemas where name = 'sys')"
			" and name = 'queue';\n");

	/* 39_analytics.sql */
	pos += snprintf(buf + pos, bufsize - pos,
			"create window stddev_samp(val TINYINT) returns DOUBLE\n"
			" external name \"sql\".\"stdev\";\n"
			"GRANT EXECUTE ON WINDOW stddev_samp(TINYINT) TO PUBLIC;\n"
			"create window stddev_samp(val SMALLINT) returns DOUBLE"
			" external name \"sql\".\"stdev\";\n"
			"GRANT EXECUTE ON WINDOW stddev_samp(SMALLINT) TO PUBLIC;\n"
			"create window stddev_samp(val INTEGER) returns DOUBLE\n"
			" external name \"sql\".\"stdev\";\n"
			"GRANT EXECUTE ON WINDOW stddev_samp(INTEGER) TO PUBLIC;\n"
			"create window stddev_samp(val BIGINT) returns DOUBLE\n"
			" external name \"sql\".\"stdev\";\n"
			"GRANT EXECUTE ON WINDOW stddev_samp(BIGINT) TO PUBLIC;\n"
			"create window stddev_samp(val REAL) returns DOUBLE\n"
			" external name \"sql\".\"stdev\";\n"
			"GRANT EXECUTE ON WINDOW stddev_samp(REAL) TO PUBLIC;\n"
			"create window stddev_samp(val DOUBLE) returns DOUBLE\n"
			" external name \"sql\".\"stdev\";\n"
			"GRANT EXECUTE ON WINDOW stddev_samp(DOUBLE) TO PUBLIC;\n"
			"create window stddev_samp(val INTERVAL SECOND) returns DOUBLE\n"
			" external name \"sql\".\"stdev\";\n"
			"GRANT EXECUTE ON WINDOW stddev_samp(INTERVAL SECOND) TO PUBLIC;\n"
			"create window stddev_samp(val INTERVAL MONTH) returns DOUBLE\n"
			" external name \"sql\".\"stdev\";\n"
			"GRANT EXECUTE ON WINDOW stddev_samp(INTERVAL MONTH) TO PUBLIC;\n"
			"create window stddev_pop(val TINYINT) returns DOUBLE\n"
			" external name \"sql\".\"stdevp\";\n"
			"GRANT EXECUTE ON WINDOW stddev_pop(TINYINT) TO PUBLIC;\n"
			"create window stddev_pop(val SMALLINT) returns DOUBLE\n"
			" external name \"sql\".\"stdevp\";\n"
			"GRANT EXECUTE ON WINDOW stddev_pop(SMALLINT) TO PUBLIC;\n"
			"create window stddev_pop(val INTEGER) returns DOUBLE\n"
			" external name \"sql\".\"stdevp\";\n"
			"GRANT EXECUTE ON WINDOW stddev_pop(INTEGER) TO PUBLIC;\n"
			"create window stddev_pop(val BIGINT) returns DOUBLE\n"
			" external name \"sql\".\"stdevp\";\n"
			"GRANT EXECUTE ON WINDOW stddev_pop(BIGINT) TO PUBLIC;\n"
			"create window stddev_pop(val REAL) returns DOUBLE\n"
			" external name \"sql\".\"stdevp\";\n"
			"GRANT EXECUTE ON WINDOW stddev_pop(REAL) TO PUBLIC;\n"
			"create window stddev_pop(val DOUBLE) returns DOUBLE\n"
			" external name \"sql\".\"stdevp\";\n"
			"GRANT EXECUTE ON WINDOW stddev_pop(DOUBLE) TO PUBLIC;\n"
			"create window stddev_pop(val INTERVAL SECOND) returns DOUBLE\n"
			" external name \"sql\".\"stdevp\";\n"
			"GRANT EXECUTE ON WINDOW stddev_pop(INTERVAL SECOND) TO PUBLIC;\n"
			"create window stddev_pop(val INTERVAL MONTH) returns DOUBLE\n"
			" external name \"sql\".\"stdevp\";\n"
			"GRANT EXECUTE ON WINDOW stddev_pop(INTERVAL MONTH) TO PUBLIC;\n"
			"create window var_samp(val TINYINT) returns DOUBLE\n"
			" external name \"sql\".\"variance\";\n"
			"GRANT EXECUTE ON WINDOW var_samp(TINYINT) TO PUBLIC;\n"
			"create window var_samp(val SMALLINT) returns DOUBLE\n"
			" external name \"sql\".\"variance\";\n"
			"GRANT EXECUTE ON WINDOW var_samp(SMALLINT) TO PUBLIC;\n"
			"create window var_samp(val INTEGER) returns DOUBLE\n"
			" external name \"sql\".\"variance\";\n"
			"GRANT EXECUTE ON WINDOW var_samp(INTEGER) TO PUBLIC;\n"
			"create window var_samp(val BIGINT) returns DOUBLE\n"
			" external name \"sql\".\"variance\";\n"
			"GRANT EXECUTE ON WINDOW var_samp(BIGINT) TO PUBLIC;\n"
			"create window var_samp(val REAL) returns DOUBLE\n"
			" external name \"sql\".\"variance\";\n"
			"GRANT EXECUTE ON WINDOW var_samp(REAL) TO PUBLIC;\n"
			"create window var_samp(val DOUBLE) returns DOUBLE\n"
			" external name \"sql\".\"variance\";\n"
			"GRANT EXECUTE ON WINDOW var_samp(DOUBLE) TO PUBLIC;\n"
			"create window var_samp(val INTERVAL SECOND) returns DOUBLE\n"
			" external name \"sql\".\"variance\";\n"
			"GRANT EXECUTE ON WINDOW var_samp(INTERVAL SECOND) TO PUBLIC;\n"
			"create window var_samp(val INTERVAL MONTH) returns DOUBLE\n"
			" external name \"sql\".\"variance\";\n"
			"GRANT EXECUTE ON WINDOW var_samp(INTERVAL MONTH) TO PUBLIC;\n"
			"create window var_pop(val TINYINT) returns DOUBLE\n"
			" external name \"sql\".\"variancep\";\n"
			"GRANT EXECUTE ON WINDOW var_pop(TINYINT) TO PUBLIC;\n"
			"create window var_pop(val SMALLINT) returns DOUBLE\n"
			" external name \"sql\".\"variancep\";\n"
			"GRANT EXECUTE ON WINDOW var_pop(SMALLINT) TO PUBLIC;\n"
			"create window var_pop(val INTEGER) returns DOUBLE\n"
			" external name \"sql\".\"variancep\";\n"
			"GRANT EXECUTE ON WINDOW var_pop(INTEGER) TO PUBLIC;\n"
			"create window var_pop(val BIGINT) returns DOUBLE\n"
			" external name \"sql\".\"variancep\";\n"
			"GRANT EXECUTE ON WINDOW var_pop(BIGINT) TO PUBLIC;\n"
			"create window var_pop(val REAL) returns DOUBLE\n"
			" external name \"sql\".\"variancep\";\n"
			"GRANT EXECUTE ON WINDOW var_pop(REAL) TO PUBLIC;\n"
			"create window var_pop(val DOUBLE) returns DOUBLE\n"
			" external name \"sql\".\"variancep\";\n"
			"GRANT EXECUTE ON WINDOW var_pop(DOUBLE) TO PUBLIC;\n"
			"create window var_pop(val INTERVAL SECOND) returns DOUBLE\n"
			" external name \"sql\".\"variancep\";\n"
			"GRANT EXECUTE ON WINDOW var_pop(INTERVAL SECOND) TO PUBLIC;\n"
			"create window var_pop(val INTERVAL MONTH) returns DOUBLE\n"
			" external name \"sql\".\"variancep\";\n"
			"GRANT EXECUTE ON WINDOW var_pop(INTERVAL MONTH) TO PUBLIC;\n"
			"create aggregate covar_samp(e1 TINYINT, e2 TINYINT) returns DOUBLE\n"
			" external name \"aggr\".\"covariance\";\n"
			"GRANT EXECUTE ON AGGREGATE covar_samp(TINYINT, TINYINT) TO PUBLIC;\n"
			"create aggregate covar_samp(e1 SMALLINT, e2 SMALLINT) returns DOUBLE\n"
			" external name \"aggr\".\"covariance\";\n"
			"GRANT EXECUTE ON AGGREGATE covar_samp(SMALLINT, SMALLINT) TO PUBLIC;\n"
			"create aggregate covar_samp(e1 INTEGER, e2 INTEGER) returns DOUBLE\n"
			" external name \"aggr\".\"covariance\";\n"
			"GRANT EXECUTE ON AGGREGATE covar_samp(INTEGER, INTEGER) TO PUBLIC;\n"
			"create aggregate covar_samp(e1 BIGINT, e2 BIGINT) returns DOUBLE\n"
			" external name \"aggr\".\"covariance\";\n"
			"GRANT EXECUTE ON AGGREGATE covar_samp(BIGINT, BIGINT) TO PUBLIC;\n"
			"create aggregate covar_samp(e1 REAL, e2 REAL) returns DOUBLE\n"
			" external name \"aggr\".\"covariance\";\n"
			"GRANT EXECUTE ON AGGREGATE covar_samp(REAL, REAL) TO PUBLIC;\n"
			"create aggregate covar_samp(e1 DOUBLE, e2 DOUBLE) returns DOUBLE\n"
			" external name \"aggr\".\"covariance\";\n"
			"GRANT EXECUTE ON AGGREGATE covar_samp(DOUBLE, DOUBLE) TO PUBLIC;\n"
			"create aggregate covar_samp(e1 INTERVAL SECOND, e2 INTERVAL SECOND) returns DOUBLE\n"
			" external name \"aggr\".\"covariance\";\n"
			"GRANT EXECUTE ON AGGREGATE covar_samp(INTERVAL SECOND, INTERVAL SECOND) TO PUBLIC;\n"
			"create aggregate covar_samp(e1 INTERVAL MONTH, e2 INTERVAL MONTH) returns DOUBLE\n"
			" external name \"aggr\".\"covariance\";\n"
			"GRANT EXECUTE ON AGGREGATE covar_samp(INTERVAL MONTH, INTERVAL MONTH) TO PUBLIC;\n"
			"create window covar_samp(e1 TINYINT, e2 TINYINT) returns DOUBLE\n"
			" external name \"sql\".\"covariance\";\n"
			"GRANT EXECUTE ON WINDOW covar_samp(TINYINT, TINYINT) TO PUBLIC;\n"
			"create window covar_samp(e1 SMALLINT, e2 SMALLINT) returns DOUBLE\n"
			" external name \"sql\".\"covariance\";\n"
			"GRANT EXECUTE ON WINDOW covar_samp(SMALLINT, SMALLINT) TO PUBLIC;\n"
			"create window covar_samp(e1 INTEGER, e2 INTEGER) returns DOUBLE\n"
			" external name \"sql\".\"covariance\";\n"
			"GRANT EXECUTE ON WINDOW covar_samp(INTEGER, INTEGER) TO PUBLIC;\n"
			"create window covar_samp(e1 BIGINT, e2 BIGINT) returns DOUBLE\n"
			" external name \"sql\".\"covariance\";\n"
			"GRANT EXECUTE ON WINDOW covar_samp(BIGINT, BIGINT) TO PUBLIC;\n"
			"create window covar_samp(e1 REAL, e2 REAL) returns DOUBLE\n"
			" external name \"sql\".\"covariance\";\n"
			"GRANT EXECUTE ON WINDOW covar_samp(REAL, REAL) TO PUBLIC;\n"
			"create window covar_samp(e1 DOUBLE, e2 DOUBLE) returns DOUBLE\n"
			" external name \"sql\".\"covariance\";\n"
			"GRANT EXECUTE ON WINDOW covar_samp(DOUBLE, DOUBLE) TO PUBLIC;\n"
			"create window covar_samp(e1 INTERVAL SECOND, e2 INTERVAL SECOND) returns DOUBLE\n"
			" external name \"sql\".\"covariance\";\n"
			"GRANT EXECUTE ON WINDOW covar_samp(INTERVAL SECOND, INTERVAL SECOND) TO PUBLIC;\n"
			"create window covar_samp(e1 INTERVAL MONTH, e2 INTERVAL MONTH) returns DOUBLE\n"
			" external name \"sql\".\"covariance\";\n"
			"GRANT EXECUTE ON WINDOW covar_samp(INTERVAL MONTH, INTERVAL MONTH) TO PUBLIC;\n"
			"create aggregate covar_pop(e1 TINYINT, e2 TINYINT) returns DOUBLE\n"
			" external name \"aggr\".\"covariancep\";\n"
			"GRANT EXECUTE ON AGGREGATE covar_pop(TINYINT, TINYINT) TO PUBLIC;\n"
			"create aggregate covar_pop(e1 SMALLINT, e2 SMALLINT) returns DOUBLE\n"
			" external name \"aggr\".\"covariancep\";\n"
			"GRANT EXECUTE ON AGGREGATE covar_pop(SMALLINT, SMALLINT) TO PUBLIC;\n"
			"create aggregate covar_pop(e1 INTEGER, e2 INTEGER) returns DOUBLE\n"
			" external name \"aggr\".\"covariancep\";\n"
			"GRANT EXECUTE ON AGGREGATE covar_pop(INTEGER, INTEGER) TO PUBLIC;\n"
			"create aggregate covar_pop(e1 BIGINT, e2 BIGINT) returns DOUBLE\n"
			" external name \"aggr\".\"covariancep\";\n"
			"GRANT EXECUTE ON AGGREGATE covar_pop(BIGINT, BIGINT) TO PUBLIC;\n"
			"create aggregate covar_pop(e1 REAL, e2 REAL) returns DOUBLE\n"
			" external name \"aggr\".\"covariancep\";\n"
			"GRANT EXECUTE ON AGGREGATE covar_pop(REAL, REAL) TO PUBLIC;\n"
			"create aggregate covar_pop(e1 DOUBLE, e2 DOUBLE) returns DOUBLE\n"
			" external name \"aggr\".\"covariancep\";\n"
			"GRANT EXECUTE ON AGGREGATE covar_pop(DOUBLE, DOUBLE) TO PUBLIC;\n"
			"create aggregate covar_pop(e1 INTERVAL SECOND, e2 INTERVAL SECOND) returns DOUBLE\n"
			" external name \"aggr\".\"covariancep\";\n"
			"GRANT EXECUTE ON AGGREGATE covar_pop(INTERVAL SECOND, INTERVAL SECOND) TO PUBLIC;\n"
			"create aggregate covar_pop(e1 INTERVAL MONTH, e2 INTERVAL MONTH) returns DOUBLE\n"
			" external name \"aggr\".\"covariancep\";\n"
			"GRANT EXECUTE ON AGGREGATE covar_pop(INTERVAL MONTH, INTERVAL MONTH) TO PUBLIC;\n"
			"create window covar_pop(e1 TINYINT, e2 TINYINT) returns DOUBLE\n"
			" external name \"sql\".\"covariancep\";\n"
			"GRANT EXECUTE ON WINDOW covar_pop(TINYINT, TINYINT) TO PUBLIC;\n"
			"create window covar_pop(e1 SMALLINT, e2 SMALLINT) returns DOUBLE\n"
			" external name \"sql\".\"covariancep\";\n"
			"GRANT EXECUTE ON WINDOW covar_pop(SMALLINT, SMALLINT) TO PUBLIC;\n"
			"create window covar_pop(e1 INTEGER, e2 INTEGER) returns DOUBLE\n"
			" external name \"sql\".\"covariancep\";\n"
			"GRANT EXECUTE ON WINDOW covar_pop(INTEGER, INTEGER) TO PUBLIC;\n"
			"create window covar_pop(e1 BIGINT, e2 BIGINT) returns DOUBLE\n"
			" external name \"sql\".\"covariancep\";\n"
			"GRANT EXECUTE ON WINDOW covar_pop(BIGINT, BIGINT) TO PUBLIC;\n"
			"create window covar_pop(e1 REAL, e2 REAL) returns DOUBLE\n"
			" external name \"sql\".\"covariancep\";\n"
			"GRANT EXECUTE ON WINDOW covar_pop(REAL, REAL) TO PUBLIC;\n"
			"create window covar_pop(e1 DOUBLE, e2 DOUBLE) returns DOUBLE\n"
			" external name \"sql\".\"covariancep\";\n"
			"GRANT EXECUTE ON WINDOW covar_pop(DOUBLE, DOUBLE) TO PUBLIC;\n"
			"create window covar_pop(e1 INTERVAL SECOND, e2 INTERVAL SECOND) returns DOUBLE\n"
			" external name \"sql\".\"covariancep\";\n"
			"GRANT EXECUTE ON WINDOW covar_pop(INTERVAL SECOND, INTERVAL SECOND) TO PUBLIC;\n"
			"create window covar_pop(e1 INTERVAL MONTH, e2 INTERVAL MONTH) returns DOUBLE\n"
			" external name \"sql\".\"covariancep\";\n"
			"GRANT EXECUTE ON WINDOW covar_pop(INTERVAL MONTH, INTERVAL MONTH) TO PUBLIC;\n"
			"create aggregate corr(e1 INTERVAL SECOND, e2 INTERVAL SECOND) returns DOUBLE\n"
			" external name \"aggr\".\"corr\";\n"
			"GRANT EXECUTE ON AGGREGATE corr(INTERVAL SECOND, INTERVAL SECOND) TO PUBLIC;\n"
			"create aggregate corr(e1 INTERVAL MONTH, e2 INTERVAL MONTH) returns DOUBLE\n"
			" external name \"aggr\".\"corr\";\n"
			"GRANT EXECUTE ON AGGREGATE corr(INTERVAL MONTH, INTERVAL MONTH) TO PUBLIC;\n"
			"create window corr(e1 TINYINT, e2 TINYINT) returns DOUBLE\n"
			" external name \"sql\".\"corr\";\n"
			"GRANT EXECUTE ON WINDOW corr(TINYINT, TINYINT) TO PUBLIC;\n"
			"create window corr(e1 SMALLINT, e2 SMALLINT) returns DOUBLE\n"
			" external name \"sql\".\"corr\";\n"
			"GRANT EXECUTE ON WINDOW corr(SMALLINT, SMALLINT) TO PUBLIC;\n"
			"create window corr(e1 INTEGER, e2 INTEGER) returns DOUBLE\n"
			" external name \"sql\".\"corr\";\n"
			"GRANT EXECUTE ON WINDOW corr(INTEGER, INTEGER) TO PUBLIC;\n"
			"create window corr(e1 BIGINT, e2 BIGINT) returns DOUBLE\n"
			" external name \"sql\".\"corr\";\n"
			"GRANT EXECUTE ON WINDOW corr(BIGINT, BIGINT) TO PUBLIC;\n"
			"create window corr(e1 REAL, e2 REAL) returns DOUBLE\n"
			" external name \"sql\".\"corr\";\n"
			"GRANT EXECUTE ON WINDOW corr(REAL, REAL) TO PUBLIC;\n"
			"create window corr(e1 DOUBLE, e2 DOUBLE) returns DOUBLE\n"
			" external name \"sql\".\"corr\";\n"
			"GRANT EXECUTE ON WINDOW corr(DOUBLE, DOUBLE) TO PUBLIC;\n"
			"create window corr(e1 INTERVAL SECOND, e2 INTERVAL SECOND) returns DOUBLE\n"
			" external name \"sql\".\"corr\";\n"
			"GRANT EXECUTE ON WINDOW corr(INTERVAL SECOND, INTERVAL SECOND) TO PUBLIC;\n"
			"create window corr(e1 INTERVAL MONTH, e2 INTERVAL MONTH) returns DOUBLE\n"
			" external name \"sql\".\"corr\";\n"
			"GRANT EXECUTE ON WINDOW corr(INTERVAL MONTH, INTERVAL MONTH) TO PUBLIC;\n");

#ifdef HAVE_HGE
	if (have_hge) {
		/* 39_analytics_hge.sql */
		pos += snprintf(buf + pos, bufsize - pos,
			"create window stddev_samp(val HUGEINT) returns DOUBLE\n"
			" external name \"sql\".\"stdev\";\n"
			"GRANT EXECUTE ON WINDOW stddev_samp(HUGEINT) TO PUBLIC;\n"
			"create window stddev_pop(val HUGEINT) returns DOUBLE\n"
			" external name \"sql\".\"stdevp\";\n"
			"GRANT EXECUTE ON WINDOW stddev_pop(HUGEINT) TO PUBLIC;\n"
			"create window var_samp(val HUGEINT) returns DOUBLE\n"
			" external name \"sql\".\"variance\";\n"
			"GRANT EXECUTE ON WINDOW var_samp(HUGEINT) TO PUBLIC;\n"
			"create window var_pop(val HUGEINT) returns DOUBLE\n"
			" external name \"sql\".\"variancep\";\n"
			"GRANT EXECUTE ON WINDOW var_pop(HUGEINT) TO PUBLIC;\n"
			"create aggregate covar_samp(e1 HUGEINT, e2 HUGEINT) returns DOUBLE\n"
			" external name \"aggr\".\"covariance\";\n"
			"GRANT EXECUTE ON AGGREGATE covar_samp(HUGEINT, HUGEINT) TO PUBLIC;\n"
			"create window covar_samp(e1 HUGEINT, e2 HUGEINT) returns DOUBLE\n"
			" external name \"sql\".\"covariance\";\n"
			"GRANT EXECUTE ON WINDOW covar_samp(HUGEINT, HUGEINT) TO PUBLIC;\n"
			"create aggregate covar_pop(e1 HUGEINT, e2 HUGEINT) returns DOUBLE\n"
			" external name \"aggr\".\"covariancep\";\n"
			"GRANT EXECUTE ON AGGREGATE covar_pop(HUGEINT, HUGEINT) TO PUBLIC;\n"
			"create window covar_pop(e1 HUGEINT, e2 HUGEINT) returns DOUBLE\n"
			" external name \"sql\".\"covariancep\";\n"
			"GRANT EXECUTE ON WINDOW covar_pop(HUGEINT, HUGEINT) TO PUBLIC;\n"
			"create window corr(e1 HUGEINT, e2 HUGEINT) returns DOUBLE\n"
			" external name \"sql\".\"corr\";\n"
			"GRANT EXECUTE ON WINDOW corr(HUGEINT, HUGEINT) TO PUBLIC;\n");
	}
#endif

	pos += snprintf(buf + pos, bufsize - pos,
		"create window sys.group_concat(str STRING) returns STRING\n"
		" external name \"sql\".\"str_group_concat\";\n"
		"GRANT EXECUTE ON WINDOW sys.group_concat(STRING) TO PUBLIC;\n"
		"create window sys.group_concat(str STRING, sep STRING) returns STRING\n"
		" external name \"sql\".\"str_group_concat\";\n"
		"GRANT EXECUTE ON WINDOW sys.group_concat(STRING, STRING) TO PUBLIC;\n");

	pos += snprintf(buf + pos, bufsize - pos,
			"update sys.functions set system = true where system <> true and name in"
			" ('stddev_samp', 'stddev_pop', 'var_samp', 'var_pop', 'covar_samp', 'covar_pop', 'corr', 'group_concat')"
			" and schema_id = (select id from sys.schemas where name = 'sys') and type in (%d, %d);\n", (int) F_ANALYTIC, (int) F_AGGR);

	pos += snprintf(buf + pos, bufsize - pos,
			"DROP AGGREGATE stddev_samp(date);\n"
			"DROP AGGREGATE stddev_samp(time);\n"
			"DROP AGGREGATE stddev_samp(timestamp);\n"
			"DROP AGGREGATE stddev_pop(date);\n"
			"DROP AGGREGATE stddev_pop(time);\n"
			"DROP AGGREGATE stddev_pop(timestamp);\n"
			"DROP AGGREGATE var_samp(date);\n"
			"DROP AGGREGATE var_samp(time);\n"
			"DROP AGGREGATE var_samp(timestamp);\n"
			"DROP AGGREGATE var_pop(date);\n"
			"DROP AGGREGATE var_pop(time);\n"
			"DROP AGGREGATE var_pop(timestamp);\n");

	/* 51_sys_schema_extensions */
	pos += snprintf(buf + pos, bufsize - pos,
			"ALTER TABLE sys.keywords SET READ WRITE;\n"
			"DELETE FROM sys.keywords where keyword IN ('NOCYCLE','NOMAXVALUE','NOMINVALUE');\n"
			"insert into sys.keywords values ('ANALYZE'),('AT'),('AUTHORIZATION'),('CACHE'),('CENTURY'),('COLUMN'),('CLIENT'),"
			"('CUBE'),('CYCLE'),('DATA'),('DATE'),('DEBUG'),('DECADE'),('DEALLOCATE'),('DIAGNOSTICS'),('DISTINCT'),"
			"('DOW'),('DOY'),('EXEC'),('EXECUTE'),('EXPLAIN'),('FIRST'),('FWF'),('GROUPING'),('GROUPS'),('INCREMENT'),"
			"('INTERVAL'),('KEY'),('LANGUAGE'),('LARGE'),('LAST'),('LATERAL'),('LEVEL'),('LOADER'),('MATCH'),('MATCHED'),('MAXVALUE'),"
			"('MINVALUE'),('NAME'),('NO'),('NULLS'),('OBJECT'),('OPTIONS'),('PASSWORD'),('PLAN'),('PRECISION'),('PREP'),('PREPARE'),"
			"('QUARTER'),('RELEASE'),('REPLACE'),('ROLLUP'),('SCHEMA'),('SEED'),('SERVER'),('SESSION'),('SETS'),('SIZE'),"
			"('STATEMENT'),('TABLE'),('TEMP'),('TEMPORARY'),('TEXT'),('TIME'),('TIMESTAMP'),('TRACE'),('TYPE'),"
			"('WEEK'),('YEAR'),('ZONE');\n");
	pos += snprintf(buf + pos, bufsize - pos,
			"ALTER TABLE sys.function_languages SET READ WRITE;\n"
			"DELETE FROM sys.function_languages where language_keyword IN ('PYTHON2','PYTHON2_MAP');\n");

	/* 58_hot_snapshot */
	pos += snprintf(buf + pos, bufsize - pos,
			"create procedure sys.hot_snapshot(tarfile string)\n"
			" external name sql.hot_snapshot;\n"
			"update sys.functions set system = true where system <> true and schema_id = (select id from sys.schemas where name = 'sys')"
			" and name in ('hot_snapshot') and type = %d;\n", (int) F_PROC);

	/* 81_tracer.sql */
	pos += snprintf(buf + pos, bufsize - pos,
			"CREATE SCHEMA logging;\n"
			"CREATE PROCEDURE logging.flush()\n"
			" EXTERNAL NAME logging.flush;\n"
			"CREATE PROCEDURE logging.setcomplevel(comp_id STRING, lvl_id STRING)\n"
			" EXTERNAL NAME logging.setcomplevel;\n"
			"CREATE PROCEDURE logging.resetcomplevel(comp_id STRING)\n"
			" EXTERNAL NAME logging.resetcomplevel;\n"
			"CREATE PROCEDURE logging.setlayerlevel(layer_id STRING, lvl_id STRING)\n"
			" EXTERNAL NAME logging.setlayerlevel;\n"
			"CREATE PROCEDURE logging.resetlayerlevel(layer_id STRING)\n"
			" EXTERNAL NAME logging.resetlayerlevel;\n"
			"CREATE PROCEDURE logging.setflushlevel(lvl_id STRING)\n"
			" EXTERNAL NAME logging.setflushlevel;\n"
			"CREATE PROCEDURE logging.resetflushlevel()\n"
			" EXTERNAL NAME logging.resetflushlevel;\n"
			"CREATE PROCEDURE logging.setadapter(adapter_id STRING)\n"
			" EXTERNAL NAME logging.setadapter;\n"
			"CREATE PROCEDURE logging.resetadapter()\n"
			" EXTERNAL NAME logging.resetadapter;\n"
			"CREATE FUNCTION logging.compinfo()\n"
			"RETURNS TABLE(\n"
			" \"id\" int,\n"
			" \"component\" string,\n"
			" \"log_level\" string\n"
			")\n"
			"EXTERNAL NAME logging.compinfo;\n"
			"GRANT EXECUTE ON FUNCTION logging.compinfo TO public;\n"
			"CREATE view logging.compinfo AS SELECT * FROM logging.compinfo();\n"
			"GRANT SELECT ON logging.compinfo TO public;\n");
	pos += snprintf(buf + pos, bufsize - pos,
			"update sys.schemas set system = true where name = 'logging';\n"
			"update sys.functions set system = true where system <> true and name in"
			" ('flush', 'setcomplevel', 'resetcomplevel', 'setlayerlevel', 'resetlayerlevel', 'setflushlevel', 'resetflushlevel', 'setadapter', 'resetadapter')"
			" and schema_id = (select id from sys.schemas where name = 'logging') and type = %d;\n"
			"update sys.functions set system = true where system <> true and name in"
			" ('compinfo')"
			" and schema_id = (select id from sys.schemas where name = 'logging') and type = %d;\n"
			"update sys._tables set system = true where schema_id = (select id from sys.schemas where name = 'logging')"
			" and name = 'compinfo';\n",
			(int) F_PROC, (int) F_UNION);

	pos += snprintf(buf + pos, bufsize - pos, "commit;\n");
	pos += snprintf(buf + pos, bufsize - pos, "set schema \"%s\";\n", prev_schema);
	assert(pos < bufsize);

	printf("Running database upgrade commands:\n%s\n", buf);
	err = SQLstatementIntern(c, &buf, "update", true, false, NULL);
	if (err == MAL_SUCCEED) {
		pos = snprintf(buf, bufsize, "set schema \"sys\";\n"
			       "ALTER TABLE sys.keywords SET READ ONLY;\n"
			       "ALTER TABLE sys.function_languages SET READ ONLY;\n");
		pos += snprintf(buf + pos, bufsize - pos, "set schema \"%s\";\n", prev_schema);
		assert(pos < bufsize);
		printf("Running database upgrade commands:\n%s\n", buf);
		err = SQLstatementIntern(c, &buf, "update", true, false, NULL);
	}
	GDKfree(buf);
	return err;		/* usually MAL_SUCCEED */
}

static str
sql_update_jun2020_bam(Client c, mvc *m, const char *prev_schema)
{
	size_t bufsize = 10240, pos = 0;
	char *err = NULL, *buf;
	res_table *output;
	BAT *b;
	sql_schema *s = mvc_bind_schema(m, "bam");
	sql_table *t;

	if (s == NULL || !s->system)
		return NULL;	/* no system schema "bam": nothing to do */

	buf = GDKmalloc(bufsize);
	if (buf == NULL)
		throw(SQL, __func__, SQLSTATE(HY013) MAL_MALLOC_FAIL);

	s->system = 0;
	if ((t = mvc_bind_table(m, s, "files")) != NULL)
		t->system = 0;
	if ((t = mvc_bind_table(m, s, "sq")) != NULL)
		t->system = 0;
	if ((t = mvc_bind_table(m, s, "rg")) != NULL)
		t->system = 0;
	if ((t = mvc_bind_table(m, s, "pg")) != NULL)
		t->system = 0;
	if ((t = mvc_bind_table(m, s, "export")) != NULL)
		t->system = 0;

	/* check if any of the tables in the bam schema have any content */
	pos += snprintf(buf + pos, bufsize - pos,
			"select sum(count) from sys.storage('bam');\n");
	err = SQLstatementIntern(c, &buf, "update", 1, 0, &output);
	if (err) {
		GDKfree(buf);
		return err;
	}
	b = BATdescriptor(output->cols[0].b);
	pos = 0;
	pos += snprintf(buf + pos, bufsize - pos,
			"set schema sys;\n"
			"update sys.schemas set system = false where name = 'bam';\n"
			"update sys._tables set system = false where schema_id in (select id from sys.schemas where name = 'bam');\n"
			"drop procedure bam.bam_loader_repos;\n"
			"drop procedure bam.bam_loader_files;\n"
			"drop procedure bam.bam_loader_file;\n"
			"drop procedure bam.bam_drop_file;\n"
			"drop function bam.bam_flag;\n"
			"drop function bam.reverse_seq;\n"
			"drop function bam.reverse_qual;\n"
			"drop function bam.seq_length;\n"
			"drop function bam.seq_char;\n"
			"drop procedure bam.sam_export;\n"
			"drop procedure bam.bam_export;\n");
	if (b) {
		if (BATcount(b) > 0 && ((lng *) b->theap.base)[0] == 0) {
			/* tables in bam schema are empty: drop them */
			pos += snprintf(buf + pos, bufsize - pos,
					"drop table bam.sq;\n"
					"drop table bam.rg;\n"
					"drop table bam.pg;\n"
					"drop table bam.export;\n"
					"drop table bam.files;\n"
					"drop schema bam;\n");
		}
		BBPunfix(b->batCacheid);
	}
	res_table_destroy(output);

	pos += snprintf(buf + pos, bufsize - pos, "set schema \"%s\";\n", prev_schema);
	assert(pos < bufsize);

	printf("Running database upgrade commands:\n%s\n", buf);
	err = SQLstatementIntern(c, &buf, "update", true, false, NULL);

	GDKfree(buf);
	return err;
}


#ifdef HAVE_HGE
static str
sql_update_jun2020_sp1_hugeint(Client c, const char *prev_schema)
{
	size_t bufsize = 8192, pos = 0;
	char *buf, *err;

	if ((buf = GDKmalloc(bufsize)) == NULL)
		throw(SQL, __func__, SQLSTATE(HY013) MAL_MALLOC_FAIL);

	pos += snprintf(buf + pos, bufsize - pos, "set schema \"sys\";\n");

	/* 39_analytics_hge.sql */
	pos += snprintf(buf + pos, bufsize - pos,
			"create window stddev_samp(val HUGEINT) returns DOUBLE\n"
			" external name \"sql\".\"stdev\";\n"
			"GRANT EXECUTE ON WINDOW stddev_samp(HUGEINT) TO PUBLIC;\n"
			"create window stddev_pop(val HUGEINT) returns DOUBLE\n"
			" external name \"sql\".\"stdevp\";\n"
			"GRANT EXECUTE ON WINDOW stddev_pop(HUGEINT) TO PUBLIC;\n"
			"create window var_samp(val HUGEINT) returns DOUBLE\n"
			" external name \"sql\".\"variance\";\n"
			"GRANT EXECUTE ON WINDOW var_samp(HUGEINT) TO PUBLIC;\n"
			"create aggregate covar_samp(e1 HUGEINT, e2 HUGEINT) returns DOUBLE\n"
			" external name \"aggr\".\"covariance\";\n"
			"GRANT EXECUTE ON AGGREGATE covar_samp(HUGEINT, HUGEINT) TO PUBLIC;\n"
			"create window covar_samp(e1 HUGEINT, e2 HUGEINT) returns DOUBLE\n"
			" external name \"sql\".\"covariance\";\n"
			"GRANT EXECUTE ON WINDOW covar_samp(HUGEINT, HUGEINT) TO PUBLIC;\n"
			"create window var_pop(val HUGEINT) returns DOUBLE\n"
			" external name \"sql\".\"variancep\";\n"
			"GRANT EXECUTE ON WINDOW var_pop(HUGEINT) TO PUBLIC;\n"
			"create aggregate covar_pop(e1 HUGEINT, e2 HUGEINT) returns DOUBLE\n"
			" external name \"aggr\".\"covariancep\";\n"
			"GRANT EXECUTE ON AGGREGATE covar_pop(HUGEINT, HUGEINT) TO PUBLIC;\n"
			"create window covar_pop(e1 HUGEINT, e2 HUGEINT) returns DOUBLE\n"
			" external name \"sql\".\"covariancep\";\n"
			"GRANT EXECUTE ON WINDOW covar_pop(HUGEINT, HUGEINT) TO PUBLIC;\n"
			"create window corr(e1 HUGEINT, e2 HUGEINT) returns DOUBLE\n"
			" external name \"sql\".\"corr\";\n"
			"GRANT EXECUTE ON WINDOW corr(HUGEINT, HUGEINT) TO PUBLIC;\n");

	pos += snprintf(buf + pos, bufsize - pos,
			"update sys.functions set system = true where system <> true and name in ('covar_samp', 'covar_pop') and schema_id = (select id from sys.schemas where name = 'sys') and type = %d;\n"
			"update sys.functions set system = true where system <> true and name in ('stddev_samp', 'stddev_pop', 'var_samp', 'covar_samp', 'var_pop', 'covar_pop', 'corr') and schema_id = (select id from sys.schemas where name = 'sys') and type = %d;\n",
			(int) F_AGGR, (int) F_ANALYTIC);

	pos += snprintf(buf + pos, bufsize - pos, "set schema \"%s\";\n", prev_schema);
	assert(pos < bufsize);

	printf("Running database upgrade commands:\n%s\n", buf);
	err = SQLstatementIntern(c, &buf, "update", true, false, NULL);
	GDKfree(buf);
	return err;		/* usually MAL_SUCCEED */
}
#endif

static str
sql_update_semantics(Client c)
{
	char* update_query =
	"update sys.functions set semantics = false where type <> 6 and func not ilike '%CREATE FUNCTION%' and name in ('length','octet_length','>','>=','<','<=','min','max','sql_min','sql_max','least','greatest','sum','prod','mod','and',\n"
	"'xor','not','sql_mul','sql_div','sql_sub','sql_add','bit_and','bit_or','bit_xor','bit_not','left_shift','right_shift','abs','sign','scale_up','scale_down','round','power','floor','ceil','ceiling','sin','cos','tan','asin',\n"
	"'acos','atan','sinh','cot','cosh','tanh','sqrt','exp','log','ln','log10','log2','pi','curdate','current_date','curtime','current_time','current_timestamp','localtime','localtimestamp','local_timezone','century','decade','year',\n"
	"'quarter','month','day','dayofyear','weekofyear','dayofweek','dayofmonth','week','hour','minute','second','strings','locate','charindex','splitpart','substring','substr','truncate','concat','ascii','code','right','left','upper',\n"
	"'ucase','lower','lcase','trim','ltrim','rtrim','lpad','rpad','insert','replace','repeat','space','char_length','character_length','soundex','qgramnormalize');";

	return SQLstatementIntern(c, &update_query, "update", true, false, NULL);
}

static str
sql_update_default_lidar(Client c)
{
	char *query =
		"drop procedure sys.lidarattach(string);\n"
		"drop procedure sys.lidarload(string);\n"
		"drop procedure sys.lidarexport(string, string, string);\n";
	printf("Running database upgrade commands:\n%s\n", query);
	return SQLstatementIntern(c, &query, "update", true, false, NULL);
}

static str
sql_update_default(Client c, mvc *sql, const char *prev_schema)
{
	size_t bufsize = 4096, pos = 0;
	char *err = NULL, *buf = GDKmalloc(bufsize);
	sql_schema *sys = mvc_bind_schema(sql, "sys");
	res_table *output;
	BAT *b;

	if (buf == NULL)
		throw(SQL, __func__, SQLSTATE(HY013) MAL_MALLOC_FAIL);

	/* if column 6 of sys.queue is named "progress" we need to update */
	pos += snprintf(buf + pos, bufsize - pos,
			"select name from sys._columns where table_id = (select id from sys._tables where name = 'queue' and schema_id = (select id from sys.schemas where name = 'sys')) and number = 6;\n");
	err = SQLstatementIntern(c, &buf, "update", true, false, &output);
	if (err) {
		GDKfree(buf);
		return err;
	}
	b = BATdescriptor(output->cols[0].b);
	if (b) {
		BATiter bi = bat_iterator(b);
		if (BATcount(b) > 0 && strcmp(BUNtail(bi, 0), "progress") == 0) {
			pos = 0;
			pos += snprintf(buf + pos, bufsize - pos,
					"set schema \"sys\";\n");

			/* the real update of sys.env() has happened
			 * in load_func, here we merely update the
			 * sys.functions table */
			pos += snprintf(buf + pos, bufsize - pos,
					"update sys.functions set"
					" mod = 'inspect',"
					" func = 'CREATE FUNCTION env() RETURNS TABLE( name varchar(1024), value varchar(2048)) EXTERNAL NAME inspect.\"getEnvironment\";'"
					" where schema_id = (select id from sys.schemas where name = 'sys')"
					" and name = 'env' and type = %d;\n",
					(int) F_UNION);

			/* 26_sysmon */
			sql_table *t;
			t = mvc_bind_table(sql, sys, "queue");
			t->system = 0; /* make it non-system else the drop view will fail */

			pos += snprintf(buf + pos, bufsize - pos,
					"drop view sys.queue;\n"
					"drop function sys.queue;\n"
					"create function sys.queue()\n"
					"returns table(\n"
					"\"tag\" bigint,\n"
					"\"sessionid\" int,\n"
					"\"username\" string,\n"
					"\"started\" timestamp,\n"
					"\"status\" string,\n"
					"\"query\" string,\n"
					"\"finished\" timestamp,\n"
					"\"workers\" int,\n"
					"\"memory\" int)\n"
					" external name sysmon.queue;\n"
					"grant execute on function sys.queue to public;\n"
					"create view sys.queue as select * from sys.queue();\n"
					"grant select on sys.queue to public;\n"
					"drop procedure sys.pause(bigint);\n"
					"drop procedure sys.resume(bigint);\n"
					"drop procedure sys.stop(bigint);\n"
					"create procedure sys.pause(tag bigint)\n"
					"external name sysmon.pause;\n"
					"grant execute on procedure sys.pause(bigint) to public;\n"
					"create procedure sys.resume(tag bigint)\n"
					"external name sysmon.resume;\n"
					"grant execute on procedure sys.resume(bigint) to public;\n"
					"create procedure sys.stop(tag bigint)\n"
					"external name sysmon.stop;\n"
					"grant execute on procedure sys.stop(bigint) to public;\n");

			pos += snprintf(buf + pos, bufsize - pos,
					"update sys.functions set system = true where schema_id = (select id from sys.schemas where name = 'sys')"
					" and name = 'queue' and type = %d;\n"
					"update sys.functions set system = true where schema_id = (select id from sys.schemas where name = 'sys')"
					" and name in ('pause', 'resume', 'stop') and type = %d;\n",
					(int) F_UNION, (int) F_PROC);
			pos += snprintf(buf + pos, bufsize - pos,
					"update sys._tables set system = true where schema_id = (select id from sys.schemas where name = 'sys')"
					" and name = 'queue';\n");

			/* scoping branch changes */
			pos += snprintf(buf + pos, bufsize - pos,
					"drop function \"sys\".\"var\"();\n"
					"create function \"sys\".\"var\"() "
					"returns table("
					"\"schema\" string, "
					"\"name\" string, "
					"\"type\" string, "
					"\"value\" string) "
					"external name \"sql\".\"sql_variables\";\n"
					"grant execute on function \"sys\".\"var\" to public;\n");

			/* update system tables so that the content
			 * looks more like what it would be if sys.var
			 * had been defined by the C code in
			 * sql_create_env() */
			pos += snprintf(buf + pos, bufsize - pos,
					"update sys.functions set system = true,"
					//" func = 'CREATE FUNCTION \"sys\".\"var\"() RETURNS TABLE(\"schema\" string, \"name\" string, \"type\" string, \"value\" string) EXTERNAL NAME \"sql\".\"sql_variables\";',"
					" language = 2, side_effect = false where name = 'var' and schema_id = (select id from sys.schemas where name = 'sys') and type = %d;\n"
					"update sys.args set type = 'char' where func_id = (select id from sys.functions where name = 'var' and schema_id = (select id from sys.schemas where name = 'sys') and type = %d) and type = 'clob';\n"
					"update sys.privileges set grantor = 0 where obj_id = (select id from sys.functions where name = 'var' and schema_id = (select id from sys.schemas where name = 'sys') and type = %d);\n",
					(int) F_UNION,
					(int) F_UNION,
					(int) F_UNION);

			pos += snprintf(buf + pos, bufsize - pos, "set schema \"%s\";\n", prev_schema);
			assert(pos < bufsize);

			printf("Running database upgrade commands:\n%s\n", buf);
			err = SQLstatementIntern(c, &buf, "update", true, false, NULL);
		}
		BBPunfix(b->batCacheid);
	}
	res_table_destroy(output);
	GDKfree(buf);

	if (err)
		return err;

	err = sql_update_semantics(c);

	return err;		/* usually MAL_SUCCEED */
}
int
SQLupgrades(Client c, mvc *m)
{
	sql_subtype tp;
	sql_subfunc *f;
	char *err, *prev_schema = GDKstrdup(sqlvar_get_string(find_global_var(m, mvc_bind_schema(m, "sys"), "current_schema")));
	sql_schema *s = mvc_bind_schema(m, "sys");
	sql_table *t;
	sql_column *col;
	bool systabfixed = false;

	if (prev_schema == NULL) {
		TRC_CRITICAL(SQL_PARSER, "Allocation failure while running SQL upgrades\n");
		return -1;
	}

#ifdef HAVE_HGE
	if (have_hge) {
		sql_find_subtype(&tp, "hugeint", 0, 0);
		if (!sql_bind_func(m->sa, s, "var_pop", &tp, NULL, F_AGGR)) {
			if ((err = sql_update_hugeint(c, m, prev_schema, &systabfixed)) != NULL) {
				TRC_CRITICAL(SQL_PARSER, "%s\n", err);
				freeException(err);
				GDKfree(prev_schema);
				return -1;
			}
		}
	}
#endif

	f = sql_bind_func_(m->sa, s, "env", NULL, F_UNION);
	if (f && sql_privilege(m, ROLE_PUBLIC, f->func->base.id, PRIV_EXECUTE) != PRIV_EXECUTE) {
		sql_table *privs = find_sql_table(s, "privileges");
		int pub = ROLE_PUBLIC, p = PRIV_EXECUTE, zero = 0;

		table_funcs.table_insert(m->session->tr, privs, &f->func->base.id, &pub, &p, &zero, &zero);
	}

	/* If the point type exists, but the geometry type does not
	 * exist any more at the "sys" schema (i.e., the first part of
	 * the upgrade has been completed succesfully), then move on
	 * to the second part */
	if (find_sql_type(s, "point") != NULL) {
		/* type sys.point exists: this is an old geom-enabled
		 * database */
		if ((err = sql_update_geom(c, m, 1, prev_schema)) != NULL) {
			TRC_CRITICAL(SQL_PARSER, "%s\n", err);
			freeException(err);
			GDKfree(prev_schema);
			return -1;
		}
	} else if (geomsqlfix_get() != NULL) {
		/* the geom module is loaded... */
		sql_find_subtype(&tp, "clob", 0, 0);
		if (!sql_bind_func(m->sa, s, "st_wkttosql",
				   &tp, NULL, F_FUNC)) {
			/* ... but the database is not geom-enabled */
			if ((err = sql_update_geom(c, m, 0, prev_schema)) != NULL) {
				TRC_CRITICAL(SQL_PARSER, "%s\n", err);
				freeException(err);
				GDKfree(prev_schema);
				return -1;
			}
		}
	}

	if ((t = mvc_bind_table(m, s, "geometry_columns")) != NULL &&
	    (col = mvc_bind_column(m, t, "coord_dimension")) != NULL &&
	    strcmp(col->type.type->sqlname, "int") != 0) {
		if ((err = sql_update_mar2018_geom(c, t, prev_schema)) != NULL) {
			TRC_CRITICAL(SQL_PARSER, "%s\n", err);
			freeException(err);
			GDKfree(prev_schema);
			return -1;
		}
	}

	if (mvc_bind_schema(m, "wlc") == NULL &&
	    !sql_bind_func(m->sa, s, "master", NULL, NULL, F_PROC)) {
		if ((err = sql_update_mar2018(c, m, prev_schema, &systabfixed)) != NULL) {
			TRC_CRITICAL(SQL_PARSER, "%s\n", err);
			freeException(err);
			GDKfree(prev_schema);
			return -1;
		}
#ifdef HAVE_NETCDF
		if (mvc_bind_table(m, s, "netcdf_files") != NULL &&
		    (err = sql_update_mar2018_netcdf(c, prev_schema)) != NULL) {
			TRC_CRITICAL(SQL_PARSER, "%s\n", err);
			freeException(err);
			GDKfree(prev_schema);
			return -1;
		}
#endif
	}

	if (sql_bind_func(m->sa, s, "dependencies_functions_os_triggers", NULL, NULL, F_UNION)) {
		if ((err = sql_update_mar2018_sp1(c, prev_schema)) != NULL) {
			TRC_CRITICAL(SQL_PARSER, "%s\n", err);
			freeException(err);
			GDKfree(prev_schema);
			return -1;
		}
	}

	if (mvc_bind_table(m, s, "ids") != NULL) {
		/* determine if sys.ids needs to be updated (only the version of Mar2018) */
		char * qry = "select id from sys._tables where name = 'ids' and query like '% tmp.keys k join sys._tables% tmp.idxs i join sys._tables% tmp.triggers g join sys._tables% ';";
		res_table *output = NULL;
		err = SQLstatementIntern(c, &qry, "update", true, false, &output);
		if (err) {
			TRC_CRITICAL(SQL_PARSER, "%s\n", err);
			freeException(err);
			GDKfree(prev_schema);
			return -1;
		} else {
			BAT *b = BATdescriptor(output->cols[0].b);
			if (b) {
				if (BATcount(b) > 0) {
					/* yes old view definition exists, it needs to be replaced */
					if ((err = sql_replace_Mar2018_ids_view(c, m, prev_schema)) != NULL) {
						TRC_CRITICAL(SQL_PARSER, "%s\n", err);
						freeException(err);
						BBPunfix(b->batCacheid);
						GDKfree(prev_schema);
						return -1;
					}
				}
				BBPunfix(b->batCacheid);
			}
		}
		if (output != NULL)
			res_tables_destroy(output);
	}

	/* temporarily use variable `err' to check existence of MAL
	 * module gsl */
	if ((((err = getName("gsl")) == NULL || getModule(err) == NULL))) {
		/* no MAL module gsl, check for SQL function sys.chi2prob */
		sql_find_subtype(&tp, "double", 0, 0);
		if (sql_bind_func(m->sa, s, "chi2prob", &tp, &tp, F_FUNC)) {
			/* sys.chi2prob exists, but there is no
			 * implementation */
			if ((err = sql_update_gsl(c, prev_schema)) != NULL) {
				TRC_CRITICAL(SQL_PARSER, "%s\n", err);
				freeException(err);
				GDKfree(prev_schema);
				return -1;
			}
		}
	}

	sql_find_subtype(&tp, "clob", 0, 0);
	if (sql_bind_func(m->sa, s, "group_concat", &tp, NULL, F_AGGR) == NULL) {
		if ((err = sql_update_aug2018(c, m, prev_schema)) != NULL) {
			TRC_CRITICAL(SQL_PARSER, "%s\n", err);
			freeException(err);
			GDKfree(prev_schema);
			return -1;
		}
	}

	if (sql_bind_func(m->sa, s, "dependencies_schemas_on_users", NULL, NULL, F_UNION)
	 && sql_bind_func(m->sa, s, "dependencies_owners_on_schemas", NULL, NULL, F_UNION)
	 && sql_bind_func(m->sa, s, "dependencies_tables_on_views", NULL, NULL, F_UNION)
	 && sql_bind_func(m->sa, s, "dependencies_tables_on_indexes", NULL, NULL, F_UNION)
	 && sql_bind_func(m->sa, s, "dependencies_tables_on_triggers", NULL, NULL, F_UNION)
	 && sql_bind_func(m->sa, s, "dependencies_tables_on_foreignkeys", NULL, NULL, F_UNION)
	 && sql_bind_func(m->sa, s, "dependencies_tables_on_functions", NULL, NULL, F_UNION)
	 && sql_bind_func(m->sa, s, "dependencies_columns_on_views", NULL, NULL, F_UNION)
	 && sql_bind_func(m->sa, s, "dependencies_columns_on_keys", NULL, NULL, F_UNION)
	 && sql_bind_func(m->sa, s, "dependencies_columns_on_indexes", NULL, NULL, F_UNION)
	 && sql_bind_func(m->sa, s, "dependencies_columns_on_functions", NULL, NULL, F_UNION)
	 && sql_bind_func(m->sa, s, "dependencies_columns_on_triggers", NULL, NULL, F_UNION)
	 && sql_bind_func(m->sa, s, "dependencies_views_on_functions", NULL, NULL, F_UNION)
	 && sql_bind_func(m->sa, s, "dependencies_views_on_triggers", NULL, NULL, F_UNION)
	 && sql_bind_func(m->sa, s, "dependencies_functions_on_functions", NULL, NULL, F_UNION)
	 && sql_bind_func(m->sa, s, "dependencies_functions_on_triggers", NULL, NULL, F_UNION)
	 && sql_bind_func(m->sa, s, "dependencies_keys_on_foreignkeys", NULL, NULL, F_UNION)	) {
		if ((err = sql_drop_functions_dependencies_Xs_on_Ys(c, prev_schema)) != NULL) {
			TRC_CRITICAL(SQL_PARSER, "%s\n", err);
			freeException(err);
			GDKfree(prev_schema);
			return -1;
		}
	}

	if ((err = sql_update_aug2018_sp2(c, prev_schema)) != NULL) {
		TRC_CRITICAL(SQL_PARSER, "%s\n", err);
		freeException(err);
		GDKfree(prev_schema);
		return -1;
	}

	if ((t = mvc_bind_table(m, s, "systemfunctions")) != NULL &&
	    t->type == tt_table) {
		if (!systabfixed &&
		    (err = sql_fix_system_tables(c, m, prev_schema)) != NULL) {
			TRC_CRITICAL(SQL_PARSER, "%s\n", err);
			freeException(err);
			GDKfree(prev_schema);
			return -1;
		}
		systabfixed = true;
		if ((err = sql_update_apr2019(c, m, prev_schema)) != NULL) {
			TRC_CRITICAL(SQL_PARSER, "%s\n", err);
			freeException(err);
			GDKfree(prev_schema);
			return -1;
		}
	}

	/* when function storagemodel() exists and views tablestorage
	 * and schemastorage don't, then upgrade storagemodel to match
	 * 75_storagemodel.sql */
	if (sql_bind_func(m->sa, s, "storagemodel", NULL, NULL, F_UNION)
	 && (t = mvc_bind_table(m, s, "tablestorage")) == NULL
	 && (t = mvc_bind_table(m, s, "schemastorage")) == NULL ) {
		if ((err = sql_update_storagemodel(c, m, prev_schema)) != NULL) {
			TRC_CRITICAL(SQL_PARSER, "%s\n", err);
			freeException(err);
			GDKfree(prev_schema);
			return -1;
		}
	}

	if ((err = sql_update_apr2019_sp1(c)) != NULL) {
		TRC_CRITICAL(SQL_PARSER, "%s\n", err);
		freeException(err);
		GDKfree(prev_schema);
		return -1;
	}

	if (sql_bind_func(m->sa, s, "times", NULL, NULL, F_PROC)) {
		if ((err = sql_update_apr2019_sp2(c, m, prev_schema, &systabfixed)) != NULL) {
			TRC_CRITICAL(SQL_PARSER, "%s\n", err);
			freeException(err);
			GDKfree(prev_schema);
			return -1;
		}
	}

	sql_find_subtype(&tp, "varchar", 0, 0);
	if (!sql_bind_func3(m->sa, s, "deltas", &tp, &tp, &tp, F_UNION)) {
		if ((err = sql_update_nov2019_missing_dependencies(c, m)) != NULL) {
			TRC_CRITICAL(SQL_PARSER, "%s\n", err);
			freeException(err);
			GDKfree(prev_schema);
			return -1;
		}
		if (!systabfixed &&
		    (err = sql_fix_system_tables(c, m, prev_schema)) != NULL) {
			TRC_CRITICAL(SQL_PARSER, "%s\n", err);
			freeException(err);
			GDKfree(prev_schema);
			return -1;
		}
		systabfixed = true;
		if ((err = sql_update_nov2019(c, m, prev_schema, &systabfixed)) != NULL) {
			TRC_CRITICAL(SQL_PARSER, "%s\n", err);
			freeException(err);
			GDKfree(prev_schema);
			return -1;
		}
	}

#ifdef HAVE_HGE
	if (have_hge) {
		sql_find_subtype(&tp, "hugeint", 0, 0);
		if (!sql_bind_func(m->sa, s, "median_avg", &tp, NULL, F_AGGR)) {
			if ((err = sql_update_nov2019_sp1_hugeint(c, m, prev_schema, &systabfixed)) != NULL) {
				TRC_CRITICAL(SQL_PARSER, "%s\n", err);
				freeException(err);
				GDKfree(prev_schema);
				return -1;
			}
		}
	}
#endif

	if (!sql_bind_func(m->sa, s, "suspend_log_flushing", NULL, NULL, F_PROC)) {
		if ((err = sql_update_jun2020(c, m, prev_schema, &systabfixed)) != NULL) {
			TRC_CRITICAL(SQL_PARSER, "%s\n", err);
			freeException(err);
			GDKfree(prev_schema);
			return -1;
		}
	}

	if ((err = sql_update_jun2020_bam(c, m, prev_schema)) != NULL) {
		TRC_CRITICAL(SQL_PARSER, "%s\n", err);
		freeException(err);
		GDKfree(prev_schema);
		return -1;
	}

#ifdef HAVE_HGE
	if (have_hge) {
		sql_find_subtype(&tp, "hugeint", 0, 0);
		if (!sql_bind_func(m->sa, s, "covar_pop", &tp, &tp, F_AGGR) &&
		    (err = sql_update_jun2020_sp1_hugeint(c, prev_schema)) != NULL) {
			TRC_CRITICAL(SQL_PARSER, "%s\n", err);
			freeException(err);
			GDKfree(prev_schema);
			return -1;
		}
	}
#endif

	sql_find_subtype(&tp, "varchar", 0, 0);
	if (sql_bind_func(m->sa, s, "lidarattach", &tp, NULL, F_PROC) &&
	    (err = sql_update_default_lidar(c)) != NULL) {
		TRC_CRITICAL(SQL_PARSER, "%s\n", err);
		freeException(err);
		GDKfree(prev_schema);
		return -1;
	}		
	
	if ((err = sql_update_default(c, m, prev_schema)) != NULL) {
		TRC_CRITICAL(SQL_PARSER, "%s\n", err);
		freeException(err);
		GDKfree(prev_schema);
		return -1;
	}

	GDKfree(prev_schema);
	return 0;
}<|MERGE_RESOLUTION|>--- conflicted
+++ resolved
@@ -76,33 +76,10 @@
 		if (func->base.id >= FUNC_OIDS)
 			continue;
 
-<<<<<<< HEAD
-		if (func->type == F_AGGR) {
-			pos += snprintf(buf + pos, bufsize - pos,
-					"insert into sys.functions values"
-					" (%d, '%s', '%s', '%s', %d, %d, false,"
-					" %s, %s, %d, %s, %s);\n",
-					func->base.id, func->base.name, func->imp,
-					func->mod, (int) FUNC_LANG_INT, (int) func->type,
-					func->varres ? "true" : "false",
-					func->vararg ? "true" : "false",
-					func->s ? func->s->base.id : s->base.id,
-					func->system ? "true" : "false",
-					func->semantics ? "true" : "false");
-			arg = func->res->h->data;
-			pos += snprintf(buf + pos, bufsize - pos,
-					"insert into sys.args values"
-					" (%d, %d, 'res', '%s', %u, %u, %d, 0);\n",
-					store_next_oid(), func->base.id,
-					arg->type.type->sqlname, arg->type.digits,
-					arg->type.scale, arg->inout);
-			if (func->ops->h) {
-				arg = func->ops->h->data;
-=======
 		pos += snprintf(buf + pos, bufsize - pos,
 				"insert into sys.functions values"
 				" (%d, '%s', '%s', '%s',"
-				" %d, %d, %s, %s, %s, %d, %s);\n",
+				" %d, %d, %s, %s, %s, %d, %s, %s);\n",
 				func->base.id, func->base.name,
 				func->imp, func->mod, (int) FUNC_LANG_INT,
 				(int) func->type,
@@ -110,11 +87,11 @@
 				func->varres ? "true" : "false",
 				func->vararg ? "true" : "false",
 				func->s ? func->s->base.id : s->base.id,
-				func->system ? "true" : "false");
+				func->system ? "true" : "false",
+				func->semantics ? "true" : "false");
 		if (func->res) {
 			for (m = func->res->h; m; m = m->next, number++) {
 				arg = m->data;
->>>>>>> 49f17fd0
 				pos += snprintf(buf + pos, bufsize - pos,
 						"insert into sys.args"
 						" values"
@@ -125,76 +102,9 @@
 						func->base.id,
 						number,
 						arg->type.type->sqlname,
-<<<<<<< HEAD
-						arg->type.digits, arg->type.scale,
-						arg->inout);
-			}
-		} else {
-			pos += snprintf(buf + pos, bufsize - pos,
-					"insert into sys.functions values"
-					" (%d, '%s', '%s', '%s',"
-					" %d, %d, %s, %s, %s, %d, %s, %s);\n",
-					func->base.id, func->base.name,
-					func->imp, func->mod, (int) FUNC_LANG_INT,
-					(int) func->type,
-					func->side_effect ? "true" : "false",
-					func->varres ? "true" : "false",
-					func->vararg ? "true" : "false",
-					func->s ? func->s->base.id : s->base.id,
-					func->system ? "true" : "false",
-					func->semantics ? "true" : "false");
-			if (func->res) {
-				for (m = func->res->h; m; m = m->next, number++) {
-					arg = m->data;
-					pos += snprintf(buf + pos, bufsize - pos,
-							"insert into sys.args"
-							" values"
-							" (%d, %d, 'res_%d',"
-							" '%s', %u, %u, %d,"
-							" %d);\n",
-							store_next_oid(),
-							func->base.id,
-							number,
-							arg->type.type->sqlname,
-							arg->type.digits,
-							arg->type.scale,
-							arg->inout, number);
-				}
-			}
-			for (m = func->ops->h; m; m = m->next, number++) {
-				arg = m->data;
-				if (arg->name)
-					pos += snprintf(buf + pos, bufsize - pos,
-							"insert into sys.args"
-							" values"
-							" (%d, %d, '%s', '%s',"
-							" %u, %u, %d, %d);\n",
-							store_next_oid(),
-							func->base.id,
-							arg->name,
-							arg->type.type->sqlname,
-							arg->type.digits,
-							arg->type.scale,
-							arg->inout, number);
-				else
-					pos += snprintf(buf + pos, bufsize - pos,
-							"insert into sys.args"
-							" values"
-							" (%d, %d, 'arg_%d',"
-							" '%s', %u, %u, %d,"
-							" %d);\n",
-							store_next_oid(),
-							func->base.id,
-							number,
-							arg->type.type->sqlname,
-							arg->type.digits,
-							arg->type.scale,
-							arg->inout, number);
-=======
 						arg->type.digits,
 						arg->type.scale,
 						arg->inout, number);
->>>>>>> 49f17fd0
 			}
 		}
 		for (m = func->ops->h; m; m = m->next, number++) {
