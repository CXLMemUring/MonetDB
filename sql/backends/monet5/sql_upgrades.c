--- conflicted
+++ resolved
@@ -3187,8 +3187,7 @@
 #endif
 
 	if (!res && !sql_bind_func(m->sa, s, "suspend_log_flushing", NULL, NULL, F_PROC)) {
-<<<<<<< HEAD
-		if ((err = sql_update_default(c, m, prev_schema, &systabfixed)) != NULL) {
+		if ((err = sql_update_linear_hashing(c, m, prev_schema, &systabfixed)) != NULL) {
 			TRC_ERROR(SQL_UPGRADES, "%s\n", err);
 			freeException(err);
 			res = -1;
@@ -3196,10 +3195,6 @@
 		if (!res &&
 		    (err = sql_update_default_bam(c, m, prev_schema)) != NULL) {
 			TRC_ERROR(SQL_UPGRADES, "%s\n", err);
-=======
-		if ((err = sql_update_linear_hashing(c, m, prev_schema, &systabfixed)) != NULL) {
-			fprintf(stderr, "!%s\n", err);
->>>>>>> 90925615
 			freeException(err);
 			res = -1;
 		}
