/*
 * This Source Code Form is subject to the terms of the Mozilla Public
 * License, v. 2.0.  If a copy of the MPL was not distributed with this
 * file, You can obtain one at http://mozilla.org/MPL/2.0/.
 *
 * Copyright 1997 - July 2008 CWI, August 2008 - 2020 MonetDB B.V.
 */

/*
 * SQL upgrade code
 * N. Nes, M.L. Kersten, S. Mullender
 */
#include "monetdb_config.h"
#include "mal_backend.h"
#include "sql_execute.h"
#include "sql_mvc.h"
#include "gdk_time.h"
#include <unistd.h>
#include "sql_upgrades.h"
#include "rel_rel.h"
#include "rel_semantic.h"
#include "rel_unnest.h"
#include "rel_optimizer.h"
#include "gdk_geomlogger.h"

#include "rel_remote.h"
#include "mal_authorize.h"

/* this function can be used to recreate the system tables (types,
 * functions, args) when internal types and/or functions have changed
 * (i.e. the ones in sql_types.c) */
static str
sql_fix_system_tables(Client c, mvc *sql, const char *prev_schema)
{
	size_t bufsize = 1000000, pos = 0;
	char *buf = GDKmalloc(bufsize), *err = NULL;
	node *n;
	sql_schema *s;

	if (buf == NULL)
		throw(SQL, __func__, SQLSTATE(HY013) MAL_MALLOC_FAIL);
	s = mvc_bind_schema(sql, "sys");
	pos += snprintf(buf + pos, bufsize - pos, "set schema \"sys\";\n");

	pos += snprintf(buf + pos, bufsize - pos,
			"delete from sys.dependencies where id < 2000;\n");

	/* recreate internal types */
	pos += snprintf(buf + pos, bufsize - pos,
			"delete from sys.types where id < 2000;\n");
	for (n = types->h; n; n = n->next) {
		sql_type *t = n->data;

		if (t->base.id >= FUNC_OIDS)
			continue;

		pos += snprintf(buf + pos, bufsize - pos,
				"insert into sys.types values"
				" (%d, '%s', '%s', %u, %u, %d, %d, %d);\n",
				t->base.id, t->base.name, t->sqlname, t->digits,
				t->scale, t->radix, (int) t->eclass,
				t->s ? t->s->base.id : s->base.id);
	}

	/* recreate internal functions */
	pos += snprintf(buf + pos, bufsize - pos,
			"delete from sys.functions where id < 2000;\n"
			"delete from sys.args where func_id not in"
			" (select id from sys.functions);\n");
	for (n = funcs->h; n; n = n->next) {
		sql_func *func = n->data;
		int number = 0;
		sql_arg *arg;
		node *m;

		if (func->base.id >= FUNC_OIDS)
			continue;

		if (func->type == F_AGGR) {
			pos += snprintf(buf + pos, bufsize - pos,
					"insert into sys.functions values"
					" (%d, '%s', '%s', '%s', %d, %d, false,"
					" %s, %s, %d, %s);\n",
					func->base.id, func->base.name, func->imp,
					func->mod, (int) FUNC_LANG_INT, (int) func->type,
					func->varres ? "true" : "false",
					func->vararg ? "true" : "false",
					func->s ? func->s->base.id : s->base.id,
					func->system ? "true" : "false");
			arg = func->res->h->data;
			pos += snprintf(buf + pos, bufsize - pos,
					"insert into sys.args values"
					" (%d, %d, 'res', '%s', %u, %u, %d, 0);\n",
					store_next_oid(), func->base.id,
					arg->type.type->sqlname, arg->type.digits,
					arg->type.scale, arg->inout);
			if (func->ops->h) {
				arg = func->ops->h->data;
				pos += snprintf(buf + pos, bufsize - pos,
						"insert into sys.args values"
						" (%d, %d, 'arg', '%s', %u,"
						" %u, %d, 1);\n",
						store_next_oid(), func->base.id,
						arg->type.type->sqlname,
						arg->type.digits, arg->type.scale,
						arg->inout);
			}
		} else {
			pos += snprintf(buf + pos, bufsize - pos,
					"insert into sys.functions values"
					" (%d, '%s', '%s', '%s',"
					" %d, %d, %s, %s, %s, %d, %s);\n",
					func->base.id, func->base.name,
					func->imp, func->mod, (int) FUNC_LANG_INT,
					(int) func->type,
					func->side_effect ? "true" : "false",
					func->varres ? "true" : "false",
					func->vararg ? "true" : "false",
					func->s ? func->s->base.id : s->base.id,
					func->system ? "true" : "false");
			if (func->res) {
				for (m = func->res->h; m; m = m->next, number++) {
					arg = m->data;
					pos += snprintf(buf + pos, bufsize - pos,
							"insert into sys.args"
							" values"
							" (%d, %d, 'res_%d',"
							" '%s', %u, %u, %d,"
							" %d);\n",
							store_next_oid(),
							func->base.id,
							number,
							arg->type.type->sqlname,
							arg->type.digits,
							arg->type.scale,
							arg->inout, number);
				}
			}
			for (m = func->ops->h; m; m = m->next, number++) {
				arg = m->data;
				if (arg->name)
					pos += snprintf(buf + pos, bufsize - pos,
							"insert into sys.args"
							" values"
							" (%d, %d, '%s', '%s',"
							" %u, %u, %d, %d);\n",
							store_next_oid(),
							func->base.id,
							arg->name,
							arg->type.type->sqlname,
							arg->type.digits,
							arg->type.scale,
							arg->inout, number);
				else
					pos += snprintf(buf + pos, bufsize - pos,
							"insert into sys.args"
							" values"
							" (%d, %d, 'arg_%d',"
							" '%s', %u, %u, %d,"
							" %d);\n",
							store_next_oid(),
							func->base.id,
							number,
							arg->type.type->sqlname,
							arg->type.digits,
							arg->type.scale,
							arg->inout, number);
			}
		}
	}

	pos += snprintf(buf + pos, bufsize - pos, "set schema \"%s\";\n", prev_schema);

	assert(pos < bufsize);
	printf("Running database upgrade commands:\n%s\n", buf);
	err = SQLstatementIntern(c, &buf, "update", true, false, NULL);
	GDKfree(buf);
	return err;		/* usually MAL_SUCCEED */
}

#ifdef HAVE_HGE
static str
sql_update_hugeint(Client c, mvc *sql, const char *prev_schema, bool *systabfixed)
{
	size_t bufsize = 8192, pos = 0;
	char *buf, *err;

	if (!*systabfixed &&
	    (err = sql_fix_system_tables(c, sql, prev_schema)) != NULL)
		return err;
	*systabfixed = true;

	if ((buf = GDKmalloc(bufsize)) == NULL)
		throw(SQL, __func__, SQLSTATE(HY013) MAL_MALLOC_FAIL);

	pos += snprintf(buf + pos, bufsize - pos, "set schema \"sys\";\n");

	/* 80_udf_hge.sql */
	pos += snprintf(buf + pos, bufsize - pos,
			"create function fuse(one bigint, two bigint)\n"
			"returns hugeint external name udf.fuse;\n");

	/* 90_generator_hge.sql */
	pos += snprintf(buf + pos, bufsize - pos,
			"create function sys.generate_series(first hugeint, \"limit\" hugeint)\n"
			"returns table (value hugeint)\n"
			"external name generator.series;\n"
			"create function sys.generate_series(first hugeint, \"limit\" hugeint, stepsize hugeint)\n"
			"returns table (value hugeint)\n"
			"external name generator.series;\n");

	/* 39_analytics_hge.sql */
	pos += snprintf(buf + pos, bufsize - pos,
			"create aggregate stddev_samp(val HUGEINT) returns DOUBLE\n"
			" external name \"aggr\".\"stdev\";\n"
			"GRANT EXECUTE ON AGGREGATE stddev_samp(HUGEINT) TO PUBLIC;\n"
			"create aggregate stddev_pop(val HUGEINT) returns DOUBLE\n"
			" external name \"aggr\".\"stdevp\";\n"
			"GRANT EXECUTE ON AGGREGATE stddev_pop(HUGEINT) TO PUBLIC;\n"
			"create aggregate var_samp(val HUGEINT) returns DOUBLE\n"
			" external name \"aggr\".\"variance\";\n"
			"GRANT EXECUTE ON AGGREGATE var_samp(HUGEINT) TO PUBLIC;\n"
			"create aggregate var_pop(val HUGEINT) returns DOUBLE\n"
			" external name \"aggr\".\"variancep\";\n"
			"GRANT EXECUTE ON AGGREGATE var_pop(HUGEINT) TO PUBLIC;\n"
			"create aggregate median(val HUGEINT) returns HUGEINT\n"
			" external name \"aggr\".\"median\";\n"
			"GRANT EXECUTE ON AGGREGATE median(HUGEINT) TO PUBLIC;\n"
			"create aggregate quantile(val HUGEINT, q DOUBLE) returns HUGEINT\n"
			" external name \"aggr\".\"quantile\";\n"
			"GRANT EXECUTE ON AGGREGATE quantile(HUGEINT, DOUBLE) TO PUBLIC;\n"
			"create aggregate median_avg(val HUGEINT) returns DOUBLE\n"
			" external name \"aggr\".\"median_avg\";\n"
			"GRANT EXECUTE ON AGGREGATE median_avg(HUGEINT) TO PUBLIC;\n"
			"create aggregate quantile_avg(val HUGEINT, q DOUBLE) returns DOUBLE\n"
			" external name \"aggr\".\"quantile_avg\";\n"
			"GRANT EXECUTE ON AGGREGATE quantile_avg(HUGEINT, DOUBLE) TO PUBLIC;\n"
			"create aggregate corr(e1 HUGEINT, e2 HUGEINT) returns DOUBLE\n"
			" external name \"aggr\".\"corr\";\n"
			"GRANT EXECUTE ON AGGREGATE corr(HUGEINT, HUGEINT) TO PUBLIC;\n");

	/* 40_json_hge.sql */
	pos += snprintf(buf + pos, bufsize - pos,
			"create function json.filter(js json, name hugeint)\n"
			"returns json external name json.filter;\n"
			"GRANT EXECUTE ON FUNCTION json.filter(json, hugeint) TO PUBLIC;\n");

	pos += snprintf(buf + pos, bufsize - pos,
			"update sys.functions set system = true where system <> true and name in ('fuse') and schema_id = (select id from sys.schemas where name = 'sys') and type = %d;\n"
			"update sys.functions set system = true where system <> true and name in ('generate_series') and schema_id = (select id from sys.schemas where name = 'sys') and type = %d;\n"
			"update sys.functions set system = true where system <> true and name in ('stddev_samp', 'stddev_pop', 'var_samp', 'var_pop', 'median', 'median_avg', 'quantile', 'quantile_avg', 'corr') and schema_id = (select id from sys.schemas where name = 'sys') and type = %d;\n"
			"update sys.functions set system = true where system <> true and name = 'filter' and schema_id = (select id from sys.schemas where name = 'json') and type = %d;\n",
			(int) F_FUNC, (int) F_UNION, (int) F_AGGR, (int) F_FUNC);

	pos += snprintf(buf + pos, bufsize - pos, "set schema \"%s\";\n", prev_schema);
	assert(pos < bufsize);

	printf("Running database upgrade commands:\n%s\n", buf);
	err = SQLstatementIntern(c, &buf, "update", true, false, NULL);
	GDKfree(buf);
	return err;		/* usually MAL_SUCCEED */
}
#endif

static str
sql_update_geom(Client c, mvc *sql, int olddb, const char *prev_schema)
{
	size_t bufsize, pos = 0;
	char *buf, *err = NULL, *geomupgrade;
	geomsqlfix_fptr fixfunc;
	node *n;
	sql_schema *s = mvc_bind_schema(sql, "sys");

	if ((fixfunc = geomsqlfix_get()) == NULL)
		return NULL;

	geomupgrade = (*fixfunc)(olddb);
	if (geomupgrade == NULL)
		throw(SQL, __func__, SQLSTATE(HY013) MAL_MALLOC_FAIL);
	bufsize = strlen(geomupgrade) + 512;
	buf = GDKmalloc(bufsize);
	if (buf == NULL) {
		GDKfree(geomupgrade);
		throw(SQL, __func__, SQLSTATE(HY013) MAL_MALLOC_FAIL);
	}
	pos += snprintf(buf + pos, bufsize - pos, "set schema \"sys\";\n");
	pos += snprintf(buf + pos, bufsize - pos, "%s", geomupgrade);
	GDKfree(geomupgrade);

	pos += snprintf(buf + pos, bufsize - pos, "delete from sys.types where systemname in ('mbr', 'wkb', 'wkba');\n");
	for (n = types->h; n; n = n->next) {
		sql_type *t = n->data;

		if (t->base.id < FUNC_OIDS &&
		    (strcmp(t->base.name, "mbr") == 0 ||
		     strcmp(t->base.name, "wkb") == 0 ||
		     strcmp(t->base.name, "wkba") == 0))
			pos += snprintf(buf + pos, bufsize - pos, "insert into sys.types values (%d, '%s', '%s', %u, %u, %d, %d, %d);\n",
							t->base.id, t->base.name, t->sqlname, t->digits, t->scale, t->radix, (int) t->eclass,
							t->s ? t->s->base.id : s->base.id);
	}

	pos += snprintf(buf + pos, bufsize - pos, "set schema \"%s\";\n", prev_schema);

	assert(pos < bufsize);
	printf("Running database upgrade commands:\n%s\n", buf);
	err = SQLstatementIntern(c, &buf, "update", true, false, NULL);
	GDKfree(buf);
	return err;		/* usually MAL_SUCCEED */
}

static str
sql_update_mar2018_geom(Client c, sql_table *t, const char *prev_schema)
{
	size_t bufsize = 10000, pos = 0;
	char *buf = GDKmalloc(bufsize), *err = NULL;

	if (buf == NULL)
		throw(SQL, __func__, SQLSTATE(HY013) MAL_MALLOC_FAIL);
	pos += snprintf(buf + pos, bufsize - pos, "set schema \"sys\";\n");

	t->system = 0;
	pos += snprintf(buf + pos, bufsize - pos,
			"drop view sys.geometry_columns cascade;\n"
			"create view sys.geometry_columns as\n"
			"\tselect cast(null as varchar(1)) as f_table_catalog,\n"
			"\t\ts.name as f_table_schema,\n"
			"\t\tt.name as f_table_name,\n"
			"\t\tc.name as f_geometry_column,\n"
			"\t\tcast(has_z(c.type_digits) + has_m(c.type_digits) +2 as integer) as coord_dimension,\n"
			"\t\tc.type_scale as srid,\n"
			"\t\tget_type(c.type_digits, 0) as type\n"
			"\tfrom sys.columns c, sys.tables t, sys.schemas s\n"
			"\twhere c.table_id = t.id and t.schema_id = s.id\n"
			"\t  and c.type in (select sqlname from sys.types where systemname in ('wkb', 'wkba'));\n"
			"GRANT SELECT ON sys.geometry_columns TO PUBLIC;\n"
			"update sys._tables set system = true where name = 'geometry_columns' and schema_id in (select id from schemas where name = 'sys');\n");

	pos += snprintf(buf + pos, bufsize - pos, "set schema \"%s\";\n", prev_schema);

	assert(pos < bufsize);
	printf("Running database upgrade commands:\n%s\n", buf);
	err = SQLstatementIntern(c, &buf, "update", true, false, NULL);
	GDKfree(buf);
	return err;		/* usually MAL_SUCCEED */
}

static str
sql_update_mar2018(Client c, mvc *sql, const char *prev_schema, bool *systabfixed)
{
	size_t bufsize = 30000, pos = 0;
	char *buf, *err;
	sql_schema *s;
	sql_table *t;
	res_table *output;
	BAT *b;

	buf = "select id from sys.functions where name = 'quarter' and schema_id = (select id from sys.schemas where name = 'sys');\n";
	err = SQLstatementIntern(c, &buf, "update", true, false, &output);
	if (err)
		return err;
	b = BATdescriptor(output->cols[0].b);
	if (b) {
		if (BATcount(b) == 0 && !*systabfixed) {
			/* if there is no value "quarter" in
			 * sys.functions.name, we need to update the
			 * sys.functions table */
			err = sql_fix_system_tables(c, sql, prev_schema);
			if (err != NULL)
				return err;
			*systabfixed = true;
		}
		BBPunfix(b->batCacheid);
	}
	res_tables_destroy(output);

	buf = GDKmalloc(bufsize);
	if (buf == NULL)
		throw(SQL, __func__, SQLSTATE(HY013) MAL_MALLOC_FAIL);
	s = mvc_bind_schema(sql, "sys");

	t = mvc_create_table(sql, s, "comments", tt_table, 1, SQL_PERSIST, 0, -1, 0);
	sql_column *col = mvc_create_column_(sql, t, "id", "int", 32);
	sql_key *k = sql_trans_create_ukey(sql->session->tr, t, "comments_id_pkey", pkey);
	k = sql_trans_create_kc(sql->session->tr, k, col);
	k = sql_trans_key_done(sql->session->tr, k);
	sql_trans_create_dependency(sql->session->tr, col->base.id, k->idx->base.id, INDEX_DEPENDENCY);
	col = mvc_create_column_(sql, t, "remark", "varchar", 65000);
	sql_trans_alter_null(sql->session->tr, col, 0);

	sql_table *privs = mvc_bind_table(sql, s, "privileges");
	int pub = ROLE_PUBLIC;
	int p = PRIV_SELECT;
	int zero = 0;
	table_funcs.table_insert(sql->session->tr, privs, &t->base.id, &pub, &p, &zero, &zero);

	pos += snprintf(buf + pos, bufsize - pos, "set schema \"sys\";\n");

	/* 21_dependency_views.sql */
	pos += snprintf(buf + pos, bufsize - pos,
"CREATE VIEW sys.ids (id, name, schema_id, table_id, table_name, obj_type, sys_table) AS\n"
"SELECT id, name, cast(null as int) as schema_id, cast(null as int) as table_id, cast(null as varchar(124)) as table_name, 'author' AS obj_type, 'sys.auths' AS sys_table FROM sys.auths UNION ALL\n"
"SELECT id, name, cast(null as int) as schema_id, cast(null as int) as table_id, cast(null as varchar(124)) as table_name, 'schema', 'sys.schemas' FROM sys.schemas UNION ALL\n"
"SELECT id, name, schema_id, id as table_id, name as table_name, case when type = 1 then 'view' else 'table' end, 'sys._tables' FROM sys._tables UNION ALL\n"
"SELECT id, name, schema_id, id as table_id, name as table_name, case when type = 1 then 'view' else 'table' end, 'tmp._tables' FROM tmp._tables UNION ALL\n"
"SELECT c.id, c.name, t.schema_id, c.table_id, t.name as table_name, 'column', 'sys._columns' FROM sys._columns c JOIN sys._tables t ON c.table_id = t.id UNION ALL\n"
"SELECT c.id, c.name, t.schema_id, c.table_id, t.name as table_name, 'column', 'tmp._columns' FROM tmp._columns c JOIN tmp._tables t ON c.table_id = t.id UNION ALL\n"
"SELECT k.id, k.name, t.schema_id, k.table_id, t.name as table_name, 'key', 'sys.keys' FROM sys.keys k JOIN sys._tables t ON k.table_id = t.id UNION ALL\n"
"SELECT k.id, k.name, t.schema_id, k.table_id, t.name as table_name, 'key', 'tmp.keys' FROM tmp.keys k JOIN sys._tables t ON k.table_id = t.id UNION ALL\n"
"SELECT i.id, i.name, t.schema_id, i.table_id, t.name as table_name, 'index', 'sys.idxs' FROM sys.idxs i JOIN sys._tables t ON i.table_id = t.id UNION ALL\n"
"SELECT i.id, i.name, t.schema_id, i.table_id, t.name as table_name, 'index', 'tmp.idxs' FROM tmp.idxs i JOIN sys._tables t ON i.table_id = t.id UNION ALL\n"
"SELECT g.id, g.name, t.schema_id, g.table_id, t.name as table_name, 'trigger', 'sys.triggers' FROM sys.triggers g JOIN sys._tables t ON g.table_id = t.id UNION ALL\n"
"SELECT g.id, g.name, t.schema_id, g.table_id, t.name as table_name, 'trigger', 'tmp.triggers' FROM tmp.triggers g JOIN sys._tables t ON g.table_id = t.id UNION ALL\n"
"SELECT id, name, schema_id, cast(null as int) as table_id, cast(null as varchar(124)) as table_name, case when type = 2 then 'procedure' else 'function' end, 'sys.functions' FROM sys.functions UNION ALL\n"
"SELECT a.id, a.name, f.schema_id, cast(null as int) as table_id, cast(null as varchar(124)) as table_name, case when f.type = 2 then 'procedure arg' else 'function arg' end, 'sys.args' FROM sys.args a JOIN sys.functions f ON a.func_id = f.id UNION ALL\n"
"SELECT id, name, schema_id, cast(null as int) as table_id, cast(null as varchar(124)) as table_name, 'sequence', 'sys.sequences' FROM sys.sequences UNION ALL\n"
"SELECT id, sqlname, schema_id, cast(null as int) as table_id, cast(null as varchar(124)) as table_name, 'type', 'sys.types' FROM sys.types WHERE id > 2000 /* exclude system types to prevent duplicates with auths.id */\n"
" ORDER BY id;\n"
"GRANT SELECT ON sys.ids TO PUBLIC;\n"
"CREATE VIEW sys.dependencies_vw AS\n"
"SELECT d.id, i1.obj_type, i1.name,\n"
"       d.depend_id as used_by_id, i2.obj_type as used_by_obj_type, i2.name as used_by_name,\n"
"       d.depend_type, dt.dependency_type_name\n"
"  FROM sys.dependencies d\n"
"  JOIN sys.ids i1 ON d.id = i1.id\n"
"  JOIN sys.ids i2 ON d.depend_id = i2.id\n"
"  JOIN sys.dependency_types dt ON d.depend_type = dt.dependency_type_id\n"
" ORDER BY id, depend_id;\n"
"GRANT SELECT ON sys.dependencies_vw TO PUBLIC;\n"
"CREATE VIEW sys.dependency_owners_on_schemas AS\n"
"SELECT a.name AS owner_name, s.id AS schema_id, s.name AS schema_name, CAST(1 AS smallint) AS depend_type\n"
"  FROM sys.schemas AS s, sys.auths AS a\n"
" WHERE s.owner = a.id\n"
" ORDER BY a.name, s.name;\n"
"GRANT SELECT ON sys.dependency_owners_on_schemas TO PUBLIC;\n"
"CREATE VIEW sys.dependency_columns_on_keys AS\n"
"SELECT t.schema_id AS table_schema_id, t.id AS table_id, t.name AS table_name, c.id AS column_id, c.name AS column_name, k.id AS key_id, k.name AS key_name, CAST(kc.nr +1 AS int) AS key_col_nr, CAST(k.type AS smallint) AS key_type, CAST(4 AS smallint) AS depend_type\n"
"  FROM sys.columns AS c, sys.objects AS kc, sys.keys AS k, sys.tables AS t\n"
" WHERE k.table_id = c.table_id AND c.table_id = t.id AND kc.id = k.id AND kc.name = c.name\n"
"   AND k.type IN (0, 1)\n"
" ORDER BY t.schema_id, t.name, c.name, k.type, k.name, kc.nr;\n"
"GRANT SELECT ON sys.dependency_columns_on_keys TO PUBLIC;\n"
"CREATE VIEW sys.dependency_tables_on_views AS\n"
"SELECT t.schema_id AS table_schema_id, t.id AS table_id, t.name AS table_name, v.schema_id AS view_schema_id, v.id AS view_id, v.name AS view_name, dep.depend_type AS depend_type\n"
"  FROM sys.tables AS t, sys.tables AS v, sys.dependencies AS dep\n"
" WHERE t.id = dep.id AND v.id = dep.depend_id\n"
"   AND dep.depend_type = 5 AND t.type NOT IN (1, 11) AND v.type IN (1, 11)\n"
" ORDER BY t.schema_id, t.name, v.schema_id, v.name;\n"
"GRANT SELECT ON sys.dependency_tables_on_views TO PUBLIC;\n"
"CREATE VIEW sys.dependency_views_on_views AS\n"
"SELECT v1.schema_id AS view1_schema_id, v1.id AS view1_id, v1.name AS view1_name, v2.schema_id AS view2_schema_id, v2.id AS view2_id, v2.name AS view2_name, dep.depend_type AS depend_type\n"
"  FROM sys.tables AS v1, sys.tables AS v2, sys.dependencies AS dep\n"
" WHERE v1.id = dep.id AND v2.id = dep.depend_id\n"
"   AND dep.depend_type = 5 AND v1.type IN (1, 11) AND v2.type IN (1, 11)\n"
" ORDER BY v1.schema_id, v1.name, v2.schema_id, v2.name;\n"
"GRANT SELECT ON sys.dependency_views_on_views TO PUBLIC;\n"
"CREATE VIEW sys.dependency_columns_on_views AS\n"
"SELECT t.schema_id AS table_schema_id, t.id AS table_id, t.name AS table_name, c.id AS column_id, c.name AS column_name, v.schema_id AS view_schema_id, v.id AS view_id, v.name AS view_name, dep.depend_type AS depend_type\n"
"  FROM sys.columns AS c, sys.tables AS v, sys.tables AS t, sys.dependencies AS dep\n"
" WHERE c.id = dep.id AND v.id = dep.depend_id AND c.table_id = t.id\n"
"   AND dep.depend_type = 5 AND v.type IN (1, 11)\n"
" ORDER BY t.schema_id, t.name, c.name, v.name;\n"
"GRANT SELECT ON sys.dependency_columns_on_views TO PUBLIC;\n"
"CREATE VIEW sys.dependency_functions_on_views AS\n"
"SELECT f.schema_id AS function_schema_id, f.id AS function_id, f.name AS function_name, v.schema_id AS view_schema_id, v.id AS view_id, v.name AS view_name, dep.depend_type AS depend_type\n"
"  FROM sys.functions AS f, sys.tables AS v, sys.dependencies AS dep\n"
" WHERE f.id = dep.id AND v.id = dep.depend_id\n"
"   AND dep.depend_type = 5 AND v.type IN (1, 11)\n"
" ORDER BY f.schema_id, f.name, v.schema_id, v.name;\n"
"GRANT SELECT ON sys.dependency_functions_on_views TO PUBLIC;\n"
"CREATE VIEW sys.dependency_schemas_on_users AS\n"
"SELECT s.id AS schema_id, s.name AS schema_name, u.name AS user_name, CAST(6 AS smallint) AS depend_type\n"
"  FROM sys.users AS u, sys.schemas AS s\n"
" WHERE u.default_schema = s.id\n"
" ORDER BY s.name, u.name;\n"
"GRANT SELECT ON sys.dependency_schemas_on_users TO PUBLIC;\n"
"CREATE VIEW sys.dependency_tables_on_functions AS\n"
"SELECT t.schema_id AS table_schema_id, t.id AS table_id, t.name AS table_name, f.name AS function_name, f.type AS function_type, dep.depend_type AS depend_type\n"
"  FROM sys.functions AS f, sys.tables AS t, sys.dependencies AS dep\n"
" WHERE t.id = dep.id AND f.id = dep.depend_id\n"
"   AND dep.depend_type = 7 AND f.type <> 2 AND t.type NOT IN (1, 11)\n"
" ORDER BY t.name, t.schema_id, f.name, f.id;\n"
"GRANT SELECT ON sys.dependency_tables_on_functions TO PUBLIC;\n"
"CREATE VIEW sys.dependency_views_on_functions AS\n"
"SELECT v.schema_id AS view_schema_id, v.id AS view_id, v.name AS view_name, f.name AS function_name, f.type AS function_type, dep.depend_type AS depend_type\n"
"  FROM sys.functions AS f, sys.tables AS v, sys.dependencies AS dep\n"
" WHERE v.id = dep.id AND f.id = dep.depend_id\n"
"   AND dep.depend_type = 7 AND f.type <> 2 AND v.type IN (1, 11)\n"
" ORDER BY v.name, v.schema_id, f.name, f.id;\n"
"GRANT SELECT ON sys.dependency_views_on_functions TO PUBLIC;\n"
"CREATE VIEW sys.dependency_columns_on_functions AS\n"
"SELECT c.table_id, c.id AS column_id, c.name, f.id AS function_id, f.name AS function_name, f.type AS function_type, dep.depend_type AS depend_type\n"
"  FROM sys.functions AS f, sys.columns AS c, sys.dependencies AS dep\n"
" WHERE c.id = dep.id AND f.id = dep.depend_id\n"
"   AND dep.depend_type = 7 AND f.type <> 2\n"
" ORDER BY c.name, c.table_id, f.name, f.id;\n"
"GRANT SELECT ON sys.dependency_columns_on_functions TO PUBLIC;\n"
"CREATE VIEW sys.dependency_functions_on_functions AS\n"
"SELECT f1.schema_id, f1.id AS function_id, f1.name AS function_name, f1.type AS function_type,\n"
"       f2.schema_id AS used_in_function_schema_id, f2.id AS used_in_function_id, f2.name AS used_in_function_name, f2.type AS used_in_function_type, dep.depend_type AS depend_type\n"
"  FROM sys.functions AS f1, sys.functions AS f2, sys.dependencies AS dep\n"
" WHERE f1.id = dep.id AND f2.id = dep.depend_id\n"
"   AND dep.depend_type = 7 AND f2.type <> 2\n"
" ORDER BY f1.name, f1.id, f2.name, f2.id;\n"
"GRANT SELECT ON sys.dependency_functions_on_functions TO PUBLIC;\n"
"CREATE VIEW sys.dependency_tables_on_triggers AS\n"
"(SELECT t.schema_id AS table_schema_id, t.id AS table_id, t.name AS table_name, tri.id AS trigger_id, tri.name AS trigger_name, CAST(8 AS smallint) AS depend_type\n"
"  FROM sys.tables AS t, sys.triggers AS tri\n"
" WHERE tri.table_id = t.id)\n"
"UNION\n"
"(SELECT t.schema_id AS table_schema_id, t.id AS table_id, t.name AS table_name, tri.id AS trigger_id, tri.name AS trigger_name, dep.depend_type AS depend_type\n"
"  FROM sys.tables AS t, sys.triggers AS tri, sys.dependencies AS dep\n"
" WHERE dep.id = t.id AND dep.depend_id = tri.id\n"
"   AND dep.depend_type = 8)\n"
" ORDER BY table_schema_id, table_name, trigger_name;\n"
"GRANT SELECT ON sys.dependency_tables_on_triggers TO PUBLIC;\n"
"CREATE VIEW sys.dependency_columns_on_triggers AS\n"
"SELECT t.schema_id AS table_schema_id, t.id AS table_id, t.name AS table_name, tri.id AS trigger_id, tri.name AS trigger_name, c.id AS column_id, c.name AS column_name, dep.depend_type AS depend_type\n"
"  FROM sys.tables AS t, sys.columns AS c, sys.triggers AS tri, sys.dependencies AS dep\n"
" WHERE dep.id = c.id AND dep.depend_id = tri.id AND c.table_id = t.id\n"
"   AND dep.depend_type = 8\n"
" ORDER BY t.schema_id, t.name, tri.name, c.name;\n"
"GRANT SELECT ON sys.dependency_columns_on_triggers TO PUBLIC;\n"
"CREATE VIEW sys.dependency_functions_on_triggers AS\n"
"SELECT f.schema_id AS function_schema_id, f.id AS function_id, f.name AS function_name, f.type AS function_type,\n"
"       tri.id AS trigger_id, tri.name AS trigger_name, tri.table_id AS trigger_table_id, dep.depend_type AS depend_type\n"
"  FROM sys.functions AS f, sys.triggers AS tri, sys.dependencies AS dep\n"
" WHERE dep.id = f.id AND dep.depend_id = tri.id\n"
"   AND dep.depend_type = 8\n"
" ORDER BY f.schema_id, f.name, tri.name;\n"
"GRANT SELECT ON sys.dependency_functions_on_triggers TO PUBLIC;\n"
"CREATE VIEW sys.dependency_tables_on_indexes AS\n"
"SELECT t.schema_id AS table_schema_id, t.id AS table_id, t.name AS table_name, i.id AS index_id, i.name AS index_name, i.type AS index_type, CAST(10 AS smallint) AS depend_type\n"
"  FROM sys.tables AS t, sys.idxs AS i\n"
" WHERE i.table_id = t.id\n"
"    -- exclude internal system generated and managed indexes for enforcing declarative PKey and Unique constraints\n"
"   AND (i.table_id, i.name) NOT IN (SELECT k.table_id, k.name FROM sys.keys k)\n"
" ORDER BY t.schema_id, t.name, i.name;\n"
"GRANT SELECT ON sys.dependency_tables_on_indexes TO PUBLIC;\n"
"CREATE VIEW sys.dependency_columns_on_indexes AS\n"
"SELECT c.id AS column_id, c.name AS column_name, t.id AS table_id, t.name AS table_name, t.schema_id, i.id AS index_id, i.name AS index_name, i.type AS index_type, CAST(ic.nr +1 AS INT) AS seq_nr, CAST(10 AS smallint) AS depend_type\n"
"  FROM sys.tables AS t, sys.columns AS c, sys.objects AS ic, sys.idxs AS i\n"
" WHERE ic.name = c.name AND ic.id = i.id AND c.table_id = i.table_id AND c.table_id = t.id\n"
"    -- exclude internal system generated and managed indexes for enforcing declarative PKey and Unique constraints\n"
"   AND (i.table_id, i.name) NOT IN (SELECT k.table_id, k.name FROM sys.keys k)\n"
" ORDER BY c.name, t.name, t.schema_id, i.name, ic.nr;\n"
"GRANT SELECT ON sys.dependency_columns_on_indexes TO PUBLIC;\n"
"CREATE VIEW sys.dependency_tables_on_foreignkeys AS\n"
"SELECT t.schema_id AS table_schema_id, t.id AS table_id, t.name AS table_name, fk.name AS fk_name, CAST(k.type AS smallint) AS key_type, CAST(11 AS smallint) AS depend_type\n"
"  FROM sys.tables AS t, sys.keys AS k, sys.keys AS fk\n"
" WHERE fk.rkey = k.id and k.table_id = t.id\n"
" ORDER BY t.schema_id, t.name, fk.name;\n"
"GRANT SELECT ON sys.dependency_tables_on_foreignkeys TO PUBLIC;\n"
"CREATE VIEW sys.dependency_keys_on_foreignkeys AS\n"
"SELECT k.table_id AS key_table_id, k.id AS key_id, k.name AS key_name, fk.table_id AS fk_table_id, fk.id AS fk_id, fk.name AS fk_name, CAST(k.type AS smallint) AS key_type, CAST(11 AS smallint) AS depend_type\n"
"  FROM sys.keys AS k, sys.keys AS fk\n"
" WHERE k.id = fk.rkey\n"
" ORDER BY k.name, fk.name;\n"
"GRANT SELECT ON sys.dependency_keys_on_foreignkeys TO PUBLIC;\n"
"CREATE VIEW sys.dependency_tables_on_procedures AS\n"
"SELECT t.schema_id AS table_schema_id, t.id AS table_id, t.name AS table_name, p.id AS procedure_id, p.name AS procedure_name, p.type AS procedure_type, dep.depend_type AS depend_type\n"
"  FROM sys.functions AS p, sys.tables AS t, sys.dependencies AS dep\n"
" WHERE t.id = dep.id AND p.id = dep.depend_id\n"
"   AND dep.depend_type = 13 AND p.type = 2 AND t.type NOT IN (1, 11)\n"
" ORDER BY t.name, t.schema_id, p.name, p.id;\n"
"GRANT SELECT ON sys.dependency_tables_on_procedures TO PUBLIC;\n"
"CREATE VIEW sys.dependency_views_on_procedures AS\n"
"SELECT v.schema_id AS view_schema_id, v.id AS view_id, v.name AS view_name, p.id AS procedure_id, p.name AS procedure_name, p.type AS procedure_type, dep.depend_type AS depend_type\n"
"  FROM sys.functions AS p, sys.tables AS v, sys.dependencies AS dep\n"
" WHERE v.id = dep.id AND p.id = dep.depend_id\n"
"   AND dep.depend_type = 13 AND p.type = 2 AND v.type IN (1, 11)\n"
" ORDER BY v.name, v.schema_id, p.name, p.id;\n"
"GRANT SELECT ON sys.dependency_views_on_procedures TO PUBLIC;\n"
"CREATE VIEW sys.dependency_columns_on_procedures AS\n"
"SELECT c.table_id, c.id AS column_id, c.name AS column_name, p.id AS procedure_id, p.name AS procedure_name, p.type AS procedure_type, dep.depend_type AS depend_type\n"
"  FROM sys.functions AS p, sys.columns AS c, sys.dependencies AS dep\n"
" WHERE c.id = dep.id AND p.id = dep.depend_id\n"
"   AND dep.depend_type = 13 AND p.type = 2\n"
" ORDER BY c.name, c.table_id, p.name, p.id;\n"
"GRANT SELECT ON sys.dependency_columns_on_procedures TO PUBLIC;\n"
"CREATE VIEW sys.dependency_functions_on_procedures AS\n"
"SELECT f.schema_id AS function_schema_id, f.id AS function_id, f.name AS function_name, f.type AS function_type,\n"
"       p.schema_id AS procedure_schema_id, p.id AS procedure_id, p.name AS procedure_name, p.type AS procedure_type, dep.depend_type AS depend_type\n"
"  FROM sys.functions AS p, sys.functions AS f, sys.dependencies AS dep\n"
" WHERE f.id = dep.id AND p.id = dep.depend_id\n"
"   AND dep.depend_type = 13 AND p.type = 2\n"
" ORDER BY p.name, p.id, f.name, f.id;\n"
"GRANT SELECT ON sys.dependency_functions_on_procedures TO PUBLIC;\n"
"CREATE VIEW sys.dependency_columns_on_types AS\n"
"SELECT t.schema_id AS table_schema_id, t.id AS table_id, t.name AS table_name, dt.id AS type_id, dt.sqlname AS type_name, c.id AS column_id, c.name AS column_name, dep.depend_type AS depend_type\n"
"  FROM sys.tables AS t, sys.columns AS c, sys.types AS dt, sys.dependencies AS dep\n"
" WHERE dep.id = dt.id AND dep.depend_id = c.id AND c.table_id = t.id\n"
"   AND dep.depend_type = 15\n"
" ORDER BY dt.sqlname, t.name, c.name, c.id;\n"
"GRANT SELECT ON sys.dependency_columns_on_types TO PUBLIC;\n"
"CREATE VIEW sys.dependency_functions_on_types AS\n"
"SELECT dt.id AS type_id, dt.sqlname AS type_name, f.id AS function_id, f.name AS function_name, f.type AS function_type, dep.depend_type AS depend_type\n"
"  FROM sys.functions AS f, sys.types AS dt, sys.dependencies AS dep\n"
" WHERE dep.id = dt.id AND dep.depend_id = f.id\n"
"   AND dep.depend_type = 15\n"
" ORDER BY dt.sqlname, f.name, f.id;\n"
"GRANT SELECT ON sys.dependency_functions_on_types TO PUBLIC;\n"
"CREATE VIEW sys.dependency_args_on_types AS\n"
"SELECT dt.id AS type_id, dt.sqlname AS type_name, f.id AS function_id, f.name AS function_name, a.id AS arg_id, a.name AS arg_name, a.number AS arg_nr, dep.depend_type AS depend_type\n"
"  FROM sys.args AS a, sys.functions AS f, sys.types AS dt, sys.dependencies AS dep\n"
" WHERE dep.id = dt.id AND dep.depend_id = a.id AND a.func_id = f.id\n"
"   AND dep.depend_type = 15\n"
" ORDER BY dt.sqlname, f.name, a.number, a.name;\n"
"GRANT SELECT ON sys.dependency_args_on_types TO PUBLIC;\n"
"UPDATE sys._tables SET system = true\n"
" WHERE name IN ('ids', 'dependencies_vw', 'dependency_owners_on_schemas', 'dependency_columns_on_keys',\n"
" 'dependency_tables_on_views', 'dependency_views_on_views', 'dependency_columns_on_views', 'dependency_functions_on_views',\n"
" 'dependency_schemas_on_users',\n"
" 'dependency_tables_on_functions', 'dependency_views_on_functions', 'dependency_columns_on_functions', 'dependency_functions_on_functions',\n"
" 'dependency_tables_on_triggers', 'dependency_columns_on_triggers', 'dependency_functions_on_triggers',\n"
" 'dependency_tables_on_indexes', 'dependency_columns_on_indexes',\n"
" 'dependency_tables_on_foreignkeys', 'dependency_keys_on_foreignkeys',\n"
" 'dependency_tables_on_procedures', 'dependency_views_on_procedures', 'dependency_columns_on_procedures', 'dependency_functions_on_procedures',\n"
" 'dependency_columns_on_types', 'dependency_functions_on_types', 'dependency_args_on_types')\n"
" AND schema_id IN (SELECT id FROM sys.schemas WHERE name = 'sys');\n"
	);

	/* 25_debug.sql */
	t = mvc_bind_table(sql, s, "environment");
	t->system = 0;
	pos += snprintf(buf + pos, bufsize - pos,
			"drop view sys.environment cascade;\n"
			"drop function sys.environment() cascade;\n"
			"create view sys.environment as select * from sys.env();\n"
			"GRANT SELECT ON sys.environment TO PUBLIC;\n"
			"update sys._tables set system = true where system = false and name = 'environment' and schema_id in (select id from sys.schemas where name = 'sys');\n");

	/* 39_analytics.sql, 39_analytics_hge.sql */
	pos += snprintf(buf + pos, bufsize - pos,
			"drop aggregate corr(tinyint, tinyint);\n"
			"drop aggregate corr(smallint, smallint);\n"
			"drop aggregate corr(integer, integer);\n"
			"drop aggregate corr(bigint, bigint);\n"
			"drop aggregate corr(real, real);\n");
#ifdef HAVE_HGE
	if (have_hge)
		pos += snprintf(buf + pos, bufsize - pos,
				"drop aggregate corr(hugeint, hugeint);\n");
#endif
	pos += snprintf(buf + pos, bufsize - pos,
			"create aggregate corr(e1 TINYINT, e2 TINYINT) returns DOUBLE\n\texternal name \"aggr\".\"corr\";\n"
			"grant execute on aggregate sys.corr(tinyint, tinyint) to public;\n"
			"create aggregate corr(e1 SMALLINT, e2 SMALLINT) returns DOUBLE\n\texternal name \"aggr\".\"corr\";\n"
			"grant execute on aggregate sys.corr(smallint, smallint) to public;\n"
			"create aggregate corr(e1 INTEGER, e2 INTEGER) returns DOUBLE\n\texternal name \"aggr\".\"corr\";\n"
			"grant execute on aggregate sys.corr(integer, integer) to public;\n"
			"create aggregate corr(e1 BIGINT, e2 BIGINT) returns DOUBLE\n\texternal name \"aggr\".\"corr\";\n"
			"grant execute on aggregate sys.corr(bigint, bigint) to public;\n"
			"create aggregate corr(e1 REAL, e2 REAL) returns DOUBLE\n\texternal name \"aggr\".\"corr\";\n"
			"grant execute on aggregate sys.corr(real, real) to public;\n");
#ifdef HAVE_HGE
	if (have_hge)
		pos += snprintf(buf + pos, bufsize - pos,
				"create aggregate corr(e1 HUGEINT, e2 HUGEINT) returns DOUBLE\n\texternal name \"aggr\".\"corr\";\n"
			"grant execute on aggregate sys.corr(hugeint, hugeint) to public;\n");
#endif
	pos += snprintf(buf + pos, bufsize - pos,
			"update sys.functions set system = true where system <> true and name = 'corr' and schema_id = (select id from sys.schemas where name = 'sys');\n");

	/* 51_sys_schema_extensions.sql */
	t = mvc_bind_table(sql, s, "privilege_codes");
	t->system = 0;
	pos += snprintf(buf + pos, bufsize - pos,
			"CREATE VIEW sys.roles AS SELECT id, name, grantor FROM sys.auths a WHERE a.name NOT IN (SELECT u.name FROM sys.db_users() u);\n"
			"GRANT SELECT ON sys.roles TO PUBLIC;\n"
			"CREATE VIEW sys.var_values (var_name, value) AS\n"
			"SELECT 'cache' AS var_name, convert(cache, varchar(10)) AS value UNION ALL\n"
			"SELECT 'current_role', current_role UNION ALL\n"
			"SELECT 'current_schema', current_schema UNION ALL\n"
			"SELECT 'current_timezone', current_timezone UNION ALL\n"
			"SELECT 'current_user', current_user UNION ALL\n"
			"SELECT 'debug', debug UNION ALL\n"
			"SELECT 'last_id', last_id UNION ALL\n"
			"SELECT 'optimizer', optimizer UNION ALL\n"
			"SELECT 'pi', pi() UNION ALL\n"
			"SELECT 'rowcnt', rowcnt;\n"
			"GRANT SELECT ON sys.var_values TO PUBLIC;\n"
			"UPDATE sys._tables SET system = true\n"
			" WHERE name IN ('roles', 'var_values') AND schema_id IN (SELECT id FROM sys.schemas WHERE name = 'sys');\n"
			"ALTER TABLE sys.privilege_codes SET READ WRITE;\n"
			"DROP TABLE sys.privilege_codes;\n"
			"CREATE TABLE sys.privilege_codes (\n"
			"    privilege_code_id   INT NOT NULL PRIMARY KEY,\n"
			"    privilege_code_name VARCHAR(40) NOT NULL UNIQUE);\n"
			"INSERT INTO sys.privilege_codes (privilege_code_id, privilege_code_name) VALUES\n"
			"  (1, 'SELECT'),\n"
			"  (2, 'UPDATE'),\n"
			"  (4, 'INSERT'),\n"
			"  (8, 'DELETE'),\n"
			"  (16, 'EXECUTE'),\n"
			"  (32, 'GRANT'),\n"
			"  (64, 'TRUNCATE'),\n"
			"  (3, 'SELECT,UPDATE'),\n"
			"  (5, 'SELECT,INSERT'),\n"
			"  (6, 'INSERT,UPDATE'),\n"
			"  (7, 'SELECT,INSERT,UPDATE'),\n"
			"  (9, 'SELECT,DELETE'),\n"
			"  (10, 'UPDATE,DELETE'),\n"
			"  (11, 'SELECT,UPDATE,DELETE'),\n"
			"  (12, 'INSERT,DELETE'),\n"
			"  (13, 'SELECT,INSERT,DELETE'),\n"
			"  (14, 'INSERT,UPDATE,DELETE'),\n"
			"  (15, 'SELECT,INSERT,UPDATE,DELETE'),\n"
			"  (65, 'SELECT,TRUNCATE'),\n"
			"  (66, 'UPDATE,TRUNCATE'),\n"
			"  (68, 'INSERT,TRUNCATE'),\n"
			"  (72, 'DELETE,TRUNCATE'),\n"
			"  (67, 'SELECT,UPDATE,TRUNCATE'),\n"
			"  (69, 'SELECT,INSERT,TRUNCATE'),\n"
			"  (73, 'SELECT,DELETE,TRUNCATE'),\n"
			"  (70, 'INSERT,UPDATE,TRUNCATE'),\n"
			"  (76, 'INSERT,DELETE,TRUNCATE'),\n"
			"  (74, 'UPDATE,DELETE,TRUNCATE'),\n"
			"  (71, 'SELECT,INSERT,UPDATE,TRUNCATE'),\n"
			"  (75, 'SELECT,UPDATE,DELETE,TRUNCATE'),\n"
			"  (77, 'SELECT,INSERT,DELETE,TRUNCATE'),\n"
			"  (78, 'INSERT,UPDATE,DELETE,TRUNCATE'),\n"
			"  (79, 'SELECT,INSERT,UPDATE,DELETE,TRUNCATE');\n"
			"ALTER TABLE sys.privilege_codes SET READ ONLY;\n"
			"GRANT SELECT ON sys.privilege_codes TO PUBLIC;\n"
			"UPDATE sys._tables "
			"SET system = TRUE "
			"WHERE name = 'privilege_codes' "
			"AND schema_id = (SELECT id FROM sys.schemas WHERE name = 'sys');\n"
			"ALTER TABLE sys.keywords SET READ WRITE;\n"
			"INSERT INTO sys.keywords VALUES ('COMMENT'), ('CONTINUE'), ('START'), ('TRUNCATE');\n"
			"ALTER TABLE sys.function_types SET READ WRITE;\n"
			"ALTER TABLE function_types ADD COLUMN function_type_keyword VARCHAR(30);\n"
			"UPDATE sys.function_types SET function_type_keyword =\n"
			"    (SELECT kw FROM (VALUES\n"
			"        (1, 'FUNCTION'),\n"
			"        (2, 'PROCEDURE'),\n"
			"        (3, 'AGGREGATE'),\n"
			"        (4, 'FILTER FUNCTION'),\n"
			"        (5, 'FUNCTION'),\n"
			"        (6, 'FUNCTION'),\n"
			"        (7, 'LOADER'))\n"
			"    AS ft (id, kw) WHERE function_type_id = id);\n"
			"ALTER TABLE sys.function_types ALTER COLUMN function_type_keyword SET NOT NULL;\n"
			"ALTER TABLE sys.function_languages SET READ WRITE;\n"
			"ALTER TABLE sys.function_languages ADD COLUMN language_keyword VARCHAR(20);\n"
			"UPDATE sys.function_languages SET language_keyword =\n"
			"    (SELECT kw FROM (VALUES\n"
			"        (3, 'R'),\n"
			"        (6, 'PYTHON'),\n"
			"        (7, 'PYTHON_MAP'),\n"
			"        (8, 'PYTHON2'),\n"
			"        (9, 'PYTHON2_MAP'),\n"
			"        (10, 'PYTHON3'),\n"
			"        (11, 'PYTHON3_MAP'))\n"
			"    AS ft (id, kw) WHERE language_id = id);\n"
			"INSERT INTO sys.function_languages VALUES (4, 'C', 'C'), (12, 'C++', 'CPP');\n"
		);

	/* 60_wlcr.sql */
	pos += snprintf(buf + pos, bufsize - pos,
			"create procedure master()\n"
			"external name wlc.master;\n"
			"create procedure master(path string)\n"
			"external name wlc.master;\n"
			"create procedure stopmaster()\n"
			"external name wlc.stopmaster;\n"
			"create procedure masterbeat( duration int)\n"
			"external name wlc.\"setmasterbeat\";\n"
			"create function masterClock() returns string\n"
			"external name wlc.\"getmasterclock\";\n"
			"create function masterTick() returns bigint\n"
			"external name wlc.\"getmastertick\";\n"
			"create procedure replicate()\n"
			"external name wlr.replicate;\n"
			"create procedure replicate(pointintime timestamp)\n"
			"external name wlr.replicate;\n"
			"create procedure replicate(dbname string)\n"
			"external name wlr.replicate;\n"
			"create procedure replicate(dbname string, pointintime timestamp)\n"
			"external name wlr.replicate;\n"
			"create procedure replicate(dbname string, id tinyint)\n"
			"external name wlr.replicate;\n"
			"create procedure replicate(dbname string, id smallint)\n"
			"external name wlr.replicate;\n"
			"create procedure replicate(dbname string, id integer)\n"
			"external name wlr.replicate;\n"
			"create procedure replicate(dbname string, id bigint)\n"
			"external name wlr.replicate;\n"
			"create procedure replicabeat(duration integer)\n"
			"external name wlr.\"setreplicabeat\";\n"
			"create function replicaClock() returns string\n"
			"external name wlr.\"getreplicaclock\";\n"
			"create function replicaTick() returns bigint\n"
			"external name wlr.\"getreplicatick\";\n"
			"update sys.functions set system = true where system <> true and name in ('master', 'stopmaster', 'masterbeat', 'masterclock', 'mastertick', 'replicate', 'replicabeat', 'replicaclock', 'replicatick') and schema_id = (select id from sys.schemas where name = 'sys');\n"
		);

	/* comments */
	pos += snprintf(buf + pos, bufsize - pos,
			"UPDATE sys._tables\n"
			"SET system = true\n"
			"WHERE name = 'comments'\n"
			"AND schema_id = (SELECT id FROM sys.schemas WHERE name = 'sys');\n"
		);

	pos += snprintf(buf + pos, bufsize - pos, "set schema \"%s\";\n", prev_schema);

	assert(pos < bufsize);
	printf("Running database upgrade commands:\n%s\n", buf);
	err = SQLstatementIntern(c, &buf, "update", true, false, NULL);
	if (err == MAL_SUCCEED) {
		pos = snprintf(buf, bufsize, "set schema \"sys\";\n"
			       "ALTER TABLE sys.keywords SET READ ONLY;\n"
			       "ALTER TABLE sys.function_types SET READ ONLY;\n"
			       "ALTER TABLE sys.function_languages SET READ ONLY;\n");
		pos += snprintf(buf + pos, bufsize - pos, "set schema \"%s\";\n", prev_schema);
		assert(pos < bufsize);
		printf("Running database upgrade commands:\n%s\n", buf);
		err = SQLstatementIntern(c, &buf, "update", true, false, NULL);
	}
	GDKfree(buf);
	return err;		/* usually MAL_SUCCEED */
}

#ifdef HAVE_NETCDF
static str
sql_update_mar2018_netcdf(Client c, const char *prev_schema)
{
	size_t bufsize = 1000, pos = 0;
	char *buf = GDKmalloc(bufsize), *err;

	if (buf == NULL)
		throw(SQL, __func__, SQLSTATE(HY013) MAL_MALLOC_FAIL);

	pos += snprintf(buf + pos, bufsize - pos, "set schema sys;\n");

	/* 74_netcdf.sql */
	pos += snprintf(buf + pos, bufsize - pos,
			"grant select on sys.netcdf_files to public;\n"
			"grant select on sys.netcdf_dims to public;\n"
			"grant select on sys.netcdf_vars to public;\n"
			"grant select on sys.netcdf_vardim to public;\n"
			"grant select on sys.netcdf_attrs to public;\n"
			"grant execute on procedure sys.netcdf_attach(varchar(256)) to public;\n"
			"grant execute on procedure sys.netcdf_importvar(integer, varchar(256)) to public;\n");

	pos += snprintf(buf + pos, bufsize - pos, "set schema \"%s\";\n", prev_schema);

	assert(pos < bufsize);
	printf("Running database upgrade commands:\n%s\n", buf);
	err = SQLstatementIntern(c, &buf, "update", true, false, NULL);
	GDKfree(buf);
	return err;		/* usually MAL_SUCCEED */
}
#endif	/* HAVE_NETCDF */

static str
sql_update_mar2018_sp1(Client c, const char *prev_schema)
{
	size_t bufsize = 2048, pos = 0;
	char *buf = GDKmalloc(bufsize), *err = NULL;

	if (buf == NULL)
		throw(SQL, __func__, SQLSTATE(HY013) MAL_MALLOC_FAIL);
	pos += snprintf(buf + pos, bufsize - pos,
			"set schema \"sys\";\n"
			"drop function sys.dependencies_functions_os_triggers();\n"
			"CREATE FUNCTION dependencies_functions_on_triggers()\n"
			"RETURNS TABLE (sch varchar(100), usr varchar(100), dep_type varchar(32))\n"
			"RETURN TABLE (SELECT f.name, tri.name, 'DEP_TRIGGER' from functions as f, triggers as tri, dependencies as dep where dep.id = f.id AND dep.depend_id =tri.id AND dep.depend_type = 8);\n"
			"update sys.functions set system = true where system <> true and name in ('dependencies_functions_on_triggers') and schema_id = (select id from sys.schemas where name = 'sys');\n");

	pos += snprintf(buf + pos, bufsize - pos, "set schema \"%s\";\n", prev_schema);
	assert(pos < bufsize);

	printf("Running database upgrade commands:\n%s\n", buf);
	err = SQLstatementIntern(c, &buf, "update", true, false, NULL);
	GDKfree(buf);
	return err;		/* usually MAL_SUCCEED */
}

static str
sql_update_remote_tables(Client c, mvc *sql, const char *prev_schema)
{
	res_table *output = NULL;
	char* err = MAL_SUCCEED, *buf;
	size_t bufsize = 1000, pos = 0;
	BAT *tbl = NULL, *uri = NULL;

	if ((buf = GDKmalloc(bufsize)) == NULL)
		throw(SQL, __func__, SQLSTATE(HY013) MAL_MALLOC_FAIL);

	/* Create the SQL function needed to dump the remote table credentials */
	pos += snprintf(buf + pos, bufsize - pos, "set schema sys;\n");
	pos += snprintf(buf + pos, bufsize - pos,
			"create function sys.remote_table_credentials (tablename string)"
			" returns table (\"uri\" string, \"username\" string, \"hash\" string)"
			" external name sql.rt_credentials;\n"
			"update sys.functions set system = true where system <> true and name = 'remote_table_credentials' and schema_id = (select id from sys.schemas where name = 'sys') and type = %d;\n",
			(int) F_FUNC);

	pos += snprintf(buf + pos, bufsize - pos, "set schema \"%s\";\n", prev_schema);

	assert(pos < bufsize);
	printf("Running database upgrade commands:\n%s\n", buf);
	err = SQLstatementIntern(c, &buf, "create function", true, false, NULL);
	if (err)
		goto bailout;

	pos = 0;
	pos += snprintf(buf + pos, bufsize - pos,
			"SELECT concat(concat(scm.name, '.'), tbl.name), tbl.query"
			" FROM sys._tables AS tbl JOIN sys.schemas AS scm ON"
			" tbl.schema_id=scm.id WHERE tbl.type=5;\n");

	assert(pos < bufsize);

	err = SQLstatementIntern(c, &buf, "get remote table names", true, false, &output);
	if (err)
		goto bailout;

	/* We executed the query, now process the results */
	tbl = BATdescriptor(output->cols[0].b);
	uri = BATdescriptor(output->cols[1].b);

	if (tbl && uri) {
		size_t cnt;
		assert(BATcount(tbl) == BATcount(uri));
		if ((cnt = BATcount(tbl)) > 0) {
			BATiter tbl_it = bat_iterator(tbl);
			BATiter uri_it = bat_iterator(uri);
			const void *restrict nil = ATOMnilptr(tbl->ttype);
			int (*cmp)(const void *, const void *) = ATOMcompare(tbl->ttype);
			const char *v;
			const char *u;
			const char *remote_server_uri;

			/* This is probably not correct: offsets? */
			for (BUN i = 0; i < cnt; i++) {
				v = BUNtvar(tbl_it, i);
				u = BUNtvar(uri_it, i);
				if (v == NULL || (*cmp)(v, nil) == 0 ||
				    u == NULL || (*cmp)(u, nil) == 0)
					goto bailout;

				/* Since the loop might fail, it might be a good idea
				 * to update the credentials as a second step
				 */
				remote_server_uri = mapiuri_uri((char *)u, sql->sa);
				if ((err = AUTHaddRemoteTableCredentials((char *)v, "monetdb", remote_server_uri, "monetdb", "monetdb", false)) != MAL_SUCCEED)
					goto bailout;
			}
		}
	} else {
		err = createException(SQL, "sql_update_remote_tables", SQLSTATE(HY002) RUNTIME_OBJECT_MISSING);
	}

bailout:
	if (tbl)
		BBPunfix(tbl->batCacheid);
	if (uri)
		BBPunfix(uri->batCacheid);
	if (output)
		res_table_destroy(output);
	GDKfree(buf);
	return err;		/* usually MAL_SUCCEED */
}

static str
sql_replace_Mar2018_ids_view(Client c, mvc *sql, const char *prev_schema)
{
	size_t bufsize = 4400, pos = 0;
	char *buf = GDKmalloc(bufsize), *err = NULL;
	sql_schema *s = mvc_bind_schema(sql, "sys");
	sql_table *t = mvc_bind_table(sql, s, "ids");

	if (buf == NULL)
		throw(SQL, __func__, SQLSTATE(HY013) MAL_MALLOC_FAIL);

	t->system = 0;	/* make it non-system else the drop view will fail */
	t = mvc_bind_table(sql, s, "dependencies_vw");	/* dependencies_vw uses view sys.ids so must be removed first */
	t->system = 0;

	/* 21_dependency_views.sql */
	pos += snprintf(buf + pos, bufsize - pos,
			"set schema \"sys\";\n"
			"DROP VIEW sys.dependencies_vw;\n"
			"DROP VIEW sys.ids;\n"

			"CREATE VIEW sys.ids (id, name, schema_id, table_id, table_name, obj_type, sys_table) AS\n"
			"SELECT id, name, cast(null as int) as schema_id, cast(null as int) as table_id, cast(null as varchar(124)) as table_name, 'author' AS obj_type, 'sys.auths' AS sys_table FROM sys.auths UNION ALL\n"
			"SELECT id, name, cast(null as int) as schema_id, cast(null as int) as table_id, cast(null as varchar(124)) as table_name, 'schema', 'sys.schemas' FROM sys.schemas UNION ALL\n"
			"SELECT id, name, schema_id, id as table_id, name as table_name, case when type = 1 then 'view' else 'table' end, 'sys._tables' FROM sys._tables UNION ALL\n"
			"SELECT id, name, schema_id, id as table_id, name as table_name, case when type = 1 then 'view' else 'table' end, 'tmp._tables' FROM tmp._tables UNION ALL\n"
			"SELECT c.id, c.name, t.schema_id, c.table_id, t.name as table_name, 'column', 'sys._columns' FROM sys._columns c JOIN sys._tables t ON c.table_id = t.id UNION ALL\n"
			"SELECT c.id, c.name, t.schema_id, c.table_id, t.name as table_name, 'column', 'tmp._columns' FROM tmp._columns c JOIN tmp._tables t ON c.table_id = t.id UNION ALL\n"
			"SELECT k.id, k.name, t.schema_id, k.table_id, t.name as table_name, 'key', 'sys.keys' FROM sys.keys k JOIN sys._tables t ON k.table_id = t.id UNION ALL\n"
			"SELECT k.id, k.name, t.schema_id, k.table_id, t.name as table_name, 'key', 'tmp.keys' FROM tmp.keys k JOIN tmp._tables t ON k.table_id = t.id UNION ALL\n"
			"SELECT i.id, i.name, t.schema_id, i.table_id, t.name as table_name, 'index', 'sys.idxs' FROM sys.idxs i JOIN sys._tables t ON i.table_id = t.id UNION ALL\n"
			"SELECT i.id, i.name, t.schema_id, i.table_id, t.name as table_name, 'index', 'tmp.idxs' FROM tmp.idxs i JOIN tmp._tables t ON i.table_id = t.id UNION ALL\n"
			"SELECT g.id, g.name, t.schema_id, g.table_id, t.name as table_name, 'trigger', 'sys.triggers' FROM sys.triggers g JOIN sys._tables t ON g.table_id = t.id UNION ALL\n"
			"SELECT g.id, g.name, t.schema_id, g.table_id, t.name as table_name, 'trigger', 'tmp.triggers' FROM tmp.triggers g JOIN tmp._tables t ON g.table_id = t.id UNION ALL\n"
			"SELECT id, name, schema_id, cast(null as int) as table_id, cast(null as varchar(124)) as table_name, case when type = 2 then 'procedure' else 'function' end, 'sys.functions' FROM sys.functions UNION ALL\n"
			"SELECT a.id, a.name, f.schema_id, cast(null as int) as table_id, cast(null as varchar(124)) as table_name, case when f.type = 2 then 'procedure arg' else 'function arg' end, 'sys.args' FROM sys.args a JOIN sys.functions f ON a.func_id = f.id UNION ALL\n"
			"SELECT id, name, schema_id, cast(null as int) as table_id, cast(null as varchar(124)) as table_name, 'sequence', 'sys.sequences' FROM sys.sequences UNION ALL\n"
			"SELECT id, sqlname, schema_id, cast(null as int) as table_id, cast(null as varchar(124)) as table_name, 'type', 'sys.types' FROM sys.types WHERE id > 2000 /* exclude system types to prevent duplicates with auths.id */\n"
			" ORDER BY id;\n"
			"GRANT SELECT ON sys.ids TO PUBLIC;\n"

			"CREATE VIEW sys.dependencies_vw AS\n"
			"SELECT d.id, i1.obj_type, i1.name,\n"
			"       d.depend_id as used_by_id, i2.obj_type as used_by_obj_type, i2.name as used_by_name,\n"
			"       d.depend_type, dt.dependency_type_name\n"
			"  FROM sys.dependencies d\n"
			"  JOIN sys.ids i1 ON d.id = i1.id\n"
			"  JOIN sys.ids i2 ON d.depend_id = i2.id\n"
			"  JOIN sys.dependency_types dt ON d.depend_type = dt.dependency_type_id\n"
			" ORDER BY id, depend_id;\n"
			"GRANT SELECT ON sys.dependencies_vw TO PUBLIC;\n"

			"update sys._tables set system = true where name in ('ids', 'dependencies_vw') and schema_id in (select id from sys.schemas where name = 'sys');\n"
			);

	pos += snprintf(buf + pos, bufsize - pos, "set schema \"%s\";\n", prev_schema);
	assert(pos < bufsize);

	printf("Running database upgrade commands:\n%s\n", buf);
	err = SQLstatementIntern(c, &buf, "update", true, false, NULL);
	GDKfree(buf);
	return err;		/* usually MAL_SUCCEED */
}

static str
sql_update_gsl(Client c, const char *prev_schema)
{
	size_t bufsize = 1024, pos = 0;
	char *buf = GDKmalloc(bufsize), *err = NULL;

	if (buf == NULL)
		throw(SQL, __func__, SQLSTATE(HY013) MAL_MALLOC_FAIL);
	pos += snprintf(buf + pos, bufsize - pos,
			"set schema \"sys\";\n"
			"drop function sys.chi2prob(double, double);\n");

	pos += snprintf(buf + pos, bufsize - pos, "set schema \"%s\";\n", prev_schema);
	assert(pos < bufsize);

	printf("Running database upgrade commands:\n%s\n", buf);
	err = SQLstatementIntern(c, &buf, "update", true, false, NULL);
	GDKfree(buf);
	return err;		/* usually MAL_SUCCEED */
}

static str
sql_update_aug2018(Client c, mvc *sql, const char *prev_schema)
{
	size_t bufsize = 1000, pos = 0;
	char *buf, *err;

	if ((buf = GDKmalloc(bufsize)) == NULL)
		throw(SQL, __func__, SQLSTATE(HY013) MAL_MALLOC_FAIL);

	pos += snprintf(buf + pos, bufsize - pos, "set schema sys;\n");
	pos += snprintf(buf + pos, bufsize - pos,
			"create aggregate sys.group_concat(str string) returns string external name \"aggr\".\"str_group_concat\";\n"
			"grant execute on aggregate sys.group_concat(string) to public;\n"
			"create aggregate sys.group_concat(str string, sep string) returns string external name \"aggr\".\"str_group_concat\";\n"
			"grant execute on aggregate sys.group_concat(string, string) to public;\n"
			"update sys.functions set system = true where system <> true and name in ('group_concat') and schema_id = (select id from sys.schemas where name = 'sys') and type = %d;\n",
			(int) F_AGGR);

	pos += snprintf(buf + pos, bufsize - pos, "set schema \"%s\";\n", prev_schema);

	assert(pos < bufsize);
	printf("Running database upgrade commands:\n%s\n", buf);
	err = SQLstatementIntern(c, &buf, "update", true, false, NULL);
	if (err)
		goto bailout;
	err = sql_update_remote_tables(c, sql, prev_schema);

  bailout:
	GDKfree(buf);
	return err;		/* usually MAL_SUCCEED */
}

static str
sql_update_aug2018_sp2(Client c, const char *prev_schema)
{
	size_t bufsize = 1000, pos = 0;
	char *buf, *err;
	res_table *output;
	BAT *b;

	if ((buf = GDKmalloc(bufsize)) == NULL)
		throw(SQL, __func__, SQLSTATE(HY013) MAL_MALLOC_FAIL);

	/* required update for changeset 23e1231ada99 */
	pos += snprintf(buf + pos, bufsize - pos,
			"select id from sys.functions where language <> 0 and not side_effect and type <> 4 and (type = 2 or (language <> 2 and id not in (select func_id from sys.args where inout = 1)));\n");
	err = SQLstatementIntern(c, &buf, "update", true, false, &output);
	if (err) {
		GDKfree(buf);
		return err;
	}
	b = BATdescriptor(output->cols[0].b);
	if (b) {
		if (BATcount(b) > 0) {
			pos = 0;
			pos += snprintf(buf + pos, bufsize - pos, "set schema sys;\n");
			pos += snprintf(buf + pos, bufsize - pos,
					"update sys.functions set side_effect = true where language <> 0 and not side_effect and type <> 4 and (type = 2 or (language <> 2 and id not in (select func_id from sys.args where inout = 1)));\n");

			pos += snprintf(buf + pos, bufsize - pos, "set schema \"%s\";\n", prev_schema);

			assert(pos < bufsize);
			printf("Running database upgrade commands:\n%s\n", buf);
			err = SQLstatementIntern(c, &buf, "update", true, false, NULL);
		}
		BBPunfix(b->batCacheid);
	}
	res_table_destroy(output);
	GDKfree(buf);
	return err;		/* usually MAL_SUCCEED */
}

static str
sql_drop_functions_dependencies_Xs_on_Ys(Client c, const char *prev_schema)
{
	size_t bufsize = 1600, pos = 0;
	char *err = NULL, *buf = GDKmalloc(bufsize);

	if (buf == NULL)
		throw(SQL, __func__, SQLSTATE(HY013) MAL_MALLOC_FAIL);

	/* remove functions which were created in sql/scripts/21_dependency_functions.sql */
	pos += snprintf(buf + pos, bufsize - pos,
			"set schema \"sys\";\n"
			"DROP FUNCTION dependencies_schemas_on_users();\n"
			"DROP FUNCTION dependencies_owners_on_schemas();\n"
			"DROP FUNCTION dependencies_tables_on_views();\n"
			"DROP FUNCTION dependencies_tables_on_indexes();\n"
			"DROP FUNCTION dependencies_tables_on_triggers();\n"
			"DROP FUNCTION dependencies_tables_on_foreignKeys();\n"
			"DROP FUNCTION dependencies_tables_on_functions();\n"
			"DROP FUNCTION dependencies_columns_on_views();\n"
			"DROP FUNCTION dependencies_columns_on_keys();\n"
			"DROP FUNCTION dependencies_columns_on_indexes();\n"
			"DROP FUNCTION dependencies_columns_on_functions();\n"
			"DROP FUNCTION dependencies_columns_on_triggers();\n"
			"DROP FUNCTION dependencies_views_on_functions();\n"
			"DROP FUNCTION dependencies_views_on_triggers();\n"
			"DROP FUNCTION dependencies_functions_on_functions();\n"
			"DROP FUNCTION dependencies_functions_on_triggers();\n"
			"DROP FUNCTION dependencies_keys_on_foreignKeys();\n");

	pos += snprintf(buf + pos, bufsize - pos, "set schema \"%s\";\n", prev_schema);
	assert(pos < bufsize);

	printf("Running database upgrade commands:\n%s\n", buf);
	err = SQLstatementIntern(c, &buf, "update", true, false, NULL);
	GDKfree(buf);
	return err;		/* usually MAL_SUCCEED */
}

static str
sql_update_apr2019(Client c, mvc *sql, const char *prev_schema)
{
	size_t bufsize = 3000, pos = 0;
	char *buf, *err;
	sql_schema *s = mvc_bind_schema(sql, "sys");
	sql_table *t;

	if ((buf = GDKmalloc(bufsize)) == NULL)
		throw(SQL, __func__, SQLSTATE(HY013) MAL_MALLOC_FAIL);

	pos += snprintf(buf + pos, bufsize - pos, "set schema sys;\n");

	/* 15_querylog.sql */
	pos += snprintf(buf + pos, bufsize - pos,
			"drop procedure sys.querylog_enable(smallint);\n"
			"create procedure sys.querylog_enable(threshold integer) external name sql.querylog_enable;\n"
			"update sys.functions set system = true where system <> true and name = 'querylog_enable' and schema_id = (select id from sys.schemas where name = 'sys') and type = %d;\n",
			(int) F_PROC);

	/* 17_temporal.sql */
	pos += snprintf(buf + pos, bufsize - pos,
			"create function sys.date_trunc(txt string, t timestamp)\n"
			"returns timestamp\n"
			"external name sql.date_trunc;\n"
			"grant execute on function sys.date_trunc(string, timestamp) to public;\n"
			"update sys.functions set system = true where system <> true and schema_id = (select id from sys.schemas where name = 'sys') and name = 'date_trunc' and type = %d;\n", (int) F_FUNC);

	/* 22_clients.sql */
	pos += snprintf(buf + pos, bufsize - pos,
			"create procedure sys.setprinttimeout(\"timeout\" integer)\n"
			"external name clients.setprinttimeout;\n"
			"update sys.functions set system = true where system <> true and schema_id = (select id from sys.schemas where name = 'sys') and name = 'setprinttimeout' and type = %d;\n", (int) F_PROC);

	/* 26_sysmon.sql */
	pos += snprintf(buf + pos, bufsize - pos,
			"grant execute on function sys.queue to public;\n"
			"grant select on sys.queue to public;\n");

	/* 51_sys_schema_extensions.sql */
	pos += snprintf(buf + pos, bufsize - pos,
			"ALTER TABLE sys.keywords SET READ WRITE;\n"
			"INSERT INTO sys.keywords VALUES ('WINDOW');\n"
		);
	t = mvc_bind_table(sql, s, "var_values");
	t->system = 0;	/* make it non-system else the drop view will fail */
	pos += snprintf(buf + pos, bufsize - pos,
			"DROP VIEW sys.var_values;\n"
			"CREATE VIEW sys.var_values (var_name, value) AS\n"
			"SELECT 'cache' AS var_name, convert(cache, varchar(10)) AS value UNION ALL\n"
			"SELECT 'current_role', current_role UNION ALL\n"
			"SELECT 'current_schema', current_schema UNION ALL\n"
			"SELECT 'current_timezone', current_timezone UNION ALL\n"
			"SELECT 'current_user', current_user UNION ALL\n"
			"SELECT 'debug', debug UNION ALL\n"
			"SELECT 'last_id', last_id UNION ALL\n"
			"SELECT 'optimizer', optimizer UNION ALL\n"
			"SELECT 'pi', pi() UNION ALL\n"
			"SELECT 'rowcnt', rowcnt;\n"
			"UPDATE sys._tables SET system = true WHERE name = 'var_values' AND schema_id = (SELECT id FROM sys.schemas WHERE name = 'sys');\n"
			"GRANT SELECT ON sys.var_values TO PUBLIC;\n");

	/* 99_system.sql */
	t = mvc_bind_table(sql, s, "systemfunctions");
	t->system = 0;
	pos += snprintf(buf + pos, bufsize - pos,
			"drop table sys.systemfunctions;\n"
			"create view sys.systemfunctions as select id as function_id from sys.functions where system;\n"
			"grant select on sys.systemfunctions to public;\n"
			"update sys._tables set system = true where name = 'systemfunctions' and schema_id = (select id from sys.schemas where name = 'sys');\n");
	/* update type of "query" attribute of tables sys._tables and
	 * tmp_tables from varchar(2048) to varchar(1048576) */
	pos += snprintf(buf + pos, bufsize - pos,
			"update sys._columns set type_digits = 1048576 where name = 'query' and table_id in (select id from sys._tables t where t.name = '_tables' and t.schema_id in (select id from sys.schemas s where s.name in ('sys', 'tmp')));\n");
	pos += snprintf(buf + pos, bufsize - pos,
			"update sys._columns set type_digits = 1048576 where name = 'query' and table_id in (select id from sys._tables t where t.name = 'tables' and t.schema_id in (select id from sys.schemas s where s.name = 'sys'));\n");

	pos += snprintf(buf + pos, bufsize - pos, "set schema \"%s\";\n", prev_schema);

	assert(pos < bufsize);
	printf("Running database upgrade commands:\n%s\n", buf);
	err = SQLstatementIntern(c, &buf, "update", true, false, NULL);
	if (err == MAL_SUCCEED) {
		pos = snprintf(buf, bufsize, "set schema \"sys\";\n"
			       "ALTER TABLE sys.keywords SET READ ONLY;\n");

		pos += snprintf(buf + pos, bufsize - pos, "set schema \"%s\";\n", prev_schema);
		assert(pos < bufsize);
		printf("Running database upgrade commands:\n%s\n", buf);
		err = SQLstatementIntern(c, &buf, "update", true, false, NULL);
	}

	GDKfree(buf);
	return err;		/* usually MAL_SUCCEED */
}

static str
sql_update_storagemodel(Client c, mvc *sql, const char *prev_schema)
{
	size_t bufsize = 20000, pos = 0;
	char *buf, *err;
	sql_schema *s = mvc_bind_schema(sql, "sys");
	sql_table *t;

	if ((buf = GDKmalloc(bufsize)) == NULL)
		throw(SQL, __func__, SQLSTATE(HY013) MAL_MALLOC_FAIL);

	/* set views and tables internally to non-system to allow drop commands to succeed without error */
	if ((t = mvc_bind_table(sql, s, "storage")) != NULL)
		t->system = 0;
	if ((t = mvc_bind_table(sql, s, "storagemodel")) != NULL)
		t->system = 0;
	if ((t = mvc_bind_table(sql, s, "storagemodelinput")) != NULL)
		t->system = 0;
	if ((t = mvc_bind_table(sql, s, "tablestoragemodel")) != NULL)
		t->system = 0;

	/* new 75_storagemodel.sql */
	pos += snprintf(buf + pos, bufsize - pos,
		"set schema sys;\n"
		/* drop objects in reverse order of original creation of old 75_storagemodel.sql */
		"drop view if exists sys.tablestoragemodel;\n"
		"drop view if exists sys.storagemodel cascade;\n"
		"drop function if exists sys.storagemodel() cascade;\n"
		"drop function if exists sys.imprintsize(bigint, clob) cascade;\n"
		"drop function if exists sys.hashsize(boolean, bigint) cascade;\n"
		"drop function if exists sys.heapsize(clob, bigint, int) cascade;\n"
		"drop function if exists sys.columnsize(clob, bigint, bigint) cascade;\n"
		"drop procedure if exists sys.storagemodelinit();\n"
		"drop table if exists sys.storagemodelinput cascade;\n"
		"drop view if exists sys.\"storage\" cascade;\n"
		"drop function if exists sys.\"storage\"(clob, clob, clob) cascade;\n"
		"drop function if exists sys.\"storage\"(clob, clob) cascade;\n"
		"drop function if exists sys.\"storage\"(clob) cascade;\n"
		"drop function if exists sys.\"storage\"() cascade;\n"
		"create function sys.\"storage\"()\n"
		"returns table (\n"
		"	\"schema\" varchar(1024),\n"
		"	\"table\" varchar(1024),\n"
		"	\"column\" varchar(1024),\n"
		"	\"type\" varchar(1024),\n"
		"	\"mode\" varchar(15),\n"
		"	location varchar(1024),\n"
		"	\"count\" bigint,\n"
		"	typewidth int,\n"
		"	columnsize bigint,\n"
		"	heapsize bigint,\n"
		"	hashes bigint,\n"
		"	phash boolean,\n"
		"	\"imprints\" bigint,\n"
		"	sorted boolean,\n"
		"	revsorted boolean,\n"
		"	\"unique\" boolean,\n"
		"	orderidx bigint\n"
		")\n"
		"external name sql.\"storage\";\n"
		"create view sys.\"storage\" as\n"
		"select * from sys.\"storage\"()\n"
		" where (\"schema\", \"table\") in (\n"
		"	SELECT sch.\"name\", tbl.\"name\"\n"
		"	  FROM sys.\"tables\" AS tbl JOIN sys.\"schemas\" AS sch ON tbl.schema_id = sch.id\n"
		"	 WHERE tbl.\"system\" = FALSE)\n"
		"order by \"schema\", \"table\", \"column\";\n"
		"create view sys.\"tablestorage\" as\n"
		"select \"schema\", \"table\",\n"
		"	max(\"count\") as \"rowcount\",\n"
		"	count(*) as \"storages\",\n"
		"	sum(columnsize) as columnsize,\n"
		"	sum(heapsize) as heapsize,\n"
		"	sum(hashes) as hashsize,\n"
		"	sum(\"imprints\") as imprintsize,\n"
		"	sum(orderidx) as orderidxsize\n"
		" from sys.\"storage\"\n"
		"group by \"schema\", \"table\"\n"
		"order by \"schema\", \"table\";\n"
		"create view sys.\"schemastorage\" as\n"
		"select \"schema\",\n"
		"	count(*) as \"storages\",\n"
		"	sum(columnsize) as columnsize,\n"
		"	sum(heapsize) as heapsize,\n"
		"	sum(hashes) as hashsize,\n"
		"	sum(\"imprints\") as imprintsize,\n"
		"	sum(orderidx) as orderidxsize\n"
		" from sys.\"storage\"\n"
		"group by \"schema\"\n"
		"order by \"schema\";\n"
		"create function sys.\"storage\"(sname varchar(1024))\n"
		"returns table (\n"
		"	\"schema\" varchar(1024),\n"
		"	\"table\" varchar(1024),\n"
		"	\"column\" varchar(1024),\n"
		"	\"type\" varchar(1024),\n"
		"	\"mode\" varchar(15),\n"
		"	location varchar(1024),\n"
		"	\"count\" bigint,\n"
		"	typewidth int,\n"
		"	columnsize bigint,\n"
		"	heapsize bigint,\n"
		"	hashes bigint,\n"
		"	phash boolean,\n"
		"	\"imprints\" bigint,\n"
		"	sorted boolean,\n"
		"	revsorted boolean,\n"
		"	\"unique\" boolean,\n"
		"	orderidx bigint\n"
		")\n"
		"external name sql.\"storage\";\n"
		"create function sys.\"storage\"(sname varchar(1024), tname varchar(1024))\n"
		"returns table (\n"
		"	\"schema\" varchar(1024),\n"
		"	\"table\" varchar(1024),\n"
		"	\"column\" varchar(1024),\n"
		"	\"type\" varchar(1024),\n"
		"	\"mode\" varchar(15),\n"
		"	location varchar(1024),\n"
		"	\"count\" bigint,\n"
		"	typewidth int,\n"
		"	columnsize bigint,\n"
		"	heapsize bigint,\n"
		"	hashes bigint,\n"
		"	phash boolean,\n"
		"	\"imprints\" bigint,\n"
		"	sorted boolean,\n"
		"	revsorted boolean,\n"
		"	\"unique\" boolean,\n"
		"	orderidx bigint\n"
		")\n"
		"external name sql.\"storage\";\n"
		"create function sys.\"storage\"(sname varchar(1024), tname varchar(1024), cname varchar(1024))\n"
		"returns table (\n"
		"	\"schema\" varchar(1024),\n"
		"	\"table\" varchar(1024),\n"
		"	\"column\" varchar(1024),\n"
		"	\"type\" varchar(1024),\n"
		"	\"mode\" varchar(15),\n"
		"	location varchar(1024),\n"
		"	\"count\" bigint,\n"
		"	typewidth int,\n"
		"	columnsize bigint,\n"
		"	heapsize bigint,\n"
		"	hashes bigint,\n"
		"	phash boolean,\n"
		"	\"imprints\" bigint,\n"
		"	sorted boolean,\n"
		"	revsorted boolean,\n"
		"	\"unique\" boolean,\n"
		"	orderidx bigint\n"
		")\n"
		"external name sql.\"storage\";\n"
		"create table sys.storagemodelinput(\n"
		"	\"schema\" varchar(1024) NOT NULL,\n"
		"	\"table\" varchar(1024) NOT NULL,\n"
		"	\"column\" varchar(1024) NOT NULL,\n"
		"	\"type\" varchar(1024) NOT NULL,\n"
		"	typewidth int NOT NULL,\n"
		"	\"count\" bigint NOT NULL,\n"
		"	\"distinct\" bigint NOT NULL,\n"
		"	atomwidth int NOT NULL,\n"
		"	reference boolean NOT NULL DEFAULT FALSE,\n"
		"	sorted boolean,\n"
		"	\"unique\" boolean,\n"
		"	isacolumn boolean NOT NULL DEFAULT TRUE\n"
		");\n"
		"create procedure sys.storagemodelinit()\n"
		"begin\n"
		"	delete from sys.storagemodelinput;\n"
		"	insert into sys.storagemodelinput\n"
		"	select \"schema\", \"table\", \"column\", \"type\", typewidth, \"count\",\n"
		"		case when (\"unique\" or \"type\" IN ('varchar', 'char', 'clob', 'json', 'url', 'blob', 'geometry', 'geometrya'))\n"
		"			then \"count\" else 0 end,\n"
		"		case when \"count\" > 0 and heapsize >= 8192 and \"type\" in ('varchar', 'char', 'clob', 'json', 'url')\n"
		"			then cast((heapsize - 8192) / \"count\" as bigint)\n"
		"		when \"count\" > 0 and heapsize >= 32 and \"type\" in ('blob', 'geometry', 'geometrya')\n"
		"			then cast((heapsize - 32) / \"count\" as bigint)\n"
		"		else typewidth end,\n"
		"		FALSE, case sorted when true then true else false end, \"unique\", TRUE\n"
		"	  from sys.\"storage\";\n"
		"	update sys.storagemodelinput\n"
		"	   set reference = TRUE\n"
		"	 where (\"schema\", \"table\", \"column\") in (\n"
		"		SELECT fkschema.\"name\", fktable.\"name\", fkkeycol.\"name\"\n"
		"		  FROM	sys.\"keys\" AS fkkey,\n"
		"			sys.\"objects\" AS fkkeycol,\n"
		"			sys.\"tables\" AS fktable,\n"
		"			sys.\"schemas\" AS fkschema\n"
		"		WHERE fktable.\"id\" = fkkey.\"table_id\"\n"
		"		  AND fkkey.\"id\" = fkkeycol.\"id\"\n"
		"		  AND fkschema.\"id\" = fktable.\"schema_id\"\n"
		"		  AND fkkey.\"rkey\" > -1 );\n"
		"	update sys.storagemodelinput\n"
		"	   set isacolumn = FALSE\n"
		"	 where (\"schema\", \"table\", \"column\") NOT in (\n"
		"		SELECT sch.\"name\", tbl.\"name\", col.\"name\"\n"
		"		  FROM sys.\"schemas\" AS sch,\n"
		"			sys.\"tables\" AS tbl,\n"
		"			sys.\"columns\" AS col\n"
		"		WHERE sch.\"id\" = tbl.\"schema_id\"\n"
		"		  AND tbl.\"id\" = col.\"table_id\");\n"
		"end;\n"
		"create function sys.columnsize(tpe varchar(1024), count bigint)\n"
		"returns bigint\n"
		"begin\n"
		"	if tpe in ('tinyint', 'boolean')\n"
		"		then return count;\n"
		"	end if;\n"
		"	if tpe = 'smallint'\n"
		"		then return 2 * count;\n"
		"	end if;\n"
		"	if tpe in ('int', 'real', 'date', 'time', 'timetz', 'sec_interval', 'month_interval')\n"
		"		then return 4 * count;\n"
		"	end if;\n"
		"	if tpe in ('bigint', 'double', 'timestamp', 'timestamptz', 'inet', 'oid')\n"
		"		then return 8 * count;\n"
		"	end if;\n"
		"	if tpe in ('hugeint', 'decimal', 'uuid', 'mbr')\n"
		"		then return 16 * count;\n"
		"	end if;\n"
		"	if tpe in ('varchar', 'char', 'clob', 'json', 'url')\n"
		"		then return 4 * count;\n"
		"	end if;\n"
		"	if tpe in ('blob', 'geometry', 'geometrya')\n"
		"		then return 8 * count;\n"
		"	end if;\n"
		"	return 8 * count;\n"
		"end;\n"
		"create function sys.heapsize(tpe varchar(1024), count bigint, distincts bigint, avgwidth int)\n"
		"returns bigint\n"
		"begin\n"
		"	if tpe in ('varchar', 'char', 'clob', 'json', 'url')\n"
		"		then return 8192 + ((avgwidth + 8) * distincts);\n"
		"	end if;\n"
		"	if tpe in ('blob', 'geometry', 'geometrya')\n"
		"		then return 32 + (avgwidth * count);\n"
		"	end if;\n"
		"	return 0;\n"
		"end;\n"
		"create function sys.hashsize(b boolean, count bigint)\n"
		"returns bigint\n"
		"begin\n"
		"	if b = true\n"
		"		then return 8 * count;\n"
		"	end if;\n"
		"	return 0;\n"
		"end;\n"
		"create function sys.imprintsize(tpe varchar(1024), count bigint)\n"
		"returns bigint\n"
		"begin\n"
		"	if tpe in ('tinyint', 'boolean')\n"
		"		then return cast(0.2 * count as bigint);\n"
		"	end if;\n"
		"	if tpe = 'smallint'\n"
		"		then return cast(0.4 * count as bigint);\n"
		"	end if;\n"
		"	if tpe in ('int', 'real', 'date', 'time', 'timetz', 'sec_interval', 'month_interval')\n"
		"		then return cast(0.8 * count as bigint);\n"
		"	end if;\n"
		"	if tpe in ('bigint', 'double', 'timestamp', 'timestamptz', 'inet', 'oid')\n"
		"		then return cast(1.6 * count as bigint);\n"
		"	end if;\n"
		"	if tpe in ('hugeint', 'decimal', 'uuid', 'mbr')\n"
		"		then return cast(3.2 * count as bigint);\n"
		"	end if;\n"
		"	return 0;\n"
		"end;\n"
		"create view sys.storagemodel as\n"
		"select \"schema\", \"table\", \"column\", \"type\", \"count\",\n"
		"	sys.columnsize(\"type\", \"count\") as columnsize,\n"
		"	sys.heapsize(\"type\", \"count\", \"distinct\", \"atomwidth\") as heapsize,\n"
		"	sys.hashsize(\"reference\", \"count\") as hashsize,\n"
		"	case when isacolumn then sys.imprintsize(\"type\", \"count\") else 0 end as imprintsize,\n"
		"	case when (isacolumn and not sorted) then cast(8 * \"count\" as bigint) else 0 end as orderidxsize,\n"
		"	sorted, \"unique\", isacolumn\n"
		" from sys.storagemodelinput\n"
		"order by \"schema\", \"table\", \"column\";\n"
		"create view sys.tablestoragemodel as\n"
		"select \"schema\", \"table\",\n"
		"	max(\"count\") as \"rowcount\",\n"
		"	count(*) as \"storages\",\n"
		"	sum(sys.columnsize(\"type\", \"count\")) as columnsize,\n"
		"	sum(sys.heapsize(\"type\", \"count\", \"distinct\", \"atomwidth\")) as heapsize,\n"
		"	sum(sys.hashsize(\"reference\", \"count\")) as hashsize,\n"
		"	sum(case when isacolumn then sys.imprintsize(\"type\", \"count\") else 0 end) as imprintsize,\n"
		"	sum(case when (isacolumn and not sorted) then cast(8 * \"count\" as bigint) else 0 end) as orderidxsize\n"
		" from sys.storagemodelinput\n"
		"group by \"schema\", \"table\"\n"
		"order by \"schema\", \"table\";\n"
	);
	assert(pos < bufsize);

	pos += snprintf(buf + pos, bufsize - pos,
		"update sys._tables set system = true where schema_id = (select id from sys.schemas where name = 'sys')"
		" and name in ('storage', 'tablestorage', 'schemastorage', 'storagemodelinput', 'storagemodel', 'tablestoragemodel');\n");
	pos += snprintf(buf + pos, bufsize - pos,
		"update sys.functions set system = true where system <> true and schema_id = (select id from sys.schemas where name = 'sys')"
		" and name in ('storage') and type = %d;\n", (int) F_UNION);
	pos += snprintf(buf + pos, bufsize - pos,
		"update sys.functions set system = true where system <> true and schema_id = (select id from sys.schemas where name = 'sys')"
		" and name in ('storagemodelinit') and type = %d;\n", (int) F_PROC);
	pos += snprintf(buf + pos, bufsize - pos,
		"update sys.functions set system = true where system <> true and schema_id = (select id from sys.schemas where name = 'sys')"
		" and name in ('columnsize', 'heapsize', 'hashsize', 'imprintsize') and type = %d;\n", (int) F_FUNC);

	pos += snprintf(buf + pos, bufsize - pos, "set schema \"%s\";\n", prev_schema);
	assert(pos < bufsize);

	printf("Running database upgrade commands:\n%s\n", buf);
	err = SQLstatementIntern(c, &buf, "update", true, false, NULL);
	GDKfree(buf);
	return err;		/* usually MAL_SUCCEED */
}

static str
sql_update_apr2019_sp1(Client c)
{
	char *err, *qry = "select c.id from sys.dependency_types dt, sys._columns c, sys.keys k, sys.objects o "
		"where k.id = o.id and o.name = c.name and c.table_id = k.table_id and dt.dependency_type_name = 'KEY' and k.type = 1 "
		"and not exists (select d.id from sys.dependencies d where d.id = c.id and d.depend_id = k.id and d.depend_type = dt.dependency_type_id);";
	res_table *output = NULL;

	/* Determine if missing dependency table entry for unique keys
	 * is required */
	err = SQLstatementIntern(c, &qry, "update", true, false, &output);
	if (err == NULL) {
		BAT *b = BATdescriptor(output->cols[0].b);
		if (b) {
			if (BATcount(b) > 0) {
				/* required update for changeset 23e1231ada99 */
				qry = "insert into sys.dependencies (select c.id as id, k.id as depend_id, dt.dependency_type_id as depend_type from sys.dependency_types dt, sys._columns c, sys.keys k, sys.objects o where k.id = o.id and o.name = c.name and c.table_id = k.table_id and dt.dependency_type_name = 'KEY' and k.type = 1 and not exists (select d.id from sys.dependencies d where d.id = c.id and d.depend_id = k.id and d.depend_type = dt.dependency_type_id));\n";
				printf("Running database upgrade commands:\n%s\n", qry);
				err = SQLstatementIntern(c, &qry, "update", true, false, NULL);
			}
			BBPunfix(b->batCacheid);
		}
	}
	if (output != NULL)
		res_tables_destroy(output);

	return err;		/* usually MAL_SUCCEED */
}

static str
sql_update_apr2019_sp2(Client c, mvc *sql, const char *prev_schema, bool *systabfixed)
{
	size_t bufsize = 1000, pos = 0;
	char *buf = GDKmalloc(bufsize), *err;

	if (buf == NULL)
		throw(SQL, __func__, SQLSTATE(HY013) MAL_MALLOC_FAIL);

	if (!*systabfixed) {
		sql_fix_system_tables(c, sql, prev_schema);
		*systabfixed = true;
	}

	pos += snprintf(buf + pos, bufsize - pos, "set schema sys;\n");

	/* 11_times.sql */
	pos += snprintf(buf + pos, bufsize - pos,
			"drop procedure sys.times();\n");

	pos += snprintf(buf + pos, bufsize - pos, "set schema \"%s\";\n", prev_schema);

	assert(pos < bufsize);
	printf("Running database upgrade commands:\n%s\n", buf);
	err = SQLstatementIntern(c, &buf, "update", true, false, NULL);
	GDKfree(buf);
	return err;		/* usually MAL_SUCCEED */
}

#define FLUSH_INSERTS_IF_BUFFERFILLED /* Each new value should add about 20 bytes to the buffer, "flush" when is 200 bytes from being full */ \
	if (pos > 7900) { \
		pos += snprintf(buf + pos, bufsize - pos, \
						") as t1(c1,c2,c3) where t1.c1 not in (select \"id\" from sys.dependencies where depend_id = t1.c2);\n"); \
		assert(pos < bufsize); \
		printf("Running database upgrade commands:\n%s\n", buf); \
		err = SQLstatementIntern(c, &buf, "update", true, false, NULL); \
		if (err) \
			goto bailout; \
		pos = 0; \
		pos += snprintf(buf + pos, bufsize - pos, "insert into sys.dependencies select c1, c2, c3 from (values"); \
		ppos = pos; \
		first = true; \
	}

static str
sql_update_nov2019_missing_dependencies(Client c, mvc *sql)
{
	size_t bufsize = 8192, pos = 0, ppos;
	char *err = NULL, *buf = GDKmalloc(bufsize);
	sql_allocator *old_sa = sql->sa;
	bool first = true;

	if (buf == NULL)
		throw(SQL, __func__, SQLSTATE(HY013) MAL_MALLOC_FAIL);

	if (!(sql->sa = sa_create())) {
		err = createException(SQL, "sql.catalog", SQLSTATE(HY013) MAL_MALLOC_FAIL);
		goto bailout;
	}

	pos += snprintf(buf + pos, bufsize - pos, "insert into sys.dependencies select c1, c2, c3 from (values");
	ppos = pos; /* later check if found updatable database objects */

	for (node *n = sql->session->tr->schemas.set->h; n; n = n->next) {
		sql_schema *s = (sql_schema*) n->data;

		if (s->funcs.set)
			for (node *m = s->funcs.set->h; m; m = m->next) {
				sql_func *f = (sql_func*) m->data;

				if (f->query && f->lang == FUNC_LANG_SQL) {
					char *relt;
					sql_rel *r = NULL;

					if (!(relt = sa_strdup(sql->sa, f->query))) {
						err = createException(SQL, "sql.catalog", SQLSTATE(HY013) MAL_MALLOC_FAIL);
						goto bailout;
					}

					r = rel_parse(sql, s, relt, m_deps);
					if (r)
						r = sql_processrelation(sql, r, 0);
					if (r) {
						list *id_l = rel_dependencies(sql, r);

						for (node *o = id_l->h ; o ; o = o->next) {
							sqlid next = *(sqlid*) o->data;
							if (next != f->base.id) {
								pos += snprintf(buf + pos, bufsize - pos, "%s(%d,%d,%d)", first ? "" : ",", next,
												f->base.id, (int)(!IS_PROC(f) ? FUNC_DEPENDENCY : PROC_DEPENDENCY));
								first = false;
								FLUSH_INSERTS_IF_BUFFERFILLED
							}
						}
					} else if (sql->session->status == -1) {
						sql->session->status = 0;
						sql->errstr[0] = 0;
					}
				}
			}
		if (s->tables.set)
			for (node *m = s->tables.set->h; m; m = m->next) {
				sql_table *t = (sql_table*) m->data;

				if (t->query && isView(t)) {
					char *relt;
					sql_rel *r = NULL;

					if (!(relt = sa_strdup(sql->sa, t->query))) {
						err = createException(SQL, "sql.catalog", SQLSTATE(HY013) MAL_MALLOC_FAIL);
						goto bailout;
					}

					r = rel_parse(sql, s, relt, m_deps);
					if (r)
						r = sql_processrelation(sql, r, 0);
					if (r) {
						list *id_l = rel_dependencies(sql, r);

						for (node *o = id_l->h ; o ; o = o->next) {
							sqlid next = *(sqlid*) o->data;
							if (next != t->base.id) {
								pos += snprintf(buf + pos, bufsize - pos, "%s(%d,%d,%d)", first ? "" : ",",
												next, t->base.id, (int) VIEW_DEPENDENCY);
								first = false;
								FLUSH_INSERTS_IF_BUFFERFILLED
							}
						}
					}
				}
				if (t->triggers.set)
					for (node *mm = t->triggers.set->h; mm; mm = mm->next) {
						sql_trigger *tr = (sql_trigger*) mm->data;
						char *relt;
						sql_rel *r = NULL;

						if (!(relt = sa_strdup(sql->sa, tr->statement))) {
							err = createException(SQL, "sql.catalog", SQLSTATE(HY013) MAL_MALLOC_FAIL);
							goto bailout;
						}

						r = rel_parse(sql, s, relt, m_deps);
						if (r)
							r = sql_processrelation(sql, r, 0);
						if (r) {
							list *id_l = rel_dependencies(sql, r);

							for (node *o = id_l->h ; o ; o = o->next) {
								sqlid next = *(sqlid*) o->data;
								if (next != tr->base.id) {
									pos += snprintf(buf + pos, bufsize - pos, "%s(%d,%d,%d)", first ? "" : ",",
													next, tr->base.id, (int) TRIGGER_DEPENDENCY);
									first = false;
									FLUSH_INSERTS_IF_BUFFERFILLED
								}
							}
						}
					}
			}
	}

	if (ppos != pos) { /* found updatable functions */
		pos += snprintf(buf + pos, bufsize - pos,
						") as t1(c1,c2,c3) where t1.c1 not in (select \"id\" from sys.dependencies where depend_id = t1.c2);\n");

		assert(pos < bufsize);
		printf("Running database upgrade commands:\n%s\n", buf);
		err = SQLstatementIntern(c, &buf, "update", true, false, NULL);
	}

bailout:
	if (sql->sa)
		sa_destroy(sql->sa);
	sql->sa = old_sa;
	GDKfree(buf);
	return err;
}

static str
sql_update_nov2019(Client c, mvc *sql, const char *prev_schema, bool *systabfixed)
{
	size_t bufsize = 16384, pos = 0;
	char *err = NULL, *buf = GDKmalloc(bufsize);
	res_table *output;
	BAT *b;

	if (buf == NULL)
		throw(SQL, __func__, SQLSTATE(HY013) MAL_MALLOC_FAIL);

	pos += snprintf(buf + pos, bufsize - pos,
			"select id from sys.args where func_id in (select id from sys.functions where schema_id = (select id from sys.schemas where name = 'sys') and name = 'second' and func = 'sql_seconds') and number = 0 and type_scale = 3;\n");
	err = SQLstatementIntern(c, &buf, "update", 1, 0, &output);
	if (err) {
		GDKfree(buf);
		return err;
	}
	b = BATdescriptor(output->cols[0].b);
	if (b) {
		if (BATcount(b) > 0 && !*systabfixed) {
			err = sql_fix_system_tables(c, sql, prev_schema);
			*systabfixed = true;
		}
		BBPunfix(b->batCacheid);
	}
	res_table_destroy(output);
	if (err) {
		GDKfree(buf);
		return err;
	}

	pos = 0;
	pos += snprintf(buf + pos, bufsize - pos,
			"set schema \"sys\";\n"
			"create function sys.deltas (\"schema\" string)"
			" returns table (\"id\" int, \"cleared\" boolean, \"immutable\" bigint, \"inserted\" bigint, \"updates\" bigint, \"deletes\" bigint, \"level\" int)"
			" external name \"sql\".\"deltas\";\n"
			"create function sys.deltas (\"schema\" string, \"table\" string)"
			" returns table (\"id\" int, \"cleared\" boolean, \"immutable\" bigint, \"inserted\" bigint, \"updates\" bigint, \"deletes\" bigint, \"level\" int)"
			" external name \"sql\".\"deltas\";\n"
			"create function sys.deltas (\"schema\" string, \"table\" string, \"column\" string)"
			" returns table (\"id\" int, \"cleared\" boolean, \"immutable\" bigint, \"inserted\" bigint, \"updates\" bigint, \"deletes\" bigint, \"level\" int)"
			" external name \"sql\".\"deltas\";\n"
			"create aggregate median_avg(val TINYINT) returns DOUBLE\n"
			" external name \"aggr\".\"median_avg\";\n"
			"GRANT EXECUTE ON AGGREGATE median_avg(TINYINT) TO PUBLIC;\n"
			"create aggregate median_avg(val SMALLINT) returns DOUBLE\n"
			" external name \"aggr\".\"median_avg\";\n"
			"GRANT EXECUTE ON AGGREGATE median_avg(SMALLINT) TO PUBLIC;\n"
			"create aggregate median_avg(val INTEGER) returns DOUBLE\n"
			" external name \"aggr\".\"median_avg\";\n"
			"GRANT EXECUTE ON AGGREGATE median_avg(INTEGER) TO PUBLIC;\n"
			"create aggregate median_avg(val BIGINT) returns DOUBLE\n"
			" external name \"aggr\".\"median_avg\";\n"
			"GRANT EXECUTE ON AGGREGATE median_avg(BIGINT) TO PUBLIC;\n"
			"create aggregate median_avg(val DECIMAL) returns DOUBLE\n"
			" external name \"aggr\".\"median_avg\";\n"
			"GRANT EXECUTE ON AGGREGATE median_avg(DECIMAL) TO PUBLIC;\n"
			"create aggregate median_avg(val REAL) returns DOUBLE\n"
			" external name \"aggr\".\"median_avg\";\n"
			"GRANT EXECUTE ON AGGREGATE median_avg(REAL) TO PUBLIC;\n"
			"create aggregate median_avg(val DOUBLE) returns DOUBLE\n"
			" external name \"aggr\".\"median_avg\";\n"
			"GRANT EXECUTE ON AGGREGATE median_avg(DOUBLE) TO PUBLIC;\n"
			"\n"
			"create aggregate quantile_avg(val TINYINT, q DOUBLE) returns DOUBLE\n"
			" external name \"aggr\".\"quantile_avg\";\n"
			"GRANT EXECUTE ON AGGREGATE quantile_avg(TINYINT, DOUBLE) TO PUBLIC;\n"
			"create aggregate quantile_avg(val SMALLINT, q DOUBLE) returns DOUBLE\n"
			" external name \"aggr\".\"quantile_avg\";\n"
			"GRANT EXECUTE ON AGGREGATE quantile_avg(SMALLINT, DOUBLE) TO PUBLIC;\n"
			"create aggregate quantile_avg(val INTEGER, q DOUBLE) returns DOUBLE\n"
			" external name \"aggr\".\"quantile_avg\";\n"
			"GRANT EXECUTE ON AGGREGATE quantile_avg(INTEGER, DOUBLE) TO PUBLIC;\n"
			"create aggregate quantile_avg(val BIGINT, q DOUBLE) returns DOUBLE\n"
			" external name \"aggr\".\"quantile_avg\";\n"
			"GRANT EXECUTE ON AGGREGATE quantile_avg(BIGINT, DOUBLE) TO PUBLIC;\n"
			"create aggregate quantile_avg(val DECIMAL, q DOUBLE) returns DOUBLE\n"
			" external name \"aggr\".\"quantile_avg\";\n"
			"GRANT EXECUTE ON AGGREGATE quantile_avg(DECIMAL, DOUBLE) TO PUBLIC;\n"
			"create aggregate quantile_avg(val REAL, q DOUBLE) returns DOUBLE\n"
			" external name \"aggr\".\"quantile_avg\";\n"
			"GRANT EXECUTE ON AGGREGATE quantile_avg(REAL, DOUBLE) TO PUBLIC;\n"
			"create aggregate quantile_avg(val DOUBLE, q DOUBLE) returns DOUBLE\n"
			" external name \"aggr\".\"quantile_avg\";\n"
			"GRANT EXECUTE ON AGGREGATE quantile_avg(DOUBLE, DOUBLE) TO PUBLIC;\n");
#ifdef HAVE_HGE
	if (have_hge) {
		pos += snprintf(buf + pos, bufsize - pos,
				"create aggregate median_avg(val HUGEINT) returns DOUBLE\n"
				" external name \"aggr\".\"median_avg\";\n"
				"GRANT EXECUTE ON AGGREGATE median_avg(HUGEINT) TO PUBLIC;\n"
				"create aggregate quantile_avg(val HUGEINT, q DOUBLE) returns DOUBLE\n"
				" external name \"aggr\".\"quantile_avg\";\n"
				"GRANT EXECUTE ON AGGREGATE quantile_avg(HUGEINT, DOUBLE) TO PUBLIC;\n");
	}
#endif
	/* 60/61_wlcr signatures migrations */
	pos += snprintf(buf + pos, bufsize - pos,
			"drop procedure master();\n"
			"drop procedure master(string);\n"
			"drop procedure stopmaster();\n"
			"drop procedure masterbeat(int);\n"
			"drop function masterClock();\n"
			"drop function masterTick();\n"
			"drop procedure replicate();\n"
			"drop procedure replicate(timestamp);\n"
			"drop procedure replicate(string);\n"
			"drop procedure replicate(string, timestamp);\n"
			"drop procedure replicate(string, tinyint);\n"
			"drop procedure replicate(string, smallint);\n"
			"drop procedure replicate(string, integer);\n"
			"drop procedure replicate(string, bigint);\n"
			"drop procedure replicabeat(integer);\n"
			"drop function replicaClock();\n"
			"drop function replicaTick();\n"

			"create schema wlc;\n"
			"create procedure wlc.master()\n"
			"external name wlc.master;\n"
			"create procedure wlc.master(path string)\n"
			"external name wlc.master;\n"
			"create procedure wlc.stop()\n"
			"external name wlc.stop;\n"
			"create procedure wlc.flush()\n"
			"external name wlc.flush;\n"
			"create procedure wlc.beat( duration int)\n"
			"external name wlc.\"setbeat\";\n"
			"create function wlc.clock() returns string\n"
			"external name wlc.\"getclock\";\n"
			"create function wlc.tick() returns bigint\n"
			"external name wlc.\"gettick\";\n"

			"create schema wlr;\n"
			"create procedure wlr.master(dbname string)\n"
			"external name wlr.master;\n"
			"create procedure wlr.stop()\n"
			"external name wlr.stop;\n"
			"create procedure wlr.accept()\n"
			"external name wlr.accept;\n"
			"create procedure wlr.replicate()\n"
			"external name wlr.replicate;\n"
			"create procedure wlr.replicate(pointintime timestamp)\n"
			"external name wlr.replicate;\n"
			"create procedure wlr.replicate(id tinyint)\n"
			"external name wlr.replicate;\n"
			"create procedure wlr.replicate(id smallint)\n"
			"external name wlr.replicate;\n"
			"create procedure wlr.replicate(id integer)\n"
			"external name wlr.replicate;\n"
			"create procedure wlr.replicate(id bigint)\n"
			"external name wlr.replicate;\n"
			"create procedure wlr.beat(duration integer)\n"
			"external name wlr.\"setbeat\";\n"
			"create function wlr.clock() returns string\n"
			"external name wlr.\"getclock\";\n"
			"create function wlr.tick() returns bigint\n"
			"external name wlr.\"gettick\";\n"
		);

	pos += snprintf(buf + pos, bufsize - pos,
			"update sys.functions set system = true where system <> true and schema_id = (select id from sys.schemas where name = 'sys')"
			" and name in ('deltas') and type = %d;\n", (int) F_UNION);
	pos += snprintf(buf + pos, bufsize - pos,
			"update sys.functions set system = true where system <> true and schema_id = (select id from sys.schemas where name = 'sys')"
			" and name in ('median_avg', 'quantile_avg') and type = %d;\n", (int) F_AGGR);
	pos += snprintf(buf + pos, bufsize - pos,
			"update sys.schemas set system = true where name in ('wlc', 'wlr');\n");
	pos += snprintf(buf + pos, bufsize - pos,
			"update sys.functions set system = true where system <> true and schema_id = (select id from sys.schemas where name = 'wlc')"
			" and name in ('clock', 'tick') and type = %d;\n", (int) F_FUNC);
	pos += snprintf(buf + pos, bufsize - pos,
			"update sys.functions set system = true where system <> true and schema_id = (select id from sys.schemas where name = 'wlc')"
			" and name in ('master', 'stop', 'flush', 'beat') and type = %d;\n", (int) F_PROC);
	pos += snprintf(buf + pos, bufsize - pos,
			"update sys.functions set system = true where system <> true and schema_id = (select id from sys.schemas where name = 'wlr')"
			" and name in ('clock', 'tick') and type = %d;\n", (int) F_FUNC);
	pos += snprintf(buf + pos, bufsize - pos,
			"update sys.functions set system = true where system <> true and schema_id = (select id from sys.schemas where name = 'wlr')"
			" and name in ('master', 'stop', 'accept', 'replicate', 'beat') and type = %d;\n", (int) F_PROC);

	/* 39_analytics.sql */
	pos += snprintf(buf + pos, bufsize - pos,
			"create aggregate stddev_samp(val INTERVAL SECOND) returns DOUBLE\n"
			"external name \"aggr\".\"stdev\";\n"
			"GRANT EXECUTE ON AGGREGATE stddev_samp(INTERVAL SECOND) TO PUBLIC;\n"
			"create aggregate stddev_samp(val INTERVAL MONTH) returns DOUBLE\n"
			"external name \"aggr\".\"stdev\";\n"
			"GRANT EXECUTE ON AGGREGATE stddev_samp(INTERVAL MONTH) TO PUBLIC;\n"

			"create aggregate stddev_pop(val INTERVAL SECOND) returns DOUBLE\n"
			"external name \"aggr\".\"stdevp\";\n"
			"GRANT EXECUTE ON AGGREGATE stddev_pop(INTERVAL SECOND) TO PUBLIC;\n"
			"create aggregate stddev_pop(val INTERVAL MONTH) returns DOUBLE\n"
			"external name \"aggr\".\"stdevp\";\n"
			"GRANT EXECUTE ON AGGREGATE stddev_pop(INTERVAL MONTH) TO PUBLIC;\n"

			"create aggregate var_samp(val INTERVAL SECOND) returns DOUBLE\n"
			"external name \"aggr\".\"variance\";\n"
			"GRANT EXECUTE ON AGGREGATE var_samp(INTERVAL SECOND) TO PUBLIC;\n"
			"create aggregate var_samp(val INTERVAL MONTH) returns DOUBLE\n"
			"external name \"aggr\".\"variance\";\n"
			"GRANT EXECUTE ON AGGREGATE var_samp(INTERVAL MONTH) TO PUBLIC;\n"

			"create aggregate var_pop(val INTERVAL SECOND) returns DOUBLE\n"
			"external name \"aggr\".\"variancep\";\n"
			"GRANT EXECUTE ON AGGREGATE var_pop(INTERVAL SECOND) TO PUBLIC;\n"
			"create aggregate var_pop(val INTERVAL MONTH) returns DOUBLE\n"
			"external name \"aggr\".\"variancep\";\n"
			"GRANT EXECUTE ON AGGREGATE var_pop(INTERVAL MONTH) TO PUBLIC;\n"

			"create aggregate median(val INTERVAL SECOND) returns INTERVAL SECOND\n"
			"external name \"aggr\".\"median\";\n"
			"GRANT EXECUTE ON AGGREGATE median(INTERVAL SECOND) TO PUBLIC;\n"
			"create aggregate median(val INTERVAL MONTH) returns INTERVAL MONTH\n"
			"external name \"aggr\".\"median\";\n"
			"GRANT EXECUTE ON AGGREGATE median(INTERVAL MONTH) TO PUBLIC;\n"

			"create aggregate quantile(val INTERVAL SECOND, q DOUBLE) returns INTERVAL SECOND\n"
			"external name \"aggr\".\"quantile\";\n"
			"GRANT EXECUTE ON AGGREGATE quantile(INTERVAL SECOND, DOUBLE) TO PUBLIC;\n"
			"create aggregate quantile(val INTERVAL MONTH, q DOUBLE) returns INTERVAL MONTH\n"
			"external name \"aggr\".\"quantile\";\n"
			"GRANT EXECUTE ON AGGREGATE quantile(INTERVAL MONTH, DOUBLE) TO PUBLIC;\n"
		);

	pos += snprintf(buf + pos, bufsize - pos,
			"update sys.functions set system = true where system <> true and schema_id = (select id from sys.schemas where name = 'sys')"
			" and name in ('stddev_samp', 'stddev_pop', 'var_samp', 'var_pop', 'median', 'quantile') and type = %d;\n", (int) F_AGGR);

	/* The MAL implementation of functions json.text(string) and json.text(int) do not exist */
	pos += snprintf(buf + pos, bufsize - pos,
			"drop function json.text(string);\n"
			"drop function json.text(int);\n");

	/* The first argument to copyfrom is a PTR type */
	pos += snprintf(buf + pos, bufsize - pos,
			"update sys.args set type = 'ptr' where"
			" func_id = (select id from sys.functions where name = 'copyfrom' and func = 'copy_from' and mod = 'sql' and type = %d) and name = 'arg_1';\n", (int) F_UNION);

	pos += snprintf(buf + pos, bufsize - pos, "set schema \"%s\";\n", prev_schema);
	assert(pos < bufsize);

	printf("Running database upgrade commands:\n%s\n", buf);
	err = SQLstatementIntern(c, &buf, "update", 1, 0, NULL);
	GDKfree(buf);
	return err;		/* usually MAL_SUCCEED */
}

#ifdef HAVE_HGE
static str
sql_update_nov2019_sp1_hugeint(Client c, mvc *sql, const char *prev_schema, bool *systabfixed)
{
	size_t bufsize = 1024, pos = 0;
	char *buf, *err;

	if (!*systabfixed &&
	    (err = sql_fix_system_tables(c, sql, prev_schema)) != NULL)
		return err;
	*systabfixed = true;

	if ((buf = GDKmalloc(bufsize)) == NULL)
		throw(SQL, __func__, SQLSTATE(HY013) MAL_MALLOC_FAIL);

	pos += snprintf(buf + pos, bufsize - pos, "set schema \"sys\";\n");

	/* 39_analytics_hge.sql */
	pos += snprintf(buf + pos, bufsize - pos,
			"create aggregate median_avg(val HUGEINT) returns DOUBLE\n"
			" external name \"aggr\".\"median_avg\";\n"
			"GRANT EXECUTE ON AGGREGATE median_avg(HUGEINT) TO PUBLIC;\n"
			"create aggregate quantile_avg(val HUGEINT, q DOUBLE) returns DOUBLE\n"
			" external name \"aggr\".\"quantile_avg\";\n"
			"GRANT EXECUTE ON AGGREGATE quantile_avg(HUGEINT, DOUBLE) TO PUBLIC;\n");

	pos += snprintf(buf + pos, bufsize - pos,
			"update sys.functions set system = true where system <> true and name in ('median_avg', 'quantile_avg') and schema_id = (select id from sys.schemas where name = 'sys') and type = %d;\n", (int) F_AGGR);

	pos += snprintf(buf + pos, bufsize - pos, "set schema \"%s\";\n", prev_schema);
	assert(pos < bufsize);

	printf("Running database upgrade commands:\n%s\n", buf);
	err = SQLstatementIntern(c, &buf, "update", true, false, NULL);
	GDKfree(buf);
	return err;		/* usually MAL_SUCCEED */
}
#endif

static str
sql_update_jun2020(Client c, mvc *sql, const char *prev_schema, bool *systabfixed)
{
	sql_table *t;
	size_t bufsize = 32768, pos = 0;
	char *err = NULL, *buf = GDKmalloc(bufsize);
	sql_schema *sys = mvc_bind_schema(sql, "sys");

	if (!*systabfixed &&
	    (err = sql_fix_system_tables(c, sql, prev_schema)) != NULL)
		return err;
	*systabfixed = true;

	if (buf == NULL)
		throw(SQL, __func__, SQLSTATE(HY013) MAL_MALLOC_FAIL);

	pos += snprintf(buf + pos, bufsize - pos,
			"set schema \"sys\";\n");

	/* convert old PYTHON2 and PYTHON2_MAP to PYTHON and PYTHON_MAP
	 * see also function load_func() in store.c */
	pos += snprintf(buf + pos, bufsize - pos,
			"update sys.functions set language = language - 2 where language in (8, 9);\n");
	sql_subtype tp;
	sql_find_subtype(&tp, "varchar", 0, 0);
	sql_subfunc *f = sql_bind_func(sql->sa, sys, "listagg", &tp, &tp, F_AGGR);
	pos += snprintf(buf + pos, bufsize - pos,
			"insert into sys.args values"
			" (%d, %d, 'arg_2', 'varchar', 0, 0, %d, 2);\n",
			store_next_oid(), f->func->base.id, ARG_IN);

	pos += snprintf(buf + pos, bufsize - pos,
			"update sys.args set name = name || '_' || cast(number as string) where name in ('arg', 'res') and func_id in (select id from sys.functions f where f.system);\n");
	pos += snprintf(buf + pos, bufsize - pos,
			"insert into sys.dependencies values ((select id from sys.functions where name = 'ms_trunc' and schema_id = (select id from sys.schemas where name = 'sys')), (select id from sys.functions where name = 'ms_round' and schema_id = (select id from sys.schemas where name = 'sys')), (select dependency_type_id from sys.dependency_types where dependency_type_name = 'FUNCTION'));\n");

	/* 12_url */
	pos += snprintf(buf + pos, bufsize - pos,
			"drop function isaURL(url);\n"
			"CREATE function isaURL(theUrl string) RETURNS BOOL\n"
			" EXTERNAL NAME url.\"isaURL\";\n"
			"GRANT EXECUTE ON FUNCTION isaURL(string) TO PUBLIC;\n"
			"update sys.functions set system = true where system <> true and schema_id = (select id from sys.schemas where name = 'sys')"
			" and name = 'isaurl' and type = %d;\n", (int) F_FUNC);

	/* 13_date.sql */
	pos += snprintf(buf + pos, bufsize - pos,
			"drop function str_to_time(string, string);\n"
			"drop function time_to_str(time, string);\n"
			"drop function str_to_timestamp(string, string);\n"
			"drop function timestamp_to_str(timestamp, string);\n"
			"create function str_to_time(s string, format string) returns time with time zone\n"
			" external name mtime.\"str_to_time\";\n"
			"create function time_to_str(d time with time zone, format string) returns string\n"
			" external name mtime.\"time_to_str\";\n"
			"create function str_to_timestamp(s string, format string) returns timestamp with time zone\n"
			" external name mtime.\"str_to_timestamp\";\n"
			"create function timestamp_to_str(d timestamp with time zone, format string) returns string\n"
			" external name mtime.\"timestamp_to_str\";\n"
			"grant execute on function str_to_time to public;\n"
			"grant execute on function time_to_str to public;\n"
			"grant execute on function str_to_timestamp to public;\n"
			"grant execute on function timestamp_to_str to public;\n"
			"update sys.functions set system = true where system <> true and name in"
			" ('str_to_time', 'str_to_timestamp', 'time_to_str', 'timestamp_to_str')"
			" and schema_id = (select id from sys.schemas where name = 'sys') and type = %d;\n", (int) F_FUNC);

	/* 16_tracelog */
	t = mvc_bind_table(sql, sys, "tracelog");
	t->system = 0; /* make it non-system else the drop view will fail */
	pos += snprintf(buf + pos, bufsize - pos,
			"drop view sys.tracelog;\n"
			"drop function sys.tracelog();\n"
			"create function sys.tracelog()\n"
			" returns table (\n"
			"  ticks bigint, -- time in microseconds\n"
			"  stmt string  -- actual statement executed\n"
			" )\n"
			" external name sql.dump_trace;\n"
			"create view sys.tracelog as select * from sys.tracelog();\n"
			"update sys.functions set system = true where system <> true and schema_id = (select id from sys.schemas where name = 'sys')"
			" and name = 'tracelog' and type = %d;\n", (int) F_UNION);
	pos += snprintf(buf + pos, bufsize - pos,
			"update sys._tables set system = true where schema_id = (select id from sys.schemas where name = 'sys')"
			" and name = 'tracelog';\n");

	/* 17_temporal.sql */
	pos += snprintf(buf + pos, bufsize - pos,
			"drop function sys.epoch(bigint);\n"
			"drop function sys.epoch(int);\n"
			"drop function sys.epoch(timestamp);\n"
			"drop function sys.epoch(timestamp with time zone);\n"
			"create function sys.epoch(sec BIGINT) returns TIMESTAMP WITH TIME ZONE\n"
			" external name mtime.epoch;\n"
			"create function sys.epoch(sec INT) returns TIMESTAMP WITH TIME ZONE\n"
			" external name mtime.epoch;\n"
			"create function sys.epoch(ts TIMESTAMP WITH TIME ZONE) returns INT\n"
			" external name mtime.epoch;\n"
			"create function sys.date_trunc(txt string, t timestamp with time zone)\n"
			"returns timestamp with time zone\n"
			"external name sql.date_trunc;\n"
			"grant execute on function sys.date_trunc(string, timestamp with time zone) to public;\n"
			"grant execute on function sys.epoch (BIGINT) to public;\n"
			"grant execute on function sys.epoch (INT) to public;\n"
			"grant execute on function sys.epoch (TIMESTAMP WITH TIME ZONE) to public;\n"
			"update sys.functions set system = true where system <> true and name in"
			" ('epoch', 'date_trunc')"
			" and schema_id = (select id from sys.schemas where name = 'sys') and type = %d;\n", (int) F_FUNC);

	/* 22_clients */
	t = mvc_bind_table(sql, sys, "sessions");
	t->system = 0; /* make it non-system else the drop view will fail */

	pos += snprintf(buf + pos, bufsize - pos,
			"drop view sys.sessions;\n"
			"drop function sys.sessions;\n"
 			"create function sys.sessions()\n"
			"returns table(\n"
				"\"sessionid\" int,\n"
				"\"username\" string,\n"
				"\"login\" timestamp,\n"
				"\"idle\" timestamp,\n"
				"\"optimizer\" string,\n"
				"\"sessiontimeout\" int,\n"
				"\"querytimeout\" int,\n"
				"\"workerlimit\" int,\n"
				"\"memorylimit\" int)\n"
 			" external name sql.sessions;\n"
			"create view sys.sessions as select * from sys.sessions();\n");

	pos += snprintf(buf + pos, bufsize - pos,
			"grant execute on procedure sys.settimeout(bigint) to public;\n"
			"grant execute on procedure sys.settimeout(bigint,bigint) to public;\n"
			"grant execute on procedure sys.setsession(bigint) to public;\n");

	pos += snprintf(buf + pos, bufsize - pos,
			"create procedure sys.setoptimizer(\"optimizer\" string)\n"
			" external name clients.setoptimizer;\n"
			"grant execute on procedure sys.setoptimizer(string) to public;\n"
			"create procedure sys.setquerytimeout(\"query\" int)\n"
			" external name clients.setquerytimeout;\n"
			"grant execute on procedure sys.setquerytimeout(int) to public;\n"
			"create procedure sys.setsessiontimeout(\"timeout\" int)\n"
			" external name clients.setsessiontimeout;\n"
			"grant execute on procedure sys.setsessiontimeout(int) to public;\n"
			"create procedure sys.setworkerlimit(\"limit\" int)\n"
			" external name clients.setworkerlimit;\n"
			"grant execute on procedure sys.setworkerlimit(int) to public;\n"
			"create procedure sys.setmemorylimit(\"limit\" int)\n"
			" external name clients.setmemorylimit;\n"
			"grant execute on procedure sys.setmemorylimit(int) to public;\n"
			"create procedure sys.setoptimizer(\"sessionid\" int, \"optimizer\" string)\n"
			" external name clients.setoptimizer;\n"
			"create procedure sys.setquerytimeout(\"sessionid\" int, \"query\" int)\n"
			" external name clients.setquerytimeout;\n"
			"create procedure sys.setsessiontimeout(\"sessionid\" int, \"query\" int)\n"
			" external name clients.setsessiontimeout;\n"
			"create procedure sys.setworkerlimit(\"sessionid\" int, \"limit\" int)\n"
			" external name clients.setworkerlimit;\n"
			"create procedure sys.setmemorylimit(\"sessionid\" int, \"limit\" int)\n"
			" external name clients.setmemorylimit;\n"
			"create procedure sys.stopsession(\"sessionid\" int)\n"
			" external name clients.stopsession;\n");

	pos += snprintf(buf + pos, bufsize - pos,
			"create function sys.prepared_statements()\n"
			"returns table(\n"
			"\"sessionid\" int,\n"
			"\"username\" string,\n"
			"\"statementid\" int,\n"
			"\"statement\" string,\n"
			"\"created\" timestamp)\n"
			" external name sql.prepared_statements;\n"
			"grant execute on function sys.prepared_statements to public;\n"
			"create view sys.prepared_statements as select * from sys.prepared_statements();\n"
			"grant select on sys.prepared_statements to public;\n"
			"create function sys.prepared_statements_args()\n"
			"returns table(\n"
			"\"statementid\" int,\n"
			"\"type\" string,\n"
			"\"type_digits\" int,\n"
			"\"type_scale\" int,\n"
			"\"inout\" tinyint,\n"
			"\"number\" int,\n"
			"\"schema\" string,\n"
			"\"table\" string,\n"
			"\"column\" string)\n"
			" external name sql.prepared_statements_args;\n"
			"grant execute on function sys.prepared_statements_args to public;\n"
			"create view sys.prepared_statements_args as select * from sys.prepared_statements_args();\n"
			"grant select on sys.prepared_statements_args to public;\n");

	pos += snprintf(buf + pos, bufsize - pos,
			"update sys.functions set system = true where system <> true and schema_id = (select id from sys.schemas where name = 'sys')"
			" and name in ('sessions', 'prepared_statements', 'prepared_statements_args') and type = %d;\n", (int) F_UNION);
	pos += snprintf(buf + pos, bufsize - pos,
			"update sys._tables set system = true where schema_id = (select id from sys.schemas where name = 'sys')"
			" and name in ('sessions', 'prepared_statements', 'prepared_statements_args');\n");
	pos += snprintf(buf + pos, bufsize - pos,
			"update sys.functions set system = true where system <> true and schema_id = (select id from sys.schemas where name = 'sys')"
			" and name in ('setoptimizer', 'setquerytimeout', 'setsessiontimeout', 'setworkerlimit', 'setmemorylimit', 'setoptimizer', 'stopsession') and type = %d;\n", (int) F_PROC);

	/* 25_debug */
	pos += snprintf(buf + pos, bufsize - pos,
			"create procedure sys.suspend_log_flushing()\n"
			" external name sql.suspend_log_flushing;\n"
			"create procedure sys.resume_log_flushing()\n"
			" external name sql.resume_log_flushing;\n"
			"update sys.functions set system = true where system <> true and schema_id = (select id from sys.schemas where name = 'sys')"
			" and name in ('suspend_log_flushing', 'resume_log_flushing') and type = %d;\n", (int) F_PROC);

	pos += snprintf(buf + pos, bufsize - pos,
			"create function sys.debug(flag string) returns integer\n"
			" external name mdb.\"setDebug\";\n"
			"create function sys.debugflags()\n"
			" returns table(flag string, val bool)\n"
			" external name mdb.\"getDebugFlags\";\n");
	pos += snprintf(buf + pos, bufsize - pos,
			"update sys.functions set system = true where system <> true and schema_id = (select id from sys.schemas where name = 'sys')"
			" and name in ('debug') and type = %d;\n"
			"update sys.functions set system = true where system <> true and schema_id = (select id from sys.schemas where name = 'sys')"
			" and name in ('debugflags') and type = %d;\n",
			(int) F_FUNC, (int) F_UNION);

	/* 26_sysmon */
	t = mvc_bind_table(sql, sys, "queue");
	t->system = 0; /* make it non-system else the drop view will fail */

	pos += snprintf(buf + pos, bufsize - pos,
			"drop view sys.queue;\n"
			"drop function sys.queue;\n"
			"create function sys.queue()\n"
			"returns table(\n"
			"\"tag\" bigint,\n"
			"\"sessionid\" int,\n"
			"\"username\" string,\n"
			"\"started\" timestamp,\n"
			"\"status\" string,\n"
			"\"query\" string,\n"
			"\"progress\" int,\n"
			"\"workers\" int,\n"
			"\"memory\" int)\n"
			" external name sql.sysmon_queue;\n"
			"grant execute on function sys.queue to public;\n"
			"create view sys.queue as select * from sys.queue();\n"
			"grant select on sys.queue to public;\n"

			"drop procedure sys.pause(int);\n"
			"drop procedure sys.resume(int);\n"
			"drop procedure sys.stop(int);\n"

			"grant execute on procedure sys.pause(bigint) to public;\n"
			"grant execute on procedure sys.resume(bigint) to public;\n"
			"grant execute on procedure sys.stop(bigint) to public;\n");

	pos += snprintf(buf + pos, bufsize - pos,
			"update sys.functions set system = true where system <> true and schema_id = (select id from sys.schemas where name = 'sys')"
			" and name = 'queue' and type = %d;\n", (int) F_UNION);
	pos += snprintf(buf + pos, bufsize - pos,
			"update sys._tables set system = true where schema_id = (select id from sys.schemas where name = 'sys')"
			" and name = 'queue';\n");

	/* 39_analytics.sql */
	pos += snprintf(buf + pos, bufsize - pos,
			"create window stddev_samp(val TINYINT) returns DOUBLE\n"
			" external name \"sql\".\"stdev\";\n"
			"GRANT EXECUTE ON WINDOW stddev_samp(TINYINT) TO PUBLIC;\n"
			"create window stddev_samp(val SMALLINT) returns DOUBLE"
			" external name \"sql\".\"stdev\";\n"
			"GRANT EXECUTE ON WINDOW stddev_samp(SMALLINT) TO PUBLIC;\n"
			"create window stddev_samp(val INTEGER) returns DOUBLE\n"
			" external name \"sql\".\"stdev\";\n"
			"GRANT EXECUTE ON WINDOW stddev_samp(INTEGER) TO PUBLIC;\n"
			"create window stddev_samp(val BIGINT) returns DOUBLE\n"
			" external name \"sql\".\"stdev\";\n"
			"GRANT EXECUTE ON WINDOW stddev_samp(BIGINT) TO PUBLIC;\n"
			"create window stddev_samp(val REAL) returns DOUBLE\n"
			" external name \"sql\".\"stdev\";\n"
			"GRANT EXECUTE ON WINDOW stddev_samp(REAL) TO PUBLIC;\n"
			"create window stddev_samp(val DOUBLE) returns DOUBLE\n"
			" external name \"sql\".\"stdev\";\n"
			"GRANT EXECUTE ON WINDOW stddev_samp(DOUBLE) TO PUBLIC;\n"
			"create window stddev_samp(val INTERVAL SECOND) returns DOUBLE\n"
			" external name \"sql\".\"stdev\";\n"
			"GRANT EXECUTE ON WINDOW stddev_samp(INTERVAL SECOND) TO PUBLIC;\n"
			"create window stddev_samp(val INTERVAL MONTH) returns DOUBLE\n"
			" external name \"sql\".\"stdev\";\n"
			"GRANT EXECUTE ON WINDOW stddev_samp(INTERVAL MONTH) TO PUBLIC;\n"
			"create window stddev_pop(val TINYINT) returns DOUBLE\n"
			" external name \"sql\".\"stdevp\";\n"
			"GRANT EXECUTE ON WINDOW stddev_pop(TINYINT) TO PUBLIC;\n"
			"create window stddev_pop(val SMALLINT) returns DOUBLE\n"
			" external name \"sql\".\"stdevp\";\n"
			"GRANT EXECUTE ON WINDOW stddev_pop(SMALLINT) TO PUBLIC;\n"
			"create window stddev_pop(val INTEGER) returns DOUBLE\n"
			" external name \"sql\".\"stdevp\";\n"
			"GRANT EXECUTE ON WINDOW stddev_pop(INTEGER) TO PUBLIC;\n"
			"create window stddev_pop(val BIGINT) returns DOUBLE\n"
			" external name \"sql\".\"stdevp\";\n"
			"GRANT EXECUTE ON WINDOW stddev_pop(BIGINT) TO PUBLIC;\n"
			"create window stddev_pop(val REAL) returns DOUBLE\n"
			" external name \"sql\".\"stdevp\";\n"
			"GRANT EXECUTE ON WINDOW stddev_pop(REAL) TO PUBLIC;\n"
			"create window stddev_pop(val DOUBLE) returns DOUBLE\n"
			" external name \"sql\".\"stdevp\";\n"
			"GRANT EXECUTE ON WINDOW stddev_pop(DOUBLE) TO PUBLIC;\n"
			"create window stddev_pop(val INTERVAL SECOND) returns DOUBLE\n"
			" external name \"sql\".\"stdevp\";\n"
			"GRANT EXECUTE ON WINDOW stddev_pop(INTERVAL SECOND) TO PUBLIC;\n"
			"create window stddev_pop(val INTERVAL MONTH) returns DOUBLE\n"
			" external name \"sql\".\"stdevp\";\n"
			"GRANT EXECUTE ON WINDOW stddev_pop(INTERVAL MONTH) TO PUBLIC;\n"
			"create window var_samp(val TINYINT) returns DOUBLE\n"
			" external name \"sql\".\"variance\";\n"
			"GRANT EXECUTE ON WINDOW var_samp(TINYINT) TO PUBLIC;\n"
			"create window var_samp(val SMALLINT) returns DOUBLE\n"
			" external name \"sql\".\"variance\";\n"
			"GRANT EXECUTE ON WINDOW var_samp(SMALLINT) TO PUBLIC;\n"
			"create window var_samp(val INTEGER) returns DOUBLE\n"
			" external name \"sql\".\"variance\";\n"
			"GRANT EXECUTE ON WINDOW var_samp(INTEGER) TO PUBLIC;\n"
			"create window var_samp(val BIGINT) returns DOUBLE\n"
			" external name \"sql\".\"variance\";\n"
			"GRANT EXECUTE ON WINDOW var_samp(BIGINT) TO PUBLIC;\n"
			"create window var_samp(val REAL) returns DOUBLE\n"
			" external name \"sql\".\"variance\";\n"
			"GRANT EXECUTE ON WINDOW var_samp(REAL) TO PUBLIC;\n"
			"create window var_samp(val DOUBLE) returns DOUBLE\n"
			" external name \"sql\".\"variance\";\n"
			"GRANT EXECUTE ON WINDOW var_samp(DOUBLE) TO PUBLIC;\n"
			"create window var_samp(val INTERVAL SECOND) returns DOUBLE\n"
			" external name \"sql\".\"variance\";\n"
			"GRANT EXECUTE ON WINDOW var_samp(INTERVAL SECOND) TO PUBLIC;\n"
			"create window var_samp(val INTERVAL MONTH) returns DOUBLE\n"
			" external name \"sql\".\"variance\";\n"
			"GRANT EXECUTE ON WINDOW var_samp(INTERVAL MONTH) TO PUBLIC;\n"
			"create window var_pop(val TINYINT) returns DOUBLE\n"
			" external name \"sql\".\"variancep\";\n"
			"GRANT EXECUTE ON WINDOW var_pop(TINYINT) TO PUBLIC;\n"
			"create window var_pop(val SMALLINT) returns DOUBLE\n"
			" external name \"sql\".\"variancep\";\n"
			"GRANT EXECUTE ON WINDOW var_pop(SMALLINT) TO PUBLIC;\n"
			"create window var_pop(val INTEGER) returns DOUBLE\n"
			" external name \"sql\".\"variancep\";\n"
			"GRANT EXECUTE ON WINDOW var_pop(INTEGER) TO PUBLIC;\n"
			"create window var_pop(val BIGINT) returns DOUBLE\n"
			" external name \"sql\".\"variancep\";\n"
			"GRANT EXECUTE ON WINDOW var_pop(BIGINT) TO PUBLIC;\n"
			"create window var_pop(val REAL) returns DOUBLE\n"
			" external name \"sql\".\"variancep\";\n"
			"GRANT EXECUTE ON WINDOW var_pop(REAL) TO PUBLIC;\n"
			"create window var_pop(val DOUBLE) returns DOUBLE\n"
			" external name \"sql\".\"variancep\";\n"
			"GRANT EXECUTE ON WINDOW var_pop(DOUBLE) TO PUBLIC;\n"
			"create window var_pop(val INTERVAL SECOND) returns DOUBLE\n"
			" external name \"sql\".\"variancep\";\n"
			"GRANT EXECUTE ON WINDOW var_pop(INTERVAL SECOND) TO PUBLIC;\n"
			"create window var_pop(val INTERVAL MONTH) returns DOUBLE\n"
			" external name \"sql\".\"variancep\";\n"
			"GRANT EXECUTE ON WINDOW var_pop(INTERVAL MONTH) TO PUBLIC;\n"
			"create aggregate covar_samp(e1 TINYINT, e2 TINYINT) returns DOUBLE\n"
			" external name \"aggr\".\"covariance\";\n"
			"GRANT EXECUTE ON AGGREGATE covar_samp(TINYINT, TINYINT) TO PUBLIC;\n"
			"create aggregate covar_samp(e1 SMALLINT, e2 SMALLINT) returns DOUBLE\n"
			" external name \"aggr\".\"covariance\";\n"
			"GRANT EXECUTE ON AGGREGATE covar_samp(SMALLINT, SMALLINT) TO PUBLIC;\n"
			"create aggregate covar_samp(e1 INTEGER, e2 INTEGER) returns DOUBLE\n"
			" external name \"aggr\".\"covariance\";\n"
			"GRANT EXECUTE ON AGGREGATE covar_samp(INTEGER, INTEGER) TO PUBLIC;\n"
			"create aggregate covar_samp(e1 BIGINT, e2 BIGINT) returns DOUBLE\n"
			" external name \"aggr\".\"covariance\";\n"
			"GRANT EXECUTE ON AGGREGATE covar_samp(BIGINT, BIGINT) TO PUBLIC;\n"
			"create aggregate covar_samp(e1 REAL, e2 REAL) returns DOUBLE\n"
			" external name \"aggr\".\"covariance\";\n"
			"GRANT EXECUTE ON AGGREGATE covar_samp(REAL, REAL) TO PUBLIC;\n"
			"create aggregate covar_samp(e1 DOUBLE, e2 DOUBLE) returns DOUBLE\n"
			" external name \"aggr\".\"covariance\";\n"
			"GRANT EXECUTE ON AGGREGATE covar_samp(DOUBLE, DOUBLE) TO PUBLIC;\n"
			"create aggregate covar_samp(e1 INTERVAL SECOND, e2 INTERVAL SECOND) returns DOUBLE\n"
			" external name \"aggr\".\"covariance\";\n"
			"GRANT EXECUTE ON AGGREGATE covar_samp(INTERVAL SECOND, INTERVAL SECOND) TO PUBLIC;\n"
			"create aggregate covar_samp(e1 INTERVAL MONTH, e2 INTERVAL MONTH) returns DOUBLE\n"
			" external name \"aggr\".\"covariance\";\n"
			"GRANT EXECUTE ON AGGREGATE covar_samp(INTERVAL MONTH, INTERVAL MONTH) TO PUBLIC;\n"
			"create window covar_samp(e1 TINYINT, e2 TINYINT) returns DOUBLE\n"
			" external name \"sql\".\"covariance\";\n"
			"GRANT EXECUTE ON WINDOW covar_samp(TINYINT, TINYINT) TO PUBLIC;\n"
			"create window covar_samp(e1 SMALLINT, e2 SMALLINT) returns DOUBLE\n"
			" external name \"sql\".\"covariance\";\n"
			"GRANT EXECUTE ON WINDOW covar_samp(SMALLINT, SMALLINT) TO PUBLIC;\n"
			"create window covar_samp(e1 INTEGER, e2 INTEGER) returns DOUBLE\n"
			" external name \"sql\".\"covariance\";\n"
			"GRANT EXECUTE ON WINDOW covar_samp(INTEGER, INTEGER) TO PUBLIC;\n"
			"create window covar_samp(e1 BIGINT, e2 BIGINT) returns DOUBLE\n"
			" external name \"sql\".\"covariance\";\n"
			"GRANT EXECUTE ON WINDOW covar_samp(BIGINT, BIGINT) TO PUBLIC;\n"
			"create window covar_samp(e1 REAL, e2 REAL) returns DOUBLE\n"
			" external name \"sql\".\"covariance\";\n"
			"GRANT EXECUTE ON WINDOW covar_samp(REAL, REAL) TO PUBLIC;\n"
			"create window covar_samp(e1 DOUBLE, e2 DOUBLE) returns DOUBLE\n"
			" external name \"sql\".\"covariance\";\n"
			"GRANT EXECUTE ON WINDOW covar_samp(DOUBLE, DOUBLE) TO PUBLIC;\n"
			"create window covar_samp(e1 INTERVAL SECOND, e2 INTERVAL SECOND) returns DOUBLE\n"
			" external name \"sql\".\"covariance\";\n"
			"GRANT EXECUTE ON WINDOW covar_samp(INTERVAL SECOND, INTERVAL SECOND) TO PUBLIC;\n"
			"create window covar_samp(e1 INTERVAL MONTH, e2 INTERVAL MONTH) returns DOUBLE\n"
			" external name \"sql\".\"covariance\";\n"
			"GRANT EXECUTE ON WINDOW covar_samp(INTERVAL MONTH, INTERVAL MONTH) TO PUBLIC;\n"
			"create aggregate covar_pop(e1 TINYINT, e2 TINYINT) returns DOUBLE\n"
			" external name \"aggr\".\"covariancep\";\n"
			"GRANT EXECUTE ON AGGREGATE covar_pop(TINYINT, TINYINT) TO PUBLIC;\n"
			"create aggregate covar_pop(e1 SMALLINT, e2 SMALLINT) returns DOUBLE\n"
			" external name \"aggr\".\"covariancep\";\n"
			"GRANT EXECUTE ON AGGREGATE covar_pop(SMALLINT, SMALLINT) TO PUBLIC;\n"
			"create aggregate covar_pop(e1 INTEGER, e2 INTEGER) returns DOUBLE\n"
			" external name \"aggr\".\"covariancep\";\n"
			"GRANT EXECUTE ON AGGREGATE covar_pop(INTEGER, INTEGER) TO PUBLIC;\n"
			"create aggregate covar_pop(e1 BIGINT, e2 BIGINT) returns DOUBLE\n"
			" external name \"aggr\".\"covariancep\";\n"
			"GRANT EXECUTE ON AGGREGATE covar_pop(BIGINT, BIGINT) TO PUBLIC;\n"
			"create aggregate covar_pop(e1 REAL, e2 REAL) returns DOUBLE\n"
			" external name \"aggr\".\"covariancep\";\n"
			"GRANT EXECUTE ON AGGREGATE covar_pop(REAL, REAL) TO PUBLIC;\n"
			"create aggregate covar_pop(e1 DOUBLE, e2 DOUBLE) returns DOUBLE\n"
			" external name \"aggr\".\"covariancep\";\n"
			"GRANT EXECUTE ON AGGREGATE covar_pop(DOUBLE, DOUBLE) TO PUBLIC;\n"
			"create aggregate covar_pop(e1 INTERVAL SECOND, e2 INTERVAL SECOND) returns DOUBLE\n"
			" external name \"aggr\".\"covariancep\";\n"
			"GRANT EXECUTE ON AGGREGATE covar_pop(INTERVAL SECOND, INTERVAL SECOND) TO PUBLIC;\n"
			"create aggregate covar_pop(e1 INTERVAL MONTH, e2 INTERVAL MONTH) returns DOUBLE\n"
			" external name \"aggr\".\"covariancep\";\n"
			"GRANT EXECUTE ON AGGREGATE covar_pop(INTERVAL MONTH, INTERVAL MONTH) TO PUBLIC;\n"
			"create window covar_pop(e1 TINYINT, e2 TINYINT) returns DOUBLE\n"
			" external name \"sql\".\"covariancep\";\n"
			"GRANT EXECUTE ON WINDOW covar_pop(TINYINT, TINYINT) TO PUBLIC;\n"
			"create window covar_pop(e1 SMALLINT, e2 SMALLINT) returns DOUBLE\n"
			" external name \"sql\".\"covariancep\";\n"
			"GRANT EXECUTE ON WINDOW covar_pop(SMALLINT, SMALLINT) TO PUBLIC;\n"
			"create window covar_pop(e1 INTEGER, e2 INTEGER) returns DOUBLE\n"
			" external name \"sql\".\"covariancep\";\n"
			"GRANT EXECUTE ON WINDOW covar_pop(INTEGER, INTEGER) TO PUBLIC;\n"
			"create window covar_pop(e1 BIGINT, e2 BIGINT) returns DOUBLE\n"
			" external name \"sql\".\"covariancep\";\n"
			"GRANT EXECUTE ON WINDOW covar_pop(BIGINT, BIGINT) TO PUBLIC;\n"
			"create window covar_pop(e1 REAL, e2 REAL) returns DOUBLE\n"
			" external name \"sql\".\"covariancep\";\n"
			"GRANT EXECUTE ON WINDOW covar_pop(REAL, REAL) TO PUBLIC;\n"
			"create window covar_pop(e1 DOUBLE, e2 DOUBLE) returns DOUBLE\n"
			" external name \"sql\".\"covariancep\";\n"
			"GRANT EXECUTE ON WINDOW covar_pop(DOUBLE, DOUBLE) TO PUBLIC;\n"
			"create window covar_pop(e1 INTERVAL SECOND, e2 INTERVAL SECOND) returns DOUBLE\n"
			" external name \"sql\".\"covariancep\";\n"
			"GRANT EXECUTE ON WINDOW covar_pop(INTERVAL SECOND, INTERVAL SECOND) TO PUBLIC;\n"
			"create window covar_pop(e1 INTERVAL MONTH, e2 INTERVAL MONTH) returns DOUBLE\n"
			" external name \"sql\".\"covariancep\";\n"
			"GRANT EXECUTE ON WINDOW covar_pop(INTERVAL MONTH, INTERVAL MONTH) TO PUBLIC;\n"
			"create aggregate corr(e1 INTERVAL SECOND, e2 INTERVAL SECOND) returns DOUBLE\n"
			" external name \"aggr\".\"corr\";\n"
			"GRANT EXECUTE ON AGGREGATE corr(INTERVAL SECOND, INTERVAL SECOND) TO PUBLIC;\n"
			"create aggregate corr(e1 INTERVAL MONTH, e2 INTERVAL MONTH) returns DOUBLE\n"
			" external name \"aggr\".\"corr\";\n"
			"GRANT EXECUTE ON AGGREGATE corr(INTERVAL MONTH, INTERVAL MONTH) TO PUBLIC;\n"
			"create window corr(e1 TINYINT, e2 TINYINT) returns DOUBLE\n"
			" external name \"sql\".\"corr\";\n"
			"GRANT EXECUTE ON WINDOW corr(TINYINT, TINYINT) TO PUBLIC;\n"
			"create window corr(e1 SMALLINT, e2 SMALLINT) returns DOUBLE\n"
			" external name \"sql\".\"corr\";\n"
			"GRANT EXECUTE ON WINDOW corr(SMALLINT, SMALLINT) TO PUBLIC;\n"
			"create window corr(e1 INTEGER, e2 INTEGER) returns DOUBLE\n"
			" external name \"sql\".\"corr\";\n"
			"GRANT EXECUTE ON WINDOW corr(INTEGER, INTEGER) TO PUBLIC;\n"
			"create window corr(e1 BIGINT, e2 BIGINT) returns DOUBLE\n"
			" external name \"sql\".\"corr\";\n"
			"GRANT EXECUTE ON WINDOW corr(BIGINT, BIGINT) TO PUBLIC;\n"
			"create window corr(e1 REAL, e2 REAL) returns DOUBLE\n"
			" external name \"sql\".\"corr\";\n"
			"GRANT EXECUTE ON WINDOW corr(REAL, REAL) TO PUBLIC;\n"
			"create window corr(e1 DOUBLE, e2 DOUBLE) returns DOUBLE\n"
			" external name \"sql\".\"corr\";\n"
			"GRANT EXECUTE ON WINDOW corr(DOUBLE, DOUBLE) TO PUBLIC;\n"
			"create window corr(e1 INTERVAL SECOND, e2 INTERVAL SECOND) returns DOUBLE\n"
			" external name \"sql\".\"corr\";\n"
			"GRANT EXECUTE ON WINDOW corr(INTERVAL SECOND, INTERVAL SECOND) TO PUBLIC;\n"
			"create window corr(e1 INTERVAL MONTH, e2 INTERVAL MONTH) returns DOUBLE\n"
			" external name \"sql\".\"corr\";\n"
			"GRANT EXECUTE ON WINDOW corr(INTERVAL MONTH, INTERVAL MONTH) TO PUBLIC;\n");

#ifdef HAVE_HGE
	if (have_hge) {
		/* 39_analytics_hge.sql */
		pos += snprintf(buf + pos, bufsize - pos,
			"create window stddev_samp(val HUGEINT) returns DOUBLE\n"
			" external name \"sql\".\"stdev\";\n"
			"GRANT EXECUTE ON WINDOW stddev_samp(HUGEINT) TO PUBLIC;\n"
			"create window stddev_pop(val HUGEINT) returns DOUBLE\n"
			" external name \"sql\".\"stdevp\";\n"
			"GRANT EXECUTE ON WINDOW stddev_pop(HUGEINT) TO PUBLIC;\n"
			"create window var_samp(val HUGEINT) returns DOUBLE\n"
			" external name \"sql\".\"variance\";\n"
			"GRANT EXECUTE ON WINDOW var_samp(HUGEINT) TO PUBLIC;\n"
			"create window var_pop(val HUGEINT) returns DOUBLE\n"
			" external name \"sql\".\"variancep\";\n"
			"GRANT EXECUTE ON WINDOW var_pop(HUGEINT) TO PUBLIC;\n"
			"create aggregate covar_samp(e1 HUGEINT, e2 HUGEINT) returns DOUBLE\n"
			" external name \"aggr\".\"covariance\";\n"
			"GRANT EXECUTE ON AGGREGATE covar_samp(HUGEINT, HUGEINT) TO PUBLIC;\n"
			"create window covar_samp(e1 HUGEINT, e2 HUGEINT) returns DOUBLE\n"
			" external name \"sql\".\"covariance\";\n"
			"GRANT EXECUTE ON WINDOW covar_samp(HUGEINT, HUGEINT) TO PUBLIC;\n"
			"create aggregate covar_pop(e1 HUGEINT, e2 HUGEINT) returns DOUBLE\n"
			" external name \"aggr\".\"covariancep\";\n"
			"GRANT EXECUTE ON AGGREGATE covar_pop(HUGEINT, HUGEINT) TO PUBLIC;\n"
			"create window covar_pop(e1 HUGEINT, e2 HUGEINT) returns DOUBLE\n"
			" external name \"sql\".\"covariancep\";\n"
			"GRANT EXECUTE ON WINDOW covar_pop(HUGEINT, HUGEINT) TO PUBLIC;\n"
			"create window corr(e1 HUGEINT, e2 HUGEINT) returns DOUBLE\n"
			" external name \"sql\".\"corr\";\n"
			"GRANT EXECUTE ON WINDOW corr(HUGEINT, HUGEINT) TO PUBLIC;\n");
	}
#endif

	pos += snprintf(buf + pos, bufsize - pos,
		"create window sys.group_concat(str STRING) returns STRING\n"
		" external name \"sql\".\"str_group_concat\";\n"
		"GRANT EXECUTE ON WINDOW sys.group_concat(STRING) TO PUBLIC;\n"
		"create window sys.group_concat(str STRING, sep STRING) returns STRING\n"
		" external name \"sql\".\"str_group_concat\";\n"
		"GRANT EXECUTE ON WINDOW sys.group_concat(STRING, STRING) TO PUBLIC;\n");

	pos += snprintf(buf + pos, bufsize - pos,
			"update sys.functions set system = true where system <> true and name in"
			" ('stddev_samp', 'stddev_pop', 'var_samp', 'var_pop', 'covar_samp', 'covar_pop', 'corr', 'group_concat')"
			" and schema_id = (select id from sys.schemas where name = 'sys') and type in (%d, %d);\n", (int) F_ANALYTIC, (int) F_AGGR);

	pos += snprintf(buf + pos, bufsize - pos,
			"DROP AGGREGATE stddev_samp(date);\n"
			"DROP AGGREGATE stddev_samp(time);\n"
			"DROP AGGREGATE stddev_samp(timestamp);\n"
			"DROP AGGREGATE stddev_pop(date);\n"
			"DROP AGGREGATE stddev_pop(time);\n"
			"DROP AGGREGATE stddev_pop(timestamp);\n"
			"DROP AGGREGATE var_samp(date);\n"
			"DROP AGGREGATE var_samp(time);\n"
			"DROP AGGREGATE var_samp(timestamp);\n"
			"DROP AGGREGATE var_pop(date);\n"
			"DROP AGGREGATE var_pop(time);\n"
			"DROP AGGREGATE var_pop(timestamp);\n");

	/* 51_sys_schema_extensions */
	pos += snprintf(buf + pos, bufsize - pos,
			"ALTER TABLE sys.keywords SET READ WRITE;\n"
			"DELETE FROM sys.keywords where keyword IN ('NOCYCLE','NOMAXVALUE','NOMINVALUE');\n"
			"insert into sys.keywords values ('ANALYZE'),('AT'),('AUTHORIZATION'),('CACHE'),('CENTURY'),('COLUMN'),('CLIENT'),"
			"('CUBE'),('CYCLE'),('DATA'),('DATE'),('DEBUG'),('DECADE'),('DEALLOCATE'),('DIAGNOSTICS'),('DISTINCT'),"
			"('DOW'),('DOY'),('EXEC'),('EXECUTE'),('EXPLAIN'),('FIRST'),('FWF'),('GROUPING'),('GROUPS'),('INCREMENT'),"
			"('INTERVAL'),('KEY'),('LANGUAGE'),('LARGE'),('LAST'),('LATERAL'),('LEVEL'),('LOADER'),('MATCH'),('MATCHED'),('MAXVALUE'),"
			"('MINVALUE'),('NAME'),('NO'),('NULLS'),('OBJECT'),('OPTIONS'),('PASSWORD'),('PLAN'),('PRECISION'),('PREP'),('PREPARE'),"
			"('QUARTER'),('RELEASE'),('REPLACE'),('ROLLUP'),('SCHEMA'),('SEED'),('SERVER'),('SESSION'),('SETS'),('SIZE'),"
			"('STATEMENT'),('TABLE'),('TEMP'),('TEMPORARY'),('TEXT'),('TIME'),('TIMESTAMP'),('TRACE'),('TYPE'),"
			"('WEEK'),('YEAR'),('ZONE');\n");
	pos += snprintf(buf + pos, bufsize - pos,
			"ALTER TABLE sys.function_languages SET READ WRITE;\n"
			"DELETE FROM sys.function_languages where language_keyword IN ('PYTHON2','PYTHON2_MAP');\n");

	/* 58_hot_snapshot */
	pos += snprintf(buf + pos, bufsize - pos,
			"create procedure sys.hot_snapshot(tarfile string)\n"
			" external name sql.hot_snapshot;\n"
			"update sys.functions set system = true where system <> true and schema_id = (select id from sys.schemas where name = 'sys')"
			" and name in ('hot_snapshot') and type = %d;\n", (int) F_PROC);

	/* 81_tracer.sql */
	pos += snprintf(buf + pos, bufsize - pos,
			"CREATE SCHEMA logging;\n"
			"CREATE PROCEDURE logging.flush()\n"
			" EXTERNAL NAME logging.flush;\n"
			"CREATE PROCEDURE logging.setcomplevel(comp_id STRING, lvl_id STRING)\n"
			" EXTERNAL NAME logging.setcomplevel;\n"
			"CREATE PROCEDURE logging.resetcomplevel(comp_id STRING)\n"
			" EXTERNAL NAME logging.resetcomplevel;\n"
			"CREATE PROCEDURE logging.setlayerlevel(layer_id STRING, lvl_id STRING)\n"
			" EXTERNAL NAME logging.setlayerlevel;\n"
			"CREATE PROCEDURE logging.resetlayerlevel(layer_id STRING)\n"
			" EXTERNAL NAME logging.resetlayerlevel;\n"
			"CREATE PROCEDURE logging.setflushlevel(lvl_id STRING)\n"
			" EXTERNAL NAME logging.setflushlevel;\n"
			"CREATE PROCEDURE logging.resetflushlevel()\n"
			" EXTERNAL NAME logging.resetflushlevel;\n"
			"CREATE PROCEDURE logging.setadapter(adapter_id STRING)\n"
			" EXTERNAL NAME logging.setadapter;\n"
			"CREATE PROCEDURE logging.resetadapter()\n"
			" EXTERNAL NAME logging.resetadapter;\n"
			"CREATE FUNCTION logging.compinfo()\n"
			"RETURNS TABLE(\n"
			" \"id\" int,\n"
			" \"component\" string,\n"
			" \"log_level\" string\n"
			")\n"
			"EXTERNAL NAME logging.compinfo;\n"
			"GRANT EXECUTE ON FUNCTION logging.compinfo TO public;\n"
			"CREATE view logging.compinfo AS SELECT * FROM logging.compinfo();\n"
			"GRANT SELECT ON logging.compinfo TO public;\n");
	pos += snprintf(buf + pos, bufsize - pos,
			"update sys.schemas set system = true where name = 'logging';\n"
			"update sys.functions set system = true where system <> true and name in"
			" ('flush', 'setcomplevel', 'resetcomplevel', 'setlayerlevel', 'resetlayerlevel', 'setflushlevel', 'resetflushlevel', 'setadapter', 'resetadapter')"
			" and schema_id = (select id from sys.schemas where name = 'logging') and type = %d;\n"
			"update sys.functions set system = true where system <> true and name in"
			" ('compinfo')"
			" and schema_id = (select id from sys.schemas where name = 'logging') and type = %d;\n"
			"update sys._tables set system = true where schema_id = (select id from sys.schemas where name = 'logging')"
			" and name = 'compinfo';\n",
			(int) F_PROC, (int) F_UNION);

	pos += snprintf(buf + pos, bufsize - pos, "commit;\n");
	pos += snprintf(buf + pos, bufsize - pos, "set schema \"%s\";\n", prev_schema);
	assert(pos < bufsize);

	printf("Running database upgrade commands:\n%s\n", buf);
	err = SQLstatementIntern(c, &buf, "update", true, false, NULL);
	if (err == MAL_SUCCEED) {
		pos = snprintf(buf, bufsize, "set schema \"sys\";\n"
			       "ALTER TABLE sys.keywords SET READ ONLY;\n"
			       "ALTER TABLE sys.function_languages SET READ ONLY;\n");
		pos += snprintf(buf + pos, bufsize - pos, "set schema \"%s\";\n", prev_schema);
		assert(pos < bufsize);
		printf("Running database upgrade commands:\n%s\n", buf);
		err = SQLstatementIntern(c, &buf, "update", true, false, NULL);
	}
	GDKfree(buf);
	return err;		/* usually MAL_SUCCEED */
}

static str
sql_update_jun2020_bam(Client c, mvc *m, const char *prev_schema)
{
	size_t bufsize = 10240, pos = 0;
	char *err = NULL, *buf;
	res_table *output;
	BAT *b;
	sql_schema *s = mvc_bind_schema(m, "bam");
	sql_table *t;

	if (s == NULL || !s->system)
		return NULL;	/* no system schema "bam": nothing to do */

	buf = GDKmalloc(bufsize);
	if (buf == NULL)
		throw(SQL, __func__, SQLSTATE(HY013) MAL_MALLOC_FAIL);

	s->system = 0;
	if ((t = mvc_bind_table(m, s, "files")) != NULL)
		t->system = 0;
	if ((t = mvc_bind_table(m, s, "sq")) != NULL)
		t->system = 0;
	if ((t = mvc_bind_table(m, s, "rg")) != NULL)
		t->system = 0;
	if ((t = mvc_bind_table(m, s, "pg")) != NULL)
		t->system = 0;
	if ((t = mvc_bind_table(m, s, "export")) != NULL)
		t->system = 0;

	/* check if any of the tables in the bam schema have any content */
	pos += snprintf(buf + pos, bufsize - pos,
			"select sum(count) from sys.storage('bam');\n");
	err = SQLstatementIntern(c, &buf, "update", 1, 0, &output);
	if (err) {
		GDKfree(buf);
		return err;
	}
	b = BATdescriptor(output->cols[0].b);
	pos = 0;
	pos += snprintf(buf + pos, bufsize - pos,
			"set schema sys;\n"
			"update sys.schemas set system = false where name = 'bam';\n"
			"update sys._tables set system = false where schema_id in (select id from sys.schemas where name = 'bam');\n"
			"drop procedure bam.bam_loader_repos;\n"
			"drop procedure bam.bam_loader_files;\n"
			"drop procedure bam.bam_loader_file;\n"
			"drop procedure bam.bam_drop_file;\n"
			"drop function bam.bam_flag;\n"
			"drop function bam.reverse_seq;\n"
			"drop function bam.reverse_qual;\n"
			"drop function bam.seq_length;\n"
			"drop function bam.seq_char;\n"
			"drop procedure bam.sam_export;\n"
			"drop procedure bam.bam_export;\n");
	if (b) {
		if (BATcount(b) > 0 && ((lng *) b->theap.base)[0] == 0) {
			/* tables in bam schema are empty: drop them */
			pos += snprintf(buf + pos, bufsize - pos,
					"drop table bam.sq;\n"
					"drop table bam.rg;\n"
					"drop table bam.pg;\n"
					"drop table bam.export;\n"
					"drop table bam.files;\n"
					"drop schema bam;\n");
		}
		BBPunfix(b->batCacheid);
	}
	res_table_destroy(output);

	pos += snprintf(buf + pos, bufsize - pos, "set schema \"%s\";\n", prev_schema);
	assert(pos < bufsize);

	printf("Running database upgrade commands:\n%s\n", buf);
	err = SQLstatementIntern(c, &buf, "update", true, false, NULL);

	GDKfree(buf);
	return err;
}

static str
sql_update_default(Client c, mvc *sql, const char *prev_schema)
{
	size_t bufsize = 1024, pos = 0;
	char *err = NULL, *buf = GDKmalloc(bufsize);
	sql_schema *sys = mvc_bind_schema(sql, "sys");
	res_table *output;
	BAT *b;

	if (buf == NULL)
		throw(SQL, __func__, SQLSTATE(HY013) MAL_MALLOC_FAIL);

	/* if column 6 of sys.queue is named "progress" we need to update */
	pos += snprintf(buf + pos, bufsize - pos,
			"select name from sys._columns where table_id = (select id from sys._tables where name = 'queue' and schema_id = (select id from sys.schemas where name = 'sys')) and number = 6;\n");
	err = SQLstatementIntern(c, &buf, "update", true, false, &output);
	if (err) {
		GDKfree(buf);
		return err;
	}
	b = BATdescriptor(output->cols[0].b);
	if (b) {
		BATiter bi = bat_iterator(b);
		if (BATcount(b) > 0 && strcmp(BUNtail(bi, 0), "progress") == 0) {
			pos = 0;
			pos += snprintf(buf + pos, bufsize - pos,
					"set schema \"sys\";\n");

			/* 26_sysmon */
			sql_table *t;
			t = mvc_bind_table(sql, sys, "queue");
			t->system = 0; /* make it non-system else the drop view will fail */

			pos += snprintf(buf + pos, bufsize - pos,
					"drop view sys.queue;\n"
					"drop function sys.queue;\n"
					"create function sys.queue()\n"
					"returns table(\n"
					"\"tag\" bigint,\n"
					"\"sessionid\" int,\n"
					"\"username\" string,\n"
					"\"started\" timestamp,\n"
					"\"status\" string,\n"
					"\"query\" string,\n"
					"\"finished\" timestamp,\n"
					"\"workers\" int,\n"
					"\"memory\" int)\n"
					" external name sql.sysmon_queue;\n"
					"grant execute on function sys.queue to public;\n"
					"create view sys.queue as select * from sys.queue();\n"
					"grant select on sys.queue to public;\n");

			pos += snprintf(buf + pos, bufsize - pos,
					"update sys.functions set system = true where schema_id = (select id from sys.schemas where name = 'sys')"
					" and name = 'queue' and type = %d;\n", (int) F_UNION);
			pos += snprintf(buf + pos, bufsize - pos,
					"update sys._tables set system = true where schema_id = (select id from sys.schemas where name = 'sys')"
					" and name = 'queue';\n");

			pos += snprintf(buf + pos, bufsize - pos, "set schema \"%s\";\n", prev_schema);
			assert(pos < bufsize);

			printf("Running database upgrade commands:\n%s\n", buf);
			err = SQLstatementIntern(c, &buf, "update", true, false, NULL);
		}
		BBPunfix(b->batCacheid);
	}
	res_table_destroy(output);
	GDKfree(buf);
	return err;		/* usually MAL_SUCCEED */
}

int
SQLupgrades(Client c, mvc *m)
{
	sql_subtype tp;
	sql_subfunc *f;
	char *err, *prev_schema = GDKstrdup(stack_get_string(m, "current_schema"));
	sql_schema *s = mvc_bind_schema(m, "sys");
	sql_table *t;
	sql_column *col;
	bool systabfixed = false;

	if (prev_schema == NULL) {
		TRC_CRITICAL(SQL_PARSER, "Allocation failure while running SQL upgrades\n");
		return -1;
	}

#ifdef HAVE_HGE
	if (have_hge) {
		sql_find_subtype(&tp, "hugeint", 0, 0);
		if (!sql_bind_func(m->sa, s, "var_pop", &tp, NULL, F_AGGR)) {
			if ((err = sql_update_hugeint(c, m, prev_schema, &systabfixed)) != NULL) {
				TRC_CRITICAL(SQL_PARSER, "%s\n", err);
				freeException(err);
				GDKfree(prev_schema);
				return -1;
			}
		}
	}
#endif

	f = sql_bind_func_(m->sa, s, "env", NULL, F_UNION);
	if (f && sql_privilege(m, ROLE_PUBLIC, f->func->base.id, PRIV_EXECUTE) != PRIV_EXECUTE) {
		sql_table *privs = find_sql_table(s, "privileges");
		int pub = ROLE_PUBLIC, p = PRIV_EXECUTE, zero = 0;

		table_funcs.table_insert(m->session->tr, privs, &f->func->base.id, &pub, &p, &zero, &zero);
	}

	/* If the point type exists, but the geometry type does not
	 * exist any more at the "sys" schema (i.e., the first part of
	 * the upgrade has been completed succesfully), then move on
	 * to the second part */
	if (find_sql_type(s, "point") != NULL) {
		/* type sys.point exists: this is an old geom-enabled
		 * database */
		if ((err = sql_update_geom(c, m, 1, prev_schema)) != NULL) {
			TRC_CRITICAL(SQL_PARSER, "%s\n", err);
			freeException(err);
			GDKfree(prev_schema);
			return -1;
		}
	} else if (geomsqlfix_get() != NULL) {
		/* the geom module is loaded... */
		sql_find_subtype(&tp, "clob", 0, 0);
		if (!sql_bind_func(m->sa, s, "st_wkttosql",
				   &tp, NULL, F_FUNC)) {
			/* ... but the database is not geom-enabled */
			if ((err = sql_update_geom(c, m, 0, prev_schema)) != NULL) {
				TRC_CRITICAL(SQL_PARSER, "%s\n", err);
				freeException(err);
				GDKfree(prev_schema);
				return -1;
			}
		}
	}

<<<<<<< HEAD
=======
	if (mvc_bind_table(m, s, "function_languages") == NULL) {
		if ((err = sql_update_jul2017(c, prev_schema)) != NULL) {
			TRC_CRITICAL(SQL_PARSER, "%s\n", err);
			freeException(err);
			GDKfree(prev_schema);
			return -1;
		}
	}

	if ((err = sql_update_jul2017_sp2(c)) != NULL) {
		TRC_CRITICAL(SQL_PARSER, "%s\n", err);
		freeException(err);
		GDKfree(prev_schema);
		return -1;
	}

	if ((err = sql_update_jul2017_sp3(c, m, prev_schema, &systabfixed)) != NULL) {
		TRC_CRITICAL(SQL_PARSER, "%s\n", err);
		freeException(err);
		GDKfree(prev_schema);
		return -1;
	}

>>>>>>> 524dcbae
	if ((t = mvc_bind_table(m, s, "geometry_columns")) != NULL &&
	    (col = mvc_bind_column(m, t, "coord_dimension")) != NULL &&
	    strcmp(col->type.type->sqlname, "int") != 0) {
		if ((err = sql_update_mar2018_geom(c, t, prev_schema)) != NULL) {
			TRC_CRITICAL(SQL_PARSER, "%s\n", err);
			freeException(err);
			GDKfree(prev_schema);
			return -1;
		}
	}

	if (mvc_bind_schema(m, "wlc") == NULL &&
	    !sql_bind_func(m->sa, s, "master", NULL, NULL, F_PROC)) {
		if ((err = sql_update_mar2018(c, m, prev_schema, &systabfixed)) != NULL) {
			TRC_CRITICAL(SQL_PARSER, "%s\n", err);
			freeException(err);
			GDKfree(prev_schema);
			return -1;
		}
#ifdef HAVE_NETCDF
		if (mvc_bind_table(m, s, "netcdf_files") != NULL &&
		    (err = sql_update_mar2018_netcdf(c, prev_schema)) != NULL) {
			TRC_CRITICAL(SQL_PARSER, "%s\n", err);
			freeException(err);
			GDKfree(prev_schema);
			return -1;
		}
#endif
	}

	if (sql_bind_func(m->sa, s, "dependencies_functions_os_triggers", NULL, NULL, F_UNION)) {
		if ((err = sql_update_mar2018_sp1(c, prev_schema)) != NULL) {
			TRC_CRITICAL(SQL_PARSER, "%s\n", err);
			freeException(err);
			GDKfree(prev_schema);
			return -1;
		}
	}

	if (mvc_bind_table(m, s, "ids") != NULL) {
		/* determine if sys.ids needs to be updated (only the version of Mar2018) */
		char * qry = "select id from sys._tables where name = 'ids' and query like '% tmp.keys k join sys._tables% tmp.idxs i join sys._tables% tmp.triggers g join sys._tables% ';";
		res_table *output = NULL;
		err = SQLstatementIntern(c, &qry, "update", true, false, &output);
		if (err) {
			TRC_CRITICAL(SQL_PARSER, "%s\n", err);
			freeException(err);
			GDKfree(prev_schema);
			return -1;
		} else {
			BAT *b = BATdescriptor(output->cols[0].b);
			if (b) {
				if (BATcount(b) > 0) {
					/* yes old view definition exists, it needs to be replaced */
					if ((err = sql_replace_Mar2018_ids_view(c, m, prev_schema)) != NULL) {
						TRC_CRITICAL(SQL_PARSER, "%s\n", err);
						freeException(err);
						BBPunfix(b->batCacheid);
						GDKfree(prev_schema);
						return -1;
					}
				}
				BBPunfix(b->batCacheid);
			}
		}
		if (output != NULL)
			res_tables_destroy(output);
	}

	/* temporarily use variable `err' to check existence of MAL
	 * module gsl */
	if ((((err = getName("gsl")) == NULL || getModule(err) == NULL))) {
		/* no MAL module gsl, check for SQL function sys.chi2prob */
		sql_find_subtype(&tp, "double", 0, 0);
		if (sql_bind_func(m->sa, s, "chi2prob", &tp, &tp, F_FUNC)) {
			/* sys.chi2prob exists, but there is no
			 * implementation */
			if ((err = sql_update_gsl(c, prev_schema)) != NULL) {
				TRC_CRITICAL(SQL_PARSER, "%s\n", err);
				freeException(err);
				GDKfree(prev_schema);
				return -1;
			}
		}
	}

	sql_find_subtype(&tp, "clob", 0, 0);
	if (sql_bind_func(m->sa, s, "group_concat", &tp, NULL, F_AGGR) == NULL) {
		if ((err = sql_update_aug2018(c, m, prev_schema)) != NULL) {
			TRC_CRITICAL(SQL_PARSER, "%s\n", err);
			freeException(err);
			GDKfree(prev_schema);
			return -1;
		}
	}

	if (sql_bind_func(m->sa, s, "dependencies_schemas_on_users", NULL, NULL, F_UNION)
	 && sql_bind_func(m->sa, s, "dependencies_owners_on_schemas", NULL, NULL, F_UNION)
	 && sql_bind_func(m->sa, s, "dependencies_tables_on_views", NULL, NULL, F_UNION)
	 && sql_bind_func(m->sa, s, "dependencies_tables_on_indexes", NULL, NULL, F_UNION)
	 && sql_bind_func(m->sa, s, "dependencies_tables_on_triggers", NULL, NULL, F_UNION)
	 && sql_bind_func(m->sa, s, "dependencies_tables_on_foreignkeys", NULL, NULL, F_UNION)
	 && sql_bind_func(m->sa, s, "dependencies_tables_on_functions", NULL, NULL, F_UNION)
	 && sql_bind_func(m->sa, s, "dependencies_columns_on_views", NULL, NULL, F_UNION)
	 && sql_bind_func(m->sa, s, "dependencies_columns_on_keys", NULL, NULL, F_UNION)
	 && sql_bind_func(m->sa, s, "dependencies_columns_on_indexes", NULL, NULL, F_UNION)
	 && sql_bind_func(m->sa, s, "dependencies_columns_on_functions", NULL, NULL, F_UNION)
	 && sql_bind_func(m->sa, s, "dependencies_columns_on_triggers", NULL, NULL, F_UNION)
	 && sql_bind_func(m->sa, s, "dependencies_views_on_functions", NULL, NULL, F_UNION)
	 && sql_bind_func(m->sa, s, "dependencies_views_on_triggers", NULL, NULL, F_UNION)
	 && sql_bind_func(m->sa, s, "dependencies_functions_on_functions", NULL, NULL, F_UNION)
	 && sql_bind_func(m->sa, s, "dependencies_functions_on_triggers", NULL, NULL, F_UNION)
	 && sql_bind_func(m->sa, s, "dependencies_keys_on_foreignkeys", NULL, NULL, F_UNION)	) {
		if ((err = sql_drop_functions_dependencies_Xs_on_Ys(c, prev_schema)) != NULL) {
			TRC_CRITICAL(SQL_PARSER, "%s\n", err);
			freeException(err);
			GDKfree(prev_schema);
			return -1;
		}
	}

	if ((err = sql_update_aug2018_sp2(c, prev_schema)) != NULL) {
		TRC_CRITICAL(SQL_PARSER, "%s\n", err);
		freeException(err);
		GDKfree(prev_schema);
		return -1;
	}

	if ((t = mvc_bind_table(m, s, "systemfunctions")) != NULL &&
	    t->type == tt_table) {
		if (!systabfixed &&
		    (err = sql_fix_system_tables(c, m, prev_schema)) != NULL) {
			TRC_CRITICAL(SQL_PARSER, "%s\n", err);
			freeException(err);
			GDKfree(prev_schema);
			return -1;
		}
		systabfixed = true;
		if ((err = sql_update_apr2019(c, m, prev_schema)) != NULL) {
			TRC_CRITICAL(SQL_PARSER, "%s\n", err);
			freeException(err);
			GDKfree(prev_schema);
			return -1;
		}
	}

	/* when function storagemodel() exists and views tablestorage
	 * and schemastorage don't, then upgrade storagemodel to match
	 * 75_storagemodel.sql */
	if (sql_bind_func(m->sa, s, "storagemodel", NULL, NULL, F_UNION)
	 && (t = mvc_bind_table(m, s, "tablestorage")) == NULL
	 && (t = mvc_bind_table(m, s, "schemastorage")) == NULL ) {
		if ((err = sql_update_storagemodel(c, m, prev_schema)) != NULL) {
			TRC_CRITICAL(SQL_PARSER, "%s\n", err);
			freeException(err);
			GDKfree(prev_schema);
			return -1;
		}
	}

	if ((err = sql_update_apr2019_sp1(c)) != NULL) {
		TRC_CRITICAL(SQL_PARSER, "%s\n", err);
		freeException(err);
		GDKfree(prev_schema);
		return -1;
	}

	if (sql_bind_func(m->sa, s, "times", NULL, NULL, F_PROC)) {
		if ((err = sql_update_apr2019_sp2(c, m, prev_schema, &systabfixed)) != NULL) {
			TRC_CRITICAL(SQL_PARSER, "%s\n", err);
			freeException(err);
			GDKfree(prev_schema);
			return -1;
		}
	}

	sql_find_subtype(&tp, "varchar", 0, 0);
	if (!sql_bind_func3(m->sa, s, "deltas", &tp, &tp, &tp, F_UNION)) {
		if ((err = sql_update_nov2019_missing_dependencies(c, m)) != NULL) {
			TRC_CRITICAL(SQL_PARSER, "%s\n", err);
			freeException(err);
			GDKfree(prev_schema);
			return -1;
		}
		if (!systabfixed &&
		    (err = sql_fix_system_tables(c, m, prev_schema)) != NULL) {
			TRC_CRITICAL(SQL_PARSER, "%s\n", err);
			freeException(err);
			GDKfree(prev_schema);
			return -1;
		}
		systabfixed = true;
		if ((err = sql_update_nov2019(c, m, prev_schema, &systabfixed)) != NULL) {
			TRC_CRITICAL(SQL_PARSER, "%s\n", err);
			freeException(err);
			GDKfree(prev_schema);
			return -1;
		}
	}

#ifdef HAVE_HGE
	if (have_hge) {
		sql_find_subtype(&tp, "hugeint", 0, 0);
		if (!sql_bind_func(m->sa, s, "median_avg", &tp, NULL, F_AGGR)) {
			if ((err = sql_update_nov2019_sp1_hugeint(c, m, prev_schema, &systabfixed)) != NULL) {
				TRC_CRITICAL(SQL_PARSER, "%s\n", err);
				freeException(err);
				GDKfree(prev_schema);
				return -1;
			}
		}
	}
#endif

	if (!sql_bind_func(m->sa, s, "suspend_log_flushing", NULL, NULL, F_PROC)) {
		if ((err = sql_update_jun2020(c, m, prev_schema, &systabfixed)) != NULL) {
			TRC_CRITICAL(SQL_PARSER, "%s\n", err);
			freeException(err);
			GDKfree(prev_schema);
			return -1;
		}
	}

	if ((err = sql_update_jun2020_bam(c, m, prev_schema)) != NULL) {
		TRC_CRITICAL(SQL_PARSER, "%s\n", err);
		freeException(err);
		GDKfree(prev_schema);
		return -1;
	}

	if ((err = sql_update_default(c, m, prev_schema)) != NULL) {
		TRC_CRITICAL(SQL_PARSER, "%s\n", err);
		freeException(err);
		return -1;
	}

	GDKfree(prev_schema);
	return 0;
}<|MERGE_RESOLUTION|>--- conflicted
+++ resolved
@@ -2920,32 +2920,6 @@
 		}
 	}
 
-<<<<<<< HEAD
-=======
-	if (mvc_bind_table(m, s, "function_languages") == NULL) {
-		if ((err = sql_update_jul2017(c, prev_schema)) != NULL) {
-			TRC_CRITICAL(SQL_PARSER, "%s\n", err);
-			freeException(err);
-			GDKfree(prev_schema);
-			return -1;
-		}
-	}
-
-	if ((err = sql_update_jul2017_sp2(c)) != NULL) {
-		TRC_CRITICAL(SQL_PARSER, "%s\n", err);
-		freeException(err);
-		GDKfree(prev_schema);
-		return -1;
-	}
-
-	if ((err = sql_update_jul2017_sp3(c, m, prev_schema, &systabfixed)) != NULL) {
-		TRC_CRITICAL(SQL_PARSER, "%s\n", err);
-		freeException(err);
-		GDKfree(prev_schema);
-		return -1;
-	}
-
->>>>>>> 524dcbae
 	if ((t = mvc_bind_table(m, s, "geometry_columns")) != NULL &&
 	    (col = mvc_bind_column(m, t, "coord_dimension")) != NULL &&
 	    strcmp(col->type.type->sqlname, "int") != 0) {
@@ -3179,6 +3153,7 @@
 	if ((err = sql_update_default(c, m, prev_schema)) != NULL) {
 		TRC_CRITICAL(SQL_PARSER, "%s\n", err);
 		freeException(err);
+		GDKfree(prev_schema);
 		return -1;
 	}
 
