--- conflicted
+++ resolved
@@ -206,14 +206,8 @@
 		*m->errstr=0;
 		return msg;
 	}
-<<<<<<< HEAD
+	TRC_INFO(SQL_EXECUTION, "Executing: %s", c->query);
 	MT_thread_setworking(c->query);
-=======
-	if (m->emode == m_execute && be->q->paramlen != m->argc)
-		throw(SQL, "sql.prepare", SQLSTATE(42000) "EXEC called with wrong number of arguments: expected %d, got %d", be->q->paramlen, m->argc);
-	TRC_INFO(SQL_EXECUTION, "Executing: %s", m->query);
-	MT_thread_setworking(m->query);
->>>>>>> 51bb4bf6
 	// locate and inline the query template instruction
 	mb = copyMalBlk(c->curprg->def);
 	if (!mb) {
