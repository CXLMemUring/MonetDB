--- conflicted
+++ resolved
@@ -875,11 +875,7 @@
 	refs = sa_list(m->sa);
 	rel = rel_read(m, *expr, &pos, refs);
 	if (!rel || monet5_create_relational_function(m, *mod, *nme, rel, NULL, ops, 0) < 0)
-<<<<<<< HEAD
 		throw(SQL, "sql.register", "SQLSTATE 42000 !""Cannot register %s", buf);
-=======
-		throw(SQL, "sql.register", "Cannot register %s", buf);
->>>>>>> 1ee5ba0e
 	rel_destroy(rel);
 	sqlcleanup(m, 0);
 	return msg;
