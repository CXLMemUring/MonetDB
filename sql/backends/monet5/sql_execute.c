/*
 * This Source Code Form is subject to the terms of the Mozilla Public
 * License, v. 2.0.  If a copy of the MPL was not distributed with this
 * file, You can obtain one at http://mozilla.org/MPL/2.0/.
 *
 * Copyright 1997 - July 2008 CWI, August 2008 - 2020 MonetDB B.V.
 */

/*
 * SQL execution
 * N. Nes, M.L. Kersten
 */
/*
 * Execution of SQL instructions.
 * Before we are can process SQL statements the global catalog should be initialized. 
 */
#include "monetdb_config.h"
#include "mal_backend.h"
#include "sql_scenario.h"
#include "sql_result.h"
#include "sql_gencode.h"
#include "sql_assert.h"
#include "sql_execute.h"
#include "sql_env.h"
#include "sql_mvc.h"
#include "sql_user.h"
#include "sql_optimizer.h"
#include "sql_datetime.h"
#include "rel_unnest.h"
#include "rel_optimizer.h"
#include "rel_partition.h"
#include "rel_distribute.h"
#include "rel_select.h"
#include "rel_rel.h"
#include "rel_exp.h"
#include "rel_dump.h"
#include "mal_debugger.h"
#include "gdk_time.h"
#include "optimizer.h"
#include "opt_inline.h"
#include <unistd.h>

/*
 * The SQLcompile operation can be used by separate
 * front-ends to benefit from the SQL functionality.
 * It expects a string and returns the name of the
 * corresponding MAL block as it is known in the
 * SQL_cache, where it can be picked up.
 * The SQLstatement operation also executes the instruction upon request.
 *
 * In both cases the SQL string is handled like an ordinary
 * user query, following the same optimization paths and
 * caching.
 */

/* #define _SQL_COMPILE */

/*
* BEWARE: SQLstatementIntern only commits after all statements found
* in expr are executed, when autocommit mode is enabled.
*
* The tricky part for this statement is to ensure that the SQL statement
* is executed within the client context specified. This leads to context juggling.
*/

/*
 * The trace operation collects the events in the BATs
 * and creates a secondary result set upon termination
 * of the query. 
 *
 * SQLsetTrace extends the MAL plan with code to collect the events.
 * from the profile cache and returns it as a secondary resultset.
 */
static str
SQLsetTrace(Client cntxt, MalBlkPtr mb)
{
	InstrPtr q, resultset;
	InstrPtr tbls, cols, types, clen, scale;
	str msg = MAL_SUCCEED;
	int k;

	if((msg = startTrace(cntxt)) != MAL_SUCCEED)
		return msg;
	clearTrace(cntxt);

	for(k= mb->stop-1; k>0; k--)
		if( getInstrPtr(mb,k)->token ==ENDsymbol)
			break;
	mb->stop=k;

	q= newStmt(mb, profilerRef, stoptraceRef);

	/* cook a new resultSet instruction */
	resultset = newInstruction(mb,sqlRef, resultSetRef);
	getArg(resultset,0) = newTmpVariable(mb, TYPE_int);

	/* build table defs */
	tbls = newStmt(mb,batRef, newRef);
	setVarType(mb, getArg(tbls,0), newBatType(TYPE_str));
	tbls = pushType(mb, tbls, TYPE_str);

	q= newStmt(mb,batRef,appendRef);
	q= pushArgument(mb,q,getArg(tbls,0));
	q= pushStr(mb,q,".trace");
	k= getArg(q,0);

	q= newStmt(mb,batRef,appendRef);
	q= pushArgument(mb,q,k);
	q= pushStr(mb,q,".trace");

	resultset= addArgument(mb,resultset, getArg(q,0));

	/* build colum defs */
	cols = newStmt(mb,batRef, newRef);
	setVarType(mb, getArg(cols,0), newBatType(TYPE_str));
	cols = pushType(mb, cols, TYPE_str);

	q= newStmt(mb,batRef,appendRef);
	q= pushArgument(mb,q,getArg(cols,0));
	q= pushStr(mb,q,"usec");
	k= getArg(q,0);

	q= newStmt(mb,batRef,appendRef);
	q= pushArgument(mb,q, k);
	q= pushStr(mb,q,"statement");

	resultset= addArgument(mb,resultset, getArg(q,0));

	/* build type defs */
	types = newStmt(mb,batRef, newRef);
	setVarType(mb, getArg(types,0), newBatType(TYPE_str));
	types = pushType(mb, types, TYPE_str);

	q= newStmt(mb,batRef,appendRef);
	q= pushArgument(mb,q, getArg(types,0));
	q= pushStr(mb,q,"bigint");
	k= getArg(q,0);

	q= newStmt(mb,batRef,appendRef);
	q= pushArgument(mb,q, k);
	q= pushStr(mb,q,"clob");

	resultset= addArgument(mb,resultset, getArg(q,0));

	/* build scale defs */
	clen = newStmt(mb,batRef, newRef);
	setVarType(mb, getArg(clen,0), newBatType(TYPE_int));
	clen = pushType(mb, clen, TYPE_int);

	q= newStmt(mb,batRef,appendRef);
	q= pushArgument(mb,q, getArg(clen,0));
	q= pushInt(mb,q,64);
	k= getArg(q,0);

	q= newStmt(mb,batRef,appendRef);
	q= pushArgument(mb,q, k);
	q= pushInt(mb,q,0);

	resultset= addArgument(mb,resultset, getArg(q,0));

	/* build scale defs */
	scale = newStmt(mb,batRef, newRef);
	setVarType(mb, getArg(scale,0), newBatType(TYPE_int));
	scale = pushType(mb, scale, TYPE_int);

	q= newStmt(mb,batRef,appendRef);
	q= pushArgument(mb,q, getArg(scale,0));
	q= pushInt(mb,q,0);
	k= getArg(q,0);

	q= newStmt(mb,batRef,appendRef);
	q= pushArgument(mb, q, k);
	q= pushInt(mb,q,0);

	resultset= addArgument(mb,resultset, getArg(q,0));

	/* add the ticks column */

	q = newStmt(mb, profilerRef, getTraceRef);
	q = pushStr(mb, q, putName("usec"));
	resultset= addArgument(mb,resultset, getArg(q,0));

	/* add the stmt column */
	q = newStmt(mb, profilerRef, getTraceRef);
	q = pushStr(mb, q, putName("stmt"));
	resultset= addArgument(mb,resultset, getArg(q,0));

	pushInstruction(mb,resultset);
	pushEndInstruction(mb);
	if( msg == MAL_SUCCEED)
		msg = chkTypes(cntxt->usermodule, mb, TRUE);
	return msg;
}

/*
 * Execution of the SQL program is delegated to the MALengine.
 * Different cases should be distinguished. The default is to
 * hand over the MAL block derived by the parser for execution.
 * However, when we received an Execute call, we make a shortcut
 * and prepare the stack for immediate execution
 */
static str
SQLexecutePrepared(Client c, backend *be, MalBlkPtr mb)
{
	mvc *m = be->mvc;
	int argc, parc;
	ValPtr *argv, argvbuffer[MAXARG], v;
	ValRecord *argrec, argrecbuffer[MAXARG];
	MalStkPtr glb;
	InstrPtr pci;
	int i;
	str ret;
	cq *q= be->q;

	pci = getInstrPtr(mb, 0);
	if (pci->argc >= MAXARG){
		argv = (ValPtr *) GDKmalloc(sizeof(ValPtr) * pci->argc);
		if( argv == NULL)
			throw(SQL,"sql.prepare",SQLSTATE(HY013) MAL_MALLOC_FAIL);
	} else
		argv = argvbuffer;

	if (pci->retc >= MAXARG){
		argrec = (ValRecord *) GDKmalloc(sizeof(ValRecord) * pci->retc);
		if( argrec == NULL){
			if( argv != argvbuffer)
				GDKfree(argv);
			throw(SQL,"sql.prepare",SQLSTATE(HY013) MAL_MALLOC_FAIL);
		}
	} else
		argrec = argrecbuffer;

	/* prepare the target variables */
	for (i = 0; i < pci->retc; i++) {
		argv[i] = argrec + i;
		argv[i]->vtype = getVarGDKType(mb, i);
	}

	argc = m->argc;
	parc = q->paramlen;

	if (argc != parc) {
		if (pci->argc >= MAXARG && argv != argvbuffer)
			GDKfree(argv);
		if (pci->retc >= MAXARG && argrec != argrecbuffer)
			GDKfree(argrec);
		throw(SQL, "sql.prepare", SQLSTATE(07001) "EXEC: wrong number of arguments for prepared statement: %d, expected %d", argc, parc);
	} else {
		for (i = 0; i < m->argc; i++) {
			atom *arg = m->args[i];
			sql_subtype *pt = q->params + i;

			if (!atom_cast(m->sa, arg, pt)) {
				/*sql_error(c, 003, buf); */
				if (pci->argc >= MAXARG && argv != argvbuffer)
					GDKfree(argv);
				if (pci->retc >= MAXARG && argrec != argrecbuffer)
					GDKfree(argrec);
				throw(SQL, "sql.prepare", SQLSTATE(07001) "EXEC: wrong type for argument %d of " "prepared statement: %s, expected %s", i + 1, atom_type(arg)->type->sqlname, pt->type->sqlname);
			}
			argv[pci->retc + i] = &arg->data;
		}
	}
	glb = (MalStkPtr) (q->stk);
	ret = callMAL(c, mb, &glb, argv, (m->emod & mod_debug ? 'n' : 0));
	/* cleanup the arguments */
	for (i = pci->retc; i < pci->argc; i++) {
		garbageElement(c, v = &glb->stk[pci->argv[i]]);
		v->vtype = TYPE_int;
		v->val.ival = int_nil;
	}
	q->stk = (backend_stack) glb; /* save garbageCollected stack */
	if (glb && SQLdebug & 1)
		printStack(GDKstdout, mb, glb);
	if (pci->argc >= MAXARG && argv != argvbuffer)
		GDKfree(argv);
	if (pci->retc >= MAXARG && argrec != argrecbuffer)
		GDKfree(argrec);
	return ret;
}

static str
SQLrun(Client c, backend *be, mvc *m)
{
	str msg= MAL_SUCCEED;
	MalBlkPtr mc = 0, mb=c->curprg->def;
	InstrPtr p=0;
	int i,j, retc;
	ValPtr val;

	if (*m->errstr){
		if (strlen(m->errstr) > 6 && m->errstr[5] == '!')
			msg = createException(PARSE, "SQLparser", "%s", m->errstr);
		else 
			msg = createException(PARSE, "SQLparser", SQLSTATE(42000) "%s", m->errstr);
		*m->errstr=0;
		return msg;
	}
	if (m->emode == m_execute && be->q->paramlen != m->argc)
		throw(SQL, "sql.prepare", SQLSTATE(42000) "EXEC called with wrong number of arguments: expected %d, got %d", be->q->paramlen, m->argc);
	MT_thread_setworking(m->query);
	// locate and inline the query template instruction
	mb = copyMalBlk(c->curprg->def);
	if (!mb) {
		MT_thread_setworking(NULL);
		throw(SQL, "sql.prepare", SQLSTATE(HY013) MAL_MALLOC_FAIL);
	}
	mb->history = c->curprg->def->history;
	c->curprg->def->history = 0;

	/* only consider a re-optimization when we are dealing with query templates */
	for ( i= 1; i < mb->stop;i++){
		p = getInstrPtr(mb,i);
		if( getFunctionId(p) &&  qc_isapreparedquerytemplate(getFunctionId(p) ) ){
			msg = SQLexecutePrepared(c, be, p->blk);
			freeMalBlk(mb);
			MT_thread_setworking(NULL);
			return msg;
		}
		if( getFunctionId(p) &&  p->blk && qc_isaquerytemplate(getFunctionId(p)) ) {
			mc = copyMalBlk(p->blk);
			if (!mc) {
				freeMalBlk(mb);
				MT_thread_setworking(NULL);
				throw(SQL, "sql.prepare", SQLSTATE(HY013) MAL_MALLOC_FAIL);
			}
			retc = p->retc;
			freeMalBlk(mb); // TODO can be factored out
			mb = mc;
			// declare the argument values as a constant
			// We use the knowledge that the arguments are first on the stack
			for (j = 0; j < m->argc; j++) {
				sql_subtype *pt = be->q->params + j;
				atom *arg = m->args[j];

				if (!atom_cast(m->sa, arg, pt)) {
					freeMalBlk(mb);
					MT_thread_setworking(NULL);
					throw(SQL, "sql.prepare", SQLSTATE(07001) "EXEC: wrong type for argument %d of " "query template : %s, expected %s", i + 1, atom_type(arg)->type->sqlname, pt->type->sqlname);
				}
				val= (ValPtr) &arg->data;
				if (VALcopy(&mb->var[j+retc].value, val) == NULL){
					freeMalBlk(mb);
					MT_thread_setworking(NULL);
					throw(MAL, "sql.prepare", SQLSTATE(HY013) MAL_MALLOC_FAIL);
				}
				setVarConstant(mb, j+retc);
				setVarFixed(mb, j+retc);
			}
			mb->stmt[0]->argc = 1;
			break;
		}
	}
	// JIT optimize the SQL query using all current information
	// This include template constants, BAT sizes.
	if( m->emod & mod_debug)
		mb->keephistory = TRUE;
	msg = SQLoptimizeQuery(c, mb);
	if( msg != MAL_SUCCEED){
		// freeMalBlk(mb);
		MT_thread_setworking(NULL);
		return msg;
	}
	mb->keephistory = FALSE;

	if (mb->errors){
		// freeMalBlk(mb);
		// mal block might be so broken free causes segfault
		msg = mb->errors;
		mb->errors = 0;
		MT_thread_setworking(NULL);
		return msg;
	}

	if (m->emod & mod_explain) {
		if (c->curprg->def)
			printFunction(c->fdout, mb, 0, LIST_MAL_NAME | LIST_MAL_VALUE  | LIST_MAL_TYPE |  LIST_MAL_MAPI);
	} else if( m->emod & mod_debug) {
		c->idle = 0;
		c->lastcmd = time(0);
		msg = runMALDebugger(c, mb);
	} else {
		if( m->emod & mod_trace){
			if((msg = SQLsetTrace(c,mb)) == MAL_SUCCEED) {
				c->idle = 0;
				c->lastcmd = time(0);
				msg = runMAL(c, mb, 0, 0);
				stopTrace(c);
			}
		} else {
				c->idle = 0;
				c->lastcmd = time(0);
			msg = runMAL(c, mb, 0, 0);
		}
	}
	/* after the query has been finished we enter the idle state */
	c->idle = time(0);
	c->lastcmd = 0;
	// release the resources
	freeMalBlk(mb);
	MT_thread_setworking(NULL);
	return msg;
}

/*
 * Escape single quotes and backslashes. This is important to do before calling
 * SQLstatementIntern, if we are pasting user provided strings into queries
 * passed to the SQLstatementIntern. Otherwise we open ourselves to SQL
 * injection attacks.
 *
 * It returns the input string with all the single quotes(') and the backslashes
 * (\) doubled, or NULL, if it could not allocate enough space.
 *
 * The caller is responsible to free the returned value.
 */
str
SQLescapeString(str s)
{
	str ret = NULL;
	char *p, *q;
	size_t len = 0;

	if(!s) {
		return NULL;
	}

	/* At most we will need 2*strlen(s) + 1 characters */
	len = strlen(s);
	ret = (str)GDKmalloc(2*len + 1);
	if (!ret) {
		return NULL;
	}

	for (p = s, q = ret; *p != '\0'; p++, q++) {
		*q = *p;
		if (*p == '\'') {
			*(++q) = '\'';
		}
		else if (*p == '\\') {
			*(++q) = '\\';
		}
	}

	*q = '\0';
	return ret;
}

str
SQLstatementIntern(Client c, str *expr, str nme, bit execute, bit output, res_table **result)
{
	int status = 0, err = 0, oldvtop, oldstop = 1, inited = 0, ac, sizeframes, topframes;
	unsigned int label;
<<<<<<< HEAD
	mvc *o, *m;
	sql_frame **frames;
	list *global_vars;
	buffer *b;
	char *n, *mquery;
	bstream *bs;
	stream *buf;
=======
	mvc *o = NULL, *m = NULL;
	sql_var *vars;
	buffer *b = NULL;
	char *n = NULL, *mquery;
	bstream *bs = NULL;
	stream *buf = NULL;
>>>>>>> 044a5c34
	str msg = MAL_SUCCEED;
	backend *be = NULL, *sql = (backend *) c->sqlcontext;
	size_t len = strlen(*expr);

#ifdef _SQL_COMPILE
	mnstr_printf(c->fdout, "#SQLstatement:%s\n", *expr);
#endif
	if (!sql) {
		inited = 1;
		msg = SQLinitClient(c);
		sql = (backend *) c->sqlcontext;
	}
	if (msg){
		freeException(msg);
		throw(SQL, "sql.statement", SQLSTATE(HY002) "Catalogue not available");
	}

	m = sql->mvc;
	ac = m->session->auto_commit;
	o = MNEW(mvc);
	if (!o) {
		if (inited)
			SQLresetClient(c);
		throw(SQL, "sql.statement", SQLSTATE(HY013) MAL_MALLOC_FAIL);
	}
	*o = *m;
	/* hide query cache, this causes crashes in SQLtrans() due to uninitialized memory otherwise */
	m->qc = NULL;

	/* create private allocator */
	m->sa = NULL;
	if ((msg = SQLtrans(m)) != MAL_SUCCEED) {
		be = sql;
		sql = NULL;
		goto endofcompile;
	}
	status = m->session->status;

	m->type = Q_PARSE;
	be = sql;
	sql = backend_create(m, c);
	if (sql == NULL) {
		msg = createException(SQL,"sql.statement",SQLSTATE(HY013) MAL_MALLOC_FAIL);
		goto endofcompile;
	}
	sql->output_format = be->output_format;
	if (!output) {
		sql->output_format = OFMT_NONE;
	}
	sql->depth++;
	// and do it again
	m->qc = NULL;
	m->caching = 0;
	m->user_id = m->role_id = USER_MONETDB;
	if (result)
		m->reply_size = -2; /* do not clean up result tables */

	/* mimic a client channel on which the query text is received */
	b = (buffer *) GDKmalloc(sizeof(buffer));
	if (b == NULL) {
		msg = createException(SQL,"sql.statement",SQLSTATE(HY013) MAL_MALLOC_FAIL);
		goto endofcompile;
	}
	n = GDKmalloc(len + 1 + 1);
	if (n == NULL) {
		msg = createException(SQL,"sql.statement",SQLSTATE(HY013) MAL_MALLOC_FAIL);
		goto endofcompile;
	}
	strncpy(n, *expr, len);
	n[len] = '\n';
	n[len + 1] = 0;
	len++;
	buffer_init(b, n, len);
	buf = buffer_rastream(b, "sqlstatement");
	if (buf == NULL) {
		buffer_destroy(b); /* n and b will be freed by the buffer */
		b = NULL;
		msg = createException(SQL,"sql.statement",SQLSTATE(HY013) MAL_MALLOC_FAIL);
		goto endofcompile;
	}
	bs = bstream_create(buf, b->len);
	if (bs == NULL) {
		mnstr_destroy(buf);
		b = NULL;
		msg = createException(SQL,"sql.statement",SQLSTATE(HY013) MAL_MALLOC_FAIL);
		goto endofcompile;
	}
	scanner_init(&m->scanner, bs, NULL);
	m->scanner.mode = LINE_N;
	bstream_next(m->scanner.rs);

	m->params = NULL;
	m->argc = 0;
	m->session->auto_commit = 0;
	if (!m->sa)
		m->sa = sa_create();
	if (!m->sa) {
		msg = createException(SQL,"sql.statement",SQLSTATE(HY013) MAL_MALLOC_FAIL);
		goto endofcompile;
	}

	/*
	 * System has been prepared to parse it and generate code.
	 * Scan the complete string for SQL statements, stop at the first error.
	 */
	c->sqlcontext = sql;
	while (msg == MAL_SUCCEED && m->scanner.rs->pos < m->scanner.rs->len) {
		sql_rel *r;

		if (!m->sa)
			m->sa = sa_create();
		if (!m->sa) {
			msg = createException(PARSE, "SQLparser",SQLSTATE(HY013) MAL_MALLOC_FAIL);
			goto endofcompile;
		}
		m->sym = NULL;
		if ((err = sqlparse(m)) ||
		    /* Only forget old errors on transaction boundaries */
		    (mvc_status(m) && m->type != Q_TRANS) || !m->sym) {
			if (!err)
				err = mvc_status(m);
			if (*m->errstr){
				if (strlen(m->errstr) > 6 && m->errstr[5] == '!')
					msg = createException(PARSE, "SQLparser", "%s", m->errstr);
				else
					msg = createException(PARSE, "SQLparser", SQLSTATE(42000) "%s", m->errstr);
				*m->errstr = 0;
			}
			sqlcleanup(m, err);
			execute = 0;
			if (!err)
				continue;
			goto endofcompile;
		}

		/*
		 * We have dealt with the first parsing step and advanced the input reader
		 * to the next statement (if any).
		 * Now is the time to also perform the semantic analysis,
		 * optimize and produce code.
		 * We don't search the cache for a previous incarnation yet.
		 */
		if((msg = MSinitClientPrg(c, "user", nme)) != MAL_SUCCEED) {
			goto endofcompile;
		}
		oldvtop = c->curprg->def->vtop;
		oldstop = c->curprg->def->stop;
		r = sql_symbol2relation(m, m->sym);
#ifdef _SQL_COMPILE
		mnstr_printf(c->fdout, "#SQLstatement:\n");
#endif
		scanner_query_processed(&(m->scanner));
		if ((err = mvc_status(m)) ) {
				if (strlen(m->errstr) > 6 && m->errstr[5] == '!')
					msg = createException(PARSE, "SQLparser", "%s", m->errstr);
				else
					msg = createException(PARSE, "SQLparser", SQLSTATE(42000) "%s", m->errstr);
			*m->errstr=0;
			msg = handle_error(m, status, msg);
			sqlcleanup(m, err);
			/* restore the state */
			MSresetInstructions(c->curprg->def, oldstop);
			freeVariables(c, c->curprg->def, c->glb, oldvtop);
			c->curprg->def->errors = 0;
			goto endofcompile;
		}
		/* generate MAL code */
#ifdef _SQL_COMPILE
		mnstr_printf(c->fdout, "#SQLstatement:pre-compile\n");
		printFunction(c->fdout, c->curprg->def, 0, LIST_MAL_NAME | LIST_MAL_VALUE  |  LIST_MAL_MAPI);
#endif
		be->depth++;
		if (backend_callinline(be, c) < 0 ||
		    backend_dumpstmt(be, c->curprg->def, r, 1, 1, NULL) < 0)
			err = 1;
		be->depth--;
#ifdef _SQL_COMPILE
		mnstr_printf(c->fdout, "#SQLstatement:post-compile\n");
		printFunction(c->fdout, c->curprg->def, 0, LIST_MAL_NAME | LIST_MAL_VALUE  |  LIST_MAL_MAPI);
#endif
		msg = SQLoptimizeFunction(c, c->curprg->def);

		if (err || c->curprg->def->errors || msg) {
			/* restore the state */
			char *error = NULL;
			MSresetInstructions(c->curprg->def, oldstop);
			freeVariables(c, c->curprg->def, c->glb, oldvtop);
			c->curprg->def->errors = 0;
			if (strlen(m->errstr) > 6 && m->errstr[5] == '!')
				error = createException(PARSE, "SQLparser", "%s", m->errstr);
			else if (*m->errstr)
				error = createException(PARSE, "SQLparser", SQLSTATE(42000) "%s", m->errstr);
			else
				error = createException(PARSE, "SQLparser", SQLSTATE(42000) "%s", msg);
			if (msg)
				freeException(msg);
			msg = error;
			*m->errstr = 0;
			goto endofcompile;
		}
#ifdef _SQL_COMPILE
		mnstr_printf(c->fdout, "#result of sql.eval()\n");
		printFunction(c->fdout, c->curprg->def, 0, c->listing);
#endif

		if (!output)
			sql->out = NULL;	/* no output stream */
		be->depth++;
		if (execute)
			msg = SQLrun(c,be,m);
		be->depth--;
		MSresetInstructions(c->curprg->def, oldstop);
		freeVariables(c, c->curprg->def, NULL, oldvtop);
		sqlcleanup(m, 0);
		if (!execute)
			goto endofcompile;
#ifdef _SQL_COMPILE
		mnstr_printf(c->fdout, "#parse/execute result %d\n", err);
#endif
	}
	if (m->results) {
		if (result) { /* return all results sets */
			*result = m->results;
		} else {
			if (m->results == o->results)
				o->results = NULL;
			res_tables_destroy(m->results);
		}
		m->results = NULL;
	}
/*
 * We are done; a MAL procedure resides in the cache.
 */
endofcompile:
	if (execute)
		MSresetInstructions(c->curprg->def, 1);

	c->sqlcontext = be;
	backend_destroy(sql);
	GDKfree(n);
	GDKfree(b);
	bstream_destroy(m->scanner.rs);
	if (m->sa)
		sa_destroy(m->sa);
	m->sa = NULL;
	m->sym = NULL;
	/* variable stack maybe resized, ie we need to keep the new stack */
	label = m->label;
	status = m->session->status;
	global_vars = m->global_vars;
	sizeframes = m->sizeframes;
	topframes = m->topframes;
	frames = m->frames;
	mquery = m->query;
	*m = *o;
	_DELETE(o);
	m->label = label;
	m->global_vars = global_vars;
	m->sizeframes = sizeframes;
	m->topframes = topframes;
	m->frames = frames;
	m->session->status = status;
	m->session->auto_commit = ac;
	m->query = mquery;
	if (inited)
		SQLresetClient(c);
	return msg;
}

str
SQLengineIntern(Client c, backend *be)
{
	str msg = MAL_SUCCEED;
	char oldlang = be->language;
	mvc *m = be->mvc;

	if (oldlang == 'X') {	/* return directly from X-commands */
		sqlcleanup(be->mvc, 0);
		return MAL_SUCCEED;
	}

	if (c->curprg->def->stop == 1) {
		if (mvc_status(m)) {
			if (*m->errstr){
				if (strlen(m->errstr) > 6 && m->errstr[5] == '!')
					msg = createException(PARSE, "SQLparser", "%s", m->errstr);
				else
					msg = createException(PARSE, "SQLparser", SQLSTATE(42000) "%s", m->errstr);
				*m->errstr = 0;
			}
			goto cleanup_engine;
		}
		sqlcleanup(be->mvc, 0);
		return MAL_SUCCEED;
	}

	if (m->emode == m_prepare)
		goto cleanup_engine;

	be->language = 'D';
	/*
	 * The code below is copied from MALengine, which handles execution
	 * in the context of a user global environment. We have a private
	 * environment.
	 */
	if (MALcommentsOnly(c->curprg->def)) 
		msg = MAL_SUCCEED;
	else 
		msg = SQLrun(c,be,m);

cleanup_engine:
	if (m->type == Q_SCHEMA && m->qc != NULL)
		qc_clean(m->qc, false);
	if (msg) {
		/* don't print exception decoration, just the message */
/*
		char *n = NULL;
		char *o = msg;
		while ((n = strchr(o, '\n')) != NULL) {
			*n = '\0';
			mnstr_printf(c->fdout, "!%s\n", getExceptionMessage(o));
			*n++ = '\n';
			o = n;
		}
		if (*o != 0)
			mnstr_printf(c->fdout, "!%s\n", getExceptionMessage(o));
*/
		m->session->status = -10;
	}

	if (m->type != Q_SCHEMA && be->q && msg) {
		qc_delete(m->qc, be->q);
	} 
	be->q = NULL;
	sqlcleanup(be->mvc, (!msg) ? 0 : -1);
	MSresetInstructions(c->curprg->def, 1);
	freeVariables(c, c->curprg->def, NULL, be->vtop);
	be->language = oldlang;
	/*
	 * Any error encountered during execution should block further processing
	 * unless auto_commit has been set.
	 */
	return msg;
}

void
SQLdestroyResult(res_table *destroy)
{
	res_table_destroy(destroy);
}

/* a hook is provided to execute relational algebra expressions */
str
RAstatement(Client c, MalBlkPtr mb, MalStkPtr stk, InstrPtr pci)
{
	int pos = 0;
	str *expr = getArgReference_str(stk, pci, 1);
	bit *opt = getArgReference_bit(stk, pci, 2);
	backend *b = NULL;
	mvc *m = NULL;
	str msg;
	sql_rel *rel;
	list *refs;

	if ((msg = getSQLContext(c, mb, &m, &b)) != NULL)
		return msg;
	if ((msg = checkSQLContext(c)) != NULL)
		return msg;
	if ((msg = SQLtrans(m)) != MAL_SUCCEED)
		return msg;
	if (!m->sa)
		m->sa = sa_create();
	if (!m->sa)
		return createException(SQL,"RAstatement",SQLSTATE(HY013) MAL_MALLOC_FAIL);
	refs = sa_list(m->sa);
	rel = rel_read(m, *expr, &pos, refs);
	if (rel) {
		int oldvtop = c->curprg->def->vtop;
		int oldstop = c->curprg->def->stop;

		if (*opt && rel)
			rel = sql_processrelation(m, rel, 0);

		if ((msg = MSinitClientPrg(c, "user", "test")) != MAL_SUCCEED) {
			rel_destroy(rel);
			return msg;
		}

		/* generate MAL code, ignoring any code generation error */
		if (backend_callinline(b, c) < 0 ||
		    backend_dumpstmt(b, c->curprg->def, rel, 1, 1, NULL) < 0) {
			msg = createException(SQL,"RAstatement","Program contains errors"); // TODO: use macro definition.
		} else {
			SQLaddQueryToCache(c);
			msg = SQLoptimizeFunction(c,c->curprg->def);
		}
		rel_destroy(rel);
		if( msg == MAL_SUCCEED)
			msg = SQLrun(c,b,m);
		if (!msg) {
			resetMalBlk(c->curprg->def, oldstop);
			freeVariables(c, c->curprg->def, NULL, oldvtop);
		}
		if (!msg)
			msg = mvc_commit(m, 0, NULL, false);
		else
			msg = mvc_rollback(m, 0, NULL, false);
	}
	return msg;
}

static int 
is_a_number(char *v)
{
	while(*v) {
		if (!isdigit((unsigned char) *v))
			return 0;
		v++;
	}
	return 1;
}

str
RAstatement2(Client cntxt, MalBlkPtr mb, MalStkPtr stk, InstrPtr pci)
{
	int pos = 0;
	str mod = *getArgReference_str(stk, pci, 1);
	str nme = *getArgReference_str(stk, pci, 2);
	str expr = *getArgReference_str(stk, pci, 3);
	str sig = *getArgReference_str(stk, pci, 4);
	str types = pci->argc == 6 ? *getArgReference_str(stk, pci, 5) : NULL;
	backend *be = NULL;
	mvc *m = NULL;
	str msg = MAL_SUCCEED;
	sql_rel *rel;
	list *refs, *ops;
	char buf[BUFSIZ];

	if ((msg = getSQLContext(cntxt, mb, &m, &be)) != NULL)
		return msg;
	if ((msg = checkSQLContext(cntxt)) != NULL)
		return msg;
	if ((msg = SQLtrans(m)) != MAL_SUCCEED)
		return msg;
	if (!m->sa)
		m->sa = sa_create();
	if (!m->sa) {
		sqlcleanup(m, 0);
		return createException(SQL,"RAstatement2",SQLSTATE(HY013) MAL_MALLOC_FAIL);
	}

	/* keep copy of signature and relational expression */
	snprintf(buf, BUFSIZ, "%s %s", sig, expr);

	if (!stack_push_frame(m, NULL)) {
		sqlcleanup(m, 0);
		return createException(SQL,"RAstatement2",SQLSTATE(HY013) MAL_MALLOC_FAIL);
	}
	ops = sa_list(m->sa);
	while (sig && *sig && !isspace((unsigned char) *sig)) {
		char *vnme = sig, *tnme;
		char *p = strchr(++sig, (int)' ');
		int d,s,nr = -1;
		sql_subtype t;
		atom *a;

		*p++ = 0;
		/* vnme can be name or number */
		if (is_a_number(vnme+1))
			nr = strtol(vnme+1, NULL, 10);
		tnme = p;
		p = strchr(p, (int)'(');
		*p++ = 0;
		tnme = sa_strdup(m->sa, tnme);
		if (!tnme) {
			sqlcleanup(m, 0);
			return createException(SQL,"RAstatement2",SQLSTATE(HY013) MAL_MALLOC_FAIL);
		}
		d = strtol(p, &p, 10);
		p++; /* skip , */
		s = strtol(p, &p, 10);

		sql_find_subtype(&t, tnme, d, s);
		a = atom_general(m->sa, &t, NULL);
		a->isnull = 0; // disable NULL value optimizations ugh
		/* the argument list may have holes and maybe out of order, ie
		 * don't use sql_add_arg, but special numbered version
		 * sql_set_arg(m, a, nr);
		 * */
		if (nr >= 0) { 
			append(ops, exp_atom_ref(m->sa, nr, &t));
			if (!sql_set_arg(m, nr, a)) {
				sqlcleanup(m, 0);
				return createException(SQL,"RAstatement2",SQLSTATE(HY013) MAL_MALLOC_FAIL);
			}
		} else {
			if (!push_global_var(m, "sys", vnme+1, &t)) {
				sqlcleanup(m, 0);
				return createException(SQL,"RAstatement2",SQLSTATE(HY013) MAL_MALLOC_FAIL);
			}
			append(ops, exp_var(m->sa, NULL, sa_strdup(m->sa, vnme+1), &t, 0));
		}
		sig = strchr(p, (int)',');
		if (sig)
			sig++;
	}
	refs = sa_list(m->sa);
	rel = rel_read(m, expr, &pos, refs);
	stack_pop_frame(m);
	if (rel)
		rel = sql_processrelation(m, rel, 1);
	if (!rel) {
		if (strlen(m->errstr) > 6 && m->errstr[5] == '!')
			msg = createException(SQL, "RAstatement2", "%s", m->errstr);
		else
			msg = createException(SQL, "RAstatement2", SQLSTATE(42000) "%s", m->errstr);
	} else if (rel && types && is_simple_project(rel->op)) { /* Test if types match */
		list *types_list = sa_list(m->sa);
		str token, rest;

		for (token = strtok_r(types, "%", &rest); token; token = strtok_r(NULL, "%", &rest))
			list_append(types_list, token);

		if (list_length(types_list) != list_length(rel->exps))
			msg = createException(SQL, "RAstatement2", SQLSTATE(42000) "The number of projections don't match between the generated plan and the expected one: %d != %d", 
								  list_length(types_list), list_length(rel->exps));
		else {
			int i = 1;
			for (node *n = rel->exps->h, *m = types_list->h ; n && m && !msg ; n = n->next, m = m->next) {
				sql_exp *e = (sql_exp *) n->data;
				sql_subtype *t = exp_subtype(e);
				str got = subtype2string(t), expected = (str) m->data;

				if (!got)
					msg = createException(SQL, "RAstatement2", SQLSTATE(HY013) MAL_MALLOC_FAIL);
				else if (strcmp(expected, got) != 0)
					msg = createException(SQL, "RAstatement2", SQLSTATE(42000) "Parameter %d has wrong SQL type, expected %s, but got %s instead", i, expected, got);
				GDKfree(got);
				i++;
			}
		}
	}
	if (!msg && monet5_create_relational_function(m, mod, nme, rel, NULL, ops, 0) < 0)
		msg = createException(SQL, "RAstatement2", "%s", m->errstr);
	rel_destroy(rel);
	sqlcleanup(m, 0);
	return msg;
}<|MERGE_RESOLUTION|>--- conflicted
+++ resolved
@@ -450,22 +450,13 @@
 {
 	int status = 0, err = 0, oldvtop, oldstop = 1, inited = 0, ac, sizeframes, topframes;
 	unsigned int label;
-<<<<<<< HEAD
-	mvc *o, *m;
+	mvc *o = NULL, *m = NULL;
 	sql_frame **frames;
 	list *global_vars;
-	buffer *b;
-	char *n, *mquery;
-	bstream *bs;
-	stream *buf;
-=======
-	mvc *o = NULL, *m = NULL;
-	sql_var *vars;
 	buffer *b = NULL;
 	char *n = NULL, *mquery;
 	bstream *bs = NULL;
 	stream *buf = NULL;
->>>>>>> 044a5c34
 	str msg = MAL_SUCCEED;
 	backend *be = NULL, *sql = (backend *) c->sqlcontext;
 	size_t len = strlen(*expr);
