/*
 * This Source Code Form is subject to the terms of the Mozilla Public
 * License, v. 2.0.  If a copy of the MPL was not distributed with this
 * file, You can obtain one at http://mozilla.org/MPL/2.0/.
 *
 * Copyright 1997 - July 2008 CWI, August 2008 - 2016 MonetDB B.V.
 */

/*
 * SQL execution
 * N. Nes, M.L. Kersten
 */
/*
 * Execution of SQL instructions.
 * Before we are can process SQL statements the global catalog should be initialized. 
 */
#include "monetdb_config.h"
#include "mal_backend.h"
#include "sql_scenario.h"
#include "sql_result.h"
#include "sql_gencode.h"
#include "sql_assert.h"
#include "sql_execute.h"
#include "sql_env.h"
#include "sql_mvc.h"
#include "sql_readline.h"
#include "sql_user.h"
#include <sql_optimizer.h>
#include <sql_datetime.h>
#include <rel_optimizer.h>
#include <rel_partition.h>
#include <rel_distribute.h>
#include <rel_select.h>
#include <rel_rel.h>
#include <rel_exp.h>
#include <rel_dump.h>
#include <rel_bin.h>
#include "mal_debugger.h"
#include <mtime.h>
#include "optimizer.h"
#include <unistd.h>

/*
 * The SQLcompile operation can be used by separate
 * front-ends to benefit from the SQL functionality.
 * It expects a string and returns the name of the
 * corresponding MAL block as it is known in the
 * SQL_cache, where it can be picked up.
 * The SQLstatement operation also executes the instruction upon request.
 *
 * In both cases the SQL string is handled like an ordinary
 * user query, following the same optimization paths and
 * caching.
 */

/* #define _SQL_COMPILE */

/*
* BEWARE: SQLstatementIntern only commits after all statements found
* in expr are executed, when autocommit mode is enabled.
*
* The tricky part for this statement is to ensure that the SQL statement
* is executed within the client context specified. This leads to context juggling.
*/

/*
 * The trace operation collects the events in the BATs
 * and creates a secondary result set upon termination
 * of the query. 
 */
static void
SQLsetTrace(Client cntxt)
{
	InstrPtr q, resultset;
	InstrPtr tbls, cols, types, clen, scale;
	MalBlkPtr mb = cntxt->curprg->def;
	int k;

	startTrace("sql_traces");
	initTrace();

	for(k= mb->stop-1; k>0; k--)
		if( getInstrPtr(mb,k)->token ==ENDsymbol)
			break;
	mb->stop=k;

	q= newStmt(mb, "profiler", "stoptrace");
	q= pushStr(mb,q,"sql_traces");
	/* cook a new resultSet instruction */
	resultset = newInstruction(mb,ASSIGNsymbol);
	setModuleId(resultset, sqlRef);
	setFunctionId(resultset, resultSetRef);
	getArg(resultset,0)= newTmpVariable(mb,TYPE_int);

	/* build table defs */
	tbls = newStmt(mb,batRef, newRef);
	setVarType(mb, getArg(tbls,0), newBatType(TYPE_oid, TYPE_str));
	tbls = pushType(mb, tbls, TYPE_oid);
	tbls = pushType(mb, tbls, TYPE_str);
	resultset= pushArgument(mb,resultset, getArg(tbls,0));

	q= newStmt(mb,batRef,appendRef);
	q= pushArgument(mb,q,getArg(tbls,0));
	q= pushStr(mb,q,".trace");
	k= getArg(q,0);

	q= newStmt(mb,batRef,appendRef);
	q= pushArgument(mb,q,k);
	q= pushStr(mb,q,".trace");

	/* build colum defs */
	cols = newStmt(mb,batRef, newRef);
	setVarType(mb, getArg(cols,0), newBatType(TYPE_oid, TYPE_str));
	cols = pushType(mb, cols, TYPE_oid);
	cols = pushType(mb, cols, TYPE_str);
	resultset= pushArgument(mb,resultset, getArg(cols,0));

	q= newStmt(mb,batRef,appendRef);
	q= pushArgument(mb,q,getArg(cols,0));
	q= pushStr(mb,q,"usec");
	k= getArg(q,0);

	q= newStmt(mb,batRef,appendRef);
	q= pushArgument(mb,q, getArg(cols,0));
	q= pushStr(mb,q,"statement");

	/* build type defs */
	types = newStmt(mb,batRef, newRef);
	setVarType(mb, getArg(types,0), newBatType(TYPE_oid, TYPE_str));
	types = pushType(mb, types, TYPE_oid);
	types = pushType(mb, types, TYPE_str);
	resultset= pushArgument(mb,resultset, getArg(types,0));

	q= newStmt(mb,batRef,appendRef);
	q= pushArgument(mb,q, getArg(types,0));
	q= pushStr(mb,q,"bigint");
	k= getArg(q,0);

	q= newStmt(mb,batRef,appendRef);
	q= pushArgument(mb,q, k);
	q= pushStr(mb,q,"clob");

	/* build scale defs */
	clen = newStmt(mb,batRef, newRef);
	setVarType(mb, getArg(clen,0), newBatType(TYPE_oid, TYPE_int));
	clen = pushType(mb, clen, TYPE_oid);
	clen = pushType(mb, clen, TYPE_int);
	resultset= pushArgument(mb,resultset, getArg(clen,0));

	q= newStmt(mb,batRef,appendRef);
	q= pushArgument(mb,q, getArg(clen,0));
	q= pushInt(mb,q,64);
	k= getArg(q,0);

	q= newStmt(mb,batRef,appendRef);
	q= pushArgument(mb,q, k);
	q= pushInt(mb,q,0);

	/* build scale defs */
	scale = newStmt(mb,batRef, newRef);
	setVarType(mb, getArg(scale,0), newBatType(TYPE_oid, TYPE_int));
	scale = pushType(mb, scale, TYPE_oid);
	scale = pushType(mb, scale, TYPE_int);
	resultset= pushArgument(mb,resultset, getArg(scale,0));

	q= newStmt(mb,batRef,appendRef);
	q= pushArgument(mb,q, getArg(scale,0));
	q= pushInt(mb,q,0);
	k= getArg(q,0);

	q= newStmt(mb,batRef,appendRef);
	q= pushArgument(mb, q, k);
	q= pushInt(mb,q,0);

	/* add the ticks column */

	q = newStmt(mb, profilerRef, "getTrace");
	q = pushStr(mb, q, putName("usec"));
	resultset= pushArgument(mb,resultset, getArg(q,0));

	/* add the stmt column */
	q = newStmt(mb, profilerRef, "getTrace");
	q = pushStr(mb, q, putName("stmt"));
	resultset= pushArgument(mb,resultset, getArg(q,0));

	pushInstruction(mb,resultset);
	pushEndInstruction(mb);
	chkTypes(cntxt->fdout, cntxt->nspace, mb, TRUE);
}

static str
SQLrun(Client c, mvc *m){
	str msg= MAL_SUCCEED;
	MalBlkPtr old;
			
	// first consider running in debug mode
	if( m->emod & mod_debug)
		msg = runMALDebugger(c, c->curprg->def);
	 else{
		if( m->emod & mod_trace){
			c->curprg->def = copyMalBlk(old = c->curprg->def);
			SQLsetTrace(c);
			msg = runMAL(c, c->curprg->def, 0, 0);
			stopTrace(0);
			freeMalBlk(c->curprg->def);
			c->curprg->def = old;
		} else
			msg = runMAL(c, c->curprg->def, 0, 0);
	}
	return msg;
}

str
SQLstatementIntern(Client c, str *expr, str nme, bit execute, bit output, res_table **result)
{
	int status = 0;
	int err = 0;
	mvc *o, *m;
	int ac, sizevars, topvars;
	sql_var *vars;
	int oldvtop, oldstop = 1;
	buffer *b;
	char *n;
	stream *buf;
	str msg = MAL_SUCCEED;
	backend *be, *sql = (backend *) c->sqlcontext;
	size_t len = strlen(*expr);

#ifdef _SQL_COMPILE
	mnstr_printf(c->fdout, "#SQLstatement:%s\n", *expr);
#endif
	if (!sql) {
		msg = SQLinitEnvironment(c, NULL, NULL, NULL);
		sql = (backend *) c->sqlcontext;
	}
	if (msg){
		GDKfree(msg);
		throw(SQL, "SQLstatement", "Catalogue not available");
	}

	initSQLreferences();
	m = sql->mvc;
	ac = m->session->auto_commit;
	o = MNEW(mvc);
	if (!o)
		throw(SQL, "SQLstatement", "Out of memory");
	*o = *m;
	/* hide query cache, this causes crashes in SQLtrans() due to uninitialized memory otherwise */
	m->qc = NULL;

	/* create private allocator */
	m->sa = NULL;
	SQLtrans(m);
	status = m->session->status;

	m->type = Q_PARSE;
	be = sql;
	sql = backend_create(m, c);
	sql->output_format = be->output_format;
	if (!output) {
		sql->output_format = OFMT_NONE;
	}
	// and do it again
	m->qc = NULL;
	m->caching = 0;
	m->user_id = m->role_id = USER_MONETDB;
	if (result)
		m->reply_size = -2; /* do not clean up result tables */

	/* mimic a client channel on which the query text is received */
	b = (buffer *) GDKmalloc(sizeof(buffer));
	n = GDKmalloc(len + 1 + 1);
	strncpy(n, *expr, len);
	n[len] = '\n';
	n[len + 1] = 0;
	len++;
	buffer_init(b, n, len);
	buf = buffer_rastream(b, "sqlstatement");
	scanner_init(&m->scanner, bstream_create(buf, b->len), NULL);
	m->scanner.mode = LINE_N;
	bstream_next(m->scanner.rs);

	m->params = NULL;
	m->argc = 0;
	m->session->auto_commit = 0;
	if (!m->sa)
		m->sa = sa_create();

	/*
	 * System has been prepared to parse it and generate code.
	 * Scan the complete string for SQL statements, stop at the first error.
	 */
	c->sqlcontext = sql;
	while (msg == MAL_SUCCEED && m->scanner.rs->pos < m->scanner.rs->len) {
		sql_rel *r;
		stmt *s;
		MalStkPtr oldglb = c->glb;

		if (!m->sa)
			m->sa = sa_create();
		m->sym = NULL;
		if ((err = sqlparse(m)) ||
		    /* Only forget old errors on transaction boundaries */
		    (mvc_status(m) && m->type != Q_TRANS) || !m->sym) {
			if (!err)
				err = mvc_status(m);
			if (*m->errstr)
				msg = createException(PARSE, "SQLparser", "%s", m->errstr);
			*m->errstr = 0;
			sqlcleanup(m, err);
			execute = 0;
			if (!err)
				continue;
			assert(c->glb == 0 || c->glb == oldglb);	/* detect leak */
			c->glb = oldglb;
			goto endofcompile;
		}

		/*
		 * We have dealt with the first parsing step and advanced the input reader
		 * to the next statement (if any).
		 * Now is the time to also perform the semantic analysis,
		 * optimize and produce code.
		 * We don't search the cache for a previous incarnation yet.
		 */
		MSinitClientPrg(c, "user", nme);
		oldvtop = c->curprg->def->vtop;
		oldstop = c->curprg->def->stop;
		r = sql_symbol2relation(m, m->sym);
		s = sql_relation2stmt(m, r);
#ifdef _SQL_COMPILE
		mnstr_printf(c->fdout, "#SQLstatement:\n");
#endif
		scanner_query_processed(&(m->scanner));
		if (s == 0 || (err = mvc_status(m))) {
			msg = createException(PARSE, "SQLparser", "%s", m->errstr);
			handle_error(m, c->fdout, status);
			sqlcleanup(m, err);
			/* restore the state */
			MSresetInstructions(c->curprg->def, oldstop);
			freeVariables(c, c->curprg->def, c->glb, oldvtop);
			c->curprg->def->errors = 0;
			assert(c->glb == 0 || c->glb == oldglb);	/* detect leak */
			c->glb = oldglb;
			goto endofcompile;
		}
		/* generate MAL code */
		if( backend_callinline(be, c) < 0 ||
			backend_dumpstmt(be, c->curprg->def, s, 1, 1) < 0)
			err = 1;
		else
			addQueryToCache(c);

		if (err ||c->curprg->def->errors) {
			/* restore the state */
			MSresetInstructions(c->curprg->def, oldstop);
			freeVariables(c, c->curprg->def, c->glb, oldvtop);
			c->curprg->def->errors = 0;
			msg = createException(SQL, "SQLparser", "Errors encountered in query");
			assert(c->glb == 0 || c->glb == oldglb);	/* detect leak */
			c->glb = oldglb;
			goto endofcompile;
		}
#ifdef _SQL_COMPILE
		mnstr_printf(c->fdout, "#result of sql.eval()\n");
		printFunction(c->fdout, c->curprg->def, 0, c->listing);
#endif

		if (!output)
			sql->out = NULL;	/* no output stream */
		if (execute)
			msg = SQLrun(c,m);

		MSresetInstructions(c->curprg->def, oldstop);
		freeVariables(c, c->curprg->def, NULL, oldvtop);

		sqlcleanup(m, 0);

		/* construct a mock result set to determine schema */
		if (!execute && result) {
			/* 'inspired' by mvc_export_prepare() */
			if (is_topn(r->op))
				r = r->l;
			if (r && is_project(r->op) && r->exps) {
				node *n;
				int ncol = 0;
				res_table *res;
				for (n = r->exps->h; n; n = n->next) ncol++;
				res = res_table_create(m->session->tr, m->result_id++, ncol, 1, NULL, NULL);
				for (n = r->exps->h; n; n = n->next) {
					const char *name, *rname;
					sql_exp *e = n->data;
					sql_subtype *t = exp_subtype(e);
					name = e->name;
					if (!name && e->type == e_column && e->r)
						name = e->r;
					rname = e->rname;
					if (!rname && e->type == e_column && e->l)
						rname = e->l;
					res_col_create(m->session->tr, res, rname, name, t->type->sqlname, t->digits,
							t->scale, t->type->localtype, ATOMnil(t->type->localtype));
				}
				*result = res;
			}
		}

		if (!execute) {
			assert(c->glb == 0 || c->glb == oldglb);	/* detect leak */
			c->glb = oldglb;
			goto endofcompile;
		}
#ifdef _SQL_COMPILE
		mnstr_printf(c->fdout, "#parse/execute result %d\n", err);
#endif
		assert(c->glb == 0 || c->glb == oldglb);	/* detect leak */
		c->glb = oldglb;

	}
	if (m->results && result) { /* return all results sets */
		*result = m->results;
		m->results = NULL;
	}
/*
 * We are done; a MAL procedure resides in the cache.
 */
endofcompile:
	if (execute)
		MSresetInstructions(c->curprg->def, 1);

	c->sqlcontext = be;
	backend_destroy(sql);
	GDKfree(n);
	GDKfree(b);
	bstream_destroy(m->scanner.rs);
	if (m->sa)
		sa_destroy(m->sa);
	m->sa = NULL;
	m->sym = NULL;
	/* variable stack maybe resized, ie we need to keep the new stack */
	status = m->session->status;
	sizevars = m->sizevars;
	topvars = m->topvars;
	vars = m->vars;
	*m = *o;
	_DELETE(o);
	m->sizevars = sizevars;
	m->topvars = topvars;
	m->vars = vars;
	m->session->status = status;
	m->session->auto_commit = ac;
	return msg;
}

/*
 * Execution of the SQL program is delegated to the MALengine.
 * Different cases should be distinguished. The default is to
 * hand over the MAL block derived by the parser for execution.
 * However, when we received an Execute call, we make a shortcut
 * and prepare the stack for immediate execution
 */
str
SQLexecutePrepared(Client c, backend *be, cq *q)
{
	mvc *m = be->mvc;
	int argc, parc;
	ValPtr *argv, argvbuffer[MAXARG], v;
	ValRecord *argrec, argrecbuffer[MAXARG];
	MalBlkPtr mb;
	MalStkPtr glb;
	InstrPtr pci;
	int i;
	str ret;
	Symbol qcode = q->code;

	if (!qcode || qcode->def->errors) {
		if (!qcode && *m->errstr)
			return createException(PARSE, "SQLparser", "%s", m->errstr);
		throw(SQL, "SQLengine", "39000!program contains errors");
	}
	mb = qcode->def;
	pci = getInstrPtr(mb, 0);
	if (pci->argc >= MAXARG)
		argv = (ValPtr *) GDKmalloc(sizeof(ValPtr) * pci->argc);
	else
		argv = argvbuffer;

	if (pci->retc >= MAXARG)
		argrec = (ValRecord *) GDKmalloc(sizeof(ValRecord) * pci->retc);
	else
		argrec = argrecbuffer;

	/* prepare the target variables */
	for (i = 0; i < pci->retc; i++) {
		argv[i] = argrec + i;
		argv[i]->vtype = getVarGDKType(mb, i);
	}

	argc = m->argc;
	parc = q->paramlen;

	if (argc != parc) {
		if (pci->argc >= MAXARG)
			GDKfree(argv);
		if (pci->retc >= MAXARG)
			GDKfree(argrec);
		throw(SQL, "sql.prepare", "07001!EXEC: wrong number of arguments for prepared statement: %d, expected %d", argc, parc);
	} else {
		for (i = 0; i < m->argc; i++) {
			atom *arg = m->args[i];
			sql_subtype *pt = q->params + i;

			if (!atom_cast(arg, pt)) {
				/*sql_error(c, 003, buf); */
				if (pci->argc >= MAXARG)
					GDKfree(argv);
				if (pci->retc >= MAXARG)
					GDKfree(argrec);
				throw(SQL, "sql.prepare", "07001!EXEC: wrong type for argument %d of " "prepared statement: %s, expected %s", i + 1, atom_type(arg)->type->sqlname, pt->type->sqlname);
			}
			argv[pci->retc + i] = &arg->data;
		}
	}
	glb = (MalStkPtr) (q->stk);
	ret = callMAL(c, mb, &glb, argv, (m->emod & mod_debug ? 'n' : 0));
	/* cleanup the arguments */
	for (i = pci->retc; i < pci->argc; i++) {
		garbageElement(c, v = &glb->stk[pci->argv[i]]);
		v->vtype = TYPE_int;
		v->val.ival = int_nil;
	}
	if (glb && ret) /* error */
		garbageCollector(c, mb, glb, glb != 0);
	q->stk = (backend_stack) glb;
	if (glb && SQLdebug & 1)
		printStack(GDKstdout, mb, glb);
	if (pci->argc >= MAXARG)
		GDKfree(argv);
	if (pci->retc >= MAXARG)
		GDKfree(argrec);
	return ret;
}

str
SQLengineIntern(Client c, backend *be)
{
	str msg = MAL_SUCCEED;
	MalStkPtr oldglb = c->glb;
	char oldlang = be->language;
	mvc *m = be->mvc;

	if (oldlang == 'X') {	/* return directly from X-commands */
		sqlcleanup(be->mvc, 0);
		return MAL_SUCCEED;
	}

	if (m->emod & mod_explain) {
		if (be->q && be->q->code)
			printFunction(c->fdout, ((Symbol) (be->q->code))->def, 0, LIST_MAL_NAME | LIST_MAL_VALUE  | LIST_MAL_MAPI);
		else if (be->q)
			msg = createException(PARSE, "SQLparser", "%s", (*m->errstr) ? m->errstr : "39000!program contains errors");
		else if (c->curprg->def)
			printFunction(c->fdout, c->curprg->def, 0, LIST_MAL_NAME | LIST_MAL_VALUE  |  LIST_MAL_MAPI);
		goto cleanup_engine;
	}
#ifdef SQL_SCENARIO_DEBUG
	mnstr_printf(GDKout, "#Ready to execute SQL statement\n");
#endif

	if (c->curprg->def->stop == 1) {
		sqlcleanup(be->mvc, 0);
		return MAL_SUCCEED;
	}

	if (m->emode == m_inplace) {
		msg = SQLexecutePrepared(c, be, be->q);
		goto cleanup_engine;
	}

	if (m->emode == m_prepare)
		goto cleanup_engine;

	assert(c->glb == 0 || c->glb == oldglb);	/* detect leak */
	c->glb = 0;
	be->language = 'D';
	/*
	 * The code below is copied from MALengine, which handles execution
	 * in the context of a user global environment. We have a private
	 * environment.
	 */
	if (MALcommentsOnly(c->curprg->def)) 
		msg = MAL_SUCCEED;
	else 
		msg = SQLrun(c,m);

cleanup_engine:
	if (m->type == Q_SCHEMA)
		qc_clean(m->qc);
	if (msg) {
		/* don't print exception decoration, just the message */
		char *n = NULL;
		char *o = msg;
		while ((n = strchr(o, '\n')) != NULL) {
			*n = '\0';
			mnstr_printf(c->fdout, "!%s\n", getExceptionMessage(o));
			*n++ = '\n';
			o = n;
		}
		if (*o != 0)
			mnstr_printf(c->fdout, "!%s\n", getExceptionMessage(o));
		showErrors(c);
		m->session->status = -10;
	}

	if (m->type != Q_SCHEMA && be->q && msg) {
		qc_delete(m->qc, be->q);
	} 
	be->q = NULL;
	sqlcleanup(be->mvc, (!msg) ? 0 : -1);
	MSresetInstructions(c->curprg->def, 1);
	freeVariables(c, c->curprg->def, NULL, be->vtop);
	be->language = oldlang;
	/*
	 * Any error encountered during execution should block further processing
	 * unless auto_commit has been set.
	 */
	assert(c->glb == 0 || c->glb == oldglb);	/* detect leak */
	c->glb = oldglb;
	return msg;
}

<<<<<<< HEAD
void SQLdestroyResult(res_table *destroy) {
	res_table_destroy(destroy);
}
=======
/* a hook is provided to execute relational algebra expressions */
str
RAstatement(Client c, MalBlkPtr mb, MalStkPtr stk, InstrPtr pci)
{
	int pos = 0;
	str *expr = getArgReference_str(stk, pci, 1);
	bit *opt = getArgReference_bit(stk, pci, 2);
	backend *b = NULL;
	mvc *m = NULL;
	str msg;
	sql_rel *rel;
	list *refs;

	if ((msg = getSQLContext(c, mb, &m, &b)) != NULL)
		return msg;
	if ((msg = checkSQLContext(c)) != NULL)
		return msg;
	if (!m->sa)
		m->sa = sa_create();
	refs = sa_list(m->sa);
	rel = rel_read(m, *expr, &pos, refs);
	if (rel) {
		int oldvtop = c->curprg->def->vtop;
		int oldstop = c->curprg->def->stop;
		stmt *s;
		MalStkPtr oldglb = c->glb;

		if (*opt)
			rel = rel_optimizer(m, rel);
		s = output_rel_bin(m, rel);
		rel_destroy(rel);

		MSinitClientPrg(c, "user", "test");

		/* generate MAL code, ignoring any code generation error */
		if(  backend_callinline(b, c) < 0 ||
			 backend_dumpstmt(b, c->curprg->def, s, 1, 1) < 0)
			msg = createException(SQL,"RAstatement","Program contains errors");
		else 
			addQueryToCache(c);
			SQLrun(c,m);
		if (!msg) {
			resetMalBlk(c->curprg->def, oldstop);
			freeVariables(c, c->curprg->def, NULL, oldvtop);
			if( !(c->glb == 0 || c->glb == oldglb))
				msg= createException(MAL,"sql","global stack leakage");	/* detect leak */
		}
		c->glb = oldglb;
	}
	return msg;
}

str
RAstatement2(Client cntxt, MalBlkPtr mb, MalStkPtr stk, InstrPtr pci)
{
	int pos = 0;
	str *mod = getArgReference_str(stk, pci, 1);
	str *nme = getArgReference_str(stk, pci, 2);
	str *expr = getArgReference_str(stk, pci, 3);
	str *sig = getArgReference_str(stk, pci, 4), c = *sig;
	backend *b = NULL;
	mvc *m = NULL;
	str msg;
	sql_rel *rel;
	list *refs, *ops;
	char buf[BUFSIZ];

	if ((msg = getSQLContext(cntxt, mb, &m, &b)) != NULL)
		return msg;
	if ((msg = checkSQLContext(cntxt)) != NULL)
		return msg;
	if (!m->sa)
		m->sa = sa_create();

       	ops = sa_list(m->sa);
	snprintf(buf, BUFSIZ, "%s %s", *sig, *expr);
	while (c && *c && !isspace(*c)) {
		char *vnme = c, *tnme; 
		char *p = strchr(++c, (int)' ');
		int d,s,nr;
		sql_subtype t;
		atom *a;

		*p++ = 0;
		vnme = sa_strdup(m->sa, vnme);
		nr = strtol(vnme+1, NULL, 10);
		tnme = p;
		p = strchr(p, (int)'(');
		*p++ = 0;
		tnme = sa_strdup(m->sa, tnme);

		d = strtol(p, &p, 10);
		p++; /* skip , */
		s = strtol(p, &p, 10);
		
		sql_find_subtype(&t, tnme, d, s);
		a = atom_general(m->sa, &t, NULL);
		/* the argument list may have holes and maybe out of order, ie
		 * done use sql_add_arg, but special numbered version
		 * sql_set_arg(m, a, nr);
		 * */
		sql_set_arg(m, nr, a);
		append(ops, stmt_alias(m->sa, stmt_varnr(m->sa, nr, &t), NULL, vnme));
		c = strchr(p, (int)',');
		if (c)
			c++;
	}
	refs = sa_list(m->sa);
	rel = rel_read(m, *expr, &pos, refs);
	if (!rel)
		throw(SQL, "sql.register", "Cannot register %s", buf);
	if (rel) {
		monet5_create_relational_function(m, *mod, *nme, rel, stmt_list(m->sa, ops), 0);
		rel_destroy(rel);
	}
	sqlcleanup(m, 0);
	return msg;
}
>>>>>>> 5222ad0f
<|MERGE_RESOLUTION|>--- conflicted
+++ resolved
@@ -628,11 +628,6 @@
 	return msg;
 }
 
-<<<<<<< HEAD
-void SQLdestroyResult(res_table *destroy) {
-	res_table_destroy(destroy);
-}
-=======
 /* a hook is provided to execute relational algebra expressions */
 str
 RAstatement(Client c, MalBlkPtr mb, MalStkPtr stk, InstrPtr pci)
@@ -751,4 +746,3 @@
 	sqlcleanup(m, 0);
 	return msg;
 }
->>>>>>> 5222ad0f
