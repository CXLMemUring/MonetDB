--- conflicted
+++ resolved
@@ -2111,13 +2111,9 @@
 		return 0;
 
 	m->rowcnt = val;
-<<<<<<< HEAD
-	stack_set_number(m, "rowcnt", m->rowcnt);
+	sqlvar_set_number(find_global_var(m, mvc_bind_schema(m, "sys"), "rowcnt"), m->rowcnt);
 	if(GDKembedded()) 
 		return 0;
-=======
-	sqlvar_set_number(find_global_var(m, mvc_bind_schema(m, "sys"), "rowcnt"), m->rowcnt);
->>>>>>> c10dbd71
 	if (mnstr_write(s, "&2 ", 3, 1) != 1 ||
 	    !mvc_send_lng(s, val) ||
 	    mnstr_write(s, " ", 1, 1) != 1 ||
