--- conflicted
+++ resolved
@@ -1136,25 +1136,15 @@
 		ts_res.has_tz = has_tz;
 		ts_res.fraction = d ? d - 1 : 0;
 		ts_res.timezone = m->timezone;
-<<<<<<< HEAD
-		l = sql_time_tostr((void *) &ts_res, buf, &len2, mtype, p);
-=======
 		l = sql_time_tostr((void *) &ts_res, buf, len, mtype, p);
->>>>>>> 69529a75
 	} else if (eclass == EC_TIMESTAMP || eclass == EC_TIMESTAMP_TZ) {
 		struct time_res ts_res;
 		ts_res.has_tz = has_tz;
 		ts_res.fraction = d ? d - 1 : 0;
 		ts_res.timezone = m->timezone;
-<<<<<<< HEAD
-		l = sql_timestamp_tostr((void *) &ts_res, buf, &len2, mtype, p);
-	} else if (eclass == EC_SEC) {
-		l = dec_tostr((void *) (ptrdiff_t) 3, buf, &len2, mtype, p);
-=======
 		l = sql_timestamp_tostr((void *) &ts_res, buf, len, mtype, p);
 	} else if (eclass == EC_SEC) {
 		l = dec_tostr((void *) (ptrdiff_t) 3, buf, len, mtype, p);
->>>>>>> 69529a75
 	} else if (eclass == EC_BIT) {
 		bit b = *(bit *) p;
 		if (*len == 0 || *len > 5) {
