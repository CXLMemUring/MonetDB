/*
 * This Source Code Form is subject to the terms of the Mozilla Public
 * License, v. 2.0.  If a copy of the MPL was not distributed with this
 * file, You can obtain one at http://mozilla.org/MPL/2.0/.
 *
 * Copyright 1997 - July 2008 CWI, August 2008 - 2017 MonetDB B.V.
 */

/*
 * author N.J. Nes
 */
 
#include "monetdb_config.h"
#include "sql_result.h"
#include <str.h>
#include <tablet.h>
#include <mtime.h>
#include <bat/res_table.h>
#include <bat/bat_storage.h>
#include <rel_exp.h>
#include <conversion.h>
#include <json.h>

#ifndef HAVE_LLABS
#define llabs(x)	((x) < 0 ? -(x) : (x))
#endif

// stpcpy definition, for systems that do not have stpcpy
/* Copy YYSRC to YYDEST, returning the address of the terminating '\0' in
   YYDEST.  */
static char *
mystpcpy (char *yydest, const char *yysrc) {
	char *yyd = yydest;
	const char *yys = yysrc;

	while ((*yyd++ = *yys++) != '\0')
	continue;

	return yyd - 1;
}

#ifdef _MSC_VER
/* use intrinsic functions on Windows */
#define short_int_SWAP(s)	((short) _byteswap_ushort((unsigned short) (s)))
/* on Windows, long is the same size as int */
#define normal_int_SWAP(s)	((int) _byteswap_ulong((unsigned long) (s)))
#define long_long_SWAP(l)	((lng) _byteswap_uint64((unsigned __int64) (s)))
#else
#define short_int_SWAP(s) ((short)(((0x00ff&(s))<<8) | ((0xff00&(s))>>8)))

#define normal_int_SWAP(i) (((0x000000ff&(i))<<24) | ((0x0000ff00&(i))<<8) | \
			    ((0x00ff0000&(i))>>8)  | ((0xff000000&(i))>>24))
#define long_long_SWAP(l) \
		((((lng)normal_int_SWAP(l))<<32) |\
		 (0xffffffff&normal_int_SWAP(l>>32)))
#endif

#ifdef HAVE_HGE
#define huge_int_SWAP(h) \
		((((hge)long_long_SWAP(h))<<64) |\
		 (0xffffffffffffffff&long_long_SWAP(h>>64)))
#endif

static lng 
mnstr_swap_lng(stream *s, lng lngval) {
	return mnstr_byteorder(s) != 1234 ? long_long_SWAP(lngval) : lngval;
}

static int
dec_tostr(void *extra, char **Buf, int *len, int type, const void *a)
{
	if (*len < 64) {
		if (*Buf)
			GDKfree(*Buf);
		*len = 64;
		*Buf = GDKzalloc(*len);
		if (*Buf == NULL) {
			GDKerror("Allocation failed\n");
			return 0;
		}
	}
	/* support dec map to bte, sht, int and lng */
	if (type == TYPE_bte) {
		return conversion_decimal_to_string(a, *Buf, *len, (int) (ptrdiff_t) extra, 1, &bte_nil);
	} else if (type == TYPE_sht) {
		return conversion_decimal_to_string(a, *Buf, *len, (int) (ptrdiff_t) extra, 2, &sht_nil);
	} else if (type == TYPE_int) {
		return conversion_decimal_to_string(a, *Buf, *len, (int) (ptrdiff_t) extra, 4, &int_nil);
	} else if (type == TYPE_lng) {
		return conversion_decimal_to_string(a, *Buf, *len, (int) (ptrdiff_t) extra, 8, &lng_nil);
#ifdef HAVE_HGE
	} else if (type == TYPE_hge) {
		return conversion_decimal_to_string(a, *Buf, *len, (int) (ptrdiff_t) extra, 16, &hge_nil);
#endif
	} else {
		GDKerror("Decimal cannot be mapped to %s\n", ATOMname(type));
	}
	return 0;
}

struct time_res {
	int fraction;
	int has_tz;
	lng timezone;
};

static int
sql_time_tostr(void *TS_RES, char **buf, int *len, int type, const void *A)
{
	struct time_res *ts_res = TS_RES;
	int i, len1, big = 128;
	char buf1[128], *s1 = buf1, *s;
	lng val = 0, timezone = ts_res->timezone;
	daytime tmp;
	const daytime *a = A;
	daytime mtime = 24 * 60 * 60 * 1000;

	(void) type;
	if (ts_res->has_tz)
		val = *a + timezone;
	else
		val = *a;
	if (val < 0)
		val = mtime + val;
	if (val > mtime)
		val = val - mtime;
	tmp = (daytime) val;

	len1 = daytime_tostr(&s1, &big, &tmp);
	if (len1 == 3 && strcmp(s1, "nil") == 0) {
		if (*len < 4 || *buf == NULL) {
			if (*buf)
				GDKfree(*buf);
			*buf = (str) GDKzalloc(*len = 4);
			if (*buf == NULL) {
				GDKerror("Allocation failed\n");
				return 0;
			}
		}
		strcpy(*buf, s1);
		return len1;
	}

	/* fixup the fraction, default is 3 */
	len1 += (ts_res->fraction - 3);
	if (ts_res->fraction == 0)
		len1--;

	if (*len < len1 + 8) {
		if (*buf)
			GDKfree(*buf);
		*buf = (str) GDKzalloc(*len = len1 + 8);
		if (*buf == NULL) {
			GDKerror("Allocation failed\n");
			return 0;
		}
	}
	s = *buf;
	strcpy(s, buf1);
	s += len1;
	s[0] = 0;
	/* extra zero's for usec's */
	for (i = 3; i < ts_res->fraction; i++)
		s[-i + 2] = '0';

	if (ts_res->has_tz) {
		timezone = ts_res->timezone / 60000;
		*s++ = (ts_res->timezone >= 0) ? '+' : '-';
		sprintf(s, "%02d:%02d", (int) (llabs(timezone) / 60), (int) (llabs(timezone) % 60));
		s += 5;
	}
	return (int) (s - *buf);
}

static int
sql_timestamp_tostr(void *TS_RES, char **buf, int *len, int type, const void *A)
{
	struct time_res *ts_res = TS_RES;
	int i, len1, len2, big = 128;
	char buf1[128], buf2[128], *s, *s1 = buf1, *s2 = buf2;
	timestamp tmp;
	const timestamp *a = A;
	lng timezone = ts_res->timezone;

	(void) type;
	if (ts_res->has_tz) {
		MTIMEtimestamp_add(&tmp, a, &timezone);
		len1 = date_tostr(&s1, &big, &tmp.days);
		len2 = daytime_tostr(&s2, &big, &tmp.msecs);
	} else {
		len1 = date_tostr(&s1, &big, &a->days);
		len2 = daytime_tostr(&s2, &big, &a->msecs);
	}

	/* fixup the fraction, default is 3 */
	len2 += (ts_res->fraction - 3);
	if (ts_res->fraction == 0)
		len2--;

	if (*len < len1 + len2 + 8) {
		if (*buf)
			GDKfree(*buf);
		*buf = (str) GDKzalloc(*len = len1 + len2 + 8);
		if (*buf == NULL) {
			GDKerror("Allocation failed\n");
			return 0;
		}
	}
	s = *buf;
	strcpy(s, buf1);
	s += len1;
	*s++ = ' ';
	strcpy(s, buf2);
	s += len2;
	s[0] = 0;
	/* extra zero's for usec's */
	for (i = 3; i < ts_res->fraction; i++)
		s[-i + 2] = '0';

	if (ts_res->has_tz) {
		timezone = ts_res->timezone / 60000;
		*s++ = (ts_res->timezone >= 0) ? '+' : '-';
		sprintf(s, "%02d:%02d", (int) (llabs(timezone) / 60), (int) (llabs(timezone) % 60));
		s += 5;
	}
	return (int) (s - *buf);
}

static int
STRwidth(const char *s)
{
	int len = 0;
	int c;
	int n;

	if (GDK_STRNIL(s))
		return int_nil;
	c = 0;
	n = 0;
	while (*s != 0) {
		if ((*s & 0x80) == 0) {
			assert(n == 0);
			len++;
			n = 0;
		} else if ((*s & 0xC0) == 0x80) {
			c = (c << 6) | (*s & 0x3F);
			if (--n == 0) {
				/* last byte of a multi-byte character */
				len++;
				/* the following code points are all East
				 * Asian Fullwidth and East Asian Wide
				 * characters as defined in Unicode 8.0 */
				if ((0x1100 <= c && c <= 0x115F) ||
					c == 0x2329 ||
					c == 0x232A ||
					(0x2E80 <= c && c <= 0x2E99) ||
					(0x2E9B <= c && c <= 0x2EF3) ||
					(0x2F00 <= c && c <= 0x2FD5) ||
					(0x2FF0 <= c && c <= 0x2FFB) ||
					(0x3000 <= c && c <= 0x303E) ||
					(0x3041 <= c && c <= 0x3096) ||
					(0x3099 <= c && c <= 0x30FF) ||
					(0x3105 <= c && c <= 0x312D) ||
					(0x3131 <= c && c <= 0x318E) ||
					(0x3190 <= c && c <= 0x31BA) ||
					(0x31C0 <= c && c <= 0x31E3) ||
					(0x31F0 <= c && c <= 0x321E) ||
					(0x3220 <= c && c <= 0x3247) ||
					(0x3250 <= c && c <= 0x4DBF) ||
					(0x4E00 <= c && c <= 0xA48C) ||
					(0xA490 <= c && c <= 0xA4C6) ||
					(0xA960 <= c && c <= 0xA97C) ||
					(0xAC00 <= c && c <= 0xD7A3) ||
					(0xF900 <= c && c <= 0xFAFF) ||
					(0xFE10 <= c && c <= 0xFE19) ||
					(0xFE30 <= c && c <= 0xFE52) ||
					(0xFE54 <= c && c <= 0xFE66) ||
					(0xFE68 <= c && c <= 0xFE6B) ||
					(0xFF01 <= c && c <= 0xFFE6) ||
					(0x1B000 <= c && c <= 0x1B001) ||
					(0x1F200 <= c && c <= 0x1F202) ||
					(0x1F210 <= c && c <= 0x1F23A) ||
					(0x1F240 <= c && c <= 0x1F248) ||
					(0x1F250 <= c && c <= 0x1F251) ||
					(0x20000 <= c && c <= 0x2FFFD) ||
					(0x30000 <= c && c <= 0x3FFFD))
					len++;
			}
		} else if ((*s & 0xE0) == 0xC0) {
			assert(n == 0);
			n = 1;
			c = *s & 0x1F;
		} else if ((*s & 0xF0) == 0xE0) {
			assert(n == 0);
			n = 2;
			c = *s & 0x0F;
		} else if ((*s & 0xF8) == 0xF0) {
			assert(n == 0);
			n = 3;
			c = *s & 0x07;
		} else if ((*s & 0xFC) == 0xF8) {
			assert(n == 0);
			n = 4;
			c = *s & 0x03;
		} else {
			assert(0);
			n = 0;
		}
		s++;
	}
	return len;
}

static int
bat_max_strlength(BAT *b)
{
	BUN p, q;
	int l = 0;
	int max = 0;
	BATiter bi = bat_iterator(b);

	BATloop(b, p, q) {
		l = STRwidth((const char *) BUNtail(bi, p));

		if (l == int_nil)
			l = 0;
		if (l > max)
			max = l;
	}
	return max;
}

static size_t
bat_max_btelength(BAT *b)
{
	BUN p, q;
	lng max = 0;
	lng min = 0;
	size_t ret = 0;
	BATiter bi = bat_iterator(b);

	BATloop(b, p, q) {
		lng m = 0;
		bte l = *((bte *) BUNtail(bi, p));

		if (l != bte_nil)
			m = l;
		if (m > max)
			max = m;
		if (m < min)
			min = m;
	}

	if (-min > max / 10) {
		max = -min;
		ret++;		/* '-' */
	}
	while (max /= 10)
		ret++;
	ret++;
	return ret;
}

static size_t
bat_max_shtlength(BAT *b)
{
	BUN p, q;
	lng max = 0;
	lng min = 0;
	size_t ret = 0;
	BATiter bi = bat_iterator(b);

	BATloop(b, p, q) {
		lng m = 0;
		sht l = *((sht *) BUNtail(bi, p));

		if (l != sht_nil)
			m = l;
		if (m > max)
			max = m;
		if (m < min)
			min = m;
	}

	if (-min > max / 10) {
		max = -min;
		ret++;		/* '-' */
	}
	while (max /= 10)
		ret++;
	ret++;
	return ret;
}

static size_t
bat_max_intlength(BAT *b)
{
	BUN p, q;
	lng max = 0;
	lng min = 0;
	size_t ret = 0;
	BATiter bi = bat_iterator(b);

	BATloop(b, p, q) {
		lng m = 0;
		int l = *((int *) BUNtail(bi, p));

		if (l != int_nil)
			m = l;
		if (m > max)
			max = m;
		if (m < min)
			min = m;
	}

	if (-min > max / 10) {
		max = -min;
		ret++;		/* '-' */
	}
	while (max /= 10)
		ret++;
	ret++;
	return ret;
}

static size_t
bat_max_lnglength(BAT *b)
{
	BUN p, q;
	lng max = 0;
	lng min = 0;
	size_t ret = 0;
	BATiter bi = bat_iterator(b);

	BATloop(b, p, q) {
		lng m = 0;
		lng l = *((lng *) BUNtail(bi, p));

		if (l != lng_nil)
			m = l;
		if (m > max)
			max = m;
		if (m < min)
			min = m;
	}

	if (-min > max / 10) {
		max = -min;
		ret++;		/* '-' */
	}
	while (max /= 10)
		ret++;
	ret++;
	return ret;
}

#ifdef HAVE_HGE
static size_t
bat_max_hgelength(BAT *b)
{
	BUN p, q;
	hge max = 0;
	hge min = 0;
	size_t ret = 0;
	BATiter bi = bat_iterator(b);

	BATloop(b, p, q) {
		hge m = 0;
		hge l = *((hge *)BUNtail(bi, p));

		if (l != hge_nil)
			m = l;
		if (m > max) max = m;
		if (m < min) min = m;
	}

	if (-min > max / 10) {
		max = -min;
		ret++;		/* '-' */
	}
	while (max /= 10)
		ret++;
	ret++;
	return ret;
}
#endif

#define DEC_FRSTR(X)							\
	do {								\
		sql_column *col = c->extra;				\
		sql_subtype *t = &col->type;				\
									\
		unsigned int i, neg = 0;				\
		X *r;							\
		X res = 0;						\
		while(isspace(*s))					\
			s++;						\
		if (*s == '-'){						\
			neg = 1;					\
			s++;						\
		} else if (*s == '+'){					\
			neg = 0;					\
			s++;						\
		}							\
		for (i = 0; *s && *s != '.' && ((res == 0 && *s == '0') || i < t->digits - t->scale); s++) { \
			if (!*s || *s < '0' || *s > '9')		\
				return NULL;				\
			res *= 10;					\
			res += (*s-'0');				\
			if (res)					\
				i++;					\
		}							\
		if (!*s && t->scale) {					\
			for( i = 0; i < t->scale; i++) {		\
				res *= 10;				\
			}						\
		}							\
		while(isspace(*s))					\
			s++;						\
		if (*s) {						\
			if (*s != '.')					\
				return NULL;				\
			s++;						\
			for (i = 0; *s && *s >= '0' && *s <= '9' && i < t->scale; i++, s++) {	\
				res *= 10;				\
				res += *s - '0';			\
			}						\
			while(isspace(*s))				\
				s++;					\
			for (; i < t->scale; i++) {			\
				res *= 10;				\
			}						\
		}							\
		if (*s)							\
			return NULL;					\
		r = c->data;						\
		if (r == NULL &&					\
			(r = GDKzalloc(sizeof(X))) == NULL)			\
			return NULL;					\
		c->data = r;						\
		if (neg)						\
			*r = -res;					\
		else							\
			*r = res;					\
		return (void *) r;					\
	} while (0)

static void *
dec_frstr(Column *c, int type, const char *s)
{
	/* support dec map to bte, sht, int and lng */
	if( strcmp(s,"nil")== 0)
		return NULL;
	if (type == TYPE_bte) {
		DEC_FRSTR(bte);
	} else if (type == TYPE_sht) {
		DEC_FRSTR(sht);
	} else if (type == TYPE_int) {
		DEC_FRSTR(int);
	} else if (type == TYPE_lng) {
		DEC_FRSTR(lng);
#ifdef HAVE_HGE
	} else if (type == TYPE_hge) {
		DEC_FRSTR(hge);
#endif
	}
	return NULL;
}

static void *
sec_frstr(Column *c, int type, const char *s)
{
	/* read a sec_interval value
	 * this knows that the stored scale is always 3 */
	unsigned int i, neg = 0;
	lng *r;
	lng res = 0;

	(void) c;
	(void) type;
	assert(type == TYPE_lng);

	if( strcmp(s,"nil")== 0)
		return NULL;
	if (*s == '-') {
		neg = 1;
		s++;
	} else if (*s == '+') {
		neg = 0;
		s++;
	}
	for (i = 0; i < (19 - 3) && *s && *s != '.'; i++, s++) {
		if (!*s || *s < '0' || *s > '9')
			return NULL;
		res *= 10;
		res += (*s - '0');
	}
	if (!*s) {
		for (i = 0; i < 3; i++) {
			res *= 10;
		}
	}
	if (*s) {
		if (*s != '.')
			return NULL;
		s++;
		for (i = 0; *s && i < 3; i++, s++) {
			if (*s < '0' || *s > '9')
				return NULL;
			res *= 10;
			res += (*s - '0');
		}
		for (; i < 3; i++) {
			res *= 10;
		}
	}
	if (*s)
		return NULL;
	r = c->data;
	if (r == NULL && (r = (lng *) GDKzalloc(sizeof(lng))) == NULL)
		return NULL;
	c->data = r;
	if (neg)
		*r = -res;
	else
		*r = res;
	return (void *) r;
}

/* Literal parsing for SQL all pass through this routine */
static void *
_ASCIIadt_frStr(Column *c, int type, const char *s)
{
	int len;
	const char *e; 

	if (type == TYPE_str) {
		sql_column *col = (sql_column *) c->extra;
		int len, slen;

		for (e = s; *e; e++)
			;
		len = (int) (e - s + 1);	/* 64bit: should check for overflow */

		/* or shouldn't len rather be ssize_t, here? */

		if (c->len < len) {
			void *p;
			c->len = len;
			if ((p = GDKrealloc(c->data, len)) == NULL) {
				GDKfree(c->data);
				c->data = NULL;
				c->len = 0;
				return NULL;
			}
			c->data = p;
		}
		if (s == e || *s == 0) {
			len = -1;
			*(char *) c->data = 0;
		} else if ((len = (int) GDKstrFromStr(c->data, (unsigned char *) s, (ssize_t) (e - s))) < 0) {
			/* 64bit: should check for overflow */
			/* or shouldn't len rather be ssize_t, here? */
			return NULL;
		}
		s = c->data;
		STRLength(&slen, (const str *) &s);
		if (col->type.digits > 0 && len > 0 && slen > (int) col->type.digits) {
			len = STRwidth(c->data);
			if (len > (int) col->type.digits)
				return NULL;
		}
		return c->data;
	}
	// All other values are not allowed to the MonetDB nil value
	if( strcmp(s,"nil")== 0)
		return NULL;

	len = (*BATatoms[type].atomFromStr) (s, &c->len, (ptr) &c->data);
	if (len < 0)
		return NULL;
	if (len == 0 || s[len]) {
		/* decimals can be converted to integers when *.000 */
		if (s[len++] == '.')
			switch (type) {
			case TYPE_bte:
			case TYPE_int:
			case TYPE_lng:
			case TYPE_sht:
#ifdef HAVE_HGE
			case TYPE_hge:
#endif
				while (s[len] == '0')
					len++;
				if (s[len] == 0)
					return c->data;
			}
		return NULL;
	}
	return c->data;
}


static int
_ASCIIadt_toStr(void *extra, char **buf, int *len, int type, const void *a)
{
	if (type == TYPE_str) {
		Column *c = extra;
		char *dst;
		const char *src = a;
		int l = escapedStrlen(src, c->sep, c->rsep, c->quote), l2 = 0;

		if (c->quote)
			l = escapedStrlen(src, NULL, NULL, c->quote);
		else
			l = escapedStrlen(src, c->sep, c->rsep, 0);
		if (l + 3 > *len) {
			GDKfree(*buf);
			*len = 2 * l + 3;
			*buf = GDKzalloc(*len);
			if (*buf == NULL) {
				GDKerror("Allocation failed\n");
				return 0;
			}
		}
		dst = *buf;
		if (c->quote) {
			dst[0] = c->quote;
			l2 = 1;
			l = escapedStr(dst + l2, src, *len - l2, NULL, NULL, c->quote);
		} else {
			l = escapedStr(dst + l2, src, *len - l2, c->sep, c->rsep, 0);
		}
		if (l2) {
			dst[l + l2] = c->quote;
			l2++;
		}
		dst[l + l2] = 0;
		return l + l2;
	} else {
		return (*BATatoms[type].atomToStr) (buf, len, a);
	}
}


static int
has_whitespace(const char *s)
{
	if (*s == ' ' || *s == '\t')
		return 1;
	while (*s)
		s++;
	s--;
	if (*s == ' ' || *s == '\t')
		return 1;
	return 0;
}

str
mvc_import_table(Client cntxt, BAT ***bats, mvc *m, bstream *bs, sql_table *t, char *sep, char *rsep, char *ssep, char *ns, lng sz, lng offset, int locked, int best)
{
	int i = 0;
	node *n;
	Tablet as;
	Column *fmt;
	BUN cnt = 0;
	str msg = MAL_SUCCEED;

	*bats =0;	// initialize the receiver

	if (!bs) {
		sql_error(m, 500, "no stream (pointer) provided");
		m->type = -1;
		return NULL;
	}
	if (mnstr_errnr(bs->s)) {
		sql_error(m, 500, "stream not open %d", mnstr_errnr(bs->s));
		m->type = -1;
		return NULL;
	}
	if (offset < 0 || offset > (lng) BUN_MAX) {
		sql_error(m, 500, "offset out of range");
		m->type = -1;
		return NULL;
	}

	if (locked) {
		/* flush old changes to disk */
		sql_trans_end(m->session);
		store_apply_deltas();
		sql_trans_begin(m->session);
	}

	if (offset > 0)
		offset--;
	if (t->columns.set) {
		stream *out = m->scanner.ws;

		memset((char *) &as, 0, sizeof(as));
		as.nr_attrs = list_length(t->columns.set);
		as.nr = (sz < 1) ? BUN_NONE : (BUN) sz;
		as.offset = (BUN) offset;
		as.error = NULL;
		as.tryall = 0;
		as.complaints = NULL;
		as.filename = m->scanner.rs == bs ? NULL : "";
		fmt = as.format = (Column *) GDKzalloc(sizeof(Column) * (as.nr_attrs + 1));
		if (fmt == NULL) {
			sql_error(m, 500, "failed to allocate memory ");
			return NULL;
		}
		if (!isa_block_stream(bs->s))
			out = NULL;

		for (n = t->columns.set->h, i = 0; n; n = n->next, i++) {
			sql_column *col = n->data;

			fmt[i].name = col->base.name;
			fmt[i].sep = (n->next) ? sep : rsep;
			fmt[i].rsep = rsep;
			fmt[i].seplen = _strlen(fmt[i].sep);
			fmt[i].type = sql_subtype_string(&col->type);
			fmt[i].adt = ATOMindex(col->type.type->base.name);
			fmt[i].tostr = &_ASCIIadt_toStr;
			fmt[i].frstr = &_ASCIIadt_frStr;
			fmt[i].extra = col;
			fmt[i].len = fmt[i].nillen = ATOMlen(fmt[i].adt, ATOMnilptr(fmt[i].adt));
			fmt[i].data = GDKzalloc(fmt[i].len);
			fmt[i].c = NULL;
			fmt[i].ws = !has_whitespace(fmt[i].sep);
			fmt[i].quote = ssep ? ssep[0] : 0;
			fmt[i].nullstr = ns;
			fmt[i].null_length = strlen(ns);
			fmt[i].nildata = ATOMnilptr(fmt[i].adt);
			fmt[i].skip = (col->base.name[0] == '%');
			if (col->type.type->eclass == EC_DEC) {
				fmt[i].tostr = &dec_tostr;
				fmt[i].frstr = &dec_frstr;
			} else if (col->type.type->eclass == EC_SEC) {
				fmt[i].tostr = &dec_tostr;
				fmt[i].frstr = &sec_frstr;
			}
			fmt[i].size = ATOMsize(fmt[i].adt);

			if (locked) {
				BAT *b = store_funcs.bind_col(m->session->tr, col, RDONLY);
				if (b == NULL)
					sql_error(m, 500, "failed to bind to table column");

				HASHdestroy(b);

				fmt[i].c = b;
				cnt = BATcount(b);
				if (sz > 0 && BATcapacity(b) < (BUN) sz) {
					if (BATextend(fmt[i].c, (BUN) sz) != GDK_SUCCEED) {
						for (i--; i >= 0; i--)
							BBPunfix(fmt[i].c->batCacheid);
						sql_error(m, 500, "failed to allocate space for column");
						return NULL;
					}
				}
				fmt[i].ci = bat_iterator(fmt[i].c);
				fmt[i].c->batDirty = TRUE;
			}
		}
		if ( (locked || (msg = TABLETcreate_bats(&as, (BUN) (sz < 0 ? 1000 : sz))) == MAL_SUCCEED)  ){
			if (!sz || (SQLload_file(cntxt, &as, bs, out, sep, rsep, ssep ? ssep[0] : 0, offset, sz, best) != BUN_NONE && 
				(best || !as.error))) {
				*bats = (BAT**) GDKzalloc(sizeof(BAT *) * as.nr_attrs);
				if ( *bats == NULL){
					TABLETdestroy_format(&as);
					return NULL;
				}
				if (locked)
					msg = TABLETcollect_parts(*bats,&as, cnt);
				else
					msg = TABLETcollect(*bats,&as);
			} else if (locked) {	/* restore old counts */
				for (n = t->columns.set->h, i = 0; n; n = n->next, i++) {
					sql_column *col = n->data;
					BAT *b = store_funcs.bind_col(m->session->tr, col, RDONLY);
					if (b == NULL)
						sql_error(m, 500, "failed to bind to temporary column");
					else {
						BATsetcount(b, cnt);
						BBPunfix(b->batCacheid);
					}
				}
			}
		}
		if (locked) {	/* fix delta structures and transaction */
			for (n = t->columns.set->h, i = 0; n; n = n->next, i++) {
				sql_column *c = n->data;
				BAT *b = store_funcs.bind_col(m->session->tr, c, RDONLY);
				sql_delta *d = c->data;

				c->base.wtime = t->base.wtime = t->s->base.wtime = m->session->tr->wtime = m->session->tr->wstime;
				if ( b == NULL)
					sql_error(m, 500, "failed to bind to delta column");
				else {
					d->ibase = (oid) (d->cnt = BATcount(b));
					BBPunfix(b->batCacheid);
				}
			}
		}
		if (as.error) {
			if( !best) sql_error(m, 500, "%s", as.error);
			freeException(as.error);
			as.error = NULL;
		}
		for (n = t->columns.set->h, i = 0; n; n = n->next, i++) {
			fmt[i].sep = NULL;
			fmt[i].rsep = NULL;
			fmt[i].nullstr = NULL;
		}
		TABLETdestroy_format(&as);
	}
	return msg;
}

/*
 * mvc_export_result dumps the sql header information and the
 * first part (reply_size) of the result set. It should be produced in Monet format to
 * enable mapi to work with it.
 */

static int
mvc_export_warning(stream *s, str w)
{
	str tmp = NULL;
	while (w != NULL && *w != '\0') {
		if ((tmp = strchr(w, (int) '\n')) != NULL)
			*tmp++ = '\0';
		if (mnstr_printf(s, "#%s", w) < 0)
			return (-1);
		w = tmp;
	}
	return (1);
}

int
mvc_export_prepare(mvc *c, stream *out, cq *q, str w)
{
	node *n;
	int nparam = c->params ? list_length(c->params) : 0;
	int nrows = nparam;
	size_t len1 = 0, len4 = 0, len5 = 0, len6 = 0;	/* column widths */
	int len2 = 1, len3 = 1;
	sql_arg *a;
	sql_subtype *t;
	sql_rel *r = q->rel;

	if (!out)
		return 0;

	if (is_topn(r->op))
		r = r->l;
	if (r && is_project(r->op) && r->exps) {
		unsigned int max2 = 10, max3 = 10;	/* to help calculate widths */
		nrows += list_length(r->exps);

		for (n = r->exps->h; n; n = n->next) {
			const char *name;
			sql_exp *e = n->data;
			size_t slen;

			t = exp_subtype(e);
			slen = strlen(t->type->sqlname);
			if (slen > len1)
				len1 = slen;
			while (t->digits >= max2) {
				len2++;
				max2 *= 10;
			}
			while (t->scale >= max3) {
				len3++;
				max3 *= 10;
			}
			name = e->rname;
			if (!name && e->type == e_column && e->l)
				name = e->l;
			slen = name ? strlen(name) : 0;
			if (slen > len5)
				len5 = slen;
			name = e->name;
			if (!name && e->type == e_column && e->r)
				name = e->r;
			slen = name ? strlen(name) : 0;
			if (slen > len6)
				len6 = slen;
		}
	}
	/* calculate column widths */
	if (c->params) {
		unsigned int max2 = 10, max3 = 10;	/* to help calculate widths */

		for (n = c->params->h; n; n = n->next) {
			size_t slen;

			a = n->data;
			t = &a->type;
			slen = strlen(t->type->sqlname);
			if (slen > len1)
				len1 = slen;
			while (t->digits >= max2) {
				len2++;
				max2 *= 10;
			}
			while (t->scale >= max3) {
				len3++;
				max3 *= 10;
			}

		}
	}

	/* write header, query type: Q_PREPARE */
	if (mnstr_printf(out, "&5 %d %d 6 %d\n"	/* TODO: add type here: r(esult) or u(pdate) */
			 "%% .prepare,\t.prepare,\t.prepare,\t.prepare,\t.prepare,\t.prepare # table_name\n" "%% type,\tdigits,\tscale,\tschema,\ttable,\tcolumn # name\n" "%% varchar,\tint,\tint,\tstr,\tstr,\tstr # type\n" "%% " SZFMT ",\t%d,\t%d,\t"
			 SZFMT ",\t" SZFMT ",\t" SZFMT " # length\n", q->id, nrows, nrows, len1, len2, len3, len4, len5, len6) < 0) {
		return -1;
	}

	if (r && is_project(r->op) && r->exps) {
		for (n = r->exps->h; n; n = n->next) {
			const char *name, *rname, *schema = NULL;
			sql_exp *e = n->data;

			t = exp_subtype(e);
			name = e->name;
			if (!name && e->type == e_column && e->r)
				name = e->r;
			rname = e->rname;
			if (!rname && e->type == e_column && e->l)
				rname = e->l;

			if (mnstr_printf(out, "[ \"%s\",\t%d,\t%d,\t\"%s\",\t\"%s\",\t\"%s\"\t]\n", t->type->sqlname, t->digits, t->scale, schema ? schema : "", rname ? rname : "", name ? name : "") < 0) {
				return -1;
			}
		}
	}
	if (c->params) {
		int i;

		q->paramlen = nparam;
		q->params = SA_NEW_ARRAY(q->sa, sql_subtype, nrows);
		for (n = c->params->h, i = 0; n; n = n->next, i++) {
			a = n->data;
			t = &a->type;

			if (t) {
				if (mnstr_printf(out, "[ \"%s\",\t%d,\t%d,\tNULL,\tNULL,\tNULL\t]\n", t->type->sqlname, t->digits, t->scale) < 0) {
					return -1;
				}
				/* add to the query cache parameters */
				q->params[i] = *t;
			} else {
				return -1;
			}
		}
	}
	if (mvc_export_warning(out, w) != 1)
		return -1;
	return 0;
}


/*
 * improved formatting of positive integers
 */

static int
mvc_send_bte(stream *s, bte cnt)
{
	char buf[50], *b;
	int neg = cnt < 0;
	if (neg)
		cnt = -cnt;
	b = buf + 49;
	do {
		*b-- = (char) ('0' + (cnt % 10));
		cnt /= 10;
	} while (cnt > 0);
	if (neg)
		*b = '-';
	else
		b++;
	return mnstr_write(s, b, 50 - (b - buf), 1) == 1;
}

static int
mvc_send_sht(stream *s, sht cnt)
{
	char buf[50], *b;
	int neg = cnt < 0;
	if (neg)
		cnt = -cnt;
	b = buf + 49;
	do {
		*b-- = (char) ('0' + (cnt % 10));
		cnt /= 10;
	} while (cnt > 0);
	if (neg)
		*b = '-';
	else
		b++;
	return mnstr_write(s, b, 50 - (b - buf), 1) == 1;
}

static int
mvc_send_int(stream *s, int cnt)
{
	char buf[50], *b;
	int neg = cnt < 0;
	if (neg)
		cnt = -cnt;
	b = buf + 49;
	do {
		*b-- = (char) ('0' + (cnt % 10));
		cnt /= 10;
	} while (cnt > 0);
	if (neg)
		*b = '-';
	else
		b++;
	return mnstr_write(s, b, 50 - (b - buf), 1) == 1;
}

static int
mvc_send_lng(stream *s, lng cnt)
{
	char buf[50], *b;
	int neg = cnt < 0;
	if (neg)
		cnt = -cnt;
	b = buf + 49;
	do {
		*b-- = (char) ('0' + (cnt % 10));
		cnt /= 10;
	} while (cnt > 0);
	if (neg)
		*b = '-';
	else
		b++;
	return mnstr_write(s, b, 50 - (b - buf), 1) == 1;
}

#ifdef HAVE_HGE
static int
mvc_send_hge(stream *s, hge cnt){
	char buf[50], *b;
	int neg = cnt <0;
	if(neg) cnt = -cnt;
	b= buf+49;
	do{
		*b--= (char) ('0'+ (cnt % 10));
		cnt /=10;
	} while(cnt>0);
	if( neg)
		*b = '-';
	else b++;
	return mnstr_write(s, b, 50- (b-buf),1)==1;
}
#endif

int
convert2str(mvc *m, int eclass, int d, int sc, int has_tz, ptr p, int mtype, char **buf, int len)
{
	int l = 0;

	if (!p || ATOMcmp(mtype, ATOMnilptr(mtype), p) == 0) {
		(*buf)[0] = '\200';
		(*buf)[1] = 0;
	} else if (eclass == EC_DEC) {
		l = dec_tostr((void *) (ptrdiff_t) sc, buf, &len, mtype, p);
	} else if (eclass == EC_TIME) {
		struct time_res ts_res;
		ts_res.has_tz = has_tz;
		ts_res.fraction = d ? d - 1 : 0;
		ts_res.timezone = m->timezone;
		l = sql_time_tostr((void *) &ts_res, buf, &len, mtype, p);

	} else if (eclass == EC_TIMESTAMP) {
		struct time_res ts_res;
		ts_res.has_tz = has_tz;
		ts_res.fraction = d ? d - 1 : 0;
		ts_res.timezone = m->timezone;
		l = sql_timestamp_tostr((void *) &ts_res, buf, &len, mtype, p);
	} else if (eclass == EC_BIT) {
		bit b = *(bit *) p;
		(*buf)[0] = '0' + !!b; /* or: '1' - !b */
		(*buf)[1] = 0;
	} else {
		l = (*BATatoms[mtype].atomToStr) (buf, &len, p);
	}
	return l;
}

static int
export_value(mvc *m, stream *s, int eclass, char *sqlname, int d, int sc, ptr p, int mtype, char **buf, int *len, str ns)
{
	int ok = 0;
	int l = 0;

	if (!p || ATOMcmp(mtype, ATOMnilptr(mtype), p) == 0) {
		size_t ll = strlen(ns);
		ok = (mnstr_write(s, ns, ll, 1) == 1);
	} else if (eclass == EC_DEC) {
		l = dec_tostr((void *) (ptrdiff_t) sc, buf, len, mtype, p);
		ok = (mnstr_write(s, *buf, l, 1) == 1);
	} else if (eclass == EC_TIME) {
		struct time_res ts_res;
		ts_res.has_tz = (strcmp(sqlname, "timetz") == 0);
		ts_res.fraction = d ? d - 1 : 0;
		ts_res.timezone = m->timezone;
		l = sql_time_tostr((void *) &ts_res, buf, len, mtype, p);

		ok = (mnstr_write(s, *buf, l, 1) == 1);
	} else if (eclass == EC_TIMESTAMP) {
		struct time_res ts_res;
		ts_res.has_tz = (strcmp(sqlname, "timestamptz") == 0);
		ts_res.fraction = d ? d - 1 : 0;
		ts_res.timezone = m->timezone;
		l = sql_timestamp_tostr((void *) &ts_res, buf, len, mtype, p);

		ok = (mnstr_write(s, *buf, l, 1) == 1);
	} else if (eclass == EC_SEC) {
		l = dec_tostr((void *) (ptrdiff_t) 3, buf, len, mtype, p);
		ok = mnstr_write(s, *buf, l, 1) == 1;
	} else {
		switch (mtype) {
		case TYPE_bte:
			ok = mvc_send_bte(s, *(bte *) p);
			break;
		case TYPE_sht:
			ok = mvc_send_sht(s, *(sht *) p);
			break;
		case TYPE_int:
			ok = mvc_send_int(s, *(int *) p);
			break;
		case TYPE_lng:
			ok = mvc_send_lng(s, *(lng *) p);
			break;
#ifdef HAVE_HGE
		case TYPE_hge:
			ok = mvc_send_hge(s, *(hge*)p);
			break;
#endif
		default:{
			l = (*BATatoms[mtype].atomToStr) (buf, len, p);
			ok = (mnstr_write(s, *buf, l, 1) == 1);
		}
		}
	}
	return ok;
}

static int
mvc_export_row(backend *b, stream *s, res_table *t, str btag, str sep, str rsep, str ssep, str ns)
{
	mvc *m = b->mvc;
	size_t seplen = strlen(sep);
	size_t rseplen = strlen(rsep);
	char *buf = NULL;
	int len = 0;
	int i, ok = 1;
	int csv = (b->output_format == OFMT_CSV);
	int json = (b->output_format == OFMT_JSON);
	if (!s)
		return 0;

	(void) ssep;
	if (csv && btag[0])
		ok = (mnstr_write(s, btag, strlen(btag), 1) == 1);
	if (json) {
		sep = ", ";
		seplen = strlen(sep);
	}
	for (i = 0; i < t->nr_cols && ok; i++) {
		res_col *c = t->cols + i;

		if (i != 0) {
			ok = (mnstr_write(s, sep, seplen, 1) == 1);
			if (!ok)
				break;
		}
		if (json) {
			mnstr_write(s, c->name, strlen(c->name), 1);
			mnstr_write(s, ": ", 2, 1);
		}
		ok = export_value(m, s, c->type.type->eclass, c->type.type->sqlname, c->type.digits, c->type.scale, c->p, c->mtype, &buf, &len, ns);
	}
	if (len)
		_DELETE(buf);
	if (ok)
		ok = (mnstr_write(s, rsep, rseplen, 1) == 1);
	m->results = res_tables_remove(m->results, t);
	return (ok) ? 0 : -1;
}


static int
mvc_export_table(backend *b, stream *s, res_table *t, BAT *order, BUN offset, BUN nr, char *btag, char *sep, char *rsep, char *ssep, char *ns)
{
	mvc *m = b->mvc;
	Tablet as;
	Column *fmt;
	int i;
	struct time_res *tres;
	int csv = (b->output_format == OFMT_CSV);
	int json = (b->output_format == OFMT_JSON);
	char *bj;

	if (!t)
		return -1;
	if (!s)
		return 0;

	as.nr_attrs = t->nr_cols + 1;	/* for the leader */
	as.nr = nr;
	as.offset = offset;
	fmt = as.format = (Column *) GDKzalloc(sizeof(Column) * (as.nr_attrs + 1));
	tres = GDKzalloc(sizeof(struct time_res) * (as.nr_attrs));

	fmt[0].c = NULL;
	fmt[0].sep = (csv) ? btag : "";
	fmt[0].rsep = rsep;
	fmt[0].seplen = _strlen(fmt[0].sep);
	fmt[0].ws = 0;
	fmt[0].nullstr = NULL;

	for (i = 1; i <= t->nr_cols; i++) {
		res_col *c = t->cols + (i - 1);

		if (!c->b)
			break;

		fmt[i].c = BATdescriptor(c->b);
		fmt[i].ci = bat_iterator(fmt[i].c);
		fmt[i].name = NULL;
		if (csv) {
			fmt[i].sep = ((i - 1) < (t->nr_cols - 1)) ? sep : rsep;
			fmt[i].seplen = _strlen(fmt[i].sep);
			fmt[i].rsep = rsep;
		}
		if (json) {
			res_col *p = t->cols + (i - 1);

			/*  
			 * We define the "proper" way of returning
			 * a relational table in json format as a
			 * json array of objects, where each row is
			 * represented as a json object.
			 */
			if (i == 1) {
				bj = SA_NEW_ARRAY(m->sa, char, strlen(p->name) + strlen(btag));
				snprintf(bj, strlen(p->name) + strlen(btag), btag, p->name);
				fmt[i - 1].sep = bj;
				fmt[i - 1].seplen = _strlen(fmt[i - 1].sep);
				fmt[i - 1].rsep = NULL;
			} else if (i <= t->nr_cols) {
				bj = SA_NEW_ARRAY(m->sa, char, strlen(p->name) + strlen(sep));
				snprintf(bj, strlen(p->name) + 10, sep, p->name);
				fmt[i - 1].sep = bj;
				fmt[i - 1].seplen = _strlen(fmt[i - 1].sep);
				fmt[i - 1].rsep = NULL;
			}
			if (i == t->nr_cols) {
				fmt[i].sep = rsep;
				fmt[i].seplen = _strlen(fmt[i].sep);
				fmt[i].rsep = NULL;
			}
		}
		fmt[i].type = ATOMname(fmt[i].c->ttype);
		fmt[i].adt = fmt[i].c->ttype;
		fmt[i].tostr = &_ASCIIadt_toStr;
		fmt[i].frstr = &_ASCIIadt_frStr;
		fmt[i].extra = fmt + i;
		fmt[i].data = NULL;
		fmt[i].len = 0;
		fmt[i].nillen = 0;
		fmt[i].ws = 0;
		fmt[i].quote = ssep ? ssep[0] : 0;
		fmt[i].nullstr = ns;
		if (c->type.type->eclass == EC_DEC) {
			fmt[i].tostr = &dec_tostr;
			fmt[i].frstr = &dec_frstr;
			fmt[i].extra = (void *) (ptrdiff_t) c->type.scale;
		} else if (c->type.type->eclass == EC_TIMESTAMP) {
			struct time_res *ts_res = tres + (i - 1);
			ts_res->has_tz = (strcmp(c->type.type->sqlname, "timestamptz") == 0);
			ts_res->fraction = c->type.digits ? c->type.digits - 1 : 0;
			ts_res->timezone = m->timezone;

			fmt[i].tostr = &sql_timestamp_tostr;
			fmt[i].frstr = NULL;
			fmt[i].extra = ts_res;
		} else if (c->type.type->eclass == EC_TIME) {
			struct time_res *ts_res = tres + (i - 1);
			ts_res->has_tz = (strcmp(c->type.type->sqlname, "timetz") == 0);
			ts_res->fraction = c->type.digits ? c->type.digits - 1 : 0;
			ts_res->timezone = m->timezone;

			fmt[i].tostr = &sql_time_tostr;
			fmt[i].frstr = NULL;
			fmt[i].extra = ts_res;
		} else if (c->type.type->eclass == EC_SEC) {
			fmt[i].tostr = &dec_tostr;
			fmt[i].frstr = &sec_frstr;
			fmt[i].extra = (void *) (ptrdiff_t) 3;
		} else {
			fmt[i].extra = fmt + i;
		}
	}
	if (i == t->nr_cols + 1) {
		TABLEToutput_file(&as, order, s);
	}
	for (i = 0; i <= t->nr_cols; i++) {
		fmt[i].sep = NULL;
		fmt[i].rsep = NULL;
		fmt[i].type = NULL;
		fmt[i].nullstr = NULL;
	}
	TABLETdestroy_format(&as);
	GDKfree(tres);
	if (mnstr_errnr(s))
		return -1;
	return 0;
}


static lng
get_print_width(int mtype, int eclass, int digits, int scale, int tz, bat bid, ptr p)
{
	size_t count = 0, incr = 0;;

	if (eclass == EC_SEC)
		incr = 1;
	else if (mtype == TYPE_oid)
		incr = 2;
	mtype = ATOMbasetype(mtype);
	if (mtype == TYPE_str) {
		if (eclass == EC_CHAR) {
			return digits;
		} else {
			int l = 0;
			if (bid) {
				BAT *b = BATdescriptor(bid);

				if (b) {
					l = bat_max_strlength(b);
					BBPunfix(b->batCacheid);
				} else {
					assert(b);
					/* [Stefan.Manegold@cwi.nl]:
					 * Instead of an assert() or simply ignoring the problem,
					 * we could/should return an error code, but I don't know
					 * which it the correct/suitable error code -1|0|1 ?
					 *
					 return -1|0|1 ;
					 */
				}
			} else if (p) {
				l = STRwidth((const char *) p);
				if (l == int_nil)
					l = 0;
			}
			return l;
		}
	} else if (eclass == EC_NUM || eclass == EC_POS || eclass == EC_MONTH || eclass == EC_SEC) {
		count = 0;
		if (bid) {
			BAT *b = BATdescriptor(bid);

			if (b) {
				if (mtype == TYPE_bte) {
					count = bat_max_btelength(b);
				} else if (mtype == TYPE_sht) {
					count = bat_max_shtlength(b);
				} else if (mtype == TYPE_int) {
					count = bat_max_intlength(b);
				} else if (mtype == TYPE_lng) {
					count = bat_max_lnglength(b);
#ifdef HAVE_HGE
				} else if (mtype == TYPE_hge) {
					count = bat_max_hgelength(b);
#endif
				} else if (mtype == TYPE_void) {
					count = 4;
				} else {
					assert(0);
				}
				count += incr;
				BBPunfix(b->batCacheid);
			} else {
				assert(b);
				/* [Stefan.Manegold@cwi.nl]:
				 * Instead of an assert() or simply ignoring the problem,
				 * we could/should return an error code, but I don't know
				 * which it the correct/suitable error code -1|0|1 ?
				 *
				 return -1|0|1 ;
				 */
			}
		} else {
			if (p) {
#ifdef HAVE_HGE
				hge val = 0;
#else
				lng val = 0;
#endif
				if (mtype == TYPE_bte) {
					val = *((bte *) p);
				} else if (mtype == TYPE_sht) {
					val = *((sht *) p);
				} else if (mtype == TYPE_int) {
					val = *((int *) p);
				} else if (mtype == TYPE_lng) {
					val = *((lng *) p);
#ifdef HAVE_HGE
				} else if (mtype == TYPE_hge) {
					val = *((hge *) p);
#endif
				} else {
					assert(0);
				}

				if (val < 0)
					count++;
				while (val /= 10)
					count++;
				count++;
				count += incr;
			} else {
				count = 0;
			}
		}
		if (eclass == EC_SEC && count < 5)
			count = 5;
		return count;
		/* the following two could be done once by taking the
		   max value and calculating the number of digits from that
		   value, instead of the maximum values taken now, which
		   include the optional sign */
	} else if (eclass == EC_FLT) {
		/* floats are printed using "%.9g":
		 * [sign]+digit+period+[max 8 digits]+E+[sign]+[max 2 digits] */
		if (mtype == TYPE_flt) {
			return 15;
			/* doubles are printed using "%.17g":
			 * [sign]+digit+period+[max 16 digits]+E+[sign]+[max 3 digits] */
		} else {	/* TYPE_dbl */
			return 24;
		}
	} else if (eclass == EC_DEC) {
		count = 1 + digits;
		if (scale > 0)
			count += 1;
		return count;
	} else if (eclass == EC_DATE) {
		return 10;
	} else if (eclass == EC_TIME) {
		count = 8;
		if (tz)		/* time zone */
			count += 6;	/* +03:30 */
		if (digits > 1)	/* fractional seconds precision (including dot) */
			count += digits;
		return count;
	} else if (eclass == EC_TIMESTAMP) {
		count = 10 + 1 + 8;
		if (tz)		/* time zone */
			count += 6;	/* +03:30 */
		if (digits)	/* fractional seconds precision */
			count += digits;
		return count;
	} else if (eclass == EC_BIT) {
		return 5;	/* max(strlen("true"), strlen("false")) */
	} else {
		return 0;
	}
}

static int
export_length(stream *s, int mtype, int eclass, int digits, int scale, int tz, bat bid, ptr p) {
	int ok = 1;
	lng length = get_print_width(mtype, eclass, digits, scale, tz, bid, p);
	ok = mvc_send_lng(s, length);
	return ok;
}

int
<<<<<<< HEAD
mvc_export_value(backend *b, stream *s, int qtype, str tn, str cn, str type, int d, int sc, int eclass, ptr p, int mtype, str w, str ns)
{
	mvc *m = b->mvc;
	char *buf = NULL;
	int len = 0;
	int ok = 1;
	char *rsep = "\t]\n";
	int csv = (b->output_format == OFMT_CSV);
	int json = (b->output_format == OFMT_JSON);

#ifdef NDEBUG
	(void) qtype;		/* pacify compiler in case asserts are disabled */
#endif
	assert(qtype == Q_TABLE);

	if (csv && 
	   (mnstr_write(s, "&1 0 1 1 1\n", 11, 1) != 1 ||
		/* fallback to default tuplecount (1) and id (0) */
			/* TODO first header name then values */
		mnstr_write(s, "% ", 2, 1) != 1 || 
		mnstr_write(s, tn, strlen(tn), 1) != 1 || 
		mnstr_write(s, " # table_name\n% ", 16, 1) != 1 || 
		mnstr_write(s, cn, strlen(cn), 1) != 1 ||
		mnstr_write(s, " # name\n% ", 10, 1) != 1 ||
		mnstr_write(s, type, strlen(type), 1) != 1 ||
		mnstr_write(s, " # type\n% ", 10, 1) != 1 ||
		!export_length(s, mtype, eclass, d, sc, has_tz(eclass, type), 0, p) ||
		mnstr_write(s, " # length\n[ ", 12, 1) != 1))
		ok = 0; 
	if (ok) {
		if (json) {
			mnstr_write(s, cn, strlen(cn), 1);
			mnstr_write(s, ": ", 2, 1);
		}
		ok = export_value(m, s, eclass, type, d, sc, p, mtype, &buf, &len, ns);
	}

	if (ok && !json)
		ok = (mnstr_write(s, rsep, strlen(rsep), 1) == 1);

	if (buf)
		_DELETE(buf);

	if (ok)
		ok = mvc_export_warning(s, w);
	return ok;
}

int
=======
>>>>>>> e6b0150b
mvc_export_operation(backend *b, stream *s, str w)
{
	mvc *m = b->mvc;

	assert(m->type == Q_SCHEMA || m->type == Q_TRANS);
	if (m->type == Q_SCHEMA) {
		if (!s || mnstr_write(s, "&3\n", 3, 1) != 1)
			return -1;
	} else {
		if (m->session->auto_commit) {
			if (mnstr_write(s, "&4 t\n", 5, 1) != 1)
				return -1;
		} else {
			if (mnstr_write(s, "&4 f\n", 5, 1) != 1)
				return -1;
		}
	}

	if (mvc_export_warning(s, w) != 1)
		return -1;
	return 0;
}

int
mvc_export_affrows(backend *b, stream *s, lng val, str w, oid query_id)
{
	mvc *m = b->mvc;
	/* if we don't have a stream, nothing can go wrong, so we return
	 * success.  This is especially vital for execution of internal SQL
	 * commands, since they don't get a stream to suppress their output.
	 * If we would fail on having no stream here, those internal commands
	 * fail too.
	 */
	if (!s)
		return 0;

	m->rowcnt = val;
	stack_set_number(m, "rowcnt", m->rowcnt);
	if (mnstr_write(s, "&2 ", 3, 1) != 1 || !mvc_send_lng(s, val) || mnstr_write(s, " ", 1, 1) != 1
			|| !mvc_send_lng(s, m->last_id) || mnstr_write(s, " ", 1, 1) != 1
			|| !mvc_send_lng(s, (lng) query_id) || mnstr_write(s, "\n", 1, 1) != 1)
		return -1;
	if (mvc_export_warning(s, w) != 1)
		return -1;

	return 0;
}

static int
export_error(BAT *order)
{
	if (order)
		BBPunfix(order->batCacheid);
	return -1;
}

int
mvc_export_head(backend *b, stream *s, int res_id, int only_header, int compute_lengths)
{
	mvc *m = b->mvc;
	int i, res = 0;
	BUN count = 0;
	res_table *t = res_tables_find(m->results, res_id);
	BAT *order = NULL;

	if (!s || !t)
		return 0;

	/* query type: Q_TABLE */
	if (!(mnstr_write(s, "&1 ", 3, 1) == 1))
		return -1;

	/* id */
	if (!mvc_send_int(s, t->id) || mnstr_write(s, " ", 1, 1) != 1)
		return -1;

	/* tuple count */
	if (only_header) {
		if (t->order) {
			order = BBPquickdesc(t->order, FALSE);
			if (!order)
				return -1;

			count = BATcount(order);
		} else
			count = 1;
	}
	m->rowcnt = count;
	stack_set_number(m, "rowcnt", m->rowcnt);
	if (!mvc_send_lng(s, (lng) count) || mnstr_write(s, " ", 1, 1) != 1)
		return -1;

	/* column count */
	if (!mvc_send_int(s, t->nr_cols) || mnstr_write(s, " ", 1, 1) != 1)
		return -1;

	/* row count, min(count, reply_size) */
	if (!mvc_send_int(s, (m->reply_size >= 0 && (BUN) m->reply_size < count) ? m->reply_size : (int) count))
		return -1;

	// export query id
	if (mnstr_write(s, " ", 1, 1) != 1 || !mvc_send_lng(s, (lng) t->query_id))
		return -1;

	if (mnstr_write(s, "\n% ", 3, 1) != 1)
		return -1;
	for (i = 0; i < t->nr_cols; i++) {
		res_col *c = t->cols + i;
		size_t len = strlen(c->tn);

		if (len && mnstr_write(s, c->tn, len, 1) != 1)
			return -1;
		if (i + 1 < t->nr_cols && mnstr_write(s, ",\t", 2, 1) != 1)
			return -1;
	}
	if (mnstr_write(s, " # table_name\n% ", 16, 1) != 1)
		return -1;

	for (i = 0; i < t->nr_cols; i++) {
		res_col *c = t->cols + i;

		if (strpbrk(c->name, ", \t#\"\\")) {
			char *p;
			if (mnstr_write(s, "\"", 1, 1) != 1)
				return -1;
			for (p = c->name; *p; p++) {
				if (*p == '"' || *p == '\\') {
					if (mnstr_write(s, "\\", 1, 1) != 1)
						return -1;
				}
				if (mnstr_write(s, p, 1, 1) != 1)
					return -1;
			}
			if (mnstr_write(s, "\"", 1, 1) != 1)
				return -1;
		} else {
			if (mnstr_write(s, c->name, strlen(c->name), 1) != 1)
				return -1;
		}

		if (i + 1 < t->nr_cols && mnstr_write(s, ",\t", 2, 1) != 1)
			return -1;
	}
	if (mnstr_write(s, " # name\n% ", 10, 1) != 1)
		return -1;

	for (i = 0; i < t->nr_cols; i++) {
		res_col *c = t->cols + i;

		if (mnstr_write(s, c->type.type->sqlname, strlen(c->type.type->sqlname), 1) != 1)
			return -1;
		if (i + 1 < t->nr_cols && mnstr_write(s, ",\t", 2, 1) != 1)
			return -1;
	}
	if (mnstr_write(s, " # type\n% ", 10, 1) != 1)
		return -1;
	if (compute_lengths) {
		for (i = 0; i < t->nr_cols; i++) {
			res_col *c = t->cols + i;
			int mtype = c->type.type->localtype;
			int eclass = c->type.type->eclass;

			if (!export_length(s, mtype, eclass, c->type.digits, c->type.scale, type_has_tz(&c->type), c->b, c->p))
				return -1;
			if (i + 1 < t->nr_cols && mnstr_write(s, ",\t", 2, 1) != 1)
				return -1;
		}
		if (mnstr_write(s, " # length\n", 10, 1) != 1)
			return -1;
	}
	if (m->sizeheader) {
		if (mnstr_write(s, "% ", 2, 1) != 1)
			return -1;
		for (i = 0; i < t->nr_cols; i++) {
			res_col *c = t->cols + i;

			if (mnstr_printf(s, "%u %u", c->type.digits, c->type.scale) < 0)
				return -1;
			if (i + 1 < t->nr_cols && mnstr_write(s, ",\t", 2, 1) != 1)
				return -1;
		}
		if (mnstr_write(s, " # typesizes\n", 13, 1) != 1)
			return -1;
	}
	return res;
}

static int
mvc_export_file(backend *b, stream *s, res_table *t)
{
	mvc *m = b->mvc;
	int res = 0;
	BUN count;
	BAT *order = NULL;

	if (m->scanner.ws == s)
		/* need header */
		mvc_export_head(b, s, t->id, TRUE, TRUE);

	if (!t->order) {
		res = mvc_export_row(b, s, t, "", t->tsep, t->rsep, t->ssep, t->ns);
	} else {
		order = BATdescriptor(t->order);
		if (!order)
			return -1;
		count = BATcount(order);

		res = mvc_export_table(b, s, t, order, 0, count, "", t->tsep, t->rsep, t->ssep, t->ns);
		BBPunfix(order->batCacheid);
		m->results = res_tables_remove(m->results, t);
	}
	return res;
}

static int write_str_term(stream* s, const char* const val) {
	return 	mnstr_writeStr(s, val) && mnstr_writeBte(s, 0);
}

static int type_supports_binary_transfer(sql_type *type) {
	return 
		type->eclass == EC_BIT ||
		type->eclass == EC_POS ||
		type->eclass == EC_CHAR || 
		type->eclass == EC_STRING ||
		type->eclass == EC_DEC || 
		type->eclass == EC_BLOB ||
		type->eclass == EC_FLT || 
		type->eclass == EC_NUM || 
		type->eclass == EC_DATE || 
		type->eclass == EC_TIME || 
		type->eclass == EC_SEC ||
		type->eclass == EC_MONTH || 
		type->eclass == EC_TIMESTAMP;
}

static size_t mymax(size_t a, size_t b) {
	return a > b ? a : b;
}

// align to 8 bytes
static char* 
eight_byte_align(char* ptr) {
	return (char*) (((size_t) ptr + 7) & ~7);
}


int mvc_export_resultset_prot10(mvc *m, res_table* t, stream* s, stream *c, size_t bsize, int compute_lengths, ptr p) {
	BAT *order;
	lng count;
	size_t i;
	size_t row = 0;
	size_t srow = 0;
	size_t varsized = 0;
	size_t length_prefixed = 0;
	BATiter *iterators = NULL;
	lng fixed_lengths = 0;
	int fres = 0;

	int VARCHAR_MAXIMUM_FIXED = 0;
	if (GDKgetenv("varchar_maximum_fixed") != NULL) {
		str baseptr = GDKgetenv("varchar_maximum_fixed");
		str endptr;
		VARCHAR_MAXIMUM_FIXED = strtol(baseptr, &endptr, 0);
		if (baseptr == endptr) {
			VARCHAR_MAXIMUM_FIXED = 0;
			errno = 0;
		}
	}

	iterators = GDKzalloc(sizeof(BATiter) * t->nr_cols);

	if (!iterators) {
		fres = -1;
		goto cleanup;
	}

	if (t->order) {
		order = BBPquickdesc(t->order, FALSE);
		if (!order) {
			fres = -1;
			goto cleanup;
		}
		count = BATcount(order);
	} else {
		count = 1;
	}

	if (!mnstr_writeStr(s, "*\n") || !mnstr_writeInt(s, t->id) || !mnstr_writeLng(s, count) || !mnstr_writeLng(s, (lng) t->nr_cols)) {
		fres = -1;
		goto cleanup;
	}
	// write timezone to the client
	if (!mnstr_writeInt(s, m->timezone)) {
		fres = -1;
		goto cleanup;
	}

	for (i = 0; i < (size_t) t->nr_cols; i++) {
		res_col *c = t->cols + i;
		BAT *b = BATdescriptor(c->b);
		int mtype = b->ttype;
		int typelen = ATOMsize(mtype);
		int nil_len = -1;
		int retval = -1;
		int convert_to_string = !type_supports_binary_transfer(c->type.type) && b->ttype != TYPE_json;
		sql_type *type = c->type.type;
		lng print_width = 0;
		
		iterators[i] = bat_iterator(b);

		if (compute_lengths) {
			print_width = get_print_width(mtype, type->eclass, c->type.digits, c->type.scale, type_has_tz(&c->type), p ? 0 : iterators[i].b->batCacheid, p ? p : c->p);
		}

		if (type->eclass == EC_TIMESTAMP) {
			// timestamps are converted to Unix Timestamps
			mtype = TYPE_lng;
			typelen = sizeof(lng);	
		}
		if (ATOMvarsized(mtype) || convert_to_string) {
			typelen = -1;
			if (!convert_to_string && mtype == TYPE_str && c->type.digits > 0) {
				// varchar with fixed max length
				fixed_lengths += c->type.digits + 1;
				if ((int) c->type.digits < VARCHAR_MAXIMUM_FIXED) {
					typelen = c->type.digits;
					fixed_lengths -= 1;
				} else {
					length_prefixed++;
				}
			} else {
				// variable length strings
				varsized++;
				length_prefixed++;
			}
			nil_len = (int) strlen(str_nil) + 1;
		} else {
			fixed_lengths += typelen;
			nil_len = typelen;
		}

		if (!mnstr_writeLng(s, (lng) mymax(mymax(strlen(c->tn), strlen(c->name)), strlen(type->sqlname)) + 1) ||
				!write_str_term(s, c->tn) || !write_str_term(s, c->name) || !write_str_term(s, type->sqlname) ||
				!mnstr_writeInt(s, typelen) || !mnstr_writeInt(s, c->type.digits) || !mnstr_writeInt(s, type->eclass == EC_SEC ? 3 : c->type.scale)) {
			fres = -1;
			goto cleanup;
		}

		if (type->eclass == EC_BLOB) {
			nil_len = 0;
		}

		// write NULL values for this column to the stream
		// NULL values are encoded as <size:int> <NULL value> (<size> is always <typelen> for fixed size columns)
		if (!mnstr_writeInt(s, nil_len)) {
			fres = -1;
			goto cleanup;
		}

		if (convert_to_string) {
			BAT *b = iterators[i].b;
			BUN p = 0, q = 0;
			const void *atomNull = BATatoms[b->ttype].atomNull;
			int (*atomCmp) (const void *v1, const void *v2) = BATatoms[b->ttype].atomCmp;
			int (*strConversion) (str*, int*, const void*) = BATatoms[b->ttype].atomToStr;
			BAT *res = COLnew(0, TYPE_str, 0, TRANSIENT);
			char *result = NULL;
			int length = 0;
			if (!res) {
				fres = -1;
				goto cleanup;
			}
			BATloop(b, p, q) {
				void *element = (void*) BUNtail(iterators[i], p);
				if (atomCmp(element, atomNull) == 0) {
					BUNappend(res, str_nil, FALSE);
				} else {
					if (strConversion(&result, &length, element) == 0) {
						fres = -1;
						goto cleanup;
					}
					// string conversion functions add quotes for the old protocol
					// because obviously adding quotes in the string conversion function
					// makes total sense, rather than adding the quotes in the protocol
					// thus because of this totally, 100% sensical implementation
					// we remove the quotes again here
					if (result[0] == '"') {
						result[strlen(result) - 1] = '\0';
						BUNappend(res, result + 1, FALSE);
					} else {
						BUNappend(res, result, FALSE);
					}
				}
			}
			if (result) {
				GDKfree(result);
			}
			// if converting to string, we use str_nil
			BBPunfix(iterators[i].b->batCacheid);
			iterators[i] = bat_iterator(res);
			mtype = TYPE_str;
		} else if (type->eclass == EC_TIMESTAMP) {
			bat ret;
			// convert to UNIX timestamp
			MTIMEepoch_bulk(&ret, &iterators[i].b->batCacheid);
			BBPunfix(iterators[i].b->batCacheid);
			iterators[i] = bat_iterator(BATdescriptor(ret));
		}

		if (type->eclass != EC_BLOB) {
			switch(ATOMstorage(mtype)) {
				case TYPE_str:
					retval = write_str_term(s, str_nil);
					break;
				case TYPE_bit:
				case TYPE_bte:
					retval = mnstr_writeBte(s, bte_nil);
					break;
				case TYPE_sht:
					retval = mnstr_writeSht(s, sht_nil);
					break;
				case TYPE_int:
					retval = mnstr_writeInt(s, int_nil);
					break;
				case TYPE_lng:
					retval = mnstr_writeLng(s, lng_nil);
					break;
				case TYPE_flt:
					retval = mnstr_writeFlt(s, flt_nil);
					break;
				case TYPE_dbl:
					retval = mnstr_writeDbl(s, dbl_nil);
					break;
	#ifdef HAVE_HGE
				case TYPE_hge:
					retval = mnstr_writeHge(s, hge_nil);
					break;
	#endif
				case TYPE_void:
					break;
				default:
					assert(0);
					fres = -1;
					goto cleanup;
			}
		}
		if (!retval) {
			fres = -1;
			goto cleanup;
		}

		if (compute_lengths) {
			if (!mnstr_writeLng(s, print_width)) {
				fres = -1;
				goto cleanup;
			}
		}
	}
	if (mnstr_flush(s) < 0) {
		fres = -1;
		goto cleanup;
	}

	while (row < (size_t) count) {
		char *buf = bs2_buffer(s).buf;
		size_t crow = 0;
		size_t bytes_left = bsize - sizeof(lng) - 1;
		// potential padding that has to be added for each column
		bytes_left -= t->nr_cols * 7;

		// every varsized member has an 8-byte header indicating the length of the header in the block
		// subtract this from the amount of bytes left
		bytes_left -= length_prefixed * sizeof(lng);

#ifdef CONTINUATION_MESSAGE
		char cont_req, dummy;
#else
		(void) c;
#endif
		if (varsized == 0) {
			// no varsized elements, so we can immediately compute the amount of elements
			if (fixed_lengths == 0) {
				row = (size_t) count;
			} else {
				row = (size_t) (srow + bytes_left / fixed_lengths);
				row = row > (size_t) count ? (size_t) count : row;
			}
		} else {
			size_t rowsize = 0;
			// we have varsized elements, so we have to loop to determine how many rows fit into a buffer
			while (row < (size_t) count) {
				rowsize = (size_t) fixed_lengths;
				for (i = 0; i < (size_t) t->nr_cols; i++) {
					res_col *c = t->cols + i;
					int mtype = iterators[i].b->ttype;
					int convert_to_string = !type_supports_binary_transfer(c->type.type);
					if (convert_to_string || ATOMvarsized(mtype)) {
						if (c->type.type->eclass == EC_BLOB) {
							blob *b = (blob*) BUNtail(iterators[i], row);
							rowsize += sizeof(lng) + ((b->nitems == ~(size_t) 0) ? 0 : b->nitems);
						} else {
							size_t slen = strlen((const char*) BUNtail(iterators[i], row));
							rowsize += slen + 1;
						}
					}
				}
				if (bytes_left < rowsize) {
					break;
				}
				bytes_left -= rowsize;
				row++;
			}
			if (row == srow) {
				lng new_size = rowsize + 1024;
				if (!mnstr_writeLng(s, (lng) -1) || 
					!mnstr_writeLng(s, new_size) || 
					mnstr_flush(s) < 0) {
					fres = -1;
					goto cleanup;
				}
				row = srow + 1;
				if (bs2_resizebuf(s, (size_t) new_size) < 0) {
					// failed to resize stream buffer
					fres = -1;
					goto cleanup;
				}
				buf = bs2_buffer(s).buf;
				bsize = (size_t) new_size;
			}
		}

		if (row <= srow) {
			fprintf(stderr, "Buffer size to small for a single row.\n");
			fres = -1;
			goto cleanup;
		}

#ifdef CONTINUATION_MESSAGE
		if (!mnstr_readChr(c, &cont_req)) {
			fprintf(stderr, "Received cancellation message.\n");
			fres = -1;
			goto cleanup;
		}

		// consume flush from client
		mnstr_readChr(c, &dummy);

		if (cont_req != 42) {
			// received cancellation message, stop writing result
			fprintf(stderr, "Received cancellation message.\n");
			break;
		}
#endif
		assert(bs2_buffer(s).pos == 0);

		if (!mnstr_writeLng(s, (lng)(row - srow))) {
			fres = -1;
			goto cleanup;
		}
		buf += sizeof(lng);

		for (i = 0; i < (size_t) t->nr_cols; i++) {
			res_col *c = t->cols + i;
			int mtype = iterators[i].b->ttype;
			int convert_to_string = !type_supports_binary_transfer(c->type.type);
			buf = eight_byte_align(buf);
			if (ATOMvarsized(mtype) || convert_to_string) {
				if (!convert_to_string && c->type.digits > 0 && (int) c->type.digits < VARCHAR_MAXIMUM_FIXED) {
					char *bufptr = buf;
					// for small fixed size strings we use fixed width
					for(crow = srow; crow < row; crow++) {
						buf = mystpcpy(buf, (char*) BUNtail(iterators[i], crow));
						bufptr += c->type.digits;
						while(buf < bufptr) {
							*buf++ = '\0';
						}
					}
				} else if (c->type.type->eclass == EC_BLOB) {
					// transfer blobs as [lng][data] combination
					char *startbuf = buf;
					buf += sizeof(lng);
					for (crow = srow; crow < row; crow++) {
						blob *b = (blob*) BUNtail(iterators[i], crow);
						if (b->nitems == ~(size_t) 0) {
							(*(lng*)buf) = mnstr_swap_lng(s, -1);
							buf += sizeof(lng);
						} else {
							(*(lng*)buf) = mnstr_swap_lng(s, (lng) b->nitems);
							buf += sizeof(lng);
							memcpy(buf, b->data, b->nitems);
							buf += b->nitems;
						}
					}
					// after the loop we know the size of the column, so write it
					*((lng*)startbuf) = mnstr_swap_lng(s, buf - (startbuf + sizeof(lng)));
				} else {
					// for variable length strings and large fixed strings we use varints
					// variable columns are prefixed by a length, 
					// but since we don't know the length yet, just skip over it for now
					char *startbuf = buf;
					buf += sizeof(lng);
					for (crow = srow; crow < row; crow++) {
						char *str = (char*) BUNtail(iterators[i], crow);
						buf = mystpcpy(buf, str) + 1;
						assert(buf - bs2_buffer(s).buf <= (lng) bsize);
					}
					*((lng*)startbuf) = mnstr_swap_lng(s, buf - (startbuf + sizeof(lng)));
				}
			} else {
				int atom_size = ATOMsize(mtype);
				if (c->type.type->eclass == EC_DEC) {
					atom_size = ATOMsize(ATOMstorage(mtype));
				}
				if (mnstr_byteorder(s) != 1234) {
					size_t j = 0;
					switch(ATOMstorage(mtype)) {
						case TYPE_sht: {
							short *bufptr = (short*) buf;
							short *exported_values = (short*) Tloc(iterators[i].b, srow);
							for(j = 0; j < (row - srow); j++) {
								bufptr[j] = short_int_SWAP(exported_values[j]);
							}
							break;
						}
						case TYPE_int: {
							int *bufptr = (int*) buf;
							int *exported_values = (int*) Tloc(iterators[i].b, srow);
							for(j = 0; j < (row - srow); j++) {
								bufptr[j] = normal_int_SWAP(exported_values[j]);
							}
							break;
						}
						case TYPE_lng: {
							lng *bufptr = (lng*) buf;
							lng *exported_values = (lng*) Tloc(iterators[i].b, srow);
							for(j = 0; j < (row - srow); j++) {
								bufptr[j] = long_long_SWAP(exported_values[j]);
							}
							break;
						}
#ifdef HAVE_HGE
						case TYPE_hge: {
							hge *bufptr = (hge*) buf;
							hge *exported_values = (hge*) Tloc(iterators[i].b, srow);
							for(j = 0; j < (row - srow); j++) {
								bufptr[j] = huge_int_SWAP(exported_values[j]);
							}
							break;
						}
#endif
					}
				} else {
					memcpy(buf, Tloc(iterators[i].b, srow), (row - srow) * atom_size);
				}
				buf += (row - srow) * atom_size;
			}
		}

		assert(buf >= bs2_buffer(s).buf);
		if (buf - bs2_buffer(s).buf > (lng) bsize) {
			fprintf(stderr, "Too many bytes in the buffer.\n");
			fres = -1;
			goto cleanup;
		}

		bs2_setpos(s, buf - bs2_buffer(s).buf);
		if (mnstr_flush(s) < 0) {
			fprintf(stderr, "Failed to flush.\n");
			bs2_setpos(s, 0); // clear the buffer
			fres = -1;
			goto cleanup;
		}
		srow = row;
	}
cleanup:	
	if (iterators) {
		for(i = 0; i < (size_t) t->nr_cols; i++) {
			if (iterators[i].b) {
				BBPunfix(iterators[i].b->batCacheid);
			}
		}
		GDKfree(iterators);
	}
	return fres;
}

int
mvc_export_result(backend *b, stream *s, int res_id)
{
	mvc *m = b->mvc;
	int clean = 0, res = 0;
	BUN count;
	res_table *t = res_tables_find(m->results, res_id);
	BAT *order = NULL;
	int json = (b->output_format == OFMT_JSON);

	if (!s || !t)
		return 0;

	/* Proudly supporting SQLstatementIntern's output flag */
	if (b->output_format == OFMT_NONE) {
		return 0;
	}
	/* we shouldn't have anything else but Q_TABLE here */
	assert(t->query_type == Q_TABLE);
	if (t->tsep)
		return mvc_export_file(b, s, t);

	if (b->client->protocol == PROTOCOL_10) {
		return mvc_export_resultset_prot10(m, t, s, b->client->fdin->s, b->client->blocksize, b->client->compute_column_widths, NULL);
	}

	if (!json) {
		mvc_export_head(b, s, res_id, TRUE, TRUE);
	}


	assert(t->order);

	order = BATdescriptor(t->order);
	if (!order)
		return -1;

	count = m->reply_size;
	if (m->reply_size != -2 && (count <= 0 || count >= BATcount(order))) {
		count = BATcount(order);
		clean = 1;
	}
	if (json) {
		switch(count) {
		case 0:
			res = mvc_export_table(b, s, t, order, 0, count, "{\t", "", "}\n", "\"", "null");
			break;
		case 1:
			res = mvc_export_table(b, s, t, order, 0, count, "{\n\t\"%s\" : ", ",\n\t\"%s\" : ", "\n}\n", "\"", "null");
			break;
		case 2:
			res = mvc_export_table(b, s, t, order, 0, 1, "[\n\t{\n\t\t\"%s\" : ", ",\n\t\t\"%s\" : ", "\n\t},\n", "\"", "null");
			res = mvc_export_table(b, s, t, order, 1, count - 1, "\t{\n\t\t\"%s\" : ", ",\n\t\t\"%s\" : ", "\n\t}\n]\n", "\"", "null");
			break;
		default:
			res = mvc_export_table(b, s, t, order, 0, 1, "[\n\t{\n\t\t\"%s\" : ", ",\n\t\t\"%s\" : ", "\n\t},\n", "\"", "null");
			res = mvc_export_table(b, s, t, order, 1, count - 2, "\t{\n\t\t\"%s\" : ", ",\n\t\t\"%s\" : ", "\n\t},\n", "\"", "null");
			res = mvc_export_table(b, s, t, order, count - 1, 1, "\t{\n\t\t\"%s\" : ", ",\n\t\t\"%s\" : ", "\n\t}\n]\n", "\"", "null");
		}
	} else {
		res = mvc_export_table(b, s, t, order, 0, count, "[ ", ",\t", "\t]\n", "\"", "NULL");
	}
	BBPunfix(order->batCacheid);
	if (clean)
		m->results = res_tables_remove(m->results, t);

	if (res > 0)
		res = mvc_export_warning(s, "");
	return res;
}


// FIXME: make sure set fetch size has no effect on protocol 10
int
mvc_export_chunk(backend *b, stream *s, int res_id, BUN offset, BUN nr)
{
	mvc *m = b->mvc;
	int res = 0;
	res_table *t = res_tables_find(m->results, res_id);
	BAT *order = NULL;
	BUN cnt;

	if (!s || !t)
		return 0;


	/* query type: Q_BLOCK */
	if (!(mnstr_write(s, "&6 ", 3, 1) == 1))
		return export_error(order);

	/* result id */
	if (!mvc_send_int(s, res_id) || mnstr_write(s, " ", 1, 1) != 1)
		return export_error(order);

	/* column count */
	if (!mvc_send_int(s, t->nr_cols) || mnstr_write(s, " ", 1, 1) != 1)
		return export_error(order);

	order = BATdescriptor(t->order);
	if (!order)
		return -1;
	cnt = nr;
	if (cnt == 0)
		cnt = BATcount(order);
	if (offset >= BATcount(order))
		cnt = 0;
	if (offset + cnt > BATcount(order))
		cnt = BATcount(order) - offset;

	/* row count */
	if (!mvc_send_lng(s, (lng) cnt) || mnstr_write(s, " ", 1, 1) != 1)
		return export_error(order);

	/* block offset */
	if (!mvc_send_lng(s, (lng) offset))
		return export_error(order);

	if (mnstr_write(s, "\n", 1, 1) != 1)
		return export_error(order);

	res = mvc_export_table(b, s, t, order, offset, cnt, "[ ", ",\t", "\t]\n", "\"", "NULL");
	BBPunfix(order->batCacheid);
	return res;
}


int
mvc_result_table(mvc *m, oid query_id, int nr_cols, int type, BAT *order)
{
	res_table *t = res_table_create(m->session->tr, m->result_id++, query_id, nr_cols, type, m->results, order);
	m->results = t;
	return t->id;
}

int
mvc_result_column(mvc *m, char *tn, char *name, char *typename, int digits, int scale, BAT *b)
{
	(void) res_col_create(m->session->tr, m->results, tn, name, typename, digits, scale, TYPE_bat, b);
	return 0;
}

int
mvc_result_value(mvc *m, char *tn, char *name, char *typename, int digits, int scale, ptr *p, int mtype)
{
	(void) res_col_create(m->session->tr, m->results, tn, name, typename, digits, scale, mtype, p);
	return 0;
}<|MERGE_RESOLUTION|>--- conflicted
+++ resolved
@@ -1589,7 +1589,6 @@
 }
 
 int
-<<<<<<< HEAD
 mvc_export_value(backend *b, stream *s, int qtype, str tn, str cn, str type, int d, int sc, int eclass, ptr p, int mtype, str w, str ns)
 {
 	mvc *m = b->mvc;
@@ -1639,8 +1638,6 @@
 }
 
 int
-=======
->>>>>>> e6b0150b
 mvc_export_operation(backend *b, stream *s, str w)
 {
 	mvc *m = b->mvc;
