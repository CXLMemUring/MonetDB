/*
 * This Source Code Form is subject to the terms of the Mozilla Public
 * License, v. 2.0.  If a copy of the MPL was not distributed with this
 * file, You can obtain one at http://mozilla.org/MPL/2.0/.
 *
 * Copyright 1997 - July 2008 CWI, August 2008 - 2020 MonetDB B.V.
 */

/*
 * The typing scheme of SQL is quite elaborate. The standard introduces
 * several basic types with a plethora of functions.
 * As long as we haven't implemented a scheme to accept the
 * function type signature and relate it to a C-function linked
 * with the system, we have to patch the code below.
 *
 * Given the large number of examples, it should be relatively
 * easy to find something akin you intend to enter.
 */

#include "monetdb_config.h"
#include "sql_types.h"
#include "sql_keyword.h"	/* for keyword_exists(), keywords_insert(), init_keywords(), exit_keywords() */
#include "gdk_geomlogger.h"	/* for geomcatalogfix_get */

list *aliases = NULL;
list *types = NULL;
list *funcs = NULL;

static sql_type *BIT = NULL;
static list *localtypes = NULL;

int digits2bits(int digits)
{
	if (digits < 3)
		return 8;
	else if (digits < 5)
		return 16;
	else if (digits <= 5)
		return 17;
	else if (digits <= 6)
		return 20;
	else if (digits <= 7)
		return 24;
	else if (digits <= 8)
		return 27;
	else if (digits < 10)
		return 32;
	else if (digits < 17)
		return 51;
#ifdef HAVE_HGE
	else if (digits < 19)
		return 64;
	return 128;
#else
	return 64;
#endif
}

int bits2digits(int bits)
{
	if (bits < 4)
		return 1;
	else if (bits < 7)
		return 2;
	else if (bits < 10)
		return 3;
	else if (bits < 14)
		return 4;
	else if (bits < 16)
		return 5;
	else if (bits < 20)
		return 6;
	else if (bits < 24)
		return 7;
	else if (bits <= 27)
		return 8;
	else if (bits <= 30)
		return 9;
	else if (bits <= 32)
		return 10;
#ifdef HAVE_HGE
	else if (bits <= 64)
		return 19;
	return 39;
#else
	return 19;
#endif
}

/* 0 cannot convert */
/* 1 set operations have very limited coersion rules */
/* 2 automatic coersion (could still require dynamic checks for overflow) */
/* 3 casts are allowed (requires dynamic checks) (sofar not used) */
static int convert_matrix[EC_MAX][EC_MAX] = {

/* EC_ANY */		{ 1, 1, 1, 1, 1, 1, 1, 1, 1, 1, 1, 1, 1, 1, 1, 1, 1, 1, 1 }, /* NULL */
/* EC_TABLE */		{ 0, 0, 0, 1, 1, 0, 0, 0, 0, 0, 0, 0, 0, 0, 0, 0, 0, 0, 0 },
/* EC_BIT */		{ 0, 0, 1, 1, 1, 0, 2, 2, 0, 0, 0, 0, 0, 0, 0, 0, 0, 0, 0 },
/* EC_CHAR */		{ 2, 2, 2, 1, 1, 2, 2, 2, 2, 2, 2, 2, 2, 2, 2, 2, 2, 2, 2 },
/* EC_STRING */		{ 2, 2, 2, 1, 1, 2, 2, 2, 2, 2, 2, 2, 2, 2, 2, 2, 2, 2, 2 },
/* EC_BLOB */		{ 0, 0, 0, 0, 1, 1, 0, 0, 0, 0, 0, 0, 0, 0, 0, 0, 0, 0, 0 },
/* EC_POS */		{ 0, 0, 2, 1, 1, 0, 1, 1, 0, 0, 1, 1, 0, 0, 0, 0, 0, 0, 0 },
/* EC_NUM */		{ 0, 0, 2, 1, 1, 0, 1, 1, 0, 0, 1, 1, 0, 0, 0, 0, 0, 0, 0 },
/* EC_MONTH*/		{ 0, 0, 0, 1, 1, 0, 0, 0, 1, 0, 0, 0, 0, 0, 0, 0, 0, 0, 0 },
/* EC_SEC*/			{ 0, 0, 0, 1, 1, 0, 0, 0, 0, 1, 0, 0, 1, 1, 0, 0, 0, 0, 0 },
/* EC_DEC */		{ 0, 0, 0, 1, 1, 0, 1, 1, 0, 0, 1, 1, 0, 0, 0, 0, 0, 0, 0 },
/* EC_FLT */		{ 0, 0, 0, 1, 1, 0, 1, 1, 0, 0, 1, 1, 0, 0, 0, 0, 0, 0, 0 },
/* EC_TIME */		{ 0, 0, 0, 1, 1, 0, 0, 0, 0, 0, 0, 0, 1, 2, 0, 0, 0, 0, 0 },
/* EC_TIME_TZ */	{ 0, 0, 0, 1, 1, 0, 0, 0, 0, 0, 0, 0, 1, 1, 0, 0, 0, 0, 0 },
/* EC_DATE */		{ 0, 0, 0, 1, 1, 0, 0, 0, 0, 0, 0, 0, 0, 0, 1, 1, 2, 0, 0 },
/* EC_TSTAMP */		{ 0, 0, 0, 1, 1, 0, 0, 0, 0, 0, 0, 0, 1, 1, 1, 1, 2, 0, 0 },
/* EC_TSTAMP_TZ */	{ 0, 0, 0, 1, 1, 0, 0, 0, 0, 0, 0, 0, 1, 1, 1, 1, 1, 0, 0 },
/* EC_GEOM */		{ 0, 0, 0, 1, 1, 0, 0, 0, 0, 0, 0, 0, 0, 0, 0, 0, 0, 1, 0 },
/* EC_EXTERNAL*/	{ 0, 0, 0, 1, 1, 0, 0, 0, 0, 0, 0, 0, 0, 0, 0, 0, 0, 0, 0 }
};

int sql_type_convert (int from, int to)
{
	return convert_matrix[from][to];
}

bool is_commutative(const char *fnm)
{
	return strcmp("sql_add", fnm) == 0 || strcmp("sql_mul", fnm) == 0 || strcmp("scale_up", fnm) == 0;
}

void
base_init(sql_allocator *sa, sql_base * b, sqlid id, int flags, const char *name)
{
	assert(sa);
	*b = (sql_base) {
		.id = id,
		.flags = flags,
		.refcnt = 1,
		.name = (name) ? sa_strdup(sa, name) : NULL,
	};
}

void
sql_init_subtype(sql_subtype *res, sql_type *t, unsigned int digits, unsigned int scale)
{
	res->type = t;
	res->digits = digits ? digits : t->digits;
	if (t->digits && res->digits > t->digits)
		res->digits = t->digits;
	res->scale = scale;
}

sql_subtype *
sql_create_subtype(sql_allocator *sa, sql_type *t, unsigned int digits, unsigned int scale)
{
	sql_subtype *res = SA_ZNEW(sa, sql_subtype);

	sql_init_subtype(res, t, digits, scale);
	return res;
}

static bool
localtypes_cmp(int nlt, int olt)
{
	if (nlt == TYPE_flt || nlt == TYPE_dbl) {
		nlt = TYPE_dbl;
#ifdef HAVE_HGE
	} else if (nlt == TYPE_bte || nlt == TYPE_sht || nlt == TYPE_int || nlt == TYPE_lng || nlt == TYPE_hge) {
		nlt = TYPE_hge;
#else
	} else if (nlt == TYPE_bte || nlt == TYPE_sht || nlt == TYPE_int || nlt == TYPE_lng) {
		nlt = TYPE_lng;
#endif
	}
	return nlt == olt;
}

sql_subtype *
sql_find_numeric(sql_subtype *r, int localtype, unsigned int digits)
{
	node *m, *n;

	if (localtype == TYPE_flt || localtype == TYPE_dbl) {
		localtype = TYPE_dbl;
	} else {
#ifdef HAVE_HGE
		localtype = TYPE_hge;
		if (digits >= 128)
			digits = 127;
#else
		localtype = TYPE_lng;
		if (digits >= 64)
			digits = 63;
#endif
	}

	for (n = types->h; n; n = n->next) {
		sql_type *t = n->data;

		if (localtypes_cmp(t->localtype, localtype)) {
			if (digits == 0 ? t->digits == 0 : t->digits > digits) {
				sql_init_subtype(r, t, digits, 0);
				return r;
			}
			for (m = n->next; m; m = m->next) {
				t = m->data;
				if (!localtypes_cmp(t->localtype, localtype)) {
					break;
				}
				n = m;
				if (digits == 0 ? t->digits == 0 : t->digits > digits) {
					sql_init_subtype(r, t, digits, 0);
					return r;
				}
			}
		}
	}
	return NULL;
}

sql_subtype *
arg_type( sql_arg *a)
{
	return &a->type;
}

int
sql_find_subtype(sql_subtype *res, const char *name, unsigned int digits, unsigned int scale)
{
	/* todo add approximate info
	 * if digits/scale == 0 and no approximate with digits/scale == 0
	 * exists we could return the type with largest digits
	 *
	 * returning the largest when no exact match is found is now the
	 * (wrong?) default
	 */
	/* assumes the types are ordered on name,digits,scale where is always
	 * 0 > n
	 */
	node *m, *n;

	for (n = types->h; n; n = n->next) {
		sql_type *t = n->data;

		if (t->sqlname[0] == name[0] && strcmp(t->sqlname, name) == 0) {
			if ((digits && t->digits >= digits) || (digits == t->digits)) {
				sql_init_subtype(res, t, digits, scale);
				return 1;
			}
			for (m = n->next; m; m = m->next) {
				t = m->data;
				if (strcmp(t->sqlname, name) != 0) {
					break;
				}
				n = m;
				if ((digits && t->digits >= digits) || (digits == t->digits)) {
					sql_init_subtype(res, t, digits, scale);
					return 1;
				}
			}
			t = n->data;
			sql_init_subtype(res, t, digits, scale);
			return 1;
		}
	}
	return 0;
}

sql_subtype *
sql_bind_subtype(sql_allocator *sa, const char *name, unsigned int digits, unsigned int scale)
{
	sql_subtype *res = (sa)?SA_ZNEW(sa, sql_subtype):ZNEW(sql_subtype);

	if (!sql_find_subtype(res, name, digits, scale)) {
		return NULL;
	}
	return res;
}

sql_subtype *
sql_bind_localtype(const char *name)
{
	node *n = localtypes->h;

	while (n) {
		sql_subtype *t = n->data;

		if (strcmp(t->type->base.name, name) == 0) {
			return t;
		}
		n = n->next;
	}
	assert(0);
	return NULL;
}

int
type_cmp(sql_type *t1, sql_type *t2)
{
	int res = 0;

	if (!t1 || !t2)
		return -1;
	/* types are only equal
	   iff they map onto the same systemtype */
	res = (t1->localtype - t2->localtype);
	if (res)
		return res;

	/* iff they fall into the same equivalence class */
	res = (t1->eclass - t2->eclass);
	if (res)
		return res;

	/* external types with the same system type are treated equaly */
	if (t1->eclass == EC_EXTERNAL)
		return res;

	/* sql base types need the same 'sql' name */
	return (strcmp(t1->sqlname, t2->sqlname));
}

int
subtype_cmp(sql_subtype *t1, sql_subtype *t2)
{
	if (!t1->type || !t2->type)
		return -1;

	if (t1->type->eclass == t2->type->eclass && t1->type->eclass == EC_SEC)
		return 0;
	if (t1->type->eclass == t2->type->eclass && t1->type->eclass == EC_MONTH)
		return 0;
	if ( !(t1->type->eclass == t2->type->eclass &&
	      (EC_INTERVAL(t1->type->eclass) || t1->type->eclass == EC_NUM)) &&
	      (t1->digits != t2->digits ||
	      (!(t1->type->eclass == t2->type->eclass &&
	       t1->type->eclass == EC_FLT) &&
	       t1->scale != t2->scale)) )
		return -1;

	/* subtypes are only equal iff
	   they map onto the same systemtype */
	return (type_cmp(t1->type, t2->type));
}

int
is_subtype(sql_subtype *sub, sql_subtype *super)
/* returns true if sub is a sub type of super */
{
	if (!sub || !super)
		return 0;
	if (super->digits > 0 && sub->digits > super->digits)
		return 0;
	if (super->digits == 0 && super->type->eclass == EC_STRING &&
	    (sub->type->eclass == EC_STRING || sub->type->eclass == EC_CHAR))
		return 1;
	if (super->digits != sub->digits && sub->type->eclass == EC_CHAR)
		return 0;
	/* subtypes are only equal iff
	   they map onto the same systemtype */
	return (type_cmp(sub->type, super->type) == 0);
}

static int
is_subtypeof(sql_subtype *sub, sql_subtype *super)
/* returns true if sub is a sub type of super */
{
	if (!sub || !super)
		return 0;
	if (super->digits > 0 && sub->digits > super->digits)
		return 0;
	if (super->digits == 0 && super->type->eclass == EC_STRING &&
	    (sub->type->eclass == EC_STRING || sub->type->eclass == EC_CHAR))
		return 1;
	if (super->type->eclass == sub->type->eclass)
		return 1;
	/* subtypes are only equal iff
	   they map onto the same systemtype */
	return (type_cmp(sub->type, super->type) == 0);
}

char *
sql_subtype_string(sql_allocator *sa, sql_subtype *t)
{
	char buf[BUFSIZ];

	if (t->digits && t->scale)
		snprintf(buf, BUFSIZ, "%s(%u,%u)", t->type->sqlname, t->digits, t->scale);
	else if (t->digits && t->type->radix != 2)
		snprintf(buf, BUFSIZ, "%s(%u)", t->type->sqlname, t->digits);
	else
		snprintf(buf, BUFSIZ, "%s", t->type->sqlname);
	return sa_strdup(sa, buf);
}

char *
subtype2string2(sql_allocator *sa, sql_subtype *tpe) /* distinguish char(n), decimal(n,m) from other SQL types */
{
	char buf[BUFSIZ];

	switch (tpe->type->eclass) {
		case EC_SEC:
			snprintf(buf, BUFSIZ, "INTERVAL SECOND");
			break;
		case EC_MONTH:
			snprintf(buf, BUFSIZ, "INTERVAL MONTH");
			break;
		case EC_CHAR:
		case EC_STRING:
		case EC_DEC:
			return sql_subtype_string(sa, tpe);
		default:
			snprintf(buf, BUFSIZ, "%s", tpe->type->sqlname);
	}
	return sa_strdup(sa, buf);
}

int
subfunc_cmp( sql_subfunc *f1, sql_subfunc *f2)
{
	if (f1->func == f2->func)
		return list_cmp(f1->res, f2->res, (fcmp) &subtype_cmp);
	return -1;
}

int
arg_subtype_cmp(sql_arg *a, sql_subtype *t)
{
	if (a->type.type->eclass == EC_ANY)
		return 0;
	return (is_subtype(t, &a->type )?0:-1);
}

static int
arg_subtype_cmp_null(sql_arg *a, sql_subtype *t)
{
	if (a->type.type->eclass == EC_ANY)
		return 0;
	if (!t)
		return 0;
	return (is_subtypeof(t, &a->type )?0:-1);
}

static sql_subfunc *
_dup_subaggr(sql_allocator *sa, sql_func *a, sql_subtype *member)
{
	node *tn;
	unsigned int scale = 0, digits = 0;
	sql_subfunc *ares = SA_ZNEW(sa, sql_subfunc);

	assert (a->res);

	ares->func = a;
	ares->res = sa_list(sa);
	for(tn = a->res->h; tn; tn = tn->next) {
		sql_arg *rarg = tn->data;
		sql_subtype *res, *r = &rarg->type;

		digits = r->digits;
		scale = r->scale;
		/* same scale as the input */
		if (member && (member->scale != scale ||
			(digits != member->digits && !EC_NUMBER(member->type->eclass)))) {
			if (member->digits > digits)
				digits = member->digits;
			scale = member->scale;
		}
		/* same type as the input */
		if (r->type->eclass == EC_ANY && member)
			r = member;
		if (!EC_SCALE(r->type->eclass))
			scale = 0;
		res = sql_create_subtype(sa, r->type, digits, scale);
		list_append(ares->res, res);
	}
	return ares;
}

char *
sql_func_imp(sql_func *f)
{
	if (f->sql)
		return f->base.name;
	else
		return f->imp;
}

char *
sql_func_mod(sql_func *f)
{
	if (!f->mod)
		return "";
	return f->mod;
}

int
is_sqlfunc(sql_func *f)
{
	return f->sql;
}

sql_subfunc*
sql_dup_subfunc(sql_allocator *sa, sql_func *f, list *ops, sql_subtype *member)
{
	node *tn;
	unsigned int scale = 0, digits = 0;
	sql_subfunc *fres = SA_ZNEW(sa, sql_subfunc);

	fres->func = f;
	if (IS_FILT(f)) {
		fres->res = sa_list(sa);
		list_append(fres->res, sql_bind_localtype("bit"));
	} else if (IS_FUNC(f) || IS_UNION(f) || IS_ANALYTIC(f) || IS_AGGR(f)) { /* not needed for PROC */
		unsigned int mscale = 0, mdigits = 0;

		if (ops) {
			if (ops->h && ops->h->data && f->imp &&
			    strcmp(f->imp, "round") == 0) {
				/* special case for round(): result is
				 * same type as first argument */
				sql_subtype *a = ops->h->data;
				mscale = a->scale;
				mdigits = a->digits;
			} else {
				for (tn = ops->h; tn; tn = tn->next) {
					sql_subtype *a = tn->data;

					/* same scale as the input */
					if (a && a->scale > mscale)
						mscale = a->scale;
					if (a && f->fix_scale == INOUT)
						mdigits = a->digits;
				}
			}
		}

		if (!member) {
			node *m;
			sql_arg *ma = NULL;

			if (ops) for (tn = ops->h, m = f->ops->h; tn; tn = tn->next, m = m->next) {
				sql_arg *s = m->data;

				if (!member && s->type.type->eclass == EC_ANY) {
					member = tn->data;
					ma = s;
				}
				/* largest type */
				if (member && s->type.type->eclass == EC_ANY &&
				    s->type.type->localtype > ma->type.type->localtype ) {
					member = tn->data;
					ma = s;
				}
			}
		}

		if (f->res) {
			fres->res = sa_list(sa);
			for(tn = f->res->h; tn; tn = tn->next) {
				sql_arg *rarg = tn->data;
				sql_subtype *res, *r = &rarg->type;

				/* same scale as the input */
				if (member && member->scale > scale)
				/* same scale as the input if result has a scale */
				if (member && (r->type->eclass == EC_ANY || r->type->scale != SCALE_NONE) && member->scale > scale)
					scale = member->scale;
				digits = r->digits;
				if (!member) {
					if (f->fix_scale > SCALE_NONE && f->fix_scale < SCALE_EQ) {
						scale = mscale;
						digits = mdigits;
					} else if (r->scale)
						scale = r->scale;
				}
				if (member && f->fix_scale == INOUT)
					digits = member->digits;
				if (IS_ANALYTIC(f) && mscale)
					scale = mscale;
				if (member && r->type->eclass == EC_ANY)
					r = member;
				res = sql_create_subtype(sa, r->type, digits, scale);
				list_append(fres->res, res);
			}
		}
		if (member) { /* check that the types of all EC_ANY's are equal */
			sql_subtype *st = NULL;
			node *m;

			if (ops) for (tn = ops->h, m = f->ops->h; tn; tn = tn->next, m = m->next) {
				sql_arg *s = m->data;
				sql_subtype *opt = tn->data;

				if (s->type.type->eclass == EC_ANY) {
					if (!st || st->type->eclass == EC_ANY) /* if input parameter is ANY, skip validation */
						st = tn->data;
					else if (opt && subtype_cmp(st, opt))
						return NULL;
				}
			}
		}
	}
	return fres;
}

static sql_subfunc *
func_cmp(sql_allocator *sa, sql_func *f, const char *name, int nrargs)
{
	if (strcmp(f->base.name, name) == 0) {
		if (f->vararg)
			return (f->type == F_AGGR) ? _dup_subaggr(sa, f, NULL) : sql_dup_subfunc(sa, f, NULL, NULL);
		if (nrargs < 0 || list_length(f->ops) == nrargs)
			return (f->type == F_AGGR) ? _dup_subaggr(sa, f, NULL) : sql_dup_subfunc(sa, f, NULL, NULL);
	}
	return NULL;
}

sql_subfunc *
sql_find_func(sql_allocator *sa, sql_schema *s, const char *sqlfname, int nrargs, sql_ftype type, sql_subfunc *prev)
{
	sql_subfunc *fres;
	int key = hash_key(sqlfname);
	sql_hash_e *he;
	int found = 0;
	sql_ftype filt = (type == F_FUNC)?F_FILT:type;

	assert(nrargs >= -1);
	MT_lock_set(&funcs->ht_lock);
	he = funcs->ht->buckets[key&(funcs->ht->size-1)];
	if (prev) {
		for (; he && !found; he = he->chain)
			if (he->value == prev->func)
				found = 1;
	}
	for (; he; he = he->chain) {
		sql_func *f = he->value;

		if (f->type != type && f->type != filt)
			continue;
		if ((fres = func_cmp(sa, f, sqlfname, nrargs )) != NULL) {
			MT_lock_unset(&funcs->ht_lock);
			return fres;
		}
	}
	MT_lock_unset(&funcs->ht_lock);
	if (s) {
		node *n;
		/*
		sql_func * f = find_sql_func(s, sqlfname);

		if (f && f->type == type && (fres = func_cmp(sa, f, sqlfname, nrargs )) != NULL)
			return fres;
			*/
		if (s->funcs.set) {
			MT_lock_set(&s->funcs.set->ht_lock);
			if (s->funcs.set->ht) {
				he = s->funcs.set->ht->buckets[key&(s->funcs.set->ht->size-1)];
				if (prev) {
					for (; he && !found; he = he->chain)
						if (he->value == prev->func)
							found = 1;
				}
				for (; he; he = he->chain) {
					sql_func *f = he->value;

					if (f->type != type && f->type != filt)
						continue;
					if ((fres = func_cmp(sa, f, sqlfname, nrargs )) != NULL) {
						MT_lock_unset(&s->funcs.set->ht_lock);
						return fres;
					}
				}
				MT_lock_unset(&s->funcs.set->ht_lock);
			} else {
				MT_lock_unset(&s->funcs.set->ht_lock);
				n = s->funcs.set->h;
				if (prev) {
					for (; n && !found; n = n->next)
						if (n->data == prev->func)
							found = 1;
				}
				for (; n; n = n->next) {
					sql_func *f = n->data;

					if (f->type != type && f->type != filt)
						continue;
					if ((fres = func_cmp(sa, f, sqlfname, nrargs )) != NULL)
						return fres;
				}
			}
		}
	}
	return NULL;
}

list *
sql_find_funcs(sql_allocator *sa, sql_schema *s, const char *sqlfname, int nrargs, sql_ftype type)
{
	sql_subfunc *fres;
	int key = hash_key(sqlfname);
	sql_hash_e *he;
	sql_ftype filt = (type == F_FUNC)?F_FILT:type;
	list *res = sa_list(sa);

	assert(nrargs);
	MT_lock_set(&funcs->ht_lock);
	he = funcs->ht->buckets[key&(funcs->ht->size-1)];
	for (; he; he = he->chain) {
		sql_func *f = he->value;

		if (f->type != type && f->type != filt)
			continue;
		if ((fres = func_cmp(sa, f, sqlfname, nrargs )) != NULL)
			list_append(res, fres);
	}
	MT_lock_unset(&funcs->ht_lock);
	if (s) {
		node *n;

		if (s->funcs.set) {
			MT_lock_set(&s->funcs.set->ht_lock);
			if (s->funcs.set->ht) {
				he = s->funcs.set->ht->buckets[key&(s->funcs.set->ht->size-1)];
				for (; he; he = he->chain) {
					sql_func *f = he->value;

					if (f->type != type && f->type != filt)
						continue;
					if ((fres = func_cmp(sa, f, sqlfname, nrargs )) != NULL)
						list_append(res, fres);
				}
			} else {
				n = s->funcs.set->h;
				for (; n; n = n->next) {
					sql_func *f = n->data;

					if (f->type != type && f->type != filt)
						continue;
					if ((fres = func_cmp(sa, f, sqlfname, nrargs )) != NULL)
						list_append(res, fres);
				}
			}
			MT_lock_unset(&s->funcs.set->ht_lock);
		}
	}
	return res;
}

/* find function based on first argument */
sql_subfunc *
sql_bind_member(sql_allocator *sa, sql_schema *s, const char *sqlfname, sql_subtype *tp, sql_ftype type, int nrargs, sql_subfunc *prev)
{
	node *n = funcs->h;
	int found = 1;

	assert(nrargs);
	if (prev) {
		found = 0;
		for(; n && !found; n = n->next)
			if (n->data == prev->func)
				found = 1;
	}
	for (; n; n = n->next) {
		sql_func *f = n->data;

		if (!f->res && !IS_FILT(f))
			continue;
		if (strcmp(f->base.name, sqlfname) == 0 && f->type == type) {
			if (list_length(f->ops) == nrargs && is_subtypeof(tp, &((sql_arg *) f->ops->h->data)->type))
				return (type == F_AGGR) ? _dup_subaggr(sa, f, NULL) : sql_dup_subfunc(sa, f, NULL, tp);
		}
	}
	if (s) {
		node *n;

		if (!s->funcs.set)
			return NULL;
		n = s->funcs.set->h;
		if (prev && !found) {
			for(; n && !found; n = n->next)
				if (n->data == prev->func)
					found = 1;
		}
		for (; n; n = n->next) {
			sql_func *f = n->data;

			if (!f->res && !IS_FILT(f))
				continue;
			if (strcmp(f->base.name, sqlfname) == 0 && f->type == type) {
				if (list_length(f->ops) == nrargs && is_subtypeof(tp, &((sql_arg *) f->ops->h->data)->type))
					return (type == F_AGGR) ? _dup_subaggr(sa, f, NULL) : sql_dup_subfunc(sa, f, NULL, tp);
			}
		}
	}
	return NULL;
}

sql_subfunc *
sql_bind_func(sql_allocator *sa, sql_schema *s, const char *sqlfname, sql_subtype *tp1, sql_subtype *tp2, sql_ftype type)
{
	list *l = sa_list(sa);
	sql_subfunc *fres;

	if (tp1)
		list_append(l, tp1);
	if (tp2)
		list_append(l, tp2);

	fres = sql_bind_func_(sa, s, sqlfname, l, type);
	return fres;
}

sql_subfunc *
sql_bind_func3(sql_allocator *sa, sql_schema *s, const char *sqlfname, sql_subtype *tp1, sql_subtype *tp2, sql_subtype *tp3, sql_ftype type)
{
	list *l = sa_list(sa);
	sql_subfunc *fres;

	if (tp1)
		list_append(l, tp1);
	if (tp2)
		list_append(l, tp2);
	if (tp3)
		list_append(l, tp3);

	fres = sql_bind_func_(sa, s, sqlfname, l, type);
	return fres;
}

sql_subfunc *
sql_bind_func_(sql_allocator *sa, sql_schema *s, const char *sqlfname, list *ops, sql_ftype type)
{
	node *n = funcs->h;
	sql_ftype filt = (type == F_FUNC)?F_FILT:type;
	sql_subtype *input_type = NULL;

	if (ops && ops->h)
		input_type = ops->h->data;

	for (; n; n = n->next) {
		sql_func *f = n->data;

		if (f->type != type && f->type != filt)
			continue;
		if (strcmp(f->base.name, sqlfname) == 0) {
			if (list_cmp(f->ops, ops, (fcmp) &arg_subtype_cmp) == 0)
				return (type == F_AGGR) ? _dup_subaggr(sa, f, input_type) : sql_dup_subfunc(sa, f, ops, NULL);
		}
	}
	if (s) {
		node *n;

		if (s->funcs.set) for (n=s->funcs.set->h; n; n = n->next) {
			sql_func *f = n->data;

			if (f->type != type && f->type != filt)
				continue;
			if (strcmp(f->base.name, sqlfname) == 0) {
				if (list_cmp(f->ops, ops, (fcmp) &arg_subtype_cmp) == 0)
					return (type == F_AGGR) ? _dup_subaggr(sa, f, input_type) : sql_dup_subfunc(sa, f, ops, NULL);
			}
		}
	}
	return NULL;
}

sql_subfunc *
sql_bind_func_result(sql_allocator *sa, sql_schema *s, const char *sqlfname, sql_ftype type, sql_subtype *res, int nargs, ...)
{
	node *n = funcs->h;
	list *ops = sa_list(sa);
	va_list valist;

	va_start(valist, nargs);
	for (int i = 0; i < nargs; i++) {
		sql_type *tpe = va_arg(valist, sql_type*);
		list_append(ops, tpe);
	}
	va_end(valist);

	for (; n; n = n->next) {
		sql_func *f = n->data;
		sql_arg *firstres = NULL;

		if (!f->res && !IS_FILT(f))
			continue;
		firstres = IS_FILT(f)?BIT:f->res->h->data;
		if (strcmp(f->base.name, sqlfname) == 0 && f->type == type && (is_subtype(&firstres->type, res) || firstres->type.type->eclass == EC_ANY) && list_cmp(f->ops, ops, (fcmp) &arg_subtype_cmp) == 0)
			return (type == F_AGGR) ? _dup_subaggr(sa, f, NULL) : sql_dup_subfunc(sa, f, ops, NULL);
	}
	if (s && s->funcs.set)
		n = s->funcs.set->h;
	for (; n; n = n->next) {
		sql_func *f = n->data;
		sql_arg *firstres = NULL;

		if (!f->res && !IS_FILT(f))
			continue;
		firstres = IS_FILT(f)?BIT:f->res->h->data;
		if (strcmp(f->base.name, sqlfname) == 0 && f->type == type && (is_subtype(&firstres->type, res) || firstres->type.type->eclass == EC_ANY) && list_cmp(f->ops, ops, (fcmp) &arg_subtype_cmp) == 0)
			return (type == F_AGGR) ? _dup_subaggr(sa, f, NULL) : sql_dup_subfunc(sa, f, ops, NULL);
	}
	return NULL;
}

sql_subfunc *
sql_resolve_function_with_undefined_parameters(sql_allocator *sa, sql_schema *s, const char *name, list *ops, sql_ftype type)
{
	node *n = funcs->h;
	sql_ftype filt = (type == F_FUNC)?F_FILT:type;

	for (; n; n = n->next) {
		sql_func *f = n->data;

		if (f->type != type && f->type != filt)
			continue;
		if (strcmp(f->base.name, name) == 0) {
			if (list_cmp(f->ops, ops, (fcmp) &arg_subtype_cmp_null) == 0)
				return (type == F_AGGR) ? _dup_subaggr(sa, f, NULL) : sql_dup_subfunc(sa, f, ops, NULL);
		}
	}
	if (s) {
		node *n;

		if (s->funcs.set) for (n=s->funcs.set->h; n; n = n->next) {
			sql_func *f = n->data;

			if (f->type != type && f->type != filt)
				continue;
			if (strcmp(f->base.name, name) == 0) {
				if (list_cmp(f->ops, ops, (fcmp) &arg_subtype_cmp_null) == 0)
					return (type == F_AGGR) ? _dup_subaggr(sa, f, NULL) : sql_dup_subfunc(sa, f, ops, NULL);
			}
		}
	}
	return NULL;
}

static void
sql_create_alias(sql_allocator *sa, const char *name, const char *alias)
{
	sql_alias *a = SA_ZNEW(sa, sql_alias);

	if(a) {
		a->name = sa_strdup(sa, name);
		a->alias = sa_strdup(sa, alias);
		list_append(aliases, a);
		if (!keyword_exists(a->alias) )
			(void) keywords_insert(a->alias, KW_ALIAS);
	}
}

char *
sql_bind_alias(const char *alias)
{
	node *n;

	for (n = aliases->h; n; n = n->next) {
		sql_alias *a = n->data;

		if (strcmp(a->alias, alias) == 0) {
			return a->name;
		}
	}
	return NULL;
}

static sql_type *
sql_create_type(sql_allocator *sa, const char *sqlname, unsigned int digits, unsigned int scale, unsigned char radix, sql_class eclass, const char *name)
{
	sql_type *t = SA_ZNEW(sa, sql_type);

	base_init(sa, &t->base, store_next_oid(), 0, name);
	t->sqlname = sa_strdup(sa, sqlname);
	t->digits = digits;
	t->scale = scale;
	t->localtype = ATOMindex(t->base.name);
	t->radix = radix;
	t->eclass = eclass;
	t->s = NULL;
	if (!keyword_exists(t->sqlname) && !EC_INTERVAL(eclass))
		(void) keywords_insert(t->sqlname, KW_TYPE);
	list_append(types, t);

	list_append(localtypes, sql_create_subtype(sa, t, 0, 0));

	return t;
}

static sql_arg *
create_arg(sql_allocator *sa, const char *name, sql_subtype *t, char inout)
{
	sql_arg *a = (sa)?SA_ZNEW(sa, sql_arg):ZNEW(sql_arg);

	if(a) {
		a->name = name?sa_strdup(sa, name):NULL;
		a->type = *t;
		a->inout = inout;
	}
	return a;
}

sql_arg *
sql_create_arg(sql_allocator *sa, const char *name, sql_subtype *t, char inout)
{
	return create_arg(sa, name, t, inout);
}

static sql_func *
sql_create_func_(sql_allocator *sa, const char *name, const char *mod, const char *imp, sql_ftype type, bit semantics, bit side_effect,
				 int fix_scale, unsigned int res_scale, sql_type *res, int nargs, va_list valist)
{
	list *ops = sa_list(sa);
	sql_arg *fres = NULL;
	sql_func *t = SA_ZNEW(sa, sql_func);

	for (int i = 0; i < nargs; i++) {
		sql_type *tpe = va_arg(valist, sql_type*);
		list_append(ops, create_arg(sa, NULL, sql_create_subtype(sa, tpe, 0, 0), ARG_IN));
	}
	if (res)
		fres = create_arg(sa, NULL, sql_create_subtype(sa, res, 0, 0), ARG_OUT);
	base_init(sa, &t->base, store_next_oid(), 0, name);

	t->imp = sa_strdup(sa, imp);
	t->mod = sa_strdup(sa, mod);
	t->ops = ops;
	t->type = type;
	if (fres) {
		if (res_scale)
			fres->type.scale = res_scale;
		t->res = list_append(sa_list(sa), fres);
	} else
		t->res = NULL;
	t->nr = list_length(funcs);
	t->sql = 0;
	t->lang = FUNC_LANG_INT;
	t->semantics = semantics;
	t->side_effect = side_effect;
	t->fix_scale = fix_scale;
	t->s = NULL;
	t->system = TRUE;
	list_append(funcs, t);

	/* grouping aggregate doesn't have a backend */
	assert(strlen(imp) == 0 || strlen(mod) == 0 || backend_resolve_function(&(int){0}, t));

	return t;
}

static sql_func *
sql_create_procedure(sql_allocator *sa, const char *name, const char *mod, const char *imp, bit side_effect, int nargs, ...)
{
	sql_func *res;
	va_list valist;

	va_start(valist, nargs);
	res = sql_create_func_(sa, name, mod, imp, F_PROC, TRUE, side_effect, SCALE_NONE, 0, NULL, nargs, valist);
	va_end(valist);
	return res;
}

static sql_func *
sql_create_func(sql_allocator *sa, const char *name, const char *mod, const char *imp, bit semantics, bit side_effect, int fix_scale,
				unsigned int res_scale, sql_type *fres, int nargs, ...)
{
	sql_func *res;
	va_list valist;

	va_start(valist, nargs);
	res = sql_create_func_(sa, name, mod, imp, F_FUNC, semantics, side_effect, fix_scale, res_scale, fres, nargs, valist);
	va_end(valist);
	return res;
}

static sql_func *
sql_create_aggr(sql_allocator *sa, const char *name, const char *mod, const char *imp, bit semantics, sql_type *fres, int nargs, ...)
{
	sql_func *res;
	va_list valist;

	va_start(valist, nargs);
	res = sql_create_func_(sa, name, mod, imp, F_AGGR, semantics, FALSE, SCALE_NONE, 0, fres, nargs, valist);
	va_end(valist);
	return res;
}

static sql_func *
sql_create_filter(sql_allocator *sa, const char *name, const char *mod, const char *imp, bit semantics, bit side_effect, int fix_scale,
				unsigned int res_scale, int nargs, ...)
{
	sql_func *res;
	va_list valist;

	va_start(valist, nargs);
	res = sql_create_func_(sa, name, mod, imp, F_FILT, semantics, side_effect, fix_scale, res_scale, BIT, nargs, valist);
	va_end(valist);
	return res;
}

static sql_func *
sql_create_union(sql_allocator *sa, const char *name, const char *mod, const char *imp, bit side_effect, int fix_scale,
				unsigned int res_scale, sql_type *fres, int nargs, ...)
{
	sql_func *res;
	va_list valist;

	va_start(valist, nargs);
	res = sql_create_func_(sa, name, mod, imp, F_UNION, TRUE, side_effect, fix_scale, res_scale, fres, nargs, valist);
	va_end(valist);
	return res;
}

static sql_func *
sql_create_analytic(sql_allocator *sa, const char *name, const char *mod, const char *imp, int fix_scale, sql_type *fres, int nargs, ...)
{
	sql_func *res;
	va_list valist;

	va_start(valist, nargs);
	res = sql_create_func_(sa, name, mod, imp, F_ANALYTIC, TRUE, FALSE, fix_scale, 0, fres, nargs, valist);
	va_end(valist);
	return res;
}

/* SQL service initialization
This C-code version initializes the
parser catalogs with typing information. Although, in principle,
many of the function signatures can be obtained from the underlying
database kernel, we have chosen for this explicit scheme for one
simple reason. The SQL standard dictates the types and we have to
check their availability in the kernel only. The kernel itself could
include many functions for which there is no standard.
*/

static void
sqltypeinit( sql_allocator *sa)
{
	sql_type *ts[100];
	sql_type **strings, **numerical;
	sql_type **decimals, **floats, **dates, **t;
	sql_type *STR, *BTE, *SHT, *INT, *LNG, *OID, *FLT, *DBL, *DEC;
#ifdef HAVE_HGE
	sql_type *HGE = NULL;
#endif
	sql_type *SECINT, *DAYINT, *MONINT, *DTE;
	sql_type *TME, *TMETZ, *TMESTAMP, *TMESTAMPTZ;
	sql_type *BLOB;
	sql_type *ANY, *TABLE, *PTR;
	sql_type *GEOM, *MBR;
	sql_func *f;
	sql_type *LargestINT, *LargestDEC;

	ANY = sql_create_type(sa, "ANY", 0, 0, 0, EC_ANY, "void");

	t = ts;
	TABLE = *t++ = sql_create_type(sa, "TABLE", 0, 0, 0, EC_TABLE, "bat");
	PTR = *t++ = sql_create_type(sa, "PTR", 0, 0, 0, EC_TABLE, "ptr");

	BIT = *t++ = sql_create_type(sa, "BOOLEAN", 1, 0, 2, EC_BIT, "bit");
	sql_create_alias(sa, BIT->sqlname, "BOOL");

	strings = t;
	*t++ = sql_create_type(sa, "CHAR",    0, 0, 0, EC_CHAR,   "str");
	STR = *t++ = sql_create_type(sa, "VARCHAR", 0, 0, 0, EC_STRING, "str");
	*t++ = sql_create_type(sa, "CLOB",    0, 0, 0, EC_STRING, "str");

	numerical = t;
#if SIZEOF_OID == SIZEOF_INT
	OID = *t++ = sql_create_type(sa, "OID", 31, 0, 2, EC_POS, "oid");
#endif
#if SIZEOF_OID == SIZEOF_LNG
	OID = *t++ = sql_create_type(sa, "OID", 63, 0, 2, EC_POS, "oid");
#endif

	BTE = *t++ = sql_create_type(sa, "TINYINT",   8, SCALE_FIX, 2, EC_NUM, "bte");
	SHT = *t++ = sql_create_type(sa, "SMALLINT", 16, SCALE_FIX, 2, EC_NUM, "sht");
	INT = *t++ = sql_create_type(sa, "INT",      32, SCALE_FIX, 2, EC_NUM, "int");
	LargestINT =
	LNG = *t++ = sql_create_type(sa, "BIGINT",   64, SCALE_FIX, 2, EC_NUM, "lng");
#ifdef HAVE_HGE
	LargestINT =
		HGE = *t++ = sql_create_type(sa, "HUGEINT",  128, SCALE_FIX, 2, EC_NUM, "hge");
#endif

	decimals = t;
	/* decimal(d,s) (d indicates nr digits,
	   s scale indicates nr of digits after the dot .) */
	*t++ = sql_create_type(sa, "DECIMAL",  2, SCALE_FIX, 10, EC_DEC, "bte");
	*t++ = sql_create_type(sa, "DECIMAL",  4, SCALE_FIX, 10, EC_DEC, "sht");
	DEC =
	*t++ = sql_create_type(sa, "DECIMAL",  9, SCALE_FIX, 10, EC_DEC, "int");
	LargestDEC =
	*t++ = sql_create_type(sa, "DECIMAL", 18, SCALE_FIX, 10, EC_DEC, "lng");
#ifdef HAVE_HGE
	LargestDEC =
		*t++ = sql_create_type(sa, "DECIMAL", 38, SCALE_FIX, 10, EC_DEC, "hge");
#endif

	/* float(n) (n indicates precision of at least n digits) */
	/* ie n <= 23 -> flt */
	/*    n <= 51 -> dbl */
	/*    n <= 62 -> long long dbl (with -ieee) (not supported) */
	/* this requires a type definition */

	floats = t;
	FLT = *t++ = sql_create_type(sa, "REAL", 24, SCALE_NOFIX, 2, EC_FLT, "flt");
	DBL = *t++ = sql_create_type(sa, "DOUBLE", 53, SCALE_NOFIX, 2, EC_FLT, "dbl");

	dates = t;
	MONINT = *t++ = sql_create_type(sa, "MONTH_INTERVAL", 3, 0, 10, EC_MONTH, "int"); /* 1 .. 13 enumerates the 13 different interval types */
	DAYINT = *t++ = sql_create_type(sa, "DAY_INTERVAL", 4, 0, 10, EC_SEC, "lng");
	SECINT = *t++ = sql_create_type(sa, "SEC_INTERVAL", 13, SCALE_FIX, 10, EC_SEC, "lng");
	TME = *t++ = sql_create_type(sa, "TIME", 7, 0, 0, EC_TIME, "daytime");
	TMETZ = *t++ = sql_create_type(sa, "TIMETZ", 7, SCALE_FIX, 0, EC_TIME_TZ, "daytime");
	DTE = *t++ = sql_create_type(sa, "DATE", 0, 0, 0, EC_DATE, "date");
	TMESTAMP = *t++ = sql_create_type(sa, "TIMESTAMP", 7, 0, 0, EC_TIMESTAMP, "timestamp");
	TMESTAMPTZ = *t++ = sql_create_type(sa, "TIMESTAMPTZ", 7, SCALE_FIX, 0, EC_TIMESTAMP_TZ, "timestamp");

	BLOB = *t++ = sql_create_type(sa, "BLOB", 0, 0, 0, EC_BLOB, "blob");

	sql_create_func(sa, "length", "blob", "nitems", FALSE, FALSE, SCALE_NONE, 0, INT, 1, BLOB);
	sql_create_func(sa, "octet_length", "blob", "nitems", FALSE, FALSE, SCALE_NONE, 0, INT, 1, BLOB);

	if (geomcatalogfix_get() != NULL) {
		/* the geom module is loaded */
		GEOM = *t++ = sql_create_type(sa, "GEOMETRY", 0, SCALE_NONE, 0, EC_GEOM, "wkb");
		/*POINT =*/ //*t++ = sql_create_type(sa, "POINT", 0, SCALE_FIX, 0, EC_GEOM, "wkb");
		*t++ = sql_create_type(sa, "GEOMETRYA", 0, SCALE_NONE, 0, EC_EXTERNAL, "wkba");

		MBR = *t++ = sql_create_type(sa, "MBR", 0, SCALE_NONE, 0, EC_EXTERNAL, "mbr");

		/* mbr operator functions */
		sql_create_func(sa, "mbr_overlap", "geom", "mbrOverlaps", TRUE, FALSE, SCALE_FIX, 0, BIT, 2, GEOM, GEOM);
		sql_create_func(sa, "mbr_overlap", "geom", "mbrOverlaps", TRUE, FALSE, SCALE_FIX, 0, BIT, 2, MBR, MBR);
		sql_create_func(sa, "mbr_above", "geom", "mbrAbove", TRUE, FALSE, SCALE_FIX, 0, BIT, 2, GEOM, GEOM);
		sql_create_func(sa, "mbr_above", "geom", "mbrAbove", TRUE, FALSE, SCALE_FIX, 0, BIT, 2, MBR, MBR);
		sql_create_func(sa, "mbr_below", "geom", "mbrBelow", TRUE, FALSE, SCALE_FIX, 0, BIT, 2, GEOM, GEOM);
		sql_create_func(sa, "mbr_below", "geom", "mbrBelow", TRUE, FALSE, SCALE_FIX, 0, BIT, 2, MBR, MBR);
		sql_create_func(sa, "mbr_right", "geom", "mbrRight", TRUE, FALSE, SCALE_FIX, 0, BIT, 2, GEOM, GEOM);
		sql_create_func(sa, "mbr_right", "geom", "mbrRight", TRUE, FALSE, SCALE_FIX, 0, BIT, 2, MBR, MBR);
		sql_create_func(sa, "mbr_left", "geom", "mbrLeft", TRUE, FALSE, SCALE_FIX, 0, BIT, 2, GEOM, GEOM);
		sql_create_func(sa, "mbr_left", "geom", "mbrLeft", TRUE, FALSE, SCALE_FIX, 0, BIT, 2, MBR, MBR);
		sql_create_func(sa, "mbr_overlap_or_above", "geom", "mbrOverlapOrAbove", TRUE, FALSE, SCALE_FIX, 0, BIT, 2, GEOM, GEOM);
		sql_create_func(sa, "mbr_overlap_or_above", "geom", "mbrOverlapOrAbove", TRUE, FALSE, SCALE_FIX, 0, BIT, 2, MBR, MBR);
		sql_create_func(sa, "mbr_overlap_or_below", "geom", "mbrOverlapOrBelow", TRUE, FALSE, SCALE_FIX, 0, BIT, 2, GEOM, GEOM);
		sql_create_func(sa, "mbr_overlap_or_below", "geom", "mbrOverlapOrBelow", TRUE, FALSE, SCALE_FIX, 0, BIT, 2, MBR, MBR);
		sql_create_func(sa, "mbr_overlap_or_right", "geom", "mbrOverlapOrRight", TRUE, FALSE, SCALE_FIX, 0, BIT, 2, GEOM, GEOM);
		sql_create_func(sa, "mbr_overlap_or_right", "geom", "mbrOverlapOrRight", TRUE, FALSE, SCALE_FIX, 0, BIT, 2, MBR, MBR);
		sql_create_func(sa, "mbr_overlap_or_left", "geom", "mbrOverlapOrLeft", TRUE, FALSE, SCALE_FIX, 0, BIT, 2, GEOM, GEOM);
		sql_create_func(sa, "mbr_overlap_or_left", "geom", "mbrOverlapOrLeft", TRUE, FALSE, SCALE_FIX, 0, BIT, 2, MBR, MBR);
		sql_create_func(sa, "mbr_contains", "geom", "mbrContains", TRUE, FALSE, SCALE_FIX, 0, BIT, 2, GEOM, GEOM);
		sql_create_func(sa, "mbr_contains", "geom", "mbrContains", TRUE, FALSE, SCALE_FIX, 0, BIT, 2, MBR, MBR);
		sql_create_func(sa, "mbr_contained", "geom", "mbrContained", TRUE, FALSE, SCALE_FIX, 0, BIT, 2, GEOM, GEOM);
		sql_create_func(sa, "mbr_contained", "geom", "mbrContained", TRUE, FALSE, SCALE_FIX, 0, BIT, 2, MBR, MBR);
		sql_create_func(sa, "mbr_equal", "geom", "mbrEqual", TRUE, FALSE, SCALE_FIX, 0, BIT, 2, GEOM, GEOM);
		sql_create_func(sa, "mbr_equal", "geom", "mbrEqual", TRUE, FALSE, SCALE_FIX, 0, BIT, 2, MBR, MBR);
		sql_create_func(sa, "mbr_distance", "geom", "mbrDistance", TRUE, FALSE, SCALE_FIX, 0, DBL, 2, GEOM, GEOM);
		sql_create_func(sa, "mbr_distance", "geom", "mbrDistance", TRUE, FALSE, SCALE_FIX, 0, DBL, 2, MBR, MBR);
		sql_create_func(sa, "left_shift", "geom", "mbrLeft", TRUE, FALSE, SCALE_FIX, 0, BIT, 2, GEOM, GEOM);
		sql_create_func(sa, "left_shift", "geom", "mbrLeft", TRUE, FALSE, SCALE_FIX, 0, BIT, 2, MBR, MBR);
		sql_create_func(sa, "right_shift", "geom", "mbrRight", TRUE, FALSE, SCALE_FIX, 0, BIT, 2, GEOM, GEOM);
		sql_create_func(sa, "right_shift", "geom", "mbrRight", TRUE, FALSE, SCALE_FIX, 0, BIT, 2, MBR, MBR);
	}

	*t = NULL;

//	sql_create_func(sa, "st_pointfromtext", "geom", "st_pointformtext", FALSE, SCALE_NONE, 0, OID, 1, OID);
	/* The grouping aggregate doesn't have a backend implementation. It gets replaced at rel_unnest */
	sql_create_aggr(sa, "grouping", "", "", TRUE, BTE, 1, ANY);
	sql_create_aggr(sa, "grouping", "", "", TRUE, SHT, 1, ANY);
	sql_create_aggr(sa, "grouping", "", "", TRUE, INT, 1, ANY);
	sql_create_aggr(sa, "grouping", "", "", TRUE, LNG, 1, ANY);
#ifdef HAVE_HGE
	sql_create_aggr(sa, "grouping", "", "", TRUE, HGE, 1, ANY);
#endif

	sql_create_aggr(sa, "not_unique", "aggr", "not_unique", TRUE, BIT, 1, OID);
	/* well to be precise it does reduce and map */

	/* functions needed for all types */
	sql_create_func(sa, "hash", "mkey", "hash", TRUE, FALSE, SCALE_FIX, 0, LNG, 1, ANY);
	sql_create_func(sa, "rotate_xor_hash", "calc", "rotate_xor_hash", TRUE, FALSE, SCALE_NONE, 0, LNG, 3, LNG, INT, ANY);
	sql_create_func(sa, "=", "calc", "=", FALSE, FALSE, SCALE_FIX, 0, BIT, 2, ANY, ANY);
	sql_create_func(sa, "<>", "calc", "!=", FALSE, FALSE, SCALE_FIX, 0, BIT, 2, ANY, ANY);
	sql_create_func(sa, "isnull", "calc", "isnil", TRUE, FALSE, SCALE_FIX, 0, BIT, 1, ANY);
	sql_create_func(sa, "isnotnull", "calc", "isnotnil", TRUE, FALSE, SCALE_FIX, 0, BIT, 1, ANY);
	sql_create_func(sa, ">", "calc", ">", FALSE, FALSE, SCALE_FIX, 0, BIT, 2, ANY, ANY);
	sql_create_func(sa, ">=", "calc", ">=", FALSE, FALSE, SCALE_FIX, 0, BIT, 2, ANY, ANY);
	sql_create_func(sa, "<", "calc", "<", FALSE, FALSE, SCALE_FIX, 0, BIT, 2, ANY, ANY);
	sql_create_func(sa, "<=", "calc", "<=", FALSE, FALSE, SCALE_FIX, 0, BIT, 2, ANY, ANY);
	sql_create_func(sa, "between", "calc", "between", FALSE, FALSE, SCALE_FIX, 0, BIT, 8, ANY, ANY, ANY, BIT, BIT, BIT, BIT, BIT);
	sql_create_aggr(sa, "zero_or_one", "aggr", "zero_or_one", TRUE, ANY, 1, ANY);
	sql_create_aggr(sa, "all", "aggr", "all", TRUE, ANY, 1, ANY);
	sql_create_aggr(sa, "null", "aggr", "null", TRUE, BIT, 1, ANY);
	sql_create_func(sa, "any", "sql", "any", TRUE, FALSE, SCALE_NONE, 0, BIT, 3, BIT, BIT, BIT);
	sql_create_func(sa, "all", "sql", "all", TRUE, FALSE, SCALE_NONE, 0, BIT, 3, BIT, BIT, BIT);
	sql_create_aggr(sa, "anyequal", "aggr", "anyequal", TRUE, BIT, 1, ANY); /* needs 3 arguments (l,r,nil)(ugh) */
	sql_create_aggr(sa, "allnotequal", "aggr", "allnotequal", TRUE, BIT, 1, ANY); /* needs 3 arguments (l,r,nil)(ugh) */
	sql_create_func(sa, "sql_anyequal", "aggr", "anyequal", TRUE, FALSE, SCALE_NONE, 0, BIT, 2, ANY, ANY);
	sql_create_func(sa, "sql_not_anyequal", "aggr", "not_anyequal", TRUE, FALSE, SCALE_NONE, 0, BIT, 2, ANY, ANY);
	sql_create_aggr(sa, "exist", "aggr", "exist", TRUE, BIT, 1, ANY);
	sql_create_aggr(sa, "not_exist", "aggr", "not_exist", TRUE, BIT, 1, ANY);
	sql_create_func(sa, "sql_exists", "aggr", "exist", TRUE, FALSE, SCALE_NONE, 0, BIT, 1, ANY);
	sql_create_func(sa, "sql_not_exists", "aggr", "not_exist", TRUE, FALSE, SCALE_NONE, 0, BIT, 1, ANY);
	/* needed for relational version */
	sql_create_func(sa, "identity", "calc", "identity", TRUE, FALSE, SCALE_NONE, 0, OID, 1, ANY);
	sql_create_func(sa, "rowid", "calc", "identity", TRUE, FALSE, SCALE_NONE, 0, INT, 1, ANY);
	/* needed for indices/clusters oid(schema.table,val) returns max(head(schema.table))+1 */
	sql_create_func(sa, "rowid", "calc", "rowid", TRUE, FALSE, SCALE_NONE, 0, OID, 3, ANY, STR, STR);
	sql_create_aggr(sa, "min", "aggr", "min", FALSE, ANY, 1, ANY);
	sql_create_aggr(sa, "max", "aggr", "max", FALSE, ANY, 1, ANY);
	sql_create_func(sa, "sql_min", "calc", "min", FALSE, FALSE, SCALE_FIX, 0, ANY, 2, ANY, ANY);
	sql_create_func(sa, "sql_max", "calc", "max", FALSE, FALSE, SCALE_FIX, 0, ANY, 2, ANY, ANY);
	sql_create_func(sa, "least", "calc", "min_no_nil", TRUE, FALSE, SCALE_FIX, 0, ANY, 2, ANY, ANY);
	sql_create_func(sa, "greatest", "calc", "max_no_nil", TRUE, FALSE, SCALE_FIX, 0, ANY, 2, ANY, ANY);
	sql_create_func(sa, "ifthenelse", "calc", "ifthenelse", TRUE, FALSE, SCALE_FIX, 0, ANY, 3, BIT, ANY, ANY);
	/* nullif and coalesce don't have a backend implementation */
	sql_create_func(sa, "nullif", "", "", TRUE, FALSE, SCALE_FIX, 0, ANY, 2, ANY, ANY);
	sql_create_func(sa, "coalesce", "", "", TRUE, FALSE, SCALE_FIX, 0, ANY, 2, ANY, ANY);
	/* needed for count(*) and window functions without input col */
	sql_create_func(sa, "star", "", "", TRUE, FALSE, SCALE_FIX, 0, ANY, 0);

	/* sum for numerical and decimals */
	sql_create_aggr(sa, "sum", "aggr", "sum", FALSE, LargestINT, 1, BTE);
	sql_create_aggr(sa, "sum", "aggr", "sum", FALSE, LargestINT, 1, SHT);
	sql_create_aggr(sa, "sum", "aggr", "sum", FALSE, LargestINT, 1, INT);
	//sql_create_aggr(sa, "sum", "aggr", "sum", LargestINT, 1, LNG, LargestINT);
#ifdef HAVE_HGE
	sql_create_aggr(sa, "sum", "aggr", "sum", FALSE, LargestINT, 1, HGE);
#endif
	sql_create_aggr(sa, "sum", "aggr", "sum", FALSE, LNG, 1, LNG);

	t = decimals; /* BTE */
	sql_create_aggr(sa, "sum", "aggr", "sum", FALSE, LargestDEC, 1, *(t));
	t++; /* SHT */
	sql_create_aggr(sa, "sum", "aggr", "sum", FALSE, LargestDEC, 1, *(t));
	t++; /* INT */
	sql_create_aggr(sa, "sum", "aggr", "sum", FALSE, LargestDEC, 1, *(t));
	t++; /* LNG */
	sql_create_aggr(sa, "sum", "aggr", "sum", FALSE, LargestDEC, 1, *(t));
#ifdef HAVE_HGE
	t++; /* HGE */
	sql_create_aggr(sa, "sum", "aggr", "sum", FALSE, LargestDEC, 1, *(t));
#endif

	/* prod for numerical and decimals */
	sql_create_aggr(sa, "prod", "aggr", "prod", FALSE, LargestINT, 1, BTE);
	sql_create_aggr(sa, "prod", "aggr", "prod", FALSE, LargestINT, 1, SHT);
	sql_create_aggr(sa, "prod", "aggr", "prod", FALSE, LargestINT, 1, INT);
	sql_create_aggr(sa, "prod", "aggr", "prod", FALSE, LargestINT, 1, LNG);
#ifdef HAVE_HGE
	sql_create_aggr(sa, "prod", "aggr", "prod", FALSE, LargestINT, 1, HGE);
#endif

#if 0
	/* prod for decimals introduce errors in the output scales */
	t = decimals; /* BTE */
	sql_create_aggr(sa, "prod", "aggr", "prod", FALSE, LargestDEC, 1, *(t));
	t++; /* SHT */
	sql_create_aggr(sa, "prod", "aggr", "prod", FALSE, LargestDEC, 1, *(t));
	t++; /* INT */
	sql_create_aggr(sa, "prod", "aggr", "prod", FALSE, LargestDEC, 1, *(t));
	t++; /* LNG */
	sql_create_aggr(sa, "prod", "aggr", "prod", FALSE, LargestDEC, 1, *(t));
#ifdef HAVE_HGE
	t++; /* HGE */
	sql_create_aggr(sa, "prod", "aggr", "prod", FALSE, LargestDEC, 1, *(t));
#endif
#endif

	for (t = numerical; t < dates; t++) {
		if (*t == OID)
			continue;
		sql_create_func(sa, "mod", "calc", "%", FALSE, FALSE, SCALE_FIX, 0, *t, 2, *t, *t);
	}

	for (t = floats; t < dates; t++) {
		sql_create_aggr(sa, "sum", "aggr", "sum", FALSE, *t, 1, *t);
		sql_create_aggr(sa, "prod", "aggr", "prod", FALSE, *t, 1, *t);
	}
	sql_create_aggr(sa, "sum", "aggr", "sum", FALSE, MONINT, 1, MONINT);
<<<<<<< HEAD
=======
	sql_create_aggr(sa, "sum", "aggr", "sum", FALSE, DAYINT, 1, DAYINT);
>>>>>>> 69529a75
	sql_create_aggr(sa, "sum", "aggr", "sum", FALSE, SECINT, 1, SECINT);
	/* do DBL first so that it is chosen as cast destination for
	 * unknown types */
	sql_create_aggr(sa, "avg", "aggr", "avg", FALSE, DBL, 1, DBL);
	sql_create_aggr(sa, "avg", "aggr", "avg", FALSE, DBL, 1, BTE);
	sql_create_aggr(sa, "avg", "aggr", "avg", FALSE, DBL, 1, SHT);
	sql_create_aggr(sa, "avg", "aggr", "avg", FALSE, DBL, 1, INT);
	sql_create_aggr(sa, "avg", "aggr", "avg", FALSE, DBL, 1, LNG);
#ifdef HAVE_HGE
	sql_create_aggr(sa, "avg", "aggr", "avg", FALSE, DBL, 1, HGE);
#endif
	sql_create_aggr(sa, "avg", "aggr", "avg", FALSE, DBL, 1, FLT);

	t = decimals; /* BTE */
	sql_create_aggr(sa, "avg", "aggr", "avg", FALSE, *(t), 1, *(t));
	t++; /* SHT */
	sql_create_aggr(sa, "avg", "aggr", "avg", FALSE, *(t), 1, *(t));
	t++; /* INT */
	sql_create_aggr(sa, "avg", "aggr", "avg", FALSE, *(t), 1, *(t));
	t++; /* LNG */
	sql_create_aggr(sa, "avg", "aggr", "avg", FALSE, *(t), 1, *(t));
#ifdef HAVE_HGE
	t++; /* HGE */
	sql_create_aggr(sa, "avg", "aggr", "avg", FALSE, *(t), 1, *(t));
#endif

	sql_create_aggr(sa, "avg", "aggr", "avg", FALSE, MONINT, 1, MONINT);
<<<<<<< HEAD
=======
	sql_create_aggr(sa, "avg", "aggr", "avg", FALSE, DAYINT, 1, DAYINT);
>>>>>>> 69529a75
	sql_create_aggr(sa, "avg", "aggr", "avg", FALSE, SECINT, 1, SECINT);

	sql_create_aggr(sa, "count_no_nil", "aggr", "count_no_nil", TRUE, LNG, 0);
	sql_create_aggr(sa, "count", "aggr", "count", TRUE, LNG, 1, ANY);

	for (t = strings; t < numerical; t++) {
		sql_create_aggr(sa, "listagg", "aggr", "str_group_concat", TRUE, *t, 1, *t);
		sql_create_aggr(sa, "listagg", "aggr", "str_group_concat", TRUE, *t, 2, *t, *t);
	}

	/* order based operators */
	sql_create_analytic(sa, "diff", "sql", "diff", SCALE_NONE, BIT, 1, ANY);
	sql_create_analytic(sa, "diff", "sql", "diff", SCALE_NONE, BIT, 2, BIT, ANY);

	sql_create_analytic(sa, "window_bound", "sql", "window_bound", SCALE_NONE, LNG, 5, ANY, INT, INT, INT, BTE);
	sql_create_analytic(sa, "window_bound", "sql", "window_bound", SCALE_NONE, LNG, 6, BIT, ANY, INT, INT, INT, BTE);
	sql_create_analytic(sa, "window_bound", "sql", "window_bound", SCALE_NONE, LNG, 5, ANY, INT, INT, INT, SHT);
	sql_create_analytic(sa, "window_bound", "sql", "window_bound", SCALE_NONE, LNG, 6, BIT, ANY, INT, INT, INT, SHT);
	sql_create_analytic(sa, "window_bound", "sql", "window_bound", SCALE_NONE, LNG, 5, ANY, INT, INT, INT, INT);
	sql_create_analytic(sa, "window_bound", "sql", "window_bound", SCALE_NONE, LNG, 6, BIT, ANY, INT, INT, INT, INT);
	sql_create_analytic(sa, "window_bound", "sql", "window_bound", SCALE_NONE, LNG, 5, ANY, INT, INT, INT, LNG);
	sql_create_analytic(sa, "window_bound", "sql", "window_bound", SCALE_NONE, LNG, 6, BIT, ANY, INT, INT, INT, LNG);
	sql_create_analytic(sa, "window_bound", "sql", "window_bound", SCALE_NONE, LNG, 5, ANY, INT, INT, INT, FLT);
	sql_create_analytic(sa, "window_bound", "sql", "window_bound", SCALE_NONE, LNG, 6, BIT, ANY, INT, INT, INT, FLT);
	sql_create_analytic(sa, "window_bound", "sql", "window_bound", SCALE_NONE, LNG, 5, ANY, INT, INT, INT, DBL);
	sql_create_analytic(sa, "window_bound", "sql", "window_bound", SCALE_NONE, LNG, 6, BIT, ANY, INT, INT, INT, DBL);
#ifdef HAVE_HGE
	sql_create_analytic(sa, "window_bound", "sql", "window_bound", SCALE_NONE, LNG, 5, ANY, INT, INT, INT, HGE);
	sql_create_analytic(sa, "window_bound", "sql", "window_bound", SCALE_NONE, LNG, 6, BIT, ANY, INT, INT, INT, HGE);
#endif

	t = decimals; /* BTE */
	sql_create_analytic(sa, "window_bound", "sql", "window_bound", SCALE_NONE, LNG, 5, ANY, INT, INT, INT, *(t));
	sql_create_analytic(sa, "window_bound", "sql", "window_bound", SCALE_NONE, LNG, 6, BIT, ANY, INT, INT, INT, *(t));
	t++; /* SHT */
	sql_create_analytic(sa, "window_bound", "sql", "window_bound", SCALE_NONE, LNG, 5, ANY, INT, INT, INT, *(t));
	sql_create_analytic(sa, "window_bound", "sql", "window_bound", SCALE_NONE, LNG, 6, BIT, ANY, INT, INT, INT, *(t));
	t++; /* INT */
	sql_create_analytic(sa, "window_bound", "sql", "window_bound", SCALE_NONE, LNG, 5, ANY, INT, INT, INT, *(t));
	sql_create_analytic(sa, "window_bound", "sql", "window_bound", SCALE_NONE, LNG, 6, BIT, ANY, INT, INT, INT, *(t));
	t++; /* LNG */
	sql_create_analytic(sa, "window_bound", "sql", "window_bound", SCALE_NONE, LNG, 5, ANY, INT, INT, INT, *(t));
	sql_create_analytic(sa, "window_bound", "sql", "window_bound", SCALE_NONE, LNG, 6, BIT, ANY, INT, INT, INT, *(t));
#ifdef HAVE_HGE
	t++; /* HGE */
	sql_create_analytic(sa, "window_bound", "sql", "window_bound", SCALE_NONE, LNG, 5, ANY, INT, INT, INT, *(t));
	sql_create_analytic(sa, "window_bound", "sql", "window_bound", SCALE_NONE, LNG, 6, BIT, ANY, INT, INT, INT, *(t));
#endif

	sql_create_analytic(sa, "window_bound", "sql", "window_bound", SCALE_NONE, LNG, 5, ANY, INT, INT, INT, MONINT);
	sql_create_analytic(sa, "window_bound", "sql", "window_bound", SCALE_NONE, LNG, 6, BIT, ANY, INT, INT, INT, MONINT);
	sql_create_analytic(sa, "window_bound", "sql", "window_bound", SCALE_NONE, LNG, 5, ANY, INT, INT, INT, DAYINT);
	sql_create_analytic(sa, "window_bound", "sql", "window_bound", SCALE_NONE, LNG, 6, BIT, ANY, INT, INT, INT, DAYINT);
	sql_create_analytic(sa, "window_bound", "sql", "window_bound", SCALE_NONE, LNG, 5, ANY, INT, INT, INT, SECINT);
	sql_create_analytic(sa, "window_bound", "sql", "window_bound", SCALE_NONE, LNG, 6, BIT, ANY, INT, INT, INT, SECINT);

	sql_create_analytic(sa, "rank", "sql", "rank", SCALE_NONE, INT, 3, ANY, BIT, BIT);
	sql_create_analytic(sa, "dense_rank", "sql", "dense_rank", SCALE_NONE, INT, 3, ANY, BIT, BIT);
	sql_create_analytic(sa, "row_number", "sql", "row_number", SCALE_NONE, INT, 3, ANY, BIT, BIT);
	sql_create_analytic(sa, "percent_rank", "sql", "percent_rank", SCALE_NONE, DBL, 3, ANY, BIT, BIT);
	sql_create_analytic(sa, "cume_dist", "sql", "cume_dist", SCALE_NONE, DBL, 3, ANY, BIT, BIT);

	sql_create_analytic(sa, "ntile", "sql", "ntile", SCALE_NONE, BTE, 4, ANY, BTE, BIT, BIT);
	sql_create_analytic(sa, "ntile", "sql", "ntile", SCALE_NONE, SHT, 4, ANY, SHT, BIT, BIT);
	sql_create_analytic(sa, "ntile", "sql", "ntile", SCALE_NONE, INT, 4, ANY, INT, BIT, BIT);
	sql_create_analytic(sa, "ntile", "sql", "ntile", SCALE_NONE, LNG, 4, ANY, LNG, BIT, BIT);
#ifdef HAVE_HGE
	sql_create_analytic(sa, "ntile", "sql", "ntile", SCALE_NONE, HGE, 4, ANY, HGE, BIT, BIT);
#endif

	sql_create_analytic(sa, "lag", "sql", "lag", SCALE_NONE, ANY, 3, ANY, BIT, BIT);
	sql_create_analytic(sa, "lag", "sql", "lag", SCALE_NONE, ANY, 4, ANY, BTE, BIT, BIT);
	sql_create_analytic(sa, "lag", "sql", "lag", SCALE_NONE, ANY, 4, ANY, SHT, BIT, BIT);
	sql_create_analytic(sa, "lag", "sql", "lag", SCALE_NONE, ANY, 4, ANY, INT, BIT, BIT);
	sql_create_analytic(sa, "lag", "sql", "lag", SCALE_NONE, ANY, 4, ANY, LNG, BIT, BIT);
#ifdef HAVE_HGE
	sql_create_analytic(sa, "lag", "sql", "lag", SCALE_NONE, ANY, 4, ANY, HGE, BIT, BIT);
#endif
	sql_create_analytic(sa, "lag", "sql", "lag", SCALE_NONE, ANY, 5, ANY, BTE, ANY, BIT, BIT);
	sql_create_analytic(sa, "lag", "sql", "lag", SCALE_NONE, ANY, 5, ANY, SHT, ANY, BIT, BIT);
	sql_create_analytic(sa, "lag", "sql", "lag", SCALE_NONE, ANY, 5, ANY, INT, ANY, BIT, BIT);
	sql_create_analytic(sa, "lag", "sql", "lag", SCALE_NONE, ANY, 5, ANY, LNG, ANY, BIT, BIT);
#ifdef HAVE_HGE
	sql_create_analytic(sa, "lag", "sql", "lag", SCALE_NONE, ANY, 5, ANY, HGE, ANY, BIT, BIT);
#endif

	sql_create_analytic(sa, "lead", "sql", "lead", SCALE_NONE, ANY, 3, ANY, BIT, BIT);
	sql_create_analytic(sa, "lead", "sql", "lead", SCALE_NONE, ANY, 4, ANY, BTE, BIT, BIT);
	sql_create_analytic(sa, "lead", "sql", "lead", SCALE_NONE, ANY, 4, ANY, SHT, BIT, BIT);
	sql_create_analytic(sa, "lead", "sql", "lead", SCALE_NONE, ANY, 4, ANY, INT, BIT, BIT);
	sql_create_analytic(sa, "lead", "sql", "lead", SCALE_NONE, ANY, 4, ANY, LNG, BIT, BIT);
#ifdef HAVE_HGE
	sql_create_analytic(sa, "lead", "sql", "lead", SCALE_NONE, ANY, 4, ANY, HGE, BIT, BIT);
#endif
	sql_create_analytic(sa, "lead", "sql", "lead", SCALE_NONE, ANY, 5, ANY, BTE, ANY, BIT, BIT);
	sql_create_analytic(sa, "lead", "sql", "lead", SCALE_NONE, ANY, 5, ANY, SHT, ANY, BIT, BIT);
	sql_create_analytic(sa, "lead", "sql", "lead", SCALE_NONE, ANY, 5, ANY, INT, ANY, BIT, BIT);
	sql_create_analytic(sa, "lead", "sql", "lead", SCALE_NONE, ANY, 5, ANY, LNG, ANY, BIT, BIT);
#ifdef HAVE_HGE
	sql_create_analytic(sa, "lead", "sql", "lead", SCALE_NONE, ANY, 5, ANY, HGE, ANY, BIT, BIT);
#endif

	/* these analytic functions support frames */
	sql_create_analytic(sa, "first_value", "sql", "first_value", SCALE_NONE, ANY, 1, ANY);
	sql_create_analytic(sa, "last_value", "sql", "last_value", SCALE_NONE, ANY, 1, ANY);

	sql_create_analytic(sa, "nth_value", "sql", "nth_value", SCALE_NONE, ANY, 2, ANY, BTE);
	sql_create_analytic(sa, "nth_value", "sql", "nth_value", SCALE_NONE, ANY, 2, ANY, SHT);
	sql_create_analytic(sa, "nth_value", "sql", "nth_value", SCALE_NONE, ANY, 2, ANY, INT);
	sql_create_analytic(sa, "nth_value", "sql", "nth_value", SCALE_NONE, ANY, 2, ANY, LNG);
#ifdef HAVE_HGE
	sql_create_analytic(sa, "nth_value", "sql", "nth_value", SCALE_NONE, ANY, 2, ANY, HGE);
#endif

	sql_create_analytic(sa, "count", "sql", "count", SCALE_NONE, LNG, 2, ANY, BIT);
	sql_create_analytic(sa, "min", "sql", "min", SCALE_NONE, ANY, 1, ANY);
	sql_create_analytic(sa, "max", "sql", "max", SCALE_NONE, ANY, 1, ANY);

	/* analytical sum for numerical and decimals */
	sql_create_analytic(sa, "sum", "sql", "sum", SCALE_NONE, LargestINT, 1, BTE);
	sql_create_analytic(sa, "sum", "sql", "sum", SCALE_NONE, LargestINT, 1, SHT);
	sql_create_analytic(sa, "sum", "sql", "sum", SCALE_NONE, LargestINT, 1, INT);
	sql_create_analytic(sa, "sum", "sql", "sum", SCALE_NONE, LargestINT, 1, LNG);
#ifdef HAVE_HGE
	sql_create_analytic(sa, "sum", "sql", "sum", SCALE_NONE, LargestINT, 1, HGE);
#endif

	t = decimals; /* BTE */
	sql_create_analytic(sa, "sum", "sql", "sum", SCALE_NONE, LargestDEC, 1, *(t));
	t++; /* SHT */
	sql_create_analytic(sa, "sum", "sql", "sum", SCALE_NONE, LargestDEC, 1, *(t));
	t++; /* INT */
	sql_create_analytic(sa, "sum", "sql", "sum", SCALE_NONE, LargestDEC, 1, *(t));
	t++; /* LNG */
	sql_create_analytic(sa, "sum", "sql", "sum", SCALE_NONE, LargestDEC, 1, *(t));
#ifdef HAVE_HGE
	t++; /* HGE */
	sql_create_analytic(sa, "sum", "sql", "sum", SCALE_NONE, LargestDEC, 1, *(t));
#endif

	/* analytical product for numerical and decimals */
	sql_create_analytic(sa, "prod", "sql", "prod", SCALE_NONE, LargestINT, 1, BTE);
	sql_create_analytic(sa, "prod", "sql", "prod", SCALE_NONE, LargestINT, 1, SHT);
	sql_create_analytic(sa, "prod", "sql", "prod", SCALE_NONE, LargestINT, 1, INT);
	sql_create_analytic(sa, "prod", "sql", "prod", SCALE_NONE, LargestINT, 1, LNG);
#ifdef HAVE_HGE
	sql_create_analytic(sa, "prod", "sql", "prod", SCALE_NONE, LargestINT, 1, HGE);
#endif

#if 0
	/* prod for decimals introduce errors in the output scales */
	t = decimals; /* BTE */
	sql_create_analytic(sa, "prod", "sql", "prod", SCALE_NONE, LargestDEC, 1, *(t));
	t++; /* SHT */
	sql_create_analytic(sa, "prod", "sql", "prod", SCALE_NONE, LargestDEC, 1, *(t));
	t++; /* INT */
	sql_create_analytic(sa, "prod", "sql", "prod", SCALE_NONE, LargestDEC, 1, *(t));
	t++; /* LNG */
	sql_create_analytic(sa, "prod", "sql", "prod", SCALE_NONE, LargestDEC, 1, *(t));
#ifdef HAVE_HGE
	t++; /* HGE */
	sql_create_analytic(sa, "prod", "sql", "prod", SCALE_NONE, LargestDEC, 1, *(t));
#endif
#endif

	for (t = floats; t < dates; t++) {
		sql_create_analytic(sa, "sum", "sql", "sum", SCALE_NONE, *t, 1, *t);
		sql_create_analytic(sa, "prod", "sql", "prod", SCALE_NONE, *t, 1, *t);
	}
	sql_create_analytic(sa, "sum", "sql", "sum", SCALE_NONE, MONINT, 1, MONINT);
	sql_create_analytic(sa, "sum", "sql", "sum", SCALE_NONE, DAYINT, 1, DAYINT);
	sql_create_analytic(sa, "sum", "sql", "sum", SCALE_NONE, SECINT, 1, SECINT);

	//analytical average for numerical types
	sql_create_analytic(sa, "avg", "sql", "avg", SCALE_NONE, DBL, 1, DBL);
	sql_create_analytic(sa, "avg", "sql", "avg", SCALE_NONE, DBL, 1, BTE);
	sql_create_analytic(sa, "avg", "sql", "avg", SCALE_NONE, DBL, 1, SHT);
	sql_create_analytic(sa, "avg", "sql", "avg", SCALE_NONE, DBL, 1, INT);
	sql_create_analytic(sa, "avg", "sql", "avg", SCALE_NONE, DBL, 1, LNG);
#ifdef HAVE_HGE
	sql_create_analytic(sa, "avg", "sql", "avg", SCALE_NONE, DBL, 1, HGE);
#endif

	sql_create_analytic(sa, "avg", "sql", "avg", SCALE_NONE, DBL, 1, FLT);

	t = decimals; /* BTE */
	sql_create_analytic(sa, "avg", "sql", "avg", SCALE_NONE, *(t), 1, *(t));
	t++; /* SHT */
	sql_create_analytic(sa, "avg", "sql", "avg", SCALE_NONE, *(t), 1, *(t));
	t++; /* INT */
	sql_create_analytic(sa, "avg", "sql", "avg", SCALE_NONE, *(t), 1, *(t));
	t++; /* LNG */
	sql_create_analytic(sa, "avg", "sql", "avg", SCALE_NONE, *(t), 1, *(t));
#ifdef HAVE_HGE
	t++; /* HGE */
	sql_create_analytic(sa, "avg", "sql", "avg", SCALE_NONE, *(t), 1, *(t));
#endif

	sql_create_analytic(sa, "avg", "sql", "avg", SCALE_NONE, MONINT, 1, MONINT);
<<<<<<< HEAD
=======
	sql_create_analytic(sa, "avg", "sql", "avg", SCALE_NONE, DAYINT, 1, DAYINT);
>>>>>>> 69529a75
	sql_create_analytic(sa, "avg", "sql", "avg", SCALE_NONE, SECINT, 1, SECINT);

	for (t = strings; t < numerical; t++) {
		sql_create_analytic(sa, "listagg", "sql", "str_group_concat", SCALE_NONE, *t, 1, *t);
		sql_create_analytic(sa, "listagg", "sql", "str_group_concat", SCALE_NONE, *t, 2, *t, *t);
	}
	sql_create_func(sa, "and", "calc", "and", TRUE, FALSE, SCALE_FIX, 0, BIT, 2, BIT, BIT);
	sql_create_func(sa, "or",  "calc",  "or", TRUE, FALSE, SCALE_FIX, 0, BIT, 2, BIT, BIT);
	sql_create_func(sa, "xor", "calc", "xor", FALSE, FALSE, SCALE_FIX, 0, BIT, 2, BIT, BIT);
	sql_create_func(sa, "not", "calc", "not", FALSE, FALSE, SCALE_FIX, 0, BIT, 1, BIT);
<<<<<<< HEAD
=======

	/* functions for interval types */
	for (t = dates; *t != TME; t++) {
		sql_subtype *lt = sql_bind_localtype((*t)->base.name);

		sql_create_func(sa, "sql_sub", "calc", "-", FALSE, FALSE, SCALE_NONE, 0, *t, 2, *t, *t);
		sql_create_func(sa, "sql_add", "calc", "+", FALSE, FALSE, SCALE_NONE, 0, *t, 2, *t, *t);
		sql_create_func(sa, "sql_neg", "calc", "-", TRUE, FALSE, INOUT, 0, *t, 1, *t);
		sql_create_func(sa, "abs", "calc", "abs", FALSE, FALSE, SCALE_NONE, 0, *t, 1, *t);
		sql_create_func(sa, "sign", "calc", "sign", FALSE, FALSE, SCALE_NONE, 0, BTE, 1, *t);
		/* scale fixing for intervals */
		sql_create_func(sa, "scale_up", "calc", "*", FALSE, FALSE, SCALE_NONE, 0, *t, 2, *t, lt->type);
		sql_create_func(sa, "scale_down", "sql", "dec_round", FALSE, FALSE, SCALE_NONE, 0, *t, 2, *t, lt->type);
	}
>>>>>>> 69529a75

	/* allow smaller types for arguments of mul/div */
	for (t = numerical, t++; t != floats; t++) {
		sql_type **u;
		for (u = numerical, u++; u != decimals; u++) {
			if (*t == OID)
				continue;
			if (t != u && (*t)->localtype >  (*u)->localtype) {
				sql_create_func(sa, "sql_mul", "calc", "*", FALSE, FALSE, SCALE_MUL, 0, *t, 2, *t, *u);
				sql_create_func(sa, "sql_mul", "calc", "*", FALSE, FALSE, SCALE_MUL, 0, *t, 2, *u, *t);
				sql_create_func(sa, "sql_div", "calc", "/", FALSE, FALSE, SCALE_DIV, 0, *t, 2, *t, *u);
			}
		}
	}
	for (t = decimals, t++; t != floats; t++) {
		sql_type **u;

		for (u = decimals, u++; u != floats; u++) {
			if (t != u && (*t)->localtype >  (*u)->localtype) {
				sql_create_func(sa, "sql_mul", "calc", "*", FALSE, FALSE, SCALE_MUL, 0, *t, 2, *t, *u);
				sql_create_func(sa, "sql_div", "calc", "/", FALSE, FALSE, SCALE_DIV, 0, *t, 2, *t, *u);
			}
		}
	}

	/* all numericals */
	for (t = numerical; t < dates; t++) {
		sql_subtype *lt;

		if (*t == OID)
			continue;

		lt = sql_bind_localtype((*t)->base.name);

		sql_create_func(sa, "sql_sub", "calc", "-", FALSE, FALSE, SCALE_FIX, 0, *t, 2, *t, *t);
		sql_create_func(sa, "sql_add", "calc", "+", FALSE, FALSE, SCALE_FIX, 0, *t, 2, *t, *t);
		sql_create_func(sa, "sql_mul", "calc", "*", FALSE, FALSE, SCALE_MUL, 0, *t, 2, *t, *t);
		sql_create_func(sa, "sql_div", "calc", "/", FALSE, FALSE, SCALE_DIV, 0, *t, 2, *t, *t);
		if (t < floats) {
			sql_create_func(sa, "bit_and", "calc", "and", FALSE, FALSE, SCALE_FIX, 0, *t, 2, *t, *t);
			sql_create_func(sa, "bit_or", "calc", "or", FALSE, FALSE, SCALE_FIX, 0, *t, 2, *t, *t);
			sql_create_func(sa, "bit_xor", "calc", "xor", FALSE, FALSE, SCALE_FIX, 0, *t, 2, *t, *t);
			sql_create_func(sa, "bit_not", "calc", "not", FALSE, FALSE, SCALE_FIX, 0, *t, 1, *t);
			sql_create_func(sa, "left_shift", "calc", "<<", FALSE, FALSE, SCALE_FIX, 0, *t, 2, *t, INT);
			sql_create_func(sa, "right_shift", "calc", ">>", FALSE, FALSE, SCALE_FIX, 0, *t, 2, *t, INT);
		}
		sql_create_func(sa, "sql_neg", "calc", "-", FALSE, FALSE, INOUT, 0, *t, 1, *t);
		sql_create_func(sa, "abs", "calc", "abs", FALSE, FALSE, SCALE_FIX, 0, *t, 1, *t);
		sql_create_func(sa, "sign", "calc", "sign", FALSE, FALSE, SCALE_NONE, 0, BTE, 1, *t);
		/* scale fixing for all numbers */
		sql_create_func(sa, "scale_up", "calc", "*", FALSE, FALSE, SCALE_NONE, 0, *t, 2, *t, lt->type);
		sql_create_func(sa, "scale_down", "sql", "dec_round", FALSE, FALSE, SCALE_NONE, 0, *t, 2, *t, lt->type);
		/* numeric functions on INTERVALS */
<<<<<<< HEAD
		if (t < dates) {
			sql_create_func(sa, "sql_mul", "calc", "*", FALSE, FALSE, SCALE_MUL, 0, MONINT, 2, MONINT, *t);
			sql_create_func(sa, "sql_div", "calc", "/", FALSE, FALSE, SCALE_DIV, 0, MONINT, 2, MONINT, *t);
			sql_create_func(sa, "sql_mul", "calc", "*", FALSE, FALSE, SCALE_MUL, 0, SECINT, 2, SECINT, *t);
			sql_create_func(sa, "sql_div", "calc", "/", FALSE, FALSE, SCALE_DIV, 0, SECINT, 2, SECINT, *t);
		}
=======
		sql_create_func(sa, "sql_mul", "calc", "*", FALSE, FALSE, SCALE_MUL, 0, MONINT, 2, MONINT, *t);
		sql_create_func(sa, "sql_div", "calc", "/", FALSE, FALSE, SCALE_DIV, 0, MONINT, 2, MONINT, *t);
		sql_create_func(sa, "sql_mul", "calc", "*", FALSE, FALSE, SCALE_MUL, 0, DAYINT, 2, DAYINT, *t);
		sql_create_func(sa, "sql_div", "calc", "/", FALSE, FALSE, SCALE_DIV, 0, DAYINT, 2, DAYINT, *t);
		sql_create_func(sa, "sql_mul", "calc", "*", FALSE, FALSE, SCALE_MUL, 0, SECINT, 2, SECINT, *t);
		sql_create_func(sa, "sql_div", "calc", "/", FALSE, FALSE, SCALE_DIV, 0, SECINT, 2, SECINT, *t);
>>>>>>> 69529a75
	}

	for (t = decimals, t++; t != floats; t++) {
		sql_type **u;
		for (u = numerical; u != floats; u++) {
			if (*u == OID)
				continue;
			if ((*t)->localtype >  (*u)->localtype) {
				sql_create_func(sa, "sql_mul", "calc", "*", FALSE, FALSE, SCALE_MUL, 0, *t, 2, *t, *u);
				sql_create_func(sa, "sql_mul", "calc", "*", FALSE, FALSE, SCALE_MUL, 0, *t, 2, *u, *t);
			}
		}
	}

	for (t = decimals; t < dates; t++)
		sql_create_func(sa, "round", "sql", "round", FALSE, FALSE, INOUT, 0, *t, 2, *t, BTE);

	for (t = numerical; *t != TME; t++) {
		if (*t == OID || *t == FLT || *t == DBL)
			continue;
		for (sql_type **u = numerical; *u != TME; u++) {
			if (*u == OID || *u == FLT || *u == DBL)
				continue;
			if ((*t)->localtype > (*u)->localtype) {
				sql_create_func(sa, "scale_up", "calc", "*", FALSE, FALSE, SCALE_NONE, 0, *t, 2, *t, *u);
				sql_create_func(sa, "scale_up", "calc", "*", FALSE, FALSE, SCALE_NONE, 0, *t, 2, *u, *t);
			}
		}
	}

	for (t = floats; t < dates; t++) {
		sql_create_func(sa, "power", "mmath", "pow", FALSE, FALSE, SCALE_FIX, 0, *t, 2, *t, *t);
		sql_create_func(sa, "floor", "mmath", "floor", FALSE, FALSE, SCALE_FIX, 0, *t, 1, *t);
		sql_create_func(sa, "ceil", "mmath", "ceil", FALSE, FALSE, SCALE_FIX, 0, *t, 1, *t);
		sql_create_func(sa, "ceiling", "mmath", "ceil", FALSE, FALSE, SCALE_FIX, 0, *t, 1, *t);	/* JDBC */
		sql_create_func(sa, "sin", "mmath", "sin", FALSE, FALSE, SCALE_FIX, 0, *t, 1, *t);
		sql_create_func(sa, "cos", "mmath", "cos", FALSE, FALSE, SCALE_FIX, 0, *t, 1, *t);
		sql_create_func(sa, "tan", "mmath", "tan", FALSE, FALSE, SCALE_FIX, 0, *t, 1, *t);
		sql_create_func(sa, "asin", "mmath", "asin", FALSE, FALSE, SCALE_FIX, 0, *t, 1, *t);
		sql_create_func(sa, "acos", "mmath", "acos", FALSE, FALSE, SCALE_FIX, 0, *t, 1, *t);
		sql_create_func(sa, "atan", "mmath", "atan", FALSE, FALSE, SCALE_FIX, 0, *t, 1, *t);
		sql_create_func(sa, "atan", "mmath", "atan2", FALSE, FALSE, SCALE_FIX, 0, *t, 2, *t, *t);
		sql_create_func(sa, "sinh", "mmath", "sinh", FALSE, FALSE, SCALE_FIX, 0, *t, 1, *t);
		sql_create_func(sa, "cot", "mmath", "cot", FALSE, FALSE, SCALE_FIX, 0, *t, 1, *t);
		sql_create_func(sa, "cosh", "mmath", "cosh", FALSE, FALSE, SCALE_FIX, 0, *t, 1, *t);
		sql_create_func(sa, "tanh", "mmath", "tanh", FALSE, FALSE, SCALE_FIX, 0, *t, 1, *t);
		sql_create_func(sa, "sqrt", "mmath", "sqrt", FALSE, FALSE, SCALE_FIX, 0, *t, 1, *t);
		sql_create_func(sa, "cbrt", "mmath", "cbrt", FALSE, FALSE, SCALE_FIX, 0, *t, 1, *t);
		sql_create_func(sa, "exp", "mmath", "exp", FALSE, FALSE, SCALE_FIX, 0, *t, 1, *t);
		sql_create_func(sa, "log", "mmath", "log", FALSE, FALSE, SCALE_FIX, 0, *t, 1, *t);
		sql_create_func(sa, "ln", "mmath", "log", FALSE, FALSE, SCALE_FIX, 0, *t, 1, *t);
		sql_create_func(sa, "log", "mmath", "log", FALSE, FALSE, SCALE_FIX, 0, *t, 2, *t, *t);
		sql_create_func(sa, "log10", "mmath", "log10", FALSE, FALSE, SCALE_FIX, 0, *t, 1, *t);
		sql_create_func(sa, "log2", "mmath", "log2", FALSE, FALSE, SCALE_FIX, 0, *t, 1, *t);
		sql_create_func(sa, "degrees", "mmath", "degrees", FALSE, FALSE, SCALE_FIX, 0, *t, 1, *t);
		sql_create_func(sa, "radians", "mmath", "radians", FALSE, FALSE, SCALE_FIX, 0, *t, 1, *t);
	}
	sql_create_func(sa, "pi", "mmath", "pi", FALSE, FALSE, SCALE_NONE, 0, DBL, 0);

	sql_create_func(sa, "rand", "mmath", "rand", TRUE, TRUE, SCALE_NONE, 0, INT, 0);
	sql_create_func(sa, "rand", "mmath", "sqlrand", TRUE, TRUE, SCALE_NONE, 0, INT, 1, INT);

	/* Date functions */
	sql_create_func(sa, "curdate", "mtime", "current_date", FALSE, FALSE, SCALE_NONE, 0, DTE, 0);
	sql_create_func(sa, "current_date", "mtime", "current_date", FALSE, FALSE, SCALE_NONE, 0, DTE, 0);
	sql_create_func(sa, "curtime", "mtime", "current_time", FALSE, FALSE, SCALE_NONE, 0, TMETZ, 0);
	sql_create_func(sa, "current_time", "mtime", "current_time", FALSE, FALSE, SCALE_NONE, 0, TMETZ, 0);
	sql_create_func(sa, "current_timestamp", "mtime", "current_timestamp", FALSE, FALSE, SCALE_NONE, 0, TMESTAMPTZ, 0);
	sql_create_func(sa, "localtime", "sql", "current_time", FALSE, FALSE, SCALE_NONE, 0, TME, 0);
	sql_create_func(sa, "localtimestamp", "sql", "current_timestamp", FALSE, FALSE, SCALE_NONE, 0, TMESTAMP, 0);

<<<<<<< HEAD
	sql_create_func(sa, "sql_sub", "mtime", "diff", FALSE, FALSE, SCALE_FIX, 0, INT, 2, DTE, DTE);
=======
	sql_create_func(sa, "sql_sub", "mtime", "diff", FALSE, FALSE, SCALE_FIX, 0, DAYINT, 2, DTE, DTE);
>>>>>>> 69529a75
	sql_create_func(sa, "sql_sub", "mtime", "diff", FALSE, FALSE, SCALE_NONE, 0, SECINT, 2, TMETZ, TMETZ);
	sql_create_func(sa, "sql_sub", "mtime", "diff", FALSE, FALSE, SCALE_FIX, 0, SECINT, 2, TME, TME);
	sql_create_func(sa, "sql_sub", "mtime", "diff", FALSE, FALSE, SCALE_NONE, 0, SECINT, 2, TMESTAMPTZ, TMESTAMPTZ);
	sql_create_func(sa, "sql_sub", "mtime", "diff", FALSE, FALSE, SCALE_FIX, 0, SECINT, 2, TMESTAMP, TMESTAMP);

	sql_create_func(sa, "sql_sub", "mtime", "date_sub_msec_interval", FALSE, FALSE, SCALE_NONE, 0, DTE, 2, DTE, SECINT);
<<<<<<< HEAD
=======
	sql_create_func(sa, "sql_sub", "mtime", "date_sub_msec_interval", FALSE, FALSE, SCALE_NONE, 0, DTE, 2, DTE, DAYINT);
>>>>>>> 69529a75
	sql_create_func(sa, "sql_sub", "mtime", "date_sub_month_interval", FALSE, FALSE, SCALE_NONE, 0, DTE, 2, DTE, MONINT);
	sql_create_func(sa, "sql_sub", "mtime", "time_sub_msec_interval", FALSE, FALSE, SCALE_NONE, 0, TME, 2, TME, SECINT);
	sql_create_func(sa, "sql_sub", "mtime", "time_sub_msec_interval", FALSE, FALSE, SCALE_NONE, 0, TMETZ, 2, TMETZ, SECINT);
	sql_create_func(sa, "sql_sub", "mtime", "timestamp_sub_msec_interval", FALSE, FALSE, SCALE_NONE, 0, TMESTAMP, 2, TMESTAMP, SECINT);
<<<<<<< HEAD
	sql_create_func(sa, "sql_sub", "mtime", "timestamp_sub_month_interval", FALSE, FALSE, SCALE_NONE, 0, TMESTAMP, 2, TMESTAMP, MONINT);
	sql_create_func(sa, "sql_sub", "mtime", "timestamp_sub_msec_interval", FALSE, FALSE, SCALE_NONE, 0, TMESTAMPTZ, 2, TMESTAMPTZ, SECINT);
	sql_create_func(sa, "sql_sub", "mtime", "timestamp_sub_month_interval", FALSE, FALSE, SCALE_NONE, 0, TMESTAMPTZ, 2, TMESTAMPTZ, MONINT);

	sql_create_func(sa, "sql_add", "mtime", "date_add_msec_interval", FALSE, FALSE, SCALE_NONE, 0, DTE, 2, DTE, SECINT);
	sql_create_func(sa, "sql_add", "mtime", "addmonths", FALSE, FALSE, SCALE_NONE, 0, DTE, 2, DTE, MONINT);
	sql_create_func(sa, "sql_add", "mtime", "timestamp_add_msec_interval", FALSE, FALSE, SCALE_NONE, 0, TMESTAMP, 2, TMESTAMP, SECINT);
	sql_create_func(sa, "sql_add", "mtime", "timestamp_add_month_interval", FALSE, FALSE, SCALE_NONE, 0, TMESTAMP, 2, TMESTAMP, MONINT);
	sql_create_func(sa, "sql_add", "mtime", "timestamp_add_msec_interval", FALSE, FALSE, SCALE_NONE, 0, TMESTAMPTZ, 2, TMESTAMPTZ, SECINT);
=======
	sql_create_func(sa, "sql_sub", "mtime", "timestamp_sub_msec_interval", FALSE, FALSE, SCALE_NONE, 0, TMESTAMP, 2, TMESTAMP, DAYINT);
	sql_create_func(sa, "sql_sub", "mtime", "timestamp_sub_month_interval", FALSE, FALSE, SCALE_NONE, 0, TMESTAMP, 2, TMESTAMP, MONINT);
	sql_create_func(sa, "sql_sub", "mtime", "timestamp_sub_msec_interval", FALSE, FALSE, SCALE_NONE, 0, TMESTAMPTZ, 2, TMESTAMPTZ, SECINT);
	sql_create_func(sa, "sql_sub", "mtime", "timestamp_sub_msec_interval", FALSE, FALSE, SCALE_NONE, 0, TMESTAMPTZ, 2, TMESTAMPTZ, DAYINT);
	sql_create_func(sa, "sql_sub", "mtime", "timestamp_sub_month_interval", FALSE, FALSE, SCALE_NONE, 0, TMESTAMPTZ, 2, TMESTAMPTZ, MONINT);

	sql_create_func(sa, "sql_add", "mtime", "date_add_msec_interval", FALSE, FALSE, SCALE_NONE, 0, DTE, 2, DTE, SECINT);
	sql_create_func(sa, "sql_add", "mtime", "date_add_msec_interval", FALSE, FALSE, SCALE_NONE, 0, DTE, 2, DTE, DAYINT);
	sql_create_func(sa, "sql_add", "mtime", "addmonths", FALSE, FALSE, SCALE_NONE, 0, DTE, 2, DTE, MONINT);
	sql_create_func(sa, "sql_add", "mtime", "timestamp_add_msec_interval", FALSE, FALSE, SCALE_NONE, 0, TMESTAMP, 2, TMESTAMP, SECINT);
	sql_create_func(sa, "sql_add", "mtime", "timestamp_add_msec_interval", FALSE, FALSE, SCALE_NONE, 0, TMESTAMP, 2, TMESTAMP, DAYINT);
	sql_create_func(sa, "sql_add", "mtime", "timestamp_add_month_interval", FALSE, FALSE, SCALE_NONE, 0, TMESTAMP, 2, TMESTAMP, MONINT);
	sql_create_func(sa, "sql_add", "mtime", "timestamp_add_msec_interval", FALSE, FALSE, SCALE_NONE, 0, TMESTAMPTZ, 2, TMESTAMPTZ, SECINT);
	sql_create_func(sa, "sql_add", "mtime", "timestamp_add_msec_interval", FALSE, FALSE, SCALE_NONE, 0, TMESTAMPTZ, 2, TMESTAMPTZ, DAYINT);
>>>>>>> 69529a75
	sql_create_func(sa, "sql_add", "mtime", "timestamp_add_month_interval", FALSE, FALSE, SCALE_NONE, 0, TMESTAMPTZ, 2, TMESTAMPTZ, MONINT);
	sql_create_func(sa, "sql_add", "mtime", "time_add_msec_interval", FALSE, FALSE, SCALE_NONE, 0, TME, 2, TME, SECINT);
	sql_create_func(sa, "sql_add", "mtime", "time_add_msec_interval", FALSE, FALSE, SCALE_NONE, 0, TMETZ, 2, TMETZ, SECINT);

	sql_create_func(sa, "local_timezone", "mtime", "local_timezone", FALSE, FALSE, SCALE_FIX, 0, SECINT, 0);

	sql_create_func(sa, "century", "mtime", "century", FALSE, FALSE, SCALE_FIX, 0, INT, 1, DTE);
	sql_create_func(sa, "decade", "mtime", "decade", FALSE, FALSE, SCALE_FIX, 0, INT, 1, DTE);
	sql_create_func(sa, "year", "mtime", "year", FALSE, FALSE, SCALE_FIX, 0, INT, 1, DTE);
	sql_create_func(sa, "quarter", "mtime", "quarter", FALSE, FALSE, SCALE_FIX, 0, INT, 1, DTE);
	sql_create_func(sa, "month", "mtime", "month", FALSE, FALSE, SCALE_FIX, 0, INT, 1, DTE);
	sql_create_func(sa, "day", "mtime", "day", FALSE, FALSE, SCALE_FIX, 0, INT, 1, DTE);
	sql_create_func(sa, "dayofyear", "mtime", "dayofyear", FALSE, FALSE, SCALE_FIX, 0, INT, 1, DTE);
	sql_create_func(sa, "weekofyear", "mtime", "weekofyear", FALSE, FALSE, SCALE_FIX, 0, INT, 1, DTE);
	sql_create_func(sa, "dayofweek", "mtime", "dayofweek", FALSE, FALSE, SCALE_FIX, 0, INT, 1, DTE);
	sql_create_func(sa, "dayofmonth", "mtime", "day", FALSE, FALSE, SCALE_FIX, 0, INT, 1, DTE);
	sql_create_func(sa, "week", "mtime", "weekofyear", FALSE, FALSE, SCALE_FIX, 0, INT, 1, DTE);

	sql_create_func(sa, "hour", "mtime", "hours", FALSE, FALSE, SCALE_FIX, 0, INT, 1, TME);
	sql_create_func(sa, "minute", "mtime", "minutes", FALSE, FALSE, SCALE_FIX, 0, INT, 1, TME);
	sql_create_func(sa, "second", "mtime", "sql_seconds", FALSE, FALSE, SCALE_NONE, 6, DEC, 1, TME);
	sql_create_func(sa, "hour", "mtime", "hours", FALSE, FALSE, SCALE_FIX, 0, INT, 1, TMETZ);
	sql_create_func(sa, "minute", "mtime", "minutes", FALSE, FALSE, SCALE_FIX, 0, INT, 1, TMETZ);
	sql_create_func(sa, "second", "mtime", "sql_seconds", FALSE, FALSE, SCALE_NONE, 6, DEC, 1, TMETZ);

	sql_create_func(sa, "century", "mtime", "century", FALSE, FALSE, SCALE_FIX, 0, INT, 1, TMESTAMP);
	sql_create_func(sa, "decade", "mtime", "decade", FALSE, FALSE, SCALE_FIX, 0, INT, 1, TMESTAMP);
	sql_create_func(sa, "year", "mtime", "year", FALSE, FALSE, SCALE_FIX, 0, INT, 1, TMESTAMP);
	sql_create_func(sa, "quarter", "mtime", "quarter", FALSE, FALSE, SCALE_FIX, 0, INT, 1, TMESTAMP);
	sql_create_func(sa, "month", "mtime", "month", FALSE, FALSE, SCALE_FIX, 0, INT, 1, TMESTAMP);
	sql_create_func(sa, "day", "mtime", "day", FALSE, FALSE, SCALE_FIX, 0, INT, 1, TMESTAMP);
	sql_create_func(sa, "hour", "mtime", "hours", FALSE, FALSE, SCALE_FIX, 0, INT, 1, TMESTAMP);
	sql_create_func(sa, "minute", "mtime", "minutes", FALSE, FALSE, SCALE_FIX, 0, INT, 1, TMESTAMP);
	sql_create_func(sa, "second", "mtime", "sql_seconds", FALSE, FALSE, SCALE_NONE, 6, DEC, 1, TMESTAMP);

	sql_create_func(sa, "century", "mtime", "century", FALSE, FALSE, SCALE_FIX, 0, INT, 1, TMESTAMPTZ);
	sql_create_func(sa, "decade", "mtime", "decade", FALSE, FALSE, SCALE_FIX, 0, INT, 1, TMESTAMPTZ);
	sql_create_func(sa, "year", "mtime", "year", FALSE, FALSE, SCALE_FIX, 0, INT, 1, TMESTAMPTZ);
	sql_create_func(sa, "quarter", "mtime", "quarter", FALSE, FALSE, SCALE_FIX, 0, INT, 1, TMESTAMPTZ);
	sql_create_func(sa, "month", "mtime", "month", FALSE, FALSE, SCALE_FIX, 0, INT, 1, TMESTAMPTZ);
	sql_create_func(sa, "day", "mtime", "day", FALSE, FALSE, SCALE_FIX, 0, INT, 1, TMESTAMPTZ);
	sql_create_func(sa, "hour", "mtime", "hours", FALSE, FALSE, SCALE_FIX, 0, INT, 1, TMESTAMPTZ);
	sql_create_func(sa, "minute", "mtime", "minutes", FALSE, FALSE, SCALE_FIX, 0, INT, 1, TMESTAMPTZ);
	sql_create_func(sa, "second", "mtime", "sql_seconds", FALSE, FALSE, SCALE_NONE, 6, DEC, 1, TMESTAMPTZ);

	sql_create_func(sa, "year", "mtime", "year", FALSE, FALSE, SCALE_NONE, 0, INT, 1, MONINT);
	sql_create_func(sa, "month", "mtime", "month", FALSE, FALSE, SCALE_NONE, 0, INT, 1, MONINT);
<<<<<<< HEAD
=======
	sql_create_func(sa, "day", "mtime", "day", FALSE, FALSE, SCALE_NONE, 0, LNG, 1, DAYINT);
	sql_create_func(sa, "hour", "mtime", "hours", FALSE, FALSE, SCALE_NONE, 0, INT, 1, DAYINT);
	sql_create_func(sa, "minute", "mtime", "minutes", FALSE, FALSE, SCALE_NONE, 0, INT, 1, DAYINT);
	sql_create_func(sa, "second", "mtime", "seconds", FALSE, FALSE, SCALE_NONE, 0, INT, 1, DAYINT);
>>>>>>> 69529a75
	sql_create_func(sa, "day", "mtime", "day", FALSE, FALSE, SCALE_NONE, 0, LNG, 1, SECINT);
	sql_create_func(sa, "hour", "mtime", "hours", FALSE, FALSE, SCALE_NONE, 0, INT, 1, SECINT);
	sql_create_func(sa, "minute", "mtime", "minutes", FALSE, FALSE, SCALE_NONE, 0, INT, 1, SECINT);
	sql_create_func(sa, "second", "mtime", "seconds", FALSE, FALSE, SCALE_NONE, 0, INT, 1, SECINT);

	for (t = strings; t < numerical; t++) {
		sql_create_func(sa, "next_value_for", "sql", "next_value", TRUE, TRUE, SCALE_NONE, 0, LNG, 2, *t, *t);
		sql_create_func(sa, "get_value_for", "sql", "get_value", TRUE, FALSE, SCALE_NONE, 0, LNG, 2, *t, *t);
<<<<<<< HEAD
		sql_create_func(sa, "restart", "sql", "restart", TRUE, FALSE, SCALE_NONE, 0, LNG, 3, *t, *t, LNG);
=======
		sql_create_func(sa, "restart", "sql", "restart", TRUE, TRUE, SCALE_NONE, 0, LNG, 3, *t, *t, LNG);
>>>>>>> 69529a75

		sql_create_func(sa, "index", "calc", "index", TRUE, FALSE, SCALE_NONE, 0, BTE, 2, *t, BIT);
		sql_create_func(sa, "index", "calc", "index", TRUE, FALSE, SCALE_NONE, 0, SHT, 2, *t, BIT);
		sql_create_func(sa, "index", "calc", "index", TRUE, FALSE, SCALE_NONE, 0, INT, 2, *t, BIT);
		sql_create_func(sa, "strings", "calc", "strings", FALSE, FALSE, SCALE_NONE, 0, *t, 1, *t);

		sql_create_func(sa, "locate", "str", "locate", FALSE, FALSE, SCALE_NONE, 0, INT, 2, *t, *t);
		sql_create_func(sa, "locate", "str", "locate", FALSE, FALSE, SCALE_NONE, 0, INT, 3, *t, *t, INT);
		sql_create_func(sa, "charindex", "str", "locate", FALSE, FALSE, SCALE_NONE, 0, INT, 2, *t, *t);
		sql_create_func(sa, "charindex", "str", "locate", FALSE, FALSE, SCALE_NONE, 0, INT, 3, *t, *t, INT);
		sql_create_func(sa, "splitpart", "str", "splitpart", FALSE, FALSE, INOUT, 0, *t, 3, *t, *t, INT);
		sql_create_func(sa, "substring", "str", "substring", FALSE, FALSE, INOUT, 0, *t, 2, *t, INT);
		sql_create_func(sa, "substring", "str", "substring", FALSE, FALSE, INOUT, 0, *t, 3, *t, INT, INT);
		sql_create_func(sa, "substr", "str", "substring", FALSE, FALSE, INOUT, 0, *t, 2, *t, INT);
		sql_create_func(sa, "substr", "str", "substring", FALSE, FALSE, INOUT, 0, *t, 3, *t, INT, INT);

		sql_create_filter(sa, "like", "algebra", "like", FALSE, FALSE, SCALE_NONE, 0, 2, *t, *t);
		sql_create_filter(sa, "like", "algebra", "like", FALSE, FALSE, SCALE_NONE, 0, 3, *t, *t, *t);
		sql_create_filter(sa, "ilike", "algebra", "ilike", FALSE, FALSE, SCALE_NONE, 0, 2, *t, *t);
		sql_create_filter(sa, "ilike", "algebra", "ilike", FALSE, FALSE, SCALE_NONE, 0, 3, *t, *t, *t);
		sql_create_filter(sa, "not_like", "algebra", "not_like", FALSE, FALSE, SCALE_NONE, 0, 2, *t, *t);
		sql_create_filter(sa, "not_like", "algebra", "not_like", FALSE, FALSE, SCALE_NONE, 0, 3, *t, *t, *t);
		sql_create_filter(sa, "not_ilike", "algebra", "not_ilike", FALSE, FALSE, SCALE_NONE, 0, 2, *t, *t);
		sql_create_filter(sa, "not_ilike", "algebra", "not_ilike", FALSE, FALSE, SCALE_NONE, 0, 3, *t, *t, *t);

		sql_create_func(sa, "patindex", "pcre", "patindex", FALSE, FALSE, SCALE_NONE, 0, INT, 2, *t, *t);
		sql_create_func(sa, "truncate", "str", "stringleft", FALSE, FALSE, SCALE_NONE, 0, *t, 2, *t, INT);
		sql_create_func(sa, "concat", "calc", "+", FALSE, FALSE, DIGITS_ADD, 0, *t, 2, *t, *t);
		sql_create_func(sa, "ascii", "str", "ascii", FALSE, FALSE, SCALE_NONE, 0, INT, 1, *t);
		sql_create_func(sa, "code", "str", "unicode", FALSE, FALSE, SCALE_NONE, 0, *t, 1, INT);
		sql_create_func(sa, "length", "str", "length", FALSE, FALSE, SCALE_NONE, 0, INT, 1, *t);
		sql_create_func(sa, "right", "str", "stringright", FALSE, FALSE, SCALE_NONE, 0, *t, 2, *t, INT);
		sql_create_func(sa, "left", "str", "stringleft", FALSE, FALSE, SCALE_NONE, 0, *t, 2, *t, INT);
		sql_create_func(sa, "upper", "str", "toUpper", FALSE, FALSE, SCALE_NONE, 0, *t, 1, *t);
		sql_create_func(sa, "ucase", "str", "toUpper", FALSE, FALSE, SCALE_NONE, 0, *t, 1, *t);
		sql_create_func(sa, "lower", "str", "toLower", FALSE, FALSE, SCALE_NONE, 0, *t, 1, *t);
		sql_create_func(sa, "lcase", "str", "toLower", FALSE, FALSE, SCALE_NONE, 0, *t, 1, *t);
		sql_create_func(sa, "trim", "str", "trim", FALSE, FALSE, SCALE_NONE, 0, *t, 1, *t);
		sql_create_func(sa, "trim", "str", "trim", FALSE, FALSE, SCALE_NONE, 0, *t, 2, *t, *t);
		sql_create_func(sa, "ltrim", "str", "ltrim", FALSE, FALSE, SCALE_NONE, 0, *t, 1, *t);
		sql_create_func(sa, "ltrim", "str", "ltrim", FALSE, FALSE, SCALE_NONE, 0, *t, 2, *t, *t);
		sql_create_func(sa, "rtrim", "str", "rtrim", FALSE, FALSE, SCALE_NONE, 0, *t, 1, *t);
		sql_create_func(sa, "rtrim", "str", "rtrim", FALSE, FALSE, SCALE_NONE, 0, *t, 2, *t, *t);

		sql_create_func(sa, "lpad", "str", "lpad", FALSE, FALSE, SCALE_NONE, 0, *t, 2, *t, INT);
		sql_create_func(sa, "lpad", "str", "lpad", FALSE, FALSE, SCALE_NONE, 0, *t, 3, *t, INT, *t);
		sql_create_func(sa, "rpad", "str", "rpad", FALSE, FALSE, SCALE_NONE, 0, *t, 2, *t, INT);
		sql_create_func(sa, "rpad", "str", "rpad", FALSE, FALSE, SCALE_NONE, 0, *t, 3, *t, INT, *t);

		sql_create_func(sa, "insert", "str", "insert", FALSE, FALSE, SCALE_NONE, 0, *t, 4, *t, INT, INT, *t);
		sql_create_func(sa, "replace", "str", "replace", FALSE, FALSE, SCALE_NONE, 0, *t, 3, *t, *t, *t);
		sql_create_func(sa, "repeat", "str", "repeat", FALSE, FALSE, SCALE_NONE, 0, *t, 2, *t, INT);
		sql_create_func(sa, "space", "str", "space", FALSE, FALSE, SCALE_NONE, 0, *t, 1, INT);
		sql_create_func(sa, "char_length", "str", "length", FALSE, FALSE, SCALE_NONE, 0, INT, 1, *t);
		sql_create_func(sa, "character_length", "str", "length", FALSE, FALSE, SCALE_NONE, 0, INT, 1, *t);
		sql_create_func(sa, "octet_length", "str", "nbytes", FALSE, FALSE, SCALE_NONE, 0, INT, 1, *t);

		sql_create_func(sa, "soundex", "txtsim", "soundex", FALSE, FALSE, SCALE_NONE, 0, *t, 1, *t);
		sql_create_func(sa, "difference", "txtsim", "stringdiff", TRUE, FALSE, SCALE_NONE, 0, INT, 2, *t, *t);
		sql_create_func(sa, "editdistance", "txtsim", "editdistance", TRUE, FALSE, SCALE_FIX, 0, INT, 2, *t, *t);
		sql_create_func(sa, "editdistance2", "txtsim", "editdistance2", TRUE, FALSE, SCALE_FIX, 0, INT, 2, *t, *t);

		sql_create_func(sa, "similarity", "txtsim", "similarity", TRUE, FALSE, SCALE_FIX, 0, DBL, 2, *t, *t);
		sql_create_func(sa, "qgramnormalize", "txtsim", "qgramnormalize", FALSE, FALSE, SCALE_NONE, 0, *t, 1, *t);

		sql_create_func(sa, "levenshtein", "txtsim", "levenshtein", TRUE, FALSE, SCALE_FIX, 0, INT, 2, *t, *t);
		sql_create_func(sa, "levenshtein", "txtsim", "levenshtein", TRUE, FALSE, SCALE_FIX, 0, INT, 5, *t, *t, INT, INT, INT);
	}
	/* copyfrom fname (arg 13) */
	f = sql_create_union(sa, "copyfrom", "sql", "copy_from", FALSE, SCALE_FIX, 0, TABLE, 13, PTR, STR, STR, STR, STR, STR, STR, LNG, LNG, INT, INT, STR, INT, INT);
	f->varres = 1;

	/* bincopyfrom */
	f = sql_create_union(sa, "copyfrom", "sql", "importTable", FALSE, SCALE_FIX, 0, TABLE, 3, STR, STR, INT);
	f->varres = 1;

	/* sys_update_schemas, sys_update_tables */
	sql_create_procedure(sa, "sys_update_schemas", "sql", "update_schemas", FALSE, 0);
	sql_create_procedure(sa, "sys_update_tables", "sql", "update_tables", FALSE, 0);
}

void
types_init(sql_allocator *sa)
{
	aliases = sa_list(sa);
	types = sa_list(sa);
	localtypes = sa_list(sa);
	funcs = sa_list(sa);
	MT_lock_set(&funcs->ht_lock);
	funcs->ht = hash_new(sa, 1024, (fkeyvalue)&base_key);
	MT_lock_unset(&funcs->ht_lock);
	sqltypeinit( sa );
}<|MERGE_RESOLUTION|>--- conflicted
+++ resolved
@@ -1376,10 +1376,7 @@
 		sql_create_aggr(sa, "prod", "aggr", "prod", FALSE, *t, 1, *t);
 	}
 	sql_create_aggr(sa, "sum", "aggr", "sum", FALSE, MONINT, 1, MONINT);
-<<<<<<< HEAD
-=======
 	sql_create_aggr(sa, "sum", "aggr", "sum", FALSE, DAYINT, 1, DAYINT);
->>>>>>> 69529a75
 	sql_create_aggr(sa, "sum", "aggr", "sum", FALSE, SECINT, 1, SECINT);
 	/* do DBL first so that it is chosen as cast destination for
 	 * unknown types */
@@ -1407,10 +1404,7 @@
 #endif
 
 	sql_create_aggr(sa, "avg", "aggr", "avg", FALSE, MONINT, 1, MONINT);
-<<<<<<< HEAD
-=======
 	sql_create_aggr(sa, "avg", "aggr", "avg", FALSE, DAYINT, 1, DAYINT);
->>>>>>> 69529a75
 	sql_create_aggr(sa, "avg", "aggr", "avg", FALSE, SECINT, 1, SECINT);
 
 	sql_create_aggr(sa, "count_no_nil", "aggr", "count_no_nil", TRUE, LNG, 0);
@@ -1610,10 +1604,7 @@
 #endif
 
 	sql_create_analytic(sa, "avg", "sql", "avg", SCALE_NONE, MONINT, 1, MONINT);
-<<<<<<< HEAD
-=======
 	sql_create_analytic(sa, "avg", "sql", "avg", SCALE_NONE, DAYINT, 1, DAYINT);
->>>>>>> 69529a75
 	sql_create_analytic(sa, "avg", "sql", "avg", SCALE_NONE, SECINT, 1, SECINT);
 
 	for (t = strings; t < numerical; t++) {
@@ -1624,8 +1615,6 @@
 	sql_create_func(sa, "or",  "calc",  "or", TRUE, FALSE, SCALE_FIX, 0, BIT, 2, BIT, BIT);
 	sql_create_func(sa, "xor", "calc", "xor", FALSE, FALSE, SCALE_FIX, 0, BIT, 2, BIT, BIT);
 	sql_create_func(sa, "not", "calc", "not", FALSE, FALSE, SCALE_FIX, 0, BIT, 1, BIT);
-<<<<<<< HEAD
-=======
 
 	/* functions for interval types */
 	for (t = dates; *t != TME; t++) {
@@ -1640,7 +1629,6 @@
 		sql_create_func(sa, "scale_up", "calc", "*", FALSE, FALSE, SCALE_NONE, 0, *t, 2, *t, lt->type);
 		sql_create_func(sa, "scale_down", "sql", "dec_round", FALSE, FALSE, SCALE_NONE, 0, *t, 2, *t, lt->type);
 	}
->>>>>>> 69529a75
 
 	/* allow smaller types for arguments of mul/div */
 	for (t = numerical, t++; t != floats; t++) {
@@ -1694,21 +1682,12 @@
 		sql_create_func(sa, "scale_up", "calc", "*", FALSE, FALSE, SCALE_NONE, 0, *t, 2, *t, lt->type);
 		sql_create_func(sa, "scale_down", "sql", "dec_round", FALSE, FALSE, SCALE_NONE, 0, *t, 2, *t, lt->type);
 		/* numeric functions on INTERVALS */
-<<<<<<< HEAD
-		if (t < dates) {
-			sql_create_func(sa, "sql_mul", "calc", "*", FALSE, FALSE, SCALE_MUL, 0, MONINT, 2, MONINT, *t);
-			sql_create_func(sa, "sql_div", "calc", "/", FALSE, FALSE, SCALE_DIV, 0, MONINT, 2, MONINT, *t);
-			sql_create_func(sa, "sql_mul", "calc", "*", FALSE, FALSE, SCALE_MUL, 0, SECINT, 2, SECINT, *t);
-			sql_create_func(sa, "sql_div", "calc", "/", FALSE, FALSE, SCALE_DIV, 0, SECINT, 2, SECINT, *t);
-		}
-=======
 		sql_create_func(sa, "sql_mul", "calc", "*", FALSE, FALSE, SCALE_MUL, 0, MONINT, 2, MONINT, *t);
 		sql_create_func(sa, "sql_div", "calc", "/", FALSE, FALSE, SCALE_DIV, 0, MONINT, 2, MONINT, *t);
 		sql_create_func(sa, "sql_mul", "calc", "*", FALSE, FALSE, SCALE_MUL, 0, DAYINT, 2, DAYINT, *t);
 		sql_create_func(sa, "sql_div", "calc", "/", FALSE, FALSE, SCALE_DIV, 0, DAYINT, 2, DAYINT, *t);
 		sql_create_func(sa, "sql_mul", "calc", "*", FALSE, FALSE, SCALE_MUL, 0, SECINT, 2, SECINT, *t);
 		sql_create_func(sa, "sql_div", "calc", "/", FALSE, FALSE, SCALE_DIV, 0, SECINT, 2, SECINT, *t);
->>>>>>> 69529a75
 	}
 
 	for (t = decimals, t++; t != floats; t++) {
@@ -1780,36 +1759,18 @@
 	sql_create_func(sa, "localtime", "sql", "current_time", FALSE, FALSE, SCALE_NONE, 0, TME, 0);
 	sql_create_func(sa, "localtimestamp", "sql", "current_timestamp", FALSE, FALSE, SCALE_NONE, 0, TMESTAMP, 0);
 
-<<<<<<< HEAD
-	sql_create_func(sa, "sql_sub", "mtime", "diff", FALSE, FALSE, SCALE_FIX, 0, INT, 2, DTE, DTE);
-=======
 	sql_create_func(sa, "sql_sub", "mtime", "diff", FALSE, FALSE, SCALE_FIX, 0, DAYINT, 2, DTE, DTE);
->>>>>>> 69529a75
 	sql_create_func(sa, "sql_sub", "mtime", "diff", FALSE, FALSE, SCALE_NONE, 0, SECINT, 2, TMETZ, TMETZ);
 	sql_create_func(sa, "sql_sub", "mtime", "diff", FALSE, FALSE, SCALE_FIX, 0, SECINT, 2, TME, TME);
 	sql_create_func(sa, "sql_sub", "mtime", "diff", FALSE, FALSE, SCALE_NONE, 0, SECINT, 2, TMESTAMPTZ, TMESTAMPTZ);
 	sql_create_func(sa, "sql_sub", "mtime", "diff", FALSE, FALSE, SCALE_FIX, 0, SECINT, 2, TMESTAMP, TMESTAMP);
 
 	sql_create_func(sa, "sql_sub", "mtime", "date_sub_msec_interval", FALSE, FALSE, SCALE_NONE, 0, DTE, 2, DTE, SECINT);
-<<<<<<< HEAD
-=======
 	sql_create_func(sa, "sql_sub", "mtime", "date_sub_msec_interval", FALSE, FALSE, SCALE_NONE, 0, DTE, 2, DTE, DAYINT);
->>>>>>> 69529a75
 	sql_create_func(sa, "sql_sub", "mtime", "date_sub_month_interval", FALSE, FALSE, SCALE_NONE, 0, DTE, 2, DTE, MONINT);
 	sql_create_func(sa, "sql_sub", "mtime", "time_sub_msec_interval", FALSE, FALSE, SCALE_NONE, 0, TME, 2, TME, SECINT);
 	sql_create_func(sa, "sql_sub", "mtime", "time_sub_msec_interval", FALSE, FALSE, SCALE_NONE, 0, TMETZ, 2, TMETZ, SECINT);
 	sql_create_func(sa, "sql_sub", "mtime", "timestamp_sub_msec_interval", FALSE, FALSE, SCALE_NONE, 0, TMESTAMP, 2, TMESTAMP, SECINT);
-<<<<<<< HEAD
-	sql_create_func(sa, "sql_sub", "mtime", "timestamp_sub_month_interval", FALSE, FALSE, SCALE_NONE, 0, TMESTAMP, 2, TMESTAMP, MONINT);
-	sql_create_func(sa, "sql_sub", "mtime", "timestamp_sub_msec_interval", FALSE, FALSE, SCALE_NONE, 0, TMESTAMPTZ, 2, TMESTAMPTZ, SECINT);
-	sql_create_func(sa, "sql_sub", "mtime", "timestamp_sub_month_interval", FALSE, FALSE, SCALE_NONE, 0, TMESTAMPTZ, 2, TMESTAMPTZ, MONINT);
-
-	sql_create_func(sa, "sql_add", "mtime", "date_add_msec_interval", FALSE, FALSE, SCALE_NONE, 0, DTE, 2, DTE, SECINT);
-	sql_create_func(sa, "sql_add", "mtime", "addmonths", FALSE, FALSE, SCALE_NONE, 0, DTE, 2, DTE, MONINT);
-	sql_create_func(sa, "sql_add", "mtime", "timestamp_add_msec_interval", FALSE, FALSE, SCALE_NONE, 0, TMESTAMP, 2, TMESTAMP, SECINT);
-	sql_create_func(sa, "sql_add", "mtime", "timestamp_add_month_interval", FALSE, FALSE, SCALE_NONE, 0, TMESTAMP, 2, TMESTAMP, MONINT);
-	sql_create_func(sa, "sql_add", "mtime", "timestamp_add_msec_interval", FALSE, FALSE, SCALE_NONE, 0, TMESTAMPTZ, 2, TMESTAMPTZ, SECINT);
-=======
 	sql_create_func(sa, "sql_sub", "mtime", "timestamp_sub_msec_interval", FALSE, FALSE, SCALE_NONE, 0, TMESTAMP, 2, TMESTAMP, DAYINT);
 	sql_create_func(sa, "sql_sub", "mtime", "timestamp_sub_month_interval", FALSE, FALSE, SCALE_NONE, 0, TMESTAMP, 2, TMESTAMP, MONINT);
 	sql_create_func(sa, "sql_sub", "mtime", "timestamp_sub_msec_interval", FALSE, FALSE, SCALE_NONE, 0, TMESTAMPTZ, 2, TMESTAMPTZ, SECINT);
@@ -1824,7 +1785,6 @@
 	sql_create_func(sa, "sql_add", "mtime", "timestamp_add_month_interval", FALSE, FALSE, SCALE_NONE, 0, TMESTAMP, 2, TMESTAMP, MONINT);
 	sql_create_func(sa, "sql_add", "mtime", "timestamp_add_msec_interval", FALSE, FALSE, SCALE_NONE, 0, TMESTAMPTZ, 2, TMESTAMPTZ, SECINT);
 	sql_create_func(sa, "sql_add", "mtime", "timestamp_add_msec_interval", FALSE, FALSE, SCALE_NONE, 0, TMESTAMPTZ, 2, TMESTAMPTZ, DAYINT);
->>>>>>> 69529a75
 	sql_create_func(sa, "sql_add", "mtime", "timestamp_add_month_interval", FALSE, FALSE, SCALE_NONE, 0, TMESTAMPTZ, 2, TMESTAMPTZ, MONINT);
 	sql_create_func(sa, "sql_add", "mtime", "time_add_msec_interval", FALSE, FALSE, SCALE_NONE, 0, TME, 2, TME, SECINT);
 	sql_create_func(sa, "sql_add", "mtime", "time_add_msec_interval", FALSE, FALSE, SCALE_NONE, 0, TMETZ, 2, TMETZ, SECINT);
@@ -1872,13 +1832,10 @@
 
 	sql_create_func(sa, "year", "mtime", "year", FALSE, FALSE, SCALE_NONE, 0, INT, 1, MONINT);
 	sql_create_func(sa, "month", "mtime", "month", FALSE, FALSE, SCALE_NONE, 0, INT, 1, MONINT);
-<<<<<<< HEAD
-=======
 	sql_create_func(sa, "day", "mtime", "day", FALSE, FALSE, SCALE_NONE, 0, LNG, 1, DAYINT);
 	sql_create_func(sa, "hour", "mtime", "hours", FALSE, FALSE, SCALE_NONE, 0, INT, 1, DAYINT);
 	sql_create_func(sa, "minute", "mtime", "minutes", FALSE, FALSE, SCALE_NONE, 0, INT, 1, DAYINT);
 	sql_create_func(sa, "second", "mtime", "seconds", FALSE, FALSE, SCALE_NONE, 0, INT, 1, DAYINT);
->>>>>>> 69529a75
 	sql_create_func(sa, "day", "mtime", "day", FALSE, FALSE, SCALE_NONE, 0, LNG, 1, SECINT);
 	sql_create_func(sa, "hour", "mtime", "hours", FALSE, FALSE, SCALE_NONE, 0, INT, 1, SECINT);
 	sql_create_func(sa, "minute", "mtime", "minutes", FALSE, FALSE, SCALE_NONE, 0, INT, 1, SECINT);
@@ -1887,11 +1844,7 @@
 	for (t = strings; t < numerical; t++) {
 		sql_create_func(sa, "next_value_for", "sql", "next_value", TRUE, TRUE, SCALE_NONE, 0, LNG, 2, *t, *t);
 		sql_create_func(sa, "get_value_for", "sql", "get_value", TRUE, FALSE, SCALE_NONE, 0, LNG, 2, *t, *t);
-<<<<<<< HEAD
-		sql_create_func(sa, "restart", "sql", "restart", TRUE, FALSE, SCALE_NONE, 0, LNG, 3, *t, *t, LNG);
-=======
 		sql_create_func(sa, "restart", "sql", "restart", TRUE, TRUE, SCALE_NONE, 0, LNG, 3, *t, *t, LNG);
->>>>>>> 69529a75
 
 		sql_create_func(sa, "index", "calc", "index", TRUE, FALSE, SCALE_NONE, 0, BTE, 2, *t, BIT);
 		sql_create_func(sa, "index", "calc", "index", TRUE, FALSE, SCALE_NONE, 0, SHT, 2, *t, BIT);
