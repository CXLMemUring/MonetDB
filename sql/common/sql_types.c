/*
 * This Source Code Form is subject to the terms of the Mozilla Public
 * License, v. 2.0.  If a copy of the MPL was not distributed with this
 * file, You can obtain one at http://mozilla.org/MPL/2.0/.
 *
 * Copyright 1997 - July 2008 CWI, August 2008 - 2020 MonetDB B.V.
 */

/*
 * The typing scheme of SQL is quite elaborate. The standard introduces
 * several basic types with a plethora of functions.
 * As long as we haven't implemented a scheme to accept the
 * function type signature and relate it to a C-function linked
 * with the system, we have to patch the code below.
 *
 * Given the large number of examples, it should be relatively
 * easy to find something akin you intend to enter.
 */

#include "monetdb_config.h"
#include "sql_types.h"
#include "sql_keyword.h"	/* for keyword_exists(), keywords_insert(), init_keywords(), exit_keywords() */
#include "gdk_geomlogger.h"	/* for geomcatalogfix_get */

list *aliases = NULL;
list *types = NULL;
list *funcs = NULL;

static sql_type *BIT = NULL;
static list *localtypes = NULL;

int digits2bits(int digits)
{
	if (digits < 3)
		return 8;
	else if (digits < 5)
		return 16;
	else if (digits <= 5)
		return 17;
	else if (digits <= 6)
		return 20;
	else if (digits <= 7)
		return 24;
	else if (digits <= 8)
		return 27;
	else if (digits < 10)
		return 32;
	else if (digits < 17)
		return 51;
#ifdef HAVE_HGE
	else if (digits < 19)
		return 64;
	return 128;
#else
	return 64;
#endif
}

int bits2digits(int bits)
{
	if (bits < 4)
		return 1;
	else if (bits < 7)
		return 2;
	else if (bits < 10)
		return 3;
	else if (bits < 14)
		return 4;
	else if (bits < 16)
		return 5;
	else if (bits < 20)
		return 6;
	else if (bits < 24)
		return 7;
	else if (bits <= 27)
		return 8;
	else if (bits <= 30)
		return 9;
	else if (bits <= 32)
		return 10;
#ifdef HAVE_HGE
	else if (bits <= 64)
		return 19;
	return 39;
#else
	return 19;
#endif
}

/* 0 cannot convert */
/* 1 set operations have very limited coersion rules */
/* 2 automatic coersion (could still require dynamic checks for overflow) */
/* 3 casts are allowed (requires dynamic checks) (sofar not used) */
static int convert_matrix[EC_MAX][EC_MAX] = {

/* EC_ANY */		{ 1, 1, 1, 1, 1, 1, 1, 1, 1, 1, 1, 1, 1, 1, 1, 1, 1, 1, 1 }, /* NULL */
/* EC_TABLE */		{ 0, 0, 0, 1, 1, 0, 0, 0, 0, 0, 0, 0, 0, 0, 0, 0, 0, 0, 0 },
/* EC_BIT */		{ 0, 0, 1, 1, 1, 0, 2, 2, 0, 0, 0, 0, 0, 0, 0, 0, 0, 0, 0 },
/* EC_CHAR */		{ 2, 2, 2, 1, 1, 2, 2, 2, 2, 2, 2, 2, 2, 2, 2, 2, 2, 2, 2 },
/* EC_STRING */		{ 2, 2, 2, 1, 1, 2, 2, 2, 2, 2, 2, 2, 2, 2, 2, 2, 2, 2, 2 },
/* EC_BLOB */		{ 0, 0, 0, 0, 1, 1, 0, 0, 0, 0, 0, 0, 0, 0, 0, 0, 0, 0, 0 },
/* EC_POS */		{ 0, 0, 2, 1, 1, 0, 1, 1, 0, 0, 1, 1, 0, 0, 0, 0, 0, 0, 0 },
/* EC_NUM */		{ 0, 0, 2, 1, 1, 0, 1, 1, 0, 0, 1, 1, 0, 0, 0, 0, 0, 0, 0 },
/* EC_MONTH*/		{ 0, 0, 0, 1, 1, 0, 0, 0, 1, 0, 0, 0, 0, 0, 0, 0, 0, 0, 0 },
/* EC_SEC*/			{ 0, 0, 0, 1, 1, 0, 0, 0, 0, 1, 0, 0, 1, 1, 0, 0, 0, 0, 0 },
/* EC_DEC */		{ 0, 0, 0, 1, 1, 0, 1, 1, 0, 0, 1, 1, 0, 0, 0, 0, 0, 0, 0 },
/* EC_FLT */		{ 0, 0, 0, 1, 1, 0, 1, 1, 0, 0, 1, 1, 0, 0, 0, 0, 0, 0, 0 },
/* EC_TIME */		{ 0, 0, 0, 1, 1, 0, 0, 0, 0, 0, 0, 0, 1, 2, 0, 0, 0, 0, 0 },
/* EC_TIME_TZ */	{ 0, 0, 0, 1, 1, 0, 0, 0, 0, 0, 0, 0, 1, 1, 0, 0, 0, 0, 0 },
/* EC_DATE */		{ 0, 0, 0, 1, 1, 0, 0, 0, 0, 0, 0, 0, 0, 0, 1, 3, 3, 0, 0 },
/* EC_TSTAMP */		{ 0, 0, 0, 1, 1, 0, 0, 0, 0, 0, 0, 0, 1, 1, 1, 1, 2, 0, 0 },
/* EC_TSTAMP_TZ */	{ 0, 0, 0, 1, 1, 0, 0, 0, 0, 0, 0, 0, 1, 1, 1, 1, 1, 0, 0 },
/* EC_GEOM */		{ 0, 0, 0, 1, 1, 0, 0, 0, 0, 0, 0, 0, 0, 0, 0, 0, 0, 1, 0 },
/* EC_EXTERNAL*/	{ 0, 0, 0, 1, 1, 0, 0, 0, 0, 0, 0, 0, 0, 0, 0, 0, 0, 0, 0 }
};

int sql_type_convert (int from, int to)
{
	return convert_matrix[from][to];
}

bool is_commutative(const char *fnm)
{
	return strcmp("sql_add", fnm) == 0 ||
		strcmp("sql_mul", fnm) == 0;
}

void
base_init(sql_allocator *sa, sql_base * b, sqlid id, int flags, const char *name)
{
	assert(sa);
	*b = (sql_base) {
		.id = id,
		.flags = flags,
		.refcnt = 1,
		.name = (name) ? sa_strdup(sa, name) : NULL,
	};
}

void
sql_init_subtype(sql_subtype *res, sql_type *t, unsigned int digits, unsigned int scale)
{
	res->type = t;
	res->digits = digits ? digits : t->digits;
	if (t->digits && res->digits > t->digits)
		res->digits = t->digits;
	res->scale = scale;
}

sql_subtype *
sql_create_subtype(sql_allocator *sa, sql_type *t, unsigned int digits, unsigned int scale)
{
	sql_subtype *res = SA_ZNEW(sa, sql_subtype);

	sql_init_subtype(res, t, digits, scale);
	return res;
}

static bool
localtypes_cmp(int nlt, int olt)
{
	if (nlt == TYPE_flt || nlt == TYPE_dbl) {
		nlt = TYPE_dbl;
#ifdef HAVE_HGE
	} else if (nlt == TYPE_bte || nlt == TYPE_sht || nlt == TYPE_int || nlt == TYPE_lng || nlt == TYPE_hge) {
		nlt = TYPE_hge;
#else
	} else if (nlt == TYPE_bte || nlt == TYPE_sht || nlt == TYPE_int || nlt == TYPE_lng) {
		nlt = TYPE_lng;
#endif
	}
	return nlt == olt;
}

sql_subtype *
sql_find_numeric(sql_subtype *r, int localtype, unsigned int digits)
{
	node *m, *n;

	if (localtype == TYPE_flt || localtype == TYPE_dbl) {
		localtype = TYPE_dbl;
	} else {
#ifdef HAVE_HGE
		localtype = TYPE_hge;
		if (digits >= 128)
			digits = 127;
#else
		localtype = TYPE_lng;
		if (digits >= 64)
			digits = 63;
#endif
	}

	for (n = types->h; n; n = n->next) {
		sql_type *t = n->data;

		if (localtypes_cmp(t->localtype, localtype)) {
			if (digits == 0 ? t->digits == 0 : t->digits > digits) {
				sql_init_subtype(r, t, digits, 0);
				return r;
			}
			for (m = n->next; m; m = m->next) {
				t = m->data;
				if (!localtypes_cmp(t->localtype, localtype)) {
					break;
				}
				n = m;
				if (digits == 0 ? t->digits == 0 : t->digits > digits) {
					sql_init_subtype(r, t, digits, 0);
					return r;
				}
			}
		}
	}
	return NULL;
}

sql_subtype *
arg_type( sql_arg *a)
{
	return &a->type;
}

int
sql_find_subtype(sql_subtype *res, const char *name, unsigned int digits, unsigned int scale)
{
	/* todo add approximate info
	 * if digits/scale == 0 and no approximate with digits/scale == 0
	 * exists we could return the type with largest digits
	 *
	 * returning the largest when no exact match is found is now the
	 * (wrong?) default
	 */
	/* assumes the types are ordered on name,digits,scale where is always
	 * 0 > n
	 */
	node *m, *n;

	for (n = types->h; n; n = n->next) {
		sql_type *t = n->data;

		if (t->sqlname[0] == name[0] && strcmp(t->sqlname, name) == 0) {
			if ((digits && t->digits >= digits) || (digits == t->digits)) {
				sql_init_subtype(res, t, digits, scale);
				return 1;
			}
			for (m = n->next; m; m = m->next) {
				t = m->data;
				if (strcmp(t->sqlname, name) != 0) {
					break;
				}
				n = m;
				if ((digits && t->digits >= digits) || (digits == t->digits)) {
					sql_init_subtype(res, t, digits, scale);
					return 1;
				}
			}
			t = n->data;
			sql_init_subtype(res, t, digits, scale);
			return 1;
		}
	}
	return 0;
}

sql_subtype *
sql_bind_subtype(sql_allocator *sa, const char *name, unsigned int digits, unsigned int scale)
{
	sql_subtype *res = (sa)?SA_ZNEW(sa, sql_subtype):ZNEW(sql_subtype);

	if (!sql_find_subtype(res, name, digits, scale)) {
		return NULL;
	}
	return res;
}

char *
sql_subtype_string(sql_subtype *t)
{
	char buf[BUFSIZ];

	if (t->digits && t->scale)
		snprintf(buf, BUFSIZ, "%s(%u,%u)", t->type->sqlname, t->digits, t->scale);
	else if (t->digits && t->type->radix != 2)
		snprintf(buf, BUFSIZ, "%s(%u)", t->type->sqlname, t->digits);

	else
		snprintf(buf, BUFSIZ, "%s", t->type->sqlname);
	return _STRDUP(buf);
}

sql_subtype *
sql_bind_localtype(const char *name)
{
	node *n = localtypes->h;

	while (n) {
		sql_subtype *t = n->data;

		if (strcmp(t->type->base.name, name) == 0) {
			return t;
		}
		n = n->next;
	}
	assert(0);
	return NULL;
}

int
type_cmp(sql_type *t1, sql_type *t2)
{
	int res = 0;

	if (!t1 || !t2)
		return -1;
	/* types are only equal
	   iff they map onto the same systemtype */
	res = (t1->localtype - t2->localtype);
	if (res)
		return res;

	/* iff they fall into the same equivalence class */
	res = (t1->eclass - t2->eclass);
	if (res)
		return res;

	/* external types with the same system type are treated equaly */
	if (t1->eclass == EC_EXTERNAL)
		return res;

	/* sql base types need the same 'sql' name */
	return (strcmp(t1->sqlname, t2->sqlname));
}

int
subtype_cmp(sql_subtype *t1, sql_subtype *t2)
{
	if (!t1->type || !t2->type)
		return -1;

	if ( !(t1->type->eclass == t2->type->eclass &&
	      (EC_INTERVAL(t1->type->eclass) || t1->type->eclass == EC_NUM)) &&
	      (t1->digits != t2->digits ||
	      (!(t1->type->eclass == t2->type->eclass &&
	       t1->type->eclass == EC_FLT) &&
	       t1->scale != t2->scale)) )
		return -1;

	/* subtypes are only equal iff
	   they map onto the same systemtype */
	return (type_cmp(t1->type, t2->type));
}

int
is_subtype(sql_subtype *sub, sql_subtype *super)
/* returns true if sub is a sub type of super */
{
	if (!sub || !super)
		return 0;
	if (super->digits > 0 && sub->digits > super->digits)
		return 0;
	if (super->digits == 0 && super->type->eclass == EC_STRING &&
	    (sub->type->eclass == EC_STRING || sub->type->eclass == EC_CHAR))
		return 1;
	if (super->digits != sub->digits && sub->type->eclass == EC_CHAR)
		return 0;
	/* subtypes are only equal iff
	   they map onto the same systemtype */
	return (type_cmp(sub->type, super->type) == 0);
}

static int
is_subtypeof(sql_subtype *sub, sql_subtype *super)
/* returns true if sub is a sub type of super */
{
	if (!sub || !super)
		return 0;
	if (super->digits > 0 && sub->digits > super->digits)
		return 0;
	if (super->digits == 0 && super->type->eclass == EC_STRING &&
	    (sub->type->eclass == EC_STRING || sub->type->eclass == EC_CHAR))
		return 1;
	if (super->type->eclass == sub->type->eclass)
		return 1;
	/* subtypes are only equal iff
	   they map onto the same systemtype */
	return (type_cmp(sub->type, super->type) == 0);
}

char *
subtype2string(sql_subtype *t)
{
	char buf[BUFSIZ];

	if (t->digits > 0) {
		if (t->scale > 0)
			snprintf(buf, BUFSIZ, "%s(%u,%u)",
				t->type->sqlname, t->digits, t->scale);
		else
			snprintf(buf, BUFSIZ, "%s(%u)",
				t->type->sqlname, t->digits);
	} else {
		snprintf(buf, BUFSIZ, "%s", t->type->sqlname);
	}
	return _STRDUP(buf);
}

char *
subtype2string2(sql_subtype *tpe) /* distinguish char(n), decimal(n,m) from other SQL types */
{
	char buf[BUFSIZ];

	switch (tpe->type->eclass) {
		case EC_SEC:
			snprintf(buf, BUFSIZ, "INTERVAL SECOND");
			break;
		case EC_MONTH:
			snprintf(buf, BUFSIZ, "INTERVAL MONTH");
			break;
		case EC_CHAR:
		case EC_STRING:
		case EC_DEC:
			return subtype2string(tpe);
		default:
			snprintf(buf, BUFSIZ, "%s", tpe->type->sqlname);
	}
	return _STRDUP(buf);
}

int
subfunc_cmp( sql_subfunc *f1, sql_subfunc *f2)
{
	if (f1->func == f2->func)
		return list_cmp(f1->res, f2->res, (fcmp) &subtype_cmp);
	return -1;
}

int
arg_subtype_cmp(sql_arg *a, sql_subtype *t)
{
	if (a->type.type->eclass == EC_ANY)
		return 0;
	return (is_subtype(t, &a->type )?0:-1);
}

static int
arg_subtype_cmp_null(sql_arg *a, sql_subtype *t)
{
	if (a->type.type->eclass == EC_ANY)
		return 0;
	if (!t)
		return 0;
	return (is_subtypeof(t, &a->type )?0:-1);
}

static sql_subfunc *
_dup_subaggr(sql_allocator *sa, sql_func *a, sql_subtype *member)
{
	node *tn;
	unsigned int scale = 0, digits = 0;
	sql_subfunc *ares = SA_ZNEW(sa, sql_subfunc);

	assert (a->res);

	ares->func = a;
	ares->res = sa_list(sa);
	for(tn = a->res->h; tn; tn = tn->next) {
		sql_arg *rarg = tn->data;
		sql_subtype *res, *r = &rarg->type;

		digits = r->digits;
		scale = r->scale;
		/* same scale as the input */
		if (member && (member->scale != scale ||
			(digits != member->digits && !EC_NUMBER(member->type->eclass)))) {
			if (member->digits > digits)
				digits = member->digits;
			scale = member->scale;
		}
		/* same type as the input */
		if (r->type->eclass == EC_ANY && member)
			r = member;
		res = sql_create_subtype(sa, r->type, digits, scale);
		list_append(ares->res, res);
	}
	return ares;
}

char *
sql_func_imp(sql_func *f)
{
	if (f->sql)
		return f->base.name;
	else
		return f->imp;
}

char *
sql_func_mod(sql_func *f)
{
	return f->mod;
}

int
is_sqlfunc(sql_func *f)
{
	return f->sql;
}

sql_subfunc*
sql_dup_subfunc(sql_allocator *sa, sql_func *f, list *ops, sql_subtype *member)
{
	node *tn;
	unsigned int scale = 0, digits = 0;
	sql_subfunc *fres = SA_ZNEW(sa, sql_subfunc);

	fres->func = f;
	if (IS_FILT(f)) {
		fres->res = sa_list(sa);
		list_append(fres->res, sql_bind_localtype("bit"));
	} else if (IS_FUNC(f) || IS_UNION(f) || IS_ANALYTIC(f) || IS_AGGR(f)) { /* not needed for PROC */
		unsigned int mscale = 0, mdigits = 0;

		if (ops) {
			if (ops->h && ops->h->data && f->imp &&
			    strcmp(f->imp, "round") == 0) {
				/* special case for round(): result is
				 * same type as first argument */
				sql_subtype *a = ops->h->data;
				mscale = a->scale;
				mdigits = a->digits;
			} else {
				for (tn = ops->h; tn; tn = tn->next) {
					sql_subtype *a = tn->data;

					/* same scale as the input */
					if (a && a->scale > mscale)
						mscale = a->scale;
					if (a && f->fix_scale == INOUT)
						mdigits = a->digits;
				}
			}
		}

		if (!member) {
			node *m;
			sql_arg *ma = NULL;

			if (ops) for (tn = ops->h, m = f->ops->h; tn; tn = tn->next, m = m->next) {
				sql_arg *s = m->data;

				if (!member && s->type.type->eclass == EC_ANY) {
					member = tn->data;
					ma = s;
				}
				/* largest type */
				if (member && s->type.type->eclass == EC_ANY &&
				    s->type.type->localtype > ma->type.type->localtype ) {
					member = tn->data;
					ma = s;
				}
			}
		}

		if (f->res) {
			fres->res = sa_list(sa);
			for(tn = f->res->h; tn; tn = tn->next) {
				sql_arg *rarg = tn->data;
				sql_subtype *res, *r = &rarg->type;

				/* same scale as the input if result has a scale */
				if (member && (r->type->eclass == EC_ANY || r->type->scale != SCALE_NONE) && member->scale > scale)
					scale = member->scale;
				digits = r->digits;
				if (!member) {
					if (f->fix_scale > SCALE_NONE && f->fix_scale < SCALE_EQ) {
						scale = mscale;
						digits = mdigits;
					} else if (r->scale)
						scale = r->scale;
				}
				if (member && f->fix_scale == INOUT)
					digits = member->digits;
				if (IS_ANALYTIC(f) && mscale)
					scale = mscale;
				if (member && r->type->eclass == EC_ANY)
					r = member;
				res = sql_create_subtype(sa, r->type, digits, scale);
				list_append(fres->res, res);
			}
		}
		if (member) { /* check that the types of all EC_ANY's are equal */
			sql_subtype *st = NULL;
			node *m;

			if (ops) for (tn = ops->h, m = f->ops->h; tn; tn = tn->next, m = m->next) {
				sql_arg *s = m->data;

				if (s->type.type->eclass == EC_ANY) {
					if (!st || st->type->eclass == EC_ANY) /* if input parameter is ANY, skip validation */
						st = tn->data;
					else if (subtype_cmp(st, tn->data))
						return NULL;
				}
			}
		}
	}
	return fres;
}

static sql_subfunc *
func_cmp(sql_allocator *sa, sql_func *f, const char *name, int nrargs)
{
	if (strcmp(f->base.name, name) == 0) {
		if (f->vararg)
			return (f->type == F_AGGR) ? _dup_subaggr(sa, f, NULL) : sql_dup_subfunc(sa, f, NULL, NULL);
		if (nrargs < 0 || list_length(f->ops) == nrargs)
			return (f->type == F_AGGR) ? _dup_subaggr(sa, f, NULL) : sql_dup_subfunc(sa, f, NULL, NULL);
	}
	return NULL;
}

sql_subfunc *
sql_find_func(sql_allocator *sa, sql_schema *s, const char *sqlfname, int nrargs, sql_ftype type, sql_subfunc *prev)
{
	sql_subfunc *fres;
	int key = hash_key(sqlfname);
	sql_hash_e *he;
	int found = 0;
	sql_ftype filt = (type == F_FUNC)?F_FILT:type;

	assert(nrargs >= -1);
	MT_lock_set(&funcs->ht_lock);
	he = funcs->ht->buckets[key&(funcs->ht->size-1)];
	if (prev) {
		for (; he && !found; he = he->chain)
			if (he->value == prev->func)
				found = 1;
	}
	for (; he; he = he->chain) {
		sql_func *f = he->value;

		if (f->type != type && f->type != filt)
			continue;
		if ((fres = func_cmp(sa, f, sqlfname, nrargs )) != NULL) {
			MT_lock_unset(&funcs->ht_lock);
			return fres;
		}
	}
	MT_lock_unset(&funcs->ht_lock);
	if (s) {
		node *n;
		/*
		sql_func * f = find_sql_func(s, sqlfname);

		if (f && f->type == type && (fres = func_cmp(sa, f, sqlfname, nrargs )) != NULL)
			return fres;
			*/
		if (s->funcs.set) {
			MT_lock_set(&s->funcs.set->ht_lock);
			if (s->funcs.set->ht) {
				he = s->funcs.set->ht->buckets[key&(s->funcs.set->ht->size-1)];
				if (prev) {
					for (; he && !found; he = he->chain)
						if (he->value == prev->func)
							found = 1;
				}
				for (; he; he = he->chain) {
					sql_func *f = he->value;

					if (f->type != type && f->type != filt)
						continue;
					if ((fres = func_cmp(sa, f, sqlfname, nrargs )) != NULL) {
						MT_lock_unset(&s->funcs.set->ht_lock);
						return fres;
					}
				}
				MT_lock_unset(&s->funcs.set->ht_lock);
			} else {
				MT_lock_unset(&s->funcs.set->ht_lock);
				n = s->funcs.set->h;
				if (prev) {
					for (; n && !found; n = n->next)
						if (n->data == prev->func)
							found = 1;
				}
				for (; n; n = n->next) {
					sql_func *f = n->data;

					if (f->type != type && f->type != filt)
						continue;
					if ((fres = func_cmp(sa, f, sqlfname, nrargs )) != NULL)
						return fres;
				}
			}
		}
	}
	return NULL;
}

list *
sql_find_funcs(sql_allocator *sa, sql_schema *s, const char *sqlfname, int nrargs, sql_ftype type)
{
	sql_subfunc *fres;
	int key = hash_key(sqlfname);
	sql_hash_e *he;
	sql_ftype filt = (type == F_FUNC)?F_FILT:type;
	list *res = sa_list(sa);

	assert(nrargs);
	MT_lock_set(&funcs->ht_lock);
	he = funcs->ht->buckets[key&(funcs->ht->size-1)];
	for (; he; he = he->chain) {
		sql_func *f = he->value;

		if (f->type != type && f->type != filt)
			continue;
		if ((fres = func_cmp(sa, f, sqlfname, nrargs )) != NULL)
			list_append(res, fres);
	}
	MT_lock_unset(&funcs->ht_lock);
	if (s) {
		node *n;

		if (s->funcs.set) {
			MT_lock_set(&s->funcs.set->ht_lock);
			if (s->funcs.set->ht) {
				he = s->funcs.set->ht->buckets[key&(s->funcs.set->ht->size-1)];
				for (; he; he = he->chain) {
					sql_func *f = he->value;

					if (f->type != type && f->type != filt)
						continue;
					if ((fres = func_cmp(sa, f, sqlfname, nrargs )) != NULL)
						list_append(res, fres);
				}
			} else {
				n = s->funcs.set->h;
				for (; n; n = n->next) {
					sql_func *f = n->data;

					if (f->type != type && f->type != filt)
						continue;
					if ((fres = func_cmp(sa, f, sqlfname, nrargs )) != NULL)
						list_append(res, fres);
				}
			}
			MT_lock_unset(&s->funcs.set->ht_lock);
		}
	}
	return res;
}

/* find function based on first argument */
sql_subfunc *
sql_bind_member(sql_allocator *sa, sql_schema *s, const char *sqlfname, sql_subtype *tp, sql_ftype type, int nrargs, sql_subfunc *prev)
{
	node *n = funcs->h;
	int found = 1;

	assert(nrargs);
	if (prev) {
		found = 0;
		for(; n && !found; n = n->next)
			if (n->data == prev->func)
				found = 1;
	}
	for (; n; n = n->next) {
		sql_func *f = n->data;

		if (!f->res && !IS_FILT(f))
			continue;
		if (strcmp(f->base.name, sqlfname) == 0 && f->type == type) {
			if (list_length(f->ops) == nrargs && is_subtypeof(tp, &((sql_arg *) f->ops->h->data)->type))
				return (type == F_AGGR) ? _dup_subaggr(sa, f, NULL) : sql_dup_subfunc(sa, f, NULL, tp);
		}
	}
	if (s) {
		node *n;

		if (!s->funcs.set)
			return NULL;
		n = s->funcs.set->h;
		if (prev && !found) {
			for(; n && !found; n = n->next)
				if (n->data == prev->func)
					found = 1;
		}
		for (; n; n = n->next) {
			sql_func *f = n->data;

			if (!f->res && !IS_FILT(f))
				continue;
			if (strcmp(f->base.name, sqlfname) == 0 && f->type == type) {
				if (list_length(f->ops) == nrargs && is_subtypeof(tp, &((sql_arg *) f->ops->h->data)->type))
					return (type == F_AGGR) ? _dup_subaggr(sa, f, NULL) : sql_dup_subfunc(sa, f, NULL, tp);
			}
		}
	}
	return NULL;
}

sql_subfunc *
sql_bind_func(sql_allocator *sa, sql_schema *s, const char *sqlfname, sql_subtype *tp1, sql_subtype *tp2, sql_ftype type)
{
	list *l = sa_list(sa);
	sql_subfunc *fres;

	if (tp1)
		list_append(l, tp1);
	if (tp2)
		list_append(l, tp2);

	fres = sql_bind_func_(sa, s, sqlfname, l, type);
	return fres;
}

sql_subfunc *
sql_bind_func3(sql_allocator *sa, sql_schema *s, const char *sqlfname, sql_subtype *tp1, sql_subtype *tp2, sql_subtype *tp3, sql_ftype type)
{
	list *l = sa_list(sa);
	sql_subfunc *fres;

	if (tp1)
		list_append(l, tp1);
	if (tp2)
		list_append(l, tp2);
	if (tp3)
		list_append(l, tp3);

	fres = sql_bind_func_(sa, s, sqlfname, l, type);
	return fres;
}

sql_subfunc *
sql_bind_func_(sql_allocator *sa, sql_schema *s, const char *sqlfname, list *ops, sql_ftype type)
{
	node *n = funcs->h;
	sql_ftype filt = (type == F_FUNC)?F_FILT:type;
	sql_subtype *input_type = NULL;

	if (ops && ops->h)
		input_type = ops->h->data;

	for (; n; n = n->next) {
		sql_func *f = n->data;

		if (f->type != type && f->type != filt)
			continue;
		if (strcmp(f->base.name, sqlfname) == 0) {
			if (list_cmp(f->ops, ops, (fcmp) &arg_subtype_cmp) == 0)
				return (type == F_AGGR) ? _dup_subaggr(sa, f, input_type) : sql_dup_subfunc(sa, f, ops, NULL);
		}
	}
	if (s) {
		node *n;

		if (s->funcs.set) for (n=s->funcs.set->h; n; n = n->next) {
			sql_func *f = n->data;

			if (f->type != type && f->type != filt)
				continue;
			if (strcmp(f->base.name, sqlfname) == 0) {
				if (list_cmp(f->ops, ops, (fcmp) &arg_subtype_cmp) == 0)
					return (type == F_AGGR) ? _dup_subaggr(sa, f, input_type) : sql_dup_subfunc(sa, f, ops, NULL);
			}
		}
	}
	return NULL;
}

sql_subfunc *
sql_bind_func_result(sql_allocator *sa, sql_schema *s, const char *sqlfname, sql_ftype type, sql_subtype *res, int nargs, ...)
{
	node *n = funcs->h;
	list *ops = sa_list(sa);
	va_list valist;

	va_start(valist, nargs);
	for (int i = 0; i < nargs; i++) {
		sql_type *tpe = va_arg(valist, sql_type*);
		list_append(ops, tpe);
	}
	va_end(valist);

	for (; n; n = n->next) {
		sql_func *f = n->data;
		sql_arg *firstres = NULL;

		if (!f->res && !IS_FILT(f))
			continue;
		firstres = IS_FILT(f)?BIT:f->res->h->data;
		if (strcmp(f->base.name, sqlfname) == 0 && f->type == type && (is_subtype(&firstres->type, res) || firstres->type.type->eclass == EC_ANY) && list_cmp(f->ops, ops, (fcmp) &arg_subtype_cmp) == 0)
			return (type == F_AGGR) ? _dup_subaggr(sa, f, NULL) : sql_dup_subfunc(sa, f, ops, NULL);
	}
	if (s && s->funcs.set)
		n = s->funcs.set->h;
	for (; n; n = n->next) {
		sql_func *f = n->data;
		sql_arg *firstres = NULL;

		if (!f->res && !IS_FILT(f))
			continue;
		firstres = IS_FILT(f)?BIT:f->res->h->data;
		if (strcmp(f->base.name, sqlfname) == 0 && f->type == type && (is_subtype(&firstres->type, res) || firstres->type.type->eclass == EC_ANY) && list_cmp(f->ops, ops, (fcmp) &arg_subtype_cmp) == 0)
			return (type == F_AGGR) ? _dup_subaggr(sa, f, NULL) : sql_dup_subfunc(sa, f, ops, NULL);
	}
	return NULL;
}

sql_subfunc *
sql_resolve_function_with_undefined_parameters(sql_allocator *sa, sql_schema *s, const char *name, list *ops, sql_ftype type)
{
	node *n = funcs->h;
	sql_ftype filt = (type == F_FUNC)?F_FILT:type;

	for (; n; n = n->next) {
		sql_func *f = n->data;

		if (f->type != type && f->type != filt)
			continue;
		if (strcmp(f->base.name, name) == 0) {
			if (list_cmp(f->ops, ops, (fcmp) &arg_subtype_cmp_null) == 0)
				return (type == F_AGGR) ? _dup_subaggr(sa, f, NULL) : sql_dup_subfunc(sa, f, ops, NULL);
		}
	}
	if (s) {
		node *n;

		if (s->funcs.set) for (n=s->funcs.set->h; n; n = n->next) {
			sql_func *f = n->data;

			if (f->type != type && f->type != filt)
				continue;
			if (strcmp(f->base.name, name) == 0) {
				if (list_cmp(f->ops, ops, (fcmp) &arg_subtype_cmp_null) == 0)
					return (type == F_AGGR) ? _dup_subaggr(sa, f, NULL) : sql_dup_subfunc(sa, f, ops, NULL);
			}
		}
	}
	return NULL;
}

static void
sql_create_alias(sql_allocator *sa, const char *name, const char *alias)
{
	sql_alias *a = SA_ZNEW(sa, sql_alias);

	if(a) {
		a->name = sa_strdup(sa, name);
		a->alias = sa_strdup(sa, alias);
		list_append(aliases, a);
		if (!keyword_exists(a->alias) )
			(void) keywords_insert(a->alias, KW_ALIAS);
	}
}

char *
sql_bind_alias(const char *alias)
{
	node *n;

	for (n = aliases->h; n; n = n->next) {
		sql_alias *a = n->data;

		if (strcmp(a->alias, alias) == 0) {
			return a->name;
		}
	}
	return NULL;
}

static sql_type *
sql_create_type(sql_allocator *sa, const char *sqlname, unsigned int digits, unsigned int scale, unsigned char radix, sql_class eclass, const char *name)
{
	sql_type *t = SA_ZNEW(sa, sql_type);

	base_init(sa, &t->base, store_next_oid(), 0, name);
	t->sqlname = sa_strdup(sa, sqlname);
	t->digits = digits;
	t->scale = scale;
	t->localtype = ATOMindex(t->base.name);
	t->radix = radix;
	t->eclass = eclass;
	t->s = NULL;
	if (!keyword_exists(t->sqlname) && !EC_INTERVAL(eclass))
		(void) keywords_insert(t->sqlname, KW_TYPE);
	list_append(types, t);

	list_append(localtypes, sql_create_subtype(sa, t, 0, 0));

	return t;
}

static sql_arg *
create_arg(sql_allocator *sa, const char *name, sql_subtype *t, char inout)
{
	sql_arg *a = (sa)?SA_ZNEW(sa, sql_arg):ZNEW(sql_arg);

	if(a) {
		a->name = name?sa_strdup(sa, name):NULL;
		a->type = *t;
		a->inout = inout;
	}
	return a;
}

sql_arg *
sql_create_arg(sql_allocator *sa, const char *name, sql_subtype *t, char inout)
{
	return create_arg(sa, name, t, inout);
}

static sql_func *
sql_create_func_(sql_allocator *sa, const char *name, const char *mod, const char *imp, sql_ftype type, bit semantics, bit side_effect,
				 int fix_scale, unsigned int res_scale, sql_type *res, int nargs, va_list valist)
{
	list *ops = sa_list(sa);
	sql_arg *fres = NULL;
	sql_func *t = SA_ZNEW(sa, sql_func);

	for (int i = 0; i < nargs; i++) {
		sql_type *tpe = va_arg(valist, sql_type*);
		list_append(ops, create_arg(sa, NULL, sql_create_subtype(sa, tpe, 0, 0), ARG_IN));
	}
	if (res)
		fres = create_arg(sa, NULL, sql_create_subtype(sa, res, 0, 0), ARG_OUT);
	base_init(sa, &t->base, store_next_oid(), 0, name);

	t->imp = sa_strdup(sa, imp);
	t->mod = sa_strdup(sa, mod);
	t->ops = ops;
	t->type = type;
	if (fres) {
		if (res_scale)
			fres->type.scale = res_scale;
		t->res = list_append(sa_list(sa), fres);
	} else
		t->res = NULL;
	t->nr = list_length(funcs);
	t->sql = 0;
	t->lang = FUNC_LANG_INT;
	t->semantics = semantics;
	t->side_effect = side_effect;
	t->fix_scale = fix_scale;
	t->s = NULL;
	t->system = TRUE;
	list_append(funcs, t);

	/* grouping aggregate doesn't have a backend */
	assert(strlen(imp) == 0 || strlen(mod) == 0 || backend_resolve_function(&(int){0}, t));

	return t;
}

static sql_func *
sql_create_procedure(sql_allocator *sa, const char *name, const char *mod, const char *imp, bit side_effect, int nargs, ...)
{
	sql_func *res;
	va_list valist;

	va_start(valist, nargs);
	res = sql_create_func_(sa, name, mod, imp, F_PROC, TRUE, side_effect, SCALE_NONE, 0, NULL, nargs, valist);
	va_end(valist);
	return res;
}

static sql_func *
sql_create_func(sql_allocator *sa, const char *name, const char *mod, const char *imp, bit semantics, bit side_effect, int fix_scale,
				unsigned int res_scale, sql_type *fres, int nargs, ...)
{
	sql_func *res;
	va_list valist;

	va_start(valist, nargs);
	res = sql_create_func_(sa, name, mod, imp, F_FUNC, semantics, side_effect, fix_scale, res_scale, fres, nargs, valist);
	va_end(valist);
	return res;
}

static sql_func *
sql_create_aggr(sql_allocator *sa, const char *name, const char *mod, const char *imp, bit semantics, sql_type *fres, int nargs, ...)
{
	sql_func *res;
	va_list valist;

	va_start(valist, nargs);
	res = sql_create_func_(sa, name, mod, imp, F_AGGR, semantics, FALSE, SCALE_NONE, 0, fres, nargs, valist);
	va_end(valist);
	return res;
}

static sql_func *
sql_create_union(sql_allocator *sa, const char *name, const char *mod, const char *imp, bit side_effect, int fix_scale,
				unsigned int res_scale, sql_type *fres, int nargs, ...)
{
	sql_func *res;
	va_list valist;

	va_start(valist, nargs);
	res = sql_create_func_(sa, name, mod, imp, F_UNION, TRUE, side_effect, fix_scale, res_scale, fres, nargs, valist);
	va_end(valist);
	return res;
}

static sql_func *
sql_create_analytic(sql_allocator *sa, const char *name, const char *mod, const char *imp, int fix_scale, sql_type *fres, int nargs, ...)
{
	sql_func *res;
	va_list valist;

	va_start(valist, nargs);
	res = sql_create_func_(sa, name, mod, imp, F_ANALYTIC, TRUE, FALSE, fix_scale, 0, fres, nargs, valist);
	va_end(valist);
	return res;
}

/* SQL service initialization
This C-code version initializes the
parser catalogs with typing information. Although, in principle,
many of the function signatures can be obtained from the underlying
database kernel, we have chosen for this explicit scheme for one
simple reason. The SQL standard dictates the types and we have to
check their availability in the kernel only. The kernel itself could
include many functions for which there is no standard.
*/

static void
sqltypeinit( sql_allocator *sa)
{
	sql_type *ts[100];
	sql_type **strings, **numerical;
	sql_type **decimals, **floats, **dates, **end, **t;
	sql_type *STR, *BTE, *SHT, *INT, *LNG, *OID, *FLT, *DBL, *DEC;
#ifdef HAVE_HGE
	sql_type *HGE = NULL;
#endif
	sql_type *SECINT, *MONINT, *DTE;
	sql_type *TME, *TMETZ, *TMESTAMP, *TMESTAMPTZ;
	sql_type *BLOB;
	sql_type *ANY, *TABLE, *PTR;
	sql_type *GEOM, *MBR;
	sql_func *f;
	sql_type *LargestINT, *LargestDEC;

	ANY = sql_create_type(sa, "ANY", 0, 0, 0, EC_ANY, "void");

	t = ts;
	TABLE = *t++ = sql_create_type(sa, "TABLE", 0, 0, 0, EC_TABLE, "bat");
	PTR = *t++ = sql_create_type(sa, "PTR", 0, 0, 0, EC_TABLE, "ptr");

	BIT = *t++ = sql_create_type(sa, "BOOLEAN", 1, 0, 2, EC_BIT, "bit");
	sql_create_alias(sa, BIT->sqlname, "BOOL");

	strings = t;
	*t++ = sql_create_type(sa, "CHAR",    0, 0, 0, EC_CHAR,   "str");
	STR = *t++ = sql_create_type(sa, "VARCHAR", 0, 0, 0, EC_STRING, "str");
	*t++ = sql_create_type(sa, "CLOB",    0, 0, 0, EC_STRING, "str");

	numerical = t;
#if SIZEOF_OID == SIZEOF_INT
	OID = *t++ = sql_create_type(sa, "OID", 31, 0, 2, EC_POS, "oid");
#endif
#if SIZEOF_OID == SIZEOF_LNG
	OID = *t++ = sql_create_type(sa, "OID", 63, 0, 2, EC_POS, "oid");
#endif

	BTE = *t++ = sql_create_type(sa, "TINYINT",   8, SCALE_FIX, 2, EC_NUM, "bte");
	SHT = *t++ = sql_create_type(sa, "SMALLINT", 16, SCALE_FIX, 2, EC_NUM, "sht");
	INT = *t++ = sql_create_type(sa, "INT",      32, SCALE_FIX, 2, EC_NUM, "int");
	LargestINT =
	LNG = *t++ = sql_create_type(sa, "BIGINT",   64, SCALE_FIX, 2, EC_NUM, "lng");
#ifdef HAVE_HGE
	LargestINT =
		HGE = *t++ = sql_create_type(sa, "HUGEINT",  128, SCALE_FIX, 2, EC_NUM, "hge");
#endif

	decimals = t;
	/* decimal(d,s) (d indicates nr digits,
	   s scale indicates nr of digits after the dot .) */
	*t++ = sql_create_type(sa, "DECIMAL",  2, SCALE_FIX, 10, EC_DEC, "bte");
	*t++ = sql_create_type(sa, "DECIMAL",  4, SCALE_FIX, 10, EC_DEC, "sht");
	DEC =
	*t++ = sql_create_type(sa, "DECIMAL",  9, SCALE_FIX, 10, EC_DEC, "int");
	LargestDEC =
	*t++ = sql_create_type(sa, "DECIMAL", 18, SCALE_FIX, 10, EC_DEC, "lng");
#ifdef HAVE_HGE
	LargestDEC =
		*t++ = sql_create_type(sa, "DECIMAL", 38, SCALE_FIX, 10, EC_DEC, "hge");
#endif

	/* float(n) (n indicates precision of at least n digits) */
	/* ie n <= 23 -> flt */
	/*    n <= 51 -> dbl */
	/*    n <= 62 -> long long dbl (with -ieee) (not supported) */
	/* this requires a type definition */

	floats = t;
	FLT = *t++ = sql_create_type(sa, "REAL", 24, SCALE_NOFIX, 2, EC_FLT, "flt");
	DBL = *t++ = sql_create_type(sa, "DOUBLE", 53, SCALE_NOFIX, 2, EC_FLT, "dbl");

	dates = t;
	MONINT = *t++ = sql_create_type(sa, "MONTH_INTERVAL", 32, 0, 2, EC_MONTH, "int");
	SECINT = *t++ = sql_create_type(sa, "SEC_INTERVAL", 13, SCALE_FIX, 10, EC_SEC, "lng");
	TME = *t++ = sql_create_type(sa, "TIME", 7, 0, 0, EC_TIME, "daytime");
	TMETZ = *t++ = sql_create_type(sa, "TIMETZ", 7, SCALE_FIX, 0, EC_TIME_TZ, "daytime");
	DTE = *t++ = sql_create_type(sa, "DATE", 0, 0, 0, EC_DATE, "date");
	TMESTAMP = *t++ = sql_create_type(sa, "TIMESTAMP", 7, 0, 0, EC_TIMESTAMP, "timestamp");
	TMESTAMPTZ = *t++ = sql_create_type(sa, "TIMESTAMPTZ", 7, SCALE_FIX, 0, EC_TIMESTAMP_TZ, "timestamp");

	BLOB = *t++ = sql_create_type(sa, "BLOB", 0, 0, 0, EC_BLOB, "blob");

	sql_create_func(sa, "length", "blob", "nitems", FALSE, FALSE, SCALE_NONE, 0, INT, 1, BLOB);
	sql_create_func(sa, "octet_length", "blob", "nitems", FALSE, FALSE, SCALE_NONE, 0, INT, 1, BLOB);

	if (geomcatalogfix_get() != NULL) {
		/* the geom module is loaded */
		GEOM = *t++ = sql_create_type(sa, "GEOMETRY", 0, SCALE_NONE, 0, EC_GEOM, "wkb");
		/*POINT =*/ //*t++ = sql_create_type(sa, "POINT", 0, SCALE_FIX, 0, EC_GEOM, "wkb");
		*t++ = sql_create_type(sa, "GEOMETRYA", 0, SCALE_NONE, 0, EC_EXTERNAL, "wkba");

		MBR = *t++ = sql_create_type(sa, "MBR", 0, SCALE_NONE, 0, EC_EXTERNAL, "mbr");

		/* mbr operator functions */
		sql_create_func(sa, "mbr_overlap", "geom", "mbrOverlaps", TRUE, FALSE, SCALE_FIX, 0, BIT, 2, GEOM, GEOM);
		sql_create_func(sa, "mbr_overlap", "geom", "mbrOverlaps", TRUE, FALSE, SCALE_FIX, 0, BIT, 2, MBR, MBR);
		sql_create_func(sa, "mbr_above", "geom", "mbrAbove", TRUE, FALSE, SCALE_FIX, 0, BIT, 2, GEOM, GEOM);
		sql_create_func(sa, "mbr_above", "geom", "mbrAbove", TRUE, FALSE, SCALE_FIX, 0, BIT, 2, MBR, MBR);
		sql_create_func(sa, "mbr_below", "geom", "mbrBelow", TRUE, FALSE, SCALE_FIX, 0, BIT, 2, GEOM, GEOM);
		sql_create_func(sa, "mbr_below", "geom", "mbrBelow", TRUE, FALSE, SCALE_FIX, 0, BIT, 2, MBR, MBR);
		sql_create_func(sa, "mbr_right", "geom", "mbrRight", TRUE, FALSE, SCALE_FIX, 0, BIT, 2, GEOM, GEOM);
		sql_create_func(sa, "mbr_right", "geom", "mbrRight", TRUE, FALSE, SCALE_FIX, 0, BIT, 2, MBR, MBR);
		sql_create_func(sa, "mbr_left", "geom", "mbrLeft", TRUE, FALSE, SCALE_FIX, 0, BIT, 2, GEOM, GEOM);
		sql_create_func(sa, "mbr_left", "geom", "mbrLeft", TRUE, FALSE, SCALE_FIX, 0, BIT, 2, MBR, MBR);
		sql_create_func(sa, "mbr_overlap_or_above", "geom", "mbrOverlapOrAbove", TRUE, FALSE, SCALE_FIX, 0, BIT, 2, GEOM, GEOM);
		sql_create_func(sa, "mbr_overlap_or_above", "geom", "mbrOverlapOrAbove", TRUE, FALSE, SCALE_FIX, 0, BIT, 2, MBR, MBR);
		sql_create_func(sa, "mbr_overlap_or_below", "geom", "mbrOverlapOrBelow", TRUE, FALSE, SCALE_FIX, 0, BIT, 2, GEOM, GEOM);
		sql_create_func(sa, "mbr_overlap_or_below", "geom", "mbrOverlapOrBelow", TRUE, FALSE, SCALE_FIX, 0, BIT, 2, MBR, MBR);
		sql_create_func(sa, "mbr_overlap_or_right", "geom", "mbrOverlapOrRight", TRUE, FALSE, SCALE_FIX, 0, BIT, 2, GEOM, GEOM);
		sql_create_func(sa, "mbr_overlap_or_right", "geom", "mbrOverlapOrRight", TRUE, FALSE, SCALE_FIX, 0, BIT, 2, MBR, MBR);
		sql_create_func(sa, "mbr_overlap_or_left", "geom", "mbrOverlapOrLeft", TRUE, FALSE, SCALE_FIX, 0, BIT, 2, GEOM, GEOM);
		sql_create_func(sa, "mbr_overlap_or_left", "geom", "mbrOverlapOrLeft", TRUE, FALSE, SCALE_FIX, 0, BIT, 2, MBR, MBR);
		sql_create_func(sa, "mbr_contains", "geom", "mbrContains", TRUE, FALSE, SCALE_FIX, 0, BIT, 2, GEOM, GEOM);
		sql_create_func(sa, "mbr_contains", "geom", "mbrContains", TRUE, FALSE, SCALE_FIX, 0, BIT, 2, MBR, MBR);
		sql_create_func(sa, "mbr_contained", "geom", "mbrContained", TRUE, FALSE, SCALE_FIX, 0, BIT, 2, GEOM, GEOM);
		sql_create_func(sa, "mbr_contained", "geom", "mbrContained", TRUE, FALSE, SCALE_FIX, 0, BIT, 2, MBR, MBR);
		sql_create_func(sa, "mbr_equal", "geom", "mbrEqual", TRUE, FALSE, SCALE_FIX, 0, BIT, 2, GEOM, GEOM);
		sql_create_func(sa, "mbr_equal", "geom", "mbrEqual", TRUE, FALSE, SCALE_FIX, 0, BIT, 2, MBR, MBR);
		sql_create_func(sa, "mbr_distance", "geom", "mbrDistance", TRUE, FALSE, SCALE_FIX, 0, DBL, 2, GEOM, GEOM);
		sql_create_func(sa, "mbr_distance", "geom", "mbrDistance", TRUE, FALSE, SCALE_FIX, 0, DBL, 2, MBR, MBR);
		sql_create_func(sa, "left_shift", "geom", "mbrLeft", TRUE, FALSE, SCALE_FIX, 0, BIT, 2, GEOM, GEOM);
		sql_create_func(sa, "left_shift", "geom", "mbrLeft", TRUE, FALSE, SCALE_FIX, 0, BIT, 2, MBR, MBR);
		sql_create_func(sa, "right_shift", "geom", "mbrRight", TRUE, FALSE, SCALE_FIX, 0, BIT, 2, GEOM, GEOM);
		sql_create_func(sa, "right_shift", "geom", "mbrRight", TRUE, FALSE, SCALE_FIX, 0, BIT, 2, MBR, MBR);
	}

	end = t;
	*t = NULL;

//	sql_create_func(sa, "st_pointfromtext", "geom", "st_pointformtext", FALSE, SCALE_NONE, 0, OID, 1, OID);
	/* The grouping aggregate doesn't have a backend implementation. It gets replaced at rel_unnest */
	sql_create_aggr(sa, "grouping", "", "", TRUE, BTE, 1, ANY);
	sql_create_aggr(sa, "grouping", "", "", TRUE, SHT, 1, ANY);
	sql_create_aggr(sa, "grouping", "", "", TRUE, INT, 1, ANY);
	sql_create_aggr(sa, "grouping", "", "", TRUE, LNG, 1, ANY);
#ifdef HAVE_HGE
	sql_create_aggr(sa, "grouping", "", "", TRUE, HGE, 1, ANY);
#endif

	sql_create_aggr(sa, "not_unique", "aggr", "not_unique", TRUE, BIT, 1, OID);
	/* well to be precise it does reduce and map */

	/* functions needed for all types */
	sql_create_func(sa, "hash", "mkey", "hash", TRUE, FALSE, SCALE_FIX, 0, LNG, 1, ANY);
	sql_create_func(sa, "rotate_xor_hash", "calc", "rotate_xor_hash", TRUE, FALSE, SCALE_NONE, 0, LNG, 3, LNG, INT, ANY);
	sql_create_func(sa, "=", "calc", "=", TRUE, FALSE, SCALE_FIX, 0, BIT, 2, ANY, ANY);
	sql_create_func(sa, "<>", "calc", "!=", TRUE, FALSE, SCALE_FIX, 0, BIT, 2, ANY, ANY);
	sql_create_func(sa, "isnull", "calc", "isnil", TRUE, FALSE, SCALE_FIX, 0, BIT, 1, ANY);
	sql_create_func(sa, "isnotnull", "calc", "isnotnil", TRUE, FALSE, SCALE_FIX, 0, BIT, 1, ANY);
	sql_create_func(sa, ">", "calc", ">", FALSE, FALSE, SCALE_FIX, 0, BIT, 2, ANY, ANY);
	sql_create_func(sa, ">=", "calc", ">=", FALSE, FALSE, SCALE_FIX, 0, BIT, 2, ANY, ANY);
	sql_create_func(sa, "<", "calc", "<", FALSE, FALSE, SCALE_FIX, 0, BIT, 2, ANY, ANY);
	sql_create_func(sa, "<=", "calc", "<=", FALSE, FALSE, SCALE_FIX, 0, BIT, 2, ANY, ANY);
	sql_create_func(sa, "between", "calc", "between", TRUE, FALSE, SCALE_FIX, 0, BIT, 8, ANY, ANY, ANY, BIT, BIT, BIT, BIT, BIT);
	sql_create_aggr(sa, "zero_or_one", "aggr", "zero_or_one", TRUE, ANY, 1, ANY);
	sql_create_aggr(sa, "all", "aggr", "all", TRUE, ANY, 1, ANY);
	sql_create_aggr(sa, "null", "aggr", "null", TRUE, BIT, 1, ANY);
	sql_create_func(sa, "any", "sql", "any", TRUE, FALSE, SCALE_NONE, 0, BIT, 3, BIT, BIT, BIT);
	sql_create_func(sa, "all", "sql", "all", TRUE, FALSE, SCALE_NONE, 0, BIT, 3, BIT, BIT, BIT);
	sql_create_aggr(sa, "anyequal", "aggr", "anyequal", TRUE, BIT, 1, ANY); /* needs 3 arguments (l,r,nil)(ugh) */
	sql_create_aggr(sa, "allnotequal", "aggr", "allnotequal", TRUE, BIT, 1, ANY); /* needs 3 arguments (l,r,nil)(ugh) */
	sql_create_func(sa, "sql_anyequal", "aggr", "anyequal", TRUE, FALSE, SCALE_NONE, 0, BIT, 2, ANY, ANY);
	sql_create_func(sa, "sql_not_anyequal", "aggr", "not_anyequal", TRUE, FALSE, SCALE_NONE, 0, BIT, 2, ANY, ANY);
	sql_create_aggr(sa, "exist", "aggr", "exist", TRUE, BIT, 1, ANY);
	sql_create_aggr(sa, "not_exist", "aggr", "not_exist", TRUE, BIT, 1, ANY);
	sql_create_func(sa, "sql_exists", "aggr", "exist", TRUE, FALSE, SCALE_NONE, 0, BIT, 1, ANY);
	sql_create_func(sa, "sql_not_exists", "aggr", "not_exist", TRUE, FALSE, SCALE_NONE, 0, BIT, 1, ANY);
	/* needed for relational version */
	sql_create_func(sa, "identity", "calc", "identity", TRUE, FALSE, SCALE_NONE, 0, OID, 1, ANY);
	sql_create_func(sa, "rowid", "calc", "identity", TRUE, FALSE, SCALE_NONE, 0, INT, 1, ANY);
	/* needed for indices/clusters oid(schema.table,val) returns max(head(schema.table))+1 */
<<<<<<< HEAD
	sql_create_func(sa, "rowid", "calc", "rowid", TRUE, FALSE, SCALE_NONE, 0, OID, 3, ANY, STR, STR);
	sql_create_aggr(sa, "min", "aggr", "min", FALSE, ANY, 1, ANY);
	sql_create_aggr(sa, "max", "aggr", "max", FALSE, ANY, 1, ANY);
	sql_create_func(sa, "sql_min", "calc", "min", FALSE, FALSE, SCALE_FIX, 0, ANY, 2, ANY, ANY);
	sql_create_func(sa, "sql_max", "calc", "max", FALSE, FALSE, SCALE_FIX, 0, ANY, 2, ANY, ANY);
	sql_create_func(sa, "least", "calc", "min_no_nil", FALSE, FALSE, SCALE_FIX, 0, ANY, 2, ANY, ANY);
	sql_create_func(sa, "greatest", "calc", "max_no_nil", FALSE, FALSE, SCALE_FIX, 0, ANY, 2, ANY, ANY);
	sql_create_func(sa, "ifthenelse", "calc", "ifthenelse", TRUE, FALSE, SCALE_FIX, 0, ANY, 3, BIT, ANY, ANY);
=======
	sql_create_func(sa, "rowid", "calc", "rowid", FALSE, SCALE_NONE, 0, OID, 3, ANY, STR, STR);
	sql_create_aggr(sa, "min", "aggr", "min", ANY, 1, ANY);
	sql_create_aggr(sa, "max", "aggr", "max", ANY, 1, ANY);
	sql_create_func(sa, "sql_min", "calc", "min", FALSE, SCALE_FIX, 0, ANY, 2, ANY, ANY);
	sql_create_func(sa, "sql_max", "calc", "max", FALSE, SCALE_FIX, 0, ANY, 2, ANY, ANY);
	sql_create_func(sa, "least", "calc", "min_no_nil", FALSE, SCALE_FIX, 0, ANY, 2, ANY, ANY);
	sql_create_func(sa, "greatest", "calc", "max_no_nil", FALSE, SCALE_FIX, 0, ANY, 2, ANY, ANY);
	sql_create_func(sa, "ifthenelse", "calc", "ifthenelse", FALSE, SCALE_FIX, 0, ANY, 3, BIT, ANY, ANY);
	/* nullif and coalesce don't have a backend implementation */
	sql_create_func(sa, "nullif", "", "", FALSE, SCALE_FIX, 0, ANY, 2, ANY, ANY);
	sql_create_func(sa, "coalesce", "", "", FALSE, SCALE_FIX, 0, ANY, 2, ANY, ANY);
>>>>>>> 49a0a04e

	/* sum for numerical and decimals */
	sql_create_aggr(sa, "sum", "aggr", "sum", FALSE, LargestINT, 1, BTE);
	sql_create_aggr(sa, "sum", "aggr", "sum", FALSE, LargestINT, 1, SHT);
	sql_create_aggr(sa, "sum", "aggr", "sum", FALSE, LargestINT, 1, INT);
	//sql_create_aggr(sa, "sum", "aggr", "sum", LargestINT, 1, LNG, LargestINT);
#ifdef HAVE_HGE
	sql_create_aggr(sa, "sum", "aggr", "sum", FALSE, LargestINT, 1, HGE);
#endif
	sql_create_aggr(sa, "sum", "aggr", "sum", FALSE, LNG, 1, LNG);

	t = decimals; /* BTE */
	sql_create_aggr(sa, "sum", "aggr", "sum", FALSE, LargestDEC, 1, *(t));
	t++; /* SHT */
	sql_create_aggr(sa, "sum", "aggr", "sum", FALSE, LargestDEC, 1, *(t));
	t++; /* INT */
	sql_create_aggr(sa, "sum", "aggr", "sum", FALSE, LargestDEC, 1, *(t));
	t++; /* LNG */
	sql_create_aggr(sa, "sum", "aggr", "sum", FALSE, LargestDEC, 1, *(t));
#ifdef HAVE_HGE
	t++; /* HGE */
	sql_create_aggr(sa, "sum", "aggr", "sum", FALSE, LargestDEC, 1, *(t));
#endif

	/* prod for numerical and decimals */
	sql_create_aggr(sa, "prod", "aggr", "prod", FALSE, LargestINT, 1, BTE);
	sql_create_aggr(sa, "prod", "aggr", "prod", FALSE, LargestINT, 1, SHT);
	sql_create_aggr(sa, "prod", "aggr", "prod", FALSE, LargestINT, 1, INT);
	sql_create_aggr(sa, "prod", "aggr", "prod", FALSE, LargestINT, 1, LNG);
#ifdef HAVE_HGE
	sql_create_aggr(sa, "prod", "aggr", "prod", FALSE, LargestINT, 1, HGE);
#endif

#if 0
	/* prod for decimals introduce errors in the output scales */
	t = decimals; /* BTE */
	sql_create_aggr(sa, "prod", "aggr", "prod", TRUE, LargestDEC, 1, *(t));
	t++; /* SHT */
	sql_create_aggr(sa, "prod", "aggr", "prod", TRUE, LargestDEC, 1, *(t));
	t++; /* INT */
	sql_create_aggr(sa, "prod", "aggr", "prod", TRUE, LargestDEC, 1, *(t));
	t++; /* LNG */
	sql_create_aggr(sa, "prod", "aggr", "prod", TRUE, LargestDEC, 1, *(t));
#ifdef HAVE_HGE
	t++; /* HGE */
	sql_create_aggr(sa, "prod", "aggr", "prod", TRUE, LargestDEC, 1, *(t));
#endif
#endif

	for (t = numerical; t < dates; t++) {
		sql_create_func(sa, "mod", "calc", "%", FALSE, FALSE, SCALE_FIX, 0, *t, 2, *t, *t);
	}

	for (t = floats; t < dates; t++) {
		sql_create_aggr(sa, "sum", "aggr", "sum", FALSE, *t, 1, *t);
		sql_create_aggr(sa, "prod", "aggr", "prod", FALSE, *t, 1, *t);
	}
	sql_create_aggr(sa, "sum", "aggr", "sum", FALSE, MONINT, 1, MONINT);
	sql_create_aggr(sa, "sum", "aggr", "sum", FALSE, SECINT, 1, SECINT);
	/* do DBL first so that it is chosen as cast destination for
	 * unknown types */
	sql_create_aggr(sa, "avg", "aggr", "avg", TRUE, DBL, 1, DBL);
	sql_create_aggr(sa, "avg", "aggr", "avg", TRUE, DBL, 1, BTE);
	sql_create_aggr(sa, "avg", "aggr", "avg", TRUE, DBL, 1, SHT);
	sql_create_aggr(sa, "avg", "aggr", "avg", TRUE, DBL, 1, INT);
	sql_create_aggr(sa, "avg", "aggr", "avg", TRUE, DBL, 1, LNG);
#ifdef HAVE_HGE
	sql_create_aggr(sa, "avg", "aggr", "avg", TRUE, DBL, 1, HGE);
#endif
	sql_create_aggr(sa, "avg", "aggr", "avg", TRUE, DBL, 1, FLT);

	t = decimals; /* BTE */
	sql_create_aggr(sa, "avg", "aggr", "avg", TRUE, *(t), 1, *(t));
	t++; /* SHT */
	sql_create_aggr(sa, "avg", "aggr", "avg", TRUE, *(t), 1, *(t));
	t++; /* INT */
	sql_create_aggr(sa, "avg", "aggr", "avg", TRUE, *(t), 1, *(t));
	t++; /* LNG */
	sql_create_aggr(sa, "avg", "aggr", "avg", TRUE, *(t), 1, *(t));
#ifdef HAVE_HGE
	t++; /* HGE */
	sql_create_aggr(sa, "avg", "aggr", "avg", TRUE, *(t), 1, *(t));
#endif

	sql_create_aggr(sa, "avg", "aggr", "avg", TRUE, MONINT, 1, MONINT);
	sql_create_aggr(sa, "avg", "aggr", "avg", TRUE, SECINT, 1, SECINT);

	sql_create_aggr(sa, "count_no_nil", "aggr", "count_no_nil", TRUE, LNG, 0);
	sql_create_aggr(sa, "count", "aggr", "count", TRUE, LNG, 1, ANY);

	sql_create_aggr(sa, "listagg", "aggr", "str_group_concat", TRUE, STR, 1, STR);
	sql_create_aggr(sa, "listagg", "aggr", "str_group_concat", TRUE, STR, 2, STR, STR);

	/* order based operators */
	sql_create_analytic(sa, "diff", "sql", "diff", SCALE_NONE, BIT, 1, ANY);
	sql_create_analytic(sa, "diff", "sql", "diff", SCALE_NONE, BIT, 2, BIT, ANY);

	sql_create_analytic(sa, "window_bound", "sql", "window_bound", SCALE_NONE, LNG, 5, ANY, INT, INT, INT, BTE);
	sql_create_analytic(sa, "window_bound", "sql", "window_bound", SCALE_NONE, LNG, 6, BIT, ANY, INT, INT, INT, BTE);
	sql_create_analytic(sa, "window_bound", "sql", "window_bound", SCALE_NONE, LNG, 5, ANY, INT, INT, INT, SHT);
	sql_create_analytic(sa, "window_bound", "sql", "window_bound", SCALE_NONE, LNG, 6, BIT, ANY, INT, INT, INT, SHT);
	sql_create_analytic(sa, "window_bound", "sql", "window_bound", SCALE_NONE, LNG, 5, ANY, INT, INT, INT, INT);
	sql_create_analytic(sa, "window_bound", "sql", "window_bound", SCALE_NONE, LNG, 6, BIT, ANY, INT, INT, INT, INT);
	sql_create_analytic(sa, "window_bound", "sql", "window_bound", SCALE_NONE, LNG, 5, ANY, INT, INT, INT, LNG);
	sql_create_analytic(sa, "window_bound", "sql", "window_bound", SCALE_NONE, LNG, 6, BIT, ANY, INT, INT, INT, LNG);
	sql_create_analytic(sa, "window_bound", "sql", "window_bound", SCALE_NONE, LNG, 5, ANY, INT, INT, INT, FLT);
	sql_create_analytic(sa, "window_bound", "sql", "window_bound", SCALE_NONE, LNG, 6, BIT, ANY, INT, INT, INT, FLT);
	sql_create_analytic(sa, "window_bound", "sql", "window_bound", SCALE_NONE, LNG, 5, ANY, INT, INT, INT, DBL);
	sql_create_analytic(sa, "window_bound", "sql", "window_bound", SCALE_NONE, LNG, 6, BIT, ANY, INT, INT, INT, DBL);
#ifdef HAVE_HGE
	sql_create_analytic(sa, "window_bound", "sql", "window_bound", SCALE_NONE, LNG, 5, ANY, INT, INT, INT, HGE);
	sql_create_analytic(sa, "window_bound", "sql", "window_bound", SCALE_NONE, LNG, 6, BIT, ANY, INT, INT, INT, HGE);
#endif

	t = decimals; /* BTE */
	sql_create_analytic(sa, "window_bound", "sql", "window_bound", SCALE_NONE, LNG, 5, ANY, INT, INT, INT, *(t));
	sql_create_analytic(sa, "window_bound", "sql", "window_bound", SCALE_NONE, LNG, 6, BIT, ANY, INT, INT, INT, *(t));
	t++; /* SHT */
	sql_create_analytic(sa, "window_bound", "sql", "window_bound", SCALE_NONE, LNG, 5, ANY, INT, INT, INT, *(t));
	sql_create_analytic(sa, "window_bound", "sql", "window_bound", SCALE_NONE, LNG, 6, BIT, ANY, INT, INT, INT, *(t));
	t++; /* INT */
	sql_create_analytic(sa, "window_bound", "sql", "window_bound", SCALE_NONE, LNG, 5, ANY, INT, INT, INT, *(t));
	sql_create_analytic(sa, "window_bound", "sql", "window_bound", SCALE_NONE, LNG, 6, BIT, ANY, INT, INT, INT, *(t));
	t++; /* LNG */
	sql_create_analytic(sa, "window_bound", "sql", "window_bound", SCALE_NONE, LNG, 5, ANY, INT, INT, INT, *(t));
	sql_create_analytic(sa, "window_bound", "sql", "window_bound", SCALE_NONE, LNG, 6, BIT, ANY, INT, INT, INT, *(t));
#ifdef HAVE_HGE
	t++; /* HGE */
	sql_create_analytic(sa, "window_bound", "sql", "window_bound", SCALE_NONE, LNG, 5, ANY, INT, INT, INT, *(t));
	sql_create_analytic(sa, "window_bound", "sql", "window_bound", SCALE_NONE, LNG, 6, BIT, ANY, INT, INT, INT, *(t));
#endif

	sql_create_analytic(sa, "window_bound", "sql", "window_bound", SCALE_NONE, LNG, 5, ANY, INT, INT, INT, MONINT);
	sql_create_analytic(sa, "window_bound", "sql", "window_bound", SCALE_NONE, LNG, 6, BIT, ANY, INT, INT, INT, MONINT);
	sql_create_analytic(sa, "window_bound", "sql", "window_bound", SCALE_NONE, LNG, 5, ANY, INT, INT, INT, SECINT);
	sql_create_analytic(sa, "window_bound", "sql", "window_bound", SCALE_NONE, LNG, 6, BIT, ANY, INT, INT, INT, SECINT);

	sql_create_analytic(sa, "rank", "sql", "rank", SCALE_NONE, INT, 3, ANY, BIT, BIT);
	sql_create_analytic(sa, "dense_rank", "sql", "dense_rank", SCALE_NONE, INT, 3, ANY, BIT, BIT);
	sql_create_analytic(sa, "row_number", "sql", "row_number", SCALE_NONE, INT, 3, ANY, BIT, BIT);
	sql_create_analytic(sa, "percent_rank", "sql", "percent_rank", SCALE_NONE, DBL, 3, ANY, BIT, BIT);
	sql_create_analytic(sa, "cume_dist", "sql", "cume_dist", SCALE_NONE, DBL, 3, ANY, BIT, BIT);

	sql_create_analytic(sa, "ntile", "sql", "ntile", SCALE_NONE, BTE, 4, ANY, BTE, BIT, BIT);
	sql_create_analytic(sa, "ntile", "sql", "ntile", SCALE_NONE, SHT, 4, ANY, SHT, BIT, BIT);
	sql_create_analytic(sa, "ntile", "sql", "ntile", SCALE_NONE, INT, 4, ANY, INT, BIT, BIT);
	sql_create_analytic(sa, "ntile", "sql", "ntile", SCALE_NONE, LNG, 4, ANY, LNG, BIT, BIT);
#ifdef HAVE_HGE
	sql_create_analytic(sa, "ntile", "sql", "ntile", SCALE_NONE, HGE, 4, ANY, HGE, BIT, BIT);
#endif

	sql_create_analytic(sa, "lag", "sql", "lag", SCALE_NONE, ANY, 3, ANY, BIT, BIT);
	sql_create_analytic(sa, "lag", "sql", "lag", SCALE_NONE, ANY, 4, ANY, BTE, BIT, BIT);
	sql_create_analytic(sa, "lag", "sql", "lag", SCALE_NONE, ANY, 4, ANY, SHT, BIT, BIT);
	sql_create_analytic(sa, "lag", "sql", "lag", SCALE_NONE, ANY, 4, ANY, INT, BIT, BIT);
	sql_create_analytic(sa, "lag", "sql", "lag", SCALE_NONE, ANY, 4, ANY, LNG, BIT, BIT);
#ifdef HAVE_HGE
	sql_create_analytic(sa, "lag", "sql", "lag", SCALE_NONE, ANY, 4, ANY, HGE, BIT, BIT);
#endif
	sql_create_analytic(sa, "lag", "sql", "lag", SCALE_NONE, ANY, 5, ANY, BTE, ANY, BIT, BIT);
	sql_create_analytic(sa, "lag", "sql", "lag", SCALE_NONE, ANY, 5, ANY, SHT, ANY, BIT, BIT);
	sql_create_analytic(sa, "lag", "sql", "lag", SCALE_NONE, ANY, 5, ANY, INT, ANY, BIT, BIT);
	sql_create_analytic(sa, "lag", "sql", "lag", SCALE_NONE, ANY, 5, ANY, LNG, ANY, BIT, BIT);
#ifdef HAVE_HGE
	sql_create_analytic(sa, "lag", "sql", "lag", SCALE_NONE, ANY, 5, ANY, HGE, ANY, BIT, BIT);
#endif

	sql_create_analytic(sa, "lead", "sql", "lead", SCALE_NONE, ANY, 3, ANY, BIT, BIT);
	sql_create_analytic(sa, "lead", "sql", "lead", SCALE_NONE, ANY, 4, ANY, BTE, BIT, BIT);
	sql_create_analytic(sa, "lead", "sql", "lead", SCALE_NONE, ANY, 4, ANY, SHT, BIT, BIT);
	sql_create_analytic(sa, "lead", "sql", "lead", SCALE_NONE, ANY, 4, ANY, INT, BIT, BIT);
	sql_create_analytic(sa, "lead", "sql", "lead", SCALE_NONE, ANY, 4, ANY, LNG, BIT, BIT);
#ifdef HAVE_HGE
	sql_create_analytic(sa, "lead", "sql", "lead", SCALE_NONE, ANY, 4, ANY, HGE, BIT, BIT);
#endif
	sql_create_analytic(sa, "lead", "sql", "lead", SCALE_NONE, ANY, 5, ANY, BTE, ANY, BIT, BIT);
	sql_create_analytic(sa, "lead", "sql", "lead", SCALE_NONE, ANY, 5, ANY, SHT, ANY, BIT, BIT);
	sql_create_analytic(sa, "lead", "sql", "lead", SCALE_NONE, ANY, 5, ANY, INT, ANY, BIT, BIT);
	sql_create_analytic(sa, "lead", "sql", "lead", SCALE_NONE, ANY, 5, ANY, LNG, ANY, BIT, BIT);
#ifdef HAVE_HGE
	sql_create_analytic(sa, "lead", "sql", "lead", SCALE_NONE, ANY, 5, ANY, HGE, ANY, BIT, BIT);
#endif

	/* these analytic functions support frames */
	sql_create_analytic(sa, "first_value", "sql", "first_value", SCALE_NONE, ANY, 1, ANY);
	sql_create_analytic(sa, "last_value", "sql", "last_value", SCALE_NONE, ANY, 1, ANY);

	sql_create_analytic(sa, "nth_value", "sql", "nth_value", SCALE_NONE, ANY, 2, ANY, BTE);
	sql_create_analytic(sa, "nth_value", "sql", "nth_value", SCALE_NONE, ANY, 2, ANY, SHT);
	sql_create_analytic(sa, "nth_value", "sql", "nth_value", SCALE_NONE, ANY, 2, ANY, INT);
	sql_create_analytic(sa, "nth_value", "sql", "nth_value", SCALE_NONE, ANY, 2, ANY, LNG);
#ifdef HAVE_HGE
	sql_create_analytic(sa, "nth_value", "sql", "nth_value", SCALE_NONE, ANY, 2, ANY, HGE);
#endif

	sql_create_analytic(sa, "count", "sql", "count", SCALE_NONE, LNG, 2, ANY, BIT);
	sql_create_analytic(sa, "min", "sql", "min", SCALE_NONE, ANY, 1, ANY);
	sql_create_analytic(sa, "max", "sql", "max", SCALE_NONE, ANY, 1, ANY);

	/* analytical sum for numerical and decimals */
	sql_create_analytic(sa, "sum", "sql", "sum", SCALE_NONE, LargestINT, 1, BTE);
	sql_create_analytic(sa, "sum", "sql", "sum", SCALE_NONE, LargestINT, 1, SHT);
	sql_create_analytic(sa, "sum", "sql", "sum", SCALE_NONE, LargestINT, 1, INT);
	sql_create_analytic(sa, "sum", "sql", "sum", SCALE_NONE, LargestINT, 1, LNG);
#ifdef HAVE_HGE
	sql_create_analytic(sa, "sum", "sql", "sum", SCALE_NONE, LargestINT, 1, HGE);
#endif

	t = decimals; /* BTE */
	sql_create_analytic(sa, "sum", "sql", "sum", SCALE_NONE, LargestDEC, 1, *(t));
	t++; /* SHT */
	sql_create_analytic(sa, "sum", "sql", "sum", SCALE_NONE, LargestDEC, 1, *(t));
	t++; /* INT */
	sql_create_analytic(sa, "sum", "sql", "sum", SCALE_NONE, LargestDEC, 1, *(t));
	t++; /* LNG */
	sql_create_analytic(sa, "sum", "sql", "sum", SCALE_NONE, LargestDEC, 1, *(t));
#ifdef HAVE_HGE
	t++; /* HGE */
	sql_create_analytic(sa, "sum", "sql", "sum", SCALE_NONE, LargestDEC, 1, *(t));
#endif

	/* analytical product for numerical and decimals */
	sql_create_analytic(sa, "prod", "sql", "prod", SCALE_NONE, LargestINT, 1, BTE);
	sql_create_analytic(sa, "prod", "sql", "prod", SCALE_NONE, LargestINT, 1, SHT);
	sql_create_analytic(sa, "prod", "sql", "prod", SCALE_NONE, LargestINT, 1, INT);
	sql_create_analytic(sa, "prod", "sql", "prod", SCALE_NONE, LargestINT, 1, LNG);
#ifdef HAVE_HGE
	sql_create_analytic(sa, "prod", "sql", "prod", SCALE_NONE, LargestINT, 1, HGE);
#endif

#if 0
	/* prod for decimals introduce errors in the output scales */
	t = decimals; /* BTE */
	sql_create_analytic(sa, "prod", "sql", "prod", SCALE_NONE, LargestDEC, 1, *(t));
	t++; /* SHT */
	sql_create_analytic(sa, "prod", "sql", "prod", SCALE_NONE, LargestDEC, 1, *(t));
	t++; /* INT */
	sql_create_analytic(sa, "prod", "sql", "prod", SCALE_NONE, LargestDEC, 1, *(t));
	t++; /* LNG */
	sql_create_analytic(sa, "prod", "sql", "prod", SCALE_NONE, LargestDEC, 1, *(t));
#ifdef HAVE_HGE
	t++; /* HGE */
	sql_create_analytic(sa, "prod", "sql", "prod", SCALE_NONE, LargestDEC, 1, *(t));
#endif
#endif

	for (t = floats; t < dates; t++) {
		sql_create_analytic(sa, "sum", "sql", "sum", SCALE_NONE, *t, 1, *t);
		sql_create_analytic(sa, "prod", "sql", "prod", SCALE_NONE, *t, 1, *t);
	}
	sql_create_analytic(sa, "sum", "sql", "sum", SCALE_NONE, MONINT, 1, MONINT);
	sql_create_analytic(sa, "sum", "sql", "sum", SCALE_NONE, SECINT, 1, SECINT);

	//analytical average for numerical types
	sql_create_analytic(sa, "avg", "sql", "avg", SCALE_NONE, DBL, 1, DBL);
	sql_create_analytic(sa, "avg", "sql", "avg", SCALE_NONE, DBL, 1, BTE);
	sql_create_analytic(sa, "avg", "sql", "avg", SCALE_NONE, DBL, 1, SHT);
	sql_create_analytic(sa, "avg", "sql", "avg", SCALE_NONE, DBL, 1, INT);
	sql_create_analytic(sa, "avg", "sql", "avg", SCALE_NONE, DBL, 1, LNG);
#ifdef HAVE_HGE
	sql_create_analytic(sa, "avg", "sql", "avg", SCALE_NONE, DBL, 1, HGE);
#endif

	sql_create_analytic(sa, "avg", "sql", "avg", SCALE_NONE, DBL, 1, FLT);

	t = decimals; /* BTE */
	sql_create_analytic(sa, "avg", "sql", "avg", SCALE_NONE, *(t), 1, *(t));
	t++; /* SHT */
	sql_create_analytic(sa, "avg", "sql", "avg", SCALE_NONE, *(t), 1, *(t));
	t++; /* INT */
	sql_create_analytic(sa, "avg", "sql", "avg", SCALE_NONE, *(t), 1, *(t));
	t++; /* LNG */
	sql_create_analytic(sa, "avg", "sql", "avg", SCALE_NONE, *(t), 1, *(t));
#ifdef HAVE_HGE
	t++; /* HGE */
	sql_create_analytic(sa, "avg", "sql", "avg", SCALE_NONE, *(t), 1, *(t));
#endif

	sql_create_analytic(sa, "avg", "sql", "avg", SCALE_NONE, MONINT, 1, MONINT);
	sql_create_analytic(sa, "avg", "sql", "avg", SCALE_NONE, SECINT, 1, SECINT);


	sql_create_analytic(sa, "listagg", "sql", "str_group_concat", SCALE_NONE, STR, 1, STR);
	sql_create_analytic(sa, "listagg", "sql", "str_group_concat", SCALE_NONE, STR, 2, STR, STR);

	sql_create_func(sa, "and", "calc", "and", FALSE, FALSE, SCALE_FIX, 0, BIT, 2, BIT, BIT);
	sql_create_func(sa, "or",  "calc",  "or", TRUE, FALSE, SCALE_FIX, 0, BIT, 2, BIT, BIT);
	sql_create_func(sa, "xor", "calc", "xor", FALSE, FALSE, SCALE_FIX, 0, BIT, 2, BIT, BIT);
	sql_create_func(sa, "not", "calc", "not", FALSE, FALSE, SCALE_FIX, 0, BIT, 1, BIT);

	/* allow smaller types for arguments of mul/div */
	for (t = numerical, t++; t != decimals; t++) {
		sql_type **u;
		for (u = numerical, u++; u != decimals; u++) {
			if (t != u && (*t)->localtype >  (*u)->localtype) {
				sql_create_func(sa, "sql_mul", "calc", "*", FALSE, FALSE, SCALE_MUL, 0, *t, 2, *t, *u);
				sql_create_func(sa, "sql_mul", "calc", "*", FALSE, FALSE, SCALE_MUL, 0, *t, 2, *u, *t);
				sql_create_func(sa, "sql_div", "calc", "/", FALSE, FALSE, SCALE_DIV, 0, *t, 2, *t, *u);
			}
		}
	}
	for (t = decimals, t++; t != floats; t++) {
		sql_type **u;

		for (u = decimals, u++; u != floats; u++) {
			if (t != u && (*t)->localtype >  (*u)->localtype) {
				sql_create_func(sa, "sql_mul", "calc", "*", FALSE, FALSE, SCALE_MUL, 0, *t, 2, *t, *u);
				sql_create_func(sa, "sql_div", "calc", "/", FALSE, FALSE, SCALE_DIV, 0, *t, 2, *t, *u);
			}
		}
	}

	/* all numericals */
	for (t = numerical; *t != TME; t++) {
		sql_subtype *lt;

		lt = sql_bind_localtype((*t)->base.name);

		sql_create_func(sa, "sql_sub", "calc", "-", FALSE, FALSE, SCALE_FIX, 0, *t, 2, *t, *t);
		sql_create_func(sa, "sql_add", "calc", "+", FALSE, FALSE, SCALE_FIX, 0, *t, 2, *t, *t);
		sql_create_func(sa, "sql_mul", "calc", "*", FALSE, FALSE, SCALE_MUL, 0, *t, 2, *t, *t);
		sql_create_func(sa, "sql_div", "calc", "/", FALSE, FALSE, SCALE_DIV, 0, *t, 2, *t, *t);
		if (t < floats) {
			sql_create_func(sa, "bit_and", "calc", "and", FALSE, FALSE, SCALE_FIX, 0, *t, 2, *t, *t);
			sql_create_func(sa, "bit_or", "calc", "or", FALSE, FALSE, SCALE_FIX, 0, *t, 2, *t, *t);
			sql_create_func(sa, "bit_xor", "calc", "xor", FALSE, FALSE, SCALE_FIX, 0, *t, 2, *t, *t);
			sql_create_func(sa, "bit_not", "calc", "not", FALSE, FALSE, SCALE_FIX, 0, *t, 1, *t);
			sql_create_func(sa, "left_shift", "calc", "<<", FALSE, FALSE, SCALE_FIX, 0, *t, 2, *t, INT);
			sql_create_func(sa, "right_shift", "calc", ">>", FALSE, FALSE, SCALE_FIX, 0, *t, 2, *t, INT);
		}
		sql_create_func(sa, "sql_neg", "calc", "-", TRUE, FALSE, INOUT, 0, *t, 1, *t);
		sql_create_func(sa, "abs", "calc", "abs", FALSE, FALSE, SCALE_FIX, 0, *t, 1, *t);
		sql_create_func(sa, "sign", "calc", "sign", FALSE, FALSE, SCALE_NONE, 0, BTE, 1, *t);
		/* scale fixing for all numbers */
		sql_create_func(sa, "scale_up", "calc", "*", FALSE, FALSE, SCALE_NONE, 0, *t, 2, *t, lt->type);
		sql_create_func(sa, "scale_down", "sql", "dec_round", FALSE, FALSE, SCALE_NONE, 0, *t, 2, *t, lt->type);
		/* numeric functions on INTERVALS */
		if (t < dates) {
			sql_create_func(sa, "sql_mul", "calc", "*", FALSE, FALSE, SCALE_MUL, 0, MONINT, 2, MONINT, *t);
			sql_create_func(sa, "sql_div", "calc", "/", FALSE, FALSE, SCALE_DIV, 0, MONINT, 2, MONINT, *t);
			sql_create_func(sa, "sql_mul", "calc", "*", FALSE, FALSE, SCALE_MUL, 0, SECINT, 2, SECINT, *t);
			sql_create_func(sa, "sql_div", "calc", "/", FALSE, FALSE, SCALE_DIV, 0, SECINT, 2, SECINT, *t);
		}
	}

	for (t = decimals, t++; t != floats; t++) {
		sql_type **u;
		for (u = numerical; u != floats; u++) {
			if (*u == OID)
				continue;
			if ((*t)->localtype >  (*u)->localtype) {
				sql_create_func(sa, "sql_mul", "calc", "*", FALSE, FALSE, SCALE_MUL, 0, *t, 2, *t, *u);
				sql_create_func(sa, "sql_mul", "calc", "*", FALSE, FALSE, SCALE_MUL, 0, *t, 2, *u, *t);
			}
		}
	}

	for (t = decimals; t < dates; t++)
		sql_create_func(sa, "round", "sql", "round", FALSE, FALSE, INOUT, 0, *t, 2, *t, BTE);

	for (t = numerical; t < end; t++) {
		sql_type **u;

		for (u = numerical; u < end; u++) {
			sql_create_func(sa, "scale_up", "calc", "*", FALSE, FALSE, SCALE_NONE, 0, *t, 2, *u, *t);
		}
	}

	for (t = floats; t < dates; t++) {
		sql_create_func(sa, "power", "mmath", "pow", FALSE, FALSE, SCALE_FIX, 0, *t, 2, *t, *t);
		sql_create_func(sa, "floor", "mmath", "floor", FALSE, FALSE, SCALE_FIX, 0, *t, 1, *t);
		sql_create_func(sa, "ceil", "mmath", "ceil", FALSE, FALSE, SCALE_FIX, 0, *t, 1, *t);
		sql_create_func(sa, "ceiling", "mmath", "ceil", FALSE, FALSE, SCALE_FIX, 0, *t, 1, *t);	/* JDBC */
		sql_create_func(sa, "sin", "mmath", "sin", FALSE, FALSE, SCALE_FIX, 0, *t, 1, *t);
		sql_create_func(sa, "cos", "mmath", "cos", FALSE, FALSE, SCALE_FIX, 0, *t, 1, *t);
		sql_create_func(sa, "tan", "mmath", "tan", FALSE, FALSE, SCALE_FIX, 0, *t, 1, *t);
		sql_create_func(sa, "asin", "mmath", "asin", FALSE, FALSE, SCALE_FIX, 0, *t, 1, *t);
		sql_create_func(sa, "acos", "mmath", "acos", FALSE, FALSE, SCALE_FIX, 0, *t, 1, *t);
		sql_create_func(sa, "atan", "mmath", "atan", FALSE, FALSE, SCALE_FIX, 0, *t, 1, *t);
		sql_create_func(sa, "atan", "mmath", "atan2", FALSE, FALSE, SCALE_FIX, 0, *t, 2, *t, *t);
		sql_create_func(sa, "sinh", "mmath", "sinh", FALSE, FALSE, SCALE_FIX, 0, *t, 1, *t);
		sql_create_func(sa, "cot", "mmath", "cot", FALSE, FALSE, SCALE_FIX, 0, *t, 1, *t);
		sql_create_func(sa, "cosh", "mmath", "cosh", FALSE, FALSE, SCALE_FIX, 0, *t, 1, *t);
		sql_create_func(sa, "tanh", "mmath", "tanh", FALSE, FALSE, SCALE_FIX, 0, *t, 1, *t);
		sql_create_func(sa, "sqrt", "mmath", "sqrt", FALSE, FALSE, SCALE_FIX, 0, *t, 1, *t);
		sql_create_func(sa, "exp", "mmath", "exp", FALSE, FALSE, SCALE_FIX, 0, *t, 1, *t);
		sql_create_func(sa, "log", "mmath", "log", FALSE, FALSE, SCALE_FIX, 0, *t, 1, *t);
		sql_create_func(sa, "ln", "mmath", "log", FALSE, FALSE, SCALE_FIX, 0, *t, 1, *t);
		sql_create_func(sa, "log", "mmath", "log", FALSE, FALSE, SCALE_FIX, 0, *t, 2, *t, *t);
		sql_create_func(sa, "log10", "mmath", "log10", FALSE, FALSE, SCALE_FIX, 0, *t, 1, *t);
		sql_create_func(sa, "log2", "mmath", "log2", FALSE, FALSE, SCALE_FIX, 0, *t, 1, *t);
		sql_create_func(sa, "degrees", "mmath", "degrees", FALSE, FALSE, SCALE_FIX, 0, *t, 1, *t);
		sql_create_func(sa, "radians", "mmath", "radians", FALSE, FALSE, SCALE_FIX, 0, *t, 1, *t);
	}
	sql_create_func(sa, "pi", "mmath", "pi", FALSE, FALSE, SCALE_NONE, 0, DBL, 0);

	sql_create_func(sa, "rand", "mmath", "rand", TRUE, TRUE, SCALE_NONE, 0, INT, 0);
	sql_create_func(sa, "rand", "mmath", "sqlrand", TRUE, TRUE, SCALE_NONE, 0, INT, 1, INT);

	/* Date functions */
	sql_create_func(sa, "curdate", "mtime", "current_date", FALSE, FALSE, SCALE_NONE, 0, DTE, 0);
	sql_create_func(sa, "current_date", "mtime", "current_date", FALSE, FALSE, SCALE_NONE, 0, DTE, 0);
	sql_create_func(sa, "curtime", "mtime", "current_time", FALSE, FALSE, SCALE_NONE, 0, TMETZ, 0);
	sql_create_func(sa, "current_time", "mtime", "current_time", FALSE, FALSE, SCALE_NONE, 0, TMETZ, 0);
	sql_create_func(sa, "current_timestamp", "mtime", "current_timestamp", FALSE, FALSE, SCALE_NONE, 0, TMESTAMPTZ, 0);
	sql_create_func(sa, "localtime", "sql", "current_time", FALSE, FALSE, SCALE_NONE, 0, TME, 0);
	sql_create_func(sa, "localtimestamp", "sql", "current_timestamp", FALSE, FALSE, SCALE_NONE, 0, TMESTAMP, 0);

	sql_create_func(sa, "sql_sub", "mtime", "diff", FALSE, FALSE, SCALE_FIX, 0, INT, 2, DTE, DTE);
	sql_create_func(sa, "sql_sub", "mtime", "diff", FALSE, FALSE, SCALE_NONE, 0, SECINT, 2, TMETZ, TMETZ);
	sql_create_func(sa, "sql_sub", "mtime", "diff", FALSE, FALSE, SCALE_FIX, 0, SECINT, 2, TME, TME);
	sql_create_func(sa, "sql_sub", "mtime", "diff", FALSE, FALSE, SCALE_NONE, 0, SECINT, 2, TMESTAMPTZ, TMESTAMPTZ);
	sql_create_func(sa, "sql_sub", "mtime", "diff", FALSE, FALSE, SCALE_FIX, 0, SECINT, 2, TMESTAMP, TMESTAMP);

	sql_create_func(sa, "sql_sub", "mtime", "date_sub_msec_interval", FALSE, FALSE, SCALE_NONE, 0, DTE, 2, DTE, SECINT);
	sql_create_func(sa, "sql_sub", "mtime", "date_sub_month_interval", FALSE, FALSE, SCALE_NONE, 0, DTE, 2, DTE, MONINT);
	sql_create_func(sa, "sql_sub", "mtime", "time_sub_msec_interval", FALSE, FALSE, SCALE_NONE, 0, TME, 2, TME, SECINT);
	sql_create_func(sa, "sql_sub", "mtime", "time_sub_msec_interval", FALSE, FALSE, SCALE_NONE, 0, TMETZ, 2, TMETZ, SECINT);
	sql_create_func(sa, "sql_sub", "mtime", "timestamp_sub_msec_interval", FALSE, FALSE, SCALE_NONE, 0, TMESTAMP, 2, TMESTAMP, SECINT);
	sql_create_func(sa, "sql_sub", "mtime", "timestamp_sub_month_interval", FALSE, FALSE, SCALE_NONE, 0, TMESTAMP, 2, TMESTAMP, MONINT);
	sql_create_func(sa, "sql_sub", "mtime", "timestamp_sub_msec_interval", FALSE, FALSE, SCALE_NONE, 0, TMESTAMPTZ, 2, TMESTAMPTZ, SECINT);
	sql_create_func(sa, "sql_sub", "mtime", "timestamp_sub_month_interval", FALSE, FALSE, SCALE_NONE, 0, TMESTAMPTZ, 2, TMESTAMPTZ, MONINT);

	sql_create_func(sa, "sql_add", "mtime", "date_add_msec_interval", FALSE, FALSE, SCALE_NONE, 0, DTE, 2, DTE, SECINT);
	sql_create_func(sa, "sql_add", "mtime", "addmonths", FALSE, FALSE, SCALE_NONE, 0, DTE, 2, DTE, MONINT);
	sql_create_func(sa, "sql_add", "mtime", "timestamp_add_msec_interval", FALSE, FALSE, SCALE_NONE, 0, TMESTAMP, 2, TMESTAMP, SECINT);
	sql_create_func(sa, "sql_add", "mtime", "timestamp_add_month_interval", FALSE, FALSE, SCALE_NONE, 0, TMESTAMP, 2, TMESTAMP, MONINT);
	sql_create_func(sa, "sql_add", "mtime", "timestamp_add_msec_interval", FALSE, FALSE, SCALE_NONE, 0, TMESTAMPTZ, 2, TMESTAMPTZ, SECINT);
	sql_create_func(sa, "sql_add", "mtime", "timestamp_add_month_interval", FALSE, FALSE, SCALE_NONE, 0, TMESTAMPTZ, 2, TMESTAMPTZ, MONINT);
	sql_create_func(sa, "sql_add", "mtime", "time_add_msec_interval", FALSE, FALSE, SCALE_NONE, 0, TME, 2, TME, SECINT);
	sql_create_func(sa, "sql_add", "mtime", "time_add_msec_interval", FALSE, FALSE, SCALE_NONE, 0, TMETZ, 2, TMETZ, SECINT);

	sql_create_func(sa, "local_timezone", "mtime", "local_timezone", FALSE, FALSE, SCALE_FIX, 0, SECINT, 0);

	sql_create_func(sa, "century", "mtime", "century", FALSE, FALSE, SCALE_FIX, 0, INT, 1, DTE);
	sql_create_func(sa, "decade", "mtime", "decade", FALSE, FALSE, SCALE_FIX, 0, INT, 1, DTE);
	sql_create_func(sa, "year", "mtime", "year", FALSE, FALSE, SCALE_FIX, 0, INT, 1, DTE);
	sql_create_func(sa, "quarter", "mtime", "quarter", FALSE, FALSE, SCALE_FIX, 0, INT, 1, DTE);
	sql_create_func(sa, "month", "mtime", "month", FALSE, FALSE, SCALE_FIX, 0, INT, 1, DTE);
	sql_create_func(sa, "day", "mtime", "day", FALSE, FALSE, SCALE_FIX, 0, INT, 1, DTE);
	sql_create_func(sa, "dayofyear", "mtime", "dayofyear", FALSE, FALSE, SCALE_FIX, 0, INT, 1, DTE);
	sql_create_func(sa, "weekofyear", "mtime", "weekofyear", FALSE, FALSE, SCALE_FIX, 0, INT, 1, DTE);
	sql_create_func(sa, "dayofweek", "mtime", "dayofweek", FALSE, FALSE, SCALE_FIX, 0, INT, 1, DTE);
	sql_create_func(sa, "dayofmonth", "mtime", "day", FALSE, FALSE, SCALE_FIX, 0, INT, 1, DTE);
	sql_create_func(sa, "week", "mtime", "weekofyear", FALSE, FALSE, SCALE_FIX, 0, INT, 1, DTE);

	sql_create_func(sa, "hour", "mtime", "hours", FALSE, FALSE, SCALE_FIX, 0, INT, 1, TME);
	sql_create_func(sa, "minute", "mtime", "minutes", FALSE, FALSE, SCALE_FIX, 0, INT, 1, TME);
	sql_create_func(sa, "second", "mtime", "sql_seconds", FALSE, FALSE, SCALE_NONE, 6, DEC, 1, TME);
	sql_create_func(sa, "hour", "mtime", "hours", FALSE, FALSE, SCALE_FIX, 0, INT, 1, TMETZ);
	sql_create_func(sa, "minute", "mtime", "minutes", FALSE, FALSE, SCALE_FIX, 0, INT, 1, TMETZ);
	sql_create_func(sa, "second", "mtime", "sql_seconds", FALSE, FALSE, SCALE_NONE, 6, DEC, 1, TMETZ);

	sql_create_func(sa, "century", "mtime", "century", FALSE, FALSE, SCALE_FIX, 0, INT, 1, TMESTAMP);
	sql_create_func(sa, "decade", "mtime", "decade", FALSE, FALSE, SCALE_FIX, 0, INT, 1, TMESTAMP);
	sql_create_func(sa, "year", "mtime", "year", FALSE, FALSE, SCALE_FIX, 0, INT, 1, TMESTAMP);
	sql_create_func(sa, "quarter", "mtime", "quarter", FALSE, FALSE, SCALE_FIX, 0, INT, 1, TMESTAMP);
	sql_create_func(sa, "month", "mtime", "month", FALSE, FALSE, SCALE_FIX, 0, INT, 1, TMESTAMP);
	sql_create_func(sa, "day", "mtime", "day", FALSE, FALSE, SCALE_FIX, 0, INT, 1, TMESTAMP);
	sql_create_func(sa, "hour", "mtime", "hours", FALSE, FALSE, SCALE_FIX, 0, INT, 1, TMESTAMP);
	sql_create_func(sa, "minute", "mtime", "minutes", FALSE, FALSE, SCALE_FIX, 0, INT, 1, TMESTAMP);
	sql_create_func(sa, "second", "mtime", "sql_seconds", FALSE, FALSE, SCALE_NONE, 6, DEC, 1, TMESTAMP);

	sql_create_func(sa, "century", "mtime", "century", FALSE, FALSE, SCALE_FIX, 0, INT, 1, TMESTAMPTZ);
	sql_create_func(sa, "decade", "mtime", "decade", FALSE, FALSE, SCALE_FIX, 0, INT, 1, TMESTAMPTZ);
	sql_create_func(sa, "year", "mtime", "year", FALSE, FALSE, SCALE_FIX, 0, INT, 1, TMESTAMPTZ);
	sql_create_func(sa, "quarter", "mtime", "quarter", FALSE, FALSE, SCALE_FIX, 0, INT, 1, TMESTAMPTZ);
	sql_create_func(sa, "month", "mtime", "month", FALSE, FALSE, SCALE_FIX, 0, INT, 1, TMESTAMPTZ);
	sql_create_func(sa, "day", "mtime", "day", FALSE, FALSE, SCALE_FIX, 0, INT, 1, TMESTAMPTZ);
	sql_create_func(sa, "hour", "mtime", "hours", FALSE, FALSE, SCALE_FIX, 0, INT, 1, TMESTAMPTZ);
	sql_create_func(sa, "minute", "mtime", "minutes", FALSE, FALSE, SCALE_FIX, 0, INT, 1, TMESTAMPTZ);
	sql_create_func(sa, "second", "mtime", "sql_seconds", FALSE, FALSE, SCALE_NONE, 6, DEC, 1, TMESTAMPTZ);

	sql_create_func(sa, "year", "mtime", "year", FALSE, FALSE, SCALE_NONE, 0, INT, 1, MONINT);
	sql_create_func(sa, "month", "mtime", "month", FALSE, FALSE, SCALE_NONE, 0, INT, 1, MONINT);
	sql_create_func(sa, "day", "mtime", "day", FALSE, FALSE, SCALE_NONE, 0, LNG, 1, SECINT);
	sql_create_func(sa, "hour", "mtime", "hours", FALSE, FALSE, SCALE_NONE, 0, INT, 1, SECINT);
	sql_create_func(sa, "minute", "mtime", "minutes", FALSE, FALSE, SCALE_NONE, 0, INT, 1, SECINT);
	sql_create_func(sa, "second", "mtime", "seconds", FALSE, FALSE, SCALE_NONE, 0, INT, 1, SECINT);

	sql_create_func(sa, "next_value_for", "sql", "next_value", TRUE, TRUE, SCALE_NONE, 0, LNG, 2, STR, STR);
	sql_create_func(sa, "get_value_for", "sql", "get_value", TRUE, FALSE, SCALE_NONE, 0, LNG, 2, STR, STR);
	sql_create_func(sa, "restart", "sql", "restart", TRUE, FALSE, SCALE_NONE, 0, LNG, 3, STR, STR, LNG);
	for (t = strings; t < numerical; t++) {
		sql_create_func(sa, "index", "calc", "index", TRUE, FALSE, SCALE_NONE, 0, BTE, 2, *t, BIT);
		sql_create_func(sa, "index", "calc", "index", TRUE, FALSE, SCALE_NONE, 0, SHT, 2, *t, BIT);
		sql_create_func(sa, "index", "calc", "index", TRUE, FALSE, SCALE_NONE, 0, INT, 2, *t, BIT);
		sql_create_func(sa, "strings", "calc", "strings", FALSE, FALSE, SCALE_NONE, 0, *t, 1, *t);

		sql_create_func(sa, "locate", "str", "locate", FALSE, FALSE, SCALE_NONE, 0, INT, 2, *t, *t);
		sql_create_func(sa, "locate", "str", "locate", FALSE, FALSE, SCALE_NONE, 0, INT, 3, *t, *t, INT);
		sql_create_func(sa, "charindex", "str", "locate", FALSE, FALSE, SCALE_NONE, 0, INT, 2, *t, *t);
		sql_create_func(sa, "charindex", "str", "locate", FALSE, FALSE, SCALE_NONE, 0, INT, 3, *t, *t, INT);
		sql_create_func(sa, "splitpart", "str", "splitpart", FALSE, FALSE, INOUT, 0, *t, 3, *t, *t, INT);
		sql_create_func(sa, "substring", "str", "substring", FALSE, FALSE, INOUT, 0, *t, 2, *t, INT);
		sql_create_func(sa, "substring", "str", "substring", FALSE, FALSE, INOUT, 0, *t, 3, *t, INT, INT);
		sql_create_func(sa, "substr", "str", "substring", FALSE, FALSE, INOUT, 0, *t, 2, *t, INT);
		sql_create_func(sa, "substr", "str", "substring", FALSE, FALSE, INOUT, 0, *t, 3, *t, INT, INT);
		/*
		sql_create_func(sa, "like", "algebra", "like", FALSE, SCALE_NONE, 0, BIT, 2, *t, *t);
		sql_create_func3(sa, "like", "algebra", "like", FALSE, SCALE_NONE, 0, BIT, 3, *t, *t, *t);
		sql_create_func(sa, "ilike", "algebra", "ilike", FALSE, SCALE_NONE, 0, BIT, 2, *t, *t);
		sql_create_func3(sa, "ilike", "algebra", "ilike", FALSE, SCALE_NONE, 0, BIT, 3, *t, *t, *t);
		*/
		sql_create_func(sa, "not_like", "algebra", "not_like", TRUE, FALSE, SCALE_NONE, 0, BIT, 2, *t, *t);
		sql_create_func(sa, "not_like", "algebra", "not_like", TRUE, FALSE, SCALE_NONE, 0, BIT, 3, *t, *t, *t);
		sql_create_func(sa, "not_ilike", "algebra", "not_ilike", TRUE, FALSE, SCALE_NONE, 0, BIT, 2, *t, *t);
		sql_create_func(sa, "not_ilike", "algebra", "not_ilike", TRUE, FALSE, SCALE_NONE, 0, BIT, 3, *t, *t, *t);

		sql_create_func(sa, "patindex", "pcre", "patindex", TRUE, FALSE, SCALE_NONE, 0, INT, 2, *t, *t);
		sql_create_func(sa, "truncate", "str", "stringleft", FALSE, FALSE, SCALE_NONE, 0, *t, 2, *t, INT);
		sql_create_func(sa, "concat", "calc", "+", FALSE, FALSE, DIGITS_ADD, 0, *t, 2, *t, *t);
		sql_create_func(sa, "ascii", "str", "ascii", FALSE, FALSE, SCALE_NONE, 0, INT, 1, *t);
		sql_create_func(sa, "code", "str", "unicode", FALSE, FALSE, SCALE_NONE, 0, *t, 1, INT);
		sql_create_func(sa, "length", "str", "length", FALSE, FALSE, SCALE_NONE, 0, INT, 1, *t);
		sql_create_func(sa, "right", "str", "stringright", FALSE, FALSE, SCALE_NONE, 0, *t, 2, *t, INT);
		sql_create_func(sa, "left", "str", "stringleft", FALSE, FALSE, SCALE_NONE, 0, *t, 2, *t, INT);
		sql_create_func(sa, "upper", "str", "toUpper", FALSE, FALSE, SCALE_NONE, 0, *t, 1, *t);
		sql_create_func(sa, "ucase", "str", "toUpper", FALSE, FALSE, SCALE_NONE, 0, *t, 1, *t);
		sql_create_func(sa, "lower", "str", "toLower", FALSE, FALSE, SCALE_NONE, 0, *t, 1, *t);
		sql_create_func(sa, "lcase", "str", "toLower", FALSE, FALSE, SCALE_NONE, 0, *t, 1, *t);
		sql_create_func(sa, "trim", "str", "trim", FALSE, FALSE, SCALE_NONE, 0, *t, 1, *t);
		sql_create_func(sa, "trim", "str", "trim", FALSE, FALSE, SCALE_NONE, 0, *t, 2, *t, *t);
		sql_create_func(sa, "ltrim", "str", "ltrim", FALSE, FALSE, SCALE_NONE, 0, *t, 1, *t);
		sql_create_func(sa, "ltrim", "str", "ltrim", FALSE, FALSE, SCALE_NONE, 0, *t, 2, *t, *t);
		sql_create_func(sa, "rtrim", "str", "rtrim", FALSE, FALSE, SCALE_NONE, 0, *t, 1, *t);
		sql_create_func(sa, "rtrim", "str", "rtrim", FALSE, FALSE, SCALE_NONE, 0, *t, 2, *t, *t);

		sql_create_func(sa, "lpad", "str", "lpad", FALSE, FALSE, SCALE_NONE, 0, *t, 2, *t, INT);
		sql_create_func(sa, "lpad", "str", "lpad", FALSE, FALSE, SCALE_NONE, 0, *t, 3, *t, INT, *t);
		sql_create_func(sa, "rpad", "str", "rpad", FALSE, FALSE, SCALE_NONE, 0, *t, 2, *t, INT);
		sql_create_func(sa, "rpad", "str", "rpad", FALSE, FALSE, SCALE_NONE, 0, *t, 3, *t, INT, *t);

		sql_create_func(sa, "insert", "str", "insert", FALSE, FALSE, SCALE_NONE, 0, *t, 4, *t, INT, INT, *t);
		sql_create_func(sa, "replace", "str", "replace", FALSE, FALSE, SCALE_NONE, 0, *t, 3, *t, *t, *t);
		sql_create_func(sa, "repeat", "str", "repeat", FALSE, FALSE, SCALE_NONE, 0, *t, 2, *t, INT);
		sql_create_func(sa, "space", "str", "space", FALSE, FALSE, SCALE_NONE, 0, *t, 1, INT);
		sql_create_func(sa, "char_length", "str", "length", FALSE, FALSE, SCALE_NONE, 0, INT, 1, *t);
		sql_create_func(sa, "character_length", "str", "length", FALSE, FALSE, SCALE_NONE, 0, INT, 1, *t);
		sql_create_func(sa, "octet_length", "str", "nbytes", FALSE, FALSE, SCALE_NONE, 0, INT, 1, *t);

		sql_create_func(sa, "soundex", "txtsim", "soundex", FALSE, FALSE, SCALE_NONE, 0, *t, 1, *t);
		sql_create_func(sa, "difference", "txtsim", "stringdiff", TRUE, FALSE, SCALE_NONE, 0, INT, 2, *t, *t);
		sql_create_func(sa, "editdistance", "txtsim", "editdistance", TRUE, FALSE, SCALE_FIX, 0, INT, 2, *t, *t);
		sql_create_func(sa, "editdistance2", "txtsim", "editdistance2", TRUE, FALSE, SCALE_FIX, 0, INT, 2, *t, *t);

		sql_create_func(sa, "similarity", "txtsim", "similarity", TRUE, FALSE, SCALE_FIX, 0, DBL, 2, *t, *t);
		sql_create_func(sa, "qgramnormalize", "txtsim", "qgramnormalize", FALSE, FALSE, SCALE_NONE, 0, *t, 1, *t);

		sql_create_func(sa, "levenshtein", "txtsim", "levenshtein", TRUE, FALSE, SCALE_FIX, 0, INT, 2, *t, *t);
		sql_create_func(sa, "levenshtein", "txtsim", "levenshtein", TRUE, FALSE, SCALE_FIX, 0, INT, 5, *t, *t, INT, INT, INT);
	}
	/* copyfrom fname (arg 12) */
	f = sql_create_union(sa, "copyfrom", "sql", "copy_from", FALSE, SCALE_FIX, 0, TABLE, 12, PTR, STR, STR, STR, STR, STR, STR, LNG, LNG, INT, INT, STR, INT);
	f->varres = 1;

	/* bincopyfrom */
	f = sql_create_union(sa, "copyfrom", "sql", "importTable", FALSE, SCALE_FIX, 0, TABLE, 3, STR, STR, INT);
	f->varres = 1;

	/* sys_update_schemas, sys_update_tables */
	sql_create_procedure(sa, "sys_update_schemas", "sql", "update_schemas", FALSE, 0);
	sql_create_procedure(sa, "sys_update_tables", "sql", "update_tables", FALSE, 0);
}

void
types_init(sql_allocator *sa)
{
	aliases = sa_list(sa);
	types = sa_list(sa);
	localtypes = sa_list(sa);
	funcs = sa_list(sa);
	MT_lock_set(&funcs->ht_lock);
	funcs->ht = hash_new(sa, 1024, (fkeyvalue)&base_key);
	MT_lock_unset(&funcs->ht_lock);
	sqltypeinit( sa );
}<|MERGE_RESOLUTION|>--- conflicted
+++ resolved
@@ -1299,7 +1299,6 @@
 	sql_create_func(sa, "identity", "calc", "identity", TRUE, FALSE, SCALE_NONE, 0, OID, 1, ANY);
 	sql_create_func(sa, "rowid", "calc", "identity", TRUE, FALSE, SCALE_NONE, 0, INT, 1, ANY);
 	/* needed for indices/clusters oid(schema.table,val) returns max(head(schema.table))+1 */
-<<<<<<< HEAD
 	sql_create_func(sa, "rowid", "calc", "rowid", TRUE, FALSE, SCALE_NONE, 0, OID, 3, ANY, STR, STR);
 	sql_create_aggr(sa, "min", "aggr", "min", FALSE, ANY, 1, ANY);
 	sql_create_aggr(sa, "max", "aggr", "max", FALSE, ANY, 1, ANY);
@@ -1308,19 +1307,9 @@
 	sql_create_func(sa, "least", "calc", "min_no_nil", FALSE, FALSE, SCALE_FIX, 0, ANY, 2, ANY, ANY);
 	sql_create_func(sa, "greatest", "calc", "max_no_nil", FALSE, FALSE, SCALE_FIX, 0, ANY, 2, ANY, ANY);
 	sql_create_func(sa, "ifthenelse", "calc", "ifthenelse", TRUE, FALSE, SCALE_FIX, 0, ANY, 3, BIT, ANY, ANY);
-=======
-	sql_create_func(sa, "rowid", "calc", "rowid", FALSE, SCALE_NONE, 0, OID, 3, ANY, STR, STR);
-	sql_create_aggr(sa, "min", "aggr", "min", ANY, 1, ANY);
-	sql_create_aggr(sa, "max", "aggr", "max", ANY, 1, ANY);
-	sql_create_func(sa, "sql_min", "calc", "min", FALSE, SCALE_FIX, 0, ANY, 2, ANY, ANY);
-	sql_create_func(sa, "sql_max", "calc", "max", FALSE, SCALE_FIX, 0, ANY, 2, ANY, ANY);
-	sql_create_func(sa, "least", "calc", "min_no_nil", FALSE, SCALE_FIX, 0, ANY, 2, ANY, ANY);
-	sql_create_func(sa, "greatest", "calc", "max_no_nil", FALSE, SCALE_FIX, 0, ANY, 2, ANY, ANY);
-	sql_create_func(sa, "ifthenelse", "calc", "ifthenelse", FALSE, SCALE_FIX, 0, ANY, 3, BIT, ANY, ANY);
 	/* nullif and coalesce don't have a backend implementation */
-	sql_create_func(sa, "nullif", "", "", FALSE, SCALE_FIX, 0, ANY, 2, ANY, ANY);
-	sql_create_func(sa, "coalesce", "", "", FALSE, SCALE_FIX, 0, ANY, 2, ANY, ANY);
->>>>>>> 49a0a04e
+	sql_create_func(sa, "nullif", "", "", TRUE, FALSE, SCALE_FIX, 0, ANY, 2, ANY, ANY);
+	sql_create_func(sa, "coalesce", "", "", TRUE, FALSE, SCALE_FIX, 0, ANY, 2, ANY, ANY);
 
 	/* sum for numerical and decimals */
 	sql_create_aggr(sa, "sum", "aggr", "sum", FALSE, LargestINT, 1, BTE);
