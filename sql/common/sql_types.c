/*
 * SPDX-License-Identifier: MPL-2.0
 *
 * This Source Code Form is subject to the terms of the Mozilla Public
 * License, v. 2.0.  If a copy of the MPL was not distributed with this
 * file, You can obtain one at http://mozilla.org/MPL/2.0/.
 *
 * Copyright 2024 MonetDB Foundation;
 * Copyright August 2008 - 2023 MonetDB B.V.;
 * Copyright 1997 - July 2008 CWI.
 */

/*
 * The typing scheme of SQL is quite elaborate. The standard introduces
 * several basic types with a plethora of functions.
 * As long as we haven't implemented a scheme to accept the
 * function type signature and relate it to a C-function linked
 * with the system, we have to patch the code below.
 *
 * Given the large number of examples, it should be relatively
 * easy to find something akin you intend to enter.
 */

#include "monetdb_config.h"
#include "sql_types.h"
#include "sql_keyword.h"	/* for keyword_exists(), keywords_insert(), init_keywords(), exit_keywords() */

list *types = NULL;
list *funcs = NULL;

static sql_type *BIT = NULL;
static list *localtypes = NULL;

sql_ref *
sql_ref_init(sql_ref *r)
{
	r->refcnt = 1;
	return r;
}

int
sql_ref_inc(sql_ref *r)
{
	assert(r->refcnt > 0);
	return (++r->refcnt);
}

int
sql_ref_dec(sql_ref *r)
{
	assert(r->refcnt > 0);
	return (--r->refcnt);
}

unsigned int digits2bits(unsigned int digits)
{
	if (digits < 3)
		return 7;
	else if (digits < 5)
		return 15;
	else if (digits <= 5)
		return 17;
	else if (digits <= 6)
		return 20;
	else if (digits <= 7)
		return 24;
	else if (digits <= 8)
		return 27;
	else if (digits < 10)
		return 31;
	else if (digits < 17)
		return 51;
#ifdef HAVE_HGE
	else if (digits < 19)
		return 63;
	return 127;
#else
	return 63;
#endif
}

unsigned int bits2digits(unsigned int bits)
{
	if (bits < 4)
		return 1;
	else if (bits < 7)
		return 2;
	else if (bits < 10)
		return 3;
	else if (bits < 14)
		return 4;
	else if (bits < 16)
		return 5;
	else if (bits < 20)
		return 6;
	else if (bits < 24)
		return 7;
	else if (bits <= 27)
		return 8;
	else if (bits <= 30)
		return 9;
	else if (bits <= 34)
		return 10;
	else if (bits <= 37)
		return 11;
	else if (bits <= 40)
		return 12;
	else if (bits <= 44)
		return 13;
	else if (bits <= 46)
		return 14;
	else if (bits <= 50)
		return 15;
	else if (bits <= 54)
		return 16;
	else if (bits <= 57)
		return 17;
	else if (bits <= 60)
		return 18;
#ifdef HAVE_HGE
	else if (bits <= 64)
		return 19;
	return 39;
#else
	return 19;
#endif
}

unsigned int type_digits_to_char_digits(sql_subtype *t)
{
	if (!t)
		return 0;
	switch (t->type->eclass) {
		case EC_BIT:
			return 5;
		case EC_CHAR:
		case EC_STRING:
			return t->digits;
		case EC_BLOB:
			return 0;
		case EC_POS:
		case EC_NUM:
			return bits2digits(t->digits) + 1; /* add '-' */
		case EC_MONTH:
		case EC_FLT:
			return t->digits; /* TODO this needs more tunning ? */
		case EC_DEC:
		case EC_SEC:
			return t->digits + 2; /* add '-' and '.' */
		case EC_TIME:
		case EC_TIME_TZ:
			return 20; /* TODO this needs more tunning */
		case EC_DATE:
			return 20; /* TODO this needs more tunning */
		case EC_TIMESTAMP:
		case EC_TIMESTAMP_TZ:
			return 40; /* TODO this needs more tunning */
		default:
			return 0; /* EC_GEOM and EC_EXTERNAL */
	}
}

/* 0 cannot convert */
/* 1 set operations have very limited coersion rules */
/* 2 automatic coersion (could still require dynamic checks for overflow) */
/* 3 casts are allowed (requires dynamic checks) (so far not used) */
static int convert_matrix[EC_MAX][EC_MAX] = {
/* FROM,			  A, T, B, C, V, B, P, N, M, S, D, F, T,TZ, D,TS,TSZ,G, E */
/* EC_ANY */		{ 1, 1, 1, 1, 1, 1, 1, 1, 1, 1, 1, 1, 1, 1, 1, 1, 1, 1, 1 }, /* NULL */
/* EC_TABLE */		{ 0, 0, 0, 1, 1, 0, 0, 0, 0, 0, 0, 0, 0, 0, 0, 0, 0, 0, 0 },
/* EC_BIT */		{ 0, 0, 1, 1, 1, 0, 2, 2, 0, 0, 0, 0, 0, 0, 0, 0, 0, 0, 0 },
/* EC_CHAR */		{ 2, 2, 2, 1, 1, 2, 2, 2, 2, 2, 2, 2, 2, 2, 2, 2, 2, 2, 2 },
/* EC_STRING */		{ 2, 2, 2, 1, 1, 2, 2, 2, 2, 2, 2, 2, 2, 2, 2, 2, 2, 2, 2 },
/* EC_BLOB */		{ 0, 0, 0, 1, 1, 1, 0, 0, 0, 0, 0, 0, 0, 0, 0, 0, 0, 0, 0 },
/* EC_POS */		{ 0, 0, 2, 1, 1, 0, 1, 1, 0, 0, 1, 1, 0, 0, 0, 0, 0, 0, 0 },
/* EC_NUM */		{ 0, 0, 2, 1, 1, 0, 1, 1, 0, 0, 1, 1, 0, 0, 0, 0, 0, 0, 0 },
/* EC_MONTH*/		{ 0, 0, 0, 1, 1, 0, 0, 0, 1, 0, 0, 0, 0, 0, 0, 0, 0, 0, 0 },
/* EC_SEC*/			{ 0, 0, 0, 1, 1, 0, 0, 0, 0, 1, 0, 0, 1, 1, 0, 0, 0, 0, 0 },
/* EC_DEC */		{ 0, 0, 0, 1, 1, 0, 2, 2, 0, 0, 1, 1, 0, 0, 0, 0, 0, 0, 0 },
/* EC_FLT */		{ 0, 0, 2, 1, 1, 0, 2, 2, 0, 0, 1, 1, 0, 0, 0, 0, 0, 0, 0 },
/* EC_TIME */		{ 0, 0, 0, 1, 1, 0, 0, 0, 0, 0, 0, 0, 1, 2, 0, 0, 0, 0, 0 },
/* EC_TIME_TZ */	{ 0, 0, 0, 1, 1, 0, 0, 0, 0, 0, 0, 0, 2, 1, 0, 0, 0, 0, 0 },
/* EC_DATE */		{ 0, 0, 0, 1, 1, 0, 0, 0, 0, 0, 0, 0, 0, 0, 1, 1, 2, 0, 0 },
/* EC_TSTAMP */		{ 0, 0, 0, 1, 1, 0, 0, 0, 0, 0, 0, 0, 1, 1, 1, 1, 2, 0, 0 },
/* EC_TSTAMP_TZ */	{ 0, 0, 0, 1, 1, 0, 0, 0, 0, 0, 0, 0, 1, 1, 1, 2, 1, 0, 0 },
/* EC_GEOM */		{ 0, 0, 0, 1, 1, 0, 0, 0, 0, 0, 0, 0, 0, 0, 0, 0, 0, 1, 0 },
/* EC_EXTERNAL*/	{ 0, 0, 0, 1, 1, 0, 0, 0, 0, 0, 0, 0, 0, 0, 0, 0, 0, 0, 0 }
};

int sql_type_convert (int from, int to)
{
	return convert_matrix[from][to];
}

static int convert_preference_matrix[EC_MAX][EC_MAX] = {
/* FROM,			 A,  T,  B,  C,  V,BLB,  P,  N,  M,  S,  D,  F,  T, TZ,  D, TS,TSZ,  G,  E */
/* EC_ANY */	  { 10, 10, 10, 10, 10, 10, 10, 10,  5,  5, 10, 10, 10, 10, 10, 10, 10, 10, 10 },/*NULL*/
/* EC_TABLE */	  { 10,  0,  0, -1, -1,  0,  0,  0,  0,  0,  0,  0,  0,  0,  0,  0,  0,  0,  0 },
/* EC_BIT */	  { 10,  0, 99, -1, -1,  0,  0,  5,  0,  0,  0,  0,  0,  0,  0,  0,  0,  0,  0 },
/* EC_CHAR */	  { 10,  0,-10, 99, 20,-10,  0, -1,  0,  0,  0,-99,-10,-10,-10,-10,-10,-10,-10 },
/* EC_STRING */	  { 10,  0,-10, 10, 99,-10,  0, -1,  0,  0,  0,-99,-10,-10,-10,-10,-10,-10,-10 },
/* EC_BLOB */	  { 10,  0,  0, -1, -1, 99,  0,  0,  0,  0,  0,  0,  0,  0,  0,  0,  0,  0,  0 },
/* EC_POS */	  { 10,  0,  0, -1, -1,  0, 99, 10,  0,  0, 10, 10,  0,  0,  0,  0,  0,  0,  0 },
/* EC_NUM */	  { 10,  0,  5, -1, -1,  0,  1, 99,  0,  0, 10, 10,  0,  0,  0,  0,  0,  0,  0 },
/* EC_MONTH*/	  { 10,  0,  0, -1, -1,  0,  0,  0, 99,  0,  0,  0,  0,  0,  0,  0,  0,  0,  0 },
/* EC_SEC*/		  { 10,  0,  0, -1, -1,  0,  0,  0,  0, 99,  0,  0, 10, 10,  0,  0,  0,  0,  0 },
/* EC_DEC */	  { 10,  0,  0, -1, -1,  0,-10,-10,  0,  0, 99, 10,  0,  0,  0,  0,  0,  0,  0 },
/* EC_FLT */	  { 10,  0, -5, -1, -1,  0,-10,-10,  0,  0, 10, 199, 0,  0,  0,  0,  0,  0,  0 },
/* EC_TIME */	  { 10,  0,  0, -1, -1,  0,  0,  0,  0,  0,  0,  0, 99, 10,  0,  0,  0,  0,  0 },
/* EC_TIME_TZ */  { 10,  0,  0, -1, -1,  0,  0,  0,  0,  0,  0,  0, 10, 99,  0,  0,  0,  0,  0 },
/* EC_DATE */	  { 10,  0,  0, -1, -1,  0,  0,  0,  0,  0,  0,  0,  0,  0, 99, 10,-10,  0,  0 },
/* EC_TSTAMP */	  { 10,  0,  0, -1, -1,  0,  0,  0,  0,  0,  0,  0, 10, 10, 10, 99, 10,  0,  0 },
/* EC_TSTAMP_TZ */{ 10,  0,  0, -1, -1,  0,  0,  0,  0,  0,  0,  0, 10, 10, 10, 10, 99,  0,  0 },
/* EC_GEOM */	  { 10,  0,  0, -1, -1,  0,  0,  0,  0,  0,  0,  0,  0,  0,  0,  0,  0, 99,  0 },
/* EC_EXTERNAL*/  { 10,  0,  0, -1, -1,  0,  0,  0,  0,  0,  0,  0,  0,  0,  0,  0,  0,  0,  0 }
};

int sql_type_convert_preference (int from, int to)
{
	return convert_preference_matrix[from][to];
}

bool is_commutative(const char *sname, const char *fnm)
{
	return (!sname || strcmp("sys", sname) == 0) && (strcmp("sql_add", fnm) == 0 || strcmp("sql_mul", fnm) == 0 || strcmp("scale_up", fnm) == 0);
}

void
base_init(allocator *sa, sql_base * b, sqlid id, bool isnew, const char *name)
{
	*b = (sql_base) {
		.id = id,
		.new = isnew,
		.refcnt = 1,
		.name = (name) ? SA_STRDUP(sa, name) : NULL,
	};
}

void
sql_init_subtype(sql_subtype *res, sql_type *t, unsigned int digits, unsigned int scale)
{
	res->type = t;
	res->digits = digits ? digits : t->digits;
	if (t->digits && res->digits > t->digits)
		res->digits = t->digits;
	res->scale = scale;
}

sql_subtype *
sql_create_subtype(allocator *sa, sql_type *t, unsigned int digits, unsigned int scale)
{
	sql_subtype *res = SA_ZNEW(sa, sql_subtype);

	sql_init_subtype(res, t, digits, scale);
	return res;
}

static bool
localtypes_cmp(int nlt, int olt)
{
	if (nlt == TYPE_flt || nlt == TYPE_dbl) {
		nlt = TYPE_dbl;
#ifdef HAVE_HGE
	} else if (nlt == TYPE_bte || nlt == TYPE_sht || nlt == TYPE_int || nlt == TYPE_lng || nlt == TYPE_hge) {
		nlt = TYPE_hge;
#else
	} else if (nlt == TYPE_bte || nlt == TYPE_sht || nlt == TYPE_int || nlt == TYPE_lng) {
		nlt = TYPE_lng;
#endif
	}
	return nlt == olt;
}

sql_subtype *
sql_find_numeric(sql_subtype *r, int localtype, unsigned int digits)
{
	node *m, *n;

	if (localtype == TYPE_flt || localtype == TYPE_dbl) {
		localtype = TYPE_dbl;
	} else {
#ifdef HAVE_HGE
		localtype = TYPE_hge;
		if (digits >= 128)
			digits = 127;
#else
		localtype = TYPE_lng;
		if (digits >= 64)
			digits = 63;
#endif
	}

	for (n = types->h; n; n = n->next) {
		sql_type *t = n->data;

		if (localtypes_cmp(t->localtype, localtype)) {
			if (digits == 0 ? t->digits == 0 : t->digits >= digits) {
				sql_init_subtype(r, t, digits, 0);
				return r;
			}
			for (m = n->next; m; m = m->next) {
				t = m->data;
				if (!localtypes_cmp(t->localtype, localtype)) {
					break;
				}
				n = m;
				if (digits == 0 ? t->digits == 0 : t->digits >= digits) {
					sql_init_subtype(r, t, digits, 0);
					return r;
				}
			}
		}
	}
	return NULL;
}

sql_subtype *
arg_type( sql_arg *a)
{
	return &a->type;
}

int
sql_find_subtype(sql_subtype *res, const char *name, unsigned int digits, unsigned int scale)
{
	/* todo add approximate info
	 * if digits/scale == 0 and no approximate with digits/scale == 0
	 * exists we could return the type with largest digits
	 *
	 * returning the largest when no exact match is found is now the
	 * (wrong?) default
	 */
	/* assumes the types are ordered on name,digits,scale where is always
	 * 0 > n
	 */
	node *m, *n;

	for (n = types->h; n; n = n->next) {
		sql_type *t = n->data;

		if (t->base.name[0] == name[0] && strcmp(t->base.name, name) == 0) {
			if ((digits && t->digits >= digits) || (digits == t->digits)) {
				sql_init_subtype(res, t, digits, scale);
				return 1;
			}
			for (m = n->next; m; m = m->next) {
				t = m->data;
				if (strcmp(t->base.name, name) != 0) {
					break;
				}
				n = m;
				if ((digits && t->digits >= digits) || (digits == t->digits)) {
					sql_init_subtype(res, t, digits, scale);
					return 1;
				}
			}
			t = n->data;
			sql_init_subtype(res, t, digits, scale);
			return 1;
		}
	}
	return 0;
}

sql_subtype *
sql_bind_subtype(allocator *sa, const char *name, unsigned int digits, unsigned int scale)
{
	sql_subtype *res = (sa)?SA_ZNEW(sa, sql_subtype):ZNEW(sql_subtype);

	if (!sql_find_subtype(res, name, digits, scale)) {
		return NULL;
	}
	return res;
}

sql_subtype *
sql_bind_localtype(const char *name)
{
	node *n = localtypes->h;

	while (n) {
		sql_subtype *t = n->data;

		if (strcmp(t->type->impl, name) == 0) {
			return t;
		}
		n = n->next;
	}
	assert(0);
	return NULL;
}

int
type_cmp(sql_type *t1, sql_type *t2)
{
	int res = 0;

	if (!t1 || !t2)
		return -1;
	/* types are only equal
	   iff they map onto the same systemtype */
	res = (t1->localtype - t2->localtype);
	if (res)
		return res;

	/* iff they fall into the same equivalence class */
	res = (t1->eclass - t2->eclass);
	if (res)
		return res;

	/* external types with the same system type are treated equaly */
	if (t1->eclass == EC_EXTERNAL)
		return res;

	/* sql base types need the same 'sql' name */
	return (strcmp(t1->base.name, t2->base.name));
}

int
subtype_cmp(sql_subtype *t1, sql_subtype *t2)
{
	if (!t1->type || !t2->type)
		return -1;

	if (t1->type->eclass == t2->type->eclass && t1->type->eclass == EC_SEC)
		return 0;
	if (t1->type->eclass == t2->type->eclass && t1->type->eclass == EC_MONTH)
		return 0;
	if ( !(t1->type->eclass == t2->type->eclass &&
	      (EC_INTERVAL(t1->type->eclass) || t1->type->eclass == EC_NUM)) &&
	      (t1->digits != t2->digits ||
	      (!(t1->type->eclass == t2->type->eclass &&
	       t1->type->eclass == EC_FLT) &&
	       t1->scale != t2->scale)) )
		return -1;

	/* subtypes are only equal iff
	   they map onto the same systemtype */
	return (type_cmp(t1->type, t2->type));
}

int
is_subtype(sql_subtype *sub, sql_subtype *super)
/* returns true if sub is a sub type of super */
{
	if (!sub || !super)
		return 0;
	if (super->digits > 0 && sub->digits > super->digits)
		return 0;
	/* while binding a function, 'char' types match each other */
	if (super->digits == 0 &&
		((super->type->eclass == EC_STRING && EC_VARCHAR(sub->type->eclass)) ||
		 (super->type->eclass == EC_CHAR && sub->type->eclass == EC_CHAR)))
		return 1;
	if (super->digits != sub->digits && sub->type->eclass == EC_CHAR)
		return 0;
	/* subtypes are only equal iff
	   they map onto the same systemtype */
	return (type_cmp(sub->type, super->type) == 0);
}

char *
sql_subtype_string(allocator *sa, sql_subtype *t)
{
	char buf[BUFSIZ];

	if (t->digits && t->scale)
		snprintf(buf, BUFSIZ, "%s(%u,%u)", t->type->base.name, t->digits, t->scale);
	else if (t->digits && t->type->radix != 2)
		snprintf(buf, BUFSIZ, "%s(%u)", t->type->base.name, t->digits);
	else
		snprintf(buf, BUFSIZ, "%s", t->type->base.name);
	return sa_strdup(sa, buf);
}

char *
subtype2string2(allocator *sa, sql_subtype *tpe) /* distinguish char(n), decimal(n,m) from other SQL types */
{
	char buf[BUFSIZ];

	switch (tpe->type->eclass) {
		case EC_SEC:
			snprintf(buf, BUFSIZ, "INTERVAL SECOND");
			break;
		case EC_MONTH:
			snprintf(buf, BUFSIZ, "INTERVAL MONTH");
			break;
		case EC_CHAR:
		case EC_STRING:
		case EC_DEC:
			return sql_subtype_string(sa, tpe);
		default:
			snprintf(buf, BUFSIZ, "%s", tpe->type->base.name);
	}
	return sa_strdup(sa, buf);
}

int
subfunc_cmp( sql_subfunc *f1, sql_subfunc *f2)
{
	if (f1->func == f2->func)
		return list_cmp(f1->res, f2->res, (fcmp) &subtype_cmp);
	return -1;
}

int
arg_subtype_cmp(sql_arg *a, sql_subtype *t)
{
	if (a->type.type->eclass == EC_ANY)
		return 0;
	return (is_subtype(t, &a->type )?0:-1);
}

char *
sql_func_imp(sql_func *f)
{
	if (!f->imp)
		return "";
	return f->imp;
}

char *
sql_func_mod(sql_func *f)
{
	if (!f->mod)
		return "";
	return f->mod;
}

static sql_subtype *
largest_type(list *ops)
{
	if (!ops)
		return NULL;
	sql_subtype *cur = NULL;
	for (node *n = ops->h; n; n = n->next) {
		sql_subtype *a = n->data;
		if (!a)
			continue;
		if (!cur || cur->type->localtype < a->type->localtype)
			cur = a;
	}
	return cur;
}
#define is_addition(fname) (strcmp(fname, "sql_add") == 0)
static int
max_bits(list *ops)
{
	if (!ops)
		return 0;
	unsigned int digits = 0;
	for (node *n = ops->h; n; n = n->next) {
		sql_subtype *a = n->data;
		if (!a)
			continue;
		if (digits < a->digits)
			digits = a->digits;
	}
	/* + and - (because of negative numbers) could need one extra bit (or digit) */
	digits += 1;
	return digits;
}

/* compute the super type of r and i, iff super_string allow for string super types.
 * predicates etc do not allow for string super types.
 */
static sql_subtype *
supertype_opt_string(sql_subtype *super, sql_subtype *r, sql_subtype *i, bool super_string)
{
	/* first find super type */
	char *tpe = r->type->base.name;
	unsigned int radix = (unsigned int) r->type->radix;
	unsigned int digits = 0;
	unsigned int idigits = i->digits;
	unsigned int rdigits = r->digits;
	unsigned int scale = sql_max(i->scale, r->scale);
	sql_class eclass = r->type->eclass;
	sql_subtype lsuper;

	lsuper = *r;
	/* EC_STRING class is superior to EC_CHAR */
	if (EC_VARCHAR(i->type->eclass) && EC_VARCHAR(r->type->eclass)) {
		if (!strcmp(i->type->base.name, "varchar") || !strcmp(r->type->base.name, "varchar")) {
			lsuper = !strcmp(i->type->base.name, "varchar") ? *i : *r;
			radix = lsuper.type->radix;
			tpe = lsuper.type->base.name;
			eclass = lsuper.type->eclass;
		} else {
			lsuper = i->type->base.id > r->type->base.id ? *i : *r;
			radix = lsuper.type->radix;
			tpe = lsuper.type->base.name;
			eclass = lsuper.type->eclass;
		}
	} else if (((!super_string || !EC_VARCHAR(r->type->eclass)) && i->type->base.id > r->type->base.id) || (EC_VARCHAR(i->type->eclass) && !EC_VARCHAR(r->type->eclass))) {
		lsuper = *i;
		radix = i->type->radix;
		tpe = i->type->base.name;
		eclass = i->type->eclass;
	}
	if (!EC_SCALE(lsuper.type->eclass))
		scale = 0; /* reset scale for types without it */
	if (!lsuper.type->localtype) {
		tpe = "smallint";
		eclass = EC_NUM;
	}
	/*
	 * In case of different radix we should change one.
	 */
	if (i->type->radix != r->type->radix) {
		if (radix == 10 || radix == 0 /* strings */) {
			/* change to radix 10 */
			if (i->type->radix == 2)
				idigits = bits2digits(idigits);
			if (r->type->radix == 2)
				rdigits = bits2digits(rdigits);
			/* We just use float/double digits for string length*/
		} else if (radix == 2) { /* change to radix 2 */
			if (i->type->radix == 10)
				idigits = digits2bits(idigits);
			if (r->type->radix == 10)
				rdigits = digits2bits(rdigits);
		}
	}
	/* handle OID horror */
	if (i->type->radix == r->type->radix && i->type->base.id < r->type->base.id && strcmp(i->type->base.name, "oid") == 0) {
		tpe = i->type->base.name;
		eclass = EC_POS;
	}
	if (scale == 0 && (idigits == 0 || rdigits == 0)) {
		sql_find_subtype(&lsuper, tpe, 0, 0);
	} else {
		/* for strings use the max of both */
		if (EC_VARCHAR(eclass))
			digits = sql_max(type_digits_to_char_digits(i), type_digits_to_char_digits(r));
		else
			digits = sql_max(idigits - i->scale, rdigits - r->scale);
		sql_find_subtype(&lsuper, tpe, digits+scale, scale);
	}
	*super = lsuper;
	return super;
}

sql_subtype *
supertype(sql_subtype *super, sql_subtype *r, sql_subtype *i)
{
	return supertype_opt_string(super, r, i, true);
}

sql_subtype *
cmp_supertype(sql_subtype *super, sql_subtype *r, sql_subtype *i)
{
	return supertype_opt_string(super, r, i, false);
}

sql_subfunc*
sql_dup_subfunc(allocator *sa, sql_func *f, list *ops, sql_subtype *member)
{
	node *tn;
	unsigned int scale = 0, digits = 0;
	sql_subfunc *fres = SA_ZNEW(sa, sql_subfunc);

	fres->func = f;
	if (IS_FILT(f)) {
		fres->res = sa_list(sa);
		list_append(fres->res, sql_bind_localtype("bit"));
	} else if (IS_FUNC(f) || IS_UNION(f) || IS_ANALYTIC(f) || IS_AGGR(f)) { /* not needed for PROC */
		unsigned int mscale = 0, mdigits = 0;

		if (ops) {
			for (tn = ops->h; tn; tn = tn->next) {
				sql_subtype *a = tn->data;

				/* same scale as the input */
				if (a && a->scale > mscale)
					mscale = a->scale;
				if (a && f->fix_scale == INOUT && tn == ops->h)
					mdigits = (a->type->eclass==EC_NUM)?bits2digits(a->digits):a->digits;
			}
		}

		sql_subtype super;
		if (!member) {
			node *m;

			if (ops) for (tn = ops->h, m = f->ops->h; tn && m; tn = tn->next, m = m->next) {
				sql_arg *s = m->data;
				sql_subtype *t = tn->data;

				if (!member && s->type.type->eclass == EC_ANY) {
					member = t;
				}
				/* largest type */
				if (member && s->type.type->eclass == EC_ANY && t && t->type->eclass != EC_ANY) {
					supertype(&super, member, t);
					member = &super;
				}
			}
		}

		if (f->res) {
			fres->res = sa_list(sa);
			for(tn = f->res->h; tn; tn = tn->next) {
				sql_arg *rarg = tn->data;
				sql_subtype *res, *r = &rarg->type;

				/* same scale as the input if result has a scale */
				if (member && (r->type->eclass == EC_ANY || r->type->scale != SCALE_NONE) && member->scale > scale)
					scale = member->scale;
				digits = r->digits;
				if (!member) {
					if (f->fix_scale > SCALE_NONE && f->fix_scale < SCALE_EQ && r->type->eclass == EC_DEC) {
						scale = mscale;
						digits = mdigits;
					} else if (r->scale)
						scale = r->scale;
				}
				if (member && (f->fix_scale == INOUT || r->type->eclass == EC_ANY))
					digits = member->digits;
				if (IS_ANALYTIC(f) && mscale)
					scale = mscale;
				if (member && r->type->eclass == EC_ANY)
					r = member;
				if (f->fix_scale == SCALE_MUL && !EC_INTERVAL(r->type->eclass) && r->type->eclass != EC_FLT)
					r = largest_type(ops);
				if (f->fix_scale == MAX_BITS) {
					digits = max_bits(ops);
					if (digits > r->type->digits) {
						res = SA_NEW(sa, sql_subtype);
						res = sql_find_numeric(res, r->type->localtype, digits);
					} else
						res = r;
				} else
					res = sql_create_subtype(sa, r->type, digits, scale);
				list_append(fres->res, res);
			}
		}
	}
	return fres;
}


<<<<<<< HEAD
static void
sql_create_alias(allocator *sa, const char *name, const char *alias)
{
	sql_alias *a = SA_ZNEW(sa, sql_alias);

	if(a) {
		a->name = sa_strdup(sa, name);
		a->alias = sa_strdup(sa, alias);
		list_append(aliases, a);
		if (!keyword_exists(a->alias) )
			(void) keywords_insert(a->alias, KW_ALIAS);
	}
}

char *
sql_bind_alias(const char *alias)
{
	node *n;

	for (n = aliases->h; n; n = n->next) {
		sql_alias *a = n->data;

		if (strcmp(a->alias, alias) == 0) {
			return a->name;
		}
	}
	return NULL;
}

=======
>>>>>>> 64531007
static sqlid local_id = 1;

static sql_type *
sql_create_type(allocator *sa, const char *sqlname, unsigned int digits, unsigned int scale, unsigned char radix, sql_class eclass, const char *impl)
{
	sql_type *t = SA_ZNEW(sa, sql_type);

	base_init(sa, &t->base, local_id++, false, sqlname);
	t->impl = sa_strdup(sa, impl);
	t->digits = digits;
	t->scale = scale;
	t->localtype = ATOMindex(t->impl);
	t->radix = radix;
	t->eclass = eclass;
	t->s = NULL;
	if (!keyword_exists(t->base.name) && !EC_INTERVAL(eclass))
		(void) keywords_insert(t->base.name, KW_TYPE);
	list_append(types, t);

	list_append(localtypes, sql_create_subtype(sa, t, 0, 0));

	return t;
}

static sql_arg *
create_arg(allocator *sa, const char *name, sql_subtype *t, char inout)
{
	sql_arg *a = (sa)?SA_ZNEW(sa, sql_arg):ZNEW(sql_arg);

	if(a) {
		a->name = name?sa_strdup(sa, name):NULL;
		a->type = *t;
		a->inout = inout;
	}
	return a;
}

sql_arg *
sql_create_arg(allocator *sa, const char *name, sql_subtype *t, char inout)
{
	return create_arg(sa, name, t, inout);
}

static sql_func *
sql_create_func_(allocator *sa, const char *name, const char *mod, const char *imp, sql_ftype type, bit semantics, bit private,
				 int fix_scale, unsigned int res_scale, sql_type *res, int nargs, va_list valist)
{
	list *ops = SA_LIST(sa, (fdestroy) &arg_destroy);
	sql_arg *fres = NULL;
	sql_func *t = SA_ZNEW(sa, sql_func);

	for (int i = 0; i < nargs; i++) {
		sql_type *tpe = va_arg(valist, sql_type*);
		list_append(ops, create_arg(sa, NULL, sql_create_subtype(sa, tpe, 0, 0), ARG_IN));
	}
	if (res)
		fres = create_arg(sa, NULL, sql_create_subtype(sa, res, 0, 0), ARG_OUT);
	base_init(sa, &t->base, local_id++, false, name);

	t->imp = sa_strdup(sa, imp);
	t->mod = sa_strdup(sa, mod);
	t->ops = ops;
	t->type = type;
	if (fres) {
		if (res_scale)
			fres->type.scale = res_scale;
		t->res = list_append(SA_LIST(sa, (fdestroy) &arg_destroy), fres);
	} else
		t->res = NULL;
	t->instantiated = TRUE;
	t->lang = FUNC_LANG_INT;
	t->semantics = semantics;
	t->private = private;
	t->fix_scale = fix_scale;
	t->s = NULL;
	t->system = TRUE;
	list_append(funcs, t);

	/* grouping aggregate doesn't have a backend */
	if (strlen(imp) != 0 && strlen(mod) != 0) {
		bool se = t->side_effect;
		int res = backend_resolve_function(&(int){0}, t, t->imp, &se); /* backend_resolve_function sets 'side_effect' flag */
		t->side_effect = se;
		(void) res;
		assert(res);
	}
	return t;
}

static sql_func *
sql_create_procedure(allocator *sa, const char *name, const char *mod, const char *imp, bit private, int nargs, ...)
{
	sql_func *res;
	va_list valist;

	va_start(valist, nargs);
	res = sql_create_func_(sa, name, mod, imp, F_PROC, TRUE, private, SCALE_NONE, 0, NULL, nargs, valist);
	va_end(valist);
	return res;
}

static sql_func *
sql_create_func(allocator *sa, const char *name, const char *mod, const char *imp, bit semantics, bit private, int fix_scale,
				unsigned int res_scale, sql_type *fres, int nargs, ...)
{
	sql_func *res;
	va_list valist;

	va_start(valist, nargs);
	res = sql_create_func_(sa, name, mod, imp, F_FUNC, semantics, private, fix_scale, res_scale, fres, nargs, valist);
	va_end(valist);
	return res;
}

static sql_func *
sql_create_aggr(allocator *sa, const char *name, const char *mod, const char *imp, bit semantics, bit private, sql_type *fres, int nargs, ...)
{
	sql_func *res;
	va_list valist;

	va_start(valist, nargs);
	res = sql_create_func_(sa, name, mod, imp, F_AGGR, semantics, private, SCALE_NONE, 0, fres, nargs, valist);
	va_end(valist);
	return res;
}

static sql_func *
sql_create_filter(allocator *sa, const char *name, const char *mod, const char *imp, bit semantics, bit private, int fix_scale,
				unsigned int res_scale, int nargs, ...)
{
	sql_func *res;
	va_list valist;

	va_start(valist, nargs);
	res = sql_create_func_(sa, name, mod, imp, F_FILT, semantics, private, fix_scale, res_scale, BIT, nargs, valist);
	va_end(valist);
	return res;
}

static sql_func *
sql_create_union(allocator *sa, const char *name, const char *mod, const char *imp, bit private, int fix_scale,
				unsigned int res_scale, sql_type *fres, int nargs, ...)
{
	sql_func *res;
	va_list valist;

	va_start(valist, nargs);
	res = sql_create_func_(sa, name, mod, imp, F_UNION, TRUE, private, fix_scale, res_scale, fres, nargs, valist);
	va_end(valist);
	return res;
}

static sql_func *
sql_create_analytic(allocator *sa, const char *name, const char *mod, const char *imp, bit private, sql_type *fres, int nargs, ...)
{
	sql_func *res;
	va_list valist;

	va_start(valist, nargs);
	res = sql_create_func_(sa, name, mod, imp, F_ANALYTIC, TRUE, private, SCALE_NONE, 0, fres, nargs, valist);
	va_end(valist);
	return res;
}

/* SQL service initialization
This C-code version initializes the
parser catalogs with typing information. Although, in principle,
many of the function signatures can be obtained from the underlying
database kernel, we have chosen for this explicit scheme for one
simple reason. The SQL standard dictates the types and we have to
check their availability in the kernel only. The kernel itself could
include many functions for which there is no standard.
*/

static void
sqltypeinit( allocator *sa)
{
	sql_type *ts[100];
	sql_type **numerical;
	sql_type **decimals, **floats, **dates, **t;
	sql_type *STR, *BTE, *SHT, *INT, *LNG, *OID, *FLT, *DBL, *DEC;
#ifdef HAVE_HGE
	sql_type *HGE = NULL;
#endif
	sql_type *SECINT, *DAYINT, *MONINT, *DTE;
	sql_type *TME, *TMETZ, *TMESTAMP, *TMESTAMPTZ;
	sql_type *BLOB;
	sql_type *ANY, *TABLE, *PTR;
	sql_type *GEOM, *MBR;
	sql_func *f;
	sql_type *BigDEC;
	sql_type *LargestINT, *LargestDEC;

	ANY = sql_create_type(sa, "ANY", 0, 0, 0, EC_ANY, "void");

	t = ts;
	TABLE = *t++ = sql_create_type(sa, "TABLE", 0, 0, 0, EC_TABLE, "bat");
	PTR = *t++ = sql_create_type(sa, "PTR", 0, 0, 0, EC_TABLE, "ptr");

	BIT = *t++ = sql_create_type(sa, "BOOLEAN", 1, 0, 2, EC_BIT, "bit");

	STR = *t++ = sql_create_type(sa, "VARCHAR", 0, 0, 0, EC_STRING, "str");
	*t++ = sql_create_type(sa, "CHAR",    0, 0, 0, EC_CHAR,   "str");

	numerical = t;
#if SIZEOF_OID == SIZEOF_INT
	OID = *t++ = sql_create_type(sa, "OID", 31, 0, 2, EC_POS, "oid");
#endif
#if SIZEOF_OID == SIZEOF_LNG
	OID = *t++ = sql_create_type(sa, "OID", 63, 0, 2, EC_POS, "oid");
#endif

	BTE = *t++ = sql_create_type(sa, "TINYINT",   7, SCALE_FIX, 2, EC_NUM, "bte");
	SHT = *t++ = sql_create_type(sa, "SMALLINT", 15, SCALE_FIX, 2, EC_NUM, "sht");
	INT = *t++ = sql_create_type(sa, "INT",      31, SCALE_FIX, 2, EC_NUM, "int");
	LargestINT =
	LNG = *t++ = sql_create_type(sa, "BIGINT",   63, SCALE_FIX, 2, EC_NUM, "lng");
#ifdef HAVE_HGE
	LargestINT =
		HGE = *t++ = sql_create_type(sa, "HUGEINT",  127, SCALE_FIX, 2, EC_NUM, "hge");
#endif

	decimals = t;
	/* decimal(d,s) (d indicates nr digits,
	   s scale indicates nr of digits after the dot .) */
	*t++ = sql_create_type(sa, "DECIMAL",  2, SCALE_FIX, 10, EC_DEC, "bte");
	*t++ = sql_create_type(sa, "DECIMAL",  4, SCALE_FIX, 10, EC_DEC, "sht");
	DEC =
	*t++ = sql_create_type(sa, "DECIMAL",  9, SCALE_FIX, 10, EC_DEC, "int");
	LargestDEC = BigDEC =
	*t++ = sql_create_type(sa, "DECIMAL", 18, SCALE_FIX, 10, EC_DEC, "lng");
#ifdef HAVE_HGE
	LargestDEC =
		*t++ = sql_create_type(sa, "DECIMAL", 38, SCALE_FIX, 10, EC_DEC, "hge");
#endif

	/* float(n) (n indicates precision of at least n digits) */
	/* ie n <= 23 -> flt */
	/*    n <= 51 -> dbl */
	/*    n <= 62 -> long long dbl (with -ieee) (not supported) */
	/* this requires a type definition */

	floats = t;
	FLT = *t++ = sql_create_type(sa, "REAL", 24, SCALE_NONE, 2, EC_FLT, "flt");
	DBL = *t++ = sql_create_type(sa, "DOUBLE", 53, SCALE_NONE, 2, EC_FLT, "dbl");

	dates = t;
	MONINT = *t++ = sql_create_type(sa, "MONTH_INTERVAL", 3, 0, 10, EC_MONTH, "int"); /* 1 .. 13 enumerates the 13 different interval types */
	DAYINT = *t++ = sql_create_type(sa, "DAY_INTERVAL", 4, 0, 10, EC_SEC, "lng");
	SECINT = *t++ = sql_create_type(sa, "SEC_INTERVAL", 13, SCALE_FIX, 10, EC_SEC, "lng");
	TME = *t++ = sql_create_type(sa, "TIME", 7, 0, 0, EC_TIME, "daytime");
	TMETZ = *t++ = sql_create_type(sa, "TIMETZ", 7, SCALE_FIX, 0, EC_TIME_TZ, "daytime");
	DTE = *t++ = sql_create_type(sa, "DATE", 0, 0, 0, EC_DATE, "date");
	TMESTAMP = *t++ = sql_create_type(sa, "TIMESTAMP", 7, 0, 0, EC_TIMESTAMP, "timestamp");
	TMESTAMPTZ = *t++ = sql_create_type(sa, "TIMESTAMPTZ", 7, SCALE_FIX, 0, EC_TIMESTAMP_TZ, "timestamp");

	BLOB = *t++ = sql_create_type(sa, "BLOB", 0, 0, 0, EC_BLOB, "blob");

	sql_create_func(sa, "length", "blob", "nitems", FALSE, FALSE, SCALE_NONE, 0, INT, 1, BLOB);
	sql_create_func(sa, "octet_length", "blob", "nitems", FALSE, FALSE, SCALE_NONE, 0, INT, 1, BLOB);

	if (backend_has_module(&(int){0}, "geom")) { /* not the old version, change into check for module existence */
		// the geom module is loaded
		GEOM = *t++ = sql_create_type(sa, "GEOMETRY", 0, SCALE_NONE, 0, EC_GEOM, "wkb");
		/*POINT =*/ //*t++ = sql_create_type(sa, "POINT", 0, SCALE_FIX, 0, EC_GEOM, "wkb");
		// TODO: The GEOMETRYA  and MBR types should actually also be part of EC_GEOM. However this requires more (bat)calc.<convert> functions.
		*t++ = sql_create_type(sa, "GEOMETRYA", 0, SCALE_NONE, 0, EC_EXTERNAL, "wkba");

		MBR = *t++ = sql_create_type(sa, "MBR", 0, SCALE_NONE, 0, EC_EXTERNAL, "mbr");

		/* mbr operator functions */
		sql_create_func(sa, "mbr_overlap", "geom", "mbrOverlaps", TRUE, FALSE, SCALE_FIX, 0, BIT, 2, GEOM, GEOM);
		sql_create_func(sa, "mbr_overlap", "geom", "mbrOverlaps", TRUE, FALSE, SCALE_FIX, 0, BIT, 2, MBR, MBR);
		sql_create_func(sa, "mbr_above", "geom", "mbrAbove", TRUE, FALSE, SCALE_FIX, 0, BIT, 2, GEOM, GEOM);
		sql_create_func(sa, "mbr_above", "geom", "mbrAbove", TRUE, FALSE, SCALE_FIX, 0, BIT, 2, MBR, MBR);
		sql_create_func(sa, "mbr_below", "geom", "mbrBelow", TRUE, FALSE, SCALE_FIX, 0, BIT, 2, GEOM, GEOM);
		sql_create_func(sa, "mbr_below", "geom", "mbrBelow", TRUE, FALSE, SCALE_FIX, 0, BIT, 2, MBR, MBR);
		sql_create_func(sa, "mbr_right", "geom", "mbrRight", TRUE, FALSE, SCALE_FIX, 0, BIT, 2, GEOM, GEOM);
		sql_create_func(sa, "mbr_right", "geom", "mbrRight", TRUE, FALSE, SCALE_FIX, 0, BIT, 2, MBR, MBR);
		sql_create_func(sa, "mbr_left", "geom", "mbrLeft", TRUE, FALSE, SCALE_FIX, 0, BIT, 2, GEOM, GEOM);
		sql_create_func(sa, "mbr_left", "geom", "mbrLeft", TRUE, FALSE, SCALE_FIX, 0, BIT, 2, MBR, MBR);
		sql_create_func(sa, "mbr_overlap_or_above", "geom", "mbrOverlapOrAbove", TRUE, FALSE, SCALE_FIX, 0, BIT, 2, GEOM, GEOM);
		sql_create_func(sa, "mbr_overlap_or_above", "geom", "mbrOverlapOrAbove", TRUE, FALSE, SCALE_FIX, 0, BIT, 2, MBR, MBR);
		sql_create_func(sa, "mbr_overlap_or_below", "geom", "mbrOverlapOrBelow", TRUE, FALSE, SCALE_FIX, 0, BIT, 2, GEOM, GEOM);
		sql_create_func(sa, "mbr_overlap_or_below", "geom", "mbrOverlapOrBelow", TRUE, FALSE, SCALE_FIX, 0, BIT, 2, MBR, MBR);
		sql_create_func(sa, "mbr_overlap_or_right", "geom", "mbrOverlapOrRight", TRUE, FALSE, SCALE_FIX, 0, BIT, 2, GEOM, GEOM);
		sql_create_func(sa, "mbr_overlap_or_right", "geom", "mbrOverlapOrRight", TRUE, FALSE, SCALE_FIX, 0, BIT, 2, MBR, MBR);
		sql_create_func(sa, "mbr_overlap_or_left", "geom", "mbrOverlapOrLeft", TRUE, FALSE, SCALE_FIX, 0, BIT, 2, GEOM, GEOM);
		sql_create_func(sa, "mbr_overlap_or_left", "geom", "mbrOverlapOrLeft", TRUE, FALSE, SCALE_FIX, 0, BIT, 2, MBR, MBR);
		sql_create_func(sa, "mbr_contains", "geom", "mbrContains", TRUE, FALSE, SCALE_FIX, 0, BIT, 2, GEOM, GEOM);
		sql_create_func(sa, "mbr_contains", "geom", "mbrContains", TRUE, FALSE, SCALE_FIX, 0, BIT, 2, MBR, MBR);
		sql_create_func(sa, "mbr_contained", "geom", "mbrContained", TRUE, FALSE, SCALE_FIX, 0, BIT, 2, GEOM, GEOM);
		sql_create_func(sa, "mbr_contained", "geom", "mbrContained", TRUE, FALSE, SCALE_FIX, 0, BIT, 2, MBR, MBR);
		sql_create_func(sa, "mbr_equal", "geom", "mbrEqual", TRUE, FALSE, SCALE_FIX, 0, BIT, 2, GEOM, GEOM);
		sql_create_func(sa, "mbr_equal", "geom", "mbrEqual", TRUE, FALSE, SCALE_FIX, 0, BIT, 2, MBR, MBR);
		sql_create_func(sa, "mbr_distance", "geom", "mbrDistance", TRUE, FALSE, SCALE_FIX, 0, DBL, 2, GEOM, GEOM);
		sql_create_func(sa, "mbr_distance", "geom", "mbrDistance", TRUE, FALSE, SCALE_FIX, 0, DBL, 2, MBR, MBR);
		sql_create_func(sa, "left_shift", "geom", "mbrLeft", TRUE, FALSE, SCALE_FIX, 0, BIT, 2, GEOM, GEOM);
		sql_create_func(sa, "left_shift", "geom", "mbrLeft", TRUE, FALSE, SCALE_FIX, 0, BIT, 2, MBR, MBR);
		sql_create_func(sa, "right_shift", "geom", "mbrRight", TRUE, FALSE, SCALE_FIX, 0, BIT, 2, GEOM, GEOM);
		sql_create_func(sa, "right_shift", "geom", "mbrRight", TRUE, FALSE, SCALE_FIX, 0, BIT, 2, MBR, MBR);
	}

	*t = NULL;

	/* The grouping aggregate doesn't have a backend implementation. It gets replaced at rel_unnest */
	sql_create_aggr(sa, "grouping", "", "", TRUE, TRUE, BTE, 1, ANY);
	sql_create_aggr(sa, "grouping", "", "", TRUE, TRUE, SHT, 1, ANY);
	sql_create_aggr(sa, "grouping", "", "", TRUE, TRUE, INT, 1, ANY);
	sql_create_aggr(sa, "grouping", "", "", TRUE, TRUE, LNG, 1, ANY);
#ifdef HAVE_HGE
	sql_create_aggr(sa, "grouping", "", "", TRUE, TRUE, HGE, 1, ANY);
#endif

	sql_create_aggr(sa, "not_unique", "aggr", "not_unique", TRUE, TRUE, BIT, 1, OID);
	/* well to be precise it does reduce and map */

	/* functions needed for all types */
	sql_create_func(sa, "hash", "mkey", "hash", TRUE, TRUE, SCALE_FIX, 0, LNG, 1, ANY);
	sql_create_func(sa, "rotate_xor_hash", "mkey", "rotate_xor_hash", TRUE, TRUE, SCALE_NONE, 0, LNG, 3, LNG, INT, ANY);
	sql_create_func(sa, "=", "calc", "=", FALSE, FALSE, SCALE_FIX, 0, BIT, 2, ANY, ANY);
	sql_create_func(sa, "<>", "calc", "!=", FALSE, FALSE, SCALE_FIX, 0, BIT, 2, ANY, ANY);
	sql_create_func(sa, "isnull", "calc", "isnil", TRUE, FALSE, SCALE_FIX, 0, BIT, 1, ANY);
	sql_create_func(sa, "isnotnull", "calc", "isnotnil", TRUE, FALSE, SCALE_FIX, 0, BIT, 1, ANY);
	sql_create_func(sa, ">", "calc", ">", FALSE, FALSE, SCALE_FIX, 0, BIT, 2, ANY, ANY);
	sql_create_func(sa, ">=", "calc", ">=", FALSE, FALSE, SCALE_FIX, 0, BIT, 2, ANY, ANY);
	sql_create_func(sa, "<", "calc", "<", FALSE, FALSE, SCALE_FIX, 0, BIT, 2, ANY, ANY);
	sql_create_func(sa, "<=", "calc", "<=", FALSE, FALSE, SCALE_FIX, 0, BIT, 2, ANY, ANY);
	sql_create_func(sa, "between", "calc", "between", FALSE, FALSE, SCALE_FIX, 0, BIT, 8, ANY, ANY, ANY, BIT, BIT, BIT, BIT, BIT);
	sql_create_aggr(sa, "zero_or_one", "aggr", "zero_or_one", TRUE, TRUE, ANY, 1, ANY);
	sql_create_aggr(sa, "all", "aggr", "all", TRUE, TRUE, ANY, 1, ANY);
	sql_create_aggr(sa, "null", "aggr", "null", TRUE, TRUE, BIT, 1, ANY);
	sql_create_func(sa, "any", "sql", "any", TRUE, TRUE, SCALE_NONE, 0, BIT, 3, BIT, BIT, BIT);
	sql_create_func(sa, "all", "sql", "all", TRUE, TRUE, SCALE_NONE, 0, BIT, 3, BIT, BIT, BIT);
	sql_create_aggr(sa, "anyequal", "aggr", "anyequal", TRUE, TRUE, BIT, 2, ANY, ANY);
	sql_create_aggr(sa, "anyequal", "aggr", "anyequal", TRUE, TRUE, BIT, 3, ANY, ANY, OID); /* needs 3 arguments (l,r,nil)(ugh) */
	sql_create_aggr(sa, "allnotequal", "aggr", "allnotequal", TRUE, TRUE, BIT, 2, ANY, ANY);
	sql_create_aggr(sa, "allnotequal", "aggr", "allnotequal", TRUE, TRUE, BIT, 3, ANY, ANY, OID); /* needs 3 arguments (l,r,nil)(ugh) */
	sql_create_func(sa, "sql_anyequal", "aggr", "anyequal", TRUE, TRUE, SCALE_NONE, 0, BIT, 2, ANY, ANY);
	sql_create_func(sa, "sql_not_anyequal", "aggr", "not_anyequal", TRUE, TRUE, SCALE_NONE, 0, BIT, 2, ANY, ANY);
	sql_create_aggr(sa, "exist", "aggr", "exist", TRUE, TRUE, BIT, 1, ANY);
	sql_create_aggr(sa, "not_exist", "aggr", "not_exist", TRUE, TRUE, BIT, 1, ANY);
	sql_create_func(sa, "sql_exists", "aggr", "exist", TRUE, TRUE, SCALE_NONE, 0, BIT, 1, ANY);
	sql_create_func(sa, "sql_not_exists", "aggr", "not_exist", TRUE, TRUE, SCALE_NONE, 0, BIT, 1, ANY);
	/* needed for relational version */
	sql_create_func(sa, "identity", "calc", "identity", TRUE, TRUE, SCALE_NONE, 0, OID, 1, ANY);
	sql_create_func(sa, "rowid", "calc", "identity", TRUE, TRUE, SCALE_NONE, 0, INT, 1, ANY);
	/* needed for indices/clusters oid(schema.table,val) returns max(head(schema.table))+1 */
	sql_create_func(sa, "rowid", "calc", "rowid", TRUE, TRUE, SCALE_NONE, 0, OID, 3, ANY, STR, STR);
	sql_create_aggr(sa, "min", "aggr", "min", FALSE, FALSE, ANY, 1, ANY);
	sql_create_aggr(sa, "any_value", "aggr", "min", FALSE, FALSE, ANY, 1, ANY);
	sql_create_aggr(sa, "max", "aggr", "max", FALSE, FALSE, ANY, 1, ANY);
	sql_create_func(sa, "sql_min", "calc", "min", FALSE, FALSE, SCALE_FIX, 0, ANY, 2, ANY, ANY);
	sql_create_func(sa, "sql_max", "calc", "max", FALSE, FALSE, SCALE_FIX, 0, ANY, 2, ANY, ANY);
	sql_create_func(sa, "least", "calc", "min_no_nil", TRUE, FALSE, SCALE_FIX, 0, ANY, 2, ANY, ANY);
	sql_create_func(sa, "greatest", "calc", "max_no_nil", TRUE, FALSE, SCALE_FIX, 0, ANY, 2, ANY, ANY);
	sql_create_func(sa, "ifthenelse", "calc", "ifthenelse", TRUE, FALSE, SCALE_FIX, 0, ANY, 3, BIT, ANY, ANY);
	/* nullif, coalesce, casewhen and case don't have a backend implementation */
	sql_create_func(sa, "nullif", "", "", TRUE, TRUE, SCALE_FIX, 0, ANY, 2, ANY, ANY);
	sql_create_func(sa, "coalesce", "", "", TRUE, TRUE, SCALE_FIX, 0, ANY, 2, ANY, ANY);
	sql_create_func(sa, "casewhen", "", "", TRUE, TRUE, SCALE_FIX, 0, ANY, 2, ANY, ANY);
	sql_create_func(sa, "case", "", "", TRUE, TRUE, SCALE_FIX, 0, ANY, 2, ANY, ANY);
	/* needed for count(*) and window functions without input col */
	sql_create_func(sa, "star", "", "", TRUE, TRUE, SCALE_FIX, 0, ANY, 0);

	/* sum for numerical and decimals */
	sql_create_aggr(sa, "sum", "aggr", "sum", FALSE, FALSE, LargestINT, 1, BTE);
	sql_create_aggr(sa, "sum", "aggr", "sum", FALSE, FALSE, LargestINT, 1, SHT);
	sql_create_aggr(sa, "sum", "aggr", "sum", FALSE, FALSE, LargestINT, 1, INT);
	//sql_create_aggr(sa, "sum", "aggr", "sum", LargestINT, 1, LNG, LargestINT);
#ifdef HAVE_HGE
	sql_create_aggr(sa, "sum", "aggr", "sum", FALSE, FALSE, LargestINT, 1, HGE);
#endif
	sql_create_aggr(sa, "sum", "aggr", "sum", FALSE, FALSE, LNG, 1, LNG);

	t = decimals; /* BTE */
	sql_create_aggr(sa, "sum", "aggr", "sum", FALSE, FALSE, LargestDEC, 1, *(t));
	t++; /* SHT */
	sql_create_aggr(sa, "sum", "aggr", "sum", FALSE, FALSE, LargestDEC, 1, *(t));
	t++; /* INT */
	sql_create_aggr(sa, "sum", "aggr", "sum", FALSE, FALSE, LargestDEC, 1, *(t));
	t++; /* LNG */
	sql_create_aggr(sa, "sum", "aggr", "sum", FALSE, FALSE, LargestDEC, 1, *(t));
#ifdef HAVE_HGE
	t++; /* HGE */
	sql_create_aggr(sa, "sum", "aggr", "sum", FALSE, FALSE, LargestDEC, 1, *(t));
#endif

	/* prod for numericals only, for decimals it introduces errors in the output scales */
	sql_create_aggr(sa, "prod", "aggr", "prod", FALSE, FALSE, LargestINT, 1, BTE);
	sql_create_aggr(sa, "prod", "aggr", "prod", FALSE, FALSE, LargestINT, 1, SHT);
	sql_create_aggr(sa, "prod", "aggr", "prod", FALSE, FALSE, LargestINT, 1, INT);
	sql_create_aggr(sa, "prod", "aggr", "prod", FALSE, FALSE, LargestINT, 1, LNG);
#ifdef HAVE_HGE
	sql_create_aggr(sa, "prod", "aggr", "prod", FALSE, FALSE, LargestINT, 1, HGE);
#endif

	for (t = numerical; t < dates; t++) {
		if (*t == OID)
			continue;
		sql_create_func(sa, "mod", "calc", "%", FALSE, FALSE, SCALE_FIX, 0, *t, 2, *t, *t);
	}

	for (t = floats; t < dates; t++) {
		sql_create_aggr(sa, "sum", "aggr", "sum", FALSE, FALSE, *t, 1, *t);
		sql_create_aggr(sa, "prod", "aggr", "prod", FALSE, FALSE, *t, 1, *t);
	}
	sql_create_aggr(sa, "sum", "aggr", "sum", FALSE, FALSE, MONINT, 1, MONINT);
	sql_create_aggr(sa, "sum", "aggr", "sum", FALSE, FALSE, DAYINT, 1, DAYINT);
	sql_create_aggr(sa, "sum", "aggr", "sum", FALSE, FALSE, SECINT, 1, SECINT);
	/* do DBL first so that it is chosen as cast destination for
	 * unknown types */
	sql_create_aggr(sa, "avg", "aggr", "avg", FALSE, FALSE, DBL, 1, DBL);
	sql_create_aggr(sa, "avg", "aggr", "avg", FALSE, FALSE, DBL, 1, BTE);
	sql_create_aggr(sa, "avg", "aggr", "avg", FALSE, FALSE, DBL, 1, SHT);
	sql_create_aggr(sa, "avg", "aggr", "avg", FALSE, FALSE, DBL, 1, INT);
	sql_create_aggr(sa, "avg", "aggr", "avg", FALSE, FALSE, DBL, 1, LNG);
#ifdef HAVE_HGE
	sql_create_aggr(sa, "avg", "aggr", "avg", FALSE, FALSE, DBL, 1, HGE);
#endif
	sql_create_aggr(sa, "avg", "aggr", "avg", FALSE, FALSE, DBL, 1, FLT);

	t = decimals; /* BTE */
	sql_create_aggr(sa, "avg", "aggr", "avg", FALSE, FALSE, *(t), 1, *(t));
	t++; /* SHT */
	sql_create_aggr(sa, "avg", "aggr", "avg", FALSE, FALSE, *(t), 1, *(t));
	t++; /* INT */
	sql_create_aggr(sa, "avg", "aggr", "avg", FALSE, FALSE, *(t), 1, *(t));
	t++; /* LNG */
	sql_create_aggr(sa, "avg", "aggr", "avg", FALSE, FALSE, *(t), 1, *(t));
#ifdef HAVE_HGE
	t++; /* HGE */
	sql_create_aggr(sa, "avg", "aggr", "avg", FALSE, FALSE, *(t), 1, *(t));
#endif

	sql_create_aggr(sa, "avg", "aggr", "avg", FALSE, FALSE, MONINT, 1, MONINT);
	sql_create_aggr(sa, "avg", "aggr", "avg", FALSE, FALSE, DAYINT, 1, DAYINT);
	sql_create_aggr(sa, "avg", "aggr", "avg", FALSE, FALSE, SECINT, 1, SECINT);

	sql_create_aggr(sa, "count_no_nil", "aggr", "count_no_nil", TRUE, FALSE, LNG, 0);
	sql_create_aggr(sa, "count", "aggr", "count", TRUE, FALSE, LNG, 1, ANY);
	sql_create_func(sa, "cnt", "sql", "count", TRUE, TRUE, SCALE_FIX, 0, LNG, 2, STR, STR);

	sql_create_aggr(sa, "listagg", "aggr", "str_group_concat", TRUE, FALSE, STR, 1, STR);
	sql_create_aggr(sa, "listagg", "aggr", "str_group_concat", TRUE, FALSE, STR, 2, STR, STR);

	/* order based operators */
	sql_create_analytic(sa, "diff", "sql", "diff", TRUE, BIT, 1, ANY);
	sql_create_analytic(sa, "diff", "sql", "diff", TRUE, BIT, 2, BIT, ANY);
	for (t = numerical; *t != TME; t++) {
		if (*t == OID)
			continue;
		sql_create_analytic(sa, "window_bound", "sql", "window_bound", TRUE, OID, 5, ANY, INT, INT, INT, *t);
		sql_create_analytic(sa, "window_bound", "sql", "window_bound", TRUE, OID, 6, BIT, ANY, INT, INT, INT, *t);
	}

	sql_create_analytic(sa, "rank", "sql", "rank", FALSE, INT, 1, ANY);
	sql_create_analytic(sa, "dense_rank", "sql", "dense_rank", FALSE, INT, 1, ANY);
	sql_create_analytic(sa, "row_number", "sql", "row_number", FALSE, INT, 1, ANY);
	sql_create_analytic(sa, "percent_rank", "sql", "percent_rank", FALSE, DBL, 1, ANY);
	sql_create_analytic(sa, "cume_dist", "sql", "cume_dist", FALSE, DBL, 1, ANY);

	sql_create_analytic(sa, "ntile", "sql", "ntile", FALSE, BTE, 2, ANY, BTE);
	sql_create_analytic(sa, "ntile", "sql", "ntile", FALSE, SHT, 2, ANY, SHT);
	sql_create_analytic(sa, "ntile", "sql", "ntile", FALSE, INT, 2, ANY, INT);
	sql_create_analytic(sa, "ntile", "sql", "ntile", FALSE, LNG, 2, ANY, LNG);
#ifdef HAVE_HGE
	sql_create_analytic(sa, "ntile", "sql", "ntile", FALSE, HGE, 2, ANY, HGE);
#endif

	sql_create_analytic(sa, "lag", "sql", "lag", FALSE, ANY, 1, ANY);
	sql_create_analytic(sa, "lag", "sql", "lag", FALSE, ANY, 2, ANY, BTE);
	sql_create_analytic(sa, "lag", "sql", "lag", FALSE, ANY, 2, ANY, SHT);
	sql_create_analytic(sa, "lag", "sql", "lag", FALSE, ANY, 2, ANY, INT);
	sql_create_analytic(sa, "lag", "sql", "lag", FALSE, ANY, 2, ANY, LNG);
#ifdef HAVE_HGE
	sql_create_analytic(sa, "lag", "sql", "lag", FALSE, ANY, 2, ANY, HGE);
#endif
	sql_create_analytic(sa, "lag", "sql", "lag", FALSE, ANY, 3, ANY, BTE, ANY);
	sql_create_analytic(sa, "lag", "sql", "lag", FALSE, ANY, 3, ANY, SHT, ANY);
	sql_create_analytic(sa, "lag", "sql", "lag", FALSE, ANY, 3, ANY, INT, ANY);
	sql_create_analytic(sa, "lag", "sql", "lag", FALSE, ANY, 3, ANY, LNG, ANY);
#ifdef HAVE_HGE
	sql_create_analytic(sa, "lag", "sql", "lag", FALSE, ANY, 3, ANY, HGE, ANY);
#endif

	sql_create_analytic(sa, "lead", "sql", "lead", FALSE, ANY, 1, ANY);
	sql_create_analytic(sa, "lead", "sql", "lead", FALSE, ANY, 2, ANY, BTE);
	sql_create_analytic(sa, "lead", "sql", "lead", FALSE, ANY, 2, ANY, SHT);
	sql_create_analytic(sa, "lead", "sql", "lead", FALSE, ANY, 2, ANY, INT);
	sql_create_analytic(sa, "lead", "sql", "lead", FALSE, ANY, 2, ANY, LNG);
#ifdef HAVE_HGE
	sql_create_analytic(sa, "lead", "sql", "lead", FALSE, ANY, 2, ANY, HGE);
#endif
	sql_create_analytic(sa, "lead", "sql", "lead", FALSE, ANY, 3, ANY, BTE, ANY);
	sql_create_analytic(sa, "lead", "sql", "lead", FALSE, ANY, 3, ANY, SHT, ANY);
	sql_create_analytic(sa, "lead", "sql", "lead", FALSE, ANY, 3, ANY, INT, ANY);
	sql_create_analytic(sa, "lead", "sql", "lead", FALSE, ANY, 3, ANY, LNG, ANY);
#ifdef HAVE_HGE
	sql_create_analytic(sa, "lead", "sql", "lead", FALSE, ANY, 3, ANY, HGE, ANY);
#endif

	/* these analytic functions support frames */
	sql_create_analytic(sa, "first_value", "sql", "first_value", FALSE, ANY, 1, ANY);
	sql_create_analytic(sa, "last_value", "sql", "last_value", FALSE, ANY, 1, ANY);
	sql_create_analytic(sa, "nth_value", "sql", "nth_value", FALSE, ANY, 2, ANY, LNG);

	sql_create_analytic(sa, "count", "sql", "count", FALSE, LNG, 2, ANY, BIT);
	sql_create_analytic(sa, "min", "sql", "min", FALSE, ANY, 1, ANY);
	sql_create_analytic(sa, "any_value", "sql", "min", FALSE, ANY, 1, ANY);
	sql_create_analytic(sa, "max", "sql", "max", FALSE, ANY, 1, ANY);

	/* analytical sum for numerical and decimals */
	sql_create_analytic(sa, "sum", "sql", "sum", FALSE, LargestINT, 1, BTE);
	sql_create_analytic(sa, "sum", "sql", "sum", FALSE, LargestINT, 1, SHT);
	sql_create_analytic(sa, "sum", "sql", "sum", FALSE, LargestINT, 1, INT);
	sql_create_analytic(sa, "sum", "sql", "sum", FALSE, LargestINT, 1, LNG);
#ifdef HAVE_HGE
	sql_create_analytic(sa, "sum", "sql", "sum", FALSE, LargestINT, 1, HGE);
#endif

	t = decimals; /* BTE */
	sql_create_analytic(sa, "sum", "sql", "sum", FALSE, LargestDEC, 1, *(t));
	t++; /* SHT */
	sql_create_analytic(sa, "sum", "sql", "sum", FALSE, LargestDEC, 1, *(t));
	t++; /* INT */
	sql_create_analytic(sa, "sum", "sql", "sum", FALSE, LargestDEC, 1, *(t));
	t++; /* LNG */
	sql_create_analytic(sa, "sum", "sql", "sum", FALSE, LargestDEC, 1, *(t));
#ifdef HAVE_HGE
	t++; /* HGE */
	sql_create_analytic(sa, "sum", "sql", "sum", FALSE, LargestDEC, 1, *(t));
#endif

	/* analytical prod for numericals only, for decimals it introduces errors in the output scales */
	sql_create_analytic(sa, "prod", "sql", "prod", FALSE, LargestINT, 1, BTE);
	sql_create_analytic(sa, "prod", "sql", "prod", FALSE, LargestINT, 1, SHT);
	sql_create_analytic(sa, "prod", "sql", "prod", FALSE, LargestINT, 1, INT);
	sql_create_analytic(sa, "prod", "sql", "prod", FALSE, LargestINT, 1, LNG);
#ifdef HAVE_HGE
	sql_create_analytic(sa, "prod", "sql", "prod", FALSE, LargestINT, 1, HGE);
#endif

	for (t = floats; t < dates; t++) {
		sql_create_analytic(sa, "sum", "sql", "sum", FALSE, *t, 1, *t);
		sql_create_analytic(sa, "prod", "sql", "prod", FALSE, *t, 1, *t);
	}
	sql_create_analytic(sa, "sum", "sql", "sum", FALSE, MONINT, 1, MONINT);
	sql_create_analytic(sa, "sum", "sql", "sum", FALSE, DAYINT, 1, DAYINT);
	sql_create_analytic(sa, "sum", "sql", "sum", FALSE, SECINT, 1, SECINT);

	//analytical average for numerical types
	sql_create_analytic(sa, "avg", "sql", "avg", FALSE, DBL, 1, DBL);
	sql_create_analytic(sa, "avg", "sql", "avg", FALSE, DBL, 1, BTE);
	sql_create_analytic(sa, "avg", "sql", "avg", FALSE, DBL, 1, SHT);
	sql_create_analytic(sa, "avg", "sql", "avg", FALSE, DBL, 1, INT);
	sql_create_analytic(sa, "avg", "sql", "avg", FALSE, DBL, 1, LNG);
#ifdef HAVE_HGE
	sql_create_analytic(sa, "avg", "sql", "avg", FALSE, DBL, 1, HGE);
#endif

	sql_create_analytic(sa, "avg", "sql", "avg", FALSE, DBL, 1, FLT);

	t = decimals; /* BTE */
	sql_create_analytic(sa, "avg", "sql", "avg", FALSE, *(t), 1, *(t));
	t++; /* SHT */
	sql_create_analytic(sa, "avg", "sql", "avg", FALSE, *(t), 1, *(t));
	t++; /* INT */
	sql_create_analytic(sa, "avg", "sql", "avg", FALSE, *(t), 1, *(t));
	t++; /* LNG */
	sql_create_analytic(sa, "avg", "sql", "avg", FALSE, *(t), 1, *(t));
#ifdef HAVE_HGE
	t++; /* HGE */
	sql_create_analytic(sa, "avg", "sql", "avg", FALSE, *(t), 1, *(t));
#endif

	sql_create_analytic(sa, "avg", "sql", "avg", FALSE, MONINT, 1, MONINT);
	sql_create_analytic(sa, "avg", "sql", "avg", FALSE, DAYINT, 1, DAYINT);
	sql_create_analytic(sa, "avg", "sql", "avg", FALSE, SECINT, 1, SECINT);

	sql_create_analytic(sa, "listagg", "sql", "str_group_concat", FALSE, STR, 1, STR);
	sql_create_analytic(sa, "listagg", "sql", "str_group_concat", FALSE, STR, 2, STR, STR);

	sql_create_func(sa, "and", "calc", "and", TRUE, FALSE, SCALE_FIX, 0, BIT, 2, BIT, BIT);
	sql_create_func(sa, "or",  "calc",  "or", TRUE, FALSE, SCALE_FIX, 0, BIT, 2, BIT, BIT);
	sql_create_func(sa, "xor", "calc", "xor", FALSE, FALSE, SCALE_FIX, 0, BIT, 2, BIT, BIT);
	sql_create_func(sa, "not", "calc", "not", FALSE, FALSE, SCALE_FIX, 0, BIT, 1, BIT);

	/* functions for interval types */
	for (t = dates; *t != TME; t++) {
		sql_subtype *lt = sql_bind_localtype((*t)->impl);

		sql_create_func(sa, "sql_sub", "calc", "-", FALSE, FALSE, SCALE_NONE, 0, *t, 2, *t, *t);
		sql_create_func(sa, "sql_add", "calc", "+", FALSE, FALSE, SCALE_NONE, 0, *t, 2, *t, *t);
		sql_create_func(sa, "sql_neg", "calc", "-", FALSE, FALSE, INOUT, 0, *t, 1, *t);
		sql_create_func(sa, "abs", "calc", "abs", FALSE, FALSE, SCALE_NONE, 0, *t, 1, *t);
		sql_create_func(sa, "sign", "calc", "sign", FALSE, FALSE, SCALE_NONE, 0, BTE, 1, *t);
		/* scale fixing for intervals */
		sql_create_func(sa, "scale_up", "calc", "*", FALSE, TRUE, SCALE_NONE, 0, *t, 2, *t, lt->type);
		sql_create_func(sa, "scale_down", "calc", "dec_round", FALSE, TRUE, SCALE_NONE, 0, *t, 2, *t, lt->type);
	}

	/* allow smaller types for arguments of mul/div */
	for (t = numerical, t++; t != floats; t++) {
		sql_type **u;
		for (u = numerical, u++; u != decimals; u++) {
			if (*t == OID)
				continue;
			if (t != u && (*t)->localtype >  (*u)->localtype) {
				sql_create_func(sa, "sql_mul", "calc", "*", FALSE, FALSE, SCALE_MUL, 0, *t, 2, *t, *u);
				sql_create_func(sa, "sql_mul", "calc", "*", FALSE, FALSE, SCALE_MUL, 0, *t, 2, *u, *t);
				sql_create_func(sa, "sql_div", "calc", "/", FALSE, FALSE, SCALE_DIV, 0, *t, 2, *t, *u);
			}
		}
	}
	for (t = decimals, t++; t != floats; t++) {
		sql_type **u;

		for (u = decimals, u++; u != floats; u++) {
			if (t != u && (*t)->localtype >  (*u)->localtype) {
				sql_create_func(sa, "sql_mul", "calc", "*", FALSE, FALSE, SCALE_MUL, 0, *t, 2, *t, *u);
				sql_create_func(sa, "sql_div", "calc", "/", FALSE, FALSE, SCALE_DIV, 0, *t, 2, *t, *u);
			}
		}
	}

	/* all numericals */
	for (t = numerical; t < dates; t++) {
		sql_subtype *lt;

		if (*t == OID)
			continue;

		lt = sql_bind_localtype((*t)->impl);

		sql_create_func(sa, "sql_sub", "calc", "-", FALSE, FALSE, (t<decimals)?MAX_BITS:SCALE_FIX, 0, *t, 2, *t, *t);
		sql_create_func(sa, "sql_add", "calc", "+", FALSE, FALSE, (t<decimals)?MAX_BITS:SCALE_FIX, 0, *t, 2, *t, *t);
		sql_create_func(sa, "sql_mul", "calc", "*", FALSE, FALSE, SCALE_MUL, 0, *t, 2, *t, *t);
		sql_create_func(sa, "sql_div", "calc", "/", FALSE, FALSE, SCALE_DIV, 0, *t, 2, *t, *t);
		if (t < decimals) {
			sql_create_func(sa, "bit_and", "calc", "and", FALSE, FALSE, SCALE_NONE, 0, *t, 2, *t, *t);
			sql_create_func(sa, "bit_or", "calc", "or", FALSE, FALSE, SCALE_NONE, 0, *t, 2, *t, *t);
			sql_create_func(sa, "bit_xor", "calc", "xor", FALSE, FALSE, SCALE_NONE, 0, *t, 2, *t, *t);
			sql_create_func(sa, "bit_not", "calc", "not", FALSE, FALSE, SCALE_NONE, 0, *t, 1, *t);
			sql_create_func(sa, "left_shift", "calc", "<<", FALSE, FALSE, SCALE_NONE, 0, *t, 2, *t, INT);
			sql_create_func(sa, "right_shift", "calc", ">>", FALSE, FALSE, SCALE_NONE, 0, *t, 2, *t, INT);
		}
		sql_create_func(sa, "sql_neg", "calc", "-", FALSE, FALSE, INOUT, 0, *t, 1, *t);
		sql_create_func(sa, "abs", "calc", "abs", FALSE, FALSE, SCALE_FIX, 0, *t, 1, *t);
		sql_create_func(sa, "sign", "calc", "sign", FALSE, FALSE, SCALE_NONE, 0, BTE, 1, *t);
		/* scale fixing for all numbers */
		sql_create_func(sa, "scale_up", "calc", "*", FALSE, TRUE, SCALE_NONE, 0, *t, 2, *t, lt->type);
		sql_create_func(sa, "scale_down", "calc", "dec_round", FALSE, TRUE, SCALE_NONE, 0, *t, 2, *t, lt->type);
		/* numeric functions on INTERVALS */
		if (t >= floats || (*t)->localtype <= MONINT->localtype)
			sql_create_func(sa, "sql_mul", "calc", "*", FALSE, FALSE, SCALE_MUL, 0, MONINT, 2, MONINT, *t);
		if (t >= floats || (*t)->localtype <= DAYINT->localtype)
			sql_create_func(sa, "sql_mul", "calc", "*", FALSE, FALSE, SCALE_MUL, 0, DAYINT, 2, DAYINT, *t);
		if (t >= floats || (*t)->localtype <= SECINT->localtype)
			sql_create_func(sa, "sql_mul", "calc", "*", FALSE, FALSE, SCALE_MUL, 0, SECINT, 2, SECINT, *t);
		sql_create_func(sa, "sql_div", "calc", "/", FALSE, FALSE, SCALE_DIV, 0, MONINT, 2, MONINT, *t);
		sql_create_func(sa, "sql_div", "calc", "/", FALSE, FALSE, SCALE_DIV, 0, DAYINT, 2, DAYINT, *t);
		sql_create_func(sa, "sql_div", "calc", "/", FALSE, FALSE, SCALE_DIV, 0, SECINT, 2, SECINT, *t);
	}

	for (t = decimals, t++; t != floats; t++) {
		sql_type **u;
		for (u = numerical; u != floats; u++) {
			if (*u == OID)
				continue;
			if ((*t)->localtype > (*u)->localtype) {
				sql_create_func(sa, "sql_mul", "calc", "*", FALSE, FALSE, SCALE_MUL, 0, *t, 2, *t, *u);
				sql_create_func(sa, "sql_mul", "calc", "*", FALSE, FALSE, SCALE_MUL, 0, *t, 2, *u, *t);
			}
		}
	}

	for (t = decimals; t < dates; t++)
		sql_create_func(sa, "round", "calc", "round", FALSE, FALSE, INOUT, 0, *t, 2, *t, BTE);

	for (t = numerical; *t != TME; t++) {
		if (*t == OID || *t == FLT || *t == DBL)
			continue;
		for (sql_type **u = numerical; *u != TME; u++) {
			if (*u == OID || *u == FLT || *u == DBL)
				continue;
			if ((*t)->localtype > (*u)->localtype) {
				sql_create_func(sa, "scale_up", "calc", "*", FALSE, TRUE, SCALE_NONE, 0, *t, 2, *t, *u);
				sql_create_func(sa, "scale_up", "calc", "*", FALSE, TRUE, SCALE_NONE, 0, *t, 2, *u, *t);
			}
		}
	}

	for (t = floats; t < dates; t++) {
		sql_create_func(sa, "power", "mmath", "pow", FALSE, FALSE, SCALE_FIX, 0, *t, 2, *t, *t);
		sql_create_func(sa, "floor", "mmath", "floor", FALSE, FALSE, SCALE_FIX, 0, *t, 1, *t);
		sql_create_func(sa, "ceil", "mmath", "ceil", FALSE, FALSE, SCALE_FIX, 0, *t, 1, *t);
		sql_create_func(sa, "ceiling", "mmath", "ceil", FALSE, FALSE, SCALE_FIX, 0, *t, 1, *t);	/* JDBC */
		sql_create_func(sa, "sin", "mmath", "sin", FALSE, FALSE, SCALE_FIX, 0, *t, 1, *t);
		sql_create_func(sa, "cos", "mmath", "cos", FALSE, FALSE, SCALE_FIX, 0, *t, 1, *t);
		sql_create_func(sa, "tan", "mmath", "tan", FALSE, FALSE, SCALE_FIX, 0, *t, 1, *t);
		sql_create_func(sa, "asin", "mmath", "asin", FALSE, FALSE, SCALE_FIX, 0, *t, 1, *t);
		sql_create_func(sa, "acos", "mmath", "acos", FALSE, FALSE, SCALE_FIX, 0, *t, 1, *t);
		sql_create_func(sa, "atan", "mmath", "atan", FALSE, FALSE, SCALE_FIX, 0, *t, 1, *t);
		sql_create_func(sa, "atan", "mmath", "atan2", FALSE, FALSE, SCALE_FIX, 0, *t, 2, *t, *t);
		sql_create_func(sa, "atan2", "mmath", "atan2", FALSE, FALSE, SCALE_FIX, 0, *t, 2, *t, *t);
		sql_create_func(sa, "sinh", "mmath", "sinh", FALSE, FALSE, SCALE_FIX, 0, *t, 1, *t);
		sql_create_func(sa, "cot", "mmath", "cot", FALSE, FALSE, SCALE_FIX, 0, *t, 1, *t);
		sql_create_func(sa, "cosh", "mmath", "cosh", FALSE, FALSE, SCALE_FIX, 0, *t, 1, *t);
		sql_create_func(sa, "tanh", "mmath", "tanh", FALSE, FALSE, SCALE_FIX, 0, *t, 1, *t);
		sql_create_func(sa, "sqrt", "mmath", "sqrt", FALSE, FALSE, SCALE_FIX, 0, *t, 1, *t);
		sql_create_func(sa, "cbrt", "mmath", "cbrt", FALSE, FALSE, SCALE_FIX, 0, *t, 1, *t);
		sql_create_func(sa, "exp", "mmath", "exp", FALSE, FALSE, SCALE_FIX, 0, *t, 1, *t);
		sql_create_func(sa, "log", "mmath", "log", FALSE, FALSE, SCALE_FIX, 0, *t, 1, *t);
		sql_create_func(sa, "ln", "mmath", "log", FALSE, FALSE, SCALE_FIX, 0, *t, 1, *t);
		sql_create_func(sa, "log", "mmath", "log2arg", FALSE, FALSE, SCALE_FIX, 0, *t, 2, *t, *t);
		sql_create_func(sa, "log10", "mmath", "log10", FALSE, FALSE, SCALE_FIX, 0, *t, 1, *t);
		sql_create_func(sa, "log2", "mmath", "log2", FALSE, FALSE, SCALE_FIX, 0, *t, 1, *t);
		sql_create_func(sa, "degrees", "mmath", "degrees", FALSE, FALSE, SCALE_FIX, 0, *t, 1, *t);
		sql_create_func(sa, "radians", "mmath", "radians", FALSE, FALSE, SCALE_FIX, 0, *t, 1, *t);
	}
	sql_create_func(sa, "pi", "mmath", "pi", FALSE, FALSE, SCALE_NONE, 0, DBL, 0);

	sql_create_func(sa, "rand", "mmath", "rand", TRUE, FALSE, SCALE_NONE, 0, INT, 0);
	sql_create_func(sa, "rand", "mmath", "sqlrand", TRUE, FALSE, SCALE_NONE, 0, INT, 1, INT);

	/* Date functions */
	sql_create_func(sa, "curdate", "mtime", "current_date", FALSE, FALSE, SCALE_NONE, 0, DTE, 0);
	sql_create_func(sa, "current_date", "mtime", "current_date", FALSE, FALSE, SCALE_NONE, 0, DTE, 0);
	sql_create_func(sa, "curtime", "mtime", "current_time", FALSE, FALSE, SCALE_NONE, 0, TMETZ, 0);
	sql_create_func(sa, "current_time", "mtime", "current_time", FALSE, FALSE, SCALE_NONE, 0, TMETZ, 0);
	sql_create_func(sa, "current_timestamp", "mtime", "current_timestamp", FALSE, FALSE, SCALE_NONE, 0, TMESTAMPTZ, 0);
	sql_create_func(sa, "localtime", "sql", "current_time", FALSE, FALSE, SCALE_NONE, 0, TME, 0);
	sql_create_func(sa, "localtimestamp", "sql", "current_timestamp", FALSE, FALSE, SCALE_NONE, 0, TMESTAMP, 0);

	sql_create_func(sa, "sql_sub", "mtime", "diff", FALSE, FALSE, SCALE_FIX, 0, DAYINT, 2, DTE, DTE);
	sql_create_func(sa, "sql_sub", "mtime", "diff", FALSE, FALSE, SCALE_NONE, 0, SECINT, 2, TMETZ, TMETZ);
	sql_create_func(sa, "sql_sub", "mtime", "diff", FALSE, FALSE, SCALE_FIX, 0, SECINT, 2, TME, TME);
	sql_create_func(sa, "sql_sub", "mtime", "diff", FALSE, FALSE, SCALE_NONE, 0, SECINT, 2, TMESTAMPTZ, TMESTAMPTZ);
	sql_create_func(sa, "sql_sub", "mtime", "diff", FALSE, FALSE, SCALE_FIX, 0, SECINT, 2, TMESTAMP, TMESTAMP);
	sql_create_func(sa, "timestampdiff", "mtime", "diff", FALSE, FALSE, SCALE_NONE, 0, SECINT, 2, TMESTAMPTZ, TMESTAMPTZ);
	sql_create_func(sa, "timestampdiff", "mtime", "diff", FALSE, FALSE, SCALE_FIX, 0, SECINT, 2, TMESTAMP, TMESTAMP);

	sql_create_func(sa, "sql_sub", "mtime", "date_sub_msec_interval", FALSE, FALSE, SCALE_NONE, 0, DTE, 2, DTE, SECINT);
	sql_create_func(sa, "sql_sub", "mtime", "date_sub_msec_interval", FALSE, FALSE, SCALE_NONE, 0, DTE, 2, DTE, DAYINT);
	sql_create_func(sa, "sql_sub", "mtime", "date_sub_month_interval", FALSE, FALSE, SCALE_NONE, 0, DTE, 2, DTE, MONINT);
	sql_create_func(sa, "sql_sub", "mtime", "time_sub_msec_interval", FALSE, FALSE, SCALE_NONE, 0, TME, 2, TME, SECINT);
	sql_create_func(sa, "sql_sub", "mtime", "time_sub_msec_interval", FALSE, FALSE, SCALE_NONE, 0, TMETZ, 2, TMETZ, SECINT);
	sql_create_func(sa, "sql_sub", "mtime", "timestamp_sub_msec_interval", FALSE, FALSE, SCALE_NONE, 0, TMESTAMP, 2, TMESTAMP, SECINT);
	sql_create_func(sa, "sql_sub", "mtime", "timestamp_sub_msec_interval", FALSE, FALSE, SCALE_NONE, 0, TMESTAMP, 2, TMESTAMP, DAYINT);
	sql_create_func(sa, "sql_sub", "mtime", "timestamp_sub_month_interval", FALSE, FALSE, SCALE_NONE, 0, TMESTAMP, 2, TMESTAMP, MONINT);
	sql_create_func(sa, "sql_sub", "mtime", "timestamp_sub_msec_interval", FALSE, FALSE, SCALE_NONE, 0, TMESTAMPTZ, 2, TMESTAMPTZ, SECINT);
	sql_create_func(sa, "sql_sub", "mtime", "timestamp_sub_msec_interval", FALSE, FALSE, SCALE_NONE, 0, TMESTAMPTZ, 2, TMESTAMPTZ, DAYINT);
	sql_create_func(sa, "sql_sub", "mtime", "timestamp_sub_month_interval", FALSE, FALSE, SCALE_NONE, 0, TMESTAMPTZ, 2, TMESTAMPTZ, MONINT);

	sql_create_func(sa, "sql_add", "mtime", "date_add_msec_interval", FALSE, FALSE, SCALE_NONE, 0, DTE, 2, DTE, SECINT);
	sql_create_func(sa, "sql_add", "mtime", "date_add_msec_interval", FALSE, FALSE, SCALE_NONE, 0, DTE, 2, DTE, DAYINT);
	sql_create_func(sa, "sql_add", "mtime", "addmonths", FALSE, FALSE, SCALE_NONE, 0, DTE, 2, DTE, MONINT);
	sql_create_func(sa, "sql_add", "mtime", "timestamp_add_msec_interval", FALSE, FALSE, SCALE_NONE, 0, TMESTAMP, 2, TMESTAMP, SECINT);
	sql_create_func(sa, "sql_add", "mtime", "timestamp_add_msec_interval", FALSE, FALSE, SCALE_NONE, 0, TMESTAMP, 2, TMESTAMP, DAYINT);
	sql_create_func(sa, "sql_add", "mtime", "timestamp_add_month_interval", FALSE, FALSE, SCALE_NONE, 0, TMESTAMP, 2, TMESTAMP, MONINT);
	sql_create_func(sa, "sql_add", "mtime", "timestamp_add_msec_interval", FALSE, FALSE, SCALE_NONE, 0, TMESTAMPTZ, 2, TMESTAMPTZ, SECINT);
	sql_create_func(sa, "sql_add", "mtime", "timestamp_add_msec_interval", FALSE, FALSE, SCALE_NONE, 0, TMESTAMPTZ, 2, TMESTAMPTZ, DAYINT);
	sql_create_func(sa, "sql_add", "mtime", "timestamp_add_month_interval", FALSE, FALSE, SCALE_NONE, 0, TMESTAMPTZ, 2, TMESTAMPTZ, MONINT);
	sql_create_func(sa, "sql_add", "mtime", "time_add_msec_interval", FALSE, FALSE, SCALE_NONE, 0, TME, 2, TME, SECINT);
	sql_create_func(sa, "sql_add", "mtime", "time_add_msec_interval", FALSE, FALSE, SCALE_NONE, 0, TMETZ, 2, TMETZ, SECINT);

	// odbc timestampadd variants
	sql_create_func(sa, "timestampadd", "mtime", "timestamp_add_msec_interval", FALSE, FALSE, SCALE_NONE, 0, TMESTAMP, 2, TMESTAMP, SECINT);
	sql_create_func(sa, "timestampadd", "mtime", "timestamp_add_msec_interval", FALSE, FALSE, SCALE_NONE, 0, TMESTAMP, 2, TMESTAMP, DAYINT);
	sql_create_func(sa, "timestampadd", "mtime", "timestamp_add_month_interval", FALSE, FALSE, SCALE_NONE, 0, TMESTAMP, 2, TMESTAMP, MONINT);
	sql_create_func(sa, "timestampadd", "mtime", "timestamp_add_msec_interval", FALSE, FALSE, SCALE_NONE, 0, TMESTAMPTZ, 2, TMESTAMPTZ, SECINT);
	sql_create_func(sa, "timestampadd", "mtime", "timestamp_add_msec_interval", FALSE, FALSE, SCALE_NONE, 0, TMESTAMPTZ, 2, TMESTAMPTZ, DAYINT);
	sql_create_func(sa, "timestampadd", "mtime", "timestamp_add_month_interval", FALSE, FALSE, SCALE_NONE, 0, TMESTAMPTZ, 2, TMESTAMPTZ, MONINT);
	sql_create_func(sa, "timestampadd", "mtime", "odbc_timestamp_add_msec_time", FALSE, FALSE, SCALE_NONE, 0, TMESTAMP, 2, TME, DAYINT);
	sql_create_func(sa, "timestampadd", "mtime", "odbc_timestamp_add_month_time", FALSE, FALSE, SCALE_NONE, 0, TMESTAMP, 2, TME, MONINT);
	sql_create_func(sa, "timestampadd", "mtime", "odbc_timestamp_add_msec_date", FALSE, FALSE, SCALE_NONE, 0, TMESTAMP, 2, DTE, SECINT);
	// odbc timestampdiff variants
	sql_create_func(sa, "timestampdiff_sec", "mtime", "timestampdiff_sec", FALSE, FALSE, SCALE_NONE, 0, LNG, 2, TMESTAMPTZ, TMESTAMPTZ);
	sql_create_func(sa, "timestampdiff_sec", "mtime", "timestampdiff_sec", FALSE, FALSE, SCALE_FIX, 0, LNG, 2, TMESTAMP, TMESTAMP);
	//sql_create_func(sa, "timestampdiff_sec", "mtime", "timestampdiff_sec", FALSE, FALSE, SCALE_NONE, 0, LNG, 2, DTE, TMESTAMPTZ);
	sql_create_func(sa, "timestampdiff_sec", "mtime", "timestampdiff_sec", FALSE, FALSE, SCALE_FIX, 0, LNG, 2, DTE, TMESTAMP);
	//sql_create_func(sa, "timestampdiff_sec", "mtime", "timestampdiff_sec", FALSE, FALSE, SCALE_NONE, 0, LNG, 2, TMESTAMPTZ, DTE);
	sql_create_func(sa, "timestampdiff_sec", "mtime", "timestampdiff_sec", FALSE, FALSE, SCALE_FIX, 0, LNG, 2, TMESTAMP, DTE);
	// --
	sql_create_func(sa, "timestampdiff_min", "mtime", "timestampdiff_min", FALSE, FALSE, SCALE_NONE, 0, LNG, 2, TMESTAMPTZ, TMESTAMPTZ);
	sql_create_func(sa, "timestampdiff_min", "mtime", "timestampdiff_min", FALSE, FALSE, SCALE_FIX, 0, LNG, 2, TMESTAMP, TMESTAMP);
	//sql_create_func(sa, "timestampdiff_min", "mtime", "timestampdiff_min", FALSE, FALSE, SCALE_NONE, 0, LNG, 2, DTE, TMESTAMPTZ);
	sql_create_func(sa, "timestampdiff_min", "mtime", "timestampdiff_min", FALSE, FALSE, SCALE_FIX, 0, LNG, 2, DTE, TMESTAMP);
	//sql_create_func(sa, "timestampdiff_min", "mtime", "timestampdiff_min", FALSE, FALSE, SCALE_NONE, 0, LNG, 2, TMESTAMPTZ, DTE);
	sql_create_func(sa, "timestampdiff_min", "mtime", "timestampdiff_min", FALSE, FALSE, SCALE_FIX, 0, LNG, 2, TMESTAMP, DTE);
	// --
	sql_create_func(sa, "timestampdiff_hour", "mtime", "timestampdiff_hour", FALSE, FALSE, SCALE_NONE, 0, LNG, 2, TMESTAMPTZ, TMESTAMPTZ);
	sql_create_func(sa, "timestampdiff_hour", "mtime", "timestampdiff_hour", FALSE, FALSE, SCALE_FIX, 0, LNG, 2, TMESTAMP, TMESTAMP);
	//sql_create_func(sa, "timestampdiff_hour", "mtime", "timestampdiff_hour", FALSE, FALSE, SCALE_NONE, 0, LNG, 2, DTE, TMESTAMPTZ);
	sql_create_func(sa, "timestampdiff_hour", "mtime", "timestampdiff_hour", FALSE, FALSE, SCALE_FIX, 0, LNG, 2, DTE, TMESTAMP);
	//sql_create_func(sa, "timestampdiff_hour", "mtime", "timestampdiff_hour", FALSE, FALSE, SCALE_NONE, 0, LNG, 2, TMESTAMPTZ, DTE);
	sql_create_func(sa, "timestampdiff_hour", "mtime", "timestampdiff_hour", FALSE, FALSE, SCALE_FIX, 0, LNG, 2, TMESTAMP, DTE);
	// --
	sql_create_func(sa, "timestampdiff_day", "mtime", "timestampdiff_day", FALSE, FALSE, SCALE_NONE, 0, INT, 2, TMESTAMPTZ, TMESTAMPTZ);
	sql_create_func(sa, "timestampdiff_day", "mtime", "timestampdiff_day", FALSE, FALSE, SCALE_FIX, 0, INT, 2, TMESTAMP, TMESTAMP);
	//sql_create_func(sa, "timestampdiff_day", "mtime", "timestampdiff_day", FALSE, FALSE, SCALE_NONE, 0, INT, 2, TME, TMESTAMPTZ);
	sql_create_func(sa, "timestampdiff_day", "mtime", "timestampdiff_day", FALSE, FALSE, SCALE_FIX, 0, INT, 2, TME, TMESTAMP);
	//sql_create_func(sa, "timestampdiff_day", "mtime", "timestampdiff_day", FALSE, FALSE, SCALE_NONE, 0, INT, 2, TMESTAMPTZ, TME);
	sql_create_func(sa, "timestampdiff_day", "mtime", "timestampdiff_day", FALSE, FALSE, SCALE_FIX, 0, INT, 2, TMESTAMP, TME);
	// --
	sql_create_func(sa, "timestampdiff_week", "mtime", "timestampdiff_week", FALSE, FALSE, SCALE_NONE, 0, INT, 2, TMESTAMPTZ, TMESTAMPTZ);
	sql_create_func(sa, "timestampdiff_week", "mtime", "timestampdiff_week", FALSE, FALSE, SCALE_FIX, 0, INT, 2, TMESTAMP, TMESTAMP);
	//sql_create_func(sa, "timestampdiff_week", "mtime", "timestampdiff_week", FALSE, FALSE, SCALE_NONE, 0, INT, 2, TME, TMESTAMPTZ);
	sql_create_func(sa, "timestampdiff_week", "mtime", "timestampdiff_week", FALSE, FALSE, SCALE_FIX, 0, INT, 2, TME, TMESTAMP);
	//sql_create_func(sa, "timestampdiff_week", "mtime", "timestampdiff_week", FALSE, FALSE, SCALE_NONE, 0, INT, 2, TMESTAMPTZ, TME);
	sql_create_func(sa, "timestampdiff_week", "mtime", "timestampdiff_week", FALSE, FALSE, SCALE_FIX, 0, INT, 2, TMESTAMP, TME);
	// --
	sql_create_func(sa, "timestampdiff_month", "mtime", "timestampdiff_month", FALSE, FALSE, SCALE_NONE, 0, INT, 2, TMESTAMPTZ, TMESTAMPTZ);
	sql_create_func(sa, "timestampdiff_month", "mtime", "timestampdiff_month", FALSE, FALSE, SCALE_FIX, 0, INT, 2, TMESTAMP, TMESTAMP);
	//sql_create_func(sa, "timestampdiff_month", "mtime", "timestampdiff_month", FALSE, FALSE, SCALE_NONE, 0, INT, 2, TME, TMESTAMPTZ);
	sql_create_func(sa, "timestampdiff_month", "mtime", "timestampdiff_month", FALSE, FALSE, SCALE_FIX, 0, INT, 2, TME, TMESTAMP);
	//sql_create_func(sa, "timestampdiff_month", "mtime", "timestampdiff_month", FALSE, FALSE, SCALE_NONE, 0, INT, 2, TMESTAMPTZ, TME);
	sql_create_func(sa, "timestampdiff_month", "mtime", "timestampdiff_month", FALSE, FALSE, SCALE_FIX, 0, INT, 2, TMESTAMP, TME);
	// --
	sql_create_func(sa, "timestampdiff_quarter", "mtime", "timestampdiff_quarter", FALSE, FALSE, SCALE_NONE, 0, INT, 2, TMESTAMPTZ, TMESTAMPTZ);
	sql_create_func(sa, "timestampdiff_quarter", "mtime", "timestampdiff_quarter", FALSE, FALSE, SCALE_FIX, 0, INT, 2, TMESTAMP, TMESTAMP);
	//sql_create_func(sa, "timestampdiff_quarter", "mtime", "timestampdiff_quarter", FALSE, FALSE, SCALE_NONE, 0, INT, 2, TME, TMESTAMPTZ);
	sql_create_func(sa, "timestampdiff_quarter", "mtime", "timestampdiff_quarter", FALSE, FALSE, SCALE_FIX, 0, INT, 2, TME, TMESTAMP);
	//sql_create_func(sa, "timestampdiff_quarter", "mtime", "timestampdiff_quarter", FALSE, FALSE, SCALE_NONE, 0, INT, 2, TMESTAMPTZ, TME);
	sql_create_func(sa, "timestampdiff_quarter", "mtime", "timestampdiff_quarter", FALSE, FALSE, SCALE_FIX, 0, INT, 2, TMESTAMP, TME);
	// --
	sql_create_func(sa, "timestampdiff_year", "mtime", "timestampdiff_year", FALSE, FALSE, SCALE_NONE, 0, INT, 2, TMESTAMPTZ, TMESTAMPTZ);
	sql_create_func(sa, "timestampdiff_year", "mtime", "timestampdiff_year", FALSE, FALSE, SCALE_FIX, 0, INT, 2, TMESTAMP, TMESTAMP);
	//sql_create_func(sa, "timestampdiff_year", "mtime", "timestampdiff_year", FALSE, FALSE, SCALE_NONE, 0, INT, 2, TME, TMESTAMPTZ);
	sql_create_func(sa, "timestampdiff_year", "mtime", "timestampdiff_year", FALSE, FALSE, SCALE_FIX, 0, INT, 2, TME, TMESTAMP);
	//sql_create_func(sa, "timestampdiff_year", "mtime", "timestampdiff_year", FALSE, FALSE, SCALE_NONE, 0, INT, 2, TMESTAMPTZ, TME);
	sql_create_func(sa, "timestampdiff_year", "mtime", "timestampdiff_year", FALSE, FALSE, SCALE_FIX, 0, INT, 2, TMESTAMP, TME);

	// end odbc

	sql_create_func(sa, "local_timezone", "mtime", "local_timezone", FALSE, FALSE, SCALE_FIX, 0, SECINT, 0);

	sql_create_func(sa, "century", "mtime", "century", FALSE, FALSE, SCALE_FIX, 0, INT, 1, DTE);
	sql_create_func(sa, "decade", "mtime", "decade", FALSE, FALSE, SCALE_FIX, 0, INT, 1, DTE);
	sql_create_func(sa, "year", "mtime", "year", FALSE, FALSE, SCALE_FIX, 0, INT, 1, DTE);
	sql_create_func(sa, "quarter", "mtime", "quarter", FALSE, FALSE, SCALE_FIX, 0, BTE, 1, DTE);
	sql_create_func(sa, "month", "mtime", "month", FALSE, FALSE, SCALE_FIX, 0, BTE, 1, DTE);
	sql_create_func(sa, "day", "mtime", "day", FALSE, FALSE, SCALE_FIX, 0, BTE, 1, DTE);
	sql_create_func(sa, "dayofyear", "mtime", "dayofyear", FALSE, FALSE, SCALE_FIX, 0, SHT, 1, DTE);
	sql_create_func(sa, "weekofyear", "mtime", "weekofyear", FALSE, FALSE, SCALE_FIX, 0, BTE, 1, DTE);
	sql_create_func(sa, "usweekofyear", "mtime", "usweekofyear", FALSE, FALSE, SCALE_FIX, 0, BTE, 1, DTE);
	sql_create_func(sa, "dayofweek", "mtime", "dayofweek", FALSE, FALSE, SCALE_FIX, 0, BTE, 1, DTE);
	sql_create_func(sa, "dayofmonth", "mtime", "day", FALSE, FALSE, SCALE_FIX, 0, BTE, 1, DTE);
	sql_create_func(sa, "week", "mtime", "weekofyear", FALSE, FALSE, SCALE_FIX, 0, BTE, 1, DTE);
	sql_create_func(sa, "epoch_ms", "mtime", "epoch_ms", FALSE, FALSE, SCALE_NONE, 3, BigDEC, 1, DTE);

	sql_create_func(sa, "hour", "mtime", "hours", FALSE, FALSE, SCALE_FIX, 0, BTE, 1, TME);
	sql_create_func(sa, "minute", "mtime", "minutes", FALSE, FALSE, SCALE_FIX, 0, BTE, 1, TME);
	sql_create_func(sa, "second", "mtime", "sql_seconds", FALSE, FALSE, SCALE_NONE, 6, DEC, 1, TME);
	//sql_create_func(sa, "epoch_ms", "mtime", "epoch_ms", FALSE, FALSE, SCALE_NONE, 3, BigDEC, 1, TME);
	//sql_create_func(sa, "hour", "mtime", "hours", FALSE, FALSE, SCALE_FIX, 0, BTE, 1, TMETZ);
	//sql_create_func(sa, "minute", "mtime", "minutes", FALSE, FALSE, SCALE_FIX, 0, BTE, 1, TMETZ);
	//sql_create_func(sa, "second", "mtime", "sql_seconds", FALSE, FALSE, SCALE_NONE, 6, DEC, 1, TMETZ);
	sql_create_func(sa, "epoch_ms", "mtime", "epoch_ms", FALSE, FALSE, SCALE_NONE, 3, BigDEC, 1, TMETZ);

	sql_create_func(sa, "century", "mtime", "century", FALSE, FALSE, SCALE_FIX, 0, INT, 1, TMESTAMP);
	sql_create_func(sa, "decade", "mtime", "decade", FALSE, FALSE, SCALE_FIX, 0, INT, 1, TMESTAMP);
	sql_create_func(sa, "year", "mtime", "year", FALSE, FALSE, SCALE_FIX, 0, INT, 1, TMESTAMP);
	sql_create_func(sa, "quarter", "mtime", "quarter", FALSE, FALSE, SCALE_FIX, 0, BTE, 1, TMESTAMP);
	sql_create_func(sa, "month", "mtime", "month", FALSE, FALSE, SCALE_FIX, 0, BTE, 1, TMESTAMP);
	sql_create_func(sa, "day", "mtime", "day", FALSE, FALSE, SCALE_FIX, 0, BTE, 1, TMESTAMP);
	sql_create_func(sa, "hour", "mtime", "hours", FALSE, FALSE, SCALE_FIX, 0, BTE, 1, TMESTAMP);
	sql_create_func(sa, "minute", "mtime", "minutes", FALSE, FALSE, SCALE_FIX, 0, BTE, 1, TMESTAMP);
	sql_create_func(sa, "second", "mtime", "sql_seconds", FALSE, FALSE, SCALE_NONE, 6, DEC, 1, TMESTAMP);
	//sql_create_func(sa, "epoch_ms", "mtime", "epoch_ms", FALSE, FALSE, SCALE_NONE, 3, BigDEC, 1, TMESTAMP);

	//sql_create_func(sa, "century", "mtime", "century", FALSE, FALSE, SCALE_FIX, 0, INT, 1, TMESTAMPTZ);
	//sql_create_func(sa, "decade", "mtime", "decade", FALSE, FALSE, SCALE_FIX, 0, INT, 1, TMESTAMPTZ);
	//sql_create_func(sa, "year", "mtime", "year", FALSE, FALSE, SCALE_FIX, 0, INT, 1, TMESTAMPTZ);
	//sql_create_func(sa, "quarter", "mtime", "quarter", FALSE, FALSE, SCALE_FIX, 0, BTE, 1, TMESTAMPTZ);
	//sql_create_func(sa, "month", "mtime", "month", FALSE, FALSE, SCALE_FIX, 0, BTE, 1, TMESTAMPTZ);
	//sql_create_func(sa, "day", "mtime", "day", FALSE, FALSE, SCALE_FIX, 0, BTE, 1, TMESTAMPTZ);
	//sql_create_func(sa, "hour", "mtime", "hours", FALSE, FALSE, SCALE_FIX, 0, BTE, 1, TMESTAMPTZ);
	//sql_create_func(sa, "minute", "mtime", "minutes", FALSE, FALSE, SCALE_FIX, 0, BTE, 1, TMESTAMPTZ);
	//sql_create_func(sa, "second", "mtime", "sql_seconds", FALSE, FALSE, SCALE_NONE, 6, DEC, 1, TMESTAMPTZ);
	sql_create_func(sa, "epoch_ms", "mtime", "epoch_ms", FALSE, FALSE, SCALE_NONE, 3, BigDEC, 1, TMESTAMPTZ);

	sql_create_func(sa, "year", "mtime", "year", FALSE, FALSE, SCALE_NONE, 0, INT, 1, MONINT);
	sql_create_func(sa, "month", "mtime", "month", FALSE, FALSE, SCALE_NONE, 0, INT, 1, MONINT);
	sql_create_func(sa, "day", "mtime", "day", FALSE, FALSE, SCALE_NONE, 0, LNG, 1, DAYINT);
	sql_create_func(sa, "hour", "mtime", "hours", FALSE, FALSE, SCALE_NONE, 0, INT, 1, DAYINT);
	sql_create_func(sa, "minute", "mtime", "minutes", FALSE, FALSE, SCALE_NONE, 0, INT, 1, DAYINT);
	sql_create_func(sa, "second", "mtime", "seconds", FALSE, FALSE, SCALE_NONE, 0, INT, 1, DAYINT);
	sql_create_func(sa, "epoch_ms", "mtime", "epoch_ms", FALSE, FALSE, SCALE_NONE, 3, BigDEC, 1, DAYINT);
	sql_create_func(sa, "day", "mtime", "day", FALSE, FALSE, SCALE_NONE, 0, LNG, 1, SECINT);
	sql_create_func(sa, "hour", "mtime", "hours", FALSE, FALSE, SCALE_NONE, 0, INT, 1, SECINT);
	sql_create_func(sa, "minute", "mtime", "minutes", FALSE, FALSE, SCALE_NONE, 0, INT, 1, SECINT);
	sql_create_func(sa, "second", "mtime", "seconds", FALSE, FALSE, SCALE_NONE, 0, INT, 1, SECINT);
	sql_create_func(sa, "epoch_ms", "mtime", "epoch_ms", FALSE, FALSE, SCALE_NONE, 3, BigDEC, 1, SECINT);

	sql_create_func(sa, "next_value_for", "sql", "next_value", TRUE, FALSE, SCALE_NONE, 0, LNG, 2, STR, STR);
	sql_create_func(sa, "get_value_for", "sql", "get_value", TRUE, FALSE, SCALE_NONE, 0, LNG, 2, STR, STR);
	sql_create_func(sa, "restart", "sql", "restart", TRUE, FALSE, SCALE_NONE, 0, LNG, 3, STR, STR, LNG);

	sql_create_func(sa, "locate", "str", "locate", FALSE, FALSE, SCALE_NONE, 0, INT, 2, STR, STR);
	sql_create_func(sa, "locate", "str", "locate3", FALSE, FALSE, SCALE_NONE, 0, INT, 3, STR, STR, INT);
	sql_create_func(sa, "charindex", "str", "locate", FALSE, FALSE, SCALE_NONE, 0, INT, 2, STR, STR);
	sql_create_func(sa, "charindex", "str", "locate3", FALSE, FALSE, SCALE_NONE, 0, INT, 3, STR, STR, INT);
	sql_create_func(sa, "splitpart", "str", "splitpart", FALSE, FALSE, INOUT, 0, STR, 3, STR, STR, INT);
	sql_create_func(sa, "substring", "str", "substring", FALSE, FALSE, INOUT, 0, STR, 2, STR, INT);
	sql_create_func(sa, "substring", "str", "substring3", FALSE, FALSE, INOUT, 0, STR, 3, STR, INT, INT);
	sql_create_func(sa, "substr", "str", "substring", FALSE, FALSE, INOUT, 0, STR, 2, STR, INT);
	sql_create_func(sa, "substr", "str", "substring3", FALSE, FALSE, INOUT, 0, STR, 3, STR, INT, INT);

	sql_create_filter(sa, "like", "algebra", "like", FALSE, FALSE, SCALE_NONE, 0, 4, STR, STR, STR, BIT);
	sql_create_filter(sa, "not_like", "algebra", "not_like", FALSE, FALSE, SCALE_NONE, 0, 4, STR, STR, STR, BIT);

	sql_create_func(sa, "patindex", "pcre", "patindex", FALSE, FALSE, SCALE_NONE, 0, INT, 2, STR, STR);
	sql_create_func(sa, "truncate", "str", "stringleft", FALSE, FALSE, SCALE_NONE, 0, STR, 2, STR, INT);
	sql_create_func(sa, "concat", "calc", "+", FALSE, FALSE, DIGITS_ADD, 0, STR, 2, STR, STR);
	sql_create_func(sa, "ascii", "str", "ascii", TRUE, FALSE, SCALE_NONE, 0, INT, 1, STR); /* ascii of empty string is null */
	sql_create_func(sa, "code", "str", "unicode", FALSE, FALSE, SCALE_NONE, 0, STR, 1, INT);
	sql_create_func(sa, "length", "str", "length", FALSE, FALSE, SCALE_NONE, 0, INT, 1, STR);
	sql_create_func(sa, "right", "str", "stringright", FALSE, FALSE, SCALE_NONE, 0, STR, 2, STR, INT);
	sql_create_func(sa, "left", "str", "stringleft", FALSE, FALSE, SCALE_NONE, 0, STR, 2, STR, INT);
	sql_create_func(sa, "upper", "str", "toUpper", FALSE, FALSE, INOUT, 0, STR, 1, STR);
	sql_create_func(sa, "ucase", "str", "toUpper", FALSE, FALSE, INOUT, 0, STR, 1, STR);
	sql_create_func(sa, "lower", "str", "toLower", FALSE, FALSE, INOUT, 0, STR, 1, STR);
	sql_create_func(sa, "lcase", "str", "toLower", FALSE, FALSE, INOUT, 0, STR, 1, STR);
	sql_create_func(sa, "btrim", "str", "trim", FALSE, FALSE, INOUT, 0, STR, 1, STR);
	sql_create_func(sa, "btrim", "str", "trim2", FALSE, FALSE, INOUT, 0, STR, 2, STR, STR);
	sql_create_func(sa, "ltrim", "str", "ltrim", FALSE, FALSE, INOUT, 0, STR, 1, STR);
	sql_create_func(sa, "ltrim", "str", "ltrim2", FALSE, FALSE, INOUT, 0, STR, 2, STR, STR);
	sql_create_func(sa, "rtrim", "str", "rtrim", FALSE, FALSE, INOUT, 0, STR, 1, STR);
	sql_create_func(sa, "rtrim", "str", "rtrim2", FALSE, FALSE, INOUT, 0, STR, 2, STR, STR);

	sql_create_func(sa, "lpad", "str", "lpad", FALSE, FALSE, SCALE_NONE, 0, STR, 2, STR, INT);
	sql_create_func(sa, "lpad", "str", "lpad3", FALSE, FALSE, SCALE_NONE, 0, STR, 3, STR, INT, STR);
	sql_create_func(sa, "rpad", "str", "rpad", FALSE, FALSE, SCALE_NONE, 0, STR, 2, STR, INT);
	sql_create_func(sa, "rpad", "str", "rpad3", FALSE, FALSE, SCALE_NONE, 0, STR, 3, STR, INT, STR);

	sql_create_func(sa, "insert", "str", "insert", FALSE, FALSE, SCALE_NONE, 0, STR, 4, STR, INT, INT, STR);
	sql_create_func(sa, "replace", "str", "replace", FALSE, FALSE, SCALE_NONE, 0, STR, 3, STR, STR, STR);
	sql_create_func(sa, "repeat", "str", "repeat", TRUE, FALSE, SCALE_NONE, 0, STR, 2, STR, INT); /* repeat -1 times is null */
	sql_create_func(sa, "space", "str", "space", TRUE, FALSE, SCALE_NONE, 0, STR, 1, INT); /* space -1 times is null */
	sql_create_func(sa, "char_length", "str", "length", FALSE, FALSE, SCALE_NONE, 0, INT, 1, STR);
	sql_create_func(sa, "character_length", "str", "length", FALSE, FALSE, SCALE_NONE, 0, INT, 1, STR);
	sql_create_func(sa, "octet_length", "str", "nbytes", FALSE, FALSE, SCALE_NONE, 0, INT, 1, STR);

	/* copyfrom fname (arg 12) */
	f = sql_create_union(sa, "copyfrom", "sql", "copy_from", TRUE, SCALE_FIX, 0, TABLE, 12, PTR, STR, STR, STR, STR, STR, LNG, LNG, INT, STR, INT, INT);
	f->varres = 1;

	/* bincopyfrom */
	f = sql_create_union(sa, "copyfrombinary", "", "", TRUE, SCALE_FIX, 0, TABLE, 3, STR, STR, INT);
	f->varres = 1;

	/* file_loader */
	f = sql_create_union(sa, "file_loader", "", "", TRUE, SCALE_FIX, 0, TABLE, 1, STR);
	f->varres = 1;

	/* sys_update_schemas, sys_update_tables */
	sql_create_procedure(sa, "sys_update_schemas", "sql", "update_schemas", FALSE, 0);
	sql_create_procedure(sa, "sys_update_tables", "sql", "update_tables", FALSE, 0);
}

void
types_init(allocator *sa)
{
	local_id = 1;
	types = sa_list(sa);
	localtypes = sa_list(sa);
	funcs = sa_list(sa);
	funcs->ht = hash_new(sa, 1024, (fkeyvalue)&base_key);
	sqltypeinit( sa );
}<|MERGE_RESOLUTION|>--- conflicted
+++ resolved
@@ -739,38 +739,6 @@
 }
 
 
-<<<<<<< HEAD
-static void
-sql_create_alias(allocator *sa, const char *name, const char *alias)
-{
-	sql_alias *a = SA_ZNEW(sa, sql_alias);
-
-	if(a) {
-		a->name = sa_strdup(sa, name);
-		a->alias = sa_strdup(sa, alias);
-		list_append(aliases, a);
-		if (!keyword_exists(a->alias) )
-			(void) keywords_insert(a->alias, KW_ALIAS);
-	}
-}
-
-char *
-sql_bind_alias(const char *alias)
-{
-	node *n;
-
-	for (n = aliases->h; n; n = n->next) {
-		sql_alias *a = n->data;
-
-		if (strcmp(a->alias, alias) == 0) {
-			return a->name;
-		}
-	}
-	return NULL;
-}
-
-=======
->>>>>>> 64531007
 static sqlid local_id = 1;
 
 static sql_type *
@@ -1740,6 +1708,6 @@
 	types = sa_list(sa);
 	localtypes = sa_list(sa);
 	funcs = sa_list(sa);
-	funcs->ht = hash_new(sa, 1024, (fkeyvalue)&base_key);
+	funcs->ht = hash_new(sa, 64*1024, (fkeyvalue)&base_key);
 	sqltypeinit( sa );
 }