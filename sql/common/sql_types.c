/*
 * The contents of this file are subject to the MonetDB Public License
 * Version 1.1 (the "License"); you may not use this file except in
 * compliance with the License. You may obtain a copy of the License at
 * http://www.monetdb.org/Legal/MonetDBLicense
 *
 * Software distributed under the License is distributed on an "AS IS"
 * basis, WITHOUT WARRANTY OF ANY KIND, either express or implied. See the
 * License for the specific language governing rights and limitations
 * under the License.
 *
 * The Original Code is the MonetDB Database System.
 *
 * The Initial Developer of the Original Code is CWI.
 * Portions created by CWI are Copyright (C) 1997-July 2008 CWI.
 * Copyright August 2008-2013 MonetDB B.V.
 * All Rights Reserved.
 */

/*
 * The typing scheme of SQL is quite elaborate. The standard introduces
 * several basic types with a plethora of functions.
 * As long as we haven't implemented a scheme to accept the
 * function type signature and relate it to a C-function linked
 * with the system, we have to patch the code below.
 *
 * Given the large number of examples, it should be relatively
 * easy to find something akin you intend to enter.
 */

#include "monetdb_config.h"
#include "sql_types.h"
#include "sql_keyword.h"	/* for keyword_exists(), keywords_insert(), init_keywords(), exit_keywords() */
#include <string.h>

#define END_SUBAGGR	1
#define END_AGGR	2
#define END_SUBTYPE	3
#define END_TYPE	4

list *aliases = NULL;
list *types = NULL;
list *aggrs = NULL;
list *funcs = NULL;

static list *localtypes = NULL;

int digits2bits(int digits) 
{
	if (digits < 3) 
		return 8;
	else if (digits < 5) 
		return 16;
	else if (digits < 10) 
		return 32;
	else if (digits < 17) 
		return 51;
#ifdef HAVE_HGE
	else if (digits < 19)
		return 64;
	return 128;
#else
	return 64;
#endif
}

int bits2digits(int bits) 
{
	if (bits < 4) 
		return 1;
	else if (bits < 7) 
		return 2;
	else if (bits < 10) 
		return 3;
	else if (bits < 14) 
		return 4;
	else if (bits < 16) 
		return 5;
	else if (bits < 20) 
		return 6;
	else if (bits < 24) 
		return 7;
	else if (bits < 27) 
		return 8;
	else if (bits < 30) 
		return 9;
	else if (bits <= 32) 
		return 10;
#ifdef HAVE_HGE
	else if (bits <= 64)
		return 19;
	return 39;
#else
	return 19;
#endif
}

/* 0 cannot convert */
/* 1 set operations have very limited coersion rules */
/* 2 automatic coersion (could still require dynamic checks for overflow) */
/* 3 casts are allowed (requires dynamic checks) (sofar not used) */
static int convert_matrix[EC_MAX][EC_MAX] = {

/* EC_ANY */	{ 1, 1, 1, 1, 1, 1, 1, 1, 1, 1, 1, 1, 1, 1 }, /* NULL */
/* EC_TABLE */	{ 0, 0, 0, 1, 1, 0, 0, 0, 0, 0, 0, 0, 0, 0 },
/* EC_BIT */	{ 0, 0, 1, 1, 1, 0, 2, 2, 2, 0, 0, 0, 0, 0 },
/* EC_CHAR */	{ 2, 2, 2, 1, 1, 2, 2, 2, 2, 2, 2, 2, 2, 2 },
/* EC_STRING */	{ 2, 2, 2, 1, 1, 2, 2, 2, 2, 2, 2, 2, 2, 2 },
/* EC_BLOB */	{ 0, 0, 0, 0, 1, 1, 0, 0, 0, 0, 0, 0, 0, 0 },
/* EC_NUM */	{ 0, 0, 2, 1, 1, 0, 1, 1, 1, 1, 0, 0, 0, 0 },
/* EC_INTERVAL*/{ 0, 0, 0, 1, 1, 0, 1, 0, 0, 0, 1, 1, 0, 0 },
/* EC_DEC */	{ 0, 0, 0, 1, 1, 0, 1, 1, 1, 1, 0, 0, 0, 0 },
/* EC_FLT */	{ 0, 0, 0, 1, 1, 0, 1, 3, 1, 1, 0, 0, 0, 0 },
/* EC_TIME */	{ 0, 0, 0, 1, 1, 0, 0, 1, 0, 0, 1, 0, 0, 0 },
/* EC_DATE */	{ 0, 0, 0, 1, 1, 0, 0, 0, 0, 0, 0, 1, 3, 0 },
/* EC_TSTAMP */	{ 0, 0, 0, 1, 1, 0, 0, 0, 0, 0, 1, 1, 1, 0 },
/* EC_EXTERNAL*/{ 0, 0, 0, 1, 1, 0, 0, 0, 0, 0, 0, 0, 0, 0 }
};

int sql_type_convert (int from, int to) 
{
	int c = convert_matrix[from][to];
	return c;
}

int is_commutative(char *fnm)
{
	if (strcmp("sql_add", fnm) == 0 ||
	    strcmp("sql_mul", fnm) == 0)
	    	return 1;
	return 0;
}

void
base_init(sql_allocator *sa, sql_base * b, sqlid id, int flag, char *name)
{
	b->id = id;

	assert(sa);
	b->wtime = 0;
	b->rtime = 0;
	b->flag = flag;
	b->name = NULL;
	if (name)
		b->name = sa_strdup(sa,name);
}

void
sql_init_subtype(sql_subtype *res, sql_type *t, unsigned int digits, unsigned int scale)
{
	res->type = t;
	res->digits = digits ? digits : t->digits;
	if (t->digits && res->digits > t->digits)
		res->digits = t->digits;
	res->scale = scale;
	res->comp_type = NULL;
}

sql_subtype *
sql_create_subtype(sql_allocator *sa, sql_type *t, unsigned int digits, unsigned int scale)
{
	sql_subtype *res = SA_ZNEW(sa, sql_subtype);

	sql_init_subtype(res, t, digits, scale);
	return res;
}

static int
localtypes_cmp(int nlt, int olt)
{
	if (nlt == TYPE_flt || nlt == TYPE_dbl) {
		nlt = TYPE_dbl;
#ifdef HAVE_HGE
	} else if (nlt == TYPE_bte || nlt == TYPE_sht || nlt == TYPE_int || nlt == TYPE_wrd || nlt == TYPE_lng || nlt == TYPE_hge) {
		nlt = TYPE_hge;
#else
	} else if (nlt == TYPE_bte || nlt == TYPE_sht || nlt == TYPE_int || nlt == TYPE_wrd || nlt == TYPE_lng) {
		nlt = TYPE_lng;
#endif
	}
	if (nlt == olt)
		return 1;
	return 0;
}

sql_subtype *
sql_find_numeric(sql_subtype *r, int localtype, unsigned int digits)
{
	node *m, *n;

	if (localtype == TYPE_flt || localtype == TYPE_dbl) {
		localtype = TYPE_dbl;
	} else {
#ifdef HAVE_HGE
		localtype = TYPE_hge;
		if (digits > 128)
			digits = 128;
#else
		localtype = TYPE_lng;
		if (digits > 64)
			digits = 64;
#endif
	}

	for (n = types->h; n; n = n->next) {
		sql_type *t = n->data;

		if (localtypes_cmp(t->localtype, localtype)) {
			if ((digits && t->digits >= digits) || (digits == t->digits)) {
				sql_init_subtype(r, t, digits, 0);
				return r;
			}
			for (m = n->next; m; m = m->next) {
				t = m->data;
				if (!localtypes_cmp(t->localtype, localtype)) {
					break;
				}
				n = m;
				if ((digits && t->digits >= digits) || (digits == t->digits)) {
					sql_init_subtype(r, t, digits, 0);
					return r;
				}
			}
		}
	}
	return NULL;
}

int 
sql_find_subtype(sql_subtype *res, char *name, unsigned int digits, unsigned int scale)
{
	/* todo add approximate info
	 * if digits/scale == 0 and no approximate with digits/scale == 0
	 * exists we could return the type with largest digits
	 *
	 * returning the largest when no exact match is found is now the
	 * (wrong?) default
	 */
	/* assumes the types are ordered on name,digits,scale where is always
	 * 0 > n
	 */
	node *m, *n;

	for (n = types->h; n; n = n->next) {
		sql_type *t = n->data;

		if (t->sqlname[0] == name[0] && strcmp(t->sqlname, name) == 0) {
			if ((digits && t->digits >= digits) || (digits == t->digits)) {
				sql_init_subtype(res, t, digits, scale);
				return 1;
			}
			for (m = n->next; m; m = m->next) {
				t = m->data;
				if (strcmp(t->sqlname, name) != 0) {
					break;
				}
				n = m;
				if ((digits && t->digits >= digits) || (digits == t->digits)) {
					sql_init_subtype(res, t, digits, scale);
					return 1;
				}
			}
			t = n->data;
			sql_init_subtype(res, t, digits, scale);
			return 1;
		}
	}
	return 0;
}

sql_subtype *
sql_bind_subtype(sql_allocator *sa, char *name, unsigned int digits, unsigned int scale)
{
	sql_subtype *res = SA_ZNEW(sa, sql_subtype);
	
	if (!sql_find_subtype(res, name, digits, scale)) {
		return NULL;
	}
	return res;
}

char *
sql_subtype_string(sql_subtype *t)
{
	char buf[BUFSIZ];

	if (t->digits && t->scale)
		snprintf(buf, BUFSIZ, "%s(%u,%u)", t->type->sqlname, t->digits, t->scale);
	else if (t->digits && t->type->radix != 2)
		snprintf(buf, BUFSIZ, "%s(%u)", t->type->sqlname, t->digits);

	else
		snprintf(buf, BUFSIZ, "%s", t->type->sqlname);
	return _STRDUP(buf);
}

sql_subtype *
sql_bind_localtype(char *name)
{
	node *n = localtypes->h;

	while (n) {
		sql_subtype *t = n->data;

		if (strcmp(t->type->base.name, name) == 0) {
			return t;
		}
		n = n->next;
	}
	assert(0);
	return NULL;
}

int
type_cmp(sql_type *t1, sql_type *t2)
{
	int res = 0;

	if (!t1 || !t2)
		return -1;
	/* types are only equal
	   iff they map onto the same systemtype */
	res = (t1->localtype - t2->localtype);
	if (res)
		return res;

	/* iff they fall into the same equivalence class */
	res = (t1->eclass - t2->eclass);
	if (res)
		return res;

	/* external types with the same system type are treated equaly */
	if (t1->eclass == EC_EXTERNAL)
		return res;

	/* sql base types need the same 'sql' name */
	return (strcmp(t1->sqlname, t2->sqlname));
}

int
subtype_cmp(sql_subtype *t1, sql_subtype *t2)
{
	if (!t1->type || !t2->type)
		return -1;
	if ( !(t1->type->eclass == t2->type->eclass && 
	       t1->type->eclass == EC_INTERVAL) &&
	      (t1->digits != t2->digits || t1->scale != t2->scale) )
		return -1;

	/* subtypes are only equal iff
	   they map onto the same systemtype */
	return (type_cmp(t1->type, t2->type));
}

int
is_subtype(sql_subtype *sub, sql_subtype *super)
/* returns true if sub is a sub type of super */
{
	if (!sub || !super)
		return 0;
	if (super->digits > 0 && sub->digits > super->digits) 
		return 0;
	if (super->digits == 0 && super->type->eclass == EC_STRING && 
	    (sub->type->eclass == EC_STRING || sub->type->eclass == EC_CHAR))
		return 1;
	/* subtypes are only equal iff
	   they map onto the same systemtype */
	return (type_cmp(sub->type, super->type) == 0);
}

char *
subtype2string(sql_subtype *t)
{
	char buf[BUFSIZ]; 

	if (t->digits > 0) {
		if (t->scale > 0)
			snprintf(buf, BUFSIZ, "%s(%u,%u)", 
				t->type->sqlname, t->digits, t->scale);
		else
			snprintf(buf, BUFSIZ, "%s(%u)", 
				t->type->sqlname, t->digits);
	} else {
			snprintf(buf, BUFSIZ, "%s", t->type->sqlname);
	}
	return _STRDUP(buf);
}

int 
subaggr_cmp( sql_subaggr *a1, sql_subaggr *a2)
{
	if (a1->aggr == a2->aggr) 
	    return subtype_cmp(&a1->res, &a2->res);
	return -1;
}

int 
subfunc_cmp( sql_subfunc *f1, sql_subfunc *f2)
{
	if (f1->func == f2->func) 
	    return subtype_cmp(&f1->res, &f2->res);
	return -1;
}

static int
arg_subtype_cmp(sql_arg *a, sql_subtype *t)
{
	if (a->type.type->eclass == EC_ANY)
		return 0;
	return (is_subtype(t, &a->type )?0:-1);
}

sql_subaggr *
sql_bind_aggr(sql_allocator *sa, sql_schema *s, char *sqlaname, sql_subtype *type)
{
	node *n = aggrs->h;

	while (n) {
		sql_func *a = n->data;
		sql_arg *arg = NULL;

		if (a->ops->h)
			arg = a->ops->h->data;

		if (strcmp(a->base.name, sqlaname) == 0 && (!arg ||
		    arg->type.type->eclass == EC_ANY || 
		    (type && is_subtype(type, &arg->type )))) {
			int scale = 0;
			int digits = 0;
			sql_subaggr *ares = SA_ZNEW(sa, sql_subaggr);

			ares->aggr = a;
			digits = a->res.digits;
			scale = a->res.scale;
			/* same scale as the input */
			if (type) {
				digits = type->digits;
				scale = type->scale;
			}
			/* same type as the input */
			if (a->res.type->eclass == EC_ANY) 
				sql_init_subtype(&ares->res, type->type, digits, scale);
			else
				sql_init_subtype(&ares->res, a->res.type, digits, scale);
			return ares;
		}
		n = n->next;
	}
	if (s) {
		node *n;

		if (s->funcs.set) for (n=s->funcs.set->h; n; n = n->next) {
			sql_func *a = n->data;
			sql_arg *arg = NULL;

			if ((!IS_AGGR(a) || !a->res.type))
				continue;

			if (a->ops->h)
				arg = a->ops->h->data;

			if (strcmp(a->base.name, sqlaname) == 0 && (!arg ||
		    	 	arg->type.type->eclass == EC_ANY || 
		    		(type && is_subtype(type, &arg->type )))) {
				int scale = 0;
				int digits = 0;
				sql_subaggr *ares = SA_ZNEW(sa, sql_subaggr);
		
				ares->aggr = a;
				digits = a->res.digits;
				scale = a->res.scale;
				/* same scale as the input */
				if (type) {
					digits = type->digits;
					scale = type->scale;
				}
				/* same type as the input */
				if (a->res.type->eclass == EC_ANY) 
					sql_init_subtype(&ares->res, type->type, digits, scale);
				else
					sql_init_subtype(&ares->res, a->res.type, digits, scale);
				return ares;
			}
		}
	}
	return NULL;
}

sql_subaggr *
sql_bind_aggr_(sql_allocator *sa, sql_schema *s, char *sqlaname, list *ops)
{
	node *n = aggrs->h;
	sql_subtype *type = NULL;

	if (ops->h)
		type = ops->h->data;

	while (n) {
		sql_func *a = n->data;

		if (strcmp(a->base.name, sqlaname) == 0 &&  
		    list_cmp(a->ops, ops, (fcmp) &arg_subtype_cmp) == 0) { 
			int scale = 0;
			int digits = 0;
			sql_subaggr *ares = SA_ZNEW(sa, sql_subaggr);

			ares->aggr = a;
			digits = a->res.digits;
			scale = a->res.scale;
			/* same scale as the input */
			if (type) {
				digits = type->digits;
				scale = type->scale;
			}
			/* same type as the input */
			if (a->res.type->eclass == EC_ANY) 
				sql_init_subtype(&ares->res, type->type, digits, scale);
			else
				sql_init_subtype(&ares->res, a->res.type, digits, scale);
			return ares;
		}
		n = n->next;
	}
	if (s) {
		node *n;

		if (s->funcs.set) for (n=s->funcs.set->h; n; n = n->next) {
			sql_func *a = n->data;

			if ((!IS_AGGR(a) || !a->res.type))
				continue;

			if (strcmp(a->base.name, sqlaname) == 0 && 
		    	    list_cmp(a->ops, ops, (fcmp) &arg_subtype_cmp) == 0) { 
				int scale = 0;
				int digits = 0;
				sql_subaggr *ares = SA_ZNEW(sa, sql_subaggr);
		
				ares->aggr = a;
				digits = a->res.digits;
				scale = a->res.scale;
				/* same scale as the input */
				if (type) {
					digits = type->digits;
					scale = type->scale;
				}
				/* same type as the input */
				if (a->res.type->eclass == EC_ANY) 
					sql_init_subtype(&ares->res, type->type, digits, scale);
				else
					sql_init_subtype(&ares->res, a->res.type, digits, scale);
				return ares;
			}
		}
	}
	return NULL;
}

sql_subaggr *
sql_find_aggr(sql_allocator *sa, sql_schema *s, char *sqlaname)
{
	node *n = aggrs->h;

	(void)s;
	while (n) {
		sql_func *a = n->data;

		if (strcmp(a->base.name, sqlaname) == 0) {
			int scale = 0;
			int digits = 0;
			sql_subaggr *ares = SA_ZNEW(sa, sql_subaggr);

			ares->aggr = a;
			digits = a->res.digits;
			scale = a->res.scale;
			sql_init_subtype(&ares->res, a->res.type, digits, scale);
			return ares;
		}
		n = n->next;
	}
	if (s) {
		node *n;

		if (s->funcs.set) for (n=s->funcs.set->h; n; n = n->next) {
			sql_func *a = n->data;

			if ((!IS_AGGR(a) || !a->res.type))
				continue;

			if (strcmp(a->base.name, sqlaname) == 0) {
				int scale = 0;
				int digits = 0;
				sql_subaggr *ares = SA_ZNEW(sa, sql_subaggr);
		
				ares->aggr = a;
				digits = a->res.digits;
				scale = a->res.scale;
				sql_init_subtype(&ares->res, a->res.type, digits, scale);
				return ares;
			}
		}
	}
	return NULL;
}

char *
sql_func_imp(sql_func *f)
{
	if (f->sql)
		return f->base.name;
	else
		return f->imp;
}

char *
sql_func_mod(sql_func *f)
{
	return f->mod;
}

int
is_sqlfunc(sql_func *f)
{
	return f->sql;
}

static sql_subfunc *
func_cmp(sql_allocator *sa, sql_func *f, char *name, int nrargs) 
{
	if (strcmp(f->base.name, name) == 0) {
		if (nrargs < 0 || list_length(f->ops) == nrargs) {
			sql_subfunc *fres = SA_ZNEW(sa, sql_subfunc);

			fres->func = f;
			if (f->res.type)
				sql_init_subtype(&fres->res, f->res.type, f->res.digits, f->res.scale);
			if (f->res.comp_type) 
				fres->res.comp_type = f->res.comp_type;
			return fres;
		}
	}
	return NULL;
}

sql_subfunc *
sql_find_func(sql_allocator *sa, sql_schema *s, char *sqlfname, int nrargs, int type)
{
	sql_subfunc *fres;
	int key = hash_key(sqlfname);
	sql_hash_e *he = funcs->ht->buckets[key&(funcs->ht->size-1)]; 

	assert(nrargs);
	for (; he; he = he->chain) {
		sql_func *f = he->value;

		if (f->type != type) 
			continue;
		if ((fres = func_cmp(sa, f, sqlfname, nrargs )) != NULL) {
			return fres;
		}
	}
	if (s) {
		node *n;
		sql_func * f = find_sql_func(s, sqlfname);

		if (f && f->type == type && (fres = func_cmp(sa, f, sqlfname, nrargs )) != NULL) 
			return fres;
		if (s->funcs.set && s->funcs.set->ht) for (he=s->funcs.set->ht->buckets[key&(s->funcs.set->ht->size-1)]; he; he = he->chain) {
			sql_func *f = he->value;

			if (f->type != type) 
				continue;
			if ((fres = func_cmp(sa, f, sqlfname, nrargs )) != NULL) {
				return fres;
			}
		} else if (s->funcs.set && !s->funcs.set->ht) for (n=s->funcs.set->h; n; n = n->next) {
			sql_func *f = n->data;

			if (f->type != type) 
				continue;
			if ((fres = func_cmp(sa, f, sqlfname, nrargs )) != NULL) {
				return fres;
			}
		}
	}
	return NULL;
}


/* find function based on first argument */
sql_subfunc *
sql_bind_member(sql_allocator *sa, sql_schema *s, char *sqlfname, sql_subtype *tp, int nrargs)
{
	node *n;

	(void)s;
	assert(nrargs);
	for (n = funcs->h; n; n = n->next) {
		sql_func *f = n->data;

		if (!f->res.type)
			continue;
		if (strcmp(f->base.name, sqlfname) == 0) {
			if (list_length(f->ops) == nrargs && is_subtype(tp, &((sql_arg *) f->ops->h->data)->type)) {

				unsigned int scale = 0, digits;
				sql_subfunc *fres = SA_ZNEW(sa, sql_subfunc);

				fres->func = f;
				/* same scale as the input */
				if (tp && tp->scale > scale)
					scale = tp->scale;
				digits = f->res.digits;
				if (tp && f->fix_scale == INOUT)
					digits = tp->digits;
				sql_init_subtype(&fres->res, f->res.type, digits, scale);
				if (f->res.comp_type) 
					fres->res.comp_type = f->res.comp_type;
				return fres;
			}
		}
	}
	if (tp->type->eclass == EC_NUM) {
	 	/* add second round but now look for Decimals only */
		for (n = funcs->h; n; n = n->next) {
			sql_func *f = n->data;

			if (!f->res.type)
				continue;
			if (strcmp(f->base.name, sqlfname) == 0 && list_length(f->ops) == nrargs) {
				if (((sql_arg *) f->ops->h->data)->type.type->eclass == EC_DEC && 
				    ((sql_arg *) f->ops->h->data)->type.type->localtype == tp->type->localtype) {

					unsigned int scale = 0, digits;
					sql_subfunc *fres = SA_ZNEW(sa, sql_subfunc);

					fres->func = f;
					digits = f->res.digits;
					sql_init_subtype(&fres->res, f->res.type, digits, scale);
					if (f->res.comp_type) 
						fres->res.comp_type = f->res.comp_type;
					return fres;
				}
			}
		}
	}
	if (s) {
		node *n;

		if (s->funcs.set) for (n=s->funcs.set->h; n; n = n->next) {
			sql_func *f = n->data;

			if (!f->res.type)
				continue;
			if (strcmp(f->base.name, sqlfname) == 0) {
				if (list_length(f->ops) == nrargs && is_subtype(tp, &((sql_arg *) f->ops->h->data)->type)) {

					unsigned int scale = 0, digits;
					sql_subfunc *fres = SA_ZNEW(sa, sql_subfunc);

					fres->func = f;
					/* same scale as the input */
					if (tp && tp->scale > scale)
						scale = tp->scale;
					digits = f->res.digits;
					if (tp && f->fix_scale == INOUT)
						digits = tp->digits;
					sql_init_subtype(&fres->res, f->res.type, digits, scale);
					if (f->res.comp_type) 
						fres->res.comp_type = f->res.comp_type;
					return fres;
				}
			}
		}
	}
	return NULL;
}

sql_subfunc *
sql_bind_func(sql_allocator *sa, sql_schema *s, char *sqlfname, sql_subtype *tp1, sql_subtype *tp2, int type)
{
	list *l = sa_list(sa);
	sql_subfunc *fres;

	if (tp1)
		list_append(l, tp1);
	if (tp2)
		list_append(l, tp2);

	fres = sql_bind_func_(sa, s, sqlfname, l, type);
	return fres;
}

sql_subfunc *
sql_bind_func3(sql_allocator *sa, sql_schema *s, char *sqlfname, sql_subtype *tp1, sql_subtype *tp2, sql_subtype *tp3, int type)
{
	list *l = sa_list(sa);
	sql_subfunc *fres;

	if (tp1)
		list_append(l, tp1);
	if (tp2)
		list_append(l, tp2);
	if (tp3)
		list_append(l, tp3);

	fres = sql_bind_func_(sa, s, sqlfname, l, type);
	return fres;
}

sql_subfunc *
sql_bind_func_(sql_allocator *sa, sql_schema *s, char *sqlfname, list *ops, int type)
{
	node *n = funcs->h;

	(void)s;
	for (; n; n = n->next) {
		sql_func *f = n->data;

		if (f->type != type) 
			continue;
		if (strcmp(f->base.name, sqlfname) == 0) {
			if (list_cmp(f->ops, ops, (fcmp) &arg_subtype_cmp) == 0) {
				unsigned int scale = 0, digits;
				sql_subfunc *fres = SA_ZNEW(sa, sql_subfunc);

				fres->func = f;
				if (IS_FUNC(f)) { /* not needed for PROC/FILT */
					/* fix the scale */
					digits = f->res.digits;
					if (f->fix_scale > SCALE_NONE && f->fix_scale < SCALE_EQ) {
						for (n = ops->h; n; n = n->next) {
							sql_subtype *a = n->data;

							/* same scale as the input */
							if (a && a->scale > scale)
								scale = a->scale;
							if (a && f->fix_scale == INOUT)
								digits = a->digits;
						}
					} else if (f->res.scale) 
						scale = f->res.scale;
					/* same type as the first input */
					if (f->res.type->eclass == EC_ANY) {
						node *m;
						sql_subtype *a = NULL;
						for (n = ops->h, m = f->ops->h; n; n = n->next, m = m->next) {
							sql_arg *s = m->data;
							if (s->type.type->eclass == EC_ANY) {
								a = n->data;
							}
						}
						sql_init_subtype(&fres->res, a->type, digits, scale);
					} else {
						sql_init_subtype(&fres->res, f->res.type, digits, scale);
					}
				} else {
					fres->res.type = NULL;
				}
				return fres;
			}
		}
	}
	if (s) {
		node *n;

		if (s->funcs.set) for (n=s->funcs.set->h; n; n = n->next) {
			sql_func *f = n->data;

			if (f->type != type) 
				continue;
			if (strcmp(f->base.name, sqlfname) == 0) {
				if (list_cmp(f->ops, ops, (fcmp) &arg_subtype_cmp) == 0) {
					unsigned int scale = 0;
					sql_subfunc *fres = SA_ZNEW(sa, sql_subfunc);

					fres->func = f;
					if (f->fix_scale > SCALE_NONE && f->fix_scale < SCALE_EQ) {
						for (n = ops->h; n; n = n->next) {
							sql_subtype *a = n->data;

							/* same scale as the input */
							if (a && a->scale > scale)
								scale = a->scale;
						}
					} else if (f->res.scale) 
						scale = f->res.scale;
					if (IS_FUNC(f)) {
						sql_init_subtype(&fres->res, f->res.type, f->res.digits, scale);
						if (f->res.comp_type) 
							fres->res.comp_type = f->res.comp_type;
					}
					return fres;
				}
			}
		}
	}
	return NULL;
}

sql_subfunc *
sql_bind_func_result(sql_allocator *sa, sql_schema *s, char *sqlfname, sql_subtype *tp1, sql_subtype *tp2, sql_subtype *res)
{
	list *l = sa_list(sa);
	sql_subfunc *fres;

	if (tp1)
		list_append(l, tp1);
	if (tp2)
		list_append(l, tp2);

	fres = sql_bind_func_result_(sa, s, sqlfname, l, res);
	return fres;
}

sql_subfunc *
sql_bind_func_result3(sql_allocator *sa, sql_schema *s, char *sqlfname, sql_subtype *tp1, sql_subtype *tp2, sql_subtype *tp3, sql_subtype *res)
{
	list *l = sa_list(sa);
	sql_subfunc *fres;

	if (tp1)
		list_append(l, tp1);
	if (tp2)
		list_append(l, tp2);
	if (tp3)
		list_append(l, tp3);

	fres = sql_bind_func_result_(sa, s, sqlfname, l, res);
	return fres;
}


sql_subfunc *
sql_bind_func_result_(sql_allocator *sa, sql_schema *s, char *sqlfname, list *ops, sql_subtype *res)
{
	node *n = funcs->h;

	(void)s;
	for (; n; n = n->next) {
		sql_func *f = n->data;

		if (!f->res.type) 
			continue;
		if (strcmp(f->base.name, sqlfname) == 0 && (is_subtype(&f->res, res) || f->res.type->eclass == EC_ANY) && list_cmp(f->ops, ops, (fcmp) &arg_subtype_cmp) == 0) {
			unsigned int scale = 0;
			sql_subfunc *fres = SA_ZNEW(sa, sql_subfunc);

			fres->func = f;
			for (n = ops->h; n; n = n->next) {
				sql_subtype *a = n->data;

				/* same scale as the input */
				if (a && a->scale > scale)
					scale = a->scale;
			}
			/* same type as the first input */
			if (f->res.type->eclass == EC_ANY) {
				node *m;
				sql_subtype *a = NULL;
				for (n = ops->h, m = f->ops->h; n; n = n->next, m = m->next) {
					sql_arg *s = m->data;
					if (s->type.type->eclass == EC_ANY) {
						a = n->data;
					}
				}
				sql_init_subtype(&fres->res, a->type, f->res.digits, scale);
			} else {
				sql_init_subtype(&fres->res, f->res.type, f->res.digits, scale);
				if (f->res.comp_type) 
					fres->res.comp_type = f->res.comp_type;
			}
			return fres;
		}
	}
	return NULL;
}

static void
sql_create_alias(sql_allocator *sa, char *name, char *alias)
{
	sql_alias *a = SA_ZNEW(sa, sql_alias);

	a->name = sa_strdup(sa, name);
	a->alias = sa_strdup(sa, alias);
	list_append(aliases, a);
	if (!keyword_exists(a->alias) )
		keywords_insert(a->alias, KW_ALIAS);
}

char *
sql_bind_alias(char *alias)
{
	node *n;

	for (n = aliases->h; n; n = n->next) {
		sql_alias *a = n->data;

		if (strcmp(a->alias, alias) == 0) {
			return a->name;
		}
	}
	return NULL;
}


sql_type *
sql_create_type(sql_allocator *sa, char *sqlname, unsigned int digits, unsigned int scale, unsigned char radix, unsigned char eclass, char *name)
{
	sql_type *t = SA_ZNEW(sa, sql_type);

	base_init(sa, &t->base, store_next_oid(), TR_OLD, name);
	t->sqlname = sa_strdup(sa, sqlname);
	t->digits = digits;
	t->scale = scale;
	t->localtype = ATOMindex(t->base.name);
	t->radix = radix;
	t->eclass = eclass;
	t->s = NULL;
	if (!keyword_exists(t->sqlname) && eclass != EC_INTERVAL) 
		keywords_insert(t->sqlname, KW_TYPE);
	list_append(types, t);

	list_append(localtypes, sql_create_subtype(sa, t, 0, 0));

	return t;
}

static sql_arg *
create_arg(sql_allocator *sa, char *name, sql_subtype *t)
{
	sql_arg *a = SA_ZNEW(sa, sql_arg);

	a->name = name;
	a->type = *t;
	return a;
}

sql_arg *
arg_dup(sql_allocator *sa, sql_arg *oa)
{
	sql_arg *a = SA_ZNEW(sa, sql_arg);

	a->name = sa_strdup(sa, oa->name);
	a->type = oa->type;
	return a;
}

sql_func *
sql_create_aggr(sql_allocator *sa, char *name, char *mod, char *imp, sql_type *tpe, sql_type *res)
{
	list *l = sa_list(sa);
	sql_subtype sres;

	if (tpe)
		list_append(l, create_arg(sa, NULL, sql_create_subtype(sa, tpe, 0, 0)));
	assert(res);
	sql_init_subtype(&sres, res, 0, 0);
	return sql_create_func_(sa, name, mod, imp, l, &sres, FALSE, TRUE, SCALE_NONE);
}

sql_func *
sql_create_aggr2(sql_allocator *sa, char *name, char *mod, char *imp, sql_type *tp1, sql_type *tp2, sql_type *res)
{
	list *l = sa_list(sa);
	sql_subtype sres;

	list_append(l, create_arg(sa, NULL, sql_create_subtype(sa, tp1, 0, 0)));
	list_append(l, create_arg(sa, NULL, sql_create_subtype(sa, tp2, 0, 0)));
	assert(res);
	sql_init_subtype(&sres, res, 0, 0);
	return sql_create_func_(sa, name, mod, imp, l, &sres, FALSE, TRUE, SCALE_NONE);
}

sql_func *
sql_create_func(sql_allocator *sa, char *name, char *mod, char *imp, sql_type *tpe1, sql_type *tpe2, sql_type *res, int fix_scale)
{
	list *l = sa_list(sa);
	sql_subtype sres;

	if (tpe1)
		list_append(l,create_arg(sa, NULL, sql_create_subtype(sa, tpe1, 0, 0)));
	if (tpe2)
		list_append(l,create_arg(sa, NULL, sql_create_subtype(sa, tpe2, 0, 0)));

	sql_init_subtype(&sres, res, 0, 0);
	return sql_create_func_(sa, name, mod, imp, l, &sres, FALSE, FALSE, fix_scale);
}

sql_func *
sql_create_funcSE(sql_allocator *sa, char *name, char *mod, char *imp, sql_type *tpe1, sql_type *tpe2, sql_type *res, int fix_scale)
{
	list *l = sa_list(sa);
	sql_subtype sres;

	if (tpe1)
		list_append(l,create_arg(sa, NULL, sql_create_subtype(sa, tpe1, 0, 0)));
	if (tpe2)
		list_append(l,create_arg(sa, NULL, sql_create_subtype(sa, tpe2, 0, 0)));

	sql_init_subtype(&sres, res, 0, 0);
	return sql_create_func_(sa, name, mod, imp, l, &sres, TRUE, FALSE, fix_scale);
}


sql_func *
sql_create_func3(sql_allocator *sa, char *name, char *mod, char *imp, sql_type *tpe1, sql_type *tpe2, sql_type *tpe3, sql_type *res, int fix_scale)
{
	list *l = sa_list(sa);
	sql_subtype sres;

	list_append(l, create_arg(sa, NULL, sql_create_subtype(sa, tpe1, 0, 0)));
	list_append(l, create_arg(sa, NULL, sql_create_subtype(sa, tpe2, 0, 0)));
	list_append(l, create_arg(sa, NULL, sql_create_subtype(sa, tpe3, 0, 0)));

	sql_init_subtype(&sres, res, 0, 0);
	return sql_create_func_(sa, name, mod, imp, l, &sres, FALSE, FALSE, fix_scale);
}

sql_func *
sql_create_func4(sql_allocator *sa, char *name, char *mod, char *imp, sql_type *tpe1, sql_type *tpe2, sql_type *tpe3, sql_type *tpe4, sql_type *res, int fix_scale)
{
	list *l = sa_list(sa);
	sql_subtype sres;

	list_append(l, create_arg(sa, NULL, sql_create_subtype(sa, tpe1, 0, 0)));
	list_append(l, create_arg(sa, NULL, sql_create_subtype(sa, tpe2, 0, 0)));
	list_append(l, create_arg(sa, NULL, sql_create_subtype(sa, tpe3, 0, 0)));
	list_append(l, create_arg(sa, NULL, sql_create_subtype(sa, tpe4, 0, 0)));

	sql_init_subtype(&sres, res, 0, 0);
	return sql_create_func_(sa, name, mod, imp, l, &sres, FALSE, FALSE, fix_scale);
}


sql_func *
sql_create_func_(sql_allocator *sa, char *name, char *mod, char *imp, list *ops, sql_subtype *res, bit side_effect, bit aggr, int fix_scale)
{
	sql_func *t = SA_ZNEW(sa, sql_func);

	assert(res && ops);
	base_init(sa, &t->base, store_next_oid(), TR_OLD, name);
	t->imp = sa_strdup(sa, imp);
	t->mod = sa_strdup(sa, mod);
	t->ops = ops;
	if (aggr) {
		t->res = *res;
		t->type = F_AGGR;
	} else if (res) {	
		t->res = *res;
		t->type = F_FUNC;
	} else {
		t->res.type = NULL;
		t->type = F_PROC;
	}
	t->nr = list_length(funcs);
	t->sql = 0;
	t->side_effect = side_effect;
	t->fix_scale = fix_scale;
	t->s = NULL;
	if (aggr) {
		list_append(aggrs, t);
	} else {
		list_append(funcs, t);
		hash_add(funcs->ht, base_key(&t->base), t);
	}
	return t;
}

sql_func *
sql_create_sqlfunc(sql_allocator *sa, char *name, char *imp, list *ops, sql_subtype *res)
{
	sql_func *t = SA_ZNEW(sa, sql_func);

	assert(res && ops);
	base_init(sa, &t->base, store_next_oid(), TR_OLD, name);
	t->imp = sa_strdup(sa, imp);
	t->mod = sa_strdup(sa, "SQL");
	t->ops = ops;
	if (res) {	
		t->res = *res;
		t->type = F_FUNC;
	} else {
		t->res.type = NULL;
		t->type = F_PROC;
	}
	t->nr = list_length(funcs);
	t->sql = 1;
	t->side_effect = FALSE;
	list_append(funcs, t);
	hash_add(funcs->ht, base_key(&t->base), t);
	return t;
}

/* SQL service initialization
This C-code version initializes the
parser catalogs with typing information. Although, in principle,
many of the function signatures can be obtained from the underlying
database kernel, we have chosen for this explicit scheme for one
simple reason. The SQL standard dictates the types and we have to
check their availability in the kernel only. The kernel itself could
include manyfunctions for which their is no standard.
lead to unexpected
*/

static void
sqltypeinit( sql_allocator *sa)
{
	sql_type *ts[100];
	sql_type **strings, **numerical;
	sql_type **decimals, **floats, **dates, **end, **t;
	sql_type *STR, *BTE, *SHT, *INT, *LNG, *OID, *BIT, *DBL, *WRD, *DEC;
#ifdef HAVE_HGE
	sql_type *HGE;
#endif
	sql_type *SECINT, *MONINT, *DTE; 
	sql_type *TME, *TMETZ, *TMESTAMP, *TMESTAMPTZ;
	sql_type *ANY, *TABLE;
	sql_func *f;
	sql_type *LargestINT, *LargestDEC;

	ANY = sql_create_type(sa, "ANY", 0, 0, 0, EC_ANY, "void");

	t = ts;
	TABLE = *t++ = sql_create_type(sa, "TABLE", 0, 0, 0, EC_TABLE, "bat");
	*t++ = sql_create_type(sa, "PTR", 0, 0, 0, EC_TABLE, "ptr");

	BIT = *t++ = sql_create_type(sa, "BOOLEAN", 1, 0, 2, EC_BIT, "bit");
	sql_create_alias(sa, BIT->sqlname, "BOOL");

	strings = t;
	*t++ = sql_create_type(sa, "CHAR",    0, 0, 0, EC_CHAR,   "str");
	STR = *t++ = sql_create_type(sa, "VARCHAR", 0, 0, 0, EC_STRING, "str");
	*t++ = sql_create_type(sa, "CLOB",    0, 0, 0, EC_STRING, "str");

	numerical = t;

	BTE = *t++ = sql_create_type(sa, "TINYINT",   8, SCALE_FIX, 2, EC_NUM, "bte");
	SHT = *t++ = sql_create_type(sa, "SMALLINT", 16, SCALE_FIX, 2, EC_NUM, "sht");
	INT = *t++ = sql_create_type(sa, "INT",      32, SCALE_FIX, 2, EC_NUM, "int");
#if SIZEOF_OID == SIZEOF_INT
	OID = *t++ = sql_create_type(sa, "OID", 31, 0, 2, EC_NUM, "oid");
#endif
#if SIZEOF_WRD == SIZEOF_INT
	WRD = *t++ = sql_create_type(sa, "WRD", 32, SCALE_FIX, 2, EC_NUM, "wrd");
#endif
#ifndef HAVE_HGE
	LargestINT =
#endif
	LNG = *t++ = sql_create_type(sa, "BIGINT",   64, SCALE_FIX, 2, EC_NUM, "lng");
#if SIZEOF_OID == SIZEOF_LNG
	OID = *t++ = sql_create_type(sa, "OID", 63, 0, 2, EC_NUM, "oid");
#endif
#if SIZEOF_WRD == SIZEOF_LNG
	WRD = *t++ = sql_create_type(sa, "WRD", 64, SCALE_FIX, 2, EC_NUM, "wrd");
#endif
#ifdef HAVE_HGE
	LargestINT =
	HGE = *t++ = sql_create_type(sa, "HUGEINT",  128, SCALE_FIX, 2, EC_NUM, "hge");
#endif

	decimals = t;
	/* decimal(d,s) (d indicates nr digits,
	   s scale indicates nr of digits after the dot .) */
	*t++ = sql_create_type(sa, "DECIMAL",  2, SCALE_FIX, 10, EC_DEC, "bte");
	*t++ = sql_create_type(sa, "DECIMAL",  4, SCALE_FIX, 10, EC_DEC, "sht");
<<<<<<< HEAD
	DEC =
	*t++ = sql_create_type(sa, "DECIMAL",  9, SCALE_FIX, 10, EC_DEC, "int");
#ifndef HAVE_HGE
	LargestDEC =
#endif
	*t++ = sql_create_type(sa, "DECIMAL", 18, SCALE_FIX, 10, EC_DEC, "lng");
#ifdef HAVE_HGE
	LargestDEC =
	*t++ = sql_create_type(sa, "DECIMAL", 38, SCALE_FIX, 10, EC_DEC, "hge");
#endif
=======
	DEC = *t++ = sql_create_type(sa, "DECIMAL",  9, SCALE_FIX, 10, EC_DEC, "int");
	*t++ = sql_create_type(sa, "DECIMAL", 19, SCALE_FIX, 10, EC_DEC, "lng");
>>>>>>> 04517a10

	/* float(n) (n indicates precision of atleast n digits) */
	/* ie n <= 23 -> flt */
	/*    n <= 51 -> dbl */
	/*    n <= 62 -> long long dbl (with -ieee) (not supported) */
	/* this requires a type definition */

	floats = t;
	*t++ = sql_create_type(sa, "REAL", 24, SCALE_NOFIX, 2, EC_FLT, "flt");
	DBL = *t++ = sql_create_type(sa, "DOUBLE", 53, SCALE_NOFIX, 2, EC_FLT, "dbl");

	dates = t;
	MONINT = *t++ = sql_create_type(sa, "MONTH_INTERVAL", 32, 0, 2, EC_INTERVAL, "int");
	SECINT = *t++ = sql_create_type(sa, "SEC_INTERVAL", 19, SCALE_FIX, 10, EC_INTERVAL, "lng");
	TME = *t++ = sql_create_type(sa, "TIME", 7, 0, 0, EC_TIME, "daytime");
	TMETZ = *t++ = sql_create_type(sa, "TIMETZ", 7, SCALE_FIX, 0, EC_TIME, "daytime");
	DTE = *t++ = sql_create_type(sa, "DATE", 0, 0, 0, EC_DATE, "date");
	TMESTAMP = *t++ = sql_create_type(sa, "TIMESTAMP", 7, 0, 0, EC_TIMESTAMP, "timestamp");
	TMESTAMPTZ = *t++ = sql_create_type(sa, "TIMESTAMPTZ", 7, SCALE_FIX, 0, EC_TIMESTAMP, "timestamp");

	*t++ = sql_create_type(sa, "BLOB", 0, 0, 0, EC_BLOB, "sqlblob");
	end = t;
	*t = NULL;

	sql_create_aggr(sa, "not_unique", "sql", "not_unique", OID, BIT);
	/* well to be precise it does reduce and map */
	sql_create_func(sa, "not_uniques", "sql", "not_uniques", WRD, NULL, OID, SCALE_NONE);
	sql_create_func(sa, "not_uniques", "sql", "not_uniques", OID, NULL, OID, SCALE_NONE);

	/* functions needed for all types */
	sql_create_func(sa, "hash", "calc", "hash", ANY, NULL, WRD, SCALE_FIX);
	sql_create_func3(sa, "rotate_xor_hash", "calc", "rotate_xor_hash", WRD, INT, ANY, WRD, SCALE_NONE);
	sql_create_func(sa, "=", "calc", "=", ANY, ANY, BIT, SCALE_FIX);
	sql_create_func(sa, "<>", "calc", "!=", ANY, ANY, BIT, SCALE_FIX);
	sql_create_func(sa, "isnull", "calc", "isnil", ANY, NULL, BIT, SCALE_FIX);
	sql_create_func(sa, ">", "calc", ">", ANY, ANY, BIT, SCALE_FIX);
	sql_create_func(sa, ">=", "calc", ">=", ANY, ANY, BIT, SCALE_FIX);
	sql_create_func(sa, "<", "calc", "<", ANY, ANY, BIT, SCALE_FIX);
	sql_create_func(sa, "<=", "calc", "<=", ANY, ANY, BIT, SCALE_FIX);
	sql_create_aggr(sa, "zero_or_one", "sql", "zero_or_one", ANY, ANY);
	sql_create_aggr(sa, "exist", "aggr", "exist", ANY, BIT);
	sql_create_aggr(sa, "not_exist", "aggr", "not_exist", ANY, BIT);
	/* needed for relational version */
	sql_create_func(sa, "in", "calc", "in", ANY, ANY, BIT, SCALE_NONE);
	sql_create_func(sa, "identity", "calc", "identity", ANY, NULL, OID, SCALE_NONE);
	sql_create_func(sa, "rowid", "calc", "identity", ANY, NULL, INT, SCALE_NONE);
	/* needed for indices/clusters oid(schema.table,val) returns max(head(schema.table))+1 */
	sql_create_func3(sa, "rowid", "calc", "rowid", ANY, STR, STR, OID, SCALE_NONE);
	sql_create_aggr(sa, "min", "aggr", "min", ANY, ANY);
	sql_create_aggr(sa, "max", "aggr", "max", ANY, ANY);
	sql_create_func(sa, "sql_min", "calc", "min", ANY, ANY, ANY, SCALE_FIX);
	sql_create_func(sa, "sql_max", "calc", "max", ANY, ANY, ANY, SCALE_FIX);
	sql_create_func3(sa, "ifthenelse", "calc", "ifthenelse", BIT, ANY, ANY, ANY, SCALE_FIX);

	/* sum for numerical and decimals */
	sql_create_aggr(sa, "sum", "aggr", "sum", BTE, LargestINT);
	sql_create_aggr(sa, "sum", "aggr", "sum", SHT, LargestINT);
	sql_create_aggr(sa, "sum", "aggr", "sum", INT, LargestINT);
	sql_create_aggr(sa, "sum", "aggr", "sum", LNG, LargestINT);
#ifdef HAVE_HGE
	sql_create_aggr(sa, "sum", "aggr", "sum", HGE, LargestINT);
#endif
	sql_create_aggr(sa, "sum", "aggr", "sum", WRD, WRD);

	t = decimals; /* BTE */
	sql_create_aggr(sa, "sum", "aggr", "sum", *(t), LargestDEC);
	t++; /* SHT */
	sql_create_aggr(sa, "sum", "aggr", "sum", *(t), LargestDEC);
	t++; /* INT */
	sql_create_aggr(sa, "sum", "aggr", "sum", *(t), LargestDEC);
	t++; /* LNG */
	sql_create_aggr(sa, "sum", "aggr", "sum", *(t), LargestDEC);
#ifdef HAVE_HGE
	t++; /* HGE */
	sql_create_aggr(sa, "sum", "aggr", "sum", *(t), LargestDEC);
#endif

	/* prod for numerical and decimals */
	sql_create_aggr(sa, "prod", "aggr", "prod", BTE, LargestINT);
	sql_create_aggr(sa, "prod", "aggr", "prod", SHT, LargestINT);
	sql_create_aggr(sa, "prod", "aggr", "prod", INT, LargestINT);
	sql_create_aggr(sa, "prod", "aggr", "prod", LNG, LargestINT);
#ifdef HAVE_HGE
	sql_create_aggr(sa, "prod", "aggr", "prod", HGE, LargestINT);
#endif
	/*sql_create_aggr(sa, "prod", "aggr", "prod", WRD, WRD);*/

	t = decimals; /* BTE */
	sql_create_aggr(sa, "prod", "aggr", "prod", *(t), LargestDEC);
	t++; /* SHT */
	sql_create_aggr(sa, "prod", "aggr", "prod", *(t), LargestDEC);
	t++; /* INT */
	sql_create_aggr(sa, "prod", "aggr", "prod", *(t), LargestDEC);
	t++; /* LNG */
	sql_create_aggr(sa, "prod", "aggr", "prod", *(t), LargestDEC);
#ifdef HAVE_HGE
	t++; /* HGE */
	sql_create_aggr(sa, "prod", "aggr", "prod", *(t), LargestDEC);
#endif

	for (t = numerical; t < dates; t++) 
		sql_create_func(sa, "mod", "calc", "%", *t, *t, *t, SCALE_FIX);

	for (t = floats; t < dates; t++) {
		sql_create_aggr(sa, "sum", "aggr", "sum", *t, *t);
		sql_create_aggr(sa, "prod", "aggr", "prod", *t, *t);
	}
	/*
	sql_create_aggr(sa, "avg", "aggr", "avg", BTE, DBL);
	sql_create_aggr(sa, "avg", "aggr", "avg", SHT, DBL);
	sql_create_aggr(sa, "avg", "aggr", "avg", INT, DBL);
	sql_create_aggr(sa, "avg", "aggr", "avg", LNG, DBL);
#ifdef HAVE_HGE
	sql_create_aggr(sa, "avg", "aggr", "avg", HGE, DBL);
#endif
	*/
	sql_create_aggr(sa, "avg", "aggr", "avg", DBL, DBL);

	sql_create_aggr(sa, "count_no_nil", "aggr", "count_no_nil", NULL, WRD);
	sql_create_aggr(sa, "count", "aggr", "count", NULL, WRD);

	sql_create_func(sa, "rank", "calc", "rank_grp", ANY, NULL, INT, SCALE_NONE);
	sql_create_func(sa, "dense_rank", "calc", "dense_rank_grp", ANY, NULL, INT, SCALE_NONE);
	sql_create_func(sa, "percent_rank", "calc", "precent_rank_grp", ANY, NULL, INT, SCALE_NONE);
	sql_create_func(sa, "cume_dist", "calc", "cume_dist_grp", ANY, NULL, ANY, SCALE_NONE);
	sql_create_func(sa, "row_number", "calc", "mark_grp", ANY, NULL, INT, SCALE_NONE);

	sql_create_func3(sa, "rank", "calc", "rank_grp", ANY, OID, ANY, INT, SCALE_NONE);
	sql_create_func3(sa, "dense_rank", "calc", "dense_rank_grp", ANY, OID, ANY, INT, SCALE_NONE);
	sql_create_func3(sa, "percent_rank", "calc", "precent_rank_grp", ANY, OID, ANY, INT, SCALE_NONE);
	sql_create_func3(sa, "cume_dist", "calc", "cume_dist_grp", ANY, OID, ANY, ANY, SCALE_NONE);
	sql_create_func3(sa, "row_number", "calc", "mark_grp", ANY, OID, ANY, INT, SCALE_NONE);

	sql_create_func4(sa, "rank", "calc", "rank_grp", ANY, OID, OID, OID, INT, SCALE_NONE);
	sql_create_func4(sa, "dense_rank", "calc", "dense_rank_grp", ANY, OID, OID, OID, INT, SCALE_NONE);
	sql_create_func4(sa, "percent_rank", "calc", "precent_rank_grp", ANY, OID, OID, OID, INT, SCALE_NONE);
	sql_create_func4(sa, "cume_dist", "calc", "cume_dist_grp", ANY, OID, OID, OID, ANY, SCALE_NONE);
	sql_create_func4(sa, "row_number", "calc", "mark_grp", ANY, OID, OID, OID, INT, SCALE_NONE);

	sql_create_func(sa, "lag", "calc", "lag_grp", ANY, NULL, ANY, SCALE_NONE);
	sql_create_func(sa, "lead", "calc", "lead_grp", ANY, NULL, ANY, SCALE_NONE);
	sql_create_func(sa, "lag", "calc", "lag_grp", ANY, INT, ANY, SCALE_NONE);
	sql_create_func(sa, "lead", "calc", "lead_grp", ANY, INT, ANY, SCALE_NONE);

	sql_create_func3(sa, "lag", "calc", "lag_grp", ANY, OID, OID, ANY, SCALE_NONE);
	sql_create_func3(sa, "lead", "calc", "lead_grp", ANY, OID, OID, ANY, SCALE_NONE);
	sql_create_func4(sa, "lag", "calc", "lag_grp", ANY, INT, OID, OID, ANY, SCALE_NONE);
	sql_create_func4(sa, "lead", "calc", "lead_grp", ANY, INT, OID, OID, ANY, SCALE_NONE);

	sql_create_func(sa, "and", "calc", "and", BIT, BIT, BIT, SCALE_FIX);
	sql_create_func(sa, "or",  "calc",  "or", BIT, BIT, BIT, SCALE_FIX);
	sql_create_func(sa, "xor", "calc", "xor", BIT, BIT, BIT, SCALE_FIX);
	sql_create_func(sa, "not", "calc", "not", BIT, NULL,BIT, SCALE_FIX);

	/* all numericals */
	for (t = numerical; *t != TME; t++) {
		sql_subtype *lt = sql_bind_localtype((*t)->base.name);

		sql_create_func(sa, "sql_sub", "calc", "-", *t, *t, *t, SCALE_FIX);
		sql_create_func(sa, "sql_add", "calc", "+", *t, *t, *t, SCALE_FIX);
		sql_create_func(sa, "sql_mul", "calc", "*", *t, *t, *t, SCALE_MUL);
		sql_create_func(sa, "sql_div", "calc", "/", *t, *t, *t, SCALE_DIV);
		if (t < floats) {
			sql_create_func(sa, "bit_and", "calc", "and", *t, *t, *t, SCALE_FIX);
			sql_create_func(sa, "bit_or", "calc", "or", *t, *t, *t, SCALE_FIX);
			sql_create_func(sa, "bit_xor", "calc", "xor", *t, *t, *t, SCALE_FIX);
			sql_create_func(sa, "bit_not", "calc", "not", *t, NULL, *t, SCALE_FIX);
			sql_create_func(sa, "left_shift", "calc", "<<", *t, INT, *t, SCALE_FIX);
			sql_create_func(sa, "right_shift", "calc", ">>", *t, INT, *t, SCALE_FIX);
		}
		sql_create_func(sa, "sql_neg", "calc", "-", *t, NULL, *t, INOUT);
		sql_create_func(sa, "abs", "calc", "abs", *t, NULL, *t, SCALE_FIX);
		sql_create_func(sa, "sign", "calc", "sign", *t, NULL, BTE, SCALE_NONE);
		/* scale fixing for all numbers */
		sql_create_func(sa, "scale_up", "calc", "*", *t, lt->type, *t, SCALE_NONE);
		sql_create_func(sa, "scale_down", "sql", "dec_round", *t, lt->type, *t, SCALE_NONE);
		/* numeric function on INTERVALS */
		if (*t != MONINT && *t != SECINT){
			sql_create_func(sa, "sql_sub", "calc", "-", MONINT, *t, MONINT, SCALE_FIX);
			sql_create_func(sa, "sql_add", "calc", "+", MONINT, *t, MONINT, SCALE_FIX);
			sql_create_func(sa, "sql_mul", "calc", "*", MONINT, *t, MONINT, SCALE_MUL);
			sql_create_func(sa, "sql_div", "calc", "/", MONINT, *t, MONINT, SCALE_DIV);
			sql_create_func(sa, "sql_sub", "calc", "-", SECINT, *t, SECINT, SCALE_FIX);
			sql_create_func(sa, "sql_add", "calc", "+", SECINT, *t, SECINT, SCALE_FIX);
			sql_create_func(sa, "sql_mul", "calc", "*", SECINT, *t, SECINT, SCALE_MUL);
			sql_create_func(sa, "sql_div", "calc", "/", SECINT, *t, SECINT, SCALE_DIV);
		}
	}
	for (t = decimals, t++; t != floats; t++) {
		sql_type **u;
		for (u = numerical; u != floats; u++) {
			if (*u == OID)
				continue;
			if ((*t)->localtype >  (*u)->localtype) {
				sql_create_func(sa, "sql_mul", "calc", "*", *t, *u, *t, SCALE_MUL);
				sql_create_func(sa, "sql_mul", "calc", "*", *u, *t, *t, SCALE_MUL);
			}
		}
	}

	for (t = decimals; t < dates; t++) 
		sql_create_func(sa, "round", "sql", "round", *t, BTE, *t, INOUT);

	for (t = numerical; t < end; t++) {
		sql_type **u;

		for (u = numerical; u < end; u++) 
			sql_create_func(sa, "scale_up", "calc", "*", *u, *t, *t, SCALE_NONE);
	}

	/* initial assignment to t is on purpose like this, such that the
	 * compiler (as of gcc-4.6) "sees" that we never go below the
	 * initial pointer, and hence don't get a
	 * error: array subscript is below array bounds */
	for (t = floats + (dates - floats - 1); t >= floats; t--) {
		sql_create_func(sa, "power", "mmath", "pow", *t, *t, *t, SCALE_FIX);
		sql_create_func(sa, "floor", "mmath", "floor", *t, NULL, *t, SCALE_FIX);
		sql_create_func(sa, "ceil", "mmath", "ceil", *t, NULL, *t, SCALE_FIX);
		sql_create_func(sa, "ceiling", "mmath", "ceil", *t, NULL, *t, SCALE_FIX);	/* JDBC */
		sql_create_func(sa, "sin", "mmath", "sin", *t, NULL, *t, SCALE_FIX);
		sql_create_func(sa, "cos", "mmath", "cos", *t, NULL, *t, SCALE_FIX);
		sql_create_func(sa, "tan", "mmath", "tan", *t, NULL, *t, SCALE_FIX);
		sql_create_func(sa, "asin", "mmath", "asin", *t, NULL, *t, SCALE_FIX);
		sql_create_func(sa, "acos", "mmath", "acos", *t, NULL, *t, SCALE_FIX);
		sql_create_func(sa, "atan", "mmath", "atan", *t, NULL, *t, SCALE_FIX);
		sql_create_func(sa, "atan", "mmath", "atan2", *t, *t, *t, SCALE_FIX);
		sql_create_func(sa, "sinh", "mmath", "sinh", *t, NULL, *t, SCALE_FIX);
		sql_create_func(sa, "cot", "mmath", "cot", *t, NULL, *t, SCALE_FIX);
		sql_create_func(sa, "cosh", "mmath", "cosh", *t, NULL, *t, SCALE_FIX);
		sql_create_func(sa, "tanh", "mmath", "tanh", *t, NULL, *t, SCALE_FIX);
		sql_create_func(sa, "sqrt", "mmath", "sqrt", *t, NULL, *t, SCALE_FIX);
		sql_create_func(sa, "exp", "mmath", "exp", *t, NULL, *t, SCALE_FIX);
		sql_create_func(sa, "log", "mmath", "log", *t, NULL, *t, SCALE_FIX);
		sql_create_func(sa, "log10", "mmath", "log10", *t, NULL, *t, SCALE_FIX);
	}
	sql_create_func(sa, "pi", "mmath", "pi", NULL, NULL, DBL, SCALE_NONE);

	sql_create_funcSE(sa, "rand", "mmath", "rand", NULL, NULL, INT, SCALE_NONE);
	sql_create_funcSE(sa, "rand", "mmath", "sqlrand", INT, NULL, INT, SCALE_NONE);

	/* Date functions */
	sql_create_func(sa, "curdate", "mtime", "current_date", NULL, NULL, DTE, SCALE_NONE);
	sql_create_func(sa, "current_date", "mtime", "current_date", NULL, NULL, DTE, SCALE_NONE);
	sql_create_func(sa, "curtime", "mtime", "current_time", NULL, NULL, TMETZ, SCALE_NONE);
	sql_create_func(sa, "current_time", "mtime", "current_time", NULL, NULL, TMETZ, SCALE_NONE);
	sql_create_func(sa, "current_timestamp", "mtime", "current_timestamp", NULL, NULL, TMESTAMPTZ, SCALE_NONE);
	sql_create_func(sa, "localtime", "sql", "current_time", NULL, NULL, TME, SCALE_NONE);
	sql_create_func(sa, "localtimestamp", "sql", "current_timestamp", NULL, NULL, TMESTAMP, SCALE_NONE);

	sql_create_func(sa, "sql_sub", "mtime", "date_sub_msec_interval", DTE, SECINT, DTE, SCALE_FIX);
	sql_create_func(sa, "sql_sub", "mtime", "date_sub_month_interval", DTE, MONINT, DTE, SCALE_FIX);
	sql_create_func(sa, "sql_sub", "mtime", "timestamp_sub_msec_interval", TMESTAMP, SECINT, TMESTAMP, SCALE_FIX);
	sql_create_func(sa, "sql_sub", "mtime", "timestamp_sub_month_interval", TMESTAMP, MONINT, TMESTAMP, SCALE_FIX);
	sql_create_func(sa, "sql_sub", "mtime", "timestamp_sub_msec_interval", TMESTAMPTZ, SECINT, TMESTAMPTZ, SCALE_FIX);
	sql_create_func(sa, "sql_sub", "mtime", "timestamp_sub_month_interval", TMESTAMPTZ, MONINT, TMESTAMPTZ, SCALE_FIX);
	sql_create_func(sa, "sql_sub", "mtime", "time_sub_msec_interval", TME, SECINT, TME, SCALE_FIX);

	sql_create_func(sa, "sql_sub", "mtime", "diff", DTE, DTE, INT, SCALE_FIX);
	sql_create_func(sa, "sql_sub", "mtime", "diff", TMESTAMP, TMESTAMP, LNG, SCALE_FIX);
	sql_create_func(sa, "sql_sub", "mtime", "diff", TMESTAMPTZ, TMESTAMPTZ, LNG, SCALE_NONE);

	sql_create_func(sa, "sql_add", "mtime", "date_add_msec_interval", DTE, SECINT, DTE, SCALE_NONE);
	sql_create_func(sa, "sql_add", "mtime", "addmonths", DTE, MONINT, DTE, SCALE_NONE);
	sql_create_func(sa, "sql_add", "mtime", "timestamp_add_msec_interval", TMESTAMP, SECINT, TMESTAMP, SCALE_NONE);
	sql_create_func(sa, "sql_add", "mtime", "timestamp_add_month_interval", TMESTAMP, MONINT, TMESTAMP, SCALE_NONE);
	sql_create_func(sa, "sql_add", "mtime", "timestamp_add_msec_interval", TMESTAMPTZ, SECINT, TMESTAMPTZ, SCALE_NONE);
	sql_create_func(sa, "sql_add", "mtime", "timestamp_add_month_interval", TMESTAMPTZ, MONINT, TMESTAMPTZ, SCALE_NONE);
	sql_create_func(sa, "sql_add", "mtime", "time_add_msec_interval", TME, SECINT, TME, SCALE_NONE);
	sql_create_func(sa, "local_timezone", "mtime", "local_timezone", NULL, NULL, SECINT, SCALE_FIX);

	sql_create_func(sa, "year", "mtime", "year", DTE, NULL, INT, SCALE_FIX);
	sql_create_func(sa, "month", "mtime", "month", DTE, NULL, INT, SCALE_FIX);
	sql_create_func(sa, "day", "mtime", "day", DTE, NULL, INT, SCALE_FIX);
	sql_create_func(sa, "hour", "mtime", "hours", TME, NULL, INT, SCALE_FIX);
	sql_create_func(sa, "minute", "mtime", "minutes", TME, NULL, INT, SCALE_FIX);
	f = sql_create_func(sa, "second", "mtime", "sql_seconds", TME, NULL, DEC, SCALE_NONE);
	/* fix result type */
	f->res.scale = 3;

	sql_create_func(sa, "year", "mtime", "year", TMESTAMP, NULL, INT, SCALE_FIX);
	sql_create_func(sa, "month", "mtime", "month", TMESTAMP, NULL, INT, SCALE_FIX);
	sql_create_func(sa, "day", "mtime", "day", TMESTAMP, NULL, INT, SCALE_FIX);
	sql_create_func(sa, "hour", "mtime", "hours", TMESTAMP, NULL, INT, SCALE_FIX);
	sql_create_func(sa, "minute", "mtime", "minutes", TMESTAMP, NULL, INT, SCALE_FIX);
	f = sql_create_func(sa, "second", "mtime", "sql_seconds", TMESTAMP, NULL, DEC, SCALE_NONE);
	/* fix result type */
	f->res.scale = 3;

	sql_create_func(sa, "year", "mtime", "year", TMESTAMPTZ, NULL, INT, SCALE_FIX);
	sql_create_func(sa, "month", "mtime", "month", TMESTAMPTZ, NULL, INT, SCALE_FIX);
	sql_create_func(sa, "day", "mtime", "day", TMESTAMPTZ, NULL, INT, SCALE_FIX);
	sql_create_func(sa, "hour", "mtime", "hours", TMESTAMPTZ, NULL, INT, SCALE_FIX);
	sql_create_func(sa, "minute", "mtime", "minutes", TMESTAMPTZ, NULL, INT, SCALE_FIX);
	f = sql_create_func(sa, "second", "mtime", "sql_seconds", TMESTAMPTZ, NULL, DEC, SCALE_NONE);
	/* fix result type */
	f->res.scale = 3;

	sql_create_func(sa, "year", "mtime", "year", MONINT, NULL, INT, SCALE_NONE);
	sql_create_func(sa, "month", "mtime", "month", MONINT, NULL, INT, SCALE_NONE);
	sql_create_func(sa, "day", "mtime", "day", SECINT, NULL, LNG, SCALE_NONE);
	sql_create_func(sa, "hour", "mtime", "hours", SECINT, NULL, INT, SCALE_NONE);
	sql_create_func(sa, "minute", "mtime", "minutes", SECINT, NULL, INT, SCALE_NONE);
	sql_create_func(sa, "second", "mtime", "seconds", SECINT, NULL, INT, SCALE_NONE);

	sql_create_func(sa, "dayofyear", "mtime", "dayofyear", DTE, NULL, INT, SCALE_FIX);
	sql_create_func(sa, "weekofyear", "mtime", "weekofyear", DTE, NULL, INT, SCALE_FIX);
	sql_create_func(sa, "dayofweek", "mtime", "dayofweek", DTE, NULL, INT, SCALE_FIX);
	sql_create_func(sa, "dayofmonth", "mtime", "day", DTE, NULL, INT, SCALE_FIX);
	sql_create_func(sa, "week", "mtime", "weekofyear", DTE, NULL, INT, SCALE_FIX);

	sql_create_funcSE(sa, "next_value_for", "sql", "next_value", STR, STR, LNG, SCALE_NONE);
	sql_create_func(sa, "get_value_for", "sql", "get_value", STR, STR, LNG, SCALE_NONE);
	sql_create_func3(sa, "restart", "sql", "restart", STR, STR, LNG, LNG, SCALE_NONE);
	for (t = strings; t < numerical; t++) {
		sql_create_func(sa, "locate", "str", "locate", *t, *t, INT, SCALE_NONE);
		sql_create_func3(sa, "locate", "str", "locate", *t, *t, INT, INT, SCALE_NONE);
		sql_create_func(sa, "substring", "str", "substring", *t, INT, *t, INOUT);
		sql_create_func3(sa, "substring", "str", "substring", *t, INT, INT, *t, INOUT);
		sql_create_func(sa, "like", "str", "like", *t, *t, BIT, SCALE_NONE);
		sql_create_func3(sa, "like", "str", "like", *t, *t, *t, BIT, SCALE_NONE);
		sql_create_func(sa, "ilike", "str", "ilike", *t, *t, BIT, SCALE_NONE);
		sql_create_func3(sa, "ilike", "str", "ilike", *t, *t, *t, BIT, SCALE_NONE);
		sql_create_func(sa, "not_like", "str", "not_like", *t, *t, BIT, SCALE_NONE);
		sql_create_func3(sa, "not_like", "str", "not_like", *t, *t, *t, BIT, SCALE_NONE);
		sql_create_func(sa, "not_ilike", "str", "not_ilike", *t, *t, BIT, SCALE_NONE);
		sql_create_func3(sa, "not_ilike", "str", "not_ilike", *t, *t, *t, BIT, SCALE_NONE);
		sql_create_func(sa, "patindex", "pcre", "patindex", *t, *t, INT, SCALE_NONE);
		sql_create_func(sa, "truncate", "str", "stringleft", *t, INT, *t, SCALE_NONE);
		sql_create_func(sa, "concat", "calc", "+", *t, *t, *t, DIGITS_ADD);
		sql_create_func(sa, "ascii", "str", "ascii", *t, NULL, INT, SCALE_NONE);
		sql_create_func(sa, "code", "str", "unicode", INT, NULL, *t, SCALE_NONE);
		sql_create_func(sa, "length", "str", "stringlength", *t, NULL, INT, SCALE_NONE);
		sql_create_func(sa, "right", "str", "stringright", *t, INT, *t, SCALE_NONE);
		sql_create_func(sa, "left", "str", "stringleft", *t, INT, *t, SCALE_NONE);
		sql_create_func(sa, "upper", "str", "toUpper", *t, NULL, *t, SCALE_NONE);
		sql_create_func(sa, "ucase", "str", "toUpper", *t, NULL, *t, SCALE_NONE);
		sql_create_func(sa, "lower", "str", "toLower", *t, NULL, *t, SCALE_NONE);
		sql_create_func(sa, "lcase", "str", "toLower", *t, NULL, *t, SCALE_NONE);
		sql_create_func(sa, "trim", "str", "trim", *t, NULL, *t, SCALE_NONE);
		sql_create_func(sa, "ltrim", "str", "ltrim", *t, NULL, *t, SCALE_NONE);
		sql_create_func(sa, "rtrim", "str", "rtrim", *t, NULL, *t, SCALE_NONE);

		sql_create_func4(sa, "insert", "str", "insert", *t, INT, INT, *t, *t, SCALE_NONE);
		sql_create_func3(sa, "replace", "str", "replace", *t, *t, *t, *t, SCALE_NONE);
		sql_create_func(sa, "repeat", "str", "repeat", *t, INT, *t, SCALE_NONE);
		sql_create_func(sa, "space", "str", "space", INT, NULL, *t, SCALE_NONE);
		sql_create_func(sa, "char_length", "str", "length", *t, NULL, INT, SCALE_NONE);
		sql_create_func(sa, "character_length", "str", "length", *t, NULL, INT, SCALE_NONE);
		sql_create_func(sa, "octet_length", "str", "nbytes", *t, NULL, INT, SCALE_NONE);

		sql_create_func(sa, "soundex", "txtsim", "soundex", *t, NULL, *t, SCALE_NONE);
		sql_create_func(sa, "difference", "txtsim", "stringdiff", *t, *t, INT, SCALE_NONE);
		sql_create_func(sa, "editdistance", "txtsim", "editdistance", *t, *t, INT, SCALE_FIX);
		sql_create_func(sa, "editdistance2", "txtsim", "editdistance2", *t, *t, INT, SCALE_FIX);

		sql_create_func(sa, "similarity", "txtsim", "similarity", *t, *t, DBL, SCALE_FIX);
		sql_create_func(sa, "qgramnormalize", "txtsim", "qgramnormalize", *t, NULL, *t, SCALE_NONE);

		sql_create_func(sa, "levenshtein", "txtsim", "levenshtein", *t, *t, INT, SCALE_FIX);
		{ sql_subtype sres;
		sql_init_subtype(&sres, INT, 0, 0);
		sql_create_func_(sa, "levenshtein", "txtsim", "levenshtein",
				 list_append(list_append (list_append (list_append(list_append(sa_list(sa), 
					create_arg(sa, NULL, sql_create_subtype(sa, *t, 0, 0))), 
					create_arg(sa, NULL, sql_create_subtype(sa, *t, 0, 0))), 
					create_arg(sa, NULL, sql_create_subtype(sa, INT, 0, 0))), 
					create_arg(sa, NULL, sql_create_subtype(sa, INT, 0, 0))), 
					create_arg(sa, NULL, sql_create_subtype(sa, INT, 0, 0))), 
					&sres, FALSE, FALSE, SCALE_FIX);
		}
	}
	{ sql_subtype sres;
	sql_init_subtype(&sres, TABLE, 0, 0);
	/* copyfrom fname (arg 6) */
	sql_create_func_(sa, "copyfrom", "sql", "copy_from",
	 	list_append( list_append( list_append( list_append(list_append (list_append (list_append(list_append(sa_list(sa), 
			create_arg(sa, NULL, sql_create_subtype(sa, STR, 0, 0))), 
			create_arg(sa, NULL, sql_create_subtype(sa, STR, 0, 0))), 
			create_arg(sa, NULL, sql_create_subtype(sa, STR, 0, 0))), 
			create_arg(sa, NULL, sql_create_subtype(sa, STR, 0, 0))), 
			create_arg(sa, NULL, sql_create_subtype(sa, STR, 0, 0))), 
			create_arg(sa, NULL, sql_create_subtype(sa, STR, 0, 0))), 
			create_arg(sa, NULL, sql_create_subtype(sa, LNG, 0, 0))), 
			create_arg(sa, NULL, sql_create_subtype(sa, LNG, 0, 0))), &sres, FALSE, FALSE, SCALE_FIX);

	/* copyfrom stdin */
	sql_create_func_(sa, "copyfrom", "sql", "copyfrom",
	 	list_append( list_append( list_append(list_append (list_append (list_append(list_append(sa_list(sa), 
			create_arg(sa, NULL, sql_create_subtype(sa, STR, 0, 0))), 
			create_arg(sa, NULL, sql_create_subtype(sa, STR, 0, 0))), 
			create_arg(sa, NULL, sql_create_subtype(sa, STR, 0, 0))), 
			create_arg(sa, NULL, sql_create_subtype(sa, STR, 0, 0))), 
			create_arg(sa, NULL, sql_create_subtype(sa, STR, 0, 0))), 
			create_arg(sa, NULL, sql_create_subtype(sa, LNG, 0, 0))), 
			create_arg(sa, NULL, sql_create_subtype(sa, LNG, 0, 0))), &sres, FALSE, FALSE, SCALE_FIX);

	/* bincopyfrom */
	sql_create_func_(sa, "copyfrom", "sql", "importTable",
	 	list_append(list_append(sa_list(sa), 
			create_arg(sa, NULL, sql_create_subtype(sa, STR, 0, 0))), 
			create_arg(sa, NULL, sql_create_subtype(sa, STR, 0, 0))), &sres, FALSE, FALSE, SCALE_FIX);
	}
}

void
types_init(sql_allocator *sa, int debug)
{
	(void)debug;
	aliases = sa_list(sa);
	types = sa_list(sa);
	localtypes = sa_list(sa);
	aggrs = sa_list(sa);
	funcs = sa_list(sa);
	funcs->ht = hash_new(sa, 1024, (fkeyvalue)&base_key);
	sqltypeinit( sa );
}
<|MERGE_RESOLUTION|>--- conflicted
+++ resolved
@@ -1264,7 +1264,6 @@
 	   s scale indicates nr of digits after the dot .) */
 	*t++ = sql_create_type(sa, "DECIMAL",  2, SCALE_FIX, 10, EC_DEC, "bte");
 	*t++ = sql_create_type(sa, "DECIMAL",  4, SCALE_FIX, 10, EC_DEC, "sht");
-<<<<<<< HEAD
 	DEC =
 	*t++ = sql_create_type(sa, "DECIMAL",  9, SCALE_FIX, 10, EC_DEC, "int");
 #ifndef HAVE_HGE
@@ -1273,12 +1272,8 @@
 	*t++ = sql_create_type(sa, "DECIMAL", 18, SCALE_FIX, 10, EC_DEC, "lng");
 #ifdef HAVE_HGE
 	LargestDEC =
-	*t++ = sql_create_type(sa, "DECIMAL", 38, SCALE_FIX, 10, EC_DEC, "hge");
-#endif
-=======
-	DEC = *t++ = sql_create_type(sa, "DECIMAL",  9, SCALE_FIX, 10, EC_DEC, "int");
-	*t++ = sql_create_type(sa, "DECIMAL", 19, SCALE_FIX, 10, EC_DEC, "lng");
->>>>>>> 04517a10
+	*t++ = sql_create_type(sa, "DECIMAL", 39, SCALE_FIX, 10, EC_DEC, "hge");
+#endif
 
 	/* float(n) (n indicates precision of atleast n digits) */
 	/* ie n <= 23 -> flt */
