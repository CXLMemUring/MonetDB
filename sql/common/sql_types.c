/*
 * The contents of this file are subject to the MonetDB Public License
 * Version 1.1 (the "License"); you may not use this file except in
 * compliance with the License. You may obtain a copy of the License at
 * http://www.monetdb.org/Legal/MonetDBLicense
 *
 * Software distributed under the License is distributed on an "AS IS"
 * basis, WITHOUT WARRANTY OF ANY KIND, either express or implied. See the
 * License for the specific language governing rights and limitations
 * under the License.
 *
 * The Original Code is the MonetDB Database System.
 *
 * The Initial Developer of the Original Code is CWI.
 * Portions created by CWI are Copyright (C) 1997-July 2008 CWI.
 * Copyright August 2008-2014 MonetDB B.V.
 * All Rights Reserved.
 */

/*
 * The typing scheme of SQL is quite elaborate. The standard introduces
 * several basic types with a plethora of functions.
 * As long as we haven't implemented a scheme to accept the
 * function type signature and relate it to a C-function linked
 * with the system, we have to patch the code below.
 *
 * Given the large number of examples, it should be relatively
 * easy to find something akin you intend to enter.
 */

#include "monetdb_config.h"
#include "sql_types.h"
#include "sql_keyword.h"	/* for keyword_exists(), keywords_insert(), init_keywords(), exit_keywords() */
#include <string.h>

#define END_SUBAGGR	1
#define END_AGGR	2
#define END_SUBTYPE	3
#define END_TYPE	4

list *aliases = NULL;
list *types = NULL;
list *aggrs = NULL;
list *funcs = NULL;

static list *localtypes = NULL;

int digits2bits(int digits) 
{
	if (digits < 3) 
		return 8;
	else if (digits < 5) 
		return 16;
	else if (digits < 10) 
		return 32;
	else if (digits < 17) 
		return 51;
	return 64;
}

int bits2digits(int bits) 
{
	if (bits < 4) 
		return 1;
	else if (bits < 7) 
		return 2;
	else if (bits < 10) 
		return 3;
	else if (bits < 14) 
		return 4;
	else if (bits < 16) 
		return 5;
	else if (bits < 20) 
		return 6;
	else if (bits < 24) 
		return 7;
	else if (bits < 27) 
		return 8;
	else if (bits < 30) 
		return 9;
	else if (bits <= 32) 
		return 10;
	return 19;
}

/* 0 cannot convert */
/* 1 set operations have very limited coersion rules */
/* 2 automatic coersion (could still require dynamic checks for overflow) */
/* 3 casts are allowed (requires dynamic checks) (sofar not used) */
static int convert_matrix[EC_MAX][EC_MAX] = {

/* EC_ANY */	{ 1, 1, 1, 1, 1, 1, 1, 1, 1, 1, 1, 1, 1, 1 }, /* NULL */
/* EC_TABLE */	{ 0, 0, 0, 1, 1, 0, 0, 0, 0, 0, 0, 0, 0, 0 },
/* EC_BIT */	{ 0, 0, 1, 1, 1, 0, 2, 2, 2, 0, 0, 0, 0, 0 },
/* EC_CHAR */	{ 2, 2, 2, 1, 1, 2, 2, 2, 2, 2, 2, 2, 2, 2 },
/* EC_STRING */	{ 2, 2, 2, 1, 1, 2, 2, 2, 2, 2, 2, 2, 2, 2 },
/* EC_BLOB */	{ 0, 0, 0, 0, 1, 1, 0, 0, 0, 0, 0, 0, 0, 0 },
/* EC_NUM */	{ 0, 0, 2, 1, 1, 0, 1, 1, 1, 1, 0, 0, 0, 0 },
/* EC_INTERVAL*/{ 0, 0, 0, 1, 1, 0, 1, 0, 0, 0, 1, 1, 0, 0 },
/* EC_DEC */	{ 0, 0, 0, 1, 1, 0, 1, 1, 1, 1, 0, 0, 0, 0 },
/* EC_FLT */	{ 0, 0, 0, 1, 1, 0, 1, 3, 1, 1, 0, 0, 0, 0 },
/* EC_TIME */	{ 0, 0, 0, 1, 1, 0, 0, 1, 0, 0, 1, 0, 0, 0 },
/* EC_DATE */	{ 0, 0, 0, 1, 1, 0, 0, 0, 0, 0, 0, 1, 3, 0 },
/* EC_TSTAMP */	{ 0, 0, 0, 1, 1, 0, 0, 0, 0, 0, 1, 1, 1, 0 },
/* EC_EXTERNAL*/{ 0, 0, 0, 1, 1, 0, 0, 0, 0, 0, 0, 0, 0, 0 }
};

int sql_type_convert (int from, int to) 
{
	int c = convert_matrix[from][to];
	return c;
}

int is_commutative(char *fnm)
{
	if (strcmp("sql_add", fnm) == 0 ||
	    strcmp("sql_mul", fnm) == 0)
	    	return 1;
	return 0;
}

void
base_init(sql_allocator *sa, sql_base * b, sqlid id, int flag, char *name)
{
	b->id = id;

	assert(sa);
	b->wtime = 0;
	b->rtime = 0;
	b->flag = flag;
	b->name = NULL;
	if (name)
		b->name = sa_strdup(sa,name);
}

void
sql_init_subtype(sql_subtype *res, sql_type *t, unsigned int digits, unsigned int scale)
{
	res->type = t;
	res->digits = digits ? digits : t->digits;
	if (t->digits && res->digits > t->digits)
		res->digits = t->digits;
	res->scale = scale;
}

sql_subtype *
sql_create_subtype(sql_allocator *sa, sql_type *t, unsigned int digits, unsigned int scale)
{
	sql_subtype *res = SA_ZNEW(sa, sql_subtype);

	sql_init_subtype(res, t, digits, scale);
	return res;
}

static int
localtypes_cmp(int nlt, int olt)
{
	if (nlt == TYPE_flt || nlt == TYPE_dbl) {
		nlt = TYPE_dbl;
	} else if (nlt == TYPE_bte || nlt == TYPE_sht || nlt == TYPE_int || nlt == TYPE_wrd || nlt == TYPE_lng) {
		nlt = TYPE_lng;
	}
	if (nlt == olt)
		return 1;
	return 0;
}

sql_subtype *
sql_find_numeric(sql_subtype *r, int localtype, unsigned int digits)
{
	node *m, *n;

	if (localtype == TYPE_flt || localtype == TYPE_dbl) {
		localtype = TYPE_dbl;
	} else {
		localtype = TYPE_lng;
		if (digits > 64)
			digits = 64;
	}

	for (n = types->h; n; n = n->next) {
		sql_type *t = n->data;

		if (localtypes_cmp(t->localtype, localtype)) {
			if ((digits && t->digits >= digits) || (digits == t->digits)) {
				sql_init_subtype(r, t, digits, 0);
				return r;
			}
			for (m = n->next; m; m = m->next) {
				t = m->data;
				if (!localtypes_cmp(t->localtype, localtype)) {
					break;
				}
				n = m;
				if ((digits && t->digits >= digits) || (digits == t->digits)) {
					sql_init_subtype(r, t, digits, 0);
					return r;
				}
			}
		}
	}
	return NULL;
}

int 
sql_find_subtype(sql_subtype *res, char *name, unsigned int digits, unsigned int scale)
{
	/* todo add approximate info
	 * if digits/scale == 0 and no approximate with digits/scale == 0
	 * exists we could return the type with largest digits
	 *
	 * returning the largest when no exact match is found is now the
	 * (wrong?) default
	 */
	/* assumes the types are ordered on name,digits,scale where is always
	 * 0 > n
	 */
	node *m, *n;

	for (n = types->h; n; n = n->next) {
		sql_type *t = n->data;

		if (t->sqlname[0] == name[0] && strcmp(t->sqlname, name) == 0) {
			if ((digits && t->digits >= digits) || (digits == t->digits)) {
				sql_init_subtype(res, t, digits, scale);
				return 1;
			}
			for (m = n->next; m; m = m->next) {
				t = m->data;
				if (strcmp(t->sqlname, name) != 0) {
					break;
				}
				n = m;
				if ((digits && t->digits >= digits) || (digits == t->digits)) {
					sql_init_subtype(res, t, digits, scale);
					return 1;
				}
			}
			t = n->data;
			sql_init_subtype(res, t, digits, scale);
			return 1;
		}
	}
	return 0;
}

sql_subtype *
sql_bind_subtype(sql_allocator *sa, char *name, unsigned int digits, unsigned int scale)
{
	sql_subtype *res = (sa)?SA_ZNEW(sa, sql_subtype):ZNEW(sql_subtype);
	
	if (!sql_find_subtype(res, name, digits, scale)) {
		return NULL;
	}
	return res;
}

char *
sql_subtype_string(sql_subtype *t)
{
	char buf[BUFSIZ];

	if (t->digits && t->scale)
		snprintf(buf, BUFSIZ, "%s(%u,%u)", t->type->sqlname, t->digits, t->scale);
	else if (t->digits && t->type->radix != 2)
		snprintf(buf, BUFSIZ, "%s(%u)", t->type->sqlname, t->digits);

	else
		snprintf(buf, BUFSIZ, "%s", t->type->sqlname);
	return _STRDUP(buf);
}

sql_subtype *
sql_bind_localtype(char *name)
{
	node *n = localtypes->h;

	while (n) {
		sql_subtype *t = n->data;

		if (strcmp(t->type->base.name, name) == 0) {
			return t;
		}
		n = n->next;
	}
	assert(0);
	return NULL;
}

int
type_cmp(sql_type *t1, sql_type *t2)
{
	int res = 0;

	if (!t1 || !t2)
		return -1;
	/* types are only equal
	   iff they map onto the same systemtype */
	res = (t1->localtype - t2->localtype);
	if (res)
		return res;

	/* iff they fall into the same equivalence class */
	res = (t1->eclass - t2->eclass);
	if (res)
		return res;

	/* external types with the same system type are treated equaly */
	if (t1->eclass == EC_EXTERNAL)
		return res;

	/* sql base types need the same 'sql' name */
	return (strcmp(t1->sqlname, t2->sqlname));
}

int
subtype_cmp(sql_subtype *t1, sql_subtype *t2)
{
	if (!t1->type || !t2->type)
		return -1;
	if ( !(t1->type->eclass == t2->type->eclass && 
	       t1->type->eclass == EC_INTERVAL) &&
	      (t1->digits != t2->digits || t1->scale != t2->scale) )
		return -1;

	/* subtypes are only equal iff
	   they map onto the same systemtype */
	return (type_cmp(t1->type, t2->type));
}

int
is_subtype(sql_subtype *sub, sql_subtype *super)
/* returns true if sub is a sub type of super */
{
	if (!sub || !super)
		return 0;
	if (super->digits > 0 && sub->digits > super->digits) 
		return 0;
	if (super->digits == 0 && super->type->eclass == EC_STRING && 
	    (sub->type->eclass == EC_STRING || sub->type->eclass == EC_CHAR))
		return 1;
	/* subtypes are only equal iff
	   they map onto the same systemtype */
	return (type_cmp(sub->type, super->type) == 0);
}

char *
subtype2string(sql_subtype *t)
{
	char buf[BUFSIZ]; 

	if (t->digits > 0) {
		if (t->scale > 0)
			snprintf(buf, BUFSIZ, "%s(%u,%u)", 
				t->type->sqlname, t->digits, t->scale);
		else
			snprintf(buf, BUFSIZ, "%s(%u)", 
				t->type->sqlname, t->digits);
	} else {
			snprintf(buf, BUFSIZ, "%s", t->type->sqlname);
	}
	return _STRDUP(buf);
}

int 
subaggr_cmp( sql_subaggr *a1, sql_subaggr *a2)
{
	if (a1->aggr == a2->aggr) 
	    return list_cmp(a1->res, a2->res, (fcmp) &subtype_cmp);
	return -1;
}

int 
subfunc_cmp( sql_subfunc *f1, sql_subfunc *f2)
{
	if (f1->func == f2->func) 
	    return list_cmp(f1->res, f2->res, (fcmp) &subtype_cmp);
	return -1;
}

static int
arg_subtype_cmp(sql_arg *a, sql_subtype *t)
{
	if (a->type.type->eclass == EC_ANY)
		return 0;
	return (is_subtype(t, &a->type )?0:-1);
}


static sql_subaggr *
_dup_subaggr(sql_allocator *sa, sql_func *a, sql_subtype *member)
{
	node *tn;
	int scale = 0, digits = 0;
	sql_subaggr *ares = SA_ZNEW(sa, sql_subaggr);

	assert (a->res);

	ares->aggr = a;
	ares->res = sa_list(sa);
	for(tn = a->res->h; tn; tn = tn->next) {
		sql_arg *rarg = tn->data;
		sql_subtype *res, *r = &rarg->type; 

		digits = r->digits;
		scale = r->scale;
		/* same scale as the input */
		if (member) {
			digits = member->digits;
			scale = member->scale;
		}
		/* same type as the input */
		if (r->type->eclass == EC_ANY) 
			r = member;
		res = sql_create_subtype(sa, r->type, digits, scale);
		list_append(ares->res, res);
	}
	return ares;
}

sql_subaggr *
sql_bind_aggr(sql_allocator *sa, sql_schema *s, char *sqlaname, sql_subtype *type)
{
	node *n = aggrs->h;

	while (n) {
		sql_func *a = n->data;
		sql_arg *arg = NULL;

		if (a->ops->h)
			arg = a->ops->h->data;

		if (strcmp(a->base.name, sqlaname) == 0 && (!arg ||
		    arg->type.type->eclass == EC_ANY || 
		    (type && is_subtype(type, &arg->type )))) 
			return _dup_subaggr(sa, a, type);
		n = n->next;
	}
	if (s) {
		node *n;

		if (s->funcs.set) for (n=s->funcs.set->h; n; n = n->next) {
			sql_func *a = n->data;
			sql_arg *arg = NULL;

			if ((!IS_AGGR(a) || !a->res))
				continue;

			if (a->ops->h)
				arg = a->ops->h->data;

			if (strcmp(a->base.name, sqlaname) == 0 && (!arg ||
		    	 	arg->type.type->eclass == EC_ANY || 
		    		(type && is_subtype(type, &arg->type )))) 
				return _dup_subaggr(sa, a, type);
		}
	}
	return NULL;
}

sql_subaggr *
sql_bind_aggr_(sql_allocator *sa, sql_schema *s, char *sqlaname, list *ops)
{
	node *n = aggrs->h;
	sql_subtype *type = NULL;

	if (ops->h)
		type = ops->h->data;

	while (n) {
		sql_func *a = n->data;

		if (strcmp(a->base.name, sqlaname) == 0 &&  
		    list_cmp(a->ops, ops, (fcmp) &arg_subtype_cmp) == 0)
			return _dup_subaggr(sa, a, type);
		n = n->next;
	}
	if (s) {
		node *n;

		if (s->funcs.set) for (n=s->funcs.set->h; n; n = n->next) {
			sql_func *a = n->data;

			if ((!IS_AGGR(a) || !a->res))
				continue;

			if (strcmp(a->base.name, sqlaname) == 0 && 
		    	    list_cmp(a->ops, ops, (fcmp) &arg_subtype_cmp) == 0)
				return _dup_subaggr(sa, a, type);
		}
	}
	return NULL;
}

sql_subaggr *
sql_find_aggr(sql_allocator *sa, sql_schema *s, char *sqlaname)
{
	node *n = aggrs->h;

	(void)s;
	while (n) {
		sql_func *a = n->data;

		if (strcmp(a->base.name, sqlaname) == 0)
			return _dup_subaggr(sa, a, NULL);
		n = n->next;
	}
	if (s) {
		node *n;

		if (s->funcs.set) for (n=s->funcs.set->h; n; n = n->next) {
			sql_func *a = n->data;

			if ((!IS_AGGR(a) || !a->res))
				continue;

			if (strcmp(a->base.name, sqlaname) == 0) 
				return _dup_subaggr(sa, a, NULL);
		}
	}
	return NULL;
}

char *
sql_func_imp(sql_func *f)
{
	if (f->sql)
		return f->base.name;
	else
		return f->imp;
}

char *
sql_func_mod(sql_func *f)
{
	return f->mod;
}

int
is_sqlfunc(sql_func *f)
{
	return f->sql;
}

static sql_subfunc*
_dup_subfunc(sql_allocator *sa, sql_func *f, list *ops, sql_subtype *member)
{
	node *tn;
	unsigned int scale = 0, digits = 0;
	sql_subfunc *fres = SA_ZNEW(sa, sql_subfunc);

	fres->func = f;
	if (IS_FUNC(f) || IS_UNION(f)) { /* not needed for PROC/FILT */
		unsigned int mscale = 0, mdigits = 0;

		if (ops) for (tn = ops->h; tn; tn = tn->next) {
			sql_subtype *a = tn->data;

			/* same scale as the input */
			if (a && a->scale > mscale)
				mscale = a->scale;
			if (a && f->fix_scale == INOUT)
				mdigits = a->digits;
		}

		if (!member) {
			node *m;

			if (ops) for (tn = ops->h, m = f->ops->h; tn; tn = tn->next, m = m->next) {
				sql_arg *s = m->data;

				if (s->type.type->eclass == EC_ANY) {
					member = tn->data;
					break;
				}
			}
		}

		if (f->res) {
			fres->res = sa_list(sa);
			for(tn = f->res->h; tn; tn = tn->next) {
				sql_arg *rarg = tn->data;
				sql_subtype *res, *r = &rarg->type;
	
				/* same scale as the input */
				if (member && member->scale > scale)
					scale = member->scale;
				digits = r->digits;
				if (!member) {
					if (f->fix_scale > SCALE_NONE && f->fix_scale < SCALE_EQ) {
						scale = mscale;
						digits = mdigits;
					} else if (r->scale) 
						scale = r->scale;
				}
				if (member && f->fix_scale == INOUT)
					digits = member->digits;
				if (member && r->type->eclass == EC_ANY) 
					r = member;
				res = sql_create_subtype(sa, r->type, digits, scale);
				list_append(fres->res, res);
			}
		}
	}
	return fres;
}

static sql_subfunc *
func_cmp(sql_allocator *sa, sql_func *f, char *name, int nrargs) 
{
	if (strcmp(f->base.name, name) == 0) {
		if (f->vararg) 
			return _dup_subfunc(sa, f, NULL, NULL);
		if (nrargs < 0 || list_length(f->ops) == nrargs) 
			return _dup_subfunc(sa, f, NULL, NULL);
	}
	return NULL;
}

sql_subfunc *
sql_find_func(sql_allocator *sa, sql_schema *s, char *sqlfname, int nrargs, int type)
{
	sql_subfunc *fres;
	int key = hash_key(sqlfname);
	sql_hash_e *he;

	assert(nrargs);
	MT_lock_set(&funcs->ht_lock, "sql_find_func");
	he = funcs->ht->buckets[key&(funcs->ht->size-1)]; 
	for (; he; he = he->chain) {
		sql_func *f = he->value;

		if (f->type != type) 
			continue;
<<<<<<< HEAD
		if ((fres = func_cmp(sa, f, sqlfname, nrargs )) != NULL) 
=======
		if ((fres = func_cmp(sa, f, sqlfname, nrargs )) != NULL) {
			MT_lock_unset(&funcs->ht_lock, "sql_find_func");
>>>>>>> ae2f7b45
			return fres;
	}
	MT_lock_unset(&funcs->ht_lock, "sql_find_func");
	if (s) {
		node *n;
		sql_func * f = find_sql_func(s, sqlfname);

		if (f && f->type == type && (fres = func_cmp(sa, f, sqlfname, nrargs )) != NULL)
			return fres;
<<<<<<< HEAD
		if (s->funcs.set && s->funcs.set->ht) for (he=s->funcs.set->ht->buckets[key&(s->funcs.set->ht->size-1)]; he; he = he->chain) {
			sql_func *f = he->value;

			if (f->type != type) 
				continue;
			if ((fres = func_cmp(sa, f, sqlfname, nrargs )) != NULL) 
				return fres;
		} else if (s->funcs.set && !s->funcs.set->ht) for (n=s->funcs.set->h; n; n = n->next) {
			sql_func *f = n->data;

			if (f->type != type) 
				continue;
			if ((fres = func_cmp(sa, f, sqlfname, nrargs )) != NULL) 
				return fres;
=======
		if (s->funcs.set) {
			MT_lock_set(&s->funcs.set->ht_lock, "sql_find_func");
			if (s->funcs.set->ht) {
				for (he=s->funcs.set->ht->buckets[key&(s->funcs.set->ht->size-1)]; he; he = he->chain) {
					sql_func *f = he->value;

					if (f->type != type)
						continue;
					if ((fres = func_cmp(sa, f, sqlfname, nrargs )) != NULL) {
						MT_lock_unset(&s->funcs.set->ht_lock, "sql_find_func");
						return fres;
					}
				}
				MT_lock_unset(&s->funcs.set->ht_lock, "sql_find_func");
			} else {
				MT_lock_unset(&s->funcs.set->ht_lock, "sql_find_func");
				for (n=s->funcs.set->h; n; n = n->next) {
					sql_func *f = n->data;

					if (f->type != type)
						continue;
					if ((fres = func_cmp(sa, f, sqlfname, nrargs )) != NULL)
						return fres;
				}
			}
>>>>>>> ae2f7b45
		}
	}
	return NULL;
}


/* find function based on first argument */
sql_subfunc *
sql_bind_member(sql_allocator *sa, sql_schema *s, char *sqlfname, sql_subtype *tp, int nrargs)
{
	node *n;

	(void)s;
	assert(nrargs);
	for (n = funcs->h; n; n = n->next) {
		sql_func *f = n->data;

		if (!f->res)
			continue;
		if (strcmp(f->base.name, sqlfname) == 0) {
			if (list_length(f->ops) == nrargs && is_subtype(tp, &((sql_arg *) f->ops->h->data)->type)) 
				return _dup_subfunc(sa, f, NULL, tp);
		}
	}
	if (tp->type->eclass == EC_NUM) {
	 	/* add second round but now look for Decimals only */
		for (n = funcs->h; n; n = n->next) {
			sql_func *f = n->data;

			if (!f->res)
				continue;
			if (strcmp(f->base.name, sqlfname) == 0 && list_length(f->ops) == nrargs) {
				if (((sql_arg *) f->ops->h->data)->type.type->eclass == EC_DEC && 
				    ((sql_arg *) f->ops->h->data)->type.type->localtype == tp->type->localtype) 
					return _dup_subfunc(sa, f, NULL, tp);
			}
		}
	}
	if (s) {
		node *n;

		if (s->funcs.set) for (n=s->funcs.set->h; n; n = n->next) {
			sql_func *f = n->data;

			if (!f->res)
				continue;
			if (strcmp(f->base.name, sqlfname) == 0) {
				if (list_length(f->ops) == nrargs && is_subtype(tp, &((sql_arg *) f->ops->h->data)->type)) 
					return _dup_subfunc(sa, f, NULL, tp);
			}
		}
	}
	return NULL;
}

sql_subfunc *
sql_bind_func(sql_allocator *sa, sql_schema *s, char *sqlfname, sql_subtype *tp1, sql_subtype *tp2, int type)
{
	list *l = sa_list(sa);
	sql_subfunc *fres;

	if (tp1)
		list_append(l, tp1);
	if (tp2)
		list_append(l, tp2);

	fres = sql_bind_func_(sa, s, sqlfname, l, type);
	return fres;
}

sql_subfunc *
sql_bind_func3(sql_allocator *sa, sql_schema *s, char *sqlfname, sql_subtype *tp1, sql_subtype *tp2, sql_subtype *tp3, int type)
{
	list *l = sa_list(sa);
	sql_subfunc *fres;

	if (tp1)
		list_append(l, tp1);
	if (tp2)
		list_append(l, tp2);
	if (tp3)
		list_append(l, tp3);

	fres = sql_bind_func_(sa, s, sqlfname, l, type);
	return fres;
}

sql_subfunc *
sql_bind_func_(sql_allocator *sa, sql_schema *s, char *sqlfname, list *ops, int type)
{
	node *n = funcs->h;

	(void)s;
	for (; n; n = n->next) {
		sql_func *f = n->data;

		if (f->type != type) 
			continue;
		if (strcmp(f->base.name, sqlfname) == 0) {
			if (list_cmp(f->ops, ops, (fcmp) &arg_subtype_cmp) == 0) 
				return _dup_subfunc(sa, f, ops, NULL);
		}
	}
	if (s) {
		node *n;

		if (s->funcs.set) for (n=s->funcs.set->h; n; n = n->next) {
			sql_func *f = n->data;

			if (f->type != type) 
				continue;
			if (strcmp(f->base.name, sqlfname) == 0) {
				if (list_cmp(f->ops, ops, (fcmp) &arg_subtype_cmp) == 0) 
					return _dup_subfunc(sa, f, ops, NULL);
			}
		}
	}
	return NULL;
}

sql_subfunc *
sql_bind_func_result(sql_allocator *sa, sql_schema *s, char *sqlfname, sql_subtype *tp1, sql_subtype *tp2, sql_subtype *res)
{
	list *l = sa_list(sa);
	sql_subfunc *fres;

	if (tp1)
		list_append(l, tp1);
	if (tp2)
		list_append(l, tp2);

	fres = sql_bind_func_result_(sa, s, sqlfname, l, res);
	return fres;
}

sql_subfunc *
sql_bind_func_result3(sql_allocator *sa, sql_schema *s, char *sqlfname, sql_subtype *tp1, sql_subtype *tp2, sql_subtype *tp3, sql_subtype *res)
{
	list *l = sa_list(sa);
	sql_subfunc *fres;

	if (tp1)
		list_append(l, tp1);
	if (tp2)
		list_append(l, tp2);
	if (tp3)
		list_append(l, tp3);

	fres = sql_bind_func_result_(sa, s, sqlfname, l, res);
	return fres;
}


sql_subfunc *
sql_bind_func_result_(sql_allocator *sa, sql_schema *s, char *sqlfname, list *ops, sql_subtype *res)
{
	node *n = funcs->h;

	(void)s;
	for (; n; n = n->next) {
		sql_func *f = n->data;
		sql_arg *firstres = NULL;

		if (!f->res)
			continue;
		firstres = f->res->h->data;
		if (strcmp(f->base.name, sqlfname) == 0 && (is_subtype(&firstres->type, res) || firstres->type.type->eclass == EC_ANY) && list_cmp(f->ops, ops, (fcmp) &arg_subtype_cmp) == 0) 
			return _dup_subfunc(sa, f, ops, NULL);
	}
	return NULL;
}

static void
sql_create_alias(sql_allocator *sa, char *name, char *alias)
{
	sql_alias *a = SA_ZNEW(sa, sql_alias);

	a->name = sa_strdup(sa, name);
	a->alias = sa_strdup(sa, alias);
	list_append(aliases, a);
	if (!keyword_exists(a->alias) )
		keywords_insert(a->alias, KW_ALIAS);
}

char *
sql_bind_alias(char *alias)
{
	node *n;

	for (n = aliases->h; n; n = n->next) {
		sql_alias *a = n->data;

		if (strcmp(a->alias, alias) == 0) {
			return a->name;
		}
	}
	return NULL;
}


sql_type *
sql_create_type(sql_allocator *sa, char *sqlname, unsigned int digits, unsigned int scale, unsigned char radix, unsigned char eclass, char *name)
{
	sql_type *t = SA_ZNEW(sa, sql_type);

	base_init(sa, &t->base, store_next_oid(), TR_OLD, name);
	t->sqlname = sa_strdup(sa, sqlname);
	t->digits = digits;
	t->scale = scale;
	t->localtype = ATOMindex(t->base.name);
	t->radix = radix;
	t->eclass = eclass;
	t->s = NULL;
	if (!keyword_exists(t->sqlname) && eclass != EC_INTERVAL) 
		keywords_insert(t->sqlname, KW_TYPE);
	list_append(types, t);

	list_append(localtypes, sql_create_subtype(sa, t, 0, 0));

	return t;
}

static sql_arg *
create_arg(sql_allocator *sa, char *name, sql_subtype *t, char inout)
{
	sql_arg *a = (sa)?SA_ZNEW(sa, sql_arg):ZNEW(sql_arg);

	a->name = name?sa_strdup(sa, name):NULL;
	a->type = *t;
	a->inout = inout;
	return a;
}

sql_arg *
sql_create_arg(sql_allocator *sa, char *name, sql_subtype *t, char inout)
{
	return create_arg(sa, name, t, inout);
}

sql_arg *
arg_dup(sql_allocator *sa, sql_arg *oa)
{
	sql_arg *a = SA_ZNEW(sa, sql_arg);

	a->name = sa_strdup(sa, oa->name);
	a->type = oa->type;
	a->inout = oa->inout;
	return a;
}

sql_func *
sql_create_aggr(sql_allocator *sa, char *name, char *mod, char *imp, sql_type *tpe, sql_type *res)
{
	list *l = sa_list(sa);
	sql_arg *sres;

	if (tpe)
		list_append(l, create_arg(sa, NULL, sql_create_subtype(sa, tpe, 0, 0), ARG_IN));
	assert(res);
	sres = create_arg(sa, NULL, sql_create_subtype(sa, res, 0, 0), ARG_OUT);
	return sql_create_func_(sa, name, mod, imp, l, sres, FALSE, F_AGGR, SCALE_NONE);
}

sql_func *
sql_create_aggr2(sql_allocator *sa, char *name, char *mod, char *imp, sql_type *tp1, sql_type *tp2, sql_type *res)
{
	list *l = sa_list(sa);
	sql_arg *sres;

	list_append(l, create_arg(sa, NULL, sql_create_subtype(sa, tp1, 0, 0), ARG_IN));
	list_append(l, create_arg(sa, NULL, sql_create_subtype(sa, tp2, 0, 0), ARG_IN));
	assert(res);
	sres = create_arg(sa, NULL, sql_create_subtype(sa, res, 0, 0), ARG_OUT);
	return sql_create_func_(sa, name, mod, imp, l, sres, FALSE, F_AGGR, SCALE_NONE);
}

sql_func *
sql_create_func(sql_allocator *sa, char *name, char *mod, char *imp, sql_type *tpe1, sql_type *tpe2, sql_type *res, int fix_scale)
{
	list *l = sa_list(sa);
	sql_arg *sres;

	if (tpe1)
		list_append(l,create_arg(sa, NULL, sql_create_subtype(sa, tpe1, 0, 0), ARG_IN));
	if (tpe2)
		list_append(l,create_arg(sa, NULL, sql_create_subtype(sa, tpe2, 0, 0), ARG_IN));

	sres = create_arg(sa, NULL, sql_create_subtype(sa, res, 0, 0), ARG_OUT);
	return sql_create_func_(sa, name, mod, imp, l, sres, FALSE, F_FUNC, fix_scale);
}

static sql_func *
sql_create_func_res(sql_allocator *sa, char *name, char *mod, char *imp, sql_type *tpe1, sql_type *tpe2, sql_type *res, int fix_scale, int scale)
{
	list *l = sa_list(sa);
	sql_arg *sres;

	if (tpe1)
		list_append(l,create_arg(sa, NULL, sql_create_subtype(sa, tpe1, 0, 0), ARG_IN));
	if (tpe2)
		list_append(l,create_arg(sa, NULL, sql_create_subtype(sa, tpe2, 0, 0), ARG_IN));

	sres = create_arg(sa, NULL, sql_create_subtype(sa, res, 0, 0), ARG_OUT);
	sres->type.scale = scale;
	return sql_create_func_(sa, name, mod, imp, l, sres, FALSE, F_FUNC, fix_scale);
}

sql_func *
sql_create_funcSE(sql_allocator *sa, char *name, char *mod, char *imp, sql_type *tpe1, sql_type *tpe2, sql_type *res, int fix_scale)
{
	list *l = sa_list(sa);
	sql_arg *sres;

	if (tpe1)
		list_append(l,create_arg(sa, NULL, sql_create_subtype(sa, tpe1, 0, 0), ARG_IN));
	if (tpe2)
		list_append(l,create_arg(sa, NULL, sql_create_subtype(sa, tpe2, 0, 0), ARG_IN));

	sres = create_arg(sa, NULL, sql_create_subtype(sa, res, 0, 0), ARG_OUT);
	return sql_create_func_(sa, name, mod, imp, l, sres, TRUE, F_FUNC, fix_scale);
}


sql_func *
sql_create_func3(sql_allocator *sa, char *name, char *mod, char *imp, sql_type *tpe1, sql_type *tpe2, sql_type *tpe3, sql_type *res, int fix_scale)
{
	list *l = sa_list(sa);
	sql_arg *sres;

	list_append(l, create_arg(sa, NULL, sql_create_subtype(sa, tpe1, 0, 0), ARG_IN));
	list_append(l, create_arg(sa, NULL, sql_create_subtype(sa, tpe2, 0, 0), ARG_IN));
	list_append(l, create_arg(sa, NULL, sql_create_subtype(sa, tpe3, 0, 0), ARG_IN));
	sres = create_arg(sa, NULL, sql_create_subtype(sa, res, 0, 0), ARG_OUT);
	return sql_create_func_(sa, name, mod, imp, l, sres, FALSE, F_FUNC, fix_scale);
}

sql_func *
sql_create_func4(sql_allocator *sa, char *name, char *mod, char *imp, sql_type *tpe1, sql_type *tpe2, sql_type *tpe3, sql_type *tpe4, sql_type *res, int fix_scale)
{
	list *l = sa_list(sa);
	sql_arg *sres;

	list_append(l, create_arg(sa, NULL, sql_create_subtype(sa, tpe1, 0, 0), ARG_IN));
	list_append(l, create_arg(sa, NULL, sql_create_subtype(sa, tpe2, 0, 0), ARG_IN));
	list_append(l, create_arg(sa, NULL, sql_create_subtype(sa, tpe3, 0, 0), ARG_IN));
	list_append(l, create_arg(sa, NULL, sql_create_subtype(sa, tpe4, 0, 0), ARG_IN));
	sres = create_arg(sa, NULL, sql_create_subtype(sa, res, 0, 0), ARG_OUT);
	return sql_create_func_(sa, name, mod, imp, l, sres, FALSE, F_FUNC, fix_scale);
}


sql_func *
sql_create_func_(sql_allocator *sa, char *name, char *mod, char *imp, list *ops, sql_arg *res, bit side_effect, int type, int fix_scale)
{
	sql_func *t = SA_ZNEW(sa, sql_func);

	assert(res && ops);
	base_init(sa, &t->base, store_next_oid(), TR_OLD, name);
	t->imp = sa_strdup(sa, imp);
	t->mod = sa_strdup(sa, mod);
	t->ops = ops;
	t->type = type;
	if (res) {
		t->res = sa_list(sa);
		list_append(t->res, res);
	} else {
		t->res = NULL;
	}
	t->nr = list_length(funcs);
	t->sql = 0;
	t->side_effect = side_effect;
	t->fix_scale = fix_scale;
	t->s = NULL;
	if (type == F_AGGR) {
		list_append(aggrs, t);
	} else {
		list_append(funcs, t);
		MT_lock_set(&funcs->ht_lock, "sql_create_func_");
		hash_add(funcs->ht, base_key(&t->base), t);
		MT_lock_unset(&funcs->ht_lock, "sql_create_func_");
	}
	return t;
}

sql_func *
sql_create_sqlfunc(sql_allocator *sa, char *name, char *imp, list *ops, sql_arg *res)
{
	sql_func *t = SA_ZNEW(sa, sql_func);

	assert(res && ops);
	base_init(sa, &t->base, store_next_oid(), TR_OLD, name);
	t->imp = sa_strdup(sa, imp);
	t->mod = sa_strdup(sa, "SQL");
	t->ops = ops;
	if (res) {	
		t->res = sa_list(sa);
		list_append(t->res, res);
		t->type = F_FUNC;
	} else {
		t->res = NULL;
		t->type = F_PROC;
	}
	t->nr = list_length(funcs);
	t->sql = 1;
	t->side_effect = FALSE;
	list_append(funcs, t);
	MT_lock_set(&funcs->ht_lock, "sql_create_sqlfunc");
	hash_add(funcs->ht, base_key(&t->base), t);
	MT_lock_unset(&funcs->ht_lock, "sql_create_sqlfunc");
	return t;
}

/* SQL service initialization
This C-code version initializes the
parser catalogs with typing information. Although, in principle,
many of the function signatures can be obtained from the underlying
database kernel, we have chosen for this explicit scheme for one
simple reason. The SQL standard dictates the types and we have to
check their availability in the kernel only. The kernel itself could
include manyfunctions for which their is no standard.
lead to unexpected
*/

static void
sqltypeinit( sql_allocator *sa)
{
	sql_type *ts[100];
	sql_type **strings, **numerical;
	sql_type **decimals, **floats, **dates, **end, **t;
	sql_type *STR, *BTE, *SHT, *INT, *LNG, *OID, *BIT, *DBL, *WRD, *DEC;
	sql_type *SECINT, *MONINT, *DTE; 
	sql_type *TME, *TMETZ, *TMESTAMP, *TMESTAMPTZ;
	sql_type *ANY, *TABLE;
	sql_func *f;
	sql_arg *sres;

	ANY = sql_create_type(sa, "ANY", 0, 0, 0, EC_ANY, "void");

	t = ts;
	TABLE = *t++ = sql_create_type(sa, "TABLE", 0, 0, 0, EC_TABLE, "bat");
	*t++ = sql_create_type(sa, "PTR", 0, 0, 0, EC_TABLE, "ptr");

	BIT = *t++ = sql_create_type(sa, "BOOLEAN", 1, 0, 2, EC_BIT, "bit");
	sql_create_alias(sa, BIT->sqlname, "BOOL");

	strings = t;
	*t++ = sql_create_type(sa, "CHAR",    0, 0, 0, EC_CHAR,   "str");
	STR = *t++ = sql_create_type(sa, "VARCHAR", 0, 0, 0, EC_STRING, "str");
	*t++ = sql_create_type(sa, "CLOB",    0, 0, 0, EC_STRING, "str");

	numerical = t;

	BTE = *t++ = sql_create_type(sa, "TINYINT",   8, SCALE_FIX, 2, EC_NUM, "bte");
	SHT = *t++ = sql_create_type(sa, "SMALLINT", 16, SCALE_FIX, 2, EC_NUM, "sht");
	INT = *t++ = sql_create_type(sa, "INT",      32, SCALE_FIX, 2, EC_NUM, "int");
#if SIZEOF_OID == SIZEOF_INT
	OID = *t++ = sql_create_type(sa, "OID", 31, 0, 2, EC_NUM, "oid");
#endif
#if SIZEOF_WRD == SIZEOF_INT
	WRD = *t++ = sql_create_type(sa, "WRD", 32, SCALE_FIX, 2, EC_NUM, "wrd");
#endif
	LNG = *t++ = sql_create_type(sa, "BIGINT",   64, SCALE_FIX, 2, EC_NUM, "lng");
#if SIZEOF_OID == SIZEOF_LNG
	OID = *t++ = sql_create_type(sa, "OID", 63, 0, 2, EC_NUM, "oid");
#endif
#if SIZEOF_WRD == SIZEOF_LNG
	WRD = *t++ = sql_create_type(sa, "WRD", 64, SCALE_FIX, 2, EC_NUM, "wrd");
#endif

	decimals = t;
	/* decimal(d,s) (d indicates nr digits,
	   s scale indicates nr of digits after the dot .) */
	*t++ = sql_create_type(sa, "DECIMAL",  2, SCALE_FIX, 10, EC_DEC, "bte");
	*t++ = sql_create_type(sa, "DECIMAL",  4, SCALE_FIX, 10, EC_DEC, "sht");
	DEC = *t++ = sql_create_type(sa, "DECIMAL",  9, SCALE_FIX, 10, EC_DEC, "int");
	*t++ = sql_create_type(sa, "DECIMAL", 19, SCALE_FIX, 10, EC_DEC, "lng");

	/* float(n) (n indicates precision of atleast n digits) */
	/* ie n <= 23 -> flt */
	/*    n <= 51 -> dbl */
	/*    n <= 62 -> long long dbl (with -ieee) (not supported) */
	/* this requires a type definition */

	floats = t;
	*t++ = sql_create_type(sa, "REAL", 24, SCALE_NOFIX, 2, EC_FLT, "flt");
	DBL = *t++ = sql_create_type(sa, "DOUBLE", 53, SCALE_NOFIX, 2, EC_FLT, "dbl");

	dates = t;
	MONINT = *t++ = sql_create_type(sa, "MONTH_INTERVAL", 32, 0, 2, EC_INTERVAL, "int");
	SECINT = *t++ = sql_create_type(sa, "SEC_INTERVAL", 19, SCALE_FIX, 10, EC_INTERVAL, "lng");
	TME = *t++ = sql_create_type(sa, "TIME", 7, 0, 0, EC_TIME, "daytime");
	TMETZ = *t++ = sql_create_type(sa, "TIMETZ", 7, SCALE_FIX, 0, EC_TIME, "daytime");
	DTE = *t++ = sql_create_type(sa, "DATE", 0, 0, 0, EC_DATE, "date");
	TMESTAMP = *t++ = sql_create_type(sa, "TIMESTAMP", 7, 0, 0, EC_TIMESTAMP, "timestamp");
	TMESTAMPTZ = *t++ = sql_create_type(sa, "TIMESTAMPTZ", 7, SCALE_FIX, 0, EC_TIMESTAMP, "timestamp");

	*t++ = sql_create_type(sa, "BLOB", 0, 0, 0, EC_BLOB, "sqlblob");
	end = t;
	*t = NULL;

	sql_create_aggr(sa, "not_unique", "sql", "not_unique", OID, BIT);
	/* well to be precise it does reduce and map */
	sql_create_func(sa, "not_uniques", "sql", "not_uniques", WRD, NULL, OID, SCALE_NONE);
	sql_create_func(sa, "not_uniques", "sql", "not_uniques", OID, NULL, OID, SCALE_NONE);

	/* functions needed for all types */
	sql_create_func(sa, "hash", "calc", "hash", ANY, NULL, WRD, SCALE_FIX);
	sql_create_func3(sa, "rotate_xor_hash", "calc", "rotate_xor_hash", WRD, INT, ANY, WRD, SCALE_NONE);
	sql_create_func(sa, "=", "calc", "=", ANY, ANY, BIT, SCALE_FIX);
	sql_create_func(sa, "<>", "calc", "!=", ANY, ANY, BIT, SCALE_FIX);
	sql_create_func(sa, "isnull", "calc", "isnil", ANY, NULL, BIT, SCALE_FIX);
	sql_create_func(sa, ">", "calc", ">", ANY, ANY, BIT, SCALE_FIX);
	sql_create_func(sa, ">=", "calc", ">=", ANY, ANY, BIT, SCALE_FIX);
	sql_create_func(sa, "<", "calc", "<", ANY, ANY, BIT, SCALE_FIX);
	sql_create_func(sa, "<=", "calc", "<=", ANY, ANY, BIT, SCALE_FIX);
	sql_create_aggr(sa, "zero_or_one", "sql", "zero_or_one", ANY, ANY);
	sql_create_aggr(sa, "exist", "aggr", "exist", ANY, BIT);
	sql_create_aggr(sa, "not_exist", "aggr", "not_exist", ANY, BIT);
	/* needed for relational version */
	sql_create_func(sa, "in", "calc", "in", ANY, ANY, BIT, SCALE_NONE);
	sql_create_func(sa, "identity", "calc", "identity", ANY, NULL, OID, SCALE_NONE);
	sql_create_func(sa, "rowid", "calc", "identity", ANY, NULL, INT, SCALE_NONE);
	/* needed for indices/clusters oid(schema.table,val) returns max(head(schema.table))+1 */
	sql_create_func3(sa, "rowid", "calc", "rowid", ANY, STR, STR, OID, SCALE_NONE);
	sql_create_aggr(sa, "min", "aggr", "min", ANY, ANY);
	sql_create_aggr(sa, "max", "aggr", "max", ANY, ANY);
	sql_create_func(sa, "sql_min", "calc", "min", ANY, ANY, ANY, SCALE_FIX);
	sql_create_func(sa, "sql_max", "calc", "max", ANY, ANY, ANY, SCALE_FIX);
	sql_create_func3(sa, "ifthenelse", "calc", "ifthenelse", BIT, ANY, ANY, ANY, SCALE_FIX);

	/* sum for numerical and decimals */
	sql_create_aggr(sa, "sum", "aggr", "sum", BTE, LNG);
	sql_create_aggr(sa, "sum", "aggr", "sum", SHT, LNG);
	sql_create_aggr(sa, "sum", "aggr", "sum", INT, LNG);
	sql_create_aggr(sa, "sum", "aggr", "sum", LNG, LNG);
	sql_create_aggr(sa, "sum", "aggr", "sum", WRD, WRD);

	t = decimals; /* BTE */
	sql_create_aggr(sa, "sum", "aggr", "sum", *(t), *(t+3));
	t++; /* SHT */
	sql_create_aggr(sa, "sum", "aggr", "sum", *(t), *(t+2));
	t++; /* INT */
	sql_create_aggr(sa, "sum", "aggr", "sum", *(t), *(t+1));
	t++; /* LNG */
	sql_create_aggr(sa, "sum", "aggr", "sum", *(t), *(t));

	/* prod for numerical and decimals */
	sql_create_aggr(sa, "prod", "aggr", "prod", BTE, LNG);
	sql_create_aggr(sa, "prod", "aggr", "prod", SHT, LNG);
	sql_create_aggr(sa, "prod", "aggr", "prod", INT, LNG);
	sql_create_aggr(sa, "prod", "aggr", "prod", LNG, LNG);
	/*sql_create_aggr(sa, "prod", "aggr", "prod", WRD, WRD);*/

	t = decimals; /* BTE */
	sql_create_aggr(sa, "prod", "aggr", "prod", *(t), *(t+3));
	t++; /* SHT */
	sql_create_aggr(sa, "prod", "aggr", "prod", *(t), *(t+2));
	t++; /* INT */
	sql_create_aggr(sa, "prod", "aggr", "prod", *(t), *(t+1));
	t++; /* LNG */
	sql_create_aggr(sa, "prod", "aggr", "prod", *(t), *(t));

	for (t = numerical; t < dates; t++) 
		sql_create_func(sa, "mod", "calc", "%", *t, *t, *t, SCALE_FIX);

	for (t = floats; t < dates; t++) {
		sql_create_aggr(sa, "sum", "aggr", "sum", *t, *t);
		sql_create_aggr(sa, "prod", "aggr", "prod", *t, *t);
	}
	/*
	sql_create_aggr(sa, "avg", "aggr", "avg", BTE, DBL);
	sql_create_aggr(sa, "avg", "aggr", "avg", SHT, DBL);
	sql_create_aggr(sa, "avg", "aggr", "avg", INT, DBL);
	sql_create_aggr(sa, "avg", "aggr", "avg", LNG, DBL);
	*/
	sql_create_aggr(sa, "avg", "aggr", "avg", DBL, DBL);

	sql_create_aggr(sa, "count_no_nil", "aggr", "count_no_nil", NULL, WRD);
	sql_create_aggr(sa, "count", "aggr", "count", NULL, WRD);

	sql_create_func(sa, "rank", "calc", "rank_grp", ANY, NULL, INT, SCALE_NONE);
	sql_create_func(sa, "dense_rank", "calc", "dense_rank_grp", ANY, NULL, INT, SCALE_NONE);
	sql_create_func(sa, "percent_rank", "calc", "precent_rank_grp", ANY, NULL, INT, SCALE_NONE);
	sql_create_func(sa, "cume_dist", "calc", "cume_dist_grp", ANY, NULL, ANY, SCALE_NONE);
	sql_create_func(sa, "row_number", "calc", "mark_grp", ANY, NULL, INT, SCALE_NONE);

	sql_create_func3(sa, "rank", "calc", "rank_grp", ANY, OID, ANY, INT, SCALE_NONE);
	sql_create_func3(sa, "dense_rank", "calc", "dense_rank_grp", ANY, OID, ANY, INT, SCALE_NONE);
	sql_create_func3(sa, "percent_rank", "calc", "precent_rank_grp", ANY, OID, ANY, INT, SCALE_NONE);
	sql_create_func3(sa, "cume_dist", "calc", "cume_dist_grp", ANY, OID, ANY, ANY, SCALE_NONE);
	sql_create_func3(sa, "row_number", "calc", "mark_grp", ANY, OID, ANY, INT, SCALE_NONE);

	sql_create_func4(sa, "rank", "calc", "rank_grp", ANY, OID, OID, OID, INT, SCALE_NONE);
	sql_create_func4(sa, "dense_rank", "calc", "dense_rank_grp", ANY, OID, OID, OID, INT, SCALE_NONE);
	sql_create_func4(sa, "percent_rank", "calc", "precent_rank_grp", ANY, OID, OID, OID, INT, SCALE_NONE);
	sql_create_func4(sa, "cume_dist", "calc", "cume_dist_grp", ANY, OID, OID, OID, ANY, SCALE_NONE);
	sql_create_func4(sa, "row_number", "calc", "mark_grp", ANY, OID, OID, OID, INT, SCALE_NONE);

	sql_create_func(sa, "lag", "calc", "lag_grp", ANY, NULL, ANY, SCALE_NONE);
	sql_create_func(sa, "lead", "calc", "lead_grp", ANY, NULL, ANY, SCALE_NONE);
	sql_create_func(sa, "lag", "calc", "lag_grp", ANY, INT, ANY, SCALE_NONE);
	sql_create_func(sa, "lead", "calc", "lead_grp", ANY, INT, ANY, SCALE_NONE);

	sql_create_func3(sa, "lag", "calc", "lag_grp", ANY, OID, OID, ANY, SCALE_NONE);
	sql_create_func3(sa, "lead", "calc", "lead_grp", ANY, OID, OID, ANY, SCALE_NONE);
	sql_create_func4(sa, "lag", "calc", "lag_grp", ANY, INT, OID, OID, ANY, SCALE_NONE);
	sql_create_func4(sa, "lead", "calc", "lead_grp", ANY, INT, OID, OID, ANY, SCALE_NONE);

	sql_create_func(sa, "and", "calc", "and", BIT, BIT, BIT, SCALE_FIX);
	sql_create_func(sa, "or",  "calc",  "or", BIT, BIT, BIT, SCALE_FIX);
	sql_create_func(sa, "xor", "calc", "xor", BIT, BIT, BIT, SCALE_FIX);
	sql_create_func(sa, "not", "calc", "not", BIT, NULL,BIT, SCALE_FIX);

	/* all numericals */
	for (t = numerical; *t != TME; t++) {
		sql_subtype *lt = sql_bind_localtype((*t)->base.name);

		sql_create_func(sa, "sql_sub", "calc", "-", *t, *t, *t, SCALE_FIX);
		sql_create_func(sa, "sql_add", "calc", "+", *t, *t, *t, SCALE_FIX);
		sql_create_func(sa, "sql_mul", "calc", "*", *t, *t, *t, SCALE_MUL);
		sql_create_func(sa, "sql_div", "calc", "/", *t, *t, *t, SCALE_DIV);
		if (t < floats) {
			sql_create_func(sa, "bit_and", "calc", "and", *t, *t, *t, SCALE_FIX);
			sql_create_func(sa, "bit_or", "calc", "or", *t, *t, *t, SCALE_FIX);
			sql_create_func(sa, "bit_xor", "calc", "xor", *t, *t, *t, SCALE_FIX);
			sql_create_func(sa, "bit_not", "calc", "not", *t, NULL, *t, SCALE_FIX);
			sql_create_func(sa, "left_shift", "calc", "<<", *t, INT, *t, SCALE_FIX);
			sql_create_func(sa, "right_shift", "calc", ">>", *t, INT, *t, SCALE_FIX);
		}
		sql_create_func(sa, "sql_neg", "calc", "-", *t, NULL, *t, INOUT);
		sql_create_func(sa, "abs", "calc", "abs", *t, NULL, *t, SCALE_FIX);
		sql_create_func(sa, "sign", "calc", "sign", *t, NULL, BTE, SCALE_NONE);
		/* scale fixing for all numbers */
		sql_create_func(sa, "scale_up", "calc", "*", *t, lt->type, *t, SCALE_NONE);
		sql_create_func(sa, "scale_down", "sql", "dec_round", *t, lt->type, *t, SCALE_NONE);
		/* numeric function on INTERVALS */
		if (*t != MONINT && *t != SECINT){
			sql_create_func(sa, "sql_sub", "calc", "-", MONINT, *t, MONINT, SCALE_FIX);
			sql_create_func(sa, "sql_add", "calc", "+", MONINT, *t, MONINT, SCALE_FIX);
			sql_create_func(sa, "sql_mul", "calc", "*", MONINT, *t, MONINT, SCALE_MUL);
			sql_create_func(sa, "sql_div", "calc", "/", MONINT, *t, MONINT, SCALE_DIV);
			sql_create_func(sa, "sql_sub", "calc", "-", SECINT, *t, SECINT, SCALE_FIX);
			sql_create_func(sa, "sql_add", "calc", "+", SECINT, *t, SECINT, SCALE_FIX);
			sql_create_func(sa, "sql_mul", "calc", "*", SECINT, *t, SECINT, SCALE_MUL);
			sql_create_func(sa, "sql_div", "calc", "/", SECINT, *t, SECINT, SCALE_DIV);
		}
	}
	for (t = decimals, t++; t != floats; t++) {
		sql_type **u;
		for (u = numerical; u != floats; u++) {
			if (*u == OID)
				continue;
			if ((*t)->localtype >  (*u)->localtype) {
				sql_create_func(sa, "sql_mul", "calc", "*", *t, *u, *t, SCALE_MUL);
				sql_create_func(sa, "sql_mul", "calc", "*", *u, *t, *t, SCALE_MUL);
			}
		}
	}

	for (t = decimals; t < dates; t++) 
		sql_create_func(sa, "round", "sql", "round", *t, BTE, *t, INOUT);

	for (t = numerical; t < end; t++) {
		sql_type **u;

		for (u = numerical; u < end; u++) 
			sql_create_func(sa, "scale_up", "calc", "*", *u, *t, *t, SCALE_NONE);
	}

	/* initial assignment to t is on purpose like this, such that the
	 * compiler (as of gcc-4.6) "sees" that we never go below the
	 * initial pointer, and hence don't get a
	 * error: array subscript is below array bounds */
	for (t = floats + (dates - floats - 1); t >= floats; t--) {
		sql_create_func(sa, "power", "mmath", "pow", *t, *t, *t, SCALE_FIX);
		sql_create_func(sa, "floor", "mmath", "floor", *t, NULL, *t, SCALE_FIX);
		sql_create_func(sa, "ceil", "mmath", "ceil", *t, NULL, *t, SCALE_FIX);
		sql_create_func(sa, "ceiling", "mmath", "ceil", *t, NULL, *t, SCALE_FIX);	/* JDBC */
		sql_create_func(sa, "sin", "mmath", "sin", *t, NULL, *t, SCALE_FIX);
		sql_create_func(sa, "cos", "mmath", "cos", *t, NULL, *t, SCALE_FIX);
		sql_create_func(sa, "tan", "mmath", "tan", *t, NULL, *t, SCALE_FIX);
		sql_create_func(sa, "asin", "mmath", "asin", *t, NULL, *t, SCALE_FIX);
		sql_create_func(sa, "acos", "mmath", "acos", *t, NULL, *t, SCALE_FIX);
		sql_create_func(sa, "atan", "mmath", "atan", *t, NULL, *t, SCALE_FIX);
		sql_create_func(sa, "atan", "mmath", "atan2", *t, *t, *t, SCALE_FIX);
		sql_create_func(sa, "sinh", "mmath", "sinh", *t, NULL, *t, SCALE_FIX);
		sql_create_func(sa, "cot", "mmath", "cot", *t, NULL, *t, SCALE_FIX);
		sql_create_func(sa, "cosh", "mmath", "cosh", *t, NULL, *t, SCALE_FIX);
		sql_create_func(sa, "tanh", "mmath", "tanh", *t, NULL, *t, SCALE_FIX);
		sql_create_func(sa, "sqrt", "mmath", "sqrt", *t, NULL, *t, SCALE_FIX);
		sql_create_func(sa, "exp", "mmath", "exp", *t, NULL, *t, SCALE_FIX);
		sql_create_func(sa, "log", "mmath", "log", *t, NULL, *t, SCALE_FIX);
		sql_create_func(sa, "log10", "mmath", "log10", *t, NULL, *t, SCALE_FIX);
	}
	sql_create_func(sa, "pi", "mmath", "pi", NULL, NULL, DBL, SCALE_NONE);

	sql_create_funcSE(sa, "rand", "mmath", "rand", NULL, NULL, INT, SCALE_NONE);
	sql_create_funcSE(sa, "rand", "mmath", "sqlrand", INT, NULL, INT, SCALE_NONE);

	/* Date functions */
	sql_create_func(sa, "curdate", "mtime", "current_date", NULL, NULL, DTE, SCALE_NONE);
	sql_create_func(sa, "current_date", "mtime", "current_date", NULL, NULL, DTE, SCALE_NONE);
	sql_create_func(sa, "curtime", "mtime", "current_time", NULL, NULL, TMETZ, SCALE_NONE);
	sql_create_func(sa, "current_time", "mtime", "current_time", NULL, NULL, TMETZ, SCALE_NONE);
	sql_create_func(sa, "current_timestamp", "mtime", "current_timestamp", NULL, NULL, TMESTAMPTZ, SCALE_NONE);
	sql_create_func(sa, "localtime", "sql", "current_time", NULL, NULL, TME, SCALE_NONE);
	sql_create_func(sa, "localtimestamp", "sql", "current_timestamp", NULL, NULL, TMESTAMP, SCALE_NONE);

	sql_create_func(sa, "sql_sub", "mtime", "date_sub_msec_interval", DTE, SECINT, DTE, SCALE_FIX);
	sql_create_func(sa, "sql_sub", "mtime", "date_sub_month_interval", DTE, MONINT, DTE, SCALE_FIX);
	sql_create_func(sa, "sql_sub", "mtime", "timestamp_sub_msec_interval", TMESTAMP, SECINT, TMESTAMP, SCALE_FIX);
	sql_create_func(sa, "sql_sub", "mtime", "timestamp_sub_month_interval", TMESTAMP, MONINT, TMESTAMP, SCALE_FIX);
	sql_create_func(sa, "sql_sub", "mtime", "timestamp_sub_msec_interval", TMESTAMPTZ, SECINT, TMESTAMPTZ, SCALE_FIX);
	sql_create_func(sa, "sql_sub", "mtime", "timestamp_sub_month_interval", TMESTAMPTZ, MONINT, TMESTAMPTZ, SCALE_FIX);
	sql_create_func(sa, "sql_sub", "mtime", "time_sub_msec_interval", TME, SECINT, TME, SCALE_FIX);

	sql_create_func(sa, "sql_sub", "mtime", "diff", DTE, DTE, INT, SCALE_FIX);
	sql_create_func(sa, "sql_sub", "mtime", "diff", TMESTAMP, TMESTAMP, LNG, SCALE_FIX);
	sql_create_func(sa, "sql_sub", "mtime", "diff", TMESTAMPTZ, TMESTAMPTZ, LNG, SCALE_NONE);

	sql_create_func(sa, "sql_add", "mtime", "date_add_msec_interval", DTE, SECINT, DTE, SCALE_NONE);
	sql_create_func(sa, "sql_add", "mtime", "addmonths", DTE, MONINT, DTE, SCALE_NONE);
	sql_create_func(sa, "sql_add", "mtime", "timestamp_add_msec_interval", TMESTAMP, SECINT, TMESTAMP, SCALE_NONE);
	sql_create_func(sa, "sql_add", "mtime", "timestamp_add_month_interval", TMESTAMP, MONINT, TMESTAMP, SCALE_NONE);
	sql_create_func(sa, "sql_add", "mtime", "timestamp_add_msec_interval", TMESTAMPTZ, SECINT, TMESTAMPTZ, SCALE_NONE);
	sql_create_func(sa, "sql_add", "mtime", "timestamp_add_month_interval", TMESTAMPTZ, MONINT, TMESTAMPTZ, SCALE_NONE);
	sql_create_func(sa, "sql_add", "mtime", "time_add_msec_interval", TME, SECINT, TME, SCALE_NONE);
	sql_create_func(sa, "local_timezone", "mtime", "local_timezone", NULL, NULL, SECINT, SCALE_FIX);

	sql_create_func(sa, "year", "mtime", "year", DTE, NULL, INT, SCALE_FIX);
	sql_create_func(sa, "month", "mtime", "month", DTE, NULL, INT, SCALE_FIX);
	sql_create_func(sa, "day", "mtime", "day", DTE, NULL, INT, SCALE_FIX);
	sql_create_func(sa, "hour", "mtime", "hours", TME, NULL, INT, SCALE_FIX);
	sql_create_func(sa, "minute", "mtime", "minutes", TME, NULL, INT, SCALE_FIX);
	sql_create_func_res(sa, "second", "mtime", "sql_seconds", TME, NULL, DEC, SCALE_NONE, 3);

	sql_create_func(sa, "year", "mtime", "year", TMESTAMP, NULL, INT, SCALE_FIX);
	sql_create_func(sa, "month", "mtime", "month", TMESTAMP, NULL, INT, SCALE_FIX);
	sql_create_func(sa, "day", "mtime", "day", TMESTAMP, NULL, INT, SCALE_FIX);
	sql_create_func(sa, "hour", "mtime", "hours", TMESTAMP, NULL, INT, SCALE_FIX);
	sql_create_func(sa, "minute", "mtime", "minutes", TMESTAMP, NULL, INT, SCALE_FIX);
	sql_create_func_res(sa, "second", "mtime", "sql_seconds", TMESTAMP, NULL, DEC, SCALE_NONE, 3);

	sql_create_func(sa, "year", "mtime", "year", TMESTAMPTZ, NULL, INT, SCALE_FIX);
	sql_create_func(sa, "month", "mtime", "month", TMESTAMPTZ, NULL, INT, SCALE_FIX);
	sql_create_func(sa, "day", "mtime", "day", TMESTAMPTZ, NULL, INT, SCALE_FIX);
	sql_create_func(sa, "hour", "mtime", "hours", TMESTAMPTZ, NULL, INT, SCALE_FIX);
	sql_create_func(sa, "minute", "mtime", "minutes", TMESTAMPTZ, NULL, INT, SCALE_FIX);
	sql_create_func_res(sa, "second", "mtime", "sql_seconds", TMESTAMPTZ, NULL, DEC, SCALE_NONE, 3);

	sql_create_func(sa, "year", "mtime", "year", MONINT, NULL, INT, SCALE_NONE);
	sql_create_func(sa, "month", "mtime", "month", MONINT, NULL, INT, SCALE_NONE);
	sql_create_func(sa, "day", "mtime", "day", SECINT, NULL, LNG, SCALE_NONE);
	sql_create_func(sa, "hour", "mtime", "hours", SECINT, NULL, INT, SCALE_NONE);
	sql_create_func(sa, "minute", "mtime", "minutes", SECINT, NULL, INT, SCALE_NONE);
	sql_create_func(sa, "second", "mtime", "seconds", SECINT, NULL, INT, SCALE_NONE);

	sql_create_func(sa, "dayofyear", "mtime", "dayofyear", DTE, NULL, INT, SCALE_FIX);
	sql_create_func(sa, "weekofyear", "mtime", "weekofyear", DTE, NULL, INT, SCALE_FIX);
	sql_create_func(sa, "dayofweek", "mtime", "dayofweek", DTE, NULL, INT, SCALE_FIX);
	sql_create_func(sa, "dayofmonth", "mtime", "day", DTE, NULL, INT, SCALE_FIX);
	sql_create_func(sa, "week", "mtime", "weekofyear", DTE, NULL, INT, SCALE_FIX);

	sql_create_funcSE(sa, "next_value_for", "sql", "next_value", STR, STR, LNG, SCALE_NONE);
	sql_create_func(sa, "get_value_for", "sql", "get_value", STR, STR, LNG, SCALE_NONE);
	sql_create_func3(sa, "restart", "sql", "restart", STR, STR, LNG, LNG, SCALE_NONE);
	for (t = strings; t < numerical; t++) {
		sql_create_func(sa, "locate", "str", "locate", *t, *t, INT, SCALE_NONE);
		sql_create_func3(sa, "locate", "str", "locate", *t, *t, INT, INT, SCALE_NONE);
		sql_create_func(sa, "substring", "str", "substring", *t, INT, *t, INOUT);
		sql_create_func3(sa, "substring", "str", "substring", *t, INT, INT, *t, INOUT);
		sql_create_func(sa, "like", "str", "like", *t, *t, BIT, SCALE_NONE);
		sql_create_func3(sa, "like", "str", "like", *t, *t, *t, BIT, SCALE_NONE);
		sql_create_func(sa, "ilike", "str", "ilike", *t, *t, BIT, SCALE_NONE);
		sql_create_func3(sa, "ilike", "str", "ilike", *t, *t, *t, BIT, SCALE_NONE);
		sql_create_func(sa, "not_like", "str", "not_like", *t, *t, BIT, SCALE_NONE);
		sql_create_func3(sa, "not_like", "str", "not_like", *t, *t, *t, BIT, SCALE_NONE);
		sql_create_func(sa, "not_ilike", "str", "not_ilike", *t, *t, BIT, SCALE_NONE);
		sql_create_func3(sa, "not_ilike", "str", "not_ilike", *t, *t, *t, BIT, SCALE_NONE);
		sql_create_func(sa, "patindex", "pcre", "patindex", *t, *t, INT, SCALE_NONE);
		sql_create_func(sa, "truncate", "str", "stringleft", *t, INT, *t, SCALE_NONE);
		sql_create_func(sa, "concat", "calc", "+", *t, *t, *t, DIGITS_ADD);
		sql_create_func(sa, "ascii", "str", "ascii", *t, NULL, INT, SCALE_NONE);
		sql_create_func(sa, "code", "str", "unicode", INT, NULL, *t, SCALE_NONE);
		sql_create_func(sa, "length", "str", "stringlength", *t, NULL, INT, SCALE_NONE);
		sql_create_func(sa, "right", "str", "stringright", *t, INT, *t, SCALE_NONE);
		sql_create_func(sa, "left", "str", "stringleft", *t, INT, *t, SCALE_NONE);
		sql_create_func(sa, "upper", "str", "toUpper", *t, NULL, *t, SCALE_NONE);
		sql_create_func(sa, "ucase", "str", "toUpper", *t, NULL, *t, SCALE_NONE);
		sql_create_func(sa, "lower", "str", "toLower", *t, NULL, *t, SCALE_NONE);
		sql_create_func(sa, "lcase", "str", "toLower", *t, NULL, *t, SCALE_NONE);
		sql_create_func(sa, "trim", "str", "trim", *t, NULL, *t, SCALE_NONE);
		sql_create_func(sa, "ltrim", "str", "ltrim", *t, NULL, *t, SCALE_NONE);
		sql_create_func(sa, "rtrim", "str", "rtrim", *t, NULL, *t, SCALE_NONE);

		sql_create_func4(sa, "insert", "str", "insert", *t, INT, INT, *t, *t, SCALE_NONE);
		sql_create_func3(sa, "replace", "str", "replace", *t, *t, *t, *t, SCALE_NONE);
		sql_create_func(sa, "repeat", "str", "repeat", *t, INT, *t, SCALE_NONE);
		sql_create_func(sa, "space", "str", "space", INT, NULL, *t, SCALE_NONE);
		sql_create_func(sa, "char_length", "str", "length", *t, NULL, INT, SCALE_NONE);
		sql_create_func(sa, "character_length", "str", "length", *t, NULL, INT, SCALE_NONE);
		sql_create_func(sa, "octet_length", "str", "nbytes", *t, NULL, INT, SCALE_NONE);

		sql_create_func(sa, "soundex", "txtsim", "soundex", *t, NULL, *t, SCALE_NONE);
		sql_create_func(sa, "difference", "txtsim", "stringdiff", *t, *t, INT, SCALE_NONE);
		sql_create_func(sa, "editdistance", "txtsim", "editdistance", *t, *t, INT, SCALE_FIX);
		sql_create_func(sa, "editdistance2", "txtsim", "editdistance2", *t, *t, INT, SCALE_FIX);

		sql_create_func(sa, "similarity", "txtsim", "similarity", *t, *t, DBL, SCALE_FIX);
		sql_create_func(sa, "qgramnormalize", "txtsim", "qgramnormalize", *t, NULL, *t, SCALE_NONE);

		sql_create_func(sa, "levenshtein", "txtsim", "levenshtein", *t, *t, INT, SCALE_FIX);
		sres = create_arg(sa, NULL, sql_create_subtype(sa, INT, 0, 0), ARG_OUT);
		sql_create_func_(sa, "levenshtein", "txtsim", "levenshtein",
			 list_append(list_append (list_append (list_append(list_append(sa_list(sa), 
				create_arg(sa, NULL, sql_create_subtype(sa, *t, 0, 0), ARG_IN)), 
				create_arg(sa, NULL, sql_create_subtype(sa, *t, 0, 0), ARG_IN)), 
				create_arg(sa, NULL, sql_create_subtype(sa, INT, 0, 0), ARG_IN)), 
				create_arg(sa, NULL, sql_create_subtype(sa, INT, 0, 0), ARG_IN)), 
				create_arg(sa, NULL, sql_create_subtype(sa, INT, 0, 0), ARG_IN)), 
				sres, FALSE, F_FUNC, SCALE_FIX);
	}
	sres = create_arg(sa, NULL, sql_create_subtype(sa, TABLE, 0, 0), ARG_OUT); 
	/* copyfrom fname (arg 6) */
	f=sql_create_func_(sa, "copyfrom", "sql", "copy_from",
	 	list_append( list_append( list_append( list_append(list_append (list_append (list_append(list_append(sa_list(sa), 
			create_arg(sa, NULL, sql_create_subtype(sa, STR, 0, 0), ARG_IN)), 
			create_arg(sa, NULL, sql_create_subtype(sa, STR, 0, 0), ARG_IN)), 
			create_arg(sa, NULL, sql_create_subtype(sa, STR, 0, 0), ARG_IN)), 
			create_arg(sa, NULL, sql_create_subtype(sa, STR, 0, 0), ARG_IN)), 
			create_arg(sa, NULL, sql_create_subtype(sa, STR, 0, 0), ARG_IN)), 
			create_arg(sa, NULL, sql_create_subtype(sa, STR, 0, 0), ARG_IN)), 
			create_arg(sa, NULL, sql_create_subtype(sa, LNG, 0, 0), ARG_IN)), 
			create_arg(sa, NULL, sql_create_subtype(sa, LNG, 0, 0), ARG_IN)), sres, FALSE, F_UNION, SCALE_FIX);
	f->varres = 1;

	/* copyfrom stdin */
	f = sql_create_func_(sa, "copyfrom", "sql", "copyfrom",
	 	list_append( list_append( list_append(list_append (list_append (list_append(list_append(sa_list(sa), 
			create_arg(sa, NULL, sql_create_subtype(sa, STR, 0, 0), ARG_IN)), 
			create_arg(sa, NULL, sql_create_subtype(sa, STR, 0, 0), ARG_IN)), 
			create_arg(sa, NULL, sql_create_subtype(sa, STR, 0, 0), ARG_IN)), 
			create_arg(sa, NULL, sql_create_subtype(sa, STR, 0, 0), ARG_IN)), 
			create_arg(sa, NULL, sql_create_subtype(sa, STR, 0, 0), ARG_IN)), 
			create_arg(sa, NULL, sql_create_subtype(sa, LNG, 0, 0), ARG_IN)), 
			create_arg(sa, NULL, sql_create_subtype(sa, LNG, 0, 0), ARG_IN)), sres, FALSE, F_UNION, SCALE_FIX);
	f->varres = 1;

	/* bincopyfrom */
	f = sql_create_func_(sa, "copyfrom", "sql", "importTable",
	 	list_append(list_append(sa_list(sa), 
			create_arg(sa, NULL, sql_create_subtype(sa, STR, 0, 0), ARG_IN)), 
			create_arg(sa, NULL, sql_create_subtype(sa, STR, 0, 0), ARG_IN)), sres, FALSE, F_UNION, SCALE_FIX);
	f->varres = 1;
}

void
types_init(sql_allocator *sa, int debug)
{
	(void)debug;
	aliases = sa_list(sa);
	types = sa_list(sa);
	localtypes = sa_list(sa);
	aggrs = sa_list(sa);
	funcs = sa_list(sa);
	MT_lock_set(&funcs->ht_lock, "types_init");
	funcs->ht = hash_new(sa, 1024, (fkeyvalue)&base_key);
	MT_lock_unset(&funcs->ht_lock, "types_init");
	sqltypeinit( sa );
}
<|MERGE_RESOLUTION|>--- conflicted
+++ resolved
@@ -632,13 +632,10 @@
 
 		if (f->type != type) 
 			continue;
-<<<<<<< HEAD
-		if ((fres = func_cmp(sa, f, sqlfname, nrargs )) != NULL) 
-=======
 		if ((fres = func_cmp(sa, f, sqlfname, nrargs )) != NULL) {
 			MT_lock_unset(&funcs->ht_lock, "sql_find_func");
->>>>>>> ae2f7b45
 			return fres;
+		}
 	}
 	MT_lock_unset(&funcs->ht_lock, "sql_find_func");
 	if (s) {
@@ -647,22 +644,6 @@
 
 		if (f && f->type == type && (fres = func_cmp(sa, f, sqlfname, nrargs )) != NULL)
 			return fres;
-<<<<<<< HEAD
-		if (s->funcs.set && s->funcs.set->ht) for (he=s->funcs.set->ht->buckets[key&(s->funcs.set->ht->size-1)]; he; he = he->chain) {
-			sql_func *f = he->value;
-
-			if (f->type != type) 
-				continue;
-			if ((fres = func_cmp(sa, f, sqlfname, nrargs )) != NULL) 
-				return fres;
-		} else if (s->funcs.set && !s->funcs.set->ht) for (n=s->funcs.set->h; n; n = n->next) {
-			sql_func *f = n->data;
-
-			if (f->type != type) 
-				continue;
-			if ((fres = func_cmp(sa, f, sqlfname, nrargs )) != NULL) 
-				return fres;
-=======
 		if (s->funcs.set) {
 			MT_lock_set(&s->funcs.set->ht_lock, "sql_find_func");
 			if (s->funcs.set->ht) {
@@ -688,7 +669,6 @@
 						return fres;
 				}
 			}
->>>>>>> ae2f7b45
 		}
 	}
 	return NULL;
