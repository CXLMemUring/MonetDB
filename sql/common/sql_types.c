--- conflicted
+++ resolved
@@ -1383,6 +1383,7 @@
 #endif
 
 	sql_create_aggr(sa, "avg", "aggr", "avg", TRUE, MONINT, 1, MONINT);
+	sql_create_aggr(sa, "avg", "aggr", "avg", TRUE, DAYINT, 1, DAYINT);
 	sql_create_aggr(sa, "avg", "aggr", "avg", TRUE, SECINT, 1, SECINT);
 
 	sql_create_aggr(sa, "count_no_nil", "aggr", "count_no_nil", TRUE, LNG, 0);
@@ -1578,8 +1579,8 @@
 #endif
 
 	sql_create_analytic(sa, "avg", "sql", "avg", SCALE_NONE, MONINT, 1, MONINT);
+	sql_create_analytic(sa, "avg", "sql", "avg", SCALE_NONE, DAYINT, 1, DAYINT);
 	sql_create_analytic(sa, "avg", "sql", "avg", SCALE_NONE, SECINT, 1, SECINT);
-
 
 	sql_create_analytic(sa, "listagg", "sql", "str_group_concat", SCALE_NONE, STR, 1, STR);
 	sql_create_analytic(sa, "listagg", "sql", "str_group_concat", SCALE_NONE, STR, 2, STR, STR);
@@ -1640,24 +1641,16 @@
 		/* scale fixing for all numbers */
 		sql_create_func(sa, "scale_up", "calc", "*", FALSE, FALSE, SCALE_NONE, 0, *t, 2, *t, lt->type);
 		sql_create_func(sa, "scale_down", "sql", "dec_round", FALSE, FALSE, SCALE_NONE, 0, *t, 2, *t, lt->type);
-<<<<<<< HEAD
-
-		/* only multiply / divide intervals using numerics */
-		sql_create_func(sa, "sql_mul", "calc", "*", FALSE, FALSE, SCALE_MUL, 0, MONINT, 2, MONINT, *t);
-		sql_create_func(sa, "sql_div", "calc", "/", FALSE, FALSE, SCALE_DIV, 0, MONINT, 2, MONINT, *t);
-		sql_create_func(sa, "sql_mul", "calc", "*", FALSE, FALSE, SCALE_MUL, 0, DAYINT, 2, DAYINT, *t);
-		sql_create_func(sa, "sql_div", "calc", "/", FALSE, FALSE, SCALE_DIV, 0, DAYINT, 2, DAYINT, *t);
-		sql_create_func(sa, "sql_mul", "calc", "*", FALSE, FALSE, SCALE_MUL, 0, SECINT, 2, SECINT, *t);
-		sql_create_func(sa, "sql_div", "calc", "/", FALSE, FALSE, SCALE_DIV, 0, SECINT, 2, SECINT, *t);
-=======
+
 		/* numeric functions on INTERVALS */
 		if (t < dates) {
 			sql_create_func(sa, "sql_mul", "calc", "*", FALSE, FALSE, SCALE_MUL, 0, MONINT, 2, MONINT, *t);
 			sql_create_func(sa, "sql_div", "calc", "/", FALSE, FALSE, SCALE_DIV, 0, MONINT, 2, MONINT, *t);
+			sql_create_func(sa, "sql_mul", "calc", "*", FALSE, FALSE, SCALE_MUL, 0, DAYINT, 2, DAYINT, *t);
+			sql_create_func(sa, "sql_div", "calc", "/", FALSE, FALSE, SCALE_DIV, 0, DAYINT, 2, DAYINT, *t);
 			sql_create_func(sa, "sql_mul", "calc", "*", FALSE, FALSE, SCALE_MUL, 0, SECINT, 2, SECINT, *t);
 			sql_create_func(sa, "sql_div", "calc", "/", FALSE, FALSE, SCALE_DIV, 0, SECINT, 2, SECINT, *t);
 		}
->>>>>>> 76b5ba89
 	}
 
 	for (t = decimals, t++; t != floats; t++) {
