--- conflicted
+++ resolved
@@ -1019,11 +1019,7 @@
 }
 
 static sql_func *
-<<<<<<< HEAD
-sql_create_func_(sql_allocator *sa, const char *name, const char *mod, const char *imp, sql_ftype type, bit semantics, bit side_effect, 
-=======
-sql_create_func_(sql_allocator *sa, const char *name, const char *mod, const char *imp, sql_ftype type, bit side_effect,
->>>>>>> 79ba4235
+sql_create_func_(sql_allocator *sa, const char *name, const char *mod, const char *imp, sql_ftype type, bit semantics, bit side_effect,
 				 int fix_scale, unsigned int res_scale, sql_type *res, int nargs, va_list valist)
 {
 	list *ops = sa_list(sa);
@@ -1695,13 +1691,8 @@
 		}
 	}
 
-<<<<<<< HEAD
-	for (t = decimals; t < dates; t++) 
+	for (t = decimals; t < dates; t++)
 		sql_create_func(sa, "round", "sql", "round", FALSE, FALSE, INOUT, 0, *t, 2, *t, BTE);
-=======
-	for (t = decimals; t < dates; t++)
-		sql_create_func(sa, "round", "sql", "round", FALSE, INOUT, 0, *t, 2, *t, BTE);
->>>>>>> 79ba4235
 
 	for (t = numerical; t < end; t++) {
 		sql_type **u;
