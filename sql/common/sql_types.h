--- conflicted
+++ resolved
@@ -56,13 +56,9 @@
 extern sql_arg *sql_create_arg(allocator *sa, const char *name, sql_subtype *t, char inout);
 
 extern int subfunc_cmp(sql_subfunc *f1, sql_subfunc *f2);
-<<<<<<< HEAD
 extern sql_subfunc *sql_dup_subfunc(allocator *sa, sql_func *f, list *ops, sql_subtype *member);
-=======
-extern sql_subfunc *sql_dup_subfunc(sql_allocator *sa, sql_func *f, list *ops, sql_subtype *member);
 extern sql_subtype *supertype(sql_subtype *super, sql_subtype *r, sql_subtype *i);
 extern sql_subtype *cmp_supertype(sql_subtype *super, sql_subtype *r, sql_subtype *i);
->>>>>>> 098973c8
 
 extern char *sql_func_imp(sql_func *f);
 extern char *sql_func_mod(sql_func *f);
