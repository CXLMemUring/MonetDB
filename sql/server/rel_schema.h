/*
 * This Source Code Form is subject to the terms of the Mozilla Public
 * License, v. 2.0.  If a copy of the MPL was not distributed with this
 * file, You can obtain one at http://mozilla.org/MPL/2.0/.
 *
 * Copyright 1997 - July 2008 CWI, August 2008 - 2018 MonetDB B.V.
 */

#ifndef _REL_SCHEMA_H_
#define _REL_SCHEMA_H_

#include "sql_list.h"
#include "sql_symbol.h"

extern sql_rel *rel_schemas(mvc *sql, symbol *sym);

<<<<<<< HEAD
extern sql_rel *rel_create_table(mvc *sql, sql_schema *ss, int temp, const char *sname, const char *name, symbol *table_elements_or_subquery, int commit_action, const char *loc, int if_not_exists, symbol* partition_def);
=======
extern sql_rel *rel_create_table(mvc *sql, sql_schema *ss, int temp,
				 const char *sname, const char *name,
				 symbol *table_elements_or_subquery,
				 int commit_action, const char *loc,
				 const char *username, const char *passwd,
				 bool pw_encrypted, int if_not_exists);
>>>>>>> 3bc4a725
extern sql_rel *rel_list(sql_allocator *sa, sql_rel *l, sql_rel *r);
extern sql_table * mvc_create_table_as_subquery( mvc *sql, sql_rel *sq, sql_schema *s, const char *tname, dlist *column_spec, int temp, int commit_action );

#endif /*_REL_SCHEMA_H_*/<|MERGE_RESOLUTION|>--- conflicted
+++ resolved
@@ -14,16 +14,13 @@
 
 extern sql_rel *rel_schemas(mvc *sql, symbol *sym);
 
-<<<<<<< HEAD
-extern sql_rel *rel_create_table(mvc *sql, sql_schema *ss, int temp, const char *sname, const char *name, symbol *table_elements_or_subquery, int commit_action, const char *loc, int if_not_exists, symbol* partition_def);
-=======
 extern sql_rel *rel_create_table(mvc *sql, sql_schema *ss, int temp,
 				 const char *sname, const char *name,
 				 symbol *table_elements_or_subquery,
 				 int commit_action, const char *loc,
 				 const char *username, const char *passwd,
-				 bool pw_encrypted, int if_not_exists);
->>>>>>> 3bc4a725
+				 bool pw_encrypted, symbol* partition_def, int if_not_exists);
+
 extern sql_rel *rel_list(sql_allocator *sa, sql_rel *l, sql_rel *r);
 extern sql_table * mvc_create_table_as_subquery( mvc *sql, sql_rel *sq, sql_schema *s, const char *tname, dlist *column_spec, int temp, int commit_action );
 
