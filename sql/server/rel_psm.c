/*
 * This Source Code Form is subject to the terms of the Mozilla Public
 * License, v. 2.0.  If a copy of the MPL was not distributed with this
 * file, You can obtain one at http://mozilla.org/MPL/2.0/.
 *
 * Copyright 1997 - July 2008 CWI, August 2008 - 2019 MonetDB B.V.
 */

#include "monetdb_config.h"
#include "rel_psm.h"
#include "rel_semantic.h"
#include "rel_schema.h"
#include "rel_select.h"
#include "rel_rel.h"
#include "rel_exp.h"
#include "rel_updates.h"
#include "sql_privileges.h"

static list *sequential_block(sql_query *query, sql_subtype *restype, list *restypelist, dlist *blk, char *opt_name, int is_func);

sql_rel *
rel_psm_block(sql_allocator *sa, list *l)
{
	if (l) {
		sql_rel *r = rel_create(sa);
		if(!r)
			return NULL;

		r->op = op_ddl;
		r->flag = ddl_psm;
		r->exps = l;
		return r;
	}
	return NULL;
}

sql_rel *
rel_psm_stmt(sql_allocator *sa, sql_exp *e)
{
	if (e) {
		list *l = sa_list(sa);
		if(!l)
			return NULL;

		list_append(l, e);
		return rel_psm_block(sa, l);
	}
	return NULL;
}

/* SET variable = value and set (variable1, .., variableN) = (query) */
static sql_exp *
psm_set_exp(sql_query *query, dnode *n)
{
	mvc *sql = query->sql;
	symbol *val = n->next->data.sym;
	sql_exp *e = NULL;
	int level = 0, is_last = 0;
	sql_subtype *tpe = NULL;
	sql_rel *rel = NULL;
	sql_exp *res = NULL;
	int single = (n->type == type_string);

	if (single) {
		exp_kind ek = {type_value, card_value, FALSE};
		const char *name = n->data.sval;
		/* name can be 
			'parameter of the function' (ie in the param list)
			or a local or global variable, declared earlier
		*/

		/* check if variable is known from the stack */
		if (!stack_find_var(sql, name)) {
			sql_arg *a = sql_bind_param(sql, name);

			if (!a) /* not parameter, ie local var ? */
				return sql_error(sql, 01, SQLSTATE(42000) "Variable %s unknown", name);
			tpe = &a->type;
		} else { 
			tpe = stack_find_type(sql, name);
		}

		e = rel_value_exp2(query, &rel, val, sql_sel, ek, &is_last);
		if (!e || (rel && e->card > CARD_AGGR))
			return NULL;

		level = stack_find_frame(sql, name);
		e = rel_check_type(sql, tpe, rel, e, type_cast);
		if (!e)
			return NULL;
		if (rel) {
			sql_exp *er = exp_rel(sql, rel);
			list *b = sa_list(sql->sa);

			append(b, er);
			append(b, exp_set(sql->sa, name, e, level));
			res = exp_rel(sql, rel_psm_block(sql->sa, b));
		} else {
			res = exp_set(sql->sa, name, e, level);
		}
	} else { /* multi assignment */
		exp_kind ek = {type_value, card_relation, FALSE};
		sql_rel *rel_val = rel_subquery(query, NULL, val, ek);
		dlist *vars = n->data.lval;
		dnode *m;
		node *n;
		list *b;

		if (!rel_val || !is_project(rel_val->op) || dlist_length(vars) != list_length(rel_val->exps))
			return sql_error(sql, 02, SQLSTATE(42000) "SET: Number of variables not equal to number of supplied values");

		b = sa_list(sql->sa);
		append(b, exp_rel(sql, rel_val));

		for(m = vars->h, n = rel_val->exps->h; n && m; n = n->next, m = m->next) {
			char *vname = m->data.sval;
			sql_exp *v = n->data;

			if (!stack_find_var(sql, vname)) {
				sql_arg *a = sql_bind_param(sql, vname);

				if (!a) /* not parameter, ie local var ? */
					return sql_error(sql, 01, SQLSTATE(42000) "Variable %s unknown", vname);
				tpe = &a->type;
			} else { 
				tpe = stack_find_type(sql, vname);
			}

			if (!exp_name(v))
				exp_label(sql->sa, v, ++sql->label);
			v = exp_ref(sql->sa, v);

			level = stack_find_frame(sql, vname);
			v = rel_check_type(sql, tpe, rel_val, v, type_cast);
			if (!v)
				return NULL;
			if (v->card > CARD_AGGR) {
				sql_subaggr *zero_or_one = sql_bind_aggr(sql->sa, sql->session->schema, "zero_or_one", exp_subtype(v));
				assert(zero_or_one);
				v = exp_aggr1(sql->sa, v, zero_or_one, 0, 0, CARD_ATOM, 0);
			}
			append(b, exp_set(sql->sa, vname, v, level));
		}
		res = exp_rel(sql, rel_psm_block(sql->sa, b));
	}
	return res;
}

static sql_exp*
rel_psm_call(sql_query * query, symbol *se)
{
	mvc *sql = query->sql;
	sql_subtype *t;
	sql_exp *res = NULL;
	exp_kind ek = {type_value, card_none, FALSE};
	sql_rel *rel = NULL;

	res = rel_value_exp(query, &rel, se, sql_sel, ek);
	if (!res || rel || ((t=exp_subtype(res)) && t->type))  /* only procedures */
		return sql_error(sql, 01, SQLSTATE(42000) "Function calls are ignored");
	return res;
}

static list *
rel_psm_declare(mvc *sql, dnode *n)
{
	list *l = sa_list(sql->sa);

	while(n) { /* list of 'identfiers with type' */
		dnode *ids = n->data.sym->data.lval->h->data.lval->h;
		sql_subtype *ctype = &n->data.sym->data.lval->h->next->data.typeval;
		while(ids) {
			const char *name = ids->data.sval;
			sql_exp *r = NULL;

			/* check if we overwrite a scope local variable declare x; declare x; */
			if (frame_find_var(sql, name)) {
				return sql_error(sql, 01,
					SQLSTATE(42000) "Variable '%s' already declared", name);
			}
			/* variables are put on stack, 
 			 * TODO make sure on plan/explain etc they only 
 			 * exist during plan phase */
			if(!stack_push_var(sql, name, ctype)) {
				return sql_error(sql, 02, SQLSTATE(HY001) MAL_MALLOC_FAIL);
			}
			r = exp_var(sql->sa, sa_strdup(sql->sa, name), ctype, sql->frame);
			append(l, r);
			ids = ids->next;
		}
		n = n->next;
	}
	return l;
}

static sql_exp *
rel_psm_declare_table(sql_query *query, dnode *n)
{
	mvc *sql = query->sql;
	sql_rel *rel = NULL, *baset = NULL;
	dlist *qname = n->next->data.lval;
	const char *name = qname_table(qname);
	const char *sname = qname_schema(qname);
	sql_table *t;

	if (sname)  /* not allowed here */
		return sql_error(sql, 02, SQLSTATE(42000) "DECLARE TABLE: qualified name not allowed");
	if (frame_find_var(sql, name))
		return sql_error(sql, 01, SQLSTATE(42000) "Variable '%s' already declared", name);

	assert(n->next->next->next->type == type_int);
	rel = rel_create_table(query, cur_schema(sql), SQL_DECLARED_TABLE, NULL, name, n->next->next->data.sym,
			n->next->next->next->data.i_val, NULL, NULL, NULL, false, NULL, 0);

	if (!rel)
		return NULL;
	if(rel->op == op_ddl) {
		baset = rel;
	} else if(rel->op == op_insert) {
		baset = rel->l;
	} else {
		return NULL;
	}
	if(baset->flag != ddl_create_table)
		return NULL;
	t = (sql_table*)((atom*)((sql_exp*)baset->exps->t->data)->l)->data.val.pval;
	if(!stack_push_table(sql, name, baset, t))
		return sql_error(sql, 02, SQLSTATE(HY001) MAL_MALLOC_FAIL);
	return exp_table(sql->sa, sa_strdup(sql->sa, name), t, sql->frame);
}

/* [ label: ]
   while (cond) do 
	statement_list
   end [ label ]
   currently we only parse the labels, they cannot be used as there is no

   support for LEAVE and ITERATE (sql multi-level break and continue)
 */
static sql_exp * 
rel_psm_while_do( sql_query *query, sql_subtype *res, list *restypelist, dnode *w, int is_func )
{
	mvc *sql = query->sql;
	if (!w)
		return NULL;
	if (w->type == type_symbol) { 
		sql_exp *cond;
		list *whilestmts;
		dnode *n = w;
		sql_rel *rel = NULL;

		cond = rel_logical_value_exp(query, &rel, n->data.sym, sql_sel); 
		n = n->next;
		whilestmts = sequential_block(query, res, restypelist, n->data.lval, n->next->data.sval, is_func);

		if (sql->session->status || !cond || !whilestmts) 
			return NULL;
		if (rel) {
			sql_exp *er = exp_rel(sql, rel);
			list *b = sa_list(sql->sa);

			append(b, er);
			append(b, exp_while( sql->sa, cond, whilestmts ));
			return exp_rel(sql, rel_psm_block(sql->sa, b));
		}
		return exp_while( sql->sa, cond, whilestmts );
	}
	return NULL;
}

/* if (cond) then statement_list
   [ elseif (cond) then statement_list ]*
   [ else statement_list ]
   end if
 */
static list * 
psm_if_then_else( sql_query *query, sql_subtype *res, list *restypelist, dnode *elseif, int is_func)
{
	mvc *sql = query->sql;
	if (!elseif)
		return NULL;
	assert(elseif->type == type_symbol); 
	if (elseif->data.sym && elseif->data.sym->token == SQL_IF) {
		sql_exp *cond;
		list *ifstmts, *elsestmts;
		dnode *n = elseif->data.sym->data.lval->h;
		sql_rel *rel = NULL;

		cond = rel_logical_value_exp(query, &rel, n->data.sym, sql_sel); 
		n = n->next;
		ifstmts = sequential_block(query, res, restypelist, n->data.lval, NULL, is_func);
		n = n->next;
		elsestmts = psm_if_then_else( query, res, restypelist, n, is_func);

		if (sql->session->status || !cond || !ifstmts) 
			return NULL;
		if (rel) {
			sql_exp *er = exp_rel(sql, rel);
			list *b = sa_list(sql->sa);

			append(b, er);
			append(b, exp_if(sql->sa, cond, ifstmts, elsestmts));
			return b;
		}
		return append(sa_list(sql->sa), exp_if( sql->sa, cond, ifstmts, elsestmts));
	} else { /* else */
		symbol *e = elseif->data.sym;

		if (e==NULL || (e->token != SQL_ELSE))
			return NULL;
		return sequential_block( query, res, restypelist, e->data.lval, NULL, is_func);
	}
}

static sql_exp * 
rel_psm_if_then_else( sql_query *query, sql_subtype *res, list *restypelist, dnode *elseif, int is_func)
{
	mvc *sql = query->sql;
	if (!elseif)
		return NULL;
	if (elseif->next && elseif->type == type_symbol) { /* if or elseif */
		sql_exp *cond;
		list *ifstmts, *elsestmts;
		dnode *n = elseif;
		sql_rel *rel = NULL;

		cond = rel_logical_value_exp(query, &rel, n->data.sym, sql_sel); 
		n = n->next;
		ifstmts = sequential_block(query, res, restypelist, n->data.lval, NULL, is_func);
		n = n->next;
		elsestmts = psm_if_then_else( query, res, restypelist, n, is_func);
		if (sql->session->status || !cond || !ifstmts) 
			return NULL;
		if (rel) {
			sql_exp *er = exp_rel(sql, rel);
			list *b = sa_list(sql->sa);

			append(b, er);
			append(b, exp_if(sql->sa, cond, ifstmts, elsestmts));
			return exp_rel(sql, rel_psm_block(sql->sa, b));
		}
		return exp_if( sql->sa, cond, ifstmts, elsestmts);
	}
	return NULL;
}

/* 	1
	CASE
	WHEN search_condition THEN statements
	[ WHEN search_condition THEN statements ]
	[ ELSE statements ]
	END CASE

	2
	CASE case_value
	WHEN when_value THEN statements
	[ WHEN when_value THEN statements ]
	[ ELSE statements ]
	END CASE
 */
static list * 
rel_psm_case( sql_query *query, sql_subtype *res, list *restypelist, dnode *case_when, int is_func )
{
	mvc *sql = query->sql;
	list *case_stmts = sa_list(sql->sa);

	if (!case_when)
		return NULL;

	/* case 1 */
	if (case_when->type == type_symbol) {
		dnode *n = case_when;
		symbol *case_value = n->data.sym;
		dlist *when_statements = n->next->data.lval;
		dlist *else_statements = n->next->next->data.lval;
		list *else_stmt = NULL;
		sql_rel *rel = NULL;
		exp_kind ek = {type_value, card_value, FALSE};
		sql_exp *v = rel_value_exp(query, &rel, case_value, sql_sel, ek);

		if (!v)
			return NULL;
		if (rel)
			return sql_error(sql, 02, SQLSTATE(42000) "CASE: No SELECT statements allowed within the CASE condition");
		if (else_statements) {
			else_stmt = sequential_block( query, res, restypelist, else_statements, NULL, is_func);
			if (!else_stmt) 
				return NULL;
		}
		n = when_statements->h;
		while(n) {
			dnode *m = n->data.sym->data.lval->h;
			sql_exp *cond=0, *when_value = rel_value_exp(query, &rel, m->data.sym, sql_sel, ek);
			list *if_stmts = NULL;
			sql_exp *case_stmt = NULL;

			if (!when_value || rel ||
			   (cond = rel_binop_(query, rel, v, when_value, NULL, "=", card_value)) == NULL ||
			   (if_stmts = sequential_block( query, res, restypelist, m->next->data.lval, NULL, is_func)) == NULL ) {
				if (rel)
					return sql_error(sql, 02, SQLSTATE(42000) "CASE: No SELECT statements allowed within the CASE condition");
				return NULL;
			}
			case_stmt = exp_if(sql->sa, cond, if_stmts, NULL);
			list_append(case_stmts, case_stmt);
			n = n->next;
		}
		if (else_stmt)
			list_merge(case_stmts, else_stmt, NULL);
		return case_stmts;
	} else { 
		/* case 2 */
		dnode *n = case_when;
		dlist *whenlist = n->data.lval;
		dlist *else_statements = n->next->data.lval;
		list *else_stmt = NULL;

		if (else_statements) {
			else_stmt = sequential_block( query, res, restypelist, else_statements, NULL, is_func);
			if (!else_stmt) 
				return NULL;
		}
		n = whenlist->h;
		while(n) {
			dnode *m = n->data.sym->data.lval->h;
			sql_rel *rel = NULL;
			sql_exp *cond = rel_logical_value_exp(query, &rel, m->data.sym, sql_sel);
			list *if_stmts = NULL;
			sql_exp *case_stmt = NULL;

			if (!cond || rel ||
			   (if_stmts = sequential_block( query, res, restypelist, m->next->data.lval, NULL, is_func)) == NULL ) {
				if (rel)
					return sql_error(sql, 02, SQLSTATE(42000) "CASE: No SELECT statements allowed within the CASE condition");
				return NULL;
			}
			case_stmt = exp_if(sql->sa, cond, if_stmts, NULL);
			list_append(case_stmts, case_stmt);
			n = n->next;
		}
		if (else_stmt)
			list_merge(case_stmts, else_stmt, NULL);
		return case_stmts;
	}
}

/* return val;
 */
static list * 
rel_psm_return( sql_query *query, sql_subtype *restype, list *restypelist, symbol *return_sym )
{
	mvc *sql = query->sql;
	exp_kind ek = {type_value, card_value, FALSE};
	sql_exp *res;
	sql_rel *rel = NULL;
	int is_last = 0;
	list *l = sa_list(sql->sa);

	if (restypelist)
		ek.card = card_relation;
	res = rel_value_exp2(query, &rel, return_sym, sql_sel, ek, &is_last);
	if (!res)
		return NULL;
	if (ek.card != card_relation && (!restype || (res = rel_check_type(sql, restype, rel, res, type_equal)) == NULL))
		return (!restype)?sql_error(sql, 02, SQLSTATE(42000) "RETURN: return type does not match"):NULL;
	else if (ek.card == card_relation && !rel)
		return NULL;

	if (rel && ek.card != card_relation)
		append(l, exp_rel(sql, rel));
	else if (rel && !is_ddl(rel->op)) {
		list *exps = sa_list(sql->sa), *oexps = rel->exps;
		node *n, *m;
		int isproject = (rel->op == op_project);
		sql_rel *l = rel->l, *oexps_rel = rel;

		if (is_topn(rel->op) || is_sample(rel->op)) {
			oexps_rel = l;
			oexps = l->exps;
		}
		for (n = oexps->h, m = restypelist->h; n && m; n = n->next, m = m->next) {
			sql_exp *e = n->data;
			sql_arg *ce = m->data;
			const char *cname = exp_name(e);
			char name[16];

			if (!cname)
				cname = sa_strdup(sql->sa, number2name(name, 16, ++sql->label));
			if (!isproject) 
				e = exp_ref(sql->sa, e);
			e = rel_check_type(sql, &ce->type, oexps_rel, e, type_equal);
			if (!e)
				return NULL;
			append(exps, e);
		}
		if (isproject)
			rel -> exps = exps;
		else
			rel = rel_project(sql->sa, rel, exps);
		res = exp_rel(sql, rel);
	} else if (rel && restypelist){ /* handle return table-var */
		list *exps = sa_list(sql->sa);
		sql_table *t = rel_ddl_table_get(rel);
		node *n, *m;
		const char *tname = t->base.name;

		if (cs_size(&t->columns) != list_length(restypelist))
			return sql_error(sql, 02, SQLSTATE(42000) "RETURN: number of columns do not match");
		for (n = t->columns.set->h, m = restypelist->h; n && m; n = n->next, m = m->next) {
			sql_column *c = n->data;
			sql_arg *ce = m->data;
			sql_exp *e = exp_column(sql->sa, tname, c->base.name, &c->type, CARD_MULTI, c->null, 0);

			e = rel_check_type(sql, &ce->type, rel, e, type_equal);
			if (!e)
				return NULL;
			append(exps, e);
		}
		rel = rel_project(sql->sa, rel, exps);
		res = exp_rel(sql, rel);
	}
	append(l, exp_return(sql->sa, res, stack_nr_of_declared_tables(sql)));
	return l;
}

static list *
rel_select_into( sql_query *query, symbol *sq, exp_kind ek)
{
	mvc *sql = query->sql;
	SelectNode *sn = (SelectNode*)sq;
	dlist *into = sn->into;
	node *m;
	dnode *n;
	sql_rel *r;
	list *nl = NULL;

	/* SELECT ... INTO var_list */
	sn->into = NULL;
	r = rel_subquery(query, NULL, sq, ek);
	if (!r) 
		return NULL;
	nl = sa_list(sql->sa);
	append(nl, exp_rel(sql, r));
	for (m = r->exps->h, n = into->h; m && n; m = m->next, n = n->next) {
		sql_subtype *tpe = NULL;
		char *nme = n->data.sval;
		sql_exp *v = m->data;
		int level;

		if (!stack_find_var(sql, nme)) 
			return sql_error(sql, 02, SQLSTATE(42000) "SELECT INTO: variable '%s' unknown", nme);
		/* dynamic check for single values */
		if (v->card > CARD_AGGR) {
			sql_subaggr *zero_or_one = sql_bind_aggr(sql->sa, sql->session->schema, "zero_or_one", exp_subtype(v));
			assert(zero_or_one);
			v = exp_aggr1(sql->sa, v, zero_or_one, 0, 0, CARD_ATOM, 0);
		}
		tpe = stack_find_type(sql, nme);
		level = stack_find_frame(sql, nme);
		if (!v || !(v = rel_check_type(sql, tpe, r, v, type_equal)))
			return NULL;
		v = exp_set(sql->sa, nme, v, level);
		list_append(nl, v);
	}
	return nl;
}

extern sql_rel *
rel_select_with_into(sql_query *query, symbol *sq)
{
	exp_kind ek = {type_value, card_row, TRUE};
	list *reslist = rel_select_into(query, sq, ek);
	if (!reslist)
		return NULL;
	return rel_psm_block(query->sql->sa, reslist);
}

static int has_return( list *l );

static int
exp_has_return(sql_exp *e) 
{
	if (e->type == e_psm) {
		if (e->flag & PSM_RETURN) 
			return 1;
		if (e->flag & PSM_IF) 
			return has_return(e->r) && (!e->f || has_return(e->f));
	}
	return 0;
}

static int
has_return( list *l )
{
	node *n = l->t;
	sql_exp *e = n->data;

	/* last statment of sequential block */
	if (exp_has_return(e)) 
		return 1;
	return 0;
}

static list *
sequential_block (sql_query *query, sql_subtype *restype, list *restypelist, dlist *blk, char *opt_label, int is_func) 
{
	mvc *sql = query->sql;
	list *l=0;
	dnode *n;

	assert(!restype || !restypelist);

 	if (THRhighwater())
		return sql_error(sql, 10, SQLSTATE(42000) "SELECT: too many nested operators");

	if (blk->h)
 		l = sa_list(sql->sa);
	if(!stack_push_frame(sql, opt_label))
		return sql_error(sql, 02, SQLSTATE(HY001) MAL_MALLOC_FAIL);
	for (n = blk->h; n; n = n->next ) {
		sql_exp *res = NULL;
		list *reslist = NULL;
		symbol *s = n->data.sym;

		switch (s->token) {
		case SQL_SET:
			res = psm_set_exp(query, s->data.lval->h);
			break;
		case SQL_DECLARE:
			reslist = rel_psm_declare(sql, s->data.lval->h);
			break;
		case SQL_DECLARE_TABLE:
		case SQL_CREATE_TABLE: 
			res = rel_psm_declare_table(query, s->data.lval->h);
			break;
		case SQL_WHILE:
			res = rel_psm_while_do(query, restype, restypelist, s->data.lval->h, is_func);
			break;
		case SQL_IF:
			res = rel_psm_if_then_else(query, restype, restypelist, s->data.lval->h, is_func);
			break;
		case SQL_CASE:
			reslist = rel_psm_case(query, restype, restypelist, s->data.lval->h, is_func);
			break;
		case SQL_CALL:
			res = rel_psm_call(query, s->data.sym);
			break;
		case SQL_RETURN:
			/*If it is not a function it cannot have a return statement*/
			if (!is_func)
				res = sql_error(sql, 01, SQLSTATE(42000) "Return statement in the procedure body");
			else {
				/* should be last statement of a sequential_block */
				if (n->next) { 
					res = sql_error(sql, 01, SQLSTATE(42000) "Statement after return");
				} else {
					res = NULL;
					reslist = rel_psm_return(query, restype, restypelist, s->data.sym);
				}
			}
			break;
		case SQL_SELECT: { /* row selections (into variables) */
			exp_kind ek = {type_value, card_row, TRUE};
			reslist = rel_select_into(query, s, ek);
		}	break;
		case SQL_COPYFROM:
		case SQL_BINCOPYFROM:
		case SQL_INSERT:
		case SQL_UPDATE:
		case SQL_DELETE:
		case SQL_TRUNCATE:
		case SQL_MERGE: {
			sql_rel *r = rel_updates(query, s);
			if (!r)
				return NULL;
			res = exp_rel(sql, r);
		}	break;
		default:
			res = sql_error(sql, 01, SQLSTATE(42000) "Statement '%s' is not a valid flow control statement",
			 token2string(s->token));
		}
		if (!res && !reslist) {
			l = NULL;
			break;
		}
		if (res)
			list_append(l, res);
		else
			list_merge(l, reslist, NULL);
	}
	stack_pop_frame(sql);
	return l;
}

static int
arg_cmp(void *A, void *N) 
{
	sql_arg *a = A;
	char *name = N;
	return strcmp(a->name, name);
}

static list *
result_type(mvc *sql, symbol *res) 
{
	if (res->token == SQL_TYPE) {
		sql_subtype *st = &res->data.lval->h->data.typeval;
		sql_arg *a = sql_create_arg(sql->sa, "result", st, ARG_OUT);

		return list_append(sa_list(sql->sa), a);
	} else if (res->token == SQL_TABLE) {
		sql_arg *a;
		dnode *n = res->data.lval->h;
		list *types = sa_list(sql->sa);

		for(;n; n = n->next->next) {
			sql_subtype *ct = &n->next->data.typeval;

			if (list_find(types, n->data.sval, &arg_cmp) != NULL)
				return sql_error(sql, ERR_AMBIGUOUS, SQLSTATE(42000) "CREATE FUNC: identifier '%s' ambiguous", n->data.sval);

		       	a = sql_create_arg(sql->sa, n->data.sval, ct, ARG_OUT);
			list_append(types, a);
		}
		return types;
	}
	return NULL;
}

static list *
create_type_list(mvc *sql, dlist *params, int param)
{
	sql_subtype *par_subtype;
	list * type_list = sa_list(sql->sa);
	dnode * n = NULL;
	
	if (params) {
		for (n = params->h; n; n = n->next) {
			dnode *an = n;
	
			if (param) {
				an = n->data.lval->h;
				par_subtype = &an->next->data.typeval;
				if (par_subtype && !par_subtype->type) /* var arg */
					return type_list;
				list_append(type_list, par_subtype);
			} else { 
				par_subtype = &an->data.typeval;
				list_prepend(type_list, par_subtype);
			}
		}
	}
	return type_list;
}

static sql_rel*
rel_create_function(sql_allocator *sa, const char *sname, sql_func *f)
{
	sql_rel *rel = rel_create(sa);
	list *exps = new_exp_list(sa);
	if(!rel || !exps)
		return NULL;

	append(exps, exp_atom_clob(sa, sname));
	if (f)
		append(exps, exp_atom_clob(sa, f->base.name));
	append(exps, exp_atom_ptr(sa, f));
	rel->l = NULL;
	rel->r = NULL;
	rel->op = op_ddl;
	rel->flag = ddl_create_function;
	rel->exps = exps;
	rel->card = 0;
	rel->nrcols = 0;
	return rel;
}

static sql_rel *
rel_create_func(sql_query *query, dlist *qname, dlist *params, symbol *res, dlist *ext_name, dlist *body, int type, int lang, int replace)
{
	mvc *sql = query->sql;
	const char *fname = qname_table(qname);
	const char *sname = qname_schema(qname);
	sql_schema *s = NULL;
	sql_func *f = NULL;
	sql_subfunc *sf;
	dnode *n;
	list *type_list = NULL, *restype = NULL;
	int instantiate = (sql->emode == m_instantiate);
	int deps = (sql->emode == m_deps);
	int create = (!instantiate && !deps);
	bit vararg = FALSE;

	char is_table = (res && res->token == SQL_TABLE);
	char is_aggr = (type == F_AGGR);
	char is_func = (type != F_PROC);
	char is_loader = (type == F_LOADER);

	char *F = is_loader?"LOADER":(is_aggr?"AGGREGATE":(is_func?"FUNCTION":"PROCEDURE"));
	char *fn = is_loader?"loader":(is_aggr ? "aggregate" : (is_func ? "function" : "procedure"));
	char *KF = type==F_FILT?"FILTER ": type==F_UNION?"UNION ": "";
	char *kf = type == F_FILT ? "filter " : type == F_UNION ? "union " : "";

	assert(res || type == F_PROC || type == F_FILT || type == F_LOADER);

	if (is_table)
		type = F_UNION;

	if (STORE_READONLY && create) 
		return sql_error(sql, 06, SQLSTATE(42000) "Schema statements cannot be executed on a readonly database.");
			
	if (sname && !(s = mvc_bind_schema(sql, sname)))
		return sql_error(sql, 02, SQLSTATE(3F000) "CREATE %s%s: no such schema '%s'", KF, F, sname);
	if (s == NULL)
		s = cur_schema(sql);

	type_list = create_type_list(sql, params, 1);
	if ((sf = sql_bind_func_(sql->sa, s, fname, type_list, type)) != NULL && create) {
		if (replace) {
			sql_func *func = sf->func;
			int action = 0;
			if (!mvc_schema_privs(sql, s)) {
				return sql_error(sql, 02, SQLSTATE(42000) "CREATE OR REPLACE %s%s: access denied for %s to schema ;'%s'", KF, F, stack_get_string(sql, "current_user"), s->base.name);
			}
			if (mvc_check_dependency(sql, func->base.id, !IS_PROC(func) ? FUNC_DEPENDENCY : PROC_DEPENDENCY, NULL))
				return sql_error(sql, 02, SQLSTATE(42000) "CREATE OR REPLACE %s%s: there are database objects dependent on %s%s %s;", KF, F, kf, fn, func->base.name);
			if (!func->s) {
				return sql_error(sql, 02, SQLSTATE(42000) "CREATE OR REPLACE %s%s: not allowed to replace system %s%s %s;", KF, F, kf, fn, func->base.name);
			}

			if(mvc_drop_func(sql, s, func, action))
				return sql_error(sql, 02, SQLSTATE(HY001) MAL_MALLOC_FAIL);
			sf = NULL;
		} else {
			if (params) {
				char *arg_list = NULL;
				node *n;
				
				for (n = type_list->h; n; n = n->next) {
					char *tpe =  subtype2string((sql_subtype *) n->data);
					
					if (arg_list) {
						char *t = arg_list;
						arg_list = sql_message("%s, %s", arg_list, tpe);
						_DELETE(t);
						_DELETE(tpe);
					} else {
						arg_list = tpe;
					}
				}
				(void)sql_error(sql, 02, SQLSTATE(42000) "CREATE %s%s: name '%s' (%s) already in use", KF, F, fname, arg_list ? arg_list : "");
				_DELETE(arg_list);
				list_destroy(type_list);
				return NULL;
			} else {
				list_destroy(type_list);
				return sql_error(sql, 02, SQLSTATE(42000) "CREATE %s%s: name '%s' already in use", KF, F, fname);
			}
		}
	}
	list_destroy(type_list);
	if (create && !mvc_schema_privs(sql, s)) {
		return sql_error(sql, 02, SQLSTATE(42000) "CREATE %s%s: insufficient privileges "
				"for user '%s' in schema '%s'", KF, F,
				stack_get_string(sql, "current_user"), s->base.name);
	} else {
		char *q = QUERY(sql->scanner);
		list *l = NULL;

	 	if (params) {
			for (n = params->h; n; n = n->next) {
				dnode *an = n->data.lval->h;
				sql_add_param(sql, an->data.sval, &an->next->data.typeval);
			}
			l = sql->params;
			if (l && list_length(l) == 1) {
				sql_arg *a = l->h->data;

				if (strcmp(a->name, "*") == 0) {
					l = NULL;
					vararg = TRUE;
				}
			}
		}
		if (!l)
			l = sa_list(sql->sa);
		if (res) {
			restype = result_type(sql, res);
			if (!restype)
				return sql_error(sql, 01, SQLSTATE(42000) "CREATE %s%s: failed to get restype", KF, F);
		}
		if (body && lang > FUNC_LANG_SQL) {
			char *lang_body = body->h->data.sval;
			char *mod = 	
					(lang == FUNC_LANG_R)?"rapi":
					(lang == FUNC_LANG_C || lang == FUNC_LANG_CPP)?"capi":
					(lang == FUNC_LANG_J)?"japi":
					(lang == FUNC_LANG_PY)?"pyapi":
 					(lang == FUNC_LANG_MAP_PY)?"pyapimap":"unknown";
			sql->params = NULL;
			if (create) {
				f = mvc_create_func(sql, sql->sa, s, fname, l, restype, type, lang,  mod, fname, lang_body, (type == F_LOADER)?TRUE:FALSE, vararg, FALSE);
			} else if (!sf) {
				return sql_error(sql, 01, SQLSTATE(42000) "CREATE %s%s: R function %s.%s not bound", KF, F, s->base.name, fname );
			} /*else {
				sql_func *f = sf->func;
				f->mod = _STRDUP("rapi");
				f->imp = _STRDUP("eval");
				if (res && restype)
					f->res = restype;
				f->sql = 0;
				f->lang = FUNC_LANG_INT;
			}*/
		} else if (body) {
			sql_arg *ra = (restype && !is_table)?restype->h->data:NULL;
			list *b = NULL;
			sql_schema *old_schema = cur_schema(sql);

			if (create) { /* needed for recursive functions */
				q = query_cleaned(q);
				sql->forward = f = mvc_create_func(sql, sql->sa, s, fname, l, restype, type, lang, "user", q, q, FALSE, vararg, FALSE);
				GDKfree(q);
			}
			sql->session->schema = s;
			b = sequential_block(query, (ra)?&ra->type:NULL, ra?NULL:restype, body, NULL, is_func);
			sql->forward = NULL;
			sql->session->schema = old_schema;
			sql->params = NULL;
			if (!b) 
				return NULL;
		
			/* check if we have a return statement */
			if (is_func && restype && !has_return(b)) {
				return sql_error(sql, 01, SQLSTATE(42000) "CREATE %s%s: missing return statement", KF, F);
			}
			if (!is_func && !restype && has_return(b)) {
				return sql_error(sql, 01, SQLSTATE(42000) "CREATE %s%s: procedures "
						"cannot have return statements", KF, F);
			}

			/* in execute mode we instantiate the function */
			if (instantiate || deps) {
				return rel_psm_block(sql->sa, b);
			}
		} else {
			char *fmod = qname_module(ext_name);
			char *fnme = qname_fname(ext_name);

			if (!fmod || !fnme)
				return NULL;
			sql->params = NULL;
			if (create) {
				q = query_cleaned(q);
				f = mvc_create_func(sql, sql->sa, s, fname, l, restype, type, lang, fmod, fnme, q, FALSE, vararg, FALSE);
				GDKfree(q);
			} else if (!sf) {
				return sql_error(sql, 01, SQLSTATE(42000) "CREATE %s%s: external name %s.%s not bound (%s.%s)", KF, F, fmod, fnme, s->base.name, fname );
			} else {
				sql_func *f = sf->func;
				if (!f->mod || strcmp(f->mod, fmod))
					f->mod = _STRDUP(fmod);
				if (!f->imp || strcmp(f->imp, fnme)) 
					f->imp = (f->sa)?sa_strdup(f->sa, fnme):_STRDUP(fnme);
				if(!f->mod || !f->imp) {
					_DELETE(f->mod);
					_DELETE(f->imp);
					return sql_error(sql, 02, SQLSTATE(HY001) "CREATE %s%s: could not allocate space", KF, F);
				}
				f->sql = 0; /* native */
				f->lang = FUNC_LANG_INT;
			}
		}
	}
	return rel_create_function(sql->sa, s->base.name, f);
}

static sql_rel*
rel_drop_function(sql_allocator *sa, const char *sname, const char *name, int nr, int type, int action)
{
	sql_rel *rel = rel_create(sa);
	list *exps = new_exp_list(sa);
	if(!rel || !exps)
		return NULL;

	append(exps, exp_atom_clob(sa, sname));
	append(exps, exp_atom_clob(sa, name));
	append(exps, exp_atom_int(sa, nr));
	append(exps, exp_atom_int(sa, type));
	append(exps, exp_atom_int(sa, action));
	rel->l = NULL;
	rel->r = NULL;
	rel->op = op_ddl;
	rel->flag = ddl_drop_function;
	rel->exps = exps;
	rel->card = 0;
	rel->nrcols = 0;
	return rel;
}

sql_func *
resolve_func( mvc *sql, sql_schema *s, const char *name, dlist *typelist, int type, char *op, int if_exists)
{
	sql_func *func = NULL;
	list *list_func = NULL, *type_list = NULL;
	char is_aggr = (type == F_AGGR);
	char is_func = (type != F_PROC && type != F_LOADER);
	char *F = is_aggr?"AGGREGATE":(is_func?"FUNCTION":"PROCEDURE");
	char *f = is_aggr?"aggregate":(is_func?"function":"procedure");
	char *KF = type==F_FILT?"FILTER ": type==F_UNION?"UNION ": "";
	char *kf = type==F_FILT?"filter ": type==F_UNION?"union ": "";

	if (typelist) {	
		sql_subfunc *sub_func;

		type_list = create_type_list(sql, typelist, 0);
		sub_func = sql_bind_func_(sql->sa, s, name, type_list, type);
		if (!sub_func && type == F_FUNC) {
			sub_func = sql_bind_func_(sql->sa, s, name, type_list, F_UNION);
			type = sub_func?F_UNION:F_FUNC;
		}
		if ( sub_func && sub_func->func->type == type)
			func = sub_func->func;
	} else {
		list_func = schema_bind_func(sql, s, name, type);
		if (!list_func && type == F_FUNC) 
			list_func = schema_bind_func(sql,s,name, F_UNION);
		if (list_func && list_func->cnt > 1) {
			list_destroy(list_func);
			return sql_error(sql, 02, SQLSTATE(42000) "%s %s%s: there are more than one %s%s called '%s', please use the full signature", op, KF, F, kf, f,name);
		}
		if (list_func && list_func->cnt == 1)
			func = (sql_func*) list_func->h->data;
	}

	if (!func) {
		void *e = NULL;
		if (typelist) {
			char *arg_list = NULL;
			node *n;
			
			if (type_list->cnt > 0) {
				for (n = type_list->h; n; n = n->next) {
					char *tpe =  subtype2string((sql_subtype *) n->data);
				
					if (arg_list) {
						char *t = arg_list;
						arg_list = sql_message("%s, %s", arg_list, tpe);
						_DELETE(tpe);
						_DELETE(t);
					} else {
						arg_list = tpe;
					}
				}
				list_destroy(list_func);
				list_destroy(type_list);
				if(!if_exists)
					e = sql_error(sql, 02, SQLSTATE(42000) "%s %s%s: no such %s%s '%s' (%s)", op, KF, F, kf, f, name, arg_list);
				_DELETE(arg_list);
				return e;
			}
			list_destroy(list_func);
			list_destroy(type_list);
			if(!if_exists)
				e = sql_error(sql, 02, SQLSTATE(42000) "%s %s%s: no such %s%s '%s' ()", op, KF, F, kf, f, name);
			return e;

		} else {
			if(!if_exists)
				e = sql_error(sql, 02, SQLSTATE(42000) "%s %s%s: no such %s%s '%s'", op, KF, F, kf, f, name);
			return e;
		}
	} else if (((is_func && type != F_FILT) && !func->res) || 
		   (!is_func && func->res)) {
		list_destroy(list_func);
		list_destroy(type_list);
		return sql_error(sql, 02, SQLSTATE(42000) "%s %s%s: cannot drop %s '%s'", KF, F, is_func?"procedure":"function", op, name);
	}

	list_destroy(list_func);
	list_destroy(type_list);
	return func;
}

static sql_rel* 
rel_drop_func(mvc *sql, dlist *qname, dlist *typelist, int drop_action, int type, int if_exists)
{
	const char *name = qname_table(qname);
	const char *sname = qname_schema(qname);
	sql_schema *s = NULL;
	sql_func *func = NULL;

	char is_aggr = (type == F_AGGR);
	char is_func = (type != F_PROC);
	char *F = is_aggr?"AGGREGATE":(is_func?"FUNCTION":"PROCEDURE");
	char *KF = type==F_FILT?"FILTER ": type==F_UNION?"UNION ": "";

	if (sname && !(s = mvc_bind_schema(sql, sname)))
		return sql_error(sql, 02, SQLSTATE(3F000) "DROP %s%s: no such schema '%s'", KF, F, sname);

	if (s == NULL) 
		s =  cur_schema(sql);
	
	func = resolve_func(sql, s, name, typelist, type, "DROP", if_exists);
	if (!func && !sname) {
		s = tmp_schema(sql);
		func = resolve_func(sql, s, name, typelist, type, "DROP", if_exists);
	}
	if (func)
		return rel_drop_function(sql->sa, s->base.name, name, func->base.id, type, drop_action);
	else if(if_exists && !sql->session->status)
		return rel_drop_function(sql->sa, s->base.name, name, -2, type, drop_action);
	return NULL;
}

static sql_rel* 
rel_drop_all_func(mvc *sql, dlist *qname, int drop_action, int type)
{
	const char *name = qname_table(qname);
	const char *sname = qname_schema(qname);
	sql_schema *s = NULL;
	list * list_func = NULL; 

	char is_aggr = (type == F_AGGR);
	char is_func = (type != F_PROC);
	char *F = is_aggr?"AGGREGATE":(is_func?"FUNCTION":"PROCEDURE");
	char *f = is_aggr?"aggregate":(is_func?"function":"procedure");
	char *KF = type==F_FILT?"FILTER ": type==F_UNION?"UNION ": "";
	char *kf = type==F_FILT?"filter ": type==F_UNION?"union ": "";

	if (sname && !(s = mvc_bind_schema(sql, sname)))
		return sql_error(sql, 02, SQLSTATE(3F000) "DROP %s%s: no such schema '%s'", KF, F, sname);

	if (s == NULL) 
		s =  cur_schema(sql);
	
	list_func = schema_bind_func(sql, s, name, type);
	if (!list_func) 
		return sql_error(sql, 02, SQLSTATE(3F000) "DROP ALL %s%s: no such %s%s '%s'", KF, F, kf, f, name);
	list_destroy(list_func);
	return rel_drop_function(sql->sa, s->base.name, name, -1, type, drop_action);
}

static sql_rel *
rel_create_trigger(mvc *sql, const char *sname, const char *tname, const char *triggername, int time, int orientation, int event, const char *old_name, const char *new_name, symbol *condition, const char *query)
{
	sql_rel *rel = rel_create(sql->sa);
	list *exps = new_exp_list(sql->sa);
	if(!rel || !exps)
		return NULL;

	append(exps, exp_atom_str(sql->sa, sname, sql_bind_localtype("str") ));
	append(exps, exp_atom_str(sql->sa, tname, sql_bind_localtype("str") ));
	append(exps, exp_atom_str(sql->sa, triggername, sql_bind_localtype("str") ));
	append(exps, exp_atom_int(sql->sa, time));
	append(exps, exp_atom_int(sql->sa, orientation));
	append(exps, exp_atom_int(sql->sa, event));
	append(exps, exp_atom_str(sql->sa, old_name, sql_bind_localtype("str") ));
	append(exps, exp_atom_str(sql->sa, new_name, sql_bind_localtype("str") ));
	(void)condition;
	append(exps, exp_atom_str(sql->sa, NULL, sql_bind_localtype("str") ));
	append(exps, exp_atom_str(sql->sa, query, sql_bind_localtype("str") ));
	rel->l = NULL;
	rel->r = NULL;
	rel->op = op_ddl;
	rel->flag = ddl_create_trigger;
	rel->exps = exps;
	rel->card = CARD_MULTI;
	rel->nrcols = 0;
	return rel;
}

static sql_var*
_stack_push_table(mvc *sql, const char *tname, sql_table *t)
{
	sql_rel *r = rel_basetable(sql, t, tname );
	return stack_push_rel_view(sql, tname, r);
}

static sql_rel *
create_trigger(sql_query *query, dlist *qname, int time, symbol *trigger_event, dlist *tqname, dlist *opt_ref, dlist *triggered_action, int replace)
{
	mvc *sql = query->sql;
	const char *triggerschema = qname_schema(qname);
	const char *triggername = qname_table(qname);
	const char *sname = qname_schema(tqname);
	const char *tname = qname_table(tqname);
	sql_schema *ss = cur_schema(sql);
	sql_table *t = NULL;
	sql_trigger *st = NULL;
	int instantiate = (sql->emode == m_instantiate);
	int create = (!instantiate && sql->emode != m_deps), event, orientation;
	list *sq = NULL;
	sql_rel *r = NULL;
	char *q, *base = replace ? "CREATE OR REPLACE" : "CREATE";

	dlist *columns = trigger_event->data.lval;
	const char *old_name = NULL, *new_name = NULL; 
	dlist *stmts = triggered_action->h->next->next->data.lval;
	symbol *condition = triggered_action->h->next->data.sym;

	if (!sname)
		sname = ss->base.name;

	if (sname && !(ss = mvc_bind_schema(sql, sname)))
		return sql_error(sql, 02, SQLSTATE(3F000) "%s TRIGGER: no such schema '%s'", base, sname);

	if (opt_ref) {
		dnode *dl = opt_ref->h;
		for ( ; dl; dl = dl->next) {
			/* list (new(1)/old(0)), char */
			char *n = dl->data.lval->h->next->data.sval;

			assert(dl->data.lval->h->type == type_int);
			if (!dl->data.lval->h->data.i_val) /*?l_val?*/
				old_name = n;
			else
				new_name = n;
		}
	}

	if (create && !mvc_schema_privs(sql, ss))
		return sql_error(sql, 02, SQLSTATE(42000) "%s TRIGGER: access denied for %s to schema ;'%s'", base, stack_get_string(sql, "current_user"), ss->base.name);
	if (create && !(t = mvc_bind_table(sql, ss, tname)))
		return sql_error(sql, 02, SQLSTATE(42000) "%s TRIGGER: unknown table '%s'", base, tname);
	if (create && isView(t))
		return sql_error(sql, 02, SQLSTATE(42000) "%s TRIGGER: cannot create trigger on view '%s'", base, tname);
	if (triggerschema && strcmp(triggerschema, sname) != 0)
		return sql_error(sql, 02, SQLSTATE(42000) "%s TRIGGER: trigger and respective table must belong to the same schema", base);
	if (create && (st = mvc_bind_trigger(sql, ss, triggername)) != NULL) {
		if (replace) {
			if(mvc_drop_trigger(sql, ss, st))
				return sql_error(sql, 02, SQLSTATE(HY001) "%s TRIGGER: %s", base, MAL_MALLOC_FAIL);
		} else {
			return sql_error(sql, 02, SQLSTATE(42000) "%s TRIGGER: name '%s' already in use", base, triggername);
		}
	}

	if (create) {
		switch (trigger_event->token) {
			case SQL_INSERT:
				event = 0;
				break;
			case SQL_DELETE:
				event = 1;
				break;
			case SQL_TRUNCATE:
				event = 3;
				break;
			default:
				event = 2;
				break;
		}
		orientation = triggered_action->h->data.i_val;
		q = query_cleaned(QUERY(sql->scanner));

		assert(triggered_action->h->type == type_int);
		r = rel_create_trigger(sql, t->s->base.name, t->base.name, triggername, time, orientation, event, old_name, new_name, condition, q);
		GDKfree(q);
		return r;
	}

	if (!instantiate) {
		t = mvc_bind_table(sql, ss, tname);
		if (!stack_push_frame(sql, "OLD-NEW"))
			return sql_error(sql, 02, SQLSTATE(HY001) MAL_MALLOC_FAIL);
		/* we need to add the old and new tables */
		if (new_name && !_stack_push_table(sql, new_name, t)) {
			stack_pop_frame(sql);
			return sql_error(sql, 02, SQLSTATE(HY001) MAL_MALLOC_FAIL);
		}
		if (old_name && !_stack_push_table(sql, old_name, t)) {
			stack_pop_frame(sql);
			return sql_error(sql, 02, SQLSTATE(HY001) MAL_MALLOC_FAIL);
		}
	}
	if (condition) {
		sql_rel *rel = NULL;

		if (new_name) /* in case of updates same relations is available via both names */ 
			rel = stack_find_rel_view(sql, new_name);
		if (!rel && old_name)
			rel = stack_find_rel_view(sql, old_name);
		if (rel)
			rel = rel_logical_exp(query, rel, condition, sql_where);
		if (!rel) {
			if (!instantiate)
				stack_pop_frame(sql);
			return NULL;
		}
		/* transition tables */
		/* insert: rel_select(table [new], searchcondition) */
		/* delete: rel_select(table [old], searchcondition) */
		/* update: rel_select(table [old,new]), searchcondition) */
		if (new_name)
			stack_update_rel_view(sql, new_name, rel);
		if (old_name)
			stack_update_rel_view(sql, old_name, new_name?rel_dup(rel):rel);
	}
	sq = sequential_block(query, NULL, NULL, stmts, NULL, 1);
	r = rel_psm_block(sql->sa, sq);

	if (!instantiate)
		stack_pop_frame(sql);
	/* todo trigger_columns */
	(void)columns;
	return r;
}

static sql_rel *
rel_drop_trigger(mvc *sql, const char *sname, const char *tname, int if_exists)
{
	sql_rel *rel = rel_create(sql->sa);
	list *exps = new_exp_list(sql->sa);
	if(!rel || !exps)
		return NULL;

	append(exps, exp_atom_str(sql->sa, sname, sql_bind_localtype("str") ));
	append(exps, exp_atom_str(sql->sa, tname, sql_bind_localtype("str") ));
	append(exps, exp_atom_int(sql->sa, if_exists));
	rel->l = NULL;
	rel->r = NULL;
	rel->op = op_ddl;
	rel->flag = ddl_drop_trigger;
	rel->exps = exps;
	rel->card = CARD_MULTI;
	rel->nrcols = 0;
	return rel;
}

static sql_rel *
drop_trigger(mvc *sql, dlist *qname, int if_exists)
{
	const char *sname = qname_schema(qname);
	const char *tname = qname_table(qname);
	sql_schema *ss = cur_schema(sql);

	if (!sname)
		sname = ss->base.name;

	if (sname && !(ss = mvc_bind_schema(sql, sname)))
		return sql_error(sql, 02, SQLSTATE(3F000) "DROP TRIGGER: no such schema '%s'", sname);

	if (!mvc_schema_privs(sql, ss)) 
		return sql_error(sql, 02, SQLSTATE(3F000) "DROP TRIGGER: access denied for %s to schema ;'%s'", stack_get_string(sql, "current_user"), ss->base.name);
	return rel_drop_trigger(sql, ss->base.name, tname, if_exists);
}

static sql_rel *
psm_analyze(sql_query *query, char *analyzeType, dlist *qname, dlist *columns, symbol *sample, int minmax )
{
	mvc *sql = query->sql;
	exp_kind ek = {type_value, card_value, FALSE};
	sql_exp *sample_exp = NULL, *call, *mm_exp = NULL;
	const char *sname = NULL, *tname = NULL;
	list *tl = sa_list(sql->sa);
	list *exps = sa_list(sql->sa), *analyze_calls = sa_list(sql->sa);
	sql_subfunc *f = NULL;

	append(exps, mm_exp = exp_atom_int(sql->sa, minmax));
	append(tl, exp_subtype(mm_exp));
	if (sample) { 
		sql_subtype *tpe = sql_bind_localtype("lng");
		dlist* sample_parameters = sample->data.lval;

<<<<<<< HEAD
		sample_exp = rel_value_exp( query, NULL, sample, 0, ek);
		if (sample_exp)
=======
		if (sample_parameters->cnt == 1 && (sample_exp = rel_value_exp(sql, NULL, sample_parameters->h->data.sym, 0, ek)))
>>>>>>> d777efc1
			sample_exp = rel_check_type(sql, tpe, NULL, sample_exp, type_cast);
		else
			return sql_error(sql, 01, SQLSTATE(42000) "Analyze sample size incorrect");
	} else {
		sample_exp = exp_atom_lng(sql->sa, 0);
	}
	append(exps, sample_exp);
	append(tl, exp_subtype(sample_exp));

	assert(qname);
	if (qname) {
		if (qname->h->next)
			sname = qname_schema(qname);
		else
			sname = qname_table(qname);
		if (!sname)
			sname = cur_schema(sql)->base.name;
		if (qname->h->next)
			tname = qname_table(qname);
	}
	/* call analyze( [schema, [ table ]], opt_sample_size, opt_minmax ) */
	if (sname) {
		sql_exp *sname_exp = exp_atom_clob(sql->sa, sname);

		append(exps, sname_exp);
		append(tl, exp_subtype(sname_exp));
	}
	if (tname) {
		sql_exp *tname_exp = exp_atom_clob(sql->sa, tname);

		append(exps, tname_exp);
		append(tl, exp_subtype(tname_exp));

		if (columns)
			append(tl, exp_subtype(tname_exp));
	}
	if (!columns) {
		f = sql_bind_func_(sql->sa, mvc_bind_schema(sql, "sys"), analyzeType, tl, F_PROC);
		if (!f)
			return sql_error(sql, 01, SQLSTATE(42000) "Analyze procedure missing");
		call = exp_op(sql->sa, exps, f);
		append(analyze_calls, call);
	} else {
		dnode *n;

		if (!sname || !tname)
			return sql_error(sql, 01, SQLSTATE(42000) "Analyze schema or table name missing");
		f = sql_bind_func_(sql->sa, mvc_bind_schema(sql, "sys"), analyzeType, tl, F_PROC);
		if (!f)
			return sql_error(sql, 01, SQLSTATE(42000) "Analyze procedure missing");
		for( n = columns->h; n; n = n->next) {
			const char *cname = n->data.sval;
			list *nexps = list_dup(exps, NULL);
			sql_exp *cname_exp = exp_atom_clob(sql->sa, cname);

			append(nexps, cname_exp);
			/* call analyze( opt_minmax, opt_sample_size, sname, tname, cname) */
			call = exp_op(sql->sa, nexps, f);
			append(analyze_calls, call);
		}
	}
	return rel_psm_block(sql->sa, analyze_calls);
}

static sql_rel*
create_table_from_loader(sql_query *query, dlist *qname, symbol *fcall)
{
	mvc *sql = query->sql;
	sql_schema *s = NULL;
	char *sname = qname_schema(qname);
	char *tname = qname_table(qname);
	sql_subfunc *loader = NULL;
	sql_rel* rel = NULL;

	if (sname && !(s = mvc_bind_schema(sql, sname)))
		return sql_error(sql, 02, SQLSTATE(3F000) "CREATE TABLE: no such schema '%s'", sname);

	if (mvc_bind_table(sql, s, tname)) {
		return sql_error(sql, 02, SQLSTATE(42S01) "CREATE TABLE: name '%s' already in use", tname);
	} else if (!mvc_schema_privs(sql, s)){
		return sql_error(sql, 02, SQLSTATE(42000) "CREATE TABLE: insufficient privileges for user '%s' in schema '%s'", stack_get_string(sql, "current_user"), s->base.name);
	}

	rel = rel_loader_function(query, fcall, new_exp_list(sql->sa), &loader);
	if (!rel || !loader) {
		return NULL;
	}
	loader->sname = sname ? sa_zalloc(sql->sa, strlen(sname) + 1) : NULL;
	loader->tname = tname ? sa_zalloc(sql->sa, strlen(tname) + 1) : NULL;

	if (sname) strcpy(loader->sname, sname);
	if (tname) strcpy(loader->tname, tname);

	return rel;
}

sql_rel *
rel_psm(sql_query *query, symbol *s)
{
	mvc *sql = query->sql;
	sql_rel *ret = NULL;

	switch (s->token) {
	case SQL_CREATE_FUNC:
	{
		dlist *l = s->data.lval;
		int type = l->h->next->next->next->next->next->data.i_val;
		int lang = l->h->next->next->next->next->next->next->data.i_val;
		int repl = l->h->next->next->next->next->next->next->next->data.i_val;

		ret = rel_create_func(query, l->h->data.lval, l->h->next->data.lval, l->h->next->next->data.sym, l->h->next->next->next->data.lval, l->h->next->next->next->next->data.lval, type, lang, repl);
		sql->type = Q_SCHEMA;
	} 	break;
	case SQL_DROP_FUNC:
	{
		dlist *l = s->data.lval;
		dlist *qname = l->h->data.lval;
		dlist *typelist = l->h->next->data.lval;
		int type = l->h->next->next->data.i_val;
		int if_exists = l->h->next->next->next->data.i_val;
		int all = l->h->next->next->next->next->data.i_val;
		int drop_action = l->h->next->next->next->next->next->data.i_val;

		if (STORE_READONLY) 
			return sql_error(sql, 06, SQLSTATE(42000) "Schema statements cannot be executed on a readonly database.");
			
		if (all)
			ret = rel_drop_all_func(sql, qname, drop_action, type);
		else {
			ret = rel_drop_func(sql, qname, typelist, drop_action, type, if_exists);
		}

		sql->type = Q_SCHEMA;
	}	break;
	case SQL_SET:
		ret = rel_psm_stmt(sql->sa, psm_set_exp(query, s->data.lval->h));
		sql->type = Q_SCHEMA;
		break;
	case SQL_DECLARE:
		ret = rel_psm_block(sql->sa, rel_psm_declare(sql, s->data.lval->h));
		sql->type = Q_SCHEMA;
		break;
	case SQL_CALL:
		ret = rel_psm_stmt(sql->sa, rel_psm_call(query, s->data.sym));
		sql->type = Q_UPDATE;
		break;
	case SQL_CREATE_TABLE_LOADER:
	{
	    dlist *l = s->data.lval;
	    dlist *qname = l->h->data.lval;
	    symbol *sym = l->h->next->data.sym;

	    ret = create_table_from_loader(query, qname, sym);
	    if (ret == NULL)
		    return NULL;
	    ret = rel_psm_stmt(sql->sa, exp_rel(sql, ret));
	    sql->type = Q_SCHEMA;
	}	break;
	case SQL_CREATE_TRIGGER:
	{
		dlist *l = s->data.lval;

		assert(l->h->next->type == type_int);
		ret = create_trigger(query, l->h->data.lval, l->h->next->data.i_val, l->h->next->next->data.sym, l->h->next->next->next->data.lval, l->h->next->next->next->next->data.lval, l->h->next->next->next->next->next->data.lval, l->h->next->next->next->next->next->next->data.i_val);
		sql->type = Q_SCHEMA;
	}
		break;

	case SQL_DROP_TRIGGER:
	{
		dlist *l = s->data.lval;
		dlist *qname = l->h->data.lval;
		int if_exists = l->h->next->data.i_val;

		ret = drop_trigger(sql, qname, if_exists);
		sql->type = Q_SCHEMA;
	}
		break;

	case SQL_ANALYZE: {
		dlist *l = s->data.lval;

		ret = psm_analyze(query, "analyze", l->h->data.lval /* qualified table name */, l->h->next->data.lval /* opt list of column */, l->h->next->next->data.sym /* opt_sample_size */, l->h->next->next->next->data.i_val);
		sql->type = Q_UPDATE;
	} 	break;
	default:
		return sql_error(sql, 01, SQLSTATE(42000) "Schema statement unknown symbol(%p)->token = %s", s, token2string(s->token));
	}
	return ret;
}<|MERGE_RESOLUTION|>--- conflicted
+++ resolved
@@ -1358,16 +1358,11 @@
 
 	append(exps, mm_exp = exp_atom_int(sql->sa, minmax));
 	append(tl, exp_subtype(mm_exp));
-	if (sample) { 
+	if (sample) {
 		sql_subtype *tpe = sql_bind_localtype("lng");
 		dlist* sample_parameters = sample->data.lval;
 
-<<<<<<< HEAD
-		sample_exp = rel_value_exp( query, NULL, sample, 0, ek);
-		if (sample_exp)
-=======
-		if (sample_parameters->cnt == 1 && (sample_exp = rel_value_exp(sql, NULL, sample_parameters->h->data.sym, 0, ek)))
->>>>>>> d777efc1
+		if (sample_parameters->cnt == 1 && (sample_exp = rel_value_exp(query, NULL, sample_parameters->h->data.sym, 0, ek)))
 			sample_exp = rel_check_type(sql, tpe, NULL, sample_exp, type_cast);
 		else
 			return sql_error(sql, 01, SQLSTATE(42000) "Analyze sample size incorrect");
