/*
 * This Source Code Form is subject to the terms of the Mozilla Public
 * License, v. 2.0.  If a copy of the MPL was not distributed with this
 * file, You can obtain one at http://mozilla.org/MPL/2.0/.
 *
 * Copyright 1997 - July 2008 CWI, August 2008 - 2020 MonetDB B.V.
 */

#include "monetdb_config.h"
#include "rel_psm.h"
#include "rel_semantic.h"
#include "rel_schema.h"
#include "rel_select.h"
#include "rel_rel.h"
#include "rel_exp.h"
#include "rel_updates.h"
#include "sql_privileges.h"

static list *sequential_block(sql_query *query, sql_subtype *restype, list *restypelist, dlist *blk, char *opt_name, int is_func);

sql_rel *
rel_psm_block(sql_allocator *sa, list *l)
{
	if (l) {
		sql_rel *r = rel_create(sa);
		if(!r)
			return NULL;

		r->op = op_ddl;
		r->flag = ddl_psm;
		r->exps = l;
		return r;
	}
	return NULL;
}

sql_rel *
rel_psm_stmt(sql_allocator *sa, sql_exp *e)
{
	if (e) {
		list *l = sa_list(sa);
		if(!l)
			return NULL;

		list_append(l, e);
		return rel_psm_block(sa, l);
	}
	return NULL;
}

/* SET variable = value and set (variable1, .., variableN) = (query) */
static sql_exp *
psm_set_exp(sql_query *query, dnode *n)
{
	mvc *sql = query->sql;
	symbol *val = n->next->data.sym;
	sql_exp *e = NULL;
	int level = 0;
	sql_subtype *tpe = NULL;
	sql_rel *rel = NULL;
	sql_exp *res = NULL;
	int single = (n->type == type_string);

	if (single) {
		exp_kind ek = {type_value, card_value, FALSE};
		const char *name = n->data.sval;
		/* name can be 
			'parameter of the function' (ie in the param list)
			or a local or global variable, declared earlier
		*/

		/* check if variable is known from the stack */
		if (!stack_find_var(sql, name)) {
			sql_arg *a = sql_bind_param(sql, name);

			if (!a) /* not parameter, ie local var ? */
				return sql_error(sql, 01, SQLSTATE(42000) "Variable %s unknown", name);
			tpe = &a->type;
		} else { 
			tpe = stack_find_type(sql, name);
		}

<<<<<<< HEAD
		e = rel_value_exp2(query, &rel, val, sql_sel, ek);
		if (!e)
=======
		e = rel_value_exp2(query, &rel, val, sql_sel | sql_update_set, ek, &is_last);
		if (!e || (rel && e->card > CARD_AGGR))
>>>>>>> 28be8187
			return NULL;
		if (e->card > CARD_AGGR) {
			sql_subfunc *zero_or_one = sql_bind_func(sql->sa, sql->session->schema, "zero_or_one", exp_subtype(e), NULL, F_AGGR);
			assert(zero_or_one);
			e = exp_aggr1(sql->sa, e, zero_or_one, 0, 0, CARD_ATOM, has_nil(e));
		}

		level = stack_find_frame(sql, name);
		e = rel_check_type(sql, tpe, rel, e, type_cast);
		if (!e)
			return NULL;

		res = exp_set(sql->sa, name, e, level);
	} else { /* multi assignment */
		exp_kind ek = {type_value, card_relation, FALSE};
		sql_rel *rel_val = rel_subquery(query, NULL, val, ek);
		dlist *vars = n->data.lval;
		dnode *m;
		node *n;
		list *b;

		if (!rel_val)
			return NULL;
		if (!is_project(rel_val->op) || dlist_length(vars) != list_length(rel_val->exps))
			return sql_error(sql, 02, SQLSTATE(42000) "SET: Number of variables not equal to number of supplied values");

		b = sa_list(sql->sa);
		append(b, exp_rel(sql, rel_val));

		for(m = vars->h, n = rel_val->exps->h; n && m; n = n->next, m = m->next) {
			char *vname = m->data.sval;
			sql_exp *v = n->data;

			if (!stack_find_var(sql, vname)) {
				sql_arg *a = sql_bind_param(sql, vname);

				if (!a) /* not parameter, ie local var ? */
					return sql_error(sql, 01, SQLSTATE(42000) "Variable %s unknown", vname);
				tpe = &a->type;
			} else { 
				tpe = stack_find_type(sql, vname);
			}

			if (!exp_name(v))
				exp_label(sql->sa, v, ++sql->label);
			v = exp_ref(sql->sa, v);

			level = stack_find_frame(sql, vname);
			v = rel_check_type(sql, tpe, rel_val, v, type_cast);
			if (!v)
				return NULL;
			if (v->card > CARD_AGGR) {
				sql_subfunc *zero_or_one = sql_bind_func(sql->sa, sql->session->schema, "zero_or_one", exp_subtype(v), NULL, F_AGGR);
				assert(zero_or_one);
				v = exp_aggr1(sql->sa, v, zero_or_one, 0, 0, CARD_ATOM, has_nil(v));
			}
			append(b, exp_set(sql->sa, vname, v, level));
		}
		res = exp_rel(sql, rel_psm_block(sql->sa, b));
	}
	return res;
}

static sql_exp*
rel_psm_call(sql_query * query, symbol *se)
{
	mvc *sql = query->sql;
	sql_subtype *t;
	sql_exp *res = NULL;
	exp_kind ek = {type_value, card_none, FALSE};
	sql_rel *rel = NULL;

	res = rel_value_exp(query, &rel, se, sql_sel | psm_call, ek);
	if (!res || rel || ((t=exp_subtype(res)) && t->type))  /* only procedures */
		return sql_error(sql, 01, SQLSTATE(42000) "Function calls are ignored");
	return res;
}

static list *
rel_psm_declare(mvc *sql, dnode *n)
{
	list *l = sa_list(sql->sa);

	while(n) { /* list of 'identfiers with type' */
		dnode *ids = n->data.sym->data.lval->h->data.lval->h;
		sql_subtype *ctype = &n->data.sym->data.lval->h->next->data.typeval;
		while(ids) {
			const char *name = ids->data.sval;
			sql_exp *r = NULL;

			/* check if we overwrite a scope local variable declare x; declare x; */
			if (frame_find_var(sql, name))
				return sql_error(sql, 01, SQLSTATE(42000) "Variable '%s' already declared", name);
			/* variables are put on stack */
			if (!stack_push_var(sql, name, ctype))
				return sql_error(sql, 02, SQLSTATE(HY013) MAL_MALLOC_FAIL);
			r = exp_var(sql->sa, sa_strdup(sql->sa, name), ctype, sql->frame);
			append(l, r);
			ids = ids->next;
		}
		n = n->next;
	}
	return l;
}

static sql_exp *
rel_psm_declare_table(sql_query *query, dnode *n)
{
	mvc *sql = query->sql;
	sql_rel *rel = NULL, *baset = NULL;
	dlist *qname = n->next->data.lval;
	const char *name = qname_table(qname);
	const char *sname = qname_schema(qname);
	sql_table *t;

	if (sname)  /* not allowed here */
		return sql_error(sql, 02, SQLSTATE(42000) "DECLARE TABLE: qualified name not allowed");
	if (frame_find_var(sql, name))
		return sql_error(sql, 01, SQLSTATE(42000) "Variable '%s' already declared", name);

	assert(n->next->next->next->type == type_int);
	rel = rel_create_table(query, cur_schema(sql), SQL_DECLARED_TABLE, NULL, name, n->next->next->data.sym,
			n->next->next->next->data.i_val, NULL, NULL, NULL, false, NULL, 0);

	if (!rel)
		return NULL;
	if(rel->op == op_ddl) {
		baset = rel;
	} else if(rel->op == op_insert) {
		baset = rel->l;
	} else {
		return NULL;
	}
	if(baset->flag != ddl_create_table)
		return NULL;
	t = (sql_table*)((atom*)((sql_exp*)baset->exps->t->data)->l)->data.val.pval;
	if(!stack_push_table(sql, name, baset, t))
		return sql_error(sql, 02, SQLSTATE(HY013) MAL_MALLOC_FAIL);
	return exp_table(sql->sa, sa_strdup(sql->sa, name), t, sql->frame);
}

/* [ label: ]
   while (cond) do 
	statement_list
   end [ label ]
   currently we only parse the labels, they cannot be used as there is no

   support for LEAVE and ITERATE (sql multi-level break and continue)
 */
static sql_exp * 
rel_psm_while_do( sql_query *query, sql_subtype *res, list *restypelist, dnode *w, int is_func )
{
	mvc *sql = query->sql;
	if (!w)
		return NULL;
	if (w->type == type_symbol) { 
		sql_exp *cond;
		list *whilestmts;
		dnode *n = w;
		sql_rel *rel = NULL;

		cond = rel_logical_value_exp(query, &rel, n->data.sym, sql_sel); 
		n = n->next;
		whilestmts = sequential_block(query, res, restypelist, n->data.lval, n->next->data.sval, is_func);

		if (sql->session->status || !cond || !whilestmts) 
			return NULL;
		if (rel) {
			assert(0);
			sql_exp *er = exp_rel(sql, rel);
			list *b = sa_list(sql->sa);

			append(b, er);
			append(b, exp_while( sql->sa, cond, whilestmts ));
			return exp_rel(sql, rel_psm_block(sql->sa, b));
		}
		return exp_while( sql->sa, cond, whilestmts );
	}
	return NULL;
}

/* if (cond) then statement_list
   [ elseif (cond) then statement_list ]*
   [ else statement_list ]
   end if
 */
static list * 
psm_if_then_else( sql_query *query, sql_subtype *res, list *restypelist, dnode *elseif, int is_func)
{
	mvc *sql = query->sql;
	if (!elseif)
		return NULL;
	assert(elseif->type == type_symbol); 
	if (elseif->data.sym && elseif->data.sym->token == SQL_IF) {
		sql_exp *cond;
		list *ifstmts, *elsestmts;
		dnode *n = elseif->data.sym->data.lval->h;
		sql_rel *rel = NULL;

		cond = rel_logical_value_exp(query, &rel, n->data.sym, sql_sel); 
		n = n->next;
		ifstmts = sequential_block(query, res, restypelist, n->data.lval, NULL, is_func);
		n = n->next;
		elsestmts = psm_if_then_else( query, res, restypelist, n, is_func);

		if (sql->session->status || !cond || !ifstmts) 
			return NULL;
		if (rel) {
			assert(0);
			sql_exp *er = exp_rel(sql, rel);
			list *b = sa_list(sql->sa);

			append(b, er);
			append(b, exp_if(sql->sa, cond, ifstmts, elsestmts));
			return b;
		}
		return append(sa_list(sql->sa), exp_if( sql->sa, cond, ifstmts, elsestmts));
	} else { /* else */
		symbol *e = elseif->data.sym;

		if (e==NULL || (e->token != SQL_ELSE))
			return NULL;
		return sequential_block( query, res, restypelist, e->data.lval, NULL, is_func);
	}
}

static sql_exp * 
rel_psm_if_then_else( sql_query *query, sql_subtype *res, list *restypelist, dnode *elseif, int is_func)
{
	mvc *sql = query->sql;
	if (!elseif)
		return NULL;
	if (elseif->next && elseif->type == type_symbol) { /* if or elseif */
		sql_exp *cond;
		list *ifstmts, *elsestmts;
		dnode *n = elseif;
		sql_rel *rel = NULL;

		cond = rel_logical_value_exp(query, &rel, n->data.sym, sql_sel); 
		n = n->next;
		ifstmts = sequential_block(query, res, restypelist, n->data.lval, NULL, is_func);
		n = n->next;
		elsestmts = psm_if_then_else( query, res, restypelist, n, is_func);
		if (sql->session->status || !cond || !ifstmts) 
			return NULL;
		if (rel) {
			assert(0);
			sql_exp *er = exp_rel(sql, rel);
			list *b = sa_list(sql->sa);

			append(b, er);
			append(b, exp_if(sql->sa, cond, ifstmts, elsestmts));
			return exp_rel(sql, rel_psm_block(sql->sa, b));
		}
		return exp_if( sql->sa, cond, ifstmts, elsestmts);
	}
	return NULL;
}

/* 	1
	CASE
	WHEN search_condition THEN statements
	[ WHEN search_condition THEN statements ]
	[ ELSE statements ]
	END CASE

	2
	CASE case_value
	WHEN when_value THEN statements
	[ WHEN when_value THEN statements ]
	[ ELSE statements ]
	END CASE
 */
static list * 
rel_psm_case( sql_query *query, sql_subtype *res, list *restypelist, dnode *case_when, int is_func )
{
	mvc *sql = query->sql;
	list *case_stmts = sa_list(sql->sa);

	if (!case_when)
		return NULL;

	/* case 1 */
	if (case_when->type == type_symbol) {
		dnode *n = case_when;
		symbol *case_value = n->data.sym;
		dlist *when_statements = n->next->data.lval;
		dlist *else_statements = n->next->next->data.lval;
		list *else_stmt = NULL;
		sql_rel *rel = NULL;
		exp_kind ek = {type_value, card_value, FALSE};
		sql_exp *v = rel_value_exp(query, &rel, case_value, sql_sel, ek);

		if (!v)
			return NULL;
		if (rel)
			return sql_error(sql, 02, SQLSTATE(42000) "CASE: No SELECT statements allowed within the CASE condition");
		if (else_statements) {
			else_stmt = sequential_block( query, res, restypelist, else_statements, NULL, is_func);
			if (!else_stmt) 
				return NULL;
		}
		n = when_statements->h;
		while(n) {
			dnode *m = n->data.sym->data.lval->h;
			sql_exp *cond=0, *when_value = rel_value_exp(query, &rel, m->data.sym, sql_sel, ek);
			list *if_stmts = NULL;
			sql_exp *case_stmt = NULL;

			if (!when_value || rel ||
			   (cond = rel_binop_(sql, rel, v, when_value, NULL, "=", card_value)) == NULL ||
			   (if_stmts = sequential_block( query, res, restypelist, m->next->data.lval, NULL, is_func)) == NULL ) {
				if (rel)
					return sql_error(sql, 02, SQLSTATE(42000) "CASE: No SELECT statements allowed within the CASE condition");
				return NULL;
			}
			case_stmt = exp_if(sql->sa, cond, if_stmts, NULL);
			list_append(case_stmts, case_stmt);
			n = n->next;
		}
		if (else_stmt)
			list_merge(case_stmts, else_stmt, NULL);
		return case_stmts;
	} else { 
		/* case 2 */
		dnode *n = case_when;
		dlist *whenlist = n->data.lval;
		dlist *else_statements = n->next->data.lval;
		list *else_stmt = NULL;

		if (else_statements) {
			else_stmt = sequential_block( query, res, restypelist, else_statements, NULL, is_func);
			if (!else_stmt) 
				return NULL;
		}
		n = whenlist->h;
		while(n) {
			dnode *m = n->data.sym->data.lval->h;
			sql_rel *rel = NULL;
			sql_exp *cond = rel_logical_value_exp(query, &rel, m->data.sym, sql_sel);
			list *if_stmts = NULL;
			sql_exp *case_stmt = NULL;

			if (!cond || rel ||
			   (if_stmts = sequential_block( query, res, restypelist, m->next->data.lval, NULL, is_func)) == NULL ) {
				if (rel)
					return sql_error(sql, 02, SQLSTATE(42000) "CASE: No SELECT statements allowed within the CASE condition");
				return NULL;
			}
			case_stmt = exp_if(sql->sa, cond, if_stmts, NULL);
			list_append(case_stmts, case_stmt);
			n = n->next;
		}
		if (else_stmt)
			list_merge(case_stmts, else_stmt, NULL);
		return case_stmts;
	}
}

/* return val;
 */
static list * 
rel_psm_return( sql_query *query, sql_subtype *restype, list *restypelist, symbol *return_sym )
{
	mvc *sql = query->sql;
	exp_kind ek = {type_value, card_value, FALSE};
	sql_exp *res;
	sql_rel *rel = NULL;
	list *l = sa_list(sql->sa);

	if (restypelist)
		ek.card = card_relation;
	res = rel_value_exp2(query, &rel, return_sym, sql_sel, ek);
	if (!res)
		return NULL;
	if (!rel && exp_is_rel(res))
		rel = exp_rel_get_rel(sql->sa, res);
	if (ek.card != card_relation && (!restype || (res = rel_check_type(sql, restype, rel, res, type_equal)) == NULL))
		return (!restype)?sql_error(sql, 02, SQLSTATE(42000) "RETURN: return type does not match"):NULL;
	else if (ek.card == card_relation && !rel)
		return NULL;

	if (rel && !is_ddl(rel->op) && ek.card == card_relation) {
		list *exps = sa_list(sql->sa), *oexps = rel->exps;
		node *n, *m;
		int isproject = (rel->op == op_project);
		sql_rel *l = rel->l, *oexps_rel = rel;

		if (is_topn(rel->op) || is_sample(rel->op)) {
			oexps_rel = l;
			oexps = l->exps;
		}
		for (n = oexps->h, m = restypelist->h; n && m; n = n->next, m = m->next) {
			sql_exp *e = n->data;
			sql_arg *ce = m->data;
			const char *cname = exp_name(e);
			char name[16];

			if (!cname)
				cname = sa_strdup(sql->sa, number2name(name, sizeof(name), ++sql->label));
			if (!isproject) 
				e = exp_ref(sql->sa, e);
			e = rel_check_type(sql, &ce->type, oexps_rel, e, type_equal);
			if (!e)
				return NULL;
			append(exps, e);
		}
		if (isproject)
			rel -> exps = exps;
		else
			rel = rel_project(sql->sa, rel, exps);
		res = exp_rel(sql, rel);
	} else if (rel && restypelist){ /* handle return table-var */
		list *exps = sa_list(sql->sa);
		sql_table *t = rel_ddl_table_get(rel);
		node *n, *m;
		const char *tname = t->base.name;

		if (cs_size(&t->columns) != list_length(restypelist))
			return sql_error(sql, 02, SQLSTATE(42000) "RETURN: number of columns do not match");
		for (n = t->columns.set->h, m = restypelist->h; n && m; n = n->next, m = m->next) {
			sql_column *c = n->data;
			sql_arg *ce = m->data;
			sql_exp *e = exp_column(sql->sa, tname, c->base.name, &c->type, CARD_MULTI, c->null, 0);

			e = rel_check_type(sql, &ce->type, rel, e, type_equal);
			if (!e)
				return NULL;
			append(exps, e);
		}
		rel = rel_project(sql->sa, rel, exps);
		res = exp_rel(sql, rel);
	}
	append(l, res = exp_return(sql->sa, res, stack_nr_of_declared_tables(sql)));
	if (ek.card != card_relation) 
		res->card = CARD_ATOM;
	else
		res->card = CARD_MULTI;
	return l;
}

static list *
rel_select_into( sql_query *query, symbol *sq, exp_kind ek)
{
	mvc *sql = query->sql;
	SelectNode *sn = (SelectNode*)sq;
	dlist *into = sn->into;
	node *m;
	dnode *n;
	sql_rel *r;
	list *nl = NULL;

	/* SELECT ... INTO var_list */
	sn->into = NULL;
	r = rel_subquery(query, NULL, sq, ek);
	if (!r) 
		return NULL;
	nl = sa_list(sql->sa);
	append(nl, exp_rel(sql, r));
	for (m = r->exps->h, n = into->h; m && n; m = m->next, n = n->next) {
		sql_subtype *tpe = NULL;
		char *nme = n->data.sval;
		sql_exp *v = m->data;
		int level;

		if (!stack_find_var(sql, nme)) 
			return sql_error(sql, 02, SQLSTATE(42000) "SELECT INTO: variable '%s' unknown", nme);
		/* dynamic check for single values */
		if (v->card > CARD_AGGR) {
			sql_subfunc *zero_or_one = sql_bind_func(sql->sa, sql->session->schema, "zero_or_one", exp_subtype(v), NULL, F_AGGR);
			assert(zero_or_one);
			v = exp_aggr1(sql->sa, v, zero_or_one, 0, 0, CARD_ATOM, has_nil(v));
		}
		tpe = stack_find_type(sql, nme);
		level = stack_find_frame(sql, nme);
		if (!v || !(v = rel_check_type(sql, tpe, r, v, type_equal)))
			return NULL;
		v = exp_set(sql->sa, nme, v, level);
		list_append(nl, v);
	}
	return nl;
}

extern sql_rel *
rel_select_with_into(sql_query *query, symbol *sq)
{
	exp_kind ek = {type_value, card_row, TRUE};
	list *reslist = rel_select_into(query, sq, ek);
	if (!reslist)
		return NULL;
	return rel_psm_block(query->sql->sa, reslist);
}

static int has_return( list *l );

static int
exp_has_return(sql_exp *e) 
{
	if (e->type == e_psm) {
		if (e->flag & PSM_RETURN) 
			return 1;
		if (e->flag & PSM_IF) 
			return has_return(e->r) && (!e->f || has_return(e->f));
	}
	return 0;
}

static int
has_return( list *l )
{
	node *n = l->t;
	sql_exp *e = n->data;

	/* last statment of sequential block */
	if (exp_has_return(e)) 
		return 1;
	return 0;
}

static list *
sequential_block (sql_query *query, sql_subtype *restype, list *restypelist, dlist *blk, char *opt_label, int is_func) 
{
	mvc *sql = query->sql;
	list *l=0;
	dnode *n;

	assert(!restype || !restypelist);

 	if (THRhighwater())
		return sql_error(sql, 10, SQLSTATE(42000) "Query too complex: running out of stack space");

	if (blk->h)
 		l = sa_list(sql->sa);
	if(!stack_push_frame(sql, opt_label))
		return sql_error(sql, 02, SQLSTATE(HY013) MAL_MALLOC_FAIL);
	for (n = blk->h; n; n = n->next ) {
		sql_exp *res = NULL;
		list *reslist = NULL;
		symbol *s = n->data.sym;

		switch (s->token) {
		case SQL_SET:
			res = psm_set_exp(query, s->data.lval->h);
			break;
		case SQL_DECLARE:
			reslist = rel_psm_declare(sql, s->data.lval->h);
			break;
		case SQL_DECLARE_TABLE:
		case SQL_CREATE_TABLE: 
			res = rel_psm_declare_table(query, s->data.lval->h);
			break;
		case SQL_WHILE:
			res = rel_psm_while_do(query, restype, restypelist, s->data.lval->h, is_func);
			break;
		case SQL_IF:
			res = rel_psm_if_then_else(query, restype, restypelist, s->data.lval->h, is_func);
			break;
		case SQL_CASE:
			reslist = rel_psm_case(query, restype, restypelist, s->data.lval->h, is_func);
			break;
		case SQL_CALL:
			res = rel_psm_call(query, s->data.sym);
			break;
		case SQL_RETURN:
			/*If it is not a function it cannot have a return statement*/
			if (!is_func)
				res = sql_error(sql, 01, SQLSTATE(42000) "Return statement in the procedure body");
			else {
				/* should be last statement of a sequential_block */
				if (n->next) { 
					res = sql_error(sql, 01, SQLSTATE(42000) "Statement after return");
				} else {
					res = NULL;
					reslist = rel_psm_return(query, restype, restypelist, s->data.sym);
				}
			}
			break;
		case SQL_SELECT: { /* row selections (into variables) */
			exp_kind ek = {type_value, card_row, TRUE};
			reslist = rel_select_into(query, s, ek);
		}	break;
		case SQL_COPYFROM:
		case SQL_BINCOPYFROM:
		case SQL_INSERT:
		case SQL_UPDATE:
		case SQL_DELETE:
		case SQL_TRUNCATE:
		case SQL_MERGE: {
			sql_rel *r = rel_updates(query, s);
			if (!r)
				return NULL;
			res = exp_rel(sql, r);
		}	break;
		default:
			res = sql_error(sql, 01, SQLSTATE(42000) "Statement '%s' is not a valid flow control statement",
			 token2string(s->token));
		}
		if (!res && !reslist) {
			l = NULL;
			break;
		}
		if (res)
			list_append(l, res);
		else
			list_merge(l, reslist, NULL);
	}
	stack_pop_frame(sql);
	return l;
}

static int
arg_cmp(void *A, void *N) 
{
	sql_arg *a = A;
	char *name = N;
	return strcmp(a->name, name);
}

static list *
result_type(mvc *sql, symbol *res) 
{
	if (res->token == SQL_TYPE) {
		sql_subtype *st = &res->data.lval->h->data.typeval;
		sql_arg *a = sql_create_arg(sql->sa, "result", st, ARG_OUT);

		return list_append(sa_list(sql->sa), a);
	} else if (res->token == SQL_TABLE) {
		sql_arg *a;
		dnode *n = res->data.lval->h;
		list *types = sa_list(sql->sa);

		for(;n; n = n->next->next) {
			sql_subtype *ct = &n->next->data.typeval;

			if (list_find(types, n->data.sval, &arg_cmp) != NULL)
				return sql_error(sql, ERR_AMBIGUOUS, SQLSTATE(42000) "CREATE FUNC: identifier '%s' ambiguous", n->data.sval);

		       	a = sql_create_arg(sql->sa, n->data.sval, ct, ARG_OUT);
			list_append(types, a);
		}
		return types;
	}
	return NULL;
}

static list *
create_type_list(mvc *sql, dlist *params, int param)
{
	sql_subtype *par_subtype;
	list * type_list = sa_list(sql->sa);
	dnode * n = NULL;
	
	if (params) {
		for (n = params->h; n; n = n->next) {
			dnode *an = n;
	
			if (param) {
				an = n->data.lval->h;
				par_subtype = &an->next->data.typeval;
				if (par_subtype && !par_subtype->type) /* var arg */
					return type_list;
				list_append(type_list, par_subtype);
			} else { 
				par_subtype = &an->data.typeval;
				list_prepend(type_list, par_subtype);
			}
		}
	}
	return type_list;
}

static sql_rel*
rel_create_function(sql_allocator *sa, const char *sname, sql_func *f)
{
	sql_rel *rel = rel_create(sa);
	list *exps = new_exp_list(sa);
	if(!rel || !exps)
		return NULL;

	append(exps, exp_atom_clob(sa, sname));
	if (f)
		append(exps, exp_atom_clob(sa, f->base.name));
	append(exps, exp_atom_ptr(sa, f));
	rel->l = NULL;
	rel->r = NULL;
	rel->op = op_ddl;
	rel->flag = ddl_create_function;
	rel->exps = exps;
	rel->card = 0;
	rel->nrcols = 0;
	return rel;
}

static sql_rel *
rel_create_func(sql_query *query, dlist *qname, dlist *params, symbol *res, dlist *ext_name, dlist *body, sql_ftype type, sql_flang lang, int replace)
{
	mvc *sql = query->sql;
	const char *fname = qname_table(qname);
	const char *sname = qname_schema(qname);
	sql_schema *s = cur_schema(sql);
	sql_func *f = NULL;
	sql_subfunc *sf;
	dnode *n;
	list *type_list = NULL, *restype = NULL;
	int instantiate = (sql->emode == m_instantiate);
	int deps = (sql->emode == m_deps);
	int create = (!instantiate && !deps);
	bit vararg = FALSE;
	char *F = NULL, *fn = NULL, is_func;

	if (res && res->token == SQL_TABLE)
		type = F_UNION;

	FUNC_TYPE_STR(type)

	is_func = (type != F_PROC && type != F_LOADER);
	assert(lang != FUNC_LANG_INT);

	if (STORE_READONLY && create)
		return sql_error(sql, 06, SQLSTATE(42000) "Schema statements cannot be executed on a readonly database.");

	if (res && type == F_PROC)
		return sql_error(sql, 02, SQLSTATE(42000) "CREATE %s: procedures cannot have return parameters", F);
	else if (res && (type == F_FILT || type == F_LOADER))
		return sql_error(sql, 02, SQLSTATE(42000) "CREATE %s: %s functions don't have to specify a return type", F, fn);
	else if (!res && !(type == F_PROC || type == F_FILT || type == F_LOADER))
		return sql_error(sql, 02, SQLSTATE(42000) "CREATE %s: %ss require a return type", F, fn);
	else if (lang == FUNC_LANG_MAL && type == F_LOADER)
		return sql_error(sql, 02, SQLSTATE(42000) "CREATE %s: %s functions creation via MAL not supported", F, fn);
	else if (lang == FUNC_LANG_SQL && !(type == F_FUNC || type == F_PROC || type == F_UNION))
		return sql_error(sql, 02, SQLSTATE(42000) "CREATE %s: %s functions creation via SQL not supported", F, fn);
	else if (LANG_EXT(lang) && !(type == F_FUNC || type == F_AGGR || type == F_UNION || type == F_LOADER))
		return sql_error(sql, 02, SQLSTATE(42000) "CREATE %s: %ss creation via external programming languages not supported", F, fn);

	if (sname && !(s = mvc_bind_schema(sql, sname)))
		return sql_error(sql, 02, SQLSTATE(3F000) "CREATE %s: no such schema '%s'", F, sname);

	type_list = create_type_list(sql, params, 1);
	if ((sf = sql_bind_func_(sql->sa, s, fname, type_list, type)) != NULL && create) {
		if (replace) {
			sql_func *func = sf->func;
			if (!mvc_schema_privs(sql, s))
				return sql_error(sql, 02, SQLSTATE(42000) "CREATE OR REPLACE %s: access denied for %s to schema '%s'", F, stack_get_string(sql, "current_user"), s->base.name);
			if (mvc_check_dependency(sql, func->base.id, !IS_PROC(func) ? FUNC_DEPENDENCY : PROC_DEPENDENCY, NULL))
				return sql_error(sql, 02, SQLSTATE(42000) "CREATE OR REPLACE %s: there are database objects dependent on %s %s;", F, fn, func->base.name);
			if (!func->s)
				return sql_error(sql, 02, SQLSTATE(42000) "CREATE OR REPLACE %s: not allowed to replace system %s %s;", F, fn, func->base.name);
			if (mvc_drop_func(sql, s, func, 0))
				return sql_error(sql, 02, SQLSTATE(HY013) MAL_MALLOC_FAIL);
			sf = NULL;
		} else {
			if (params) {
				char *arg_list = NULL;
				node *n;
				
				for (n = type_list->h; n; n = n->next) {
					char *tpe =  subtype2string((sql_subtype *) n->data);
					
					if (arg_list) {
						char *t = arg_list;
						arg_list = sql_message("%s, %s", arg_list, tpe);
						_DELETE(t);
						_DELETE(tpe);
					} else {
						arg_list = tpe;
					}
				}
				(void)sql_error(sql, 02, SQLSTATE(42000) "CREATE %s: name '%s' (%s) already in use", F, fname, arg_list ? arg_list : "");
				_DELETE(arg_list);
				list_destroy(type_list);
				return NULL;
			} else {
				list_destroy(type_list);
				return sql_error(sql, 02, SQLSTATE(42000) "CREATE %s: name '%s' already in use", F, fname);
			}
		}
	}
	list_destroy(type_list);
	if (create && !mvc_schema_privs(sql, s)) {
		return sql_error(sql, 02, SQLSTATE(42000) "CREATE %s: insufficient privileges for user '%s' in schema '%s'", F,
						 stack_get_string(sql, "current_user"), s->base.name);
	} else {
		char *q = QUERY(sql->scanner);
		list *l = NULL;

	 	if (params) {
			for (n = params->h; n; n = n->next) {
				dnode *an = n->data.lval->h;
				sql_add_param(sql, an->data.sval, &an->next->data.typeval);
			}
			l = sql->params;
			if (l && list_length(l) == 1) {
				sql_arg *a = l->h->data;

				if (strcmp(a->name, "*") == 0) {
					l = NULL;
					vararg = TRUE;
				}
			}
		}
		if (!l)
			l = sa_list(sql->sa);
		if (res) {
			restype = result_type(sql, res);
			if (!restype)
				return sql_error(sql, 01, SQLSTATE(42000) "CREATE %s: failed to get restype", F);
		}
		if (body && LANG_EXT(lang)) {
			const char *lang_body = body->h->data.sval, *mod = "unknown", *slang = "Unknown";
			switch (lang) {
			case FUNC_LANG_R:
				mod = "rapi";
				slang = "R";
				break;
			case FUNC_LANG_C:
				mod = "capi";
				slang = "C";
				break;
			case FUNC_LANG_CPP:
				mod = "capi";
				slang = "CPP";
				break;
			case FUNC_LANG_J:
				mod = "japi";
				slang = "Javascript";
				break;
			case FUNC_LANG_PY:
				mod = "pyapi";
				slang = "Python";
				break;
			case FUNC_LANG_MAP_PY:
				mod = "pyapimap";
				slang = "Python";
				break;
			case FUNC_LANG_PY3:
				mod = "pyapi3";
				slang = "Python";
				break;
			case FUNC_LANG_MAP_PY3:
				mod = "pyapi3map";
				slang = "Python";
				break;
			default:
				assert(0);
			}

			if (type == F_LOADER && !(lang == FUNC_LANG_PY || lang == FUNC_LANG_PY3))
				return sql_error(sql, 01, SQLSTATE(42000) "CREATE %s: Language name \"Python[3]\" expected", F);

			sql->params = NULL;
			if (create) {
				f = mvc_create_func(sql, sql->sa, s, fname, l, restype, type, lang, mod, fname, lang_body, (type == F_LOADER)?TRUE:FALSE, vararg, FALSE);
			} else if (!sf) {
				return sql_error(sql, 01, SQLSTATE(42000) "CREATE %s: %s function %s.%s not bound", F, slang, s->base.name, fname);
			}
		} else if (body) { /* SQL implementation */
			sql_arg *ra = (restype && type != F_UNION)?restype->h->data:NULL;
			list *b = NULL;
			sql_schema *old_schema = cur_schema(sql);

			if (create) { /* needed for recursive functions */
				q = query_cleaned(q);
				sql->forward = f = mvc_create_func(sql, sql->sa, s, fname, l, restype, type, lang, "user", q, q, FALSE, vararg, FALSE);
				GDKfree(q);
			}
			sql->session->schema = s;
			b = sequential_block(query, (ra)?&ra->type:NULL, ra?NULL:restype, body, NULL, is_func);
			sql->forward = NULL;
			sql->session->schema = old_schema;
			sql->params = NULL;
			if (!b)
				return NULL;
		
			/* check if we have a return statement */
			if (is_func && restype && !has_return(b))
				return sql_error(sql, 01, SQLSTATE(42000) "CREATE %s: missing return statement", F);
			if (!is_func && !restype && has_return(b))
				return sql_error(sql, 01, SQLSTATE(42000) "CREATE %s: %ss cannot have return statements", F, fn);
			/* in execute mode we instantiate the function */
			if (instantiate || deps)
				return rel_psm_block(sql->sa, b);
		} else { /* MAL implementation */
			char *fmod = qname_module(ext_name);
			char *fnme = qname_fname(ext_name);
			int clientid = sql->clientid;

			if (!fmod || !fnme)
				return NULL;
			sql->params = NULL;
			if (create) {
				q = query_cleaned(q);
				f = mvc_create_func(sql, sql->sa, s, fname, l, restype, type, lang, fmod, fnme, q, FALSE, vararg, FALSE);
				GDKfree(q);
			} else if (!sf) {
				return sql_error(sql, 01, SQLSTATE(42000) "CREATE %s: external name %s.%s not bound (%s.%s)", F, fmod, fnme, s->base.name, fname );
			} else {
				sql_func *f = sf->func;
				if (!f->mod || strcmp(f->mod, fmod))
					f->mod = _STRDUP(fmod);
				if (!f->imp || strcmp(f->imp, fnme)) 
					f->imp = (f->sa)?sa_strdup(f->sa, fnme):_STRDUP(fnme);
				if (!f->mod || !f->imp) {
					_DELETE(f->mod);
					_DELETE(f->imp);
					return sql_error(sql, 02, SQLSTATE(HY013) "CREATE %s: could not allocate space", F);
				}
				f->sql = 0; /* native */
				f->lang = FUNC_LANG_INT;
			}
			if (!f)
				f = sf->func;
			assert(f);
			if (!backend_resolve_function(&clientid, f))
				return sql_error(sql, 01, SQLSTATE(3F000) "CREATE %s: external name %s.%s not bound (%s.%s)", F, fmod, fnme, s->base.name, fname );
		}
	}
	return rel_create_function(sql->sa, s->base.name, f);
}

static sql_rel*
rel_drop_function(sql_allocator *sa, const char *sname, const char *name, int nr, sql_ftype type, int action)
{
	sql_rel *rel = rel_create(sa);
	list *exps = new_exp_list(sa);
	if(!rel || !exps)
		return NULL;

	append(exps, exp_atom_clob(sa, sname));
	append(exps, exp_atom_clob(sa, name));
	append(exps, exp_atom_int(sa, nr));
	append(exps, exp_atom_int(sa, (int) type));
	append(exps, exp_atom_int(sa, action));
	rel->l = NULL;
	rel->r = NULL;
	rel->op = op_ddl;
	rel->flag = ddl_drop_function;
	rel->exps = exps;
	rel->card = 0;
	rel->nrcols = 0;
	return rel;
}

sql_func *
resolve_func( mvc *sql, sql_schema *s, const char *name, dlist *typelist, sql_ftype type, char *op, int if_exists)
{
	sql_func *func = NULL;
	list *list_func = NULL, *type_list = NULL;
	char is_func = (type != F_PROC && type != F_LOADER), *F = NULL, *fn = NULL;

	FUNC_TYPE_STR(type)

	if (typelist) {
		sql_subfunc *sub_func;

		type_list = create_type_list(sql, typelist, 0);
		sub_func = sql_bind_func_(sql->sa, s, name, type_list, type);
		if (!sub_func && type == F_FUNC) {
			sub_func = sql_bind_func_(sql->sa, s, name, type_list, F_UNION);
			type = sub_func?F_UNION:F_FUNC;
		}
		if ( sub_func && sub_func->func->type == type)
			func = sub_func->func;
	} else {
		list_func = schema_bind_func(sql, s, name, type);
		if (!list_func && type == F_FUNC) 
			list_func = schema_bind_func(sql,s,name, F_UNION);
		if (list_func && list_func->cnt > 1) {
			list_destroy(list_func);
			return sql_error(sql, 02, SQLSTATE(42000) "%s %s: there are more than one %s called '%s', please use the full signature", op, F, fn, name);
		}
		if (list_func && list_func->cnt == 1)
			func = (sql_func*) list_func->h->data;
	}

	if (!func) {
		void *e = NULL;
		if (typelist) {
			char *arg_list = NULL;
			node *n;
			
			if (type_list->cnt > 0) {
				for (n = type_list->h; n; n = n->next) {
					char *tpe =  subtype2string((sql_subtype *) n->data);
				
					if (arg_list) {
						char *t = arg_list;
						arg_list = sql_message("%s, %s", arg_list, tpe);
						_DELETE(tpe);
						_DELETE(t);
					} else {
						arg_list = tpe;
					}
				}
				list_destroy(list_func);
				list_destroy(type_list);
				if(!if_exists)
					e = sql_error(sql, 02, SQLSTATE(42000) "%s %s: no such %s '%s' (%s)", op, F, fn, name, arg_list);
				_DELETE(arg_list);
				return e;
			}
			list_destroy(list_func);
			list_destroy(type_list);
			if(!if_exists)
				e = sql_error(sql, 02, SQLSTATE(42000) "%s %s: no such %s '%s' ()", op, F, fn, name);
			return e;
		} else {
			if(!if_exists)
				e = sql_error(sql, 02, SQLSTATE(42000) "%s %s: no such %s '%s'", op, F, fn, name);
			return e;
		}
	} else if (((is_func && type != F_FILT) && !func->res) || (!is_func && func->res)) {
		list_destroy(list_func);
		list_destroy(type_list);
		return sql_error(sql, 02, SQLSTATE(42000) "%s %s: cannot drop %s '%s'", op, F, fn, name);
	}

	list_destroy(list_func);
	list_destroy(type_list);
	return func;
}

static sql_rel* 
rel_drop_func(mvc *sql, dlist *qname, dlist *typelist, int drop_action, sql_ftype type, int if_exists)
{
	const char *name = qname_table(qname);
	const char *sname = qname_schema(qname);
	sql_schema *s = cur_schema(sql);
	sql_func *func = NULL;
	char *F = NULL, *fn = NULL;

	FUNC_TYPE_STR(type)

	if (sname && !(s = mvc_bind_schema(sql, sname)) && !if_exists)
		return sql_error(sql, 02, SQLSTATE(3F000) "DROP %s: no such schema '%s'", F, sname);

	if (s)
		func = resolve_func(sql, s, name, typelist, type, "DROP", if_exists);
	if (!func && !sname) {
		s = tmp_schema(sql);
		func = resolve_func(sql, s, name, typelist, type, "DROP", if_exists);
	}
	if (func && s)
		return rel_drop_function(sql->sa, s->base.name, name, func->base.id, type, drop_action);
	if (if_exists)
		return rel_drop_function(sql->sa, sname, name, -2, type, drop_action);
	return sql_error(sql, 02, SQLSTATE(42000) "DROP %s: %s %s not found", F, fn, name);
}

static sql_rel* 
rel_drop_all_func(mvc *sql, dlist *qname, int drop_action, sql_ftype type)
{
	const char *name = qname_table(qname);
	const char *sname = qname_schema(qname);
	sql_schema *s = cur_schema(sql);
	list * list_func = NULL;
	char *F = NULL, *fn = NULL;

	FUNC_TYPE_STR(type)

	if (sname && !(s = mvc_bind_schema(sql, sname)))
		return sql_error(sql, 02, SQLSTATE(3F000) "DROP %s: no such schema '%s'", F, sname);

	list_func = schema_bind_func(sql, s, name, type);
	if (!list_func) 
		return sql_error(sql, 02, SQLSTATE(3F000) "DROP ALL %s: no such %s '%s'", F, fn, name);
	list_destroy(list_func);
	return rel_drop_function(sql->sa, s->base.name, name, -1, type, drop_action);
}

static sql_rel *
rel_create_trigger(mvc *sql, const char *sname, const char *tname, const char *triggername, int time, int orientation, int event, const char *old_name, const char *new_name, symbol *condition, const char *query)
{
	sql_rel *rel = rel_create(sql->sa);
	list *exps = new_exp_list(sql->sa);
	if(!rel || !exps)
		return NULL;

	append(exps, exp_atom_str(sql->sa, sname, sql_bind_localtype("str") ));
	append(exps, exp_atom_str(sql->sa, tname, sql_bind_localtype("str") ));
	append(exps, exp_atom_str(sql->sa, triggername, sql_bind_localtype("str") ));
	append(exps, exp_atom_int(sql->sa, time));
	append(exps, exp_atom_int(sql->sa, orientation));
	append(exps, exp_atom_int(sql->sa, event));
	append(exps, exp_atom_str(sql->sa, old_name, sql_bind_localtype("str") ));
	append(exps, exp_atom_str(sql->sa, new_name, sql_bind_localtype("str") ));
	(void)condition;
	append(exps, exp_atom_str(sql->sa, NULL, sql_bind_localtype("str") ));
	append(exps, exp_atom_str(sql->sa, query, sql_bind_localtype("str") ));
	rel->l = NULL;
	rel->r = NULL;
	rel->op = op_ddl;
	rel->flag = ddl_create_trigger;
	rel->exps = exps;
	rel->card = CARD_MULTI;
	rel->nrcols = 0;
	return rel;
}

static sql_var*
_stack_push_table(mvc *sql, const char *tname, sql_table *t)
{
	sql_rel *r = rel_basetable(sql, t, tname );
	return stack_push_rel_view(sql, tname, r);
}

static sql_rel *
create_trigger(sql_query *query, dlist *qname, int time, symbol *trigger_event, dlist *tqname, dlist *opt_ref, dlist *triggered_action, int replace)
{
	mvc *sql = query->sql;
	const char *triggerschema = qname_schema(qname);
	const char *triggername = qname_table(qname);
	const char *sname = qname_schema(tqname);
	const char *tname = qname_table(tqname);
	sql_schema *ss = cur_schema(sql);
	sql_table *t = NULL;
	sql_trigger *st = NULL;
	int instantiate = (sql->emode == m_instantiate);
	int create = (!instantiate && sql->emode != m_deps), event, orientation;
	list *sq = NULL;
	sql_rel *r = NULL;
	char *q, *base = replace ? "CREATE OR REPLACE" : "CREATE";

	dlist *columns = trigger_event->data.lval;
	const char *old_name = NULL, *new_name = NULL; 
	dlist *stmts = triggered_action->h->next->next->data.lval;
	symbol *condition = triggered_action->h->next->data.sym;

	if (sname && !(ss = mvc_bind_schema(sql, sname)))
		return sql_error(sql, 02, SQLSTATE(3F000) "%s TRIGGER: no such schema '%s'", base, sname);

	if (opt_ref) {
		dnode *dl = opt_ref->h;
		for ( ; dl; dl = dl->next) {
			/* list (new(1)/old(0)), char */
			char *n = dl->data.lval->h->next->data.sval;

			assert(dl->data.lval->h->type == type_int);
			if (!dl->data.lval->h->data.i_val) /*?l_val?*/
				old_name = n;
			else
				new_name = n;
		}
	}

	if (create && !mvc_schema_privs(sql, ss))
		return sql_error(sql, 02, SQLSTATE(42000) "%s TRIGGER: access denied for %s to schema '%s'", base, stack_get_string(sql, "current_user"), ss->base.name);
	if (create && !(t = mvc_bind_table(sql, ss, tname)))
		return sql_error(sql, 02, SQLSTATE(42000) "%s TRIGGER: unknown table '%s'", base, tname);
	if (create && isView(t))
		return sql_error(sql, 02, SQLSTATE(42000) "%s TRIGGER: cannot create trigger on view '%s'", base, tname);
	if (triggerschema && strcmp(triggerschema, ss->base.name) != 0)
		return sql_error(sql, 02, SQLSTATE(42000) "%s TRIGGER: trigger and respective table must belong to the same schema", base);
	if (create && (st = mvc_bind_trigger(sql, ss, triggername)) != NULL) {
		if (replace) {
			if (mvc_drop_trigger(sql, ss, st))
				return sql_error(sql, 02, SQLSTATE(HY013) "%s TRIGGER: %s", base, MAL_MALLOC_FAIL);
		} else {
			return sql_error(sql, 02, SQLSTATE(42000) "%s TRIGGER: name '%s' already in use", base, triggername);
		}
	}

	if (create) {
		switch (trigger_event->token) {
			case SQL_INSERT:
				event = 0;
				break;
			case SQL_DELETE:
				event = 1;
				break;
			case SQL_TRUNCATE:
				event = 3;
				break;
			default:
				event = 2;
				break;
		}
		orientation = triggered_action->h->data.i_val;
		q = query_cleaned(QUERY(sql->scanner));

		assert(triggered_action->h->type == type_int);
		r = rel_create_trigger(sql, t->s->base.name, t->base.name, triggername, time, orientation, event, old_name, new_name, condition, q);
		GDKfree(q);
		return r;
	}

	if (!instantiate) {
		t = mvc_bind_table(sql, ss, tname);
		if (!stack_push_frame(sql, "OLD-NEW"))
			return sql_error(sql, 02, SQLSTATE(HY013) MAL_MALLOC_FAIL);
		/* we need to add the old and new tables */
		if (new_name && !_stack_push_table(sql, new_name, t)) {
			stack_pop_frame(sql);
			return sql_error(sql, 02, SQLSTATE(HY013) MAL_MALLOC_FAIL);
		}
		if (old_name && !_stack_push_table(sql, old_name, t)) {
			stack_pop_frame(sql);
			return sql_error(sql, 02, SQLSTATE(HY013) MAL_MALLOC_FAIL);
		}
	}
	if (condition) {
		sql_rel *rel = NULL;

		if (new_name) /* in case of updates same relations is available via both names */ 
			rel = stack_find_rel_view(sql, new_name);
		if (!rel && old_name)
			rel = stack_find_rel_view(sql, old_name);
		if (!rel)
			rel = stack_find_rel_view(sql, "old");
		if (!rel)
			rel = stack_find_rel_view(sql, "new");
		if (rel)
			rel = rel_logical_exp(query, rel, condition, sql_where);
		if (!rel) {
			if (!instantiate)
				stack_pop_frame(sql);
			return NULL;
		}
		/* transition tables */
		/* insert: rel_select(table [new], searchcondition) */
		/* delete: rel_select(table [old], searchcondition) */
		/* update: rel_select(table [old,new]), searchcondition) */
		if (new_name)
			stack_update_rel_view(sql, new_name, rel);
		if (old_name)
			stack_update_rel_view(sql, old_name, new_name?rel_dup(rel):rel);
	}
	sq = sequential_block(query, NULL, NULL, stmts, NULL, 1);
	r = rel_psm_block(sql->sa, sq);

	if (!instantiate)
		stack_pop_frame(sql);
	/* todo trigger_columns */
	(void)columns;
	return r;
}

static sql_rel *
rel_drop_trigger(mvc *sql, const char *sname, const char *tname, int if_exists)
{
	sql_rel *rel = rel_create(sql->sa);
	list *exps = new_exp_list(sql->sa);
	if(!rel || !exps)
		return NULL;

	append(exps, exp_atom_str(sql->sa, sname, sql_bind_localtype("str") ));
	append(exps, exp_atom_str(sql->sa, tname, sql_bind_localtype("str") ));
	append(exps, exp_atom_int(sql->sa, if_exists));
	rel->l = NULL;
	rel->r = NULL;
	rel->op = op_ddl;
	rel->flag = ddl_drop_trigger;
	rel->exps = exps;
	rel->card = CARD_MULTI;
	rel->nrcols = 0;
	return rel;
}

static sql_rel *
drop_trigger(mvc *sql, dlist *qname, int if_exists)
{
	const char *sname = qname_schema(qname);
	const char *tname = qname_table(qname);
	sql_schema *ss = cur_schema(sql);

	if (sname && !(ss = mvc_bind_schema(sql, sname))) {
		if (if_exists)
			return rel_drop_trigger(sql, sname, tname, if_exists);
		return sql_error(sql, 02, SQLSTATE(3F000) "DROP TRIGGER: no such schema '%s'", sname);
	}

	if (!mvc_schema_privs(sql, ss)) 
		return sql_error(sql, 02, SQLSTATE(3F000) "DROP TRIGGER: access denied for %s to schema '%s'", stack_get_string(sql, "current_user"), ss->base.name);
	return rel_drop_trigger(sql, ss->base.name, tname, if_exists);
}

static sql_rel *
psm_analyze(sql_query *query, char *analyzeType, dlist *qname, dlist *columns, symbol *sample, int minmax )
{
	mvc *sql = query->sql;
	exp_kind ek = {type_value, card_value, FALSE};
	sql_exp *sample_exp = NULL, *call, *mm_exp = NULL;
	const char *sname = NULL, *tname = NULL;
	list *tl = sa_list(sql->sa);
	list *exps = sa_list(sql->sa), *analyze_calls = sa_list(sql->sa);
	sql_subfunc *f = NULL;

	append(exps, mm_exp = exp_atom_int(sql->sa, minmax));
	append(tl, exp_subtype(mm_exp));
	if (sample) {
		sample_exp = rel_value_exp(query, NULL, sample, 0, ek);
		if (!sample_exp || !(sample_exp = rel_check_type(sql, sql_bind_localtype("lng"), NULL, sample_exp, type_cast)))
			return NULL;
	} else {
		sample_exp = exp_atom_lng(sql->sa, 0);
	}
	append(exps, sample_exp);
	append(tl, exp_subtype(sample_exp));

	assert(qname);
	if (qname) {
		if (qname->h->next)
			sname = qname_schema(qname);
		else
			sname = qname_table(qname);
		if (!sname)
			sname = cur_schema(sql)->base.name;
		if (qname->h->next)
			tname = qname_table(qname);
	}
	/* call analyze( [schema, [ table ]], opt_sample_size, opt_minmax ) */
	if (sname) {
		sql_exp *sname_exp = exp_atom_clob(sql->sa, sname);

		append(exps, sname_exp);
		append(tl, exp_subtype(sname_exp));
	}
	if (tname) {
		sql_exp *tname_exp = exp_atom_clob(sql->sa, tname);

		append(exps, tname_exp);
		append(tl, exp_subtype(tname_exp));

		if (columns)
			append(tl, exp_subtype(tname_exp));
	}
	if (!columns) {
		f = sql_bind_func_(sql->sa, mvc_bind_schema(sql, "sys"), analyzeType, tl, F_PROC);
		if (!f)
			return sql_error(sql, 01, SQLSTATE(42000) "Analyze procedure missing");
		call = exp_op(sql->sa, exps, f);
		append(analyze_calls, call);
	} else {
		dnode *n;

		if (!sname || !tname)
			return sql_error(sql, 01, SQLSTATE(42000) "Analyze schema or table name missing");
		f = sql_bind_func_(sql->sa, mvc_bind_schema(sql, "sys"), analyzeType, tl, F_PROC);
		if (!f)
			return sql_error(sql, 01, SQLSTATE(42000) "Analyze procedure missing");
		for( n = columns->h; n; n = n->next) {
			const char *cname = n->data.sval;
			list *nexps = list_dup(exps, NULL);
			sql_exp *cname_exp = exp_atom_clob(sql->sa, cname);

			append(nexps, cname_exp);
			/* call analyze( opt_minmax, opt_sample_size, sname, tname, cname) */
			call = exp_op(sql->sa, nexps, f);
			append(analyze_calls, call);
		}
	}
	return rel_psm_block(sql->sa, analyze_calls);
}

static sql_rel*
create_table_from_loader(sql_query *query, dlist *qname, symbol *fcall)
{
	mvc *sql = query->sql;
	sql_schema *s = cur_schema(sql);
	char *sname = qname_schema(qname);
	char *tname = qname_table(qname);
	sql_subfunc *loader = NULL;
	sql_rel* rel = NULL;

	if (sname && !(s = mvc_bind_schema(sql, sname)))
		return sql_error(sql, 02, SQLSTATE(3F000) "CREATE TABLE FROM LOADER: no such schema '%s'", sname);
	if (!mvc_schema_privs(sql, s))
		return sql_error(sql, 02, SQLSTATE(42000) "CREATE TABLE FROM LOADER: insufficient privileges for user '%s' in schema '%s'", stack_get_string(sql, "current_user"), s->base.name);
	if (mvc_bind_table(sql, s, tname))
		return sql_error(sql, 02, SQLSTATE(42S01) "CREATE TABLE FROM LOADER: name '%s' already in use", tname);

	rel = rel_loader_function(query, fcall, new_exp_list(sql->sa), &loader);
	if (!rel || !loader)
		return NULL;

	loader->sname = sname ? sa_zalloc(sql->sa, strlen(sname) + 1) : NULL;
	loader->tname = tname ? sa_zalloc(sql->sa, strlen(tname) + 1) : NULL;
	if (sname) strcpy(loader->sname, sname);
	if (tname) strcpy(loader->tname, tname);

	return rel;
}

sql_rel *
rel_psm(sql_query *query, symbol *s)
{
	mvc *sql = query->sql;
	sql_rel *ret = NULL;

	switch (s->token) {
	case SQL_CREATE_FUNC:
	{
		dlist *l = s->data.lval;
		sql_ftype type = (sql_ftype) l->h->next->next->next->next->next->data.i_val;
		sql_flang lang = (sql_flang) l->h->next->next->next->next->next->next->data.i_val;
		int repl = l->h->next->next->next->next->next->next->next->data.i_val;

		ret = rel_create_func(query, l->h->data.lval, l->h->next->data.lval, l->h->next->next->data.sym, l->h->next->next->next->data.lval, l->h->next->next->next->next->data.lval, type, lang, repl);
		sql->type = Q_SCHEMA;
	} 	break;
	case SQL_DROP_FUNC:
	{
		dlist *l = s->data.lval;
		dlist *qname = l->h->data.lval;
		dlist *typelist = l->h->next->data.lval;
		sql_ftype type = (sql_ftype) l->h->next->next->data.i_val;
		int if_exists = l->h->next->next->next->data.i_val;
		int all = l->h->next->next->next->next->data.i_val;
		int drop_action = l->h->next->next->next->next->next->data.i_val;

		if (STORE_READONLY) 
			return sql_error(sql, 06, SQLSTATE(42000) "Schema statements cannot be executed on a readonly database.");
			
		if (all)
			ret = rel_drop_all_func(sql, qname, drop_action, type);
		else {
			ret = rel_drop_func(sql, qname, typelist, drop_action, type, if_exists);
		}

		sql->type = Q_SCHEMA;
	}	break;
	case SQL_SET:
		ret = rel_psm_stmt(sql->sa, psm_set_exp(query, s->data.lval->h));
		sql->type = Q_SCHEMA;
		break;
	case SQL_DECLARE:
		ret = rel_psm_block(sql->sa, rel_psm_declare(sql, s->data.lval->h));
		sql->type = Q_SCHEMA;
		break;
	case SQL_CALL:
		ret = rel_psm_stmt(sql->sa, rel_psm_call(query, s->data.sym));
		sql->type = Q_UPDATE;
		break;
	case SQL_CREATE_TABLE_LOADER:
	{
	    dlist *l = s->data.lval;
	    dlist *qname = l->h->data.lval;
	    symbol *sym = l->h->next->data.sym;

	    ret = create_table_from_loader(query, qname, sym);
	    if (ret == NULL)
		    return NULL;
	    ret = rel_psm_stmt(sql->sa, exp_rel(sql, ret));
	    sql->type = Q_SCHEMA;
	}	break;
	case SQL_CREATE_TRIGGER:
	{
		dlist *l = s->data.lval;

		assert(l->h->next->type == type_int);
		ret = create_trigger(query, l->h->data.lval, l->h->next->data.i_val, l->h->next->next->data.sym, l->h->next->next->next->data.lval, l->h->next->next->next->next->data.lval, l->h->next->next->next->next->next->data.lval, l->h->next->next->next->next->next->next->data.i_val);
		sql->type = Q_SCHEMA;
	}
		break;

	case SQL_DROP_TRIGGER:
	{
		dlist *l = s->data.lval;
		dlist *qname = l->h->data.lval;
		int if_exists = l->h->next->data.i_val;

		ret = drop_trigger(sql, qname, if_exists);
		sql->type = Q_SCHEMA;
	}
		break;

	case SQL_ANALYZE: {
		dlist *l = s->data.lval;

		ret = psm_analyze(query, "analyze", l->h->data.lval /* qualified table name */, l->h->next->data.lval /* opt list of column */, l->h->next->next->data.sym /* opt_sample_size */, l->h->next->next->next->data.i_val);
		sql->type = Q_UPDATE;
	} 	break;
	default:
		return sql_error(sql, 01, SQLSTATE(42000) "Schema statement unknown symbol(%p)->token = %s", s, token2string(s->token));
	}
	return ret;
}<|MERGE_RESOLUTION|>--- conflicted
+++ resolved
@@ -80,13 +80,8 @@
 			tpe = stack_find_type(sql, name);
 		}
 
-<<<<<<< HEAD
-		e = rel_value_exp2(query, &rel, val, sql_sel, ek);
+		e = rel_value_exp2(query, &rel, val, sql_sel | sql_update_set, ek);
 		if (!e)
-=======
-		e = rel_value_exp2(query, &rel, val, sql_sel | sql_update_set, ek, &is_last);
-		if (!e || (rel && e->card > CARD_AGGR))
->>>>>>> 28be8187
 			return NULL;
 		if (e->card > CARD_AGGR) {
 			sql_subfunc *zero_or_one = sql_bind_func(sql->sa, sql->session->schema, "zero_or_one", exp_subtype(e), NULL, F_AGGR);
