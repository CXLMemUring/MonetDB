/*
 * This Source Code Form is subject to the terms of the Mozilla Public
 * License, v. 2.0.  If a copy of the MPL was not distributed with this
 * file, You can obtain one at http://mozilla.org/MPL/2.0/.
 *
 * Copyright 1997 - July 2008 CWI, August 2008 - 2020 MonetDB B.V.
 */

#include "monetdb_config.h"
#include "rel_psm.h"
#include "rel_semantic.h"
#include "rel_schema.h"
#include "rel_select.h"
#include "rel_rel.h"
#include "rel_exp.h"
#include "rel_updates.h"
#include "sql_privileges.h"

static list *sequential_block(sql_query *query, sql_subtype *restype, list *restypelist, dlist *blk, char *opt_name, int is_func);

sql_rel *
rel_psm_block(sql_allocator *sa, list *l)
{
	if (l) {
		sql_rel *r = rel_create(sa);
		if(!r)
			return NULL;

		r->op = op_ddl;
		r->flag = ddl_psm;
		r->exps = l;
		return r;
	}
	return NULL;
}

sql_rel *
rel_psm_stmt(sql_allocator *sa, sql_exp *e)
{
	if (e) {
		list *l = sa_list(sa);
		if(!l)
			return NULL;

		list_append(l, e);
		return rel_psm_block(sa, l);
	}
	return NULL;
}

/* SET variable = value and set (variable1, .., variableN) = (query) */
static sql_exp *
psm_set_exp(sql_query *query, dnode *n)
{
	mvc *sql = query->sql;
	symbol *val = n->next->data.sym;
	sql_exp *e = NULL;
	int level = 0;
	sql_subtype *tpe = NULL;
	sql_rel *rel = NULL;
	sql_exp *res = NULL;
	int single = (n->type == type_string);

	if (single) {
		exp_kind ek = {type_value, card_value, FALSE};
		const char *name = n->data.sval;
		/* name can be 
			'parameter of the function' (ie in the param list)
			or a local or global variable, declared earlier
		*/

		/* check if variable is known from the stack */
		if (!stack_find_var(sql, name)) {
			sql_arg *a = sql_bind_param(sql, name);

			if (!a) /* not parameter, ie local var ? */
				return sql_error(sql, 01, SQLSTATE(42000) "Variable %s unknown", name);
			tpe = &a->type;
		} else { 
			tpe = stack_find_type(sql, name);
		}

		e = rel_value_exp2(query, &rel, val, sql_sel | sql_update_set, ek);
		if (!e)
			return NULL;
		if (e->card > CARD_AGGR) {
			sql_subfunc *zero_or_one = sql_bind_func(sql->sa, sql->session->schema, "zero_or_one", exp_subtype(e), NULL, F_AGGR);
			assert(zero_or_one);
			e = exp_aggr1(sql->sa, e, zero_or_one, 0, 0, CARD_ATOM, has_nil(e));
		}

		level = stack_find_frame(sql, name);
		e = rel_check_type(sql, tpe, rel, e, type_cast);
		if (!e)
			return NULL;

		res = exp_set(sql->sa, name, e, level);
	} else { /* multi assignment */
		exp_kind ek = {type_relation, card_value, FALSE};
		sql_rel *rel_val = rel_subquery(query, NULL, val, ek);
		dlist *vars = n->data.lval;
		dnode *m;
		node *n;
		list *b;

		if (!rel_val)
			return NULL;
		if (!is_project(rel_val->op))
			return sql_error(sql, 02, SQLSTATE(42000) "SET: The subquery is not a projection");
		if (dlist_length(vars) != list_length(rel_val->exps))
			return sql_error(sql, 02, SQLSTATE(42000) "SET: Number of variables not equal to number of supplied values");
		rel_val = rel_zero_or_one(sql, rel_val, ek);

		b = sa_list(sql->sa);
		append(b, exp_rel(sql, rel_val));

		for(m = vars->h, n = rel_val->exps->h; n && m; n = n->next, m = m->next) {
			char *vname = m->data.sval;
			sql_exp *v = n->data;

			if (!stack_find_var(sql, vname)) {
				sql_arg *a = sql_bind_param(sql, vname);

				if (!a) /* not parameter, ie local var ? */
					return sql_error(sql, 01, SQLSTATE(42000) "Variable %s unknown", vname);
				tpe = &a->type;
			} else { 
				tpe = stack_find_type(sql, vname);
			}

			level = stack_find_frame(sql, vname);
			if (!exp_name(v)) 
				exp_label(sql->sa, v, ++sql->label);
			v = exp_ref(sql->sa, v);
			if (!(v = rel_check_type(sql, tpe, rel_val, v, type_cast)))
				return NULL;
			append(b, exp_set(sql->sa, vname, v, level));
		}
		res = exp_rel(sql, rel_psm_block(sql->sa, b));
	}
	return res;
}

static sql_exp*
rel_psm_call(sql_query * query, symbol *se)
{
	mvc *sql = query->sql;
	sql_subtype *t;
	sql_exp *res = NULL;
	exp_kind ek = {type_value, card_none, FALSE};
	sql_rel *rel = NULL;

	res = rel_value_exp(query, &rel, se, sql_sel | psm_call, ek);
	if (!res || rel || ((t=exp_subtype(res)) && t->type))  /* only procedures */
		return sql_error(sql, 01, SQLSTATE(42000) "Function calls are ignored");
	return res;
}

static list *
rel_psm_declare(mvc *sql, dnode *n)
{
	list *l = sa_list(sql->sa);

	while(n) { /* list of 'identfiers with type' */
		dnode *ids = n->data.sym->data.lval->h->data.lval->h;
		sql_subtype *ctype = &n->data.sym->data.lval->h->next->data.typeval;
		while(ids) {
			const char *name = ids->data.sval;
			sql_exp *r = NULL;

			/* check if we overwrite a scope local variable declare x; declare x; */
			if (frame_find_var(sql, name))
				return sql_error(sql, 01, SQLSTATE(42000) "Variable '%s' already declared", name);
			/* variables are put on stack */
			if (!stack_push_var(sql, name, ctype))
				return sql_error(sql, 02, SQLSTATE(HY013) MAL_MALLOC_FAIL);
			r = exp_var(sql->sa, sa_strdup(sql->sa, name), ctype, sql->frame);
			append(l, r);
			ids = ids->next;
		}
		n = n->next;
	}
	return l;
}

static sql_exp *
rel_psm_declare_table(sql_query *query, dnode *n)
{
	mvc *sql = query->sql;
	sql_rel *rel = NULL, *baset = NULL;
	dlist *qname = n->next->data.lval;
	const char *name = qname_table(qname);
	const char *sname = qname_schema(qname);
	sql_table *t;

	if (sname)  /* not allowed here */
		return sql_error(sql, 02, SQLSTATE(42000) "DECLARE TABLE: qualified name not allowed");
	if (frame_find_var(sql, name))
		return sql_error(sql, 01, SQLSTATE(42000) "Variable '%s' already declared", name);

	assert(n->next->next->next->type == type_int);
	rel = rel_create_table(query, cur_schema(sql), SQL_DECLARED_TABLE, NULL, name, n->next->next->data.sym,
			n->next->next->next->data.i_val, NULL, NULL, NULL, false, NULL, 0);

	if (!rel)
		return NULL;
	if(rel->op == op_ddl) {
		baset = rel;
	} else if(rel->op == op_insert) {
		baset = rel->l;
	} else {
		return NULL;
	}
	if(baset->flag != ddl_create_table)
		return NULL;
	t = (sql_table*)((atom*)((sql_exp*)baset->exps->t->data)->l)->data.val.pval;
	if(!stack_push_table(sql, name, baset, t))
		return sql_error(sql, 02, SQLSTATE(HY013) MAL_MALLOC_FAIL);
	return exp_table(sql->sa, sa_strdup(sql->sa, name), t, sql->frame);
}

/* [ label: ]
   while (cond) do 
	statement_list
   end [ label ]
   currently we only parse the labels, they cannot be used as there is no

   support for LEAVE and ITERATE (sql multi-level break and continue)
 */
static sql_exp * 
rel_psm_while_do( sql_query *query, sql_subtype *res, list *restypelist, dnode *w, int is_func )
{
	mvc *sql = query->sql;
	if (!w)
		return NULL;
	if (w->type == type_symbol) { 
		sql_exp *cond;
		list *whilestmts;
		dnode *n = w;
		sql_rel *rel = NULL;
		exp_kind ek = {type_value, card_value, FALSE};

		cond = rel_logical_value_exp(query, &rel, n->data.sym, sql_sel, ek); 
		n = n->next;
		whilestmts = sequential_block(query, res, restypelist, n->data.lval, n->next->data.sval, is_func);

		if (sql->session->status || !cond || !whilestmts) 
			return NULL;

		assert(!rel);
		return exp_while( sql->sa, cond, whilestmts );
	}
	return NULL;
}

/* if (cond) then statement_list
   [ elseif (cond) then statement_list ]*
   [ else statement_list ]
   end if
 */
static list * 
psm_if_then_else( sql_query *query, sql_subtype *res, list *restypelist, dnode *elseif, int is_func)
{
	mvc *sql = query->sql;
	if (!elseif)
		return NULL;
	assert(elseif->type == type_symbol); 
	if (elseif->data.sym && elseif->data.sym->token == SQL_IF) {
		sql_exp *cond;
		list *ifstmts, *elsestmts;
		dnode *n = elseif->data.sym->data.lval->h;
		sql_rel *rel = NULL;
		exp_kind ek = {type_value, card_value, FALSE};

		cond = rel_logical_value_exp(query, &rel, n->data.sym, sql_sel, ek); 
		n = n->next;
		ifstmts = sequential_block(query, res, restypelist, n->data.lval, NULL, is_func);
		n = n->next;
		elsestmts = psm_if_then_else( query, res, restypelist, n, is_func);

		if (sql->session->status || !cond || !ifstmts) 
			return NULL;

		assert(!rel);
		return append(sa_list(sql->sa), exp_if( sql->sa, cond, ifstmts, elsestmts));
	} else { /* else */
		symbol *e = elseif->data.sym;

		if (e==NULL || (e->token != SQL_ELSE))
			return NULL;
		return sequential_block( query, res, restypelist, e->data.lval, NULL, is_func);
	}
}

static sql_exp * 
rel_psm_if_then_else( sql_query *query, sql_subtype *res, list *restypelist, dnode *elseif, int is_func)
{
	mvc *sql = query->sql;
	if (!elseif)
		return NULL;
	if (elseif->next && elseif->type == type_symbol) { /* if or elseif */
		sql_exp *cond;
		list *ifstmts, *elsestmts;
		dnode *n = elseif;
		sql_rel *rel = NULL;
		exp_kind ek = {type_value, card_value, FALSE};

		cond = rel_logical_value_exp(query, &rel, n->data.sym, sql_sel, ek); 
		n = n->next;
		ifstmts = sequential_block(query, res, restypelist, n->data.lval, NULL, is_func);
		n = n->next;
		elsestmts = psm_if_then_else( query, res, restypelist, n, is_func);
		if (sql->session->status || !cond || !ifstmts) 
			return NULL;

		assert(!rel);
		return exp_if( sql->sa, cond, ifstmts, elsestmts);
	}
	return NULL;
}

/* 	1
	CASE
	WHEN search_condition THEN statements
	[ WHEN search_condition THEN statements ]
	[ ELSE statements ]
	END CASE

	2
	CASE case_value
	WHEN when_value THEN statements
	[ WHEN when_value THEN statements ]
	[ ELSE statements ]
	END CASE
 */
static list * 
rel_psm_case( sql_query *query, sql_subtype *res, list *restypelist, dnode *case_when, int is_func )
{
	mvc *sql = query->sql;
	list *case_stmts = sa_list(sql->sa);

	if (!case_when)
		return NULL;

	/* case 1 */
	if (case_when->type == type_symbol) {
		dnode *n = case_when;
		symbol *case_value = n->data.sym;
		dlist *when_statements = n->next->data.lval;
		dlist *else_statements = n->next->next->data.lval;
		list *else_stmt = NULL;
		sql_rel *rel = NULL;
		exp_kind ek = {type_value, card_value, FALSE};
		sql_exp *v = rel_value_exp(query, &rel, case_value, sql_sel, ek);

		if (!v)
			return NULL;
		if (rel)
			return sql_error(sql, 02, SQLSTATE(42000) "CASE: No SELECT statements allowed within the CASE condition");
		if (else_statements) {
			if (!(else_stmt = sequential_block(query, res, restypelist, else_statements, NULL, is_func)))
				return NULL;
		}
		n = when_statements->h;
		while(n) {
			dnode *m = n->data.sym->data.lval->h;
			sql_exp *cond=0, *when_value = rel_value_exp(query, &rel, m->data.sym, sql_sel, ek);
			list *if_stmts = NULL;
			sql_exp *case_stmt = NULL;

			if (!when_value || rel ||
			   (cond = rel_binop_(sql, rel, v, when_value, NULL, "=", card_value)) == NULL ||
			   (if_stmts = sequential_block(query, res, restypelist, m->next->data.lval, NULL, is_func)) == NULL ) {
				if (rel)
					return sql_error(sql, 02, SQLSTATE(42000) "CASE: No SELECT statements allowed within the CASE condition");
				return NULL;
			}
			case_stmt = exp_if(sql->sa, cond, if_stmts, NULL);
			list_append(case_stmts, case_stmt);
			n = n->next;
		}
		if (else_stmt)
			list_merge(case_stmts, else_stmt, NULL);
		return case_stmts;
	} else { 
		/* case 2 */
		dnode *n = case_when;
		dlist *whenlist = n->data.lval;
		dlist *else_statements = n->next->data.lval;
		list *else_stmt = NULL;

		if (else_statements) {
			if (!(else_stmt = sequential_block(query, res, restypelist, else_statements, NULL, is_func)))
				return NULL;
		}
		n = whenlist->h;
		while(n) {
			dnode *m = n->data.sym->data.lval->h;
			sql_rel *rel = NULL;
			exp_kind ek = {type_value, card_value, FALSE};
			sql_exp *cond = rel_logical_value_exp(query, &rel, m->data.sym, sql_sel, ek);
			list *if_stmts = NULL;
			sql_exp *case_stmt = NULL;

			if (!cond || rel ||
			   (if_stmts = sequential_block(query, res, restypelist, m->next->data.lval, NULL, is_func)) == NULL ) {
				if (rel)
					return sql_error(sql, 02, SQLSTATE(42000) "CASE: No SELECT statements allowed within the CASE condition");
				return NULL;
			}
			case_stmt = exp_if(sql->sa, cond, if_stmts, NULL);
			list_append(case_stmts, case_stmt);
			n = n->next;
		}
		if (else_stmt)
			list_merge(case_stmts, else_stmt, NULL);
		return case_stmts;
	}
}

/* return val;
 */
static list * 
rel_psm_return( sql_query *query, sql_subtype *restype, list *restypelist, symbol *return_sym )
{
	mvc *sql = query->sql;
	exp_kind ek = {type_value, card_value, FALSE};
	sql_exp *res;
	sql_rel *rel = NULL;
	list *l = sa_list(sql->sa);
	bool requires_proj = false;

	if (restypelist)
		ek.card = card_relation;
	else if (return_sym->token == SQL_TABLE)
		return sql_error(sql, 02, SQLSTATE(42000) "RETURN: TABLE return not allowed for non table returning functions");
	res = rel_value_exp2(query, &rel, return_sym, sql_sel, ek);
	if (!res)
		return NULL;
	if (!rel && exp_is_rel(res)) {
		rel = exp_rel_get_rel(sql->sa, res);
		if (rel && !restypelist && !is_groupby(rel->op)) { /* On regular functions return zero or 1 rows for every row */
			rel->card = CARD_MULTI; 
			rel = rel_zero_or_one(sql, rel, ek);
			if (list_length(rel->exps) != 1)
				return sql_error(sql, 02, SQLSTATE(42000) "RETURN: must return a single column");
			res = exp_ref(sql->sa, (sql_exp*) rel->exps->t->data);
			requires_proj = true;
		}
	}
	if (ek.card != card_relation && (!restype || (res = rel_check_type(sql, restype, rel, res, type_equal)) == NULL))
		return (!restype)?sql_error(sql, 02, SQLSTATE(42000) "RETURN: return type does not match"):NULL;
	else if (ek.card == card_relation && !rel)
		return NULL;

	if (requires_proj) {
		rel = rel_project(sql->sa, rel, list_append(sa_list(sql->sa), res));
		res = exp_rel(sql, rel);
	}

	if (rel && !is_ddl(rel->op) && ek.card == card_relation) {
		list *exps = sa_list(sql->sa), *oexps = rel->exps;
		node *n, *m;
		int isproject = (rel->op == op_project);
		sql_rel *l = rel->l, *oexps_rel = rel;

		if (is_topn(rel->op) || is_sample(rel->op)) {
			oexps_rel = l;
			oexps = l->exps;
		}
		if (list_length(oexps) != list_length(restypelist))
			return sql_error(sql, 02, SQLSTATE(42000) "RETURN: number of columns do not match");
		for (n = oexps->h, m = restypelist->h; n && m; n = n->next, m = m->next) {
			sql_exp *e = n->data;
			sql_arg *ce = m->data;
			const char *cname = exp_name(e);
			char name[16];

			if (!cname)
				cname = sa_strdup(sql->sa, number2name(name, sizeof(name), ++sql->label));
			if (!isproject) {
				if (!exp_name(e))
					exp_label(sql->sa, e, ++sql->label);
				e = exp_ref(sql->sa, e);
			}
			e = rel_check_type(sql, &ce->type, oexps_rel, e, type_equal);
			if (!e)
				return NULL;
			append(exps, e);
		}
		if (isproject)
			rel->exps = exps;
		else
			rel = rel_project(sql->sa, rel, exps);
		res = exp_rel(sql, rel);
	} else if (rel && restypelist) { /* handle return table-var */
		list *exps = sa_list(sql->sa);
		sql_table *t = rel_ddl_table_get(rel);
		node *n, *m;
		const char *tname = t->base.name;

		if (cs_size(&t->columns) != list_length(restypelist))
			return sql_error(sql, 02, SQLSTATE(42000) "RETURN: number of columns do not match");
		for (n = t->columns.set->h, m = restypelist->h; n && m; n = n->next, m = m->next) {
			sql_column *c = n->data;
			sql_arg *ce = m->data;
			sql_exp *e = exp_column(sql->sa, tname, c->base.name, &c->type, CARD_MULTI, c->null, 0);

			e = rel_check_type(sql, &ce->type, rel, e, type_equal);
			if (!e)
				return NULL;
			append(exps, e);
		}
		rel = rel_project(sql->sa, rel, exps);
		res = exp_rel(sql, rel);
	}
	append(l, res = exp_return(sql->sa, res, stack_nr_of_declared_tables(sql)));
	if (ek.card != card_relation) 
		res->card = CARD_ATOM;
	else
		res->card = CARD_MULTI;
	return l;
}

static list *
rel_select_into( sql_query *query, symbol *sq, exp_kind ek)
{
	mvc *sql = query->sql;
	SelectNode *sn = (SelectNode*)sq;
	dlist *into = sn->into;
	node *m;
	dnode *n;
	sql_rel *r;
	list *nl = NULL;

	/* SELECT ... INTO var_list */
	sn->into = NULL;
	r = rel_subquery(query, NULL, sq, ek);
	if (!r) 
		return NULL;
	if (!is_project(r->op))
		return sql_error(sql, 02, SQLSTATE(42000) "SELECT INTO: The subquery is not a projection");
	if (list_length(r->exps) != dlist_length(into))
		return sql_error(sql, 02, SQLSTATE(21S01) "SELECT INTO: number of values doesn't match number of variables to set");
<<<<<<< HEAD
	r = rel_zero_or_one(sql, r, ek);
=======
>>>>>>> 7cdfed2f
	nl = sa_list(sql->sa);
	append(nl, exp_rel(sql, r));
	for (m = r->exps->h, n = into->h; m && n; m = m->next, n = n->next) {
		sql_subtype *tpe = NULL;
		char *nme = n->data.sval;
		sql_exp *v = m->data;
		int level;

		if (!stack_find_var(sql, nme)) 
			return sql_error(sql, 02, SQLSTATE(42000) "SELECT INTO: variable '%s' unknown", nme);
		tpe = stack_find_type(sql, nme);
		level = stack_find_frame(sql, nme);
		if (!exp_name(v)) 
			exp_label(sql->sa, v, ++sql->label);
		v = exp_ref(sql->sa, v);
		if (!(v = rel_check_type(sql, tpe, r, v, type_equal)))
			return NULL;
		v = exp_set(sql->sa, nme, v, level);
		list_append(nl, v);
	}
	return nl;
}

extern sql_rel *
rel_select_with_into(sql_query *query, symbol *sq)
{
	exp_kind ek = {type_relation, card_value, TRUE};
	list *reslist = rel_select_into(query, sq, ek);
	if (!reslist)
		return NULL;
	return rel_psm_block(query->sql->sa, reslist);
}

static int has_return( list *l );

static int
exp_has_return(sql_exp *e) 
{
	if (e->type == e_psm) {
		if (e->flag & PSM_RETURN) 
			return 1;
		if (e->flag & PSM_IF) 
			return has_return(e->r) && (!e->f || has_return(e->f));
	}
	return 0;
}

static int
has_return( list *l )
{
	node *n = l->t;
	sql_exp *e = n->data;

	/* last statment of sequential block */
	if (exp_has_return(e)) 
		return 1;
	return 0;
}

static list *
sequential_block (sql_query *query, sql_subtype *restype, list *restypelist, dlist *blk, char *opt_label, int is_func) 
{
	mvc *sql = query->sql;
	list *l=0;
	dnode *n;

	assert(!restype || !restypelist);

 	if (THRhighwater())
		return sql_error(sql, 10, SQLSTATE(42000) "Query too complex: running out of stack space");

	if (blk->h)
 		l = sa_list(sql->sa);
	if(!stack_push_frame(sql, opt_label))
		return sql_error(sql, 02, SQLSTATE(HY013) MAL_MALLOC_FAIL);
	for (n = blk->h; n; n = n->next ) {
		sql_exp *res = NULL;
		list *reslist = NULL;
		symbol *s = n->data.sym;

		switch (s->token) {
		case SQL_SET:
			res = psm_set_exp(query, s->data.lval->h);
			break;
		case SQL_DECLARE:
			reslist = rel_psm_declare(sql, s->data.lval->h);
			break;
		case SQL_DECLARE_TABLE:
		case SQL_CREATE_TABLE: 
			res = rel_psm_declare_table(query, s->data.lval->h);
			break;
		case SQL_WHILE:
			res = rel_psm_while_do(query, restype, restypelist, s->data.lval->h, is_func);
			break;
		case SQL_IF:
			res = rel_psm_if_then_else(query, restype, restypelist, s->data.lval->h, is_func);
			break;
		case SQL_CASE:
			reslist = rel_psm_case(query, restype, restypelist, s->data.lval->h, is_func);
			break;
		case SQL_CALL:
			res = rel_psm_call(query, s->data.sym);
			break;
		case SQL_RETURN:
			/*If it is not a function it cannot have a return statement*/
			if (!is_func)
				res = sql_error(sql, 01, SQLSTATE(42000) "Return statement in the procedure body");
			else {
				/* should be last statement of a sequential_block */
				if (n->next) { 
					res = sql_error(sql, 01, SQLSTATE(42000) "Statement after return");
				} else {
					res = NULL;
					reslist = rel_psm_return(query, restype, restypelist, s->data.sym);
				}
			}
			break;
		case SQL_SELECT: { /* row selections (into variables) */
			exp_kind ek = {type_value, card_row, TRUE};
			reslist = rel_select_into(query, s, ek);
		}	break;
		case SQL_COPYFROM:
		case SQL_BINCOPYFROM:
		case SQL_INSERT:
		case SQL_UPDATE:
		case SQL_DELETE:
		case SQL_TRUNCATE:
		case SQL_MERGE: {
			sql_rel *r = rel_updates(query, s);
			if (!r)
				return NULL;
			res = exp_rel(sql, r);
		}	break;
		default:
			res = sql_error(sql, 01, SQLSTATE(42000) "Statement '%s' is not a valid flow control statement",
			 token2string(s->token));
		}
		if (!res && !reslist) {
			l = NULL;
			break;
		}
		if (res)
			list_append(l, res);
		else
			list_merge(l, reslist, NULL);
	}
	stack_pop_frame(sql);
	return l;
}

static int
arg_cmp(void *A, void *N) 
{
	sql_arg *a = A;
	char *name = N;
	return strcmp(a->name, name);
}

static list *
result_type(mvc *sql, symbol *res) 
{
	if (res->token == SQL_TYPE) {
		sql_subtype *st = &res->data.lval->h->data.typeval;
		sql_arg *a = sql_create_arg(sql->sa, "result", st, ARG_OUT);

		return list_append(sa_list(sql->sa), a);
	} else if (res->token == SQL_TABLE) {
		sql_arg *a;
		dnode *n = res->data.lval->h;
		list *types = sa_list(sql->sa);

		for(;n; n = n->next->next) {
			sql_subtype *ct = &n->next->data.typeval;

			if (list_find(types, n->data.sval, &arg_cmp) != NULL)
				return sql_error(sql, ERR_AMBIGUOUS, SQLSTATE(42000) "CREATE FUNC: identifier '%s' ambiguous", n->data.sval);

			a = sql_create_arg(sql->sa, n->data.sval, ct, ARG_OUT);
			list_append(types, a);
		}
		return types;
	}
	return NULL;
}

static list *
create_type_list(mvc *sql, dlist *params, int param)
{
	sql_subtype *par_subtype;
	list * type_list = sa_list(sql->sa);
	dnode * n = NULL;
	
	if (params) {
		for (n = params->h; n; n = n->next) {
			dnode *an = n;
	
			if (param) {
				an = n->data.lval->h;
				par_subtype = &an->next->data.typeval;
				if (par_subtype && !par_subtype->type) /* var arg */
					return type_list;
				list_append(type_list, par_subtype);
			} else { 
				par_subtype = &an->data.typeval;
				list_prepend(type_list, par_subtype);
			}
		}
	}
	return type_list;
}

static sql_rel*
rel_create_function(sql_allocator *sa, const char *sname, sql_func *f)
{
	sql_rel *rel = rel_create(sa);
	list *exps = new_exp_list(sa);
	if(!rel || !exps)
		return NULL;

	append(exps, exp_atom_clob(sa, sname));
	if (f)
		append(exps, exp_atom_clob(sa, f->base.name));
	append(exps, exp_atom_ptr(sa, f));
	rel->l = NULL;
	rel->r = NULL;
	rel->op = op_ddl;
	rel->flag = ddl_create_function;
	rel->exps = exps;
	rel->card = 0;
	rel->nrcols = 0;
	return rel;
}

static sql_rel *
rel_create_func(sql_query *query, dlist *qname, dlist *params, symbol *res, dlist *ext_name, dlist *body, sql_ftype type, sql_flang lang, int replace)
{
	mvc *sql = query->sql;
	const char *fname = qname_table(qname);
	const char *sname = qname_schema(qname);
	sql_schema *s = cur_schema(sql);
	sql_func *f = NULL;
	sql_subfunc *sf;
	dnode *n;
	list *type_list = NULL, *restype = NULL;
	int instantiate = (sql->emode == m_instantiate);
	int deps = (sql->emode == m_deps);
	int create = (!instantiate && !deps);
	bit vararg = FALSE;
	char *F = NULL, *fn = NULL, is_func;

	if (res && res->token == SQL_TABLE)
		type = F_UNION;

	FUNC_TYPE_STR(type)

	is_func = (type != F_PROC && type != F_LOADER);
	assert(lang != FUNC_LANG_INT);

	if (STORE_READONLY && create)
		return sql_error(sql, 06, SQLSTATE(42000) "Schema statements cannot be executed on a readonly database.");

	if (res && type == F_PROC)
		return sql_error(sql, 02, SQLSTATE(42000) "CREATE %s: procedures cannot have return parameters", F);
	else if (res && (type == F_FILT || type == F_LOADER))
		return sql_error(sql, 02, SQLSTATE(42000) "CREATE %s: %s functions don't have to specify a return type", F, fn);
	else if (!res && !(type == F_PROC || type == F_FILT || type == F_LOADER))
		return sql_error(sql, 02, SQLSTATE(42000) "CREATE %s: %ss require a return type", F, fn);
	else if (lang == FUNC_LANG_MAL && type == F_LOADER)
		return sql_error(sql, 02, SQLSTATE(42000) "CREATE %s: %s functions creation via MAL not supported", F, fn);
	else if (lang == FUNC_LANG_SQL && !(type == F_FUNC || type == F_PROC || type == F_UNION))
		return sql_error(sql, 02, SQLSTATE(42000) "CREATE %s: %s functions creation via SQL not supported", F, fn);
	else if (LANG_EXT(lang) && !(type == F_FUNC || type == F_AGGR || type == F_UNION || type == F_LOADER))
		return sql_error(sql, 02, SQLSTATE(42000) "CREATE %s: %ss creation via external programming languages not supported", F, fn);

	if (sname && !(s = mvc_bind_schema(sql, sname)))
		return sql_error(sql, 02, SQLSTATE(3F000) "CREATE %s: no such schema '%s'", F, sname);

	type_list = create_type_list(sql, params, 1);
	if ((type == F_FUNC || type == F_AGGR) && sql_bind_func_(sql->sa, s, fname, type_list, (type == F_FUNC) ? F_AGGR : F_FUNC))
		return sql_error(sql, 02, SQLSTATE(42000) "CREATE %s: there's %s with the name '%s' and the same parameters, which causes ambiguous calls", F, (type == F_FUNC) ? "an aggregate" : "a function", fname);

	if ((sf = sql_bind_func_(sql->sa, s, fname, type_list, type)) != NULL && create) {
		if (replace) {
			sql_func *func = sf->func;
			if (!mvc_schema_privs(sql, s))
				return sql_error(sql, 02, SQLSTATE(42000) "CREATE OR REPLACE %s: access denied for %s to schema '%s'", F, stack_get_string(sql, "current_user"), s->base.name);
			if (mvc_check_dependency(sql, func->base.id, !IS_PROC(func) ? FUNC_DEPENDENCY : PROC_DEPENDENCY, NULL))
				return sql_error(sql, 02, SQLSTATE(42000) "CREATE OR REPLACE %s: there are database objects dependent on %s %s;", F, fn, func->base.name);
			if (!func->s)
				return sql_error(sql, 02, SQLSTATE(42000) "CREATE OR REPLACE %s: not allowed to replace system %s %s;", F, fn, func->base.name);
			if (mvc_drop_func(sql, s, func, 0))
				return sql_error(sql, 02, SQLSTATE(HY013) MAL_MALLOC_FAIL);
			sf = NULL;
		} else {
			if (params) {
				char *arg_list = NULL;
				node *n;
				
				for (n = type_list->h; n; n = n->next) {
					char *tpe =  subtype2string((sql_subtype *) n->data);
					
					if (arg_list) {
						char *t = arg_list;
						arg_list = sql_message("%s, %s", arg_list, tpe);
						_DELETE(t);
						_DELETE(tpe);
					} else {
						arg_list = tpe;
					}
				}
				(void)sql_error(sql, 02, SQLSTATE(42000) "CREATE %s: name '%s' (%s) already in use", F, fname, arg_list ? arg_list : "");
				_DELETE(arg_list);
				list_destroy(type_list);
				return NULL;
			} else {
				list_destroy(type_list);
				return sql_error(sql, 02, SQLSTATE(42000) "CREATE %s: name '%s' already in use", F, fname);
			}
		}
	}
	list_destroy(type_list);
	if (create && !mvc_schema_privs(sql, s)) {
		return sql_error(sql, 02, SQLSTATE(42000) "CREATE %s: insufficient privileges for user '%s' in schema '%s'", F,
						 stack_get_string(sql, "current_user"), s->base.name);
	} else {
		char *q = QUERY(sql->scanner);
		list *l = NULL;

	 	if (params) {
			for (n = params->h; n; n = n->next) {
				dnode *an = n->data.lval->h;
				sql_add_param(sql, an->data.sval, &an->next->data.typeval);
			}
			l = sql->params;
			if (l && list_length(l) == 1) {
				sql_arg *a = l->h->data;

				if (strcmp(a->name, "*") == 0) {
					l = NULL;
					vararg = TRUE;
				}
			}
		}
		if (!l)
			l = sa_list(sql->sa);
		if (res) {
			restype = result_type(sql, res);
			if (!restype)
				return sql_error(sql, 01, SQLSTATE(42000) "CREATE %s: failed to get restype", F);
		}
		if (body && LANG_EXT(lang)) {
			const char *lang_body = body->h->data.sval, *mod = "unknown", *slang = "Unknown";
			switch (lang) {
			case FUNC_LANG_R:
				mod = "rapi";
				slang = "R";
				break;
			case FUNC_LANG_C:
				mod = "capi";
				slang = "C";
				break;
			case FUNC_LANG_CPP:
				mod = "capi";
				slang = "CPP";
				break;
			case FUNC_LANG_J:
				mod = "japi";
				slang = "Javascript";
				break;
			case FUNC_LANG_PY:
				mod = "pyapi";
				slang = "Python";
				break;
			case FUNC_LANG_MAP_PY:
				mod = "pyapimap";
				slang = "Python";
				break;
			case FUNC_LANG_PY3:
				mod = "pyapi3";
				slang = "Python";
				break;
			case FUNC_LANG_MAP_PY3:
				mod = "pyapi3map";
				slang = "Python";
				break;
			default:
				assert(0);
			}

			if (type == F_LOADER && !(lang == FUNC_LANG_PY || lang == FUNC_LANG_PY3))
				return sql_error(sql, 01, SQLSTATE(42000) "CREATE %s: Language name \"Python[3]\" expected", F);

			sql->params = NULL;
			if (create) {
				f = mvc_create_func(sql, sql->sa, s, fname, l, restype, type, lang, mod, fname, lang_body, (type == F_LOADER)?TRUE:FALSE, vararg, FALSE);
			} else if (!sf) {
				return sql_error(sql, 01, SQLSTATE(42000) "CREATE %s: %s function %s.%s not bound", F, slang, s->base.name, fname);
			}
		} else if (body) { /* SQL implementation */
			sql_arg *ra = (restype && type != F_UNION)?restype->h->data:NULL;
			list *b = NULL;
			sql_schema *old_schema = cur_schema(sql);

			if (create) { /* needed for recursive functions */
				q = query_cleaned(q);
				sql->forward = f = mvc_create_func(sql, sql->sa, s, fname, l, restype, type, lang, "user", q, q, FALSE, vararg, FALSE);
				GDKfree(q);
			}
			sql->session->schema = s;
			b = sequential_block(query, (ra)?&ra->type:NULL, ra?NULL:restype, body, NULL, is_func);
			sql->forward = NULL;
			sql->session->schema = old_schema;
			sql->params = NULL;
			if (!b)
				return NULL;
		
			/* check if we have a return statement */
			if (is_func && restype && !has_return(b))
				return sql_error(sql, 01, SQLSTATE(42000) "CREATE %s: missing return statement", F);
			if (!is_func && !restype && has_return(b))
				return sql_error(sql, 01, SQLSTATE(42000) "CREATE %s: %ss cannot have return statements", F, fn);
			/* in execute mode we instantiate the function */
			if (instantiate || deps)
				return rel_psm_block(sql->sa, b);
		} else { /* MAL implementation */
			char *fmod = qname_module(ext_name);
			char *fnme = qname_fname(ext_name);
			int clientid = sql->clientid;

			if (!fmod || !fnme)
				return NULL;
			sql->params = NULL;
			if (create) {
				q = query_cleaned(q);
				f = mvc_create_func(sql, sql->sa, s, fname, l, restype, type, lang, fmod, fnme, q, FALSE, vararg, FALSE);
				GDKfree(q);
			} else if (!sf) {
				return sql_error(sql, 01, SQLSTATE(42000) "CREATE %s: external name %s.%s not bound (%s.%s)", F, fmod, fnme, s->base.name, fname );
			} else {
				sql_func *f = sf->func;
				if (!f->mod || strcmp(f->mod, fmod))
					f->mod = _STRDUP(fmod);
				if (!f->imp || strcmp(f->imp, fnme)) 
					f->imp = (f->sa)?sa_strdup(f->sa, fnme):_STRDUP(fnme);
				if (!f->mod || !f->imp) {
					_DELETE(f->mod);
					_DELETE(f->imp);
					return sql_error(sql, 02, SQLSTATE(HY013) "CREATE %s: could not allocate space", F);
				}
				f->sql = 0; /* native */
				f->lang = FUNC_LANG_INT;
			}
			if (!f)
				f = sf->func;
			assert(f);
			if (!backend_resolve_function(&clientid, f))
				return sql_error(sql, 01, SQLSTATE(3F000) "CREATE %s: external name %s.%s not bound (%s.%s)", F, fmod, fnme, s->base.name, fname );
		}
	}
	return rel_create_function(sql->sa, s->base.name, f);
}

static sql_rel*
rel_drop_function(sql_allocator *sa, const char *sname, const char *name, int nr, sql_ftype type, int action)
{
	sql_rel *rel = rel_create(sa);
	list *exps = new_exp_list(sa);
	if(!rel || !exps)
		return NULL;

	append(exps, exp_atom_clob(sa, sname));
	append(exps, exp_atom_clob(sa, name));
	append(exps, exp_atom_int(sa, nr));
	append(exps, exp_atom_int(sa, (int) type));
	append(exps, exp_atom_int(sa, action));
	rel->l = NULL;
	rel->r = NULL;
	rel->op = op_ddl;
	rel->flag = ddl_drop_function;
	rel->exps = exps;
	rel->card = 0;
	rel->nrcols = 0;
	return rel;
}

sql_func *
resolve_func( mvc *sql, sql_schema *s, const char *name, dlist *typelist, sql_ftype type, char *op, int if_exists)
{
	sql_func *func = NULL;
	list *list_func = NULL, *type_list = NULL;
	char is_func = (type != F_PROC && type != F_LOADER), *F = NULL, *fn = NULL;

	FUNC_TYPE_STR(type)

	if (typelist) {
		sql_subfunc *sub_func;

		type_list = create_type_list(sql, typelist, 0);
		sub_func = sql_bind_func_(sql->sa, s, name, type_list, type);
		if (!sub_func && type == F_FUNC) {
			sub_func = sql_bind_func_(sql->sa, s, name, type_list, F_UNION);
			type = sub_func?F_UNION:F_FUNC;
		}
		if ( sub_func && sub_func->func->type == type)
			func = sub_func->func;
	} else {
		list_func = schema_bind_func(sql, s, name, type);
		if (!list_func && type == F_FUNC) 
			list_func = schema_bind_func(sql,s,name, F_UNION);
		if (list_func && list_func->cnt > 1) {
			list_destroy(list_func);
			return sql_error(sql, 02, SQLSTATE(42000) "%s %s: there are more than one %s called '%s', please use the full signature", op, F, fn, name);
		}
		if (list_func && list_func->cnt == 1)
			func = (sql_func*) list_func->h->data;
	}

	if (!func) {
		void *e = NULL;
		if (typelist) {
			char *arg_list = NULL;
			node *n;
			
			if (type_list->cnt > 0) {
				for (n = type_list->h; n; n = n->next) {
					char *tpe =  subtype2string((sql_subtype *) n->data);
				
					if (arg_list) {
						char *t = arg_list;
						arg_list = sql_message("%s, %s", arg_list, tpe);
						_DELETE(tpe);
						_DELETE(t);
					} else {
						arg_list = tpe;
					}
				}
				list_destroy(list_func);
				list_destroy(type_list);
				if(!if_exists)
					e = sql_error(sql, 02, SQLSTATE(42000) "%s %s: no such %s '%s' (%s)", op, F, fn, name, arg_list);
				_DELETE(arg_list);
				return e;
			}
			list_destroy(list_func);
			list_destroy(type_list);
			if(!if_exists)
				e = sql_error(sql, 02, SQLSTATE(42000) "%s %s: no such %s '%s' ()", op, F, fn, name);
			return e;
		} else {
			if(!if_exists)
				e = sql_error(sql, 02, SQLSTATE(42000) "%s %s: no such %s '%s'", op, F, fn, name);
			return e;
		}
	} else if (((is_func && type != F_FILT) && !func->res) || (!is_func && func->res)) {
		list_destroy(list_func);
		list_destroy(type_list);
		return sql_error(sql, 02, SQLSTATE(42000) "%s %s: cannot drop %s '%s'", op, F, fn, name);
	}

	list_destroy(list_func);
	list_destroy(type_list);
	return func;
}

static sql_rel* 
rel_drop_func(mvc *sql, dlist *qname, dlist *typelist, int drop_action, sql_ftype type, int if_exists)
{
	const char *name = qname_table(qname);
	const char *sname = qname_schema(qname);
	sql_schema *s = cur_schema(sql);
	sql_func *func = NULL;
	char *F = NULL, *fn = NULL;

	FUNC_TYPE_STR(type)

	if (sname && !(s = mvc_bind_schema(sql, sname)) && !if_exists)
		return sql_error(sql, 02, SQLSTATE(3F000) "DROP %s: no such schema '%s'", F, sname);

	if (s)
		func = resolve_func(sql, s, name, typelist, type, "DROP", if_exists);
	if (!func && !sname) {
		s = tmp_schema(sql);
		func = resolve_func(sql, s, name, typelist, type, "DROP", if_exists);
	}
	if (func && s)
		return rel_drop_function(sql->sa, s->base.name, name, func->base.id, type, drop_action);
	if (if_exists)
		return rel_drop_function(sql->sa, sname, name, -2, type, drop_action);
	return sql_error(sql, 02, SQLSTATE(42000) "DROP %s: %s %s not found", F, fn, name);
}

static sql_rel* 
rel_drop_all_func(mvc *sql, dlist *qname, int drop_action, sql_ftype type)
{
	const char *name = qname_table(qname);
	const char *sname = qname_schema(qname);
	sql_schema *s = cur_schema(sql);
	list * list_func = NULL;
	char *F = NULL, *fn = NULL;

	FUNC_TYPE_STR(type)

	if (sname && !(s = mvc_bind_schema(sql, sname)))
		return sql_error(sql, 02, SQLSTATE(3F000) "DROP %s: no such schema '%s'", F, sname);

	list_func = schema_bind_func(sql, s, name, type);
	if (!list_func) 
		return sql_error(sql, 02, SQLSTATE(3F000) "DROP ALL %s: no such %s '%s'", F, fn, name);
	list_destroy(list_func);
	return rel_drop_function(sql->sa, s->base.name, name, -1, type, drop_action);
}

static sql_rel *
rel_create_trigger(mvc *sql, const char *sname, const char *tname, const char *triggername, int time, int orientation, int event, const char *old_name, const char *new_name, symbol *condition, const char *query)
{
	sql_rel *rel = rel_create(sql->sa);
	list *exps = new_exp_list(sql->sa);
	if(!rel || !exps)
		return NULL;

	append(exps, exp_atom_str(sql->sa, sname, sql_bind_localtype("str") ));
	append(exps, exp_atom_str(sql->sa, tname, sql_bind_localtype("str") ));
	append(exps, exp_atom_str(sql->sa, triggername, sql_bind_localtype("str") ));
	append(exps, exp_atom_int(sql->sa, time));
	append(exps, exp_atom_int(sql->sa, orientation));
	append(exps, exp_atom_int(sql->sa, event));
	append(exps, exp_atom_str(sql->sa, old_name, sql_bind_localtype("str") ));
	append(exps, exp_atom_str(sql->sa, new_name, sql_bind_localtype("str") ));
	(void)condition;
	append(exps, exp_atom_str(sql->sa, NULL, sql_bind_localtype("str") ));
	append(exps, exp_atom_str(sql->sa, query, sql_bind_localtype("str") ));
	rel->l = NULL;
	rel->r = NULL;
	rel->op = op_ddl;
	rel->flag = ddl_create_trigger;
	rel->exps = exps;
	rel->card = CARD_MULTI;
	rel->nrcols = 0;
	return rel;
}

static sql_var*
_stack_push_table(mvc *sql, const char *tname, sql_table *t)
{
	sql_rel *r = rel_basetable(sql, t, tname );
	return stack_push_rel_view(sql, tname, r);
}

static sql_rel *
create_trigger(sql_query *query, dlist *qname, int time, symbol *trigger_event, dlist *tqname, dlist *opt_ref, dlist *triggered_action, int replace)
{
	mvc *sql = query->sql;
	const char *triggerschema = qname_schema(qname);
	const char *triggername = qname_table(qname);
	const char *sname = qname_schema(tqname);
	const char *tname = qname_table(tqname);
	sql_schema *ss = cur_schema(sql);
	sql_table *t = NULL;
	sql_trigger *st = NULL;
	int instantiate = (sql->emode == m_instantiate);
	int create = (!instantiate && sql->emode != m_deps), event, orientation;
	list *sq = NULL;
	sql_rel *r = NULL;
	char *q, *base = replace ? "CREATE OR REPLACE" : "CREATE";
	dlist *columns = trigger_event->data.lval;
	const char *old_name = NULL, *new_name = NULL;
	dlist *stmts = triggered_action->h->next->next->data.lval;
	symbol *condition = triggered_action->h->next->data.sym;

	if (sname && !(ss = mvc_bind_schema(sql, sname)))
		return sql_error(sql, 02, SQLSTATE(3F000) "%s TRIGGER: no such schema '%s'", base, sname);

	if (opt_ref) {
		dnode *dl = opt_ref->h;
		for ( ; dl; dl = dl->next) {
			/* list (new(1)/old(0)), char */
			char *n = dl->data.lval->h->next->data.sval;

			assert(dl->data.lval->h->type == type_int);
			if (!dl->data.lval->h->data.i_val) /*?l_val?*/
				old_name = n;
			else
				new_name = n;
		}
	}

	if (create && !mvc_schema_privs(sql, ss))
		return sql_error(sql, 02, SQLSTATE(42000) "%s TRIGGER: access denied for %s to schema '%s'", base, stack_get_string(sql, "current_user"), ss->base.name);
	if (create && !(t = mvc_bind_table(sql, ss, tname)))
		return sql_error(sql, 02, SQLSTATE(42000) "%s TRIGGER: unknown table '%s'", base, tname);
	if (create && isView(t))
		return sql_error(sql, 02, SQLSTATE(42000) "%s TRIGGER: cannot create trigger on view '%s'", base, tname);
	if (triggerschema && strcmp(triggerschema, ss->base.name) != 0)
		return sql_error(sql, 02, SQLSTATE(42000) "%s TRIGGER: trigger and respective table must belong to the same schema", base);
	if (create && (st = mvc_bind_trigger(sql, ss, triggername)) != NULL) {
		if (replace) {
			if (mvc_drop_trigger(sql, ss, st))
				return sql_error(sql, 02, SQLSTATE(HY013) "%s TRIGGER: %s", base, MAL_MALLOC_FAIL);
		} else {
			return sql_error(sql, 02, SQLSTATE(42000) "%s TRIGGER: name '%s' already in use", base, triggername);
		}
	}

	if (create) {
		switch (trigger_event->token) {
			case SQL_INSERT:
				event = 0;
				break;
			case SQL_DELETE:
				event = 1;
				break;
			case SQL_TRUNCATE:
				event = 3;
				break;
			default:
				event = 2;
				break;
		}
		orientation = triggered_action->h->data.i_val;
		q = query_cleaned(QUERY(sql->scanner));

		assert(triggered_action->h->type == type_int);
		r = rel_create_trigger(sql, t->s->base.name, t->base.name, triggername, time, orientation, event, old_name, new_name, condition, q);
		GDKfree(q);
		return r;
	}

	if (!instantiate) {
		t = mvc_bind_table(sql, ss, tname);
		if (!stack_push_frame(sql, "OLD-NEW"))
			return sql_error(sql, 02, SQLSTATE(HY013) MAL_MALLOC_FAIL);
		/* we need to add the old and new tables */
		if (new_name && !_stack_push_table(sql, new_name, t)) {
			stack_pop_frame(sql);
			return sql_error(sql, 02, SQLSTATE(HY013) MAL_MALLOC_FAIL);
		}
		if (old_name && !_stack_push_table(sql, old_name, t)) {
			stack_pop_frame(sql);
			return sql_error(sql, 02, SQLSTATE(HY013) MAL_MALLOC_FAIL);
		}
	}
	if (condition) {
		sql_rel *rel = NULL;

		if (new_name) /* in case of updates same relations is available via both names */ 
			rel = stack_find_rel_view(sql, new_name);
		if (!rel && old_name)
			rel = stack_find_rel_view(sql, old_name);
		if (!rel)
			rel = stack_find_rel_view(sql, "old");
		if (!rel)
			rel = stack_find_rel_view(sql, "new");
		rel = rel_logical_exp(query, rel, condition, sql_where);
		if (!rel) {
			if (!instantiate)
				stack_pop_frame(sql);
			return NULL;
		}
		/* transition tables */
		/* insert: rel_select(table [new], searchcondition) */
		/* delete: rel_select(table [old], searchcondition) */
		/* update: rel_select(table [old,new]), searchcondition) */
		if (new_name)
			stack_update_rel_view(sql, new_name, rel);
		if (old_name)
			stack_update_rel_view(sql, old_name, new_name?rel_dup(rel):rel);
	}
	if (!(sq = sequential_block(query, NULL, NULL, stmts, NULL, 1)))
		return NULL;
	r = rel_psm_block(sql->sa, sq);

	if (!instantiate)
		stack_pop_frame(sql);
	/* todo trigger_columns */
	(void)columns;
	return r;
}

static sql_rel *
rel_drop_trigger(mvc *sql, const char *sname, const char *tname, int if_exists)
{
	sql_rel *rel = rel_create(sql->sa);
	list *exps = new_exp_list(sql->sa);
	if(!rel || !exps)
		return NULL;

	append(exps, exp_atom_str(sql->sa, sname, sql_bind_localtype("str") ));
	append(exps, exp_atom_str(sql->sa, tname, sql_bind_localtype("str") ));
	append(exps, exp_atom_int(sql->sa, if_exists));
	rel->l = NULL;
	rel->r = NULL;
	rel->op = op_ddl;
	rel->flag = ddl_drop_trigger;
	rel->exps = exps;
	rel->card = CARD_MULTI;
	rel->nrcols = 0;
	return rel;
}

static sql_rel *
drop_trigger(mvc *sql, dlist *qname, int if_exists)
{
	const char *sname = qname_schema(qname);
	const char *tname = qname_table(qname);
	sql_schema *ss = cur_schema(sql);

	if (sname && !(ss = mvc_bind_schema(sql, sname))) {
		if (if_exists)
			return rel_drop_trigger(sql, sname, tname, if_exists);
		return sql_error(sql, 02, SQLSTATE(3F000) "DROP TRIGGER: no such schema '%s'", sname);
	}

	if (!mvc_schema_privs(sql, ss)) 
		return sql_error(sql, 02, SQLSTATE(3F000) "DROP TRIGGER: access denied for %s to schema '%s'", stack_get_string(sql, "current_user"), ss->base.name);
	return rel_drop_trigger(sql, ss->base.name, tname, if_exists);
}

static sql_rel *
psm_analyze(sql_query *query, char *analyzeType, dlist *qname, dlist *columns, symbol *sample, int minmax )
{
	mvc *sql = query->sql;
	exp_kind ek = {type_value, card_value, FALSE};
	sql_exp *sample_exp = NULL, *call, *mm_exp = NULL;
	const char *sname = NULL, *tname = NULL;
	list *tl = sa_list(sql->sa);
	list *exps = sa_list(sql->sa), *analyze_calls = sa_list(sql->sa);
	sql_subfunc *f = NULL;

	append(exps, mm_exp = exp_atom_int(sql->sa, minmax));
	append(tl, exp_subtype(mm_exp));
	if (sample) {
		sample_exp = rel_value_exp(query, NULL, sample, 0, ek);
		if (!sample_exp || !(sample_exp = rel_check_type(sql, sql_bind_localtype("lng"), NULL, sample_exp, type_cast)))
			return NULL;
	} else {
		sample_exp = exp_atom_lng(sql->sa, 0);
	}
	append(exps, sample_exp);
	append(tl, exp_subtype(sample_exp));

	assert(qname);
	if (qname) {
		if (qname->h->next)
			sname = qname_schema(qname);
		else
			sname = qname_table(qname);
		if (!sname)
			sname = cur_schema(sql)->base.name;
		if (qname->h->next)
			tname = qname_table(qname);
	}
	/* call analyze( [schema, [ table ]], opt_sample_size, opt_minmax ) */
	if (sname) {
		sql_exp *sname_exp = exp_atom_clob(sql->sa, sname);

		append(exps, sname_exp);
		append(tl, exp_subtype(sname_exp));
	}
	if (tname) {
		sql_exp *tname_exp = exp_atom_clob(sql->sa, tname);

		append(exps, tname_exp);
		append(tl, exp_subtype(tname_exp));

		if (columns)
			append(tl, exp_subtype(tname_exp));
	}
	if (!columns) {
		f = sql_bind_func_(sql->sa, mvc_bind_schema(sql, "sys"), analyzeType, tl, F_PROC);
		if (!f)
			return sql_error(sql, 01, SQLSTATE(42000) "Analyze procedure missing");
		call = exp_op(sql->sa, exps, f);
		append(analyze_calls, call);
	} else {
		dnode *n;

		if (!sname || !tname)
			return sql_error(sql, 01, SQLSTATE(42000) "Analyze schema or table name missing");
		f = sql_bind_func_(sql->sa, mvc_bind_schema(sql, "sys"), analyzeType, tl, F_PROC);
		if (!f)
			return sql_error(sql, 01, SQLSTATE(42000) "Analyze procedure missing");
		for( n = columns->h; n; n = n->next) {
			const char *cname = n->data.sval;
			list *nexps = list_dup(exps, NULL);
			sql_exp *cname_exp = exp_atom_clob(sql->sa, cname);

			append(nexps, cname_exp);
			/* call analyze( opt_minmax, opt_sample_size, sname, tname, cname) */
			call = exp_op(sql->sa, nexps, f);
			append(analyze_calls, call);
		}
	}
	return rel_psm_block(sql->sa, analyze_calls);
}

static sql_rel*
create_table_from_loader(sql_query *query, dlist *qname, symbol *fcall)
{
	mvc *sql = query->sql;
	sql_schema *s = cur_schema(sql);
	char *sname = qname_schema(qname);
	char *tname = qname_table(qname);
	sql_subfunc *loader = NULL;
	sql_rel* rel = NULL;

	if (sname && !(s = mvc_bind_schema(sql, sname)))
		return sql_error(sql, 02, SQLSTATE(3F000) "CREATE TABLE FROM LOADER: no such schema '%s'", sname);
	if (!mvc_schema_privs(sql, s))
		return sql_error(sql, 02, SQLSTATE(42000) "CREATE TABLE FROM LOADER: insufficient privileges for user '%s' in schema '%s'", stack_get_string(sql, "current_user"), s->base.name);
	if (mvc_bind_table(sql, s, tname))
		return sql_error(sql, 02, SQLSTATE(42S01) "CREATE TABLE FROM LOADER: name '%s' already in use", tname);

	rel = rel_loader_function(query, fcall, new_exp_list(sql->sa), &loader);
	if (!rel || !loader)
		return NULL;

	loader->sname = sname ? sa_zalloc(sql->sa, strlen(sname) + 1) : NULL;
	loader->tname = tname ? sa_zalloc(sql->sa, strlen(tname) + 1) : NULL;
	if (sname) strcpy(loader->sname, sname);
	if (tname) strcpy(loader->tname, tname);

	return rel;
}

sql_rel *
rel_psm(sql_query *query, symbol *s)
{
	mvc *sql = query->sql;
	sql_rel *ret = NULL;

	switch (s->token) {
	case SQL_CREATE_FUNC:
	{
		dlist *l = s->data.lval;
		sql_ftype type = (sql_ftype) l->h->next->next->next->next->next->data.i_val;
		sql_flang lang = (sql_flang) l->h->next->next->next->next->next->next->data.i_val;
		int repl = l->h->next->next->next->next->next->next->next->data.i_val;

		ret = rel_create_func(query, l->h->data.lval, l->h->next->data.lval, l->h->next->next->data.sym, l->h->next->next->next->data.lval, l->h->next->next->next->next->data.lval, type, lang, repl);
		sql->type = Q_SCHEMA;
	} 	break;
	case SQL_DROP_FUNC:
	{
		dlist *l = s->data.lval;
		dlist *qname = l->h->data.lval;
		dlist *typelist = l->h->next->data.lval;
		sql_ftype type = (sql_ftype) l->h->next->next->data.i_val;
		int if_exists = l->h->next->next->next->data.i_val;
		int all = l->h->next->next->next->next->data.i_val;
		int drop_action = l->h->next->next->next->next->next->data.i_val;

		if (STORE_READONLY) 
			return sql_error(sql, 06, SQLSTATE(42000) "Schema statements cannot be executed on a readonly database.");
			
		if (all)
			ret = rel_drop_all_func(sql, qname, drop_action, type);
		else {
			ret = rel_drop_func(sql, qname, typelist, drop_action, type, if_exists);
		}

		sql->type = Q_SCHEMA;
	}	break;
	case SQL_SET:
		ret = rel_psm_stmt(sql->sa, psm_set_exp(query, s->data.lval->h));
		sql->type = Q_SCHEMA;
		break;
	case SQL_DECLARE:
		ret = rel_psm_block(sql->sa, rel_psm_declare(sql, s->data.lval->h));
		sql->type = Q_SCHEMA;
		break;
	case SQL_CALL:
		ret = rel_psm_stmt(sql->sa, rel_psm_call(query, s->data.sym));
		sql->type = Q_UPDATE;
		break;
	case SQL_CREATE_TABLE_LOADER:
	{
		dlist *l = s->data.lval;
		dlist *qname = l->h->data.lval;
		symbol *sym = l->h->next->data.sym;

		ret = create_table_from_loader(query, qname, sym);
		if (ret == NULL)
			return NULL;
		ret = rel_psm_stmt(sql->sa, exp_rel(sql, ret));
		sql->type = Q_SCHEMA;
	}	break;
	case SQL_CREATE_TRIGGER:
	{
		dlist *l = s->data.lval;

		assert(l->h->next->type == type_int);
		ret = create_trigger(query, l->h->data.lval, l->h->next->data.i_val, l->h->next->next->data.sym, l->h->next->next->next->data.lval, l->h->next->next->next->next->data.lval, l->h->next->next->next->next->next->data.lval, l->h->next->next->next->next->next->next->data.i_val);
		sql->type = Q_SCHEMA;
	} break;
	case SQL_DROP_TRIGGER:
	{
		dlist *l = s->data.lval;
		dlist *qname = l->h->data.lval;
		int if_exists = l->h->next->data.i_val;

		ret = drop_trigger(sql, qname, if_exists);
		sql->type = Q_SCHEMA;
	} break;
	case SQL_ANALYZE: {
		dlist *l = s->data.lval;

		ret = psm_analyze(query, "analyze", l->h->data.lval /* qualified table name */, l->h->next->data.lval /* opt list of column */, l->h->next->next->data.sym /* opt_sample_size */, l->h->next->next->next->data.i_val);
		sql->type = Q_UPDATE;
	} 	break;
	default:
		return sql_error(sql, 01, SQLSTATE(42000) "Schema statement unknown symbol(%p)->token = %s", s, token2string(s->token));
	}
	return ret;
}<|MERGE_RESOLUTION|>--- conflicted
+++ resolved
@@ -542,10 +542,7 @@
 		return sql_error(sql, 02, SQLSTATE(42000) "SELECT INTO: The subquery is not a projection");
 	if (list_length(r->exps) != dlist_length(into))
 		return sql_error(sql, 02, SQLSTATE(21S01) "SELECT INTO: number of values doesn't match number of variables to set");
-<<<<<<< HEAD
 	r = rel_zero_or_one(sql, r, ek);
-=======
->>>>>>> 7cdfed2f
 	nl = sa_list(sql->sa);
 	append(nl, exp_rel(sql, r));
 	for (m = r->exps->h, n = into->h; m && n; m = m->next, n = n->next) {
