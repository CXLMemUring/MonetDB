--- conflicted
+++ resolved
@@ -75,12 +75,8 @@
 extern sql_exp * exp_atom_ptr(sql_allocator *sa, void *s);
 extern sql_exp * exp_atom_ref(sql_allocator *sa, int i, sql_subtype *tpe);
 extern sql_exp * exp_null(sql_allocator *sa, sql_subtype *tpe);
-<<<<<<< HEAD
+extern sql_exp * exp_zero(sql_allocator *sa, sql_subtype *tpe); /* Apply it to numeric types only obviously */
 extern sql_exp * exp_param_or_declared(sql_allocator *sa, const char *sname, const char *name, sql_subtype *tpe, int frame);
-=======
-extern sql_exp * exp_zero(sql_allocator *sa, sql_subtype *tpe); /* Apply it to numeric types only obviously */
-extern sql_exp * exp_param(sql_allocator *sa, const char *name, sql_subtype *tpe, int frame);
->>>>>>> 7fdfc4c4
 extern atom * exp_value(mvc *sql, sql_exp *e, atom **args, int maxarg);
 extern sql_exp * exp_values(sql_allocator *sa, list *exps);
 extern list * exp_get_values(sql_exp *e); /* get expression list from the values expression */
