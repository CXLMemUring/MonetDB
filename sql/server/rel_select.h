/*
 * This Source Code Form is subject to the terms of the Mozilla Public
 * License, v. 2.0.  If a copy of the MPL was not distributed with this
 * file, You can obtain one at http://mozilla.org/MPL/2.0/.
 *
 * Copyright 1997 - July 2008 CWI, August 2008 - 2020 MonetDB B.V.
 */

#ifndef _REL_SELECT_H_
#define _REL_SELECT_H_

#include "rel_semantic.h"
#include "sql_semantic.h"
#include "sql_query.h"

extern sql_rel *rel_selects(sql_query *query, symbol *sym);
extern sql_rel *schema_selects(sql_query *query, sql_schema *s, symbol *sym);
extern sql_rel * rel_subquery(sql_query *query, sql_rel *rel, symbol *sq, exp_kind ek);
extern sql_rel * rel_logical_exp(sql_query *query, sql_rel *rel, symbol *sc, int f);
extern sql_exp * rel_logical_value_exp(sql_query *query, sql_rel **rel, symbol *sc, int f, exp_kind ek);

extern sql_exp *rel_column_exp(sql_query *query, sql_rel **rel, symbol *column_e, int f);
extern sql_exp * rel_value_exp(sql_query *query, sql_rel **rel, symbol *se, int f, exp_kind ek);
extern sql_exp * rel_value_exp2(sql_query *query, sql_rel **rel, symbol *se, int f, exp_kind ek);

extern sql_exp *rel_unop_(mvc *sql, sql_rel *rel, sql_exp *e, sql_schema *s, char *fname, int card);
extern sql_exp *rel_binop_(mvc *sql, sql_rel *rel, sql_exp *l, sql_exp *r, sql_schema *s, char *fname, int card);
extern sql_exp *rel_nop_(mvc *sql, sql_rel *rel, sql_exp *l, sql_exp *r, sql_exp *r2, sql_exp *r3, sql_schema *s,
						 char *fname, int card);
extern sql_rel *rel_with_query(sql_query *query, symbol *q);
extern sql_rel *rel_reduce_on_column_privileges(mvc *sql, sql_rel *rel, sql_table *t);
<<<<<<< HEAD
extern sql_rel *table_ref(sql_query *query, sql_rel *rel, symbol *tableref, int lateral);
extern sql_exp *find_table_function(mvc *sql, sql_schema *s, char *fname, list *exps, list *tl);
=======
extern sql_rel *table_ref(sql_query *query, sql_rel *rel, symbol *tableref, int lateral, list *refs);
>>>>>>> b2aa98be

extern sql_rel *rel_loader_function(sql_query* query, symbol* s, list *fexps, sql_subfunc **loader_function);

#endif /*_REL_SELECT_H_*/<|MERGE_RESOLUTION|>--- conflicted
+++ resolved
@@ -29,12 +29,8 @@
 						 char *fname, int card);
 extern sql_rel *rel_with_query(sql_query *query, symbol *q);
 extern sql_rel *rel_reduce_on_column_privileges(mvc *sql, sql_rel *rel, sql_table *t);
-<<<<<<< HEAD
-extern sql_rel *table_ref(sql_query *query, sql_rel *rel, symbol *tableref, int lateral);
+extern sql_rel *table_ref(sql_query *query, sql_rel *rel, symbol *tableref, int lateral, list *refs);
 extern sql_exp *find_table_function(mvc *sql, sql_schema *s, char *fname, list *exps, list *tl);
-=======
-extern sql_rel *table_ref(sql_query *query, sql_rel *rel, symbol *tableref, int lateral, list *refs);
->>>>>>> b2aa98be
 
 extern sql_rel *rel_loader_function(sql_query* query, symbol* s, list *fexps, sql_subfunc **loader_function);
 
