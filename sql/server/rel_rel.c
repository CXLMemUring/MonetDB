/*
 * This Source Code Form is subject to the terms of the Mozilla Public
 * License, v. 2.0.  If a copy of the MPL was not distributed with this
 * file, You can obtain one at http://mozilla.org/MPL/2.0/.
 *
 * Copyright 1997 - July 2008 CWI, August 2008 - 2021 MonetDB B.V.
 */

#include "monetdb_config.h"
#include "rel_rel.h"
#include "rel_exp.h"
#include "rel_prop.h"
#include "rel_remote.h"
#include "rel_unnest.h"
#include "sql_semantic.h"
#include "sql_mvc.h"
#include "rel_rewriter.h"

void
rel_set_exps(sql_rel *rel, list *exps)
{
	rel->exps = exps;
	rel->nrcols = list_length(exps);
}

/* some projections results are order dependend (row_number etc) */
int
project_unsafe(sql_rel *rel, int allow_identity)
{
	sql_rel *sub = rel->l;
	node *n;

	if (need_distinct(rel) || rel->r /* order by */)
		return 1;
	if (!rel->exps)
		return 0;
	/* projects without sub and projects around ddl's cannot be changed */
	if (!sub || (sub && sub->op == op_ddl))
		return 1;
	for(n = rel->exps->h; n; n = n->next) {
		sql_exp *e = n->data, *ne;

		/* aggr func in project ! */
		if (exp_unsafe(e, allow_identity))
			return 1;
		ne = rel_find_exp(rel, e);
		if (ne && ne != e) /* no self referencing */
			return 1;
	}
	return 0;
}

/* we don't name relations directly, but sometimes we need the relation
   name. So we look it up in the first expression

   we should clean up (remove) this function.
 */
const char *
rel_name( sql_rel *r )
{
	if (!is_project(r->op) && !is_base(r->op) && r->l)
		return rel_name(r->l);
	if (r->exps && list_length(r->exps)) {
		sql_exp *e = r->exps->h->data;
		if (exp_relname(e))
			return exp_relname(e);
		if (e->type == e_column)
			return e->l;
	}
	return NULL;
}

sql_rel *
rel_distinct(sql_rel *l)
{
	set_distinct(l);
	return l;
}

sql_rel *
rel_dup(sql_rel *r)
{
	sql_ref_inc(&r->ref);
	return r;
}

static void
rel_destroy_(sql_rel *rel)
{
	if (!rel)
		return;
	if (is_join(rel->op) ||
	    is_semi(rel->op) ||
	    is_select(rel->op) ||
	    is_set(rel->op) ||
	    is_topn(rel->op) ||
		is_sample(rel->op)) {
		if (rel->l)
			rel_destroy(rel->l);
		if (rel->r)
			rel_destroy(rel->r);
	} else if (is_simple_project(rel->op) || is_groupby(rel->op)) {
		if (rel->l)
			rel_destroy(rel->l);
	} else if (is_modify(rel->op)) {
		if (rel->r)
			rel_destroy(rel->r);
	}
}

void
rel_destroy(sql_rel *rel)
{
	if (!rel)
		return;
	if (sql_ref_dec(&rel->ref) > 0)
		return;
	rel_destroy_(rel);
}

sql_rel*
rel_create(sql_allocator *sa)
{
	sql_rel *r = SA_NEW(sa, sql_rel);
	if(!r)
		return NULL;

	*r = (sql_rel) {
		.card = CARD_ATOM,
	};
	sql_ref_init(&r->ref);
	return r;
}

sql_rel *
rel_copy(mvc *sql, sql_rel *i, int deep)
{
	sql_rel *rel;

	if (THRhighwater())
		return sql_error(sql, 10, SQLSTATE(42000) "Query too complex: running out of stack space");

	rel = rel_create(sql->sa);
	if (!rel)
		return NULL;

	rel->l = NULL;
	rel->r = NULL;
	rel->card = i->card;
	rel->flag = i->flag;

	switch(i->op) {
	case op_basetable:
		rel->l = i->l;
		break;
	case op_table:
		rel->l = i->l;
		rel->r = i->r;
		break;
	case op_project:
	case op_groupby:
		if (i->l)
			rel->l = rel_copy(sql, i->l, deep);
		if (i->r) {
			if (!deep) {
				rel->r = list_dup(i->r, (fdup) NULL);
			} else {
				rel->r = exps_copy(sql, i->r);
			}
		}
		break;
	case op_ddl:
		if (rel->flag == ddl_output || rel->flag == ddl_create_seq || rel->flag == ddl_alter_seq || rel->flag == ddl_alter_table || rel->flag == ddl_create_table || rel->flag == ddl_create_view) {
			if (i->l)
				rel->l = rel_copy(sql, i->l, deep);
		} else if (rel->flag == ddl_list || rel->flag == ddl_exception) {
			if (i->l)
				rel->l = rel_copy(sql, i->l, deep);
			if (i->r)
				rel->r = rel_copy(sql, i->r, deep);
		}
		break;
	case op_select:
	case op_topn:
	case op_sample:
	case op_truncate:
		if (i->l)
			rel->l = rel_copy(sql, i->l, deep);
		break;
	case op_insert:
	case op_update:
	case op_delete:

	case op_join:
	case op_left:
	case op_right:
	case op_full:
	case op_semi:
	case op_anti:

	case op_union:
	case op_inter:
	case op_except:
		if (i->l)
			rel->l = rel_copy(sql, i->l, deep);
		if (i->r)
			rel->r = rel_copy(sql, i->r, deep);
		break;
	}
	rel->op = i->op;
	rel->exps = (!i->exps)?NULL:deep?exps_copy(sql, i->exps):list_dup(i->exps, (fdup)NULL);
	return rel;
}

sql_rel *
rel_select_copy(sql_allocator *sa, sql_rel *l, list *exps)
{
	sql_rel *rel = rel_create(sa);
	if(!rel)
		return NULL;

	rel->l = l;
	rel->r = NULL;
	rel->op = op_select;
	rel->exps = exps?list_dup(exps, (fdup)NULL):NULL;
	rel->card = CARD_ATOM; /* no relation */
	if (l) {
		rel->card = l->card;
		rel->nrcols = l->nrcols;
	}
	return rel;
}

static sql_rel *
rel_bind_column_(mvc *sql, int *exp_has_nil, sql_rel *rel, const char *cname, int no_tname)
{
	int ambiguous = 0, multi = 0;
	sql_rel *l = NULL, *r = NULL;

	if (THRhighwater())
		return sql_error(sql, 10, SQLSTATE(42000) "Query too complex: running out of stack space");

	switch(rel->op) {
	case op_join:
	case op_left:
	case op_right:
	case op_full: {
		r = rel_bind_column_(sql, exp_has_nil, rel->r, cname, no_tname);
		sql_exp *e = r?exps_bind_column(r->exps, cname, &ambiguous, &multi, 0):NULL;

		if (!r || !e || !is_freevar(e)) {
			l = rel_bind_column_(sql, exp_has_nil, rel->l, cname, no_tname);
			if (l && r && !is_dependent(rel))
				return sql_error(sql, ERR_AMBIGUOUS, SQLSTATE(42000) "SELECT: identifier '%s' ambiguous", cname);
		}
		if (sql->session->status == -ERR_AMBIGUOUS)
			return NULL;
		if (l && !r) {
			if (is_full(rel->op) || is_right(rel->op))
				*exp_has_nil = 1;
			return l;
		}
		if (r && (is_full(rel->op) || is_left(rel->op)))
			*exp_has_nil = 1;
		return r;
	}
	case op_union:
	case op_except:
	case op_inter:
	case op_groupby:
	case op_project:
	case op_table:
	case op_basetable: {
		sql_exp *found = NULL;

		if (rel->exps)
			found = exps_bind_column(rel->exps, cname, &ambiguous, &multi, no_tname);
		if (!found && rel->r && is_groupby(rel->op))
			found = exps_bind_column(rel->r, cname, &ambiguous, &multi, no_tname);
		if (ambiguous || multi)
			return sql_error(sql, ERR_AMBIGUOUS, SQLSTATE(42000) "SELECT: identifier '%s' ambiguous", cname);
		if (found)
			return rel;
		if (is_processed(rel))
			return NULL;
		if (rel->l && !(is_base(rel->op)))
			return rel_bind_column_(sql, exp_has_nil, rel->l, cname, no_tname);
		} break;
	case op_semi:
	case op_anti:

	case op_select:
	case op_topn:
	case op_sample:
		if (rel->l)
			return rel_bind_column_(sql, exp_has_nil, rel->l, cname, no_tname);
		/* fall through */
	default:
		return NULL;
	}
	return NULL;
}

sql_exp *
rel_bind_column( mvc *sql, sql_rel *rel, const char *cname, int f, int no_tname)
{
	int exp_has_nil = 0; /* mark if we passed any outer joins */

	if (is_sql_sel(f) && rel && is_simple_project(rel->op) && !is_processed(rel))
		rel = rel->l;

	if (!rel || (rel = rel_bind_column_(sql, &exp_has_nil, rel, cname, no_tname)) == NULL)
		return NULL;

	if ((is_project(rel->op) || is_base(rel->op)) && rel->exps) {
		sql_exp *e = exps_bind_column(rel->exps, cname, NULL, NULL, no_tname);
		if (e)
			e = exp_alias_or_copy(sql, exp_relname(e), cname, rel, e);
		if (!e && is_groupby(rel->op) && rel->r) {
			sql_exp *e = exps_bind_column(rel->r, cname, NULL, NULL, no_tname);
			if (e)
				e = exp_alias_or_copy(sql, exp_relname(e), cname, rel, e);
		}
		if (e && exp_has_nil)
			set_has_nil(e);
		return e;
	}
	return NULL;
}

sql_exp *
rel_bind_column2( mvc *sql, sql_rel *rel, const char *tname, const char *cname, int f)
{
	int ambiguous = 0, multi = 0;

	if (!rel)
		return NULL;

	if ((is_project(rel->op) || is_base(rel->op))) {
		sql_exp *e = NULL;

		/* in case of orderby we should also lookup the column in group by list (and use existing references) */
		if (!list_empty(rel->exps)) {
			e = exps_bind_column2(rel->exps, tname, cname, &multi);
			if (multi)
				return sql_error(sql, ERR_AMBIGUOUS, SQLSTATE(42000) "SELECT: identifier '%s.%s' ambiguous",
								 tname, cname);
			if (!e && is_groupby(rel->op) && rel->r) {
				e = exps_bind_alias(rel->r, tname, cname);
				if (e) {
					const char *rname = exp_relname(e), *nname = exp_name(e);
					if (rname)
						e = exps_bind_column2(rel->exps, rname, nname, &multi);
					else
						e = exps_bind_column(rel->exps, nname, &ambiguous, &multi, 0);
					if (ambiguous || multi)
						return sql_error(sql, ERR_AMBIGUOUS, SQLSTATE(42000) "SELECT: identifier '%s%s%s' ambiguous",
										 rname ? rname : "", rname ? "." : "", nname);
					if (e)
						return e;
				}
			}
		}
		if (!e && (is_sql_sel(f) || is_sql_having(f) || !f) && is_groupby(rel->op) && rel->r) {
			e = exps_bind_column2(rel->r, tname, cname, &multi);
			if (multi)
				return sql_error(sql, ERR_AMBIGUOUS, SQLSTATE(42000) "SELECT: identifier '%s.%s' ambiguous",
								 tname, cname);
			if (e) {
				e = exp_ref(sql, e);
				e->card = rel->card;
				return e;
			}
		}
		if (e)
			return exp_alias_or_copy(sql, tname, cname, rel, e);
	}
	if ((is_simple_project(rel->op) || is_groupby(rel->op)) && rel->l) {
		if (!is_processed(rel))
			return rel_bind_column2(sql, rel->l, tname, cname, f);
	} else if (is_join(rel->op)) {
		sql_exp *e = rel_bind_column2(sql, rel->l, tname, cname, f);

		if (e && (is_right(rel->op) || is_full(rel->op)))
			set_has_nil(e);
		if (!e) {
			e = rel_bind_column2(sql, rel->r, tname, cname, f);
			if (e && (is_left(rel->op) || is_full(rel->op)))
				set_has_nil(e);
		}
		return e;
	} else if (is_set(rel->op) ||
		   is_sort(rel) ||
		   is_semi(rel->op) ||
		   is_select(rel->op) ||
		   is_topn(rel->op) ||
		   is_sample(rel->op)) {
		if (rel->l)
			return rel_bind_column2(sql, rel->l, tname, cname, f);
	}
	return NULL;
}

sql_exp *
rel_first_column(mvc *sql, sql_rel *r)
{
	if (is_simple_project(r->op))
		return r->exps->h->data;

	list *exps = rel_projections(sql, r, NULL, 1, 1);

	if (!list_empty(exps))
		return exps->h->data;

	return NULL;
}

sql_rel *
rel_inplace_setop(sql_rel *rel, sql_rel *l, sql_rel *r, operator_type setop, list *exps)
{
	rel_destroy_(rel);
	rel->l = l;
	rel->r = r;
	rel->op = setop;
	rel->exps = NULL;
	rel->card = CARD_MULTI;
	rel->flag = 0;
	if (l && r)
		rel->nrcols = l->nrcols + r->nrcols;
	rel->exps = exps;
	set_processed(rel);
	return rel;
}

sql_rel *
rel_inplace_project(sql_allocator *sa, sql_rel *rel, sql_rel *l, list *e)
{
	if (!l) {
		l = rel_create(sa);
		if(!l)
			return NULL;

		*l = *rel;
		l->ref.refcnt = 1;
	} else {
		rel_destroy_(rel);
	}
	set_processed(rel);

	rel->l = l;
	rel->r = NULL;
	rel->op = op_project;
	rel->exps = e;
	rel->card = CARD_MULTI;
	rel->flag = 0;
	if (l) {
		rel->nrcols = l->nrcols;
		assert (exps_card(rel->exps) <= rel->card);
	}
	return rel;
}

sql_rel *
rel_inplace_groupby(sql_rel *rel, sql_rel *l, list *groupbyexps, list *exps )
{
	rel_destroy_(rel);
	rel->card = CARD_ATOM;
	if (groupbyexps)
		rel->card = CARD_AGGR;
	rel->l = l;
	rel->r = groupbyexps;
	rel->exps = exps;
	rel->nrcols = l->nrcols;
	rel->op = op_groupby;
	rel->flag = 0;
	return rel;
}

sql_rel *
rel_setop(sql_allocator *sa, sql_rel *l, sql_rel *r, operator_type setop)
{
	sql_rel *rel = rel_create(sa);
	if(!rel)
		return NULL;
	rel->l = l;
	rel->r = r;
	rel->op = setop;
	rel->exps = NULL;
	rel->card = is_union(setop) ? CARD_MULTI : l->card;
	assert(l->nrcols == r->nrcols);
	rel->nrcols = l->nrcols;
	return rel;
}

sql_rel *
rel_setop_check_types(mvc *sql, sql_rel *l, sql_rel *r, list *ls, list *rs, operator_type op)
{
	list *nls = new_exp_list(sql->sa);
	list *nrs = new_exp_list(sql->sa);
	node *n, *m;

	if(!nls || !nrs)
		return NULL;

	for (n = ls->h, m = rs->h; n && m; n = n->next, m = m->next) {
		sql_exp *le = n->data;
		sql_exp *re = m->data;

		if ((rel_convert_types(sql, l, r, &le, &re, 1, type_set) < 0))
			return NULL;
		append(nls, le);
		append(nrs, re);
	}
	l = rel_project(sql->sa, l, nls);
	r = rel_project(sql->sa, r, nrs);
	set_processed(l);
	set_processed(r);
	return rel_setop(sql->sa, l, r, op);
}

void
rel_setop_set_exps(mvc *sql, sql_rel *rel, list *exps)
{
	sql_rel *l = rel->l, *r = rel->r;
	list *lexps = l->exps, *rexps = r->exps;

	if (!is_project(l->op))
		lexps = rel_projections(sql, l, NULL, 0, 1);
	if (!is_project(r->op))
		rexps = rel_projections(sql, r, NULL, 0, 1);

	assert(is_set(rel->op) && list_length(lexps) == list_length(rexps) && list_length(exps) == list_length(lexps));

	for (node *n = exps->h, *m = lexps->h, *o = rexps->h ; m && n && o ; n = n->next, m = m->next,o = o->next) {
		sql_exp *e = n->data, *f = m->data, *g = o->data;

		if (is_union(rel->op)) { /* propagate set_has_no_nil only if it's applicable to both sides of the union*/
			if (has_nil(f) || has_nil(g))
				set_has_nil(e);
			else
				set_has_no_nil(e);
			e->card = MAX(f->card, g->card);
		} else
			e->card = f->card;
	}
	rel->nrcols = l->nrcols;
	rel->exps = exps;
}

sql_rel *
rel_crossproduct(sql_allocator *sa, sql_rel *l, sql_rel *r, operator_type join)
{
	sql_rel *rel = rel_create(sa);
	if(!rel)
		return NULL;

	rel->l = l;
	rel->r = r;
	rel->op = join;
	rel->exps = NULL;
	rel->card = CARD_MULTI;
	rel->nrcols = l->nrcols + r->nrcols;
	rel->single = r->single;
	if (r->single)
		reset_single(r);
	return rel;
}

sql_exp *
rel_is_constant(sql_rel **R, sql_exp *e)
{
	sql_rel *rel = *R;

	if (rel && rel->op == op_project && list_length(rel->exps) == 1 &&
	    !rel->l && !rel->r && !rel_is_ref(rel) && e->type == e_column) {
		sql_exp *ne = rel_find_exp(rel, e);
		if (ne) {
			rel_destroy(rel);
			*R = NULL;
			return ne;
		}
	}
	return e;
}

sql_rel *
rel_topn(sql_allocator *sa, sql_rel *l, list *exps )
{
	sql_rel *rel = rel_create(sa);
	if(!rel)
		return NULL;

	rel->l = l;
	rel->r = NULL;
	rel->op = op_topn;
	rel->exps = exps;
	rel->card = l->card;
	rel->nrcols = l->nrcols;
	return rel;
}

sql_rel *
rel_sample(sql_allocator *sa, sql_rel *l, list *exps )
{
	sql_rel *rel = rel_create(sa);
	if(!rel)
		return NULL;

	rel->l = l;
	rel->r = NULL;
	rel->op = op_sample;
	rel->exps = exps;
	rel->card = l->card;
	rel->nrcols = l->nrcols;
	return rel;
}

sql_rel *
rel_label( mvc *sql, sql_rel *r, int all)
{
	int nr = ++sql->label;
	char tname[16], *tnme;
	char cname[16], *cnme = NULL;

	tnme = number2name(tname, sizeof(tname), nr);
	if (!is_project(r->op)) {
		r = rel_project(sql->sa, r, rel_projections(sql, r, NULL, 1, 1));
		set_processed(r);
	}
	if (is_project(r->op) && r->exps) {
		node *ne = r->exps->h;

		r->exps->ht = NULL;
		for (; ne; ne = ne->next) {
			sql_exp *e = ne->data;

			if (!e->freevar) {
				if (all) {
					nr = ++sql->label;
					cnme = number2name(cname, sizeof(cname), nr);
				}
				exp_setname(sql->sa, e, tnme, cnme );
			}
		}
	}
	/* op_projects can have a order by list */
	if (r->op == op_project && r->r) {
		list *exps = r->r;
		node *ne = exps->h;

		exps->ht = NULL;
		for (; ne; ne = ne->next) {
			if (all) {
				nr = ++sql->label;
				cnme = number2name(cname, sizeof(cname), nr);
			}
			exp_setname(sql->sa, ne->data, tnme, cnme );
		}
	}
	return r;
}

sql_exp *
rel_project_add_exp( mvc *sql, sql_rel *rel, sql_exp *e)
{
	assert(is_project(rel->op));

	/*
	if (!exp_relname(e)) {
		if (exp_name(e))
			exp_setrelname(sql->sa, e, ++sql->label);
		else
			exp_label(sql->sa, e, ++sql->label);
	}
	*/
	if (!exp_name(e))
		exp_label(sql->sa, e, ++sql->label);
	if (is_simple_project(rel->op)) {
		sql_rel *l = rel->l;
		if (!rel->exps)
			rel->exps = new_exp_list(sql->sa);
		if (l && is_groupby(l->op) && exp_card(e) <= CARD_ATOM && list_empty(l->exps))
			e = rel_project_add_exp(sql, l, e);
		if (e->card > rel->card)
			rel->card = e->card;
		append(rel->exps, e);
		rel->nrcols++;
	} else if (is_groupby(rel->op)) {
		return rel_groupby_add_aggr(sql, rel, e);
	}
	e = exp_ref(sql, e);
	return e;
}

sql_rel *
rel_select_add_exp(sql_allocator *sa, sql_rel *l, sql_exp *e)
{
	if ((l->op != op_select && !is_outerjoin(l->op)) || rel_is_ref(l))
		return rel_select(sa, l, e);

/* 	allow during AST->relational for bool expresssions as well
	if (e->type != e_cmp && e->card > CARD_ATOM) {
		sql_exp *t = exp_atom_bool(sa, 1);
		e = exp_compare(sa, e, t, cmp_equal);
	}
*/
	if (!l->exps)
		l->exps = new_exp_list(sa);
	append(l->exps, e);
	return l;
}

void
rel_join_add_exp( sql_allocator *sa, sql_rel *rel, sql_exp *e)
{
	assert(is_join(rel->op) || is_semi(rel->op) || is_select(rel->op));

	if (!rel->exps)
		rel->exps = new_exp_list(sa);
	append(rel->exps, e);
	if (e->card > rel->card)
		rel->card = e->card;
}

sql_exp *
rel_groupby_add_aggr(mvc *sql, sql_rel *rel, sql_exp *e)
{
	sql_exp *m = NULL, *ne;

	if (list_empty(rel->r))
		rel->card = e->card = CARD_ATOM;

	if ((m=exps_any_match(rel->exps, e)) == NULL) {
		if (!exp_name(e))
			exp_label(sql->sa, e, ++sql->label);
		append(rel->exps, e);
		rel->nrcols++;
		m = e;
	}
	ne = exp_ref(sql, m);
	return ne;
}

sql_rel *
rel_select(sql_allocator *sa, sql_rel *l, sql_exp *e)
{
	sql_rel *rel;

	if (l && is_outerjoin(l->op) && !is_processed(l)) {
		if (e) {
			if (!l->exps)
				l->exps = new_exp_list(sa);
			append(l->exps, e);
		}
		return l;
	}

	if (l && is_select(l->op) && !rel_is_ref(l)) { /* refine old select */
		if (e)
			rel_select_add_exp(sa, l, e);
		return l;
	}
	rel = rel_create(sa);
	if(!rel)
		return NULL;

	rel->l = l;
	rel->r = NULL;
	rel->op = op_select;
	rel->exps = new_exp_list(sa);
	if (e)
		rel_select_add_exp(sa, rel, e);
	rel->card = CARD_ATOM; /* no relation */
	if (l) {
		rel->card = l->card;
		rel->nrcols = l->nrcols;
		if (is_single(l))
			set_single(rel);
	}
	return rel;
}

sql_rel *
rel_basetable(mvc *sql, sql_table *t, const char *atname)
{
	prop *p = NULL;
	node *cn;
	sql_allocator *sa = sql->sa;
	sql_rel *rel = rel_create(sa);
	const char *tname = t->base.name;
	if(!rel)
		return NULL;

	assert(atname);
	rel->l = t;
	rel->r = NULL;
	rel->op = op_basetable;
	rel->exps = new_exp_list(sa);
	if(!rel->exps) {
		rel_destroy(rel);
		return NULL;
	}

	if (isRemote(t))
		tname = mapiuri_table(t->query, sql->sa, tname);
	for (cn = t->columns.set->h; cn; cn = cn->next) {
		sql_column *c = cn->data;
		sql_exp *e = exp_alias(sa, atname, c->base.name, tname, c->base.name, &c->type, CARD_MULTI, c->null, 0);

		if (e == NULL) {
			rel_destroy(rel);
			return NULL;
		}
		if (c->t->pkey && ((sql_kc*)c->t->pkey->k.columns->h->data)->c == c) {
			p = e->p = prop_create(sa, PROP_HASHCOL, e->p);
			p->value = c->t->pkey;
		} else if (c->unique == 1) {
			p = e->p = prop_create(sa, PROP_HASHCOL, e->p);
			p->value = NULL;
		}
		set_basecol(e);
		append(rel->exps, e);
	}
	append(rel->exps, exp_alias(sa, atname, TID, tname, TID, sql_bind_localtype("oid"), CARD_MULTI, 0, 1));

	if (t->idxs.set) {
		for (cn = t->idxs.set->h; cn; cn = cn->next) {
			sql_exp *e;
			sql_idx *i = cn->data;
			sql_subtype *t = sql_bind_localtype("lng"); /* hash "lng" */
			char *iname = NULL;

			/* do not include empty indices in the plan */
			if ((hash_index(i->type) && list_length(i->columns) <= 1) || !idx_has_column(i->type))
				continue;

			if (i->type == join_idx)
				t = sql_bind_localtype("oid");

			iname = sa_strconcat( sa, "%", i->base.name);
			e = exp_alias(sa, atname, iname, tname, iname, t, CARD_MULTI, 0, 1);
			/* index names are prefixed, to make them independent */
			if (hash_index(i->type)) {
				p = e->p = prop_create(sa, PROP_HASHIDX, e->p);
				p->value = i;
			}
			if (i->type == join_idx) {
				p = e->p = prop_create(sa, PROP_JOINIDX, e->p);
				p->value = i;
			}
			append(rel->exps, e);
		}
	}

	rel->card = CARD_MULTI;
	rel->nrcols = list_length(t->columns.set);
	return rel;
}

sql_rel *
rel_groupby(mvc *sql, sql_rel *l, list *groupbyexps )
{
	sql_rel *rel = rel_create(sql->sa);
	list *aggrs = new_exp_list(sql->sa);
	node *en;
	if(!rel || !aggrs) {
		rel_destroy(rel);
		return NULL;
	}

	rel->card = CARD_ATOM;
	/* reduce duplicates in groupbyexps */
	if (groupbyexps && list_length(groupbyexps) > 1) {
		list *gexps = sa_list(sql->sa);

		for (en = groupbyexps->h; en; en = en->next) {
			sql_exp *e = en->data;

			if (!exps_any_match_same_or_no_alias(gexps, e))
				append(gexps, e);
		}
		groupbyexps = gexps;
	}

	if (groupbyexps) {
		rel->card = CARD_AGGR;
		for (en = groupbyexps->h; en; en = en->next) {
			sql_exp *e = en->data, *ne;

			/* after the group by the cardinality reduces */
			e->card = MIN(e->card, rel->card); /* if the column is an atom, the cardinality should not change */
			ne = exp_ref(sql, e);
			ne = exp_propagate(sql->sa, ne, e);
			append(aggrs, ne);
		}
	}
	rel->l = l;
	rel->r = groupbyexps;
	rel->exps = aggrs;
	rel->nrcols = aggrs?list_length(aggrs):0;
	rel->op = op_groupby;
	rel->grouped = 1;
	return rel;
}

sql_rel *
rel_project(sql_allocator *sa, sql_rel *l, list *e)
{
	sql_rel *rel = rel_create(sa);
	if(!rel)
		return NULL;

	rel->l = l;
	rel->r = NULL;
	rel->op = op_project;
	rel->exps = e;
	rel->card = exps_card(e);
	if (l) {
		rel->card = l->card;
		if (e)
			rel->nrcols = list_length(e);
		else
			rel->nrcols = l->nrcols;
		rel->single = l->single;
	}
	if (e && !list_empty(e)) {
		set_processed(rel);
		rel->nrcols = list_length(e);
	}
	return rel;
}

sql_rel*
rel_project_exp(sql_allocator *sa, sql_exp *e)
{
	sql_rel *rel = rel_project(sa, NULL, append(new_exp_list(sa), e));

	return rel;
}

sql_rel *
rel_exception(sql_allocator *sa, sql_rel *l, sql_rel *r, list *exps)
{
	sql_rel *rel = rel_create(sa);
	if(!rel)
		return NULL;
	rel->l = l;
	rel->r = r;
	rel->exps = exps;
	rel->op = op_ddl;
	rel->flag = ddl_exception;
	return rel;
}

sql_rel *
rel_relational_func(sql_allocator *sa, sql_rel *l, list *exps)
{
	sql_rel *rel = rel_create(sa);
	if(!rel)
		return NULL;

	rel->flag = 1;
	rel->l = l;
	rel->op = op_table;
	rel->exps = exps;
	rel->card = CARD_MULTI;
	rel->nrcols = list_length(exps);
	return rel;
}

sql_rel *
rel_table_func(sql_allocator *sa, sql_rel *l, sql_exp *f, list *exps, int kind)
{
	sql_rel *rel = rel_create(sa);
	if(!rel)
		return NULL;

	assert(kind > 0);
	rel->flag = kind;
	rel->l = l; /* relation before call */
	rel->r = f; /* expression (table func call) */
	rel->op = op_table;
	rel->exps = exps;
	rel->card = CARD_MULTI;
	rel->nrcols = list_length(exps);
	return rel;
}

static void
exps_has_nil(list *exps)
{
	node *m;

	for (m = exps->h; m; m = m->next) {
		sql_exp *e = m->data;

		set_has_nil(e);
	}
}

list *
_rel_projections(mvc *sql, sql_rel *rel, const char *tname, int settname, int intern, int basecol /* basecol only */ )
{
	list *lexps, *rexps, *exps;

	if (THRhighwater())
		return sql_error(sql, 10, SQLSTATE(42000) "Query too complex: running out of stack space");

	if (!rel)
		return new_exp_list(sql->sa);

	switch(rel->op) {
	case op_join:
	case op_left:
	case op_right:
	case op_full:
		exps = _rel_projections(sql, rel->l, tname, settname, intern, basecol);
		if (rel->op == op_full || rel->op == op_right)
			exps_has_nil(exps);
		rexps = _rel_projections(sql, rel->r, tname, settname, intern, basecol);
		if (rel->op == op_full || rel->op == op_left)
			exps_has_nil(rexps);
		exps = list_merge( exps, rexps, (fdup)NULL);
		return exps;
	case op_groupby:
		if (list_empty(rel->exps) && rel->r) {
			list *r = rel->r;
			int label = 0;

			if (!settname)
				label = ++sql->label;
			exps = new_exp_list(sql->sa);
			for (node *en = r->h; en; en = en->next) {
				sql_exp *e = en->data;

				if (basecol && !is_basecol(e))
					continue;
				if (intern || !is_intern(e)) {
					append(exps, e = exp_alias_or_copy(sql, tname, exp_name(e), rel, e));
					if (!settname) /* noname use alias */
						exp_setrelname(sql->sa, e, label);

				}
			}
			return exps;
		}
		/* fall through */
	case op_project:
	case op_basetable:
	case op_table:

	case op_union:
	case op_except:
	case op_inter:
		if (rel->exps) {
			int label = 0;

			if (!settname)
				label = ++sql->label;
			exps = new_exp_list(sql->sa);
			for (node *en = rel->exps->h; en; en = en->next) {
				sql_exp *e = en->data;

				if (basecol && !is_basecol(e))
					continue;
				if (intern || !is_intern(e)) {
					append(exps, e = exp_alias_or_copy(sql, tname, exp_name(e), rel, e));
					if (!settname) /* noname use alias */
						exp_setrelname(sql->sa, e, label);

				}
			}
			return exps;
		}
		lexps = _rel_projections(sql, rel->l, tname, settname, intern, basecol);
		rexps = _rel_projections(sql, rel->r, tname, settname, intern, basecol);
		exps = sa_list(sql->sa);
		if (lexps && rexps && exps) {
			int label = 0;

			if (!settname)
				label = ++sql->label;
			for (node *en = lexps->h, *ren = rexps->h; en && ren; en = en->next, ren = ren->next) {
				sql_exp *e = en->data;
				e->card = rel->card;
				if (!settname) /* noname use alias */
					exp_setrelname(sql->sa, e, label);
				append(exps, e);
			}
		}
		return exps;
	case op_ddl:
	case op_semi:
	case op_anti:

	case op_select:
	case op_topn:
	case op_sample:
		return _rel_projections(sql, rel->l, tname, settname, intern, basecol);
	default:
		return NULL;
	}
}

list *
rel_projections(mvc *sql, sql_rel *rel, const char *tname, int settname, int intern)
{
	assert(tname == NULL);
	return _rel_projections(sql, rel, tname, settname, intern, 0);
}

/* add a project around a project where each inner expression gets a unique label */
sql_rel *
rel_safe_project(mvc *sql, sql_rel *rel)
{
	list *nexps = sa_list(sql->sa);

	assert(!list_empty(rel->exps));
	for(node *n = rel->exps->h; n; n=n->next) {
		sql_exp *e = n->data, *ne;

		n->data = e = exp_label(sql->sa, e, ++sql->label);
		ne = exp_ref(sql, e);
		if (exp_name(e))
			exp_prop_alias(sql->sa, ne, e);
		append(nexps, ne);
	}
	list_hash_clear(rel->exps);
	return rel_project(sql->sa, rel, nexps);
}

/* find the path to the relation containing the base of the expression
	(e_column), in most cases this means go down the join tree and
	find the base column.
 */
static int
rel_bind_path_(mvc *sql, sql_rel *rel, sql_exp *e, list *path )
{
	int found = 0;

	if (THRhighwater()) {
		sql_error(sql, 10, SQLSTATE(42000) "Query too complex: running out of stack space");
		return 0;
	}

	switch (rel->op) {
	case op_join:
	case op_left:
	case op_right:
	case op_full:
		/* first right (possible subquery) */
		found = rel_bind_path_(sql, rel->r, e, path);
		if (!found)
			found = rel_bind_path_(sql, rel->l, e, path);
		break;
	case op_semi:
	case op_anti:

	case op_select:
	case op_topn:
	case op_sample:
		found = rel_bind_path_(sql, rel->l, e, path);
		break;

	case op_union:
	case op_inter:
	case op_except:
		if (!rel->exps) {
			found = rel_bind_path_(sql, rel->l, e, path);
			assert(0);
			break;
		}
		/* fall through */
	case op_groupby:
	case op_project:
	case op_table:
	case op_basetable:
		if (!rel->exps)
			break;
		if (!found && e->l && exps_bind_column2(rel->exps, e->l, e->r, NULL))
			found = 1;
		if (!found && !e->l && exps_bind_column(rel->exps, e->r, NULL, NULL, 1))
			found = 1;
		break;
	case op_insert:
	case op_update:
	case op_delete:
	case op_truncate:
		break;
	case op_ddl:
		break;
	}
	if (found)
		list_prepend(path, rel);
	return found;
}

static list *
rel_bind_path(mvc *sql, sql_rel *rel, sql_exp *e, list *path)
{
	if (!path)
		return NULL;

	if (e->type == e_convert)
		path = rel_bind_path(sql, rel, e->l, path);
	else if (e->type == e_column) {
		if (rel) {
			if (!rel_bind_path_(sql, rel, e, path)) {
				/* something is wrong */
				return NULL;
			}
		}
		return path;
	}
	/* default the top relation */
	append(path, rel);
	return path;
}

static sql_rel *
rel_select_push_exp_down(mvc *sql, sql_rel *rel, sql_exp *e)
{
	sql_rel *r = rel->l, *jl = r->l, *jr = r->r;
	int left = r->op == op_join || r->op == op_left;
	int right = r->op == op_join || r->op == op_right;
	int done = 0;
	sql_exp *ne = NULL;

	assert(is_select(rel->op));
	if (!is_full(r->op) && !is_single(r)) {
		if (left)
			ne = exp_push_down(sql, e, jl, jl);
		if (ne && ne != e) {
			done = 1;
			r->l = jl = rel_select_add_exp(sql->sa, jl, ne);
		} else if (right) {
			ne = exp_push_down(sql, e, jr, jr);
			if (ne && ne != e) {
				done = 1;
				r->r = jr = rel_select_add_exp(sql->sa, jr, ne);
			}
		}
	}
	if (!done)
		rel_select_add_exp(sql->sa, rel, e);
	return rel;
}

/* ls is the left expression of the select, rs is a simple atom, e is the
   select expression.
 */
sql_rel *
rel_push_select(mvc *sql, sql_rel *rel, sql_exp *ls, sql_exp *e, int f)
{
	list *l = rel_bind_path(sql, rel, ls, sa_list(sql->sa));
	node *n;
	sql_rel *lrel = NULL, *p = NULL;

	if (!l)
		return NULL;
	if (is_sql_or(f)) /* expression has no clear parent relation, so filter current with it */
		return rel_select(sql->sa, rel, e);

	for (n = l->h; n; n = n->next ) {
		lrel = n->data;

		if (rel_is_ref(lrel))
			break;

		/* push down as long as the operators allow this */
		if (!is_select(lrel->op) &&
		    !(is_semi(lrel->op) && !rel_is_ref(lrel->l)) &&
		    lrel->op != op_join &&
		    lrel->op != op_left)
			break;
		/* pushing through left head of a left join is allowed */
		if (lrel->op == op_left && (!n->next || lrel->l != n->next->data))
			break;
		p = lrel;
	}
	if (!lrel)
		return NULL;
	if (p && is_select(p->op) && !rel_is_ref(p)) { /* refine old select */
		p = rel_select_push_exp_down(sql, p, e);
	} else {
		sql_rel *n = rel_select(sql->sa, lrel, e);

		if (p && p != lrel) {
			assert(p->op == op_join || p->op == op_left || is_semi(p->op));
			if (p->l == lrel) {
				p->l = n;
			} else {
				p->r = n;
			}
		} else {
			if (rel != lrel)
				assert(0);
			rel = n;
		}
	}
	return rel;
}

/* ls and rs are the left and right expression of the join, e is the
   join expression.
 */
sql_rel *
rel_push_join(mvc *sql, sql_rel *rel, sql_exp *ls, sql_exp *rs, sql_exp *rs2, sql_exp *e, int f)
{
	list *l = rel_bind_path(sql, rel, ls, sa_list(sql->sa));
	list *r = rel_bind_path(sql, rel, rs, sa_list(sql->sa));
	list *r2 = NULL;
	node *ln, *rn;
	sql_rel *lrel = NULL, *rrel = NULL, *rrel2 = NULL, *p = NULL;

	if (rs2)
		r2 = rel_bind_path(sql, rel, rs2, sa_list(sql->sa));
	if (!l || !r || (rs2 && !r2))
		return NULL;

	if (is_sql_or(f))
		return rel_push_select(sql, rel, ls, e, f);

	p = rel;
	if (r2) {
		node *rn2;

		for (ln = l->h, rn = r->h, rn2 = r2->h; ln && rn && rn2; ln = ln->next, rn = rn->next, rn2 = rn2->next ) {
			lrel = ln->data;
			rrel = rn->data;
			rrel2 = rn2->data;

			if (rel_is_ref(lrel) || rel_is_ref(rrel) || rel_is_ref(rrel2) || is_processed(lrel) || is_processed(rrel))
				break;

			/* push down as long as the operators allow this
				and the relation is equal.
			*/
			if (lrel != rrel || lrel != rrel2 ||
				(!is_select(lrel->op) &&
				 !(is_semi(lrel->op) && !rel_is_ref(lrel->l)) &&
				 lrel->op != op_join &&
				 lrel->op != op_left))
				break;
			/* pushing through left head of a left join is allowed */
			if (lrel->op == op_left && (!ln->next || lrel->l != ln->next->data))
				break;
			p = lrel;
		}
	} else {
		for (ln = l->h, rn = r->h; ln && rn; ln = ln->next, rn = rn->next ) {
			lrel = ln->data;
			rrel = rn->data;

			if (rel_is_ref(lrel) || rel_is_ref(rrel) || is_processed(lrel) || is_processed(rrel))
				break;

			/* push down as long as the operators allow this
				and the relation is equal.
			*/
			if (lrel != rrel ||
				(!is_select(lrel->op) &&
				 !(is_semi(lrel->op) && !rel_is_ref(lrel->l)) &&
				 lrel->op != op_join &&
				 lrel->op != op_left))
				break;
			/* pushing through left head of a left join is allowed */
			if (lrel->op == op_left && (!ln->next || lrel->l != ln->next->data))
				break;
			p = lrel;
		}
	}
	if (!lrel || !rrel || (r2 && !rrel2))
		return NULL;

	/* filter on columns of this relation */
	if ((lrel == rrel && (!r2 || lrel == rrel2) && lrel->op != op_join) || rel_is_ref(p)) {
		if (is_select(lrel->op) && !rel_is_ref(lrel)) {
			lrel = rel_select_push_exp_down(sql, lrel, e);
		} else if (p && is_select(p->op) && !rel_is_ref(p)) {
			p = rel_select_push_exp_down(sql, p, e);
		} else {
			sql_rel *n = rel_select(sql->sa, lrel, e);

			if (p && p != lrel) {
				if (p->l == lrel)
					p->l = n;
				else
					p->r = n;
			} else {
				rel = n;
			}
		}
		return rel;
	}

	rel_join_add_exp( sql->sa, p, e);
	return rel;
}

sql_rel *
rel_or(mvc *sql, sql_rel *rel, sql_rel *l, sql_rel *r, list *oexps, list *lexps, list *rexps)
{
	sql_rel *ll = l->l, *rl = r->l;
	list *ls, *rs;

	assert(!lexps || l == r);
	if (l == r && lexps) { /* merge both lists */
		sql_exp *e = exp_or(sql->sa, lexps, rexps, 0);
		list *nl = oexps?oexps:new_exp_list(sql->sa);

		rel_destroy(r);
		append(nl, e);
		if (is_outerjoin(l->op) && is_processed(l))
			l = rel_select(sql->sa, l, NULL);
		l->exps = nl;
		return l;
	}

	/* favor or expressions over union */
	if (l->op == r->op && is_select(l->op) &&
	    ll == rl && ll == rel && !rel_is_ref(l) && !rel_is_ref(r)) {
		sql_exp *e = exp_or(sql->sa, l->exps, r->exps, 0);
		list *nl = new_exp_list(sql->sa);

		rel_destroy(r);
		append(nl, e);
		l->exps = nl;

		/* merge and expressions */
		ll = l->l;
		while (ll && is_select(ll->op) && !rel_is_ref(ll)) {
			list_merge(l->exps, ll->exps, (fdup)NULL);
			l->l = ll->l;
			ll->l = NULL;
			rel_destroy(ll);
			ll = l->l;
		}
		return l;
	}

	if (rel) {
		ls = rel_projections(sql, rel, NULL, 1, 1);
		rs = rel_projections(sql, rel, NULL, 1, 1);
	} else {
		ls = rel_projections(sql, l, NULL, 1, 1);
		rs = rel_projections(sql, r, NULL, 1, 1);
	}
	set_processed(l);
	set_processed(r);
	rel = rel_setop_check_types(sql, l, r, ls, rs, op_union);
	if (!rel)
		return NULL;
	rel->exps = rel_projections(sql, rel, NULL, 1, 1);
	set_processed(rel);
	rel->nrcols = list_length(rel->exps);
	rel = rel_distinct(rel);
	if (!rel)
		return NULL;
	if (exps_card(l->exps) <= CARD_AGGR &&
	    exps_card(r->exps) <= CARD_AGGR)
	{
		rel->card = exps_card(l->exps);
		exps_fix_card( rel->exps, rel->card);
	}
	return rel;
}

sql_table *
rel_ddl_table_get(sql_rel *r)
{
	if (r->flag == ddl_alter_table || r->flag == ddl_create_table || r->flag == ddl_create_view) {
		sql_exp *e = r->exps->t->data;
		atom *a = e->l;

		return a->data.val.pval;
	}
	return NULL;
}

static sql_exp *
exps_find_identity(list *exps, sql_rel *p)
{
	node *n;

	for (n=exps->h; n; n = n->next) {
		sql_exp *e = n->data;

		if (is_identity(e, p))
			return e;
	}
	return NULL;
}

static sql_rel *
_rel_add_identity(mvc *sql, sql_rel *rel, sql_exp **exp)
{
	list *exps = rel_projections(sql, rel, NULL, 1, 1);
	sql_exp *e;

	if (list_length(exps) == 0) {
		*exp = NULL;
		return rel;
	}
	rel = rel_project(sql->sa, rel, exps);
	e = rel->exps->h->data;
	e = exp_column(sql->sa, exp_relname(e), exp_name(e), exp_subtype(e), rel->card, has_nil(e), is_intern(e));
	e = exp_unop(sql->sa, e, sql_bind_func(sql, "sys", "identity", exp_subtype(e), NULL, F_FUNC));
	set_intern(e);
	e->p = prop_create(sql->sa, PROP_HASHCOL, e->p);
	*exp = exp_label(sql->sa, e, ++sql->label);
	(void) rel_project_add_exp(sql, rel, e);
	return rel;
}

sql_rel *
rel_add_identity(mvc *sql, sql_rel *rel, sql_exp **exp)
{
	if (rel && is_project(rel->op) && (*exp = exps_find_identity(rel->exps, rel->l)) != NULL)
		return rel;
	return _rel_add_identity(sql, rel, exp);
}

sql_rel *
rel_add_identity2(mvc *sql, sql_rel *rel, sql_exp **exp)
{
	sql_rel *l = rel, *p = rel;

	if (rel && is_project(rel->op) && (*exp = exps_find_identity(rel->exps, rel->l)) != NULL)
		return rel;
	while(l && !is_set(l->op) && rel_has_freevar(sql, l) && l->l) {
		p = l;
		l = l->l;
	}
	if (l != p) {
		sql_rel *o = rel;
		sql_exp *id;

		p->l = _rel_add_identity(sql, l, exp);
		l = p->l;
		id = exp_ref(sql, *exp);
		while (o && o != l) {
			*exp = id;
			if (is_project(o->op))
				rel_project_add_exp(sql, o, id);
			o = o->l;
		}
		return rel;
	}
	return _rel_add_identity(sql, rel, exp);
}

sql_exp *
rel_find_column( sql_allocator *sa, sql_rel *rel, const char *tname, const char *cname )
{
	if (!rel)
		return NULL;

	if (rel->exps && (is_project(rel->op) || is_base(rel->op))) {
		int ambiguous = 0, multi = 0;
		sql_exp *e = exps_bind_column2(rel->exps, tname, cname, &multi);
		if (!e && cname[0] == '%' && !tname)
			e = exps_bind_column(rel->exps, cname, &ambiguous, &multi, 0);
		if (e && !ambiguous && !multi)
			return exp_alias(sa, exp_relname(e), exp_name(e), exp_relname(e), cname, exp_subtype(e), e->card, has_nil(e), is_intern(e));
	}
	if (is_project(rel->op) && rel->l && !is_processed(rel)) {
		return rel_find_column(sa, rel->l, tname, cname);
	} else if (is_join(rel->op)) {
		sql_exp *e = rel_find_column(sa, rel->l, tname, cname);
		if (!e)
			e = rel_find_column(sa, rel->r, tname, cname);
		return e;
	} else if (is_set(rel->op) ||
		   is_sort(rel) ||
		   is_semi(rel->op) ||
		   is_select(rel->op)) {
		if (rel->l)
			return rel_find_column(sa, rel->l, tname, cname);
	}
	return NULL;
}

int
rel_in_rel(sql_rel *super, sql_rel *sub)
{
	if (!super)
		return 0;
	if (super == sub)
		return 1;
	if (is_join(super->op) || is_semi(super->op) || is_set(super->op) || is_modify(super->op) || is_ddl(super->op))
		return rel_in_rel(super->l, sub) || rel_in_rel(super->r, sub);
	if (is_select(super->op) || is_simple_project(super->op) || is_groupby(super->op) || is_topn(super->op) || is_sample(super->op))
		return rel_in_rel(super->l, sub);
	return 0;
}

sql_rel*
rel_parent(sql_rel *rel)
{
	if (rel->l && (is_project(rel->op) || is_topn(rel->op) || is_sample(rel->op))) {
		sql_rel *l = rel->l;
		if (is_project(l->op))
			return l;
	}
	return rel;
}

sql_exp *
lastexp(sql_rel *rel)
{
	if (!is_processed(rel) || is_topn(rel->op) || is_sample(rel->op))
		rel = rel_parent(rel);
	assert(list_length(rel->exps));
	assert(is_project(rel->op));
	return rel->exps->t->data;
}

sql_rel *
rel_return_zero_or_one(mvc *sql, sql_rel *rel, exp_kind ek)
{
	if (ek.card < card_set && rel->card > CARD_ATOM) {
		list *exps = rel->exps;

		assert (is_simple_project(rel->op) || is_set(rel->op));
		rel = rel_groupby(sql, rel, NULL);
		for(node *n = exps->h; n; n=n->next) {
			sql_exp *e = n->data;
			if (!has_label(e))
				exp_label(sql->sa, e, ++sql->label);
			sql_subtype *t = exp_subtype(e); /* parameters don't have a type defined, for those use 'void' one */
			sql_subfunc *zero_or_one = sql_bind_func(sql, "sys", "zero_or_one", t ? t : sql_bind_localtype("void"), NULL, F_AGGR);

			e = exp_ref(sql, e);
			e = exp_aggr1(sql->sa, e, zero_or_one, 0, 0, CARD_ATOM, has_nil(e));
			(void)rel_groupby_add_aggr(sql, rel, e);
		}
	}
	return rel;
}

sql_rel *
rel_zero_or_one(mvc *sql, sql_rel *rel, exp_kind ek)
{
	if (is_topn(rel->op) || is_sample(rel->op))
		rel = rel_project(sql->sa, rel, rel_projections(sql, rel, NULL, 1, 0));
	if (ek.card < card_set && rel->card > CARD_ATOM) {
		assert (is_simple_project(rel->op) || is_set(rel->op));

		list *exps = rel->exps;
		for(node *n = exps->h; n; n=n->next) {
			sql_exp *e = n->data;
			if (!has_label(e))
				exp_label(sql->sa, e, ++sql->label);
		}
		set_single(rel);
	} else {
		sql_exp *e = lastexp(rel);
		if (!has_label(e))
			exp_label(sql->sa, e, ++sql->label);
	}
	return rel;
}

static sql_rel *
refs_find_rel(list *refs, sql_rel *rel)
{
	node *n;

	for(n=refs->h; n; n = n->next->next) {
		sql_rel *ref = n->data;
		sql_rel *s = n->next->data;

		if (rel == ref)
			return s;
	}
	return NULL;
}

static int exp_deps(mvc *sql, sql_exp *e, list *refs, list *l);

static int
exps_deps(mvc *sql, list *exps, list *refs, list *l)
{

	for(node *n = exps->h; n; n = n->next)
		if (exp_deps(sql, n->data, refs, l) != 0)
			return -1;
	return 0;
}

static int
id_cmp(sqlid *id1, sqlid *id2)
{
	if (*id1 == *id2)
		return 0;
	return -1;
}

static list *
cond_append(list *l, sqlid *id)
{
	if (*id >= FUNC_OIDS && !list_find(l, id, (fcmp) &id_cmp))
		 list_append(l, id);
	return l;
}

static int rel_deps(mvc *sql, sql_rel *r, list *refs, list *l);

static int
exp_deps(mvc *sql, sql_exp *e, list *refs, list *l)
{
	if (THRhighwater()) {
		(void) sql_error(sql, 10, SQLSTATE(42000) "Query too complex: running out of stack space");
		return -1;
	}

	switch(e->type) {
	case e_psm:
		if (e->flag & PSM_SET || e->flag & PSM_RETURN || e->flag & PSM_EXCEPTION) {
			return exp_deps(sql, e->l, refs, l);
		} else if (e->flag & PSM_VAR) {
			return 0;
		} else if (e->flag & PSM_WHILE || e->flag & PSM_IF) {
			if (exp_deps(sql, e->l, refs, l) != 0 || exps_deps(sql, e->r, refs, l) != 0)
				return -1;
			if (e->flag & PSM_IF && e->f)
				return exps_deps(sql, e->f, refs, l);
		} else if (e->flag & PSM_REL) {
			sql_rel *rel = e->l;
			return rel_deps(sql, rel, refs, l);
		}
	case e_atom:
	case e_column:
		break;
	case e_convert:
		return exp_deps(sql, e->l, refs, l);
	case e_func: {
		sql_subfunc *f = e->f;

		if (e->l && exps_deps(sql, e->l, refs, l) != 0)
			return -1;
		cond_append(l, &f->func->base.id);
		if (e->l && list_length(e->l) == 2 && strcmp(f->func->base.name, "next_value_for") == 0) {
			/* add dependency on seq nr */
			list *nl = e->l;
			sql_exp *schname = nl->h->data, *seqname = nl->t->data;
			char *sch_name = is_atom(schname->type) && schname->l ? ((atom*)schname->l)->data.val.sval : NULL;
			char *seq_name = is_atom(seqname->type) && seqname->l ? ((atom*)seqname->l)->data.val.sval : NULL;

			if (sch_name && seq_name) {
				sql_schema *sche = mvc_bind_schema(sql, sch_name);
<<<<<<< HEAD
				sql_sequence *seq = find_sql_sequence(sche, seq_name);
				assert(sche && seq);

				cond_append(l, &seq->base.id);
=======
				if (sche) {
					sql_sequence *seq = find_sql_sequence(sche, seq_name);
					if (seq)
						cond_append(l, &seq->base.id);
				}
>>>>>>> 5669dad8
			}
		}
	} break;
	case e_aggr: {
		sql_subfunc *a = e->f;

		if (e->l && exps_deps(sql, e->l, refs, l) != 0)
			return -1;
		cond_append(l, &a->func->base.id);
	} break;
	case e_cmp: {
		if (e->flag == cmp_or || e->flag == cmp_filter) {
			if (e->flag == cmp_filter) {
				sql_subfunc *f = e->f;
				cond_append(l, &f->func->base.id);
			}
			if (exps_deps(sql, e->l, refs, l) != 0 ||
				exps_deps(sql, e->r, refs, l) != 0)
				return -1;
		} else if (e->flag == cmp_in || e->flag == cmp_notin) {
			if (exp_deps(sql, e->l, refs, l) != 0 ||
				exps_deps(sql, e->r, refs, l) != 0)
				return -1;
		} else {
			if (exp_deps(sql, e->l, refs, l) != 0 ||
				exp_deps(sql, e->r, refs, l) != 0)
				return -1;
			if (e->f)
				return exp_deps(sql, e->f, refs, l);
		}
	}	break;
	}
	return 0;
}

static int
rel_deps(mvc *sql, sql_rel *r, list *refs, list *l)
{
	if (THRhighwater()) {
		(void) sql_error(sql, 10, SQLSTATE(42000) "Query too complex: running out of stack space");
		return -1;
	}

	if (!r)
		return 0;

	if (rel_is_ref(r) && refs_find_rel(refs, r)) /* allready handled */
		return 0;
	switch (r->op) {
	case op_basetable: {
		sql_table *t = r->l;
		sql_column *c = r->r;

		if (!t && c)
			t = c->t;

		cond_append(l, &t->base.id);
		/* find all used columns */
		for (node *en = r->exps->h; en; en = en->next) {
			sql_exp *exp = en->data;
			const char *oname = exp->r;

			assert(!is_func(exp->type));
			if (oname[0] == '%' && strcmp(oname, TID) == 0) {
				continue;
			} else if (oname[0] == '%') {
				sql_idx *i = find_sql_idx(t, oname+1);
				cond_append(l, &i->base.id);
			} else {
				sql_column *c = find_sql_column(t, oname);
				cond_append(l, &c->base.id);
			}
		}
	} break;
	case op_table: {
		if ((IS_TABLE_PROD_FUNC(r->flag) || r->flag == TABLE_FROM_RELATION) && r->r) { /* table producing function, excluding rel_relational_func cases */
			sql_exp *op = r->r;
			sql_subfunc *f = op->f;
			cond_append(l, &f->func->base.id);
		}
	} break;
	case op_join:
	case op_left:
	case op_right:
	case op_full:
	case op_semi:
	case op_anti:
	case op_union:
	case op_except:
	case op_inter:

	case op_insert:
	case op_update:
	case op_delete:
		if (rel_deps(sql, r->l, refs, l) != 0 ||
			rel_deps(sql, r->r, refs, l) != 0)
			return -1;
		break;
	case op_project:
	case op_select:
	case op_groupby:
	case op_topn:
	case op_sample:
	case op_truncate:
		if (rel_deps(sql, r->l, refs, l) != 0)
			return -1;
		break;
	case op_ddl:
		if (r->flag == ddl_output || r->flag == ddl_create_seq || r->flag == ddl_alter_seq || r->flag == ddl_alter_table || r->flag == ddl_create_table || r->flag == ddl_create_view) {
			if (rel_deps(sql, r->l, refs, l) != 0)
				return -1;
		} else if (r->flag == ddl_list || r->flag == ddl_exception) {
			if (rel_deps(sql, r->l, refs, l) != 0 ||
				rel_deps(sql, r->r, refs, l) != 0)
				return -1;
		}
		break;
	}
	if (!is_base(r->op) && r->exps) {
		if (exps_deps(sql, r->exps, refs, l) != 0)
			return -1;
	}
	if ((is_simple_project(r->op) || is_groupby(r->op)) && r->r) {
		if (exps_deps(sql, r->r, refs, l) != 0)
			return -1;
	}
	if (rel_is_ref(r)) {
		list_append(refs, r);
		list_append(refs, l);
	}
	return 0;
}

list *
rel_dependencies(mvc *sql, sql_rel *r)
{
	list *refs = sa_list(sql->sa);
	list *l = sa_list(sql->sa);

	if (rel_deps(sql, r, refs, l) != 0)
		return NULL;
	return l;
}

static list *exps_exp_visitor(visitor *v, sql_rel *rel, list *exps, int depth, exp_rewrite_fptr exp_rewriter, bool topdown, bool relations_topdown);

static inline list *
exps_exps_exp_visitor(visitor *v, sql_rel *rel, list *lists, int depth, exp_rewrite_fptr exp_rewriter, bool topdown, bool relations_topdown)
{
	node *n;

	if (list_empty(lists))
		return lists;
	for (n = lists->h; n; n = n->next) {
		if (n->data && (n->data = exps_exp_visitor(v, rel, n->data, depth, exp_rewriter, topdown, relations_topdown)) == NULL)
			return NULL;
	}
	return lists;
}

static sql_rel *rel_exp_visitor(visitor *v, sql_rel *rel, exp_rewrite_fptr exp_rewriter, bool topdown, bool relations_topdown);

static sql_exp *
exp_visitor(visitor *v, sql_rel *rel, sql_exp *e, int depth, exp_rewrite_fptr exp_rewriter, bool topdown, bool relations_topdown)
{
	if (THRhighwater())
		return sql_error(v->sql, 10, SQLSTATE(42000) "Query too complex: running out of stack space");

	assert(e);
	if (topdown && !(e = exp_rewriter(v, rel, e, depth)))
		return NULL;

	switch(e->type) {
	case e_column:
		break;
	case e_convert:
		if  ((e->l = exp_visitor(v, rel, e->l, depth+1, exp_rewriter, topdown, relations_topdown)) == NULL)
			return NULL;
		break;
	case e_aggr:
	case e_func:
		if (e->r) /* rewrite rank -r is list of lists */
			if ((e->r = exps_exps_exp_visitor(v, rel, e->r, depth+1, exp_rewriter, topdown, relations_topdown)) == NULL)
				return NULL;
		if (e->l)
			if ((e->l = exps_exp_visitor(v, rel, e->l, depth+1, exp_rewriter, topdown, relations_topdown)) == NULL)
				return NULL;
		break;
	case e_cmp:
		if (e->flag == cmp_or || e->flag == cmp_filter) {
			if ((e->l = exps_exp_visitor(v, rel, e->l, depth+1, exp_rewriter, topdown, relations_topdown)) == NULL)
				return NULL;
			if ((e->r = exps_exp_visitor(v, rel, e->r, depth+1, exp_rewriter, topdown, relations_topdown)) == NULL)
				return NULL;
		} else if (e->flag == cmp_in || e->flag == cmp_notin) {
			if ((e->l = exp_visitor(v, rel, e->l, depth+1, exp_rewriter, topdown, relations_topdown)) == NULL)
				return NULL;
			if ((e->r = exps_exp_visitor(v, rel, e->r, depth+1, exp_rewriter, topdown, relations_topdown)) == NULL)
				return NULL;
		} else {
			if ((e->l = exp_visitor(v, rel, e->l, depth+1, exp_rewriter, topdown, relations_topdown)) == NULL)
				return NULL;
			if ((e->r = exp_visitor(v, rel, e->r, depth+1, exp_rewriter, topdown, relations_topdown)) == NULL)
				return NULL;
			if (e->f && (e->f = exp_visitor(v, rel, e->f, depth+1, exp_rewriter, topdown, relations_topdown)) == NULL)
				return NULL;
		}
		break;
	case e_psm:
		if (e->flag & PSM_SET || e->flag & PSM_RETURN || e->flag & PSM_EXCEPTION) {
			if ((e->l = exp_visitor(v, rel, e->l, depth+1, exp_rewriter, topdown, relations_topdown)) == NULL)
				return NULL;
		} else if (e->flag & PSM_VAR) {
			return e;
		} else if (e->flag & PSM_WHILE || e->flag & PSM_IF) {
			if ((e->l = exp_visitor(v, rel, e->l, depth+1, exp_rewriter, topdown, relations_topdown)) == NULL)
				return NULL;
			if ((e->r = exps_exp_visitor(v, rel, e->r, depth+1, exp_rewriter, topdown, relations_topdown)) == NULL)
				return NULL;
			if (e->flag == PSM_IF && e->f && (e->f = exps_exp_visitor(v, rel, e->f, depth+1, exp_rewriter, topdown, relations_topdown)) == NULL)
				return NULL;
		} else if (e->flag & PSM_REL) {
			if ((e->l = rel_exp_visitor(v, e->l, exp_rewriter, topdown, relations_topdown)) == NULL)
				return NULL;
		}
		break;
	case e_atom:
		if (e->f)
			if ((e->f = exps_exp_visitor(v, rel, e->f, depth+1, exp_rewriter, topdown, relations_topdown)) == NULL)
				return NULL;
		break;
	}
	if (!topdown && !(e = exp_rewriter(v, rel, e, depth)))
		return NULL;
	return e;
}

static list *
exps_exp_visitor(visitor *v, sql_rel *rel, list *exps, int depth, exp_rewrite_fptr exp_rewriter, bool topdown, bool relations_topdown)
{
	if (list_empty(exps))
		return exps;
	for (node *n = exps->h; n; n = n->next) {
		if (n->data && (n->data = exp_visitor(v, rel, n->data, depth, exp_rewriter, topdown, relations_topdown)) == NULL)
			return NULL;
	}
	list_hash_clear(exps);
	return exps;
}

static inline sql_rel *
rel_exp_visitor(visitor *v, sql_rel *rel, exp_rewrite_fptr exp_rewriter, bool topdown, bool relations_topdown)
{
	if (THRhighwater())
		return sql_error(v->sql, 10, SQLSTATE(42000) "Query too complex: running out of stack space");

	if (!rel)
		return rel;

	if (relations_topdown) {
		if (rel->exps && (rel->exps = exps_exp_visitor(v, rel, rel->exps, 0, exp_rewriter, topdown, relations_topdown)) == NULL)
			return NULL;
		if ((is_groupby(rel->op) || is_simple_project(rel->op)) && rel->r && (rel->r = exps_exp_visitor(v, rel, rel->r, 0, exp_rewriter, topdown, relations_topdown)) == NULL)
			return NULL;
	}

	switch(rel->op){
	case op_basetable:
		break;
	case op_table:
		if (IS_TABLE_PROD_FUNC(rel->flag) || rel->flag == TABLE_FROM_RELATION) {
			if (rel->l)
				if ((rel->l = rel_exp_visitor(v, rel->l, exp_rewriter, topdown, relations_topdown)) == NULL)
					return NULL;
		}
		break;
	case op_ddl:
		if (rel->flag == ddl_output || rel->flag == ddl_create_seq || rel->flag == ddl_alter_seq || rel->flag == ddl_alter_table || rel->flag == ddl_create_table || rel->flag == ddl_create_view) {
			if (rel->l)
				if ((rel->l = rel_exp_visitor(v, rel->l, exp_rewriter, topdown, relations_topdown)) == NULL)
					return NULL;
		} else if (rel->flag == ddl_list || rel->flag == ddl_exception) {
			if (rel->l)
				if ((rel->l = rel_exp_visitor(v, rel->l, exp_rewriter, topdown, relations_topdown)) == NULL)
					return NULL;
			if (rel->r)
				if ((rel->r = rel_exp_visitor(v, rel->r, exp_rewriter, topdown, relations_topdown)) == NULL)
					return NULL;
		}
		break;
	case op_insert:
	case op_update:
	case op_delete:

	case op_join:
	case op_left:
	case op_right:
	case op_full:
	case op_semi:
	case op_anti:

	case op_union:
	case op_inter:
	case op_except:
		if (rel->l)
			if ((rel->l = rel_exp_visitor(v, rel->l, exp_rewriter, topdown, relations_topdown)) == NULL)
				return NULL;
		if (rel->r)
			if ((rel->r = rel_exp_visitor(v, rel->r, exp_rewriter, topdown, relations_topdown)) == NULL)
				return NULL;
		break;
	case op_select:
	case op_topn:
	case op_sample:
	case op_project:
	case op_groupby:
	case op_truncate:
		if (rel->l)
			if ((rel->l = rel_exp_visitor(v, rel->l, exp_rewriter, topdown, relations_topdown)) == NULL)
				return NULL;
		break;
	}

	if (!relations_topdown) {
		if (rel->exps && (rel->exps = exps_exp_visitor(v, rel, rel->exps, 0, exp_rewriter, topdown, relations_topdown)) == NULL)
			return NULL;
		if ((is_groupby(rel->op) || is_simple_project(rel->op)) && rel->r && (rel->r = exps_exp_visitor(v, rel, rel->r, 0, exp_rewriter, topdown, relations_topdown)) == NULL)
			return NULL;
	}

	return rel;
}

sql_rel *
rel_exp_visitor_topdown(visitor *v, sql_rel *rel, exp_rewrite_fptr exp_rewriter, bool relations_topdown)
{
	return rel_exp_visitor(v, rel, exp_rewriter, true, relations_topdown);
}

sql_rel *
rel_exp_visitor_bottomup(visitor *v, sql_rel *rel, exp_rewrite_fptr exp_rewriter, bool relations_topdown)
{
	return rel_exp_visitor(v, rel, exp_rewriter, false, relations_topdown);
}

static list *exps_rel_visitor(visitor *v, list *exps, rel_rewrite_fptr rel_rewriter, bool topdown);

static sql_exp *
exp_rel_visitor(visitor *v, sql_exp *e, rel_rewrite_fptr rel_rewriter, bool topdown)
{
	if (THRhighwater())
		return sql_error(v->sql, 10, SQLSTATE(42000) "Query too complex: running out of stack space");

	assert(e);
	switch(e->type) {
	case e_column:
		break;
	case e_convert:
		if ((e->l = exp_rel_visitor(v, e->l, rel_rewriter, topdown)) == NULL)
			return NULL;
		break;
	case e_aggr:
	case e_func:
		if (e->r) /* rewrite rank */
			if ((e->r = exps_rel_visitor(v, e->r, rel_rewriter, topdown)) == NULL)
				return NULL;
		if (e->l)
			if ((e->l = exps_rel_visitor(v, e->l, rel_rewriter, topdown)) == NULL)
				return NULL;
		break;
	case e_cmp:
		if (e->flag == cmp_or || e->flag == cmp_filter) {
			if ((e->l = exps_rel_visitor(v, e->l, rel_rewriter, topdown)) == NULL)
				return NULL;
			if ((e->r = exps_rel_visitor(v, e->r, rel_rewriter, topdown)) == NULL)
				return NULL;
		} else if (e->flag == cmp_in || e->flag == cmp_notin) {
			if ((e->l = exp_rel_visitor(v, e->l, rel_rewriter, topdown)) == NULL)
				return NULL;
			if ((e->r = exps_rel_visitor(v, e->r, rel_rewriter, topdown)) == NULL)
				return NULL;
		} else {
			if ((e->l = exp_rel_visitor(v, e->l, rel_rewriter, topdown)) == NULL)
				return NULL;
			if ((e->r = exp_rel_visitor(v, e->r, rel_rewriter, topdown)) == NULL)
				return NULL;
			if (e->f && (e->f = exp_rel_visitor(v, e->f, rel_rewriter, topdown)) == NULL)
				return NULL;
		}
		break;
	case e_psm:
		if (e->flag & PSM_SET || e->flag & PSM_RETURN || e->flag & PSM_EXCEPTION) {
			if ((e->l = exp_rel_visitor(v, e->l, rel_rewriter, topdown)) == NULL)
				return NULL;
		} else if (e->flag & PSM_VAR) {
			return e;
		} else if (e->flag & PSM_WHILE || e->flag & PSM_IF) {
			if ((e->l = exp_rel_visitor(v, e->l, rel_rewriter, topdown)) == NULL)
				return NULL;
			if ((e->r = exps_rel_visitor(v, e->r, rel_rewriter, topdown)) == NULL)
				return NULL;
			if (e->flag == PSM_IF && e->f && (e->f = exps_rel_visitor(v, e->f, rel_rewriter, topdown)) == NULL)
				return NULL;
		} else if (e->flag & PSM_REL) {
			sql_rel *(*func)(visitor *, sql_rel *, rel_rewrite_fptr) = topdown ? rel_visitor_topdown : rel_visitor_bottomup;
			if ((e->l = func(v, e->l, rel_rewriter)) == NULL)
				return NULL;
		}
		break;
	case e_atom:
		if (e->f)
			if ((e->f = exps_rel_visitor(v, e->f, rel_rewriter, topdown)) == NULL)
				return NULL;
		break;
	}
	return e;
}

static list *
exps_rel_visitor(visitor *v, list *exps, rel_rewrite_fptr rel_rewriter, bool topdown)
{
	node *n;

	if (list_empty(exps))
		return exps;
	for (n = exps->h; n; n = n->next) {
		sql_exp *e = n->data;

		if (e && (n->data = exp_rel_visitor(v, e, rel_rewriter, topdown)) == NULL)
			return NULL;
	}
	list_hash_clear(exps);
	return exps;
}

static inline sql_rel *
do_rel_visitor(visitor *v, sql_rel *rel, rel_rewrite_fptr rel_rewriter, bool topdown)
{
	if (rel->exps && (rel->exps = exps_rel_visitor(v, rel->exps, rel_rewriter, topdown)) == NULL)
		return NULL;
	if ((is_groupby(rel->op) || is_simple_project(rel->op)) && rel->r && (rel->r = exps_rel_visitor(v, rel->r, rel_rewriter, topdown)) == NULL)
		return NULL;
	return rel_rewriter(v, rel);
}

static inline sql_rel *
rel_visitor(visitor *v, sql_rel *rel, rel_rewrite_fptr rel_rewriter, bool topdown)
{
	sql_rel *parent = v->parent;

	if (THRhighwater())
		return sql_error(v->sql, 10, SQLSTATE(42000) "Query too complex: running out of stack space");

	if (!rel)
		return NULL;

	if (topdown && !(rel = do_rel_visitor(v, rel, rel_rewriter, true)))
		return NULL;

	sql_rel *(*func)(visitor *, sql_rel *, rel_rewrite_fptr) = topdown ? rel_visitor_topdown : rel_visitor_bottomup;

	v->parent = rel;
	switch(rel->op){
	case op_basetable:
		break;
	case op_table:
		if (IS_TABLE_PROD_FUNC(rel->flag) || rel->flag == TABLE_FROM_RELATION) {
			if (rel->l)
				if ((rel->l = func(v, rel->l, rel_rewriter)) == NULL)
					return NULL;
		}
		break;
	case op_ddl:
		if (rel->flag == ddl_output || rel->flag == ddl_create_seq || rel->flag == ddl_alter_seq || rel->flag == ddl_alter_table || rel->flag == ddl_create_table || rel->flag == ddl_create_view) {
			if (rel->l)
				if ((rel->l = func(v, rel->l, rel_rewriter)) == NULL)
					return NULL;
		} else if (rel->flag == ddl_list || rel->flag == ddl_exception) {
			if (rel->l)
				if ((rel->l = func(v, rel->l, rel_rewriter)) == NULL)
					return NULL;
			if (rel->r)
				if ((rel->r = func(v, rel->r, rel_rewriter)) == NULL)
					return NULL;
		} else if (rel->flag == ddl_psm) {
			if ((rel->exps = exps_rel_visitor(v, rel->exps, rel_rewriter, topdown)) == NULL)
				return NULL;
		}
		break;
	case op_insert:
	case op_update:
	case op_delete:

	case op_join:
	case op_left:
	case op_right:
	case op_full:
	case op_semi:
	case op_anti:

	case op_union:
	case op_inter:
	case op_except:
		if (rel->l)
			if ((rel->l = func(v, rel->l, rel_rewriter)) == NULL)
				return NULL;
		if (rel->r)
			if ((rel->r = func(v, rel->r, rel_rewriter)) == NULL)
				return NULL;
		break;
	case op_select:
	case op_topn:
	case op_sample:
	case op_project:
	case op_groupby:
	case op_truncate:
		if (rel->l)
			if ((rel->l = func(v, rel->l, rel_rewriter)) == NULL)
				return NULL;
		break;
	}
	v->parent = parent;

	if (!topdown)
		rel = do_rel_visitor(v, rel, rel_rewriter, false);
	return rel;
}

sql_rel *
rel_visitor_topdown(visitor *v, sql_rel *rel, rel_rewrite_fptr rel_rewriter)
{
	v->depth++;
	rel = rel_visitor(v, rel, rel_rewriter, true);
	v->depth--;
	return rel;
}

sql_rel *
rel_visitor_bottomup(visitor *v, sql_rel *rel, rel_rewrite_fptr rel_rewriter)
{
	v->depth++;
	rel = rel_visitor(v, rel, rel_rewriter, false);
	v->depth--;
	return rel;
}

list *
exps_exp_visitor_topdown(visitor *v, sql_rel *rel, list *exps, int depth, exp_rewrite_fptr exp_rewriter, bool relations_topdown)
{
	return exps_exp_visitor(v, rel, exps, depth, exp_rewriter, true, relations_topdown);
}

list *
exps_exp_visitor_bottomup(visitor *v, sql_rel *rel, list *exps, int depth, exp_rewrite_fptr exp_rewriter, bool relations_topdown)
{
	return exps_exp_visitor(v, rel, exps, depth, exp_rewriter, false, relations_topdown);
}

static sql_exp *
exp_check_has_analytics(visitor *v, sql_rel *rel, sql_exp *e, int depth)
{
	(void)rel; (void)depth;
	if (e && e->type == e_func) {
		sql_subfunc *f = e->f;

		if (f && f->func && f->func->type == F_ANALYTIC)
			v->changes++;
	}
	return e;
}

int
exps_have_analytics(mvc *sql, list *exps)
{
	visitor v = { .sql = sql };
	(void)exps_exp_visitor_topdown(&v, NULL, exps, 0, &exp_check_has_analytics, true);
	return v.changes;
}

static sql_exp *
_rel_rebind_exp(visitor *v, sql_rel *rel, sql_exp *e, int depth)
{
	(void)depth;
	/* visitor will handle recursion, ie only need to check columns here */
	if (e->type == e_column) {
		sql_exp *ne = rel_find_exp(rel, e);
		if (!ne)
			v->changes++;
	}
	return e;
}

bool
rel_rebind_exp(mvc *sql, sql_rel *rel, sql_exp *e)
{
	visitor v = { .sql = sql };
	exp_visitor(&v, rel, e, 0, &_rel_rebind_exp, true, true);
	/* problems are passed via changes */
	return (v.changes==0);
}

static sql_exp *
_exp_freevar_offset(visitor *v, sql_rel *rel, sql_exp *e, int depth)
{
	(void)rel; (void)depth;
	/* visitor will handle recursion, ie only need to check columns here */
	int vf = is_freevar(e);
	if (v->changes < vf)
		v->changes=vf;
	return e;
}

int
exp_freevar_offset(mvc *sql, sql_exp *e)
{
	visitor v = { .sql = sql };
	exp_visitor(&v, NULL, e, 0, &_exp_freevar_offset, true, true);
	/* freevar offset is passed via changes */
	return (v.changes);
}<|MERGE_RESOLUTION|>--- conflicted
+++ resolved
@@ -1750,18 +1750,11 @@
 
 			if (sch_name && seq_name) {
 				sql_schema *sche = mvc_bind_schema(sql, sch_name);
-<<<<<<< HEAD
-				sql_sequence *seq = find_sql_sequence(sche, seq_name);
-				assert(sche && seq);
-
-				cond_append(l, &seq->base.id);
-=======
 				if (sche) {
 					sql_sequence *seq = find_sql_sequence(sche, seq_name);
 					if (seq)
 						cond_append(l, &seq->base.id);
 				}
->>>>>>> 5669dad8
 			}
 		}
 	} break;
