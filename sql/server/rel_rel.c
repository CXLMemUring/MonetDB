/*
 * This Source Code Form is subject to the terms of the Mozilla Public
 * License, v. 2.0.  If a copy of the MPL was not distributed with this
 * file, You can obtain one at http://mozilla.org/MPL/2.0/.
 *
 * Copyright 1997 - July 2008 CWI, August 2008 - 2020 MonetDB B.V.
 */

#include "monetdb_config.h"
#include "rel_rel.h"
#include "rel_exp.h"
#include "rel_prop.h"
#include "rel_remote.h"
#include "rel_unnest.h"
#include "sql_semantic.h"
#include "sql_mvc.h"


/* we don't name relations directly, but sometimes we need the relation
   name. So we look it up in the first expression

   we should clean up (remove) this function.
 */
const char *
rel_name( sql_rel *r )
{
	if (!is_project(r->op) && !is_base(r->op) && r->l) 
		return rel_name(r->l);
	if (r->exps && list_length(r->exps)) {
		sql_exp *e = r->exps->h->data;
		if (exp_relname(e))
			return exp_relname(e);
		if (e->type == e_column)
			return e->l;
	}
	return NULL;
}

sql_rel *
rel_distinct(sql_rel *l)
{
	set_distinct(l);
	return l;
}

sql_rel *
rel_dup(sql_rel *r)
{
	sql_ref_inc(&r->ref);
	return r;
}

static void
rel_destroy_(sql_rel *rel)
{
	if (!rel)
		return;
	if (is_join(rel->op) ||
	    is_semi(rel->op) ||
	    is_select(rel->op) ||
	    is_set(rel->op) ||
	    rel->op == op_topn ||
		rel->op == op_sample) {
		if (rel->l)
			rel_destroy(rel->l);
		if (rel->r)
			rel_destroy(rel->r);
	} else if (is_project(rel->op)) {
		if (rel->l)
			rel_destroy(rel->l);
	} else if (is_modify(rel->op)) {
		if (rel->r)
			rel_destroy(rel->r);
	}
}

void
rel_destroy(sql_rel *rel)
{
	if (!rel)
		return;
	if (sql_ref_dec(&rel->ref) > 0)
		return;
	rel_destroy_(rel);
}

sql_rel*
rel_create( sql_allocator *sa )
{
	sql_rel *r = SA_NEW(sa, sql_rel);
	if(!r)
		return NULL;

	sql_ref_init(&r->ref);
	r->l = r->r = NULL;
	r->exps = NULL;
	r->nrcols = 0;
	r->flag = 0;
	r->card = CARD_ATOM;
	r->distinct = 0;
	r->processed = 0;
	r->dependent = 0;
	r->subquery = 0;
	r->p = NULL;
	return r;
}

sql_rel *
rel_copy( mvc *sql, sql_rel *i, int deep )
{
	sql_rel *rel = rel_create(sql->sa);
	if(!rel)
		return NULL;

	rel->l = NULL;
	rel->r = NULL;
	rel->card = i->card;
	rel->flag = i->flag;

	switch(i->op) {
	case op_basetable:
		rel->l = i->l;
		break;
	case op_table:
		rel->l = i->l;
		rel->r = i->r;
		break;
	case op_groupby:
		rel->l = rel_copy(sql, i->l, deep);
		if (i->r) {
			if (!deep) {
				rel->r = list_dup(i->r, (fdup) NULL);
			} else {
				list* l = (list*)i->r;
				rel->r = list_new(l->sa, l->destroy);
				for(node *n = l->h ; n ; n = n->next)
					list_append(rel->r, rel_copy(sql, (sql_rel *)n->data, deep));
			}
		}
		break;
	case op_join:
	case op_left:
	case op_right:
	case op_full:
	case op_semi:
	case op_anti:
	case op_project:
	case op_select:
	default:
		if (i->l)
			rel->l = rel_copy(sql, i->l, deep);
		if (i->r)
			rel->r = rel_copy(sql, i->r, deep);
		break;
	}
	rel->op = i->op;
	rel->exps = (!i->exps)?NULL:deep?exps_copy(sql, i->exps):list_dup(i->exps, (fdup)NULL);
	return rel;
}

sql_rel *
rel_select_copy(sql_allocator *sa, sql_rel *l, list *exps)
{
	sql_rel *rel = rel_create(sa);
	if(!rel)
		return NULL;

	rel->l = l;
	rel->r = NULL;
	rel->op = op_select;
	rel->exps = exps?list_dup(exps, (fdup)NULL):NULL;
	rel->card = CARD_ATOM; /* no relation */
	if (l) {
		rel->card = l->card;
		rel->nrcols = l->nrcols;
	}
	return rel;
}

static int
rel_issubquery(sql_rel*r)
{
	if (!r->subquery) {
		if (is_select(r->op))
			return rel_issubquery(r->l);
	}	
	return r->subquery;
}

static sql_rel *
rel_bind_column_(mvc *sql, sql_rel **p, sql_rel *rel, const char *cname, int no_tname)
{
	int ambiguous = 0;
	sql_rel *l = NULL, *r = NULL;

	if (THRhighwater())
		return sql_error(sql, 10, SQLSTATE(42000) "Query too complex: running out of stack space");

	switch(rel->op) {
	case op_join:
	case op_left:
	case op_right:
	case op_full: {
		sql_rel *right = rel->r;

		*p = rel;
		r = rel_bind_column_(sql, p, rel->r, cname, no_tname);

		if (!r || !rel_issubquery(right)) {
			sql_exp *e = r?exps_bind_column(r->exps, cname, &ambiguous, 0):NULL;

			if (!r || !e || !is_freevar(e)) {
				*p = rel;
				l = rel_bind_column_(sql, p, rel->l, cname, no_tname);
				if (l && r && !rel_issubquery(r) && !is_dependent(rel)) {
					(void) sql_error(sql, ERR_AMBIGUOUS, SQLSTATE(42000) "SELECT: identifier '%s' ambiguous", cname);
					return NULL;
				}
			}
		}
		if (sql->session->status == -ERR_AMBIGUOUS)
			return NULL;
		if (l && !r)
			return l;
		return r;
	}
	case op_union:
	case op_except:
	case op_inter:
	case op_groupby:
	case op_project:
	case op_table:
	case op_basetable:
		if (rel->exps && exps_bind_column(rel->exps, cname, &ambiguous, no_tname))
			return rel;
		if (rel->r && is_groupby(rel->op) && exps_bind_column(rel->r, cname, &ambiguous, no_tname))
			return rel;
		if (ambiguous) {
			(void) sql_error(sql, ERR_AMBIGUOUS, SQLSTATE(42000) "SELECT: identifier '%s' ambiguous", cname);
			return NULL;
		}
		*p = rel;
		if (is_processed(rel))
			return NULL;
		if (rel->l && !(is_base(rel->op)))
			return rel_bind_column_(sql, p, rel->l, cname, no_tname);
		break;
	case op_semi:
	case op_anti:

	case op_select:
	case op_topn:
	case op_sample:
		*p = rel;
		if (rel->l)
			return rel_bind_column_(sql, p, rel->l, cname, no_tname);
		/* fall through */
	default:
		return NULL;
	}
	return NULL;
}

sql_exp *
rel_bind_column( mvc *sql, sql_rel *rel, const char *cname, int f, int no_tname)
{
	sql_rel *p = NULL;

	if (is_sql_sel(f) && rel && is_simple_project(rel->op) && !is_processed(rel))
		rel = rel->l;

	if (!rel || (rel = rel_bind_column_(sql, &p, rel, cname, no_tname)) == NULL)
		return NULL;

	if ((is_project(rel->op) || is_base(rel->op)) && rel->exps) {
		sql_exp *e = exps_bind_column(rel->exps, cname, NULL, no_tname);
		if (e)
			e = exp_alias_or_copy(sql, exp_relname(e), cname, rel, e);
		if (!e && is_groupby(rel->op) && rel->r) {
			sql_exp *e = exps_bind_column(rel->r, cname, NULL, no_tname);
			if (e)
				e = exp_alias_or_copy(sql, exp_relname(e), cname, rel, e);
			return e;
		}
		return e;
	}
	return NULL;
}

sql_exp *
rel_bind_column2( mvc *sql, sql_rel *rel, const char *tname, const char *cname, int f)
{
	if (!rel)
		return NULL;

	if ((is_project(rel->op) || is_base(rel->op))) {
		sql_exp *e = NULL; 

		/* in case of orderby we should also lookup the column in group by list (and use existing references) */
		if (!list_empty(rel->exps)) {
			e = exps_bind_column2(rel->exps, tname, cname);
			if (!e && is_groupby(rel->op) && rel->r) {
				e = exps_bind_alias(rel->r, tname, cname);
				if (e) { 
					if (exp_relname(e))
						e = exps_bind_column2(rel->exps, exp_relname(e), exp_name(e));
					else
						e = exps_bind_column(rel->exps, exp_name(e), NULL, 0);
					if (e)
						return e;
				}
			}
		}
		if (!e && (is_sql_sel(f) || is_sql_having(f) || !f) && is_groupby(rel->op) && rel->r) {
			e = exps_bind_column2(rel->r, tname, cname);
			if (e) {
				e = exp_ref(sql->sa, e);
				e->card = rel->card;
				return e;
			}
		}
		if (e)
			return exp_alias_or_copy(sql, tname, cname, rel, e);
	}
	if ((is_simple_project(rel->op) || is_groupby(rel->op)) && rel->l) {
		if (!is_processed(rel))
			return rel_bind_column2(sql, rel->l, tname, cname, f);
	} else if (is_join(rel->op)) {
		sql_exp *e = rel_bind_column2(sql, rel->l, tname, cname, f);
		if (!e)
			e = rel_bind_column2(sql, rel->r, tname, cname, f);
		return e;
	} else if (is_set(rel->op) ||
		   is_sort(rel) ||
		   is_semi(rel->op) ||
		   is_select(rel->op) ||
		   is_topn(rel->op)) {
		if (rel->l)
			return rel_bind_column2(sql, rel->l, tname, cname, f);
	}
	return NULL;
}

sql_exp *
rel_first_column(mvc *sql, sql_rel *r)
{
	if (is_simple_project(r->op)) 
		return r->exps->h->data;

	list *exps = rel_projections(sql, r, NULL, 1, 1);

	if (!list_empty(exps))
		return exps->h->data;

	return NULL;
}

sql_rel *
rel_inplace_setop(sql_rel *rel, sql_rel *l, sql_rel *r, operator_type setop, list *exps)
{
	rel_destroy_(rel);
	rel->l = l;
	rel->r = r;
	rel->op = setop;
	rel->exps = NULL;
	rel->card = CARD_MULTI;
	rel->flag = 0;
	if (l && r)
		rel->nrcols = l->nrcols + r->nrcols;
	rel->exps = exps;
	set_processed(rel);
	return rel;
}

sql_rel *
rel_inplace_project(sql_allocator *sa, sql_rel *rel, sql_rel *l, list *e)
{
	if (!l) {
		l = rel_create(sa);
		if(!l)
			return NULL;

		l->op = rel->op;
		l->l = rel->l;
		l->r = rel->r;
		l->exps = rel->exps;
		l->nrcols = rel->nrcols;
		l->flag = rel->flag;
		l->card = rel->card;
	} else {
		rel_destroy_(rel);
	}
	set_processed(rel);

	rel->l = l;
	rel->r = NULL;
	rel->op = op_project;
	rel->exps = e;
	rel->card = CARD_MULTI;
	rel->flag = 0;
	if (l) {
		rel->nrcols = l->nrcols;
		assert (exps_card(rel->exps) <= rel->card);
	}
	return rel;
}

sql_rel *
rel_inplace_groupby(sql_rel *rel, sql_rel *l, list *groupbyexps, list *exps )
{
	rel_destroy_(rel);
	rel->card = CARD_ATOM;
	if (groupbyexps)
		rel->card = CARD_AGGR;
	rel->l = l;
	rel->r = groupbyexps;
	rel->exps = exps;
	rel->nrcols = l->nrcols;
	rel->op = op_groupby;
	rel->flag = 0;
	return rel;
}

sql_rel *
rel_setop(sql_allocator *sa, sql_rel *l, sql_rel *r, operator_type setop)
{
	sql_rel *rel = rel_create(sa);
	if(!rel)
		return NULL;

	rel->l = l;
	rel->r = r;
	rel->op = setop;
	rel->exps = NULL;
	if (setop == op_union) {
		rel->card = CARD_MULTI;
	} else {
		rel->card = l->card;
	}
	if (l && r)
		rel->nrcols = l->nrcols + r->nrcols;
	return rel;
}

sql_rel *
rel_setop_check_types(mvc *sql, sql_rel *l, sql_rel *r, list *ls, list *rs, operator_type op)
{
	list *nls = new_exp_list(sql->sa);
	list *nrs = new_exp_list(sql->sa);
	node *n, *m;

	if(!nls || !nrs)
		return NULL;

	for (n = ls->h, m = rs->h; n && m; n = n->next, m = m->next) {
		sql_exp *le = n->data;
		sql_exp *re = m->data;

		if ((rel_convert_types(sql, l, r, &le, &re, 1, type_set) < 0))
			return NULL;
		append(nls, le);
		append(nrs, re);
	}
	l = rel_project(sql->sa, l, nls);
	r = rel_project(sql->sa, r, nrs);
	set_processed(l);
	set_processed(r);
	return rel_setop(sql->sa, l, r, op);
}

sql_rel *
rel_crossproduct(sql_allocator *sa, sql_rel *l, sql_rel *r, operator_type join)
{
	sql_rel *rel = rel_create(sa);
	if(!rel)
		return NULL;

	rel->l = l;
	rel->r = r;
	rel->op = join;
	rel->exps = NULL;
	rel->card = CARD_MULTI;
	rel->nrcols = l->nrcols + r->nrcols;
	return rel;
}

sql_exp *
rel_is_constant(sql_rel **R, sql_exp *e)
{
	sql_rel *rel = *R;

	if (rel && rel->op == op_project && list_length(rel->exps) == 1 && 
	    !rel->l && !rel->r && !rel_is_ref(rel) && e->type == e_column) {
		sql_exp *ne = rel_find_exp(rel, e);
		if (ne) {
			rel_destroy(rel);
			*R = NULL;
			return ne;
		}
	}
	return e;
}

sql_rel *
rel_topn(sql_allocator *sa, sql_rel *l, list *exps )
{
	sql_rel *rel = rel_create(sa);
	if(!rel)
		return NULL;

	rel->l = l;
	rel->r = NULL;
	rel->op = op_topn;	
	rel->exps = exps;
	rel->card = l->card;
	rel->nrcols = l->nrcols;
	return rel;
}

sql_rel *
rel_sample(sql_allocator *sa, sql_rel *l, list *exps )
{
	sql_rel *rel = rel_create(sa);
	if(!rel)
		return NULL;

	rel->l = l;
	rel->r = NULL;
	rel->op = op_sample;
	rel->exps = exps;
	rel->card = l->card;
	rel->nrcols = l->nrcols;
	return rel;
}

sql_rel *
rel_label( mvc *sql, sql_rel *r, int all)
{
	int nr = ++sql->label;
	char tname[16], *tnme;
	char cname[16], *cnme = NULL;

	tnme = number2name(tname, sizeof(tname), nr);
	if (!is_project(r->op)) {
		r = rel_project(sql->sa, r, rel_projections(sql, r, NULL, 1, 1));
		set_processed(r);
	}
	if (is_project(r->op) && r->exps) {
		node *ne = r->exps->h;

		r->exps->ht = NULL;
		for (; ne; ne = ne->next) {
			sql_exp *e = ne->data;

			if (!e->freevar) {
				if (all) {
					nr = ++sql->label;
					cnme = number2name(cname, sizeof(cname), nr);
				}
				exp_setname(sql->sa, e, tnme, cnme );
			}
		}
	}
	/* op_projects can have a order by list */
	if (r->op == op_project && r->r) {
		list *exps = r->r;
		node *ne = exps->h;

		exps->ht = NULL;
		for (; ne; ne = ne->next) {
			if (all) {
				nr = ++sql->label;
				cnme = number2name(cname, sizeof(cname), nr);
			}
			exp_setname(sql->sa, ne->data, tnme, cnme );
		}
	}
	return r;
}

sql_exp *
rel_project_add_exp( mvc *sql, sql_rel *rel, sql_exp *e)
{
	assert(is_project(rel->op));

	/*
	if (!exp_relname(e)) {
		if (exp_name(e))
			exp_setrelname(sql->sa, e, ++sql->label);
		else
			exp_label(sql->sa, e, ++sql->label);
	}
	*/
	if (!exp_name(e))
		exp_label(sql->sa, e, ++sql->label);
	if (rel->op == op_project) {
		sql_rel *l = rel->l;
		if (!rel->exps)
			rel->exps = new_exp_list(sql->sa);
		if (l && is_groupby(l->op) && exp_card(e) <= CARD_ATOM && list_empty(l->exps)) 
			e = rel_project_add_exp(sql, l, e);
		if (e->card > rel->card)
			rel->card = e->card;
		append(rel->exps, e);
		rel->nrcols++;
	} else if (rel->op == op_groupby) {
		return rel_groupby_add_aggr(sql, rel, e);
	}
	e = exp_ref(sql->sa, e);
	return e;
}

sql_rel *
rel_select_add_exp(sql_allocator *sa, sql_rel *l, sql_exp *e)
{
	if ((l->op != op_select && !is_outerjoin(l->op)) || rel_is_ref(l))
		return rel_select(sa, l, e);

/* 	allow during AST->relational for bool expresssions as well 
	if (e->type != e_cmp && e->card > CARD_ATOM) {
		sql_exp *t = exp_atom_bool(sa, 1);
		e = exp_compare(sa, e, t, cmp_equal);
	}
*/
	if (!l->exps)
		l->exps = new_exp_list(sa);
	append(l->exps, e);
	return l;
}

void
rel_join_add_exp( sql_allocator *sa, sql_rel *rel, sql_exp *e)
{
	assert(is_join(rel->op) || is_semi(rel->op) || is_select(rel->op));

	if (!rel->exps)
		rel->exps = new_exp_list(sa);
	append(rel->exps, e);
	if (e->card > rel->card)
		rel->card = e->card;
}

static sql_exp * exps_match(sql_exp *m, sql_exp *e);

static int
explists_match(list *m, list *e)
{
	node *nm,*ne;

	if (!m || !e)
		return (m==e);
	if (list_length(m) != list_length(e))
		return 0;
	for (nm = m->h, ne = e->h; nm && ne; nm = nm->next, ne = ne->next) {
		if (!exps_match(nm->data, ne->data))
			return 0;
	}
	return 1;
}

static sql_exp *
exps_match(sql_exp *m, sql_exp *e)
{
	if (m->type != e->type)
		return NULL;
	switch (m->type) {
	case e_column:
		if (strcmp(m->r, e->r) == 0) {
			if (m->l && e->l && (strcmp(m->l, e->l) == 0))
				return m;
			else if (!m->l && !e->l)
				return m;
		}
		break;
	case e_aggr:
		if (m->f == e->f && explists_match(m->l, e->l))
			return m;
		break;
	default:
		return NULL;
	}
	return NULL;
}

sql_exp *
exps_find_match_exp(list *l, sql_exp *e)
{
	node *n;
	if (!l || !list_length(l))
		return NULL;

	for (n = l->h; n; n = n->next){
		sql_exp *m = n->data;
		if (exps_match(m,e))
			return m;
	}
	return NULL;
}

sql_exp *
rel_groupby_add_aggr(mvc *sql, sql_rel *rel, sql_exp *e)
{
	sql_exp *m = NULL, *ne;

	if (list_empty(rel->r))
		rel->card = e->card = CARD_ATOM;

	if ((m=exps_find_match_exp(rel->exps, e)) == NULL) {
		if (!exp_name(e))
			exp_label(sql->sa, e, ++sql->label);
		append(rel->exps, e);
		rel->nrcols++;
		m = e;
	}
	ne = exp_ref(sql->sa, m);
	return ne;
}

sql_rel *
rel_select(sql_allocator *sa, sql_rel *l, sql_exp *e)
{
	sql_rel *rel;
	
	if (l && is_outerjoin(l->op) && !is_processed(l)) {
		if (e) {
			if (!l->exps)
				l->exps = new_exp_list(sa);
			append(l->exps, e);
		}
		return l;
	}
		
	if (l && l->op == op_select && !rel_is_ref(l)) { /* refine old select */
		if (e)
			rel_select_add_exp(sa, l, e);
		return l;
	}
	rel = rel_create(sa);
	if(!rel)
		return NULL;

	rel->l = l;
	rel->r = NULL;
	rel->op = op_select;
	rel->exps = new_exp_list(sa);
	if (e)
		rel_select_add_exp(sa, rel, e);
	rel->card = CARD_ATOM; /* no relation */
	if (l) {
		rel->card = l->card;
		rel->nrcols = l->nrcols;
	}
	return rel;
}

sql_rel *
rel_basetable(mvc *sql, sql_table *t, const char *atname)
{
	prop *p = NULL;
	node *cn;
	sql_allocator *sa = sql->sa;
	sql_rel *rel = rel_create(sa);
	const char *tname = t->base.name;
	if(!rel)
		return NULL;

	assert(atname);
	rel->l = t;
	rel->r = NULL;
	rel->op = op_basetable;
	rel->exps = new_exp_list(sa);
	if(!rel->exps) {
		rel_destroy(rel);
		return NULL;
	}

	if (isRemote(t))
		tname = mapiuri_table(t->query, sql->sa, tname);
	for (cn = t->columns.set->h; cn; cn = cn->next) {
		sql_column *c = cn->data;
		sql_exp *e = exp_alias(sa, atname, c->base.name, tname, c->base.name, &c->type, CARD_MULTI, c->null, 0);

		if (e == NULL) {
			rel_destroy(rel);
			return NULL;
		}
		if (c->t->pkey && ((sql_kc*)c->t->pkey->k.columns->h->data)->c == c) {
			p = e->p = prop_create(sa, PROP_HASHCOL, e->p);
			p->value = c->t->pkey;
		} else if (c->unique == 1) {
			p = e->p = prop_create(sa, PROP_HASHCOL, e->p);
			p->value = NULL;
		}
		set_basecol(e);
		append(rel->exps, e);
	}
	append(rel->exps, exp_alias(sa, atname, TID, tname, TID, sql_bind_localtype("oid"), CARD_MULTI, 0, 1));

	if (t->idxs.set) {
		for (cn = t->idxs.set->h; cn; cn = cn->next) {
			sql_exp *e;
			sql_idx *i = cn->data;
			sql_subtype *t = sql_bind_localtype("lng"); /* hash "lng" */
			char *iname = NULL;

			/* do not include empty indices in the plan */
			if (hash_index(i->type) && list_length(i->columns) <= 1)
				continue;

			if (i->type == join_idx)
				t = sql_bind_localtype("oid");

			iname = sa_strconcat( sa, "%", i->base.name);
			e = exp_alias(sa, atname, iname, tname, iname, t, CARD_MULTI, 0, 1);
			/* index names are prefixed, to make them independent */
			if (hash_index(i->type)) {
				p = e->p = prop_create(sa, PROP_HASHIDX, e->p);
				p->value = i;
			}
			if (i->type == join_idx) {
				p = e->p = prop_create(sa, PROP_JOINIDX, e->p);
				p->value = i;
			}
			append(rel->exps, e);
		}
	}

	rel->card = CARD_MULTI;
	rel->nrcols = list_length(t->columns.set);
	return rel;
}

sql_rel *
rel_groupby(mvc *sql, sql_rel *l, list *groupbyexps )
{
	sql_rel *rel = rel_create(sql->sa);
	list *aggrs = new_exp_list(sql->sa);
	node *en;
	if(!rel || !aggrs) {
		rel_destroy(rel);
		return NULL;
	}

	rel->card = CARD_ATOM;
	/* reduce duplicates in groupbyexps */
	if (groupbyexps && list_length(groupbyexps) > 1) {
		list *gexps = sa_list(sql->sa);

		for (en = groupbyexps->h; en; en = en->next) {
			sql_exp *e = en->data, *ne;

			if ((ne=exps_find_exp(gexps, e)) == NULL ||
			    strcmp(exp_relname(e),exp_relname(ne)) != 0 ||
			    strcmp(exp_name(e),exp_name(ne)) != 0  )
				append(gexps, e);
		}
		groupbyexps = gexps;
	}

	if (groupbyexps) {
		rel->card = CARD_AGGR;
		for (en = groupbyexps->h; en; en = en->next) {
			sql_exp *e = en->data, *ne;

			/* after the group by the cardinality reduces */
			e->card = rel->card;
			if (!exp_name(e))
				exp_label(sql->sa, e, ++sql->label);
			ne = exp_ref(sql->sa, e);
			ne = exp_propagate(sql->sa, ne, e);
			append(aggrs, ne);
		}
	}
	rel->l = l;
	rel->r = groupbyexps;
	rel->exps = aggrs;
	rel->nrcols = l->nrcols;
	rel->op = op_groupby;
	return rel;
}

sql_rel *
rel_project(sql_allocator *sa, sql_rel *l, list *e)
{
	sql_rel *rel = rel_create(sa);
	if(!rel)
		return NULL;

	rel->l = l;
	rel->r = NULL;
	rel->op = op_project;
	rel->exps = e;
	rel->card = exps_card(e);
	if (l) {
		rel->card = l->card;
		rel->nrcols = l->nrcols;
	}
	if (e && !list_empty(e))
		set_processed(rel);
	return rel;
}

sql_rel*
rel_project_exp(sql_allocator *sa, sql_exp *e)
{
	sql_rel *rel = rel_project(sa, NULL, append(new_exp_list(sa), e));

	return rel;
}

sql_rel *
rel_exception(sql_allocator *sa, sql_rel *l, sql_rel *r, list *exps)
{
	sql_rel *rel = rel_create(sa);
	if(!rel)
		return NULL;
	rel->l = l;
	rel->r = r;
	rel->exps = exps;
	rel->op = op_ddl;
	rel->flag = ddl_exception;
	return rel;
}

sql_rel *
rel_relational_func(sql_allocator *sa, sql_rel *l, list *exps)
{
	sql_rel *rel = rel_create(sa);
	if(!rel)
		return NULL;

	rel->flag = 1;
	rel->l = l;
	rel->op = op_table;
	rel->exps = exps;
	rel->card = CARD_MULTI;
	rel->nrcols = list_length(exps);
	return rel;
}

sql_rel *
rel_table_func(sql_allocator *sa, sql_rel *l, sql_exp *f, list *exps, int kind)
{
	sql_rel *rel = rel_create(sa);
	if(!rel)
		return NULL;

	assert(kind > 0);
	rel->flag = kind;
	rel->l = l; /* relation before call */
	rel->r = f; /* expression (table func call) */
	rel->op = op_table;
	rel->exps = exps;
	rel->card = CARD_MULTI;
	rel->nrcols = list_length(exps);
	return rel;
}

static void
exps_has_nil(list *exps)
{
	node *m;

	for (m = exps->h; m; m = m->next) {
		sql_exp *e = m->data;

		set_has_nil(e);
	}
}

list *
_rel_projections(mvc *sql, sql_rel *rel, const char *tname, int settname, int intern, int basecol /* basecol only */ )
{
	list *lexps, *rexps, *exps;

	if (THRhighwater())
		return sql_error(sql, 10, SQLSTATE(42000) "Query too complex: running out of stack space");

	if (!rel)
		return new_exp_list(sql->sa);

	switch(rel->op) {
	case op_join:
	case op_left:
	case op_right:
	case op_full:
		exps = _rel_projections(sql, rel->l, tname, settname, intern, basecol);
		if (rel->op == op_full || rel->op == op_right)
			exps_has_nil(exps);
		rexps = _rel_projections(sql, rel->r, tname, settname, intern, basecol);
		if (rel->op == op_full || rel->op == op_left)
			exps_has_nil(rexps);
		exps = list_merge( exps, rexps, (fdup)NULL);
		return exps;
	case op_groupby:
		if (list_empty(rel->exps) && rel->r) {
			node *en;
			list *r = rel->r;
			int label = ++sql->label;

			exps = new_exp_list(sql->sa);
			for (en = r->h; en; en = en->next) {
				sql_exp *e = en->data;

				if (basecol && !is_basecol(e))
					continue;
				if (intern || !is_intern(e)) {
					append(exps, e = exp_alias_or_copy(sql, tname, exp_name(e), rel, e));
					if (!settname) /* noname use alias */
						exp_setrelname(sql->sa, e, label);

				}
			}
			return exps;
		}
		/* fall through */
	case op_project:
	case op_basetable:
	case op_table:

	case op_union:
	case op_except:
	case op_inter:
		if (rel->exps) {
			node *en;
			int label = ++sql->label;

			exps = new_exp_list(sql->sa);
			for (en = rel->exps->h; en; en = en->next) {
				sql_exp *e = en->data;

				if (basecol && !is_basecol(e))
					continue;
				if (intern || !is_intern(e)) {
					append(exps, e = exp_alias_or_copy(sql, tname, exp_name(e), rel, e));
					if (!settname) /* noname use alias */
						exp_setrelname(sql->sa, e, label);

				}
			}
			return exps;
		}
		lexps = _rel_projections(sql, rel->l, tname, settname, intern, basecol);
		rexps = _rel_projections(sql, rel->r, tname, settname, intern, basecol);
		exps = sa_list(sql->sa);
		if (lexps && rexps && exps) {
			node *en, *ren;
			int label = ++sql->label;
			for (en = lexps->h, ren = rexps->h; en && ren; en = en->next, ren = ren->next) {
				sql_exp *e = en->data;
				e->card = rel->card;
				if (!settname) /* noname use alias */
					exp_setrelname(sql->sa, e, label);
				append(exps, e);
			}
		}
		return exps;
	case op_ddl:
	case op_semi:
	case op_anti:

	case op_select:
	case op_topn:
	case op_sample:
		return _rel_projections(sql, rel->l, tname, settname, intern, basecol);
	default:
		return NULL;
	}
}

list *
rel_projections(mvc *sql, sql_rel *rel, const char *tname, int settname, int intern)
{
	assert(tname == NULL);
	return _rel_projections(sql, rel, tname, settname, intern, 0);
}

/* add a project around a project where each inner expression gets a unique label */
sql_rel *
rel_safe_project(mvc *sql, sql_rel *rel)
{
	list *nexps = sa_list(sql->sa);

	assert(!list_empty(rel->exps));
	for(node *n = rel->exps->h; n; n=n->next) {
		sql_exp *e = n->data, *ne;
		const char *cname = exp_name(e);
		const char *rname = exp_relname(e);

		n->data = e = exp_label(sql->sa, e, ++sql->label);
		ne = exp_ref(sql->sa, e);
		exp_setname(sql->sa, ne, rname, cname);
		append(nexps, ne);
	}
	list_hash_clear(rel->exps);
	return rel_project(sql->sa, rel, nexps);
}

/* find the path to the relation containing the base of the expression
	(e_column), in most cases this means go down the join tree and
	find the base column.
 */
static int
rel_bind_path_(mvc *sql, sql_rel *rel, sql_exp *e, list *path )
{
	int found = 0;

	if (THRhighwater()) {
		sql_error(sql, 10, SQLSTATE(42000) "Query too complex: running out of stack space");
		return 0;
	}

	switch (rel->op) {
	case op_join:
	case op_left:
	case op_right:
	case op_full:
		/* first right (possible subquery) */
		found = rel_bind_path_(sql, rel->r, e, path);
		if (!found)
			found = rel_bind_path_(sql, rel->l, e, path);
		break;
	case op_semi:
	case op_anti:

	case op_select:
	case op_topn:
	case op_sample:
		found = rel_bind_path_(sql, rel->l, e, path);
		break;

	case op_union:
	case op_inter:
	case op_except:
		if (!rel->exps) {
			found = rel_bind_path_(sql, rel->l, e, path);
			assert(0);
			break;
		}
		/* fall through */
	case op_groupby:
	case op_project:
	case op_table:
	case op_basetable:
		if (!rel->exps)
			break;
		if (!found && e->l && exps_bind_column2(rel->exps, e->l, e->r))
			found = 1;
		if (!found && !e->l && exps_bind_column(rel->exps, e->r, NULL, 1))
			found = 1;
		break;
	case op_insert:
	case op_update:
	case op_delete:
	case op_truncate:
		break;
	case op_ddl:
		break;
	}
	if (found)
		list_prepend(path, rel);
	return found;
}

static list *
rel_bind_path(mvc *sql, sql_rel *rel, sql_exp *e)
{
	list *path = sa_list(sql->sa);
	if (!path)
		return NULL;

	if (e->type == e_convert)
		e = e->l;
	if (e->type == e_column) {
		if (rel) {
			if (!rel_bind_path_(sql, rel, e, path)) {
				/* something is wrong */
				return NULL;
			}
		}
		return path;
	}
	/* default the top relation */
	append(path, rel);
	return path;
}

/* ls is the left expression of the select, rs is a simple atom, e is the
   select expression.
 */
sql_rel *
rel_push_select(mvc *sql, sql_rel *rel, sql_exp *ls, sql_exp *e)
{
	list *l = rel_bind_path(sql, rel, ls);
	node *n;
	sql_rel *lrel = NULL, *p = NULL;

	if (!l || !sql->pushdown) {
		/* expression has no clear parent relation, so filter current
		   with it */
		return rel_select(sql->sa, rel, e);
	}

	for (n = l->h; n; n = n->next ) {
		lrel = n->data;

		if (rel_is_ref(lrel))
			break;

		/* push down as long as the operators allow this */
		if (!is_select(lrel->op) &&
		    !(is_semi(lrel->op) && !rel_is_ref(lrel->l)) &&
		    lrel->op != op_join &&
		    lrel->op != op_left)
			break;
		/* pushing through left head of a left join is allowed */
		if (lrel->op == op_left && (!n->next || lrel->l != n->next->data))
			break;
		p = lrel;
	}
	if (!lrel)
		return NULL;
	if (p && p->op == op_select && !rel_is_ref(p)) { /* refine old select */
		rel_select_add_exp(sql->sa, p, e);
	} else {
		sql_rel *n = rel_select(sql->sa, lrel, e);

		if (p && p != lrel) {
			assert(p->op == op_join || p->op == op_left || is_semi(p->op));
			if (p->l == lrel) {
				p->l = n;
			} else {
				p->r = n;
			}
		} else {
			if (rel != lrel)
				assert(0);
			rel = n;
		}
	}
	return rel;
}


/* ls and rs are the left and right expression of the join, e is the
   join expression.
 */
sql_rel *
rel_push_join(mvc *sql, sql_rel *rel, sql_exp *ls, sql_exp *rs, sql_exp *rs2, sql_exp *e)
{
	list *l = rel_bind_path(sql, rel, ls);
	list *r = rel_bind_path(sql, rel, rs);
	list *r2 = NULL;
	node *ln, *rn;
	sql_rel *lrel = NULL, *rrel = NULL, *rrel2 = NULL, *p = NULL;

	if (rs2)
		r2 = rel_bind_path(sql, rel, rs2);
	if (!l || !r || (rs2 && !r2))
		return NULL;

	if (!sql->pushdown)
		return rel_push_select(sql, rel, ls, e);

	p = rel;
	if (r2) {
		node *rn2;

		for (ln = l->h, rn = r->h, rn2 = r2->h; ln && rn && rn2; ln = ln->next, rn = rn->next, rn2 = rn2->next ) {
			lrel = ln->data;
			rrel = rn->data;
			rrel2 = rn2->data;
			
			if (rel_is_ref(lrel) || rel_is_ref(rrel) || rel_is_ref(rrel2) || is_processed(lrel) || is_processed(rrel))
				break;

			/* push down as long as the operators allow this
				and the relation is equal.
			*/
			if (lrel != rrel || lrel != rrel2 ||
				(!is_select(lrel->op) &&
				 !(is_semi(lrel->op) && !rel_is_ref(lrel->l)) &&
				 lrel->op != op_join &&
				 lrel->op != op_left))
				break;
			/* pushing through left head of a left join is allowed */
			if (lrel->op == op_left && (!ln->next || lrel->l != ln->next->data))
				break;
			p = lrel;
		}
	} else {
		for (ln = l->h, rn = r->h; ln && rn; ln = ln->next, rn = rn->next ) {
			lrel = ln->data;
			rrel = rn->data;
			
			if (rel_is_ref(lrel) || rel_is_ref(rrel) || is_processed(lrel) || is_processed(rrel))
				break;

			/* push down as long as the operators allow this
				and the relation is equal.
			*/
			if (lrel != rrel ||
				(!is_select(lrel->op) &&
				 !(is_semi(lrel->op) && !rel_is_ref(lrel->l)) &&
				 lrel->op != op_join &&
				 lrel->op != op_left))
				break;
			/* pushing through left head of a left join is allowed */
			if (lrel->op == op_left && (!ln->next || lrel->l != ln->next->data))
				break;
			p = lrel;
		}
	}
	if (!lrel || !rrel || (r2 && !rrel2))
		return NULL;

	/* filter on columns of this relation */
	if ((lrel == rrel && (!r2 || lrel == rrel2) && lrel->op != op_join) || rel_is_ref(p)) {
		if (lrel->op == op_select && !rel_is_ref(lrel)) {
			rel_select_add_exp(sql->sa, lrel, e);
		} else if (p && p->op == op_select && !rel_is_ref(p)) {
			rel_select_add_exp(sql->sa, p, e);
		} else {
			sql_rel *n = rel_select(sql->sa, lrel, e);

			if (p && p != lrel) {
				if (p->l == lrel)
					p->l = n;
				else
					p->r = n;
			} else {
				rel = n;
			}
		}
		return rel;
	}

	rel_join_add_exp( sql->sa, p, e);
	return rel;
}

sql_rel *
rel_or(mvc *sql, sql_rel *rel, sql_rel *l, sql_rel *r, list *oexps, list *lexps, list *rexps)
{
	sql_rel *ll = l->l, *rl = r->l;
	list *ls, *rs;

	assert(!lexps || l == r);
	if (l == r && lexps) { /* merge both lists */
		sql_exp *e = exp_or(sql->sa, lexps, rexps, 0);
		list *nl = oexps?oexps:new_exp_list(sql->sa);
		
		rel_destroy(r);
		append(nl, e);
		if (is_outerjoin(l->op) && is_processed(l))
			l = rel_select(sql->sa, l, NULL);
		l->exps = nl;
		return l;
	}

	/* favor or expressions over union */
	if (l->op == r->op && l->op == op_select &&
	    ll == rl && ll == rel && !rel_is_ref(l) && !rel_is_ref(r)) {
		sql_exp *e = exp_or(sql->sa, l->exps, r->exps, 0);
		list *nl = new_exp_list(sql->sa);
		
		rel_destroy(r);
		append(nl, e);
		l->exps = nl;

		/* merge and expressions */
		ll = l->l;
		while (ll && ll->op == op_select && !rel_is_ref(ll)) {
			list_merge(l->exps, ll->exps, (fdup)NULL);
			l->l = ll->l;
			ll->l = NULL;
			rel_destroy(ll);
			ll = l->l;
		}
		return l;
	}

	if (rel) {
		ls = rel_projections(sql, rel, NULL, 1, 1);
		rs = rel_projections(sql, rel, NULL, 1, 1);
	} else {
		ls = rel_projections(sql, l, NULL, 1, 1);
		rs = rel_projections(sql, r, NULL, 1, 1);
	}
	set_processed(l);
	set_processed(r);
	rel = rel_setop_check_types(sql, l, r, ls, rs, op_union);
	if (!rel)
		return NULL;
	rel->exps = rel_projections(sql, rel, NULL, 1, 1);
	set_processed(rel);
	rel = rel_distinct(rel);
	if (!rel)
		return NULL;
	if (exps_card(l->exps) <= CARD_AGGR &&
	    exps_card(r->exps) <= CARD_AGGR)
	{
		rel->card = exps_card(l->exps);
		exps_fix_card( rel->exps, rel->card);
	}
	return rel;
}

sql_table *
rel_ddl_table_get(sql_rel *r)
{
	if (r->flag == ddl_alter_table || r->flag == ddl_create_table || r->flag == ddl_create_view) {
		sql_exp *e = r->exps->t->data;
		atom *a = e->l;

		return a->data.val.pval;
	}
	return NULL;
}

static sql_exp *
exps_find_identity(list *exps, sql_rel *p)
{
	node *n;

	for (n=exps->h; n; n = n->next) {
		sql_exp *e = n->data;

		if (is_identity(e, p))
			return e;
	}
	return NULL;
}

static sql_rel *
_rel_add_identity(mvc *sql, sql_rel *rel, sql_exp **exp)
{
	list *exps = rel_projections(sql, rel, NULL, 1, 1);
	sql_exp *e;

	if (list_length(exps) == 0) {
		*exp = NULL;
		return rel;
	}
	rel = rel_project(sql->sa, rel, exps);
	e = rel->exps->h->data;
	e = exp_column(sql->sa, exp_relname(e), exp_name(e), exp_subtype(e), rel->card, has_nil(e), is_intern(e));
	e = exp_unop(sql->sa, e, sql_bind_func(sql->sa, NULL, "identity", exp_subtype(e), NULL, F_FUNC));
	set_intern(e);
	e->p = prop_create(sql->sa, PROP_HASHCOL, e->p);
	*exp = exp_label(sql->sa, e, ++sql->label);
	(void) rel_project_add_exp(sql, rel, e);
	return rel;
}

sql_rel *
rel_add_identity(mvc *sql, sql_rel *rel, sql_exp **exp)
{
	if (rel && is_project(rel->op) && (*exp = exps_find_identity(rel->exps, rel->l)) != NULL)
		return rel;
	return _rel_add_identity(sql, rel, exp);
}

sql_rel *
rel_add_identity2(mvc *sql, sql_rel *rel, sql_exp **exp)
{
	sql_rel *l = rel, *p = rel;

	if (rel && is_project(rel->op) && (*exp = exps_find_identity(rel->exps, rel->l)) != NULL)
		return rel;
	while(l && !is_set(l->op) && rel_has_freevar(sql, l) && l->l) {
		p = l;
		l = l->l;
	}
	if (l != p) {
		sql_rel *o = rel;
		sql_exp *id;

		p->l = _rel_add_identity(sql, l, exp);
		l = p->l;
		id = exp_ref(sql->sa, *exp);
		while (o && o != l) {
			*exp = id;
			if (is_project(o->op))
				rel_project_add_exp(sql, o, id);
			o = o->l;
		}
		return rel;
	}
	return _rel_add_identity(sql, rel, exp);
}

sql_exp *
rel_find_column( sql_allocator *sa, sql_rel *rel, const char *tname, const char *cname )
{
	if (!rel)
		return NULL;

	if (rel->exps && (is_project(rel->op) || is_base(rel->op))) {
		int ambiguous = 0;
		sql_exp *e = exps_bind_column2(rel->exps, tname, cname);
		if (!e && cname[0] == '%' && !tname) 
			e = exps_bind_column(rel->exps, cname, &ambiguous, 0);
		if (e && !ambiguous)
			return exp_alias(sa, exp_relname(e), exp_name(e), exp_relname(e), cname, exp_subtype(e), e->card, has_nil(e), is_intern(e));
	}
	if (is_project(rel->op) && rel->l && !is_processed(rel)) {
		return rel_find_column(sa, rel->l, tname, cname);
	} else if (is_join(rel->op)) {
		sql_exp *e = rel_find_column(sa, rel->l, tname, cname);
		if (!e)
			e = rel_find_column(sa, rel->r, tname, cname);
		return e;
	} else if (is_set(rel->op) ||
		   is_sort(rel) ||
		   is_semi(rel->op) ||
		   is_select(rel->op)) {
		if (rel->l)
			return rel_find_column(sa, rel->l, tname, cname);
	}
	return NULL;
}

int
rel_in_rel(sql_rel *super, sql_rel *sub)
{
	if (!super)
		return 0;
	if (super == sub)
		return 1;
	if (is_join(super->op) || is_semi(super->op) || is_set(super->op) || is_modify(super->op) || is_ddl(super->op))
		return rel_in_rel(super->l, sub) || rel_in_rel(super->r, sub);
	if (is_select(super->op) || is_project(super->op) || is_topn(super->op) || is_sample(super->op))
		return rel_in_rel(super->l, sub);
	return 0;
}

static sql_rel *
refs_find_rel(list *refs, sql_rel *rel)
{
	node *n;

	for(n=refs->h; n; n = n->next->next) {
		sql_rel *ref = n->data;
		sql_rel *s = n->next->data;
		
		if (rel == ref) 
			return s;
	}
	return NULL;
}

static int exp_deps(mvc *sql, sql_exp *e, list *refs, list *l);

static int
exps_deps(mvc *sql, list *exps, list *refs, list *l)
{
	node *n;

	for(n = exps->h; n; n = n->next) {
		if (exp_deps(sql, n->data, refs, l) != 0)
			return -1;
	}
	return 0;
}

static int
id_cmp(int *id1, int *id2)
{
	if (*id1 == *id2)
		return 0;
	return -1;
}

static list *
cond_append(list *l, int *id)
{
	if (*id >= FUNC_OIDS && !list_find(l, id, (fcmp) &id_cmp))
		 list_append(l, id);
	return l;
}

static int rel_deps(mvc *sql, sql_rel *r, list *refs, list *l);

static int
exp_deps(mvc *sql, sql_exp *e, list *refs, list *l)
{
	if (THRhighwater()) {
		(void) sql_error(sql, 10, SQLSTATE(42000) "Query too complex: running out of stack space");
		return -1;
	}

	switch(e->type) {
	case e_psm:
		if (e->flag & PSM_SET || e->flag & PSM_RETURN) {
			return exp_deps(sql, e->l, refs, l);
		} else if (e->flag & PSM_VAR) {
			return 0;
		} else if (e->flag & PSM_WHILE || e->flag & PSM_IF) {
			if (exp_deps(sql, e->l, refs, l) != 0 ||
		            exps_deps(sql, e->r, refs, l) != 0)
				return -1;
			if (e->flag & PSM_IF && e->f)
		            return exps_deps(sql, e->r, refs, l);
		} else if (e->flag & PSM_REL) {
			sql_rel *rel = e->l;
			return rel_deps(sql, rel, refs, l);
		} else if (e->flag & PSM_EXCEPTION) {
			return exps_deps(sql, e->l, refs, l);
		}
	case e_atom: 
	case e_column: 
		break;
	case e_convert: 
		return exp_deps(sql, e->l, refs, l);
	case e_func: {
			sql_subfunc *f = e->f;

			if (e->l && exps_deps(sql, e->l, refs, l) != 0)
				return -1;
			cond_append(l, &f->func->base.id);
			if (e->l && list_length(e->l) == 2 && strcmp(f->func->base.name, "next_value_for") == 0) {
				/* add dependency on seq nr */
				list *nl = e->l;
				sql_exp *schname = nl->h->data;
				sql_exp *seqname = nl->t->data;

				char *sch_name = ((atom*)schname->l)->data.val.sval;
				char *seq_name = ((atom*)seqname->l)->data.val.sval;
				sql_schema *sche = mvc_bind_schema(sql, sch_name);
				sql_sequence *seq = find_sql_sequence(sche, seq_name);

				cond_append(l, &seq->base.id);
			}
		} break;
	case e_aggr: {
			sql_subfunc *a = e->f;

			if (e->l &&exps_deps(sql, e->l, refs, l) != 0)
				return -1;
			cond_append(l, &a->func->base.id);
		} break;
	case e_cmp: {
			if (e->flag == cmp_or || e->flag == cmp_filter) {
				if (e->flag == cmp_filter) {
					sql_subfunc *f = e->f;
					cond_append(l, &f->func->base.id);
				}
				if (exps_deps(sql, e->l, refs, l) != 0 ||
			    	    exps_deps(sql, e->r, refs, l) != 0)
					return -1;
			} else if (e->flag == cmp_in || e->flag == cmp_notin) {
				if (exp_deps(sql, e->l, refs, l) != 0 ||
			            exps_deps(sql, e->r, refs, l) != 0)
					return -1;
			} else {
				if (exp_deps(sql, e->l, refs, l) != 0 ||
				    exp_deps(sql, e->r, refs, l) != 0)
					return -1;
				if (e->f)
					return exp_deps(sql, e->f, refs, l);
			}
		}	break;
	}
	return 0;
}

static int
rel_deps(mvc *sql, sql_rel *r, list *refs, list *l)
{
	if (THRhighwater()) {
		(void) sql_error(sql, 10, SQLSTATE(42000) "Query too complex: running out of stack space");
		return -1;
	}

	if (!r)
		return 0;

	if (rel_is_ref(r) && refs_find_rel(refs, r)) /* allready handled */
		return 0;
	switch (r->op) {
	case op_basetable: {
		sql_table *t = r->l;
		sql_column *c = r->r;

		if (!t && c)
			t = c->t;

		cond_append(l, &t->base.id);
		/* find all used columns */
		for (node *en = r->exps->h; en; en = en->next) {
			sql_exp *exp = en->data;
			const char *oname = exp->r;

			assert(!is_func(exp->type));
			if (oname[0] == '%' && strcmp(oname, TID) == 0) {
				continue;
			} else if (oname[0] == '%') { 
				sql_idx *i = find_sql_idx(t, oname+1);
				cond_append(l, &i->base.id);
			} else {
				sql_column *c = find_sql_column(t, oname);
				cond_append(l, &c->base.id);
			}
		}
	} break;
	case op_table: {
		if ((IS_TABLE_PROD_FUNC(r->flag) || r->flag == TABLE_FROM_RELATION) && r->r) { /* table producing function, excluding rel_relational_func cases */
			sql_exp *op = r->r;
			sql_subfunc *f = op->f;
			cond_append(l, &f->func->base.id);
		}
	} break;
	case op_join: 
	case op_left: 
	case op_right: 
	case op_full: 
	case op_semi:
	case op_anti:
	case op_union: 
	case op_except: 
	case op_inter: 
		if (rel_deps(sql, r->l, refs, l) != 0 ||
		    rel_deps(sql, r->r, refs, l) != 0)
			return -1;
		break;
	case op_project:
	case op_select: 
	case op_groupby: 
	case op_topn: 
	case op_sample:
		if (rel_deps(sql, r->l, refs, l) != 0)
			return -1;
		break;
	case op_insert: 
	case op_update: 
	case op_delete:
	case op_truncate:
		if (rel_deps(sql, r->l, refs, l) != 0 ||
		    rel_deps(sql, r->r, refs, l) != 0)
			return -1;
		break;
	case op_ddl:
		if (r->flag == ddl_output) {
			if (r->l)
				return rel_deps(sql, r->l, refs, l);
		} else if (r->flag == ddl_list || r->flag == ddl_exception) {
			if (r->l)
				return rel_deps(sql, r->l, refs, l);
			if (r->r)
				return rel_deps(sql, r->r, refs, l);
		} else if (r->flag == ddl_psm) {
			break;
		} else if (r->flag == ddl_create_seq || r->flag == ddl_alter_seq) {
			if (r->l)
				return rel_deps(sql, r->l, refs, l);
		}
		break;
	}
	if (!is_base(r->op) && r->exps) {
		if (exps_deps(sql, r->exps, refs, l) != 0)
			return -1;
	}
	if (is_groupby(r->op) && r->r) {
		if (exps_deps(sql, r->r, refs, l) != 0)
			return -1;
	}
	if (rel_is_ref(r)) {
		list_append(refs, r);
		list_append(refs, l);
	}
	return 0;
}

list *
rel_dependencies(mvc *sql, sql_rel *r)
{
	list *refs = sa_list(sql->sa);
	list *l = sa_list(sql->sa);

	if (rel_deps(sql, r, refs, l) != 0)
		return NULL;
	return l;
}

static list *exps_exp_visitor(mvc *sql, sql_rel *rel, list *exps, int depth, exp_rewrite_fptr exp_rewriter);

static list *
exps_exps_exp_visitor(mvc *sql, sql_rel *rel, list *lists, int depth, exp_rewrite_fptr exp_rewriter) 
{
	node *n;

	if (list_empty(lists))
		return lists;
	for (n = lists->h; n; n = n->next) {
		if (n->data && (n->data = exps_exp_visitor(sql, rel, n->data, depth, exp_rewriter)) == NULL)
			return NULL;
	}
	return lists;
}

static sql_exp *
exp_visitor(mvc *sql, sql_rel *rel, sql_exp *e, int depth, exp_rewrite_fptr exp_rewriter) 
{
	if (THRhighwater())
		return sql_error(sql, 10, SQLSTATE(42000) "Query too complex: running out of stack space");

	assert(e);
	switch(e->type) {
	case e_column:
		break;
	case e_convert:
		if  ((e->l = exp_visitor(sql, rel, e->l, depth+1, exp_rewriter)) == NULL)
			return NULL;
		break;
	case e_aggr:
	case e_func: 
		if (e->r) /* rewrite rank -r is list of lists */
			if ((e->r = exps_exps_exp_visitor(sql, rel, e->r, depth+1, exp_rewriter)) == NULL)
				return NULL;
		if (e->l)
			if ((e->l = exps_exp_visitor(sql, rel, e->l, depth+1, exp_rewriter)) == NULL)
				return NULL;
		break;
	case e_cmp:	
		if (e->flag == cmp_or || e->flag == cmp_filter) {
			if ((e->l = exps_exp_visitor(sql, rel, e->l, depth+1, exp_rewriter)) == NULL)
				return NULL;
			if ((e->r = exps_exp_visitor(sql, rel, e->r, depth+1, exp_rewriter)) == NULL)
				return NULL;
		} else if (e->flag == cmp_in || e->flag == cmp_notin) {
			if ((e->l = exp_visitor(sql, rel, e->l, depth+1, exp_rewriter)) == NULL)
				return NULL;
			if ((e->r = exps_exp_visitor(sql, rel, e->r, depth+1, exp_rewriter)) == NULL)
				return NULL;
		} else {
			if ((e->l = exp_visitor(sql, rel, e->l, depth+1, exp_rewriter)) == NULL)
				return NULL;
			if ((e->r = exp_visitor(sql, rel, e->r, depth+1, exp_rewriter)) == NULL)
				return NULL;
			if (e->f && (e->f = exp_visitor(sql, rel, e->f, depth+1, exp_rewriter)) == NULL)
				return NULL;
		}
		break;
	case e_psm:
		if (e->flag & PSM_SET || e->flag & PSM_RETURN || e->flag & PSM_EXCEPTION) {
			if ((e->l = exp_visitor(sql, rel, e->l, depth+1, exp_rewriter)) == NULL)
				return NULL;
		} else if (e->flag & PSM_VAR) {
			return e;
		} else if (e->flag & PSM_WHILE || e->flag & PSM_IF) {
			if ((e->l = exp_visitor(sql, rel, e->l, depth+1, exp_rewriter)) == NULL)
				return NULL;
			if ((e->r = exps_exp_visitor(sql, rel, e->r, depth+1, exp_rewriter)) == NULL)
				return NULL;
			if (e->flag == PSM_IF && e->f && (e->f = exps_exp_visitor(sql, rel, e->f, depth+1, exp_rewriter)) == NULL)
				return NULL;
		} else if (e->flag & PSM_REL) {
			if ((e->l = rel_exp_visitor(sql, e->l, exp_rewriter)) == NULL)
				return NULL;
		}
		break;
	case e_atom:
		if (e->f)
			if ((e->f = exps_exp_visitor(sql, rel, e->f, depth+1, exp_rewriter)) == NULL)
				return NULL;
		break;
	}
	return exp_rewriter(sql, rel, e, depth);
}

static list *
exps_exp_visitor(mvc *sql, sql_rel *rel, list *exps, int depth, exp_rewrite_fptr exp_rewriter) 
{
	node *n;

	if (list_empty(exps))
		return exps;
	for (n = exps->h; n; n = n->next) {
		if (n->data && (n->data = exp_visitor(sql, rel, n->data, depth, exp_rewriter)) == NULL)
			return NULL;
	}
	list_hash_clear(exps);
	return exps;
}

sql_rel *
rel_exp_visitor(mvc *sql, sql_rel *rel, exp_rewrite_fptr exp_rewriter) 
{
	if (THRhighwater())
		return sql_error(sql, 10, SQLSTATE(42000) "Query too complex: running out of stack space");

	if (!rel)
		return rel;

	if (rel->exps && (rel->exps = exps_exp_visitor(sql, rel, rel->exps, 0, exp_rewriter)) == NULL)
		return NULL;
	if ((is_groupby(rel->op) || is_simple_project(rel->op)) && rel->r && (rel->r = exps_exp_visitor(sql, rel, rel->r, 0, exp_rewriter)) == NULL)
		return NULL;

	switch(rel->op){
	case op_basetable:
		return rel;
	case op_table:
		if (IS_TABLE_PROD_FUNC(rel->flag) || rel->flag == TABLE_FROM_RELATION) {
			if (rel->l)
				if ((rel->l = rel_exp_visitor(sql, rel->l, exp_rewriter)) == NULL)
					return NULL;
		}
		return rel;
	case op_ddl:
		if (rel->flag == ddl_output || rel->flag == ddl_create_seq || rel->flag == ddl_alter_seq) {
			if (rel->l)
				if ((rel->l = rel_exp_visitor(sql, rel->l, exp_rewriter)) == NULL)
					return NULL;
		} else if (rel->flag == ddl_list || rel->flag == ddl_exception) {
			if (rel->l)
				if ((rel->l = rel_exp_visitor(sql, rel->l, exp_rewriter)) == NULL)
					return NULL;
			if (rel->r)
				if ((rel->r = rel_exp_visitor(sql, rel->r, exp_rewriter)) == NULL)
					return NULL;
		} else if (rel->flag == ddl_psm) {
			break;
		}
		return rel;

	case op_insert:
	case op_update:
	case op_delete:

	case op_join:
	case op_left:
	case op_right:
	case op_full:
	case op_semi:
	case op_anti:

	case op_union:
	case op_inter:
	case op_except:
		if (rel->l)
			if ((rel->l = rel_exp_visitor(sql, rel->l, exp_rewriter)) == NULL)
				return NULL;
		if (rel->r)
			if ((rel->r = rel_exp_visitor(sql, rel->r, exp_rewriter)) == NULL)
				return NULL;
		break;
	case op_select:
	case op_topn:
	case op_sample:
	case op_project:
	case op_groupby:
	case op_truncate:
		if (rel->l)
			if ((rel->l = rel_exp_visitor(sql, rel->l, exp_rewriter)) == NULL)
				return NULL;
		break;
	}
	return rel;
}

static list *exps_rel_visitor(mvc *sql, list *exps, rel_rewrite_fptr rel_rewriter, int *changes, bool topdown);

static sql_exp *
exp_rel_visitor(mvc *sql, sql_exp *e, rel_rewrite_fptr rel_rewriter, int *changes, bool topdown) 
{
	if (THRhighwater())
		return sql_error(sql, 10, SQLSTATE(42000) "Query too complex: running out of stack space");

	assert(e);
	switch(e->type) {
	case e_column:
		break;
	case e_convert:
		if ((e->l = exp_rel_visitor(sql, e->l, rel_rewriter, changes, topdown)) == NULL)
			return NULL;
		break;
	case e_aggr:
	case e_func: 
		if (e->r) /* rewrite rank */
			if ((e->r = exps_rel_visitor(sql, e->r, rel_rewriter, changes, topdown)) == NULL)
				return NULL;
		if (e->l)
			if ((e->l = exps_rel_visitor(sql, e->l, rel_rewriter, changes, topdown)) == NULL)
				return NULL;
		break;
	case e_cmp:	
		if (e->flag == cmp_or || e->flag == cmp_filter) {
			if ((e->l = exps_rel_visitor(sql, e->l, rel_rewriter, changes, topdown)) == NULL)
				return NULL;
			if ((e->r = exps_rel_visitor(sql, e->r, rel_rewriter, changes, topdown)) == NULL)
				return NULL;
		} else if (e->flag == cmp_in || e->flag == cmp_notin) {
			if ((e->l = exp_rel_visitor(sql, e->l, rel_rewriter, changes, topdown)) == NULL)
				return NULL;
			if ((e->r = exps_rel_visitor(sql, e->r, rel_rewriter, changes, topdown)) == NULL)
				return NULL;
		} else {
			if ((e->l = exp_rel_visitor(sql, e->l, rel_rewriter, changes, topdown)) == NULL)
				return NULL;
			if ((e->r = exp_rel_visitor(sql, e->r, rel_rewriter, changes, topdown)) == NULL)
				return NULL;
			if (e->f && (e->f = exp_rel_visitor(sql, e->f, rel_rewriter, changes, topdown)) == NULL)
				return NULL;
		}
		break;
	case e_psm:
		if (e->flag & PSM_SET || e->flag & PSM_RETURN || e->flag & PSM_EXCEPTION) {
			if ((e->l = exp_rel_visitor(sql, e->l, rel_rewriter, changes, topdown)) == NULL)
				return NULL;
		} else if (e->flag & PSM_VAR) {
			return e;
		} else if (e->flag & PSM_WHILE || e->flag & PSM_IF) {
			if ((e->l = exp_rel_visitor(sql, e->l, rel_rewriter, changes, topdown)) == NULL)
				return NULL;
			if ((e->r = exps_rel_visitor(sql, e->r, rel_rewriter, changes, topdown)) == NULL)
				return NULL;
			if (e->flag == PSM_IF && e->f && (e->f = exps_rel_visitor(sql, e->f, rel_rewriter, changes, topdown)) == NULL)
				return NULL;
		} else if (e->flag & PSM_REL) {
			sql_rel *(*func)(mvc *, sql_rel *, rel_rewrite_fptr, int*) = topdown ? rel_visitor_topdown : rel_visitor_bottomup;
			if ((e->l = func(sql, e->l, rel_rewriter, changes)) == NULL)
				return NULL;
		}
		break;
	case e_atom:
		break;
	}
	return e;
}

static list *
exps_rel_visitor(mvc *sql, list *exps, rel_rewrite_fptr rel_rewriter, int *changes, bool topdown) 
{
	node *n;

	if (list_empty(exps))
		return exps;
	for (n = exps->h; n; n = n->next) {
		sql_exp *e = n->data;

		if (e && (n->data = exp_rel_visitor(sql, e, rel_rewriter, changes, topdown)) == NULL)
			return NULL;
	}
	list_hash_clear(exps);
	return exps;
}

static inline sql_rel *
do_rel_visitor(mvc *sql, sql_rel *rel, rel_rewrite_fptr rel_rewriter, int *changes, bool topdown)
{
	if (rel->exps && (rel->exps = exps_rel_visitor(sql, rel->exps, rel_rewriter, changes, topdown)) == NULL)
		return NULL;
	if ((is_groupby(rel->op) || is_simple_project(rel->op)) && rel->r && (rel->r = exps_rel_visitor(sql, rel->r, rel_rewriter, changes, topdown)) == NULL)
		return NULL;
	return rel_rewriter(sql, rel, changes);
}

static inline sql_rel *
rel_visitor(mvc *sql, sql_rel *rel, rel_rewrite_fptr rel_rewriter, int *changes, bool topdown) 
{
	if (THRhighwater())
		return sql_error(sql, 10, SQLSTATE(42000) "Query too complex: running out of stack space");

	if (!rel)
		return NULL;

	if (topdown && !(rel = do_rel_visitor(sql, rel, rel_rewriter, changes, true)))
		return NULL;

	sql_rel *(*func)(mvc *, sql_rel *, rel_rewrite_fptr, int*) = topdown ? rel_visitor_topdown : rel_visitor_bottomup;

	switch(rel->op){
	case op_basetable:
		return rel;
	case op_table:
<<<<<<< HEAD
		if (rel->op == op_table && rel->l && rel->flag != 2) 
			if ((rel->l = func(sql, rel->l, rel_rewriter, changes)) == NULL)
				return NULL;
		break;
=======
		if (IS_TABLE_PROD_FUNC(rel->flag) || rel->flag == TABLE_FROM_RELATION) {
			if (rel->l)
				if ((rel->l = rel_visitor(sql, rel->l, rel_rewriter)) == NULL)
					return NULL;
		}
		return rel;
>>>>>>> 0dc9ce84
	case op_ddl:
		if (rel->flag == ddl_output || rel->flag == ddl_create_seq || rel->flag == ddl_alter_seq) {
			if (rel->l)
				if ((rel->l = func(sql, rel->l, rel_rewriter, changes)) == NULL)
					return NULL;
		} else if (rel->flag == ddl_list || rel->flag == ddl_exception) {
			if (rel->l)
				if ((rel->l = func(sql, rel->l, rel_rewriter, changes)) == NULL)
					return NULL;
			if (rel->r)
				if ((rel->r = func(sql, rel->r, rel_rewriter, changes)) == NULL)
					return NULL;
		} else if (rel->flag == ddl_psm) {
			if ((rel->exps = exps_rel_visitor(sql, rel->exps, rel_rewriter, changes, topdown)) == NULL)
				return NULL;
		}
		return rel;
	case op_insert:
	case op_update:
	case op_delete:

	case op_join:
	case op_left:
	case op_right:
	case op_full:
	case op_semi:
	case op_anti:

	case op_union:
	case op_inter:
	case op_except:
		if (rel->l)
			if ((rel->l = func(sql, rel->l, rel_rewriter, changes)) == NULL)
				return NULL;
		if (rel->r)
			if ((rel->r = func(sql, rel->r, rel_rewriter, changes)) == NULL)
				return NULL;
		break;
	case op_select:
	case op_topn:
	case op_sample:
	case op_project:
	case op_groupby:
	case op_truncate:
		if (rel->l)
			if ((rel->l = func(sql, rel->l, rel_rewriter, changes)) == NULL)
				return NULL;
		break;
	}

	if (!topdown)
		rel = do_rel_visitor(sql, rel, rel_rewriter, changes, false);
	return rel;
}

sql_rel *
rel_visitor_topdown(mvc *sql, sql_rel *rel, rel_rewrite_fptr rel_rewriter, int *changes)
{
	return rel_visitor(sql, rel, rel_rewriter, changes, true);
}

sql_rel *
rel_visitor_bottomup(mvc *sql, sql_rel *rel, rel_rewrite_fptr rel_rewriter, int *changes)
{
	return rel_visitor(sql, rel, rel_rewriter, changes, false);
}<|MERGE_RESOLUTION|>--- conflicted
+++ resolved
@@ -1900,14 +1900,14 @@
 
 	switch(rel->op){
 	case op_basetable:
-		return rel;
+		break;
 	case op_table:
 		if (IS_TABLE_PROD_FUNC(rel->flag) || rel->flag == TABLE_FROM_RELATION) {
 			if (rel->l)
 				if ((rel->l = rel_exp_visitor(sql, rel->l, exp_rewriter)) == NULL)
 					return NULL;
 		}
-		return rel;
+		break;
 	case op_ddl:
 		if (rel->flag == ddl_output || rel->flag == ddl_create_seq || rel->flag == ddl_alter_seq) {
 			if (rel->l)
@@ -1923,8 +1923,7 @@
 		} else if (rel->flag == ddl_psm) {
 			break;
 		}
-		return rel;
-
+		break;
 	case op_insert:
 	case op_update:
 	case op_delete:
@@ -2073,21 +2072,14 @@
 
 	switch(rel->op){
 	case op_basetable:
-		return rel;
+		break;
 	case op_table:
-<<<<<<< HEAD
-		if (rel->op == op_table && rel->l && rel->flag != 2) 
-			if ((rel->l = func(sql, rel->l, rel_rewriter, changes)) == NULL)
-				return NULL;
-		break;
-=======
 		if (IS_TABLE_PROD_FUNC(rel->flag) || rel->flag == TABLE_FROM_RELATION) {
 			if (rel->l)
-				if ((rel->l = rel_visitor(sql, rel->l, rel_rewriter)) == NULL)
+				if ((rel->l = func(sql, rel->l, rel_rewriter, changes)) == NULL)
 					return NULL;
 		}
-		return rel;
->>>>>>> 0dc9ce84
+		break;
 	case op_ddl:
 		if (rel->flag == ddl_output || rel->flag == ddl_create_seq || rel->flag == ddl_alter_seq) {
 			if (rel->l)
@@ -2104,7 +2096,7 @@
 			if ((rel->exps = exps_rel_visitor(sql, rel->exps, rel_rewriter, changes, topdown)) == NULL)
 				return NULL;
 		}
-		return rel;
+		break;
 	case op_insert:
 	case op_update:
 	case op_delete:
