/*
 * This Source Code Form is subject to the terms of the Mozilla Public
 * License, v. 2.0.  If a copy of the MPL was not distributed with this
 * file, You can obtain one at http://mozilla.org/MPL/2.0/.
 *
 * Copyright 1997 - July 2008 CWI, August 2008 - 2022 MonetDB B.V.
 */

/*
 * Privileges
 * ==========
 *
 * Sql has a simple access control schema. There are two types of authorization,
 * users and roles. Each user may be part of several roles.
 * For each authorization identity a set of privileges is administrated.
 * These are administrated on multiple levels where lower levels (ie.
 * table or column level) overwrite privileges on higher levels.
 *
 */

#include "monetdb_config.h"
#include "sql_privileges.h"
#include "sql_semantic.h"
#include "sql_parser.h"
#include "mal_exception.h"

#define PRIV_ROLE_ADMIN 0

#define GLOBAL_OBJID 0

static const char *
priv2string(int priv)
{
	switch (priv) {
	case PRIV_SELECT:
		return "SELECT";
	case PRIV_UPDATE:
		return "UPDATE";
	case PRIV_INSERT:
		return "INSERT";
	case PRIV_DELETE:
		return "DELETE";
	case PRIV_TRUNCATE:
		return "TRUNCATE";
	case PRIV_EXECUTE:
		return "EXECUTE";
	}
	return "UNKNOWN PRIV";
}

static int
sql_insert_priv(mvc *sql, sqlid auth_id, sqlid obj_id, int privilege, sqlid grantor, int grantable)
{
	sql_schema *ss = mvc_bind_schema(sql, "sys");
	sql_table *pt = find_sql_table(sql->session->tr, ss, "privileges");
	sqlstore *store = sql->session->tr->store;

	return store->table_api.table_insert(sql->session->tr, pt, &obj_id, &auth_id, &privilege, &grantor, &grantable);
}

static int
sql_insert_all_privs(mvc *sql, sqlid auth_id, sqlid obj_id, int grantor, int grantable)
{
	int log_res = 0;

	if ((log_res = sql_insert_priv(sql, auth_id, obj_id, PRIV_SELECT, grantor, grantable)) ||
		(log_res = sql_insert_priv(sql, auth_id, obj_id, PRIV_UPDATE, grantor, grantable)) ||
		(log_res = sql_insert_priv(sql, auth_id, obj_id, PRIV_INSERT, grantor, grantable)) ||
		(log_res = sql_insert_priv(sql, auth_id, obj_id, PRIV_DELETE, grantor, grantable)) ||
		(log_res = sql_insert_priv(sql, auth_id, obj_id, PRIV_TRUNCATE, grantor, grantable)))
		return log_res;
	return 0;
}

static bool
admin_privs(sqlid grantor)
{
	if (grantor == USER_MONETDB || grantor == ROLE_SYSADMIN) {
		return true;
	}
	return false;
}

int
mvc_schema_privs(mvc *m, sql_schema *s)
{
	if (admin_privs(m->user_id) || admin_privs(m->role_id))
		return 1;
	if (!s)
		return 0;
	if (m->user_id == s->auth_id || m->role_id == s->auth_id)
		return 1;
	return 0;
}

static bool
schema_privs(sqlid grantor, sql_schema *s)
{
	if (admin_privs(grantor))
		return true;
	if (!s)
		return false;
	if (grantor == s->auth_id)
		return true;
	return false;
}

str
sql_grant_global_privs( mvc *sql, char *grantee, int privs, int grant, sqlid grantor)
{
	bool allowed;
	sqlid grantee_id;
	int log_res;

	allowed = admin_privs(grantor);

	if (!allowed)
		allowed = sql_grantable(sql, grantor, GLOBAL_OBJID, privs) == 1;

	if (!allowed)
		throw(SQL,"sql.grant_global",SQLSTATE(01007) "GRANT: Grantor '%s' is not allowed to grant global privileges", get_string_global_var(sql, "current_user"));

	grantee_id = sql_find_auth(sql, grantee);
	if (grantee_id <= 0)
		throw(SQL,"sql.grant_global",SQLSTATE(01007) "GRANT: User/role '%s' unknown", grantee);
	/* first check if privilege isn't already given */
	if ((sql_privilege(sql, grantee_id, GLOBAL_OBJID, privs) >= 0))
		throw(SQL,"sql.grant_global",SQLSTATE(01007) "GRANT: User/role '%s' already has this privilege", grantee);
	if ((log_res = sql_insert_priv(sql, grantee_id, GLOBAL_OBJID, privs, grantor, grant)))
		throw(SQL,"sql.grant_global",SQLSTATE(42000) "GRANT: failed%s", log_res == LOG_CONFLICT ? " due to conflict with another transaction" : "");

	/* Add dependencies created */
	if ((log_res = sql_trans_add_dependency(sql->session->tr, grantee_id, ddl)) != LOG_OK)
		throw(SQL, "sql.grant_table", SQLSTATE(HY013) MAL_MALLOC_FAIL);
	if ((log_res = sql_trans_add_dependency(sql->session->tr, grantor, ddl)) != LOG_OK)
		throw(SQL, "sql.grant_table", SQLSTATE(HY013) MAL_MALLOC_FAIL);
	return MAL_SUCCEED;
}

char *
sql_grant_table_privs( mvc *sql, char *grantee, int privs, char *sname, char *tname, char *cname, int grant, sqlid grantor)
{
	sql_table *t = NULL;
	sql_column *c = NULL;
	bool allowed;
	sqlid grantee_id;
	int all = PRIV_SELECT | PRIV_UPDATE | PRIV_INSERT | PRIV_DELETE | PRIV_TRUNCATE, log_res;

	if (!(t = find_table_or_view_on_scope(sql, NULL, sname, tname, "GRANT", false)))
		throw(SQL,"sql.grant_table", "%s", sql->errstr);
	if (isDeclaredTable(t))
		throw(SQL,"sql.grant_table", SQLSTATE(42000) "GRANT: cannot grant on a declared table");

	allowed = schema_privs(grantor, t->s);

	if (!cname) {
		if (!allowed)
			allowed = sql_grantable(sql, grantor, t->base.id, privs) == 1;

		if (!allowed)
			throw(SQL,"sql.grant_table", SQLSTATE(01007) "GRANT: Grantor '%s' is not allowed to grant privileges for table '%s'", get_string_global_var(sql, "current_user"), tname);
	}
	if (cname) {
		c = mvc_bind_column(sql, t, cname);
		if (!c)
			throw(SQL,"sql.grant_table",SQLSTATE(42S22) "GRANT: Table '%s' has no column '%s'", tname, cname);
		/* allowed on column */
		if (!allowed)
			allowed = sql_grantable(sql, grantor, c->base.id, privs) == 1;

		if (!allowed)
			throw(SQL, "sql.grant_table", SQLSTATE(01007) "GRANT: Grantor '%s' is not allowed to grant privilege %s for table '%s'", get_string_global_var(sql, "current_user"), priv2string(privs), tname);
	}

	grantee_id = sql_find_auth(sql, grantee);
	if (grantee_id <= 0)
		throw(SQL,"sql.grant_table", SQLSTATE(01007) "GRANT: User/role '%s' unknown", grantee);
	/* first check if privilege isn't already given */
	if ((privs == all &&
	    (sql_privilege(sql, grantee_id, t->base.id, PRIV_SELECT) >= 0 ||
	     sql_privilege(sql, grantee_id, t->base.id, PRIV_UPDATE) >= 0 ||
	     sql_privilege(sql, grantee_id, t->base.id, PRIV_INSERT) >= 0 ||
	     sql_privilege(sql, grantee_id, t->base.id, PRIV_DELETE) >= 0 ||
	     sql_privilege(sql, grantee_id, t->base.id, PRIV_TRUNCATE) >= 0)) ||
	    (privs != all && !c && sql_privilege(sql, grantee_id, t->base.id, privs) >= 0) ||
	    (privs != all && c && sql_privilege(sql, grantee_id, c->base.id, privs) >= 0)) {
		throw(SQL, "sql.grant_table", SQLSTATE(01007) "GRANT: User/role '%s' already has this privilege", grantee);
	}
	if (privs == all) {
		if ((log_res = sql_insert_all_privs(sql, grantee_id, t->base.id, grantor, grant)))
			throw(SQL, "sql.grant_table", SQLSTATE(42000) "GRANT: failed%s", log_res == LOG_CONFLICT ? " due to conflict with another transaction" : "");
	} else if (!c) {
		if ((log_res = sql_insert_priv(sql, grantee_id, t->base.id, privs, grantor, grant)))
			throw(SQL, "sql.grant_table", SQLSTATE(42000) "GRANT: failed%s", log_res == LOG_CONFLICT ? " due to conflict with another transaction" : "");
	} else {
		if ((log_res = sql_insert_priv(sql, grantee_id, c->base.id, privs, grantor, grant)))
			throw(SQL, "sql.grant_table", SQLSTATE(42000) "GRANT: failed%s", log_res == LOG_CONFLICT ? " due to conflict with another transaction" : "");
	}

	/* Add dependencies created */
	if (privs == all || !c) {
		if (!isNew(t) && (log_res = sql_trans_add_dependency(sql->session->tr, t->base.id, ddl)) != LOG_OK)
			throw(SQL, "sql.grant_table", SQLSTATE(HY013) MAL_MALLOC_FAIL);
	} else {
		if (!isNew(c) && (log_res = sql_trans_add_dependency(sql->session->tr, c->base.id, ddl)) != LOG_OK)
			throw(SQL, "sql.grant_table", SQLSTATE(HY013) MAL_MALLOC_FAIL);
	}
	if ((log_res = sql_trans_add_dependency(sql->session->tr, grantee_id, ddl)) != LOG_OK)
		throw(SQL, "sql.grant_table", SQLSTATE(HY013) MAL_MALLOC_FAIL);
	if ((log_res = sql_trans_add_dependency(sql->session->tr, grantor, ddl)) != LOG_OK)
		throw(SQL, "sql.grant_table", SQLSTATE(HY013) MAL_MALLOC_FAIL);

	return NULL;
}

char *
sql_grant_func_privs( mvc *sql, char *grantee, int privs, char *sname, sqlid func_id, int grant, sqlid grantor)
{
	sql_schema *s = NULL;
	bool allowed;
	sqlid grantee_id;
	int log_res;

	assert(sname);
	if (!(s = mvc_bind_schema(sql, sname)))
		throw(SQL,"sql.grant_func",SQLSTATE(3F000) "GRANT: no such schema '%s'", sname);
	sql_base *b = os_find_id(s->funcs, sql->session->tr, func_id);
	sql_func *f = (sql_func*)b;
	assert(f);
	allowed = schema_privs(grantor, f->s);

	if (!allowed)
		allowed = sql_grantable(sql, grantor, f->base.id, privs) == 1;

	if (!allowed)
		throw(SQL, "sql.grant_func", SQLSTATE(01007) "GRANT: Grantor '%s' is not allowed to grant privileges for function '%s'", get_string_global_var(sql, "current_user"), f->base.name);

	grantee_id = sql_find_auth(sql, grantee);
	if (grantee_id <= 0)
		throw(SQL, "sql.grant_func", SQLSTATE(01007) "GRANT: User/role '%s' unknown", grantee);
	/* first check if privilege isn't already given */
	if (sql_privilege(sql, grantee_id, f->base.id, privs) >= 0)
		throw(SQL,"sql.grant_func", SQLSTATE(01007) "GRANT: User/role '%s' already has this privilege", grantee);
	if ((log_res = sql_insert_priv(sql, grantee_id, f->base.id, privs, grantor, grant)))
		throw(SQL,"sql.grant_func", SQLSTATE(42000) "GRANT: failed%s", log_res == LOG_CONFLICT ? " due to conflict with another transaction" : "");

	/* Add dependencies created */
	if (!isNew(f) && (log_res = sql_trans_add_dependency(sql->session->tr, func_id, ddl)) != LOG_OK)
		throw(SQL, "sql.grant_func", SQLSTATE(HY013) MAL_MALLOC_FAIL);
	if ((log_res = sql_trans_add_dependency(sql->session->tr, grantor, ddl)) != LOG_OK)
		throw(SQL, "sql.grant_func", SQLSTATE(HY013) MAL_MALLOC_FAIL);
	return NULL;
}

static char *
sql_delete_priv(mvc *sql, sqlid auth_id, sqlid obj_id, int privilege, sqlid grantor, int grantable, const char *op, const char *call)
{
	sql_schema *ss = mvc_bind_schema(sql, "sys");
	sql_table *privs = find_sql_table(sql->session->tr, ss, "privileges");
	sql_column *priv_obj = find_sql_column(privs, "obj_id");
	sql_column *priv_auth = find_sql_column(privs, "auth_id");
	sql_column *priv_priv = find_sql_column(privs, "privileges");
	sql_trans *tr = sql->session->tr;
	sqlstore *store = tr->store;
	rids *A;
	oid rid = oid_nil;
	int log_res = LOG_OK;

	(void) grantor;
	(void) grantable;

	/* select privileges of this auth_id, privilege, obj_id */
	A = store->table_api.rids_select(tr, priv_auth, &auth_id, &auth_id, priv_priv, &privilege, &privilege, priv_obj, &obj_id, &obj_id, NULL );

	/* remove them */
	for(rid = store->table_api.rids_next(A); !is_oid_nil(rid) && log_res == LOG_OK; rid = store->table_api.rids_next(A))
		log_res = store->table_api.table_delete(tr, privs, rid);
	store->table_api.rids_destroy(A);
	if (log_res != LOG_OK)
		throw(SQL, op, SQLSTATE(42000) "%s: failed%s", call, log_res == LOG_CONFLICT ? " due to conflict with another transaction" : "");
	return NULL;
}

char *
sql_revoke_global_privs( mvc *sql, char *grantee, int privs, int grant, sqlid grantor)
{
	bool allowed;
	sqlid grantee_id;

	allowed = admin_privs(grantor);

	if (!allowed)
		allowed = sql_grantable(sql, grantor, GLOBAL_OBJID, privs) == 1;

	if (!allowed)
		throw(SQL, "sql.revoke_global", SQLSTATE(01006) "REVOKE: Grantor '%s' is not allowed to revoke global privileges", get_string_global_var(sql, "current_user"));

	grantee_id = sql_find_auth(sql, grantee);
	if (grantee_id <= 0)
		throw(SQL, "sql.revoke_global", SQLSTATE(01006) "REVOKE: User/role '%s' unknown", grantee);
	return sql_delete_priv(sql, grantee_id, GLOBAL_OBJID, privs, grantor, grant, "sql.revoke_global", "REVOKE");
}

char *
sql_revoke_table_privs( mvc *sql, char *grantee, int privs, char *sname, char *tname, char *cname, int grant, sqlid grantor)
{
	sql_table *t = NULL;
	sql_column *c = NULL;
	bool allowed;
	sqlid grantee_id;
	int all = PRIV_SELECT | PRIV_UPDATE | PRIV_INSERT | PRIV_DELETE | PRIV_TRUNCATE;
	char *msg = NULL;

	if (!(t = find_table_or_view_on_scope(sql, NULL, sname, tname, "REVOKE", false)))
		throw(SQL,"sql.revoke_table","%s", sql->errstr);
	if (isDeclaredTable(t))
		throw(SQL,"sql.revoke_table", SQLSTATE(42000) "REVOKE: cannot revoke on a declared table");

	allowed = schema_privs(grantor, t->s);
	if (!allowed)
		allowed = sql_grantable(sql, grantor, t->base.id, privs) == 1;

	if (!allowed)
		throw(SQL, "sql.revoke_table", SQLSTATE(01006) "REVOKE: Grantor '%s' is not allowed to revoke privileges for table '%s'", get_string_global_var(sql, "current_user"), tname);

	if (cname) {
		c = mvc_bind_column(sql, t, cname);
		if (!c)
			throw(SQL,"sql.revoke_table", SQLSTATE(42S22) "REVOKE: table '%s' has no column '%s'", tname, cname);
		/* allowed on column */
		if (!allowed)
			allowed = sql_grantable(sql, grantor, c->base.id, privs) == 1;

		if (!allowed)
			throw(SQL, "sql.revoke_table", SQLSTATE(01006) "REVOKE: Grantor '%s' is not allowed to revoke privilege %s for table '%s'", get_string_global_var(sql, "current_user"), priv2string(privs), tname);
	}

	grantee_id = sql_find_auth(sql, grantee);
	if (grantee_id <= 0)
		 throw(SQL,"sql.revoke_table", SQLSTATE(01006) "REVOKE: User/role '%s' unknown", grantee);
	if (privs == all) {
		if ((msg = sql_delete_priv(sql, grantee_id, t->base.id, PRIV_SELECT, grantor, grant, "sql.revoke_table", "REVOKE")) ||
			(msg = sql_delete_priv(sql, grantee_id, t->base.id, PRIV_UPDATE, grantor, grant, "sql.revoke_table", "REVOKE")) ||
			(msg = sql_delete_priv(sql, grantee_id, t->base.id, PRIV_INSERT, grantor, grant, "sql.revoke_table", "REVOKE")) ||
			(msg = sql_delete_priv(sql, grantee_id, t->base.id, PRIV_DELETE, grantor, grant, "sql.revoke_table", "REVOKE")) ||
			(msg = sql_delete_priv(sql, grantee_id, t->base.id, PRIV_TRUNCATE, grantor, grant, "sql.revoke_table", "REVOKE")))
			return msg;
	} else if (!c) {
		msg = sql_delete_priv(sql, grantee_id, t->base.id, privs, grantor, grant, "sql.revoke_table", "REVOKE");
	} else {
		msg = sql_delete_priv(sql, grantee_id, c->base.id, privs, grantor, grant, "sql.revoke_table", "REVOKE");
	}
	return msg;
}

char *
sql_revoke_func_privs( mvc *sql, char *grantee, int privs, char *sname, sqlid func_id, int grant, sqlid grantor)
{
	sql_schema *s = NULL;
	bool allowed;
	sqlid grantee_id;

	assert(sname);
	if (!(s = mvc_bind_schema(sql, sname)))
		throw(SQL,"sql.revoke_func", SQLSTATE(3F000) "REVOKE: no such schema '%s'", sname);
	sql_base *b = os_find_id(s->funcs, sql->session->tr, func_id);
	sql_func *f = (sql_func*)b;
	assert(f);
	allowed = schema_privs(grantor, f->s);
	if (!allowed)
		allowed = sql_grantable(sql, grantor, f->base.id, privs) == 1;

	if (!allowed)
		throw(SQL, "sql.revoke_func", SQLSTATE(01006) "REVOKE: Grantor '%s' is not allowed to revoke privileges for function '%s'", get_string_global_var(sql, "current_user"), f->base.name);

	grantee_id = sql_find_auth(sql, grantee);
	if (grantee_id <= 0)
		throw(SQL, "sql.revoke_func", SQLSTATE(01006) "REVOKE: User/role '%s' unknown", grantee);
	return sql_delete_priv(sql, grantee_id, f->base.id, privs, grantor, grant, "sql.revoke_func", "REVOKE");
}

static bool
sql_create_auth_id(mvc *m, sqlid id, str auth)
{
	int grantor = 0; /* no grantor */
	sql_schema *sys = find_sql_schema(m->session->tr, "sys");
	sql_table *auths = find_sql_table(m->session->tr, sys, "auths");
	sql_column *auth_name = find_sql_column(auths, "name");
	sqlstore *store = m->session->tr->store;
	int log_res = LOG_OK;

	if (!is_oid_nil(store->table_api.column_find_row(m->session->tr, auth_name, auth, NULL)))
		return false;

	if ((log_res = store->table_api.table_insert(m->session->tr, auths, &id, &auth, &grantor)) != LOG_OK)
		throw(SQL, "sql.create_auth_id", SQLSTATE(42000) "CREATE AUTH: failed%s", log_res == LOG_CONFLICT ? " due to conflict with another transaction" : "");
	return true;
}

str
sql_create_role(mvc *m, str auth, sqlid grantor)
{
	sqlid id;
	sql_trans *tr = m->session->tr;
	sqlstore *store = m->session->tr->store;
	sql_schema *sys = find_sql_schema(tr, "sys");
	sql_table *auths = find_sql_table(tr, sys, "auths");
	sql_column *auth_name = find_sql_column(auths, "name");
	int log_res = LOG_OK;

	if (!admin_privs(grantor))
		throw(SQL, "sql.create_role", SQLSTATE(0P000) "Insufficient privileges to create role '%s'", auth);
	if (!is_oid_nil(store->table_api.column_find_row(tr, auth_name, auth, NULL)))
		throw(SQL, "sql.create_role", SQLSTATE(0P000) "Role '%s' already exists", auth);

	id = store_next_oid(tr->store);
	if ((log_res = store->table_api.table_insert(tr, auths, &id, &auth, &grantor)) != LOG_OK)
		throw(SQL, "sql.create_role", SQLSTATE(42000) "CREATE ROLE: failed%s", log_res == LOG_CONFLICT ? " due to conflict with another transaction" : "");
	return NULL;
}

str
sql_drop_role(mvc *m, str auth)
{
	sqlid role_id = sql_find_auth(m, auth);
	sql_schema *sys = find_sql_schema(m->session->tr, "sys");
	sql_table *auths = find_sql_table(m->session->tr, sys, "auths");
	sql_table *user_roles = find_sql_table(m->session->tr, sys, "user_role");
	sql_trans *tr = m->session->tr;
	sqlstore *store = m->session->tr->store;
	rids *A;
	oid rid;
	int log_res = LOG_OK;

	rid = store->table_api.column_find_row(tr, find_sql_column(auths, "name"), auth, NULL);
	if (is_oid_nil(rid))
		throw(SQL, "sql.drop_role", SQLSTATE(0P000) "DROP ROLE: no such role '%s'", auth);
	if ((log_res = store->table_api.table_delete(m->session->tr, auths, rid)) != LOG_OK)
		throw(SQL, "sql.drop_role", SQLSTATE(42000) "DROP ROLE: failed%s", log_res == LOG_CONFLICT ? " due to conflict with another transaction" : "");

	/* select user roles of this role_id */
	A = store->table_api.rids_select(tr, find_sql_column(user_roles, "role_id"), &role_id, &role_id, NULL);
	/* remove them */
	for(rid = store->table_api.rids_next(A); !is_oid_nil(rid) && log_res == LOG_OK; rid = store->table_api.rids_next(A))
		log_res = store->table_api.table_delete(tr, user_roles, rid);
	store->table_api.rids_destroy(A);
	if (log_res != LOG_OK)
		throw(SQL, "sql.drop_role", SQLSTATE(42000) "DROP ROLE: failed%s", log_res == LOG_CONFLICT ? " due to conflict with another transaction" : "");

	/* Flag as removed */
	if ((log_res = sql_trans_add_dependency_change(tr, role_id, ddl)) != LOG_OK)
		throw(SQL, "sql.drop_role", SQLSTATE(HY013) MAL_MALLOC_FAIL);
	return NULL;
}

static oid
sql_privilege_rid(mvc *m, sqlid auth_id, sqlid obj_id, int priv)
{
	sql_schema *sys = find_sql_schema(m->session->tr, "sys");
	sql_table *privs = find_sql_table(m->session->tr, sys, "privileges");
	sql_column *priv_obj = find_sql_column(privs, "obj_id");
	sql_column *priv_auth = find_sql_column(privs, "auth_id");
	sql_column *priv_priv = find_sql_column(privs, "privileges");
	sqlstore *store = m->session->tr->store;

	return store->table_api.column_find_row(m->session->tr, priv_obj, &obj_id, priv_auth, &auth_id, priv_priv, &priv, NULL);
}

int
sql_privilege(mvc *m, sqlid auth_id, sqlid obj_id, int priv)
{
	oid rid = sql_privilege_rid(m, auth_id, obj_id, priv);
	int res = -1;

	if (!is_oid_nil(rid)) {
		/* found priv */
		res = priv;
	}
	return res;
}

int
global_privs(mvc *m, int priv)
{
	if (admin_privs(m->user_id) || admin_privs(m->role_id) ||
	    sql_privilege(m, m->user_id, GLOBAL_OBJID, priv) == priv ||
	    sql_privilege(m, m->role_id, GLOBAL_OBJID, priv) == priv ||
	    sql_privilege(m, ROLE_PUBLIC, GLOBAL_OBJID, priv) == priv) {
		return 1;
	}
	return 0;
}

int
table_privs(mvc *m, sql_table *t, int priv)
{
	/* temporary tables are owned by the session user */
	if (t->persistence == SQL_DECLARED_TABLE ||
	    (!t->system && t->persistence != SQL_PERSIST) ||
	    (priv == PRIV_SELECT && (t->persistence != SQL_PERSIST || t->commit_action)))
		return 1;
	if (admin_privs(m->user_id) || admin_privs(m->role_id) ||
	    (t->s && (m->user_id == t->s->auth_id || m->role_id == t->s->auth_id)) ||
	    sql_privilege(m, m->user_id, t->base.id, priv) == priv ||
	    sql_privilege(m, m->role_id, t->base.id, priv) == priv ||
	    sql_privilege(m, ROLE_PUBLIC, t->base.id, priv) == priv) {
		return 1;
	}
	return 0;
}

int
column_privs(mvc *m, sql_column *c, int priv)
{
	/* only SELECT and UPDATE privileges for columns are available */
	/* temporary tables are owned by the session user, so does it's columns */
	if (c->t->persistence == SQL_DECLARED_TABLE ||
	    (!c->t->system && c->t->persistence != SQL_PERSIST) ||
	    (priv == PRIV_SELECT && (c->t->persistence != SQL_PERSIST || c->t->commit_action)))
		return 1;
	if (admin_privs(m->user_id) || admin_privs(m->role_id) ||
	    (c->t->s && (m->user_id == c->t->s->auth_id || m->role_id == c->t->s->auth_id)) ||
	    sql_privilege(m, m->user_id, c->base.id, priv) == priv ||
	    sql_privilege(m, m->role_id, c->base.id, priv) == priv ||
	    sql_privilege(m, ROLE_PUBLIC, c->base.id, priv) == priv) {
		return 1;
	}
	return 0;
}

int
execute_priv(mvc *m, sql_func *f)
{
	int priv = PRIV_EXECUTE;

	if (!f->s || admin_privs(m->user_id) || admin_privs(m->role_id))
		return 1;
	if (m->user_id == f->s->auth_id || m->role_id == f->s->auth_id)
		return 1;
	if (sql_privilege(m, m->user_id, f->base.id, priv) == priv ||
	    sql_privilege(m, m->role_id, f->base.id, priv) == priv ||
	    sql_privilege(m, ROLE_PUBLIC, f->base.id, priv) == priv)
		return 1;
	return 0;
}

static bool
role_granting_privs(mvc *m, oid role_rid, sqlid role_id, sqlid grantor_id)
{
	sql_schema *sys = find_sql_schema(m->session->tr, "sys");
	sql_table *auths = find_sql_table(m->session->tr, sys, "auths");
	sql_column *auths_grantor = find_sql_column(auths, "grantor");
	sqlid owner_id;
	sqlstore *store = m->session->tr->store;

	owner_id = store->table_api.column_find_sqlid(m->session->tr, auths_grantor, role_rid);
	if (owner_id == grantor_id)
		return true;
	if (sql_privilege(m, grantor_id, role_id, PRIV_ROLE_ADMIN) == PRIV_ROLE_ADMIN)
		return true;
	/* check for grant rights in the privs table */
	return false;
}

char *
sql_grant_role(mvc *m, str grantee, str role, sqlid grantor, int admin)
{
	oid rid;
	sql_schema *sys = find_sql_schema(m->session->tr, "sys");
	sql_table *auths = find_sql_table(m->session->tr, sys, "auths");
	sql_table *roles = find_sql_table(m->session->tr, sys, "user_role");
	sql_column *auths_name = find_sql_column(auths, "name");
	sql_column *auths_id = find_sql_column(auths, "id");
	sqlid role_id, grantee_id;
	sqlstore *store = m->session->tr->store;
	int log_res = LOG_OK;

	rid = store->table_api.column_find_row(m->session->tr, auths_name, role, NULL);
	if (is_oid_nil(rid))
		throw(SQL, "sql.grant_role", SQLSTATE(M1M05) "GRANT: no such role '%s' or grantee '%s'", role, grantee);
	role_id = store->table_api.column_find_sqlid(m->session->tr, auths_id, rid);
	if (backend_find_user(m, role) >= 0)
		throw(SQL,"sql.grant_role", SQLSTATE(M1M05) "GRANT: '%s' is a USER not a ROLE", role);
	if (!admin_privs(grantor) && !role_granting_privs(m, rid, role_id, grantor))
		throw(SQL,"sql.grant_role", SQLSTATE(0P000) "GRANT: Insufficient privileges to grant ROLE '%s'", role);
	rid = store->table_api.column_find_row(m->session->tr, auths_name, grantee, NULL);
	if (is_oid_nil(rid))
		throw(SQL,"sql.grant_role", SQLSTATE(M1M05) "GRANT: no such role '%s' or grantee '%s'", role, grantee);
	grantee_id = store->table_api.column_find_sqlid(m->session->tr, auths_id, rid);
	rid = store->table_api.column_find_row(m->session->tr, find_sql_column(roles, "login_id"), &grantee_id, find_sql_column(roles, "role_id"), &role_id, NULL);
	if (!is_oid_nil(rid))
		throw(SQL,"sql.grant_role", SQLSTATE(M1M05) "GRANT: User '%s' already has ROLE '%s'", grantee, role);

	if ((log_res = store->table_api.table_insert(m->session->tr, roles, &grantee_id, &role_id)) != LOG_OK)
		throw(SQL, "sql.grant_role", SQLSTATE(42000) "GRANT: failed%s", log_res == LOG_CONFLICT ? " due to conflict with another transaction" : "");
	if (admin) {
		int priv = PRIV_ROLE_ADMIN, one = 1;
		sql_table *privs = find_sql_table(m->session->tr, sys, "privileges");

		if ((log_res = store->table_api.table_insert(m->session->tr, privs, &role_id, &grantee_id, &priv, &grantor, &one)) != LOG_OK)
			throw(SQL, "sql.grant_role", SQLSTATE(42000) "GRANT: failed%s", log_res == LOG_CONFLICT ? " due to conflict with another transaction" : "");
	}

	/* Add dependencies created */
	if ((log_res = sql_trans_add_dependency(m->session->tr, grantee_id, ddl)) != LOG_OK)
		throw(SQL, "sql.grant_role", SQLSTATE(HY013) MAL_MALLOC_FAIL);
	if ((log_res = sql_trans_add_dependency(m->session->tr, role_id, ddl)) != LOG_OK)
		throw(SQL, "sql.grant_role", SQLSTATE(HY013) MAL_MALLOC_FAIL);
	if ((log_res = sql_trans_add_dependency(m->session->tr, grantor, ddl)) != LOG_OK)
		throw(SQL, "sql.grant_role", SQLSTATE(HY013) MAL_MALLOC_FAIL);
	return NULL;
}

char *
sql_revoke_role(mvc *m, str grantee, str role, sqlid grantor, int admin)
/* grantee no longer belongs the role (role) */
{
	oid rid;
	sql_schema *sys = find_sql_schema(m->session->tr, "sys");
	sql_table *auths = find_sql_table(m->session->tr, sys, "auths");
	sql_table *roles = find_sql_table(m->session->tr, sys, "user_role");
	sql_table *privs = find_sql_table(m->session->tr, sys, "privileges");
	sql_column *auths_name = find_sql_column(auths, "name");
	sql_column *auths_id = find_sql_column(auths, "id");
	sql_column *roles_role_id = find_sql_column(roles, "role_id");
	sql_column *roles_login_id = find_sql_column(roles, "login_id");
	sqlid role_id, grantee_id;
	sqlstore *store = m->session->tr->store;
	int log_res = LOG_OK;

	rid = store->table_api.column_find_row(m->session->tr, auths_name, grantee, NULL);
	if (is_oid_nil(rid))
		throw(SQL,"sql.revoke_role", SQLSTATE(01006) "REVOKE: no such role '%s' or grantee '%s'", role, grantee);
	grantee_id = store->table_api.column_find_sqlid(m->session->tr, auths_id, rid);
	rid = store->table_api.column_find_row(m->session->tr, auths_name, role, NULL);
	if (is_oid_nil(rid))
		throw(SQL,"sql.revoke_role", SQLSTATE(01006) "REVOKE: no such role '%s' or grantee '%s'", role, grantee);
	role_id = store->table_api.column_find_sqlid(m->session->tr, auths_id, rid);
	if (!admin_privs(grantor) && !role_granting_privs(m, rid, role_id, grantor))
		throw(SQL,"sql.revoke_role", SQLSTATE(0P000) "REVOKE: insufficient privileges to revoke ROLE '%s'", role);

	if (!admin) {
		rid = store->table_api.column_find_row(m->session->tr, roles_login_id, &grantee_id, roles_role_id, &role_id, NULL);
		if (!is_oid_nil(rid)) {
			if ((log_res = store->table_api.table_delete(m->session->tr, roles, rid)) != LOG_OK)
				throw(SQL, "sql.revoke_role", SQLSTATE(42000) "REVOKE: failed%s", log_res == LOG_CONFLICT ? " due to conflict with another transaction" : "");
		} else
			throw(SQL,"sql.revoke_role", SQLSTATE(01006) "REVOKE: User '%s' does not have ROLE '%s'", grantee, role);
	}
	rid = sql_privilege_rid(m, grantee_id, role_id, PRIV_ROLE_ADMIN);
	if (!is_oid_nil(rid)) {
		if ((log_res = store->table_api.table_delete(m->session->tr, privs, rid)) != LOG_OK)
			throw(SQL, "sql.revoke_role", SQLSTATE(42000) "REVOKE: failed%s", log_res == LOG_CONFLICT ? " due to conflict with another transaction" : "");
	} else if (admin)
		throw(SQL,"sql.revoke_role", SQLSTATE(01006) "REVOKE: User '%s' does not have ROLE '%s'", grantee, role);
	return NULL;
}

sqlid
sql_find_auth(mvc *m, str auth)
{
	sqlid res = -1;
	oid rid;
	sql_schema *sys = find_sql_schema(m->session->tr, "sys");
	sql_table *auths = find_sql_table(m->session->tr, sys, "auths");
	sql_column *auths_name = find_sql_column(auths, "name");
	sqlstore *store = m->session->tr->store;

	rid = store->table_api.column_find_row(m->session->tr, auths_name, auth, NULL);

	if (!is_oid_nil(rid)) {
		sql_column *auths_id = find_sql_column(auths, "id");
		sqlid p = store->table_api.column_find_sqlid(m->session->tr, auths_id, rid);

		if (p > -1)
			res = p;
	}
	return res;
}

int
sql_schema_has_user(mvc *m, sql_schema *s)
{
	return(backend_schema_has_user(m, s));
}

static int
sql_grantable_(mvc *m, sqlid grantorid, sqlid obj_id, int privs)
{
	oid rid;
	sql_schema *sys = find_sql_schema(m->session->tr, "sys");
	sql_table *prvs = find_sql_table(m->session->tr, sys, "privileges");
	sql_column *priv_obj = find_sql_column(prvs, "obj_id");
	sql_column *priv_auth = find_sql_column(prvs, "auth_id");
	sql_column *priv_priv = find_sql_column(prvs, "privileges");
	sql_column *priv_allowed = find_sql_column(prvs, "grantable");
	sqlstore *store = m->session->tr->store;
	int priv;

	for (priv = 1; priv <= privs; priv <<= 1) {
		if (!(priv & privs))
			continue;
		rid = store->table_api.column_find_row(m->session->tr, priv_obj, &obj_id, priv_auth, &grantorid, priv_priv, &priv, NULL);
		if (!is_oid_nil(rid)) {
			int allowed = store->table_api.column_find_int(m->session->tr, priv_allowed, rid);

			/* switch of priv bit */
			if (allowed)
				privs = (privs & ~priv);
		}
	}
	if (privs != 0)
		return 0;
	return 1;
}

int
sql_grantable(mvc *m, sqlid grantorid, sqlid obj_id, int privs)
{
	if (admin_privs(m->user_id) || admin_privs(m->role_id))
		return 1;
	return sql_grantable_(m, grantorid, obj_id, privs);
}

sqlid
mvc_set_role(mvc *m, char *role)
{
	oid rid;
	sql_schema *sys = find_sql_schema(m->session->tr, "sys");
	sql_table *auths = find_sql_table(m->session->tr, sys, "auths");
	sql_column *auths_name = find_sql_column(auths, "name");
	sqlid res = 0;
	sqlstore *store = m->session->tr->store;

	TRC_DEBUG(SQL_TRANS, "Set role: %s\n", role);

	rid = store->table_api.column_find_row(m->session->tr, auths_name, role, NULL);
	if (!is_oid_nil(rid)) {
		sql_column *auths_id = find_sql_column(auths, "id");
		sqlid id = store->table_api.column_find_sqlid(m->session->tr, auths_id, rid);

		if (m->user_id == id) {
			m->role_id = id;
			res = 1;
		} else {
			sql_table *roles = find_sql_table(m->session->tr, sys, "user_role");
			sql_column *role_id = find_sql_column(roles, "role_id");
			sql_column *login_id = find_sql_column(roles, "login_id");

			rid = store->table_api.column_find_row(m->session->tr, login_id, &m->user_id, role_id, &id, NULL);
			if (!is_oid_nil(rid)) {
				m->role_id = id;
				res = 1;
			}
		}
	}
	return res;
}

int
mvc_set_schema(mvc *m, char *schema)
{
	int ret = 0;
	sql_schema *s = find_sql_schema(m->session->tr, schema);
	char* new_schema_name = sa_strdup(m->session->sa, schema);

	if (s && new_schema_name) {
		m->session->schema_name = new_schema_name;
		m->type = Q_SCHEMA;
		if (m->session->tr->active)
			m->session->schema = s;
		ret = 1;
	}
	return ret;
}

char *
sql_create_user(mvc *sql, char *user, char *passwd, char enc, char *fullname, char *schema, char *schema_path, lng
		max_memory, int max_workers, bool wlc, char *optimizer)
{
	char *err;
	sql_schema *s = NULL;
	sqlid schema_id = 0;

	if (!admin_privs(sql->user_id) && !admin_privs(sql->role_id))
		throw(SQL,"sql.create_user", SQLSTATE(42M31) "Insufficient privileges to create user '%s'", user);

	if (backend_find_user(sql, user) >= 0)
		throw(SQL,"sql.create_user", SQLSTATE(42M31) "CREATE USER: user '%s' already exists", user);	

	if (!(s = find_sql_schema(sql->session->tr, schema)))
		throw(SQL,"sql.create_user", SQLSTATE(3F000) "CREATE USER: no such schema '%s'", schema);
<<<<<<< HEAD
	if ((err = backend_create_user(sql, user, passwd, enc, fullname, schema_id, schema_path, sql->user_id, max_memory,
					max_workers, wlc, optimizer)) != NULL)
=======
	schema_id = s->base.id;
	if (!isNew(s) && sql_trans_add_dependency(sql->session->tr, schema_id, ddl) != LOG_OK)
		throw(SQL, "sql.create_user", SQLSTATE(HY013) MAL_MALLOC_FAIL);
	if (sql_trans_add_dependency(sql->session->tr, sql->user_id, ddl) != LOG_OK)
		throw(SQL, "sql.create_user", SQLSTATE(HY013) MAL_MALLOC_FAIL);

	if ((err = backend_create_user(sql, user, passwd, enc, fullname, schema_id, schema_path, sql->user_id)) != NULL)
>>>>>>> 09db52bf
	{
		/* strip off MAL exception decorations */
		char *r;
		char *e = err;
		if ((e = strchr(e, ':')) == NULL) {
			e = err;
		} else if ((e = strchr(++e, ':')) == NULL) {
			e = err;
		} else {
			e++;
		}
		r = createException(SQL,"sql.create_user", SQLSTATE(M0M27) "CREATE USER: %s", e);
		_DELETE(err);
		return r;
	}
	return NULL;
}

static int
id_cmp(sqlid *id1, sqlid *id2)
{
	return *id1 == *id2;
}

static char *
sql_drop_granted_users(mvc *sql, sqlid user_id, char *user, list *deleted_users)
{
	sql_schema *ss = mvc_bind_schema(sql, "sys");
	sql_table *privs = find_sql_table(sql->session->tr, ss, "privileges");
	sql_table *user_roles = find_sql_table(sql->session->tr, ss, "user_role");
	sql_table *auths = find_sql_table(sql->session->tr, ss, "auths");
	sql_trans *tr = sql->session->tr;
	sqlstore *store = tr->store;
	rids *A;
	oid rid;
	int log_res = LOG_OK;
	char *msg = NULL;

	if (!list_find(deleted_users, &user_id, (fcmp) &id_cmp)) {
		if (mvc_check_dependency(sql, user_id, OWNER_DEPENDENCY, NULL))
			throw(SQL,"sql.drop_user",SQLSTATE(M1M05) "DROP USER: '%s' owns a schema", user);
		if (backend_drop_user(sql, user) == FALSE)
			throw(SQL,"sql.drop_user",SQLSTATE(M0M27) "%s", sql->errstr);

		/* select privileges of this user_id */
		A = store->table_api.rids_select(tr, find_sql_column(privs, "auth_id"), &user_id, &user_id, NULL);
		/* remove them */
		for(rid = store->table_api.rids_next(A); !is_oid_nil(rid) && log_res == LOG_OK; rid = store->table_api.rids_next(A))
			log_res = store->table_api.table_delete(tr, privs, rid);
		store->table_api.rids_destroy(A);
		if (log_res != LOG_OK)
			throw(SQL, "sql.drop_user", SQLSTATE(42000) "DROP USER: failed%s", log_res == LOG_CONFLICT ? " due to conflict with another transaction" : "");

		/* select privileges granted by this user_id */
		A = store->table_api.rids_select(tr, find_sql_column(privs, "grantor"), &user_id, &user_id, NULL);
		/* remove them */
		for(rid = store->table_api.rids_next(A); !is_oid_nil(rid) && log_res == LOG_OK; rid = store->table_api.rids_next(A))
			log_res = store->table_api.table_delete(tr, privs, rid);
		store->table_api.rids_destroy(A);
		if (log_res != LOG_OK)
			throw(SQL, "sql.drop_user", SQLSTATE(42000) "DROP USER: failed%s", log_res == LOG_CONFLICT ? " due to conflict with another transaction" : "");

		/* delete entry from auths table */
		rid = store->table_api.column_find_row(tr, find_sql_column(auths, "name"), user, NULL);
		if (is_oid_nil(rid))
			throw(SQL, "sql.drop_user", SQLSTATE(0P000) "DROP USER: no such user role '%s'", user);
		if ((log_res = store->table_api.table_delete(tr, auths, rid)) != LOG_OK)
			throw(SQL, "sql.drop_user", SQLSTATE(42000) "DROP USER: failed%s", log_res == LOG_CONFLICT ? " due to conflict with another transaction" : "");

		/* select user roles of this user_id */
		A = store->table_api.rids_select(tr, find_sql_column(user_roles, "login_id"), &user_id, &user_id, NULL);
		/* remove them */
		for(rid = store->table_api.rids_next(A); !is_oid_nil(rid) && log_res == LOG_OK; rid = store->table_api.rids_next(A))
			log_res = store->table_api.table_delete(tr, user_roles, rid);
		store->table_api.rids_destroy(A);
		if (log_res != LOG_OK)
			throw(SQL, "sql.drop_user", SQLSTATE(42000) "DROP USER: failed%s", log_res == LOG_CONFLICT ? " due to conflict with another transaction" : "");

		list_append(deleted_users, &user_id);

		/* select users created by this user_id */
		A = store->table_api.rids_select(tr, find_sql_column(auths, "grantor"), &user_id, &user_id, NULL);
		/* remove them and continue the deletion */
		for(rid = store->table_api.rids_next(A); !is_oid_nil(rid) && log_res == LOG_OK && msg; rid = store->table_api.rids_next(A)) {
			sqlid nuid = store->table_api.column_find_sqlid(tr, find_sql_column(auths, "id"), rid);
			char *nname = store->table_api.column_find_value(tr, find_sql_column(auths, "name"), rid);

			if (!nname)
				msg = createException(SQL, "sql.drop_user", SQLSTATE(HY013) MAL_MALLOC_FAIL);
			else if (!(msg = sql_drop_granted_users(sql, nuid, nname, deleted_users)))
				log_res = store->table_api.table_delete(tr, auths, rid);
			_DELETE(nname);
		}
		store->table_api.rids_destroy(A);
		if (!msg && log_res != LOG_OK)
			throw(SQL, "sql.drop_user", SQLSTATE(42000) "DROP USER: failed%s", log_res == LOG_CONFLICT ? " due to conflict with another transaction" : "");
	}
	return msg;
}

char *
sql_drop_user(mvc *sql, char *user)
{
	sqlid user_id = sql_find_auth(sql, user);
	list *deleted = list_create(NULL);
	str msg = NULL;

	if (!deleted)
		throw(SQL, "sql.drop_user", SQLSTATE(HY013) MAL_MALLOC_FAIL);
	msg = sql_drop_granted_users(sql, user_id, user, deleted);
	list_destroy(deleted);

	/* Flag as removed */
	if (!msg && sql_trans_add_dependency_change(sql->session->tr, user_id, ddl) != LOG_OK)
		throw(SQL, "sql.drop_user", SQLSTATE(HY013) MAL_MALLOC_FAIL);
	return msg;
}

char *
sql_alter_user(mvc *sql, char *user, char *passwd, char enc, char *schema, char *schema_path, char *oldpasswd)
{
	sql_schema *s = NULL;
	sqlid schema_id = 0;

	/* we may be called from MAL (nil) */
	if (strNil(user))
		user = NULL;
	/* USER == NULL -> current_user */

	if (!admin_privs(sql->user_id) && !admin_privs(sql->role_id) && user != NULL && strcmp(user, get_string_global_var(sql, "current_user")) != 0)
		throw(SQL,"sql.alter_user", SQLSTATE(M1M05) "Insufficient privileges to change user '%s'", user);

	if (user != NULL && backend_find_user(sql, user) < 0)
		throw(SQL,"sql.alter_user", SQLSTATE(42M32) "ALTER USER: no such user '%s'", user);
	if (schema) {
		if (!(s = find_sql_schema(sql->session->tr, schema)))
			throw(SQL,"sql.alter_user", SQLSTATE(3F000) "ALTER USER: no such schema '%s'", schema);
		schema_id = s->base.id;
		if (!isNew(s) && sql_trans_add_dependency(sql->session->tr, s->base.id, ddl) != LOG_OK)
			throw(SQL, "sql.alter_user", SQLSTATE(HY013) MAL_MALLOC_FAIL);
	}
	if (backend_alter_user(sql, user, passwd, enc, schema_id, schema_path, oldpasswd) == FALSE)
		throw(SQL,"sql.alter_user", SQLSTATE(M0M27) "%s", sql->errstr);
	return NULL;
}

char *
sql_rename_user(mvc *sql, char *olduser, char *newuser)
{
	if (!admin_privs(sql->user_id) && !admin_privs(sql->role_id))
		throw(SQL,"sql.rename_user", SQLSTATE(M1M05) "ALTER USER: insufficient privileges to rename user '%s'", olduser);

	if (backend_find_user(sql, olduser) < 0)
		throw(SQL,"sql.rename_user", SQLSTATE(42M32) "ALTER USER: no such user '%s'", olduser);
	if (backend_find_user(sql, newuser) >= 0)
		throw(SQL,"sql.rename_user", SQLSTATE(42M31) "ALTER USER: user '%s' already exists", newuser);
	if (backend_rename_user(sql, olduser, newuser) == FALSE)
		throw(SQL,"sql.rename_user", SQLSTATE(M1M05) "%s", sql->errstr);
	return NULL;
}

int
sql_create_privileges(mvc *m, sql_schema *s)
{
	int pub, p, zero = 0;
	sql_table *t = NULL, *privs = NULL;
	sql_column *col = NULL;
	sql_subfunc *f = NULL;
	sql_trans *tr = m->session->tr;

	backend_create_privileges(m, s);

	mvc_create_table(&t, m, s, "user_role", tt_table, 1, SQL_PERSIST, 0, -1, 0);
	mvc_create_column_(&col, m, t, "login_id", "int", 32);
	mvc_create_column_(&col, m, t, "role_id", "int", 32);

	/* all roles and users are in the auths table */
	mvc_create_table(&t, m, s, "auths", tt_table, 1, SQL_PERSIST, 0, -1, 0);
	mvc_create_column_(&col, m, t, "id", "int", 32);
	mvc_create_column_(&col, m, t, "name", "varchar", 1024);
	mvc_create_column_(&col, m, t, "grantor", "int", 32);

	mvc_create_table(&t, m, s, "privileges", tt_table, 1, SQL_PERSIST, 0, -1, 0);
	mvc_create_column_(&col, m, t, "obj_id", "int", 32);
	mvc_create_column_(&col, m, t, "auth_id", "int", 32);
	mvc_create_column_(&col, m, t, "privileges", "int", 32);
	mvc_create_column_(&col, m, t, "grantor", "int", 32);
	mvc_create_column_(&col, m, t, "grantable", "int", 32);

	/* add roles public and sysadmin and user monetdb */
	sql_create_auth_id(m, ROLE_PUBLIC, "public");
	sql_create_auth_id(m, ROLE_SYSADMIN, "sysadmin");
	sql_create_auth_id(m, USER_MONETDB, "monetdb");

	pub = ROLE_PUBLIC;
	p = PRIV_SELECT;
	privs = find_sql_table(tr, s, "privileges");

	sqlstore *store = m->session->tr->store;
	t = find_sql_table(tr, s, "schemas");
	store->table_api.table_insert(m->session->tr, privs, &t->base.id, &pub, &p, &zero, &zero);
	t = find_sql_table(tr, s, "types");
	store->table_api.table_insert(m->session->tr, privs, &t->base.id, &pub, &p, &zero, &zero);
	t = find_sql_table(tr, s, "functions");
	store->table_api.table_insert(m->session->tr, privs, &t->base.id, &pub, &p, &zero, &zero);
	t = find_sql_table(tr, s, "args");
	store->table_api.table_insert(m->session->tr, privs, &t->base.id, &pub, &p, &zero, &zero);
	t = find_sql_table(tr, s, "sequences");
	store->table_api.table_insert(m->session->tr, privs, &t->base.id, &pub, &p, &zero, &zero);
	t = find_sql_table(tr, s, "dependencies");
	store->table_api.table_insert(m->session->tr, privs, &t->base.id, &pub, &p, &zero, &zero);
	t = find_sql_table(tr, s, "_tables");
	store->table_api.table_insert(m->session->tr, privs, &t->base.id, &pub, &p, &zero, &zero);
	t = find_sql_table(tr, s, "_columns");
	store->table_api.table_insert(m->session->tr, privs, &t->base.id, &pub, &p, &zero, &zero);
	t = find_sql_table(tr, s, "keys");
	store->table_api.table_insert(m->session->tr, privs, &t->base.id, &pub, &p, &zero, &zero);
	t = find_sql_table(tr, s, "idxs");
	store->table_api.table_insert(m->session->tr, privs, &t->base.id, &pub, &p, &zero, &zero);
	t = find_sql_table(tr, s, "triggers");
	store->table_api.table_insert(m->session->tr, privs, &t->base.id, &pub, &p, &zero, &zero);
	t = find_sql_table(tr, s, "objects");
	store->table_api.table_insert(m->session->tr, privs, &t->base.id, &pub, &p, &zero, &zero);
	t = find_sql_table(tr, s, "tables");
	store->table_api.table_insert(m->session->tr, privs, &t->base.id, &pub, &p, &zero, &zero);
	t = find_sql_table(tr, s, "columns");
	store->table_api.table_insert(m->session->tr, privs, &t->base.id, &pub, &p, &zero, &zero);
	t = find_sql_table(tr, s, "comments");
	store->table_api.table_insert(m->session->tr, privs, &t->base.id, &pub, &p, &zero, &zero);
	t = find_sql_table(tr, s, "user_role");
	store->table_api.table_insert(m->session->tr, privs, &t->base.id, &pub, &p, &zero, &zero);
	t = find_sql_table(tr, s, "auths");
	store->table_api.table_insert(m->session->tr, privs, &t->base.id, &pub, &p, &zero, &zero);
	t = find_sql_table(tr, s, "privileges");
	store->table_api.table_insert(m->session->tr, privs, &t->base.id, &pub, &p, &zero, &zero);
	t = find_sql_table(tr, s, "table_partitions");
	store->table_api.table_insert(m->session->tr, privs, &t->base.id, &pub, &p, &zero, &zero);
	t = find_sql_table(tr, s, "range_partitions");
	store->table_api.table_insert(m->session->tr, privs, &t->base.id, &pub, &p, &zero, &zero);
	t = find_sql_table(tr, s, "value_partitions");
	store->table_api.table_insert(m->session->tr, privs, &t->base.id, &pub, &p, &zero, &zero);

	p = PRIV_EXECUTE;
	f = sql_bind_func_(m, s->base.name, "env", NULL, F_UNION, true);
	store->table_api.table_insert(m->session->tr, privs, &f->func->base.id, &pub, &p, &zero, &zero);
	f = sql_bind_func_(m, s->base.name, "var", NULL, F_UNION, true);
	store->table_api.table_insert(m->session->tr, privs, &f->func->base.id, &pub, &p, &zero, &zero);

	/* owned by the users anyway
	s = mvc_bind_schema(m, "tmp");
	t = find_sql_table(tr, s, "profile");
	store->table_api.table_insert(m->session->tr, privs, &t->base.id, &pub, &p, &zero, &zero);
	t = find_sql_table(tr, s, "_tables");
	store->table_api.table_insert(m->session->tr, privs, &t->base.id, &pub, &p, &zero, &zero);
	t = find_sql_table(tr, s, "_columns");
	store->table_api.table_insert(m->session->tr, privs, &t->base.id, &pub, &p, &zero, &zero);
	t = find_sql_table(tr, s, "keys");
	store->table_api.table_insert(m->session->tr, privs, &t->base.id, &pub, &p, &zero, &zero);
	t = find_sql_table(tr, s, "idxs");
	store->table_api.table_insert(m->session->tr, privs, &t->base.id, &pub, &p, &zero, &zero);
	t = find_sql_table(tr, s, "triggers");
	store->table_api.table_insert(m->session->tr, privs, &t->base.id, &pub, &p, &zero, &zero);
	t = find_sql_table(tr, s, "objects");
	store->table_api.table_insert(m->session->tr, privs, &t->base.id, &pub, &p, &zero, &zero);
	*/

	return 0;
}<|MERGE_RESOLUTION|>--- conflicted
+++ resolved
@@ -775,8 +775,7 @@
 }
 
 char *
-sql_create_user(mvc *sql, char *user, char *passwd, char enc, char *fullname, char *schema, char *schema_path, lng
-		max_memory, int max_workers, bool wlc, char *optimizer)
+sql_create_user(mvc *sql, char *user, char *passwd, char enc, char *fullname, char *schema, char *schema_path, lng max_memory, int max_workers, bool wlc, char *optimizer)
 {
 	char *err;
 	sql_schema *s = NULL;
@@ -786,22 +785,18 @@
 		throw(SQL,"sql.create_user", SQLSTATE(42M31) "Insufficient privileges to create user '%s'", user);
 
 	if (backend_find_user(sql, user) >= 0)
-		throw(SQL,"sql.create_user", SQLSTATE(42M31) "CREATE USER: user '%s' already exists", user);	
+		throw(SQL,"sql.create_user", SQLSTATE(42M31) "CREATE USER: user '%s' already exists", user);
 
 	if (!(s = find_sql_schema(sql->session->tr, schema)))
 		throw(SQL,"sql.create_user", SQLSTATE(3F000) "CREATE USER: no such schema '%s'", schema);
-<<<<<<< HEAD
-	if ((err = backend_create_user(sql, user, passwd, enc, fullname, schema_id, schema_path, sql->user_id, max_memory,
-					max_workers, wlc, optimizer)) != NULL)
-=======
 	schema_id = s->base.id;
 	if (!isNew(s) && sql_trans_add_dependency(sql->session->tr, schema_id, ddl) != LOG_OK)
 		throw(SQL, "sql.create_user", SQLSTATE(HY013) MAL_MALLOC_FAIL);
 	if (sql_trans_add_dependency(sql->session->tr, sql->user_id, ddl) != LOG_OK)
 		throw(SQL, "sql.create_user", SQLSTATE(HY013) MAL_MALLOC_FAIL);
 
-	if ((err = backend_create_user(sql, user, passwd, enc, fullname, schema_id, schema_path, sql->user_id)) != NULL)
->>>>>>> 09db52bf
+	if ((err = backend_create_user(sql, user, passwd, enc, fullname, schema_id, schema_path, sql->user_id, max_memory,
+					max_workers, wlc, optimizer)) != NULL)
 	{
 		/* strip off MAL exception decorations */
 		char *r;
