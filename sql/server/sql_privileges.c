--- conflicted
+++ resolved
@@ -794,7 +794,6 @@
 	if (!admin_privs(sql->user_id) && !admin_privs(sql->role_id))
 		throw(SQL,"sql.create_user", SQLSTATE(42M31) "Insufficient privileges to create user '%s'", user);
 
-<<<<<<< HEAD
 	if (!is_oid_nil(backend_find_user(sql, user)))
 		throw(SQL,"sql.create_user", SQLSTATE(42M31) "CREATE USER: user '%s' already exists", user);
 
@@ -814,10 +813,6 @@
 		}
 	}
 
-=======
-	if (backend_find_user(sql, user) >= 0)
-		throw(SQL,"sql.create_user", SQLSTATE(42M31) "CREATE USER: user '%s' already exists", user);
->>>>>>> 0f3b32b4
 
 	if (sql_trans_add_dependency(sql->session->tr, sql->user_id, ddl) != LOG_OK)
 		throw(SQL, "sql.create_user", SQLSTATE(HY013) MAL_MALLOC_FAIL);
