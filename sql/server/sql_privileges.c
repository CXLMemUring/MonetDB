--- conflicted
+++ resolved
@@ -555,12 +555,8 @@
 	val = table_funcs.column_find_value(m->session->tr, auths_id, rid);
 	role_id = *(int*)val; 
 	_DELETE(val);
-	if (!admin_privs(grantor) && !role_granting_privs(m, rid, role_id, grantor)) 
-<<<<<<< HEAD
-		throw(SQL,"sql.revoke_role", SQLSTATE(0P000) "Insufficient privileges to grant ROLE '%s'", role);
-=======
-		return sql_message("0P000!REVOKE: insufficient privileges to revoke ROLE '%s'", role);
->>>>>>> 66a07035
+	if (!admin_privs(grantor) && !role_granting_privs(m, rid, role_id, grantor))
+		throw(SQL,"sql.revoke_role", SQLSTATE(0P000) "REVOKE: insufficient privileges to revoke ROLE '%s'", role);
 
 	if (!admin) { 
 		rid = table_funcs.column_find_row(m->session->tr, roles_login_id, &grantee_id, roles_role_id, &role_id, NULL);
