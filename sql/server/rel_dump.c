/*
 * This Source Code Form is subject to the terms of the Mozilla Public
 * License, v. 2.0.  If a copy of the MPL was not distributed with this
 * file, You can obtain one at http://mozilla.org/MPL/2.0/.
 *
 * Copyright 1997 - July 2008 CWI, August 2008 - 2021 MonetDB B.V.
 */

#include "monetdb_config.h"
#define LINESIZE 160
#define TABSTOP 2

#include "rel_dump.h"
#include "rel_rel.h"
#include "rel_basetable.h"
#include "rel_exp.h"
#include "rel_prop.h"
#include "rel_updates.h"
#include "rel_select.h"
#include "rel_remote.h"
#include "sql_privileges.h"
#include "mal_errors.h"		/* for SQLSTATE() */

static void
print_indent(mvc *sql, stream *fout, int depth, int decorate)
{
	char buf[LINESIZE+1];
	int i;

	(void)sql;
	if (!decorate) {
		mnstr_printf(fout, "\n");
		return ;
	}
	depth *= TABSTOP;
	if (depth > LINESIZE)
		depth = LINESIZE;
	for (i = 0; i < depth; i++){
		if ((i % TABSTOP) == 0)
			buf[i] = '|';
		else
			buf[i] = ' ';
	}
	buf[i] = 0;
	mnstr_printf(fout, "\n=%s", buf);
}

static void
cmp_print(mvc *sql, stream *fout, int cmp)
{
	char *r = NULL;

	(void)sql;
	switch(cmp) {
	case cmp_gt: 		r = ">"; break;
	case cmp_gte: 		r = ">="; break;
	case cmp_lte: 		r = "<="; break;
	case cmp_lt: 		r = "<"; break;
	case cmp_equal: 	r = "="; break;
	case cmp_notequal: 	r = "!="; break;

	case cmp_filter: 	r = "filter"; break;
	case cmp_or: 		r = "or"; break;
	case cmp_in: 		r = "in"; break;
	case cmp_notin: 	r = "notin"; break;

	case mark_in: 		r = "any ="; break;
	case mark_notin: 	r = "all <>"; break;

	case cmp_all:
	case cmp_project:
	case cmp_joined:
	case cmp_left_project:
				r = "inner"; break;
	}
	mnstr_printf(fout, " %s ", r);
}

static const char *
dump_escape_ident(sql_allocator *sa, const char *s)
{
	char *res = NULL;
	if (s) {
		size_t l = strlen(s);
		char *r = SA_NEW_ARRAY(sa, char, (l * 2) + 1);

		res = r;
		while (*s) {
			if (*s == '"' || *s == '\\')
				*r++ = '\\';
			*r++ = *s++;
		}
		*r = '\0';
	}
	return res;
}

static char *
dump_sql_subtype(sql_allocator *sa, sql_subtype *t)
{
	char buf[BUFSIZ];

	if (t->digits && t->scale)
		snprintf(buf, BUFSIZ, "%s(%u,%u)", t->type->base.name, t->digits, t->scale);
	else if (t->digits)
		snprintf(buf, BUFSIZ, "%s(%u)", t->type->base.name, t->digits);
	else
		snprintf(buf, BUFSIZ, "%s", t->type->base.name);
	return sa_strdup(sa, buf);
}

static void exps_print(mvc *sql, stream *fout, list *exps, int depth, list *refs, int alias, int brackets);

static void
exp_print(mvc *sql, stream *fout, sql_exp *e, int depth, list *refs, int comma, int alias)
{
	(void)sql;
	if (!e)
		return;
	/*mnstr_printf(fout, "%p ", e);*/
	switch(e->type) {
	case e_psm: {
		if (e->flag & PSM_SET) {
			const char *rname = exp_relname(e);
			int level = GET_PSM_LEVEL(e->flag);
			if (rname)
				mnstr_printf(fout, "\"%s\".", dump_escape_ident(sql->ta, rname));
			mnstr_printf(fout, "\"%s\" = ",  dump_escape_ident(sql->ta, exp_name(e)));
			exp_print(sql, fout, e->l, depth, refs, 0, 0);
			mnstr_printf(fout, " FRAME %d ", level);
			alias = 0;
		} else if (e->flag & PSM_VAR) {
			// todo output table def (from e->f)
			const char *rname = exp_relname(e);
			char *type_str = e->f ? NULL : dump_sql_subtype(sql->ta, exp_subtype(e));
			int level = GET_PSM_LEVEL(e->flag);
			mnstr_printf(fout, "declare ");
			if (rname)
				mnstr_printf(fout, "\"%s\".", dump_escape_ident(sql->ta, rname));
			mnstr_printf(fout, "\"%s\" %s FRAME %d ", dump_escape_ident(sql->ta, exp_name(e)), type_str ? type_str : "", level);
			alias = 0;
		} else if (e->flag & PSM_RETURN) {
			int level = GET_PSM_LEVEL(e->flag);
			mnstr_printf(fout, "return ");
			exp_print(sql, fout, e->l, depth, refs, 0, 0);
			mnstr_printf(fout, " FRAME %d ", level);
			alias = 0;
		} else if (e->flag & PSM_WHILE) {
			mnstr_printf(fout, "while ");
			exp_print(sql, fout, e->l, depth, refs, 0, 0);
			exps_print(sql, fout, e->r, depth, refs, 0, 0);
			alias = 0;
		} else if (e->flag & PSM_IF) {
			mnstr_printf(fout, "if ");
			exp_print(sql, fout, e->l, depth, refs, 0, 0);
			exps_print(sql, fout, e->r, depth, refs, 0, 0);
			if (e->f)
				exps_print(sql, fout, e->f, depth, refs, 0, 0);
			alias = 0;
		} else if (e->flag & PSM_REL) {
			rel_print_(sql, fout, e->l, depth+10, refs, 1);
		} else if (e->flag & PSM_EXCEPTION) {
			mnstr_printf(fout, "except ");
			exp_print(sql, fout, e->l, depth, refs, 0, 0);
			mnstr_printf(fout, " error %s", (const char *) e->r);
			alias = 0;
		}
	 	break;
	}
	case e_convert: {
		char *to_type = dump_sql_subtype(sql->ta, exp_subtype(e));
		mnstr_printf(fout, "%s[", to_type);
		exp_print(sql, fout, e->l, depth, refs, 0, 0);
		mnstr_printf(fout, "]");
	 	break;
	}
	case e_atom: {
		if (e->l) {
			atom *a = e->l;
			if (atom_type(a)->type->localtype == TYPE_ptr) {
				sql_table *t = a->data.val.pval;
				mnstr_printf(fout, "%s(\"%s\")",
					isMergeTable(t)?"merge table":
					isReplicaTable(t)?"replica table":"table",
					dump_escape_ident(sql->ta, t->base.name));
			} else {
				char *t = dump_sql_subtype(sql->ta, atom_type(a));
				if (a->isnull)
					mnstr_printf(fout, "%s NULL", t);
				else {
					char *s = ATOMformat(a->data.vtype, VALptr(&a->data));
					if (s && *s == '"')
						mnstr_printf(fout, "%s %s", t, s);
					else if (s)
						mnstr_printf(fout, "%s \"%s\"", t, s);
					GDKfree(s);
				}
			}
		} else { /* variables */
			if (e->r) { /* named parameters and declared variables */
				sql_var_name *vname = (sql_var_name*) e->r;
				if (vname->sname)
					mnstr_printf(fout, "\"%s\".", dump_escape_ident(sql->ta, vname->sname));
				mnstr_printf(fout, "\"%s\"", dump_escape_ident(sql->ta, vname->name));
			} else if (e->f) {	/* values list */
				list *l = e->f;
				exps_print(sql, fout, l, depth, refs, 0, 0);
			} else { /* numbered arguments */
				mnstr_printf(fout, "A%u", e->flag);
			}
		}
	} 	break;
	case e_func: {
		sql_subfunc *f = e->f;
		mnstr_printf(fout, "\"%s\".\"%s\"",
				f->func->s?dump_escape_ident(sql->ta, f->func->s->base.name):"sys",
				dump_escape_ident(sql->ta, f->func->base.name));
		exps_print(sql, fout, e->l, depth, refs, 0, 1);
		if (e->r) { /* list of optional lists */
			list *l = e->r;
			for(node *n = l->h; n; n = n->next)
				exps_print(sql, fout, n->data, depth, refs, 0, 1);
		}
		if (e->flag && is_compare_func(f))
			mnstr_printf(fout, " %s", e->flag==1?"ANY":"ALL");
	} 	break;
	case e_aggr: {
		sql_subfunc *a = e->f;
		mnstr_printf(fout, "\"%s\".\"%s\"",
				a->func->s?dump_escape_ident(sql->ta, a->func->s->base.name):"sys",
				dump_escape_ident(sql->ta, a->func->base.name));
		if (need_distinct(e))
			mnstr_printf(fout, " unique ");
		if (need_no_nil(e))
			mnstr_printf(fout, " no nil ");
		if (zero_if_empty(e))
			mnstr_printf(fout, " zero if empty ");
		if (e->l)
			exps_print(sql, fout, e->l, depth, refs, 0, 1);
		else
			mnstr_printf(fout, "()");
	} 	break;
	case e_column:
		if (is_freevar(e))
			mnstr_printf(fout, "!!!FREE!!! ");
		if (e->l)
			mnstr_printf(fout, "\"%s\".", dump_escape_ident(sql->ta, (char*)e->l));
		mnstr_printf(fout, "\"%s\"", dump_escape_ident(sql->ta, (char*)e->r));
		if (exp_relname(e) && exp_name(e) && e->l && e->r &&
			strcmp(exp_relname(e), e->l) == 0 &&
			strcmp(exp_name(e), e->r) == 0)
			alias = 0;
		if (!exp_relname(e) && exp_name(e) && strcmp(exp_name(e), e->r)==0)
			alias = 0;
	 	break;
	case e_cmp:
		if (e->flag == cmp_in || e->flag == cmp_notin) {
			mnstr_printf(fout, "(");
			exp_print(sql, fout, e->l, depth+1, refs, 0, 0);
			mnstr_printf(fout, ")");
			if (is_anti(e))
				mnstr_printf(fout, " !");
			cmp_print(sql, fout, e->flag);
			exps_print(sql, fout, e->r, depth, refs, 0, 1);
		} else if (e->flag == cmp_or) {
			exps_print(sql, fout, e->l, depth, refs, 0, 1);
			if (is_anti(e))
				mnstr_printf(fout, " !");
			cmp_print(sql, fout, e->flag);
			exps_print(sql, fout, e->r, depth, refs, 0, 1);
		} else if (e->flag == cmp_filter) {
			sql_subfunc *f = e->f;

			exps_print(sql, fout, e->l, depth, refs, 0, 1);
			if (is_anti(e))
				mnstr_printf(fout, " !");
			mnstr_printf(fout, " FILTER \"%s\".\"%s\"",
					f->func->s?dump_escape_ident(sql->ta, f->func->s->base.name):"sys",
					dump_escape_ident(sql->ta, f->func->base.name));
			exps_print(sql, fout, e->r, depth, refs, 0, 1);
		} else if (e->f) {
			mnstr_printf(fout, "(");
			exp_print(sql, fout, e->r, depth+1, refs, 0, 0);
			mnstr_printf(fout, ")");
			if (is_anti(e))
				mnstr_printf(fout, " !");
			cmp_print(sql, fout, swap_compare(range2lcompare(e->flag)));
			mnstr_printf(fout, "(");
			exp_print(sql, fout, e->l, depth+1, refs, 0, 0);
			mnstr_printf(fout, ")");
			if (is_anti(e))
				mnstr_printf(fout, " !");
			cmp_print(sql, fout, range2rcompare(e->flag));
			mnstr_printf(fout, "(");
			exp_print(sql, fout, e->f, depth+1, refs, 0, 0);
			mnstr_printf(fout, ")");
			if (is_symmetric(e))
				mnstr_printf(fout, " SYM");
		} else {
			mnstr_printf(fout, "(");
			exp_print(sql, fout, e->l, depth+1, refs, 0, 0);
			mnstr_printf(fout, ")");
			if (is_anti(e))
				mnstr_printf(fout, " !");
			if (is_semantics(e))
				mnstr_printf(fout, " *");
			cmp_print(sql, fout, e->flag);

			mnstr_printf(fout, "(");
			exp_print(sql, fout, e->r, depth+1, refs, 0, 0);
			mnstr_printf(fout, ")");
		}
	 	break;
	default:
		;
	}
	if (e->type != e_atom && e->type != e_cmp && is_ascending(e))
		mnstr_printf(fout, " ASC");
	if (e->type != e_atom && e->type != e_cmp && nulls_last(e))
		mnstr_printf(fout, " NULLS LAST");
	if (e->type != e_atom && e->type != e_cmp && !has_nil(e))
		mnstr_printf(fout, " NOT NULL");
	if (e->type != e_atom && e->type != e_cmp && is_unique(e))
		mnstr_printf(fout, " UNIQUE");
	if (e->p) {
		prop *p = e->p;
		char *pv;

		for (; p; p = p->p) {
			pv = propvalue2string(sql->ta, p);
			mnstr_printf(fout, " %s %s", propkind2string(p), pv);
		}
	}
	if (exp_name(e) && alias) {
		mnstr_printf(fout, " as ");
		if (exp_relname(e))
			mnstr_printf(fout, "\"%s\".", dump_escape_ident(sql->ta, exp_relname(e)));
		mnstr_printf(fout, "\"%s\"", dump_escape_ident(sql->ta, exp_name(e)));
	}
	if (comma)
		mnstr_printf(fout, ", ");
}

static void
exps_print(mvc *sql, stream *fout, list *exps, int depth, list *refs, int alias, int brackets)
{
	node *en;

	if (brackets)
		mnstr_printf(fout, "(");
	else
		mnstr_printf(fout, " [ ");
	if (exps)
		for (en = exps->h; en; en = en->next)
			exp_print(sql, fout, en->data, depth+1, refs, (en->next!=NULL), alias);
	if (brackets)
		mnstr_printf(fout, ")");
	else
		mnstr_printf(fout, " ]");
}

const char *
op2string(operator_type op)
{
	switch (op) {
	case op_basetable:
		return "basetable";
	case op_table:
		return "table";
	case op_ddl:
		return "ddl";
	case op_project:
		return "project";
	case op_select:
		return "select";
	case op_join:
	case op_left:
	case op_right:
	case op_full:
		return "join";
	case op_semi:
		return "semi";
	case op_anti:
		return "anti";
	case op_union:
	case op_inter:
	case op_except:
		return "set op";
	case op_groupby:
		return "group by";
	case op_topn:
		return "topn";
	case op_sample:
		return "sample";
	case op_insert:
	case op_update:
	case op_delete:
	case op_truncate:
	case op_merge:
		return "modify op";
	}
	return "unknown";
}

static int
find_ref( list *refs, sql_rel *rel )
{
	node *n;
	int nr = 1;

	for(n=refs->h; n; n = n->next, nr++){
		if (n->data == rel)
			return nr;
	}
	return 0;
}

void
rel_print_(mvc *sql, stream  *fout, sql_rel *rel, int depth, list *refs, int decorate)
{
	char *r = NULL;

	if (!rel)
		return;

	if (rel_is_ref(rel)) {
		int nr = list_length(refs) + 1;
		int cnt = rel->ref.refcnt;
		mnstr_printf(fout, "\n%cREF %d (%d)", decorate?'=':' ', nr, cnt);
	}

	print_indent(sql, fout, depth, decorate);

	if (is_single(rel))
		mnstr_printf(fout, "single ");

	switch (rel->op) {
	case op_basetable: {
		sql_table *t = rel->l;
#if 0
		sql_column *c = rel->r;

		if (!t && c) {
			mnstr_printf(fout, "dict(\"%s\".\"%s\")",
						 dump_escape_ident(sql->ta, c->t->base.name), dump_escape_ident(sql->ta, c->base.name));
		} else {
#endif

			const char *sname = t->s ? t->s->base.name : NULL; /* All tables, but declared ones on the stack have schema */
			const char *tname = t->base.name;

			if (isRemote(t)) {
				const char *uri = t->query;

				sname = mapiuri_schema( uri, sql->sa, sname);
				tname = mapiuri_table( uri, sql->sa, tname);
			}
			if (sname)
				mnstr_printf(fout, "%s(\"%s\".\"%s\")",
					isRemote(t)&&decorate?"REMOTE":
					isReplicaTable(t)?"REPLICA":"table",
					dump_escape_ident(sql->ta, sname), dump_escape_ident(sql->ta, tname));
			else
				mnstr_printf(fout, "%s(\"%s\")",
					isRemote(t)&&decorate?"REMOTE":
					isReplicaTable(t)?"REPLICA":"table",
					dump_escape_ident(sql->ta, tname));
	//	}
		if (rel->exps)
			exps_print(sql, fout, rel->exps, depth, refs, 1, 0);
		else
			rel_base_dump_exps(fout, rel);
	} 	break;
	case op_table:
		mnstr_printf(fout, "table (");

		if (rel->r)
			exp_print(sql, fout, rel->r, depth, refs, 1, 0);
		if (rel->l) {
			if (rel->flag == TRIGGER_WRAPPER)
		  		mnstr_printf(fout, "rel_dump not yet implemented for trigger input");
			else
				rel_print_(sql, fout, rel->l, depth+1, refs, decorate);
		}
		print_indent(sql, fout, depth, decorate);
		mnstr_printf(fout, ")");
		if (rel->exps)
			exps_print(sql, fout, rel->exps, depth, refs, 1, 0);
		break;
	case op_ddl:
		mnstr_printf(fout, "ddl");
		if (rel->l)
			rel_print_(sql, fout, rel->l, depth+1, refs, decorate);
		if (rel->r)
			rel_print_(sql, fout, rel->r, depth+1, refs, decorate);
		if (rel->exps && (rel->flag == ddl_psm || rel->flag == ddl_exception || rel->flag == ddl_list))
			exps_print(sql, fout, rel->exps, depth, refs, 1, 0);
		break;
	case op_join:
	case op_left:
	case op_right:
	case op_full:
	case op_semi:
	case op_anti:
	case op_union:
	case op_inter:
	case op_except:
		r = "join";
		if (rel->op == op_left)
			r = "left outer join";
		else if (rel->op == op_right)
			r = "right outer join";
		else if (rel->op == op_full)
			r = "full outer join";
		else if (rel->op == op_semi)
			r = "semijoin";
		else if (rel->op == op_anti)
			r = "antijoin";
		else if (rel->op == op_union)
			r = "union";
		else if (rel->op == op_inter)
			r = "intersect";
		else if (rel->op == op_except)
			r = "except";
		else if (!rel->exps && rel->op == op_join)
			r = "crossproduct";

		if (is_dependent(rel))
			mnstr_printf(fout, "dependent ");
		if (need_distinct(rel))
			mnstr_printf(fout, "distinct ");
		mnstr_printf(fout, "%s (", r);
		if (rel->l) {
			if (rel_is_ref(rel->l)) {
				int nr = find_ref(refs, rel->l);
				print_indent(sql, fout, depth+1, decorate);
				mnstr_printf(fout, "& REF %d ", nr);
			} else
				rel_print_(sql, fout, rel->l, depth+1, refs, decorate);
		}
		mnstr_printf(fout, ",");
		if (rel->r) {
			if (rel_is_ref(rel->r)) {
				int nr = find_ref(refs, rel->r);
				print_indent(sql, fout, depth+1, decorate);
				mnstr_printf(fout, "& REF %d  ", nr);
			} else
				rel_print_(sql, fout, rel->r, depth+1, refs, decorate);
		}
		print_indent(sql, fout, depth, decorate);
		mnstr_printf(fout, ")");
		exps_print(sql, fout, rel->exps, depth, refs, 1, 0);
		break;
	case op_project:
	case op_select:
	case op_groupby:
	case op_topn:
	case op_sample:
		r = "project";
		if (rel->op == op_select)
			r = "select";
		if (rel->op == op_groupby)
			r = "group by";
		if (rel->op == op_topn)
			r = "top N";
		if (rel->op == op_sample)
			r = "sample";

		if (rel->l) {
			if (need_distinct(rel))
				mnstr_printf(fout, "distinct ");
			mnstr_printf(fout, "%s (", r);
			if (rel_is_ref(rel->l)) {
				int nr = find_ref(refs, rel->l);
				print_indent(sql, fout, depth+1, decorate);
				mnstr_printf(fout, "& REF %d ", nr);
			} else
				rel_print_(sql, fout, rel->l, depth+1, refs, decorate);
			print_indent(sql, fout, depth, decorate);
			mnstr_printf(fout, ")");
		}
		if (rel->op == op_groupby)  /* group by columns */
			exps_print(sql, fout, rel->r, depth, refs, 1, 0);
		exps_print(sql, fout, rel->exps, depth, refs, 1, 0);
		if (rel->r && rel->op == op_project) /* order by columns */
			exps_print(sql, fout, rel->r, depth, refs, 1, 0);
		break;
	case op_insert:
	case op_update:
	case op_delete:
	case op_truncate:
	case op_merge: {

		if (rel->op == op_insert)
			mnstr_printf(fout, "insert(");
		else if (rel->op == op_update)
			mnstr_printf(fout, "update(");
		else if (rel->op == op_delete)
			mnstr_printf(fout, "delete(");
		else if (rel->op == op_merge)
			mnstr_printf(fout, "merge(");
		else if (rel->op == op_truncate) {
			assert(list_length(rel->exps) == 2);
			sql_exp *first = (sql_exp*) rel->exps->h->data, *second = (sql_exp*) rel->exps->h->next->data;
			int restart_sequences = ((atom*)first->l)->data.val.ival,
				drop_action = ((atom*)second->l)->data.val.ival;
			mnstr_printf(fout, "truncate %s identity, %s(", restart_sequences ? "restart" : "continue",
												   drop_action ? "cascade" : "restrict");
		}

		if (rel->l) {
			if (rel_is_ref(rel->l)) {
				int nr = find_ref(refs, rel->l);
				print_indent(sql, fout, depth+1, decorate);
				mnstr_printf(fout, "& REF %d ", nr);
			} else
				rel_print_(sql, fout, rel->l, depth+1, refs, decorate);
		}
		if (rel->r) {
			if (rel_is_ref(rel->r)) {
				int nr = find_ref(refs, rel->r);
				print_indent(sql, fout, depth+1, decorate);
				mnstr_printf(fout, "& REF %d ", nr);
			} else
				rel_print_(sql, fout, rel->r, depth+1, refs, decorate);
		}
		print_indent(sql, fout, depth, decorate);
		mnstr_printf(fout, ")");
		if (rel->op != op_truncate && rel->op != op_merge && rel->exps)
			exps_print(sql, fout, rel->exps, depth, refs, 1, 0);
	} 	break;
	default:
		assert(0);
	}
	if (rel->p) {
		prop *p = rel->p;
		char *pv;

		for (; p; p = p->p) {
			pv = propvalue2string(sql->ta, p);
			mnstr_printf(fout, " %s %s", propkind2string(p), pv);
		}
	}
	//mnstr_printf(fout, " %p ", rel);
}

void
rel_print_refs(mvc *sql, stream* fout, sql_rel *rel, int depth, list *refs, int decorate)
{
	if (!rel)
		return;
	switch (rel->op) {
	case op_basetable:
	case op_table:
		break;
	case op_ddl:
		if (rel->flag == ddl_list || rel->flag == ddl_exception) {
			if (rel->l) {
				rel_print_refs(sql, fout, rel->l, depth, refs, decorate);
				if (rel_is_ref(rel->l) && !find_ref(refs, rel->l)) {
					rel_print_(sql, fout, rel->l, depth, refs, decorate);
					list_append(refs, rel->l);
				}
			}
			if (rel->r) {
				rel_print_refs(sql, fout, rel->r, depth, refs, decorate);
				if (rel_is_ref(rel->r) && !find_ref(refs, rel->r)) {
					rel_print_(sql, fout, rel->r, depth, refs, decorate);
					list_append(refs, rel->r);
				}
			}
		}
		break;
	case op_join:
	case op_left:
	case op_right:
	case op_full:
	case op_semi:
	case op_anti:
	case op_union:
	case op_inter:
	case op_except:
		if (rel->l)
			rel_print_refs(sql, fout, rel->l, depth, refs, decorate);
		if (rel->r)
			rel_print_refs(sql, fout, rel->r, depth, refs, decorate);
		if (rel->l && rel_is_ref(rel->l) && !find_ref(refs, rel->l)) {
			rel_print_(sql, fout, rel->l, depth, refs, decorate);
			list_append(refs, rel->l);
		}
		if (rel->r && rel_is_ref(rel->r) && !find_ref(refs, rel->r)) {
			rel_print_(sql, fout, rel->r, depth, refs, decorate);
			list_append(refs, rel->r);
		}
		break;
	case op_project:
	case op_select:
	case op_groupby:
	case op_topn:
	case op_sample:
		if (rel->l)
			rel_print_refs(sql, fout, rel->l, depth, refs, decorate);
		if (rel->l && rel_is_ref(rel->l) && !find_ref(refs, rel->l)) {
			rel_print_(sql, fout, rel->l, depth, refs, decorate);
			list_append(refs, rel->l);
		}
		break;
	case op_insert:
	case op_update:
	case op_delete:
	case op_truncate:
	case op_merge:
		if (rel->l)
			rel_print_refs(sql, fout, rel->l, depth, refs, decorate);
		if (rel->l && rel_is_ref(rel->l) && !find_ref(refs, rel->l)) {
			rel_print_(sql, fout, rel->l, depth, refs, decorate);
			list_append(refs, rel->l);
		}
		if (rel->r)
			rel_print_refs(sql, fout, rel->r, depth, refs, decorate);
		if (rel->r && rel_is_ref(rel->r) && !find_ref(refs, rel->r)) {
			rel_print_(sql, fout, rel->r, depth, refs, decorate);
			list_append(refs, rel->r);
		}
		break;
	}
}

static void
skipWS( char *r, int *pos)
{
	while(r[*pos] && (isspace((unsigned char) r[*pos]) || r[*pos] == '|'))
		(*pos)++;
}

static void
skipUntilWS( char *r, int *pos)
{
	while(r[*pos] && (!isspace((unsigned char) r[*pos]) || r[*pos] == '|'))
		(*pos)++;
}

static void
skipIdent( char *r, int *pos)
{
	if (r[*pos] == '"') {
		(*pos)++;
		while (r[*pos] && r[*pos] != '"') {
			/* We send escaped '"' and '\' characters */
			if (r[*pos] == '\\' && (r[*pos + 1] == '"' || r[*pos + 1] == '\\'))
				(*pos)+=2;
			else
				(*pos)++;
		}
	} else {
		while(r[*pos] && (isalnum((unsigned char) r[*pos]) || r[*pos] == '_' || r[*pos] == '%'))
			(*pos)++;
	}
}

static void
convertIdent(char *r)
{
	int i = 0, j = 0;
	while (r[i] && r[i] != '"') {
		/* We send escaped '"' and '\' characters */
		if (r[i] == '\\' && (r[i + 1] == '"' || r[i + 1] == '\\')) {
			r[j++] = r[i + 1];
			i+=2;
		} else {
			r[j++] = r[i++];
		}
	}
	r[j] = '\0';
}

static void
skipIdentOrSymbol( char *r, int *pos)
{
	if (r[*pos] == '"') {
		skipIdent(r, pos);
	} else {
		while(r[*pos] && (isalnum((unsigned char) r[*pos]) ||
				  r[*pos] == '=' ||
				  r[*pos] == '_' || r[*pos] == '%' ||
				  r[*pos] == '<' || r[*pos] == '>' ||
				  r[*pos] == '/' || r[*pos] == '*' ||
				  r[*pos] == '-' || r[*pos] == '+' ||
				  r[*pos] == '~' || r[*pos] == '^' ))
			(*pos)++;
	}
}

static int
readInt( char *r, int *pos)
{
	int res = 0;

	while (isdigit((unsigned char) r[*pos])) {
		res *= 10;
		res += r[*pos]-'0';
		(*pos)++;
	}
	return res;
}

static void *
readAtomString(int localtype, char *r, int *pos)
{
	void *res = NULL;
	size_t nbytes = 0;
	int firstpos = 0, rtype = ATOMstorage(localtype) == TYPE_str ? TYPE_str : localtype;

	/* TODO I had issues with the 'external' flag on the JSONfromString function, maybe something is missing there? */
	assert(r[*pos] == '"'); /* skip first '"' */
	(*pos)++;

	firstpos = *pos;
	if (rtype == TYPE_str) /* string reads require double quotes at the beginning */
		firstpos--;
	while (r[*pos] && r[*pos] != '"') { /* compute end of atom string */
		if (r[*pos] == '\\')
			(*pos)+=2;
		else
			(*pos)++;
	}
	if (!r[*pos])
		return NULL;

	assert(r[*pos] == '"'); /* skip second '"' */
	if (rtype != TYPE_str) /* string reads require double quotes at the end */
		r[*pos] = '\0';
	(*pos)++;

	if (ATOMfromstr(rtype, &res, &nbytes, r + firstpos, true) < 0) {
		GDKfree(res);
		return NULL;
	}
	return res;
}

static sql_exp* exp_read(mvc *sql, sql_rel *lrel, sql_rel *rrel, list *top_exps, char *r, int *pos, int grp);

static sql_exp*
read_prop(mvc *sql, sql_exp *exp, char *r, int *pos, bool *found)
{
	/* PROPs */
	if (strncmp(r+*pos, "JOINIDX",  strlen("JOINIDX")) == 0) {
		char *sname, *tname, *iname;
		sql_schema *s = NULL;
		prop *p;

		(*pos)+= (int) strlen("JOINIDX");
		skipWS(r, pos);
		/* schema.table.index */
		sname = r+*pos + 1;
		skipIdent(r,pos);
		convertIdent(sname);
		(*pos)++;
		if (r[*pos] != '.')
			return sql_error(sql, -1, SQLSTATE(42000) "JOINIDX: missing '.'\n");
		(*pos)++;
		tname = r+*pos + 1;
		skipIdent(r,pos);
		convertIdent(tname);
		(*pos)++;
		if (r[*pos] != '.')
			return sql_error(sql, -1, SQLSTATE(42000) "JOINIDX: missing '.'\n");
		(*pos)++;
		iname = r+*pos + 1;
		skipIdent(r,pos);
		convertIdent(iname);
		(*pos)++;

		(void) tname;
		s = mvc_bind_schema(sql, sname);
		if (sname && !s)
			return sql_error(sql, -1, SQLSTATE(42000) "Schema %s missing\n", sname);
		if (!find_prop(exp->p, PROP_JOINIDX)) {
			p = exp->p = prop_create(sql->sa, PROP_JOINIDX, exp->p);
			if (!(p->value = mvc_bind_idx(sql, s, iname)))
				return sql_error(sql, -1, SQLSTATE(42000) "Index %s missing\n", iname);
		}
		skipWS(r,pos);
		if (found)
			*found = true;
	}
	return exp;
}

static list*
read_exps(mvc *sql, sql_rel *lrel, sql_rel *rrel, list *top_exps, char *r, int *pos, char bracket, int grp, int top)
{
	list *exps = new_exp_list(sql->sa);
	sql_exp *e;
	char ebracket = (bracket == '[')?']':')';

	if (r[*pos] == bracket) {
		skipWS( r, pos);

		(*pos)++;
		skipWS( r, pos);
		e = exp_read(sql, lrel, rrel, top ? exps : top_exps, r, pos, grp);
		if (!e && r[*pos] != ebracket) {
			return sql_error(sql, -1, SQLSTATE(42000) "Missing closing %c\n", ebracket);
		} else if (!e) {
			(*pos)++;
			skipWS(r, pos);
			return sql->errstr[0] ? NULL : exps; /* A function call might not have any input expressions, so return empty exps on that case */
		}
		append(exps, e);
		skipWS( r, pos);
		if (!read_prop(sql, e, r, pos, NULL))
			return NULL;
		while (r[*pos] == ',') {

			(*pos)++;
			skipWS( r, pos);
			e = exp_read(sql, lrel, rrel, top ? exps : top_exps, r, pos, grp);
			if (!e)
				return NULL;
			append(exps, e);
			skipWS( r, pos);
			if (!read_prop(sql, e, r, pos, NULL))
				return NULL;
		}
		if (r[*pos] != ebracket)
			return sql_error(sql, -1, SQLSTATE(42000) "Missing closing %c\n", ebracket);
		(*pos)++;
		skipWS( r, pos);
	}
	return exps;
}

static void
exp_read_min_or_max(mvc *sql, sql_exp *exp, char *r, int *pos, const char *prop_str, rel_prop kind)
{
	char *st;
	atom *a;

	(*pos)+= (int) strlen(prop_str);
	skipWS(r, pos);
	st = readString(r,pos);
	if (st && strcmp(st, "NULL") == 0)
		a = atom_general(sql->sa, exp_subtype(exp), NULL);
	else
		a = atom_general(sql->sa, exp_subtype(exp), st);
	if (!find_prop(exp->p, kind)) {
		prop *p = exp->p = prop_create(sql->sa, kind, exp->p);
		p->value = a;
	}
	skipWS(r, pos);
}

static sql_exp*
read_exp_properties(mvc *sql, sql_exp *exp, char *r, int *pos)
{
	bool found = true;
	while (found) {
		found = false;

		if (strncmp(r+*pos, "COUNT",  strlen("COUNT")) == 0) {
			(*pos)+= (int) strlen("COUNT");
			skipWS(r,pos);
			found = true;
		} else if (strncmp(r+*pos, "HASHIDX",  strlen("HASHIDX")) == 0) {
			(*pos)+= (int) strlen("HASHIDX");
			if (!find_prop(exp->p, PROP_HASHIDX))
				exp->p = prop_create(sql->sa, PROP_HASHIDX, exp->p);
			skipWS(r,pos);
			found = true;
		} else if (strncmp(r+*pos, "HASHCOL",  strlen("HASHCOL")) == 0) {
			(*pos)+= (int) strlen("HASHCOL");
			if (!find_prop(exp->p, PROP_HASHCOL))
				exp->p = prop_create(sql->sa, PROP_HASHCOL, exp->p);
			skipWS(r,pos);
			found = true;
<<<<<<< HEAD
		} else if (strncmp(r+*pos, "FETCH",  strlen("FETCH")) == 0) {
			(*pos)+= (int) strlen("FETCH");
			if (!find_prop(exp->p, PROP_FETCH))
				exp->p = prop_create(sql->sa, PROP_FETCH, exp->p);
			skipWS(r,pos);
			found = true;
		} else if (strncmp(r+*pos, "MIN",  strlen("MIN")) == 0) {
			exp_read_min_or_max(sql, exp, r, pos, "MIN", PROP_MIN);
			found = true;
		} else if (strncmp(r+*pos, "MAX",  strlen("MAX")) == 0) {
			exp_read_min_or_max(sql, exp, r, pos, "MAX", PROP_MAX);
			found = true;
=======
>>>>>>> 05797bef
		}
		if (!read_prop(sql, exp, r, pos, &found))
			return NULL;
	}
	return exp;
}

static sql_exp*
parse_atom(mvc *sql, char *r, int *pos, sql_subtype *tpe)
{
	if (strncmp(r+*pos, "NULL",  strlen("NULL")) == 0) {
		(*pos)+= (int) strlen("NULL");
		return exp_atom(sql->sa, atom_general(sql->sa, tpe, NULL));
	} else {
		void *ptr = readAtomString(tpe->type->localtype, r, pos);
		if (!ptr)
			return sql_error(sql, -1, SQLSTATE(42000) "Invalid atom string\n");
		sql_exp *res = exp_atom(sql->sa, atom_general_ptr(sql->sa, tpe, ptr));
		GDKfree(ptr);
		return res;
	}
}

static sql_exp*
function_error_string(mvc *sql, const char *schema, const char *fname, list *exps, bool found, sql_ftype type)
{
	char *arg_list = NULL, *F = NULL, *fn = NULL;

	FUNC_TYPE_STR(type, F, fn)

	(void) F;
	if (!list_empty(exps)) {
		for (node *n = exps->h; n ; n = n->next) {
			sql_subtype *t = exp_subtype(n->data);
			char *tpe = t ? sql_subtype_string(sql->ta, t) : "?";

			if (arg_list) {
				arg_list = sa_message(sql->ta, "%s, %s", arg_list, tpe);
			} else {
				arg_list = tpe;
			}
		}
	}
	return sql_error(sql, ERR_NOTFOUND, SQLSTATE(42000) "%s %s %s%s%s'%s'(%s)",
					found ? "Insufficient privileges for" : "No such", fn, schema ? "'":"", schema ? schema : "",
					schema ? "'.":"", fname, arg_list ? arg_list : "");
}

static unsigned int /* keep updating the label count */
try_update_label_count(mvc *sql, const char *label)
{
	if (label && label[0] == '%' && isdigit(label[1])) {
		char *eptr = NULL;
		unsigned int value = (unsigned int) strtol(label + 1, &eptr, 10);
		if (eptr && eptr[0] == '\0') {
			sql->label = MAX(sql->label, value);
			return value;
		}
	}
	return 0;
}

static sql_exp*
exp_read(mvc *sql, sql_rel *lrel, sql_rel *rrel, list *top_exps, char *r, int *pos, int grp)
{
	int old, d=0, s=0, unique = 0, no_nils = 0, quote = 0, zero_if_empty = 0;
	char *tname = NULL, *cname = NULL, *var_cname = NULL, *e, *b = r + *pos;
	sql_exp *exp = NULL;
	list *exps = NULL;
	sql_type *t = NULL;
	sql_subtype tpe;

	quote = (r[*pos] == '"');
	b += quote;
	skipIdent(r, pos);
	e = r+*pos;
	(*pos) += quote;
	skipWS(r, pos);
	switch(r[*pos]) {
	case '.':
		*e = 0;
		(*pos)++;
		tname = b;
		convertIdent(tname);
		cname = r + *pos + quote;
		skipIdentOrSymbol(r, pos);
		e = r+*pos;
		if (quote) {
			old = ' ';
			convertIdent(cname);
		} else {
			old = *e;
		}
		*e = 0;

		tname = sa_strdup(sql->sa, tname);
		cname = sa_strdup(sql->sa, cname);
		*e = old;
		skipWS(r, pos);
		if (r[*pos] != '(') { /* if there's a function/aggregate call next don't attempt to bind columns */
			if (top_exps) {
				exp = exps_bind_column2(top_exps, tname, cname, NULL);
				if (exp)
					exp = exp_alias_or_copy(sql, tname, cname, lrel, exp);
			}
			if (!exp && lrel) {
				exp = rel_bind_column2(sql, lrel, tname, cname, 0);
				if (!exp && rrel)
					exp = rel_bind_column2(sql, rrel, tname, cname, 0);
			} else if (!exp) {
				exp = exp_column(sql->sa, tname, cname, NULL, CARD_ATOM, 1, 0, cname[0] == '%');
			}
		}
		break;
	/* atom */
	case '(':
		if (b == (r+*pos)) { /* comparison expression */
			int anti = 0, sym = 0, semantics = 0;
			comp_type ctype = cmp_all, ctype2 = cmp_all;
			list *lexps = NULL, *rexps = NULL, *fexps = NULL;
			char *sname = NULL, *fname = NULL;

			if (!(lexps = read_exps(sql, lrel, rrel, top_exps, r, pos, '(', 0, 0)))
				return NULL;
			skipWS(r, pos);
			if (r[*pos] == '!') {
				anti = 1;
				(*pos)++;
				skipWS(r, pos);
			}
			if (r[*pos] == '*') {
				semantics = 1;
				(*pos)++;
				skipWS(r, pos);
			}

			switch(r[*pos]) {
			case 'a':
				if (strncmp(r+*pos, "any =",  strlen("any =")) == 0) {
					(*pos)+= (int) strlen("any =");
					ctype = mark_in;
				} else if (strncmp(r+*pos, "all <>",  strlen("all <>")) == 0) {
					(*pos)+= (int) strlen("all <>");
					ctype = mark_notin;
				}
				break;
			case 'n':
				if (strncmp(r+*pos, "notin",  strlen("notin")) == 0) {
					(*pos)+= (int) strlen("notin");
					ctype = cmp_notin;
				}
				break;
			case 'F':
				if (strncmp(r+*pos, "FILTER",  strlen("FILTER")) == 0) {
					(*pos)+= (int) strlen("FILTER");
					ctype = cmp_filter;
					skipWS(r, pos);
					sname = r+*pos + 1;
					skipIdent(r, pos);
					convertIdent(sname);
					(*pos)+=2;
					fname = r+*pos + 1;
					skipIdent(r, pos);
					convertIdent(fname);
					(*pos)++;
				}
				break;
			case 'i':
				if (strncmp(r+*pos, "in",  strlen("in")) == 0) {
					(*pos)+= (int) strlen("in");
					ctype = cmp_in;
				}
				break;
			case 'o':
				if (strncmp(r+*pos, "or",  strlen("or")) == 0) {
					(*pos)+= (int) strlen("or");
					ctype = cmp_or;
				}
				break;
			case '!':
				ctype = cmp_notequal;
				(*pos)++;
				if (r[(*pos)] == '=')
					(*pos)++;
				break;
			case '=':
				ctype = cmp_equal;
				(*pos)++;
				break;
			case '<':
				ctype = cmp_lt;
				(*pos)++;
				if (r[(*pos)] == '=') {
					ctype = cmp_lte;
					(*pos)++;
				}
				break;
			case '>':
				ctype = cmp_gt;
				(*pos)++;
				if (r[(*pos)] == '=') {
					ctype = cmp_gte;
					(*pos)++;
				}
				break;
			default:
				return sql_error(sql, -1, SQLSTATE(42000) "Type: missing comparison type\n");
			}

			skipWS(r, pos);
			if (!(rexps = read_exps(sql, lrel, rrel, top_exps, r, pos, '(', 0, 0)))
				return NULL;
			skipWS(r, pos);

			switch (ctype) {
				case cmp_gt:
				case cmp_gte:
				case cmp_lte:
				case cmp_lt:
				case cmp_equal:
				case cmp_notequal:
				case mark_in:
				case mark_notin:
					if (r[*pos] == '!' || r[*pos] == '<' || r[*pos] == '>') { /* BETWEEN case */
						if (r[*pos] == '!') { /* ignore next anti */
							(*pos)++;
							skipWS(r, pos);
						}
						switch(r[*pos]) {
						case '<':
							ctype2 = cmp_lt;
							(*pos)++;
							if (r[(*pos)] == '=') {
								ctype2 = cmp_lte;
								(*pos)++;
							}
							break;
						case '>':
							ctype2 = cmp_gt;
							(*pos)++;
							if (r[(*pos)] == '=') {
								ctype2 = cmp_gte;
								(*pos)++;
							}
							break;
						default:
							return sql_error(sql, -1, SQLSTATE(42000) "Type: missing comparison type\n");
						}
						skipWS(r, pos);
						if (!(fexps = read_exps(sql, lrel, rrel, top_exps, r, pos, '(', 0, 0)))
							return NULL;
						skipWS(r, pos);
						if (strncmp(r+*pos, "SYM",  strlen("SYM")) == 0) {
							(*pos)+= (int) strlen("SYM");
							skipWS(r, pos);
							sym = 1;
						}
						exp = exp_compare2(sql->sa, rexps->h->data, lexps->h->data, fexps->h->data, compare2range(swap_compare(ctype), ctype2), sym);
					} else {
						exp = exp_compare(sql->sa, lexps->h->data, rexps->h->data, ctype);
						if (semantics)
							set_semantics(exp);
					}
					if (anti)
						set_anti(exp);
					assert(list_length(lexps) == 1 && list_length(rexps) == 1 && (!fexps || list_length(fexps) == 1));
					break;
				case cmp_in:
				case cmp_notin:
					assert(list_length(lexps) == 1);
					exp = exp_in(sql->sa, lexps->h->data, rexps, ctype);
					if (anti)
						set_anti(exp);
					break;
				case cmp_filter: {
					sql_subfunc *f = NULL;
					list *tl = sa_list(sql->sa);

					if (!list_empty(lexps)) {
						for (node *n = lexps->h; n; n = n->next){
							sql_exp *e = n->data;

							list_append(tl, exp_subtype(e));
						}
					}
					if (!list_empty(rexps)) {
						for (node *n = rexps->h; n; n = n->next){
							sql_exp *e = n->data;

							list_append(tl, exp_subtype(e));
						}
					}

					if (sname && !mvc_bind_schema(sql, sname))
						return sql_error(sql, ERR_NOTFOUND, SQLSTATE(3F000) "No such schema '%s'\n", sname);
					if (!(f = sql_bind_func_(sql, sname, fname, tl, F_FILT)))
						return sql_error(sql, ERR_NOTFOUND, SQLSTATE(42000) "Filter: missing function '%s'.'%s'\n", sname, fname);
					if (!execute_priv(sql, f->func))
						return sql_error(sql, -1, SQLSTATE(42000) "Filter: no privilege to call filter function '%s'.'%s'\n", sname, fname);
					exp = exp_filter(sql->sa, lexps, rexps, f, anti);
				} break;
				case cmp_or:
					exp = exp_or(sql->sa, lexps, rexps, anti);
					break;
				default:
					return sql_error(sql, -1, SQLSTATE(42000) "Type: missing comparison type\n");
			}
			break;
		}
		/* fall through */
	case '[':
		tname = b;
		if (tname && *tname == '[') { /* list of values */
			if (!(exps = read_exps(sql, lrel, rrel, top_exps, r, pos, '[', 0, 0)))
				return NULL;
			exp = exp_values(sql->sa, exps);
		} else {
			old = *e;
			*e = 0;
			if (old != '[') {
				(*pos)++;
				d = readInt(r,pos);
				if (r[*pos] != ')' && r[*pos] != ',')
					return sql_error(sql, -1, SQLSTATE(42000) "Type: missing ')' or ','\n");
				if (r[*pos] == ',') {
					(*pos)++;
					s = readInt(r,pos);
				}
				if (r[*pos] != ')')
					return sql_error(sql, -1, SQLSTATE(42000) "Type: missing ')'\n");
				(*pos)++;
			}
			convertIdent(tname);
			if (!sql_find_subtype(&tpe, tname, d, s)) {
				if (!(t = mvc_bind_type(sql, tname))) /* try an external type */
					return sql_error(sql, ERR_NOTFOUND, SQLSTATE(42000) "SQL type %s(%d, %d) not found\n", tname, d, s);
				sql_init_subtype(&tpe, t, d, s);
			}
			skipWS(r, pos);
			*e = old;
			if (r[*pos] == '[') { /* convert */
				(*pos)++;
				skipWS(r, pos);
				if (!(exp = exp_read(sql, lrel, rrel, top_exps, r, pos, 0)))
					return NULL;
				if (r[*pos] != ']')
					return sql_error(sql, -1, SQLSTATE(42000) "Convert: missing ']'\n");
				(*pos)++;
				skipWS(r, pos);
				exp = exp_convert(sql->sa, exp, exp_subtype(exp), &tpe);
			} else {
				exp = parse_atom(sql, r, pos, &tpe);
				skipWS(r, pos);
			}
		}
		break;
	case '\"':
	case 'N': /* for NULL values, but 'NOT NULL' and 'NULLS LAST' cannot match here */
		if (r[*pos] == '\"' || (strncmp(r+*pos, "NULL", strlen("NULL")) == 0 && r[*pos+4] != 'S')) {
			*e = 0;
			tname = b;
			convertIdent(tname);
			if (!sql_find_subtype(&tpe, tname, 0, 0)) {
				if (!(t = mvc_bind_type(sql, tname))) /* try an external type */
					return sql_error(sql, ERR_NOTFOUND, SQLSTATE(42000) "SQL type %s not found\n", tname);
				sql_init_subtype(&tpe, t, 0, 0);
			}
			exp = parse_atom(sql, r, pos, &tpe);
			skipWS(r, pos);
		}
		break;
	default:
		(void)sql;
	}

	/* func or aggr */
	if (grp) {
		skipWS(r, pos);
		if (r[*pos] == 'u') {
			unique = 1;
			(*pos)+= (int) strlen("unique");
			skipWS(r, pos);
		}
		if (r[*pos] == 'n') {
			no_nils = 1;
			(*pos)+= (int) strlen("no nil");
			skipWS(r, pos);
		}
		if (r[*pos] == 'z') {
			zero_if_empty = 1;
			(*pos)+= (int) strlen("zero if empty");
			skipWS(r, pos);
		}
	}
	if (r[*pos] == '(') {
		sql_subfunc *f = NULL;

		if (!(exps = read_exps(sql, lrel, rrel, top_exps, r, pos, '(', 0, 0)))
			return NULL;
		tname = b;
		*e = 0;
		convertIdent(tname);
		if (tname && !mvc_bind_schema(sql, tname))
			return sql_error(sql, ERR_NOTFOUND, SQLSTATE(3F000) "No such schema '%s'\n", tname);
		if (grp) {
			if (exps && exps->h) {
				list *ops = sa_list(sql->sa);
				for( node *n = exps->h; n; n = n->next)
					append(ops, exp_subtype(n->data));
				f = sql_bind_func_(sql, tname, cname, ops, F_AGGR);
			} else {
				f = sql_bind_func(sql, tname, cname, sql_bind_localtype("void"), NULL, F_AGGR); /* count(*) */
			}
			if (!f)
				return function_error_string(sql, tname, cname, exps, false, F_AGGR);
			if (!execute_priv(sql, f->func))
				return function_error_string(sql, tname, cname, exps, true, F_AGGR);
			exp = exp_aggr(sql->sa, exps, f, unique, no_nils, CARD_ATOM, 1);
			if (zero_if_empty)
				set_zero_if_empty(exp);
		} else {
			int nops = list_length(exps);
			if (!strcmp(tname, "sys") && (!strcmp(cname, "case") || !strcmp(cname, "casewhen") || !strcmp(cname, "coalesce") || !strcmp(cname, "nullif"))) {
				/* these functions are bound on a different way */
				if ((f = sql_find_func(sql, NULL, cname, 2, F_FUNC, NULL))) {
					if (!execute_priv(sql, f->func))
						return function_error_string(sql, tname, cname, exps, true, F_FUNC);
					sql_exp *res = exps->t->data;
					sql_subtype *restype = exp_subtype(res);
					f->res->h->data = sql_create_subtype(sql->sa, restype->type, restype->digits, restype->scale);
				}
			} else {
				list *ops = sa_list(sql->sa);
				for( node *n = exps->h; n; n = n->next)
					append(ops, exp_subtype(n->data));

				f = sql_bind_func_(sql, tname, cname, ops, F_FUNC);
				if (!f) {
					sql->session->status = 0; /* if the function was not found clean the error */
					sql->errstr[0] = '\0';
					f = sql_bind_func_(sql, tname, cname, ops, F_ANALYTIC);
				}
				if (!f && nops > 1) { /* window functions without frames get 2 extra arguments */
					sql->session->status = 0; /* if the function was not found clean the error */
					sql->errstr[0] = '\0';
					list_remove_node(ops, NULL, ops->t);
					list_remove_node(ops, NULL, ops->t);
					f = sql_bind_func_(sql, tname, cname, ops, F_ANALYTIC);
				}
				if (!f && nops > 4) { /* window functions with frames get 5 extra arguments */
					sql->session->status = 0; /* if the function was not found clean the error */
					sql->errstr[0] = '\0';
					for (int i = 0 ; i < 3 ; i++)
						list_remove_node(ops, NULL, ops->t);
					f = sql_bind_func_(sql, tname, cname, ops, F_ANALYTIC);
				}

				if (f && !execute_priv(sql, f->func))
					return function_error_string(sql, tname, cname, exps, true, F_FUNC);
				/* apply scale fixes if needed */
				if (f && f->func->type != F_ANALYTIC) {
					if (list_length(exps) == 1) {
						if (f->func->fix_scale == INOUT) {
							sql_subtype *t = exp_subtype(exps->h->data);
							sql_subtype *res = f->res->h->data;

							res->digits = t->digits;
							res->scale = t->scale;
						} else if (!f->func->vararg && !(exps = check_arguments_and_find_largest_any_type(sql, lrel, exps, f, 0)))
							return NULL;
					} else if (list_length(exps) == 2) {
						sql_exp *l = exps->h->data;
						sql_exp *r = exps->h->next->data;

						/* Find converted value type for division and update function output type */
						if (f->func->fix_scale == SCALE_DIV) {
							sql_subtype *lt = exp_subtype(l);
							sql_subtype *rt = exp_subtype(r);

							if (lt->type->scale == SCALE_FIX && rt->scale && strcmp(sql_func_imp(f->func), "/") == 0) {
								sql_subtype *res = f->res->h->data;
								unsigned int scale = lt->scale - rt->scale;
								unsigned int digits = (lt->digits > rt->digits) ? lt->digits : rt->digits;

#ifdef HAVE_HGE
								if (res->type->radix == 10 && digits > 39)
									digits = 39;
								if (res->type->radix == 2 && digits > 128)
									digits = 128;
#else
								if (res->type->radix == 10 && digits > 19)
									digits = 19;
								if (res->type->radix == 2 && digits > 64)
									digits = 64;
#endif

								sql_find_subtype(res, lt->type->base.name, digits, scale);
							}
						} else if (f->func->fix_scale == SCALE_MUL) {
							exp_sum_scales(f, l, r);
						} else if (f->func->fix_scale == DIGITS_ADD) {
							sql_subtype *t1 = exp_subtype(l);
							sql_subtype *t2 = exp_subtype(r);
							sql_subtype *res = f->res->h->data;

							if (t1->digits && t2->digits) {
								res->digits = t1->digits + t2->digits;
								if (res->digits < t1->digits || res->digits < t2->digits || res->digits >= (unsigned int) INT32_MAX)
									return sql_error(sql, -1, SQLSTATE(42000) "Output number of digits for %s%s%s is too large\n", tname ? tname : "", tname ? "." : "", cname);
							} else {
								res->digits = 0;
							}
						}
					} else if (list_length(exps) > 2) {
						if (!f->func->vararg && !(exps = check_arguments_and_find_largest_any_type(sql, lrel, exps, f, 0)))
							return NULL;
					}
				}
			}
			if (f) {
				exp = exp_op(sql->sa, list_empty(exps) ? NULL : exps, f);
				if (is_compare_func(f)) { /* has to parse any/all */
					skipWS(r,pos);
					/* [ ANY|ALL ] */
					if (strncmp(r+*pos, "ANY",  strlen("ANY")) == 0) {
						(*pos)+= (int) strlen("ANY");
						skipWS(r, pos);
						exp->flag = 1;
					}
					if (strncmp(r+*pos, "ALL",  strlen("ALL")) == 0) {
						(*pos)+= (int) strlen("ALL");
						skipWS(r, pos);
						exp->flag = 2;
					}
				}
			} else {
				return function_error_string(sql, tname, cname, exps, false, F_FUNC);
			}
		}
	}

	if (!exp && lrel && b != e) { /* simple ident */
		int amb = 0, mul = 0;

		old = *e;
		*e = 0;
		convertIdent(b);
		var_cname = sa_strdup(sql->sa, b);
		if (top_exps) {
			exp = exps_bind_column(top_exps, var_cname, &amb, &mul, 1);
			if (exp)
				exp = exp_alias_or_copy(sql, exp_relname(exp), var_cname, lrel, exp);
		}
		(void)amb;
		(void)mul;
		assert(amb == 0 && mul == 0);
		if (!exp && lrel)
			exp = rel_bind_column(sql, lrel, var_cname, 0, 1);
		if (!exp && rrel)
			exp = rel_bind_column(sql, rrel, var_cname, 0, 1);
		*e = old;
		skipWS(r,pos);
	}

	if (!exp && (cname || var_cname)) { /* Try a variable */
		sql_var *var = NULL;
		sql_subtype *tpe = NULL;
		int level = 0;
		sql_arg *a = NULL;
		bool has_tname = cname && tname && strcmp(tname, cname) != 0;

		if (find_variable_on_scope(sql, has_tname ? tname : NULL, cname ? cname : var_cname, &var, &a, &tpe, &level, "SELECT")) {
			if (var) /* if variable is known from the stack or a global var */
				exp = exp_param_or_declared(sql->sa, var->sname ? sa_strdup(sql->sa, var->sname) : NULL, sa_strdup(sql->sa, var->name), &(var->var.tpe), level);
			if (a) /* if variable is a parameter */
				exp = exp_param_or_declared(sql->sa, NULL, sa_strdup(sql->sa, cname), &(a->type), level);
		}
	}

	if (!exp) {
		if (cname) {
			bool has_tname = tname && strcmp(tname, cname) != 0;
			return sql_error(sql, ERR_NOTFOUND, SQLSTATE(42000) "Identifier %s%s%s doesn't exist\n", has_tname ? tname : "", has_tname ? "." : "", cname);
		} else if (var_cname) {
			return sql_error(sql, ERR_NOTFOUND, SQLSTATE(42000) "Identifier %s doesn't exist\n", var_cname);
		}
		return NULL;
	}

	/* [ ASC ] */
	if (strncmp(r+*pos, "ASC",  strlen("ASC")) == 0) {
		(*pos)+= (int) strlen("ASC");
		skipWS(r, pos);
		set_ascending(exp);
	}
	/* [ NULLS LAST ] */
	if (strncmp(r+*pos, "NULLS LAST",  strlen("NULLS LAST")) == 0) {
		(*pos)+= (int) strlen("NULLS LAST");
		skipWS(r, pos);
		set_nulls_last(exp);
	}
	/* [ NOT NULL ] */
	if (strncmp(r+*pos, "NOT NULL",  strlen("NOT NULL")) == 0) {
		(*pos)+= (int) strlen("NOT NULL");
		skipWS(r, pos);
		set_has_no_nil(exp);
	}
	/* [ UNIQUE ] */
	if (strncmp(r+*pos, "UNIQUE",  strlen("UNIQUE")) == 0) {
		(*pos)+= (int) strlen("UNIQUE");
		skipWS(r, pos);
		set_unique(exp);
	}

	if (!(exp = read_exp_properties(sql, exp, r, pos)))
		return NULL;

	/* as alias */
	if (strncmp(r+*pos, "as", 2) == 0) {
		unsigned int rlabel = 0, nlabel = 0;
		(*pos)+=2;
		skipWS(r, pos);

		tname = r+*pos+1;
		skipIdent(r, pos);
		convertIdent(tname);
		(*pos)++;
		if (r[*pos] != '.') {
			cname = tname;
			tname = NULL;
			exp_setname(sql->sa, exp, NULL, cname);
			skipWS(r, pos);
		} else {
			(*pos)++;
			cname = r+*pos+1;
			skipIdent(r, pos);
			convertIdent(cname);
			(*pos)++;
			skipWS(r, pos);
			exp_setname(sql->sa, exp, tname, cname);
		}
		rlabel = try_update_label_count(sql, tname);
		nlabel = try_update_label_count(sql, cname);
		if (rlabel && rlabel == nlabel)
			exp->alias.label = rlabel;
	}
	return exp;
}

static int
rel_set_types(mvc *sql, sql_rel *rel)
{
	list *iexps = rel_projections( sql, rel->l, NULL, 0, 1);
	node *n, *m;

	if (!iexps || list_length(iexps) > list_length(rel->exps))
		return -1;
	for(n=iexps->h, m=rel->exps->h; n && m; n = n->next, m = m->next) {
		sql_exp *e = m->data;

		e->tpe = *exp_subtype( n->data );
	}
	return 0;
}

static sql_rel*
read_rel_properties(mvc *sql, sql_rel *rel, char *r, int *pos)
{
	bool found = true;
	while (found) {
		found = false;

		if (strncmp(r+*pos, "COUNT",  strlen("COUNT")) == 0) {
			(*pos)+= (int) strlen("COUNT");
			skipWS(r,pos);
			found = true;
		} else if (strncmp(r+*pos, "REMOTE", strlen("REMOTE")) == 0) { /* Remote tables under remote tables not supported, so remove REMOTE property */
			(*pos)+= (int) strlen("REMOTE");
			skipWS(r, pos);
			skipUntilWS(r, pos);
			skipWS(r, pos);
			found = true;
		} else if (strncmp(r+*pos, "USED", strlen("USED")) == 0) {
			(*pos)+= (int) strlen("USED");
			if (!find_prop(rel->p, PROP_USED))
				rel->p = prop_create(sql->sa, PROP_USED, rel->p);
			skipWS(r, pos);
			found = true;
		} else if (strncmp(r+*pos, "GROUPINGS", strlen("GROUPINGS")) == 0) {
			(*pos)+= (int) strlen("GROUPINGS");
			if (!find_prop(rel->p, PROP_GROUPINGS))
				rel->p = prop_create(sql->sa, PROP_GROUPINGS, rel->p);
			skipWS(r, pos);
			found = true;
		}
	}
	return rel;
}

sql_rel*
rel_read(mvc *sql, char *r, int *pos, list *refs)
{
	sql_rel *rel = NULL, *nrel, *lrel, *rrel;
	list *exps, *gexps;
	int distinct = 0, dependent = 0, single = 0;
	operator_type j = op_basetable;

	skipWS(r,pos);
	if (r[*pos] == 'R') {
		*pos += (int) strlen("REF");

		skipWS(r, pos);
		(void)readInt(r,pos);
		skipWS(r, pos);
		(*pos)++; /* ( */
		(void)readInt(r,pos); /* skip nr refs */
		(*pos)++; /* ) */
		if (!(rel = rel_read(sql, r, pos, refs)))
			return NULL;
		append(refs, rel);
		skipWS(r,pos);
	}
	if (r[*pos] == '&') {
		int nr;
		(*pos)++;
		skipWS(r, pos);
		*pos += (int) strlen("REF");
		skipWS(r, pos);
		nr = readInt(r,pos); /* skip nr refs */
		return rel_dup(list_fetch(refs, nr-1));
	}

	if (r[*pos] == 'i' && r[*pos+1] == 'n' && r[*pos+2] == 's') {
		sql_table *t;

		*pos += (int) strlen("insert");
		skipWS(r, pos);
		(*pos)++; /* ( */
		if (!(lrel = rel_read(sql, r, pos, refs))) /* to be inserted relation */
			return NULL;
		skipWS(r,pos);
		if (!(rrel = rel_read(sql, r, pos, refs))) /* the inserts relation */
			return NULL;
		skipWS(r,pos);
		(*pos)++; /* ) */

		t = get_table(lrel);
		if (!insert_allowed(sql, t, t->base.name, "INSERT", "insert"))
			return NULL;

		if (!(rel = rel_insert(sql, lrel, rrel)) || !(rel = read_rel_properties(sql, rel, r, pos)))
			return NULL;
	}

	if (r[*pos] == 'd' && r[*pos+1] == 'e' && r[*pos+2] == 'l') {
		sql_table *t;

		*pos += (int) strlen("delete");
		skipWS(r, pos);
		(*pos)++; /* ( */
		if (!(lrel = rel_read(sql, r, pos, refs))) /* to be deleted relation */
			return NULL;
		skipWS(r,pos);
		if (!(rrel = rel_read(sql, r, pos, refs))) /* the deletes relation */
			return NULL;
		skipWS(r,pos);
		(*pos)++; /* ) */

		t = get_table(lrel);
		if (!update_allowed(sql, t, t->base.name, "DELETE", "delete", 1))
			return NULL;

		if (!(rel = rel_delete(sql->sa, lrel, rrel)) || !(rel = read_rel_properties(sql, rel, r, pos)))
			return NULL;
	}

	if (r[*pos] == 't' && r[*pos+1] == 'r' && r[*pos+2] == 'u') {
		sql_table *t;
		int restart_sequences = 0, drop_action = 0;

		*pos += (int) strlen("truncate ");
		if (r[*pos] == 'r') {
			restart_sequences = 1;
			*pos += (int) strlen("restart identity, ");
		} else {
			*pos += (int) strlen("continue identity, ");
		}
		if (r[*pos] == 'c') {
			drop_action = 1;
			*pos += (int) strlen("cascade");
		} else {
			*pos += (int) strlen("restrict");
		}
		skipWS(r, pos);
		(*pos)++; /* ( */
		if (!(lrel = rel_read(sql, r, pos, refs))) /* to be truncated relation */
			return NULL;
		skipWS(r,pos);
		(*pos)++; /* ) */

		t = get_table(lrel);
		if (!update_allowed(sql, t, t->base.name, "TRUNCATE", "truncate", 2))
			return NULL;

		if (!(rel = rel_truncate(sql->sa, lrel, restart_sequences, drop_action)) || !(rel = read_rel_properties(sql, rel, r, pos)))
			return NULL;
	}

	if (r[*pos] == 'u' && r[*pos+1] == 'p' && r[*pos+2] == 'd') {
		sql_table *t;
		list *nexps = new_exp_list(sql->sa);

		*pos += (int) strlen("update");
		skipWS(r, pos);
		(*pos)++; /* ( */
		if (!(lrel = rel_read(sql, r, pos, refs))) /* to be updated relation */
			return NULL;
		skipWS(r,pos);
		if (!(rrel = rel_read(sql, r, pos, refs))) /* the updates relation */
			return NULL;
		skipWS(r,pos);
		(*pos)++; /* ) */

		t = get_table(lrel);
		if (!update_allowed(sql, t, t->base.name, "UPDATE", "update", 0) )
			return NULL;

		if (!(exps = read_exps(sql, lrel, rrel, NULL, r, pos, '[', 0, 1))) /* columns to be updated */
			return NULL;

		for (node *n = rel->exps->h ; n ; n = n->next) {
			sql_exp *e = (sql_exp *) n->data;
			const char *cname = exp_name(e);

			if (cname[0] != '%') { /* Skip TID column */
				sql_column *c = mvc_bind_column(sql, t, cname);

				if (!c)
					return sql_error(sql, ERR_NOTFOUND, SQLSTATE(42S22) "UPDATE: no such column '%s.%s'\n", t->base.name, cname);
				if (!(e = update_check_column(sql, t, c, e, rrel, c->base.name, "UPDATE")))
					return NULL;
			}
			list_append(nexps, e);
		}

		if (!(rel = rel_update(sql, lrel, rrel, NULL, nexps)) || !(rel = read_rel_properties(sql, rel, r, pos)))
			return NULL;
	}

	if (r[*pos] == 'm' && r[*pos+1] == 'e' && r[*pos+2] == 'r')
		return sql_error(sql, -1, SQLSTATE(42000) "Merge statements not supported in remote plans\n");

	if (r[*pos] == 'd' && r[*pos+1] == 'i') {
		*pos += (int) strlen("distinct");
		skipWS(r, pos);
		distinct = 1;
	}
	if (r[*pos] == 's' && r[*pos+1] == 'i') {
		*pos += (int) strlen("single");
		skipWS(r, pos);
		single = 1;
	}
	if (r[*pos] == 'd' && r[*pos+1] == 'e') {
		*pos += (int) strlen("dependent");
		skipWS(r, pos);
		dependent = 1;
	}

	switch(r[*pos]) {
	case 't':
		if (r[*pos+1] == 'a') {
			sql_schema *s = NULL;
			sql_table *t = NULL;
			char *sname, *tname;
			*pos += (int) strlen("table");
			skipWS(r, pos);
			if (r[*pos] != '(')
				return sql_error(sql, -1, SQLSTATE(42000) "Table: missing '('\n");
			(*pos)++;
			skipWS(r, pos);
			sname = r+*pos + 1;
			skipIdent(r, pos);
			convertIdent(sname);
			(*pos)++;
			if (r[*pos] != '.')
				return sql_error(sql, -1, SQLSTATE(42000) "Table: missing '.' in table name\n");
			(*pos)++;
			tname = r+*pos + 1;
			skipIdent(r, pos);
			convertIdent(tname);
			(*pos)++;
			skipWS(r, pos);
			if (r[*pos] == '(') { /* table returning function */
				node *m;
				sql_exp *tudf, *next;
				list *inputs, *outputs;
				sql_subfunc *sf;
				int x = *pos, y; /* save current position, after parsing the input relation we have to parse the input parameters */
				bool inside_identifier = false;

				while (r[*pos] && (inside_identifier || r[*pos] != '\n')) { /* the input parameters must be parsed after the input relation, skip them for now  */
					if (inside_identifier && r[*pos] == '\\' && (r[*pos + 1] == '"' || r[*pos + 1] == '\\')) {
						(*pos)+=2;
					} else if (r[*pos] == '"') {
						inside_identifier = !inside_identifier;
						(*pos)++;
					} else {
						(*pos)++;
					}
				}
				if (r[*pos] != '\n')
					return sql_error(sql, -1, SQLSTATE(42000) "Table returning function: missing ']' for output parameters\n");

				skipWS(r, pos); /* now parse the input relation */
				if (!(lrel = rel_read(sql, r, pos, refs)))
					return NULL;
				y = *pos; /* later we have to return here to parse the output identifiers */
				*pos = x;
				if (!(inputs = read_exps(sql, lrel, NULL, NULL, r, pos, '(', 0, 1)))
					return NULL;

				if (!mvc_bind_schema(sql, sname))
					return sql_error(sql, ERR_NOTFOUND, SQLSTATE(3F000) "No such schema '%s'\n", sname);
				if (!(tudf = find_table_function(sql, sname, tname, list_empty(inputs) ? NULL : inputs, list_empty(inputs) ? NULL : exp_types(sql->sa, inputs), F_UNION)))
					return NULL;
				sf = tudf->f;
				if (tudf->type != e_func || sf->func->type != F_UNION)
					return sql_error(sql, 02, SQLSTATE(42000) "'%s' does not return a table\n", exp_func_name(tudf));

				*pos = y; /* now at the end of the input relation */
				skipWS(r, pos);
				if (r[*pos] != ')')
					return sql_error(sql, -1, SQLSTATE(42000) "Table returning function: missing ')' at the end of the input relation\n");
				(*pos)++;
				skipWS(r, pos);

				/* Parse identifiers manually, we cannot use read_exps because the labels may not match */
				if (r[*pos] != '[')
					return sql_error(sql, -1, SQLSTATE(42000) "Table returning function: missing '[' for output parameters\n");
				(*pos)++;
				skipWS(r, pos);
				m = sf->func->res->h;
				outputs = new_exp_list(sql->sa);
				while (r[*pos] && r[*pos] != ']' && m) {
					sql_arg *a = m->data;
					unsigned int rlabel, nlabel;
					char *nrname, *ncname;

					if (r[*pos] != '"')
						return sql_error(sql, -1, SQLSTATE(42000) "Table returning function: missing identifier for output parameters\n");
					nrname = r+*pos + 1;
					skipIdent(r, pos);
					if (r[*pos] != '"')
						return sql_error(sql, -1, SQLSTATE(42000) "Table returning function: missing identifier for output parameters\n");
					convertIdent(nrname);
					(*pos)++;
					if (r[*pos] != '.')
						return sql_error(sql, -1, SQLSTATE(42000) "Table returning function: missing '.' for output parameters\n");
					(*pos)++; /* skip '.' */
					if (r[*pos] != '"')
						return sql_error(sql, -1, SQLSTATE(42000) "Table returning function: missing identifier for output parameters\n");
					ncname = r+*pos + 1;
					skipIdent(r, pos);
					if (r[*pos] != '"')
						return sql_error(sql, -1, SQLSTATE(42000) "Table returning function: missing identifier for output parameters\n");
					convertIdent(ncname);
					(*pos)++;
					if (r[*pos] == ',')
						(*pos)++;

					next = exp_column(sql->sa, nrname, ncname, &a->type, CARD_MULTI, 1, 0, 0);
					rlabel = try_update_label_count(sql, nrname);
					nlabel = try_update_label_count(sql, ncname);
					if (rlabel && rlabel == nlabel)
						next->alias.label = rlabel;
					set_basecol(next);
					append(outputs, next);
					m = m->next;
					skipWS(r, pos);
				}
				if (r[*pos] != ']')
					return sql_error(sql, -1, SQLSTATE(42000) "Table returning function: missing ']' for output parameters\n");
				(*pos)++;
				skipWS(r, pos);
				if (list_length(outputs) != list_length(sf->func->res))
					return sql_error(sql, -1, SQLSTATE(42000) "Table returning function: the number of output parameters don't match the table ones relation outputs: %d != function outputs: %d\n",
									 list_length(outputs), list_length(sf->func->res));
				if (!list_empty(outputs) && !(outputs = check_arguments_and_find_largest_any_type(sql, lrel, outputs, sf, 0)))
					return NULL;
				rel = rel_table_func(sql->sa, lrel, tudf, outputs, TABLE_FROM_RELATION);
			} else {
				if (r[*pos] != ')')
					sql_error(sql, -1, SQLSTATE(42000) "Table: missing ')'\n");
				(*pos)++;
				skipWS(r, pos);
				if (!(s = mvc_bind_schema(sql, sname)))
					return sql_error(sql, ERR_NOTFOUND, SQLSTATE(3F000) "No such schema '%s'\n", sname);
				if (!(t = mvc_bind_table(sql, s, tname)))
					return sql_error(sql, ERR_NOTFOUND, SQLSTATE(42S02) "Table missing '%s.%s'\n", sname, tname);
				if (isMergeTable(t))
					return sql_error(sql, -1, SQLSTATE(42000) "Merge tables not supported under remote connections\n");
				if (isRemote(t))
					return sql_error(sql, -1, SQLSTATE(42000) "Remote tables not supported under remote connections\n");
				if (isReplicaTable(t))
					return sql_error(sql, -1, SQLSTATE(42000) "Replica tables not supported under remote connections\n");
				rel = rel_basetable(sql, t, tname);
				if (!table_privs(sql, t, PRIV_SELECT))  {
					rel_base_disallow(rel);
					if (rel_base_has_column_privileges(sql, rel) == 0)
						return sql_error(sql, -1, SQLSTATE(42000) "Access denied for %s to table '%s.%s'\n",
									 get_string_global_var(sql, "current_user"), s->base.name, tname);
				}
				rel_base_use_all(sql, rel);
				rel = rewrite_basetable(sql, rel);

				if (!r[*pos])
					return rel;

				/* scan aliases */
				if (!(exps = read_exps(sql, rel, NULL, NULL, r, pos, '[', 0, 1)))
					return NULL;
				rel->exps = exps;
			}
		} else { /* top N */
			*pos += (int) strlen("top N");
			skipWS(r, pos);
			if (r[*pos] != '(')
				return sql_error(sql, -1, SQLSTATE(42000) "Top N: missing '('\n");
			(*pos)++;
			skipWS(r, pos);
			if (!(nrel = rel_read(sql, r, pos, refs)))
				return NULL;
			if (r[*pos] != ')')
				return sql_error(sql, -1, SQLSTATE(42000) "Top N: missing ')'\n");
			(*pos)++;
			skipWS(r, pos);
			if (!(exps = read_exps(sql, nrel, NULL, NULL, r, pos, '[', 0, 1)))
				return NULL;
			rel = rel_topn(sql->sa, nrel, exps);
		}
		break;
	case 'p':
		*pos += (int) strlen("project");
		skipWS(r, pos);

		if (r[*pos] != '(')
			return sql_error(sql, -1, SQLSTATE(42000) "Project: missing '('\n");
		(*pos)++;
		skipWS(r, pos);
		if (!(nrel = rel_read(sql, r, pos, refs)))
			return NULL;
		skipWS(r, pos);
		if (r[*pos] != ')')
			return sql_error(sql, -1, SQLSTATE(42000) "Project: missing ')'\n");
		(*pos)++;
		skipWS(r, pos);

		if (!(exps = read_exps(sql, nrel, NULL, NULL, r, pos, '[', 0, 1)))
			return NULL;
		rel = rel_project(sql->sa, nrel, exps);
		/* order by ? */
		if (r[*pos] == '[') {
			/* first projected expressions, then left relation projections */
			if (!(rel->r = read_exps(sql, rel, nrel, NULL, r, pos, '[', 0, 1)))
				return NULL;
		}
		break;
	case 'g':
		*pos += (int) strlen("group by");
		skipWS(r, pos);

		if (r[*pos] != '(')
			return sql_error(sql, -1, SQLSTATE(42000) "Group by: missing '('\n");
		(*pos)++;
		skipWS(r, pos);
		if (!(nrel = rel_read(sql, r, pos, refs)))
			return NULL;
		skipWS(r, pos);
		if (r[*pos] != ')')
			return sql_error(sql, -1, SQLSTATE(42000) "Group by: missing ')'\n");
		(*pos)++;
		skipWS(r, pos);

		if (!(gexps = read_exps(sql, nrel, NULL, NULL, r, pos, '[', 0, 1)))
			return NULL;
		skipWS(r, pos);
		rel = rel_groupby(sql, nrel, gexps);
		rel->exps = new_exp_list(sql->sa); /* empty projection list for now */
		set_processed(rel); /* don't search beyond the group by */
		/* first group projected expressions, then group by columns, then left relation projections */
		if (!(exps = read_exps(sql, rel, nrel, NULL, r, pos, '[', 1, 1)))
			return NULL;
		rel->exps = exps;
		rel->nrcols = list_length(exps);
		break;
	case 's':
	case 'a':
		if (r[*pos+1] == 'a') {
			*pos += (int) strlen("sample");
			skipWS(r, pos);
			if (r[*pos] != '(')
				return sql_error(sql, -1, SQLSTATE(42000) "Sample: missing '('\n");
			(*pos)++;
			skipWS(r, pos);
			if (!(nrel = rel_read(sql, r, pos, refs)))
				return NULL;
			if (r[*pos] != ')')
				return sql_error(sql, -1, SQLSTATE(42000) "Sample: missing ')'\n");
			(*pos)++;
			skipWS(r, pos);
			if (!(exps = read_exps(sql, nrel, NULL, NULL, r, pos, '[', 0, 1)))
				return NULL;
			rel = rel_sample(sql->sa, nrel, exps);
		} else if (r[*pos+2] == 'l') {
			*pos += (int) strlen("select");
			skipWS(r, pos);
			if (r[*pos] != '(')
				return sql_error(sql, -1, SQLSTATE(42000) "Select: missing '('\n");
			(*pos)++;
			skipWS(r, pos);
			if (!(nrel = rel_read(sql, r, pos, refs)))
				return NULL;
			skipWS(r, pos);
			if (r[*pos] != ')')
				return sql_error(sql, -1, SQLSTATE(42000) "Select: missing ')'\n");
			(*pos)++;
			skipWS(r, pos);

			if (!(exps = read_exps(sql, nrel, NULL, NULL, r, pos, '[', 0, 1)))
				return NULL;
			rel = rel_select_copy(sql->sa, nrel, exps);
			/* semijoin or antijoin */
		} else if (r[*pos+1] == 'e' || r[*pos+1] == 'n') {
			if (r[*pos+1] == 'n') {
				j = op_anti;
				*pos += (int) strlen("antijoin");
			} else {
				j = op_semi;
				*pos += (int) strlen("semijoin");
			}

			skipWS(r, pos);
			if (r[*pos] != '(')
				return sql_error(sql, -1, SQLSTATE(42000) "%s: missing '('\n", (j == op_semi)?"Semijoin":"Antijoin");
			(*pos)++;
			skipWS(r, pos);
			if (!(lrel = rel_read(sql, r, pos, refs)))
				return NULL;
			skipWS(r, pos);

			if (r[*pos] != ',')
				return sql_error(sql, -1, SQLSTATE(42000) "%s: missing ','\n", (j == op_semi)?"Semijoin":"Antijoin");
			(*pos)++;
			skipWS(r, pos);
			if (!(rrel = rel_read(sql, r, pos, refs)))
				return NULL;

			skipWS(r, pos);
			if (r[*pos] != ')')
				return sql_error(sql, -1, SQLSTATE(42000) "%s: missing ')'\n", (j == op_semi)?"Semijoin":"Antijoin");
			(*pos)++;
			skipWS(r, pos);

			if (!(exps = read_exps(sql, lrel, rrel, NULL, r, pos, '[', 0, 1)))
				return NULL;
			rel = rel_crossproduct(sql->sa, lrel, rrel, j);
			rel->exps = exps;
		}
		break;
	case 'l':
		*pos += (int) strlen("left outer join");
		j = op_left;
		/* fall through */
	case 'r':
		if (j == op_basetable) {
			*pos += (int) strlen("right outer join");
			j = op_right;
		}
		/* fall through */
	case 'f':
		if (j == op_basetable) {
			*pos += (int) strlen("full outer join");
			j = op_full;
		}
		/* fall through */
	case 'c':
		if (j == op_basetable) {
			*pos += (int) strlen("crossproduct");
			j = op_join;
		}
		/* fall through */
	case 'j':
		if (j == op_basetable) {
			*pos += (int) strlen("join");
			j = op_join;
		}
		skipWS(r, pos);

		if (r[*pos] != '(')
			return sql_error(sql, -1, SQLSTATE(42000) "Join: missing '('\n");
		(*pos)++;
		skipWS(r, pos);
		if (!(lrel = rel_read(sql, r, pos, refs)))
			return NULL;
		skipWS(r, pos);

		if (r[*pos] != ',')
			return sql_error(sql, -1, SQLSTATE(42000) "Join: missing ','\n");
		(*pos)++;
		skipWS(r, pos);
		if (!(rrel = rel_read(sql, r, pos, refs)))
			return NULL;

		skipWS(r, pos);
		if (r[*pos] != ')')
			return sql_error(sql, -1, SQLSTATE(42000) "Join: missing ')'\n");
		(*pos)++;
		skipWS(r, pos);

		if (!(exps = read_exps(sql, lrel, rrel, NULL, r, pos, '[', 0, 1)))
			return NULL;
		rel = rel_crossproduct(sql->sa, lrel, rrel, j);
		rel->exps = exps;
		break;
	case 'u':
		if (j == op_basetable) {
			*pos += (int) strlen("union");
			j = op_union;
		}
		/* fall through */
	case 'i':
		if (j == op_basetable) {
			*pos += (int) strlen("intersect");
			j = op_inter;
		}
		/* fall through */
	case 'e':
		if (j == op_basetable) {
			*pos += (int) strlen("except");
			j = op_except;
		}
		skipWS(r, pos);

		if (r[*pos] != '(')
			return sql_error(sql, -1, SQLSTATE(42000) "Setop: missing '('\n");
		(*pos)++;
		skipWS(r, pos);
		if (!(lrel = rel_read(sql, r, pos, refs)))
			return NULL;
		skipWS(r, pos);

		if (r[*pos] != ',')
			return sql_error(sql, -1, SQLSTATE(42000) "Setop: missing ','\n");
		(*pos)++;
		skipWS(r, pos);
		if (!(rrel = rel_read(sql, r, pos, refs)))
			return NULL;

		skipWS(r, pos);
		if (r[*pos] != ')')
			return sql_error(sql, -1, SQLSTATE(42000) "Setop: missing ')'\n");
		(*pos)++;
		skipWS(r, pos);

		if (!(exps = read_exps(sql, NULL, NULL, NULL, r, pos, '[', 0, 1)))
			return NULL;
		rel = rel_setop(sql->sa, lrel, rrel, j);
		rel_setop_set_exps(sql, rel, exps, false);
		if (rel_set_types(sql, rel) < 0)
			return sql_error(sql, -1, SQLSTATE(42000) "Setop: number of expressions don't match\n");
		set_processed(rel);
		break;
	case '[': /* projection of list of values */
		if (!(exps = read_exps(sql, NULL, NULL, NULL, r, pos, '[', 0, 1)))
			return NULL;
		rel = rel_project(sql->sa, NULL, exps);
		/* order by ? */
		if (r[*pos] == '[')
			if (!(rel->r = read_exps(sql, NULL, rel, NULL, r, pos, '[', 0, 1)))
				return NULL;
		break;
	case 'd':
		/* 'ddl' not supported */
	default:
		return sql_error(sql, -1, SQLSTATE(42000) "Could not determine the input relation\n");
	}

	if (!rel)
		return sql_error(sql, -1, SQLSTATE(42000) "Could not determine the input relation\n");
	if (distinct)
		set_distinct(rel);
	if (single)
		set_single(rel);
	if (dependent)
		set_dependent(rel);

	/* sometimes, properties are sent */
	if (!(rel = read_rel_properties(sql, rel, r, pos)))
		return NULL;
	return rel;
}<|MERGE_RESOLUTION|>--- conflicted
+++ resolved
@@ -935,16 +935,22 @@
 static void
 exp_read_min_or_max(mvc *sql, sql_exp *exp, char *r, int *pos, const char *prop_str, rel_prop kind)
 {
-	char *st;
 	atom *a;
+	sql_subtype *tpe = exp_subtype(exp);
 
 	(*pos)+= (int) strlen(prop_str);
 	skipWS(r, pos);
-	st = readString(r,pos);
-	if (st && strcmp(st, "NULL") == 0)
-		a = atom_general(sql->sa, exp_subtype(exp), NULL);
-	else
-		a = atom_general(sql->sa, exp_subtype(exp), st);
+
+	if (strncmp(r+*pos, "NULL",  strlen("NULL")) == 0) {
+		(*pos)+= (int) strlen("NULL");
+		a = atom_general(sql->sa, tpe, NULL);
+	} else {
+		void *ptr = readAtomString(tpe->type->localtype, r, pos);
+		if (!ptr)
+			return ;
+		a = atom_general_ptr(sql->sa, tpe, ptr);
+		GDKfree(ptr);
+	}
 	if (!find_prop(exp->p, kind)) {
 		prop *p = exp->p = prop_create(sql->sa, kind, exp->p);
 		p->value = a;
@@ -975,21 +981,12 @@
 				exp->p = prop_create(sql->sa, PROP_HASHCOL, exp->p);
 			skipWS(r,pos);
 			found = true;
-<<<<<<< HEAD
-		} else if (strncmp(r+*pos, "FETCH",  strlen("FETCH")) == 0) {
-			(*pos)+= (int) strlen("FETCH");
-			if (!find_prop(exp->p, PROP_FETCH))
-				exp->p = prop_create(sql->sa, PROP_FETCH, exp->p);
-			skipWS(r,pos);
-			found = true;
 		} else if (strncmp(r+*pos, "MIN",  strlen("MIN")) == 0) {
 			exp_read_min_or_max(sql, exp, r, pos, "MIN", PROP_MIN);
 			found = true;
 		} else if (strncmp(r+*pos, "MAX",  strlen("MAX")) == 0) {
 			exp_read_min_or_max(sql, exp, r, pos, "MAX", PROP_MAX);
 			found = true;
-=======
->>>>>>> 05797bef
 		}
 		if (!read_prop(sql, exp, r, pos, &found))
 			return NULL;
