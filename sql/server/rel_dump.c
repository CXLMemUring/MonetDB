/*
 * This Source Code Form is subject to the terms of the Mozilla Public
 * License, v. 2.0.  If a copy of the MPL was not distributed with this
 * file, You can obtain one at http://mozilla.org/MPL/2.0/.
 *
 * Copyright 1997 - July 2008 CWI, August 2008 - 2020 MonetDB B.V.
 */

#include "monetdb_config.h"
#define LINESIZE 160
#define TABSTOP 2

#include "rel_dump.h"
#include "rel_rel.h"
#include "rel_exp.h"
#include "rel_prop.h"
#include "rel_updates.h"
#include "rel_remote.h"
#include "mal_errors.h"		/* for SQLSTATE() */

static void
print_indent(mvc *sql, stream *fout, int depth, int decorate)
{
	char buf[LINESIZE+1];
	int i;

	(void)sql;
	if (!decorate) {
		mnstr_printf(fout, "\n");
		return ;
	}
	depth *= TABSTOP;
	if (depth > LINESIZE)
		depth = LINESIZE;
	for (i = 0; i < depth; i++){
		if ((i % TABSTOP) == 0)
			buf[i] = '|';
		else
			buf[i] = ' ';
	}
	buf[i] = 0;
	mnstr_printf(fout, "\n=%s", buf);
}

static void
cmp_print(mvc *sql, stream *fout, int cmp)
{
	char *r = NULL;

	(void)sql;
	switch(cmp) {
	case cmp_gt: 		r = ">"; break;
	case cmp_gte: 		r = ">="; break;
	case cmp_lte: 		r = "<="; break;
	case cmp_lt: 		r = "<"; break;
	case cmp_equal: 	r = "="; break;
	case cmp_notequal: 	r = "!="; break;

	case cmp_filter: 	r = "filter"; break;
	case cmp_or: 		r = "or"; break;
	case cmp_in: 		r = "in"; break;
	case cmp_notin: 	r = "notin"; break;
	case cmp_equal_nil: 	r = "=*"; break;

	case mark_in: 		r = "any ="; break;
	case mark_notin: 	r = "all <>"; break;
	case mark_exists: 	r = "exists"; break;
	case mark_notexists: 	r = "!exists"; break;

	case cmp_all: 		
	case cmp_project: 		
	case cmp_joined: 		
	case cmp_left: 		
	case cmp_left_project: 		
				r = "inner"; break;
	}
	mnstr_printf(fout, " %s ", r);
}

static void exps_print(mvc *sql, stream *fout, list *exps, int depth, list *refs, int alias, int brackets);

static void
exp_print(mvc *sql, stream *fout, sql_exp *e, int depth, list *refs, int comma, int alias)
{
	(void)sql;
	if (!e)
		return;
	/*mnstr_printf(fout, "%p ", e);*/
	switch(e->type) {
	case e_psm: {
		if (e->flag & PSM_SET) {
			mnstr_printf(fout, "%s = ", exp_name(e));
			exp_print(sql, fout, e->l, depth, refs, 0, 0);
		} else if (e->flag & PSM_VAR) {
			// todo output table def (from e->f)
			// or type if e-f == NULL
			mnstr_printf(fout, "declare %s ", exp_name(e));
		} else if (e->flag & PSM_RETURN) {
			mnstr_printf(fout, "return ");
			exp_print(sql, fout, e->l, depth, refs, 0, 0);
		} else if (e->flag & PSM_WHILE) {
			mnstr_printf(fout, "while ");
			exp_print(sql, fout, e->l, depth, refs, 0, 0);
			exps_print(sql, fout, e->r, depth, refs, alias, 0);
		} else if (e->flag & PSM_IF) {
			mnstr_printf(fout, "if ");
			exp_print(sql, fout, e->l, depth, refs, 0, 0);
			exps_print(sql, fout, e->r, depth, refs, alias, 0);
			if (e->f)
				exps_print(sql, fout, e->f, depth, refs, alias, 0);
		} else if (e->flag & PSM_REL) {
			rel_print_(sql, fout, e->l, depth+10, refs, 1);
		} else if (e->flag & PSM_EXCEPTION) {
			mnstr_printf(fout, "except ");
			exp_print(sql, fout, e->l, depth, refs, 0, 0);
			mnstr_printf(fout, " error %s", (const char *) e->r);
		}
	 	break;
	}
	case e_convert: {
		char *to_type = sql_subtype_string(exp_subtype(e));
		mnstr_printf(fout, "%s[", to_type);
		exp_print(sql, fout, e->l, depth, refs, 0, 0);
		mnstr_printf(fout, "]");
		_DELETE(to_type);
	 	break;
	}
	case e_atom: {
		if (e->l) {
			atom *a = e->l;
			if (atom_type(a)->type->localtype == TYPE_ptr) {
				sql_table *t = a->data.val.pval;
				mnstr_printf(fout, "%s(%s)",
					isStream(t)?"stream":
					isMergeTable(t)?"merge table":
					isReplicaTable(t)?"replica table":"table",
					t->base.name);
			} else {
				char *t = sql_subtype_string(atom_type(a));
				if (a->isnull)
					mnstr_printf(fout, "%s \"NULL\"", t);
				else {
					char *s = ATOMformat(a->data.vtype, VALptr(&a->data));
					if (s && *s == '"')
						mnstr_printf(fout, "%s %s", t, s);
					else if (s)
						mnstr_printf(fout, "%s \"%s\"", t, s);
					GDKfree(s);
				}
				_DELETE(t);
			}
		} else { /* variables */
			if (e->r) { /* named parameters */
				char *name = e->r;
				mnstr_printf(fout, "%s", name);
			} else if (e->f) {	/* values list */
				list *l = e->f;
				exps_print(sql, fout, l, depth, refs, 0, 0);
			} else { /* numbered arguments */
				mnstr_printf(fout, "A%d", e->flag);
			}
		}
	} 	break;
	case e_func: {
		sql_subfunc *f = e->f;
		mnstr_printf(fout, "%s.%s",
				f->func->s?f->func->s->base.name:"sys",
				f->func->base.name);
		exps_print(sql, fout, e->l, depth, refs, alias, 1);
		if (e->r) { /* list of optional lists */
			list *l = e->r;
			for(node *n = l->h; n; n = n->next) 
				exps_print(sql, fout, n->data, depth, refs, alias, 1);
		}
		if (e->flag && is_compare_func(f)) 
			mnstr_printf(fout, " %s", e->flag==1?"ANY":"ALL");
	} 	break;
	case e_aggr: {
		sql_subfunc *a = e->f;
		mnstr_printf(fout, "%s.%s",
				a->func->s?a->func->s->base.name:"sys",
				a->func->base.name);
		if (need_distinct(e))
			mnstr_printf(fout, " unique ");
		if (need_no_nil(e))
			mnstr_printf(fout, " no nil ");
		if (zero_if_empty(e))
			mnstr_printf(fout, " zero if empty ");
		if (e->l)
			exps_print(sql, fout, e->l, depth, refs, alias, 1);
		else
			mnstr_printf(fout, "()");
	} 	break;
	case e_column:
		if (is_freevar(e)) 
			mnstr_printf(fout, "!!!FREE!!! ");
		if (e->l)
			mnstr_printf(fout, "\"%s\".", (char*)e->l);
		mnstr_printf(fout, "\"%s\"", (char*)e->r);
		if (exp_relname(e) && exp_name(e) && e->l && e->r &&
			strcmp(exp_relname(e), e->l) == 0 &&
			strcmp(exp_name(e), e->r) == 0)
			alias = 0;
		if (!exp_relname(e) && exp_name(e) && strcmp(exp_name(e), e->r)==0)
			alias = 0;
	 	break;
	case e_cmp:
		if (e->flag == cmp_in || e->flag == cmp_notin) {
			exp_print(sql, fout, e->l, depth, refs, 0, alias);
			if (is_anti(e))
				mnstr_printf(fout, " !");
			cmp_print(sql, fout, e->flag);
			exps_print(sql, fout, e->r, depth, refs, alias, 1);
		} else if (e->flag == cmp_or) {
			exps_print(sql, fout, e->l, depth, refs, alias, 1);
			if (is_anti(e))
				mnstr_printf(fout, " !");
			cmp_print(sql, fout, e->flag);
			exps_print(sql, fout, e->r, depth, refs, alias, 1);
		} else if (e->flag == cmp_filter) {
			sql_subfunc *f = e->f;

			exps_print(sql, fout, e->l, depth, refs, alias, 1);
			if (is_anti(e))
				mnstr_printf(fout, " !");
			mnstr_printf(fout, " FILTER %s ", f->func->base.name);
			exps_print(sql, fout, e->r, depth, refs, alias, 1);
		} else if (e->f) {
			exp_print(sql, fout, e->r, depth+1, refs, 0, 0);
			if (is_anti(e))
				mnstr_printf(fout, " !");
			cmp_print(sql, fout, swap_compare(range2lcompare(e->flag)) );
			exp_print(sql, fout, e->l, depth+1, refs, 0, 0);
			if (is_anti(e))
				mnstr_printf(fout, " !");
			cmp_print(sql, fout, range2rcompare(e->flag) );
			exp_print(sql, fout, e->f, depth+1, refs, 0, 0);
			if (e->flag & CMP_BETWEEN)
				mnstr_printf(fout, " BETWEEN ");
			if (e->flag & CMP_SYMMETRIC)
				mnstr_printf(fout, " SYM ");
		} else {
			exp_print(sql, fout, e->l, depth+1, refs, 0, 0);
			if (is_anti(e))
				mnstr_printf(fout, " !");
			cmp_print(sql, fout, e->flag);

			exp_print(sql, fout, e->r, depth+1, refs, 0, 0);
		}
	 	break;
	default:
		;
	}
	if (e->type != e_atom && e->type != e_cmp && is_ascending(e))
		mnstr_printf(fout, " ASC");
	if (e->type != e_atom && e->type != e_cmp && nulls_last(e))
		mnstr_printf(fout, " NULLS LAST");
	if (e->type != e_atom && e->type != e_cmp && !has_nil(e))
		mnstr_printf(fout, " NOT NULL");
	/*
	if (is_basecol(e))
		mnstr_printf(fout, " BASECOL");
		*/
	if (e->p) {
		prop *p = e->p;
		char *pv;

		for (; p; p = p->p) {
			pv = propvalue2string(p);
			mnstr_printf(fout, " %s %s", propkind2string(p), pv);
			GDKfree(pv);
		}
	}
	if (exp_name(e) && alias) {
		mnstr_printf(fout, " as ");
		if (exp_relname(e))
			mnstr_printf(fout, "\"%s\".", exp_relname(e));
		mnstr_printf(fout, "\"%s\"", exp_name(e));
	}
	if (comma)
		mnstr_printf(fout, ", ");
}

static void
exps_print(mvc *sql, stream *fout, list *exps, int depth, list *refs, int alias, int brackets)
{
	node *en;

	if (brackets)
		mnstr_printf(fout, "(");
	else
		mnstr_printf(fout, " [ ");
	if (exps)
		for (en = exps->h; en; en = en->next)
			exp_print(sql, fout, en->data, depth+1, refs, (en->next!=NULL), alias);
	if (brackets)
		mnstr_printf(fout, ")");
	else
		mnstr_printf(fout, " ]");
}

const char *
op2string(operator_type op)
{
	switch (op) {
	case op_basetable:
		return "basetable";
	case op_table:
		return "table";
	case op_ddl:
		return "ddl";
	case op_project:
		return "project";
	case op_select:
		return "select";
	case op_join:
	case op_left:
	case op_right:
	case op_full:
		return "join";
	case op_semi:
		return "semi";
	case op_anti:
		return "anti";
	case op_union:
	case op_inter:
	case op_except:
		return "set op";
	case op_groupby:
		return "group by";
	case op_topn:
		return "topn";
	case op_sample:
		return "sample";
	case op_insert:
	case op_update:
	case op_delete:
	case op_truncate:
		return "modify op";
	default:
		return "unknown";
	}
}

static int
find_ref( list *refs, sql_rel *rel )
{
	node *n;
	int nr = 1;

	for(n=refs->h; n; n = n->next, nr++){
		if (n->data == rel)
			return nr;
	}
	return 0;
}

void
rel_print_(mvc *sql, stream  *fout, sql_rel *rel, int depth, list *refs, int decorate)
{
	char *r = NULL;

	if (!rel)
		return;

	if (rel_is_ref(rel)) {
		int nr = list_length(refs) + 1;
		int cnt = rel->ref.refcnt;
		mnstr_printf(fout, "\n%cREF %d (%d)", decorate?'=':' ', nr, cnt);
	}

	switch (rel->op) {
	case op_basetable: {
		sql_table *t = rel->l;
		sql_column *c = rel->r;
		print_indent(sql, fout, depth, decorate);

		if (!t && c) {
			mnstr_printf(fout, "dict(%s.%s)", c->t->base.name, c->base.name);
		} else {
			const char *sname = t->s?t->s->base.name:NULL;
			const char *tname = t->base.name;

			if (isRemote(t)) {
				const char *uri = t->query;

				sname = mapiuri_schema( uri, sql->sa, sname);
				tname = mapiuri_table( uri, sql->sa, tname);
			}
			if (sname)
				mnstr_printf(fout, "%s(%s.%s)",
					isStream(t)?"stream":
					isRemote(t)&&decorate?"REMOTE":
					isReplicaTable(t)?"REPLICA":"table",
					sname, tname);
			else
		  		mnstr_printf(fout, "%s(%s)",
					isStream(t)?"stream":
					isRemote(t)&&decorate?"REMOTE":
					isReplicaTable(t)?"REPLICA":"table",
					tname);
		}
		if (rel->exps)
			exps_print(sql, fout, rel->exps, depth, refs, 1, 0);
	} 	break;
	case op_table:
		print_indent(sql, fout, depth, decorate);
		mnstr_printf(fout, "table ");

		if (rel->r)
			exp_print(sql, fout, rel->r, depth, refs, 1, 0);
		if (rel->l) {
			if (rel->flag == 2) 
		  		mnstr_printf(fout, "rel_dump not yet implemented for trigger input");
			else
				rel_print_(sql, fout, rel->l, depth+1, refs, decorate);
		}
		if (rel->exps)
			exps_print(sql, fout, rel->exps, depth, refs, 1, 0);
		break;
	case op_ddl:
		print_indent(sql, fout, depth, decorate);
		mnstr_printf(fout, "ddl");
		if (rel->l)
			rel_print_(sql, fout, rel->l, depth+1, refs, decorate);
		if (rel->r)
			rel_print_(sql, fout, rel->r, depth+1, refs, decorate);
		if (rel->exps && (rel->flag == ddl_psm || rel->flag == ddl_exception || rel->flag == ddl_list))
			exps_print(sql, fout, rel->exps, depth, refs, 1, 0);
		break;
	case op_join:
	case op_left:
	case op_right:
	case op_full:
	case op_semi:
	case op_anti:
	case op_union:
	case op_inter:
	case op_except:
		r = "join";
		if (rel->op == op_left)
			r = "left outer join";
		else if (rel->op == op_right)
			r = "right outer join";
		else if (rel->op == op_full)
			r = "full outer join";
		else if (rel->op == op_semi)
			r = "semijoin";
		else if (rel->op == op_anti)
			r = "antijoin";
		else if (rel->op == op_union)
			r = "union";
		else if (rel->op == op_inter)
			r = "intersect";
		else if (rel->op == op_except)
			r = "except";
		else if (!rel->exps && rel->op == op_join)
			r = "crossproduct";
		print_indent(sql, fout, depth, decorate);
		if (is_dependent(rel)) 
			mnstr_printf(fout, "dependent ");
		if (need_distinct(rel))
			mnstr_printf(fout, "distinct ");
		mnstr_printf(fout, "%s (", r);
		if (rel->l) {
			if (rel_is_ref(rel->l)) {
				int nr = find_ref(refs, rel->l);
				print_indent(sql, fout, depth+1, decorate);
				mnstr_printf(fout, "& REF %d ", nr);
			} else
				rel_print_(sql, fout, rel->l, depth+1, refs, decorate);
		}
		mnstr_printf(fout, ",");
		if (rel->r) {
			if (rel_is_ref(rel->r)) {
				int nr = find_ref(refs, rel->r);
				print_indent(sql, fout, depth+1, decorate);
				mnstr_printf(fout, "& REF %d  ", nr);
			} else
				rel_print_(sql, fout, rel->r, depth+1, refs, decorate);
		}
		print_indent(sql, fout, depth, decorate);
		mnstr_printf(fout, ")");
		exps_print(sql, fout, rel->exps, depth, refs, 1, 0);
		break;
	case op_project:
	case op_select:
	case op_groupby:
	case op_topn:
	case op_sample:
		r = "project";
		if (rel->op == op_select)
			r = "select";
		if (rel->op == op_groupby)
			r = "group by";
		if (rel->op == op_topn)
			r = "top N";
		if (rel->op == op_sample)
			r = "sample";
		print_indent(sql, fout, depth, decorate);
		if (rel->l) {
			if (need_distinct(rel))
				mnstr_printf(fout, "distinct ");
			mnstr_printf(fout, "%s (", r);
			if (rel_is_ref(rel->l)) {
				int nr = find_ref(refs, rel->l);
				print_indent(sql, fout, depth+1, decorate);
				mnstr_printf(fout, "& REF %d ", nr);
			} else
				rel_print_(sql, fout, rel->l, depth+1, refs, decorate);
			print_indent(sql, fout, depth, decorate);
			mnstr_printf(fout, ")");
		}
		if (rel->op == op_groupby)  /* group by columns */
			exps_print(sql, fout, rel->r, depth, refs, 1, 0);
		exps_print(sql, fout, rel->exps, depth, refs, 1, 0);
		if (rel->r && rel->op == op_project) /* order by columns */
			exps_print(sql, fout, rel->r, depth, refs, 1, 0);
		break;
	case op_insert:
	case op_update:
	case op_delete:
	case op_truncate: {

		print_indent(sql, fout, depth, decorate);
		if (rel->op == op_insert)
			mnstr_printf(fout, "insert(");
		else if (rel->op == op_update)
			mnstr_printf(fout, "update(");
		else if (rel->op == op_delete)
			mnstr_printf(fout, "delete(");
		else if (rel->op == op_truncate) {
			assert(list_length(rel->exps) == 2);
			sql_exp *first = (sql_exp*) rel->exps->h->data, *second = (sql_exp*) rel->exps->h->next->data;
			int restart_sequences = ((atom*)first->l)->data.val.ival,
				drop_action = ((atom*)second->l)->data.val.ival;
			mnstr_printf(fout, "truncate %s identity, %s(", restart_sequences ? "restart" : "continue", 
												   drop_action ? "cascade" : "restrict");
		}

		if (rel->l) {
			if (rel_is_ref(rel->l)) {
				int nr = find_ref(refs, rel->l);
				print_indent(sql, fout, depth+1, decorate);
				mnstr_printf(fout, "& REF %d ", nr);
			} else
				rel_print_(sql, fout, rel->l, depth+1, refs, decorate);
		}
		if (rel->r) {
			if (rel_is_ref(rel->r)) {
				int nr = find_ref(refs, rel->r);
				print_indent(sql, fout, depth+1, decorate);
				mnstr_printf(fout, "& REF %d ", nr);
			} else
				rel_print_(sql, fout, rel->r, depth+1, refs, decorate);
		}
		print_indent(sql, fout, depth, decorate);
		mnstr_printf(fout, ")");
		if (rel->op != op_truncate && rel->exps)
			exps_print(sql, fout, rel->exps, depth, refs, 1, 0);
	} 	break;
	default:
		assert(0);
	}
	if (rel->p) {
		prop *p = rel->p;
		char *pv;

		for (; p; p = p->p) {
			pv = propvalue2string(p);
			mnstr_printf(fout, " %s %s", propkind2string(p), pv);
			GDKfree(pv);
		}
	}
	//mnstr_printf(fout, " %p ", rel);
}

void
rel_print_refs(mvc *sql, stream* fout, sql_rel *rel, int depth, list *refs, int decorate)
{
	if (!rel)
		return;
	switch (rel->op) {
	case op_basetable:
	case op_table:
		break;
	case op_ddl:
		if (rel->flag == ddl_list || rel->flag == ddl_exception) {
			if (rel->l) {
				rel_print_refs(sql, fout, rel->l, depth, refs, decorate);
				if (rel_is_ref(rel->l) && !find_ref(refs, rel->l)) {
					rel_print_(sql, fout, rel->l, depth, refs, decorate);
					list_append(refs, rel->l);
				}
			}
			if (rel->r) {
				rel_print_refs(sql, fout, rel->r, depth, refs, decorate);
				if (rel_is_ref(rel->r) && !find_ref(refs, rel->r)) {
					rel_print_(sql, fout, rel->r, depth, refs, decorate);
					list_append(refs, rel->r);
				}
			}
		}
		break;
	case op_join:
	case op_left:
	case op_right:
	case op_full:
	case op_semi:
	case op_anti:
	case op_union:
	case op_inter:
	case op_except:
		if (rel->l)
			rel_print_refs(sql, fout, rel->l, depth, refs, decorate);
		if (rel->r)
			rel_print_refs(sql, fout, rel->r, depth, refs, decorate);
		if (rel->l && rel_is_ref(rel->l) && !find_ref(refs, rel->l)) {
			rel_print_(sql, fout, rel->l, depth, refs, decorate);
			list_append(refs, rel->l);
		}
		if (rel->r && rel_is_ref(rel->r) && !find_ref(refs, rel->r)) {
			rel_print_(sql, fout, rel->r, depth, refs, decorate);
			list_append(refs, rel->r);
		}
		break;
	case op_project:
	case op_select:
	case op_groupby:
	case op_topn:
	case op_sample:
		if (rel->l)
			rel_print_refs(sql, fout, rel->l, depth, refs, decorate);
		if (rel->l && rel_is_ref(rel->l) && !find_ref(refs, rel->l)) {
			rel_print_(sql, fout, rel->l, depth, refs, decorate);
			list_append(refs, rel->l);
		}
		break;
	case op_insert:
	case op_update:
	case op_delete:
	case op_truncate:
		if (rel->l)
			rel_print_refs(sql, fout, rel->l, depth, refs, decorate);
		if (rel->l && rel_is_ref(rel->l) && !find_ref(refs, rel->l)) {
			rel_print_(sql, fout, rel->l, depth, refs, decorate);
			list_append(refs, rel->l);
		}
		if (rel->r)
			rel_print_refs(sql, fout, rel->r, depth, refs, decorate);
		if (rel->r && rel_is_ref(rel->r) && !find_ref(refs, rel->r)) {
			rel_print_(sql, fout, rel->r, depth, refs, decorate);
			list_append(refs, rel->r);
		}
		break;
	}
}

static void
skipWS( char *r, int *pos)
{
	while(r[*pos] && (isspace((unsigned char) r[*pos]) || r[*pos] == '|'))
		(*pos)++;
}

static void
skipUntilWS( char *r, int *pos)
{
	while(r[*pos] && (!isspace((unsigned char) r[*pos]) || r[*pos] == '|'))
		(*pos)++;
}

static void
skipIdent( char *r, int *pos)
{
	if (r[*pos] == '"') {
		(*pos)++;
		while(r[*pos] && r[*pos] != '"')
			(*pos)++;
		(*pos)++;
	} else {
		while(r[*pos] && (isalnum((unsigned char) r[*pos]) || r[*pos] == '_' || r[*pos] == '%'))
			(*pos)++;
	}
}

static void
skipIdentOrSymbol( char *r, int *pos)
{
	if (r[*pos] == '"') {
		skipIdent(r, pos);
	} else {
		while(r[*pos] && (isalnum((unsigned char) r[*pos]) ||
				  r[*pos] == '=' ||
				  r[*pos] == '_' || r[*pos] == '%' ||
				  r[*pos] == '<' || r[*pos] == '>' ||
				  r[*pos] == '/' || r[*pos] == '*' ||
				  r[*pos] == '-' || r[*pos] == '+' ||
				  r[*pos] == '~' || r[*pos] == '^' ))
			(*pos)++;
	}
}

static int
readInt( char *r, int *pos)
{
	int res = 0;

	while (isdigit((unsigned char) r[*pos])) {
		res *= 10;
		res += r[*pos]-'0';
		(*pos)++;
	}
	return res;
}

static char *
readString( char *r, int *pos)
{
	char *st = NULL;

	if (r[*pos] == '"'){
		(*pos)++;
		st = r+*pos;
		while (r[*pos] != '"')
			(*pos)++;
		r[*pos] = 0;
		(*pos)++;
	}
	return st;
}

static sql_exp* exp_read(mvc *sql, sql_rel *lrel, sql_rel *rrel, list *pexps, char *r, int *pos, int grp) ;

static void *
read_prop( mvc *sql, sql_exp *exp, char *r, int *pos)
{
	/* PROPs */
	if (strncmp(r+*pos, "JOINIDX",  strlen("JOINIDX")) == 0) {
		int old;
		char *sname,*iname;
		sql_schema *s = NULL;
		prop *p;

		(*pos)+= (int) strlen("JOINIDX");
		skipWS(r, pos);
		/* schema.table.index */
		sname = r+*pos;
		skipIdent(r,pos);
		if (r[*pos] != '.')
			return sql_error(sql, -1, SQLSTATE(42000) "JOINIDX: missing '.'\n");
		r[*pos] = 0;
		(*pos)++;
		skipIdent(r,pos);
		if (r[*pos] != '.')
			return sql_error(sql, -1, SQLSTATE(42000) "JOINIDX: missing '.'\n");
		r[*pos] = 0;
		(*pos)++;
		iname = r+*pos;
		skipIdent(r,pos);
		old = r[*pos];
		r[*pos] = 0;

		s = mvc_bind_schema(sql, sname);
		if (sname && !s)
			return sql_error(sql, -1, SQLSTATE(42000) "Schema %s missing\n", sname);
		if (!find_prop(exp->p, PROP_JOINIDX)) {
			p = exp->p = prop_create(sql->sa, PROP_JOINIDX, exp->p);
			p->value = mvc_bind_idx(sql, s, iname);
		}
		r[*pos] = old;
		skipWS(r,pos);
	}
	return exp;
}

static list*
read_exps(mvc *sql, sql_rel *lrel, sql_rel *rrel, list *pexps, char *r, int *pos, char bracket, int grp)
{
	list *exps = new_exp_list(sql->sa);
	sql_exp *e;
	char ebracket = (bracket == '[')?']':')';

	if (r[*pos] == bracket) {
		skipWS( r, pos);

		(*pos)++;
		skipWS( r, pos);
		e = exp_read(sql, lrel, rrel, pexps, r, pos, grp);
		if (!e && r[*pos] != ebracket) {
			return sql_error(sql, -1, SQLSTATE(42000) "Missing closing %c\n", ebracket);
		} else if (!e) {
			(*pos)++;
			skipWS(r, pos);
			return sql->errstr[0] ? NULL : exps; /* A function call might not have any input expressions, so return empty exps on that case */
		}
		append(exps, e);
		skipWS( r, pos);
		if (!read_prop(sql, e, r, pos))
			return NULL;
		while (r[*pos] == ',') {
			int op = 0;

			(*pos)++;
			skipWS( r, pos);
			op = *pos;
			e = exp_read(sql, lrel, rrel, exps, r, pos, grp);
			if (!e && pexps) {
				*pos = op;
				e = exp_read(sql, lrel, rrel, pexps, r, pos, grp);
			}
			if (!e)
				return NULL;
			append(exps, e);
			skipWS( r, pos);
			if (!read_prop(sql, e, r, pos))
				return NULL;
		}
		if (r[*pos] != ebracket)
			return sql_error(sql, -1, SQLSTATE(42000) "Missing closing %c\n", ebracket);
		(*pos)++;
		skipWS( r, pos);
	}
	return exps;
}

static sql_exp*
exp_read(mvc *sql, sql_rel *lrel, sql_rel *rrel, list *pexps, char *r, int *pos, int grp)
{
	int f = -1, not = 1, old, d=0, s=0, unique = 0, no_nils = 0, quote = 0;
	char *tname = NULL, *cname = NULL, *var_cname = NULL, *e, *b = r + *pos, *st;
	sql_exp *exp = NULL;
	list *exps = NULL;
	sql_subtype *tpe;

	quote = (r[*pos] == '"');
	b += quote;
	skipIdent(r, pos);
	e = r+*pos-quote;
	skipWS(r, pos);
	switch(r[*pos]) {
	case '.':
		*e = 0;
		(*pos)++;
		tname = b;
		cname = r + *pos + quote;
		skipIdentOrSymbol(r, pos);
		e = r+*pos - quote;
		old = *e;
		*e = 0;

		tname = sa_strdup(sql->sa, tname);
		cname = sa_strdup(sql->sa, cname);
		*e = old;
		skipWS(r, pos);
		if (pexps) {
			exp = exps_bind_column2(pexps, tname, cname);
			if (exp)
				exp = exp_alias_or_copy(sql, tname, cname, lrel, exp);
		}
		if (!exp && lrel) {
			exp = rel_bind_column2(sql, lrel, tname, cname, 0);
			if (!exp && rrel)
				exp = rel_bind_column2(sql, rrel, tname, cname, 0);
		} else if (!exp) {
			exp = exp_column(sql->sa, tname, cname, NULL, CARD_ATOM, 1, (strchr(cname,'%') != NULL));
		}
		break;
	/* atom */
	case '(':
		if (b == (r+*pos)) { /* or */
			int filter = 0, anti = 0;
			list *lexps,*rexps;
			char *fname = NULL;

			if (!(lexps = read_exps(sql, lrel, rrel, pexps, r, pos, '(', 0)))
				return NULL;
			skipWS(r, pos);
			if (r[*pos] == '!') {
				anti = 1;
				(*pos)++;
				skipWS(r, pos);
			}
			if (strncmp(r+*pos, "or",  strlen("or")) == 0) {
				(*pos)+= (int) strlen("or");
			} else if (strncmp(r+*pos, "FILTER",  strlen("FILTER")) == 0) {
				(*pos)+= (int) strlen("FILTER");
				filter = 1;
			} else {
				return sql_error(sql, -1, SQLSTATE(42000) "Type: missing 'or'\n");
			}
			skipWS(r, pos);
			if (filter) {
				fname = r+*pos;

				skipIdent(r,pos);
				e = r+*pos;
				*e = 0;
				(*pos)++;
				skipWS(r,pos);
			}

			if (!(rexps = read_exps(sql, lrel, rrel, pexps, r, pos, '(', 0)))
				return NULL;
			if (filter) {
				sql_subfunc *func = sql_find_func(sql->sa, mvc_bind_schema(sql, "sys"), fname, 1+list_length(exps), F_FILT, NULL);
				if (!func)
					return sql_error(sql, -1, SQLSTATE(42000) "Filter: missing function '%s'\n", fname);

				return exp_filter(sql->sa, lexps, rexps, func, anti);
			}
			return exp_or(sql->sa, lexps, rexps, anti);
		}
		/* fall through */
	case '[':
		tname = b;
		if (tname && *tname == '[') { /* list of values */
			if (!(exps = read_exps(sql, lrel, rrel, pexps, r, pos, '[', 0)))
				return NULL;
			exp = exp_values(sql->sa, exps);
		} else {
			old = *e;
			*e = 0;
			if (old != '[') {
				(*pos)++;
				d = readInt(r,pos);
				if (r[*pos] != ')' && r[*pos] != ',')
					return sql_error(sql, -1, SQLSTATE(42000) "Type: missing ')' or ','\n");
				if (r[*pos] == ',') {
					(*pos)++;
					s = readInt(r,pos);
				}
				if (r[*pos] != ')')
					return sql_error(sql, -1, SQLSTATE(42000) "Type: missing ')'\n");
				(*pos)++;
			}
			if (!(tpe = sql_bind_subtype(sql->sa, tname, d, s)))
				return sql_error(sql, -1, SQLSTATE(42000) "SQL type %s(%d, %d) not found\n", tname, d, s);
			skipWS(r, pos);
			*e = old;
			if (r[*pos] == '[') { /* convert */
				(*pos)++;
				skipWS(r, pos);
				if (!(exp = exp_read(sql, lrel, rrel, pexps, r, pos, 0)))
					return NULL;
				if (r[*pos] != ']')
					return sql_error(sql, -1, SQLSTATE(42000) "Convert: missing ']'\n");
				(*pos)++;
				skipWS(r, pos);
				exp = exp_convert(sql->sa, exp, exp_subtype(exp), tpe);
			} else {
				st = readString(r,pos);
				if (st && strcmp(st, "NULL") == 0)
					exp = exp_atom(sql->sa, atom_general(sql->sa, tpe, NULL));
				else
					exp = exp_atom(sql->sa, atom_general(sql->sa, tpe, st));
				skipWS(r, pos);
			}
		}
		break;
	case '\"':
		*e = 0;
		tname = b;
		if (!(tpe = sql_bind_subtype(sql->sa, tname, 0, 0)))
			return sql_error(sql, -1, SQLSTATE(42000) "SQL type %s not found\n", tname);
		st = readString(r,pos);
		if (st && strcmp(st, "NULL") == 0)
			exp = exp_atom(sql->sa, atom_general(sql->sa, tpe, NULL));
		else
			exp = exp_atom(sql->sa, atom_general(sql->sa, tpe, st));
		skipWS(r, pos);
		break;
	default:
		(void)sql;
	}

	/* func or aggr */
	if (grp) {
		skipWS(r, pos);
		if (r[*pos] == 'u') {
			unique = 1;
			(*pos)+= (int) strlen("unique");
			skipWS(r, pos);
		}
		if (r[*pos] == 'n') {
			no_nils = 1;
			(*pos)+= (int) strlen("no nil");
			skipWS(r, pos);
		}
	}
	if (r[*pos] == '(') {
		sql_schema *s;
		sql_subfunc *f = NULL;
		sql_subfunc *a = NULL;
		node *n;

		if (!(exps = read_exps(sql, lrel, rrel, pexps, r, pos, '(', 0)))
			return NULL;
		tname = b;
		*e = 0;
		s = mvc_bind_schema(sql, tname);
		if (tname && !s)
			return sql_error(sql, -1, SQLSTATE(42000) "Schema %s not found\n", tname);
		if (grp) {
			if (exps && exps->h)
				a = sql_bind_func(sql->sa, s, cname, exp_subtype(exps->h->data), NULL, F_AGGR);
			else
<<<<<<< HEAD
				a = sql_bind_func(sql->sa, s, cname, sql_bind_localtype("void"), NULL, F_AGGR);
			exp = exp_aggr( sql->sa, exps, a, unique, no_nils, CARD_ATOM, 1);
=======
				a = sql_bind_aggr(sql->sa, s, cname, NULL);
			if (!a)
				return sql_error(sql, -1, SQLSTATE(42000) "Aggregate %s%s%s not found\n", tname ? tname : "", tname ? "." : "", cname);
			exp = exp_aggr(sql->sa, exps, a, unique, no_nils, CARD_ATOM, 1);
>>>>>>> 2121a2a6
		} else {
			list *ops = sa_list(sql->sa);
			for( n = exps->h; n; n = n->next)
				append(ops, exp_subtype(n->data));
			f = sql_bind_func_(sql->sa, s, cname, ops, F_FUNC);

			/* fix scale of mul function, other type casts are explicit */
			if (f && f->func->fix_scale == SCALE_MUL && list_length(exps) == 2) {
				sql_arg *ares = f->func->res->h->data;

				if (strcmp(f->func->imp, "*") == 0 && ares->type.type->scale == SCALE_FIX) {
					sql_subtype *res = f->res->h->data;
					sql_subtype *lt = ops->h->data;
					sql_subtype *rt = ops->h->next->data;

					res->digits = lt->digits;
					res->scale = lt->scale + rt->scale;
				}
			}

			if (f)
				exp = exp_op( sql->sa, exps, f);
			else
				return sql_error(sql, -1, SQLSTATE(42000) "Function: missing '%s.%s %d'\n", tname, cname, list_length(ops));
		}
	}

	if (!exp && b != e) { /* simple ident */
		var_cname = b;
		if (b[0] == 'A' && isdigit((unsigned char) b[1])) {
			char *e2;
			int nr = strtol(b+1,&e2,10);

			if (e == e2 && nr < sql->argc) {
				atom *a = sql->args[nr];

				exp = exp_atom_ref(sql->sa, nr, &a->tpe);
			}
			assert(exp);
		}
		if (!exp) {
			old = *e;
			*e = 0;
			if (stack_find_var(sql, b)) {
				sql_subtype *tpe = stack_find_type(sql, b);
				int frame = stack_find_frame(sql, b);
				exp = exp_param(sql->sa, sa_strdup(sql->sa, b), tpe, frame);
			}
			*e = old;
		}
		if (!exp && lrel) {
			int amb = 0;

			old = *e;
			*e = 0;
			var_cname = sa_strdup(sql->sa, b);
			if (pexps) {
				exp = exps_bind_column(pexps, var_cname, &amb, 1);
				if (exp)
					exp = exp_alias_or_copy(sql, exp_relname(exp), var_cname, lrel, exp);
			}
			(void)amb;
			assert(amb == 0);
			if (!exp && lrel)
				exp = rel_bind_column(sql, lrel, var_cname, 0, 1);
			if (!exp && rrel)
				exp = rel_bind_column(sql, rrel, var_cname, 0, 1);
			*e = old;
			skipWS(r,pos);
		}
	}

	if (!exp) {
		if (cname) {
			bool has_tname = tname && strcmp(tname, cname) != 0;
			return sql_error(sql, -1, SQLSTATE(42000) "Identifier %s%s%s doesn't exist\n", has_tname ? tname : "", has_tname ? "." : "", cname);
		} else if (var_cname) {
			return sql_error(sql, -1, SQLSTATE(42000) "Identifier %s doesn't exist\n", var_cname);
		}
		return NULL;
	}

	if (r[*pos] == '!') {
		(*pos)++;
		skipWS(r, pos);
		set_anti(exp);
	}
	/* [ COUNT ] */
	if (strncmp(r+*pos, "COUNT",  strlen("COUNT")) == 0) {
		(*pos)+= (int) strlen("COUNT");
		skipWS( r, pos);
	}
	/* [ ASC ] */
	if (strncmp(r+*pos, "ASC",  strlen("ASC")) == 0) {
		(*pos)+= (int) strlen("ASC");
		skipWS(r, pos);
		set_ascending(exp);
	}
	/* [ NULLS LAST ] */
	if (strncmp(r+*pos, "NULLS LAST",  strlen("NULLS LAST")) == 0) {
		(*pos)+= (int) strlen("NULLS LAST");
		skipWS(r, pos);
		set_nulls_last(exp);
	}
	/* [ ANY|ALL ] */
	if (strncmp(r+*pos, "ANY",  strlen("ANY")) == 0) {
		(*pos)+= (int) strlen("ANY");
		skipWS(r, pos);
		exp->flag = 1;
	}
	if (strncmp(r+*pos, "ALL",  strlen("ALL")) == 0) {
		(*pos)+= (int) strlen("ALL");
		skipWS(r, pos);
		exp->flag = 2;
	}
	/* [ NOT ] NULL */
	if (strncmp(r+*pos, "NOT",  strlen("NOT")) == 0) {
		(*pos)+= (int) strlen("NOT");
		skipWS(r, pos);
		not = 1;
	}
	if (strncmp(r+*pos, "NULL",  strlen("NULL")) == 0) {
		(*pos)+= (int) strlen("NULL");
		skipWS(r, pos);
		if (not)
			set_has_no_nil(exp);
	}
	if (strncmp(r+*pos, "HASHIDX",  strlen("HASHIDX")) == 0) {
		(*pos)+= (int) strlen("HASHIDX");
		if (!find_prop(exp->p, PROP_HASHIDX))
			exp->p = prop_create(sql->sa, PROP_HASHIDX, exp->p);
		skipWS(r,pos);
	}
	if (strncmp(r+*pos, "HASHCOL",  strlen("HASHCOL")) == 0) {
		(*pos)+= (int) strlen("HASHCOL");
		if (!find_prop(exp->p, PROP_HASHCOL))
			exp->p = prop_create(sql->sa, PROP_HASHCOL, exp->p);
		skipWS(r,pos);
	}
	if (strncmp(r+*pos, "FETCH",  strlen("FETCH")) == 0) {
		(*pos)+= (int) strlen("FETCH");
		if (!find_prop(exp->p, PROP_FETCH))
			exp->p = prop_create(sql->sa, PROP_FETCH, exp->p);
		skipWS(r,pos);
	}
	if (!read_prop(sql, exp, r, pos))
		return NULL;
	skipWS(r,pos);

	/* as alias */
	if (strncmp(r+*pos, "as", 2) == 0) {
		(*pos)+=2;
		skipWS(r, pos);

		tname = r+*pos+1;
		skipIdent(r, pos);
		if (r[*pos] != '.') {
			r[*pos-1] = 0;
			cname = tname;
			exp_setname(sql->sa, exp, NULL, cname);
			skipWS(r, pos);
		} else {
			r[*pos-1] = 0;
			(*pos)++;
			cname = r+*pos+1;
			skipIdent(r, pos);
			e = r+*pos-1;
			skipWS(r, pos);
			*e = 0;
			exp_setname(sql->sa, exp, tname, cname);
		}
	}
	skipWS(r, pos);
	switch(r[*pos]) {
	case 'a':
		if (strncmp(r+*pos, "any =",  strlen("any =")) == 0) {
			(*pos)+= (int) strlen("any =");
			f = mark_in;
		} else if (strncmp(r+*pos, "all <>",  strlen("all <>")) == 0) {
			(*pos)+= (int) strlen("all <>");
			f = mark_notin;
		}
		break;
	case 'n':
		if (strncmp(r+*pos, "notin",  strlen("notin")) == 0) {
			(*pos)+= (int) strlen("notin");
			f = cmp_notin;
		}
		break;
	case 'F':
		if (strncmp(r+*pos, "FILTER",  strlen("FILTER")) == 0) {
			(*pos)+= (int) strlen("FILTER");
			f = cmp_filter;
		}
		break;
	case 'i':
		if (strncmp(r+*pos, "in",  strlen("in")) == 0) {
			(*pos)+= (int) strlen("in");
			f = cmp_in;
		}
		break;
	case 'o':
		if (strncmp(r+*pos, "or",  strlen("or")) == 0) {
			(*pos)+= (int) strlen("or");
			f = cmp_or;
		}
		break;
	case '!': 
		f = cmp_notequal;
		(*pos)++;
		if (r[(*pos)] == '=') {
			f = cmp_notequal;
			(*pos)++;
		}
		break;
	case '=':
		f = cmp_equal;
		(*pos)++;
		if (r[(*pos)] == '*') {
			f = cmp_equal_nil;
			(*pos)++;
		}
		break;
	case '<':
		f = cmp_lt;
		(*pos)++;
		if (r[(*pos)] == '=') {
			f = cmp_lte;
			(*pos)++;
		}
		break;
	case '>':
		f = cmp_gt;
		(*pos)++;
		if (r[(*pos)] == '=') {
			f = cmp_gte;
			(*pos)++;
		}
		break;
	case ',':
	case ']':
	case ')':
	default:
		return exp;
	}
	if (f >= 0) {
		skipWS(r,pos);
		if (f == cmp_in || f == cmp_notin) {
			list *exps = read_exps(sql, lrel, rrel, pexps, r, pos, '(', 0);
			if (!exps)
				return NULL;
			if (f == cmp_in || f == cmp_notin)
				return exp_in(sql->sa, exp, exps, f);
		} else {
			int sym = 0, between = 0;
			sql_exp *e = exp_read(sql, lrel, rrel, pexps, r, pos, 0);

			if (!e)
				return NULL;
			if (strncmp(r+*pos, "BETWEEN",  strlen("BETWEEN")) == 0) {
				(*pos)+= (int) strlen("BETWEEN");
				skipWS(r,pos);
				between = 1;
			}
			if (strncmp(r+*pos, "SYM",  strlen("SYM")) == 0) {
				(*pos)+= (int) strlen("SYM");
				skipWS(r,pos);
				sym = 1;
			}
			if (e->type == e_cmp) {
				sql_exp *ne = exp_compare2(sql->sa, e->l, exp, e->r, compare2range(swap_compare((comp_type)f), e->flag));
				if (sym)
					ne->flag |= CMP_SYMMETRIC;
				if (between)
					ne->flag |= CMP_BETWEEN;
				if (is_anti(exp))
					set_anti(ne);
				return ne;
			} else {
				sql_exp *ne = exp_compare(sql->sa, exp, e, f);
				if (sym)
					ne->flag |= CMP_SYMMETRIC;
				if (between)
					ne->flag |= CMP_BETWEEN;
				if (is_anti(exp))
					set_anti(ne);
				return ne;
			}
		}
	}
	return exp;
}

static int
rel_set_types(mvc *sql, sql_rel *rel)
{
	list *iexps = rel_projections( sql, rel->l, NULL, 0, 1);
	node *n, *m;

	if (!iexps || list_length(iexps) > list_length(rel->exps))
		return -1;
	for(n=iexps->h, m=rel->exps->h; n && m; n = n->next, m = m->next) {
		sql_exp *e = m->data;

		e->tpe = *exp_subtype( n->data );
	}
	return 0;
}

sql_rel*
rel_read(mvc *sql, char *r, int *pos, list *refs)
{
	sql_rel *rel = NULL, *nrel, *lrel, *rrel;
	list *exps, *gexps;
	int distinct = 0;
	operator_type j = op_basetable;

	skipWS(r,pos);
	if (r[*pos] == 'R') {
		*pos += (int) strlen("REF");

		skipWS(r, pos);
		(void)readInt(r,pos);
		skipWS(r, pos);
		(*pos)++; /* ( */
		(void)readInt(r,pos); /* skip nr refs */
		(*pos)++; /* ) */
		if (!(rel = rel_read(sql, r, pos, refs)))
			return NULL;
		append(refs, rel);
		skipWS(r,pos);
	}
	if (r[*pos] == '&') {
		int nr;
		(*pos)++;
		skipWS(r, pos);
		*pos += (int) strlen("REF");
		skipWS(r, pos);
		nr = readInt(r,pos); /* skip nr refs */
		return rel_dup(list_fetch(refs, nr-1));
	}

	if (r[*pos] == 'i' && r[*pos+1] == 'n' && r[*pos+2] == 's') {
		sql_table *t;

		*pos += (int) strlen("insert");
		skipWS(r, pos);
		(*pos)++; /* ( */
		if (!(lrel = rel_read(sql, r, pos, refs))) /* to be inserted relation */
			return NULL;
		skipWS(r,pos);
		if (!(rrel = rel_read(sql, r, pos, refs))) /* the inserts relation */
			return NULL;
		skipWS(r,pos);
		(*pos)++; /* ) */

		t = get_table(lrel);
		if (!insert_allowed(sql, t, t->base.name, "INSERT", "insert"))
			return NULL;
		return rel_insert(sql, lrel, rrel);
	}

	if (r[*pos] == 'd' && r[*pos+1] == 'e' && r[*pos+2] == 'l') {
		sql_table *t;

		*pos += (int) strlen("delete");
		skipWS(r, pos);
		(*pos)++; /* ( */
		if (!(lrel = rel_read(sql, r, pos, refs))) /* to be deleted relation */
			return NULL;
		skipWS(r,pos);
		if (!(rrel = rel_read(sql, r, pos, refs))) /* the deletes relation */
			return NULL;
		skipWS(r,pos);
		(*pos)++; /* ) */

		t = get_table(lrel);
		if (!update_allowed(sql, t, t->base.name, "DELETE", "delete", 1))
			return NULL;

		return rel_delete(sql->sa, lrel, rrel);
	}

	if (r[*pos] == 't' && r[*pos+1] == 'r' && r[*pos+2] == 'u') {
		sql_table *t;
		int restart_sequences = 0, drop_action = 0;

		*pos += (int) strlen("truncate ");
		if (r[*pos] == 'r') {
			restart_sequences = 1;
			*pos += (int) strlen("restart identity, ");
		} else {
			*pos += (int) strlen("continue identity, ");
		}
		if (r[*pos] == 'c') {
			drop_action = 1;
			*pos += (int) strlen("cascade");
		} else {
			*pos += (int) strlen("restrict");
		}
		skipWS(r, pos);
		(*pos)++; /* ( */
		if (!(lrel = rel_read(sql, r, pos, refs))) /* to be truncated relation */
			return NULL;
		skipWS(r,pos);
		(*pos)++; /* ) */

		t = get_table(lrel);
		if (!update_allowed(sql, t, t->base.name, "TRUNCATE", "truncate", 2))
			return NULL;

		return rel_truncate(sql->sa, lrel, drop_action, restart_sequences);
	}

	if (r[*pos] == 'u' && r[*pos+1] == 'p' && r[*pos+2] == 'd') {
		sql_table *t;

		*pos += (int) strlen("update");
		skipWS(r, pos);
		(*pos)++; /* ( */
		if (!(lrel = rel_read(sql, r, pos, refs))) /* to be updated relation */
			return NULL;
		skipWS(r,pos);
		if (!(rrel = rel_read(sql, r, pos, refs))) /* the updates relation */
			return NULL;
		skipWS(r,pos);
		(*pos)++; /* ) */

		t = get_table(lrel);
		if (!update_allowed(sql, t, t->base.name, "UPDATE", "update", 0) )
			return NULL;

		if (!(exps = read_exps(sql, lrel, rrel, NULL, r, pos, '[', 0))) /* columns to be updated */
			return NULL;
		return rel_update(sql, lrel, rrel, NULL, exps);
	}

	if (r[*pos] == 'd') {
		*pos += (int) strlen("distinct");
		skipWS(r, pos);
		distinct = 1;
	}
	switch(r[*pos]) {
	case 't':
		if (r[*pos+1] == 'a') {
			sql_schema *s = NULL;
			sql_table *t = NULL;
			char *sname, *tname, *e;
			*pos += (int) strlen("table");
			skipWS(r, pos);
			if (r[*pos] != '(')
				return sql_error(sql, -1, SQLSTATE(42000) "Table: missing '('\n");
			(*pos)++;
			skipWS(r, pos);
			sname = r+*pos;
			skipIdent(r, pos);
			e = r+*pos;
			if (r[*pos] != '.')
				return sql_error(sql, -1, SQLSTATE(42000) "Table: missing '.' in table name\n");
			*e = 0;
			(*pos)++;
			tname = r+*pos;
			skipIdent(r, pos);
			e = r+*pos;
			skipWS(r, pos);
			if (r[*pos] != ')')
				sql_error(sql, -1, SQLSTATE(42000) "Table: missing ')'\n");
			*e = 0;
			(*pos)++;
			skipWS(r, pos);
			s = mvc_bind_schema(sql, sname);
			if (s)
				t = mvc_bind_table(sql, s, tname);
			if (!s || !t)
				return sql_error(sql, -1, SQLSTATE(42000) "Table: missing '%s.%s'\n", sname, tname);
			if (isMergeTable(t))
				return sql_error(sql, -1, SQLSTATE(42000) "Merge tables not supported under remote connections\n");
			if (isRemote(t))
				return sql_error(sql, -1, SQLSTATE(42000) "Remote tables not supported under remote connections\n");
			if (isReplicaTable(t))
				return sql_error(sql, -1, SQLSTATE(42000) "Replica tables not supported under remote connections\n");
			rel = rel_basetable(sql, t, tname);

			if (!r[*pos])
				return rel;

			/* scan aliases */
			if (!(exps = read_exps(sql, rel, NULL, NULL, r, pos, '[', 0)))
				return NULL;
			rel->exps = exps;
			if (strncmp(r+*pos, "COUNT",  strlen("COUNT")) == 0) {
				(*pos)+= (int) strlen("COUNT");
				skipWS( r, pos);
			}
		} else { /* top N */
			*pos += (int) strlen("top N");
			skipWS(r, pos);
			if (r[*pos] != '(')
				return sql_error(sql, -1, SQLSTATE(42000) "Top N: missing '('\n");
			(*pos)++;
			skipWS(r, pos);
			if (!(nrel = rel_read(sql, r, pos, refs)))
				return NULL;
			if (r[*pos] != ')')
				return sql_error(sql, -1, SQLSTATE(42000) "Top N: missing ')'\n");
			(*pos)++;
			skipWS(r, pos);
			if (!(exps = read_exps(sql, nrel, NULL, NULL, r, pos, '[', 0)))
				return NULL;
			rel = rel_topn(sql->sa, nrel, exps);
		}
		break;
	case 'p':
		*pos += (int) strlen("project");
		skipWS(r, pos);

		if (r[*pos] != '(')
			return sql_error(sql, -1, SQLSTATE(42000) "Project: missing '('\n");
		(*pos)++;
		skipWS(r, pos);
		if (!(nrel = rel_read(sql, r, pos, refs)))
			return NULL;
		skipWS(r, pos);
		if (r[*pos] != ')')
			return sql_error(sql, -1, SQLSTATE(42000) "Project: missing ')'\n");
		(*pos)++;
		skipWS(r, pos);

		if (!(exps = read_exps(sql, nrel, NULL, NULL, r, pos, '[', 0)))
			return NULL;
		rel = rel_project(sql->sa, nrel, exps);
		/* order by ? */
		if (r[*pos] == '[')
			if (!(rel->r = read_exps(sql, nrel, rel, NULL, r, pos, '[', 0)))
				return NULL;
		if (distinct)
			set_distinct(rel);
		distinct = 0;
		break;
	case 'g':
		*pos += (int) strlen("group by");
		skipWS(r, pos);

		if (r[*pos] != '(')
			return sql_error(sql, -1, SQLSTATE(42000) "Group by: missing '('\n");
		(*pos)++;
		skipWS(r, pos);
		if (!(nrel = rel_read(sql, r, pos, refs)))
			return NULL;
		skipWS(r, pos);
		if (r[*pos] != ')')
			return sql_error(sql, -1, SQLSTATE(42000) "Group by: missing ')'\n");
		(*pos)++;
		skipWS(r, pos);

		if (!(gexps = read_exps(sql, nrel, NULL, NULL, r, pos, '[', 0)))
			return NULL;
		skipWS(r, pos);
		if (!(exps = read_exps(sql, nrel, NULL, gexps, r, pos, '[', 1)))
			return NULL;

		rel = rel_groupby(sql, nrel, gexps);
		rel->exps = exps;
		break;
	case 's':
	case 'a':
		if (r[*pos+1] == 'a') {
			*pos += (int) strlen("sample");
			skipWS(r, pos);
			if (r[*pos] != '(')
				return sql_error(sql, -1, SQLSTATE(42000) "Sample: missing '('\n");
			(*pos)++;
			skipWS(r, pos);
			if (!(nrel = rel_read(sql, r, pos, refs)))
				return NULL;
			if (r[*pos] != ')')
				return sql_error(sql, -1, SQLSTATE(42000) "Sample: missing ')'\n");
			(*pos)++;
			skipWS(r, pos);
			if (!(exps = read_exps(sql, nrel, NULL, NULL, r, pos, '[', 0)))
				return NULL;
			rel = rel_sample(sql->sa, nrel, exps);
		} else if (r[*pos+2] == 'l') {
			*pos += (int) strlen("select");
			skipWS(r, pos);
			if (r[*pos] != '(')
				return sql_error(sql, -1, SQLSTATE(42000) "Select: missing '('\n");
			(*pos)++;
			skipWS(r, pos);
			if (!(nrel = rel_read(sql, r, pos, refs)))
				return NULL;
			skipWS(r, pos);
			if (r[*pos] != ')')
				return sql_error(sql, -1, SQLSTATE(42000) "Select: missing ')'\n");
			(*pos)++;
			skipWS(r, pos);

			if (!(exps = read_exps(sql, nrel, NULL, NULL, r, pos, '[', 0)))
				return NULL;
			rel = rel_select_copy(sql->sa, nrel, exps);
			/* semijoin or antijoin */
		} else if (r[*pos+1] == 'e' || r[*pos+1] == 'n') {
			j = op_semi;

			if (r[*pos+1] == 'n')
				j = op_anti;

			*pos += (int) strlen("semijoin");
			skipWS(r, pos);
			if (r[*pos] != '(')
				return sql_error(sql, -1, SQLSTATE(42000) "Semijoin: missing '('\n");
			(*pos)++;
			skipWS(r, pos);
			if (!(lrel = rel_read(sql, r, pos, refs)))
				return NULL;
			skipWS(r, pos);

			if (r[*pos] != ',')
				return sql_error(sql, -1, SQLSTATE(42000) "Semijoin: missing ','\n");
			(*pos)++;
			skipWS(r, pos);
			if (!(rrel = rel_read(sql, r, pos, refs)))
				return NULL;

			skipWS(r, pos);
			if (r[*pos] != ')')
				return sql_error(sql, -1, SQLSTATE(42000) "Semijoin: missing ')'\n");
			(*pos)++;
			skipWS(r, pos);

			if (!(exps = read_exps(sql, lrel, rrel, NULL, r, pos, '[', 0)))
				return NULL;
			rel = rel_crossproduct(sql->sa, lrel, rrel, j);
			rel->exps = exps;
		}
		break;
	case 'l':
		*pos += (int) strlen("left outer join");
		j = op_left;
		/* fall through */
	case 'r':
		if (j == op_basetable) {
			*pos += (int) strlen("right outer join");
			j = op_right;
		}
		/* fall through */
	case 'f':
		if (j == op_basetable) {
			*pos += (int) strlen("full outer join");
			j = op_full;
		}
		/* fall through */
	case 'c':
		if (j == op_basetable) {
			*pos += (int) strlen("crossproduct");
			j = op_join;
		}
		/* fall through */
	case 'j':
		if (j == op_basetable) {
			*pos += (int) strlen("join");
			j = op_join;
		}
		skipWS(r, pos);

		if (r[*pos] != '(')
			return sql_error(sql, -1, SQLSTATE(42000) "Join: missing '('\n");
		(*pos)++;
		skipWS(r, pos);
		if (!(lrel = rel_read(sql, r, pos, refs)))
			return NULL;
		skipWS(r, pos);

		if (r[*pos] != ',')
			return sql_error(sql, -1, SQLSTATE(42000) "Join: missing ','\n");
		(*pos)++;
		skipWS(r, pos);
		if (!(rrel = rel_read(sql, r, pos, refs)))
			return NULL;

		skipWS(r, pos);
		if (r[*pos] != ')')
			return sql_error(sql, -1, SQLSTATE(42000) "Join: missing ')'\n");
		(*pos)++;
		skipWS(r, pos);

		if (!(exps = read_exps(sql, lrel, rrel, NULL, r, pos, '[', 0)))
			return NULL;
		rel = rel_crossproduct(sql->sa, lrel, rrel, j);
		rel->exps = exps;
		break;
	case 'u':
		if (j == op_basetable) {
			*pos += (int) strlen("union");
			j = op_union;
		}
		/* fall through */
	case 'i':
		if (j == op_basetable) {
			*pos += (int) strlen("intersect");
			j = op_inter;
		}
		/* fall through */
	case 'e':
		if (j == op_basetable) {
			*pos += (int) strlen("except");
			j = op_except;
		}
		skipWS(r, pos);

		if (r[*pos] != '(')
			return sql_error(sql, -1, SQLSTATE(42000) "Setop: missing '('\n");
		(*pos)++;
		skipWS(r, pos);
		if (!(lrel = rel_read(sql, r, pos, refs)))
			return NULL;
		skipWS(r, pos);

		if (r[*pos] != ',')
			return sql_error(sql, -1, SQLSTATE(42000) "Setop: missing ','\n");
		(*pos)++;
		skipWS(r, pos);
		if (!(rrel = rel_read(sql, r, pos, refs)))
			return NULL;

		skipWS(r, pos);
		if (r[*pos] != ')')
			return sql_error(sql, -1, SQLSTATE(42000) "Setop: missing ')'\n");
		(*pos)++;
		skipWS(r, pos);

		if (!(exps = read_exps(sql, NULL, NULL, NULL, r, pos, '[', 0)))
			return NULL;
		rel = rel_setop(sql->sa, lrel, rrel, j);
		rel->exps = exps;
		if (rel_set_types(sql, rel) < 0)
			return sql_error(sql, -1, SQLSTATE(42000) "Setop: number of expressions don't match\n");
		set_processed(rel);
		break;
	case '[': /* projection of list of values */
		if (!(exps = read_exps(sql, NULL, NULL, NULL, r, pos, '[', 0)))
			return NULL;
		rel = rel_project(sql->sa, NULL, exps);
		/* order by ? */
		if (r[*pos] == '[')
			if (!(rel->r = read_exps(sql, NULL, rel, NULL, r, pos, '[', 0)))
				return NULL;
		if (distinct)
			set_distinct(rel);
		distinct = 0;
		break;
	case 'd':
		/* 'ddl' not supported */
	default:
		return NULL;
	}
	/* sometimes the properties are send */
	while (strncmp(r+*pos, "REMOTE",  strlen("REMOTE")) == 0) { /* Remote tables under remote tables not supported, so remove REMOTE property */
		(*pos)+= (int) strlen("REMOTE");
		skipWS(r, pos);
		skipUntilWS(r, pos);
		skipWS(r, pos);
	}
	while (strncmp(r+*pos, "USED", strlen("USED")) == 0) {
		(*pos)+= (int) strlen("USED");
		if (!find_prop(rel->p, PROP_USED))
			rel->p = prop_create(sql->sa, PROP_USED, rel->p);
		skipWS(r, pos);
	}
	while (strncmp(r+*pos, "DISTRIBUTE", strlen("DISTRIBUTE")) == 0) {
		(*pos)+= (int) strlen("DISTRIBUTE");
		if (!find_prop(rel->p, PROP_DISTRIBUTE))
			rel->p = prop_create(sql->sa, PROP_DISTRIBUTE, rel->p);
		skipWS(r, pos);
	}
	while (strncmp(r+*pos, "GROUPINGS", strlen("GROUPINGS")) == 0) {
		(*pos)+= (int) strlen("GROUPINGS");
		if (!find_prop(rel->p, PROP_GROUPINGS))
			rel->p = prop_create(sql->sa, PROP_GROUPINGS, rel->p);
		skipWS(r, pos);
	}
	return rel;
}<|MERGE_RESOLUTION|>--- conflicted
+++ resolved
@@ -1005,15 +1005,10 @@
 			if (exps && exps->h)
 				a = sql_bind_func(sql->sa, s, cname, exp_subtype(exps->h->data), NULL, F_AGGR);
 			else
-<<<<<<< HEAD
 				a = sql_bind_func(sql->sa, s, cname, sql_bind_localtype("void"), NULL, F_AGGR);
-			exp = exp_aggr( sql->sa, exps, a, unique, no_nils, CARD_ATOM, 1);
-=======
-				a = sql_bind_aggr(sql->sa, s, cname, NULL);
 			if (!a)
 				return sql_error(sql, -1, SQLSTATE(42000) "Aggregate %s%s%s not found\n", tname ? tname : "", tname ? "." : "", cname);
-			exp = exp_aggr(sql->sa, exps, a, unique, no_nils, CARD_ATOM, 1);
->>>>>>> 2121a2a6
+			exp = exp_aggr( sql->sa, exps, a, unique, no_nils, CARD_ATOM, 1);
 		} else {
 			list *ops = sa_list(sql->sa);
 			for( n = exps->h; n; n = n->next)
