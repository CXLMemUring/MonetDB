/*
 * This Source Code Form is subject to the terms of the Mozilla Public
 * License, v. 2.0.  If a copy of the MPL was not distributed with this
 * file, You can obtain one at http://mozilla.org/MPL/2.0/.
 *
 * Copyright 1997 - July 2008 CWI, August 2008 - 2019 MonetDB B.V.
 */

#ifndef _SQL_SCAN_H_
#define _SQL_SCAN_H_

#include "sql_mem.h"
#include "sql_list.h"
#include "stream.h"

typedef enum { LINE_1, LINE_N } prot;

struct scanner {
	bstream *rs;
	stream *ws;
	stream *log;

	int yynext;		/* next token, lr(1) isn't powerful enough for sql */
<<<<<<< HEAD
	size_t yylast;	/* previous token, to detect superfluous semi-colons */
	size_t yysval;	/* start of current token */
	int yyval;		/* current token */
	size_t yycur;	/* next char in the queue */
	char yybak;		/* sometimes it's needed to write an EOS marker */
	size_t as;		/* start of query part of view's etc */
=======
	int yylast;		/* previous token, to detect superfluous semi-colons */
	int yyval;		/* current token */
	size_t yysval;		/* start of current token */
	size_t yycur;		/* next char in the queue */
	size_t as;		/* start of query part of view's etc */
	char yybak;		/* sometimes it's needed to write an EOS marker */
>>>>>>> 38aff216
	int key;		/* query hash */
	int started;	/* found at least one token */
	prot mode;		/* which mode (line (1,N), blocked) */
	char *schema;	/* Keep schema name of create statement, needed AUTO_INCREMENT, SERIAL */
	char *errstr;	/* error message from the bowels of the scanner */
};

#define QUERY(scanner) (scanner.rs->buf+scanner.rs->pos)

extern char *query_cleaned(const char *query);
extern void scanner_init(struct scanner *s, bstream *rs, stream *ws);
extern void scanner_reset_key(struct scanner *s);
extern void scanner_query_processed(struct scanner *s);

extern int scanner_init_keywords(void);
#endif /* _SQL_SCAN_H_ */
<|MERGE_RESOLUTION|>--- conflicted
+++ resolved
@@ -21,21 +21,12 @@
 	stream *log;
 
 	int yynext;		/* next token, lr(1) isn't powerful enough for sql */
-<<<<<<< HEAD
-	size_t yylast;	/* previous token, to detect superfluous semi-colons */
-	size_t yysval;	/* start of current token */
-	int yyval;		/* current token */
-	size_t yycur;	/* next char in the queue */
-	char yybak;		/* sometimes it's needed to write an EOS marker */
-	size_t as;		/* start of query part of view's etc */
-=======
 	int yylast;		/* previous token, to detect superfluous semi-colons */
 	int yyval;		/* current token */
 	size_t yysval;		/* start of current token */
 	size_t yycur;		/* next char in the queue */
 	size_t as;		/* start of query part of view's etc */
 	char yybak;		/* sometimes it's needed to write an EOS marker */
->>>>>>> 38aff216
 	int key;		/* query hash */
 	int started;	/* found at least one token */
 	prot mode;		/* which mode (line (1,N), blocked) */
