--- conflicted
+++ resolved
@@ -5283,13 +5283,7 @@
 static bool
 find_projection_for_join2semi(sql_rel *rel)
 {
-<<<<<<< HEAD
-	if (is_simple_project(rel->op) || is_groupby(rel->op)) {
-=======
-	if (is_project(rel->op) && !is_union(rel->op) && list_length(rel->exps) == 1) {
-		sql_exp *e = rel->exps->h->data;
-
->>>>>>> edbc301a
+	if (is_project(rel->op) && !is_union(rel->op)) {
 		if (rel->card < CARD_AGGR) /* const or groupby without group by exps */
 			return true;
 
