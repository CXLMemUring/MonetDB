--- conflicted
+++ resolved
@@ -13,14 +13,7 @@
 #include "rel_basetable.h"
 #include "rel_exp.h"
 #include "rel_propagate.h"
-<<<<<<< HEAD
-#include "rel_distribute.h"
-#include "rel_rewriter.h"
 #include "rel_statistics.h"
-#include "rel_remote.h"
-#include "sql_mvc.h"
-=======
->>>>>>> e8c8eb18
 #include "sql_privileges.h"
 
 static sql_rel *
@@ -31,6 +24,7 @@
 	/* Don't flag any changes here! */
 	gp->cnt[(int)rel->op]++;
 	gp->needs_distinct |= need_distinct(rel);
+	gp->has_special_modify = is_modify(rel->op) && rel->flag&UPD_COMP;
 	if (gp->instantiate && is_basetable(rel->op)) {
 		mvc *sql = v->sql;
 		sql_table *t = (sql_table *) rel->l;
@@ -44,7 +38,6 @@
 		if (!list_empty(rel->attr)) {
 			gp->needs_setjoin_rewrite = 1;
 			return rel;
-<<<<<<< HEAD
 		}
 		if (!list_empty(rel->exps)) {
 			for (node *n = rel->exps->h; n ; n = n->next) {
@@ -59,8557 +52,6 @@
 	}
 	return rel;
 }
-
-static sql_rel * rel_join_order(visitor *v, sql_rel *rel) ;
-
-static void
-get_relations(visitor *v, sql_rel *rel, list *rels)
-{
-	if (list_empty(rel->attr) && !rel_is_ref(rel) && rel->op == op_join && rel->exps == NULL) {
-		sql_rel *l = rel->l;
-		sql_rel *r = rel->r;
-
-		get_relations(v, l, rels);
-		get_relations(v, r, rels);
-		rel->l = NULL;
-		rel->r = NULL;
-		rel_destroy(rel);
-	} else {
-		rel = rel_join_order(v, rel);
-		append(rels, rel);
-	}
-}
-
-static void
-get_inner_relations(mvc *sql, sql_rel *rel, list *rels)
-{
-	if (!rel_is_ref(rel) && is_join(rel->op)) {
-		sql_rel *l = rel->l;
-		sql_rel *r = rel->r;
-
-		get_inner_relations(sql, l, rels);
-		get_inner_relations(sql, r, rels);
-	} else {
-		append(rels, rel);
-	}
-}
-
-static int
-exp_count(int *cnt, sql_exp *e)
-{
-	int flag;
-	if (!e)
-		return 0;
-	if (find_prop(e->p, PROP_JOINIDX))
-		*cnt += 100;
-	if (find_prop(e->p, PROP_HASHCOL))
-		*cnt += 100;
-	if (find_prop(e->p, PROP_HASHIDX))
-		*cnt += 100;
-	switch(e->type) {
-	case e_cmp:
-		if (!is_complex_exp(e->flag)) {
-			exp_count(cnt, e->l);
-			exp_count(cnt, e->r);
-			if (e->f)
-				exp_count(cnt, e->f);
-		}
- 		flag = e->flag;
-		switch (flag) {
-		case cmp_equal:
-			*cnt += 90;
-			return 90;
-		case cmp_notequal:
-			*cnt += 7;
-			return 7;
-		case cmp_gt:
-		case cmp_gte:
-		case cmp_lt:
-		case cmp_lte:
-			*cnt += 6;
-			if (e->l) {
-				sql_exp *l = e->l;
-				sql_subtype *t = exp_subtype(l);
-				if (EC_TEMP(t->type->eclass)) /* give preference to temporal ranges */
-					*cnt += 90;
-			}
-			if (e->f){ /* range */
-				*cnt += 6;
-				return 12;
-			}
-			return 6;
-		case cmp_filter:
-			if (exps_card(e->r) > CARD_AGGR) {
-				/* filters for joins are special */
-				*cnt += 1000;
-				return 1000;
-			}
-			*cnt += 2;
-			return 2;
-		case cmp_in:
-		case cmp_notin: {
-			list *l = e->r;
-			int c = 9 - 10*list_length(l);
-			*cnt += c;
-			return c;
-		}
-		case cmp_or: /* prefer or over functions */
-			*cnt += 3;
-			return 3;
-		case mark_in:
-		case mark_notin:
-			*cnt += 0;
-			return 0;
-		default:
-			return 0;
-		}
-	case e_column:
-		*cnt += 20;
-		return 20;
-	case e_atom:
-		*cnt += 10;
-		return 10;
-	case e_func:
-		/* functions are more expensive, depending on the number of columns involved. */
-		if (e->card == CARD_ATOM)
-			return 0;
-		*cnt -= 5*list_length(e->l);
-		return 5*list_length(e->l);
-	case e_convert:
-		/* functions are more expensive, depending on the number of columns involved. */
-		if (e->card == CARD_ATOM)
-			return 0;
-		/* fall through */
-	default:
-		*cnt -= 5;
-		return -5;
-	}
-}
-
-static int
-exp_keyvalue(sql_exp *e)
-{
-	int cnt = 0;
-	exp_count(&cnt, e);
-	return cnt;
-}
-
-static sql_exp *
-joinexp_col(sql_exp *e, sql_rel *r)
-{
-	if (e->type == e_cmp) {
-		if (rel_has_exp(r, e->l, false) >= 0)
-			return e->l;
-		return e->r;
-	}
-	assert(0);
-	return NULL;
-}
-
-static int
-rel_has_exp2(sql_rel *r, sql_exp *e)
-{
-	return rel_has_exp(r, e, false);
-}
-
-static sql_column *
-table_colexp(sql_exp *e, sql_rel *r)
-{
-	sql_table *t = r->l;
-
-	if (e->type == e_column) {
-		const char *name = exp_name(e);
-		node *cn;
-
-		if (r->exps) { /* use alias */
-			for (cn = r->exps->h; cn; cn = cn->next) {
-				sql_exp *ce = cn->data;
-				if (strcmp(exp_name(ce), name) == 0) {
-					name = ce->r;
-					break;
-				}
-			}
-		}
-		for (cn = ol_first_node(t->columns); cn; cn = cn->next) {
-			sql_column *c = cn->data;
-			if (strcmp(c->base.name, name) == 0)
-				return c;
-		}
-	}
-	return NULL;
-}
-
-int
-exp_joins_rels(sql_exp *e, list *rels)
-{
-	sql_rel *l = NULL, *r = NULL;
-
-	assert (e->type == e_cmp);
-
-	if (e->flag == cmp_or) {
-		l = NULL;
-	} else if (e->flag == cmp_filter) {
-		list *ll = e->l;
-		list *lr = e->r;
-
-		l = find_rel(rels, ll->h->data);
-		r = find_rel(rels, lr->h->data);
-	} else if (e->flag == cmp_in || e->flag == cmp_notin) {
-		list *lr = e->r;
-
-		l = find_rel(rels, e->l);
-		if (lr && lr->h)
-			r = find_rel(rels, lr->h->data);
-	} else {
-		l = find_rel(rels, e->l);
-		r = find_rel(rels, e->r);
-	}
-
-	if (l && r)
-		return 0;
-	return -1;
-}
-
-static list *
-matching_joins(sql_allocator *sa, list *rels, list *exps, sql_exp *je)
-{
-	sql_rel *l, *r;
-
-	assert (je->type == e_cmp);
-
-	l = find_rel(rels, je->l);
-	r = find_rel(rels, je->r);
-	if (l && r) {
-		list *res;
-		list *n_rels = sa_list(sa);
-
-		append(n_rels, l);
-		append(n_rels, r);
-		res = list_select(exps, n_rels, (fcmp) &exp_joins_rels, (fdup)NULL);
-		return res;
-	}
-	return sa_list(sa);
-}
-
-static int
-sql_column_kc_cmp(sql_column *c, sql_kc *kc)
-{
-	/* return on equality */
-	return (c->colnr - kc->c->colnr);
-}
-
-static sql_idx *
-find_fk_index(mvc *sql, sql_table *l, list *lcols, sql_table *r, list *rcols)
-{
-	sql_trans *tr = sql->session->tr;
-
-	if (l->idxs) {
-		node *in;
-		for (in = ol_first_node(l->idxs); in; in = in->next){
-			sql_idx *li = in->data;
-			if (li->type == join_idx) {
-				sql_key *rk = (sql_key*)os_find_id(tr->cat->objects, tr, ((sql_fkey*)li->key)->rkey);
-				fcmp cmp = (fcmp)&sql_column_kc_cmp;
-
-				if (rk->t == r &&
-					list_match(lcols, li->columns, cmp) == 0 &&
-					list_match(rcols, rk->columns, cmp) == 0) {
-					return li;
-				}
-			}
-		}
-	}
-	return NULL;
-}
-
-static sql_rel *
-find_basetable( sql_rel *r)
-{
-	if (!r)
-		return NULL;
-	switch(r->op) {
-	case op_basetable:
-		if (!r->l)
-			return NULL;
-		return r;
-	case op_semi:
-	case op_anti:
-	case op_project:
-	case op_select:
-	case op_topn:
-	case op_sample:
-		return find_basetable(r->l);
-	default:
-		return NULL;
-	}
-}
-
-static int
-exps_count(list *exps)
-{
-	node *n;
-	int cnt = 0;
-
-	if (!exps)
-		return 0;
-	for (n = exps->h; n; n=n->next)
-		exp_count(&cnt, n->data);
-	return cnt;
-}
-
-static list *
-order_join_expressions(mvc *sql, list *dje, list *rels)
-{
-	list *res = sa_list(sql->sa);
-	node *n = NULL;
-	int i, *keys, cnt = list_length(dje);
-	void **data;
-
-	if (cnt == 0)
-		return res;
-
-	keys = SA_NEW_ARRAY(sql->ta, int, cnt);
-	data = SA_NEW_ARRAY(sql->ta, void*, cnt);
-
-	for (n = dje->h, i = 0; n; n = n->next, i++) {
-		sql_exp *e = n->data;
-
-		keys[i] = exp_keyvalue(e);
-		/* add some weight for the selections */
-		if (e->type == e_cmp && !is_complex_exp(e->flag)) {
-			sql_rel *l = find_rel(rels, e->l);
-			sql_rel *r = find_rel(rels, e->r);
-
-			if (l && is_select(l->op) && l->exps)
-				keys[i] += list_length(l->exps)*10 + exps_count(l->exps);
-			if (r && is_select(r->op) && r->exps)
-				keys[i] += list_length(r->exps)*10 + exps_count(r->exps);
-		}
-		data[i] = n->data;
-	}
-	/* sort descending */
-	GDKqsort(keys, data, NULL, cnt, sizeof(int), sizeof(void *), TYPE_int, true, true);
-	for(i=0; i<cnt; i++) {
-		list_append(res, data[i]);
-	}
-	return res;
-}
-
-static int
-find_join_rels(list **L, list **R, list *exps, list *rels)
-{
-	node *n;
-
-	*L = sa_list(exps->sa);
-	*R = sa_list(exps->sa);
-	if (!exps || list_length(exps) <= 1)
-		return -1;
-	for(n = exps->h; n; n = n->next) {
-		sql_exp *e = n->data;
-		sql_rel *l = NULL, *r = NULL;
-
-		if (!is_complex_exp(e->flag)){
-			l = find_rel(rels, e->l);
-			r = find_rel(rels, e->r);
-		}
-		if (l<r) {
-			list_append(*L, l);
-			list_append(*R, r);
-		} else {
-			list_append(*L, r);
-			list_append(*R, l);
-		}
-	}
-	return 0;
-}
-
-static list *
-distinct_join_exps(list *aje, list *lrels, list *rrels)
-{
-	node *n, *m, *o, *p;
-	int len = list_length(aje), i, j;
-	char *used = SA_ZNEW_ARRAY(aje->sa, char, len);
-	list *res = sa_list(aje->sa);
-
-	assert(len == list_length(lrels));
-	for(n = lrels->h, m = rrels->h, j = 0; n && m;
-	    n = n->next, m = m->next, j++) {
-		if (n->data && m->data)
-		for(o = n->next, p = m->next, i = j+1; o && p;
-		    o = o->next, p = p->next, i++) {
-			if (o->data == n->data && p->data == m->data)
-				used[i] = 1;
-		}
-	}
-	for (i = 0, n = aje->h; i < len; n = n->next, i++) {
-		if (!used[i])
-			list_append(res, n->data);
-	}
-	return res;
-}
-
-static list *
-find_fk( mvc *sql, list *rels, list *exps)
-{
-	node *djn;
-	list *sdje, *aje, *dje;
-	list *lrels, *rrels;
-
-	/* first find the distinct join expressions */
-	aje = list_select(exps, rels, (fcmp) &exp_is_join, (fdup)NULL);
-	/* add left/right relation */
-	if (find_join_rels(&lrels, &rrels, aje, rels) < 0)
-		dje = aje;
-	else
-		dje = distinct_join_exps(aje, lrels, rrels);
-	for(djn=dje->h; djn; djn = djn->next) {
-		/* equal join expressions */
-		sql_idx *idx = NULL;
-		sql_exp *je = djn->data, *le = je->l, *re = je->r;
-
-		if (is_complex_exp(je->flag))
-			break;
-		if (!find_prop(je->p, PROP_JOINIDX)) {
-			int swapped = 0;
-			list *aaje = matching_joins(sql->sa, rels, aje, je);
-			list *eje = list_select(aaje, (void*)1, (fcmp) &exp_is_eqjoin, (fdup)NULL);
-			sql_rel *lr = find_rel(rels, le), *olr = lr;
-			sql_rel *rr = find_rel(rels, re), *orr = rr;
-			sql_rel *bt = NULL;
-			char *iname;
-
-			sql_table *l, *r;
-			list *lexps = list_map(eje, lr, (fmap) &joinexp_col);
-			list *rexps = list_map(eje, rr, (fmap) &joinexp_col);
-			list *lcols, *rcols;
-
-			lr = find_basetable(lr);
-			rr = find_basetable(rr);
-			if (!lr || !rr)
-				continue;
-			l = lr->l;
-			r = rr->l;
-			lcols = list_map(lexps, lr, (fmap) &table_colexp);
-			rcols = list_map(rexps, rr, (fmap) &table_colexp);
-			lcols->destroy = NULL;
-			rcols->destroy = NULL;
-			if (list_length(lcols) != list_length(rcols))
-				continue;
-
-			idx = find_fk_index(sql, l, lcols, r, rcols);
-			if (!idx) {
-				idx = find_fk_index(sql, r, rcols, l, lcols);
-				swapped = 1;
-			}
-
-			if (idx && (iname = sa_strconcat( sql->sa, "%", idx->base.name)) != NULL &&
-				   ((!swapped && name_find_column(olr, NULL, iname, -2, &bt) == NULL) ||
-			            ( swapped && name_find_column(orr, NULL, iname, -2, &bt) == NULL)))
-				idx = NULL;
-
-			if (idx) {
-				prop *p;
-				node *n;
-				sql_exp *t = NULL, *i = NULL;
-
-				if (list_length(lcols) > 1 || !mvc_debug_on(sql, 512)) {
-
-					/* Add join between idx and TID */
-					if (swapped) {
-						sql_exp *s = je->l, *l = je->r;
-
-						t = rel_find_column(sql->sa, olr, s->l, TID);
-						i = rel_find_column(sql->sa, orr, l->l, iname);
-						if (!t || !i)
-							continue;
-						je = exp_compare(sql->sa, i, t, cmp_equal);
-					} else {
-						sql_exp *s = je->r, *l = je->l;
-
-						t = rel_find_column(sql->sa, orr, s->l, TID);
-						i = rel_find_column(sql->sa, olr, l->l, iname);
-						if (!t || !i)
-							continue;
-						je = exp_compare(sql->sa, i, t, cmp_equal);
-					}
-
-					/* Remove all join expressions */
-					for (n = eje->h; n; n = n->next)
-						list_remove_data(exps, NULL, n->data);
-					append(exps, je);
-					djn->data = je;
-				} else if (swapped) { /* else keep je for single column expressions */
-					je = exp_compare(sql->sa, je->r, je->l, cmp_equal);
-					/* Remove all join expressions */
-					for (n = eje->h; n; n = n->next)
-						list_remove_data(exps, NULL, n->data);
-					append(exps, je);
-					djn->data = je;
-				}
-				je->p = p = prop_create(sql->sa, PROP_JOINIDX, je->p);
-				p->value = idx;
-			}
-		}
-	}
-
-	/* sort expressions on weighted number of reducing operators */
-	sdje = order_join_expressions(sql, dje, rels);
-	return sdje;
-}
-
-static sql_rel *
-order_joins(visitor *v, list *rels, list *exps)
-{
-	sql_rel *top = NULL, *l = NULL, *r = NULL;
-	sql_exp *cje;
-	node *djn;
-	list *sdje, *n_rels = sa_list(v->sql->sa);
-	int fnd = 0;
-	unsigned int rsingle;
-
-	/* find foreign keys and reorder the expressions on reducing quality */
-	sdje = find_fk(v->sql, rels, exps);
-
-	if (list_length(rels) > 2 && mvc_debug_on(v->sql, 256)) {
-		for(djn = sdje->h; djn; djn = djn->next ) {
-			sql_exp *e = djn->data;
-			list_remove_data(exps, NULL, e);
-		}
-		top =  rel_planner(v->sql, rels, sdje, exps);
-		return top;
-	}
-
-	/* open problem, some expressions use more than 2 relations */
-	/* For example a.x = b.y * c.z; */
-	if (list_length(rels) >= 2 && sdje->h) {
-		/* get the first expression */
-		cje = sdje->h->data;
-
-		/* find the involved relations */
-
-		/* complex expressions may touch multiple base tables
-		 * Should be pushed up to extra selection.
-		 * */
-		if (cje->type != e_cmp || is_complex_exp(cje->flag) || !find_prop(cje->p, PROP_HASHCOL) ||
-		   (cje->type == e_cmp && cje->f == NULL)) {
-			l = find_one_rel(rels, cje->l);
-			r = find_one_rel(rels, cje->r);
-		}
-
-		if (l && r && l != r) {
-			list_remove_data(sdje, NULL, cje);
-			list_remove_data(exps, NULL, cje);
-		}
-	}
-	if (l && r && l != r) {
-		list_remove_data(rels, NULL, l);
-		list_remove_data(rels, NULL, r);
-		list_append(n_rels, l);
-		list_append(n_rels, r);
-
-		/* Create a relation between l and r. Since the calling
-	   	   functions rewrote the join tree, into a list of expressions
-	   	   and a list of (simple) relations, there are no outer joins
-	   	   involved, we can simply do a crossproduct here.
-	 	 */
-		rsingle = is_single(r);
-		reset_single(r);
-		top = rel_crossproduct(v->sql->sa, l, r, op_join);
-		if (rsingle)
-			set_single(r);
-		rel_join_add_exp(v->sql->sa, top, cje);
-
-		/* all other join expressions on these 2 relations */
-		for (node *en = exps->h; en; ) {
-			node *next = en->next;
-			sql_exp *e = en->data;
-			if (rel_rebind_exp(v->sql, top, e)) {
-				rel_join_add_exp(v->sql->sa, top, e);
-				list_remove_data(exps, NULL, e);
-			}
-			en = next;
-		}
-		/* Remove other joins on the current 'n_rels' set in the distinct list too */
-		for (node *en = sdje->h; en; ) {
-			node *next = en->next;
-			sql_exp *e = en->data;
-			if (rel_rebind_exp(v->sql, top, e))
-				list_remove_data(sdje, NULL, en->data);
-			en = next;
-		}
-		fnd = 1;
-	}
-	/* build join tree using the ordered list */
-	while(list_length(exps) && fnd) {
-		fnd = 0;
-		/* find the first expression which could be added */
-		if (list_length(sdje) > 1)
-			sdje = order_join_expressions(v->sql, sdje, rels);
-		for(djn = sdje->h; djn && !fnd && rels->h; djn = (!fnd)?djn->next:NULL) {
-			node *ln, *rn, *en;
-
-			cje = djn->data;
-			ln = list_find(n_rels, cje->l, (fcmp)&rel_has_exp2);
-			rn = list_find(n_rels, cje->r, (fcmp)&rel_has_exp2);
-
-			if (ln && rn) {
-				assert(0);
-				/* create a selection on the current */
-				l = ln->data;
-				r = rn->data;
-				rel_join_add_exp(v->sql->sa, top, cje);
-				fnd = 1;
-			} else if (ln || rn) {
-				if (ln) {
-					l = ln->data;
-					r = find_rel(rels, cje->r);
-				} else {
-					l = rn->data;
-					r = find_rel(rels, cje->l);
-				}
-				if (!r) {
-					fnd = 1; /* not really, but this bails out */
-					list_remove_data(sdje, NULL, cje); /* handle later as select */
-					continue;
-				}
-
-				/* remove the expression from the lists */
-				list_remove_data(sdje, NULL, cje);
-				list_remove_data(exps, NULL, cje);
-
-				list_remove_data(rels, NULL, r);
-				append(n_rels, r);
-
-				/* create a join using the current expression */
-				rsingle = is_single(r);
-				reset_single(r);
-				top = rel_crossproduct(v->sql->sa, top, r, op_join);
-				if (rsingle)
-					set_single(r);
-				rel_join_add_exp(v->sql->sa, top, cje);
-
-				/* all join expressions on these tables */
-				for (en = exps->h; en; ) {
-					node *next = en->next;
-					sql_exp *e = en->data;
-					if (rel_rebind_exp(v->sql, top, e)) {
-						rel_join_add_exp(v->sql->sa, top, e);
-						list_remove_data(exps, NULL, e);
-					}
-					en = next;
-				}
-				/* Remove other joins on the current 'n_rels'
-				   set in the distinct list too */
-				for (en = sdje->h; en; ) {
-					node *next = en->next;
-					sql_exp *e = en->data;
-					if (rel_rebind_exp(v->sql, top, e))
-						list_remove_data(sdje, NULL, en->data);
-					en = next;
-				}
-				fnd = 1;
-			}
-		}
-	}
-	if (list_length(rels)) { /* more relations */
-		node *n;
-		for(n=rels->h; n; n = n->next) {
-			sql_rel *nr = n->data;
-
-			if (top) {
-				rsingle = is_single(nr);
-				reset_single(nr);
-				top = rel_crossproduct(v->sql->sa, top, nr, op_join);
-				if (rsingle)
-					set_single(nr);
-			} else
-				top = nr;
-		}
-	}
-	if (list_length(exps)) { /* more expressions (add selects) */
-		top = rel_select(v->sql->sa, top, NULL);
-		for(node *n=exps->h; n; n = n->next) {
-			sql_exp *e = n->data;
-
-			/* find the involved relations */
-
-			/* complex expressions may touch multiple base tables
-		 	 * Should be push up to extra selection. */
-			/*
-			l = find_one_rel(rels, e->l);
-			r = find_one_rel(rels, e->r);
-
-			if (l && r)
-			*/
-			if (exp_is_join_exp(e) == 0) {
-				sql_rel *nr = NULL;
-				if (is_theta_exp(e->flag)) {
-					nr = rel_push_join(v->sql, top->l, e->l, e->r, e->f, e, 0);
-				} else if (e->flag == cmp_filter || e->flag == cmp_or) {
-					sql_exp *l = exps_find_one_multi_exp(e->l), *r = exps_find_one_multi_exp(e->r);
-					if (l && r)
-						nr = rel_push_join(v->sql, top->l, l, r, NULL, e, 0);
-				}
-				if (!nr)
-					rel_join_add_exp(v->sql->sa, top->l, e);
-			} else
-				rel_select_add_exp(v->sql->sa, top, e);
-		}
-		if (list_empty(top->exps)) { /* empty select */
-			sql_rel *l = top->l;
-			top->l = NULL;
-			rel_destroy(top);
-			top = l;
-		}
-	}
-	return top;
-}
-
-static int
-rel_neg_in_size(sql_rel *r)
-{
-	if (is_union(r->op) && r->nrcols == 0)
-		return -1 + rel_neg_in_size(r->l);
-	if (is_project(r->op) && r->nrcols == 0)
-		return -1;
-	return 0;
-}
-
-static void _rel_destroy(void *dummy, sql_rel *rel)
-{
-	(void)dummy;
-	rel_destroy(rel);
-}
-
-static list *
-push_in_join_down(mvc *sql, list *rels, list *exps)
-{
-	node *n;
-	int restart = 1;
-	list *nrels;
-
-	/* we should sort these first, ie small in's before large one's */
-	nrels = list_sort(rels, (fkeyvalue)&rel_neg_in_size, (fdup)&rel_dup);
-
-	/* we need to cleanup, the new refs ! */
-	rels->destroy = (fdestroy)_rel_destroy;
-	list_destroy(rels);
-	rels = nrels;
-
-	/* one of the rels should be a op_union with nrcols == 0 */
-	while (restart) {
-		for (n = rels->h; n; n = n->next) {
-			sql_rel *r = n->data;
-
-			restart = 0;
-			if (is_project(r->op) && r->nrcols == 0) {
-				/* next step find expression on this relation */
-				node *m;
-				sql_rel *l = NULL;
-				sql_exp *je = NULL;
-
-				for(m = exps->h; !je && m; m = m->next) {
-					sql_exp *e = m->data;
-
-					if (e->type == e_cmp && e->flag == cmp_equal) {
-						/* in values are on
-							the right of the join */
-						if (rel_has_exp(r, e->r, false) >= 0)
-							je = e;
-					}
-				}
-				/* with this expression find other relation */
-				if (je && (l = find_rel(rels, je->l)) != NULL) {
-					unsigned int rsingle = is_single(r);
-					reset_single(r);
-					sql_rel *nr = rel_crossproduct(sql->sa, l, r, op_join);
-					if (rsingle)
-						set_single(r);
-					rel_join_add_exp(sql->sa, nr, je);
-					list_append(rels, nr);
-					list_remove_data(rels, NULL, l);
-					list_remove_data(rels, NULL, r);
-					list_remove_data(exps, NULL, je);
-					restart = 1;
-					break;
-				}
-
-			}
-		}
-	}
-	return rels;
-}
-
-static list *
-push_up_join_exps( mvc *sql, sql_rel *rel)
-{
-	if (rel_is_ref(rel))
-		return NULL;
-
-	switch(rel->op) {
-	case op_join: {
-		sql_rel *rl = rel->l;
-		sql_rel *rr = rel->r;
-		list *l, *r;
-
-		if (rel_is_ref(rl) && rel_is_ref(rr)) {
-			l = rel->exps;
-			rel->exps = NULL;
-			return l;
-		}
-		l = push_up_join_exps(sql, rl);
-		r = push_up_join_exps(sql, rr);
-		if (l && r) {
-			l = list_merge(l, r, (fdup)NULL);
-			r = NULL;
-		} else if (!l) {
-			l = r;
-			r = NULL;
-		}
-		if (rel->exps) {
-			if (l && !r)
-				r = l;
-			l = list_merge(rel->exps, r, (fdup)NULL);
-		}
-		rel->exps = NULL;
-		return l;
-	}
-	default:
-		return NULL;
-	}
-}
-
-static sql_rel *
-reorder_join(visitor *v, sql_rel *rel)
-{
-	list *exps, *rels;
-
-	if (is_innerjoin(rel->op) && !is_single(rel) && !rel_is_ref(rel))
-		rel->exps = push_up_join_exps(v->sql, rel);
-
-	if (!is_innerjoin(rel->op) || is_single(rel) || rel_is_ref(rel) || list_empty(rel->exps)) {
-		if (!list_empty(rel->exps)) { /* cannot add join idxs to cross products */
-			exps = rel->exps;
-			rel->exps = NULL; /* should be all crosstables by now */
-			rels = sa_list(v->sql->sa);
-			/* try to use an join index also for outer joins */
-			get_inner_relations(v->sql, rel, rels);
-			int cnt = list_length(exps);
-			rel->exps = find_fk(v->sql, rels, exps);
-			if (list_length(rel->exps) != cnt)
-				rel->exps = order_join_expressions(v->sql, exps, rels);
-		}
-		rel->l = rel_join_order(v, rel->l);
-		rel->r = rel_join_order(v, rel->r);
-	} else {
-		exps = rel->exps;
-		rel->exps = NULL; /* should be all crosstables by now */
-		rels = sa_list(v->sql->sa);
-		get_relations(v, rel, rels);
-		if (list_length(rels) > 1) {
-			rels = push_in_join_down(v->sql, rels, exps);
-			rel = order_joins(v, rels, exps);
-		} else {
-			rel->exps = exps;
-		}
-	}
-	return rel;
-}
-
-static sql_rel *
-rel_join_order(visitor *v, sql_rel *rel)
-{
-	if (!rel)
-		return rel;
-
-	switch (rel->op) {
-	case op_basetable:
-		break;
-	case op_table:
-		if (IS_TABLE_PROD_FUNC(rel->flag) || rel->flag == TABLE_FROM_RELATION)
-			rel->l = rel_join_order(v, rel->l);
-		break;
-	case op_join:
-	case op_left:
-	case op_right:
-	case op_full:
-		break;
-
-	case op_semi:
-	case op_anti:
-
-	case op_union:
-	case op_inter:
-	case op_except:
-	case op_merge:
-		rel->l = rel_join_order(v, rel->l);
-		rel->r = rel_join_order(v, rel->r);
-		break;
-	case op_project:
-	case op_select:
-	case op_groupby:
-	case op_topn:
-	case op_sample:
-		rel->l = rel_join_order(v, rel->l);
-		break;
-	case op_ddl:
-		if (rel->flag == ddl_output || rel->flag == ddl_create_seq || rel->flag == ddl_alter_seq || rel->flag == ddl_alter_table || rel->flag == ddl_create_table || rel->flag == ddl_create_view) {
-			rel->l = rel_join_order(v, rel->l);
-		} else if (rel->flag == ddl_list || rel->flag == ddl_exception) {
-			rel->l = rel_join_order(v, rel->l);
-			rel->r = rel_join_order(v, rel->r);
-		}
-		break;
-	case op_insert:
-	case op_update:
-	case op_delete:
-		rel->r = rel_join_order(v, rel->r);
-		break;
-	case op_truncate:
-		break;
-	}
-	if (is_join(rel->op))
-		rel = reorder_join(v, rel);
-	return rel;
-}
-
-/* exp_rename */
-static sql_exp * exp_rename(mvc *sql, sql_exp *e, sql_rel *f, sql_rel *t);
-
-static list *
-exps_rename(mvc *sql, list *l, sql_rel *f, sql_rel *t)
-{
-	if (list_empty(l))
-		return l;
-	for (node *n=l->h; n; n=n->next)
-		n->data = exp_rename(sql, n->data, f, t);
-	return l;
-}
-
-/* exp_rename */
-static sql_exp *
-exp_rename(mvc *sql, sql_exp *e, sql_rel *f, sql_rel *t)
-{
-	sql_exp *ne = NULL;
-
-	assert(is_project(f->op));
-
-	switch(e->type) {
-	case e_column:
-		if (e->l) {
-			ne = exps_bind_column2(f->exps, e->l, e->r, NULL);
-			/* if relation name matches expressions relation name, find column based on column name alone */
-		} else {
-			ne = exps_bind_column(f->exps, e->r, NULL, NULL, 1);
-		}
-		if (!ne)
-			return e;
-		e = NULL;
-		if (exp_name(ne) && ne->r && ne->l)
-			e = rel_bind_column2(sql, t, ne->l, ne->r, 0);
-		if (!e && ne->r)
-			e = rel_bind_column(sql, t, ne->r, 0, 1);
-		if (!e) {
-			sql->session->status = 0;
-			sql->errstr[0] = 0;
-			if (exp_is_atom(ne))
-				return ne;
-		}
-		return exp_ref(sql, e);
-	case e_cmp:
-		if (e->flag == cmp_or || e->flag == cmp_filter) {
-			e->l = exps_rename(sql, e->l, f, t);
-			e->r = exps_rename(sql, e->r, f, t);
-		} else if (e->flag == cmp_in || e->flag == cmp_notin) {
-			e->l = exp_rename(sql, e->l, f, t);
-			e->r = exps_rename(sql, e->r, f, t);
-		} else {
-			e->l = exp_rename(sql, e->l, f, t);
-			e->r = exp_rename(sql, e->r, f, t);
-			if (e->f)
-				e->f = exp_rename(sql, e->f, f, t);
-		}
-		break;
-	case e_convert:
-		e->l = exp_rename(sql, e->l, f, t);
-		break;
-	case e_aggr:
-	case e_func:
-		e->l = exps_rename(sql, e->l, f, t);
-		break;
-	case e_atom:
-		e->f = exps_rename(sql, e->f, f, t);
-		break;
-	case e_psm:
-		break;
-	}
-	return e;
-}
-
-static int
-can_push_func(sql_exp *e, sql_rel *rel, int *must, int depth)
-{
-	switch(e->type) {
-	case e_cmp: {
-		sql_exp *l = e->l, *r = e->r, *f = e->f;
-
-		/* don't push down functions inside attribute joins */
-		if (e->flag == cmp_or || e->flag == cmp_in || e->flag == cmp_notin || e->flag == cmp_filter || (is_join(rel->op) && (e->flag == mark_in || e->flag == mark_notin)))
-			return 0;
-		if (depth > 0) { /* for comparisons under the top ones, they become functions */
-			int lmust = 0;
-			int res = can_push_func(l, rel, &lmust, depth + 1) && can_push_func(r, rel, &lmust, depth + 1) &&
-					(!f || can_push_func(f, rel, &lmust, depth + 1));
-			if (res && !lmust)
-				return 1;
-			(*must) |= lmust;
-			return res;
-		} else {
-			int mustl = 0, mustr = 0, mustf = 0;
-			return ((l->type == e_column || can_push_func(l, rel, &mustl, depth + 1)) && (*must = mustl)) ||
-					((r->type == e_column || can_push_func(r, rel, &mustr, depth + 1)) && (*must = mustr)) ||
-					((f && (f->type == e_column || can_push_func(f, rel, &mustf, depth + 1)) && (*must = mustf)));
-		}
-	}
-	case e_convert:
-		return can_push_func(e->l, rel, must, depth + 1);
-	case e_aggr:
-	case e_func: {
-		list *l = e->l;
-		int res = 1, lmust = 0;
-
-		if (exp_unsafe(e, 0))
-			return 0;
-		if (l) for (node *n = l->h; n && res; n = n->next)
-			res &= can_push_func(n->data, rel, &lmust, depth + 1);
-		if (res && !lmust)
-			return 1;
-		(*must) |= lmust;
-		return res;
-	}
-	case e_column:
-		if (rel && !rel_find_exp(rel, e))
-			return 0;
-		(*must) = 1;
-		/* fall through */
-	default:
-		return 1;
-	}
-}
-
-static int
-exps_can_push_func(list *exps, sql_rel *rel)
-{
-	for(node *n = exps->h; n; n = n->next) {
-		sql_exp *e = n->data;
-		int mustl = 0, mustr = 0;
-
-		if ((is_joinop(rel->op) || is_select(rel->op)) && ((can_push_func(e, rel->l, &mustl, 0) && mustl)))
-			return 1;
-		if (is_joinop(rel->op) && can_push_func(e, rel->r, &mustr, 0) && mustr)
-			return 1;
-	}
-	return 0;
-}
-
-static int
-exp_needs_push_down(sql_rel *rel, sql_exp *e)
-{
-	switch(e->type) {
-	case e_cmp:
-		/* don't push down functions inside attribute joins */
-		if (e->flag == cmp_or || e->flag == cmp_in || e->flag == cmp_notin || e->flag == cmp_filter || (is_join(rel->op) && (e->flag == mark_in || e->flag == mark_notin)))
-			return 0;
-		return exp_needs_push_down(rel, e->l) || exp_needs_push_down(rel, e->r) || (e->f && exp_needs_push_down(rel, e->f));
-	case e_convert:
-		return exp_needs_push_down(rel, e->l);
-	case e_aggr:
-	case e_func:
-		if (!e->l || exps_are_atoms(e->l))
-			return 0;
-		return 1;
-	case e_atom:
-		if (!e->f || exps_are_atoms(e->f))
-			return 0;
-		return 1;
-	case e_column:
-	default:
-		return 0;
-	}
-}
-
-static int
-exps_need_push_down(sql_rel *rel, list *exps )
-{
-	for(node *n = exps->h; n; n = n->next)
-		if (exp_needs_push_down(rel, n->data))
-			return 1;
-	return 0;
-}
-
-static sql_exp *exp_push_single_func_down(visitor *v, sql_rel *rel, sql_rel *ol, sql_rel *or, sql_exp *e, int depth);
-
-static list *
-exps_push_single_func_down(visitor *v, sql_rel *rel, sql_rel *ol, sql_rel *or, list *exps, int depth)
-{
-	if (mvc_highwater(v->sql))
-		return exps;
-
-	for (node *n = exps->h; n; n = n->next)
-		if ((n->data = exp_push_single_func_down(v, rel, ol, or, n->data, depth)) == NULL)
-			return NULL;
-	return exps;
-}
-
-static sql_exp *
-exp_push_single_func_down(visitor *v, sql_rel *rel, sql_rel *ol, sql_rel *or, sql_exp *e, int depth)
-{
-	if (mvc_highwater(v->sql))
-		return e;
-
-	switch(e->type) {
-	case e_cmp: {
-		if (e->flag == cmp_or || e->flag == cmp_filter) {
-			if ((e->l = exps_push_single_func_down(v, rel, ol, or, e->l, depth + 1)) == NULL)
-				return NULL;
-			if ((e->r = exps_push_single_func_down(v, rel, ol, or, e->r, depth + 1)) == NULL)
-				return NULL;
-		} else if (e->flag == cmp_in || e->flag == cmp_notin) {
-			if ((e->l = exp_push_single_func_down(v, rel, ol, or, e->l, depth + 1)) == NULL)
-				return NULL;
-			if ((e->r = exps_push_single_func_down(v, rel, ol, or, e->r, depth + 1)) == NULL)
-				return NULL;
-		} else {
-			if ((e->l = exp_push_single_func_down(v, rel, ol, or, e->l, depth + 1)) == NULL)
-				return NULL;
-			if ((e->r = exp_push_single_func_down(v, rel, ol, or, e->r, depth + 1)) == NULL)
-				return NULL;
-			if (e->f && (e->f = exp_push_single_func_down(v, rel, ol, or, e->f, depth + 1)) == NULL)
-				return NULL;
-		}
-	} break;
-	case e_convert:
-		if ((e->l = exp_push_single_func_down(v, rel, ol, or, e->l, depth + 1)) == NULL)
-			return NULL;
-		break;
-	case e_aggr:
-	case e_func: {
-		sql_rel *l = rel->l, *r = rel->r;
-		int must = 0, mustl = 0, mustr = 0;
-
-		if (exp_unsafe(e, 0))
-			return e;
-		if (!e->l || exps_are_atoms(e->l))
-			return e;
-		if ((is_joinop(rel->op) && ((can_push_func(e, l, &mustl, depth + 1) && mustl) || (can_push_func(e, r, &mustr, depth + 1) && mustr))) ||
-			(is_select(rel->op) && can_push_func(e, l, &must, depth + 1) && must)) {
-			exp_label(v->sql->sa, e, ++v->sql->label);
-			/* we need a full projection, group by's and unions cannot be extended with more expressions */
-			if (mustr) {
-				if (r == or) /* don't project twice */
-					rel->r = r = rel_project(v->sql->sa, r, rel_projections(v->sql, r, NULL, 1, 1));
-				list_append(r->exps, e);
-			} else {
-				if (l == ol) /* don't project twice */
-					rel->l = l = rel_project(v->sql->sa, l, rel_projections(v->sql, l, NULL, 1, 1));
-				list_append(l->exps, e);
-			}
-			e = exp_ref(v->sql, e);
-			v->changes++;
-		}
-	} break;
-	case e_atom: {
-		if (e->f && (e->f = exps_push_single_func_down(v, rel, ol, or, e->f, depth + 1)) == NULL)
-			return NULL;
-	} break;
-	case e_column:
-	case e_psm:
-		break;
-	}
-	return e;
-}
-
-static inline sql_rel *
-rel_push_func_down(visitor *v, sql_rel *rel)
-{
-	if ((is_select(rel->op) || is_joinop(rel->op)) && rel->l && rel->exps && !(rel_is_ref(rel))) {
-		int changes = v->changes;
-		sql_rel *l = rel->l, *r = rel->r;
-
-		/* only push down when is useful */
-		if ((is_select(rel->op) && list_length(rel->exps) <= 1) || rel_is_ref(l) || (is_joinop(rel->op) && rel_is_ref(r)))
-			return rel;
-		if (exps_can_push_func(rel->exps, rel) && exps_need_push_down(rel, rel->exps) && !exps_push_single_func_down(v, rel, l, r, rel->exps, 0))
-			return NULL;
-		if (v->changes > changes) /* once we get a better join order, we can try to remove this projection */
-			return rel_project(v->sql->sa, rel, rel_projections(v->sql, rel, NULL, 1, 1));
-	}
-	if (is_simple_project(rel->op) && rel->l && rel->exps) {
-		sql_rel *pl = rel->l;
-
-		if (is_joinop(pl->op) && exps_can_push_func(rel->exps, rel)) {
-			sql_rel *l = pl->l, *r = pl->r, *ol = l, *or = r;
-
-			for (node *n = rel->exps->h; n; ) {
-				node *next = n->next;
-				sql_exp *e = n->data;
-				int mustl = 0, mustr = 0;
-
-				if ((can_push_func(e, l, &mustl, 0) && mustl) || (can_push_func(e, r, &mustr, 0) && mustr)) {
-					if (mustl) {
-						if (l == ol) /* don't project twice */
-							pl->l = l = rel_project(v->sql->sa, l, rel_projections(v->sql, l, NULL, 1, 1));
-						list_append(l->exps, e);
-						list_remove_node(rel->exps, NULL, n);
-						v->changes++;
-					} else {
-						if (r == or) /* don't project twice */
-							pl->r = r = rel_project(v->sql->sa, r, rel_projections(v->sql, r, NULL, 1, 1));
-						list_append(r->exps, e);
-						list_remove_node(rel->exps, NULL, n);
-						v->changes++;
-					}
-				}
-				n = next;
-			}
-		}
-	}
-	return rel;
-}
-
-/*
- * Push Count inside crossjoin down, and multiply the results
- *
- *     project (                                project(
- *          group by (                               crossproduct (
- *		crossproduct(                             project (
- *		     L,			 =>                    group by (
- *		     R                                              L
- *		) [ ] [ count NOT NULL ]                       ) [ ] [ count NOT NULL ]
- *          )                                             ),
- *     ) [ NOT NULL ]                                     project (
- *                                                              group by (
- *                                                                  R
- *                                                              ) [ ] [ count NOT NULL ]
- *                                                        )
- *                                                   ) [ sql_mul(.., .. NOT NULL) ]
- *                                              )
- */
-static inline sql_rel *
-rel_push_count_down(visitor *v, sql_rel *rel)
-{
-	sql_rel *r = rel->l;
-
-	if (is_groupby(rel->op) && !rel_is_ref(rel) && list_empty(rel->r) &&
-		r && !r->exps && r->op == op_join && !(rel_is_ref(r)) &&
-		/* currently only single count aggregation is handled, no other projects or aggregation */
-		list_length(rel->exps) == 1 && exp_aggr_is_count(rel->exps->h->data)) {
-		sql_exp *nce, *oce, *cnt1 = NULL, *cnt2 = NULL;
-		sql_rel *gbl = NULL, *gbr = NULL;	/* Group By */
-		sql_rel *cp = NULL;					/* Cross Product */
-		sql_rel *srel;
-
-		oce = rel->exps->h->data;
-		if (oce->l) /* we only handle COUNT(*) */
-			return rel;
-
-		srel = r->l;
-		{
-			sql_subfunc *cf = sql_bind_func(v->sql, "sys", "count", sql_bind_localtype("void"), NULL, F_AGGR, true);
-			sql_exp *e = exp_aggr(v->sql->sa, NULL, cf, need_distinct(oce), need_no_nil(oce), oce->card, 0);
-
-			exp_label(v->sql->sa, e, ++v->sql->label);
-			cnt1 = exp_ref(v->sql, e);
-			gbl = rel_groupby(v->sql, rel_dup(srel), NULL);
-			set_processed(gbl);
-			rel_groupby_add_aggr(v->sql, gbl, e);
-		}
-
-		srel = r->r;
-		{
-			sql_subfunc *cf = sql_bind_func(v->sql, "sys", "count", sql_bind_localtype("void"), NULL, F_AGGR, true);
-			sql_exp *e = exp_aggr(v->sql->sa, NULL, cf, need_distinct(oce), need_no_nil(oce), oce->card, 0);
-
-			exp_label(v->sql->sa, e, ++v->sql->label);
-			cnt2 = exp_ref(v->sql, e);
-			gbr = rel_groupby(v->sql, rel_dup(srel), NULL);
-			set_processed(gbr);
-			rel_groupby_add_aggr(v->sql, gbr, e);
-		}
-
-		cp = rel_crossproduct(v->sql->sa, gbl, gbr, op_join);
-		set_processed(cp);
-
-		if (!(nce = rel_binop_(v->sql, NULL, cnt1, cnt2, "sys", "sql_mul", card_value))) {
-			v->sql->session->status = 0;
-			v->sql->errstr[0] = '\0';
-			return rel; /* error, fallback to original expression */
-		}
-		/* because of remote plans, make sure "sql_mul" returns bigint. The cardinality is atomic, so no major performance penalty */
-		if (subtype_cmp(exp_subtype(oce), exp_subtype(nce)) != 0)
-			nce = exp_convert(v->sql->sa, nce, exp_subtype(nce), exp_subtype(oce));
-		if (exp_name(oce))
-			exp_prop_alias(v->sql->sa, nce, oce);
-
-		rel_destroy(rel);
-		rel = rel_project(v->sql->sa, cp, append(new_exp_list(v->sql->sa), nce));
-		set_processed(rel);
-
-		v->changes++;
-	}
-
-	return rel;
-}
-
-static bool
-check_projection_on_foreignside(sql_rel *r, list *pexps, int fk_left)
-{
-	/* projection columns from the foreign side */
-	if (list_empty(pexps))
-		return true;
-	for (node *n = pexps->h; n; n = n->next) {
-		sql_exp *pe = n->data;
-
-		if (pe && is_atom(pe->type))
-			continue;
-		if (pe && !is_alias(pe->type))
-			return false;
-		/* check for columns from the pk side, then keep the join with the pk */
-		if ((fk_left && rel_find_exp(r->r, pe)) || (!fk_left && rel_find_exp(r->l, pe)))
-			return false;
-	}
-	return true;
-}
-
-static sql_rel *
-rel_simplify_project_fk_join(mvc *sql, sql_rel *r, list *pexps, list *orderexps, int *changes)
-{
-	sql_rel *rl = r->l, *rr = r->r, *nr = NULL;
-	sql_exp *je, *le, *nje, *re;
-	int fk_left = 1;
-
-	/* check for foreign key join */
-	if (list_length(r->exps) != 1)
-		return r;
-	if (!(je = exps_find_prop(r->exps, PROP_JOINIDX)) || je->flag != cmp_equal)
-		return r;
-	/* je->l == foreign expression, je->r == primary expression */
-	if (rel_find_exp(r->l, je->l)) {
-		fk_left = 1;
-	} else if (rel_find_exp(r->r, je->l)) {
-		fk_left = 0;
-	} else { /* not found */
-		return r;
-	}
-
-	/* primary side must be a full table */
-	if ((fk_left && (!is_left(r->op) && !is_full(r->op)) && !is_basetable(rr->op)) ||
-		(!fk_left && (!is_right(r->op) && !is_full(r->op)) && !is_basetable(rl->op)))
-		return r;
-
-	if (!check_projection_on_foreignside(r, pexps, fk_left) || !check_projection_on_foreignside(r, orderexps, fk_left))
-		return r;
-
-	/* rewrite, ie remove pkey side if possible */
-	le = (sql_exp*)je->l, re = (sql_exp*)je->l;
-
-	/* both have NULL and there are semantics, the join cannot be removed */
-	if (is_semantics(je) && has_nil(le) && has_nil(re))
-		return r;
-
-	(*changes)++;
-	/* if the foreign key column doesn't have NULL values, then return it */
-	if (!has_nil(le) || is_full(r->op) || (fk_left && is_left(r->op)) || (!fk_left && is_right(r->op))) {
-		if (fk_left) {
-			nr = rel_dup(r->l);
-		} else {
-			nr = rel_dup(r->r);
-		}
-		return nr;
-	}
-
-	/* remove NULL values, ie generate a select not null */
-	nje = exp_compare(sql->sa, exp_ref(sql, le), exp_atom(sql->sa, atom_general(sql->sa, exp_subtype(le), NULL)), cmp_equal);
-	set_anti(nje);
-	set_has_no_nil(nje);
-	set_semantics(nje);
-	if (fk_left) {
-		nr = rel_dup(r->l);
-	} else {
-		nr = rel_dup(r->r);
-	}
-	nr = rel_select(sql->sa, nr, nje);
-	set_processed(nr);
-	return nr;
-}
-
-static sql_rel *
-rel_simplify_count_fk_join(mvc *sql, sql_rel *r, list *gexps, list *gcols, int *changes)
-{
-	sql_rel *rl = r->l, *rr = r->r, *nr = NULL;
-	sql_exp *je, *le, *nje, *re, *oce;
-	int fk_left = 1;
-
-	/* check for foreign key join */
-	if (list_length(r->exps) != 1)
-		return r;
-	if (!(je = exps_find_prop(r->exps, PROP_JOINIDX)) || je->flag != cmp_equal)
-		return r;
-	/* je->l == foreign expression, je->r == primary expression */
-	if (rel_find_exp(r->l, je->l)) {
-		fk_left = 1;
-	} else if (rel_find_exp(r->r, je->l)) {
-		fk_left = 0;
-	} else { /* not found */
-		return r;
-	}
-
-	oce = gexps->h->data;
-	if (oce->l) /* we only handle COUNT(*) */
-		return r;
-
-	/* primary side must be a full table */
-	if ((fk_left && (!is_left(r->op) && !is_full(r->op)) && !is_basetable(rr->op)) ||
-		(!fk_left && (!is_right(r->op) && !is_full(r->op)) && !is_basetable(rl->op)))
-		return r;
-
-	if (fk_left && is_join(rl->op) && !rel_is_ref(rl)) {
-		r->l = rel_simplify_count_fk_join(sql, rl, gexps, gcols, changes);
-		if (rl != r->l)
-			rel_destroy(rl);
-	}
-	if (!fk_left && is_join(rr->op) && !rel_is_ref(rr)) {
-		r->r = rel_simplify_count_fk_join(sql, rr, gexps, gcols, changes);
-		if (rr != r->r)
-			rel_destroy(rr);
-	}
-
-	if (!check_projection_on_foreignside(r, gcols, fk_left))
-		return r;
-
-	/* rewrite, ie remove pkey side if possible */
-	le = (sql_exp*)je->l, re = (sql_exp*)je->l;
-
-	/* both have NULL and there are semantics, the join cannot be removed */
-	if (is_semantics(je) && has_nil(le) && has_nil(re))
-		return r;
-
-	(*changes)++;
-	/* if the foreign key column doesn't have NULL values, then return it */
-	if (!has_nil(le) || is_full(r->op) || (fk_left && is_left(r->op)) || (!fk_left && is_right(r->op))) {
-		if (fk_left) {
-			nr = rel_dup(r->l);
-		} else {
-			nr = rel_dup(r->r);
-		}
-		return nr;
-	}
-
-	/* remove NULL values, ie generate a select not null */
-	nje = exp_compare(sql->sa, exp_ref(sql, le), exp_atom(sql->sa, atom_general(sql->sa, exp_subtype(le), NULL)), cmp_equal);
-	set_anti(nje);
-	set_has_no_nil(nje);
-	set_semantics(nje);
-	if (fk_left) {
-		nr = rel_dup(r->l);
-	} else {
-		nr = rel_dup(r->r);
-	}
-	nr = rel_select(sql->sa, nr, nje);
-	set_processed(nr);
-	return nr;
-}
-
-/*
- * Handle (left/right/outer/natural) join fk-pk rewrites
- *   1 group by ( fk-pk-join () ) [ count(*) ] -> group by ( fk )
- *   2 project ( fk-pk-join () ) [ fk-column ] -> project (fk table)[ fk-column ]
- *   3 project ( fk1-pk1-join( fk2-pk2-join()) [ fk-column, pk1 column ] -> project (fk1-pk1-join)[ fk-column, pk1 column ]
- */
-static inline sql_rel *
-rel_simplify_fk_joins(visitor *v, sql_rel *rel)
-{
-	sql_rel *r = NULL;
-
-	if (is_simple_project(rel->op))
-		r = rel->l;
-
-	while (is_simple_project(rel->op) && r && list_length(r->exps) == 1 && (is_join(r->op) || r->op == op_semi) && !(rel_is_ref(r))) {
-		sql_rel *or = r;
-
-		r = rel_simplify_project_fk_join(v->sql, r, rel->exps, rel->r, &v->changes);
-		if (r == or)
-			return rel;
-		rel_destroy(rel->l);
-		rel->l = r;
-	}
-
-	if (!is_groupby(rel->op))
-		return rel;
-
-	r = rel->l;
-	while(r && is_simple_project(r->op))
-		r = r->l;
-
-	while (is_groupby(rel->op) && !rel_is_ref(rel) && r && (is_join(r->op) || r->op == op_semi) && list_length(r->exps) == 1 && !(rel_is_ref(r)) &&
-		   /* currently only single count aggregation is handled, no other projects or aggregation */
-		   list_length(rel->exps) == 1 && exp_aggr_is_count(rel->exps->h->data)) {
-		sql_rel *or = r;
-
-		r = rel_simplify_count_fk_join(v->sql, r, rel->exps, rel->r, &v->changes);
-		if (r == or)
-			return rel;
-		rel_destroy(rel->l);
-		rel->l = r;
-	}
-	return rel;
-}
-
-/*
- * Push TopN (only LIMIT, no ORDER BY) down through projections underneath crossproduct, i.e.,
- *
- *     topn(                          topn(
- *         project(                       project(
- *             crossproduct(                  crossproduct(
- *                 L,           =>                topn( L )[ n ],
- *                 R                              topn( R )[ n ]
- *             )                              )
- *         )[ Cs ]*                       )[ Cs ]*
- *     )[ n ]                         )[ n ]
- *
- *  (TODO: in case of n==1 we can omit the original top-level TopN)
- *
- * also push topn under (non reordering) projections.
- */
-
-static list *
-sum_limit_offset(mvc *sql, sql_rel *rel)
-{
-	/* for sample we always propagate, or if the expression list only consists of a limit expression, we copy it */
-	if (is_sample(rel->op) || list_length(rel->exps) == 1)
-		return exps_copy(sql, rel->exps);
-	assert(list_length(rel->exps) == 2);
-	sql_subtype *lng = sql_bind_localtype("lng");
-	sql_exp *add = rel_binop_(sql, NULL, exp_copy(sql, rel->exps->h->data), exp_copy(sql, rel->exps->h->next->data), "sys", "sql_add", card_value);
-	/* for remote plans, make sure the output type is a bigint */
-	if (subtype_cmp(lng, exp_subtype(add)) != 0)
-		add = exp_convert(sql->sa, add, exp_subtype(add), lng);
-	return list_append(sa_list(sql->sa), add);
-}
-
-static int
-topn_sample_save_exps( list *exps )
-{
-	node *n;
-
-	/* Limit only expression lists are always save */
-	if (list_length(exps) == 1)
-		return 1;
-	for (n = exps->h; n; n = n->next ) {
-		sql_exp *e = n->data;
-
-		if (!e || e->type != e_atom)
-			return 0;
-	}
-	return 1;
-}
-
-static void
-rel_no_rename_exps( list *exps )
-{
-	for (node *n = exps->h; n; n = n->next) {
-		sql_exp *e = n->data;
-
-		exp_setalias(e, e->l, e->r);
-	}
-	list_hash_clear(exps);
-}
-
-static void
-rel_rename_exps( mvc *sql, list *exps1, list *exps2)
-{
-	int pos = 0;
-	node *n, *m;
-
-	(void)sql;
-	/* check if a column uses an alias earlier in the list */
-	for (n = exps1->h, m = exps2->h; n && m; n = n->next, m = m->next, pos++) {
-		sql_exp *e2 = m->data;
-
-		if (e2->type == e_column) {
-			sql_exp *ne = NULL;
-
-			if (e2->l)
-				ne = exps_bind_column2(exps2, e2->l, e2->r, NULL);
-			if (!ne && !e2->l)
-				ne = exps_bind_column(exps2, e2->r, NULL, NULL, 1);
-			if (ne) {
-				int p = list_position(exps2, ne);
-
-				if (p < pos) {
-					ne = list_fetch(exps1, p);
-					if (e2->l)
-						e2->l = (void *) exp_relname(ne);
-					e2->r = (void *) exp_name(ne);
-				}
-			}
-		}
-	}
-
-	assert(list_length(exps1) <= list_length(exps2));
-	for (n = exps1->h, m = exps2->h; n && m; n = n->next, m = m->next) {
-		sql_exp *e1 = n->data;
-		sql_exp *e2 = m->data;
-		const char *rname = exp_relname(e1);
-
-		if (!rname && e1->type == e_column && e1->l && exp_relname(e2) &&
-		    strcmp(e1->l, exp_relname(e2)) == 0)
-			rname = exp_relname(e2);
-		exp_setalias(e2, rname, exp_name(e1));
-	}
-	list_hash_clear(exps2);
-}
-
-static sql_rel *
-rel_push_topn_and_sample_down(visitor *v, sql_rel *rel)
-{
-	sql_rel *rp = NULL, *r = rel->l;
-
-	if ((is_topn(rel->op) || is_sample(rel->op)) && topn_sample_save_exps(rel->exps)) {
-		sql_rel *(*func) (sql_allocator *, sql_rel *, list *) = is_topn(rel->op) ? rel_topn : rel_sample;
-
-		/* nested topN relations */
-		if (r && is_topn(rel->op) && is_topn(r->op) && !rel_is_ref(r)) {
-			sql_exp *topN1 = rel->exps->h->data, *topN2 = r->exps->h->data;
-			sql_exp *offset1 = list_length(rel->exps) > 1 ? rel->exps->h->next->data : NULL;
-			sql_exp *offset2 = list_length(r->exps) > 1 ? r->exps->h->next->data : NULL;
-
-			if (topN1->l && topN2->l && (!offset1 || offset1->l) && (!offset2 || offset2->l)) { /* no parameters */
-				bool changed = false;
-
-				if ((!offset1 || (offset1->type == e_atom && offset1->l)) && (!offset2 || (offset2->type == e_atom && offset2->l))) { /* only atoms */
-					if (!offset1 && offset2) {
-						list_append(rel->exps, exp_copy(v->sql, offset2));
-						changed = true;
-					} else if (offset1 && offset2) { /* sum offsets */
-						atom *b1 = (atom *)offset1->l, *b2 = (atom *)offset2->l, *c = atom_add(v->sql->sa, b1, b2);
-
-						if (!c) /* error, don't apply optimization, WARNING because of this the offset optimization must come before the limit one */
-							return rel;
-						if (atom_cmp(c, b2) < 0) /* overflow */
-							c = atom_int(v->sql->sa, sql_bind_localtype("lng"), GDK_lng_max);
-						offset1->l = c;
-						changed = true;
-					}
-				}
-
-				if (topN1->type == e_atom && topN1->l && topN2->type == e_atom && topN2->l) { /* only atoms */
-					atom *a1 = (atom *)topN1->l, *a2 = (atom *)topN2->l;
-
-					if (!a2->isnull && (a1->isnull || atom_cmp(a1, a2) >= 0)) { /* topN1 is not set or is larger than topN2 */
-						rel->exps->h->data = exp_copy(v->sql, topN2);
-						changed = true;
-					}
-				}
-
-				if (changed) {
-					rel->l = r->l;
-					r->l = NULL;
-					rel_destroy(r);
-					v->changes++;
-					return rel;
-				}
-			}
-		}
-
-		if (r && is_simple_project(r->op) && need_distinct(r))
-			return rel;
-
-		/* push topn/sample under projections */
-		if (!rel_is_ref(rel) && r && is_simple_project(r->op) && !need_distinct(r) && !rel_is_ref(r) && r->l && list_empty(r->r)) {
-			sql_rel *x = r, *px = x;
-
-			while (is_simple_project(x->op) && !need_distinct(x) && !rel_is_ref(x) && x->l && list_empty(x->r)) {
-				px = x;
-				x = x->l;
-			}
-			/* only push topn once */
-			if (x && x->op == rel->op)
-				return rel;
-
-			rel->l = x;
-			px->l = rel;
-			rel = r;
-			v->changes++;
-			return rel;
-		}
-
-		/* duplicate topn/sample direct under union or crossproduct */
-		if (r && !rel_is_ref(r) && r->l && r->r && ((is_union(r->op) && r->exps) || (r->op == op_join && list_empty(r->exps)))) {
-			sql_rel *u = r, *x;
-			sql_rel *ul = u->l;
-			sql_rel *ur = u->r;
-			bool changed = false;
-
-			x = ul;
-			while (is_simple_project(x->op) && !need_distinct(x) && !rel_is_ref(x) && x->l && list_empty(x->r))
-				x = x->l;
-			if (x && x->op != rel->op) { /* only push topn once */
-				ul = func(v->sql->sa, ul, sum_limit_offset(v->sql, rel));
-				set_processed(ul);
-				u->l = ul;
-				changed = true;
-			}
-
-			x = ur;
-			while (is_simple_project(x->op) && !need_distinct(x) && !rel_is_ref(x) && x->l && list_empty(x->r))
-				x = x->l;
-			if (x && x->op != rel->op) { /* only push topn once */
-				ur = func(v->sql->sa, ur, sum_limit_offset(v->sql, rel));
-				set_processed(ur);
-				u->r = ur;
-				changed = true;
-			}
-
-			if (changed)
-				v->changes++;
-			return rel;
-		}
-
-		/* duplicate topn/sample + [ project-order ] under union */
-		if (r)
-			rp = r->l;
-		if (r && r->exps && is_simple_project(r->op) && !rel_is_ref(r) && !list_empty(r->r) && r->l && is_union(rp->op)) {
-			sql_rel *u = rp, *ou = u, *x, *ul = u->l, *ur = u->r;
-			list *rcopy = NULL;
-
-			/* only push topn/sample once */
-			x = ul;
-			while (is_simple_project(x->op) && !need_distinct(x) && !rel_is_ref(x) && x->l && list_empty(x->r))
-				x = x->l;
-			if (x && x->op == rel->op)
-				return rel;
-			x = ur;
-			while (is_simple_project(x->op) && !need_distinct(x) && !rel_is_ref(x) && x->l && list_empty(x->r))
-				x = x->l;
-			if (x && x->op == rel->op)
-				return rel;
-
-			rcopy = exps_copy(v->sql, r->r);
-			for (node *n = rcopy->h ; n ; n = n->next) {
-				sql_exp *e = n->data;
-				set_descending(e); /* remove ordering properties for projected columns */
-				set_nulls_first(e);
-			}
-			ul = rel_dup(ul);
-			ur = rel_dup(ur);
-			if (!is_project(ul->op))
-				ul = rel_project(v->sql->sa, ul,
-					rel_projections(v->sql, ul, NULL, 1, 1));
-			if (!is_project(ur->op))
-				ur = rel_project(v->sql->sa, ur,
-					rel_projections(v->sql, ur, NULL, 1, 1));
-			rel_rename_exps(v->sql, u->exps, ul->exps);
-			rel_rename_exps(v->sql, u->exps, ur->exps);
-
-			/* introduce projects under the set */
-			ul = rel_project(v->sql->sa, ul, NULL);
-			ul->exps = exps_copy(v->sql, r->exps);
-			/* possibly add order by column */
-			ul->exps = list_distinct(list_merge(ul->exps, exps_copy(v->sql, rcopy), NULL), (fcmp) exp_equal, (fdup) NULL);
-			ul->nrcols = list_length(ul->exps);
-			ul->r = exps_copy(v->sql, r->r);
-			set_processed(ul);
-			ul = func(v->sql->sa, ul, sum_limit_offset(v->sql, rel));
-			set_processed(ul);
-
-			ur = rel_project(v->sql->sa, ur, NULL);
-			ur->exps = exps_copy(v->sql, r->exps);
-			/* possibly add order by column */
-			ur->exps = list_distinct(list_merge(ur->exps, exps_copy(v->sql, rcopy), NULL), (fcmp) exp_equal, (fdup) NULL);
-			ur->nrcols = list_length(ur->exps);
-			ur->r = exps_copy(v->sql, r->r);
-			set_processed(ur);
-			ur = func(v->sql->sa, ur, sum_limit_offset(v->sql, rel));
-			set_processed(ur);
-
-			u = rel_setop(v->sql->sa, ul, ur, op_union);
-			u->exps = exps_alias(v->sql, r->exps);
-			u->nrcols = list_length(u->exps);
-			set_processed(u);
-			/* possibly add order by column */
-			u->exps = list_distinct(list_merge(u->exps, rcopy, NULL), (fcmp) exp_equal, (fdup) NULL);
-			if (need_distinct(r)) {
-				set_distinct(ul);
-				set_distinct(ur);
-			}
-
-			/* zap names */
-			rel_no_rename_exps(u->exps);
-			rel_destroy(ou);
-
-			ur = rel_project(v->sql->sa, u, exps_alias(v->sql, r->exps));
-			ur->r = r->r;
-			r->l = NULL;
-
-			if (need_distinct(r))
-				set_distinct(ur);
-
-			rel_destroy(r);
-			rel->l = ur;
-			v->changes++;
-			return rel;
-		}
-	}
-	return rel;
-}
-
-/* merge projection */
-
-/* push an expression through a projection.
- * The result should again used in a projection.
- */
-static sql_exp *
-exp_push_down_prj(mvc *sql, sql_exp *e, sql_rel *f, sql_rel *t);
-
-static list *
-exps_push_down_prj(mvc *sql, list *exps, sql_rel *f, sql_rel *t)
-{
-	node *n;
-	list *nl = new_exp_list(sql->sa);
-
-	for(n = exps->h; n; n = n->next) {
-		sql_exp *arg = n->data, *narg = NULL;
-
-		narg = exp_push_down_prj(sql, arg, f, t);
-		if (!narg)
-			return NULL;
-		narg = exp_propagate(sql->sa, narg, arg);
-		append(nl, narg);
-	}
-	return nl;
-}
-
-static sql_exp *
-exp_push_down_prj(mvc *sql, sql_exp *e, sql_rel *f, sql_rel *t)
-{
-	sql_exp *ne = NULL, *l, *r, *r2;
-
-	assert(is_project(f->op));
-
-	switch(e->type) {
-	case e_column:
-		if (e->l)
-			ne = exps_bind_column2(f->exps, e->l, e->r, NULL);
-		if (!ne && !e->l)
-			ne = exps_bind_column(f->exps, e->r, NULL, NULL, 1);
-		if (!ne || (ne->type != e_column && (ne->type != e_atom || ne->f)))
-			return NULL;
-		while (ne && has_label(ne) && is_simple_project(f->op) && ne->type == e_column) {
-			sql_exp *oe = e, *one = ne;
-
-			e = ne;
-			ne = NULL;
-			if (e->l)
-				ne = exps_bind_column2(f->exps, e->l, e->r, NULL);
-			if (!ne && !e->l)
-				ne = exps_bind_column(f->exps, e->r, NULL, NULL, 1);
-			if (ne && ne != one && list_position(f->exps, ne) >= list_position(f->exps, one))
-				ne = NULL;
-			if (!ne || ne == one) {
-				ne = one;
-				e = oe;
-				break;
-			}
-			if (ne->type != e_column && (ne->type != e_atom || ne->f))
-				return NULL;
-		}
-		/* possibly a groupby/project column is renamed */
-		if (is_groupby(f->op) && !list_empty(f->r) && ne->type == e_column) {
-			sql_exp *gbe = NULL;
-			if (ne->l)
-				gbe = exps_bind_column2(f->r, ne->l, ne->r, NULL);
-			if (!gbe && !e->l)
-				gbe = exps_bind_column(f->r, ne->r, NULL, NULL, 1);
-			ne = gbe;
-			if (!ne || (ne->type != e_column && (ne->type != e_atom || ne->f)))
-				return NULL;
-		}
-		if (ne->type == e_atom)
-			e = exp_copy(sql, ne);
-		else
-			e = exp_alias(sql->sa, exp_relname(e), exp_name(e), ne->l, ne->r, exp_subtype(e), e->card, has_nil(e), is_unique(e), is_intern(e));
-		return exp_propagate(sql->sa, e, ne);
-	case e_cmp:
-		if (e->flag == cmp_or || e->flag == cmp_filter) {
-			list *l = exps_push_down_prj(sql, e->l, f, t);
-			list *r = exps_push_down_prj(sql, e->r, f, t);
-
-			if (!l || !r)
-				return NULL;
-			if (e->flag == cmp_filter)
-				return exp_filter(sql->sa, l, r, e->f, is_anti(e));
-			return exp_or(sql->sa, l, r, is_anti(e));
-		} else if (e->flag == cmp_in || e->flag == cmp_notin) {
-			sql_exp *l = exp_push_down_prj(sql, e->l, f, t);
-			list *r = exps_push_down_prj(sql, e->r, f, t);
-
-			if (!l || !r)
-				return NULL;
-			return exp_in(sql->sa, l, r, e->flag);
-		} else {
-			l = exp_push_down_prj(sql, e->l, f, t);
-			r = exp_push_down_prj(sql, e->r, f, t);
-			if (e->f) {
-				r2 = exp_push_down_prj(sql, e->f, f, t);
-				if (l && r && r2)
-					ne = exp_compare2(sql->sa, l, r, r2, e->flag, is_symmetric(e));
-			} else if (l && r) {
-				ne = exp_compare(sql->sa, l, r, e->flag);
-			}
-		}
-		if (!ne)
-			return NULL;
-		return exp_propagate(sql->sa, ne, e);
-	case e_convert:
-		l = exp_push_down_prj(sql, e->l, f, t);
-		if (l)
-			return exp_convert(sql->sa, l, exp_fromtype(e), exp_totype(e));
-		return NULL;
-	case e_aggr:
-	case e_func: {
-		list *l = e->l, *nl = NULL;
-		sql_exp *ne = NULL;
-
-		if (e->type == e_func && exp_unsafe(e,0))
-			return NULL;
-		if (!list_empty(l)) {
-			nl = exps_push_down_prj(sql, l, f, t);
-			if (!nl)
-				return NULL;
-		}
-		if (e->type == e_func)
-			ne = exp_op(sql->sa, nl, e->f);
-		else
-			ne = exp_aggr(sql->sa, nl, e->f, need_distinct(e), need_no_nil(e), e->card, has_nil(e));
-		return exp_propagate(sql->sa, ne, e);
-	}
-	case e_atom: {
-		list *l = e->f, *nl = NULL;
-
-		if (!list_empty(l)) {
-			nl = exps_push_down_prj(sql, l, f, t);
-			if (!nl)
-				return NULL;
-			ne = exp_values(sql->sa, nl);
-		} else {
-			ne = exp_copy(sql, e);
-		}
-		return exp_propagate(sql->sa, ne, e);
-	}
-	case e_psm:
-		if (e->type == e_atom && e->f) /* value list */
-			return NULL;
-		return e;
-	}
-	return NULL;
-}
-
-static int
-rel_is_unique(sql_rel *rel)
-{
-	switch(rel->op) {
-	case op_semi:
-	case op_anti:
-	case op_inter:
-	case op_except:
-	case op_topn:
-	case op_sample:
-		return rel_is_unique(rel->l);
-	case op_table:
-	case op_basetable:
-		return 1;
-	default:
-		return 0;
-	}
-}
-
-/* WARNING exps_unique doesn't check for duplicate NULL values */
-int
-exps_unique(mvc *sql, sql_rel *rel, list *exps)
-{
-	int nr = 0, need_check = 0;
-	sql_ukey *k = NULL;
-
-	if (list_empty(exps))
-		return 0;
-	for(node *n = exps->h; n ; n = n->next) {
-		sql_exp *e = n->data;
-		prop *p;
-
-		if (!is_unique(e)) { /* ignore unique columns */
-			need_check++;
-			if (!k && (p = find_prop(e->p, PROP_HASHCOL))) /* at the moment, use only one k */
-				k = p->value;
-		}
-	}
-	if (!need_check) /* all have unique property return */
-		return 1;
-	if (!k || list_length(k->k.columns) != need_check)
-		return 0;
-	if (rel) {
-		char *matched = SA_ZNEW_ARRAY(sql->sa, char, list_length(k->k.columns));
-		fcmp cmp = (fcmp)&kc_column_cmp;
-		for(node *n = exps->h; n; n = n->next) {
-			sql_exp *e = n->data;
-			sql_column *c;
-			node *m;
-
-			if (is_unique(e))
-				continue;
-			if ((c = exp_find_column(rel, e, -2)) != NULL && (m = list_find(k->k.columns, c, cmp)) != NULL) {
-				int pos = list_position(k->k.columns, m->data);
-				if (!matched[pos])
-					nr++;
-				matched[pos] = 1;
-			}
-		}
-		if (nr == list_length(k->k.columns))
-			return rel_is_unique(rel);
-	}
-	return 0;
-}
-
-static sql_column *
-exp_is_pkey(sql_rel *rel, sql_exp *e)
-{
-	if (find_prop(e->p, PROP_HASHCOL)) { /* aligned PKEY JOIN */
-		fcmp cmp = (fcmp)&kc_column_cmp;
-		sql_column *c = exp_find_column(rel, e, -2);
-
-		if (c && c->t->pkey && list_find(c->t->pkey->k.columns, c, cmp) != NULL)
-			return c;
-	}
-	return NULL;
-}
-
-static sql_exp *
-rel_is_join_on_pkey(sql_rel *rel, bool pk_fk) /* pk_fk is used to verify is a join on pk-fk */
-{
-	if (!rel || !rel->exps)
-		return NULL;
-	for (node *n = rel->exps->h; n; n = n->next) {
-		sql_exp *je = n->data;
-
-		if (je->type == e_cmp && je->flag == cmp_equal &&
-			(exp_is_pkey(rel, je->l) || exp_is_pkey(rel, je->r)) &&
-			(!pk_fk || find_prop(je->p, PROP_JOINIDX)))
-			return je;
-	}
-	return NULL;
-}
-
-/* if all arguments to a distinct aggregate are unique, remove 'distinct' property */
-static inline sql_rel *
-rel_distinct_aggregate_on_unique_values(visitor *v, sql_rel *rel)
-{
-	if (is_groupby(rel->op) && !list_empty(rel->exps)) {
-		for (node *n = rel->exps->h; n; n = n->next) {
-			sql_exp *exp = (sql_exp*) n->data;
-
-			if (exp->type == e_aggr && need_distinct(exp)) {
-				bool all_unique = true;
-				list *l = exp->l;
-
-				for (node *m = l->h; m && all_unique; m = m->next) {
-					sql_exp *arg = (sql_exp*) m->data;
-
-					all_unique &= arg->type == e_column && is_unique(arg) && (!is_semantics(exp) || !has_nil(arg));
-				}
-				if (!all_unique && exps_card(l) > CARD_ATOM)
-					all_unique = exps_unique(v->sql, rel, l) && (!is_semantics(exp) || !have_nil(l));
-				if (all_unique) {
-					set_nodistinct(exp);
-					v->changes++;
-				}
-			}
-		}
-	}
-	return rel;
-}
-
-static bool
-has_no_selectivity(mvc *sql, sql_rel *rel)
-{
-	if (!rel)
-		return true;
-
-	switch(rel->op){
-	case op_basetable:
-	case op_truncate:
-	case op_table:
-		return true;
-	case op_topn:
-	case op_sample:
-	case op_project:
-	case op_groupby:
-		return has_no_selectivity(sql, rel->l);
-	case op_ddl:
-	case op_insert:
-	case op_update:
-	case op_delete:
-	case op_merge:
-	case op_join:
-	case op_left:
-	case op_right:
-	case op_full:
-	case op_semi:
-	case op_anti:
-	case op_union:
-	case op_inter:
-	case op_except:
-	case op_select:
-		return false;
-	}
-	return rel;
-}
-
-/*
- * Remove a redundant join
- *
- * join (L, Distinct Project(join(L,P) [ p.key == l.lkey]) [p.key]) [ p.key == l.lkey]
- * =>
- * join(L, P) [p.key==l.lkey]
- */
-static sql_rel *
-rel_remove_redundant_join(visitor *v, sql_rel *rel)
-{
-	if ((is_join(rel->op) || is_semi(rel->op)) && !list_empty(rel->exps)) {
-		sql_rel *l = rel->l, *r = rel->r, *b, *p = NULL, *j;
-
-		if (is_basetable(l->op) && is_simple_project(r->op) && need_distinct(r)) {
-			b = l;
-			p = r;
-			j = p->l;
-		} else if (is_basetable(r->op) && is_simple_project(l->op) && need_distinct(l)) {
-			b = r;
-			p = l;
-			j = p->l;
-		}
-		if (!p || !j || j->op != rel->op)
-			return rel;
-		/* j must have b->l (ie table) */
-		sql_rel *jl = j->l, *jr = j->r;
-		if ((is_basetable(jl->op) && jl->l == b->l) ||
-		    (is_basetable(jr->op) && jr->l == b->l)) {
-			int left = 0;
-			if (is_basetable(jl->op) && jl->l == b->l)
-				left = 1;
-			if (!list_empty(p->exps)) {
-				for (node *n=p->exps->h; n; n = n->next) { /* all exps of 'p' must be bound to the opposite side */
-					sql_exp *e = n->data;
-
-					if (!rel_rebind_exp(v->sql, left ? jr : jl, e))
-						return rel;
-				}
-			}
-			if (exp_match_list(j->exps, rel->exps)) {
-				p->l = (left)?rel_dup(jr):rel_dup(jl);
-				rel_destroy(j);
-				set_nodistinct(p);
-				v->changes++;
-				return rel;
-			}
-		}
-	}
-	return rel;
-}
-
-static sql_column *
-is_fk_column_of_pk(mvc *sql, sql_rel *rel, sql_column *pkc, sql_exp *e) /* test if e is a foreing key column for the pk on pkc */
-{
-	sql_trans *tr = sql->session->tr;
-	sql_column *c = exp_find_column(rel, e, -2);
-
-	if (c) {
-		sql_table *t = c->t;
-
-		for (node *n = ol_first_node(t->idxs); n; n = n->next) {
-			sql_idx *li = n->data;
-
-			if (li->type == join_idx) {
-				for (node *m = li->columns->h ; m ; m = m->next) {
-					sql_kc *fkc = m->data;
-
-					if (strcmp(fkc->c->base.name, c->base.name) == 0) { /* same fkey column */
-						sql_key *fkey = (sql_key*)os_find_id(tr->cat->objects, tr, ((sql_fkey*)li->key)->rkey);
-
-						if (strcmp(fkey->t->base.name, pkc->t->base.name) == 0) { /* to same pk table */
-							for (node *o = fkey->columns->h ; o ; o = n->next) {
-								sql_kc *kc = m->data;
-
-								if (strcmp(kc->c->base.name, pkc->base.name) == 0) /* to same pk table column */
-									return c;
-							}
-						}
-					}
-				}
-			}
-		}
-	}
-	return NULL;
-}
-
-static sql_rel *
-rel_distinct_project2groupby(visitor *v, sql_rel *rel)
-{
-	sql_rel *l = rel->l;
-
-	/* rewrite distinct project (table) [ constant ] -> project [ constant ] */
-	if (rel->op == op_project && rel->l && !rel->r /* no order by */ && need_distinct(rel) &&
-	    exps_card(rel->exps) <= CARD_ATOM) {
-		set_nodistinct(rel);
-		if (rel->card > CARD_ATOM) { /* if the projection just contains constants, then no topN is needed */
-			sql_rel *nl = rel->l = rel_topn(v->sql->sa, rel->l, append(sa_list(v->sql->sa), exp_atom_lng(v->sql->sa, 1)));
-			set_processed(nl);
-		}
-		v->changes++;
-	}
-
-	/* rewrite distinct project [ pk ] ( select ( table ) [ e op val ])
-	 * into project [ pk ] ( select/semijoin ( table )  */
-	if (rel->op == op_project && rel->l && !rel->r /* no order by */ && need_distinct(rel) &&
-	    (l->op == op_select || l->op == op_semi) && exps_unique(v->sql, rel, rel->exps) &&
-		(!have_semantics(l->exps) || !have_nil(rel->exps))) {
-		set_nodistinct(rel);
-		v->changes++;
-	}
-
-	/* rewrite distinct project ( join(p,f) [ p.pk = f.fk ] ) [ p.pk ]
-	 * 	into project( (semi)join(p,f) [ p.pk = f.fk ] ) [ p.pk ] */
-	if (rel->op == op_project && rel->l && !rel->r /* no order by */ && need_distinct(rel) &&
-	    l && (is_select(l->op) || l->op == op_join) && rel_is_join_on_pkey(l, true) /* [ pk == fk ] */) {
-		sql_exp *found = NULL, *pk = NULL, *fk = NULL;
-		bool all_exps_atoms = true;
-		sql_column *pkc = NULL;
-
-		for (node *m = l->exps->h ; m ; m = m->next) { /* find a primary key join */
-			sql_exp *je = (sql_exp *) m->data;
-			sql_exp *le = je->l, *re = je->r;
-
-			if (!find_prop(je->p, PROP_JOINIDX)) /* must be a pk-fk join expression */
-				continue;
-
-			if ((pkc = exp_is_pkey(l, le))) { /* le is the primary key */
-				all_exps_atoms = true;
-
-				for (node *n = rel->exps->h; n && all_exps_atoms; n = n->next) {
-					sql_exp *e = (sql_exp *) n->data;
-
-					if (exp_match(e, le) || exp_refers(e, le))
-						found = e;
-					else if (e->card > CARD_ATOM)
-						all_exps_atoms = false;
-				}
-				pk = le;
-				fk = re;
-			}
-			if (!found && (pkc = exp_is_pkey(l, re))) { /* re is the primary key */
-				all_exps_atoms = true;
-
-				for (node *n = rel->exps->h; n && all_exps_atoms; n = n->next) {
-					sql_exp *e = (sql_exp *) n->data;
-
-					if (exp_match(e, re) || exp_refers(e, re))
-						found = e;
-					else if (e->card > CARD_ATOM)
-						all_exps_atoms = false;
-				}
-				pk = re;
-				fk = le;
-			}
-		}
-
-		if (all_exps_atoms && found) { /* rel must have the same primary key on the projection list */
-			/* if the foreign key has no selectivity, the join can be removed */
-			if (!(rel_is_ref(l)) && ((rel_find_exp(l->l, fk) && is_fk_column_of_pk(v->sql, l->l, pkc, fk) && has_no_selectivity(v->sql, l->l)) ||
-				(l->r && rel_find_exp(l->r, fk) && is_fk_column_of_pk(v->sql, l->r, pkc, fk) && has_no_selectivity(v->sql, l->r)))) {
-				sql_rel *side = (rel_find_exp(l->l, pk) != NULL)?l->l:l->r;
-
-				rel->l = rel_dup(side);
-				rel_destroy(l);
-				v->changes++;
-				set_nodistinct(rel);
-				return rel;
-			}
-			/* if the join has no multiple references it can be re-written into a semijoin */
-			if (l->op == op_join && !(rel_is_ref(l)) && list_length(rel->exps) == 1) { /* other expressions may come from the other side */
-				if (l->r && rel_find_exp(l->r, pk)) {
-					sql_rel *temp = l->l;
-					l->l = l->r;
-					l->r = temp;
-
-					l->op = op_semi;
-				} else if (rel_find_exp(l->l, pk)) {
-					l->op = op_semi;
-				}
-			}
-			v->changes++;
-			set_nodistinct(rel);
-			return rel;
-		}
-	}
-	/* rewrite distinct project [ gbe ] ( select ( groupby [ gbe ] [ gbe, e ] )[ e op val ])
-	 * into project [ gbe ] ( select ( group etc ) */
-	if (rel->op == op_project && rel->l && !rel->r /* no order by */ &&
-	    need_distinct(rel) && l->op == op_select){
-		sql_rel *g = l->l;
-		if (is_groupby(g->op)) {
-			list *used = sa_list(v->sql->sa);
-			list *gbe = g->r;
-			node *n;
-			int fnd = 1;
-
-			for (n = rel->exps->h; n && fnd; n = n->next) {
-				sql_exp *e = n->data;
-
-				if (e->card > CARD_ATOM) {
-					/* find e in gbe */
-					sql_exp *ne = list_find_exp(g->exps, e);
-
-					if (ne)
-						ne = list_find_exp( gbe, ne);
-					if (ne && !list_find_exp(used, ne)) {
-						fnd++;
-						list_append(used, ne);
-					}
-					if (!ne)
-						fnd = 0;
-				}
-			}
-			if (fnd == (list_length(gbe)+1)) {
-				v->changes++;
-				set_nodistinct(rel);
-			}
-		}
-	}
-	if (rel->op == op_project && rel->l &&
-	    need_distinct(rel) && exps_card(rel->exps) > CARD_ATOM) {
-		node *n;
-		list *exps = new_exp_list(v->sql->sa), *gbe = new_exp_list(v->sql->sa);
-		list *obe = rel->r; /* we need to read the ordering later */
-
-		if (obe) {
-			int fnd = 0;
-
-			for(n = obe->h; n && !fnd; n = n->next) {
-				sql_exp *e = n->data;
-
-				if (e->type != e_column)
-					fnd = 1;
-				else if (exps_bind_column2(rel->exps, e->l, e->r, NULL) == 0)
-					fnd = 1;
-			}
-			if (fnd)
-				return rel;
-		}
-		rel->l = rel_project(v->sql->sa, rel->l, rel->exps);
-
-		for (n = rel->exps->h; n; n = n->next) {
-			sql_exp *e = n->data, *ne;
-
-			ne = exp_ref(v->sql, e);
-			if (e->card > CARD_ATOM && !list_find_exp(gbe, ne)) /* no need to group by on constants, or the same column multiple times */
-				append(gbe, ne);
-			append(exps, ne);
-		}
-		rel->op = op_groupby;
-		rel->exps = exps;
-		rel->r = gbe;
-		set_nodistinct(rel);
-		if (obe) {
-			/* add order again */
-			rel = rel_project(v->sql->sa, rel, rel_projections(v->sql, rel, NULL, 1, 1));
-			rel->r = obe;
-		}
-		v->changes++;
-	}
-	return rel;
-}
-
-static bool exp_shares_exps(sql_exp *e, list *shared, uint64_t *uses);
-
-static bool
-exps_shares_exps(list *exps, list *shared, uint64_t *uses)
-{
-	if (!exps || !shared)
-		return false;
-	for (node *n = exps->h; n; n = n->next) {
-		sql_exp *e = n->data;
-
-		if (exp_shares_exps(e, shared, uses))
-			return true;
-	}
-	return false;
-}
-
-static bool
-exp_shares_exps(sql_exp *e, list *shared, uint64_t *uses)
-{
-	switch(e->type) {
-	case e_cmp:
-		if (e->flag == cmp_or || e->flag == cmp_filter)
-			return exps_shares_exps(e->l, shared, uses) || exps_shares_exps(e->r, shared, uses);
-		else if (e->flag == cmp_in || e->flag == cmp_notin)
-			return exp_shares_exps(e->l, shared, uses) || exps_shares_exps(e->r, shared, uses);
-		else
-			return exp_shares_exps(e->l, shared, uses) || exp_shares_exps(e->r, shared, uses) || (e->f && exp_shares_exps(e->f, shared, uses));
-	case e_atom:
-		if (e->f)
-			return exps_shares_exps(e->f, shared, uses);
-		return false;
-	case e_column:
-		{
-			sql_exp *ne = NULL;
-			if (e->l)
-				ne = exps_bind_column2(shared, e->l, e->r, NULL);
-			if (!ne && !e->l)
-				ne = exps_bind_column(shared, e->r, NULL, NULL, 1);
-			if (!ne)
-				return false;
-			if (ne->type != e_column) {
-				int i = list_position(shared, ne);
-				if (i < 0)
-					return false;
-				uint64_t used = (uint64_t) 1 << i;
-				if (used & *uses)
-					return true;
-				*uses |= used;
-				return false;
-			}
-			if (ne != e && (list_position(shared, e) < 0 || list_position(shared, e) > list_position(shared, ne)))
-				/* maybe ne refers to a local complex exp */
-				return exp_shares_exps(ne, shared, uses);
-			return false;
-		}
-	case e_convert:
-		return exp_shares_exps(e->l, shared, uses);
-	case e_aggr:
-	case e_func:
-		return exps_shares_exps(e->l, shared, uses);
-	case e_psm:
-		assert(0);  /* not in projection list */
-	}
-	return false;
-}
-
-static bool
-exps_share_expensive_exp(list *exps, list *shared )
-{
-	uint64_t uses = 0;
-
-	if (!exps || !shared)
-		return false;
-	if (list_length(shared) > 64)
-		return true;
-	for (node *n = exps->h; n; n = n->next) {
-		sql_exp *e = n->data;
-
-		if (exp_shares_exps(e, shared, &uses))
-			return true;
-	}
-	return false;
-}
-
-static bool ambigious_ref( list *exps, sql_exp *e);
-static bool
-ambigious_refs( list *exps, list *refs)
-{
-	node *n;
-
-	if (!refs)
-		return false;
-	for(n=refs->h; n; n = n->next) {
-		if (ambigious_ref(exps, n->data))
-			return true;
-	}
-	return false;
-}
-
-static bool
-ambigious_ref( list *exps, sql_exp *e)
-{
-	sql_exp *ne = NULL;
-
-	if (e->type == e_column) {
-		if (e->l)
-			ne = exps_bind_column2(exps, e->l, e->r, NULL);
-		if (!ne && !e->l)
-			ne = exps_bind_column(exps, e->r, NULL, NULL, 1);
-		if (ne && e != ne)
-			return true;
-	}
-	if (e->type == e_func)
-		return ambigious_refs(exps, e->l);
-	return false;
-}
-
-/* merge 2 projects into the lower one */
-static sql_rel *
-rel_merge_projects(visitor *v, sql_rel *rel)
-{
-	list *exps = rel->exps;
-	sql_rel *prj = rel->l;
-	node *n;
-
-	if (rel->op == op_project &&
-	    prj && prj->op == op_project && !(rel_is_ref(prj)) && list_empty(prj->r)) {
-		int all = 1;
-
-		if (project_unsafe(rel,0) || project_unsafe(prj,0) || exps_share_expensive_exp(rel->exps, prj->exps))
-			return rel;
-
-		/* here we need to fix aliases */
-		rel->exps = new_exp_list(v->sql->sa);
-
-		/* for each exp check if we can rename it */
-		for (n = exps->h; n && all; n = n->next) {
-			sql_exp *e = n->data, *ne = NULL;
-
-			/* We do not handle expressions pointing back in the list */
-			if (ambigious_ref(exps, e)) {
-				all = 0;
-				break;
-			}
-			ne = exp_push_down_prj(v->sql, e, prj, prj->l);
-			/* check if the refered alias name isn't used twice */
-			if (ne && ambigious_ref(rel->exps, ne)) {
-				all = 0;
-				break;
-			}
-			if (ne) {
-				if (exp_name(e))
-					exp_prop_alias(v->sql->sa, ne, e);
-				list_append(rel->exps, ne);
-			} else {
-				all = 0;
-			}
-		}
-		if (all) {
-			/* we can now remove the intermediate project */
-			/* push order by expressions */
-			if (!list_empty(rel->r)) {
-				list *nr = new_exp_list(v->sql->sa), *res = rel->r;
-				for (n = res->h; n; n = n->next) {
-					sql_exp *e = n->data, *ne = NULL;
-
-					ne = exp_push_down_prj(v->sql, e, prj, prj->l);
-					if (ne) {
-						if (exp_name(e))
-							exp_prop_alias(v->sql->sa, ne, e);
-						list_append(nr, ne);
-					} else {
-						all = 0;
-					}
-				}
-				if (all) {
-					rel->r = nr;
-				} else {
-					/* leave as is */
-					rel->exps = exps;
-					return rel;
-				}
-			}
-			rel->l = prj->l;
-			prj->l = NULL;
-			rel_destroy(prj);
-			v->changes++;
-			return rel_merge_projects(v, rel);
-		} else {
-			/* leave as is */
-			rel->exps = exps;
-		}
-		return rel;
-	}
-	return rel;
-}
-
-static inline int
-str_ends_with(const char *s, const char *suffix)
-{
-	size_t slen = strlen(s), suflen = strlen(suffix);
-	if (suflen > slen)
-		return 1;
-	return strncmp(s + slen - suflen, suffix, suflen);
-}
-
-static sql_exp *
-exp_simplify_math( mvc *sql, sql_exp *e, int *changes)
-{
-	if (e->type == e_func || e->type == e_aggr) {
-		list *l = e->l;
-		sql_subfunc *f = e->f;
-		node *n;
-		sql_exp *le;
-
-		if (list_length(l) < 1)
-			return e;
-
-		/* if the function has no null semantics we can return NULL if one of the arguments is NULL */
-		if (!f->func->semantics && f->func->type != F_PROC) {
-			for (node *n = l->h ; n ; n = n->next) {
-				sql_exp *arg = n->data;
-
-				if (exp_is_atom(arg) && exp_is_null(arg)) {
-					sql_exp *ne = exp_null(sql->sa, exp_subtype(e));
-					(*changes)++;
-					if (exp_name(e))
-						exp_prop_alias(sql->sa, ne, e);
-					return ne;
-				}
-			}
-		}
-		if (!f->func->s && list_length(l) == 2 && str_ends_with(sql_func_imp(f->func), "_no_nil") == 0) {
-			sql_exp *le = l->h->data;
-			sql_exp *re = l->h->next->data;
-
-			/* if "_no_nil" is in the name of the
-			 * implementation function (currently either
-			 * min_no_nil or max_no_nil), in which case we
-			 * ignore the NULL and return the other value */
-
-			if (exp_is_atom(le) && exp_is_null(le)) {
-				(*changes)++;
-				if (exp_name(e))
-					exp_prop_alias(sql->sa, re, e);
-				return re;
-			}
-			if (exp_is_atom(re) && exp_is_null(re)) {
-				(*changes)++;
-				if (exp_name(e))
-					exp_prop_alias(sql->sa, le, e);
-				return le;
-			}
-		}
-
-		le = l->h->data;
-		if (!EC_COMPUTE(exp_subtype(le)->type->eclass) && exp_subtype(le)->type->eclass != EC_DEC)
-			return e;
-
-		if (!f->func->s && !strcmp(f->func->base.name, "sql_mul") && list_length(l) == 2) {
-			sql_exp *le = l->h->data;
-			sql_exp *re = l->h->next->data;
-			sql_subtype *et = exp_subtype(e);
-
-			/* 0*a = 0 */
-			if (exp_is_atom(le) && exp_is_zero(le) && exp_is_atom(re) && exp_is_not_null(re)) {
-				(*changes)++;
-				le = exp_zero(sql->sa, et);
-				if (subtype_cmp(exp_subtype(e), exp_subtype(le)) != 0)
-					le = exp_convert(sql->sa, le, exp_subtype(le), exp_subtype(e));
-				if (exp_name(e))
-					exp_prop_alias(sql->sa, le, e);
-				return le;
-			}
-			/* a*0 = 0 */
-			if (exp_is_atom(re) && exp_is_zero(re) && exp_is_atom(le) && exp_is_not_null(le)) {
-				(*changes)++;
-				re = exp_zero(sql->sa, et);
-				if (subtype_cmp(exp_subtype(e), exp_subtype(re)) != 0)
-					re = exp_convert(sql->sa, re, exp_subtype(re), exp_subtype(e));
-				if (exp_name(e))
-					exp_prop_alias(sql->sa, re, e);
-				return re;
-			}
-			/* 1*a = a
-			if (exp_is_atom(le) && exp_is_one(le)) {
-				(*changes)++;
-				if (subtype_cmp(exp_subtype(e), exp_subtype(re)) != 0)
-					re = exp_convert(sql->sa, re, exp_subtype(re), exp_subtype(e));
-				if (exp_name(e))
-					exp_prop_alias(sql->sa, re, e);
-				return re;
-			}
-			*/
-			/* a*1 = a
-			if (exp_is_atom(re) && exp_is_one(re)) {
-				(*changes)++;
-				if (subtype_cmp(exp_subtype(e), exp_subtype(le)) != 0)
-					le = exp_convert(sql->sa, le, exp_subtype(le), exp_subtype(e));
-				if (exp_name(e))
-					exp_prop_alias(sql->sa, le, e);
-				return le;
-			}
-			*/
-			if (exp_is_atom(le) && exp_is_atom(re)) {
-				atom *la = exp_flatten(sql, true, le);
-				atom *ra = exp_flatten(sql, true, re);
-
-				if (la && ra && subtype_cmp(atom_type(la), atom_type(ra)) == 0 && subtype_cmp(atom_type(la), exp_subtype(e)) == 0) {
-					atom *a = atom_mul(sql->sa, la, ra);
-
-					if (a && (a = atom_cast(sql->sa, a, exp_subtype(e)))) {
-						sql_exp *ne = exp_atom(sql->sa, a);
-						if (subtype_cmp(exp_subtype(e), exp_subtype(ne)) != 0)
-							ne = exp_convert(sql->sa, ne, exp_subtype(ne), exp_subtype(e));
-						(*changes)++;
-						if (exp_name(e))
-							exp_prop_alias(sql->sa, ne, e);
-						return ne;
-					}
-				}
-			}
-			/* change a*a into pow(a,2), later change pow(a,2) back into a*a */
-			if (/* DISABLES CODE */ (0) && exp_equal(le, re)==0 && exp_subtype(le)->type->eclass == EC_FLT) {
-				/* pow */
-				list *l;
-				sql_exp *ne;
-				sql_subfunc *pow = sql_bind_func(sql, "sys", "power", exp_subtype(le), exp_subtype(re), F_FUNC, true);
-				assert(pow);
-				if (exp_subtype(le)->type->localtype == TYPE_flt)
-					re = exp_atom_flt(sql->sa, 2);
-				else
-					re = exp_atom_dbl(sql->sa, 2);
-				l = sa_list(sql->sa);
-				append(l, le);
-				append(l, re);
-				(*changes)++;
-				ne = exp_op(sql->sa, l, pow);
-				if (subtype_cmp(exp_subtype(e), exp_subtype(ne)) != 0)
-					ne = exp_convert(sql->sa, ne, exp_subtype(ne), exp_subtype(e));
-				if (exp_name(e))
-					exp_prop_alias(sql->sa, ne, e);
-				return ne;
-			}
-			/* change a*pow(a,n) or pow(a,n)*a into pow(a,n+1) */
-			if (is_func(le->type)) {
-				list *l = le->l;
-				sql_subfunc *f = le->f;
-
-				if (!f->func->s && !strcmp(f->func->base.name, "power") && list_length(l) == 2) {
-					sql_exp *lle = l->h->data;
-					sql_exp *lre = l->h->next->data;
-					if (exp_equal(re, lle)==0) {
-						atom *a = exp_value(sql, lre);
-						if (a && (a = atom_inc(sql->sa, a))) {
-							lre->l = a;
-							lre->r = NULL;
-							if (subtype_cmp(exp_subtype(e), exp_subtype(le)) != 0)
-								le = exp_convert(sql->sa, le, exp_subtype(le), exp_subtype(e));
-							(*changes)++;
-							if (exp_name(e))
-								exp_prop_alias(sql->sa, le, e);
-							return le;
-						}
-					}
-				}
-				if (!f->func->s && !strcmp(f->func->base.name, "sql_mul") && list_length(l) == 2) {
-					sql_exp *lle = l->h->data;
-					sql_exp *lre = l->h->next->data;
-					if (!exp_is_atom(lle) && exp_is_atom(lre) && exp_is_atom(re)) {
-						/* (x*c1)*c2 -> x * (c1*c2) */
-						sql_exp *ne = NULL;
-
-						if (!(le = rel_binop_(sql, NULL, lre, re, "sys", "sql_mul", card_value))) {
-							sql->session->status = 0;
-							sql->errstr[0] = '\0';
-							return e; /* error, fallback to original expression */
-						}
-						if (!(ne = rel_binop_(sql, NULL, lle, le, "sys", "sql_mul", card_value))) {
-							sql->session->status = 0;
-							sql->errstr[0] = '\0';
-							return e; /* error, fallback to original expression */
-						}
-						if (subtype_cmp(exp_subtype(e), exp_subtype(ne)) != 0)
-							ne = exp_convert(sql->sa, ne, exp_subtype(ne), exp_subtype(e));
-						(*changes)++;
-						if (exp_name(e))
-							exp_prop_alias(sql->sa, ne, e);
-						return ne;
-					}
-				}
-			}
-		}
-		if (!f->func->s && !strcmp(f->func->base.name, "sql_add") && list_length(l) == 2) {
-			sql_exp *le = l->h->data;
-			sql_exp *re = l->h->next->data;
-			if (exp_is_atom(le) && exp_is_zero(le)) {
-				if (subtype_cmp(exp_subtype(e), exp_subtype(re)) != 0)
-					re = exp_convert(sql->sa, re, exp_subtype(re), exp_subtype(e));
-				(*changes)++;
-				if (exp_name(e))
-					exp_prop_alias(sql->sa, re, e);
-				return re;
-			}
-			if (exp_is_atom(re) && exp_is_zero(re)) {
-				if (subtype_cmp(exp_subtype(e), exp_subtype(le)) != 0)
-					le = exp_convert(sql->sa, le, exp_subtype(le), exp_subtype(e));
-				(*changes)++;
-				if (exp_name(e))
-					exp_prop_alias(sql->sa, le, e);
-				return le;
-			}
-			if (exp_is_atom(le) && exp_is_atom(re)) {
-				atom *la = exp_flatten(sql, true, le);
-				atom *ra = exp_flatten(sql, true, re);
-
-				if (la && ra) {
-					atom *a = atom_add(sql->sa, la, ra);
-
-					if (a) {
-						sql_exp *ne = exp_atom(sql->sa, a);
-						if (subtype_cmp(exp_subtype(e), exp_subtype(ne)) != 0)
-							ne = exp_convert(sql->sa, ne, exp_subtype(ne), exp_subtype(e));
-						(*changes)++;
-						if (exp_name(e))
-							exp_prop_alias(sql->sa, ne, e);
-						return ne;
-					}
-				}
-			}
-			if (is_func(le->type)) {
-				list *ll = le->l;
-				sql_subfunc *f = le->f;
-				if (!f->func->s && !strcmp(f->func->base.name, "sql_add") && list_length(ll) == 2) {
-					sql_exp *lle = ll->h->data;
-					sql_exp *lre = ll->h->next->data;
-
-					if (exp_is_atom(lle) && exp_is_atom(lre))
-						return e;
-					if (!exp_is_atom(re) && exp_is_atom(lre)) {
-						/* (x+c1)+y -> (x+y) + c1 */
-						ll->h->next->data = re;
-						l->h->next->data = lre;
-						if (!(l->h->data = exp_simplify_math(sql, le, changes)))
-							return NULL;
-						(*changes)++;
-						return e;
-					}
-					if (exp_is_atom(re) && exp_is_atom(lre)) {
-						/* (x+c1)+c2 -> (c2+c1) + x */
-						ll->h->data = re;
-						l->h->next->data = lle;
-						if (!(l->h->data = exp_simplify_math(sql, le, changes)))
-							return NULL;
-						(*changes)++;
-						return e;
-					}
-				}
-			}
-			/*
-			if (is_func(re->type)) {
-				list *ll = re->l;
-				sql_subfunc *f = re->f;
-				if (!f->func->s && !strcmp(f->func->base.name, "sql_add") && list_length(ll) == 2) {
-					if (exp_is_atom(le)) {
-						* c1+(x+y) -> (x+y) + c1 *
-						l->h->data = re;
-						l->h->next->data = le;
-						(*changes)++;
-						return e;
-					}
-				}
-			}
-			*/
-		}
-		if (!f->func->s && !strcmp(f->func->base.name, "sql_sub") && list_length(l) == 2) {
-			sql_exp *le = l->h->data;
-			sql_exp *re = l->h->next->data;
-
-			if (exp_is_atom(le) && exp_is_atom(re)) {
-				atom *la = exp_flatten(sql, true, le);
-				atom *ra = exp_flatten(sql, true, re);
-
-				if (la && ra) {
-					atom *a = atom_sub(sql->sa, la, ra);
-
-					if (a) {
-						sql_exp *ne = exp_atom(sql->sa, a);
-						if (subtype_cmp(exp_subtype(e), exp_subtype(ne)) != 0)
-							ne = exp_convert(sql->sa, ne, exp_subtype(ne), exp_subtype(e));
-						(*changes)++;
-						if (exp_name(e))
-							exp_prop_alias(sql->sa, ne, e);
-						return ne;
-					}
-				}
-			}
-			if (exp_is_not_null(le) && exp_is_not_null(re) && exp_equal(le,re) == 0) { /* a - a = 0 */
-				atom *a;
-				sql_exp *ne;
-
-				if (exp_subtype(le)->type->eclass == EC_NUM) {
-					a = atom_int(sql->sa, exp_subtype(le), 0);
-				} else if (exp_subtype(le)->type->eclass == EC_FLT) {
-					a = atom_float(sql->sa, exp_subtype(le), 0);
-				} else {
-					return e;
-				}
-				ne = exp_atom(sql->sa, a);
-				if (subtype_cmp(exp_subtype(e), exp_subtype(ne)) != 0)
-					ne = exp_convert(sql->sa, ne, exp_subtype(ne), exp_subtype(e));
-				(*changes)++;
-				if (exp_name(e))
-					exp_prop_alias(sql->sa, ne, e);
-				return ne;
-			}
-			if (is_func(le->type)) {
-				list *ll = le->l;
-				sql_subfunc *f = le->f;
-				if (!f->func->s && !strcmp(f->func->base.name, "sql_add") && list_length(ll) == 2) {
-					sql_exp *lle = ll->h->data;
-					sql_exp *lre = ll->h->next->data;
-					if (exp_equal(re, lre) == 0) {
-						/* (x+a)-a = x*/
-						if (subtype_cmp(exp_subtype(e), exp_subtype(lle)) != 0)
-							lle = exp_convert(sql->sa, lle, exp_subtype(lle), exp_subtype(e));
-						if (exp_name(e))
-							exp_prop_alias(sql->sa, lle, e);
-						(*changes)++;
-						return lle;
-					}
-					if (exp_is_atom(lle) && exp_is_atom(lre))
-						return e;
-					if (!exp_is_atom(re) && exp_is_atom(lre)) {
-						/* (x+c1)-y -> (x-y) + c1 */
-						ll->h->next->data = re;
-						l->h->next->data = lre;
-						le->f = e->f;
-						e->f = f;
-						if (!(l->h->data = exp_simplify_math(sql, le, changes)))
-							return NULL;
-						(*changes)++;
-						return e;
-					}
-					if (exp_is_atom(re) && exp_is_atom(lre)) {
-						/* (x+c1)-c2 -> (c1-c2) + x */
-						ll->h->data = lre;
-						ll->h->next->data = re;
-						l->h->next->data = lle;
-						le->f = e->f;
-						e->f = f;
-						if (!(l->h->data = exp_simplify_math(sql, le, changes)))
-							return NULL;
-						(*changes)++;
-						return e;
-					}
-				}
-			}
-		}
-		if (l)
-			for (n = l->h; n; n = n->next)
-				if (!(n->data = exp_simplify_math(sql, n->data, changes)))
-					return NULL;
-	}
-	if (e->type == e_convert)
-		if (!(e->l = exp_simplify_math(sql, e->l, changes)))
-			return NULL;
-	return e;
-}
-
-static inline sql_rel *
-rel_simplify_math(visitor *v, sql_rel *rel)
-{
-	if ((is_simple_project(rel->op) || (rel->op == op_ddl && rel->flag == ddl_psm)) && rel->exps) {
-		int needed = 0, ochanges = 0;
-
-		for (node *n = rel->exps->h; n && !needed; n = n->next) {
-			sql_exp *e = n->data;
-
-			if (e->type == e_func || e->type == e_convert || e->type == e_aggr || e->type == e_psm)
-				needed = 1;
-		}
-		if (!needed)
-			return rel;
-
-		for (node *n = rel->exps->h; n; n = n->next) {
-			sql_exp *ne = exp_simplify_math(v->sql, n->data, &ochanges);
-
-			if (!ne)
-				return NULL;
-			n->data = ne;
-		}
-		v->changes += ochanges;
-	}
-	return rel;
-}
-
-
-static sql_rel *
-rel_find_ref( sql_rel *r)
-{
-	while (!rel_is_ref(r) && r->l &&
-	      (is_project(r->op) || is_select(r->op) /*|| is_join(r->op)*/))
-		r = r->l;
-	if (rel_is_ref(r))
-		return r;
-	return NULL;
-}
-
-static sql_rel *
-rel_find_select( sql_rel *r)
-{
-	while (!is_select(r->op) && r->l && is_project(r->op))
-		r = r->l;
-	if (is_select(r->op))
-		return r;
-	return NULL;
-}
-
-static int
-rel_match_projections(sql_rel *l, sql_rel *r)
-{
-	node *n, *m;
-	list *le = l->exps;
-	list *re = r->exps;
-
-	if (!le || !re)
-		return 0;
-	if (list_length(le) != list_length(re))
-		return 0;
-
-	for (n = le->h, m = re->h; n && m; n = n->next, m = m->next)
-		if (!exp_match(n->data, m->data))
-			return 0;
-	return 1;
-}
-
-static int
-exps_has_predicate( list *l )
-{
-	node *n;
-
-	for( n = l->h; n; n = n->next){
-		sql_exp *e = n->data;
-
-		if (e->card <= CARD_ATOM)
-			return 1;
-	}
-	return 0;
-}
-
-static inline sql_rel *
-rel_merge_union(visitor *v, sql_rel *rel)
-{
-	sql_rel *l = rel->l;
-	sql_rel *r = rel->r;
-	sql_rel *ref = NULL;
-
-	if (is_union(rel->op) &&
-	    l && is_project(l->op) && !project_unsafe(l,0) &&
-	    r && is_project(r->op) && !project_unsafe(r,0) &&
-	    (ref = rel_find_ref(l)) != NULL && ref == rel_find_ref(r)) {
-		/* Find selects and try to merge */
-		sql_rel *ls = rel_find_select(l);
-		sql_rel *rs = rel_find_select(r);
-
-		/* can we merge ? */
-		if (!ls || !rs)
-			return rel;
-
-		/* merge any extra projects */
-		if (l->l != ls)
-			rel->l = l = rel_merge_projects(v, l);
-		if (r->l != rs)
-			rel->r = r = rel_merge_projects(v, r);
-
-		if (!rel_match_projections(l,r))
-			return rel;
-
-		/* for now only union(project*(select(R),project*(select(R))) */
-		if (ls != l->l || rs != r->l ||
-		    ls->l != rs->l || !rel_is_ref(ls->l))
-			return rel;
-
-		if (!ls->exps || !rs->exps ||
-		    exps_has_predicate(ls->exps) ||
-		    exps_has_predicate(rs->exps))
-			return rel;
-
-		/* merge, ie. add 'or exp' */
-		v->changes++;
-		ls->exps = append(new_exp_list(v->sql->sa), exp_or(v->sql->sa, ls->exps, rs->exps, 0));
-		rs->exps = NULL;
-		rel = rel_inplace_project(v->sql->sa, rel, rel_dup(rel->l), rel->exps);
-		set_processed(rel);
-		return rel;
-	}
-	return rel;
-}
-
-static int
-exps_cse( mvc *sql, list *oexps, list *l, list *r )
-{
-	list *nexps;
-	node *n, *m;
-	char *lu, *ru;
-	int lc = 0, rc = 0, match = 0, res = 0;
-
-	if (list_length(l) == 0 || list_length(r) == 0)
-		return 0;
-
-	/* first recusive exps_cse */
-	nexps = new_exp_list(sql->sa);
-	for (n = l->h; n; n = n->next) {
-		sql_exp *e = n->data;
-
-		if (e->type == e_cmp && e->flag == cmp_or && !is_anti(e)) {
-			res = exps_cse(sql, nexps, e->l, e->r);
-		} else {
-			append(nexps, e);
-		}
-	}
-	l = nexps;
-
-	nexps = new_exp_list(sql->sa);
-	for (n = r->h; n; n = n->next) {
-		sql_exp *e = n->data;
-
-		if (e->type == e_cmp && e->flag == cmp_or && !is_anti(e)) {
-			res = exps_cse(sql, nexps, e->l, e->r);
-		} else {
-			append(nexps, e);
-		}
-	}
-	r = nexps;
-
-	/* simplify  true or .. and .. or true */
-	if (list_length(l) == list_length(r) && list_length(l) == 1) {
-		sql_exp *le = l->h->data, *re = r->h->data;
-
-		if (exp_is_true(le)) {
-			append(oexps, le);
-			return 1;
-		}
-		if (exp_is_true(re)) {
-			append(oexps, re);
-			return 1;
-		}
-	}
-
-	lu = SA_ZNEW_ARRAY(sql->ta, char, list_length(l));
-	ru = SA_ZNEW_ARRAY(sql->ta, char, list_length(r));
-	for (n = l->h, lc = 0; n; n = n->next, lc++) {
-		sql_exp *le = n->data;
-
-		for ( m = r->h, rc = 0; m; m = m->next, rc++) {
-			sql_exp *re = m->data;
-
-			if (!ru[rc] && exp_match_exp(le,re)) {
-				lu[lc] = 1;
-				ru[rc] = 1;
-				match = 1;
-			}
-		}
-	}
-	if (match) {
-		list *nl = new_exp_list(sql->sa);
-		list *nr = new_exp_list(sql->sa);
-
-		for (n = l->h, lc = 0; n; n = n->next, lc++)
-			if (!lu[lc])
-				append(nl, n->data);
-		for (n = r->h, rc = 0; n; n = n->next, rc++)
-			if (!ru[rc])
-				append(nr, n->data);
-
-		if (list_length(nl) && list_length(nr))
-			append(oexps, exp_or(sql->sa, nl, nr, 0));
-
-		for (n = l->h, lc = 0; n; n = n->next, lc++) {
-			if (lu[lc])
-				append(oexps, n->data);
-		}
-		res = 1;
-	} else {
-		append(oexps, exp_or(sql->sa, list_dup(l, (fdup)NULL),
-				     list_dup(r, (fdup)NULL), 0));
-	}
-	return res;
-}
-
-static int
-are_equality_exps( list *exps, sql_exp **L)
-{
-	sql_exp *l = *L;
-
-	if (list_length(exps) == 1) {
-		sql_exp *e = exps->h->data, *le = e->l, *re = e->r;
-
-		if (e->type == e_cmp && e->flag == cmp_equal && le->card != CARD_ATOM && re->card == CARD_ATOM && !is_semantics(e)) {
-			if (!l) {
-				*L = l = le;
-				if (!is_column(le->type))
-					return 0;
-			}
-			return (exp_match(l, le));
-		}
-		if (e->type == e_cmp && e->flag == cmp_or && !is_anti(e) && !is_semantics(e))
-			return (are_equality_exps(e->l, L) && are_equality_exps(e->r, L));
-	}
-	return 0;
-}
-
-static void
-get_exps( list *n, list *l )
-{
-	sql_exp *e = l->h->data, *re = e->r;
-
-	if (e->type == e_cmp && e->flag == cmp_equal && re->card == CARD_ATOM)
-		list_append(n, re);
-	if (e->type == e_cmp && e->flag == cmp_or) {
-		get_exps(n, e->l);
-		get_exps(n, e->r);
-	}
-}
-
-static sql_exp *
-equality_exps_2_in( mvc *sql, sql_exp *ce, list *l, list *r)
-{
-	list *nl = new_exp_list(sql->sa);
-
-	get_exps(nl, l);
-	get_exps(nl, r);
-
-	return exp_in( sql->sa, ce, nl, cmp_in);
-}
-
-static list *
-merge_ors(mvc *sql, list *exps, int *changes)
-{
-	list *nexps = NULL;
-	int needed = 0;
-
-	for (node *n = exps->h; n && !needed; n = n->next) {
-		sql_exp *e = n->data;
-
-		if (e->type == e_cmp && e->flag == cmp_or && !is_anti(e))
-			needed = 1;
-	}
-
-	if (needed) {
-		nexps = new_exp_list(sql->sa);
-		for (node *n = exps->h; n; n = n->next) {
-			sql_exp *e = n->data, *l = NULL;
-
-			if (e->type == e_cmp && e->flag == cmp_or && !is_anti(e) && are_equality_exps(e->l, &l) && are_equality_exps(e->r, &l) && l) {
-				(*changes)++;
-				append(nexps, equality_exps_2_in(sql, l, e->l, e->r));
-			} else {
-				append(nexps, e);
-			}
-		}
-	} else {
-		nexps = exps;
-	}
-
-	for (node *n = nexps->h; n ; n = n->next) {
-		sql_exp *e = n->data;
-
-		if (e->type == e_cmp && e->flag == cmp_or) {
-			e->l = merge_ors(sql, e->l, changes);
-			e->r = merge_ors(sql, e->r, changes);
-		}
-	}
-
-	return nexps;
-}
-
-#define TRIVIAL_NOT_EQUAL_CMP(e) \
-	((e)->type == e_cmp && (e)->flag == cmp_notequal && !is_anti((e)) && !is_semantics((e)) && ((sql_exp*)(e)->l)->card != CARD_ATOM && ((sql_exp*)(e)->r)->card == CARD_ATOM)
-
-static list *
-merge_notequal(mvc *sql, list *exps, int *changes)
-{
-	list *inequality_groups = NULL, *nexps = NULL;
-	int needed = 0;
-
-	for (node *n = exps->h; n; n = n->next) {
-		sql_exp *e = n->data;
-
-		if (TRIVIAL_NOT_EQUAL_CMP(e)) {
-			bool appended = false;
-
-			if (inequality_groups) {
-				for (node *m = inequality_groups->h; m && !appended; m = m->next) {
-					list *next = m->data;
-					sql_exp *first = (sql_exp*) next->h->data;
-
-					if (exp_match(first->l, e->l)) {
-						list_append(next, e);
-						appended = true;
-					}
-				}
-			}
-			if (!appended) {
-				if (!inequality_groups)
-					inequality_groups = new_exp_list(sql->sa);
-				list_append(inequality_groups, list_append(new_exp_list(sql->sa), e));
-			}
-		}
-	}
-
-	if (inequality_groups) { /* if one list of inequalities has more than one entry, then the re-write is needed */
-		for (node *n = inequality_groups->h; n; n = n->next) {
-			list *next = n->data;
-
-			if (list_length(next) > 1)
-				needed = 1;
-		}
-	}
-
-	if (needed) {
-		nexps = new_exp_list(sql->sa);
-		for (node *n = inequality_groups->h; n; n = n->next) {
-			list *next = n->data;
-			sql_exp *first = (sql_exp*) next->h->data;
-
-			if (list_length(next) > 1) {
-				list *notin = new_exp_list(sql->sa);
-
-				for (node *m = next->h; m; m = m->next) {
-					sql_exp *e = m->data;
-					list_append(notin, e->r);
-				}
-				list_append(nexps, exp_in(sql->sa, first->l, notin, cmp_notin));
-			} else {
-				list_append(nexps, first);
-			}
-		}
-
-		for (node *n = exps->h; n; n = n->next) {
-			sql_exp *e = n->data;
-
-			if (!TRIVIAL_NOT_EQUAL_CMP(e))
-				list_append(nexps, e);
-		}
-		(*changes)++;
-	} else {
-		nexps = exps;
-	}
-
-	for (node *n = nexps->h; n ; n = n->next) {
-		sql_exp *e = n->data;
-
-		if (e->type == e_cmp && e->flag == cmp_or) {
-			e->l = merge_notequal(sql, e->l, changes);
-			e->r = merge_notequal(sql, e->r, changes);
-		}
-	}
-
-	return nexps;
-}
-
-static int
-is_numeric_upcast(sql_exp *e)
-{
-	if (is_convert(e->type)) {
-		sql_subtype *f = exp_fromtype(e);
-		sql_subtype *t = exp_totype(e);
-
-		if (f->type->eclass == t->type->eclass && EC_COMPUTE(f->type->eclass)) {
-			if (f->type->localtype < t->type->localtype)
-				return 1;
-		}
-	}
-	return 0;
-}
-
-/* optimize (a = b) or (a is null and b is null) -> a = b with null semantics */
-static sql_exp *
-try_rewrite_equal_or_is_null(mvc *sql, sql_rel *rel, sql_exp *or, list *l1, list *l2)
-{
-	if (list_length(l1) == 1) {
-		bool valid = true, first_is_null_found = false, second_is_null_found = false;
-		sql_exp *cmp = l1->h->data;
-		sql_exp *first = cmp->l, *second = cmp->r;
-
-		if (is_compare(cmp->type) && !is_anti(cmp) && !cmp->f && cmp->flag == cmp_equal) {
-			int fupcast = is_numeric_upcast(first), supcast = is_numeric_upcast(second);
-			for(node *n = l2->h ; n && valid; n = n->next) {
-				sql_exp *e = n->data, *l = e->l, *r = e->r;
-
-				if (is_compare(e->type) && e->flag == cmp_equal && !e->f &&
-					!is_anti(e) && is_semantics(e)) {
-					int lupcast = is_numeric_upcast(l);
-					int rupcast = is_numeric_upcast(r);
-					sql_exp *rr = rupcast ? r->l : r;
-
-					if (rr->type == e_atom && rr->l && atom_null(rr->l)) {
-						if (exp_match_exp(fupcast?first->l:first, lupcast?l->l:l))
-							first_is_null_found = true;
-						else if (exp_match_exp(supcast?second->l:second, lupcast?l->l:l))
-							second_is_null_found = true;
-						else
-							valid = false;
-					} else {
-						valid = false;
-					}
-				} else {
-					valid = false;
-				}
-			}
-			if (valid && first_is_null_found && second_is_null_found) {
-				sql_subtype super;
-
-				supertype(&super, exp_subtype(first), exp_subtype(second)); /* first and second must have the same type */
-				if (!(first = exp_check_type(sql, &super, rel, first, type_equal)) ||
-					!(second = exp_check_type(sql, &super, rel, second, type_equal))) {
-						sql->session->status = 0;
-						sql->errstr[0] = 0;
-						return or;
-					}
-				sql_exp *res = exp_compare(sql->sa, first, second, cmp->flag);
-				set_semantics(res);
-				if (exp_name(or))
-					exp_prop_alias(sql->sa, res, or);
-				return res;
-			}
-		}
-	}
-	return or;
-}
-
-static list *
-merge_cmp_or_null(mvc *sql, sql_rel *rel, list *exps, int *changes)
-{
-	for (node *n = exps->h; n ; n = n->next) {
-		sql_exp *e = n->data;
-
-		if (is_compare(e->type) && e->flag == cmp_or && !is_anti(e)) {
-			sql_exp *ne = try_rewrite_equal_or_is_null(sql, rel, e, e->l, e->r);
-			if (ne != e) {
-				(*changes)++;
-				n->data = ne;
-			}
-			ne = try_rewrite_equal_or_is_null(sql, rel, e, e->r, e->l);
-			if (ne != e) {
-				(*changes)++;
-				n->data = ne;
-			}
-		}
-	}
-	return exps;
-}
-
-static inline sql_rel *
-rel_select_cse(visitor *v, sql_rel *rel)
-{
-	if (is_select(rel->op) && rel->exps)
-		rel->exps = merge_ors(v->sql, rel->exps, &v->changes); /* x = 1 or x = 2 => x in (1, 2)*/
-
-	if (is_select(rel->op) && rel->exps)
-		rel->exps = merge_notequal(v->sql, rel->exps, &v->changes); /* x <> 1 and x <> 2 => x not in (1, 2)*/
-
-	if ((is_select(rel->op) || is_join(rel->op) || is_semi(rel->op)) && rel->exps)
-		rel->exps = merge_cmp_or_null(v->sql, rel, rel->exps, &v->changes); /* (a = b) or (a is null and b is null) -> a = b with null semantics */
-
-	if ((is_select(rel->op) || is_join(rel->op) || is_semi(rel->op)) && rel->exps) {
-		node *n;
-		list *nexps;
-		int needed = 0;
-
-		for (n=rel->exps->h; n && !needed; n = n->next) {
-			sql_exp *e = n->data;
-
-			if (e->type == e_cmp && e->flag == cmp_or && !is_anti(e))
-				needed = 1;
-		}
-		if (!needed)
-			return rel;
-		nexps = new_exp_list(v->sql->sa);
-		for (n=rel->exps->h; n; n = n->next) {
-			sql_exp *e = n->data;
-
-			if (e->type == e_cmp && e->flag == cmp_or && !is_anti(e)) {
-				/* split the common expressions */
-				v->changes += exps_cse(v->sql, nexps, e->l, e->r);
-			} else {
-				append(nexps, e);
-			}
-		}
-		rel->exps = nexps;
-	}
-	return rel;
-}
-
-static inline sql_rel *
-rel_project_cse(visitor *v, sql_rel *rel)
-{
-	if (is_project(rel->op) && rel->exps) {
-		node *n, *m;
-		list *nexps;
-		int needed = 0;
-
-		for (n=rel->exps->h; n && !needed; n = n->next) {
-			sql_exp *e1 = n->data;
-
-			if (e1->type != e_column && !exp_is_atom(e1) && exp_name(e1)) {
-				for (m=n->next; m; m = m->next){
-					sql_exp *e2 = m->data;
-
-					if (exp_name(e2) && exp_match_exp(e1, e2))
-						needed = 1;
-				}
-			}
-		}
-
-		if (!needed)
-			return rel;
-
-		nexps = new_exp_list(v->sql->sa);
-		for (n=rel->exps->h; n; n = n->next) {
-			sql_exp *e1 = n->data;
-
-			if (e1->type != e_column && !exp_is_atom(e1) && exp_name(e1)) {
-				for (m=nexps->h; m; m = m->next){
-					sql_exp *e2 = m->data;
-
-					if (exp_name(e2) && exp_match_exp(e1, e2) && (e1->type != e_column || exps_bind_column2(nexps, exp_relname(e1), exp_name(e1), NULL) == e1)) {
-						sql_exp *ne = exp_alias(v->sql->sa, exp_relname(e1), exp_name(e1), exp_relname(e2), exp_name(e2), exp_subtype(e2), e2->card, has_nil(e2), is_unique(e2), is_intern(e1));
-
-						ne = exp_propagate(v->sql->sa, ne, e1);
-						exp_prop_alias(v->sql->sa, ne, e1);
-						e1 = ne;
-						break;
-					}
-				}
-			}
-			append(nexps, e1);
-		}
-		rel->exps = nexps;
-	}
-	return rel;
-}
-
-static list *
-exps_merge_select_rse( mvc *sql, list *l, list *r, bool *merged)
-{
-	node *n, *m, *o;
-	list *nexps = NULL, *lexps, *rexps;
-	bool lmerged = true, rmerged = true;
-
- 	lexps = new_exp_list(sql->sa);
-	for (n = l->h; n; n = n->next) {
-		sql_exp *e = n->data;
-
-		if (e->type == e_cmp && e->flag == cmp_or && !is_anti(e) && !is_semantics(e)) {
-			lmerged = false;
-			list *nexps = exps_merge_select_rse(sql, e->l, e->r, &lmerged);
-			for (o = nexps->h; o; o = o->next)
-				append(lexps, o->data);
-		} else {
-			append(lexps, e);
-		}
-	}
-	if (lmerged)
-		lmerged = (list_length(lexps) == 1);
- 	rexps = new_exp_list(sql->sa);
-	for (n = r->h; n; n = n->next) {
-		sql_exp *e = n->data;
-
-		if (e->type == e_cmp && e->flag == cmp_or && !is_anti(e) && !is_semantics(e)) {
-			rmerged = false;
-			list *nexps = exps_merge_select_rse(sql, e->l, e->r, &rmerged);
-			for (o = nexps->h; o; o = o->next)
-				append(rexps, o->data);
-		} else {
-			append(rexps, e);
-		}
-	}
-	if (rmerged)
-		rmerged = (list_length(r) == 1);
-
- 	nexps = new_exp_list(sql->sa);
-
-	/* merge merged lists first ? */
-	for (n = lexps->h; n; n = n->next) {
-		sql_exp *le = n->data, *re, *fnd = NULL;
-
-		if (le->type != e_cmp || le->flag == cmp_or || is_anti(le) || is_semantics(le) || is_symmetric(le))
-			continue;
-		for (m = rexps->h; !fnd && m; m = m->next) {
-			re = m->data;
-			if (exps_match_col_exps(le, re))
-				fnd = re;
-		}
-		if (fnd && (is_anti(fnd) || is_semantics(fnd)))
-			continue;
-		/* cases
-		 * 1) 2 values (cmp_equal)
-		 * 2) 1 value (cmp_equal), and cmp_in
-		 * 	(also cmp_in, cmp_equal)
-		 * 3) 2 cmp_in
-		 * 4) ranges
-		 */
-		if (fnd) {
-			re = fnd;
-			fnd = NULL;
-			if (is_anti(le) || is_anti(re) || is_symmetric(re))
-				continue;
-			if (le->flag == cmp_equal && re->flag == cmp_equal) {
-				list *exps = new_exp_list(sql->sa);
-
-				append(exps, le->r);
-				append(exps, re->r);
-				fnd = exp_in(sql->sa, le->l, exps, cmp_in);
-			} else if (le->flag == cmp_equal && re->flag == cmp_in){
-				list *exps = new_exp_list(sql->sa);
-
-				append(exps, le->r);
-				list_merge(exps, re->r, NULL);
-				fnd = exp_in(sql->sa, le->l, exps, cmp_in);
-			} else if (le->flag == cmp_in && re->flag == cmp_equal){
-				list *exps = new_exp_list(sql->sa);
-
-				append(exps, re->r);
-				list_merge(exps, le->r, NULL);
-				fnd = exp_in(sql->sa, le->l, exps, cmp_in);
-			} else if (le->flag == cmp_in && re->flag == cmp_in){
-				list *exps = new_exp_list(sql->sa);
-
-				list_merge(exps, le->r, NULL);
-				list_merge(exps, re->r, NULL);
-				fnd = exp_in(sql->sa, le->l, exps, cmp_in);
-			} else if (le->f && re->f && /* merge ranges */
-				   le->flag == re->flag && le->flag <= cmp_lt) {
-				sql_exp *mine = NULL, *maxe = NULL;
-
-				if (!(mine = rel_binop_(sql, NULL, le->r, re->r, "sys", "sql_min", card_value))) {
-					sql->session->status = 0;
-					sql->errstr[0] = '\0';
-					continue;
-				}
-				if (!(maxe = rel_binop_(sql, NULL, le->f, re->f, "sys", "sql_max", card_value))) {
-					sql->session->status = 0;
-					sql->errstr[0] = '\0';
-					continue;
-				}
-				fnd = exp_compare2(sql->sa, le->l, mine, maxe, le->flag, 0);
-				lmerged = false;
-			}
-			if (fnd) {
-				append(nexps, fnd);
-				*merged = (fnd && lmerged && rmerged);
-			}
-		}
-	}
-	return nexps;
-}
-
-static inline sql_exp *
-rel_merge_project_rse(visitor *v, sql_rel *rel, sql_exp *e)
-{
-	if (is_simple_project(rel->op) && is_func(e->type) && e->l) {
-		list *fexps = e->l;
-		sql_subfunc *f = e->f;
-
-		/* is and function */
-		if (!f->func->s && strcmp(f->func->base.name, "and") == 0 && list_length(fexps) == 2) {
-			sql_exp *l = list_fetch(fexps, 0), *r = list_fetch(fexps, 1);
-
-			/* check merge into single between */
-			if (is_func(l->type) && is_func(r->type)) {
-				list *lfexps = l->l, *rfexps = r->l;
-				sql_subfunc *lff = l->f, *rff = r->f;
-
-				if (((strcmp(lff->func->base.name, ">=") == 0 || strcmp(lff->func->base.name, ">") == 0) && list_length(lfexps) == 2) &&
-					((strcmp(rff->func->base.name, "<=") == 0 || strcmp(rff->func->base.name, "<") == 0) && list_length(rfexps) == 2)) {
-					sql_exp *le = list_fetch(lfexps, 0), *lf = list_fetch(rfexps, 0);
-					int c_le = is_numeric_upcast(le), c_lf = is_numeric_upcast(lf);
-
-					if (exp_equal(c_le?le->l:le, c_lf?lf->l:lf) == 0) {
-						sql_exp *re = list_fetch(lfexps, 1), *rf = list_fetch(rfexps, 1), *ne = NULL;
-						sql_subtype super;
-
-						supertype(&super, exp_subtype(le), exp_subtype(lf)); /* le/re and lf/rf must have the same type */
-						if (!(le = exp_check_type(v->sql, &super, rel, le, type_equal)) ||
-							!(re = exp_check_type(v->sql, &super, rel, re, type_equal)) ||
-							!(rf = exp_check_type(v->sql, &super, rel, rf, type_equal))) {
-								v->sql->session->status = 0;
-								v->sql->errstr[0] = 0;
-								return e;
-							}
-						if ((ne = exp_compare2(v->sql->sa, le, re, rf, compare_funcs2range(lff->func->base.name, rff->func->base.name), 0))) {
-							if (exp_name(e))
-								exp_prop_alias(v->sql->sa, ne, e);
-							e = ne;
-							v->changes++;
-						}
-					}
-				}
-			}
-		}
-	}
-	return e;
-}
-
-/* merge related sub expressions
- *
- * ie   (x = a and y > 1 and y < 5) or
- *      (x = c and y > 1 and y < 10) or
- *      (x = e and y > 1 and y < 20)
- * ->
- *     ((x = a and y > 1 and y < 5) or
- *      (x = c and y > 1 and y < 10) or
- *      (x = e and y > 1 and y < 20)) and
- *     	 x in (a,c,e) and
- *     	 y > 1 and y < 20
- *
- * for single expression or's we can do better
- *		x in (a, b, c) or x in (d, e, f)
- *		->
- *		x in (a, b, c, d, e, f)
- * */
-static inline sql_rel *
-rel_merge_select_rse(visitor *v, sql_rel *rel)
-{
-	/* only execute once per select */
-	if ((is_select(rel->op) || is_join(rel->op) || is_semi(rel->op)) && rel->exps && !rel->used) {
-		node *n, *o;
-		list *nexps = new_exp_list(v->sql->sa);
-
-		for (n=rel->exps->h; n; n = n->next) {
-			sql_exp *e = n->data;
-
-			if (e->type == e_cmp && e->flag == cmp_or && !is_anti(e) && !is_semantics(e)) {
-				/* possibly merge related expressions */
-				bool merged = false;
-
-				list *ps = exps_merge_select_rse(v->sql, e->l, e->r, &merged);
-				for (o = ps->h; o; o = o->next)
-					append(nexps, o->data);
-				if (merged)
-					v->changes++;
-				else
-					append(nexps, e);
-			} else {
-				append(nexps, e);
-			}
-		}
-		rel->exps = nexps;
-		rel->used = 1;
-	}
-	return rel;
-}
-
-static sql_exp *list_exps_uses_exp(list *exps, const char *rname, const char *name);
-
-static sql_exp*
-exp_uses_exp(sql_exp *e, const char *rname, const char *name)
-{
-	sql_exp *res = NULL;
-
-	switch (e->type) {
-		case e_psm:
-			break;
-		case e_atom: {
-			if (e->f)
-				return list_exps_uses_exp(e->f, rname, name);
-		} break;
-		case e_convert:
-			return exp_uses_exp(e->l, rname, name);
-		case e_column: {
-			if (e->l && rname && strcmp(e->l, rname) == 0 &&
-				e->r && name && strcmp(e->r, name) == 0)
-				return e;
-			if (!e->l && !rname &&
-				e->r && name && strcmp(e->r, name) == 0)
-				return e;
-		} break;
-		case e_func:
-		case e_aggr: {
-			if (e->l)
-				return list_exps_uses_exp(e->l, rname, name);
-		} 	break;
-		case e_cmp: {
-			if (e->flag == cmp_in || e->flag == cmp_notin) {
-				if ((res = exp_uses_exp(e->l, rname, name)))
-					return res;
-				return list_exps_uses_exp(e->r, rname, name);
-			} else if (e->flag == cmp_or || e->flag == cmp_filter) {
-				if ((res = list_exps_uses_exp(e->l, rname, name)))
-					return res;
-				return list_exps_uses_exp(e->r, rname, name);
-			} else {
-				if ((res = exp_uses_exp(e->l, rname, name)))
-					return res;
-				if ((res = exp_uses_exp(e->r, rname, name)))
-					return res;
-				if (e->f)
-					return exp_uses_exp(e->f, rname, name);
-			}
-		} break;
-	}
-	return NULL;
-}
-
-static sql_exp *
-list_exps_uses_exp(list *exps, const char *rname, const char *name)
-{
-	sql_exp *res = NULL;
-
-	if (!exps)
-		return NULL;
-	for (node *n = exps->h; n && !res; n = n->next) {
-		sql_exp *e = n->data;
-		res = exp_uses_exp(e, rname, name);
-	}
-	return res;
-}
-
-/* find in the list of expression an expression which uses e */
-static sql_exp *
-exps_uses_exp(list *exps, sql_exp *e)
-{
-	return list_exps_uses_exp(exps, exp_relname(e), exp_name(e));
-}
-
-static bool
-exps_uses_any(list *exps, list *l)
-{
-	bool uses_any = false;
-
-	if (list_empty(exps) || list_empty(l))
-		return false;
-	for (node *n = l->h; n && !uses_any; n = n->next) {
-		sql_exp *e = n->data;
-		uses_any |= list_exps_uses_exp(exps, exp_relname(e), exp_name(e)) != NULL;
-	}
-
-	return uses_any;
-}
-
-/*
- * Rewrite aggregations over union all.
- *	groupby ([ union all (a, b) ], [gbe], [ count, sum ] )
- *
- * into
- * 	groupby ( [ union all( groupby( a, [gbe], [ count, sum] ), [ groupby( b, [gbe], [ count, sum] )) , [gbe], [sum, sum] )
- */
-static inline sql_rel *
-rel_push_aggr_down(visitor *v, sql_rel *rel)
-{
-	if (rel->op == op_groupby && rel->l) {
-		sql_rel *u = rel->l, *ou = u;
-		sql_rel *g = rel;
-		sql_rel *ul = u->l;
-		sql_rel *ur = u->r;
-		node *n, *m;
-		list *lgbe = NULL, *rgbe = NULL, *gbe = NULL, *exps = NULL;
-
-		if (u->op == op_project)
-			u = u->l;
-
-		if (!u || !is_union(u->op) || need_distinct(u) || is_single(u) || !u->exps || rel_is_ref(u))
-			return rel;
-
-		ul = u->l;
-		ur = u->r;
-
-		/* make sure we don't create group by on group by's */
-		if (ul->op == op_groupby || ur->op == op_groupby)
-			return rel;
-
-		/* distinct should be done over the full result */
-		for (n = g->exps->h; n; n = n->next) {
-			sql_exp *e = n->data;
-			sql_subfunc *af = e->f;
-
-			if (e->type == e_atom ||
-			    e->type == e_func ||
-			   (e->type == e_aggr &&
-			   ((strcmp(af->func->base.name, "sum") &&
-			     strcmp(af->func->base.name, "count") &&
-			     strcmp(af->func->base.name, "min") &&
-			     strcmp(af->func->base.name, "max")) ||
-			   need_distinct(e))))
-				return rel;
-		}
-
-		ul = rel_dup(ul);
-		ur = rel_dup(ur);
-		if (!is_project(ul->op))
-			ul = rel_project(v->sql->sa, ul,
-				rel_projections(v->sql, ul, NULL, 1, 1));
-		if (!is_project(ur->op))
-			ur = rel_project(v->sql->sa, ur,
-				rel_projections(v->sql, ur, NULL, 1, 1));
-		rel_rename_exps(v->sql, u->exps, ul->exps);
-		rel_rename_exps(v->sql, u->exps, ur->exps);
-		if (u != ou) {
-			ul = rel_project(v->sql->sa, ul, NULL);
-			ul->exps = exps_copy(v->sql, ou->exps);
-			rel_rename_exps(v->sql, ou->exps, ul->exps);
-			set_processed(ul);
-			ur = rel_project(v->sql->sa, ur, NULL);
-			ur->exps = exps_copy(v->sql, ou->exps);
-			rel_rename_exps(v->sql, ou->exps, ur->exps);
-			set_processed(ur);
-		}
-
-		if (g->r && list_length(g->r) > 0) {
-			list *gbe = g->r;
-
-			lgbe = exps_copy(v->sql, gbe);
-			rgbe = exps_copy(v->sql, gbe);
-		}
-		ul = rel_groupby(v->sql, ul, NULL);
-		ul->r = lgbe;
-		ul->nrcols = g->nrcols;
-		ul->card = g->card;
-		ul->exps = exps_copy(v->sql, g->exps);
-		ul->nrcols = list_length(ul->exps);
-		set_processed(ul);
-
-		ur = rel_groupby(v->sql, ur, NULL);
-		ur->r = rgbe;
-		ur->nrcols = g->nrcols;
-		ur->card = g->card;
-		ur->exps = exps_copy(v->sql, g->exps);
-		ur->nrcols = list_length(ur->exps);
-		set_processed(ur);
-
-		/* group by on primary keys which define the partioning scheme
-		 * don't need a finalizing group by */
-		/* how to check if a partition is based on some primary key ?
-		 * */
-		if (!list_empty(rel->r)) {
-			for (node *n = ((list*)rel->r)->h; n; n = n->next) {
-				sql_exp *e = n->data;
-				sql_column *c = NULL;
-
-				if ((c = exp_is_pkey(rel, e)) && partition_find_part(v->sql->session->tr, c->t, NULL)) {
-					/* check if key is partition key */
-					v->changes++;
-					return rel_inplace_setop(v->sql, rel, ul, ur, op_union,
-											 rel_projections(v->sql, rel, NULL, 1, 1));
-				}
-			}
-		}
-
-		if (!list_empty(rel->r)) {
-			list *ogbe = rel->r;
-
-			gbe = new_exp_list(v->sql->sa);
-			for (n = ogbe->h; n; n = n->next) {
-				sql_exp *e = n->data, *ne;
-
-				/* group by in aggreation list */
-				ne = exps_uses_exp( rel->exps, e);
-				if (ne)
-					ne = list_find_exp( ul->exps, ne);
-				if (!ne) {
-					/* e only in the ul/ur->r (group by list) */
-					ne = exp_ref(v->sql, e);
-					list_append(ul->exps, ne);
-					ne = exp_ref(v->sql, e);
-					list_append(ur->exps, ne);
-				}
-				assert(ne);
-				ne = exp_ref(v->sql, ne);
-				append(gbe, ne);
-			}
-		}
-
-		u = rel_setop(v->sql->sa, ul, ur, op_union);
-		rel_setop_set_exps(v->sql, u, rel_projections(v->sql, ul, NULL, 1, 1), false);
-		set_processed(u);
-
-		exps = new_exp_list(v->sql->sa);
-		for (n = u->exps->h, m = rel->exps->h; n && m; n = n->next, m = m->next) {
-			sql_exp *ne, *e = n->data, *oa = m->data;
-
-			if (oa->type == e_aggr) {
-				sql_subfunc *f = oa->f;
-				int cnt = exp_aggr_is_count(oa);
-				sql_subfunc *a = sql_bind_func(v->sql, "sys", (cnt)?"sum":f->func->base.name, exp_subtype(e), NULL, F_AGGR, true);
-
-				assert(a);
-				/* union of aggr result may have nils
-			   	 * because sum/count of empty set */
-				set_has_nil(e);
-				e = exp_ref(v->sql, e);
-				ne = exp_aggr1(v->sql->sa, e, a, need_distinct(e), 1, e->card, 1);
-			} else {
-				ne = exp_copy(v->sql, oa);
-			}
-			exp_setname(v->sql->sa, ne, exp_find_rel_name(oa), exp_name(oa));
-			append(exps, ne);
-		}
-		v->changes++;
-		return rel_inplace_groupby( rel, u, gbe, exps);
-	}
-	return rel;
-}
-
-/*
- * More general
- * 	groupby(
- * 	 [ outer ] join(
- * 	    project(
- * 	      table(A) [ c1, c2, .. ]
- * 	    ) [ c1, c2, identity(c2) as I, .. ],
- * 	    table(B) [ c1, c2, .. ]
- * 	  ) [ A.c1 = B.c1 ]
- * 	) [ I ] [ a1, a2, .. ]
- *
- * ->
- *
- * 	[ outer ] join(
- * 	  project(
- * 	    table(A) [ c1, c2, .. ]
- * 	  ) [ c1, c2, .. ],
- * 	  groupby (
- * 	    table(B) [ c1, c2, .. ]
- * 	  ) [ B.c1 ] [ a1, a2, .. ]
- * 	) [ A.c1 = B.c1 ]
- */
-static sql_rel *
-gen_push_groupby_down(mvc *sql, sql_rel *rel, int *changes)
-{
-	sql_rel *j = rel->l;
-	list *gbe = rel->r;
-
-	if (rel->op == op_groupby && list_length(gbe) == 1 && j->op == op_join){
-		sql_rel *jl = j->l, *jr = j->r, *cr, *cl;
-		sql_exp *gb = gbe->h->data, *e;
-		node *n;
-		int left = 1;
-		list *aggrs, *aliases, *gbe;
-
-		if (!is_identity(gb, jl) && !is_identity(gb, jr))
-			return rel;
-		if (jl->op == op_project &&
-		    (e = list_find_exp( jl->exps, gb)) != NULL &&
-		     find_prop(e->p, PROP_HASHCOL) != NULL) {
-			left = 0;
-			cr = jr;
-			cl = jl;
-		} else if (jr->op == op_project &&
-		    (e = list_find_exp( jr->exps, gb)) != NULL &&
-		     find_prop(e->p, PROP_HASHCOL) != NULL) {
-			left = 1;
-			cr = jl;
-			cl = jr;
-		} else {
-			return rel;
-		}
-
-		if ((left && is_base(jl->op)) || (!left && is_base(jr->op))||
-		    (left && is_select(jl->op)) || (!left && is_select(jr->op))
-		    || rel_is_join_on_pkey(j, false))
-			return rel;
-
-		/* only add aggr (based on left/right), and repeat the group by column */
-		aggrs = sa_list(sql->sa);
-		aliases = sa_list(sql->sa);
-		if (rel->exps) for (n = rel->exps->h; n; n = n->next) {
-			sql_exp *ce = n->data;
-
-			if (exp_is_atom(ce))
-				list_append(aliases, ce);
-			else if (ce->type == e_column) {
-				if (rel_has_exp(cl, ce, false) == 0) /* collect aliases outside groupby */
-					list_append(aliases, ce);
-				else
-					list_append(aggrs, ce);
-			} else if (ce->type == e_aggr) {
-				list *args = ce->l;
-
-				/* check args are part of left/right */
-				if (!list_empty(args) && rel_has_exps(cl, args, false) == 0)
-					return rel;
-				if (rel->op != op_join && exp_aggr_is_count(ce))
-					ce->p = prop_create(sql->sa, PROP_COUNT, ce->p);
-				list_append(aggrs, ce);
-			}
-		}
-		/* TODO move any column expressions (aliases) into the project list */
-
-		/* find gb in left or right and should be unique */
-		gbe = sa_list(sql->sa);
-		/* push groupby to right, group on join exps */
-		if (j->exps) for (n = j->exps->h; n; n = n->next) {
-			sql_exp *ce = n->data, *l = ce->l, *r = ce->r, *e;
-
-			/* get left/right hand of e_cmp */
-			assert(ce->type == e_cmp);
-			if (ce->flag == cmp_equal && is_alias(l->type) && is_alias(r->type) &&
-				(((e = rel_find_exp(cr, l)) && rel_find_exp(cl, r)) ||
-				 ((e = rel_find_exp(cr, r)) && rel_find_exp(cl, l)))) {
-				e = exp_ref(sql, e);
-				list_append(gbe, e);
-			} else {
-				return rel;
-			}
-		}
-		if (!left)
-			cr = j->r = rel_groupby(sql, cr, gbe);
-		else
-			cr = j->l = rel_groupby(sql, cr, gbe);
-		cr->exps = list_merge(cr->exps, aggrs, (fdup)NULL);
-		set_processed(cr);
-		if (!is_project(cl->op))
-			cl = rel_project(sql->sa, cl,
-				rel_projections(sql, cl, NULL, 1, 1));
-		cl->exps = list_merge(cl->exps, aliases, (fdup)NULL);
-		set_processed(cl);
-		if (!left)
-			j->l = cl;
-		else
-			j->r = cl;
-		rel -> l = NULL;
-		rel_destroy(rel);
-
-		if (list_empty(cr->exps) && list_empty(j->exps)) { /* remove crossproduct */
-			sql_rel *r = cl;
-			if (!left)
-				j->l = NULL;
-			else
-				j->r = NULL;
-			rel_destroy(j);
-			j = r;
-		}
-		(*changes)++;
-		return j;
-	}
-	return rel;
-}
-
-/*
- * Rewrite group(project(join(A,Dict)[a.i==dict.i])[...dict.n])[dict.n][ ... dict.n ]
- * into
- * 	project(join(groupby (A)[a.i],[a.i]), Dict)[a.i==dict.i])[dict.n]
- *
- */
-static inline sql_rel *
-rel_push_groupby_down(visitor *v, sql_rel *rel)
-{
-	sql_rel *p = rel->l;
-	list *gbe = rel->r;
-
-	if (rel->op == op_groupby && gbe && p && is_join(p->op))
-		return gen_push_groupby_down(v->sql, rel, &v->changes);
-	if (rel->op == op_groupby && gbe && p && p->op == op_project) {
-		sql_rel *j = p->l;
-		sql_rel *jl, *jr;
-		node *n;
-
-		if (!j || j->op != op_join || list_length(j->exps) != 1)
-			return gen_push_groupby_down(v->sql, rel, &v->changes);
-		jl = j->l;
-		jr = j->r;
-
-		/* check if jr is a dict with index and var still used */
-		if (jr->op != op_basetable || jr->l || !jr->r || list_length(jr->exps) != 2)
-			return gen_push_groupby_down(v->sql, rel, &v->changes);
-
-		/* check if group by is done on dict column */
-		for(n = gbe->h; n; n = n->next) {
-			sql_exp *ge = n->data, *pe = NULL, *e = NULL;
-
-			/* find group by exp in project, then in dict */
-			pe = rel_find_exp(p, ge);
-			if (pe) /* find project exp in right hand of join, ie dict */
-				e = rel_find_exp(jr, pe);
-			if (pe && e) {  /* Rewrite: join with dict after the group by */
-				list *pexps = rel_projections(v->sql, rel, NULL, 1, 1), *npexps;
-				node *m;
-				sql_exp *ne = j->exps->h->data; /* join exp */
-				p->l = jl;	/* Project now only on the left side of the join */
-
-				ne = ne->l; 	/* The left side of the compare is the index of the left */
-
-				/* find ge reference in new projection list */
-				npexps = sa_list(v->sql->sa);
-				for (m = pexps->h; m; m = m->next) {
-					sql_exp *a = m->data;
-
-					if (exp_refers(ge, a)) {
-						sql_exp *sc = jr->exps->t->data;
-						sql_exp *e = exp_ref(v->sql, sc);
-						if (exp_name(a))
-							exp_prop_alias(v->sql->sa, e, a);
-						a = e;
-					}
-					append(npexps, a);
-				}
-
-				/* find ge in aggr list */
-				for (m = rel->exps->h; m; m = m->next) {
-					sql_exp *a = m->data;
-
-					if (exp_match_exp(a, ge) || exp_refers(ge, a)) {
-						a = exp_ref(v->sql, ne);
-						if (exp_name(ne))
-							exp_prop_alias(v->sql->sa, a, ne);
-						m->data = a;
-					}
-				}
-
-				/* change alias pe, ie project out the index  */
-				pe->l = (void*)exp_relname(ne);
-				pe->r = (void*)exp_name(ne);
-				if (exp_name(ne))
-					exp_prop_alias(v->sql->sa, pe, ne);
-
-				/* change alias ge */
-				ge->l = (void*)exp_relname(pe);
-				ge->r = (void*)exp_name(pe);
-				if (exp_name(pe))
-					exp_prop_alias(v->sql->sa, ge, pe);
-
-				/* zap both project and groupby name hash tables (as we changed names above) */
-				list_hash_clear(rel->exps);
-				list_hash_clear((list*)rel->r);
-				list_hash_clear(p->exps);
-
-				/* add join */
-				j->l = rel;
-				rel = rel_project(v->sql->sa, j, npexps);
-				v->changes++;
-			}
-		}
-	}
-	return rel;
-}
-
-/*
- * Push select down, pushes the selects through (simple) projections. Also
- * it cleans up the projections which become useless.
- *
- * WARNING - Make sure to call try_remove_empty_select macro before returning so we ensure
- * possible generated empty selects won't never be generated
- */
-static sql_rel *
-rel_push_select_down(visitor *v, sql_rel *rel)
-{
-	list *exps = NULL;
-	sql_rel *r = NULL;
-	node *n;
-
-	if (rel_is_ref(rel)) {
-		if (is_select(rel->op) && rel->exps) {
-			/* add inplace empty select */
-			sql_rel *l = rel_select(v->sql->sa, rel->l, NULL);
-
-			l->exps = rel->exps;
-			set_processed(l);
-			rel->exps = NULL;
-			rel->l = l;
-			v->changes++;
-		}
-		return rel;
-	}
-
-	/* don't make changes for empty selects */
-	if (is_select(rel->op) && list_empty(rel->exps))
-		return try_remove_empty_select(v, rel);
-
-	/* merge 2 selects */
-	r = rel->l;
-	if (is_select(rel->op) && r && r->exps && is_select(r->op) && !(rel_is_ref(r)) && !exps_have_func(rel->exps)) {
-		(void)list_merge(r->exps, rel->exps, (fdup)NULL);
-		rel->l = NULL;
-		rel_destroy(rel);
-		v->changes++;
-		return try_remove_empty_select(v, r);
-	}
-	/*
-	 * Push select through semi/anti join
-	 * 	select (semi(A,B)) == semi(select(A), B)
-	 */
-	if (is_select(rel->op) && r && is_semi(r->op) && !(rel_is_ref(r))) {
-		rel->l = r->l;
-		r->l = rel;
-		v->changes++;
-		/*
-		 * if A has 2 references (ie used on both sides of
-		 * the semi join), we also push the select into A.
-		 */
-		if (rel_is_ref(rel->l) && rel->l == rel_find_ref(r->r)){
-			sql_rel *lx = rel->l;
-			sql_rel *rx = r->r;
-			if (lx->ref.refcnt == 2 && !rel_is_ref(rx)) {
-				while (rx->l && !rel_is_ref(rx->l) &&
-	      			       (is_project(rx->op) ||
-					is_select(rx->op) ||
-					is_join(rx->op)))
-						rx = rx->l;
-				/* probably we need to introduce a project */
-				rel_destroy(rel->l);
-				lx = rel_project(v->sql->sa, rel, rel_projections(v->sql, rel, NULL, 1, 1));
-				r->l = lx;
-				rx->l = rel_dup(lx);
-			}
-		}
-		return r;
-	}
-	exps = rel->exps;
-
-	/* push select through join */
-	if (is_select(rel->op) && r && is_join(r->op) && !rel_is_ref(r) && !is_single(r)){
-		sql_rel *jl = r->l, *ojl = jl, *jr = r->r, *ojr = jr;
-		int left = r->op == op_join || r->op == op_left;
-		int right = r->op == op_join || r->op == op_right;
-
-		if (r->op == op_full)
-			return rel;
-
-		/* introduce selects under the join (if needed) */
-		set_processed(jl);
-		set_processed(jr);
-		for (n = exps->h; n;) {
-			node *next = n->next;
-			sql_exp *e = n->data;
-
-			if (left && rel_rebind_exp(v->sql, jl, e)) {
-				if (!is_select(jl->op) || rel_is_ref(jl))
-					r->l = jl = rel_select(v->sql->sa, jl, NULL);
-				rel_select_add_exp(v->sql->sa, jl, e);
-				list_remove_node(exps, NULL, n);
-				v->changes++;
-			} else if (right && rel_rebind_exp(v->sql, jr, e)) {
-				if (!is_select(jr->op) || rel_is_ref(jr))
-					r->r = jr = rel_select(v->sql->sa, jr, NULL);
-				rel_select_add_exp(v->sql->sa, jr, e);
-				list_remove_node(exps, NULL, n);
-				v->changes++;
-			}
-			n = next;
-		}
-		if (ojl != jl)
-			set_processed(jl);
-		if (ojr != jr)
-			set_processed(jr);
-	}
-
-	/* merge select and cross product ? */
-	if (is_select(rel->op) && r && r->op == op_join && !rel_is_ref(r) && !is_single(r)){
-		for (n = exps->h; n;) {
-			node *next = n->next;
-			sql_exp *e = n->data;
-
-			if (exp_is_join(e, NULL) == 0) {
-				if (!r->exps)
-					r->exps = sa_list(v->sql->sa);
-				append(r->exps, e);
-				list_remove_node(exps, NULL, n);
-				v->changes++;
-			}
-			n = next;
-		}
-	}
-
-	if (is_select(rel->op) && r && (is_simple_project(r->op) || (is_groupby(r->op) && !list_empty(r->r))) && !rel_is_ref(r) && !is_single(r)){
-		sql_rel *pl = r->l, *opl = pl;
-		/* we cannot push through window functions (for safety I disabled projects over DDL too) */
-		if (pl && pl->op != op_ddl && !exps_have_unsafe(r->exps, 0)) {
-			/* introduce selects under the project (if needed) */
-			set_processed(pl);
-			if (!pl->exps)
-				pl->exps = sa_list(v->sql->sa);
-			for (n = exps->h; n;) {
-				node *next = n->next;
-				sql_exp *e = n->data, *ne = NULL;
-
-				/* can we move it down */
-				if (e->type == e_cmp && (ne = exp_push_down_prj(v->sql, e, r, pl)) && ne != e) {
-					if (!(is_select(pl->op) && is_join(pl->op) && is_semi(pl->op)) || rel_is_ref(pl))
-						r->l = pl = rel_select(v->sql->sa, pl, NULL);
-					rel_select_add_exp(v->sql->sa, pl, ne);
-					list_remove_node(exps, NULL, n);
-					v->changes++;
-				}
-				n = next;
-			}
-			if (opl != pl)
-				set_processed(pl);
-		}
-	}
-
-	/* try push select under set relation */
-	if (is_select(rel->op) && r && is_set(r->op) && !list_empty(r->exps) && !rel_is_ref(r) && !is_single(r) && !list_empty(exps)) {
-		sql_rel *u = r, *ul = u->l, *ur = u->r;
-
-		ul = rel_dup(ul);
-		ur = rel_dup(ur);
-		if (!is_project(ul->op))
-			ul = rel_project(v->sql->sa, ul,
-				rel_projections(v->sql, ul, NULL, 1, 1));
-		if (!is_project(ur->op))
-			ur = rel_project(v->sql->sa, ur,
-				rel_projections(v->sql, ur, NULL, 1, 1));
-		rel_rename_exps(v->sql, u->exps, ul->exps);
-		rel_rename_exps(v->sql, u->exps, ur->exps);
-
-		/* introduce selects under the set */
-		ul = rel_select(v->sql->sa, ul, NULL);
-		ul->exps = exps_copy(v->sql, exps);
-		set_processed(ul);
-		ur = rel_select(v->sql->sa, ur, NULL);
-		ur->exps = exps_copy(v->sql, exps);
-		set_processed(ur);
-
-		rel = rel_inplace_setop(v->sql, rel, ul, ur, u->op, rel_projections(v->sql, rel, NULL, 1, 1));
-		if (need_distinct(u))
-			set_distinct(rel);
-		v->changes++;
-	}
-
-	return try_remove_empty_select(v, rel);
-}
-
-static inline sql_rel *
-rel_push_join_exps_down(visitor *v, sql_rel *rel)
-{
-	/* push select exps part of join expressions down */
-	if ((is_innerjoin(rel->op) || is_left(rel->op) || is_right(rel->op) || is_semi(rel->op)) && !list_empty(rel->exps)) {
-		int left = is_innerjoin(rel->op) || is_right(rel->op) || rel->op == op_semi;
-		int right = is_innerjoin(rel->op) || is_left(rel->op) || is_semi(rel->op);
-		sql_rel *jl = rel->l, *ojl = jl, *jr = rel->r, *ojr = jr;
-
-		set_processed(jl);
-		set_processed(jr);
-		for (node *n = rel->exps->h; n;) {
-			node *next = n->next;
-			sql_exp *e = n->data;
-
-			if (left && rel_rebind_exp(v->sql, jl, e) && e->flag != mark_notin && e->flag != mark_in) { /* select expressions on left */
-				if (!is_select(jl->op) || rel_is_ref(jl))
-					rel->l = jl = rel_select(v->sql->sa, jl, NULL);
-				rel_select_add_exp(v->sql->sa, jl, e);
-				list_remove_node(rel->exps, NULL, n);
-				v->changes++;
-			} else if (right && rel_rebind_exp(v->sql, jr, e) && e->flag != mark_notin && e->flag != mark_in) { /* select expressions on right */
-				if (!is_select(jr->op) || rel_is_ref(jr))
-					rel->r = jr = rel_select(v->sql->sa, jr, NULL);
-				rel_select_add_exp(v->sql->sa, jr, e);
-				list_remove_node(rel->exps, NULL, n);
-				v->changes++;
-			}
-			n = next;
-		}
-		if (ojl != jl)
-			set_processed(jl);
-		if (ojr != jr)
-			set_processed(jr);
-	}
-	return rel;
-}
-
-static bool
-point_select_on_unique_column(sql_rel *rel)
-{
-	if (is_select(rel->op) && !list_empty(rel->exps)) {
-		for (node *n = rel->exps->h; n ; n = n->next) {
-			sql_exp *e = n->data, *el = e->l, *er = e->r, *found = NULL;
-
-			if (is_compare(e->type) && e->flag == cmp_equal) {
-				if (is_numeric_upcast(el))
-					el = el->l;
-				if (is_numeric_upcast(er))
-					er = er->l;
-				if (is_alias(el->type) && exp_is_atom(er) && (found = rel_find_exp(rel->l, el)) &&
-					is_unique(found) && (!is_semantics(e) || !has_nil(found) || !has_nil(er)))
-					return true;
-				if (is_alias(er->type) && exp_is_atom(el) && (found = rel_find_exp(rel->l, er)) &&
-					is_unique(found) && (!is_semantics(e) || !has_nil(el) || !has_nil(found)))
-					return true;
-			}
-		}
-	}
-	return false;
-}
-
-/*
- * A point select on an unique column reduces the number of rows to 1. If the same select is under a
- * join, the opposite side's select can be pushed above the join.
- */
-static inline sql_rel *
-rel_push_select_up(visitor *v, sql_rel *rel)
-{
-	if ((is_join(rel->op) || is_semi(rel->op)) && !is_single(rel)) {
-		sql_rel *l = rel->l, *r = rel->r;
-		bool can_pushup_left = is_select(l->op) && !rel_is_ref(l) && !is_single(l),
-			 can_pushup_right = is_select(r->op) && !rel_is_ref(r) && !is_single(r) && !is_semi(rel->op);
-
-		if (can_pushup_left || can_pushup_right) {
-			if (can_pushup_left)
-				can_pushup_left = point_select_on_unique_column(r);
-			if (can_pushup_right)
-				can_pushup_right = point_select_on_unique_column(l);
-
-			/* if both selects retrieve one row each, it's not worth it to push both up */
-			if (can_pushup_left && !can_pushup_right) {
-				sql_rel *nrel = rel_dup_copy(v->sql->sa, rel);
-				nrel->l = l->l;
-				rel = rel_inplace_select(rel, nrel, l->exps);
-				assert(is_select(rel->op));
-				v->changes++;
-			} else if (!can_pushup_left && can_pushup_right) {
-				sql_rel *nrel = rel_dup_copy(v->sql->sa, rel);
-				nrel->r = r->l;
-				rel = rel_inplace_select(rel, nrel, r->exps);
-				assert(is_select(rel->op));
-				v->changes++;
-			}
-		}
-	}
-	return rel;
-}
-
-/*
- * Push {semi}joins down, pushes the joins through group by expressions.
- * When the join is on the group by columns, we can push the joins left
- * under the group by. This should only be done, iff the new semijoin would
- * reduce the input table to the groupby. So there should be a reduction
- * (selection) on the table A and this should be propagated to the groupby via
- * for example a primary key.
- *
- * {semi}join( A, groupby( B ) [gbe][aggrs] ) [ gbe == A.x ]
- * ->
- * {semi}join( A, groupby( semijoin(B,A) [gbe == A.x] ) [gbe][aggrs] ) [ gbe == A.x ]
- */
-static inline sql_rel *
-rel_push_join_down(visitor *v, sql_rel *rel)
-{
-	if (!rel_is_ref(rel) && ((is_left(rel->op) || rel->op == op_join || is_semi(rel->op)) && rel->l && rel->exps)) {
-		sql_rel *gb = rel->r, *ogb = gb, *l = NULL, *rell = rel->l;
-
-		if (is_simple_project(gb->op) && !rel_is_ref(gb))
-			gb = gb->l;
-
-		if (rel_is_ref(rell) || !gb || rel_is_ref(gb))
-			return rel;
-
-		if (is_groupby(gb->op) && gb->r && list_length(gb->r)) {
-			list *exps = rel->exps, *jes = new_exp_list(v->sql->sa), *gbes = gb->r;
-			node *n, *m;
-			/* find out if all group by expressions are used in the join */
-			for(n = gbes->h; n; n = n->next) {
-				sql_exp *gbe = n->data;
-				int fnd = 0;
-				const char *rname = NULL, *name = NULL;
-
-				/* project in between, ie find alias */
-				/* first find expression in expression list */
-				gbe = exps_uses_exp( gb->exps, gbe);
-				if (!gbe)
-					continue;
-				if (ogb != gb)
-					gbe = exps_uses_exp( ogb->exps, gbe);
-				if (gbe) {
-					rname = exp_find_rel_name(gbe);
-					name = exp_name(gbe);
-				}
-
-				if (!name)
-					return rel;
-
-				for (m = exps->h; m && !fnd; m = m->next) {
-					sql_exp *je = m->data;
-
-					if (je->card >= CARD_ATOM && je->type == e_cmp &&
-					    !is_complex_exp(je->flag)) {
-						/* expect right expression to match */
-						sql_exp *r = je->r;
-
-						if (r == 0 || r->type != e_column)
-							continue;
-						if (r->l && rname && strcmp(r->l, rname) == 0 && strcmp(r->r, name)==0) {
-							fnd = 1;
-						} else if (!r->l && !rname  && strcmp(r->r, name)==0) {
-							fnd = 1;
-						}
-						if (fnd) {
-							sql_exp *le = je->l;
-							sql_exp *re = exp_push_down_prj(v->sql, r, gb, gb->l);
-							if (!re || (list_length(jes) == 0 && !find_prop(le->p, PROP_HASHCOL))) {
-								fnd = 0;
-							} else {
-								int anti = is_anti(je), semantics = is_semantics(je);
-
-								je = exp_compare(v->sql->sa, le, re, je->flag);
-								if (anti) set_anti(je);
-								if (semantics) set_semantics(je);
-								list_append(jes, je);
-							}
-						}
-					}
-				}
-				if (!fnd)
-					return rel;
-			}
-			l = rel_dup(rel->l);
-
-			/* push join's left side (as semijoin) down group by */
-			l = gb->l = rel_crossproduct(v->sql->sa, gb->l, l, op_semi);
-			l->exps = jes;
-			set_processed(l);
-			v->changes++;
-			return rel;
-		}
-	}
-	return rel;
-}
-
-/*
- * Push semijoins down, pushes the semijoin through a join.
- *
- * semijoin( join(A, B) [ A.x == B.y ], C ) [ A.z == C.c ]
- * ->
- * join( semijoin(A, C) [ A.z == C.c ], B ) [ A.x == B.y ]
- *
- * also push simple expressions of a semijoin down if they only
- * involve the left sided of the semijoin.
- *
- * in some cases the other way is usefull, ie push join down
- * semijoin. When the join reduces (ie when there are selects on it).
- *
- * At the moment, we only flag changes by this optimizer on the first level of optimization
- */
-static inline sql_rel *
-rel_push_semijoin_down_or_up(visitor *v, sql_rel *rel)
-{
-	int level = *(int*)v->data;
-
-	if (rel->op == op_join && rel->exps && rel->l) {
-		sql_rel *l = rel->l, *r = rel->r;
-
-		if (is_semi(l->op) && !rel_is_ref(l) && is_select(r->op) && !rel_is_ref(r)) {
-			rel->l = l->l;
-			l->l = rel;
-			if (level <= 0)
-				v->changes++;
-			return l;
-		}
-	}
-	/* also case with 2 joins */
-	/* join ( join ( semijoin(), table), select (table)); */
-	if (rel->op == op_join && rel->exps && rel->l) {
-		sql_rel *l = rel->l, *r = rel->r;
-		sql_rel *ll;
-
-		if (is_join(l->op) && !rel_is_ref(l) && is_select(r->op) && !rel_is_ref(r)) {
-			ll = l->l;
-			if (is_semi(ll->op) && !rel_is_ref(ll)) {
-				l->l = ll->l;
-				ll->l = rel;
-				if (level <= 0)
-					v->changes++;
-				return ll;
-			}
-		}
-	}
-	/* first push down the expressions involving only A */
-	if (rel->op == op_semi && rel->exps && rel->l) {
-		sql_rel *jl = rel->l, *ojl = jl;
-
-		set_processed(jl);
-		for (node *n = rel->exps->h; n;) {
-			node *next = n->next;
-			sql_exp *e = n->data;
-
-			if (n != rel->exps->h && e->type == e_cmp && rel_rebind_exp(v->sql, jl, e)) {
-				if (!is_select(jl->op) || rel_is_ref(jl))
-					rel->l = jl = rel_select(v->sql->sa, jl, NULL);
-				rel_select_add_exp(v->sql->sa, jl, e);
-				list_remove_node(rel->exps, NULL, n);
-				if (level <= 0)
-					v->changes++;
-			}
-			n = next;
-		}
-		if (ojl != jl)
-			set_processed(jl);
-	}
-	if (rel->op == op_semi && rel->exps && rel->l) {
-		operator_type op = rel->op, lop;
-		node *n;
-		sql_rel *l = rel->l, *ll = NULL, *lr = NULL;
-		sql_rel *r = rel->r;
-		list *exps = rel->exps, *nsexps, *njexps, *nsattr, *njattr;
-		int left = 1, right = 1;
-
-		/* handle project
-		if (l->op == op_project && !need_distinct(l))
-			l = l->l;
-		*/
-
-		if (!is_join(l->op) || is_full(l->op) || rel_is_ref(l) || is_single(l))
-			return rel;
-
-		lop = l->op;
-		ll = l->l;
-		lr = l->r;
-
-		/* check which side is used and other exps are atoms or from right of semijoin */
-		for(n = exps->h; n; n = n->next) {
-			sql_exp *sje = n->data;
-
-			if (sje->type != e_cmp || is_complex_exp(sje->flag))
-				return rel;
-			/* sje->l from ll and sje->r/f from semijoin r ||
-			 * sje->l from semijoin r and sje->r/f from ll ||
-			 * sje->l from lr and sje->r/f from semijoin r ||
-			 * sje->l from semijoin r and sje->r/f from lr */
-			if (left &&
-			   ((rel_rebind_exp(v->sql, ll, sje->l) && rel_rebind_exp(v->sql, rel->r, sje->r) && (!sje->f || rel_rebind_exp(v->sql, rel->r, sje->f))) ||
-			    (rel_rebind_exp(v->sql, rel->r, sje->l) && rel_rebind_exp(v->sql, ll, sje->r) && (!sje->f || rel_rebind_exp(v->sql, ll, sje->f)))))
-				right = 0;
-			else
-				left = 0;
-			if (right &&
-			   ((rel_rebind_exp(v->sql, lr, sje->l) && rel_rebind_exp(v->sql, rel->r, sje->r) && (!sje->f || rel_rebind_exp(v->sql, rel->r, sje->f))) ||
-			    (rel_rebind_exp(v->sql, rel->r, sje->l) && rel_rebind_exp(v->sql, lr, sje->r) && (!sje->f || rel_rebind_exp(v->sql, lr, sje->f)))))
-				left = 0;
-			else
-				right = 0;
-			if (!right && !left)
-				return rel;
-		}
-		if (left && is_right(lop))
-			return rel;
-		if (right && is_left(lop))
-			return rel;
-		nsexps = exps_copy(v->sql, rel->exps);
-		nsattr = exps_copy(v->sql, rel->attr);
-		njexps = exps_copy(v->sql, l->exps);
-		njattr = exps_copy(v->sql, l->attr);
-		if (left)
-			l = rel_crossproduct(v->sql->sa, rel_dup(ll), rel_dup(r), op);
-		else
-			l = rel_crossproduct(v->sql->sa, rel_dup(lr), rel_dup(r), op);
-		l->exps = nsexps;
-		l->attr = nsattr;
-		set_processed(l);
-		if (left)
-			l = rel_crossproduct(v->sql->sa, l, rel_dup(lr), lop);
-		else
-			l = rel_crossproduct(v->sql->sa, rel_dup(ll), l, lop);
-		l->exps = njexps;
-		l->attr = njattr;
-		set_processed(l);
-		rel_destroy(rel);
-		rel = l;
-		if (level <= 0)
-			v->changes++;
-	}
-	return rel;
-}
-
-static int
-rel_part_nr( sql_rel *rel, sql_exp *e )
-{
-	sql_column *c = NULL;
-	sql_rel *bt = NULL;
-	assert(e->type == e_cmp);
-
-	c = exp_find_column_(rel, e->l, -1, &bt);
-	if (!c)
-		c = exp_find_column_(rel, e->r, -1, &bt);
-	if (!c && e->f)
-		c = exp_find_column_(rel, e->f, -1, &bt);
-	if (!c || !bt || !rel_base_get_mergetable(bt))
-		return -1;
-	sql_table *pp = c->t;
-	sql_table *mt = rel_base_get_mergetable(bt);
-	return find_member_pos(mt->members, pp);
-}
-
-static int
-rel_uses_part_nr( sql_rel *rel, sql_exp *e, int pnr )
-{
-	sql_column *c = NULL;
-	sql_rel *bt = NULL;
-	assert(e->type == e_cmp);
-
-	/*
-	 * following case fails.
-	 *
-	 * semijoin( A1, union [A1, A2] )
-	 * The union will never return proper column (from A2).
-	 * ie need different solution (probaly pass pnr).
-	 */
-	c = exp_find_column_(rel, e->l, pnr, &bt);
-	if (!c)
-		c = exp_find_column_(rel, e->r, pnr, &bt);
-	if (c && bt && rel_base_get_mergetable(bt)) {
-		sql_table *pp = c->t;
-		sql_table *mt = rel_base_get_mergetable(bt);
-		if (find_member_pos(mt->members, pp) == pnr)
-			return 1;
-	}
-	/* for projects we may need to do a rename! */
-	if (is_project(rel->op) || is_topn(rel->op) || is_sample(rel->op))
-		return rel_uses_part_nr( rel->l, e, pnr);
-
-	if (is_union(rel->op) || is_join(rel->op) || is_semi(rel->op)) {
-		if (rel_uses_part_nr( rel->l, e, pnr))
-			return 1;
-		if (!is_semi(rel->op) && rel_uses_part_nr( rel->r, e, pnr))
-			return 1;
-	}
-	return 0;
-}
-
-/*
- * Push (semi)joins down unions, this is basically for merge tables, where
- * we know that the fk-indices are split over two clustered merge tables.
- */
-static inline sql_rel *
-rel_push_join_down_union(visitor *v, sql_rel *rel)
-{
-	if ((is_join(rel->op) && !is_outerjoin(rel->op) && !is_single(rel)) || is_semi(rel->op)) {
-		sql_rel *l = rel->l, *r = rel->r, *ol = l, *or = r;
-		list *exps = rel->exps, *attr = rel->attr;
-		sql_exp *je = NULL;
-
-		if (!l || !r || need_distinct(l) || need_distinct(r) || rel_is_ref(l) || rel_is_ref(r))
-			return rel;
-		if (l->op == op_project)
-			l = l->l;
-		if (r->op == op_project)
-			r = r->l;
-
-		/* both sides only if we have a join index */
-		if (!l || !r ||(is_union(l->op) && is_union(r->op) &&
-			!(je = rel_is_join_on_pkey(rel, true)))) /* aligned PKEY-FKEY JOIN */
-			return rel;
-		if (is_semi(rel->op) && is_union(l->op) && !je)
-			return rel;
-
-		if ((is_union(l->op) && !need_distinct(l) && !is_single(l)) && !is_union(r->op)){
-			sql_rel *nl, *nr;
-			sql_rel *ll = rel_dup(l->l), *lr = rel_dup(l->r);
-
-			/* join(union(a,b), c) -> union(join(a,c), join(b,c)) */
-			if (!is_project(ll->op))
-				ll = rel_project(v->sql->sa, ll,
-					rel_projections(v->sql, ll, NULL, 1, 1));
-			if (!is_project(lr->op))
-				lr = rel_project(v->sql->sa, lr,
-					rel_projections(v->sql, lr, NULL, 1, 1));
-			rel_rename_exps(v->sql, l->exps, ll->exps);
-			rel_rename_exps(v->sql, l->exps, lr->exps);
-			if (l != ol) {
-				ll = rel_project(v->sql->sa, ll, NULL);
-				ll->exps = exps_copy(v->sql, ol->exps);
-				set_processed(ll);
-				lr = rel_project(v->sql->sa, lr, NULL);
-				lr->exps = exps_copy(v->sql, ol->exps);
-				set_processed(lr);
-			}
-			nl = rel_crossproduct(v->sql->sa, ll, rel_dup(or), rel->op);
-			nr = rel_crossproduct(v->sql->sa, lr, rel_dup(or), rel->op);
-			nl->exps = exps_copy(v->sql, exps);
-			nl->attr = exps_copy(v->sql, attr);
-			nr->exps = exps_copy(v->sql, exps);
-			nr->attr = exps_copy(v->sql, attr);
-			set_processed(nl);
-			set_processed(nr);
-			nl = rel_project(v->sql->sa, nl, rel_projections(v->sql, nl, NULL, 1, 1));
-			nr = rel_project(v->sql->sa, nr, rel_projections(v->sql, nr, NULL, 1, 1));
-			v->changes++;
-			return rel_inplace_setop(v->sql, rel, nl, nr, op_union, rel_projections(v->sql, rel, NULL, 1, 1));
-		} else if (is_union(l->op) && !need_distinct(l) && !is_single(l) &&
-			   is_union(r->op) && !need_distinct(r) && !is_single(r) && je) {
-			sql_rel *nl, *nr;
-			sql_rel *ll = rel_dup(l->l), *lr = rel_dup(l->r);
-			sql_rel *rl = rel_dup(r->l), *rr = rel_dup(r->r);
-
-			/* join(union(a,b), union(c,d)) -> union(join(a,c), join(b,d)) */
-			if (!is_project(ll->op))
-				ll = rel_project(v->sql->sa, ll,
-					rel_projections(v->sql, ll, NULL, 1, 1));
-			if (!is_project(lr->op))
-				lr = rel_project(v->sql->sa, lr,
-					rel_projections(v->sql, lr, NULL, 1, 1));
-			rel_rename_exps(v->sql, l->exps, ll->exps);
-			rel_rename_exps(v->sql, l->exps, lr->exps);
-			if (l != ol) {
-				ll = rel_project(v->sql->sa, ll, NULL);
-				ll->exps = exps_copy(v->sql, ol->exps);
-				set_processed(ll);
-				lr = rel_project(v->sql->sa, lr, NULL);
-				lr->exps = exps_copy(v->sql, ol->exps);
-				set_processed(lr);
-			}
-			if (!is_project(rl->op))
-				rl = rel_project(v->sql->sa, rl,
-					rel_projections(v->sql, rl, NULL, 1, 1));
-			if (!is_project(rr->op))
-				rr = rel_project(v->sql->sa, rr,
-					rel_projections(v->sql, rr, NULL, 1, 1));
-			rel_rename_exps(v->sql, r->exps, rl->exps);
-			rel_rename_exps(v->sql, r->exps, rr->exps);
-			if (r != or) {
-				rl = rel_project(v->sql->sa, rl, NULL);
-				rl->exps = exps_copy(v->sql, or->exps);
-				set_processed(rl);
-				rr = rel_project(v->sql->sa, rr, NULL);
-				rr->exps = exps_copy(v->sql, or->exps);
-				set_processed(rr);
-			}
-			nl = rel_crossproduct(v->sql->sa, ll, rl, rel->op);
-			nr = rel_crossproduct(v->sql->sa, lr, rr, rel->op);
-			nl->exps = exps_copy(v->sql, exps);
-			nl->attr = exps_copy(v->sql, attr);
-			nr->exps = exps_copy(v->sql, exps);
-			nr->attr = exps_copy(v->sql, attr);
-			set_processed(nl);
-			set_processed(nr);
-			nl = rel_project(v->sql->sa, nl, rel_projections(v->sql, nl, NULL, 1, 1));
-			nr = rel_project(v->sql->sa, nr, rel_projections(v->sql, nr, NULL, 1, 1));
-			v->changes++;
-			return rel_inplace_setop(v->sql, rel, nl, nr, op_union, rel_projections(v->sql, rel, NULL, 1, 1));
-		} else if (!is_union(l->op) &&
-			   is_union(r->op) && !need_distinct(r) && !is_single(r) &&
-			   !is_semi(rel->op)) {
-			sql_rel *nl, *nr;
-			sql_rel *rl = rel_dup(r->l), *rr = rel_dup(r->r);
-
-			/* join(a, union(b,c)) -> union(join(a,b), join(a,c)) */
-			if (!is_project(rl->op))
-				rl = rel_project(v->sql->sa, rl,
-					rel_projections(v->sql, rl, NULL, 1, 1));
-			if (!is_project(rr->op))
-				rr = rel_project(v->sql->sa, rr,
-					rel_projections(v->sql, rr, NULL, 1, 1));
-			rel_rename_exps(v->sql, r->exps, rl->exps);
-			rel_rename_exps(v->sql, r->exps, rr->exps);
-			if (r != or) {
-				rl = rel_project(v->sql->sa, rl, NULL);
-				rl->exps = exps_copy(v->sql, or->exps);
-				set_processed(rl);
-				rr = rel_project(v->sql->sa, rr, NULL);
-				rr->exps = exps_copy(v->sql, or->exps);
-				set_processed(rr);
-			}
-			nl = rel_crossproduct(v->sql->sa, rel_dup(ol), rl, rel->op);
-			nr = rel_crossproduct(v->sql->sa, rel_dup(ol), rr, rel->op);
-			nl->exps = exps_copy(v->sql, exps);
-			nl->attr = exps_copy(v->sql, attr);
-			nr->exps = exps_copy(v->sql, exps);
-			nr->attr = exps_copy(v->sql, attr);
-			set_processed(nl);
-			set_processed(nr);
-			nl = rel_project(v->sql->sa, nl, rel_projections(v->sql, nl, NULL, 1, 1));
-			nr = rel_project(v->sql->sa, nr, rel_projections(v->sql, nr, NULL, 1, 1));
-			v->changes++;
-			return rel_inplace_setop(v->sql, rel, nl, nr, op_union, rel_projections(v->sql, rel, NULL, 1, 1));
-		/* {semi}join ( A1, union (A2, B)) [A1.partkey = A2.partkey] ->
-		 * {semi}join ( A1, A2 )
-		 * and
-		 * {semi}join ( A1, union (B, A2)) [A1.partkey = A2.partkey] ->
-		 * {semi}join ( A1, A2 )
-		 * (ie a single part on the left)
-		 *
-		 * Howto detect that a relation isn't matching.
-		 *
-		 * partitioning is currently done only on pkey/fkey's
-		 * ie only matching per part if join is on pkey/fkey (parts)
-		 *
-		 * and part numbers should match.
-		 *
-		 * */
-		} else if (!is_union(l->op) &&
-			   is_union(r->op) && !need_distinct(r) && !is_single(r) &&
-			   is_semi(rel->op) && (je = rel_is_join_on_pkey(rel, true))) {
-			/* use first join expression, to find part nr */
-			int lpnr = rel_part_nr(l, je);
-			sql_rel *rl = r->l;
-			sql_rel *rr = r->r;
-
-			if (lpnr < 0)
-				return rel;
-			/* case 1: uses left not right */
-			if (rel_uses_part_nr(rl, je, lpnr) &&
-			   !rel_uses_part_nr(rr, je, lpnr)) {
-				sql_rel *nl;
-
-				rl = rel_dup(rl);
-				if (!is_project(rl->op))
-					rl = rel_project(v->sql->sa, rl,
-					rel_projections(v->sql, rl, NULL, 1, 1));
-				rel_rename_exps(v->sql, r->exps, rl->exps);
-				if (r != or) {
-					rl = rel_project(v->sql->sa, rl, NULL);
-					rl->exps = exps_copy(v->sql, or->exps);
-					set_processed(rl);
-				}
-				nl = rel_crossproduct(v->sql->sa, rel_dup(ol), rl, rel->op);
-				nl->exps = exps_copy(v->sql, exps);
-				nl->attr = exps_copy(v->sql, attr);
-				set_processed(nl);
-				v->changes++;
-				return rel_inplace_project(v->sql->sa, rel, nl, rel_projections(v->sql, rel, NULL, 1, 1));
-			/* case 2: uses right not left */
-			} else if (!rel_uses_part_nr(rl, je, lpnr) &&
-				    rel_uses_part_nr(rr, je, lpnr)) {
-				sql_rel *nl;
-
-				rr = rel_dup(rr);
-				if (!is_project(rr->op))
-					rr = rel_project(v->sql->sa, rr,
-						rel_projections(v->sql, rr, NULL, 1, 1));
-				rel_rename_exps(v->sql, r->exps, rr->exps);
-				if (r != or) {
-					rr = rel_project(v->sql->sa, rr, NULL);
-					rr->exps = exps_copy(v->sql, or->exps);
-					set_processed(rr);
-				}
-				nl = rel_crossproduct(v->sql->sa, rel_dup(ol), rr, rel->op);
-				nl->exps = exps_copy(v->sql, exps);
-				nl->attr = exps_copy(v->sql, attr);
-				set_processed(nl);
-				v->changes++;
-				return rel_inplace_project(v->sql->sa, rel, nl, rel_projections(v->sql, rel, NULL, 1, 1));
-			}
-		}
-	}
-	return rel;
-}
-
-static inline sql_rel *
-rel_push_join_down_outer(visitor *v, sql_rel *rel)
-{
-	if (is_join(rel->op) && !is_outerjoin(rel->op) && !is_single(rel) && !list_empty(rel->exps) && !rel_is_ref(rel)) {
-		sql_rel *l = rel->l, *r = rel->r;
-
-		if (is_left(r->op) && (is_select(l->op) || (is_join(l->op) && !is_outerjoin(l->op))) && !rel_is_ref(l) &&
-				!rel_is_ref(r)) {
-			sql_rel *rl = r->l;
-			sql_rel *rr = r->r;
-			if (rel_is_ref(rl) || rel_is_ref(rr))
-				return rel;
-			/* join exps should only include l and r.l */
-			list *njexps = sa_list(v->sql->sa);
-			for(node *n = rel->exps->h; n; n = n->next) {
-				sql_exp *je = n->data;
-
-				assert(je->type == e_cmp);
-				if (je->f)
-					return rel;
-				if ((rel_find_exp(l, je->l) && rel_find_exp(rl, je->r)) || (rel_find_exp(l, je->r) && rel_find_exp(rl, je->l))) {
-					list_append(njexps, je);
-				} else {
-					return rel;
-				}
-			}
-			sql_rel *nl = rel_crossproduct(v->sql->sa, rel_dup(l), rl, rel->op);
-			r->l = nl;
-			nl->exps = njexps;
-			nl->attr = rel->attr;
-			rel->attr = NULL;
-			set_processed(nl);
-			rel_dup(r);
-			rel_destroy(rel);
-			rel = r;
-			v->changes++;
-		}
-	}
-	return rel;
-}
-
-/* TODO At the moment I have to disable the new join2semi because the join order optimizer doesn't take semi-joins into account,
-so plans get deteriorated if more joins are optimized into semi-joins. Later I will review the join order with semi-joins and hopefully,
-I will be able to re-enable the new join2semi. */
-#if 0
-#define NO_EXP_FOUND 0
-#define FOUND_WITH_DUPLICATES 1
-#define MAY_HAVE_DUPLICATE_NULLS 2
-#define ALL_VALUES_DISTINCT 3
-
-static int
-find_projection_for_join2semi(sql_rel *rel, sql_exp *jc)
-{
-	sql_rel *res = NULL;
-	sql_exp *e = NULL;
-	bool underjoin = false;
-
-	if ((e = rel_find_exp_and_corresponding_rel(rel, jc, &res, &underjoin))) {
-		if (underjoin || e->type != e_column)
-			return FOUND_WITH_DUPLICATES;
-		/* if just one groupby column is projected or the relation needs distinct values and one column is projected or is a primary key, it will be distinct */
-		if (is_unique(e) ||
-			(is_groupby(res->op) && list_length(res->r) == 1 && exps_find_exp(res->r, e)) ||
-			((is_project(res->op) || is_base(res->op)) && ((need_distinct(res) && list_length(res->exps) == 1) || res->card < CARD_AGGR)))
-			return has_nil(e) ? MAY_HAVE_DUPLICATE_NULLS : ALL_VALUES_DISTINCT;
-		return FOUND_WITH_DUPLICATES;
-	}
-	return NO_EXP_FOUND;
-}
-
-static int
-subrel_uses_exp_outside_subrel(visitor *v, sql_rel *rel, list *l, sql_rel *j)
-{
-	if (rel == j)
-		return 0;
-	if (mvc_highwater(v->sql))
-		return 1;
-	switch(rel->op){
-	case op_join:
-	case op_left:
-	case op_right:
-	case op_full:
-		return exps_uses_any(rel->exps, l) ||
-			subrel_uses_exp_outside_subrel(v, rel->l, l, j) || subrel_uses_exp_outside_subrel(v, rel->r, l, j);
-	case op_semi:
-	case op_anti:
-	case op_select:
-		return exps_uses_any(rel->exps, l) ||
-			subrel_uses_exp_outside_subrel(v, rel->l, l, j);
-	case op_project:
-	case op_groupby:
-		return exps_uses_any(rel->exps, l) || exps_uses_any(rel->r, l);
-	case op_basetable:
-	case op_table:
-	case op_union:
-	case op_except:
-	case op_inter:
-		return exps_uses_any(rel->exps, l);
-	case op_topn:
-	case op_sample:
-		return subrel_uses_exp_outside_subrel(v, rel->l, l, j);
-	default:
-		return 1;
-	}
-}
-
-static int
-projrel_uses_exp_outside_subrel(visitor *v, sql_rel *rel, list *l, sql_rel *j)
-{
-	/* test if projecting relation uses any of the join expressions */
-	assert((is_simple_project(rel->op) || is_groupby(rel->op)) && rel->l);
-	return exps_uses_any(rel->exps, l) || exps_uses_any(rel->r, l) || subrel_uses_exp_outside_subrel(v, rel->l, l, j);
-}
-
-static sql_rel *
-rewrite_joins2semi(visitor *v, sql_rel *proj, sql_rel *rel)
-{
-	/* generalize possibility : we need the visitor 'step' here */
-	if (rel_is_ref(rel) || mvc_highwater(v->sql)) /* if the join has multiple references, it's dangerous to convert it into a semijoin */
-		return rel;
-	if (is_innerjoin(rel->op) && !list_empty(rel->exps)) {
-		sql_rel *l = rel->l, *r = rel->r;
-		bool left_unique = true, right_unique = true;
-
-		/* these relations don't project anything, so skip them */
-		while (is_topn(l->op) || is_sample(l->op) || is_select(l->op) || is_semi(l->op))
-			l = l->l;
-		/* joins will expand values, so don't search on those */
-		if (!is_base(l->op) && !is_project(l->op))
-			left_unique = false;
-		while (is_topn(r->op) || is_sample(r->op) || is_select(r->op) || is_semi(r->op))
-			r = r->l;
-		if (!is_base(r->op) && !is_project(r->op))
-			right_unique = false;
-		/* if all columns used in equi-joins from one of the sides are unique, the join can be rewritten into a semijoin */
-		for (node *n=rel->exps->h; n && (left_unique || right_unique); n = n->next) {
-			sql_exp *e = n->data, *el = e->l, *er = e->r;
-
-			if (!is_compare(e->type) || e->flag != cmp_equal || exp_has_func(el) || exp_has_func(er)) {
-				left_unique = right_unique = false;
-			} else {
-				int found = 0;
-
-				if (left_unique && (found = find_projection_for_join2semi(l, el)) > NO_EXP_FOUND)
-					left_unique &= (found == ALL_VALUES_DISTINCT || (found == MAY_HAVE_DUPLICATE_NULLS && (!is_semantics(e) || !has_nil(er))));
-				if (left_unique && (found = find_projection_for_join2semi(l, er)) > NO_EXP_FOUND)
-					left_unique &= (found == ALL_VALUES_DISTINCT || (found == MAY_HAVE_DUPLICATE_NULLS && (!is_semantics(e) || !has_nil(el))));
-				if (right_unique && (found = find_projection_for_join2semi(r, el)) > NO_EXP_FOUND)
-					right_unique &= (found == ALL_VALUES_DISTINCT || (found == MAY_HAVE_DUPLICATE_NULLS && (!is_semantics(e) || !has_nil(er))));
-				if (right_unique && (found = find_projection_for_join2semi(r, er)) > NO_EXP_FOUND)
-					right_unique &= (found == ALL_VALUES_DISTINCT || (found == MAY_HAVE_DUPLICATE_NULLS && (!is_semantics(e) || !has_nil(el))));
-			}
-		}
-
-		/* now we need to check relation's expressions are not used */
-		if (left_unique && !projrel_uses_exp_outside_subrel(v, proj, l->exps, rel)) {
-			sql_rel *tmp = rel->r;
-			rel->r = rel->l;
-			rel->l = tmp;
-			rel->op = op_semi;
-			v->changes++;
-		} else if (right_unique && !projrel_uses_exp_outside_subrel(v, proj, r->exps, rel)) {
-			rel->op = op_semi;
-			v->changes++;
-		}
-	}
-	if (is_join(rel->op)) {
-		rel->l = rewrite_joins2semi(v, proj, rel->l);
-		rel->r = rewrite_joins2semi(v, proj, rel->r);
-	} else if (is_topn(rel->op) || is_sample(rel->op) || is_select(rel->op) || is_semi(rel->op)) {
-		rel->l = rewrite_joins2semi(v, proj, rel->l);
-	}
-	return rel;
-}
-
-static inline sql_rel *
-rel_join2semijoin(visitor *v, sql_rel *rel)
-{
-	if ((is_simple_project(rel->op) || is_groupby(rel->op)) && rel->l)
-		rel->l = rewrite_joins2semi(v, rel, rel->l);
-	return rel;
-}
-#endif
-
-#define NO_PROJECTION_FOUND 0
-#define MAY_HAVE_DUPLICATE_NULLS 1
-#define ALL_VALUES_DISTINCT 2
-
-static int
-find_projection_for_join2semi(sql_rel *rel)
-{
-	if (is_simple_project(rel->op) || is_groupby(rel->op) || is_inter(rel->op) || is_except(rel->op) || is_base(rel->op) || (is_union(rel->op) && need_distinct(rel))) {
-		if (rel->card < CARD_AGGR) /* const or groupby without group by exps */
-			return ALL_VALUES_DISTINCT;
-		if (list_length(rel->exps) == 1) {
-			sql_exp *e = rel->exps->h->data;
-			/* a single group by column in the projection list from a group by relation is guaranteed to be unique, but not an aggregate */
-			if (e->type == e_column) {
-				sql_rel *res = NULL;
-				sql_exp *found = NULL;
-				bool underjoin = false;
-
-				/* if just one groupby column is projected or the relation needs distinct values and one column is projected or is a primary key, it will be distinct */
-				if ((is_groupby(rel->op) && list_length(rel->r) == 1 && exps_find_exp(rel->r, e)) || (need_distinct(rel) && list_length(rel->exps) == 1))
-					return ALL_VALUES_DISTINCT;
-				if (is_unique(e))
-					return has_nil(e) ? MAY_HAVE_DUPLICATE_NULLS : ALL_VALUES_DISTINCT;
-
-				if ((is_simple_project(rel->op) || is_groupby(rel->op) || is_inter(rel->op) || is_except(rel->op)) &&
-					(found = rel_find_exp_and_corresponding_rel(rel->l, e, false, &res, &underjoin)) && !underjoin) { /* grouping column on inner relation */
-					if (need_distinct(res) && list_length(res->exps) == 1)
-						return ALL_VALUES_DISTINCT;
-					if (is_unique(found))
-						return has_nil(e) ? MAY_HAVE_DUPLICATE_NULLS : ALL_VALUES_DISTINCT;
-					if (found->type == e_column && found->card <= CARD_AGGR) {
-						if (!is_groupby(res->op) && list_length(res->exps) != 1)
-							return NO_PROJECTION_FOUND;
-						for (node *n = res->exps->h ; n ; n = n->next) { /* must be the single column in the group by expression list */
-							sql_exp *e = n->data;
-							if (e != found && e->type == e_column)
-								return NO_PROJECTION_FOUND;
-						}
-						return ALL_VALUES_DISTINCT;
-					}
-				}
-			}
-		}
-	}
-	return NO_PROJECTION_FOUND;
-}
-
-static sql_rel *
-find_candidate_join2semi(visitor *v, sql_rel *rel, bool *swap)
-{
-	/* generalize possibility : we need the visitor 'step' here */
-	if (rel_is_ref(rel)) /* if the join has multiple references, it's dangerous to convert it into a semijoin */
-		return NULL;
-	if (rel->op == op_join && !list_empty(rel->exps) && list_empty(rel->attr)) {
-		sql_rel *l = rel->l, *r = rel->r;
-		int foundr = NO_PROJECTION_FOUND, foundl = NO_PROJECTION_FOUND, found = NO_PROJECTION_FOUND;
-		bool ok = false;
-
-		foundr = find_projection_for_join2semi(r);
-		if (foundr < ALL_VALUES_DISTINCT)
-			foundl = find_projection_for_join2semi(l);
-		if (foundr && foundr > foundl) {
-			*swap = false;
-			found = foundr;
-		} else if (foundl) {
-			*swap = true;
-			found = foundl;
-		}
-
-		if (found > NO_PROJECTION_FOUND) {
-			/* if all join expressions can be pushed down or have function calls, then it cannot be rewritten into a semijoin */
-			for (node *n=rel->exps->h; n && !ok; n = n->next) {
-				sql_exp *e = n->data;
-
-				ok |= e->type == e_cmp && e->flag == cmp_equal && !exp_has_func(e) && !rel_rebind_exp(v->sql, l, e) && !rel_rebind_exp(v->sql, r, e) &&
-					(found == ALL_VALUES_DISTINCT || !is_semantics(e) || !has_nil((sql_exp *)e->l) || !has_nil((sql_exp *)e->r));
-			}
-		}
-
-		if (ok)
-			return rel;
-	}
-	if (is_join(rel->op) || is_semi(rel->op)) {
-		sql_rel *c;
-
-		if ((c=find_candidate_join2semi(v, rel->l, swap)) != NULL ||
-		    (c=find_candidate_join2semi(v, rel->r, swap)) != NULL)
-			if (list_empty(c->attr))
-				return c;
-	}
-	if (is_topn(rel->op) || is_sample(rel->op))
-		return find_candidate_join2semi(v, rel->l, swap);
-	return NULL;
-}
-
-static int
-subrel_uses_exp_outside_subrel(sql_rel *rel, list *l, sql_rel *c)
-{
-	if (rel == c)
-		return 0;
-	/* for subrel only expect joins (later possibly selects) */
-	if (is_join(rel->op) || is_semi(rel->op)) {
-		if (exps_uses_any(rel->exps, l))
-			return 1;
-		if (subrel_uses_exp_outside_subrel(rel->l, l, c) ||
-		    subrel_uses_exp_outside_subrel(rel->r, l, c))
-			return 1;
-	}
-	if (is_topn(rel->op) || is_sample(rel->op))
-		return subrel_uses_exp_outside_subrel(rel->l, l, c);
-	return 0;
-}
-
-static int
-rel_uses_exp_outside_subrel(sql_rel *rel, list *l, sql_rel *c)
-{
-	/* for now we only expect sub relations of type project, selects (rel) or join/semi */
-	if (is_simple_project(rel->op) || is_groupby(rel->op) || is_select(rel->op)) {
-		if (!list_empty(rel->exps) && exps_uses_any(rel->exps, l))
-			return 1;
-		if ((is_simple_project(rel->op) || is_groupby(rel->op)) && !list_empty(rel->r) && exps_uses_any(rel->r, l))
-			return 1;
-		if (rel->l)
-			return subrel_uses_exp_outside_subrel(rel->l, l, c);
-	}
-	if (is_topn(rel->op) || is_sample(rel->op))
-		return subrel_uses_exp_outside_subrel(rel->l, l, c);
-	return 1;
-}
-
-static inline sql_rel *
-rel_join2semijoin(visitor *v, sql_rel *rel)
-{
-	if ((is_simple_project(rel->op) || is_groupby(rel->op)) && rel->l) {
-		bool swap = false;
-		sql_rel *l = rel->l;
-		sql_rel *c = find_candidate_join2semi(v, l, &swap);
-
-		if (c) {
-			/* 'p' is a project */
-			sql_rel *p = swap ? c->l : c->r;
-
-			/* now we need to check if ce is only used at the level of c */
-			if (!rel_uses_exp_outside_subrel(rel, p->exps, c)) {
-				c->op = op_semi;
-				if (swap) {
-					sql_rel *tmp = c->r;
-					c->r = c->l;
-					c->l = tmp;
-				}
-				v->changes++;
-			}
-		}
-	}
-	return rel;
-}
-
-static int
-exp_is_rename(sql_exp *e)
-{
-	return (e->type == e_column);
-}
-
-static int
-exp_is_useless_rename(sql_exp *e)
-{
-	return (e->type == e_column &&
-			((!e->l && !exp_relname(e)) ||
-			 (e->l && exp_relname(e) && strcmp(e->l, exp_relname(e)) == 0)) &&
-			strcmp(e->r, exp_name(e)) == 0);
-}
-
-static list *
-rel_used_projections(mvc *sql, list *exps, list *users)
-{
-	list *nexps = sa_list(sql->sa);
-	bool *used = SA_ZNEW_ARRAY(sql->ta, bool, list_length(exps));
-	int i = 0;
-
-	for(node *n = users->h; n; n = n->next) {
-		sql_exp *e = n->data, *ne = NULL;
-		if ((e->l && (ne = exps_bind_column2(exps, e->l, e->r, NULL))) || (ne = exps_bind_column(exps, e->r, NULL, NULL, 1))) {
-			used[list_position(exps, ne)] = 1;
-		}
-	}
-	for(node *n = exps->h; n; n = n->next, i++) {
-		sql_exp *e = n->data;
-		if (is_intern(e) || used[i])
-			append(nexps, e);
-	}
-	return nexps;
-}
-
-/* move projects down with the goal op removing them completely (ie push renames/reduced lists into basetable)
- * for some cases we can directly remove iff renames rename into same alias
- * */
-static sql_rel *
-rel_push_project_down(visitor *v, sql_rel *rel)
-{
-	/* for now only push down renames */
-	if (v->depth > 1 && is_simple_project(rel->op) && !need_distinct(rel) && !rel_is_ref(rel) && rel->l && !rel->r &&
-			v->parent &&
-			!is_modify(v->parent->op) && !is_topn(v->parent->op) && !is_sample(v->parent->op) &&
-			!is_ddl(v->parent->op) && !is_set(v->parent->op) &&
-			list_check_prop_all(rel->exps, (prop_check_func)&exp_is_rename)) {
-		sql_rel *l = rel->l;
-
-		if (rel_is_ref(l))
-			return rel;
-		if (is_basetable(l->op)) {
-			if (list_check_prop_all(rel->exps, (prop_check_func)&exp_is_useless_rename)) {
-				/* TODO reduce list (those in the project + internal) */
-				rel->l = NULL;
-				l->exps = rel_used_projections(v->sql, l->exps, rel->exps);
-				rel_destroy(rel);
-				v->changes++;
-				return l;
-			}
-			return rel;
-		} else if (list_check_prop_all(rel->exps, (prop_check_func)&exp_is_useless_rename)) {
-			if ((is_project(l->op) && list_length(l->exps) == list_length(rel->exps)) ||
-				((v->parent && is_project(v->parent->op)) &&
-				 (is_set(l->op) || is_select(l->op) || is_join(l->op) || is_semi(l->op) || is_topn(l->op) || is_sample(l->op)))) {
-				rel->l = NULL;
-				rel_destroy(rel);
-				v->changes++;
-				return l;
-			}
-		}
-	}
-	return rel;
-}
-
-static inline sql_rel *
-rel_push_project_down_union(visitor *v, sql_rel *rel)
-{
-	/* first remove distinct if already unique */
-	if (rel->op == op_project && need_distinct(rel) && rel->exps && exps_unique(v->sql, rel, rel->exps) && !have_nil(rel->exps)) {
-		set_nodistinct(rel);
-		if (exps_card(rel->exps) <= CARD_ATOM && rel->card > CARD_ATOM) { /* if the projection just contains constants, then no topN is needed */
-			sql_rel *nl = rel->l = rel_topn(v->sql->sa, rel->l, append(sa_list(v->sql->sa), exp_atom_lng(v->sql->sa, 1)));
-			set_processed(nl);
-		}
-		v->changes++;
-	}
-
-	if (rel->op == op_project && rel->l && rel->exps && list_empty(rel->r)) {
-		int need_distinct = need_distinct(rel);
-		sql_rel *u = rel->l;
-		sql_rel *p = rel;
-		sql_rel *ul = u->l;
-		sql_rel *ur = u->r;
-
-		if (!u || !is_union(u->op) || need_distinct(u) || !u->exps || rel_is_ref(u) || project_unsafe(rel,0))
-			return rel;
-		/* don't push project down union of single values */
-		if ((is_project(ul->op) && !ul->l) || (is_project(ur->op) && !ur->l))
-			return rel;
-
-		ul = rel_dup(ul);
-		ur = rel_dup(ur);
-
-		if (!is_project(ul->op))
-			ul = rel_project(v->sql->sa, ul,
-				rel_projections(v->sql, ul, NULL, 1, 1));
-		if (!is_project(ur->op))
-			ur = rel_project(v->sql->sa, ur,
-				rel_projections(v->sql, ur, NULL, 1, 1));
-		need_distinct = (need_distinct &&
-				(!exps_unique(v->sql, ul, ul->exps) || have_nil(ul->exps) ||
-				 !exps_unique(v->sql, ur, ur->exps) || have_nil(ur->exps)));
-		rel_rename_exps(v->sql, u->exps, ul->exps);
-		rel_rename_exps(v->sql, u->exps, ur->exps);
-
-		/* introduce projects under the set */
-		ul = rel_project(v->sql->sa, ul, NULL);
-		if (need_distinct)
-			set_distinct(ul);
-		ur = rel_project(v->sql->sa, ur, NULL);
-		if (need_distinct)
-			set_distinct(ur);
-
-		ul->exps = exps_copy(v->sql, p->exps);
-		set_processed(ul);
-		ur->exps = exps_copy(v->sql, p->exps);
-		set_processed(ur);
-
-		rel = rel_inplace_setop(v->sql, rel, ul, ur, op_union,
-			rel_projections(v->sql, rel, NULL, 1, 1));
-		if (need_distinct)
-			set_distinct(rel);
-		if (is_single(u))
-			set_single(rel);
-		v->changes++;
-		rel->l = rel_merge_projects(v, rel->l);
-		rel->r = rel_merge_projects(v, rel->r);
-		return rel;
-	}
-	return rel;
-}
-
-static int
-sql_class_base_score(visitor *v, sql_column *c, sql_subtype *t, bool equality_based)
-{
-	int de;
-
-	if (!t)
-		return 0;
-	switch (ATOMstorage(t->type->localtype)) {
-		case TYPE_bte:
-			return 150 - 8;
-		case TYPE_sht:
-			return 150 - 16;
-		case TYPE_int:
-			return 150 - 32;
-		case TYPE_void:
-		case TYPE_lng:
-			return 150 - 64;
-		case TYPE_uuid:
-#ifdef HAVE_HGE
-		case TYPE_hge:
-#endif
-			return 150 - 128;
-		case TYPE_flt:
-			return 75 - 24;
-		case TYPE_dbl:
-			return 75 - 53;
-		default: {
-			if (equality_based && c && v->storage_based_opt && (de = mvc_is_duplicate_eliminated(v->sql, c)))
-				return 150 - de * 8;
-			/* strings and blobs not duplicate eliminated don't get any points here */
-			return 0;
-		}
-	}
-}
-
-/* Compute the efficiency of using this expression earl	y in a group by list */
-static int
-score_gbe(visitor *v, sql_rel *rel, sql_exp *e)
-{
-	int res = 0;
-	sql_subtype *t = exp_subtype(e);
-	sql_column *c = exp_find_column(rel, e, -2);
-
-	if (e->card == CARD_ATOM) /* constants are trivial to group */
-		res += 1000;
-	/* can we find out if the underlying table is sorted */
-	if (is_unique(e) || find_prop(e->p, PROP_HASHCOL) || (c && v->storage_based_opt && mvc_is_unique(v->sql, c))) /* distinct columns */
-		res += 700;
-	if (c && v->storage_based_opt && mvc_is_sorted(v->sql, c))
-		res += 500;
-	if (find_prop(e->p, PROP_HASHIDX)) /* has hash index */
-		res += 200;
-
-	/* prefer the shorter var types over the longer ones */
-	res += sql_class_base_score(v, c, t, true); /* smaller the type, better */
-	return res;
-}
-
-/* reorder group by expressions */
-static inline sql_rel *
-rel_groupby_order(visitor *v, sql_rel *rel)
-{
-	int *scores = NULL;
-	sql_exp **exps = NULL;
-
-	if (is_groupby(rel->op) && list_length(rel->r) > 1) {
-		node *n;
-		list *gbe = rel->r;
-		int i, ngbe = list_length(gbe);
-		scores = SA_NEW_ARRAY(v->sql->ta, int, ngbe);
-		exps = SA_NEW_ARRAY(v->sql->ta, sql_exp*, ngbe);
-
-		/* first sorting step, give priority for integers and sorted columns */
-		for (i = 0, n = gbe->h; n; i++, n = n->next) {
-			exps[i] = n->data;
-			scores[i] = score_gbe(v, rel, exps[i]);
-		}
-		GDKqsort(scores, exps, NULL, ngbe, sizeof(int), sizeof(void *), TYPE_int, true, true);
-
-		/* second sorting step, give priority to strings with lower number of digits */
-		for (i = ngbe - 1; i && !scores[i]; i--); /* find expressions with no score from the first round */
-		if (scores[i])
-			i++;
-		if (ngbe - i > 1) {
-			for (int j = i; j < ngbe; j++) {
-				sql_subtype *t = exp_subtype(exps[j]);
-				scores[j] = t ? t->digits : 0;
-			}
-			/* the less number of digits the better, order ascending */
-			GDKqsort(scores + i, exps + i, NULL, ngbe - i, sizeof(int), sizeof(void *), TYPE_int, false, true);
-		}
-
-		for (i = 0, n = gbe->h; n; i++, n = n->next)
-			n->data = exps[i];
-	}
-
-	return rel;
-}
-
-/* reduce group by expressions based on pkey info
- *
- * The reduced group by and (derived) aggr expressions are restored via
- * extra (new) aggregate columns.
- */
-static inline sql_rel *
-rel_reduce_groupby_exps(visitor *v, sql_rel *rel)
-{
-	list *gbe = rel->r;
-
-	if (is_groupby(rel->op) && rel->r && !rel_is_ref(rel) && list_length(gbe)) {
-		node *n, *m;
-		int k, j, i, ngbe = list_length(gbe);
-		int8_t *scores = SA_NEW_ARRAY(v->sql->ta, int8_t, ngbe);
-		sql_column *c;
-		sql_table **tbls = SA_NEW_ARRAY(v->sql->ta, sql_table*, ngbe);
-		sql_rel **bts = SA_NEW_ARRAY(v->sql->ta, sql_rel*, ngbe), *bt = NULL;
-
-		gbe = rel->r;
-		for (k = 0, i = 0, n = gbe->h; n; n = n->next, k++) {
-			sql_exp *e = n->data;
-
-			c = exp_find_column_(rel, e, -2, &bt);
-			if (c) {
-				for(j = 0; j < i; j++)
-					if (c->t == tbls[j] && bts[j] == bt)
-						break;
-				tbls[j] = c->t;
-				bts[j] = bt;
-				i += (j == i);
-			}
-		}
-		if (i) { /* forall tables find pkey and
-				remove useless other columns */
-			/* TODO also remove group by columns which are related to
-			 * the other columns using a foreign-key join (n->1), ie 1
-			 * on the to be removed side.
-			 */
-			for(j = 0; j < i; j++) {
-				int l, nr = 0, cnr = 0;
-
-				k = list_length(gbe);
-				memset(scores, 0, list_length(gbe));
-				if (tbls[j]->pkey) {
-					for (l = 0, n = gbe->h; l < k && n; l++, n = n->next) {
-						fcmp cmp = (fcmp)&kc_column_cmp;
-						sql_exp *e = n->data;
-
-						c = exp_find_column_(rel, e, -2, &bt);
-						if (c && c->t == tbls[j] && bts[j] == bt &&
-						    list_find(tbls[j]->pkey->k.columns, c, cmp) != NULL) {
-							scores[l] = 1;
-							nr ++;
-						} else if (c && c->t == tbls[j] && bts[j] == bt) {
-							/* Okay we can cleanup a group by column */
-							scores[l] = -1;
-							cnr ++;
-						}
-					}
-				}
-				if (nr) {
-					int all = (list_length(tbls[j]->pkey->k.columns) == nr);
-					sql_kc *kc = tbls[j]->pkey->k.columns->h->data;
-
-					c = kc->c;
-					for (l = 0, n = gbe->h; l < k && n; l++, n = n->next) {
-						sql_exp *e = n->data;
-
-						/* pkey based group by */
-						if (scores[l] == 1 && ((all ||
-						   /* first of key */
-						   (c == exp_find_column(rel, e, -2))) && !find_prop(e->p, PROP_HASHCOL)))
-							e->p = prop_create(v->sql->sa, PROP_HASHCOL, e->p);
-					}
-					for (m = rel->exps->h; m; m = m->next ){
-						sql_exp *e = m->data;
-
-						for (l = 0, n = gbe->h; l < k && n; l++, n = n->next) {
-							sql_exp *gb = n->data;
-
-							/* pkey based group by */
-							if (scores[l] == 1 && exp_match_exp(e,gb) && find_prop(gb->p, PROP_HASHCOL) && !find_prop(e->p, PROP_HASHCOL)) {
-								e->p = prop_create(v->sql->sa, PROP_HASHCOL, e->p);
-								break;
-							}
-
-						}
-					}
-				}
-				if (cnr && nr && list_length(tbls[j]->pkey->k.columns) == nr) {
-					list *ngbe = new_exp_list(v->sql->sa);
-
-					for (l = 0, n = gbe->h; l < k && n; l++, n = n->next) {
-						sql_exp *e = n->data;
-
-						/* keep the group by columns which form a primary key
-						 * of this table. And those unrelated to this table. */
-						if (scores[l] != -1)
-							append(ngbe, e);
-					}
-					rel->r = ngbe;
-					/* rewrite gbe and aggr, in the aggr list */
-					for (m = rel->exps->h; m; m = m->next ){
-						sql_exp *e = m->data;
-						int fnd = 0;
-
-						for (l = 0, n = gbe->h; l < k && n && !fnd; l++, n = n->next) {
-							sql_exp *gb = n->data;
-
-							if (scores[l] == -1 && exp_refers(gb, e)) {
-								sql_exp *rs = exp_column(v->sql->sa, gb->l?gb->l:exp_relname(gb), gb->r?gb->r:exp_name(gb), exp_subtype(gb), rel->card, has_nil(gb), is_unique(gb), is_intern(gb));
-								exp_setname(v->sql->sa, rs, exp_find_rel_name(e), exp_name(e));
-								e = rs;
-								fnd = 1;
-							}
-						}
-						m->data = e;
-					}
-					/* new reduced aggr expression list */
-					assert(list_length(rel->exps)>0);
-					/* only one reduction at a time */
-					list_hash_clear(rel->exps);
-					v->changes++;
-					return rel;
-				}
-				gbe = rel->r;
-			}
-		}
-	}
-	/* remove constants from group by list */
-	if (is_groupby(rel->op) && rel->r && !rel_is_ref(rel)) {
-		int i;
-		node *n;
-
-		for (i = 0, n = gbe->h; n; n = n->next) {
-			sql_exp *e = n->data;
-
-			if (exp_is_atom(e))
-				i++;
-		}
-		if (i) {
-			list *ngbe = new_exp_list(v->sql->sa);
-			list *dgbe = new_exp_list(v->sql->sa);
-
-			for (n = gbe->h; n; n = n->next) {
-				sql_exp *e = n->data;
-
-				if (!exp_is_atom(e))
-					append(ngbe, e);
-				/* we need at least one gbe */
-				else if (!n->next && list_empty(ngbe))
-					append(ngbe, e);
-				else
-					append(dgbe, e);
-			}
-			rel->r = ngbe;
-			if (!list_empty(dgbe)) {
-				/* use atom's directly in the aggr expr list */
-
-				for (n = rel->exps->h; n; n = n->next) {
-					sql_exp *e = n->data, *ne = NULL;
-
-					if (e->type == e_column) {
-						if (e->l)
-							ne = exps_bind_column2(dgbe, e->l, e->r, NULL);
-						else
-							ne = exps_bind_column(dgbe, e->r, NULL, NULL, 1);
-						if (ne) {
-							ne = exp_copy(v->sql, ne);
-							exp_prop_alias(v->sql->sa, ne, e);
-							e = ne;
-						}
-					}
-					n->data = e;
-				}
-				list_hash_clear(rel->exps);
-				v->changes++;
-			}
-		}
-	}
-	return rel;
-}
-
-#if 0
-static sql_rel *
-rel_groupby_distinct2(visitor *v, sql_rel *rel)
-{
-	list *ngbes = sa_list(v->sql->sa), *gbes, *naggrs = sa_list(v->sql->sa), *aggrs = sa_list(v->sql->sa);
-	sql_rel *l;
-	node *n;
-
-	gbes = rel->r;
-	if (!gbes)
-		return rel;
-
-	/* check if each aggr is, rewritable (max,min,sum,count)
-	 *  			  and only has one argument */
-	for (n = rel->exps->h; n; n = n->next) {
-		sql_exp *e = n->data;
-		sql_subfunc *af = e->f;
-
-		if (e->type == e_aggr &&
-		   (strcmp(af->func->base.name, "sum") &&
-		     strcmp(af->func->base.name, "count") &&
-		     strcmp(af->func->base.name, "min") &&
-		     strcmp(af->func->base.name, "max")))
-			return rel;
-	}
-
-	for (n = gbes->h; n; n = n->next) {
-		sql_exp *e = n->data;
-
-		e = exp_column(v->sql->sa, exp_find_rel_name(e), exp_name(e), exp_subtype(e), e->card, has_nil(e), is_unique(e), is_intern(e));
-		append(ngbes, e);
-	}
-
-	/* 1 for each aggr(distinct v) add the attribute expression v to gbes and aggrs list
-	 * 2 for each aggr(z) add aggr_phase2('z') to the naggrs list
-	 * 3 for each group by col, add also to the naggrs list
-	 * */
-	for (n = rel->exps->h; n; n = n->next) {
-		sql_exp *e = n->data;
-
-		if (e->type == e_aggr && need_distinct(e)) { /* 1 */
-			/* need column expression */
-			list *args = e->l;
-			sql_exp *v = args->h->data;
-			append(gbes, v);
-			if (!exp_name(v))
-				exp_label(v->sql->sa, v, ++v->sql->label);
-			v = exp_column(v->sql->sa, exp_find_rel_name(v), exp_name(v), exp_subtype(v), v->card, has_nil(v), is_unique(v), is_intern(v));
-			append(aggrs, v);
-			v = exp_aggr1(v->sql->sa, v, e->f, need_distinct(e), 1, e->card, 1);
-			exp_setname(v->sql->sa, v, exp_find_rel_name(e), exp_name(e));
-			append(naggrs, v);
-		} else if (e->type == e_aggr && !need_distinct(e)) {
-			sql_exp *v;
-			sql_subfunc *f = e->f;
-			int cnt = exp_aggr_is_count(e);
-			sql_subfunc *a = sql_bind_func(v->sql, "sys", (cnt)?"sum":f->func->base.name, exp_subtype(e), NULL, F_AGGR, true);
-
-			append(aggrs, e);
-			if (!exp_name(e))
-				exp_label(v->sql->sa, e, ++v->sql->label);
-			set_has_nil(e);
-			v = exp_column(v->sql->sa, exp_find_rel_name(e), exp_name(e), exp_subtype(e), e->card, has_nil(e), is_unique(e), is_intern(e));
-			v = exp_aggr1(v->sql->sa, v, a, 0, 1, e->card, 1);
-			if (cnt)
-				set_zero_if_empty(v);
-			exp_setname(v->sql->sa, v, exp_find_rel_name(e), exp_name(e));
-			append(naggrs, v);
-		} else { /* group by col */
-			if (list_find_exp(gbes, e) || !list_find_exp(naggrs, e)) {
-				append(aggrs, e);
-
-				e = exp_column(v->sql->sa, exp_find_rel_name(e), exp_name(e), exp_subtype(e), e->card, has_nil(e), is_unique(e), is_intern(e));
-			}
-			append(naggrs, e);
-		}
-	}
-
-	l = rel->l = rel_groupby(v->sql, rel->l, gbes);
-	l->exps = aggrs;
-	rel->r = ngbes;
-	rel->exps = naggrs;
-	v->changes++;
-	return rel;
-}
-#endif
-
-/* Rewrite group by expressions with distinct
- *
- * ie select a, count(distinct b) from c where ... groupby a;
- * No other aggregations should be present
- *
- * Rewrite the more general case, good for parallel execution
- *
- * groupby(R) [e,f] [ aggr1 a distinct, aggr2 b distinct, aggr3 c, aggr4 d]
- *
- * into
- *
- * groupby(
- * 	groupby(R) [e,f,a,b] [ a, b, aggr3 c, aggr4 d]
- * ) [e,f]( aggr1 a distinct, aggr2 b distinct, aggr3_phase2 c, aggr4_phase2 d)
- */
-static inline sql_rel *
-rel_groupby_distinct(visitor *v, sql_rel *rel)
-{
-	node *n;
-
-	if (is_groupby(rel->op)) {
-		sql_rel *l = rel->l;
-		if (!l || is_groupby(l->op))
-			return rel;
-	}
-	if (is_groupby(rel->op) && rel->r && !rel_is_ref(rel)) {
-		int nr = 0, anr = 0;
-		list *gbe, *ngbe, *arg, *exps, *nexps;
-		sql_exp *distinct = NULL, *darg, *found;
-		sql_rel *l = NULL;
-
-		for (n=rel->exps->h; n && nr <= 2; n = n->next) {
-			sql_exp *e = n->data;
-			if (need_distinct(e)) {
-				distinct = n->data;
-				nr++;
-			}
-			anr += is_aggr(e->type);
-		}
-		if (nr < 1 || distinct->type != e_aggr)
-			return rel;
-		if (nr > 1 || anr > nr)
-			return rel;//rel_groupby_distinct2(v, rel);
-		arg = distinct->l;
-		if (list_length(arg) != 1 || list_length(rel->r) + nr != list_length(rel->exps))
-			return rel;
-
-		gbe = rel->r;
-		ngbe = sa_list(v->sql->sa);
-		exps = sa_list(v->sql->sa);
-		nexps = sa_list(v->sql->sa);
-		for (n=rel->exps->h; n; n = n->next) {
-			sql_exp *e = n->data;
-			if (e != distinct) {
-				if (e->type == e_aggr) { /* copy the arguments to the aggregate */
-					list *args = e->l;
-					if (args) {
-						for (node *n = args->h ; n ; n = n->next) {
-							sql_exp *e = n->data;
-							list_append(ngbe, exp_copy(v->sql, e));
-							list_append(exps, exp_copy(v->sql, e));
-						}
-					}
-				} else {
-					e = exp_ref(v->sql, e);
-					append(ngbe, e);
-					append(exps, e);
-				}
-				if (e->type == e_aggr) /* aggregates must be copied */
-					e = exp_copy(v->sql, e);
-				else
-					e = exp_ref(v->sql, e);
-				append(nexps, e);
-			}
-		}
-
-		darg = arg->h->data;
-		if ((found = exps_find_exp(gbe, darg))) { /* first find if the aggregate argument already exists in the grouping list */
-			darg = exp_ref(v->sql, found);
-		} else {
-			list_append(gbe, darg = exp_copy(v->sql, darg));
-			exp_label(v->sql->sa, darg, ++v->sql->label);
-			darg = exp_ref(v->sql, darg);
-		}
-		list_append(exps, darg);
-		darg = exp_ref(v->sql, darg);
-		arg->h->data = darg;
-		l = rel->l = rel_groupby(v->sql, rel->l, gbe);
-		l->exps = exps;
-		set_processed(l);
-		rel->r = ngbe;
-		rel->exps = nexps;
-		set_nodistinct(distinct);
-		append(nexps, distinct);
-		v->changes++;
-	}
-	return rel;
-}
-
-static sql_exp *split_aggr_and_project(mvc *sql, list *aexps, sql_exp *e);
-
-static void
-list_split_aggr_and_project(mvc *sql, list *aexps, list *exps)
-{
-	if (list_empty(exps))
-		return ;
-	for(node *n = exps->h; n; n = n->next)
-		n->data = split_aggr_and_project(sql, aexps, n->data);
-}
-
-static sql_exp *
-split_aggr_and_project(mvc *sql, list *aexps, sql_exp *e)
-{
-	switch(e->type) {
-	case e_aggr:
-		/* add to the aggrs */
-		if (!exp_name(e))
-			exp_label(sql->sa, e, ++sql->label);
-		list_append(aexps, e);
-		return exp_ref(sql, e);
-	case e_cmp:
-		/* e_cmp's shouldn't exist in an aggr expression list */
-		assert(0);
-	case e_convert:
-		e->l = split_aggr_and_project(sql, aexps, e->l);
-		return e;
-	case e_func:
-		list_split_aggr_and_project(sql, aexps, e->l);
-		return e;
-	case e_atom:
-	case e_column: /* constants and columns shouldn't be rewriten */
-	case e_psm:
-		return e;
-	}
-	return NULL;
-}
-
-static sql_exp *
-exp_use_consts(mvc *sql, sql_exp *e, list *consts);
-
-static list *
-exps_use_consts(mvc *sql, list *exps, list *consts)
-{
-	if (list_empty(exps))
-		return exps;
-	for(node *n = exps->h; n; n = n->next) {
-		sql_exp *arg = n->data, *narg = NULL;
-
-		narg = exp_use_consts(sql, arg, consts);
-		if (!narg)
-			return NULL;
-		narg = exp_propagate(sql->sa, narg, arg);
-		n->data = narg;
-	}
-	return exps;
-}
-
-static sql_exp *
-exp_use_consts(mvc *sql, sql_exp *e, list *consts)
-{
-	sql_exp *ne = NULL, *l, *r, *r2;
-
-	switch(e->type) {
-	case e_column:
-		if (e->l)
-			ne = exps_bind_column2(consts, e->l, e->r, NULL);
-		if (!ne && !e->l)
-			ne = exps_bind_column(consts, e->r, NULL, NULL, 1);
-		if (!ne)
-			return e;
-		return ne;
-	case e_cmp:
-		if (e->flag == cmp_or || e->flag == cmp_filter) {
-			list *l = exps_use_consts(sql, e->l, consts);
-			list *r = exps_use_consts(sql, e->r, consts);
-
-			if (!l || !r)
-				return NULL;
-			if (e->flag == cmp_filter)
-				return exp_filter(sql->sa, l, r, e->f, is_anti(e));
-			return exp_or(sql->sa, l, r, is_anti(e));
-		} else if (e->flag == cmp_in || e->flag == cmp_notin) {
-			sql_exp *l = exp_use_consts(sql, e->l, consts);
-			list *r = exps_use_consts(sql, e->r, consts);
-
-			if (!l || !r)
-				return NULL;
-			return exp_in(sql->sa, l, r, e->flag);
-		} else {
-			l = exp_use_consts(sql, e->l, consts);
-			r = exp_use_consts(sql, e->r, consts);
-			if (e->f) {
-				r2 = exp_use_consts(sql, e->f, consts);
-				if (l && r && r2)
-					ne = exp_compare2(sql->sa, l, r, r2, e->flag, is_symmetric(e));
-			} else if (l && r) {
-				ne = exp_compare(sql->sa, l, r, e->flag);
-			}
-		}
-		if (!ne)
-			return NULL;
-		return exp_propagate(sql->sa, ne, e);
-	case e_convert:
-		l = exp_use_consts(sql, e->l, consts);
-		if (l)
-			return exp_convert(sql->sa, l, exp_fromtype(e), exp_totype(e));
-		return NULL;
-	case e_aggr:
-	case e_func: {
-		list *l = e->l, *nl = NULL;
-
-		if (!list_empty(l)) {
-			nl = exps_use_consts(sql, l, consts);
-			if (!nl)
-				return NULL;
-		}
-		if (e->type == e_func)
-			return exp_op(sql->sa, nl, e->f);
-		else
-			return exp_aggr(sql->sa, nl, e->f, need_distinct(e), need_no_nil(e), e->card, has_nil(e));
-	}
-	case e_atom: {
-		list *l = e->f, *nl = NULL;
-
-		if (!list_empty(l)) {
-			nl = exps_use_consts(sql, l, consts);
-			if (!nl)
-				return NULL;
-			return exp_values(sql->sa, nl);
-		} else {
-			return exp_copy(sql, e);
-		}
-	}
-	case e_psm:
-		return e;
-	}
-	return NULL;
-}
-
-static list *
-exps_remove_dictexps(list *exps, sql_rel *r)
-{
-	if (list_empty(exps))
-		return exps;
-	for (node *n = exps->h; n;) {
-		node *next = n->next;
-		sql_exp *arg = n->data;
-
-		if (list_find_exp(r->exps, arg->l) || list_find_exp(r->exps, arg->r))
-			list_remove_node(exps, NULL, n);
-		n = next;
-	}
-	return exps;
-}
-
-static sql_rel *
-rel_remove_join(visitor *v, sql_rel *rel)
-{
-	if (is_join(rel->op) && !is_outerjoin(rel->op)) {
-		sql_rel *l = rel->l;
-		sql_rel *r = rel->r;
-		int lconst = 0, rconst = 0;
-
-		if (!l || rel_is_ref(l) || !r || rel_is_ref(r) ||
-		   (l->op != op_project && r->op != op_project))
-			return rel;
-		if (l->op == op_project && exps_are_atoms(l->exps))
-			lconst = 1;
-		if (r->op == op_project && exps_are_atoms(r->exps))
-			rconst = 1;
-		if (lconst || rconst) {
-			v->changes++;
-			/* use constant (instead of alias) in expressions */
-			if (lconst) {
-				sql_rel *s = l;
-				l = r;
-				r = s;
-			}
-			rel->exps = exps_use_consts(v->sql, rel->exps, r->exps);
-			/* change into select */
-			rel->op = op_select;
-			rel->l = l;
-			rel->r = NULL;
-			/* wrap in a project including, the constant columns */
-			rel = rel_project(v->sql->sa, rel, rel_projections(v->sql, l, NULL, 1, 1));
-			list_merge(rel->exps, r->exps, (fdup)NULL);
-		}
-	}
-	if (is_join(rel->op)) {
-		sql_rel *l = rel->l;
-		sql_rel *r = rel->r;
-		int ldict = 0, rdict = 0;
-
-		if (!l || rel_is_ref(l) || !r || rel_is_ref(r) ||
-		   (l->op != op_basetable && r->op != op_basetable))
-			return rel;
-		/* check if dict (last column) isn't used, one column only */
-		if (l->op == op_basetable && !l->l && list_length(l->exps) <= 1)
-			ldict = 1;
-		if (r->op == op_basetable && !r->l && list_length(r->exps) <= 1)
-			rdict = 1;
-		if (!ldict && !rdict)
-			return rel;
-		v->changes++;
-
-		assert(0);
-		if (ldict) {
-			sql_rel *s = l;
-			l = r;
-			r = s;
-		}
-		rel->exps = exps_remove_dictexps(rel->exps, r);
-		/* change into select */
-		rel->op = op_select;
-		rel->l = l;
-		rel->r = NULL;
-		/* wrap in a project including, the dict/index columns */
-		rel = rel_project(v->sql->sa, rel, rel_projections(v->sql, l, NULL, 1, 1));
-		list_merge(rel->exps, r->exps, (fdup)NULL);
-	}
-	/* project (join (A,B)[ A.x = B.y ] ) [project_cols] -> project (A) [project_cols]
-	 * where non of the project_cols are from B and x=y is a foreign key join (B is the unique side)
-	 * and there are no filters on B
-	 */
-	if (is_project(rel->op)) {
-		sql_rel *j = rel->l;
-
-		if (is_join(j->op)) {
-			node *n;
-			sql_rel *l = j->l;
-			sql_rel *r = j->r;
-
-			if (!l || rel_is_ref(l) || !r || rel_is_ref(r) || r->op != op_basetable || r->l)
-				return rel;
-
-			/* check if all projection cols can be found in l */
-			for(n = rel->exps->h; n; n = n->next) {
-				sql_exp *e = n->data;
-
-				if (!rel_find_exp(l, e))
-					return rel;
-
-			}
-			assert(0);
-			v->changes++;
-			rel->l = l;
-			rel->r = NULL;
-		}
-	}
-	return rel;
-}
-
-static int
-exps_has_setjoin(list *exps)
-{
-	if (!exps)
-		return 0;
-	for(node *n=exps->h; n; n = n->next) {
-		sql_exp *e = n->data;
-
-		if (e->type == e_cmp && (e->flag == mark_in || e->flag == mark_notin))
-			return 1;
-	}
-	return 0;
-}
-
-/* Pushing projects up the tree. Done very early in the optimizer.
- * Makes later steps easier.
- */
-static sql_rel *
-rel_push_project_up(visitor *v, sql_rel *rel)
-{
-	if (is_simple_project(rel->op) && rel->l && !rel_is_ref(rel)) {
-		sql_rel *l = rel->l;
-		if (is_simple_project(l->op))
-			return rel_merge_projects(v, rel);
-	}
-
-	/* project/project cleanup is done later */
-	if (is_join(rel->op) || is_select(rel->op)) {
-		node *n;
-		list *exps = NULL, *l_exps, *r_exps;
-		sql_rel *l = rel->l;
-		sql_rel *r = rel->r;
-		sql_rel *t;
-		int nlexps = 0, i = 0;
-
-		/* Don't rewrite refs, non projections or constant or
-		   order by projections  */
-		if (!l || rel_is_ref(l) || is_topn(l->op) || is_sample(l->op) ||
-		   (is_join(rel->op) && exps_has_setjoin(rel->exps)) ||
-		   (is_join(rel->op) && (!r || rel_is_ref(r))) ||
-		   (is_left(rel->op) && (rel->flag&MERGE_LEFT) /* can't push projections above merge statments left joins */) ||
-		   (is_select(rel->op) && l->op != op_project) ||
-		   (is_join(rel->op) && ((l->op != op_project && r->op != op_project) || is_topn(r->op) || is_sample(r->op))) ||
-		  ((l->op == op_project && (!l->l || l->r || project_unsafe(l,is_select(rel->op)))) ||
-		   (is_join(rel->op) && (r->op == op_project && (!r->l || r->r || project_unsafe(r,0))))))
-			return rel;
-
-		if (l->op == op_project && l->l) {
-			/* Go through the list of project expressions.
-			   Check if they can be pushed up, ie are they not
-			   changing or introducing any columns used
-			   by the upper operator. */
-
-			exps = new_exp_list(v->sql->sa);
-			for (n = l->exps->h; n; n = n->next) {
-				sql_exp *e = n->data;
-
-				/* we cannot rewrite projection with atomic values from outer joins */
-				if (is_column(e->type) && exp_is_atom(e) && !(is_right(rel->op) || is_full(rel->op))) {
-					list_append(exps, e);
-				} else if (e->type == e_column) {
-					if (has_label(e))
-						return rel;
-					list_append(exps, e);
-				} else {
-					return rel;
-				}
-			}
-		} else {
-			exps = rel_projections(v->sql, l, NULL, 1, 1);
-		}
-		nlexps = list_length(exps);
-		/* also handle right hand of join */
-		if (is_join(rel->op) && r->op == op_project && r->l) {
-			/* Here we also check all expressions of r like above
-			   but also we need to check for ambigious names. */
-
-			for (n = r->exps->h; n; n = n->next) {
-				sql_exp *e = n->data;
-
-				/* we cannot rewrite projection with atomic values from outer joins */
-				if (is_column(e->type) && exp_is_atom(e) && !(is_left(rel->op) || is_full(rel->op))) {
-					list_append(exps, e);
-				} else if (e->type == e_column) {
-					if (has_label(e))
-						return rel;
-					list_append(exps, e);
-				} else {
-					return rel;
-				}
-			}
-		} else if (is_join(rel->op)) {
-			list *r_exps = rel_projections(v->sql, r, NULL, 1, 1);
-			list_merge(exps, r_exps, (fdup)NULL);
-			if (rel->attr)
-				append(exps, exp_ref(v->sql, rel->attr->h->data));
-		}
-		/* Here we should check for ambigious names ? */
-		if (is_join(rel->op) && r) {
-			t = (l->op == op_project && l->l)?l->l:l;
-			l_exps = rel_projections(v->sql, t, NULL, 1, 1);
-			/* conflict with old right expressions */
-			r_exps = rel_projections(v->sql, r, NULL, 1, 1);
-			if (rel->attr)
-				append(r_exps, exp_ref(v->sql, rel->attr->h->data));
-			for(n = l_exps->h; n; n = n->next) {
-				sql_exp *e = n->data;
-				const char *rname = exp_relname(e);
-				const char *name = exp_name(e);
-
-				if (exp_is_atom(e))
-					continue;
-				if ((rname && exps_bind_column2(r_exps, rname, name, NULL) != NULL) ||
-				    (!rname && exps_bind_column(r_exps, name, NULL, NULL, 1) != NULL))
-					return rel;
-			}
-			t = (r->op == op_project && r->l)?r->l:r;
-			r_exps = rel_projections(v->sql, t, NULL, 1, 1);
-			/* conflict with new right expressions */
-			for(n = l_exps->h; n; n = n->next) {
-				sql_exp *e = n->data;
-
-				if (exp_is_atom(e))
-					continue;
-				if ((e->l && exps_bind_column2(r_exps, e->l, e->r, NULL) != NULL) ||
-				   (exps_bind_column(r_exps, e->r, NULL, NULL, 1) != NULL && (!e->l || !e->r)))
-					return rel;
-			}
-			/* conflict with new left expressions */
-			for(n = r_exps->h; n; n = n->next) {
-				sql_exp *e = n->data;
-
-				if (exp_is_atom(e))
-					continue;
-				if ((e->l && exps_bind_column2(l_exps, e->l, e->r, NULL) != NULL) ||
-				   (exps_bind_column(l_exps, e->r, NULL, NULL, 1) != NULL && (!e->l || !e->r)))
-					return rel;
-			}
-		}
-
-		/* rename operator expressions */
-		if (l->op == op_project) {
-			/* rewrite rel from rel->l into rel->l->l */
-			if (rel->exps) {
-				for (n = rel->exps->h; n; n = n->next) {
-					sql_exp *e = n->data, *ne;
-
-					ne = exp_rename(v->sql, e, l, l->l);
-					assert(ne);
-					if (ne != e && exp_name(e))
-						exp_propagate(v->sql->sa, ne, e);
-					n->data = ne;
-				}
-			}
-			rel->l = l->l;
-			l->l = NULL;
-			rel_destroy(l);
-		}
-		if (is_join(rel->op) && r->op == op_project) {
-			/* rewrite rel from rel->r into rel->r->l */
-			if (rel->exps) {
-				for (n = rel->exps->h; n; n = n->next) {
-					sql_exp *e = n->data, *ne;
-
-					ne = exp_rename(v->sql, e, r, r->l);
-					assert(ne);
-					if (ne != e && exp_name(e))
-						exp_propagate(v->sql->sa, ne, e);
-					n->data = ne;
-				}
-			}
-			rel->r = r->l;
-			r->l = NULL;
-			rel_destroy(r);
-		}
-		/* Done, ie introduce new project */
-		exps_fix_card(exps, rel->card);
-		/* Fix nil flag */
-		if (!list_empty(exps)) {
-			for (n = exps->h ; n && i < nlexps ; n = n->next, i++) {
-				sql_exp *e = n->data;
-
-				if (is_right(rel->op) || is_full(rel->op))
-					set_has_nil(e);
-				set_not_unique(e);
-			}
-			for (; n ; n = n->next) {
-				sql_exp *e = n->data;
-
-				if (is_left(rel->op) || is_full(rel->op))
-					set_has_nil(e);
-				set_not_unique(e);
-			}
-		}
-		v->changes++;
-		return rel_inplace_project(v->sql->sa, rel, NULL, exps);
-	}
-	if (is_groupby(rel->op) && !rel_is_ref(rel) && rel->exps && list_length(rel->exps) > 1) {
-		node *n;
-		int fnd = 0;
-		list *aexps, *pexps;
-
-		/* check if some are expressions aren't e_aggr */
-		for (n = rel->exps->h; n && !fnd; n = n->next) {
-			sql_exp *e = n->data;
-
-			if (e->type != e_aggr && e->type != e_column && e->type != e_atom) {
-				fnd = 1;
-			}
-		}
-		/* only aggr, no rewrite needed */
-		if (!fnd)
-			return rel;
-
-		aexps = sa_list(v->sql->sa);
-		pexps = sa_list(v->sql->sa);
-		for (n = rel->exps->h; n; n = n->next) {
-			sql_exp *e = n->data, *ne = NULL;
-
-			switch (e->type) {
-			case e_atom: /* move over to the projection */
-				list_append(pexps, e);
-				break;
-			case e_func:
-				list_append(pexps, e);
-				list_split_aggr_and_project(v->sql, aexps, e->l);
-				break;
-			case e_convert:
-				list_append(pexps, e);
-				e->l = split_aggr_and_project(v->sql, aexps, e->l);
-				break;
-			default: /* simple alias */
-				list_append(aexps, e);
-				ne = exp_column(v->sql->sa, exp_find_rel_name(e), exp_name(e), exp_subtype(e), e->card, has_nil(e), is_unique(e), is_intern(e));
-				list_append(pexps, ne);
-				break;
-			}
-		}
-		v->changes++;
-		rel->exps = aexps;
-		return rel_inplace_project( v->sql->sa, rel, NULL, pexps);
-	}
-	return rel;
-}
-
-/* if local_proj is >= -1, the current expression is from the same projection
-   if local_proj is -1, then we don't care about self references (eg used to check for order by exps) */
-static int exp_mark_used(sql_rel *subrel, sql_exp *e, int local_proj);
-
-static int
-exps_mark_used(sql_rel *subrel, list *l, int local_proj)
-{
-	int nr = 0;
-	if (list_empty(l))
-		return nr;
-
-	for (node *n = l->h; n != NULL; n = n->next)
-		nr += exp_mark_used(subrel, n->data, local_proj);
-	return nr;
-}
-
-static int
-exp_mark_used(sql_rel *subrel, sql_exp *e, int local_proj)
-{
-	int nr = 0;
-	sql_exp *ne = NULL;
-
-	switch(e->type) {
-	case e_column:
-		ne = rel_find_exp(subrel, e);
-		/* if looking in the same projection, make sure 'ne' is projected before the searched column */
-		if (ne && local_proj > -1 && list_position(subrel->exps, ne) >= local_proj)
-			ne = NULL;
-		break;
-	case e_convert:
-		return exp_mark_used(subrel, e->l, local_proj);
-	case e_aggr:
-	case e_func: {
-		if (e->l)
-			nr += exps_mark_used(subrel, e->l, local_proj);
-		assert(!e->r);
-		break;
-	}
-	case e_cmp:
-		if (e->flag == cmp_or || e->flag == cmp_filter) {
-			nr += exps_mark_used(subrel, e->l, local_proj);
-			nr += exps_mark_used(subrel, e->r, local_proj);
-		} else if (e->flag == cmp_in || e->flag == cmp_notin) {
-			nr += exp_mark_used(subrel, e->l, local_proj);
-			nr += exps_mark_used(subrel, e->r, local_proj);
-		} else {
-			nr += exp_mark_used(subrel, e->l, local_proj);
-			nr += exp_mark_used(subrel, e->r, local_proj);
-			if (e->f)
-				nr += exp_mark_used(subrel, e->f, local_proj);
-		}
-		break;
-	case e_atom:
-		/* atoms are used in e_cmp */
-		e->used = 1;
-		/* return 0 as constants may require a full column ! */
-		if (e->f)
-			nr += exps_mark_used(subrel, e->f, local_proj);
-		return nr;
-	case e_psm:
-		if (e->flag & PSM_SET || e->flag & PSM_RETURN || e->flag & PSM_EXCEPTION) {
-			nr += exp_mark_used(subrel, e->l, local_proj);
-		} else if (e->flag & PSM_WHILE || e->flag & PSM_IF) {
-			nr += exp_mark_used(subrel, e->l, local_proj);
-			nr += exps_mark_used(subrel, e->r, local_proj);
-			if (e->flag == PSM_IF && e->f)
-				nr += exps_mark_used(subrel, e->f, local_proj);
-		}
-		e->used = 1;
-		break;
-	}
-	if (ne && e != ne) {
-		if (local_proj == -2 || ne->type != e_column || (has_label(ne) || (ne->alias.rname && ne->alias.rname[0] == '%')) || (subrel->l && !rel_find_exp(subrel->l, e)))
-			ne->used = 1;
-		return ne->used;
-	}
-	return nr;
-}
-
-static void
-positional_exps_mark_used( sql_rel *rel, sql_rel *subrel )
-{
-	assert(rel->exps);
-
-	if ((is_topn(subrel->op) || is_sample(subrel->op)) && subrel->l)
-		subrel = subrel->l;
-	/* everything is used within the set operation */
-	if (rel->exps && subrel->exps) {
-		node *m;
-		for (m=subrel->exps->h; m; m = m->next) {
-			sql_exp *se = m->data;
-
-			se->used = 1;
-		}
-	}
-}
-
-static void
-rel_exps_mark_used(sql_allocator *sa, sql_rel *rel, sql_rel *subrel)
-{
-	int nr = 0;
-
-	if (rel->r && (is_simple_project(rel->op) || is_groupby(rel->op))) {
-		list *l = rel->r;
-		node *n;
-
-		for (n=l->h; n; n = n->next) {
-			sql_exp *e = n->data;
-
-			e->used = 1;
-			exp_mark_used(rel, e, -1);
-		}
-	}
-
-	if (rel->exps) {
-		node *n;
-		int len = list_length(rel->exps), i;
-		sql_exp **exps = SA_NEW_ARRAY(sa, sql_exp*, len);
-
-		for (n=rel->exps->h, i = 0; n; n = n->next, i++) {
-			sql_exp *e = exps[i] = n->data;
-
-			nr += e->used;
-		}
-
-		if (!nr && is_project(rel->op) && len > 0) /* project at least one column if exists */
-			exps[0]->used = 1;
-
-		for (i = len-1; i >= 0; i--) {
-			sql_exp *e = exps[i];
-
-			if (!is_project(rel->op) || e->used) {
-				if (is_project(rel->op))
-					nr += exp_mark_used(rel, e, i);
-				nr += exp_mark_used(subrel, e, -2);
-			}
-		}
-	}
-	/* for count/rank we need atleast one column */
-	if (!nr && subrel && (is_project(subrel->op) || is_base(subrel->op)) && !list_empty(subrel->exps) &&
-		(is_simple_project(rel->op) && project_unsafe(rel, 0))) {
-		sql_exp *e = subrel->exps->h->data;
-		e->used = 1;
-	}
-	if (rel->r && (is_simple_project(rel->op) || is_groupby(rel->op))) {
-		list *l = rel->r;
-		node *n;
-
-		for (n=l->h; n; n = n->next) {
-			sql_exp *e = n->data;
-
-			e->used = 1;
-			/* possibly project/groupby uses columns from the inner */
-			exp_mark_used(subrel, e, -2);
-		}
-	}
-}
-
-static void exps_used(list *l);
-
-static void
-exp_used(sql_exp *e)
-{
-	if (e) {
-		e->used = 1;
-
-		switch (e->type) {
-		case e_convert:
-			exp_used(e->l);
-			break;
-		case e_func:
-		case e_aggr:
-			exps_used(e->l);
-			break;
-		case e_cmp:
-			if (e->flag == cmp_or || e->flag == cmp_filter) {
-				exps_used(e->l);
-				exps_used(e->r);
-			} else if (e->flag == cmp_in || e->flag == cmp_notin) {
-				exp_used(e->l);
-				exps_used(e->r);
-			} else {
-				exp_used(e->l);
-				exp_used(e->r);
-				if (e->f)
-					exp_used(e->f);
-			}
-			break;
-		default:
-			break;
-		}
-	}
-}
-
-static void
-exps_used(list *l)
-{
-	if (l) {
-		for (node *n = l->h; n; n = n->next)
-			exp_used(n->data);
-	}
-}
-
-static void
-rel_used(sql_rel *rel)
-{
-	if (!rel)
-		return;
-	if (is_join(rel->op) || is_set(rel->op) || is_semi(rel->op) || is_modify(rel->op)) {
-		rel_used(rel->l);
-		rel_used(rel->r);
-	} else if (is_topn(rel->op) || is_select(rel->op) || is_sample(rel->op)) {
-		rel_used(rel->l);
-		rel = rel->l;
-	} else if (is_ddl(rel->op)) {
-		if (rel->flag == ddl_output || rel->flag == ddl_create_seq || rel->flag == ddl_alter_seq || rel->flag == ddl_alter_table || rel->flag == ddl_create_table || rel->flag == ddl_create_view) {
-			rel_used(rel->l);
-		} else if (rel->flag == ddl_list || rel->flag == ddl_exception) {
-			rel_used(rel->l);
-			rel_used(rel->r);
-		} else if (rel->flag == ddl_psm) {
-			exps_used(rel->exps);
-		}
-	} else if (rel->op == op_table) {
-		if (IS_TABLE_PROD_FUNC(rel->flag) || rel->flag == TABLE_FROM_RELATION)
-			rel_used(rel->l);
-		exp_used(rel->r);
-	}
-	if (rel && rel->exps) {
-		exps_used(rel->exps);
-		if (rel->r && (is_simple_project(rel->op) || is_groupby(rel->op)))
-			exps_used(rel->r);
-	}
-}
-
-static void
-rel_mark_used(mvc *sql, sql_rel *rel, int proj)
-{
-	if (proj && (need_distinct(rel)))
-		rel_used(rel);
-
-	switch(rel->op) {
-	case op_basetable:
-	case op_truncate:
-	case op_insert:
-		break;
-
-	case op_table:
-
-		if (rel->l && rel->flag != TRIGGER_WRAPPER) {
-			rel_used(rel);
-			if (rel->r)
-				exp_mark_used(rel->l, rel->r, -2);
-			rel_mark_used(sql, rel->l, proj);
-		}
-		break;
-
-	case op_topn:
-	case op_sample:
-		if (proj) {
-			rel = rel ->l;
-			rel_mark_used(sql, rel, proj);
-			break;
-		}
-		/* fall through */
-	case op_project:
-	case op_groupby:
-		if (proj && rel->l) {
-			rel_exps_mark_used(sql->sa, rel, rel->l);
-			rel_mark_used(sql, rel->l, 0);
-		} else if (proj) {
-			rel_exps_mark_used(sql->sa, rel, NULL);
-		}
-		break;
-	case op_update:
-	case op_delete:
-		if (proj && rel->r) {
-			sql_rel *r = rel->r;
-
-			if (!list_empty(r->exps)) {
-				for (node *n = r->exps->h; n; n = n->next) {
-					sql_exp *e = n->data;
-					const char *nname = exp_name(e);
-
-					if (nname && nname[0] == '%' && strcmp(nname, TID) == 0) { /* TID is used */
-						e->used = 1;
-						break;
-					}
-				}
-			}
-			rel_exps_mark_used(sql->sa, rel, rel->r);
-			rel_mark_used(sql, rel->r, 0);
-		}
-		break;
-
-	case op_ddl:
-		if (rel->flag == ddl_output || rel->flag == ddl_create_seq || rel->flag == ddl_alter_seq || rel->flag == ddl_alter_table || rel->flag == ddl_create_table || rel->flag == ddl_create_view) {
-			if (rel->l)
-				rel_mark_used(sql, rel->l, 0);
-		} else if (rel->flag == ddl_list || rel->flag == ddl_exception) {
-			if (rel->l)
-				rel_mark_used(sql, rel->l, 0);
-			if (rel->r)
-				rel_mark_used(sql, rel->r, 0);
-		}
-		break;
-
-	case op_select:
-		if (rel->l) {
-			rel_exps_mark_used(sql->sa, rel, rel->l);
-			rel_mark_used(sql, rel->l, 0);
-		}
-		break;
-
-	case op_union:
-	case op_inter:
-	case op_except:
-		/* For now we mark all union expression as used */
-
-		/* Later we should (in case of union all) remove unused
-		 * columns from the projection.
-		 *
- 		 * Project part of union is based on column position.
-		 */
-		if (proj && (need_distinct(rel) || !rel->exps)) {
-			rel_used(rel);
-			if (!rel->exps) {
-				rel_used(rel->l);
-				rel_used(rel->r);
-			}
-			rel_mark_used(sql, rel->l, 0);
-			rel_mark_used(sql, rel->r, 0);
-		} else if (proj && !need_distinct(rel)) {
-			sql_rel *l = rel->l;
-
-			positional_exps_mark_used(rel, l);
-			rel_exps_mark_used(sql->sa, rel, l);
-			rel_mark_used(sql, rel->l, 0);
-			/* based on child check set expression list */
-			if (is_project(l->op) && need_distinct(l))
-				positional_exps_mark_used(l, rel);
-			positional_exps_mark_used(rel, rel->r);
-			rel_exps_mark_used(sql->sa, rel, rel->r);
-			rel_mark_used(sql, rel->r, 0);
-		}
-		break;
-
-	case op_join:
-	case op_left:
-	case op_right:
-	case op_full:
-	case op_semi:
-	case op_anti:
-	case op_merge:
-		rel_exps_mark_used(sql->sa, rel, rel->l);
-		rel_exps_mark_used(sql->sa, rel, rel->r);
-		rel_mark_used(sql, rel->l, 0);
-		rel_mark_used(sql, rel->r, 0);
-		break;
-	}
-}
-
-static sql_rel * rel_dce_sub(mvc *sql, sql_rel *rel);
-
-static sql_rel *
-rel_remove_unused(mvc *sql, sql_rel *rel)
-{
-	int needed = 0;
-
-	if (!rel)
-		return rel;
-
-	switch(rel->op) {
-	case op_basetable: {
-		sql_table *t = rel->l;
-
-		if (t && isReplicaTable(t)) /* TODO fix rewriting in rel_distribute.c */
-			return rel;
-	}
-	/* fall through */
-	case op_table:
-		if (rel->exps && (rel->op != op_table || !IS_TABLE_PROD_FUNC(rel->flag))) {
-			for(node *n=rel->exps->h; n && !needed; n = n->next) {
-				sql_exp *e = n->data;
-
-				if (!e->used)
-					needed = 1;
-			}
-
-			if (!needed)
-				return rel;
-
-			for(node *n=rel->exps->h; n;) {
-				node *next = n->next;
-				sql_exp *e = n->data;
-
-				/* atleast one (needed for crossproducts, count(*), rank() and single value projections) !, handled by rel_exps_mark_used */
-				if (!e->used && list_length(rel->exps) > 1)
-					list_remove_node(rel->exps, NULL, n);
-				n = next;
-			}
-		}
-		if (rel->op == op_table && (IS_TABLE_PROD_FUNC(rel->flag) || rel->flag == TABLE_FROM_RELATION))
-			rel->l = rel_remove_unused(sql, rel->l);
-		return rel;
-
-	case op_topn:
-	case op_sample:
-
-		if (rel->l)
-			rel->l = rel_remove_unused(sql, rel->l);
-		return rel;
-
-	case op_project:
-	case op_groupby:
-
-		if (/*rel->l &&*/ rel->exps) {
-			for(node *n=rel->exps->h; n && !needed; n = n->next) {
-				sql_exp *e = n->data;
-
-				if (!e->used)
-					needed = 1;
-			}
-			if (!needed)
-				return rel;
-
-			for(node *n=rel->exps->h; n;) {
-				node *next = n->next;
-				sql_exp *e = n->data;
-
-				/* atleast one (needed for crossproducts, count(*), rank() and single value projections) */
-				if (!e->used && list_length(rel->exps) > 1)
-					list_remove_node(rel->exps, NULL, n);
-				n = next;
-			}
-		}
-		return rel;
-
-	case op_union:
-	case op_inter:
-	case op_except:
-
-	case op_insert:
-	case op_update:
-	case op_delete:
-	case op_truncate:
-	case op_merge:
-
-	case op_select:
-
-	case op_join:
-	case op_left:
-	case op_right:
-	case op_full:
-	case op_semi:
-	case op_anti:
-		return rel;
-	case op_ddl:
-		if (rel->flag == ddl_output || rel->flag == ddl_create_seq || rel->flag == ddl_alter_seq || rel->flag == ddl_alter_table || rel->flag == ddl_create_table || rel->flag == ddl_create_view) {
-			if (rel->l)
-				rel->l = rel_remove_unused(sql, rel->l);
-		} else if (rel->flag == ddl_list || rel->flag == ddl_exception) {
-			if (rel->l)
-				rel->l = rel_remove_unused(sql, rel->l);
-			if (rel->r)
-				rel->r = rel_remove_unused(sql, rel->r);
-		}
-		return rel;
-	}
-	return rel;
-}
-
-static void
-rel_dce_refs(mvc *sql, sql_rel *rel, list *refs)
-{
-	if (!rel || (rel_is_ref(rel) && list_find(refs, rel, NULL)))
-		return ;
-
-	switch(rel->op) {
-	case op_table:
-	case op_topn:
-	case op_sample:
-	case op_project:
-	case op_groupby:
-	case op_select:
-
-		if (rel->l && (rel->op != op_table || rel->flag != TRIGGER_WRAPPER))
-			rel_dce_refs(sql, rel->l, refs);
-		break;
-
-	case op_basetable:
-	case op_insert:
-	case op_truncate:
-		break;
-
-	case op_update:
-	case op_delete:
-
-		if (rel->r)
-			rel_dce_refs(sql, rel->r, refs);
-		break;
-
-	case op_union:
-	case op_inter:
-	case op_except:
-	case op_join:
-	case op_left:
-	case op_right:
-	case op_full:
-	case op_semi:
-	case op_anti:
-	case op_merge:
-
-		if (rel->l)
-			rel_dce_refs(sql, rel->l, refs);
-		if (rel->r)
-			rel_dce_refs(sql, rel->r, refs);
-		break;
-	case op_ddl:
-
-		if (rel->flag == ddl_output || rel->flag == ddl_create_seq || rel->flag == ddl_alter_seq || rel->flag == ddl_alter_table || rel->flag == ddl_create_table || rel->flag == ddl_create_view) {
-			if (rel->l)
-				rel_dce_refs(sql, rel->l, refs);
-		} else if (rel->flag == ddl_list || rel->flag == ddl_exception) {
-			if (rel->l)
-				rel_dce_refs(sql, rel->l, refs);
-			if (rel->r)
-				rel_dce_refs(sql, rel->r, refs);
-		} break;
-	}
-
-	if (rel_is_ref(rel) && !list_find(refs, rel, NULL))
-		list_prepend(refs, rel);
-}
-
-static sql_rel *
-rel_dce_down(mvc *sql, sql_rel *rel, int skip_proj)
-{
-	if (!rel)
-		return rel;
-
-	if (!skip_proj && rel_is_ref(rel))
-		return rel;
-
-	switch(rel->op) {
-	case op_basetable:
-	case op_table:
-
-		if (skip_proj && rel->l && rel->op == op_table && rel->flag != TRIGGER_WRAPPER)
-			rel->l = rel_dce_down(sql, rel->l, 0);
-		if (!skip_proj)
-			rel_dce_sub(sql, rel);
-		/* fall through */
-
-	case op_truncate:
-		return rel;
-
-	case op_insert:
-		rel_used(rel->r);
-		rel_dce_sub(sql, rel->r);
-		return rel;
-
-	case op_update:
-	case op_delete:
-
-		if (skip_proj && rel->r)
-			rel->r = rel_dce_down(sql, rel->r, 0);
-		if (!skip_proj)
-			rel_dce_sub(sql, rel);
-		return rel;
-
-	case op_topn:
-	case op_sample:
-	case op_project:
-	case op_groupby:
-
-		if (skip_proj && rel->l)
-			rel->l = rel_dce_down(sql, rel->l, is_topn(rel->op) || is_sample(rel->op));
-		if (!skip_proj)
-			rel_dce_sub(sql, rel);
-		return rel;
-
-	case op_union:
-	case op_inter:
-	case op_except:
-		if (skip_proj) {
-			if (rel->l)
-				rel->l = rel_dce_down(sql, rel->l, 0);
-			if (rel->r)
-				rel->r = rel_dce_down(sql, rel->r, 0);
-		}
-		if (!skip_proj)
-			rel_dce_sub(sql, rel);
-		return rel;
-
-	case op_select:
-		if (rel->l)
-			rel->l = rel_dce_down(sql, rel->l, 0);
-		return rel;
-
-	case op_join:
-	case op_left:
-	case op_right:
-	case op_full:
-	case op_semi:
-	case op_anti:
-	case op_merge:
-		if (rel->l)
-			rel->l = rel_dce_down(sql, rel->l, 0);
-		if (rel->r)
-			rel->r = rel_dce_down(sql, rel->r, 0);
-		return rel;
-
-	case op_ddl:
-		if (rel->flag == ddl_output || rel->flag == ddl_create_seq || rel->flag == ddl_alter_seq || rel->flag == ddl_alter_table || rel->flag == ddl_create_table || rel->flag == ddl_create_view) {
-			if (rel->l)
-				rel->l = rel_dce_down(sql, rel->l, 0);
-		} else if (rel->flag == ddl_list || rel->flag == ddl_exception) {
-			if (rel->l)
-				rel->l = rel_dce_down(sql, rel->l, 0);
-			if (rel->r)
-				rel->r = rel_dce_down(sql, rel->r, 0);
-		}
-		return rel;
-	}
-	return rel;
-}
-
-/* DCE
- *
- * Based on top relation expressions mark sub expressions as used.
- * Then recurse down until the projections. Clean them up and repeat.
- */
-
-static sql_rel *
-rel_dce_sub(mvc *sql, sql_rel *rel)
-{
-	if (!rel)
-		return rel;
-
-	/*
-  	 * Mark used up until the next project
-	 * For setops we need to first mark, then remove
-         * because of positional dependency
- 	 */
-	rel_mark_used(sql, rel, 1);
-	rel = rel_remove_unused(sql, rel);
-	rel_dce_down(sql, rel, 1);
-	return rel;
-}
-
-/* add projects under set ops */
-static sql_rel *
-rel_add_projects(mvc *sql, sql_rel *rel)
-{
-	if (!rel)
-		return rel;
-
-	switch(rel->op) {
-	case op_basetable:
-	case op_truncate:
-		return rel;
-	case op_insert:
-	case op_update:
-	case op_delete:
-		if (rel->r)
-			rel->r = rel_add_projects(sql, rel->r);
-		return rel;
-	case op_union:
-	case op_inter:
-	case op_except:
-		/* We can only reduce the list of expressions of an set op
-		 * if the projection under it can also be reduced.
-		 */
-		if (rel->l) {
-			sql_rel *l = rel->l;
-
-			if (!is_project(l->op) && !need_distinct(rel))
-				l = rel_project(sql->sa, l, rel_projections(sql, l, NULL, 1, 1));
-			rel->l = rel_add_projects(sql, l);
-		}
-		if (rel->r) {
-			sql_rel *r = rel->r;
-
-			if (!is_project(r->op) && !need_distinct(rel))
-				r = rel_project(sql->sa, r, rel_projections(sql, r, NULL, 1, 1));
-			rel->r = rel_add_projects(sql, r);
-		}
-		return rel;
-	case op_topn:
-	case op_sample:
-	case op_project:
-	case op_groupby:
-	case op_select:
-	case op_table:
-		if (rel->l && (rel->op != op_table || rel->flag != TRIGGER_WRAPPER))
-			rel->l = rel_add_projects(sql, rel->l);
-		return rel;
-	case op_join:
-	case op_left:
-	case op_right:
-	case op_full:
-	case op_semi:
-	case op_anti:
-	case op_merge:
-		if (rel->l)
-			rel->l = rel_add_projects(sql, rel->l);
-		if (rel->r)
-			rel->r = rel_add_projects(sql, rel->r);
-		return rel;
-	case op_ddl:
-		if (rel->flag == ddl_output || rel->flag == ddl_create_seq || rel->flag == ddl_alter_seq || rel->flag == ddl_alter_table || rel->flag == ddl_create_table || rel->flag == ddl_create_view) {
-			if (rel->l)
-				rel->l = rel_add_projects(sql, rel->l);
-		} else if (rel->flag == ddl_list || rel->flag == ddl_exception) {
-			if (rel->l)
-				rel->l = rel_add_projects(sql, rel->l);
-			if (rel->r)
-				rel->r = rel_add_projects(sql, rel->r);
-		}
-		return rel;
-	}
-	return rel;
-}
-
-static sql_rel *
-rel_dce(mvc *sql, sql_rel *rel)
-{
-	list *refs = sa_list(sql->sa);
-
-	rel_dce_refs(sql, rel, refs);
-	if (refs) {
-		node *n;
-
-		for(n = refs->h; n; n = n->next) {
-			sql_rel *i = n->data;
-
-			while (!rel_is_ref(i) && i->l && !is_base(i->op))
-				i = i->l;
-			if (i)
-				rel_used(i);
-		}
-	}
-	rel = rel_add_projects(sql, rel);
-	rel_used(rel);
-	rel_dce_sub(sql, rel);
-	return rel;
-}
-
-static int
-index_exp(sql_exp *e, sql_idx *i)
-{
-	if (e->type == e_cmp && !is_complex_exp(e->flag)) {
-		switch(i->type) {
-		case hash_idx:
-		case oph_idx:
-			if (e->flag == cmp_equal)
-				return 0;
-			/* fall through */
-		case join_idx:
-		default:
-			return -1;
-		}
-	}
-	return -1;
-}
-
-static sql_idx *
-find_index(sql_allocator *sa, sql_rel *rel, sql_rel *sub, list **EXPS)
-{
-	node *n;
-
-	/* any (partial) match of the expressions with the index columns */
-	/* Depending on the index type we may need full matches and only
-	   limited number of cmp types (hash only equality etc) */
-	/* Depending on the index type we should (in the rel_bin) generate
-	   more code, ie for spatial index add post filter etc, for hash
-	   compute hash value and use index */
-
-	if (sub->exps && rel->exps)
-	for(n = sub->exps->h; n; n = n->next) {
-		prop *p;
-		sql_exp *e = n->data;
-
-		if ((p = find_prop(e->p, PROP_HASHIDX)) != NULL) {
-			list *exps, *cols;
-			sql_idx *i = p->value;
-			fcmp cmp = (fcmp)&sql_column_kc_cmp;
-
-			/* join indices are only interesting for joins */
-			if (i->type == join_idx || list_length(i->columns) <= 1)
-				continue;
-			/* based on the index type, find qualifying exps */
-			exps = list_select(rel->exps, i, (fcmp) &index_exp, (fdup)NULL);
-			if (list_empty(exps))
-				continue;
-			/* now we obtain the columns, move into sql_column_kc_cmp! */
-			cols = list_map(exps, sub, (fmap) &sjexp_col);
-
-			/* TODO check that at most 2 relations are involved */
-
-			/* Match the index columns with the expression columns.
-			   TODO, Allow partial matches ! */
-			if (list_match(cols, i->columns, cmp) == 0) {
-				/* re-order exps in index order */
-				node *n, *m;
-				list *es = sa_list(sa);
-
-				for(n = i->columns->h; n; n = n->next) {
-					int i = 0;
-					for(m = cols->h; m; m = m->next, i++) {
-						if (cmp(m->data, n->data) == 0){
-							sql_exp *e = list_fetch(exps, i);
-							list_append(es, e);
-							break;
-						}
-					}
-				}
-				/* fix the destroy function */
-				cols->destroy = NULL;
-				*EXPS = es;
-				e->used = 1;
-				return i;
-			}
-			cols->destroy = NULL;
-		}
-	}
-	return NULL;
-}
-
-static inline sql_rel *
-rel_use_index(visitor *v, sql_rel *rel)
-{
-	list *exps = NULL;
-	sql_idx *i = find_index(v->sql->sa, rel, rel->l, &exps);
-	int left = 1;
-
-	assert(is_select(rel->op) || is_join(rel->op));
-	if (!i && is_join(rel->op)) {
-		left = 0;
-		i = find_index(v->sql->sa, rel, rel->r, &exps);
-	}
-
-	if (i) {
-		prop *p;
-		node *n;
-		int single_table = 1;
-		sql_exp *re = NULL;
-
-		for( n = exps->h; n && single_table; n = n->next) {
-			sql_exp *e = n->data, *nre = e->l;
-
-			if (is_join(rel->op) && ((left && !rel_find_exp(rel->l, nre)) || (!left && rel_find_exp(rel->r, nre))))
-				nre = e->r;
-			single_table = (!re || (exp_relname(nre) && exp_relname(re) && strcmp(exp_relname(nre), exp_relname(re)) == 0));
-			re = nre;
-		}
-		if (single_table) { /* add PROP_HASHCOL to all column exps */
-			for( n = exps->h; n; n = n->next) {
-				sql_exp *e = n->data;
-
-				/* swapped ? */
-				if (is_join(rel->op) && ((left && !rel_find_exp(rel->l, e->l)) || (!left && !rel_find_exp(rel->r, e->l)))) {
-					sql_exp *l = e->l;
-					e->l = e->r;
-					e->r = l;
-				}
-				p = find_prop(e->p, PROP_HASHCOL);
-				if (!p)
-					e->p = p = prop_create(v->sql->sa, PROP_HASHCOL, e->p);
-				p->value = i;
-			}
-		}
-		/* add the remaining exps to the new exp list */
-		if (list_length(rel->exps) > list_length(exps)) {
-			for( n = rel->exps->h; n; n = n->next) {
-				sql_exp *e = n->data;
-				if (!list_find(exps, e, (fcmp)&exp_cmp))
-					list_append(exps, e);
-			}
-		}
-		rel->exps = exps;
-	}
-	return rel;
-}
-
-static int
-score_se_base(visitor *v, sql_rel *rel, sql_exp *e)
-{
-	int res = 0;
-	sql_subtype *t = exp_subtype(e);
-	sql_column *c = NULL;
-
-	/* can we find out if the underlying table is sorted */
-	if ((c = exp_find_column(rel, e, -2)) && v->storage_based_opt && mvc_is_sorted(v->sql, c))
-		res += 600;
-
-	/* prefer the shorter var types over the longer ones */
-	res += sql_class_base_score(v, c, t, is_equality_or_inequality_exp(e->flag)); /* smaller the type, better */
-	return res;
-}
-
-static int
-score_se(visitor *v, sql_rel *rel, sql_exp *e)
-{
-	int score = 0;
-	if (e->type == e_cmp && !is_complex_exp(e->flag)) {
-		sql_exp *l = e->l;
-
-		while (l->type == e_cmp) { /* go through nested comparisons */
-			sql_exp *ll;
-
-			if (l->flag == cmp_filter || l->flag == cmp_or)
-				ll = ((list*)l->l)->h->data;
-			else
-				ll = l->l;
-			if (ll->type != e_cmp)
-				break;
-			l = ll;
-		}
-		score += score_se_base(v, rel, l);
-	}
-	score += exp_keyvalue(e);
-	return score;
-}
-
-static inline sql_rel *
-rel_select_order(visitor *v, sql_rel *rel)
-{
-	int *scores = NULL;
-	sql_exp **exps = NULL;
-
-	if (is_select(rel->op) && list_length(rel->exps) > 1) {
-		node *n;
-		int i, nexps = list_length(rel->exps);
-		scores = SA_NEW_ARRAY(v->sql->ta, int, nexps);
-		exps = SA_NEW_ARRAY(v->sql->ta, sql_exp*, nexps);
-
-		for (i = 0, n = rel->exps->h; n; i++, n = n->next) {
-			exps[i] = n->data;
-			scores[i] = score_se(v, rel, n->data);
-		}
-		GDKqsort(scores, exps, NULL, nexps, sizeof(int), sizeof(void *), TYPE_int, true, true);
-
-		for (i = 0, n = rel->exps->h; n; i++, n = n->next)
-			n->data = exps[i];
-	}
-
-	return rel;
-}
-
-/*
- * Casting decimal values on both sides of a compare expression is expensive,
- * both in preformance (cpu cost) and memory requirements (need for large
- * types).
- */
-
-#define reduce_scale_tpe(tpe, uval) \
-	do { \
-		tpe v = uval; \
-		if (v != 0) { \
-			while( (v/10)*10 == v ) { \
-				i++; \
-				v /= 10; \
-			} \
-			nval = v; \
-		} \
-	} while (0)
-
-static atom *
-reduce_scale(mvc *sql, atom *a)
-{
-	int i = 0;
-	atom *na = a;
-#ifdef HAVE_HGE
-	hge nval = 0;
-#else
-	lng nval = 0;
-#endif
-
-#ifdef HAVE_HGE
-	if (a->data.vtype == TYPE_hge) {
-		reduce_scale_tpe(hge, a->data.val.hval);
-	} else
-#endif
-	if (a->data.vtype == TYPE_lng) {
-		reduce_scale_tpe(lng, a->data.val.lval);
-	} else if (a->data.vtype == TYPE_int) {
-		reduce_scale_tpe(int, a->data.val.ival);
-	} else if (a->data.vtype == TYPE_sht) {
-		reduce_scale_tpe(sht, a->data.val.shval);
-	} else if (a->data.vtype == TYPE_bte) {
-		reduce_scale_tpe(bte, a->data.val.btval);
-	}
-	if (i) {
-		na = atom_int(sql->sa, &a->tpe, nval);
-		if (na->tpe.scale)
-			na->tpe.scale -= i;
-	}
-	return na;
-}
-
-static inline sql_exp *
-rel_simplify_predicates(visitor *v, sql_rel *rel, sql_exp *e)
-{
-	if (is_func(e->type) && list_length(e->l) == 3 && is_case_func((sql_subfunc*)e->f) /*is_ifthenelse_func((sql_subfunc*)e->f)*/) {
-		list *args = e->l;
-		sql_exp *ie = args->h->data;
-
-		if (exp_is_true(ie)) { /* ifthenelse(true, x, y) -> x */
-			sql_exp *res = args->h->next->data;
-			if (exp_name(e))
-				exp_prop_alias(v->sql->sa, res, e);
-			v->changes++;
-			return res;
-		} else if (exp_is_false(ie) || exp_is_null(ie)) { /* ifthenelse(false or null, x, y) -> y */
-			sql_exp *res = args->h->next->next->data;
-			if (exp_name(e))
-				exp_prop_alias(v->sql->sa, res, e);
-			v->changes++;
-			return res;
-		}
-	}
-	if (is_select(rel->op) || is_join(rel->op) || is_semi(rel->op)) {
-		/* simplify like expressions */
-		if (is_compare(e->type) && e->flag == cmp_filter && !((sql_subfunc*)e->f)->func->s && strcmp(((sql_subfunc*)e->f)->func->base.name, "like") == 0 &&
-			list_length((list *)e->l) == 1 && list_length((list *)e->r) == 3) {
-			list *r = e->r;
-			sql_exp *fmt = r->h->data;
-			sql_exp *esc = r->h->next->data;
-			sql_exp *isen = r->h->next->next->data;
-			int rewrite = 0, isnull = 0;
-
-			if (fmt->type == e_convert)
-				fmt = fmt->l;
-			/* check for simple like expression */
-			if (exp_is_null(fmt)) {
-				isnull = 1;
-			} else if (is_atom(fmt->type)) {
-				atom *fa = NULL;
-
-				if (fmt->l)
-					fa = fmt->l;
-				if (fa && fa->data.vtype == TYPE_str && !strchr(fa->data.val.sval, '%') && !strchr(fa->data.val.sval, '_'))
-					rewrite = 1;
-			}
-			if (rewrite && !isnull) { /* check escape flag */
-				if (exp_is_null(esc)) {
-					isnull = 1;
-				} else {
-					atom *ea = esc->l;
-
-					if (!is_atom(esc->type) || !ea)
-						rewrite = 0;
-					else if (ea->data.vtype != TYPE_str || strlen(ea->data.val.sval) != 0)
-						rewrite = 0;
-				}
-			}
-			if (rewrite && !isnull) { /* check insensitive flag */
-				if (exp_is_null(isen)) {
-					isnull = 1;
-				} else {
-					atom *ia = isen->l;
-
-					if (!is_atom(isen->type) || !ia)
-						rewrite = 0;
-					else if (ia->data.vtype != TYPE_bit || ia->data.val.btval == 1)
-						rewrite = 0;
-				}
-			}
-			if (isnull) {
-				e = exp_null(v->sql->sa, sql_bind_localtype("bit"));
-				v->changes++;
-				return e;
-			} else if (rewrite) { /* rewrite to cmp_equal ! */
-				list *l = e->l;
-				list *r = e->r;
-				e = exp_compare(v->sql->sa, l->h->data, r->h->data, is_anti(e) ? cmp_notequal : cmp_equal);
-				v->changes++;
-			}
-		}
-		/* rewrite e if left or right is a cast */
-		if (is_compare(e->type) && !e->f && is_theta_exp(e->flag) && (((sql_exp*)e->l)->type == e_convert || ((sql_exp*)e->r)->type == e_convert)) {
-			sql_rel *r = rel->r;
-			sql_exp *le = e->l, *re = e->r;
-
-			/* if convert on left then find mul or div on right which increased scale! */
-			if (le->type == e_convert && re->type == e_column && (e->flag == cmp_lt || e->flag == cmp_gt) && r && is_project(r->op)) {
-				sql_exp *nre = rel_find_exp(r, re);
-				sql_subtype *tt = exp_totype(le), *ft = exp_fromtype(le);
-
-				if (nre && nre->type == e_func) {
-					sql_subfunc *f = nre->f;
-
-					if (!f->func->s && !strcmp(f->func->base.name, "sql_mul")) {
-						list *args = nre->l;
-						sql_exp *ce = args->t->data;
-						sql_subtype *fst = exp_subtype(args->h->data);
-
-						if (fst->scale && fst->scale == ft->scale && is_atom(ce->type) && ce->l) {
-							atom *a = ce->l;
-							int anti = is_anti(e);
-							sql_exp *arg1, *arg2;
-							sql_subfunc *f;
-#ifdef HAVE_HGE
-							hge val = 1;
-#else
-							lng val = 1;
-#endif
-							/* multiply with smallest value, then scale and (round) */
-							int scale = (int) tt->scale - (int) ft->scale, rs = 0;
-							atom *na = reduce_scale(v->sql, a);
-
-							if (na != a) {
-								rs = a->tpe.scale - na->tpe.scale;
-								ce->l = na;
-							}
-							scale -= rs;
-
-							while (scale > 0) {
-								scale--;
-								val *= 10;
-							}
-							arg1 = re;
-#ifdef HAVE_HGE
-							arg2 = exp_atom_hge(v->sql->sa, val);
-#else
-							arg2 = exp_atom_lng(v->sql->sa, val);
-#endif
-							if ((f = sql_bind_func(v->sql, "sys", "scale_down", exp_subtype(arg1), exp_subtype(arg2), F_FUNC, true))) {
-								e = exp_compare(v->sql->sa, le->l, exp_binop(v->sql->sa, arg1, arg2, f), e->flag);
-								if (anti) set_anti(e);
-								v->changes++;
-							} else {
-								v->sql->session->status = 0;
-								v->sql->errstr[0] = '\0';
-							}
-						}
-					}
-				}
-			}
-		}
-		if (is_compare(e->type) && is_semantics(e) && (e->flag == cmp_equal || e->flag == cmp_notequal) && exp_is_null(e->r)) {
-			/* simplify 'is null' predicates on constants */
-			if (exp_is_null(e->l)) {
-				int nval = e->flag == cmp_equal;
-				if (is_anti(e)) nval = !nval;
-				e = exp_atom_bool(v->sql->sa, nval);
-				v->changes++;
-				return e;
-			} else if (exp_is_not_null(e->l)) {
-				int nval = e->flag == cmp_notequal;
-				if (is_anti(e)) nval = !nval;
-				e = exp_atom_bool(v->sql->sa, nval);
-				v->changes++;
-				return e;
-			}
-		}
-		if (is_atom(e->type) && ((!e->l && !e->r && !e->f) || e->r)) /* prepared statement parameter or argument */
-			return e;
-		if (is_atom(e->type) && e->l) { /* direct literal */
-			atom *a = e->l;
-			int flag = a->data.val.bval;
-
-			/* remove simple select true expressions */
-			if (flag)
-				return e;
-		}
-		if (is_compare(e->type) && is_theta_exp(e->flag)) {
-			sql_exp *l = e->l;
-			sql_exp *r = e->r;
-
-			if (is_func(l->type) && (e->flag == cmp_equal || e->flag == cmp_notequal)) {
-				sql_subfunc *f = l->f;
-
-				/* rewrite isnull(x) = TRUE/FALSE => x =/<> NULL */
-				if (!f->func->s && is_isnull_func(f)) {
-					list *args = l->l;
-					sql_exp *ie = args->h->data;
-
-					if (!has_nil(ie) || exp_is_not_null(ie)) { /* is null on something that is never null, is always false */
-						ie = exp_atom_bool(v->sql->sa, 0);
-						v->changes++;
-						e->l = ie;
-					} else if (exp_is_null(ie)) { /* is null on something that is always null, is always true */
-						ie = exp_atom_bool(v->sql->sa, 1);
-						v->changes++;
-						e->l = ie;
-					} else if (is_atom(r->type) && r->l) { /* direct literal */
-						atom *a = r->l;
-
-						if (a->isnull) {
-							if (is_semantics(e)) { /* isnull(x) = NULL -> false, isnull(x) <> NULL -> true */
-								int flag = e->flag == cmp_notequal;
-								if (is_anti(e))
-									flag = !flag;
-								e = exp_atom_bool(v->sql->sa, flag);
-							} else /* always NULL */
-								e = exp_null(v->sql->sa, sql_bind_localtype("bit"));
-							v->changes++;
-						} else {
-							int flag = a->data.val.bval;
-
-							assert(list_length(args) == 1);
-							l = args->h->data;
-							if (exp_subtype(l)) {
-								r = exp_atom(v->sql->sa, atom_general(v->sql->sa, exp_subtype(l), NULL));
-								e = exp_compare(v->sql->sa, l, r, e->flag);
-								if (e && !flag)
-									set_anti(e);
-								if (e)
-									set_semantics(e);
-								v->changes++;
-							}
-						}
-					}
-				} else if (!f->func->s && is_not_func(f)) {
-					if (is_atom(r->type) && r->l) { /* direct literal */
-						atom *a = r->l;
-						list *args = l->l;
-						sql_exp *inner = args->h->data;
-						sql_subfunc *inf = inner->f;
-
-						assert(list_length(args) == 1);
-
-						/* not(not(x)) = TRUE/FALSE => x = TRUE/FALSE */
-						if (is_func(inner->type) &&
-							!inf->func->s &&
-							is_not_func(inf)) {
-							int anti = is_anti(e), is_semantics = is_semantics(e);
-
-							args = inner->l;
-							assert(list_length(args) == 1);
-							l = args->h->data;
-							e = exp_compare(v->sql->sa, l, r, e->flag);
-							if (anti) set_anti(e);
-							if (is_semantics) set_semantics(e);
-							v->changes++;
-						/* rewrite not(=/<>(a,b)) = TRUE/FALSE => a=b / a<>b */
-						} else if (is_func(inner->type) &&
-							!inf->func->s &&
-							(!strcmp(inf->func->base.name, "=") ||
-							 !strcmp(inf->func->base.name, "<>"))) {
-							int flag = a->data.val.bval;
-							sql_exp *ne;
-							args = inner->l;
-
-							if (!strcmp(inf->func->base.name, "<>"))
-								flag = !flag;
-							if (e->flag == cmp_notequal)
-								flag = !flag;
-							assert(list_length(args) == 2);
-							l = args->h->data;
-							r = args->h->next->data;
-							ne = exp_compare(v->sql->sa, l, r, (!flag)?cmp_equal:cmp_notequal);
-							if (a->isnull)
-								e->l = ne;
-							else
-								e = ne;
-							v->changes++;
-						} else if (a && a->data.vtype == TYPE_bit) {
-							int anti = is_anti(e), is_semantics = is_semantics(e);
-
-							/* change atom's value on right */
-							l = args->h->data;
-							if (!a->isnull)
-								r = exp_atom_bool(v->sql->sa, !a->data.val.bval);
-							e = exp_compare(v->sql->sa, l, r, e->flag);
-							if (anti) set_anti(e);
-							if (is_semantics) set_semantics(e);
-							v->changes++;
-						}
-					}
-				}
-			} else if (is_atom(l->type) && is_atom(r->type) && !is_semantics(e) && !e->f) {
-				/* compute comparisons on atoms */
-				if (exp_is_null(l) || exp_is_null(r)) {
-					e = exp_null(v->sql->sa, sql_bind_localtype("bit"));
-					v->changes++;
-				} else if (l->l && r->l) {
-					int res = atom_cmp(l->l, r->l);
-					bool flag = !is_anti(e);
-
-					if (res == 0)
-						e = exp_atom_bool(v->sql->sa, (e->flag == cmp_equal || e->flag == cmp_gte || e->flag == cmp_lte) ? flag : !flag);
-					else if (res > 0)
-						e = exp_atom_bool(v->sql->sa, (e->flag == cmp_gt || e->flag == cmp_gte || e->flag == cmp_notequal) ? flag : !flag);
-					else
-						e = exp_atom_bool(v->sql->sa, (e->flag == cmp_lt || e->flag == cmp_lte || e->flag == cmp_notequal) ? flag : !flag);
-					v->changes++;
-				}
-			}
-		}
-	}
-	return e;
-}
-
-static sql_exp *
-rel_optimize_exps(visitor *v, sql_rel *rel, sql_exp *e, int depth)
-{
-	(void) depth;
-	if (v->value_based_opt)
-		e = rel_simplify_predicates(v, rel, e);
-	e = rel_merge_project_rse(v, rel, e);
-	return e;
-}
-
-static void split_exps(mvc *sql, list *exps, sql_rel *rel);
-
-static int
-exp_match_exp_cmp( sql_exp *e1, sql_exp *e2)
-{
-	if (exp_match_exp(e1,e2))
-		return 0;
-	return -1;
-}
-
-static int
-exp_refers_cmp( sql_exp *e1, sql_exp *e2)
-{
-	if (exp_refers(e1,e2))
-		return 0;
-	return -1;
-}
-
-static sql_exp *
-add_exp_too_project(mvc *sql, sql_exp *e, sql_rel *rel)
-{
-	node *n = list_find(rel->exps, e, (fcmp)&exp_match_exp_cmp);
-
-	/* if not matching we may refer to an older expression */
-	if (!n)
-		n = list_find(rel->exps, e, (fcmp)&exp_refers_cmp);
-	if (!n) {
-		exp_label(sql->sa, e, ++sql->label);
-		append(rel->exps, e);
-	} else {
-		sql_exp *ne = n->data;
-
-		if (rel && rel->l) {
-			if ((exp_relname(ne) && exp_name(ne) && rel_bind_column2(sql, rel->l, exp_relname(ne), exp_name(ne), 0)) ||
-			   (!exp_relname(ne) && exp_name(ne) && rel_bind_column(sql, rel->l, exp_name(ne), 0, 1))) {
-				exp_label(sql->sa, e, ++sql->label);
-				append(rel->exps, e);
-				ne = e;
-			}
-		}
-		e = ne;
-	}
-	e = exp_ref(sql, e);
-	return e;
-}
-
-static void
-add_exps_too_project(mvc *sql, list *exps, sql_rel *rel)
-{
-	node *n;
-
-	if (!exps)
-		return;
-	for(n=exps->h; n; n = n->next) {
-		sql_exp *e = n->data;
-
-		if (e->type != e_column && !exp_is_atom(e))
-			n->data = add_exp_too_project(sql, e, rel);
-	}
-}
-
-static sql_exp *
-split_exp(mvc *sql, sql_exp *e, sql_rel *rel)
-{
-	if (exp_is_atom(e))
-		return e;
-	switch(e->type) {
-	case e_column:
-		return e;
-	case e_convert:
-		e->l = split_exp(sql, e->l, rel);
-		return e;
-	case e_aggr:
-	case e_func:
-		if (!is_analytic(e) && !exp_has_sideeffect(e)) {
-			sql_subfunc *f = e->f;
-			if (e->type == e_func && !f->func->s && is_caselike_func(f) /*is_ifthenelse_func(f)*/) {
-				return e;
-			} else {
-				split_exps(sql, e->l, rel);
-				add_exps_too_project(sql, e->l, rel);
-			}
-		}
-		return e;
-	case e_cmp:
-		if (e->flag == cmp_or || e->flag == cmp_filter) {
-			split_exps(sql, e->l, rel);
-			split_exps(sql, e->r, rel);
-		} else if (e->flag == cmp_in || e->flag == cmp_notin) {
-			e->l = split_exp(sql, e->l, rel);
-			split_exps(sql, e->r, rel);
-		} else {
-			e->l = split_exp(sql, e->l, rel);
-			e->r = split_exp(sql, e->r, rel);
-			if (e->f)
-				e->f = split_exp(sql, e->f, rel);
-		}
-		return e;
-	case e_atom:
-	case e_psm:
-		return e;
-	}
-	return e;
-}
-
-static void
-split_exps(mvc *sql, list *exps, sql_rel *rel)
-{
-	node *n;
-
-	if (!exps)
-		return;
-	for(n=exps->h; n; n = n->next){
-		sql_exp *e = n->data;
-
-		e = split_exp(sql, e, rel);
-		n->data = e;
-	}
-}
-
-static sql_rel *
-rel_split_project(visitor *v, sql_rel *rel, int top)
-{
-	if (mvc_highwater(v->sql))
-		return rel;
-
-	if (!rel)
-		return NULL;
-	if (is_project(rel->op) && list_length(rel->exps) && (is_groupby(rel->op) || rel->l) && !need_distinct(rel) && !is_single(rel)) {
-		list *exps = rel->exps;
-		node *n;
-		int funcs = 0;
-		sql_rel *nrel;
-
-		/* are there functions */
-		for (n=exps->h; n && !funcs; n = n->next) {
-			sql_exp *e = n->data;
-
-			funcs = exp_has_func(e);
-		}
-		/* introduce extra project */
-		if (funcs && rel->op != op_project) {
-			nrel = rel_project(v->sql->sa, rel->l,
-				rel_projections(v->sql, rel->l, NULL, 1, 1));
-			rel->l = nrel;
-			/* recursively split all functions and add those to the projection list */
-			split_exps(v->sql, rel->exps, nrel);
-			if (nrel->l && !(nrel->l = rel_split_project(v, nrel->l, (is_topn(rel->op)||is_sample(rel->op))?top:0)))
-				return NULL;
-			return rel;
-		} else if (funcs && !top && list_empty(rel->r)) {
-			/* projects can have columns point back into the expression list, ie
-			 * create a new list including the split expressions */
-			node *n;
-			list *exps = rel->exps;
-
-			rel->exps = sa_list(v->sql->sa);
-			for (n=exps->h; n; n = n->next)
-				append(rel->exps, split_exp(v->sql, n->data, rel));
-		} else if (funcs && top && rel_is_ref(rel) && list_empty(rel->r)) {
-			/* inplace */
-			list *exps = rel_projections(v->sql, rel, NULL, 1, 1);
-			sql_rel *l = rel_project(v->sql->sa, rel->l, NULL);
-			rel->l = l;
-			l->exps = rel->exps;
-			set_processed(l);
-			rel->exps = exps;
-		}
-	}
-	if (is_set(rel->op) || is_basetable(rel->op))
-		return rel;
-	if (rel->l) {
-		rel->l = rel_split_project(v, rel->l, (is_topn(rel->op)||is_sample(rel->op)||is_ddl(rel->op)||is_modify(rel->op))?top:0);
-		if (!rel->l)
-			return NULL;
-	}
-	if ((is_join(rel->op) || is_semi(rel->op)) && rel->r) {
-		rel->r = rel_split_project(v, rel->r, (is_topn(rel->op)||is_sample(rel->op)||is_ddl(rel->op)||is_modify(rel->op))?top:0);
-		if (!rel->r)
-			return NULL;
-	}
-	return rel;
-}
-
-static void select_split_exps(mvc *sql, list *exps, sql_rel *rel);
-
-static sql_exp *
-select_split_exp(mvc *sql, sql_exp *e, sql_rel *rel)
-{
-	switch(e->type) {
-	case e_column:
-		return e;
-	case e_convert:
-		e->l = select_split_exp(sql, e->l, rel);
-		return e;
-	case e_aggr:
-	case e_func:
-		if (!is_analytic(e) && !exp_has_sideeffect(e)) {
-			sql_subfunc *f = e->f;
-			if (e->type == e_func && !f->func->s && is_caselike_func(f) /*is_ifthenelse_func(f)*/)
-				return add_exp_too_project(sql, e, rel);
-		}
-		return e;
-	case e_cmp:
-		if (e->flag == cmp_or || e->flag == cmp_filter) {
-			select_split_exps(sql, e->l, rel);
-			select_split_exps(sql, e->r, rel);
-		} else if (e->flag == cmp_in || e->flag == cmp_notin) {
-			e->l = select_split_exp(sql, e->l, rel);
-			select_split_exps(sql, e->r, rel);
-		} else {
-			e->l = select_split_exp(sql, e->l, rel);
-			e->r = select_split_exp(sql, e->r, rel);
-			if (e->f)
-				e->f = select_split_exp(sql, e->f, rel);
-		}
-		return e;
-	case e_atom:
-	case e_psm:
-		return e;
-	}
-	return e;
-}
-
-static void
-select_split_exps(mvc *sql, list *exps, sql_rel *rel)
-{
-	node *n;
-
-	if (!exps)
-		return;
-	for(n=exps->h; n; n = n->next){
-		sql_exp *e = n->data;
-
-		e = select_split_exp(sql, e, rel);
-		n->data = e;
-	}
-}
-
-static sql_rel *
-rel_split_select(visitor *v, sql_rel *rel, int top)
-{
-	if (mvc_highwater(v->sql))
-		return rel;
-
-	if (!rel)
-		return NULL;
-	if (is_select(rel->op) && list_length(rel->exps) && rel->l) {
-		list *exps = rel->exps;
-		node *n;
-		int funcs = 0;
-		sql_rel *nrel;
-
-		/* are there functions */
-		for (n=exps->h; n && !funcs; n = n->next) {
-			sql_exp *e = n->data;
-
-			funcs = exp_has_func(e);
-		}
-		/* introduce extra project */
-		if (funcs && rel->op != op_project) {
-			nrel = rel_project(v->sql->sa, rel->l,
-				rel_projections(v->sql, rel->l, NULL, 1, 1));
-			rel->l = nrel;
-			/* recursively split all functions and add those to the projection list */
-			select_split_exps(v->sql, rel->exps, nrel);
-			if (nrel->l && !(nrel->l = rel_split_project(v, nrel->l, (is_topn(rel->op)||is_sample(rel->op))?top:0)))
-				return NULL;
-			return rel;
-		} else if (funcs && !top && list_empty(rel->r)) {
-			/* projects can have columns point back into the expression list, ie
-			 * create a new list including the split expressions */
-			node *n;
-			list *exps = rel->exps;
-
-			rel->exps = sa_list(v->sql->sa);
-			for (n=exps->h; n; n = n->next)
-				append(rel->exps, select_split_exp(v->sql, n->data, rel));
-		} else if (funcs && top && rel_is_ref(rel) && list_empty(rel->r)) {
-			/* inplace */
-			list *exps = rel_projections(v->sql, rel, NULL, 1, 1);
-			sql_rel *l = rel_project(v->sql->sa, rel->l, NULL);
-			rel->l = l;
-			l->exps = rel->exps;
-			set_processed(l);
-			rel->exps = exps;
-		}
-	}
-	if (is_set(rel->op) || is_basetable(rel->op))
-		return rel;
-	if (rel->l) {
-		rel->l = rel_split_select(v, rel->l, (is_topn(rel->op)||is_sample(rel->op)||is_ddl(rel->op)||is_modify(rel->op))?top:0);
-		if (!rel->l)
-			return NULL;
-	}
-	if ((is_join(rel->op) || is_semi(rel->op)) && rel->r) {
-		rel->r = rel_split_select(v, rel->r, (is_topn(rel->op)||is_sample(rel->op)||is_ddl(rel->op)||is_modify(rel->op))?top:0);
-		if (!rel->r)
-			return NULL;
-	}
-	return rel;
-}
-
-static list *
-exp_merge_range(visitor *v, sql_rel *rel, list *exps)
-{
-	node *n, *m;
-	for (n=exps->h; n; n = n->next) {
-		sql_exp *e = n->data;
-		sql_exp *le = e->l;
-		sql_exp *re = e->r;
-
-		/* handle the and's in the or lists */
-		if (e->type == e_cmp && e->flag == cmp_or && !is_anti(e)) {
-			e->l = exp_merge_range(v, rel, e->l);
-			e->r = exp_merge_range(v, rel, e->r);
-		/* only look for gt, gte, lte, lt */
-		} else if (n->next &&
-		    e->type == e_cmp && e->flag < cmp_equal && !e->f &&
-		    re->card == CARD_ATOM && !is_anti(e)) {
-			for (m=n->next; m; m = m->next) {
-				sql_exp *f = m->data;
-				sql_exp *lf = f->l;
-				sql_exp *rf = f->r;
-				int c_le = is_numeric_upcast(le), c_lf = is_numeric_upcast(lf);
-
-				if (f->type == e_cmp && f->flag < cmp_equal && !f->f &&
-				    rf->card == CARD_ATOM && !is_anti(f) &&
-				    exp_match_exp(c_le?le->l:le, c_lf?lf->l:lf)) {
-					sql_exp *ne;
-					int swap = 0, lt = 0, gt = 0;
-					sql_subtype super;
-					/* for now only   c1 <[=] x <[=] c2 */
-
-					swap = lt = (e->flag == cmp_lt || e->flag == cmp_lte);
-					gt = !lt;
-
-					if (gt &&
-					   (f->flag == cmp_gt ||
-					    f->flag == cmp_gte))
-						continue;
-					if (lt &&
-					   (f->flag == cmp_lt ||
-					    f->flag == cmp_lte))
-						continue;
-
-					supertype(&super, exp_subtype(le), exp_subtype(lf));
-					if (!(rf = exp_check_type(v->sql, &super, rel, rf, type_equal)) ||
-						!(le = exp_check_type(v->sql, &super, rel, le, type_equal)) ||
-						!(re = exp_check_type(v->sql, &super, rel, re, type_equal))) {
-							v->sql->session->status = 0;
-							v->sql->errstr[0] = 0;
-							continue;
-						}
-					if (!swap)
-						ne = exp_compare2(v->sql->sa, le, re, rf, compare2range(e->flag, f->flag), 0);
-					else
-						ne = exp_compare2(v->sql->sa, le, rf, re, compare2range(f->flag, e->flag), 0);
-
-					list_remove_data(exps, NULL, e);
-					list_remove_data(exps, NULL, f);
-					list_append(exps, ne);
-					v->changes++;
-					return exp_merge_range(v, rel, exps);
-				}
-			}
-		} else if (n->next &&
-			   e->type == e_cmp && e->flag < cmp_equal && !e->f &&
-		    	   re->card > CARD_ATOM && !is_anti(e)) {
-			for (m=n->next; m; m = m->next) {
-				sql_exp *f = m->data;
-				sql_exp *lf = f->l;
-				sql_exp *rf = f->r;
-
-				if (f->type == e_cmp && f->flag < cmp_equal && !f->f  &&
-				    rf->card > CARD_ATOM && !is_anti(f)) {
-					sql_exp *ne, *t;
-					int swap = 0, lt = 0, gt = 0;
-					comp_type ef = (comp_type) e->flag, ff = (comp_type) f->flag;
-					int c_re = is_numeric_upcast(re), c_rf = is_numeric_upcast(rf);
-					int c_le = is_numeric_upcast(le), c_lf = is_numeric_upcast(lf), c;
-					sql_subtype super;
-
-					/* both swapped ? */
-					if (exp_match_exp(c_re?re->l:re, c_rf?rf->l:rf)) {
-						t = re;
-						re = le;
-						le = t;
-						c = c_re; c_re = c_le; c_le = c;
-						ef = swap_compare(ef);
-						t = rf;
-						rf = lf;
-						lf = t;
-						c = c_rf; c_rf = c_lf; c_lf = c;
-						ff = swap_compare(ff);
-					}
-
-					/* is left swapped ? */
-					if (exp_match_exp(c_re?re->l:re, c_lf?lf->l:lf)) {
-						t = re;
-						re = le;
-						le = t;
-						c = c_re; c_re = c_le; c_le = c;
-						ef = swap_compare(ef);
-					}
-
-					/* is right swapped ? */
-					if (exp_match_exp(c_le?le->l:le, c_rf?rf->l:rf)) {
-						t = rf;
-						rf = lf;
-						lf = t;
-						c = c_rf; c_rf = c_lf; c_lf = c;
-						ff = swap_compare(ff);
-					}
-
-					if (!exp_match_exp(c_le?le->l:le, c_lf?lf->l:lf))
-						continue;
-
-					/* for now only   c1 <[=] x <[=] c2 */
-					swap = lt = (ef == cmp_lt || ef == cmp_lte);
-					gt = !lt;
-
-					if (gt && (ff == cmp_gt || ff == cmp_gte))
-						continue;
-					if (lt && (ff == cmp_lt || ff == cmp_lte))
-						continue;
-
-					supertype(&super, exp_subtype(le), exp_subtype(lf));
-					if (!(rf = exp_check_type(v->sql, &super, rel, rf, type_equal)) ||
-						!(le = exp_check_type(v->sql, &super, rel, le, type_equal)) ||
-						!(re = exp_check_type(v->sql, &super, rel, re, type_equal))) {
-							v->sql->session->status = 0;
-							v->sql->errstr[0] = 0;
-							continue;
-						}
-					if (!swap)
-						ne = exp_compare2(v->sql->sa, le, re, rf, compare2range(ef, ff), 0);
-					else
-						ne = exp_compare2(v->sql->sa, le, rf, re, compare2range(ff, ef), 0);
-
-					list_remove_data(exps, NULL, e);
-					list_remove_data(exps, NULL, f);
-					list_append(exps, ne);
-					v->changes++;
-					return exp_merge_range(v, rel, exps);
-				}
-			}
-		}
-	}
-	return exps;
-}
-
-static sql_rel *
-rel_project_reduce_casts(visitor *v, sql_rel *rel)
-{
-	if (!rel)
-		return NULL;
-	if (is_simple_project(rel->op) && list_length(rel->exps)) {
-		list *exps = rel->exps;
-		node *n;
-
-		for (n=exps->h; n; n = n->next) {
-			sql_exp *e = n->data;
-
-			if (e && e->type == e_func) {
-				sql_subfunc *f = e->f;
-				sql_subtype *res = f->res->h->data;
-
-				if (!f->func->s && !strcmp(f->func->base.name, "sql_mul") && res->scale > 0) {
-					list *args = e->l;
-					sql_exp *h = args->h->data;
-					sql_exp *t = args->t->data;
-					atom *ha = exp_value(v->sql, h), *ta = exp_value(v->sql, t);
-
-					if (ha || ta) {
-						atom *a = ha ? ha : ta;
-						atom *na = reduce_scale(v->sql, a);
-
-						if (na != a) {
-							int rs = a->tpe.scale - na->tpe.scale;
-							res->scale -= rs;
-							if (ha) {
-								h->r = NULL;
-								h->l = na;
-							} else {
-								t->r = NULL;
-								t->l = na;
-							}
-							v->changes++;
-						}
-					}
-				}
-			}
-		}
-	}
-	return rel;
-}
-
-static int
-is_identity_of(sql_exp *e, sql_rel *l)
-{
-	if (e->type != e_cmp)
-		return 0;
-	if (!is_identity(e->l, l) || !is_identity(e->r, l) || (e->f && !is_identity(e->f, l)))
-		return 0;
-	return 1;
-}
-
-static inline sql_rel *
-rel_rewrite_semijoin(visitor *v, sql_rel *rel)
-{
-	assert(is_semi(rel->op));
-	{
-		sql_rel *l = rel->l;
-		sql_rel *r = rel->r;
-		sql_rel *rl = (r->l)?r->l:NULL;
-		int on_identity = 1;
-
-		if (!rel->exps || list_length(rel->exps) != 1 || !is_identity_of(rel->exps->h->data, l))
-			on_identity = 0;
-
-		/* rewrite {semi,anti}join (A, join(A,B)) into {semi,anti}join (A,B)
-		 * and     {semi,anti}join (A, join(B,A)) into {semi,anti}join (A,B)
-		 * Where the semi/anti join is done using the identity */
-		if (on_identity && l->ref.refcnt == 2 && ((is_join(r->op) && (l == r->l || l == r->r)) ||
-		   (is_project(r->op) && rl && is_join(rl->op) && (l == rl->l || l == rl->r)))){
-			sql_rel *or = r;
-
-			if (is_project(r->op))
-				r = rl;
-
-			if (l == r->r)
-				rel->r = rel_dup(r->l);
-			else
-				rel->r = rel_dup(r->r);
-
-			rel->exps = r->exps;
-			r->exps = NULL;
-			rel->attr = r->attr;
-			r->attr = NULL;
-			rel_destroy(or);
-			v->changes++;
-		}
-	}
-	{
-		sql_rel *l = rel->l, *rl = NULL;
-		sql_rel *r = rel->r, *or = r;
-
-		if (r)
-			rl = r->l;
-		if (r && is_project(r->op)) {
-			r = rl;
-			if (r)
-				rl = r->l;
-		}
-
-		/* More general case is (join reduction)
-   		   {semi,anti}join (A, join(A,B) [A.c1 == B.c1]) [ A.c1 == B.c1 ]
-		   into {semi,anti}join (A,B) [ A.c1 == B.c1 ]
-
-		   for semijoin also A.c1 == B.k1 ] [ A.c1 == B.k2 ] could be rewriten
-		 */
-		if (l && r && rl &&
-		    is_basetable(l->op) && is_basetable(rl->op) &&
-		    is_join(r->op) && l->l == rl->l)
-		{
-			node *n, *m;
-			list *exps;
-
-			if (!rel->exps || !r->exps ||
-		       	    list_length(rel->exps) != list_length(r->exps))
-				return rel;
-			exps = new_exp_list(v->sql->sa);
-
-			/* are the join conditions equal */
-			for (n = rel->exps->h, m = r->exps->h;
-			     n && m; n = n->next, m = m->next)
-			{
-				sql_exp *le = NULL, *oe = n->data;
-				sql_exp *re = NULL, *ne = m->data;
-				sql_column *cl;
-				int equal = 0;
-
-				if (oe->type != e_cmp || ne->type != e_cmp ||
-				    oe->flag != cmp_equal ||
-				    ne->flag != cmp_equal || is_anti(oe) || is_anti(ne))
-					return rel;
-
-				if ((cl = exp_find_column(rel->l, oe->l, -2)) != NULL) {
-					le = oe->l;
-					re = oe->r;
-				} else if ((cl = exp_find_column(rel->l, oe->r, -2)) != NULL) {
-					le = oe->r;
-					re = oe->l;
-				} else
-					return rel;
-
-				if (exp_find_column(rl, ne->l, -2) == cl) {
-					sql_exp *e = (or != r)?rel_find_exp(or, re):re;
-
-					equal = exp_match_exp(ne->r, e);
-					if (!equal)
-						return rel;
-					re = ne->r;
-				} else if (exp_find_column(rl, ne->r, -2) == cl) {
-					sql_exp *e = (or != r)?rel_find_exp(or, re):re;
-
-					equal = exp_match_exp(ne->l, e);
-					if (!equal)
-						return rel;
-					re = ne->l;
-				} else
-					return rel;
-
-				ne = exp_compare(v->sql->sa, le, re, cmp_equal);
-				append(exps, ne);
-			}
-
-			rel->r = rel_dup(r->r);
-			rel->exps = exps;
-			rel_destroy(or);
-			v->changes++;
-		}
-	}
-	return rel;
-}
-
-/* antijoin(a, union(b,c)) -> antijoin(antijoin(a,b), c) */
-static inline sql_rel *
-rel_rewrite_antijoin(visitor *v, sql_rel *rel)
-{
-	sql_rel *l = rel->l;
-	sql_rel *r = rel->r;
-
-	assert(rel->op == op_anti);
-	if (l && !rel_is_ref(l) && r && !rel_is_ref(r) && is_union(r->op) && !is_single(r)) {
-		sql_rel *rl = rel_dup(r->l), *nl;
-		sql_rel *rr = rel_dup(r->r);
-
-		if (!is_project(rl->op))
-			rl = rel_project(v->sql->sa, rl,
-				rel_projections(v->sql, rl, NULL, 1, 1));
-		if (!is_project(rr->op))
-			rr = rel_project(v->sql->sa, rr,
-				rel_projections(v->sql, rr, NULL, 1, 1));
-		rel_rename_exps(v->sql, r->exps, rl->exps);
-		rel_rename_exps(v->sql, r->exps, rr->exps);
-
-		nl = rel_crossproduct(v->sql->sa, rel->l, rl, op_anti);
-		nl->exps = exps_copy(v->sql, rel->exps);
-		nl->attr = exps_copy(v->sql, rel->attr);
-		set_processed(nl);
-		rel->l = nl;
-		rel->r = rr;
-		rel_destroy(r);
-		v->changes++;
-		return rel;
-	}
-	return rel;
-}
-
-static sql_rel *
-rel_semijoin_use_fk(visitor *v, sql_rel *rel)
-{
-	if (is_semi(rel->op) && rel->exps) {
-		list *exps = rel->exps;
-		list *rels = sa_list(v->sql->sa);
-
-		rel->exps = NULL;
-		append(rels, rel->l);
-		append(rels, rel->r);
-		(void) find_fk( v->sql, rels, exps);
-
-		rel->exps = exps;
-	}
-	return rel;
-}
-
-/* leftouterjoin(a,b)[ a.C op b.D or a.E op2 b.F ]) ->
- * union(
- * 	join(a,b)[ a.C op b.D or a.E op2 b. F ],
- * 	project(
- * 		antijoin(a,b) [a.C op b.D or a.E op2 b.F ])
- *	 	[ a.*, NULL * foreach column of b]
- * )
- */
-static int
-exps_nr_of_or(list *exps)
-{
-	int ors = 0;
-	node *n;
-
-	if (!exps)
-		return ors;
-	for(n=exps->h; n; n = n->next) {
-		sql_exp *e = n->data;
-
-		if (e->type == e_cmp && e->flag == cmp_or)
-			ors++;
-	}
-	return ors;
-}
-
-static void
-add_nulls(mvc *sql, sql_rel *rel, sql_rel *r)
-{
-	list *exps;
-	node *n;
-
-	exps = rel_projections(sql, r, NULL, 1, 1);
-	for(n = exps->h; n; n = n->next) {
-		sql_exp *e = n->data, *ne;
-
-		ne = exp_atom(sql->sa, atom_general(sql->sa, exp_subtype(e), NULL));
-		if (exp_name(e))
-			exp_prop_alias(sql->sa, ne, e);
-		append(rel->exps, ne);
-	}
-}
-
-static sql_rel *
-rel_split_outerjoin(visitor *v, sql_rel *rel)
-{
-	if ((rel->op == op_left || rel->op == op_right || rel->op == op_full) &&
-	    list_length(rel->exps) == 1 && exps_nr_of_or(rel->exps) == list_length(rel->exps)) {
-		sql_rel *l = rel->l, *nl, *nll, *nlr;
-		sql_rel *r = rel->r, *nr;
-		sql_exp *e;
-		list *exps;
-
-		nll = rel_crossproduct(v->sql->sa, rel_dup(l), rel_dup(r), op_join);
-		nlr = rel_crossproduct(v->sql->sa, rel_dup(l), rel_dup(r), op_join);
-
-		/* TODO find or exp, ie handle rest with extra joins */
-		/* expect only a single or expr for now */
-		assert(list_length(rel->exps) == 1);
-	       	e = rel->exps->h->data;
-		nll->exps = exps_copy(v->sql, e->l);
-		nlr->exps = exps_copy(v->sql, e->r);
-		set_processed(nll);
-		set_processed(nlr);
-		if (!(nl = rel_or( v->sql, NULL, nll, nlr, NULL, NULL, NULL)))
-			return NULL;
-
-		if (rel->op == op_left || rel->op == op_full) {
-			/* split in 2 anti joins */
-			nr = rel_crossproduct(v->sql->sa, rel_dup(l), rel_dup(r), op_anti);
-			nr->exps = exps_copy(v->sql, e->l);
-			set_processed(nr);
-			nr = rel_crossproduct(v->sql->sa, nr, rel_dup(r), op_anti);
-			nr->exps = exps_copy(v->sql, e->r);
-			set_processed(nr);
-
-			/* project left */
-			nr = rel_project(v->sql->sa, nr,
-				rel_projections(v->sql, l, NULL, 1, 1));
-			/* add null's for right */
-			add_nulls( v->sql, nr, r);
-			exps = rel_projections(v->sql, nl, NULL, 1, 1);
-			nl = rel_setop(v->sql->sa, nl, nr, op_union);
-			rel_setop_set_exps(v->sql, nl, exps, false);
-			set_processed(nl);
-=======
->>>>>>> e8c8eb18
-		}
-		if (!list_empty(rel->exps)) {
-			for (node *n = rel->exps->h; n ; n = n->next) {
-				sql_exp *e = n->data;
-
-				if (e->type == e_cmp && (e->flag == mark_in || e->flag == mark_notin)) {
-					gp->needs_setjoin_rewrite = 1;
-					return rel;
-				}
-			}
-		}
-	}
-	return rel;
-}
-
 
 typedef struct {
 	atom *lval;
@@ -8947,85 +389,7 @@
 			}
 		}
 	}
-<<<<<<< HEAD
-	return rel;
-}
-
-static sql_rel *
-rel_optimize_projections(visitor *v, sql_rel *rel)
-{
-	rel = rel_project_cse(v, rel);
-
-	if (!rel || !is_groupby(rel->op))
-		return rel;
-
-	rel = rel_push_aggr_down(v, rel);
-	rel = rel_push_groupby_down(v, rel);
-	rel = rel_reduce_groupby_exps(v, rel);
-	rel = rel_distinct_aggregate_on_unique_values(v, rel);
-	rel = rel_groupby_distinct(v, rel);
-	rel = rel_push_count_down(v, rel);
-	/* only when value_based_opt is on, ie not for dependency resolution */
-	if (v->value_based_opt) {
-		rel = rel_simplify_count(v, rel);
-		rel = rel_basecount(v, rel);
-	}
-	return rel;
-}
-
-static sql_rel *
-rel_optimize_joins(visitor *v, sql_rel *rel)
-{
-	rel = rel_push_join_exps_down(v, rel);
-	rel = rel_out2inner(v, rel);
-	rel = rel_join2semijoin(v, rel);
-	rel = rel_push_join_down_outer(v, rel);
-	return rel;
-}
-
-static sql_rel *
-rel_optimize_semi_and_anti(visitor *v, sql_rel *rel)
-{
-	/* rewrite semijoin (A, join(A,B)) into semijoin (A,B) */
-	if (rel && is_semi(rel->op))
-		rel = rel_rewrite_semijoin(v, rel);
-	/* push semijoin through join */
-	if (rel && (is_semi(rel->op) || is_innerjoin(rel->op)))
-		rel = rel_push_semijoin_down_or_up(v, rel);
-	/* antijoin(a, union(b,c)) -> antijoin(antijoin(a,b), c) */
-	if (rel && rel->op == op_anti)
-		rel = rel_rewrite_antijoin(v, rel);
-	return rel;
-}
-
-static sql_rel *
-rel_optimize_select_and_joins_topdown(visitor *v, sql_rel *rel)
-{
-	/* push_join_down introduces semijoins */
-	int level = *(int*) v->data;
-	if (level <= 0) {
-		rel = rel_semijoin_use_fk(v, rel);
-		rel = rel_push_join_down(v, rel);
-	}
-
-	rel = rel_simplify_fk_joins(v, rel);
-	rel = rel_push_select_down(v, rel);
-	if (rel && rel->l && (is_select(rel->op) || is_join(rel->op)))
-		rel = rel_use_index(v, rel);
-	return rel;
-}
-
-static sql_rel *
-rel_push_func_and_select_down(visitor *v, sql_rel *rel)
-{
-	if (rel)
-		rel = rel_push_func_down(v, rel);
-	if (rel)
-		rel = rel_push_select_down(v, rel);
-	return rel;
-=======
 	return nrel;
->>>>>>> e8c8eb18
 }
 
 /* rewrite merge tables into union of base tables */
@@ -9096,14 +460,6 @@
 						if (!m) {
 							range_limit *next = SA_NEW(v->sql->sa, range_limit);
 
-<<<<<<< HEAD
-	if (gp->cnt[op_join] || gp->cnt[op_left] || gp->cnt[op_right] || gp->cnt[op_full] || gp->cnt[op_semi] || gp->cnt[op_anti]) {
-		rel = rel_visitor_topdown(v, rel, &rel_optimize_joins);
-		if (level <= 1 &&!gp->cnt[op_update])
-			rel = rel_join_order(v, rel);
-		/* Important -> Re-write semijoins after rel_join_order */
-		rel = rel_visitor_bottomup(v, rel, &rel_optimize_semi_and_anti);
-=======
 							*next = (range_limit) {
 								.values = vlist, /* mark high as value list */
 								.flag = flag,
@@ -9134,7 +490,6 @@
 			rel_destroy(nrel);
 			v->changes++;
 		}
->>>>>>> e8c8eb18
 	}
 	return rel;
 }
@@ -9257,36 +612,51 @@
 	return rel;
 }
 
-<<<<<<< HEAD
+static sql_rel *
+rel_setjoins_2_joingroupby(visitor *v, global_props *gp, sql_rel *rel)
+{
+	(void) gp;
+	return rel_visitor_bottomup(v, rel, &rel_setjoins_2_joingroupby_);
+}
+
+run_optimizer
+bind_setjoins_2_joingroupby(visitor *v, global_props *gp)
+{
+	(void) v;
+	return gp->needs_setjoin_rewrite ? rel_setjoins_2_joingroupby : NULL;
+}
+
+
 /* This optimization loop contains optimizations that can potentially use statistics */
 static sql_rel *
-rel_final_optimization_loop(visitor *v, sql_rel *rel)
+rel_final_optimization_loop_(visitor *v, sql_rel *rel)
 {
 	/* Run rel_push_select_up only once at the end to avoid an infinite optimization loop */
-	rel = rel_push_select_up(v, rel);
-	rel = rel_select_order(v, rel);
+	rel = rel_push_select_up_(v, rel);
+	rel = rel_select_order_(v, rel);
 
 	/* TODO? Maybe later add rel_simplify_count, rel_join2semijoin, rel_simplify_fk_joins,
 		rel_distinct_project2groupby, rel_simplify_predicates, rel_simplify_math,
 		rel_distinct_aggregate_on_unique_values */
 
-	rel = rel_groupby_order(v, rel);
+	rel = rel_groupby_order_(v, rel);
 	return rel;
 }
 
-=======
 static sql_rel *
-rel_setjoins_2_joingroupby(visitor *v, global_props *gp, sql_rel *rel)
+rel_final_optimization_loop(visitor *v, global_props *gp, sql_rel *rel)
 {
 	(void) gp;
-	return rel_visitor_bottomup(v, rel, &rel_setjoins_2_joingroupby_);
+	return rel_visitor_bottomup(v, rel, &rel_final_optimization_loop_);
 }
 
 run_optimizer
-bind_setjoins_2_joingroupby(visitor *v, global_props *gp)
-{
-	(void) v;
-	return gp->needs_setjoin_rewrite ? rel_setjoins_2_joingroupby : NULL;
+bind_final_optimization_loop(visitor *v, global_props *gp)
+{
+	int flag = v->sql->sql_optimizer;
+	/* At the moment, this optimizer has dependency on 3 flags */
+	return gp->opt_level == 1 && !gp->has_special_modify && (gp->cnt[op_groupby] || gp->cnt[op_select]) &&
+		(flag & push_select_up) && (flag & optimize_select_and_joins_topdown) && (flag & optimize_projections) ? rel_final_optimization_loop : NULL;
 }
 
 
@@ -9320,12 +690,15 @@
 /* these optimizers/rewriters only run once after the cycle loop */
 const sql_optimizer post_sql_optimizers[] = {
 	{22, "push_select_up", bind_push_select_up}, /* run rel_push_select_up only once at the end to avoid an infinite optimization loop */
-	{23, "setjoins_2_joingroupby", bind_setjoins_2_joingroupby},
+	{23, "get_statistics", bind_get_statistics}, /* gather statistics */
+	{24, "join_order2", bind_join_order2}, /* run join order one more time with statistics */
+	{25, "final_optimization_loop", bind_final_optimization_loop}, /* run select and group by order one more time with statistics gathered  */
+	{26, "setjoins_2_joingroupby", bind_setjoins_2_joingroupby},
 	/* Merge table rewrites may introduce remote or replica tables */
 	/* At the moment, make sure the remote table rewriters always run last */
-	{24, "rewrite_remote", bind_rewrite_remote},
-	{25, "rewrite_replica", bind_rewrite_replica},
-	{26, "remote_func", bind_remote_func},
+	{27, "rewrite_remote", bind_rewrite_remote},
+	{28, "rewrite_replica", bind_rewrite_replica},
+	{29, "remote_func", bind_remote_func},
 	{ 0, NULL, NULL}
 	/* If an optimizer is going to be added, don't forget to update NSQLREWRITERS macro */
 };
@@ -9405,7 +778,6 @@
 }
 
 /* 'profile' means to benchmark each individual optimizer run */
->>>>>>> e8c8eb18
 /* 'instantiate' means to rewrite logical tables: (merge, remote, replica tables) */
 sql_rel *
 rel_optimizer(mvc *sql, sql_rel *rel, int profile, int instantiate, int value_based_opt, int storage_based_opt)
@@ -9429,37 +801,8 @@
 #ifndef NDEBUG
 	assert(gp.opt_cycle < 20);
 #endif
-<<<<<<< HEAD
-	if (rel && gp.needs_setjoin_rewrite)
-		rel = rel_visitor_bottomup(&v, rel, &rel_setjoins_2_joingroupby);
-	if (rel && opt == 2) {
-		if (storage_based_opt && !(is_modify(rel->op) && rel->flag&UPD_COMP)) { /* storage statistics related optimizations */
-			/* Don't prune updates as pruning will possibly result in removing the joins which therefor cannot be used for constraint checking */
-			rel = rel_visitor_bottomup(&v, rel, &rel_get_statistics);
-		}
-		/* Run join order one final time with statistics */
-		if (!gp.cnt[op_update] && (gp.cnt[op_join] || gp.cnt[op_left] || gp.cnt[op_right] || gp.cnt[op_full]))
-			rel = rel_join_order(&v, rel);
-
-		if (gp.cnt[op_groupby] || gp.cnt[op_select] || gp.cnt[op_join] || gp.cnt[op_left] ||
-			gp.cnt[op_right] || gp.cnt[op_full] || gp.cnt[op_semi] || gp.cnt[op_anti])
-			rel = rel_visitor_bottomup(&v, rel, &rel_final_optimization_loop);
-	}
-
-	/* merge table rewrites may introduce remote or replica tables */
-	/* at the moment, make sure the remote table rewriters always run last*/
-	if (rel && (gp.needs_mergetable_rewrite || gp.needs_remote_replica_rewrite)) {
-		v.data = NULL;
-		rel = rel_visitor_bottomup(&v, rel, &rel_rewrite_remote);
-		v.data = NULL;
-		rel = rel_visitor_bottomup(&v, rel, &rel_rewrite_replica);
-		v.data = &level;
-		rel = rel_visitor_bottomup(&v, rel, &rel_remote_func);
-	}
-=======
 
 	/* these optimizers run statistics gathered by the last optimization cycle */
 	rel = run_optimizer_set(&v, sql->runs, rel, &gp, post_sql_optimizers);
->>>>>>> e8c8eb18
 	return rel;
 }