--- conflicted
+++ resolved
@@ -4925,19 +4925,11 @@
 static int
 rel_part_nr( sql_rel *rel, sql_exp *e )
 {
-	sql_column *c;
-	sql_rel *bt;
+	sql_column *c = NULL;
+	sql_rel *bt = NULL;
 	assert(e->type == e_cmp);
 
-<<<<<<< HEAD
-	c = exp_find_column(rel, e->l, -1);
-	if (!c)
-		c = exp_find_column(rel, e->r, -1);
-	if (!c && e->f)
-		c = exp_find_column(rel, e->f, -1);
-=======
 	c = exp_find_column_(rel, e->l, -1, &bt);
->>>>>>> b1ca7fac
 	if (!c)
 		c = exp_find_column_(rel, e->r, -1, &bt);
 	if (!c && e->f)
@@ -4952,8 +4944,8 @@
 static int
 rel_uses_part_nr( sql_rel *rel, sql_exp *e, int pnr )
 {
-	sql_column *c;
-	sql_rel *bt;
+	sql_column *c = NULL;
+	sql_rel *bt = NULL;
 	assert(e->type == e_cmp);
 
 	/*
@@ -8901,14 +8893,8 @@
 						sql_exp *e = n->data, *c = e->l;
 						int flag = e->flag & ~CMP_BETWEEN;
 
-<<<<<<< HEAD
 						if (e->type != e_cmp || (!is_theta_exp(flag) && flag != cmp_in) || !(c = rel_find_exp(rel, c)))
 							continue;
-=======
-					/* no need to reduce the tables list */
-					if (list_length(t->members) <= 1)
-						return sel;
->>>>>>> b1ca7fac
 
 						if (flag == cmp_gt || flag == cmp_gte || flag == cmp_lte || flag == cmp_lt || flag == cmp_equal) {
 							sql_exp *l = e->r, *h = e->f;
@@ -8956,14 +8942,7 @@
 				if (t->members) {
 					list *tables = sa_list(v->sql->sa);
 
-<<<<<<< HEAD
-					for (node *nt = t->members.set->h; nt; nt = nt->next) {
-=======
-					/* rename (mostly the idxs) */
-					pos = SA_NEW_ARRAY(v->sql->sa, int, nr);
-					memset(pos, 0, sizeof(int)*nr);
-					for (nt = t->members->h; nt; nt = nt->next) {
->>>>>>> b1ca7fac
+					for (node *nt = t->members->h; nt; nt = nt->next) {
 						sql_part *pd = nt->data;
 						sql_table *pt = find_sql_table_id(t->s, pd->base.id);
 						sql_rel *prel = rel_basetable(v->sql, pt, tname), *bt = NULL;
