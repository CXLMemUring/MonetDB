--- conflicted
+++ resolved
@@ -4202,11 +4202,7 @@
 
 				ne = exp_uses_exp( rel->exps, e);
 				if (!ne)
-<<<<<<< HEAD
-					ne = e;
-=======
 					continue;
->>>>>>> 0453aed4
 				ne = list_find_exp( u->exps, ne);
 				assert(ne);
 				ne = exp_ref(sql->sa, ne);
