--- conflicted
+++ resolved
@@ -265,18 +265,12 @@
 propagate_validation_to_upper_tables(sql_query* query, sql_table *mt, sql_table *pt, sql_rel *rel)
 {
 	mvc *sql = query->sql;
-<<<<<<< HEAD
-	for (sql_table *prev = mt, *it = prev->p ; it && prev ; prev = it, it = it->p) {
-		sql_part *spt = find_sql_part_id(it, prev->base.id);
-=======
 	sql_part *it = NULL;
 
-	sql->caching = 0;
 	for (sql_table *prev = mt ; prev; prev = it?it->t:NULL) {
 		if (!isPartition(prev) || (it=partition_find_part(sql->session->tr, prev, NULL)) == NULL)
 			break;
 		sql_part *spt = it;
->>>>>>> b1ca7fac
 		if (spt) {
 			if (isRangePartitionTable(it->t)) {
 				int tpe = spt->tpe.type->localtype;
@@ -1040,21 +1034,7 @@
 
 		if (isPartition(t) && !find_prop(l->p, PROP_USED)) {
 			isSubtable = true;
-<<<<<<< HEAD
-			if (is_insert(rel->op)) { //insertion directly to sub-table (must do validation)
-				rel = rel_subtable_insert(query, rel, t, changes);
-				propagate = rel->l;
-			}
-		}
-		if (isMergeTable(t)) {
-			assert(list_length(t->members.set) > 0);
-			if (is_delete(propagate->op) || is_truncate(propagate->op)) { //propagate deletions to the partitions
-				rel = rel_propagate_delete(sql, rel, t, changes);
-			} else if (isRangePartitionTable(t) || isListPartitionTable(t)) {
-				if (is_insert(propagate->op)) { //on inserts create a selection for each partition
-=======
 			if (is_insert(rel->op)) { /* insertion directly to sub-table (must do validation) */
-				sql->caching = 0;
 				sql_rel *nrel = rel_subtable_insert(query, rel, t, changes);
 				if (!nrel)
 					return rel;
@@ -1065,23 +1045,15 @@
 		if (isMergeTable(t)) {
 			assert(!list_empty(t->members));
 			if (is_delete(propagate->op) || is_truncate(propagate->op)) { /* propagate deletions to the partitions */
-				sql->caching = 0;
 				rel = rel_propagate_delete(sql, rel, t, changes);
 			} else if (isRangePartitionTable(t) || isListPartitionTable(t)) {
 				if (is_insert(propagate->op)) { /* on inserts create a selection for each partition */
-					sql->caching = 0;
->>>>>>> b1ca7fac
 					if (isSubtable) {
 						rel->l = rel_propagate_insert(query, propagate, t, changes);
 					} else {
 						rel = rel_propagate_insert(query, rel, t, changes);
 					}
-<<<<<<< HEAD
-				} else if (is_update(propagate->op)) { //for updates propagate like in deletions
-=======
 				} else if (is_update(propagate->op)) { /* for updates propagate like in deletions */
-					sql->caching = 0;
->>>>>>> b1ca7fac
 					rel = rel_propagate_update(sql, rel, t, changes);
 				} else {
 					assert(0);
