--- conflicted
+++ resolved
@@ -187,11 +187,7 @@
 	find_partition_type(&tpe, mt);
 
 	anti_le = rel_generate_anti_expression(sql, &anti_rel, mt, pt);
-<<<<<<< HEAD
-	anti_nils = rel_unop_(query, anti_le, NULL, "isnull", card_value);
-=======
-	anti_nils = rel_unop_(sql, anti_rel, anti_le, NULL, "isnull", card_value);
->>>>>>> 45f1b119
+	anti_nils = rel_unop_(query, anti_rel, anti_le, NULL, "isnull", card_value);
 
 	if (pmin && pmax) {
 		sql_exp *range1, *range2;
@@ -244,11 +240,7 @@
 	find_partition_type(&tpe, mt);
 
 	anti_le = rel_generate_anti_expression(sql, &anti_rel, mt, pt);
-<<<<<<< HEAD
-	anti_nils = rel_unop_(query, anti_le, NULL, "isnull", card_value);
-=======
-	anti_nils = rel_unop_(sql, anti_rel, anti_le, NULL, "isnull", card_value);
->>>>>>> 45f1b119
+	anti_nils = rel_unop_(query, anti_rel, anti_le, NULL, "isnull", card_value);
 
 	if(list_length(anti_exps) > 0) {
 		anti_exp = exp_in(sql->sa, anti_le, anti_exps, cmp_notin);
@@ -690,11 +682,7 @@
 				assert(pt->with_nills);
 			}
 			if (pt->with_nills) { /* handle the nulls case */
-<<<<<<< HEAD
-				sql_exp *nils = rel_unop_(query, le, NULL, "isnull", card_value);
-=======
-				sql_exp *nils = rel_unop_(sql, dup, le, NULL, "isnull", card_value);
->>>>>>> 45f1b119
+				sql_exp *nils = rel_unop_(query, dup, le, NULL, "isnull", card_value);
 				nils = exp_compare(sql->sa, nils, exp_atom_bool(sql->sa, 1), cmp_equal);
 				if (full_range) {
 					full_range = exp_or(sql->sa, list_append(new_exp_list(sql->sa), full_range),
@@ -727,11 +715,7 @@
 				assert(pt->with_nills);
 			}
 			if (pt->with_nills) { /* handle the nulls case */
-<<<<<<< HEAD
-				sql_exp *nils = rel_unop_(query, le, NULL, "isnull", card_value);
-=======
-				sql_exp *nils = rel_unop_(sql, dup, le, NULL, "isnull", card_value);
->>>>>>> 45f1b119
+				sql_exp *nils = rel_unop_(query, dup, le, NULL, "isnull", card_value);
 				nils = exp_compare(sql->sa, nils, exp_atom_bool(sql->sa, 1), cmp_equal);
 				if (ein) {
 					ein = exp_or(sql->sa, list_append(new_exp_list(sql->sa), ein),
@@ -780,20 +764,12 @@
 	}
 	if (!found_nils) {
 		assert(anti_exp);
-<<<<<<< HEAD
-		anti_nils = rel_unop_(query, anti_le, NULL, "isnull", card_value);
-=======
-		anti_nils = rel_unop_(sql, NULL, anti_le, NULL, "isnull", card_value);
->>>>>>> 45f1b119
+		anti_nils = rel_unop_(query, NULL, anti_le, NULL, "isnull", card_value);
 		anti_nils = exp_compare(sql->sa, anti_nils, exp_atom_bool(sql->sa, 1), cmp_equal);
 		anti_exp = exp_or(sql->sa, list_append(new_exp_list(sql->sa), anti_exp),
 						  list_append(new_exp_list(sql->sa), anti_nils), 0);
 	} else if (!anti_exp) {
-<<<<<<< HEAD
-		anti_nils = rel_unop_(query, exp_copy(sql->sa, anti_le), NULL, "isnull", card_value);
-=======
-		anti_nils = rel_unop_(sql, NULL, exp_copy(sql->sa, anti_le), NULL, "isnull", card_value);
->>>>>>> 45f1b119
+		anti_nils = rel_unop_(query, NULL, exp_copy(sql->sa, anti_le), NULL, "isnull", card_value);
 		anti_exp = exp_compare(sql->sa, anti_nils, exp_atom_bool(sql->sa, 1), cmp_notequal);
 	}
 	//generate a count aggregation for the values not present in any of the partitions
@@ -911,11 +887,7 @@
 			if (atomcmp(pt->part.range.maxvalue, nil) == 0) {
 				/* both bounds are NULL, so must be NULL only case */
 				assert(pt->with_nills);
-<<<<<<< HEAD
-				anti_nils = rel_unop_(query, exp_copy(sql->sa, anti_le), NULL, "isnull", card_value);
-=======
-				anti_nils = rel_unop_(sql, anti_dup, exp_copy(sql->sa, anti_le), NULL, "isnull", card_value);
->>>>>>> 45f1b119
+				anti_nils = rel_unop_(query, anti_dup, exp_copy(sql->sa, anti_le), NULL, "isnull", card_value);
 				anti_exp = exp_compare(sql->sa, anti_nils, exp_atom_bool(sql->sa, 1), cmp_notequal);
 			} else {
 				sql_exp *e2 = create_table_part_atom_exp(sql, pt->tpe, pt->part.range.maxvalue);
@@ -935,11 +907,7 @@
 			}
 		}
 		if (!pt->with_nills) { /* handle the nulls case */
-<<<<<<< HEAD
-			anti_nils = rel_unop_(query, exp_copy(sql->sa, anti_le), NULL, "isnull", card_value);
-=======
-			anti_nils = rel_unop_(sql, anti_dup, exp_copy(sql->sa, anti_le), NULL, "isnull", card_value);
->>>>>>> 45f1b119
+			anti_nils = rel_unop_(query, anti_dup, exp_copy(sql->sa, anti_le), NULL, "isnull", card_value);
 			anti_nils = exp_compare(sql->sa, anti_nils, exp_atom_bool(sql->sa, 1), cmp_equal);
 			anti_exp = exp_or(sql->sa, list_append(new_exp_list(sql->sa), anti_exp),
 					  list_append(new_exp_list(sql->sa), anti_nils), 0);
@@ -954,22 +922,14 @@
 			anti_exp = exp_in(sql->sa, exp_copy(sql->sa, anti_le), anti_exps, cmp_notin);
 
 			if (!pt->with_nills) { /* handle the nulls case */
-<<<<<<< HEAD
-				anti_nils = rel_unop_(query, exp_copy(sql->sa, anti_le), NULL, "isnull", card_value);
-=======
-				anti_nils = rel_unop_(sql, anti_dup, exp_copy(sql->sa, anti_le), NULL, "isnull", card_value);
->>>>>>> 45f1b119
+				anti_nils = rel_unop_(query, anti_dup, exp_copy(sql->sa, anti_le), NULL, "isnull", card_value);
 				anti_nils = exp_compare(sql->sa, anti_nils, exp_atom_bool(sql->sa, 1), cmp_equal);
 				anti_exp = exp_or(sql->sa, list_append(new_exp_list(sql->sa), anti_exp),
 								  list_append(new_exp_list(sql->sa), anti_nils), 0);
 			}
 		} else {
 			assert(pt->with_nills);
-<<<<<<< HEAD
-			anti_nils = rel_unop_(query, exp_copy(sql->sa, anti_le), NULL, "isnull", card_value);
-=======
-			anti_nils = rel_unop_(sql, anti_dup, exp_copy(sql->sa, anti_le), NULL, "isnull", card_value);
->>>>>>> 45f1b119
+			anti_nils = rel_unop_(query, anti_dup, exp_copy(sql->sa, anti_le), NULL, "isnull", card_value);
 			anti_exp = exp_compare(sql->sa, anti_nils, exp_atom_bool(sql->sa, 1), cmp_notequal);
 		}
 	} else {
