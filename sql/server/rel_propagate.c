--- conflicted
+++ resolved
@@ -130,11 +130,7 @@
 }
 
 static sql_exp *
-<<<<<<< HEAD
-generate_partition_limits(sql_query *query, sql_rel **r, symbol *s, sql_subtype tpe)
-=======
-generate_partition_limits(mvc *sql, sql_rel **r, symbol *s, sql_subtype tpe, bool nilok)
->>>>>>> a7dcc164
+generate_partition_limits(sql_query *query, sql_rel **r, symbol *s, sql_subtype tpe, bool nilok)
 {
 	mvc *sql = query->sql;
 	if(!s) {
@@ -330,13 +326,8 @@
 
 	assert((!min && !max && with_nills) || (min && max));
 	if(min && max) {
-<<<<<<< HEAD
-		pmin = generate_partition_limits(query, &rel_psm, min, tpe);
-		pmax = generate_partition_limits(query, &rel_psm, max, tpe);
-=======
-		pmin = generate_partition_limits(sql, &rel_psm, min, tpe, false);
-		pmax = generate_partition_limits(sql, &rel_psm, max, tpe, false);
->>>>>>> a7dcc164
+		pmin = generate_partition_limits(query, &rel_psm, min, tpe, false);
+		pmax = generate_partition_limits(query, &rel_psm, max, tpe, false);
 		if(!pmin || !pmax)
 			return NULL;
 	} else {
@@ -387,11 +378,7 @@
 	if(values) {
 		for (dnode *dn = values->h; dn ; dn = dn->next) { /* parse the atoms and generate the expressions */
 			symbol* next = dn->data.sym;
-<<<<<<< HEAD
-			sql_exp *pnext = generate_partition_limits(query, &rel_psm, next, tpe);
-=======
-			sql_exp *pnext = generate_partition_limits(sql, &rel_psm, next, tpe, true);
->>>>>>> a7dcc164
+			sql_exp *pnext = generate_partition_limits(query, &rel_psm, next, tpe, true);
 			if (subtype_cmp(exp_subtype(pnext), &tpe) != 0)
 				pnext = exp_convert(sql->sa, pnext, exp_subtype(pnext), &tpe);
 
@@ -885,31 +872,11 @@
 		int (*atomcmp)(const void *, const void *) = ATOMcompare(tpe);
 		const void *nil = ATOMnilptr(tpe);
 
-<<<<<<< HEAD
-		if (atomcmp(pt->part.range.minvalue, nil) != 0 && atomcmp(pt->part.range.maxvalue, nil) != 0) {
-			sql_exp *e1 = create_table_part_atom_exp(sql, pt->tpe, pt->part.range.minvalue),
-					*e2 = create_table_part_atom_exp(sql, pt->tpe, pt->part.range.maxvalue),
-					*range1 = exp_compare(sql->sa, exp_copy(sql->sa, anti_le), e1, 3),
-					*range2 = exp_compare(sql->sa, exp_copy(sql->sa, anti_le), e2, 1);
-			anti_exp = exp_or(sql->sa, list_append(new_exp_list(sql->sa), range1),
-							  list_append(new_exp_list(sql->sa), range2), 0);
-
-			if (!pt->with_nills) { /* handle the nulls case */
-				anti_nils = rel_unop_(query, exp_copy(sql->sa, anti_le), NULL, "isnull", card_value);
-				anti_nils = exp_compare(sql->sa, anti_nils, exp_atom_bool(sql->sa, 1), cmp_equal);
-				anti_exp = exp_or(sql->sa, list_append(new_exp_list(sql->sa), anti_exp),
-								  list_append(new_exp_list(sql->sa), anti_nils), 0);
-			}
-		} else {
-			assert(pt->with_nills);
-			anti_nils = rel_unop_(query, exp_copy(sql->sa, anti_le), NULL, "isnull", card_value);
-			anti_exp = exp_compare(sql->sa, anti_nils, exp_atom_bool(sql->sa, 1), cmp_notequal);
-=======
 		if (atomcmp(pt->part.range.minvalue, nil) == 0) {
 			if (atomcmp(pt->part.range.maxvalue, nil) == 0) {
 				/* both bounds are NULL, so must be NULL only case */
 				assert(pt->with_nills);
-				anti_nils = rel_unop_(sql, exp_copy(sql->sa, anti_le), NULL, "isnull", card_value);
+				anti_nils = rel_unop_(query, exp_copy(sql->sa, anti_le), NULL, "isnull", card_value);
 				anti_exp = exp_compare(sql->sa, anti_nils, exp_atom_bool(sql->sa, 1), cmp_notequal);
 			} else {
 				sql_exp *e2 = create_table_part_atom_exp(sql, pt->tpe, pt->part.range.maxvalue);
@@ -929,11 +896,10 @@
 			}
 		}
 		if (!pt->with_nills) { /* handle the nulls case */
-			anti_nils = rel_unop_(sql, exp_copy(sql->sa, anti_le), NULL, "isnull", card_value);
+			anti_nils = rel_unop_(query, exp_copy(sql->sa, anti_le), NULL, "isnull", card_value);
 			anti_nils = exp_compare(sql->sa, anti_nils, exp_atom_bool(sql->sa, 1), cmp_equal);
 			anti_exp = exp_or(sql->sa, list_append(new_exp_list(sql->sa), anti_exp),
 					  list_append(new_exp_list(sql->sa), anti_nils), 0);
->>>>>>> a7dcc164
 		}
 	} else if (isListPartitionTable(upper)) {
 		if (list_length(pt->part.values)) { /* if the partition holds non-null values */
