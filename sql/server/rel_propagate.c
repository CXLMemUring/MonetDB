--- conflicted
+++ resolved
@@ -500,8 +500,8 @@
 	if (!rel)
 		return NULL;
 
-	if (rel->exps)
-		for (node *n = rel->exps->h ; n ; n = n->next)
+	if(rel->exps)
+		for(node *n = rel->exps->h ; n ; n = n->next)
 			n->data = exp_change_column_table(sql, (sql_exp*) n->data, oldt, newt);
 
 	switch (rel->op) {
@@ -518,10 +518,6 @@
 		case op_full:
 		case op_semi:
 		case op_anti:
-<<<<<<< HEAD
-			if(rel->l)
-=======
-		case op_apply:
 		case op_union:
 		case op_inter:
 		case op_except:
@@ -536,7 +532,6 @@
 		case op_topn:
 		case op_sample:
 			if (rel->l)
->>>>>>> be4d09d3
 				rel->l = rel_change_base_table(sql, rel->l, oldt, newt);
 			break;
 		case op_insert:
