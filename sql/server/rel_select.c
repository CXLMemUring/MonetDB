--- conflicted
+++ resolved
@@ -2837,35 +2837,17 @@
 
 	/* handle param's early */
 	if (!t) {
-<<<<<<< HEAD
-		if (!(f = find_func(sql, sname, fname, 1, type, false, NULL, &found))) {
-			sql->session->status = 0; /* if the function was not found clean the error */
-			sql->errstr[0] = '\0';
-			f = find_func(sql, sname, fname, 1, F_AGGR, false, NULL, &found);
-		}
-		if (f) {
-=======
-		if ((f = find_func(sql, sname, fname, 1, type, NULL, &found))) {
->>>>>>> 3867559f
+		if ((f = find_func(sql, sname, fname, 1, type, false, NULL, &found))) {
 			sql_arg *a = f->func->ops->h->data;
 
 			t = &a->type;
 			if (rel_set_type_param(sql, t, rel, e, f->func->fix_scale != INOUT && !UDF_LANG(f->func->lang)) < 0)
 				return NULL;
-<<<<<<< HEAD
-		}
-	 } else {
-		if (!(f = bind_func(sql, sname, fname, t, NULL, type, false, &found))) {
-			sql->session->status = 0; /* if the function was not found clean the error */
-			sql->errstr[0] = '\0';
-			f = bind_func(sql, sname, fname, t, NULL, F_AGGR, false, &found);
-=======
 		} else {
 			sql->session->status = 0; /* if the function was not found clean the error */
 			sql->errstr[0] = '\0';
->>>>>>> 3867559f
-		}
-	} else if (!(f = bind_func(sql, sname, fname, t, NULL, type, &found))) {
+		}
+	} else if (!(f = bind_func(sql, sname, fname, t, NULL, type, false, &found))) {
 		sql->session->status = 0; /* if the function was not found clean the error */
 		sql->errstr[0] = '\0';
 	}
@@ -2885,13 +2867,7 @@
 	 * the value to the type needed by this function!
 	 */
 	if (!f) {
-<<<<<<< HEAD
-		sql->session->status = 0; /* if the function was not found clean the error */
-		sql->errstr[0] = '\0';
 		while ((f = find_func(sql, sname, fname, 1, type, false, f, &found)) != NULL) {
-=======
-		while ((f = find_func(sql, sname, fname, 1, type, f, &found)) != NULL) {
->>>>>>> 3867559f
 			list *args = list_append(sa_list(sql->sa), e);
 
 			if (!check_card(card, f)) {
