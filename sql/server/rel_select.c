/*
 * This Source Code Form is subject to the terms of the Mozilla Public
 * License, v. 2.0.  If a copy of the MPL was not distributed with this
 * file, You can obtain one at http://mozilla.org/MPL/2.0/.
 *
 * Copyright 1997 - July 2008 CWI, August 2008 - 2020 MonetDB B.V.
 */

#include "monetdb_config.h"
#include "rel_select.h"
#include "sql_tokens.h"
#include "sql_semantic.h"	/* TODO this dependency should be removed, move
				   the dependent code into sql_mvc */
#include "sql_privileges.h"
#include "sql_env.h"
#include "rel_rel.h"
#include "rel_exp.h"
#include "rel_xml.h"
#include "rel_dump.h"
#include "rel_prop.h"
#include "rel_psm.h"
#include "rel_schema.h"
#include "rel_unnest.h"
#include "rel_remote.h"
#include "rel_sequence.h"

#define VALUE_FUNC(f) (f->func->type == F_FUNC || f->func->type == F_FILT)
#define check_card(card,f) ((card == card_none && !f->res) || (CARD_VALUE(card) && f->res && VALUE_FUNC(f)) || card == card_loader || (card == card_relation && f->func->type == F_UNION))

/* return all expressions, with table name == tname */
static list *
rel_table_projections( mvc *sql, sql_rel *rel, char *tname, int level )
{
	list *exps;

	if (THRhighwater())
		return sql_error(sql, 10, SQLSTATE(42000) "Query too complex: running out of stack space");

	if (!rel)
		return NULL;

	if (!tname)
		return _rel_projections(sql, rel, NULL, 1, 0, 1);

	switch(rel->op) {
	case op_join:
	case op_left:
	case op_right:
	case op_full:
		exps = rel_table_projections( sql, rel->l, tname, level+1);
		if (exps)
			return exps;
		return rel_table_projections( sql, rel->r, tname, level+1);
	case op_semi:
	case op_anti:
	case op_select:
		return rel_table_projections( sql, rel->l, tname, level+1);

	case op_topn:
	case op_sample:
	case op_groupby:
	case op_union:
	case op_except:
	case op_inter:
	case op_project:
		if (!is_processed(rel) && level == 0)
			return rel_table_projections( sql, rel->l, tname, level+1);
		/* fall through */
	case op_table:
	case op_basetable:
		if (rel->exps) {
			int rename = 0;
			node *en;

			/* first check alias */
			if (!is_base(rel->op) && !level) {
				list *exps = sa_list(sql->sa);

				for (en = rel->exps->h; en && !rename; en = en->next) {
					sql_exp *e = en->data;;

					if ((is_basecol(e) && exp_relname(e) && strcmp(exp_relname(e), tname) == 0) ||
					    (is_basecol(e) && !exp_relname(e) && e->l && strcmp(e->l, tname) == 0)) {
						if (exp_name(e) && exps_bind_column2(exps, tname, exp_name(e)))
							rename = 1;
						else
							append(exps, e);
					}
				}
			}

			exps = new_exp_list(sql->sa);
			for (en = rel->exps->h; en; en = en->next) {
				sql_exp *e = en->data;
				if (is_basecol(e) && exp_relname(e) && strcmp(exp_relname(e), tname) == 0) {
					if (rename)
						append(exps, exp_alias_ref(sql, e));
					else
						append(exps, exp_alias_or_copy(sql, tname, exp_name(e), rel, e));
				}
				if (is_basecol(e) && !exp_relname(e) && e->l && strcmp(e->l, tname) == 0) {
					if (rename)
						append(exps, exp_alias_ref(sql, e));
					else
						append(exps, exp_alias_or_copy(sql, tname, exp_name(e), rel, e));
				}

			}
			if (exps && list_length(exps))
				return exps;
		}
		/* fall through */
	default:
		return NULL;
	}
}

static sql_exp *
rel_lastexp(mvc *sql, sql_rel *rel )
{
	sql_exp *e;

	if (!is_processed(rel) || is_topn(rel->op) || is_sample(rel->op))
		rel = rel_parent(rel);
	assert(list_length(rel->exps));
	if (rel->op == op_project) {
		MT_lock_set(&rel->exps->ht_lock);
		rel->exps->ht = NULL;
		MT_lock_unset(&rel->exps->ht_lock);
		return exp_alias_or_copy(sql, NULL, NULL, rel, rel->exps->t->data);
	}
	assert(is_project(rel->op));
	e = rel->exps->t->data;
	return exp_ref(sql, e);
}

static sql_rel *
rel_orderby(mvc *sql, sql_rel *l)
{
	sql_rel *rel = rel_create(sql->sa);
	if (!rel)
		return NULL;

	assert(l->op == op_project && !l->r);
	rel->l = l;
	rel->r = NULL;
	rel->op = op_project;
	rel->exps = rel_projections(sql, l, NULL, 1, 0);
	rel->card = l->card;
	rel->nrcols = l->nrcols;
	return rel;
}

/* forward refs */
static sql_rel * rel_setquery(sql_query *query, symbol *sq);
static sql_rel * rel_joinquery(sql_query *query, sql_rel *rel, symbol *sq);
static sql_rel * rel_crossquery(sql_query *query, sql_rel *rel, symbol *q);

static sql_rel *
rel_table_optname(mvc *sql, sql_rel *sq, symbol *optname)
{
	sql_rel *osq = sq;
	node *ne;

	if (optname && optname->token == SQL_NAME) {
		dlist *columnrefs = NULL;
		char *tname = optname->data.lval->h->data.sval;
		list *l = sa_list(sql->sa);

		columnrefs = optname->data.lval->h->next->data.lval;
		if (is_topn(sq->op) || is_sample(sq->op) || ((is_simple_project(sq->op) || is_groupby(sq->op)) && sq->r) || is_base(sq->op)) {
			sq = rel_project(sql->sa, sq, rel_projections(sql, sq, NULL, 1, 0));
			osq = sq;
		}
		if (columnrefs && dlist_length(columnrefs) != list_length(sq->exps))
			return sql_error(sql, 02, SQLSTATE(42000) "SELECT: The number of aliases don't match the number of columns (%d != %d)", dlist_length(columnrefs), sq->nrcols);
		if (columnrefs && sq->exps) {
			dnode *d = columnrefs->h;

			ne = sq->exps->h;
			MT_lock_set(&sq->exps->ht_lock);
			sq->exps->ht = NULL;
			MT_lock_unset(&sq->exps->ht_lock);
			for (; d && ne; d = d->next, ne = ne->next) {
				sql_exp *e = ne->data;

				if (exps_bind_column2(l, tname, d->data.sval))
					return sql_error(sql, ERR_AMBIGUOUS, SQLSTATE(42000) "SELECT: Duplicate column name '%s.%s'", tname, d->data.sval);
				exp_setname(sql->sa, e, tname, d->data.sval );
				if (!is_intern(e))
					set_basecol(e);
				append(l, e);
			}
		}
		if (!columnrefs && sq->exps) {
			ne = sq->exps->h;
			for (; ne; ne = ne->next) {
				sql_exp *e = ne->data;

				/*
				if (exp_name(e) && exps_bind_column2(l, tname, exp_name(e)))
					return sql_error(sql, ERR_AMBIGUOUS, SQLSTATE(42000) "SELECT: Duplicate column name '%s.%s'", tname, exp_name(e));
					*/
				noninternexp_setname(sql->sa, e, tname, NULL );
				if (!is_intern(e))
					set_basecol(e);
				append(l, e);
			}
		}
	} else {
		if (!is_project(sq->op) || is_topn(sq->op) || is_sample(sq->op) || ((is_simple_project(sq->op) || is_groupby(sq->op)) && sq->r)) {
			sq = rel_project(sql->sa, sq, rel_projections(sql, sq, NULL, 1, 1));
			osq = sq;
		}
		for (ne = osq->exps->h; ne; ne = ne->next) {
			sql_exp *e = ne->data;

			if (!is_intern(e))
				set_basecol(e);
		}
	}
	return osq;
}

static sql_rel *
rel_subquery_optname(sql_query *query, sql_rel *rel, symbol *ast)
{
	mvc *sql = query->sql;
	SelectNode *sn = (SelectNode *) ast;
	exp_kind ek = {type_value, card_relation, TRUE};
	sql_rel *sq = rel_subquery(query, rel, ast, ek);

	assert(ast->token == SQL_SELECT);
	if (!sq)
		return NULL;

	return rel_table_optname(sql, sq, sn->name);
}

sql_rel *
rel_with_query(sql_query *query, symbol *q )
{
	mvc *sql = query->sql;
	dnode *d = q->data.lval->h;
	symbol *next = d->next->data.sym;
	sql_rel *rel;

	if (!stack_push_frame(sql, NULL))
		return sql_error(sql, 02, SQLSTATE(HY013) MAL_MALLOC_FAIL);
	/* first handle all with's (ie inlined views) */
	for (d = d->data.lval->h; d; d = d->next) {
		symbol *sym = d->data.sym;
		dnode *dn = sym->data.lval->h;
		char *name = qname_schema_object(dn->data.lval);
		sql_rel *nrel;

		if (frame_find_rel_view(sql, name)) {
			stack_pop_frame(sql);
			return sql_error(sql, 01, SQLSTATE(42000) "View '%s' already declared", name);
		}
		nrel = rel_semantic(query, sym);
		if (!nrel) {
			stack_pop_frame(sql);
			return NULL;
		}
		if (!stack_push_rel_view(sql, name, nrel)) {
			stack_pop_frame(sql);
			return sql_error(sql, 02, SQLSTATE(HY013) MAL_MALLOC_FAIL);
		}
		if (!is_project(nrel->op)) {
			if (is_topn(nrel->op) || is_sample(nrel->op)) {
				nrel = rel_project(sql->sa, nrel, rel_projections(sql, nrel, NULL, 1, 1));
			} else {
				stack_pop_frame(sql);
				return NULL;
			}
		}
		assert(is_project(nrel->op));
		if (is_project(nrel->op) && nrel->exps) {
			node *ne = nrel->exps->h;

			for (; ne; ne = ne->next) {
				sql_exp *e = ne->data;

				noninternexp_setname(sql->sa, e, name, NULL );
				if (!is_intern(e))
					set_basecol(e);
			}
		}
	}
	rel = rel_semantic(query, next);
	stack_pop_frame(sql);
	return rel;
}

static sql_rel *
query_exp_optname(sql_query *query, sql_rel *r, symbol *q)
{
	mvc *sql = query->sql;
	switch (q->token) {
	case SQL_WITH:
	{
		sql_rel *tq = rel_with_query(query, q);

		if (!tq)
			return NULL;
		if (q->data.lval->t->type == type_symbol)
			return rel_table_optname(sql, tq, q->data.lval->t->data.sym);
		return tq;
	}
	case SQL_UNION:
	case SQL_EXCEPT:
	case SQL_INTERSECT:
	{
		sql_rel *tq = rel_setquery(query, q);

		if (!tq)
			return NULL;
		return rel_table_optname(sql, tq, q->data.lval->t->data.sym);
	}
	case SQL_JOIN:
	{
		sql_rel *tq = rel_joinquery(query, r, q);

		if (!tq)
			return NULL;
		return rel_table_optname(sql, tq, q->data.lval->t->data.sym);
	}
	case SQL_CROSS:
	{
		sql_rel *tq = rel_crossquery(query, r, q);

		if (!tq)
			return NULL;
		return rel_table_optname(sql, tq, q->data.lval->t->data.sym);
	}
	default:
		(void) sql_error(sql, 02, SQLSTATE(42000) "case %d %s", (int) q->token, token2string(q->token));
	}
	return NULL;
}

static sql_subfunc *
bind_func_(mvc *sql, sql_schema *s, char *fname, list *ops, sql_ftype type)
{
	sql_subfunc *sf = NULL;

	if (sql->forward && strcmp(fname, sql->forward->base.name) == 0 &&
	    list_cmp(sql->forward->ops, ops, (fcmp)&arg_subtype_cmp) == 0 &&
	    execute_priv(sql, sql->forward) && type == sql->forward->type)
		return sql_dup_subfunc(sql->sa, sql->forward, NULL, NULL);
	sf = sql_bind_func_(sql->sa, s, fname, ops, type);
	if (sf && execute_priv(sql, sf->func))
		return sf;
	return NULL;
}

static sql_subfunc *
bind_func(mvc *sql, sql_schema *s, char *fname, sql_subtype *t1, sql_subtype *t2, sql_ftype type)
{
	sql_subfunc *sf = NULL;

	if (t1 == NULL)
		return NULL;
	if (sql->forward) {
		if (execute_priv(sql, sql->forward) &&
		    strcmp(fname, sql->forward->base.name) == 0 &&
		   ((!t1 && list_length(sql->forward->ops) == 0) ||
		    (!t2 && list_length(sql->forward->ops) == 1 && subtype_cmp(sql->forward->ops->h->data, t1) == 0) ||
		    (list_length(sql->forward->ops) == 2 &&
		     	subtype_cmp(sql->forward->ops->h->data, t1) == 0 &&
		     	subtype_cmp(sql->forward->ops->h->next->data, t2) == 0)) && type == sql->forward->type) {
			return sql_dup_subfunc(sql->sa, sql->forward, NULL, NULL);
		}
	}
	sf = sql_bind_func(sql->sa, s, fname, t1, t2, type);
	if (sf && execute_priv(sql, sf->func))
		return sf;
	return NULL;
}

static sql_subfunc *
bind_member_func(mvc *sql, sql_schema *s, char *fname, sql_subtype *t, int nrargs, sql_ftype type, sql_subfunc *prev)
{
	sql_subfunc *sf = NULL;

	if (sql->forward && strcmp(fname, sql->forward->base.name) == 0 && list_length(sql->forward->ops) == nrargs &&
		is_subtype(t, &((sql_arg *) sql->forward->ops->h->data)->type) && execute_priv(sql, sql->forward) && type == sql->forward->type)
		return sql_dup_subfunc(sql->sa, sql->forward, NULL, t);
	sf = sql_bind_member(sql->sa, s, fname, t, type, nrargs, prev);
	if (sf && execute_priv(sql, sf->func))
		return sf;
	return NULL;
}

static sql_subfunc *
find_func(mvc *sql, sql_schema *s, char *fname, int len, sql_ftype type, sql_subfunc *prev )
{
	sql_subfunc *sf = NULL;

	if (sql->forward && strcmp(fname, sql->forward->base.name) == 0 && list_length(sql->forward->ops) == len && execute_priv(sql, sql->forward) && type == sql->forward->type)
		return sql_dup_subfunc(sql->sa, sql->forward, NULL, NULL);
	sf = sql_find_func(sql->sa, s, fname, len, type, prev);
	if (sf && execute_priv(sql, sf->func))
		return sf;
	return NULL;
}

static int
score_func( sql_subfunc *sf, list *tl)
{
	int score = 0;
	node *n, *m;

	/* todo varargs */
	for (n = sf->func->ops->h, m = tl->h; n && m; n = n->next, m = m->next){
		sql_arg *a = n->data;
		sql_subtype *t = m->data;

		if (!t)
			continue;

		if (a->type.type->eclass == EC_ANY)
			score += 100;
		else if (is_subtype(t, &a->type))
			score += t->type->localtype * 20;
		/* same class over converting to other class */
		else if (t->type->eclass == a->type.type->eclass &&
			t->type->localtype <= a->type.type->localtype)
			score += a->type.type->localtype * 4;
		/* make sure we rewrite decimals to float/doubles */
		else if (t->type->eclass == EC_DEC &&
		         a->type.type->eclass == EC_FLT)
			score += a->type.type->localtype * 2;
	}
	return score;
}

static sql_exp *
find_table_function_type(mvc *sql, sql_schema *s, char *fname, list *exps, list *tl, sql_ftype type, sql_subfunc **sf)
{
	sql_exp *e = NULL;
	*sf = bind_func_(sql, s, fname, tl, type);

	if (*sf) {
		e = exp_op(sql->sa, exps, *sf);
	} else if (list_length(tl)) {
		int len, match = 0;
		list *funcs = sql_find_funcs(sql->sa, s, fname, list_length(tl), type);
		if (!funcs)
			return sql_error(sql, 02, SQLSTATE(HY013) MAL_MALLOC_FAIL);
		len = list_length(funcs);
		if (len > 1) {
			int i, score = 0;
			node *n;

			for (i = 0, n = funcs->h; i<len; i++, n = n->next) {
				int cscore = score_func(n->data, tl);
				if (cscore > score) {
					score = cscore;
					match = i;
				}
			}
		}
		if (list_empty(funcs))
			return NULL;

		*sf = list_fetch(funcs, match);
		if ((*sf)->func->vararg) {
			e = exp_op(sql->sa, exps, *sf);
		} else {
			node *n, *m;
			list *nexps = new_exp_list(sql->sa);
			sql_subtype *atp = NULL;
			sql_arg *aa = NULL;

			/* find largest any type argument */
			for (n = exps->h, m = (*sf)->func->ops->h; n && m; n = n->next, m = m->next) {
				sql_arg *a = m->data;
				sql_exp *e = n->data;
				sql_subtype *t = exp_subtype(e);

				if (!aa && a->type.type->eclass == EC_ANY) {
					atp = t;
					aa = a;
				}
				if (aa && a->type.type->eclass == EC_ANY && t && atp &&
				    t->type->localtype > atp->type->localtype){
					atp = t;
					aa = a;
				}
			}
			for (n = exps->h, m = (*sf)->func->ops->h; n && m; n = n->next, m = m->next) {
				sql_arg *a = m->data;
				sql_exp *e = n->data;
				sql_subtype *ntp = &a->type;

				if (a->type.type->eclass == EC_ANY && atp)
					ntp = sql_create_subtype(sql->sa, atp->type, atp->digits, atp->scale);
				e = exp_check_type(sql, ntp, NULL, e, type_equal);
				if (!e) {
					nexps = NULL;
					break;
				}
				if (e->card > CARD_ATOM) {
					sql_subfunc *zero_or_one = sql_bind_func(sql->sa, sql->session->schema, "zero_or_one", exp_subtype(e), NULL, F_AGGR);
					e = exp_aggr1(sql->sa, e, zero_or_one, 0, 0, CARD_ATOM, has_nil(e));
				}
				append(nexps, e);
			}
			e = NULL;
			if (nexps)
				e = exp_op(sql->sa, nexps, *sf);
		}
	}
	return e;
}

static sql_exp*
find_table_function(mvc *sql, sql_schema *s, char *fname, list *exps, list *tl)
{
	sql_subfunc* sf = NULL;
	return find_table_function_type(sql, s, fname, exps, tl, F_UNION, &sf);
}

static sql_rel *
rel_named_table_function(sql_query *query, sql_rel *rel, symbol *ast, int lateral)
{
	mvc *sql = query->sql;
	list *exps = NULL, *tl;
	node *m;
	exp_kind ek = {type_value, card_relation, TRUE};
	sql_rel *sq = NULL, *outer = NULL;
	sql_exp *e = NULL;
	sql_subfunc *sf = NULL;
	symbol *sym = ast->data.lval->h->data.sym, *subquery = NULL;
	dnode *l = sym->data.lval->h, *n;
	char *tname = NULL;
	char *fname = qname_schema_object(l->data.lval);
	char *sname = qname_schema(l->data.lval);
	node *en;
	sql_schema *s = cur_schema(sql);

	if (sname && !(s = mvc_bind_schema(sql, sname)))
		return sql_error(sql, 02, SQLSTATE(3F000) "SELECT: no such schema '%s'", sname);

	tl = sa_list(sql->sa);
	exps = sa_list(sql->sa);
	if (l->next)
		l = l->next; /* skip distinct */
	if (l->next) { /* table call with subquery */
		if (l->next->type == type_symbol || l->next->type == type_list) {
			exp_kind iek = {type_value, card_set, TRUE};
			list *exps = sa_list(sql->sa);
			int count = 0;

			if (l->next->type == type_symbol)
				n = l->next;
			else
				n = l->next->data.lval->h;

			for (dnode *m = n; m; m = m->next) {
				if (m->type == type_symbol && m->data.sym->token == SQL_SELECT)
					subquery = m->data.sym;
				count++;
			}
			if (subquery && count > 1)
				return sql_error(sql, 02, SQLSTATE(42000) "SELECT: The input for the table returning function '%s' must be either a single sub query, or a list of values", fname);

			if (subquery) {
				if (!(sq = rel_subquery(query, NULL, subquery, ek)))
					return NULL;
			} else {
				for ( ; n; n = n->next) {
					sql_exp *e = rel_value_exp(query, &outer, n->data.sym, sql_sel | sql_from, iek);

					if (!e)
						return NULL;
					append(exps, e);
				}
				sq = rel_project(sql->sa, NULL, exps);
				if (lateral && outer) {
					sq = rel_crossproduct(sql->sa, sq, outer, op_join);
					set_dependent(sq);
				}
			}
		}
		if (!sq || (!lateral && outer))
			return sql_error(sql, 02, SQLSTATE(42000) "SELECT: no such table returning function '%s'", fname);
		for (en = sq->exps->h; en; en = en->next) {
			sql_exp *e = en->data;

			append(exps, e=exp_alias_or_copy(sql, tname, exp_name(e), NULL, e));
			append(tl, exp_subtype(e));
		}
	}

	e = find_table_function(sql, s, fname, exps, tl);
	if (!e)
		return sql_error(sql, 02, SQLSTATE(42000) "SELECT: no such table returning function '%s'", fname);
	rel = sq;

	if (ast->data.lval->h->next->data.sym)
		tname = ast->data.lval->h->next->data.sym->data.lval->h->data.sval;
	else
		tname = make_label(sql->sa, ++sql->label);

	/* column or table function */
	sf = e->f;
	if (e->type != e_func || sf->func->type != F_UNION)
		return sql_error(sql, 02, SQLSTATE(42000) "SELECT: '%s' does not return a table", exp_func_name(e));

	if (sq) {
		for (node *n = sq->exps->h, *m = sf->func->ops->h ; n && m ; n = n->next, m = m->next) {
			sql_exp *e = (sql_exp*) n->data;
			sql_arg *a = (sql_arg*) m->data;
			if (!exp_subtype(e) && rel_set_type_param(sql, &(a->type), sq, e, 0) < 0)
				return NULL;
		}
	}

	/* for each column add table.column name */
	exps = new_exp_list(sql->sa);
	for (m = sf->func->res->h; m; m = m->next) {
		sql_arg *a = m->data;
		sql_exp *e = exp_column(sql->sa, tname, a->name, &a->type, CARD_MULTI, 1, 0);

		set_basecol(e);
		append(exps, e);
	}
	rel = rel_table_func(sql->sa, rel, e, exps, (sq)?TABLE_FROM_RELATION:TABLE_PROD_FUNC);
	if (ast->data.lval->h->next->data.sym && ast->data.lval->h->next->data.sym->data.lval->h->next->data.lval)
		rel = rel_table_optname(sql, rel, ast->data.lval->h->next->data.sym);
	return rel;
}

static sql_exp *
rel_op_(mvc *sql, sql_schema *s, char *fname, exp_kind ek)
{
	sql_subfunc *f = NULL;
	sql_ftype type = (ek.card == card_loader)?F_LOADER:((ek.card == card_none)?F_PROC:
		   ((ek.card == card_relation)?F_UNION:F_FUNC));

	f = sql_bind_func(sql->sa, s, fname, NULL, NULL, type);
	if (f && check_card(ek.card, f)) {
		return exp_op(sql->sa, NULL, f);
	} else {
		return sql_error(sql, 02, SQLSTATE(42000) "SELECT: no such operator '%s'", fname);
	}
}

static sql_exp*
exp_tuples_set_supertype(mvc *sql, list *tuple_values, sql_exp *tuples)
{
	assert(is_values(tuples));
	list *vals = exp_get_values(tuples);
	if (!vals || !vals->h)
		return NULL;

	int tuple_width = list_length(tuple_values), i;
	sql_subtype *types = SA_NEW_ARRAY(sql->sa, sql_subtype, tuple_width);
	bool *has_type = SA_NEW_ARRAY(sql->sa, bool, tuple_width);
	node *n;

	memset(has_type, 0, sizeof(bool)*tuple_width);
	for(n = tuple_values->h, i = 0; n; n = n->next, i++) {
		sql_exp *e = n->data;
		if (exp_subtype(e)) {
			types[i] = *exp_subtype(e);
			has_type[i] = 1;
		}
	}

	for (node *m = vals->h; m; m = m->next) {
		sql_exp *tuple = m->data;
		sql_rel *tuple_relation = exp_rel_get_rel(sql->sa, tuple);

		for(n = tuple_relation->exps->h, i = 0; n; n = n->next, i++) {
			sql_subtype *tpe;
			sql_exp *e = n->data;

			if (has_type[i] && e->type == e_atom && !e->l && !e->r && !e->f && !e->tpe.type) {
				if (set_type_param(sql, types+i, e->flag) == 0)
					e->tpe = types[i];
				else
					return NULL;
			}
			tpe = exp_subtype(e);
			if (!tpe)
				return NULL;
			if (has_type[i] && tpe) {
				supertype(types+i, types+i, tpe);
			} else {
				has_type[i] = 1;
				types[i] = *tpe;
			}
		}
	}

	for (node *m = vals->h; m; m = m->next) {
		sql_exp *tuple = m->data;
		sql_rel *tuple_relation = exp_rel_get_rel(sql->sa, tuple);

		list *nexps = sa_list(sql->sa);
		for(n = tuple_relation->exps->h, i = 0; n; n = n->next, i++) {
			sql_exp *e = n->data;

			e = exp_check_type(sql, types+i, NULL, e, type_equal);
			if (!e)
				return NULL;
			exp_label(sql->sa, e, ++sql->label);
			append(nexps, e);
		}
		tuple_relation->exps = nexps;
	}
	return tuples;
}

static int
rel_binop_check_types(mvc *sql, sql_rel *rel, sql_exp *ls, sql_exp *rs, int upcast)
{
	sql_subtype *t1 = exp_subtype(ls), *t2 = exp_subtype(rs);

	if (!t1 || !t2) {
		if (t2 && !t1 && rel_set_type_param(sql, t2, rel, ls, upcast) < 0)
			return -1;
		if (t1 && !t2 && rel_set_type_param(sql, t1, rel, rs, upcast) < 0)
			return -1;
	}
	if (!exp_subtype(ls) && !exp_subtype(rs)) {
		(void) sql_error(sql, 01, SQLSTATE(42000) "Cannot have a parameter (?) on both sides of an expression");
		return -1;
	}
	return 0;
}

static list *
tuples_check_types(mvc *sql, list *tuple_values, sql_exp *tuples)
{
	list *tuples_list = exp_get_values(tuples);
	sql_exp *first_tuple = tuples_list->h->data;
	sql_rel *tuple_relation = exp_rel_get_rel(sql->sa, first_tuple);

	assert(list_length(tuple_values) == list_length(tuple_relation->exps));
	list *nvalues = sa_list(sql->sa);
	for (node *n = tuple_values->h, *m = tuple_relation->exps->h; n && m; n = n->next, m = m->next) {
		sql_exp *le = n->data, *re = m->data;

		if (rel_binop_check_types(sql, NULL, le, re, 0) < 0)
			return NULL;
		if ((le = exp_check_type(sql, exp_subtype(re), NULL, le, type_equal)) == NULL)
			return NULL;
		append(nvalues, le);
	}
	return nvalues;
}

static sql_rel *
rel_values(sql_query *query, symbol *tableref)
{
	mvc *sql = query->sql;
	sql_rel *r = NULL;
	dlist *rowlist = tableref->data.lval;
	symbol *optname = rowlist->t->data.sym;
	dnode *o;
	node *m;
	list *exps = sa_list(sql->sa);
	exp_kind ek = {type_value, card_value, TRUE};

	for (o = rowlist->h; o; o = o->next) {
		dlist *values = o->data.lval;

		/* When performing sub-queries, the relation name appears under a SQL_NAME symbol at the end of the list */
		if (o->type == type_symbol && o->data.sym->token == SQL_NAME)
			break;

		if (!list_empty(exps) && list_length(exps) != dlist_length(values)) {
			return sql_error(sql, 02, SQLSTATE(42000) "VALUES: number of columns doesn't match between rows");
		} else {
			dnode *n;

			if (list_empty(exps)) {
				for (n = values->h; n; n = n->next) {
					sql_exp *vals = exp_values(sql->sa, sa_list(sql->sa));

					exp_label(sql->sa, vals, ++sql->label);
					list_append(exps, vals);
				}
			}
			for (n = values->h, m = exps->h; n && m; n = n->next, m = m->next) {
				sql_exp *vals = m->data;
				list *vals_list = vals->f;
				sql_exp *e = rel_value_exp(query, NULL, n->data.sym, sql_sel | sql_values, ek);
				if (!e)
					return NULL;
				list_append(vals_list, e);
			}
		}
	}
	/* loop to check types */
	for (m = exps->h; m; m = m->next)
		if (!(m->data = exp_values_set_supertype(sql, (sql_exp*) m->data, NULL)))
			return NULL;

	r = rel_project(sql->sa, NULL, exps);
	r->nrcols = list_length(exps);
	r->card = dlist_length(rowlist) == 1 ? CARD_ATOM : CARD_MULTI;
	return rel_table_optname(sql, r, optname);
}

static int
check_is_lateral(symbol *tableref)
{
	if (tableref->token == SQL_NAME || tableref->token == SQL_TABLE) {
		if (dlist_length(tableref->data.lval) == 3)
			return tableref->data.lval->h->next->next->data.i_val;
		return 0;
	} else if (tableref->token == SQL_VALUES) {
		return 0;
	} else if (tableref->token == SQL_SELECT) {
		SelectNode *sn = (SelectNode *) tableref;
		return sn->lateral;
	} else {
		return 0;
	}
}

sql_rel *
rel_reduce_on_column_privileges(mvc *sql, sql_rel *rel, sql_table *t)
{
	list *exps = sa_list(sql->sa);

	for (node *n = rel->exps->h, *m = t->columns.set->h; n && m; n = n->next, m = m->next) {
		sql_exp *e = n->data;
		sql_column *c = m->data;

		if (column_privs(sql, c, PRIV_SELECT))
			append(exps, e);
	}
	if (!list_empty(exps)) {
		rel->exps = exps;
		return rel;
	}
	return NULL;
}

sql_rel *
table_ref(sql_query *query, sql_rel *rel, symbol *tableref, int lateral)
{
	mvc *sql = query->sql;
	char *tname = NULL;
	sql_table *t = NULL;
	sql_rel *res = NULL;

	if (tableref->token == SQL_NAME) {
		dlist *name = tableref->data.lval->h->data.lval;
		sql_rel *temp_table = NULL;
		char *sname = qname_schema(name);
		sql_schema *s = cur_schema(sql);
		int allowed = 1;

		tname = qname_schema_object(name);

		if (dlist_length(name) > 2)
			return sql_error(sql, 02, SQLSTATE(3F000) "SELECT: only a schema and table name expected");

		if (sname && !(s = mvc_bind_schema(sql, sname)))
			return sql_error(sql, 02, SQLSTATE(3F000) "SELECT: no such schema '%s'", sname);
		if (!sname)
			temp_table = stack_find_rel_view(sql, tname);
		if (!temp_table)
			t = find_table_on_scope(sql, &s, sname, tname);
		if (!t && !temp_table) {
			return sql_error(sql, 02, SQLSTATE(42S02) "SELECT: no such table '%s'", tname);
		} else if (!temp_table && !table_privs(sql, t, PRIV_SELECT)) {
			allowed = 0;
		}
		if (tableref->data.lval->h->next->data.sym)	/* AS */
			tname = tableref->data.lval->h->next->data.sym->data.lval->h->data.sval;
		if (temp_table && !t) {
			node *n;
			int needed = !is_simple_project(temp_table->op);

			for (n = temp_table->exps->h; n && !needed; n = n->next) {
				sql_exp *e = n->data;

				if (!exp_relname(e) || strcmp(exp_relname(e), tname) != 0)
					needed = 1;
			}

			if (needed) {
				list *exps = rel_projections(sql, temp_table, NULL, 1, 1);

				temp_table = rel_project(sql->sa, temp_table, exps);
				for (n = exps->h; n; n = n->next) {
					sql_exp *e = n->data;

					noninternexp_setname(sql->sa, e, tname, NULL);
					set_basecol(e);
				}
			}
			if (allowed)
				return temp_table;
			return sql_error(sql, 02, SQLSTATE(42000) "SELECT: access denied for %s to table '%s.%s'", sqlvar_get_string(find_global_var(sql, mvc_bind_schema(sql, "sys"), "current_user")), s->base.name, tname);
		} else if (isView(t)) {
			/* instantiate base view */
			node *n,*m;
			sql_rel *rel;

			if (sql->emode == m_deps)
				rel = rel_basetable(sql, t, tname);
			else
				rel = rel_parse(sql, t->s, t->query, m_instantiate);

			if (!rel)
				return NULL;
			/* Rename columns of the rel_parse relation */
			if (sql->emode != m_deps) {
				assert(is_project(rel->op));
				if (!rel)
					return NULL;
				set_processed(rel);
				for (n = t->columns.set->h, m = rel->exps->h; n && m; n = n->next, m = m->next) {
					sql_column *c = n->data;
					sql_exp *e = m->data;

					exp_setname(sql->sa, e, tname, c->base.name);
					set_basecol(e);
				}
			}
			if (!allowed)
				rel = rel_reduce_on_column_privileges(sql, rel, t);
			if (allowed && rel)
				return rel;
			return sql_error(sql, 02, SQLSTATE(42000) "SELECT: access denied for %s to table '%s.%s'", sqlvar_get_string(find_global_var(sql, mvc_bind_schema(sql, "sys"), "current_user")), s->base.name, tname);
		}
		if ((isMergeTable(t) || isReplicaTable(t)) && list_empty(t->members.set))
			return sql_error(sql, 02, SQLSTATE(42000) "MERGE or REPLICA TABLE should have at least one table associated");
		res = rel_basetable(sql, t, tname);
		if (!allowed) {
			res = rel_reduce_on_column_privileges(sql, res, t);
			if (!res)
				return sql_error(sql, 02, SQLSTATE(42000) "SELECT: access denied for %s to table '%s.%s'", sqlvar_get_string(find_global_var(sql, mvc_bind_schema(sql, "sys"), "current_user")), s->base.name, tname);
		}
		if (tableref->data.lval->h->next->data.sym && tableref->data.lval->h->next->data.sym->data.lval->h->next->data.lval) /* AS with column aliases */
			res = rel_table_optname(sql, res, tableref->data.lval->h->next->data.sym);
		return res;
	} else if (tableref->token == SQL_VALUES) {
		return rel_values(query, tableref);
	} else if (tableref->token == SQL_TABLE) {
		return rel_named_table_function(query, rel, tableref, lateral);
	} else if (tableref->token == SQL_SELECT) {
		return rel_subquery_optname(query, rel, tableref);
	} else {
		return query_exp_optname(query, rel, tableref);
	}
}

static inline sql_exp *
rel_exp_variable_on_scope(mvc *sql, sql_schema *s, const char *sname, const char *vname)
{
	sql_var *var = NULL;
	sql_arg *a = NULL;
	int level = 1;

	if (!sname && (var = stack_find_var_frame(sql, vname, &level))) /* check if variable is known from the stack */
		return exp_param_or_declared(sql->sa, NULL, sa_strdup(sql->sa, var->name), &(var->var.tpe), level);
	if (!sname && (a = sql_bind_param(sql, vname))) /* then if it is a parameter */
		return exp_param_or_declared(sql->sa, NULL, sa_strdup(sql->sa, vname), &(a->type), 1);
	if ((var = find_global_var(sql, s, vname))) /* then if it is a global var */
		return exp_param_or_declared(sql->sa, sa_strdup(sql->sa, var->sname), sa_strdup(sql->sa, var->name), &(var->var.tpe), 0);
	return NULL;
}

static sql_exp *
rel_var_ref(mvc *sql, const char *sname, const char *vname)
{
	sql_schema *s = cur_schema(sql);
	sql_exp *res = NULL;

	if (sname && !(s = mvc_bind_schema(sql, sname)))
		return sql_error(sql, 02, SQLSTATE(3F000) "SELECT: no such schema '%s'", sname);
	if (!(res = rel_exp_variable_on_scope(sql, s, sname, vname)))
		return sql_error(sql, 02, SQLSTATE(42000) "SELECT: identifier '%s%s%s' unknown", sname ? sname : "", sname ? "." : "", vname);
	return res;
}

static sql_exp *
exps_get_exp(list *exps, int nth)
{
	node *n = NULL;
	int i = 0;

	if (exps)
		for (n=exps->h, i=1; n && i<nth; n=n->next, i++)
			;
	if (n && i == nth)
		return n->data;
	return NULL;
}

static sql_rel *
rel_find_groupby(sql_rel *groupby)
{
	if (groupby && !is_processed(groupby) && !is_base(groupby->op)) {
		while(!is_processed(groupby) && !is_base(groupby->op)) {
			if (is_groupby(groupby->op) || !groupby->l)
				break;
			if (groupby->l)
				groupby = groupby->l;
		}
		if (groupby && is_groupby(groupby->op))
			return groupby;
	}
	return NULL;
}

static int
is_groupby_col(sql_rel *gb, sql_exp *e)
{
	gb = rel_find_groupby(gb);

	if (gb) {
		if (exp_relname(e)) {
			if (exp_name(e) && exps_bind_column2(gb->r, exp_relname(e), exp_name(e)))
				return 1;
		} else {
			if (exp_name(e) && exps_bind_column(gb->r, exp_name(e), NULL, 1))
				return 1;
		}
	}
	return 0;
}

static sql_exp *
rel_column_ref(sql_query *query, sql_rel **rel, symbol *column_r, int f)
{
	mvc *sql = query->sql;
	sql_exp *exp = NULL;
	dlist *l = NULL;
	sql_rel *inner = rel?*rel:NULL;

	assert((column_r->token == SQL_COLUMN || column_r->token == SQL_IDENT) && column_r->type == type_list);
	l = column_r->data.lval;

	if (dlist_length(l) == 1 && l->h->type == type_int) {
		int nr = l->h->data.i_val;
		atom *a;
		if ((a = sql_bind_arg(sql, nr)) != NULL) {
			if (EC_TEMP_FRAC(atom_type(a)->type->eclass)) {
				/* fix fraction */
				sql_subtype *st = atom_type(a), t;
				int digits = st->digits;
				sql_exp *e;

				sql_find_subtype(&t, st->type->sqlname, digits, 0);

				st->digits = 3;
				e = exp_atom_ref(sql->sa, nr, st);

				return exp_convert(sql->sa, e, st, &t);
			} else {
				return exp_atom_ref(sql->sa, nr, atom_type(a));
			}
		}
		return NULL;
	} else if (dlist_length(l) == 1) {
		const char *name = l->h->data.sval;

		if (!exp && inner)
			if (!(exp = rel_bind_column(sql, inner, name, f, 0)) && sql->session->status == -ERR_AMBIGUOUS)
				return NULL;
		if (!exp && inner && is_sql_having(f) && is_select(inner->op))
			inner = inner->l;
		if (!exp && inner && (is_sql_having(f) || is_sql_aggr(f)) && is_groupby(inner->op))
			if (!(exp = rel_bind_column(sql, inner->l, name, f, 0)) && sql->session->status == -ERR_AMBIGUOUS)
				return NULL;
		if (!exp && query && query_has_outer(query)) {
			int i;
			sql_rel *outer;

			for (i=query_has_outer(query)-1; i>= 0 && !exp && (outer = query_fetch_outer(query,i)); i--) {
				if (!(exp = rel_bind_column(sql, outer, name, f, 0)) && sql->session->status == -ERR_AMBIGUOUS)
					return NULL;
				if (!exp && is_groupby(outer->op) && !(exp = rel_bind_column(sql, outer->l, name, f, 0)) && sql->session->status == -ERR_AMBIGUOUS)
					return NULL;
				if (exp && is_simple_project(outer->op) && !rel_find_exp(outer, exp))
					exp = rel_project_add_exp(sql, outer, exp);
				if (exp)
					break;
			}
			if (exp && outer && outer->card <= CARD_AGGR && exp->card > CARD_AGGR && !is_sql_aggr(f))
				return sql_error(sql, ERR_GROUPBY, SQLSTATE(42000) "SELECT: cannot use non GROUP BY column '%s' in query results without an aggregate function", name);
			if (exp && outer && !is_sql_aggr(f)) {
				if (query_outer_used_exp( query, i, exp, f)) {
					sql_exp *lu = query_outer_last_used(query, i);
					return sql_error(sql, ERR_GROUPBY, SQLSTATE(42000) "SELECT: subquery uses ungrouped column \"%s.%s\" from outer query", exp_relname(lu), exp_name(lu));
				}
			}
			if (exp) {
				int of = query_fetch_outer_state(query, i);
				if (is_groupby(outer->op) && !is_sql_aggr(f)) {
					exp = rel_groupby_add_aggr(sql, outer, exp);
					exp->card = CARD_ATOM;
				} else if (is_groupby(outer->op) && is_sql_aggr(f) && exps_find_match_exp(outer->exps, exp))
					exp = exp_ref(sql, exp);
				else
					exp->card = CARD_ATOM;
				set_freevar(exp, i);
				if (!is_sql_where(of) && !is_sql_aggr(of) && !is_sql_aggr(f) && !outer->grouped)
					set_outer(outer);
			}
			if (exp && outer && is_join(outer->op))
				set_dependent(outer);
		}

		/* some views are just in the stack, like before and after updates views */
		if (rel && sql->use_views) {
			sql_rel *v = NULL;
			int dup = stack_find_rel_view_projection_columns(sql, name, &v); /* trigger views are basetables relations, so those may conflict */

			if (dup < 0 || (v && exp && *rel && is_base(v->op) && v != *rel)) /* comparing pointers, ugh */
				return sql_error(sql, ERR_AMBIGUOUS, SQLSTATE(42000) "SELECT: identifier '%s' ambiguous", name);
			if (v && !exp) {
				if (*rel)
					*rel = rel_crossproduct(sql->sa, *rel, v, op_join);
				else
					*rel = v;
				exp = rel_bind_column(sql, *rel, name, f, 0);
			}
		}
		if (!exp) /* If no column was found, try a variable or parameter */
			exp = rel_exp_variable_on_scope(sql, cur_schema(sql), NULL, name);

		if (!exp)
			return sql_error(sql, 02, SQLSTATE(42000) "SELECT: identifier '%s' unknown", name);
		if (exp && inner && inner->card <= CARD_AGGR && exp->card > CARD_AGGR && (is_sql_sel(f) || is_sql_having(f)) && !is_sql_aggr(f))
			return sql_error(sql, ERR_GROUPBY, SQLSTATE(42000) "SELECT: cannot use non GROUP BY column '%s' in query results without an aggregate function", name);
		if (exp && inner && is_groupby(inner->op) && !is_sql_aggr(f) && !is_freevar(exp))
			exp = rel_groupby_add_aggr(sql, inner, exp);
	} else if (dlist_length(l) == 2) {
		const char *tname = l->h->data.sval;
		const char *cname = l->h->next->data.sval;

		if (!exp && rel && inner)
			exp = rel_bind_column2(sql, inner, tname, cname, f);
		if (!exp && inner && is_sql_having(f) && is_select(inner->op))
			inner = inner->l;
		if (!exp && inner && (is_sql_having(f) || is_sql_aggr(f)) && is_groupby(inner->op))
			exp = rel_bind_column2(sql, inner->l, tname, cname, f);
		if (!exp && query && query_has_outer(query)) {
			int i;
			sql_rel *outer;

			for (i=query_has_outer(query)-1; i>= 0 && !exp && (outer = query_fetch_outer(query,i)); i--) {
				exp = rel_bind_column2(sql, outer, tname, cname, f | sql_outer);
				if (!exp && is_groupby(outer->op))
					exp = rel_bind_column2(sql, outer->l, tname, cname, f);
				if (exp && is_simple_project(outer->op) && !rel_find_exp(outer, exp))
					exp = rel_project_add_exp(sql, outer, exp);
				if (exp)
					break;
			}
			if (exp && outer && outer->card <= CARD_AGGR && exp->card > CARD_AGGR && !is_sql_aggr(f))
				return sql_error(sql, ERR_GROUPBY, SQLSTATE(42000) "SELECT: cannot use non GROUP BY column '%s.%s' in query results without an aggregate function", tname, cname);
			if (exp && outer && !is_sql_aggr(f)) {
				if (query_outer_used_exp( query, i, exp, f)) {
					sql_exp *lu = query_outer_last_used(query, i);
					return sql_error(sql, ERR_GROUPBY, SQLSTATE(42000) "SELECT: subquery uses ungrouped column \"%s.%s\" from outer query", exp_relname(lu), exp_name(lu));
				}
			}
			if (exp) {
				int of = query_fetch_outer_state(query, i);
				if (is_groupby(outer->op) && !is_sql_aggr(f)) {
					exp = rel_groupby_add_aggr(sql, outer, exp);
					exp->card = CARD_ATOM;
				} else if (is_groupby(outer->op) && is_sql_aggr(f) && exps_find_match_exp(outer->exps, exp))
					exp = exp_ref(sql, exp);
				else
					exp->card = CARD_ATOM;
				set_freevar(exp, i);
				if (!is_sql_where(of) && !is_sql_aggr(of) && !is_sql_aggr(f) && !outer->grouped)
					set_outer(outer);
			}
			if (exp && outer && is_join(outer->op))
				set_dependent(outer);
		}

		/* some views are just in the stack, like before and after updates views */
		if (rel && sql->use_views) {
			sql_rel *v = stack_find_rel_view(sql, tname);

			if (v && exp && *rel && is_base(v->op) && v != *rel) /* trigger views are basetables relations, so those may conflict */
				return sql_error(sql, ERR_AMBIGUOUS, SQLSTATE(42000) "SELECT: identifier '%s.%s' ambiguous", tname, cname);
			if (v && !exp) {
				if (*rel)
					*rel = rel_crossproduct(sql->sa, *rel, v, op_join);
				else
					*rel = v;
				exp = rel_bind_column2(sql, *rel, tname, cname, f);
			}
		}
		if (!exp) { /* If no column was found, try a global variable */
			sql_schema *s = mvc_bind_schema(sql, tname); /* search schema with table name, ugh */
			sql_var *var = NULL;

			if (s && (var = find_global_var(sql, s, cname)))
				exp = exp_param_or_declared(sql->sa, sa_strdup(sql->sa, var->sname), sa_strdup(sql->sa, var->name), &(var->var.tpe), 0);
		}

		if (!exp)
			return sql_error(sql, 02, SQLSTATE(42S22) "SELECT: no such column '%s.%s'", tname, cname);
		if (exp && inner && inner->card <= CARD_AGGR && exp->card > CARD_AGGR && (is_sql_sel(f) || is_sql_having(f)) && !is_sql_aggr(f))
			return sql_error(sql, ERR_GROUPBY, SQLSTATE(42000) "SELECT: cannot use non GROUP BY column '%s.%s' in query results without an aggregate function", tname, cname);
		if (exp && inner && is_groupby(inner->op) && !is_sql_aggr(f) && !is_freevar(exp))
			exp = rel_groupby_add_aggr(sql, inner, exp);
	} else if (dlist_length(l) >= 3) {
		return sql_error(sql, 02, SQLSTATE(42000) "TODO: column names of level >= 3");
	}
	return exp;
}

#ifdef HAVE_HGE
static hge
#else
static lng
#endif
scale2value(int scale)
{
#ifdef HAVE_HGE
	hge val = 1;
#else
	lng val = 1;
#endif

	if (scale < 0)
		scale = -scale;
	for (; scale; scale--) {
		val = val * 10;
	}
	return val;
}

static sql_exp *
exp_fix_scale(mvc *sql, sql_subtype *ct, sql_exp *e, int both, int always)
{
	sql_subtype *et = exp_subtype(e);

	if (ct->type->scale == SCALE_FIX && et->type->scale == SCALE_FIX) {
		int scale_diff = ((int) ct->scale - (int) et->scale);

		if (scale_diff) {
			sql_subtype *it = sql_bind_localtype(et->type->base.name);
			sql_subfunc *c = NULL;

			if (scale_diff < 0) {
				if (!both)
					return e;
				c = sql_bind_func(sql->sa, sql->session->schema, "scale_down", et, it, F_FUNC);
			} else {
				c = sql_bind_func(sql->sa, sql->session->schema, "scale_up", et, it, F_FUNC);
			}
			if (c) {
#ifdef HAVE_HGE
				hge val = scale2value(scale_diff);
#else
				lng val = scale2value(scale_diff);
#endif
				atom *a = atom_int(sql->sa, it, val);
				sql_subtype *res = c->res->h->data;

				res->scale = (et->scale + scale_diff);
				return exp_binop(sql->sa, e, exp_atom(sql->sa, a), c);
			}
		}
	} else if (always && et->scale) {	/* scale down */
		int scale_diff = -(int) et->scale;
		sql_subtype *it = sql_bind_localtype(et->type->base.name);
		sql_subfunc *c = sql_bind_func(sql->sa, sql->session->schema, "scale_down", et, it, F_FUNC);

		if (c) {
#ifdef HAVE_HGE
			hge val = scale2value(scale_diff);
#else
			lng val = scale2value(scale_diff);
#endif
			atom *a = atom_int(sql->sa, it, val);
			sql_subtype *res = c->res->h->data;

			res->scale = 0;
			return exp_binop(sql->sa, e, exp_atom(sql->sa, a), c);
		} else {
			TRC_CRITICAL(SQL_PARSER, "scale_down missing (%s)\n", et->type->base.name);
		}
	}
	return e;
}

static sql_subtype*
largest_numeric_type(sql_subtype *res, int ec)
{
	if (ec == EC_NUM) {
#ifdef HAVE_HGE
		*res = *sql_bind_localtype("hge");
#else
		*res = *sql_bind_localtype("lng");
#endif
		return res;
	}
	if (ec == EC_DEC && sql_find_subtype(res, "decimal", 38, 0)) {
		/* we don't know the precision nor scale ie we use a double */
		*res = *sql_bind_localtype("dbl");
		return res;
	}
	return NULL;
}

static sql_exp *
exp_scale_algebra(mvc *sql, sql_subfunc *f, sql_rel *rel, sql_exp *l, sql_exp *r)
{
	sql_subtype *lt = exp_subtype(l);
	sql_subtype *rt = exp_subtype(r);

	if (lt->type->scale == SCALE_FIX && rt->scale &&
		strcmp(f->func->imp, "/") == 0) {
		sql_subtype *res = f->res->h->data;
		int scale, digits, digL, scaleL;
		sql_subtype nlt;

		/* scale fixing may require a larger type ! */
		scaleL = (lt->scale < 3) ? 3 : lt->scale;
		scale = scaleL;
		scaleL += rt->scale;
		digL = lt->digits + (scaleL - lt->scale);
		digits = (digL > (int)rt->digits) ? digL : (int)rt->digits;

		/* HACK alert: digits should be less than max */
#ifdef HAVE_HGE
		if (res->type->radix == 10 && digits > 39)
			digits = 39;
		if (res->type->radix == 2 && digits > 128)
			digits = 128;
#else
		if (res->type->radix == 10 && digits > 19)
			digits = 19;
		if (res->type->radix == 2 && digits > 64)
			digits = 64;
#endif

		sql_find_subtype(&nlt, lt->type->sqlname, digL, scaleL);
		l = exp_check_type( sql, &nlt, rel, l, type_equal);

		sql_find_subtype(res, lt->type->sqlname, digits, scale);
	}
	return l;
}

int
rel_convert_types(mvc *sql, sql_rel *ll, sql_rel *rr, sql_exp **L, sql_exp **R, int scale_fixing, check_type tpe)
{
	sql_exp *ls = *L;
	sql_exp *rs = *R;
	sql_subtype *lt = exp_subtype(ls);
	sql_subtype *rt = exp_subtype(rs);

	if (!rt && !lt) {
		sql_error(sql, 01, SQLSTATE(42000) "Cannot have a parameter (?) on both sides of an expression");
		return -1;
	}
	if (rt && (!lt || !lt->type))
		 return rel_set_type_param(sql, rt, ll, ls, 0);
	if (lt && (!rt || !rt->type))
		 return rel_set_type_param(sql, lt, rr, rs, 0);

	if (rt && lt) {
		sql_subtype *i = lt;
		sql_subtype *r = rt;

		if (subtype_cmp(lt, rt) != 0 || (tpe == type_equal_no_any && (lt->type->localtype==0 || rt->type->localtype==0))) {
			sql_subtype super;

			supertype(&super, r, i);
			if (scale_fixing) {
				/* convert ls to super type */
				ls = exp_check_type(sql, &super, ll, ls, tpe);
				/* convert rs to super type */
				rs = exp_check_type(sql, &super, rr, rs, tpe);
			} else {
				/* convert ls to super type */
				super.scale = lt->scale;
				ls = exp_check_type(sql, &super, ll, ls, tpe);
				/* convert rs to super type */
				super.scale = rt->scale;
				rs = exp_check_type(sql, &super, rr, rs, tpe);
			}
		}
		*L = ls;
		*R = rs;
		if (!ls || !rs)
			return -1;
		return 0;
	}
	return -1;
}

static sql_rel *
push_select_exp(mvc *sql, sql_rel *rel, sql_exp *e, sql_exp *ls, sql_exp *L, int f) /* 'e' is an expression where the right is a constant(s)! */
{
	if (is_outerjoin(rel->op)) {
		if ((is_left(rel->op) || is_full(rel->op)) && rel_find_exp(rel->l, ls)) {
			rel_join_add_exp(sql->sa, rel, e);
			return rel;
		} else if ((is_right(rel->op) || is_full(rel->op)) && rel_find_exp(rel->r, ls)) {
			rel_join_add_exp(sql->sa, rel, e);
			return rel;
		}
		if (is_left(rel->op) && rel_find_exp(rel->r, ls)) {
			rel->r = rel_push_select(sql, rel->r, L, e, f);
			return rel;
		} else if (is_right(rel->op) && rel_find_exp(rel->l, ls)) {
			rel->l = rel_push_select(sql, rel->l, L, e, f);
			return rel;
		}
	}
	/* push select into the given relation */
	return rel_push_select(sql, rel, L, e, f);
}

static sql_rel *
push_join_exp(mvc *sql, sql_rel *rel, sql_exp *e, sql_exp *L, sql_exp *R, sql_exp *R2, int f)
{
	sql_rel *r;
	if (/*is_semi(rel->op) ||*/ (is_outerjoin(rel->op) && !is_processed((rel)))) {
		rel_join_add_exp(sql->sa, rel, e);
		return rel;
	}
	/* push join into the given relation */
	if ((r = rel_push_join(sql, rel, L, R, R2, e, f)) != NULL)
		return r;
	rel_join_add_exp(sql->sa, rel, e);
	return rel;
}

static sql_rel *
rel_filter(mvc *sql, sql_rel *rel, list *l, list *r, char *sname, char *filter_op, int anti, int ff)
{
	node *n;
	sql_exp *L = l->h->data, *R = r->h->data, *e = NULL;
	sql_subfunc *f = NULL;
	sql_schema *s = cur_schema(sql);
	list *tl, *exps;

	exps = sa_list(sql->sa);
	tl = sa_list(sql->sa);
	for (n = l->h; n; n = n->next){
		sql_exp *e = n->data;

		list_append(exps, e);
		list_append(tl, exp_subtype(e));
	}
	for (n = r->h; n; n = n->next){
		sql_exp *e = n->data;

		list_append(exps, e);
		list_append(tl, exp_subtype(e));
	}
	if (sname && !(s = mvc_bind_schema(sql, sname)))
		return sql_error(sql, 02, SQLSTATE(3F000) "SELECT: no such schema '%s'", sname);
	/* find filter function */
	f = sql_bind_func_(sql->sa, s, filter_op, tl, F_FILT);

	if (!f)
		f = find_func(sql, s, filter_op, list_length(exps), F_FILT, NULL);
	if (f) {
		node *n,*m = f->func->ops->h;
		list *nexps = sa_list(sql->sa);

		for(n=l->h; m && n; m = m->next, n = n->next) {
			sql_arg *a = m->data;
			sql_exp *e = n->data;

			e = exp_check_type(sql, &a->type, rel, e, type_equal);
			if (!e)
				return NULL;
			list_append(nexps, e);
		}
		l = nexps;
		nexps = sa_list(sql->sa);
		for(n=r->h; m && n; m = m->next, n = n->next) {
			sql_arg *a = m->data;
			sql_exp *e = n->data;

			e = exp_check_type(sql, &a->type, rel, e, type_equal);
			if (!e)
				return NULL;
			list_append(nexps, e);
		}
		r = nexps;
	}
	if (!f)
		return sql_error(sql, 02, SQLSTATE(42000) "SELECT: no such FILTER function '%s'", filter_op);
	e = exp_filter(sql->sa, l, r, f, anti);

	/* atom or row => select */
	if (exps_card(l) > rel->card) {
		sql_exp *ls = l->h->data;
		if (exp_name(ls))
			return sql_error(sql, ERR_GROUPBY, SQLSTATE(42000) "SELECT: cannot use non GROUP BY column '%s' in query results without an aggregate function", exp_name(ls));
		else
			return sql_error(sql, ERR_GROUPBY, SQLSTATE(42000) "SELECT: cannot use non GROUP BY column in query results without an aggregate function");
	}
	if (exps_card(r) > rel->card) {
		sql_exp *rs = l->h->data;
		if (exp_name(rs))
			return sql_error(sql, ERR_GROUPBY, SQLSTATE(42000) "SELECT: cannot use non GROUP BY column '%s' in query results without an aggregate function", exp_name(rs));
		else
			return sql_error(sql, ERR_GROUPBY, SQLSTATE(42000) "SELECT: cannot use non GROUP BY column in query results without an aggregate function");
	}
	if (!is_join(rel->op) && !is_select(rel->op))
		return rel_select(sql->sa, rel, e);
	if (exps_card(r) <= CARD_ATOM && (exps_are_atoms(r) || exps_have_freevar(sql, r) || exps_have_freevar(sql, l))) {
		if (exps_card(l) == exps_card(r) || rel->processed)  /* bin compare op */
			return rel_select(sql->sa, rel, e);

		return push_select_exp(sql, rel, e, l->h->data, L, ff);
	} else { /* join */
		return push_join_exp(sql, rel, e, L, R, NULL, ff);
	}
	return rel;
}

static sql_rel *
rel_filter_exp_(mvc *sql, sql_rel *rel, sql_exp *ls, sql_exp *rs, sql_exp *rs2, char *filter_op, int anti, int f)
{
	list *l = sa_list(sql->sa);
	list *r = sa_list(sql->sa);

	list_append(l, ls);
	list_append(r, rs);
	if (rs2)
		list_append(r, rs2);
	return rel_filter(sql, rel, l, r, "sys", filter_op, anti, f);
}

static sql_rel *
rel_select_push_exp_down(mvc *sql, sql_rel *rel, sql_exp *e, sql_exp *ls, sql_exp *L, sql_exp *rs, sql_exp *R, sql_exp *rs2, int f)
{
	if (!is_join(rel->op) && !is_select(rel->op))
		return rel_select(sql->sa, rel, e);
	if (rs->card <= CARD_ATOM && (exp_is_atom(rs) || exp_has_freevar(sql, rs) || exp_has_freevar(sql, ls)) &&
	   (!rs2 || (rs2->card <= CARD_ATOM && (exp_is_atom(rs2) || exp_has_freevar(sql, rs2))))) {
		if ((ls->card == rs->card && !rs2) || rel->processed)  /* bin compare op */
			return rel_select(sql->sa, rel, e);

		return push_select_exp(sql, rel, e, ls, L, f);
	} else { /* join */
		return push_join_exp(sql, rel, e, L, R, rs2, f);
	}
	return rel;
}

static sql_rel *
rel_compare_exp_(sql_query *query, sql_rel *rel, sql_exp *ls, sql_exp *rs, sql_exp *rs2, int type, int anti, int quantifier, int f)
{
	mvc *sql = query->sql;
	sql_exp *L = ls, *R = rs, *e = NULL;

	if (quantifier || exp_is_rel(ls) || exp_is_rel(rs)) {
		if (rs2) {
			e = exp_compare2(sql->sa, ls, rs, rs2, type);
			if (anti)
				set_anti(e);
		} else {
			if (rel_binop_check_types(sql, rel, ls, rs, 0) < 0)
				return NULL;
			e = exp_compare_func(sql, ls, rs, compare_func((comp_type)type, quantifier?0:anti), quantifier);
			if (anti && quantifier)
				if (!(e = rel_unop_(sql, NULL, e, NULL, "not", card_value)))
					return NULL;
		}
		return rel_select(sql->sa, rel, e);
	} else if (!rs2) {
		if (ls->card < rs->card) {
			sql_exp *swap = ls;

			ls = rs;
			rs = swap;

			swap = L;
			L = R;
			R = swap;

			type = (int)swap_compare((comp_type)type);
		}
		if (rel_convert_types(sql, rel, rel, &ls, &rs, 1, type_equal_no_any) < 0)
			return NULL;
		e = exp_compare(sql->sa, ls, rs, type);
	} else {
		if ((rs = exp_check_type(sql, exp_subtype(ls), rel, rs, type_equal)) == NULL ||
	   	    (rs2 && (rs2 = exp_check_type(sql, exp_subtype(ls), rel, rs2, type_equal)) == NULL))
			return NULL;
		e = exp_compare2(sql->sa, ls, rs, rs2, type);
	}
	if (anti)
		set_anti(e);

	if (!rel)
		return rel_select(sql->sa, rel_project_exp(sql->sa, exp_atom_bool(sql->sa, 1)), e);

	/* atom or row => select */
	if (ls->card > rel->card) {
		if (exp_name(ls))
			return sql_error(sql, ERR_GROUPBY, SQLSTATE(42000) "SELECT: cannot use non GROUP BY column '%s' in query results without an aggregate function", exp_name(ls));
		else
			return sql_error(sql, ERR_GROUPBY, SQLSTATE(42000) "SELECT: cannot use non GROUP BY column in query results without an aggregate function");
	}
	if (rs->card > rel->card || (rs2 && rs2->card > rel->card)) {
		if (exp_name(rs))
			return sql_error(sql, ERR_GROUPBY, SQLSTATE(42000) "SELECT: cannot use non GROUP BY column '%s' in query results without an aggregate function", exp_name(rs));
		else
			return sql_error(sql, ERR_GROUPBY, SQLSTATE(42000) "SELECT: cannot use non GROUP BY column in query results without an aggregate function");
	}
	return rel_select_push_exp_down(sql, rel, e, ls, L, rs, R, rs2, f);
}

static sql_rel *
rel_compare_exp(sql_query *query, sql_rel *rel, sql_exp *ls, sql_exp *rs, char *compare_op, sql_exp *esc, int reduce,
				int quantifier, int need_not, int f)
{
	mvc *sql = query->sql;
	comp_type type = cmp_equal;

	if (!ls || !rs)
		return NULL;

	if (!quantifier && ((!rel && !query_has_outer(query)) || !reduce)) {
		/* TODO to handle filters here */
		sql_exp *e;

		if (rel_convert_types(sql, rel, rel, &ls, &rs, 1, type_equal) < 0)
			return NULL;
		e = rel_binop_(sql, rel, ls, rs, NULL, compare_op, card_value);

		if (!e)
			return NULL;
		if (!reduce) {
			if (rel->op == op_project) {
				append(rel->exps, e);
			} else {
				list *exps = new_exp_list(sql->sa);

				append(exps, e);
				return rel_project(sql->sa, rel, exps);
			}
		} else {
			return rel_select(sql->sa, rel, e);
		}
	}
	type = compare_str2type(compare_op);
	if (type == cmp_filter)
		return rel_filter_exp_(sql, rel, ls, rs, esc, compare_op, 0, f);
	return rel_compare_exp_(query, rel, ls, rs, esc, type, need_not, quantifier, f);
}

static sql_rel *
rel_compare(sql_query *query, sql_rel *rel, symbol *sc, symbol *lo, symbol *ro, symbol *ro2,
		char *compare_op, int f, exp_kind k, int quantifier)
{
	mvc *sql = query->sql;
	sql_exp *rs = NULL, *rs2 = NULL, *ls;
	comp_type cmp_type = compare_str2type(compare_op);
	exp_kind ek = {type_value, card_column, FALSE};
	int need_not = 0;

	if ((quantifier == 1 && cmp_type == cmp_equal) ||
	    (quantifier == 2 && cmp_type == cmp_notequal)) {
		dnode *n = sc->data.lval->h;
		dlist *dl = dlist_create(sql->sa);
		/* map into IN/NOT IN */
		sc->token = cmp_type==cmp_equal?SQL_IN:SQL_NOT_IN;
		n->next->type = type_list;
		n->next->data.lval = dl;
		n->next->next->next = NULL; /* remove quantifier */
		dl->h = n->next->next;
		n->next->next = NULL; /* (remove comparison) moved righthand side */
		return rel_logical_exp(query, rel, sc, f);
	}
	/* <> ANY -> NOT (= ALL) */
	if (quantifier == 1 && cmp_type == cmp_notequal) {
		need_not = 1;
		quantifier = 2;
		cmp_type = cmp_equal;
		compare_op = "=";
	}

	if (!ro2 && lo->token == SQL_SELECT) { /* swap subquery to the right hand side */
		symbol *tmp = lo;

		lo = ro;
		ro = tmp;

		if (compare_op[0] == '>')
			compare_op[0] = '<';
		else if (compare_op[0] == '<')
			compare_op[0] = '>';
		cmp_type = swap_compare(cmp_type);
	}

	ls = rel_value_exp(query, &rel, lo, f, ek);
	if (!ls)
		return NULL;
	if (ls && rel && exp_has_freevar(sql, ls) && is_sql_sel(f))
		ls = rel_project_add_exp(sql, rel, ls);
	if (quantifier)
		ek.card = card_set;

	rs = rel_value_exp(query, &rel, ro, f, ek);
	if (!rs)
		return NULL;
	if (ro2) {
		rs2 = rel_value_exp(query, &rel, ro2, f, ek);
		if (!rs2)
			return NULL;
	}
	if (ls->card > rs->card && rs->card == CARD_AGGR && is_sql_having(f))
		return sql_error(sql, ERR_GROUPBY, SQLSTATE(42000) "SELECT: cannot use non GROUP BY column '%s.%s' in query results without an aggregate function", exp_relname(ls), exp_name(ls));
	if (rs->card > ls->card && ls->card == CARD_AGGR && is_sql_having(f))
		return sql_error(sql, ERR_GROUPBY, SQLSTATE(42000) "SELECT: cannot use non GROUP BY column '%s.%s' in query results without an aggregate function", exp_relname(rs), exp_name(rs));
	return rel_compare_exp(query, rel, ls, rs, compare_op, rs2, k.reduce, quantifier, need_not, f);
}

static sql_exp*
_rel_nop(mvc *sql, sql_schema *s, char *fname, list *tl, sql_rel *rel, list *exps, sql_subtype *obj_type, int nr_args,
		 exp_kind ek)
{
	sql_subfunc *f = NULL;
	int table_func = (ek.card == card_relation);
	sql_ftype type = (ek.card == card_loader)?F_LOADER:((ek.card == card_none)?F_PROC:
		   ((ek.card == card_relation)?F_UNION:F_FUNC));

	(void)nr_args;
	(void)obj_type;
	f = bind_func_(sql, s, fname, tl, type);
	if (f) {
		return exp_op(sql->sa, exps, f);
	} else if (list_length(tl)) {
		int len, match = 0;
		list *funcs = sql_find_funcs(sql->sa, s, fname, list_length(tl), type);
		if (!funcs)
			return sql_error(sql, 02, SQLSTATE(HY013) MAL_MALLOC_FAIL);
		len = list_length(funcs);
		if (len > 1) {
			int i, score = 0;
			node *n;

			for (i = 0, n = funcs->h; i<len; i++, n = n->next) {
				int cscore = score_func(n->data, tl);
				if (cscore > score) {
					score = cscore;
					match = i;
				}
			}
		}
		if (list_empty(funcs))
			return sql_error(sql, 02, SQLSTATE(42000) "SELECT: no such operator '%s'", fname);

		f = list_fetch(funcs, match);
		if (f->func->vararg) {
			return exp_op(sql->sa, exps, f);
		} else {
			node *n, *m;
			list *nexps = new_exp_list(sql->sa);
			sql_subtype *atp = NULL;
			sql_arg *aa = NULL;

			/* find largest any type argument */
			for (n = exps->h, m = f->func->ops->h; n && m; n = n->next, m = m->next) {
				sql_arg *a = m->data;
				sql_exp *e = n->data;
				sql_subtype *t = exp_subtype(e);

				if (!aa && a->type.type->eclass == EC_ANY) {
					atp = t;
					aa = a;
				}
				if (aa && a->type.type->eclass == EC_ANY && t && atp &&
				    t->type->localtype > atp->type->localtype){
					atp = t;
					aa = a;
				}
			}
			for (n = exps->h, m = f->func->ops->h; n && m; n = n->next, m = m->next) {
				sql_arg *a = m->data;
				sql_exp *e = n->data;
				sql_subtype *ntp = &a->type;

				if (a->type.type->eclass == EC_ANY && atp)
					ntp = sql_create_subtype(sql->sa, atp->type, atp->digits, atp->scale);
				e = exp_check_type(sql, ntp, rel, e, type_equal);
				if (!e) {
					nexps = NULL;
					break;
				}
				if (table_func && e->card > CARD_ATOM) {
					sql_subfunc *zero_or_one = sql_bind_func(sql->sa, sql->session->schema, "zero_or_one", exp_subtype(e), NULL, F_AGGR);

					e = exp_aggr1(sql->sa, e, zero_or_one, 0, 0, CARD_ATOM, has_nil(e));
				}
				append(nexps, e);
			}
			/* dirty hack */
			if (f->res && aa && atp)
				f->res->h->data = sql_create_subtype(sql->sa, atp->type, atp->digits, atp->scale);
			if (nexps)
				return exp_op(sql->sa, nexps, f);
		}
	}
	return sql_error(sql, 02, SQLSTATE(42000) "SELECT: no such operator '%s'", fname);
}

static sql_exp *
exp_exist(sql_query *query, sql_rel *rel, sql_exp *le, int exists)
{
	mvc *sql = query->sql;
	sql_subfunc *exists_func = NULL;
	sql_subtype *t;
	sql_exp *res;

	if (!exp_name(le))
		exp_label(sql->sa, le, ++sql->label);
	if (!exp_subtype(le) && rel_set_type_param(sql, sql_bind_localtype("bit"), rel, le, 0) < 0) /* workaround */
		return NULL;
	t = exp_subtype(le);

	if (exists)
		exists_func = sql_bind_func(sql->sa, sql->session->schema, "sql_exists", t, NULL, F_FUNC);
	else
		exists_func = sql_bind_func(sql->sa, sql->session->schema, "sql_not_exists", t, NULL, F_FUNC);

	if (!exists_func)
		return sql_error(sql, 02, SQLSTATE(42000) "exist operator on type %s missing", t->type->sqlname);
	res = exp_unop(sql->sa, le, exists_func);
	set_has_no_nil(res);
	return res;
}

static sql_exp *
rel_exists_value_exp(sql_query *query, sql_rel **rel, symbol *sc, int f)
{
	exp_kind ek = {type_value, card_exists, FALSE};
	sql_exp *le, *e;

	le = rel_value_exp(query, rel, sc->data.sym, f, ek);
	if (!le)
		return NULL;
	if (!(e = exp_exist(query, rel ? *rel : NULL, le, sc->token == SQL_EXISTS)))
		return NULL;
	/* only freevar should have CARD_AGGR */
	e->card = CARD_ATOM;
	return e;
}

static sql_rel *
rel_exists_exp(sql_query *query, sql_rel *rel, symbol *sc, int f)
{
	exp_kind ek = {type_value, card_exists, TRUE};
	mvc *sql = query->sql;
	sql_rel *sq = NULL;

	if (rel)
		query_push_outer(query, rel, f);
	sq = rel_subquery(query, NULL, sc->data.sym, ek);
	if (rel)
		rel = query_pop_outer(query);
	assert(!is_sql_sel(f));
	if (sq) {
		sql_exp *e = exp_rel(sql, sq);
		if (!(e = exp_exist(query, rel, e, sc->token == SQL_EXISTS)))
			return NULL;
		/* only freevar should have CARD_AGGR */
		e->card = CARD_ATOM;
		rel = rel_select_add_exp(sql->sa, rel, e);
		return rel;
	}
	return NULL;
}

static sql_exp *
rel_in_value_exp(sql_query *query, sql_rel **rel, symbol *sc, int f)
{
	mvc *sql = query->sql;
	exp_kind ek = {type_value, card_column, TRUE};
	dlist *dl = sc->data.lval;
	symbol *lo = NULL;
	dnode *n = dl->h->next, *dn = NULL;
	sql_exp *le = NULL, *re, *e = NULL;
	list *ll = sa_list(sql->sa);
	int is_tuple = 0;

	/* complex case */
	if (dl->h->type == type_list) { /* (a,b..) in (.. ) */
		dn = dl->h->data.lval->h;
		lo = dn->data.sym;
		dn = dn->next;
	} else {
		lo = dl->h->data.sym;
	}
	for( ; lo; lo = dn?dn->data.sym:NULL, dn = dn?dn->next:NULL ) {
		le = rel_value_exp(query, rel, lo, f, ek);
		if (!le)
			return NULL;
		ek.card = card_set;
		append(ll, le);
	}
	if (list_length(ll) == 1) {
		le = ll->h->data;
	} else {
		le = exp_values(sql->sa, ll);
		exp_label(sql->sa, le, ++sql->label);
		ek.card = card_column;
		ek.type = list_length(ll);
		is_tuple = 1;
	}
	/* list of values or subqueries */
	if (n->type == type_list) {
		sql_exp *values;
		list *vals = sa_list(sql->sa), *nvalues;

		n = dl->h->next;
		n = n->data.lval->h;

		for (; n; n = n->next) {
			re = rel_value_exp(query, rel, n->data.sym, f, ek);
			if (!re)
				return NULL;
			if (is_tuple && !exp_is_rel(re))
				return sql_error(sql, 02, SQLSTATE(42000) "Cannot match a tuple to a single value");
			if (is_tuple) {
				sql_rel *r = exp_rel_get_rel(sql->sa, re);

				if (!r)
					return sql_error(sql, 02, SQLSTATE(42000) "Subquery missing");
				if (r->nrcols != ek.type)
					return sql_error(sql, 02, SQLSTATE(42000) "Subquery has too %s columns", (r->nrcols < ek.type) ? "few" : "many");
				re = exp_rel_label(sql, re);
			}
			append(vals, re);
		}

		if (rel && *rel)
			for (node *n = vals->h ; n ; n = n->next) {
				sql_exp *e = n->data;

				if (!exp_is_rel(e) && e->card > (*rel)->card) {
					if (exp_name(e))
						return sql_error(sql, ERR_GROUPBY, SQLSTATE(42000) "SELECT: cannot use non GROUP BY column '%s' in query results without an aggregate function", exp_name(e));
					else
						return sql_error(sql, ERR_GROUPBY, SQLSTATE(42000) "SELECT: cannot use non GROUP BY column in query results without an aggregate function");
				}
			}

		values = exp_values(sql->sa, vals);
		exp_label(sql->sa, values, ++sql->label);
		if (is_tuple) {
			if (!(values = exp_tuples_set_supertype(sql, exp_get_values(le), values)))
				return NULL;
			if (!(nvalues = tuples_check_types(sql, exp_get_values(le), values)))
				return NULL;
			le->f = nvalues;
		} else { /* if it's not a tuple, enforce coersion on the type for every element on the list */
			sql_subtype super;

			if (!(values = exp_values_set_supertype(sql, values, exp_subtype(le))))
				return NULL;
			if (rel_binop_check_types(sql, rel ? *rel : NULL, le, values, 0) < 0)
				return NULL;
			supertype(&super, exp_subtype(values), exp_subtype(le));

			/* on selection/join cases we can generate cmp expressions instead of anyequal for trivial cases */
			if (is_sql_where(f) && !is_sql_farg(f) && !exp_has_rel(le) && exps_are_atoms(vals)) {
				if (list_length(vals) == 1) { /* use cmp_equal instead of cmp_in for 1 expression */
					sql_exp *first = vals->h->data;
					if (rel_convert_types(sql, rel ? *rel : NULL, rel ? *rel : NULL, &le, &first, 1, type_equal_no_any) < 0)
						return NULL;
					e = exp_compare(sql->sa, le, first, (sc->token == SQL_IN) ? cmp_equal : cmp_notequal);
				} else { /* use cmp_in instead of anyequal for n simple expressions */
					for (node *n = vals->h ; n ; n = n->next)
						if ((n->data = exp_check_type(sql, &super, rel ? *rel : NULL, n->data, type_equal)) == NULL)
							return NULL;
					if ((le = exp_check_type(sql, &super, rel ? *rel : NULL, le, type_equal)) == NULL)
						return NULL;
					e = exp_in(sql->sa, le, vals, (sc->token == SQL_IN) ? cmp_in : cmp_notin);
				}
			}
			if (!e && (le = exp_check_type(sql, &super, rel ? *rel : NULL, le, type_equal)) == NULL)
				return NULL;
		}
		if (!e)
			e = exp_in_func(sql, le, values, (sc->token == SQL_IN), is_tuple);
	}
	if (e && le)
		e->card = le->card;
	return e;
}

static sql_rel *
rel_in_exp(sql_query *query, sql_rel *rel, symbol *sc, int f)
{
	mvc *sql = query->sql;
	sql_exp *e = rel_in_value_exp(query, &rel, sc, f);

	assert(!is_sql_sel(f));
	if (!e || !rel)
		return NULL;

	if (e->type == e_cmp) { /* it's a exp_in or cmp_equal of simple expressions, push down early on if possible */
		sql_exp *ls = e->l;
		bool rlist = (e->flag == cmp_in || e->flag == cmp_notin);
		unsigned int rcard = rlist ? exps_card(e->r) : exp_card(e->r);
		int r_is_atoms = rlist ? exps_are_atoms(e->r) : exp_is_atom(e->r);
		int r_has_freevar = rlist ? exps_have_freevar(sql, e->r) : exp_has_freevar(sql, e->r);

		if (rcard <= CARD_ATOM && (r_is_atoms || r_has_freevar || exp_has_freevar(sql, ls))) {
			if ((exp_card(ls) == rcard) || rel->processed) /* bin compare op */
				return rel_select(sql->sa, rel, e);

			return push_select_exp(sql, rel, e, ls, ls, f);
		} else { /* join */
			sql_exp *rs = rlist ? ((list*)e->r)->h->data : e->r;
			return push_join_exp(sql, rel, e, ls, rs, NULL, f);
		}
	}
	return rel_select_add_exp(sql->sa, rel, e);
}

static bool
not_symbol_can_be_propagated(mvc *sql, symbol *sc)
{
	switch (sc->token) {
	case SQL_IN:
	case SQL_NOT_IN:
	case SQL_EXISTS:
	case SQL_NOT_EXISTS:
	case SQL_LIKE:
	case SQL_NOT_LIKE:
	case SQL_BETWEEN:
	case SQL_NOT_BETWEEN:
	case SQL_IS_NULL:
	case SQL_IS_NOT_NULL:
	case SQL_NOT:
	case SQL_COMPARE:
		return true;
	case SQL_AND:
	case SQL_OR: {
		symbol *lo = sc->data.lval->h->data.sym;
		symbol *ro = sc->data.lval->h->next->data.sym;
		return not_symbol_can_be_propagated(sql, lo) && not_symbol_can_be_propagated(sql, ro);
	}
	default:
		return false;
	}
}

/* Warning, this function assumes the entire bison tree can be negated, so call it after 'not_symbol_can_be_propagated' */
static void
negate_symbol_tree(mvc *sql, symbol *sc)
{
	switch (sc->token) {
	case SQL_IN:
		sc->token = SQL_NOT_IN;
		break;
	case SQL_NOT_IN:
		sc->token = SQL_IN;
		break;
	case SQL_EXISTS:
		sc->token = SQL_NOT_EXISTS;
		break;
	case SQL_NOT_EXISTS:
		sc->token = SQL_EXISTS;
		break;
	case SQL_LIKE:
		sc->token = SQL_NOT_LIKE;
		break;
	case SQL_NOT_LIKE:
		sc->token = SQL_LIKE;
		break;
	case SQL_BETWEEN:
		sc->token = SQL_NOT_BETWEEN;
		break;
	case SQL_NOT_BETWEEN:
		sc->token = SQL_BETWEEN;
		break;
	case SQL_IS_NULL:
		sc->token = SQL_IS_NOT_NULL;
		break;
	case SQL_IS_NOT_NULL:
		sc->token = SQL_IS_NULL;
		break;
	case SQL_NOT: { /* nested NOTs eliminate each other */
		if (sc->data.sym->token == SQL_ATOM) {
			AtomNode *an = (AtomNode*) sc->data.sym;
			memmove(sc, an, sizeof(AtomNode));
		} else if (sc->data.sym->token == SQL_SELECT) {
			SelectNode *sn = (SelectNode*) sc->data.sym;
			memmove(sc, sn, sizeof(SelectNode));
		} else {
			memmove(sc, sc->data.sym, sizeof(symbol));
		}
	} break;
	case SQL_COMPARE: {
		dnode *cmp_n = sc->data.lval->h;
		comp_type neg_cmp_type = negate_compare(compare_str2type(cmp_n->next->data.sval)); /* negate the comparator */
		cmp_n->next->data.sval = sa_strdup(sql->sa, compare_func(neg_cmp_type, 0));
		if (cmp_n->next->next->next) /* negating ANY/ALL */
			cmp_n->next->next->next->data.i_val = cmp_n->next->next->next->data.i_val == 0 ? 1 : 0;
	} break;
	case SQL_AND:
	case SQL_OR: {
		negate_symbol_tree(sql, sc->data.lval->h->data.sym);
		negate_symbol_tree(sql, sc->data.lval->h->next->data.sym);
		sc->token = sc->token == SQL_AND ? SQL_OR : SQL_AND;
	} break;
	default:
		break;
	}
}

sql_exp *
rel_logical_value_exp(sql_query *query, sql_rel **rel, symbol *sc, int f, exp_kind ek)
{
	mvc *sql = query->sql;

	if (!sc)
		return NULL;

	if (THRhighwater())
		return sql_error(sql, 10, SQLSTATE(42000) "Query too complex: running out of stack space");

	switch (sc->token) {
	case SQL_OR:
	case SQL_AND:
	{
		symbol *lo = sc->data.lval->h->data.sym;
		symbol *ro = sc->data.lval->h->next->data.sym;
		sql_exp *ls, *rs;

		if (!(ls = rel_logical_value_exp(query, rel, lo, f, ek)))
			return NULL;
		if (!(rs = rel_logical_value_exp(query, rel, ro, f, ek)))
			return NULL;
		return rel_binop_(sql, rel ? *rel : NULL, ls, rs, NULL, sc->token == SQL_OR ? "or": "and", card_value);
	}
	case SQL_FILTER:
		/* [ x,..] filter [ y,..] */
		/* todo add anti, [ x,..] not filter [ y,...] */
		/* no correlation */
	{
		dnode *ln = sc->data.lval->h->data.lval->h;
		dnode *rn = sc->data.lval->h->next->next->data.lval->h;
		dlist *filter_op = sc->data.lval->h->next->data.lval;
		char *fname = qname_schema_object(filter_op);
		char *sname = qname_schema(filter_op);
		list *exps, *tl;
		sql_schema *s = cur_schema(sql);
		sql_subtype *obj_type = NULL;

		if (sname && !(s = mvc_bind_schema(sql, sname)))
			return sql_error(sql, 02, SQLSTATE(3F000) "SELECT: no such schema '%s'", sname);

		exps = sa_list(sql->sa);
		tl = sa_list(sql->sa);
		for (; ln; ln = ln->next) {
			symbol *sym = ln->data.sym;

			sql_exp *e = rel_value_exp(query, rel, sym, f, ek);
			if (!e)
				return NULL;
			if (!obj_type)
				obj_type = exp_subtype(e);
			list_append(exps, e);
			append(tl, exp_subtype(e));
		}
		for (; rn; rn = rn->next) {
			symbol *sym = rn->data.sym;

			sql_exp *e = rel_value_exp(query, rel, sym, f, ek);
			if (!e)
				return NULL;
			list_append(exps, e);
			append(tl, exp_subtype(e));
		}
		/* find the predicate filter function */
		return _rel_nop(sql, s, fname, tl, rel ? *rel : NULL, exps, obj_type, list_length(exps), ek);
	}
	case SQL_COMPARE:
	{
		dnode *n = sc->data.lval->h;
		symbol *lo = n->data.sym;
		symbol *ro = n->next->next->data.sym;
		char *compare_op = n->next->data.sval;
		int quantifier = 0;

		sql_exp *rs = NULL, *ls;
		comp_type cmp_type = compare_str2type(compare_op);
		int need_not = 0;

		/*
		 * = ANY -> IN, <> ALL -> NOT( = ANY) -> NOT IN
		 * = ALL -> all(groupby(all, nil)), <> ANY -> NOT ( = ALL )
		 */
		if (n->next->next->next)
			quantifier = n->next->next->next->data.i_val + 1;
		assert(quantifier == 0 || quantifier == 1 || quantifier == 2);

		if ((quantifier == 1 && cmp_type == cmp_equal) ||
		    (quantifier == 2 && cmp_type == cmp_notequal)) {
			dlist *dl = dlist_create(sql->sa);
			/* map into IN/NOT IN */
			sc->token = cmp_type==cmp_equal?SQL_IN:SQL_NOT_IN;
			n->next->type = type_list;
			n->next->data.lval = dl;
			n->next->next->next = NULL; /* remove quantifier */
			dl->h = n->next->next;
			n->next->next = NULL; /* (remove comparison) moved righthand side */
			return rel_logical_value_exp(query, rel, sc, f, ek);
		}
		/* <> ANY -> NOT (= ALL) */
		if (quantifier == 1 && cmp_type == cmp_notequal) {
			need_not = 1;
			quantifier = 2;
			cmp_type = cmp_equal;
			compare_op = "=";
		}

		ls = rel_value_exp(query, rel, lo, f, ek);
		if (!ls)
			return NULL;
		if (quantifier)
			ek.card = card_set;

		rs = rel_value_exp(query, rel, ro, f, ek);
		if (!rs)
			return NULL;

		if (rel_binop_check_types(sql, rel ? *rel : NULL, ls, rs, 0) < 0)
			return NULL;
		ls = exp_compare_func(sql, ls, rs, compare_func(compare_str2type(compare_op), quantifier?0:need_not), quantifier);
		if (need_not && quantifier)
			ls = rel_unop_(sql, NULL, ls, NULL, "not", card_value);
		return ls;
	}
	/* Set Member ship */
	case SQL_IN:
	case SQL_NOT_IN:
		return rel_in_value_exp(query, rel, sc, f);
	case SQL_EXISTS:
	case SQL_NOT_EXISTS:
		return rel_exists_value_exp(query, rel, sc, f);
	case SQL_LIKE:
	case SQL_NOT_LIKE:
	{
		symbol *lo = sc->data.lval->h->data.sym;
		symbol *ro = sc->data.lval->h->next->data.sym;
		int insensitive = sc->data.lval->h->next->next->data.i_val;
		int anti = (sc->token == SQL_NOT_LIKE) != (sc->data.lval->h->next->next->next->data.i_val != 0);
		sql_subtype *st = sql_bind_localtype("str");
		sql_exp *le = rel_value_exp(query, rel, lo, f, ek), *re, *ee = NULL;
		char *like = insensitive ? (anti ? "not_ilike" : "ilike") : (anti ? "not_like" : "like");
		sql_schema *sys = mvc_bind_schema(sql, "sys");

		if (!le)
			return NULL;

		if (!exp_subtype(le))
			return sql_error(sql, 02, SQLSTATE(42000) "SELECT: parameter not allowed on "
					"left hand side of LIKE operator");

		lo = ro->data.lval->h->data.sym;
		/* like uses a single string pattern */
		ek.card = card_value;
		re = rel_value_exp(query, rel, lo, f, ek);
		if (!re)
			return NULL;
		if ((re = exp_check_type(sql, st, rel ? *rel : NULL, re, type_equal)) == NULL)
			return sql_error(sql, 02, SQLSTATE(42000) "LIKE: wrong type, should be string");
		/* Do we need to escape ? */
		if (dlist_length(ro->data.lval) == 2) {
			char *escape = ro->data.lval->h->next->data.sval;
			ee = exp_atom(sql->sa, atom_string(sql->sa, st, sa_strdup(sql->sa, escape)));
		}
		if (ee)
			return rel_nop_(sql, rel ? *rel : NULL, le, re, ee, NULL, sys, like, card_value);
		return rel_binop_(sql, rel ? *rel : NULL, le, re, sys, like, card_value);
	}
	case SQL_BETWEEN:
	case SQL_NOT_BETWEEN:
	{
		symbol *lo = sc->data.lval->h->data.sym;
		int symmetric = sc->data.lval->h->next->data.i_val;
		symbol *ro1 = sc->data.lval->h->next->next->data.sym;
		symbol *ro2 = sc->data.lval->h->next->next->next->data.sym;
		sql_subtype *t1, *t2, *t3;
		sql_exp *le, *re1, *re2, *e1 = NULL, *e2 = NULL;
		assert(sc->data.lval->h->next->type == type_int);

		if (!(le = rel_value_exp(query, rel, lo, f, ek)))
			return NULL;
		if (!(re1 = rel_value_exp(query, rel, ro1, f, ek)))
			return NULL;
		if (!(re2 = rel_value_exp(query, rel, ro2, f, ek)))
			return NULL;

		t1 = exp_subtype(le);
		t2 = exp_subtype(re1);
		t3 = exp_subtype(re2);

		if (!t1 && (t2 || t3) && rel_binop_check_types(sql, rel ? *rel : NULL, le, t2 ? re1 : re2, 0) < 0)
			return NULL;
		if (!t2 && (t1 || t3) && rel_binop_check_types(sql, rel ? *rel : NULL, le, t1 ? le : re2, 0) < 0)
			return NULL;
		if (!t3 && (t1 || t2) && rel_binop_check_types(sql, rel ? *rel : NULL, le, t1 ? le : re1, 0) < 0)
			return NULL;

		if (rel_convert_types(sql, rel ? *rel : NULL, rel ? *rel : NULL, &le, &re1, 1, type_equal) < 0 ||
			rel_convert_types(sql, rel ? *rel : NULL, rel ? *rel : NULL, &le, &re2, 1, type_equal) < 0)
			return NULL;

		if (!re1 || !re2)
			return NULL;

		if (symmetric) {
			sql_exp *tmp = NULL;
			sql_subfunc *min, *max;

			if (rel_convert_types(sql, rel ? *rel : NULL, rel ? *rel : NULL, &re1, &re2, 1, type_equal) < 0)
				return NULL;
			min = sql_bind_func(sql->sa, sql->session->schema, "sql_min", exp_subtype(re1), exp_subtype(re2), F_FUNC);
			max = sql_bind_func(sql->sa, sql->session->schema, "sql_max", exp_subtype(re1), exp_subtype(re2), F_FUNC);
			if (!min || !max)
				return sql_error(sql, 02, SQLSTATE(42000) "min or max operator on types %s %s missing", exp_subtype(re1)->type->sqlname, exp_subtype(re2)->type->sqlname);
			tmp = exp_binop(sql->sa, re1, re2, min);
			re2 = exp_binop(sql->sa, re1, re2, max);
			re1 = tmp;
		}

		if (!(e1 = rel_binop_(sql, rel ? *rel : NULL, le, re1, NULL, sc->token == SQL_NOT_BETWEEN ? "<" : ">=", card_value)))
			return NULL;
		if (!(e2 = rel_binop_(sql, rel ? *rel : NULL, le, re2, NULL, sc->token == SQL_NOT_BETWEEN ? ">" : "<=", card_value)))
			return NULL;
		return rel_binop_(sql, rel ? *rel : NULL, e1, e2, NULL, sc->token == SQL_NOT_BETWEEN ? "or" : "and", card_value);
	}
	case SQL_IS_NULL:
	case SQL_IS_NOT_NULL:
	/* is (NOT) NULL */
	{
		sql_exp *le = rel_value_exp(query, rel, sc->data.sym, f, ek);

		if (!le)
			return NULL;
		le = rel_unop_(sql, rel ? *rel : NULL, le, NULL, sc->token == SQL_IS_NULL ? "isnull" : "isnotnull", card_value);
		if (!le)
			return NULL;
		set_has_no_nil(le);
		return le;
	}
	case SQL_NOT: {
		if (not_symbol_can_be_propagated(sql, sc->data.sym)) {
			negate_symbol_tree(sql, sc->data.sym);
			return rel_logical_value_exp(query, rel, sc->data.sym, f, ek);
		}
		sql_exp *le = rel_logical_value_exp(query, rel, sc->data.sym, f, ek);

		if (!le)
			return NULL;
		return rel_unop_(sql, rel ? *rel : NULL, le, NULL, "not", card_value);
	}
	case SQL_ATOM: {
		AtomNode *an = (AtomNode *) sc;
		assert(an && an->a);
		return exp_atom(sql->sa, atom_dup(sql->sa, an->a));
	}
	case SQL_IDENT:
	case SQL_COLUMN:
		return rel_column_ref(query, rel, sc, f);
	case SQL_UNION:
	case SQL_EXCEPT:
	case SQL_INTERSECT: {
		sql_rel *sq;

		if (is_psm_call(f))
			return sql_error(sql, 02, SQLSTATE(42000) "CALL: subqueries not allowed inside CALL statements");
		if (rel && *rel)
			query_push_outer(query, *rel, f);
		sq = rel_setquery(query, sc);
		if (rel && *rel)
			*rel = query_pop_outer(query);
		if (!sq)
			return NULL;
		if (ek.card <= card_set && is_project(sq->op) && list_length(sq->exps) > 1)
			return sql_error(sql, 02, SQLSTATE(42000) "SELECT: subquery must return only one column");
		if (ek.card < card_set && sq->card >= CARD_MULTI && (is_sql_sel(f) | is_sql_having(f) | ( is_sql_where(f) && rel && (!*rel || is_basetable((*rel)->op) || is_simple_project((*rel)->op) || is_sql_merge(f)))))
			sq = rel_zero_or_one(sql, sq, ek);
		return exp_rel(sql, sq);
	}
	case SQL_DEFAULT:
		return sql_error(sql, 02, SQLSTATE(42000) "DEFAULT keyword not allowed outside insert and update statements");
	default: {
		sql_exp *le = rel_value_exp(query, rel, sc, f, ek);
		sql_subtype bt;

		if (!le)
			return NULL;
		sql_find_subtype(&bt, "boolean", 0, 0);
		if ((le = exp_check_type(sql, &bt, rel ? *rel : NULL, le, type_equal)) == NULL)
			return NULL;
		return rel_binop_(sql, rel ? *rel : NULL, le, exp_atom_bool(sql->sa, 1), NULL, "=", 0);
	}
	}
	/* never reached, as all switch cases have a `return` */
}

sql_rel *
rel_logical_exp(sql_query *query, sql_rel *rel, symbol *sc, int f)
{
	mvc *sql = query->sql;
	exp_kind ek = {type_value, card_column, TRUE};

	if (!sc)
		return NULL;

	if (THRhighwater())
		return sql_error(sql, 10, SQLSTATE(42000) "Query too complex: running out of stack space");

	switch (sc->token) {
	case SQL_OR:
	{
		list *exps = NULL, *lexps = NULL, *rexps = NULL;
		symbol *lo = sc->data.lval->h->data.sym;
		symbol *ro = sc->data.lval->h->next->data.sym;
		sql_rel *lr, *rr;

		if (!rel)
			return NULL;

		lr = rel;
		rr = rel_dup(lr);

		if (is_outerjoin(rel->op) && !is_processed(rel)) {
			exps = rel->exps;

			lr = rel_select_copy(sql->sa, lr, sa_list(sql->sa));
			lr = rel_logical_exp(query, lr, lo, f | sql_or);
			if (!lr)
				return NULL;
			rr = rel_select_copy(sql->sa, rr, sa_list(sql->sa));
			rr = rel_logical_exp(query, rr, ro, f | sql_or);
			if (!rr)
				return NULL;
			if (lr->l == rr->l) {
				lexps = lr->exps;
				lr = lr->l;
				rexps = rr->exps;
				rr = rr->l;
			}
			rel = NULL;
		} else {
			lr = rel_logical_exp(query, lr, lo, f | sql_or);
			if (!lr)
				return NULL;
			rr = rel_logical_exp(query, rr, ro, f | sql_or);
		}

		if (!lr || !rr)
			return NULL;
		return rel_or(sql, rel, lr, rr, exps, lexps, rexps);
	}
	case SQL_AND:
	{
		symbol *lo = sc->data.lval->h->data.sym;
		symbol *ro = sc->data.lval->h->next->data.sym;
		rel = rel_logical_exp(query, rel, lo, f);
		if (!rel)
			return NULL;
		return rel_logical_exp(query, rel, ro, f);
	}
	case SQL_FILTER:
		/* [ x,..] filter [ y,..] */
		/* todo add anti, [ x,..] NOT filter [ y,...] */
		/* no correlation */
	{
		dnode *ln = sc->data.lval->h->data.lval->h;
		dnode *rn = sc->data.lval->h->next->next->data.lval->h;
		dlist *filter_op = sc->data.lval->h->next->data.lval;
		char *fname = qname_schema_object(filter_op);
		char *sname = qname_schema(filter_op);
		list *l, *r;

		l = sa_list(sql->sa);
		r = sa_list(sql->sa);
		for (; ln; ln = ln->next) {
			symbol *sym = ln->data.sym;

			sql_exp *e = rel_value_exp(query, &rel, sym, f, ek);
			if (!e)
				return NULL;
			list_append(l, e);
		}
		for (; rn; rn = rn->next) {
			symbol *sym = rn->data.sym;

			sql_exp *e = rel_value_exp(query, &rel, sym, f, ek);
			if (!e)
				return NULL;
			list_append(r, e);
		}
		return rel_filter(sql, rel, l, r, sname, fname, 0, f);
	}
	case SQL_COMPARE:
	{
		dnode *n = sc->data.lval->h;
		symbol *lo = n->data.sym;
		symbol *ro = n->next->next->data.sym;
		char *compare_op = n->next->data.sval;
		int quantifier = 0;

		if (n->next->next->next)
			quantifier = n->next->next->next->data.i_val + 1;
		assert(quantifier == 0 || quantifier == 1 || quantifier == 2);
		return rel_compare(query, rel, sc, lo, ro, NULL, compare_op, f, ek, quantifier);
	}
	/* Set Member ship */
	case SQL_IN:
	case SQL_NOT_IN:
		return rel_in_exp(query, rel, sc, f);
	case SQL_EXISTS:
	case SQL_NOT_EXISTS:
		return rel_exists_exp(query, rel , sc, f);
	case SQL_LIKE:
	case SQL_NOT_LIKE:
	{
		symbol *lo = sc->data.lval->h->data.sym;
		symbol *ro = sc->data.lval->h->next->data.sym;
		int insensitive = sc->data.lval->h->next->next->data.i_val;
		int anti = (sc->token == SQL_NOT_LIKE) != (sc->data.lval->h->next->next->next->data.i_val != 0);
		sql_subtype *st = sql_bind_localtype("str");
		sql_exp *le = rel_value_exp(query, &rel, lo, f, ek), *re, *ee = NULL;

		if (!le)
			return NULL;

		if (!exp_subtype(le))
			return sql_error(sql, 02, SQLSTATE(42000) "SELECT: parameter not allowed on "
					"left hand side of LIKE operator");

		/* Do we need to escape ? */
		if (dlist_length(ro->data.lval) == 2) {
			char *escape = ro->data.lval->h->next->data.sval;
			ee = exp_atom(sql->sa, atom_string(sql->sa, st, sa_strdup(sql->sa, escape)));
		} else {
			ee = exp_atom(sql->sa, atom_string(sql->sa, st, sa_strdup(sql->sa, "")));
		}
		ro = ro->data.lval->h->data.sym;
		re = rel_value_exp(query, &rel, ro, f, ek);
		if (!re)
			return NULL;
		if ((re = exp_check_type(sql, st, rel, re, type_equal)) == NULL)
			return sql_error(sql, 02, SQLSTATE(42000) "LIKE: wrong type, should be string");
		if ((le = exp_check_type(sql, st, rel, le, type_equal)) == NULL)
			return sql_error(sql, 02, SQLSTATE(42000) "LIKE: wrong type, should be string");
		return rel_filter_exp_(sql, rel, le, re, ee, (insensitive ? "ilike" : "like"), anti, f);
	}
	case SQL_BETWEEN:
	case SQL_NOT_BETWEEN:
	{
		symbol *lo = sc->data.lval->h->data.sym;
		int symmetric = sc->data.lval->h->next->data.i_val;
		symbol *ro1 = sc->data.lval->h->next->next->data.sym;
		symbol *ro2 = sc->data.lval->h->next->next->next->data.sym;
		sql_exp *le, *re1, *re2;
		sql_subtype *t1, *t2, *t3;
		int flag = 0;

		assert(sc->data.lval->h->next->type == type_int);

		if (!(le = rel_value_exp(query, &rel, lo, f, ek)))
			return NULL;
		if (!(re1 = rel_value_exp(query, &rel, ro1, f, ek)))
			return NULL;
		if (!(re2 = rel_value_exp(query, &rel, ro2, f, ek)))
			return NULL;

		t1 = exp_subtype(le);
		t2 = exp_subtype(re1);
		t3 = exp_subtype(re2);

		if (!t1 && (t2 || t3) && rel_binop_check_types(sql, rel, le, t2 ? re1 : re2, 0) < 0)
			return NULL;
		if (!t2 && (t1 || t3) && rel_binop_check_types(sql, rel, le, t1 ? le : re2, 0) < 0)
			return NULL;
		if (!t3 && (t1 || t2) && rel_binop_check_types(sql, rel, le, t1 ? le : re1, 0) < 0)
			return NULL;

		if (rel_convert_types(sql, rel, rel, &le, &re1, 1, type_equal) < 0 ||
		    rel_convert_types(sql, rel, rel, &le, &re2, 1, type_equal) < 0)
			return NULL;

		if (!re1 || !re2)
			return NULL;

		/* for between 3 columns we use the between operator */
		if (symmetric && (le->card == CARD_ATOM || (re1->card == CARD_ATOM && re2->card == CARD_ATOM))) {
			sql_exp *tmp = NULL;
			sql_subfunc *min, *max;

			if (rel_convert_types(sql, rel, rel, &re1, &re2, 1, type_equal) < 0)
				return NULL;
			min = sql_bind_func(sql->sa, sql->session->schema, "sql_min", exp_subtype(re1), exp_subtype(re2), F_FUNC);
			max = sql_bind_func(sql->sa, sql->session->schema, "sql_max", exp_subtype(re1), exp_subtype(re2), F_FUNC);
			if (!min || !max)
				return sql_error(sql, 02, SQLSTATE(42000) "min or max operator on types %s %s missing", exp_subtype(re1)->type->sqlname, exp_subtype(re2)->type->sqlname);
			tmp = exp_binop(sql->sa, re1, re2, min);
			re2 = exp_binop(sql->sa, re1, re2, max);
			re1 = tmp;
			symmetric = 0;
			if (!re1 || !re2)
				return NULL;
		}

		flag = (symmetric)?CMP_SYMMETRIC:0;

		if (le->card == CARD_ATOM) {
			sql_exp *e1, *e2;
			if (!(e1 = rel_binop_(sql, rel, le, re1, NULL, sc->token == SQL_NOT_BETWEEN ? "<" : ">=", card_value)))
				return NULL;
			if (!(e2 = rel_binop_(sql, rel, le, re2, NULL, sc->token == SQL_NOT_BETWEEN ? ">" : "<=", card_value)))
				return NULL;
			if (!(e1 = rel_binop_(sql, rel, e1, e2, NULL, sc->token == SQL_NOT_BETWEEN ? "or" : "and", card_value)))
				return NULL;
			e2 = exp_compare(sql->sa, e1, exp_atom_bool(sql->sa, 1), cmp_equal);
			return rel_select_push_exp_down(sql, rel, e2, le, le, re1, re1, re2, f);
		} else {
			rel = rel_compare_exp_(query, rel, le, re1, re2, 3|CMP_BETWEEN|flag, sc->token == SQL_NOT_BETWEEN ? 1 : 0, 0, f);
		}
		return rel;
	}
	case SQL_IS_NULL:
	case SQL_IS_NOT_NULL:
	/* is (NOT) NULL */
	{
		sql_exp *le = rel_value_exp(query, &rel, sc->data.sym, f, ek);

		if (!le)
			return NULL;
		le = exp_compare(sql->sa, le, exp_atom(sql->sa, atom_general(sql->sa, exp_subtype(le), NULL)), cmp_equal);
		if (sc->token == SQL_IS_NOT_NULL)
			set_anti(le);
		set_has_no_nil(le);
		set_semantics(le);
		return rel_select_push_exp_down(sql, rel, le, le->l, le->l, le->r, le->r, NULL, f);
	}
	case SQL_NOT: {
		if (not_symbol_can_be_propagated(sql, sc->data.sym)) {
			negate_symbol_tree(sql, sc->data.sym);
			return rel_logical_exp(query, rel, sc->data.sym, f);
		}
		sql_exp *le = rel_value_exp(query, &rel, sc->data.sym, f|sql_farg, ek);

		if (!le)
			return NULL;
		if (!(le = rel_unop_(sql, rel, le, NULL, "not", card_value)))
			return NULL;
		le = exp_compare(sql->sa, le, exp_atom_bool(sql->sa, 1), cmp_equal);
		return rel_select_push_exp_down(sql, rel, le, le->l, le->l, le->r, le->r, NULL, f);
	}
	case SQL_ATOM: {
		/* TRUE or FALSE */
		AtomNode *an = (AtomNode *) sc;
		sql_exp *e = exp_atom(sql->sa, atom_dup(sql->sa, an->a));
		return rel_select_push_exp_down(sql, rel, e, e, e, e, e, NULL, f);
	}
	case SQL_IDENT:
	case SQL_COLUMN: {
		sql_rel *or = rel;
		sql_exp *e = rel_column_ref(query, &rel, sc, f);

		if (e) {
			sql_subtype bt;

			sql_find_subtype(&bt, "boolean", 0, 0);
			e = exp_check_type(sql, &bt, rel, e, type_equal);
		}
		if (!e || or != rel)
			return NULL;
		return rel_select_push_exp_down(sql, rel, e, e, e, e, e, NULL, f);
	}
	case SQL_UNION:
	case SQL_EXCEPT:
	case SQL_INTERSECT: {
		sql_rel *sq;
		if (rel)
			query_push_outer(query, rel, f);
		sq = rel_setquery(query, sc);
		if (rel)
			rel = query_pop_outer(query);
		if (!sq)
			return NULL;
		if (ek.card <= card_set && is_project(sq->op) && list_length(sq->exps) > 1)
 			return sql_error(sql, 02, SQLSTATE(42000) "SELECT: subquery must return only one column");
		if (!rel)
			return sq;
		sq = rel_zero_or_one(sql, sq, ek);
		if (is_sql_where(f)) {
			sql_exp *le = exp_rel(sql, sq);
			sql_subtype bt;

			sql_find_subtype(&bt, "boolean", 0, 0);
			le = exp_check_type(sql, &bt, rel, le, type_equal);
			if (!le)
				return NULL;
			le = exp_compare(sql->sa, le, exp_atom_bool(sql->sa, 1), cmp_equal);
			return rel_select_push_exp_down(sql, rel, le, le->l, le->l, le->r, le->r, NULL, f);
		} else {
			sq = rel_crossproduct(sql->sa, rel, sq, (f==sql_sel || sq->single)?op_left:op_join);
		}
		return sq;
	}
	case SQL_DEFAULT:
		return sql_error(sql, 02, SQLSTATE(42000) "DEFAULT keyword not allowed outside insert and update statements");
	default: {
		sql_exp *le = rel_value_exp(query, &rel, sc, f, ek);
		sql_subtype bt;

		if (!le)
			return NULL;
		sql_find_subtype(&bt, "boolean", 0, 0);
		if (!(le = exp_check_type(sql, &bt, rel, le, type_equal)))
			return NULL;
		le = exp_compare(sql->sa, le, exp_atom_bool(sql->sa, 1), cmp_equal);
		return rel_select_push_exp_down(sql, rel, le, le->l, le->l, le->r, le->r, NULL, f);
	}
	}
	/* never reached, as all switch cases have a `return` */
}

static sql_exp * _rel_aggr(sql_query *query, sql_rel **rel, int distinct, sql_schema *s, char *aname, dnode *arguments, int f);
static sql_exp *rel_aggr(sql_query *query, sql_rel **rel, symbol *se, int f);

static sql_exp *
rel_op(sql_query *query, sql_rel **rel, symbol *se, int f, exp_kind ek )
{
	mvc *sql = query->sql;
	dnode *l = se->data.lval->h;
	char *fname = qname_schema_object(l->data.lval);
	char *sname = qname_schema(l->data.lval);
	sql_schema *s = cur_schema(sql);
	sql_subfunc *sf = NULL;

	if (sname && !(s = mvc_bind_schema(sql, sname)))
		return sql_error(sql, 02, SQLSTATE(3F000) "SELECT: no such schema '%s'", sname);

	sf = find_func(sql, s, fname, 0, F_AGGR, NULL);
	if (sf)
		return _rel_aggr(query, rel, 0, s, fname, NULL, f);
	return rel_op_(sql, s, fname, ek);
}

sql_exp *
rel_unop_(mvc *sql, sql_rel *rel, sql_exp *e, sql_schema *s, char *fname, int card)
{
	sql_subfunc *f = NULL;
	sql_subtype *t = exp_subtype(e);
	sql_ftype type = (card == card_loader)?F_LOADER:((card == card_none)?F_PROC:
		   ((card == card_relation)?F_UNION:F_FUNC));

	if (!s)
		s = sql->session->schema;

	/* handle param's early */
	if (!t) {
		f = find_func(sql, s, fname, 1, type, NULL);
		if (!f)
			f = find_func(sql, s, fname, 1, F_AGGR, NULL);
		if (f) {
			sql_arg *a = f->func->ops->h->data;

			t = &a->type;
			if (rel_set_type_param(sql, t, rel, e, 1) < 0)
				return NULL;
		}
	 } else {
		f = bind_func(sql, s, fname, t, NULL, type);
		if (!f)
			f = bind_func(sql, s, fname, t, NULL, F_AGGR);
	}

	if (f && type_has_tz(t) && f->func->fix_scale == SCALE_FIX) {
		/* set timezone (using msec (.3)) */
		sql_subtype *intsec = sql_bind_subtype(sql->sa, "sec_interval", 10 /*hour to second */, 3);
		atom *a = atom_int(sql->sa, intsec, sql->timezone);
		sql_exp *tz = exp_atom(sql->sa, a);

		e = rel_binop_(sql, rel, e, tz, NULL, "sql_add", card);
		if (!e)
			return NULL;
	}

	/* try to find the function without a type, and convert
	 * the value to the type needed by this function!
	 */
	if (!f) {
		while ((f = find_func(sql, s, fname, 1, type, f)) != NULL && check_card(card, f)) {
			sql_exp *oe = e;

			if (!f->func->vararg) {
				sql_arg *a = f->func->ops->h->data;

				e = exp_check_type(sql, &a->type, rel, e, type_equal);
			}
			if (e)
				break;
			e = oe;

			/* reset error */
			sql->session->status = 0;
			sql->errstr[0] = '\0';
				//f = NULL;
		}
	}
	if (f && check_card(card, f)) {
		if (f->func->fix_scale == INOUT) {
			sql_subtype *res = f->res->h->data;
			res->digits = t->digits;
			res->scale = t->scale;
		}
		if (card == card_relation && e->card > CARD_ATOM) {
			sql_subfunc *zero_or_one = sql_bind_func(sql->sa, sql->session->schema, "zero_or_one", exp_subtype(e), NULL, F_AGGR);

			e = exp_aggr1(sql->sa, e, zero_or_one, 0, 0, CARD_ATOM, has_nil(e));
		}
		return exp_unop(sql->sa, e, f);
	} else if (e) {
		if (t) {
			char *type = t->type->sqlname;

			return sql_error(sql, 02, SQLSTATE(42000) "SELECT: no such unary operator '%s(%s)'", fname, type);
		} else {
			return sql_error(sql, 02, SQLSTATE(42000) "SELECT: no such unary operator '%s(?)'", fname);
		}
	}
	return NULL;
}

static sql_exp *
rel_unop(sql_query *query, sql_rel **rel, symbol *se, int f, exp_kind ek)
{
	mvc *sql = query->sql;
	dnode *l = se->data.lval->h;
	char *fname = qname_schema_object(l->data.lval);
	char *sname = qname_schema(l->data.lval);
	sql_schema *s = cur_schema(sql);
	exp_kind iek = {type_value, card_column, FALSE};
	sql_exp *e = NULL;
	sql_subfunc *sf = NULL;

	if (sname && !(s = mvc_bind_schema(sql, sname)))
		return sql_error(sql, 02, SQLSTATE(3F000) "SELECT: no such schema '%s'", sname);

	sf = find_func(sql, s, fname, 1, F_AGGR, NULL);
	if (sf)
		return rel_aggr(query, rel, se, f);

	e = rel_value_exp(query, rel, l->next->next->data.sym, f|sql_farg, iek);
	if (!e)
		return NULL;
	return rel_unop_(sql, rel ? *rel : NULL, e, s, fname, ek.card);
}

#define is_addition(fname) (strcmp(fname, "sql_add") == 0)
#define is_subtraction(fname) (strcmp(fname, "sql_sub") == 0)
#define is_multiplication(fname) (strcmp(fname, "sql_mul") == 0)
#define is_division(fname) (strcmp(fname, "sql_div") == 0)

#define is_numeric_dyadic_func(fname) (is_addition(fname) || is_subtraction(fname) || is_multiplication(fname) || is_division(fname))

sql_exp *
rel_binop_(mvc *sql, sql_rel *rel, sql_exp *l, sql_exp *r, sql_schema *s, char *fname, int card)
{
	sql_exp *res = NULL;
	sql_subtype *t1 = exp_subtype(l), *t2 = exp_subtype(r);
	sql_subfunc *f = NULL;
	sql_ftype type = (card == card_loader)?F_LOADER:((card == card_none)?F_PROC:((card == card_relation)?F_UNION:F_FUNC));
	if (card == card_loader)
		card = card_none;

	if (!s)
		s = sql->session->schema;

	/* handle param's early */
	if (!t1 || !t2) {
		f = sql_resolve_function_with_undefined_parameters(sql->sa, s, fname, list_append(list_append(sa_list(sql->sa), t1), t2), type);
		if (f) { /* add types using f */
			if (!t1)
				rel_set_type_param(sql, arg_type(f->func->ops->h->data), rel, l, 1);
			if (!t2)
				rel_set_type_param(sql, arg_type(f->func->ops->h->next->data), rel, r, 1);
			f = NULL;

			if (!exp_subtype(l) || !exp_subtype(r))
				return sql_error(sql, 01, SQLSTATE(42000) "Cannot have a parameter (?) on both sides of an expression");
		} else if (rel_binop_check_types(sql, rel, l, r, 1) < 0)
			return NULL;

		t1 = exp_subtype(l);
		t2 = exp_subtype(r);
		assert(t1 && t2);
	}

	if (!f && (is_addition(fname) || is_subtraction(fname)) &&
		((t1->type->eclass == EC_NUM && t2->type->eclass == EC_NUM) ||
		 (t1->type->eclass == EC_BIT && t2->type->eclass == EC_BIT))) {
		sql_subtype ntp;

		sql_find_numeric(&ntp, t1->type->localtype, t1->digits+1);
		l = exp_check_type(sql, &ntp, rel, l, type_equal);
		sql_find_numeric(&ntp, t2->type->localtype, t2->digits+1);
		r = exp_check_type(sql, &ntp, rel, r, type_equal);
		t1 = exp_subtype(l);
		t2 = exp_subtype(r);
	}

	if (!f)
		f = bind_func(sql, s, fname, t1, t2, type);
	if (!f && is_commutative(fname)) {
		f = bind_func(sql, s, fname, t2, t1, type);
		if (f) {
			sql_subtype *tmp = t1;
			t1 = t2;
			t2 = tmp;
			res = l;
			l = r;
			r = res;
		}
	}
	if (!f) {
		if (is_numeric_dyadic_func(fname)) {
			if (EC_NUMBER(t1->type->eclass) && !EC_NUMBER(t2->type->eclass)) {
				sql_subtype tp;
				if (!largest_numeric_type(&tp, t1->type->eclass))
					tp = *t1; /* for float and interval fall back too the same as left */
				r = exp_check_type(sql, &tp, rel, r, type_equal);
				if (!r)
					return NULL;
				t2 = exp_subtype(r);
			} else if (!EC_NUMBER(t1->type->eclass) && !EC_TEMP(t1->type->eclass) && EC_NUMBER(t2->type->eclass)) {
				sql_subtype tp;
				if (!largest_numeric_type(&tp, t2->type->eclass))
					tp = *t2; /* for float and interval fall back too the same as right */
				l = exp_check_type(sql, &tp, rel, l, type_equal);
				if (!l)
					return NULL;
				t1 = exp_subtype(l);
			} else if (!EC_NUMBER(t1->type->eclass) && !EC_TEMP(t1->type->eclass) && !EC_NUMBER(t2->type->eclass)) {
				return sql_error(sql, 02, SQLSTATE(42000) "SELECT: no such binary operator '%s(%s,%s)'", fname,
					exp_subtype(l)->type->sqlname,
					exp_subtype(r)->type->sqlname);
			}
		}
	}
	if (f && check_card(card,f)) {
		if (f->func->fix_scale == SCALE_FIX) {
			l = exp_fix_scale(sql, t2, l, 0, 0);
			r = exp_fix_scale(sql, t1, r, 0, 0);
		} else if (f->func->fix_scale == SCALE_EQ) {
			sql_arg *a1 = f->func->ops->h->data;
			sql_arg *a2 = f->func->ops->h->next->data;
			t1 = &a1->type;
			t2 = &a2->type;
			l = exp_fix_scale(sql, t1, l, 0, 0);
			r = exp_fix_scale(sql, t2, r, 0, 0);
		} else if (f->func->fix_scale == SCALE_DIV) {
			l = exp_scale_algebra(sql, f, rel, l, r);
		} else if (f->func->fix_scale == SCALE_MUL) {
			exp_sum_scales(f, l, r);
		} else if (f->func->fix_scale == DIGITS_ADD) {
			sql_subtype *res = f->res->h->data;
			res->digits = (t1->digits && t2->digits)?t1->digits + t2->digits:0;
		}
		if (card == card_relation && l->card > CARD_ATOM) {
			sql_subfunc *zero_or_one = sql_bind_func(sql->sa, sql->session->schema, "zero_or_one", exp_subtype(l), NULL, F_AGGR);

			l = exp_aggr1(sql->sa, l, zero_or_one, 0, 0, CARD_ATOM, has_nil(l));
		}
		if (card == card_relation && r->card > CARD_ATOM) {
			sql_subfunc *zero_or_one = sql_bind_func(sql->sa, sql->session->schema, "zero_or_one", exp_subtype(r), NULL, F_AGGR);

			r = exp_aggr1(sql->sa, r, zero_or_one, 0, 0, CARD_ATOM, has_nil(r));
		}
		/* bind types of l and r */
		t1 = exp_subtype(l);
		t2 = exp_subtype(r);
		if (t1->type->eclass == EC_ANY || t2->type->eclass == EC_ANY) {
			sql_exp *ol = l;
			sql_exp *or = r;

			if (t1->type->eclass == EC_ANY && t2->type->eclass == EC_ANY) {
				sql_subtype *s = sql_bind_localtype("str");
				l = exp_check_type(sql, s, rel, l, type_equal);
				r = exp_check_type(sql, s, rel, r, type_equal);
			} else if (t1->type->eclass == EC_ANY) {
				l = exp_check_type(sql, t2, rel, l, type_equal);
			} else {
				r = exp_check_type(sql, t1, rel, r, type_equal);
			}
			if (l && r)
				return exp_binop(sql->sa, l, r, f);

			/* reset error */
			sql->session->status = 0;
			sql->errstr[0] = '\0';
			f = NULL;

			l = ol;
			r = or;
		}
		if (f)
			return exp_binop(sql->sa, l, r, f);
	} else {
		sql_exp *ol = l;
		sql_exp *or = r;

		if (!EC_NUMBER(t1->type->eclass)) {
			sql_subfunc *prev = NULL;

			while((f = bind_member_func(sql, s, fname, t1, 2, type, prev)) != NULL) {
				/* try finding function based on first argument */
				node *m = f->func->ops->h;
				sql_arg *a = m->data;

				prev = f;
				if (!check_card(card,f))
					continue;

				l = exp_check_type(sql, &a->type, rel, l, type_equal);
				a = m->next->data;
				r = exp_check_type(sql, &a->type, rel, r, type_equal);
				if (l && r)
					return exp_binop(sql->sa, l, r, f);

				/* reset error */
				sql->session->status = 0;
				sql->errstr[0] = '\0';

				l = ol;
				r = or;
			}
		}
		/* try finding function based on both arguments */
		if (rel_convert_types(sql, rel, rel, &l, &r, 1/*fix scale*/, type_equal) >= 0){
			/* try operators */
			t1 = exp_subtype(l);
			t2 = exp_subtype(r);
			f = bind_func(sql, s, fname, t1, t2, type);
			if (f && check_card(card,f)) {
				if (f->func->fix_scale == SCALE_FIX) {
					l = exp_fix_scale(sql, t2, l, 0, 0);
					r = exp_fix_scale(sql, t1, r, 0, 0);
				} else if (f->func->fix_scale == SCALE_EQ) {
					sql_arg *a1 = f->func->ops->h->data;
					sql_arg *a2 = f->func->ops->h->next->data;
					t1 = &a1->type;
					t2 = &a2->type;
					l = exp_fix_scale(sql, t1, l, 0, 0);
					r = exp_fix_scale(sql, t2, r, 0, 0);
				} else if (f->func->fix_scale == SCALE_DIV) {
					l = exp_scale_algebra(sql, f, rel, l, r);
				} else if (f->func->fix_scale == SCALE_MUL) {
					exp_sum_scales(f, l, r);
				} else if (f->func->fix_scale == DIGITS_ADD) {
					sql_subtype *res = f->res->h->data;
					res->digits = (t1->digits && t2->digits)?t1->digits + t2->digits:0;
				}
				return exp_binop(sql->sa, l, r, f);
			}
		}
		/* reset error */
		sql->session->status = 0;
		sql->errstr[0] = '\0';

		l = ol;
		r = or;
		t1 = exp_subtype(l);
		(void) exp_subtype(r);

		if ((f = bind_member_func(sql, s, fname, t1, 2, type, NULL)) != NULL && check_card(card,f)) {
			/* try finding function based on first argument */
			node *m = f->func->ops->h;
			sql_arg *a = m->data;

			l = exp_check_type(sql, &a->type, rel, l, type_equal);
			a = m->next->data;
			r = exp_check_type(sql, &a->type, rel, r, type_equal);
			if (l && r)
				return exp_binop(sql->sa, l, r, f);
		}
		/* reset error */
		sql->session->status = 0;
		sql->errstr[0] = '\0';

		l = ol;
		r = or;
		/* everything failed, fall back to bind on function name only */
		if ((f = find_func(sql, s, fname, 2, type, NULL)) != NULL && check_card(card,f)) {

			if (!f->func->vararg) {
				node *m = f->func->ops->h;
				sql_arg *a = m->data;

				l = exp_check_type(sql, &a->type, rel, l, type_equal);
				a = m->next->data;
				r = exp_check_type(sql, &a->type, rel, r, type_equal);
			}
			if (l && r)
				return exp_binop(sql->sa, l, r, f);
		}
		/* reset error */
		sql->session->status = 0;
		sql->errstr[0] = '\0';

		l = ol;
		r = or;
	}
	res = sql_error(sql, 02, SQLSTATE(42000) "SELECT: no such binary operator '%s(%s,%s)'", fname,
			exp_subtype(l)->type->sqlname,
			exp_subtype(r)->type->sqlname);
	return res;
}

static sql_exp *
rel_binop(sql_query *query, sql_rel **rel, symbol *se, int f, exp_kind ek)
{
	mvc *sql = query->sql;
	dnode *dl = se->data.lval->h;
	sql_exp *l, *r;
	char *fname = qname_schema_object(dl->data.lval);
	char *sname = qname_schema(dl->data.lval);
	sql_schema *s = cur_schema(sql);
	exp_kind iek = {type_value, card_column, FALSE};
	sql_subfunc *sf = NULL;

	if (sname && !(s = mvc_bind_schema(sql, sname)))
		return sql_error(sql, 02, SQLSTATE(3F000) "SELECT: no such schema '%s'", sname);

	sf = find_func(sql, s, fname, 2, F_AGGR, NULL);
	if (sf)
		return rel_aggr(query, rel, se, f);

	if (!(l = rel_value_exp(query, rel, dl->next->next->data.sym, f|sql_farg, iek)))
		return NULL;
	if (!(r = rel_value_exp(query, rel, dl->next->next->next->data.sym, f|sql_farg, iek)))
		return NULL;
	return rel_binop_(sql, rel ? *rel : NULL, l, r, s, fname, ek.card);
}

sql_exp *
rel_nop_(mvc *sql, sql_rel *rel, sql_exp *a1, sql_exp *a2, sql_exp *a3, sql_exp *a4, sql_schema *s, char *fname,
		 int card)
{
	list *tl = sa_list(sql->sa);
	sql_subfunc *f = NULL;
	sql_ftype type = (card == card_none)?F_PROC:((card == card_relation)?F_UNION:F_FUNC);

	(void) rel;
	append(tl, exp_subtype(a1));
	append(tl, exp_subtype(a2));
	append(tl, exp_subtype(a3));
	if (a4)
		append(tl, exp_subtype(a4));

	if (!s)
		s = cur_schema(sql);
	f = bind_func_(sql, s, fname, tl, type);
	if (!f)
		return sql_error(sql, 02, SQLSTATE(42000) "SELECT: no such operator '%s'", fname);
	if (!a4)
		return exp_op3(sql->sa, a1,a2,a3,f);
	return exp_op4(sql->sa, a1,a2,a3,a4,f);
}

static sql_exp *
rel_nop(sql_query *query, sql_rel **rel, symbol *se, int f, exp_kind ek)
{
	mvc *sql = query->sql;
	dnode *l = se->data.lval->h;
	int nr_args = dlist_length(l->next->next->data.lval);
	dnode *ops = l->next->next->data.lval->h;
	list *exps = new_exp_list(sql->sa);
	list *tl = sa_list(sql->sa);
	sql_subfunc *sf = NULL;
	sql_subtype *obj_type = NULL;
	char *fname = qname_schema_object(l->data.lval);
	char *sname = qname_schema(l->data.lval);
	sql_schema *s = cur_schema(sql);
	exp_kind iek = {type_value, card_column, FALSE};

	if (sname && !(s = mvc_bind_schema(sql, sname)))
		return sql_error(sql, 02, SQLSTATE(3F000) "SELECT: no such schema '%s'", sname);

	sf = find_func(sql, s, fname, nr_args, F_AGGR, NULL);
	if (sf) /* We have to pas the arguments properly, so skip call to rel_aggr */
		return _rel_aggr(query, rel, l->next->data.i_val, s, fname, l->next->next->data.lval->h, f);

	for (nr_args = 0; ops; ops = ops->next, nr_args++) {
		sql_exp *e = rel_value_exp(query, rel, ops->data.sym, f|sql_farg, iek);
		sql_subtype *tpe;

		if (!e)
			return NULL;
		append(exps, e);
		if (e) {
			tpe = exp_subtype(e);
			if (!nr_args)
				obj_type = tpe;
			append(tl, tpe);
		}
	}
	return _rel_nop(sql, s, fname, tl, rel ? *rel : NULL, exps, obj_type, nr_args, ek);
}

static sql_exp *
_rel_aggr(sql_query *query, sql_rel **rel, int distinct, sql_schema *s, char *aname, dnode *args, int f)
{
	mvc *sql = query->sql;
	exp_kind ek = {type_value, card_column, FALSE};
	sql_subfunc *a = NULL;
	int no_nil = 0, group = 0;
	unsigned int all_freevar = 0;
	sql_rel *groupby = rel ? *rel : NULL, *sel = NULL, *gr, *og = NULL, *res = groupby;
	sql_rel *subquery = NULL;
	list *exps = NULL;
	bool is_grouping = !strcmp(aname, "grouping"), has_args = false;

	if (!query_has_outer(query)) {
		if (!groupby) {
			char *uaname = GDKmalloc(strlen(aname) + 1);
			sql_exp *e = sql_error(sql, 02, SQLSTATE(42000) "%s: missing group by",
							uaname ? toUpperCopy(uaname, aname) : aname);
			if (uaname)
				GDKfree(uaname);
			return e;
		} else if (is_sql_groupby(f)) {
			char *uaname = GDKmalloc(strlen(aname) + 1);
			sql_exp *e = sql_error(sql, 02, SQLSTATE(42000) "%s: aggregate function '%s' not allowed in GROUP BY clause",
								uaname ? toUpperCopy(uaname, aname) : aname, aname);
			if (uaname)
				GDKfree(uaname);
			return e;
		} else if (is_sql_values(f)) {
			char *uaname = GDKmalloc(strlen(aname) + 1);
			sql_exp *e = sql_error(sql, 02, SQLSTATE(42000) "%s: aggregate functions not allowed on an unique value",
						uaname ? toUpperCopy(uaname, aname) : aname);
			if (uaname)
				GDKfree(uaname);
			return e;
		} else if (is_sql_join(f)) { /* the is_sql_join test must come before is_sql_where, because the join conditions are handled with sql_where */
			char *uaname = GDKmalloc(strlen(aname) + 1);
			sql_exp *e = sql_error(sql, 02, SQLSTATE(42000) "%s: aggregate functions not allowed in JOIN conditions",
						uaname ? toUpperCopy(uaname, aname) : aname);
			if (uaname)
				GDKfree(uaname);
			return e;
		} else if (is_sql_where(f)) {
			char *uaname = GDKmalloc(strlen(aname) + 1);
			sql_exp *e = sql_error(sql, 02, SQLSTATE(42000) "%s: aggregate functions not allowed in WHERE clause",
						uaname ? toUpperCopy(uaname, aname) : aname);
			if (uaname)
				GDKfree(uaname);
			return e;
		} else if (is_sql_update_set(f) || is_sql_psm(f)) {
			char *uaname = GDKmalloc(strlen(aname) + 1);
			sql_exp *e = sql_error(sql, 02, SQLSTATE(42000) "%s: aggregate functions not allowed in SET, WHILE, IF, ELSE, CASE, WHEN, RETURN, ANALYZE clauses (use subquery)",
						uaname ? toUpperCopy(uaname, aname) : aname);
			if (uaname)
				GDKfree(uaname);
			return e;
		} else if (is_sql_aggr(f)) {
			char *uaname = GDKmalloc(strlen(aname) + 1);
			sql_exp *e = sql_error(sql, 02, SQLSTATE(42000) "%s: aggregate functions cannot be nested",
						uaname ? toUpperCopy(uaname, aname) : aname);
			if (uaname)
				GDKfree(uaname);
			return e;
		} else if (is_psm_call(f)) {
			char *uaname = GDKmalloc(strlen(aname) + 1);
			sql_exp *e = sql_error(sql, 02, SQLSTATE(42000) "%s: aggregate functions not allowed inside CALL",
						uaname ? toUpperCopy(uaname, aname) : aname);
			if (uaname)
				GDKfree(uaname);
			return e;
		} else if (is_sql_from(f)) {
			char *uaname = GDKmalloc(strlen(aname) + 1);
			sql_exp *e = sql_error(sql, 02, SQLSTATE(42000) "%s: aggregate functions not allowed in functions in FROM",
						uaname ? toUpperCopy(uaname, aname) : aname);
			if (uaname)
				GDKfree(uaname);
			return e;
		}
	}

	exps = sa_list(sql->sa);
	if (args && args->data.sym) {
		int i, all_aggr = query_has_outer(query);
		bool found_nested_aggr = false, arguments_correlated = true, all_const = true;
		list *ungrouped_cols = NULL;

		all_freevar = 1;
		for (i = 0; args && args->data.sym; args = args->next, i++) {
			int base = (!groupby || !is_project(groupby->op) || is_base(groupby->op) || is_processed(groupby));
			sql_rel *gl = base?groupby:groupby->l, *ogl = gl; /* handle case of subqueries without correlation */
			sql_exp *e = rel_value_exp(query, &gl, args->data.sym, (f | sql_aggr)& ~sql_farg, ek);
			bool found_one_freevar = false;

			if (!e)
				return NULL;
			has_args = true;
			if (gl && gl != ogl) {
				if (gl->grouped) {
					char *uaname = GDKmalloc(strlen(aname) + 1);
					sql_exp *e = sql_error(sql, 02, SQLSTATE(42000) "%s: aggregate functions cannot be nested",
						uaname ? toUpperCopy(uaname, aname) : aname);
					if (uaname)
						GDKfree(uaname);
					return e;
				}
				if (!base)
					groupby->l = subquery = gl;
				else
					groupby = subquery = gl;
			}
			if (!exp_subtype(e)) { /* we also do not expect parameters here */
				char *uaname = GDKmalloc(strlen(aname) + 1);
				sql_exp *e = sql_error(sql, 02, SQLSTATE(42000) "%s: parameters not allowed as arguments to aggregate functions",
						uaname ? toUpperCopy(uaname, aname) : aname);
				if (uaname)
					GDKfree(uaname);
				return e;
			}

			all_aggr &= (exp_card(e) <= CARD_AGGR && !exp_is_atom(e) && is_aggr(e->type) && !is_func(e->type) && (!groupby || !is_groupby(groupby->op) || !groupby->r || !exps_find_exp(groupby->r, e)));
			exp_only_freevar(query, e, &arguments_correlated, &found_one_freevar, &found_nested_aggr, &ungrouped_cols);
			all_freevar &= (arguments_correlated && found_one_freevar) || (is_atom(e->type)?all_freevar:0); /* no uncorrelated variables must be found, plus at least one correlated variable to push this aggregate to an outer query */
			all_const &= is_atom(e->type);
			list_append(exps, e);
		}
		if (all_aggr || ((arguments_correlated || all_freevar) && found_nested_aggr))
			return sql_error(sql, 05, SQLSTATE(42000) "SELECT: aggregate function calls cannot be nested");
		if (all_const)
			all_freevar = 0;
		if (!all_freevar) {
			if (is_sql_groupby(f)) {
				char *uaname = GDKmalloc(strlen(aname) + 1);
				sql_exp *e = sql_error(sql, 02, SQLSTATE(42000) "%s: aggregate function '%s' not allowed in GROUP BY clause",
								uaname ? toUpperCopy(uaname, aname) : aname, aname);
				if (uaname)
					GDKfree(uaname);
				return e;
			} else if (is_sql_values(f)) {
				char *uaname = GDKmalloc(strlen(aname) + 1);
				sql_exp *e = sql_error(sql, 02, SQLSTATE(42000) "%s: aggregate functions not allowed on an unique value",
							uaname ? toUpperCopy(uaname, aname) : aname);
				if (uaname)
					GDKfree(uaname);
				return e;
			} else if (is_sql_join(f)) { /* the is_sql_join test must come before is_sql_where, because the join conditions are handled with sql_where */
				char *uaname = GDKmalloc(strlen(aname) + 1);
				sql_exp *e = sql_error(sql, 02, SQLSTATE(42000) "%s: aggregate functions not allowed in JOIN conditions",
							uaname ? toUpperCopy(uaname, aname) : aname);
				if (uaname)
					GDKfree(uaname);
				return e;
			} else if (is_sql_where(f)) {
				char *uaname = GDKmalloc(strlen(aname) + 1);
				sql_exp *e = sql_error(sql, 02, SQLSTATE(42000) "%s: aggregate functions not allowed in WHERE clause",
							uaname ? toUpperCopy(uaname, aname) : aname);
				if (uaname)
					GDKfree(uaname);
				return e;
			} else if (is_sql_from(f)) {
				char *uaname = GDKmalloc(strlen(aname) + 1);
				sql_exp *e = sql_error(sql, 02, SQLSTATE(42000) "%s: aggregate functions not allowed in functions in FROM",
							uaname ? toUpperCopy(uaname, aname) : aname);
				if (uaname)
					GDKfree(uaname);
				return e;
			} else if (!all_aggr && ungrouped_cols && !list_empty(ungrouped_cols)) {
				for (node *n = ungrouped_cols->h ; n ; n = n->next) {
					sql_rel *outer;
					sql_exp *e = (sql_exp*) n->data;

					if ((outer = query_fetch_outer(query, is_freevar(e)-1))) {
						int of = query_fetch_outer_state(query, is_freevar(e)-1);
						if (outer->grouped) {
							bool err = false, was_processed = false;

							if (is_processed(outer)) {
								was_processed = true;
								reset_processed(outer);
							}
							if (!is_groupby_col(outer, e))
								err = true;
							if (was_processed)
								set_processed(outer);
							if (err)
								return sql_error(sql, ERR_GROUPBY, SQLSTATE(42000) "SELECT: subquery uses ungrouped column \"%s.%s\" from outer query", exp_relname(e), exp_name(e));
						} else if (!is_sql_aggr(of)) {
							set_outer(outer);
						}
					}
				}
			}
		}
	}

	if (all_freevar) { /* case 2, ie use outer */
		int card;
		sql_exp *exp = NULL;
		/* find proper relation, base on freevar (stack hight) */
		for (node *n = exps->h; n; n = n->next) {
			sql_exp *e = n->data;

			if (all_freevar<is_freevar(e))
				all_freevar = is_freevar(e);
			exp = e;
		}
		int sql_state = query_fetch_outer_state(query,all_freevar-1);
		res = groupby = query_fetch_outer(query, all_freevar-1);
		card = query_outer_used_card(query, all_freevar-1);
		if (exp && !is_groupby_col(res, exp)) {
			if (is_sql_groupby(sql_state))
				return sql_error(sql, 05, SQLSTATE(42000) "SELECT: aggregate function '%s' not allowed in GROUP BY clause", aname);
			if (is_sql_aggr(sql_state))
				return sql_error(sql, 05, SQLSTATE(42000) "SELECT: aggregate function calls cannot be nested");
			if (is_sql_values(sql_state))
				return sql_error(sql, 05, SQLSTATE(42000) "SELECT: aggregate functions not allowed on an unique value");
			if (is_sql_update_set(sql_state) || is_sql_psm(f))
				return sql_error(sql, 05, SQLSTATE(42000) "SELECT: aggregate functions not allowed in SET, WHILE, IF, ELSE, CASE, WHEN, RETURN, ANALYZE clauses");
			if (is_sql_join(sql_state))
				return sql_error(sql, 05, SQLSTATE(42000) "SELECT: aggregate functions not allowed in JOIN conditions");
			if (is_sql_where(sql_state))
				return sql_error(sql, 05, SQLSTATE(42000) "SELECT: aggregate functions not allowed in WHERE clause");
			if (is_psm_call(sql_state))
				return sql_error(sql, 05, SQLSTATE(42000) "CALL: aggregate functions not allowed inside CALL");
			if (is_sql_from(sql_state))
				return sql_error(sql, 05, SQLSTATE(42000) "SELECT: aggregate functions not allowed in functions in FROM");
			if (card > CARD_AGGR) { /* used an expression before on the non grouped relation */
				sql_exp *lu = query_outer_last_used(query, all_freevar-1);
				if (lu->type == e_column)
					return sql_error(sql, ERR_GROUPBY, SQLSTATE(42000) "SELECT: subquery uses ungrouped column \"%s.%s\" from outer query", (char*)lu->l, (char*)lu->r);
				else
					return sql_error(sql, ERR_GROUPBY, SQLSTATE(42000) "SELECT: subquery uses ungrouped column \"%s.%s\" from outer query", exp_relname(lu), exp_name(lu));
			}
			if (is_outer(groupby))
				return sql_error(sql, ERR_GROUPBY, SQLSTATE(42000) "SELECT: subquery uses ungrouped column from outer query");
		}
	} else if (!subquery && groupby && is_outer(groupby) && !is_groupby(groupby->op))
		return sql_error(sql, ERR_GROUPBY, SQLSTATE(42000) "SELECT: subquery uses ungrouped column from outer query");

	/* find having select */
	if (!subquery && groupby && !is_processed(groupby) && is_sql_having(f)) {
		og = groupby;
		while(!is_processed(groupby) && !is_base(groupby->op)) {
			if (is_select(groupby->op) || !groupby->l)
				break;
			if (groupby->l)
				groupby = groupby->l;
		}
		if (groupby && is_select(groupby->op) && !is_processed(groupby)) {
			group = 1;
			sel = groupby;
			/* At the end we switch back to the old projection relation og.
			 * During the partitioning and ordering we add the expressions to the intermediate relations. */
		}
		if (!sel)
			groupby = og;
		if (sel && sel->l)
			groupby = sel->l;
	}

	/* find groupby */
	if (!subquery && groupby && !is_processed(groupby) && !is_base(groupby->op)) {
		og = groupby;
		groupby = rel_find_groupby(groupby);
		if (groupby)
			group = 1;
		else
			groupby = og;
	}

	if (!groupby && exps_card(exps) > CARD_ATOM) {
		char *uaname = GDKmalloc(strlen(aname) + 1);
		sql_exp *e = sql_error(sql, 02, SQLSTATE(42000) "%s: missing group by",
				       uaname ? toUpperCopy(uaname, aname) : aname);
		if (uaname)
			GDKfree(uaname);
		return e;
	}

	if (!subquery && groupby && groupby->op != op_groupby) { 		/* implicit groupby */
		res = groupby = rel_groupby(sql, groupby, NULL);
	}
	if (subquery) {
		assert(!all_freevar);
		res = groupby;
		if (is_sql_sel(f) && is_left(subquery->op) && !is_groupby(groupby->op)) {
			res = groupby = rel_groupby(sql, groupby, NULL);
			exps_set_freevar(sql, exps, groupby); /* mark free variables */
		} else if (!is_groupby(groupby->op)) {
			res = groupby = rel_groupby(sql, groupby, NULL);
		}
		assert(!is_base(groupby->op));
	}
	if ((!exps || exps_card(exps) > CARD_ATOM) && (!res || !groupby))
		return NULL;

	if (all_freevar) {
		query_update_outer(query, res, all_freevar-1);
	} else if (rel) {
		*rel = res;
	}

	if (!has_args) {	/* count(*) case */
		sql_exp *e;

		if (strcmp(aname, "count") != 0) {
			char *uaname = GDKmalloc(strlen(aname) + 1);
			sql_exp *e = sql_error(sql, 02, SQLSTATE(42000) "%s: unable to perform '%s(*)'",
					       uaname ? toUpperCopy(uaname, aname) : aname, aname);
			if (uaname)
				GDKfree(uaname);
			return e;
		}
		a = sql_bind_func(sql->sa, s, aname, sql_bind_localtype("void"), NULL, F_AGGR);
		e = exp_aggr(sql->sa, NULL, a, distinct, 0, groupby?groupby->card:CARD_ATOM, 0);

		if (!groupby)
			return e;
		if (all_freevar)
			query_outer_used_exp(query, all_freevar-1, e, sql_aggr);
		e = rel_groupby_add_aggr(sql, groupby, e);
		if (!group && !all_freevar)
			return e;
		if (all_freevar) {
			assert(!is_simple_project(res->op));
			e->card = CARD_ATOM;
			set_freevar(e, all_freevar-1);
			return e;
		}
		return e;
	}

	/* use cnt as nils shouldn't be counted */
	no_nil = 1;

	gr = groupby;
	if (gr && gr->op == op_project && gr->l)
		gr = gr->l;

	if (is_grouping) {
		sql_subtype *tpe;
		list *l = (list*) groupby->r;

		if (list_length(l) <= 7)
			tpe = sql_bind_localtype("bte");
		else if (list_length(l) <= 15)
			tpe = sql_bind_localtype("sht");
		else if (list_length(l) <= 31)
			tpe = sql_bind_localtype("int");
		else if (list_length(l) <= 63)
			tpe = sql_bind_localtype("lng");
#ifdef HAVE_HGE
		else if (list_length(l) <= 127)
			tpe = sql_bind_localtype("hge");
#endif
		else
			return sql_error(sql, 02, SQLSTATE(42000) "SELECT: GROUPING the number of grouping columns is larger"
								" than the maximum number of representable bits from this server (%d > %d)", list_length(l),
#ifdef HAVE_HGE
							127
#else
							 63
#endif
							);
		a = sql_bind_func_result(sql->sa, s, aname, F_AGGR, tpe, 1, exp_subtype(exps->h->data));
	} else
		a = sql_bind_func_(sql->sa, s, aname, exp_types(sql->sa, exps), F_AGGR);

	if (!a && list_length(exps) > 1) {
		sql_subtype *t1 = exp_subtype(exps->h->data);
		a = sql_bind_member(sql->sa, s, aname, exp_subtype(exps->h->data), F_AGGR, list_length(exps), NULL);

		if (list_length(exps) != 2 || (!EC_NUMBER(t1->type->eclass) || !a || subtype_cmp(
						&((sql_arg*)a->func->ops->h->data)->type,
						&((sql_arg*)a->func->ops->h->next->data)->type) != 0) )  {
			if (a) {
				node *n, *op = a->func->ops->h;
				list *nexps = sa_list(sql->sa);

				for (n = exps->h ; a && op && n; op = op->next, n = n->next ) {
					sql_arg *arg = op->data;
					sql_exp *e = n->data;

					e = exp_check_type(sql, &arg->type, *rel, e, type_equal); /* rel is a valid pointer */
					if (!e)
						a = NULL;
					list_append(nexps, e);
				}
				if (a && list_length(nexps))  /* count(col) has |exps| != |nexps| */
					exps = nexps;
			}
		} else {
			sql_exp *l = exps->h->data, *ol = l;
			sql_exp *r = exps->h->next->data, *or = r;
			sql_subtype *t2 = exp_subtype(r);

			if (rel_convert_types(sql, *rel, *rel, &l, &r, 1/*fix scale*/, type_equal) >= 0){
				list *tps = sa_list(sql->sa);

				t1 = exp_subtype(l);
				list_append(tps, t1);
				t2 = exp_subtype(r);
				list_append(tps, t2);
				a = sql_bind_func_(sql->sa, s, aname, tps, F_AGGR);
			}
			if (!a) {
				sql->session->status = 0;
				sql->errstr[0] = '\0';

				l = ol;
				r = or;
			} else {
				list *nexps = sa_list(sql->sa);

				append(nexps,l);
				append(nexps,r);
				exps = nexps;
			}
		}
	}
	if (!a) { /* find aggr + convert */
		/* try larger numeric type */
		node *n;
		list *nexps = sa_list(sql->sa);

		for (n = exps->h ;  n; n = n->next ) {
			sql_exp *e = n->data;

			/* cast up, for now just dec to double */
			e = exp_numeric_supertype(sql, e);
			if (!e)
				break;
			list_append(nexps, e);
		}
		a = sql_bind_func_(sql->sa, s, aname, exp_types(sql->sa, nexps), F_AGGR);
		if (a && list_length(nexps))  /* count(col) has |exps| != |nexps| */
			exps = nexps;
		if (!a) {
			list *aggrs = sql_find_funcs(sql->sa, s, aname, list_length(exps), F_AGGR);
			for (node *m = aggrs->h ; m; m = m->next) {
				list *nexps = sa_list(sql->sa);
				node *n, *op;
				a = (sql_subfunc *) m->data;
				op = a->func->ops->h;

				for (n = exps->h ; a && op && n; op = op->next, n = n->next ) {
					sql_arg *arg = op->data;
					sql_exp *e = n->data;

					e = exp_check_type(sql, &arg->type, *rel, e, type_equal); /* rel is a valid pointer */
					if (!e)
						a = NULL;
					list_append(nexps, e);
				}
				if (a) {
					if (list_length(nexps)) /* count(col) has |exps| != |nexps| */
						exps = nexps;
					/* reset error */
					sql->session->status = 0;
					sql->errstr[0] = '\0';
					break;
				}
			}
		}
	}
	if (a && execute_priv(sql,a->func)) {
		sql_exp *e = exp_aggr(sql->sa, exps, a, distinct, no_nil, groupby?groupby->card:CARD_ATOM, have_nil(exps));

		if (!groupby)
			return e;
		if (all_freevar)
			query_outer_aggregated(query, all_freevar-1, e);
		e = rel_groupby_add_aggr(sql, groupby, e);
		if (!group && !all_freevar)
			return e;
		if (all_freevar) {
			exps_reset_freevar(exps);
			assert(!is_simple_project(res->op));
			e->card = CARD_ATOM;
			set_freevar(e, all_freevar-1);
			return e;
		}
		return e;
	} else {
		sql_exp *e;
		char *type = "unknown";
		char *uaname = GDKmalloc(strlen(aname) + 1);

		if (exps->h) {
			sql_exp *e = exps->h->data;
			type = exp_subtype(e)->type->sqlname;
		}

		e = sql_error(sql, 02, SQLSTATE(42000) "%s: no such aggregate '%s(%s)'",
			      uaname ? toUpperCopy(uaname, aname) : aname, aname, type);

		if (uaname)
			GDKfree(uaname);
		return e;
	}
}

static sql_exp *
rel_aggr(sql_query *query, sql_rel **rel, symbol *se, int f)
{
	mvc *sql = query->sql;
	dlist *l = se->data.lval;
	dnode *d = l->h->next->next;
	int distinct = l->h->next->data.i_val;
	char *aname = qname_schema_object(l->h->data.lval);
	char *sname = qname_schema(l->h->data.lval);
	sql_schema *s = cur_schema(sql);

	if (sname && !(s = mvc_bind_schema(sql, sname)))
		return sql_error(sql, 02, SQLSTATE(3F000) "SELECT: no such schema '%s'", sname);
	return _rel_aggr( query, rel, distinct, s, aname, d, f);
}

static sql_exp *
rel_case(sql_query *query, sql_rel **rel, symbol *opt_cond, dlist *when_search_list, symbol *opt_else, int f)
{
	mvc *sql = query->sql;
	sql_subtype *tpe = NULL;
	list *conds = new_exp_list(sql->sa);
	list *results = new_exp_list(sql->sa);
	dnode *dn = when_search_list->h;
	sql_subtype *restype = NULL, rtype, bt;
	sql_exp *res = NULL, *else_exp = NULL;
	node *n, *m;
	exp_kind ek = {type_value, card_column, FALSE};

	sql_find_subtype(&bt, "boolean", 0, 0);
	for (dn = when_search_list->h; dn; dn = dn->next) {
		sql_exp *cond = NULL, *result = NULL;

		dlist *when = dn->data.sym->data.lval;

		if (opt_cond) {
			sql_exp *l, *r;

			if (!(l = rel_value_exp(query, rel, opt_cond, f, ek)))
				return NULL;
			if (!(r = rel_value_exp(query, rel, when->h->data.sym, f, ek)))
				return NULL;
<<<<<<< HEAD

			cond = rel_binop_(sql, rel ? *rel : NULL, e1, e2, NULL, "=", card_value);
			result = exp_null(sql->sa, exp_subtype(e1));
			else_exp = exp_ref_save(sql, e1);	/* ELSE case */
			/* COALESCE(e1,e2) == CASE WHEN e1
			   IS NOT NULL THEN e1 ELSE e2 END */
		} else if (token == SQL_COALESCE) {
			cond = rel_value_exp(query, rel, dn->data.sym, f, ek);

			if (cond) {
				result = exp_ref_save(sql, cond);
				if (!(cond = rel_unop_(sql, rel ? *rel : NULL, cond, NULL, "isnotnull", card_value)))
					return NULL;
				set_has_no_nil(cond);
			}
		} else {
			dlist *when = dn->data.sym->data.lval;

			if (opt_cond) {
				sql_exp *l, *r;

				if (!(l = rel_value_exp(query, rel, opt_cond, f, ek)))
					return NULL;
				if (!(r = rel_value_exp(query, rel, when->h->data.sym, f, ek)))
					return NULL;
				if (rel_convert_types(sql, rel ? *rel : NULL, rel ? *rel : NULL, &l, &r, 1, type_equal) < 0)
					return NULL;
				cond = rel_binop_(sql, rel ? *rel : NULL, l, r, NULL, "=", card_value);
			} else {
				cond = rel_logical_value_exp(query, rel, when->h->data.sym, f, ek);
			}
			if (!cond)
				return NULL;
			result = rel_value_exp(query, rel, when->h->next->data.sym, f, ek);
		}
		if (!cond || !result)
			return NULL;
		list_prepend(conds, cond);
		list_prepend(results, result);

		restype = exp_subtype(result);

		if (token == SQL_NULLIF)
			dn = NULL;
		else
			dn = dn->next;
	}
	/* for COALESCE we skip the last (else part) */
	for (; dn && (token != SQL_COALESCE || dn->next); dn = dn->next) {
		sql_exp *cond = NULL, *result = NULL;

		if (token == SQL_COALESCE) {
			cond = rel_value_exp(query, rel, dn->data.sym, f, ek);

			if (cond) {
				result = exp_ref_save(sql, cond);
				if (!(cond = rel_unop_(sql, rel ? *rel : NULL, cond, NULL, "isnotnull", card_value)))
					return NULL;
				set_has_no_nil(cond);
			}
=======
			if (rel_convert_types(sql, rel ? *rel : NULL, rel ? *rel : NULL, &l, &r, 1, type_equal) < 0)
				return NULL;
			cond = rel_binop_(sql, rel ? *rel : NULL, l, r, NULL, "=", card_value);
>>>>>>> 49a0a04e
		} else {
			cond = rel_logical_value_exp(query, rel, when->h->data.sym, f, ek);
		}
		if (!cond)
			return NULL;
		result = rel_value_exp(query, rel, when->h->next->data.sym, f, ek);
		if (!cond || !result)
			return NULL;
		list_prepend(conds, cond);
		list_prepend(results, result);

		tpe = exp_subtype(result);
		if (tpe && restype) {
			supertype(&rtype, restype, tpe);
			restype = &rtype;
		} else if (tpe) {
			restype = tpe;
		}
	}
	if (opt_else || else_exp) {
		sql_exp *result = else_exp;

		if (!result && !(result = rel_value_exp(query, rel, opt_else, f, ek)))
			return NULL;

		tpe = exp_subtype(result);
		if (tpe && restype) {
			supertype(&rtype, restype, tpe);
			restype = &rtype;
		} else if (tpe) {
			restype = tpe;
		}

		if (!restype)
			return sql_error(sql, 02, SQLSTATE(42000) "Result type missing");
		if (restype->type->localtype == TYPE_void) /* NULL */
			restype = sql_bind_localtype("str");

		if (!result || !(result = exp_check_type(sql, restype, rel ? *rel : NULL, result, type_equal)))
			return NULL;
		res = result;

		if (!res)
			return NULL;
	} else {
		if (!restype)
			return sql_error(sql, 02, SQLSTATE(42000) "Result type missing");
		if (restype->type->localtype == TYPE_void) /* NULL */
			restype = sql_bind_localtype("str");
		res = exp_null(sql->sa, restype);
	}

	for (n = conds->h, m = results->h; n && m; n = n->next, m = m->next) {
		sql_exp *cond = n->data;
		sql_exp *result = m->data;

		if (!(result = exp_check_type(sql, restype, rel ? *rel : NULL, result, type_equal)))
			return NULL;

		if (!(cond = exp_check_type(sql, &bt, rel ? *rel : NULL, cond, type_equal)))
			return NULL;

		if (!cond || !result || !res)
			return NULL;
		res = rel_nop_(sql, rel ? *rel : NULL, cond, result, res, NULL, NULL, "ifthenelse", card_value);
		if (!res)
			return NULL;
		/* ugh overwrite res type */
		((sql_subfunc*)res->f)->res->h->data = sql_create_subtype(sql->sa, restype->type, restype->digits, restype->scale);
	}
	return res;
}

static sql_exp *
rel_complex_case(sql_query *query, sql_rel **rel, dlist *case_args, int f, str func)
{
	exp_kind ek = {type_value, card_column, FALSE};
	list *args = sa_list(query->sql->sa);
	sql_subtype *restype = NULL, rtype;

	/* generate nested func calls */
	for(dnode *dn = case_args->h; dn; dn = dn->next) {
		sql_exp *a = rel_value_exp(query, rel, dn->data.sym, f, ek);
		if (!a)
			return NULL;
		append(args, a);
		/* all arguments should have the same type */
		sql_subtype *tpe = exp_subtype(a);
		if (tpe && restype) {
			supertype(&rtype, restype, tpe);
			restype = &rtype;
		} else if (tpe) {
			restype = tpe;
		}
	}
	if (!restype)
		return sql_error(query->sql, 02, SQLSTATE(42000) "Result type missing");

	sql_exp *cur = NULL;
	for (node *n = args->h; n; n = n->next) {
		sql_exp *a = n->data;

		if (!(a = exp_check_type(query->sql, restype, rel ? *rel : NULL, a, type_equal)))
			return NULL;
		if (!cur)
			cur = a;
		else {
			cur = rel_binop_(query->sql, NULL, cur, a, NULL, func, card_value);
			if (!cur)
				return NULL;
		}
	}
	return cur;
}

static sql_exp *
rel_case_exp(sql_query *query, sql_rel **rel, symbol *se, int f)
{
	dlist *l = se->data.lval;

	if (se->token == SQL_COALESCE) {
		return rel_complex_case(query, rel, l, f, "coalesce");
	} else if (se->token == SQL_NULLIF) {
		return rel_complex_case(query, rel, l, f, "nullif");
	} else if (l->h->type == type_list) {
		dlist *when_search_list = l->h->data.lval;
		symbol *opt_else = l->h->next->data.sym;

		return rel_case(query, rel, NULL, when_search_list, opt_else, f);
	} else {
		symbol *scalar_exp = l->h->data.sym;
		dlist *when_value_list = l->h->next->data.lval;
		symbol *opt_else = l->h->next->next->data.sym;

		return rel_case(query, rel, scalar_exp, when_value_list, opt_else, f);
	}
}

static sql_exp *
rel_cast(sql_query *query, sql_rel **rel, symbol *se, int f)
{
	mvc *sql = query->sql;
	dlist *dl = se->data.lval;
	symbol *s = dl->h->data.sym;
	sql_subtype *tpe = &dl->h->next->data.typeval;
	exp_kind ek = {type_value, card_column, FALSE};
	sql_exp *e = rel_value_exp(query, rel, s, f, ek);

	if (!e)
		return NULL;
	/* strings may need too be truncated */
	if (tpe ->type ->localtype == TYPE_str) {
		if (tpe->digits > 0) {
			sql_subtype *et = exp_subtype(e);
			sql_subtype *it = sql_bind_localtype("int");
			sql_subfunc *c = sql_bind_func(sql->sa, sql->session->schema, "truncate", et, it, F_FUNC);
			if (c)
				e = exp_binop(sql->sa, e, exp_atom_int(sql->sa, tpe->digits), c);
		}
	}
	if (e)
		e = exp_check_type(sql, tpe, rel ? *rel : NULL, e, type_cast);
	if (e && e->type == e_convert)
		exp_label(sql->sa, e, ++sql->label);
	return e;
}

static sql_exp *
rel_next_value_for( mvc *sql, symbol *se )
{
	char *seq = qname_schema_object(se->data.lval);
	char *sname = qname_schema(se->data.lval);
	sql_schema *s = cur_schema(sql);
	sql_subtype t;
	sql_subfunc *f;

	if (sname && !(s = mvc_bind_schema(sql, sname)))
		return sql_error(sql, 02, SQLSTATE(3F000) "NEXT VALUE FOR: no such schema '%s'", sname);
	if (!mvc_schema_privs(sql, s))
		return sql_error(sql, 02, SQLSTATE(42000) "NEXT VALUE FOR: access denied for %s to schema '%s'", sqlvar_get_string(find_global_var(sql, mvc_bind_schema(sql, "sys"), "current_user")), s->base.name);

	if (!find_sql_sequence(s, seq) && !stack_find_rel_view(sql, seq))
		return sql_error(sql, 02, SQLSTATE(42000) "NEXT VALUE FOR: no such sequence '%s'.'%s'", s->base.name, seq);
	sql_find_subtype(&t, "varchar", 0, 0);
	f = sql_bind_func(sql->sa, s, "next_value_for", &t, &t, F_FUNC);
	assert(f);
	return exp_binop(sql->sa, exp_atom_str(sql->sa, s->base.name, &t),
			exp_atom_str(sql->sa, seq, &t), f);
}

/* some users like to use aliases already in the groupby */
static sql_exp *
rel_selection_ref(sql_query *query, sql_rel **rel, symbol *grp, dlist *selection )
{
	sql_allocator *sa = query->sql->sa;
	dlist *gl;
	char *name = NULL;
	exp_kind ek = {type_value, card_column, FALSE};

	if (grp->token != SQL_COLUMN && grp->token != SQL_IDENT)
		return NULL;
	gl = grp->data.lval;
	if (dlist_length(gl) > 1)
		return NULL;
	if (!selection)
		return NULL;

	name = gl->h->data.sval;
	for (dnode *n = selection->h; n; n = n->next) {
		/* we only look for columns */
		tokens to = n->data.sym->token;
		if (to == SQL_COLUMN || to == SQL_IDENT) {
			dlist *l = n->data.sym->data.lval;
			/* AS name */
			if (l->h->next->data.sval &&
					strcmp(l->h->next->data.sval, name) == 0){
				sql_exp *ve = rel_value_exp(query, rel, l->h->data.sym, sql_sel, ek);
				if (ve) {
					dlist *l = dlist_create(sa);
					symbol *sym;
					exp_setname(sa, ve, NULL, name);
					/* now we should rewrite the selection
					   such that it uses the new group
					   by column
					*/
					dlist_append_string(sa, l,
						sa_strdup(sa, name));
					sym = symbol_create_list(sa, to, l);
					l = dlist_create(sa);
					dlist_append_symbol(sa, l, sym);
					/* no alias */
					dlist_append_symbol(sa, l, NULL);
					n->data.sym = symbol_create_list(sa, to, l);

				}
				return ve;
			}
		}
	}
	return NULL;
}

static sql_exp*
rel_group_column(sql_query *query, sql_rel **rel, symbol *grp, dlist *selection, int f)
{
	mvc *sql = query->sql;
	exp_kind ek = {type_value, card_value, TRUE};
	sql_exp *e = rel_value_exp2(query, rel, grp, f, ek);

	if (!e) {
		char buf[ERRSIZE];
		/* reset error */
		sql->session->status = 0;
		strcpy(buf, sql->errstr);
		sql->errstr[0] = '\0';

		e = rel_selection_ref(query, rel, grp, selection);
		if (!e) {
			if (sql->errstr[0] == 0)
				strcpy(sql->errstr, buf);
			return NULL;
		}
	}
	return e;
}

static list*
list_power_set(sql_allocator *sa, list* input) /* cube */
{
	list *res = sa_list(sa);
	/* N stores total number of subsets */
	int N = (int) pow(2, input->cnt);

	/* generate each subset one by one */
	for (int i = 0; i < N; i++) {
		list *ll = sa_list(sa);
		int j = 0; /* check every bit of i */
		for (node *n = input->h ; n ; n = n->next) {
			/* if j'th bit of i is set, then append */
			if (i & (1 << j))
				list_prepend(ll, n->data);
			j++;
		}
		list_prepend(res, ll);
	}
	return res;
}

static list*
list_rollup(sql_allocator *sa, list* input)
{
	list *res = sa_list(sa);

	for (int counter = input->cnt; counter > 0; counter--) {
		list *ll = sa_list(sa);
		int j = 0;
		for (node *n = input->h; n && j < counter; j++, n = n->next)
			list_append(ll, n->data);
		list_append(res, ll);
	}
	list_append(res, sa_list(sa)); /* global aggregate case */
	return res;
}

static int
list_equal(list* list1, list* list2)
{
	for (node *n = list1->h; n ; n = n->next) {
		sql_exp *e = (sql_exp*) n->data;
		if (!exps_find_exp(list2, e))
			return 1;
	}
	for (node *n = list2->h; n ; n = n->next) {
		sql_exp *e = (sql_exp*) n->data;
		if (!exps_find_exp(list1, e))
			return 1;
	}
	return 0;
}

static list*
lists_cartesian_product_and_distinct(sql_allocator *sa, list *l1, list *l2)
{
	list *res = sa_list(sa);

	/* for each list of l2, merge into each list of l1 while removing duplicates */
	for (node *n = l1->h ; n ; n = n->next) {
		list *sub_list = (list*) n->data;

		for (node *m = l2->h ; m ; m = m->next) {
			list *other = (list*) m->data;
			list_append(res, list_distinct(list_merge(list_dup(sub_list, (fdup) NULL), other, (fdup) NULL), (fcmp) list_equal, (fdup) NULL));
		}
	}
	return res;
}

static list*
rel_groupings(sql_query *query, sql_rel **rel, symbol *groupby, dlist *selection, int f, bool grouping_sets, list **sets)
{
	mvc *sql = query->sql;
	list *exps = new_exp_list(sql->sa);

	if (THRhighwater())
		return sql_error(sql, 10, SQLSTATE(42000) "Query too complex: running out of stack space");

	for (dnode *o = groupby->data.lval->h; o; o = o->next) {
		symbol *grouping = o->data.sym;
		list *next_set = NULL;

		if (grouping->token == SQL_GROUPING_SETS) { /* call recursively, and merge the genererated sets */
			list *other = rel_groupings(query, rel, grouping, selection, f, true, &next_set);
			if (!other)
				return NULL;
			exps = list_distinct(list_merge(exps, other, (fdup) NULL), (fcmp) exp_equal, (fdup) NULL);
		} else {
			dlist *dl = grouping->data.lval;
			if (dl) {
				list *set_cols = new_exp_list(sql->sa); /* columns and combination of columns to be used for the next set */

				for (dnode *oo = dl->h; oo; oo = oo->next) {
					symbol *grp = oo->data.sym;
					list *next_tuple = new_exp_list(sql->sa); /* next tuple of columns */

					if (grp->token == SQL_COLUMN_GROUP) { /* set of columns */
						assert(is_sql_group_totals(f));
						for (dnode *ooo = grp->data.lval->h; ooo; ooo = ooo->next) {
							symbol *elm = ooo->data.sym;
							sql_exp *e = rel_group_column(query, rel, elm, selection, f);
							if (!e)
								return NULL;
							assert(e->type == e_column);
							list_append(next_tuple, e);
							list_append(exps, e);
						}
					} else { /* single column or expression */
						sql_exp *e = rel_group_column(query, rel, grp, selection, f);
						if (!e)
							return NULL;
						if (e->type != e_column) { /* store group by expressions in the stack */
							if (is_sql_group_totals(f))
								return sql_error(sql, 02, SQLSTATE(42000) "GROUP BY: grouping expressions not possible with ROLLUP, CUBE and GROUPING SETS");
							if (!frame_push_groupby_expression(sql, grp, e))
								return NULL;
						}
						list_append(next_tuple, e);
						list_append(exps, e);
					}
					list_append(set_cols, next_tuple);
				}
				if (is_sql_group_totals(f)) {
					if (grouping->token == SQL_ROLLUP)
						next_set = list_rollup(sql->sa, set_cols);
					else if (grouping->token == SQL_CUBE)
						next_set = list_power_set(sql->sa, set_cols);
					else /* the list of sets is not used in the "GROUP BY a, b, ..." case */
						next_set = list_append(new_exp_list(sql->sa), set_cols);
				}
			} else if (is_sql_group_totals(f) && grouping_sets) /* The GROUP BY () case is the global aggregate which is always added by ROLLUP and CUBE */
				next_set = list_append(new_exp_list(sql->sa), new_exp_list(sql->sa));
		}
		if (is_sql_group_totals(f)) { /* if there are no sets, set the found one, otherwise calculate cartesian product and merge the distinct ones */
			assert(next_set);
			if (!*sets)
				*sets = next_set;
			else
				*sets = grouping_sets ? list_merge(*sets, next_set, (fdup) NULL) : lists_cartesian_product_and_distinct(sql->sa, *sets, next_set);
		}
	}
	return exps;
}

static list*
rel_partition_groupings(sql_query *query, sql_rel **rel, symbol *partitionby, dlist *selection, int f)
{
	mvc *sql = query->sql;
	dnode *o = partitionby->data.lval->h;
	list *exps = new_exp_list(sql->sa);

	for (; o; o = o->next) {
		symbol *grp = o->data.sym;
		exp_kind ek = {type_value, card_value, TRUE};
		sql_exp *e = rel_value_exp2(query, rel, grp, f, ek);

		if (!e) {
			int status = sql->session->status;
			char buf[ERRSIZE];

			/* reset error */
			sql->session->status = 0;
			strcpy(buf, sql->errstr);
			sql->errstr[0] = '\0';

			e = rel_selection_ref(query, rel, grp, selection);
			if (!e) {
				if (sql->errstr[0] == 0) {
					sql->session->status = status;
					strcpy(sql->errstr, buf);
				}
				return NULL;
			}
		}
		if (exp_is_rel(e))
			return sql_error(sql, 02, SQLSTATE(42000) "PARTITION BY: subqueries not allowed in PARTITION BY clause");
		if (e->type != e_column) { /* store group by expressions in the stack */
			if (!frame_push_groupby_expression(sql, grp, e))
				return NULL;
		}
		if (e->card > CARD_AGGR)
			e->card = CARD_AGGR;
		append(exps, e);
	}
	return exps;
}

/* find selection expressions matching the order by column expression */
/* complex columns only */
static sql_exp *
rel_order_by_column_exp(sql_query *query, sql_rel **R, symbol *column_r, int f)
{
	mvc *sql = query->sql;
	sql_rel *r = *R, *p = NULL;
	sql_exp *e = NULL, *found = NULL;
	exp_kind ek = {type_value, card_column, FALSE};

	if (!r)
		return e;

	if (r && is_simple_project(r->op) && is_processed(r)) {
		p = r;
		r = r->l;
	}

	e = rel_value_exp(query, &r, column_r, f, ek);

	if (r && !p)
		*R = r;
	else if (r)
		p->l = r;
	if (e && p) {
		if (is_project(p->op) && (found = exps_any_match(p->exps, e))) { /* if one of the projections matches, return a reference to it */
			e = exp_ref(sql, found);
		} else {
			e = rel_project_add_exp(sql, p, e);
			for (node *n = p->exps->h ; n ; n = n->next) {
				sql_exp *ee = n->data;

				if (ee->card > r->card) {
					if (exp_name(ee))
						return sql_error(sql, ERR_GROUPBY, SQLSTATE(42000) "SELECT: cannot use non GROUP BY column '%s' in query results without an aggregate function", exp_name(ee));
					else
						return sql_error(sql, ERR_GROUPBY, SQLSTATE(42000) "SELECT: cannot use non GROUP BY column in query results without an aggregate function");
				}
			}
		}
		return e;
	}
	if (e && r && is_project(r->op)) {
		sql_exp *found = exps_find_exp(r->exps, e);

		if (!found) {
			append(r->exps, e);
		} else {
			e = found;
		}
		e = exp_ref(sql, e);
	}
	return e;
}

static dlist *
simple_selection(symbol *sq)
{
	if (sq->token == SQL_SELECT) {
		SelectNode *sn;

 		sn = (SelectNode *) sq;

		if (!sn->from && !sn->where && !sn->distinct && !sn->window && dlist_length(sn->selection) == 1)
			return sn->selection;
	}
	return NULL;
}

static list *
rel_order_by(sql_query *query, sql_rel **R, symbol *orderby, int f)
{
	mvc *sql = query->sql;
	sql_rel *rel = *R, *or = rel; /* the order by relation */
	list *exps = new_exp_list(sql->sa);
	dnode *o = orderby->data.lval->h;
	dlist *selection = NULL;

	if (is_sql_orderby(f)) {
		assert(is_project(rel->op));
		rel = rel->l;
	}

	for (; o; o = o->next) {
		symbol *order = o->data.sym;

		if (order->token == SQL_COLUMN || order->token == SQL_IDENT) {
			symbol *col = order->data.lval->h->data.sym;
			int direction = order->data.lval->h->next->data.i_val;
			sql_exp *e = NULL;

			assert(order->data.lval->h->next->type == type_int);
			if ((selection = simple_selection(col)) != NULL) {
				dnode *o = selection->h;
				order = o->data.sym;
				col = order->data.lval->h->data.sym;
				/* remove optional name from selection */
				order->data.lval->h->next = NULL;
			}
			if (col->token == SQL_COLUMN || col->token == SQL_IDENT || col->token == SQL_ATOM) {
				exp_kind ek = {type_value, card_column, FALSE};

				e = rel_value_exp2(query, &rel, col, f, ek);

				if (e && e->card <= CARD_ATOM) {
					sql_subtype *tpe = exp_subtype(e);
					/* integer atom on the stack */
					if (!is_sql_window(f) && e->type == e_atom &&
					    tpe->type->eclass == EC_NUM) {
						atom *a = e->l?e->l:sql->args[e->flag];
						int nr = (int)atom_get_int(a);

						e = exps_get_exp(rel->exps, nr);
						if (!e)
							return sql_error(sql, 02, SQLSTATE(42000) "SELECT: the order by column number (%d) is not in the number of projections range (%d)", nr, list_length(rel->exps));
						e = exp_ref(sql, e);
						/* do not cache this query */
						if (e)
							scanner_reset_key(&sql->scanner);
					}
				} else if (e && exp_card(e) > rel->card) {
					if (exp_name(e))
						return sql_error(sql, ERR_GROUPBY, SQLSTATE(42000) "SELECT: cannot use non GROUP BY column '%s' in query results without an aggregate function", exp_name(e));
					else
						return sql_error(sql, ERR_GROUPBY, SQLSTATE(42000) "SELECT: cannot use non GROUP BY column in query results without an aggregate function");
				}
				if (e && !exp_name(e))
					exp_label(sql->sa, e, ++sql->label);
				if (e && rel && is_project(rel->op)) {
					sql_exp *found = exps_find_exp(rel->exps, e);

					if (!found) {
						append(rel->exps, e);
					} else {
						e = found;
					}
					e = exp_ref(sql, e);
				}
			}

			if (rel && !e && sql->session->status != -ERR_AMBIGUOUS) {
				/* reset error */
				sql->session->status = 0;
				sql->errstr[0] = '\0';

				if (!e)
					e = rel_order_by_column_exp(query, &rel, col, sql_sel | sql_orderby | (f & sql_group_totals));
				if (e && e->card > rel->card && e->card != CARD_ATOM)
					e = NULL;
			}
			if (!e)
				return NULL;
			set_direction(e, direction);
			append(exps, e);
		} else {
			return sql_error(sql, 02, SQLSTATE(42000) "SELECT: order not of type SQL_COLUMN");
		}
	}
	if (is_sql_orderby(f) && or != rel)
		or->l = rel;
	if (is_sql_window(f))
		*R = rel;
	return exps;
}

static int
generate_window_bound(tokens sql_token, bool first_half)
{
	switch (sql_token) {
		case SQL_PRECEDING:
			return first_half ? BOUND_FIRST_HALF_PRECEDING : BOUND_SECOND_HALF_PRECEDING;
		case SQL_FOLLOWING:
			return first_half ? BOUND_FIRST_HALF_FOLLOWING : BOUND_SECOND_HALF_FOLLOWING;
		case SQL_CURRENT_ROW:
			return first_half ? CURRENT_ROW_PRECEDING : CURRENT_ROW_FOLLOWING;
		default:
			assert(0);
	}
	return 0;
}

/* window functions */
static sql_exp*
generate_window_bound_call(mvc *sql, sql_exp **estart, sql_exp **eend, sql_schema *s, sql_exp *pe, sql_exp *e,
						   sql_exp *start, sql_exp *fend, int frame_type, int excl, tokens t1, tokens t2)
{
	list *rargs1 = sa_list(sql->sa), *rargs2 = sa_list(sql->sa), *targs1 = sa_list(sql->sa), *targs2 = sa_list(sql->sa);
	sql_subfunc *dc1, *dc2;
	sql_subtype *it = sql_bind_localtype("int");

	if (pe) {
		append(targs1, exp_subtype(pe));
		append(targs2, exp_subtype(pe));
		append(rargs1, exp_copy(sql, pe));
		append(rargs2, exp_copy(sql, pe));
	}
	append(rargs1, exp_copy(sql, e));
	append(rargs2, exp_copy(sql, e));
	append(targs1, exp_subtype(e));
	append(targs2, exp_subtype(e));
	append(targs1, it);
	append(targs2, it);
	append(targs1, it);
	append(targs2, it);
	append(targs1, it);
	append(targs2, it);
	append(targs1, exp_subtype(start));
	append(targs2, exp_subtype(fend));

	dc1 = sql_bind_func_(sql->sa, s, "window_bound", targs1, F_ANALYTIC);
	dc2 = sql_bind_func_(sql->sa, s, "window_bound", targs2, F_ANALYTIC);
	if (!dc1 || !dc2)
		return sql_error(sql, 02, SQLSTATE(42000) "SELECT: function 'window_bound' not found");
	append(rargs1, exp_atom_int(sql->sa, frame_type));
	append(rargs2, exp_atom_int(sql->sa, frame_type));
	append(rargs1, exp_atom_int(sql->sa, generate_window_bound(t1, true)));
	append(rargs2, exp_atom_int(sql->sa, generate_window_bound(t2, false)));
	append(rargs1, exp_atom_int(sql->sa, excl));
	append(rargs2, exp_atom_int(sql->sa, excl));
	append(rargs1, start);
	append(rargs2, fend);

	*estart = exp_op(sql->sa, rargs1, dc1);
	*eend = exp_op(sql->sa, rargs2, dc2);
	return e; /* return something to say there were no errors */
}

static sql_exp*
calculate_window_bound(sql_query *query, sql_rel *p, tokens token, symbol *bound, sql_exp *ie, int frame_type, int f)
{
	mvc *sql = query->sql;
	sql_subtype *bt, *it = sql_bind_localtype("int"), *lon = sql_bind_localtype("lng"), *iet;
	sql_class bclass = EC_ANY;
	sql_exp *res = NULL;

	if ((bound->token == SQL_PRECEDING || bound->token == SQL_FOLLOWING || bound->token == SQL_CURRENT_ROW) && bound->type == type_int) {
		atom *a = NULL;
		bt = (frame_type == FRAME_ROWS || frame_type == FRAME_GROUPS) ? lon : exp_subtype(ie);
		bclass = bt->type->eclass;

		if ((bound->data.i_val == UNBOUNDED_PRECEDING_BOUND || bound->data.i_val == UNBOUNDED_FOLLOWING_BOUND)) {
			if (EC_NUMBER(bclass))
				a = atom_general(sql->sa, bt, NULL);
			else
				a = atom_general(sql->sa, it, NULL);
		} else if (bound->data.i_val == CURRENT_ROW_BOUND) {
			if (EC_NUMBER(bclass))
				a = atom_zero_value(sql->sa, bt);
			else
				a = atom_zero_value(sql->sa, it);
		} else {
			assert(0);
		}
		res = exp_atom(sql->sa, a);
	} else { /* arbitrary expression case */
		exp_kind ek = {type_value, card_column, FALSE};
		const char* bound_desc = (token == SQL_PRECEDING) ? "PRECEDING" : "FOLLOWING";
		iet = exp_subtype(ie);

		assert(token == SQL_PRECEDING || token == SQL_FOLLOWING);
		if (bound->token == SQL_NULL ||
		    (bound->token == SQL_IDENT &&
		     bound->data.lval->h->type == type_int &&
		     sql->args[bound->data.lval->h->data.i_val]->isnull)) {
			return sql_error(sql, 02, SQLSTATE(42000) "%s offset must not be NULL", bound_desc);
		}
		res = rel_value_exp2(query, &p, bound, f, ek);
		if (!res)
			return NULL;
		if (!(bt = exp_subtype(res))) {
			sql_subtype *t = (frame_type == FRAME_ROWS || frame_type == FRAME_GROUPS) ? lon : exp_subtype(ie);
			if (rel_set_type_param(sql, t, p, res, 0) < 0) /* workaround */
				return NULL;
			bt = exp_subtype(res);
		}
		bclass = bt->type->eclass;
		if (!(bclass == EC_NUM || EC_INTERVAL(bclass) || bclass == EC_DEC || bclass == EC_FLT))
			return sql_error(sql, 02, SQLSTATE(42000) "%s offset must be of a countable SQL type", bound_desc);
		if ((frame_type == FRAME_ROWS || frame_type == FRAME_GROUPS) && bclass != EC_NUM) {
			char *err = subtype2string2(bt);
			if (!err)
				return sql_error(sql, 02, SQLSTATE(HY013) MAL_MALLOC_FAIL);
			(void) sql_error(sql, 02, SQLSTATE(42000) "Values on %s boundary on %s frame can't be %s type", bound_desc,
							 (frame_type == FRAME_ROWS) ? "rows":"groups", err);
			_DELETE(err);
			return NULL;
		}
		if (frame_type == FRAME_RANGE) {
			if (bclass == EC_FLT && iet->type->eclass != EC_FLT)
				return sql_error(sql, 02, SQLSTATE(42000) "Values in input aren't floating-point while on %s boundary are", bound_desc);
			if (bclass != EC_FLT && iet->type->eclass == EC_FLT)
				return sql_error(sql, 02, SQLSTATE(42000) "Values on %s boundary aren't floating-point while on input are", bound_desc);
			if (bclass == EC_DEC && iet->type->eclass != EC_DEC)
				return sql_error(sql, 02, SQLSTATE(42000) "Values in input aren't decimals while on %s boundary are", bound_desc);
			if (bclass != EC_DEC && iet->type->eclass == EC_DEC)
				return sql_error(sql, 02, SQLSTATE(42000) "Values on %s boundary aren't decimals while on input are", bound_desc);
			if (bclass != EC_SEC && iet->type->eclass == EC_TIME) {
				char *err = subtype2string2(iet);
				if (!err)
					return sql_error(sql, 02, SQLSTATE(HY013) MAL_MALLOC_FAIL);
				(void) sql_error(sql, 02, SQLSTATE(42000) "For %s input the %s boundary must be an interval type up to the day", err, bound_desc);
				_DELETE(err);
				return NULL;
			}
			if (EC_INTERVAL(bclass) && !EC_TEMP(iet->type->eclass)) {
				char *err = subtype2string2(iet);
				if (!err)
					return sql_error(sql, 02, SQLSTATE(HY013) MAL_MALLOC_FAIL);
				(void) sql_error(sql, 02, SQLSTATE(42000) "For %s input the %s boundary must be an interval type", err, bound_desc);
				_DELETE(err);
				return NULL;
			}
		}
	}
	if (res && !exp_name(res))
		exp_label(sql->sa, res, ++sql->label);
	return res;
}

static dlist*
get_window_clauses(mvc *sql, char* ident, symbol **partition_by_clause, symbol **order_by_clause, symbol **frame_clause)
{
	dlist *window_specification = NULL;
	char *window_ident;
	int pos;

	if (THRhighwater())
		return sql_error(sql, 10, SQLSTATE(42000) "Query too complex: running out of stack space");

	if ((window_specification = frame_get_window_def(sql, ident, &pos)) == NULL)
		return sql_error(sql, 02, SQLSTATE(42000) "SELECT: window '%s' not found", ident);

	/* avoid infinite lookups */
	if (frame_check_var_visited(sql, pos))
		return sql_error(sql, 02, SQLSTATE(42000) "SELECT: cyclic references to window '%s' found", ident);
	frame_set_var_visited(sql, pos);

	if (window_specification->h->next->data.sym) {
		if (*partition_by_clause)
			return sql_error(sql, 02, SQLSTATE(42000) "SELECT: redefinition of PARTITION BY clause from window '%s'", ident);
		*partition_by_clause = window_specification->h->next->data.sym;
	}
	if (window_specification->h->next->next->data.sym) {
		if (*order_by_clause)
			return sql_error(sql, 02, SQLSTATE(42000) "SELECT: redefinition of ORDER BY clause from window '%s'", ident);
		*order_by_clause = window_specification->h->next->next->data.sym;
	}
	if (window_specification->h->next->next->next->data.sym) {
		if (*frame_clause)
			return sql_error(sql, 02, SQLSTATE(42000) "SELECT: redefinition of frame clause from window '%s'", ident);
		*frame_clause = window_specification->h->next->next->next->data.sym;
	}

	window_ident = window_specification->h->data.sval;
	if (window_ident && !get_window_clauses(sql, window_ident, partition_by_clause, order_by_clause, frame_clause))
		return NULL; /* the error was already set */

	return window_specification; /* return something to say there were no errors */
}

static char*
window_function_arg_types_2str(list* types, int N)
{
	char *arg_list = NULL;
	int i = 0;

	for (node *n = types->h; n && i < N; n = n->next) {
		char *tpe = subtype2string((sql_subtype *) n->data);

		if (arg_list) {
			char *t = arg_list;
			arg_list = sql_message("%s, %s", arg_list, tpe);
			_DELETE(t);
			_DELETE(tpe);
		} else {
			arg_list = tpe;
		}
		i++;
	}
	return arg_list;
}

/*
 * select x, y, rank_op() over (partition by x order by y) as, ...
                aggr_op(z) over (partition by y order by x) as, ...
 * from table [x,y,z,w,v]
 *
 * project and order by over x,y / y,x
 * a = project( table ) [ x, y, z, w, v ], [ x, y]
 * b = project( table ) [ x, y, z, w, v ], [ y, x]
 *
 * project with order dependent operators, ie combined prev/current value
 * aa = project (a) [ x, y, r = rank_op(diff(x) (marks a new partition), rediff(diff(x), y) (marks diff value with in partition)), z, w, v ]
 * project(aa) [ aa.x, aa.y, aa.r ] -- only keep current output list
 * bb = project (b) [ x, y, a = aggr_op(z, diff(y), rediff(diff(y), x)), z, w, v ]
 * project(bb) [ bb.x, bb.y, bb.a ]  -- only keep current output list
 */
static sql_exp *
rel_rankop(sql_query *query, sql_rel **rel, symbol *se, int f)
{
	mvc *sql = query->sql;
	node *n;
	dlist *l = se->data.lval, *window_specification = NULL;
	symbol *window_function = l->h->data.sym, *partition_by_clause = NULL, *order_by_clause = NULL, *frame_clause = NULL;
	char *aname = NULL, *sname = NULL, *window_ident = NULL;
	sql_subfunc *wf = NULL;
	sql_exp *in = NULL, *pe = NULL, *oe = NULL, *call = NULL, *start = NULL, *eend = NULL, *fstart = NULL, *fend = NULL, *ie = NULL;
	sql_rel *p;
	list *gbe = NULL, *obe = NULL, *args = NULL, *types = NULL, *fargs = NULL;
	sql_schema *s = cur_schema(sql);
	dnode *dn = window_function->data.lval->h, *dargs = NULL;
	int distinct = 0, frame_type, pos, nf = f, nfargs = 0;
	bool is_nth_value, supports_frames;

	frame_clear_visited_flag(sql); /* clear visited flags before iterating */

	if (l->h->next->type == type_list) {
		window_specification = l->h->next->data.lval;
	} else if (l->h->next->type == type_string) {
		const char* window_alias = l->h->next->data.sval;
		if ((window_specification = frame_get_window_def(sql, window_alias, &pos)) == NULL)
			return sql_error(sql, 02, SQLSTATE(42000) "SELECT: window '%s' not found", window_alias);
		frame_set_var_visited(sql, pos);
	} else {
		assert(0);
	}

	window_ident = window_specification->h->data.sval;
	partition_by_clause = window_specification->h->next->data.sym;
	order_by_clause = window_specification->h->next->next->data.sym;
	frame_clause = window_specification->h->next->next->next->data.sym;

	if (window_ident && !get_window_clauses(sql, window_ident, &partition_by_clause, &order_by_clause, &frame_clause))
		return NULL;

	frame_type = order_by_clause ? FRAME_RANGE : FRAME_ROWS;
	aname = qname_schema_object(dn->data.lval);
	sname = qname_schema(dn->data.lval);

	if (sname && !(s = mvc_bind_schema(sql, sname)))
		return sql_error(sql, 02, SQLSTATE(3F000) "SELECT: no such schema '%s'", sname);

	is_nth_value = !strcmp(aname, "nth_value");
	supports_frames = window_function->token != SQL_RANK || is_nth_value || !strcmp(aname, "first_value") || !strcmp(aname, "last_value");

	if (is_sql_update_set(f) || is_sql_psm(f) || is_sql_values(f) || is_sql_join(f) || is_sql_where(f) || is_sql_groupby(f) || is_sql_having(f) || is_psm_call(f) || is_sql_from(f)) {
		char *uaname = GDKmalloc(strlen(aname) + 1);
		const char *clause = is_sql_update_set(f)||is_sql_psm(f)?"in SET, WHILE, IF, ELSE, CASE, WHEN, RETURN, ANALYZE clauses (use subquery)":is_sql_values(f)?"on an unique value":
							 is_sql_join(f)?"in JOIN conditions":is_sql_where(f)?"in WHERE clause":is_sql_groupby(f)?"in GROUP BY clause":
							 is_psm_call(f)?"in CALL":is_sql_from(f)?"in functions in FROM":"in HAVING clause";
		(void) sql_error(sql, 02, SQLSTATE(42000) "%s: window function '%s' not allowed %s",
						 uaname ? toUpperCopy(uaname, aname) : aname, aname, clause);
		if (uaname)
			GDKfree(uaname);
		return NULL;
	} else if (is_sql_aggr(f)) {
		char *uaname = GDKmalloc(strlen(aname) + 1);
		(void) sql_error(sql, 02, SQLSTATE(42000) "%s: window functions not allowed inside aggregation functions",
						 uaname ? toUpperCopy(uaname, aname) : aname);
		if (uaname)
			GDKfree(uaname);
		return NULL;
	} else if (is_sql_window(f)) {
		char *uaname = GDKmalloc(strlen(aname) + 1);
		(void) sql_error(sql, 02, SQLSTATE(42000) "%s: window functions cannot be nested",
						 uaname ? toUpperCopy(uaname, aname) : aname);
		if (uaname)
			GDKfree(uaname);
		return NULL;
	}

	/* window operations are only allowed in the projection */
	if (!is_sql_sel(f))
		return sql_error(sql, 02, SQLSTATE(42000) "OVER: only possible within the selection");

	p = *rel;
	/* Partition By */
	if (partition_by_clause) {
		gbe = rel_partition_groupings(query, &p, partition_by_clause, NULL /* cannot use (selection) column references, as this result is a selection column */, nf | sql_window);
		if (!gbe)
			return NULL;
		for (n = gbe->h ; n ; n = n->next) {
			sql_exp *en = n->data;

			set_ascending(en);
			set_nulls_first(en);
		}
	}

	/* Order By */
	if (order_by_clause) {
		obe = rel_order_by(query, &p, order_by_clause, nf | sql_window);
		if (!obe)
			return NULL;
	}

	fargs = sa_list(sql->sa);
	if (window_function->token == SQL_RANK) { /* rank function call */
		dlist *dl = dn->next->next->data.lval;
		bool is_lag = !strcmp(aname, "lag"), is_lead = !strcmp(aname, "lead"),
			 extra_input = !strcmp(aname, "ntile") || !strcmp(aname, "rank") || !strcmp(aname, "dense_rank") || !strcmp(aname, "row_number") || !strcmp(aname, "percent_rank") || !strcmp(aname, "cume_dist");

		distinct = dn->next->data.i_val;
		if (extra_input) { /* pass an input column for analytic functions that don't require it */
			in = rel_first_column(sql, p);
			if (!in)
				return NULL;
			in = exp_ref(sql, in);
			append(fargs, in);
			in = exp_ref_save(sql, in);
		}
		if (dl)
			for (dargs = dl->h ; dargs ; dargs = dargs->next) {
				exp_kind ek = {type_value, card_column, FALSE};
				sql_subtype *empty = sql_bind_localtype("void"), *bte = sql_bind_localtype("bte");

				in = rel_value_exp2(query, &p, dargs->data.sym, f | sql_window, ek);
				if (!in)
					return NULL;
				if (!exp_subtype(in)) { /* we also do not expect parameters here */
					char *uaname = GDKmalloc(strlen(aname) + 1);
					(void) sql_error(sql, 02, SQLSTATE(42000) "%s: parameters not allowed as arguments to window functions",
									uaname ? toUpperCopy(uaname, aname) : aname);
					if (uaname)
						GDKfree(uaname);
					return NULL;
				}
				if (!exp_name(in))
					exp_label(sql->sa, in, ++sql->label);

				/* corner case, if the argument is null convert it into something countable such as bte */
				if (subtype_cmp(exp_subtype(in), empty) == 0)
					in = exp_convert(sql->sa, in, empty, bte);
				if ((is_lag || is_lead) && nfargs == 2) { /* lag and lead 3rd arg must have same type as 1st arg */
					sql_exp *first = (sql_exp*) fargs->h->data;
					if (!(in = exp_check_type(sql, exp_subtype(first), p, in, type_equal)))
						return NULL;
				}
				if (!in)
					return NULL;

				append(fargs, in);
				in = exp_ref_save(sql, in);
				nfargs++;
			}
	} else { /* aggregation function call */
		distinct = dn->next->data.i_val;
		for (dargs = dn->next->next ; dargs && dargs->data.sym ; dargs = dargs->next) {
			exp_kind ek = {type_value, card_column, FALSE};
			sql_subtype *empty = sql_bind_localtype("void"), *bte = sql_bind_localtype("bte");

			in = rel_value_exp2(query, &p, dargs->data.sym, f | sql_window, ek);
			if (!in)
				return NULL;
			if (!exp_subtype(in)) { /* we also do not expect parameters here */
				char *uaname = GDKmalloc(strlen(aname) + 1);
				(void) sql_error(sql, 02, SQLSTATE(42000) "%s: parameters not allowed as arguments to window functions",
								uaname ? toUpperCopy(uaname, aname) : aname);
				if (uaname)
					GDKfree(uaname);
				return NULL;
			}
			if (!exp_name(in))
				exp_label(sql->sa, in, ++sql->label);

			/* corner case, if the argument is null convert it into something countable such as bte */
			if (subtype_cmp(exp_subtype(in), empty) == 0)
				in = exp_convert(sql->sa, in, empty, bte);
			if (!in)
				return NULL;

			append(fargs, in);
			in = exp_ref_save(sql, in);
			nfargs++;

			if (!strcmp(aname, "count"))
				append(fargs, exp_atom_bool(sql->sa, 1)); /* ignore nills */
		}

		if (!nfargs) { /* count(*) */
			if (window_function->token == SQL_AGGR && strcmp(aname, "count") != 0) {
				char *uaname = GDKmalloc(strlen(aname) + 1);
				(void) sql_error(sql, 02, SQLSTATE(42000) "%s: unable to perform '%s(*)'",
								uaname ? toUpperCopy(uaname, aname) : aname, aname);
				if (uaname)
					GDKfree(uaname);
				return NULL;
			}

			in = rel_first_column(sql, p);
			in = exp_ref(sql, in);
			append(fargs, in);
			append(fargs, exp_atom_bool(sql->sa, 0)); /* don't ignore nills */
			in = exp_ref_save(sql, in);
		}
	}

	if (distinct)
		return sql_error(sql, 02, SQLSTATE(42000) "SELECT: DISTINCT clause is not implemented for window functions");

	/* diff for partitions */
	if (gbe) {
		sql_subtype *bt = sql_bind_localtype("bit");

		for( n = gbe->h; n; n = n->next)  {
			sql_subfunc *df;
			sql_exp *e = n->data;

			if (!exp_subtype(e))
				return sql_error(sql, 02, SQLSTATE(42000) "SELECT: parameters not allowed at PARTITION BY clause from window functions");
			if (!exp_name(e))
				exp_label(sql->sa, e, ++sql->label);

			e = exp_copy(sql, e);
			args = sa_list(sql->sa);
			if (pe) {
				df = bind_func(sql, s, "diff", bt, exp_subtype(e), F_ANALYTIC);
				append(args, pe);
			} else {
				df = bind_func(sql, s, "diff", exp_subtype(e), NULL, F_ANALYTIC);
			}
			if (!df)
				return sql_error(sql, 02, SQLSTATE(42000) "SELECT: function 'diff' not found");
			append(args, e);
			pe = exp_op(sql->sa, args, df);
		}
	} else {
		pe = exp_atom_bool(sql->sa, 0);
	}
	if (pe && !exp_name(pe))
		exp_label(sql->sa, pe, ++sql->label);
	/* diff for orderby */
	if (obe) {
		sql_subtype *bt = sql_bind_localtype("bit");

		for( n = obe->h; n; n = n->next) {
			sql_subfunc *df;
			sql_exp *e = n->data;

			if (!exp_subtype(e))
				return sql_error(sql, 02, SQLSTATE(42000) "SELECT: parameters not allowed at ORDER BY clause from window functions");
			if (!exp_name(e))
				exp_label(sql->sa, e, ++sql->label);

			e = exp_copy(sql, e);
			args = sa_list(sql->sa);
			if (oe) {
				df = bind_func(sql, s, "diff", bt, exp_subtype(e), F_ANALYTIC);
				append(args, oe);
			} else {
				df = bind_func(sql, s, "diff", exp_subtype(e), NULL, F_ANALYTIC);
			}
			if (!df)
				return sql_error(sql, 02, SQLSTATE(42000) "SELECT: function 'diff' not found");
			append(args, e);
			oe = exp_op(sql->sa, args, df);
		}
	} else {
		oe = exp_atom_bool(sql->sa, 0);
	}
	if (oe && !exp_name(oe))
		exp_label(sql->sa, oe, ++sql->label);

	if (frame_clause || supports_frames)
		ie = exp_copy(sql, obe ? (sql_exp*) obe->t->data : in);

	/* Frame */
	if (frame_clause) {
		dnode *d = frame_clause->data.lval->h;
		symbol *wstart = d->data.sym, *wend = d->next->data.sym, *rstart = wstart->data.lval->h->data.sym,
			   *rend = wend->data.lval->h->data.sym;
		int excl = d->next->next->next->data.i_val;
		frame_type = d->next->next->data.i_val;

		if (!supports_frames)
			return sql_error(sql, 02, SQLSTATE(42000) "OVER: frame extend only possible with aggregation and first_value, last_value and nth_value functions");
		if (!obe && frame_type == FRAME_GROUPS)
			return sql_error(sql, 02, SQLSTATE(42000) "GROUPS frame requires an order by expression");
		if (wstart->token == SQL_FOLLOWING && wend->token == SQL_PRECEDING)
			return sql_error(sql, 02, SQLSTATE(42000) "FOLLOWING offset must come after PRECEDING offset");
		if (wstart->token == SQL_CURRENT_ROW && wend->token == SQL_PRECEDING)
			return sql_error(sql, 02, SQLSTATE(42000) "CURRENT ROW offset must come after PRECEDING offset");
		if (wstart->token == SQL_FOLLOWING && wend->token == SQL_CURRENT_ROW)
			return sql_error(sql, 02, SQLSTATE(42000) "FOLLOWING offset must come after CURRENT ROW offset");
		if (wstart->token != SQL_CURRENT_ROW && wend->token != SQL_CURRENT_ROW && wstart->token == wend->token &&
		   (frame_type != FRAME_ROWS && frame_type != FRAME_ALL))
			return sql_error(sql, 02, SQLSTATE(42000) "Non-centered windows are only supported in row frames");
		if (!obe && frame_type == FRAME_RANGE) {
			bool ok_preceding = false, ok_following = false;
			if ((wstart->token == SQL_PRECEDING || wstart->token == SQL_CURRENT_ROW) &&
			   (rstart->token == SQL_PRECEDING || rstart->token == SQL_CURRENT_ROW) && rstart->type == type_int &&
			   (rstart->data.i_val == UNBOUNDED_PRECEDING_BOUND || rstart->data.i_val == CURRENT_ROW_BOUND))
				ok_preceding = true;
			if ((wend->token == SQL_FOLLOWING || wend->token == SQL_CURRENT_ROW) &&
			   (rend->token == SQL_FOLLOWING || rend->token == SQL_CURRENT_ROW) && rend->type == type_int &&
			   (rend->data.i_val == UNBOUNDED_FOLLOWING_BOUND || rend->data.i_val == CURRENT_ROW_BOUND))
				ok_following = true;
			if (!ok_preceding || !ok_following)
				return sql_error(sql, 02, SQLSTATE(42000) "RANGE frame with PRECEDING/FOLLOWING offset requires an order by expression");
			frame_type = FRAME_ALL; /* special case, iterate the entire partition */
		}

		if ((fstart = calculate_window_bound(query, p, wstart->token, rstart, ie, frame_type, f | sql_window)) == NULL)
			return NULL;
		if ((fend = calculate_window_bound(query, p, wend->token, rend, ie, frame_type, f | sql_window)) == NULL)
			return NULL;
		if (generate_window_bound_call(sql, &start, &eend, s, gbe ? pe : NULL, ie, fstart, fend, frame_type, excl,
									   wstart->token, wend->token) == NULL)
			return NULL;
	} else if (supports_frames) { /* for analytic functions with no frame clause, we use the standard default values */
		sql_subtype *it = sql_bind_localtype("int"), *lon = sql_bind_localtype("lng"), *bt;
		unsigned char sclass;

		bt = (frame_type == FRAME_ROWS || frame_type == FRAME_GROUPS) ? lon : exp_subtype(ie);
		sclass = bt->type->eclass;
		if (sclass == EC_POS || sclass == EC_NUM || sclass == EC_DEC || EC_INTERVAL(sclass)) {
			fstart = exp_null(sql->sa, bt);
			if (order_by_clause)
				fend = exp_atom(sql->sa, atom_zero_value(sql->sa, bt));
			else
				fend = exp_null(sql->sa, bt);
		} else {
			fstart = exp_null(sql->sa, it);
			if (order_by_clause)
				fend = exp_atom(sql->sa, atom_zero_value(sql->sa, it));
			else
				fend = exp_null(sql->sa, it);
		}
		if (!obe)
			frame_type = FRAME_ALL;

		if (fstart && !exp_name(fstart))
			exp_label(sql->sa, fstart, ++sql->label);
		if (fend && !exp_name(fend))
			exp_label(sql->sa, fend, ++sql->label);

		if (generate_window_bound_call(sql, &start, &eend, s, gbe ? pe : NULL, ie, fstart, fend, frame_type, EXCLUDE_NONE,
									   SQL_PRECEDING, SQL_FOLLOWING) == NULL)
			return NULL;
	}

	if (!pe || !oe)
		return NULL;
	if (start && !exp_name(start))
		exp_label(sql->sa, start, ++sql->label);
	if (eend && !exp_name(eend))
		exp_label(sql->sa, eend, ++sql->label);

	if (!supports_frames) {
		append(fargs, pe);
		append(fargs, oe);
	}

	types = exp_types(sql->sa, fargs);
	wf = bind_func_(sql, s, aname, types, F_ANALYTIC);
	if (!wf) {
		wf = find_func(sql, s, aname, list_length(types), F_ANALYTIC, NULL);
		if (wf) {
			node *op = wf->func->ops->h;
			list *nexps = sa_list(sql->sa);

			for (n = fargs->h ; wf && op && n; op = op->next, n = n->next ) {
				sql_arg *arg = op->data;
				sql_exp *e = n->data;

				e = exp_check_type(sql, &arg->type, NULL, e, type_equal);
				if (!e) {
					wf = NULL;
					break;
				}
				list_append(nexps, e);
			}
			if (wf && list_length(nexps))
				fargs = nexps;
			else {
				char *arg_list = nfargs ? window_function_arg_types_2str(types, nfargs) : NULL;
				sql_error(sql, 02, SQLSTATE(42000) "SELECT: window function '%s(%s)' not found", aname, arg_list ? arg_list : "");
				_DELETE(arg_list);
				return NULL;
			}
		} else {
			char *arg_list = nfargs ? window_function_arg_types_2str(types, nfargs) : NULL;
			sql_error(sql, 02, SQLSTATE(42000) "SELECT: window function '%s(%s)' not found", aname, arg_list ? arg_list : "");
			_DELETE(arg_list);
			return NULL;
		}
	}
	args = sa_list(sql->sa);
	for(node *nn = fargs->h ; nn ; nn = nn->next)
		append(args, (sql_exp*) nn->data);
	if (supports_frames) {
		append(args, start);
		append(args, eend);
	}
	call = exp_rank_op(sql->sa, args, gbe, obe, wf);
	if (call && !exp_name(call))
		exp_label(sql->sa, call, ++sql->label);
	*rel = p;
	return call;
}

sql_exp *
rel_value_exp2(sql_query *query, sql_rel **rel, symbol *se, int f, exp_kind ek)
{
	mvc *sql = query->sql;
	if (!se)
		return NULL;

	if (THRhighwater())
		return sql_error(sql, 10, SQLSTATE(42000) "Query too complex: running out of stack space");

	if (rel && *rel && (*rel)->card == CARD_AGGR) { /* group by expression case, handle it before */
		sql_exp *exp = NULL;
		if (!is_sql_aggr(f))
			exp = frame_get_groupby_expression(sql, se);
		if (sql->errstr[0] != '\0')
			return NULL;
		if (exp) {
			sql_exp *res = exp_ref(sql, exp);
			res->card = (*rel)->card;
			if (se->token == SQL_AGGR) {
				dlist *l = se->data.lval;
				int distinct = l->h->next->data.i_val;
				if (distinct)
					set_distinct(res);
			}
			if (!query_has_outer(query) && is_groupby((*rel)->op))
				res = rel_groupby_add_aggr(sql, *rel, res);
			return res;
		}
	}

	switch (se->token) {
	case SQL_OP:
		return rel_op(query, rel, se, f, ek);
	case SQL_UNOP:
		return rel_unop(query, rel, se, f, ek);
	case SQL_BINOP:
		return rel_binop(query, rel, se, f, ek);
	case SQL_NOP:
		return rel_nop(query, rel, se, f, ek);
	case SQL_AGGR:
		return rel_aggr(query, rel, se, f);
	case SQL_WINDOW:
		return rel_rankop(query, rel, se, f);
	case SQL_IDENT:
	case SQL_COLUMN:
		return rel_column_ref(query, rel, se, f );
	case SQL_NAME: {
		dlist *l = se->data.lval;
		const char *sname = qname_schema(l);
		const char *vname = qname_schema_object(l);
		return rel_var_ref(sql, sname, vname);
	}
	case SQL_VALUES:
	case SQL_WITH:
	case SQL_SELECT: {
		sql_rel *r = NULL;

		if (is_psm_call(f))
			return sql_error(sql, 02, SQLSTATE(42000) "CALL: subqueries not allowed inside CALL statements");
		if (rel && *rel)
			query_push_outer(query, *rel, f);
		if (se->token == SQL_WITH) {
			r = rel_with_query(query, se);
		} else if (se->token == SQL_VALUES) {
			r = rel_values(query, se);
		} else {
			assert(se->token == SQL_SELECT);
			r = rel_subquery(query, NULL, se, ek);
		}
		if (rel && *rel)
			*rel = query_pop_outer(query);
		if (!r)
			return NULL;
		if (ek.type == type_value && ek.card <= card_set && is_project(r->op) && list_length(r->exps) > 1)
			return sql_error(sql, 02, SQLSTATE(42000) "SELECT: subquery must return only one column");
		if (list_length(r->exps) == 1 && !is_sql_psm(f)) /* for now don't rename multi attribute results */
			r = rel_zero_or_one(sql, r, ek);
		return exp_rel(sql, r);
	}
	case SQL_TABLE: {
		/* turn a subquery into a tabular result */
		*rel = rel_selects(query, se->data.sym);
		if (*rel)
			return lastexp(*rel);
		return NULL;
	}
	case SQL_PARAMETER: {
		if (sql->emode != m_prepare)
			return sql_error(sql, 02, SQLSTATE(42000) "SELECT: parameters ('?') not allowed in normal queries, use PREPARE");
		assert(se->type == type_int);
		return exp_atom_ref(sql->sa, se->data.i_val, NULL);
	}
	case SQL_NULL:
		return exp_null(sql->sa, sql_bind_localtype("void"));
	case SQL_NEXT:
		return rel_next_value_for(sql, se);
	case SQL_CAST:
		return rel_cast(query, rel, se, f);
	case SQL_CASE:
	case SQL_COALESCE:
	case SQL_NULLIF:
		return rel_case_exp(query, rel, se, f);
	case SQL_RANK:
		return sql_error(sql, 02, SQLSTATE(42000) "SELECT: window function %s requires an OVER clause", qname_schema_object(se->data.lval->h->data.lval));
	case SQL_XMLELEMENT:
	case SQL_XMLFOREST:
	case SQL_XMLCOMMENT:
	case SQL_XMLATTRIBUTE:
	case SQL_XMLCONCAT:
	case SQL_XMLDOCUMENT:
	case SQL_XMLPI:
	case SQL_XMLTEXT:
		return rel_xml(query, rel, se, f, ek);
	default:
		return rel_logical_value_exp(query, rel, se, f, ek);
	}
}

static int exps_has_rank(list *exps);

static int
exp_has_rank(sql_exp *e)
{
	switch(e->type) {
	case e_convert:
		return exp_has_rank(e->l);
	case e_func:
		if (e->r)
			return 1;
		/* fall through */
	case e_aggr:
		return exps_has_rank(e->l);
	default:
		return 0;
	}
}

/* TODO create exps_has (list, fptr ) */
static int
exps_has_rank(list *exps)
{
	if (!exps || list_empty(exps))
		return 0;
	for(node *n = exps->h; n; n=n->next){
		sql_exp *e = n->data;

		if (exp_has_rank(e))
			return 1;
	}
	return 0;
}

sql_exp *
rel_value_exp(sql_query *query, sql_rel **rel, symbol *se, int f, exp_kind ek)
{
	SelectNode *sn = NULL;
	sql_exp *e;
	if (!se)
		return NULL;

	if (se->token == SQL_SELECT)
		sn = (SelectNode*)se;
	if (THRhighwater())
		return sql_error(query->sql, 10, SQLSTATE(42000) "Query too complex: running out of stack space");

	e = rel_value_exp2(query, rel, se, f, ek);
	if (e && (se->token == SQL_SELECT || se->token == SQL_TABLE) && !exp_is_rel(e)) {
		assert(*rel);
		return rel_lastexp(query->sql, *rel);
	}
	if (exp_has_rel(e) && sn && !sn->from && !sn->where && (ek.card < card_set || ek.card == card_exists) && ek.type != type_relation) {
		sql_rel *r = exp_rel_get_rel(query->sql->sa, e);
		sql_rel *l = r->l;

		if (r && is_simple_project(r->op) && l && is_simple_project(l->op) && !l->l && !exps_has_rank(r->exps) && list_length(r->exps) == 1) { /* should be a simple column or value */
			if (list_length(r->exps) > 1) { /* Todo make sure the in handling can handle a list ( value lists), instead of just a list of relations */
				e = exp_values(query->sql->sa, r->exps);
			} else {
				e = r->exps->h->data;
				if (*rel && !exp_has_rel(e)) {
					rel_bind_var(query->sql, *rel, e);
					if (exp_has_freevar(query->sql, e) && is_sql_aggr(f)) {
						sql_rel *outer = query_fetch_outer(query, exp_has_freevar(query->sql, e)-1);
						query_outer_pop_last_used(query, exp_has_freevar(query->sql, e)-1);
					        reset_outer(outer);
					}
				}
			}
		}
	}
	return e;
}

static sql_exp *
column_exp(sql_query *query, sql_rel **rel, symbol *column_e, int f)
{
	dlist *l = column_e->data.lval;
	exp_kind ek = {type_value, card_column, FALSE};
	sql_exp *ve;

	if (f == sql_sel && rel && *rel && (*rel)->card < CARD_AGGR)
		ek.card = card_value;
	ve = rel_value_exp(query, rel, l->h->data.sym, f, ek);
	if (!ve)
		return NULL;
	/* AS name */
	if (ve && l->h->next->data.sval)
		exp_setname(query->sql->sa, ve, NULL, l->h->next->data.sval);
	return ve;
}

static list *
rel_table_exp(sql_query *query, sql_rel **rel, symbol *column_e )
{
	mvc *sql = query->sql;
	if (column_e->token == SQL_TABLE && column_e->data.lval->h->type == type_symbol) {
		sql_rel *r;

		if (!is_project((*rel)->op))
			return NULL;
		r = rel_named_table_function( query, (*rel)->l, column_e, 0);
		if (!r)
			return NULL;
		*rel = r;
		return sa_list(sql->sa);
	} else if (column_e->token == SQL_TABLE) {
		char *tname = column_e->data.lval->h->data.sval;
		list *exps;
		sql_rel *project = *rel, *groupby = NULL;

		/* if there's a group by relation in the tree, skip it for the '*' case and use the underlying projection */
		if (project) {
			while (is_groupby(project->op) || is_select(project->op)) {
				if (is_groupby(project->op))
					groupby = project;
				if (project->l)
					project = project->l;
			}
			assert(project);
		}

		if ((exps = rel_table_projections(sql, project, tname, 0)) != NULL && !list_empty(exps)) {
			if (groupby) {
				groupby->exps = list_distinct(list_merge(groupby->exps, exps, (fdup) NULL), (fcmp) exp_equal, (fdup) NULL);
				for (node *n = groupby->exps->h ; n ; n = n->next) {
					sql_exp *e = n->data;

					if (e->card > groupby->card) {
						if (exp_name(e))
							return sql_error(sql, ERR_GROUPBY, SQLSTATE(42000) "SELECT: cannot use non GROUP BY column '%s' in query results without an aggregate function", exp_name(e));
						else
							return sql_error(sql, ERR_GROUPBY, SQLSTATE(42000) "SELECT: cannot use non GROUP BY column in query results without an aggregate function");
					}
				}
			}

			return exps;
		}
		if (!tname)
			return sql_error(sql, 02, SQLSTATE(42000) "Table expression without table name");
		return sql_error(sql, 02, SQLSTATE(42000) "Column expression Table '%s' unknown", tname);
	}
	return NULL;
}

sql_exp *
rel_column_exp(sql_query *query, sql_rel **rel, symbol *column_e, int f)
{
	if (column_e->token == SQL_COLUMN || column_e->token == SQL_IDENT)
		return column_exp(query, rel, column_e, f);
	return NULL;
}

static sql_rel*
rel_where_groupby_nodes(sql_query *query, sql_rel *rel, SelectNode *sn, int *group_totals)
{
	mvc *sql = query->sql;

	if (sn->where) {
		rel = rel_logical_exp(query, rel, sn->where, sql_where);
		if (!rel) {
			if (sql->errstr[0] == 0)
				return sql_error(sql, 02, SQLSTATE(42000) "Subquery result missing");
			return NULL;
		}
	}

	if (rel && sn->groupby) {
		list *gbe, *sets = NULL;
		for (dnode *o = sn->groupby->data.lval->h; o ; o = o->next) {
			symbol *grouping = o->data.sym;
			if (grouping->token == SQL_ROLLUP || grouping->token == SQL_CUBE || grouping->token == SQL_GROUPING_SETS) {
				*group_totals |= sql_group_totals;
				break;
			}
		}
		gbe = rel_groupings(query, &rel, sn->groupby, sn->selection, sql_sel | sql_groupby | *group_totals, false, &sets);
		if (!gbe)
			return NULL;
		rel = rel_groupby(sql, rel, gbe);
		if (sets && list_length(sets) > 1) { /* if there is only one combination, there is no reason to generate unions */
			prop *p = prop_create(sql->sa, PROP_GROUPINGS, rel->p);
			p->value = sets;
			rel->p = p;
		}
	}

	if (rel && sn->having) {
		/* having implies group by, ie if not supplied do a group by */
		if (rel->op != op_groupby)
			rel = rel_groupby(sql, rel, NULL);
	}
	return rel;
}

static sql_rel*
rel_having_limits_nodes(sql_query *query, sql_rel *rel, SelectNode *sn, exp_kind ek, int group_totals)
{
	mvc *sql = query->sql;

	if (sn->having) {
		sql_rel *inner = NULL;
		int single_value = 1;

		if (is_project(rel->op) && rel->l) {
			inner = rel->l;
			single_value = 0;
		}

		if (inner && is_groupby(inner->op))
			set_processed(inner);
		inner = rel_logical_exp(query, inner, sn->having, sql_having | group_totals);

		if (!inner)
			return NULL;
		if (inner->exps && exps_card(inner->exps) > CARD_AGGR)
			return sql_error(sql, 02, SQLSTATE(42000) "SELECT: cannot compare sets with values, probably an aggregate function missing");
		if (!single_value)
			rel->l = inner;
	}

	if (rel && sn->distinct)
		rel = rel_distinct(rel);

	if (rel && sn->orderby) {
		list *obe = NULL;
		sql_rel *sel = NULL, *l = rel->l;

		/* project( select ) */
		if (sn->having && is_select(l->op)) {
			sel = l;
			rel->l = l->l;
		}
		rel = rel_orderby(sql, rel);
		set_processed(rel);
		obe = rel_order_by(query, &rel, sn->orderby, sql_orderby | group_totals);
		if (!obe)
			return NULL;
		rel->r = obe;
		if (sel) {
			sql_rel *o = rel, *p = o->l;
			p->l = sel;
		}
	}
	if (!rel)
		return NULL;

	if (sn->limit || sn->offset) {
		sql_subtype *lng = sql_bind_localtype("lng");
		list *exps = new_exp_list(sql->sa);

		if (sn->limit) {
			sql_exp *l = rel_value_exp(query, NULL, sn->limit, 0, ek);

			if (!l || !(l=exp_check_type(sql, lng, NULL, l, type_equal)))
				return NULL;
			if ((ek.card != card_relation && sn->limit) &&
				(ek.card == card_value && sn->limit)) {
				sql_subfunc *zero_or_one = sql_bind_func(sql->sa, sql->session->schema, "zero_or_one", exp_subtype(l), NULL, F_AGGR);
				l = exp_aggr1(sql->sa, l, zero_or_one, 0, 0, CARD_ATOM, has_nil(l));
			}
			list_append(exps, l);
		} else
			list_append(exps, exp_atom(sql->sa, atom_general(sql->sa, lng, NULL)));
		if (sn->offset) {
			sql_exp *o = rel_value_exp( query, NULL, sn->offset, 0, ek);
			if (!o || !(o=exp_check_type(sql, lng, NULL, o, type_equal)))
				return NULL;
			list_append(exps, o);
		}
		rel = rel_topn(sql->sa, rel, exps);
	}

	if (sn->sample || sn->seed) {
		list *exps = new_exp_list(sql->sa);

		if (sn->sample) {
			sql_exp *s = rel_value_exp(query, NULL, sn->sample, 0, ek);
			if (!s)
				return NULL;
			if (!exp_subtype(s) && rel_set_type_param(sql, sql_bind_localtype("lng"), NULL, s, 0) < 0)
				return NULL;
			list_append(exps, s);
		} else {
			assert(sn->seed);
			return sql_error(sql, 02, SQLSTATE(42000) "SEED: cannot have SEED without SAMPLE");
		}
		if (sn->seed) {
			sql_exp *e = rel_value_exp(query, NULL, sn->seed, 0, ek);
			if (!e || !(e=exp_check_type(sql, sql_bind_localtype("int"), NULL, e, type_equal)))
				return NULL;
			list_append(exps, e);
		}
		rel = rel_sample(sql->sa, rel, exps);
	}

	if (rel)
		set_processed(rel);
	return rel;
}

static sql_rel *
join_on_column_name(sql_query *query, sql_rel *rel, sql_rel *t1, sql_rel *t2, int op, int l_nil, int r_nil)
{
	mvc *sql = query->sql;
	int nr = ++sql->label, found = 0, full = (op != op_join);
	char name[16], *nme;
	list *exps = rel_projections(sql, t1, NULL, 1, 0);
	list *r_exps = rel_projections(sql, t2, NULL, 1, 0);
	list *outexps = new_exp_list(sql->sa);
	node *n;

	nme = number2name(name, sizeof(name), nr);
	if (!exps || !r_exps)
		return NULL;
	for (n = exps->h; n; n = n->next) {
		sql_exp *le = n->data;
		const char *nm = exp_name(le);
		sql_exp *re = exps_bind_column(r_exps, nm, NULL, 0);

		if (re) {
			found = 1;
			if (!(rel = rel_compare_exp(query, rel, le, re, "=", NULL, TRUE, 0, 0, 0)))
				return NULL;
			if (full) {
				sql_exp *cond = rel_unop_(sql, rel, le, NULL, "isnull", card_value);
				if (!cond)
					return NULL;
				set_has_no_nil(cond);
				if (!(le = rel_nop_(sql, rel, cond, re, le, NULL, NULL, "ifthenelse", card_value)))
					return NULL;
			}
			exp_setname(sql->sa, le, nme, sa_strdup(sql->sa, nm));
			append(outexps, le);
			list_remove_data(r_exps, re);
		} else {
			if (l_nil)
				set_has_nil(le);
			append(outexps, le);
		}
	}
	if (!found)
		return sql_error(sql, 02, SQLSTATE(42000) "JOIN: no columns of tables '%s' and '%s' match", rel_name(t1)?rel_name(t1):"", rel_name(t2)?rel_name(t2):"");
	for (n = r_exps->h; n; n = n->next) {
		sql_exp *re = n->data;
		if (r_nil)
			set_has_nil(re);
		append(outexps, re);
	}
	rel = rel_project(sql->sa, rel, outexps);
	return rel;
}

static int
exp_is_not_intern(sql_exp *e)
{
	return is_intern(e)?-1:0;
}

static void
rel_remove_internal_exp(sql_rel *rel)
{
	if (rel->exps) {
		list *n_exps = list_select(rel->exps, rel, (fcmp)&exp_is_not_intern, (fdup)NULL);

		rel->exps = n_exps;
	}
}

static sql_rel *
rel_select_exp(sql_query *query, sql_rel *rel, SelectNode *sn, exp_kind ek)
{
	mvc *sql = query->sql;
	sql_rel *inner = NULL;
	int group_totals = 0;
	list *pexps = NULL;

	assert(sn->s.token == SQL_SELECT);
	if (!sn->selection)
		return sql_error(sql, 02, SQLSTATE(42000) "SELECT: the selection or from part is missing");

	if (!rel)
		rel = rel_project(sql->sa, NULL, append(new_exp_list(sql->sa), exp_atom_bool(sql->sa, 1)));
	rel = rel_where_groupby_nodes(query, rel, sn, &group_totals);
	if (sql->session->status) /* rel might be NULL as input, so we have to check for the session status for errors */
		return NULL;

	inner = rel;
	pexps = sa_list(sql->sa);
	for (dnode *n = sn->selection->h; n; n = n->next) {
		/* Here we could get real column expressions
		 * (including single atoms) but also table results.
		 * Therefor we try both rel_column_exp
		 * and rel_table_exp.
		 */
		list *te = NULL;
		sql_exp *ce = rel_column_exp(query, &inner, n->data.sym, sql_sel | group_totals);

		if (ce && (exp_subtype(ce) || (ce->type == e_atom && !ce->l && !ce->f))) { /* Allow parameters to be propagated */
			pexps = append(pexps, ce);
			rel = inner;
			continue;
		} else if (!ce) {
			te = rel_table_exp(query, &rel, n->data.sym);
		} else
			ce = NULL;
		if (!ce && !te) {
			if (sql->errstr[0])
				return NULL;
			return sql_error(sql, 02, SQLSTATE(42000) "SELECT: subquery result missing");
		}
		/* here we should merge the column expressions we
		 * obtained so far with the table expression, ie
		 * t1.* or a subquery.
		 */
		pexps = list_merge(pexps, te, (fdup)NULL);
	}
	if (rel && is_groupby(rel->op) && !sn->groupby) {
		for (node *n=pexps->h; n; n = n->next) {
			sql_exp *ce = n->data;
			if (rel->card < ce->card) {
				if (exp_name(ce)) {
					return sql_error(sql, ERR_GROUPBY, SQLSTATE(42000) "SELECT: cannot use non GROUP BY column '%s' in query results without an aggregate function", exp_name(ce));
				} else {
					return sql_error(sql, ERR_GROUPBY, SQLSTATE(42000) "SELECT: cannot use non GROUP BY column in query results without an aggregate function");
				}
			}
		}
	}
	rel = rel_project(sql->sa, rel, pexps);

	rel = rel_having_limits_nodes(query, rel, sn, ek, group_totals);
	return rel;
}

static sql_rel*
rel_unique_names(mvc *sql, sql_rel *rel)
{
	node *n;
	list *l;

	if (!is_project(rel->op))
		return rel;
	l = sa_list(sql->sa);
	for (n = rel->exps->h; n; n = n->next) {
		sql_exp *e = n->data;

		if (exp_relname(e)) {
			if (exp_name(e) && exps_bind_column2(l, exp_relname(e), exp_name(e)))
				exp_label(sql->sa, e, ++sql->label);
		} else {
			if (exp_name(e) && exps_bind_column(l, exp_name(e), NULL, 0))
				exp_label(sql->sa, e, ++sql->label);
		}
		append(l,e);
	}
	rel->exps = l;
	return rel;
}

static sql_rel *
rel_query(sql_query *query, sql_rel *rel, symbol *sq, int toplevel, exp_kind ek)
{
	mvc *sql = query->sql;
	sql_rel *res = NULL;
	SelectNode *sn = NULL;

	if (sq->token != SQL_SELECT)
		return table_ref(query, rel, sq, 0);

	/* select ... into is currently not handled here ! */
 	sn = (SelectNode *) sq;
	if (sn->into)
		return NULL;

	if (ek.card != card_relation && sn->orderby)
		return sql_error(sql, 01, SQLSTATE(42000) "SELECT: ORDER BY only allowed on outermost SELECT");

	if (sn->window) {
		dlist *wl = sn->window->data.lval;
		for (dnode *n = wl->h; n ; n = n->next) {
			dlist *wd = n->data.sym->data.lval;
			const char *name = wd->h->data.sval;
			dlist *wdef = wd->h->next->data.lval;
			if (frame_get_window_def(sql, name, NULL)) {
				return sql_error(sql, 01, SQLSTATE(42000) "SELECT: Redefinition of window '%s'", name);
			} else if (!frame_push_window_def(sql, name, wdef)) {
				return sql_error(sql, 02, SQLSTATE(HY013) MAL_MALLOC_FAIL);
			}
		}
	}

	if (sn->from) {		/* keep variable list with tables and names */
		dlist *fl = sn->from->data.lval;
		sql_rel *fnd = NULL;
		list *names = new_exp_list(sql->sa);

		for (dnode *n = fl->h; n ; n = n->next) {
			char *nrame = NULL;
			int lateral = check_is_lateral(n->data.sym);

			/* just used current expression */
			fnd = table_ref(query, NULL, n->data.sym, lateral);
			if (!fnd && res && lateral && sql->session->status != -ERR_AMBIGUOUS) {
				/* reset error */
				sql->session->status = 0;
				sql->errstr[0] = 0;

				query_push_outer(query, res, sql_from);
				fnd = table_ref(query, NULL, n->data.sym, lateral);
				res = query_pop_outer(query);
			}
			if (!fnd)
				break;
			if ((nrame = (char*) rel_name(fnd))) {
				if (list_find(names, nrame, (fcmp) &strcmp)) {
					if (res)
						rel_destroy(res);
					return sql_error(sql, 01, SQLSTATE(42000) "SELECT: relation name \"%s\" specified more than once", nrame);
				} else
					list_append(names, nrame);
			}
			if (res) {
				res = rel_crossproduct(sql->sa, res, fnd, op_join);
				if (lateral)
					set_dependent(res);
			} else {
				res = fnd;
			}
		}
		if (!fnd) {
			if (res)
				rel_destroy(res);
			return NULL;
		}
	} else if (toplevel || !res) /* only on top level query */
		return rel_select_exp(query, rel, sn, ek);

	if (res)
		rel = rel_select_exp(query, res, sn, ek);
	if (!rel && res)
		rel_destroy(res);
	return rel;
}

static sql_rel *
rel_setquery_(sql_query *query, sql_rel *l, sql_rel *r, dlist *cols, int op )
{
	mvc *sql = query->sql;
	sql_rel *rel;

	if (!cols) {
		list *ls, *rs;

		l = rel_unique_names(sql, l);
		r = rel_unique_names(sql, r);
		ls = rel_projections(sql, l, NULL, 0, 1);
		rs = rel_projections(sql, r, NULL, 0, 1);
		rel = rel_setop_check_types(sql, l, r, ls, rs, (operator_type)op);
	} else {
		rel = rel_setop(sql->sa, l, r, (operator_type)op);
	}
	if (rel) {
		rel_setop_set_exps(sql, rel, rel_projections(sql, rel, NULL, 0, 1));
		set_processed(rel);
	}
	return rel;
}

static sql_rel *
rel_setquery(sql_query *query, symbol *q)
{
	mvc *sql = query->sql;
	sql_rel *res = NULL;
	dnode *n = q->data.lval->h;
	symbol *tab_ref1 = n->data.sym;
	int distinct = n->next->data.i_val;
	dlist *corresponding = n->next->next->data.lval;
	symbol *tab_ref2 = n->next->next->next->data.sym;
	sql_rel *t1, *t2;

	assert(n->next->type == type_int);
	t1 = table_ref(query, NULL, tab_ref1, 0);
	if (!t1)
		return NULL;
	t2 = table_ref(query, NULL, tab_ref2, 0);
	if (!t2)
		return NULL;

	rel_remove_internal_exp(t1);
	rel_remove_internal_exp(t2);
	if (list_length(t1->exps) != list_length(t2->exps)) {
		int t1nrcols = list_length(t1->exps);
		int t2nrcols = list_length(t2->exps);
		char *op = "UNION";
		if (q->token == SQL_EXCEPT)
			op = "EXCEPT";
		else if (q->token == SQL_INTERSECT)
			op = "INTERSECT";
		rel_destroy(t1);
		rel_destroy(t2);
		return sql_error(sql, 02, SQLSTATE(42000) "%s: column counts (%d and %d) do not match", op, t1nrcols, t2nrcols);
	}
	if ( q->token == SQL_UNION) {
		/* For EXCEPT/INTERSECT the group by is always done within the implementation */
		if (t1 && distinct)
			t1 = rel_distinct(t1);
		if (t2 && distinct)
			t2 = rel_distinct(t2);
		res = rel_setquery_(query, t1, t2, corresponding, op_union );
	} else if ( q->token == SQL_EXCEPT)
		res = rel_setquery_(query, t1, t2, corresponding, op_except );
	else if ( q->token == SQL_INTERSECT)
		res = rel_setquery_(query, t1, t2, corresponding, op_inter );
	if (res && distinct)
		res = rel_distinct(res);
	return res;
}

static sql_rel *
rel_joinquery_(sql_query *query, sql_rel *rel, symbol *tab1, int natural, jt jointype, symbol *tab2, symbol *js)
{
	mvc *sql = query->sql;
	operator_type op = op_join;
	sql_rel *t1 = NULL, *t2 = NULL, *inner;
	int l_nil = 0, r_nil = 0, lateral = 0;

	assert(!rel);
	switch(jointype) {
	case jt_inner: op = op_join;
		break;
	case jt_left: op = op_left;
		r_nil = 1;
		break;
	case jt_right: op = op_right;
		l_nil = 1;
		break;
	case jt_full: op = op_full;
		l_nil = 1;
		r_nil = 1;
		break;
	}

	lateral = check_is_lateral(tab2);
	t1 = table_ref(query, NULL, tab1, 0);
	if (rel && !t1 && sql->session->status != -ERR_AMBIGUOUS) {
		/* reset error */
		sql->session->status = 0;
		sql->errstr[0] = 0;
		t1 = table_ref(query, NULL, tab1, 0);
	}
	if (t1) {
		t2 = table_ref(query, NULL, tab2, 0);
		if (lateral && !t2 && sql->session->status != -ERR_AMBIGUOUS) {
			/* reset error */
			sql->session->status = 0;
			sql->errstr[0] = 0;

			query_push_outer(query, t1, sql_from);
			t2 = table_ref(query, NULL, tab2, 0);
			t1 = query_pop_outer(query);
		}
	}
	if (rel)
		rel_destroy(rel);
	if (!t1 || !t2)
		return NULL;

	if (!lateral && rel_name(t1) && rel_name(t2) && strcmp(rel_name(t1), rel_name(t2)) == 0)
		return sql_error(sql, 02, SQLSTATE(42000) "SELECT: '%s' on both sides of the JOIN expression", rel_name(t1));

	inner = rel = rel_crossproduct(sql->sa, t1, t2, op_join);
	inner->op = op;
	if (lateral)
		set_dependent(inner);

	if (js && natural)
		return sql_error(sql, 02, SQLSTATE(42000) "SELECT: cannot have a NATURAL JOIN with a join specification (ON or USING)");
	if (!js && !natural)
		return sql_error(sql, 02, SQLSTATE(42000) "SELECT: must have NATURAL JOIN or a JOIN with a join specification (ON or USING)");

	if (js && js->token != SQL_USING) {	/* On sql_logical_exp */
		rel = rel_logical_exp(query, rel, js, sql_where | sql_join);
	} else if (js) {	/* using */
		char rname[16], *rnme;
		dnode *n = js->data.lval->h;
		list *outexps = new_exp_list(sql->sa), *exps;
		node *m;

		rnme = number2name(rname, sizeof(rname), ++sql->label);
		for (; n; n = n->next) {
			char *nm = n->data.sval;
			sql_exp *cond;
			sql_exp *ls = rel_bind_column(sql, t1, nm, sql_where | sql_join, 0);
			sql_exp *rs = rel_bind_column(sql, t2, nm, sql_where | sql_join, 0);

			if (!ls || !rs)
				return sql_error(sql, 02, SQLSTATE(42000) "JOIN: tables '%s' and '%s' do not have a matching column '%s'", rel_name(t1)?rel_name(t1):"", rel_name(t2)?rel_name(t2):"", nm);
			if (!(rel = rel_compare_exp(query, rel, ls, rs, "=", NULL, TRUE, 0, 0, 0)))
				return NULL;
			if (op != op_join) {
				if (!(cond = rel_unop_(sql, rel, ls, NULL, "isnull", card_value)))
					return NULL;
				set_has_no_nil(cond);
				if (rel_convert_types(sql, t1, t2, &ls, &rs, 1, type_equal) < 0)
					return NULL;
				if (!(ls = rel_nop_(sql, rel, cond, rs, ls, NULL, NULL, "ifthenelse", card_value)))
					return NULL;
			}
			exp_setname(sql->sa, ls, rnme, nm);
			append(outexps, ls);
			if (!rel)
				return NULL;
		}
		exps = rel_projections(sql, t1, NULL, 1, 1);
		for (m = exps->h; m; m = m->next) {
			const char *nm = exp_name(m->data);
			int fnd = 0;

			for (n = js->data.lval->h; n; n = n->next) {
				if (strcmp(nm, n->data.sval) == 0) {
					fnd = 1;
					break;
				}
			}
			if (!fnd) {
				sql_exp *ls = m->data;
				if (l_nil)
					set_has_nil(ls);
				append(outexps, ls);
			}
		}
		exps = rel_projections(sql, t2, NULL, 1, 1);
		for (m = exps->h; m; m = m->next) {
			const char *nm = exp_name(m->data);
			int fnd = 0;

			for (n = js->data.lval->h; n; n = n->next) {
				if (strcmp(nm, n->data.sval) == 0) {
					fnd = 1;
					break;
				}
			}
			if (!fnd) {
				sql_exp *rs = m->data;
				if (r_nil)
					set_has_nil(rs);
				append(outexps, rs);
			}
		}
		rel = rel_project(sql->sa, rel, outexps);
	} else {		/* ! js -> natural join */
		rel = join_on_column_name(query, rel, t1, t2, op, l_nil, r_nil);
	}
	if (!rel)
		return NULL;
	if (inner && is_outerjoin(inner->op))
		set_processed(inner);
	set_processed(rel);
	return rel;
}

static sql_rel *
rel_joinquery(sql_query *query, sql_rel *rel, symbol *q)
{
	dnode *n = q->data.lval->h;
	symbol *tab_ref1 = n->data.sym;
	int natural = n->next->data.i_val;
	jt jointype = (jt) n->next->next->data.i_val;
	symbol *tab_ref2 = n->next->next->next->data.sym;
	symbol *joinspec = n->next->next->next->next->data.sym;

	assert(n->next->type == type_int);
	assert(n->next->next->type == type_int);
	return rel_joinquery_(query, rel, tab_ref1, natural, jointype, tab_ref2, joinspec);
}

static sql_rel *
rel_crossquery(sql_query *query, sql_rel *rel, symbol *q)
{
	mvc *sql = query->sql;
	dnode *n = q->data.lval->h;
	symbol *tab1 = n->data.sym;
	symbol *tab2 = n->next->data.sym;
	sql_rel *t1 = table_ref(query, rel, tab1, 0);
	sql_rel *t2 = NULL;

	if (t1)
		t2 = table_ref(query, rel, tab2, 0);
	if (!t1 || !t2)
		return NULL;

	if (rel_name(t1) && rel_name(t2) && strcmp(rel_name(t1), rel_name(t2)) == 0)
		return sql_error(sql, 02, SQLSTATE(42000) "SELECT: '%s' on both sides of the CROSS JOIN expression", rel_name(t1));

	return rel_crossproduct(sql->sa, t1, t2, op_join);
}

sql_rel *
rel_subquery(sql_query *query, sql_rel *rel, symbol *sq, exp_kind ek)
{
	mvc *sql = query->sql;
	int toplevel = 0;

	if (!stack_push_frame(sql, NULL))
		return sql_error(sql, 02, SQLSTATE(HY013) MAL_MALLOC_FAIL);

	if (!rel || (rel->op == op_project &&
		(!rel->exps || list_length(rel->exps) == 0)))
		toplevel = 1;

	rel = rel_query(query, rel, sq, toplevel, ek);
	stack_pop_frame(sql);

	if (rel && ek.type == type_relation && ek.card < card_set && rel->card >= CARD_MULTI)
		return rel_zero_or_one(sql, rel, ek);
	return rel;
}

sql_rel *
rel_selects(sql_query *query, symbol *s)
{
	mvc *sql = query->sql;
	sql_rel *ret = NULL;

	switch (s->token) {
	case SQL_WITH:
		ret = rel_with_query(query, s);
		sql->type = Q_TABLE;
		break;
	case SQL_VALUES:
		ret = rel_values(query, s);
		sql->type = Q_TABLE;
		break;
	case SQL_SELECT: {
		exp_kind ek = {type_value, card_relation, TRUE};
		SelectNode *sn = (SelectNode *) s;

		if (sn->into) {
			sql->type = Q_SCHEMA;
			ret = rel_select_with_into(query, s);
		} else {
			ret = rel_subquery(query, NULL, s, ek);
			sql->type = Q_TABLE;
		}
	}	break;
	case SQL_JOIN:
		ret = rel_joinquery(query, NULL, s);
		sql->type = Q_TABLE;
		break;
	case SQL_CROSS:
		ret = rel_crossquery(query, NULL, s);
		sql->type = Q_TABLE;
		break;
	case SQL_UNION:
	case SQL_EXCEPT:
	case SQL_INTERSECT:
		ret = rel_setquery(query, s);
		sql->type = Q_TABLE;
		break;
	default:
		return NULL;
	}
	if (!ret && sql->errstr[0] == 0)
		(void) sql_error(sql, 02, SQLSTATE(42000) "relational query without result");
	return ret;
}

sql_rel *
schema_selects(sql_query *query, sql_schema *schema, symbol *s)
{
	mvc *sql = query->sql;
	sql_rel *res;
	sql_schema *os = cur_schema(sql);

	sql->session->schema = schema;
	res = rel_selects(query, s);
	sql->session->schema = os;
	return res;
}

sql_rel *
rel_loader_function(sql_query *query, symbol* fcall, list *fexps, sql_subfunc **loader_function)
{
	mvc *sql = query->sql;
	list *exps = NULL, *tl;
	exp_kind ek = { type_value, card_relation, TRUE };
	sql_rel *sq = NULL;
	sql_exp *e = NULL;
	symbol *sym = fcall, *subquery = NULL;
	dnode *l = sym->data.lval->h, *n;
	char *sname = qname_schema(l->data.lval);
	char *fname = qname_schema_object(l->data.lval);
	char *tname = NULL;
	node *en;
	sql_schema *s = cur_schema(sql);
	sql_subfunc* sf;

	if (sname && !(s = mvc_bind_schema(sql, sname)))
		return sql_error(sql, 02, SQLSTATE(3F000) "SELECT: no such schema '%s'", sname);

	tl = sa_list(sql->sa);
	exps = sa_list(sql->sa);
	if (l->next)
		l = l->next; /* skip distinct */
	if (l->next) { /* table call with subquery */
		if (l->next->type == type_symbol || l->next->type == type_list) {
			exp_kind iek = {type_value, card_column, TRUE};
			list *exps = sa_list(sql->sa);
			int count = 0;

			if (l->next->type == type_symbol)
				n = l->next;
			else
				n = l->next->data.lval->h;

			for (dnode *m = n; m; m = m->next) {
				if (m->type == type_symbol && m->data.sym->token == SQL_SELECT)
					subquery = m->data.sym;
				count++;
			}
			if (subquery && count > 1)
				return sql_error(sql, 02, SQLSTATE(42000) "SELECT: The input for the loader function '%s' must be either a single sub query, or a list of values", fname);

			if (subquery) {
				if (!(sq = rel_subquery(query, NULL, subquery, ek)))
					return NULL;
			} else {
				for ( ; n; n = n->next) {
					sql_exp *e = rel_value_exp(query, NULL, n->data.sym, sql_sel | sql_from, iek);

					if (!e)
						return NULL;
					append(exps, e);
				}
				sq = rel_project(sql->sa, NULL, exps);
			}
		}
		if (!sq)
			return sql_error(sql, 02, SQLSTATE(42000) "SELECT: no such loader function '%s'", fname);
		for (en = sq->exps->h; en; en = en->next) {
			sql_exp *e = en->data;

			append(exps, e = exp_alias_or_copy(sql, tname, exp_name(e), NULL, e));
			append(tl, exp_subtype(e));
		}
	}

	e = find_table_function_type(sql, s, fname, exps, tl, F_LOADER, &sf);
	if (!e || !sf)
		return sql_error(sql, 02, SQLSTATE(42000) "SELECT: no such loader function '%s'", fname);

	if (sq) {
		for (node *n = sq->exps->h, *m = sf->func->ops->h ; n && m ; n = n->next, m = m->next) {
			sql_exp *e = (sql_exp*) n->data;
			sql_arg *a = (sql_arg*) m->data;
			if (!exp_subtype(e) && rel_set_type_param(sql, &(a->type), sq, e, 0) < 0)
				return NULL;
		}
	}

	if (loader_function)
		*loader_function = sf;

	return rel_table_func(sql->sa, sq, e, fexps, (sq)?TABLE_FROM_RELATION:TABLE_PROD_FUNC);
}<|MERGE_RESOLUTION|>--- conflicted
+++ resolved
@@ -3759,7 +3759,6 @@
 	sql_find_subtype(&bt, "boolean", 0, 0);
 	for (dn = when_search_list->h; dn; dn = dn->next) {
 		sql_exp *cond = NULL, *result = NULL;
-
 		dlist *when = dn->data.sym->data.lval;
 
 		if (opt_cond) {
@@ -3769,72 +3768,9 @@
 				return NULL;
 			if (!(r = rel_value_exp(query, rel, when->h->data.sym, f, ek)))
 				return NULL;
-<<<<<<< HEAD
-
-			cond = rel_binop_(sql, rel ? *rel : NULL, e1, e2, NULL, "=", card_value);
-			result = exp_null(sql->sa, exp_subtype(e1));
-			else_exp = exp_ref_save(sql, e1);	/* ELSE case */
-			/* COALESCE(e1,e2) == CASE WHEN e1
-			   IS NOT NULL THEN e1 ELSE e2 END */
-		} else if (token == SQL_COALESCE) {
-			cond = rel_value_exp(query, rel, dn->data.sym, f, ek);
-
-			if (cond) {
-				result = exp_ref_save(sql, cond);
-				if (!(cond = rel_unop_(sql, rel ? *rel : NULL, cond, NULL, "isnotnull", card_value)))
-					return NULL;
-				set_has_no_nil(cond);
-			}
-		} else {
-			dlist *when = dn->data.sym->data.lval;
-
-			if (opt_cond) {
-				sql_exp *l, *r;
-
-				if (!(l = rel_value_exp(query, rel, opt_cond, f, ek)))
-					return NULL;
-				if (!(r = rel_value_exp(query, rel, when->h->data.sym, f, ek)))
-					return NULL;
-				if (rel_convert_types(sql, rel ? *rel : NULL, rel ? *rel : NULL, &l, &r, 1, type_equal) < 0)
-					return NULL;
-				cond = rel_binop_(sql, rel ? *rel : NULL, l, r, NULL, "=", card_value);
-			} else {
-				cond = rel_logical_value_exp(query, rel, when->h->data.sym, f, ek);
-			}
-			if (!cond)
-				return NULL;
-			result = rel_value_exp(query, rel, when->h->next->data.sym, f, ek);
-		}
-		if (!cond || !result)
-			return NULL;
-		list_prepend(conds, cond);
-		list_prepend(results, result);
-
-		restype = exp_subtype(result);
-
-		if (token == SQL_NULLIF)
-			dn = NULL;
-		else
-			dn = dn->next;
-	}
-	/* for COALESCE we skip the last (else part) */
-	for (; dn && (token != SQL_COALESCE || dn->next); dn = dn->next) {
-		sql_exp *cond = NULL, *result = NULL;
-
-		if (token == SQL_COALESCE) {
-			cond = rel_value_exp(query, rel, dn->data.sym, f, ek);
-
-			if (cond) {
-				result = exp_ref_save(sql, cond);
-				if (!(cond = rel_unop_(sql, rel ? *rel : NULL, cond, NULL, "isnotnull", card_value)))
-					return NULL;
-				set_has_no_nil(cond);
-			}
-=======
 			if (rel_convert_types(sql, rel ? *rel : NULL, rel ? *rel : NULL, &l, &r, 1, type_equal) < 0)
 				return NULL;
 			cond = rel_binop_(sql, rel ? *rel : NULL, l, r, NULL, "=", card_value);
->>>>>>> 49a0a04e
 		} else {
 			cond = rel_logical_value_exp(query, rel, when->h->data.sym, f, ek);
 		}
